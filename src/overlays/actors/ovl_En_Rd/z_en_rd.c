#include "z_en_rd.h"
#include "objects/object_rd/object_rd.h"

#define FLAGS 0x00000415

#define THIS ((EnRd*)thisx)

void EnRd_Init(Actor* thisx, GlobalContext* globalCtx);
void EnRd_Destroy(Actor* thisx, GlobalContext* globalCtx);
void EnRd_Update(Actor* thisx, GlobalContext* globalCtx);
void EnRd_Draw(Actor* thisx, GlobalContext* globalCtx);

void func_80AE269C(EnRd* this);
void func_80AE2744(EnRd* this, GlobalContext* globalCtx);
void func_80AE2970(EnRd* this);
void func_80AE2A10(EnRd* this, GlobalContext* globalCtx);
void func_80AE2C1C(EnRd* this, GlobalContext* globalCtx);
void func_80AE2F50(EnRd* this, GlobalContext* globalCtx);
void func_80AE2FD0(EnRd* this, GlobalContext* globalCtx);
void func_80AE31DC(EnRd* this);
void func_80AE3260(EnRd* this, GlobalContext* globalCtx);
void func_80AE33F0(EnRd* this);
void func_80AE392C(EnRd* this);
void func_80AE39D4(EnRd* this);
void func_80AE3454(EnRd* this, GlobalContext* globalCtx);
void func_80AE37BC(EnRd* this);
void func_80AE3834(EnRd* this, GlobalContext* globalCtx);
void func_80AE3978(EnRd* this, GlobalContext* globalCtx);
void func_80AE3A54(EnRd* this, GlobalContext* globalCtx);
void func_80AE3B18(EnRd* this, GlobalContext* globalCtx);
void func_80AE3C98(EnRd* this, GlobalContext* globalCtx);
void func_80AE3ECC(EnRd* this, GlobalContext* globalCtx);

const ActorInit En_Rd_InitVars = {
    ACTOR_EN_RD,
    ACTORCAT_ENEMY,
    FLAGS,
    OBJECT_RD,
    sizeof(EnRd),
    (ActorFunc)EnRd_Init,
    (ActorFunc)EnRd_Destroy,
    (ActorFunc)EnRd_Update,
    (ActorFunc)EnRd_Draw,
};

static ColliderCylinderInit sCylinderInit = {
    {
        COLTYPE_HIT0,
        AT_NONE,
        AC_ON | AC_TYPE_PLAYER,
        OC1_ON | OC1_TYPE_PLAYER,
        OC2_TYPE_1,
        COLSHAPE_CYLINDER,
    },
    {
        ELEMTYPE_UNK1,
        { 0x00000000, 0x00, 0x00 },
        { 0xFFCFFFFF, 0x00, 0x00 },
        TOUCH_NONE,
        BUMP_ON | BUMP_HOOKABLE,
        OCELEM_ON,
    },
    { 20, 70, 0, { 0, 0, 0 } },
};

static DamageTable sDamageTable = {
    /* Deku nut      */ DMG_ENTRY(0, 0x0),
    /* Deku stick    */ DMG_ENTRY(2, 0xF),
    /* Slingshot     */ DMG_ENTRY(0, 0x0),
    /* Explosive     */ DMG_ENTRY(0, 0x0),
    /* Boomerang     */ DMG_ENTRY(0, 0x0),
    /* Normal arrow  */ DMG_ENTRY(0, 0x0),
    /* Hammer swing  */ DMG_ENTRY(2, 0xF),
    /* Hookshot      */ DMG_ENTRY(0, 0x1),
    /* Kokiri sword  */ DMG_ENTRY(1, 0xF),
    /* Master sword  */ DMG_ENTRY(2, 0xF),
    /* Giant's Knife */ DMG_ENTRY(4, 0xF),
    /* Fire arrow    */ DMG_ENTRY(0, 0x0),
    /* Ice arrow     */ DMG_ENTRY(0, 0x0),
    /* Light arrow   */ DMG_ENTRY(0, 0x0),
    /* Unk arrow 1   */ DMG_ENTRY(0, 0x0),
    /* Unk arrow 2   */ DMG_ENTRY(0, 0x0),
    /* Unk arrow 3   */ DMG_ENTRY(0, 0x0),
    /* Fire magic    */ DMG_ENTRY(4, 0xE),
    /* Ice magic     */ DMG_ENTRY(0, 0x6),
    /* Light magic   */ DMG_ENTRY(3, 0xD),
    /* Shield        */ DMG_ENTRY(0, 0x0),
    /* Mirror Ray    */ DMG_ENTRY(0, 0x0),
    /* Kokiri spin   */ DMG_ENTRY(1, 0xF),
    /* Giant spin    */ DMG_ENTRY(4, 0xF),
    /* Master spin   */ DMG_ENTRY(2, 0xF),
    /* Kokiri jump   */ DMG_ENTRY(2, 0xF),
    /* Giant jump    */ DMG_ENTRY(8, 0xF),
    /* Master jump   */ DMG_ENTRY(4, 0xF),
    /* Unknown 1     */ DMG_ENTRY(0, 0x0),
    /* Unblockable   */ DMG_ENTRY(0, 0x0),
    /* Hammer jump   */ DMG_ENTRY(4, 0xF),
    /* Unknown 2     */ DMG_ENTRY(0, 0x0),
};

static InitChainEntry sInitChain[] = {
    ICHAIN_F32(targetArrowOffset, 2000, ICHAIN_CONTINUE),
    ICHAIN_VEC3F_DIV1000(scale, 10, ICHAIN_CONTINUE),
    ICHAIN_F32_DIV1000(gravity, -3500, ICHAIN_STOP),
};

static Vec3f D_80AE4918 = { 0.0f, 0.0f, 0.0f };

// I'm guessing these are primitive and environment colors that go unused
static Color_RGBA8 D_80AE4924 = { 200, 200, 255, 255 };
static Color_RGBA8 D_80AE4928 = { 0, 0, 255, 0 };

static Vec3f D_80AE492C = { 0.0f, 0.0f, 0.0f };
static Color_RGBA8 D_80AE4938 = { 200, 200, 255, 255 };
static Color_RGBA8 D_80AE493C = { 0, 0, 255, 0 };

static Vec3f D_80AE4940 = { 300.0f, 0.0f, 0.0f };
static Vec3f D_80AE494C = { 300.0f, 0.0f, 0.0f };
static Vec3f D_80AE4958 = { 0.25f, 0.25f, 0.25f };

void EnRd_SetupAction(EnRd* this, EnRdActionFunc actionFunc) {
    this->actionFunc = actionFunc;
}

void EnRd_Init(Actor* thisx, GlobalContext* globalCtx) {
    EnRd* this = THIS;

    Actor_ProcessInitChain(thisx, sInitChain);
    thisx->targetMode = 0;
    thisx->colChkInfo.damageTable = &sDamageTable;
    ActorShape_Init(&thisx->shape, 0.0f, NULL, 0.0f);
    this->unk_310 = this->unk_30E = 0;
    thisx->focus.pos = thisx->world.pos;
    thisx->focus.pos.y += 50.0f;
    thisx->colChkInfo.mass = MASS_HEAVY;
    thisx->colChkInfo.health = 8;
    this->unk_314 = this->unk_31D = 0xFF;
    this->unk_312 = (thisx->params & 0xFF00) >> 8;

    if (thisx->params & 0x80) {
        thisx->params |= 0xFF00;
    } else {
        thisx->params &= 0xFF;
    }

    if (thisx->params >= -1) {
        SkelAnime_InitFlex(globalCtx, &this->skelAnime, &object_rd_Skel_00E778, &object_rd_Anim_0087D0,
                           this->jointTable, this->morphTable, 26);
        thisx->naviEnemyId = 0x2A;
    } else {
        SkelAnime_InitFlex(globalCtx, &this->skelAnime, &object_rd_Skel_003DD8, &object_rd_Anim_0087D0,
                           this->jointTable, this->morphTable, 26);
        thisx->naviEnemyId = 0x2D;
    }

    Collider_InitCylinder(globalCtx, &this->collider);
    Collider_SetCylinder(globalCtx, &this->collider, thisx, &sCylinderInit);

    if (thisx->params >= -2) {
        func_80AE269C(this);
    } else {
        func_80AE2970(this);
    }

    SkelAnime_Update(&this->skelAnime);

    if (thisx->params == 3) {
        thisx->flags |= 0x80;
    }
}

void EnRd_Destroy(Actor* thisx, GlobalContext* globalCtx) {
    EnRd* this = THIS;

    if (gSaveContext.sunsState != SUNS_INACTIVE) {
        gSaveContext.sunsState = SUNS_INACTIVE;
    }
    Collider_DestroyCylinder(globalCtx, &this->collider);
}

void func_80AE2630(GlobalContext* globalCtx, Actor* thisx, s32 arg2) {
    Actor* enemyIt = globalCtx->actorCtx.actorLists[ACTORCAT_ENEMY].head;

    while (enemyIt != NULL) {
        if ((enemyIt->id != ACTOR_EN_RD) || (enemyIt == thisx) || (enemyIt->params < 0)) {
            enemyIt = enemyIt->next;
            continue;
        }

        if (arg2 != 0) {
            enemyIt->parent = thisx;
        } else if (enemyIt->parent == thisx) {
            enemyIt->parent = NULL;
        }
        enemyIt = enemyIt->next;
    }
}

void func_80AE269C(EnRd* this) {
    if (this->actor.params != 2) {
        Animation_MorphToLoop(&this->skelAnime, &object_rd_Anim_0087D0, -6.0f);
    } else {
        Animation_PlayLoop(&this->skelAnime, &object_rd_Anim_005D98);
    }

    this->unk_31B = 0;
    this->unk_30C = (Rand_ZeroOne() * 10.0f) + 5.0f;
    this->actor.speedXZ = 0.0f;
    this->actor.world.rot.y = this->actor.shape.rot.y;
    EnRd_SetupAction(this, func_80AE2744);
}

void func_80AE2744(EnRd* this, GlobalContext* globalCtx) {
    SkelAnime_Update(&this->skelAnime);
    Math_SmoothStepToS(&this->unk_30E, 0, 1, 0x64, 0);
    Math_SmoothStepToS(&this->unk_310, 0, 1, 0x64, 0);

    if ((this->actor.params == 2) && (0.0f == this->skelAnime.curFrame)) {
        if (Rand_ZeroOne() >= 0.5f) {
            Animation_PlayLoop(&this->skelAnime, &object_rd_Anim_005D98);
        } else {
            Animation_PlayLoop(&this->skelAnime, &object_rd_Anim_0057AC);
        }
    } else {
        this->unk_30C--;
        if (this->unk_30C == 0) {
            this->unk_30C = (Rand_ZeroOne() * 10.0f) + 10.0f;
            this->skelAnime.curFrame = 0.0f;
        }
    }

    if (this->actor.parent != NULL) {
        if (this->unk_305 == 0) {
            if (this->actor.params != 2) {
                func_80AE31DC(this);
            } else {
                func_80AE392C(this);
            }
        }
    } else {
        if (this->unk_305 != 0) {
            if (this->actor.params != 2) {
                func_80AE37BC(this);
            } else {
                func_80AE392C(this);
            }
        }

        this->unk_305 = 0;
        if ((this->actor.xzDistToPlayer <= 150.0f) && func_8002DDE4(globalCtx)) {
            if ((this->actor.params != 2) && (this->unk_305 == 0)) {
                func_80AE37BC(this);
            } else {
                func_80AE392C(this);
            }
        }
    }

    if ((globalCtx->gameplayFrames & 0x5F) == 0) {
        Audio_PlayActorSound2(&this->actor, NA_SE_EN_REDEAD_CRY);
    }
}

void func_80AE2970(EnRd* this) {
    Animation_Change(&this->skelAnime, &object_rd_Anim_0087D0, 0, 0, Animation_GetLastFrame(&object_rd_Anim_0087D0),
                     ANIMMODE_LOOP, -6.0f);
    this->unk_31B = 11;
    this->unk_30C = 6;
    this->actor.shape.rot.x = -0x4000;
    this->actor.gravity = 0.0f;
    this->actor.shape.yOffset = 0.0f;
    this->actor.speedXZ = 0.0f;
    EnRd_SetupAction(this, func_80AE2A10);
}

// Rising out of coffin
void func_80AE2A10(EnRd* this, GlobalContext* globalCtx) {
    if (this->actor.shape.rot.x != -0x4000) {
        Math_SmoothStepToS(&this->actor.shape.rot.x, 0, 1, 0x7D0, 0);
        if (Math_SmoothStepToF(&this->actor.world.pos.y, this->actor.home.pos.y, 0.3f, 2.0f, 0.3f) == 0.0f) {
            this->actor.gravity = -3.5f;
            func_80AE269C(this);
        }
    } else {
        if (this->actor.world.pos.y == this->actor.home.pos.y) {
            Audio_PlayActorSound2(&this->actor, NA_SE_EN_REDEAD_CRY);
        }
        if (Math_SmoothStepToF(&this->actor.world.pos.y, this->actor.home.pos.y + 50.0f, 0.3f, 2.0f, 0.3f) == 0.0f) {
            if (this->unk_30C != 0) {
                this->unk_30C--;
                Math_SmoothStepToF(&this->actor.speedXZ, 6.0f, 0.3f, 1.0f, 0.3f);
            } else if (Math_SmoothStepToF(&this->actor.speedXZ, 0.0f, 0.3f, 1.0f, 0.3f) == 0.0f) {
                Math_SmoothStepToS(&this->actor.shape.rot.x, 0, 1, 0x7D0, 0);
            }
        }
    }
}

void func_80AE2B90(EnRd* this, GlobalContext* globalCtx) {
    Animation_Change(&this->skelAnime, &object_rd_Anim_00EFDC, 1.0f, 4.0f,
                     Animation_GetLastFrame(&object_rd_Anim_00EFDC), ANIMMODE_LOOP_INTERP, -4.0f);
    this->actor.speedXZ = 0.4f;
    this->unk_31B = 4;
    EnRd_SetupAction(this, func_80AE2C1C);
}

void func_80AE2C1C(EnRd* this, GlobalContext* globalCtx) {
    Vec3f sp44 = D_80AE4918;
    Color_RGBA8 sp40 = D_80AE4924;
    Color_RGBA8 sp3C = D_80AE4928;
    Player* player = PLAYER;
    s32 pad;
    s16 sp32 = this->actor.yawTowardsPlayer - this->actor.shape.rot.y - this->unk_30E - this->unk_310;

    this->skelAnime.playSpeed = this->actor.speedXZ;
    Math_SmoothStepToS(&this->actor.shape.rot.y, this->actor.yawTowardsPlayer, 1, 0xFA, 0);
    Math_SmoothStepToS(&this->unk_30E, 0, 1, 0x64, 0);
    Math_SmoothStepToS(&this->unk_310, 0, 1, 0x64, 0);
    this->actor.world.rot.y = this->actor.shape.rot.y;
    SkelAnime_Update(&this->skelAnime);

    if (Actor_WorldDistXYZToPoint(&player->actor, &this->actor.home.pos) >= 150.0f) {
        func_80AE2F50(this, globalCtx);
    }

    if ((ABS(sp32) < 0x1554) && (Actor_WorldDistXYZToActor(&this->actor, &player->actor) <= 150.0f)) {
        if (!(player->stateFlags1 & 0x2C6080) && !(player->stateFlags2 & 0x80)) {
            if (this->unk_306 == 0) {
                if (!(this->unk_312 & 0x80)) {
                    player->actor.freezeTimer = 40;
                    func_8008EEAC(globalCtx, &this->actor);
                    PLAYER->unk_684 = &this->actor;
                    func_800AA000(this->actor.xzDistToPlayer, 0xFF, 0x14, 0x96);
                }
                this->unk_306 = 0x3C;
                Audio_PlayActorSound2(&this->actor, NA_SE_EN_REDEAD_AIM);
            }
        } else {
            func_80AE2F50(this, globalCtx);
        }
    }

    if (this->unk_307 != 0) {
        this->unk_307--;
    }

    if (!this->unk_307 && (Actor_WorldDistXYZToActor(&this->actor, &player->actor) <= 45.0f) &&
        Actor_IsFacingPlayer(&this->actor, 0x38E3)) {
        player->actor.freezeTimer = 0;
        if (globalCtx->grabPlayer(globalCtx, player)) {
            this->actor.flags &= ~1;
            func_80AE33F0(this);
        }
    } else if (this->actor.params > 0) {
        if (this->actor.parent != NULL) {
            func_80AE31DC(this);
        } else {
            this->unk_305 = 0;
        }
    }

    if ((this->skelAnime.curFrame == 10.0f) || (this->skelAnime.curFrame == 22.0f)) {
        Audio_PlayActorSound2(&this->actor, NA_SE_EN_RIZA_WALK);
    } else if ((globalCtx->gameplayFrames & 0x5F) == 0) {
        Audio_PlayActorSound2(&this->actor, NA_SE_EN_REDEAD_CRY);
    }
}

void func_80AE2F50(EnRd* this, GlobalContext* globalCtx) {
    Animation_Change(&this->skelAnime, &object_rd_Anim_00EFDC, 0.5f, 0, Animation_GetLastFrame(&object_rd_Anim_00EFDC),
                     ANIMMODE_LOOP_INTERP, -4.0f);
    this->unk_31B = 2;
    EnRd_SetupAction(this, func_80AE2FD0);
}

void func_80AE2FD0(EnRd* this, GlobalContext* globalCtx) {
    Player* player = PLAYER;
    s32 pad;
    s16 targetY = Actor_WorldYawTowardPoint(&this->actor, &this->actor.home.pos);

    if (Actor_WorldDistXYZToPoint(&this->actor, &this->actor.home.pos) >= 5.0f) {
        Math_SmoothStepToS(&this->actor.shape.rot.y, targetY, 1, 0x1C2, 0);
    } else {
        this->actor.speedXZ = 0.0f;
        if (Math_SmoothStepToS(&this->actor.shape.rot.y, this->actor.home.rot.y, 1, 0x1C2, 0) == 0) {
            if (this->actor.params != 2) {
                func_80AE269C(this);
            } else {
                func_80AE39D4(this);
            }
        }
    }

    Math_SmoothStepToS(&this->unk_30E, 0, 1, 0x64, 0);
    Math_SmoothStepToS(&this->unk_310, 0, 1, 0x64, 0);
    this->actor.world.rot.y = this->actor.shape.rot.y;
    SkelAnime_Update(&this->skelAnime);

    if (!(player->stateFlags1 & 0x2C6080) && !(player->stateFlags2 & 0x80) &&
        (Actor_WorldDistXYZToPoint(&player->actor, &this->actor.home.pos) < 150.0f)) {
        this->actor.targetMode = 0;
        func_80AE2B90(this, globalCtx);
    } else if (this->actor.params > 0) {
        if (this->actor.parent != NULL) {
            func_80AE31DC(this);
        } else {
            this->unk_305 = 0;
        }
    }

    if (this->skelAnime.curFrame == 10.0f || this->skelAnime.curFrame == 22.0f) {
        Audio_PlayActorSound2(&this->actor, NA_SE_EN_RIZA_WALK);
    } else if ((globalCtx->gameplayFrames & 0x5F) == 0) {
        Audio_PlayActorSound2(&this->actor, NA_SE_EN_REDEAD_CRY);
    }
}

void func_80AE31DC(EnRd* this) {
    Animation_Change(&this->skelAnime, &object_rd_Anim_00EFDC, 0.5f, 0, Animation_GetLastFrame(&object_rd_Anim_00EFDC),
                     ANIMMODE_LOOP_INTERP, -4.0f);
    this->unk_31B = 3;
    this->unk_305 = 1;
    EnRd_SetupAction(this, func_80AE3260);
}

void func_80AE3260(EnRd* this, GlobalContext* globalCtx) {
    if (this->actor.parent != NULL) {
        s32 pad;
        s16 targetY;
        Vec3f thisPos = this->actor.parent->world.pos;

        targetY = Actor_WorldYawTowardPoint(&this->actor, &thisPos);

        Math_SmoothStepToS(&this->actor.shape.rot.y, targetY, 1, 0xFA, 0);

        if (Actor_WorldDistXYZToPoint(&this->actor, &thisPos) >= 45.0f) {
            this->actor.speedXZ = 0.4f;
        } else {
            this->actor.speedXZ = 0.0f;

            if (this->actor.params != 2) {
                func_80AE269C(this);
            } else {
                func_80AE39D4(this);
            }
        }

        Math_SmoothStepToS(&this->unk_30E, 0, 1, 0x64, 0);
        Math_SmoothStepToS(&this->unk_310, 0, 1, 0x64, 0);
    } else {
        func_80AE2B90(this, globalCtx);
    }

    this->actor.world.rot.y = this->actor.shape.rot.y;
    SkelAnime_Update(&this->skelAnime);

    if (this->skelAnime.curFrame == 10.0f || this->skelAnime.curFrame == 22.0f) {
        Audio_PlayActorSound2(&this->actor, NA_SE_EN_RIZA_WALK);
    } else if ((globalCtx->gameplayFrames & 0x5F) == 0) {
        Audio_PlayActorSound2(&this->actor, NA_SE_EN_REDEAD_CRY);
    }
}

void func_80AE33F0(EnRd* this) {
    Animation_PlayOnce(&this->skelAnime, &object_rd_Anim_004ADC);
    this->unk_30C = this->unk_304 = 0;
    this->unk_319 = 200;
    this->unk_31B = 8;
    this->actor.speedXZ = 0.0f;
    EnRd_SetupAction(this, func_80AE3454);
}

void func_80AE3454(EnRd* this, GlobalContext* globalCtx) {
    s32 pad;
    Player* player = PLAYER;

    if (SkelAnime_Update(&this->skelAnime)) {
        this->unk_304++;
    }

    switch (this->unk_304) {
        case 1:
            Animation_PlayLoop(&this->skelAnime, &object_rd_Anim_004268);
            this->unk_304++;
            globalCtx->damagePlayer(globalCtx, -8);
            func_800AA000(this->actor.xzDistToPlayer, 0xFF, 1, 0xC);
            this->unk_319 = 20;
        case 0:
            Math_SmoothStepToS(&this->unk_30E, 0, 1, 0x5DC, 0);
            Math_SmoothStepToS(&this->unk_310, 0, 1, 0x5DC, 0);
        case 2:
            if (!(player->stateFlags2 & 0x80)) {
                Animation_Change(&this->skelAnime, &object_rd_Anim_0046F8, 0.5f, 0.0f,
                                 Animation_GetLastFrame(&object_rd_Anim_0046F8), ANIMMODE_ONCE_INTERP, 0.0f);
                this->unk_304++;
                this->unk_31B = 4;
                return;
            }

            if (!LINK_IS_ADULT) {
                Math_SmoothStepToF(&this->actor.shape.yOffset, -1500.0f, 1.0f, 150.0f, 0.0f);
            }

            Math_SmoothStepToF(&this->actor.world.pos.x,
                               (Math_SinS(player->actor.shape.rot.y) * -25.0f) + player->actor.world.pos.x, 1.0f, 10.0f,
                               0.0f);
            Math_SmoothStepToF(&this->actor.world.pos.y, player->actor.world.pos.y, 1.0f, 10.0f, 0.0f);
            Math_SmoothStepToF(&this->actor.world.pos.z,
                               (Math_CosS(player->actor.shape.rot.y) * -25.0f) + player->actor.world.pos.z, 1.0f, 10.0f,
                               0.0f);
            Math_SmoothStepToS(&this->actor.shape.rot.y, player->actor.shape.rot.y, 1, 0x1770, 0);

            if (this->skelAnime.curFrame == 0.0f) {
                Audio_PlayActorSound2(&this->actor, NA_SE_EN_REDEAD_ATTACK);
            }
            this->unk_319--;

            if (this->unk_319 == 0) {
                globalCtx->damagePlayer(globalCtx, -8);
                func_800AA000(this->actor.xzDistToPlayer, 0xF0, 1, 0xC);
                this->unk_319 = 20;
                func_8002F7DC(&player->actor, NA_SE_VO_LI_DAMAGE_S + player->ageProperties->unk_92);
            }
            break;
        case 3:
            if (!LINK_IS_ADULT) {
                Math_SmoothStepToF(&this->actor.shape.yOffset, 0, 1.0f, 400.0f, 0.0f);
            }
            break;
        case 4:
            if (!LINK_IS_ADULT) {
                Math_SmoothStepToF(&this->actor.shape.yOffset, 0, 1.0f, 400.0f, 0.0f);
            }
            this->actor.targetMode = 0;
            this->actor.flags |= 1;
            this->unk_306 = 0xA;
            this->unk_307 = 0xF;
            func_80AE2B90(this, globalCtx);
            break;
    }
}

void func_80AE37BC(EnRd* this) {
    Animation_Change(&this->skelAnime, &object_rd_Anim_004F94, 0.0f, 0.0f,
                     Animation_GetLastFrame(&object_rd_Anim_004F94), ANIMMODE_ONCE, 0.0f);
    this->unk_31B = 7;
    EnRd_SetupAction(this, func_80AE3834);
}

void func_80AE3834(EnRd* this, GlobalContext* globalCtx) {
    Vec3f sp34 = D_80AE492C;
    Color_RGBA8 sp30 = D_80AE4938;
    Color_RGBA8 sp2C = D_80AE493C;
    Player* player = PLAYER;
    s16 temp_v0 = this->actor.yawTowardsPlayer - this->actor.shape.rot.y - this->unk_30E - this->unk_310;

    if (ABS(temp_v0) < 0x2008) {
        if (!(this->unk_312 & 0x80)) {
            player->actor.freezeTimer = 60;
            func_800AA000(this->actor.xzDistToPlayer, 0xFF, 0x14, 0x96);
            func_8008EEAC(globalCtx, &this->actor);
        }
        Audio_PlayActorSound2(&this->actor, NA_SE_EN_REDEAD_AIM);
        func_80AE2B90(this, globalCtx);
    }
}

void func_80AE392C(EnRd* this) {
    Animation_MorphToPlayOnce(&this->skelAnime, &object_rd_Anim_008040, -4.0f);
    this->unk_31B = 5;
    EnRd_SetupAction(this, func_80AE3978);
}

void func_80AE3978(EnRd* this, GlobalContext* globalCtx) {
    if (SkelAnime_Update(&this->skelAnime)) {
        if (this->actor.parent != NULL) {
            func_80AE31DC(this);
        } else {
            func_80AE37BC(this);
        }
    }
}

void func_80AE39D4(EnRd* this) {
    Animation_Change(&this->skelAnime, &object_rd_Anim_008040, -1.0f, Animation_GetLastFrame(&object_rd_Anim_008040),
                     0.0f, ANIMMODE_ONCE, -4.0f);
    this->unk_31B = 6;
    EnRd_SetupAction(this, func_80AE3A54);
}

void func_80AE3A54(EnRd* this, GlobalContext* globalCtx) {
    if (SkelAnime_Update(&this->skelAnime)) {
        func_80AE269C(this);
    }
}

void func_80AE3A8C(EnRd* this) {
    Animation_MorphToPlayOnce(&this->skelAnime, &object_rd_Anim_0074F0, -6.0f);

    if (this->actor.bgCheckFlags & 1) {
        this->actor.speedXZ = -2.0f;
    }

    this->actor.flags |= 1;
    Audio_PlayActorSound2(&this->actor, NA_SE_EN_REDEAD_DAMAGE);
    this->unk_31B = 9;
    EnRd_SetupAction(this, func_80AE3B18);
}

void func_80AE3B18(EnRd* this, GlobalContext* globalCtx) {
    Player* player = PLAYER;

    if (this->actor.speedXZ < 0.0f) {
        this->actor.speedXZ += 0.15f;
    }

    this->actor.world.rot.y = this->actor.yawTowardsPlayer;
    Math_SmoothStepToS(&this->unk_30E, 0, 1, 0x12C, 0);
    Math_SmoothStepToS(&this->unk_310, 0, 1, 0x12C, 0);
    if (SkelAnime_Update(&this->skelAnime)) {
        this->actor.world.rot.y = this->actor.shape.rot.y;

        if (this->actor.parent != NULL) {
            func_80AE31DC(this);
        } else if (Actor_WorldDistXYZToPoint(&player->actor, &this->actor.home.pos) >= 150.0f) {
            func_80AE2F50(this, globalCtx);
        } else {
            func_80AE2B90(this, globalCtx);
        }

        this->unk_31D = 0xFF;
    }
}

void func_80AE3C20(EnRd* this) {
    Animation_MorphToPlayOnce(&this->skelAnime, &object_rd_Anim_006E88, -1.0f);
    this->unk_31B = 10;
    this->unk_30C = 300;
    this->actor.flags &= ~1;
    this->actor.speedXZ = 0.0f;
    Audio_PlayActorSound2(&this->actor, NA_SE_EN_REDEAD_DEAD);
    EnRd_SetupAction(this, func_80AE3C98);
}

void func_80AE3C98(EnRd* this, GlobalContext* globalCtx) {
    if (this->actor.category != ACTORCAT_PROP) {
        Actor_ChangeCategory(globalCtx, &globalCtx->actorCtx, &this->actor, ACTORCAT_PROP);
    }

    Math_SmoothStepToS(&this->unk_30E, 0, 1, 0x7D0, 0);
    Math_SmoothStepToS(&this->unk_310, 0, 1, 0x7D0, 0);

    if (SkelAnime_Update(&this->skelAnime)) {
        if (this->unk_30C == 0) {
            if (!Flags_GetSwitch(globalCtx, this->unk_312 & 0x7F)) {
                Flags_SetSwitch(globalCtx, this->unk_312 & 0x7F);
            }
            if (this->unk_314 != 0) {
                if (this->unk_314 == 0xB4) {
                    func_80AE2630(globalCtx, &this->actor, 0);
                }
                this->actor.scale.y -= 0.000075f;
                this->unk_314 -= 5;
            } else {
                Actor_Kill(&this->actor);
            }
        } else {
            this->unk_30C--;
        }
    } else if (((s32)this->skelAnime.curFrame == 33) || ((s32)this->skelAnime.curFrame == 40)) {
        Audio_PlayActorSound2(&this->actor, NA_SE_EN_RIZA_DOWN);
    }
}

void func_80AE3DE4(EnRd* this) {
    this->unk_31B = 1;
    this->actor.speedXZ = 0.0f;
<<<<<<< HEAD
    this->actor.posRot.rot.y = this->actor.shape.rot.y;
    if (gSaveContext.sunsState != SUNS_INACTIVE) {
=======
    this->actor.world.rot.y = this->actor.shape.rot.y;
    if (gSaveContext.unk_1422 != 0) {
>>>>>>> e53081df
        this->unk_318 = 1;
        this->unk_316 = 0x258;
        Audio_PlayActorSound2(&this->actor, NA_SE_EN_LIGHT_ARROW_HIT);
        Actor_SetColorFilter(&this->actor, -0x8000, -0x7F38, 0, 0xFF);
    } else if (this->unk_31C == 1) {
        Actor_SetColorFilter(&this->actor, 0, 0xC8, 0, 0x50);
    } else {
        Audio_PlayActorSound2(&this->actor, NA_SE_EN_LIGHT_ARROW_HIT);
        Actor_SetColorFilter(&this->actor, -0x8000, 0xC8, 0, 0x50);
    }
    EnRd_SetupAction(this, func_80AE3ECC);
}

void func_80AE3ECC(EnRd* this, GlobalContext* globalCtx) {
    if ((this->unk_318 != 0) && (this->unk_316 != 0)) {
        this->unk_316--;
        if (this->unk_316 >= 0xFF) {
            Actor_SetColorFilter(&this->actor, -0x8000, 0xC8, 0, 0xFF);
        }
        if (this->unk_316 == 0) {
            this->unk_318 = 0;
            gSaveContext.sunsState = SUNS_INACTIVE;
        }
    }

    if (this->actor.colorFilterTimer == 0) {
        if (this->actor.colChkInfo.health == 0) {
            func_80AE2630(globalCtx, &this->actor, 1);
            func_80AE3C20(this);
            Item_DropCollectibleRandom(globalCtx, &this->actor, &this->actor.world.pos, 0x90);
        } else {
            func_80AE3A8C(this);
        }
    }
}

void func_80AE3F9C(EnRd* this, GlobalContext* globalCtx) {
    s16 temp1;
    s16 temp2;
    s16 temp3;

    temp1 = this->actor.yawTowardsPlayer - (s16)(this->actor.shape.rot.y + this->unk_310);
    temp2 = CLAMP(temp1, -500, 500);

    temp1 -= this->unk_30E;
    temp3 = CLAMP(temp1, -500, 500);

    if ((s16)(this->actor.yawTowardsPlayer - this->actor.shape.rot.y) >= 0) {
        this->unk_310 += ABS(temp2);
        this->unk_30E += ABS(temp3);
    } else {
        this->unk_310 -= ABS(temp2);
        this->unk_30E -= ABS(temp3);
    }

    this->unk_310 = CLAMP(this->unk_310, -18783, 18783);
    this->unk_30E = CLAMP(this->unk_30E, -9583, 9583);
}

void func_80AE4114(EnRd* this, GlobalContext* globalCtx) {
    s32 pad;
    Player* player = PLAYER;

<<<<<<< HEAD
    if ((gSaveContext.sunsState != SUNS_INACTIVE) && (this->actor.shape.rot.x == 0) && (this->unk_318 == 0) &&
        (this->unk_31B != 9) && (this->unk_31B != 0xA) && (this->unk_31B != 1)) {
=======
    if ((gSaveContext.unk_1422 != 0) && (this->actor.shape.rot.x == 0) && (this->unk_318 == 0) &&
        (this->unk_31B != 9) && (this->unk_31B != 10) && (this->unk_31B != 1)) {
>>>>>>> e53081df
        func_80AE3DE4(this);
        return;
    }

    if (this->collider.base.acFlags & AC_HIT) {
        this->collider.base.acFlags &= ~AC_HIT;
        this->unk_31C = this->actor.colChkInfo.damageEffect;

        if (this->unk_31B != 11) {
            Actor_SetDropFlag(&this->actor, &this->collider.info, 1);
            if (player->unk_844 != 0) {
                this->unk_31D = player->unk_845;
            }

            if ((this->unk_31C != 0) && (this->unk_31C != 6)) {
                if (((this->unk_31C == 1) || (this->unk_31C == 13)) && (this->unk_31B != 1)) {
                    Actor_ApplyDamage(&this->actor);
                    func_80AE3DE4(this);
                    return;
                }

                this->unk_318 = 0;
                this->unk_316 = 0;

                if (this->unk_31C == 0xE) {
                    Actor_SetColorFilter(&this->actor, 0x4000, 0xFF, 0, 0x50);
                    this->unk_31A = 0x28;
                } else {
                    Actor_SetColorFilter(&this->actor, 0x4000, 0xFF, 0, 8);
                }

                Actor_ApplyDamage(&this->actor);
                if (this->actor.colChkInfo.health == 0) {
                    func_80AE2630(globalCtx, &this->actor, 1);
                    func_80AE3C20(this);
                    Item_DropCollectibleRandom(globalCtx, 0, &this->actor.world.pos, 0x90);
                } else {
                    func_80AE3A8C(this);
                }
            }
        }
    }
}

void EnRd_Update(Actor* thisx, GlobalContext* globalCtx) {
    s32 pad;
    EnRd* this = THIS;
    Player* player = PLAYER;
    s32 pad2;

    func_80AE4114(this, globalCtx);

    if (gSaveContext.sunsState != SUNS_INACTIVE && this->unk_318 == 0) {
        gSaveContext.sunsState = SUNS_INACTIVE;
    }

    if (this->unk_31C != 6 && ((this->unk_31B != 11) || (this->unk_31C != 14))) {
        if (this->unk_306 != 0) {
            this->unk_306--;
        }

        this->actionFunc(this, globalCtx);
        if (this->unk_31B != 8 && this->actor.speedXZ != 0.0f) {
            Actor_MoveForward(&this->actor);
        }

        if ((this->actor.shape.rot.x == 0) && (this->unk_31B != 8) && (this->actor.speedXZ != 0.0f)) {
            Actor_UpdateBgCheckInfo(globalCtx, &this->actor, 30.0f, 20.0f, 35.0f, 0x1D);
        }

        if (this->unk_31B == 7) {
            func_80AE3F9C(this, globalCtx);
        }
    }

    this->actor.focus.pos = this->actor.world.pos;
    this->actor.focus.pos.y += 50.0f;

    if ((this->actor.colChkInfo.health > 0) && (this->unk_31B != 8)) {
        Collider_UpdateCylinder(&this->actor, &this->collider);
        CollisionCheck_SetOC(globalCtx, &globalCtx->colChkCtx, &this->collider.base);
        if ((this->unk_31B != 9) || ((player->unk_844 != 0) && (player->unk_845 != this->unk_31D))) {
            CollisionCheck_SetAC(globalCtx, &globalCtx->colChkCtx, &this->collider.base);
        }
    }
}

s32 EnRd_OverrideLimbDraw(GlobalContext* globalCtx, s32 limbIndex, Gfx** dList, Vec3f* pos, Vec3s* rot, void* thisx,
                          Gfx** gfx) {
    EnRd* this = THIS;

    if (limbIndex == 23) {
        rot->y += this->unk_30E;
    } else if (limbIndex == 12) {
        rot->y += this->unk_310;
    }
    return false;
}

void EnRd_PostLimbDraw(GlobalContext* globalCtx, s32 limbIndex, Gfx** dList, Vec3s* rot, void* thisx, Gfx** gfx) {
    Vec3f sp2C = D_80AE4940;
    EnRd* this = THIS;
    s32 idx = -1;
    Vec3f destPos;

    if ((this->unk_31A != 0) || ((this->actor.colorFilterTimer != 0) && (this->actor.colorFilterParams & 0x4000))) {
        switch (limbIndex - 1) {
            case 23:
                idx = 0;
                break;
            case 0:
                idx = 1;
                break;
            case 21:
                idx = 2;
                break;
            case 17:
                idx = 3;
                break;
            case 13:
                idx = 4;
                break;
            case 24:
                idx = 5;
                break;
            case 8:
                idx = 6;
                break;
            case 3:
                idx = 7;
                break;
            case 10:
                idx = 8;
                break;
            case 5:
                idx = 9;
                break;
        }

        if (idx >= 0) {
            Matrix_MultVec3f(&sp2C, &destPos);
            this->firePos[idx].x = destPos.x;
            this->firePos[idx].y = destPos.y;
            this->firePos[idx].z = destPos.z;
        }
    }
}

void EnRd_Draw(Actor* thisx, GlobalContext* globalCtx) {
    s32 pad;
    EnRd* this = THIS;
    Vec3f thisPos = thisx->world.pos;

    OPEN_DISPS(globalCtx->state.gfxCtx, "../z_en_rd.c", 1679);

    if (this->unk_314 == 0xFF) {
        func_80093D18(globalCtx->state.gfxCtx);
        gDPSetEnvColor(POLY_OPA_DISP++, 0, 0, 0, this->unk_314);
        gSPSegment(POLY_OPA_DISP++, 8, &D_80116280[2]);
        POLY_OPA_DISP = SkelAnime_DrawFlex(globalCtx, this->skelAnime.skeleton, this->skelAnime.jointTable,
                                           this->skelAnime.dListCount, EnRd_OverrideLimbDraw, EnRd_PostLimbDraw, this,
                                           POLY_OPA_DISP);
        func_80033C30(&thisPos, &D_80AE4958, 255, globalCtx);
        if (this->unk_31A != 0) {
            thisx->colorFilterTimer++;
            this->unk_31A--;
            if (this->unk_31A % 4 == 0) {
                EffectSsEnFire_SpawnVec3s(globalCtx, thisx, &this->firePos[this->unk_31A >> 2], 0x4B, 0, 0,
                                          (this->unk_31A >> 2));
            }
        }
    } else {
        func_80093D84(globalCtx->state.gfxCtx);
        gDPSetEnvColor(POLY_XLU_DISP++, 0, 0, 0, this->unk_314);
        gSPSegment(POLY_XLU_DISP++, 8, &D_80116280[0]);
        POLY_XLU_DISP =
            SkelAnime_DrawFlex(globalCtx, this->skelAnime.skeleton, this->skelAnime.jointTable,
                               this->skelAnime.dListCount, EnRd_OverrideLimbDraw, NULL, this, POLY_XLU_DISP);

        func_80033C30(&thisPos, &D_80AE4958, this->unk_314, globalCtx);
    }

    CLOSE_DISPS(globalCtx->state.gfxCtx, "../z_en_rd.c", 1735);
}<|MERGE_RESOLUTION|>--- conflicted
+++ resolved
@@ -675,13 +675,8 @@
 void func_80AE3DE4(EnRd* this) {
     this->unk_31B = 1;
     this->actor.speedXZ = 0.0f;
-<<<<<<< HEAD
-    this->actor.posRot.rot.y = this->actor.shape.rot.y;
+    this->actor.world.rot.y = this->actor.shape.rot.y;
     if (gSaveContext.sunsState != SUNS_INACTIVE) {
-=======
-    this->actor.world.rot.y = this->actor.shape.rot.y;
-    if (gSaveContext.unk_1422 != 0) {
->>>>>>> e53081df
         this->unk_318 = 1;
         this->unk_316 = 0x258;
         Audio_PlayActorSound2(&this->actor, NA_SE_EN_LIGHT_ARROW_HIT);
@@ -745,13 +740,8 @@
     s32 pad;
     Player* player = PLAYER;
 
-<<<<<<< HEAD
     if ((gSaveContext.sunsState != SUNS_INACTIVE) && (this->actor.shape.rot.x == 0) && (this->unk_318 == 0) &&
-        (this->unk_31B != 9) && (this->unk_31B != 0xA) && (this->unk_31B != 1)) {
-=======
-    if ((gSaveContext.unk_1422 != 0) && (this->actor.shape.rot.x == 0) && (this->unk_318 == 0) &&
         (this->unk_31B != 9) && (this->unk_31B != 10) && (this->unk_31B != 1)) {
->>>>>>> e53081df
         func_80AE3DE4(this);
         return;
     }
