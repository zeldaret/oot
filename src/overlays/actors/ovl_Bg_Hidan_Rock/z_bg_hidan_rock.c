/*
 * File: z_bg_hidan_rock.c
 * Overlay: ovl_Bg_Hidan_Rock
 * Description: Stone blocks (Fire Temple)
 */

#include "z_bg_hidan_rock.h"
#include "objects/object_hidan_objects/object_hidan_objects.h"

#define FLAGS 0x00000000

#define THIS ((BgHidanRock*)thisx)

void BgHidanRock_Init(Actor* thisx, GlobalContext* globalCtx);
void BgHidanRock_Destroy(Actor* thisx, GlobalContext* globalCtx);
void BgHidanRock_Update(Actor* thisx, GlobalContext* globalCtx);
void BgHidanRock_Draw(Actor* thisx, GlobalContext* globalCtx);

void func_8088B24C(BgHidanRock* this);

void func_8088B268(BgHidanRock* this, GlobalContext* globalCtx);
void func_8088B5F4(BgHidanRock* this, GlobalContext* globalCtx);
void func_8088B634(BgHidanRock* this, GlobalContext* globalCtx);
void func_8088B69C(BgHidanRock* this, GlobalContext* globalCtx);
void func_8088B79C(BgHidanRock* this, GlobalContext* globalCtx);
void func_8088B90C(BgHidanRock* this, GlobalContext* globalCtx);
void func_8088B954(BgHidanRock* this, GlobalContext* globalCtx);
void func_8088B990(BgHidanRock* this, GlobalContext* globalCtx);

void func_8088BC40(GlobalContext* globalCtx, BgHidanRock* this);

static Vec3f D_8088BF60 = { 3310.0f, 120.0f, 0.0f };

const ActorInit Bg_Hidan_Rock_InitVars = {
    ACTOR_BG_HIDAN_ROCK,
    ACTORCAT_BG,
    FLAGS,
    OBJECT_HIDAN_OBJECTS,
    sizeof(BgHidanRock),
    (ActorFunc)BgHidanRock_Init,
    (ActorFunc)BgHidanRock_Destroy,
    (ActorFunc)BgHidanRock_Update,
    (ActorFunc)BgHidanRock_Draw,
};

static ColliderCylinderInit sCylinderInit = {
    {
        COLTYPE_NONE,
        AT_ON | AT_TYPE_ENEMY,
        AC_NONE,
        OC1_NONE,
        OC2_TYPE_2,
        COLSHAPE_CYLINDER,
    },
    {
        ELEMTYPE_UNK0,
        { 0x20000000, 0x01, 0x04 },
        { 0xFFCFFFFF, 0x00, 0x00 },
        TOUCH_ON | TOUCH_SFX_NONE,
        BUMP_NONE,
        OCELEM_NONE,
    },
    { 45, 77, -40, { 3310, 120, 0 } },
};

static InitChainEntry sInitChain[] = {
    ICHAIN_VEC3F_DIV1000(scale, 100, ICHAIN_CONTINUE),
    ICHAIN_F32_DIV1000(gravity, -600, ICHAIN_STOP),
};

void BgHidanRock_Init(Actor* thisx, GlobalContext* globalCtx) {
    BgHidanRock* this = THIS;
    s32 pad;
    CollisionHeader* colHeader = NULL;

    Actor_ProcessInitChain(thisx, sInitChain);
    DynaPolyActor_Init(&this->dyna, DPM_PLAYER);

    this->type = thisx->params & 0xFF;
    this->unk_169 = 0;

    thisx->params = ((thisx->params) >> 8) & 0xFF;

    Collider_InitCylinder(globalCtx, &this->collider);
    Collider_SetCylinder(globalCtx, &this->collider, thisx, &sCylinderInit);

    if (this->type == 0) {
        if (Flags_GetSwitch(globalCtx, thisx->params)) {
            Math_Vec3f_Copy(&thisx->home.pos, &D_8088BF60);
            Math_Vec3f_Copy(&thisx->world.pos, &D_8088BF60);
            this->timer = 60;
            this->actionFunc = func_8088B5F4;
        } else {
            this->actionFunc = func_8088B268;
        }
        thisx->flags |= 0x30;
        CollisionHeader_GetVirtual(&gFireTempleStoneBlock1Col, &colHeader);
    } else {
        CollisionHeader_GetVirtual(&gFireTempleStoneBlock2Col, &colHeader);
        this->collider.dim.pos.x = thisx->home.pos.x;
        this->collider.dim.pos.y = thisx->home.pos.y;
        this->collider.dim.pos.z = thisx->home.pos.z;
        this->actionFunc = func_8088B634;
    }

    this->dyna.bgId = DynaPoly_SetBgActor(globalCtx, &globalCtx->colCtx.dyna, thisx, colHeader);
    this->timer = 0;
}

void BgHidanRock_Destroy(Actor* thisx, GlobalContext* globalCtx) {
    BgHidanRock* this = THIS;

    DynaPoly_DeleteBgActor(globalCtx, &globalCtx->colCtx.dyna, this->dyna.bgId);
    Collider_DestroyCylinder(globalCtx, &this->collider);
    Audio_StopSfxByPos(&this->unk_170);
}

void func_8088B24C(BgHidanRock* this) {
    this->dyna.actor.flags |= 0x30;
    this->actionFunc = func_8088B990;
}

void func_8088B268(BgHidanRock* this, GlobalContext* globalCtx) {
    static f32 D_8088BFC0 = 0.0f;
    f32 sp2C;
    s32 temp_v1;
    s32 frame;
    Player* player = GET_PLAYER(globalCtx);

    if (this->dyna.unk_150 != 0.0f) {
        if (this->timer == 0) {
            if (D_8088BFC0 == 0.0f) {
                if (this->dyna.unk_150 > 0.0f) {
                    D_8088BFC0 += 0.01f;
                } else {
                    D_8088BFC0 -= 0.01f;
                }
            }

            this->dyna.actor.speedXZ += 0.05f;
            this->dyna.actor.speedXZ = CLAMP_MAX(this->dyna.actor.speedXZ, 2.0f);

            if (D_8088BFC0 > 0.0f) {
                temp_v1 = Math_StepToF(&D_8088BFC0, 20.0f, this->dyna.actor.speedXZ);
            } else {
                temp_v1 = Math_StepToF(&D_8088BFC0, -20.0f, this->dyna.actor.speedXZ);
            }

            this->dyna.actor.world.pos.x = (Math_SinS(this->dyna.unk_158) * D_8088BFC0) + this->dyna.actor.home.pos.x;
            this->dyna.actor.world.pos.z = (Math_CosS(this->dyna.unk_158) * D_8088BFC0) + this->dyna.actor.home.pos.z;

            if (temp_v1) {
                player->stateFlags2 &= ~0x10;
                this->dyna.unk_150 = 0.0f;
                this->dyna.actor.home.pos.x = this->dyna.actor.world.pos.x;
                this->dyna.actor.home.pos.z = this->dyna.actor.world.pos.z;
                D_8088BFC0 = 0.0f;
                this->dyna.actor.speedXZ = 0.0f;
                this->timer = 5;
            }

            func_8002F974(&this->dyna.actor, NA_SE_EV_ROCK_SLIDE - SFX_FLAG);
        } else {
            player->stateFlags2 &= ~0x10;
            this->dyna.unk_150 = 0.0f;
            if (this->timer != 0) {
                this->timer--;
            }
        }
    } else {
        this->timer = 0;
    }

    sp2C = this->dyna.actor.world.pos.z - D_8088BF60.z;
    if (sp2C < 0.5f) {
        Flags_SetSwitch(globalCtx, this->dyna.actor.params);
        Math_Vec3f_Copy(&this->dyna.actor.home.pos, &D_8088BF60);
        this->dyna.actor.world.pos.x = D_8088BF60.x;
        this->dyna.actor.world.pos.z = D_8088BF60.z;
        this->dyna.actor.speedXZ = 0.0f;
        D_8088BFC0 = 0.0f;
        player->stateFlags2 &= ~0x10;
        this->actionFunc = func_8088B79C;
    }

    frame = globalCtx->gameplayFrames & 0xFF;
    if (globalCtx->gameplayFrames & 0x100) {
        this->unk_16C = 0.0f;
    } else if (frame < 128) {
        this->unk_16C = sinf(frame * (4 * 0.001f * M_PI)) * 19.625f;
    } else if (frame < 230) {
        this->unk_16C = 19.625f;
    } else {
        this->unk_16C -= 1.0f;
        this->unk_16C = CLAMP_MIN(this->unk_16C, 0.0f);
    }

    if (sp2C < 100.0f) {
        this->unk_16C = CLAMP_MAX(this->unk_16C, 6.125f);
    }
}

void func_8088B5F4(BgHidanRock* this, GlobalContext* globalCtx) {
    if (this->timer != 0) {
        this->timer--;
    }

    if (this->timer == 0) {
        func_8088B24C(this);
    }
}

void func_8088B634(BgHidanRock* this, GlobalContext* globalCtx) {
    if (func_8004356C(&this->dyna)) {
        this->timer = 20;
        this->dyna.actor.world.rot.y = Camera_GetCamDirYaw(GET_ACTIVE_CAM(globalCtx)) + 0x4000;
        this->actionFunc = func_8088B69C;
    }
}

void func_8088B69C(BgHidanRock* this, GlobalContext* globalCtx) {
    if (this->timer != 0) {
        this->timer--;
    }

    if (this->timer != 0) {
        this->dyna.actor.world.pos.x =
            this->dyna.actor.home.pos.x + 5.0f * Math_SinS(this->dyna.actor.world.rot.y + this->timer * 0x4000);
        this->dyna.actor.world.pos.z =
            this->dyna.actor.home.pos.z + 5.0f * Math_CosS(this->dyna.actor.world.rot.y + this->timer * 0x4000);
    } else {
        this->dyna.actor.world.pos.x = this->dyna.actor.home.pos.x;
        this->dyna.actor.world.pos.z = this->dyna.actor.home.pos.z;
        func_8088B24C(this);
    }

    if (!(this->timer % 4)) {
        func_800AA000(this->dyna.actor.xyzDistToPlayerSq, 0xB4, 0x0A, 0x64);
        Audio_PlayActorSound2(&this->dyna.actor, NA_SE_EV_BLOCK_SHAKE);
    }
}

void func_8088B79C(BgHidanRock* this, GlobalContext* globalCtx) {
    this->timer--;
    if (this->dyna.actor.bgCheckFlags & 2) {
        if (this->type == 0) {
            this->timer = 60;
            this->actionFunc = func_8088B5F4;
        } else {
            this->dyna.actor.world.pos.y = this->dyna.actor.home.pos.y - 15.0f;
            this->actionFunc = func_8088B90C;
            this->dyna.actor.flags &= ~0x30;
        }

        Audio_PlayActorSound2(&this->dyna.actor, NA_SE_EV_BLOCK_BOUND);
        Audio_PlayActorSound2(
            &this->dyna.actor,
            SurfaceType_GetSfx(&globalCtx->colCtx, this->dyna.actor.floorPoly, this->dyna.actor.floorBgId) + 0x800);
    }

    this->unk_16C -= 0.5f;
    this->unk_16C = CLAMP_MIN(this->unk_16C, 0.0f);

    if (this->type == 0) {
        if (func_8004356C(&this->dyna)) {
            if (this->unk_169 == 0) {
                this->unk_169 = 3;
            }
<<<<<<< HEAD
            Camera_ChangeSetting(globalCtx->cameraPtrs[CAM_ID_MAIN], CAM_SET_HIDAN1);
=======
            Camera_ChangeSetting(globalCtx->cameraPtrs[MAIN_CAM], CAM_SET_FIRE_PLATFORM);
>>>>>>> 0b184194
        } else if (!func_8004356C(&this->dyna)) {
            if (this->unk_169 != 0) {
                Camera_ChangeSetting(globalCtx->cameraPtrs[CAM_ID_MAIN], CAM_SET_DUNGEON0);
            }
            this->unk_169 = 0;
        }
    }
}

void func_8088B90C(BgHidanRock* this, GlobalContext* globalCtx) {
    if (Math_StepToF(&this->dyna.actor.world.pos.y, this->dyna.actor.home.pos.y, 1.0f)) {
        this->actionFunc = func_8088B634;
    }
}

void func_8088B954(BgHidanRock* this, GlobalContext* globalCtx) {
    if (this->timer != 0) {
        this->timer--;
    }

    if (this->timer == 0) {
        this->actionFunc = func_8088B79C;
        this->dyna.actor.velocity.y = 0.0f;
    }
}

void func_8088B990(BgHidanRock* this, GlobalContext* globalCtx) {
    Player* player = GET_PLAYER(globalCtx);

    this->timer++;
    if (this->dyna.unk_150 != 0.0f) {
        this->dyna.actor.speedXZ = 0.0f;
        player->stateFlags2 &= ~0x10;
    }

    if ((this->type == 0 && (Math_SmoothStepToF(&this->dyna.actor.world.pos.y, this->dyna.actor.home.pos.y + 1820.0f,
                                                0.25f, 20.0f, 0.5f) < 0.1f)) ||
        ((this->type != 0) && (Math_SmoothStepToF(&this->dyna.actor.world.pos.y, this->dyna.actor.home.pos.y + 480.0,
                                                  0.25f, 20.0f, 0.5f) < 0.1f))) {
        if (this->type == 0) {
            Audio_PlayActorSound2(&this->dyna.actor, NA_SE_EV_BLOCK_BOUND);
        }
        this->timer = 20;
        this->actionFunc = func_8088B954;
    }

    this->unk_16C = (this->dyna.actor.world.pos.y + 50.0f - this->dyna.actor.home.pos.y + 40.0f) / 80.0f;
    if (this->type == 0) {
        if (func_8004356C(&this->dyna)) {
            if (this->unk_169 == 0) {
                this->unk_169 = 3;
            }
<<<<<<< HEAD
            Camera_ChangeSetting(globalCtx->cameraPtrs[CAM_ID_MAIN], CAM_SET_HIDAN1);
=======
            Camera_ChangeSetting(globalCtx->cameraPtrs[MAIN_CAM], CAM_SET_FIRE_PLATFORM);
>>>>>>> 0b184194
        } else if (!func_8004356C(&this->dyna)) {
            if (this->unk_169 != 0) {
                Camera_ChangeSetting(globalCtx->cameraPtrs[CAM_ID_MAIN], CAM_SET_DUNGEON0);
            }
            this->unk_169 = 0;
        }
    }
}

void BgHidanRock_Update(Actor* thisx, GlobalContext* globalCtx) {
    BgHidanRock* this = THIS;

    this->actionFunc(this, globalCtx);
    if (this->actionFunc == func_8088B79C) {
        Actor_MoveForward(&this->dyna.actor);
        Actor_UpdateBgCheckInfo(globalCtx, &this->dyna.actor, 0.0f, 0.0f, 0.0f, 4);
    }

    if (this->unk_16C > 0.0f) {
        this->collider.dim.height = sCylinderInit.dim.height * this->unk_16C;
        CollisionCheck_SetAT(globalCtx, &globalCtx->colChkCtx, &this->collider.base);
    }
}

static void* sVerticalFlamesTexs[] = {
    gFireTempleBigVerticalFlame0Tex, gFireTempleBigVerticalFlame1Tex, gFireTempleBigVerticalFlame2Tex,
    gFireTempleBigVerticalFlame3Tex, gFireTempleBigVerticalFlame4Tex, gFireTempleBigVerticalFlame5Tex,
    gFireTempleBigVerticalFlame6Tex, gFireTempleBigVerticalFlame7Tex,
};

void func_8088BC40(GlobalContext* globalCtx, BgHidanRock* this) {
    s32 pad;

    OPEN_DISPS(globalCtx->state.gfxCtx, "../z_bg_hidan_rock.c", 808);

    POLY_XLU_DISP = Gfx_CallSetupDL(POLY_XLU_DISP, 0x14);
    gDPSetPrimColor(POLY_XLU_DISP++, 0, 0x01, 255, 255, 0, 150);
    gDPSetEnvColor(POLY_XLU_DISP++, 255, 0, 0, 255);

    if (this->type == 0) {
        Matrix_Translate(D_8088BF60.x, D_8088BF60.y - 40.0f, D_8088BF60.z, MTXMODE_NEW);
    } else {
        Matrix_Translate(this->dyna.actor.home.pos.x, this->dyna.actor.home.pos.y - 40.0f, this->dyna.actor.home.pos.z,
                         MTXMODE_NEW);
    }

    Matrix_RotateRPY(0, Camera_GetCamDirYaw(GET_ACTIVE_CAM(globalCtx)) + 0x8000, 0, MTXMODE_APPLY);
    Matrix_Translate(-10.5f, 0.0f, 0.0f, MTXMODE_APPLY);
    Matrix_Scale(6.0f, this->unk_16C, 6.0f, MTXMODE_APPLY);

    gSPSegment(POLY_XLU_DISP++, 0x08, SEGMENTED_TO_VIRTUAL(sVerticalFlamesTexs[globalCtx->gameplayFrames & 7]));
    gSPMatrix(POLY_XLU_DISP++, Matrix_NewMtx(globalCtx->state.gfxCtx, "../z_bg_hidan_rock.c", 853),
              G_MTX_NOPUSH | G_MTX_LOAD | G_MTX_MODELVIEW);
    gSPDisplayList(POLY_XLU_DISP++, gFireTempleBigVerticalFlameDL);

    CLOSE_DISPS(globalCtx->state.gfxCtx, "../z_bg_hidan_rock.c", 857);
}

void BgHidanRock_Draw(Actor* thisx, GlobalContext* globalCtx) {
    BgHidanRock* this = THIS;
    s32 pad;

    if (this->type == 0) {
        Gfx_DrawDListOpa(globalCtx, gFireTempleStoneBlock1DL);
    } else {
        Gfx_DrawDListOpa(globalCtx, gFireTempleStoneBlock2DL);
    }

    if (this->unk_16C > 0.0f) {
        if (this->type == 0) {
            SkinMatrix_Vec3fMtxFMultXYZ(&globalCtx->mf_11D60, &D_8088BF60, &this->unk_170);
        } else {
            SkinMatrix_Vec3fMtxFMultXYZ(&globalCtx->mf_11D60, &this->dyna.actor.home.pos, &this->unk_170);
        }

        func_80078914(&this->unk_170, NA_SE_EV_FIRE_PILLAR - SFX_FLAG);
        func_8088BC40(globalCtx, this);
    }
}<|MERGE_RESOLUTION|>--- conflicted
+++ resolved
@@ -266,11 +266,7 @@
             if (this->unk_169 == 0) {
                 this->unk_169 = 3;
             }
-<<<<<<< HEAD
-            Camera_ChangeSetting(globalCtx->cameraPtrs[CAM_ID_MAIN], CAM_SET_HIDAN1);
-=======
-            Camera_ChangeSetting(globalCtx->cameraPtrs[MAIN_CAM], CAM_SET_FIRE_PLATFORM);
->>>>>>> 0b184194
+            Camera_ChangeSetting(globalCtx->cameraPtrs[CAM_ID_MAIN], CAM_SET_FIRE_PLATFORM);
         } else if (!func_8004356C(&this->dyna)) {
             if (this->unk_169 != 0) {
                 Camera_ChangeSetting(globalCtx->cameraPtrs[CAM_ID_MAIN], CAM_SET_DUNGEON0);
@@ -323,11 +319,7 @@
             if (this->unk_169 == 0) {
                 this->unk_169 = 3;
             }
-<<<<<<< HEAD
-            Camera_ChangeSetting(globalCtx->cameraPtrs[CAM_ID_MAIN], CAM_SET_HIDAN1);
-=======
-            Camera_ChangeSetting(globalCtx->cameraPtrs[MAIN_CAM], CAM_SET_FIRE_PLATFORM);
->>>>>>> 0b184194
+            Camera_ChangeSetting(globalCtx->cameraPtrs[CAM_ID_MAIN], CAM_SET_FIRE_PLATFORM);
         } else if (!func_8004356C(&this->dyna)) {
             if (this->unk_169 != 0) {
                 Camera_ChangeSetting(globalCtx->cameraPtrs[CAM_ID_MAIN], CAM_SET_DUNGEON0);
