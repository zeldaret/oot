/*
 * File: z_bg_hidan_rock.c
 * Overlay: ovl_Bg_Hidan_Rock
 * Description: Stone blocks (Fire Temple)
 */

#include "z_bg_hidan_rock.h"
#include "assets/objects/object_hidan_objects/object_hidan_objects.h"

#define FLAGS 0

void BgHidanRock_Init(Actor* thisx, PlayState* play);
void BgHidanRock_Destroy(Actor* thisx, PlayState* play);
void BgHidanRock_Update(Actor* thisx, PlayState* play);
void BgHidanRock_Draw(Actor* thisx, PlayState* play);

void func_8088B24C(BgHidanRock* this);

void func_8088B268(BgHidanRock* this, PlayState* play);
void func_8088B5F4(BgHidanRock* this, PlayState* play);
void func_8088B634(BgHidanRock* this, PlayState* play);
void func_8088B69C(BgHidanRock* this, PlayState* play);
void func_8088B79C(BgHidanRock* this, PlayState* play);
void func_8088B90C(BgHidanRock* this, PlayState* play);
void func_8088B954(BgHidanRock* this, PlayState* play);
void func_8088B990(BgHidanRock* this, PlayState* play);

void func_8088BC40(PlayState* play, BgHidanRock* this);

static Vec3f D_8088BF60 = { 3310.0f, 120.0f, 0.0f };

const ActorInit Bg_Hidan_Rock_InitVars = {
    ACTOR_BG_HIDAN_ROCK,
    ACTORCAT_BG,
    FLAGS,
    OBJECT_HIDAN_OBJECTS,
    sizeof(BgHidanRock),
    (ActorFunc)BgHidanRock_Init,
    (ActorFunc)BgHidanRock_Destroy,
    (ActorFunc)BgHidanRock_Update,
    (ActorFunc)BgHidanRock_Draw,
};

static ColliderCylinderInit sCylinderInit = {
    {
        COLTYPE_NONE,
        AT_ON | AT_TYPE_ENEMY,
        AC_NONE,
        OC1_NONE,
        OC2_TYPE_2,
        COLSHAPE_CYLINDER,
    },
    {
        ELEMTYPE_UNK0,
        { 0x20000000, 0x01, 0x04 },
        { 0xFFCFFFFF, 0x00, 0x00 },
        TOUCH_ON | TOUCH_SFX_NONE,
        BUMP_NONE,
        OCELEM_NONE,
    },
    { 45, 77, -40, { 3310, 120, 0 } },
};

static InitChainEntry sInitChain[] = {
    ICHAIN_VEC3F_DIV1000(scale, 100, ICHAIN_CONTINUE),
    ICHAIN_F32_DIV1000(gravity, -600, ICHAIN_STOP),
};

void BgHidanRock_Init(Actor* thisx, PlayState* play) {
    BgHidanRock* this = (BgHidanRock*)thisx;
    s32 pad;
    CollisionHeader* colHeader = NULL;

    Actor_ProcessInitChain(thisx, sInitChain);
    DynaPolyActor_Init(&this->dyna, DPM_PLAYER);

    this->type = thisx->params & 0xFF;
    this->unk_169 = 0;

    thisx->params = ((thisx->params) >> 8) & 0xFF;

    Collider_InitCylinder(play, &this->collider);
    Collider_SetCylinder(play, &this->collider, thisx, &sCylinderInit);

    if (this->type == 0) {
        if (Flags_GetSwitch(play, thisx->params)) {
            Math_Vec3f_Copy(&thisx->home.pos, &D_8088BF60);
            Math_Vec3f_Copy(&thisx->world.pos, &D_8088BF60);
            this->timer = 60;
            this->actionFunc = func_8088B5F4;
        } else {
            this->actionFunc = func_8088B268;
        }
        thisx->flags |= ACTOR_FLAG_4 | ACTOR_FLAG_5;
        CollisionHeader_GetVirtual(&gFireTempleStoneBlock1Col, &colHeader);
    } else {
        CollisionHeader_GetVirtual(&gFireTempleStoneBlock2Col, &colHeader);
        this->collider.dim.pos.x = thisx->home.pos.x;
        this->collider.dim.pos.y = thisx->home.pos.y;
        this->collider.dim.pos.z = thisx->home.pos.z;
        this->actionFunc = func_8088B634;
    }

    this->dyna.bgId = DynaPoly_SetBgActor(play, &play->colCtx.dyna, thisx, colHeader);
    this->timer = 0;
}

void BgHidanRock_Destroy(Actor* thisx, PlayState* play) {
    BgHidanRock* this = (BgHidanRock*)thisx;

    DynaPoly_DeleteBgActor(play, &play->colCtx.dyna, this->dyna.bgId);
    Collider_DestroyCylinder(play, &this->collider);
    Audio_StopSfxByPos(&this->unk_170);
}

void func_8088B24C(BgHidanRock* this) {
    this->dyna.actor.flags |= ACTOR_FLAG_4 | ACTOR_FLAG_5;
    this->actionFunc = func_8088B990;
}

void func_8088B268(BgHidanRock* this, PlayState* play) {
    static f32 D_8088BFC0 = 0.0f;
    f32 sp2C;
    s32 temp_v1;
    s32 frame;
    Player* player = GET_PLAYER(play);

    if (this->dyna.unk_150 != 0.0f) {
        if (this->timer == 0) {
            if (D_8088BFC0 == 0.0f) {
                if (this->dyna.unk_150 > 0.0f) {
                    D_8088BFC0 += 0.01f;
                } else {
                    D_8088BFC0 -= 0.01f;
                }
            }

            this->dyna.actor.speedXZ += 0.05f;
            this->dyna.actor.speedXZ = CLAMP_MAX(this->dyna.actor.speedXZ, 2.0f);

            if (D_8088BFC0 > 0.0f) {
                temp_v1 = Math_StepToF(&D_8088BFC0, 20.0f, this->dyna.actor.speedXZ);
            } else {
                temp_v1 = Math_StepToF(&D_8088BFC0, -20.0f, this->dyna.actor.speedXZ);
            }

            this->dyna.actor.world.pos.x = (Math_SinS(this->dyna.unk_158) * D_8088BFC0) + this->dyna.actor.home.pos.x;
            this->dyna.actor.world.pos.z = (Math_CosS(this->dyna.unk_158) * D_8088BFC0) + this->dyna.actor.home.pos.z;

            if (temp_v1) {
                player->stateFlags2 &= ~PLAYER_STATE2_4;
                this->dyna.unk_150 = 0.0f;
                this->dyna.actor.home.pos.x = this->dyna.actor.world.pos.x;
                this->dyna.actor.home.pos.z = this->dyna.actor.world.pos.z;
                D_8088BFC0 = 0.0f;
                this->dyna.actor.speedXZ = 0.0f;
                this->timer = 5;
            }

            func_8002F974(&this->dyna.actor, NA_SE_EV_ROCK_SLIDE - SFX_FLAG);
        } else {
            player->stateFlags2 &= ~PLAYER_STATE2_4;
            this->dyna.unk_150 = 0.0f;
            if (this->timer != 0) {
                this->timer--;
            }
        }
    } else {
        this->timer = 0;
    }

    sp2C = this->dyna.actor.world.pos.z - D_8088BF60.z;
    if (sp2C < 0.5f) {
        Flags_SetSwitch(play, this->dyna.actor.params);
        Math_Vec3f_Copy(&this->dyna.actor.home.pos, &D_8088BF60);
        this->dyna.actor.world.pos.x = D_8088BF60.x;
        this->dyna.actor.world.pos.z = D_8088BF60.z;
        this->dyna.actor.speedXZ = 0.0f;
        D_8088BFC0 = 0.0f;
        player->stateFlags2 &= ~PLAYER_STATE2_4;
        this->actionFunc = func_8088B79C;
    }

    frame = play->gameplayFrames & 0xFF;
    if (play->gameplayFrames & 0x100) {
        this->unk_16C = 0.0f;
    } else if (frame < 128) {
        this->unk_16C = sinf(frame * (4 * 0.001f * M_PI)) * 19.625f;
    } else if (frame < 230) {
        this->unk_16C = 19.625f;
    } else {
        this->unk_16C -= 1.0f;
        this->unk_16C = CLAMP_MIN(this->unk_16C, 0.0f);
    }

    if (sp2C < 100.0f) {
        this->unk_16C = CLAMP_MAX(this->unk_16C, 6.125f);
    }
}

void func_8088B5F4(BgHidanRock* this, PlayState* play) {
    if (this->timer != 0) {
        this->timer--;
    }

    if (this->timer == 0) {
        func_8088B24C(this);
    }
}

void func_8088B634(BgHidanRock* this, PlayState* play) {
    if (DynaPolyActor_IsPlayerOnTop(&this->dyna)) {
        this->timer = 20;
        this->dyna.actor.world.rot.y = Camera_GetCamDirYaw(GET_ACTIVE_CAM(play)) + 0x4000;
        this->actionFunc = func_8088B69C;
    }
}

void func_8088B69C(BgHidanRock* this, PlayState* play) {
    if (this->timer != 0) {
        this->timer--;
    }

    if (this->timer != 0) {
        this->dyna.actor.world.pos.x =
            this->dyna.actor.home.pos.x + 5.0f * Math_SinS(this->dyna.actor.world.rot.y + this->timer * 0x4000);
        this->dyna.actor.world.pos.z =
            this->dyna.actor.home.pos.z + 5.0f * Math_CosS(this->dyna.actor.world.rot.y + this->timer * 0x4000);
    } else {
        this->dyna.actor.world.pos.x = this->dyna.actor.home.pos.x;
        this->dyna.actor.world.pos.z = this->dyna.actor.home.pos.z;
        func_8088B24C(this);
    }

    if (!(this->timer % 4)) {
        func_800AA000(this->dyna.actor.xyzDistToPlayerSq, 0xB4, 0x0A, 0x64);
        Audio_PlayActorSound2(&this->dyna.actor, NA_SE_EV_BLOCK_SHAKE);
    }
}

void func_8088B79C(BgHidanRock* this, PlayState* play) {
    this->timer--;
    if (this->dyna.actor.bgCheckFlags & BGCHECKFLAG_GROUND_TOUCH) {
        if (this->type == 0) {
            this->timer = 60;
            this->actionFunc = func_8088B5F4;
        } else {
            this->dyna.actor.world.pos.y = this->dyna.actor.home.pos.y - 15.0f;
            this->actionFunc = func_8088B90C;
            this->dyna.actor.flags &= ~(ACTOR_FLAG_4 | ACTOR_FLAG_5);
        }

        Audio_PlayActorSound2(&this->dyna.actor, NA_SE_EV_BLOCK_BOUND);
        Audio_PlayActorSound2(
            &this->dyna.actor,
<<<<<<< HEAD
            SurfaceType_GetSfxId(&play->colCtx, this->dyna.actor.floorPoly, this->dyna.actor.floorBgId) + 0x800);
=======
            SurfaceType_GetSfx(&play->colCtx, this->dyna.actor.floorPoly, this->dyna.actor.floorBgId) + SFX_FLAG);
>>>>>>> ed0ab877
    }

    this->unk_16C -= 0.5f;
    this->unk_16C = CLAMP_MIN(this->unk_16C, 0.0f);

    if (this->type == 0) {
        if (DynaPolyActor_IsPlayerOnTop(&this->dyna)) {
            if (this->unk_169 == 0) {
                this->unk_169 = 3;
            }
            Camera_ChangeSetting(play->cameraPtrs[CAM_ID_MAIN], CAM_SET_FIRE_PLATFORM);
        } else if (!DynaPolyActor_IsPlayerOnTop(&this->dyna)) {
            if (this->unk_169 != 0) {
                Camera_ChangeSetting(play->cameraPtrs[CAM_ID_MAIN], CAM_SET_DUNGEON0);
            }
            this->unk_169 = 0;
        }
    }
}

void func_8088B90C(BgHidanRock* this, PlayState* play) {
    if (Math_StepToF(&this->dyna.actor.world.pos.y, this->dyna.actor.home.pos.y, 1.0f)) {
        this->actionFunc = func_8088B634;
    }
}

void func_8088B954(BgHidanRock* this, PlayState* play) {
    if (this->timer != 0) {
        this->timer--;
    }

    if (this->timer == 0) {
        this->actionFunc = func_8088B79C;
        this->dyna.actor.velocity.y = 0.0f;
    }
}

void func_8088B990(BgHidanRock* this, PlayState* play) {
    Player* player = GET_PLAYER(play);

    this->timer++;
    if (this->dyna.unk_150 != 0.0f) {
        this->dyna.actor.speedXZ = 0.0f;
        player->stateFlags2 &= ~PLAYER_STATE2_4;
    }

    if ((this->type == 0 && (Math_SmoothStepToF(&this->dyna.actor.world.pos.y, this->dyna.actor.home.pos.y + 1820.0f,
                                                0.25f, 20.0f, 0.5f) < 0.1f)) ||
        ((this->type != 0) && (Math_SmoothStepToF(&this->dyna.actor.world.pos.y, this->dyna.actor.home.pos.y + 480.0,
                                                  0.25f, 20.0f, 0.5f) < 0.1f))) {
        if (this->type == 0) {
            Audio_PlayActorSound2(&this->dyna.actor, NA_SE_EV_BLOCK_BOUND);
        }
        this->timer = 20;
        this->actionFunc = func_8088B954;
    }

    this->unk_16C = (this->dyna.actor.world.pos.y + 50.0f - this->dyna.actor.home.pos.y + 40.0f) / 80.0f;
    if (this->type == 0) {
        if (DynaPolyActor_IsPlayerOnTop(&this->dyna)) {
            if (this->unk_169 == 0) {
                this->unk_169 = 3;
            }
            Camera_ChangeSetting(play->cameraPtrs[CAM_ID_MAIN], CAM_SET_FIRE_PLATFORM);
        } else if (!DynaPolyActor_IsPlayerOnTop(&this->dyna)) {
            if (this->unk_169 != 0) {
                Camera_ChangeSetting(play->cameraPtrs[CAM_ID_MAIN], CAM_SET_DUNGEON0);
            }
            this->unk_169 = 0;
        }
    }
}

void BgHidanRock_Update(Actor* thisx, PlayState* play) {
    BgHidanRock* this = (BgHidanRock*)thisx;

    this->actionFunc(this, play);
    if (this->actionFunc == func_8088B79C) {
        Actor_MoveForward(&this->dyna.actor);
        Actor_UpdateBgCheckInfo(play, &this->dyna.actor, 0.0f, 0.0f, 0.0f, UPDBGCHECKINFO_FLAG_2);
    }

    if (this->unk_16C > 0.0f) {
        this->collider.dim.height = sCylinderInit.dim.height * this->unk_16C;
        CollisionCheck_SetAT(play, &play->colChkCtx, &this->collider.base);
    }
}

static void* sVerticalFlamesTexs[] = {
    gFireTempleBigVerticalFlame0Tex, gFireTempleBigVerticalFlame1Tex, gFireTempleBigVerticalFlame2Tex,
    gFireTempleBigVerticalFlame3Tex, gFireTempleBigVerticalFlame4Tex, gFireTempleBigVerticalFlame5Tex,
    gFireTempleBigVerticalFlame6Tex, gFireTempleBigVerticalFlame7Tex,
};

void func_8088BC40(PlayState* play, BgHidanRock* this) {
    s32 pad;

    OPEN_DISPS(play->state.gfxCtx, "../z_bg_hidan_rock.c", 808);

    POLY_XLU_DISP = Gfx_SetupDL(POLY_XLU_DISP, SETUPDL_20);
    gDPSetPrimColor(POLY_XLU_DISP++, 0, 0x01, 255, 255, 0, 150);
    gDPSetEnvColor(POLY_XLU_DISP++, 255, 0, 0, 255);

    if (this->type == 0) {
        Matrix_Translate(D_8088BF60.x, D_8088BF60.y - 40.0f, D_8088BF60.z, MTXMODE_NEW);
    } else {
        Matrix_Translate(this->dyna.actor.home.pos.x, this->dyna.actor.home.pos.y - 40.0f, this->dyna.actor.home.pos.z,
                         MTXMODE_NEW);
    }

    Matrix_RotateZYX(0, Camera_GetCamDirYaw(GET_ACTIVE_CAM(play)) + 0x8000, 0, MTXMODE_APPLY);
    Matrix_Translate(-10.5f, 0.0f, 0.0f, MTXMODE_APPLY);
    Matrix_Scale(6.0f, this->unk_16C, 6.0f, MTXMODE_APPLY);

    gSPSegment(POLY_XLU_DISP++, 0x08, SEGMENTED_TO_VIRTUAL(sVerticalFlamesTexs[play->gameplayFrames & 7]));
    gSPMatrix(POLY_XLU_DISP++, Matrix_NewMtx(play->state.gfxCtx, "../z_bg_hidan_rock.c", 853),
              G_MTX_NOPUSH | G_MTX_LOAD | G_MTX_MODELVIEW);
    gSPDisplayList(POLY_XLU_DISP++, gFireTempleBigVerticalFlameDL);

    CLOSE_DISPS(play->state.gfxCtx, "../z_bg_hidan_rock.c", 857);
}

void BgHidanRock_Draw(Actor* thisx, PlayState* play) {
    BgHidanRock* this = (BgHidanRock*)thisx;
    s32 pad;

    if (this->type == 0) {
        Gfx_DrawDListOpa(play, gFireTempleStoneBlock1DL);
    } else {
        Gfx_DrawDListOpa(play, gFireTempleStoneBlock2DL);
    }

    if (this->unk_16C > 0.0f) {
        if (this->type == 0) {
            SkinMatrix_Vec3fMtxFMultXYZ(&play->viewProjectionMtxF, &D_8088BF60, &this->unk_170);
        } else {
            SkinMatrix_Vec3fMtxFMultXYZ(&play->viewProjectionMtxF, &this->dyna.actor.home.pos, &this->unk_170);
        }

        func_80078914(&this->unk_170, NA_SE_EV_FIRE_PILLAR - SFX_FLAG);
        func_8088BC40(play, this);
    }
}<|MERGE_RESOLUTION|>--- conflicted
+++ resolved
@@ -253,11 +253,7 @@
         Audio_PlayActorSound2(&this->dyna.actor, NA_SE_EV_BLOCK_BOUND);
         Audio_PlayActorSound2(
             &this->dyna.actor,
-<<<<<<< HEAD
-            SurfaceType_GetSfxId(&play->colCtx, this->dyna.actor.floorPoly, this->dyna.actor.floorBgId) + 0x800);
-=======
-            SurfaceType_GetSfx(&play->colCtx, this->dyna.actor.floorPoly, this->dyna.actor.floorBgId) + SFX_FLAG);
->>>>>>> ed0ab877
+            SurfaceType_GetSfxId(&play->colCtx, this->dyna.actor.floorPoly, this->dyna.actor.floorBgId) + SFX_FLAG);
     }
 
     this->unk_16C -= 0.5f;
