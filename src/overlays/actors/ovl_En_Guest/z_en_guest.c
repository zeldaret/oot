--- conflicted
+++ resolved
@@ -80,14 +80,9 @@
         this->actor.flags &= ~ACTOR_FLAG_4;
         Actor_ProcessInitChain(&this->actor, sInitChain);
 
-<<<<<<< HEAD
-        SkelAnime_InitFlex(play, &this->skelAnime, &gHylianMan2Skel, NULL, this->jointTable, this->morphTable, 16);
-        gSegments[6] = VIRTUAL_TO_PHYSICAL(play->objectCtx.status[this->osAnimeBankIndex].segment);
-=======
-        SkelAnime_InitFlex(play, &this->skelAnime, &object_boj_Skel_0000F0, NULL, this->jointTable, this->morphTable,
+        SkelAnime_InitFlex(play, &this->skelAnime, &gHylianMan2Skel, NULL, this->jointTable, this->morphTable,
                            16);
         gSegments[6] = VIRTUAL_TO_PHYSICAL(play->objectCtx.slots[this->osAnimeObjectSlot].segment);
->>>>>>> 57ce0cf8
         Animation_Change(&this->skelAnime, &gObjOsAnim_42AC, 1.0f, 0.0f, Animation_GetLastFrame(&gObjOsAnim_42AC),
                          ANIMMODE_LOOP, 0.0f);
 
