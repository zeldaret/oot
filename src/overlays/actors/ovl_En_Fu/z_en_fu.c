/*
 * File: z_en_fu.c
 * Overlay: ovl_En_Fu
 * Description: Windmill Man
 */

#include "z_en_fu.h"
#include "objects/object_fu/object_fu.h"
#include "scenes/indoors/hakasitarelay/hakasitarelay_scene.h"

#define FLAGS 0x02000019

#define THIS ((EnFu*)thisx)

#define FU_RESET_LOOK_ANGLE (1 << 0)
#define FU_WAIT (1 << 1)

void EnFu_Init(Actor* thisx, GlobalContext* globalCtx);
void EnFu_Destroy(Actor* thisx, GlobalContext* globalCtx);
void EnFu_Update(Actor* thisx, GlobalContext* globalCtx);
void EnFu_Draw(Actor* thisx, GlobalContext* globalCtx);

void EnFu_WaitChild(EnFu* this, GlobalContext* globalCtx);
void func_80A1DA04(EnFu* this, GlobalContext* globalCtx);

void EnFu_WaitAdult(EnFu* this, GlobalContext* globalCtx);
void EnFu_TeachSong(EnFu* this, GlobalContext* globalCtx);
void EnFu_WaitForPlayback(EnFu* this, GlobalContext* globalCtx);
void func_80A1DBA0(EnFu* this, GlobalContext* globalCtx);
void func_80A1DBD4(EnFu* this, GlobalContext* globalCtx);
void func_80A1DB60(EnFu* this, GlobalContext* globalCtx);

const ActorInit En_Fu_InitVars = {
    ACTOR_EN_FU,
    ACTORCAT_NPC,
    FLAGS,
    OBJECT_FU,
    sizeof(EnFu),
    (ActorFunc)EnFu_Init,
    (ActorFunc)EnFu_Destroy,
    (ActorFunc)EnFu_Update,
    (ActorFunc)EnFu_Draw,
};

static ColliderCylinderInit sCylinderInit = {
    {
        COLTYPE_NONE,
        AT_NONE,
        AC_ON | AC_TYPE_ENEMY,
        OC1_ON | OC1_TYPE_ALL,
        OC2_TYPE_1,
        COLSHAPE_CYLINDER,
    },
    {
        ELEMTYPE_UNK0,
        { 0x00000000, 0x00, 0x00 },
        { 0xFFCFFFFF, 0x00, 0x00 },
        TOUCH_NONE,
        BUMP_ON,
        OCELEM_ON,
    },
    { 30, 40, 0, { 0, 0, 0 } },
};

static Vec3f sMtxSrc = {
    700.0f,
    700.0f,
    0.0f,
};

typedef enum {
    /* 0x00 */ FU_FACE_CALM,
    /* 0x01 */ FU_FACE_MAD
} EnFuFace;

void EnFu_Init(Actor* thisx, GlobalContext* globalCtx) {
    s32 pad;
    EnFu* this = THIS;

    ActorShape_Init(&this->actor.shape, 0.0f, ActorShadow_DrawCircle, 36.0f);
    SkelAnime_InitFlex(globalCtx, &this->skelanime, &gWindmillManSkel, &gWindmillManPlayStillAnim, this->jointTable,
                       this->morphTable, FU_LIMB_MAX);
    Animation_PlayLoop(&this->skelanime, &gWindmillManPlayStillAnim);
    Collider_InitCylinder(globalCtx, &this->collider);
    Collider_SetCylinder(globalCtx, &this->collider, &this->actor, &sCylinderInit);
    this->actor.colChkInfo.mass = MASS_IMMOVABLE;
    Actor_SetScale(&this->actor, 0.01f);
    if (LINK_IS_CHILD) {
        this->actionFunc = EnFu_WaitChild;
        this->facialExpression = FU_FACE_CALM;
    } else {
        this->actionFunc = EnFu_WaitAdult;
        this->facialExpression = FU_FACE_MAD;
        this->skelanime.playSpeed = 2.0f;
    }
    this->behaviorFlags = 0;
    this->actor.targetMode = 6;
}

void EnFu_Destroy(Actor* thisx, GlobalContext* globalCtx) {
    EnFu* this = THIS;
    Collider_DestroyCylinder(globalCtx, &this->collider);
}

s32 func_80A1D94C(EnFu* this, GlobalContext* globalCtx, u16 textID, EnFuActionFunc actionFunc) {
    s16 yawDiff;

    // Actor_IsTalking returns 1 if actor flags & 0x100 is set and unsets it
    if (Actor_IsTalking(&this->actor, globalCtx)) {
        this->actionFunc = actionFunc;
        return true;
    }
    this->actor.textId = textID;
    yawDiff = this->actor.yawTowardsPlayer - this->actor.shape.rot.y;

    if ((ABS(yawDiff) < 0x2301) && (this->actor.xzDistToPlayer < 100.0f)) {
        func_8002F2CC(&this->actor, globalCtx, 100.0f);
    } else {
        this->behaviorFlags |= FU_RESET_LOOK_ANGLE;
    }
    return false;
}

void func_80A1DA04(EnFu* this, GlobalContext* globalCtx) {
    if (func_8002F334(&this->actor, globalCtx) != 0) {
        this->behaviorFlags &= ~FU_WAIT;
        this->actionFunc = EnFu_WaitChild;

        if (this->skelanime.animation == &gWindmillManPlayAndMoveHeadAnim) {
            Animation_Change(&this->skelanime, &gWindmillManPlayStillAnim, 1.0f, 0.0f,
                             Animation_GetLastFrame(&gWindmillManPlayStillAnim), ANIMMODE_ONCE, -4.0f);
        }
    }
}

void EnFu_WaitChild(EnFu* this, GlobalContext* globalCtx) {
    u16 textID = Text_GetFaceReaction(globalCtx, 0xB);

    if (textID == 0) {
        textID = (gSaveContext.eventChkInf[6] & 0x80) ? 0x5033 : 0x5032;
        // 0x5032: "Go around!..I'm so happy!..I'm trying to come up with a musical theme inspired by this windmill..."
        // 0x5033: "Go around, go around, go around... What? It's going way too fast!"
    }

    // if actor flags & 0x100 is set and textID is 0x5033, change animation
    // if func_80A1D94C returns 1, actionFunc is set to func_80A1DA04
    if (func_80A1D94C(this, globalCtx, textID, func_80A1DA04)) {
        if (textID == 0x5033) {
            Animation_Change(&this->skelanime, &gWindmillManPlayAndMoveHeadAnim, 1.0f, 0.0f,
                             Animation_GetLastFrame(&gWindmillManPlayAndMoveHeadAnim), ANIMMODE_ONCE, -4.0f);
        }
    }
}

void func_80A1DB60(EnFu* this, GlobalContext* globalCtx) {
    if (globalCtx->csCtx.state == CS_STATE_IDLE) {
        this->actionFunc = EnFu_WaitAdult;
        gSaveContext.eventChkInf[5] |= 0x800;
        globalCtx->msgCtx.unk_E3EE = 4;
    }
}

void func_80A1DBA0(EnFu* this, GlobalContext* globalCtx) {
    // if dialog state is 2 set action to WaitAdult
    if (func_8002F334(&this->actor, globalCtx)) {
        this->actionFunc = EnFu_WaitAdult;
    }
}

void func_80A1DBD4(EnFu* this, GlobalContext* globalCtx) {
    Player* player = PLAYER;

    if (globalCtx->msgCtx.unk_E3EE >= 4) {
        this->actionFunc = EnFu_WaitAdult;
        globalCtx->msgCtx.unk_E3EE = 4;
        this->actor.flags &= ~0x10000;
    } else if (globalCtx->msgCtx.unk_E3EE == 3) {
        func_80078884(NA_SE_SY_CORRECT_CHIME);
        this->actionFunc = func_80A1DB60;
        this->actor.flags &= ~0x10000;
        globalCtx->csCtx.segment = SEGMENTED_TO_VIRTUAL(gSongOfStormsCs);
        gSaveContext.cutsceneTrigger = 1;
        Item_Give(globalCtx, ITEM_SONG_STORMS);
        globalCtx->msgCtx.unk_E3EE = 0;
        gSaveContext.eventChkInf[6] |= 0x20;
    } else if (globalCtx->msgCtx.unk_E3EE == 2) {
        player->stateFlags2 &= ~0x1000000;
        this->actionFunc = EnFu_WaitAdult;
    } else if (globalCtx->msgCtx.unk_E3EE == 1) {
        player->stateFlags2 |= 0x800000;
    }
}

void EnFu_WaitForPlayback(EnFu* this, GlobalContext* globalCtx) {
    Player* player = PLAYER;

    player->stateFlags2 |= 0x800000;
    // if dialog state is 7, player has played back the song
    if (func_8010BDBC(&globalCtx->msgCtx) == 7) {
        func_8010BD58(globalCtx, 0x1A);
        this->actionFunc = func_80A1DBD4;
    }
}

void EnFu_TeachSong(EnFu* this, GlobalContext* globalCtx) {
    Player* player = PLAYER;

    player->stateFlags2 |= 0x800000;
    // if dialog state is 2, start song demonstration
    if (func_8010BDBC(&globalCtx->msgCtx) == 2) {
        this->behaviorFlags &= ~FU_WAIT;
        func_800ED858(4);              // seems to be related to setting instrument type
        func_8010BD58(globalCtx, 0xD); // play song demonstration, song 0xD = SoS
        this->actionFunc = EnFu_WaitForPlayback;
    }
}

void EnFu_WaitAdult(EnFu* this, GlobalContext* globalCtx) {
    static s16 yawDiff;
    Player* player = PLAYER;

    yawDiff = this->actor.yawTowardsPlayer - this->actor.shape.rot.y;
    if ((gSaveContext.eventChkInf[5] & 0x800)) {
        func_80A1D94C(this, globalCtx, 0x508E, func_80A1DBA0);
    } else if (player->stateFlags2 & 0x1000000) {
        this->actor.textId = 0x5035;
        func_8010B680(globalCtx, this->actor.textId, NULL);
        this->actionFunc = EnFu_TeachSong;
        this->behaviorFlags |= FU_WAIT;
<<<<<<< HEAD
    } else if (Actor_IsTalking(&this->actor, globalCtx) != 0) {
=======
    } else if (func_8002F194(&this->actor, globalCtx)) {
>>>>>>> e632b9a1
        this->actionFunc = func_80A1DBA0;
    } else if (ABS(yawDiff) < 0x2301) {
        if (this->actor.xzDistToPlayer < 100.0f) {
            this->actor.textId = 0x5034;
            func_8002F2CC(&this->actor, globalCtx, 100.0f);
            player->stateFlags2 |= 0x800000;
        }
    }
}

void EnFu_Update(Actor* thisx, GlobalContext* globalCtx) {
    s32 pad;
    EnFu* this = THIS;

    Collider_UpdateCylinder(&this->actor, &this->collider);
    CollisionCheck_SetOC(globalCtx, &globalCtx->colChkCtx, &this->collider.base);
    Actor_MoveForward(&this->actor);
    Actor_UpdateBgCheckInfo(globalCtx, &this->actor, 0.0f, 0.0f, 0.0f, 4);
    if ((!(this->behaviorFlags & FU_WAIT)) && (SkelAnime_Update(&this->skelanime) != 0)) {
        Animation_Change(&this->skelanime, this->skelanime.animation, 1.0f, 0.0f,
                         Animation_GetLastFrame(this->skelanime.animation), ANIMMODE_ONCE, 0.0f);
    }
    this->actionFunc(this, globalCtx);
    if ((this->behaviorFlags & FU_RESET_LOOK_ANGLE)) {
        Math_SmoothStepToS(&this->lookAngleOffset.x, 0, 6, 6200, 100);
        Math_SmoothStepToS(&this->lookAngleOffset.y, 0, 6, 6200, 100);
        Math_SmoothStepToS(&this->unk_2A2.x, 0, 6, 6200, 100);
        Math_SmoothStepToS(&this->unk_2A2.y, 0, 6, 6200, 100);
        this->behaviorFlags &= ~FU_RESET_LOOK_ANGLE;
    } else {
        func_80038290(globalCtx, &this->actor, &this->lookAngleOffset, &this->unk_2A2, this->actor.focus.pos);
    }
}

s32 EnFu_OverrideLimbDraw(GlobalContext* globalCtx, s32 limbIndex, Gfx** dList, Vec3f* pos, Vec3s* rot, void* thisx) {
    EnFu* this = THIS;
    s32 pad;

    if (limbIndex == FU_LIMB_UNK) {
        return false;
    }
    switch (limbIndex) {
        case FU_LIMB_HEAD:
            rot->x += this->lookAngleOffset.y;
            rot->z += this->lookAngleOffset.x;
            break;
        case FU_LIMB_CHEST_MUSIC_BOX:
            break;
    }

    if (!(this->behaviorFlags & FU_WAIT)) {
        return false;
    }

    if (limbIndex == FU_LIMB_CHEST_MUSIC_BOX) {
        rot->y += (Math_SinS((globalCtx->state.frames * (limbIndex * 50 + 0x814))) * 200.0f);
        rot->z += (Math_CosS((globalCtx->state.frames * (limbIndex * 50 + 0x940))) * 200.0f);
    }
    return false;
}

void EnFu_PostLimbDraw(GlobalContext* globalCtx, s32 limbIndex, Gfx** dList, Vec3s* rot, void* thisx) {
    EnFu* this = THIS;

    if (limbIndex == FU_LIMB_HEAD) {
        Matrix_MultVec3f(&sMtxSrc, &this->actor.focus.pos);
    }
}

void EnFu_Draw(Actor* thisx, GlobalContext* globalCtx) {
    static void* sEyesSegments[] = { gWindmillManEyeClosedTex, gWindmillManEyeAngryTex };
    static void* sMouthSegments[] = { gWindMillManMouthOpenTex, gWindMillManMouthAngryTex };
    s32 pad;
    EnFu* this = THIS;

    OPEN_DISPS(globalCtx->state.gfxCtx, "../z_en_fu.c", 773);

    func_800943C8(globalCtx->state.gfxCtx);
    gSPSegment(POLY_OPA_DISP++, 0x08, SEGMENTED_TO_VIRTUAL(sEyesSegments[this->facialExpression]));
    gSPSegment(POLY_OPA_DISP++, 0x09, SEGMENTED_TO_VIRTUAL(sMouthSegments[this->facialExpression]));
    SkelAnime_DrawFlexOpa(globalCtx, this->skelanime.skeleton, this->skelanime.jointTable, this->skelanime.dListCount,
                          EnFu_OverrideLimbDraw, EnFu_PostLimbDraw, this);

    CLOSE_DISPS(globalCtx->state.gfxCtx, "../z_en_fu.c", 791);
}<|MERGE_RESOLUTION|>--- conflicted
+++ resolved
@@ -227,11 +227,7 @@
         func_8010B680(globalCtx, this->actor.textId, NULL);
         this->actionFunc = EnFu_TeachSong;
         this->behaviorFlags |= FU_WAIT;
-<<<<<<< HEAD
-    } else if (Actor_IsTalking(&this->actor, globalCtx) != 0) {
-=======
-    } else if (func_8002F194(&this->actor, globalCtx)) {
->>>>>>> e632b9a1
+    } else if (Actor_IsTalking(&this->actor, globalCtx)) {
         this->actionFunc = func_80A1DBA0;
     } else if (ABS(yawDiff) < 0x2301) {
         if (this->actor.xzDistToPlayer < 100.0f) {
