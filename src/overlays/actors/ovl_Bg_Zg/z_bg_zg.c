--- conflicted
+++ resolved
@@ -54,12 +54,7 @@
 void BgZg_Destroy(Actor* thisx, GlobalContext* globalCtx) {
     BgZg* this = THIS;
 
-<<<<<<< HEAD
-void BgZg_Destroy(BgZg* this, GlobalContext* globalCtx) {
-    func_8003ED58(globalCtx, &globalCtx->colCtx.dyna, this->dyna.dynaPolyId);
-=======
     DynaPolyInfo_Free(globalCtx, &globalCtx->colCtx.dyna, this->dyna.dynaPolyId);
->>>>>>> c5892858
 }
 
 void func_808C0C50(BgZg* this) {
@@ -113,13 +108,8 @@
     s32 pad[2];
     u32 local_c;
 
-<<<<<<< HEAD
-    Actor_ProcessInitChain(thisx, initChain);
-    func_80043480(thisx, DPM_UNK);
-=======
     Actor_ProcessInitChain(thisx, sInitChain);
     DynaPolyInfo_SetActorMove(thisx, DPM_UNK);
->>>>>>> c5892858
     local_c = 0;
     func_80041880(&D_060011D4, &local_c);
     this->dyna.dynaPolyId = func_8003EA74(globalCtx, &globalCtx->colCtx.dyna, thisx, local_c);
