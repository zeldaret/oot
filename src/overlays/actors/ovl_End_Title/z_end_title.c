/*
 * File: z_end_title.c
 * Overlay: ovl_End_Title
 * Description: "The End" message
 */

#include "z_end_title.h"

#define FLAGS (ACTOR_FLAG_4 | ACTOR_FLAG_5)

void EndTitle_Init(Actor* thisx, PlayState* play);
void EndTitle_Destroy(Actor* thisx, PlayState* play);
void EndTitle_Update(Actor* thisx, PlayState* play);
void EndTitle_DrawFull(Actor* thisx, PlayState* play);
void EndTitle_DrawNintendoLogo(Actor* thisx, PlayState* play);

ActorInit End_Title_InitVars = {
    ACTOR_END_TITLE,
    ACTORCAT_ITEMACTION,
    FLAGS,
    OBJECT_GAMEPLAY_KEEP,
    sizeof(EndTitle),
    (ActorFunc)EndTitle_Init,
    (ActorFunc)EndTitle_Destroy,
    (ActorFunc)EndTitle_Update,
    (ActorFunc)EndTitle_DrawFull,
};

#include "assets/overlays/ovl_End_Title/ovl_End_Title.c"

void EndTitle_Init(Actor* thisx, PlayState* play) {
    EndTitle* this = (EndTitle*)thisx;

    this->endAlpha = 0;
    this->tlozAlpha = 0;
    this->ootAlpha = 0;
    if (this->actor.params == 1) {
        this->actor.draw = EndTitle_DrawNintendoLogo;
    }
}

void EndTitle_Destroy(Actor* thisx, PlayState* play) {
}

void EndTitle_Update(Actor* thisx, PlayState* play) {
}

// Used in the castle courtyard
void EndTitle_DrawFull(Actor* thisx, PlayState* play) {
    MtxF* mf;
    EndTitle* this = (EndTitle*)thisx;
    s32 csCurFrame = play->csCtx.curFrame;
    Player* player = GET_PLAYER(play);

    mf = &player->mf_9E0;

    OPEN_DISPS(play->state.gfxCtx, "../z_end_title.c", 403);

    // Draw the Triforce on Link's left hand
    Gfx_SetupDL_25Xlu(play->state.gfxCtx);
    Matrix_Mult(mf, MTXMODE_NEW);
    Matrix_Translate(0.0f, 150.0f, 170.0f, MTXMODE_APPLY);
    Matrix_Scale(0.13f, 0.13f, 0.13f, MTXMODE_APPLY);
    Matrix_RotateX(BINANG_TO_RAD(0xBB8), MTXMODE_APPLY);
    Matrix_RotateY(0.0f, MTXMODE_APPLY);
    Matrix_RotateZ(0.0f, MTXMODE_APPLY);
    gSPMatrix(POLY_XLU_DISP++, Matrix_NewMtx(play->state.gfxCtx, "../z_end_title.c", 412), G_MTX_LOAD);
    gSPDisplayList(POLY_XLU_DISP++, sTriforceDL);

    CLOSE_DISPS(play->state.gfxCtx, "../z_end_title.c", 417);

    OPEN_DISPS(play->state.gfxCtx, "../z_end_title.c", 419);

    // Draw title cards on the screen
    if ((csCurFrame > 890) && (this->endAlpha < 200)) {
        this->endAlpha += 7;
    }
    if ((csCurFrame > 810) && (this->tlozAlpha < 200)) {
        this->tlozAlpha += 15;
    }
    if ((csCurFrame > 850) && (this->ootAlpha < 200)) {
        this->ootAlpha += 15;
    }

    OVERLAY_DISP = Gfx_SetupDL_64(OVERLAY_DISP);
    gDPSetTextureLUT(OVERLAY_DISP++, G_TT_NONE);
    gDPSetEnvColor(OVERLAY_DISP++, 255, 120, 30, 0);
    gDPSetRenderMode(OVERLAY_DISP++, G_RM_PASS, G_RM_XLU_SURF2);
    gSPClearGeometryMode(OVERLAY_DISP++,
                         G_TEXTURE_ENABLE | G_CULL_BACK | G_FOG | G_LIGHTING | G_TEXTURE_GEN | G_TEXTURE_GEN_LINEAR);
    gDPSetCombineLERP(OVERLAY_DISP++, PRIMITIVE, ENVIRONMENT, TEXEL0, ENVIRONMENT, TEXEL0, 0, PRIMITIVE, 0, 0, 0, 0,
                      COMBINED, 0, 0, 0, COMBINED);
    gDPSetPrimColor(OVERLAY_DISP++, 0x00, 0x80, 0, 0, 0, this->endAlpha);
    gDPLoadTextureTile(OVERLAY_DISP++, sTheEndTex, G_IM_FMT_IA, G_IM_SIZ_8b, 80, 24, 0, 0, 80, 24, 0,
                       G_TX_NOMIRROR | G_TX_WRAP, G_TX_NOMIRROR | G_TX_WRAP, 0, 0, 0, 0);
    gSPTextureRectangle(OVERLAY_DISP++, 120 << 2, 90 << 2, 200 << 2, 113 << 2, G_TX_RENDERTILE, 0, 0, 1 << 10, 1 << 10);
    gDPPipeSync(OVERLAY_DISP++);
    gDPSetPrimColor(OVERLAY_DISP++, 0x00, 0x80, 0, 0, 0, this->tlozAlpha);
    gDPLoadTextureTile(OVERLAY_DISP++, sTheLegendOfZeldaTex, G_IM_FMT_IA, G_IM_SIZ_8b, 120, 24, 0, 0, 120, 24, 0,
                       G_TX_NOMIRROR | G_TX_WRAP, G_TX_NOMIRROR | G_TX_WRAP, 0, 0, 0, 0);
    gSPTextureRectangle(OVERLAY_DISP++, 100 << 2, 160 << 2, 220 << 2, 183 << 2, G_TX_RENDERTILE, 0, 0, 1 << 10,
                        1 << 10);
    gDPPipeSync(OVERLAY_DISP++);
    gDPSetPrimColor(OVERLAY_DISP++, 0x00, 0x80, 0, 0, 0, this->ootAlpha);
    gDPLoadTextureTile(OVERLAY_DISP++, sOcarinaOfTimeTex, G_IM_FMT_IA, G_IM_SIZ_8b, 112, 16, 0, 0, 112, 16, 0,
                       G_TX_NOMIRROR | G_TX_WRAP, G_TX_NOMIRROR | G_TX_WRAP, 0, 0, 0, 0);
    gSPTextureRectangle(OVERLAY_DISP++, 104 << 2, 177 << 2, 216 << 2, 192 << 2, G_TX_RENDERTILE, 0, 0, 1 << 10,
                        1 << 10);

    CLOSE_DISPS(play->state.gfxCtx, "../z_end_title.c", 515);
}

// Used in the Temple of Time
void EndTitle_DrawNintendoLogo(Actor* thisx, PlayState* play) {
    EndTitle* this = (EndTitle*)thisx;
<<<<<<< HEAD
    STACK_PAD(s32);
    s32 frames = play->csCtx.frames;
=======
    s32 pad;
    s32 csCurFrame = play->csCtx.curFrame;
>>>>>>> bedf07d5

    if ((csCurFrame >= 1101) && (this->endAlpha < 255)) {
        this->endAlpha += 3;
    }

    OPEN_DISPS(play->state.gfxCtx, "../z_end_title.c", 594);

    OVERLAY_DISP = Gfx_SetupDL_64(OVERLAY_DISP);
    gDPSetPrimColor(OVERLAY_DISP++, 0, 0x80, 0, 0, 0, this->endAlpha);
    gSPDisplayList(OVERLAY_DISP++, sPresentedByNintendoDL);

    CLOSE_DISPS(play->state.gfxCtx, "../z_end_title.c", 600);
}<|MERGE_RESOLUTION|>--- conflicted
+++ resolved
@@ -113,13 +113,8 @@
 // Used in the Temple of Time
 void EndTitle_DrawNintendoLogo(Actor* thisx, PlayState* play) {
     EndTitle* this = (EndTitle*)thisx;
-<<<<<<< HEAD
     STACK_PAD(s32);
-    s32 frames = play->csCtx.frames;
-=======
-    s32 pad;
     s32 csCurFrame = play->csCtx.curFrame;
->>>>>>> bedf07d5
 
     if ((csCurFrame >= 1101) && (this->endAlpha < 255)) {
         this->endAlpha += 3;
