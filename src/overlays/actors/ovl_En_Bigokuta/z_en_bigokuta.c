#include "z_en_bigokuta.h"
#include "objects/object_bigokuta/object_bigokuta.h"

#define FLAGS (ACTOR_FLAG_0 | ACTOR_FLAG_2 | ACTOR_FLAG_4 | ACTOR_FLAG_5)

void EnBigokuta_Init(Actor* thisx, PlayState* play);
void EnBigokuta_Destroy(Actor* thisx, PlayState* play);
void EnBigokuta_Update(Actor* thisx, PlayState* play);
void EnBigokuta_Draw(Actor* thisx, PlayState* play);

void func_809BD318(EnBigokuta* this);
void func_809BD3E0(EnBigokuta* this);
void func_809BDF34(EnBigokuta* this, PlayState* play);
void func_809BD84C(EnBigokuta* this, PlayState* play);
void func_809BD8DC(EnBigokuta* this, PlayState* play);
void func_809BDAE8(EnBigokuta* this, PlayState* play);
void func_809BDB90(EnBigokuta* this, PlayState* play);
void func_809BDC08(EnBigokuta* this, PlayState* play);
void func_809BE3E4(EnBigokuta* this, PlayState* play);
void func_809BE4A4(EnBigokuta* this, PlayState* play);
void func_809BE518(EnBigokuta* this, PlayState* play);
void func_809BCF68(EnBigokuta* this, PlayState* play);
void func_809BDFC8(EnBigokuta* this, PlayState* play);
void func_809BE26C(EnBigokuta* this, PlayState* play);
void func_809BE180(EnBigokuta* this, PlayState* play);
void func_809BE058(EnBigokuta* this, PlayState* play);
void func_809BD1C8(EnBigokuta* this, PlayState* play);

static Color_RGBA8 sEffectPrimColor = { 255, 255, 255, 255 };
static Color_RGBA8 sEffectEnvColor = { 100, 255, 255, 255 };
static Vec3f sEffectPosAccel = { 0.0f, 0.0f, 0.0f };

const ActorInit En_Bigokuta_InitVars = {
    ACTOR_EN_BIGOKUTA,
    ACTORCAT_ENEMY,
    FLAGS,
    OBJECT_BIGOKUTA,
    sizeof(EnBigokuta),
    (ActorFunc)EnBigokuta_Init,
    (ActorFunc)EnBigokuta_Destroy,
    (ActorFunc)EnBigokuta_Update,
    (ActorFunc)EnBigokuta_Draw,
};

static ColliderJntSphElementInit sJntSphElementInit[1] = {
    {
        {
            ELEMTYPE_UNK1,
            { 0x20000000, 0x00, 0x08 },
            { 0xFFCFFFFF, 0x00, 0x00 },
            TOUCH_ON | TOUCH_SFX_HARD,
            BUMP_ON,
            OCELEM_ON,
        },
        { 1, { { 0, 45, -30 }, 75 }, 100 },
    },
};

static ColliderJntSphInit sJntSphInit = {
    {
        COLTYPE_HIT0,
        AT_ON | AT_TYPE_ENEMY,
        AC_ON | AC_TYPE_PLAYER,
        OC1_ON | OC1_TYPE_ALL,
        OC2_TYPE_1,
        COLSHAPE_JNTSPH,
    },
    ARRAY_COUNT(sJntSphElementInit),
    sJntSphElementInit,
};

static ColliderCylinderInit sCylinderInit[] = {
    { {
          COLTYPE_HARD,
          AT_ON | AT_TYPE_ENEMY,
          AC_ON | AC_HARD | AC_TYPE_PLAYER,
          OC1_ON | OC1_TYPE_ALL,
          OC2_TYPE_1,
          COLSHAPE_CYLINDER,
      },
      {
          ELEMTYPE_UNK1,
          { 0x20000000, 0x00, 0x08 },
          { 0xFFCFFFE7, 0x00, 0x00 },
          TOUCH_ON | TOUCH_SFX_HARD,
          BUMP_ON,
          OCELEM_ON,
      },
      { 50, 100, 0, { 30, 0, 12 } } },
    { {
          COLTYPE_HARD,
          AT_ON | AT_TYPE_ENEMY,
          AC_ON | AC_HARD | AC_TYPE_PLAYER,
          OC1_ON | OC1_TYPE_ALL,
          OC2_TYPE_1,
          COLSHAPE_CYLINDER,
      },
      {
          ELEMTYPE_UNK1,
          { 0x20000000, 0x00, 0x08 },
          { 0xFFCFFFE7, 0x00, 0x00 },
          TOUCH_ON | TOUCH_SFX_HARD,
          BUMP_ON,
          OCELEM_ON,
      },
      { 50, 100, 0, { -30, 0, 12 } } },
};

static CollisionCheckInfoInit sColChkInfoInit[] = { 4, 130, 120, 200 };

static DamageTable sDamageTable = {
    /* Deku nut      */ DMG_ENTRY(0, 0x1),
    /* Deku stick    */ DMG_ENTRY(2, 0x0),
    /* Slingshot     */ DMG_ENTRY(0, 0x0),
    /* Explosive     */ DMG_ENTRY(0, 0xF),
    /* Boomerang     */ DMG_ENTRY(0, 0x1),
    /* Normal arrow  */ DMG_ENTRY(0, 0x0),
    /* Hammer swing  */ DMG_ENTRY(0, 0x0),
    /* Hookshot      */ DMG_ENTRY(0, 0x0),
    /* Kokiri sword  */ DMG_ENTRY(1, 0x0),
    /* Master sword  */ DMG_ENTRY(0, 0x0),
    /* Giant's Knife */ DMG_ENTRY(0, 0x0),
    /* Fire arrow    */ DMG_ENTRY(0, 0x0),
    /* Ice arrow     */ DMG_ENTRY(0, 0x0),
    /* Light arrow   */ DMG_ENTRY(0, 0x0),
    /* Unk arrow 1   */ DMG_ENTRY(0, 0x0),
    /* Unk arrow 2   */ DMG_ENTRY(0, 0x0),
    /* Unk arrow 3   */ DMG_ENTRY(0, 0x0),
    /* Fire magic    */ DMG_ENTRY(0, 0x0),
    /* Ice magic     */ DMG_ENTRY(0, 0x0),
    /* Light magic   */ DMG_ENTRY(0, 0x0),
    /* Shield        */ DMG_ENTRY(0, 0x0),
    /* Mirror Ray    */ DMG_ENTRY(0, 0x0),
    /* Kokiri spin   */ DMG_ENTRY(1, 0x0),
    /* Giant spin    */ DMG_ENTRY(0, 0x0),
    /* Master spin   */ DMG_ENTRY(0, 0x0),
    /* Kokiri jump   */ DMG_ENTRY(2, 0x0),
    /* Giant jump    */ DMG_ENTRY(0, 0x0),
    /* Master jump   */ DMG_ENTRY(4, 0x0),
    /* Unknown 1     */ DMG_ENTRY(0, 0x0),
    /* Unblockable   */ DMG_ENTRY(0, 0x0),
    /* Hammer jump   */ DMG_ENTRY(0, 0x0),
    /* Unknown 2     */ DMG_ENTRY(0, 0x0),
};

static InitChainEntry sInitChain[] = {
    ICHAIN_F32(targetArrowOffset, 2000, ICHAIN_CONTINUE),
    ICHAIN_U8(targetMode, 2, ICHAIN_CONTINUE),
    ICHAIN_F32(gravity, -1, ICHAIN_CONTINUE),
    ICHAIN_S8(naviEnemyId, NAVI_ENEMY_BIGOCTO, ICHAIN_CONTINUE),
    ICHAIN_VEC3F_DIV1000(scale, 33, ICHAIN_STOP),
};

// possibly color data
static s32 sUnused[] = { 0xFFFFFFFF, 0x969696FF };

void EnBigokuta_Init(Actor* thisx, PlayState* play) {
    EnBigokuta* this = (EnBigokuta*)thisx;
    s32 i;

    Actor_ProcessInitChain(&this->actor, sInitChain);
    SkelAnime_InitFlex(play, &this->skelAnime, &object_bigokuta_Skel_006BC0, &object_bigokuta_Anim_0014B8,
                       this->jointTable, this->morphTable, 20);

    Collider_InitJntSph(play, &this->collider);
    Collider_SetJntSph(play, &this->collider, &this->actor, &sJntSphInit, &this->element);

    this->collider.elements->dim.worldSphere.radius = this->collider.elements->dim.modelSphere.radius;

    for (i = 0; i < ARRAY_COUNT(sCylinderInit); i++) {
        Collider_InitCylinder(play, &this->cylinder[i]);
        Collider_SetCylinder(play, &this->cylinder[i], &this->actor, &sCylinderInit[i]);
    }

    CollisionCheck_SetInfo(&this->actor.colChkInfo, &sDamageTable, sColChkInfoInit);

    this->unk_194 = 1;

    if (this->actor.params == 0) {
        Actor_ChangeCategory(play, &play->actorCtx, &this->actor, ACTORCAT_PROP);
        func_809BD318(this);
    } else {
        func_809BD3E0(this);
        this->unk_19A = 0;
        this->unk_196 = 1;
        this->actor.home.pos.y = -1025.0f;
    }
}

void EnBigokuta_Destroy(Actor* thisx, PlayState* play) {
    EnBigokuta* this = (EnBigokuta*)thisx;
    s32 i;

    Collider_DestroyJntSph(play, &this->collider);
    for (i = 0; i < ARRAY_COUNT(this->cylinder); i++) {
        Collider_DestroyCylinder(play, &this->cylinder[i]);
    }
}

void func_809BCE3C(EnBigokuta* this) {
    this->actor.world.rot.y = this->actor.shape.rot.y + this->unk_194 * -0x4000;
    this->actor.world.pos.x = Math_SinS(this->actor.world.rot.y) * 263.0f + this->actor.home.pos.x;
    this->actor.world.pos.z = Math_CosS(this->actor.world.rot.y) * 263.0f + this->actor.home.pos.z;
}

void func_809BCEBC(EnBigokuta* this, PlayState* play) {
    Vec3f pos;
    f32 yDistFromHome = this->actor.world.pos.y - this->actor.home.pos.y;

    pos.x = this->actor.world.pos.x;
    pos.y = this->actor.home.pos.y + 3.0f;
    pos.z = this->actor.world.pos.z;

    if (((play->gameplayFrames % 7) == 0) && (yDistFromHome <= 0.0f) && (yDistFromHome > -100.0f)) {
        EffectSsGRipple_Spawn(play, &pos, 800, 1300, 0);
    }
}

void func_809BCF68(EnBigokuta* this, PlayState* play) {
    Vec3f effectPos;
    s16 rot;

    if (play->gameplayFrames & 1) {
        rot = Rand_S16Offset(0x1200, 0xC00) + this->actor.shape.rot.y - this->unk_194 * 0xA00;
    } else {
        rot = this->actor.shape.rot.y - this->unk_194 * 0xA00 - Rand_S16Offset(0x1200, 0xC00);
    }
    if (this->actionFunc != func_809BE4A4) {
        if (this->actionFunc == func_809BE3E4 || (play->gameplayFrames & 2)) {
            effectPos.x = this->actor.world.pos.x - Math_SinS(rot) * 80.0f;
            effectPos.z = this->actor.world.pos.z - Math_CosS(rot) * 80.0f;
            effectPos.y = this->actor.home.pos.y + 1.0f;
            EffectSsGRipple_Spawn(play, &effectPos, 100, 500, 0);
        } else {
            effectPos.x = this->actor.world.pos.x - Math_SinS(rot) * 120.0f;
            effectPos.z = this->actor.world.pos.z - Math_CosS(rot) * 120.0f;
            effectPos.y = this->actor.home.pos.y + 5.0f;
        }
    } else {
        effectPos.x = this->actor.world.pos.x - Math_SinS(rot) * 50.0f;
        effectPos.z = this->actor.world.pos.z - Math_CosS(rot) * 50.0f;
        effectPos.y = this->actor.home.pos.y + 1.0f;
        EffectSsGRipple_Spawn(play, &effectPos, 100, 500, 0);
    }
    EffectSsGSplash_Spawn(play, &effectPos, NULL, NULL, 1, 800);
    if (this->actionFunc != func_809BE4A4) {
        func_8002F974(&this->actor, NA_SE_EN_DAIOCTA_SPLASH - SFX_FLAG);
    }
}

void func_809BD1C8(EnBigokuta* this, PlayState* play) {
    s32 i;
    Vec3f effectPos;

    effectPos.y = this->actor.world.pos.y;

    for (i = 0; i < 4; i++) {
        effectPos.x = ((i >= 2) ? 1 : -1) * 60.0f + this->actor.world.pos.x;
        effectPos.z = ((i & 1) ? 1 : -1) * 60.0f + this->actor.world.pos.z;
        EffectSsGSplash_Spawn(play, &effectPos, NULL, NULL, 1, 2000);
    }

    Audio_PlayActorSound2(&this->actor, NA_SE_EN_DAIOCTA_LAND_WATER);
    Audio_PlayActorSound2(&this->actor, NA_SE_EN_GOLON_LAND_BIG);
    func_80033E88(&this->actor, play, 0xA, 8);
}

void func_809BD2E4(EnBigokuta* this) {
    Actor* parent = this->actor.parent;

    if (parent != NULL) {
        Math_ScaledStepToS(&parent->world.rot.y, this->unk_19A, 0x10);
    }
}

void func_809BD318(EnBigokuta* this) {
    Animation_PlayLoop(&this->skelAnime, &object_bigokuta_Anim_0014B8);
    this->unk_19A = 0;
    this->actor.home.pos.y = -1025.0f;
    this->unk_196 = 121;
    this->actionFunc = func_809BD84C;
}

void func_809BD370(EnBigokuta* this) {
    this->unk_196 = 21;
    Audio_PlayActorSound2(&this->actor, NA_SE_EN_STAL_JUMP);
    this->actionFunc = func_809BD8DC;
}

void func_809BD3AC(EnBigokuta* this) {
    this->actor.world.pos.x = this->actor.home.pos.x + 263.0f;
    this->unk_196 = 10;
    this->actionFunc = func_809BDAE8;
    this->actor.world.pos.y = this->actor.home.pos.y;
}

void func_809BD3E0(EnBigokuta* this) {
    this->unk_196 = 40;
    this->actionFunc = func_809BDB90;
}

void func_809BD3F8(EnBigokuta* this) {
    Animation_MorphToLoop(&this->skelAnime, &object_bigokuta_Anim_001CA4, -5.0f);
    this->unk_196 = 350;
    this->unk_198 = 80;
    this->unk_19A = this->unk_194 * -0x200;
    func_809BCE3C(this);
    this->cylinder[0].base.atFlags |= AT_ON;
    this->collider.base.acFlags |= AC_ON;
    this->actionFunc = func_809BDC08;
}

void func_809BD47C(EnBigokuta* this) {
    this->unk_196 = 16;
    this->collider.base.acFlags &= ~AC_ON;
    this->actor.colorFilterTimer = 0;
    this->actionFunc = func_809BDF34;
}

void func_809BD4A4(EnBigokuta* this) {
    Animation_MorphToLoop(&this->skelAnime, &object_bigokuta_Anim_0014B8, -5.0f);
    this->unk_195 = true;
    this->actor.world.rot.x = this->actor.shape.rot.y + 0x8000;
    this->unk_19A = this->unk_194 * 0x200;
    this->collider.base.acFlags &= ~AC_ON;
    this->cylinder[0].base.atFlags |= AT_ON;
    this->actionFunc = func_809BDFC8;
}

void func_809BD524(EnBigokuta* this) {
    Animation_MorphToPlayOnce(&this->skelAnime, &object_bigokuta_Anim_000D1C, -5.0f);
    this->unk_196 = 80;
    this->unk_19A = 0;
    this->cylinder[0].base.atFlags |= AT_ON;
    Audio_PlayActorSound2(&this->actor, NA_SE_EN_DAIOCTA_MAHI);
    if (this->collider.elements->info.acHitInfo->toucher.dmgFlags & 1) {
        this->unk_195 = true;
        this->unk_196 = 20;
    } else {
        this->unk_195 = false;
        this->unk_196 = 80;
    }
    Actor_SetColorFilter(&this->actor, 0, 255, 0, this->unk_196);
    this->actionFunc = func_809BE058;
}

void func_809BD5E0(EnBigokuta* this) {
    Animation_MorphToPlayOnce(&this->skelAnime, &object_bigokuta_Anim_000444, -5.0f);
    this->unk_196 = 24;
    this->unk_19A = 0;
    this->cylinder[0].base.atFlags &= ~AT_ON;
    Actor_SetColorFilter(&this->actor, 0x4000, 255, 0, 24);
    this->actionFunc = func_809BE180;
}
void func_809BD658(EnBigokuta* this) {

    Animation_MorphToPlayOnce(&this->skelAnime, &object_bigokuta_Anim_000A74, -5.0f);
    Audio_PlayActorSound2(&this->actor, NA_SE_EN_DAIOCTA_DEAD2);
    this->unk_196 = 38;
    this->unk_198 = 10;
    this->actionFunc = func_809BE26C;
}

void func_809BD6B8(EnBigokuta* this) {
    if (!this->unk_195) {
        if (Rand_ZeroOne() < 0.5f) {
            this->unk_196 = 24;
        } else {
            this->unk_196 = 28;
        }
    } else {
        if (ABS(this->actor.shape.rot.y - this->actor.yawTowardsPlayer) >= 0x4000) {
            this->unk_196 = 4;
        } else {
            this->unk_196 = 0;
        }
    }
    this->unk_19A = 0;
    this->collider.base.acFlags &= ~AC_ON;
    this->actionFunc = func_809BE3E4;
}

void func_809BD768(EnBigokuta* this) {
    this->unk_194 = Rand_ZeroOne() < 0.5f ? -1 : 1;
    this->unk_19A = 0;
    this->actor.flags &= ~ACTOR_FLAG_0;
    this->cylinder[0].base.atFlags &= ~AT_ON;
    Audio_PlayActorSound2(&this->actor, NA_SE_EN_DAIOCTA_SINK);
    this->actionFunc = func_809BE4A4;
}

void func_809BD7F0(EnBigokuta* this, PlayState* play) {
    this->actor.world.rot.y = Actor_WorldYawTowardPoint(&GET_PLAYER(play)->actor, &this->actor.home.pos);
    this->actor.shape.rot.y = this->actor.world.rot.y + (this->unk_194 * 0x4000);
    func_809BCE3C(this);
    this->actionFunc = func_809BE518;
}

void func_809BD84C(EnBigokuta* this, PlayState* play) {
    SkelAnime_Update(&this->skelAnime);

    this->unk_196--;

    if (this->unk_196 == 13 || this->unk_196 == -20) {
        Audio_PlayActorSound2(&this->actor, NA_SE_EN_DAIOCTA_VOICE);
    }
    if (this->unk_196 == 1) {
        func_800F5ACC(NA_BGM_MINI_BOSS);
    }
    if (this->actor.params == 1) {
        func_809BD370(this);
    }
}

void func_809BD8DC(EnBigokuta* this, PlayState* play) {
    Vec3f effectPos;

    this->unk_196--;

    if (this->unk_196 >= 0) {
        Math_StepToF(&this->actor.world.pos.x, this->actor.home.pos.x + 263.0f, 263.0f / 21);

        if (this->unk_196 < 14) {
            this->actor.world.pos.y = sinf(this->unk_196 * (M_PI / 28)) * 200.0f + this->actor.home.pos.y;
        } else {
            this->actor.world.pos.y =
                sinf((this->unk_196 - 7) * (M_PI / 14)) * 130.0f + (this->actor.home.pos.y + 70.0f);
        }
        if (this->unk_196 == 0) {
            effectPos.x = this->actor.world.pos.x + 40.0f;
            effectPos.y = this->actor.world.pos.y;
            effectPos.z = this->actor.world.pos.z - 70.0f;
            EffectSsGSplash_Spawn(play, &effectPos, NULL, NULL, 1, 2000);
            effectPos.x = this->actor.world.pos.x - 40.0f;
            EffectSsGSplash_Spawn(play, &effectPos, NULL, NULL, 1, 2000);
            Audio_PlayActorSound2(&this->actor, NA_SE_EN_DAIOCTA_LAND_WATER);
            Audio_PlayActorSound2(&this->actor, NA_SE_EN_GOLON_LAND_BIG);
            func_800AA000(0.0f, 0xFF, 0x14, 0x96);
        }
    } else if (this->unk_196 < -1) {
        this->actor.world.pos.y = this->actor.home.pos.y - (sinf((this->unk_196 + 1) * (M_PI / 10)) * 20.0f);
        if (this->unk_196 == -10) {
            func_809BD3AC(this);
        }
    }
}

void func_809BDAE8(EnBigokuta* this, PlayState* play) {
    if (Math_ScaledStepToS(&this->actor.shape.rot.y, this->actor.home.rot.y + 0x4000, 0x400)) {
        if (this->unk_196 != 0) {
            this->unk_196--;
        }
        if (this->unk_196 == 0) {
            func_809BCE3C(this);
            this->actor.home.pos.y = this->actor.world.pos.y;
            Actor_ChangeCategory(play, &play->actorCtx, &this->actor, ACTORCAT_ENEMY);
            this->actor.params = 2;
            Audio_PlayActorSound2(&this->actor, NA_SE_EN_DAIOCTA_VOICE);
            func_809BD3E0(this);
        }
    }
}

void func_809BDB90(EnBigokuta* this, PlayState* play) {
    SkelAnime_Update(&this->skelAnime);
    if (this->unk_196 != 0) {
        this->unk_196--;
    }
    if (this->unk_196 == 0) {
        if (this->actor.params == 3) {
            func_800F5ACC(NA_BGM_MINI_BOSS);
        }
        func_809BD3F8(this);
    }
}

void func_809BDC08(EnBigokuta* this, PlayState* play) {
    Player* player = GET_PLAYER(play);
    s16 phi_v0;
    s16 pad;
    s16 phi_v1;
    Vec3f sp28;

    SkelAnime_Update(&this->skelAnime);
    if (Animation_OnFrame(&this->skelAnime, 0.0f)) {
        Audio_PlayActorSound2(&this->actor, NA_SE_EN_OCTAROCK_BUBLE);
    }

    if (this->unk_196 < 0) {
        this->actor.shape.rot.y += this->unk_194 * 0x200;
        func_809BCE3C(this);
        this->unk_196++;
        if (this->unk_196 == 0) {
            this->unk_196 = 350;
        }
        func_809BCF68(this, play);
        return;
    }

    phi_v1 = (Actor_WorldDistXZToPoint(&player->actor, &this->actor.home.pos) - 180.0f) * (8.0f / 15);
    func_8002DBD0(&this->actor, &sp28, &player->actor.world.pos);
    if (fabsf(sp28.x) > 263.0f || ((sp28.z > 0.0f) && !Actor_IsFacingPlayer(&this->actor, 0x1B00) &&
                                   !Player_IsFacingActor(&this->actor, 0x2000, play))) {
        phi_v1 -= 0x80;
        if (this->unk_196 != 0) {
            this->unk_196--;
        }
    }

    if ((this->actor.xzDistToPlayer < 250.0f) && !Actor_IsFacingPlayer(&this->actor, 0x6000)) {
        if (this->unk_198 != 0) {
            this->unk_198--;
        }
        if (this->actor.xzDistToPlayer < 180.0f) {
            phi_v1 += 0x20;
        }
    } else {
        this->unk_198 = 80;
    }
    if (this->actor.colChkInfo.health == 1) {
        phi_v1 = (phi_v1 + 0x130) * 1.1f;
    } else {
        phi_v1 += 0x130;
    }
    this->actor.shape.rot.y += phi_v1 * this->unk_194;
    func_809BCE3C(this);
    func_809BCF68(this, play);
    if (this->unk_198 == 0) {
        func_809BD768(this);
    } else if (this->unk_196 == 0) {
        func_809BD4A4(this);
    } else if (this->unk_195) {
        phi_v0 = this->actor.yawTowardsPlayer - this->actor.shape.rot.y;
        if (phi_v0 < 0) {
            phi_v0 = -phi_v0;
        }
        if (phi_v0 < 0x4100 && phi_v0 > 0x3F00) {
            if (Rand_ZeroOne() < 0.6f) {
                this->unk_196 = 0;
                func_809BD4A4(this);
            }
            this->unk_195 = false;
        }
    }
}

void func_809BDF34(EnBigokuta* this, PlayState* play) {
    SkelAnime_Update(&this->skelAnime);
    if (this->unk_196 != 0) {
        this->unk_196--;
    }
    this->actor.world.pos.y = (sinf(this->unk_196 * (M_PI / 16)) * 100.0f) + this->actor.home.pos.y;
    if (this->unk_196 == 0) {
        func_809BD1C8(this, play);
        func_809BD3F8(this);
    }
}

void func_809BDFC8(EnBigokuta* this, PlayState* play) {
    SkelAnime_Update(&this->skelAnime);
    if (this->unk_196 != 0) {
        this->unk_196--;
    }
    if (this->unk_196 == 20) {
        Audio_PlayActorSound2(&this->actor, NA_SE_EN_DAIOCTA_VOICE);
    }
    if ((this->unk_196 == 0) && Math_ScaledStepToS(&this->actor.shape.rot.y, this->actor.world.rot.x, 0x800)) {
        this->unk_194 = -this->unk_194;
        func_809BD3F8(this);
    }
}

void func_809BE058(EnBigokuta* this, PlayState* play) {
    Player* player = GET_PLAYER(play);
    f32 speedXZ;

    if (this->unk_196 != 0) {
        this->unk_196--;
    }

    SkelAnime_Update(&this->skelAnime);

    if ((this->collider.base.ocFlags1 & OC1_HIT) || (this->cylinder[0].base.ocFlags1 & OC1_HIT) ||
        (this->cylinder[1].base.ocFlags1 & OC1_HIT)) {
        speedXZ = CLAMP_MIN(player->actor.speedXZ, 1.0f);
        if (!(this->collider.base.ocFlags1 & OC1_HIT)) {
            this->cylinder[0].base.ocFlags1 &= ~OC1_HIT;
            this->cylinder[1].base.ocFlags1 &= ~OC1_HIT;
            speedXZ *= -1.0f;
        }
        player->actor.world.pos.x -= speedXZ * Math_SinS(this->actor.shape.rot.y);
        player->actor.world.pos.z -= speedXZ * Math_CosS(this->actor.shape.rot.y);
    }
    if (this->unk_196 == 0) {
        func_809BD6B8(this);
    }
}

void func_809BE180(EnBigokuta* this, PlayState* play) {
    SkelAnime_Update(&this->skelAnime);
    if (this->unk_196 != 0) {
        this->unk_196--;
    }
    if (this->unk_196 == 0) {
        if (this->actor.colChkInfo.health != 0) {
            func_809BD4A4(this);
        } else {
            func_809BD658(this);
        }
    } else if (this->unk_196 >= 8) {
        this->actor.shape.rot.y += this->unk_194 * 0x200;
        this->actor.world.pos.y = sinf((this->unk_196 - 8) * (M_PI / 16)) * 100.0f + this->actor.home.pos.y;
        func_809BCE3C(this);
        if (this->unk_196 == 8) {
            func_809BD1C8(this, play);
        }
    }
}
void func_809BE26C(EnBigokuta* this, PlayState* play) {
    Vec3f effectPos;

    if (this->unk_196 != 0) {
        if (this->unk_196 != 0) {
            this->unk_196--;
        }
        if (this->unk_196 >= 10) {
            this->actor.shape.rot.y += 0x2000;
        }
    } else if (SkelAnime_Update(&this->skelAnime)) {
        if (this->unk_198 != 0) {
            this->unk_198--;
        }
        if (this->unk_198 == 6) {
            effectPos.x = this->actor.world.pos.x;
            effectPos.y = this->actor.world.pos.y + 150.0f;
            effectPos.z = this->actor.world.pos.z;
            func_8002829C(play, &effectPos, &sEffectPosAccel, &sEffectPosAccel, &sEffectPrimColor, &sEffectEnvColor,
                          1200, 20);
            Audio_PlayActorSound2(&this->actor, NA_SE_EN_OCTAROCK_DEAD2);
        }
        if (this->unk_198 == 0 && Math_StepToF(&this->actor.scale.y, 0.0f, 0.001f)) {
<<<<<<< HEAD
            Flags_SetClear(globalCtx, this->actor.room);
            Camera_ChangeSetting(globalCtx->cameraPtrs[CAM_ID_MAIN], CAM_SET_DUNGEON0);
            Camera_SetStateFlag(globalCtx->cameraPtrs[CAM_ID_MAIN], CAM_STATE_4);
            SoundSource_PlaySfxAtFixedWorldPos(globalCtx, &this->actor.world.pos, 50, NA_SE_EN_OCTAROCK_BUBLE);
            Item_DropCollectibleRandom(globalCtx, &this->actor, &this->actor.world.pos, 0xB0);
=======
            Flags_SetClear(play, this->actor.room);
            Camera_ChangeSetting(play->cameraPtrs[CAM_ID_MAIN], CAM_SET_DUNGEON0);
            func_8005ACFC(play->cameraPtrs[CAM_ID_MAIN], 4);
            SoundSource_PlaySfxAtFixedWorldPos(play, &this->actor.world.pos, 50, NA_SE_EN_OCTAROCK_BUBLE);
            Item_DropCollectibleRandom(play, &this->actor, &this->actor.world.pos, 0xB0);
>>>>>>> 2e6279bc
            Actor_Kill(&this->actor);
        }
    }
}

void func_809BE3E4(EnBigokuta* this, PlayState* play) {
    SkelAnime_Update(&this->skelAnime);

    if (this->unk_196 != 0) {
        if (this->unk_196 != 0) {
            this->unk_196--;
        }
        this->actor.shape.rot.y += 0x2000;
    }
    if (this->unk_196 == 0) {
        if ((s16)(this->actor.shape.rot.y - this->actor.world.rot.y) > 0) {
            this->unk_194 = 1;
        } else {
            this->unk_194 = -1;
        }

        func_809BD3F8(this);
        if (!this->unk_195) {
            this->unk_196 = -40;
        }
    }
    func_809BCF68(this, play);
}

void func_809BE4A4(EnBigokuta* this, PlayState* play) {
    this->actor.world.pos.y -= 10.0f;
    this->actor.shape.rot.y += 0x2000;
    if (this->actor.world.pos.y < (this->actor.home.pos.y + -200.0f)) {
        func_809BD7F0(this, play);
    }
    func_809BCF68(this, play);
}

void func_809BE518(EnBigokuta* this, PlayState* play) {
    if (Math_StepToF(&this->actor.world.pos.y, this->actor.home.pos.y, 10.0f)) {
        this->actor.flags |= ACTOR_FLAG_0;
        func_809BD3F8(this);
    }
}

void func_809BE568(EnBigokuta* this) {
    s32 i;
    f32 sin = Math_SinS(this->actor.shape.rot.y);
    f32 cos = Math_CosS(this->actor.shape.rot.y);

    this->collider.elements->dim.worldSphere.center.x =
        (this->collider.elements->dim.modelSphere.center.z * sin) +
        (this->actor.world.pos.x + (this->collider.elements->dim.modelSphere.center.x * cos));
    this->collider.elements->dim.worldSphere.center.z =
        (this->actor.world.pos.z + (this->collider.elements->dim.modelSphere.center.z * cos)) -
        (this->collider.elements->dim.modelSphere.center.x * sin);
    this->collider.elements->dim.worldSphere.center.y =
        this->collider.elements->dim.modelSphere.center.y + this->actor.world.pos.y;

    for (i = 0; i < ARRAY_COUNT(this->cylinder); i++) {
        this->cylinder[i].dim.pos.x =
            this->actor.world.pos.x + sCylinderInit[i].dim.pos.z * sin + sCylinderInit[i].dim.pos.x * cos;
        this->cylinder[i].dim.pos.z =
            this->actor.world.pos.z + sCylinderInit[i].dim.pos.z * cos - sCylinderInit[i].dim.pos.x * sin;
        this->cylinder[i].dim.pos.y = this->actor.world.pos.y;
    }
}

void func_809BE798(EnBigokuta* this, PlayState* play) {
    s16 effectRot;
    s16 yawDiff;

    if ((this->cylinder[0].base.atFlags & AT_HIT) || (this->cylinder[1].base.atFlags & AT_HIT) ||
        (this->collider.base.atFlags & AT_HIT)) {
        this->cylinder[0].base.atFlags &= ~AT_HIT;
        this->cylinder[1].base.atFlags &= ~AT_HIT;
        this->collider.base.atFlags &= ~AT_HIT;
        yawDiff = this->actor.yawTowardsPlayer - this->actor.world.rot.y;
        if (yawDiff > 0x4000) {
            effectRot = 0x4000;
        } else if (yawDiff > 0) {
            effectRot = 0x6000;
        } else if (yawDiff < -0x4000) {
            effectRot = -0x4000;
        } else {
            effectRot = -0x6000;
        }
        func_8002F71C(play, &this->actor, 10.0f, this->actor.world.rot.y + effectRot, 5.0f);
        if (this->actionFunc == func_809BDC08) {
            func_809BD4A4(this);
            this->unk_196 = 40;
        } else if (this->actionFunc == func_809BE3E4) {
            if ((effectRot * this->unk_194) > 0) {
                this->unk_194 = 0 - this->unk_194;
                this->unk_196 += 4;
            }
        }
    }
}

void EnBigokuta_UpdateDamage(EnBigokuta* this, PlayState* play) {
    if (this->collider.base.acFlags & AC_HIT) {
        this->collider.base.acFlags &= ~AC_HIT;
        if (this->actor.colChkInfo.damageEffect != 0 || this->actor.colChkInfo.damage != 0) {
            if (this->actor.colChkInfo.damageEffect == 1) {
                if (this->actionFunc != func_809BE058) {
                    func_809BD524(this);
                }
            } else if (this->actor.colChkInfo.damageEffect == 0xF) {
                func_809BD47C(this);
            } else if (!Actor_IsFacingPlayer(&this->actor, 0x4000)) {
                if (Actor_ApplyDamage(&this->actor) == 0) { // Dead
                    Audio_PlayActorSound2(&this->actor, NA_SE_EN_DAIOCTA_DEAD);
                    Enemy_StartFinishingBlow(play, &this->actor);
                } else {
                    Audio_PlayActorSound2(&this->actor, NA_SE_EN_DAIOCTA_DAMAGE);
                }
                func_809BD5E0(this);
            }
        }
    }
}

void EnBigokuta_Update(Actor* thisx, PlayState* play2) {
    EnBigokuta* this = (EnBigokuta*)thisx;
    s32 i;
    PlayState* play = play2;

    func_809BE798(this, play);
    EnBigokuta_UpdateDamage(this, play);
    this->actionFunc(this, play);
    func_809BD2E4(this);
    func_809BE568(this);
<<<<<<< HEAD
    Camera_ChangeSetting(globalCtx->cameraPtrs[CAM_ID_MAIN], CAM_SET_BIG_OCTO);
    Camera_ClearStateFlag(globalCtx->cameraPtrs[CAM_ID_MAIN], CAM_STATE_4);
=======
    Camera_ChangeSetting(play->cameraPtrs[CAM_ID_MAIN], CAM_SET_BIG_OCTO);
    func_8005AD1C(play->cameraPtrs[CAM_ID_MAIN], 4);
>>>>>>> 2e6279bc

    if (this->cylinder[0].base.atFlags & AT_ON) {
        if (this->actionFunc != func_809BE058) {
            for (i = 0; i < ARRAY_COUNT(this->cylinder); i++) {
                CollisionCheck_SetAT(play, &play->colChkCtx, &this->cylinder[i].base);
            }
            this->actor.flags |= ACTOR_FLAG_24;
        } else {
            for (i = 0; i < ARRAY_COUNT(this->cylinder); i++) {
                CollisionCheck_SetOC(play, &play->colChkCtx, &this->cylinder[i].base);
            }
        }
        for (i = 0; i < ARRAY_COUNT(this->cylinder); i++) {
            CollisionCheck_SetAC(play, &play->colChkCtx, &this->cylinder[i].base);
        }
        if (this->collider.base.acFlags & AC_ON) {
            CollisionCheck_SetAC(play, &play->colChkCtx, &this->collider.base);
        }
    }
    if (this->collider.base.acFlags & AC_ON) {
        CollisionCheck_SetOC(play, &play->colChkCtx, &this->collider.base);
    } else {
        CollisionCheck_SetAT(play, &play->colChkCtx, &this->collider.base);
    }
    Actor_SetFocus(&this->actor, this->actor.scale.y * 25.0f * 100.0f);
    func_809BCEBC(this, play);
}

s32 EnBigokuta_OverrideLimbDraw(PlayState* play, s32 limbIndex, Gfx** dList, Vec3f* pos, Vec3s* rot, void* thisx) {
    EnBigokuta* this = (EnBigokuta*)thisx;
    u8 intensity;
    f32 temp_f0;
    s32 temp_hi;

    if (limbIndex == 15) {
        if (this->actionFunc == func_809BE058 || this->actionFunc == func_809BE180) {
            OPEN_DISPS(play->state.gfxCtx, "../z_en_bigokuta.c", 1914);

            if (this->actionFunc == func_809BE058) {
                temp_hi = this->unk_196 % 12;
                if (temp_hi >= 8) {
                    temp_f0 = (12 - temp_hi) * (M_PI / 8);
                } else {
                    temp_f0 = temp_hi * (M_PI / 16);
                }
            } else {
                temp_hi = this->unk_196 % 6;
                if (temp_hi >= 4) {
                    temp_f0 = (6 - temp_hi) * (M_PI / 4);
                } else {
                    temp_f0 = temp_hi * (M_PI / 8);
                }
            }

            temp_f0 = sinf(temp_f0) * 125.0f + 130.0f;
            gDPPipeSync(POLY_OPA_DISP++);

            gDPSetEnvColor(POLY_OPA_DISP++, temp_f0, temp_f0, temp_f0, 255);
            CLOSE_DISPS(play->state.gfxCtx, "../z_en_bigokuta.c", 1945);
        }
    } else if (limbIndex == 10) {
        OPEN_DISPS(play->state.gfxCtx, "../z_en_bigokuta.c", 1950);
        if (this->actionFunc == func_809BE26C) {
            intensity = this->unk_196 * (255.0f / 38);
        } else {
            intensity = 255;
        }
        gDPPipeSync(POLY_OPA_DISP++);
        gDPSetEnvColor(POLY_OPA_DISP++, intensity, intensity, intensity, intensity);

        CLOSE_DISPS(play->state.gfxCtx, "../z_en_bigokuta.c", 1972);
    } else if (limbIndex == 17 && this->actionFunc == func_809BE26C) {
        if (this->unk_198 < 5) {
            Matrix_Scale((this->unk_198 * 0.2f * 0.25f) + 1.0f, 1.0f, 1.0f, MTXMODE_APPLY);
        } else if (this->unk_198 < 8) {
            temp_f0 = (this->unk_198 - 5) * (1.0f / 12);
            Matrix_Scale(1.25f - temp_f0, 1.0f + temp_f0, 1.0f + temp_f0, MTXMODE_APPLY);
        } else {
            temp_f0 = ((this->unk_198 - 8) * 0.125f);
            Matrix_Scale(1.0f, 1.25f - temp_f0, 1.25f - temp_f0, MTXMODE_APPLY);
        }
    }
    return false;
}

void EnBigokuta_Draw(Actor* thisx, PlayState* play) {
    EnBigokuta* this = (EnBigokuta*)thisx;

    OPEN_DISPS(play->state.gfxCtx, "../z_en_bigokuta.c", 2017);

    if ((this->actionFunc != func_809BE26C) || (this->unk_196 != 0) || (this->unk_198 != 0)) {
        func_80093D18(play->state.gfxCtx);
        gSPSegment(POLY_OPA_DISP++, 0x0C, &D_80116280[2]);
        gDPSetEnvColor(POLY_OPA_DISP++, 255, 255, 255, 255);
        if (this->unk_196 & 1) {
            if ((this->actionFunc == func_809BE180 && this->unk_196 >= 8) ||
                (this->actionFunc == func_809BE26C && this->unk_196 >= 10)) {
                f32 rotX = Rand_ZeroOne() * (M_PI * 2.0f);
                f32 rotY = Rand_ZeroOne() * (M_PI * 2.0f);

                Matrix_RotateY(rotY, MTXMODE_APPLY);
                Matrix_RotateX(rotX, MTXMODE_APPLY);
                Matrix_Scale(0.78999996f, 1.3f, 0.78999996f, MTXMODE_APPLY);
                Matrix_RotateX(-rotX, MTXMODE_APPLY);
                Matrix_RotateY(-rotY, MTXMODE_APPLY);
            }
        }
        SkelAnime_DrawFlexOpa(play, this->skelAnime.skeleton, this->skelAnime.jointTable, this->skelAnime.dListCount,
                              EnBigokuta_OverrideLimbDraw, NULL, this);
    } else {
        func_80093D84(play->state.gfxCtx);
        gSPSegment(POLY_XLU_DISP++, 0x0C, D_80116280);
        gDPSetEnvColor(POLY_XLU_DISP++, 0, 0, 0, (this->actor.scale.y * (255 / 0.033f)));
        POLY_XLU_DISP = SkelAnime_DrawFlex(play, this->skelAnime.skeleton, this->skelAnime.jointTable,
                                           this->skelAnime.dListCount, NULL, NULL, NULL, POLY_XLU_DISP);
    }
    CLOSE_DISPS(play->state.gfxCtx, "../z_en_bigokuta.c", 2076);
}<|MERGE_RESOLUTION|>--- conflicted
+++ resolved
@@ -639,19 +639,11 @@
             Audio_PlayActorSound2(&this->actor, NA_SE_EN_OCTAROCK_DEAD2);
         }
         if (this->unk_198 == 0 && Math_StepToF(&this->actor.scale.y, 0.0f, 0.001f)) {
-<<<<<<< HEAD
-            Flags_SetClear(globalCtx, this->actor.room);
-            Camera_ChangeSetting(globalCtx->cameraPtrs[CAM_ID_MAIN], CAM_SET_DUNGEON0);
-            Camera_SetStateFlag(globalCtx->cameraPtrs[CAM_ID_MAIN], CAM_STATE_4);
-            SoundSource_PlaySfxAtFixedWorldPos(globalCtx, &this->actor.world.pos, 50, NA_SE_EN_OCTAROCK_BUBLE);
-            Item_DropCollectibleRandom(globalCtx, &this->actor, &this->actor.world.pos, 0xB0);
-=======
             Flags_SetClear(play, this->actor.room);
             Camera_ChangeSetting(play->cameraPtrs[CAM_ID_MAIN], CAM_SET_DUNGEON0);
-            func_8005ACFC(play->cameraPtrs[CAM_ID_MAIN], 4);
+            Camera_SetStateFlag(play->cameraPtrs[CAM_ID_MAIN], CAM_STATE_4);
             SoundSource_PlaySfxAtFixedWorldPos(play, &this->actor.world.pos, 50, NA_SE_EN_OCTAROCK_BUBLE);
             Item_DropCollectibleRandom(play, &this->actor, &this->actor.world.pos, 0xB0);
->>>>>>> 2e6279bc
             Actor_Kill(&this->actor);
         }
     }
@@ -785,13 +777,8 @@
     this->actionFunc(this, play);
     func_809BD2E4(this);
     func_809BE568(this);
-<<<<<<< HEAD
-    Camera_ChangeSetting(globalCtx->cameraPtrs[CAM_ID_MAIN], CAM_SET_BIG_OCTO);
-    Camera_ClearStateFlag(globalCtx->cameraPtrs[CAM_ID_MAIN], CAM_STATE_4);
-=======
     Camera_ChangeSetting(play->cameraPtrs[CAM_ID_MAIN], CAM_SET_BIG_OCTO);
-    func_8005AD1C(play->cameraPtrs[CAM_ID_MAIN], 4);
->>>>>>> 2e6279bc
+    Camera_ClearStateFlag(play->cameraPtrs[CAM_ID_MAIN], CAM_STATE_4);
 
     if (this->cylinder[0].base.atFlags & AT_ON) {
         if (this->actionFunc != func_809BE058) {
