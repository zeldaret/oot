#include "z_en_bigokuta.h"
#include "objects/object_bigokuta/object_bigokuta.h"

#define FLAGS (ACTOR_FLAG_0 | ACTOR_FLAG_2 | ACTOR_FLAG_4 | ACTOR_FLAG_5)

void EnBigokuta_Init(Actor* thisx, GlobalContext* globalCtx);
void EnBigokuta_Destroy(Actor* thisx, GlobalContext* globalCtx);
void EnBigokuta_Update(Actor* thisx, GlobalContext* globalCtx);
void EnBigokuta_Draw(Actor* thisx, GlobalContext* globalCtx);

void func_809BD318(EnBigokuta* this);
void func_809BD3E0(EnBigokuta* this);
void func_809BDF34(EnBigokuta* this, GlobalContext* globalCtx);
void func_809BD84C(EnBigokuta* this, GlobalContext* globalCtx);
void func_809BD8DC(EnBigokuta* this, GlobalContext* globalCtx);
void func_809BDAE8(EnBigokuta* this, GlobalContext* globalCtx);
void func_809BDB90(EnBigokuta* this, GlobalContext* globalCtx);
void func_809BDC08(EnBigokuta* this, GlobalContext* globalCtx);
void func_809BE3E4(EnBigokuta* this, GlobalContext* globalCtx);
void func_809BE4A4(EnBigokuta* this, GlobalContext* globalCtx);
void func_809BE518(EnBigokuta* this, GlobalContext* globalCtx);
void func_809BCF68(EnBigokuta* this, GlobalContext* globalCtx);
void func_809BDFC8(EnBigokuta* this, GlobalContext* globalCtx);
void func_809BE26C(EnBigokuta* this, GlobalContext* globalCtx);
void func_809BE180(EnBigokuta* this, GlobalContext* globalCtx);
void func_809BE058(EnBigokuta* this, GlobalContext* globalCtx);
void func_809BD1C8(EnBigokuta* this, GlobalContext* globalCtx);

static Color_RGBA8 sEffectPrimColor = { 255, 255, 255, 255 };
static Color_RGBA8 sEffectEnvColor = { 100, 255, 255, 255 };
static Vec3f sEffectPosAccel = { 0.0f, 0.0f, 0.0f };

const ActorInit En_Bigokuta_InitVars = {
    ACTOR_EN_BIGOKUTA,
    ACTORCAT_ENEMY,
    FLAGS,
    OBJECT_BIGOKUTA,
    sizeof(EnBigokuta),
    (ActorFunc)EnBigokuta_Init,
    (ActorFunc)EnBigokuta_Destroy,
    (ActorFunc)EnBigokuta_Update,
    (ActorFunc)EnBigokuta_Draw,
};

static ColliderJntSphElementInit sJntSphElementInit[1] = {
    {
        {
            ELEMTYPE_UNK1,
            { 0x20000000, 0x00, 0x08 },
            { 0xFFCFFFFF, 0x00, 0x00 },
            TOUCH_ON | TOUCH_SFX_HARD,
            BUMP_ON,
            OCELEM_ON,
        },
        { 1, { { 0, 45, -30 }, 75 }, 100 },
    },
};

static ColliderJntSphInit sJntSphInit = {
    {
        COLTYPE_HIT0,
        AT_ON | AT_TYPE_ENEMY,
        AC_ON | AC_TYPE_PLAYER,
        OC1_ON | OC1_TYPE_ALL,
        OC2_TYPE_1,
        COLSHAPE_JNTSPH,
    },
    ARRAY_COUNT(sJntSphElementInit),
    sJntSphElementInit,
};

static ColliderCylinderInit sCylinderInit[] = {
    { {
          COLTYPE_HARD,
          AT_ON | AT_TYPE_ENEMY,
          AC_ON | AC_HARD | AC_TYPE_PLAYER,
          OC1_ON | OC1_TYPE_ALL,
          OC2_TYPE_1,
          COLSHAPE_CYLINDER,
      },
      {
          ELEMTYPE_UNK1,
          { 0x20000000, 0x00, 0x08 },
          { 0xFFCFFFE7, 0x00, 0x00 },
          TOUCH_ON | TOUCH_SFX_HARD,
          BUMP_ON,
          OCELEM_ON,
      },
      { 50, 100, 0, { 30, 0, 12 } } },
    { {
          COLTYPE_HARD,
          AT_ON | AT_TYPE_ENEMY,
          AC_ON | AC_HARD | AC_TYPE_PLAYER,
          OC1_ON | OC1_TYPE_ALL,
          OC2_TYPE_1,
          COLSHAPE_CYLINDER,
      },
      {
          ELEMTYPE_UNK1,
          { 0x20000000, 0x00, 0x08 },
          { 0xFFCFFFE7, 0x00, 0x00 },
          TOUCH_ON | TOUCH_SFX_HARD,
          BUMP_ON,
          OCELEM_ON,
      },
      { 50, 100, 0, { -30, 0, 12 } } },
};

static CollisionCheckInfoInit sColChkInfoInit[] = { 4, 130, 120, 200 };

static DamageTable sDamageTable = {
    /* Deku nut      */ DMG_ENTRY(0, 0x1),
    /* Deku stick    */ DMG_ENTRY(2, 0x0),
    /* Slingshot     */ DMG_ENTRY(0, 0x0),
    /* Explosive     */ DMG_ENTRY(0, 0xF),
    /* Boomerang     */ DMG_ENTRY(0, 0x1),
    /* Normal arrow  */ DMG_ENTRY(0, 0x0),
    /* Hammer swing  */ DMG_ENTRY(0, 0x0),
    /* Hookshot      */ DMG_ENTRY(0, 0x0),
    /* Kokiri sword  */ DMG_ENTRY(1, 0x0),
    /* Master sword  */ DMG_ENTRY(0, 0x0),
    /* Giant's Knife */ DMG_ENTRY(0, 0x0),
    /* Fire arrow    */ DMG_ENTRY(0, 0x0),
    /* Ice arrow     */ DMG_ENTRY(0, 0x0),
    /* Light arrow   */ DMG_ENTRY(0, 0x0),
    /* Unk arrow 1   */ DMG_ENTRY(0, 0x0),
    /* Unk arrow 2   */ DMG_ENTRY(0, 0x0),
    /* Unk arrow 3   */ DMG_ENTRY(0, 0x0),
    /* Fire magic    */ DMG_ENTRY(0, 0x0),
    /* Ice magic     */ DMG_ENTRY(0, 0x0),
    /* Light magic   */ DMG_ENTRY(0, 0x0),
    /* Shield        */ DMG_ENTRY(0, 0x0),
    /* Mirror Ray    */ DMG_ENTRY(0, 0x0),
    /* Kokiri spin   */ DMG_ENTRY(1, 0x0),
    /* Giant spin    */ DMG_ENTRY(0, 0x0),
    /* Master spin   */ DMG_ENTRY(0, 0x0),
    /* Kokiri jump   */ DMG_ENTRY(2, 0x0),
    /* Giant jump    */ DMG_ENTRY(0, 0x0),
    /* Master jump   */ DMG_ENTRY(4, 0x0),
    /* Unknown 1     */ DMG_ENTRY(0, 0x0),
    /* Unblockable   */ DMG_ENTRY(0, 0x0),
    /* Hammer jump   */ DMG_ENTRY(0, 0x0),
    /* Unknown 2     */ DMG_ENTRY(0, 0x0),
};

static InitChainEntry sInitChain[] = {
    ICHAIN_F32(targetArrowOffset, 2000, ICHAIN_CONTINUE),
    ICHAIN_U8(targetMode, 2, ICHAIN_CONTINUE),
    ICHAIN_F32(gravity, -1, ICHAIN_CONTINUE),
    ICHAIN_S8(naviEnemyId, 0x59, ICHAIN_CONTINUE),
    ICHAIN_VEC3F_DIV1000(scale, 33, ICHAIN_STOP),
};

// possibly color data
static s32 sUnused[] = { 0xFFFFFFFF, 0x969696FF };

void EnBigokuta_Init(Actor* thisx, GlobalContext* globalCtx) {
    EnBigokuta* this = (EnBigokuta*)thisx;
    s32 i;

    Actor_ProcessInitChain(&this->actor, sInitChain);
    SkelAnime_InitFlex(globalCtx, &this->skelAnime, &object_bigokuta_Skel_006BC0, &object_bigokuta_Anim_0014B8,
                       this->jointTable, this->morphTable, 20);

    Collider_InitJntSph(globalCtx, &this->collider);
    Collider_SetJntSph(globalCtx, &this->collider, &this->actor, &sJntSphInit, &this->element);

    this->collider.elements->dim.worldSphere.radius = this->collider.elements->dim.modelSphere.radius;

    for (i = 0; i < ARRAY_COUNT(sCylinderInit); i++) {
        Collider_InitCylinder(globalCtx, &this->cylinder[i]);
        Collider_SetCylinder(globalCtx, &this->cylinder[i], &this->actor, &sCylinderInit[i]);
    }

    CollisionCheck_SetInfo(&this->actor.colChkInfo, &sDamageTable, sColChkInfoInit);

    this->unk_194 = 1;

    if (this->actor.params == 0) {
        Actor_ChangeCategory(globalCtx, &globalCtx->actorCtx, &this->actor, ACTORCAT_PROP);
        func_809BD318(this);
    } else {
        func_809BD3E0(this);
        this->unk_19A = 0;
        this->unk_196 = 1;
        this->actor.home.pos.y = -1025.0f;
    }
}

void EnBigokuta_Destroy(Actor* thisx, GlobalContext* globalCtx) {
    EnBigokuta* this = (EnBigokuta*)thisx;
    s32 i;

    Collider_DestroyJntSph(globalCtx, &this->collider);
    for (i = 0; i < ARRAY_COUNT(this->cylinder); i++) {
        Collider_DestroyCylinder(globalCtx, &this->cylinder[i]);
    }
}

void func_809BCE3C(EnBigokuta* this) {
    this->actor.world.rot.y = this->actor.shape.rot.y + this->unk_194 * -0x4000;
    this->actor.world.pos.x = Math_SinS(this->actor.world.rot.y) * 263.0f + this->actor.home.pos.x;
    this->actor.world.pos.z = Math_CosS(this->actor.world.rot.y) * 263.0f + this->actor.home.pos.z;
}

void func_809BCEBC(EnBigokuta* this, GlobalContext* globalCtx) {
    Vec3f pos;
    f32 yDistFromHome = this->actor.world.pos.y - this->actor.home.pos.y;

    pos.x = this->actor.world.pos.x;
    pos.y = this->actor.home.pos.y + 3.0f;
    pos.z = this->actor.world.pos.z;

    if (((globalCtx->gameplayFrames % 7) == 0) && (yDistFromHome <= 0.0f) && (yDistFromHome > -100.0f)) {
        EffectSsGRipple_Spawn(globalCtx, &pos, 800, 1300, 0);
    }
}

void func_809BCF68(EnBigokuta* this, GlobalContext* globalCtx) {
    Vec3f effectPos;
    s16 rot;

    if (globalCtx->gameplayFrames & 1) {
        rot = Rand_S16Offset(0x1200, 0xC00) + this->actor.shape.rot.y - this->unk_194 * 0xA00;
    } else {
        rot = this->actor.shape.rot.y - this->unk_194 * 0xA00 - Rand_S16Offset(0x1200, 0xC00);
    }
    if (this->actionFunc != func_809BE4A4) {
        if (this->actionFunc == func_809BE3E4 || (globalCtx->gameplayFrames & 2)) {
            effectPos.x = this->actor.world.pos.x - Math_SinS(rot) * 80.0f;
            effectPos.z = this->actor.world.pos.z - Math_CosS(rot) * 80.0f;
            effectPos.y = this->actor.home.pos.y + 1.0f;
            EffectSsGRipple_Spawn(globalCtx, &effectPos, 100, 500, 0);
        } else {
            effectPos.x = this->actor.world.pos.x - Math_SinS(rot) * 120.0f;
            effectPos.z = this->actor.world.pos.z - Math_CosS(rot) * 120.0f;
            effectPos.y = this->actor.home.pos.y + 5.0f;
        }
    } else {
        effectPos.x = this->actor.world.pos.x - Math_SinS(rot) * 50.0f;
        effectPos.z = this->actor.world.pos.z - Math_CosS(rot) * 50.0f;
        effectPos.y = this->actor.home.pos.y + 1.0f;
        EffectSsGRipple_Spawn(globalCtx, &effectPos, 100, 500, 0);
    }
    EffectSsGSplash_Spawn(globalCtx, &effectPos, NULL, NULL, 1, 800);
    if (this->actionFunc != func_809BE4A4) {
        func_8002F974(&this->actor, NA_SE_EN_DAIOCTA_SPLASH - SFX_FLAG);
    }
}

void func_809BD1C8(EnBigokuta* this, GlobalContext* globalCtx) {
    s32 i;
    Vec3f effectPos;

    effectPos.y = this->actor.world.pos.y;

    for (i = 0; i < 4; i++) {
        effectPos.x = ((i >= 2) ? 1 : -1) * 60.0f + this->actor.world.pos.x;
        effectPos.z = ((i & 1) ? 1 : -1) * 60.0f + this->actor.world.pos.z;
        EffectSsGSplash_Spawn(globalCtx, &effectPos, NULL, NULL, 1, 2000);
    }

    Audio_PlayActorSound2(&this->actor, NA_SE_EN_DAIOCTA_LAND_WATER);
    Audio_PlayActorSound2(&this->actor, NA_SE_EN_GOLON_LAND_BIG);
    func_80033E88(&this->actor, globalCtx, 0xA, 8);
}

void func_809BD2E4(EnBigokuta* this) {
    Actor* parent = this->actor.parent;

    if (parent != NULL) {
        Math_ScaledStepToS(&parent->world.rot.y, this->unk_19A, 0x10);
    }
}

void func_809BD318(EnBigokuta* this) {
    Animation_PlayLoop(&this->skelAnime, &object_bigokuta_Anim_0014B8);
    this->unk_19A = 0;
    this->actor.home.pos.y = -1025.0f;
    this->unk_196 = 121;
    this->actionFunc = func_809BD84C;
}

void func_809BD370(EnBigokuta* this) {
    this->unk_196 = 21;
    Audio_PlayActorSound2(&this->actor, NA_SE_EN_STAL_JUMP);
    this->actionFunc = func_809BD8DC;
}

void func_809BD3AC(EnBigokuta* this) {
    this->actor.world.pos.x = this->actor.home.pos.x + 263.0f;
    this->unk_196 = 10;
    this->actionFunc = func_809BDAE8;
    this->actor.world.pos.y = this->actor.home.pos.y;
}

void func_809BD3E0(EnBigokuta* this) {
    this->unk_196 = 40;
    this->actionFunc = func_809BDB90;
}

void func_809BD3F8(EnBigokuta* this) {
    Animation_MorphToLoop(&this->skelAnime, &object_bigokuta_Anim_001CA4, -5.0f);
    this->unk_196 = 350;
    this->unk_198 = 80;
    this->unk_19A = this->unk_194 * -0x200;
    func_809BCE3C(this);
    this->cylinder[0].base.atFlags |= AT_ON;
    this->collider.base.acFlags |= AC_ON;
    this->actionFunc = func_809BDC08;
}

void func_809BD47C(EnBigokuta* this) {
    this->unk_196 = 16;
    this->collider.base.acFlags &= ~AC_ON;
    this->actor.colorFilterTimer = 0;
    this->actionFunc = func_809BDF34;
}

void func_809BD4A4(EnBigokuta* this) {
    Animation_MorphToLoop(&this->skelAnime, &object_bigokuta_Anim_0014B8, -5.0f);
    this->unk_195 = true;
    this->actor.world.rot.x = this->actor.shape.rot.y + 0x8000;
    this->unk_19A = this->unk_194 * 0x200;
    this->collider.base.acFlags &= ~AC_ON;
    this->cylinder[0].base.atFlags |= AT_ON;
    this->actionFunc = func_809BDFC8;
}

void func_809BD524(EnBigokuta* this) {
    Animation_MorphToPlayOnce(&this->skelAnime, &object_bigokuta_Anim_000D1C, -5.0f);
    this->unk_196 = 80;
    this->unk_19A = 0;
    this->cylinder[0].base.atFlags |= AT_ON;
    Audio_PlayActorSound2(&this->actor, NA_SE_EN_DAIOCTA_MAHI);
    if (this->collider.elements->info.acHitInfo->toucher.dmgFlags & 1) {
        this->unk_195 = true;
        this->unk_196 = 20;
    } else {
        this->unk_195 = false;
        this->unk_196 = 80;
    }
    Actor_SetColorFilter(&this->actor, 0, 255, 0, this->unk_196);
    this->actionFunc = func_809BE058;
}

void func_809BD5E0(EnBigokuta* this) {
    Animation_MorphToPlayOnce(&this->skelAnime, &object_bigokuta_Anim_000444, -5.0f);
    this->unk_196 = 24;
    this->unk_19A = 0;
    this->cylinder[0].base.atFlags &= ~AT_ON;
    Actor_SetColorFilter(&this->actor, 0x4000, 255, 0, 24);
    this->actionFunc = func_809BE180;
}
void func_809BD658(EnBigokuta* this) {

    Animation_MorphToPlayOnce(&this->skelAnime, &object_bigokuta_Anim_000A74, -5.0f);
    Audio_PlayActorSound2(&this->actor, NA_SE_EN_DAIOCTA_DEAD2);
    this->unk_196 = 38;
    this->unk_198 = 10;
    this->actionFunc = func_809BE26C;
}

void func_809BD6B8(EnBigokuta* this) {
    if (!this->unk_195) {
        if (Rand_ZeroOne() < 0.5f) {
            this->unk_196 = 24;
        } else {
            this->unk_196 = 28;
        }
    } else {
        if (ABS(this->actor.shape.rot.y - this->actor.yawTowardsPlayer) >= 0x4000) {
            this->unk_196 = 4;
        } else {
            this->unk_196 = 0;
        }
    }
    this->unk_19A = 0;
    this->collider.base.acFlags &= ~AC_ON;
    this->actionFunc = func_809BE3E4;
}

void func_809BD768(EnBigokuta* this) {
    this->unk_194 = Rand_ZeroOne() < 0.5f ? -1 : 1;
    this->unk_19A = 0;
    this->actor.flags &= ~ACTOR_FLAG_0;
    this->cylinder[0].base.atFlags &= ~AT_ON;
    Audio_PlayActorSound2(&this->actor, NA_SE_EN_DAIOCTA_SINK);
    this->actionFunc = func_809BE4A4;
}

void func_809BD7F0(EnBigokuta* this, GlobalContext* globalCtx) {
    this->actor.world.rot.y = Actor_WorldYawTowardPoint(&GET_PLAYER(globalCtx)->actor, &this->actor.home.pos);
    this->actor.shape.rot.y = this->actor.world.rot.y + (this->unk_194 * 0x4000);
    func_809BCE3C(this);
    this->actionFunc = func_809BE518;
}

void func_809BD84C(EnBigokuta* this, GlobalContext* globalCtx) {
    SkelAnime_Update(&this->skelAnime);

    this->unk_196--;

    if (this->unk_196 == 13 || this->unk_196 == -20) {
        Audio_PlayActorSound2(&this->actor, NA_SE_EN_DAIOCTA_VOICE);
    }
    if (this->unk_196 == 1) {
        func_800F5ACC(NA_BGM_MINI_BOSS);
    }
    if (this->actor.params == 1) {
        func_809BD370(this);
    }
}

void func_809BD8DC(EnBigokuta* this, GlobalContext* globalCtx) {
    Vec3f effectPos;

    this->unk_196--;

    if (this->unk_196 >= 0) {
        Math_StepToF(&this->actor.world.pos.x, this->actor.home.pos.x + 263.0f, 263.0f / 21);

        if (this->unk_196 < 14) {
            this->actor.world.pos.y = sinf(this->unk_196 * (M_PI / 28)) * 200.0f + this->actor.home.pos.y;
        } else {
            this->actor.world.pos.y =
                sinf((this->unk_196 - 7) * (M_PI / 14)) * 130.0f + (this->actor.home.pos.y + 70.0f);
        }
        if (this->unk_196 == 0) {
            effectPos.x = this->actor.world.pos.x + 40.0f;
            effectPos.y = this->actor.world.pos.y;
            effectPos.z = this->actor.world.pos.z - 70.0f;
            EffectSsGSplash_Spawn(globalCtx, &effectPos, NULL, NULL, 1, 2000);
            effectPos.x = this->actor.world.pos.x - 40.0f;
            EffectSsGSplash_Spawn(globalCtx, &effectPos, NULL, NULL, 1, 2000);
            Audio_PlayActorSound2(&this->actor, NA_SE_EN_DAIOCTA_LAND_WATER);
            Audio_PlayActorSound2(&this->actor, NA_SE_EN_GOLON_LAND_BIG);
            func_800AA000(0.0f, 0xFF, 0x14, 0x96);
        }
    } else if (this->unk_196 < -1) {
        this->actor.world.pos.y = this->actor.home.pos.y - (sinf((this->unk_196 + 1) * (M_PI / 10)) * 20.0f);
        if (this->unk_196 == -10) {
            func_809BD3AC(this);
        }
    }
}

void func_809BDAE8(EnBigokuta* this, GlobalContext* globalCtx) {
    if (Math_ScaledStepToS(&this->actor.shape.rot.y, this->actor.home.rot.y + 0x4000, 0x400)) {
        if (this->unk_196 != 0) {
            this->unk_196--;
        }
        if (this->unk_196 == 0) {
            func_809BCE3C(this);
            this->actor.home.pos.y = this->actor.world.pos.y;
            Actor_ChangeCategory(globalCtx, &globalCtx->actorCtx, &this->actor, ACTORCAT_ENEMY);
            this->actor.params = 2;
            Audio_PlayActorSound2(&this->actor, NA_SE_EN_DAIOCTA_VOICE);
            func_809BD3E0(this);
        }
    }
}

void func_809BDB90(EnBigokuta* this, GlobalContext* globalCtx) {
    SkelAnime_Update(&this->skelAnime);
    if (this->unk_196 != 0) {
        this->unk_196--;
    }
    if (this->unk_196 == 0) {
        if (this->actor.params == 3) {
            func_800F5ACC(NA_BGM_MINI_BOSS);
        }
        func_809BD3F8(this);
    }
}

void func_809BDC08(EnBigokuta* this, GlobalContext* globalCtx) {
    Player* player = GET_PLAYER(globalCtx);
    s16 phi_v0;
    s16 pad;
    s16 phi_v1;
    Vec3f sp28;

    SkelAnime_Update(&this->skelAnime);
    if (Animation_OnFrame(&this->skelAnime, 0.0f)) {
        Audio_PlayActorSound2(&this->actor, NA_SE_EN_OCTAROCK_BUBLE);
    }

    if (this->unk_196 < 0) {
        this->actor.shape.rot.y += this->unk_194 * 0x200;
        func_809BCE3C(this);
        this->unk_196++;
        if (this->unk_196 == 0) {
            this->unk_196 = 350;
        }
        func_809BCF68(this, globalCtx);
        return;
    }

    phi_v1 = (Actor_WorldDistXZToPoint(&player->actor, &this->actor.home.pos) - 180.0f) * (8.0f / 15);
    func_8002DBD0(&this->actor, &sp28, &player->actor.world.pos);
    if (fabsf(sp28.x) > 263.0f || ((sp28.z > 0.0f) && !Actor_IsFacingPlayer(&this->actor, 0x1B00) &&
                                   !Player_IsFacingActor(&this->actor, 0x2000, globalCtx))) {
        phi_v1 -= 0x80;
        if (this->unk_196 != 0) {
            this->unk_196--;
        }
    }

    if ((this->actor.xzDistToPlayer < 250.0f) && !Actor_IsFacingPlayer(&this->actor, 0x6000)) {
        if (this->unk_198 != 0) {
            this->unk_198--;
        }
        if (this->actor.xzDistToPlayer < 180.0f) {
            phi_v1 += 0x20;
        }
    } else {
        this->unk_198 = 80;
    }
    if (this->actor.colChkInfo.health == 1) {
        phi_v1 = (phi_v1 + 0x130) * 1.1f;
    } else {
        phi_v1 += 0x130;
    }
    this->actor.shape.rot.y += phi_v1 * this->unk_194;
    func_809BCE3C(this);
    func_809BCF68(this, globalCtx);
    if (this->unk_198 == 0) {
        func_809BD768(this);
    } else if (this->unk_196 == 0) {
        func_809BD4A4(this);
    } else if (this->unk_195) {
        phi_v0 = this->actor.yawTowardsPlayer - this->actor.shape.rot.y;
        if (phi_v0 < 0) {
            phi_v0 = -phi_v0;
        }
        if (phi_v0 < 0x4100 && phi_v0 > 0x3F00) {
            if (Rand_ZeroOne() < 0.6f) {
                this->unk_196 = 0;
                func_809BD4A4(this);
            }
            this->unk_195 = false;
        }
    }
}

void func_809BDF34(EnBigokuta* this, GlobalContext* globalCtx) {
    SkelAnime_Update(&this->skelAnime);
    if (this->unk_196 != 0) {
        this->unk_196--;
    }
    this->actor.world.pos.y = (sinf(this->unk_196 * (M_PI / 16)) * 100.0f) + this->actor.home.pos.y;
    if (this->unk_196 == 0) {
        func_809BD1C8(this, globalCtx);
        func_809BD3F8(this);
    }
}

void func_809BDFC8(EnBigokuta* this, GlobalContext* globalCtx) {
    SkelAnime_Update(&this->skelAnime);
    if (this->unk_196 != 0) {
        this->unk_196--;
    }
    if (this->unk_196 == 20) {
        Audio_PlayActorSound2(&this->actor, NA_SE_EN_DAIOCTA_VOICE);
    }
    if ((this->unk_196 == 0) && Math_ScaledStepToS(&this->actor.shape.rot.y, this->actor.world.rot.x, 0x800)) {
        this->unk_194 = -this->unk_194;
        func_809BD3F8(this);
    }
}

void func_809BE058(EnBigokuta* this, GlobalContext* globalCtx) {
    Player* player = GET_PLAYER(globalCtx);
    f32 speedXZ;

    if (this->unk_196 != 0) {
        this->unk_196--;
    }

    SkelAnime_Update(&this->skelAnime);

    if ((this->collider.base.ocFlags1 & OC1_HIT) || (this->cylinder[0].base.ocFlags1 & OC1_HIT) ||
        (this->cylinder[1].base.ocFlags1 & OC1_HIT)) {
        speedXZ = CLAMP_MIN(player->actor.speedXZ, 1.0f);
        if (!(this->collider.base.ocFlags1 & OC1_HIT)) {
            this->cylinder[0].base.ocFlags1 &= ~OC1_HIT;
            this->cylinder[1].base.ocFlags1 &= ~OC1_HIT;
            speedXZ *= -1.0f;
        }
        player->actor.world.pos.x -= speedXZ * Math_SinS(this->actor.shape.rot.y);
        player->actor.world.pos.z -= speedXZ * Math_CosS(this->actor.shape.rot.y);
    }
    if (this->unk_196 == 0) {
        func_809BD6B8(this);
    }
}

void func_809BE180(EnBigokuta* this, GlobalContext* globalCtx) {
    SkelAnime_Update(&this->skelAnime);
    if (this->unk_196 != 0) {
        this->unk_196--;
    }
    if (this->unk_196 == 0) {
        if (this->actor.colChkInfo.health != 0) {
            func_809BD4A4(this);
        } else {
            func_809BD658(this);
        }
    } else if (this->unk_196 >= 8) {
        this->actor.shape.rot.y += this->unk_194 * 0x200;
        this->actor.world.pos.y = sinf((this->unk_196 - 8) * (M_PI / 16)) * 100.0f + this->actor.home.pos.y;
        func_809BCE3C(this);
        if (this->unk_196 == 8) {
            func_809BD1C8(this, globalCtx);
        }
    }
}
void func_809BE26C(EnBigokuta* this, GlobalContext* globalCtx) {
    Vec3f effectPos;

    if (this->unk_196 != 0) {
        if (this->unk_196 != 0) {
            this->unk_196--;
        }
        if (this->unk_196 >= 10) {
            this->actor.shape.rot.y += 0x2000;
        }
    } else if (SkelAnime_Update(&this->skelAnime)) {
        if (this->unk_198 != 0) {
            this->unk_198--;
        }
        if (this->unk_198 == 6) {
            effectPos.x = this->actor.world.pos.x;
            effectPos.y = this->actor.world.pos.y + 150.0f;
            effectPos.z = this->actor.world.pos.z;
            func_8002829C(globalCtx, &effectPos, &sEffectPosAccel, &sEffectPosAccel, &sEffectPrimColor,
                          &sEffectEnvColor, 1200, 20);
            Audio_PlayActorSound2(&this->actor, NA_SE_EN_OCTAROCK_DEAD2);
        }
        if (this->unk_198 == 0 && Math_StepToF(&this->actor.scale.y, 0.0f, 0.001f)) {
            Flags_SetClear(globalCtx, this->actor.room);
<<<<<<< HEAD
            Camera_ChangeSetting(globalCtx->cameraPtrs[CAM_ID_MAIN], CAM_SET_DUNGEON0);
            func_8005ACFC(globalCtx->cameraPtrs[CAM_ID_MAIN], 4);
            Audio_PlaySoundAtPosition(globalCtx, &this->actor.world.pos, 50, NA_SE_EN_OCTAROCK_BUBLE);
=======
            Camera_ChangeSetting(globalCtx->cameraPtrs[MAIN_CAM], CAM_SET_DUNGEON0);
            func_8005ACFC(globalCtx->cameraPtrs[MAIN_CAM], 4);
            SoundSource_PlaySfxAtFixedWorldPos(globalCtx, &this->actor.world.pos, 50, NA_SE_EN_OCTAROCK_BUBLE);
>>>>>>> 67f6b50d
            Item_DropCollectibleRandom(globalCtx, &this->actor, &this->actor.world.pos, 0xB0);
            Actor_Kill(&this->actor);
        }
    }
}

void func_809BE3E4(EnBigokuta* this, GlobalContext* globalCtx) {
    SkelAnime_Update(&this->skelAnime);

    if (this->unk_196 != 0) {
        if (this->unk_196 != 0) {
            this->unk_196--;
        }
        this->actor.shape.rot.y += 0x2000;
    }
    if (this->unk_196 == 0) {
        if ((s16)(this->actor.shape.rot.y - this->actor.world.rot.y) > 0) {
            this->unk_194 = 1;
        } else {
            this->unk_194 = -1;
        }

        func_809BD3F8(this);
        if (!this->unk_195) {
            this->unk_196 = -40;
        }
    }
    func_809BCF68(this, globalCtx);
}

void func_809BE4A4(EnBigokuta* this, GlobalContext* globalCtx) {
    this->actor.world.pos.y -= 10.0f;
    this->actor.shape.rot.y += 0x2000;
    if (this->actor.world.pos.y < (this->actor.home.pos.y + -200.0f)) {
        func_809BD7F0(this, globalCtx);
    }
    func_809BCF68(this, globalCtx);
}

void func_809BE518(EnBigokuta* this, GlobalContext* globalCtx) {
    if (Math_StepToF(&this->actor.world.pos.y, this->actor.home.pos.y, 10.0f)) {
        this->actor.flags |= ACTOR_FLAG_0;
        func_809BD3F8(this);
    }
}

void func_809BE568(EnBigokuta* this) {
    s32 i;
    f32 sin = Math_SinS(this->actor.shape.rot.y);
    f32 cos = Math_CosS(this->actor.shape.rot.y);

    this->collider.elements->dim.worldSphere.center.x =
        (this->collider.elements->dim.modelSphere.center.z * sin) +
        (this->actor.world.pos.x + (this->collider.elements->dim.modelSphere.center.x * cos));
    this->collider.elements->dim.worldSphere.center.z =
        (this->actor.world.pos.z + (this->collider.elements->dim.modelSphere.center.z * cos)) -
        (this->collider.elements->dim.modelSphere.center.x * sin);
    this->collider.elements->dim.worldSphere.center.y =
        this->collider.elements->dim.modelSphere.center.y + this->actor.world.pos.y;

    for (i = 0; i < ARRAY_COUNT(this->cylinder); i++) {
        this->cylinder[i].dim.pos.x =
            this->actor.world.pos.x + sCylinderInit[i].dim.pos.z * sin + sCylinderInit[i].dim.pos.x * cos;
        this->cylinder[i].dim.pos.z =
            this->actor.world.pos.z + sCylinderInit[i].dim.pos.z * cos - sCylinderInit[i].dim.pos.x * sin;
        this->cylinder[i].dim.pos.y = this->actor.world.pos.y;
    }
}

void func_809BE798(EnBigokuta* this, GlobalContext* globalCtx) {
    s16 effectRot;
    s16 yawDiff;

    if ((this->cylinder[0].base.atFlags & AT_HIT) || (this->cylinder[1].base.atFlags & AT_HIT) ||
        (this->collider.base.atFlags & AT_HIT)) {
        this->cylinder[0].base.atFlags &= ~AT_HIT;
        this->cylinder[1].base.atFlags &= ~AT_HIT;
        this->collider.base.atFlags &= ~AT_HIT;
        yawDiff = this->actor.yawTowardsPlayer - this->actor.world.rot.y;
        if (yawDiff > 0x4000) {
            effectRot = 0x4000;
        } else if (yawDiff > 0) {
            effectRot = 0x6000;
        } else if (yawDiff < -0x4000) {
            effectRot = -0x4000;
        } else {
            effectRot = -0x6000;
        }
        func_8002F71C(globalCtx, &this->actor, 10.0f, this->actor.world.rot.y + effectRot, 5.0f);
        if (this->actionFunc == func_809BDC08) {
            func_809BD4A4(this);
            this->unk_196 = 40;
        } else if (this->actionFunc == func_809BE3E4) {
            if ((effectRot * this->unk_194) > 0) {
                this->unk_194 = 0 - this->unk_194;
                this->unk_196 += 4;
            }
        }
    }
}

void EnBigokuta_UpdateDamage(EnBigokuta* this, GlobalContext* globalCtx) {
    if (this->collider.base.acFlags & AC_HIT) {
        this->collider.base.acFlags &= ~AC_HIT;
        if (this->actor.colChkInfo.damageEffect != 0 || this->actor.colChkInfo.damage != 0) {
            if (this->actor.colChkInfo.damageEffect == 1) {
                if (this->actionFunc != func_809BE058) {
                    func_809BD524(this);
                }
            } else if (this->actor.colChkInfo.damageEffect == 0xF) {
                func_809BD47C(this);
            } else if (!Actor_IsFacingPlayer(&this->actor, 0x4000)) {
                if (Actor_ApplyDamage(&this->actor) == 0) { // Dead
                    Audio_PlayActorSound2(&this->actor, NA_SE_EN_DAIOCTA_DEAD);
                    Enemy_StartFinishingBlow(globalCtx, &this->actor);
                } else {
                    Audio_PlayActorSound2(&this->actor, NA_SE_EN_DAIOCTA_DAMAGE);
                }
                func_809BD5E0(this);
            }
        }
    }
}

void EnBigokuta_Update(Actor* thisx, GlobalContext* globalCtx2) {
    EnBigokuta* this = (EnBigokuta*)thisx;
    s32 i;
    GlobalContext* globalCtx = globalCtx2;

    func_809BE798(this, globalCtx);
    EnBigokuta_UpdateDamage(this, globalCtx);
    this->actionFunc(this, globalCtx);
    func_809BD2E4(this);
    func_809BE568(this);
    Camera_ChangeSetting(globalCtx->cameraPtrs[CAM_ID_MAIN], CAM_SET_BIG_OCTO);
    func_8005AD1C(globalCtx->cameraPtrs[CAM_ID_MAIN], 4);

    if (this->cylinder[0].base.atFlags & AT_ON) {
        if (this->actionFunc != func_809BE058) {
            for (i = 0; i < ARRAY_COUNT(this->cylinder); i++) {
                CollisionCheck_SetAT(globalCtx, &globalCtx->colChkCtx, &this->cylinder[i].base);
            }
            this->actor.flags |= ACTOR_FLAG_24;
        } else {
            for (i = 0; i < ARRAY_COUNT(this->cylinder); i++) {
                CollisionCheck_SetOC(globalCtx, &globalCtx->colChkCtx, &this->cylinder[i].base);
            }
        }
        for (i = 0; i < ARRAY_COUNT(this->cylinder); i++) {
            CollisionCheck_SetAC(globalCtx, &globalCtx->colChkCtx, &this->cylinder[i].base);
        }
        if (this->collider.base.acFlags & AC_ON) {
            CollisionCheck_SetAC(globalCtx, &globalCtx->colChkCtx, &this->collider.base);
        }
    }
    if (this->collider.base.acFlags & AC_ON) {
        CollisionCheck_SetOC(globalCtx, &globalCtx->colChkCtx, &this->collider.base);
    } else {
        CollisionCheck_SetAT(globalCtx, &globalCtx->colChkCtx, &this->collider.base);
    }
    Actor_SetFocus(&this->actor, this->actor.scale.y * 25.0f * 100.0f);
    func_809BCEBC(this, globalCtx);
}

s32 EnBigokuta_OverrideLimbDraw(GlobalContext* globalCtx, s32 limbIndex, Gfx** dList, Vec3f* pos, Vec3s* rot,
                                void* thisx) {
    EnBigokuta* this = (EnBigokuta*)thisx;
    u8 intensity;
    f32 temp_f0;
    s32 temp_hi;

    if (limbIndex == 15) {
        if (this->actionFunc == func_809BE058 || this->actionFunc == func_809BE180) {
            OPEN_DISPS(globalCtx->state.gfxCtx, "../z_en_bigokuta.c", 1914);

            if (this->actionFunc == func_809BE058) {
                temp_hi = this->unk_196 % 12;
                if (temp_hi >= 8) {
                    temp_f0 = (12 - temp_hi) * (M_PI / 8);
                } else {
                    temp_f0 = temp_hi * (M_PI / 16);
                }
            } else {
                temp_hi = this->unk_196 % 6;
                if (temp_hi >= 4) {
                    temp_f0 = (6 - temp_hi) * (M_PI / 4);
                } else {
                    temp_f0 = temp_hi * (M_PI / 8);
                }
            }

            temp_f0 = sinf(temp_f0) * 125.0f + 130.0f;
            gDPPipeSync(POLY_OPA_DISP++);

            gDPSetEnvColor(POLY_OPA_DISP++, temp_f0, temp_f0, temp_f0, 255);
            CLOSE_DISPS(globalCtx->state.gfxCtx, "../z_en_bigokuta.c", 1945);
        }
    } else if (limbIndex == 10) {
        OPEN_DISPS(globalCtx->state.gfxCtx, "../z_en_bigokuta.c", 1950);
        if (this->actionFunc == func_809BE26C) {
            intensity = this->unk_196 * (255.0f / 38);
        } else {
            intensity = 255;
        }
        gDPPipeSync(POLY_OPA_DISP++);
        gDPSetEnvColor(POLY_OPA_DISP++, intensity, intensity, intensity, intensity);

        CLOSE_DISPS(globalCtx->state.gfxCtx, "../z_en_bigokuta.c", 1972);
    } else if (limbIndex == 17 && this->actionFunc == func_809BE26C) {
        if (this->unk_198 < 5) {
            Matrix_Scale((this->unk_198 * 0.2f * 0.25f) + 1.0f, 1.0f, 1.0f, MTXMODE_APPLY);
        } else if (this->unk_198 < 8) {
            temp_f0 = (this->unk_198 - 5) * (1.0f / 12);
            Matrix_Scale(1.25f - temp_f0, 1.0f + temp_f0, 1.0f + temp_f0, MTXMODE_APPLY);
        } else {
            temp_f0 = ((this->unk_198 - 8) * 0.125f);
            Matrix_Scale(1.0f, 1.25f - temp_f0, 1.25f - temp_f0, MTXMODE_APPLY);
        }
    }
    return false;
}

void EnBigokuta_Draw(Actor* thisx, GlobalContext* globalCtx) {
    EnBigokuta* this = (EnBigokuta*)thisx;

    OPEN_DISPS(globalCtx->state.gfxCtx, "../z_en_bigokuta.c", 2017);

    if ((this->actionFunc != func_809BE26C) || (this->unk_196 != 0) || (this->unk_198 != 0)) {
        func_80093D18(globalCtx->state.gfxCtx);
        gSPSegment(POLY_OPA_DISP++, 0x0C, &D_80116280[2]);
        gDPSetEnvColor(POLY_OPA_DISP++, 255, 255, 255, 255);
        if (this->unk_196 & 1) {
            if ((this->actionFunc == func_809BE180 && this->unk_196 >= 8) ||
                (this->actionFunc == func_809BE26C && this->unk_196 >= 10)) {
                f32 rotX = Rand_ZeroOne() * (M_PI * 2.0f);
                f32 rotY = Rand_ZeroOne() * (M_PI * 2.0f);

                Matrix_RotateY(rotY, MTXMODE_APPLY);
                Matrix_RotateX(rotX, MTXMODE_APPLY);
                Matrix_Scale(0.78999996f, 1.3f, 0.78999996f, MTXMODE_APPLY);
                Matrix_RotateX(-rotX, MTXMODE_APPLY);
                Matrix_RotateY(-rotY, MTXMODE_APPLY);
            }
        }
        SkelAnime_DrawFlexOpa(globalCtx, this->skelAnime.skeleton, this->skelAnime.jointTable,
                              this->skelAnime.dListCount, EnBigokuta_OverrideLimbDraw, NULL, this);
    } else {
        func_80093D84(globalCtx->state.gfxCtx);
        gSPSegment(POLY_XLU_DISP++, 0x0C, D_80116280);
        gDPSetEnvColor(POLY_XLU_DISP++, 0, 0, 0, (this->actor.scale.y * (255 / 0.033f)));
        POLY_XLU_DISP = SkelAnime_DrawFlex(globalCtx, this->skelAnime.skeleton, this->skelAnime.jointTable,
                                           this->skelAnime.dListCount, NULL, NULL, NULL, POLY_XLU_DISP);
    }
    CLOSE_DISPS(globalCtx->state.gfxCtx, "../z_en_bigokuta.c", 2076);
}<|MERGE_RESOLUTION|>--- conflicted
+++ resolved
@@ -640,15 +640,9 @@
         }
         if (this->unk_198 == 0 && Math_StepToF(&this->actor.scale.y, 0.0f, 0.001f)) {
             Flags_SetClear(globalCtx, this->actor.room);
-<<<<<<< HEAD
             Camera_ChangeSetting(globalCtx->cameraPtrs[CAM_ID_MAIN], CAM_SET_DUNGEON0);
             func_8005ACFC(globalCtx->cameraPtrs[CAM_ID_MAIN], 4);
-            Audio_PlaySoundAtPosition(globalCtx, &this->actor.world.pos, 50, NA_SE_EN_OCTAROCK_BUBLE);
-=======
-            Camera_ChangeSetting(globalCtx->cameraPtrs[MAIN_CAM], CAM_SET_DUNGEON0);
-            func_8005ACFC(globalCtx->cameraPtrs[MAIN_CAM], 4);
             SoundSource_PlaySfxAtFixedWorldPos(globalCtx, &this->actor.world.pos, 50, NA_SE_EN_OCTAROCK_BUBLE);
->>>>>>> 67f6b50d
             Item_DropCollectibleRandom(globalCtx, &this->actor, &this->actor.world.pos, 0xB0);
             Actor_Kill(&this->actor);
         }
