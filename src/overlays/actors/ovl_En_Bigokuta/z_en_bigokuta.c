--- conflicted
+++ resolved
@@ -152,11 +152,7 @@
 };
 
 // possibly color data
-<<<<<<< HEAD
-UNUSED static s32 sUnused[] = { 0xFFFFFFFF, 0x969696FF };
-=======
-static u32 sUnused[] = { 0xFFFFFFFF, 0x969696FF };
->>>>>>> bf3339a1
+UNUSED static u32 sUnk[] = { 0xFFFFFFFF, 0x969696FF };
 
 void EnBigokuta_Init(Actor* thisx, PlayState* play) {
     EnBigokuta* this = (EnBigokuta*)thisx;
