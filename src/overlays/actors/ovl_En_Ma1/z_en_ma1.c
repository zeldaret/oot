/*
 * File: z_en_ma1.c
 * Overlay: En_Ma1
 * Description:
 */

#include "z_en_ma1.h"

#define FLAGS 0x02000039

void EnMa1_Init(EnMa1* this, GlobalContext* globalCtx);
void EnMa1_Destroy(EnMa1* this, GlobalContext* globalCtx);
void EnMa1_Update(EnMa1* this, GlobalContext* globalCtx);
void EnMa1_Draw(EnMa1* this, GlobalContext* globalCtx);

<<<<<<< HEAD
u16 EnMa1_GetText(GlobalContext* globalCtx, EnMa1* this);
s16 func_80AA0778(GlobalContext* globalCtx, EnMa1* this);
=======
u16 EnMa1_GetText(GlobalContext* globalCtx, Actor* this);
s16 func_80AA0778(GlobalContext* globalCtx, Actor* this);
>>>>>>> d5898349

void func_80AA0D88(EnMa1* this, GlobalContext* globalCtx);
void func_80AA0EA0(EnMa1* this, GlobalContext* globalCtx);
void func_80AA0EFC(EnMa1* this, GlobalContext* globalCtx);
void func_80AA0F44(EnMa1* this, GlobalContext* globalCtx);
void func_80AA106C(EnMa1* this, GlobalContext* globalCtx);
void func_80AA10EC(EnMa1* this, GlobalContext* globalCtx);
void func_80AA1150(EnMa1* this, GlobalContext* globalCtx);
void func_80AA11C8(EnMa1* this, GlobalContext* globalCtx);

const ActorInit En_Ma1_InitVars = {
    ACTOR_EN_MA1,
    ACTORTYPE_NPC,
    FLAGS,
    OBJECT_MA1,
    sizeof(EnMa1),
    (ActorFunc)EnMa1_Init,
    (ActorFunc)EnMa1_Destroy,
    (ActorFunc)EnMa1_Update,
    (ActorFunc)EnMa1_Draw,
};

<<<<<<< HEAD
ColliderCylinderInit D_80AA1640 = {
    0x0A, 0x00,       0x00, 0x39, 0x20,   0x01,   0x00,       0x00,   0x00,   0x00,   0x00,
    0x00, 0x00000000, 0x00, 0x00, 0x00,   0x00,   0x00000000, 0x00,   0x00,   0x00,   0x00,
    0x00, 0x00,       0x01, 0x00, 0x0012, 0x002E, 0x0000,     0x0000, 0x0000, 0x0000,
};

Sub98Init5 D_80AA166C = {
=======
ColliderCylinderInit cylinderInit = {
    { COLTYPE_UNK10, 0x00, 0x00, 0x39, 0x20, COLSHAPE_CYLINDER },
    { 0x00, { 0x00000000, 0x00, 0x00 }, { 0x00000000, 0x00, 0x00 }, 0x00, 0x00, 0x01 },
    { 18, 46, 0, { 0, 0, 0 } },
};

CollisionCheckInfoInit2 D_80AA166C = {
>>>>>>> d5898349
    0x00, 0x0000, 0x0000, 0x0000, 0xFF,
};

struct_D_80AA1678 D_80AA1678[] = {
    { 0x06000820, 1.0f, 0x00, 0.0f },
    { 0x06000820, 1.0f, 0x00, -10.0f },
    { 0x06008D64, 1.0f, 0x00, 0.0f },
    { 0x06008D64, 1.0f, 0x00, -10.0f },
};

Vec3f D_80AA16B8 = { 800.0f, 0.0f, 0.0f };

u32 D_80AA16C4[] = {
    0x06001F18,
    0x06002B18,
    0x06002F18,
};

u32 D_80AA16D0[] = {
    0x06001B18,
    0x06002318,
    0x06002718,
};

<<<<<<< HEAD
s32 D_80AA16DC = 0;

=======
>>>>>>> d5898349
extern AnimationHeader D_06000820;
extern SkeletonHeader D_06008460;
extern AnimationHeader D_06008D64;

<<<<<<< HEAD
u16 EnMa1_GetText(GlobalContext* globalCtx, EnMa1* this) {
=======
u16 EnMa1_GetText(GlobalContext* globalCtx, Actor* this) {
>>>>>>> d5898349
    u16 faceReaction = Text_GetFaceReaction(globalCtx, 0x17);
    if (faceReaction != 0) {
        return faceReaction;
    }
    if (CHECK_QUEST_ITEM(QUEST_SONG_EPONA)) {
        return 0x204A;
    }
    if (gSaveContext.eventChkInf[1] & 0x40) {
        return 0x2049;
    }
    if (gSaveContext.eventChkInf[1] & 0x20) {
        if ((gSaveContext.infTable[8] & 0x20)) {
            return 0x2049;
        } else {
            return 0x2048;
        }
    }
    if (gSaveContext.eventChkInf[1] & 0x10) {
        return 0x2047;
    }
    if (gSaveContext.eventChkInf[1] & 4) {
        return 0x2044;
    }
    if (gSaveContext.infTable[8] & 0x10) {
        if (gSaveContext.infTable[8] & 0x800) {
            return 0x2043;
        } else {
            return 0x2042;
        }
    }
    return 0x2041;
}

<<<<<<< HEAD
s16 func_80AA0778(GlobalContext* globalCtx, EnMa1* this) {
    s16 ret = 1;
    switch (func_8010BDBC(&globalCtx->msgCtx)) {
        case 2:
            switch (this->actor.textId - 0x2041) {
=======
s16 func_80AA0778(GlobalContext* globalCtx, Actor* this) {
    s16 ret = 1;
    switch (func_8010BDBC(&globalCtx->msgCtx)) {
        case 2:
            switch (this->textId - 0x2041) {
>>>>>>> d5898349
                case 0:
                    gSaveContext.infTable[8] |= 0x10;
                    gSaveContext.eventChkInf[1] |= 1;
                    ret = 0;
                    break;
                case 2:
                    ret = 1;
                    break;
                case 6:
                    gSaveContext.eventChkInf[1] |= 0x20;
                    ret = 0;
                    break;
                case 7:
                    gSaveContext.infTable[8] |= 0x20;
                    ret = 0;
                    break;
                case 8:
                    gSaveContext.eventChkInf[1] |= 0x40;
                    ret = 0;
                    break;
                case 32:
                    ret = 2;
                    break;
                default:
                    ret = 0;
                    break;
            }
            break;
        case 4:
        case 5:
            if (func_80106BC8(globalCtx) != 0) {
                ret = 2;
            }
            break;
        case 6:
            if (func_80106BC8(globalCtx) != 0) {
                ret = 3;
            }
            break;
        case 0:
        case 1:
        case 3:
        case 7:
        case 8:
        case 9:
            ret = 1;
            break;
    }
    return ret;
}

s32 func_80AA08C4(EnMa1* this, GlobalContext* globalCtx) {
    if ((this->actor.shape.rot.z == 3) && (gSaveContext.sceneSetupIndex == 5)) {
        return 1;
    }
    if (gSaveContext.linkAge != 1) {
        return 0;
    }
    if (((globalCtx->sceneNum == SCENE_MARKET_NIGHT) || (globalCtx->sceneNum == SCENE_MARKET_DAY)) &&
        (!(gSaveContext.eventChkInf[1] & 0x10)) && (!(gSaveContext.infTable[8] & 0x800))) {
        return 1;
    }
    if ((globalCtx->sceneNum == SCENE_SPOT15) && (!(gSaveContext.eventChkInf[1] & 0x10))) {
        if (gSaveContext.infTable[8] & 0x800) {
            return 1;
        } else {
            gSaveContext.infTable[8] |= 0x800;
            return 0;
        }
    }
    if ((globalCtx->sceneNum == SCENE_SOUKO) && (gSaveContext.nightFlag == 1) && (gSaveContext.eventChkInf[1] & 0x10)) {
        return 1;
    }
    if (globalCtx->sceneNum != SCENE_SPOT20) {
        return 0;
    }
    if ((this->actor.shape.rot.z == 3) && (gSaveContext.nightFlag == 0) && (gSaveContext.eventChkInf[1] & 0x10)) {
        return 1;
    }
    return 0;
}

void func_80AA0A0C(EnMa1* this) {
    if (DECR(this->unk_1E2) == 0) {
        this->unk_1E4 += 1;
        if (this->unk_1E4 >= 3) {
            this->unk_1E2 = Math_Rand_S16Offset(0x1E, 0x1E);
            this->unk_1E4 = 0;
        }
    }
}

void func_80AA0A84(EnMa1* this, UNK_TYPE idx) {
    f32 frameCount = SkelAnime_GetFrameCount(&D_80AA1678[idx].animation->genericHeader);

    SkelAnime_ChangeAnim(&this->skelAnime, D_80AA1678[idx].animation, 1.0f, 0.0f, frameCount, D_80AA1678[idx].unk_08,
                         D_80AA1678[idx].transitionRate);
}

void func_80AA0AF4(EnMa1* this, GlobalContext* globalCtx) {
    Player* player = PLAYER;
    s16 phi_a3;

    if ((this->unk_1E8.unk_00 == 0) && (this->skelAnime.animCurrentSeg == &D_06008D64)) {
        phi_a3 = 1;
    } else {
        phi_a3 = 0;
    }

    this->unk_1E8.unk_18 = player->actor.posRot.pos;
    this->unk_1E8.unk_18.y -= -10.0f;

    func_80034A14(&this->actor, &this->unk_1E8, 0, phi_a3);
}

void func_80AA0B74(EnMa1* this) {
    if (this->skelAnime.animCurrentSeg == &D_06008D64) {
<<<<<<< HEAD
        if ((this->unk_1E8.unk_00 == 0)) {
            if (this->unk_1E0 != 0) {
                this->unk_1E0 = 0;
                func_800F6584(0, this);
=======
        if (this->unk_1E8.unk_00 == 0) {
            if (this->unk_1E0 != 0) {
                this->unk_1E0 = 0;
                func_800F6584(0);
>>>>>>> d5898349
            }
        } else {
            if (this->unk_1E0 == 0) {
                this->unk_1E0 = 1;
<<<<<<< HEAD
                func_800F6584(1, this);
=======
                func_800F6584(1);
>>>>>>> d5898349
            }
        }
    }
}

void EnMa1_Init(EnMa1* this, GlobalContext* globalCtx) {
    s32 pad;
<<<<<<< HEAD
    ColliderCylinderMain* collider = &this->collider;

    ActorShape_Init(&this->actor.shape, 0.0f, ActorShadow_DrawFunc_Circle, 18.0f);
    SkelAnime_InitSV(globalCtx, &this->skelAnime, &D_06008460, NULL, NULL, NULL, 0);
    ActorCollider_AllocCylinder(globalCtx, collider);
    ActorCollider_InitCylinder(globalCtx, collider, &this->actor, &D_80AA1640);
    func_80061EFC(&this->actor.sub_98, CollisionBtlTbl_Get(0x16), &D_80AA166C);
=======
    ColliderCylinder* collider = &this->collider;

    ActorShape_Init(&this->actor.shape, 0.0f, ActorShadow_DrawFunc_Circle, 18.0f);
    SkelAnime_InitSV(globalCtx, &this->skelAnime, &D_06008460, NULL, NULL, NULL, 0);
    Collider_InitCylinder(globalCtx, collider);
    Collider_SetCylinder(globalCtx, collider, &this->actor, &cylinderInit);
    func_80061EFC(&this->actor.colChkInfo, DamageTable_Get(0x16), &D_80AA166C);
>>>>>>> d5898349

    if (!func_80AA08C4(this, globalCtx)) {
        Actor_Kill(&this->actor);
        return;
    }

    func_8002E4B4(globalCtx, &this->actor, 0.0f, 0.0f, 0.0f, 4);
    Actor_SetScale(&this->actor, 0.01f);
    this->actor.unk_1F = 6;
    this->unk_1E8.unk_00 = 0;

    if ((!(gSaveContext.eventChkInf[1] & 0x10)) || (CHECK_QUEST_ITEM(QUEST_SONG_EPONA))) {
        this->actionFunc = (ActorFunc)func_80AA0D88;
        func_80AA0A84(this, 2);
    } else {
        this->actionFunc = (ActorFunc)func_80AA0F44;
        func_80AA0A84(this, 2);
    }
}

void EnMa1_Destroy(EnMa1* this, GlobalContext* globalCtx) {
    SkelAnime_Free(&this->skelAnime, globalCtx);
<<<<<<< HEAD
    ActorCollider_FreeCylinder(globalCtx, &this->collider);
=======
    Collider_DestroyCylinder(globalCtx, &this->collider);
>>>>>>> d5898349
}

void func_80AA0D88(EnMa1* this, GlobalContext* globalCtx) {
    if (this->unk_1E8.unk_00 != 0) {
        if (this->skelAnime.animCurrentSeg != &D_06000820) {
            func_80AA0A84(this, 1);
        }
    } else {
        if (this->skelAnime.animCurrentSeg != &D_06008D64) {
            func_80AA0A84(this, 3);
        }
    }

<<<<<<< HEAD
    if ((globalCtx->sceneNum == 0x5F) && (gSaveContext.eventChkInf[1] & 0x10)) {
=======
    if ((globalCtx->sceneNum == SCENE_SPOT15) && (gSaveContext.eventChkInf[1] & 0x10)) {
>>>>>>> d5898349
        Actor_Kill(&this->actor);
    } else if ((!(gSaveContext.eventChkInf[1] & 0x10)) || (CHECK_QUEST_ITEM(QUEST_SONG_EPONA))) {
        if (this->unk_1E8.unk_00 == 2) {
            this->actionFunc = (ActorFunc)func_80AA0EA0;
            globalCtx->msgCtx.unk_E3E7 = 4;
            globalCtx->msgCtx.msgMode = 0x36;
        }
    }
}

void func_80AA0EA0(EnMa1* this, GlobalContext* globalCtx) {
    if (func_8002F410(&this->actor, globalCtx)) {
        this->actor.attachedA = NULL;
        this->actionFunc = (ActorFunc)func_80AA0EFC;
    } else {
        func_8002F434(&this->actor, globalCtx, GI_WEIRD_EGG, 120.0f, 10.0f);
    }
}

void func_80AA0EFC(EnMa1* this, GlobalContext* globalCtx) {
    if (this->unk_1E8.unk_00 == 3) {
        this->unk_1E8.unk_00 = 0;
        this->actionFunc = (ActorFunc)func_80AA0D88;
        gSaveContext.eventChkInf[1] |= 4;
        globalCtx->msgCtx.msgMode = 0x36;
    }
}

void func_80AA0F44(EnMa1* this, GlobalContext* globalCtx) {
    Player* player = PLAYER;

    if (this->unk_1E8.unk_00 != 0) {
        if (this->skelAnime.animCurrentSeg != &D_06000820) {
            func_80AA0A84(this, 1);
        }
    } else {
        if (this->skelAnime.animCurrentSeg != &D_06008D64) {
            func_80AA0A84(this, 3);
        }
    }

    if (gSaveContext.eventChkInf[1] & 0x40) {
        if (player->stateFlags2 & 0x1000000) {
            player->stateFlags2 |= 0x2000000;
            player->unk_6A8 = &this->actor;
            this->actor.textId = 0x2061;
            func_8010B680(globalCtx, this->actor.textId, 0);
            this->unk_1E8.unk_00 = 1;
            this->actor.flags |= 0x10000;
            this->actionFunc = (ActorFunc)func_80AA106C;
        } else if (this->actor.xzDistanceFromLink < 30.0f + (f32)this->collider.dim.radius) {
            player->stateFlags2 |= 0x800000;
        }
    }
}

void func_80AA106C(EnMa1* this, GlobalContext* globalCtx) {
    PLAYER->stateFlags2 |= 0x800000;
    if (this->unk_1E8.unk_00 == 2) {
        func_800ED858(2);
        func_8010BD58(globalCtx, 9);
        this->actor.flags &= ~0x10000;
        this->actionFunc = (ActorFunc)func_80AA10EC;
    }
}

void func_80AA10EC(EnMa1* this, GlobalContext* globalCtx) {
    PLAYER->stateFlags2 |= 0x800000;
    if (func_8010BDBC(&globalCtx->msgCtx) == 7) {
        func_8010BD58(globalCtx, 0x16);
        this->actionFunc = (ActorFunc)func_80AA1150;
    }
}

void func_80AA1150(EnMa1* this, GlobalContext* globalCtx) {
    PLAYER->stateFlags2 |= 0x800000;
    if (globalCtx->msgCtx.unk_E3EE == 3) {
        globalCtx->nextEntranceIndex = 0x157;
        gSaveContext.nextCutsceneIndex = 0xFFF1;
        globalCtx->fadeTransition = 42;
        globalCtx->sceneLoadFlag = 0x14;
        this->actionFunc = (ActorFunc)func_80AA11C8;
    }
}

void func_80AA11C8(EnMa1* this, GlobalContext* globalCtx) {
}

void EnMa1_Update(EnMa1* this, GlobalContext* globalCtx) {
<<<<<<< HEAD
    ColliderCylinderMain* collider = &this->collider;
    s32 pad;

    ActorCollider_Cylinder_Update(this, collider);
    Actor_CollisionCheck_SetOT(globalCtx, &globalCtx->sub_11E60, collider);
=======
    ColliderCylinder* collider = &this->collider;
    s32 pad;

    Collider_CylinderUpdate(&this->actor, collider);
    CollisionCheck_SetOC(globalCtx, &globalCtx->colChkCtx, &collider->base);
>>>>>>> d5898349
    SkelAnime_FrameUpdateMatrix(&this->skelAnime);
    func_80AA0A0C(this);
    this->actionFunc(this, globalCtx);
    if (this->actionFunc != (ActorFunc)func_80AA11C8) {
<<<<<<< HEAD
        func_800343CC(globalCtx, &this->actor, &this->unk_1E8, (f32)this->collider.dim.radius + 30.0f, EnMa1_GetText,
                      func_80AA0778);
=======
        func_800343CC(globalCtx, &this->actor, &this->unk_1E8.unk_00, (f32)this->collider.dim.radius + 30.0f,
                      EnMa1_GetText, func_80AA0778);
>>>>>>> d5898349
    }
    func_80AA0B74(this);
    func_80AA0AF4(this, globalCtx);
}

<<<<<<< HEAD
s32 func_80AA12BC(GlobalContext* globalCtx, s32 limbIndex, Gfx** dList, Vec3f* pos, Vec3s* rot, EnMa1* this) {
    s16 pad[2];
=======
s32 EnMa1_OverrideLimbDraw(GlobalContext* globalCtx, s32 limbIndex, Gfx** dList, Vec3f* pos, Vec3s* rot, Actor* this) {
    EnMa1* thisx = (EnMa1*)this;
>>>>>>> d5898349
    Vec3s tempVec;

    if ((limbIndex == 2) || (limbIndex == 5)) {
        *dList = NULL;
    }
    if (limbIndex == 15) {
        Matrix_Translate(1400.0f, 0.0f, 0.0f, MTXMODE_APPLY);
<<<<<<< HEAD
        tempVec = this->unk_1E8.unk_08;
=======
        tempVec = thisx->unk_1E8.unk_08;
>>>>>>> d5898349
        Matrix_RotateX(((f32)tempVec.y / 32768.0f) * M_PI, MTXMODE_APPLY);
        Matrix_RotateZ(((f32)tempVec.x / 32768.0f) * M_PI, MTXMODE_APPLY);
        Matrix_Translate(-1400.0f, 0.0f, 0.0f, MTXMODE_APPLY);
    }
    if (limbIndex == 8) {
<<<<<<< HEAD
        tempVec = this->unk_1E8.unk_0E;
=======
        tempVec = thisx->unk_1E8.unk_0E;
>>>>>>> d5898349
        Matrix_RotateX(((f32)(0 - tempVec.y) / 32768.0f) * M_PI, MTXMODE_APPLY);
        Matrix_RotateZ(((f32)(0 - tempVec.x) / 32768.0f) * M_PI, MTXMODE_APPLY);
    }
    return 0;
}

<<<<<<< HEAD
void func_80AA1448(GlobalContext* globalCtx, s32 limbIndex, Gfx** dList, Vec3s* rot, Actor* actor) {
=======
void EnMa1_PostLimbDraw(GlobalContext* globalCtx, s32 limbIndex, Gfx** dList, Vec3s* rot, Actor* actor) {
>>>>>>> d5898349
    s32 pad;
    Vec3f vec = D_80AA16B8;

    if (limbIndex == 15) {
        Matrix_MultVec3f(&vec, &actor->posRot2.pos);
    }
}

void EnMa1_Draw(EnMa1* this, GlobalContext* globalCtx) {
    Camera* camera;
    f32 someFloat;
    GraphicsContext* gfxCtx = globalCtx->state.gfxCtx;
    Gfx* dispRefs[6];

    Graph_OpenDisps(dispRefs, globalCtx->state.gfxCtx, "../z_en_ma1.c", 1226);
    camera = globalCtx->cameraPtrs[globalCtx->activeCamera];
<<<<<<< HEAD
    someFloat = Math_Vec3f_DistXZ(&this->actor.posRot, &camera->unk_5C);
=======
    someFloat = Math_Vec3f_DistXZ(&this->actor.posRot.pos, &camera->unk_5C);
>>>>>>> d5898349
    func_800F6268(someFloat, 0x2F);
    func_80093D18(globalCtx->state.gfxCtx);

    gSPSegment(gfxCtx->polyOpa.p++, 0x09, SEGMENTED_TO_VIRTUAL(D_80AA16C4[this->unk_1E6]));
    gSPSegment(gfxCtx->polyOpa.p++, 0x08, SEGMENTED_TO_VIRTUAL(D_80AA16D0[this->unk_1E4]));

    SkelAnime_DrawSV(globalCtx, this->skelAnime.skeleton, this->skelAnime.limbDrawTbl, this->skelAnime.dListCount,
<<<<<<< HEAD
                     func_80AA12BC, func_80AA1448, &this->actor);
=======
                     EnMa1_OverrideLimbDraw, EnMa1_PostLimbDraw, &this->actor);
>>>>>>> d5898349
    Graph_CloseDisps(dispRefs, globalCtx->state.gfxCtx, "../z_en_ma1.c", 1261);
}<|MERGE_RESOLUTION|>--- conflicted
+++ resolved
@@ -13,13 +13,8 @@
 void EnMa1_Update(EnMa1* this, GlobalContext* globalCtx);
 void EnMa1_Draw(EnMa1* this, GlobalContext* globalCtx);
 
-<<<<<<< HEAD
-u16 EnMa1_GetText(GlobalContext* globalCtx, EnMa1* this);
-s16 func_80AA0778(GlobalContext* globalCtx, EnMa1* this);
-=======
 u16 EnMa1_GetText(GlobalContext* globalCtx, Actor* this);
 s16 func_80AA0778(GlobalContext* globalCtx, Actor* this);
->>>>>>> d5898349
 
 void func_80AA0D88(EnMa1* this, GlobalContext* globalCtx);
 void func_80AA0EA0(EnMa1* this, GlobalContext* globalCtx);
@@ -42,23 +37,13 @@
     (ActorFunc)EnMa1_Draw,
 };
 
-<<<<<<< HEAD
-ColliderCylinderInit D_80AA1640 = {
-    0x0A, 0x00,       0x00, 0x39, 0x20,   0x01,   0x00,       0x00,   0x00,   0x00,   0x00,
-    0x00, 0x00000000, 0x00, 0x00, 0x00,   0x00,   0x00000000, 0x00,   0x00,   0x00,   0x00,
-    0x00, 0x00,       0x01, 0x00, 0x0012, 0x002E, 0x0000,     0x0000, 0x0000, 0x0000,
-};
-
-Sub98Init5 D_80AA166C = {
-=======
-ColliderCylinderInit cylinderInit = {
+static ColliderCylinderInit cylinderInit = {
     { COLTYPE_UNK10, 0x00, 0x00, 0x39, 0x20, COLSHAPE_CYLINDER },
     { 0x00, { 0x00000000, 0x00, 0x00 }, { 0x00000000, 0x00, 0x00 }, 0x00, 0x00, 0x01 },
     { 18, 46, 0, { 0, 0, 0 } },
 };
 
 CollisionCheckInfoInit2 D_80AA166C = {
->>>>>>> d5898349
     0x00, 0x0000, 0x0000, 0x0000, 0xFF,
 };
 
@@ -83,20 +68,11 @@
     0x06002718,
 };
 
-<<<<<<< HEAD
-s32 D_80AA16DC = 0;
-
-=======
->>>>>>> d5898349
 extern AnimationHeader D_06000820;
 extern SkeletonHeader D_06008460;
 extern AnimationHeader D_06008D64;
 
-<<<<<<< HEAD
-u16 EnMa1_GetText(GlobalContext* globalCtx, EnMa1* this) {
-=======
 u16 EnMa1_GetText(GlobalContext* globalCtx, Actor* this) {
->>>>>>> d5898349
     u16 faceReaction = Text_GetFaceReaction(globalCtx, 0x17);
     if (faceReaction != 0) {
         return faceReaction;
@@ -130,19 +106,11 @@
     return 0x2041;
 }
 
-<<<<<<< HEAD
-s16 func_80AA0778(GlobalContext* globalCtx, EnMa1* this) {
-    s16 ret = 1;
-    switch (func_8010BDBC(&globalCtx->msgCtx)) {
-        case 2:
-            switch (this->actor.textId - 0x2041) {
-=======
 s16 func_80AA0778(GlobalContext* globalCtx, Actor* this) {
     s16 ret = 1;
     switch (func_8010BDBC(&globalCtx->msgCtx)) {
         case 2:
             switch (this->textId - 0x2041) {
->>>>>>> d5898349
                 case 0:
                     gSaveContext.infTable[8] |= 0x10;
                     gSaveContext.eventChkInf[1] |= 1;
@@ -260,26 +228,15 @@
 
 void func_80AA0B74(EnMa1* this) {
     if (this->skelAnime.animCurrentSeg == &D_06008D64) {
-<<<<<<< HEAD
-        if ((this->unk_1E8.unk_00 == 0)) {
-            if (this->unk_1E0 != 0) {
-                this->unk_1E0 = 0;
-                func_800F6584(0, this);
-=======
         if (this->unk_1E8.unk_00 == 0) {
             if (this->unk_1E0 != 0) {
                 this->unk_1E0 = 0;
                 func_800F6584(0);
->>>>>>> d5898349
             }
         } else {
             if (this->unk_1E0 == 0) {
                 this->unk_1E0 = 1;
-<<<<<<< HEAD
-                func_800F6584(1, this);
-=======
                 func_800F6584(1);
->>>>>>> d5898349
             }
         }
     }
@@ -287,15 +244,6 @@
 
 void EnMa1_Init(EnMa1* this, GlobalContext* globalCtx) {
     s32 pad;
-<<<<<<< HEAD
-    ColliderCylinderMain* collider = &this->collider;
-
-    ActorShape_Init(&this->actor.shape, 0.0f, ActorShadow_DrawFunc_Circle, 18.0f);
-    SkelAnime_InitSV(globalCtx, &this->skelAnime, &D_06008460, NULL, NULL, NULL, 0);
-    ActorCollider_AllocCylinder(globalCtx, collider);
-    ActorCollider_InitCylinder(globalCtx, collider, &this->actor, &D_80AA1640);
-    func_80061EFC(&this->actor.sub_98, CollisionBtlTbl_Get(0x16), &D_80AA166C);
-=======
     ColliderCylinder* collider = &this->collider;
 
     ActorShape_Init(&this->actor.shape, 0.0f, ActorShadow_DrawFunc_Circle, 18.0f);
@@ -303,7 +251,6 @@
     Collider_InitCylinder(globalCtx, collider);
     Collider_SetCylinder(globalCtx, collider, &this->actor, &cylinderInit);
     func_80061EFC(&this->actor.colChkInfo, DamageTable_Get(0x16), &D_80AA166C);
->>>>>>> d5898349
 
     if (!func_80AA08C4(this, globalCtx)) {
         Actor_Kill(&this->actor);
@@ -326,11 +273,7 @@
 
 void EnMa1_Destroy(EnMa1* this, GlobalContext* globalCtx) {
     SkelAnime_Free(&this->skelAnime, globalCtx);
-<<<<<<< HEAD
-    ActorCollider_FreeCylinder(globalCtx, &this->collider);
-=======
     Collider_DestroyCylinder(globalCtx, &this->collider);
->>>>>>> d5898349
 }
 
 void func_80AA0D88(EnMa1* this, GlobalContext* globalCtx) {
@@ -344,11 +287,7 @@
         }
     }
 
-<<<<<<< HEAD
-    if ((globalCtx->sceneNum == 0x5F) && (gSaveContext.eventChkInf[1] & 0x10)) {
-=======
     if ((globalCtx->sceneNum == SCENE_SPOT15) && (gSaveContext.eventChkInf[1] & 0x10)) {
->>>>>>> d5898349
         Actor_Kill(&this->actor);
     } else if ((!(gSaveContext.eventChkInf[1] & 0x10)) || (CHECK_QUEST_ITEM(QUEST_SONG_EPONA))) {
         if (this->unk_1E8.unk_00 == 2) {
@@ -438,42 +377,24 @@
 }
 
 void EnMa1_Update(EnMa1* this, GlobalContext* globalCtx) {
-<<<<<<< HEAD
-    ColliderCylinderMain* collider = &this->collider;
-    s32 pad;
-
-    ActorCollider_Cylinder_Update(this, collider);
-    Actor_CollisionCheck_SetOT(globalCtx, &globalCtx->sub_11E60, collider);
-=======
     ColliderCylinder* collider = &this->collider;
     s32 pad;
 
     Collider_CylinderUpdate(&this->actor, collider);
     CollisionCheck_SetOC(globalCtx, &globalCtx->colChkCtx, &collider->base);
->>>>>>> d5898349
     SkelAnime_FrameUpdateMatrix(&this->skelAnime);
     func_80AA0A0C(this);
     this->actionFunc(this, globalCtx);
     if (this->actionFunc != (ActorFunc)func_80AA11C8) {
-<<<<<<< HEAD
-        func_800343CC(globalCtx, &this->actor, &this->unk_1E8, (f32)this->collider.dim.radius + 30.0f, EnMa1_GetText,
-                      func_80AA0778);
-=======
         func_800343CC(globalCtx, &this->actor, &this->unk_1E8.unk_00, (f32)this->collider.dim.radius + 30.0f,
                       EnMa1_GetText, func_80AA0778);
->>>>>>> d5898349
     }
     func_80AA0B74(this);
     func_80AA0AF4(this, globalCtx);
 }
 
-<<<<<<< HEAD
-s32 func_80AA12BC(GlobalContext* globalCtx, s32 limbIndex, Gfx** dList, Vec3f* pos, Vec3s* rot, EnMa1* this) {
-    s16 pad[2];
-=======
 s32 EnMa1_OverrideLimbDraw(GlobalContext* globalCtx, s32 limbIndex, Gfx** dList, Vec3f* pos, Vec3s* rot, Actor* this) {
     EnMa1* thisx = (EnMa1*)this;
->>>>>>> d5898349
     Vec3s tempVec;
 
     if ((limbIndex == 2) || (limbIndex == 5)) {
@@ -481,32 +402,20 @@
     }
     if (limbIndex == 15) {
         Matrix_Translate(1400.0f, 0.0f, 0.0f, MTXMODE_APPLY);
-<<<<<<< HEAD
-        tempVec = this->unk_1E8.unk_08;
-=======
         tempVec = thisx->unk_1E8.unk_08;
->>>>>>> d5898349
         Matrix_RotateX(((f32)tempVec.y / 32768.0f) * M_PI, MTXMODE_APPLY);
         Matrix_RotateZ(((f32)tempVec.x / 32768.0f) * M_PI, MTXMODE_APPLY);
         Matrix_Translate(-1400.0f, 0.0f, 0.0f, MTXMODE_APPLY);
     }
     if (limbIndex == 8) {
-<<<<<<< HEAD
-        tempVec = this->unk_1E8.unk_0E;
-=======
         tempVec = thisx->unk_1E8.unk_0E;
->>>>>>> d5898349
         Matrix_RotateX(((f32)(0 - tempVec.y) / 32768.0f) * M_PI, MTXMODE_APPLY);
         Matrix_RotateZ(((f32)(0 - tempVec.x) / 32768.0f) * M_PI, MTXMODE_APPLY);
     }
     return 0;
 }
 
-<<<<<<< HEAD
-void func_80AA1448(GlobalContext* globalCtx, s32 limbIndex, Gfx** dList, Vec3s* rot, Actor* actor) {
-=======
 void EnMa1_PostLimbDraw(GlobalContext* globalCtx, s32 limbIndex, Gfx** dList, Vec3s* rot, Actor* actor) {
->>>>>>> d5898349
     s32 pad;
     Vec3f vec = D_80AA16B8;
 
@@ -523,11 +432,7 @@
 
     Graph_OpenDisps(dispRefs, globalCtx->state.gfxCtx, "../z_en_ma1.c", 1226);
     camera = globalCtx->cameraPtrs[globalCtx->activeCamera];
-<<<<<<< HEAD
-    someFloat = Math_Vec3f_DistXZ(&this->actor.posRot, &camera->unk_5C);
-=======
     someFloat = Math_Vec3f_DistXZ(&this->actor.posRot.pos, &camera->unk_5C);
->>>>>>> d5898349
     func_800F6268(someFloat, 0x2F);
     func_80093D18(globalCtx->state.gfxCtx);
 
@@ -535,10 +440,6 @@
     gSPSegment(gfxCtx->polyOpa.p++, 0x08, SEGMENTED_TO_VIRTUAL(D_80AA16D0[this->unk_1E4]));
 
     SkelAnime_DrawSV(globalCtx, this->skelAnime.skeleton, this->skelAnime.limbDrawTbl, this->skelAnime.dListCount,
-<<<<<<< HEAD
-                     func_80AA12BC, func_80AA1448, &this->actor);
-=======
                      EnMa1_OverrideLimbDraw, EnMa1_PostLimbDraw, &this->actor);
->>>>>>> d5898349
     Graph_CloseDisps(dispRefs, globalCtx->state.gfxCtx, "../z_en_ma1.c", 1261);
 }