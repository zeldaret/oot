/*
 * File: z_en_ma1.c
 * Overlay: En_Ma1
 * Description: Child Malon
 */

#include "z_en_ma1.h"
#include "objects/object_ma1/object_ma1.h"

#define FLAGS (ACTOR_FLAG_0 | ACTOR_FLAG_3 | ACTOR_FLAG_4 | ACTOR_FLAG_5 | ACTOR_FLAG_25)

void EnMa1_Init(Actor* thisx, GlobalContext* globalCtx);
void EnMa1_Destroy(Actor* thisx, GlobalContext* globalCtx);
void EnMa1_Update(Actor* thisx, GlobalContext* globalCtx);
void EnMa1_Draw(Actor* thisx, GlobalContext* globalCtx);

u16 EnMa1_GetText(GlobalContext* globalCtx, Actor* this);
s16 func_80AA0778(GlobalContext* globalCtx, Actor* this);

void func_80AA0D88(EnMa1* this, GlobalContext* globalCtx);
void func_80AA0EA0(EnMa1* this, GlobalContext* globalCtx);
void func_80AA0EFC(EnMa1* this, GlobalContext* globalCtx);
void func_80AA0F44(EnMa1* this, GlobalContext* globalCtx);
void func_80AA106C(EnMa1* this, GlobalContext* globalCtx);
void func_80AA10EC(EnMa1* this, GlobalContext* globalCtx);
void func_80AA1150(EnMa1* this, GlobalContext* globalCtx);
void EnMa1_DoNothing(EnMa1* this, GlobalContext* globalCtx);

const ActorInit En_Ma1_InitVars = {
    ACTOR_EN_MA1,
    ACTORCAT_NPC,
    FLAGS,
    OBJECT_MA1,
    sizeof(EnMa1),
    (ActorFunc)EnMa1_Init,
    (ActorFunc)EnMa1_Destroy,
    (ActorFunc)EnMa1_Update,
    (ActorFunc)EnMa1_Draw,
};

static ColliderCylinderInit sCylinderInit = {
    {
        COLTYPE_NONE,
        AT_NONE,
        AC_NONE,
        OC1_ON | OC1_TYPE_ALL,
        OC2_TYPE_2,
        COLSHAPE_CYLINDER,
    },
    {
        ELEMTYPE_UNK0,
        { 0x00000000, 0x00, 0x00 },
        { 0x00000000, 0x00, 0x00 },
        TOUCH_NONE,
        BUMP_NONE,
        OCELEM_ON,
    },
    { 18, 46, 0, { 0, 0, 0 } },
};

static CollisionCheckInfoInit2 sColChkInfoInit = { 0, 0, 0, 0, MASS_IMMOVABLE };

static struct_D_80AA1678 sAnimationInfo[] = {
    { &gMalonChildIdleAnim, 1.0f, ANIMMODE_LOOP, 0.0f },
    { &gMalonChildIdleAnim, 1.0f, ANIMMODE_LOOP, -10.0f },
    { &gMalonChildSingAnim, 1.0f, ANIMMODE_LOOP, 0.0f },
    { &gMalonChildSingAnim, 1.0f, ANIMMODE_LOOP, -10.0f },
};

static Vec3f D_80AA16B8 = { 800.0f, 0.0f, 0.0f };

static void* sMouthTextures[] = {
    gMalonChildNeutralMouthTex,
    gMalonChildSmilingMouthTex,
    gMalonChildTalkingMouthTex,
};

static void* sEyeTextures[] = {
    gMalonChildEyeOpenTex,
    gMalonChildEyeHalfTex,
    gMalonChildEyeClosedTex,
};

u16 EnMa1_GetText(GlobalContext* globalCtx, Actor* thisx) {
    u16 faceReaction = Text_GetFaceReaction(globalCtx, 0x17);

    if (faceReaction != 0) {
        return faceReaction;
    }
    if (CHECK_QUEST_ITEM(QUEST_SONG_EPONA)) {
        return 0x204A;
    }
    if (gSaveContext.eventChkInf[1] & 0x40) {
        return 0x2049;
    }
    if (gSaveContext.eventChkInf[1] & 0x20) {
        if ((gSaveContext.infTable[8] & 0x20)) {
            return 0x2049;
        } else {
            return 0x2048;
        }
    }
    if (gSaveContext.eventChkInf[1] & 0x10) {
        return 0x2047;
    }
    if (gSaveContext.eventChkInf[1] & 4) {
        return 0x2044;
    }
    if (gSaveContext.infTable[8] & 0x10) {
        if (gSaveContext.infTable[8] & 0x800) {
            return 0x2043;
        } else {
            return 0x2042;
        }
    }
    return 0x2041;
}

s16 func_80AA0778(GlobalContext* globalCtx, Actor* thisx) {
    s16 ret = 1;

    switch (Message_GetState(&globalCtx->msgCtx)) {
        case TEXT_STATE_CLOSING:
            switch (thisx->textId) {
                case 0x2041:
                    gSaveContext.infTable[8] |= 0x10;
                    gSaveContext.eventChkInf[1] |= 1;
                    ret = 0;
                    break;
                case 0x2043:
                    ret = 1;
                    break;
                case 0x2047:
                    gSaveContext.eventChkInf[1] |= 0x20;
                    ret = 0;
                    break;
                case 0x2048:
                    gSaveContext.infTable[8] |= 0x20;
                    ret = 0;
                    break;
                case 0x2049:
                    gSaveContext.eventChkInf[1] |= 0x40;
                    ret = 0;
                    break;
                case 0x2061:
                    ret = 2;
                    break;
                default:
                    ret = 0;
                    break;
            }
            break;
        case TEXT_STATE_CHOICE:
        case TEXT_STATE_EVENT:
            if (Message_ShouldAdvance(globalCtx)) {
                ret = 2;
            }
            break;
        case TEXT_STATE_DONE:
            if (Message_ShouldAdvance(globalCtx)) {
                ret = 3;
            }
            break;
        case TEXT_STATE_NONE:
        case TEXT_STATE_DONE_HAS_NEXT:
        case TEXT_STATE_DONE_FADING:
        case TEXT_STATE_SONG_DEMO_DONE:
        case TEXT_STATE_8:
        case TEXT_STATE_9:
            ret = 1;
            break;
    }
    return ret;
}

s32 func_80AA08C4(EnMa1* this, GlobalContext* globalCtx) {
    if ((this->actor.shape.rot.z == 3) && (gSaveContext.sceneSetupIndex == 5)) {
        return 1;
    }
    if (!LINK_IS_CHILD) {
        return 0;
    }
    if (((globalCtx->sceneNum == SCENE_MARKET_NIGHT) || (globalCtx->sceneNum == SCENE_MARKET_DAY)) &&
        !(gSaveContext.eventChkInf[1] & 0x10) && !(gSaveContext.infTable[8] & 0x800)) {
        return 1;
    }
    if ((globalCtx->sceneNum == SCENE_SPOT15) && !(gSaveContext.eventChkInf[1] & 0x10)) {
        if (gSaveContext.infTable[8] & 0x800) {
            return 1;
        } else {
            gSaveContext.infTable[8] |= 0x800;
            return 0;
        }
    }
    if ((globalCtx->sceneNum == SCENE_SOUKO) && IS_NIGHT && (gSaveContext.eventChkInf[1] & 0x10)) {
        return 1;
    }
    if (globalCtx->sceneNum != SCENE_SPOT20) {
        return 0;
    }
    if ((this->actor.shape.rot.z == 3) && IS_DAY && (gSaveContext.eventChkInf[1] & 0x10)) {
        return 1;
    }
    return 0;
}

void EnMa1_UpdateEyes(EnMa1* this) {
    if (DECR(this->blinkTimer) == 0) {
        this->eyeIndex += 1;
        if (this->eyeIndex >= 3) {
            this->blinkTimer = Rand_S16Offset(30, 30);
            this->eyeIndex = 0;
        }
    }
}

void EnMa1_ChangeAnimation(EnMa1* this, UNK_TYPE idx) {
    f32 frameCount = Animation_GetLastFrame(sAnimationInfo[idx].animation);

    Animation_Change(&this->skelAnime, sAnimationInfo[idx].animation, 1.0f, 0.0f, frameCount, sAnimationInfo[idx].mode,
                     sAnimationInfo[idx].transitionRate);
}

void func_80AA0AF4(EnMa1* this, GlobalContext* globalCtx) {
    Player* player = GET_PLAYER(globalCtx);
    s16 phi_a3;

    if ((this->unk_1E8.unk_00 == 0) && (this->skelAnime.animation == &gMalonChildSingAnim)) {
        phi_a3 = 1;
    } else {
        phi_a3 = 0;
    }

    this->unk_1E8.unk_18 = player->actor.world.pos;
    this->unk_1E8.unk_18.y -= -10.0f;

    func_80034A14(&this->actor, &this->unk_1E8, 0, phi_a3);
}

void func_80AA0B74(EnMa1* this) {
    if (this->skelAnime.animation == &gMalonChildSingAnim) {
        if (this->unk_1E8.unk_00 == 0) {
            if (this->unk_1E0 != 0) {
                this->unk_1E0 = 0;
                func_800F6584(0);
            }
        } else {
            if (this->unk_1E0 == 0) {
                this->unk_1E0 = 1;
                func_800F6584(1);
            }
        }
    }
}

void EnMa1_Init(Actor* thisx, GlobalContext* globalCtx) {
    EnMa1* this = (EnMa1*)thisx;
    s32 pad;

    ActorShape_Init(&this->actor.shape, 0.0f, ActorShadow_DrawCircle, 18.0f);
    SkelAnime_InitFlex(globalCtx, &this->skelAnime, &gMalonChildSkel, NULL, NULL, NULL, 0);
    Collider_InitCylinder(globalCtx, &this->collider);
    Collider_SetCylinder(globalCtx, &this->collider, &this->actor, &sCylinderInit);
    CollisionCheck_SetInfo2(&this->actor.colChkInfo, DamageTable_Get(22), &sColChkInfoInit);

    if (!func_80AA08C4(this, globalCtx)) {
        Actor_Kill(&this->actor);
        return;
    }

    Actor_UpdateBgCheckInfo(globalCtx, &this->actor, 0.0f, 0.0f, 0.0f, 4);
    Actor_SetScale(&this->actor, 0.01f);
    this->actor.targetMode = 6;
    this->unk_1E8.unk_00 = 0;

    if (!(gSaveContext.eventChkInf[1] & 0x10) || CHECK_QUEST_ITEM(QUEST_SONG_EPONA)) {
        this->actionFunc = func_80AA0D88;
        EnMa1_ChangeAnimation(this, 2);
    } else {
        this->actionFunc = func_80AA0F44;
        EnMa1_ChangeAnimation(this, 2);
    }
}

void EnMa1_Destroy(Actor* thisx, GlobalContext* globalCtx) {
    EnMa1* this = (EnMa1*)thisx;

    SkelAnime_Free(&this->skelAnime, globalCtx);
    Collider_DestroyCylinder(globalCtx, &this->collider);
}

void func_80AA0D88(EnMa1* this, GlobalContext* globalCtx) {
    if (this->unk_1E8.unk_00 != 0) {
        if (this->skelAnime.animation != &gMalonChildIdleAnim) {
            EnMa1_ChangeAnimation(this, 1);
        }
    } else {
        if (this->skelAnime.animation != &gMalonChildSingAnim) {
            EnMa1_ChangeAnimation(this, 3);
        }
    }

    if ((globalCtx->sceneNum == SCENE_SPOT15) && (gSaveContext.eventChkInf[1] & 0x10)) {
        Actor_Kill(&this->actor);
    } else if (!(gSaveContext.eventChkInf[1] & 0x10) || CHECK_QUEST_ITEM(QUEST_SONG_EPONA)) {
        if (this->unk_1E8.unk_00 == 2) {
            this->actionFunc = func_80AA0EA0;
            globalCtx->msgCtx.stateTimer = 4;
            globalCtx->msgCtx.msgMode = MSGMODE_TEXT_CLOSING;
        }
    }
}

void func_80AA0EA0(EnMa1* this, GlobalContext* globalCtx) {
    if (Actor_HasParent(&this->actor, globalCtx)) {
        this->actor.parent = NULL;
        this->actionFunc = func_80AA0EFC;
    } else {
        func_8002F434(&this->actor, globalCtx, GI_WEIRD_EGG, 120.0f, 10.0f);
    }
}

void func_80AA0EFC(EnMa1* this, GlobalContext* globalCtx) {
    if (this->unk_1E8.unk_00 == 3) {
        this->unk_1E8.unk_00 = 0;
        this->actionFunc = func_80AA0D88;
        gSaveContext.eventChkInf[1] |= 4;
        globalCtx->msgCtx.msgMode = MSGMODE_TEXT_CLOSING;
    }
}

void func_80AA0F44(EnMa1* this, GlobalContext* globalCtx) {
    Player* player = GET_PLAYER(globalCtx);

    if (this->unk_1E8.unk_00 != 0) {
        if (this->skelAnime.animation != &gMalonChildIdleAnim) {
            EnMa1_ChangeAnimation(this, 1);
        }
    } else {
        if (this->skelAnime.animation != &gMalonChildSingAnim) {
            EnMa1_ChangeAnimation(this, 3);
        }
    }

    if (gSaveContext.eventChkInf[1] & 0x40) {
        if (player->stateFlags2 & 0x1000000) {
            player->stateFlags2 |= 0x2000000;
            player->unk_6A8 = &this->actor;
            this->actor.textId = 0x2061;
            Message_StartTextbox(globalCtx, this->actor.textId, NULL);
            this->unk_1E8.unk_00 = 1;
            this->actor.flags |= ACTOR_FLAG_16;
            this->actionFunc = func_80AA106C;
        } else if (this->actor.xzDistToPlayer < 30.0f + (f32)this->collider.dim.radius) {
            player->stateFlags2 |= 0x800000;
        }
    }
}

void func_80AA106C(EnMa1* this, GlobalContext* globalCtx) {
    GET_PLAYER(globalCtx)->stateFlags2 |= 0x800000;
    if (this->unk_1E8.unk_00 == 2) {
        Audio_OcaSetInstrument(2);
        func_8010BD58(globalCtx, OCARINA_ACTION_TEACH_EPONA);
        this->actor.flags &= ~ACTOR_FLAG_16;
        this->actionFunc = func_80AA10EC;
    }
}

void func_80AA10EC(EnMa1* this, GlobalContext* globalCtx) {
    GET_PLAYER(globalCtx)->stateFlags2 |= 0x800000;
    if (Message_GetState(&globalCtx->msgCtx) == TEXT_STATE_SONG_DEMO_DONE) {
        func_8010BD58(globalCtx, OCARINA_ACTION_PLAYBACK_EPONA);
        this->actionFunc = func_80AA1150;
    }
}

void func_80AA1150(EnMa1* this, GlobalContext* globalCtx) {
    GET_PLAYER(globalCtx)->stateFlags2 |= 0x800000;
    if (globalCtx->msgCtx.ocarinaMode == OCARINA_MODE_03) {
        globalCtx->nextEntranceIndex = 0x157;
        gSaveContext.nextCutsceneIndex = 0xFFF1;
        globalCtx->fadeTransition = 42;
        globalCtx->sceneLoadFlag = 0x14;
        this->actionFunc = EnMa1_DoNothing;
    }
}

void EnMa1_DoNothing(EnMa1* this, GlobalContext* globalCtx) {
}

void EnMa1_Update(Actor* thisx, GlobalContext* globalCtx) {
    EnMa1* this = (EnMa1*)thisx;
    s32 pad;

    Collider_UpdateCylinder(&this->actor, &this->collider);
    CollisionCheck_SetOC(globalCtx, &globalCtx->colChkCtx, &this->collider.base);
    SkelAnime_Update(&this->skelAnime);
    EnMa1_UpdateEyes(this);
    this->actionFunc(this, globalCtx);
    if (this->actionFunc != EnMa1_DoNothing) {
        func_800343CC(globalCtx, &this->actor, &this->unk_1E8.unk_00, (f32)this->collider.dim.radius + 30.0f,
                      EnMa1_GetText, func_80AA0778);
    }
    func_80AA0B74(this);
    func_80AA0AF4(this, globalCtx);
}

s32 EnMa1_OverrideLimbDraw(GlobalContext* globalCtx, s32 limbIndex, Gfx** dList, Vec3f* pos, Vec3s* rot, void* thisx) {
    EnMa1* this = (EnMa1*)thisx;
    Vec3s vec;

    if ((limbIndex == 2) || (limbIndex == 5)) {
        *dList = NULL;
    }
    if (limbIndex == 15) {
        Matrix_Translate(1400.0f, 0.0f, 0.0f, MTXMODE_APPLY);
        vec = this->unk_1E8.unk_08;
        Matrix_RotateX((vec.y / 32768.0f) * M_PI, MTXMODE_APPLY);
        Matrix_RotateZ((vec.x / 32768.0f) * M_PI, MTXMODE_APPLY);
        Matrix_Translate(-1400.0f, 0.0f, 0.0f, MTXMODE_APPLY);
    }
    if (limbIndex == 8) {
        vec = this->unk_1E8.unk_0E;
        Matrix_RotateX((-vec.y / 32768.0f) * M_PI, MTXMODE_APPLY);
        Matrix_RotateZ((-vec.x / 32768.0f) * M_PI, MTXMODE_APPLY);
    }
    return false;
}

void EnMa1_PostLimbDraw(GlobalContext* globalCtx, s32 limbIndex, Gfx** dList, Vec3s* rot, void* thisx) {
    EnMa1* this = (EnMa1*)thisx;
    Vec3f vec = D_80AA16B8;

    if (limbIndex == 15) {
        Matrix_MultVec3f(&vec, &this->actor.focus.pos);
    }
}

void EnMa1_Draw(Actor* thisx, GlobalContext* globalCtx) {
<<<<<<< HEAD
    EnMa1* this = THIS;
    Camera* activeCam;
=======
    EnMa1* this = (EnMa1*)thisx;
    Camera* camera;
>>>>>>> a9284494
    f32 distFromCamera;
    s32 pad;

    OPEN_DISPS(globalCtx->state.gfxCtx, "../z_en_ma1.c", 1226);

    activeCam = GET_ACTIVE_CAM(globalCtx);
    distFromCamera = Math_Vec3f_DistXZ(&this->actor.world.pos, &activeCam->eye);
    func_800F6268(distFromCamera, NA_BGM_LONLON);
    func_80093D18(globalCtx->state.gfxCtx);

    gSPSegment(POLY_OPA_DISP++, 0x09, SEGMENTED_TO_VIRTUAL(sMouthTextures[this->mouthIndex]));
    gSPSegment(POLY_OPA_DISP++, 0x08, SEGMENTED_TO_VIRTUAL(sEyeTextures[this->eyeIndex]));

    SkelAnime_DrawFlexOpa(globalCtx, this->skelAnime.skeleton, this->skelAnime.jointTable, this->skelAnime.dListCount,
                          EnMa1_OverrideLimbDraw, EnMa1_PostLimbDraw, this);

    CLOSE_DISPS(globalCtx->state.gfxCtx, "../z_en_ma1.c", 1261);
}<|MERGE_RESOLUTION|>--- conflicted
+++ resolved
@@ -438,13 +438,8 @@
 }
 
 void EnMa1_Draw(Actor* thisx, GlobalContext* globalCtx) {
-<<<<<<< HEAD
-    EnMa1* this = THIS;
+    EnMa1* this = (EnMa1*)thisx;
     Camera* activeCam;
-=======
-    EnMa1* this = (EnMa1*)thisx;
-    Camera* camera;
->>>>>>> a9284494
     f32 distFromCamera;
     s32 pad;
 
