--- conflicted
+++ resolved
@@ -45,13 +45,7 @@
     { 18, 46, 0, { 0, 0, 0 } },
 };
 
-<<<<<<< HEAD
-CollisionCheckInfoInit2 sColChkInfoInit = { 0, 0, 0, 0, 0xFF };
-=======
-static CollisionCheckInfoInit2 sColChkInfoInit = {
-    0x00, 0x0000, 0x0000, 0x0000, 0xFF,
-};
->>>>>>> 4876610c
+static CollisionCheckInfoInit2 sColChkInfoInit = { 0, 0, 0, 0, 0xFF };
 
 static struct_D_80AA1678 D_80AA1678[] = {
     { 0x06000820, 1.0f, 0x00, 0.0f },
