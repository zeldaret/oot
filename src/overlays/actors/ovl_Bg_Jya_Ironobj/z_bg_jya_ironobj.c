--- conflicted
+++ resolved
@@ -248,12 +248,8 @@
         this->colCylinder.base.acFlags &= ~AC_HIT;
         if (actor != NULL && actor->id == ACTOR_EN_IK) {
             particleFunc[this->dyna.actor.params & 1](this, globalCtx, (EnIk*)actor);
-<<<<<<< HEAD
-            SoundSource_PlaySfxAtFixedWorldPos(globalCtx, &this->dyna.actor.world.pos, 80, NA_SE_EN_IRONNACK_BREAK_PILLAR);
-=======
             SoundSource_PlaySfxAtFixedWorldPos(globalCtx, &this->dyna.actor.world.pos, 80,
                                                NA_SE_EN_IRONNACK_BREAK_PILLAR);
->>>>>>> 6479913d
             dropPos.x = this->dyna.actor.world.pos.x;
             dropPos.y = this->dyna.actor.world.pos.y + 20.0f;
             dropPos.z = this->dyna.actor.world.pos.z;
