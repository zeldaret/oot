--- conflicted
+++ resolved
@@ -41,11 +41,6 @@
 extern Gfx D_0600BEC0[];
 
 extern UNK_TYPE D_0600C080;
-<<<<<<< HEAD
-=======
-extern Gfx D_060088B0[];
-extern Gfx D_0600BEC0[];
->>>>>>> 0d5008ef
 
 void BgGndDarkmeiro_TogglePlatform(BgGndDarkmeiro* this, GlobalContext* globalCtx) {
 
@@ -231,11 +226,9 @@
         Graph_OpenDisps(dispRefs, globalCtx->state.gfxCtx, "../z_bg_gnd_darkmeiro.c", 378);
         gDPSetPrimColor(gfxCtx->polyXlu.p++, 0, 0, 0xC6, 0xCA, 0xD0, this->timer2);
         Graph_CloseDisps(dispRefs, globalCtx->state.gfxCtx, "../z_bg_gnd_darkmeiro.c", 380);
-<<<<<<< HEAD
+
         Gfx_DrawDListXlu(globalCtx, D_0600BEC0);
-=======
-        Gfx_DrawDListXlu(globalCtx, D_0600BEC0); // Draws the platform.
->>>>>>> 0d5008ef
+
     }
 }
 
@@ -246,9 +239,6 @@
     Graph_OpenDisps(dispRefs, globalCtx->state.gfxCtx, "../z_bg_gnd_darkmeiro.c", 391);
     gDPSetPrimColor(gfxCtx->polyXlu.p++, 0, 0, 0xC6, 0xCA, 0xD0, 0xFF);
     Graph_CloseDisps(dispRefs, globalCtx->state.gfxCtx, "../z_bg_gnd_darkmeiro.c", 393);
-<<<<<<< HEAD
+    
     Gfx_DrawDListXlu(globalCtx, D_0600BEC0);
-=======
-    Gfx_DrawDListXlu(globalCtx, D_0600BEC0); // Draws the platform.
->>>>>>> 0d5008ef
 }