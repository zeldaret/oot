/*
 * File: z_bg_gnd_darkmeiro.c
 * Overlay: ovl_Bg_Gnd_Darkmeiro
 * Description: Shadow trial actors (invisible path, clear block, and timer)
 */

#include "z_bg_gnd_darkmeiro.h"
#include "assets/objects/object_demo_kekkai/object_demo_kekkai.h"

#define FLAGS (ACTOR_FLAG_4 | ACTOR_FLAG_5)

void BgGndDarkmeiro_Init(Actor* thisx, PlayState* play2);
void BgGndDarkmeiro_Destroy(Actor* thisx, PlayState* play2);
void BgGndDarkmeiro_Update(Actor* thisx, PlayState* play2);
void BgGndDarkmeiro_DrawInvisiblePath(Actor* thisx, PlayState* play);
void BgGndDarkmeiro_DrawSwitchBlock(Actor* thisx, PlayState* play);
void BgGndDarkmeiro_DrawStaticBlock(Actor* thisx, PlayState* play);

void BgGndDarkmeiro_Noop(BgGndDarkmeiro* this, PlayState* play);
void BgGndDarkmeiro_UpdateBlockTimer(BgGndDarkmeiro* this, PlayState* play);
void BgGndDarkmeiro_UpdateStaticBlock(BgGndDarkmeiro* this, PlayState* play);
void BgGndDarkmeiro_UpdateSwitchBlock(BgGndDarkmeiro* this, PlayState* play);

ActorInit Bg_Gnd_Darkmeiro_InitVars = {
    /**/ ACTOR_BG_GND_DARKMEIRO,
    /**/ ACTORCAT_PROP,
    /**/ FLAGS,
    /**/ OBJECT_DEMO_KEKKAI,
    /**/ sizeof(BgGndDarkmeiro),
    /**/ BgGndDarkmeiro_Init,
    /**/ BgGndDarkmeiro_Destroy,
    /**/ BgGndDarkmeiro_Update,
    /**/ NULL,
};

void BgGndDarkmeiro_ToggleBlock(BgGndDarkmeiro* this, PlayState* play) {
    if (this->actionFlags & 2) {
        if (this->timer1 == 0) {
            DynaPoly_DisableCollision(play, &play->colCtx.dyna, this->dyna.bgId);
            this->actionFlags &= ~2;
        }
    } else if (this->timer1 != 0) {
        DynaPoly_EnableCollision(play, &play->colCtx.dyna, this->dyna.bgId);
        this->actionFlags |= 2;
    }
}

void BgGndDarkmeiro_Init(Actor* thisx, PlayState* play2) {
    PlayState* play = play2;
    CollisionHeader* colHeader = NULL;
    BgGndDarkmeiro* this = (BgGndDarkmeiro*)thisx;

    this->updateFunc = BgGndDarkmeiro_Noop;
    Actor_SetScale(&this->dyna.actor, 0.1f);
    switch (PARAMS_GET(this->dyna.actor.params, 0, 8)) {
        case DARKMEIRO_INVISIBLE_PATH:
            this->dyna.actor.draw = BgGndDarkmeiro_DrawInvisiblePath;
            this->dyna.actor.flags |= ACTOR_FLAG_REACT_TO_LENS;
            break;
        case DARKMEIRO_CLEAR_BLOCK:
            CollisionHeader_GetVirtual(&gClearBlockCol, &colHeader);
            this->dyna.bgId = DynaPoly_SetBgActor(play, &play->colCtx.dyna, &this->dyna.actor, colHeader);
            if (PARAMS_GET(this->dyna.actor.params, 8, 6) == 0x3F) {
                this->updateFunc = BgGndDarkmeiro_UpdateStaticBlock;
                this->dyna.actor.draw = BgGndDarkmeiro_DrawStaticBlock;
            } else {
                this->actionFlags = this->timer1 = this->timer2 = 0;
                thisx->draw = BgGndDarkmeiro_DrawSwitchBlock;
                this->updateFunc = BgGndDarkmeiro_UpdateSwitchBlock;
                if (!Flags_GetSwitch(play, PARAMS_GET(this->dyna.actor.params, 8, 6))) {
                    DynaPoly_DisableCollision(play, &play->colCtx.dyna, this->dyna.bgId);
                } else {
                    this->timer1 = 64;
                    this->actionFlags |= 2;
                }
            }
            break;
        case DARKMEIRO_BLOCK_TIMER:
            this->actionFlags = this->timer1 = this->timer2 = 0;
            this->updateFunc = BgGndDarkmeiro_UpdateBlockTimer;
            thisx->draw = NULL;
            if (Flags_GetSwitch(play, PARAMS_GET(this->dyna.actor.params, 8, 6) + 1)) {
                this->timer1 = 64;
                this->actionFlags |= 4;
            }
            if (Flags_GetSwitch(play, PARAMS_GET(this->dyna.actor.params, 8, 6) + 2)) {
                this->timer2 = 64;
                this->actionFlags |= 8;
            }
            if ((this->timer1 != 0) || (this->timer2 != 0)) {
                Flags_SetSwitch(play, PARAMS_GET(this->dyna.actor.params, 8, 6));
            } else {
                Flags_UnsetSwitch(play, PARAMS_GET(this->dyna.actor.params, 8, 6));
            }
            break;
    }
}

void BgGndDarkmeiro_Destroy(Actor* thisx, PlayState* play2) {
    PlayState* play = play2;
    BgGndDarkmeiro* this = (BgGndDarkmeiro*)thisx;

<<<<<<< HEAD
    if (PARAMS_GET(this->dyna.actor.params, 0, 8) == 1) {
        if (1) {}
        DynaPoly_DeleteBgActor(play, &play->colCtx.dyna, this->dyna.bgId);
=======
    if ((this->dyna.actor.params & 0xFF) != 1) {
        return;
>>>>>>> 616d6d4e
    }

    DynaPoly_DeleteBgActor(play, &play->colCtx.dyna, this->dyna.bgId);
}

void BgGndDarkmeiro_Noop(BgGndDarkmeiro* this, PlayState* play) {
}

void BgGndDarkmeiro_UpdateBlockTimer(BgGndDarkmeiro* this, PlayState* play) {
    s16 timeLeft;

    if (Flags_GetSwitch(play, PARAMS_GET(this->dyna.actor.params, 8, 6) + 1)) {
        if (this->actionFlags & 4) {
            if (this->timer1 > 0) {
                this->timer1--;
            } else {
                Flags_UnsetSwitch(play, PARAMS_GET(this->dyna.actor.params, 8, 6) + 1);
                this->actionFlags &= ~4;
            }
        } else {
            this->actionFlags |= 4;
            this->timer1 = 304;
            Audio_PlaySfxGeneral(NA_SE_EV_RED_EYE, &gSfxDefaultPos, 4, &gSfxDefaultFreqAndVolScale,
                                 &gSfxDefaultFreqAndVolScale, &gSfxDefaultReverb);
        }
    }

    if (Flags_GetSwitch(play, PARAMS_GET(this->dyna.actor.params, 8, 6) + 2)) {
        if (this->actionFlags & 8) {
            if (this->timer2 > 0) {
                this->timer2--;
            } else {
                Flags_UnsetSwitch(play, PARAMS_GET(this->dyna.actor.params, 8, 6) + 2);
                this->actionFlags &= ~8;
            }
        } else {
            this->actionFlags |= 8;
            this->timer2 = 304;
            Audio_PlaySfxGeneral(NA_SE_EV_RED_EYE, &gSfxDefaultPos, 4, &gSfxDefaultFreqAndVolScale,
                                 &gSfxDefaultFreqAndVolScale, &gSfxDefaultReverb);
        }
    }

    timeLeft = CLAMP_MIN(this->timer1, this->timer2);
    if (timeLeft > 0) {
        func_8002F994(&this->dyna.actor, timeLeft);
    }
    if ((this->timer1 >= 64) || (this->timer2 >= 64)) {
        Flags_SetSwitch(play, PARAMS_GET(this->dyna.actor.params, 8, 6));
    } else {
        Flags_UnsetSwitch(play, PARAMS_GET(this->dyna.actor.params, 8, 6));
    }
}

void BgGndDarkmeiro_UpdateStaticBlock(BgGndDarkmeiro* this, PlayState* play) {
}

void BgGndDarkmeiro_UpdateSwitchBlock(BgGndDarkmeiro* this, PlayState* play) {
    if (this->timer1 > 0) {
        this->timer1--;
    }

    if (Flags_GetSwitch(play, PARAMS_GET(this->dyna.actor.params, 8, 6))) {
        this->timer1 = 64;
    }

    BgGndDarkmeiro_ToggleBlock(this, play);
}

void BgGndDarkmeiro_Update(Actor* thisx, PlayState* play2) {
    BgGndDarkmeiro* this = (BgGndDarkmeiro*)thisx;
    PlayState* play = play2;

    this->updateFunc(this, play2);
}

void BgGndDarkmeiro_DrawInvisiblePath(Actor* thisx, PlayState* play) {
    Gfx_DrawDListXlu(play, gShadowTrialPathDL);
}

void BgGndDarkmeiro_DrawSwitchBlock(Actor* thisx, PlayState* play) {
    BgGndDarkmeiro* this = (BgGndDarkmeiro*)thisx;
    s16 vanishTimer;

    vanishTimer = this->timer1;
    if (vanishTimer != 0) {
        if (vanishTimer > 64) {
            this->timer2 = (this->timer2 < 120) ? this->timer2 + 8 : 127;
        } else if (vanishTimer > 16) {
            this->timer2 = (Math_CosS((u16)this->timer1 * 0x1000) * 64.0f) + 127.0f;
            if (this->timer2 > 127) {
                this->timer2 = 127;
            }
        } else {
            this->timer2 = vanishTimer * 8;
        }

        OPEN_DISPS(play->state.gfxCtx, "../z_bg_gnd_darkmeiro.c", 378);
        //! @bug Due to a bug in the display list, the transparency data is not used.
        gDPSetPrimColor(POLY_XLU_DISP++, 0, 0, 198, 202, 208, this->timer2);
        CLOSE_DISPS(play->state.gfxCtx, "../z_bg_gnd_darkmeiro.c", 380);

        Gfx_DrawDListXlu(play, gClearBlockDL);
    }
}

void BgGndDarkmeiro_DrawStaticBlock(Actor* thisx, PlayState* play) {
    OPEN_DISPS(play->state.gfxCtx, "../z_bg_gnd_darkmeiro.c", 391);
    gDPSetPrimColor(POLY_XLU_DISP++, 0, 0, 198, 202, 208, 255);
    CLOSE_DISPS(play->state.gfxCtx, "../z_bg_gnd_darkmeiro.c", 393);

    Gfx_DrawDListXlu(play, gClearBlockDL);
}<|MERGE_RESOLUTION|>--- conflicted
+++ resolved
@@ -100,14 +100,8 @@
     PlayState* play = play2;
     BgGndDarkmeiro* this = (BgGndDarkmeiro*)thisx;
 
-<<<<<<< HEAD
-    if (PARAMS_GET(this->dyna.actor.params, 0, 8) == 1) {
-        if (1) {}
-        DynaPoly_DeleteBgActor(play, &play->colCtx.dyna, this->dyna.bgId);
-=======
-    if ((this->dyna.actor.params & 0xFF) != 1) {
+    if (PARAMS_GET(this->dyna.actor.params, 0, 8) != 1) {
         return;
->>>>>>> 616d6d4e
     }
 
     DynaPoly_DeleteBgActor(play, &play->colCtx.dyna, this->dyna.bgId);
