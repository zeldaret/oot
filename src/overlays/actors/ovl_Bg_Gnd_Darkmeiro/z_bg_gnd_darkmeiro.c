/*
 * File: z_bg_gnd_darkmeiro.c
 * Overlay: ovl_Bg_Gnd_Darkmeiro
 * Description: Shadow trial actors (invisible path, clear block, and timer)
 */

#include "z_bg_gnd_darkmeiro.h"

#define FLAGS 0x00000030

#define THIS ((BgGndDarkmeiro*)thisx)

void BgGndDarkmeiro_Init(Actor* thisx, GlobalContext* globalCtx);
void BgGndDarkmeiro_Destroy(Actor* thisx, GlobalContext* globalCtx);
void BgGndDarkmeiro_Update(Actor* thisx, GlobalContext* globalCtx);
void BgGndDarkmeiro_DrawInvisiblePath(Actor* thisx, GlobalContext* globalCtx);
void BgGndDarkmeiro_DrawSwitchBlock(Actor* thisx, GlobalContext* globalCtx);
void BgGndDarkmeiro_DrawStaticBlock(Actor* thisx, GlobalContext* globalCtx);

void BgGndDarkmeiro_Noop(BgGndDarkmeiro* this, GlobalContext* globalCtx);
void BgGndDarkmeiro_UpdateBlockTimer(BgGndDarkmeiro* this, GlobalContext* globalCtx);
void BgGndDarkmeiro_UpdateStaticBlock(BgGndDarkmeiro* this, GlobalContext* globalCtx);
void BgGndDarkmeiro_UpdateSwitchBlock(BgGndDarkmeiro* this, GlobalContext* globalCtx);

const ActorInit Bg_Gnd_Darkmeiro_InitVars = {
    ACTOR_BG_GND_DARKMEIRO,
    ACTORTYPE_PROP,
    FLAGS,
    OBJECT_DEMO_KEKKAI,
    sizeof(BgGndDarkmeiro),
    (ActorFunc)BgGndDarkmeiro_Init,
    (ActorFunc)BgGndDarkmeiro_Destroy,
    (ActorFunc)BgGndDarkmeiro_Update,
    NULL,
};

extern Gfx D_060088B0[];
extern Gfx D_0600BEC0[];
<<<<<<< HEAD

extern CollisionHeader D_0600C080;
=======
extern ColHeader D_0600C080;
>>>>>>> 9bfad1eb

void BgGndDarkmeiro_ToggleBlock(BgGndDarkmeiro* this, GlobalContext* globalCtx) {
    if (this->actionFlags & 2) {
        if (this->timer1 == 0) {
            func_8003EBF8(globalCtx, &globalCtx->colCtx.dyna, this->dyna.bgId);
            this->actionFlags &= ~2;
        }
    } else if (this->timer1 != 0) {
        func_8003EC50(globalCtx, &globalCtx->colCtx.dyna, this->dyna.bgId);
        this->actionFlags |= 2;
    }
}

void BgGndDarkmeiro_Init(Actor* thisx, GlobalContext* globalCtx) {
    GlobalContext* globalCtx2 = globalCtx;
<<<<<<< HEAD
    CollisionHeader* colHeader = NULL;
=======
    ColHeader* colHeader = NULL;
>>>>>>> 9bfad1eb
    BgGndDarkmeiro* this = THIS;

    this->updateFunc = BgGndDarkmeiro_Noop;
    Actor_SetScale(&this->dyna.actor, 0.1f);
    switch (this->dyna.actor.params & 0xFF) {
        case DARKMEIRO_INVISIBLE_PATH:
            this->dyna.actor.draw = BgGndDarkmeiro_DrawInvisiblePath;
            this->dyna.actor.flags |= 0x80;
            break;
        case DARKMEIRO_CLEAR_BLOCK:
<<<<<<< HEAD
            func_80041880(&D_0600C080, &colHeader);
            this->dyna.bgId =
                func_8003EA74(globalCtx2, &globalCtx2->colCtx.dyna, &this->dyna.actor, colHeader);
=======
            DynaPolyInfo_Alloc(&D_0600C080, &colHeader);
            this->dyna.dynaPolyId =
                DynaPolyInfo_RegisterActor(globalCtx2, &globalCtx2->colCtx.dyna, &this->dyna.actor, colHeader);
>>>>>>> 9bfad1eb
            if (((this->dyna.actor.params >> 8) & 0x3F) == 0x3F) {
                this->updateFunc = BgGndDarkmeiro_UpdateStaticBlock;
                this->dyna.actor.draw = BgGndDarkmeiro_DrawStaticBlock;
            } else {
                this->actionFlags = this->timer1 = this->timer2 = 0;
                thisx->draw = BgGndDarkmeiro_DrawSwitchBlock;
                this->updateFunc = BgGndDarkmeiro_UpdateSwitchBlock;
                if (!Flags_GetSwitch(globalCtx2, (this->dyna.actor.params >> 8) & 0x3F)) {
                    func_8003EBF8(globalCtx2, &globalCtx2->colCtx.dyna, this->dyna.bgId);
                } else {
                    this->timer1 = 64;
                    this->actionFlags |= 2;
                }
            }
            break;
        case DARKMEIRO_BLOCK_TIMER:
            this->actionFlags = this->timer1 = this->timer2 = 0;
            this->updateFunc = BgGndDarkmeiro_UpdateBlockTimer;
            thisx->draw = NULL;
            if (Flags_GetSwitch(globalCtx2, ((this->dyna.actor.params >> 8) & 0x3F) + 1)) {
                this->timer1 = 64;
                this->actionFlags |= 4;
            }
            if (Flags_GetSwitch(globalCtx2, ((this->dyna.actor.params >> 8) & 0x3F) + 2)) {
                this->timer2 = 64;
                this->actionFlags |= 8;
            }
            if ((this->timer1 != 0) || (this->timer2 != 0)) {
                Flags_SetSwitch(globalCtx2, (this->dyna.actor.params >> 8) & 0x3F);
            } else {
                Flags_UnsetSwitch(globalCtx2, (this->dyna.actor.params >> 8) & 0x3F);
            }
            break;
    }
}

void BgGndDarkmeiro_Destroy(Actor* thisx, GlobalContext* globalCtx) {
    GlobalContext* globalCtx2 = globalCtx;
    BgGndDarkmeiro* this = THIS;

    if ((this->dyna.actor.params & 0xFF) == 1) {
        if (1) {}
        func_8003ED58(globalCtx2, &globalCtx2->colCtx.dyna, this->dyna.bgId);
    }
}

void BgGndDarkmeiro_Noop(BgGndDarkmeiro* this, GlobalContext* globalCtx) {
}

void BgGndDarkmeiro_UpdateBlockTimer(BgGndDarkmeiro* this, GlobalContext* globalCtx) {
    s16 timeLeft;

    if (Flags_GetSwitch(globalCtx, ((this->dyna.actor.params >> 8) & 0x3F) + 1)) {
        if (this->actionFlags & 4) {
            if (this->timer1 > 0) {
                this->timer1--;
            } else {
                Flags_UnsetSwitch(globalCtx, ((this->dyna.actor.params >> 8) & 0x3F) + 1);
                this->actionFlags &= ~4;
            }
        } else {
            this->actionFlags |= 4;
            this->timer1 = 304;
            Audio_PlaySoundGeneral(NA_SE_EV_RED_EYE, &D_801333D4, 4, &D_801333E0, &D_801333E0, &D_801333E8);
        }
    }

    if (Flags_GetSwitch(globalCtx, ((this->dyna.actor.params >> 8) & 0x3F) + 2)) {
        if (this->actionFlags & 8) {
            if (this->timer2 > 0) {
                this->timer2--;
            } else {
                Flags_UnsetSwitch(globalCtx, ((this->dyna.actor.params >> 8) & 0x3F) + 2);
                this->actionFlags &= ~8;
            }
        } else {
            this->actionFlags |= 8;
            this->timer2 = 304;
            Audio_PlaySoundGeneral(NA_SE_EV_RED_EYE, &D_801333D4, 4, &D_801333E0, &D_801333E0, &D_801333E8);
        }
    }

    timeLeft = CLAMP_MIN(this->timer1, this->timer2);
    if (timeLeft > 0) {
        func_8002F994(&this->dyna.actor, timeLeft);
    }
    if ((this->timer1 >= 64) || (this->timer2 >= 64)) {
        Flags_SetSwitch(globalCtx, (this->dyna.actor.params >> 8) & 0x3F);
    } else {
        Flags_UnsetSwitch(globalCtx, (this->dyna.actor.params >> 8) & 0x3F);
    }
}

void BgGndDarkmeiro_UpdateStaticBlock(BgGndDarkmeiro* this, GlobalContext* globalCtx) {
}

void BgGndDarkmeiro_UpdateSwitchBlock(BgGndDarkmeiro* this, GlobalContext* globalCtx) {
    if (this->timer1 > 0) {
        this->timer1--;
    }

    if (Flags_GetSwitch(globalCtx, (this->dyna.actor.params >> 8) & 0x3F)) {
        this->timer1 = 64;
    }

    BgGndDarkmeiro_ToggleBlock(this, globalCtx);
}

void BgGndDarkmeiro_Update(Actor* thisx, GlobalContext* globalCtx) {
    BgGndDarkmeiro* this = THIS;
    GlobalContext* globalCtx2 = globalCtx;

    this->updateFunc(this, globalCtx2);
}

void BgGndDarkmeiro_DrawInvisiblePath(Actor* thisx, GlobalContext* globalCtx) {
    Gfx_DrawDListXlu(globalCtx, D_060088B0);
}

void BgGndDarkmeiro_DrawSwitchBlock(Actor* thisx, GlobalContext* globalCtx) {
    BgGndDarkmeiro* this = THIS;
    s16 vanishTimer;

    vanishTimer = this->timer1;
    if (vanishTimer != 0) {
        if (vanishTimer > 64) {
            this->timer2 = (this->timer2 < 120) ? this->timer2 + 8 : 127;
        } else if (vanishTimer > 16) {
            this->timer2 = (Math_Coss((u16)this->timer1 * 0x1000) * 64.0f) + 127.0f;
            if (this->timer2 > 127) {
                this->timer2 = 127;
            }
        } else {
            this->timer2 = vanishTimer * 8;
        }

        OPEN_DISPS(globalCtx->state.gfxCtx, "../z_bg_gnd_darkmeiro.c", 378);
        //@bug Due to a bug in the display list, the transparency data is not used.
        gDPSetPrimColor(oGfxCtx->polyXlu.p++, 0, 0, 198, 202, 208, this->timer2);
        CLOSE_DISPS(globalCtx->state.gfxCtx, "../z_bg_gnd_darkmeiro.c", 380);

        Gfx_DrawDListXlu(globalCtx, D_0600BEC0);
    }
}

void BgGndDarkmeiro_DrawStaticBlock(Actor* thisx, GlobalContext* globalCtx) {
    OPEN_DISPS(globalCtx->state.gfxCtx, "../z_bg_gnd_darkmeiro.c", 391);
    gDPSetPrimColor(oGfxCtx->polyXlu.p++, 0, 0, 198, 202, 208, 255);
    CLOSE_DISPS(globalCtx->state.gfxCtx, "../z_bg_gnd_darkmeiro.c", 393);

    Gfx_DrawDListXlu(globalCtx, D_0600BEC0);
}<|MERGE_RESOLUTION|>--- conflicted
+++ resolved
@@ -36,12 +36,7 @@
 
 extern Gfx D_060088B0[];
 extern Gfx D_0600BEC0[];
-<<<<<<< HEAD
-
 extern CollisionHeader D_0600C080;
-=======
-extern ColHeader D_0600C080;
->>>>>>> 9bfad1eb
 
 void BgGndDarkmeiro_ToggleBlock(BgGndDarkmeiro* this, GlobalContext* globalCtx) {
     if (this->actionFlags & 2) {
@@ -57,11 +52,7 @@
 
 void BgGndDarkmeiro_Init(Actor* thisx, GlobalContext* globalCtx) {
     GlobalContext* globalCtx2 = globalCtx;
-<<<<<<< HEAD
     CollisionHeader* colHeader = NULL;
-=======
-    ColHeader* colHeader = NULL;
->>>>>>> 9bfad1eb
     BgGndDarkmeiro* this = THIS;
 
     this->updateFunc = BgGndDarkmeiro_Noop;
@@ -72,15 +63,9 @@
             this->dyna.actor.flags |= 0x80;
             break;
         case DARKMEIRO_CLEAR_BLOCK:
-<<<<<<< HEAD
             func_80041880(&D_0600C080, &colHeader);
             this->dyna.bgId =
                 func_8003EA74(globalCtx2, &globalCtx2->colCtx.dyna, &this->dyna.actor, colHeader);
-=======
-            DynaPolyInfo_Alloc(&D_0600C080, &colHeader);
-            this->dyna.dynaPolyId =
-                DynaPolyInfo_RegisterActor(globalCtx2, &globalCtx2->colCtx.dyna, &this->dyna.actor, colHeader);
->>>>>>> 9bfad1eb
             if (((this->dyna.actor.params >> 8) & 0x3F) == 0x3F) {
                 this->updateFunc = BgGndDarkmeiro_UpdateStaticBlock;
                 this->dyna.actor.draw = BgGndDarkmeiro_DrawStaticBlock;
