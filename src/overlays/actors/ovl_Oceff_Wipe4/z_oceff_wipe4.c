--- conflicted
+++ resolved
@@ -38,11 +38,7 @@
 void OceffWipe4_Destroy(Actor* thisx, PlayState* play) {
     OceffWipe4* this = (OceffWipe4*)thisx;
 
-<<<<<<< HEAD
-    Magic_Reset(globalCtx);
-=======
-    func_800876C8(play);
->>>>>>> 2e6279bc
+    Magic_Reset(play);
 }
 
 void OceffWipe4_Update(Actor* thisx, PlayState* play) {
