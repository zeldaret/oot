--- conflicted
+++ resolved
@@ -50,15 +50,9 @@
     CollisionHeader* colHeader = NULL;
 
     Actor_ProcessInitChain(thisx, sInitChain);
-<<<<<<< HEAD
     this->switchFlag = PARAMS_GET(thisx->params, 0, 6);
     thisx->params = PARAMS_GET(thisx->params, 8, 8);
-    DynaPolyActor_Init(&this->dyna, 3);
-=======
-    this->switchFlag = thisx->params & 0x3F;
-    thisx->params = (thisx->params >> 8) & 0xFF;
     DynaPolyActor_Init(&this->dyna, DYNA_TRANSFORM_POS | DYNA_TRANSFORM_ROT_Y);
->>>>>>> 8913c4fa
     if (thisx->params == WINDMILL_ROTATING_GEAR) {
         CollisionHeader_GetVirtual(&gWindmillRotatingPlatformCol, &colHeader);
         if (GET_EVENTCHKINF(EVENTCHKINF_65)) {
