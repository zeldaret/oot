/*
 * File: z_en_bombf.c
 * Overlay: ovl_En_Bombf
 * Description: Bomb Flower
 */

#include "z_en_bombf.h"
#include "overlays/effects/ovl_Effect_Ss_Dead_Sound/z_eff_ss_dead_sound.h"

#define FLAGS 0x00000011

#define THIS ((EnBombf*)thisx)

void EnBombf_Init(Actor* thisx, GlobalContext* globalCtx);
void EnBombf_Destroy(Actor* thisx, GlobalContext* globalCtx);
void EnBombf_Update(Actor* thisx, GlobalContext* globalCtx);
void EnBombf_Draw(Actor* thisx, GlobalContext* globalCtx);

void EnBombf_Move(EnBombf* this, GlobalContext* globalCtx);
void EnBombf_GrowBomb(EnBombf* this, GlobalContext* globalCtx);
void EnBombf_WaitForRelease(EnBombf* this, GlobalContext* globalCtx);
void EnBombf_Explode(EnBombf* this, GlobalContext* globalCtx);
void EnBombf_SetupGrowBomb(EnBombf* this, s16 params);

const ActorInit En_Bombf_InitVars = {
    ACTOR_EN_BOMBF,
    ACTORCAT_PROP,
    FLAGS,
    OBJECT_BOMBF,
    sizeof(EnBombf),
    (ActorFunc)EnBombf_Init,
    (ActorFunc)EnBombf_Destroy,
    (ActorFunc)EnBombf_Update,
    (ActorFunc)EnBombf_Draw,
};

static ColliderCylinderInit sCylinderInit = {
    {
        COLTYPE_NONE,
        AT_NONE,
        AC_ON | AC_TYPE_PLAYER | AC_TYPE_OTHER,
        OC1_ON | OC1_TYPE_ALL,
        OC2_TYPE_2,
        COLSHAPE_CYLINDER,
    },
    {
        ELEMTYPE_UNK2,
        { 0x00000000, 0x00, 0x00 },
        { 0x0003F828, 0x00, 0x00 },
        TOUCH_NONE,
        BUMP_ON,
        OCELEM_ON,
    },
    { 9, 18, 10, { 0, 0, 0 } },
};

static ColliderJntSphElementInit sJntSphElementsInit[1] = {
    {
        {
            ELEMTYPE_UNK0,
            { 0x00000008, 0x00, 0x08 },
            { 0x00000000, 0x00, 0x00 },
            TOUCH_ON | TOUCH_SFX_NONE,
            BUMP_NONE,
            OCELEM_NONE,
        },
        { 0, { { 0, 0, 0 }, 0 }, 100 },
    },
};

static ColliderJntSphInit sJntSphInit = {
    {
        COLTYPE_NONE,
        AT_ON | AT_TYPE_ALL,
        AC_NONE,
        OC1_NONE,
        OC2_NONE,
        COLSHAPE_JNTSPH,
    },
    1,
    sJntSphElementsInit,
};

extern Gfx D_06000340[];
extern Gfx D_06000408[];
extern Gfx D_06000530[];

void EnBombf_SetupAction(EnBombf* this, EnBombfActionFunc actionFunc) {
    this->actionFunc = actionFunc;
}

void EnBombf_Init(Actor* thisx, GlobalContext* globalCtx) {
    f32 shapeUnk10 = 0.0f;
    s32 pad;
    EnBombf* this = THIS;

    Actor_SetScale(thisx, 0.01f);
    this->unk_200 = 1;
    Collider_InitCylinder(globalCtx, &this->bombCollider);
    Collider_InitJntSph(globalCtx, &this->explosionCollider);
    Collider_SetCylinder(globalCtx, &this->bombCollider, thisx, &sCylinderInit);
    Collider_SetJntSph(globalCtx, &this->explosionCollider, thisx, &sJntSphInit, &this->explosionColliderItems[0]);

    if (thisx->params == BOMBFLOWER_BODY) {
        shapeUnk10 = 1000.0f;
    }

    ActorShape_Init(&thisx->shape, shapeUnk10, ActorShadow_DrawCircle, 12.0f);
    thisx->focus.pos = thisx->world.pos;

    if (Actor_FindNearby(globalCtx, thisx, ACTOR_BG_DDAN_KD, ACTORCAT_BG, 10000.0f) != NULL) {
        thisx->flags |= 0x20;
    }

    thisx->colChkInfo.cylRadius = 10.0f;
    thisx->colChkInfo.cylHeight = 10;
    thisx->targetMode = 0;

    if (thisx->params == BOMBFLOWER_BODY) {
        this->timer = 140;
        this->flashSpeedScale = 15;
        thisx->gravity = -1.5f;
        Actor_ChangeCategory(globalCtx, &globalCtx->actorCtx, thisx, ACTORCAT_EXPLOSIVES);
        thisx->colChkInfo.mass = 200;
        thisx->flags &= ~1;
        EnBombf_SetupAction(this, EnBombf_Move);
    } else {
        thisx->colChkInfo.mass = MASS_IMMOVABLE;
        this->bumpOn = true;
        this->flowerBombScale = 1.0f;
        EnBombf_SetupGrowBomb(this, thisx->params);
    }

    thisx->uncullZoneScale += 31000.0f;
    thisx->uncullZoneForward += 31000.0f;
}

void EnBombf_Destroy(Actor* thisx, GlobalContext* globalCtx) {
    EnBombf* this = THIS;

    Collider_DestroyCylinder(globalCtx, &this->bombCollider);
    Collider_DestroyJntSph(globalCtx, &this->explosionCollider);
}

void EnBombf_SetupGrowBomb(EnBombf* this, s16 params) {
    EnBombf_SetupAction(this, EnBombf_GrowBomb);
}

void EnBombf_GrowBomb(EnBombf* this, GlobalContext* globalCtx) {
    EnBombf* bombFlower;
    s32 pad;
    s32 pad1;
    Player* player = PLAYER;
    s32 pad2;

    if (this->flowerBombScale >= 1.0f) {
        if (Actor_HasParent(&this->actor, globalCtx)) {
            bombFlower = (EnBombf*)Actor_Spawn(&globalCtx->actorCtx, globalCtx, ACTOR_EN_BOMBF, this->actor.world.pos.x,
                                               this->actor.world.pos.y, this->actor.world.pos.z, 0, 0, 0, 0);
            if (bombFlower != NULL) {
                func_8002F5C4(&this->actor, &bombFlower->actor, globalCtx);
                this->timer = 180;
                this->flowerBombScale = 0.0f;
                Audio_PlayActorSound2(&this->actor, NA_SE_PL_PULL_UP_ROCK);
                this->actor.flags &= ~1;
            } else {
                player->actor.child = NULL;
                player->heldActor = NULL;
                player->interactRangeActor = NULL;
                this->actor.parent = NULL;
                player->stateFlags1 &= ~0x800;
            }
        } else if (this->bombCollider.base.acFlags & AC_HIT) {
            this->bombCollider.base.acFlags &= ~AC_HIT;

            if (this->bombCollider.base.ac->category != ACTORCAT_BOSS) {
                bombFlower =
                    (EnBombf*)Actor_Spawn(&globalCtx->actorCtx, globalCtx, ACTOR_EN_BOMBF, this->actor.world.pos.x,
                                          this->actor.world.pos.y, this->actor.world.pos.z, 0, 0, 0, 0);
                if (bombFlower != NULL) {
                    bombFlower->unk_200 = 1;
                    bombFlower->timer = 0;
                    this->timer = 180;
                    this->actor.flags &= ~1;
                    this->flowerBombScale = 0.0f;
                }
            }
        } else {
            if (Player_IsBurningStickInRange(globalCtx, &this->actor.world.pos, 30.0f, 50.0f)) {
                bombFlower =
                    (EnBombf*)Actor_Spawn(&globalCtx->actorCtx, globalCtx, ACTOR_EN_BOMBF, this->actor.world.pos.x,
                                          this->actor.world.pos.y, this->actor.world.pos.z, 0, 0, 0, 0);
                if (bombFlower != NULL) {
                    bombFlower->timer = 100;
                    this->timer = 180;
                    this->actor.flags &= ~1;
                    this->flowerBombScale = 0.0f;
                }
            } else {
                if (!Actor_HasParent(&this->actor, globalCtx)) {
                    func_8002F580(&this->actor, globalCtx);
                } else {
                    player->actor.child = NULL;
                    player->heldActor = NULL;
                    player->interactRangeActor = NULL;
                    this->actor.parent = NULL;
                    player->stateFlags1 &= ~0x800;
                    this->actor.world.pos = this->actor.home.pos;
                }
            }
        }
    } else {
        if (this->timer == 0) {
            this->flowerBombScale += 0.05f;
            if (this->flowerBombScale >= 1.0f) {
                this->actor.flags |= 1;
            }
        }

        if (Actor_HasParent(&this->actor, globalCtx)) {
            player->actor.child = NULL;
            player->heldActor = NULL;
            player->interactRangeActor = NULL;
            this->actor.parent = NULL;
            player->stateFlags1 &= ~0x800;
            this->actor.world.pos = this->actor.home.pos;
        }
    }
}

void EnBombf_Move(EnBombf* this, GlobalContext* globalCtx) {
    if (Actor_HasParent(&this->actor, globalCtx)) {
        // setting flowerBombScale does not do anything in the context of a bomb that link picks up
        // this and the assignment below are probably left overs
        this->flowerBombScale = 0.0f;
        EnBombf_SetupAction(this, EnBombf_WaitForRelease);
        this->actor.room = -1;
        return;
    }

    this->flowerBombScale = 1.0f;

    if (!(this->actor.bgCheckFlags & 1)) {
        Math_SmoothStepToF(&this->actor.speedXZ, 0.0f, 1.0f, 0.025f, 0.0f);
    } else {
        Math_SmoothStepToF(&this->actor.speedXZ, 0.0f, 1.0f, 1.5f, 0.0f);
        if ((this->actor.bgCheckFlags & 2) && (this->actor.velocity.y < -6.0f)) {
            func_8002F850(globalCtx, &this->actor);
            this->actor.velocity.y *= -0.5f;
        } else if (this->timer >= 4) {
            func_8002F580(&this->actor, globalCtx);
        }
    }
}

void EnBombf_WaitForRelease(EnBombf* this, GlobalContext* globalCtx) {
    // if parent is NULL bomb has been released
    if (Actor_HasNoParent(&this->actor, globalCtx)) {
        EnBombf_SetupAction(this, EnBombf_Move);
        EnBombf_Move(this, globalCtx);
    } else {
        this->actor.velocity.y = 0.0f;
    }
}

void EnBombf_Explode(EnBombf* this, GlobalContext* globalCtx) {
    Player* player;

    if (this->explosionCollider.elements[0].dim.modelSphere.radius == 0) {
        this->actor.flags |= 0x20;
        func_800AA000(this->actor.xzDistToPlayer, 0xFF, 0x14, 0x96);
    }

    this->explosionCollider.elements[0].dim.modelSphere.radius += 8;
    this->explosionCollider.elements[0].dim.worldSphere.radius =
        this->explosionCollider.elements[0].dim.modelSphere.radius;

    if (this->actor.params == BOMBFLOWER_EXPLOSION) {
        CollisionCheck_SetAT(globalCtx, &globalCtx->colChkCtx, &this->explosionCollider.base);
    }

    if (globalCtx->envCtx.unk_8C[1][0] != 0) {
        globalCtx->envCtx.unk_8C[1][0] -= 0x19;
    }

    if (globalCtx->envCtx.unk_8C[1][1] != 0) {
        globalCtx->envCtx.unk_8C[1][1] -= 0x19;
    }

    if (globalCtx->envCtx.unk_8C[1][2] != 0) {
        globalCtx->envCtx.unk_8C[1][2] -= 0x19;
    }

    if (globalCtx->envCtx.unk_8C[0][0] != 0) {
        globalCtx->envCtx.unk_8C[0][0] -= 0x19;
    }

    if (globalCtx->envCtx.unk_8C[0][1] != 0) {
        globalCtx->envCtx.unk_8C[0][1] -= 0x19;
    }

    if (globalCtx->envCtx.unk_8C[0][2] != 0) {
        globalCtx->envCtx.unk_8C[0][2] -= 0x19;
    }

    if (this->timer == 0) {
        player = PLAYER;

        if ((player->stateFlags1 & 0x800) && (player->heldActor == &this->actor)) {
            player->actor.child = NULL;
            player->heldActor = NULL;
            player->interactRangeActor = NULL;
            player->stateFlags1 &= ~0x800;
        }

        Actor_Kill(&this->actor);
    }
}

void EnBombf_Update(Actor* thisx, GlobalContext* globalCtx) {
    Vec3f effVelocity = { 0.0f, 0.0f, 0.0f };
    Vec3f bomb2Accel = { 0.0f, 0.1f, 0.0f };
    Vec3f effAccel = { 0.0f, 0.0f, 0.0f };
    Vec3f effPos;
    Vec3f dustAccel = { 0.0f, 0.6f, 0.0f };
    Color_RGBA8 dustColor = { 255, 255, 255, 255 };
    s32 pad[2];
    EnBombf* this = THIS;

    if ((this->unk_200 != 0) && (this->timer != 0)) {
        this->timer--;
    }

    if ((!this->bumpOn) && (!Actor_HasParent(thisx, globalCtx)) &&
        ((thisx->xzDistToPlayer >= 20.0f) || (ABS(thisx->yDistToPlayer) >= 80.0f))) {
        this->bumpOn = true;
    }

    this->actionFunc(this, globalCtx);

    if (thisx->params == BOMBFLOWER_BODY) {
        Actor_MoveForward(thisx);
    }

    if (thisx->gravity != 0.0f) {
        DREG(6) = 1;
        func_8002E4B4(globalCtx, thisx, 5.0f, 10.0f, 0.0f, 0x1F);
        DREG(6) = 0;
    }

    if (thisx->params == BOMBFLOWER_BODY) {

        if ((thisx->velocity.y > 0.0f) && (thisx->bgCheckFlags & 0x10)) {
            thisx->velocity.y = -thisx->velocity.y;
        }

        // rebound bomb off the wall it hits
        if ((thisx->speedXZ != 0.0f) && (thisx->bgCheckFlags & 8)) {

            if (ABS((s16)(thisx->wallYaw - thisx->world.rot.y)) > 0x4000) {
                if (1) {}
                thisx->world.rot.y = ((thisx->wallYaw - thisx->world.rot.y) + thisx->wallYaw) - 0x8000;
            }
            Audio_PlayActorSound2(thisx, NA_SE_EV_BOMB_BOUND);
            Actor_MoveForward(thisx);
            DREG(6) = 1;
            func_8002E4B4(globalCtx, thisx, 5.0f, 10.0f, 0.0f, 0x1F);
            DREG(6) = 0;
            thisx->speedXZ *= 0.7f;
            thisx->bgCheckFlags &= ~8;
        }

<<<<<<< HEAD
        if ((this->bombCollider.base.acFlags & 2) ||
            ((this->bombCollider.base.maskA & 2) && (this->bombCollider.base.oc->category == ACTORCAT_ENEMY))) {
=======
        if ((this->bombCollider.base.acFlags & AC_HIT) ||
            ((this->bombCollider.base.ocFlags1 & OC1_HIT) && (this->bombCollider.base.oc->type == ACTORTYPE_ENEMY))) {
>>>>>>> 20206fba
            this->unk_200 = 1;
            this->timer = 0;
        } else {
            // if a lit stick touches the bomb, set timer to 100
            if ((this->timer > 100) && Player_IsBurningStickInRange(globalCtx, &thisx->world.pos, 30.0f, 50.0f)) {
                this->timer = 100;
            }
        }

        if (this->unk_200 != 0) {
            dustAccel.y = 0.2f;
            effPos = thisx->world.pos;
            effPos.y += 25.0f;
            if (this->timer < 127) {
                // spawn spark effect on even frames
                if ((globalCtx->gameplayFrames % 2) == 0) {
                    EffectSsGSpk_SpawnFuse(globalCtx, thisx, &effPos, &effVelocity, &effAccel);
                }
                Audio_PlayActorSound2(thisx, NA_SE_IT_BOMB_IGNIT - SFX_FLAG);

                effPos.y += 3.0f;
                func_8002829C(globalCtx, &effPos, &effVelocity, &dustAccel, &dustColor, &dustColor, 50, 5);
            }

            // double bomb flash speed and adjust red color at certain times during the countdown
            if ((this->timer == 3) || (this->timer == 30) || (this->timer == 50) || (this->timer == 70)) {
                this->flashSpeedScale >>= 1;
            }

            if ((this->timer < 100) && ((this->timer & (this->flashSpeedScale + 1)) != 0)) {
                Math_SmoothStepToF(&this->flashIntensity, 150.0f, 1.0f, 150.0f / this->flashSpeedScale, 0.0f);
            } else {
                Math_SmoothStepToF(&this->flashIntensity, 0.0f, 1.0f, 150.0f / this->flashSpeedScale, 0.0f);
            }

            if (this->timer < 3) {
                Actor_SetScale(thisx, thisx->scale.x + 0.002f);
            }

            if (this->timer == 0) {
                effPos = thisx->world.pos;

                effPos.y += 10.0f;

                if (Actor_HasParent(thisx, globalCtx)) {
                    effPos.y += 30.0f;
                }

                EffectSsBomb2_SpawnLayered(globalCtx, &effPos, &effVelocity, &bomb2Accel, 100, 19);

                effPos.y = thisx->floorHeight;
                if (thisx->floorHeight > BGCHECK_Y_MIN) {
                    EffectSsBlast_SpawnWhiteShockwave(globalCtx, &effPos, &effVelocity, &effAccel);
                }

                Audio_PlayActorSound2(thisx, NA_SE_IT_BOMB_EXPLOSION);
                globalCtx->envCtx.unk_8C[1][0] = globalCtx->envCtx.unk_8C[1][1] = globalCtx->envCtx.unk_8C[1][2] = 0xFA;
                globalCtx->envCtx.unk_8C[0][0] = globalCtx->envCtx.unk_8C[0][1] = globalCtx->envCtx.unk_8C[0][2] = 0xFA;
                Camera_AddQuake(&globalCtx->mainCamera, 2, 0xB, 8);
                thisx->params = BOMBFLOWER_EXPLOSION;
                this->timer = 10;
                thisx->flags |= 0x20;
                EnBombf_SetupAction(this, EnBombf_Explode);
            }
        }
    }

    thisx->focus.pos = thisx->world.pos;
    thisx->focus.pos.y += 10.0f;

    if (thisx->params <= BOMBFLOWER_BODY) {

        Collider_UpdateCylinder(thisx, &this->bombCollider);

        if ((this->flowerBombScale >= 1.0f) && (this->bumpOn)) {
            CollisionCheck_SetOC(globalCtx, &globalCtx->colChkCtx, &this->bombCollider.base);
        }

        CollisionCheck_SetAC(globalCtx, &globalCtx->colChkCtx, &this->bombCollider.base);
    }

    if ((thisx->scale.x >= 0.01f) && (thisx->params != BOMBFLOWER_EXPLOSION)) {
        if (thisx->yDistToWater >= 20.0f) {
            EffectSsDeadSound_SpawnStationary(globalCtx, &thisx->projectedPos, NA_SE_IT_BOMB_UNEXPLOSION, true,
                                              DEADSOUND_REPEAT_MODE_OFF, 10);
            Actor_Kill(thisx);
            return;
        }
        if (thisx->bgCheckFlags & 0x40) {
            thisx->bgCheckFlags &= ~0x40;
            Audio_PlayActorSound2(thisx, NA_SE_EV_BOMB_DROP_WATER);
        }
    }
}

Gfx* EnBombf_NewMtxDList(GraphicsContext* gfxCtx, GlobalContext* globalCtx) {
    Gfx* displayList;
    Gfx* displayListHead;

    displayList = Graph_Alloc(gfxCtx, 5 * sizeof(Gfx));
    displayListHead = displayList;
    func_800D1FD4(&globalCtx->mf_11DA0);
    gSPMatrix(displayListHead++, Matrix_NewMtx(gfxCtx, "../z_en_bombf.c", 1021),
              G_MTX_NOPUSH | G_MTX_LOAD | G_MTX_MODELVIEW);
    gSPEndDisplayList(displayListHead);
    return displayList;
}

void EnBombf_Draw(Actor* thisx, GlobalContext* globalCtx) {
    s32 pad;
    EnBombf* this = THIS;

    if (1) {}

    OPEN_DISPS(globalCtx->state.gfxCtx, "../z_en_bombf.c", 1034);

    if (thisx->params <= BOMBFLOWER_BODY) {
        func_80093D18(globalCtx->state.gfxCtx);

        if (thisx->params != BOMBFLOWER_BODY) {
            gSPMatrix(POLY_OPA_DISP++, Matrix_NewMtx(globalCtx->state.gfxCtx, "../z_en_bombf.c", 1041),
                      G_MTX_NOPUSH | G_MTX_LOAD | G_MTX_MODELVIEW);
            gSPDisplayList(POLY_OPA_DISP++, D_06000340);
            gSPDisplayList(POLY_OPA_DISP++, D_06000530);

            Matrix_Translate(0.0f, 1000.0f, 0.0f, MTXMODE_APPLY);
            Matrix_Scale(this->flowerBombScale, this->flowerBombScale, this->flowerBombScale, MTXMODE_APPLY);
        }

        gDPSetPrimColor(POLY_OPA_DISP++, 0, 0, 200, 255, 200, 255);
        gDPPipeSync(POLY_OPA_DISP++);
        gDPSetEnvColor(POLY_OPA_DISP++, (s16)this->flashIntensity, 20, 10, 0);
        gSPMatrix(POLY_OPA_DISP++, Matrix_NewMtx(globalCtx->state.gfxCtx, "../z_en_bombf.c", 1054),
                  G_MTX_NOPUSH | G_MTX_LOAD | G_MTX_MODELVIEW);
        gSPSegment(POLY_OPA_DISP++, 0x08,
                   SEGMENTED_TO_VIRTUAL(EnBombf_NewMtxDList(globalCtx->state.gfxCtx, globalCtx)));
        gSPDisplayList(POLY_OPA_DISP++, D_06000408);
    } else {
        Collider_UpdateSpheres(0, &this->explosionCollider);
    }

    CLOSE_DISPS(globalCtx->state.gfxCtx, "../z_en_bombf.c", 1063);
}<|MERGE_RESOLUTION|>--- conflicted
+++ resolved
@@ -120,7 +120,7 @@
         this->timer = 140;
         this->flashSpeedScale = 15;
         thisx->gravity = -1.5f;
-        Actor_ChangeCategory(globalCtx, &globalCtx->actorCtx, thisx, ACTORCAT_EXPLOSIVES);
+        Actor_ChangeCategory(globalCtx, &globalCtx->actorCtx, thisx, ACTORCAT_EXPLOSIVE);
         thisx->colChkInfo.mass = 200;
         thisx->flags &= ~1;
         EnBombf_SetupAction(this, EnBombf_Move);
@@ -370,13 +370,8 @@
             thisx->bgCheckFlags &= ~8;
         }
 
-<<<<<<< HEAD
-        if ((this->bombCollider.base.acFlags & 2) ||
-            ((this->bombCollider.base.maskA & 2) && (this->bombCollider.base.oc->category == ACTORCAT_ENEMY))) {
-=======
         if ((this->bombCollider.base.acFlags & AC_HIT) ||
-            ((this->bombCollider.base.ocFlags1 & OC1_HIT) && (this->bombCollider.base.oc->type == ACTORTYPE_ENEMY))) {
->>>>>>> 20206fba
+            ((this->bombCollider.base.ocFlags1 & OC1_HIT) && (this->bombCollider.base.oc->category == ACTORCAT_ENEMY))) {
             this->unk_200 = 1;
             this->timer = 0;
         } else {
