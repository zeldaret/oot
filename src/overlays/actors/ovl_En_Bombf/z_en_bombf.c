--- conflicted
+++ resolved
@@ -391,7 +391,7 @@
                     effPos.y += 30.0f;
                 }
 
-                EffectSsBomb2_SpawnExpanding(globalCtx, &effPos, &effVelocity, &bomb2Accel, 100, 19);
+                EffectSsBomb2_SpawnLayered(globalCtx, &effPos, &effVelocity, &bomb2Accel, 100, 19);
 
                 effPos.y = thisx->groundY;
                 if (thisx->groundY > -32000.0f) {
@@ -424,17 +424,10 @@
         CollisionCheck_SetAC(globalCtx, &globalCtx->colChkCtx, &this->bombCollider.base);
     }
 
-<<<<<<< HEAD
-    if ((this->actor.scale.x >= 0.01f) && (this->actor.params != BOMBFLOWER_EXPLOSION)) {
-        if (this->actor.waterY >= 20.0f) {
-            EffectSsDeadSound_Spawn(globalCtx, &this->actor.projectedPos, NA_SE_IT_BOMB_UNEXPLOSION, 1, 1, 10);
-            Actor_Kill(&this->actor);
-=======
     if ((thisx->scale.x >= 0.01f) && (thisx->params != BOMBFLOWER_EXPLOSION)) {
         if (thisx->waterY >= 20.0f) {
-            func_8002A9F4(globalCtx, &thisx->projectedPos, NA_SE_IT_BOMB_UNEXPLOSION, 1, 1, 0xA);
-            Actor_Kill(thisx);
->>>>>>> c94aaa32
+            EffectSsDeadSound_Spawn(globalCtx, &thisx->projectedPos, NA_SE_IT_BOMB_UNEXPLOSION, 1, 1, 10);
+            Actor_Kill(&this->actor);
             return;
         }
         if (thisx->bgCheckFlags & 0x40) {
