#include "z_en_ssh.h"

#define FLAGS 0x00000035

#define THIS ((EnSsh*)thisx)

#define SSH_STATE_STUNNED (1 << 0)
#define SSH_STATE_GROUND_START (1 << 2)
#define SSH_STATE_ATTACKED (1 << 3)
#define SSH_STATE_SPIN (1 << 4)

typedef enum {
    SSH_ANIM_UNK0, // Unused animation. Possibly being knocked back?
    SSH_ANIM_UP,
    SSH_ANIM_WAIT,
    SSH_ANIM_LAND,
    SSH_ANIM_DROP,
    SSH_ANIM_UNK5, // Slower version of ANIM_DROP
    SSH_ANIM_UNK6  // Faster repeating version of ANIM_UNK0
} EnSshAnimation;

void EnSsh_Init(Actor* thisx, GlobalContext* globalCtx);
void EnSsh_Destroy(Actor* thisx, GlobalContext* globalCtx);
void EnSsh_Update(Actor* thisx, GlobalContext* globalCtx);
void EnSsh_Draw(Actor* thisx, GlobalContext* globalCtx);

void EnSsh_Idle(EnSsh* this, GlobalContext* globalCtx);
void EnSsh_Drop(EnSsh* this, GlobalContext* globalCtx);
void EnSsh_Return(EnSsh* this, GlobalContext* globalCtx);
void EnSsh_Start(EnSsh* this, GlobalContext* globalCtx);

extern AnimationHeader D_06000304;
extern SkeletonHeader D_060052E0;
extern Gfx D_060046C0[];
extern Gfx D_06004080[];
extern Gfx D_06004DE8[];

static Vtx D_80B043C0[] = {
    VTX(-1, 0, 0, 0, 1024, 0xFF, 0xFF, 0xFF, 0xFF),
    VTX(1, 0, 0, 1024, 1024, 0xFF, 0xFF, 0xFF, 0xFF),
    VTX(1, 100, 0, 1024, 0, 0xFF, 0xFF, 0xFF, 0xFF),
    VTX(-1, 100, 0, 0, 0, 0xFF, 0xFF, 0xFF, 0xFF),
};

static Gfx D_80B04400[] = {
    gsDPPipeSync(),
    gsSPTexture(0, 0, 0, G_TX_RENDERTILE, G_OFF),
    gsDPSetCombineLERP(0, 0, 0, 0, 0, 0, 0, 0, 0, 0, 0, PRIMITIVE, 0, 0, 0, PRIMITIVE),
    gsDPSetRenderMode(G_RM_FOG_SHADE_A, G_RM_AA_ZB_OPA_SURF2),
    gsSPClearGeometryMode(G_CULL_BACK | G_LIGHTING | G_TEXTURE_GEN | G_TEXTURE_GEN_LINEAR),
    gsDPSetPrimColor(0, 0, 255, 255, 255, 255),
    gsSPVertex(D_80B043C0, 4, 0),
    gsSP1Triangle(0, 1, 2, 0),
    gsSP1Triangle(0, 2, 3, 0),
    gsSPEndDisplayList(),
};

const ActorInit En_Ssh_InitVars = {
    ACTOR_EN_SSH,
    ACTORTYPE_NPC,
    FLAGS,
    OBJECT_SSH,
    sizeof(EnSsh),
    (ActorFunc)EnSsh_Init,
    (ActorFunc)EnSsh_Destroy,
    (ActorFunc)EnSsh_Update,
    (ActorFunc)EnSsh_Draw,
};
<<<<<<< HEAD

// Collision data should be similar to En_St

*/
#pragma GLOBAL_ASM("asm/non_matchings/overlays/actors/ovl_En_Ssh/func_80B02270.s")

#pragma GLOBAL_ASM("asm/non_matchings/overlays/actors/ovl_En_Ssh/func_80B02278.s")

#pragma GLOBAL_ASM("asm/non_matchings/overlays/actors/ovl_En_Ssh/func_80B02300.s")

#pragma GLOBAL_ASM("asm/non_matchings/overlays/actors/ovl_En_Ssh/func_80B023FC.s")

#pragma GLOBAL_ASM("asm/non_matchings/overlays/actors/ovl_En_Ssh/func_80B02490.s")

#pragma GLOBAL_ASM("asm/non_matchings/overlays/actors/ovl_En_Ssh/func_80B02598.s")

#pragma GLOBAL_ASM("asm/non_matchings/overlays/actors/ovl_En_Ssh/func_80B025C0.s")

#pragma GLOBAL_ASM("asm/non_matchings/overlays/actors/ovl_En_Ssh/func_80B02700.s")

#pragma GLOBAL_ASM("asm/non_matchings/overlays/actors/ovl_En_Ssh/func_80B02834.s")

#pragma GLOBAL_ASM("asm/non_matchings/overlays/actors/ovl_En_Ssh/func_80B02854.s")

#pragma GLOBAL_ASM("asm/non_matchings/overlays/actors/ovl_En_Ssh/func_80B02884.s")

#pragma GLOBAL_ASM("asm/non_matchings/overlays/actors/ovl_En_Ssh/func_80B028CC.s")

#pragma GLOBAL_ASM("asm/non_matchings/overlays/actors/ovl_En_Ssh/func_80B02920.s")

#pragma GLOBAL_ASM("asm/non_matchings/overlays/actors/ovl_En_Ssh/func_80B0294C.s")

#pragma GLOBAL_ASM("asm/non_matchings/overlays/actors/ovl_En_Ssh/func_80B02AC4.s")

#pragma GLOBAL_ASM("asm/non_matchings/overlays/actors/ovl_En_Ssh/func_80B02B9C.s")

#pragma GLOBAL_ASM("asm/non_matchings/overlays/actors/ovl_En_Ssh/func_80B02C74.s")

#pragma GLOBAL_ASM("asm/non_matchings/overlays/actors/ovl_En_Ssh/func_80B02D14.s")

#pragma GLOBAL_ASM("asm/non_matchings/overlays/actors/ovl_En_Ssh/func_80B02D50.s")

#pragma GLOBAL_ASM("asm/non_matchings/overlays/actors/ovl_En_Ssh/func_80B02DBC.s")
=======
>>>>>>> eff219f7

static ColliderCylinderInit sCylinderInit1 = {
    { COLTYPE_UNK6, 0x00, 0x09, 0x00, 0x10, COLSHAPE_CYLINDER },
    { 0x00, { 0x00000000, 0x00, 0x00 }, { 0x00000000, 0x00, 0x00 }, 0x01, 0x01, 0x00 },
    { 32, 50, -24, { 0, 0, 0 } },
};

static CollisionCheckInfoInit2 sColChkInfoInit = { 1, 0, 0, 0, 0xFF };

static ColliderCylinderInit sCylinderInit2 = {
    { COLTYPE_UNK6, 0x00, 0x00, 0x39, 0x10, COLSHAPE_CYLINDER },
    { 0x00, { 0x00000000, 0x00, 0x00 }, { 0x00000000, 0x00, 0x00 }, 0x00, 0x00, 0x01 },
    { 20, 60, -30, { 0, 0, 0 } },
};

static ColliderJntSphItemInit sJntSphElementInit[1] = {
    {
        { 0x00, { 0xFFCFFFFF, 0x00, 0x04 }, { 0x00000000, 0x00, 0x00 }, 0x01, 0x00, 0x01 },
        { 1, { { 0, -240, 0 }, 28 }, 100 },
    },
};

static ColliderJntSphInit sJntSphInit = {
    { COLTYPE_UNK6, 0x11, 0x00, 0x39, 0x10, COLSHAPE_JNTSPH },
    1,
    sJntSphElementInit,
};

void EnSsh_SetupAction(EnSsh* this, EnSshActionFunc actionFunc) {
    this->actionFunc = actionFunc;
}

void EnSsh_SpawnShockwave(EnSsh* this, GlobalContext* globalCtx) {
    Vec3f zeroVec = { 0.0f, 0.0f, 0.0f };
    Vec3f pos;

    pos.x = this->actor.posRot.pos.x;
    pos.y = this->actor.groundY;
    pos.z = this->actor.posRot.pos.z;
    EffectSsBlast_SpawnWhiteCustomScale(globalCtx, &pos, &zeroVec, &zeroVec, 100, 220, 8);
}

s32 EnSsh_CreateBlureEffect(GlobalContext* globalCtx) {
    EffectBlureInit1 blureInit;
    u8 p1StartColor[] = { 255, 255, 255, 75 };
    u8 p2StartColor[] = { 255, 255, 255, 75 };
    u8 p1EndColor[] = { 255, 255, 255, 0 };
    u8 p2EndColor[] = { 255, 255, 255, 0 };
    s32 i;
    s32 blureIdx;

    for (i = 0; i < 4; i++) {
        blureInit.p1StartColor[i] = p1StartColor[i];
        blureInit.p2StartColor[i] = p2StartColor[i];
        blureInit.p1EndColor[i] = p1EndColor[i];
        blureInit.p2EndColor[i] = p2EndColor[i];
    }

    blureInit.elemDuration = 6;
    blureInit.unkFlag = 0;
    blureInit.calcMode = 3;

    Effect_Add(globalCtx, &blureIdx, EFFECT_BLURE1, 0, 0, &blureInit);
    return blureIdx;
}

s32 EnSsh_CheckCeilingPos(EnSsh* this, GlobalContext* globalCtx) {
    CollisionPoly* sp4C;
    u32 sp48;
    Vec3f sp3C;

    sp3C.x = this->actor.posRot.pos.x;
    sp3C.y = this->actor.posRot.pos.y + 1000.0f;
    sp3C.z = this->actor.posRot.pos.z;
    if (!func_8003DE84(&globalCtx->colCtx, &this->actor.posRot.pos, &sp3C, &this->ceilingPos, &sp4C, 0, 0, 1, 1,
                       &sp48)) {
        return false;
    } else {
        return true;
    }
}

void EnSsh_AddBlureVertex(EnSsh* this) {
    Vec3f p1base = { 834.0f, 834.0f, 0.0f };
    Vec3f p2base = { 834.0f, -584.0f, 0.0f };
    Vec3f p1;
    Vec3f p2;

    p1base.x *= this->colliderScale;
    p1base.y *= this->colliderScale;
    p1base.z *= this->colliderScale;
    p2base.x *= this->colliderScale;
    p2base.y *= this->colliderScale;
    p2base.z *= this->colliderScale;
    Matrix_Push();
    Matrix_MultVec3f(&p1base, &p1);
    Matrix_MultVec3f(&p2base, &p2);
    Matrix_Pull();
    EffectBlure_AddVertex(Effect_GetByIndex(this->blureIdx), &p1, &p2);
}

void EnSsh_AddBlureSpace(EnSsh* this) {
    EffectBlure_AddSpace(Effect_GetByIndex(this->blureIdx));
}

void EnSsh_InitColliders(EnSsh* this, GlobalContext* globalCtx) {
    ColliderCylinderInit* cylinders[6] = {
        &sCylinderInit1, &sCylinderInit1, &sCylinderInit1, &sCylinderInit2, &sCylinderInit2, &sCylinderInit2,
    };
    s32 i;
    s32 pad;

    for (i = 0; i < ARRAY_COUNT(cylinders); i++) {
        Collider_InitCylinder(globalCtx, &this->colCylinder[i]);
        Collider_SetCylinder(globalCtx, &this->colCylinder[i], &this->actor, cylinders[i]);
    }

    this->colCylinder[0].body.bumper.flags = 0x0003F8E9;
    this->colCylinder[1].body.bumper.flags = 0xFFC00716;
    this->colCylinder[2].base.type = 9;
    this->colCylinder[2].body.bumperFlags = 0xD;
    this->colCylinder[2].body.flags = 2;
    this->colCylinder[2].body.bumper.flags = 0xFFCC0716;

    func_80061EFC(&this->actor.colChkInfo, DamageTable_Get(2), &sColChkInfoInit);

    Collider_InitJntSph(globalCtx, &this->colSph);
    Collider_SetJntSph(globalCtx, &this->colSph, &this->actor, &sJntSphInit, this->colSphElements);
}

f32 EnSsh_SetAnimation(EnSsh* this, s32 animIndex) {
    AnimationHeader* animation[] = {
        0x06005BE8, 0x06000304, 0x06000304, 0x060055F8, 0x06000304, 0x06000304, 0x06005BE8
    };
    f32 playbackSpeed[] = { 1.0f, 4.0f, 1.0f, 1.0f, 8.0f, 6.0f, 2.0f };
    u8 mode[] = { 3, 3, 1, 3, 1, 1, 1 };
    f32 frameCount = SkelAnime_GetFrameCount(animation[animIndex]);
    s32 pad;

    SkelAnime_ChangeAnim(&this->skelAnime, animation[animIndex], playbackSpeed[animIndex], 0.0f, frameCount,
                         mode[animIndex], -6.0f);

    return frameCount;
}

void EnSsh_SetWaitAnimation(EnSsh* this) {
    EnSsh_SetAnimation(this, SSH_ANIM_WAIT);
}

void EnSsh_SetReturnAnimation(EnSsh* this) {
    Audio_PlayActorSound2(&this->actor, NA_SE_EN_STALTU_UP);
    EnSsh_SetAnimation(this, SSH_ANIM_UP);
}

void EnSsh_SetLandAnimation(EnSsh* this) {
    this->actor.posRot.pos.y = this->groundYoffset + this->actor.groundY;
    this->animTimer = EnSsh_SetAnimation(this, SSH_ANIM_LAND);
}

void EnSsh_SetDropAnimation(EnSsh* this) {
    if (this->unkTimer == 0) {
        this->animTimer = EnSsh_SetAnimation(this, SSH_ANIM_DROP);
    }
    this->actor.velocity.y = -10.0f;
}

void EnSsh_SetStunned(EnSsh* this) {
    if (this->stunTimer == 0) {
        this->stateFlags |= SSH_STATE_ATTACKED;
        this->stunTimer = 120;
        this->actor.dmgEffectTimer = 0;
    }
}

void EnSsh_SetColliderScale(EnSsh* this, f32 scale, f32 radiusMod) {
    f32 radius;
    f32 height;
    f32 yShift;
    s32 i;

    radius = this->colSph.list[0].dim.modelSphere.radius;
    radius *= scale;
    this->colSph.list[0].dim.modelSphere.radius = radius;

    for (i = 0; i < 6; i++) {
        yShift = this->colCylinder[i].dim.yShift;
        radius = this->colCylinder[i].dim.radius;
        height = this->colCylinder[i].dim.height;
        yShift *= scale;
        radius *= scale * radiusMod;
        height *= scale;

        this->colCylinder[i].dim.yShift = yShift;
        this->colCylinder[i].dim.radius = radius;
        this->colCylinder[i].dim.height = height;
    }
    Actor_SetScale(&this->actor, 0.04f * scale);
    this->groundYoffset = 40.0f * scale;
    this->colliderScale = scale * 1.5f;
}

s32 EnSsh_Damaged(EnSsh* this) {
    if ((this->stunTimer == 120) && (this->stateFlags & SSH_STATE_STUNNED)) {
        func_8003426C(&this->actor, 0, 0xC8, 0, this->stunTimer);
    }
    if (DECR(this->stunTimer) != 0) {
        Math_SmoothScaleMaxMinS(&this->maxTurnRate, 0x2710, 0xA, 0x3E8, 1);
        return false;
    } else {
        this->stunTimer = 0;
        this->stateFlags &= ~SSH_STATE_STUNNED;
        this->spinTimer = 0;
        if (this->swayTimer == 0) {
            this->spinTimer = 30;
        }
        Audio_PlayActorSound2(&this->actor, NA_SE_EN_STALTU_ROLL);
        Audio_PlayActorSound2(&this->actor, NA_SE_VO_ST_ATTACK);
        return true;
    }
}

void EnSsh_Turn(EnSsh* this, GlobalContext* globalCtx) {
    if (this->hitTimer != 0) {
        this->hitTimer--;
    }
    if (DECR(this->spinTimer) != 0) {
        this->actor.posRot.rot.y += 10000.0f * (this->spinTimer / 30.0f);
    } else if ((this->swayTimer == 0) && (this->stunTimer == 0)) {
        Math_SmoothScaleMaxMinS(&this->actor.posRot.rot.y, this->actor.yawTowardsLink, 4, 0x2710, 1);
    }
    this->actor.shape.rot.y = this->actor.posRot.rot.y;
}

void EnSsh_Stunned(EnSsh* this, GlobalContext* globalCtx) {
    if ((this->swayTimer == 0) && (this->stunTimer == 0)) {
        Math_SmoothScaleMaxMinS(&this->actor.posRot.rot.y, this->actor.yawTowardsLink ^ 0x8000, 4, this->maxTurnRate,
                                1);
    }
    this->actor.shape.rot.y = this->actor.posRot.rot.y;
    if (this->stunTimer < 30) {
        if (this->stunTimer & 1) {
            this->actor.shape.rot.y += 0x7D0;
        } else {
            this->actor.shape.rot.y -= 0x7D0;
        }
    }
}

void EnSsh_UpdateYaw(EnSsh* this, GlobalContext* globalCtx) {
    if (this->stunTimer != 0) {
        EnSsh_Stunned(this, globalCtx);
    } else {
        EnSsh_Turn(this, globalCtx);
    }
}

void EnSsh_Bob(EnSsh* this, GlobalContext* globalCtx) {
    f32 bobVel = 0.5f;

    if ((globalCtx->state.frames & 8) != 0) {
        bobVel *= -1.0f;
    }
    Math_SmoothScaleMaxMinF(&this->actor.velocity.y, bobVel, 0.4f, 1000.0f, 0.0f);
}

s32 EnSsh_IsCloseToLink(EnSsh* this, GlobalContext* globalCtx) {
    Player* player = PLAYER;
    f32 yDist;

    if (this->stateFlags & SSH_STATE_GROUND_START) {
        return true;
    }
    if (this->unkTimer != 0) {
        return true;
    }
    if (this->swayTimer != 0) {
        return true;
    }
    if (this->animTimer != 0) {
        return true;
    }

    if (this->actor.xzDistFromLink > 160.0f) {
        return false;
    }

    yDist = this->actor.posRot.pos.y - player->actor.posRot.pos.y;
    if (yDist < 0.0f || yDist > 400.0f) {
        return false;
    }

    if (player->actor.posRot.pos.y < this->actor.groundY) {
        return false;
    }
    return true;
}

s32 EnSsh_IsCloseToHome(EnSsh* this) {
    f32 vel = this->actor.velocity.y;
    f32 nextY = this->actor.posRot.pos.y + 2.0f * this->actor.velocity.y;

    if (nextY >= this->actor.initPosRot.pos.y) {
        return 1;
    }
    return 0;
}

s32 EnSsh_IsCloseToGround(EnSsh* this) {
    f32 vel = this->actor.velocity.y;
    f32 nextY = this->actor.posRot.pos.y + 2.0f * this->actor.velocity.y;

    if ((nextY - this->actor.groundY) <= this->groundYoffset) {
        return 1;
    }
    return 0;
}

void EnSsh_Sway(EnSsh* this) {
    Vec3f swayVecBase;
    Vec3f swayVec;
    f32 temp;
    s16 swayAngle;

    if (this->swayTimer != 0) {
        this->swayAngle += 0x640;
        this->swayTimer--;
        if (this->swayTimer == 0) {
            this->swayAngle = 0;
        }
        temp = this->swayTimer * (1.0f / 6);
        swayAngle = temp * (0x10000 / 360.0f) * Math_Sins(this->swayAngle);
        temp = this->actor.posRot.pos.y - this->ceilingPos.y;
        swayVecBase.x = Math_Sins(swayAngle) * temp;
        swayVecBase.y = Math_Coss(swayAngle) * temp;
        swayVecBase.z = 0.0f;
        Matrix_Push();
        Matrix_Translate(this->ceilingPos.x, this->ceilingPos.y, this->ceilingPos.z, MTXMODE_NEW);
        Matrix_RotateY(this->actor.posRot.rot.y * (M_PI / 0x8000), MTXMODE_APPLY);
        Matrix_MultVec3f(&swayVecBase, &swayVec);
        Matrix_Pull();
        this->actor.shape.rot.z = -(swayAngle * 2);
        this->actor.posRot.pos.x = swayVec.x;
        this->actor.posRot.pos.z = swayVec.z;
    }
}

void EnSsh_CheckBodyStickHit(EnSsh* this, GlobalContext* globalCtx) {
    ColliderBody* body = &this->colCylinder[0].body;
    Player* player = PLAYER;

    if (player->unk_860 != 0) {
        body->bumper.flags |= 2;
        this->colCylinder[1].body.bumper.flags &= ~2;
        this->colCylinder[2].body.bumper.flags &= ~2;
    } else {
        body->bumper.flags &= ~2;
        this->colCylinder[1].body.bumper.flags |= 2;
        this->colCylinder[2].body.bumper.flags |= 2;
    }
}

s32 EnSsh_CheckHitLink(EnSsh* this, GlobalContext* globalCtx) {
    s32 i;
    s32 hit = false;

    if ((this->hitCount == 0) && (this->spinTimer == 0)) {
        return false;
    }
    for (i = 0; i < 3; i++) {
        if (this->colCylinder[i + 3].base.maskB & 1) {
            this->colCylinder[i + 3].base.maskB &= ~1;
            hit = true;
        }
    }
    if (!hit) {
        return false;
    }
    this->hitTimer = 30;
    if (this->swayTimer == 0) {
        this->spinTimer = this->hitTimer;
    }
    Audio_PlayActorSound2(&this->actor, NA_SE_EN_STALTU_ROLL);
    Audio_PlayActorSound2(&this->actor, NA_SE_VO_ST_ATTACK);
    globalCtx->damagePlayer(globalCtx, -8);
    func_8002F71C(globalCtx, &this->actor, 4.0f, this->actor.yawTowardsLink, 6.0f);
    this->hitCount--;
    return true;
}

s32 EnSsh_CheckHitFront(EnSsh* this) {
    u32 acFlags;

    if (this->colCylinder[2].base.acFlags) {} // Needed for matching
    acFlags = this->colCylinder[2].base.acFlags;

    if (!!(acFlags & 2) == 0) {
        return 0;
    } else {
        this->colCylinder[2].base.acFlags &= ~2;
        this->invincibilityTimer = 8;
        if ((this->swayTimer == 0) && (this->hitTimer == 0) && (this->stunTimer == 0)) {
            this->swayTimer = 60;
        }
        return 1;
    }
}

s32 EnSsh_CheckHitBack(EnSsh* this, GlobalContext* globalCtx) {
    ColliderCylinder* cyl = &this->colCylinder[0];
    s32 hit = false;

    if (cyl->base.acFlags & 2) {
        cyl->base.acFlags &= ~2;
        hit = true;
    }
    cyl = &this->colCylinder[1];
    if (cyl->base.acFlags & 2) {
        cyl->base.acFlags &= ~2;
        hit = true;
    }
    if (!hit) {
        return false;
    }
    this->invincibilityTimer = 8;
    if (this->hitCount <= 0) {
        this->hitCount++;
    }
    if (this->stunTimer == 0) {
        Audio_PlayActorSound2(&this->actor, NA_SE_EN_GOMA_JR_FREEZE);
        Audio_PlayActorSound2(&this->actor, NA_SE_VO_ST_DAMAGE);
    }
    EnSsh_SetStunned(this);
    this->stateFlags |= SSH_STATE_STUNNED;
    return false;
}

s32 EnSsh_CollisionCheck(EnSsh* this, GlobalContext* globalCtx) {
    if (this->stunTimer == 0) {
        EnSsh_CheckHitLink(this, globalCtx);
    }
    if (EnSsh_CheckHitFront(this)) {
        return false;
    } else if (globalCtx->actorCtx.unk_02 != 0) {
        this->invincibilityTimer = 8;
        if (this->stunTimer == 0) {
            Audio_PlayActorSound2(&this->actor, NA_SE_EN_GOMA_JR_FREEZE);
            Audio_PlayActorSound2(&this->actor, NA_SE_VO_ST_DAMAGE);
        }
        EnSsh_SetStunned(this);
        this->stateFlags |= SSH_STATE_STUNNED;
        return false;
    } else {
        return EnSsh_CheckHitBack(this, globalCtx);
        // Always returns false
    }
}

void EnSsh_SetBodyCylinderAC(EnSsh* this, GlobalContext* globalCtx) {
    Collider_CylinderUpdate(&this->actor, &this->colCylinder[0]);
    CollisionCheck_SetAC(globalCtx, &globalCtx->colChkCtx, &this->colCylinder[0].base);
}

void EnSsh_SetLegsCylinderAC(EnSsh* this, GlobalContext* globalCtx) {
    s16 angleTowardsLink = ABS((s16)(this->actor.yawTowardsLink - this->actor.shape.rot.y));

    if (angleTowardsLink < 90 * (0x10000 / 360)) {
        Collider_CylinderUpdate(&this->actor, &this->colCylinder[2]);
        CollisionCheck_SetAC(globalCtx, &globalCtx->colChkCtx, &this->colCylinder[2].base);
    } else {
        Collider_CylinderUpdate(&this->actor, &this->colCylinder[1]);
        CollisionCheck_SetAC(globalCtx, &globalCtx->colChkCtx, &this->colCylinder[1].base);
    }
}

s32 EnSsh_SetCylinderOC(EnSsh* this, GlobalContext* globalCtx) {
    Vec3f cyloffsets[] = {
        { 40.0f, 0.0f, 0.0f },
        { 0.0f, 0.0f, 0.0f },
        { -40.0f, 0.0f, 0.0f },
    };
    Vec3f cylPos;
    s32 i;

    for (i = 0; i < 3; i++) {
        cylPos = this->actor.posRot.pos;
        cyloffsets[i].x *= this->colliderScale;
        cyloffsets[i].y *= this->colliderScale;
        cyloffsets[i].z *= this->colliderScale;
        Matrix_Push();
        Matrix_Translate(cylPos.x, cylPos.y, cylPos.z, MTXMODE_NEW);
        Matrix_RotateY((this->initialYaw / (f32)0x8000) * M_PI, MTXMODE_APPLY);
        Matrix_MultVec3f(&cyloffsets[i], &cylPos);
        Matrix_Pull();
        this->colCylinder[i + 3].dim.pos.x = cylPos.x;
        this->colCylinder[i + 3].dim.pos.y = cylPos.y;
        this->colCylinder[i + 3].dim.pos.z = cylPos.z;
        CollisionCheck_SetOC(globalCtx, &globalCtx->colChkCtx, &this->colCylinder[i + 3].base);
    }
    return 1;
}

void EnSsh_SetColliders(EnSsh* this, GlobalContext* globalCtx) {
    if (this->actor.colChkInfo.health == 0) {
        CollisionCheck_SetAT(globalCtx, &globalCtx->colChkCtx, &this->colSph.base);
        CollisionCheck_SetOC(globalCtx, &globalCtx->colChkCtx, &this->colSph.base);
    } else {
        if (this->hitTimer == 0) {
            EnSsh_SetCylinderOC(this, globalCtx);
        }
        if (DECR(this->invincibilityTimer) == 0) {
            EnSsh_SetBodyCylinderAC(this, globalCtx);
            EnSsh_SetLegsCylinderAC(this, globalCtx);
        }
    }
}

void EnSsh_Init(Actor* thisx, GlobalContext* globalCtx) {
    f32 frameCount;
    s32 pad;
    EnSsh* this = THIS;

    frameCount = SkelAnime_GetFrameCount(&D_06000304);
    if (this->actor.params == ENSSH_FATHER) {
        if (gSaveContext.inventory.gsTokens >= 100) {
            Actor_Kill(&this->actor);
            return;
        }
    } else if (gSaveContext.inventory.gsTokens >= (this->actor.params * 10)) {
        Actor_Kill(&this->actor);
        return;
    }
    ActorShape_Init(&this->actor.shape, 0.0f, ActorShadow_DrawFunc_Circle, 30.0f);
    SkelAnime_Init(globalCtx, &this->skelAnime, &D_060052E0, NULL, this->limbDrawTable, this->transDrawTable, 30);
    SkelAnime_ChangeAnim(&this->skelAnime, &D_06000304, 1.0f, 0.0f, frameCount, 1, 0.0f);
    this->blureIdx = EnSsh_CreateBlureEffect(globalCtx);
    EnSsh_InitColliders(this, globalCtx);
    this->stateFlags = 0;
    this->hitCount = 0;
    EnSsh_CheckCeilingPos(this, globalCtx);
    if (this->actor.params != ENSSH_FATHER) {
        EnSsh_SetColliderScale(this, 0.5f, 1.0f);
    } else {
        EnSsh_SetColliderScale(this, 0.75f, 1.0f);
    }
    this->actor.gravity = 0.0f;
    this->initialYaw = this->actor.posRot.rot.y;
    EnSsh_SetupAction(this, EnSsh_Start);
}

void EnSsh_Destroy(Actor* thisx, GlobalContext* globalCtx) {
    s32 pad;
    EnSsh* this = THIS;
    s32 i;

    Effect_Delete(globalCtx, this->blureIdx);
    for (i = 0; i < 6; i++) {
        Collider_DestroyCylinder(globalCtx, &this->colCylinder[i]);
    }
    Collider_DestroyJntSph(globalCtx, &this->colSph);
}

void EnSsh_Wait(EnSsh* this, GlobalContext* globalCtx) {
    if (EnSsh_IsCloseToLink(this, globalCtx)) {
        EnSsh_SetDropAnimation(this);
        EnSsh_SetupAction(this, EnSsh_Drop);
    } else {
        EnSsh_Bob(this, globalCtx);
    }
}

void EnSsh_Talk(EnSsh* this, GlobalContext* globalCtx) {
    EnSsh_Bob(this, globalCtx);
    if (func_8002F334(&this->actor, globalCtx)) {
        this->actionFunc = EnSsh_Idle;
    }
}

void EnSsh_Idle(EnSsh* this, GlobalContext* globalCtx) {
    if (1) {}
    if (func_8002F194(&this->actor, globalCtx)) {
        this->actionFunc = EnSsh_Talk;
        if (this->actor.params == ENSSH_FATHER) {
            gSaveContext.eventChkInf[9] |= 0x40;
        }
        if ((this->actor.textId == 0x26) || (this->actor.textId == 0x27)) {
            gSaveContext.infTable[25] |= 0x40;
        }
        if ((this->actor.textId == 0x24) || (this->actor.textId == 0x25)) {
            gSaveContext.infTable[25] |= 0x80;
        }
    } else {
        if ((this->unkTimer != 0) && (DECR(this->unkTimer) == 0)) {
            EnSsh_SetAnimation(this, SSH_ANIM_WAIT);
        }
        if ((this->animTimer != 0) && (DECR(this->animTimer) == 0)) {
            EnSsh_SetAnimation(this, SSH_ANIM_WAIT);
        }
        if (!EnSsh_IsCloseToLink(this, globalCtx)) {
            EnSsh_SetReturnAnimation(this);
            EnSsh_SetupAction(this, EnSsh_Return);
        } else {
            if (DECR(this->sfxTimer) == 0) {
                Audio_PlayActorSound2(&this->actor, NA_SE_EN_STALTU_LAUGH);
                this->sfxTimer = 64;
            }
            EnSsh_Bob(this, globalCtx);
            if ((this->unkTimer == 0) && (this->animTimer == 0)) {
                this->actor.textId = Text_GetFaceReaction(globalCtx, 0xD);
                if (this->actor.textId == 0) {
                    if (this->actor.params == ENSSH_FATHER) {
                        if (gSaveContext.inventory.gsTokens >= 50) {
                            this->actor.textId = 0x29;
                        } else if (gSaveContext.inventory.gsTokens >= 10) {
                            if (gSaveContext.infTable[25] & 0x80) {
                                this->actor.textId = 0x24;
                            } else {
                                this->actor.textId = 0x25;
                            }
                        } else {
                            if (gSaveContext.infTable[25] & 0x40) {
                                this->actor.textId = 0x27;
                            } else {
                                this->actor.textId = 0x26;
                            }
                        }
                    } else {
                        this->actor.textId = 0x22;
                    }
                }
                func_8002F2CC(&this->actor, globalCtx, 100.0f);
            }
        }
    }
}

void EnSsh_Land(EnSsh* this, GlobalContext* globalCtx) {
    if ((this->unkTimer != 0) && (DECR(this->unkTimer) == 0)) {
        EnSsh_SetAnimation(this, SSH_ANIM_WAIT);
    }
    if ((this->animTimer != 0) && (DECR(this->animTimer) == 0)) {
        EnSsh_SetAnimation(this, SSH_ANIM_WAIT);
    }
    if ((this->actor.groundY + this->groundYoffset) <= this->actor.posRot.pos.y) {
        EnSsh_SetupAction(this, EnSsh_Idle);
    } else {
        Math_SmoothScaleMaxMinF(&this->actor.velocity.y, 2.0f, 0.6f, 1000.0f, 0.0f);
    }
}

void EnSsh_Drop(EnSsh* this, GlobalContext* globalCtx) {
    if ((this->unkTimer != 0) && (DECR(this->unkTimer) == 0)) {
        EnSsh_SetAnimation(this, SSH_ANIM_DROP);
    }
    if (!EnSsh_IsCloseToLink(this, globalCtx)) {
        EnSsh_SetReturnAnimation(this);
        EnSsh_SetupAction(this, EnSsh_Return);
    } else if (EnSsh_IsCloseToGround(this)) {
        EnSsh_SpawnShockwave(this, globalCtx);
        EnSsh_SetLandAnimation(this);
        EnSsh_SetupAction(this, EnSsh_Land);
    } else if (DECR(this->sfxTimer) == 0) {
        Audio_PlayActorSound2(&this->actor, NA_SE_EN_STALTU_DOWN);
        this->sfxTimer = 3;
    }
}

void EnSsh_Return(EnSsh* this, GlobalContext* globalCtx) {
    f32 frameRatio = this->skelAnime.animCurrentFrame / (this->skelAnime.totalFrames - 1.0f);

    if (frameRatio == 1.0f) {
        EnSsh_SetReturnAnimation(this);
    }
    if (EnSsh_IsCloseToLink(this, globalCtx)) {
        EnSsh_SetDropAnimation(this);
        EnSsh_SetupAction(this, EnSsh_Drop);
    } else if (EnSsh_IsCloseToHome(this)) {
        EnSsh_SetWaitAnimation(this);
        EnSsh_SetupAction(this, EnSsh_Wait);
    } else {
        this->actor.velocity.y = 4.0f * frameRatio;
    }
}

void EnSsh_UpdateColliderScale(EnSsh* this) {
    if (this->stateFlags & SSH_STATE_SPIN) {
        if (this->spinTimer == 0) {
            this->stateFlags &= ~SSH_STATE_SPIN;
            if (this->actor.params != ENSSH_FATHER) {
                EnSsh_SetColliderScale(this, 0.5f, 1.0f);
            } else {
                EnSsh_SetColliderScale(this, 0.75f, 1.0f);
            }
        }
    } else {
        if (this->spinTimer != 0) {
            this->stateFlags |= SSH_STATE_SPIN;
            if (this->actor.params != ENSSH_FATHER) {
                EnSsh_SetColliderScale(this, 0.5f, 2.0f);
            } else {
                EnSsh_SetColliderScale(this, 0.75f, 2.0f);
            }
        }
    }
}

void EnSsh_Start(EnSsh* this, GlobalContext* globalCtx) {
    if (!EnSsh_IsCloseToGround(this)) {
        EnSsh_SetupAction(this, EnSsh_Wait);
        EnSsh_Wait(this, globalCtx);
    } else {
        EnSsh_SetLandAnimation(this);
        this->stateFlags |= 4;
        EnSsh_SetupAction(this, EnSsh_Land);
        EnSsh_Land(this, globalCtx);
    }
}

void EnSsh_Update(Actor* thisx, GlobalContext* globalCtx) {
    s32 pad;
    EnSsh* this = THIS;

    EnSsh_UpdateColliderScale(this);
    if (EnSsh_CollisionCheck(this, globalCtx)) {
        return; // EnSsh_CollisionCheck always returns false, so this never happens
    }
    if (this->stunTimer != 0) {
        EnSsh_Damaged(this);
    } else {
        SkelAnime_FrameUpdateMatrix(&this->skelAnime);
        func_8002D7EC(&this->actor);
        func_8002E4B4(globalCtx, &this->actor, 0.0f, 0.0f, 0.0f, 4);
        this->actionFunc(this, globalCtx);
    }
    EnSsh_UpdateYaw(this, globalCtx);
    if (DECR(this->blinkTimer) == 0) {
        this->blinkTimer = Math_Rand_S16Offset(60, 60);
    }
    this->blinkState = this->blinkTimer;
    if (this->blinkState >= 3) {
        this->blinkState = 0;
    }
    EnSsh_SetColliders(this, globalCtx);
    Actor_SetHeight(&this->actor, 0.0f);
}

s32 EnSsh_OverrideLimbDraw(GlobalContext* globalCtx, s32 limbIndex, Gfx** dList, Vec3f* pos, Vec3s* rot, void* thisx) {
    EnSsh* this = THIS;

    switch (limbIndex) {
        case 1:
            if ((this->spinTimer != 0) && (this->swayTimer == 0)) {
                if (this->spinTimer >= 2) {
                    EnSsh_AddBlureVertex(this);
                } else {
                    EnSsh_AddBlureSpace(this);
                }
            }
            break;
        case 4:
            if (this->actor.params == ENSSH_FATHER) {
                *dList = D_060046C0;
            }
            break;
        case 5:
            if (this->actor.params == ENSSH_FATHER) {
                *dList = D_06004080;
            }
            break;
        case 8:
            if (this->actor.params == ENSSH_FATHER) {
                *dList = D_06004DE8;
            }
            break;
    }
    return 0;
}

void EnSsh_PostLimbDraw(GlobalContext* globalCtx, s32 limbIndex, Gfx** dList, Vec3s* rot, void* thisx) {
    EnSsh* this = THIS;

    func_800628A4(limbIndex, &this->colSph);
}

void EnSsh_Draw(Actor* thisx, GlobalContext* globalCtx) {
    static u32* blinkTex[] = { 0x060007E0, 0x06000C60, 0x06001060 };
    s32 pad;
    EnSsh* this = THIS;

    EnSsh_CheckBodyStickHit(this, globalCtx);
    EnSsh_Sway(this);
    OPEN_DISPS(globalCtx->state.gfxCtx, "../z_en_ssh.c", 2333);
    gSPSegment(POLY_OPA_DISP++, 0x08, SEGMENTED_TO_VIRTUAL(blinkTex[this->blinkState]));
    CLOSE_DISPS(globalCtx->state.gfxCtx, "../z_en_ssh.c", 2336);
    SkelAnime_DrawOpa(globalCtx, this->skelAnime.skeleton, this->skelAnime.limbDrawTbl, EnSsh_OverrideLimbDraw,
                      EnSsh_PostLimbDraw, &this->actor);
}<|MERGE_RESOLUTION|>--- conflicted
+++ resolved
@@ -66,78 +66,42 @@
     (ActorFunc)EnSsh_Update,
     (ActorFunc)EnSsh_Draw,
 };
-<<<<<<< HEAD
-
-// Collision data should be similar to En_St
-
-*/
-#pragma GLOBAL_ASM("asm/non_matchings/overlays/actors/ovl_En_Ssh/func_80B02270.s")
-
-#pragma GLOBAL_ASM("asm/non_matchings/overlays/actors/ovl_En_Ssh/func_80B02278.s")
-
-#pragma GLOBAL_ASM("asm/non_matchings/overlays/actors/ovl_En_Ssh/func_80B02300.s")
-
-#pragma GLOBAL_ASM("asm/non_matchings/overlays/actors/ovl_En_Ssh/func_80B023FC.s")
-
-#pragma GLOBAL_ASM("asm/non_matchings/overlays/actors/ovl_En_Ssh/func_80B02490.s")
-
-#pragma GLOBAL_ASM("asm/non_matchings/overlays/actors/ovl_En_Ssh/func_80B02598.s")
-
-#pragma GLOBAL_ASM("asm/non_matchings/overlays/actors/ovl_En_Ssh/func_80B025C0.s")
-
-#pragma GLOBAL_ASM("asm/non_matchings/overlays/actors/ovl_En_Ssh/func_80B02700.s")
-
-#pragma GLOBAL_ASM("asm/non_matchings/overlays/actors/ovl_En_Ssh/func_80B02834.s")
-
-#pragma GLOBAL_ASM("asm/non_matchings/overlays/actors/ovl_En_Ssh/func_80B02854.s")
-
-#pragma GLOBAL_ASM("asm/non_matchings/overlays/actors/ovl_En_Ssh/func_80B02884.s")
-
-#pragma GLOBAL_ASM("asm/non_matchings/overlays/actors/ovl_En_Ssh/func_80B028CC.s")
-
-#pragma GLOBAL_ASM("asm/non_matchings/overlays/actors/ovl_En_Ssh/func_80B02920.s")
-
-#pragma GLOBAL_ASM("asm/non_matchings/overlays/actors/ovl_En_Ssh/func_80B0294C.s")
-
-#pragma GLOBAL_ASM("asm/non_matchings/overlays/actors/ovl_En_Ssh/func_80B02AC4.s")
-
-#pragma GLOBAL_ASM("asm/non_matchings/overlays/actors/ovl_En_Ssh/func_80B02B9C.s")
-
-#pragma GLOBAL_ASM("asm/non_matchings/overlays/actors/ovl_En_Ssh/func_80B02C74.s")
-
-#pragma GLOBAL_ASM("asm/non_matchings/overlays/actors/ovl_En_Ssh/func_80B02D14.s")
-
-#pragma GLOBAL_ASM("asm/non_matchings/overlays/actors/ovl_En_Ssh/func_80B02D50.s")
-
-#pragma GLOBAL_ASM("asm/non_matchings/overlays/actors/ovl_En_Ssh/func_80B02DBC.s")
-=======
->>>>>>> eff219f7
-
-static ColliderCylinderInit sCylinderInit1 = {
-    { COLTYPE_UNK6, 0x00, 0x09, 0x00, 0x10, COLSHAPE_CYLINDER },
-    { 0x00, { 0x00000000, 0x00, 0x00 }, { 0x00000000, 0x00, 0x00 }, 0x01, 0x01, 0x00 },
+
+static ColliderCylinderInit sCylinderInit1 =  {
+    { COLTYPE_HIT6, AT_OFF, AC_ON | AC_PLAYER, OC_OFF, OT_TYPE1, COLSHAPE_CYLINDER },
+    { ELEMTYPE_UNK0,
+      { 0x00000000, 0x00, 0x00 },
+      { 0x00000000, 0x00, 0x00 },
+      TOUCH_ON | TOUCH_SFX_NORMAL,
+      BUMP_ON,
+      OCELEM_OFF },
     { 32, 50, -24, { 0, 0, 0 } },
 };
 
 static CollisionCheckInfoInit2 sColChkInfoInit = { 1, 0, 0, 0, 0xFF };
 
 static ColliderCylinderInit sCylinderInit2 = {
-    { COLTYPE_UNK6, 0x00, 0x00, 0x39, 0x10, COLSHAPE_CYLINDER },
-    { 0x00, { 0x00000000, 0x00, 0x00 }, { 0x00000000, 0x00, 0x00 }, 0x00, 0x00, 0x01 },
+    { COLTYPE_HIT6, AT_OFF, AC_OFF, OC_ON | OC_ALL, OT_TYPE1, COLSHAPE_CYLINDER },
+    { ELEMTYPE_UNK0, { 0x00000000, 0x00, 0x00 }, { 0x00000000, 0x00, 0x00 }, TOUCH_OFF, BUMP_OFF, OCELEM_ON },
     { 20, 60, -30, { 0, 0, 0 } },
 };
 
-static ColliderJntSphItemInit sJntSphElementInit[1] = {
+static ColliderJntSphElementInit sJntSphElementsInit[1] = {
     {
-        { 0x00, { 0xFFCFFFFF, 0x00, 0x04 }, { 0x00000000, 0x00, 0x00 }, 0x01, 0x00, 0x01 },
+        { ELEMTYPE_UNK0,
+          { 0xFFCFFFFF, 0x00, 0x04 },
+          { 0x00000000, 0x00, 0x00 },
+          TOUCH_ON | TOUCH_SFX_NORMAL,
+          BUMP_OFF,
+          OCELEM_ON },
         { 1, { { 0, -240, 0 }, 28 }, 100 },
     },
 };
 
 static ColliderJntSphInit sJntSphInit = {
-    { COLTYPE_UNK6, 0x11, 0x00, 0x39, 0x10, COLSHAPE_JNTSPH },
+    { COLTYPE_HIT6, AT_ON | AT_ENEMY, AC_OFF, OC_ON | OC_ALL, OT_TYPE1, COLSHAPE_JNTSPH },
     1,
-    sJntSphElementInit,
+    sJntSphElementsInit,
 };
 
 void EnSsh_SetupAction(EnSsh* this, EnSshActionFunc actionFunc) {
@@ -229,14 +193,14 @@
         Collider_SetCylinder(globalCtx, &this->colCylinder[i], &this->actor, cylinders[i]);
     }
 
-    this->colCylinder[0].body.bumper.flags = 0x0003F8E9;
-    this->colCylinder[1].body.bumper.flags = 0xFFC00716;
-    this->colCylinder[2].base.type = 9;
-    this->colCylinder[2].body.bumperFlags = 0xD;
-    this->colCylinder[2].body.flags = 2;
-    this->colCylinder[2].body.bumper.flags = 0xFFCC0716;
-
-    func_80061EFC(&this->actor.colChkInfo, DamageTable_Get(2), &sColChkInfoInit);
+    this->colCylinder[0].info.bumper.dFlags = 0x0003F8E9;
+    this->colCylinder[1].info.bumper.dFlags = 0xFFC00716;
+    this->colCylinder[2].base.colType = 9;
+    this->colCylinder[2].info.bumperFlags = 0xD;
+    this->colCylinder[2].info.elemType = 2;
+    this->colCylinder[2].info.bumper.dFlags = 0xFFCC0716;
+
+    CollisionCheck_SetInfo2(&this->actor.colChkInfo, DamageTable_Get(2), &sColChkInfoInit);
 
     Collider_InitJntSph(globalCtx, &this->colSph);
     Collider_SetJntSph(globalCtx, &this->colSph, &this->actor, &sJntSphInit, this->colSphElements);
@@ -292,9 +256,9 @@
     f32 yShift;
     s32 i;
 
-    radius = this->colSph.list[0].dim.modelSphere.radius;
+    radius = this->colSph.elements[0].dim.modelSphere.radius;
     radius *= scale;
-    this->colSph.list[0].dim.modelSphere.radius = radius;
+    this->colSph.elements[0].dim.modelSphere.radius = radius;
 
     for (i = 0; i < 6; i++) {
         yShift = this->colCylinder[i].dim.yShift;
@@ -459,17 +423,17 @@
 }
 
 void EnSsh_CheckBodyStickHit(EnSsh* this, GlobalContext* globalCtx) {
-    ColliderBody* body = &this->colCylinder[0].body;
+    ColliderInfo* info0 = &this->colCylinder[0].info;
     Player* player = PLAYER;
 
     if (player->unk_860 != 0) {
-        body->bumper.flags |= 2;
-        this->colCylinder[1].body.bumper.flags &= ~2;
-        this->colCylinder[2].body.bumper.flags &= ~2;
-    } else {
-        body->bumper.flags &= ~2;
-        this->colCylinder[1].body.bumper.flags |= 2;
-        this->colCylinder[2].body.bumper.flags |= 2;
+        info0->bumper.dFlags |= 2;
+        this->colCylinder[1].info.bumper.dFlags &= ~2;
+        this->colCylinder[2].info.bumper.dFlags &= ~2;
+    } else {
+        info0->bumper.dFlags &= ~2;
+        this->colCylinder[1].info.bumper.dFlags |= 2;
+        this->colCylinder[2].info.bumper.dFlags |= 2;
     }
 }
 
@@ -481,8 +445,8 @@
         return false;
     }
     for (i = 0; i < 3; i++) {
-        if (this->colCylinder[i + 3].base.maskB & 1) {
-            this->colCylinder[i + 3].base.maskB &= ~1;
+        if (this->colCylinder[i + 3].base.ocType & 1) {
+            this->colCylinder[i + 3].base.ocType &= ~1;
             hit = true;
         }
     }
@@ -570,7 +534,7 @@
 }
 
 void EnSsh_SetBodyCylinderAC(EnSsh* this, GlobalContext* globalCtx) {
-    Collider_CylinderUpdate(&this->actor, &this->colCylinder[0]);
+    Collider_UpdateCylinder(&this->actor, &this->colCylinder[0]);
     CollisionCheck_SetAC(globalCtx, &globalCtx->colChkCtx, &this->colCylinder[0].base);
 }
 
@@ -578,10 +542,10 @@
     s16 angleTowardsLink = ABS((s16)(this->actor.yawTowardsLink - this->actor.shape.rot.y));
 
     if (angleTowardsLink < 90 * (0x10000 / 360)) {
-        Collider_CylinderUpdate(&this->actor, &this->colCylinder[2]);
+        Collider_UpdateCylinder(&this->actor, &this->colCylinder[2]);
         CollisionCheck_SetAC(globalCtx, &globalCtx->colChkCtx, &this->colCylinder[2].base);
     } else {
-        Collider_CylinderUpdate(&this->actor, &this->colCylinder[1]);
+        Collider_UpdateCylinder(&this->actor, &this->colCylinder[1]);
         CollisionCheck_SetAC(globalCtx, &globalCtx->colChkCtx, &this->colCylinder[1].base);
     }
 }
@@ -892,7 +856,7 @@
 void EnSsh_PostLimbDraw(GlobalContext* globalCtx, s32 limbIndex, Gfx** dList, Vec3s* rot, void* thisx) {
     EnSsh* this = THIS;
 
-    func_800628A4(limbIndex, &this->colSph);
+    Collider_UpdateSpheres(limbIndex, &this->colSph);
 }
 
 void EnSsh_Draw(Actor* thisx, GlobalContext* globalCtx) {
