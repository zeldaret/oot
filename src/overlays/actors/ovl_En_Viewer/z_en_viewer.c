/*
 * File: z_en_viewer.c
 * Overlay: ovl_En_Viewer
 * Description: Cutscene Actors
 */

#include "z_en_viewer.h"
#include "overlays/actors/ovl_Boss_Ganon/z_boss_ganon.h"
#include "overlays/actors/ovl_En_Ganon_Mant/z_en_ganon_mant.h"
#include "assets/objects/object_zl4/object_zl4.h"
#include "assets/objects/gameplay_keep/gameplay_keep.h"
#include "assets/objects/object_horse_zelda/object_horse_zelda.h"
#include "assets/objects/object_horse_ganon/object_horse_ganon.h"
#include "assets/objects/object_im/object_im.h"
#include "assets/objects/object_gndd/object_gndd.h"
#include "assets/objects/object_ganon/object_ganon.h"
#include "assets/objects/object_opening_demo1/object_opening_demo1.h"

#define FLAGS ACTOR_FLAG_4

void EnViewer_Init(Actor* thisx, PlayState* play);
void EnViewer_Destroy(Actor* thisx, PlayState* play);
void EnViewer_Update(Actor* thisx, PlayState* play);
void EnViewer_Draw(Actor* thisx, PlayState* play);

void EnViewer_UpdatePosition(EnViewer* this, PlayState* play);
void EnViewer_DrawFireEffects(EnViewer* this2, PlayState* play);
void EnViewer_UpdateGanondorfCape(PlayState* play, EnViewer* this);
void EnViewer_InitImpl(EnViewer* this, PlayState* play);
void EnViewer_UpdateImpl(EnViewer* this, PlayState* play);

static u8 sHorseSfxPlayed = false;

ActorInit En_Viewer_InitVars = {
    /**/ ACTOR_EN_VIEWER,
    /**/ ACTORCAT_ITEMACTION,
    /**/ FLAGS,
    /**/ OBJECT_GAMEPLAY_KEEP,
    /**/ sizeof(EnViewer),
    /**/ EnViewer_Init,
    /**/ EnViewer_Destroy,
    /**/ EnViewer_Update,
    /**/ EnViewer_Draw,
};

static InitChainEntry sInitChain[] = {
    ICHAIN_F32(uncullZoneScale, 300, ICHAIN_STOP),
};

static EnViewerInitData sInitData[] = {
    /* ENVIEWER_TYPE_0_HORSE_ZELDA */
    { OBJECT_HORSE_ZELDA, OBJECT_HORSE_ZELDA, 1, 0, ENVIEWER_SHADOW_HORSE, 20, ENVIEWER_DRAW_HORSE, &gHorseZeldaSkel,
      &gHorseZeldaGallopingAnim },
    /* ENVIEWER_TYPE_1_IMPA */
    { OBJECT_IM, OBJECT_OPENING_DEMO1, 1, 0, ENVIEWER_SHADOW_NONE, 10, ENVIEWER_DRAW_IMPA, &gImpaSkel,
      &object_opening_demo1_Anim_0029CC },
    /* ENVIEWER_TYPE_2_ZELDA */
    { OBJECT_ZL4, OBJECT_OPENING_DEMO1, 1, 0, ENVIEWER_SHADOW_NONE, 10, ENVIEWER_DRAW_ZELDA, &gChildZeldaSkel,
      &object_opening_demo1_Anim_000450 },
    /* ENVIEWER_TYPE_3_GANONDORF */
    { OBJECT_GNDD, OBJECT_GNDD, 1, -6, ENVIEWER_SHADOW_NONE, 10, ENVIEWER_DRAW_GANONDORF, &gYoungGanondorfSkel,
      &gYoungGanondorfHorsebackIdleAnim },
    /* ENVIEWER_TYPE_4_HORSE_GANONDORF */
    { OBJECT_HORSE_GANON, OBJECT_HORSE_GANON, 1, 0, ENVIEWER_SHADOW_HORSE, 20, ENVIEWER_DRAW_HORSE, &gHorseGanonSkel,
      &gHorseGanonRearingAnim },
    /* ENVIEWER_TYPE_5_GANONDORF */
    { OBJECT_GNDD, OBJECT_GNDD, 1, -6, ENVIEWER_SHADOW_NONE, 10, ENVIEWER_DRAW_GANONDORF, &gYoungGanondorfSkel,
      &gYoungGanondorfHorsebackRideAnim },
    /* ENVIEWER_TYPE_6_HORSE_GANONDORF */
    { OBJECT_HORSE_GANON, OBJECT_HORSE_GANON, 1, 0, ENVIEWER_SHADOW_HORSE, 20, ENVIEWER_DRAW_HORSE, &gHorseGanonSkel,
      &gHorseGanonGallopingAnim },
    /* ENVIEWER_TYPE_7_GANONDORF */
    { OBJECT_GNDD, OBJECT_GNDD, 1, -6, ENVIEWER_SHADOW_NONE, 10, ENVIEWER_DRAW_GANONDORF, &gYoungGanondorfSkel,
      &gYoungGanondorfArmsCrossedAnim },
    /* ENVIEWER_TYPE_8_GANONDORF */
    { OBJECT_GNDD, OBJECT_GNDD, 1, -6, ENVIEWER_SHADOW_NONE, 10, ENVIEWER_DRAW_GANONDORF, &gYoungGanondorfSkel,
      &gYoungGanondorfWalkAnim },
    /* ENVIEWER_TYPE_9_GANONDORF */
    { OBJECT_GANON, OBJECT_GANON, 1, -6, ENVIEWER_SHADOW_NONE, 10, ENVIEWER_DRAW_GANONDORF, &gGanondorfSkel,
      &gGanondorfEndingFloatAnim },
};

static EnGanonMant* sGanondorfCape;

static Vec3f sGanondorfNeckWorldPos;

void EnViewer_SetupAction(EnViewer* this, EnViewerActionFunc actionFunc) {
    this->actionFunc = actionFunc;
}

void EnViewer_Init(Actor* thisx, PlayState* play) {
    EnViewer* this = (EnViewer*)thisx;
    u8 type;

    Actor_ProcessInitChain(&this->actor, sInitChain);
    EnViewer_SetupAction(this, EnViewer_InitImpl);
    sHorseSfxPlayed = false;
    type = PARAMS_GET_NOMASK(this->actor.params, 8);
    this->unused = 0;
    this->state = 0;
    this->isVisible = false;
    if (type == ENVIEWER_TYPE_3_GANONDORF || type == ENVIEWER_TYPE_5_GANONDORF || type == ENVIEWER_TYPE_7_GANONDORF ||
        type == ENVIEWER_TYPE_8_GANONDORF || type == ENVIEWER_TYPE_9_GANONDORF) {
        sGanondorfCape = (EnGanonMant*)Actor_SpawnAsChild(&play->actorCtx, &this->actor, play, ACTOR_EN_GANON_MANT,
                                                          0.0f, 0.0f, 0.0f, 0, 0, 0, 35);
    }
}

void EnViewer_Destroy(Actor* thisx, PlayState* play) {
    EnViewer* this = (EnViewer*)thisx;

    Skin_Free(play, &this->skin);
}

void EnViewer_InitAnimGanondorfOrZelda(EnViewer* this, PlayState* play, void* skeletonHeaderSeg,
                                       AnimationHeader* anim) {
    s16 type = PARAMS_GET_NOMASK(this->actor.params, 8);

    if (type == ENVIEWER_TYPE_2_ZELDA || type == ENVIEWER_TYPE_3_GANONDORF || type == ENVIEWER_TYPE_5_GANONDORF ||
        type == ENVIEWER_TYPE_7_GANONDORF || type == ENVIEWER_TYPE_8_GANONDORF || type == ENVIEWER_TYPE_9_GANONDORF) {
        SkelAnime_InitFlex(play, &this->skin.skelAnime, skeletonHeaderSeg, NULL, NULL, NULL, 0);
    } else {
        SkelAnime_Init(play, &this->skin.skelAnime, skeletonHeaderSeg, NULL, NULL, NULL, 0);
    }

    gSegments[6] = VIRTUAL_TO_PHYSICAL(play->objectCtx.slots[this->animObjectSlot].segment);
    if (type == ENVIEWER_TYPE_3_GANONDORF || type == ENVIEWER_TYPE_7_GANONDORF || type == ENVIEWER_TYPE_8_GANONDORF ||
        type == ENVIEWER_TYPE_9_GANONDORF) {
        Animation_PlayLoopSetSpeed(&this->skin.skelAnime, anim, 1.0f);
    } else {
        Animation_PlayLoopSetSpeed(&this->skin.skelAnime, anim, 3.0f);
    }
}

void EnViewer_InitAnimImpa(EnViewer* this, PlayState* play, void* skeletonHeaderSeg, AnimationHeader* anim) {
    SkelAnime_InitFlex(play, &this->skin.skelAnime, skeletonHeaderSeg, NULL, NULL, NULL, 0);
    gSegments[6] = VIRTUAL_TO_PHYSICAL(play->objectCtx.slots[this->animObjectSlot].segment);
    Animation_PlayLoopSetSpeed(&this->skin.skelAnime, anim, 3.0f);
}

void EnViewer_InitAnimHorse(EnViewer* this, PlayState* play, void* skeletonHeaderSeg, AnimationHeader* anim) {
    u8 type;

    Skin_Init(play, &this->skin, skeletonHeaderSeg, anim);
    type = PARAMS_GET_NOMASK(this->actor.params, 8);
    if (!(type == ENVIEWER_TYPE_3_GANONDORF || type == ENVIEWER_TYPE_4_HORSE_GANONDORF ||
          type == ENVIEWER_TYPE_7_GANONDORF || type == ENVIEWER_TYPE_8_GANONDORF ||
          type == ENVIEWER_TYPE_9_GANONDORF)) {
        Animation_PlayLoopSetSpeed(&this->skin.skelAnime, anim, 3.0f);
    } else {
        Animation_PlayOnceSetSpeed(&this->skin.skelAnime, anim, 1.0f);
    }
}

static EnViewerInitAnimFunc sInitAnimFuncs[] = {
    EnViewer_InitAnimGanondorfOrZelda,
    EnViewer_InitAnimHorse,
    EnViewer_InitAnimGanondorfOrZelda,
    EnViewer_InitAnimImpa,
};

static ActorShadowFunc sShadowDrawFuncs[] = {
    NULL,
    ActorShadow_DrawCircle,
    ActorShadow_DrawHorse,
};

void EnViewer_InitImpl(EnViewer* this, PlayState* play) {
<<<<<<< HEAD
    EnViewerInitData* initData = &sInitData[PARAMS_GET_NOMASK(this->actor.params, 8)];
    s32 skelObjBankIndex = Object_GetIndex(&play->objectCtx, initData->skeletonObject);
=======
    EnViewerInitData* initData = &sInitData[this->actor.params >> 8];
    s32 skelObjectSlot = Object_GetSlot(&play->objectCtx, initData->skeletonObject);
>>>>>>> 616d6d4e

    ASSERT(skelObjectSlot >= 0, "bank_ID >= 0", "../z_en_viewer.c", 576);

    this->animObjectSlot = Object_GetSlot(&play->objectCtx, initData->animObject);
    ASSERT(this->animObjectSlot >= 0, "this->anime_bank_ID >= 0", "../z_en_viewer.c", 579);

    if (!Object_IsLoaded(&play->objectCtx, skelObjectSlot) ||
        !Object_IsLoaded(&play->objectCtx, this->animObjectSlot)) {
        this->actor.flags &= ~ACTOR_FLAG_6;
        return;
    }

    this->isVisible = true;
    this->actor.objectSlot = skelObjectSlot;
    Actor_SetObjectDependency(play, &this->actor);
    Actor_SetScale(&this->actor, initData->scale / 100.0f);
    ActorShape_Init(&this->actor.shape, initData->yOffset * 100, sShadowDrawFuncs[initData->shadowType],
                    initData->shadowScale);
    this->drawFuncIndex = initData->drawType;
    sInitAnimFuncs[this->drawFuncIndex](this, play, initData->skeletonHeaderSeg, initData->anim);
    EnViewer_SetupAction(this, EnViewer_UpdateImpl);
}

static s16 sTimer = 0;

void EnViewer_UpdateImpl(EnViewer* this, PlayState* play) {
    u8 type = PARAMS_GET_NOMASK(this->actor.params, 8);
    u16 csCurFrame;
    s32 animationEnded;

    if (type == ENVIEWER_TYPE_2_ZELDA) {
        if (gSaveContext.sceneLayer == 5) {
            csCurFrame = play->csCtx.curFrame;
            if (csCurFrame == 792) {
                Actor_PlaySfx(&this->actor, NA_SE_VO_Z0_SURPRISE);
            } else if (csCurFrame == 845) {
                Actor_PlaySfx(&this->actor, NA_SE_VO_Z0_THROW);
            }
        }
    } else if (type == ENVIEWER_TYPE_7_GANONDORF) {
        Actor_SetScale(&this->actor, 0.3f);
        this->actor.uncullZoneForward = 10000.0f;
        this->actor.uncullZoneScale = 10000.0f;
        this->actor.uncullZoneDownward = 10000.0f;
    } else if (type == ENVIEWER_TYPE_3_GANONDORF) {
        if (gSaveContext.sceneLayer == 4) {
            switch (play->csCtx.curFrame) {
                case 20:
                case 59:
                case 71:
                case 129:
                case 140:
                case 219:
                case 280:
                case 320:
                case 380:
                case 409:
                case 438:
                    Audio_PlaySfxGeneral(NA_SE_SY_DEMO_CUT, &gSfxDefaultPos, 4, &gSfxDefaultFreqAndVolScale,
                                         &gSfxDefaultFreqAndVolScale, &gSfxDefaultReverb);
                    break;
            }
        }
        if (gSaveContext.sceneLayer == 5) {
            if (play->csCtx.curFrame == 1508) {
                Actor_PlaySfx(&this->actor, NA_SE_EN_FANTOM_ST_LAUGH);
            }
            if (play->csCtx.curFrame == 1545) {
                Actor_SpawnAsChild(&play->actorCtx, &this->actor, play, ACTOR_DEMO_6K, 32.0f, 101.0f, 1226.0f, 0, 0, 0,
                                   0xC);
            }
        }
        if (play->csCtx.curFrame == 1020) {
            SEQCMD_PLAY_SEQUENCE(SEQ_PLAYER_FANFARE, 0, 0, NA_BGM_OPENING_GANON);
        }
        if (play->csCtx.curFrame == 960) {
            Audio_PlaySfxGeneral(NA_SE_EV_HORSE_GROAN, &this->actor.projectedPos, 4, &gSfxDefaultFreqAndVolScale,
                                 &gSfxDefaultFreqAndVolScale, &gSfxDefaultReverb);
        }
    } else if (type == ENVIEWER_TYPE_6_HORSE_GANONDORF) {
        if (gSaveContext.sceneLayer == 5 || gSaveContext.sceneLayer == 10) {
            Actor_PlaySfx(&this->actor, NA_SE_EV_HORSE_RUN_LEVEL - SFX_FLAG);
        }
    } else if (type == ENVIEWER_TYPE_4_HORSE_GANONDORF) {
        s16 curFrame = this->skin.skelAnime.curFrame;

        if (this->skin.skelAnime.animation == &gHorseGanonRearingAnim) {
            if (curFrame == 8) {
                Actor_PlaySfx(&this->actor, NA_SE_EV_GANON_HORSE_NEIGH);
            }
            if (curFrame == 30) {
                Actor_PlaySfx(&this->actor, NA_SE_EV_HORSE_LAND2);
            }
        } else if (this->skin.skelAnime.animation == &gHorseGanonIdleAnim) {
            if (curFrame == 25) {
                Actor_PlaySfx(&this->actor, NA_SE_EV_HORSE_SANDDUST);
            }
        } else if (this->skin.skelAnime.animation == &gHorseGanonGallopingAnim) {
            Actor_PlaySfx(&this->actor, NA_SE_EV_HORSE_RUN_LEVEL - SFX_FLAG);
        }
    }

    if (sTimer != 0) {
        sTimer--;
    }

    EnViewer_UpdatePosition(this, play);
    Actor_MoveXZGravity(&this->actor); // has no effect, speed/velocity and gravity are 0

    animationEnded = SkelAnime_Update(&this->skin.skelAnime);
    if (type == ENVIEWER_TYPE_3_GANONDORF || type == ENVIEWER_TYPE_4_HORSE_GANONDORF) {
        if (play->csCtx.state != CS_STATE_IDLE && play->csCtx.actorCues[1] != NULL) {
            if (play->csCtx.actorCues[1]->id == 2 && sTimer == 0) {
                if (type == ENVIEWER_TYPE_3_GANONDORF) {
                    if (this->skin.skelAnime.animation != &gYoungGanondorfHorsebackIdleAnim) {
                        Animation_PlayLoopSetSpeed(&this->skin.skelAnime, &gYoungGanondorfHorsebackIdleAnim, 1.0f);
                    }
                } else if (this->skin.skelAnime.animation != &gHorseGanonIdleAnim) {
                    Animation_PlayLoopSetSpeed(&this->skin.skelAnime, &gHorseGanonIdleAnim, 1.0f);
                }
            } else if (play->csCtx.actorCues[1]->id == 1) {
                sTimer = 100;
                if (type == ENVIEWER_TYPE_3_GANONDORF) {
                    if (this->skin.skelAnime.animation != &gYoungGanondorfHorsebackRearAnim) {
                        Animation_PlayLoopSetSpeed(&this->skin.skelAnime, &gYoungGanondorfHorsebackRearAnim, 1.0f);
                    }
                } else if (this->skin.skelAnime.animation != &gHorseGanonRearingAnim) {
                    Animation_PlayLoopSetSpeed(&this->skin.skelAnime, &gHorseGanonRearingAnim, 1.0f);
                }
            } else if (type == ENVIEWER_TYPE_3_GANONDORF) {
                switch (this->state) {
                    case 0:
                        if (play->csCtx.actorCues[1]->id == 4) {
                            Animation_MorphToPlayOnce(&this->skin.skelAnime,
                                                      &gYoungGanondorfHorsebackLookSidewaysStartAnim, -5.0f);
                            this->state++;
                        }
                        break;
                    case 1:
                        if (animationEnded) {
                            Animation_MorphToLoop(&this->skin.skelAnime, &gYoungGanondorfHorsebackLookSidewaysLoopAnim,
                                                  -5.0f);
                            this->state++;
                        }
                        break;
                    case 2:
                        if (play->csCtx.actorCues[1]->id == 5) {
                            Animation_MorphToPlayOnce(&this->skin.skelAnime,
                                                      &gYoungGanondorfHorsebackMagicChargeUpStartAnim, -5.0f);
                            this->state++;
                        }
                        break;
                    case 3:
                        if (animationEnded) {
                            Animation_MorphToLoop(&this->skin.skelAnime, &gYoungGanondorfHorsebackMagicChargeUpLoopAnim,
                                                  -5.0f);
                            this->state++;
                        }
                        break;
                    case 4:
                        if (play->csCtx.actorCues[1]->id == 11) {
                            Animation_MorphToLoop(&this->skin.skelAnime, &gYoungGanondorfHorsebackLookSidewaysLoopAnim,
                                                  -20.0f);
                            this->state++;
                        }
                        break;
                    case 5:
                        if (play->csCtx.actorCues[1]->id == 8) {
                            Animation_MorphToLoop(&this->skin.skelAnime, &gYoungGanondorfHorsebackIdleAnim, -15.0f);
                            this->state++;
                        }
                        break;
                    case 6:
                        if (play->csCtx.actorCues[1]->id == 12) {
                            Actor_PlaySfx(&this->actor, NA_SE_EN_GANON_VOICE_DEMO);
                            Animation_PlayLoopSetSpeed(&this->skin.skelAnime, &gYoungGanondorfHorsebackRideAnim, 3.0f);
                            this->state++;
                        }
                        break;
                    case 7:
                        this->state = 0;
                        break;
                }
            } else if (this->skin.skelAnime.animation != &gHorseGanonGallopingAnim &&
                       play->csCtx.actorCues[1]->id == 12) {
                Animation_PlayLoopSetSpeed(&this->skin.skelAnime, &gHorseGanonGallopingAnim, 3.0f);
            }
        }
    } else if (type == ENVIEWER_TYPE_1_IMPA) {
        if (gSaveContext.sceneLayer == 5) {
            if (play->csCtx.curFrame == 845) {
                Actor_SpawnAsChild(&play->actorCtx, &this->actor, play, ACTOR_ITEM_OCARINA, 4.0f, 81.0f, 2600.0f, 0, 0,
                                   0, 0);
            }
        } else {
            if (play->csCtx.curFrame == 195) {
                Actor_SpawnAsChild(&play->actorCtx, &this->actor, play, ACTOR_ITEM_OCARINA, 4.0f, 81.0f, 2035.0f, 0, 0,
                                   0, 1);
            }
        }
        switch (this->state) {
            case 0:
                if (play->csCtx.state != CS_STATE_IDLE && play->csCtx.actorCues[0] != NULL &&
                    play->csCtx.actorCues[0]->id == 6 &&
                    this->skin.skelAnime.animation != &object_opening_demo1_Anim_002574) {
                    Animation_PlayLoopSetSpeed(&this->skin.skelAnime, &object_opening_demo1_Anim_002574, 1.5f);
                    this->state++;
                }
                break;
            case 1:
                if (play->csCtx.state != CS_STATE_IDLE && play->csCtx.actorCues[0] != NULL &&
                    play->csCtx.actorCues[0]->id == 2 &&
                    this->skin.skelAnime.animation != &object_opening_demo1_Anim_0029CC) {
                    Animation_PlayLoopSetSpeed(&this->skin.skelAnime, &object_opening_demo1_Anim_0029CC, 3.0f);
                    this->state++;
                }
                break;
        }
    } else if (type == ENVIEWER_TYPE_2_ZELDA) {
        if (play->sceneId == SCENE_HYRULE_FIELD) {
            switch (this->state) {
                case 0:
                    if (play->csCtx.state != CS_STATE_IDLE) {
                        if (play->csCtx.actorCues[0] != NULL && play->csCtx.actorCues[0]->id == 6 &&
                            this->skin.skelAnime.animation != &object_opening_demo1_Anim_001410) {
                            Animation_PlayLoopSetSpeed(&this->skin.skelAnime, &object_opening_demo1_Anim_001410, 1.5f);
                            this->state++;
                        }
                    }
                    break;
                case 1:
                    if (play->csCtx.state != CS_STATE_IDLE) {
                        if (play->csCtx.actorCues[0] != NULL && play->csCtx.actorCues[0]->id == 2 &&
                            this->skin.skelAnime.animation != &object_opening_demo1_Anim_000450) {
                            Animation_PlayLoopSetSpeed(&this->skin.skelAnime, &object_opening_demo1_Anim_000450, 3.0f);
                            this->state++;
                        }
                    }
                    break;
            }
        } else {
            Audio_SetBaseFilter(0);
            switch (this->state) {
                case 0:
                    Animation_PlayLoopSetSpeed(&this->skin.skelAnime, &object_opening_demo1_Anim_00504C, 1.0f);
                    this->state++;
                    break;
                case 1:
                    if (play->csCtx.actorCues[0]->id == 11) {
                        Animation_MorphToPlayOnce(&this->skin.skelAnime, &object_opening_demo1_Anim_00420C, -5.0f);
                        this->state++;
                    }
                    break;
                case 2:
                    if (animationEnded) {
                        Animation_MorphToLoop(&this->skin.skelAnime, &object_opening_demo1_Anim_0048FC, -5.0f);
                        this->state++;
                    }
                    break;
                case 3:
                    break;
            }
        }
    } else if (type == ENVIEWER_TYPE_7_GANONDORF) {
        switch (this->state) {
            case 0:
                if ((play->csCtx.state != CS_STATE_IDLE) && (play->csCtx.actorCues[1] != NULL) &&
                    (play->csCtx.actorCues[1]->id == 7)) {
                    Audio_PlaySfxGeneral(NA_SE_EN_GANON_LAUGH, &gSfxDefaultPos, 4, &gSfxDefaultFreqAndVolScale,
                                         &gSfxDefaultFreqAndVolScale, &gSfxDefaultReverb);
                    Animation_MorphToPlayOnce(&this->skin.skelAnime, &gYoungGanondorfLaughStartAnim, -5.0f);
                    this->state++;
                }
                break;
            case 1:
                if (animationEnded) {
                    Animation_MorphToLoop(&this->skin.skelAnime, &gYoungGanondorfLaughLoopAnim, -5.0f);
                    this->state++;
                }
                break;
        }
    } else if (type == ENVIEWER_TYPE_8_GANONDORF) {
        switch (this->state) {
            case 0:
                if (play->csCtx.state != CS_STATE_IDLE) {
                    if ((play->csCtx.actorCues[1] != NULL) && (play->csCtx.actorCues[1]->id == 9)) {
                        Animation_PlayLoopSetSpeed(&this->skin.skelAnime, &gYoungGanondorfWalkAnim, 1.0f);
                        this->state++;
                    }
                }
                break;
            case 1:
                if (play->csCtx.actorCues[1]->id == 10) {
                    Animation_MorphToPlayOnce(&this->skin.skelAnime, &gYoungGanondorfKneelStartAnim, -10.0f);
                    this->state++;
                }
                break;
            case 2:
                if (animationEnded) {
                    Animation_MorphToLoop(&this->skin.skelAnime, &gYoungGanondorfKneelLoopAnim, -5.0f);
                    this->state++;
                }
                break;
            case 3:
                if (play->csCtx.actorCues[1]->id == 4) {
                    Animation_MorphToPlayOnce(&this->skin.skelAnime, &gYoungGanondorfKneelLookSidewaysAnim, -5.0f);
                    this->state++;
                }
                break;
            default:
                this->state = 0;
                break;
        }
    }
}

void EnViewer_Update(Actor* thisx, PlayState* play) {
    EnViewer* this = (EnViewer*)thisx;

    gSegments[6] = VIRTUAL_TO_PHYSICAL(play->objectCtx.slots[this->animObjectSlot].segment);
    this->actionFunc(this, play);
}

s32 EnViewer_Ganondorf3OverrideLimbDraw(PlayState* play, s32 limbIndex, Gfx** dList, Vec3f* pos, Vec3s* rot,
                                        void* thisx) {
    if (gSaveContext.sceneLayer == 4) {
        if (play->csCtx.curFrame >= 400) {
            if (limbIndex == YOUNG_GANONDORF_LIMB_LEFT_HAND) {
                *dList = gYoungGanondorfOpenLeftHandDL;
            }
        }
    } else {
        if ((play->csCtx.curFrame >= 1510) && (play->csCtx.curFrame <= 1650)) {
            if (limbIndex == YOUNG_GANONDORF_LIMB_LEFT_HAND) {
                *dList = gYoungGanondorfOpenLeftHandDL;
            }
        }
    }
    return false;
}

void EnViewer_Ganondorf9PostLimbDraw(PlayState* play, s32 limbIndex, Gfx** dList, Vec3s* rot, void* thisx) {
    if (limbIndex == GANONDORF_LIMB_JEWEL) {
        OPEN_DISPS(play->state.gfxCtx, "../z_en_viewer.c", 1365);
        Gfx_SetupDL_25Xlu(play->state.gfxCtx);
        gSPMatrix(POLY_XLU_DISP++, MATRIX_NEW(play->state.gfxCtx, "../z_en_viewer.c", 1370),
                  G_MTX_NOPUSH | G_MTX_LOAD | G_MTX_MODELVIEW);
        gSPDisplayList(POLY_XLU_DISP++, SEGMENTED_TO_VIRTUAL(gGanondorfEyesDL));
        CLOSE_DISPS(play->state.gfxCtx, "../z_en_viewer.c", 1372);
    }
}

void EnViewer_GanondorfPostLimbDrawUpdateCapeVec(PlayState* play, s32 limbIndex, Gfx** dList, Vec3s* rot, void* thisx) {
    static Vec3f zeroVec = { 0.0f, 0.0f, 0.0f };

    if (limbIndex == YOUNG_GANONDORF_LIMB_HEAD) {
        Matrix_MultVec3f(&zeroVec, &sGanondorfNeckWorldPos);
    }
}

void EnViewer_DrawGanondorf(EnViewer* this, PlayState* play) {
    s16 frames = 0;
    s16 type;

    OPEN_DISPS(play->state.gfxCtx, "../z_en_viewer.c", 1405);

    type = PARAMS_GET_NOMASK(this->actor.params, 8);

    if (type == ENVIEWER_TYPE_3_GANONDORF || type == ENVIEWER_TYPE_5_GANONDORF || type == ENVIEWER_TYPE_7_GANONDORF ||
        type == ENVIEWER_TYPE_8_GANONDORF) {
        if (gSaveContext.sceneLayer != 4) {
            frames = 149;
        }

        if (frames + 1127 >= play->csCtx.curFrame) {
            gSPSegment(POLY_OPA_DISP++, 0x08, SEGMENTED_TO_VIRTUAL(gYoungGanondorfEyeOpenTex));
            gSPSegment(POLY_OPA_DISP++, 0x09, SEGMENTED_TO_VIRTUAL(gYoungGanondorfEyeOpenTex));

        } else if (frames + 1128 >= play->csCtx.curFrame) {
            gSPSegment(POLY_OPA_DISP++, 0x08, SEGMENTED_TO_VIRTUAL(gYoungGanondorfEyeHalfTex));
            gSPSegment(POLY_OPA_DISP++, 0x09, SEGMENTED_TO_VIRTUAL(gYoungGanondorfEyeHalfTex));

        } else if (frames + 1129 >= play->csCtx.curFrame) {
            gSPSegment(POLY_OPA_DISP++, 0x08, SEGMENTED_TO_VIRTUAL(gYoungGanondorfEyeClosedTex));
            gSPSegment(POLY_OPA_DISP++, 0x09, SEGMENTED_TO_VIRTUAL(gYoungGanondorfEyeClosedTex));

        } else {
            gSPSegment(POLY_OPA_DISP++, 0x08, SEGMENTED_TO_VIRTUAL(gYoungGanondorfEyeLookingDownTex));
            gSPSegment(POLY_OPA_DISP++, 0x09, SEGMENTED_TO_VIRTUAL(gYoungGanondorfEyeLookingDownTex));
        }
    } else if (type == ENVIEWER_TYPE_9_GANONDORF) {
        gSPSegment(POLY_XLU_DISP++, 0x08, SEGMENTED_TO_VIRTUAL(gGanondorfCrazedEyeTex));
    }

    if (type == ENVIEWER_TYPE_9_GANONDORF) {
        SkelAnime_DrawFlexOpa(play, this->skin.skelAnime.skeleton, this->skin.skelAnime.jointTable,
                              this->skin.skelAnime.dListCount, NULL, EnViewer_Ganondorf9PostLimbDraw, this);
    } else if (type == ENVIEWER_TYPE_3_GANONDORF) {
        SkelAnime_DrawFlexOpa(play, this->skin.skelAnime.skeleton, this->skin.skelAnime.jointTable,
                              this->skin.skelAnime.dListCount, EnViewer_Ganondorf3OverrideLimbDraw,
                              EnViewer_GanondorfPostLimbDrawUpdateCapeVec, this);
        EnViewer_UpdateGanondorfCape(play, this);
    } else if (type == ENVIEWER_TYPE_3_GANONDORF || type == ENVIEWER_TYPE_5_GANONDORF ||
               type == ENVIEWER_TYPE_7_GANONDORF || type == ENVIEWER_TYPE_8_GANONDORF) {
        if ((play->csCtx.state != CS_STATE_IDLE) && (play->csCtx.actorCues[1] != NULL)) {
            SkelAnime_DrawFlexOpa(play, this->skin.skelAnime.skeleton, this->skin.skelAnime.jointTable,
                                  this->skin.skelAnime.dListCount, NULL, EnViewer_GanondorfPostLimbDrawUpdateCapeVec,
                                  this);
            EnViewer_UpdateGanondorfCape(play, this);
        }
    } else {
        SkelAnime_DrawOpa(play, this->skin.skelAnime.skeleton, this->skin.skelAnime.jointTable, NULL, NULL, this);
    }
    CLOSE_DISPS(play->state.gfxCtx, "../z_en_viewer.c", 1511);
}

void EnViewer_DrawHorse(EnViewer* this, PlayState* play) {
    func_800A6330(&this->actor, play, &this->skin, NULL, true);
}

s32 EnViewer_ZeldaOverrideLimbDraw(PlayState* play, s32 limbIndex, Gfx** dList, Vec3f* pos, Vec3s* rot, void* thisx) {
    if (play->sceneId == SCENE_HYRULE_FIELD) {
        if (limbIndex == 2) {
            *dList = gChildZeldaCutsceneDressDL;
        }
        if (limbIndex == 7) {
            *dList = NULL;
        }
        if (limbIndex == 8) {
            *dList = NULL;
        }
        if (limbIndex == 9) {
            *dList = NULL;
        }
        if (limbIndex == 3) {
            *dList = NULL;
        }
        if (limbIndex == 5) {
            *dList = NULL;
        }
    }
    return false;
}

void EnViewer_ZeldaPostLimbDraw(PlayState* play, s32 limbIndex, Gfx** dList, Vec3s* rot, void* thisx) {
    s32 pad;

    if (play->sceneId == SCENE_TEMPLE_OF_TIME) {
        if (limbIndex == 16) {
            OPEN_DISPS(play->state.gfxCtx, "../z_en_viewer.c", 1568);
            gSPDisplayList(POLY_OPA_DISP++, gChildZeldaOcarinaOfTimeDL);
            CLOSE_DISPS(play->state.gfxCtx, "../z_en_viewer.c", 1570);
        }
    }
}

void EnViewer_DrawZelda(EnViewer* this, PlayState* play) {
    OPEN_DISPS(play->state.gfxCtx, "../z_en_viewer.c", 1583);
    if (play->sceneId == SCENE_HYRULE_FIELD) {
        if (play->csCtx.curFrame < 771) {
            gSPSegment(POLY_OPA_DISP++, 0x08, SEGMENTED_TO_VIRTUAL(gChildZeldaEyeInTex));
            gSPSegment(POLY_OPA_DISP++, 0x09, SEGMENTED_TO_VIRTUAL(gChildZeldaEyeOutTex));
        } else if (play->csCtx.curFrame < 772) {
            gSPSegment(POLY_OPA_DISP++, 0x08, SEGMENTED_TO_VIRTUAL(gChildZeldaEyeBlinkTex));
            gSPSegment(POLY_OPA_DISP++, 0x09, SEGMENTED_TO_VIRTUAL(gChildZeldaEyeBlinkTex));
        } else if (play->csCtx.curFrame < 773) {
            gSPSegment(POLY_OPA_DISP++, 0x08, SEGMENTED_TO_VIRTUAL(gChildZeldaEyeShutTex));
            gSPSegment(POLY_OPA_DISP++, 0x09, SEGMENTED_TO_VIRTUAL(gChildZeldaEyeShutTex));
        } else if (play->csCtx.curFrame < 791) {
            gSPSegment(POLY_OPA_DISP++, 0x08, SEGMENTED_TO_VIRTUAL(gChildZeldaEyeWideTex));
            gSPSegment(POLY_OPA_DISP++, 0x09, SEGMENTED_TO_VIRTUAL(gChildZeldaEyeWideTex));
        } else if (play->csCtx.curFrame < 792) {
            gSPSegment(POLY_OPA_DISP++, 0x08, SEGMENTED_TO_VIRTUAL(gChildZeldaEyeBlinkTex));
            gSPSegment(POLY_OPA_DISP++, 0x09, SEGMENTED_TO_VIRTUAL(gChildZeldaEyeBlinkTex));
        } else if (play->csCtx.curFrame < 793) {
            gSPSegment(POLY_OPA_DISP++, 0x08, SEGMENTED_TO_VIRTUAL(gChildZeldaEyeShutTex));
            gSPSegment(POLY_OPA_DISP++, 0x09, SEGMENTED_TO_VIRTUAL(gChildZeldaEyeShutTex));
        } else {
            gSPSegment(POLY_OPA_DISP++, 0x08, SEGMENTED_TO_VIRTUAL(gChildZeldaEyeInTex));
            gSPSegment(POLY_OPA_DISP++, 0x09, SEGMENTED_TO_VIRTUAL(gChildZeldaEyeOutTex));
        }

        if (gSaveContext.sceneLayer == 6) {
            gSPSegment(POLY_OPA_DISP++, 0x0A, SEGMENTED_TO_VIRTUAL(gChildZeldaMouthSurprisedTex));
        } else {
            if (play->csCtx.curFrame < 758) {
                gSPSegment(POLY_OPA_DISP++, 0x0A, SEGMENTED_TO_VIRTUAL(gChildZeldaMouthWorriedTex));
            } else if (play->csCtx.curFrame < 848) {
                gSPSegment(POLY_OPA_DISP++, 0x0A, SEGMENTED_TO_VIRTUAL(gChildZeldaMouthSurprisedTex));
            } else {
                gSPSegment(POLY_OPA_DISP++, 0x0A, SEGMENTED_TO_VIRTUAL(gChildZeldaMouthWorriedTex));
            }
        }
    } else {
        gSPSegment(POLY_OPA_DISP++, 0x08, SEGMENTED_TO_VIRTUAL(gChildZeldaEyeShutTex));
        gSPSegment(POLY_OPA_DISP++, 0x09, SEGMENTED_TO_VIRTUAL(gChildZeldaEyeShutTex));
        gSPSegment(POLY_OPA_DISP++, 0x0A, SEGMENTED_TO_VIRTUAL(gChildZeldaMouthWorriedTex));
    }
    SkelAnime_DrawFlexOpa(play, this->skin.skelAnime.skeleton, this->skin.skelAnime.jointTable,
                          this->skin.skelAnime.dListCount, EnViewer_ZeldaOverrideLimbDraw, EnViewer_ZeldaPostLimbDraw,
                          this);
    CLOSE_DISPS(play->state.gfxCtx, "../z_en_viewer.c", 1690);
}

s32 EnViewer_ImpaOverrideLimbDraw(PlayState* play, s32 limbIndex, Gfx** dList, Vec3f* pos, Vec3s* rot, void* thisx) {
    if (limbIndex == 16) {
        *dList = gImpaHeadMaskedDL;
    }
    return false;
}

void EnViewer_DrawImpa(EnViewer* this, PlayState* play) {
    OPEN_DISPS(play->state.gfxCtx, "../z_en_viewer.c", 1717);
    gSPSegment(POLY_OPA_DISP++, 0x08, SEGMENTED_TO_VIRTUAL(gImpaEyeOpenTex));
    gSPSegment(POLY_OPA_DISP++, 0x09, SEGMENTED_TO_VIRTUAL(gImpaEyeOpenTex));
    gDPSetEnvColor(POLY_OPA_DISP++, 0, 0, 0, 255);
    gSPSegment(POLY_OPA_DISP++, 0x0C, &D_80116280[2]);
    SkelAnime_DrawFlexOpa(play, this->skin.skelAnime.skeleton, this->skin.skelAnime.jointTable,
                          this->skin.skelAnime.dListCount, EnViewer_ImpaOverrideLimbDraw, NULL, this);
    CLOSE_DISPS(play->state.gfxCtx, "../z_en_viewer.c", 1740);
}

static EnViewerDrawFunc sDrawFuncs[] = {
    EnViewer_DrawGanondorf,
    EnViewer_DrawHorse,
    EnViewer_DrawZelda,
    EnViewer_DrawImpa,
};

void EnViewer_Draw(Actor* thisx, PlayState* play) {
    EnViewer* this = (EnViewer*)thisx;
    s32 pad;
    s16 type;

    OPEN_DISPS(play->state.gfxCtx, "../z_en_viewer.c", 1760);
    if (this->isVisible) {
        type = PARAMS_GET_NOMASK(this->actor.params, 8);
        if (type <= ENVIEWER_TYPE_2_ZELDA) { // zelda's horse, impa and zelda
            if (play->csCtx.state != CS_STATE_IDLE && play->csCtx.actorCues[0] != NULL) {
                Gfx_SetupDL_25Opa(play->state.gfxCtx);
                sDrawFuncs[this->drawFuncIndex](this, play);
            }
        } else if ((play->csCtx.state != CS_STATE_IDLE && play->csCtx.actorCues[1] != NULL) ||
                   type == ENVIEWER_TYPE_9_GANONDORF) {
            Gfx_SetupDL_25Opa(play->state.gfxCtx);
            sDrawFuncs[this->drawFuncIndex](this, play);
        }
    }
    CLOSE_DISPS(play->state.gfxCtx, "../z_en_viewer.c", 1784);
}

void EnViewer_UpdatePosition(EnViewer* this, PlayState* play) {
    Vec3f startPos;
    Vec3f endPos;
    f32 lerpFactor;
    s16 type = PARAMS_GET_NOMASK(this->actor.params, 8);

    if (type <= ENVIEWER_TYPE_2_ZELDA) { // zelda's horse, impa and zelda
        if (play->csCtx.state != CS_STATE_IDLE && play->csCtx.actorCues[0] != NULL &&
            play->csCtx.curFrame < play->csCtx.actorCues[0]->endFrame) {
            if (type == ENVIEWER_TYPE_0_HORSE_ZELDA) {
                if (!sHorseSfxPlayed) {
                    sHorseSfxPlayed = true;
                    Audio_PlaySfxGeneral(NA_SE_EV_HORSE_NEIGH, &this->actor.projectedPos, 4,
                                         &gSfxDefaultFreqAndVolScale, &gSfxDefaultFreqAndVolScale, &gSfxDefaultReverb);
                }
                Actor_PlaySfx(&this->actor, NA_SE_EV_HORSE_RUN_LEVEL - SFX_FLAG);
            }

            startPos.x = play->csCtx.actorCues[0]->startPos.x;
            startPos.y = play->csCtx.actorCues[0]->startPos.y;
            startPos.z = play->csCtx.actorCues[0]->startPos.z;
            endPos.x = play->csCtx.actorCues[0]->endPos.x;
            endPos.y = play->csCtx.actorCues[0]->endPos.y;
            endPos.z = play->csCtx.actorCues[0]->endPos.z;
            lerpFactor = Environment_LerpWeight(play->csCtx.actorCues[0]->endFrame,
                                                play->csCtx.actorCues[0]->startFrame, play->csCtx.curFrame);
            this->actor.world.pos.x = (endPos.x - startPos.x) * lerpFactor + startPos.x;
            this->actor.world.pos.y = (endPos.y - startPos.y) * lerpFactor + startPos.y;
            this->actor.world.pos.z = (endPos.z - startPos.z) * lerpFactor + startPos.z;
        }
    } else { // ganondorf and ganondorf's horse
        if (play->csCtx.state != CS_STATE_IDLE && play->csCtx.actorCues[1] != NULL &&
            play->csCtx.curFrame < play->csCtx.actorCues[1]->endFrame) {
            startPos.x = play->csCtx.actorCues[1]->startPos.x;
            startPos.y = play->csCtx.actorCues[1]->startPos.y;
            startPos.z = play->csCtx.actorCues[1]->startPos.z;
            endPos.x = play->csCtx.actorCues[1]->endPos.x;
            endPos.y = play->csCtx.actorCues[1]->endPos.y;
            endPos.z = play->csCtx.actorCues[1]->endPos.z;
            lerpFactor = Environment_LerpWeight(play->csCtx.actorCues[1]->endFrame,
                                                play->csCtx.actorCues[1]->startFrame, play->csCtx.curFrame);
            this->actor.world.pos.x = (endPos.x - startPos.x) * lerpFactor + startPos.x;
            this->actor.world.pos.y = (endPos.y - startPos.y) * lerpFactor + startPos.y;
            this->actor.world.pos.z = (endPos.z - startPos.z) * lerpFactor + startPos.z;

            if (play->csCtx.actorCues[1]->id == 12) {
                s16 yaw = Math_Vec3f_Yaw(&startPos, &endPos);

                Math_SmoothStepToS(&this->actor.world.rot.y, yaw, 0xA, 0x3E8, 1);
                Math_SmoothStepToS(&this->actor.shape.rot.y, yaw, 0xA, 0x3E8, 1);
            }

            if (type == ENVIEWER_TYPE_9_GANONDORF) {
                this->actor.world.rot.x = play->csCtx.actorCues[1]->rot.x;
                this->actor.world.rot.y = play->csCtx.actorCues[1]->rot.y;
                this->actor.world.rot.z = play->csCtx.actorCues[1]->rot.z;
                this->actor.shape.rot.x = play->csCtx.actorCues[1]->rot.x;
                this->actor.shape.rot.y = play->csCtx.actorCues[1]->rot.y;
                this->actor.shape.rot.z = play->csCtx.actorCues[1]->rot.z;
            }
        }
        if (type == ENVIEWER_TYPE_5_GANONDORF) {
            Audio_PlaySfxGeneral(NA_SE_EV_BURNING - SFX_FLAG, &gSfxDefaultPos, 4, &gSfxDefaultFreqAndVolScale,
                                 &gSfxDefaultFreqAndVolScale, &gSfxDefaultReverb);
            EnViewer_DrawFireEffects(this, play);
        }
    }
}

void EnViewer_InitFireEffect(EnViewer* this, PlayState* play, s16 i) {
    EnViewerFireEffect* eff;

    if ((i % 2) == 0) {
        eff = &this->fireEffects[i];
        eff->startPos.x = 100.0f;
        eff->startPos.y = -420.0f;
        eff->startPos.z = 400.0f;
        eff->endPos.x = 100.0f;
        eff->endPos.y = -420.0f;
        eff->endPos.z = -400.0f;
        eff->scale = (Rand_ZeroOne() * 5.0f + 12.0f) * 0.001f;
    } else {
        eff = &this->fireEffects[i];
        eff->startPos.x = -100.0f;
        eff->startPos.y = -420.0f;
        eff->startPos.z = 400.0f;
        eff->endPos.x = -100.0f;
        eff->endPos.y = -420.0f;
        eff->endPos.z = -400.0f;
        eff->scale = (Rand_ZeroOne() * 5.0f + 12.0f) * 0.001f;
    }
    if (this) {}
}

void EnViewer_DrawFireEffects(EnViewer* this2, PlayState* play) {
    EnViewer* this = this2;
    s16 i;

    OPEN_DISPS(play->state.gfxCtx, "../z_en_viewer.c", 1941);
    for (i = 0; i < ARRAY_COUNT(this->fireEffects); i++) {
        switch (this->fireEffects[i].state) {
            case 0:
                EnViewer_InitFireEffect(this, play, i);
                this->fireEffects[i].lerpFactor = (i >> 1) * 0.1f;
                this->fireEffects[i].lerpFactorSpeed = 0.01f;
                this->fireEffects[i].state++;
                break;
            case 1:
                Math_SmoothStepToF(&this->fireEffects[i].lerpFactor, 1.0f, 1.0f, this->fireEffects[i].lerpFactorSpeed,
                                   this->fireEffects[i].lerpFactorSpeed);
                this->fireEffects[i].pos.x =
                    this->fireEffects[i].startPos.x +
                    (this->fireEffects[i].endPos.x - this->fireEffects[i].startPos.x) * this->fireEffects[i].lerpFactor;
                this->fireEffects[i].pos.y =
                    this->fireEffects[i].startPos.y +
                    (this->fireEffects[i].endPos.y - this->fireEffects[i].startPos.y) * this->fireEffects[i].lerpFactor;
                this->fireEffects[i].pos.z =
                    this->fireEffects[i].startPos.z +
                    (this->fireEffects[i].endPos.z - this->fireEffects[i].startPos.z) * this->fireEffects[i].lerpFactor;
                if (this->fireEffects[i].lerpFactor >= 1.0f) {
                    this->fireEffects[i].state++;
                }
                break;
            case 2:
                EnViewer_InitFireEffect(this, play, i);
                this->fireEffects[i].lerpFactor = 0.0f;
                this->fireEffects[i].lerpFactorSpeed = 0.01f;
                this->fireEffects[i].state--;
                break;
        }

        Gfx_SetupDL_25Xlu(play->state.gfxCtx);
        Matrix_Translate(this->fireEffects[i].pos.x, this->fireEffects[i].pos.y, this->fireEffects[i].pos.z,
                         MTXMODE_NEW);
        Matrix_Scale(this->fireEffects[i].scale, this->fireEffects[i].scale, this->fireEffects[i].scale, MTXMODE_APPLY);
        gSPSegment(POLY_XLU_DISP++, 0x08,
                   Gfx_TwoTexScroll(play->state.gfxCtx, G_TX_RENDERTILE, 0, 0, 32, 64, 1, 0,
                                    (10 * i - 20 * play->state.frames) % 512, 32, 128));
        gDPSetPrimColor(POLY_XLU_DISP++, 0x80, 0x80, 255, 255, 170, 255);
        gDPSetEnvColor(POLY_XLU_DISP++, 255, 50, 00, 255);
        gSPMatrix(POLY_XLU_DISP++, MATRIX_NEW(play->state.gfxCtx, "../z_en_viewer.c", 2027),
                  G_MTX_NOPUSH | G_MTX_LOAD | G_MTX_MODELVIEW);
        gSPMatrix(POLY_XLU_DISP++, &D_01000000, G_MTX_NOPUSH | G_MTX_MUL | G_MTX_MODELVIEW);
        gSPDisplayList(POLY_XLU_DISP++, gEffFire1DL);
    }
    CLOSE_DISPS(play->state.gfxCtx, "../z_en_viewer.c", 2034);
}

void EnViewer_UpdateGanondorfCape(PlayState* play, EnViewer* this) {
    static s16 yOscillationPhase = 0;
    Vec3f forearmModelOffset;
    Vec3f forearmWorldOffset;

<<<<<<< HEAD
    if (PARAMS_GET_NOMASK(this->actor.params, 8) == ENVIEWER_TYPE_5_GANONDORF) {
        if (1) {}
        sGanondorfCape->backPush = BREG(54) / 10.0f;
        sGanondorfCape->backSwayMagnitude = (BREG(60) + 25) / 100.0f;
        sGanondorfCape->sideSwayMagnitude = (BREG(55) - 45) / 10.0f;
        sGanondorfCape->minY = -10000.0f;
        sGanondorfCape->minDist = 0.0f;
        sGanondorfCape->gravity = (BREG(67) - 10) / 10.0f;
        forearmModelOffset.x = KREG(16) - 13.0f;
        forearmModelOffset.y = KREG(17) + 3.0f + Math_SinS(yOscillationPhase) * KREG(20);
        forearmModelOffset.z = KREG(18) - 10.0f;
        yOscillationPhase += KREG(19) * 0x1000 + 0x2000;

        Matrix_RotateY(BINANG_TO_RAD_ALT(this->actor.shape.rot.y), MTXMODE_NEW);
        Matrix_MultVec3f(&forearmModelOffset, &forearmWorldOffset);
        sGanondorfCape->rightForearmPos.x = sGanondorfNeckWorldPos.x + forearmWorldOffset.x;
        sGanondorfCape->rightForearmPos.y = sGanondorfNeckWorldPos.y + forearmWorldOffset.y;
        sGanondorfCape->rightForearmPos.z = sGanondorfNeckWorldPos.z + forearmWorldOffset.z;
        forearmModelOffset.x = -(KREG(16) - 13.0f);
        Matrix_MultVec3f(&forearmModelOffset, &forearmWorldOffset);
        sGanondorfCape->leftForearmPos.x = sGanondorfNeckWorldPos.x + forearmWorldOffset.x;
        sGanondorfCape->leftForearmPos.y = sGanondorfNeckWorldPos.y + forearmWorldOffset.y;
        sGanondorfCape->leftForearmPos.z = sGanondorfNeckWorldPos.z + forearmWorldOffset.z;
=======
    if ((this->actor.params >> 8) != ENVIEWER_TYPE_5_GANONDORF) {
        return;
>>>>>>> 616d6d4e
    }

    sGanondorfCape->backPush = BREG(54) / 10.0f;
    sGanondorfCape->backSwayMagnitude = (BREG(60) + 25) / 100.0f;
    sGanondorfCape->sideSwayMagnitude = (BREG(55) - 45) / 10.0f;
    sGanondorfCape->minY = -10000.0f;
    sGanondorfCape->minDist = 0.0f;
    sGanondorfCape->gravity = (BREG(67) - 10) / 10.0f;
    forearmModelOffset.x = KREG(16) - 13.0f;
    forearmModelOffset.y = KREG(17) + 3.0f + Math_SinS(yOscillationPhase) * KREG(20);
    forearmModelOffset.z = KREG(18) - 10.0f;
    yOscillationPhase += KREG(19) * 0x1000 + 0x2000;

    Matrix_RotateY(BINANG_TO_RAD_ALT(this->actor.shape.rot.y), MTXMODE_NEW);
    Matrix_MultVec3f(&forearmModelOffset, &forearmWorldOffset);
    sGanondorfCape->rightForearmPos.x = sGanondorfNeckWorldPos.x + forearmWorldOffset.x;
    sGanondorfCape->rightForearmPos.y = sGanondorfNeckWorldPos.y + forearmWorldOffset.y;
    sGanondorfCape->rightForearmPos.z = sGanondorfNeckWorldPos.z + forearmWorldOffset.z;
    forearmModelOffset.x = -(KREG(16) - 13.0f);
    Matrix_MultVec3f(&forearmModelOffset, &forearmWorldOffset);
    sGanondorfCape->leftForearmPos.x = sGanondorfNeckWorldPos.x + forearmWorldOffset.x;
    sGanondorfCape->leftForearmPos.y = sGanondorfNeckWorldPos.y + forearmWorldOffset.y;
    sGanondorfCape->leftForearmPos.z = sGanondorfNeckWorldPos.z + forearmWorldOffset.z;
}<|MERGE_RESOLUTION|>--- conflicted
+++ resolved
@@ -166,13 +166,8 @@
 };
 
 void EnViewer_InitImpl(EnViewer* this, PlayState* play) {
-<<<<<<< HEAD
     EnViewerInitData* initData = &sInitData[PARAMS_GET_NOMASK(this->actor.params, 8)];
-    s32 skelObjBankIndex = Object_GetIndex(&play->objectCtx, initData->skeletonObject);
-=======
-    EnViewerInitData* initData = &sInitData[this->actor.params >> 8];
     s32 skelObjectSlot = Object_GetSlot(&play->objectCtx, initData->skeletonObject);
->>>>>>> 616d6d4e
 
     ASSERT(skelObjectSlot >= 0, "bank_ID >= 0", "../z_en_viewer.c", 576);
 
@@ -877,34 +872,8 @@
     Vec3f forearmModelOffset;
     Vec3f forearmWorldOffset;
 
-<<<<<<< HEAD
-    if (PARAMS_GET_NOMASK(this->actor.params, 8) == ENVIEWER_TYPE_5_GANONDORF) {
-        if (1) {}
-        sGanondorfCape->backPush = BREG(54) / 10.0f;
-        sGanondorfCape->backSwayMagnitude = (BREG(60) + 25) / 100.0f;
-        sGanondorfCape->sideSwayMagnitude = (BREG(55) - 45) / 10.0f;
-        sGanondorfCape->minY = -10000.0f;
-        sGanondorfCape->minDist = 0.0f;
-        sGanondorfCape->gravity = (BREG(67) - 10) / 10.0f;
-        forearmModelOffset.x = KREG(16) - 13.0f;
-        forearmModelOffset.y = KREG(17) + 3.0f + Math_SinS(yOscillationPhase) * KREG(20);
-        forearmModelOffset.z = KREG(18) - 10.0f;
-        yOscillationPhase += KREG(19) * 0x1000 + 0x2000;
-
-        Matrix_RotateY(BINANG_TO_RAD_ALT(this->actor.shape.rot.y), MTXMODE_NEW);
-        Matrix_MultVec3f(&forearmModelOffset, &forearmWorldOffset);
-        sGanondorfCape->rightForearmPos.x = sGanondorfNeckWorldPos.x + forearmWorldOffset.x;
-        sGanondorfCape->rightForearmPos.y = sGanondorfNeckWorldPos.y + forearmWorldOffset.y;
-        sGanondorfCape->rightForearmPos.z = sGanondorfNeckWorldPos.z + forearmWorldOffset.z;
-        forearmModelOffset.x = -(KREG(16) - 13.0f);
-        Matrix_MultVec3f(&forearmModelOffset, &forearmWorldOffset);
-        sGanondorfCape->leftForearmPos.x = sGanondorfNeckWorldPos.x + forearmWorldOffset.x;
-        sGanondorfCape->leftForearmPos.y = sGanondorfNeckWorldPos.y + forearmWorldOffset.y;
-        sGanondorfCape->leftForearmPos.z = sGanondorfNeckWorldPos.z + forearmWorldOffset.z;
-=======
-    if ((this->actor.params >> 8) != ENVIEWER_TYPE_5_GANONDORF) {
+    if (PARAMS_GET_NOMASK(this->actor.params, 8) != ENVIEWER_TYPE_5_GANONDORF) {
         return;
->>>>>>> 616d6d4e
     }
 
     sGanondorfCape->backPush = BREG(54) / 10.0f;
