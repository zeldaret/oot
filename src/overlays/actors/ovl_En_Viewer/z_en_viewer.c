/*
 * File: z_en_viewer.c
 * Overlay: ovl_En_Viewer
 * Description: Cutscene Actors
 */

#include "z_en_viewer.h"
#include "overlays/actors/ovl_Boss_Ganon/z_boss_ganon.h"
#include "overlays/actors/ovl_En_Ganon_Mant/z_en_ganon_mant.h"
#include "assets/objects/object_zl4/object_zl4.h"
#include "assets/objects/gameplay_keep/gameplay_keep.h"
#include "assets/objects/object_horse_zelda/object_horse_zelda.h"
#include "assets/objects/object_horse_ganon/object_horse_ganon.h"
#include "assets/objects/object_im/object_im.h"
#include "assets/objects/object_gndd/object_gndd.h"
#include "assets/objects/object_ganon/object_ganon.h"
#include "assets/objects/object_opening_demo1/object_opening_demo1.h"

#define FLAGS ACTOR_FLAG_4

void EnViewer_Init(Actor* thisx, PlayState* play);
void EnViewer_Destroy(Actor* thisx, PlayState* play);
void EnViewer_Update(Actor* thisx, PlayState* play);
void EnViewer_Draw(Actor* thisx, PlayState* play);

void EnViewer_UpdatePosition(EnViewer* this, PlayState* play);
void EnViewer_DrawFireEffects(EnViewer* this2, PlayState* play);
void EnViewer_UpdateGanondorfCape(PlayState* play, EnViewer* this);
void EnViewer_InitImpl(EnViewer* this, PlayState* play);
void EnViewer_UpdateImpl(EnViewer* this, PlayState* play);

static u8 sHorseSfxPlayed = false;

ActorInit En_Viewer_InitVars = {
    ACTOR_EN_VIEWER,
    ACTORCAT_ITEMACTION,
    FLAGS,
    OBJECT_GAMEPLAY_KEEP,
    sizeof(EnViewer),
    (ActorFunc)EnViewer_Init,
    (ActorFunc)EnViewer_Destroy,
    (ActorFunc)EnViewer_Update,
    (ActorFunc)EnViewer_Draw,
};

static InitChainEntry sInitChain[] = {
    ICHAIN_F32(uncullZoneScale, 300, ICHAIN_STOP),
};

static EnViewerInitData sInitData[] = {
    /* ENVIEWER_TYPE_0_HORSE_ZELDA */
    { OBJECT_HORSE_ZELDA, OBJECT_HORSE_ZELDA, 1, 0, ENVIEWER_SHADOW_HORSE, 20, ENVIEWER_DRAW_HORSE, &gHorseZeldaSkel,
      &gHorseZeldaGallopingAnim },
    /* ENVIEWER_TYPE_1_IMPA */
    { OBJECT_IM, OBJECT_OPENING_DEMO1, 1, 0, ENVIEWER_SHADOW_NONE, 10, ENVIEWER_DRAW_IMPA, &gImpaSkel,
      &object_opening_demo1_Anim_0029CC },
    /* ENVIEWER_TYPE_2_ZELDA */
    { OBJECT_ZL4, OBJECT_OPENING_DEMO1, 1, 0, ENVIEWER_SHADOW_NONE, 10, ENVIEWER_DRAW_ZELDA, &gChildZeldaSkel,
      &object_opening_demo1_Anim_000450 },
    /* ENVIEWER_TYPE_3_GANONDORF */
    { OBJECT_GNDD, OBJECT_GNDD, 1, -6, ENVIEWER_SHADOW_NONE, 10, ENVIEWER_DRAW_GANONDORF, &gYoungGanondorfSkel,
      &gYoungGanondorfHorsebackIdleAnim },
    /* ENVIEWER_TYPE_4_HORSE_GANONDORF */
    { OBJECT_HORSE_GANON, OBJECT_HORSE_GANON, 1, 0, ENVIEWER_SHADOW_HORSE, 20, ENVIEWER_DRAW_HORSE, &gHorseGanonSkel,
      &gHorseGanonRearingAnim },
    /* ENVIEWER_TYPE_5_GANONDORF */
    { OBJECT_GNDD, OBJECT_GNDD, 1, -6, ENVIEWER_SHADOW_NONE, 10, ENVIEWER_DRAW_GANONDORF, &gYoungGanondorfSkel,
      &gYoungGanondorfHorsebackRideAnim },
    /* ENVIEWER_TYPE_6_HORSE_GANONDORF */
    { OBJECT_HORSE_GANON, OBJECT_HORSE_GANON, 1, 0, ENVIEWER_SHADOW_HORSE, 20, ENVIEWER_DRAW_HORSE, &gHorseGanonSkel,
      &gHorseGanonGallopingAnim },
    /* ENVIEWER_TYPE_7_GANONDORF */
    { OBJECT_GNDD, OBJECT_GNDD, 1, -6, ENVIEWER_SHADOW_NONE, 10, ENVIEWER_DRAW_GANONDORF, &gYoungGanondorfSkel,
      &gYoungGanondorfArmsCrossedAnim },
    /* ENVIEWER_TYPE_8_GANONDORF */
    { OBJECT_GNDD, OBJECT_GNDD, 1, -6, ENVIEWER_SHADOW_NONE, 10, ENVIEWER_DRAW_GANONDORF, &gYoungGanondorfSkel,
      &gYoungGanondorfWalkAnim },
    /* ENVIEWER_TYPE_9_GANONDORF */
    { OBJECT_GANON, OBJECT_GANON, 1, -6, ENVIEWER_SHADOW_NONE, 10, ENVIEWER_DRAW_GANONDORF, &gGanondorfSkel,
      &gGanondorfEndingFloatAnim },
};

static EnGanonMant* sGanondorfCape;

static Vec3f sGanondorfNeckWorldPos;

void EnViewer_SetupAction(EnViewer* this, EnViewerActionFunc actionFunc) {
    this->actionFunc = actionFunc;
}

void EnViewer_Init(Actor* thisx, PlayState* play) {
    EnViewer* this = (EnViewer*)thisx;
    u8 type;

    Actor_ProcessInitChain(&this->actor, sInitChain);
    EnViewer_SetupAction(this, EnViewer_InitImpl);
    sHorseSfxPlayed = false;
    type = this->actor.params >> 8;
    this->unused = 0;
    this->state = 0;
    this->isVisible = false;
    if (type == ENVIEWER_TYPE_3_GANONDORF || type == ENVIEWER_TYPE_5_GANONDORF || type == ENVIEWER_TYPE_7_GANONDORF ||
        type == ENVIEWER_TYPE_8_GANONDORF || type == ENVIEWER_TYPE_9_GANONDORF) {
        sGanondorfCape = (EnGanonMant*)Actor_SpawnAsChild(&play->actorCtx, &this->actor, play, ACTOR_EN_GANON_MANT,
                                                          0.0f, 0.0f, 0.0f, 0, 0, 0, 35);
    }
}

void EnViewer_Destroy(Actor* thisx, PlayState* play) {
    EnViewer* this = (EnViewer*)thisx;

    Skin_Free(play, &this->skin);
}

void EnViewer_InitAnimGanondorfOrZelda(EnViewer* this, PlayState* play, void* skeletonHeaderSeg,
                                       AnimationHeader* anim) {
    s16 type = this->actor.params >> 8;

    if (type == ENVIEWER_TYPE_2_ZELDA || type == ENVIEWER_TYPE_3_GANONDORF || type == ENVIEWER_TYPE_5_GANONDORF ||
        type == ENVIEWER_TYPE_7_GANONDORF || type == ENVIEWER_TYPE_8_GANONDORF || type == ENVIEWER_TYPE_9_GANONDORF) {
        SkelAnime_InitFlex(play, &this->skin.skelAnime, skeletonHeaderSeg, NULL, NULL, NULL, 0);
    } else {
        SkelAnime_Init(play, &this->skin.skelAnime, skeletonHeaderSeg, NULL, NULL, NULL, 0);
    }

    gSegments[6] = VIRTUAL_TO_PHYSICAL(play->objectCtx.status[this->animObjBankIndex].segment);
    if (type == ENVIEWER_TYPE_3_GANONDORF || type == ENVIEWER_TYPE_7_GANONDORF || type == ENVIEWER_TYPE_8_GANONDORF ||
        type == ENVIEWER_TYPE_9_GANONDORF) {
        Animation_PlayLoopSetSpeed(&this->skin.skelAnime, anim, 1.0f);
    } else {
        Animation_PlayLoopSetSpeed(&this->skin.skelAnime, anim, 3.0f);
    }
}

void EnViewer_InitAnimImpa(EnViewer* this, PlayState* play, void* skeletonHeaderSeg, AnimationHeader* anim) {
    SkelAnime_InitFlex(play, &this->skin.skelAnime, skeletonHeaderSeg, NULL, NULL, NULL, 0);
    gSegments[6] = VIRTUAL_TO_PHYSICAL(play->objectCtx.status[this->animObjBankIndex].segment);
    Animation_PlayLoopSetSpeed(&this->skin.skelAnime, anim, 3.0f);
}

void EnViewer_InitAnimHorse(EnViewer* this, PlayState* play, void* skeletonHeaderSeg, AnimationHeader* anim) {
    u8 type;

    Skin_Init(play, &this->skin, skeletonHeaderSeg, anim);
    type = this->actor.params >> 8;
    if (!(type == ENVIEWER_TYPE_3_GANONDORF || type == ENVIEWER_TYPE_4_HORSE_GANONDORF ||
          type == ENVIEWER_TYPE_7_GANONDORF || type == ENVIEWER_TYPE_8_GANONDORF ||
          type == ENVIEWER_TYPE_9_GANONDORF)) {
        Animation_PlayLoopSetSpeed(&this->skin.skelAnime, anim, 3.0f);
    } else {
        Animation_PlayOnceSetSpeed(&this->skin.skelAnime, anim, 1.0f);
    }
}

static EnViewerInitAnimFunc sInitAnimFuncs[] = {
    EnViewer_InitAnimGanondorfOrZelda,
    EnViewer_InitAnimHorse,
    EnViewer_InitAnimGanondorfOrZelda,
    EnViewer_InitAnimImpa,
};

static ActorShadowFunc sShadowDrawFuncs[] = {
    NULL,
    ActorShadow_DrawCircle,
    ActorShadow_DrawHorse,
};

void EnViewer_InitImpl(EnViewer* this, PlayState* play) {
    EnViewerInitData* initData = &sInitData[this->actor.params >> 8];
    s32 skelObjBankIndex = Object_GetIndex(&play->objectCtx, initData->skeletonObject);

    ASSERT(skelObjBankIndex >= 0, "bank_ID >= 0", "../z_en_viewer.c", 576);

    this->animObjBankIndex = Object_GetIndex(&play->objectCtx, initData->animObject);
    ASSERT(this->animObjBankIndex >= 0, "this->anime_bank_ID >= 0", "../z_en_viewer.c", 579);

    if (!Object_IsLoaded(&play->objectCtx, skelObjBankIndex) ||
        !Object_IsLoaded(&play->objectCtx, this->animObjBankIndex)) {
        this->actor.flags &= ~ACTOR_FLAG_6;
        return;
    }

    this->isVisible = true;
    this->actor.objBankIndex = skelObjBankIndex;
    Actor_SetObjectDependency(play, &this->actor);
    Actor_SetScale(&this->actor, initData->scale / 100.0f);
    ActorShape_Init(&this->actor.shape, initData->yOffset * 100, sShadowDrawFuncs[initData->shadowType],
                    initData->shadowScale);
    this->drawFuncIndex = initData->drawType;
    sInitAnimFuncs[this->drawFuncIndex](this, play, initData->skeletonHeaderSeg, initData->anim);
    EnViewer_SetupAction(this, EnViewer_UpdateImpl);
}

static s16 sTimer = 0;

void EnViewer_UpdateImpl(EnViewer* this, PlayState* play) {
    u8 type = this->actor.params >> 8;
    u16 csCurFrame;
    s32 animationEnded;

    if (type == ENVIEWER_TYPE_2_ZELDA) {
        if (gSaveContext.sceneLayer == 5) {
<<<<<<< HEAD
            csCurFrame = play->csCtx.curFrame;
            if (csCurFrame == 792) {
                Audio_PlayActorSfx2(&this->actor, NA_SE_VO_Z0_SURPRISE);
            } else if (csCurFrame == 845) {
                Audio_PlayActorSfx2(&this->actor, NA_SE_VO_Z0_THROW);
=======
            csFrames = play->csCtx.frames;
            if (csFrames == 792) {
                Actor_PlaySfx(&this->actor, NA_SE_VO_Z0_SURPRISE);
            } else if (csFrames == 845) {
                Actor_PlaySfx(&this->actor, NA_SE_VO_Z0_THROW);
>>>>>>> 1a20d0d7
            }
        }
    } else if (type == ENVIEWER_TYPE_7_GANONDORF) {
        Actor_SetScale(&this->actor, 0.3f);
        this->actor.uncullZoneForward = 10000.0f;
        this->actor.uncullZoneScale = 10000.0f;
        this->actor.uncullZoneDownward = 10000.0f;
    } else if (type == ENVIEWER_TYPE_3_GANONDORF) {
        if (gSaveContext.sceneLayer == 4) {
            switch (play->csCtx.curFrame) {
                case 20:
                case 59:
                case 71:
                case 129:
                case 140:
                case 219:
                case 280:
                case 320:
                case 380:
                case 409:
                case 438:
                    Audio_PlaySfxGeneral(NA_SE_SY_DEMO_CUT, &gSfxDefaultPos, 4, &gSfxDefaultFreqAndVolScale,
                                         &gSfxDefaultFreqAndVolScale, &gSfxDefaultReverb);
                    break;
            }
        }
        if (gSaveContext.sceneLayer == 5) {
<<<<<<< HEAD
            if (play->csCtx.curFrame == 1508) {
                Audio_PlayActorSfx2(&this->actor, NA_SE_EN_FANTOM_ST_LAUGH);
=======
            if (play->csCtx.frames == 1508) {
                Actor_PlaySfx(&this->actor, NA_SE_EN_FANTOM_ST_LAUGH);
>>>>>>> 1a20d0d7
            }
            if (play->csCtx.curFrame == 1545) {
                Actor_SpawnAsChild(&play->actorCtx, &this->actor, play, ACTOR_DEMO_6K, 32.0f, 101.0f, 1226.0f, 0, 0, 0,
                                   0xC);
            }
        }
        if (play->csCtx.curFrame == 1020) {
            SEQCMD_PLAY_SEQUENCE(SEQ_PLAYER_FANFARE, 0, 0, NA_BGM_OPENING_GANON);
        }
        if (play->csCtx.curFrame == 960) {
            Audio_PlaySfxGeneral(NA_SE_EV_HORSE_GROAN, &this->actor.projectedPos, 4, &gSfxDefaultFreqAndVolScale,
                                 &gSfxDefaultFreqAndVolScale, &gSfxDefaultReverb);
        }
    } else if (type == ENVIEWER_TYPE_6_HORSE_GANONDORF) {
        if (gSaveContext.sceneLayer == 5 || gSaveContext.sceneLayer == 10) {
            Actor_PlaySfx(&this->actor, NA_SE_EV_HORSE_RUN_LEVEL - SFX_FLAG);
        }
    } else if (type == ENVIEWER_TYPE_4_HORSE_GANONDORF) {
        s16 curFrame = this->skin.skelAnime.curFrame;

        if (this->skin.skelAnime.animation == &gHorseGanonRearingAnim) {
            if (curFrame == 8) {
                Actor_PlaySfx(&this->actor, NA_SE_EV_GANON_HORSE_NEIGH);
            }
            if (curFrame == 30) {
                Actor_PlaySfx(&this->actor, NA_SE_EV_HORSE_LAND2);
            }
        } else if (this->skin.skelAnime.animation == &gHorseGanonIdleAnim) {
            if (curFrame == 25) {
                Actor_PlaySfx(&this->actor, NA_SE_EV_HORSE_SANDDUST);
            }
        } else if (this->skin.skelAnime.animation == &gHorseGanonGallopingAnim) {
            Actor_PlaySfx(&this->actor, NA_SE_EV_HORSE_RUN_LEVEL - SFX_FLAG);
        }
    }

    if (sTimer != 0) {
        sTimer--;
    }

    EnViewer_UpdatePosition(this, play);
    Actor_MoveForward(&this->actor); // has no effect, speed/velocity and gravity are 0

    animationEnded = SkelAnime_Update(&this->skin.skelAnime);
    if (type == ENVIEWER_TYPE_3_GANONDORF || type == ENVIEWER_TYPE_4_HORSE_GANONDORF) {
        if (play->csCtx.state != CS_STATE_IDLE && play->csCtx.actorCues[1] != NULL) {
            if (play->csCtx.actorCues[1]->id == 2 && sTimer == 0) {
                if (type == ENVIEWER_TYPE_3_GANONDORF) {
                    if (this->skin.skelAnime.animation != &gYoungGanondorfHorsebackIdleAnim) {
                        Animation_PlayLoopSetSpeed(&this->skin.skelAnime, &gYoungGanondorfHorsebackIdleAnim, 1.0f);
                    }
                } else if (this->skin.skelAnime.animation != &gHorseGanonIdleAnim) {
                    Animation_PlayLoopSetSpeed(&this->skin.skelAnime, &gHorseGanonIdleAnim, 1.0f);
                }
            } else if (play->csCtx.actorCues[1]->id == 1) {
                sTimer = 100;
                if (type == ENVIEWER_TYPE_3_GANONDORF) {
                    if (this->skin.skelAnime.animation != &gYoungGanondorfHorsebackRearAnim) {
                        Animation_PlayLoopSetSpeed(&this->skin.skelAnime, &gYoungGanondorfHorsebackRearAnim, 1.0f);
                    }
                } else if (this->skin.skelAnime.animation != &gHorseGanonRearingAnim) {
                    Animation_PlayLoopSetSpeed(&this->skin.skelAnime, &gHorseGanonRearingAnim, 1.0f);
                }
            } else if (type == ENVIEWER_TYPE_3_GANONDORF) {
                switch (this->state) {
                    case 0:
                        if (play->csCtx.actorCues[1]->id == 4) {
                            Animation_MorphToPlayOnce(&this->skin.skelAnime,
                                                      &gYoungGanondorfHorsebackLookSidewaysStartAnim, -5.0f);
                            this->state++;
                        }
                        break;
                    case 1:
                        if (animationEnded) {
                            Animation_MorphToLoop(&this->skin.skelAnime, &gYoungGanondorfHorsebackLookSidewaysLoopAnim,
                                                  -5.0f);
                            this->state++;
                        }
                        break;
                    case 2:
                        if (play->csCtx.actorCues[1]->id == 5) {
                            Animation_MorphToPlayOnce(&this->skin.skelAnime,
                                                      &gYoungGanondorfHorsebackMagicChargeUpStartAnim, -5.0f);
                            this->state++;
                        }
                        break;
                    case 3:
                        if (animationEnded) {
                            Animation_MorphToLoop(&this->skin.skelAnime, &gYoungGanondorfHorsebackMagicChargeUpLoopAnim,
                                                  -5.0f);
                            this->state++;
                        }
                        break;
                    case 4:
                        if (play->csCtx.actorCues[1]->id == 11) {
                            Animation_MorphToLoop(&this->skin.skelAnime, &gYoungGanondorfHorsebackLookSidewaysLoopAnim,
                                                  -20.0f);
                            this->state++;
                        }
                        break;
                    case 5:
                        if (play->csCtx.actorCues[1]->id == 8) {
                            Animation_MorphToLoop(&this->skin.skelAnime, &gYoungGanondorfHorsebackIdleAnim, -15.0f);
                            this->state++;
                        }
                        break;
                    case 6:
<<<<<<< HEAD
                        if (play->csCtx.actorCues[1]->id == 12) {
                            Audio_PlayActorSfx2(&this->actor, NA_SE_EN_GANON_VOICE_DEMO);
=======
                        if (play->csCtx.npcActions[1]->action == 12) {
                            Actor_PlaySfx(&this->actor, NA_SE_EN_GANON_VOICE_DEMO);
>>>>>>> 1a20d0d7
                            Animation_PlayLoopSetSpeed(&this->skin.skelAnime, &gYoungGanondorfHorsebackRideAnim, 3.0f);
                            this->state++;
                        }
                        break;
                    case 7:
                        this->state = 0;
                        break;
                }
            } else if (this->skin.skelAnime.animation != &gHorseGanonGallopingAnim &&
                       play->csCtx.actorCues[1]->id == 12) {
                Animation_PlayLoopSetSpeed(&this->skin.skelAnime, &gHorseGanonGallopingAnim, 3.0f);
            }
        }
    } else if (type == ENVIEWER_TYPE_1_IMPA) {
        if (gSaveContext.sceneLayer == 5) {
            if (play->csCtx.curFrame == 845) {
                Actor_SpawnAsChild(&play->actorCtx, &this->actor, play, ACTOR_ITEM_OCARINA, 4.0f, 81.0f, 2600.0f, 0, 0,
                                   0, 0);
            }
        } else {
            if (play->csCtx.curFrame == 195) {
                Actor_SpawnAsChild(&play->actorCtx, &this->actor, play, ACTOR_ITEM_OCARINA, 4.0f, 81.0f, 2035.0f, 0, 0,
                                   0, 1);
            }
        }
        switch (this->state) {
            case 0:
                if (play->csCtx.state != CS_STATE_IDLE && play->csCtx.actorCues[0] != NULL &&
                    play->csCtx.actorCues[0]->id == 6 &&
                    this->skin.skelAnime.animation != &object_opening_demo1_Anim_002574) {
                    Animation_PlayLoopSetSpeed(&this->skin.skelAnime, &object_opening_demo1_Anim_002574, 1.5f);
                    this->state++;
                }
                break;
            case 1:
                if (play->csCtx.state != CS_STATE_IDLE && play->csCtx.actorCues[0] != NULL &&
                    play->csCtx.actorCues[0]->id == 2 &&
                    this->skin.skelAnime.animation != &object_opening_demo1_Anim_0029CC) {
                    Animation_PlayLoopSetSpeed(&this->skin.skelAnime, &object_opening_demo1_Anim_0029CC, 3.0f);
                    this->state++;
                }
                break;
        }
    } else if (type == ENVIEWER_TYPE_2_ZELDA) {
        if (play->sceneId == SCENE_HYRULE_FIELD) {
            switch (this->state) {
                case 0:
                    if (play->csCtx.state != CS_STATE_IDLE) {
                        if (play->csCtx.actorCues[0] != NULL && play->csCtx.actorCues[0]->id == 6 &&
                            this->skin.skelAnime.animation != &object_opening_demo1_Anim_001410) {
                            Animation_PlayLoopSetSpeed(&this->skin.skelAnime, &object_opening_demo1_Anim_001410, 1.5f);
                            this->state++;
                        }
                    }
                    break;
                case 1:
                    if (play->csCtx.state != CS_STATE_IDLE) {
                        if (play->csCtx.actorCues[0] != NULL && play->csCtx.actorCues[0]->id == 2 &&
                            this->skin.skelAnime.animation != &object_opening_demo1_Anim_000450) {
                            Animation_PlayLoopSetSpeed(&this->skin.skelAnime, &object_opening_demo1_Anim_000450, 3.0f);
                            this->state++;
                        }
                    }
                    break;
            }
        } else {
            Audio_SetBaseFilter(0);
            switch (this->state) {
                case 0:
                    Animation_PlayLoopSetSpeed(&this->skin.skelAnime, &object_opening_demo1_Anim_00504C, 1.0f);
                    this->state++;
                    break;
                case 1:
                    if (play->csCtx.actorCues[0]->id == 11) {
                        Animation_MorphToPlayOnce(&this->skin.skelAnime, &object_opening_demo1_Anim_00420C, -5.0f);
                        this->state++;
                    }
                    break;
                case 2:
                    if (animationEnded) {
                        Animation_MorphToLoop(&this->skin.skelAnime, &object_opening_demo1_Anim_0048FC, -5.0f);
                        this->state++;
                    }
                    break;
                case 3:
                    break;
            }
        }
    } else if (type == ENVIEWER_TYPE_7_GANONDORF) {
        switch (this->state) {
            case 0:
                if ((play->csCtx.state != CS_STATE_IDLE) && (play->csCtx.actorCues[1] != NULL) &&
                    (play->csCtx.actorCues[1]->id == 7)) {
                    Audio_PlaySfxGeneral(NA_SE_EN_GANON_LAUGH, &gSfxDefaultPos, 4, &gSfxDefaultFreqAndVolScale,
                                         &gSfxDefaultFreqAndVolScale, &gSfxDefaultReverb);
                    Animation_MorphToPlayOnce(&this->skin.skelAnime, &gYoungGanondorfLaughStartAnim, -5.0f);
                    this->state++;
                }
                break;
            case 1:
                if (animationEnded) {
                    Animation_MorphToLoop(&this->skin.skelAnime, &gYoungGanondorfLaughLoopAnim, -5.0f);
                    this->state++;
                }
                break;
        }
    } else if (type == ENVIEWER_TYPE_8_GANONDORF) {
        switch (this->state) {
            case 0:
                if (play->csCtx.state != CS_STATE_IDLE) {
                    if ((play->csCtx.actorCues[1] != NULL) && (play->csCtx.actorCues[1]->id == 9)) {
                        Animation_PlayLoopSetSpeed(&this->skin.skelAnime, &gYoungGanondorfWalkAnim, 1.0f);
                        this->state++;
                    }
                }
                break;
            case 1:
                if (play->csCtx.actorCues[1]->id == 10) {
                    Animation_MorphToPlayOnce(&this->skin.skelAnime, &gYoungGanondorfKneelStartAnim, -10.0f);
                    this->state++;
                }
                break;
            case 2:
                if (animationEnded) {
                    Animation_MorphToLoop(&this->skin.skelAnime, &gYoungGanondorfKneelLoopAnim, -5.0f);
                    this->state++;
                }
                break;
            case 3:
                if (play->csCtx.actorCues[1]->id == 4) {
                    Animation_MorphToPlayOnce(&this->skin.skelAnime, &gYoungGanondorfKneelLookSidewaysAnim, -5.0f);
                    this->state++;
                }
                break;
            default:
                this->state = 0;
                break;
        }
    }
}

void EnViewer_Update(Actor* thisx, PlayState* play) {
    EnViewer* this = (EnViewer*)thisx;

    gSegments[6] = VIRTUAL_TO_PHYSICAL(play->objectCtx.status[this->animObjBankIndex].segment);
    this->actionFunc(this, play);
}

s32 EnViewer_Ganondorf3OverrideLimbDraw(PlayState* play, s32 limbIndex, Gfx** dList, Vec3f* pos, Vec3s* rot,
                                        void* thisx) {
    if (gSaveContext.sceneLayer == 4) {
        if (play->csCtx.curFrame >= 400) {
            if (limbIndex == YOUNG_GANONDORF_LIMB_LEFT_HAND) {
                *dList = gYoungGanondorfOpenLeftHandDL;
            }
        }
    } else {
        if ((play->csCtx.curFrame >= 1510) && (play->csCtx.curFrame <= 1650)) {
            if (limbIndex == YOUNG_GANONDORF_LIMB_LEFT_HAND) {
                *dList = gYoungGanondorfOpenLeftHandDL;
            }
        }
    }
    return false;
}

void EnViewer_Ganondorf9PostLimbDraw(PlayState* play, s32 limbIndex, Gfx** dList, Vec3s* rot, void* thisx) {
    if (limbIndex == GANONDORF_LIMB_JEWEL) {
        OPEN_DISPS(play->state.gfxCtx, "../z_en_viewer.c", 1365);
        Gfx_SetupDL_25Xlu(play->state.gfxCtx);
        gSPMatrix(POLY_XLU_DISP++, Matrix_NewMtx(play->state.gfxCtx, "../z_en_viewer.c", 1370),
                  G_MTX_NOPUSH | G_MTX_LOAD | G_MTX_MODELVIEW);
        gSPDisplayList(POLY_XLU_DISP++, SEGMENTED_TO_VIRTUAL(gGanondorfEyesDL));
        CLOSE_DISPS(play->state.gfxCtx, "../z_en_viewer.c", 1372);
    }
}

void EnViewer_GanondorfPostLimbDrawUpdateCapeVec(PlayState* play, s32 limbIndex, Gfx** dList, Vec3s* rot, void* thisx) {
    static Vec3f zeroVec = { 0.0f, 0.0f, 0.0f };

    if (limbIndex == YOUNG_GANONDORF_LIMB_HEAD) {
        Matrix_MultVec3f(&zeroVec, &sGanondorfNeckWorldPos);
    }
}

void EnViewer_DrawGanondorf(EnViewer* this, PlayState* play) {
    s16 frames = 0;
    s16 type;

    OPEN_DISPS(play->state.gfxCtx, "../z_en_viewer.c", 1405);

    type = this->actor.params >> 8;

    if (type == ENVIEWER_TYPE_3_GANONDORF || type == ENVIEWER_TYPE_5_GANONDORF || type == ENVIEWER_TYPE_7_GANONDORF ||
        type == ENVIEWER_TYPE_8_GANONDORF) {
        if (gSaveContext.sceneLayer != 4) {
            frames = 149;
        }

        if (frames + 1127 >= play->csCtx.curFrame) {
            gSPSegment(POLY_OPA_DISP++, 0x08, SEGMENTED_TO_VIRTUAL(gYoungGanondorfEyeOpenTex));
            gSPSegment(POLY_OPA_DISP++, 0x09, SEGMENTED_TO_VIRTUAL(gYoungGanondorfEyeOpenTex));

        } else if (frames + 1128 >= play->csCtx.curFrame) {
            gSPSegment(POLY_OPA_DISP++, 0x08, SEGMENTED_TO_VIRTUAL(gYoungGanondorfEyeHalfTex));
            gSPSegment(POLY_OPA_DISP++, 0x09, SEGMENTED_TO_VIRTUAL(gYoungGanondorfEyeHalfTex));

        } else if (frames + 1129 >= play->csCtx.curFrame) {
            gSPSegment(POLY_OPA_DISP++, 0x08, SEGMENTED_TO_VIRTUAL(gYoungGanondorfEyeClosedTex));
            gSPSegment(POLY_OPA_DISP++, 0x09, SEGMENTED_TO_VIRTUAL(gYoungGanondorfEyeClosedTex));

        } else {
            gSPSegment(POLY_OPA_DISP++, 0x08, SEGMENTED_TO_VIRTUAL(gYoungGanondorfEyeLookingDownTex));
            gSPSegment(POLY_OPA_DISP++, 0x09, SEGMENTED_TO_VIRTUAL(gYoungGanondorfEyeLookingDownTex));
        }
    } else if (type == ENVIEWER_TYPE_9_GANONDORF) {
        gSPSegment(POLY_XLU_DISP++, 0x08, SEGMENTED_TO_VIRTUAL(gGanondorfCrazedEyeTex));
    }

    if (type == ENVIEWER_TYPE_9_GANONDORF) {
        SkelAnime_DrawFlexOpa(play, this->skin.skelAnime.skeleton, this->skin.skelAnime.jointTable,
                              this->skin.skelAnime.dListCount, NULL, EnViewer_Ganondorf9PostLimbDraw, this);
    } else if (type == ENVIEWER_TYPE_3_GANONDORF) {
        SkelAnime_DrawFlexOpa(play, this->skin.skelAnime.skeleton, this->skin.skelAnime.jointTable,
                              this->skin.skelAnime.dListCount, EnViewer_Ganondorf3OverrideLimbDraw,
                              EnViewer_GanondorfPostLimbDrawUpdateCapeVec, this);
        EnViewer_UpdateGanondorfCape(play, this);
    } else if (type == ENVIEWER_TYPE_3_GANONDORF || type == ENVIEWER_TYPE_5_GANONDORF ||
               type == ENVIEWER_TYPE_7_GANONDORF || type == ENVIEWER_TYPE_8_GANONDORF) {
        if ((play->csCtx.state != CS_STATE_IDLE) && (play->csCtx.actorCues[1] != NULL)) {
            SkelAnime_DrawFlexOpa(play, this->skin.skelAnime.skeleton, this->skin.skelAnime.jointTable,
                                  this->skin.skelAnime.dListCount, NULL, EnViewer_GanondorfPostLimbDrawUpdateCapeVec,
                                  this);
            EnViewer_UpdateGanondorfCape(play, this);
        }
    } else {
        SkelAnime_DrawOpa(play, this->skin.skelAnime.skeleton, this->skin.skelAnime.jointTable, NULL, NULL, this);
    }
    CLOSE_DISPS(play->state.gfxCtx, "../z_en_viewer.c", 1511);
}

void EnViewer_DrawHorse(EnViewer* this, PlayState* play) {
    func_800A6330(&this->actor, play, &this->skin, NULL, true);
}

s32 EnViewer_ZeldaOverrideLimbDraw(PlayState* play, s32 limbIndex, Gfx** dList, Vec3f* pos, Vec3s* rot, void* thisx) {
    if (play->sceneId == SCENE_HYRULE_FIELD) {
        if (limbIndex == 2) {
            *dList = gChildZeldaCutsceneDressDL;
        }
        if (limbIndex == 7) {
            *dList = NULL;
        }
        if (limbIndex == 8) {
            *dList = NULL;
        }
        if (limbIndex == 9) {
            *dList = NULL;
        }
        if (limbIndex == 3) {
            *dList = NULL;
        }
        if (limbIndex == 5) {
            *dList = NULL;
        }
    }
    return false;
}

void EnViewer_ZeldaPostLimbDraw(PlayState* play, s32 limbIndex, Gfx** dList, Vec3s* rot, void* thisx) {
    s32 pad;

    if (play->sceneId == SCENE_TEMPLE_OF_TIME) {
        if (limbIndex == 16) {
            OPEN_DISPS(play->state.gfxCtx, "../z_en_viewer.c", 1568);
            gSPDisplayList(POLY_OPA_DISP++, gChildZeldaOcarinaOfTimeDL);
            CLOSE_DISPS(play->state.gfxCtx, "../z_en_viewer.c", 1570);
        }
    }
}

void EnViewer_DrawZelda(EnViewer* this, PlayState* play) {
    OPEN_DISPS(play->state.gfxCtx, "../z_en_viewer.c", 1583);
    if (play->sceneId == SCENE_HYRULE_FIELD) {
        if (play->csCtx.curFrame < 771) {
            gSPSegment(POLY_OPA_DISP++, 0x08, SEGMENTED_TO_VIRTUAL(gChildZeldaEyeInTex));
            gSPSegment(POLY_OPA_DISP++, 0x09, SEGMENTED_TO_VIRTUAL(gChildZeldaEyeOutTex));
        } else if (play->csCtx.curFrame < 772) {
            gSPSegment(POLY_OPA_DISP++, 0x08, SEGMENTED_TO_VIRTUAL(gChildZeldaEyeBlinkTex));
            gSPSegment(POLY_OPA_DISP++, 0x09, SEGMENTED_TO_VIRTUAL(gChildZeldaEyeBlinkTex));
        } else if (play->csCtx.curFrame < 773) {
            gSPSegment(POLY_OPA_DISP++, 0x08, SEGMENTED_TO_VIRTUAL(gChildZeldaEyeShutTex));
            gSPSegment(POLY_OPA_DISP++, 0x09, SEGMENTED_TO_VIRTUAL(gChildZeldaEyeShutTex));
        } else if (play->csCtx.curFrame < 791) {
            gSPSegment(POLY_OPA_DISP++, 0x08, SEGMENTED_TO_VIRTUAL(gChildZeldaEyeWideTex));
            gSPSegment(POLY_OPA_DISP++, 0x09, SEGMENTED_TO_VIRTUAL(gChildZeldaEyeWideTex));
        } else if (play->csCtx.curFrame < 792) {
            gSPSegment(POLY_OPA_DISP++, 0x08, SEGMENTED_TO_VIRTUAL(gChildZeldaEyeBlinkTex));
            gSPSegment(POLY_OPA_DISP++, 0x09, SEGMENTED_TO_VIRTUAL(gChildZeldaEyeBlinkTex));
        } else if (play->csCtx.curFrame < 793) {
            gSPSegment(POLY_OPA_DISP++, 0x08, SEGMENTED_TO_VIRTUAL(gChildZeldaEyeShutTex));
            gSPSegment(POLY_OPA_DISP++, 0x09, SEGMENTED_TO_VIRTUAL(gChildZeldaEyeShutTex));
        } else {
            gSPSegment(POLY_OPA_DISP++, 0x08, SEGMENTED_TO_VIRTUAL(gChildZeldaEyeInTex));
            gSPSegment(POLY_OPA_DISP++, 0x09, SEGMENTED_TO_VIRTUAL(gChildZeldaEyeOutTex));
        }

        if (gSaveContext.sceneLayer == 6) {
            gSPSegment(POLY_OPA_DISP++, 0x0A, SEGMENTED_TO_VIRTUAL(gChildZeldaMouthSurprisedTex));
        } else {
            if (play->csCtx.curFrame < 758) {
                gSPSegment(POLY_OPA_DISP++, 0x0A, SEGMENTED_TO_VIRTUAL(gChildZeldaMouthWorriedTex));
            } else if (play->csCtx.curFrame < 848) {
                gSPSegment(POLY_OPA_DISP++, 0x0A, SEGMENTED_TO_VIRTUAL(gChildZeldaMouthSurprisedTex));
            } else {
                gSPSegment(POLY_OPA_DISP++, 0x0A, SEGMENTED_TO_VIRTUAL(gChildZeldaMouthWorriedTex));
            }
        }
    } else {
        gSPSegment(POLY_OPA_DISP++, 0x08, SEGMENTED_TO_VIRTUAL(gChildZeldaEyeShutTex));
        gSPSegment(POLY_OPA_DISP++, 0x09, SEGMENTED_TO_VIRTUAL(gChildZeldaEyeShutTex));
        gSPSegment(POLY_OPA_DISP++, 0x0A, SEGMENTED_TO_VIRTUAL(gChildZeldaMouthWorriedTex));
    }
    SkelAnime_DrawFlexOpa(play, this->skin.skelAnime.skeleton, this->skin.skelAnime.jointTable,
                          this->skin.skelAnime.dListCount, EnViewer_ZeldaOverrideLimbDraw, EnViewer_ZeldaPostLimbDraw,
                          this);
    CLOSE_DISPS(play->state.gfxCtx, "../z_en_viewer.c", 1690);
}

s32 EnViewer_ImpaOverrideLimbDraw(PlayState* play, s32 limbIndex, Gfx** dList, Vec3f* pos, Vec3s* rot, void* thisx) {
    if (limbIndex == 16) {
        *dList = gImpaHeadMaskedDL;
    }
    return false;
}

void EnViewer_DrawImpa(EnViewer* this, PlayState* play) {
    OPEN_DISPS(play->state.gfxCtx, "../z_en_viewer.c", 1717);
    gSPSegment(POLY_OPA_DISP++, 0x08, SEGMENTED_TO_VIRTUAL(gImpaEyeOpenTex));
    gSPSegment(POLY_OPA_DISP++, 0x09, SEGMENTED_TO_VIRTUAL(gImpaEyeOpenTex));
    gDPSetEnvColor(POLY_OPA_DISP++, 0, 0, 0, 255);
    gSPSegment(POLY_OPA_DISP++, 0x0C, &D_80116280[2]);
    SkelAnime_DrawFlexOpa(play, this->skin.skelAnime.skeleton, this->skin.skelAnime.jointTable,
                          this->skin.skelAnime.dListCount, EnViewer_ImpaOverrideLimbDraw, NULL, this);
    CLOSE_DISPS(play->state.gfxCtx, "../z_en_viewer.c", 1740);
}

static EnViewerDrawFunc sDrawFuncs[] = {
    EnViewer_DrawGanondorf,
    EnViewer_DrawHorse,
    EnViewer_DrawZelda,
    EnViewer_DrawImpa,
};

void EnViewer_Draw(Actor* thisx, PlayState* play) {
    EnViewer* this = (EnViewer*)thisx;
    s32 pad;
    s16 type;

    OPEN_DISPS(play->state.gfxCtx, "../z_en_viewer.c", 1760);
    if (this->isVisible) {
        type = this->actor.params >> 8;
        if (type <= ENVIEWER_TYPE_2_ZELDA) { // zelda's horse, impa and zelda
            if (play->csCtx.state != CS_STATE_IDLE && play->csCtx.actorCues[0] != NULL) {
                Gfx_SetupDL_25Opa(play->state.gfxCtx);
                sDrawFuncs[this->drawFuncIndex](this, play);
            }
        } else if ((play->csCtx.state != CS_STATE_IDLE && play->csCtx.actorCues[1] != NULL) ||
                   type == ENVIEWER_TYPE_9_GANONDORF) {
            Gfx_SetupDL_25Opa(play->state.gfxCtx);
            sDrawFuncs[this->drawFuncIndex](this, play);
        }
    }
    CLOSE_DISPS(play->state.gfxCtx, "../z_en_viewer.c", 1784);
}

void EnViewer_UpdatePosition(EnViewer* this, PlayState* play) {
    Vec3f startPos;
    Vec3f endPos;
    f32 lerpFactor;
    s16 type = this->actor.params >> 8;

    if (type <= ENVIEWER_TYPE_2_ZELDA) { // zelda's horse, impa and zelda
        if (play->csCtx.state != CS_STATE_IDLE && play->csCtx.actorCues[0] != NULL &&
            play->csCtx.curFrame < play->csCtx.actorCues[0]->endFrame) {
            if (type == ENVIEWER_TYPE_0_HORSE_ZELDA) {
                if (!sHorseSfxPlayed) {
                    sHorseSfxPlayed = true;
                    Audio_PlaySfxGeneral(NA_SE_EV_HORSE_NEIGH, &this->actor.projectedPos, 4,
                                         &gSfxDefaultFreqAndVolScale, &gSfxDefaultFreqAndVolScale, &gSfxDefaultReverb);
                }
                Actor_PlaySfx(&this->actor, NA_SE_EV_HORSE_RUN_LEVEL - SFX_FLAG);
            }

            startPos.x = play->csCtx.actorCues[0]->startPos.x;
            startPos.y = play->csCtx.actorCues[0]->startPos.y;
            startPos.z = play->csCtx.actorCues[0]->startPos.z;
            endPos.x = play->csCtx.actorCues[0]->endPos.x;
            endPos.y = play->csCtx.actorCues[0]->endPos.y;
            endPos.z = play->csCtx.actorCues[0]->endPos.z;
            lerpFactor = Environment_LerpWeight(play->csCtx.actorCues[0]->endFrame,
                                                play->csCtx.actorCues[0]->startFrame, play->csCtx.curFrame);
            this->actor.world.pos.x = (endPos.x - startPos.x) * lerpFactor + startPos.x;
            this->actor.world.pos.y = (endPos.y - startPos.y) * lerpFactor + startPos.y;
            this->actor.world.pos.z = (endPos.z - startPos.z) * lerpFactor + startPos.z;
        }
    } else { // ganondorf and ganondorf's horse
        if (play->csCtx.state != CS_STATE_IDLE && play->csCtx.actorCues[1] != NULL &&
            play->csCtx.curFrame < play->csCtx.actorCues[1]->endFrame) {
            startPos.x = play->csCtx.actorCues[1]->startPos.x;
            startPos.y = play->csCtx.actorCues[1]->startPos.y;
            startPos.z = play->csCtx.actorCues[1]->startPos.z;
            endPos.x = play->csCtx.actorCues[1]->endPos.x;
            endPos.y = play->csCtx.actorCues[1]->endPos.y;
            endPos.z = play->csCtx.actorCues[1]->endPos.z;
            lerpFactor = Environment_LerpWeight(play->csCtx.actorCues[1]->endFrame,
                                                play->csCtx.actorCues[1]->startFrame, play->csCtx.curFrame);
            this->actor.world.pos.x = (endPos.x - startPos.x) * lerpFactor + startPos.x;
            this->actor.world.pos.y = (endPos.y - startPos.y) * lerpFactor + startPos.y;
            this->actor.world.pos.z = (endPos.z - startPos.z) * lerpFactor + startPos.z;

            if (play->csCtx.actorCues[1]->id == 12) {
                s16 yaw = Math_Vec3f_Yaw(&startPos, &endPos);

                Math_SmoothStepToS(&this->actor.world.rot.y, yaw, 0xA, 0x3E8, 1);
                Math_SmoothStepToS(&this->actor.shape.rot.y, yaw, 0xA, 0x3E8, 1);
            }

            if (type == ENVIEWER_TYPE_9_GANONDORF) {
                this->actor.world.rot.x = play->csCtx.actorCues[1]->rot.x;
                this->actor.world.rot.y = play->csCtx.actorCues[1]->rot.y;
                this->actor.world.rot.z = play->csCtx.actorCues[1]->rot.z;
                this->actor.shape.rot.x = play->csCtx.actorCues[1]->rot.x;
                this->actor.shape.rot.y = play->csCtx.actorCues[1]->rot.y;
                this->actor.shape.rot.z = play->csCtx.actorCues[1]->rot.z;
            }
        }
        if (type == ENVIEWER_TYPE_5_GANONDORF) {
            Audio_PlaySfxGeneral(NA_SE_EV_BURNING - SFX_FLAG, &gSfxDefaultPos, 4, &gSfxDefaultFreqAndVolScale,
                                 &gSfxDefaultFreqAndVolScale, &gSfxDefaultReverb);
            EnViewer_DrawFireEffects(this, play);
        }
    }
}

void EnViewer_InitFireEffect(EnViewer* this, PlayState* play, s16 i) {
    EnViewerFireEffect* eff;

    if ((i % 2) == 0) {
        eff = &this->fireEffects[i];
        eff->startPos.x = 100.0f;
        eff->startPos.y = -420.0f;
        eff->startPos.z = 400.0f;
        eff->endPos.x = 100.0f;
        eff->endPos.y = -420.0f;
        eff->endPos.z = -400.0f;
        eff->scale = (Rand_ZeroOne() * 5.0f + 12.0f) * 0.001f;
    } else {
        eff = &this->fireEffects[i];
        eff->startPos.x = -100.0f;
        eff->startPos.y = -420.0f;
        eff->startPos.z = 400.0f;
        eff->endPos.x = -100.0f;
        eff->endPos.y = -420.0f;
        eff->endPos.z = -400.0f;
        eff->scale = (Rand_ZeroOne() * 5.0f + 12.0f) * 0.001f;
    }
    if (this) {}
}

void EnViewer_DrawFireEffects(EnViewer* this2, PlayState* play) {
    EnViewer* this = this2;
    s16 i;

    OPEN_DISPS(play->state.gfxCtx, "../z_en_viewer.c", 1941);
    for (i = 0; i < ARRAY_COUNT(this->fireEffects); i++) {
        switch (this->fireEffects[i].state) {
            case 0:
                EnViewer_InitFireEffect(this, play, i);
                this->fireEffects[i].lerpFactor = (i >> 1) * 0.1f;
                this->fireEffects[i].lerpFactorSpeed = 0.01f;
                this->fireEffects[i].state++;
                break;
            case 1:
                Math_SmoothStepToF(&this->fireEffects[i].lerpFactor, 1.0f, 1.0f, this->fireEffects[i].lerpFactorSpeed,
                                   this->fireEffects[i].lerpFactorSpeed);
                this->fireEffects[i].pos.x =
                    this->fireEffects[i].startPos.x +
                    (this->fireEffects[i].endPos.x - this->fireEffects[i].startPos.x) * this->fireEffects[i].lerpFactor;
                this->fireEffects[i].pos.y =
                    this->fireEffects[i].startPos.y +
                    (this->fireEffects[i].endPos.y - this->fireEffects[i].startPos.y) * this->fireEffects[i].lerpFactor;
                this->fireEffects[i].pos.z =
                    this->fireEffects[i].startPos.z +
                    (this->fireEffects[i].endPos.z - this->fireEffects[i].startPos.z) * this->fireEffects[i].lerpFactor;
                if (this->fireEffects[i].lerpFactor >= 1.0f) {
                    this->fireEffects[i].state++;
                }
                break;
            case 2:
                EnViewer_InitFireEffect(this, play, i);
                this->fireEffects[i].lerpFactor = 0.0f;
                this->fireEffects[i].lerpFactorSpeed = 0.01f;
                this->fireEffects[i].state--;
                break;
        }

        Gfx_SetupDL_25Xlu(play->state.gfxCtx);
        Matrix_Translate(this->fireEffects[i].pos.x, this->fireEffects[i].pos.y, this->fireEffects[i].pos.z,
                         MTXMODE_NEW);
        Matrix_Scale(this->fireEffects[i].scale, this->fireEffects[i].scale, this->fireEffects[i].scale, MTXMODE_APPLY);
        gSPSegment(POLY_XLU_DISP++, 0x08,
                   Gfx_TwoTexScroll(play->state.gfxCtx, G_TX_RENDERTILE, 0, 0, 32, 64, 1, 0,
                                    (10 * i - 20 * play->state.frames) % 512, 32, 128));
        gDPSetPrimColor(POLY_XLU_DISP++, 0x80, 0x80, 255, 255, 170, 255);
        gDPSetEnvColor(POLY_XLU_DISP++, 255, 50, 00, 255);
        gSPMatrix(POLY_XLU_DISP++, Matrix_NewMtx(play->state.gfxCtx, "../z_en_viewer.c", 2027),
                  G_MTX_NOPUSH | G_MTX_LOAD | G_MTX_MODELVIEW);
        gSPMatrix(POLY_XLU_DISP++, &D_01000000, G_MTX_NOPUSH | G_MTX_MUL | G_MTX_MODELVIEW);
        gSPDisplayList(POLY_XLU_DISP++, gEffFire1DL);
    }
    CLOSE_DISPS(play->state.gfxCtx, "../z_en_viewer.c", 2034);
}

void EnViewer_UpdateGanondorfCape(PlayState* play, EnViewer* this) {
    static s16 yOscillationPhase = 0;
    Vec3f forearmModelOffset;
    Vec3f forearmWorldOffset;

    if ((this->actor.params >> 8) == ENVIEWER_TYPE_5_GANONDORF) {
        if (1) {}
        sGanondorfCape->backPush = BREG(54) / 10.0f;
        sGanondorfCape->backSwayMagnitude = (BREG(60) + 25) / 100.0f;
        sGanondorfCape->sideSwayMagnitude = (BREG(55) - 45) / 10.0f;
        sGanondorfCape->minY = -10000.0f;
        sGanondorfCape->minDist = 0.0f;
        sGanondorfCape->gravity = (BREG(67) - 10) / 10.0f;
        forearmModelOffset.x = KREG(16) - 13.0f;
        forearmModelOffset.y = KREG(17) + 3.0f + Math_SinS(yOscillationPhase) * KREG(20);
        forearmModelOffset.z = KREG(18) - 10.0f;
        yOscillationPhase += KREG(19) * 0x1000 + 0x2000;

        Matrix_RotateY(BINANG_TO_RAD_ALT(this->actor.shape.rot.y), MTXMODE_NEW);
        Matrix_MultVec3f(&forearmModelOffset, &forearmWorldOffset);
        sGanondorfCape->rightForearmPos.x = sGanondorfNeckWorldPos.x + forearmWorldOffset.x;
        sGanondorfCape->rightForearmPos.y = sGanondorfNeckWorldPos.y + forearmWorldOffset.y;
        sGanondorfCape->rightForearmPos.z = sGanondorfNeckWorldPos.z + forearmWorldOffset.z;
        forearmModelOffset.x = -(KREG(16) - 13.0f);
        Matrix_MultVec3f(&forearmModelOffset, &forearmWorldOffset);
        sGanondorfCape->leftForearmPos.x = sGanondorfNeckWorldPos.x + forearmWorldOffset.x;
        sGanondorfCape->leftForearmPos.y = sGanondorfNeckWorldPos.y + forearmWorldOffset.y;
        sGanondorfCape->leftForearmPos.z = sGanondorfNeckWorldPos.z + forearmWorldOffset.z;
    }
}<|MERGE_RESOLUTION|>--- conflicted
+++ resolved
@@ -200,19 +200,11 @@
 
     if (type == ENVIEWER_TYPE_2_ZELDA) {
         if (gSaveContext.sceneLayer == 5) {
-<<<<<<< HEAD
             csCurFrame = play->csCtx.curFrame;
             if (csCurFrame == 792) {
-                Audio_PlayActorSfx2(&this->actor, NA_SE_VO_Z0_SURPRISE);
+                Actor_PlaySfx(&this->actor, NA_SE_VO_Z0_SURPRISE);
             } else if (csCurFrame == 845) {
-                Audio_PlayActorSfx2(&this->actor, NA_SE_VO_Z0_THROW);
-=======
-            csFrames = play->csCtx.frames;
-            if (csFrames == 792) {
-                Actor_PlaySfx(&this->actor, NA_SE_VO_Z0_SURPRISE);
-            } else if (csFrames == 845) {
                 Actor_PlaySfx(&this->actor, NA_SE_VO_Z0_THROW);
->>>>>>> 1a20d0d7
             }
         }
     } else if (type == ENVIEWER_TYPE_7_GANONDORF) {
@@ -240,13 +232,8 @@
             }
         }
         if (gSaveContext.sceneLayer == 5) {
-<<<<<<< HEAD
             if (play->csCtx.curFrame == 1508) {
-                Audio_PlayActorSfx2(&this->actor, NA_SE_EN_FANTOM_ST_LAUGH);
-=======
-            if (play->csCtx.frames == 1508) {
                 Actor_PlaySfx(&this->actor, NA_SE_EN_FANTOM_ST_LAUGH);
->>>>>>> 1a20d0d7
             }
             if (play->csCtx.curFrame == 1545) {
                 Actor_SpawnAsChild(&play->actorCtx, &this->actor, play, ACTOR_DEMO_6K, 32.0f, 101.0f, 1226.0f, 0, 0, 0,
@@ -354,13 +341,8 @@
                         }
                         break;
                     case 6:
-<<<<<<< HEAD
                         if (play->csCtx.actorCues[1]->id == 12) {
-                            Audio_PlayActorSfx2(&this->actor, NA_SE_EN_GANON_VOICE_DEMO);
-=======
-                        if (play->csCtx.npcActions[1]->action == 12) {
                             Actor_PlaySfx(&this->actor, NA_SE_EN_GANON_VOICE_DEMO);
->>>>>>> 1a20d0d7
                             Animation_PlayLoopSetSpeed(&this->skin.skelAnime, &gYoungGanondorfHorsebackRideAnim, 3.0f);
                             this->state++;
                         }
