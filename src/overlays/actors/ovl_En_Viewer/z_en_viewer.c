/*
 * File: z_en_viewer.c
 * Overlay: ovl_En_Viewer
 * Description: Cutscene Actors
 */

#include "z_en_viewer.h"
<<<<<<< HEAD
#include "objects/gameplay_keep/gameplay_keep.h"
=======
#include "overlays/actors/ovl_En_Ganon_Mant/z_en_ganon_mant.h"
>>>>>>> f786f958

#define FLAGS 0x00000010

#define THIS ((EnViewer*)thisx)

void EnViewer_Init(Actor* thisx, GlobalContext* globalCtx);
void EnViewer_Destroy(Actor* thisx, GlobalContext* globalCtx);
void EnViewer_Update(Actor* thisx, GlobalContext* globalCtx);
void EnViewer_Draw(Actor* thisx, GlobalContext* globalCtx);

<<<<<<< HEAD
extern UNK_TYPE D_01000000;
extern UNK_TYPE D_06000450;
extern UNK_TYPE D_060005B4;
extern UNK_TYPE D_060008A0;
extern UNK_TYPE D_06000BC8;
extern UNK_TYPE D_06000F54;
extern UNK_TYPE D_06001410;
extern UNK_TYPE D_060014F4;
extern UNK_TYPE D_06001D28;
extern UNK_TYPE D_06002574;
extern UNK_TYPE D_06002650;
extern UNK_TYPE D_06002928;
extern UNK_TYPE D_060029CC;
=======
void EnViewer_GetCutsceneNextPos(EnViewer* this, GlobalContext* globalCtx);
void func_80B2C8AC(EnViewer* this2, GlobalContext* globalCtx);
void func_80B2CC1C(GlobalContext* globalCtx, EnViewer* this);
void func_80B2A570(EnViewer* this, GlobalContext* globalCtx);
void func_80B2A75C(EnViewer* this, GlobalContext* globalCtx);

// sAnimFuncs
void func_80B2A300(EnViewer* this, GlobalContext* globalCtx, FlexSkeletonHeader* skeletonHeaderSeg,
                   AnimationHeader* animationSeg);
void func_80B2A448(EnViewer* this, GlobalContext* globalCtx, FlexSkeletonHeader* skeletonHeaderSeg,
                   AnimationHeader* animationSeg);
void func_80B2A4D8(EnViewer* this, GlobalContext* globalCtx, SkeletonHeader* skeletonHeaderSeg,
                   AnimationHeader* animationSeg);

// sDrawFuncs
void func_80B2B4A8(EnViewer* this, GlobalContext* globalCtx);
void func_80B2B8FC(EnViewer* this, GlobalContext* globalCtx);
void func_80B2BA38(EnViewer* this, GlobalContext* globalCtx);
void func_80B2C130(EnViewer* this, GlobalContext* globalCtx);

extern Mtx D_01000000;
extern Gfx D_0404D4E0[];
extern AnimationHeader D_06000450;
extern AnimationHeader D_060005B4;
extern AnimationHeader D_060008A0;
extern AnimationHeader D_06000BC8;
extern AnimationHeader D_06000F54;
extern AnimationHeader D_06001410;
extern AnimationHeader D_060014F4;
extern AnimationHeader D_06001D28;
extern AnimationHeader D_06002574;
extern AnimationHeader D_06002650;
extern AnimationHeader D_06002928;
extern AnimationHeader D_060029CC;
>>>>>>> f786f958
extern UNK_TYPE D_06002EF0;
extern AnimationHeader D_06003284;
extern UNK_TYPE D_060032F0;
extern AnimationHeader D_06003428;
extern UNK_TYPE D_060036F0;
extern AnimationHeader D_06003858;
extern AnimationHeader D_06003D84;
extern UNK_TYPE D_06003EF0;
extern AnimationHeader D_0600420C;
extern AnimationHeader D_06004260;
extern UNK_TYPE D_060042F0;
extern AnimationHeader D_06004534;
extern AnimationHeader D_060048B0;
extern AnimationHeader D_060048FC;
extern AnimationHeader D_06004AA4;
extern UNK_TYPE D_06004EF0;
extern AnimationHeader D_0600504C;
extern AnimationHeader D_060050A8;
extern UNK_TYPE D_060052F0;
extern FlexSkeletonHeader D_06006B2C;
extern AnimationHeader D_06007148;
extern UNK_TYPE D_06007210;
extern FlexSkeletonHeader D_06008668;
extern UNK_TYPE D_0600A4E0;
extern Gfx D_0600BE90[];
extern Gfx D_0600C410[];
extern Gfx D_0600D0D8[];
extern Gfx D_0600DE08[];
extern SkeletonHeader D_0600E038;
extern Gfx D_0600E1A8[];
extern UNK_TYPE D_0600F178;
extern UNK_TYPE D_0600F378;
extern UNK_TYPE D_0600F578;
extern UNK_TYPE D_0600F778;
extern FlexSkeletonHeader D_0600F788;
extern AnimationHeader D_06011348;
extern FlexSkeletonHeader D_060114E8;
extern FlexSkeletonHeader D_060119E8;

u8 D_80B2CEC0 = false;

const ActorInit En_Viewer_InitVars = {
    ACTOR_EN_VIEWER,
    ACTORTYPE_ITEMACTION,
    FLAGS,
    OBJECT_GAMEPLAY_KEEP,
    sizeof(EnViewer),
    (ActorFunc)EnViewer_Init,
    (ActorFunc)EnViewer_Destroy,
    (ActorFunc)EnViewer_Update,
    (ActorFunc)EnViewer_Draw,
};

static InitChainEntry sInitChain[] = {
    ICHAIN_F32(uncullZoneScale, 300, ICHAIN_STOP),
};

struct_80B2CEE8 D_80B2CEE8[] = {
    { OBJECT_HORSE_ZELDA, OBJECT_HORSE_ZELDA, 1, 0, 2, 20, 1, &D_06006B2C, &D_06007148 },
    { OBJECT_IM, OBJECT_OPENING_DEMO1, 1, 0, 0, 10, 3, &D_0600F788, &D_060029CC },
    { OBJECT_ZL4, OBJECT_OPENING_DEMO1, 1, 0, 0, 10, 2, &D_0600E038, &D_06000450 },
    { OBJECT_GNDD, OBJECT_GNDD, 1, -6, 0, 10, 0, &D_060119E8, &D_06002928 },
    { OBJECT_HORSE_GANON, OBJECT_HORSE_GANON, 1, 0, 2, 20, 1, &D_06008668, &D_06003858 },
    { OBJECT_GNDD, OBJECT_GNDD, 1, -6, 0, 10, 0, &D_060119E8, &D_060005B4 },
    { OBJECT_HORSE_GANON, OBJECT_HORSE_GANON, 1, 0, 2, 20, 1, &D_06008668, &D_06002650 },
    { OBJECT_GNDD, OBJECT_GNDD, 1, -6, 0, 10, 0, &D_060119E8, &D_06004260 },
    { OBJECT_GNDD, OBJECT_GNDD, 1, -6, 0, 10, 0, &D_060119E8, &D_060050A8 },
    { OBJECT_GANON, OBJECT_GANON, 1, -6, 0, 10, 0, &D_060114E8, &D_06011348 },
};

EnViewerAnimFunc sAnimFuncs[] = {
    func_80B2A300,
    func_80B2A4D8,
    func_80B2A300,
    func_80B2A448,
};

static void* sActorShadowDrawFunc[] = {
    NULL,
    ActorShadow_DrawFunc_Circle,
    ActorShadow_DrawFunc_Squiggly,
};

// timer
s16 D_80B2CFCC = 0;

Vec3f D_80B2CFD0 = { 0.0f, 0.0f, 0.0f };

static EnViewerDrawFunc sDrawFuncs[] = {
    func_80B2B4A8,
    func_80B2B8FC,
    func_80B2BA38,
    func_80B2C130,
};

// angle
s16 D_80B2CFEC = 0;

EnGanonMant* sGanonCape;

Vec3f D_80B2D448;

void EnViewer_SetupAction(EnViewer* this, EnViewerActionFunc actionFunc) {
    this->actionFunc = actionFunc;
}

void EnViewer_Init(Actor* thisx, GlobalContext* globalCtx) {
    EnViewer* this = THIS;
    u8 params;

    Actor_ProcessInitChain(&this->actor, sInitChain);
    EnViewer_SetupAction(this, func_80B2A570);
    D_80B2CEC0 = false;
    params = this->actor.params >> 8;
    this->unused = 0;
    this->unk_1E5 = 0;
    this->unk_1E6 = false;
    if (params == 3 || params == 5 || params == 7 || params == 8 || params == 9) {
        sGanonCape = Actor_SpawnAsChild(&globalCtx->actorCtx, &this->actor, globalCtx, ACTOR_EN_GANON_MANT, 0.0f, 0.0f,
                                        0.0f, 0, 0, 0, 35);
    }
}

void EnViewer_Destroy(Actor* thisx, GlobalContext* globalCtx) {
    EnViewer* this = THIS;
    func_800A6888(globalCtx, &this->skin);
}

void func_80B2A300(EnViewer* this, GlobalContext* globalCtx, FlexSkeletonHeader* skeletonHeaderSeg,
                   AnimationHeader* animationSeg) {
    s16 params = this->actor.params >> 8;

    if (params == 2 || params == 3 || params == 5 || params == 7 || params == 8 || params == 9) {
        SkelAnime_InitFlex(globalCtx, &this->skin.skelAnime, skeletonHeaderSeg, NULL, NULL, NULL, 0);
    } else {
        SkelAnime_Init(globalCtx, &this->skin.skelAnime, skeletonHeaderSeg, NULL, NULL, NULL, 0);
    }

    gSegments[6] = VIRTUAL_TO_PHYSICAL(globalCtx->objectCtx.status[this->animObjBankIndex].segment);
    if (params == 3 || params == 7 || params == 8 || params == 9) {
        Animation_PlayLoopSetSpeed(&this->skin.skelAnime, animationSeg, 1.0f);
    } else {
        Animation_PlayLoopSetSpeed(&this->skin.skelAnime, animationSeg, 3.0f);
    }
}

void func_80B2A448(EnViewer* this, GlobalContext* globalCtx, FlexSkeletonHeader* skeletonHeaderSeg,
                   AnimationHeader* animationSeg) {
    SkelAnime_InitFlex(globalCtx, &this->skin.skelAnime, skeletonHeaderSeg, NULL, NULL, NULL, 0);
    gSegments[6] = VIRTUAL_TO_PHYSICAL(globalCtx->objectCtx.status[this->animObjBankIndex].segment);
    Animation_PlayLoopSetSpeed(&this->skin.skelAnime, animationSeg, 3.0f);
}

void func_80B2A4D8(EnViewer* this, GlobalContext* globalCtx, SkeletonHeader* skeletonHeaderSeg,
                   AnimationHeader* animationSeg) {
    u8 params;

    func_800A663C(globalCtx, &this->skin, skeletonHeaderSeg, animationSeg);
    params = this->actor.params >> 8;
    if (!(params == 3 || params == 4 || params == 7 || params == 8 || params == 9)) {
        Animation_PlayLoopSetSpeed(&this->skin.skelAnime, animationSeg, 3.0f);
    } else {
        Animation_PlayOnceSetSpeed(&this->skin.skelAnime, animationSeg, 1.0f);
    }
}

void func_80B2A570(EnViewer* this, GlobalContext* globalCtx) {
    struct_80B2CEE8* unkStruct = &D_80B2CEE8[this->actor.params >> 8];
    s32 objIndex = Object_GetIndex(&globalCtx->objectCtx, unkStruct->objId1);

    if (objIndex < 0) {
        __assert("bank_ID >= 0", "../z_en_viewer.c", 576);
    }

    this->animObjBankIndex = Object_GetIndex(&globalCtx->objectCtx, unkStruct->objId2);
    if (this->animObjBankIndex < 0) {
        __assert("this->anime_bank_ID >= 0", "../z_en_viewer.c", 579);
    }

    if (!Object_IsLoaded(&globalCtx->objectCtx, objIndex) ||
        !Object_IsLoaded(&globalCtx->objectCtx, this->animObjBankIndex)) {
        this->actor.flags &= ~0x40;
        return;
    }

    this->unk_1E6 = true;
    this->actor.objBankIndex = objIndex;
    Actor_SetObjectDependency(globalCtx, &this->actor);
    Actor_SetScale(&this->actor, unkStruct->scale / 100.0f);
    ActorShape_Init(&this->actor.shape, unkStruct->unk_5 * 100,
                    sActorShadowDrawFunc[unkStruct->actorShadowDrawFuncIndex], unkStruct->unk_7);
    this->drawFuncIndex = unkStruct->drawFuncIndex;
    sAnimFuncs[this->drawFuncIndex](this, globalCtx, unkStruct->unk_C, unkStruct->unk_10);
    EnViewer_SetupAction(this, func_80B2A75C);
}

void func_80B2A75C(EnViewer* this, GlobalContext* globalCtx) {
    u8 params = this->actor.params >> 8;
    u16 csFrames;
    s32 animationEnded;
    s16 curFrame;

    if (params == 2) {
        if (gSaveContext.sceneSetupIndex == 5) {
            csFrames = globalCtx->csCtx.frames;
            if (csFrames == 792) {
                Audio_PlayActorSound2(&this->actor, NA_SE_VO_Z0_SURPRISE);
            } else if (csFrames == 845) {
                Audio_PlayActorSound2(&this->actor, NA_SE_VO_Z0_THROW);
            }
        }
    } else if (params == 7) {
        Actor_SetScale(&this->actor, 0.3f);
        this->actor.uncullZoneForward = 10000.0f;
        this->actor.uncullZoneScale = 10000.0f;
        this->actor.uncullZoneDownward = 10000.0f;
    } else if (params == 3) {
        if (gSaveContext.sceneSetupIndex == 4) {
            switch (globalCtx->csCtx.frames) {
                case 20:
                case 59:
                case 71:
                case 129:
                case 140:
                case 219:
                case 280:
                case 320:
                case 380:
                case 409:
                case 438:
                    Audio_PlaySoundGeneral(NA_SE_SY_DEMO_CUT, &D_801333D4, 4, &D_801333E0, &D_801333E0, &D_801333E8);
            }
        }
        if (gSaveContext.sceneSetupIndex == 5) {
            if (globalCtx->csCtx.frames == 1508) {
                Audio_PlayActorSound2(&this->actor, NA_SE_EN_FANTOM_ST_LAUGH);
            }
            if (globalCtx->csCtx.frames == 1545) {
                Actor_SpawnAsChild(&globalCtx->actorCtx, &this->actor, globalCtx, ACTOR_DEMO_6K, 32.0f, 101.0f, 1226.0f,
                                   0, 0, 0, 0xC);
            }
        }
        if (globalCtx->csCtx.frames == 1020) {
            Audio_SetBGM(0x1000023);
        }
        if (globalCtx->csCtx.frames == 960) {
            Audio_PlaySoundGeneral(NA_SE_EV_HORSE_GROAN, &this->actor.projectedPos, 4, &D_801333E0, &D_801333E0,
                                   &D_801333E8);
        }
    } else if (params == 6) {
        if (gSaveContext.sceneSetupIndex == 5 || gSaveContext.sceneSetupIndex == 10) {
            Audio_PlayActorSound2(&this->actor, NA_SE_EV_HORSE_RUN_LEVEL - SFX_FLAG);
        }
    } else if (params == 4) {
        curFrame = this->skin.skelAnime.curFrame;
        if (this->skin.skelAnime.animation == &D_06003858) {
            if (curFrame == 8) {
                Audio_PlayActorSound2(&this->actor, NA_SE_EV_GANON_HORSE_NEIGH);
            }
            if (curFrame == 30) {
                Audio_PlayActorSound2(&this->actor, NA_SE_EV_HORSE_LAND2);
            }
        } else if (this->skin.skelAnime.animation == &D_06004AA4) {
            if (curFrame == 25) {
                Audio_PlayActorSound2(&this->actor, NA_SE_EV_HORSE_SANDDUST);
            }
        } else if (this->skin.skelAnime.animation == &D_06002650) {
            Audio_PlayActorSound2(&this->actor, NA_SE_EV_HORSE_RUN_LEVEL - SFX_FLAG);
        }
    }

    if (D_80B2CFCC != 0) {
        D_80B2CFCC--;
    }

    EnViewer_GetCutsceneNextPos(this, globalCtx);
    Actor_MoveForward(&this->actor);
    animationEnded = SkelAnime_Update(&this->skin.skelAnime);
    if (params == 3 || params == 4) {
        if (globalCtx->csCtx.state != 0 && globalCtx->csCtx.npcActions[1] != NULL) {
            if (globalCtx->csCtx.npcActions[1]->action == 2 && D_80B2CFCC == 0) {
                if (params == 3) {
                    if (this->skin.skelAnime.animation != &D_06002928) {
                        Animation_PlayLoopSetSpeed(&this->skin.skelAnime, &D_06002928, 1.0f);
                    }
                } else if (this->skin.skelAnime.animation != &D_06004AA4) {
                    Animation_PlayLoopSetSpeed(&this->skin.skelAnime, &D_06004AA4, 1.0f);
                }
            } else if (globalCtx->csCtx.npcActions[1]->action == 1) {
                D_80B2CFCC = 100;
                if (params == 3) {
                    if (this->skin.skelAnime.animation != &D_06001D28) {
                        Animation_PlayLoopSetSpeed(&this->skin.skelAnime, &D_06001D28, 1.0f);
                    }
                } else if (this->skin.skelAnime.animation != &D_06003858) {
                    Animation_PlayLoopSetSpeed(&this->skin.skelAnime, &D_06003858, 1.0f);
                }
            } else if (params == 3) {
                switch (this->unk_1E5) {
                    case 0:
                        if (globalCtx->csCtx.npcActions[1]->action == 4) {
                            Animation_MorphToPlayOnce(&this->skin.skelAnime, &D_06000F54, -5.0f);
                            this->unk_1E5++;
                        }
                        break;
                    case 1:
                        if (animationEnded) {
                            Animation_MorphToLoop(&this->skin.skelAnime, &D_060014F4, -5.0f);
                            this->unk_1E5++;
                        }
                        break;
                    case 2:
                        if (globalCtx->csCtx.npcActions[1]->action == 5) {
                            Animation_MorphToPlayOnce(&this->skin.skelAnime, &D_060008A0, -5.0f);
                            this->unk_1E5++;
                        }
                        break;
                    case 3:
                        if (animationEnded) {
                            Animation_MorphToLoop(&this->skin.skelAnime, &D_06000BC8, -5.0f);
                            this->unk_1E5++;
                        }
                        break;
                    case 4:
                        if (globalCtx->csCtx.npcActions[1]->action == 11) {
                            Animation_MorphToLoop(&this->skin.skelAnime, &D_060014F4, -20.0f);
                            this->unk_1E5++;
                        }
                        break;
                    case 5:
                        if (globalCtx->csCtx.npcActions[1]->action == 8) {
                            Animation_MorphToLoop(&this->skin.skelAnime, &D_06002928, -15.0f);
                            this->unk_1E5++;
                        }
                        break;
                    case 6:
                        if (globalCtx->csCtx.npcActions[1]->action == 12) {
                            Audio_PlayActorSound2(&this->actor, NA_SE_EN_GANON_VOICE_DEMO);
                            Animation_PlayLoopSetSpeed(&this->skin.skelAnime, &D_060005B4, 3.0f);
                            this->unk_1E5++;
                        }
                        break;
                    case 7:
                        this->unk_1E5 = 0;
                        break;
                }
            } else if (this->skin.skelAnime.animation != &D_06002650 && globalCtx->csCtx.npcActions[1]->action == 12) {
                Animation_PlayLoopSetSpeed(&this->skin.skelAnime, &D_06002650, 3.0f);
            }
        }
    } else if (params == 1) {
        if (gSaveContext.sceneSetupIndex == 5) {
            if (globalCtx->csCtx.frames == 845) {
                Actor_SpawnAsChild(&globalCtx->actorCtx, &this->actor, globalCtx, ACTOR_ITEM_OCARINA, 4.0f, 81.0f,
                                   2600.0f, 0, 0, 0, 0);
            }
        } else {
            if (globalCtx->csCtx.frames == 195) {
                Actor_SpawnAsChild(&globalCtx->actorCtx, &this->actor, globalCtx, ACTOR_ITEM_OCARINA, 4.0f, 81.0f,
                                   2035.0f, 0, 0, 0, 1);
            }
        }
        switch (this->unk_1E5) {
            case 0:
                if (globalCtx->csCtx.state != 0 && globalCtx->csCtx.npcActions[0] != NULL &&
                    globalCtx->csCtx.npcActions[0]->action == 6 && this->skin.skelAnime.animation != &D_06002574) {
                    Animation_PlayLoopSetSpeed(&this->skin.skelAnime, &D_06002574, 1.5f);
                    this->unk_1E5++;
                }
                break;
            case 1:
                if (globalCtx->csCtx.state != 0 && globalCtx->csCtx.npcActions[0] != NULL &&
                    globalCtx->csCtx.npcActions[0]->action == 2 && this->skin.skelAnime.animation != &D_060029CC) {
                    Animation_PlayLoopSetSpeed(&this->skin.skelAnime, &D_060029CC, 3.0f);
                    this->unk_1E5++;
                }
                break;
        }
    } else if (params == 2) {
        if (globalCtx->sceneNum == SCENE_SPOT00) { // Hyrule Field
            switch (this->unk_1E5) {
                case 0:
                    if (globalCtx->csCtx.state != 0) {
                        if (globalCtx->csCtx.npcActions[0] != NULL && globalCtx->csCtx.npcActions[0]->action == 6 &&
                            this->skin.skelAnime.animation != &D_06001410) {
                            Animation_PlayLoopSetSpeed(&this->skin.skelAnime, &D_06001410, 1.5f);
                            this->unk_1E5++;
                        }
                    }
                    break;
                case 1:
                    if (globalCtx->csCtx.state != 0) {
                        if (globalCtx->csCtx.npcActions[0] != NULL && globalCtx->csCtx.npcActions[0]->action == 2 &&
                            this->skin.skelAnime.animation != &D_06000450) {
                            Animation_PlayLoopSetSpeed(&this->skin.skelAnime, &D_06000450, 3.0f);
                            this->unk_1E5++;
                        }
                    }
                    break;
            }
        } else {
            func_800F67A0(0);
            switch (this->unk_1E5) {
                case 0:
                    Animation_PlayLoopSetSpeed(&this->skin.skelAnime, &D_0600504C, 1.0f);
                    this->unk_1E5++;
                    break;
                case 1:
                    if (globalCtx->csCtx.npcActions[0]->action == 11) {
                        Animation_MorphToPlayOnce(&this->skin.skelAnime, &D_0600420C, -5.0f);
                        this->unk_1E5++;
                    }
                    break;
                case 2:
                    if (animationEnded) {
                        Animation_MorphToLoop(&this->skin.skelAnime, &D_060048FC, -5.0f);
                        this->unk_1E5++;
                    }
                    break;
                case 3:
                    break;
            }
        }
    } else if (params == 7) {
        switch (this->unk_1E5) {
            case 0:
                if (globalCtx->csCtx.state != 0 && globalCtx->csCtx.npcActions[1] != NULL &&
                    globalCtx->csCtx.npcActions[1]->action == 7) {
                    Audio_PlaySoundGeneral(NA_SE_EN_GANON_LAUGH, &D_801333D4, 4, &D_801333E0, &D_801333E0, &D_801333E8);
                    Animation_MorphToPlayOnce(&this->skin.skelAnime, &D_06004534, -5.0f);
                    this->unk_1E5++;
                }
                break;
            case 1:
                if (animationEnded) {
                    Animation_MorphToLoop(&this->skin.skelAnime, &D_060048B0, -5.0f);
                    this->unk_1E5++;
                }
                break;
        }
    } else if (params == 8) {
        switch (this->unk_1E5) {
            default:
                this->unk_1E5 = 0;
                break;
            case 0:
                if (globalCtx->csCtx.state != 0) {
                    if (globalCtx->csCtx.npcActions[1] != NULL && globalCtx->csCtx.npcActions[1]->action == 9) {
                        Animation_PlayLoopSetSpeed(&this->skin.skelAnime, &D_060050A8, 1.0f);
                        this->unk_1E5++;
                    }
                }
                break;
            case 1:
                if (globalCtx->csCtx.npcActions[1]->action == 10) {
                    Animation_MorphToPlayOnce(&this->skin.skelAnime, &D_06003284, -10.0f);
                    this->unk_1E5++;
                }
                break;
            case 2:
                if (animationEnded) {
                    Animation_MorphToLoop(&this->skin.skelAnime, &D_06003D84, -5.0f);
                    this->unk_1E5++;
                }
                break;
            case 3:
                if (globalCtx->csCtx.npcActions[1]->action == 4) {
                    Animation_MorphToPlayOnce(&this->skin.skelAnime, &D_06003428, -5.0f);
                    this->unk_1E5++;
                }
                break;
        }
    }
}

void EnViewer_Update(Actor* thisx, GlobalContext* globalCtx) {
    EnViewer* this = THIS;

    gSegments[6] = VIRTUAL_TO_PHYSICAL(globalCtx->objectCtx.status[this->animObjBankIndex].segment);
    this->actionFunc(this, globalCtx);
}

s32 func_80B2B2F4(GlobalContext* globalCtx, s32 limbIndex, Gfx** dList, Vec3f* pos, Vec3s* rot, void* thisx) {
    if (gSaveContext.sceneSetupIndex == 4) {
        if (globalCtx->csCtx.frames >= 400 && limbIndex == 5) {
            *dList = D_0600E1A8;
        }
    } else {
        if (globalCtx->csCtx.frames >= 1510 && globalCtx->csCtx.frames < 1651 && limbIndex == 5) {
            *dList = D_0600E1A8;
        }
    }
    return 0;
}

void func_80B2B364(GlobalContext* globalCtx, s32 limbIndex, Gfx** dList, Vec3s* rot, void* thisx) {
    if (limbIndex == 11) {
        OPEN_DISPS(globalCtx->state.gfxCtx, "../z_en_viewer.c", 1365);
        func_80093D84(globalCtx->state.gfxCtx);
        gSPMatrix(POLY_XLU_DISP++, Matrix_NewMtx(globalCtx->state.gfxCtx, "../z_en_viewer.c", 1370),
                  G_MTX_NOPUSH | G_MTX_LOAD | G_MTX_MODELVIEW);
        gSPDisplayList(POLY_XLU_DISP++, SEGMENTED_TO_VIRTUAL(D_0600BE90));
        CLOSE_DISPS(globalCtx->state.gfxCtx, "../z_en_viewer.c", 1372);
    }
}

void func_80B2B468(GlobalContext* globalCtx, s32 limbIndex, Gfx** dList, Vec3s* rot, void* thisx) {
    if (limbIndex == 15) {
        Matrix_MultVec3f(&D_80B2CFD0, &D_80B2D448);
    }
}

void func_80B2B4A8(EnViewer* this, GlobalContext* globalCtx) {
    s16 frames = 0;
    s16 params;

    OPEN_DISPS(globalCtx->state.gfxCtx, "../z_en_viewer.c", 1405);
    params = this->actor.params >> 8;
    if ((params == 3) || (params == 5) || (params == 7) || (params == 8)) {
        if (gSaveContext.sceneSetupIndex != 4) {
            frames = 149;
        }

        if (frames + 1127 >= globalCtx->csCtx.frames) {
            gSPSegment(POLY_OPA_DISP++, 0x08, SEGMENTED_TO_VIRTUAL(&D_0600F178));
            gSPSegment(POLY_OPA_DISP++, 0x09, SEGMENTED_TO_VIRTUAL(&D_0600F178));

        } else if (frames + 1128 >= globalCtx->csCtx.frames) {
            gSPSegment(POLY_OPA_DISP++, 0x08, SEGMENTED_TO_VIRTUAL(&D_0600F378));
            gSPSegment(POLY_OPA_DISP++, 0x09, SEGMENTED_TO_VIRTUAL(&D_0600F378));

        } else if (frames + 1129 >= globalCtx->csCtx.frames) {
            gSPSegment(POLY_OPA_DISP++, 0x08, SEGMENTED_TO_VIRTUAL(&D_0600F578));
            gSPSegment(POLY_OPA_DISP++, 0x09, SEGMENTED_TO_VIRTUAL(&D_0600F578));

        } else {
            gSPSegment(POLY_OPA_DISP++, 0x08, SEGMENTED_TO_VIRTUAL(&D_0600F778));
            gSPSegment(POLY_OPA_DISP++, 0x09, SEGMENTED_TO_VIRTUAL(&D_0600F778));
        }
    } else if (params == 9) {
        gSPSegment(POLY_XLU_DISP++, 0x08, SEGMENTED_TO_VIRTUAL(&D_0600A4E0));
    }

    if (params == 9) {
        SkelAnime_DrawFlexOpa(globalCtx, this->skin.skelAnime.skeleton, this->skin.skelAnime.jointTable,
                              this->skin.skelAnime.dListCount, 0, func_80B2B364, this);
    } else if (params == 3) {
        SkelAnime_DrawFlexOpa(globalCtx, this->skin.skelAnime.skeleton, this->skin.skelAnime.jointTable,
                              this->skin.skelAnime.dListCount, func_80B2B2F4, func_80B2B468, this);
        func_80B2CC1C(globalCtx, this);
    } else if ((params == 3) || (params == 5) || (params == 7) || (params == 8)) {
        if ((globalCtx->csCtx.state != 0) && (globalCtx->csCtx.npcActions[1] != NULL)) {
            SkelAnime_DrawFlexOpa(globalCtx, this->skin.skelAnime.skeleton, this->skin.skelAnime.jointTable,
                                  this->skin.skelAnime.dListCount, 0, func_80B2B468, this);
            func_80B2CC1C(globalCtx, this);
        }
    } else {
        SkelAnime_DrawOpa(globalCtx, this->skin.skelAnime.skeleton, this->skin.skelAnime.jointTable, NULL, 0, this);
    }
    CLOSE_DISPS(globalCtx->state.gfxCtx, "../z_en_viewer.c", 1511);
}

void func_80B2B8FC(EnViewer* this, GlobalContext* globalCtx) {
    func_800A6330(&this->actor, globalCtx, &this->skin, NULL, 1);
}

s32 func_80B2B928(GlobalContext* globalCtx, s32 limbIndex, Gfx** dList, Vec3f* pos, Vec3s* rot, void* thisx) {
    if (globalCtx->sceneNum == SCENE_SPOT00) { // Hyrule Field
        if (limbIndex == 2) {
            *dList = D_0600C410;
        }
        if (limbIndex == 7) {
            *dList = NULL;
        }
        if (limbIndex == 8) {
            *dList = NULL;
        }
        if (limbIndex == 9) {
            *dList = NULL;
        }
        if (limbIndex == 3) {
            *dList = NULL;
        }
        if (limbIndex == 5) {
            *dList = NULL;
        }
    }
    return 0;
}

void func_80B2B9A4(GlobalContext* globalCtx, s32 limbIndex, Gfx** dList, Vec3s* rot, void* thisx) {
    s32 pad;

    if (globalCtx->sceneNum == SCENE_TOKINOMA && limbIndex == 16) {
        OPEN_DISPS(globalCtx->state.gfxCtx, "../z_en_viewer.c", 1568);
        gSPDisplayList(POLY_OPA_DISP++, D_0600DE08);
        CLOSE_DISPS(globalCtx->state.gfxCtx, "../z_en_viewer.c", 1570);
    }
}

void func_80B2BA38(EnViewer* this, GlobalContext* globalCtx) {
    OPEN_DISPS(globalCtx->state.gfxCtx, "../z_en_viewer.c", 1583);
    if (globalCtx->sceneNum == SCENE_SPOT00) { // Hyrule Field
        if (globalCtx->csCtx.frames < 771) {
            gSPSegment(POLY_OPA_DISP++, 0x08, SEGMENTED_TO_VIRTUAL(&D_060042F0));
            gSPSegment(POLY_OPA_DISP++, 0x09, SEGMENTED_TO_VIRTUAL(&D_06003EF0));
        } else if (globalCtx->csCtx.frames < 772) {
            gSPSegment(POLY_OPA_DISP++, 0x08, SEGMENTED_TO_VIRTUAL(&D_06002EF0));
            gSPSegment(POLY_OPA_DISP++, 0x09, SEGMENTED_TO_VIRTUAL(&D_06002EF0));
        } else if (globalCtx->csCtx.frames < 773) {
            gSPSegment(POLY_OPA_DISP++, 0x08, SEGMENTED_TO_VIRTUAL(&D_060032F0));
            gSPSegment(POLY_OPA_DISP++, 0x09, SEGMENTED_TO_VIRTUAL(&D_060032F0));
        } else if (globalCtx->csCtx.frames < 791) {
            gSPSegment(POLY_OPA_DISP++, 0x08, SEGMENTED_TO_VIRTUAL(&D_060036F0));
            gSPSegment(POLY_OPA_DISP++, 0x09, SEGMENTED_TO_VIRTUAL(&D_060036F0));
        } else if (globalCtx->csCtx.frames < 792) {
            gSPSegment(POLY_OPA_DISP++, 0x08, SEGMENTED_TO_VIRTUAL(&D_06002EF0));
            gSPSegment(POLY_OPA_DISP++, 0x09, SEGMENTED_TO_VIRTUAL(&D_06002EF0));
        } else if (globalCtx->csCtx.frames < 793) {
            gSPSegment(POLY_OPA_DISP++, 0x08, SEGMENTED_TO_VIRTUAL(&D_060032F0));
            gSPSegment(POLY_OPA_DISP++, 0x09, SEGMENTED_TO_VIRTUAL(&D_060032F0));
        } else {
            gSPSegment(POLY_OPA_DISP++, 0x08, SEGMENTED_TO_VIRTUAL(&D_060042F0));
            gSPSegment(POLY_OPA_DISP++, 0x09, SEGMENTED_TO_VIRTUAL(&D_06003EF0));
        }

        if (gSaveContext.sceneSetupIndex == 6) {
            gSPSegment(POLY_OPA_DISP++, 0x0A, SEGMENTED_TO_VIRTUAL(&D_060052F0));
        } else {
            if (globalCtx->csCtx.frames < 758) {
                gSPSegment(POLY_OPA_DISP++, 0x0A, SEGMENTED_TO_VIRTUAL(&D_06004EF0));
            } else if (globalCtx->csCtx.frames < 848) {
                gSPSegment(POLY_OPA_DISP++, 0x0A, SEGMENTED_TO_VIRTUAL(&D_060052F0));
            } else {
                gSPSegment(POLY_OPA_DISP++, 0x0A, SEGMENTED_TO_VIRTUAL(&D_06004EF0));
            }
        }
    } else {
        gSPSegment(POLY_OPA_DISP++, 0x08, SEGMENTED_TO_VIRTUAL(&D_060032F0));
        gSPSegment(POLY_OPA_DISP++, 0x09, SEGMENTED_TO_VIRTUAL(&D_060032F0));
        gSPSegment(POLY_OPA_DISP++, 0x0A, SEGMENTED_TO_VIRTUAL(&D_06004EF0));
    }
    SkelAnime_DrawFlexOpa(globalCtx, this->skin.skelAnime.skeleton, this->skin.skelAnime.jointTable,
                          this->skin.skelAnime.dListCount, func_80B2B928, func_80B2B9A4, this);
    CLOSE_DISPS(globalCtx->state.gfxCtx, "../z_en_viewer.c", 1690);
}

s32 func_80B2C10C(GlobalContext* globalCtx, s32 limbIndex, Gfx** dList, Vec3f* pos, Vec3s* rot, void* thisx) {
    if (limbIndex == 16) {
        *dList = D_0600D0D8;
    }
    return 0;
}

void func_80B2C130(EnViewer* this, GlobalContext* globalCtx) {
    OPEN_DISPS(globalCtx->state.gfxCtx, "../z_en_viewer.c", 1717);
    gSPSegment(POLY_OPA_DISP++, 0x08, SEGMENTED_TO_VIRTUAL(&D_06007210));
    gSPSegment(POLY_OPA_DISP++, 0x09, SEGMENTED_TO_VIRTUAL(&D_06007210));
    gDPSetEnvColor(POLY_OPA_DISP++, 0, 0, 0, 255);
    gSPSegment(POLY_OPA_DISP++, 0x0C, &D_80116280[2]);
    SkelAnime_DrawFlexOpa(globalCtx, this->skin.skelAnime.skeleton, this->skin.skelAnime.jointTable,
                          this->skin.skelAnime.dListCount, func_80B2C10C, 0, this);
    CLOSE_DISPS(globalCtx->state.gfxCtx, "../z_en_viewer.c", 1740);
}

void EnViewer_Draw(Actor* thisx, GlobalContext* globalCtx) {
    EnViewer* this = THIS;
    s32 pad;
    s16 params;

    OPEN_DISPS(globalCtx->state.gfxCtx, "../z_en_viewer.c", 1760);
    if (this->unk_1E6) {
        params = this->actor.params >> 8;
        if (params < 3) {
            if ((globalCtx->csCtx.state != 0) && (globalCtx->csCtx.npcActions[0] != NULL)) {
                func_80093D18(globalCtx->state.gfxCtx);
                sDrawFuncs[this->drawFuncIndex](this, globalCtx);
            }
        } else if (((globalCtx->csCtx.state != 0) && (globalCtx->csCtx.npcActions[1] != NULL)) || params == 9) {
            func_80093D18(globalCtx->state.gfxCtx);
            sDrawFuncs[this->drawFuncIndex](this, globalCtx);
        }
    }
    CLOSE_DISPS(globalCtx->state.gfxCtx, "../z_en_viewer.c", 1784);
}

void EnViewer_GetCutsceneNextPos(EnViewer* this, GlobalContext* globalCtx) {
    Vec3f startPos;
    Vec3f endPos;
    f32 interpolated;
    s16 params = this->actor.params >> 8;
    s16 yaw;

    if (params < 3) {
        if (globalCtx->csCtx.state != 0 && globalCtx->csCtx.npcActions[0] != NULL &&
            globalCtx->csCtx.frames < globalCtx->csCtx.npcActions[0]->endFrame) {
            if (params == 0) {
                if (D_80B2CEC0 == false) {
                    D_80B2CEC0 = true;
                    Audio_PlaySoundGeneral(NA_SE_EV_HORSE_NEIGH, &this->actor.projectedPos, 4, &D_801333E0, &D_801333E0,
                                           &D_801333E8);
                }
                Audio_PlayActorSound2(&this->actor, NA_SE_EV_HORSE_RUN_LEVEL - SFX_FLAG);
            }
            startPos.x = globalCtx->csCtx.npcActions[0]->startPos.x;
            startPos.y = globalCtx->csCtx.npcActions[0]->startPos.y;
            startPos.z = globalCtx->csCtx.npcActions[0]->startPos.z;
            endPos.x = globalCtx->csCtx.npcActions[0]->endPos.x;
            endPos.y = globalCtx->csCtx.npcActions[0]->endPos.y;
            endPos.z = globalCtx->csCtx.npcActions[0]->endPos.z;
            interpolated = func_8006F93C(globalCtx->csCtx.npcActions[0]->endFrame,
                                         globalCtx->csCtx.npcActions[0]->startFrame, globalCtx->csCtx.frames);
            this->actor.posRot.pos.x = ((endPos.x - startPos.x) * interpolated) + startPos.x;
            this->actor.posRot.pos.y = ((endPos.y - startPos.y) * interpolated) + startPos.y;
            this->actor.posRot.pos.z = ((endPos.z - startPos.z) * interpolated) + startPos.z;
        }
    } else {
        if (globalCtx->csCtx.state != 0 && globalCtx->csCtx.npcActions[1] != NULL &&
            globalCtx->csCtx.frames < globalCtx->csCtx.npcActions[1]->endFrame) {
            startPos.x = globalCtx->csCtx.npcActions[1]->startPos.x;
            startPos.y = globalCtx->csCtx.npcActions[1]->startPos.y;
            startPos.z = globalCtx->csCtx.npcActions[1]->startPos.z;
            endPos.x = globalCtx->csCtx.npcActions[1]->endPos.x;
            endPos.y = globalCtx->csCtx.npcActions[1]->endPos.y;
            endPos.z = globalCtx->csCtx.npcActions[1]->endPos.z;
            interpolated = func_8006F93C(globalCtx->csCtx.npcActions[1]->endFrame,
                                         globalCtx->csCtx.npcActions[1]->startFrame, globalCtx->csCtx.frames);
            this->actor.posRot.pos.x = ((endPos.x - startPos.x) * interpolated) + startPos.x;
            this->actor.posRot.pos.y = ((endPos.y - startPos.y) * interpolated) + startPos.y;
            this->actor.posRot.pos.z = ((endPos.z - startPos.z) * interpolated) + startPos.z;
            if (globalCtx->csCtx.npcActions[1]->action == 12) {
                yaw = Math_Vec3f_Yaw(&startPos, &endPos);
                Math_SmoothStepToS(&this->actor.posRot.rot.y, yaw, 10, 1000, 1);
                Math_SmoothStepToS(&this->actor.shape.rot.y, yaw, 10, 1000, 1);
            }

            if (params == 9) {
                this->actor.posRot.rot.x = globalCtx->csCtx.npcActions[1]->urot.x;
                this->actor.posRot.rot.y = globalCtx->csCtx.npcActions[1]->urot.y;
                this->actor.posRot.rot.z = globalCtx->csCtx.npcActions[1]->urot.z;
                this->actor.shape.rot.x = globalCtx->csCtx.npcActions[1]->urot.x;
                this->actor.shape.rot.y = globalCtx->csCtx.npcActions[1]->urot.y;
                this->actor.shape.rot.z = globalCtx->csCtx.npcActions[1]->urot.z;
            }
        }
        if (params == 5) {
            Audio_PlaySoundGeneral(NA_SE_EV_BURNING - SFX_FLAG, &D_801333D4, 4, &D_801333E0, &D_801333E0, &D_801333E8);
            func_80B2C8AC(this, globalCtx);
        }
    }
}

void func_80B2C768(EnViewer* this, GlobalContext* globalCtx, s16 arg2) {
    EnViewerUnkStruct* unkStruct;

    if ((arg2 % 2) == 0) {
        unkStruct = &this->unk_1E8[arg2];
        unkStruct->unk_0.x = 100.0f;
        unkStruct->unk_0.y = -420.0f;
        unkStruct->unk_0.z = 400.0f;
        unkStruct->unk_C.x = 100.0f;
        unkStruct->unk_C.y = -420.0f;
        unkStruct->unk_C.z = -400.0f;
        unkStruct->unk_24.y = ((Rand_ZeroOne() * 5.0f) + 12.0f) * 0.001f;
    } else {
        unkStruct = &this->unk_1E8[arg2];
        unkStruct->unk_0.x = -100.0f;
        unkStruct->unk_0.y = -420.0f;
        unkStruct->unk_0.z = 400.0f;
        unkStruct->unk_C.x = -100.0f;
        unkStruct->unk_C.y = -420.0f;
        unkStruct->unk_C.z = -400.0f;
        unkStruct->unk_24.y = ((Rand_ZeroOne() * 5.0f) + 12.0f) * 0.001f;
    }
    if (this) {}
}

void func_80B2C8AC(EnViewer* this2, GlobalContext* globalCtx) {
    EnViewer* this = this2;
    s16 i;

    OPEN_DISPS(globalCtx->state.gfxCtx, "../z_en_viewer.c", 1941);
    for (i = 0; i < ARRAY_COUNT(this->unk_1E8); i++) {
        switch (this->unk_1E8[i].state) {
            case 0:
                func_80B2C768(this, globalCtx, i);
                this->unk_1E8[i].unk_24.z = (i >> 1) * 0.1f;
                this->unk_1E8[i].unk_24.x = 0.01f;
                this->unk_1E8[i].state++;
                break;
            case 1:
                Math_SmoothStepToF(&this->unk_1E8[i].unk_24.z, 1.0f, 1.0f, this->unk_1E8[i].unk_24.x,
                                   this->unk_1E8[i].unk_24.x);
                this->unk_1E8[i].unk_18.x =
                    this->unk_1E8[i].unk_0.x +
                    (this->unk_1E8[i].unk_C.x - this->unk_1E8[i].unk_0.x) * this->unk_1E8[i].unk_24.z;
                this->unk_1E8[i].unk_18.y =
                    this->unk_1E8[i].unk_0.y +
                    (this->unk_1E8[i].unk_C.y - this->unk_1E8[i].unk_0.y) * this->unk_1E8[i].unk_24.z;
                this->unk_1E8[i].unk_18.z =
                    this->unk_1E8[i].unk_0.z +
                    (this->unk_1E8[i].unk_C.z - this->unk_1E8[i].unk_0.z) * this->unk_1E8[i].unk_24.z;
                if (this->unk_1E8[i].unk_24.z >= 1.0f) {
                    this->unk_1E8[i].state++;
                }
                break;
            case 2:
                func_80B2C768(this, globalCtx, i);
                this->unk_1E8[i].unk_24.z = 0.0f;
                this->unk_1E8[i].unk_24.x = 0.01f;
                this->unk_1E8[i].state--;
                break;
        }

        func_80093D84(globalCtx->state.gfxCtx);
        Matrix_Translate(this->unk_1E8[i].unk_18.x, this->unk_1E8[i].unk_18.y, this->unk_1E8[i].unk_18.z, MTXMODE_NEW);
        Matrix_Scale(this->unk_1E8[i].unk_24.y, this->unk_1E8[i].unk_24.y, this->unk_1E8[i].unk_24.y, MTXMODE_APPLY);
        gSPSegment(POLY_XLU_DISP++, 0x08,
                   Gfx_TwoTexScroll(globalCtx->state.gfxCtx, 0, 0, 0, 32, 64, 1, 0,
                                    (10 * i - 20 * globalCtx->state.frames) & 0x1FF, 32, 128));
        gDPSetPrimColor(POLY_XLU_DISP++, 0x80, 0x80, 255, 255, 170, 255);
        gDPSetEnvColor(POLY_XLU_DISP++, 255, 50, 00, 255);
        gSPMatrix(POLY_XLU_DISP++, Matrix_NewMtx(globalCtx->state.gfxCtx, "../z_en_viewer.c", 2027),
                  G_MTX_NOPUSH | G_MTX_LOAD | G_MTX_MODELVIEW);
        gSPMatrix(POLY_XLU_DISP++, &D_01000000, G_MTX_NOPUSH | G_MTX_MUL | G_MTX_MODELVIEW);
        gSPDisplayList(POLY_XLU_DISP++, D_0404D4E0);
    }
    CLOSE_DISPS(globalCtx->state.gfxCtx, "../z_en_viewer.c", 2034);
}

// regalloc
// Using any of the three temps in the comments results in equivalency with only the stack pointer being too large.
// Can't find an equivalent without a temp
#ifdef NON_MATCHING
void func_80B2CC1C(GlobalContext* globalCtx, EnViewer* this) {
    Vec3f vec1;
    Vec3f vec2;
    // u8 index = 19;
    // s16 angle_1 = 0x1000;
    // s16 angle_2 = 0x2000;

    if (this->actor.params >> 8 == 5) {
        if (1) {}
        sGanonCape->unk_16B0 = BREG(54) / 10.0f;
        sGanonCape->unk_16B4 = (BREG(60) + 25) / 100.0f;
        sGanonCape->unk_16B8 = (BREG(55) - 45) / 10.0f;
        sGanonCape->unk_16AC = -10000.0f;
        sGanonCape->unk_16D0 = 0.0f;
        sGanonCape->unk_16C8 = (BREG(67) - 10) / 10.0f;
        vec1.x = KREG(16) - 13.0f;

        // Any of the temps defined above vec1.y results in a near match
        // with only the stack pointer being too large
        vec1.y = KREG(17) + 3.0f + Math_SinS(D_80B2CFEC) * KREG(20);
        vec1.z = KREG(18) - 10.0f;
        D_80B2CFEC += KREG(19) * 0x1000 + 0x2000;
        // D_80B2CFEC += KREG(index) * 0x1000 + 0x2000;
        // D_80B2CFEC += KREG(19) * angle_1 + 0x2000;
        // D_80B2CFEC += KREG(19) * 0x1000 + angle_2;

        Matrix_RotateY((this->actor.shape.rot.y / (f32)0x8000) * M_PI, MTXMODE_NEW);
        Matrix_MultVec3f(&vec1, &vec2);
        sGanonCape->unk_16D4.x = D_80B2D448.x + vec2.x;
        sGanonCape->unk_16D4.y = D_80B2D448.y + vec2.y;
        sGanonCape->unk_16D4.z = D_80B2D448.z + vec2.z;
        vec1.x = -(KREG(16) - 13.0f);
        Matrix_MultVec3f(&vec1, &vec2);
        sGanonCape->unk_16E0.x = D_80B2D448.x + vec2.x;
        sGanonCape->unk_16E0.y = D_80B2D448.y + vec2.y;
        sGanonCape->unk_16E0.z = D_80B2D448.z + vec2.z;
    }
}
#else
#pragma GLOBAL_ASM("asm/non_matchings/overlays/actors/ovl_En_Viewer/func_80B2CC1C.s")
#endif<|MERGE_RESOLUTION|>--- conflicted
+++ resolved
@@ -5,11 +5,8 @@
  */
 
 #include "z_en_viewer.h"
-<<<<<<< HEAD
+#include "overlays/actors/ovl_En_Ganon_Mant/z_en_ganon_mant.h"
 #include "objects/gameplay_keep/gameplay_keep.h"
-=======
-#include "overlays/actors/ovl_En_Ganon_Mant/z_en_ganon_mant.h"
->>>>>>> f786f958
 
 #define FLAGS 0x00000010
 
@@ -20,21 +17,6 @@
 void EnViewer_Update(Actor* thisx, GlobalContext* globalCtx);
 void EnViewer_Draw(Actor* thisx, GlobalContext* globalCtx);
 
-<<<<<<< HEAD
-extern UNK_TYPE D_01000000;
-extern UNK_TYPE D_06000450;
-extern UNK_TYPE D_060005B4;
-extern UNK_TYPE D_060008A0;
-extern UNK_TYPE D_06000BC8;
-extern UNK_TYPE D_06000F54;
-extern UNK_TYPE D_06001410;
-extern UNK_TYPE D_060014F4;
-extern UNK_TYPE D_06001D28;
-extern UNK_TYPE D_06002574;
-extern UNK_TYPE D_06002650;
-extern UNK_TYPE D_06002928;
-extern UNK_TYPE D_060029CC;
-=======
 void EnViewer_GetCutsceneNextPos(EnViewer* this, GlobalContext* globalCtx);
 void func_80B2C8AC(EnViewer* this2, GlobalContext* globalCtx);
 void func_80B2CC1C(GlobalContext* globalCtx, EnViewer* this);
@@ -56,7 +38,6 @@
 void func_80B2C130(EnViewer* this, GlobalContext* globalCtx);
 
 extern Mtx D_01000000;
-extern Gfx D_0404D4E0[];
 extern AnimationHeader D_06000450;
 extern AnimationHeader D_060005B4;
 extern AnimationHeader D_060008A0;
@@ -69,7 +50,6 @@
 extern AnimationHeader D_06002650;
 extern AnimationHeader D_06002928;
 extern AnimationHeader D_060029CC;
->>>>>>> f786f958
 extern UNK_TYPE D_06002EF0;
 extern AnimationHeader D_06003284;
 extern UNK_TYPE D_060032F0;
@@ -895,7 +875,7 @@
         gSPMatrix(POLY_XLU_DISP++, Matrix_NewMtx(globalCtx->state.gfxCtx, "../z_en_viewer.c", 2027),
                   G_MTX_NOPUSH | G_MTX_LOAD | G_MTX_MODELVIEW);
         gSPMatrix(POLY_XLU_DISP++, &D_01000000, G_MTX_NOPUSH | G_MTX_MUL | G_MTX_MODELVIEW);
-        gSPDisplayList(POLY_XLU_DISP++, D_0404D4E0);
+        gSPDisplayList(POLY_XLU_DISP++, gEffectFire1DL);
     }
     CLOSE_DISPS(globalCtx->state.gfxCtx, "../z_en_viewer.c", 2034);
 }
