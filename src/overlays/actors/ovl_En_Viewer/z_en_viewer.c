--- conflicted
+++ resolved
@@ -44,13 +44,7 @@
 void EnViewer_DrawZelda(EnViewer* this, GlobalContext* globalCtx);
 void EnViewer_DrawImpa(EnViewer* this, GlobalContext* globalCtx);
 
-<<<<<<< HEAD
-extern Mtx D_01000000;
-
 static u8 sHorseSfxPlayed = false;
-=======
-static u8 D_80B2CEC0 = false;
->>>>>>> a9604e26
 
 const ActorInit En_Viewer_InitVars = {
     ACTOR_EN_VIEWER,
@@ -759,19 +753,11 @@
             endPos.x = globalCtx->csCtx.npcActions[0]->endPos.x;
             endPos.y = globalCtx->csCtx.npcActions[0]->endPos.y;
             endPos.z = globalCtx->csCtx.npcActions[0]->endPos.z;
-<<<<<<< HEAD
-            lerpFactor = func_8006F93C(globalCtx->csCtx.npcActions[0]->endFrame,
-                                       globalCtx->csCtx.npcActions[0]->startFrame, globalCtx->csCtx.frames);
+            lerpFactor = Environment_LerpWeight(globalCtx->csCtx.npcActions[0]->endFrame,
+                                                globalCtx->csCtx.npcActions[0]->startFrame, globalCtx->csCtx.frames);
             this->actor.world.pos.x = (endPos.x - startPos.x) * lerpFactor + startPos.x;
             this->actor.world.pos.y = (endPos.y - startPos.y) * lerpFactor + startPos.y;
             this->actor.world.pos.z = (endPos.z - startPos.z) * lerpFactor + startPos.z;
-=======
-            interpolated = Environment_LerpWeight(globalCtx->csCtx.npcActions[0]->endFrame,
-                                                  globalCtx->csCtx.npcActions[0]->startFrame, globalCtx->csCtx.frames);
-            this->actor.world.pos.x = ((endPos.x - startPos.x) * interpolated) + startPos.x;
-            this->actor.world.pos.y = ((endPos.y - startPos.y) * interpolated) + startPos.y;
-            this->actor.world.pos.z = ((endPos.z - startPos.z) * interpolated) + startPos.z;
->>>>>>> a9604e26
         }
     } else { // ganon and ganon's horse
         if (globalCtx->csCtx.state != CS_STATE_IDLE && globalCtx->csCtx.npcActions[1] != NULL &&
@@ -782,20 +768,12 @@
             endPos.x = globalCtx->csCtx.npcActions[1]->endPos.x;
             endPos.y = globalCtx->csCtx.npcActions[1]->endPos.y;
             endPos.z = globalCtx->csCtx.npcActions[1]->endPos.z;
-<<<<<<< HEAD
-            lerpFactor = func_8006F93C(globalCtx->csCtx.npcActions[1]->endFrame,
-                                       globalCtx->csCtx.npcActions[1]->startFrame, globalCtx->csCtx.frames);
+            lerpFactor = Environment_LerpWeight(globalCtx->csCtx.npcActions[1]->endFrame,
+                                                globalCtx->csCtx.npcActions[1]->startFrame, globalCtx->csCtx.frames);
             this->actor.world.pos.x = (endPos.x - startPos.x) * lerpFactor + startPos.x;
             this->actor.world.pos.y = (endPos.y - startPos.y) * lerpFactor + startPos.y;
             this->actor.world.pos.z = (endPos.z - startPos.z) * lerpFactor + startPos.z;
 
-=======
-            interpolated = Environment_LerpWeight(globalCtx->csCtx.npcActions[1]->endFrame,
-                                                  globalCtx->csCtx.npcActions[1]->startFrame, globalCtx->csCtx.frames);
-            this->actor.world.pos.x = ((endPos.x - startPos.x) * interpolated) + startPos.x;
-            this->actor.world.pos.y = ((endPos.y - startPos.y) * interpolated) + startPos.y;
-            this->actor.world.pos.z = ((endPos.z - startPos.z) * interpolated) + startPos.z;
->>>>>>> a9604e26
             if (globalCtx->csCtx.npcActions[1]->action == 12) {
                 s16 yaw = Math_Vec3f_Yaw(&startPos, &endPos);
 
