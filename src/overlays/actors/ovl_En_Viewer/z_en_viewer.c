--- conflicted
+++ resolved
@@ -247,13 +247,8 @@
                                  &gSfxDefaultFreqAndVolScale, &gSfxDefaultReverb);
         }
     } else if (type == ENVIEWER_TYPE_6_HORSE_GANONDORF) {
-<<<<<<< HEAD
         if (gSaveContext.sceneLayer == 5 || gSaveContext.sceneLayer == 10) {
-            Audio_PlayActorSound2(&this->actor, NA_SE_EV_HORSE_RUN_LEVEL - SFX_FLAG);
-=======
-        if (gSaveContext.sceneSetupIndex == 5 || gSaveContext.sceneSetupIndex == 10) {
             Audio_PlayActorSfx2(&this->actor, NA_SE_EV_HORSE_RUN_LEVEL - SFX_FLAG);
->>>>>>> 97e795fc
         }
     } else if (type == ENVIEWER_TYPE_4_HORSE_GANONDORF) {
         s16 curFrame = this->skin.skelAnime.curFrame;
