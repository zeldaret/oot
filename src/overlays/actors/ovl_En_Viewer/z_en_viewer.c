--- conflicted
+++ resolved
@@ -24,50 +24,6 @@
 void EnViewer_Update(Actor* thisx, GlobalContext* globalCtx);
 void EnViewer_Draw(Actor* thisx, GlobalContext* globalCtx);
 
-<<<<<<< HEAD
-extern UNK_TYPE D_0404D4E0;
-extern UNK_TYPE D_06000450;
-extern UNK_TYPE D_060005B4;
-extern UNK_TYPE D_060008A0;
-extern UNK_TYPE D_06000BC8;
-extern UNK_TYPE D_06000F54;
-extern UNK_TYPE D_06001410;
-extern UNK_TYPE D_060014F4;
-extern UNK_TYPE D_06001D28;
-extern UNK_TYPE D_06002574;
-extern UNK_TYPE D_06002650;
-extern UNK_TYPE D_06002928;
-extern UNK_TYPE D_060029CC;
-extern UNK_TYPE D_06002EF0;
-extern UNK_TYPE D_06003284;
-extern UNK_TYPE D_060032F0;
-extern UNK_TYPE D_06003428;
-extern UNK_TYPE D_060036F0;
-extern UNK_TYPE D_06003858;
-extern UNK_TYPE D_06003D84;
-extern UNK_TYPE D_06003EF0;
-extern UNK_TYPE D_0600420C;
-extern UNK_TYPE D_060042F0;
-extern UNK_TYPE D_06004534;
-extern UNK_TYPE D_060048B0;
-extern UNK_TYPE D_060048FC;
-extern UNK_TYPE D_06004AA4;
-extern UNK_TYPE D_06004EF0;
-extern UNK_TYPE D_0600504C;
-extern UNK_TYPE D_060050A8;
-extern UNK_TYPE D_060052F0;
-extern UNK_TYPE D_06007210;
-extern UNK_TYPE D_0600A4E0;
-extern UNK_TYPE D_0600BE90;
-extern UNK_TYPE D_0600C410;
-extern UNK_TYPE D_0600D0D8;
-extern UNK_TYPE D_0600DE08;
-extern UNK_TYPE D_0600E1A8;
-extern UNK_TYPE D_0600F178;
-extern UNK_TYPE D_0600F378;
-extern UNK_TYPE D_0600F578;
-extern UNK_TYPE D_0600F778;
-=======
 void EnViewer_GetCutsceneNextPos(EnViewer* this, GlobalContext* globalCtx);
 void func_80B2C8AC(EnViewer* this2, GlobalContext* globalCtx);
 void func_80B2CC1C(GlobalContext* globalCtx, EnViewer* this);
@@ -88,7 +44,6 @@
 extern Mtx D_01000000;
 
 static u8 D_80B2CEC0 = false;
->>>>>>> e53081df
 
 const ActorInit En_Viewer_InitVars = {
     ACTOR_EN_VIEWER,
@@ -755,7 +710,7 @@
             endPos.x = globalCtx->csCtx.npcActions[0]->endPos.x;
             endPos.y = globalCtx->csCtx.npcActions[0]->endPos.y;
             endPos.z = globalCtx->csCtx.npcActions[0]->endPos.z;
-            interpolated = func_8006F93C(globalCtx->csCtx.npcActions[0]->endFrame,
+            interpolated = Kankyo_LerpWeight(globalCtx->csCtx.npcActions[0]->endFrame,
                                          globalCtx->csCtx.npcActions[0]->startFrame, globalCtx->csCtx.frames);
             this->actor.world.pos.x = ((endPos.x - startPos.x) * interpolated) + startPos.x;
             this->actor.world.pos.y = ((endPos.y - startPos.y) * interpolated) + startPos.y;
@@ -770,7 +725,7 @@
             endPos.x = globalCtx->csCtx.npcActions[1]->endPos.x;
             endPos.y = globalCtx->csCtx.npcActions[1]->endPos.y;
             endPos.z = globalCtx->csCtx.npcActions[1]->endPos.z;
-            interpolated = func_8006F93C(globalCtx->csCtx.npcActions[1]->endFrame,
+            interpolated = Kankyo_LerpWeight(globalCtx->csCtx.npcActions[1]->endFrame,
                                          globalCtx->csCtx.npcActions[1]->startFrame, globalCtx->csCtx.frames);
             this->actor.world.pos.x = ((endPos.x - startPos.x) * interpolated) + startPos.x;
             this->actor.world.pos.y = ((endPos.y - startPos.y) * interpolated) + startPos.y;
