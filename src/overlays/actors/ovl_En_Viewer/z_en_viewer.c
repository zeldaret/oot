/*
 * File: z_en_viewer.c
 * Overlay: ovl_En_Viewer
 * Description: Cutscene Actors
 */

#include "z_en_viewer.h"
#include "overlays/actors/ovl_Boss_Ganon/z_boss_ganon.h"
#include "overlays/actors/ovl_En_Ganon_Mant/z_en_ganon_mant.h"
#include "assets/objects/object_zl4/object_zl4.h"
#include "assets/objects/gameplay_keep/gameplay_keep.h"
#include "assets/objects/object_horse_zelda/object_horse_zelda.h"
#include "assets/objects/object_horse_ganon/object_horse_ganon.h"
#include "assets/objects/object_im/object_im.h"
#include "assets/objects/object_gndd/object_gndd.h"
#include "assets/objects/object_ganon/object_ganon.h"
#include "assets/objects/object_opening_demo1/object_opening_demo1.h"

#define FLAGS ACTOR_FLAG_4

void EnViewer_Init(Actor* thisx, PlayState* play);
void EnViewer_Destroy(Actor* thisx, PlayState* play);
void EnViewer_Update(Actor* thisx, PlayState* play);
void EnViewer_Draw(Actor* thisx, PlayState* play);

void EnViewer_UpdatePosition(EnViewer* this, PlayState* play);
void EnViewer_DrawFireEffects(EnViewer* this2, PlayState* play);
void EnViewer_UpdateGanondorfCape(PlayState* play, EnViewer* this);
void EnViewer_InitImpl(EnViewer* this, PlayState* play);
void EnViewer_UpdateImpl(EnViewer* this, PlayState* play);

static u8 sHorseSfxPlayed = false;

ActorInit En_Viewer_InitVars = {
    ACTOR_EN_VIEWER,
    ACTORCAT_ITEMACTION,
    FLAGS,
    OBJECT_GAMEPLAY_KEEP,
    sizeof(EnViewer),
    (ActorFunc)EnViewer_Init,
    (ActorFunc)EnViewer_Destroy,
    (ActorFunc)EnViewer_Update,
    (ActorFunc)EnViewer_Draw,
};

static InitChainEntry sInitChain[] = {
    ICHAIN_F32(uncullZoneScale, 300, ICHAIN_STOP),
};

static EnViewerInitData sInitData[] = {
    /* ENVIEWER_TYPE_0_HORSE_ZELDA */
    { OBJECT_HORSE_ZELDA, OBJECT_HORSE_ZELDA, 1, 0, ENVIEWER_SHADOW_HORSE, 20, ENVIEWER_DRAW_HORSE, &gHorseZeldaSkel,
      &gHorseZeldaGallopingAnim },
    /* ENVIEWER_TYPE_1_IMPA */
    { OBJECT_IM, OBJECT_OPENING_DEMO1, 1, 0, ENVIEWER_SHADOW_NONE, 10, ENVIEWER_DRAW_IMPA, &gImpaSkel,
      &object_opening_demo1_Anim_0029CC },
    /* ENVIEWER_TYPE_2_ZELDA */
    { OBJECT_ZL4, OBJECT_OPENING_DEMO1, 1, 0, ENVIEWER_SHADOW_NONE, 10, ENVIEWER_DRAW_ZELDA, &gChildZeldaSkel,
      &object_opening_demo1_Anim_000450 },
    /* ENVIEWER_TYPE_3_GANONDORF */
    { OBJECT_GNDD, OBJECT_GNDD, 1, -6, ENVIEWER_SHADOW_NONE, 10, ENVIEWER_DRAW_GANONDORF, &gYoungGanondorfSkel,
      &gYoungGanondorfHorsebackIdleAnim },
    /* ENVIEWER_TYPE_4_HORSE_GANONDORF */
    { OBJECT_HORSE_GANON, OBJECT_HORSE_GANON, 1, 0, ENVIEWER_SHADOW_HORSE, 20, ENVIEWER_DRAW_HORSE, &gHorseGanonSkel,
      &gHorseGanonRearingAnim },
    /* ENVIEWER_TYPE_5_GANONDORF */
    { OBJECT_GNDD, OBJECT_GNDD, 1, -6, ENVIEWER_SHADOW_NONE, 10, ENVIEWER_DRAW_GANONDORF, &gYoungGanondorfSkel,
      &gYoungGanondorfHorsebackRideAnim },
    /* ENVIEWER_TYPE_6_HORSE_GANONDORF */
    { OBJECT_HORSE_GANON, OBJECT_HORSE_GANON, 1, 0, ENVIEWER_SHADOW_HORSE, 20, ENVIEWER_DRAW_HORSE, &gHorseGanonSkel,
      &gHorseGanonGallopingAnim },
    /* ENVIEWER_TYPE_7_GANONDORF */
    { OBJECT_GNDD, OBJECT_GNDD, 1, -6, ENVIEWER_SHADOW_NONE, 10, ENVIEWER_DRAW_GANONDORF, &gYoungGanondorfSkel,
      &gYoungGanondorfArmsCrossedAnim },
    /* ENVIEWER_TYPE_8_GANONDORF */
    { OBJECT_GNDD, OBJECT_GNDD, 1, -6, ENVIEWER_SHADOW_NONE, 10, ENVIEWER_DRAW_GANONDORF, &gYoungGanondorfSkel,
      &gYoungGanondorfWalkAnim },
    /* ENVIEWER_TYPE_9_GANONDORF */
    { OBJECT_GANON, OBJECT_GANON, 1, -6, ENVIEWER_SHADOW_NONE, 10, ENVIEWER_DRAW_GANONDORF, &gGanondorfSkel,
      &gGanondorfEndingFloatAnim },
};

static EnGanonMant* sGanondorfCape;

static Vec3f sGanondorfNeckWorldPos;

void EnViewer_SetupAction(EnViewer* this, EnViewerActionFunc actionFunc) {
    this->actionFunc = actionFunc;
}

void EnViewer_Init(Actor* thisx, PlayState* play) {
    EnViewer* this = (EnViewer*)thisx;
    u8 type;

    Actor_ProcessInitChain(&this->actor, sInitChain);
    EnViewer_SetupAction(this, EnViewer_InitImpl);
    sHorseSfxPlayed = false;
    type = this->actor.params >> 8;
    this->unused = 0;
    this->state = 0;
    this->isVisible = false;
    if (type == ENVIEWER_TYPE_3_GANONDORF || type == ENVIEWER_TYPE_5_GANONDORF || type == ENVIEWER_TYPE_7_GANONDORF ||
        type == ENVIEWER_TYPE_8_GANONDORF || type == ENVIEWER_TYPE_9_GANONDORF) {
        sGanondorfCape = (EnGanonMant*)Actor_SpawnAsChild(&play->actorCtx, &this->actor, play, ACTOR_EN_GANON_MANT,
                                                          0.0f, 0.0f, 0.0f, 0, 0, 0, 35);
    }
}

void EnViewer_Destroy(Actor* thisx, PlayState* play) {
    EnViewer* this = (EnViewer*)thisx;

    Skin_Free(play, &this->skin);
}

void EnViewer_InitAnimGanondorfOrZelda(EnViewer* this, PlayState* play, void* skeletonHeaderSeg,
                                       AnimationHeader* anim) {
    s16 type = this->actor.params >> 8;

    if (type == ENVIEWER_TYPE_2_ZELDA || type == ENVIEWER_TYPE_3_GANONDORF || type == ENVIEWER_TYPE_5_GANONDORF ||
        type == ENVIEWER_TYPE_7_GANONDORF || type == ENVIEWER_TYPE_8_GANONDORF || type == ENVIEWER_TYPE_9_GANONDORF) {
        SkelAnime_InitFlex(play, &this->skin.skelAnime, skeletonHeaderSeg, NULL, NULL, NULL, 0);
    } else {
        SkelAnime_Init(play, &this->skin.skelAnime, skeletonHeaderSeg, NULL, NULL, NULL, 0);
    }

    gSegments[6] = VIRTUAL_TO_PHYSICAL(play->objectCtx.status[this->animObjBankIndex].segment);
    if (type == ENVIEWER_TYPE_3_GANONDORF || type == ENVIEWER_TYPE_7_GANONDORF || type == ENVIEWER_TYPE_8_GANONDORF ||
        type == ENVIEWER_TYPE_9_GANONDORF) {
        Animation_PlayLoopSetSpeed(&this->skin.skelAnime, anim, 1.0f);
    } else {
        Animation_PlayLoopSetSpeed(&this->skin.skelAnime, anim, 3.0f);
    }
}

void EnViewer_InitAnimImpa(EnViewer* this, PlayState* play, void* skeletonHeaderSeg, AnimationHeader* anim) {
    SkelAnime_InitFlex(play, &this->skin.skelAnime, skeletonHeaderSeg, NULL, NULL, NULL, 0);
    gSegments[6] = VIRTUAL_TO_PHYSICAL(play->objectCtx.status[this->animObjBankIndex].segment);
    Animation_PlayLoopSetSpeed(&this->skin.skelAnime, anim, 3.0f);
}

void EnViewer_InitAnimHorse(EnViewer* this, PlayState* play, void* skeletonHeaderSeg, AnimationHeader* anim) {
    u8 type;

    Skin_Init(play, &this->skin, skeletonHeaderSeg, anim);
    type = this->actor.params >> 8;
    if (!(type == ENVIEWER_TYPE_3_GANONDORF || type == ENVIEWER_TYPE_4_HORSE_GANONDORF ||
          type == ENVIEWER_TYPE_7_GANONDORF || type == ENVIEWER_TYPE_8_GANONDORF ||
          type == ENVIEWER_TYPE_9_GANONDORF)) {
        Animation_PlayLoopSetSpeed(&this->skin.skelAnime, anim, 3.0f);
    } else {
        Animation_PlayOnceSetSpeed(&this->skin.skelAnime, anim, 1.0f);
    }
}

static EnViewerInitAnimFunc sInitAnimFuncs[] = {
    EnViewer_InitAnimGanondorfOrZelda,
    EnViewer_InitAnimHorse,
    EnViewer_InitAnimGanondorfOrZelda,
    EnViewer_InitAnimImpa,
};

static ActorShadowFunc sShadowDrawFuncs[] = {
    NULL,
    ActorShadow_DrawCircle,
    ActorShadow_DrawHorse,
};

void EnViewer_InitImpl(EnViewer* this, PlayState* play) {
    EnViewerInitData* initData = &sInitData[this->actor.params >> 8];
    s32 skelObjBankIndex = Object_GetIndex(&play->objectCtx, initData->skeletonObject);

    ASSERT(skelObjBankIndex >= 0, "bank_ID >= 0", "../z_en_viewer.c", 576);

    this->animObjBankIndex = Object_GetIndex(&play->objectCtx, initData->animObject);
    ASSERT(this->animObjBankIndex >= 0, "this->anime_bank_ID >= 0", "../z_en_viewer.c", 579);

    if (!Object_IsLoaded(&play->objectCtx, skelObjBankIndex) ||
        !Object_IsLoaded(&play->objectCtx, this->animObjBankIndex)) {
        this->actor.flags &= ~ACTOR_FLAG_6;
        return;
    }

    this->isVisible = true;
    this->actor.objBankIndex = skelObjBankIndex;
    Actor_SetObjectDependency(play, &this->actor);
    Actor_SetScale(&this->actor, initData->scale / 100.0f);
    ActorShape_Init(&this->actor.shape, initData->yOffset * 100, sShadowDrawFuncs[initData->shadowType],
                    initData->shadowScale);
    this->drawFuncIndex = initData->drawType;
    sInitAnimFuncs[this->drawFuncIndex](this, play, initData->skeletonHeaderSeg, initData->anim);
    EnViewer_SetupAction(this, EnViewer_UpdateImpl);
}

static s16 sTimer = 0;

void EnViewer_UpdateImpl(EnViewer* this, PlayState* play) {
    u8 type = this->actor.params >> 8;
    u16 csFrames;
    s32 animationEnded;

    if (type == ENVIEWER_TYPE_2_ZELDA) {
<<<<<<< HEAD
        if (gSaveContext.sceneSetupIndex == 5) {
            csFrames = play->csCtx.curFrame;
=======
        if (gSaveContext.sceneLayer == 5) {
            csFrames = play->csCtx.frames;
>>>>>>> aa48c66e
            if (csFrames == 792) {
                Audio_PlayActorSfx2(&this->actor, NA_SE_VO_Z0_SURPRISE);
            } else if (csFrames == 845) {
                Audio_PlayActorSfx2(&this->actor, NA_SE_VO_Z0_THROW);
            }
        }
    } else if (type == ENVIEWER_TYPE_7_GANONDORF) {
        Actor_SetScale(&this->actor, 0.3f);
        this->actor.uncullZoneForward = 10000.0f;
        this->actor.uncullZoneScale = 10000.0f;
        this->actor.uncullZoneDownward = 10000.0f;
    } else if (type == ENVIEWER_TYPE_3_GANONDORF) {
<<<<<<< HEAD
        if (gSaveContext.sceneSetupIndex == 4) {
            switch (play->csCtx.curFrame) {
=======
        if (gSaveContext.sceneLayer == 4) {
            switch (play->csCtx.frames) {
>>>>>>> aa48c66e
                case 20:
                case 59:
                case 71:
                case 129:
                case 140:
                case 219:
                case 280:
                case 320:
                case 380:
                case 409:
                case 438:
                    Audio_PlaySfxGeneral(NA_SE_SY_DEMO_CUT, &gSfxDefaultPos, 4, &gSfxDefaultFreqAndVolScale,
                                         &gSfxDefaultFreqAndVolScale, &gSfxDefaultReverb);
                    break;
            }
        }
<<<<<<< HEAD
        if (gSaveContext.sceneSetupIndex == 5) {
            if (play->csCtx.curFrame == 1508) {
                Audio_PlayActorSound2(&this->actor, NA_SE_EN_FANTOM_ST_LAUGH);
=======
        if (gSaveContext.sceneLayer == 5) {
            if (play->csCtx.frames == 1508) {
                Audio_PlayActorSfx2(&this->actor, NA_SE_EN_FANTOM_ST_LAUGH);
>>>>>>> aa48c66e
            }
            if (play->csCtx.curFrame == 1545) {
                Actor_SpawnAsChild(&play->actorCtx, &this->actor, play, ACTOR_DEMO_6K, 32.0f, 101.0f, 1226.0f, 0, 0, 0,
                                   0xC);
            }
        }
<<<<<<< HEAD
        if (play->csCtx.curFrame == 1020) {
            Audio_QueueSeqCmd(SEQ_PLAYER_FANFARE << 24 | NA_BGM_OPENING_GANON);
        }
        if (play->csCtx.curFrame == 960) {
            Audio_PlaySoundGeneral(NA_SE_EV_HORSE_GROAN, &this->actor.projectedPos, 4, &gSfxDefaultFreqAndVolScale,
                                   &gSfxDefaultFreqAndVolScale, &gSfxDefaultReverb);
=======
        if (play->csCtx.frames == 1020) {
            SEQCMD_PLAY_SEQUENCE(SEQ_PLAYER_FANFARE, 0, 0, NA_BGM_OPENING_GANON);
        }
        if (play->csCtx.frames == 960) {
            Audio_PlaySfxGeneral(NA_SE_EV_HORSE_GROAN, &this->actor.projectedPos, 4, &gSfxDefaultFreqAndVolScale,
                                 &gSfxDefaultFreqAndVolScale, &gSfxDefaultReverb);
>>>>>>> aa48c66e
        }
    } else if (type == ENVIEWER_TYPE_6_HORSE_GANONDORF) {
        if (gSaveContext.sceneLayer == 5 || gSaveContext.sceneLayer == 10) {
            Audio_PlayActorSfx2(&this->actor, NA_SE_EV_HORSE_RUN_LEVEL - SFX_FLAG);
        }
    } else if (type == ENVIEWER_TYPE_4_HORSE_GANONDORF) {
        s16 curFrame = this->skin.skelAnime.curFrame;

        if (this->skin.skelAnime.animation == &gHorseGanonRearingAnim) {
            if (curFrame == 8) {
                Audio_PlayActorSfx2(&this->actor, NA_SE_EV_GANON_HORSE_NEIGH);
            }
            if (curFrame == 30) {
                Audio_PlayActorSfx2(&this->actor, NA_SE_EV_HORSE_LAND2);
            }
        } else if (this->skin.skelAnime.animation == &gHorseGanonIdleAnim) {
            if (curFrame == 25) {
                Audio_PlayActorSfx2(&this->actor, NA_SE_EV_HORSE_SANDDUST);
            }
        } else if (this->skin.skelAnime.animation == &gHorseGanonGallopingAnim) {
            Audio_PlayActorSfx2(&this->actor, NA_SE_EV_HORSE_RUN_LEVEL - SFX_FLAG);
        }
    }

    if (sTimer != 0) {
        sTimer--;
    }

    EnViewer_UpdatePosition(this, play);
    Actor_MoveForward(&this->actor); // has no effect, speed/velocity and gravity are 0

    animationEnded = SkelAnime_Update(&this->skin.skelAnime);
    if (type == ENVIEWER_TYPE_3_GANONDORF || type == ENVIEWER_TYPE_4_HORSE_GANONDORF) {
        if (play->csCtx.state != CS_STATE_IDLE && play->csCtx.actorCues[1] != NULL) {
            if (play->csCtx.actorCues[1]->id == 2 && sTimer == 0) {
                if (type == ENVIEWER_TYPE_3_GANONDORF) {
                    if (this->skin.skelAnime.animation != &gYoungGanondorfHorsebackIdleAnim) {
                        Animation_PlayLoopSetSpeed(&this->skin.skelAnime, &gYoungGanondorfHorsebackIdleAnim, 1.0f);
                    }
                } else if (this->skin.skelAnime.animation != &gHorseGanonIdleAnim) {
                    Animation_PlayLoopSetSpeed(&this->skin.skelAnime, &gHorseGanonIdleAnim, 1.0f);
                }
            } else if (play->csCtx.actorCues[1]->id == 1) {
                sTimer = 100;
                if (type == ENVIEWER_TYPE_3_GANONDORF) {
                    if (this->skin.skelAnime.animation != &gYoungGanondorfHorsebackRearAnim) {
                        Animation_PlayLoopSetSpeed(&this->skin.skelAnime, &gYoungGanondorfHorsebackRearAnim, 1.0f);
                    }
                } else if (this->skin.skelAnime.animation != &gHorseGanonRearingAnim) {
                    Animation_PlayLoopSetSpeed(&this->skin.skelAnime, &gHorseGanonRearingAnim, 1.0f);
                }
            } else if (type == ENVIEWER_TYPE_3_GANONDORF) {
                switch (this->state) {
                    case 0:
<<<<<<< HEAD
                        if (play->csCtx.actorCues[1]->id == 4) {
                            Animation_MorphToPlayOnce(&this->skin.skelAnime, &object_gndd_Anim_000F54, -5.0f);
=======
                        if (play->csCtx.npcActions[1]->action == 4) {
                            Animation_MorphToPlayOnce(&this->skin.skelAnime,
                                                      &gYoungGanondorfHorsebackLookSidewaysStartAnim, -5.0f);
>>>>>>> aa48c66e
                            this->state++;
                        }
                        break;
                    case 1:
                        if (animationEnded) {
                            Animation_MorphToLoop(&this->skin.skelAnime, &gYoungGanondorfHorsebackLookSidewaysLoopAnim,
                                                  -5.0f);
                            this->state++;
                        }
                        break;
                    case 2:
<<<<<<< HEAD
                        if (play->csCtx.actorCues[1]->id == 5) {
                            Animation_MorphToPlayOnce(&this->skin.skelAnime, &object_gndd_Anim_0008A0, -5.0f);
=======
                        if (play->csCtx.npcActions[1]->action == 5) {
                            Animation_MorphToPlayOnce(&this->skin.skelAnime,
                                                      &gYoungGanondorfHorsebackMagicChargeUpStartAnim, -5.0f);
>>>>>>> aa48c66e
                            this->state++;
                        }
                        break;
                    case 3:
                        if (animationEnded) {
                            Animation_MorphToLoop(&this->skin.skelAnime, &gYoungGanondorfHorsebackMagicChargeUpLoopAnim,
                                                  -5.0f);
                            this->state++;
                        }
                        break;
                    case 4:
<<<<<<< HEAD
                        if (play->csCtx.actorCues[1]->id == 11) {
                            Animation_MorphToLoop(&this->skin.skelAnime, &object_gndd_Anim_0014F4, -20.0f);
=======
                        if (play->csCtx.npcActions[1]->action == 11) {
                            Animation_MorphToLoop(&this->skin.skelAnime, &gYoungGanondorfHorsebackLookSidewaysLoopAnim,
                                                  -20.0f);
>>>>>>> aa48c66e
                            this->state++;
                        }
                        break;
                    case 5:
<<<<<<< HEAD
                        if (play->csCtx.actorCues[1]->id == 8) {
                            Animation_MorphToLoop(&this->skin.skelAnime, &object_gndd_Anim_002928, -15.0f);
=======
                        if (play->csCtx.npcActions[1]->action == 8) {
                            Animation_MorphToLoop(&this->skin.skelAnime, &gYoungGanondorfHorsebackIdleAnim, -15.0f);
>>>>>>> aa48c66e
                            this->state++;
                        }
                        break;
                    case 6:
<<<<<<< HEAD
                        if (play->csCtx.actorCues[1]->id == 12) {
                            Audio_PlayActorSound2(&this->actor, NA_SE_EN_GANON_VOICE_DEMO);
                            Animation_PlayLoopSetSpeed(&this->skin.skelAnime, &object_gndd_Anim_0005B4, 3.0f);
=======
                        if (play->csCtx.npcActions[1]->action == 12) {
                            Audio_PlayActorSfx2(&this->actor, NA_SE_EN_GANON_VOICE_DEMO);
                            Animation_PlayLoopSetSpeed(&this->skin.skelAnime, &gYoungGanondorfHorsebackRideAnim, 3.0f);
>>>>>>> aa48c66e
                            this->state++;
                        }
                        break;
                    case 7:
                        this->state = 0;
                        break;
                }
            } else if (this->skin.skelAnime.animation != &gHorseGanonGallopingAnim &&
                       play->csCtx.actorCues[1]->id == 12) {
                Animation_PlayLoopSetSpeed(&this->skin.skelAnime, &gHorseGanonGallopingAnim, 3.0f);
            }
        }
    } else if (type == ENVIEWER_TYPE_1_IMPA) {
<<<<<<< HEAD
        if (gSaveContext.sceneSetupIndex == 5) {
            if (play->csCtx.curFrame == 845) {
=======
        if (gSaveContext.sceneLayer == 5) {
            if (play->csCtx.frames == 845) {
>>>>>>> aa48c66e
                Actor_SpawnAsChild(&play->actorCtx, &this->actor, play, ACTOR_ITEM_OCARINA, 4.0f, 81.0f, 2600.0f, 0, 0,
                                   0, 0);
            }
        } else {
            if (play->csCtx.curFrame == 195) {
                Actor_SpawnAsChild(&play->actorCtx, &this->actor, play, ACTOR_ITEM_OCARINA, 4.0f, 81.0f, 2035.0f, 0, 0,
                                   0, 1);
            }
        }
        switch (this->state) {
            case 0:
                if (play->csCtx.state != CS_STATE_IDLE && play->csCtx.actorCues[0] != NULL &&
                    play->csCtx.actorCues[0]->id == 6 &&
                    this->skin.skelAnime.animation != &object_opening_demo1_Anim_002574) {
                    Animation_PlayLoopSetSpeed(&this->skin.skelAnime, &object_opening_demo1_Anim_002574, 1.5f);
                    this->state++;
                }
                break;
            case 1:
                if (play->csCtx.state != CS_STATE_IDLE && play->csCtx.actorCues[0] != NULL &&
                    play->csCtx.actorCues[0]->id == 2 &&
                    this->skin.skelAnime.animation != &object_opening_demo1_Anim_0029CC) {
                    Animation_PlayLoopSetSpeed(&this->skin.skelAnime, &object_opening_demo1_Anim_0029CC, 3.0f);
                    this->state++;
                }
                break;
        }
    } else if (type == ENVIEWER_TYPE_2_ZELDA) {
        if (play->sceneId == SCENE_HYRULE_FIELD) {
            switch (this->state) {
                case 0:
                    if (play->csCtx.state != CS_STATE_IDLE) {
                        if (play->csCtx.actorCues[0] != NULL && play->csCtx.actorCues[0]->id == 6 &&
                            this->skin.skelAnime.animation != &object_opening_demo1_Anim_001410) {
                            Animation_PlayLoopSetSpeed(&this->skin.skelAnime, &object_opening_demo1_Anim_001410, 1.5f);
                            this->state++;
                        }
                    }
                    break;
                case 1:
                    if (play->csCtx.state != CS_STATE_IDLE) {
                        if (play->csCtx.actorCues[0] != NULL && play->csCtx.actorCues[0]->id == 2 &&
                            this->skin.skelAnime.animation != &object_opening_demo1_Anim_000450) {
                            Animation_PlayLoopSetSpeed(&this->skin.skelAnime, &object_opening_demo1_Anim_000450, 3.0f);
                            this->state++;
                        }
                    }
                    break;
            }
        } else {
            Audio_SetBaseFilter(0);
            switch (this->state) {
                case 0:
                    Animation_PlayLoopSetSpeed(&this->skin.skelAnime, &object_opening_demo1_Anim_00504C, 1.0f);
                    this->state++;
                    break;
                case 1:
                    if (play->csCtx.actorCues[0]->id == 11) {
                        Animation_MorphToPlayOnce(&this->skin.skelAnime, &object_opening_demo1_Anim_00420C, -5.0f);
                        this->state++;
                    }
                    break;
                case 2:
                    if (animationEnded) {
                        Animation_MorphToLoop(&this->skin.skelAnime, &object_opening_demo1_Anim_0048FC, -5.0f);
                        this->state++;
                    }
                    break;
                case 3:
                    break;
            }
        }
    } else if (type == ENVIEWER_TYPE_7_GANONDORF) {
        switch (this->state) {
            case 0:
<<<<<<< HEAD
                if (play->csCtx.state != CS_STATE_IDLE && play->csCtx.actorCues[1] != NULL &&
                    play->csCtx.actorCues[1]->id == 7) {
                    Audio_PlaySoundGeneral(NA_SE_EN_GANON_LAUGH, &gSfxDefaultPos, 4, &gSfxDefaultFreqAndVolScale,
                                           &gSfxDefaultFreqAndVolScale, &gSfxDefaultReverb);
                    Animation_MorphToPlayOnce(&this->skin.skelAnime, &object_gndd_Anim_004534, -5.0f);
=======
                if (play->csCtx.state != CS_STATE_IDLE && play->csCtx.npcActions[1] != NULL &&
                    play->csCtx.npcActions[1]->action == 7) {
                    Audio_PlaySfxGeneral(NA_SE_EN_GANON_LAUGH, &gSfxDefaultPos, 4, &gSfxDefaultFreqAndVolScale,
                                         &gSfxDefaultFreqAndVolScale, &gSfxDefaultReverb);
                    Animation_MorphToPlayOnce(&this->skin.skelAnime, &gYoungGanondorfLaughStartAnim, -5.0f);
>>>>>>> aa48c66e
                    this->state++;
                }
                break;
            case 1:
                if (animationEnded) {
                    Animation_MorphToLoop(&this->skin.skelAnime, &gYoungGanondorfLaughLoopAnim, -5.0f);
                    this->state++;
                }
                break;
        }
    } else if (type == ENVIEWER_TYPE_8_GANONDORF) {
        switch (this->state) {
            case 0:
                if (play->csCtx.state != CS_STATE_IDLE) {
<<<<<<< HEAD
                    if (play->csCtx.actorCues[1] != NULL && play->csCtx.actorCues[1]->id == 9) {
                        Animation_PlayLoopSetSpeed(&this->skin.skelAnime, &object_gndd_Anim_0050A8, 1.0f);
=======
                    if (play->csCtx.npcActions[1] != NULL && play->csCtx.npcActions[1]->action == 9) {
                        Animation_PlayLoopSetSpeed(&this->skin.skelAnime, &gYoungGanondorfWalkAnim, 1.0f);
>>>>>>> aa48c66e
                        this->state++;
                    }
                }
                break;
            case 1:
<<<<<<< HEAD
                if (play->csCtx.actorCues[1]->id == 10) {
                    Animation_MorphToPlayOnce(&this->skin.skelAnime, &object_gndd_Anim_003284, -10.0f);
=======
                if (play->csCtx.npcActions[1]->action == 10) {
                    Animation_MorphToPlayOnce(&this->skin.skelAnime, &gYoungGanondorfKneelStartAnim, -10.0f);
>>>>>>> aa48c66e
                    this->state++;
                }
                break;
            case 2:
                if (animationEnded) {
                    Animation_MorphToLoop(&this->skin.skelAnime, &gYoungGanondorfKneelLoopAnim, -5.0f);
                    this->state++;
                }
                break;
            case 3:
<<<<<<< HEAD
                if (play->csCtx.actorCues[1]->id == 4) {
                    Animation_MorphToPlayOnce(&this->skin.skelAnime, &object_gndd_Anim_003428, -5.0f);
=======
                if (play->csCtx.npcActions[1]->action == 4) {
                    Animation_MorphToPlayOnce(&this->skin.skelAnime, &gYoungGanondorfKneelLookSidewaysAnim, -5.0f);
>>>>>>> aa48c66e
                    this->state++;
                }
                break;
            default:
                this->state = 0;
                break;
        }
    }
}

void EnViewer_Update(Actor* thisx, PlayState* play) {
    EnViewer* this = (EnViewer*)thisx;

    gSegments[6] = VIRTUAL_TO_PHYSICAL(play->objectCtx.status[this->animObjBankIndex].segment);
    this->actionFunc(this, play);
}

s32 EnViewer_Ganondorf3OverrideLimbDraw(PlayState* play, s32 limbIndex, Gfx** dList, Vec3f* pos, Vec3s* rot,
                                        void* thisx) {
<<<<<<< HEAD
    if (gSaveContext.sceneSetupIndex == 4) {
        if (play->csCtx.curFrame >= 400) {
            if (limbIndex == 5) {
                *dList = object_gndd_DL_00E1A8;
            }
        }
    } else {
        if (play->csCtx.curFrame >= 1510 && play->csCtx.curFrame <= 1650) {
            if (limbIndex == 5) {
                *dList = object_gndd_DL_00E1A8;
=======
    if (gSaveContext.sceneLayer == 4) {
        if (play->csCtx.frames >= 400) {
            if (limbIndex == YOUNG_GANONDORF_LIMB_LEFT_HAND) {
                *dList = gYoungGanondorfOpenLeftHandDL;
            }
        }
    } else {
        if (play->csCtx.frames >= 1510 && play->csCtx.frames <= 1650) {
            if (limbIndex == YOUNG_GANONDORF_LIMB_LEFT_HAND) {
                *dList = gYoungGanondorfOpenLeftHandDL;
>>>>>>> aa48c66e
            }
        }
    }
    return false;
}

void EnViewer_Ganondorf9PostLimbDraw(PlayState* play, s32 limbIndex, Gfx** dList, Vec3s* rot, void* thisx) {
    if (limbIndex == GANONDORF_LIMB_JEWEL) {
        OPEN_DISPS(play->state.gfxCtx, "../z_en_viewer.c", 1365);
        Gfx_SetupDL_25Xlu(play->state.gfxCtx);
        gSPMatrix(POLY_XLU_DISP++, Matrix_NewMtx(play->state.gfxCtx, "../z_en_viewer.c", 1370),
                  G_MTX_NOPUSH | G_MTX_LOAD | G_MTX_MODELVIEW);
        gSPDisplayList(POLY_XLU_DISP++, SEGMENTED_TO_VIRTUAL(gGanondorfEyesDL));
        CLOSE_DISPS(play->state.gfxCtx, "../z_en_viewer.c", 1372);
    }
}

void EnViewer_GanondorfPostLimbDrawUpdateCapeVec(PlayState* play, s32 limbIndex, Gfx** dList, Vec3s* rot, void* thisx) {
    static Vec3f zeroVec = { 0.0f, 0.0f, 0.0f };

    if (limbIndex == YOUNG_GANONDORF_LIMB_HEAD) {
        Matrix_MultVec3f(&zeroVec, &sGanondorfNeckWorldPos);
    }
}

void EnViewer_DrawGanondorf(EnViewer* this, PlayState* play) {
    s16 frames = 0;
    s16 type;

    OPEN_DISPS(play->state.gfxCtx, "../z_en_viewer.c", 1405);
    type = this->actor.params >> 8;
    if (type == ENVIEWER_TYPE_3_GANONDORF || type == ENVIEWER_TYPE_5_GANONDORF || type == ENVIEWER_TYPE_7_GANONDORF ||
        type == ENVIEWER_TYPE_8_GANONDORF) {
        if (gSaveContext.sceneLayer != 4) {
            frames = 149;
        }

<<<<<<< HEAD
        if (frames + 1127 >= play->csCtx.curFrame) {
            gSPSegment(POLY_OPA_DISP++, 0x08, SEGMENTED_TO_VIRTUAL(&object_gndd_Tex_00F178));
            gSPSegment(POLY_OPA_DISP++, 0x09, SEGMENTED_TO_VIRTUAL(&object_gndd_Tex_00F178));

        } else if (frames + 1128 >= play->csCtx.curFrame) {
            gSPSegment(POLY_OPA_DISP++, 0x08, SEGMENTED_TO_VIRTUAL(&object_gndd_Tex_00F378));
            gSPSegment(POLY_OPA_DISP++, 0x09, SEGMENTED_TO_VIRTUAL(&object_gndd_Tex_00F378));

        } else if (frames + 1129 >= play->csCtx.curFrame) {
            gSPSegment(POLY_OPA_DISP++, 0x08, SEGMENTED_TO_VIRTUAL(&object_gndd_Tex_00F578));
            gSPSegment(POLY_OPA_DISP++, 0x09, SEGMENTED_TO_VIRTUAL(&object_gndd_Tex_00F578));
=======
        if (frames + 1127 >= play->csCtx.frames) {
            gSPSegment(POLY_OPA_DISP++, 0x08, SEGMENTED_TO_VIRTUAL(gYoungGanondorfEyeOpenTex));
            gSPSegment(POLY_OPA_DISP++, 0x09, SEGMENTED_TO_VIRTUAL(gYoungGanondorfEyeOpenTex));

        } else if (frames + 1128 >= play->csCtx.frames) {
            gSPSegment(POLY_OPA_DISP++, 0x08, SEGMENTED_TO_VIRTUAL(gYoungGanondorfEyeHalfTex));
            gSPSegment(POLY_OPA_DISP++, 0x09, SEGMENTED_TO_VIRTUAL(gYoungGanondorfEyeHalfTex));

        } else if (frames + 1129 >= play->csCtx.frames) {
            gSPSegment(POLY_OPA_DISP++, 0x08, SEGMENTED_TO_VIRTUAL(gYoungGanondorfEyeClosedTex));
            gSPSegment(POLY_OPA_DISP++, 0x09, SEGMENTED_TO_VIRTUAL(gYoungGanondorfEyeClosedTex));
>>>>>>> aa48c66e

        } else {
            gSPSegment(POLY_OPA_DISP++, 0x08, SEGMENTED_TO_VIRTUAL(gYoungGanondorfEyeLookingDownTex));
            gSPSegment(POLY_OPA_DISP++, 0x09, SEGMENTED_TO_VIRTUAL(gYoungGanondorfEyeLookingDownTex));
        }
    } else if (type == ENVIEWER_TYPE_9_GANONDORF) {
        gSPSegment(POLY_XLU_DISP++, 0x08, SEGMENTED_TO_VIRTUAL(gGanondorfCrazedEyeTex));
    }

    if (type == ENVIEWER_TYPE_9_GANONDORF) {
        SkelAnime_DrawFlexOpa(play, this->skin.skelAnime.skeleton, this->skin.skelAnime.jointTable,
                              this->skin.skelAnime.dListCount, NULL, EnViewer_Ganondorf9PostLimbDraw, this);
    } else if (type == ENVIEWER_TYPE_3_GANONDORF) {
        SkelAnime_DrawFlexOpa(play, this->skin.skelAnime.skeleton, this->skin.skelAnime.jointTable,
                              this->skin.skelAnime.dListCount, EnViewer_Ganondorf3OverrideLimbDraw,
                              EnViewer_GanondorfPostLimbDrawUpdateCapeVec, this);
        EnViewer_UpdateGanondorfCape(play, this);
    } else if (type == ENVIEWER_TYPE_3_GANONDORF || type == ENVIEWER_TYPE_5_GANONDORF ||
               type == ENVIEWER_TYPE_7_GANONDORF || type == ENVIEWER_TYPE_8_GANONDORF) {
        if ((play->csCtx.state != CS_STATE_IDLE) && (play->csCtx.actorCues[1] != NULL)) {
            SkelAnime_DrawFlexOpa(play, this->skin.skelAnime.skeleton, this->skin.skelAnime.jointTable,
                                  this->skin.skelAnime.dListCount, NULL, EnViewer_GanondorfPostLimbDrawUpdateCapeVec,
                                  this);
            EnViewer_UpdateGanondorfCape(play, this);
        }
    } else {
        SkelAnime_DrawOpa(play, this->skin.skelAnime.skeleton, this->skin.skelAnime.jointTable, NULL, NULL, this);
    }
    CLOSE_DISPS(play->state.gfxCtx, "../z_en_viewer.c", 1511);
}

void EnViewer_DrawHorse(EnViewer* this, PlayState* play) {
    func_800A6330(&this->actor, play, &this->skin, NULL, true);
}

s32 EnViewer_ZeldaOverrideLimbDraw(PlayState* play, s32 limbIndex, Gfx** dList, Vec3f* pos, Vec3s* rot, void* thisx) {
    if (play->sceneId == SCENE_HYRULE_FIELD) {
        if (limbIndex == 2) {
            *dList = gChildZeldaCutsceneDressDL;
        }
        if (limbIndex == 7) {
            *dList = NULL;
        }
        if (limbIndex == 8) {
            *dList = NULL;
        }
        if (limbIndex == 9) {
            *dList = NULL;
        }
        if (limbIndex == 3) {
            *dList = NULL;
        }
        if (limbIndex == 5) {
            *dList = NULL;
        }
    }
    return false;
}

void EnViewer_ZeldaPostLimbDraw(PlayState* play, s32 limbIndex, Gfx** dList, Vec3s* rot, void* thisx) {
    s32 pad;

    if (play->sceneId == SCENE_TEMPLE_OF_TIME) {
        if (limbIndex == 16) {
            OPEN_DISPS(play->state.gfxCtx, "../z_en_viewer.c", 1568);
            gSPDisplayList(POLY_OPA_DISP++, gChildZeldaOcarinaOfTimeDL);
            CLOSE_DISPS(play->state.gfxCtx, "../z_en_viewer.c", 1570);
        }
    }
}

void EnViewer_DrawZelda(EnViewer* this, PlayState* play) {
    OPEN_DISPS(play->state.gfxCtx, "../z_en_viewer.c", 1583);
<<<<<<< HEAD
    if (play->sceneNum == SCENE_SPOT00) { // Hyrule Field
        if (play->csCtx.curFrame < 771) {
=======
    if (play->sceneId == SCENE_HYRULE_FIELD) {
        if (play->csCtx.frames < 771) {
>>>>>>> aa48c66e
            gSPSegment(POLY_OPA_DISP++, 0x08, SEGMENTED_TO_VIRTUAL(gChildZeldaEyeInTex));
            gSPSegment(POLY_OPA_DISP++, 0x09, SEGMENTED_TO_VIRTUAL(gChildZeldaEyeOutTex));
        } else if (play->csCtx.curFrame < 772) {
            gSPSegment(POLY_OPA_DISP++, 0x08, SEGMENTED_TO_VIRTUAL(gChildZeldaEyeBlinkTex));
            gSPSegment(POLY_OPA_DISP++, 0x09, SEGMENTED_TO_VIRTUAL(gChildZeldaEyeBlinkTex));
        } else if (play->csCtx.curFrame < 773) {
            gSPSegment(POLY_OPA_DISP++, 0x08, SEGMENTED_TO_VIRTUAL(gChildZeldaEyeShutTex));
            gSPSegment(POLY_OPA_DISP++, 0x09, SEGMENTED_TO_VIRTUAL(gChildZeldaEyeShutTex));
        } else if (play->csCtx.curFrame < 791) {
            gSPSegment(POLY_OPA_DISP++, 0x08, SEGMENTED_TO_VIRTUAL(gChildZeldaEyeWideTex));
            gSPSegment(POLY_OPA_DISP++, 0x09, SEGMENTED_TO_VIRTUAL(gChildZeldaEyeWideTex));
        } else if (play->csCtx.curFrame < 792) {
            gSPSegment(POLY_OPA_DISP++, 0x08, SEGMENTED_TO_VIRTUAL(gChildZeldaEyeBlinkTex));
            gSPSegment(POLY_OPA_DISP++, 0x09, SEGMENTED_TO_VIRTUAL(gChildZeldaEyeBlinkTex));
        } else if (play->csCtx.curFrame < 793) {
            gSPSegment(POLY_OPA_DISP++, 0x08, SEGMENTED_TO_VIRTUAL(gChildZeldaEyeShutTex));
            gSPSegment(POLY_OPA_DISP++, 0x09, SEGMENTED_TO_VIRTUAL(gChildZeldaEyeShutTex));
        } else {
            gSPSegment(POLY_OPA_DISP++, 0x08, SEGMENTED_TO_VIRTUAL(gChildZeldaEyeInTex));
            gSPSegment(POLY_OPA_DISP++, 0x09, SEGMENTED_TO_VIRTUAL(gChildZeldaEyeOutTex));
        }

        if (gSaveContext.sceneLayer == 6) {
            gSPSegment(POLY_OPA_DISP++, 0x0A, SEGMENTED_TO_VIRTUAL(gChildZeldaMouthSurprisedTex));
        } else {
            if (play->csCtx.curFrame < 758) {
                gSPSegment(POLY_OPA_DISP++, 0x0A, SEGMENTED_TO_VIRTUAL(gChildZeldaMouthWorriedTex));
            } else if (play->csCtx.curFrame < 848) {
                gSPSegment(POLY_OPA_DISP++, 0x0A, SEGMENTED_TO_VIRTUAL(gChildZeldaMouthSurprisedTex));
            } else {
                gSPSegment(POLY_OPA_DISP++, 0x0A, SEGMENTED_TO_VIRTUAL(gChildZeldaMouthWorriedTex));
            }
        }
    } else {
        gSPSegment(POLY_OPA_DISP++, 0x08, SEGMENTED_TO_VIRTUAL(gChildZeldaEyeShutTex));
        gSPSegment(POLY_OPA_DISP++, 0x09, SEGMENTED_TO_VIRTUAL(gChildZeldaEyeShutTex));
        gSPSegment(POLY_OPA_DISP++, 0x0A, SEGMENTED_TO_VIRTUAL(gChildZeldaMouthWorriedTex));
    }
    SkelAnime_DrawFlexOpa(play, this->skin.skelAnime.skeleton, this->skin.skelAnime.jointTable,
                          this->skin.skelAnime.dListCount, EnViewer_ZeldaOverrideLimbDraw, EnViewer_ZeldaPostLimbDraw,
                          this);
    CLOSE_DISPS(play->state.gfxCtx, "../z_en_viewer.c", 1690);
}

s32 EnViewer_ImpaOverrideLimbDraw(PlayState* play, s32 limbIndex, Gfx** dList, Vec3f* pos, Vec3s* rot, void* thisx) {
    if (limbIndex == 16) {
        *dList = gImpaHeadMaskedDL;
    }
    return false;
}

void EnViewer_DrawImpa(EnViewer* this, PlayState* play) {
    OPEN_DISPS(play->state.gfxCtx, "../z_en_viewer.c", 1717);
    gSPSegment(POLY_OPA_DISP++, 0x08, SEGMENTED_TO_VIRTUAL(gImpaEyeOpenTex));
    gSPSegment(POLY_OPA_DISP++, 0x09, SEGMENTED_TO_VIRTUAL(gImpaEyeOpenTex));
    gDPSetEnvColor(POLY_OPA_DISP++, 0, 0, 0, 255);
    gSPSegment(POLY_OPA_DISP++, 0x0C, &D_80116280[2]);
    SkelAnime_DrawFlexOpa(play, this->skin.skelAnime.skeleton, this->skin.skelAnime.jointTable,
                          this->skin.skelAnime.dListCount, EnViewer_ImpaOverrideLimbDraw, NULL, this);
    CLOSE_DISPS(play->state.gfxCtx, "../z_en_viewer.c", 1740);
}

static EnViewerDrawFunc sDrawFuncs[] = {
    EnViewer_DrawGanondorf,
    EnViewer_DrawHorse,
    EnViewer_DrawZelda,
    EnViewer_DrawImpa,
};

void EnViewer_Draw(Actor* thisx, PlayState* play) {
    EnViewer* this = (EnViewer*)thisx;
    s32 pad;
    s16 type;

    OPEN_DISPS(play->state.gfxCtx, "../z_en_viewer.c", 1760);
    if (this->isVisible) {
        type = this->actor.params >> 8;
        if (type <= ENVIEWER_TYPE_2_ZELDA) { // zelda's horse, impa and zelda
            if (play->csCtx.state != CS_STATE_IDLE && play->csCtx.actorCues[0] != NULL) {
                Gfx_SetupDL_25Opa(play->state.gfxCtx);
                sDrawFuncs[this->drawFuncIndex](this, play);
            }
        } else if ((play->csCtx.state != CS_STATE_IDLE && play->csCtx.actorCues[1] != NULL) ||
                   type == ENVIEWER_TYPE_9_GANONDORF) {
            Gfx_SetupDL_25Opa(play->state.gfxCtx);
            sDrawFuncs[this->drawFuncIndex](this, play);
        }
    }
    CLOSE_DISPS(play->state.gfxCtx, "../z_en_viewer.c", 1784);
}

void EnViewer_UpdatePosition(EnViewer* this, PlayState* play) {
    Vec3f startPos;
    Vec3f endPos;
    f32 lerpFactor;
    s16 type = this->actor.params >> 8;

    if (type <= ENVIEWER_TYPE_2_ZELDA) { // zelda's horse, impa and zelda
        if (play->csCtx.state != CS_STATE_IDLE && play->csCtx.actorCues[0] != NULL &&
            play->csCtx.curFrame < play->csCtx.actorCues[0]->endFrame) {
            if (type == ENVIEWER_TYPE_0_HORSE_ZELDA) {
                if (!sHorseSfxPlayed) {
                    sHorseSfxPlayed = true;
                    Audio_PlaySfxGeneral(NA_SE_EV_HORSE_NEIGH, &this->actor.projectedPos, 4,
                                         &gSfxDefaultFreqAndVolScale, &gSfxDefaultFreqAndVolScale, &gSfxDefaultReverb);
                }
                Audio_PlayActorSfx2(&this->actor, NA_SE_EV_HORSE_RUN_LEVEL - SFX_FLAG);
            }

            startPos.x = play->csCtx.actorCues[0]->startPos.x;
            startPos.y = play->csCtx.actorCues[0]->startPos.y;
            startPos.z = play->csCtx.actorCues[0]->startPos.z;
            endPos.x = play->csCtx.actorCues[0]->endPos.x;
            endPos.y = play->csCtx.actorCues[0]->endPos.y;
            endPos.z = play->csCtx.actorCues[0]->endPos.z;
            lerpFactor = Environment_LerpWeight(play->csCtx.actorCues[0]->endFrame,
                                                play->csCtx.actorCues[0]->startFrame, play->csCtx.curFrame);
            this->actor.world.pos.x = (endPos.x - startPos.x) * lerpFactor + startPos.x;
            this->actor.world.pos.y = (endPos.y - startPos.y) * lerpFactor + startPos.y;
            this->actor.world.pos.z = (endPos.z - startPos.z) * lerpFactor + startPos.z;
        }
    } else { // ganondorf and ganondorf's horse
        if (play->csCtx.state != CS_STATE_IDLE && play->csCtx.actorCues[1] != NULL &&
            play->csCtx.curFrame < play->csCtx.actorCues[1]->endFrame) {
            startPos.x = play->csCtx.actorCues[1]->startPos.x;
            startPos.y = play->csCtx.actorCues[1]->startPos.y;
            startPos.z = play->csCtx.actorCues[1]->startPos.z;
            endPos.x = play->csCtx.actorCues[1]->endPos.x;
            endPos.y = play->csCtx.actorCues[1]->endPos.y;
            endPos.z = play->csCtx.actorCues[1]->endPos.z;
            lerpFactor = Environment_LerpWeight(play->csCtx.actorCues[1]->endFrame,
                                                play->csCtx.actorCues[1]->startFrame, play->csCtx.curFrame);
            this->actor.world.pos.x = (endPos.x - startPos.x) * lerpFactor + startPos.x;
            this->actor.world.pos.y = (endPos.y - startPos.y) * lerpFactor + startPos.y;
            this->actor.world.pos.z = (endPos.z - startPos.z) * lerpFactor + startPos.z;

            if (play->csCtx.actorCues[1]->id == 12) {
                s16 yaw = Math_Vec3f_Yaw(&startPos, &endPos);

                Math_SmoothStepToS(&this->actor.world.rot.y, yaw, 0xA, 0x3E8, 1);
                Math_SmoothStepToS(&this->actor.shape.rot.y, yaw, 0xA, 0x3E8, 1);
            }

            if (type == ENVIEWER_TYPE_9_GANONDORF) {
                this->actor.world.rot.x = play->csCtx.actorCues[1]->rot.x;
                this->actor.world.rot.y = play->csCtx.actorCues[1]->rot.y;
                this->actor.world.rot.z = play->csCtx.actorCues[1]->rot.z;
                this->actor.shape.rot.x = play->csCtx.actorCues[1]->rot.x;
                this->actor.shape.rot.y = play->csCtx.actorCues[1]->rot.y;
                this->actor.shape.rot.z = play->csCtx.actorCues[1]->rot.z;
            }
        }
        if (type == ENVIEWER_TYPE_5_GANONDORF) {
            Audio_PlaySfxGeneral(NA_SE_EV_BURNING - SFX_FLAG, &gSfxDefaultPos, 4, &gSfxDefaultFreqAndVolScale,
                                 &gSfxDefaultFreqAndVolScale, &gSfxDefaultReverb);
            EnViewer_DrawFireEffects(this, play);
        }
    }
}

void EnViewer_InitFireEffect(EnViewer* this, PlayState* play, s16 i) {
    EnViewerFireEffect* eff;

    if ((i % 2) == 0) {
        eff = &this->fireEffects[i];
        eff->startPos.x = 100.0f;
        eff->startPos.y = -420.0f;
        eff->startPos.z = 400.0f;
        eff->endPos.x = 100.0f;
        eff->endPos.y = -420.0f;
        eff->endPos.z = -400.0f;
        eff->scale = (Rand_ZeroOne() * 5.0f + 12.0f) * 0.001f;
    } else {
        eff = &this->fireEffects[i];
        eff->startPos.x = -100.0f;
        eff->startPos.y = -420.0f;
        eff->startPos.z = 400.0f;
        eff->endPos.x = -100.0f;
        eff->endPos.y = -420.0f;
        eff->endPos.z = -400.0f;
        eff->scale = (Rand_ZeroOne() * 5.0f + 12.0f) * 0.001f;
    }
    if (this) {}
}

void EnViewer_DrawFireEffects(EnViewer* this2, PlayState* play) {
    EnViewer* this = this2;
    s16 i;

    OPEN_DISPS(play->state.gfxCtx, "../z_en_viewer.c", 1941);
    for (i = 0; i < ARRAY_COUNT(this->fireEffects); i++) {
        switch (this->fireEffects[i].state) {
            case 0:
                EnViewer_InitFireEffect(this, play, i);
                this->fireEffects[i].lerpFactor = (i >> 1) * 0.1f;
                this->fireEffects[i].lerpFactorSpeed = 0.01f;
                this->fireEffects[i].state++;
                break;
            case 1:
                Math_SmoothStepToF(&this->fireEffects[i].lerpFactor, 1.0f, 1.0f, this->fireEffects[i].lerpFactorSpeed,
                                   this->fireEffects[i].lerpFactorSpeed);
                this->fireEffects[i].pos.x =
                    this->fireEffects[i].startPos.x +
                    (this->fireEffects[i].endPos.x - this->fireEffects[i].startPos.x) * this->fireEffects[i].lerpFactor;
                this->fireEffects[i].pos.y =
                    this->fireEffects[i].startPos.y +
                    (this->fireEffects[i].endPos.y - this->fireEffects[i].startPos.y) * this->fireEffects[i].lerpFactor;
                this->fireEffects[i].pos.z =
                    this->fireEffects[i].startPos.z +
                    (this->fireEffects[i].endPos.z - this->fireEffects[i].startPos.z) * this->fireEffects[i].lerpFactor;
                if (this->fireEffects[i].lerpFactor >= 1.0f) {
                    this->fireEffects[i].state++;
                }
                break;
            case 2:
                EnViewer_InitFireEffect(this, play, i);
                this->fireEffects[i].lerpFactor = 0.0f;
                this->fireEffects[i].lerpFactorSpeed = 0.01f;
                this->fireEffects[i].state--;
                break;
        }

        Gfx_SetupDL_25Xlu(play->state.gfxCtx);
        Matrix_Translate(this->fireEffects[i].pos.x, this->fireEffects[i].pos.y, this->fireEffects[i].pos.z,
                         MTXMODE_NEW);
        Matrix_Scale(this->fireEffects[i].scale, this->fireEffects[i].scale, this->fireEffects[i].scale, MTXMODE_APPLY);
        gSPSegment(POLY_XLU_DISP++, 0x08,
                   Gfx_TwoTexScroll(play->state.gfxCtx, G_TX_RENDERTILE, 0, 0, 32, 64, 1, 0,
                                    (10 * i - 20 * play->state.frames) % 512, 32, 128));
        gDPSetPrimColor(POLY_XLU_DISP++, 0x80, 0x80, 255, 255, 170, 255);
        gDPSetEnvColor(POLY_XLU_DISP++, 255, 50, 00, 255);
        gSPMatrix(POLY_XLU_DISP++, Matrix_NewMtx(play->state.gfxCtx, "../z_en_viewer.c", 2027),
                  G_MTX_NOPUSH | G_MTX_LOAD | G_MTX_MODELVIEW);
        gSPMatrix(POLY_XLU_DISP++, &D_01000000, G_MTX_NOPUSH | G_MTX_MUL | G_MTX_MODELVIEW);
        gSPDisplayList(POLY_XLU_DISP++, gEffFire1DL);
    }
    CLOSE_DISPS(play->state.gfxCtx, "../z_en_viewer.c", 2034);
}

void EnViewer_UpdateGanondorfCape(PlayState* play, EnViewer* this) {
    static s16 yOscillationPhase = 0;
    Vec3f forearmModelOffset;
    Vec3f forearmWorldOffset;

    if ((this->actor.params >> 8) == ENVIEWER_TYPE_5_GANONDORF) {
        if (1) {}
        sGanondorfCape->backPush = BREG(54) / 10.0f;
        sGanondorfCape->backSwayMagnitude = (BREG(60) + 25) / 100.0f;
        sGanondorfCape->sideSwayMagnitude = (BREG(55) - 45) / 10.0f;
        sGanondorfCape->minY = -10000.0f;
        sGanondorfCape->minDist = 0.0f;
        sGanondorfCape->gravity = (BREG(67) - 10) / 10.0f;
        forearmModelOffset.x = KREG(16) - 13.0f;
        forearmModelOffset.y = KREG(17) + 3.0f + Math_SinS(yOscillationPhase) * KREG(20);
        forearmModelOffset.z = KREG(18) - 10.0f;
        yOscillationPhase += KREG(19) * 0x1000 + 0x2000;

        Matrix_RotateY(BINANG_TO_RAD_ALT(this->actor.shape.rot.y), MTXMODE_NEW);
        Matrix_MultVec3f(&forearmModelOffset, &forearmWorldOffset);
        sGanondorfCape->rightForearmPos.x = sGanondorfNeckWorldPos.x + forearmWorldOffset.x;
        sGanondorfCape->rightForearmPos.y = sGanondorfNeckWorldPos.y + forearmWorldOffset.y;
        sGanondorfCape->rightForearmPos.z = sGanondorfNeckWorldPos.z + forearmWorldOffset.z;
        forearmModelOffset.x = -(KREG(16) - 13.0f);
        Matrix_MultVec3f(&forearmModelOffset, &forearmWorldOffset);
        sGanondorfCape->leftForearmPos.x = sGanondorfNeckWorldPos.x + forearmWorldOffset.x;
        sGanondorfCape->leftForearmPos.y = sGanondorfNeckWorldPos.y + forearmWorldOffset.y;
        sGanondorfCape->leftForearmPos.z = sGanondorfNeckWorldPos.z + forearmWorldOffset.z;
    }
}<|MERGE_RESOLUTION|>--- conflicted
+++ resolved
@@ -195,20 +195,15 @@
 
 void EnViewer_UpdateImpl(EnViewer* this, PlayState* play) {
     u8 type = this->actor.params >> 8;
-    u16 csFrames;
+    u16 csCurFrame;
     s32 animationEnded;
 
     if (type == ENVIEWER_TYPE_2_ZELDA) {
-<<<<<<< HEAD
-        if (gSaveContext.sceneSetupIndex == 5) {
-            csFrames = play->csCtx.curFrame;
-=======
         if (gSaveContext.sceneLayer == 5) {
-            csFrames = play->csCtx.frames;
->>>>>>> aa48c66e
-            if (csFrames == 792) {
+            csCurFrame = play->csCtx.curFrame;
+            if (csCurFrame == 792) {
                 Audio_PlayActorSfx2(&this->actor, NA_SE_VO_Z0_SURPRISE);
-            } else if (csFrames == 845) {
+            } else if (csCurFrame == 845) {
                 Audio_PlayActorSfx2(&this->actor, NA_SE_VO_Z0_THROW);
             }
         }
@@ -218,13 +213,8 @@
         this->actor.uncullZoneScale = 10000.0f;
         this->actor.uncullZoneDownward = 10000.0f;
     } else if (type == ENVIEWER_TYPE_3_GANONDORF) {
-<<<<<<< HEAD
-        if (gSaveContext.sceneSetupIndex == 4) {
+        if (gSaveContext.sceneLayer == 4) {
             switch (play->csCtx.curFrame) {
-=======
-        if (gSaveContext.sceneLayer == 4) {
-            switch (play->csCtx.frames) {
->>>>>>> aa48c66e
                 case 20:
                 case 59:
                 case 71:
@@ -241,36 +231,21 @@
                     break;
             }
         }
-<<<<<<< HEAD
-        if (gSaveContext.sceneSetupIndex == 5) {
+        if (gSaveContext.sceneLayer == 5) {
             if (play->csCtx.curFrame == 1508) {
-                Audio_PlayActorSound2(&this->actor, NA_SE_EN_FANTOM_ST_LAUGH);
-=======
-        if (gSaveContext.sceneLayer == 5) {
-            if (play->csCtx.frames == 1508) {
                 Audio_PlayActorSfx2(&this->actor, NA_SE_EN_FANTOM_ST_LAUGH);
->>>>>>> aa48c66e
             }
             if (play->csCtx.curFrame == 1545) {
                 Actor_SpawnAsChild(&play->actorCtx, &this->actor, play, ACTOR_DEMO_6K, 32.0f, 101.0f, 1226.0f, 0, 0, 0,
                                    0xC);
             }
         }
-<<<<<<< HEAD
         if (play->csCtx.curFrame == 1020) {
-            Audio_QueueSeqCmd(SEQ_PLAYER_FANFARE << 24 | NA_BGM_OPENING_GANON);
+            SEQCMD_PLAY_SEQUENCE(SEQ_PLAYER_FANFARE, 0, 0, NA_BGM_OPENING_GANON);
         }
         if (play->csCtx.curFrame == 960) {
-            Audio_PlaySoundGeneral(NA_SE_EV_HORSE_GROAN, &this->actor.projectedPos, 4, &gSfxDefaultFreqAndVolScale,
-                                   &gSfxDefaultFreqAndVolScale, &gSfxDefaultReverb);
-=======
-        if (play->csCtx.frames == 1020) {
-            SEQCMD_PLAY_SEQUENCE(SEQ_PLAYER_FANFARE, 0, 0, NA_BGM_OPENING_GANON);
-        }
-        if (play->csCtx.frames == 960) {
             Audio_PlaySfxGeneral(NA_SE_EV_HORSE_GROAN, &this->actor.projectedPos, 4, &gSfxDefaultFreqAndVolScale,
                                  &gSfxDefaultFreqAndVolScale, &gSfxDefaultReverb);
->>>>>>> aa48c66e
         }
     } else if (type == ENVIEWER_TYPE_6_HORSE_GANONDORF) {
         if (gSaveContext.sceneLayer == 5 || gSaveContext.sceneLayer == 10) {
@@ -325,14 +300,9 @@
             } else if (type == ENVIEWER_TYPE_3_GANONDORF) {
                 switch (this->state) {
                     case 0:
-<<<<<<< HEAD
                         if (play->csCtx.actorCues[1]->id == 4) {
-                            Animation_MorphToPlayOnce(&this->skin.skelAnime, &object_gndd_Anim_000F54, -5.0f);
-=======
-                        if (play->csCtx.npcActions[1]->action == 4) {
                             Animation_MorphToPlayOnce(&this->skin.skelAnime,
                                                       &gYoungGanondorfHorsebackLookSidewaysStartAnim, -5.0f);
->>>>>>> aa48c66e
                             this->state++;
                         }
                         break;
@@ -344,14 +314,9 @@
                         }
                         break;
                     case 2:
-<<<<<<< HEAD
                         if (play->csCtx.actorCues[1]->id == 5) {
-                            Animation_MorphToPlayOnce(&this->skin.skelAnime, &object_gndd_Anim_0008A0, -5.0f);
-=======
-                        if (play->csCtx.npcActions[1]->action == 5) {
                             Animation_MorphToPlayOnce(&this->skin.skelAnime,
                                                       &gYoungGanondorfHorsebackMagicChargeUpStartAnim, -5.0f);
->>>>>>> aa48c66e
                             this->state++;
                         }
                         break;
@@ -363,38 +328,22 @@
                         }
                         break;
                     case 4:
-<<<<<<< HEAD
                         if (play->csCtx.actorCues[1]->id == 11) {
-                            Animation_MorphToLoop(&this->skin.skelAnime, &object_gndd_Anim_0014F4, -20.0f);
-=======
-                        if (play->csCtx.npcActions[1]->action == 11) {
                             Animation_MorphToLoop(&this->skin.skelAnime, &gYoungGanondorfHorsebackLookSidewaysLoopAnim,
                                                   -20.0f);
->>>>>>> aa48c66e
                             this->state++;
                         }
                         break;
                     case 5:
-<<<<<<< HEAD
                         if (play->csCtx.actorCues[1]->id == 8) {
-                            Animation_MorphToLoop(&this->skin.skelAnime, &object_gndd_Anim_002928, -15.0f);
-=======
-                        if (play->csCtx.npcActions[1]->action == 8) {
                             Animation_MorphToLoop(&this->skin.skelAnime, &gYoungGanondorfHorsebackIdleAnim, -15.0f);
->>>>>>> aa48c66e
                             this->state++;
                         }
                         break;
                     case 6:
-<<<<<<< HEAD
                         if (play->csCtx.actorCues[1]->id == 12) {
-                            Audio_PlayActorSound2(&this->actor, NA_SE_EN_GANON_VOICE_DEMO);
-                            Animation_PlayLoopSetSpeed(&this->skin.skelAnime, &object_gndd_Anim_0005B4, 3.0f);
-=======
-                        if (play->csCtx.npcActions[1]->action == 12) {
                             Audio_PlayActorSfx2(&this->actor, NA_SE_EN_GANON_VOICE_DEMO);
                             Animation_PlayLoopSetSpeed(&this->skin.skelAnime, &gYoungGanondorfHorsebackRideAnim, 3.0f);
->>>>>>> aa48c66e
                             this->state++;
                         }
                         break;
@@ -408,13 +357,8 @@
             }
         }
     } else if (type == ENVIEWER_TYPE_1_IMPA) {
-<<<<<<< HEAD
-        if (gSaveContext.sceneSetupIndex == 5) {
+        if (gSaveContext.sceneLayer == 5) {
             if (play->csCtx.curFrame == 845) {
-=======
-        if (gSaveContext.sceneLayer == 5) {
-            if (play->csCtx.frames == 845) {
->>>>>>> aa48c66e
                 Actor_SpawnAsChild(&play->actorCtx, &this->actor, play, ACTOR_ITEM_OCARINA, 4.0f, 81.0f, 2600.0f, 0, 0,
                                    0, 0);
             }
@@ -490,19 +434,11 @@
     } else if (type == ENVIEWER_TYPE_7_GANONDORF) {
         switch (this->state) {
             case 0:
-<<<<<<< HEAD
-                if (play->csCtx.state != CS_STATE_IDLE && play->csCtx.actorCues[1] != NULL &&
-                    play->csCtx.actorCues[1]->id == 7) {
-                    Audio_PlaySoundGeneral(NA_SE_EN_GANON_LAUGH, &gSfxDefaultPos, 4, &gSfxDefaultFreqAndVolScale,
-                                           &gSfxDefaultFreqAndVolScale, &gSfxDefaultReverb);
-                    Animation_MorphToPlayOnce(&this->skin.skelAnime, &object_gndd_Anim_004534, -5.0f);
-=======
-                if (play->csCtx.state != CS_STATE_IDLE && play->csCtx.npcActions[1] != NULL &&
-                    play->csCtx.npcActions[1]->action == 7) {
+                if ((play->csCtx.state != CS_STATE_IDLE) && (play->csCtx.actorCues[1] != NULL) &&
+                    (play->csCtx.actorCues[1]->id == 7)) {
                     Audio_PlaySfxGeneral(NA_SE_EN_GANON_LAUGH, &gSfxDefaultPos, 4, &gSfxDefaultFreqAndVolScale,
                                          &gSfxDefaultFreqAndVolScale, &gSfxDefaultReverb);
                     Animation_MorphToPlayOnce(&this->skin.skelAnime, &gYoungGanondorfLaughStartAnim, -5.0f);
->>>>>>> aa48c66e
                     this->state++;
                 }
                 break;
@@ -517,25 +453,15 @@
         switch (this->state) {
             case 0:
                 if (play->csCtx.state != CS_STATE_IDLE) {
-<<<<<<< HEAD
-                    if (play->csCtx.actorCues[1] != NULL && play->csCtx.actorCues[1]->id == 9) {
-                        Animation_PlayLoopSetSpeed(&this->skin.skelAnime, &object_gndd_Anim_0050A8, 1.0f);
-=======
-                    if (play->csCtx.npcActions[1] != NULL && play->csCtx.npcActions[1]->action == 9) {
+                    if ((play->csCtx.actorCues[1] != NULL) && (play->csCtx.actorCues[1]->id == 9)) {
                         Animation_PlayLoopSetSpeed(&this->skin.skelAnime, &gYoungGanondorfWalkAnim, 1.0f);
->>>>>>> aa48c66e
                         this->state++;
                     }
                 }
                 break;
             case 1:
-<<<<<<< HEAD
                 if (play->csCtx.actorCues[1]->id == 10) {
-                    Animation_MorphToPlayOnce(&this->skin.skelAnime, &object_gndd_Anim_003284, -10.0f);
-=======
-                if (play->csCtx.npcActions[1]->action == 10) {
                     Animation_MorphToPlayOnce(&this->skin.skelAnime, &gYoungGanondorfKneelStartAnim, -10.0f);
->>>>>>> aa48c66e
                     this->state++;
                 }
                 break;
@@ -546,13 +472,8 @@
                 }
                 break;
             case 3:
-<<<<<<< HEAD
                 if (play->csCtx.actorCues[1]->id == 4) {
-                    Animation_MorphToPlayOnce(&this->skin.skelAnime, &object_gndd_Anim_003428, -5.0f);
-=======
-                if (play->csCtx.npcActions[1]->action == 4) {
                     Animation_MorphToPlayOnce(&this->skin.skelAnime, &gYoungGanondorfKneelLookSidewaysAnim, -5.0f);
->>>>>>> aa48c66e
                     this->state++;
                 }
                 break;
@@ -572,29 +493,16 @@
 
 s32 EnViewer_Ganondorf3OverrideLimbDraw(PlayState* play, s32 limbIndex, Gfx** dList, Vec3f* pos, Vec3s* rot,
                                         void* thisx) {
-<<<<<<< HEAD
-    if (gSaveContext.sceneSetupIndex == 4) {
+    if (gSaveContext.sceneLayer == 4) {
         if (play->csCtx.curFrame >= 400) {
-            if (limbIndex == 5) {
-                *dList = object_gndd_DL_00E1A8;
-            }
-        }
-    } else {
-        if (play->csCtx.curFrame >= 1510 && play->csCtx.curFrame <= 1650) {
-            if (limbIndex == 5) {
-                *dList = object_gndd_DL_00E1A8;
-=======
-    if (gSaveContext.sceneLayer == 4) {
-        if (play->csCtx.frames >= 400) {
             if (limbIndex == YOUNG_GANONDORF_LIMB_LEFT_HAND) {
                 *dList = gYoungGanondorfOpenLeftHandDL;
             }
         }
     } else {
-        if (play->csCtx.frames >= 1510 && play->csCtx.frames <= 1650) {
+        if ((play->csCtx.curFrame >= 1510) && (play->csCtx.curFrame <= 1650)) {
             if (limbIndex == YOUNG_GANONDORF_LIMB_LEFT_HAND) {
                 *dList = gYoungGanondorfOpenLeftHandDL;
->>>>>>> aa48c66e
             }
         }
     }
@@ -625,38 +533,26 @@
     s16 type;
 
     OPEN_DISPS(play->state.gfxCtx, "../z_en_viewer.c", 1405);
+
     type = this->actor.params >> 8;
+
     if (type == ENVIEWER_TYPE_3_GANONDORF || type == ENVIEWER_TYPE_5_GANONDORF || type == ENVIEWER_TYPE_7_GANONDORF ||
         type == ENVIEWER_TYPE_8_GANONDORF) {
         if (gSaveContext.sceneLayer != 4) {
             frames = 149;
         }
 
-<<<<<<< HEAD
         if (frames + 1127 >= play->csCtx.curFrame) {
-            gSPSegment(POLY_OPA_DISP++, 0x08, SEGMENTED_TO_VIRTUAL(&object_gndd_Tex_00F178));
-            gSPSegment(POLY_OPA_DISP++, 0x09, SEGMENTED_TO_VIRTUAL(&object_gndd_Tex_00F178));
-
-        } else if (frames + 1128 >= play->csCtx.curFrame) {
-            gSPSegment(POLY_OPA_DISP++, 0x08, SEGMENTED_TO_VIRTUAL(&object_gndd_Tex_00F378));
-            gSPSegment(POLY_OPA_DISP++, 0x09, SEGMENTED_TO_VIRTUAL(&object_gndd_Tex_00F378));
-
-        } else if (frames + 1129 >= play->csCtx.curFrame) {
-            gSPSegment(POLY_OPA_DISP++, 0x08, SEGMENTED_TO_VIRTUAL(&object_gndd_Tex_00F578));
-            gSPSegment(POLY_OPA_DISP++, 0x09, SEGMENTED_TO_VIRTUAL(&object_gndd_Tex_00F578));
-=======
-        if (frames + 1127 >= play->csCtx.frames) {
             gSPSegment(POLY_OPA_DISP++, 0x08, SEGMENTED_TO_VIRTUAL(gYoungGanondorfEyeOpenTex));
             gSPSegment(POLY_OPA_DISP++, 0x09, SEGMENTED_TO_VIRTUAL(gYoungGanondorfEyeOpenTex));
 
-        } else if (frames + 1128 >= play->csCtx.frames) {
+        } else if (frames + 1128 >= play->csCtx.curFrame) {
             gSPSegment(POLY_OPA_DISP++, 0x08, SEGMENTED_TO_VIRTUAL(gYoungGanondorfEyeHalfTex));
             gSPSegment(POLY_OPA_DISP++, 0x09, SEGMENTED_TO_VIRTUAL(gYoungGanondorfEyeHalfTex));
 
-        } else if (frames + 1129 >= play->csCtx.frames) {
+        } else if (frames + 1129 >= play->csCtx.curFrame) {
             gSPSegment(POLY_OPA_DISP++, 0x08, SEGMENTED_TO_VIRTUAL(gYoungGanondorfEyeClosedTex));
             gSPSegment(POLY_OPA_DISP++, 0x09, SEGMENTED_TO_VIRTUAL(gYoungGanondorfEyeClosedTex));
->>>>>>> aa48c66e
 
         } else {
             gSPSegment(POLY_OPA_DISP++, 0x08, SEGMENTED_TO_VIRTUAL(gYoungGanondorfEyeLookingDownTex));
@@ -730,13 +626,8 @@
 
 void EnViewer_DrawZelda(EnViewer* this, PlayState* play) {
     OPEN_DISPS(play->state.gfxCtx, "../z_en_viewer.c", 1583);
-<<<<<<< HEAD
-    if (play->sceneNum == SCENE_SPOT00) { // Hyrule Field
+    if (play->sceneId == SCENE_HYRULE_FIELD) {
         if (play->csCtx.curFrame < 771) {
-=======
-    if (play->sceneId == SCENE_HYRULE_FIELD) {
-        if (play->csCtx.frames < 771) {
->>>>>>> aa48c66e
             gSPSegment(POLY_OPA_DISP++, 0x08, SEGMENTED_TO_VIRTUAL(gChildZeldaEyeInTex));
             gSPSegment(POLY_OPA_DISP++, 0x09, SEGMENTED_TO_VIRTUAL(gChildZeldaEyeOutTex));
         } else if (play->csCtx.curFrame < 772) {
