/*
 * File: z_en_ma3.c
 * Overlay: En_Ma3
 * Description: Adult Malon (Ranch)
 */

#include "z_en_ma3.h"
#include "objects/object_ma2/object_ma2.h"

#define FLAGS 0x00000039

#define THIS ((EnMa3*)thisx)

void EnMa3_Init(Actor* thisx, GlobalContext* globalCtx);
void EnMa3_Destroy(Actor* thisx, GlobalContext* globalCtx);
void EnMa3_Update(Actor* thisx, GlobalContext* globalCtx);
void EnMa3_Draw(Actor* thisx, GlobalContext* globalCtx);

u16 func_80AA2AA0(GlobalContext* globalCtx, Actor* this);
s16 func_80AA2BD4(GlobalContext* globalCtx, Actor* this);

void func_80AA2E54(EnMa3* this, GlobalContext* globalCtx);
s32 func_80AA2EC8(EnMa3* this, GlobalContext* globalCtx);
s32 func_80AA2F28(EnMa3* this);
void func_80AA2F80(EnMa3* this);
void func_80AA3004(EnMa3* this, s32 arg1);
void func_80AA3200(EnMa3* this, GlobalContext* globalCtx);

const ActorInit En_Ma3_InitVars = {
    ACTOR_EN_MA3,
    ACTORCAT_NPC,
    FLAGS,
    OBJECT_MA2,
    sizeof(EnMa3),
    (ActorFunc)EnMa3_Init,
    (ActorFunc)EnMa3_Destroy,
    (ActorFunc)EnMa3_Update,
    (ActorFunc)EnMa3_Draw,
};

static ColliderCylinderInit sCylinderInit = {
    {
        COLTYPE_NONE,
        AT_NONE,
        AC_NONE,
        OC1_ON | OC1_TYPE_ALL,
        OC2_TYPE_2,
        COLSHAPE_CYLINDER,
    },
    {
        ELEMTYPE_UNK0,
        { 0x00000000, 0x00, 0x00 },
        { 0x00000000, 0x00, 0x00 },
        TOUCH_NONE,
        BUMP_NONE,
        OCELEM_ON,
    },
    { 18, 46, 0, { 0, 0, 0 } },
};

static CollisionCheckInfoInit2 sColChkInfoInit = { 0, 0, 0, 0, MASS_IMMOVABLE };

static struct_D_80AA1678 D_80AA3848[] = {
    { 0x060007D4, 1.0f, ANIMMODE_LOOP, 0.0f },   { 0x060007D4, 1.0f, ANIMMODE_LOOP, -10.0f },
    { 0x060093BC, 1.0f, ANIMMODE_LOOP, 0.0f },   { 0x06009EE0, 1.0f, ANIMMODE_LOOP, 0.0f },
    { 0x06009EE0, 1.0f, ANIMMODE_LOOP, -10.0f },
};

u16 func_80AA2AA0(GlobalContext* globalCtx, Actor* thisx) {
    Player* player = PLAYER;
    s16* timer1ValuePtr; // weirdness with this necessary to match

    if (!(gSaveContext.infTable[11] & 0x100)) {
        return 0x2000;
    }
    timer1ValuePtr = &gSaveContext.timer1Value;
    if (gSaveContext.eventInf[0] & 0x400) {
        gSaveContext.timer1Value = gSaveContext.timer1Value;
        thisx->flags |= 0x10000;
        if (gSaveContext.timer1Value >= 0xD3) {
            return 0x208E;
        }
        if ((HIGH_SCORE(HS_HORSE_RACE) == 0) || (HIGH_SCORE(HS_HORSE_RACE) >= 0xB4)) {
            HIGH_SCORE(HS_HORSE_RACE) = 0xB4;
            gSaveContext.timer1Value = *timer1ValuePtr;
        }
        if (!(gSaveContext.eventChkInf[1] & 0x4000) && (gSaveContext.timer1Value < 0x32)) {
            return 0x208F;
        } else if (gSaveContext.timer1Value < HIGH_SCORE(HS_HORSE_RACE)) {
            return 0x2012;
        } else {
            return 0x2004;
        }
    }
    if ((!(player->stateFlags1 & 0x800000)) &&
        (Actor_FindNearby(globalCtx, thisx, ACTOR_EN_HORSE, 1, 1200.0f) == NULL)) {
        return 0x2001;
    }
    if (!(gSaveContext.infTable[11] & 0x200)) {
        return 0x2002;
    } else {
        return 0x2003;
    }
}

s16 func_80AA2BD4(GlobalContext* globalCtx, Actor* thisx) {
    s16 ret = 1;

    switch (func_8010BDBC(&globalCtx->msgCtx)) {
        case 5:
            if (func_80106BC8(globalCtx) != 0) {
                globalCtx->nextEntranceIndex = 0x157;
                gSaveContext.nextCutsceneIndex = 0xFFF0;
                globalCtx->fadeTransition = 0x26;
                globalCtx->sceneLoadFlag = 0x14;
                gSaveContext.eventInf[0] |= 0x400;
                gSaveContext.timer1State = 0xF;
            }
            break;
        case 4:
            if (func_80106BC8(globalCtx) != 0) {
                gSaveContext.infTable[11] |= 0x200;
                if (globalCtx->msgCtx.choiceIndex == 0) {
                    if (gSaveContext.eventChkInf[1] & 0x4000) {
                        func_8010B720(globalCtx, 0x2091);
                    } else if (HIGH_SCORE(HS_HORSE_RACE) == 0) {
                        func_8010B720(globalCtx, 0x2092);
                    } else {
                        func_8010B720(globalCtx, 0x2090);
                    }
                }
            }
            break;
        case 2:
            switch (thisx->textId) {
                case 0x2000:
                    gSaveContext.infTable[11] |= 0x100;
                    ret = 0;
                    break;
                case 0x208F:
                    gSaveContext.eventChkInf[1] |= 0x4000;
                case 0x2004:
                case 0x2012:
                    if (HIGH_SCORE(HS_HORSE_RACE) > gSaveContext.timer1Value) {
                        HIGH_SCORE(HS_HORSE_RACE) = gSaveContext.timer1Value;
                    }
                case 0x208E:
                    gSaveContext.eventInf[0] &= ~0x400;
                    thisx->flags &= ~0x10000;
                    ret = 0;
                    gSaveContext.timer1State = 0xA;
                    break;
                case 0x2002:
                    gSaveContext.infTable[11] |= 0x200;
                case 0x2003:
                    if (!(gSaveContext.eventInf[0] & 0x400)) {
                        ret = 0;
                    }
                    break;
                default:
                    ret = 0;
            }
            break;
        case 0:
        case 1:
        case 3:
        case 6:
        case 7:
        case 8:
        case 9:
            break;
    }
    return ret;
}

void func_80AA2E54(EnMa3* this, GlobalContext* globalCtx) {
    Player* player = PLAYER;
    s16 phi_a3;

<<<<<<< HEAD
    if ((this->npcInfo.talkState == 0) && (this->skelAnime.animation == &D_06009EE0)) {
=======
    if ((this->unk_1E0.unk_00 == 0) && (this->skelAnime.animation == &object_ma2_Anim_009EE0)) {
>>>>>>> e53081df
        phi_a3 = 1;
    } else {
        phi_a3 = 0;
    }

    this->npcInfo.focusPos = player->actor.world.pos;
    this->npcInfo.eyeHeight = 0.0f;
    Npc_TurnTowardsFocus(&this->actor, &this->npcInfo, 0, phi_a3);
}

s32 func_80AA2EC8(EnMa3* this, GlobalContext* globalCtx) {
    if (LINK_IS_CHILD) {
        return 2;
    }
    if (!(gSaveContext.eventChkInf[1] & 0x100)) {
        return 2;
    }
    if (gSaveContext.eventInf[0] & 0x400) {
        return 1;
    }
    return 0;
}

s32 func_80AA2F28(EnMa3* this) {
    if (this->skelAnime.animation != &object_ma2_Anim_009EE0) {
        return 0;
    }
    if (this->npcInfo.talkState != 0) {
        return 0;
    }
    this->unk_20C = 0;
    if (this->unk_20E != 2) {
        return 0;
    }
    this->unk_210 = 2;
    return 1;
}

void func_80AA2F80(EnMa3* this) {
    if ((!func_80AA2F28(this)) && (DECR(this->unk_20C) == 0)) {
        this->unk_20E += 1;
        if (this->unk_20E >= 3) {
            this->unk_20C = Rand_S16Offset(0x1E, 0x1E);
            this->unk_20E = 0;
        }
    }
}

void func_80AA3004(EnMa3* this, s32 idx) {
    f32 frameCount = Animation_GetLastFrame(D_80AA3848[idx].animation);

    Animation_Change(&this->skelAnime, D_80AA3848[idx].animation, 1.0f, 0.0f, frameCount, D_80AA3848[idx].mode,
                     D_80AA3848[idx].transitionRate);
}

void EnMa3_Init(Actor* thisx, GlobalContext* globalCtx) {
    EnMa3* this = THIS;
    s32 pad;

    ActorShape_Init(&this->actor.shape, 0.0f, ActorShadow_DrawCircle, 18.0f);
    SkelAnime_InitFlex(globalCtx, &this->skelAnime, &object_ma2_Skel_008D90, NULL, NULL, NULL, 0);
    Collider_InitCylinder(globalCtx, &this->collider);
    Collider_SetCylinder(globalCtx, &this->collider, &this->actor, &sCylinderInit);
    CollisionCheck_SetInfo2(&this->actor.colChkInfo, DamageTable_Get(22), &sColChkInfoInit);

    switch (func_80AA2EC8(this, globalCtx)) {
        case 0:
            func_80AA3004(this, 0);
            this->actionFunc = func_80AA3200;
            break;
        case 1:
            func_80AA3004(this, 0);
            this->actionFunc = func_80AA3200;
            break;
        case 2:
            Actor_Kill(&this->actor);
            return;
    }

    Actor_UpdateBgCheckInfo(globalCtx, &this->actor, 0.0f, 0.0f, 0.0f, 4);
    Actor_SetScale(&this->actor, 0.01f);
    this->npcInfo.talkState = (u16)0;
}

void EnMa3_Destroy(Actor* thisx, GlobalContext* globalCtx) {
    EnMa3* this = THIS;

    SkelAnime_Free(&this->skelAnime, globalCtx);
    Collider_DestroyCylinder(globalCtx, &this->collider);
}

void func_80AA3200(EnMa3* this, GlobalContext* globalCtx) {
    if (this->npcInfo.talkState == 2) {
        this->actor.flags &= ~0x10000;
        this->npcInfo.talkState = 0;
    }
}

void EnMa3_Update(Actor* thisx, GlobalContext* globalCtx) {
    EnMa3* this = THIS;
    s32 pad;

    Collider_UpdateCylinder(&this->actor, &this->collider);
    CollisionCheck_SetOC(globalCtx, &globalCtx->colChkCtx, &this->collider.base);
    SkelAnime_Update(&this->skelAnime);
    func_80AA2F80(this);
    this->actionFunc(this, globalCtx);
    func_80AA2E54(this, globalCtx);
    Actor_Talk(globalCtx, &this->actor, &this->npcInfo.talkState, (f32)this->collider.dim.radius + 150.0f,
               func_80AA2AA0, func_80AA2BD4);
    if (this->npcInfo.talkState == 0) {
        if (this->unk_20A != 0) {
            func_800F6584(0);
            this->unk_20A = 0;
        }
    } else if (this->unk_20A == 0) {
        func_800F6584(1);
        this->unk_20A = 1;
    }
}

s32 EnMa3_OverrideLimbDraw(GlobalContext* globalCtx, s32 limbIndex, Gfx** dList, Vec3f* pos, Vec3s* rot, void* thisx) {
    EnMa3* this = THIS;
    Vec3s vec;

    if ((limbIndex == 3) || (limbIndex == 6)) {
        *dList = NULL;
    }
    if (limbIndex == 18) {
        Matrix_Translate(1400.0f, 0.0f, 0.0f, MTXMODE_APPLY);
        vec = this->npcInfo.neckAngle;
        Matrix_RotateX((vec.y / 32768.0f) * M_PI, MTXMODE_APPLY);
        Matrix_RotateZ((vec.x / 32768.0f) * M_PI, MTXMODE_APPLY);
        Matrix_Translate(-1400.0f, 0.0f, 0.0f, MTXMODE_APPLY);
    }
    if (limbIndex == 11) {
        vec = this->npcInfo.waistAngle;
        Matrix_RotateY((-vec.y / 32768.0f) * M_PI, MTXMODE_APPLY);
        Matrix_RotateX((-vec.x / 32768.0f) * M_PI, MTXMODE_APPLY);
    }
    if ((limbIndex == 11) || (limbIndex == 12) || (limbIndex == 15)) {
        rot->y += Math_SinS(this->unk_212[limbIndex].y) * 200.0f;
        rot->z += Math_CosS(this->unk_212[limbIndex].z) * 200.0f;
    }
    return false;
}

void EnMa3_PostLimbDraw(GlobalContext* globalCtx, s32 limbIndex, Gfx** dList, Vec3s* rot, void* thisx) {
    EnMa3* this = THIS;
    Vec3f vec = { 900.0f, 0.0f, 0.0f };

    OPEN_DISPS(globalCtx->state.gfxCtx, "../z_en_ma3.c", 927);

    if (limbIndex == 18) {
        Matrix_MultVec3f(&vec, &this->actor.focus.pos);
    }
    if ((limbIndex == 14) && (this->skelAnime.animation == &object_ma2_Anim_0093BC)) {
        gSPDisplayList(POLY_OPA_DISP++, &object_ma2_DL_005420);
    }

    CLOSE_DISPS(globalCtx->state.gfxCtx, "../z_en_ma3.c", 950);
}

void EnMa3_Draw(Actor* thisx, GlobalContext* globalCtx) {
    static void* D_80AA38A4[] = {
        0x06002970,
        0x06003570,
        0x06003770,
    };
    static void* D_80AA38B0[] = {
        0x06002570,
        0x06002C70,
        0x06003070,
    };
    EnMa3* this = THIS;
    Camera* camera;
    f32 someFloat;
    s32 pad;

    OPEN_DISPS(globalCtx->state.gfxCtx, "../z_en_ma3.c", 978);

    camera = ACTIVE_CAM;
    someFloat = Math_Vec3f_DistXZ(&this->actor.world.pos, &camera->eye);
    func_800F6268(someFloat, 0x2F);
    func_80093D18(globalCtx->state.gfxCtx);

    gSPSegment(POLY_OPA_DISP++, 0x09, SEGMENTED_TO_VIRTUAL(D_80AA38A4[this->unk_210]));
    gSPSegment(POLY_OPA_DISP++, 0x08, SEGMENTED_TO_VIRTUAL(D_80AA38B0[this->unk_20E]));

    SkelAnime_DrawFlexOpa(globalCtx, this->skelAnime.skeleton, this->skelAnime.jointTable, this->skelAnime.dListCount,
                          EnMa3_OverrideLimbDraw, EnMa3_PostLimbDraw, this);

    CLOSE_DISPS(globalCtx->state.gfxCtx, "../z_en_ma3.c", 1013);
}<|MERGE_RESOLUTION|>--- conflicted
+++ resolved
@@ -177,11 +177,7 @@
     Player* player = PLAYER;
     s16 phi_a3;
 
-<<<<<<< HEAD
-    if ((this->npcInfo.talkState == 0) && (this->skelAnime.animation == &D_06009EE0)) {
-=======
-    if ((this->unk_1E0.unk_00 == 0) && (this->skelAnime.animation == &object_ma2_Anim_009EE0)) {
->>>>>>> e53081df
+    if ((this->npcInfo.talkState == 0) && (this->skelAnime.animation == &object_ma2_Anim_009EE0)) {
         phi_a3 = 1;
     } else {
         phi_a3 = 0;
