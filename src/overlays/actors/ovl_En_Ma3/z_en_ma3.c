/*
 * File: z_en_ma3.c
 * Overlay: En_Ma3
 * Description: Adult Malon (Ranch)
 */

#include "z_en_ma3.h"
#include "assets/objects/object_ma2/object_ma2.h"

#define FLAGS (ACTOR_FLAG_0 | ACTOR_FLAG_3 | ACTOR_FLAG_4 | ACTOR_FLAG_5)

void EnMa3_Init(Actor* thisx, PlayState* play);
void EnMa3_Destroy(Actor* thisx, PlayState* play);
void EnMa3_Update(Actor* thisx, PlayState* play);
void EnMa3_Draw(Actor* thisx, PlayState* play);

u16 func_80AA2AA0(PlayState* play, Actor* thisx);
s16 func_80AA2BD4(PlayState* play, Actor* thisx);

void func_80AA2E54(EnMa3* this, PlayState* play);
s32 func_80AA2EC8(EnMa3* this, PlayState* play);
s32 func_80AA2F28(EnMa3* this);
void EnMa3_UpdateEyes(EnMa3* this);
void func_80AA3200(EnMa3* this, PlayState* play);

ActorInit En_Ma3_InitVars = {
    ACTOR_EN_MA3,
    ACTORCAT_NPC,
    FLAGS,
    OBJECT_MA2,
    sizeof(EnMa3),
    (ActorFunc)EnMa3_Init,
    (ActorFunc)EnMa3_Destroy,
    (ActorFunc)EnMa3_Update,
    (ActorFunc)EnMa3_Draw,
};

static ColliderCylinderInit sCylinderInit = {
    {
        COLTYPE_NONE,
        AT_NONE,
        AC_NONE,
        OC1_ON | OC1_TYPE_ALL,
        OC2_TYPE_2,
        COLSHAPE_CYLINDER,
    },
    {
        ELEMTYPE_UNK0,
        { 0x00000000, 0x00, 0x00 },
        { 0x00000000, 0x00, 0x00 },
        TOUCH_NONE,
        BUMP_NONE,
        OCELEM_ON,
    },
    { 18, 46, 0, { 0, 0, 0 } },
};

static CollisionCheckInfoInit2 sColChkInfoInit = { 0, 0, 0, 0, MASS_IMMOVABLE };

typedef enum {
    /* 0 */ ENMA3_ANIM_0,
    /* 1 */ ENMA3_ANIM_1,
    /* 2 */ ENMA3_ANIM_2,
    /* 3 */ ENMA3_ANIM_3,
    /* 4 */ ENMA3_ANIM_4
} EnMa3Animation;

static AnimationFrameCountInfo sAnimationInfo[] = {
    { &gMalonAdultIdleAnim, 1.0f, ANIMMODE_LOOP, 0.0f },       { &gMalonAdultIdleAnim, 1.0f, ANIMMODE_LOOP, -10.0f },
    { &gMalonAdultStandStillAnim, 1.0f, ANIMMODE_LOOP, 0.0f }, { &gMalonAdultSingAnim, 1.0f, ANIMMODE_LOOP, 0.0f },
    { &gMalonAdultSingAnim, 1.0f, ANIMMODE_LOOP, -10.0f },
};

u16 func_80AA2AA0(PlayState* play, Actor* thisx) {
    Player* player = GET_PLAYER(play);

    if (!GET_INFTABLE(INFTABLE_B8)) {
        return 0x2000;
    }

    if (GET_EVENTINF(EVENTINF_HORSES_0A)) {
        gSaveContext.timerSeconds = gSaveContext.timerSeconds;
        thisx->flags |= ACTOR_FLAG_16;

        if (((void)0, gSaveContext.timerSeconds) > 210) {
            return 0x208E;
        }

        if ((HIGH_SCORE(HS_HORSE_RACE) == 0) || (HIGH_SCORE(HS_HORSE_RACE) >= 180)) {
            HIGH_SCORE(HS_HORSE_RACE) = 180;
        }

        if (!GET_EVENTCHKINF(EVENTCHKINF_1E) && (((void)0, gSaveContext.timerSeconds) < 50)) {
            return 0x208F;
        }

        if (HIGH_SCORE(HS_HORSE_RACE) > ((void)0, gSaveContext.timerSeconds)) {
            return 0x2012;
        }

        return 0x2004;
    }

    if (!(player->stateFlags1 & PLAYER_STATE1_23) &&
        (Actor_FindNearby(play, thisx, ACTOR_EN_HORSE, 1, 1200.0f) == NULL)) {
        return 0x2001;
    }

    if (!GET_INFTABLE(INFTABLE_B9)) {
        return 0x2002;
    }

    return 0x2003;
}

s16 func_80AA2BD4(PlayState* play, Actor* thisx) {
    s16 ret = NPC_TALK_STATE_TALKING;

    switch (Message_GetState(&play->msgCtx)) {
        case TEXT_STATE_EVENT:
            if (Message_ShouldAdvance(play)) {
                play->nextEntranceIndex = ENTR_SPOT20_0;
                gSaveContext.nextCutsceneIndex = 0xFFF0;
                play->transitionType = TRANS_TYPE_CIRCLE(TCA_STARBURST, TCC_BLACK, TCS_FAST);
                play->transitionTrigger = TRANS_TRIGGER_START;
                SET_EVENTINF(EVENTINF_HORSES_0A);
                gSaveContext.timerState = TIMER_STATE_UP_FREEZE;
            }
            break;
        case TEXT_STATE_CHOICE:
            if (Message_ShouldAdvance(play)) {
                SET_INFTABLE(INFTABLE_B9);
                if (play->msgCtx.choiceIndex == 0) {
                    if (GET_EVENTCHKINF(EVENTCHKINF_1E)) {
                        Message_ContinueTextbox(play, 0x2091);
                    } else if (HIGH_SCORE(HS_HORSE_RACE) == 0) {
                        Message_ContinueTextbox(play, 0x2092);
                    } else {
                        Message_ContinueTextbox(play, 0x2090);
                    }
                }
            }
            break;
        case TEXT_STATE_CLOSING:
            switch (thisx->textId) {
                case 0x2000:
                    SET_INFTABLE(INFTABLE_B8);
                    ret = NPC_TALK_STATE_IDLE;
                    break;
                case 0x208F:
                    SET_EVENTCHKINF(EVENTCHKINF_1E);
                    FALLTHROUGH;
                case 0x2004:
                case 0x2012:
                    if (HIGH_SCORE(HS_HORSE_RACE) > gSaveContext.timerSeconds) {
                        HIGH_SCORE(HS_HORSE_RACE) = gSaveContext.timerSeconds;
                    }
                    FALLTHROUGH;
                case 0x208E:
                    CLEAR_EVENTINF(EVENTINF_HORSES_0A);
                    thisx->flags &= ~ACTOR_FLAG_16;
<<<<<<< HEAD
                    ret = NPC_TALK_STATE_IDLE;
                    gSaveContext.timer1State = 0xA;
=======
                    ret = 0;
                    gSaveContext.timerState = TIMER_STATE_STOP;
>>>>>>> 39e4e63b
                    break;
                case 0x2002:
                    SET_INFTABLE(INFTABLE_B9);
                    FALLTHROUGH;
                case 0x2003:
                    if (!GET_EVENTINF(EVENTINF_HORSES_0A)) {
                        ret = NPC_TALK_STATE_IDLE;
                    }
                    break;
                default:
                    ret = NPC_TALK_STATE_IDLE;
                    break;
            }
            break;
        case TEXT_STATE_NONE:
        case TEXT_STATE_DONE_HAS_NEXT:
        case TEXT_STATE_DONE_FADING:
        case TEXT_STATE_DONE:
        case TEXT_STATE_SONG_DEMO_DONE:
        case TEXT_STATE_8:
        case TEXT_STATE_9:
            break;
    }
    return ret;
}

void func_80AA2E54(EnMa3* this, PlayState* play) {
    Player* player = GET_PLAYER(play);
    s16 trackingMode;

    if ((this->interactInfo.talkState == NPC_TALK_STATE_IDLE) && (this->skelAnime.animation == &gMalonAdultSingAnim)) {
        trackingMode = NPC_TRACKING_NONE;
    } else {
        trackingMode = NPC_TRACKING_PLAYER_AUTO_TURN;
    }

    this->interactInfo.trackPos = player->actor.world.pos;
    this->interactInfo.yPosOffset = 0.0f;
    Npc_TrackPoint(&this->actor, &this->interactInfo, 0, trackingMode);
}

s32 func_80AA2EC8(EnMa3* this, PlayState* play) {
    if (LINK_IS_CHILD) {
        return 2;
    }
    if (!GET_EVENTCHKINF(EVENTCHKINF_EPONA_OBTAINED)) {
        return 2;
    }
    if (GET_EVENTINF(EVENTINF_HORSES_0A)) {
        return 1;
    }
    return 0;
}

s32 func_80AA2F28(EnMa3* this) {
    if (this->skelAnime.animation != &gMalonAdultSingAnim) {
        return 0;
    }
    if (this->interactInfo.talkState != NPC_TALK_STATE_IDLE) {
        return 0;
    }
    this->blinkTimer = 0;
    if (this->eyeIndex != 2) {
        return 0;
    }
    this->mouthIndex = 2;
    return 1;
}

void EnMa3_UpdateEyes(EnMa3* this) {
    if ((!func_80AA2F28(this)) && (DECR(this->blinkTimer) == 0)) {
        this->eyeIndex += 1;
        if (this->eyeIndex >= 3) {
            this->blinkTimer = Rand_S16Offset(30, 30);
            this->eyeIndex = 0;
        }
    }
}

void EnMa3_ChangeAnim(EnMa3* this, s32 index) {
    f32 frameCount = Animation_GetLastFrame(sAnimationInfo[index].animation);

    Animation_Change(&this->skelAnime, sAnimationInfo[index].animation, 1.0f, 0.0f, frameCount,
                     sAnimationInfo[index].mode, sAnimationInfo[index].morphFrames);
}

void EnMa3_Init(Actor* thisx, PlayState* play) {
    EnMa3* this = (EnMa3*)thisx;
    s32 pad;

    ActorShape_Init(&this->actor.shape, 0.0f, ActorShadow_DrawCircle, 18.0f);
    SkelAnime_InitFlex(play, &this->skelAnime, &gMalonAdultSkel, NULL, NULL, NULL, 0);
    Collider_InitCylinder(play, &this->collider);
    Collider_SetCylinder(play, &this->collider, &this->actor, &sCylinderInit);
    CollisionCheck_SetInfo2(&this->actor.colChkInfo, DamageTable_Get(22), &sColChkInfoInit);

    switch (func_80AA2EC8(this, play)) {
        case 0:
            EnMa3_ChangeAnim(this, ENMA3_ANIM_0);
            this->actionFunc = func_80AA3200;
            break;
        case 1:
            EnMa3_ChangeAnim(this, ENMA3_ANIM_0);
            this->actionFunc = func_80AA3200;
            break;
        case 2:
            Actor_Kill(&this->actor);
            return;
    }

    Actor_UpdateBgCheckInfo(play, &this->actor, 0.0f, 0.0f, 0.0f, UPDBGCHECKINFO_FLAG_2);
    Actor_SetScale(&this->actor, 0.01f);
    this->interactInfo.talkState = NPC_TALK_STATE_IDLE;
}

void EnMa3_Destroy(Actor* thisx, PlayState* play) {
    EnMa3* this = (EnMa3*)thisx;

    SkelAnime_Free(&this->skelAnime, play);
    Collider_DestroyCylinder(play, &this->collider);
}

void func_80AA3200(EnMa3* this, PlayState* play) {
    if (this->interactInfo.talkState == NPC_TALK_STATE_ACTION) {
        this->actor.flags &= ~ACTOR_FLAG_16;
        this->interactInfo.talkState = NPC_TALK_STATE_IDLE;
    }
}

void EnMa3_Update(Actor* thisx, PlayState* play) {
    EnMa3* this = (EnMa3*)thisx;
    s32 pad;

    Collider_UpdateCylinder(&this->actor, &this->collider);
    CollisionCheck_SetOC(play, &play->colChkCtx, &this->collider.base);
    SkelAnime_Update(&this->skelAnime);
    EnMa3_UpdateEyes(this);
    this->actionFunc(this, play);
    func_80AA2E54(this, play);
    Npc_UpdateTalking(play, &this->actor, &this->interactInfo.talkState, (f32)this->collider.dim.radius + 150.0f,
                      func_80AA2AA0, func_80AA2BD4);
    if (this->interactInfo.talkState == NPC_TALK_STATE_IDLE) {
        if (this->isNotSinging) {
            // Turn on singing
            Audio_ToggleMalonSinging(false);
            this->isNotSinging = false;
        }
    } else if (!this->isNotSinging) {
        // Turn off singing
        Audio_ToggleMalonSinging(true);
        this->isNotSinging = true;
    }
}

s32 EnMa3_OverrideLimbDraw(PlayState* play, s32 limbIndex, Gfx** dList, Vec3f* pos, Vec3s* rot, void* thisx) {
    EnMa3* this = (EnMa3*)thisx;
    Vec3s vec;

    if ((limbIndex == MALON_ADULT_LIMB_LEFT_THIGH) || (limbIndex == MALON_ADULT_LIMB_RIGHT_THIGH)) {
        *dList = NULL;
    }
    if (limbIndex == MALON_ADULT_LIMB_HEAD) {
        Matrix_Translate(1400.0f, 0.0f, 0.0f, MTXMODE_APPLY);
        vec = this->interactInfo.headRot;
        Matrix_RotateX(BINANG_TO_RAD_ALT(vec.y), MTXMODE_APPLY);
        Matrix_RotateZ(BINANG_TO_RAD_ALT(vec.x), MTXMODE_APPLY);
        Matrix_Translate(-1400.0f, 0.0f, 0.0f, MTXMODE_APPLY);
    }
    if (limbIndex == MALON_ADULT_LIMB_CHEST_AND_NECK) {
        vec = this->interactInfo.torsoRot;
        Matrix_RotateY(BINANG_TO_RAD_ALT(-vec.y), MTXMODE_APPLY);
        Matrix_RotateX(BINANG_TO_RAD_ALT(-vec.x), MTXMODE_APPLY);
    }
    if ((limbIndex == MALON_ADULT_LIMB_CHEST_AND_NECK) || (limbIndex == MALON_ADULT_LIMB_LEFT_SHOULDER) ||
        (limbIndex == MALON_ADULT_LIMB_RIGHT_SHOULDER)) {
        rot->y += Math_SinS(this->unk_212[limbIndex].y) * 200.0f;
        rot->z += Math_CosS(this->unk_212[limbIndex].z) * 200.0f;
    }
    return false;
}

void EnMa3_PostLimbDraw(PlayState* play, s32 limbIndex, Gfx** dList, Vec3s* rot, void* thisx) {
    EnMa3* this = (EnMa3*)thisx;
    Vec3f vec = { 900.0f, 0.0f, 0.0f };

    OPEN_DISPS(play->state.gfxCtx, "../z_en_ma3.c", 927);

    if (limbIndex == MALON_ADULT_LIMB_HEAD) {
        Matrix_MultVec3f(&vec, &this->actor.focus.pos);
    }

    if ((limbIndex == MALON_ADULT_LIMB_LEFT_HAND) && (this->skelAnime.animation == &gMalonAdultStandStillAnim)) {
        gSPDisplayList(POLY_OPA_DISP++, gMalonAdultBasketDL);
    }

    CLOSE_DISPS(play->state.gfxCtx, "../z_en_ma3.c", 950);
}

void EnMa3_Draw(Actor* thisx, PlayState* play) {
    static void* sMouthTextures[] = { gMalonAdultMouthNeutralTex, gMalonAdultMouthSadTex, gMalonAdultMouthHappyTex };
    static void* sEyeTextures[] = { gMalonAdultEyeOpenTex, gMalonAdultEyeHalfTex, gMalonAdultEyeClosedTex };
    EnMa3* this = (EnMa3*)thisx;
    Camera* activeCam;
    f32 distFromCamEye;
    s32 pad;

    OPEN_DISPS(play->state.gfxCtx, "../z_en_ma3.c", 978);

    activeCam = GET_ACTIVE_CAM(play);
    distFromCamEye = Math_Vec3f_DistXZ(&this->actor.world.pos, &activeCam->eye);
    Audio_UpdateMalonSinging(distFromCamEye, NA_BGM_LONLON);
    Gfx_SetupDL_25Opa(play->state.gfxCtx);

    gSPSegment(POLY_OPA_DISP++, 0x09, SEGMENTED_TO_VIRTUAL(sMouthTextures[this->mouthIndex]));
    gSPSegment(POLY_OPA_DISP++, 0x08, SEGMENTED_TO_VIRTUAL(sEyeTextures[this->eyeIndex]));

    SkelAnime_DrawFlexOpa(play, this->skelAnime.skeleton, this->skelAnime.jointTable, this->skelAnime.dListCount,
                          EnMa3_OverrideLimbDraw, EnMa3_PostLimbDraw, this);

    CLOSE_DISPS(play->state.gfxCtx, "../z_en_ma3.c", 1013);
}<|MERGE_RESOLUTION|>--- conflicted
+++ resolved
@@ -159,13 +159,8 @@
                 case 0x208E:
                     CLEAR_EVENTINF(EVENTINF_HORSES_0A);
                     thisx->flags &= ~ACTOR_FLAG_16;
-<<<<<<< HEAD
                     ret = NPC_TALK_STATE_IDLE;
-                    gSaveContext.timer1State = 0xA;
-=======
-                    ret = 0;
                     gSaveContext.timerState = TIMER_STATE_STOP;
->>>>>>> 39e4e63b
                     break;
                 case 0x2002:
                     SET_INFTABLE(INFTABLE_B9);
