--- conflicted
+++ resolved
@@ -65,27 +65,6 @@
     { 0x060093BC, 1.0f, ANIMMODE_LOOP, 0.0f },   { 0x06009EE0, 1.0f, ANIMMODE_LOOP, 0.0f },
     { 0x06009EE0, 1.0f, ANIMMODE_LOOP, -10.0f },
 };
-
-<<<<<<< HEAD
-static Vec3f D_80AA3898 = { 900.0f, 0.0f, 0.0f };
-
-static UNK_PTR D_80AA38A4[] = {
-    0x06002970,
-    0x06003570,
-    0x06003770,
-};
-
-static UNK_PTR D_80AA38B0[] = {
-    0x06002570,
-    0x06002C70,
-    0x06003070,
-};
-=======
-extern u32 D_06005420;
-extern FlexSkeletonHeader D_06008D90;
-extern AnimationHeader D_060093BC;
-extern AnimationHeader D_06009EE0;
->>>>>>> bb39f7a9
 
 u16 func_80AA2AA0(GlobalContext* globalCtx, Actor* thisx) {
     Player* player = PLAYER;
