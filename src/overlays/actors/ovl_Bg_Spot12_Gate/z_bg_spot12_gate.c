--- conflicted
+++ resolved
@@ -73,15 +73,10 @@
     }
 }
 
-<<<<<<< HEAD
-void BgSpot12Gate_Destroy(BgSpot12Gate* this, GlobalContext* globalCtx) {
-    func_8003ED58(globalCtx, &globalCtx->colCtx.dyna, this->dyna.dynaPolyId);
-=======
 void BgSpot12Gate_Destroy(Actor* thisx, GlobalContext* globalCtx) {
     BgSpot12Gate* this = THIS;
 
     DynaPolyInfo_Free(globalCtx, &globalCtx->colCtx.dyna, this->dyna.dynaPolyId);
->>>>>>> c5892858
 }
 
 void func_808B30C0(BgSpot12Gate* this) {
