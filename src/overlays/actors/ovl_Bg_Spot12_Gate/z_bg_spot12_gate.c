/*
 * File: z_bg_spot12_gate.c
 * Overlay: ovl_Bg_Spot12_Gate
 * Description: Haunted Wasteland Gate
 */

#include "z_bg_spot12_gate.h"
#include "assets/objects/object_spot12_obj/object_spot12_obj.h"
#include "quake.h"

#define FLAGS 0

void BgSpot12Gate_Init(Actor* thisx, PlayState* play);
void BgSpot12Gate_Destroy(Actor* thisx, PlayState* play);
void BgSpot12Gate_Update(Actor* thisx, PlayState* play);
void BgSpot12Gate_Draw(Actor* thisx, PlayState* play);

void func_808B30C0(BgSpot12Gate* this);
void func_808B30D8(BgSpot12Gate* this, PlayState* play);
void func_808B3134(BgSpot12Gate* this);
void func_808B314C(BgSpot12Gate* this, PlayState* play);
void func_808B317C(BgSpot12Gate* this);
void func_808B318C(BgSpot12Gate* this, PlayState* play);
void func_808B3274(BgSpot12Gate* this);
void func_808B3298(BgSpot12Gate* this, PlayState* play);

ActorInit Bg_Spot12_Gate_InitVars = {
    /**/ ACTOR_BG_SPOT12_GATE,
    /**/ ACTORCAT_BG,
    /**/ FLAGS,
    /**/ OBJECT_SPOT12_OBJ,
    /**/ sizeof(BgSpot12Gate),
    /**/ BgSpot12Gate_Init,
    /**/ BgSpot12Gate_Destroy,
    /**/ BgSpot12Gate_Update,
    /**/ BgSpot12Gate_Draw,
};

static InitChainEntry sInitChain[] = {
    ICHAIN_VEC3F_DIV1000(scale, 100, ICHAIN_CONTINUE),
    ICHAIN_F32(uncullZoneForward, 2500, ICHAIN_CONTINUE),
    ICHAIN_F32(uncullZoneScale, 500, ICHAIN_CONTINUE),
    ICHAIN_F32(uncullZoneDownward, 1200, ICHAIN_STOP),
};

void BgSpot12Gate_InitDynaPoly(BgSpot12Gate* this, PlayState* play, CollisionHeader* collision, s32 flags) {
    STACK_PAD(s32);
    CollisionHeader* colHeader = NULL;
<<<<<<< HEAD
    STACK_PAD(s32);
=======
>>>>>>> bf3339a1

    DynaPolyActor_Init(&this->dyna, flags);
    CollisionHeader_GetVirtual(collision, &colHeader);
    this->dyna.bgId = DynaPoly_SetBgActor(play, &play->colCtx.dyna, &this->dyna.actor, colHeader);

#if OOT_DEBUG
    if (this->dyna.bgId == BG_ACTOR_MAX) {
        s32 pad2;

        PRINTF("Warning : move BG 登録失敗(%s %d)(name %d)(arg_data 0x%04x)\n", "../z_bg_spot12_gate.c", 145,
               this->dyna.actor.id, this->dyna.actor.params);
    }
#endif
}

void BgSpot12Gate_Init(Actor* thisx, PlayState* play) {
    BgSpot12Gate* this = (BgSpot12Gate*)thisx;

    BgSpot12Gate_InitDynaPoly(this, play, &gGerudoFortressWastelandGateCol, 0);
    Actor_ProcessInitChain(&this->dyna.actor, sInitChain);

    if (Flags_GetSwitch(play, this->dyna.actor.params & 0x3F)) {
        func_808B3274(this);
    } else {
        func_808B30C0(this);
    }
}

void BgSpot12Gate_Destroy(Actor* thisx, PlayState* play) {
    BgSpot12Gate* this = (BgSpot12Gate*)thisx;

    DynaPoly_DeleteBgActor(play, &play->colCtx.dyna, this->dyna.bgId);
}

void func_808B30C0(BgSpot12Gate* this) {
    this->actionFunc = func_808B30D8;
    this->dyna.actor.world.pos.y = this->dyna.actor.home.pos.y;
}

void func_808B30D8(BgSpot12Gate* this, PlayState* play) {
    if (Flags_GetSwitch(play, this->dyna.actor.params & 0x3F)) {
        func_808B3134(this);
        OnePointCutscene_Init(play, 4160, -99, &this->dyna.actor, CAM_ID_MAIN);
    }
}

void func_808B3134(BgSpot12Gate* this) {
    this->actionFunc = func_808B314C;
    this->unk_168 = 40;
}

void func_808B314C(BgSpot12Gate* this, PlayState* play) {
    if (this->unk_168 <= 0) {
        func_808B317C(this);
    }
}

void func_808B317C(BgSpot12Gate* this) {
    this->actionFunc = func_808B318C;
}

void func_808B318C(BgSpot12Gate* this, PlayState* play) {
<<<<<<< HEAD
    STACK_PAD(s32);
    s32 quakeIndex;
=======
    s32 pad;
>>>>>>> bf3339a1

    Math_StepToF(&this->dyna.actor.velocity.y, 1.6f, 0.03f);
    if (Math_StepToF(&this->dyna.actor.world.pos.y, this->dyna.actor.home.pos.y + 200.0f,
                     this->dyna.actor.velocity.y)) {
        func_808B3274(this);

        {
            s32 quakeIndex = Quake_Request(GET_ACTIVE_CAM(play), QUAKE_TYPE_3);

            Quake_SetSpeed(quakeIndex, -0x3CB0);
            Quake_SetPerturbations(quakeIndex, 3, 0, 0, 0);
            Quake_SetDuration(quakeIndex, 12);
        }

        Actor_PlaySfx(&this->dyna.actor, NA_SE_EV_BRIDGE_OPEN_STOP);
    } else {
        func_8002F974(&this->dyna.actor, NA_SE_EV_METALGATE_OPEN - SFX_FLAG);
    }
}

void func_808B3274(BgSpot12Gate* this) {
    this->actionFunc = func_808B3298;
    this->dyna.actor.world.pos.y = this->dyna.actor.home.pos.y + 200.0f;
}

void func_808B3298(BgSpot12Gate* this, PlayState* play) {
}

void BgSpot12Gate_Update(Actor* thisx, PlayState* play) {
    BgSpot12Gate* this = (BgSpot12Gate*)thisx;

    if (this->unk_168 > 0) {
        this->unk_168--;
    }
    this->actionFunc(this, play);
}

void BgSpot12Gate_Draw(Actor* thisx, PlayState* play) {
    Gfx_DrawDListOpa(play, gGerudoFortressWastelandGateDL);
}<|MERGE_RESOLUTION|>--- conflicted
+++ resolved
@@ -46,10 +46,6 @@
 void BgSpot12Gate_InitDynaPoly(BgSpot12Gate* this, PlayState* play, CollisionHeader* collision, s32 flags) {
     STACK_PAD(s32);
     CollisionHeader* colHeader = NULL;
-<<<<<<< HEAD
-    STACK_PAD(s32);
-=======
->>>>>>> bf3339a1
 
     DynaPolyActor_Init(&this->dyna, flags);
     CollisionHeader_GetVirtual(collision, &colHeader);
@@ -57,7 +53,7 @@
 
 #if OOT_DEBUG
     if (this->dyna.bgId == BG_ACTOR_MAX) {
-        s32 pad2;
+        STACK_PAD(s32);
 
         PRINTF("Warning : move BG 登録失敗(%s %d)(name %d)(arg_data 0x%04x)\n", "../z_bg_spot12_gate.c", 145,
                this->dyna.actor.id, this->dyna.actor.params);
@@ -112,12 +108,7 @@
 }
 
 void func_808B318C(BgSpot12Gate* this, PlayState* play) {
-<<<<<<< HEAD
     STACK_PAD(s32);
-    s32 quakeIndex;
-=======
-    s32 pad;
->>>>>>> bf3339a1
 
     Math_StepToF(&this->dyna.actor.velocity.y, 1.6f, 0.03f);
     if (Math_StepToF(&this->dyna.actor.world.pos.y, this->dyna.actor.home.pos.y + 200.0f,
