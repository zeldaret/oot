/*
 * File: z_bg_spot12_gate.c
 * Overlay: Bg_Spot12_Gate
 * Description:
 */

#include "z_bg_spot12_gate.h"

#define FLAGS 0x00000000

void BgSpot12Gate_Init(BgSpot12Gate* this, GlobalContext* globalCtx);
void BgSpot12Gate_Destroy(BgSpot12Gate* this, GlobalContext* globalCtx);
void BgSpot12Gate_Update(BgSpot12Gate* this, GlobalContext* globalCtx);
void BgSpot12Gate_Draw(BgSpot12Gate* this, GlobalContext* globalCtx);

void func_808B30C0(BgSpot12Gate* this);
void func_808B30D8(BgSpot12Gate* this, GlobalContext* globalCtx);
void func_808B3134(BgSpot12Gate* this);
void func_808B314C(BgSpot12Gate* this, GlobalContext* globalCtx);
void func_808B317C(BgSpot12Gate* this);
void func_808B318C(BgSpot12Gate* this, GlobalContext* globalCtx);
void func_808B3274(BgSpot12Gate* this);
void func_808B3298(BgSpot12Gate* this, GlobalContext* globalCtx);

const ActorInit Bg_Spot12_Gate_InitVars = {
    ACTOR_BG_SPOT12_GATE,
    ACTORTYPE_BG,
    FLAGS,
    OBJECT_SPOT12_OBJ,
    sizeof(BgSpot12Gate),
    (ActorFunc)BgSpot12Gate_Init,
    (ActorFunc)BgSpot12Gate_Destroy,
    (ActorFunc)BgSpot12Gate_Update,
    (ActorFunc)BgSpot12Gate_Draw,
};

static InitChainEntry initChain[] = {
    ICHAIN_VEC3F_DIV1000(scale, 100, ICHAIN_CONTINUE),
    ICHAIN_F32(unk_F4, 2500, ICHAIN_CONTINUE),
    ICHAIN_F32(unk_F8, 500, ICHAIN_CONTINUE),
    ICHAIN_F32(unk_FC, 1200, ICHAIN_STOP),
};

extern UNK_TYPE D_06001080;
extern UNK_TYPE D_060011EC;

void func_808B2F90(BgSpot12Gate* this, GlobalContext* globalCtx, UNK_TYPE collision, DynaPolyMoveFlag flags) {
    Actor* thisx = &this->dyna.actor;
    s32 localC = 0;
    s32 pad[2];

    func_80043480(thisx, flags);
    func_80041880(collision, &localC);
    this->dyna.dynaPolyId = func_8003EA74(globalCtx, &globalCtx->colCtx.dyna, thisx, localC);
    if (this->dyna.dynaPolyId == 0x32) {
        osSyncPrintf("Warning : move BG 登録失敗(%s %d)(name %d)(arg_data 0x%04x)\n", "../z_bg_spot12_gate.c", 145,
                     thisx->id, thisx->params);
    }
}

void BgSpot12Gate_Init(BgSpot12Gate* this, GlobalContext* globalCtx) {
    Actor* thisx = &this->dyna.actor;

    func_808B2F90(this, globalCtx, &D_060011EC, 0);
    Actor_ProcessInitChain(thisx, initChain);

    if (Flags_GetSwitch(globalCtx, thisx->params & 0x3F)) {
        func_808B3274(this);
    } else {
        func_808B30C0(this);
    }
}

<<<<<<< HEAD
static void BgSpot12Gate_Destroy(BgSpot12Gate* this, GlobalContext* globalCtx) {
    func_8003ED58(globalCtx, &globalCtx->colCtx.dyna, this->dyna.dynaPolyId);
=======
void BgSpot12Gate_Destroy(BgSpot12Gate* this, GlobalContext* globalCtx) {
    DynaPolyInfo_Free(globalCtx, &globalCtx->colCtx.dyna, this->dyna.dynaPolyId);
>>>>>>> 045a92d7
}

void func_808B30C0(BgSpot12Gate* this) {
    Actor* thisx = &this->dyna.actor;

    this->actionFunc = (ActorFunc)func_808B30D8;
    thisx->posRot.pos.y = thisx->initPosRot.pos.y;
}

void func_808B30D8(BgSpot12Gate* this, GlobalContext* globalCtx) {
    Actor* thisx = &this->dyna.actor;

    if (Flags_GetSwitch(globalCtx, thisx->params & 0x3F)) {
        func_808B3134(this);
        func_800800F8(globalCtx, 0x1040, -0x63, thisx, 0);
    }
}

void func_808B3134(BgSpot12Gate* this) {
    this->actionFunc = (ActorFunc)func_808B314C;
    this->unk_168 = 0x28;
}

void func_808B314C(BgSpot12Gate* this, GlobalContext* globalCtx) {
    if (this->unk_168 <= 0) {
        func_808B317C(this);
    }
}

void func_808B317C(BgSpot12Gate* this) {
    this->actionFunc = (ActorFunc)func_808B318C;
}

void func_808B318C(BgSpot12Gate* this, GlobalContext* globalCtx) {
    Actor* thisx = &this->dyna.actor;
    s32 var;

    Math_ApproxF(&thisx->velocity.y, 1.6f, 0.03f);
    if (Math_ApproxF(&thisx->posRot.pos.y, thisx->initPosRot.pos.y + 200.0f, thisx->velocity.y)) {
        func_808B3274(this);
        var = Quake_Add(globalCtx->cameraCtx.activeCameraPtrs[globalCtx->cameraCtx.unk_5C0], 3);
        Quake_SetSpeed(var, -0x3CB0);
        Quake_SetQuakeValues(var, 3, 0, 0, 0);
        Quake_SetCountdown(var, 0xC);
        Audio_PlayActorSound2(thisx, NA_SE_EV_BRIDGE_OPEN_STOP);
    } else {
        func_8002F974(thisx, 0x2067);
    }
}

void func_808B3274(BgSpot12Gate* this) {
    Actor* thisx = &this->dyna.actor;

    this->actionFunc = (ActorFunc)func_808B3298;
    thisx->posRot.pos.y = thisx->initPosRot.pos.y + 200.0f;
}

void func_808B3298(BgSpot12Gate* this, GlobalContext* globalCtx) {
}

void BgSpot12Gate_Update(BgSpot12Gate* this, GlobalContext* globalCtx) {
    if (this->unk_168 > 0) {
        this->unk_168 -= 1;
    }
    this->actionFunc(this, globalCtx);
}

void BgSpot12Gate_Draw(BgSpot12Gate* this, GlobalContext* globalCtx) {
    Gfx_DrawDListOpa(globalCtx, &D_06001080);
}<|MERGE_RESOLUTION|>--- conflicted
+++ resolved
@@ -71,13 +71,8 @@
     }
 }
 
-<<<<<<< HEAD
-static void BgSpot12Gate_Destroy(BgSpot12Gate* this, GlobalContext* globalCtx) {
+void BgSpot12Gate_Destroy(BgSpot12Gate* this, GlobalContext* globalCtx) {
     func_8003ED58(globalCtx, &globalCtx->colCtx.dyna, this->dyna.dynaPolyId);
-=======
-void BgSpot12Gate_Destroy(BgSpot12Gate* this, GlobalContext* globalCtx) {
-    DynaPolyInfo_Free(globalCtx, &globalCtx->colCtx.dyna, this->dyna.dynaPolyId);
->>>>>>> 045a92d7
 }
 
 void func_808B30C0(BgSpot12Gate* this) {
