/*
 * File: z_mir_ray.c
 * Overlay: ovl_Mir_Ray
 * Description: Reflectable Light Beam and reflections
 */

#include "z_mir_ray.h"
#include "assets/objects/object_mir_ray/object_mir_ray.h"

#define FLAGS (ACTOR_FLAG_4 | ACTOR_FLAG_5)

void MirRay_Init(Actor* thisx, PlayState* play);
void MirRay_Destroy(Actor* thisx, PlayState* play);
void MirRay_Update(Actor* thisx, PlayState* play);
void MirRay_Draw(Actor* thisx, PlayState* play);

s32 MirRay_CheckInFrustum(Vec3f* vecA, Vec3f* vecB, f32 pointx, f32 pointy, f32 pointz, s16 radiusA, s16 radiusB);

// Locations of light beams in sMirRayData
typedef enum MirRayBeamLocations {
    /* 0 */ MIRRAY_SPIRIT_BOMBCHUIWAROOM_DOWNLIGHT,
    /* 1 */ MIRRAY_SPIRIT_SUNBLOCKROOM_DOWNLIGHT,
    /* 2 */ MIRRAY_SPIRIT_SINGLECOBRAROOM_DOWNLIGHT,
    /* 3 */ MIRRAY_SPIRIT_ARMOSROOM_DOWNLIGHT,
    /* 4 */ MIRRAY_SPIRIT_TOPROOM_DOWNLIGHT,
    /* 5 */ MIRRAY_SPIRIT_TOPROOM_CEILINGMIRROR,
    /* 6 */ MIRRAY_SPIRIT_SINGLECOBRAROOM_COBRA,
    /* 7 */ MIRRAY_SPIRIT_TOPROOM_COBRA1,
    /* 8 */ MIRRAY_SPIRIT_TOPROOM_COBRA2,
    /* 9 */ MIRRAY_GANONSCASTLE_SPIRITTRIAL_DOWNLIGHT
} MirRayBeamLocations;

ActorProfile Mir_Ray_Profile = {
    /**/ ACTOR_MIR_RAY,
    /**/ ACTORCAT_ITEMACTION,
    /**/ FLAGS,
    /**/ OBJECT_MIR_RAY,
    /**/ sizeof(MirRay),
    /**/ MirRay_Init,
    /**/ MirRay_Destroy,
    /**/ MirRay_Update,
    /**/ MirRay_Draw,
};

static u8 D_80B8E670 = 0;

static ColliderQuadInit sQuadInit = {
    {
        COLTYPE_NONE,
        AT_ON | AT_TYPE_PLAYER,
        AC_NONE,
        OC1_NONE,
        OC2_NONE,
        COLSHAPE_QUAD,
    },
    {
        ELEMTYPE_UNK0,
        { 0x00200000, 0x00, 0x00 },
        { 0xFFCFFFFF, 0x00, 0x00 },
        ATELEM_ON | ATELEM_SFX_NORMAL,
        ACELEM_NONE,
        OCELEM_NONE,
    },
    { { { 0.0f, 0.0f, 0.0f }, { 0.0f, 0.0f, 0.0f }, { 0.0f, 0.0f, 0.0f }, { 0.0f, 0.0f, 0.0f } } },
};

static ColliderJntSphElementInit sJntSphElementsInit[1] = {
    {
        {
            ELEMTYPE_UNK0,
            { 0x00200000, 0x00, 0x00 },
            { 0x00000000, 0x00, 0x00 },
            ATELEM_ON | ATELEM_SFX_NORMAL,
            ACELEM_NONE,
            OCELEM_NONE,
        },
        { 0, { { 0, 0, 0 }, 50 }, 100 },
    },
};

static ColliderJntSphInit sJntSphInit = {
    {
        COLTYPE_NONE,
        AT_ON | AT_TYPE_PLAYER,
        AC_NONE,
        OC1_NONE,
        OC2_NONE,
        COLSHAPE_JNTSPH,
    },
    1,
    sJntSphElementsInit,
};

static MirRayDataEntry sMirRayData[] = {
    { { -1160, 686, -880 }, { -920, 480, -889 }, 30, 50, 1.0f, 50, 150, 0.8f, 255, 255, 255, 0x02 },
    { { -1856, 1092, -190 }, { -1703, 841, -186 }, 30, 70, 0.88f, 54, 150, 0.8f, 255, 255, 255, 0x02 },
    { { 1367, 738, -860 }, { 1091, 476, -860 }, 30, 85, 0.0f, 0, 150, 0.8f, 255, 255, 255, 0x00 },
    { { 2200, 1103, -220 }, { 2040, 843, -220 }, 30, 60, 0.0f, 0, 150, 0.8f, 255, 255, 255, 0x01 },
    { { -560, 2169, -310 }, { -560, 1743, -310 }, 30, 70, 0.0f, 0, 150, 0.8f, 255, 255, 255, 0x00 },
    { { 60, 1802, -1090 }, { 60, 973, -1090 }, 30, 70, 0.0f, 0, 150, 0.9f, 255, 255, 255, 0x0D },
    { { 1140, 480, -860 }, { 1140, 480, -860 }, 30, 30, 1.0f, 10, 100, 0.9f, 255, 255, 255, 0x0E },
    { { -560, 1743, -310 }, { -560, 1743, -310 }, 30, 30, 0.0f, 0, 100, 0.94f, 255, 255, 255, 0x0C },
    { { 60, 1743, -310 }, { 60, 1743, -310 }, 30, 30, 0.0f, 0, 100, 0.94f, 255, 255, 255, 0x0C },
    { { -1174, 448, 1194 }, { -1174, 148, 1194 }, 50, 100, 1.0f, 50, 150, 0.8f, 255, 255, 255, 0x03 }
};

static InitChainEntry sInitChain[] = {
    ICHAIN_VEC3F_DIV1000(scale, 0, ICHAIN_CONTINUE),
    ICHAIN_F32(uncullZoneForward, 4000, ICHAIN_CONTINUE),
    ICHAIN_F32(uncullZoneScale, 1000, ICHAIN_CONTINUE),
    ICHAIN_F32(uncullZoneDownward, 1000, ICHAIN_STOP),
};

void MirRay_SetupCollider(MirRay* this) {
    Vec3f colliderOffset;
    MirRayDataEntry* dataEntry = &sMirRayData[this->actor.params];

    colliderOffset.x = (this->poolPt.x - this->sourcePt.x) * dataEntry->unk_10;
    colliderOffset.y = (this->poolPt.y - this->sourcePt.y) * dataEntry->unk_10;
    colliderOffset.z = (this->poolPt.z - this->sourcePt.z) * dataEntry->unk_10;
    this->colliderSph.elements[0].dim.worldSphere.center.x = colliderOffset.x + this->sourcePt.x;
    this->colliderSph.elements[0].dim.worldSphere.center.y = colliderOffset.y + this->sourcePt.y;
    this->colliderSph.elements[0].dim.worldSphere.center.z = colliderOffset.z + this->sourcePt.z;
    this->colliderSph.elements[0].dim.worldSphere.radius = dataEntry->unk_14 * this->colliderSph.elements->dim.scale;
}

// Set up a light point between source point and reflection point. Reflection point is the pool point (for windows) or
// at the player position (for mirrors)
void MirRay_MakeShieldLight(MirRay* this, PlayState* play) {
    Player* player = GET_PLAYER(play);
    MirRayDataEntry* dataEntry = &sMirRayData[this->actor.params];
    Vec3f reflectionPt;
    Vec3s lightPt;

    if (MirRay_CheckInFrustum(&this->sourcePt, &this->poolPt, player->actor.world.pos.x,
                              player->actor.world.pos.y + 30.0f, player->actor.world.pos.z, this->sourceEndRad,
                              this->poolEndRad)) {

        if (PARAMS_GET_NOSHIFT(dataEntry->params, 3, 1)) { // Light beams from mirrors
            Math_Vec3f_Diff(&player->actor.world.pos, &this->sourcePt, &reflectionPt);
        } else { // Light beams from windows
            Math_Vec3f_Diff(&this->poolPt, &this->sourcePt, &reflectionPt);
        }

        lightPt.x = (dataEntry->unk_18 * reflectionPt.x) + this->sourcePt.x;
        lightPt.y = (dataEntry->unk_18 * reflectionPt.y) + this->sourcePt.y;
        lightPt.z = (dataEntry->unk_18 * reflectionPt.z) + this->sourcePt.z;

        // Fade up
        Math_StepToS(&this->lightPointRad, dataEntry->lgtPtMaxRad, 6);
        Lights_PointNoGlowSetInfo(&this->lightInfo, lightPt.x, lightPt.y, lightPt.z, dataEntry->color.r,
                                  dataEntry->color.g, dataEntry->color.b, this->lightPointRad);
    } else {
        // Fade down
        Math_StepToS(&this->lightPointRad, 0, 6);
        Lights_PointSetColorAndRadius(&this->lightInfo, dataEntry->color.r, dataEntry->color.g, dataEntry->color.b,
                                      this->lightPointRad);
    }
}

void MirRay_Init(Actor* thisx, PlayState* play) {
    s32 pad;
    MirRay* this = (MirRay*)thisx;
    MirRayDataEntry* dataEntry = &sMirRayData[this->actor.params];

    Actor_ProcessInitChain(&this->actor, sInitChain);
    ActorShape_Init(&this->actor.shape, 0.0f, NULL, 0.0f);
    // "Generation of reflectable light!"
    PRINTF("反射用 光の発生!!!!!!!!!!!!!!!!!!!!!!!!!!!!!!\n");
    LOG_NUM("this->actor.arg_data", this->actor.params, "../z_mir_ray.c", 518);

    if (this->actor.params >= 0xA) {
        // "Reflected light generation failure"
        LOG_STRING("反射光 発生失敗", "../z_mir_ray.c", 521);
        Actor_Kill(&this->actor);
    }

    this->sourcePt.x = dataEntry->sourcePoint.x;
    this->sourcePt.y = dataEntry->sourcePoint.y;
    this->sourcePt.z = dataEntry->sourcePoint.z;
    this->sourceEndRad = dataEntry->sourceEndRadius;

    this->poolPt.x = dataEntry->poolPoint.x;
    this->poolPt.y = dataEntry->poolPoint.y;
    this->poolPt.z = dataEntry->poolPoint.z;
    this->poolEndRad = dataEntry->poolEndRadius;

    Lights_PointNoGlowSetInfo(&this->lightInfo, this->sourcePt.x, this->sourcePt.y, this->sourcePt.z, 255, 255, 255,
                              100);
    this->lightNode = LightContext_InsertLight(play, &play->lightCtx, &this->lightInfo);

    this->shieldCorners[0].x = -536.0f;
    this->shieldCorners[0].y = -939.0f;

    this->shieldCorners[1].x = -1690.0f;
    this->shieldCorners[1].y = 0.0f;

    this->shieldCorners[2].x = -536.0f;
    this->shieldCorners[2].y = 938.0f;

    this->shieldCorners[3].x = 921.0f;
    this->shieldCorners[3].y = 0.0f;

    this->shieldCorners[4].x = 758.0f;
    this->shieldCorners[4].y = 800.0f;

    this->shieldCorners[5].x = 758.0f;
    this->shieldCorners[5].y = -800.0f;

    if (PARAMS_GET_NOSHIFT(dataEntry->params, 1, 1)) {
        Collider_InitJntSph(play, &this->colliderSph);
        Collider_SetJntSph(play, &this->colliderSph, &this->actor, &sJntSphInit, &this->colliderSphItem);
        if (!PARAMS_GET_NOSHIFT(dataEntry->params, 2, 1)) { // Beams not from mirrors
            MirRay_SetupCollider(this);
        }
    }

    Collider_InitQuad(play, &this->shieldRay);
    Collider_SetQuad(play, &this->shieldRay, &this->actor, &sQuadInit);

    // Spirit Temple top room mirrors
    if ((this->actor.params == 5) || (this->actor.params == 7) || (this->actor.params == 8)) {
        this->actor.room = -1;
    }
}

void MirRay_Destroy(Actor* thisx, PlayState* play) {
    MirRay* this = (MirRay*)thisx;

    LightContext_RemoveLight(play, &play->lightCtx, this->lightNode);

    if (sMirRayData[this->actor.params].params & 2) {
        Collider_DestroyJntSph(play, &this->colliderSph);
    }

    Collider_DestroyQuad(play, &this->shieldRay);
}

void MirRay_Update(Actor* thisx, PlayState* play) {
    s32 pad;
    MirRay* this = (MirRay*)thisx;
    Player* player = GET_PLAYER(play);

    D_80B8E670 = 0;

    if (!this->unLit) {
        if (sMirRayData[this->actor.params].params & 2) {
            if (sMirRayData[this->actor.params].params & 4) { // Beams from mirrors
                MirRay_SetupCollider(this);
            }
            CollisionCheck_SetAT(play, &play->colChkCtx, &this->colliderSph.base);
        }
        if (this->reflectIntensity > 0.0f) {
            CollisionCheck_SetAT(play, &play->colChkCtx, &this->shieldRay.base);
        }
        MirRay_MakeShieldLight(this, play);

        if (this->reflectIntensity > 0.0f) {
            func_8002F8F0(&player->actor, NA_SE_IT_SHIELD_BEAM - SFX_FLAG);
        }
    }
}

void MirRay_SetIntensity(MirRay* this, PlayState* play) {
    f32 sp4C[3];
    f32 temp_f0;
    f32 temp_f0_2;
    f32 temp_f2_2;
    s32 pad;
    Player* player = GET_PLAYER(play);
    MtxF* shieldMtx = &player->shieldMf;

    this->reflectIntensity = 0.0f;

    if (MirRay_CheckInFrustum(&this->sourcePt, &this->poolPt, shieldMtx->xw, shieldMtx->yw, shieldMtx->zw,
                              this->sourceEndRad, this->poolEndRad)) {

        temp_f0 = sqrtf(SQ(shieldMtx->zz) + (SQ(shieldMtx->xz) + SQ(shieldMtx->yz)));

        if (temp_f0 == 0.0f) {
            this->reflectRange = 1.0f;
        } else {
            this->reflectRange = 1.0f / temp_f0;
        }

        // If light beam is adirectional, always reflect, else only reflect if shield is pointing in correct direction
        if (sMirRayData[this->actor.params].params & 1) {
            this->reflectIntensity = 1.0f;
        } else {
            sp4C[0] = this->poolPt.x - this->sourcePt.x;
            sp4C[1] = this->poolPt.y - this->sourcePt.y;
            sp4C[2] = this->poolPt.z - this->sourcePt.z;

            temp_f2_2 = -shieldMtx->xz * sp4C[0] - shieldMtx->yz * sp4C[1] - shieldMtx->zz * sp4C[2];

            if (temp_f2_2 < 0.0f) {
                temp_f0_2 = sqrtf(SQ(sp4C[0]) + SQ(sp4C[1]) + SQ(sp4C[2]));
                if ((temp_f0 != 0.0f) && (temp_f0_2 != 0.0f)) {
                    this->reflectIntensity = -temp_f2_2 / (temp_f0 * temp_f0_2);
                }
            }
        }
    }
}

// Draws six images, one for each corner of the shield, by finding the intersection of a line segment from the corner
// perpendicular to the shield with the nearest collision (if any).
void MirRay_SetupReflectionPolys(MirRay* this, PlayState* play, MirRayShieldReflection* reflection) {
    Player* player = GET_PLAYER(play);
    MtxF* shieldMtx;
    s32 i;
    Vec3f posA;
    Vec3f posB;
    Vec3f posResult;
    CollisionPoly* outPoly;
    f32 sp60[3];

    shieldMtx = &player->shieldMf;

    sp60[0] = -((*shieldMtx).xz * this->reflectRange) * this->reflectIntensity * 400.0f;
    sp60[1] = -((*shieldMtx).yz * this->reflectRange) * this->reflectIntensity * 400.0f;
    sp60[2] = -((*shieldMtx).zz * this->reflectRange) * this->reflectIntensity * 400.0f;

    for (i = 0; i < 6; i++) {
        posA.x = ((*shieldMtx).xw + (this->shieldCorners[i].x * (*shieldMtx).xx)) +
                 (this->shieldCorners[i].y * (*shieldMtx).xy);
        posA.y = ((*shieldMtx).yw + (this->shieldCorners[i].x * (*shieldMtx).yx)) +
                 (this->shieldCorners[i].y * (*shieldMtx).yy);
        posA.z = ((*shieldMtx).zw + (this->shieldCorners[i].x * (*shieldMtx).zx)) +
                 (this->shieldCorners[i].y * (*shieldMtx).zy);
        posB.x = sp60[0] + posA.x;
        posB.y = sp60[1] + posA.y;
        posB.z = sp60[2] + posA.z;
        if (BgCheck_AnyLineTest1(&play->colCtx, &posA, &posB, &posResult, &outPoly, 1)) {
            reflection[i].reflectionPoly = outPoly;
        } else {
            reflection[i].reflectionPoly = NULL;
        }
    }
}

// Remove reflections that are in the same position and are sufficiently near to the same plane
void MirRay_RemoveSimilarReflections(MirRayShieldReflection* reflection) {
    s32 i;
    s32 j;

    for (i = 0; i < 6; i++) {
        for (j = i + 1; j < 6; j++) {
            if (reflection[i].reflectionPoly != NULL) {
                if ((reflection[j].reflectionPoly != NULL) &&
                    (ABS(reflection[i].reflectionPoly->normal.x - reflection[j].reflectionPoly->normal.x) < 100) &&
                    (ABS(reflection[i].reflectionPoly->normal.y - reflection[j].reflectionPoly->normal.y) < 100) &&
                    (ABS(reflection[i].reflectionPoly->normal.z - reflection[j].reflectionPoly->normal.z) < 100) &&
                    (reflection[i].reflectionPoly->dist == reflection[j].reflectionPoly->dist)) {
                    reflection[j].reflectionPoly = NULL;
                }
            }
        }
    }
}

// Creates the reflected beam's collider (to interact with objects) and places and orients the shield images
void MirRay_ReflectedBeam(MirRay* this, PlayState* play, MirRayShieldReflection* reflection) {
    Player* player = GET_PLAYER(play);
    s32 i;
    f32 temp_f0;
    Vec3f vecB;
    Vec3f vecD;
    Vec3f sp118;
    Vec3f sp10C;
    Vec3f sp100;
    Vec3f intersection;
    f32 spE8[3];
    f32 polyNormal[3];
    MtxF* shieldMtx;

    shieldMtx = &player->shieldMf;

    spE8[0] = -(shieldMtx->xz * this->reflectRange) * this->reflectIntensity * 400.0f;
    spE8[1] = -(shieldMtx->yz * this->reflectRange) * this->reflectIntensity * 400.0f;
    spE8[2] = -(shieldMtx->zz * this->reflectRange) * this->reflectIntensity * 400.0f;

    vecB.x = shieldMtx->xw;
    vecB.y = shieldMtx->yw;
    vecB.z = shieldMtx->zw;

    vecD.x = spE8[0] + vecB.x;
    vecD.y = spE8[1] + vecB.y;
    vecD.z = spE8[2] + vecB.z;

    {
        Vec3f vecA;
        Vec3f vecC;

        vecA.x = vecB.x + (shieldMtx->xx * 300.0f);
        vecA.y = vecB.y + (shieldMtx->yx * 300.0f);
        vecA.z = vecB.z + (shieldMtx->zx * 300.0f);

        vecC.x = vecD.x + (shieldMtx->xx * 300.0f);
        vecC.y = vecD.y + (shieldMtx->yx * 300.0f);
        vecC.z = vecD.z + (shieldMtx->zx * 300.0f);

        Collider_SetQuadVertices(&this->shieldRay, &vecA, &vecB, &vecC, &vecD);

        for (i = 0; i < 6; i++) {
            if (reflection[i].reflectionPoly != NULL) {
                polyNormal[0] = COLPOLY_GET_NORMAL(reflection[i].reflectionPoly->normal.x);
                polyNormal[1] = COLPOLY_GET_NORMAL(reflection[i].reflectionPoly->normal.y);
                polyNormal[2] = COLPOLY_GET_NORMAL(reflection[i].reflectionPoly->normal.z);

                if (Math3D_LineSegVsPlane(polyNormal[0], polyNormal[1], polyNormal[2],
                                          reflection[i].reflectionPoly->dist, &vecB, &vecD, &sp118, 1)) {

                    reflection[i].pos.x = sp118.x;
                    reflection[i].pos.y = sp118.y;
                    reflection[i].pos.z = sp118.z;

                    temp_f0 = sqrtf(SQ(sp118.x - vecB.x) + SQ(sp118.y - vecB.y) + SQ(sp118.z - vecB.z));

                    if (temp_f0 < (this->reflectIntensity * 600.0f)) {
                        reflection[i].opacity = 200;
                    } else {
                        reflection[i].opacity = (s32)(800.0f - temp_f0);
                    }

                    sp10C.x = (shieldMtx->xx * 100.0f) + vecB.x;
                    sp10C.y = (shieldMtx->yx * 100.0f) + vecB.y;
                    sp10C.z = (shieldMtx->zx * 100.0f) + vecB.z;

                    sp100.x = (spE8[0] * 4.0f) + sp10C.x;
                    sp100.y = (spE8[1] * 4.0f) + sp10C.y;
                    sp100.z = (spE8[2] * 4.0f) + sp10C.z;

                    reflection[i].mtx.zw = 0.0f;

                    reflection[i].mtx.xx = reflection[i].mtx.yy = reflection[i].mtx.zz = reflection[i].mtx.ww = 1.0f;
                    reflection[i].mtx.yx = reflection[i].mtx.zx = reflection[i].mtx.wx = reflection[i].mtx.xy =
                        reflection[i].mtx.zy = reflection[i].mtx.wy = reflection[i].mtx.xz = reflection[i].mtx.yz =
                            reflection[i].mtx.wz = reflection[i].mtx.xw = reflection[i].mtx.yw = reflection[i].mtx.zw;

                    if (Math3D_LineSegVsPlane(polyNormal[0], polyNormal[1], polyNormal[2],
                                              reflection[i].reflectionPoly->dist, &sp10C, &sp100, &intersection, 1)) {
                        reflection[i].mtx.xx = intersection.x - sp118.x;
                        reflection[i].mtx.yx = intersection.y - sp118.y;
                        reflection[i].mtx.zx = intersection.z - sp118.z;
                    }

                    sp10C.x = (shieldMtx->xy * 100.0f) + vecB.x;
                    sp10C.y = (shieldMtx->yy * 100.0f) + vecB.y;
                    sp10C.z = (shieldMtx->zy * 100.0f) + vecB.z;

                    sp100.x = (spE8[0] * 4.0f) + sp10C.x;
                    sp100.y = (spE8[1] * 4.0f) + sp10C.y;
                    sp100.z = (spE8[2] * 4.0f) + sp10C.z;

                    if (Math3D_LineSegVsPlane(polyNormal[0], polyNormal[1], polyNormal[2],
                                              reflection[i].reflectionPoly->dist, &sp10C, &sp100, &intersection, 1)) {
                        reflection[i].mtx.xy = intersection.x - sp118.x;
                        reflection[i].mtx.yy = intersection.y - sp118.y;
                        reflection[i].mtx.zy = intersection.z - sp118.z;
                    }
                } else {
                    reflection[i].reflectionPoly = NULL;
                }
            }
        }
    }
}

void MirRay_Draw(Actor* thisx, PlayState* play) {
    MirRay* this = (MirRay*)thisx;
    Player* player = GET_PLAYER(play);
    s32 i;
    MirRayShieldReflection reflection[6];
    s32 pad;

    this->reflectIntensity = 0.0f;
    if ((D_80B8E670 == 0) && !this->unLit && Player_HasMirrorShieldSetToDraw(play)) {
        Matrix_Mult(&player->shieldMf, MTXMODE_NEW);
        MirRay_SetIntensity(this, play);
        if (!(this->reflectIntensity <= 0.0f)) {
            OPEN_DISPS(play->state.gfxCtx, "../z_mir_ray.c", 966);

            Gfx_SetupDL_25Xlu(play->state.gfxCtx);
            Matrix_Scale(1.0f, 1.0f, this->reflectIntensity * 5.0f, MTXMODE_APPLY);
<<<<<<< HEAD
            MATRIX_FINALIZE_AND_LOAD(POLY_XLU_DISP++, play->state.gfxCtx, "../z_mir_ray.c", 972);
            gDPSetPrimColor(POLY_XLU_DISP++, 0, 0, 255, 255, 150, (s16)(temp = this->reflectIntensity * 100.0f));
=======
            gSPMatrix(POLY_XLU_DISP++, MATRIX_NEW(play->state.gfxCtx, "../z_mir_ray.c", 972),
                      G_MTX_NOPUSH | G_MTX_LOAD | G_MTX_MODELVIEW);
            gDPSetPrimColor(POLY_XLU_DISP++, 0, 0, 255, 255, 150, (s32)(this->reflectIntensity * 100.0f) & 0xFF);
>>>>>>> 5a08f144
            gSPDisplayList(POLY_XLU_DISP++, gShieldBeamGlowDL);
            MirRay_SetupReflectionPolys(this, play, reflection);
            MirRay_RemoveSimilarReflections(reflection);
            MirRay_ReflectedBeam(this, play, reflection);

            if (reflection[0].reflectionPoly == NULL) {
                reflection[0].opacity = 0;
            }
            for (i = 1; i < 6; i++) {
                if (reflection[i].reflectionPoly != NULL) {
                    if (reflection[0].opacity < reflection[i].opacity) {
                        reflection[0].opacity = reflection[i].opacity;
                    }
                }
            }
            for (i = 0; i < 6; i++) {
                if (reflection[i].reflectionPoly != NULL) {
                    Matrix_Translate(reflection[i].pos.x, reflection[i].pos.y, reflection[i].pos.z, MTXMODE_NEW);
                    Matrix_Scale(0.01f, 0.01f, 0.01f, MTXMODE_APPLY);
                    Matrix_Mult(&reflection[i].mtx, MTXMODE_APPLY);
                    MATRIX_FINALIZE_AND_LOAD(POLY_XLU_DISP++, play->state.gfxCtx, "../z_mir_ray.c", 1006);
                    gDPSetRenderMode(POLY_XLU_DISP++, G_RM_FOG_SHADE_A, G_RM_AA_ZB_XLU_DECAL2);
                    gDPSetPrimColor(POLY_XLU_DISP++, 0, 0, 255, 255, 150, reflection[0].opacity);
                    gSPDisplayList(POLY_XLU_DISP++, gShieldBeamImageDL);
                }
            }

            D_80B8E670 = 1;

            CLOSE_DISPS(play->state.gfxCtx, "../z_mir_ray.c", 1027);
        }
    }
}

// Computes if the Point (pointx, pointy, pointz) lies within the right conical frustum with one end centred at vecA
// with radius radiusA, the other at vecB with radius radiusB
s32 MirRay_CheckInFrustum(Vec3f* vecA, Vec3f* vecB, f32 pointx, f32 pointy, f32 pointz, s16 radiusA, s16 radiusB) {
    f32 coneRadius;
    f32 closestPtx;
    f32 closestPty;
    f32 closestPtz;
    Vec3f vecdiff;
    f32 dist;
    Vec3f sp5C;
    Vec3f sp50;
    Vec3f sp44;

    vecdiff.x = vecB->x - vecA->x;
    vecdiff.y = vecB->y - vecA->y;
    vecdiff.z = vecB->z - vecA->z;

    dist = SQ(vecdiff.x) + SQ(vecdiff.y) + SQ(vecdiff.z);

    if (dist == 0.0f) {
        return 0;
    }

    dist =
        (((pointx - vecA->x) * vecdiff.x) + ((pointy - vecA->y) * vecdiff.y) + ((pointz - vecA->z) * vecdiff.z)) / dist;

    // Closest point on line A-B to Point
    closestPtx = (vecdiff.x * dist) + vecA->x;
    closestPty = (vecdiff.y * dist) + vecA->y;
    closestPtz = (vecdiff.z * dist) + vecA->z;

    // Diameter of the double cone on the perpendicular plane through the closest point
    coneRadius = ((radiusB - radiusA) * dist) + radiusA;

    // If the Point is within the bounding double cone, check if it is in the frustum by checking whether it is between
    // the bounding planes
    if ((SQ(closestPtx - pointx) + SQ(closestPty - pointy) + SQ(closestPtz - pointz)) <= SQ(coneRadius)) {

        // Stores the vector difference again
        Math_Vec3f_Diff(vecB, vecA, &sp5C);

        sp50.x = pointx - vecA->x;
        sp50.y = pointy - vecA->y;
        sp50.z = pointz - vecA->z;

        if (Math3D_Cos(&sp5C, &sp50) < 0.0f) {
            return 0;
        }

        sp44.x = pointx - vecB->x;
        sp44.y = pointy - vecB->y;
        sp44.z = pointz - vecB->z;

        if (Math3D_Cos(&sp5C, &sp44) > 0.0f) {
            return 0;
        }
        return 1;
    }
    return 0;
}<|MERGE_RESOLUTION|>--- conflicted
+++ resolved
@@ -483,14 +483,8 @@
 
             Gfx_SetupDL_25Xlu(play->state.gfxCtx);
             Matrix_Scale(1.0f, 1.0f, this->reflectIntensity * 5.0f, MTXMODE_APPLY);
-<<<<<<< HEAD
             MATRIX_FINALIZE_AND_LOAD(POLY_XLU_DISP++, play->state.gfxCtx, "../z_mir_ray.c", 972);
-            gDPSetPrimColor(POLY_XLU_DISP++, 0, 0, 255, 255, 150, (s16)(temp = this->reflectIntensity * 100.0f));
-=======
-            gSPMatrix(POLY_XLU_DISP++, MATRIX_NEW(play->state.gfxCtx, "../z_mir_ray.c", 972),
-                      G_MTX_NOPUSH | G_MTX_LOAD | G_MTX_MODELVIEW);
             gDPSetPrimColor(POLY_XLU_DISP++, 0, 0, 255, 255, 150, (s32)(this->reflectIntensity * 100.0f) & 0xFF);
->>>>>>> 5a08f144
             gSPDisplayList(POLY_XLU_DISP++, gShieldBeamGlowDL);
             MirRay_SetupReflectionPolys(this, play, reflection);
             MirRay_RemoveSimilarReflections(reflection);
