--- conflicted
+++ resolved
@@ -78,15 +78,9 @@
 void BgJyaBombchuiwa_Init(Actor* thisx, GlobalContext* globalCtx) {
     BgJyaBombchuiwa* this = THIS;
 
-<<<<<<< HEAD
-    Actor_ProcessInitChain(thisx, sInitChain);
-    BgJyaBombchuiwa_SetupCollider(this, globalCtx);
-    if (Flags_GetSwitch(globalCtx, thisx->params & 0x3F)) {
-=======
     Actor_ProcessInitChain(&this->actor, sInitChain);
     BgJyaBombchuiwa_SetupCollider(this, globalCtx);
     if (Flags_GetSwitch(globalCtx, this->actor.params & 0x3F)) {
->>>>>>> 088e8c09
         BgJyaBombchuiwa_SpawnLightRay(this, globalCtx);
     } else {
         BgJyaBombchuiwa_SetupWaitForExplosion(this, globalCtx);
@@ -233,11 +227,7 @@
     BgJyaBombchuiwa* this = THIS;
 
     if (this->drawFlags & 1) {
-<<<<<<< HEAD
         Gfx_DrawDListOpa(globalCtx, gBombchuiwaDlist);
-=======
-        Gfx_DrawDListOpa(globalCtx, D_0600E8D0);
->>>>>>> 088e8c09
         Collider_UpdateSpheres(0, &this->collider);
     }
 
