--- conflicted
+++ resolved
@@ -13,16 +13,10 @@
 #include "rand.h"
 #include "regs.h"
 #include "terminal.h"
-<<<<<<< HEAD
+#include "translation.h"
 #include "debug_display.h"
 #include "play_state.h"
 #include "save.h"
-=======
-#include "translation.h"
-#include "z64debug_display.h"
-#include "z64play.h"
-#include "z64save.h"
->>>>>>> c854743d
 
 #define FLAGS 0
 
