--- conflicted
+++ resolved
@@ -136,17 +136,10 @@
         }
         Actor_Kill(&this->actor);
     } else {
-<<<<<<< HEAD
         this->collider.base.acFlags &= ~AC_HIT;
-        if (this->actor.xzDistFromLink < 800.0f) {
+        if (this->actor.xzDistToLink < 800.0f) {
             CollisionCheck_SetAC(globalCtx, &globalCtx->colChkCtx, &this->collider.base);
             CollisionCheck_SetOC(globalCtx, &globalCtx->colChkCtx, &this->collider.base);
-=======
-        this->collider.base.acFlags &= ~0x2;
-        if (this->actor.xzDistToLink < 800.0f) {
-            CollisionCheck_SetAC(globalCtx, &globalCtx->colChkCtx, &this->collider);
-            CollisionCheck_SetOC(globalCtx, &globalCtx->colChkCtx, &this->collider);
->>>>>>> 1ff2f0f8
         }
     }
 }
