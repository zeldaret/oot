/*
 * File: z_obj_bombiwa.c
 * Overlay: ovl_Obj_Bombiwa
 * Description: Round, brown, breakable boulder
 */

#include "z_obj_bombiwa.h"
#include "overlays/effects/ovl_Effect_Ss_Kakera/z_eff_ss_kakera.h"
#include "assets/objects/object_bombiwa/object_bombiwa.h"

#define FLAGS 0

void ObjBombiwa_Init(Actor* thisx, PlayState* play);
void ObjBombiwa_InitCollision(Actor* thisx, PlayState* play);
void ObjBombiwa_Destroy(Actor* thisx, PlayState* play2);
void ObjBombiwa_Update(Actor* thisx, PlayState* play);
void ObjBombiwa_Draw(Actor* thisx, PlayState* play);

void ObjBombiwa_Break(ObjBombiwa* this, PlayState* play);

const ActorInit Obj_Bombiwa_InitVars = {
    ACTOR_OBJ_BOMBIWA,
    ACTORCAT_PROP,
    FLAGS,
    OBJECT_BOMBIWA,
    sizeof(ObjBombiwa),
    (ActorFunc)ObjBombiwa_Init,
    (ActorFunc)ObjBombiwa_Destroy,
    (ActorFunc)ObjBombiwa_Update,
    (ActorFunc)ObjBombiwa_Draw,
};

static ColliderCylinderInit sCylinderInit = {
    {
        COLTYPE_HARD,
        AT_NONE,
        AC_ON | AC_HARD | AC_TYPE_PLAYER,
        OC1_ON | OC1_TYPE_ALL,
        OC2_TYPE_2,
        COLSHAPE_CYLINDER,
    },
    {
        ELEMTYPE_UNK0,
        { 0x00000000, 0x00, 0x00 },
        { 0x4FC1FFFE, 0x00, 0x00 },
        TOUCH_NONE,
        BUMP_ON,
        OCELEM_ON,
    },
    { 55, 70, 0, { 0 } },
};

static CollisionCheckInfoInit sColChkInfoInit = { 0, 12, 60, MASS_IMMOVABLE };

static InitChainEntry sInitChain[] = {
    ICHAIN_VEC3F_DIV1000(scale, 100, ICHAIN_CONTINUE),
    ICHAIN_F32(uncullZoneForward, 2000, ICHAIN_CONTINUE),
    ICHAIN_F32(uncullZoneScale, 350, ICHAIN_CONTINUE),
    ICHAIN_F32(uncullZoneDownward, 1000, ICHAIN_STOP),
};

static s16 sEffectScales[] = {
    17, 14, 10, 8, 7, 5, 3, 2,
};

void ObjBombiwa_InitCollision(Actor* thisx, PlayState* play) {
    ObjBombiwa* this = (ObjBombiwa*)thisx;

    Collider_InitCylinder(play, &this->collider);
    Collider_SetCylinder(play, &this->collider, &this->actor, &sCylinderInit);
    Collider_UpdateCylinder(&this->actor, &this->collider);
}

void ObjBombiwa_Init(Actor* thisx, PlayState* play) {
    Actor_ProcessInitChain(thisx, sInitChain);
    ObjBombiwa_InitCollision(thisx, play);
    if ((Flags_GetSwitch(play, PARAMS_GET(thisx->params, 0, 6)) != 0)) {
        Actor_Kill(thisx);
    } else {
        CollisionCheck_SetInfo(&thisx->colChkInfo, NULL, &sColChkInfoInit);
        if (thisx->shape.rot.y == 0) {
            s16 rand = (s16)Rand_ZeroFloat(65536.0f);

            thisx->world.rot.y = rand;
            thisx->shape.rot.y = rand;
        }
        thisx->shape.yOffset = -200.0f;
        thisx->world.pos.y = thisx->home.pos.y + 20.0f;
    }
}

void ObjBombiwa_Destroy(Actor* thisx, PlayState* play2) {
    PlayState* play = play2;
    ObjBombiwa* this = (ObjBombiwa*)thisx;

    Collider_DestroyCylinder(play, &this->collider);
}

void ObjBombiwa_Break(ObjBombiwa* this, PlayState* play) {
    Vec3f pos;
    Vec3f velocity;
    Gfx* dlist;
    s16 arg5;
    s16 scale;
    s32 i;

    dlist = object_bombiwa_DL_0009E0;
    for (i = 0; i < ARRAY_COUNT(sEffectScales); i++) {
        pos.x = ((Rand_ZeroOne() - 0.5f) * 10.0f) + this->actor.home.pos.x;
        pos.y = ((Rand_ZeroOne() * 5.0f) + this->actor.home.pos.y) + 8.0f;
        pos.z = ((Rand_ZeroOne() - 0.5f) * 10.0f) + this->actor.home.pos.z;
        velocity.x = (Rand_ZeroOne() - 0.5f) * 15.0f;
        velocity.y = (Rand_ZeroOne() * 16.0f) + 5.0f;
        velocity.z = (Rand_ZeroOne() - 0.5f) * 15.0f;
        scale = sEffectScales[i];
        arg5 = (scale >= 11) ? 37 : 33;
        EffectSsKakera_Spawn(play, &pos, &velocity, &pos, -400, arg5, 10, 2, 0, scale, 1, 0, 80, KAKERA_COLOR_NONE,
                             OBJECT_BOMBIWA, dlist);
    }
    func_80033480(play, &this->actor.world.pos, 60.0f, 8, 100, 160, 1);
}

void ObjBombiwa_Update(Actor* thisx, PlayState* play) {
    ObjBombiwa* this = (ObjBombiwa*)thisx;
    s32 pad;

    if ((func_80033684(play, &this->actor) != NULL) ||
        ((this->collider.base.acFlags & AC_HIT) && (this->collider.info.acHitInfo->toucher.dmgFlags & DMG_HAMMER))) {
        ObjBombiwa_Break(this, play);
<<<<<<< HEAD
        Flags_SetSwitch(play, PARAMS_GET(this->actor.params, 0, 6));
        SoundSource_PlaySfxAtFixedWorldPos(play, &this->actor.world.pos, 80, NA_SE_EV_WALL_BROKEN);
        if (PARAMS_GET(this->actor.params, 15, 1) != 0) {
=======
        Flags_SetSwitch(play, this->actor.params & 0x3F);
        SfxSource_PlaySfxAtFixedWorldPos(play, &this->actor.world.pos, 80, NA_SE_EV_WALL_BROKEN);
        if (((this->actor.params >> 0xF) & 1) != 0) {
>>>>>>> d7ea63c7
            func_80078884(NA_SE_SY_CORRECT_CHIME);
        }
        Actor_Kill(&this->actor);
    } else {
        this->collider.base.acFlags &= ~AC_HIT;
        if (this->actor.xzDistToPlayer < 800.0f) {
            CollisionCheck_SetAC(play, &play->colChkCtx, &this->collider.base);
            CollisionCheck_SetOC(play, &play->colChkCtx, &this->collider.base);
        }
    }
}

void ObjBombiwa_Draw(Actor* thisx, PlayState* play) {
    Gfx_DrawDListOpa(play, object_bombiwa_DL_0009E0);
}<|MERGE_RESOLUTION|>--- conflicted
+++ resolved
@@ -127,15 +127,9 @@
     if ((func_80033684(play, &this->actor) != NULL) ||
         ((this->collider.base.acFlags & AC_HIT) && (this->collider.info.acHitInfo->toucher.dmgFlags & DMG_HAMMER))) {
         ObjBombiwa_Break(this, play);
-<<<<<<< HEAD
         Flags_SetSwitch(play, PARAMS_GET(this->actor.params, 0, 6));
-        SoundSource_PlaySfxAtFixedWorldPos(play, &this->actor.world.pos, 80, NA_SE_EV_WALL_BROKEN);
+        SfxSource_PlaySfxAtFixedWorldPos(play, &this->actor.world.pos, 80, NA_SE_EV_WALL_BROKEN);
         if (PARAMS_GET(this->actor.params, 15, 1) != 0) {
-=======
-        Flags_SetSwitch(play, this->actor.params & 0x3F);
-        SfxSource_PlaySfxAtFixedWorldPos(play, &this->actor.world.pos, 80, NA_SE_EV_WALL_BROKEN);
-        if (((this->actor.params >> 0xF) & 1) != 0) {
->>>>>>> d7ea63c7
             func_80078884(NA_SE_SY_CORRECT_CHIME);
         }
         Actor_Kill(&this->actor);
