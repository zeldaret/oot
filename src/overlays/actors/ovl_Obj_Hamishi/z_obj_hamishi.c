--- conflicted
+++ resolved
@@ -29,21 +29,10 @@
     (ActorFunc)ObjHamishi_Update,
     (ActorFunc)ObjHamishi_Draw,
 };
-<<<<<<< HEAD
-
-static ColliderCylinderInit D_80B93750 = {
-    { COLTYPE_HARD, AT_OFF, AC_ON |  AC_HARD  | AC_PLAYER, OC_ON | OC_ALL, OT_TYPE2, COLSHAPE_CYLINDER },
+
+static ColliderCylinderInit sCylinderInit = {
+    { COLTYPE_HARD, AT_OFF, AC_ON | AC_HARD | AC_PLAYER, OC_ON | OC_ALL, OT_TYPE2, COLSHAPE_CYLINDER },
     { ELEMTYPE_UNK0, { 0x00000000, 0x00, 0x00 }, { 0x4FC1FFF6, 0x00, 0x00 }, TOUCH_OFF, BUMP_ON, OCELEM_ON },
-    { 50, 70, 0, { 0, 0, 0 } },
-};
-*/
-#pragma GLOBAL_ASM("asm/non_matchings/overlays/actors/ovl_Obj_Hamishi/func_80B92F90.s")
-=======
->>>>>>> df704a9f
-
-static ColliderCylinderInit sCylinderInit = {
-    { COLTYPE_UNK12, 0x00, 0x0D, 0x39, 0x20, COLSHAPE_CYLINDER },
-    { 0x00, { 0x00000000, 0x00, 0x00 }, { 0x4FC1FFF6, 0x00, 0x00 }, 0x00, 0x01, 0x01 },
     { 50, 70, 0, { 0, 0, 0 } },
 };
 
@@ -65,7 +54,7 @@
 
     Collider_InitCylinder(globalCtx, &this->collider);
     Collider_SetCylinder(globalCtx, &this->collider, &this->actor, &sCylinderInit);
-    Collider_CylinderUpdate(&this->actor, &this->collider);
+    Collider_UpdateCylinder(&this->actor, &this->collider);
 }
 
 void ObjHamishi_Shake(ObjHamishi* this) {
@@ -130,11 +119,11 @@
         }
 
         EffectSsKakera_Spawn(globalCtx, &pos, &velocity, &this->actor.posRot.pos, gravity, phi_v0, 30, 5, 0,
-                             sEffectScales[i], 3, 0, 70, 1, OBJECT_GAMEPLAY_FIELD_KEEP, &D_0500A5E8);
-    }
-
-    func_80033480(globalCtx, &this->actor.posRot, 140.0f, 6, 180, 90, 1);
-    func_80033480(globalCtx, &this->actor.posRot, 140.0f, 12, 80, 90, 1);
+                             sEffectScales[i], 3, 0, 70, 1, OBJECT_GAMEPLAY_FIELD_KEEP, D_0500A5E8);
+    }
+
+    func_80033480(globalCtx, &this->actor.posRot.pos, 140.0f, 6, 180, 90, 1);
+    func_80033480(globalCtx, &this->actor.posRot.pos, 140.0f, 12, 80, 90, 1);
 }
 
 void ObjHamishi_Init(Actor* thisx, GlobalContext* globalCtx) {
@@ -151,7 +140,7 @@
     }
 
     ObjHamishi_InitCollision(&this->actor, globalCtx);
-    func_80061ED4(&this->actor.colChkInfo, NULL, &sColChkInfoInit);
+    CollisionCheck_SetInfo(&this->actor.colChkInfo, NULL, &sColChkInfoInit);
 
     if (Flags_GetSwitch(globalCtx, this->actor.params & 0x3F)) {
         Actor_Kill(&this->actor);
@@ -174,8 +163,8 @@
 
     ObjHamishi_Shake(this);
 
-    if ((this->collider.base.acFlags & 2) && (this->collider.body.acHitItem->toucher.flags & 0x40000040)) {
-        this->collider.base.acFlags &= ~2;
+    if ((this->collider.base.acFlags & AC_HIT) && (this->collider.info.acHitInfo->toucher.dFlags & 0x40000040)) {
+        this->collider.base.acFlags &= ~AC_HIT;
         this->hitCount++;
         if (this->hitCount < 2) {
             this->shakeFrames = 15;
@@ -188,11 +177,11 @@
             Actor_Kill(&this->actor);
         }
     } else {
-        this->collider.base.acFlags &= ~2;
+        this->collider.base.acFlags &= ~AC_HIT;
 
         if (this->actor.xzDistFromLink < 600.0f) {
-            CollisionCheck_SetAC(globalCtx, colChkCtx, &this->collider);
-            CollisionCheck_SetOC(globalCtx, colChkCtx, &this->collider);
+            CollisionCheck_SetAC(globalCtx, colChkCtx, &this->collider.base);
+            CollisionCheck_SetOC(globalCtx, colChkCtx, &this->collider.base);
         }
     }
 }
@@ -205,7 +194,7 @@
     gSPMatrix(POLY_OPA_DISP++, Matrix_NewMtx(globalCtx->state.gfxCtx, "../z_obj_hamishi.c", 404),
               G_MTX_NOPUSH | G_MTX_LOAD | G_MTX_MODELVIEW);
     gDPSetPrimColor(POLY_OPA_DISP++, 0, 0, 255, 170, 130, 255);
-    gSPDisplayList(POLY_OPA_DISP++, &D_0500A3B8);
+    gSPDisplayList(POLY_OPA_DISP++, D_0500A3B8);
 
     CLOSE_DISPS(globalCtx->state.gfxCtx, "../z_obj_hamishi.c", 411);
 }