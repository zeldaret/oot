--- conflicted
+++ resolved
@@ -320,13 +320,8 @@
     }
 
     // Check to see if the angle between this facing angle and `actor` is withing ~40 degrees
-<<<<<<< HEAD
     angle = (f32)Math_Vec3f_Yaw(&this->actor.world.pos, &actor->world.pos) - this->actor.shape.rot.y;
-    if (ABS(angle) >= 0x1C71) {
-=======
-    angle = (f32)Math_Vec3f_Yaw(&this->actor.posRot.pos, &actor->posRot.pos) - this->actor.shape.rot.y;
     if (ABS(angle) > 0x1C70) {
->>>>>>> 20206fba
         return false;
     }
 
@@ -340,7 +335,7 @@
 }
 
 Actor* EnFd_FindBomb(EnFd* this, GlobalContext* globalCtx) {
-    Actor* actor = globalCtx->actorCtx.actorLists[ACTORCAT_EXPLOSIVES].head;
+    Actor* actor = globalCtx->actorCtx.actorLists[ACTORCAT_EXPLOSIVE].head;
 
     while (actor != NULL) {
         if (actor->params != 0 || actor->parent != NULL) {
