--- conflicted
+++ resolved
@@ -887,13 +887,8 @@
     func_80093D84(globalCtx->state.gfxCtx);
     for (i = 0; i < EN_FD_EFFECT_COUNT; i++, eff++) {
         if (eff->type == FD_EFFECT_FLAME) {
-<<<<<<< HEAD
-            if (!firstDone) {
+            if (!materialFlag) {
                 POLY_XLU_DISP = Gfx_CallSetupDL(POLY_XLU_DISP, SETUPDL_0);
-=======
-            if (!materialFlag) {
-                POLY_XLU_DISP = Gfx_CallSetupDL(POLY_XLU_DISP, 0);
->>>>>>> 76cffddf
                 gSPDisplayList(POLY_XLU_DISP++, gFlareDancerDL_7928);
                 gDPSetEnvColor(POLY_XLU_DISP++, 255, 10, 0, (u8)((this->fadeAlpha / 255.0f) * 255));
                 materialFlag = true;
