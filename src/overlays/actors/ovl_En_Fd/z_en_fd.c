/*
 * File: z_en_fd.c
 * Overlay: ovl_En_Fd
 * Description: Flare Dancer (enflamed form)
 */

#include "z_en_fd.h"
#include "objects/gameplay_keep/gameplay_keep.h"

#define FLAGS 0x00000215

#define THIS ((EnFd*)thisx)

#define FLG_COREDEAD (0x4000)
#define FLG_COREDONE (0x8000)

void EnFd_Init(Actor* thisx, GlobalContext* globalCtx);
void EnFd_Destroy(Actor* thisx, GlobalContext* globalCtx);
void EnFd_Update(Actor* thisx, GlobalContext* globalCtx);
void EnFd_Draw(Actor* thisx, GlobalContext* globalCtx);
void EnFd_Run(EnFd* this, GlobalContext* globalCtx);
void EnFd_SpinAndSpawnFire(EnFd* this, GlobalContext* globalCtx);
void EnFd_Reappear(EnFd* this, GlobalContext* globalCtx);
void EnFd_SpinAndGrow(EnFd* this, GlobalContext* globalCtx);
void EnFd_JumpToGround(EnFd* this, GlobalContext* globalCtx);
void EnFd_WaitForCore(EnFd* this, GlobalContext* globalCtx);
void EnFd_UpdateFlames(EnFd* this);
void EnFd_UpdateDots(EnFd* this);
void EnFd_AddEffect(EnFd*, u8, Vec3f*, Vec3f*, Vec3f*, u8, f32, f32);
void EnFd_DrawDots(EnFd* this, GlobalContext* globalCtx);
void EnFd_DrawFlames(EnFd* this, GlobalContext* globalCtx);
void EnFd_Land(EnFd* this, GlobalContext* globalCtx);

extern Gfx D_060079F8[];
extern Gfx D_06007A78[];
extern Gfx D_06007928[];
extern Gfx D_06007938[];
extern FlexSkeletonHeader D_06005810;

const ActorInit En_Fd_InitVars = {
    ACTOR_EN_FD,
    ACTORCAT_ENEMY,
    FLAGS,
    OBJECT_FW,
    sizeof(EnFd),
    (ActorFunc)EnFd_Init,
    (ActorFunc)EnFd_Destroy,
    (ActorFunc)EnFd_Update,
    (ActorFunc)EnFd_Draw,
};

static ColliderJntSphElementInit sJntSphElementsInit[12] = {
    {
        {
            ELEMTYPE_UNK0,
            { 0xFFCFFFFF, 0x01, 0x04 },
            { 0x00040088, 0x00, 0x00 },
            TOUCH_ON | TOUCH_SFX_NORMAL,
            BUMP_ON | BUMP_HOOKABLE,
            OCELEM_ON,
        },
        { 21, { { 1600, 0, 0 }, 5 }, 300 },
    },
    {
        {
            ELEMTYPE_UNK0,
            { 0xFFCFFFFF, 0x01, 0x04 },
            { 0x00040008, 0x00, 0x00 },
            TOUCH_ON | TOUCH_SFX_NORMAL,
            BUMP_ON,
            OCELEM_ON,
        },
        { 12, { { 1600, 0, 0 }, 5 }, 400 },
    },
    {
        {
            ELEMTYPE_UNK0,
            { 0xFFCFFFFF, 0x01, 0x04 },
            { 0x00040008, 0x00, 0x00 },
            TOUCH_ON | TOUCH_SFX_NORMAL,
            BUMP_ON,
            OCELEM_ON,
        },
        { 14, { { 800, 0, 0 }, 4 }, 300 },
    },
    {
        {
            ELEMTYPE_UNK0,
            { 0xFFCFFFFF, 0x01, 0x04 },
            { 0x00040008, 0x00, 0x00 },
            TOUCH_ON | TOUCH_SFX_NORMAL,
            BUMP_ON,
            OCELEM_ON,
        },
        { 15, { { 1600, 0, 0 }, 4 }, 300 },
    },
    {
        {
            ELEMTYPE_UNK0,
            { 0xFFCFFFFF, 0x01, 0x04 },
            { 0x00040008, 0x00, 0x00 },
            TOUCH_ON | TOUCH_SFX_NORMAL,
            BUMP_ON,
            OCELEM_ON,
        },
        { 16, { { 2000, 0, 0 }, 4 }, 300 },
    },
    {
        {
            ELEMTYPE_UNK0,
            { 0xFFCFFFFF, 0x01, 0x04 },
            { 0x00040008, 0x00, 0x00 },
            TOUCH_ON | TOUCH_SFX_NORMAL,
            BUMP_ON,
            OCELEM_ON,
        },
        { 17, { { 800, 0, 0 }, 4 }, 300 },
    },
    {
        {
            ELEMTYPE_UNK0,
            { 0xFFCFFFFF, 0x01, 0x04 },
            { 0x00040008, 0x00, 0x00 },
            TOUCH_ON | TOUCH_SFX_NORMAL,
            BUMP_ON,
            OCELEM_ON,
        },
        { 18, { { 1600, 0, 0 }, 4 }, 300 },
    },
    {
        {
            ELEMTYPE_UNK0,
            { 0xFFCFFFFF, 0x01, 0x04 },
            { 0x00040008, 0x00, 0x00 },
            TOUCH_ON | TOUCH_SFX_NORMAL,
            BUMP_ON,
            OCELEM_ON,
        },
        { 19, { { 2000, 0, 0 }, 4 }, 300 },
    },
    {
        {
            ELEMTYPE_UNK0,
            { 0xFFCFFFFF, 0x01, 0x04 },
            { 0x00040008, 0x00, 0x00 },
            TOUCH_ON | TOUCH_SFX_NORMAL,
            BUMP_ON,
            OCELEM_ON,
        },
        { 4, { { 2200, 0, 0 }, 4 }, 400 },
    },
    {
        {
            ELEMTYPE_UNK0,
            { 0xFFCFFFFF, 0x01, 0x04 },
            { 0x00040008, 0x00, 0x00 },
            TOUCH_ON | TOUCH_SFX_NORMAL,
            BUMP_ON,
            OCELEM_ON,
        },
        { 4, { { 5000, 0, 0 }, 4 }, 300 },
    },
    {
        {
            ELEMTYPE_UNK0,
            { 0xFFCFFFFF, 0x01, 0x04 },
            { 0x00040008, 0x00, 0x00 },
            TOUCH_ON | TOUCH_SFX_NORMAL,
            BUMP_ON,
            OCELEM_ON,
        },
        { 8, { { 2200, 0, 0 }, 4 }, 400 },
    },
    {
        {
            ELEMTYPE_UNK0,
            { 0xFFCFFFFF, 0x01, 0x04 },
            { 0x00040008, 0x00, 0x00 },
            TOUCH_ON | TOUCH_SFX_NORMAL,
            BUMP_ON,
            OCELEM_ON,
        },
        { 8, { { 5000, 0, 0 }, 4 }, 300 },
    },
};

static ColliderJntSphInit sJntSphInit = {
    {
        COLTYPE_NONE,
        AT_ON | AT_TYPE_ENEMY,
        AC_ON | AC_TYPE_PLAYER,
        OC1_ON | OC1_TYPE_ALL,
        OC2_TYPE_1,
        COLSHAPE_JNTSPH,
    },
    12,
    sJntSphElementsInit,
};

static CollisionCheckInfoInit2 sColChkInit = { 24, 2, 25, 25, MASS_IMMOVABLE };

static struct_80034EC0_Entry sAnimations[] = {
    { 0x060010B4, 1.0f, 0.0f, -1.0f, ANIMMODE_ONCE_INTERP, 0.0f },
    { 0x06005C64, 1.0f, 0.0f, -1.0f, ANIMMODE_ONCE_INTERP, -10.0f },
    { 0x06006044, 0.0f, 0.0f, -1.0f, ANIMMODE_ONCE_INTERP, -10.0f },
    { 0x06006A18, 1.0f, 0.0f, -1.0f, ANIMMODE_LOOP_INTERP, -10.0f },
    { 0x06006B64, 0.0f, 0.0f, -1.0f, ANIMMODE_ONCE_INTERP, -10.0f },
};

s32 EnFd_SpawnCore(EnFd* this, GlobalContext* globalCtx) {
    if (this->invincibilityTimer != 0) {
        return false;
    }

    if (Actor_SpawnAsChild(&globalCtx->actorCtx, &this->actor, globalCtx, ACTOR_EN_FW, this->corePos.x, this->corePos.y,
                           this->corePos.z, 0, this->actor.shape.rot.y, 0, this->runDir) == NULL) {
        return false;
    }

    this->actor.child->colChkInfo.health = this->actor.colChkInfo.health % 8;

    if (this->actor.child->colChkInfo.health == 0) {
        this->actor.child->colChkInfo.health = 8;
    }

    if ((this->actor.flags & 0x2000) == 0x2000) {
        func_8002DE04(globalCtx, &this->actor, this->actor.child);
    }

    this->coreActive = true;

    return true;
}

void EnFd_SpawnChildFire(EnFd* this, GlobalContext* globalCtx, s16 fireCnt, s16 color) {
    s32 i;

    for (i = 0; i < fireCnt; i++) {
        s16 angle = (s16)((((i * 360.0f) / fireCnt) * (0x10000 / 360.0f))) + this->actor.yawTowardsPlayer;
        Actor_SpawnAsChild(&globalCtx->actorCtx, &this->actor, globalCtx, ACTOR_EN_FD_FIRE, this->actor.world.pos.x,
                           this->actor.world.pos.y, this->actor.world.pos.z, 0, angle, 0, (color << 0xF) | i);
    }
}

void EnFd_SpawnDot(EnFd* this, GlobalContext* globalCtx) {
    Vec3f pos = { 0.0f, 0.0f, 0.0f };
    Vec3f velocity = { 0.0f, 0.0f, 0.0f };
    Vec3f accel = { 0.0f, 0.0f, 0.0f };

    if (this->actionFunc == EnFd_Run || this->actionFunc == EnFd_SpinAndSpawnFire) {
        pos.x = this->actor.world.pos.x;
        pos.y = this->actor.floorHeight + 4.0f;
        pos.z = this->actor.world.pos.z;
        accel.x = (Rand_ZeroOne() - 0.5f) * 2.0f;
        accel.y = ((Rand_ZeroOne() - 0.5f) * 0.2f) + 0.3f;
        accel.z = (Rand_ZeroOne() - 0.5f) * 2.0f;
        EnFd_AddEffect(this, FD_EFFECT_FLAME, &pos, &velocity, &accel, 8, 0.6f, 0.2f);
    }
}

/**
 * Checks to see if the hammer effect is active, and if it should be applied
 */
s32 EnFd_CheckHammer(EnFd* this, GlobalContext* globalCtx) {
    if (this->actionFunc == EnFd_Reappear || this->actionFunc == EnFd_SpinAndGrow ||
        this->actionFunc == EnFd_JumpToGround || this->actionFunc == EnFd_WaitForCore) {
        return false;
    } else if (globalCtx->actorCtx.unk_02 != 0 && this->actor.xzDistToPlayer < 300.0f &&
               this->actor.yDistToPlayer < 60.0f) {
        return true;
    } else {
        return false;
    }
}

s32 EnFd_ColliderCheck(EnFd* this, GlobalContext* globalCtx) {
    Player* player = PLAYER;
    ColliderInfo* info;

    if (this->collider.base.acFlags & AC_HIT || EnFd_CheckHammer(this, globalCtx)) {
        this->collider.base.acFlags &= ~AC_HIT;
        if (this->invincibilityTimer != 0) {
            return false;
        }
        info = &this->collider.elements[0].info;
        if (info->acHitInfo != NULL && (info->acHitInfo->toucher.dmgFlags & 0x80)) {
            return false;
        }

        if (!EnFd_SpawnCore(this, globalCtx)) {
            return false;
        }
        this->invincibilityTimer = 30;
        this->actor.flags &= ~1;
        Audio_PlayActorSound2(&this->actor, NA_SE_EN_FLAME_DAMAGE);
<<<<<<< HEAD
        Actor_PlayDeathFx(globalCtx, &this->actor);
=======
        Enemy_StartFinishingBlow(globalCtx, &this->actor);
>>>>>>> e632b9a1
        return true;
    } else if (DECR(this->attackTimer) == 0 && this->collider.base.atFlags & AT_HIT) {
        this->collider.base.atFlags &= ~AT_HIT;
        if (this->invincibilityTimer != 0) {
            return false;
        }

        if (this->collider.base.atFlags & AT_BOUNCED) {
            return false;
        }
        this->attackTimer = 30;
        Audio_PlayActorSound2(&player->actor, NA_SE_PL_BODY_HIT);
        func_8002F71C(globalCtx, &this->actor, this->actor.speedXZ + 2.0f, this->actor.yawTowardsPlayer, 6.0f);
    }
    return false;
}

/**
 * Determines if `actor` is within an acceptable range for `this` to be able to "see" `actor`
 * `actor` must be within 400 units of `this`, `actor` must be within +/- 40 degrees facing angle
 * towards `actor`, and there must not be a collision poly between `this` and `actor`
 */
s32 EnFd_CanSeeActor(EnFd* this, Actor* actor, GlobalContext* globalCtx) {
    CollisionPoly* colPoly;
    s32 bgId;
    Vec3f colPoint;
    s16 angle;
    s32 pad;

    // Check to see if `actor` is within 400 units of `this`
    if (Math_Vec3f_DistXYZ(&this->actor.world.pos, &actor->world.pos) > 400.0f) {
        return false;
    }

    // Check to see if the angle between this facing angle and `actor` is withing ~40 degrees
    angle = (f32)Math_Vec3f_Yaw(&this->actor.world.pos, &actor->world.pos) - this->actor.shape.rot.y;
    if (ABS(angle) > 0x1C70) {
        return false;
    }

    // check to see if the line between `this` and `actor` does not intersect a collision poly
    if (BgCheck_EntityLineTest1(&globalCtx->colCtx, &this->actor.world.pos, &actor->world.pos, &colPoint, &colPoly,
                                true, false, false, true, &bgId)) {
        return false;
    }

    return true;
}

Actor* EnFd_FindBomb(EnFd* this, GlobalContext* globalCtx) {
    Actor* actor = globalCtx->actorCtx.actorLists[ACTORCAT_EXPLOSIVE].head;

    while (actor != NULL) {
        if (actor->params != 0 || actor->parent != NULL) {
            actor = actor->next;
            continue;
        }

        if (actor->id != ACTOR_EN_BOM) {
            actor = actor->next;
            continue;
        }

        if (EnFd_CanSeeActor(this, actor, globalCtx) != 1) {
            actor = actor->next;
            continue;
        }

        return actor;
    }
    return NULL;
}

Actor* EnFd_FindPotentialTheat(EnFd* this, GlobalContext* globalCtx) {
    Player* player;
    Actor* bomb = EnFd_FindBomb(this, globalCtx);

    if (bomb != NULL) {
        return bomb;
    }

    if (this->attackTimer != 0) {
        return NULL;
    }

    player = PLAYER;
    if (!EnFd_CanSeeActor(this, &player->actor, globalCtx)) {
        return NULL;
    }

    return &player->actor;
}

/**
 * Creates a delta in `dst` for the position from `this`'s current position to the next
 * position in a circle formed by `radius` with center at `this`'s initial position.
 */
Vec3f* EnFd_GetPosAdjAroundCircle(Vec3f* dst, EnFd* this, f32 radius, s16 dir) {
    s16 angle;
    Vec3f newPos;

    angle = Math_Vec3f_Yaw(&this->actor.home.pos, &this->actor.world.pos) + (dir * 0x1554); // ~30 degrees
    newPos.x = (Math_SinS(angle) * radius) + this->actor.home.pos.x;
    newPos.z = (Math_CosS(angle) * radius) + this->actor.home.pos.z;
    newPos.x -= this->actor.world.pos.x;
    newPos.z -= this->actor.world.pos.z;
    *dst = newPos;
    return dst;
}

s32 EnFd_ShouldStopRunning(EnFd* this, GlobalContext* globalCtx, f32 radius, s16* runDir) {
    CollisionPoly* poly;
    s32 bgId;
    Vec3f colPoint;
    Vec3f pos;

    // Check to see if the next position on the rotation around the circle
    // will result in a background collision
    EnFd_GetPosAdjAroundCircle(&pos, this, radius, *runDir);

    pos.x += this->actor.world.pos.x;
    pos.y = this->actor.world.pos.y;
    pos.z += this->actor.world.pos.z;

    if (BgCheck_EntityLineTest1(&globalCtx->colCtx, &this->actor.world.pos, &pos, &colPoint, &poly, true, false, false,
                                true, &bgId)) {
        *runDir = -*runDir;
        return true;
    }

    if (this->circlesToComplete != 0 || DECR(this->spinTimer) != 0) {
        return false;
    }

    if (Rand_ZeroOne() > 0.5f) {
        *runDir = -*runDir;
    }
    return true;
}

void EnFd_Fade(EnFd* this, GlobalContext* globalCtx) {
    if (this->invincibilityTimer != 0) {
        Math_SmoothStepToF(&this->fadeAlpha, 0.0f, 0.3f, 10.0f, 0.0f);
        this->actor.shape.shadowAlpha = this->fadeAlpha;
        if (!(this->fadeAlpha >= 0.9f)) {
            this->invincibilityTimer = 0;
            this->spinTimer = 0;
            this->actionFunc = EnFd_WaitForCore;
            this->actor.speedXZ = 0.0f;
        }
    }
}

void EnFd_Init(Actor* thisx, GlobalContext* globalCtx) {
    EnFd* this = THIS;

    SkelAnime_InitFlex(globalCtx, &this->skelAnime, &D_06005810, NULL, this->jointTable, this->morphTable, 27);
    ActorShape_Init(&this->actor.shape, 0.0f, ActorShadow_DrawCircle, 32.0f);
    Collider_InitJntSph(globalCtx, &this->collider);
    Collider_SetJntSph(globalCtx, &this->collider, &this->actor, &sJntSphInit, this->colSphs);
    CollisionCheck_SetInfo2(&this->actor.colChkInfo, DamageTable_Get(0xF), &sColChkInit);
    this->actor.flags &= ~1;
    this->actor.flags |= 0x1000000;
    Actor_SetScale(&this->actor, 0.01f);
    this->firstUpdateFlag = true;
    this->actor.gravity = -1.0f;
    this->runDir = Rand_ZeroOne() < 0.5f ? -1 : 1;
    this->actor.naviEnemyId = 0x22;
    this->actionFunc = EnFd_Reappear;
}

void EnFd_Destroy(Actor* thisx, GlobalContext* globalCtx) {
    EnFd* this = THIS;

    Collider_DestroyJntSph(globalCtx, &this->collider);
}

void EnFd_Reappear(EnFd* this, GlobalContext* globalCtx) {
    this->actor.world.pos = this->actor.home.pos;
    this->actor.params = 0;
    this->actor.shape.shadowAlpha = 0xFF;
    this->coreActive = false;
    this->actor.scale.y = 0.0f;
    this->fadeAlpha = 255.0f;
    func_80034EC0(&this->skelAnime, sAnimations, 0);
    Audio_PlayActorSound2(&this->actor, NA_SE_EN_FLAME_LAUGH);
    this->actionFunc = EnFd_SpinAndGrow;
}

void EnFd_SpinAndGrow(EnFd* this, GlobalContext* globalCtx) {
    if (Animation_OnFrame(&this->skelAnime, this->skelAnime.endFrame)) {
        this->actor.velocity.y = 6.0f;
        this->actor.scale.y = 0.01f;
        this->actor.world.rot.y ^= 0x8000;
        this->actor.flags |= 1;
        this->actor.speedXZ = 8.0f;
        func_80034EC0(&this->skelAnime, sAnimations, 1);
        this->actionFunc = EnFd_JumpToGround;
    } else {
        this->actor.scale.y = this->skelAnime.curFrame * (0.01f / this->skelAnime.animLength);
        this->actor.shape.rot.y += 0x2000;
        this->actor.world.rot.y = this->actor.shape.rot.y;
    }
}

void EnFd_JumpToGround(EnFd* this, GlobalContext* globalCtx) {
    if ((this->actor.bgCheckFlags & 1) && !(this->actor.velocity.y > 0.0f)) {
        this->actor.velocity.y = 0.0f;
        this->actor.speedXZ = 0.0f;
        this->actor.world.rot.y = this->actor.shape.rot.y;
        func_80034EC0(&this->skelAnime, sAnimations, 2);
        this->actionFunc = EnFd_Land;
    }
}

void EnFd_Land(EnFd* this, GlobalContext* globalCtx) {
    Vec3f adjPos;

    Math_SmoothStepToF(&this->skelAnime.playSpeed, 1.0f, 0.1f, 1.0f, 0.0f);
    if (Animation_OnFrame(&this->skelAnime, this->skelAnime.endFrame)) {
        this->spinTimer = Rand_S16Offset(60, 90);
        this->runRadius = Math_Vec3f_DistXYZ(&this->actor.world.pos, &this->actor.home.pos);
        EnFd_GetPosAdjAroundCircle(&adjPos, this, this->runRadius, this->runDir);
        this->actor.world.rot.y = Math_FAtan2F(adjPos.x, adjPos.z) * (0x8000 / M_PI);
        func_80034EC0(&this->skelAnime, sAnimations, 4);
        this->actionFunc = EnFd_SpinAndSpawnFire;
    }
}

void EnFd_SpinAndSpawnFire(EnFd* this, GlobalContext* globalCtx) {
    f32 deceleration;
    f32 tgtSpeed;
    f32 rotSpeed;

    if ((this->spinTimer < 31) && (this->invincibilityTimer == 0)) {
        func_8002F974(&this->actor, NA_SE_EN_FLAME_FIRE_ATTACK - SFX_FLAG);
    } else {
        func_8002F974(&this->actor, NA_SE_EN_FLAME_ROLL - SFX_FLAG);
    }

    if (DECR(this->spinTimer) != 0) {
        this->actor.shape.rot.y += (this->runDir * 0x2000);
        if (this->spinTimer == 30 && this->invincibilityTimer == 0) {
            if (this->actor.xzDistToPlayer > 160.0f) {
                // orange flames
                EnFd_SpawnChildFire(this, globalCtx, 8, 0);
            } else {
                // blue flames
                EnFd_SpawnChildFire(this, globalCtx, 8, 1);
            }
        }
    } else {
        // slow shape rotation down to meet `this` rotation within ~1.66 degrees
        deceleration = this->actor.world.rot.y;
        deceleration -= this->actor.shape.rot.y;
        rotSpeed = 0.0f;
        tgtSpeed = fabsf(deceleration);
        deceleration /= tgtSpeed;
        Math_ApproachF(&rotSpeed, tgtSpeed, 0.6f, 0x2000);
        rotSpeed *= deceleration;
        this->actor.shape.rot.y += (s16)rotSpeed;
        rotSpeed = fabsf(rotSpeed);
        if ((s32)rotSpeed <= 300) {
            // ~1.6 degrees
            this->actor.shape.rot.y = this->actor.world.rot.y;
        }

        if (this->actor.shape.rot.y == this->actor.world.rot.y) {
            this->initYawToInitPos = Math_Vec3f_Yaw(&this->actor.home.pos, &this->actor.world.pos);
            this->curYawToInitPos = this->runDir < 0 ? 0xFFFF : 0;
            this->circlesToComplete = (globalCtx->state.frames & 7) + 2;
            this->spinTimer = Rand_S16Offset(30, 120);
            func_80034EC0(&this->skelAnime, sAnimations, 3);
            this->actionFunc = EnFd_Run;
        }
    }
}

/**
 * Run around in a circle with the center being the initial position, and
 * the radius being the distance from the initial postion to the nearest
 * threat (bomb or player).
 */
void EnFd_Run(EnFd* this, GlobalContext* globalCtx) {
    Actor* potentialThreat;
    s16 yawToYawTarget;
    f32 runRadiusTarget;
    Vec3f adjPos;

    if (EnFd_ShouldStopRunning(this, globalCtx, this->runRadius, &this->runDir)) {
        if (this->invincibilityTimer == 0) {
            this->actor.world.rot.y ^= 0x8000;
            this->actor.velocity.y = 6.0f;
            this->actor.speedXZ = 0.0f;
            func_80034EC0(&this->skelAnime, sAnimations, 1);
            this->actionFunc = EnFd_JumpToGround;
            return;
        }
    }

    yawToYawTarget = Math_Vec3f_Yaw(&this->actor.home.pos, &this->actor.world.pos) - this->initYawToInitPos;
    if (this->runDir > 0) {
        if ((u16)this->curYawToInitPos > (u16)(yawToYawTarget)) {
            this->circlesToComplete--;
        }
    } else if ((u16)this->curYawToInitPos < (u16)(yawToYawTarget)) {
        this->circlesToComplete--;
    }

    if (this->circlesToComplete < 0) {
        this->circlesToComplete = 0;
    }
    this->curYawToInitPos = yawToYawTarget;

    // If there is a bomb out, or if the player exists, set radius to
    // the distance to that threat, otherwise default to 200.
    potentialThreat = EnFd_FindPotentialTheat(this, globalCtx);
    if ((potentialThreat != NULL) && (this->invincibilityTimer == 0)) {
        runRadiusTarget = Math_Vec3f_DistXYZ(&this->actor.home.pos, &potentialThreat->world.pos);
    } else {
        runRadiusTarget = 200.0f;
    }
    Math_SmoothStepToF(&this->runRadius, runRadiusTarget, 0.3f, 100.0f, 0.0f);
    EnFd_GetPosAdjAroundCircle(&adjPos, this, this->runRadius, this->runDir);
    Math_SmoothStepToS(&this->actor.shape.rot.y, Math_FAtan2F(adjPos.x, adjPos.z) * (0x8000 / M_PI), 4, 0xFA0, 1);
    this->actor.world.rot = this->actor.shape.rot;
    func_8002F974(&this->actor, NA_SE_EN_FLAME_RUN - SFX_FLAG);
    if (this->skelAnime.curFrame == 6.0f || this->skelAnime.curFrame == 13.0f || this->skelAnime.curFrame == 28.0f) {
        Audio_PlayActorSound2(&this->actor, NA_SE_EN_FLAME_KICK);
    }
    Math_SmoothStepToF(&this->actor.speedXZ, 8.0f, 0.1f, 1.0f, 0.0f);
}

/**
 * En_Fw will set `this` params when it is done with its action.
 * It will set FLG_COREDONE when the core has returned to `this`'s initial
 * position, and FLG_COREDEAD when there is no health left
 */
void EnFd_WaitForCore(EnFd* this, GlobalContext* globalCtx) {
    if (this->spinTimer != 0) {
        this->spinTimer--;
        if (this->spinTimer == 0) {
            Actor_Kill(&this->actor);
        }
    } else if (this->actor.params & FLG_COREDONE) {
        this->actionFunc = EnFd_Reappear;
    } else if (this->actor.params & FLG_COREDEAD) {
        this->actor.params = 0;
        this->spinTimer = 30;
    }
}

void EnFd_Update(Actor* thisx, GlobalContext* globalCtx) {
    EnFd* this = THIS;
    s32 pad;

    if (this->firstUpdateFlag) {
        func_800F5ACC(0x38);
        this->firstUpdateFlag = false;
    }

    if (this->actionFunc != EnFd_Reappear) {
        SkelAnime_Update(&this->skelAnime);
        EnFd_SpawnDot(this, globalCtx);
    }

    if ((this->actor.flags & 0x2000) == 0x2000) {
        // has been hookshoted
        if (EnFd_SpawnCore(this, globalCtx)) {
            this->actor.flags &= ~1;
            this->invincibilityTimer = 30;
            Audio_PlayActorSound2(&this->actor, NA_SE_EN_FLAME_DAMAGE);
<<<<<<< HEAD
            Actor_PlayDeathFx(globalCtx, &this->actor);
=======
            Enemy_StartFinishingBlow(globalCtx, &this->actor);
>>>>>>> e632b9a1
        } else {
            this->actor.flags &= ~0x2000;
        }
    } else if (this->actionFunc != EnFd_WaitForCore) {
        EnFd_ColliderCheck(this, globalCtx);
    }
    Actor_MoveForward(&this->actor);
    Actor_UpdateBgCheckInfo(globalCtx, &this->actor, 0.0f, 0.0f, 0.0f, 4);
    EnFd_Fade(this, globalCtx);
    this->actionFunc(this, globalCtx);
    EnFd_UpdateDots(this);
    EnFd_UpdateFlames(this);
    if (this->actionFunc != EnFd_Reappear && this->actionFunc != EnFd_SpinAndGrow &&
        this->actionFunc != EnFd_WaitForCore) {
        if (this->attackTimer == 0 && this->invincibilityTimer == 0) {
            CollisionCheck_SetAT(globalCtx, &globalCtx->colChkCtx, &this->collider.base);
        }

        if ((this->actionFunc == EnFd_Run) || (this->actionFunc == EnFd_SpinAndSpawnFire)) {
            CollisionCheck_SetAC(globalCtx, &globalCtx->colChkCtx, &this->collider.base);
        }
        CollisionCheck_SetOC(globalCtx, &globalCtx->colChkCtx, &this->collider.base);
    }
}

s32 EnFd_OverrideLimbDraw(GlobalContext* globalCtx, s32 limbIndex, Gfx** dList, Vec3f* pos, Vec3s* rot, void* thisx,
                          Gfx** gfxP) {
    EnFd* this = THIS;

    if (this->invincibilityTimer != 0) {
        switch (limbIndex) {
            case 13:
            case 21:
                *dList = NULL;
                break;
        }
    }

    return false;
}

void EnFd_PostLimbDraw(GlobalContext* globalCtx, s32 limbIndex, Gfx** dList, Vec3s* rot, void* thisx, Gfx** gfxP) {
    EnFd* this = THIS;
    Vec3f unused0 = { 6800.0f, 0.0f, 0.0f };
    Vec3f unused1 = { 6800.0f, 0.0f, 0.0f };
    Vec3f initialPos = { 0.0f, 0.0f, 0.0f };
    Vec3f pos = { 0.0f, 0.0f, 0.0f };
    Vec3f accel = { 0.0f, 0.0f, 0.0f };
    Vec3f velocity = { 0.0f, 0.0f, 0.0f };
    s32 i;

    if (limbIndex == 21) {
        Matrix_MultVec3f(&initialPos, &this->corePos);
    }

    if (limbIndex == 13) {
        Matrix_MultVec3f(&initialPos, &this->actor.focus.pos);
    }

    if (limbIndex == 3 || limbIndex == 6 || limbIndex == 7 || limbIndex == 10 || limbIndex == 14 || limbIndex == 15 ||
        limbIndex == 17 || limbIndex == 18 || limbIndex == 20 || limbIndex == 22 || limbIndex == 23 ||
        limbIndex == 24 || limbIndex == 25 || limbIndex == 26) {
        if ((globalCtx->state.frames % 2) != 0) {
            for (i = 0; i < 1; i++) {
                Matrix_MultVec3f(&initialPos, &pos);
                pos.x += (Rand_ZeroOne() - 0.5f) * 20.0f;
                pos.y += (Rand_ZeroOne() - 0.5f) * 40.0f;
                pos.z += (Rand_ZeroOne() - 0.5f) * 20.0f;
                accel.x = (Rand_ZeroOne() - 0.5f) * 0.4f;
                accel.y = ((Rand_ZeroOne() - 0.5f) * 0.2f) + 0.6f;
                accel.z = (Rand_ZeroOne() - 0.5f) * 0.4f;
                EnFd_AddEffect(this, FD_EFFECT_DOT, &pos, &velocity, &accel, 0, 0.006f, 0.0f);
            }
        }
    }

    Collider_UpdateSpheres(limbIndex, &this->collider);
}

void EnFd_Draw(Actor* thisx, GlobalContext* globalCtx) {
    EnFd* this = THIS;
    s32 clampedHealth;
    Color_RGBA8 primColors[] = {
        { 255, 255, 200, 255 },
        { 200, 200, 200, 255 },
        { 255, 255, 0, 255 },
    };
    Color_RGBA8 envColors[] = {
        { 0, 255, 0, 255 },
        { 0, 0, 255, 255 },
        { 255, 0, 0, 255 },
    };
    u32 frames;
    s32 pad;

    frames = globalCtx->state.frames;

    OPEN_DISPS(globalCtx->state.gfxCtx, "../z_en_fd.c", 1751);

    Matrix_Push();
    EnFd_DrawDots(this, globalCtx);
    EnFd_DrawFlames(this, globalCtx);
    Matrix_Pop();
    if (this->actionFunc != EnFd_Reappear && !(this->fadeAlpha < 0.9f)) {
        if (1) {}
        func_80093D84(globalCtx->state.gfxCtx);
        clampedHealth = CLAMP(thisx->colChkInfo.health - 1, 0, 23);
        gDPSetPrimColor(POLY_XLU_DISP++, 0, 128, primColors[clampedHealth / 8].r, primColors[clampedHealth / 8].g,
                        primColors[clampedHealth / 8].b, (u8)this->fadeAlpha);
        gDPSetEnvColor(POLY_XLU_DISP++, envColors[clampedHealth / 8].r, envColors[clampedHealth / 8].g,
                       envColors[clampedHealth / 8].b, (u8)this->fadeAlpha);
        gSPSegment(
            POLY_XLU_DISP++, 0x8,
            Gfx_TwoTexScroll(globalCtx->state.gfxCtx, 0, 0, 0, 0x20, 0x40, 1, 0, 0xFF - (u8)(frames * 6), 8, 0x40));
        gDPPipeSync(POLY_XLU_DISP++);
        gSPSegment(POLY_XLU_DISP++, 0x9, D_80116280);

        POLY_XLU_DISP = SkelAnime_DrawFlex(globalCtx, this->skelAnime.skeleton, this->skelAnime.jointTable,
                                           this->skelAnime.dListCount, EnFd_OverrideLimbDraw, EnFd_PostLimbDraw, this,
                                           POLY_XLU_DISP);
    }
    CLOSE_DISPS(globalCtx->state.gfxCtx, "../z_en_fd.c", 1822);
}

void EnFd_AddEffect(EnFd* this, u8 type, Vec3f* pos, Vec3f* velocity, Vec3f* accel, u8 timer, f32 scale,
                    f32 scaleStep) {
    EnFdEffect* eff = this->effects;
    s16 i;

    for (i = 0; i < ARRAY_COUNT(this->effects); i++, eff++) {
        if (eff->type != FD_EFFECT_NONE) {
            continue;
        }
        eff->scale = scale;
        eff->scaleStep = scaleStep;
        eff->initialTimer = eff->timer = timer;
        eff->type = type;
        eff->pos = *pos;
        eff->accel = *accel;
        eff->velocity = *velocity;
        if (eff->type == FD_EFFECT_DOT) {
            eff->color.a = 255;
            eff->timer = (s16)(Rand_ZeroOne() * 10.0f);
        }
        return;
    }
}

void EnFd_UpdateFlames(EnFd* this) {
    s16 i;
    EnFdEffect* eff = this->effects;

    for (i = 0; i < ARRAY_COUNT(this->effects); i++, eff++) {
        if (eff->type == FD_EFFECT_FLAME) {
            eff->timer--;
            if (eff->timer == 0) {
                eff->type = FD_EFFECT_NONE;
            }
            eff->accel.x = (Rand_ZeroOne() * 0.4f) - 0.2f;
            eff->accel.z = (Rand_ZeroOne() * 0.4f) - 0.2f;
            eff->pos.x += eff->velocity.x;
            eff->pos.y += eff->velocity.y;
            eff->pos.z += eff->velocity.z;
            eff->velocity.x += eff->accel.x;
            eff->velocity.y += eff->accel.y;
            eff->velocity.z += eff->accel.z;
            eff->scale += eff->scaleStep;
        }
    }
}

void EnFd_UpdateDots(EnFd* this) {
    EnFdEffect* eff = this->effects;
    s16 i;
    Color_RGBA8 dotColors[] = {
        { 255, 128, 0, 0 },
        { 255, 0, 0, 0 },
        { 255, 255, 0, 0 },
        { 255, 0, 0, 0 },
    };

    for (i = 0; i < ARRAY_COUNT(this->effects); i++, eff++) {
        if (eff->type == FD_EFFECT_DOT) {
            eff->pos.x += eff->velocity.x;
            eff->pos.y += eff->velocity.y;
            eff->pos.z += eff->velocity.z;
            eff->timer++;
            eff->velocity.x += eff->accel.x;
            eff->velocity.y += eff->accel.y;
            eff->velocity.z += eff->accel.z;

            eff->color.r = dotColors[eff->timer % 4].r;
            eff->color.g = dotColors[eff->timer % 4].g;
            eff->color.b = dotColors[eff->timer % 4].b;
            if (eff->color.a > 30) {
                eff->color.a -= 30;
            } else {
                eff->color.a = 0;
                eff->type = FD_EFFECT_NONE;
            }
        }
    }
}

void EnFd_DrawFlames(EnFd* this, GlobalContext* globalCtx) {
    static UNK_PTR D_80A0E0F8[] = {
        gDust8Tex, gDust7Tex, gDust6Tex, gDust5Tex, gDust4Tex, gDust3Tex, gDust2Tex, gDust1Tex,
    };
    s32 firstDone;
    s16 i;
    s16 idx;
    EnFdEffect* eff = this->effects;

    OPEN_DISPS(globalCtx->state.gfxCtx, "../z_en_fd.c", 1969);
    firstDone = false;
    if (1) {}
    func_80093D84(globalCtx->state.gfxCtx);
    for (i = 0; i < ARRAY_COUNT(this->effects); i++, eff++) {
        if (eff->type == FD_EFFECT_FLAME) {
            if (!firstDone) {
                POLY_XLU_DISP = Gfx_CallSetupDL(POLY_XLU_DISP, 0);
                gSPDisplayList(POLY_XLU_DISP++, D_06007928);
                gDPSetEnvColor(POLY_XLU_DISP++, 255, 10, 0, (u8)((this->fadeAlpha / 255.0f) * 255));
                firstDone = true;
            }
            gDPSetPrimColor(POLY_XLU_DISP++, 0, 0, 255, 255, 0, (u8)((this->fadeAlpha / 255.0f) * 255));
            gDPPipeSync(POLY_XLU_DISP++);
            Matrix_Translate(eff->pos.x, eff->pos.y, eff->pos.z, MTXMODE_NEW);
            func_800D1FD4(&globalCtx->mf_11DA0);
            Matrix_Scale(eff->scale, eff->scale, 1.0f, MTXMODE_APPLY);
            gSPMatrix(POLY_XLU_DISP++, Matrix_NewMtx(globalCtx->state.gfxCtx, "../z_en_fd.c", 2006),
                      G_MTX_NOPUSH | G_MTX_LOAD | G_MTX_MODELVIEW);
            idx = eff->timer * (8.0f / eff->initialTimer);
            gSPSegment(POLY_XLU_DISP++, 0x8, SEGMENTED_TO_VIRTUAL(D_80A0E0F8[idx]));
            gSPDisplayList(POLY_XLU_DISP++, D_06007938);
        }
    }
    CLOSE_DISPS(globalCtx->state.gfxCtx, "../z_en_fd.c", 2020);
}

void EnFd_DrawDots(EnFd* this, GlobalContext* globalCtx) {
    s16 i;
    s16 firstDone;
    EnFdEffect* eff = this->effects;

    OPEN_DISPS(globalCtx->state.gfxCtx, "../z_en_fd.c", 2034);

    firstDone = false;
    func_80093D84(globalCtx->state.gfxCtx);

    for (i = 0; i < ARRAY_COUNT(this->effects); i++, eff++) {
        if (eff->type == FD_EFFECT_DOT) {
            if (!firstDone) {
                func_80093D84(globalCtx->state.gfxCtx);
                gSPDisplayList(POLY_XLU_DISP++, D_060079F8);
                firstDone = true;
            }
            gDPSetPrimColor(POLY_XLU_DISP++, 0, 0, eff->color.r, eff->color.g, eff->color.b,
                            (u8)(eff->color.a * (this->fadeAlpha / 255.0f)));
            gDPPipeSync(POLY_XLU_DISP++);
            if (1) {}
            Matrix_Translate(eff->pos.x, eff->pos.y, eff->pos.z, MTXMODE_NEW);
            func_800D1FD4(&globalCtx->mf_11DA0);
            Matrix_Scale(eff->scale, eff->scale, 1.0f, MTXMODE_APPLY);
            gSPMatrix(POLY_XLU_DISP++, Matrix_NewMtx(globalCtx->state.gfxCtx, "../z_en_fd.c", 2064),
                      G_MTX_NOPUSH | G_MTX_LOAD | G_MTX_MODELVIEW);
            gSPDisplayList(POLY_XLU_DISP++, D_06007A78);
        }
    }

    CLOSE_DISPS(globalCtx->state.gfxCtx, "../z_en_fd.c", 2071);
}<|MERGE_RESOLUTION|>--- conflicted
+++ resolved
@@ -293,11 +293,7 @@
         this->invincibilityTimer = 30;
         this->actor.flags &= ~1;
         Audio_PlayActorSound2(&this->actor, NA_SE_EN_FLAME_DAMAGE);
-<<<<<<< HEAD
-        Actor_PlayDeathFx(globalCtx, &this->actor);
-=======
         Enemy_StartFinishingBlow(globalCtx, &this->actor);
->>>>>>> e632b9a1
         return true;
     } else if (DECR(this->attackTimer) == 0 && this->collider.base.atFlags & AT_HIT) {
         this->collider.base.atFlags &= ~AT_HIT;
@@ -670,11 +666,7 @@
             this->actor.flags &= ~1;
             this->invincibilityTimer = 30;
             Audio_PlayActorSound2(&this->actor, NA_SE_EN_FLAME_DAMAGE);
-<<<<<<< HEAD
-            Actor_PlayDeathFx(globalCtx, &this->actor);
-=======
             Enemy_StartFinishingBlow(globalCtx, &this->actor);
->>>>>>> e632b9a1
         } else {
             this->actor.flags &= ~0x2000;
         }
