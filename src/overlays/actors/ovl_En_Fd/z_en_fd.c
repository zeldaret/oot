--- conflicted
+++ resolved
@@ -411,15 +411,9 @@
 void EnFd_Land(EnFd* this, GlobalContext* globalCtx) {
     Vec3f adjPos;
 
-<<<<<<< HEAD
-    Math_SmoothScaleMaxMinF(&this->skelAnime.playSpeed, 1.0f, 0.1f, 1.0f, 0.0f);
+    Math_SmoothStepToF(&this->skelAnime.playSpeed, 1.0f, 0.1f, 1.0f, 0.0f);
     if (Animation_OnFrame(&this->skelAnime, this->skelAnime.endFrame)) {
-        this->spinTimer = Math_Rand_S16Offset(60, 90);
-=======
-    Math_SmoothStepToF(&this->skelAnime.animPlaybackSpeed, 1.0f, 0.1f, 1.0f, 0.0f);
-    if (func_800A56C8(&this->skelAnime, this->skelAnime.animFrameCount)) {
         this->spinTimer = Rand_S16Offset(60, 90);
->>>>>>> b95643b3
         this->runRadius = Math_Vec3f_DistXYZ(&this->actor.posRot.pos, &this->actor.initPosRot.pos);
         EnFd_GetPosAdjAroundCircle(&adjPos, this, this->runRadius, this->runDir);
         this->actor.posRot.rot.y = Math_FAtan2F(adjPos.x, adjPos.z) * (0x8000 / M_PI);
