/*
 * File: z_en_fd.c
 * Overlay: ovl_En_Fd
 * Description: Flare Dancer (enflamed form)
 */

#include "z_en_fd.h"
#include "objects/gameplay_keep/gameplay_keep.h"
#include "objects/object_fw/object_fw.h"

#define FLAGS 0x00000215

#define THIS ((EnFd*)thisx)

#define FLG_COREDEAD (0x4000)
#define FLG_COREDONE (0x8000)

void EnFd_Init(Actor* thisx, GlobalContext* globalCtx);
void EnFd_Destroy(Actor* thisx, GlobalContext* globalCtx);
void EnFd_Update(Actor* thisx, GlobalContext* globalCtx);
void EnFd_Draw(Actor* thisx, GlobalContext* globalCtx);
void EnFd_Run(EnFd* this, GlobalContext* globalCtx);
void EnFd_SpinAndSpawnFire(EnFd* this, GlobalContext* globalCtx);
void EnFd_Reappear(EnFd* this, GlobalContext* globalCtx);
void EnFd_SpinAndGrow(EnFd* this, GlobalContext* globalCtx);
void EnFd_JumpToGround(EnFd* this, GlobalContext* globalCtx);
void EnFd_WaitForCore(EnFd* this, GlobalContext* globalCtx);
void EnFd_UpdateFlames(EnFd* this);
void EnFd_UpdateDots(EnFd* this);
void EnFd_AddEffect(EnFd*, u8, Vec3f*, Vec3f*, Vec3f*, u8, f32, f32);
void EnFd_DrawDots(EnFd* this, GlobalContext* globalCtx);
void EnFd_DrawFlames(EnFd* this, GlobalContext* globalCtx);
void EnFd_Land(EnFd* this, GlobalContext* globalCtx);

const ActorInit En_Fd_InitVars = {
    ACTOR_EN_FD,
    ACTORCAT_ENEMY,
    FLAGS,
    OBJECT_FW,
    sizeof(EnFd),
    (ActorFunc)EnFd_Init,
    (ActorFunc)EnFd_Destroy,
    (ActorFunc)EnFd_Update,
    (ActorFunc)EnFd_Draw,
};

static ColliderJntSphElementInit sJntSphElementsInit[12] = {
    {
        {
            ELEMTYPE_UNK0,
            { 0xFFCFFFFF, 0x01, 0x04 },
            { 0x00040088, 0x00, 0x00 },
            TOUCH_ON | TOUCH_SFX_NORMAL,
            BUMP_ON | BUMP_HOOKABLE,
            OCELEM_ON,
        },
        { 21, { { 1600, 0, 0 }, 5 }, 300 },
    },
    {
        {
            ELEMTYPE_UNK0,
            { 0xFFCFFFFF, 0x01, 0x04 },
            { 0x00040008, 0x00, 0x00 },
            TOUCH_ON | TOUCH_SFX_NORMAL,
            BUMP_ON,
            OCELEM_ON,
        },
        { 12, { { 1600, 0, 0 }, 5 }, 400 },
    },
    {
        {
            ELEMTYPE_UNK0,
            { 0xFFCFFFFF, 0x01, 0x04 },
            { 0x00040008, 0x00, 0x00 },
            TOUCH_ON | TOUCH_SFX_NORMAL,
            BUMP_ON,
            OCELEM_ON,
        },
        { 14, { { 800, 0, 0 }, 4 }, 300 },
    },
    {
        {
            ELEMTYPE_UNK0,
            { 0xFFCFFFFF, 0x01, 0x04 },
            { 0x00040008, 0x00, 0x00 },
            TOUCH_ON | TOUCH_SFX_NORMAL,
            BUMP_ON,
            OCELEM_ON,
        },
        { 15, { { 1600, 0, 0 }, 4 }, 300 },
    },
    {
        {
            ELEMTYPE_UNK0,
            { 0xFFCFFFFF, 0x01, 0x04 },
            { 0x00040008, 0x00, 0x00 },
            TOUCH_ON | TOUCH_SFX_NORMAL,
            BUMP_ON,
            OCELEM_ON,
        },
        { 16, { { 2000, 0, 0 }, 4 }, 300 },
    },
    {
        {
            ELEMTYPE_UNK0,
            { 0xFFCFFFFF, 0x01, 0x04 },
            { 0x00040008, 0x00, 0x00 },
            TOUCH_ON | TOUCH_SFX_NORMAL,
            BUMP_ON,
            OCELEM_ON,
        },
        { 17, { { 800, 0, 0 }, 4 }, 300 },
    },
    {
        {
            ELEMTYPE_UNK0,
            { 0xFFCFFFFF, 0x01, 0x04 },
            { 0x00040008, 0x00, 0x00 },
            TOUCH_ON | TOUCH_SFX_NORMAL,
            BUMP_ON,
            OCELEM_ON,
        },
        { 18, { { 1600, 0, 0 }, 4 }, 300 },
    },
    {
        {
            ELEMTYPE_UNK0,
            { 0xFFCFFFFF, 0x01, 0x04 },
            { 0x00040008, 0x00, 0x00 },
            TOUCH_ON | TOUCH_SFX_NORMAL,
            BUMP_ON,
            OCELEM_ON,
        },
        { 19, { { 2000, 0, 0 }, 4 }, 300 },
    },
    {
        {
            ELEMTYPE_UNK0,
            { 0xFFCFFFFF, 0x01, 0x04 },
            { 0x00040008, 0x00, 0x00 },
            TOUCH_ON | TOUCH_SFX_NORMAL,
            BUMP_ON,
            OCELEM_ON,
        },
        { 4, { { 2200, 0, 0 }, 4 }, 400 },
    },
    {
        {
            ELEMTYPE_UNK0,
            { 0xFFCFFFFF, 0x01, 0x04 },
            { 0x00040008, 0x00, 0x00 },
            TOUCH_ON | TOUCH_SFX_NORMAL,
            BUMP_ON,
            OCELEM_ON,
        },
        { 4, { { 5000, 0, 0 }, 4 }, 300 },
    },
    {
        {
            ELEMTYPE_UNK0,
            { 0xFFCFFFFF, 0x01, 0x04 },
            { 0x00040008, 0x00, 0x00 },
            TOUCH_ON | TOUCH_SFX_NORMAL,
            BUMP_ON,
            OCELEM_ON,
        },
        { 8, { { 2200, 0, 0 }, 4 }, 400 },
    },
    {
        {
            ELEMTYPE_UNK0,
            { 0xFFCFFFFF, 0x01, 0x04 },
            { 0x00040008, 0x00, 0x00 },
            TOUCH_ON | TOUCH_SFX_NORMAL,
            BUMP_ON,
            OCELEM_ON,
        },
        { 8, { { 5000, 0, 0 }, 4 }, 300 },
    },
};

static ColliderJntSphInit sJntSphInit = {
    {
        COLTYPE_NONE,
        AT_ON | AT_TYPE_ENEMY,
        AC_ON | AC_TYPE_PLAYER,
        OC1_ON | OC1_TYPE_ALL,
        OC2_TYPE_1,
        COLSHAPE_JNTSPH,
    },
    12,
    sJntSphElementsInit,
};

static CollisionCheckInfoInit2 sColChkInit = { 24, 2, 25, 25, MASS_IMMOVABLE };

static struct_80034EC0_Entry sAnimations[] = {
    { &gFlareDancerCastingFireAnim, 1.0f, 0.0f, -1.0f, ANIMMODE_ONCE_INTERP, 0.0f },
    { &gFlareDancerBackflipAnim, 1.0f, 0.0f, -1.0f, ANIMMODE_ONCE_INTERP, -10.0f },
    { &gFlareDancerGettingUpAnim, 0.0f, 0.0f, -1.0f, ANIMMODE_ONCE_INTERP, -10.0f },
    { &gFlareDancerChasingAnim, 1.0f, 0.0f, -1.0f, ANIMMODE_LOOP_INTERP, -10.0f },
    { &gFlareDancerTwirlAnim, 0.0f, 0.0f, -1.0f, ANIMMODE_ONCE_INTERP, -10.0f },
};

s32 EnFd_SpawnCore(EnFd* this, GlobalContext* globalCtx) {
    if (this->invincibilityTimer != 0) {
        return false;
    }

    if (Actor_SpawnAsChild(&globalCtx->actorCtx, &this->actor, globalCtx, ACTOR_EN_FW, this->corePos.x, this->corePos.y,
                           this->corePos.z, 0, this->actor.shape.rot.y, 0, this->runDir) == NULL) {
        return false;
    }

    this->actor.child->colChkInfo.health = this->actor.colChkInfo.health % 8;

    if (this->actor.child->colChkInfo.health == 0) {
        this->actor.child->colChkInfo.health = 8;
    }

    if ((this->actor.flags & 0x2000) == 0x2000) {
        func_8002DE04(globalCtx, &this->actor, this->actor.child);
    }

    this->coreActive = true;

    return true;
}

void EnFd_SpawnChildFire(EnFd* this, GlobalContext* globalCtx, s16 fireCnt, s16 color) {
    s32 i;

    for (i = 0; i < fireCnt; i++) {
        s16 angle = (s16)((((i * 360.0f) / fireCnt) * (0x10000 / 360.0f))) + this->actor.yawTowardsPlayer;
        Actor_SpawnAsChild(&globalCtx->actorCtx, &this->actor, globalCtx, ACTOR_EN_FD_FIRE, this->actor.world.pos.x,
                           this->actor.world.pos.y, this->actor.world.pos.z, 0, angle, 0, (color << 0xF) | i);
    }
}

void EnFd_SpawnDot(EnFd* this, GlobalContext* globalCtx) {
    Vec3f pos = { 0.0f, 0.0f, 0.0f };
    Vec3f velocity = { 0.0f, 0.0f, 0.0f };
    Vec3f accel = { 0.0f, 0.0f, 0.0f };

    if (this->actionFunc == EnFd_Run || this->actionFunc == EnFd_SpinAndSpawnFire) {
        pos.x = this->actor.world.pos.x;
        pos.y = this->actor.floorHeight + 4.0f;
        pos.z = this->actor.world.pos.z;
        accel.x = (Rand_ZeroOne() - 0.5f) * 2.0f;
        accel.y = ((Rand_ZeroOne() - 0.5f) * 0.2f) + 0.3f;
        accel.z = (Rand_ZeroOne() - 0.5f) * 2.0f;
        EnFd_AddEffect(this, FD_EFFECT_FLAME, &pos, &velocity, &accel, 8, 0.6f, 0.2f);
    }
}

/**
 * Checks to see if the hammer effect is active, and if it should be applied
 */
s32 EnFd_CheckHammer(EnFd* this, GlobalContext* globalCtx) {
    if (this->actionFunc == EnFd_Reappear || this->actionFunc == EnFd_SpinAndGrow ||
        this->actionFunc == EnFd_JumpToGround || this->actionFunc == EnFd_WaitForCore) {
        return false;
    } else if (globalCtx->actorCtx.unk_02 != 0 && this->actor.xzDistToPlayer < 300.0f &&
               this->actor.yDistToPlayer < 60.0f) {
        return true;
    } else {
        return false;
    }
}

s32 EnFd_ColliderCheck(EnFd* this, GlobalContext* globalCtx) {
    Player* player = GET_PLAYER(globalCtx);
    ColliderInfo* info;

    if (this->collider.base.acFlags & AC_HIT || EnFd_CheckHammer(this, globalCtx)) {
        this->collider.base.acFlags &= ~AC_HIT;
        if (this->invincibilityTimer != 0) {
            return false;
        }
        info = &this->collider.elements[0].info;
        if (info->acHitInfo != NULL && (info->acHitInfo->toucher.dmgFlags & 0x80)) {
            return false;
        }

        if (!EnFd_SpawnCore(this, globalCtx)) {
            return false;
        }
        this->invincibilityTimer = 30;
        this->actor.flags &= ~1;
        Audio_PlayActorSound2(&this->actor, NA_SE_EN_FLAME_DAMAGE);
        Enemy_StartFinishingBlow(globalCtx, &this->actor);
        return true;
    } else if (DECR(this->attackTimer) == 0 && this->collider.base.atFlags & AT_HIT) {
        this->collider.base.atFlags &= ~AT_HIT;
        if (this->invincibilityTimer != 0) {
            return false;
        }

        if (this->collider.base.atFlags & AT_BOUNCED) {
            return false;
        }
        this->attackTimer = 30;
        Audio_PlayActorSound2(&player->actor, NA_SE_PL_BODY_HIT);
        func_8002F71C(globalCtx, &this->actor, this->actor.speedXZ + 2.0f, this->actor.yawTowardsPlayer, 6.0f);
    }
    return false;
}

/**
 * Determines if `actor` is within an acceptable range for `this` to be able to "see" `actor`
 * `actor` must be within 400 units of `this`, `actor` must be within +/- 40 degrees facing angle
 * towards `actor`, and there must not be a collision poly between `this` and `actor`
 */
s32 EnFd_CanSeeActor(EnFd* this, Actor* actor, GlobalContext* globalCtx) {
    CollisionPoly* colPoly;
    s32 bgId;
    Vec3f colPoint;
    s16 angle;
    s32 pad;

    // Check to see if `actor` is within 400 units of `this`
    if (Math_Vec3f_DistXYZ(&this->actor.world.pos, &actor->world.pos) > 400.0f) {
        return false;
    }

    // Check to see if the angle between this facing angle and `actor` is withing ~40 degrees
    angle = (f32)Math_Vec3f_Yaw(&this->actor.world.pos, &actor->world.pos) - this->actor.shape.rot.y;
    if (ABS(angle) > 0x1C70) {
        return false;
    }

    // check to see if the line between `this` and `actor` does not intersect a collision poly
    if (BgCheck_EntityLineTest1(&globalCtx->colCtx, &this->actor.world.pos, &actor->world.pos, &colPoint, &colPoly,
                                true, false, false, true, &bgId)) {
        return false;
    }

    return true;
}

Actor* EnFd_FindBomb(EnFd* this, GlobalContext* globalCtx) {
    Actor* actor = globalCtx->actorCtx.actorLists[ACTORCAT_EXPLOSIVE].head;

    while (actor != NULL) {
        if (actor->params != 0 || actor->parent != NULL) {
            actor = actor->next;
            continue;
        }

        if (actor->id != ACTOR_EN_BOM) {
            actor = actor->next;
            continue;
        }

        if (EnFd_CanSeeActor(this, actor, globalCtx) != 1) {
            actor = actor->next;
            continue;
        }

        return actor;
    }
    return NULL;
}

Actor* EnFd_FindPotentialTheat(EnFd* this, GlobalContext* globalCtx) {
    Player* player;
    Actor* bomb = EnFd_FindBomb(this, globalCtx);

    if (bomb != NULL) {
        return bomb;
    }

    if (this->attackTimer != 0) {
        return NULL;
    }

    player = GET_PLAYER(globalCtx);
    if (!EnFd_CanSeeActor(this, &player->actor, globalCtx)) {
        return NULL;
    }

    return &player->actor;
}

/**
 * Creates a delta in `dst` for the position from `this`'s current position to the next
 * position in a circle formed by `radius` with center at `this`'s initial position.
 */
Vec3f* EnFd_GetPosAdjAroundCircle(Vec3f* dst, EnFd* this, f32 radius, s16 dir) {
    s16 angle;
    Vec3f newPos;

    angle = Math_Vec3f_Yaw(&this->actor.home.pos, &this->actor.world.pos) + (dir * 0x1554); // ~30 degrees
    newPos.x = (Math_SinS(angle) * radius) + this->actor.home.pos.x;
    newPos.z = (Math_CosS(angle) * radius) + this->actor.home.pos.z;
    newPos.x -= this->actor.world.pos.x;
    newPos.z -= this->actor.world.pos.z;
    *dst = newPos;
    return dst;
}

s32 EnFd_ShouldStopRunning(EnFd* this, GlobalContext* globalCtx, f32 radius, s16* runDir) {
    CollisionPoly* poly;
    s32 bgId;
    Vec3f colPoint;
    Vec3f pos;

    // Check to see if the next position on the rotation around the circle
    // will result in a background collision
    EnFd_GetPosAdjAroundCircle(&pos, this, radius, *runDir);

    pos.x += this->actor.world.pos.x;
    pos.y = this->actor.world.pos.y;
    pos.z += this->actor.world.pos.z;

    if (BgCheck_EntityLineTest1(&globalCtx->colCtx, &this->actor.world.pos, &pos, &colPoint, &poly, true, false, false,
                                true, &bgId)) {
        *runDir = -*runDir;
        return true;
    }

    if (this->circlesToComplete != 0 || DECR(this->spinTimer) != 0) {
        return false;
    }

    if (Rand_ZeroOne() > 0.5f) {
        *runDir = -*runDir;
    }
    return true;
}

void EnFd_Fade(EnFd* this, GlobalContext* globalCtx) {
    if (this->invincibilityTimer != 0) {
        Math_SmoothStepToF(&this->fadeAlpha, 0.0f, 0.3f, 10.0f, 0.0f);
        this->actor.shape.shadowAlpha = this->fadeAlpha;
        if (!(this->fadeAlpha >= 0.9f)) {
            this->invincibilityTimer = 0;
            this->spinTimer = 0;
            this->actionFunc = EnFd_WaitForCore;
            this->actor.speedXZ = 0.0f;
        }
    }
}

void EnFd_Init(Actor* thisx, GlobalContext* globalCtx) {
    EnFd* this = THIS;

    SkelAnime_InitFlex(globalCtx, &this->skelAnime, &gFlareDancerSkel, NULL, this->jointTable, this->morphTable, 27);
    ActorShape_Init(&this->actor.shape, 0.0f, ActorShadow_DrawCircle, 32.0f);
    Collider_InitJntSph(globalCtx, &this->collider);
    Collider_SetJntSph(globalCtx, &this->collider, &this->actor, &sJntSphInit, this->colSphs);
    CollisionCheck_SetInfo2(&this->actor.colChkInfo, DamageTable_Get(0xF), &sColChkInit);
    this->actor.flags &= ~1;
    this->actor.flags |= 0x1000000;
    Actor_SetScale(&this->actor, 0.01f);
    this->firstUpdateFlag = true;
    this->actor.gravity = -1.0f;
    this->runDir = Rand_ZeroOne() < 0.5f ? -1 : 1;
    this->actor.naviEnemyId = 0x22;
    this->actionFunc = EnFd_Reappear;
}

void EnFd_Destroy(Actor* thisx, GlobalContext* globalCtx) {
    EnFd* this = THIS;

    Collider_DestroyJntSph(globalCtx, &this->collider);
}

void EnFd_Reappear(EnFd* this, GlobalContext* globalCtx) {
    this->actor.world.pos = this->actor.home.pos;
    this->actor.params = 0;
    this->actor.shape.shadowAlpha = 0xFF;
    this->coreActive = false;
    this->actor.scale.y = 0.0f;
    this->fadeAlpha = 255.0f;
    func_80034EC0(&this->skelAnime, sAnimations, 0);
    Audio_PlayActorSound2(&this->actor, NA_SE_EN_FLAME_LAUGH);
    this->actionFunc = EnFd_SpinAndGrow;
}

void EnFd_SpinAndGrow(EnFd* this, GlobalContext* globalCtx) {
    if (Animation_OnFrame(&this->skelAnime, this->skelAnime.endFrame)) {
        this->actor.velocity.y = 6.0f;
        this->actor.scale.y = 0.01f;
        this->actor.world.rot.y ^= 0x8000;
        this->actor.flags |= 1;
        this->actor.speedXZ = 8.0f;
        func_80034EC0(&this->skelAnime, sAnimations, 1);
        this->actionFunc = EnFd_JumpToGround;
    } else {
        this->actor.scale.y = this->skelAnime.curFrame * (0.01f / this->skelAnime.animLength);
        this->actor.shape.rot.y += 0x2000;
        this->actor.world.rot.y = this->actor.shape.rot.y;
    }
}

void EnFd_JumpToGround(EnFd* this, GlobalContext* globalCtx) {
    if ((this->actor.bgCheckFlags & 1) && !(this->actor.velocity.y > 0.0f)) {
        this->actor.velocity.y = 0.0f;
        this->actor.speedXZ = 0.0f;
        this->actor.world.rot.y = this->actor.shape.rot.y;
        func_80034EC0(&this->skelAnime, sAnimations, 2);
        this->actionFunc = EnFd_Land;
    }
}

void EnFd_Land(EnFd* this, GlobalContext* globalCtx) {
    Vec3f adjPos;

    Math_SmoothStepToF(&this->skelAnime.playSpeed, 1.0f, 0.1f, 1.0f, 0.0f);
    if (Animation_OnFrame(&this->skelAnime, this->skelAnime.endFrame)) {
        this->spinTimer = Rand_S16Offset(60, 90);
        this->runRadius = Math_Vec3f_DistXYZ(&this->actor.world.pos, &this->actor.home.pos);
        EnFd_GetPosAdjAroundCircle(&adjPos, this, this->runRadius, this->runDir);
        this->actor.world.rot.y = Math_FAtan2F(adjPos.x, adjPos.z) * (0x8000 / M_PI);
        func_80034EC0(&this->skelAnime, sAnimations, 4);
        this->actionFunc = EnFd_SpinAndSpawnFire;
    }
}

void EnFd_SpinAndSpawnFire(EnFd* this, GlobalContext* globalCtx) {
    f32 deceleration;
    f32 tgtSpeed;
    f32 rotSpeed;

    if ((this->spinTimer < 31) && (this->invincibilityTimer == 0)) {
        func_8002F974(&this->actor, NA_SE_EN_FLAME_FIRE_ATTACK - SFX_FLAG);
    } else {
        func_8002F974(&this->actor, NA_SE_EN_FLAME_ROLL - SFX_FLAG);
    }

    if (DECR(this->spinTimer) != 0) {
        this->actor.shape.rot.y += (this->runDir * 0x2000);
        if (this->spinTimer == 30 && this->invincibilityTimer == 0) {
            if (this->actor.xzDistToPlayer > 160.0f) {
                // orange flames
                EnFd_SpawnChildFire(this, globalCtx, 8, 0);
            } else {
                // blue flames
                EnFd_SpawnChildFire(this, globalCtx, 8, 1);
            }
        }
    } else {
        // slow shape rotation down to meet `this` rotation within ~1.66 degrees
        deceleration = this->actor.world.rot.y;
        deceleration -= this->actor.shape.rot.y;
        rotSpeed = 0.0f;
        tgtSpeed = fabsf(deceleration);
        deceleration /= tgtSpeed;
        Math_ApproachF(&rotSpeed, tgtSpeed, 0.6f, 0x2000);
        rotSpeed *= deceleration;
        this->actor.shape.rot.y += (s16)rotSpeed;
        rotSpeed = fabsf(rotSpeed);
        if ((s32)rotSpeed <= 300) {
            // ~1.6 degrees
            this->actor.shape.rot.y = this->actor.world.rot.y;
        }

        if (this->actor.shape.rot.y == this->actor.world.rot.y) {
            this->initYawToInitPos = Math_Vec3f_Yaw(&this->actor.home.pos, &this->actor.world.pos);
            this->curYawToInitPos = this->runDir < 0 ? 0xFFFF : 0;
            this->circlesToComplete = (globalCtx->state.frames & 7) + 2;
            this->spinTimer = Rand_S16Offset(30, 120);
            func_80034EC0(&this->skelAnime, sAnimations, 3);
            this->actionFunc = EnFd_Run;
        }
    }
}

/**
 * Run around in a circle with the center being the initial position, and
 * the radius being the distance from the initial postion to the nearest
 * threat (bomb or player).
 */
void EnFd_Run(EnFd* this, GlobalContext* globalCtx) {
    Actor* potentialThreat;
    s16 yawToYawTarget;
    f32 runRadiusTarget;
    Vec3f adjPos;

    if (EnFd_ShouldStopRunning(this, globalCtx, this->runRadius, &this->runDir)) {
        if (this->invincibilityTimer == 0) {
            this->actor.world.rot.y ^= 0x8000;
            this->actor.velocity.y = 6.0f;
            this->actor.speedXZ = 0.0f;
            func_80034EC0(&this->skelAnime, sAnimations, 1);
            this->actionFunc = EnFd_JumpToGround;
            return;
        }
    }

    yawToYawTarget = Math_Vec3f_Yaw(&this->actor.home.pos, &this->actor.world.pos) - this->initYawToInitPos;
    if (this->runDir > 0) {
        if ((u16)this->curYawToInitPos > (u16)(yawToYawTarget)) {
            this->circlesToComplete--;
        }
    } else if ((u16)this->curYawToInitPos < (u16)(yawToYawTarget)) {
        this->circlesToComplete--;
    }

    if (this->circlesToComplete < 0) {
        this->circlesToComplete = 0;
    }
    this->curYawToInitPos = yawToYawTarget;

    // If there is a bomb out, or if the player exists, set radius to
    // the distance to that threat, otherwise default to 200.
    potentialThreat = EnFd_FindPotentialTheat(this, globalCtx);
    if ((potentialThreat != NULL) && (this->invincibilityTimer == 0)) {
        runRadiusTarget = Math_Vec3f_DistXYZ(&this->actor.home.pos, &potentialThreat->world.pos);
    } else {
        runRadiusTarget = 200.0f;
    }
    Math_SmoothStepToF(&this->runRadius, runRadiusTarget, 0.3f, 100.0f, 0.0f);
    EnFd_GetPosAdjAroundCircle(&adjPos, this, this->runRadius, this->runDir);
    Math_SmoothStepToS(&this->actor.shape.rot.y, Math_FAtan2F(adjPos.x, adjPos.z) * (0x8000 / M_PI), 4, 0xFA0, 1);
    this->actor.world.rot = this->actor.shape.rot;
    func_8002F974(&this->actor, NA_SE_EN_FLAME_RUN - SFX_FLAG);
    if (this->skelAnime.curFrame == 6.0f || this->skelAnime.curFrame == 13.0f || this->skelAnime.curFrame == 28.0f) {
        Audio_PlayActorSound2(&this->actor, NA_SE_EN_FLAME_KICK);
    }
    Math_SmoothStepToF(&this->actor.speedXZ, 8.0f, 0.1f, 1.0f, 0.0f);
}

/**
 * En_Fw will set `this` params when it is done with its action.
 * It will set FLG_COREDONE when the core has returned to `this`'s initial
 * position, and FLG_COREDEAD when there is no health left
 */
void EnFd_WaitForCore(EnFd* this, GlobalContext* globalCtx) {
    if (this->spinTimer != 0) {
        this->spinTimer--;
        if (this->spinTimer == 0) {
            Actor_Kill(&this->actor);
        }
    } else if (this->actor.params & FLG_COREDONE) {
        this->actionFunc = EnFd_Reappear;
    } else if (this->actor.params & FLG_COREDEAD) {
        this->actor.params = 0;
        this->spinTimer = 30;
    }
}

void EnFd_Update(Actor* thisx, GlobalContext* globalCtx) {
    EnFd* this = THIS;
    s32 pad;

    if (this->firstUpdateFlag) {
        func_800F5ACC(NA_BGM_MINI_BOSS);
        this->firstUpdateFlag = false;
    }

    if (this->actionFunc != EnFd_Reappear) {
        SkelAnime_Update(&this->skelAnime);
        EnFd_SpawnDot(this, globalCtx);
    }

    if ((this->actor.flags & 0x2000) == 0x2000) {
        // has been hookshoted
        if (EnFd_SpawnCore(this, globalCtx)) {
            this->actor.flags &= ~1;
            this->invincibilityTimer = 30;
            Audio_PlayActorSound2(&this->actor, NA_SE_EN_FLAME_DAMAGE);
            Enemy_StartFinishingBlow(globalCtx, &this->actor);
        } else {
            this->actor.flags &= ~0x2000;
        }
    } else if (this->actionFunc != EnFd_WaitForCore) {
        EnFd_ColliderCheck(this, globalCtx);
    }
    Actor_MoveForward(&this->actor);
    Actor_UpdateBgCheckInfo(globalCtx, &this->actor, 0.0f, 0.0f, 0.0f, 4);
    EnFd_Fade(this, globalCtx);
    this->actionFunc(this, globalCtx);
    EnFd_UpdateDots(this);
    EnFd_UpdateFlames(this);
    if (this->actionFunc != EnFd_Reappear && this->actionFunc != EnFd_SpinAndGrow &&
        this->actionFunc != EnFd_WaitForCore) {
        if (this->attackTimer == 0 && this->invincibilityTimer == 0) {
            CollisionCheck_SetAT(globalCtx, &globalCtx->colChkCtx, &this->collider.base);
        }

        if ((this->actionFunc == EnFd_Run) || (this->actionFunc == EnFd_SpinAndSpawnFire)) {
            CollisionCheck_SetAC(globalCtx, &globalCtx->colChkCtx, &this->collider.base);
        }
        CollisionCheck_SetOC(globalCtx, &globalCtx->colChkCtx, &this->collider.base);
    }
}

s32 EnFd_OverrideLimbDraw(GlobalContext* globalCtx, s32 limbIndex, Gfx** dList, Vec3f* pos, Vec3s* rot, void* thisx,
                          Gfx** gfxP) {
    EnFd* this = THIS;

    if (this->invincibilityTimer != 0) {
        switch (limbIndex) {
            case 13:
            case 21:
                *dList = NULL;
                break;
        }
    }

    return false;
}

void EnFd_PostLimbDraw(GlobalContext* globalCtx, s32 limbIndex, Gfx** dList, Vec3s* rot, void* thisx, Gfx** gfxP) {
    EnFd* this = THIS;
    Vec3f unused0 = { 6800.0f, 0.0f, 0.0f };
    Vec3f unused1 = { 6800.0f, 0.0f, 0.0f };
    Vec3f initialPos = { 0.0f, 0.0f, 0.0f };
    Vec3f pos = { 0.0f, 0.0f, 0.0f };
    Vec3f accel = { 0.0f, 0.0f, 0.0f };
    Vec3f velocity = { 0.0f, 0.0f, 0.0f };
    s32 i;

    if (limbIndex == 21) {
        Matrix_MultVec3f(&initialPos, &this->corePos);
    }

    if (limbIndex == 13) {
        Matrix_MultVec3f(&initialPos, &this->actor.focus.pos);
    }

    if (limbIndex == 3 || limbIndex == 6 || limbIndex == 7 || limbIndex == 10 || limbIndex == 14 || limbIndex == 15 ||
        limbIndex == 17 || limbIndex == 18 || limbIndex == 20 || limbIndex == 22 || limbIndex == 23 ||
        limbIndex == 24 || limbIndex == 25 || limbIndex == 26) {
        if ((globalCtx->state.frames % 2) != 0) {
            for (i = 0; i < 1; i++) {
                Matrix_MultVec3f(&initialPos, &pos);
                pos.x += (Rand_ZeroOne() - 0.5f) * 20.0f;
                pos.y += (Rand_ZeroOne() - 0.5f) * 40.0f;
                pos.z += (Rand_ZeroOne() - 0.5f) * 20.0f;
                accel.x = (Rand_ZeroOne() - 0.5f) * 0.4f;
                accel.y = ((Rand_ZeroOne() - 0.5f) * 0.2f) + 0.6f;
                accel.z = (Rand_ZeroOne() - 0.5f) * 0.4f;
                EnFd_AddEffect(this, FD_EFFECT_DOT, &pos, &velocity, &accel, 0, 0.006f, 0.0f);
            }
        }
    }

    Collider_UpdateSpheres(limbIndex, &this->collider);
}

void EnFd_Draw(Actor* thisx, GlobalContext* globalCtx) {
    EnFd* this = THIS;
    s32 clampedHealth;
    Color_RGBA8 primColors[] = {
        { 255, 255, 200, 255 },
        { 200, 200, 200, 255 },
        { 255, 255, 0, 255 },
    };
    Color_RGBA8 envColors[] = {
        { 0, 255, 0, 255 },
        { 0, 0, 255, 255 },
        { 255, 0, 0, 255 },
    };
    u32 frames;
    s32 pad;

    frames = globalCtx->state.frames;

    OPEN_DISPS(globalCtx->state.gfxCtx, "../z_en_fd.c", 1751);

    Matrix_Push();
    EnFd_DrawDots(this, globalCtx);
    EnFd_DrawFlames(this, globalCtx);
    Matrix_Pop();
    if (this->actionFunc != EnFd_Reappear && !(this->fadeAlpha < 0.9f)) {
        if (1) {}
        func_80093D84(globalCtx->state.gfxCtx);
        clampedHealth = CLAMP(thisx->colChkInfo.health - 1, 0, 23);
        gDPSetPrimColor(POLY_XLU_DISP++, 0, 128, primColors[clampedHealth / 8].r, primColors[clampedHealth / 8].g,
                        primColors[clampedHealth / 8].b, (u8)this->fadeAlpha);
        gDPSetEnvColor(POLY_XLU_DISP++, envColors[clampedHealth / 8].r, envColors[clampedHealth / 8].g,
                       envColors[clampedHealth / 8].b, (u8)this->fadeAlpha);
        gSPSegment(
            POLY_XLU_DISP++, 0x8,
            Gfx_TwoTexScroll(globalCtx->state.gfxCtx, 0, 0, 0, 0x20, 0x40, 1, 0, 0xFF - (u8)(frames * 6), 8, 0x40));
        gDPPipeSync(POLY_XLU_DISP++);
        gSPSegment(POLY_XLU_DISP++, 0x9, D_80116280);

        POLY_XLU_DISP = SkelAnime_DrawFlex(globalCtx, this->skelAnime.skeleton, this->skelAnime.jointTable,
                                           this->skelAnime.dListCount, EnFd_OverrideLimbDraw, EnFd_PostLimbDraw, this,
                                           POLY_XLU_DISP);
    }
    CLOSE_DISPS(globalCtx->state.gfxCtx, "../z_en_fd.c", 1822);
}

void EnFd_AddEffect(EnFd* this, u8 type, Vec3f* pos, Vec3f* velocity, Vec3f* accel, u8 timer, f32 scale,
                    f32 scaleStep) {
    EnFdEffect* eff = this->effects;
    s16 i;

    for (i = 0; i < ARRAY_COUNT(this->effects); i++, eff++) {
        if (eff->type != FD_EFFECT_NONE) {
            continue;
        }
        eff->scale = scale;
        eff->scaleStep = scaleStep;
        eff->initialTimer = eff->timer = timer;
        eff->type = type;
        eff->pos = *pos;
        eff->accel = *accel;
        eff->velocity = *velocity;
        if (eff->type == FD_EFFECT_DOT) {
            eff->color.a = 255;
            eff->timer = (s16)(Rand_ZeroOne() * 10.0f);
        }
        return;
    }
}

void EnFd_UpdateFlames(EnFd* this) {
    s16 i;
    EnFdEffect* eff = this->effects;

    for (i = 0; i < ARRAY_COUNT(this->effects); i++, eff++) {
        if (eff->type == FD_EFFECT_FLAME) {
            eff->timer--;
            if (eff->timer == 0) {
                eff->type = FD_EFFECT_NONE;
            }
            eff->accel.x = (Rand_ZeroOne() * 0.4f) - 0.2f;
            eff->accel.z = (Rand_ZeroOne() * 0.4f) - 0.2f;
            eff->pos.x += eff->velocity.x;
            eff->pos.y += eff->velocity.y;
            eff->pos.z += eff->velocity.z;
            eff->velocity.x += eff->accel.x;
            eff->velocity.y += eff->accel.y;
            eff->velocity.z += eff->accel.z;
            eff->scale += eff->scaleStep;
        }
    }
}

void EnFd_UpdateDots(EnFd* this) {
    EnFdEffect* eff = this->effects;
    s16 i;
    Color_RGBA8 dotColors[] = {
        { 255, 128, 0, 0 },
        { 255, 0, 0, 0 },
        { 255, 255, 0, 0 },
        { 255, 0, 0, 0 },
    };

    for (i = 0; i < ARRAY_COUNT(this->effects); i++, eff++) {
        if (eff->type == FD_EFFECT_DOT) {
            eff->pos.x += eff->velocity.x;
            eff->pos.y += eff->velocity.y;
            eff->pos.z += eff->velocity.z;
            eff->timer++;
            eff->velocity.x += eff->accel.x;
            eff->velocity.y += eff->accel.y;
            eff->velocity.z += eff->accel.z;

            eff->color.r = dotColors[eff->timer % 4].r;
            eff->color.g = dotColors[eff->timer % 4].g;
            eff->color.b = dotColors[eff->timer % 4].b;
            if (eff->color.a > 30) {
                eff->color.a -= 30;
            } else {
                eff->color.a = 0;
                eff->type = FD_EFFECT_NONE;
            }
        }
    }
}

void EnFd_DrawFlames(EnFd* this, GlobalContext* globalCtx) {
    static void* dustTextures[] = {
        gDust8Tex, gDust7Tex, gDust6Tex, gDust5Tex, gDust4Tex, gDust3Tex, gDust2Tex, gDust1Tex,
    };
    s32 firstDone;
    s16 i;
    s16 idx;
    EnFdEffect* eff = this->effects;

    OPEN_DISPS(globalCtx->state.gfxCtx, "../z_en_fd.c", 1969);
    firstDone = false;
    if (1) {}
    func_80093D84(globalCtx->state.gfxCtx);
    for (i = 0; i < ARRAY_COUNT(this->effects); i++, eff++) {
        if (eff->type == FD_EFFECT_FLAME) {
            if (!firstDone) {
                POLY_XLU_DISP = Gfx_CallSetupDL(POLY_XLU_DISP, 0);
                gSPDisplayList(POLY_XLU_DISP++, gFlareDancerDL_7928);
                gDPSetEnvColor(POLY_XLU_DISP++, 255, 10, 0, (u8)((this->fadeAlpha / 255.0f) * 255));
                firstDone = true;
            }
            gDPSetPrimColor(POLY_XLU_DISP++, 0, 0, 255, 255, 0, (u8)((this->fadeAlpha / 255.0f) * 255));
            gDPPipeSync(POLY_XLU_DISP++);
            Matrix_Translate(eff->pos.x, eff->pos.y, eff->pos.z, MTXMODE_NEW);
<<<<<<< HEAD
            Matrix_ReplaceRotation(&globalCtx->mf_11DA0);
=======
            func_800D1FD4(&globalCtx->billboardMtxF);
>>>>>>> 1cf11907
            Matrix_Scale(eff->scale, eff->scale, 1.0f, MTXMODE_APPLY);
            gSPMatrix(POLY_XLU_DISP++, Matrix_NewMtx(globalCtx->state.gfxCtx, "../z_en_fd.c", 2006),
                      G_MTX_NOPUSH | G_MTX_LOAD | G_MTX_MODELVIEW);
            idx = eff->timer * (8.0f / eff->initialTimer);
            gSPSegment(POLY_XLU_DISP++, 0x8, SEGMENTED_TO_VIRTUAL(dustTextures[idx]));
            gSPDisplayList(POLY_XLU_DISP++, gFlareDancerSquareParticleDL);
        }
    }
    CLOSE_DISPS(globalCtx->state.gfxCtx, "../z_en_fd.c", 2020);
}

void EnFd_DrawDots(EnFd* this, GlobalContext* globalCtx) {
    s16 i;
    s16 firstDone;
    EnFdEffect* eff = this->effects;

    OPEN_DISPS(globalCtx->state.gfxCtx, "../z_en_fd.c", 2034);

    firstDone = false;
    func_80093D84(globalCtx->state.gfxCtx);

    for (i = 0; i < ARRAY_COUNT(this->effects); i++, eff++) {
        if (eff->type == FD_EFFECT_DOT) {
            if (!firstDone) {
                func_80093D84(globalCtx->state.gfxCtx);
                gSPDisplayList(POLY_XLU_DISP++, gFlareDancerDL_79F8);
                firstDone = true;
            }
            gDPSetPrimColor(POLY_XLU_DISP++, 0, 0, eff->color.r, eff->color.g, eff->color.b,
                            (u8)(eff->color.a * (this->fadeAlpha / 255.0f)));
            gDPPipeSync(POLY_XLU_DISP++);
            if (1) {}
            Matrix_Translate(eff->pos.x, eff->pos.y, eff->pos.z, MTXMODE_NEW);
<<<<<<< HEAD
            Matrix_ReplaceRotation(&globalCtx->mf_11DA0);
=======
            func_800D1FD4(&globalCtx->billboardMtxF);
>>>>>>> 1cf11907
            Matrix_Scale(eff->scale, eff->scale, 1.0f, MTXMODE_APPLY);
            gSPMatrix(POLY_XLU_DISP++, Matrix_NewMtx(globalCtx->state.gfxCtx, "../z_en_fd.c", 2064),
                      G_MTX_NOPUSH | G_MTX_LOAD | G_MTX_MODELVIEW);
            gSPDisplayList(POLY_XLU_DISP++, gFlareDancerTriangleParticleDL);
        }
    }

    CLOSE_DISPS(globalCtx->state.gfxCtx, "../z_en_fd.c", 2071);
}<|MERGE_RESOLUTION|>--- conflicted
+++ resolved
@@ -890,11 +890,7 @@
             gDPSetPrimColor(POLY_XLU_DISP++, 0, 0, 255, 255, 0, (u8)((this->fadeAlpha / 255.0f) * 255));
             gDPPipeSync(POLY_XLU_DISP++);
             Matrix_Translate(eff->pos.x, eff->pos.y, eff->pos.z, MTXMODE_NEW);
-<<<<<<< HEAD
-            Matrix_ReplaceRotation(&globalCtx->mf_11DA0);
-=======
-            func_800D1FD4(&globalCtx->billboardMtxF);
->>>>>>> 1cf11907
+            Matrix_ReplaceRotation(&globalCtx->billboardMtxF);
             Matrix_Scale(eff->scale, eff->scale, 1.0f, MTXMODE_APPLY);
             gSPMatrix(POLY_XLU_DISP++, Matrix_NewMtx(globalCtx->state.gfxCtx, "../z_en_fd.c", 2006),
                       G_MTX_NOPUSH | G_MTX_LOAD | G_MTX_MODELVIEW);
@@ -928,11 +924,7 @@
             gDPPipeSync(POLY_XLU_DISP++);
             if (1) {}
             Matrix_Translate(eff->pos.x, eff->pos.y, eff->pos.z, MTXMODE_NEW);
-<<<<<<< HEAD
-            Matrix_ReplaceRotation(&globalCtx->mf_11DA0);
-=======
-            func_800D1FD4(&globalCtx->billboardMtxF);
->>>>>>> 1cf11907
+            Matrix_ReplaceRotation(&globalCtx->billboardMtxF);
             Matrix_Scale(eff->scale, eff->scale, 1.0f, MTXMODE_APPLY);
             gSPMatrix(POLY_XLU_DISP++, Matrix_NewMtx(globalCtx->state.gfxCtx, "../z_en_fd.c", 2064),
                       G_MTX_NOPUSH | G_MTX_LOAD | G_MTX_MODELVIEW);
