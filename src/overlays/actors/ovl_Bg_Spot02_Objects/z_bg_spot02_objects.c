/*
 * File: z_bg_spot02_objects.c
 * Overlay: ovl_Bg_Spot02_Objects
 * Description: Graveyard Actors
 */

#include "z_bg_spot02_objects.h"
#include "objects/object_spot02_objects/object_spot02_objects.h"

#define FLAGS ACTOR_FLAG_4 | ACTOR_FLAG_5

#define THIS ((BgSpot02Objects*)thisx)

void BgSpot02Objects_Init(Actor* thisx, GlobalContext* globalCtx);
void BgSpot02Objects_Destroy(Actor* thisx, GlobalContext* globalCtx);
void BgSpot02Objects_Update(Actor* thisx, GlobalContext* globalCtx);
void BgSpot02Objects_Draw(Actor* thisx, GlobalContext* globalCtx);
void func_808ACCB8(Actor* thisx, GlobalContext* globalCtx);
void func_808AD450(Actor* thisx, GlobalContext* globalCtx);

void func_808AC8FC(BgSpot02Objects* this, GlobalContext* globalCtx);
void func_808AC908(BgSpot02Objects* this, GlobalContext* globalCtx);
void func_808ACA08(BgSpot02Objects* this, GlobalContext* globalCtx);
void func_808ACAFC(BgSpot02Objects* this, GlobalContext* globalCtx);
void func_808ACB58(BgSpot02Objects* this, GlobalContext* globalCtx);
void func_808ACC34(BgSpot02Objects* this, GlobalContext* globalCtx);
void func_808AD3D4(BgSpot02Objects* this, GlobalContext* globalCtx);

static void* D_808AD850[] = {
    0x060096B0, 0x0600A2B0, 0x0600AEB0, 0x0600BAB0, 0x0600C6B0, 0x0600D2B0,
    0x0600DEB0, 0x0600EAB0, 0x0600F6B0, 0x060102B0, 0x06010EB0, 0x06011AB0,
};

const ActorInit Bg_Spot02_Objects_InitVars = {
    ACTOR_BG_SPOT02_OBJECTS,
    ACTORCAT_BG,
    FLAGS,
    OBJECT_SPOT02_OBJECTS,
    sizeof(BgSpot02Objects),
    (ActorFunc)BgSpot02Objects_Init,
    (ActorFunc)BgSpot02Objects_Destroy,
    (ActorFunc)BgSpot02Objects_Update,
    (ActorFunc)BgSpot02Objects_Draw,
};

static InitChainEntry sInitChain[] = {
    ICHAIN_VEC3F_DIV1000(scale, 100, ICHAIN_STOP),
};

void BgSpot02Objects_Init(Actor* thisx, GlobalContext* globalCtx) {
    s32 pad;
    BgSpot02Objects* this = THIS;
    CollisionHeader* colHeader = NULL;

    DynaPolyActor_Init(&this->dyna, 0);
    this->unk_16B = (u16)(thisx->params >> 8);
    thisx->params = (u16)(thisx->params & 0xFF);

    switch (thisx->params) {
        case 0:
        case 1:
        case 2:
            Actor_ProcessInitChain(thisx, sInitChain);

            if (thisx->params == 0) {
                if (Flags_GetSwitch(globalCtx, this->unk_16B)) {
                    this->actionFunc = func_808AC8FC;
                    thisx->world.pos.y += 255.0f;
                } else {
                    this->actionFunc = func_808ACAFC;
                }

                CollisionHeader_GetVirtual(&object_spot02_objects_Col_012BA4, &colHeader);
            } else if (thisx->params == 1) {
                this->actionFunc = func_808AC8FC;
<<<<<<< HEAD
                CollisionHeader_GetVirtual(&D_060128D8, &colHeader);
                thisx->flags |= ACTOR_FLAG_22;
=======
                CollisionHeader_GetVirtual(&object_spot02_objects_Col_0128D8, &colHeader);
                thisx->flags |= 0x400000;
>>>>>>> 5e071a01
            } else {
                if (globalCtx->sceneNum == SCENE_SPOT02) {
                    this->actionFunc = func_808AC908;
                } else {
                    this->actionFunc = func_808AC8FC;
                }

                CollisionHeader_GetVirtual(&object_spot02_objects_Col_0133EC, &colHeader);
            }

            this->dyna.bgId = DynaPoly_SetBgActor(globalCtx, &globalCtx->colCtx.dyna, thisx, colHeader);

            if (((gSaveContext.eventChkInf[1] & 0x2000) && (globalCtx->sceneNum == SCENE_SPOT02) &&
                 (thisx->params == 2)) ||
                (LINK_IS_ADULT && (thisx->params == 1))) {
                Actor_Kill(thisx);
            }
            break;

        case 3:
            this->unk_16A = 0;
            Actor_ChangeCategory(globalCtx, &globalCtx->actorCtx, thisx, ACTORCAT_ITEMACTION);
            this->actionFunc = func_808ACC34;
            thisx->draw = func_808ACCB8;

            if (gSaveContext.eventChkInf[1] & 0x2000) {
                Actor_Kill(thisx);
            }
            break;

        case 4:
            this->timer = -12;
            this->unk_170 = 0xFFFF;
            Actor_ChangeCategory(globalCtx, &globalCtx->actorCtx, thisx, ACTORCAT_ITEMACTION);
            this->actionFunc = func_808AD3D4;
            thisx->draw = func_808AD450;
            break;
    }
}

void BgSpot02Objects_Destroy(Actor* thisx, GlobalContext* globalCtx) {
    BgSpot02Objects* this = THIS;

    DynaPoly_DeleteBgActor(globalCtx, &globalCtx->colCtx.dyna, this->dyna.bgId);
}

void func_808AC8FC(BgSpot02Objects* this, GlobalContext* globalCtx) {
}

void func_808AC908(BgSpot02Objects* this, GlobalContext* globalCtx) {
    static Vec3f zeroVec = { 0.0f, 0.0f, 0.0f };
    Vec3f pos;

    if (globalCtx->csCtx.state != 0) {
        if (globalCtx->csCtx.npcActions[3] != NULL && globalCtx->csCtx.npcActions[3]->action == 2) {
            Audio_PlayActorSound2(&this->dyna.actor, NA_SE_EV_GRAVE_EXPLOSION);
            gSaveContext.eventChkInf[1] |= 0x2000;
            this->timer = 25;
            pos.x = (Math_SinS(this->dyna.actor.shape.rot.y) * 50.0f) + this->dyna.actor.world.pos.x;
            pos.y = this->dyna.actor.world.pos.y + 30.0f;
            pos.z = (Math_CosS(this->dyna.actor.shape.rot.y) * 50.0f) + this->dyna.actor.world.pos.z;
            EffectSsBomb2_SpawnLayered(globalCtx, &pos, &zeroVec, &zeroVec, 70, 30);
            this->actionFunc = func_808ACA08;
        }
    }
}

void func_808ACA08(BgSpot02Objects* this, GlobalContext* globalCtx) {
    Player* player = PLAYER;

    if (this->timer != 0) {
        this->timer--;
    }

    if (this->timer == 20) {
        this->dyna.actor.draw = NULL;
        EffectSsHahen_SpawnBurst(globalCtx, &this->dyna.actor.world.pos, 30.0f, 0, 25, 5, 40, OBJECT_SPOT02_OBJECTS, 20,
                                 object_spot02_objects_DL_012D30);
    } else if (this->timer == 0) {
        Actor_Kill(&this->dyna.actor);
    }

    if (globalCtx->csCtx.frames == 402) {
        if (!LINK_IS_ADULT) {
            func_8002F7DC(&player->actor, NA_SE_VO_LI_DEMO_DAMAGE_KID);
        } else {
            func_8002F7DC(&player->actor, NA_SE_VO_LI_DEMO_DAMAGE);
        }
    }
}

void func_808ACAFC(BgSpot02Objects* this, GlobalContext* globalCtx) {
    if (Flags_GetSwitch(globalCtx, this->unk_16B)) {
        Actor_SetFocus(&this->dyna.actor, 60.0f);
        OnePointCutscene_Attention(globalCtx, &this->dyna.actor);
        this->actionFunc = func_808ACB58;
    }
}

void func_808ACB58(BgSpot02Objects* this, GlobalContext* globalCtx) {
    if (Math_StepToF(&this->dyna.actor.world.pos.y, this->dyna.actor.home.pos.y + 255.0f, 1.0f)) {
        Audio_PlayActorSound2(&this->dyna.actor, NA_SE_EV_STONEDOOR_STOP);
        this->actionFunc = func_808AC8FC;
    } else {
        func_8002F974(&this->dyna.actor, NA_SE_EV_WALL_MOVE_SP - SFX_FLAG);
    }
}

void BgSpot02Objects_Update(Actor* thisx, GlobalContext* globalCtx) {
    BgSpot02Objects* this = THIS;

    this->actionFunc(this, globalCtx);
}

void BgSpot02Objects_Draw(Actor* thisx, GlobalContext* globalCtx) {
    static Gfx* dLists[] = { 0x06012A50, 0x060127C0, 0x060130B0 };

    Gfx_DrawDListOpa(globalCtx, dLists[thisx->params]);
}

void func_808ACC34(BgSpot02Objects* this, GlobalContext* globalCtx) {
    if (globalCtx->csCtx.state != 0 && globalCtx->csCtx.npcActions[0] != NULL &&
        globalCtx->csCtx.npcActions[0]->action == 2) {
        this->unk_16A++;

        if (this->unk_16A >= 12) {
            Actor_Kill(&this->dyna.actor);
        }
    }

    if (globalCtx->csCtx.frames == 245 || globalCtx->csCtx.frames == 351) {
        func_800788CC(NA_SE_EV_LIGHTNING);
    }
}

void func_808ACCB8(Actor* thisx, GlobalContext* globalCtx) {
    BgSpot02Objects* this = THIS;
    f32 rate;
    s32 pad;
    u8 redPrim;
    u8 greenPrim;
    u8 bluePrim;
    u8 redEnv;
    u8 greenEnv;
    u8 blueEnv;

    OPEN_DISPS(globalCtx->state.gfxCtx, "../z_bg_spot02_objects.c", 600);

    if (globalCtx->csCtx.state != 0 && globalCtx->csCtx.npcActions[0] != NULL &&
        globalCtx->csCtx.npcActions[0]->action == 2) {
        if (this->unk_16A < 5) {
            rate = (this->unk_16A / 5.0f);
            redPrim = greenPrim = bluePrim = 255;
            redEnv = 100.0f + 155.0f * rate;
            greenEnv = 255;
            blueEnv = 255.0f - 155.0f * rate;
        } else {
            rate = ((this->unk_16A - 5) / 7.0f);
            redPrim = 255.0f - (255.0f * rate);
            greenPrim = 255.0f - (55.0f * rate);
            bluePrim = 255.0f - (255.0f * rate);
            redEnv = 255.0f - (105.0f * rate);
            greenEnv = 255.0f - (255.0f * rate);
            blueEnv = 100.0f + (100.0f * rate);
        }

        Matrix_Translate(globalCtx->csCtx.npcActions[0]->startPos.x, globalCtx->csCtx.npcActions[0]->startPos.y,
                         globalCtx->csCtx.npcActions[0]->startPos.z, MTXMODE_NEW);
        Matrix_RotateX(globalCtx->csCtx.npcActions[0]->urot.x * (M_PI / (f32)0x8000), MTXMODE_APPLY);
        Matrix_RotateY(globalCtx->csCtx.npcActions[0]->urot.y * (M_PI / (f32)0x8000), MTXMODE_APPLY);
        Matrix_RotateZ(globalCtx->csCtx.npcActions[0]->urot.z * (M_PI / (f32)0x8000), MTXMODE_APPLY);
        Matrix_Scale(1.0f, 1.0f, 1.0f, MTXMODE_APPLY);
        func_80093D84(globalCtx->state.gfxCtx);

        gDPPipeSync(POLY_XLU_DISP++);
        gDPSetPrimColor(POLY_XLU_DISP++, 0, 0, redPrim, greenPrim, bluePrim, 255);
        gDPSetEnvColor(POLY_XLU_DISP++, redEnv, greenEnv, blueEnv, 255);
        gSPMatrix(POLY_XLU_DISP++, Matrix_NewMtx(globalCtx->state.gfxCtx, "../z_bg_spot02_objects.c", 679),
                  G_MTX_NOPUSH | G_MTX_LOAD | G_MTX_MODELVIEW);
        gSPSegment(POLY_XLU_DISP++, 0x08, SEGMENTED_TO_VIRTUAL(D_808AD850[this->unk_16A]));
        gDPPipeSync(POLY_XLU_DISP++);
        gSPDisplayList(POLY_XLU_DISP++, object_spot02_objects_DL_0126F0);
        gDPPipeSync(POLY_XLU_DISP++);
    }

    CLOSE_DISPS(globalCtx->state.gfxCtx, "../z_bg_spot02_objects.c", 692);
}

void func_808AD3D4(BgSpot02Objects* this, GlobalContext* globalCtx) {
    if (globalCtx->csCtx.state != 0 && globalCtx->csCtx.npcActions[2] != NULL &&
        globalCtx->csCtx.npcActions[2]->action == 2) {
        if (this->timer == 2) {
            Audio_PlayActorSound2(&this->dyna.actor, NA_SE_IT_EXPLOSION_ICE);
        }

        if (this->timer < 32) {
            this->timer++;
        } else {
            Actor_Kill(&this->dyna.actor);
        }
    }
}

void func_808AD450(Actor* thisx, GlobalContext* globalCtx) {
    BgSpot02Objects* this = THIS;
    s32 pad;
    f32 lerp;

    OPEN_DISPS(globalCtx->state.gfxCtx, "../z_bg_spot02_objects.c", 736);

    if (globalCtx->csCtx.state != 0 && globalCtx->csCtx.npcActions[2] != NULL) {
        u16 temp_v1 = globalCtx->csCtx.npcActions[2]->urot.z * 0.00549325f;

        if (this->unk_170 != temp_v1) {
            if (this->unk_170 == 0xFFFF) {
                this->unk_170 = temp_v1;
                this->unk_172 = temp_v1;
            } else {
                this->unk_172 = this->unk_170;
                this->unk_170 = temp_v1;
            }
        }

        lerp = func_8006F93C(globalCtx->csCtx.npcActions[2]->endFrame, globalCtx->csCtx.npcActions[2]->startFrame,
                             globalCtx->csCtx.frames);

        // should be able to remove & 0xFFFF with some other change
        if ((globalCtx->csCtx.npcActions[2]->action & 0xFFFF) == 2) {
            Matrix_Translate(globalCtx->csCtx.npcActions[2]->startPos.x, globalCtx->csCtx.npcActions[2]->startPos.y,
                             globalCtx->csCtx.npcActions[2]->startPos.z, MTXMODE_NEW);
            Matrix_RotateX(globalCtx->csCtx.npcActions[2]->urot.x * (M_PI / (f32)0x8000), MTXMODE_APPLY);
            Matrix_RotateY(globalCtx->csCtx.npcActions[2]->urot.y * (M_PI / (f32)0x8000), MTXMODE_APPLY);
            Matrix_Scale(0.9f, 0.9f, (((this->unk_170 - this->unk_172) * lerp) + this->unk_172) * 0.1f, MTXMODE_APPLY);
            func_80093D84(globalCtx->state.gfxCtx);

            gDPPipeSync(POLY_XLU_DISP++);
            gDPSetPrimColor(POLY_XLU_DISP++, 0, 0, 255, 255, 170, 128);
            gDPSetEnvColor(POLY_XLU_DISP++, 150, 120, 0, 128);
            gSPMatrix(POLY_XLU_DISP++, Matrix_NewMtx(globalCtx->state.gfxCtx, "../z_bg_spot02_objects.c", 795),
                      G_MTX_NOPUSH | G_MTX_LOAD | G_MTX_MODELVIEW);
            gSPSegment(POLY_XLU_DISP++, 0x08,
                       Gfx_TwoTexScroll(globalCtx->state.gfxCtx, 0, 2 * this->timer, -3 * this->timer, 32, 64, 1,
                                        4 * this->timer, -6 * this->timer, 32, 64));
            gDPPipeSync(POLY_XLU_DISP++);
            gSPDisplayList(POLY_XLU_DISP++, object_spot02_objects_DL_0013F0);
            gDPPipeSync(POLY_XLU_DISP++);
        }
    }

    CLOSE_DISPS(globalCtx->state.gfxCtx, "../z_bg_spot02_objects.c", 818);
}<|MERGE_RESOLUTION|>--- conflicted
+++ resolved
@@ -73,13 +73,8 @@
                 CollisionHeader_GetVirtual(&object_spot02_objects_Col_012BA4, &colHeader);
             } else if (thisx->params == 1) {
                 this->actionFunc = func_808AC8FC;
-<<<<<<< HEAD
-                CollisionHeader_GetVirtual(&D_060128D8, &colHeader);
+                CollisionHeader_GetVirtual(&object_spot02_objects_Col_0128D8, &colHeader);
                 thisx->flags |= ACTOR_FLAG_22;
-=======
-                CollisionHeader_GetVirtual(&object_spot02_objects_Col_0128D8, &colHeader);
-                thisx->flags |= 0x400000;
->>>>>>> 5e071a01
             } else {
                 if (globalCtx->sceneNum == SCENE_SPOT02) {
                     this->actionFunc = func_808AC908;
