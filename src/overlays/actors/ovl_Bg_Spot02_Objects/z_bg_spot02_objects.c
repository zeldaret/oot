/*
 * File: z_bg_spot02_objects.c
 * Overlay: ovl_Bg_Spot02_Objects
 * Description: Graveyard Actors
 */

#include "z_bg_spot02_objects.h"
#include "objects/object_spot02_objects/object_spot02_objects.h"

#define FLAGS 0x00000030

#define THIS ((BgSpot02Objects*)thisx)

void BgSpot02Objects_Init(Actor* thisx, GlobalContext* globalCtx);
void BgSpot02Objects_Destroy(Actor* thisx, GlobalContext* globalCtx);
void BgSpot02Objects_Update(Actor* thisx, GlobalContext* globalCtx);
void BgSpot02Objects_Draw(Actor* thisx, GlobalContext* globalCtx);
void func_808ACCB8(Actor* thisx, GlobalContext* globalCtx);
void func_808AD450(Actor* thisx, GlobalContext* globalCtx);

void func_808AC8FC(BgSpot02Objects* this, GlobalContext* globalCtx);
void func_808AC908(BgSpot02Objects* this, GlobalContext* globalCtx);
void func_808ACA08(BgSpot02Objects* this, GlobalContext* globalCtx);
void func_808ACAFC(BgSpot02Objects* this, GlobalContext* globalCtx);
void func_808ACB58(BgSpot02Objects* this, GlobalContext* globalCtx);
void func_808ACC34(BgSpot02Objects* this, GlobalContext* globalCtx);
void func_808AD3D4(BgSpot02Objects* this, GlobalContext* globalCtx);

<<<<<<< HEAD
static u64* D_808AD850[] = {
=======
extern CollisionHeader D_060128D8;
extern CollisionHeader D_06012BA4;
extern CollisionHeader D_060133EC;
extern Gfx D_060013F0[];
extern Gfx D_060126F0[];
extern Gfx D_06012D30[];

static void* D_808AD850[] = {
>>>>>>> bb39f7a9
    0x060096B0, 0x0600A2B0, 0x0600AEB0, 0x0600BAB0, 0x0600C6B0, 0x0600D2B0,
    0x0600DEB0, 0x0600EAB0, 0x0600F6B0, 0x060102B0, 0x06010EB0, 0x06011AB0,
};

const ActorInit Bg_Spot02_Objects_InitVars = {
    ACTOR_BG_SPOT02_OBJECTS,
    ACTORCAT_BG,
    FLAGS,
    OBJECT_SPOT02_OBJECTS,
    sizeof(BgSpot02Objects),
    (ActorFunc)BgSpot02Objects_Init,
    (ActorFunc)BgSpot02Objects_Destroy,
    (ActorFunc)BgSpot02Objects_Update,
    (ActorFunc)BgSpot02Objects_Draw,
};

static InitChainEntry sInitChain[] = {
    ICHAIN_VEC3F_DIV1000(scale, 100, ICHAIN_STOP),
};

void BgSpot02Objects_Init(Actor* thisx, GlobalContext* globalCtx) {
    s32 pad;
    BgSpot02Objects* this = THIS;
    CollisionHeader* colHeader = NULL;

    DynaPolyActor_Init(&this->dyna, 0);
    this->unk_16B = (u16)(thisx->params >> 8);
    thisx->params = (u16)(thisx->params & 0xFF);

    switch (thisx->params) {
        case 0:
        case 1:
        case 2:
            Actor_ProcessInitChain(thisx, sInitChain);

            if (thisx->params == 0) {
                if (Flags_GetSwitch(globalCtx, this->unk_16B)) {
                    this->actionFunc = func_808AC8FC;
                    thisx->world.pos.y += 255.0f;
                } else {
                    this->actionFunc = func_808ACAFC;
                }

                CollisionHeader_GetVirtual(&object_spot02_objects_Col_012BA4, &colHeader);
            } else if (thisx->params == 1) {
                this->actionFunc = func_808AC8FC;
                CollisionHeader_GetVirtual(&object_spot02_objects_Col_0128D8, &colHeader);
                thisx->flags |= 0x400000;
            } else {
                if (globalCtx->sceneNum == SCENE_SPOT02) {
                    this->actionFunc = func_808AC908;
                } else {
                    this->actionFunc = func_808AC8FC;
                }

                CollisionHeader_GetVirtual(&object_spot02_objects_Col_0133EC, &colHeader);
            }

            this->dyna.bgId = DynaPoly_SetBgActor(globalCtx, &globalCtx->colCtx.dyna, thisx, colHeader);

            if (((gSaveContext.eventChkInf[1] & 0x2000) && (globalCtx->sceneNum == SCENE_SPOT02) &&
                 (thisx->params == 2)) ||
                (LINK_IS_ADULT && (thisx->params == 1))) {
                Actor_Kill(thisx);
            }
            break;

        case 3:
            this->unk_16A = 0;
            Actor_ChangeCategory(globalCtx, &globalCtx->actorCtx, thisx, ACTORCAT_ITEMACTION);
            this->actionFunc = func_808ACC34;
            thisx->draw = func_808ACCB8;

            if (gSaveContext.eventChkInf[1] & 0x2000) {
                Actor_Kill(thisx);
            }
            break;

        case 4:
            this->timer = -12;
            this->unk_170 = 0xFFFF;
            Actor_ChangeCategory(globalCtx, &globalCtx->actorCtx, thisx, ACTORCAT_ITEMACTION);
            this->actionFunc = func_808AD3D4;
            thisx->draw = func_808AD450;
            break;
    }
}

void BgSpot02Objects_Destroy(Actor* thisx, GlobalContext* globalCtx) {
    BgSpot02Objects* this = THIS;

    DynaPoly_DeleteBgActor(globalCtx, &globalCtx->colCtx.dyna, this->dyna.bgId);
}

void func_808AC8FC(BgSpot02Objects* this, GlobalContext* globalCtx) {
}

void func_808AC908(BgSpot02Objects* this, GlobalContext* globalCtx) {
    static Vec3f zeroVec = { 0.0f, 0.0f, 0.0f };
    Vec3f pos;

    if (globalCtx->csCtx.state != 0) {
        if (globalCtx->csCtx.npcActions[3] != NULL && globalCtx->csCtx.npcActions[3]->action == 2) {
            Audio_PlayActorSound2(&this->dyna.actor, NA_SE_EV_GRAVE_EXPLOSION);
            gSaveContext.eventChkInf[1] |= 0x2000;
            this->timer = 25;
            pos.x = (Math_SinS(this->dyna.actor.shape.rot.y) * 50.0f) + this->dyna.actor.world.pos.x;
            pos.y = this->dyna.actor.world.pos.y + 30.0f;
            pos.z = (Math_CosS(this->dyna.actor.shape.rot.y) * 50.0f) + this->dyna.actor.world.pos.z;
            EffectSsBomb2_SpawnLayered(globalCtx, &pos, &zeroVec, &zeroVec, 70, 30);
            this->actionFunc = func_808ACA08;
        }
    }
}

void func_808ACA08(BgSpot02Objects* this, GlobalContext* globalCtx) {
    Player* player = PLAYER;

    if (this->timer != 0) {
        this->timer--;
    }

    if (this->timer == 20) {
        this->dyna.actor.draw = NULL;
        EffectSsHahen_SpawnBurst(globalCtx, &this->dyna.actor.world.pos, 30.0f, 0, 25, 5, 40, OBJECT_SPOT02_OBJECTS, 20,
                                 object_spot02_objects_DL_012D30);
    } else if (this->timer == 0) {
        Actor_Kill(&this->dyna.actor);
    }

    if (globalCtx->csCtx.frames == 402) {
        if (LINK_IS_CHILD) {
            func_8002F7DC(&player->actor, NA_SE_VO_LI_DEMO_DAMAGE_KID);
        } else {
            func_8002F7DC(&player->actor, NA_SE_VO_LI_DEMO_DAMAGE);
        }
    }
}

void func_808ACAFC(BgSpot02Objects* this, GlobalContext* globalCtx) {
    if (Flags_GetSwitch(globalCtx, this->unk_16B)) {
        Actor_SetFocus(&this->dyna.actor, 60.0f);
        OnePointCutscene_Attention(globalCtx, &this->dyna.actor);
        this->actionFunc = func_808ACB58;
    }
}

void func_808ACB58(BgSpot02Objects* this, GlobalContext* globalCtx) {
    if (Math_StepToF(&this->dyna.actor.world.pos.y, this->dyna.actor.home.pos.y + 255.0f, 1.0f)) {
        Audio_PlayActorSound2(&this->dyna.actor, NA_SE_EV_STONEDOOR_STOP);
        this->actionFunc = func_808AC8FC;
    } else {
        func_8002F974(&this->dyna.actor, NA_SE_EV_WALL_MOVE_SP - SFX_FLAG);
    }
}

void BgSpot02Objects_Update(Actor* thisx, GlobalContext* globalCtx) {
    BgSpot02Objects* this = THIS;

    this->actionFunc(this, globalCtx);
}

void BgSpot02Objects_Draw(Actor* thisx, GlobalContext* globalCtx) {
    static Gfx* dLists[] = { 0x06012A50, 0x060127C0, 0x060130B0 };

    Gfx_DrawDListOpa(globalCtx, dLists[thisx->params]);
}

void func_808ACC34(BgSpot02Objects* this, GlobalContext* globalCtx) {
    if (globalCtx->csCtx.state != 0 && globalCtx->csCtx.npcActions[0] != NULL &&
        globalCtx->csCtx.npcActions[0]->action == 2) {
        this->unk_16A++;

        if (this->unk_16A >= 12) {
            Actor_Kill(&this->dyna.actor);
        }
    }

    if (globalCtx->csCtx.frames == 245 || globalCtx->csCtx.frames == 351) {
        func_800788CC(NA_SE_EV_LIGHTNING);
    }
}

void func_808ACCB8(Actor* thisx, GlobalContext* globalCtx) {
    BgSpot02Objects* this = THIS;
    f32 rate;
    s32 pad;
    u8 redPrim;
    u8 greenPrim;
    u8 bluePrim;
    u8 redEnv;
    u8 greenEnv;
    u8 blueEnv;

    OPEN_DISPS(globalCtx->state.gfxCtx, "../z_bg_spot02_objects.c", 600);

    if (globalCtx->csCtx.state != 0 && globalCtx->csCtx.npcActions[0] != NULL &&
        globalCtx->csCtx.npcActions[0]->action == 2) {
        if (this->unk_16A < 5) {
            rate = (this->unk_16A / 5.0f);
            redPrim = greenPrim = bluePrim = 255;
            redEnv = 100.0f + 155.0f * rate;
            greenEnv = 255;
            blueEnv = 255.0f - 155.0f * rate;
        } else {
            rate = ((this->unk_16A - 5) / 7.0f);
            redPrim = 255.0f - (255.0f * rate);
            greenPrim = 255.0f - (55.0f * rate);
            bluePrim = 255.0f - (255.0f * rate);
            redEnv = 255.0f - (105.0f * rate);
            greenEnv = 255.0f - (255.0f * rate);
            blueEnv = 100.0f + (100.0f * rate);
        }

        Matrix_Translate(globalCtx->csCtx.npcActions[0]->startPos.x, globalCtx->csCtx.npcActions[0]->startPos.y,
                         globalCtx->csCtx.npcActions[0]->startPos.z, MTXMODE_NEW);
        Matrix_RotateX(globalCtx->csCtx.npcActions[0]->urot.x * (M_PI / (f32)0x8000), MTXMODE_APPLY);
        Matrix_RotateY(globalCtx->csCtx.npcActions[0]->urot.y * (M_PI / (f32)0x8000), MTXMODE_APPLY);
        Matrix_RotateZ(globalCtx->csCtx.npcActions[0]->urot.z * (M_PI / (f32)0x8000), MTXMODE_APPLY);
        Matrix_Scale(1.0f, 1.0f, 1.0f, MTXMODE_APPLY);
        func_80093D84(globalCtx->state.gfxCtx);

        gDPPipeSync(POLY_XLU_DISP++);
        gDPSetPrimColor(POLY_XLU_DISP++, 0, 0, redPrim, greenPrim, bluePrim, 255);
        gDPSetEnvColor(POLY_XLU_DISP++, redEnv, greenEnv, blueEnv, 255);
        gSPMatrix(POLY_XLU_DISP++, Matrix_NewMtx(globalCtx->state.gfxCtx, "../z_bg_spot02_objects.c", 679),
                  G_MTX_NOPUSH | G_MTX_LOAD | G_MTX_MODELVIEW);
        gSPSegment(POLY_XLU_DISP++, 0x08, SEGMENTED_TO_VIRTUAL(D_808AD850[this->unk_16A]));
        gDPPipeSync(POLY_XLU_DISP++);
        gSPDisplayList(POLY_XLU_DISP++, object_spot02_objects_DL_0126F0);
        gDPPipeSync(POLY_XLU_DISP++);
    }

    CLOSE_DISPS(globalCtx->state.gfxCtx, "../z_bg_spot02_objects.c", 692);
}

void func_808AD3D4(BgSpot02Objects* this, GlobalContext* globalCtx) {
    if (globalCtx->csCtx.state != 0 && globalCtx->csCtx.npcActions[2] != NULL &&
        globalCtx->csCtx.npcActions[2]->action == 2) {
        if (this->timer == 2) {
            Audio_PlayActorSound2(&this->dyna.actor, NA_SE_IT_EXPLOSION_ICE);
        }

        if (this->timer < 32) {
            this->timer++;
        } else {
            Actor_Kill(&this->dyna.actor);
        }
    }
}

void func_808AD450(Actor* thisx, GlobalContext* globalCtx) {
    BgSpot02Objects* this = THIS;
    s32 pad;
    f32 lerp;

    OPEN_DISPS(globalCtx->state.gfxCtx, "../z_bg_spot02_objects.c", 736);

    if (globalCtx->csCtx.state != 0 && globalCtx->csCtx.npcActions[2] != NULL) {
        u16 temp_v1 = globalCtx->csCtx.npcActions[2]->urot.z * 0.00549325f;

        if (this->unk_170 != temp_v1) {
            if (this->unk_170 == 0xFFFF) {
                this->unk_170 = temp_v1;
                this->unk_172 = temp_v1;
            } else {
                this->unk_172 = this->unk_170;
                this->unk_170 = temp_v1;
            }
        }

        lerp = func_8006F93C(globalCtx->csCtx.npcActions[2]->endFrame, globalCtx->csCtx.npcActions[2]->startFrame,
                             globalCtx->csCtx.frames);

        // should be able to remove & 0xFFFF with some other change
        if ((globalCtx->csCtx.npcActions[2]->action & 0xFFFF) == 2) {
            Matrix_Translate(globalCtx->csCtx.npcActions[2]->startPos.x, globalCtx->csCtx.npcActions[2]->startPos.y,
                             globalCtx->csCtx.npcActions[2]->startPos.z, MTXMODE_NEW);
            Matrix_RotateX(globalCtx->csCtx.npcActions[2]->urot.x * (M_PI / (f32)0x8000), MTXMODE_APPLY);
            Matrix_RotateY(globalCtx->csCtx.npcActions[2]->urot.y * (M_PI / (f32)0x8000), MTXMODE_APPLY);
            Matrix_Scale(0.9f, 0.9f, (((this->unk_170 - this->unk_172) * lerp) + this->unk_172) * 0.1f, MTXMODE_APPLY);
            func_80093D84(globalCtx->state.gfxCtx);

            gDPPipeSync(POLY_XLU_DISP++);
            gDPSetPrimColor(POLY_XLU_DISP++, 0, 0, 255, 255, 170, 128);
            gDPSetEnvColor(POLY_XLU_DISP++, 150, 120, 0, 128);
            gSPMatrix(POLY_XLU_DISP++, Matrix_NewMtx(globalCtx->state.gfxCtx, "../z_bg_spot02_objects.c", 795),
                      G_MTX_NOPUSH | G_MTX_LOAD | G_MTX_MODELVIEW);
            gSPSegment(POLY_XLU_DISP++, 0x08,
                       Gfx_TwoTexScroll(globalCtx->state.gfxCtx, 0, 2 * this->timer, -3 * this->timer, 32, 64, 1,
                                        4 * this->timer, -6 * this->timer, 32, 64));
            gDPPipeSync(POLY_XLU_DISP++);
            gSPDisplayList(POLY_XLU_DISP++, object_spot02_objects_DL_0013F0);
            gDPPipeSync(POLY_XLU_DISP++);
        }
    }

    CLOSE_DISPS(globalCtx->state.gfxCtx, "../z_bg_spot02_objects.c", 818);
}<|MERGE_RESOLUTION|>--- conflicted
+++ resolved
@@ -26,18 +26,7 @@
 void func_808ACC34(BgSpot02Objects* this, GlobalContext* globalCtx);
 void func_808AD3D4(BgSpot02Objects* this, GlobalContext* globalCtx);
 
-<<<<<<< HEAD
-static u64* D_808AD850[] = {
-=======
-extern CollisionHeader D_060128D8;
-extern CollisionHeader D_06012BA4;
-extern CollisionHeader D_060133EC;
-extern Gfx D_060013F0[];
-extern Gfx D_060126F0[];
-extern Gfx D_06012D30[];
-
 static void* D_808AD850[] = {
->>>>>>> bb39f7a9
     0x060096B0, 0x0600A2B0, 0x0600AEB0, 0x0600BAB0, 0x0600C6B0, 0x0600D2B0,
     0x0600DEB0, 0x0600EAB0, 0x0600F6B0, 0x060102B0, 0x06010EB0, 0x06011AB0,
 };
