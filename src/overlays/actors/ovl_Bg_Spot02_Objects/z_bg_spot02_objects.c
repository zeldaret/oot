--- conflicted
+++ resolved
@@ -216,10 +216,6 @@
     BgSpot02Objects* this = (BgSpot02Objects*)thisx;
     PlayState* play = (PlayState*)play2;
     f32 rate;
-<<<<<<< HEAD
-    STACK_PAD(s32);
-=======
->>>>>>> bf3339a1
     u8 redPrim;
     u8 greenPrim;
     u8 bluePrim;
@@ -286,11 +282,7 @@
 
 void func_808AD450(Actor* thisx, PlayState* play2) {
     BgSpot02Objects* this = (BgSpot02Objects*)thisx;
-<<<<<<< HEAD
-    STACK_PAD(s32);
-=======
     PlayState* play = (PlayState*)play2;
->>>>>>> bf3339a1
     f32 lerp;
 
     OPEN_DISPS(play->state.gfxCtx, "../z_bg_spot02_objects.c", 736);
