--- conflicted
+++ resolved
@@ -128,13 +128,8 @@
     Vec3f pos;
 
     if (play->csCtx.state != 0) {
-<<<<<<< HEAD
         if (play->csCtx.actorCues[3] != NULL && play->csCtx.actorCues[3]->id == 2) {
-            Audio_PlayActorSound2(&this->dyna.actor, NA_SE_EV_GRAVE_EXPLOSION);
-=======
-        if (play->csCtx.npcActions[3] != NULL && play->csCtx.npcActions[3]->action == 2) {
             Audio_PlayActorSfx2(&this->dyna.actor, NA_SE_EV_GRAVE_EXPLOSION);
->>>>>>> aa48c66e
             SET_EVENTCHKINF(EVENTCHKINF_1D);
             this->timer = 25;
             pos.x = (Math_SinS(this->dyna.actor.shape.rot.y) * 50.0f) + this->dyna.actor.world.pos.x;
