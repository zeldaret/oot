#include "z_door_warp1.h"
#include "assets/objects/object_warp1/object_warp1.h"

#define FLAGS 0

void DoorWarp1_Init(Actor* thisx, PlayState* play);
void DoorWarp1_Destroy(Actor* thisx, PlayState* play);
void DoorWarp1_Update(Actor* thisx, PlayState* play);
void DoorWarp1_Draw(Actor* thisx, PlayState* play);

void DoorWarp1_WarpAppear(DoorWarp1* this, PlayState* play);
void DoorWarp1_Destination(DoorWarp1* this, PlayState* play);
void func_8099B020(DoorWarp1* this, PlayState* play);
void DoorWarp1_AwaitClearFlag(DoorWarp1* this, PlayState* play);
void func_8099A3A4(DoorWarp1* this, PlayState* play);
void DoorWarp1_BlueCrystal(DoorWarp1* this, PlayState* play);
void DoorWarp1_PurpleCrystal(DoorWarp1* this, PlayState* play);
void func_80999214(DoorWarp1* this, PlayState* play);
void func_80999348(DoorWarp1* this, PlayState* play);
void func_809995D4(DoorWarp1* this, PlayState* play);
void func_809998A4(DoorWarp1* this, PlayState* play);
void DoorWarp1_ChildWarpIdle(DoorWarp1* this, PlayState* play);
void DoorWarp1_RutoWarpIdle(DoorWarp1* this, PlayState* play);
void DoorWarp1_ChildWarpOut(DoorWarp1* this, PlayState* play);
void func_80999EE0(DoorWarp1* this, PlayState* play);
void func_80999FE4(DoorWarp1* this, PlayState* play);
void DoorWarp1_RutoWarpOut(DoorWarp1* this, PlayState* play);
void DoorWarp1_AdultWarpIdle(DoorWarp1* this, PlayState* play);
void func_8099A508(DoorWarp1* this, PlayState* play);
void DoorWarp1_AdultWarpOut(DoorWarp1* this, PlayState* play);
void DoorWarp1_DoNothing(DoorWarp1* this, PlayState* play);
void DoorWarp1_ChooseInitialAction(DoorWarp1* this, PlayState* play);
void DoorWarp1_FloatPlayer(DoorWarp1* this, PlayState* play);

const ActorInit Door_Warp1_InitVars = {
    ACTOR_DOOR_WARP1,
    ACTORCAT_ITEMACTION,
    FLAGS,
    OBJECT_WARP1,
    sizeof(DoorWarp1),
    (ActorFunc)DoorWarp1_Init,
    (ActorFunc)DoorWarp1_Destroy,
    (ActorFunc)DoorWarp1_Update,
    (ActorFunc)DoorWarp1_Draw,
};

static InitChainEntry sInitChain[] = {
    ICHAIN_VEC3F_DIV1000(scale, 1000, ICHAIN_CONTINUE),
    ICHAIN_F32(uncullZoneForward, 4000, ICHAIN_CONTINUE),
    ICHAIN_F32(uncullZoneScale, 800, ICHAIN_CONTINUE),
    ICHAIN_F32(uncullZoneDownward, 4000, ICHAIN_STOP),
};

static s16 sWarpTimerTarget;

void DoorWarp1_SetupAction(DoorWarp1* this, DoorWarp1ActionFunc actionFunc) {
    this->actionFunc = actionFunc;
}

void DoorWarp1_Init(Actor* thisx, PlayState* play) {
    DoorWarp1* this = (DoorWarp1*)thisx;
    PlayState* play2 = play;

    this->unk_1B8 = 0;
    this->unk_1B4 = 0.0f;
    Actor_ProcessInitChain(&this->actor, sInitChain);
    ActorShape_Init(&this->actor.shape, 0.0f, NULL, 0.0f);

    if (this->actor.params != WARP_SAGES && this->actor.params != WARP_BLUE_CRYSTAL &&
        this->actor.params != WARP_YELLOW && this->actor.params != WARP_DESTINATION) {
        Lights_PointNoGlowSetInfo(&this->upperLightInfo, this->actor.world.pos.x, this->actor.world.pos.y,
                                  this->actor.world.pos.z, 0, 0, 0, 0);
        this->upperLight = LightContext_InsertLight(play2, &play2->lightCtx, &this->upperLightInfo);

        Lights_PointNoGlowSetInfo(&this->lowerLightInfo, this->actor.world.pos.x, this->actor.world.pos.y,
                                  this->actor.world.pos.z, 0, 0, 0, 0);
        this->lowerLight = LightContext_InsertLight(play2, &play2->lightCtx, &this->lowerLightInfo);
    }
    osSyncPrintf("\nBOSSWARP arg_data=[%d]", this->actor.params);

    DoorWarp1_ChooseInitialAction(this, play2);
}

void DoorWarp1_Destroy(Actor* thisx, PlayState* play) {
    u8 i;
    DoorWarp1* this = (DoorWarp1*)thisx;

    LightContext_RemoveLight(play, &play->lightCtx, this->upperLight);
    LightContext_RemoveLight(play, &play->lightCtx, this->lowerLight);

    for (i = 0; i < 3; i++) {
        play->envCtx.adjAmbientColor[i] = play->envCtx.adjFogColor[i] = play->envCtx.adjLight1Color[i] = 0;
    }
    //! @bug SkelAnime_Free is not called for crystal variants
}

void DoorWarp1_SetupWarp(DoorWarp1* this, PlayState* play) {
    Player* player = GET_PLAYER(play);

    this->scale = 0;
    this->unk_1AE = -140;
    this->unk_1B0 = -80;
    sWarpTimerTarget = 100;
    this->unk_1BC = 1.0f;
    this->lightRayAlpha = 0.0f;
    this->warpAlpha = 0.0f;
    this->crystalAlpha = 0.0f;

    switch (this->actor.params) {
        case WARP_YELLOW:
        case WARP_ORANGE:
        case WARP_GREEN:
        case WARP_RED:
            this->unk_194 = 0.23f;
            this->unk_198 = 0.6f;
            break;
        case WARP_DESTINATION:
            this->unk_194 = 0.0f;
            this->unk_198 = 0.0f;
            break;
        case WARP_UNK_7:
            this->scale = 100;
            this->unk_1AE = 120;
            this->unk_1B0 = 230;
            this->unk_194 = 0.3f;
            this->unk_198 = 0.3f;
            break;
        case WARP_BLUE_RUTO:
        default:
            this->unk_194 = 0.3f;
            this->unk_198 = 0.3f;
            break;
    }

    this->unk_19C = 0.0f;
    this->actor.shape.yOffset = 1.0f;
    this->warpTimer = 0;

    switch (this->actor.params) {
        case WARP_PURPLE_CRYSTAL:
        case WARP_BLUE_RUTO:
        case WARP_UNK_7:
        default:
            Lights_PointNoGlowSetInfo(&this->upperLightInfo, this->actor.world.pos.x, this->actor.world.pos.y,
                                      this->actor.world.pos.z, 200, 255, 255, 255);
            Lights_PointNoGlowSetInfo(&this->lowerLightInfo, this->actor.world.pos.x, this->actor.world.pos.y,
                                      this->actor.world.pos.z, 200, 255, 255, 255);
            break;
        case WARP_CLEAR_FLAG:
        case WARP_SAGES:
        case WARP_YELLOW:
        case WARP_DESTINATION:
        case WARP_ORANGE:
        case WARP_GREEN:
        case WARP_RED:
            break;
    }

    switch (this->actor.params) {
        case WARP_CLEAR_FLAG:
            DoorWarp1_SetupAction(this, DoorWarp1_AwaitClearFlag);
            break;
        case WARP_DESTINATION:
            if ((!(gSaveContext.entranceIndex == ENTR_SPOT05_3 || gSaveContext.entranceIndex == ENTR_SPOT17_5 ||
                   gSaveContext.entranceIndex == ENTR_SPOT06_9 || gSaveContext.entranceIndex == ENTR_SPOT11_8 ||
                   gSaveContext.entranceIndex == ENTR_SPOT02_8) &&
<<<<<<< HEAD
                 gSaveContext.sceneSetupIndex < 4) ||
                PARAMS_GET_NOSHIFT(GET_PLAYER(play)->actor.params, 8, 4) != 0x200) {
=======
                 !IS_CUTSCENE_LAYER) ||
                (GET_PLAYER(play)->actor.params & 0xF00) != 0x200) {
>>>>>>> fec5cd84
                Actor_Kill(&this->actor);
            }
            if (Actor_WorldDistXZToActor(&player->actor, &this->actor) > 100.0f) {
                Actor_Kill(&this->actor);
            }
            DoorWarp1_SetupAction(this, DoorWarp1_Destination);
            break;
        case WARP_UNK_7:
            DoorWarp1_SetupAction(this, func_8099B020);
            break;
        default:
            DoorWarp1_SetupAction(this, DoorWarp1_WarpAppear);
            break;
    }
}

void DoorWarp1_SetupAdultDungeonWarp(DoorWarp1* this, PlayState* play) {
    SkelAnime_Init(play, &this->skelAnime, &gWarpCrystalSkel, &gWarpCrystalAnim, NULL, NULL, 0);
    Animation_ChangeImpl(&this->skelAnime, &gWarpCrystalAnim, 1.0f, 1.0f, 1.0f, ANIMMODE_ONCE, 40.0f, 1);

    this->scale = 0;
    this->unk_1AE = -140;
    this->unk_1B0 = -80;
    sWarpTimerTarget = 160;
    this->actor.shape.yOffset = -400.0f;
    this->warpTimer = 0;
    this->unk_1BC = 1.0f;
    this->unk_194 = 0.3f;
    this->unk_198 = 0.3f;
    this->lightRayAlpha = 0.0f;
    this->warpAlpha = 0.0f;
    this->crystalAlpha = 0.0f;
    this->unk_19C = 0.0f;

    Lights_PointNoGlowSetInfo(&this->upperLightInfo, this->actor.world.pos.x, this->actor.world.pos.y,
                              this->actor.world.pos.z, 200, 255, 255, 255);
    Lights_PointNoGlowSetInfo(&this->lowerLightInfo, this->actor.world.pos.x, this->actor.world.pos.y,
                              this->actor.world.pos.z, 200, 255, 255, 255);

    DoorWarp1_SetupAction(this, func_8099A3A4);
}

void DoorWarp1_SetupBlueCrystal(DoorWarp1* this, PlayState* play) {
    s16 i;

    SkelAnime_Init(play, &this->skelAnime, &gWarpCrystalSkel, &gWarpCrystalAnim, NULL, NULL, 0);
    Animation_ChangeImpl(&this->skelAnime, &gWarpCrystalAnim, 0, Animation_GetLastFrame(&gWarpCrystalAnim),
                         Animation_GetLastFrame(&gWarpCrystalAnim), ANIMMODE_ONCE, 0.0f, 1);

    this->skelAnime.curFrame = Animation_GetLastFrame(&gWarpCrystalAnim);
    this->scale = 10;
    this->unk_1AE = 120;
    this->unk_1B0 = 230;
    this->warpTimer = 0;
    this->unk_194 = 0.3f;
    this->unk_198 = 0.3f;
    this->lightRayAlpha = 0.0f;
    this->warpAlpha = 0.0f;
    this->crystalAlpha = 0.0f;
    this->unk_19C = 0.0f;
    this->unk_1BC = 1.0f;
    this->actor.shape.yOffset = 800.0f;

    for (i = 0; i < 3; i++) {
        play->envCtx.adjAmbientColor[i] = play->envCtx.adjFogColor[i] = play->envCtx.adjLight1Color[i] = -255;
    }

    play->envCtx.adjFogNear = -500;
    this->warpTimer = 30;
    this->unk_1B8 = 4000;
    DoorWarp1_SetupAction(this, DoorWarp1_BlueCrystal);
}

void DoorWarp1_SetupPurpleCrystal(DoorWarp1* this, PlayState* play) {
    SkelAnime_Init(play, &this->skelAnime, &gWarpCrystalSkel, &gWarpCrystalAnim, NULL, NULL, 0);
    Animation_ChangeImpl(&this->skelAnime, &gWarpCrystalAnim, 0, Animation_GetLastFrame(&gWarpCrystalAnim),
                         Animation_GetLastFrame(&gWarpCrystalAnim), ANIMMODE_ONCE, 0.0f, 1);

    this->skelAnime.curFrame = Animation_GetLastFrame(&gWarpCrystalAnim);
    this->unk_1AE = 120;
    this->unk_1B0 = 230;
    this->warpTimer = 200;
    this->unk_1B8 = 4000;
    this->actor.scale.x = this->actor.scale.y = this->actor.scale.z = 1.0f;
    this->unk_194 = 0.3f;
    this->unk_198 = 0.3f;
    this->lightRayAlpha = 0.0f;
    this->warpAlpha = 0.0f;
    this->crystalAlpha = 0.0f;
    this->unk_19C = 0.0f;
    this->unk_1BC = 1.f;
    this->actor.shape.yOffset = 800.0f;

    if (gSaveContext.entranceIndex != ENTR_TOKINOMA_0) {
        this->actor.scale.x = 0.0499f;
        this->actor.scale.y = 0.077f;
        this->actor.scale.z = 0.09f;
        this->crystalAlpha = 255.0f;
    } else {
        Audio_PlayActorSfx2(&this->actor, NA_SE_EV_SHUT_BY_CRYSTAL);
    }
    DoorWarp1_SetupAction(this, DoorWarp1_PurpleCrystal);
}

void DoorWarp1_SetPlayerPos(DoorWarp1* this, PlayState* play) {
    Player* player = GET_PLAYER(play);

    player->actor.velocity.y = 0.0f;
    player->actor.world.pos.x = this->actor.world.pos.x;
    player->actor.world.pos.y = this->actor.world.pos.y + 55.0f;
    player->actor.world.pos.z = this->actor.world.pos.z;
}

void DoorWarp1_BlueCrystal(DoorWarp1* this, PlayState* play) {
    if (this->warpTimer != 0) {
        this->warpTimer--;
    } else {
        DoorWarp1_SetupAction(this, func_80999214);
    }
    DoorWarp1_SetPlayerPos(this, play);
}

void func_80999214(DoorWarp1* this, PlayState* play) {
    s32 temp_f4;
    f32 darkness;
    s16 i;

    Math_SmoothStepToF(&this->crystalAlpha, 255.0f, 0.2f, 5.0f, 0.1f);

    darkness = (f32)(40 - this->warpTimer) / 40.0f;
    darkness = CLAMP_MIN(darkness, 0);

    for (i = 0; i < 3; i++) {
        play->envCtx.adjAmbientColor[i] = play->envCtx.adjFogColor[i] = play->envCtx.adjLight1Color[i] =
            -255.0f * darkness;
    }
    play->envCtx.adjFogNear = -500.0f * darkness;

    this->warpTimer++;
    if (darkness <= 0) {
        DoorWarp1_SetupAction(this, func_80999348);
    }
    this->actor.shape.rot.y += 0x320;
    DoorWarp1_SetPlayerPos(this, play);
}

void func_80999348(DoorWarp1* this, PlayState* play) {
    Player* player = GET_PLAYER(play);

    DoorWarp1_SetPlayerPos(this, play);

    if (this->warpTimer == 0) {
        Math_SmoothStepToF(&this->crystalAlpha, 0.0f, 0.1f, 4.0f, 1.0f);
        if (this->crystalAlpha <= 150.0f) {
            player->actor.gravity = -0.1f;
        }
        if (this->crystalAlpha <= 0.0f) {
            DoorWarp1_SetupAction(this, DoorWarp1_FloatPlayer);
        }
    } else {
        this->warpTimer--;
    }
    this->actor.shape.rot.y += 0x320;
}

void DoorWarp1_FloatPlayer(DoorWarp1* this, PlayState* play) {
    Player* player = GET_PLAYER(play);

    player->actor.gravity = -0.1f;
}

void DoorWarp1_PurpleCrystal(DoorWarp1* this, PlayState* play) {
    if (this->warpTimer != 0) {
        this->warpTimer--;
        Math_SmoothStepToF(&this->actor.scale.x, 0.0499f, 0.2f, 0.05f, 0.001f);
        Math_SmoothStepToF(&this->actor.scale.y, 0.077f, 0.2f, 0.05f, 0.001f);
        Math_SmoothStepToF(&this->actor.scale.z, 0.09f, 0.2f, 0.05f, 0.001f);
        Math_SmoothStepToF(&this->crystalAlpha, 255.0f, 0.2f, 5.0f, 0.1f);
    }
}

void DoorWarp1_ChooseInitialAction(DoorWarp1* this, PlayState* play) {
    switch (this->actor.params) {
        case WARP_DUNGEON_CHILD:
        case WARP_CLEAR_FLAG:
        case WARP_SAGES:
        case WARP_YELLOW:
        case WARP_BLUE_RUTO:
        case WARP_DESTINATION:
        case WARP_UNK_7:
        case WARP_ORANGE:
        case WARP_GREEN:
        case WARP_RED:
            DoorWarp1_SetupWarp(this, play);
            break;
        case WARP_DUNGEON_ADULT:
            DoorWarp1_SetupAdultDungeonWarp(this, play);
            break;
        case WARP_BLUE_CRYSTAL:
            DoorWarp1_SetupBlueCrystal(this, play);
            break;
        case WARP_PURPLE_CRYSTAL:
            DoorWarp1_SetupPurpleCrystal(this, play);
            break;
    }
}

void DoorWarp1_AwaitClearFlag(DoorWarp1* this, PlayState* play) {
    if (Flags_GetTempClear(play, this->actor.room)) {
        this->warpTimer = 200;
        Audio_QueueSeqCmd(SEQ_PLAYER_BGM_MAIN << 24 | NA_BGM_BOSS_CLEAR);
        DoorWarp1_SetupAction(this, func_809995D4);
    }
}

void func_809995D4(DoorWarp1* this, PlayState* play) {
    if (this->warpTimer == 0) {
        if (this->actor.xzDistToPlayer < 100.0f) {
            this->actor.world.pos.x = -98.0f;
            this->actor.world.pos.y = 827.0f;
            this->actor.world.pos.z = -3228.0f;
        }
        Lights_PointNoGlowSetInfo(&this->upperLightInfo, this->actor.world.pos.x, this->actor.world.pos.y,
                                  this->actor.world.pos.z, 200, 255, 255, 255);
        Lights_PointNoGlowSetInfo(&this->lowerLightInfo, this->actor.world.pos.x, this->actor.world.pos.y,
                                  this->actor.world.pos.z, 200, 255, 255, 255);
        DoorWarp1_SetupAction(this, DoorWarp1_WarpAppear);
    }
    this->warpTimer--;
}

void DoorWarp1_WarpAppear(DoorWarp1* this, PlayState* play) {
    Audio_PlayActorSfx2(&this->actor, NA_SE_EV_WARP_HOLE - SFX_FLAG);
    Math_SmoothStepToF(&this->lightRayAlpha, 255.0f, 0.4f, 10.0f, 0.01f);
    Math_SmoothStepToF(&this->warpAlpha, 255.0f, 0.4f, 10.0f, 0.01f);

    if (this->actor.params != WARP_YELLOW && this->actor.params != WARP_ORANGE && this->actor.params != WARP_GREEN &&
        this->actor.params != WARP_RED) {
        if (this->scale < 100) {
            this->scale += 2;
        }
        if (this->unk_1AE < 120) {
            this->unk_1AE += 4;
        }
        if (this->unk_1B0 < 230) {
            this->unk_1B0 += 4;
        } else if (this->actor.params == WARP_BLUE_RUTO) {
            DoorWarp1_SetupAction(this, DoorWarp1_RutoWarpIdle);
        } else if (this->actor.params != WARP_SAGES && this->actor.params != WARP_YELLOW) {
            DoorWarp1_SetupAction(this, DoorWarp1_ChildWarpIdle);
        } else {
            DoorWarp1_SetupAction(this, func_809998A4);
        }
    } else {
        if (this->unk_1AE < -50) {
            this->unk_1AE += 4;
        }
        if (this->unk_1B0 < 70) {
            this->unk_1B0 += 4;
        } else {
            DoorWarp1_SetupAction(this, func_809998A4);
        }
    }
}

void func_809998A4(DoorWarp1* this, PlayState* play) {
    if (this->lightRayAlpha != 0.0f) {
        Audio_PlayActorSfx2(&this->actor, NA_SE_EV_WARP_HOLE - SFX_FLAG);
    }
    Math_SmoothStepToF(&this->lightRayAlpha, 0.0f, 0.1f, 2.0f, 0.01f);
    Math_SmoothStepToF(&this->warpAlpha, 0.0f, 0.1f, 2.0f, 0.01f);
}

s32 DoorWarp1_PlayerInRange(DoorWarp1* this, PlayState* play) {
    Player* player = GET_PLAYER(play);
    s32 ret = false;

    if (fabsf(this->actor.xzDistToPlayer) < 60.0f) {
        if ((player->actor.world.pos.y - 20.0f) < this->actor.world.pos.y) {
            if (this->actor.world.pos.y < (player->actor.world.pos.y + 20.0f)) {
                ret = true;
            }
        }
    }
    return ret;
}

void DoorWarp1_ChildWarpIdle(DoorWarp1* this, PlayState* play) {
    Player* player;

    Audio_PlayActorSfx2(&this->actor, NA_SE_EV_WARP_HOLE - SFX_FLAG);

    if (DoorWarp1_PlayerInRange(this, play)) {
        player = GET_PLAYER(play);

        Audio_PlaySfxGeneral(NA_SE_EV_LINK_WARP, &player->actor.projectedPos, 4, &gSfxDefaultFreqAndVolScale,
                             &gSfxDefaultFreqAndVolScale, &gSfxDefaultReverb);
        OnePointCutscene_Init(play, 0x25E7, 999, &this->actor, CAM_ID_MAIN);
        func_8002DF54(play, &this->actor, 10);

        player->unk_450.x = this->actor.world.pos.x;
        player->unk_450.z = this->actor.world.pos.z;
        this->unk_1B2 = 1;
        DoorWarp1_SetupAction(this, DoorWarp1_ChildWarpOut);
    }
}

void DoorWarp1_ChildWarpOut(DoorWarp1* this, PlayState* play) {
    Player* player = GET_PLAYER(play);

    if (this->unk_1B2 >= 101) {
        if (player->actor.velocity.y < 10.0f) {
            player->actor.gravity = 0.1f;
        } else {
            player->actor.gravity = 0.0f;
        }
    } else {
        this->unk_1B2++;
    }

    Math_SmoothStepToF(&this->lightRayAlpha, 0.0f, 0.2f, 6.0f, 0.01f);
    this->warpTimer++;

    if (sWarpTimerTarget < this->warpTimer && gSaveContext.nextCutsceneIndex == 0xFFEF) {
        osSyncPrintf("\n\n\nじかんがきたからおーしまい fade_direction=[%d]", play->transitionTrigger,
                     TRANS_TRIGGER_START);

        if (play->sceneId == SCENE_DDAN_BOSS) {
            if (!Flags_GetEventChkInf(EVENTCHKINF_25)) {
                Flags_SetEventChkInf(EVENTCHKINF_25);
                Item_Give(play, ITEM_GORON_RUBY);
                play->nextEntranceIndex = ENTR_SPOT16_0;
                gSaveContext.nextCutsceneIndex = 0xFFF1;
            } else {
                play->nextEntranceIndex = ENTR_SPOT16_5;
                gSaveContext.nextCutsceneIndex = 0;
            }
        } else if (play->sceneId == SCENE_YDAN_BOSS) {
            if (!Flags_GetEventChkInf(EVENTCHKINF_07)) {
                Flags_SetEventChkInf(EVENTCHKINF_07);
                Flags_SetEventChkInf(EVENTCHKINF_09);
                Item_Give(play, ITEM_KOKIRI_EMERALD);
                play->nextEntranceIndex = ENTR_SPOT04_0;
                gSaveContext.nextCutsceneIndex = 0xFFF1;
            } else {
                play->nextEntranceIndex = ENTR_SPOT04_11;
                gSaveContext.nextCutsceneIndex = 0;
            }
        } else if (play->sceneId == SCENE_BDAN_BOSS) {
            play->nextEntranceIndex = ENTR_SPOT08_0;
            gSaveContext.nextCutsceneIndex = 0;
        }
        osSyncPrintf("\n\n\nおわりおわり");
        play->transitionTrigger = TRANS_TRIGGER_START;
        play->transitionType = TRANS_TYPE_FADE_WHITE_SLOW;
        gSaveContext.nextTransitionType = TRANS_TYPE_FADE_WHITE;
    }

    Math_StepToF(&this->unk_194, 2.0f, 0.01f);
    Math_StepToF(&this->unk_198, 10.0f, 0.02f);
    Lights_PointNoGlowSetInfo(&this->upperLightInfo, (s16)player->actor.world.pos.x + 10.0f,
                              (s16)player->actor.world.pos.y + 10.0f, (s16)player->actor.world.pos.z + 10.0f, 235, 255,
                              255, 255);
    Lights_PointNoGlowSetInfo(&this->lowerLightInfo, (s16)player->actor.world.pos.x - 10.0f,
                              (s16)player->actor.world.pos.y - 10.0f, (s16)player->actor.world.pos.z - 10.0f, 235, 255,
                              255, 255);
    Math_SmoothStepToF(&this->actor.shape.yOffset, 0.0f, 0.5f, 2.0f, 0.1f);
}

void DoorWarp1_RutoWarpIdle(DoorWarp1* this, PlayState* play) {
    Audio_PlayActorSfx2(&this->actor, NA_SE_EV_WARP_HOLE - SFX_FLAG);

    if (this->rutoWarpState != WARP_BLUE_RUTO_STATE_INITIAL && DoorWarp1_PlayerInRange(this, play)) {
        this->rutoWarpState = WARP_BLUE_RUTO_STATE_ENTERED;
        func_8002DF54(play, &this->actor, 10);
        this->unk_1B2 = 1;
        DoorWarp1_SetupAction(this, func_80999EE0);
    }
}

static s16 sRutoWarpSubCamId;

void func_80999EE0(DoorWarp1* this, PlayState* play) {
    Vec3f at;
    Vec3f eye;
    Player* player = GET_PLAYER(play);

    if (this->rutoWarpState == WARP_BLUE_RUTO_STATE_3) {
        Play_ChangeCameraStatus(play, CAM_ID_MAIN, CAM_STAT_WAIT);
        sRutoWarpSubCamId = Play_CreateSubCamera(play);

        Play_ChangeCameraStatus(play, sRutoWarpSubCamId, CAM_STAT_ACTIVE);
        at.x = this->actor.world.pos.x;
        at.y = 49.0f;
        at.z = this->actor.world.pos.z;
        eye.x = player->actor.world.pos.x;
        eye.y = 43.0f;
        eye.z = player->actor.world.pos.z;

        Play_CameraSetAtEye(play, sRutoWarpSubCamId, &at, &eye);
        Play_CameraSetFov(play, sRutoWarpSubCamId, 90.0f);
        this->rutoWarpState = WARP_BLUE_RUTO_STATE_TALKING;
        Message_StartTextbox(play, 0x4022, NULL);
        DoorWarp1_SetupAction(this, func_80999FE4);
    }
}

void func_80999FE4(DoorWarp1* this, PlayState* play) {
    if (Message_GetState(&play->msgCtx) == TEXT_STATE_NONE) {
        Audio_PlaySfxGeneral(NA_SE_EV_LINK_WARP, &this->actor.projectedPos, 4, &gSfxDefaultFreqAndVolScale,
                             &gSfxDefaultFreqAndVolScale, &gSfxDefaultReverb);
        OnePointCutscene_Init(play, 0x25E9, 999, &this->actor, CAM_ID_MAIN);
        // Using `CAM_ID_NONE` here defaults to the active camera
        Play_CopyCamera(play, CAM_ID_NONE, sRutoWarpSubCamId);
        Play_ChangeCameraStatus(play, sRutoWarpSubCamId, CAM_STAT_WAIT);
        this->rutoWarpState = WARP_BLUE_RUTO_STATE_WARPING;
        DoorWarp1_SetupAction(this, DoorWarp1_RutoWarpOut);
    }
}

void DoorWarp1_RutoWarpOut(DoorWarp1* this, PlayState* play) {
    Player* player = GET_PLAYER(play);

    if (this->unk_1B2 >= 61) {
        if (player->actor.velocity.y < 10.f) {
            player->actor.gravity = 0.02f;
        } else {
            player->actor.gravity = 0.0f;
        }
    } else {
        this->unk_1B2++;
    }
    Math_SmoothStepToF(&this->lightRayAlpha, 0.0f, 0.2f, 6.0f, 0.01f);
    this->warpTimer++;

    if (this->warpTimer > sWarpTimerTarget && gSaveContext.nextCutsceneIndex == 0xFFEF) {
        SET_EVENTCHKINF(EVENTCHKINF_37);
        Item_Give(play, ITEM_ZORA_SAPPHIRE);
        play->nextEntranceIndex = ENTR_SPOT08_0;
        gSaveContext.nextCutsceneIndex = 0xFFF0;
        play->transitionTrigger = TRANS_TRIGGER_START;
        play->transitionType = TRANS_TYPE_FADE_WHITE_SLOW;
    }

    Math_StepToF(&this->unk_194, 2.0f, 0.01f);
    Math_StepToF(&this->unk_198, 10.f, 0.02f);
    Lights_PointNoGlowSetInfo(&this->upperLightInfo, (s16)player->actor.world.pos.x + 10.0f,
                              (s16)player->actor.world.pos.y + 10.0f, (s16)player->actor.world.pos.z + 10.0f, 235, 255,
                              255, 255);
    Lights_PointNoGlowSetInfo(&this->lowerLightInfo, (s16)player->actor.world.pos.x - 10.0f,
                              (s16)player->actor.world.pos.y - 10.0f, (s16)player->actor.world.pos.z - 10.0f, 235, 255,
                              255, 255);
    Math_SmoothStepToF(&this->actor.shape.yOffset, 0.0f, 0.5f, 2.0f, 0.1f);
}

void func_8099A3A4(DoorWarp1* this, PlayState* play) {
    Audio_PlayActorSfx2(&this->actor, NA_SE_EV_WARP_HOLE - SFX_FLAG);
    Math_SmoothStepToF(&this->lightRayAlpha, 255.0f, 0.2f, 2.0f, 0.1f);
    Math_SmoothStepToF(&this->warpAlpha, 255.0f, 0.2f, 2.0f, 0.1f);

    if (this->scale < 10) {
        this->scale += 2;
    }
    if (this->unk_1AE < 120) {
        this->unk_1AE += 4;
    }
    if (this->unk_1B0 < 230) {
        this->unk_1B0 += 4;
    } else {
        DoorWarp1_SetupAction(this, DoorWarp1_AdultWarpIdle);
    }
}

void DoorWarp1_AdultWarpIdle(DoorWarp1* this, PlayState* play) {
    Player* player;

    Audio_PlayActorSfx2(&this->actor, NA_SE_EV_WARP_HOLE - SFX_FLAG);

    if (DoorWarp1_PlayerInRange(this, play)) {
        player = GET_PLAYER(play);

        OnePointCutscene_Init(play, 0x25E8, 999, &this->actor, CAM_ID_MAIN);
        func_8002DF54(play, &this->actor, 10);
        player->unk_450.x = this->actor.world.pos.x;
        player->unk_450.z = this->actor.world.pos.z;
        this->unk_1B2 = 20;
        DoorWarp1_SetupAction(this, func_8099A508);
    }
}

void func_8099A508(DoorWarp1* this, PlayState* play) {
    Player* player = GET_PLAYER(play);

    if (this->unk_1B2 != 0) {
        this->unk_1B2--;
        return;
    }
    Audio_PlaySfxGeneral(NA_SE_EV_LINK_WARP, &player->actor.projectedPos, 4, &gSfxDefaultFreqAndVolScale,
                         &gSfxDefaultFreqAndVolScale, &gSfxDefaultReverb);
    Animation_ChangeImpl(&this->skelAnime, &gWarpCrystalAnim, 1.0f, Animation_GetLastFrame(&gWarpCrystalAnim),
                         Animation_GetLastFrame(&gWarpCrystalAnim), ANIMMODE_ONCE, 40.0f, 1);

    this->unk_1B2 = 0x32;
    DoorWarp1_SetupAction(this, DoorWarp1_AdultWarpOut);
}

void DoorWarp1_AdultWarpOut(DoorWarp1* this, PlayState* play) {
    Player* player = GET_PLAYER(play);
    f32 temp_f0_2;

    if (this->unk_1B2 != 0) {
        this->unk_1B2--;
    }

    if (this->unk_1B2 < 31) {
        u32 phi_v0 = (LINK_IS_ADULT) ? 35 : 45;

        if ((player->actor.world.pos.y - this->actor.world.pos.y) <= phi_v0) {
            player->actor.gravity = 0.0139999995f;
        } else {
            player->actor.gravity = 0.0f;
            player->actor.velocity.y = 0.0f;
        }
        if (this->unk_1B2 <= 0) {
            if (this->unk_1B8 < 4000) {
                this->unk_1B8 += 40;
            }
            player->actor.world.rot.y -= this->unk_1B8;
            player->actor.shape.rot.y -= this->unk_1B8;
        }
        Math_SmoothStepToF(&player->actor.world.pos.x, this->actor.world.pos.x, 0.5f, 0.1f, 0.01f);
        Math_SmoothStepToF(&player->actor.world.pos.z, this->actor.world.pos.z, 0.5f, 0.1f, 0.01f);
    }
    this->warpTimer++;

    if (this->warpTimer > sWarpTimerTarget && gSaveContext.nextCutsceneIndex == 0xFFEF) {
        if (play->sceneId == SCENE_MORIBOSSROOM) {
            if (!GET_EVENTCHKINF(EVENTCHKINF_48)) {
                SET_EVENTCHKINF(EVENTCHKINF_48);
                Item_Give(play, ITEM_MEDALLION_FOREST);
                play->nextEntranceIndex = ENTR_KENJYANOMA_0;
                gSaveContext.nextCutsceneIndex = 0;
                gSaveContext.chamberCutsceneNum = CHAMBER_CS_FOREST;
            } else {
                if (!LINK_IS_ADULT) {
                    play->nextEntranceIndex = ENTR_SPOT05_2;
                } else {
                    play->nextEntranceIndex = ENTR_SPOT05_3;
                }
                gSaveContext.nextCutsceneIndex = 0;
            }
        } else if (play->sceneId == SCENE_FIRE_BS) {
            if (!GET_EVENTCHKINF(EVENTCHKINF_49)) {
                SET_EVENTCHKINF(EVENTCHKINF_49);
                Item_Give(play, ITEM_MEDALLION_FIRE);
                play->nextEntranceIndex = ENTR_SPOT01_0;
                gSaveContext.nextCutsceneIndex = 0xFFF3;
            } else {
                if (!LINK_IS_ADULT) {
                    play->nextEntranceIndex = ENTR_SPOT17_4;
                } else {
                    play->nextEntranceIndex = ENTR_SPOT17_5;
                }
                gSaveContext.nextCutsceneIndex = 0;
            }
        } else if (play->sceneId == SCENE_MIZUSIN_BS) {
            if (!GET_EVENTCHKINF(EVENTCHKINF_4A)) {
                SET_EVENTCHKINF(EVENTCHKINF_4A);
                Item_Give(play, ITEM_MEDALLION_WATER);
                play->nextEntranceIndex = ENTR_KENJYANOMA_0;
                gSaveContext.nextCutsceneIndex = 0;
                gSaveContext.chamberCutsceneNum = CHAMBER_CS_WATER;
            } else {
                if (!LINK_IS_ADULT) {
                    play->nextEntranceIndex = ENTR_SPOT06_8;
                } else {
                    play->nextEntranceIndex = ENTR_SPOT06_9;
                }
                gSaveContext.nextCutsceneIndex = 0;
            }
        } else if (play->sceneId == SCENE_JYASINBOSS) {
            if (!CHECK_QUEST_ITEM(QUEST_MEDALLION_SPIRIT)) {
                Item_Give(play, ITEM_MEDALLION_SPIRIT);
                play->nextEntranceIndex = ENTR_KENJYANOMA_0;
                gSaveContext.nextCutsceneIndex = 0;
                gSaveContext.chamberCutsceneNum = CHAMBER_CS_SPIRIT;
            } else {
                if (!LINK_IS_ADULT) {
                    play->nextEntranceIndex = ENTR_SPOT11_5;
                } else {
                    play->nextEntranceIndex = ENTR_SPOT11_8;
                }
                gSaveContext.nextCutsceneIndex = 0;
            }
        } else if (play->sceneId == SCENE_HAKADAN_BS) {
            if (!CHECK_QUEST_ITEM(QUEST_MEDALLION_SHADOW)) {
                Item_Give(play, ITEM_MEDALLION_SHADOW);
                play->nextEntranceIndex = ENTR_KENJYANOMA_0;
                gSaveContext.nextCutsceneIndex = 0;
                gSaveContext.chamberCutsceneNum = CHAMBER_CS_SHADOW;
            } else {
                if (!LINK_IS_ADULT) {
                    play->nextEntranceIndex = ENTR_SPOT02_7;
                } else {
                    play->nextEntranceIndex = ENTR_SPOT02_8;
                }
                gSaveContext.nextCutsceneIndex = 0;
            }
        }
        play->transitionTrigger = TRANS_TRIGGER_START;
        play->transitionType = TRANS_TYPE_FADE_WHITE;
        gSaveContext.nextTransitionType = TRANS_TYPE_FADE_WHITE_SLOW;
    }
    if (this->warpTimer >= 141) {
        f32 screenFillAlpha;

        play->envCtx.fillScreen = true;
        screenFillAlpha = (f32)(this->warpTimer - 140) / 20.0f;

        if (screenFillAlpha > 1.0f) {
            screenFillAlpha = 1.0f;
        }
        play->envCtx.screenFillColor[0] = 160;
        play->envCtx.screenFillColor[1] = 160;
        play->envCtx.screenFillColor[2] = 160;
        play->envCtx.screenFillColor[3] = (u32)(255.0f * screenFillAlpha);

        osSyncPrintf("\nparcent=[%f]", screenFillAlpha);
    }
    Lights_PointNoGlowSetInfo(&this->upperLightInfo, (s16)player->actor.world.pos.x + 10.0f,
                              (s16)player->actor.world.pos.y + 10.0f, (s16)player->actor.world.pos.z + 10.0f, 235, 255,
                              255, 255);
    Lights_PointNoGlowSetInfo(&this->lowerLightInfo, (s16)player->actor.world.pos.x - 10.0f,
                              (s16)player->actor.world.pos.y - 10.0f, (s16)player->actor.world.pos.z - 10.0f, 235, 255,
                              255, 255);

    Math_SmoothStepToF(&this->actor.shape.yOffset, 800.0f, 0.5f, 15.0f, 0.1f);
    this->actor.shape.rot.y += 0x320;

    Math_SmoothStepToF(&this->unk_1BC, 1.13f, 0.2f, 0.1f, 0.01f);
    Math_StepToF(&this->unk_194, 2.0f, 0.003f);
    Math_StepToF(&this->unk_198, 10.0f, 0.006f);
    Math_SmoothStepToF(&this->lightRayAlpha, 0.0f, 0.2f, 3.0f, 0.01f);
    Math_SmoothStepToF(&this->warpAlpha, 0.0f, 0.2f, 2.0f, 0.01f);
    Math_SmoothStepToF(&this->crystalAlpha, 255.0f, 0.1f, 1.0f, 0.01f);

    temp_f0_2 = 1.0f - (f32)(sWarpTimerTarget - this->warpTimer) / (sWarpTimerTarget - (sWarpTimerTarget - 100));
    if (temp_f0_2 > 0.0f) {
        s16 i;

        for (i = 0; i < 3; i++) {
            play->envCtx.adjAmbientColor[i] = play->envCtx.adjFogColor[i] = play->envCtx.adjLight1Color[i] =
                -255.0f * temp_f0_2;
        }

        play->envCtx.adjFogNear = -500.0f * temp_f0_2;
        if (play->envCtx.adjFogNear < -300) {
            play->roomCtx.curRoom.segment = NULL;
        }
    }
}

void DoorWarp1_Destination(DoorWarp1* this, PlayState* play) {
    f32 alphaFrac;

    this->warpTimer++;
    this->unk_194 = 5.0f;

    alphaFrac = 1.0f;
    if (this->warpTimer < 20) {
        alphaFrac = this->warpTimer / 20.f;
    } else if (this->warpTimer >= 60) {
        alphaFrac = 1.0f - ((this->warpTimer - 60.0f) / 20.f);
    }
    this->warpAlpha = 255.0f * alphaFrac;
    this->lightRayAlpha = 0.0f;

    if (this->warpTimer >= 80.0f) {
        this->warpAlpha = 0.0f;
        DoorWarp1_SetupAction(this, DoorWarp1_DoNothing);
    }
    Audio_PlayActorSfx2(&this->actor, NA_SE_EV_WARP_HOLE - SFX_FLAG);
}

void DoorWarp1_DoNothing(DoorWarp1* this, PlayState* play) {
}

void func_8099B020(DoorWarp1* this, PlayState* play) {
    Math_SmoothStepToF(&this->lightRayAlpha, 128.0f, 0.2f, 2.0f, 0.1f);
    Math_SmoothStepToF(&this->warpAlpha, 128.0f, 0.2f, 2.0f, 0.1f);

    if (this->lightRayAlpha >= 128.0f) {
        Math_StepToF(&this->unk_194, 2.0f, 0.01f);
        Math_StepToF(&this->unk_198, 10.0f, 0.02f);
    }
    Audio_PlayActorSfx2(&this->actor, NA_SE_EV_WARP_HOLE - SFX_FLAG);
}

void DoorWarp1_Update(Actor* thisx, PlayState* play) {
    DoorWarp1* this = (DoorWarp1*)thisx;

    this->actionFunc(this, play);

    if (this->actor.params != WARP_PURPLE_CRYSTAL) {
        Actor_SetScale(&this->actor, this->scale / 100.0f);
    }
}

void DoorWarp1_DrawBlueCrystal(DoorWarp1* this, PlayState* play) {
    s32 pad;

    OPEN_DISPS(play->state.gfxCtx, "../z_door_warp1.c", 2078);

    Gfx_SetupDL_25Xlu(play->state.gfxCtx);

    gDPSetPrimColor(POLY_XLU_DISP++, 0xFF, 0xFF, 200, 255, 255, (u8)this->crystalAlpha);
    gDPSetEnvColor(POLY_XLU_DISP++, 0, 100, 255, (u8)this->crystalAlpha);

    POLY_XLU_DISP = SkelAnime_Draw(play, this->skelAnime.skeleton, this->skelAnime.jointTable, NULL, NULL, &this->actor,
                                   POLY_XLU_DISP);

    CLOSE_DISPS(play->state.gfxCtx, "../z_door_warp1.c", 2098);

    SkelAnime_Update(&this->skelAnime);
}

void DoorWarp1_DrawPurpleCrystal(DoorWarp1* this, PlayState* play) {
    s32 pad[2];
    Vec3f eye;

    eye.x = -(Math_SinS(play->state.frames * 200) * 120.0f) * 80.0f;
    eye.y = (Math_CosS(play->state.frames * 200) * 120.0f) * 80.0f;
    eye.z = (Math_CosS(play->state.frames * 200) * 120.0f) * 80.0f;

    OPEN_DISPS(play->state.gfxCtx, "../z_door_warp1.c", 2122);

    Gfx_SetupDL_25Xlu(play->state.gfxCtx);
    func_8002EB44(&this->actor.world.pos, &eye, &eye, play->state.gfxCtx);

    gDPSetPrimColor(POLY_XLU_DISP++, 0, 0, 255, 255, 255, (u8)this->crystalAlpha);
    gDPSetEnvColor(POLY_XLU_DISP++, 150, 0, 100, (u8)this->crystalAlpha);

    POLY_XLU_DISP = SkelAnime_Draw(play, this->skelAnime.skeleton, this->skelAnime.jointTable, NULL, NULL, &this->actor,
                                   POLY_XLU_DISP);

    CLOSE_DISPS(play->state.gfxCtx, "../z_door_warp1.c", 2152);

    SkelAnime_Update(&this->skelAnime);
}

void DoorWarp1_DrawWarp(DoorWarp1* this, PlayState* play) {
    s32 pad;
    u32 pad1;
    u32 spEC = play->state.frames * 10;
    f32 spE8 = (this->unk_194 >= 1.0f) ? 0.0f : 1.0f - this->unk_194;
    f32 spE4 = (this->unk_198 >= 1.0f) ? 0.0f : 1.0f - this->unk_198;
    f32 xzScale;
    f32 temp_f0;

    OPEN_DISPS(play->state.gfxCtx, "../z_door_warp1.c", 2173);

    temp_f0 = 1.0f - (2.0f - this->unk_194) / 1.7f;
    if (this->actor.params != WARP_YELLOW && this->actor.params != WARP_DESTINATION &&
        this->actor.params != WARP_ORANGE && this->actor.params != WARP_GREEN && this->actor.params != WARP_RED) {
        this->unk_19C += (s16)(temp_f0 * 15.0f);
    }
    if (this->actor.params == WARP_DESTINATION) {
        this->unk_19C -= (s16)(temp_f0 * 2.0f);
    }
    Gfx_SetupDL_25Xlu(play->state.gfxCtx);

    switch (this->actor.params) {
        case WARP_YELLOW:
            gDPSetPrimColor(POLY_XLU_DISP++, 0x00, 0x80, 255, 255, 255, (u8)this->warpAlpha);
            gDPSetEnvColor(POLY_XLU_DISP++, 200, 255, 0, 255);
            break;
        case WARP_ORANGE:
            gDPSetPrimColor(POLY_XLU_DISP++, 0x00, 0x80, 255, 255, 255, (u8)this->warpAlpha);
            gDPSetEnvColor(POLY_XLU_DISP++, 255, 150, 0, 255);
            break;
        case WARP_GREEN:
            gDPSetPrimColor(POLY_XLU_DISP++, 0x00, 0x80, 255, 255, 255, (u8)this->warpAlpha);
            gDPSetEnvColor(POLY_XLU_DISP++, 0, 200, 0, 255);
            break;
        case WARP_RED:
            gDPSetPrimColor(POLY_XLU_DISP++, 0x00, 0x80, 255, 255, 255, (u8)this->warpAlpha);
            gDPSetEnvColor(POLY_XLU_DISP++, 255, 50, 0, 255);
            break;
        default:
            gDPSetPrimColor(POLY_XLU_DISP++, 0x00, 0x80, 255 * temp_f0, 255, 255, (u8)this->warpAlpha);
            gDPSetEnvColor(POLY_XLU_DISP++, 0, 255 * temp_f0, 255, 255);
            break;
    }
    gDPSetColorDither(POLY_XLU_DISP++, G_CD_DISABLE);
    gDPSetColorDither(POLY_XLU_DISP++, G_AD_NOTPATTERN | G_CD_MAGICSQ);

    Matrix_Translate(this->actor.world.pos.x, this->actor.world.pos.y + 1.0f, this->actor.world.pos.z, MTXMODE_NEW);
    gSPSegment(POLY_XLU_DISP++, 0x0A, Matrix_NewMtx(play->state.gfxCtx, "../z_door_warp1.c", 2247));
    Matrix_Push();

    gSPSegment(POLY_XLU_DISP++, 0x08,
               Gfx_TwoTexScroll(play->state.gfxCtx, G_TX_RENDERTILE, spEC & 0xFF,
                                -((s16)(this->unk_19C + this->unk_19C) & 511), 0x100, 0x100, 1, spEC & 0xFF,
                                -((s16)(this->unk_19C + this->unk_19C) & 511), 0x100, 0x100));

    Matrix_Translate(0.0f, this->unk_194 * 230.0f, 0.0f, MTXMODE_APPLY);
    xzScale = (((f32)this->unk_1AE * spE8) / 100.0f) + 1.0f;
    Matrix_Scale(xzScale, 1.0f, xzScale, MTXMODE_APPLY);
    gSPSegment(POLY_XLU_DISP++, 0x09, Matrix_NewMtx(play->state.gfxCtx, "../z_door_warp1.c", 2267));
    gSPDisplayList(POLY_XLU_DISP++, gWarpPortalDL);
    Matrix_Pop();

    if (this->lightRayAlpha > 0.0f) {
        switch (this->actor.params) {
            case WARP_YELLOW:
                gDPSetPrimColor(POLY_XLU_DISP++, 0x00, 0x80, 255, 255, 255, (u8)this->warpAlpha);
                gDPSetEnvColor(POLY_XLU_DISP++, 200, 255, 0, 255);
                break;
            case WARP_ORANGE:
                gDPSetPrimColor(POLY_XLU_DISP++, 0x00, 0x80, 255, 255, 255, (u8)this->warpAlpha);
                gDPSetEnvColor(POLY_XLU_DISP++, 255, 150, 0, 255);
                break;
            case WARP_GREEN:
                gDPSetPrimColor(POLY_XLU_DISP++, 0x00, 0x80, 255, 255, 255, (u8)this->warpAlpha);
                gDPSetEnvColor(POLY_XLU_DISP++, 0, 200, 0, 255);
                break;
            case WARP_RED:
                gDPSetPrimColor(POLY_XLU_DISP++, 0x00, 0x80, 255, 255, 255, (u8)this->warpAlpha);
                gDPSetEnvColor(POLY_XLU_DISP++, 255, 50, 0, 255);
                break;
            default:
                gDPSetPrimColor(POLY_XLU_DISP++, 0x00, 0x80, 255 * temp_f0, 255, 255, (u8)this->lightRayAlpha);
                gDPSetEnvColor(POLY_XLU_DISP++, 0, 255 * temp_f0, 255, 255);
                break;
        }
        spEC *= 2;

        gSPSegment(POLY_XLU_DISP++, 0x08,
                   Gfx_TwoTexScroll(play->state.gfxCtx, G_TX_RENDERTILE, spEC & 0xFF, -((s16)this->unk_19C & 511),
                                    0x100, 0x100, 1, spEC & 0xFF, -((s16)this->unk_19C & 511), 0x100, 0x100));

        Matrix_Translate(0.0f, this->unk_198 * 60.0f, 0.0f, MTXMODE_APPLY);

        xzScale = (((f32)this->unk_1B0 * spE4) / 100.0f) + 1.0f;
        Matrix_Scale(xzScale, 1.0f, xzScale, MTXMODE_APPLY);

        gSPSegment(POLY_XLU_DISP++, 0x09, Matrix_NewMtx(play->state.gfxCtx, "../z_door_warp1.c", 2336));
        gSPDisplayList(POLY_XLU_DISP++, gWarpPortalDL);
    }

    CLOSE_DISPS(play->state.gfxCtx, "../z_door_warp1.c", 2340);
}

void DoorWarp1_Draw(Actor* thisx, PlayState* play) {
    DoorWarp1* this = (DoorWarp1*)thisx;

    switch (this->actor.params) {
        case WARP_DUNGEON_ADULT:
            DoorWarp1_DrawBlueCrystal(this, play);
            DoorWarp1_DrawWarp(this, play);
            break;
        case WARP_DUNGEON_CHILD:
        case WARP_CLEAR_FLAG:
        case WARP_SAGES:
        case WARP_YELLOW:
        case WARP_BLUE_RUTO:
        case WARP_DESTINATION:
        case WARP_UNK_7:
        case WARP_ORANGE:
        case WARP_GREEN:
        case WARP_RED:
            DoorWarp1_DrawWarp(this, play);
            break;
        case WARP_BLUE_CRYSTAL:
            DoorWarp1_DrawBlueCrystal(this, play);
            break;
        case WARP_PURPLE_CRYSTAL:
            DoorWarp1_DrawPurpleCrystal(this, play);
            break;
    }
}<|MERGE_RESOLUTION|>--- conflicted
+++ resolved
@@ -163,14 +163,8 @@
         case WARP_DESTINATION:
             if ((!(gSaveContext.entranceIndex == ENTR_SPOT05_3 || gSaveContext.entranceIndex == ENTR_SPOT17_5 ||
                    gSaveContext.entranceIndex == ENTR_SPOT06_9 || gSaveContext.entranceIndex == ENTR_SPOT11_8 ||
-                   gSaveContext.entranceIndex == ENTR_SPOT02_8) &&
-<<<<<<< HEAD
-                 gSaveContext.sceneSetupIndex < 4) ||
+                   gSaveContext.entranceIndex == ENTR_SPOT02_8) && !IS_CUTSCENE_LAYER) ||
                 PARAMS_GET_NOSHIFT(GET_PLAYER(play)->actor.params, 8, 4) != 0x200) {
-=======
-                 !IS_CUTSCENE_LAYER) ||
-                (GET_PLAYER(play)->actor.params & 0xF00) != 0x200) {
->>>>>>> fec5cd84
                 Actor_Kill(&this->actor);
             }
             if (Actor_WorldDistXZToActor(&player->actor, &this->actor) > 100.0f) {
