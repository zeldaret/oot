--- conflicted
+++ resolved
@@ -161,19 +161,11 @@
             DoorWarp1_SetupAction(this, DoorWarp1_AwaitClearFlag);
             break;
         case WARP_DESTINATION:
-<<<<<<< HEAD
-            if ((!(gSaveContext.save.entranceIndex == ENTR_SPOT05_3 ||
-                   gSaveContext.save.entranceIndex == ENTR_SPOT17_5 ||
-                   gSaveContext.save.entranceIndex == ENTR_SPOT06_9 ||
-                   gSaveContext.save.entranceIndex == ENTR_SPOT11_8 ||
-                   gSaveContext.save.entranceIndex == ENTR_SPOT02_8) &&
-=======
-            if ((!(gSaveContext.entranceIndex == ENTR_SACRED_FOREST_MEADOW_3 ||
-                   gSaveContext.entranceIndex == ENTR_DEATH_MOUNTAIN_CRATER_5 ||
-                   gSaveContext.entranceIndex == ENTR_LAKE_HYLIA_9 ||
-                   gSaveContext.entranceIndex == ENTR_DESERT_COLOSSUS_8 ||
-                   gSaveContext.entranceIndex == ENTR_GRAVEYARD_8) &&
->>>>>>> 186ecc72
+            if ((!(gSaveContext.save.entranceIndex == ENTR_SACRED_FOREST_MEADOW_3 ||
+                   gSaveContext.save.entranceIndex == ENTR_DEATH_MOUNTAIN_CRATER_5 ||
+                   gSaveContext.save.entranceIndex == ENTR_LAKE_HYLIA_9 ||
+                   gSaveContext.save.entranceIndex == ENTR_DESERT_COLOSSUS_8 ||
+                   gSaveContext.save.entranceIndex == ENTR_GRAVEYARD_8) &&
                  !IS_CUTSCENE_LAYER) ||
                 (GET_PLAYER(play)->actor.params & 0xF00) != 0x200) {
                 Actor_Kill(&this->actor);
@@ -269,11 +261,7 @@
     this->unk_1BC = 1.f;
     this->actor.shape.yOffset = 800.0f;
 
-<<<<<<< HEAD
-    if (gSaveContext.save.entranceIndex != ENTR_TOKINOMA_0) {
-=======
-    if (gSaveContext.entranceIndex != ENTR_TEMPLE_OF_TIME_0) {
->>>>>>> 186ecc72
+    if (gSaveContext.save.entranceIndex != ENTR_TEMPLE_OF_TIME_0) {
         this->actor.scale.x = 0.0499f;
         this->actor.scale.y = 0.077f;
         this->actor.scale.z = 0.09f;
