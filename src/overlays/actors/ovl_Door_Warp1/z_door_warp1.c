#include "z_door_warp1.h"
#include "objects/object_warp1/object_warp1.h"

#define FLAGS 0x00000000

#define THIS ((DoorWarp1*)thisx)

void DoorWarp1_Init(Actor* thisx, GlobalContext* globalCtx);
void DoorWarp1_Destroy(Actor* thisx, GlobalContext* globalCtx);
void DoorWarp1_Update(Actor* thisx, GlobalContext* globalCtx);
void DoorWarp1_Draw(Actor* thisx, GlobalContext* globalCtx);

<<<<<<< HEAD
void func_80999724(DoorWarp1* this, GlobalContext* globalCtx);
void func_8099AEE4(DoorWarp1* this, GlobalContext* globalCtx); 
void func_8099B020(DoorWarp1* this, GlobalContext* globalCtx);
void func_80999580(DoorWarp1* this, GlobalContext* globalCtx);
void func_8099A3A4(DoorWarp1* this, GlobalContext* globalCtx);
void DoorWarp1_BlueCrystal(DoorWarp1* this, GlobalContext* globalCtx);
void DoorWarp1_PurpleCrystal(DoorWarp1* this, GlobalContext* globalCtx);
void func_80999214(DoorWarp1* this, GlobalContext* globalCtx);
void func_80999348(DoorWarp1* this, GlobalContext* globalCtx);
void func_809995D4(DoorWarp1* this, GlobalContext* globalCtx);
void func_809998A4(DoorWarp1* this, GlobalContext* globalCtx);
void func_809999A0(DoorWarp1* this, GlobalContext* globalCtx);
void func_80999E64(DoorWarp1* this, GlobalContext* globalCtx);
void func_80999A68(DoorWarp1* this, GlobalContext* globalCtx);
void func_80999EE0(DoorWarp1* this, GlobalContext* globalCtx);
void func_80999FE4(DoorWarp1* this, GlobalContext* globalCtx);
void func_8099A098(DoorWarp1* this, GlobalContext* globalCtx);
void func_8099A46C(DoorWarp1* this, GlobalContext* globalCtx);
void func_8099A508(DoorWarp1* this, GlobalContext* globalCtx);
void func_8099A5EC(DoorWarp1* this, GlobalContext* globalCtx);
void func_8099B014(DoorWarp1* this, GlobalContext* globalCtx);
void DoorWarp1_ChooseInitialAction(DoorWarp1* this, GlobalContext* globalCtx);
void func_80999410(DoorWarp1* this, GlobalContext* globalCtx);

=======
/*
>>>>>>> 3de7c211
const ActorInit Door_Warp1_InitVars = {
    ACTOR_DOOR_WARP1,
    ACTORCAT_ITEMACTION,
    FLAGS,
    OBJECT_WARP1,
    sizeof(DoorWarp1),
    (ActorFunc)DoorWarp1_Init,
    (ActorFunc)DoorWarp1_Destroy,
    (ActorFunc)DoorWarp1_Update,
    (ActorFunc)DoorWarp1_Draw,
};

static InitChainEntry sInitChain[] = {
    ICHAIN_VEC3F_DIV1000(scale, 1000, ICHAIN_CONTINUE),
    ICHAIN_F32(uncullZoneForward, 4000, ICHAIN_CONTINUE),
    ICHAIN_F32(uncullZoneScale, 800, ICHAIN_CONTINUE),
    ICHAIN_F32(uncullZoneDownward, 4000, ICHAIN_STOP),
};

static s16 D_8099CCA0;
static s16 D_8099CCA2;

extern Gfx D_060001A0[];
extern AnimationHeader D_06001374;
extern SkeletonHeader D_06002CA8;

void DoorWarp1_SetupAction(DoorWarp1* this, DoorWarp1ActionFunc actionFunc) {
    this->actionFunc = actionFunc;
}

void DoorWarp1_Init(Actor* thisx, GlobalContext* globalCtx) {
    DoorWarp1* this = THIS;
    GlobalContext* globalCtx2 = globalCtx;

    this->unk_1B8 = 0;
    this->unk_1B4 = 0.0f;
    Actor_ProcessInitChain(&this->actor, sInitChain);
    ActorShape_Init(&this->actor.shape, 0.0f, NULL, 0.0f);

    if (this->actor.params != 2 && this->actor.params != WARP_BLUE_CRYSTAL && 
        this->actor.params != 4 && this->actor.params != 6) {
        Lights_PointNoGlowSetInfo(&this->unk_1C8, 
                this->actor.world.pos.x, this->actor.world.pos.y, this->actor.world.pos.z, 
                0, 0, 0, 0);
        this->unk_1C4 = LightContext_InsertLight(globalCtx2, &globalCtx2->lightCtx, &this->unk_1C8);

        Lights_PointNoGlowSetInfo(&this->unk_1DC, 
                this->actor.world.pos.x, this->actor.world.pos.y, this->actor.world.pos.z, 
                0, 0, 0, 0);
        this->unk_1D8 = LightContext_InsertLight(globalCtx2, &globalCtx2->lightCtx, &this->unk_1DC);
    }
    osSyncPrintf("\nBOSSWARP arg_data=[%d]", this->actor.params);

    DoorWarp1_ChooseInitialAction(this, globalCtx2);
}

void DoorWarp1_Destroy(Actor* thisx, GlobalContext* globalCtx) {
    u8 i;
    DoorWarp1* this = THIS;

    LightContext_RemoveLight(globalCtx, &globalCtx->lightCtx, this->unk_1C4);
    LightContext_RemoveLight(globalCtx, &globalCtx->lightCtx, this->unk_1D8);

    for (i = 0; i < 3; i++) {
        globalCtx->envCtx.unk_8C[0][i] = globalCtx->envCtx.unk_8C[2][i] = globalCtx->envCtx.unk_8C[1][i] = 0;
    }
}

void func_8099898C(DoorWarp1* this, GlobalContext* globalCtx) {
    Player* player = PLAYER;

    this->scale = 0;
    this->unk_1AE = -0x8C;
    this->unk_1B0 = -0x50;
    D_8099CCA0 = 0x64;
    this->unk_1BC = 1.0f;
    this->unk_1A0 = 0.0f;
    this->warpAlpha = 0.0f;
    this->crystalAlpha = 0.0f;

    switch (this->actor.params) {
        case 4:
        case 8:
        case 9:
        case 10:
            this->unk_194 = 0.23f;
            this->unk_198 = 0.6f;
            break;
        case 6:
            this->unk_194 = 0.0f;
            this->unk_198 = 0.0f;
            break;
        case 7:
            this->scale = 0x64;
            this->unk_1AE = 0x78;
            this->unk_1B0 = 0xE6;
            this->unk_194 = 0.3f;
            this->unk_198 = 0.3f;
            break;
        case 5:
        default:
            this->unk_194 = 0.3f;
            this->unk_198 = 0.3f;
            break;
    }

    this->unk_19C = 0.0f;
    this->actor.shape.yOffset = 1.0f;
    this->unk_192 = 0;

    switch (this->actor.params) {
        case WARP_PURPLE_CRYSTAL:
        case 5:
        case 7:
        default:
            Lights_PointNoGlowSetInfo(&this->unk_1C8, 
                    this->actor.world.pos.x, 
                    this->actor.world.pos.y, 
                    this->actor.world.pos.z, 
                    200, 255, 255, 255);
            Lights_PointNoGlowSetInfo(&this->unk_1DC, 
                    this->actor.world.pos.x, 
                    this->actor.world.pos.y, 
                    this->actor.world.pos.z, 
                    200, 255, 255, 255);
        case 1:
        case 2:
        case 4:
        case 6:
        case 8:
        case 9:
        case 10:
            break;
    }

    switch (this->actor.params) {
        case 1:
            DoorWarp1_SetupAction(this, func_80999580);
            break;
        case 6:
            if ((!(gSaveContext.entranceIndex == 0x608 || // sacred forest meadow
                gSaveContext.entranceIndex == 0x564 ||    // death mountain crater
                gSaveContext.entranceIndex == 0x60C ||    // lake hylia
                gSaveContext.entranceIndex == 0x610 ||    // desert colossus
                gSaveContext.entranceIndex == 0x580) &&   // graveyard
                gSaveContext.sceneSetupIndex < 4) || (PLAYER->actor.params & 0xF00) != 0x200) {
                Actor_Kill(&this->actor);
            }
            if (Actor_WorldDistXZToActor(&player->actor, &this->actor) > 100.0f) {
                Actor_Kill(&this->actor);
            }
            DoorWarp1_SetupAction(this, func_8099AEE4);
            break;
        case 7:
            DoorWarp1_SetupAction(this, func_8099B020);
            break;
        default:
            DoorWarp1_SetupAction(this, func_80999724);
            break;
    }
}

void func_80998C90(DoorWarp1* this, GlobalContext* globalCtx) {
    SkelAnime_Init(globalCtx, &this->skelAnime, &D_06002CA8, &D_06001374, NULL, NULL, 0);
    Animation_ChangeImpl(&this->skelAnime, &D_06001374, 1.0f, 1.0f, 1.0f, ANIMMODE_ONCE, 40.0f, 1);

    this->scale = 0;
    this->unk_1AE = -0x8C;
    this->unk_1B0 = -0x50;
    D_8099CCA0 = 0xA0;
    this->actor.shape.yOffset = -400.0f;
    this->unk_192 = 0;
    this->unk_1BC = 1.0f;
    this->unk_194 = 0.3f;
    this->unk_198 = 0.3f;
    this->unk_1A0 = 0.0f;
    this->warpAlpha = 0.0f;
    this->crystalAlpha = 0.0f;
    this->unk_19C = 0.0f;

    Lights_PointNoGlowSetInfo(&this->unk_1C8,
            this->actor.world.pos.x,
            this->actor.world.pos.y,
            this->actor.world.pos.z,
            200, 255, 255, 255);
    Lights_PointNoGlowSetInfo(&this->unk_1DC,
            this->actor.world.pos.x,
            this->actor.world.pos.y,
            this->actor.world.pos.z,
            200, 255, 255, 255);

    DoorWarp1_SetupAction(this, func_8099A3A4);
}

void DoorWarp1_SetupBlueCrystal(DoorWarp1* this, GlobalContext* globalCtx) {
    s16 i;

    SkelAnime_Init(globalCtx, &this->skelAnime, &D_06002CA8, &D_06001374, NULL, NULL, 0);
    Animation_ChangeImpl(&this->skelAnime, &D_06001374, 0, 
            Animation_GetLastFrame(&D_06001374), 
            Animation_GetLastFrame(&D_06001374), ANIMMODE_ONCE, 0.0f, 1);

    this->skelAnime.curFrame = Animation_GetLastFrame(&D_06001374);
    this->scale = 0xA;
    this->unk_1AE = 0x78;
    this->unk_1B0 = 0xE6;
    this->unk_192 = 0;
    this->unk_194 = 0.3f;
    this->unk_198 = 0.3f;
    this->unk_1A0 = 0.0f;
    this->warpAlpha = 0.0f;
    this->crystalAlpha = 0.0f;
    this->unk_19C = 0.0f;
    this->unk_1BC = 1.0f;
    this->actor.shape.yOffset = 800.0f;

    for (i = 0; i < 3; i++) {
        globalCtx->envCtx.unk_8C[0][i] = globalCtx->envCtx.unk_8C[2][i] = globalCtx->envCtx.unk_8C[1][i] = -255;
    }

    globalCtx->envCtx.unk_9E = -0x1F4;
    this->unk_192 = 0x1E;
    this->unk_1B8 = 0xFA0;
    DoorWarp1_SetupAction(this, DoorWarp1_BlueCrystal);
}

void DoorWarp1_SetupPurpleCrystal(DoorWarp1* this, GlobalContext* globalCtx) {
    SkelAnime_Init(globalCtx, &this->skelAnime, &D_06002CA8, &D_06001374, NULL, NULL, 0);
    Animation_ChangeImpl(&this->skelAnime, &D_06001374, 0, 
            Animation_GetLastFrame(&D_06001374),
            Animation_GetLastFrame(&D_06001374), ANIMMODE_ONCE, 0.0f, 1);

    this->skelAnime.curFrame = Animation_GetLastFrame(&D_06001374);
    this->unk_1AE = 0x78;
    this->unk_1B0 = 0xE6;
    this->unk_192 = 0xC8;
    this->unk_1B8 = 0xFA0;
    this->actor.scale.x = this->actor.scale.y = this->actor.scale.z = 1.0f;
    this->unk_194 = 0.3f;
    this->unk_198 = 0.3f;
    this->unk_1A0 = 0.0f;
    this->warpAlpha = 0.0f;
    this->crystalAlpha = 0.0f;
    this->unk_19C = 0.0f;
    this->unk_1BC = 1.f;
    this->actor.shape.yOffset = 800.0f;

    if (gSaveContext.entranceIndex != 0x53) {
        this->actor.scale.x = 0.0499f;
        this->actor.scale.y = 0.077f;
        this->actor.scale.z = 0.09f;
        this->crystalAlpha = 255.0f;
    } else {
        Audio_PlayActorSound2(&this->actor, NA_SE_EV_SHUT_BY_CRYSTAL);
    }
    DoorWarp1_SetupAction(this, DoorWarp1_PurpleCrystal);
}

void DoorWarp1_SetPlayerPos(DoorWarp1* this, GlobalContext* globalCtx) {
    Player* player = PLAYER;

    player->actor.velocity.y = 0.0f;
    player->actor.world.pos.x = this->actor.world.pos.x;
    player->actor.world.pos.y = this->actor.world.pos.y + 55.0f;
    player->actor.world.pos.z = this->actor.world.pos.z;
}

void DoorWarp1_BlueCrystal(DoorWarp1* this, GlobalContext* globalCtx) {
    if (this->unk_192 != 0) {
        this->unk_192--;
    } else {
        DoorWarp1_SetupAction(this, func_80999214);
    }
    DoorWarp1_SetPlayerPos(this, globalCtx);
}

void func_80999214(DoorWarp1* this, GlobalContext* globalCtx) {
    s32 temp_f4;
    f32 phi_f0;
    s16 phi_v1;

    Math_SmoothStepToF(&this->crystalAlpha, 255.0f, 0.2f, 5.0f, 0.1f);

    phi_f0 = (f32)(40 - this->unk_192) / 40.0f;
    phi_f0 = CLAMP_MIN(phi_f0, 0);

    for (phi_v1 = 0; phi_v1 < 3; phi_v1++) {
        globalCtx->envCtx.unk_8C[0][phi_v1] = globalCtx->envCtx.unk_8C[2][phi_v1] = 
            globalCtx->envCtx.unk_8C[1][phi_v1] = -255.0f * phi_f0;
    }
    globalCtx->envCtx.unk_9E = -500.0f * phi_f0;

    this->unk_192++;
    if (phi_f0 <= 0) {
        DoorWarp1_SetupAction(this, func_80999348);
    }
    this->actor.shape.rot.y += 0x320;
    DoorWarp1_SetPlayerPos(this, globalCtx);
}

void func_80999348(DoorWarp1* this, GlobalContext* globalCtx) {
    Player* player = PLAYER;

    DoorWarp1_SetPlayerPos(this, globalCtx);

    if (this->unk_192 == 0) {
        Math_SmoothStepToF(&this->crystalAlpha, 0.0f, 0.1f, 4.0f, 1.0f);
        if (this->crystalAlpha <= 150.0f) {
            player->actor.gravity = -0.1f;
        }
        if (this->crystalAlpha <= 0.0f) {
            DoorWarp1_SetupAction(this, func_80999410);
        }
    } else {
        this->unk_192--;
    }
    this->actor.shape.rot.y += 0x320;
}

void func_80999410(DoorWarp1* this, GlobalContext* globalCtx) {
    Player* player = PLAYER;

    player->actor.gravity = -0.1f;
}

void DoorWarp1_PurpleCrystal(DoorWarp1* this, GlobalContext* globalCtx) {
    if (this->unk_192 != 0) {
        this->unk_192--;
        Math_SmoothStepToF(&this->actor.scale.x, 0.0499f, 0.2f, 0.05f, 0.001f);
        Math_SmoothStepToF(&this->actor.scale.y, 0.077f, 0.2f, 0.05f, 0.001f);
        Math_SmoothStepToF(&this->actor.scale.z, 0.09f, 0.2f, 0.05f, 0.001f);
        Math_SmoothStepToF(&this->crystalAlpha, 255.0f, 0.2f, 5.0f, 0.1f);
    }
}

void DoorWarp1_ChooseInitialAction(DoorWarp1* this, GlobalContext* globalCtx) {
    switch (this->actor.params) {
        case 0:
        case 1:
        case 2:
        case 4:
        case 5:
        case 6:
        case 7:
        case 8:
        case 9:
        case 10:
            func_8099898C(this, globalCtx);
            break;
        case -1:
            func_80998C90(this, globalCtx);
            break;
        case WARP_BLUE_CRYSTAL:
            DoorWarp1_SetupBlueCrystal(this, globalCtx);
            break;
        case WARP_PURPLE_CRYSTAL:
            DoorWarp1_SetupPurpleCrystal(this, globalCtx);
            break;
    }
}

void func_80999580(DoorWarp1* this, GlobalContext* globalCtx) {
    if (Flags_GetTempClear(globalCtx, this->actor.room)) {
        this->unk_192 = 0xC8;
        Audio_SetBGM(0x21);
        DoorWarp1_SetupAction(this, func_809995D4);
    }
}

void func_809995D4(DoorWarp1* this, GlobalContext* globalCtx) {
    if (this->unk_192 == 0) {
        if (this->actor.xzDistToPlayer < 100.0f) {
            this->actor.world.pos.x = -98.0f;
            this->actor.world.pos.y = 827.0f;
            this->actor.world.pos.z = -3228.0f;
        }
        Lights_PointNoGlowSetInfo(&this->unk_1C8, 
                this->actor.world.pos.x, 
                this->actor.world.pos.y, 
                this->actor.world.pos.z, 
                200, 255, 255, 255);
        Lights_PointNoGlowSetInfo(&this->unk_1DC, 
                this->actor.world.pos.x, 
                this->actor.world.pos.y, 
                this->actor.world.pos.z, 
                200, 255, 255, 255);
        DoorWarp1_SetupAction(this, func_80999724);
    }
    this->unk_192--;
}

void func_80999724(DoorWarp1* this, GlobalContext* globalCtx) {
    Audio_PlayActorSound2(&this->actor, NA_SE_EV_WARP_HOLE - SFX_FLAG);
    Math_SmoothStepToF(&this->unk_1A0, 255.0f, 0.4f, 10.0f, 0.01f);
    Math_SmoothStepToF(&this->warpAlpha, 255.0f, 0.4f, 10.0f, 0.01f);

    if (this->actor.params != 4 && this->actor.params != 8 && this->actor.params != 9 && this->actor.params != 10) {
        if (this->scale < 0x64) {
            this->scale += 2;
        }
        if (this->unk_1AE < 0x78) {
            this->unk_1AE += 4;
        }
        if (this->unk_1B0 < 0xE6) {
            this->unk_1B0 += 4;
        } else if (this->actor.params == 5) {
            DoorWarp1_SetupAction(this, func_80999E64);
        } else if (this->actor.params != 2 && this->actor.params != 4) {
            DoorWarp1_SetupAction(this, func_809999A0);
        } else {
            DoorWarp1_SetupAction(this, func_809998A4);
        }
    } else {
        if (this->unk_1AE < -0x32) {
            this->unk_1AE += 4;
        }
        if (this->unk_1B0 < 0x46) {
            this->unk_1B0 += 4;
        } else {
            DoorWarp1_SetupAction(this, func_809998A4);
        }
    }
}

void func_809998A4(DoorWarp1* this, GlobalContext* globalCtx) {
    if (this->unk_1A0 != 0.0f) {
        Audio_PlayActorSound2(&this->actor, NA_SE_EV_WARP_HOLE - SFX_FLAG);
    }
    Math_SmoothStepToF(&this->unk_1A0, 0.0f, 0.1f, 2.0f, 0.01f);
    Math_SmoothStepToF(&this->warpAlpha, 0.0f, 0.1f, 2.0f, 0.01f);
}

s32 func_80999938(DoorWarp1* this, GlobalContext* globalCtx) {
    Player* player = PLAYER;
    s32 ret = false;

    if (fabsf(this->actor.xzDistToPlayer) < 60.0f) {
        if ((player->actor.world.pos.y - 20.0f) < this->actor.world.pos.y) {
            if (this->actor.world.pos.y < (player->actor.world.pos.y + 20.0f)) {
                ret = true;
            }
        }
    }
    return ret;
}

void func_809999A0(DoorWarp1* this, GlobalContext* globalCtx) {
    Player* player;

    Audio_PlayActorSound2(&this->actor, NA_SE_EV_WARP_HOLE - SFX_FLAG);

    if (func_80999938(this, globalCtx)) {
        player = PLAYER;

        Audio_PlaySoundGeneral(NA_SE_EV_LINK_WARP, &player->actor.projectedPos, 4, &D_801333E0, &D_801333E0, &D_801333E8);
        OnePointCutscene_Init(globalCtx, 0x25E7, 999, &this->actor, 0);
        func_8002DF54(globalCtx, &this->actor, 10);

        player->unk_450.x = this->actor.world.pos.x;
        player->unk_450.z = this->actor.world.pos.z;
        this->unk_1B2 = 1;
        DoorWarp1_SetupAction(this, func_80999A68);
    }
}

void func_80999A68(DoorWarp1* this, GlobalContext* globalCtx) {
    Player* player = PLAYER;

    if (this->unk_1B2 >= 101) {
        if (player->actor.velocity.y < 10.0f) {
            player->actor.gravity = 0.1f;
        } else {
            player->actor.gravity = 0.0f;
        }
    } else {
        this->unk_1B2++;
    }

    Math_SmoothStepToF(&this->unk_1A0, 0.0f, 0.2f, 6.0f, 0.01f);
    this->unk_192++;

    if (D_8099CCA0 < this->unk_192 && gSaveContext.nextCutsceneIndex == 0xFFEF) {
        osSyncPrintf("\n\n\nじかんがきたからおーしまい fade_direction=[%d]", globalCtx->sceneLoadFlag, 0x14);

        if (globalCtx->sceneNum == SCENE_DDAN_BOSS) {
            if (Flags_GetEventChkInf(0x25) == 0) {
                Flags_SetEventChkInf(0x25);
                Item_Give(globalCtx, ITEM_GORON_RUBY);
                globalCtx->nextEntranceIndex = 0x13D;
                gSaveContext.nextCutsceneIndex = 0xFFF1;
            } else {
                globalCtx->nextEntranceIndex = 0x47A;
                gSaveContext.nextCutsceneIndex = 0;
            }
        } else if (globalCtx->sceneNum == SCENE_YDAN_BOSS) {
            if (Flags_GetEventChkInf(7) == 0) {
                Flags_SetEventChkInf(7);
                Flags_SetEventChkInf(9);
                Item_Give(globalCtx, ITEM_KOKIRI_EMERALD);
                globalCtx->nextEntranceIndex = 0xEE;
                gSaveContext.nextCutsceneIndex = 0xFFF1;
            } else {
                globalCtx->nextEntranceIndex = 0x457;
                gSaveContext.nextCutsceneIndex = 0;
            }
        } else if (globalCtx->sceneNum == SCENE_BDAN_BOSS) {
            globalCtx->nextEntranceIndex = 0x10E;
            gSaveContext.nextCutsceneIndex = 0;
        }
        osSyncPrintf("\n\n\nおわりおわり");
        globalCtx->sceneLoadFlag = 0x14;
        globalCtx->fadeTransition = 7;
        gSaveContext.nextTransition = 3;
    }

    Math_StepToF(&this->unk_194, 2.0f, 0.01f);
    Math_StepToF(&this->unk_198, 10.0f, 0.02f);
    Lights_PointNoGlowSetInfo(&this->unk_1C8, 
            (s16)player->actor.world.pos.x + 10.0f, 
            (s16)player->actor.world.pos.y + 10.0f, 
            (s16)player->actor.world.pos.z + 10.0f, 
            235, 255, 255, 255);
    Lights_PointNoGlowSetInfo(&this->unk_1DC, 
            (s16)player->actor.world.pos.x - 10.0f, 
            (s16)player->actor.world.pos.y - 10.0f, 
            (s16)player->actor.world.pos.z - 10.0f, 
            235, 255, 255, 255);
    Math_SmoothStepToF(&this->actor.shape.yOffset, 0.0f, 0.5f, 2.0f, 0.1f);
}

void func_80999E64(DoorWarp1* this, GlobalContext* globalCtx) {
    Audio_PlayActorSound2(&this->actor, NA_SE_EV_WARP_HOLE - SFX_FLAG);

    if (this->unk_1EC != 0 && func_80999938(this, globalCtx)) {
        this->unk_1EC = 2;
        func_8002DF54(globalCtx, &this->actor, 10);
        this->unk_1B2 = 1;
        DoorWarp1_SetupAction(this, func_80999EE0);
    }
}

void func_80999EE0(DoorWarp1* this, GlobalContext* globalCtx) {
    Vec3f sp34;
    Vec3f sp28;
    Player* player = PLAYER;

    if (this->unk_1EC == 3) {
        Gameplay_ChangeCameraStatus(globalCtx, 0, 1);
        D_8099CCA2 = Gameplay_CreateSubCamera(globalCtx);

        Gameplay_ChangeCameraStatus(globalCtx, D_8099CCA2, 7);
        sp34.x = this->actor.world.pos.x;
        sp34.y = 49.0f;
        sp34.z = this->actor.world.pos.z;
        sp28.x = player->actor.world.pos.x;
        sp28.y = 43.0f;
        sp28.z = player->actor.world.pos.z;

        Gameplay_CameraSetAtEye(globalCtx, D_8099CCA2, &sp34, &sp28);
        Gameplay_CameraSetFov(globalCtx, D_8099CCA2, 90.0f);
        this->unk_1EC = 4;
        func_8010B680(globalCtx, 0x4022, NULL);
        DoorWarp1_SetupAction(this, func_80999FE4);
    }
}

void func_80999FE4(DoorWarp1* this, GlobalContext* globalCtx) {
    if (func_8010BDBC(&globalCtx->msgCtx) == 0) {
        Audio_PlaySoundGeneral(NA_SE_EV_LINK_WARP, &this->actor.projectedPos, 4, &D_801333E0, &D_801333E0, &D_801333E8);
        OnePointCutscene_Init(globalCtx, 0x25E9, 999, &this->actor, 0);
        Gameplay_CopyCamera(globalCtx, -1, D_8099CCA2);
        Gameplay_ChangeCameraStatus(globalCtx, D_8099CCA2, 1);
        this->unk_1EC = 5;
        DoorWarp1_SetupAction(this, func_8099A098);
    }
}

void func_8099A098(DoorWarp1* this, GlobalContext* globalCtx) {
    Player* player = PLAYER;

    if (this->unk_1B2 >= 61) {
        if (player->actor.velocity.y < 10.f) {
            player->actor.gravity = 0.02f;
        } else {
            player->actor.gravity = 0.0f;
        }
    } else {
        this->unk_1B2++;
    }
    Math_SmoothStepToF(&this->unk_1A0, 0.0f, 0.2f, 6.0f, 0.01f);
    this->unk_192++;

    if (this->unk_192 > D_8099CCA0 && gSaveContext.nextCutsceneIndex == 0xFFEF) {
        gSaveContext.eventChkInf[3] |= 0x80;
        Item_Give(globalCtx, ITEM_ZORA_SAPPHIRE);
        globalCtx->nextEntranceIndex = 0x10E;
        gSaveContext.nextCutsceneIndex = 0xFFF0;
        globalCtx->sceneLoadFlag = 0x14;
        globalCtx->fadeTransition = 7;
    }

    Math_StepToF(&this->unk_194, 2.0f, 0.01f);
    Math_StepToF(&this->unk_198, 10.f, 0.02f);
    Lights_PointNoGlowSetInfo(&this->unk_1C8, 
            (s16)player->actor.world.pos.x + 10.0f, 
            (s16)player->actor.world.pos.y + 10.0f, 
            (s16)player->actor.world.pos.z + 10.0f, 
            235, 255, 255, 255);
    Lights_PointNoGlowSetInfo(&this->unk_1DC, 
            (s16)player->actor.world.pos.x - 10.0f, 
            (s16)player->actor.world.pos.y - 10.0f, 
            (s16)player->actor.world.pos.z - 10.0f, 
            235, 255, 255, 255);
    Math_SmoothStepToF(&this->actor.shape.yOffset, 0.0f, 0.5f, 2.0f, 0.1f);
}

void func_8099A3A4(DoorWarp1* this, GlobalContext* globalCtx) {
    Audio_PlayActorSound2(&this->actor, NA_SE_EV_WARP_HOLE - SFX_FLAG);
    Math_SmoothStepToF(&this->unk_1A0, 255.0f, 0.2f, 2.0f, 0.1f);
    Math_SmoothStepToF(&this->warpAlpha, 255.0f, 0.2f, 2.0f, 0.1f);

    if (this->scale < 0xA) {
        this->scale += 2;
    }
    if (this->unk_1AE < 0x78) {
        this->unk_1AE += 4;
    }
    if (this->unk_1B0 < 0xE6) {
        this->unk_1B0 += 4;
    } else {
        DoorWarp1_SetupAction(this, func_8099A46C);
    }
}

void func_8099A46C(DoorWarp1* this, GlobalContext* globalCtx) {
    Player* player;

    Audio_PlayActorSound2(&this->actor, NA_SE_EV_WARP_HOLE - SFX_FLAG);

    if (func_80999938(this, globalCtx) != 0) {
        player = PLAYER;

        OnePointCutscene_Init(globalCtx, 0x25E8, 999, &this->actor, 0);
        func_8002DF54(globalCtx, &this->actor, 10);
        player->unk_450.x = this->actor.world.pos.x;
        player->unk_450.z = this->actor.world.pos.z;
        this->unk_1B2 = 0x14;
        DoorWarp1_SetupAction(this, func_8099A508);
    }
}

void func_8099A508(DoorWarp1* this, GlobalContext* globalCtx) {
    Player* player = PLAYER;

    if (this->unk_1B2 != 0) {
        this->unk_1B2--;
        return;
    }
    Audio_PlaySoundGeneral(NA_SE_EV_LINK_WARP, &player->actor.projectedPos, 4, &D_801333E0, &D_801333E0, &D_801333E8);
    Animation_ChangeImpl(&this->skelAnime, &D_06001374, 1.0f, 
            Animation_GetLastFrame(&D_06001374), 
            Animation_GetLastFrame(&D_06001374), 2, 40.0f, 1);

    this->unk_1B2 = 0x32;
    DoorWarp1_SetupAction(this, func_8099A5EC);
}

void func_8099A5EC(DoorWarp1* this, GlobalContext* globalCtx) {
    Player* player = PLAYER;
    f32 temp_f0_2;
    
    if (this->unk_1B2 != 0) {
        this->unk_1B2--;
    }

    if (this->unk_1B2 < 0x1F) {
        u32 phi_v0 = (gSaveContext.linkAge == 0) ? 35 : 45;

        if ((player->actor.world.pos.y - this->actor.world.pos.y) <= phi_v0) {
            player->actor.gravity = 0.0139999995f;
        } else {
            player->actor.gravity = 0.0f;
            player->actor.velocity.y = 0.0f;
        }
        if (this->unk_1B2 <= 0) {
            if (this->unk_1B8 < 0xFA0) {
                this->unk_1B8 += 0x28;
            }
            player->actor.world.rot.y -= this->unk_1B8;
            player->actor.shape.rot.y -= this->unk_1B8;
        }
        Math_SmoothStepToF(&player->actor.world.pos.x, this->actor.world.pos.x, 0.5f, 0.1f, 0.01f);
        Math_SmoothStepToF(&player->actor.world.pos.z, this->actor.world.pos.z, 0.5f, 0.1f, 0.01f);
    }
    this->unk_192++;

    if (this->unk_192 > D_8099CCA0 && gSaveContext.nextCutsceneIndex == 0xFFEF) {
        if (globalCtx->sceneNum == SCENE_MORIBOSSROOM) {
            if (!(gSaveContext.eventChkInf[4] & 0x100)) {
                gSaveContext.eventChkInf[4] |= 0x100;
                Item_Give(globalCtx, ITEM_MEDALLION_FOREST);
                globalCtx->nextEntranceIndex = 0x6B;
                gSaveContext.nextCutsceneIndex = 0;
                gSaveContext.chamberCutsceneNum = CHAMBER_CS_FOREST;
            } else {
                if (LINK_IS_CHILD) {
                    globalCtx->nextEntranceIndex = 0x600;
                } else {
                    globalCtx->nextEntranceIndex = 0x608;
                }
                gSaveContext.nextCutsceneIndex = 0;
            }
        } else if (globalCtx->sceneNum == SCENE_FIRE_BS) {
            if (!(gSaveContext.eventChkInf[4] & 0x200)) {
                gSaveContext.eventChkInf[4] |= 0x200;
                Item_Give(globalCtx, ITEM_MEDALLION_FIRE);
                globalCtx->nextEntranceIndex = 0xDB;
                gSaveContext.nextCutsceneIndex = 0xFFF3;
            } else {
                if (LINK_IS_CHILD) {
                    globalCtx->nextEntranceIndex = 0x4F6;
                } else {
                    globalCtx->nextEntranceIndex = 0x564;
                }
            gSaveContext.nextCutsceneIndex = 0;
            }
        } else if (globalCtx->sceneNum == SCENE_MIZUSIN_BS) {
            if (!(gSaveContext.eventChkInf[4] & 0x400)) {
                gSaveContext.eventChkInf[4] |= 0x400;
                Item_Give(globalCtx, ITEM_MEDALLION_WATER);
                globalCtx->nextEntranceIndex = 0x6B;
                gSaveContext.nextCutsceneIndex = 0;
                gSaveContext.chamberCutsceneNum = CHAMBER_CS_WATER;
            } else {
                if (LINK_IS_CHILD) {
                    globalCtx->nextEntranceIndex = 0x604;
                } else {
                    globalCtx->nextEntranceIndex = 0x60C;
                }
                gSaveContext.nextCutsceneIndex = 0;
            }
        } else if (globalCtx->sceneNum == SCENE_JYASINBOSS) {
            if (!CHECK_QUEST_ITEM(QUEST_MEDALLION_SPIRIT)) {
                Item_Give(globalCtx, ITEM_MEDALLION_SPIRIT);
                globalCtx->nextEntranceIndex = 0x6B;
                gSaveContext.nextCutsceneIndex = 0;
                gSaveContext.chamberCutsceneNum = CHAMBER_CS_SPIRIT;
            } else {
                if (LINK_IS_CHILD) {
                    globalCtx->nextEntranceIndex = 0x1F1;
                } else {
                    globalCtx->nextEntranceIndex = 0x610;
                }
                gSaveContext.nextCutsceneIndex = 0;
            }
        } else if (globalCtx->sceneNum == SCENE_HAKADAN_BS) {
            if (!CHECK_QUEST_ITEM(QUEST_MEDALLION_SHADOW)) {
                Item_Give(globalCtx, ITEM_MEDALLION_SHADOW);
                globalCtx->nextEntranceIndex = 0x6B;
                gSaveContext.nextCutsceneIndex = 0;
                gSaveContext.chamberCutsceneNum = CHAMBER_CS_SHADOW;
            } else {
                if (LINK_IS_CHILD) {
                    globalCtx->nextEntranceIndex = 0x568;
                } else {
                    globalCtx->nextEntranceIndex = 0x580;
                }
                gSaveContext.nextCutsceneIndex = 0;
            }
        }
        globalCtx->sceneLoadFlag = 0x14;
        globalCtx->fadeTransition = 3;
        gSaveContext.nextTransition = 7;
    }
    if (this->unk_192 >= 0x8D) {
        f32 phi_f0;

        globalCtx->envCtx.unk_E1 = 1;
        phi_f0 = (f32)(this->unk_192 - 0x8C) / 20.0f;

        if (phi_f0 > 1.0f) {
            phi_f0 = 1.0f;
        }
        globalCtx->envCtx.unk_E2[0] = 0xA0;
        globalCtx->envCtx.unk_E2[1] = 0xA0;
        globalCtx->envCtx.unk_E2[2] = 0xA0;
        globalCtx->envCtx.unk_E2[3] = (u32)(255.0f * phi_f0);

        osSyncPrintf("\nparcent=[%f]", phi_f0);
    }
    Lights_PointNoGlowSetInfo(&this->unk_1C8, 
                (s16)player->actor.world.pos.x + 10.0f, 
                (s16)player->actor.world.pos.y + 10.0f, 
                (s16)player->actor.world.pos.z + 10.0f, 
                235, 255, 255, 255);
    Lights_PointNoGlowSetInfo(&this->unk_1DC, 
                (s16)player->actor.world.pos.x - 10.0f, 
                (s16)player->actor.world.pos.y - 10.0f, 
                (s16)player->actor.world.pos.z - 10.0f, 
                235, 255, 255, 255);

    Math_SmoothStepToF(&this->actor.shape.yOffset, 800.0f, 0.5f, 15.0f, 0.1f);
    this->actor.shape.rot.y += 0x320;

    Math_SmoothStepToF(&this->unk_1BC, 1.13f, 0.2f, 0.1f, 0.01f);
    Math_StepToF(&this->unk_194, 2.0f, 0.003f);
    Math_StepToF(&this->unk_198, 10.0f, 0.006f);
    Math_SmoothStepToF(&this->unk_1A0, 0.0f, 0.2f, 3.0f, 0.01f);
    Math_SmoothStepToF(&this->warpAlpha, 0.0f, 0.2f, 2.0f, 0.01f);
    Math_SmoothStepToF(&this->crystalAlpha, 255.0f, 0.1f, 1.0f, 0.01f);

    temp_f0_2 = 1.0f - (f32)(D_8099CCA0 - this->unk_192) / (D_8099CCA0 - (D_8099CCA0 - 100));
    if (temp_f0_2 > 0.0f) {
        s16 phi_v1;

        for (phi_v1 = 0; phi_v1 < 3; phi_v1++) {
            globalCtx->envCtx.unk_8C[0][phi_v1] = 
                globalCtx->envCtx.unk_8C[2][phi_v1] = 
                    globalCtx->envCtx.unk_8C[1][phi_v1] = -255.0f * temp_f0_2;
        }

        globalCtx->envCtx.unk_9E = -500.0f * temp_f0_2;
        if (globalCtx->envCtx.unk_9E < -0x12C) {
            globalCtx->roomCtx.curRoom.segment = NULL;
        }
    }
}

void func_8099AEE4(DoorWarp1* this, GlobalContext* globalCtx) {
    f32 phi_f0;

    this->unk_192++;
    this->unk_194 = 5.0f;

    phi_f0 = 1.0f;
    if (this->unk_192 < 20) {
        phi_f0 = this->unk_192 / 20.f;
    } else if (this->unk_192 >= 60) {
        phi_f0 = 1.0f - ((this->unk_192 - 60.0f) / 20.f);
    }
    this->warpAlpha = 255.0f * phi_f0;
    this->unk_1A0 = 0.0f;

    if (this->unk_192 >= 80.0f) {
        this->warpAlpha = 0.0f;
        DoorWarp1_SetupAction(this, func_8099B014);
    }
    Audio_PlayActorSound2(&this->actor, NA_SE_EV_WARP_HOLE - SFX_FLAG);
}

void func_8099B014(DoorWarp1* this, GlobalContext* globalCtx) {
}

void func_8099B020(DoorWarp1* this, GlobalContext* globalCtx) {
    Math_SmoothStepToF(&this->unk_1A0, 128.0f, 0.2f, 2.0f, 0.1f);
    Math_SmoothStepToF(&this->warpAlpha, 128.0f, 0.2f, 2.0f, 0.1f);

    if (this->unk_1A0 >= 128.0f) {
        Math_StepToF(&this->unk_194, 2.0f, 0.01f);
        Math_StepToF(&this->unk_198, 10.0f, 0.02f);
    }
    Audio_PlayActorSound2(&this->actor, NA_SE_EV_WARP_HOLE - SFX_FLAG);
}

void DoorWarp1_Update(Actor* thisx, GlobalContext* globalCtx) {
    DoorWarp1* this = THIS;

    this->actionFunc(this, globalCtx);

    if (this->actor.params != 3) {
        Actor_SetScale(&this->actor, this->scale / 100.0f);
    }
}

void DoorWarp1_DrawBlueCrystal(DoorWarp1* this, GlobalContext* globalCtx) {
    s32 pad;

    OPEN_DISPS(globalCtx->state.gfxCtx, "../z_door_warp1.c", 2078);

    func_80093D84(globalCtx->state.gfxCtx);

    gDPSetPrimColor(POLY_XLU_DISP++, 0xFF, 0xFF, 200, 255, 255, (u8)this->crystalAlpha);
    gDPSetEnvColor(POLY_XLU_DISP++, 0, 100, 255, (u8)this->crystalAlpha);

    POLY_XLU_DISP = SkelAnime_Draw(globalCtx, this->skelAnime.skeleton, this->skelAnime.jointTable, 
                                        NULL, NULL, &this->actor, POLY_XLU_DISP);

    CLOSE_DISPS(globalCtx->state.gfxCtx, "../z_door_warp1.c", 2098);

    SkelAnime_Update(&this->skelAnime);
}

void DoorWarp1_DrawPurpleCrystal(DoorWarp1* this, GlobalContext* globalCtx) {
    s32 pad[2];
    Vec3f eye;

    eye.x = -(Math_SinS(globalCtx->state.frames * 200) * 120.0f) * 80.0f;
    eye.y =  (Math_CosS(globalCtx->state.frames * 200) * 120.0f) * 80.0f;
    eye.z =  (Math_CosS(globalCtx->state.frames * 200) * 120.0f) * 80.0f;

    OPEN_DISPS(globalCtx->state.gfxCtx, "../z_door_warp1.c", 2122);

    func_80093D84(globalCtx->state.gfxCtx);
    func_8002EB44(&this->actor.world.pos, &eye, &eye, globalCtx->state.gfxCtx);

    gDPSetPrimColor(POLY_XLU_DISP++, 0, 0, 255, 255, 255, (u8)this->crystalAlpha);
    gDPSetEnvColor(POLY_XLU_DISP++, 150, 0, 100, (u8)this->crystalAlpha);

    POLY_XLU_DISP = SkelAnime_Draw(globalCtx, this->skelAnime.skeleton, this->skelAnime.jointTable, 
                                        NULL, NULL, &this->actor, POLY_XLU_DISP);

    CLOSE_DISPS(globalCtx->state.gfxCtx, "../z_door_warp1.c", 2152);

    SkelAnime_Update(&this->skelAnime);
}

#ifdef NON_MATCHING
// Regalloc, small reorderings near the end of the first switch
void DoorWarp1_DrawWarp(DoorWarp1* this, GlobalContext* globalCtx) {
    s32 pad;
    u32 pad1;
    u32 spEC = globalCtx->state.frames * 10;
    f32 spE8 = (this->unk_194 >= 1.0f) ? 0.0f : 1.0f - this->unk_194;
    f32 spE4 = (this->unk_198 >= 1.0f) ? 0.0f : 1.0f - this->unk_198;
    f32 xzScale;
    f32 temp_f0;

    OPEN_DISPS(globalCtx->state.gfxCtx, "../z_door_warp1.c", 2173);

    temp_f0 = 1.0f - (2.0f - this->unk_194) / 1.7f;
    if (this->actor.params != 4 && this->actor.params != 6 && this->actor.params != 8 &&
        this->actor.params != 9 && this->actor.params != 10) {
        this->unk_19C += (s16)(temp_f0 * 15.0f);
    }
    if (this->actor.params == 6) {
        this->unk_19C -= (s16)(temp_f0 + temp_f0);
    }
    func_80093D84(globalCtx->state.gfxCtx);

    switch (this->actor.params) {
        case 4:  
            gDPSetPrimColor(POLY_XLU_DISP++, 0x00, 0x80, 255, 255, 255, this->warpAlpha); 
            gDPSetEnvColor(POLY_XLU_DISP++, 200, 255, 0, 255);
            break; 
        case 8:  
            gDPSetPrimColor(POLY_XLU_DISP++, 0x00, 0x80, 255, 255, 255, this->warpAlpha); 
            gDPSetEnvColor(POLY_XLU_DISP++, 255, 150, 0, 255);
            break;
        case 9:  
            gDPSetPrimColor(POLY_XLU_DISP++, 0x00, 0x80, 255, 255, 255, this->warpAlpha); 
            gDPSetEnvColor(POLY_XLU_DISP++, 0, 200, 0, 255);
            break;
        case 10: 
            gDPSetPrimColor(POLY_XLU_DISP++, 0x00, 0x80, 255, 255, 255, this->warpAlpha); 
            gDPSetEnvColor(POLY_XLU_DISP++, 255, 50, 0, 255);
            break;
        default: 
            gDPSetPrimColor(POLY_XLU_DISP++, 0x00, 0x80, 255 * temp_f0, 255, 255, this->warpAlpha); 
            gDPSetEnvColor(POLY_XLU_DISP++, 0, 255 * temp_f0, 255, 255);
            break;
    }
    gDPSetColorDither(POLY_XLU_DISP++, G_CD_DISABLE);
    gDPSetColorDither(POLY_XLU_DISP++, G_AD_NOTPATTERN | G_CD_MAGICSQ);

    Matrix_Translate(this->actor.world.pos.x, this->actor.world.pos.y + 1.0f, this->actor.world.pos.z, MTXMODE_NEW);
    gSPSegment(POLY_XLU_DISP++, 0x0A, Matrix_NewMtx(globalCtx->state.gfxCtx, "../z_door_warp1.c", 2247));
    Matrix_Push();

    gSPSegment(POLY_XLU_DISP++, 0x08, Gfx_TwoTexScroll(globalCtx->state.gfxCtx, 0, 
            spEC & 0xFF, -((s16)(this->unk_19C + this->unk_19C) & 511), 0x100, 0x100, 1, 
            spEC & 0xFF, -((s16)(this->unk_19C + this->unk_19C) & 511), 0x100, 0x100));

    Matrix_Translate(0.0f, this->unk_194 * 230.0f, 0.0f, MTXMODE_APPLY);
    xzScale = (((f32) this->unk_1AE * spE8) / 100.0f) + 1.0f;
    Matrix_Scale(xzScale, 1.0f, xzScale, MTXMODE_APPLY);
    gSPSegment(POLY_XLU_DISP++, 0x09, Matrix_NewMtx(globalCtx->state.gfxCtx, "../z_door_warp1.c", 2267));
    gSPDisplayList(POLY_XLU_DISP++, D_060001A0);
    Matrix_Pop();

    if (this->unk_1A0 > 0.0f) {
        switch (this->actor.params) {
            case 4:
                gDPSetPrimColor(POLY_XLU_DISP++, 0x00, 0x80, 255, 255, 255, this->warpAlpha);
                gDPSetEnvColor(POLY_XLU_DISP++, 200, 255, 0, 255);
                break;
            case 8:
                gDPSetPrimColor(POLY_XLU_DISP++, 0x00, 0x80, 255, 255, 255, this->warpAlpha);
                gDPSetEnvColor(POLY_XLU_DISP++, 255, 150, 0, 255);
                break;
            case 9:
                gDPSetPrimColor(POLY_XLU_DISP++, 0x00, 0x80, 255, 255, 255, this->warpAlpha);
                gDPSetEnvColor(POLY_XLU_DISP++, 0, 200, 0, 255);
                break;
            case 10:
                gDPSetPrimColor(POLY_XLU_DISP++, 0x00, 0x80, 255, 255, 255, this->warpAlpha);
                gDPSetEnvColor(POLY_XLU_DISP++, 255, 50, 0, 255);
                break;
            default:
                gDPSetPrimColor(POLY_XLU_DISP++, 0x00, 0x80, 255 * temp_f0, 255, 255, this->unk_1A0);
                gDPSetEnvColor(POLY_XLU_DISP++, 0, 255 * temp_f0, 255, 255);
                break;
        }
        spEC *= 2;

        gSPSegment(POLY_XLU_DISP++, 0x08, Gfx_TwoTexScroll(globalCtx->state.gfxCtx, 0, 
                spEC & 0xFF, -((s16)this->unk_19C & 511), 0x100, 0x100, 1, 
                spEC & 0xFF, -((s16)this->unk_19C & 511), 0x100, 0x100));

        Matrix_Translate(0.0f, this->unk_198 * 60.0f, 0.0f, MTXMODE_APPLY);

        xzScale = (((f32) this->unk_1B0 * spE4) / 100.0f) + 1.0f;
        Matrix_Scale(xzScale, 1.0f, xzScale, MTXMODE_APPLY);

        gSPSegment(POLY_XLU_DISP++, 0x09, Matrix_NewMtx(globalCtx->state.gfxCtx, "../z_door_warp1.c", 2336));
        gSPDisplayList(POLY_XLU_DISP++, D_060001A0);
    }

    CLOSE_DISPS(globalCtx->state.gfxCtx, "../z_door_warp1.c", 2340);
}
#else
#pragma GLOBAL_ASM("asm/non_matchings/overlays/actors/ovl_Door_Warp1/DoorWarp1_DrawWarp.s")
#endif

void DoorWarp1_Draw(Actor* thisx, GlobalContext* globalCtx) {
    DoorWarp1* this = THIS;

    switch (this->actor.params) {
        case -1:
            DoorWarp1_DrawBlueCrystal(this, globalCtx);
            DoorWarp1_DrawWarp(this, globalCtx);
            break;
        case 0:
        case 1:
        case 2:
        case 4:
        case 5:
        case 6:
        case 7:
        case 8:
        case 9:
        case 10:
            DoorWarp1_DrawWarp(this, globalCtx);
            break;
        case WARP_BLUE_CRYSTAL:
            DoorWarp1_DrawBlueCrystal(this, globalCtx);
            break;
        case WARP_PURPLE_CRYSTAL:
            DoorWarp1_DrawPurpleCrystal(this, globalCtx);
            break;
    }
}<|MERGE_RESOLUTION|>--- conflicted
+++ resolved
@@ -10,7 +10,6 @@
 void DoorWarp1_Update(Actor* thisx, GlobalContext* globalCtx);
 void DoorWarp1_Draw(Actor* thisx, GlobalContext* globalCtx);
 
-<<<<<<< HEAD
 void func_80999724(DoorWarp1* this, GlobalContext* globalCtx);
 void func_8099AEE4(DoorWarp1* this, GlobalContext* globalCtx); 
 void func_8099B020(DoorWarp1* this, GlobalContext* globalCtx);
@@ -35,9 +34,6 @@
 void DoorWarp1_ChooseInitialAction(DoorWarp1* this, GlobalContext* globalCtx);
 void func_80999410(DoorWarp1* this, GlobalContext* globalCtx);
 
-=======
-/*
->>>>>>> 3de7c211
 const ActorInit Door_Warp1_InitVars = {
     ACTOR_DOOR_WARP1,
     ACTORCAT_ITEMACTION,
@@ -60,10 +56,6 @@
 static s16 D_8099CCA0;
 static s16 D_8099CCA2;
 
-extern Gfx D_060001A0[];
-extern AnimationHeader D_06001374;
-extern SkeletonHeader D_06002CA8;
-
 void DoorWarp1_SetupAction(DoorWarp1* this, DoorWarp1ActionFunc actionFunc) {
     this->actionFunc = actionFunc;
 }
@@ -107,7 +99,7 @@
 }
 
 void func_8099898C(DoorWarp1* this, GlobalContext* globalCtx) {
-    Player* player = PLAYER;
+    Player* player = GET_PLAYER(globalCtx);
 
     this->scale = 0;
     this->unk_1AE = -0x8C;
@@ -183,7 +175,7 @@
                 gSaveContext.entranceIndex == 0x60C ||    // lake hylia
                 gSaveContext.entranceIndex == 0x610 ||    // desert colossus
                 gSaveContext.entranceIndex == 0x580) &&   // graveyard
-                gSaveContext.sceneSetupIndex < 4) || (PLAYER->actor.params & 0xF00) != 0x200) {
+                gSaveContext.sceneSetupIndex < 4) || (GET_PLAYER(globalCtx)->actor.params & 0xF00) != 0x200) {
                 Actor_Kill(&this->actor);
             }
             if (Actor_WorldDistXZToActor(&player->actor, &this->actor) > 100.0f) {
@@ -201,8 +193,8 @@
 }
 
 void func_80998C90(DoorWarp1* this, GlobalContext* globalCtx) {
-    SkelAnime_Init(globalCtx, &this->skelAnime, &D_06002CA8, &D_06001374, NULL, NULL, 0);
-    Animation_ChangeImpl(&this->skelAnime, &D_06001374, 1.0f, 1.0f, 1.0f, ANIMMODE_ONCE, 40.0f, 1);
+    SkelAnime_Init(globalCtx, &this->skelAnime, &gWarpCrystalSkel, &gWarpCrystalAnim, NULL, NULL, 0);
+    Animation_ChangeImpl(&this->skelAnime, &gWarpCrystalAnim, 1.0f, 1.0f, 1.0f, ANIMMODE_ONCE, 40.0f, 1);
 
     this->scale = 0;
     this->unk_1AE = -0x8C;
@@ -235,12 +227,12 @@
 void DoorWarp1_SetupBlueCrystal(DoorWarp1* this, GlobalContext* globalCtx) {
     s16 i;
 
-    SkelAnime_Init(globalCtx, &this->skelAnime, &D_06002CA8, &D_06001374, NULL, NULL, 0);
-    Animation_ChangeImpl(&this->skelAnime, &D_06001374, 0, 
-            Animation_GetLastFrame(&D_06001374), 
-            Animation_GetLastFrame(&D_06001374), ANIMMODE_ONCE, 0.0f, 1);
-
-    this->skelAnime.curFrame = Animation_GetLastFrame(&D_06001374);
+    SkelAnime_Init(globalCtx, &this->skelAnime, &gWarpCrystalSkel, &gWarpCrystalAnim, NULL, NULL, 0);
+    Animation_ChangeImpl(&this->skelAnime, &gWarpCrystalAnim, 0, 
+            Animation_GetLastFrame(&gWarpCrystalAnim), 
+            Animation_GetLastFrame(&gWarpCrystalAnim), ANIMMODE_ONCE, 0.0f, 1);
+
+    this->skelAnime.curFrame = Animation_GetLastFrame(&gWarpCrystalAnim);
     this->scale = 0xA;
     this->unk_1AE = 0x78;
     this->unk_1B0 = 0xE6;
@@ -265,12 +257,12 @@
 }
 
 void DoorWarp1_SetupPurpleCrystal(DoorWarp1* this, GlobalContext* globalCtx) {
-    SkelAnime_Init(globalCtx, &this->skelAnime, &D_06002CA8, &D_06001374, NULL, NULL, 0);
-    Animation_ChangeImpl(&this->skelAnime, &D_06001374, 0, 
-            Animation_GetLastFrame(&D_06001374),
-            Animation_GetLastFrame(&D_06001374), ANIMMODE_ONCE, 0.0f, 1);
-
-    this->skelAnime.curFrame = Animation_GetLastFrame(&D_06001374);
+    SkelAnime_Init(globalCtx, &this->skelAnime, &gWarpCrystalSkel, &gWarpCrystalAnim, NULL, NULL, 0);
+    Animation_ChangeImpl(&this->skelAnime, &gWarpCrystalAnim, 0, 
+            Animation_GetLastFrame(&gWarpCrystalAnim),
+            Animation_GetLastFrame(&gWarpCrystalAnim), ANIMMODE_ONCE, 0.0f, 1);
+
+    this->skelAnime.curFrame = Animation_GetLastFrame(&gWarpCrystalAnim);
     this->unk_1AE = 0x78;
     this->unk_1B0 = 0xE6;
     this->unk_192 = 0xC8;
@@ -297,7 +289,7 @@
 }
 
 void DoorWarp1_SetPlayerPos(DoorWarp1* this, GlobalContext* globalCtx) {
-    Player* player = PLAYER;
+    Player* player = GET_PLAYER(globalCtx);
 
     player->actor.velocity.y = 0.0f;
     player->actor.world.pos.x = this->actor.world.pos.x;
@@ -339,7 +331,7 @@
 }
 
 void func_80999348(DoorWarp1* this, GlobalContext* globalCtx) {
-    Player* player = PLAYER;
+    Player* player = GET_PLAYER(globalCtx);
 
     DoorWarp1_SetPlayerPos(this, globalCtx);
 
@@ -358,7 +350,7 @@
 }
 
 void func_80999410(DoorWarp1* this, GlobalContext* globalCtx) {
-    Player* player = PLAYER;
+    Player* player = GET_PLAYER(globalCtx);
 
     player->actor.gravity = -0.1f;
 }
@@ -402,7 +394,7 @@
 void func_80999580(DoorWarp1* this, GlobalContext* globalCtx) {
     if (Flags_GetTempClear(globalCtx, this->actor.room)) {
         this->unk_192 = 0xC8;
-        Audio_SetBGM(0x21);
+        Audio_QueueSeqCmd(0x21);
         DoorWarp1_SetupAction(this, func_809995D4);
     }
 }
@@ -471,7 +463,7 @@
 }
 
 s32 func_80999938(DoorWarp1* this, GlobalContext* globalCtx) {
-    Player* player = PLAYER;
+    Player* player = GET_PLAYER(globalCtx);
     s32 ret = false;
 
     if (fabsf(this->actor.xzDistToPlayer) < 60.0f) {
@@ -490,7 +482,7 @@
     Audio_PlayActorSound2(&this->actor, NA_SE_EV_WARP_HOLE - SFX_FLAG);
 
     if (func_80999938(this, globalCtx)) {
-        player = PLAYER;
+        player = GET_PLAYER(globalCtx);
 
         Audio_PlaySoundGeneral(NA_SE_EV_LINK_WARP, &player->actor.projectedPos, 4, &D_801333E0, &D_801333E0, &D_801333E8);
         OnePointCutscene_Init(globalCtx, 0x25E7, 999, &this->actor, 0);
@@ -504,7 +496,7 @@
 }
 
 void func_80999A68(DoorWarp1* this, GlobalContext* globalCtx) {
-    Player* player = PLAYER;
+    Player* player = GET_PLAYER(globalCtx);
 
     if (this->unk_1B2 >= 101) {
         if (player->actor.velocity.y < 10.0f) {
@@ -582,7 +574,7 @@
 void func_80999EE0(DoorWarp1* this, GlobalContext* globalCtx) {
     Vec3f sp34;
     Vec3f sp28;
-    Player* player = PLAYER;
+    Player* player = GET_PLAYER(globalCtx);
 
     if (this->unk_1EC == 3) {
         Gameplay_ChangeCameraStatus(globalCtx, 0, 1);
@@ -616,7 +608,7 @@
 }
 
 void func_8099A098(DoorWarp1* this, GlobalContext* globalCtx) {
-    Player* player = PLAYER;
+    Player* player = GET_PLAYER(globalCtx);
 
     if (this->unk_1B2 >= 61) {
         if (player->actor.velocity.y < 10.f) {
@@ -678,7 +670,7 @@
     Audio_PlayActorSound2(&this->actor, NA_SE_EV_WARP_HOLE - SFX_FLAG);
 
     if (func_80999938(this, globalCtx) != 0) {
-        player = PLAYER;
+        player = GET_PLAYER(globalCtx);
 
         OnePointCutscene_Init(globalCtx, 0x25E8, 999, &this->actor, 0);
         func_8002DF54(globalCtx, &this->actor, 10);
@@ -690,23 +682,23 @@
 }
 
 void func_8099A508(DoorWarp1* this, GlobalContext* globalCtx) {
-    Player* player = PLAYER;
+    Player* player = GET_PLAYER(globalCtx);
 
     if (this->unk_1B2 != 0) {
         this->unk_1B2--;
         return;
     }
     Audio_PlaySoundGeneral(NA_SE_EV_LINK_WARP, &player->actor.projectedPos, 4, &D_801333E0, &D_801333E0, &D_801333E8);
-    Animation_ChangeImpl(&this->skelAnime, &D_06001374, 1.0f, 
-            Animation_GetLastFrame(&D_06001374), 
-            Animation_GetLastFrame(&D_06001374), 2, 40.0f, 1);
+    Animation_ChangeImpl(&this->skelAnime, &gWarpCrystalAnim, 1.0f, 
+            Animation_GetLastFrame(&gWarpCrystalAnim), 
+            Animation_GetLastFrame(&gWarpCrystalAnim), 2, 40.0f, 1);
 
     this->unk_1B2 = 0x32;
     DoorWarp1_SetupAction(this, func_8099A5EC);
 }
 
 void func_8099A5EC(DoorWarp1* this, GlobalContext* globalCtx) {
-    Player* player = PLAYER;
+    Player* player = GET_PLAYER(globalCtx);
     f32 temp_f0_2;
     
     if (this->unk_1B2 != 0) {
@@ -743,7 +735,7 @@
                 gSaveContext.nextCutsceneIndex = 0;
                 gSaveContext.chamberCutsceneNum = CHAMBER_CS_FOREST;
             } else {
-                if (LINK_IS_CHILD) {
+                if (!LINK_IS_ADULT) {
                     globalCtx->nextEntranceIndex = 0x600;
                 } else {
                     globalCtx->nextEntranceIndex = 0x608;
@@ -757,7 +749,7 @@
                 globalCtx->nextEntranceIndex = 0xDB;
                 gSaveContext.nextCutsceneIndex = 0xFFF3;
             } else {
-                if (LINK_IS_CHILD) {
+                if (!LINK_IS_ADULT) {
                     globalCtx->nextEntranceIndex = 0x4F6;
                 } else {
                     globalCtx->nextEntranceIndex = 0x564;
@@ -772,7 +764,7 @@
                 gSaveContext.nextCutsceneIndex = 0;
                 gSaveContext.chamberCutsceneNum = CHAMBER_CS_WATER;
             } else {
-                if (LINK_IS_CHILD) {
+                if (!LINK_IS_ADULT) {
                     globalCtx->nextEntranceIndex = 0x604;
                 } else {
                     globalCtx->nextEntranceIndex = 0x60C;
@@ -786,7 +778,7 @@
                 gSaveContext.nextCutsceneIndex = 0;
                 gSaveContext.chamberCutsceneNum = CHAMBER_CS_SPIRIT;
             } else {
-                if (LINK_IS_CHILD) {
+                if (!LINK_IS_ADULT) {
                     globalCtx->nextEntranceIndex = 0x1F1;
                 } else {
                     globalCtx->nextEntranceIndex = 0x610;
@@ -800,7 +792,7 @@
                 gSaveContext.nextCutsceneIndex = 0;
                 gSaveContext.chamberCutsceneNum = CHAMBER_CS_SHADOW;
             } else {
-                if (LINK_IS_CHILD) {
+                if (!LINK_IS_ADULT) {
                     globalCtx->nextEntranceIndex = 0x568;
                 } else {
                     globalCtx->nextEntranceIndex = 0x580;
@@ -1014,7 +1006,7 @@
     xzScale = (((f32) this->unk_1AE * spE8) / 100.0f) + 1.0f;
     Matrix_Scale(xzScale, 1.0f, xzScale, MTXMODE_APPLY);
     gSPSegment(POLY_XLU_DISP++, 0x09, Matrix_NewMtx(globalCtx->state.gfxCtx, "../z_door_warp1.c", 2267));
-    gSPDisplayList(POLY_XLU_DISP++, D_060001A0);
+    gSPDisplayList(POLY_XLU_DISP++, gWarpPortalDL);
     Matrix_Pop();
 
     if (this->unk_1A0 > 0.0f) {
@@ -1052,7 +1044,7 @@
         Matrix_Scale(xzScale, 1.0f, xzScale, MTXMODE_APPLY);
 
         gSPSegment(POLY_XLU_DISP++, 0x09, Matrix_NewMtx(globalCtx->state.gfxCtx, "../z_door_warp1.c", 2336));
-        gSPDisplayList(POLY_XLU_DISP++, D_060001A0);
+        gSPDisplayList(POLY_XLU_DISP++, gWarpPortalDL);
     }
 
     CLOSE_DISPS(globalCtx->state.gfxCtx, "../z_door_warp1.c", 2340);
