--- conflicted
+++ resolved
@@ -376,11 +376,7 @@
 void DoorWarp1_AwaitClearFlag(DoorWarp1* this, PlayState* play) {
     if (Flags_GetTempClear(play, this->actor.room)) {
         this->warpTimer = 200;
-<<<<<<< HEAD
-        AudioSeqCmd_PlaySequence(SEQ_PLAYER_BGM_MAIN, 0, 0, NA_BGM_BOSS_CLEAR);
-=======
         SEQCMD_PLAY_SEQUENCE(SEQ_PLAYER_BGM_MAIN, 0, 0, NA_BGM_BOSS_CLEAR);
->>>>>>> 0a7ee113
         DoorWarp1_SetupAction(this, func_809995D4);
     }
 }
