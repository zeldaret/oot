--- conflicted
+++ resolved
@@ -161,20 +161,13 @@
             DoorWarp1_SetupAction(this, DoorWarp1_AwaitClearFlag);
             break;
         case WARP_DESTINATION:
-<<<<<<< HEAD
-            if ((!(gSaveContext.entranceIndex == ENTR_SPOT05_3 || gSaveContext.entranceIndex == ENTR_SPOT17_5 ||
-                   gSaveContext.entranceIndex == ENTR_SPOT06_9 || gSaveContext.entranceIndex == ENTR_SPOT11_8 ||
-                   gSaveContext.entranceIndex == ENTR_SPOT02_8) && !IS_CUTSCENE_LAYER) ||
-                PARAMS_GET_NOSHIFT(GET_PLAYER(play)->actor.params, 8, 4) != 0x200) {
-=======
             if ((!(gSaveContext.save.entranceIndex == ENTR_SACRED_FOREST_MEADOW_3 ||
                    gSaveContext.save.entranceIndex == ENTR_DEATH_MOUNTAIN_CRATER_5 ||
                    gSaveContext.save.entranceIndex == ENTR_LAKE_HYLIA_9 ||
                    gSaveContext.save.entranceIndex == ENTR_DESERT_COLOSSUS_8 ||
                    gSaveContext.save.entranceIndex == ENTR_GRAVEYARD_8) &&
                  !IS_CUTSCENE_LAYER) ||
-                (GET_PLAYER(play)->actor.params & 0xF00) != 0x200) {
->>>>>>> 8913c4fa
+                PARAMS_GET_NOSHIFT(GET_PLAYER(play)->actor.params, 8, 4) != 0x200) {
                 Actor_Kill(&this->actor);
             }
             if (Actor_WorldDistXZToActor(&player->actor, &this->actor) > 100.0f) {
