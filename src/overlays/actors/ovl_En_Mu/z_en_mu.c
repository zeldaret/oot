/*
 * File: z_en_mu.c
 * Overlay: ovl_En_Mu
 * Description: Haggling townspeople
 */

#include "z_en_mu.h"
#include "assets/objects/object_mu/object_mu.h"

#define FLAGS (ACTOR_FLAG_ATTENTION_ENABLED | ACTOR_FLAG_FRIENDLY)

void EnMu_Init(Actor* thisx, PlayState* play);
void EnMu_Destroy(Actor* thisx, PlayState* play);
void EnMu_Update(Actor* thisx, PlayState* play);
void EnMu_Draw(Actor* thisx, PlayState* play);

void EnMu_Pose(EnMu* this, PlayState* play);
s16 EnMu_UpdateTalkState(PlayState* play, Actor* thisx);

static ColliderCylinderInit D_80AB0BD0 = {
    {
        COL_MATERIAL_NONE,
        AT_NONE,
        AC_NONE,
        OC1_ON | OC1_TYPE_ALL,
        OC2_TYPE_2,
        COLSHAPE_CYLINDER,
    },
    {
        ELEM_MATERIAL_UNK0,
        { 0x00000000, 0x00, 0x00 },
        { 0x00000000, 0x00, 0x00 },
        ATELEM_NONE,
        ACELEM_NONE,
        OCELEM_ON,
    },
    { 100, 70, 0, { 0, 0, 0 } },
};

static CollisionCheckInfoInit2 D_80AB0BFC = { 0, 0, 0, 0, MASS_IMMOVABLE };

ActorProfile En_Mu_Profile = {
    /**/ ACTOR_EN_MU,
    /**/ ACTORCAT_NPC,
    /**/ FLAGS,
    /**/ OBJECT_MU,
    /**/ sizeof(EnMu),
    /**/ EnMu_Init,
    /**/ EnMu_Destroy,
    /**/ EnMu_Update,
    /**/ EnMu_Draw,
};

void EnMu_SetupAction(EnMu* this, EnMuActionFunc actionFunc) {
    this->actionFunc = actionFunc;
}

void EnMu_Interact(EnMu* this, PlayState* play) {
    u8 textIdOffset[] = { 0x42, 0x43, 0x3F, 0x41, 0x3E };
    u8 bitmask[] = {
        GET_EVENTINF_MASK(EVENTINF_20), GET_EVENTINF_MASK(EVENTINF_21), GET_EVENTINF_MASK(EVENTINF_22),
        GET_EVENTINF_MASK(EVENTINF_23), GET_EVENTINF_MASK(EVENTINF_24),
    };
    u8 textFlags;
    s32 randomIndex;
    s32 i;

<<<<<<< HEAD
    textFlags = ENMU_GET_TALK_FLAGS();
    ENMU_RESET_TALK_FLAGS();
=======
    textFlags = gSaveContext.eventInf[EVENTINF_INDEX_20_21_22_23_24] &
                (EVENTINF_20_MASK | EVENTINF_21_MASK | EVENTINF_22_MASK | EVENTINF_23_MASK | EVENTINF_24_MASK);
    gSaveContext.eventInf[EVENTINF_INDEX_20_21_22_23_24] &=
        ~(EVENTINF_20_MASK | EVENTINF_21_MASK | EVENTINF_22_MASK | EVENTINF_23_MASK | EVENTINF_24_MASK);
>>>>>>> 970639b3
    randomIndex = (play->state.frames + (s32)(Rand_ZeroOne() * 5.0f)) % 5;

    for (i = 0; i < 5; i++) {

        if (!(textFlags & bitmask[randomIndex])) {
            break;
        }

        randomIndex++;
        if (randomIndex >= 5) {
            randomIndex = 0;
        }
    }

    if (i == 5) {
        if (this->defaultTextId == (textIdOffset[randomIndex] | 0x7000)) {
            randomIndex++;
            if (randomIndex >= 5) {
                randomIndex = 0;
            }
        }
        textFlags = 0;
    }

    textFlags |= bitmask[randomIndex];
    this->defaultTextId = textIdOffset[randomIndex] | 0x7000;
<<<<<<< HEAD
    textFlags &= EVENTINF_HAGGLING_TOWNSFOLK_MASK | 0xE0;
    gSaveContext.eventInf[EVENTINF_INDEX_HAGGLING_TOWNSFOLK] |= textFlags;
=======
    textFlags &= EVENTINF_20_MASK | EVENTINF_21_MASK | EVENTINF_22_MASK | EVENTINF_23_MASK | EVENTINF_24_MASK | 0xE0;
    gSaveContext.eventInf[EVENTINF_INDEX_20_21_22_23_24] |= textFlags;
>>>>>>> 970639b3
}

u16 EnMu_GetTextId(PlayState* play, Actor* thisx) {
    EnMu* this = (EnMu*)thisx;
    u16 textId = MaskReaction_GetTextId(play, MASK_REACTION_SET_HAGGLING_TOWNSPEOPLE_1 + this->actor.params);

    if (textId != 0) {
        return textId;
    }
    return this->defaultTextId;
}

s16 EnMu_UpdateTalkState(PlayState* play, Actor* thisx) {
    EnMu* this = (EnMu*)thisx;

    switch (Message_GetState(&play->msgCtx)) {
        case TEXT_STATE_NONE:
        case TEXT_STATE_DONE_HAS_NEXT:
        case TEXT_STATE_DONE_FADING:
        case TEXT_STATE_CHOICE:
        case TEXT_STATE_EVENT:
        case TEXT_STATE_DONE:
        case TEXT_STATE_SONG_DEMO_DONE:
        case TEXT_STATE_8:
        case TEXT_STATE_9:
            return NPC_TALK_STATE_TALKING;
        case TEXT_STATE_CLOSING:
            EnMu_Interact(this, play);
            return NPC_TALK_STATE_IDLE;
        default:
            return NPC_TALK_STATE_TALKING;
    }
}

void EnMu_Init(Actor* thisx, PlayState* play) {
    EnMu* this = (EnMu*)thisx;
    s32 pad;

    ActorShape_Init(&this->actor.shape, 0.0f, ActorShadow_DrawCircle, 160.0f);
    SkelAnime_InitFlex(play, &this->skelAnime, &object_mu_Skel_004F70, &object_mu_Anim_0003F4, NULL, NULL, 0);
    Collider_InitCylinder(play, &this->collider);
    Collider_SetCylinder(play, &this->collider, &this->actor, &D_80AB0BD0);
    CollisionCheck_SetInfo2(&this->actor.colChkInfo, NULL, &D_80AB0BFC);
    this->actor.attentionRangeType = ATTENTION_RANGE_6;
    Actor_SetScale(&this->actor, 0.01f);
    EnMu_Interact(this, play);
    EnMu_SetupAction(this, EnMu_Pose);
}

void EnMu_Destroy(Actor* thisx, PlayState* play) {
    EnMu* this = (EnMu*)thisx;

    SkelAnime_Free(&this->skelAnime, play);
}

void EnMu_Pose(EnMu* this, PlayState* play) {
    Actor_UpdateFidgetTables(play, this->fidgetTableY, this->fidgetTableZ, 16);
}

void EnMu_Update(Actor* thisx, PlayState* play) {
    EnMu* this = (EnMu*)thisx;
    s32 pad;
    f32 talkDist;
    Vec3s pos;

    pos.x = this->actor.world.pos.x;
    pos.y = this->actor.world.pos.y;
    pos.z = this->actor.world.pos.z;

    this->collider.dim.pos = pos;

    CollisionCheck_SetOC(play, &play->colChkCtx, &this->collider.base);
    SkelAnime_Update(&this->skelAnime);
    Actor_UpdateBgCheckInfo(play, &this->actor, 0.0f, 0.0f, 0.0f, UPDBGCHECKINFO_FLAG_2);
    this->actionFunc(this, play);
    talkDist = this->collider.dim.radius + 30.0f;
    Npc_UpdateTalking(play, &this->actor, &this->npcInfo.talkState, talkDist, EnMu_GetTextId, EnMu_UpdateTalkState);

    this->actor.focus.pos = this->actor.world.pos;
    this->actor.focus.pos.y += 60.0f;
}

s32 EnMu_OverrideLimbDraw(PlayState* play, s32 limbIndex, Gfx** dList, Vec3f* pos, Vec3s* rot, void* thisx) {
    EnMu* this = (EnMu*)thisx;

    if ((limbIndex == 5) || (limbIndex == 6) || (limbIndex == 7) || (limbIndex == 11) || (limbIndex == 12) ||
        (limbIndex == 13) || (limbIndex == 14)) {
        rot->y += Math_SinS(this->fidgetTableY[limbIndex]) * FIDGET_AMPLITUDE;
        rot->z += Math_CosS(this->fidgetTableZ[limbIndex]) * FIDGET_AMPLITUDE;
    }
    return false;
}

void EnMu_PostLimbDraw(PlayState* play, s32 limbIndex, Gfx** dList, Vec3s* rot, void* thisx) {
}

Gfx* EnMu_DisplayListSetColor(GraphicsContext* gfxCtx, u8 r, u8 g, u8 b, u8 a) {
    Gfx* dlist;

    dlist = GRAPH_ALLOC(gfxCtx, 2 * sizeof(Gfx));
    gDPSetEnvColor(dlist, r, g, b, a);
    gSPEndDisplayList(dlist + 1);
    return dlist;
}

void EnMu_Draw(Actor* thisx, PlayState* play) {
    EnMu* this = (EnMu*)thisx;
    Color_RGBA8 colors[2][5] = {
        { { 100, 130, 235, 0 }, { 160, 250, 60, 0 }, { 90, 60, 20, 0 }, { 30, 240, 200, 0 }, { 140, 70, 20, 0 } },
        { { 140, 70, 20, 0 }, { 30, 240, 200, 0 }, { 90, 60, 20, 0 }, { 160, 250, 60, 0 }, { 100, 130, 235, 0 } }
    };
    u8 segmentId[] = { 0x08, 0x09, 0x0A, 0x0B, 0x0C };
    s32 i;

    OPEN_DISPS(play->state.gfxCtx, "../z_en_mu.c", 514);
    Matrix_Translate(-1200.0f, 0.0f, -1400.0f, MTXMODE_APPLY);
    for (i = 0; i < 5; i++) {
        gSPSegment(POLY_OPA_DISP++, segmentId[i],
                   EnMu_DisplayListSetColor(play->state.gfxCtx, colors[this->actor.params][i].r,
                                            colors[this->actor.params][i].g, colors[this->actor.params][i].b,
                                            colors[this->actor.params][i].a));
    }
    SkelAnime_DrawFlexOpa(play, this->skelAnime.skeleton, this->skelAnime.jointTable, this->skelAnime.dListCount,
                          EnMu_OverrideLimbDraw, EnMu_PostLimbDraw, this);
    CLOSE_DISPS(play->state.gfxCtx, "../z_en_mu.c", 534);
}<|MERGE_RESOLUTION|>--- conflicted
+++ resolved
@@ -58,22 +58,15 @@
 void EnMu_Interact(EnMu* this, PlayState* play) {
     u8 textIdOffset[] = { 0x42, 0x43, 0x3F, 0x41, 0x3E };
     u8 bitmask[] = {
-        GET_EVENTINF_MASK(EVENTINF_20), GET_EVENTINF_MASK(EVENTINF_21), GET_EVENTINF_MASK(EVENTINF_22),
-        GET_EVENTINF_MASK(EVENTINF_23), GET_EVENTINF_MASK(EVENTINF_24),
+        EVENTINF_MASK(EVENTINF_20), EVENTINF_MASK(EVENTINF_21), EVENTINF_MASK(EVENTINF_22),
+        EVENTINF_MASK(EVENTINF_23), EVENTINF_MASK(EVENTINF_24),
     };
     u8 textFlags;
     s32 randomIndex;
     s32 i;
 
-<<<<<<< HEAD
     textFlags = ENMU_GET_TALK_FLAGS();
     ENMU_RESET_TALK_FLAGS();
-=======
-    textFlags = gSaveContext.eventInf[EVENTINF_INDEX_20_21_22_23_24] &
-                (EVENTINF_20_MASK | EVENTINF_21_MASK | EVENTINF_22_MASK | EVENTINF_23_MASK | EVENTINF_24_MASK);
-    gSaveContext.eventInf[EVENTINF_INDEX_20_21_22_23_24] &=
-        ~(EVENTINF_20_MASK | EVENTINF_21_MASK | EVENTINF_22_MASK | EVENTINF_23_MASK | EVENTINF_24_MASK);
->>>>>>> 970639b3
     randomIndex = (play->state.frames + (s32)(Rand_ZeroOne() * 5.0f)) % 5;
 
     for (i = 0; i < 5; i++) {
@@ -100,13 +93,8 @@
 
     textFlags |= bitmask[randomIndex];
     this->defaultTextId = textIdOffset[randomIndex] | 0x7000;
-<<<<<<< HEAD
     textFlags &= EVENTINF_HAGGLING_TOWNSFOLK_MASK | 0xE0;
     gSaveContext.eventInf[EVENTINF_INDEX_HAGGLING_TOWNSFOLK] |= textFlags;
-=======
-    textFlags &= EVENTINF_20_MASK | EVENTINF_21_MASK | EVENTINF_22_MASK | EVENTINF_23_MASK | EVENTINF_24_MASK | 0xE0;
-    gSaveContext.eventInf[EVENTINF_INDEX_20_21_22_23_24] |= textFlags;
->>>>>>> 970639b3
 }
 
 u16 EnMu_GetTextId(PlayState* play, Actor* thisx) {
