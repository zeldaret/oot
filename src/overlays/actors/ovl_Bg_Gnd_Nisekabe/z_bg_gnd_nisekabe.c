--- conflicted
+++ resolved
@@ -39,13 +39,8 @@
 void BgGndNisekabe_Update(Actor* thisx, GlobalContext* globalCtx) {
     BgGndNisekabe* this = (BgGndNisekabe*)thisx;
 
-<<<<<<< HEAD
-    if (globalCtx->actorCtx.unk_03 != 0) {
+    if (globalCtx->actorCtx.lensActive) {
         this->actor.flags |= ACTOR_FLAG_REACT_TO_LENS;
-=======
-    if (globalCtx->actorCtx.lensActive) {
-        this->actor.flags |= ACTOR_FLAG_7;
->>>>>>> 82cedcc3
     } else {
         this->actor.flags &= ~ACTOR_FLAG_REACT_TO_LENS;
     }
