/*
 * File: z_bg_hidan_hamstep.c
 * Overlay: ovl_Bg_Hidan_Hamstep
 * Description: Stone Steps and Platforms (Fire Temple)
 */

#include "z_bg_hidan_hamstep.h"

#define FLAGS 0x00000000

#define THIS ((BgHidanHamstep*)thisx)

void BgHidanHamstep_Init(Actor* thisx, GlobalContext* globalCtx);
void BgHidanHamstep_Destroy(Actor* thisx, GlobalContext* globalCtx);
void BgHidanHamstep_Update(Actor* thisx, GlobalContext* globalCtx);
void BgHidanHamstep_Draw(Actor* thisx, GlobalContext* globalCtx);

void func_808887C4(BgHidanHamstep* this, GlobalContext* globalCtx);
void func_80888860(BgHidanHamstep* this, GlobalContext* globalCtx);
void func_808889B8(BgHidanHamstep* this, GlobalContext* globalCtx);
void func_80888A58(BgHidanHamstep* this, GlobalContext* globalCtx);
void BgHidanHamstep_DoNothing(BgHidanHamstep* this, GlobalContext* globalCtx);

extern Gfx D_0600A548[];
extern Gfx D_0600A668[];
extern CollisionHeader D_0600DE44;
extern CollisionHeader D_0600DD1C;

static f32 sYPosOffsets[] = {
    -20.0f, -120.0f, -220.0f, -320.0f, -420.0f,
};

static ColliderTrisItemInit sTrisItemsInit[2] = {
    {
        { 0x00, { 0x00000000, 0x00, 0x00 }, { 0x40000040, 0x00, 0x00 }, 0x00, 0x01, 0x00 },
        { { { -20.0f, 3.0f, -20.0f }, { -20.0f, 3.0f, 20.0f }, { 20.0f, 3.0f, 20.0f } } },
    },
    {
        { 0x00, { 0x00000000, 0x00, 0x00 }, { 0x40000040, 0x00, 0x00 }, 0x00, 0x01, 0x00 },
        { { { 20.0f, 3.0f, 20.0f }, { 20.0f, 3.0f, -20.0f }, { -20.0f, 3.0f, -20.0f } } },
    },
};

static ColliderTrisInit sTrisInit = {
    { COLTYPE_UNK10, 0x00, 0x09, 0x00, 0x00, COLSHAPE_TRIS },
    ARRAY_COUNT(sTrisItemsInit),
    sTrisItemsInit,
};

const ActorInit Bg_Hidan_Hamstep_InitVars = {
    ACTOR_BG_HIDAN_HAMSTEP,
    ACTORTYPE_BG,
    FLAGS,
    OBJECT_HIDAN_OBJECTS,
    sizeof(BgHidanHamstep),
    (ActorFunc)BgHidanHamstep_Init,
    (ActorFunc)BgHidanHamstep_Destroy,
    (ActorFunc)BgHidanHamstep_Update,
    (ActorFunc)BgHidanHamstep_Draw,
};
<<<<<<< HEAD

static ColliderTrisElementInit D_80888D84[2] = {
    {
        {
            ELEMTYPE_UNK0,
            { 0x00000000, 0x00, 0x00 },
            { 0x40000040, 0x00, 0x00 },
            TOUCH_OFF,
            BUMP_ON,
            OCELEM_OFF,
        },
        { { { -20.0f, 3.0f, -20.0f }, { -20.0f, 3.0f, 20.0f }, { 20.0f, 3.0f, 20.0f } } },
    },
    {
        {
            ELEMTYPE_UNK0,
            { 0x00000000, 0x00, 0x00 },
            { 0x40000040, 0x00, 0x00 },
            TOUCH_OFF,
            BUMP_ON,
            OCELEM_OFF,
        },
        { { { 20.0f, 3.0f, 20.0f }, { 20.0f, 3.0f, -20.0f }, { -20.0f, 3.0f, -20.0f } } },
    },
};

static ColliderTrisInit D_80888DFC = {
    {
        COLTYPE_NONE,
        AT_OFF,
        AC_ON | AC_PLAYER,
        OC_OFF,
        OT_NONE,
        COLSHAPE_TRIS,
    },
    2,
    D_80888D84,
};
*/
#pragma GLOBAL_ASM("asm/non_matchings/overlays/actors/ovl_Bg_Hidan_Hamstep/func_80888040.s")
=======
>>>>>>> 1ff2f0f8

static BgHidanHamstepActionFunc sActionFuncs[] = {
    func_808887C4, func_80888860, func_808889B8, func_80888A58, BgHidanHamstep_DoNothing,
};

static InitChainEntry sInitChain[] = {
    ICHAIN_VEC3F_DIV1000(scale, 100, ICHAIN_STOP),
};

static f32 sEffectPositions[][2] = {
    { -100.0f, 40.0f },  { 100.0f, 40.0f }, { -100.0f, 0.0f },   { 100.0f, 0.0f },
    { -100.0f, -40.0f }, { 100.0f, 40.0f }, { -100.0f, -80.0f }, { -50.0f, -80.0f },
    { 0.0f, -80.0f },    { 50.0f, -80.0f }, { 100.0f, -80.0f },
};

void BgHidanHamstep_SetupAction(BgHidanHamstep* this, s32 action) {
    this->action = action;
    this->actionFunc = sActionFuncs[action];
}

s32 BgHidanHamstep_SpawnChildren(BgHidanHamstep* this, GlobalContext* globalCtx) {
    BgHidanHamstep* step = this;
    s32 i;
    Vec3f pos;
    f32 sin;
    f32 cos;
    s16 params;
    GlobalContext* globalCtx2 = globalCtx;

    pos = pos; // Required to match
    pos.y = this->dyna.actor.initPosRot.pos.y - 100.0f;
    sin = Math_SinS(this->dyna.actor.shape.rot.y + 0x8000);
    cos = Math_CosS(this->dyna.actor.shape.rot.y + 0x8000);

    for (i = 0; i < 5; i++) {
        pos.x = (((i * 160.0f) + 60.0f) * sin) + this->dyna.actor.initPosRot.pos.x;
        pos.z = (((i * 160.0f) + 60.0f) * cos) + this->dyna.actor.initPosRot.pos.z;

        params = ((i + 1) & 0xFF);
        params |= (this->dyna.actor.params & 0xFF00);

        step = (BgHidanHamstep*)Actor_SpawnAsChild(
            &globalCtx2->actorCtx, step, globalCtx2, ACTOR_BG_HIDAN_HAMSTEP, pos.x, pos.y, pos.z,
            this->dyna.actor.posRot.rot.x, this->dyna.actor.posRot.rot.y, this->dyna.actor.posRot.rot.z, params);

        if (step == NULL) {
            return 0;
        }
    }
    return 1;
}

void BgHidanHamstep_Init(Actor* thisx, GlobalContext* globalCtx) {
    BgHidanHamstep* this = THIS;
    s32 pad;
    CollisionHeader* colHeader = NULL;
    Vec3f sp48[3];
    s32 i;
    s32 i2;
    BgHidanHamstep* step;

    DynaPolyActor_Init(&this->dyna.actor, DPM_PLAYER);
    Actor_ProcessInitChain(&this->dyna.actor, sInitChain);

    if ((this->dyna.actor.params & 0xFF) == 0) {
        Collider_InitTris(globalCtx, &this->collider);
        Collider_SetTris(globalCtx, &this->collider, &this->dyna.actor, &sTrisInit, this->colliderItems);

        for (i = 0; i < 2; i++) {
            for (i2 = 0; i2 < 3; i2++) {
                sp48[i2].x = sTrisInit.list[i].dim.vtx[i2].x + this->dyna.actor.initPosRot.pos.x;
                sp48[i2].y = sTrisInit.list[i].dim.vtx[i2].y + this->dyna.actor.initPosRot.pos.y;
                sp48[i2].z = sTrisInit.list[i].dim.vtx[i2].z + this->dyna.actor.initPosRot.pos.z;
            }
            func_800627A0(&this->collider, i, &sp48[0], &sp48[1], &sp48[2]);
        }
    }

    if ((this->dyna.actor.params & 0xFF) == 0) {
        CollisionHeader_GetVirtual(&D_0600DE44, &colHeader);
    } else {
        CollisionHeader_GetVirtual(&D_0600DD1C, &colHeader);
    }

    this->dyna.bgId = DynaPoly_SetBgActor(globalCtx, &globalCtx->colCtx.dyna, &this->dyna.actor, colHeader);

    if (Flags_GetSwitch(globalCtx, (this->dyna.actor.params >> 8) & 0xFF)) {
        if ((this->dyna.actor.params & 0xFF) == 0) {
            this->dyna.actor.posRot.pos.y = this->dyna.actor.initPosRot.pos.y + (-20.0f);
            BgHidanHamstep_SetupAction(this, 4);
        } else {
            this->dyna.actor.posRot.pos.y =
                sYPosOffsets[(this->dyna.actor.params & 0xFF) - 1] + this->dyna.actor.initPosRot.pos.y;
            BgHidanHamstep_SetupAction(this, 4);
        }
    } else if ((this->dyna.actor.params & 0xFF) == 0) {
        BgHidanHamstep_SetupAction(this, 0);
    } else {
        BgHidanHamstep_SetupAction(this, 2);
    }

    this->dyna.actor.gravity = -1.2f;
    this->dyna.actor.minVelocityY = -12.0f;

    if ((this->dyna.actor.params & 0xFF) == 0) {
        // Translation: Fire Temple Object [Hammer Step] appears
        osSyncPrintf("◯◯◯炎の神殿オブジェクト【ハンマーステップ】出現\n");
        if (BgHidanHamstep_SpawnChildren(this, globalCtx) == 0) {
            step = this;

            // Translation: [Hammer Step] I can't create a step!
            osSyncPrintf("【ハンマーステップ】 足場産れない！！\n");
            osSyncPrintf("%s %d\n", "../z_bg_hidan_hamstep.c", 425);

            while (step != NULL) {
                Actor_Kill(&step->dyna.actor);
                step = step->dyna.actor.child;
            }
        }
    }
}

void BgHidanHamstep_Destroy(Actor* thisx, GlobalContext* globalCtx) {
    BgHidanHamstep* this = THIS;

    DynaPoly_DeleteBgActor(globalCtx, &globalCtx->colCtx.dyna, this->dyna.bgId);

    if ((this->dyna.actor.params & 0xFF) == 0) {
        Collider_DestroyTris(globalCtx, &this->collider);
    }
}

void func_808884C8(BgHidanHamstep* step, GlobalContext* globalCtx) {
    Vec3f pos = step->dyna.actor.posRot.pos;
    s32 i;
    f32 sin;
    f32 cos;

    pos.y -= 20.0f;

    func_80033480(globalCtx, &pos, 0.0f, 0, 600, 300, 0);

    sin = Math_SinS(step->dyna.actor.shape.rot.y + 0x8000);
    cos = Math_CosS(step->dyna.actor.shape.rot.y + 0x8000);

    pos.y = step->dyna.actor.posRot.pos.y;

    for (i = 0; i < ARRAY_COUNT(sEffectPositions); i++) {
        pos.x = (sEffectPositions[i][1] * sin) + (sEffectPositions[i][0] * cos) + step->dyna.actor.posRot.pos.x;
        pos.z = ((sEffectPositions[i][1] * cos) - (sEffectPositions[i][0] * sin)) + step->dyna.actor.posRot.pos.z;
        func_80033480(globalCtx, &pos, 0.0f, 0, 150, 150, 0);
    }
}

void func_80888638(BgHidanHamstep* this, GlobalContext* globalCtx) {
    BgHidanHamstep* child = this->dyna.actor.child;

    while (child != NULL) {
        if ((child->dyna.actor.params & 0xFF) != 0) {
            func_808884C8(child, globalCtx);
        }
        child = child->dyna.actor.child;
    }
}

void func_80888694(BgHidanHamstep* this, BgHidanHamstep* parent) {
    BgHidanHamstep* child;

    if ((this->dyna.actor.params & 0xFF) >= 2) {
        if (parent->dyna.actor.posRot.pos.y < this->dyna.actor.posRot.pos.y) {
            this->dyna.actor.posRot.pos.y = parent->dyna.actor.posRot.pos.y;
        } else if ((this->dyna.actor.posRot.pos.y - parent->dyna.actor.posRot.pos.y) < -100.0f) {
            this->dyna.actor.posRot.pos.y = parent->dyna.actor.posRot.pos.y - 100.0f;
        }
    }

    child = this->dyna.actor.child;

    while (child != NULL) {
        if (this->dyna.actor.posRot.pos.y < child->dyna.actor.posRot.pos.y) {
            child->dyna.actor.posRot.pos.y = this->dyna.actor.posRot.pos.y;
        }
        child = child->dyna.actor.child;
    }
}

void func_80888734(BgHidanHamstep* this) {
    BgHidanHamstep* parent = this->dyna.actor.parent;
    f32 factor = SREG(30) * 0.5f;

    if (parent != NULL) {
        this->dyna.actor.velocity.y = parent->dyna.actor.velocity.y;

        if ((this->dyna.actor.params & 0xFF) == 1) {
            this->dyna.actor.posRot.pos.y = parent->dyna.actor.posRot.pos.y - 100.0f;
        } else {
            this->dyna.actor.posRot.pos.y += (this->dyna.actor.velocity.y * factor);
        }

        func_80888694(this, parent);
    }
}

void func_808887C4(BgHidanHamstep* this, GlobalContext* globalCtx) {
    if (this->collider.base.acFlags & 2) {
        func_800800F8(globalCtx, 3310, 100, &this->dyna.actor, 0);
        Audio_PlayActorSound2(&this->dyna.actor, NA_SE_EV_HAMMER_SWITCH);
        this->collider.base.acFlags = 0;
        BgHidanHamstep_SetupAction(this, 1);
        Flags_SetSwitch(globalCtx, (this->dyna.actor.params >> 8) & 0xFF);
    } else {
        CollisionCheck_SetAC(globalCtx, &globalCtx->colChkCtx, &this->collider);
    }
}

void func_80888860(BgHidanHamstep* this, GlobalContext* globalCtx) {
    s32 pad;
    s32 pad2;
    s32 quakeIndex;

    Actor_MoveForward(&this->dyna.actor);

    if (((this->dyna.actor.posRot.pos.y - this->dyna.actor.initPosRot.pos.y) <
         (-20.0f - this->dyna.actor.minVelocityY)) &&
        (this->dyna.actor.velocity.y <= 0.0f)) {
        this->unk_244++;

        if (this->unk_244 >= 7) {
            this->dyna.actor.posRot.pos.y = this->dyna.actor.initPosRot.pos.y + -20.0f;
            BgHidanHamstep_SetupAction(this, 4);
        } else {
            this->dyna.actor.velocity.y *= -0.24f;

            if (1) {}

            if (this->unk_244 == 1) {
                quakeIndex = Quake_Add(ACTIVE_CAM, 3);
                Quake_SetSpeed(quakeIndex, -15536);
                Quake_SetQuakeValues(quakeIndex, 0, 0, 500, 0);
                Quake_SetCountdown(quakeIndex, 20);
                Audio_PlayActorSound2(&this->dyna.actor, NA_SE_EV_BLOCK_BOUND);
                func_800AA000(this->dyna.actor.xyzDistToLinkSq, 255, 20, 150);
                func_80888638(&this->dyna.actor, globalCtx);
                osSyncPrintf("A(%d)\n", this->dyna.actor.params);
            }
        }
    }
}

void func_808889B8(BgHidanHamstep* this, GlobalContext* globalCtx) {
    s32 pad;
    BgHidanHamstep* parent = this->dyna.actor.parent;

    func_80888734(this);

    if ((parent->action == 4) || ((parent->action == 3) && (parent->unk_244 >= 5))) {
        if ((this->dyna.actor.params & 0xFF) == 1) {
            this->dyna.actor.posRot.pos.y =
                sYPosOffsets[(this->dyna.actor.params & 0xFF) - 1] + this->dyna.actor.initPosRot.pos.y;
            BgHidanHamstep_SetupAction(this, 4);
        } else {
            BgHidanHamstep_SetupAction(this, 3);
        }
    }
}

void func_80888A58(BgHidanHamstep* this, GlobalContext* globalCtx) {
    s32 pad;
    s32 pad2;
    s32 quakeIndex;

    Actor_MoveForward(&this->dyna.actor);
    func_80888694(this, (BgHidanHamstep*)this->dyna.actor.parent);

    if (((this->dyna.actor.params & 0xFF) <= 0) || ((this->dyna.actor.params & 0xFF) >= 6)) {
        // Translation: [Hammer Step] arg_data strange (arg_data = %d)
        osSyncPrintf("【ハンマーステップ】 arg_data おかしい (arg_data = %d)", this->dyna.actor.params);
        osSyncPrintf("%s %d\n", "../z_bg_hidan_hamstep.c", 696);
    }

    if (((this->dyna.actor.posRot.pos.y - this->dyna.actor.initPosRot.pos.y) <=
         sYPosOffsets[(this->dyna.actor.params & 0xFF) - 1]) &&
        (this->dyna.actor.velocity.y <= 0.0f)) {
        this->unk_244++;

        if (this->unk_244 >= 7) {
            this->dyna.actor.posRot.pos.y =
                sYPosOffsets[(this->dyna.actor.params & 0xFF) - 1] + this->dyna.actor.initPosRot.pos.y;
            BgHidanHamstep_SetupAction(this, 3);
        } else {
            this->dyna.actor.velocity.y *= -0.24f;

            if (1) {}

            if (this->unk_244 == 1) {
                quakeIndex = Quake_Add(ACTIVE_CAM, 3);
                Quake_SetSpeed(quakeIndex, -15536);
                Quake_SetQuakeValues(quakeIndex, 20, 1, 0, 0);
                Quake_SetCountdown(quakeIndex, 7);

                Audio_PlayActorSound2(&this->dyna.actor, NA_SE_EV_BLOCK_BOUND);
                func_800AA000(10000.0f, 255, 20, 150);
                func_808884C8(this, globalCtx);

                if ((this->dyna.actor.params & 0xFF) == 5) {
                    func_80078884(NA_SE_SY_CORRECT_CHIME);
                }

                osSyncPrintf("B(%d)\n", this->dyna.actor.params);
            }
        }
    }
}

void BgHidanHamstep_DoNothing(BgHidanHamstep* this, GlobalContext* globalCtx) {
}

void BgHidanHamstep_Update(Actor* thisx, GlobalContext* globalCtx) {
    BgHidanHamstep* this = THIS;

    this->actionFunc(this, globalCtx);
}

void BgHidanHamstep_Draw(Actor* thisx, GlobalContext* globalCtx) {
    OPEN_DISPS(globalCtx->state.gfxCtx, "../z_bg_hidan_hamstep.c", 782);

    func_80093D18(globalCtx->state.gfxCtx);

    gSPMatrix(POLY_OPA_DISP++, Matrix_NewMtx(globalCtx->state.gfxCtx, "../z_bg_hidan_hamstep.c", 787),
              G_MTX_NOPUSH | G_MTX_LOAD | G_MTX_MODELVIEW);

    if ((thisx->params & 0xFF) == 0) {
        gSPDisplayList(POLY_OPA_DISP++, D_0600A668);
    } else {
        gSPDisplayList(POLY_OPA_DISP++, D_0600A548);
    }

    CLOSE_DISPS(globalCtx->state.gfxCtx, "../z_bg_hidan_hamstep.c", 796);
}<|MERGE_RESOLUTION|>--- conflicted
+++ resolved
@@ -30,37 +30,7 @@
     -20.0f, -120.0f, -220.0f, -320.0f, -420.0f,
 };
 
-static ColliderTrisItemInit sTrisItemsInit[2] = {
-    {
-        { 0x00, { 0x00000000, 0x00, 0x00 }, { 0x40000040, 0x00, 0x00 }, 0x00, 0x01, 0x00 },
-        { { { -20.0f, 3.0f, -20.0f }, { -20.0f, 3.0f, 20.0f }, { 20.0f, 3.0f, 20.0f } } },
-    },
-    {
-        { 0x00, { 0x00000000, 0x00, 0x00 }, { 0x40000040, 0x00, 0x00 }, 0x00, 0x01, 0x00 },
-        { { { 20.0f, 3.0f, 20.0f }, { 20.0f, 3.0f, -20.0f }, { -20.0f, 3.0f, -20.0f } } },
-    },
-};
-
-static ColliderTrisInit sTrisInit = {
-    { COLTYPE_UNK10, 0x00, 0x09, 0x00, 0x00, COLSHAPE_TRIS },
-    ARRAY_COUNT(sTrisItemsInit),
-    sTrisItemsInit,
-};
-
-const ActorInit Bg_Hidan_Hamstep_InitVars = {
-    ACTOR_BG_HIDAN_HAMSTEP,
-    ACTORTYPE_BG,
-    FLAGS,
-    OBJECT_HIDAN_OBJECTS,
-    sizeof(BgHidanHamstep),
-    (ActorFunc)BgHidanHamstep_Init,
-    (ActorFunc)BgHidanHamstep_Destroy,
-    (ActorFunc)BgHidanHamstep_Update,
-    (ActorFunc)BgHidanHamstep_Draw,
-};
-<<<<<<< HEAD
-
-static ColliderTrisElementInit D_80888D84[2] = {
+static ColliderTrisElementInit sTrisElementsInit[2] = {
     {
         {
             ELEMTYPE_UNK0,
@@ -85,7 +55,7 @@
     },
 };
 
-static ColliderTrisInit D_80888DFC = {
+static ColliderTrisInit sTrisInit = {
     {
         COLTYPE_NONE,
         AT_OFF,
@@ -95,12 +65,20 @@
         COLSHAPE_TRIS,
     },
     2,
-    D_80888D84,
-};
-*/
-#pragma GLOBAL_ASM("asm/non_matchings/overlays/actors/ovl_Bg_Hidan_Hamstep/func_80888040.s")
-=======
->>>>>>> 1ff2f0f8
+    sTrisElementsInit,
+};
+
+const ActorInit Bg_Hidan_Hamstep_InitVars = {
+    ACTOR_BG_HIDAN_HAMSTEP,
+    ACTORTYPE_BG,
+    FLAGS,
+    OBJECT_HIDAN_OBJECTS,
+    sizeof(BgHidanHamstep),
+    (ActorFunc)BgHidanHamstep_Init,
+    (ActorFunc)BgHidanHamstep_Destroy,
+    (ActorFunc)BgHidanHamstep_Update,
+    (ActorFunc)BgHidanHamstep_Draw,
+};
 
 static BgHidanHamstepActionFunc sActionFuncs[] = {
     func_808887C4, func_80888860, func_808889B8, func_80888A58, BgHidanHamstep_DoNothing,
@@ -143,7 +121,7 @@
         params |= (this->dyna.actor.params & 0xFF00);
 
         step = (BgHidanHamstep*)Actor_SpawnAsChild(
-            &globalCtx2->actorCtx, step, globalCtx2, ACTOR_BG_HIDAN_HAMSTEP, pos.x, pos.y, pos.z,
+            &globalCtx2->actorCtx, &step->dyna.actor, globalCtx2, ACTOR_BG_HIDAN_HAMSTEP, pos.x, pos.y, pos.z,
             this->dyna.actor.posRot.rot.x, this->dyna.actor.posRot.rot.y, this->dyna.actor.posRot.rot.z, params);
 
         if (step == NULL) {
@@ -162,7 +140,7 @@
     s32 i2;
     BgHidanHamstep* step;
 
-    DynaPolyActor_Init(&this->dyna.actor, DPM_PLAYER);
+    DynaPolyActor_Init(&this->dyna, DPM_PLAYER);
     Actor_ProcessInitChain(&this->dyna.actor, sInitChain);
 
     if ((this->dyna.actor.params & 0xFF) == 0) {
@@ -171,11 +149,11 @@
 
         for (i = 0; i < 2; i++) {
             for (i2 = 0; i2 < 3; i2++) {
-                sp48[i2].x = sTrisInit.list[i].dim.vtx[i2].x + this->dyna.actor.initPosRot.pos.x;
-                sp48[i2].y = sTrisInit.list[i].dim.vtx[i2].y + this->dyna.actor.initPosRot.pos.y;
-                sp48[i2].z = sTrisInit.list[i].dim.vtx[i2].z + this->dyna.actor.initPosRot.pos.z;
+                sp48[i2].x = sTrisInit.elements[i].dim.vtx[i2].x + this->dyna.actor.initPosRot.pos.x;
+                sp48[i2].y = sTrisInit.elements[i].dim.vtx[i2].y + this->dyna.actor.initPosRot.pos.y;
+                sp48[i2].z = sTrisInit.elements[i].dim.vtx[i2].z + this->dyna.actor.initPosRot.pos.z;
             }
-            func_800627A0(&this->collider, i, &sp48[0], &sp48[1], &sp48[2]);
+            Collider_SetTrisVertices(&this->collider, i, &sp48[0], &sp48[1], &sp48[2]);
         }
     }
 
@@ -217,7 +195,7 @@
 
             while (step != NULL) {
                 Actor_Kill(&step->dyna.actor);
-                step = step->dyna.actor.child;
+                step = (BgHidanHamstep*) step->dyna.actor.child;
             }
         }
     }
@@ -256,13 +234,13 @@
 }
 
 void func_80888638(BgHidanHamstep* this, GlobalContext* globalCtx) {
-    BgHidanHamstep* child = this->dyna.actor.child;
+    BgHidanHamstep* child = (BgHidanHamstep*) this->dyna.actor.child;
 
     while (child != NULL) {
         if ((child->dyna.actor.params & 0xFF) != 0) {
             func_808884C8(child, globalCtx);
         }
-        child = child->dyna.actor.child;
+        child = (BgHidanHamstep*) child->dyna.actor.child;
     }
 }
 
@@ -277,18 +255,18 @@
         }
     }
 
-    child = this->dyna.actor.child;
+    child = (BgHidanHamstep*) this->dyna.actor.child;
 
     while (child != NULL) {
         if (this->dyna.actor.posRot.pos.y < child->dyna.actor.posRot.pos.y) {
             child->dyna.actor.posRot.pos.y = this->dyna.actor.posRot.pos.y;
         }
-        child = child->dyna.actor.child;
+        child = (BgHidanHamstep*) child->dyna.actor.child;
     }
 }
 
 void func_80888734(BgHidanHamstep* this) {
-    BgHidanHamstep* parent = this->dyna.actor.parent;
+    BgHidanHamstep* parent = (BgHidanHamstep*) this->dyna.actor.parent;
     f32 factor = SREG(30) * 0.5f;
 
     if (parent != NULL) {
@@ -305,14 +283,14 @@
 }
 
 void func_808887C4(BgHidanHamstep* this, GlobalContext* globalCtx) {
-    if (this->collider.base.acFlags & 2) {
+    if (this->collider.base.acFlags & AC_HIT) {
         func_800800F8(globalCtx, 3310, 100, &this->dyna.actor, 0);
         Audio_PlayActorSound2(&this->dyna.actor, NA_SE_EV_HAMMER_SWITCH);
-        this->collider.base.acFlags = 0;
+        this->collider.base.acFlags = AC_OFF;
         BgHidanHamstep_SetupAction(this, 1);
         Flags_SetSwitch(globalCtx, (this->dyna.actor.params >> 8) & 0xFF);
     } else {
-        CollisionCheck_SetAC(globalCtx, &globalCtx->colChkCtx, &this->collider);
+        CollisionCheck_SetAC(globalCtx, &globalCtx->colChkCtx, &this->collider.base);
     }
 }
 
@@ -343,7 +321,7 @@
                 Quake_SetCountdown(quakeIndex, 20);
                 Audio_PlayActorSound2(&this->dyna.actor, NA_SE_EV_BLOCK_BOUND);
                 func_800AA000(this->dyna.actor.xyzDistToLinkSq, 255, 20, 150);
-                func_80888638(&this->dyna.actor, globalCtx);
+                func_80888638(this, globalCtx);
                 osSyncPrintf("A(%d)\n", this->dyna.actor.params);
             }
         }
@@ -352,7 +330,7 @@
 
 void func_808889B8(BgHidanHamstep* this, GlobalContext* globalCtx) {
     s32 pad;
-    BgHidanHamstep* parent = this->dyna.actor.parent;
+    BgHidanHamstep* parent = (BgHidanHamstep*) this->dyna.actor.parent;
 
     func_80888734(this);
 
