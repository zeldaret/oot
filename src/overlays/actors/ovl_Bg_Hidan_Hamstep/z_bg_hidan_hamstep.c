/*
 * File: z_bg_hidan_hamstep.c
 * Overlay: ovl_Bg_Hidan_Hamstep
 * Description: Stone Steps and Platforms (Fire Temple)
 */

#include "z_bg_hidan_hamstep.h"
#include "assets/objects/object_hidan_objects/object_hidan_objects.h"
#include "quake.h"

#define FLAGS 0

void BgHidanHamstep_Init(Actor* thisx, PlayState* play);
void BgHidanHamstep_Destroy(Actor* thisx, PlayState* play);
void BgHidanHamstep_Update(Actor* thisx, PlayState* play);
void BgHidanHamstep_Draw(Actor* thisx, PlayState* play);

void func_808887C4(BgHidanHamstep* this, PlayState* play);
void func_80888860(BgHidanHamstep* this, PlayState* play);
void func_808889B8(BgHidanHamstep* this, PlayState* play);
void func_80888A58(BgHidanHamstep* this, PlayState* play);
void BgHidanHamstep_DoNothing(BgHidanHamstep* this, PlayState* play);

static f32 sYPosOffsets[] = {
    -20.0f, -120.0f, -220.0f, -320.0f, -420.0f,
};

static ColliderTrisElementInit sTrisElementsInit[2] = {
    {
        {
            ELEMTYPE_UNK0,
            { 0x00000000, 0x00, 0x00 },
            { 0x40000040, 0x00, 0x00 },
            TOUCH_NONE,
            BUMP_ON,
            OCELEM_NONE,
        },
        { { { -20.0f, 3.0f, -20.0f }, { -20.0f, 3.0f, 20.0f }, { 20.0f, 3.0f, 20.0f } } },
    },
    {
        {
            ELEMTYPE_UNK0,
            { 0x00000000, 0x00, 0x00 },
            { 0x40000040, 0x00, 0x00 },
            TOUCH_NONE,
            BUMP_ON,
            OCELEM_NONE,
        },
        { { { 20.0f, 3.0f, 20.0f }, { 20.0f, 3.0f, -20.0f }, { -20.0f, 3.0f, -20.0f } } },
    },
};

static ColliderTrisInit sTrisInit = {
    {
        COLTYPE_NONE,
        AT_NONE,
        AC_ON | AC_TYPE_PLAYER,
        OC1_NONE,
        OC2_NONE,
        COLSHAPE_TRIS,
    },
    2,
    sTrisElementsInit,
};

ActorInit Bg_Hidan_Hamstep_InitVars = {
    ACTOR_BG_HIDAN_HAMSTEP,
    ACTORCAT_BG,
    FLAGS,
    OBJECT_HIDAN_OBJECTS,
    sizeof(BgHidanHamstep),
    (ActorFunc)BgHidanHamstep_Init,
    (ActorFunc)BgHidanHamstep_Destroy,
    (ActorFunc)BgHidanHamstep_Update,
    (ActorFunc)BgHidanHamstep_Draw,
};

static BgHidanHamstepActionFunc sActionFuncs[] = {
    func_808887C4, func_80888860, func_808889B8, func_80888A58, BgHidanHamstep_DoNothing,
};

static InitChainEntry sInitChain[] = {
    ICHAIN_VEC3F_DIV1000(scale, 100, ICHAIN_STOP),
};

static f32 sEffectPositions[][2] = {
    { -100.0f, 40.0f },  { 100.0f, 40.0f }, { -100.0f, 0.0f },   { 100.0f, 0.0f },
    { -100.0f, -40.0f }, { 100.0f, 40.0f }, { -100.0f, -80.0f }, { -50.0f, -80.0f },
    { 0.0f, -80.0f },    { 50.0f, -80.0f }, { 100.0f, -80.0f },
};

void BgHidanHamstep_SetupAction(BgHidanHamstep* this, s32 action) {
    this->action = action;
    this->actionFunc = sActionFuncs[action];
}

s32 BgHidanHamstep_SpawnChildren(BgHidanHamstep* this, PlayState* play2) {
    BgHidanHamstep* step = this;
    s32 i;
    Vec3f pos;
    f32 sin;
    f32 cos;
    s16 params;
    PlayState* play = play2;

    pos.y = this->dyna.actor.home.pos.y - 100.0f;
    pos = pos; // Required to match
    sin = Math_SinS(this->dyna.actor.shape.rot.y + 0x8000);
    cos = Math_CosS(this->dyna.actor.shape.rot.y + 0x8000);

    for (i = 0; i < 5; i++) {
        pos.x = (((i * 160.0f) + 60.0f) * sin) + this->dyna.actor.home.pos.x;
        pos.z = (((i * 160.0f) + 60.0f) * cos) + this->dyna.actor.home.pos.z;

        params = (i + 1) & 0xFF;
        params |= PARAMS_GET_NOSHIFT(this->dyna.actor.params, 8, 8);

        step = (BgHidanHamstep*)Actor_SpawnAsChild(&play->actorCtx, &step->dyna.actor, play, ACTOR_BG_HIDAN_HAMSTEP,
                                                   pos.x, pos.y, pos.z, this->dyna.actor.world.rot.x,
                                                   this->dyna.actor.world.rot.y, this->dyna.actor.world.rot.z, params);

        if (step == NULL) {
            return 0;
        }
    }
    return 1;
}

void BgHidanHamstep_Init(Actor* thisx, PlayState* play) {
    BgHidanHamstep* this = (BgHidanHamstep*)thisx;
    s32 pad;
    CollisionHeader* colHeader = NULL;
    Vec3f sp48[3];
    s32 i;
    s32 i2;
    BgHidanHamstep* step;

    DynaPolyActor_Init(&this->dyna, DYNA_TRANSFORM_POS);
    Actor_ProcessInitChain(&this->dyna.actor, sInitChain);

    if (PARAMS_GET(this->dyna.actor.params, 0, 8) == 0) {
        Collider_InitTris(play, &this->collider);
        Collider_SetTris(play, &this->collider, &this->dyna.actor, &sTrisInit, this->colliderItems);

        for (i = 0; i < 2; i++) {
            for (i2 = 0; i2 < 3; i2++) {
                sp48[i2].x = sTrisInit.elements[i].dim.vtx[i2].x + this->dyna.actor.home.pos.x;
                sp48[i2].y = sTrisInit.elements[i].dim.vtx[i2].y + this->dyna.actor.home.pos.y;
                sp48[i2].z = sTrisInit.elements[i].dim.vtx[i2].z + this->dyna.actor.home.pos.z;
            }
            Collider_SetTrisVertices(&this->collider, i, &sp48[0], &sp48[1], &sp48[2]);
        }
    }

    if (PARAMS_GET(this->dyna.actor.params, 0, 8) == 0) {
        CollisionHeader_GetVirtual(&gFireTempleStoneStep1Col, &colHeader);
    } else {
        CollisionHeader_GetVirtual(&gFireTempleStoneStep2Col, &colHeader);
    }

    this->dyna.bgId = DynaPoly_SetBgActor(play, &play->colCtx.dyna, &this->dyna.actor, colHeader);

    if (Flags_GetSwitch(play, PARAMS_GET(this->dyna.actor.params, 8, 8))) {
        if (PARAMS_GET(this->dyna.actor.params, 0, 8) == 0) {
            this->dyna.actor.world.pos.y = this->dyna.actor.home.pos.y + (-20.0f);
            BgHidanHamstep_SetupAction(this, 4);
        } else {
            this->dyna.actor.world.pos.y =
                sYPosOffsets[PARAMS_GET(this->dyna.actor.params, 0, 8) - 1] + this->dyna.actor.home.pos.y;
            BgHidanHamstep_SetupAction(this, 4);
        }
    } else if (PARAMS_GET(this->dyna.actor.params, 0, 8) == 0) {
        BgHidanHamstep_SetupAction(this, 0);
    } else {
        BgHidanHamstep_SetupAction(this, 2);
    }

    this->dyna.actor.gravity = -1.2f;
    this->dyna.actor.minVelocityY = -12.0f;

    if (PARAMS_GET(this->dyna.actor.params, 0, 8) == 0) {
        // "Fire Temple Object [Hammer Step] appears"
        osSyncPrintf("◯◯◯炎の神殿オブジェクト【ハンマーステップ】出現\n");
        if (BgHidanHamstep_SpawnChildren(this, play) == 0) {
            step = this;

            // "[Hammer Step] I can't create a step!"
            osSyncPrintf("【ハンマーステップ】 足場産れない！！\n");
            osSyncPrintf("%s %d\n", "../z_bg_hidan_hamstep.c", 425);

            while (step != NULL) {
                Actor_Kill(&step->dyna.actor);
                step = (BgHidanHamstep*)step->dyna.actor.child;
            }
        }
    }
}

void BgHidanHamstep_Destroy(Actor* thisx, PlayState* play) {
    BgHidanHamstep* this = (BgHidanHamstep*)thisx;

    DynaPoly_DeleteBgActor(play, &play->colCtx.dyna, this->dyna.bgId);

    if (PARAMS_GET(this->dyna.actor.params, 0, 8) == 0) {
        Collider_DestroyTris(play, &this->collider);
    }
}

void func_808884C8(BgHidanHamstep* step, PlayState* play) {
    Vec3f pos = step->dyna.actor.world.pos;
    s32 i;
    f32 sin;
    f32 cos;

    pos.y -= 20.0f;

    func_80033480(play, &pos, 0.0f, 0, 600, 300, 0);

    sin = Math_SinS(step->dyna.actor.shape.rot.y + 0x8000);
    cos = Math_CosS(step->dyna.actor.shape.rot.y + 0x8000);

    pos.y = step->dyna.actor.world.pos.y;

    for (i = 0; i < ARRAY_COUNT(sEffectPositions); i++) {
        pos.x = (sEffectPositions[i][1] * sin) + (sEffectPositions[i][0] * cos) + step->dyna.actor.world.pos.x;
        pos.z = ((sEffectPositions[i][1] * cos) - (sEffectPositions[i][0] * sin)) + step->dyna.actor.world.pos.z;
        func_80033480(play, &pos, 0.0f, 0, 150, 150, 0);
    }
}

void func_80888638(BgHidanHamstep* this, PlayState* play) {
    BgHidanHamstep* child = (BgHidanHamstep*)this->dyna.actor.child;

    while (child != NULL) {
        if (PARAMS_GET(child->dyna.actor.params, 0, 8) != 0) {
            func_808884C8(child, play);
        }
        child = (BgHidanHamstep*)child->dyna.actor.child;
    }
}

void func_80888694(BgHidanHamstep* this, BgHidanHamstep* parent) {
    BgHidanHamstep* child;

    if (PARAMS_GET(this->dyna.actor.params, 0, 8) >= 2) {
        if (parent->dyna.actor.world.pos.y < this->dyna.actor.world.pos.y) {
            this->dyna.actor.world.pos.y = parent->dyna.actor.world.pos.y;
        } else if ((this->dyna.actor.world.pos.y - parent->dyna.actor.world.pos.y) < -100.0f) {
            this->dyna.actor.world.pos.y = parent->dyna.actor.world.pos.y - 100.0f;
        }
    }

    child = (BgHidanHamstep*)this->dyna.actor.child;

    while (child != NULL) {
        if (this->dyna.actor.world.pos.y < child->dyna.actor.world.pos.y) {
            child->dyna.actor.world.pos.y = this->dyna.actor.world.pos.y;
        }
        child = (BgHidanHamstep*)child->dyna.actor.child;
    }
}

void func_80888734(BgHidanHamstep* this) {
    BgHidanHamstep* parent = (BgHidanHamstep*)this->dyna.actor.parent;
    f32 frameDivisor = R_UPDATE_RATE * 0.5f;

    if (parent != NULL) {
        this->dyna.actor.velocity.y = parent->dyna.actor.velocity.y;

        if (PARAMS_GET(this->dyna.actor.params, 0, 8) == 1) {
            this->dyna.actor.world.pos.y = parent->dyna.actor.world.pos.y - 100.0f;
        } else {
            this->dyna.actor.world.pos.y += (this->dyna.actor.velocity.y * frameDivisor);
        }

        func_80888694(this, parent);
    }
}

void func_808887C4(BgHidanHamstep* this, PlayState* play) {
    if (this->collider.base.acFlags & AC_HIT) {
        OnePointCutscene_Init(play, 3310, 100, &this->dyna.actor, CAM_ID_MAIN);
        Actor_PlaySfx(&this->dyna.actor, NA_SE_EV_HAMMER_SWITCH);
        this->collider.base.acFlags = AC_NONE;
        BgHidanHamstep_SetupAction(this, 1);
        Flags_SetSwitch(play, PARAMS_GET(this->dyna.actor.params, 8, 8));
    } else {
        CollisionCheck_SetAC(play, &play->colChkCtx, &this->collider.base);
    }
}

void func_80888860(BgHidanHamstep* this, PlayState* play) {
    s32 pad;
    s32 pad2;
    s32 quakeIndex;

    Actor_MoveXZGravity(&this->dyna.actor);

    if (((this->dyna.actor.world.pos.y - this->dyna.actor.home.pos.y) < (-20.0f - this->dyna.actor.minVelocityY)) &&
        (this->dyna.actor.velocity.y <= 0.0f)) {
        this->unk_244++;

        if (this->unk_244 >= 7) {
            this->dyna.actor.world.pos.y = this->dyna.actor.home.pos.y + -20.0f;
            BgHidanHamstep_SetupAction(this, 4);
        } else {
            this->dyna.actor.velocity.y *= -0.24f;

            if (1) {}

            if (this->unk_244 == 1) {
                quakeIndex = Quake_Request(GET_ACTIVE_CAM(play), QUAKE_TYPE_3);
                Quake_SetSpeed(quakeIndex, -15536);
                Quake_SetPerturbations(quakeIndex, 0, 0, 500, 0);
                Quake_SetDuration(quakeIndex, 20);
                Actor_PlaySfx(&this->dyna.actor, NA_SE_EV_BLOCK_BOUND);
                Rumble_Request(this->dyna.actor.xyzDistToPlayerSq, 255, 20, 150);
                func_80888638(this, play);
                osSyncPrintf("A(%d)\n", this->dyna.actor.params);
            }
        }
    }
}

void func_808889B8(BgHidanHamstep* this, PlayState* play) {
    s32 pad;
    BgHidanHamstep* parent = (BgHidanHamstep*)this->dyna.actor.parent;

    func_80888734(this);

    if ((parent->action == 4) || ((parent->action == 3) && (parent->unk_244 >= 5))) {
        if (PARAMS_GET(this->dyna.actor.params, 0, 8) == 1) {
            this->dyna.actor.world.pos.y =
                sYPosOffsets[PARAMS_GET(this->dyna.actor.params, 0, 8) - 1] + this->dyna.actor.home.pos.y;
            BgHidanHamstep_SetupAction(this, 4);
        } else {
            BgHidanHamstep_SetupAction(this, 3);
        }
    }
}

void func_80888A58(BgHidanHamstep* this, PlayState* play) {
    s32 pad;
    s32 pad2;
    s32 quakeIndex;

    Actor_MoveXZGravity(&this->dyna.actor);
    func_80888694(this, (BgHidanHamstep*)this->dyna.actor.parent);

    if (PARAMS_GET(this->dyna.actor.params, 0, 8) <= 0 || PARAMS_GET(this->dyna.actor.params, 0, 8) >= 6) {
        // "[Hammer Step] arg_data strange (arg_data = %d)"
        osSyncPrintf("【ハンマーステップ】 arg_data おかしい (arg_data = %d)", this->dyna.actor.params);
        osSyncPrintf("%s %d\n", "../z_bg_hidan_hamstep.c", 696);
    }

    if (((this->dyna.actor.world.pos.y - this->dyna.actor.home.pos.y) <=
         sYPosOffsets[PARAMS_GET(this->dyna.actor.params, 0, 8) - 1]) &&
        (this->dyna.actor.velocity.y <= 0.0f)) {
        this->unk_244++;

        if (this->unk_244 >= 7) {
            this->dyna.actor.world.pos.y =
                sYPosOffsets[PARAMS_GET(this->dyna.actor.params, 0, 8) - 1] + this->dyna.actor.home.pos.y;
            BgHidanHamstep_SetupAction(this, 3);
        } else {
            this->dyna.actor.velocity.y *= -0.24f;

            if (1) {}

            if (this->unk_244 == 1) {
                quakeIndex = Quake_Request(GET_ACTIVE_CAM(play), QUAKE_TYPE_3);
                Quake_SetSpeed(quakeIndex, -15536);
                Quake_SetPerturbations(quakeIndex, 20, 1, 0, 0);
                Quake_SetDuration(quakeIndex, 7);

                Actor_PlaySfx(&this->dyna.actor, NA_SE_EV_BLOCK_BOUND);
                Rumble_Request(SQ(100.0f), 255, 20, 150);
                func_808884C8(this, play);

<<<<<<< HEAD
                if (PARAMS_GET(this->dyna.actor.params, 0, 8) == 5) {
                    func_80078884(NA_SE_SY_CORRECT_CHIME);
=======
                if ((this->dyna.actor.params & 0xFF) == 5) {
                    Sfx_PlaySfxCentered(NA_SE_SY_CORRECT_CHIME);
>>>>>>> 8913c4fa
                }

                osSyncPrintf("B(%d)\n", this->dyna.actor.params);
            }
        }
    }
}

void BgHidanHamstep_DoNothing(BgHidanHamstep* this, PlayState* play) {
}

void BgHidanHamstep_Update(Actor* thisx, PlayState* play) {
    BgHidanHamstep* this = (BgHidanHamstep*)thisx;

    this->actionFunc(this, play);
}

void BgHidanHamstep_Draw(Actor* thisx, PlayState* play) {
    OPEN_DISPS(play->state.gfxCtx, "../z_bg_hidan_hamstep.c", 782);

    Gfx_SetupDL_25Opa(play->state.gfxCtx);

    gSPMatrix(POLY_OPA_DISP++, Matrix_NewMtx(play->state.gfxCtx, "../z_bg_hidan_hamstep.c", 787),
              G_MTX_NOPUSH | G_MTX_LOAD | G_MTX_MODELVIEW);

    if (PARAMS_GET(thisx->params, 0, 8) == 0) {
        gSPDisplayList(POLY_OPA_DISP++, gFireTempleStoneStep1DL);
    } else {
        gSPDisplayList(POLY_OPA_DISP++, gFireTempleStoneStep2DL);
    }

    CLOSE_DISPS(play->state.gfxCtx, "../z_bg_hidan_hamstep.c", 796);
}<|MERGE_RESOLUTION|>--- conflicted
+++ resolved
@@ -377,13 +377,8 @@
                 Rumble_Request(SQ(100.0f), 255, 20, 150);
                 func_808884C8(this, play);
 
-<<<<<<< HEAD
                 if (PARAMS_GET(this->dyna.actor.params, 0, 8) == 5) {
-                    func_80078884(NA_SE_SY_CORRECT_CHIME);
-=======
-                if ((this->dyna.actor.params & 0xFF) == 5) {
                     Sfx_PlaySfxCentered(NA_SE_SY_CORRECT_CHIME);
->>>>>>> 8913c4fa
                 }
 
                 osSyncPrintf("B(%d)\n", this->dyna.actor.params);
