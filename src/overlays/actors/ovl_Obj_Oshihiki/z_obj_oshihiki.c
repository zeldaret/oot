--- conflicted
+++ resolved
@@ -247,16 +247,11 @@
 
 void ObjOshihiki_SetColor(ObjOshihiki* this, PlayState* play2) {
     PlayState* play = play2;
-    s16 paramsColorIdx = (this->dyna.actor.params >> 6) & 3;
+    s16 paramsColorIdx = PARAMS_GET_U(this->dyna.actor.params, 6, 2);
     Color_RGB8* color = &this->color;
     Color_RGB8* src;
     s32 i;
 
-<<<<<<< HEAD
-    paramsColorIdx = PARAMS_GET_U(this->dyna.actor.params, 6, 2);
-
-=======
->>>>>>> 8366b873
     for (i = 0; i < ARRAY_COUNT(sSceneIds); i++) {
         if (sSceneIds[i] == play->sceneId) {
             break;
