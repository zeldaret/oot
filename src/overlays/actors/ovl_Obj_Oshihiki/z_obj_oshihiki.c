/*
 * File: z_obj_oshihiki.c
 * Overlay: ovl_Obj_Oshihiki
 * Description: Push Block
 */

#include "z_obj_oshihiki.h"
#include "overlays/actors/ovl_Obj_Switch/z_obj_switch.h"
#include "assets/objects/gameplay_dangeon_keep/gameplay_dangeon_keep.h"

#define FLAGS ACTOR_FLAG_4

void ObjOshihiki_Init(Actor* thisx, PlayState* play2);
void ObjOshihiki_Destroy(Actor* thisx, PlayState* play);
void ObjOshihiki_Update(Actor* thisx, PlayState* play);
void ObjOshihiki_Draw(Actor* thisx, PlayState* play);

void ObjOshihiki_SetupOnScene(ObjOshihiki* this, PlayState* play);
void ObjOshihiki_OnScene(ObjOshihiki* this, PlayState* play);
void ObjOshihiki_SetupOnActor(ObjOshihiki* this, PlayState* play);
void ObjOshihiki_OnActor(ObjOshihiki* this, PlayState* play);
void ObjOshihiki_SetupPush(ObjOshihiki* this, PlayState* play);
void ObjOshihiki_Push(ObjOshihiki* this, PlayState* play);
void ObjOshihiki_SetupFall(ObjOshihiki* this, PlayState* play);
void ObjOshihiki_Fall(ObjOshihiki* this, PlayState* play);

const ActorInit Obj_Oshihiki_InitVars = {
    ACTOR_OBJ_OSHIHIKI,
    ACTORCAT_PROP,
    FLAGS,
    OBJECT_GAMEPLAY_DANGEON_KEEP,
    sizeof(ObjOshihiki),
    (ActorFunc)ObjOshihiki_Init,
    (ActorFunc)ObjOshihiki_Destroy,
    (ActorFunc)ObjOshihiki_Update,
    (ActorFunc)ObjOshihiki_Draw,
};

static f32 sScales[] = {
    (1 / 10.0f), (1 / 6.0f), (1 / 5.0f), (1 / 3.0f), (1 / 10.0f), (1 / 6.0f), (1 / 5.0f), (1 / 3.0f),
};

static Color_RGB8 sColors[][4] = {
    { { 110, 86, 40 }, { 110, 86, 40 }, { 110, 86, 40 }, { 110, 86, 40 } },         // deku tree
    { { 106, 120, 110 }, { 104, 80, 20 }, { 0, 0, 0 }, { 0, 0, 0 } },               // dodongos cavern
    { { 142, 99, 86 }, { 72, 118, 96 }, { 0, 0, 0 }, { 0, 0, 0 } },                 // forest temple
    { { 210, 150, 80 }, { 210, 170, 80 }, { 0, 0, 0 }, { 0, 0, 0 } },               // fire temple
    { { 102, 144, 182 }, { 176, 167, 100 }, { 100, 167, 100 }, { 117, 97, 96 } },   // water temple
    { { 232, 210, 176 }, { 232, 210, 176 }, { 232, 210, 176 }, { 232, 210, 176 } }, // spirit temple
    { { 135, 125, 95 }, { 135, 125, 95 }, { 135, 125, 95 }, { 135, 125, 95 } },     // shadow temple
    { { 255, 255, 255 }, { 255, 255, 255 }, { 255, 255, 255 }, { 255, 255, 255 } }, // ganons castle
    { { 232, 210, 176 }, { 232, 210, 176 }, { 232, 210, 176 }, { 232, 210, 176 } }, // gerudo training grounds
};

static s16 sScenes[] = {
    SCENE_YDAN,      SCENE_DDAN,    SCENE_BMORI1, SCENE_HIDAN, SCENE_MIZUSIN,
    SCENE_JYASINZOU, SCENE_HAKADAN, SCENE_GANON,  SCENE_MEN,
};

static InitChainEntry sInitChain[] = {
    ICHAIN_F32(uncullZoneForward, 1800, ICHAIN_CONTINUE),
    ICHAIN_F32(uncullZoneScale, 500, ICHAIN_CONTINUE),
    ICHAIN_F32(uncullZoneDownward, 1500, ICHAIN_STOP),
};

// The vertices and center of the bottom face
static Vec3f sColCheckPoints[5] = {
    { 29.99f, 1.01f, -29.99f }, { -29.99f, 1.01f, -29.99f }, { -29.99f, 1.01f, 29.99f },
    { 29.99f, 1.01f, 29.99f },  { 0.0f, 1.01f, 0.0f },
};

static Vec2f sFaceVtx[] = {
    { -30.0f, 0.0f },
    { 30.0f, 0.0f },
    { -30.0f, 60.0f },
    { 30.0f, 60.0f },
};

static Vec2f sFaceDirection[] = {
    { 1.0f, 1.0f },
    { -1.0f, 1.0f },
    { 1.0f, -1.0f },
    { -1.0f, -1.0f },
};

void ObjOshihiki_InitDynapoly(ObjOshihiki* this, PlayState* play, CollisionHeader* collision, s32 moveFlag) {
    s32 pad;
    CollisionHeader* colHeader = NULL;
    s32 pad2;

    DynaPolyActor_Init(&this->dyna, moveFlag);
    CollisionHeader_GetVirtual(collision, &colHeader);
    this->dyna.bgId = DynaPoly_SetBgActor(play, &play->colCtx.dyna, &this->dyna.actor, colHeader);

    if (this->dyna.bgId == BG_ACTOR_MAX) {
        // "Warning : move BG registration failure"
        osSyncPrintf("Warning : move BG 登録失敗(%s %d)(name %d)(arg_data 0x%04x)\n", "../z_obj_oshihiki.c", 280,
                     this->dyna.actor.id, this->dyna.actor.params);
    }
}

void ObjOshihiki_RotateXZ(Vec3f* out, Vec3f* in, f32 sn, f32 cs) {
    out->x = (in->z * sn) + (in->x * cs);
    out->y = in->y;
    out->z = (in->z * cs) - (in->x * sn);
}

s32 ObjOshihiki_StrongEnough(ObjOshihiki* this) {
    s32 strength;

    if (this->cantMove) {
        return 0;
    }
    strength = Player_GetStrength();
    switch (this->dyna.actor.params & 0xF) {
        case PUSHBLOCK_SMALL_START_ON:
        case PUSHBLOCK_MEDIUM_START_ON:
        case PUSHBLOCK_SMALL_START_OFF:
        case PUSHBLOCK_MEDIUM_START_OFF:
            return 1;
            break;
        case PUSHBLOCK_LARGE_START_ON:
        case PUSHBLOCK_LARGE_START_OFF:
            return strength >= PLAYER_STR_BRACELET;
            break;
        case PUSHBLOCK_HUGE_START_ON:
        case PUSHBLOCK_HUGE_START_OFF:
            return strength >= PLAYER_STR_SILVER_G;
            break;
    }
    return 0;
}

void ObjOshihiki_ResetFloors(ObjOshihiki* this) {
    s32 i;

    for (i = 0; i < ARRAY_COUNT(this->floorBgIds); i++) {
        this->floorBgIds[i] = BGCHECK_SCENE;
    }
}

ObjOshihiki* ObjOshihiki_GetBlockUnder(ObjOshihiki* this, PlayState* play) {
    DynaPolyActor* dynaPolyActor;

    if ((this->floorBgIds[this->highestFloor] != BGCHECK_SCENE) &&
        (fabsf(this->dyna.actor.floorHeight - this->dyna.actor.world.pos.y) < 0.001f)) {
        dynaPolyActor = DynaPoly_GetActor(&play->colCtx, this->floorBgIds[this->highestFloor]);
        if ((dynaPolyActor != NULL) && (dynaPolyActor->actor.id == ACTOR_OBJ_OSHIHIKI)) {
            return (ObjOshihiki*)dynaPolyActor;
        }
    }
    return NULL;
}

void ObjOshihiki_UpdateInitPos(ObjOshihiki* this) {
    if (this->dyna.actor.home.pos.x < this->dyna.actor.world.pos.x) {
        while ((this->dyna.actor.world.pos.x - this->dyna.actor.home.pos.x) >= 20.0f) {
            this->dyna.actor.home.pos.x += 20.0f;
        }
    } else {
        while ((this->dyna.actor.home.pos.x - this->dyna.actor.world.pos.x) >= 20.0f) {
            this->dyna.actor.home.pos.x -= 20.0f;
        }
    }
    if (this->dyna.actor.home.pos.z < this->dyna.actor.world.pos.z) {
        while ((this->dyna.actor.world.pos.z - this->dyna.actor.home.pos.z) >= 20.0f) {
            this->dyna.actor.home.pos.z += 20.0f;
        }
    } else {
        while ((this->dyna.actor.home.pos.z - this->dyna.actor.world.pos.z) >= 20.0f) {
            this->dyna.actor.home.pos.z -= 20.0f;
        }
    }
}

s32 ObjOshihiki_NoSwitchPress(ObjOshihiki* this, DynaPolyActor* dyna, PlayState* play) {
    s16 dynaSwitchFlag;

    if (dyna == NULL) {
        return 1;
    } else if (dyna->actor.id == ACTOR_OBJ_SWITCH) {
        dynaSwitchFlag = (dyna->actor.params >> 8) & 0x3F;
        switch (dyna->actor.params & 0x33) {
            case 0x20: // Normal blue switch
                if ((dynaSwitchFlag == ((this->dyna.actor.params >> 8) & 0x3F)) &&
                    Flags_GetSwitch(play, dynaSwitchFlag)) {
                    return 0;
                }
                break;
            case 0x30: // Inverse blue switch
                if ((dynaSwitchFlag == ((this->dyna.actor.params >> 8) & 0x3F)) &&
                    !Flags_GetSwitch(play, dynaSwitchFlag)) {
                    return 0;
                }
                break;
        }
    }
    return 1;
}

void ObjOshihiki_CheckType(ObjOshihiki* this, PlayState* play) {
    switch (this->dyna.actor.params & 0xF) {
        case PUSHBLOCK_SMALL_START_ON:
        case PUSHBLOCK_MEDIUM_START_ON:
        case PUSHBLOCK_LARGE_START_ON:
        case PUSHBLOCK_HUGE_START_ON:
        case PUSHBLOCK_SMALL_START_OFF:
        case PUSHBLOCK_MEDIUM_START_OFF:
        case PUSHBLOCK_LARGE_START_OFF:
        case PUSHBLOCK_HUGE_START_OFF:
            ObjOshihiki_InitDynapoly(this, play, &gPushBlockCol, 1);
            break;
        default:
            // "Error : type cannot be determined"
            osSyncPrintf("Error : タイプが判別できない(%s %d)(arg_data 0x%04x)\n", "../z_obj_oshihiki.c", 444,
                         this->dyna.actor.params);
            break;
    }
}

void ObjOshihiki_SetScale(ObjOshihiki* this, PlayState* play) {
    Actor_SetScale(&this->dyna.actor, sScales[this->dyna.actor.params & 0xF]);
}

void ObjOshihiki_SetTexture(ObjOshihiki* this, PlayState* play) {
    switch (this->dyna.actor.params & 0xF) {
        case PUSHBLOCK_SMALL_START_ON:
        case PUSHBLOCK_MEDIUM_START_ON:
        case PUSHBLOCK_SMALL_START_OFF:
        case PUSHBLOCK_MEDIUM_START_OFF:
            this->texture = gPushBlockSilverTex;
            break;
        case PUSHBLOCK_LARGE_START_ON:
        case PUSHBLOCK_LARGE_START_OFF:
            this->texture = gPushBlockBaseTex;
            break;
        case PUSHBLOCK_HUGE_START_ON:
        case PUSHBLOCK_HUGE_START_OFF:
            this->texture = gPushBlockGrayTex;
            break;
    }
}

void ObjOshihiki_SetColor(ObjOshihiki* this, PlayState* play) {
    Color_RGB8* src;
    Color_RGB8* color = &this->color;
    s16 paramsColorIdx;
    s32 i;

    paramsColorIdx = (this->dyna.actor.params >> 6) & 3;

    for (i = 0; i < ARRAY_COUNT(sScenes); i++) {
        if (sScenes[i] == play->sceneNum) {
            break;
        }
    }

    if (i >= ARRAY_COUNT(sColors)) {
        // "Error : scene_data_ID cannot be determined"
        osSyncPrintf("Error : scene_data_ID が判別できない。(%s %d)\n", "../z_obj_oshihiki.c", 579);
        color->r = color->g = color->b = 255;
    } else {
        src = &sColors[i][paramsColorIdx];
        color->r = src->r;
        color->g = src->g;
        color->b = src->b;
    }
}

void ObjOshihiki_Init(Actor* thisx, PlayState* play2) {
    PlayState* play = play2;
    ObjOshihiki* this = (ObjOshihiki*)thisx;

    ObjOshihiki_CheckType(this, play);

    if ((((this->dyna.actor.params >> 8) & 0xFF) >= 0) && (((this->dyna.actor.params >> 8) & 0xFF) <= 0x3F)) {
        if (Flags_GetSwitch(play, (this->dyna.actor.params >> 8) & 0x3F)) {
            switch (this->dyna.actor.params & 0xF) {
                case PUSHBLOCK_SMALL_START_ON:
                case PUSHBLOCK_MEDIUM_START_ON:
                case PUSHBLOCK_LARGE_START_ON:
                case PUSHBLOCK_HUGE_START_ON:
                    Actor_Kill(&this->dyna.actor);
                    return;
            }
        } else {
            switch (this->dyna.actor.params & 0xF) {
                case PUSHBLOCK_SMALL_START_OFF:
                case PUSHBLOCK_MEDIUM_START_OFF:
                case PUSHBLOCK_LARGE_START_OFF:
                case PUSHBLOCK_HUGE_START_OFF:
                    Actor_Kill(&this->dyna.actor);
                    return;
            }
        }
    }

    ObjOshihiki_SetScale(this, play);
    ObjOshihiki_SetTexture(this, play);
    Actor_ProcessInitChain(&this->dyna.actor, sInitChain);
    this->dyna.actor.colChkInfo.mass = MASS_IMMOVABLE;
    ObjOshihiki_SetColor(this, play);
    ObjOshihiki_ResetFloors(this);
    ObjOshihiki_SetupOnActor(this, play);
    // "(dungeon keep push-pull block)"
    osSyncPrintf("(dungeon keep 押し引きブロック)(arg_data 0x%04x)\n", this->dyna.actor.params);
}

void ObjOshihiki_Destroy(Actor* thisx, PlayState* play) {
    s32 pad;
    ObjOshihiki* this = (ObjOshihiki*)thisx;

    DynaPoly_DeleteBgActor(play, &play->colCtx.dyna, this->dyna.bgId);
}

void ObjOshihiki_SetFloors(ObjOshihiki* this, PlayState* play) {
    s32 i;

    for (i = 0; i < 5; i++) {
        Vec3f colCheckPoint;
        Vec3f colCheckOffset;
        CollisionPoly** floorPoly;
        s32* floorBgId;

        colCheckOffset.x = sColCheckPoints[i].x * (this->dyna.actor.scale.x * 10.0f);
        colCheckOffset.y = sColCheckPoints[i].y * (this->dyna.actor.scale.y * 10.0f);
        colCheckOffset.z = sColCheckPoints[i].z * (this->dyna.actor.scale.z * 10.0f);
        ObjOshihiki_RotateXZ(&colCheckPoint, &colCheckOffset, this->yawSin, this->yawCos);
        colCheckPoint.x += this->dyna.actor.world.pos.x;
        colCheckPoint.y += this->dyna.actor.prevPos.y;
        colCheckPoint.z += this->dyna.actor.world.pos.z;

        floorPoly = &this->floorPolys[i];
        floorBgId = &this->floorBgIds[i];
        this->floorHeights[i] =
            BgCheck_EntityRaycastFloor6(&play->colCtx, floorPoly, floorBgId, &this->dyna.actor, &colCheckPoint, 0.0f);
    }
}

s16 ObjOshihiki_GetHighestFloor(ObjOshihiki* this) {
    s32 i;
    s16 highestFloor = 0;

    for (i = 1; i < ARRAY_COUNT(this->floorHeights); i++) {
        if (this->floorHeights[i] > this->floorHeights[highestFloor]) {
            highestFloor = i;
        } else if ((this->floorBgIds[i] == BGCHECK_SCENE) &&
                   ((this->floorHeights[i] - this->floorHeights[highestFloor]) > -0.001f)) {
            highestFloor = i;
        }
    }

    return highestFloor;
}

void ObjOshihiki_SetGround(ObjOshihiki* this, PlayState* play) {
    ObjOshihiki_ResetFloors(this);
    ObjOshihiki_SetFloors(this, play);
    this->highestFloor = ObjOshihiki_GetHighestFloor(this);
    this->dyna.actor.floorHeight = this->floorHeights[this->highestFloor];
}

s32 ObjOshihiki_CheckFloor(ObjOshihiki* this, PlayState* play) {
    ObjOshihiki_SetGround(this, play);

    if ((this->dyna.actor.floorHeight - this->dyna.actor.world.pos.y) >= -0.001f) {
        this->dyna.actor.world.pos.y = this->dyna.actor.floorHeight;
        return 1;
    }

    return 0;
}

s32 ObjOshihiki_CheckGround(ObjOshihiki* this, PlayState* play) {
    if (this->dyna.actor.world.pos.y <= BGCHECK_Y_MIN + 10.0f) {
        // "Warning : Push-pull block fell too much"
        osSyncPrintf("Warning : 押し引きブロック落ちすぎた(%s %d)(arg_data 0x%04x)\n", "../z_obj_oshihiki.c", 809,
                     this->dyna.actor.params);
        Actor_Kill(&this->dyna.actor);
        return 0;
    }
    if ((this->dyna.actor.floorHeight - this->dyna.actor.world.pos.y) >= -0.001f) {
        this->dyna.actor.world.pos.y = this->dyna.actor.floorHeight;
        return 1;
    }
    return 0;
}

s32 ObjOshihiki_CheckWall(PlayState* play, s16 angle, f32 direction, ObjOshihiki* this) {
    f32 maxDist = ((direction >= 0.0f) ? 1.0f : -1.0f) * (300.0f * this->dyna.actor.scale.x + 20.0f - 0.5f);
    f32 sn = Math_SinS(angle);
    f32 cs = Math_CosS(angle);
    s32 i;

    for (i = 0; i < 4; i++) {
        Vec3f faceVtx;
        Vec3f faceVtxNext;
        Vec3f posResult;
        Vec3f faceVtxOffset;
        s32 bgId;
        CollisionPoly* outPoly;

        faceVtxOffset.x = (sFaceVtx[i].x * this->dyna.actor.scale.x * 10.0f) + sFaceDirection[i].x;
        faceVtxOffset.y = (sFaceVtx[i].y * this->dyna.actor.scale.y * 10.0f) + sFaceDirection[i].y;
        faceVtxOffset.z = 0.0f;
        ObjOshihiki_RotateXZ(&faceVtx, &faceVtxOffset, sn, cs);
        faceVtx.x += this->dyna.actor.world.pos.x;
        faceVtx.y += this->dyna.actor.world.pos.y;
        faceVtx.z += this->dyna.actor.world.pos.z;
        faceVtxNext.x = faceVtx.x + maxDist * sn;
        faceVtxNext.y = faceVtx.y;
        faceVtxNext.z = faceVtx.z + maxDist * cs;
        if (BgCheck_EntityLineTest3(&play->colCtx, &faceVtx, &faceVtxNext, &posResult, &outPoly, true, false, false,
                                    true, &bgId, &this->dyna.actor, 0.0f)) {
            return true;
        }
    }
    return false;
}

s32 ObjOshihiki_MoveWithBlockUnder(ObjOshihiki* this, PlayState* play) {
    s32 pad;
    ObjOshihiki* blockUnder = ObjOshihiki_GetBlockUnder(this, play);

    if ((blockUnder != NULL) && (blockUnder->stateFlags & PUSHBLOCK_SETUP_PUSH) &&
        !ObjOshihiki_CheckWall(play, blockUnder->dyna.unk_158, blockUnder->direction, this)) {
        this->blockUnder = blockUnder;
    }

    if ((this->stateFlags & PUSHBLOCK_MOVE_UNDER) && (this->blockUnder != NULL)) {
        if (this->blockUnder->stateFlags & PUSHBLOCK_PUSH) {
            this->underDistX = this->blockUnder->dyna.actor.world.pos.x - this->blockUnder->dyna.actor.prevPos.x;
            this->underDistZ = this->blockUnder->dyna.actor.world.pos.z - this->blockUnder->dyna.actor.prevPos.z;
            this->dyna.actor.world.pos.x += this->underDistX;
            this->dyna.actor.world.pos.z += this->underDistZ;
            ObjOshihiki_UpdateInitPos(this);
            return true;
        } else if (!(this->blockUnder->stateFlags & PUSHBLOCK_SETUP_PUSH)) {
            this->blockUnder = NULL;
        }
    }
    return false;
}

void ObjOshihiki_SetupOnScene(ObjOshihiki* this, PlayState* play) {
    this->stateFlags |= PUSHBLOCK_SETUP_ON_SCENE;
    this->actionFunc = ObjOshihiki_OnScene;
    this->dyna.actor.gravity = 0.0f;
    this->dyna.actor.velocity.x = this->dyna.actor.velocity.y = this->dyna.actor.velocity.z = 0.0f;
}

void ObjOshihiki_OnScene(ObjOshihiki* this, PlayState* play) {
    s32 pad;
    Player* player = GET_PLAYER(play);

    this->stateFlags |= PUSHBLOCK_ON_SCENE;
    if ((this->timer <= 0) && (fabsf(this->dyna.unk_150) > 0.001f)) {
        if (ObjOshihiki_StrongEnough(this) &&
            !ObjOshihiki_CheckWall(play, this->dyna.unk_158, this->dyna.unk_150, this)) {
            this->direction = this->dyna.unk_150;
            ObjOshihiki_SetupPush(this, play);
        } else {
            player->stateFlags2 &= ~PLAYER_STATE2_4;
            this->dyna.unk_150 = 0.0f;
        }
    } else {
        player->stateFlags2 &= ~PLAYER_STATE2_4;
        this->dyna.unk_150 = 0.0f;
    }
}

void ObjOshihiki_SetupOnActor(ObjOshihiki* this, PlayState* play) {
    this->stateFlags |= PUSHBLOCK_SETUP_ON_ACTOR;
    this->actionFunc = ObjOshihiki_OnActor;
    this->dyna.actor.velocity.x = this->dyna.actor.velocity.y = this->dyna.actor.velocity.z = 0.0f;
    this->dyna.actor.gravity = -1.0f;
}

void ObjOshihiki_OnActor(ObjOshihiki* this, PlayState* play) {
    s32 bgId;
    Player* player = GET_PLAYER(play);
    DynaPolyActor* dynaPolyActor;

    this->stateFlags |= PUSHBLOCK_ON_ACTOR;
    Actor_MoveForward(&this->dyna.actor);

    if (ObjOshihiki_CheckFloor(this, play)) {
        bgId = this->floorBgIds[this->highestFloor];
        if (bgId == BGCHECK_SCENE) {
            ObjOshihiki_SetupOnScene(this, play);
        } else {
            dynaPolyActor = DynaPoly_GetActor(&play->colCtx, bgId);
            if (dynaPolyActor != NULL) {
                DynaPolyActor_SetActorOnTop(dynaPolyActor);
                func_80043538(dynaPolyActor);

                if ((this->timer <= 0) && (fabsf(this->dyna.unk_150) > 0.001f)) {
                    if (ObjOshihiki_StrongEnough(this) && ObjOshihiki_NoSwitchPress(this, dynaPolyActor, play) &&
                        !ObjOshihiki_CheckWall(play, this->dyna.unk_158, this->dyna.unk_150, this)) {

                        this->direction = this->dyna.unk_150;
                        ObjOshihiki_SetupPush(this, play);
                    } else {
                        player->stateFlags2 &= ~PLAYER_STATE2_4;
                        this->dyna.unk_150 = 0.0f;
                    }
                } else {
                    player->stateFlags2 &= ~PLAYER_STATE2_4;
                    this->dyna.unk_150 = 0.0f;
                }
            } else {
                ObjOshihiki_SetupOnScene(this, play);
            }
        }
    } else {
        bgId = this->floorBgIds[this->highestFloor];
        if (bgId == BGCHECK_SCENE) {
            ObjOshihiki_SetupFall(this, play);
        } else {
            dynaPolyActor = DynaPoly_GetActor(&play->colCtx, bgId);

            if ((dynaPolyActor != NULL) && (dynaPolyActor->unk_15C & 1)) {
                DynaPolyActor_SetActorOnTop(dynaPolyActor);
                func_80043538(dynaPolyActor);
                this->dyna.actor.world.pos.y = this->dyna.actor.floorHeight;
            } else {
                ObjOshihiki_SetupFall(this, play);
            }
        }
    }
}

void ObjOshihiki_SetupPush(ObjOshihiki* this, PlayState* play) {
    this->stateFlags |= PUSHBLOCK_SETUP_PUSH;
    this->actionFunc = ObjOshihiki_Push;
    this->dyna.actor.gravity = 0.0f;
}

void ObjOshihiki_Push(ObjOshihiki* this, PlayState* play) {
    Actor* thisx = &this->dyna.actor;
    Player* player = GET_PLAYER(play);
    f32 pushDistSigned;
    s32 stopFlag;

    this->pushSpeed += 0.5f;
    this->stateFlags |= PUSHBLOCK_PUSH;
    this->pushSpeed = CLAMP_MAX(this->pushSpeed, 2.0f);
    stopFlag = Math_StepToF(&this->pushDist, 20.0f, this->pushSpeed);
    pushDistSigned = ((this->direction >= 0.0f) ? 1.0f : -1.0f) * this->pushDist;
    thisx->world.pos.x = thisx->home.pos.x + (pushDistSigned * this->yawSin);
    thisx->world.pos.z = thisx->home.pos.z + (pushDistSigned * this->yawCos);

    if (!ObjOshihiki_CheckFloor(this, play)) {
        thisx->home.pos.x = thisx->world.pos.x;
        thisx->home.pos.z = thisx->world.pos.z;
        player->stateFlags2 &= ~PLAYER_STATE2_4;
        this->dyna.unk_150 = 0.0f;
        this->pushDist = 0.0f;
        this->pushSpeed = 0.0f;
        ObjOshihiki_SetupFall(this, play);
    } else if (stopFlag) {
        player = GET_PLAYER(play);
        if (ObjOshihiki_CheckWall(play, this->dyna.unk_158, this->dyna.unk_150, this)) {
            Audio_PlayActorSfx2(thisx, NA_SE_EV_BLOCK_BOUND);
        }

        thisx->home.pos.x = thisx->world.pos.x;
        thisx->home.pos.z = thisx->world.pos.z;
        player->stateFlags2 &= ~PLAYER_STATE2_4;
        this->dyna.unk_150 = 0.0f;
        this->pushDist = 0.0f;
        this->pushSpeed = 0.0f;
        this->timer = 10;
        if (this->floorBgIds[this->highestFloor] == BGCHECK_SCENE) {
            ObjOshihiki_SetupOnScene(this, play);
        } else {
            ObjOshihiki_SetupOnActor(this, play);
        }
    }
    Audio_PlayActorSfx2(thisx, NA_SE_EV_ROCK_SLIDE - SFX_FLAG);
}

void ObjOshihiki_SetupFall(ObjOshihiki* this, PlayState* play) {
    this->stateFlags |= PUSHBLOCK_SETUP_FALL;
    this->dyna.actor.velocity.x = this->dyna.actor.velocity.y = this->dyna.actor.velocity.z = 0.0f;
    this->dyna.actor.gravity = -1.0f;
    ObjOshihiki_SetGround(this, play);
    this->actionFunc = ObjOshihiki_Fall;
}

void ObjOshihiki_Fall(ObjOshihiki* this, PlayState* play) {
    Player* player = GET_PLAYER(play);

    this->stateFlags |= PUSHBLOCK_FALL;
    if (fabsf(this->dyna.unk_150) > 0.001f) {
        this->dyna.unk_150 = 0.0f;
        player->stateFlags2 &= ~PLAYER_STATE2_4;
    }
    Actor_MoveForward(&this->dyna.actor);
    if (ObjOshihiki_CheckGround(this, play)) {
        if (this->floorBgIds[this->highestFloor] == BGCHECK_SCENE) {
            ObjOshihiki_SetupOnScene(this, play);
        } else {
            ObjOshihiki_SetupOnActor(this, play);
        }
<<<<<<< HEAD
        Audio_PlayActorSound2(&this->dyna.actor, NA_SE_EV_BLOCK_BOUND);
        Audio_PlayActorSound2(&this->dyna.actor,
                              SurfaceType_GetSfxId(&play->colCtx, this->floorPolys[this->highestFloor],
                                                   this->floorBgIds[this->highestFloor]) +
                                  SFX_FLAG);
=======
        Audio_PlayActorSfx2(&this->dyna.actor, NA_SE_EV_BLOCK_BOUND);
        Audio_PlayActorSfx2(&this->dyna.actor, SurfaceType_GetSfx(&play->colCtx, this->floorPolys[this->highestFloor],
                                                                  this->floorBgIds[this->highestFloor]) +
                                                   SFX_FLAG);
>>>>>>> 1d19f37b
    }
}

void ObjOshihiki_Update(Actor* thisx, PlayState* play) {
    s32 pad;
    ObjOshihiki* this = (ObjOshihiki*)thisx;

    this->stateFlags &=
        ~(PUSHBLOCK_SETUP_FALL | PUSHBLOCK_FALL | PUSHBLOCK_SETUP_PUSH | PUSHBLOCK_PUSH | PUSHBLOCK_SETUP_ON_ACTOR |
          PUSHBLOCK_ON_ACTOR | PUSHBLOCK_SETUP_ON_SCENE | PUSHBLOCK_ON_SCENE);
    this->stateFlags |= PUSHBLOCK_MOVE_UNDER;

    if (this->timer > 0) {
        this->timer--;
    }

    this->dyna.actor.world.rot.y = this->dyna.unk_158;

    this->yawSin = Math_SinS(this->dyna.actor.world.rot.y);
    this->yawCos = Math_CosS(this->dyna.actor.world.rot.y);

    if (this->actionFunc != NULL) {
        this->actionFunc(this, play);
    }
}

void ObjOshihiki_Draw(Actor* thisx, PlayState* play) {
    s32 pad;
    ObjOshihiki* this = (ObjOshihiki*)thisx;

    OPEN_DISPS(play->state.gfxCtx, "../z_obj_oshihiki.c", 1289);
    if (ObjOshihiki_MoveWithBlockUnder(this, play)) {
        Matrix_Translate(this->underDistX * 10.0f, 0.0f, this->underDistZ * 10.0f, MTXMODE_APPLY);
    }
    this->stateFlags &= ~PUSHBLOCK_MOVE_UNDER;
    Gfx_SetupDL_25Opa(play->state.gfxCtx);
    gSPSegment(POLY_OPA_DISP++, 0x08, SEGMENTED_TO_VIRTUAL(this->texture));

    gSPMatrix(POLY_OPA_DISP++, Matrix_NewMtx(play->state.gfxCtx, "../z_obj_oshihiki.c", 1308),
              G_MTX_NOPUSH | G_MTX_LOAD | G_MTX_MODELVIEW);

    switch (play->sceneNum) {
        case SCENE_YDAN:
        case SCENE_DDAN:
        case SCENE_BMORI1:
        case SCENE_HIDAN:
        case SCENE_MIZUSIN:
        case SCENE_JYASINZOU:
        case SCENE_HAKADAN:
        case SCENE_MEN:
            gDPSetEnvColor(POLY_OPA_DISP++, this->color.r, this->color.g, this->color.b, 255);
            break;
        default:
            gDPSetEnvColor(POLY_OPA_DISP++, mREG(13), mREG(14), mREG(15), 255);
            break;
    }

    gSPDisplayList(POLY_OPA_DISP++, gPushBlockDL);
    CLOSE_DISPS(play->state.gfxCtx, "../z_obj_oshihiki.c", 1334);
}<|MERGE_RESOLUTION|>--- conflicted
+++ resolved
@@ -603,18 +603,10 @@
         } else {
             ObjOshihiki_SetupOnActor(this, play);
         }
-<<<<<<< HEAD
-        Audio_PlayActorSound2(&this->dyna.actor, NA_SE_EV_BLOCK_BOUND);
-        Audio_PlayActorSound2(&this->dyna.actor,
-                              SurfaceType_GetSfxId(&play->colCtx, this->floorPolys[this->highestFloor],
-                                                   this->floorBgIds[this->highestFloor]) +
-                                  SFX_FLAG);
-=======
         Audio_PlayActorSfx2(&this->dyna.actor, NA_SE_EV_BLOCK_BOUND);
-        Audio_PlayActorSfx2(&this->dyna.actor, SurfaceType_GetSfx(&play->colCtx, this->floorPolys[this->highestFloor],
-                                                                  this->floorBgIds[this->highestFloor]) +
+        Audio_PlayActorSfx2(&this->dyna.actor, SurfaceType_GetSfxId(&play->colCtx, this->floorPolys[this->highestFloor],
+                                                                    this->floorBgIds[this->highestFloor]) +
                                                    SFX_FLAG);
->>>>>>> 1d19f37b
     }
 }
 
