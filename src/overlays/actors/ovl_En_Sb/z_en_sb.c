/*
 * File: z_en_sb.c
 * Overlay: ovl_En_Sb
 * Description: Shellblade
 */

#include "z_en_sb.h"
#include "vt.h"

#define FLAGS 0x00000005

#define THIS ((EnSb*)thisx)

void EnSb_Init(Actor* thisx, GlobalContext* globalCtx);
void EnSb_Destroy(Actor* thisx, GlobalContext* globalCtx);
void EnSb_Update(Actor* thisx, GlobalContext* globalCtx);
void EnSb_Draw(Actor* thisx, GlobalContext* globalCtx);

void EnSb_SetupWaitClosed(EnSb* this);

void EnSb_WaitClosed(EnSb* this, GlobalContext* globalCtx);
void EnSb_Open(EnSb* this, GlobalContext* globalCtx);
void EnSb_WaitOpen(EnSb* this, GlobalContext* globalCtx);
void EnSb_TurnAround(EnSb* this, GlobalContext* globalCtx);
void EnSb_Lunge(EnSb* this, GlobalContext* globalCtx);
void EnSb_Bounce(EnSb* this, GlobalContext* globalCtx);
void EnSb_Cooldown(EnSb* this, GlobalContext* globalCtx);

const ActorInit En_Sb_InitVars = {
    ACTOR_EN_SB,
    ACTORCAT_ENEMY,
    FLAGS,
    OBJECT_SB,
    sizeof(EnSb),
    (ActorFunc)EnSb_Init,
    (ActorFunc)EnSb_Destroy,
    (ActorFunc)EnSb_Update,
    (ActorFunc)EnSb_Draw,
};

static ColliderCylinderInitType1 sCylinderInit = {
    {
        COLTYPE_NONE,
        AT_ON | AT_TYPE_ENEMY,
        AC_ON | AC_TYPE_PLAYER,
        OC1_ON | OC1_TYPE_ALL,
        COLSHAPE_CYLINDER,
    },
    { 0x00, { 0xFFCFFFFF, 0x04, 0x08 }, { 0xFFCFFFFF, 0x00, 0x00 }, 0x01, 0x01, 0x01 },
    { 30, 40, 0, { 0, 0, 0 } },
};

static DamageTable sDamageTable[] = {
    /* Deku nut      */ DMG_ENTRY(0, 0x0),
    /* Deku stick    */ DMG_ENTRY(0, 0x0),
    /* Slingshot     */ DMG_ENTRY(0, 0x0),
    /* Explosive     */ DMG_ENTRY(2, 0xF),
    /* Boomerang     */ DMG_ENTRY(0, 0x0),
    /* Normal arrow  */ DMG_ENTRY(2, 0xF),
    /* Hammer swing  */ DMG_ENTRY(2, 0xF),
    /* Hookshot      */ DMG_ENTRY(2, 0x1),
    /* Kokiri sword  */ DMG_ENTRY(1, 0xD),
    /* Master sword  */ DMG_ENTRY(2, 0xD),
    /* Giant's Knife */ DMG_ENTRY(4, 0xD),
    /* Fire arrow    */ DMG_ENTRY(4, 0x2),
    /* Ice arrow     */ DMG_ENTRY(2, 0xF),
    /* Light arrow   */ DMG_ENTRY(2, 0xF),
    /* Unk arrow 1   */ DMG_ENTRY(4, 0xE),
    /* Unk arrow 2   */ DMG_ENTRY(2, 0xF),
    /* Unk arrow 3   */ DMG_ENTRY(2, 0xF),
    /* Fire magic    */ DMG_ENTRY(4, 0x2),
    /* Ice magic     */ DMG_ENTRY(0, 0x0),
    /* Light magic   */ DMG_ENTRY(0, 0x0),
    /* Shield        */ DMG_ENTRY(0, 0x0),
    /* Mirror Ray    */ DMG_ENTRY(0, 0x0),
    /* Kokiri spin   */ DMG_ENTRY(1, 0xD),
    /* Giant spin    */ DMG_ENTRY(4, 0xD),
    /* Master spin   */ DMG_ENTRY(2, 0xD),
    /* Kokiri jump   */ DMG_ENTRY(2, 0xD),
    /* Giant jump    */ DMG_ENTRY(8, 0xD),
    /* Master jump   */ DMG_ENTRY(4, 0xD),
    /* Unknown 1     */ DMG_ENTRY(0, 0x0),
    /* Unblockable   */ DMG_ENTRY(0, 0x0),
    /* Hammer jump   */ DMG_ENTRY(0, 0x0),
    /* Unknown 2     */ DMG_ENTRY(0, 0x0),
};

static InitChainEntry sInitChain[] = {
    ICHAIN_S8(naviEnemyId, 39, ICHAIN_CONTINUE),
    ICHAIN_U8(targetMode, 2, ICHAIN_CONTINUE),
    ICHAIN_F32(targetArrowOffset, 30, ICHAIN_STOP),
};

static Vec3f sFlamePosOffsets[] = {
    { 5.0f, 0.0f, 0.0f },
    { -5.0f, 0.0f, 0.0f },
    { 0.0f, 0.0f, 5.0f },
    { 0.0f, 0.0f, -5.0f },
};

typedef enum {
    /* 0x00 */ SHELLBLADE_OPEN,
    /* 0x01 */ SHELLBLADE_WAIT_CLOSED,
    /* 0x02 */ SHELLBLADE_WAIT_OPEN,
    /* 0x03 */ SHELLBLADE_LUNGE,
    /* 0x04 */ SHELLBLADE_BOUNCE
} ShellbladeBehavior;

extern FlexSkeletonHeader D_06002BF0;
extern AnimationHeader D_06000194;
extern AnimationHeader D_0600004C;
extern AnimationHeader D_06000124;
extern AnimationHeader D_06002C8C;
extern AnimationHeader D_060000B4;

void EnSb_Init(Actor* thisx, GlobalContext* globalCtx) {
    EnSb* this = THIS;

    Actor_ProcessInitChain(&this->actor, sInitChain);
    this->actor.colChkInfo.damageTable = sDamageTable;
    this->actor.colChkInfo.health = 2;
    SkelAnime_InitFlex(globalCtx, &this->skelAnime, &D_06002BF0, &D_06000194, NULL, NULL, 0);
    Collider_InitCylinder(globalCtx, &this->collider);
    Collider_SetCylinderType1(globalCtx, &this->collider, &this->actor, &sCylinderInit);
    this->isDead = false;
    this->actor.colChkInfo.mass = 0;
    Actor_SetScale(&this->actor, 0.006f);
    this->actor.shape.rot.y = 0;
    this->actor.speedXZ = 0.0f;
    this->actor.gravity = -0.35f;
    this->fire = 0;
    this->hitByWindArrow = false;
    this->actor.velocity.y = -1.0f;
    EnSb_SetupWaitClosed(this);
}

void EnSb_Destroy(Actor* thisx, GlobalContext* globalCtx) {
    EnSb* this = THIS;
    SkelAnime_Free(&this->skelAnime, globalCtx);
    Collider_DestroyCylinder(globalCtx, &this->collider);
}

void EnSb_SpawnBubbles(GlobalContext* globalCtx, EnSb* this) {
    s32 i;

    if (this->actor.yDistToWater > 0) {
        for (i = 0; i < 10; i++) {
            EffectSsBubble_Spawn(globalCtx, &this->actor.world.pos, 10.0f, 10.0f, 30.0f, 0.25f);
        }
    }
}

void EnSb_SetupWaitClosed(EnSb* this) {
    Animation_Change(&this->skelAnime, &D_0600004C, 1.0f, 0, Animation_GetLastFrame(&D_0600004C), ANIMMODE_ONCE, 0.0f);
    this->behavior = SHELLBLADE_WAIT_CLOSED;
    this->actionFunc = EnSb_WaitClosed;
}

void EnSb_SetupOpen(EnSb* this) {
    Animation_Change(&this->skelAnime, &D_06000194, 1.0f, 0, Animation_GetLastFrame(&D_06000194), ANIMMODE_ONCE, 0.0f);
    this->behavior = SHELLBLADE_OPEN;
    this->actionFunc = EnSb_Open;
    Audio_PlayActorSound2(&this->actor, NA_SE_EN_SHELL_MOUTH);
}

void EnSb_SetupWaitOpen(EnSb* this) {
    Animation_Change(&this->skelAnime, &D_06002C8C, 1.0f, 0, Animation_GetLastFrame(&D_06002C8C), ANIMMODE_LOOP, 0.0f);
    this->behavior = SHELLBLADE_WAIT_OPEN;
    this->actionFunc = EnSb_WaitOpen;
}

void EnSb_SetupLunge(EnSb* this) {
    f32 frameCount = Animation_GetLastFrame(&D_06000124);
    f32 playbackSpeed = this->actor.yDistToWater > 0.0f ? 1.0f : 0.0f;

    Animation_Change(&this->skelAnime, &D_06000124, playbackSpeed, 0.0f, frameCount, ANIMMODE_ONCE, 0);
    this->behavior = SHELLBLADE_LUNGE;
    this->actionFunc = EnSb_Lunge;
    Audio_PlayActorSound2(&this->actor, NA_SE_EN_SHELL_MOUTH);
}

void EnSb_SetupBounce(EnSb* this) {
    Animation_Change(&this->skelAnime, &D_060000B4, 1.0f, 0, Animation_GetLastFrame(&D_060000B4), ANIMMODE_ONCE, 0.0f);
    this->behavior = SHELLBLADE_BOUNCE;
    this->actionFunc = EnSb_Bounce;
}

void EnSb_SetupCooldown(EnSb* this, s32 changeSpeed) {
    f32 frameCount = Animation_GetLastFrame(&D_0600004C);

    if (this->behavior != SHELLBLADE_WAIT_CLOSED) {
        Animation_Change(&this->skelAnime, &D_0600004C, 1.0f, 0, frameCount, ANIMMODE_ONCE, 0.0f);
    }
    this->behavior = SHELLBLADE_WAIT_CLOSED;
    if (changeSpeed) {
        if (this->actor.yDistToWater > 0.0f) {
            this->actor.speedXZ = -5.0f;
            if (this->actor.velocity.y < 0.0f) {
                this->actor.velocity.y = 2.1f;
            }
        } else {
            this->actor.speedXZ = -6.0f;
            if (this->actor.velocity.y < 0.0f) {
                this->actor.velocity.y = 1.4f;
            }
        }
    }
    this->timer = 60;
    this->actionFunc = EnSb_Cooldown;
}

void EnSb_WaitClosed(EnSb* this, GlobalContext* globalCtx) {
    // always face toward link
    Math_SmoothStepToS(&this->actor.shape.rot.y, this->actor.yawTowardsPlayer, 0xA, 0x7D0, 0x0);

    if ((this->actor.xzDistToPlayer <= 160.0f) && (this->actor.xzDistToPlayer > 40.0f)) {
        EnSb_SetupOpen(this);
    }
}

void EnSb_Open(EnSb* this, GlobalContext* globalCtx) {
    f32 currentFrame = this->skelAnime.curFrame;

    if (Animation_GetLastFrame(&D_06000194) <= currentFrame) {
        this->timer = 15;
        EnSb_SetupWaitOpen(this);
    } else {
        Math_SmoothStepToS(&this->actor.shape.rot.y, this->actor.yawTowardsPlayer, 0xA, 0x7D0, 0x0);
        if ((this->actor.xzDistToPlayer > 160.0f) || (this->actor.xzDistToPlayer <= 40.0f)) {
            EnSb_SetupWaitClosed(this);
        }
    }
}

void EnSb_WaitOpen(EnSb* this, GlobalContext* globalCtx) {
    s16 timer = this->timer;

    Math_SmoothStepToS(&this->actor.shape.rot.y, this->actor.yawTowardsPlayer, 0xA, 0x7D0, 0x0);

    if ((this->actor.xzDistToPlayer > 160.0f) || (this->actor.xzDistToPlayer <= 40.0f)) {
        EnSb_SetupWaitClosed(this);
    }

    if (timer != 0) {
        this->timer = timer - 1;
    } else {
        this->timer = 0;
        this->attackYaw = this->actor.yawTowardsPlayer;
        this->actionFunc = EnSb_TurnAround;
    }
}

void EnSb_TurnAround(EnSb* this, GlobalContext* globalCtx) {
    s16 invertedYaw;

    invertedYaw = this->attackYaw + 0x8000;
    Math_SmoothStepToS(&this->actor.shape.rot.y, invertedYaw, 0x1, 0x1F40, 0xA);

    if (this->actor.shape.rot.y == invertedYaw) {
        this->actor.world.rot.y = this->attackYaw;
        if (this->actor.yDistToWater > 0.0f) {
            this->actor.velocity.y = 3.0f;
            this->actor.speedXZ = 5.0f;
            this->actor.gravity = -0.35f;
        } else {
            this->actor.velocity.y = 2.0f;
            this->actor.speedXZ = 6.0f;
            this->actor.gravity = -2.0f;
        }
        EnSb_SpawnBubbles(globalCtx, this);
        this->bouncesLeft = 3;
        EnSb_SetupLunge(this);
        // Attack!!
        osSyncPrintf("アタァ〜ック！！\n");
    }
}

void EnSb_Lunge(EnSb* this, GlobalContext* globalCtx) {
    Math_StepToF(&this->actor.speedXZ, 0.0f, 0.2f);
    if ((this->actor.velocity.y <= -0.1f) || ((this->actor.bgCheckFlags & 2))) {
        if (!(this->actor.yDistToWater > 0.0f)) {
            Audio_PlayActorSound2(&this->actor, NA_SE_EN_DODO_M_GND);
        }
        this->actor.bgCheckFlags = this->actor.bgCheckFlags & ~2;
        EnSb_SetupBounce(this);
    }
}

void EnSb_Bounce(EnSb* this, GlobalContext* globalCtx) {
    s32 pad;
    f32 currentFrame;
    f32 frameCount;

    currentFrame = this->skelAnime.curFrame;
    frameCount = Animation_GetLastFrame(&D_060000B4);
    Math_StepToF(&this->actor.speedXZ, 0.0f, 0.2f);

    if (currentFrame == frameCount) {
        if (this->bouncesLeft != 0) {
            this->bouncesLeft--;
            this->timer = 1;
            if (this->actor.yDistToWater > 0.0f) {
                this->actor.velocity.y = 3.0f;
                this->actor.speedXZ = 5.0f;
                this->actor.gravity = -0.35f;
            } else {
                this->actor.velocity.y = 2.0f;
                this->actor.speedXZ = 6.0f;
                this->actor.gravity = -2.0f;
            }
            EnSb_SpawnBubbles(globalCtx, this);
            EnSb_SetupLunge(this);
        } else if (this->actor.bgCheckFlags & 1) {
            this->actor.bgCheckFlags &= ~2;
            this->actor.speedXZ = 0.0f;
            this->timer = 1;
            EnSb_SetupWaitClosed(this);
            // "Attack Complete!"
            osSyncPrintf(VT_FGCOL(RED) "攻撃終了！！" VT_RST "\n");
        }
    }
}

void EnSb_Cooldown(EnSb* this, GlobalContext* globalCtx) {
    if (this->timer != 0) {
        this->timer--;
        if (this->actor.bgCheckFlags & 1) {
            this->actor.bgCheckFlags &= ~1;
            this->actor.speedXZ = 0.0f;
        }
    } else {
        if (this->actor.bgCheckFlags & 1) {
            this->actor.bgCheckFlags &= ~1;
            this->actionFunc = EnSb_WaitClosed;
            this->actor.speedXZ = 0.0f;
        }
    }
}

s32 EnSb_IsVulnerable(EnSb* this) {
    switch (this->behavior) {
        case SHELLBLADE_OPEN:
            if ((this->skelAnime.curFrame >= 2.0f) && (this->skelAnime.curFrame <= 5.0f)) {
                return true;
            }
            break;
        case SHELLBLADE_WAIT_CLOSED:
            if ((this->skelAnime.curFrame >= 0.0f) && (this->skelAnime.curFrame <= 1.0f)) {
                return true;
            }
            break;
        case SHELLBLADE_WAIT_OPEN:
            if ((this->skelAnime.curFrame >= 0.0f) && (this->skelAnime.curFrame <= 19.0f)) {
                return true;
            }
            break;
        case SHELLBLADE_LUNGE:
            if (this->skelAnime.curFrame == 0.0f) {
                return true;
            }
            break;
        case SHELLBLADE_BOUNCE:
            if ((this->skelAnime.curFrame >= 3.0f) && (this->skelAnime.curFrame <= 5.0f)) {
                return true;
            }
            break;
    }
    return false;
}

s32 EnSb_UpdateDamage(EnSb* this, GlobalContext* globalCtx) {
    Vec3f hitPoint;
    f32 hitY;
    s16 yawDiff;
    s32 tookDamage;
    u8 hitByWindArrow;

    // hit box collided, switch to cool down
    if ((this->collider.base.atFlags & AT_HIT)) {
        EnSb_SetupCooldown(this, 1);
        return 1;
    }

    // hurt box collided, take damage if appropriate
    if ((this->collider.base.acFlags & AC_HIT)) {
        hitByWindArrow = false;
        tookDamage = false;
        this->collider.base.acFlags &= ~AC_HIT;

        switch (this->actor.colChkInfo.damageEffect) {
            case 14: // wind arrow
                hitByWindArrow = true;
            case 15: // explosions, arrow, hammer, ice arrow, light arrow, spirit arrow, shadow arrow
                if (EnSb_IsVulnerable(this)) {
                    hitY = this->collider.info.bumper.hitPos.y - this->actor.world.pos.y;
                    yawDiff = this->actor.yawTowardsPlayer - this->actor.shape.rot.y;
                    if ((hitY < 30.0f) && (hitY > 10.0f) && (yawDiff >= -0x1FFF) && (yawDiff < 0x2000)) {
                        Actor_ApplyDamage(&this->actor);
                        Actor_SetColorFilter(&this->actor, 0x4000, 0xFF, 0x2000, 0x50);
                        tookDamage = true;
                    }
                }
                break;
            case 2: // fire arrow, dins fire
                this->fire = 4;
                Actor_ApplyDamage(&this->actor);
                Actor_SetColorFilter(&this->actor, 0x4000, 0xFF, 0x2000, 0x50);
                tookDamage = true;
                break;
            case 1:  // hookshot/longshot
            case 13: // all sword damage
                if (EnSb_IsVulnerable(this)) {
                    hitY = this->collider.info.bumper.hitPos.y - this->actor.world.pos.y;
                    yawDiff = this->actor.yawTowardsPlayer - this->actor.shape.rot.y;
                    if ((hitY < 30.0f) && (hitY > 10.0f) && (yawDiff >= -0x1FFF) && (yawDiff < 0x2000)) {
                        Actor_ApplyDamage(&this->actor);
                        Actor_SetColorFilter(&this->actor, 0x4000, 0xFF, 0x2000, 0x50);
                        tookDamage = true;
                        EnSb_SetupCooldown(this, 0);
                    }
                }
                break;
            default:
                break;
        }
        if (this->actor.colChkInfo.health == 0) {
            this->hitByWindArrow = hitByWindArrow;
            BodyBreak_Alloc(&this->bodyBreak, 8, globalCtx);
            this->isDead = true;
<<<<<<< HEAD
            Actor_PlayDeathFx(globalCtx, &this->actor);
=======
            Enemy_StartFinishingBlow(globalCtx, &this->actor);
>>>>>>> e632b9a1
            Audio_PlaySoundAtPosition(globalCtx, &this->actor.world.pos, 40, NA_SE_EN_SHELL_DEAD);
            return 1;
        }

        // if player attack didn't do damage, play recoil sound and spawn sparks
        if (!tookDamage) {
            hitPoint.x = this->collider.info.bumper.hitPos.x;
            hitPoint.y = this->collider.info.bumper.hitPos.y;
            hitPoint.z = this->collider.info.bumper.hitPos.z;
            CollisionCheck_SpawnShieldParticlesMetal2(globalCtx, &hitPoint);
        }
    }

    return 0;
}

void EnSb_Update(Actor* thisx, GlobalContext* globalCtx) {
    EnSb* this = THIS;
    s32 pad;

    if (this->isDead) {
        if (this->actor.yDistToWater > 0.0f) {
            this->actor.params = 4;
        } else {
            this->actor.params = 1;
        }
        if (BodyBreak_SpawnParts(&this->actor, &this->bodyBreak, globalCtx, this->actor.params)) {
            if (!this->hitByWindArrow) {
                Item_DropCollectibleRandom(globalCtx, &this->actor, &this->actor.world.pos, 0x80);
            } else {
                Item_DropCollectible(globalCtx, &this->actor.world.pos, 8);
            }
            Actor_Kill(&this->actor);
        }
    } else {
        Actor_SetFocus(&this->actor, 20.0f);
        Actor_SetScale(&this->actor, 0.006f);
        Actor_MoveForward(&this->actor);
        this->actionFunc(this, globalCtx);
        Actor_UpdateBgCheckInfo(globalCtx, &this->actor, 20.0f, 20.0f, 20.0f, 5);
        EnSb_UpdateDamage(this, globalCtx);
        Collider_UpdateCylinder(&this->actor, &this->collider);
        CollisionCheck_SetAT(globalCtx, &globalCtx->colChkCtx, &this->collider.base);
        CollisionCheck_SetAC(globalCtx, &globalCtx->colChkCtx, &this->collider.base);
        CollisionCheck_SetOC(globalCtx, &globalCtx->colChkCtx, &this->collider.base);
        SkelAnime_Update(&this->skelAnime);
    }
}

void EnSb_PostLimbDraw(GlobalContext* globalCtx, s32 limbIndex, Gfx** dList, Vec3s* rot, void* thisx) {
    EnSb* this = THIS;

    BodyBreak_SetInfo(&this->bodyBreak, limbIndex, 0, 6, 8, dList, BODYBREAK_OBJECT_DEFAULT);
}

void EnSb_Draw(Actor* thisx, GlobalContext* globalCtx) {
    EnSb* this = THIS;
    Vec3f flamePos;
    Vec3f* offset;
    s16 fireDecr;

    func_8002EBCC(&this->actor, globalCtx, 1);
    SkelAnime_DrawFlexOpa(globalCtx, this->skelAnime.skeleton, this->skelAnime.jointTable, this->skelAnime.dListCount,
                          NULL, EnSb_PostLimbDraw, this);
    if (this->fire != 0) {
        this->actor.colorFilterTimer++;
        fireDecr = this->fire - 1;
        // this is intended to draw flames after being burned, but the condition is never met to run this code
        // fire gets set to 4 when burned, decrements to 3 and fails the "& 1" check and never stores the decrement
        if ((fireDecr & 1) == 0) {
            offset = &sFlamePosOffsets[(fireDecr & 3)];
            flamePos.x = Rand_CenteredFloat(5.0f) + (this->actor.world.pos.x + offset->x);
            flamePos.y = Rand_CenteredFloat(5.0f) + (this->actor.world.pos.y + offset->y);
            flamePos.z = Rand_CenteredFloat(5.0f) + (this->actor.world.pos.z + offset->z);
            EffectSsEnFire_SpawnVec3f(globalCtx, &this->actor, &flamePos, 100, 0, 0, -1);
        }
    }
}<|MERGE_RESOLUTION|>--- conflicted
+++ resolved
@@ -427,11 +427,7 @@
             this->hitByWindArrow = hitByWindArrow;
             BodyBreak_Alloc(&this->bodyBreak, 8, globalCtx);
             this->isDead = true;
-<<<<<<< HEAD
-            Actor_PlayDeathFx(globalCtx, &this->actor);
-=======
             Enemy_StartFinishingBlow(globalCtx, &this->actor);
->>>>>>> e632b9a1
             Audio_PlaySoundAtPosition(globalCtx, &this->actor.world.pos, 40, NA_SE_EN_SHELL_DEAD);
             return 1;
         }
