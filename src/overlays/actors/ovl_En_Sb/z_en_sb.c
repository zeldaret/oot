--- conflicted
+++ resolved
@@ -88,7 +88,7 @@
 static InitChainEntry sInitChain[] = {
     ICHAIN_S8(naviEnemyId, 39, ICHAIN_CONTINUE),
     ICHAIN_U8(targetMode, 2, ICHAIN_CONTINUE),
-    ICHAIN_F32(arrowOffset, 30, ICHAIN_STOP),
+    ICHAIN_F32(targetArrowOffset, 30, ICHAIN_STOP),
 };
 
 static Vec3f sFlamePosOffsets[] = {
@@ -392,13 +392,8 @@
                 hitByWindArrow = true;
             case 15: // explosions, arrow, hammer, ice arrow, light arrow, spirit arrow, shadow arrow
                 if (EnSb_IsVulnerable(this)) {
-<<<<<<< HEAD
-                    hitY = this->collider.body.bumper.unk_06.y - this->actor.world.pos.y;
+                    hitY = this->collider.info.bumper.hitPos.y - this->actor.world.pos.y;
                     yawDiff = this->actor.yawTowardsPlayer - this->actor.shape.rot.y;
-=======
-                    hitY = this->collider.info.bumper.hitPos.y - this->actor.posRot.pos.y;
-                    yawDiff = this->actor.yawTowardsLink - this->actor.shape.rot.y;
->>>>>>> 20206fba
                     if ((hitY < 30.0f) && (hitY > 10.0f) && (yawDiff >= -0x1FFF) && (yawDiff < 0x2000)) {
                         Actor_ApplyDamage(&this->actor);
                         func_8003426C(&this->actor, 0x4000, 0xFF, 0x2000, 0x50);
@@ -415,13 +410,8 @@
             case 1:  // hookshot/longshot
             case 13: // all sword damage
                 if (EnSb_IsVulnerable(this)) {
-<<<<<<< HEAD
-                    hitY = this->collider.body.bumper.unk_06.y - this->actor.world.pos.y;
+                    hitY = this->collider.info.bumper.hitPos.y - this->actor.world.pos.y;
                     yawDiff = this->actor.yawTowardsPlayer - this->actor.shape.rot.y;
-=======
-                    hitY = this->collider.info.bumper.hitPos.y - this->actor.posRot.pos.y;
-                    yawDiff = this->actor.yawTowardsLink - this->actor.shape.rot.y;
->>>>>>> 20206fba
                     if ((hitY < 30.0f) && (hitY > 10.0f) && (yawDiff >= -0x1FFF) && (yawDiff < 0x2000)) {
                         Actor_ApplyDamage(&this->actor);
                         func_8003426C(&this->actor, 0x4000, 0xFF, 0x2000, 0x50);
@@ -473,7 +463,7 @@
             Actor_Kill(&this->actor);
         }
     } else {
-        Actor_SetHeight(&this->actor, 20.0f);
+        Actor_SetFocusToWorld(&this->actor, 20.0f);
         Actor_SetScale(&this->actor, 0.006f);
         Actor_MoveForward(&this->actor);
         this->actionFunc(this, globalCtx);
