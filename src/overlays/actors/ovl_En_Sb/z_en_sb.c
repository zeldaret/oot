/*
 * File: z_en_sb.c
 * Overlay: ovl_En_Sb
 * Description: Shellblade
 */

#include "z_en_sb.h"
#include "vt.h"

#define FLAGS 0x00000005

#define THIS ((EnSb*)thisx)

void EnSb_Init(Actor* thisx, GlobalContext* globalCtx);
void EnSb_Destroy(Actor* thisx, GlobalContext* globalCtx);
void EnSb_Update(Actor* thisx, GlobalContext* globalCtx);
void EnSb_Draw(Actor* thisx, GlobalContext* globalCtx);

void EnSb_SetupWaitClosed(EnSb* this);

void EnSb_WaitClosed(EnSb* this, GlobalContext* globalCtx);
void EnSb_Open(EnSb* this, GlobalContext* globalCtx);
void EnSb_WaitOpen(EnSb* this, GlobalContext* globalCtx);
void EnSb_TurnAround(EnSb* this, GlobalContext* globalCtx);
void EnSb_Lunge(EnSb* this, GlobalContext* globalCtx);
void EnSb_Bounce(EnSb* this, GlobalContext* globalCtx);
void EnSb_Cooldown(EnSb* this, GlobalContext* globalCtx);

const ActorInit En_Sb_InitVars = {
    ACTOR_EN_SB,
    ACTORTYPE_ENEMY,
    FLAGS,
    OBJECT_SB,
    sizeof(EnSb),
    (ActorFunc)EnSb_Init,
    (ActorFunc)EnSb_Destroy,
    (ActorFunc)EnSb_Update,
    (ActorFunc)EnSb_Draw,
};

static ColliderCylinderInit_Set3 sCylinderInit = {
    { COLTYPE_UNK10, 0x11, 0x09, 0x39, COLSHAPE_CYLINDER },
    { 0x00, { 0xFFCFFFFF, 0x04, 0x08 }, { 0xFFCFFFFF, 0x00, 0x00 }, 0x01, 0x01, 0x01 },
    { 30, 40, 0, { 0, 0, 0 } },
};

static DamageTable sDamageTable[] = {
    0x00, 0x00, 0x00, 0xF2, 0x00, 0xF2, 0xF2, 0x12, 0xD1, 0xD2, 0xD4, 0x24, 0xF2, 0xF2, 0xE4, 0xF2,
    0xF2, 0x24, 0x00, 0x00, 0x00, 0x00, 0xD1, 0xD4, 0xD2, 0xD2, 0xD8, 0xD4, 0x00, 0x00, 0x00, 0x00,
};

static InitChainEntry sInitChain[] = {
    ICHAIN_S8(naviEnemyId, 39, ICHAIN_CONTINUE),
    ICHAIN_U8(unk_1F, 2, ICHAIN_CONTINUE),
    ICHAIN_F32(unk_4C, 30, ICHAIN_STOP),
};

static Vec3f sFlamePosOffsets[] = {
    { 5.0f, 0.0f, 0.0f },
    { -5.0f, 0.0f, 0.0f },
    { 0.0f, 0.0f, 5.0f },
    { 0.0f, 0.0f, -5.0f },
};

typedef enum {
    /* 0x00 */ SHELLBLADE_OPEN,
    /* 0x01 */ SHELLBLADE_WAIT_CLOSED,
    /* 0x02 */ SHELLBLADE_WAIT_OPEN,
    /* 0x03 */ SHELLBLADE_LUNGE,
    /* 0x04 */ SHELLBLADE_BOUNCE,
} ShellbladeBehavior;

extern FlexSkeletonHeader D_06002BF0;
extern AnimationHeader D_06000194;
extern AnimationHeader D_0600004C;
extern AnimationHeader D_06000124;
extern AnimationHeader D_06002C8C;
extern AnimationHeader D_060000B4;

void EnSb_Init(Actor* thisx, GlobalContext* globalCtx) {
    EnSb* this = THIS;

    Actor_ProcessInitChain(&this->actor, sInitChain);
    this->actor.colChkInfo.damageTable = &sDamageTable;
    this->actor.colChkInfo.health = 2;
    SkelAnime_InitFlex(globalCtx, &this->skelAnime, &D_06002BF0, &D_06000194, NULL, NULL, 0);
    Collider_InitCylinder(globalCtx, &this->collider);
    Collider_SetCylinder_Set3(globalCtx, &this->collider, &this->actor, &sCylinderInit);
    this->isDead = false;
    this->actor.colChkInfo.mass = 0;
    Actor_SetScale(&this->actor, 0.006f);
    this->actor.shape.rot.y = 0;
    this->actor.speedXZ = 0.0f;
    this->actor.gravity = -0.35f;
    this->fire = 0;
    this->hitByWindArrow = false;
    this->actor.velocity.y = -1.0f;
    EnSb_SetupWaitClosed(this);
}

void EnSb_Destroy(Actor* thisx, GlobalContext* globalCtx) {
    EnSb* this = THIS;
    SkelAnime_Free(&this->skelAnime, globalCtx);
    Collider_DestroyCylinder(globalCtx, &this->collider);
}

void EnSb_SpawnBubbles(GlobalContext* globalCtx, EnSb* this) {
    s32 i;

    if (this->actor.waterY > 0) {
        for (i = 0; i < 10; i++) {
            EffectSsBubble_Spawn(globalCtx, &this->actor.posRot.pos, 10.0f, 10.0f, 30.0f, 0.25f);
        }
    }
}

void EnSb_SetupWaitClosed(EnSb* this) {
    Animation_Change(&this->skelAnime, &D_0600004C, 1.0f, 0, Animation_LastFrame(&D_0600004C), 2, 0.0f);
    this->behavior = SHELLBLADE_WAIT_CLOSED;
    this->actionFunc = EnSb_WaitClosed;
}

void EnSb_SetupOpen(EnSb* this) {
    Animation_Change(&this->skelAnime, &D_06000194, 1.0f, 0, Animation_LastFrame(&D_06000194), 2, 0.0f);
    this->behavior = SHELLBLADE_OPEN;
    this->actionFunc = EnSb_Open;
    Audio_PlayActorSound2(&this->actor, NA_SE_EN_SHELL_MOUTH);
}

void EnSb_SetupWaitOpen(EnSb* this) {
    Animation_Change(&this->skelAnime, &D_06002C8C, 1.0f, 0, Animation_LastFrame(&D_06002C8C), 0, 0.0f);
    this->behavior = SHELLBLADE_WAIT_OPEN;
    this->actionFunc = EnSb_WaitOpen;
}

void EnSb_SetupLunge(EnSb* this) {
    f32 frameCount = Animation_LastFrame(&D_06000124);
    f32 playbackSpeed = this->actor.waterY > 0.0f ? 1.0f : 0.0f;

    Animation_Change(&this->skelAnime, &D_06000124, playbackSpeed, 0.0f, frameCount, 2, 0);
    this->behavior = SHELLBLADE_LUNGE;
    this->actionFunc = EnSb_Lunge;
    Audio_PlayActorSound2(&this->actor, NA_SE_EN_SHELL_MOUTH);
}

void EnSb_SetupBounce(EnSb* this) {
    Animation_Change(&this->skelAnime, &D_060000B4, 1.0f, 0, Animation_LastFrame(&D_060000B4), 2, 0.0f);
    this->behavior = SHELLBLADE_BOUNCE;
    this->actionFunc = EnSb_Bounce;
}

void EnSb_SetupCooldown(EnSb* this, s32 changeSpeed) {
    f32 frameCount = Animation_LastFrame(&D_0600004C);

    if (this->behavior != SHELLBLADE_WAIT_CLOSED) {
        Animation_Change(&this->skelAnime, &D_0600004C, 1.0f, 0, frameCount, 2, 0.0f);
    }
    this->behavior = SHELLBLADE_WAIT_CLOSED;
    if (changeSpeed) {
        if (this->actor.waterY > 0.0f) {
            this->actor.speedXZ = -5.0f;
            if (this->actor.velocity.y < 0.0f) {
                this->actor.velocity.y = 2.1f;
            }
        } else {
            this->actor.speedXZ = -6.0f;
            if (this->actor.velocity.y < 0.0f) {
                this->actor.velocity.y = 1.4f;
            }
        }
    }
    this->timer = 60;
    this->actionFunc = EnSb_Cooldown;
}

void EnSb_WaitClosed(EnSb* this, GlobalContext* globalCtx) {
    // always face toward link
    Math_SmoothStepToS(&this->actor.shape.rot.y, this->actor.yawTowardsLink, 0xA, 0x7D0, 0x0);

    if ((this->actor.xzDistFromLink <= 160.0f) && (this->actor.xzDistFromLink > 40.0f)) {
        EnSb_SetupOpen(this);
    }
}

void EnSb_Open(EnSb* this, GlobalContext* globalCtx) {
    f32 currentFrame = this->skelAnime.curFrame;

    if (Animation_LastFrame(&D_06000194) <= currentFrame) {
        this->timer = 15;
        EnSb_SetupWaitOpen(this);
    } else {
        Math_SmoothStepToS(&this->actor.shape.rot.y, this->actor.yawTowardsLink, 0xA, 0x7D0, 0x0);
        if ((this->actor.xzDistFromLink > 160.0f) || (this->actor.xzDistFromLink <= 40.0f)) {
            EnSb_SetupWaitClosed(this);
        }
    }
}

void EnSb_WaitOpen(EnSb* this, GlobalContext* globalCtx) {
    s16 timer = this->timer;

    Math_SmoothStepToS(&this->actor.shape.rot.y, this->actor.yawTowardsLink, 0xA, 0x7D0, 0x0);

    if ((this->actor.xzDistFromLink > 160.0f) || (this->actor.xzDistFromLink <= 40.0f)) {
        EnSb_SetupWaitClosed(this);
    }

    if (timer != 0) {
        this->timer = timer - 1;
    } else {
        this->timer = 0;
        this->attackYaw = this->actor.yawTowardsLink;
        this->actionFunc = EnSb_TurnAround;
    }
}

void EnSb_TurnAround(EnSb* this, GlobalContext* globalCtx) {
    s16 invertedYaw;

    invertedYaw = this->attackYaw + 0x8000;
    Math_SmoothStepToS(&this->actor.shape.rot.y, invertedYaw, 0x1, 0x1F40, 0xA);

    if (this->actor.shape.rot.y == invertedYaw) {
        this->actor.posRot.rot.y = this->attackYaw;
        if (this->actor.waterY > 0.0f) {
            this->actor.velocity.y = 3.0f;
            this->actor.speedXZ = 5.0f;
            this->actor.gravity = -0.35f;
        } else {
            this->actor.velocity.y = 2.0f;
            this->actor.speedXZ = 6.0f;
            this->actor.gravity = -2.0f;
        }
        EnSb_SpawnBubbles(globalCtx, this);
        this->bouncesLeft = 3;
        EnSb_SetupLunge(this);
        // Attack!!
        osSyncPrintf("アタァ〜ック！！\n");
    }
}

void EnSb_Lunge(EnSb* this, GlobalContext* globalCtx) {
    Math_StepToF(&this->actor.speedXZ, 0.0f, 0.2f);
    if ((this->actor.velocity.y <= -0.1f) || ((this->actor.bgCheckFlags & 2))) {
        if (!(this->actor.waterY > 0.0f)) {
            Audio_PlayActorSound2(&this->actor, NA_SE_EN_DODO_M_GND);
        }
        this->actor.bgCheckFlags = this->actor.bgCheckFlags & ~2;
        EnSb_SetupBounce(this);
    }
}

void EnSb_Bounce(EnSb* this, GlobalContext* globalCtx) {
    s32 pad;
    f32 currentFrame;
    f32 frameCount;

<<<<<<< HEAD
    currentFrame = this->skelAnime.curFrame;
    frameCount = Animation_LastFrame(&D_060000B4);
    Math_ApproxF(&this->actor.speedXZ, 0.0f, 0.2f);
=======
    currentFrame = this->skelAnime.animCurrentFrame;
    frameCount = SkelAnime_GetFrameCount(&D_060000B4);
    Math_StepToF(&this->actor.speedXZ, 0.0f, 0.2f);
>>>>>>> b95643b3

    if (currentFrame == frameCount) {
        if (this->bouncesLeft != 0) {
            this->bouncesLeft--;
            this->timer = 1;
            if (this->actor.waterY > 0.0f) {
                this->actor.velocity.y = 3.0f;
                this->actor.speedXZ = 5.0f;
                this->actor.gravity = -0.35f;
            } else {
                this->actor.velocity.y = 2.0f;
                this->actor.speedXZ = 6.0f;
                this->actor.gravity = -2.0f;
            }
            EnSb_SpawnBubbles(globalCtx, this);
            EnSb_SetupLunge(this);
        } else if (this->actor.bgCheckFlags & 1) {
            this->actor.bgCheckFlags &= ~2;
            this->actor.speedXZ = 0.0f;
            this->timer = 1;
            EnSb_SetupWaitClosed(this);
            // "Attack Complete!"
            osSyncPrintf(VT_FGCOL(RED) "攻撃終了！！" VT_RST "\n");
        }
    }
}

void EnSb_Cooldown(EnSb* this, GlobalContext* globalCtx) {
    if (this->timer != 0) {
        this->timer--;
        if (this->actor.bgCheckFlags & 1) {
            this->actor.bgCheckFlags &= ~1;
            this->actor.speedXZ = 0.0f;
        }
    } else {
        if (this->actor.bgCheckFlags & 1) {
            this->actor.bgCheckFlags &= ~1;
            this->actionFunc = EnSb_WaitClosed;
            this->actor.speedXZ = 0.0f;
        }
    }
}

s32 EnSb_IsVulnerable(EnSb* this) {
    switch (this->behavior) {
        case SHELLBLADE_OPEN:
            if ((this->skelAnime.curFrame >= 2.0f) && (this->skelAnime.curFrame <= 5.0f)) {
                return true;
            }
            break;
        case SHELLBLADE_WAIT_CLOSED:
            if ((this->skelAnime.curFrame >= 0.0f) && (this->skelAnime.curFrame <= 1.0f)) {
                return true;
            }
            break;
        case SHELLBLADE_WAIT_OPEN:
            if ((this->skelAnime.curFrame >= 0.0f) && (this->skelAnime.curFrame <= 19.0f)) {
                return true;
            }
            break;
        case SHELLBLADE_LUNGE:
            if (this->skelAnime.curFrame == 0.0f) {
                return true;
            }
            break;
        case SHELLBLADE_BOUNCE:
            if ((this->skelAnime.curFrame >= 3.0f) && (this->skelAnime.curFrame <= 5.0f)) {
                return true;
            }
            break;
    }
    return false;
}

s32 EnSb_UpdateDamage(EnSb* this, GlobalContext* globalCtx) {
    Vec3f hitPoint;
    f32 hitY;
    s16 yawDiff;
    s32 tookDamage;
    u8 hitByWindArrow;

    // hit box collided, switch to cool down
    if ((this->collider.base.atFlags & 2)) {
        EnSb_SetupCooldown(this, 1);
        return 1;
    }

    // hurt box collided, take damage if appropriate
    if ((this->collider.base.acFlags & 2)) {
        hitByWindArrow = false;
        tookDamage = false;
        this->collider.base.acFlags &= ~2;

        switch (this->actor.colChkInfo.damageEffect) {
            case 14: // wind arrow
                hitByWindArrow = true;
            case 15: // explosions, arrow, hammer, ice arrow, light arrow, spirit arrow, shadow arrow
                if (EnSb_IsVulnerable(this)) {
                    hitY = this->collider.body.bumper.unk_06.y - this->actor.posRot.pos.y;
                    yawDiff = this->actor.yawTowardsLink - this->actor.shape.rot.y;
                    if ((hitY < 30.0f) && (hitY > 10.0f) && (yawDiff >= -0x1FFF) && (yawDiff < 0x2000)) {
                        Actor_ApplyDamage(&this->actor);
                        func_8003426C(&this->actor, 0x4000, 0xFF, 0x2000, 0x50);
                        tookDamage = true;
                    }
                }
                break;
            case 2: // fire arrow, dins fire
                this->fire = 4;
                Actor_ApplyDamage(&this->actor);
                func_8003426C(&this->actor, 0x4000, 0xFF, 0x2000, 0x50);
                tookDamage = true;
                break;
            case 1:  // hookshot/longshot
            case 13: // all sword damage
                if (EnSb_IsVulnerable(this)) {
                    hitY = this->collider.body.bumper.unk_06.y - this->actor.posRot.pos.y;
                    yawDiff = this->actor.yawTowardsLink - this->actor.shape.rot.y;
                    if ((hitY < 30.0f) && (hitY > 10.0f) && (yawDiff >= -0x1FFF) && (yawDiff < 0x2000)) {
                        Actor_ApplyDamage(&this->actor);
                        func_8003426C(&this->actor, 0x4000, 0xFF, 0x2000, 0x50);
                        tookDamage = true;
                        EnSb_SetupCooldown(this, 0);
                    }
                }
                break;
            default:
                break;
        }
        if (this->actor.colChkInfo.health == 0) {
            this->hitByWindArrow = hitByWindArrow;
            func_80032E24(&this->unk_1E0, 8, globalCtx);
            this->isDead = true;
            func_80032C7C(globalCtx, &this->actor);
            Audio_PlaySoundAtPosition(globalCtx, &this->actor.posRot.pos, 40, NA_SE_EN_SHELL_DEAD);
            return 1;
        }

        // if player attack didn't do damage, play recoil sound and spawn sparks
        if (!tookDamage) {
            hitPoint.x = this->collider.body.bumper.unk_06.x;
            hitPoint.y = this->collider.body.bumper.unk_06.y;
            hitPoint.z = this->collider.body.bumper.unk_06.z;
            func_80062DF4(globalCtx, &hitPoint);
        }
    }

    return 0;
}

void EnSb_Update(Actor* thisx, GlobalContext* globalCtx) {
    EnSb* this = THIS;
    s32 pad;

    if (this->isDead) {
        if (this->actor.waterY > 0.0f) {
            this->actor.params = 4;
        } else {
            this->actor.params = 1;
        }
        if (func_8003305C(this, &this->unk_1E0, globalCtx, this->actor.params) != 0) {
            if (!this->hitByWindArrow) {
                Item_DropCollectibleRandom(globalCtx, &this->actor, &this->actor.posRot.pos, 0x80);
            } else {
                Item_DropCollectible(globalCtx, &this->actor.posRot.pos, 8);
            }
            Actor_Kill(&this->actor);
        }
    } else {
        Actor_SetHeight(&this->actor, 20.0f);
        Actor_SetScale(&this->actor, 0.006f);
        Actor_MoveForward(&this->actor);
        this->actionFunc(this, globalCtx);
        func_8002E4B4(globalCtx, &this->actor, 20.0f, 20.0f, 20.0f, 5);
        EnSb_UpdateDamage(this, globalCtx);
        Collider_CylinderUpdate(&this->actor, &this->collider);
        CollisionCheck_SetAT(globalCtx, &globalCtx->colChkCtx, &this->collider.base);
        CollisionCheck_SetAC(globalCtx, &globalCtx->colChkCtx, &this->collider.base);
        CollisionCheck_SetOC(globalCtx, &globalCtx->colChkCtx, &this->collider.base);
        SkelAnime_Update(&this->skelAnime);
    }
}

void EnSb_PostLimbDraw(GlobalContext* globalCtx, s32 limbIndex, Gfx** dList, Vec3s* rot, void* thisx) {
    EnSb* this = THIS;

    func_80032F54(&this->unk_1E0, limbIndex, 0, 6, 8, dList, -1);
}

void EnSb_Draw(Actor* thisx, GlobalContext* globalCtx) {
    EnSb* this = THIS;
    Vec3f flamePos;
    Vec3f* offset;
    s16 fireDecr;

    func_8002EBCC(&this->actor, globalCtx, 1);
    SkelAnime_DrawFlexOpa(globalCtx, this->skelAnime.skeleton, this->skelAnime.jointTbl, this->skelAnime.dListCount,
                          NULL, EnSb_PostLimbDraw, this);
    if (this->fire != 0) {
        this->actor.dmgEffectTimer++;
        fireDecr = this->fire - 1;
        // this is intended to draw flames after being burned, but the condition is never met to run this code
        // fire gets set to 4 when burned, decrements to 3 and fails the "& 1" check and never stores the decrement
        if ((fireDecr & 1) == 0) {
            offset = &sFlamePosOffsets[(fireDecr & 3)];
            flamePos.x = Rand_CenteredFloat(5.0f) + (this->actor.posRot.pos.x + offset->x);
            flamePos.y = Rand_CenteredFloat(5.0f) + (this->actor.posRot.pos.y + offset->y);
            flamePos.z = Rand_CenteredFloat(5.0f) + (this->actor.posRot.pos.z + offset->z);
            EffectSsEnFire_SpawnVec3f(globalCtx, this, &flamePos, 100, 0, 0, -1);
        }
    }
}<|MERGE_RESOLUTION|>--- conflicted
+++ resolved
@@ -255,15 +255,9 @@
     f32 currentFrame;
     f32 frameCount;
 
-<<<<<<< HEAD
     currentFrame = this->skelAnime.curFrame;
     frameCount = Animation_LastFrame(&D_060000B4);
-    Math_ApproxF(&this->actor.speedXZ, 0.0f, 0.2f);
-=======
-    currentFrame = this->skelAnime.animCurrentFrame;
-    frameCount = SkelAnime_GetFrameCount(&D_060000B4);
     Math_StepToF(&this->actor.speedXZ, 0.0f, 0.2f);
->>>>>>> b95643b3
 
     if (currentFrame == frameCount) {
         if (this->bouncesLeft != 0) {
