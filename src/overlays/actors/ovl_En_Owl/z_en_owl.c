--- conflicted
+++ resolved
@@ -3,7 +3,8 @@
 
 #define FLAGS 0x00000019
 
-<<<<<<< HEAD
+#define THIS ((EnOwl*)thisx)
+
 extern Gfx D_060089A8;
 extern Gfx D_06008DA8;
 extern Gfx D_060091A8;
@@ -18,21 +19,12 @@
 extern AnimationHeader D_06003760;
 extern AnimationHeader D_0600C684;
 
-void EnOwl_Init(EnOwl* this, GlobalContext* globalCtx);
-void EnOwl_Destroy(EnOwl* this, GlobalContext* globalCtx);
-void EnOwl_Update(EnOwl* this, GlobalContext* globalCtx);
-void EnOwl_Draw(EnOwl* this, GlobalContext* globalCtx);
-#define NON_MATCHING
-=======
-#define THIS ((EnOwl*)thisx)
-
 void EnOwl_Init(Actor* thisx, GlobalContext* globalCtx);
 void EnOwl_Destroy(Actor* thisx, GlobalContext* globalCtx);
 void EnOwl_Update(Actor* thisx, GlobalContext* globalCtx);
 void EnOwl_Draw(Actor* thisx, GlobalContext* globalCtx);
-
-/*
->>>>>>> 229e0c86
+//#define NON_MATCHING
+
 const ActorInit En_Owl_InitVars = {
     ACTOR_EN_OWL,
     ACTORTYPE_NPC,
@@ -45,8 +37,11 @@
     (ActorFunc)EnOwl_Draw,
 };
 
-ColliderCylinderInit sOwlColliderInit = {
-    0x0A, 0x00, 0x11, 0x39, 0x10, 0x01, 0x00, 0x00, 0x00, 0x00, 0x00, 0x00, 0x00000000, 0x00, 0x00, 0x00, 0x00, 0xFFCFFFFF, 0x00, 0x00, 0x00, 0x00, 0x00, 0x01, 0x01, 0x00, 0x001E, 0x0028, 0x0000, 0x0000, 0x0000, 0x0000,
+ColliderCylinderInit sOwlCylinderInit =
+{
+    { COLTYPE_UNK10, 0x00, 0x11, 0x39, 0x10, COLSHAPE_CYLINDER },
+    { 0x00, { 0x00000000, 0x00, 0x00 }, { 0xFFCFFFFF, 0x00, 0x00 }, 0x00, 0x01, 0x01 },
+    { 30, 40, 0, { 0, 0, 0 } },
 };
 
 InitChainEntry sOwlInitChain[] = {
@@ -97,9 +92,10 @@
 //#define NON_MATCHING
 #ifdef NON_MATCHING
 // Close, stack alloc and using r0 instead of zero in unk_406 assignment
-void EnOwl_Init(EnOwl* this, GlobalContext* globalCtx)
-{
-    ColliderCylinderMain* colCylinder;
+void EnOwl_Init(Actor* thisx, GlobalContext* globalCtx)
+{
+    EnOwl* this = THIS;
+    ColliderCylinder* collider;
     u8 zero;
     u32 whichOwl;
     s32 switchFlag;
@@ -110,10 +106,10 @@
     SkelAnime_InitSV(globalCtx, &this->skelAnime, &D_06003F18, &D_060015CC, this->drawTbl, this->transitionTbl, 0x15);
     skelAnime2 = &this->skelAnime2;
     SkelAnime_InitSV(globalCtx, skelAnime2, &D_060100B0, &D_06003760, this->drawTbl2, this->transitionTbl2, 0x10);
-    colCylinder = &this->colCylinder;
-    ActorCollider_AllocCylinder(globalCtx, colCylinder);
-    ActorCollider_InitCylinder(globalCtx, colCylinder, &this->actor, &sOwlColliderInit);
-    this->actor.sub_98.mass = 0xFF;
+    collider = &this->collider;
+    ActorCollider_AllocCylinder(globalCtx, collider);
+    ActorCollider_InitCylinder(globalCtx, collider, &this->actor, &sOwlCylinderInit);
+    this->actor.colChkInfo.mass = 0xFF;
     this->actor.minVelocityY = -10.0f;
     this->actor.unk_4C = 500.0f;
     EnOwl_ChangeMode(this, &EnOwl_WaitDefault, &func_80ACC540, skelAnime2, &D_06003760, 0.0f);
@@ -249,10 +245,10 @@
 #pragma GLOBAL_ASM("asm/non_matchings/overlays/actors/ovl_En_Owl/EnOwl_Init.s")
 #endif
 
-void EnOwl_Destroy(EnOwl* this, GlobalContext* globalCtx)
-{
-    EnOwl* thisx = this;
-    ActorCollider_FreeCylinder(globalCtx, &thisx->colCylinder);
+void EnOwl_Destroy(Actor* thisx, GlobalContext* globalCtx)
+{
+    EnOwl* this = THIS;
+    Collider_DestroyCylinder(globalCtx, &this->collider);
 }
 
 /*
@@ -304,7 +300,7 @@
 
     this->actor.textId = textId;
     distCheck = (flags & 2) ? 200.0f : 1000.0f;
-    if (this->actor.xzDistanceFromLink < targetDist)
+    if (this->actor.xzDistFromLink < targetDist)
     {
         this->actor.flags |= 0x10000;
         func_8002F1C4(&this->actor, globalCtx, targetDist, distCheck, 0);
@@ -319,7 +315,7 @@
         return 1;
     }
     this->actor.textId = textId;
-    if (this->actor.xzDistanceFromLink < 120.0f)
+    if (this->actor.xzDistFromLink < 120.0f)
     {
         func_8002F1C4(&this->actor, globalCtx, 350.0f, 1000.0f, 0);
     }
@@ -846,7 +842,7 @@
     u32 whichOwl;
 
     whichOwl = (this->actor.params & 0xFC0) >> 6;
-    xyzDist = func_800CB678(&this->eye, &globalCtx->view.eye) / 45.0f;
+    xyzDist = Math3D_Vec3f_DistXYZ(&this->eye, &globalCtx->view.eye) / 45.0f;
     this->eye.x = globalCtx->view.eye.x;
     this->eye.y = globalCtx->view.eye.y;
     this->eye.z = globalCtx->view.eye.z;
@@ -881,9 +877,9 @@
 
 void func_80ACB904(EnOwl* this, GlobalContext* globalCtx)
 {
-    if (globalCtx->csCtx.state != CS_STATE_IDLE && (globalCtx->csCtx.actorActions[7] != NULL))
-    {
-        if (this->unk_40A != globalCtx->csCtx.actorActions[7]->action)
+    if (globalCtx->csCtx.state != CS_STATE_IDLE && (globalCtx->csCtx.npcActions[7] != NULL))
+    {
+        if (this->unk_40A != globalCtx->csCtx.npcActions[7]->action)
         {
             func_80ACD130(this, globalCtx, 7);
             func_80ACBAB8(this, globalCtx);
@@ -899,8 +895,8 @@
 
 void func_80ACB994(EnOwl* this, GlobalContext* globalCtx)
 {
-    if (globalCtx->csCtx.state != CS_STATE_IDLE && (globalCtx->csCtx.actorActions[7] != NULL)){
-        if (this->unk_40A != globalCtx->csCtx.actorActions[7]->action)
+    if (globalCtx->csCtx.state != CS_STATE_IDLE && (globalCtx->csCtx.npcActions[7] != NULL)){
+        if (this->unk_40A != globalCtx->csCtx.npcActions[7]->action)
         {
             func_80ACD130(this, globalCtx, 7);
             func_80ACBAB8(this, globalCtx);
@@ -916,8 +912,8 @@
 void EnOwl_WaitDefault(EnOwl* this, GlobalContext* globalCtx)
 {
     u16 angle;
-    if (globalCtx->csCtx.state != CS_STATE_IDLE && (globalCtx->csCtx.actorActions[7] != NULL)){
-        if (this->unk_40A != globalCtx->csCtx.actorActions[7]->action)
+    if (globalCtx->csCtx.state != CS_STATE_IDLE && (globalCtx->csCtx.npcActions[7] != NULL)){
+        if (this->unk_40A != globalCtx->csCtx.npcActions[7]->action)
         {
             this->actionFlags |= 4;
             func_80ACD130(this, globalCtx, 7);
@@ -925,7 +921,7 @@
         }
         else
         {
-             this->actor.posRot.rot.z = globalCtx->csCtx.actorActions[7]->pitch;
+            this->actor.posRot.rot.z = globalCtx->csCtx.npcActions[7]->urot.y;
         }
     }
 
@@ -939,7 +935,7 @@
 // Actually matches, temporary for jtbl
 void func_80ACBAB8(EnOwl* this, GlobalContext* globalCtx)
 {
-    switch(globalCtx->csCtx.actorActions[7]->action - 1){
+    switch(globalCtx->csCtx.npcActions[7]->action - 1){
         case CS_STATE_IDLE:
             EnOwl_ChangeMode(this, &func_80ACB904, &func_80ACC540, &this->skelAnime, &D_060015CC, 0.0f);
             break;
@@ -959,21 +955,18 @@
             Actor_Kill(&this->actor);
             break;
     }
-    this->unk_40A = globalCtx->csCtx.actorActions[7]->action;
+    this->unk_40A = globalCtx->csCtx.npcActions[7]->action;
 }
 #else
 #pragma GLOBAL_ASM("asm/non_matchings/overlays/actors/ovl_En_Owl/func_80ACBAB8.s")
 #endif
-extern f32 D_80ACD844;
-extern f32 D_80ACD848;
-extern f32 D_80ACD84C;
+
 void func_80ACBC0C(EnOwl* this, GlobalContext* globalCtx)
 {
     this->actor.flags |= 0x20;
-    if(D_80ACD844 < this->actor.xzDistanceFromLink)
-    //if (6000.0f < this->actor.xzDistanceFromLink)
-    {
-        if ((this->actionFlags & 0x80) == 0)
+    if(this->actor.xzDistFromLink > 6000.0f)
+    {
+        if (!(this->actionFlags & 0x80))
         {
             Actor_Kill(&this->actor);
         }
@@ -986,18 +979,16 @@
     }
     if ((this->unk_3F8 + 1000.0f) < this->actor.posRot.pos.y)
     {
-        if (0.0f < this->actor.velocity.y)
-        {
-            //this->actor.velocity.y -= 0.4f;
-            this->actor.velocity.y -= D_80ACD848;
+        if (this->actor.velocity.y > 0.0f)
+        {
+            this->actor.velocity.y -= 0.4f;
         }
     }
     else
     {
         if (this->actor.velocity.y < 4.0f)
         {
-            this->actor.velocity.y += D_80ACD84C;
-            //this->actor.velocity.y += 0.2f;
+            this->actor.velocity.y += 0.2f;
         }
     }
     this->actionFlags |= 8;
@@ -1080,9 +1071,9 @@
 
     Math_SmoothScaleMaxMinS(&this->actor.posRot.rot.y, this->unk_400, 2, 0x384, 0x258);
     this->actor.shape.rot.y = this->actor.posRot.rot.y;
-    if (this->actor.xzDistanceFromLink < 50.0f)
-    {
-        if (func_800BFC84(globalCtx) == 0)
+    if (this->actor.xzDistFromLink < 50.0f)
+    {
+        if (!Gameplay_InCsMode(globalCtx))
         {
             whichOwl = (this->actor.params & 0xFC0) >> 6;
             osSyncPrintf(VT_FGCOL(CYAN));
@@ -1155,7 +1146,6 @@
     this->actionFlags |= 8;
 }
 
-extern f32 D_80ACD850;
 void func_80ACC30C(EnOwl* this, GlobalContext* globalCtx)
 {
     if ((this->actionFlags & 1) != 0)
@@ -1163,8 +1153,7 @@
         this->unk_3FE = 3;
         EnOwl_ChangeMode(this, &func_80ACC23C, &func_80ACC540, &this->skelAnime, &D_06001168, 0.0f);
         this->unk_3F8 = this->actor.posRot.pos.y;
-        this->actor.velocity.y = D_80ACD850;
-        //this->actor.velocity.y = 0.2f;
+        this->actor.velocity.y = 0.2f;
     }
     this->actionFlags |= 8;
 }
@@ -1256,16 +1245,17 @@
 }
 
 #ifdef NON_MATCHING
-void EnOwl_Update(EnOwl* this, GlobalContext* globalCtx)
-{
+void EnOwl_Update(Actor* thisx, GlobalContext* globalCtx)
+{
+    EnOwl* this = THIS;
     u32 phi_v0;
     s32 phi_a1;
     s16 phi_return;
     AnimationHeader* curAnim;
     f32 curAnimFrame;
 
-    ActorCollider_Cylinder_Update(&this->actor, &this->colCylinder);
-    Actor_CollisionCheck_SetOT(globalCtx, &globalCtx->sub_11E60, &this->colCylinder);
+    Collider_CylinderUpdate(&this->actor, &this->collider);
+    CollisionCheck_SetOC(globalCtx, &globalCtx->colCtx, &this->collider);
     func_8002E4B4(globalCtx, &this->actor, 10.0f, 10.0f, 10.0f, 5);
     this->unk_410(this);
     this->actionFlags &= ~8;
@@ -1498,7 +1488,6 @@
 
 #define NON_MATCHING
 
-// "mtxUpdate"
 s32 EnOwl_OverrideLimbDraw(GlobalContext* globalCtx, s32 limbIndex, Gfx** gfx, Vec3f* pos, Vec3s* rot, Actor* actor)
 {
     EnOwl* this = (EnOwl*)actor;
@@ -1529,7 +1518,6 @@
     return 0;
 }
 
-// "appendDList"
 void EnOwl_PostLimbUpdate(GlobalContext* globalCtx, s32 limbIndex, Gfx** gfx, Vec3s* rot, Actor* actor)
 {
     EnOwl* this = (EnOwl*)actor;
@@ -1552,20 +1540,19 @@
     }
 }
 
-extern char D_FN1[];
-extern char D_FN2[];
-void EnOwl_Draw(EnOwl* this, GlobalContext* globalCtx)
-{
-    char pad[8];
+void EnOwl_Draw(Actor* thisx, GlobalContext* globalCtx)
+{
+    char pad[4];
+    EnOwl* this = THIS;
     GraphicsContext* gfxCtx;
     Gfx* gfx[4];
 
     gfxCtx = globalCtx->state.gfxCtx;
-    func_800C6AC4(gfx, globalCtx->state.gfxCtx, D_FN1, 2247);
+    Graph_OpenDisps(gfx, globalCtx->state.gfxCtx, "../z_en_owl.c", 2247);
     func_800943C8(globalCtx->state.gfxCtx);
     gSPSegment(gfxCtx->polyOpa.p++, 8, SEGMENTED_TO_VIRTUAL(dLists[this->curDlistIdx + 1]));
-    SkelAnime_DrawSV(globalCtx, this->curSkelAnime->skeleton, this->curSkelAnime->actorDrawTbl, this->curSkelAnime->dListCount, &EnOwl_OverrideLimbDraw, &EnOwl_PostLimbUpdate, &this->actor);
-    func_800C6B54(gfx, globalCtx->state.gfxCtx, D_FN2, 2264);
+    SkelAnime_DrawSV(globalCtx, this->curSkelAnime->skeleton, this->curSkelAnime->limbDrawTbl, this->curSkelAnime->dListCount, &EnOwl_OverrideLimbDraw, &EnOwl_PostLimbUpdate, &this->actor);
+    Graph_CloseDisps(gfx, globalCtx->state.gfxCtx, "../z_en_owl.c", 2264);
 }
 
 void EnOwl_ChangeMode(EnOwl *this, ActorFunc actionFunc, OwlFunc arg2, SkelAnime* skelAnime, AnimationHeader* animation, f32 transitionRate)
@@ -1580,19 +1567,19 @@
 {
     Vec3f startPos;
 
-    startPos.x = globalCtx->csCtx.actorActions[idx]->startPos.x;
-    startPos.y = globalCtx->csCtx.actorActions[idx]->startPos.y;
-    startPos.z = globalCtx->csCtx.actorActions[idx]->startPos.z;
+    startPos.x = globalCtx->csCtx.npcActions[idx]->startPos.x;
+    startPos.y = globalCtx->csCtx.npcActions[idx]->startPos.y;
+    startPos.z = globalCtx->csCtx.npcActions[idx]->startPos.z;
     this->actor.posRot.pos = startPos;
-    this->actor.posRot.rot.y = this->actor.shape.rot.y = globalCtx->csCtx.actorActions[idx]->pitch;
-    this->actor.shape.rot.z = globalCtx->csCtx.actorActions[idx]->yaw;
+    this->actor.posRot.rot.y = this->actor.shape.rot.y = globalCtx->csCtx.npcActions[idx]->rot.y;
+    this->actor.shape.rot.z = globalCtx->csCtx.npcActions[idx]->urot.z;
 }
 
 f32 func_80ACD1C4(GlobalContext* globalCtx, s32 idx)
 {
     f32 ret;
 
-    ret = func_8006F93C(globalCtx->csCtx.actorActions[idx]->endFrame, globalCtx->csCtx.actorActions[idx]->startFrame, globalCtx->csCtx.frames);
+    ret = func_8006F93C(globalCtx->csCtx.npcActions[idx]->endFrame, globalCtx->csCtx.npcActions[idx]->startFrame, globalCtx->csCtx.frames);
     if (ret > 1.0f)
     {
         ret = 1.0f;
@@ -1622,18 +1609,18 @@
     f32 phi_f2;
 
     t = func_80ACD1C4(globalCtx, 7);
-    pos.x = globalCtx->csCtx.actorActions[7]->startPos.x;
-    pos.y = globalCtx->csCtx.actorActions[7]->startPos.y;
-    pos.z = globalCtx->csCtx.actorActions[7]->startPos.z;
-    angle = (s16)globalCtx->csCtx.actorActions[7]->pitch - this->actor.posRot.rot.z;
+    pos.x = globalCtx->csCtx.npcActions[7]->startPos.x;
+    pos.y = globalCtx->csCtx.npcActions[7]->startPos.y;
+    pos.z = globalCtx->csCtx.npcActions[7]->startPos.z;
+    angle = (s16)globalCtx->csCtx.npcActions[7]->rot.y - this->actor.posRot.rot.z;
     if(angle < 0){
         angle += 0x10000;
     }
     angle = (s16)((t * angle) + this->actor.posRot.rot.z);
     angle = (u16)angle;
-    if (this->actionFlags)
-    {
-        phi_f2 = globalCtx->csCtx.actorActions[7]->roll;
+    if (this->actionFlags & 4)
+    {
+        phi_f2 = globalCtx->csCtx.npcActions[7]->urot.x;
         phi_f2 *= 0.054931640625f;
         if (phi_f2 < 0.0f)
         {
@@ -1661,10 +1648,10 @@
     CsCmdActorAction* actorCmd;
 
     temp_ret = func_80ACD1C4(globalCtx, 7);
-    pos.x = globalCtx->csCtx.actorActions[7]->startPos.x;
-    pos.y = globalCtx->csCtx.actorActions[7]->startPos.y;
-    pos.z = globalCtx->csCtx.actorActions[7]->startPos.z;
-    actorCmd = globalCtx->csCtx.actorActions[7];
+    pos.x = globalCtx->csCtx.npcActions[7]->startPos.x;
+    pos.y = globalCtx->csCtx.npcActions[7]->startPos.y;
+    pos.z = globalCtx->csCtx.npcActions[7]->startPos.z;
+    actorCmd = globalCtx->csCtx.npcActions[7];
     endPosf.x = actorCmd->endPos.x;
     endPosf.y = actorCmd->endPos.y;
     endPosf.z = actorCmd->endPos.z;
