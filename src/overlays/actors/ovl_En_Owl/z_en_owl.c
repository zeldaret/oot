--- conflicted
+++ resolved
@@ -1313,11 +1313,7 @@
 }
 
 void EnOwl_Draw(Actor* thisx, GlobalContext* globalCtx) {
-<<<<<<< HEAD
-    static void* eyeTextures[] = { 0x060089A8, 0x06008DA8, 0x060091A8 };
-=======
     static void* eyeTextures[] = { gObjOwlEyeOpenTex, gObjOwlEyeHalfTex, gObjOwlEyeClosedTex };
->>>>>>> ca2ea1ce
     EnOwl* this = THIS;
     s32 pad;
 
