--- conflicted
+++ resolved
@@ -348,13 +348,8 @@
 void func_80ACA76C(EnOwl* this, GlobalContext* globalCtx) {
     func_8002DF54(globalCtx, &this->actor, 8);
 
-<<<<<<< HEAD
     if (Actor_HasFinishedTalking(&this->actor, globalCtx)) {
-        Audio_SetBGM(0x110000FF);
-=======
-    if (func_8002F334(&this->actor, globalCtx)) {
         Audio_QueueSeqCmd(0x110000FF);
->>>>>>> 8ecd77a8
         func_80ACA62C(this, globalCtx);
         this->actor.flags &= ~0x10000;
     }
@@ -363,13 +358,8 @@
 void func_80ACA7E0(EnOwl* this, GlobalContext* globalCtx) {
     func_8002DF54(globalCtx, &this->actor, 8);
 
-<<<<<<< HEAD
     if (Actor_HasFinishedTalking(&this->actor, globalCtx)) {
-        Audio_SetBGM(0x110000FF);
-=======
-    if (func_8002F334(&this->actor, globalCtx)) {
         Audio_QueueSeqCmd(0x110000FF);
->>>>>>> 8ecd77a8
         if ((this->unk_3EE & 0x3F) == 0) {
             func_80ACA62C(this, globalCtx);
         } else {
@@ -568,13 +558,8 @@
 void func_80ACB03C(EnOwl* this, GlobalContext* globalCtx) {
     func_8002DF54(globalCtx, &this->actor, 8);
 
-<<<<<<< HEAD
     if (Actor_HasFinishedTalking(&this->actor, globalCtx)) {
-        Audio_SetBGM(0x110000FF);
-=======
-    if (func_8002F334(&this->actor, globalCtx)) {
         Audio_QueueSeqCmd(0x110000FF);
->>>>>>> 8ecd77a8
         func_80ACA62C(this, globalCtx);
         this->actor.flags &= ~0x10000;
     }
@@ -602,13 +587,8 @@
 }
 
 void func_80ACB148(EnOwl* this, GlobalContext* globalCtx) {
-<<<<<<< HEAD
     if (Actor_HasFinishedTalking(&this->actor, globalCtx)) {
-        Audio_SetBGM(0x110000FF);
-=======
-    if (func_8002F334(&this->actor, globalCtx)) {
         Audio_QueueSeqCmd(0x110000FF);
->>>>>>> 8ecd77a8
         func_80ACA5C8(this);
         this->actionFunc = func_80ACC30C;
         Flags_SetSwitch(globalCtx, 0x23);
@@ -627,26 +607,16 @@
 }
 
 void func_80ACB22C(EnOwl* this, GlobalContext* globalCtx) {
-<<<<<<< HEAD
     if (Actor_HasFinishedTalking(&this->actor, globalCtx)) {
-        Audio_SetBGM(0x110000FF);
-=======
-    if (func_8002F334(&this->actor, globalCtx)) {
         Audio_QueueSeqCmd(0x110000FF);
->>>>>>> 8ecd77a8
         func_80ACA5C8(this);
         this->actionFunc = func_80ACC30C;
     }
 }
 
 void func_80ACB274(EnOwl* this, GlobalContext* globalCtx) {
-<<<<<<< HEAD
     if (Actor_HasFinishedTalking(&this->actor, globalCtx)) {
-        Audio_SetBGM(0x110000FF);
-=======
-    if (func_8002F334(&this->actor, globalCtx)) {
         Audio_QueueSeqCmd(0x110000FF);
->>>>>>> 8ecd77a8
         this->actionFunc = EnOwl_WaitDeathMountainShortcut;
     }
 }
