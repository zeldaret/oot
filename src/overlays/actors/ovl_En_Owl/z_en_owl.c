--- conflicted
+++ resolved
@@ -339,15 +339,9 @@
 void func_80ACA76C(EnOwl* this, PlayState* play) {
     func_8002DF54(play, &this->actor, 8);
 
-<<<<<<< HEAD
-    if (Actor_TextboxIsClosing(&this->actor, globalCtx)) {
+    if (Actor_TextboxIsClosing(&this->actor, play)) {
         SEQCMD_STOP_SEQUENCE(SEQ_PLAYER_FANFARE, 0);
-        func_80ACA62C(this, globalCtx);
-=======
-    if (Actor_TextboxIsClosing(&this->actor, play)) {
-        Audio_QueueSeqCmd(0x1 << 28 | SEQ_PLAYER_FANFARE << 24 | 0xFF);
         func_80ACA62C(this, play);
->>>>>>> 2e6279bc
         this->actor.flags &= ~ACTOR_FLAG_16;
     }
 }
@@ -355,13 +349,8 @@
 void func_80ACA7E0(EnOwl* this, PlayState* play) {
     func_8002DF54(play, &this->actor, 8);
 
-<<<<<<< HEAD
-    if (Actor_TextboxIsClosing(&this->actor, globalCtx)) {
+    if (Actor_TextboxIsClosing(&this->actor, play)) {
         SEQCMD_STOP_SEQUENCE(SEQ_PLAYER_FANFARE, 0);
-=======
-    if (Actor_TextboxIsClosing(&this->actor, play)) {
-        Audio_QueueSeqCmd(0x1 << 28 | SEQ_PLAYER_FANFARE << 24 | 0xFF);
->>>>>>> 2e6279bc
         if ((this->unk_3EE & 0x3F) == 0) {
             func_80ACA62C(this, play);
         } else {
@@ -560,15 +549,9 @@
 void func_80ACB03C(EnOwl* this, PlayState* play) {
     func_8002DF54(play, &this->actor, 8);
 
-<<<<<<< HEAD
-    if (Actor_TextboxIsClosing(&this->actor, globalCtx)) {
+    if (Actor_TextboxIsClosing(&this->actor, play)) {
         SEQCMD_STOP_SEQUENCE(SEQ_PLAYER_FANFARE, 0);
-        func_80ACA62C(this, globalCtx);
-=======
-    if (Actor_TextboxIsClosing(&this->actor, play)) {
-        Audio_QueueSeqCmd(0x1 << 28 | SEQ_PLAYER_FANFARE << 24 | 0xFF);
         func_80ACA62C(this, play);
->>>>>>> 2e6279bc
         this->actor.flags &= ~ACTOR_FLAG_16;
     }
 }
@@ -594,15 +577,9 @@
     }
 }
 
-<<<<<<< HEAD
-void func_80ACB148(EnOwl* this, GlobalContext* globalCtx) {
-    if (Actor_TextboxIsClosing(&this->actor, globalCtx)) {
-        SEQCMD_STOP_SEQUENCE(SEQ_PLAYER_FANFARE, 0);
-=======
 void func_80ACB148(EnOwl* this, PlayState* play) {
     if (Actor_TextboxIsClosing(&this->actor, play)) {
-        Audio_QueueSeqCmd(0x1 << 28 | SEQ_PLAYER_FANFARE << 24 | 0xFF);
->>>>>>> 2e6279bc
+        SEQCMD_STOP_SEQUENCE(SEQ_PLAYER_FANFARE, 0);
         func_80ACA5C8(this);
         this->actionFunc = func_80ACC30C;
         Flags_SetSwitch(play, 0x23);
@@ -621,29 +598,17 @@
     }
 }
 
-<<<<<<< HEAD
-void func_80ACB22C(EnOwl* this, GlobalContext* globalCtx) {
-    if (Actor_TextboxIsClosing(&this->actor, globalCtx)) {
-        SEQCMD_STOP_SEQUENCE(SEQ_PLAYER_FANFARE, 0);
-=======
 void func_80ACB22C(EnOwl* this, PlayState* play) {
     if (Actor_TextboxIsClosing(&this->actor, play)) {
-        Audio_QueueSeqCmd(0x1 << 28 | SEQ_PLAYER_FANFARE << 24 | 0xFF);
->>>>>>> 2e6279bc
+        SEQCMD_STOP_SEQUENCE(SEQ_PLAYER_FANFARE, 0);
         func_80ACA5C8(this);
         this->actionFunc = func_80ACC30C;
     }
 }
 
-<<<<<<< HEAD
-void func_80ACB274(EnOwl* this, GlobalContext* globalCtx) {
-    if (Actor_TextboxIsClosing(&this->actor, globalCtx)) {
-        SEQCMD_STOP_SEQUENCE(SEQ_PLAYER_FANFARE, 0);
-=======
 void func_80ACB274(EnOwl* this, PlayState* play) {
     if (Actor_TextboxIsClosing(&this->actor, play)) {
-        Audio_QueueSeqCmd(0x1 << 28 | SEQ_PLAYER_FANFARE << 24 | 0xFF);
->>>>>>> 2e6279bc
+        SEQCMD_STOP_SEQUENCE(SEQ_PLAYER_FANFARE, 0);
         this->actionFunc = EnOwl_WaitDeathMountainShortcut;
     }
 }
