--- conflicted
+++ resolved
@@ -636,11 +636,7 @@
     s32 b = 1; // These indices are needed to match.
     s32 c = 2; // Might be a way to quickly test vertex arrangements
     s32 d = 3;
-<<<<<<< HEAD
-    f32 xMod = func_800CA720((this->skelAnime.curFrame - 28.0f) * 0.08f) * 5500.0f;
-=======
-    f32 xMod = Math_SinF((this->skelAnime.animCurrentFrame - 28.0f) * 0.08f) * 5500.0f;
->>>>>>> b95643b3
+    f32 xMod = Math_SinF((this->skelAnime.curFrame - 28.0f) * 0.08f) * 5500.0f;
 
     sp7C.x -= xMod;
     sp94.x -= xMod;
