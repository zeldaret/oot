/*
 * File: z_bg_bdan_objects.c
 * Overlay: ovl_Bg_Bdan_Objects
 * Description: Lord Jabu-Jabu Objects
 */

#include "z_bg_bdan_objects.h"
#include "quake.h"
#include "assets/objects/object_bdan_objects/object_bdan_objects.h"

#define FLAGS ACTOR_FLAG_4

void BgBdanObjects_Init(Actor* thisx, PlayState* play);
void BgBdanObjects_Destroy(Actor* thisx, PlayState* play);
void BgBdanObjects_Update(Actor* thisx, PlayState* play);
void BgBdanObjects_Draw(Actor* thisx, PlayState* play);

void func_8086C054(BgBdanObjects* this, PlayState* play);
void func_8086C1A0(BgBdanObjects* this, PlayState* play);
void func_8086C29C(BgBdanObjects* this, PlayState* play);
void func_8086C55C(BgBdanObjects* this, PlayState* play);
void func_8086C5BC(BgBdanObjects* this, PlayState* play);
void func_8086C618(BgBdanObjects* this, PlayState* play);
void func_8086C6EC(BgBdanObjects* this, PlayState* play);
void func_8086C76C(BgBdanObjects* this, PlayState* play);
void func_8086C7D0(BgBdanObjects* this, PlayState* play);
void BgBdanObjects_DoNothing(BgBdanObjects* this, PlayState* play);
void func_8086C874(BgBdanObjects* this, PlayState* play);
void func_8086C9A8(BgBdanObjects* this, PlayState* play);
void func_8086C9F0(BgBdanObjects* this, PlayState* play);
void func_8086CABC(BgBdanObjects* this, PlayState* play);
void func_8086CB10(BgBdanObjects* this, PlayState* play);
void func_8086CB8C(BgBdanObjects* this, PlayState* play);

ActorInit Bg_Bdan_Objects_InitVars = {
    ACTOR_BG_BDAN_OBJECTS,
    ACTORCAT_BG,
    FLAGS,
    OBJECT_BDAN_OBJECTS,
    sizeof(BgBdanObjects),
    (ActorFunc)BgBdanObjects_Init,
    (ActorFunc)BgBdanObjects_Destroy,
    (ActorFunc)BgBdanObjects_Update,
    (ActorFunc)BgBdanObjects_Draw,
};

static ColliderCylinderInit sCylinderInit = {
    {
        COLTYPE_NONE,
        AT_ON | AT_TYPE_ENEMY,
        AC_NONE,
        OC1_NONE,
        OC2_TYPE_2,
        COLSHAPE_CYLINDER,
    },
    {
        ELEMTYPE_UNK0,
        { 0xFFCFFFFF, 0x00, 0x04 },
        { 0x00000000, 0x00, 0x00 },
        TOUCH_ON | TOUCH_SFX_HARD,
        BUMP_NONE,
        OCELEM_NONE,
    },
    { 0x00BB, 0x0050, 0x0000, { 0 } },
};

static InitChainEntry sInitChain[] = {
    ICHAIN_VEC3F_DIV1000(scale, 100, ICHAIN_STOP),
};

static Gfx* sDLists[] = {
    gJabuObjectsLargeRotatingSpikePlatformDL,
    gJabuElevatorPlatformDL,
    gJabuWaterDL,
    gJabuFallingPlatformDL,
};

s32 BgBdanObjects_GetContactRu1(BgBdanObjects* this, s32 arg1) {
    switch (arg1) {
        case 0:
            return this->cameraSetting == CAM_SET_NORMAL0;
        case 4:
            return GET_INFTABLE(INFTABLE_146);
        case 3:
            return this->cameraSetting == CAM_SET_DUNGEON1;
        default:
            osSyncPrintf("Bg_Bdan_Objects_Get_Contact_Ru1\nそんな受信モードは無い%d!!!!!!!!\n");
            return -1;
    }
}

void BgBdanObjects_SetContactRu1(BgBdanObjects* this, s32 arg1) {
    switch (arg1) {
        case 1:
            this->cameraSetting = CAM_SET_NORMAL1;
            break;
        case 2:
            this->cameraSetting = CAM_SET_DUNGEON0;
            break;
        case 4:
            SET_INFTABLE(INFTABLE_146);
            break;
        default:
            osSyncPrintf("Bg_Bdan_Objects_Set_Contact_Ru1\nそんな送信モードは無い%d!!!!!!!!\n");
    }
}

void BgBdanObjects_Init(Actor* thisx, PlayState* play) {
    s32 pad;
    BgBdanObjects* this = (BgBdanObjects*)thisx;
    CollisionHeader* colHeader = NULL;

    Actor_ProcessInitChain(&this->dyna.actor, sInitChain);
<<<<<<< HEAD
    DynaPolyActor_Init(&this->dyna, DPM_PLAYER);
    this->switchFlag = PARAMS_GET(thisx->params, 8, 6);
=======
    DynaPolyActor_Init(&this->dyna, DYNA_TRANSFORM_POS);
    this->switchFlag = (thisx->params >> 8) & 0x3F;
>>>>>>> 8913c4fa
    thisx->params &= 0xFF;
    if (thisx->params == 2) {
        thisx->flags |= ACTOR_FLAG_4 | ACTOR_FLAG_5;
        play->colCtx.colHeader->waterBoxes[7].ySurface = thisx->world.pos.y;
        this->actionFunc = func_8086C9A8;
        return;
    }
    if (thisx->params == 0) {
        CollisionHeader_GetVirtual(&gJabuBigOctoPlatformCol, &colHeader);
        Collider_InitCylinder(play, &this->collider);
        Collider_SetCylinder(play, &this->collider, &this->dyna.actor, &sCylinderInit);
        thisx->world.pos.y += -79.0f;
        if (Flags_GetClear(play, thisx->room)) {
            Flags_SetSwitch(play, this->switchFlag);
            this->actionFunc = func_8086C6EC;
        } else {
            if (BgBdanObjects_GetContactRu1(this, 4)) {
                if (Actor_SpawnAsChild(&play->actorCtx, &this->dyna.actor, play, ACTOR_EN_BIGOKUTA, thisx->home.pos.x,
                                       thisx->home.pos.y, thisx->home.pos.z, 0, thisx->shape.rot.y + 0x8000, 0,
                                       3) != NULL) {
                    thisx->child->world.pos.z = thisx->child->home.pos.z + 263.0f;
                }
                thisx->world.rot.y = 0;
                this->actionFunc = func_8086C618;
                thisx->world.pos.y = thisx->home.pos.y + -70.0f;
            } else {
                Flags_SetSwitch(play, this->switchFlag);
                this->timer = 0;
                this->actionFunc = func_8086C054;
            }
        }
    } else {
        if (thisx->params == 1) {
            CollisionHeader_GetVirtual(&gJabuElevatorCol, &colHeader);
            this->timer = 512;
            this->switchFlag = 0;
            this->actionFunc = func_8086C874;
        } else {
            CollisionHeader_GetVirtual(&gJabuLoweringPlatformCol, &colHeader);
            if (Flags_GetSwitch(play, this->switchFlag)) {
                this->actionFunc = BgBdanObjects_DoNothing;
                thisx->world.pos.y = thisx->home.pos.y - 400.0f;
            } else {
                this->actionFunc = func_8086CB10;
            }
        }
    }
    this->dyna.bgId = DynaPoly_SetBgActor(play, &play->colCtx.dyna, thisx, colHeader);
}

void BgBdanObjects_Destroy(Actor* thisx, PlayState* play) {
    BgBdanObjects* this = (BgBdanObjects*)thisx;

    DynaPoly_DeleteBgActor(play, &play->colCtx.dyna, this->dyna.bgId);
    if (thisx->params == 0) {
        Collider_DestroyCylinder(play, &this->collider);
    }
}

void func_8086C054(BgBdanObjects* this, PlayState* play) {
    Player* player = GET_PLAYER(play);

    if (BgBdanObjects_GetContactRu1(this, 0)) {
        if (this->dyna.actor.xzDistToPlayer < 250.0f) {
            BgBdanObjects_SetContactRu1(this, 1);
            this->timer = 20;
            OnePointCutscene_Init(play, 3070, -99, &this->dyna.actor, CAM_ID_MAIN);
            player->actor.world.pos.x = -1130.0f;
            player->actor.world.pos.y = -1025.0f;
            player->actor.world.pos.z = -3300.0f;
            Rumble_Request(0.0f, 255, 20, 150);
        }
    } else if (this->timer != 0) {
        if (this->timer != 0) {
            this->timer--;
        }
        if (this->timer == 0) {
            this->actionFunc = func_8086C1A0;
        }
    }

    if (!Play_InCsMode(play) && !BgBdanObjects_GetContactRu1(this, 0)) {
        this->dyna.actor.world.pos.y = this->dyna.actor.home.pos.y + -79.0f;
    } else {
        this->dyna.actor.world.pos.y = (this->dyna.actor.home.pos.y + -79.0f) - 5.0f;
    }
}

void func_8086C1A0(BgBdanObjects* this, PlayState* play) {
    if (Math_SmoothStepToF(&this->dyna.actor.world.pos.y, this->dyna.actor.home.pos.y + 500.0f, 0.5f, 7.5f, 1.0f) <
        0.1f) {
        Actor_PlaySfx(&this->dyna.actor, NA_SE_EV_BUYOSTAND_STOP_A);
        this->actionFunc = func_8086C29C;
        this->timer = 30;
        BgBdanObjects_SetContactRu1(this, 2);
        Rumble_Request(0.0f, 255, 20, 150);
    } else {
        if (this->timer != 0) {
            this->timer--;
        }
        if (this->timer == 0) {
            Rumble_Request(0.0f, 120, 20, 10);
            this->timer = 11;
        }
        func_8002F974(&this->dyna.actor, NA_SE_EV_BUYOSTAND_RISING - SFX_FLAG);
    }
}

void func_8086C29C(BgBdanObjects* this, PlayState* play) {
    s32 quakeIndex;

    if (this->timer != 0) {
        this->timer--;
        if (this->timer == 0) {
            quakeIndex = Quake_Request(GET_ACTIVE_CAM(play), QUAKE_TYPE_1);
            Quake_SetSpeed(quakeIndex, 0x3A98);
            Quake_SetPerturbations(quakeIndex, 0, 1, 250, 1);
            Quake_SetDuration(quakeIndex, 10);
        }
    }

    if (BgBdanObjects_GetContactRu1(this, 3)) {
        Actor_SpawnAsChild(&play->actorCtx, &this->dyna.actor, play, ACTOR_EN_BIGOKUTA, this->dyna.actor.world.pos.x,
                           this->dyna.actor.world.pos.y + 140.0f, this->dyna.actor.world.pos.z, 0,
                           this->dyna.actor.shape.rot.y + 0x8000, 0, 0);
        BgBdanObjects_SetContactRu1(this, 4);
        this->timer = 10;
        this->actionFunc = func_8086C55C;
        func_8005B1A4(GET_ACTIVE_CAM(play));
    }
}

void func_8086C3D8(BgBdanObjects* this, PlayState* play) {
    Player* player = GET_PLAYER(play);

    this->dyna.actor.velocity.y += 0.5f;
    if (Math_StepToF(&this->dyna.actor.world.pos.y, this->dyna.actor.home.pos.y + -70.0f,
                     this->dyna.actor.velocity.y)) {
        this->dyna.actor.world.rot.y = 0;
        this->timer = 60;
        Actor_PlaySfx(&this->dyna.actor, NA_SE_EV_BUYOSTAND_STOP_U);
        this->dyna.actor.child->world.pos.y = this->dyna.actor.world.pos.y + 140.0f;
        this->actionFunc = func_8086C5BC;
        OnePointCutscene_Init(play, 3080, -99, this->dyna.actor.child, CAM_ID_MAIN);
        player->actor.world.pos.x = -1130.0f;
        player->actor.world.pos.y = -1025.0f;
        player->actor.world.pos.z = -3500.0f;
        player->actor.shape.rot.y = 0x7530;
        player->actor.world.rot.y = player->actor.shape.rot.y;
        Rumble_Request(0.0f, 255, 30, 150);
    } else {
        func_8002F974(&this->dyna.actor, NA_SE_EV_BUYOSTAND_FALL - SFX_FLAG);
        if (this->timer != 0) {
            this->timer--;
        }
        if (this->timer == 0) {
            Rumble_Request(0.0f, 120, 20, 10);
            this->timer = 11;
        }
        if (this->dyna.actor.child != NULL) {
            this->dyna.actor.child->world.pos.y = this->dyna.actor.world.pos.y + 140.0f;
        }
    }
}

void func_8086C55C(BgBdanObjects* this, PlayState* play) {
    this->timer--;

    if (this->timer == 0) {
        Flags_UnsetSwitch(play, this->switchFlag);
    } else if (this->timer == -40) {
        this->timer = 0;
        this->actionFunc = func_8086C3D8;
    }
}

void func_8086C5BC(BgBdanObjects* this, PlayState* play) {
    if (this->timer != 0) {
        this->timer--;
    }
    if ((this->timer == 0) && (this->dyna.actor.child != NULL)) {
        if (this->dyna.actor.child->params == 2) {
            this->actionFunc = func_8086C618;
        } else if (this->dyna.actor.child->params == 0) {
            this->dyna.actor.child->params = 1;
        }
    }
}

void func_8086C618(BgBdanObjects* this, PlayState* play) {
    Collider_UpdateCylinder(&this->dyna.actor, &this->collider);
    CollisionCheck_SetAT(play, &play->colChkCtx, &this->collider.base);
    if (Flags_GetClear(play, this->dyna.actor.room)) {
        Flags_SetSwitch(play, this->switchFlag);
        this->dyna.actor.home.rot.y = (s16)(this->dyna.actor.shape.rot.y + 0x2000) & 0xC000;
        this->actionFunc = func_8086C6EC;
    } else {
        this->dyna.actor.shape.rot.y += this->dyna.actor.world.rot.y;
        func_800F436C(&this->dyna.actor.projectedPos, 0x2063, ABS(this->dyna.actor.world.rot.y) / 512.0f);
    }
}

void func_8086C6EC(BgBdanObjects* this, PlayState* play) {
    s32 cond = Math_ScaledStepToS(&this->dyna.actor.shape.rot.y, this->dyna.actor.home.rot.y, 0x200);

    if (Math_StepToF(&this->dyna.actor.world.pos.y, this->dyna.actor.home.pos.y + -125.0f, 3.0f)) {
        if (cond) {
            this->actionFunc = func_8086C76C;
        }
    }
}

void func_8086C76C(BgBdanObjects* this, PlayState* play) {
    if (DynaPolyActor_IsPlayerOnTop(&this->dyna)) {
        if (this->dyna.actor.xzDistToPlayer < 120.0f) {
            this->actionFunc = func_8086C7D0;
            OnePointCutscene_Init(play, 3090, -99, &this->dyna.actor, CAM_ID_MAIN);
        }
    }
}

void func_8086C7D0(BgBdanObjects* this, PlayState* play) {
    if (Math_SmoothStepToF(&this->dyna.actor.world.pos.y, this->dyna.actor.home.pos.y + 965.0f, 0.5f, 15.0f, 0.2f) <
        0.01f) {
        Actor_PlaySfx(&this->dyna.actor, NA_SE_EV_BUYOSTAND_STOP_A);
        this->actionFunc = BgBdanObjects_DoNothing;
    } else {
        func_8002F974(&this->dyna.actor, NA_SE_EV_BUYOSTAND_RISING - SFX_FLAG);
    }
}

void BgBdanObjects_DoNothing(BgBdanObjects* this, PlayState* play) {
}

void func_8086C874(BgBdanObjects* this, PlayState* play) {
    if (this->timer != 0) {
        this->timer--;
    }
    if (this->switchFlag == 0) {
        if (DynaPolyActor_IsPlayerOnTop(&this->dyna)) {
            this->cameraSetting = play->cameraPtrs[CAM_ID_MAIN]->setting;
            Camera_ChangeSetting(play->cameraPtrs[CAM_ID_MAIN], CAM_SET_NORMAL2);
            Camera_UnsetStateFlag(play->cameraPtrs[CAM_ID_MAIN], CAM_STATE_2);
            this->switchFlag = 10;
        }
    } else {
        Camera_ChangeSetting(play->cameraPtrs[CAM_ID_MAIN], CAM_SET_NORMAL2);
        if (!DynaPolyActor_IsPlayerOnTop(&this->dyna)) {
            if (this->switchFlag != 0) {
                this->switchFlag--;
            }
        }
        if (this->switchFlag == 0) {
            if (1) {}
            Camera_ChangeSetting(play->cameraPtrs[CAM_ID_MAIN], this->cameraSetting);
            Camera_SetStateFlag(play->cameraPtrs[CAM_ID_MAIN], CAM_STATE_2);
        }
    }
    this->dyna.actor.world.pos.y =
        this->dyna.actor.home.pos.y - (sinf(this->timer * (M_PI / 256.0f)) * 471.24f); // pi * 150
    if (this->timer == 0) {
        this->timer = 512;
    }
}

void func_8086C9A8(BgBdanObjects* this, PlayState* play) {
    if (Flags_GetSwitch(play, this->switchFlag)) {
        this->timer = 100;
        this->actionFunc = func_8086C9F0;
    }
}

void func_8086C9F0(BgBdanObjects* this, PlayState* play) {
    if (this->timer == 0) {
        if (Math_StepToF(&this->dyna.actor.world.pos.y, this->dyna.actor.home.pos.y, 0.5f)) {
            Flags_UnsetSwitch(play, this->switchFlag);
            this->actionFunc = func_8086C9A8;
        }
        func_8002F948(&this->dyna.actor, NA_SE_EV_WATER_LEVEL_DOWN - SFX_FLAG);
    } else {
        if (Math_StepToF(&this->dyna.actor.world.pos.y, this->dyna.actor.home.pos.y + 75.0f, 0.5f)) {
            this->actionFunc = func_8086CABC;
        }
        func_8002F948(&this->dyna.actor, NA_SE_EV_WATER_LEVEL_DOWN - SFX_FLAG);
    }
    play->colCtx.colHeader->waterBoxes[7].ySurface = this->dyna.actor.world.pos.y;
}

void func_8086CABC(BgBdanObjects* this, PlayState* play) {
    if (this->timer != 0) {
        this->timer--;
    }
    func_8002F994(&this->dyna.actor, this->timer);
    if (this->timer == 0) {
        this->actionFunc = func_8086C9F0;
    }
}

void func_8086CB10(BgBdanObjects* this, PlayState* play) {
    if (DynaPolyActor_IsPlayerOnTop(&this->dyna)) {
        Flags_SetSwitch(play, this->switchFlag);
        this->timer = 50;
        this->actionFunc = func_8086CB8C;
        this->dyna.actor.home.pos.y -= 200.0f;
        OnePointCutscene_Init(play, 3100, 51, &this->dyna.actor, CAM_ID_MAIN);
    }
}

void func_8086CB8C(BgBdanObjects* this, PlayState* play) {
    if (this->timer != 0) {
        this->timer--;
    }

    this->dyna.actor.world.pos.y = this->dyna.actor.home.pos.y - (cosf(this->timer * (M_PI / 50.0f)) * 200.0f);

    if (this->timer == 0) {
        Actor_PlaySfx(&this->dyna.actor, NA_SE_EV_BUYOSTAND_STOP_U);
        this->actionFunc = BgBdanObjects_DoNothing;
        // Using `CAM_ID_NONE` here defaults to the active camera
        Play_CopyCamera(play, CAM_ID_MAIN, CAM_ID_NONE);
    } else {
        func_8002F974(&this->dyna.actor, NA_SE_EV_BUYOSTAND_FALL - SFX_FLAG);
    }
}

void BgBdanObjects_Update(Actor* thisx, PlayState* play) {
    BgBdanObjects* this = (BgBdanObjects*)thisx;

    Actor_SetFocus(thisx, 50.0f);
    this->actionFunc(this, play);
}

void BgBdanObjects_Draw(Actor* thisx, PlayState* play) {
    BgBdanObjects* this = (BgBdanObjects*)thisx;

    if (thisx->params == 0) {
        if (this->actionFunc == func_8086C054) {
            if (((thisx->home.pos.y + -79.0f) - 5.0f) < thisx->world.pos.y) {
                Matrix_Translate(0.0f, -50.0f, 0.0f, MTXMODE_APPLY);
            }
        }
    }

    if (thisx->params == 2) {
        Gfx_DrawDListXlu(play, gJabuWaterDL);
    } else {
        Gfx_DrawDListOpa(play, sDLists[thisx->params]);
    }
}<|MERGE_RESOLUTION|>--- conflicted
+++ resolved
@@ -111,13 +111,8 @@
     CollisionHeader* colHeader = NULL;
 
     Actor_ProcessInitChain(&this->dyna.actor, sInitChain);
-<<<<<<< HEAD
-    DynaPolyActor_Init(&this->dyna, DPM_PLAYER);
+    DynaPolyActor_Init(&this->dyna, DYNA_TRANSFORM_POS);
     this->switchFlag = PARAMS_GET(thisx->params, 8, 6);
-=======
-    DynaPolyActor_Init(&this->dyna, DYNA_TRANSFORM_POS);
-    this->switchFlag = (thisx->params >> 8) & 0x3F;
->>>>>>> 8913c4fa
     thisx->params &= 0xFF;
     if (thisx->params == 2) {
         thisx->flags |= ACTOR_FLAG_4 | ACTOR_FLAG_5;
