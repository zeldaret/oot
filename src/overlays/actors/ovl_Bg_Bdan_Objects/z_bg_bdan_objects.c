--- conflicted
+++ resolved
@@ -259,13 +259,8 @@
                            this->dyna.actor.shape.rot.y + 0x8000, 0, 0);
         BgBdanObjects_SetProperty(this, BDAN_OBJECTS_SET_PROP_WATCHED_BIGOCTO_INTRO_CUTSCENE);
         this->timer = 10;
-<<<<<<< HEAD
         this->actionFunc = BgBdanObjects_OctoPlatform_PauseBeforeDescending;
-        func_8005B1A4(GET_ACTIVE_CAM(play));
-=======
-        this->actionFunc = func_8086C55C;
         Camera_SetFinishedFlag(GET_ACTIVE_CAM(play));
->>>>>>> c11ce9c9
     }
 }
 
@@ -379,15 +374,9 @@
     if (this->camChangeTimer == 0) {
         if (DynaPolyActor_IsPlayerOnTop(&this->dyna)) {
             this->cameraSetting = play->cameraPtrs[CAM_ID_MAIN]->setting;
-<<<<<<< HEAD
-            Camera_ChangeSetting(play->cameraPtrs[CAM_ID_MAIN], CAM_SET_NORMAL2);
-            Camera_UnsetStateFlag(play->cameraPtrs[CAM_ID_MAIN], CAM_STATE_2);
-            this->camChangeTimer = 10;
-=======
             Camera_RequestSetting(play->cameraPtrs[CAM_ID_MAIN], CAM_SET_NORMAL2);
             Camera_UnsetStateFlag(play->cameraPtrs[CAM_ID_MAIN], CAM_STATE_CHECK_BG);
-            this->switchFlag = 10;
->>>>>>> c11ce9c9
+            this->camChangeTimer = 10;
         }
     } else {
         Camera_RequestSetting(play->cameraPtrs[CAM_ID_MAIN], CAM_SET_NORMAL2);
