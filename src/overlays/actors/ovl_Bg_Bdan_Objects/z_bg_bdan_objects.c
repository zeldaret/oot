/*
 * File: z_bg_bdan_objects.c
 * Overlay: ovl_Bg_Bdan_Objects
 * Description: Lord Jabu-Jabu Objects
 */

#include "z_bg_bdan_objects.h"

#define FLAGS 0x00000010

#define THIS ((BgBdanObjects*)thisx)

void BgBdanObjects_Init(Actor* thisx, GlobalContext* globalCtx);
void BgBdanObjects_Destroy(Actor* thisx, GlobalContext* globalCtx);
void BgBdanObjects_Update(Actor* thisx, GlobalContext* globalCtx);
void BgBdanObjects_Draw(Actor* thisx, GlobalContext* globalCtx);

void func_8086C054(BgBdanObjects* this, GlobalContext* globalCtx);
void func_8086C1A0(BgBdanObjects* this, GlobalContext* globalCtx);
void func_8086C29C(BgBdanObjects* this, GlobalContext* globalCtx);
void func_8086C55C(BgBdanObjects* this, GlobalContext* globalCtx);
void func_8086C5BC(BgBdanObjects* this, GlobalContext* globalCtx);
void func_8086C618(BgBdanObjects* this, GlobalContext* globalCtx);
void func_8086C6EC(BgBdanObjects* this, GlobalContext* globalCtx);
void func_8086C76C(BgBdanObjects* this, GlobalContext* globalCtx);
void func_8086C7D0(BgBdanObjects* this, GlobalContext* globalCtx);
void BgBdanObjects_DoNothing(BgBdanObjects* this, GlobalContext* globalCtx);
void func_8086C874(BgBdanObjects* this, GlobalContext* globalCtx);
void func_8086C9A8(BgBdanObjects* this, GlobalContext* globalCtx);
void func_8086C9F0(BgBdanObjects* this, GlobalContext* globalCtx);
void func_8086CABC(BgBdanObjects* this, GlobalContext* globalCtx);
void func_8086CB10(BgBdanObjects* this, GlobalContext* globalCtx);
void func_8086CB8C(BgBdanObjects* this, GlobalContext* globalCtx);

const ActorInit Bg_Bdan_Objects_InitVars = {
    ACTOR_BG_BDAN_OBJECTS,
    ACTORTYPE_BG,
    FLAGS,
    OBJECT_BDAN_OBJECTS,
    sizeof(BgBdanObjects),
    (ActorFunc)BgBdanObjects_Init,
    (ActorFunc)BgBdanObjects_Destroy,
    (ActorFunc)BgBdanObjects_Update,
    (ActorFunc)BgBdanObjects_Draw,
};

static ColliderCylinderInit sCylinderInit = {
    { COLTYPE_UNK10, 0x11, 0x00, 0x00, 0x20, COLSHAPE_CYLINDER },
    { 0x00, { 0xFFCFFFFF, 0x00, 0x04 }, { 0x00000000, 0x00, 0x00 }, 0x09, 0x00, 0x00 },
    { 0x00BB, 0x0050, 0x0000, { 0 } },
};

static InitChainEntry sInitChain[] = {
    ICHAIN_VEC3F_DIV1000(scale, 0x64, ICHAIN_STOP),
};

static Gfx* D_8086CDA0[] = {
    0x06008618,
    0x06004BE8,
    0x060038E8,
    0x06005200,
};

extern Gfx D_060038E8[];
extern CollisionHeader D_06005048;
extern CollisionHeader D_06005580;
extern CollisionHeader D_06008CE0;

s32 BgBdanObjects_GetContactRu1(BgBdanObjects* this, s32 arg1) {
    switch (arg1) {
        case 0:
            return this->cameraSetting == CAM_SET_NORMAL0;
        case 4:
            return gSaveContext.infTable[20] & 0x40;
        case 3:
            return this->cameraSetting == CAM_SET_DUNGEON1;
        default:
            osSyncPrintf("Bg_Bdan_Objects_Get_Contact_Ru1\nそんな受信モードは無い%d!!!!!!!!\n");
            return -1;
    }
}

void BgBdanObjects_SetContactRu1(BgBdanObjects* this, s32 arg1) {
    switch (arg1) {
        case 1:
            this->cameraSetting = CAM_SET_NORMAL1;
            break;
        case 2:
            this->cameraSetting = CAM_SET_DUNGEON0;
            break;
        case 4:
            gSaveContext.infTable[20] |= 0x40;
            break;
        default:
            osSyncPrintf("Bg_Bdan_Objects_Set_Contact_Ru1\nそんな送信モードは無い%d!!!!!!!!\n");
    }
}

void BgBdanObjects_Init(Actor* thisx, GlobalContext* globalCtx) {
    BgBdanObjects* this = THIS;
    s32 pad;
    CollisionHeader* colHeader = NULL;

    Actor_ProcessInitChain(this, sInitChain);
    DynaPolyActor_Init(this, DPM_PLAYER);
    this->unk_168 = (thisx->params >> 8) & 0x3F;
    thisx->params &= 0xFF;
    if (thisx->params == 2) {
        thisx->flags |= 0x30;
<<<<<<< HEAD
        globalCtx->colCtx.colHeader->waterBoxes[7].ySurface = thisx->posRot.pos.y;
=======
        globalCtx->colCtx.stat.colHeader->waterBoxes[7].ySurface = thisx->posRot.pos.y;
>>>>>>> b95643b3
        this->actionFunc = func_8086C9A8;
        return;
    }
    if (thisx->params == 0) {
        CollisionHeader_GetVirtual(&D_06008CE0, &colHeader);
        Collider_InitCylinder(globalCtx, &this->collider);
        Collider_SetCylinder(globalCtx, &this->collider, this, &sCylinderInit);
        thisx->posRot.pos.y = (f32)(thisx->posRot.pos.y + -79.0f);
        if (Flags_GetClear(globalCtx, thisx->room)) {
            Flags_SetSwitch(globalCtx, this->unk_168);
            this->actionFunc = func_8086C6EC;
        } else {
            if (BgBdanObjects_GetContactRu1(this, 4)) {
                if (Actor_SpawnAsChild(&globalCtx->actorCtx, this, globalCtx, ACTOR_EN_BIGOKUTA,
                                       thisx->initPosRot.pos.x, thisx->initPosRot.pos.y, thisx->initPosRot.pos.z, 0,
                                       thisx->shape.rot.y + 0x8000, 0, 3) != NULL) {
                    thisx->child->posRot.pos.z = thisx->child->initPosRot.pos.z + 263.0f;
                }
                thisx->posRot.rot.y = 0;
                this->actionFunc = func_8086C618;
                thisx->posRot.pos.y = thisx->initPosRot.pos.y + -70.0f;
            } else {
                Flags_SetSwitch(globalCtx, this->unk_168);
                this->unk_16A = 0;
                this->actionFunc = func_8086C054;
            }
        }
    } else {
        if (thisx->params == 1) {
            CollisionHeader_GetVirtual(&D_06005048, &colHeader);
            this->unk_16A = 0x200;
            this->unk_168 = 0;
            this->actionFunc = func_8086C874;
        } else {
            CollisionHeader_GetVirtual(&D_06005580, &colHeader);
            if (Flags_GetSwitch(globalCtx, this->unk_168)) {
                this->actionFunc = BgBdanObjects_DoNothing;
                thisx->posRot.pos.y = thisx->initPosRot.pos.y - 400.0f;
            } else {
                this->actionFunc = func_8086CB10;
            }
        }
    }
    this->dyna.bgId = DynaPoly_SetBgActor(globalCtx, &globalCtx->colCtx.dyna, thisx, colHeader);
}

void BgBdanObjects_Destroy(Actor* thisx, GlobalContext* globalCtx) {
    BgBdanObjects* this = THIS;

    DynaPoly_DeleteBgActor(globalCtx, &globalCtx->colCtx.dyna, this->dyna.bgId);
    if (thisx->params == 0) {
        Collider_DestroyCylinder(globalCtx, &this->collider);
    }
}

void func_8086C054(BgBdanObjects* this, GlobalContext* globalCtx) {
    Player* player = PLAYER;

    if (BgBdanObjects_GetContactRu1(this, 0)) {
        if (this->dyna.actor.xzDistFromLink < 250.0f) {
            BgBdanObjects_SetContactRu1(this, 1);
            this->unk_16A = 0x14;
            func_800800F8(globalCtx, 0xBFE, -0x63, &this->dyna.actor, 0);
            player->actor.posRot.pos.x = -1130.0f;
            player->actor.posRot.pos.y = -1025.0f;
            player->actor.posRot.pos.z = -3300.0f;
            func_800AA000(0.0f, 0xFF, 0x14, 0x96);
        }
    } else {
        if (this->unk_16A != 0) {
            if (this->unk_16A != 0) {
                this->unk_16A -= 1;
            }
            if (this->unk_16A == 0) {
                this->actionFunc = func_8086C1A0;
            }
        }
    }

    if (!Gameplay_InCsMode(globalCtx) && !BgBdanObjects_GetContactRu1(this, 0)) {
        this->dyna.actor.posRot.pos.y = this->dyna.actor.initPosRot.pos.y + -79.0f;
    } else {
        this->dyna.actor.posRot.pos.y = (this->dyna.actor.initPosRot.pos.y + -79.0f) - 5.0f;
    }
}

void func_8086C1A0(BgBdanObjects* this, GlobalContext* globalCtx) {
    if (Math_SmoothStepToF(&this->dyna.actor.posRot.pos.y, this->dyna.actor.initPosRot.pos.y + 500.0f, 0.5f, 7.5f,
                                1.0f) < 0.1f) {
        Audio_PlayActorSound2(&this->dyna.actor, NA_SE_EV_BUYOSTAND_STOP_A);
        this->actionFunc = func_8086C29C;
        this->unk_16A = 0x1E;
        BgBdanObjects_SetContactRu1(this, 2);
        func_800AA000(0.0f, 0xFF, 0x14, 0x96);
    } else {
        if (this->unk_16A != 0) {
            this->unk_16A -= 1;
        }
        if (this->unk_16A == 0) {
            func_800AA000(0.0f, 0x78, 0x14, 0xA);
            this->unk_16A = 0xB;
        }
        func_8002F974(&this->dyna.actor, NA_SE_EV_BUYOSTAND_RISING - SFX_FLAG);
    }
}

void func_8086C29C(BgBdanObjects* this, GlobalContext* globalCtx) {
    s32 temp;

    if (this->unk_16A != 0) {
        this->unk_16A -= 1;
        if (this->unk_16A == 0) {
            temp = Quake_Add(ACTIVE_CAM, 1);
            Quake_SetSpeed(temp, 0x3A98);
            Quake_SetQuakeValues(temp, 0, 1, 0xFA, 1);
            Quake_SetCountdown(temp, 0xA);
        }
    }

    if (BgBdanObjects_GetContactRu1(this, 3)) {
        Actor_SpawnAsChild(&globalCtx->actorCtx, &this->dyna.actor, globalCtx, ACTOR_EN_BIGOKUTA,
                           this->dyna.actor.posRot.pos.x, this->dyna.actor.posRot.pos.y + 140.0f,
                           this->dyna.actor.posRot.pos.z, 0, this->dyna.actor.shape.rot.y + 0x8000, 0, 0);
        BgBdanObjects_SetContactRu1(this, 4);
        this->unk_16A = 0xA;
        this->actionFunc = func_8086C55C;
        func_8005B1A4(ACTIVE_CAM);
    }
}

void func_8086C3D8(BgBdanObjects* this, GlobalContext* globalCtx) {
    Player* player = PLAYER;

    this->dyna.actor.velocity.y += 0.5f;
    if (Math_StepToF(&this->dyna.actor.posRot.pos.y, this->dyna.actor.initPosRot.pos.y + -70.0f,
                     this->dyna.actor.velocity.y)) {
        this->dyna.actor.posRot.rot.y = 0;
        this->unk_16A = 0x3C;
        Audio_PlayActorSound2(&this->dyna.actor, NA_SE_EV_BUYOSTAND_STOP_U);
        this->dyna.actor.child->posRot.pos.y = this->dyna.actor.posRot.pos.y + 140.0f;
        this->actionFunc = func_8086C5BC;
        func_800800F8(globalCtx, 0xC08, -0x63, this->dyna.actor.child, 0);
        player->actor.posRot.pos.x = -1130.0f;
        player->actor.posRot.pos.y = -1025.0f;
        player->actor.posRot.pos.z = -3500.0f;
        player->actor.shape.rot.y = 0x7530;
        player->actor.posRot.rot.y = player->actor.shape.rot.y;
        func_800AA000(0.0f, 0xFF, 0x1E, 0x96);
    } else {
        func_8002F974(&this->dyna.actor, NA_SE_EV_BUYOSTAND_FALL - SFX_FLAG);
        if (this->unk_16A != 0) {
            this->unk_16A -= 1;
        }
        if (this->unk_16A == 0) {
            func_800AA000(0.0f, 0x78, 0x14, 0xA);
            this->unk_16A = 0xB;
        }
        if (this->dyna.actor.child != NULL) {
            this->dyna.actor.child->posRot.pos.y = this->dyna.actor.posRot.pos.y + 140.0f;
        }
    }
}

void func_8086C55C(BgBdanObjects* this, GlobalContext* globalCtx) {
    this->unk_16A -= 1;

    if (this->unk_16A == 0) {
        Flags_UnsetSwitch(globalCtx, this->unk_168);
    } else if (this->unk_16A == -0x28) {
        this->unk_16A = 0;
        this->actionFunc = func_8086C3D8;
    }
}

void func_8086C5BC(BgBdanObjects* this, GlobalContext* globalCtx) {
    if (this->unk_16A != 0) {
        this->unk_16A -= 1;
    }
    if (this->unk_16A == 0) {
        if (this->dyna.actor.child != NULL) {
            if (this->dyna.actor.child->params == 2) {
                this->actionFunc = func_8086C618;
            } else if (this->dyna.actor.child->params == 0) {
                this->dyna.actor.child->params = 1;
            }
        }
    }
}

void func_8086C618(BgBdanObjects* this, GlobalContext* globalCtx) {
    Collider_CylinderUpdate(&this->dyna.actor, &this->collider);
    CollisionCheck_SetAT(globalCtx, &globalCtx->colChkCtx, &this->collider);
    if (Flags_GetClear(globalCtx, this->dyna.actor.room)) {
        Flags_SetSwitch(globalCtx, this->unk_168);
        this->dyna.actor.initPosRot.rot.y = (s16)(this->dyna.actor.shape.rot.y + 0x2000) & 0xC000;
        this->actionFunc = func_8086C6EC;
    } else {
        this->dyna.actor.shape.rot.y += this->dyna.actor.posRot.rot.y;
        func_800F436C(&this->dyna.actor.projectedPos, 0x2063, ABS(this->dyna.actor.posRot.rot.y) / 512.0f);
    }
}

void func_8086C6EC(BgBdanObjects* this, GlobalContext* globalCtx) {
    s32 cond = Math_ScaledStepToS(&this->dyna.actor.shape.rot.y, this->dyna.actor.initPosRot.rot.y, 0x200);

    if (Math_StepToF(&this->dyna.actor.posRot.pos.y, this->dyna.actor.initPosRot.pos.y + -125.0f, 3.0f)) {
        if (cond) {
            this->actionFunc = func_8086C76C;
        }
    }
}

void func_8086C76C(BgBdanObjects* this, GlobalContext* globalCtx) {
    if (func_8004356C(&this->dyna.actor)) {
        if (this->dyna.actor.xzDistFromLink < 120.0f) {
            this->actionFunc = func_8086C7D0;
            func_800800F8(globalCtx, 0xC12, -0x63, &this->dyna.actor, 0);
        }
    }
}

void func_8086C7D0(BgBdanObjects* this, GlobalContext* globalCtx) {
    if (Math_SmoothStepToF(&this->dyna.actor.posRot.pos.y, this->dyna.actor.initPosRot.pos.y + 965.0f, 0.5f, 15.0f,
                                0.2f) < 0.01f) {
        Audio_PlayActorSound2(&this->dyna.actor, NA_SE_EV_BUYOSTAND_STOP_A);
        this->actionFunc = BgBdanObjects_DoNothing;
    } else {
        func_8002F974(&this->dyna.actor, NA_SE_EV_BUYOSTAND_RISING - SFX_FLAG);
    }
}

void BgBdanObjects_DoNothing(BgBdanObjects* this, GlobalContext* globalCtx) {
}

void func_8086C874(BgBdanObjects* this, GlobalContext* globalCtx) {
    if (this->unk_16A != 0) {
        this->unk_16A -= 1;
    }
    if (this->unk_168 == 0) {
        if (func_8004356C(&this->dyna.actor)) {
            this->cameraSetting = globalCtx->cameraPtrs[0]->setting;
            Camera_ChangeSetting(globalCtx->cameraPtrs[0], CAM_SET_NORMAL2);
            func_8005AD1C(globalCtx->cameraPtrs[0], 4);
            this->unk_168 = 0xAU;
        }
    } else {
        Camera_ChangeSetting(globalCtx->cameraPtrs[0], CAM_SET_NORMAL2);
        if (!func_8004356C(&this->dyna.actor)) {
            if (this->unk_168 != 0) {
                this->unk_168 -= 1;
            }
        }
        if (this->unk_168 == 0) {
            do {
            } while (0);
            Camera_ChangeSetting(globalCtx->cameraPtrs[0], (s16)this->cameraSetting);
            func_8005ACFC(globalCtx->cameraPtrs[0], 4);
        }
    }
    this->dyna.actor.posRot.pos.y = this->dyna.actor.initPosRot.pos.y -
                                    (sinf((f32)this->unk_16A * (M_PI / 256.0f)) * 471.239990234375f); // pi * 150
    if (this->unk_16A == 0) {
        this->unk_16A = 0x200;
    }
}

void func_8086C9A8(BgBdanObjects* this, GlobalContext* globalCtx) {
    if (Flags_GetSwitch(globalCtx, this->unk_168)) {
        this->unk_16A = 0x64;
        this->actionFunc = func_8086C9F0;
    }
}

void func_8086C9F0(BgBdanObjects* this, GlobalContext* globalCtx) {
    if (this->unk_16A == 0) {
        if (Math_StepToF(&this->dyna.actor.posRot.pos.y, this->dyna.actor.initPosRot.pos.y, 0.5f)) {
            Flags_UnsetSwitch(globalCtx, this->unk_168);
            this->actionFunc = func_8086C9A8;
        }
        func_8002F948(this, NA_SE_EV_WATER_LEVEL_DOWN - SFX_FLAG);
    } else {
        if (Math_StepToF(&this->dyna.actor.posRot.pos.y, this->dyna.actor.initPosRot.pos.y + 75.0f, 0.5f)) {
            this->actionFunc = func_8086CABC;
        }
        func_8002F948(this, NA_SE_EV_WATER_LEVEL_DOWN - SFX_FLAG);
    }
<<<<<<< HEAD
    globalCtx->colCtx.colHeader->waterBoxes[7].ySurface = this->dyna.actor.posRot.pos.y;
=======
    globalCtx->colCtx.stat.colHeader->waterBoxes[7].ySurface = this->dyna.actor.posRot.pos.y;
>>>>>>> b95643b3
}

void func_8086CABC(BgBdanObjects* this, GlobalContext* globalCtx) {
    if (this->unk_16A != 0) {
        this->unk_16A -= 1;
    }
    func_8002F994(&this->dyna.actor, this->unk_16A);
    if (this->unk_16A == 0) {
        this->actionFunc = func_8086C9F0;
    }
}

void func_8086CB10(BgBdanObjects* this, GlobalContext* globalCtx) {
    if (func_8004356C(&this->dyna.actor)) {
        Flags_SetSwitch(globalCtx, this->unk_168);
        this->unk_16A = 0x32;
        this->actionFunc = func_8086CB8C;
        this->dyna.actor.initPosRot.pos.y -= 200.0f;
        func_800800F8(globalCtx, 0xC1C, 0x33, &this->dyna.actor, 0);
    }
}

void func_8086CB8C(BgBdanObjects* this, GlobalContext* globalCtx) {
    if (this->unk_16A != 0) {
        this->unk_16A -= 1;
    }
    this->dyna.actor.posRot.pos.y = this->dyna.actor.initPosRot.pos.y - (cosf(this->unk_16A * (M_PI / 50.0f)) * 200.0f);
    if (this->unk_16A == 0) {
        Audio_PlayActorSound2(this, NA_SE_EV_BUYOSTAND_STOP_U);
        this->actionFunc = BgBdanObjects_DoNothing;
        Gameplay_CopyCamera(globalCtx, 0, -1);
    } else {
        func_8002F974(&this->dyna.actor, NA_SE_EV_BUYOSTAND_FALL - SFX_FLAG);
    }
}

void BgBdanObjects_Update(Actor* thisx, GlobalContext* globalCtx) {
    BgBdanObjects* this = THIS;

    Actor_SetHeight(thisx, 50.0f);
    this->actionFunc(this, globalCtx);
}

void BgBdanObjects_Draw(Actor* thisx, GlobalContext* globalCtx) {
    BgBdanObjects* this = THIS;

    if (thisx->params == 0) {
        if (this->actionFunc == func_8086C054) {
            if (((thisx->initPosRot.pos.y + -79.0f) - 5.0f) < thisx->posRot.pos.y) {
                Matrix_Translate(0.0f, -50.0f, 0.0f, MTXMODE_APPLY);
            }
        }
    }

    if (thisx->params == 2) {
        Gfx_DrawDListXlu(globalCtx, D_060038E8);
    } else {
        Gfx_DrawDListOpa(globalCtx, D_8086CDA0[thisx->params]);
    }
}<|MERGE_RESOLUTION|>--- conflicted
+++ resolved
@@ -107,11 +107,7 @@
     thisx->params &= 0xFF;
     if (thisx->params == 2) {
         thisx->flags |= 0x30;
-<<<<<<< HEAD
         globalCtx->colCtx.colHeader->waterBoxes[7].ySurface = thisx->posRot.pos.y;
-=======
-        globalCtx->colCtx.stat.colHeader->waterBoxes[7].ySurface = thisx->posRot.pos.y;
->>>>>>> b95643b3
         this->actionFunc = func_8086C9A8;
         return;
     }
@@ -398,11 +394,7 @@
         }
         func_8002F948(this, NA_SE_EV_WATER_LEVEL_DOWN - SFX_FLAG);
     }
-<<<<<<< HEAD
     globalCtx->colCtx.colHeader->waterBoxes[7].ySurface = this->dyna.actor.posRot.pos.y;
-=======
-    globalCtx->colCtx.stat.colHeader->waterBoxes[7].ySurface = this->dyna.actor.posRot.pos.y;
->>>>>>> b95643b3
 }
 
 void func_8086CABC(BgBdanObjects* this, GlobalContext* globalCtx) {
