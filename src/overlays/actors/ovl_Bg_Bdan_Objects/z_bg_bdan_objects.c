/*
 * File: z_bg_bdan_objects.c
 * Overlay: ovl_Bg_Bdan_Objects
 * Description: Lord Jabu-Jabu Objects
 */

#include "z_bg_bdan_objects.h"
#include "objects/object_bdan_objects/object_bdan_objects.h"

#define FLAGS 0x00000010

#define THIS ((BgBdanObjects*)thisx)

void BgBdanObjects_Init(Actor* thisx, GlobalContext* globalCtx);
void BgBdanObjects_Destroy(Actor* thisx, GlobalContext* globalCtx);
void BgBdanObjects_Update(Actor* thisx, GlobalContext* globalCtx);
void BgBdanObjects_Draw(Actor* thisx, GlobalContext* globalCtx);

void func_8086C054(BgBdanObjects* this, GlobalContext* globalCtx);
void func_8086C1A0(BgBdanObjects* this, GlobalContext* globalCtx);
void func_8086C29C(BgBdanObjects* this, GlobalContext* globalCtx);
void func_8086C55C(BgBdanObjects* this, GlobalContext* globalCtx);
void func_8086C5BC(BgBdanObjects* this, GlobalContext* globalCtx);
void func_8086C618(BgBdanObjects* this, GlobalContext* globalCtx);
void func_8086C6EC(BgBdanObjects* this, GlobalContext* globalCtx);
void func_8086C76C(BgBdanObjects* this, GlobalContext* globalCtx);
void func_8086C7D0(BgBdanObjects* this, GlobalContext* globalCtx);
void BgBdanObjects_DoNothing(BgBdanObjects* this, GlobalContext* globalCtx);
void func_8086C874(BgBdanObjects* this, GlobalContext* globalCtx);
void func_8086C9A8(BgBdanObjects* this, GlobalContext* globalCtx);
void func_8086C9F0(BgBdanObjects* this, GlobalContext* globalCtx);
void func_8086CABC(BgBdanObjects* this, GlobalContext* globalCtx);
void func_8086CB10(BgBdanObjects* this, GlobalContext* globalCtx);
void func_8086CB8C(BgBdanObjects* this, GlobalContext* globalCtx);

const ActorInit Bg_Bdan_Objects_InitVars = {
    ACTOR_BG_BDAN_OBJECTS,
    ACTORCAT_BG,
    FLAGS,
    OBJECT_BDAN_OBJECTS,
    sizeof(BgBdanObjects),
    (ActorFunc)BgBdanObjects_Init,
    (ActorFunc)BgBdanObjects_Destroy,
    (ActorFunc)BgBdanObjects_Update,
    (ActorFunc)BgBdanObjects_Draw,
};

static ColliderCylinderInit sCylinderInit = {
    {
        COLTYPE_NONE,
        AT_ON | AT_TYPE_ENEMY,
        AC_NONE,
        OC1_NONE,
        OC2_TYPE_2,
        COLSHAPE_CYLINDER,
    },
    {
        ELEMTYPE_UNK0,
        { 0xFFCFFFFF, 0x00, 0x04 },
        { 0x00000000, 0x00, 0x00 },
        TOUCH_ON | TOUCH_SFX_HARD,
        BUMP_NONE,
        OCELEM_NONE,
    },
    { 0x00BB, 0x0050, 0x0000, { 0 } },
};

static InitChainEntry sInitChain[] = {
    ICHAIN_VEC3F_DIV1000(scale, 100, ICHAIN_STOP),
};

static Gfx* sDLists[] = {
    gJabuObjectsLargeRotatingSpikePlatformDL,
    gJabuElevatorPlatformDL,
    gJabuWaterDL,
    gJabuFallingPlatformDL,
};

s32 BgBdanObjects_GetContactRu1(BgBdanObjects* this, s32 arg1) {
    switch (arg1) {
        case 0:
            return this->cameraSetting == CAM_SET_NORMAL0;
        case 4:
            return gSaveContext.infTable[20] & 0x40;
        case 3:
            return this->cameraSetting == CAM_SET_DUNGEON1;
        default:
            osSyncPrintf("Bg_Bdan_Objects_Get_Contact_Ru1\nそんな受信モードは無い%d!!!!!!!!\n");
            return -1;
    }
}

void BgBdanObjects_SetContactRu1(BgBdanObjects* this, s32 arg1) {
    switch (arg1) {
        case 1:
            this->cameraSetting = CAM_SET_NORMAL1;
            break;
        case 2:
            this->cameraSetting = CAM_SET_DUNGEON0;
            break;
        case 4:
            gSaveContext.infTable[20] |= 0x40;
            break;
        default:
            osSyncPrintf("Bg_Bdan_Objects_Set_Contact_Ru1\nそんな送信モードは無い%d!!!!!!!!\n");
    }
}

void BgBdanObjects_Init(Actor* thisx, GlobalContext* globalCtx) {
    s32 pad;
    BgBdanObjects* this = THIS;
    CollisionHeader* colHeader = NULL;

    Actor_ProcessInitChain(&this->dyna.actor, sInitChain);
    DynaPolyActor_Init(&this->dyna, DPM_PLAYER);
    this->switchFlag = (thisx->params >> 8) & 0x3F;
    thisx->params &= 0xFF;
    if (thisx->params == 2) {
        thisx->flags |= 0x30;
        globalCtx->colCtx.colHeader->waterBoxes[7].ySurface = thisx->world.pos.y;
        this->actionFunc = func_8086C9A8;
        return;
    }
    if (thisx->params == 0) {
        CollisionHeader_GetVirtual(&gJabuBigOctoPlatformCol, &colHeader);
        Collider_InitCylinder(globalCtx, &this->collider);
        Collider_SetCylinder(globalCtx, &this->collider, &this->dyna.actor, &sCylinderInit);
        thisx->world.pos.y += -79.0f;
        if (Flags_GetClear(globalCtx, thisx->room)) {
            Flags_SetSwitch(globalCtx, this->switchFlag);
            this->actionFunc = func_8086C6EC;
        } else {
            if (BgBdanObjects_GetContactRu1(this, 4)) {
                if (Actor_SpawnAsChild(&globalCtx->actorCtx, &this->dyna.actor, globalCtx, ACTOR_EN_BIGOKUTA,
                                       thisx->home.pos.x, thisx->home.pos.y, thisx->home.pos.z, 0,
                                       thisx->shape.rot.y + 0x8000, 0, 3) != NULL) {
                    thisx->child->world.pos.z = thisx->child->home.pos.z + 263.0f;
                }
                thisx->world.rot.y = 0;
                this->actionFunc = func_8086C618;
                thisx->world.pos.y = thisx->home.pos.y + -70.0f;
            } else {
                Flags_SetSwitch(globalCtx, this->switchFlag);
                this->timer = 0;
                this->actionFunc = func_8086C054;
            }
        }
    } else {
        if (thisx->params == 1) {
            CollisionHeader_GetVirtual(&gJabuElevatorCol, &colHeader);
            this->timer = 512;
            this->switchFlag = 0;
            this->actionFunc = func_8086C874;
        } else {
<<<<<<< HEAD
            CollisionHeader_GetVirtual(&D_06005580, &colHeader);
            if (Flags_GetSwitch(globalCtx, this->switchFlag)) {
=======
            CollisionHeader_GetVirtual(&gJabuLoweringPlatformCol, &colHeader);
            if (Flags_GetSwitch(globalCtx, this->unk_168)) {
>>>>>>> 17c79a8f
                this->actionFunc = BgBdanObjects_DoNothing;
                thisx->world.pos.y = thisx->home.pos.y - 400.0f;
            } else {
                this->actionFunc = func_8086CB10;
            }
        }
    }
    this->dyna.bgId = DynaPoly_SetBgActor(globalCtx, &globalCtx->colCtx.dyna, thisx, colHeader);
}

void BgBdanObjects_Destroy(Actor* thisx, GlobalContext* globalCtx) {
    BgBdanObjects* this = THIS;

    DynaPoly_DeleteBgActor(globalCtx, &globalCtx->colCtx.dyna, this->dyna.bgId);
    if (thisx->params == 0) {
        Collider_DestroyCylinder(globalCtx, &this->collider);
    }
}

void func_8086C054(BgBdanObjects* this, GlobalContext* globalCtx) {
    Player* player = PLAYER;

    if (BgBdanObjects_GetContactRu1(this, 0)) {
        if (this->dyna.actor.xzDistToPlayer < 250.0f) {
            BgBdanObjects_SetContactRu1(this, 1);
            this->timer = 20;
            OnePointCutscene_Init(globalCtx, 3070, -99, &this->dyna.actor, MAIN_CAM);
            player->actor.world.pos.x = -1130.0f;
            player->actor.world.pos.y = -1025.0f;
            player->actor.world.pos.z = -3300.0f;
            func_800AA000(0.0f, 0xFF, 0x14, 0x96);
        }
    } else if (this->timer != 0) {
        if (this->timer != 0) {
            this->timer--;
        }
        if (this->timer == 0) {
            this->actionFunc = func_8086C1A0;
        }
    }

    if (!Gameplay_InCsMode(globalCtx) && !BgBdanObjects_GetContactRu1(this, 0)) {
        this->dyna.actor.world.pos.y = this->dyna.actor.home.pos.y + -79.0f;
    } else {
        this->dyna.actor.world.pos.y = (this->dyna.actor.home.pos.y + -79.0f) - 5.0f;
    }
}

void func_8086C1A0(BgBdanObjects* this, GlobalContext* globalCtx) {
    if (Math_SmoothStepToF(&this->dyna.actor.world.pos.y, this->dyna.actor.home.pos.y + 500.0f, 0.5f, 7.5f, 1.0f) <
        0.1f) {
        Audio_PlayActorSound2(&this->dyna.actor, NA_SE_EV_BUYOSTAND_STOP_A);
        this->actionFunc = func_8086C29C;
        this->timer = 30;
        BgBdanObjects_SetContactRu1(this, 2);
        func_800AA000(0.0f, 0xFF, 0x14, 0x96);
    } else {
        if (this->timer != 0) {
            this->timer--;
        }
        if (this->timer == 0) {
            func_800AA000(0.0f, 0x78, 0x14, 0xA);
            this->timer = 11;
        }
        func_8002F974(&this->dyna.actor, NA_SE_EV_BUYOSTAND_RISING - SFX_FLAG);
    }
}

void func_8086C29C(BgBdanObjects* this, GlobalContext* globalCtx) {
    s32 temp;

    if (this->timer != 0) {
        this->timer--;
        if (this->timer == 0) {
            temp = Quake_Add(ACTIVE_CAM, 1);
            Quake_SetSpeed(temp, 0x3A98);
            Quake_SetQuakeValues(temp, 0, 1, 0xFA, 1);
            Quake_SetCountdown(temp, 0xA);
        }
    }

    if (BgBdanObjects_GetContactRu1(this, 3)) {
        Actor_SpawnAsChild(&globalCtx->actorCtx, &this->dyna.actor, globalCtx, ACTOR_EN_BIGOKUTA,
                           this->dyna.actor.world.pos.x, this->dyna.actor.world.pos.y + 140.0f,
                           this->dyna.actor.world.pos.z, 0, this->dyna.actor.shape.rot.y + 0x8000, 0, 0);
        BgBdanObjects_SetContactRu1(this, 4);
        this->timer = 10;
        this->actionFunc = func_8086C55C;
        func_8005B1A4(ACTIVE_CAM);
    }
}

void func_8086C3D8(BgBdanObjects* this, GlobalContext* globalCtx) {
    Player* player = PLAYER;

    this->dyna.actor.velocity.y += 0.5f;
    if (Math_StepToF(&this->dyna.actor.world.pos.y, this->dyna.actor.home.pos.y + -70.0f,
                     this->dyna.actor.velocity.y)) {
        this->dyna.actor.world.rot.y = 0;
        this->timer = 60;
        Audio_PlayActorSound2(&this->dyna.actor, NA_SE_EV_BUYOSTAND_STOP_U);
        this->dyna.actor.child->world.pos.y = this->dyna.actor.world.pos.y + 140.0f;
        this->actionFunc = func_8086C5BC;
        OnePointCutscene_Init(globalCtx, 3080, -99, this->dyna.actor.child, MAIN_CAM);
        player->actor.world.pos.x = -1130.0f;
        player->actor.world.pos.y = -1025.0f;
        player->actor.world.pos.z = -3500.0f;
        player->actor.shape.rot.y = 0x7530;
        player->actor.world.rot.y = player->actor.shape.rot.y;
        func_800AA000(0.0f, 0xFF, 0x1E, 0x96);
    } else {
        func_8002F974(&this->dyna.actor, NA_SE_EV_BUYOSTAND_FALL - SFX_FLAG);
        if (this->timer != 0) {
            this->timer--;
        }
        if (this->timer == 0) {
            func_800AA000(0.0f, 0x78, 0x14, 0xA);
            this->timer = 11;
        }
        if (this->dyna.actor.child != NULL) {
            this->dyna.actor.child->world.pos.y = this->dyna.actor.world.pos.y + 140.0f;
        }
    }
}

void func_8086C55C(BgBdanObjects* this, GlobalContext* globalCtx) {
    this->timer--;

    if (this->timer == 0) {
        Flags_UnsetSwitch(globalCtx, this->switchFlag);
    } else if (this->timer == -40) {
        this->timer = 0;
        this->actionFunc = func_8086C3D8;
    }
}

void func_8086C5BC(BgBdanObjects* this, GlobalContext* globalCtx) {
    if (this->timer != 0) {
        this->timer--;
    }
    if ((this->timer == 0) && (this->dyna.actor.child != NULL)) {
        if (this->dyna.actor.child->params == 2) {
            this->actionFunc = func_8086C618;
        } else if (this->dyna.actor.child->params == 0) {
            this->dyna.actor.child->params = 1;
        }
    }
}

void func_8086C618(BgBdanObjects* this, GlobalContext* globalCtx) {
    Collider_UpdateCylinder(&this->dyna.actor, &this->collider);
    CollisionCheck_SetAT(globalCtx, &globalCtx->colChkCtx, &this->collider.base);
    if (Flags_GetClear(globalCtx, this->dyna.actor.room)) {
        Flags_SetSwitch(globalCtx, this->switchFlag);
        this->dyna.actor.home.rot.y = (s16)(this->dyna.actor.shape.rot.y + 0x2000) & 0xC000;
        this->actionFunc = func_8086C6EC;
    } else {
        this->dyna.actor.shape.rot.y += this->dyna.actor.world.rot.y;
        func_800F436C(&this->dyna.actor.projectedPos, 0x2063, ABS(this->dyna.actor.world.rot.y) / 512.0f);
    }
}

void func_8086C6EC(BgBdanObjects* this, GlobalContext* globalCtx) {
    s32 cond = Math_ScaledStepToS(&this->dyna.actor.shape.rot.y, this->dyna.actor.home.rot.y, 0x200);

    if (Math_StepToF(&this->dyna.actor.world.pos.y, this->dyna.actor.home.pos.y + -125.0f, 3.0f)) {
        if (cond) {
            this->actionFunc = func_8086C76C;
        }
    }
}

void func_8086C76C(BgBdanObjects* this, GlobalContext* globalCtx) {
    if (func_8004356C(&this->dyna)) {
        if (this->dyna.actor.xzDistToPlayer < 120.0f) {
            this->actionFunc = func_8086C7D0;
            OnePointCutscene_Init(globalCtx, 3090, -99, &this->dyna.actor, MAIN_CAM);
        }
    }
}

void func_8086C7D0(BgBdanObjects* this, GlobalContext* globalCtx) {
    if (Math_SmoothStepToF(&this->dyna.actor.world.pos.y, this->dyna.actor.home.pos.y + 965.0f, 0.5f, 15.0f, 0.2f) <
        0.01f) {
        Audio_PlayActorSound2(&this->dyna.actor, NA_SE_EV_BUYOSTAND_STOP_A);
        this->actionFunc = BgBdanObjects_DoNothing;
    } else {
        func_8002F974(&this->dyna.actor, NA_SE_EV_BUYOSTAND_RISING - SFX_FLAG);
    }
}

void BgBdanObjects_DoNothing(BgBdanObjects* this, GlobalContext* globalCtx) {
}

void func_8086C874(BgBdanObjects* this, GlobalContext* globalCtx) {
    if (this->timer != 0) {
        this->timer--;
    }
    if (this->switchFlag == 0) {
        if (func_8004356C(&this->dyna)) {
            this->cameraSetting = globalCtx->cameraPtrs[MAIN_CAM]->setting;
            Camera_ChangeSetting(globalCtx->cameraPtrs[MAIN_CAM], CAM_SET_NORMAL2);
            func_8005AD1C(globalCtx->cameraPtrs[MAIN_CAM], 4);
            this->switchFlag = 10;
        }
    } else {
        Camera_ChangeSetting(globalCtx->cameraPtrs[MAIN_CAM], CAM_SET_NORMAL2);
        if (!func_8004356C(&this->dyna)) {
            if (this->switchFlag != 0) {
                this->switchFlag--;
            }
        }
        if (this->switchFlag == 0) {
            do {
            } while (0);
            Camera_ChangeSetting(globalCtx->cameraPtrs[MAIN_CAM], this->cameraSetting);
            func_8005ACFC(globalCtx->cameraPtrs[MAIN_CAM], 4);
        }
    }
    this->dyna.actor.world.pos.y =
        this->dyna.actor.home.pos.y - (sinf(this->timer * (M_PI / 256.0f)) * 471.24f); // pi * 150
    if (this->timer == 0) {
        this->timer = 512;
    }
}

void func_8086C9A8(BgBdanObjects* this, GlobalContext* globalCtx) {
    if (Flags_GetSwitch(globalCtx, this->switchFlag)) {
        this->timer = 100;
        this->actionFunc = func_8086C9F0;
    }
}

void func_8086C9F0(BgBdanObjects* this, GlobalContext* globalCtx) {
    if (this->timer == 0) {
        if (Math_StepToF(&this->dyna.actor.world.pos.y, this->dyna.actor.home.pos.y, 0.5f)) {
            Flags_UnsetSwitch(globalCtx, this->switchFlag);
            this->actionFunc = func_8086C9A8;
        }
        func_8002F948(&this->dyna.actor, NA_SE_EV_WATER_LEVEL_DOWN - SFX_FLAG);
    } else {
        if (Math_StepToF(&this->dyna.actor.world.pos.y, this->dyna.actor.home.pos.y + 75.0f, 0.5f)) {
            this->actionFunc = func_8086CABC;
        }
        func_8002F948(&this->dyna.actor, NA_SE_EV_WATER_LEVEL_DOWN - SFX_FLAG);
    }
    globalCtx->colCtx.colHeader->waterBoxes[7].ySurface = this->dyna.actor.world.pos.y;
}

void func_8086CABC(BgBdanObjects* this, GlobalContext* globalCtx) {
    if (this->timer != 0) {
        this->timer--;
    }
    func_8002F994(&this->dyna.actor, this->timer);
    if (this->timer == 0) {
        this->actionFunc = func_8086C9F0;
    }
}

void func_8086CB10(BgBdanObjects* this, GlobalContext* globalCtx) {
    if (func_8004356C(&this->dyna)) {
        Flags_SetSwitch(globalCtx, this->switchFlag);
        this->timer = 50;
        this->actionFunc = func_8086CB8C;
        this->dyna.actor.home.pos.y -= 200.0f;
        OnePointCutscene_Init(globalCtx, 3100, 51, &this->dyna.actor, MAIN_CAM);
    }
}

void func_8086CB8C(BgBdanObjects* this, GlobalContext* globalCtx) {
    if (this->timer != 0) {
        this->timer--;
    }

    this->dyna.actor.world.pos.y = this->dyna.actor.home.pos.y - (cosf(this->timer * (M_PI / 50.0f)) * 200.0f);

    if (this->timer == 0) {
        Audio_PlayActorSound2(&this->dyna.actor, NA_SE_EV_BUYOSTAND_STOP_U);
        this->actionFunc = BgBdanObjects_DoNothing;
        Gameplay_CopyCamera(globalCtx, MAIN_CAM, SUBCAM_ACTIVE);
    } else {
        func_8002F974(&this->dyna.actor, NA_SE_EV_BUYOSTAND_FALL - SFX_FLAG);
    }
}

void BgBdanObjects_Update(Actor* thisx, GlobalContext* globalCtx) {
    BgBdanObjects* this = THIS;

    Actor_SetFocus(thisx, 50.0f);
    this->actionFunc(this, globalCtx);
}

void BgBdanObjects_Draw(Actor* thisx, GlobalContext* globalCtx) {
    BgBdanObjects* this = THIS;

    if (thisx->params == 0) {
        if (this->actionFunc == func_8086C054) {
            if (((thisx->home.pos.y + -79.0f) - 5.0f) < thisx->world.pos.y) {
                Matrix_Translate(0.0f, -50.0f, 0.0f, MTXMODE_APPLY);
            }
        }
    }

    if (thisx->params == 2) {
        Gfx_DrawDListXlu(globalCtx, gJabuWaterDL);
    } else {
        Gfx_DrawDListOpa(globalCtx, sDLists[thisx->params]);
    }
}<|MERGE_RESOLUTION|>--- conflicted
+++ resolved
@@ -152,13 +152,8 @@
             this->switchFlag = 0;
             this->actionFunc = func_8086C874;
         } else {
-<<<<<<< HEAD
-            CollisionHeader_GetVirtual(&D_06005580, &colHeader);
+            CollisionHeader_GetVirtual(&gJabuLoweringPlatformCol, &colHeader);
             if (Flags_GetSwitch(globalCtx, this->switchFlag)) {
-=======
-            CollisionHeader_GetVirtual(&gJabuLoweringPlatformCol, &colHeader);
-            if (Flags_GetSwitch(globalCtx, this->unk_168)) {
->>>>>>> 17c79a8f
                 this->actionFunc = BgBdanObjects_DoNothing;
                 thisx->world.pos.y = thisx->home.pos.y - 400.0f;
             } else {
