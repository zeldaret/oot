--- conflicted
+++ resolved
@@ -132,15 +132,9 @@
     this->timer = 0x82;
     this->actor.velocity.y = 0.0f;
     this->actor.posRot.pos.y = player->actor.posRot.pos.y;
-<<<<<<< HEAD
-    this->actor.bgChkInfo.unk_80 = player->actor.bgChkInfo.unk_80;
-    this->actor.draw = (ActorFunc)&EnWallmas_Draw;
-    this->actionFunc = (ActorFunc)&EnWallmas_WaitToDrop;
-=======
-    this->actor.groundY = player->actor.groundY;
+    this->actor.bgChkInfo.groundY = player->actor.bgChkInfo.groundY;
     this->actor.draw = EnWallmas_Draw;
     this->actionFunc = EnWallmas_WaitToDrop;
->>>>>>> c5892858
 }
 
 void EnWallmas_SetupDrop(EnWallmas* this, GlobalContext* globalCtx) {
@@ -153,11 +147,7 @@
     this->unk_2c4 = player->actor.posRot.pos.y;
     this->actor.posRot.pos.y = player->actor.posRot.pos.y + 300.0f;
     this->actor.posRot.rot.y = player->actor.shape.rot.y + 0x8000;
-<<<<<<< HEAD
-    this->actor.bgChkInfo.unk_80 = player->actor.bgChkInfo.unk_80;
-=======
-    this->actor.groundY = player->actor.groundY;
->>>>>>> c5892858
+    this->actor.bgChkInfo.groundY = player->actor.bgChkInfo.groundY;
     this->actor.flags |= 1;
     this->actor.flags &= ~0x20;
     this->actionFunc = EnWallmas_Drop;
@@ -282,13 +272,8 @@
     player = PLAYER;
     playerPos = &player->actor.posRot.pos;
     this->actor.posRot.pos = *playerPos;
-<<<<<<< HEAD
-    this->actor.bgChkInfo.unk_80 = player->actor.bgChkInfo.unk_80;
+    this->actor.bgChkInfo.groundY = player->actor.bgChkInfo.groundY;
     this->actor.bgChkInfo.floorPoly = player->actor.bgChkInfo.floorPoly;
-=======
-    this->actor.groundY = player->actor.groundY;
-    this->actor.floorPoly = player->actor.floorPoly;
->>>>>>> c5892858
 
     if (this->timer != 0) {
         this->timer--;
@@ -575,12 +560,8 @@
     f32 xzScale;
     Gfx* dispRefs[3];
 
-<<<<<<< HEAD
     if ((this->actor.bgChkInfo.floorPoly == NULL) ||
-        ((this->timer >= 0x51) && (this->actionFunc != (ActorFunc)&EnWallmas_Stun))) {
-=======
-    if ((this->actor.floorPoly == NULL) || ((this->timer >= 0x51) && (this->actionFunc != EnWallmas_Stun))) {
->>>>>>> c5892858
+        ((this->timer >= 0x51) && (this->actionFunc != EnWallmas_Stun))) {
         return;
     }
 
@@ -591,11 +572,7 @@
     func_80094044(globalCtx->state.gfxCtx);
     gDPSetPrimColor(gfxCtx->polyXlu.p++, 0, 0, 0x00, 0x00, 0x00, 0xFF);
 
-<<<<<<< HEAD
-    func_80038A28(this->actor.bgChkInfo.floorPoly, this->actor.posRot.pos.x, this->actor.bgChkInfo.unk_80, this->actor.posRot.pos.z, &mf);
-=======
-    func_80038A28(this->actor.floorPoly, this->actor.posRot.pos.x, this->actor.groundY, this->actor.posRot.pos.z, &mf);
->>>>>>> c5892858
+    func_80038A28(this->actor.bgChkInfo.floorPoly, this->actor.posRot.pos.x, this->actor.bgChkInfo.groundY, this->actor.posRot.pos.z, &mf);
     Matrix_Mult(&mf, MTXMODE_NEW);
 
     if ((this->actionFunc != EnWallmas_WaitToDrop) && (this->actionFunc != EnWallmas_ReturnToCeiling) &&
