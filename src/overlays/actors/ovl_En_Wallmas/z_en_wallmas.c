/*
 * File: z_en_wallmas
 * Overlay: En_Wallmas
 * Description: Wallmaster (Ceiling monster)
 */

#include "z_en_wallmas.h"
#include "assets/objects/object_wallmaster/object_wallmaster.h"
#include "assets/objects/gameplay_keep/gameplay_keep.h"

#define FLAGS (ACTOR_FLAG_0 | ACTOR_FLAG_2 | ACTOR_FLAG_4)

#define TIMER_SCALE ((f32)OS_CLOCK_RATE / 10000000000)

#define DAMAGE_EFFECT_BURN 2
#define DAMAGE_EFFECT_STUN_WHITE 4
#define DAMAGE_EFFECT_STUN_BLUE 1

void EnWallmas_Init(Actor* thisx, PlayState* play);
void EnWallmas_Destroy(Actor* thisx, PlayState* play);
void EnWallmas_Update(Actor* thisx, PlayState* play);
void EnWallmas_Draw(Actor* thisx, PlayState* play);

void EnWallmas_TimerInit(EnWallmas* this, PlayState* play);
void EnWallmas_ProximityOrSwitchInit(EnWallmas* this);
void EnWallmas_WaitToDrop(EnWallmas* this, PlayState* play);
void EnWallmas_Drop(EnWallmas* this, PlayState* play);
void EnWallmas_Land(EnWallmas* this, PlayState* play);
void EnWallmas_Stand(EnWallmas* this, PlayState* play);
void EnWallmas_JumpToCeiling(EnWallmas* this, PlayState* play);
void EnWallmas_ReturnToCeiling(EnWallmas* this, PlayState* play);
void EnWallmas_TakeDamage(EnWallmas* this, PlayState* play);
void EnWallmas_Cooldown(EnWallmas* this, PlayState* play);
void EnWallmas_Die(EnWallmas* this, PlayState* play);
void EnWallmas_TakePlayer(EnWallmas* this, PlayState* play);
void EnWallmas_WaitForProximity(EnWallmas* this, PlayState* play);
void EnWallmas_WaitForSwitchFlag(EnWallmas* this, PlayState* play);
void EnWallmas_Stun(EnWallmas* this, PlayState* play);
void EnWallmas_Walk(EnWallmas* this, PlayState* play);

ActorInit En_Wallmas_InitVars = {
    /**/ ACTOR_EN_WALLMAS,
    /**/ ACTORCAT_ENEMY,
    /**/ FLAGS,
    /**/ OBJECT_WALLMASTER,
    /**/ sizeof(EnWallmas),
    /**/ EnWallmas_Init,
    /**/ EnWallmas_Destroy,
    /**/ EnWallmas_Update,
    /**/ EnWallmas_Draw,
};

static ColliderCylinderInit sCylinderInit = {
    {
        COLTYPE_HIT0,
        AT_NONE,
        AC_ON | AC_TYPE_PLAYER,
        OC1_ON | OC1_TYPE_ALL,
        OC2_TYPE_1,
        COLSHAPE_CYLINDER,
    },
    {
        ELEMTYPE_UNK0,
        { 0x00000000, 0x00, 0x00 },
        { 0xFFCFFFFF, 0x00, 0x00 },
        TOUCH_NONE,
        BUMP_ON,
        OCELEM_ON,
    },
    { 30, 40, 0, { 0 } },
};

static CollisionCheckInfoInit sColChkInfoInit = { 4, 30, 40, 150 };

static DamageTable sDamageTable = {
    /* Deku nut      */ DMG_ENTRY(0, 0x1),
    /* Deku stick    */ DMG_ENTRY(2, 0x0),
    /* Slingshot     */ DMG_ENTRY(1, 0x0),
    /* Explosive     */ DMG_ENTRY(2, 0x0),
    /* Boomerang     */ DMG_ENTRY(0, 0x1),
    /* Normal arrow  */ DMG_ENTRY(2, 0x0),
    /* Hammer swing  */ DMG_ENTRY(2, 0x0),
    /* Hookshot      */ DMG_ENTRY(0, 0x1),
    /* Kokiri sword  */ DMG_ENTRY(1, 0x0),
    /* Master sword  */ DMG_ENTRY(2, 0x0),
    /* Giant's Knife */ DMG_ENTRY(4, 0x0),
    /* Fire arrow    */ DMG_ENTRY(4, 0x2),
    /* Ice arrow     */ DMG_ENTRY(2, 0x0),
    /* Light arrow   */ DMG_ENTRY(4, 0x4),
    /* Unk arrow 1   */ DMG_ENTRY(4, 0x0),
    /* Unk arrow 2   */ DMG_ENTRY(2, 0x0),
    /* Unk arrow 3   */ DMG_ENTRY(2, 0x0),
    /* Fire magic    */ DMG_ENTRY(4, 0x2),
    /* Ice magic     */ DMG_ENTRY(0, 0x0),
    /* Light magic   */ DMG_ENTRY(4, 0x4),
    /* Shield        */ DMG_ENTRY(0, 0x0),
    /* Mirror Ray    */ DMG_ENTRY(0, 0x0),
    /* Kokiri spin   */ DMG_ENTRY(1, 0x0),
    /* Giant spin    */ DMG_ENTRY(4, 0x0),
    /* Master spin   */ DMG_ENTRY(2, 0x0),
    /* Kokiri jump   */ DMG_ENTRY(2, 0x0),
    /* Giant jump    */ DMG_ENTRY(8, 0x0),
    /* Master jump   */ DMG_ENTRY(4, 0x0),
    /* Unknown 1     */ DMG_ENTRY(0, 0x0),
    /* Unblockable   */ DMG_ENTRY(0, 0x0),
    /* Hammer jump   */ DMG_ENTRY(4, 0x0),
    /* Unknown 2     */ DMG_ENTRY(0, 0x0),
};

static InitChainEntry sInitChain[] = {
    ICHAIN_S8(naviEnemyId, NAVI_ENEMY_WALLMASTER, ICHAIN_CONTINUE),
    ICHAIN_F32(targetArrowOffset, 5500, ICHAIN_CONTINUE),
    ICHAIN_F32_DIV1000(gravity, -1500, ICHAIN_STOP),
};

void EnWallmas_Init(Actor* thisx, PlayState* play) {
    EnWallmas* this = (EnWallmas*)thisx;

    Actor_ProcessInitChain(thisx, sInitChain);
    ActorShape_Init(&thisx->shape, 0, NULL, 0.5f);
    SkelAnime_InitFlex(play, &this->skelAnime, &gWallmasterSkel, &gWallmasterWaitAnim, this->jointTable,
                       this->morphTable, 25);

    Collider_InitCylinder(play, &this->collider);
    Collider_SetCylinder(play, &this->collider, thisx, &sCylinderInit);
    CollisionCheck_SetInfo(&thisx->colChkInfo, &sDamageTable, &sColChkInfoInit);
<<<<<<< HEAD
    this->switchFlag = PARAMS_GET(thisx->params, 8, 8);
    thisx->params = PARAMS_GET(thisx->params, 0, 8);
=======
    this->switchFlag = (u8)(thisx->params >> 0x8);
    thisx->params &= 0xFF;
>>>>>>> 616d6d4e

    if (thisx->params == WMT_FLAG) {
        if (Flags_GetSwitch(play, this->switchFlag) != 0) {
            Actor_Kill(thisx);
            return;
        }

        EnWallmas_ProximityOrSwitchInit(this);
    } else if (thisx->params == WMT_PROXIMITY) {
        EnWallmas_ProximityOrSwitchInit(this);
    } else {
        EnWallmas_TimerInit(this, play);
    }
}

void EnWallmas_Destroy(Actor* thisx, PlayState* play) {
    EnWallmas* this = (EnWallmas*)thisx;

    Collider_DestroyCylinder(play, &this->collider);
}

void EnWallmas_TimerInit(EnWallmas* this, PlayState* play) {
    Player* player = GET_PLAYER(play);

    this->actor.flags &= ~ACTOR_FLAG_0;
    this->actor.flags |= ACTOR_FLAG_5;
    this->timer = 0x82;
    this->actor.velocity.y = 0.0f;
    this->actor.world.pos.y = player->actor.world.pos.y;
    this->actor.floorHeight = player->actor.floorHeight;
    this->actor.draw = EnWallmas_Draw;
    this->actionFunc = EnWallmas_WaitToDrop;
}

void EnWallmas_SetupDrop(EnWallmas* this, PlayState* play) {
    Player* player = GET_PLAYER(play);
    AnimationHeader* objSegChangee = &gWallmasterLungeAnim;

    Animation_Change(&this->skelAnime, objSegChangee, 0.0f, 20.0f, Animation_GetLastFrame(&gWallmasterLungeAnim),
                     ANIMMODE_ONCE, 0.0f);

    this->yTarget = player->actor.world.pos.y;
    this->actor.world.pos.y = player->actor.world.pos.y + 300.0f;
    this->actor.world.rot.y = player->actor.shape.rot.y + 0x8000;
    this->actor.floorHeight = player->actor.floorHeight;
    this->actor.flags |= ACTOR_FLAG_0;
    this->actor.flags &= ~ACTOR_FLAG_5;
    this->actionFunc = EnWallmas_Drop;
}

void EnWallmas_SetupLand(EnWallmas* this, PlayState* play) {
    AnimationHeader* objSegFrameCount = &gWallmasterJumpAnim;
    AnimationHeader* objSegChangee = &gWallmasterJumpAnim;

    Animation_Change(&this->skelAnime, objSegChangee, 1.0f, 41.0f, Animation_GetLastFrame(objSegFrameCount),
                     ANIMMODE_ONCE, -3.0f);

    Actor_SpawnFloorDustRing(play, &this->actor, &this->actor.world.pos, 15.0f, 6, 20.0f, 300, 100, true);
    Actor_PlaySfx(&this->actor, NA_SE_EN_FALL_LAND);
    this->actionFunc = EnWallmas_Land;
}

void EnWallmas_SetupStand(EnWallmas* this) {
    Animation_PlayOnce(&this->skelAnime, &gWallmasterStandUpAnim);
    this->actionFunc = EnWallmas_Stand;
}

void EnWallmas_SetupWalk(EnWallmas* this) {
    Animation_PlayOnceSetSpeed(&this->skelAnime, &gWallmasterWalkAnim, 3.0f);
    this->actionFunc = EnWallmas_Walk;
    this->actor.speed = 3.0f;
}

void EnWallmas_SetupJumpToCeiling(EnWallmas* this) {
    Animation_PlayOnce(&this->skelAnime, &gWallmasterStopWalkAnim);
    this->actionFunc = EnWallmas_JumpToCeiling;
    this->actor.speed = 0.0f;
}
void EnWallmas_SetupReturnToCeiling(EnWallmas* this) {
    AnimationHeader* objSegFrameCount = &gWallmasterJumpAnim;
    AnimationHeader* objSegChangee = &gWallmasterJumpAnim;

    this->timer = 0;
    this->actor.speed = 0.0f;

    Animation_Change(&this->skelAnime, objSegChangee, 3.0f, 0.0f, Animation_GetLastFrame(objSegFrameCount),
                     ANIMMODE_ONCE, -3.0f);

    this->actionFunc = EnWallmas_ReturnToCeiling;
}

void EnWallmas_SetupTakeDamage(EnWallmas* this) {
    Animation_MorphToPlayOnce(&this->skelAnime, &gWallmasterDamageAnim, -3.0f);
    if (this->collider.elem.acHitElem->toucher.dmgFlags & (DMG_ARROW | DMG_SLINGSHOT)) {
        this->actor.world.rot.y = this->collider.base.ac->world.rot.y;
    } else {
        this->actor.world.rot.y = Actor_WorldYawTowardActor(&this->actor, this->collider.base.ac) + 0x8000;
    }

    Actor_SetColorFilter(&this->actor, COLORFILTER_COLORFLAG_RED, 255, COLORFILTER_BUFFLAG_OPA, 20);
    this->actionFunc = EnWallmas_TakeDamage;
    this->actor.speed = 5.0f;
    this->actor.velocity.y = 10.0f;
}

void EnWallmas_SetupCooldown(EnWallmas* this) {
    Animation_PlayOnce(&this->skelAnime, &gWallmasterRecoverFromDamageAnim);
    this->actor.speed = 0.0f;
    this->actor.velocity.y = 0.0f;
    this->actor.world.rot.y = this->actor.shape.rot.y;
    this->actionFunc = EnWallmas_Cooldown;
}

void EnWallmas_SetupDie(EnWallmas* this, PlayState* play) {
    static Vec3f zeroVec = { 0.0f, 0.0f, 0.0f };
    this->actor.speed = 0.0f;
    this->actor.velocity.y = 0.0f;

    EffectSsDeadDb_Spawn(play, &this->actor.world.pos, &zeroVec, &zeroVec, 250, -10, 255, 255, 255, 255, 0, 0, 255, 1,
                         9, true);

    Item_DropCollectibleRandom(play, &this->actor, &this->actor.world.pos, 0xC0);
    this->actionFunc = EnWallmas_Die;
}

void EnWallmas_SetupTakePlayer(EnWallmas* this, PlayState* play) {
    Animation_MorphToPlayOnce(&this->skelAnime, &gWallmasterHoverAnim, -5.0f);
    this->timer = -0x1E;
    this->actionFunc = EnWallmas_TakePlayer;
    this->actor.speed = 0.0f;
    this->actor.velocity.y = 0.0f;

    this->yTarget = this->actor.yDistToPlayer;
    Player_SetCsAction(play, &this->actor, PLAYER_CSACTION_37);
    OnePointCutscene_Init(play, 9500, 9999, &this->actor, CAM_ID_MAIN);
}

void EnWallmas_ProximityOrSwitchInit(EnWallmas* this) {
    this->timer = 0;
    this->actor.draw = NULL;
    this->actor.flags &= ~ACTOR_FLAG_0;
    if (this->actor.params == WMT_PROXIMITY) {
        this->actionFunc = EnWallmas_WaitForProximity;
    } else {
        this->actionFunc = EnWallmas_WaitForSwitchFlag;
    }
}

void EnWallmas_SetupStun(EnWallmas* this) {
    Animation_Change(&this->skelAnime, &gWallmasterJumpAnim, 1.5f, 0, 20.0f, ANIMMODE_ONCE, -3.0f);

    this->actor.speed = 0.0f;
    if (this->actor.colChkInfo.damageEffect == 4) {
        Actor_SetColorFilter(&this->actor, COLORFILTER_COLORFLAG_GRAY, 255, COLORFILTER_BUFFLAG_OPA, 80);
    } else {
        Actor_SetColorFilter(&this->actor, COLORFILTER_COLORFLAG_BLUE, 255, COLORFILTER_BUFFLAG_OPA, 80);
        Actor_PlaySfx(&this->actor, NA_SE_EN_GOMA_JR_FREEZE);
    }

    this->timer = 0x50;
    this->actionFunc = EnWallmas_Stun;
}

void EnWallmas_WaitToDrop(EnWallmas* this, PlayState* play) {
    Player* player = GET_PLAYER(play);
    Vec3f* playerPos = &player->actor.world.pos;

    this->actor.world.pos = *playerPos;
    this->actor.floorHeight = player->actor.floorHeight;
    this->actor.floorPoly = player->actor.floorPoly;

    if (this->timer != 0) {
        this->timer--;
    }

    if ((player->stateFlags1 & PLAYER_STATE1_20) || (player->stateFlags1 & PLAYER_STATE1_27) ||
        !(player->actor.bgCheckFlags & BGCHECKFLAG_GROUND) ||
        ((this->actor.params == 1) && (320.0f < Math_Vec3f_DistXZ(&this->actor.home.pos, playerPos)))) {
        Audio_StopSfxById(NA_SE_EN_FALL_AIM);
        this->timer = 0x82;
    }

    if (this->timer == 0x50) {
        Actor_PlaySfx(&this->actor, NA_SE_EN_FALL_AIM);
    }

    if (this->timer == 0) {
        EnWallmas_SetupDrop(this, play);
    }
}

void EnWallmas_Drop(EnWallmas* this, PlayState* play) {
    Player* player = GET_PLAYER(play);

    if (!Player_InCsMode(play) && !(player->stateFlags2 & PLAYER_STATE2_4) && (player->invincibilityTimer >= 0) &&
        (this->actor.xzDistToPlayer < 30.0f) && (this->actor.yDistToPlayer < -5.0f) &&
        (-(f32)(player->cylinder.dim.height + 10) < this->actor.yDistToPlayer)) {
        EnWallmas_SetupTakePlayer(this, play);
    }
}

void EnWallmas_Land(EnWallmas* this, PlayState* play) {
    if (SkelAnime_Update(&this->skelAnime)) {
        EnWallmas_SetupStand(this);
    }
}

void EnWallmas_Stand(EnWallmas* this, PlayState* play) {
    if (SkelAnime_Update(&this->skelAnime)) {
        EnWallmas_SetupWalk(this);
    }

    Math_ScaledStepToS(&this->actor.world.rot.y, this->actor.yawTowardsPlayer + 0x8000, 0xB6);
}

void EnWallmas_Walk(EnWallmas* this, PlayState* play) {
    if (SkelAnime_Update(&this->skelAnime)) {
        EnWallmas_SetupJumpToCeiling(this);
    }

    Math_ScaledStepToS(&this->actor.world.rot.y, (s16)((s32)this->actor.yawTowardsPlayer + 0x8000), 0xB6);

    if (Animation_OnFrame(&this->skelAnime, 0.0f) || Animation_OnFrame(&this->skelAnime, 12.0f) ||
        Animation_OnFrame(&this->skelAnime, 24.0f) || Animation_OnFrame(&this->skelAnime, 36.0f)) {
        Actor_PlaySfx(&this->actor, NA_SE_EN_FALL_WALK);
    }
}

void EnWallmas_JumpToCeiling(EnWallmas* this, PlayState* play) {
    if (SkelAnime_Update(&this->skelAnime)) {
        EnWallmas_SetupReturnToCeiling(this);
    }
}

void EnWallmas_ReturnToCeiling(EnWallmas* this, PlayState* play) {
    Player* player = GET_PLAYER(play);
    SkelAnime_Update(&this->skelAnime);
    if (this->skelAnime.curFrame > 20.0f) {
        this->timer += 9;
        this->actor.world.pos.y += 30.0f;
    }

    if (Animation_OnFrame(&this->skelAnime, 20.0f) != 0) {
        Actor_PlaySfx(&this->actor, NA_SE_EN_FALL_UP);
    }

    if (this->actor.yDistToPlayer < -900.0f) {
        if (this->actor.params == WMT_FLAG) {
            Actor_Kill(&this->actor);
            return;
        }

        if (this->actor.params == WMT_TIMER ||
            Math_Vec3f_DistXZ(&this->actor.home.pos, &player->actor.world.pos) < 200.0f) {
            EnWallmas_TimerInit(this, play);
        } else {
            EnWallmas_ProximityOrSwitchInit(this);
        }
    }
}

void EnWallmas_TakeDamage(EnWallmas* this, PlayState* play) {
    if (SkelAnime_Update(&this->skelAnime)) {
        if (this->actor.colChkInfo.health == 0) {
            EnWallmas_SetupDie(this, play);
        } else {
            EnWallmas_SetupCooldown(this);
        }
    }
    if (Animation_OnFrame(&this->skelAnime, 13.0f) != 0) {
        Actor_PlaySfx(&this->actor, NA_SE_EN_DODO_M_GND);
    }

    Math_StepToF(&this->actor.speed, 0.0f, 0.2f);
}

void EnWallmas_Cooldown(EnWallmas* this, PlayState* play) {
    if (SkelAnime_Update(&this->skelAnime)) {
        EnWallmas_SetupReturnToCeiling(this);
    }
}

void EnWallmas_Die(EnWallmas* this, PlayState* play) {
    if (Math_StepToF(&this->actor.scale.x, 0.0f, 0.0015) != 0) {
        Actor_SetScale(&this->actor, 0.01f);
        Item_DropCollectibleRandom(play, &this->actor, &this->actor.world.pos, 0xC0);
        Actor_Kill(&this->actor);
    }
    this->actor.scale.z = this->actor.scale.x;
    this->actor.scale.y = this->actor.scale.x;
}

void EnWallmas_TakePlayer(EnWallmas* this, PlayState* play) {
    Player* player = GET_PLAYER(play);

    if (Animation_OnFrame(&this->skelAnime, 1.0f) != 0) {
        if (!LINK_IS_ADULT) {
            //! @bug: This is an unsafe cast, although the sound effect will still play
            Player_PlaySfx((Player*)&this->actor, NA_SE_VO_LI_DAMAGE_S_KID);
        } else {
            //! @bug: This is an unsafe cast, although the sound effect will still play
            Player_PlaySfx((Player*)&this->actor, NA_SE_VO_LI_DAMAGE_S);
        }

        Actor_PlaySfx(&this->actor, NA_SE_EN_FALL_CATCH);
    }
    if (SkelAnime_Update(&this->skelAnime)) {
        player->actor.world.pos.x = this->actor.world.pos.x;
        player->actor.world.pos.z = this->actor.world.pos.z;

        if (this->timer < 0) {
            this->actor.world.pos.y += 2.0f;
        } else {
            this->actor.world.pos.y += 10.0f;
        }

        if (!LINK_IS_ADULT) {
            player->actor.world.pos.y = this->actor.world.pos.y - 30.0f;
        } else {
            player->actor.world.pos.y = this->actor.world.pos.y - 50.0f;
        }

        if (this->timer == -0x1E) {
            if (!LINK_IS_ADULT) {
                //! @bug: This is an unsafe cast, although the sound effect will still play
                Player_PlaySfx((Player*)&this->actor, NA_SE_VO_LI_TAKEN_AWAY_KID);
            } else {
                //! @bug: This is an unsafe cast, although the sound effect will still play
                Player_PlaySfx((Player*)&this->actor, NA_SE_VO_LI_TAKEN_AWAY);
            }
        }
        if (this->timer == 0) {
            Actor_PlaySfx(&this->actor, NA_SE_EN_FALL_UP);
        }

        this->timer += 2;
    } else {
        Math_StepToF(&this->actor.world.pos.y, player->actor.world.pos.y + (!LINK_IS_ADULT ? 30.0f : 50.0f), 5.0f);
    }

    Math_StepToF(&this->actor.world.pos.x, player->actor.world.pos.x, 3.0f);
    Math_StepToF(&this->actor.world.pos.z, player->actor.world.pos.z, 3.0f);

    if (this->timer == 0x1E) {
        Sfx_PlaySfxCentered(NA_SE_OC_ABYSS);
        Play_TriggerRespawn(play);
    }
}

void EnWallmas_WaitForProximity(EnWallmas* this, PlayState* play) {
    Player* player = GET_PLAYER(play);
    if (Math_Vec3f_DistXZ(&this->actor.home.pos, &player->actor.world.pos) < 200.0f) {
        EnWallmas_TimerInit(this, play);
    }
}

void EnWallmas_WaitForSwitchFlag(EnWallmas* this, PlayState* play) {
    if (Flags_GetSwitch(play, this->switchFlag) != 0) {
        EnWallmas_TimerInit(this, play);
        this->timer = 0x51;
    }
}

void EnWallmas_Stun(EnWallmas* this, PlayState* play) {
    SkelAnime_Update(&this->skelAnime);
    if (this->timer != 0) {
        this->timer--;
    }

    if (this->timer == 0) {
        if (this->actor.colChkInfo.health == 0) {
            EnWallmas_SetupDie(this, play);
        } else {
            EnWallmas_SetupReturnToCeiling(this);
        }
    }
}

void EnWallmas_ColUpdate(EnWallmas* this, PlayState* play) {
    if (this->collider.base.acFlags & AC_HIT) {
        this->collider.base.acFlags &= ~AC_HIT;
        Actor_SetDropFlag(&this->actor, &this->collider.elem, true);
        if ((this->actor.colChkInfo.damageEffect != 0) || (this->actor.colChkInfo.damage != 0)) {
            if (Actor_ApplyDamage(&this->actor) == 0) {
                Enemy_StartFinishingBlow(play, &this->actor);
                Actor_PlaySfx(&this->actor, NA_SE_EN_FALL_DEAD);
                this->actor.flags &= ~ACTOR_FLAG_0;
            } else {
                if (this->actor.colChkInfo.damage != 0) {
                    Actor_PlaySfx(&this->actor, NA_SE_EN_FALL_DAMAGE);
                }
            }

            if ((this->actor.colChkInfo.damageEffect == DAMAGE_EFFECT_STUN_WHITE) ||
                (this->actor.colChkInfo.damageEffect == DAMAGE_EFFECT_STUN_BLUE)) {
                if (this->actionFunc != EnWallmas_Stun) {
                    EnWallmas_SetupStun(this);
                }
            } else {
                if (this->actor.colChkInfo.damageEffect == DAMAGE_EFFECT_BURN) {
                    EffectSsFCircle_Spawn(play, &this->actor, &this->actor.world.pos, 40, 40);
                }

                EnWallmas_SetupTakeDamage(this);
            }
        }
    }
}

void EnWallmas_Update(Actor* thisx, PlayState* play) {
    EnWallmas* this = (EnWallmas*)thisx;
    char pad[4];

    EnWallmas_ColUpdate(this, play);
    this->actionFunc(this, play);

    if ((this->actionFunc == EnWallmas_WaitToDrop) || (this->actionFunc == EnWallmas_WaitForProximity) ||
        (this->actionFunc == EnWallmas_TakePlayer) || (this->actionFunc == EnWallmas_WaitForSwitchFlag)) {
        return;
    }

    if ((this->actionFunc != EnWallmas_ReturnToCeiling) && (this->actionFunc != EnWallmas_TakePlayer)) {
        Actor_MoveXZGravity(&this->actor);
    }

    if (this->actionFunc != EnWallmas_Drop) {
        Actor_UpdateBgCheckInfo(play, &this->actor, 20.0f, 25.0f, 0.0f,
                                UPDBGCHECKINFO_FLAG_0 | UPDBGCHECKINFO_FLAG_2 | UPDBGCHECKINFO_FLAG_3 |
                                    UPDBGCHECKINFO_FLAG_4);
    } else if (this->actor.world.pos.y <= this->yTarget) {
        this->actor.world.pos.y = this->yTarget;
        this->actor.velocity.y = 0.0f;
        EnWallmas_SetupLand(this, play);
    }

    if ((this->actionFunc != EnWallmas_Die) && (this->actionFunc != EnWallmas_Drop)) {
        Collider_UpdateCylinder(&this->actor, &this->collider);
        CollisionCheck_SetOC(play, &play->colChkCtx, &this->collider.base);

        if ((this->actionFunc != EnWallmas_TakeDamage) && (this->actor.bgCheckFlags & BGCHECKFLAG_GROUND) &&
            (this->actor.freezeTimer == 0)) {
            CollisionCheck_SetAC(play, &play->colChkCtx, &this->collider.base);
        }
    }

    Actor_SetFocus(&this->actor, 25.0f);

    if (this->actionFunc == EnWallmas_TakeDamage) {
        return;
    }

    this->actor.shape.rot.y = this->actor.world.rot.y;
}

void EnWallmas_DrawXlu(EnWallmas* this, PlayState* play) {
    s32 pad;
    f32 xzScale;
    MtxF mf;

    if ((this->actor.floorPoly == NULL) || ((this->timer >= 0x51) && (this->actionFunc != EnWallmas_Stun))) {
        return;
    }

    OPEN_DISPS(play->state.gfxCtx, "../z_en_wallmas.c", 1386);

    Gfx_SetupDL_44Xlu(play->state.gfxCtx);
    gDPSetPrimColor(POLY_XLU_DISP++, 0, 0, 0, 0, 0, 255);

    func_80038A28(this->actor.floorPoly, this->actor.world.pos.x, this->actor.floorHeight, this->actor.world.pos.z,
                  &mf);
    Matrix_Mult(&mf, MTXMODE_NEW);

    if ((this->actionFunc != EnWallmas_WaitToDrop) && (this->actionFunc != EnWallmas_ReturnToCeiling) &&
        (this->actionFunc != EnWallmas_TakePlayer) && (this->actionFunc != EnWallmas_WaitForSwitchFlag)) {
        xzScale = this->actor.scale.x * 50.0f;
    } else {
        xzScale = ((0x50 - this->timer) >= 0x51 ? 0x50 : (0x50 - this->timer)) * TIMER_SCALE;
    }

    Matrix_Scale(xzScale, 1.0f, xzScale, MTXMODE_APPLY);
    gSPMatrix(POLY_XLU_DISP++, MATRIX_NEW(play->state.gfxCtx, "../z_en_wallmas.c", 1421), G_MTX_LOAD);
    gSPDisplayList(POLY_XLU_DISP++, gCircleShadowDL);

    CLOSE_DISPS(play->state.gfxCtx, "../z_en_wallmas.c", 1426);
}

s32 EnWallMas_OverrideLimbDraw(PlayState* play, s32 limbIndex, Gfx** dList, Vec3f* pos, Vec3s* rot, void* thisx) {
    EnWallmas* this = (EnWallmas*)thisx;

    if (limbIndex == 1) {
        if (this->actionFunc != EnWallmas_TakePlayer) {
            pos->z -= 1600.0f;
        } else {
            pos->z -= ((1600.0f * (this->skelAnime.endFrame - this->skelAnime.curFrame)) / this->skelAnime.endFrame);
        }
    }
    return false;
}

void EnWallMas_PostLimbDraw(PlayState* play, s32 limbIndex, Gfx** dList, Vec3s* rot, void* thisx) {
    if (limbIndex == 2) {
        OPEN_DISPS(play->state.gfxCtx, "../z_en_wallmas.c", 1478);

        Matrix_Push();
        Matrix_Translate(1600.0f, -700.0f, -1700.0f, MTXMODE_APPLY);
        Matrix_RotateY(DEG_TO_RAD(60), MTXMODE_APPLY);
        Matrix_RotateZ(DEG_TO_RAD(15), MTXMODE_APPLY);
        Matrix_Scale(2.0f, 2.0f, 2.0f, MTXMODE_APPLY);

        gSPMatrix(POLY_OPA_DISP++, MATRIX_NEW(play->state.gfxCtx, "../z_en_wallmas.c", 1489), G_MTX_LOAD);
        gSPDisplayList(POLY_OPA_DISP++, gWallmasterFingerDL);

        Matrix_Pop();

        CLOSE_DISPS(play->state.gfxCtx, "../z_en_wallmas.c", 1495);
    }
}

void EnWallmas_Draw(Actor* thisx, PlayState* play) {
    EnWallmas* this = (EnWallmas*)thisx;

    if (this->actionFunc != EnWallmas_WaitToDrop) {
        Gfx_SetupDL_25Opa(play->state.gfxCtx);
        SkelAnime_DrawFlexOpa(play, this->skelAnime.skeleton, this->skelAnime.jointTable, this->skelAnime.dListCount,
                              EnWallMas_OverrideLimbDraw, EnWallMas_PostLimbDraw, this);
    }

    EnWallmas_DrawXlu(this, play);
}<|MERGE_RESOLUTION|>--- conflicted
+++ resolved
@@ -124,13 +124,8 @@
     Collider_InitCylinder(play, &this->collider);
     Collider_SetCylinder(play, &this->collider, thisx, &sCylinderInit);
     CollisionCheck_SetInfo(&thisx->colChkInfo, &sDamageTable, &sColChkInfoInit);
-<<<<<<< HEAD
     this->switchFlag = PARAMS_GET(thisx->params, 8, 8);
     thisx->params = PARAMS_GET(thisx->params, 0, 8);
-=======
-    this->switchFlag = (u8)(thisx->params >> 0x8);
-    thisx->params &= 0xFF;
->>>>>>> 616d6d4e
 
     if (thisx->params == WMT_FLAG) {
         if (Flags_GetSwitch(play, this->switchFlag) != 0) {
