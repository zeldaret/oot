--- conflicted
+++ resolved
@@ -108,15 +108,9 @@
 };
 
 static InitChainEntry sInitChain[] = {
-<<<<<<< HEAD
-    ICHAIN_S8(naviEnemyId, NAVI_ENEMY_WALLMASTER, 1),
-    ICHAIN_F32(targetArrowOffset, 5500, 1),
-    ICHAIN_F32_DIV1000(gravity, -1500, 0),
-=======
-    ICHAIN_S8(naviEnemyId, 0x30, ICHAIN_CONTINUE),
+    ICHAIN_S8(naviEnemyId, NAVI_ENEMY_WALLMASTER, ICHAIN_CONTINUE),
     ICHAIN_F32(targetArrowOffset, 5500, ICHAIN_CONTINUE),
     ICHAIN_F32_DIV1000(gravity, -1500, ICHAIN_STOP),
->>>>>>> 38bcbdb0
 };
 
 void EnWallmas_Init(Actor* thisx, GlobalContext* globalCtx) {
