--- conflicted
+++ resolved
@@ -168,14 +168,8 @@
     this->actionFunc = (ActorFunc)&EnWallmas_Stand;
 }
 
-<<<<<<< HEAD
-static void EnWallmas_WalkStart(EnWallmas *this)
-{
-    func_800A529C(&this->skelAnime, &D_060041F4, 3.0f);
-=======
 static void EnWallmas_WalkStart(EnWallmas* this) {
     func_800A529C(&this->skelAnime, &D_060041F4, 3.0f, &this->actor);
->>>>>>> 923d1063
     this->actionFunc = (ActorFunc)&EnWallmas_Walk;
     this->actor.speedXZ = 3.0f;
 }
