--- conflicted
+++ resolved
@@ -111,13 +111,8 @@
 
 static InitChainEntry sInitChain[] = {
     ICHAIN_S8(naviEnemyId, 0x30, 1),
-<<<<<<< HEAD
-    ICHAIN_F32(arrowOffset, 0x157C, 1),
-    ICHAIN_F32_DIV1000(gravity, 0xFA24, 0),
-=======
-    ICHAIN_F32(unk_4C, 0x157C, 1),
+    ICHAIN_F32(targetArrowOffset, 0x157C, 1),
     ICHAIN_F32_DIV1000(gravity, -1500, 0),
->>>>>>> 20206fba
 };
 
 extern AnimationHeader D_06000EA4;
@@ -237,13 +232,8 @@
 
 void EnWallmas_SetupTakeDamage(EnWallmas* this) {
     Animation_MorphToPlayOnce(&this->skelAnime, &D_06000590, -3.0f);
-<<<<<<< HEAD
-    if ((this->collider.body.acHitItem->toucher.flags & 0x1F824) != 0) {
+    if (this->collider.info.acHitInfo->toucher.dmgFlags & 0x0001F824) {
         this->actor.world.rot.y = this->collider.base.ac->world.rot.y;
-=======
-    if (this->collider.info.acHitInfo->toucher.dmgFlags & 0x0001F824) {
-        this->actor.posRot.rot.y = this->collider.base.ac->posRot.rot.y;
->>>>>>> 20206fba
     } else {
         this->actor.world.rot.y = func_8002DA78(&this->actor, this->collider.base.ac) + 0x8000;
     }
@@ -587,7 +577,7 @@
         }
     }
 
-    Actor_SetHeight(&this->actor, 25.0f);
+    Actor_SetFocusToWorld(&this->actor, 25.0f);
 
     if (this->actionFunc == EnWallmas_TakeDamage) {
         return;
