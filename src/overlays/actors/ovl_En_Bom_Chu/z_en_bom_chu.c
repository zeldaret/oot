--- conflicted
+++ resolved
@@ -1,9 +1,6 @@
 #include "z_en_bom_chu.h"
-<<<<<<< HEAD
 #include "overlays/actors/ovl_En_Bom/z_en_bom.h"
-=======
 #include "objects/gameplay_keep/gameplay_keep.h"
->>>>>>> ea60ad60
 
 #define FLAGS 0x00000010
 
@@ -14,16 +11,10 @@
 void EnBomChu_Update(Actor* thisx, GlobalContext* globalCtx);
 void EnBomChu_Draw(Actor* thisx, GlobalContext* globalCtx);
 
-<<<<<<< HEAD
 void EnBomChu_WaitForRelease(EnBomChu* this, GlobalContext* globalCtx);
 void EnBomChu_Move(EnBomChu* this, GlobalContext* globalCtx);
 void EnBomChu_WaitForKill(EnBomChu* this, GlobalContext* globalCtx);
 
-extern Gfx D_04007E10[];
-
-=======
-/*
->>>>>>> ea60ad60
 const ActorInit En_Bom_Chu_InitVars = {
     ACTOR_EN_BOM_CHU,
     ACTORCAT_EXPLOSIVE,
@@ -493,7 +484,7 @@
     Matrix_Translate(this->unk_178 * 100.0f, 0.0f, 0.0f, MTXMODE_APPLY);
     gSPMatrix(POLY_OPA_DISP++, Matrix_NewMtx(globalCtx->state.gfxCtx, "../z_en_bom_chu.c", 956),
               G_MTX_NOPUSH | G_MTX_LOAD | G_MTX_MODELVIEW);
-    gSPDisplayList(POLY_OPA_DISP++, D_04007E10);
+    gSPDisplayList(POLY_OPA_DISP++, gBombchuDL);
 
     CLOSE_DISPS(globalCtx->state.gfxCtx, "../z_en_bom_chu.c", 961);
 }