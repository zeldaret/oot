--- conflicted
+++ resolved
@@ -235,13 +235,8 @@
         this->actor.speedXZ = 8.0f;
         //! @bug there is no NULL check on the floor poly.  If the player is out of bounds the floor poly will be NULL
         //! and will cause a crash inside this function.
-<<<<<<< HEAD
-        func_809C5BA8(this, this->actor.floorPoly, globalCtx);
+        EnBomChu_UpdateFloorPoly(this, this->actor.floorPoly, globalCtx);
         this->actor.flags |= ACTOR_FLAG_0; // make chu targetable
-=======
-        EnBomChu_UpdateFloorPoly(this, this->actor.floorPoly, globalCtx);
-        this->actor.flags |= 1; // make chu targetable
->>>>>>> a3b4dcf3
         func_8002F850(globalCtx, &this->actor);
         this->actionFunc = EnBomChu_Move;
     }
