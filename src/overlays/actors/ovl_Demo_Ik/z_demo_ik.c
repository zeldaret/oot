--- conflicted
+++ resolved
@@ -5,6 +5,7 @@
 #include "gfx_setupdl.h"
 #include "printf.h"
 #include "sfx.h"
+#include "stack_pad.h"
 #include "sys_matrix.h"
 #include "terminal.h"
 #include "translation.h"
@@ -169,13 +170,8 @@
 }
 
 void DemoIk_Type1Init(DemoIk* this, PlayState* play) {
-<<<<<<< HEAD
     STACK_PADS(s32, 3);
-    SkeletonHeader* skeleton;
-=======
-    s32 pad[3];
     FlexSkeletonHeader* skeleton;
->>>>>>> ed02a9db
     AnimationHeader* animation;
     f32 phi_f0;
 
