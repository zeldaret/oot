--- conflicted
+++ resolved
@@ -618,11 +618,7 @@
             this->unk_8A2 = this->actor.yawTowardsPlayer + 0x8000;
             sDeathFlag++;
             sActionState = ENTORCH2_DEATH;
-<<<<<<< HEAD
-            Actor_PlayDeathFx(globalCtx, &this->actor);
-=======
             Enemy_StartFinishingBlow(globalCtx, &this->actor);
->>>>>>> e632b9a1
             Item_DropCollectibleRandom(globalCtx, &this->actor, &this->actor.world.pos, 0xC0);
             this->stateFlags3 &= ~4;
         } else {
