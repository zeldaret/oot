--- conflicted
+++ resolved
@@ -25,11 +25,7 @@
 
 #include "assets/objects/object_torch2/object_torch2.h"
 
-<<<<<<< HEAD
-#pragma increment_block_number "ntsc-1.0:128 ntsc-1.1:128 ntsc-1.2:128 pal-1.0:128 pal-1.1:128"
-=======
 #pragma increment_block_number "ique-cn:128"
->>>>>>> ad7ef14b
 
 #define FLAGS                                                                                 \
     (ACTOR_FLAG_ATTENTION_ENABLED | ACTOR_FLAG_HOSTILE | ACTOR_FLAG_UPDATE_CULLING_DISABLED | \
