/*
 * File: z_en_torch2.c
 * Overlay: ovl_En_Torch2
 * Description: Dark Link
 */

#include "z_en_torch2.h"
#include "assets/objects/object_torch2/object_torch2.h"

#define FLAGS (ACTOR_FLAG_0 | ACTOR_FLAG_2 | ACTOR_FLAG_4 | ACTOR_FLAG_5)

typedef enum {
    /* 0 */ ENTORCH2_WAIT,
    /* 1 */ ENTORCH2_ATTACK,
    /* 2 */ ENTORCH2_DEATH,
    /* 3 */ ENTORCH2_DAMAGE
} EnTorch2ActionStates;

void EnTorch2_Init(Actor* thisx, PlayState* play2);
void EnTorch2_Destroy(Actor* thisx, PlayState* play);
void EnTorch2_Update(Actor* thisx, PlayState* play2);
void EnTorch2_Draw(Actor* thisx, PlayState* play2);

ActorInit En_Torch2_InitVars = {
    /**/ ACTOR_EN_TORCH2,
    /**/ ACTORCAT_BOSS,
    /**/ FLAGS,
    /**/ OBJECT_TORCH2,
    /**/ sizeof(Player),
    /**/ EnTorch2_Init,
    /**/ EnTorch2_Destroy,
    /**/ EnTorch2_Update,
    /**/ EnTorch2_Draw,
};

static f32 sStickTilt = 0.0f;
static s16 sStickAngle = 0;
static f32 sSwordJumpHeight = 0.0f;
static s32 sHoldShieldTimer = 0;
static u8 sZTargetFlag = false;
static u8 sDeathFlag = false;

static Input sInput;
static u8 sSwordJumpState;
static Vec3f sSpawnPoint;
static u8 sJumpslashTimer;
static u8 sJumpslashFlag;
static u8 sActionState;
static u8 sSwordJumpTimer;
static u8 sCounterState;
static u8 sDodgeRollState;
static u8 sStaggerCount;
static u8 sStaggerTimer;
static s8 sLastSwordAnim;
static u8 sAlpha;

static DamageTable sDamageTable = {
    /* Deku nut      */ DMG_ENTRY(0, 0x1),
    /* Deku stick    */ DMG_ENTRY(2, 0x0),
    /* Slingshot     */ DMG_ENTRY(1, 0x0),
    /* Explosive     */ DMG_ENTRY(2, 0x0),
    /* Boomerang     */ DMG_ENTRY(0, 0x1),
    /* Normal arrow  */ DMG_ENTRY(2, 0x0),
    /* Hammer swing  */ DMG_ENTRY(2, 0x0),
    /* Hookshot      */ DMG_ENTRY(0, 0x1),
    /* Kokiri sword  */ DMG_ENTRY(1, 0x0),
    /* Master sword  */ DMG_ENTRY(2, 0x0),
    /* Giant's Knife */ DMG_ENTRY(4, 0x0),
    /* Fire arrow    */ DMG_ENTRY(2, 0x0),
    /* Ice arrow     */ DMG_ENTRY(2, 0x0),
    /* Light arrow   */ DMG_ENTRY(2, 0x0),
    /* Unk arrow 1   */ DMG_ENTRY(2, 0x0),
    /* Unk arrow 2   */ DMG_ENTRY(2, 0x0),
    /* Unk arrow 3   */ DMG_ENTRY(2, 0x0),
    /* Fire magic    */ DMG_ENTRY(2, 0xE),
    /* Ice magic     */ DMG_ENTRY(0, 0x6),
    /* Light magic   */ DMG_ENTRY(3, 0xD),
    /* Shield        */ DMG_ENTRY(0, 0x0),
    /* Mirror Ray    */ DMG_ENTRY(0, 0x0),
    /* Kokiri spin   */ DMG_ENTRY(1, 0x0),
    /* Giant spin    */ DMG_ENTRY(4, 0x0),
    /* Master spin   */ DMG_ENTRY(2, 0x0),
    /* Kokiri jump   */ DMG_ENTRY(2, 0x0),
    /* Giant jump    */ DMG_ENTRY(8, 0x0),
    /* Master jump   */ DMG_ENTRY(4, 0x0),
    /* Unknown 1     */ DMG_ENTRY(0, 0x0),
    /* Unblockable   */ DMG_ENTRY(0, 0x0),
    /* Hammer jump   */ DMG_ENTRY(4, 0x0),
    /* Unknown 2     */ DMG_ENTRY(0, 0x0),
};

void EnTorch2_Init(Actor* thisx, PlayState* play2) {
    PlayState* play = play2;
    Player* this = (Player*)thisx;

    sInput.cur.button = sInput.press.button = sInput.rel.button = 0;
    sInput.cur.stick_x = sInput.cur.stick_y = 0;
    this->currentShield = PLAYER_SHIELD_HYLIAN;
    this->heldItemAction = this->heldItemId = PLAYER_IA_SWORD_MASTER;
    Player_SetModelGroup(this, PLAYER_MODELGROUP_SWORD_AND_SHIELD);
    play->playerInit(this, play, &gDarkLinkSkel);
    this->actor.naviEnemyId = NAVI_ENEMY_DARK_LINK;
    this->cylinder.base.acFlags = AC_ON | AC_TYPE_PLAYER;
    this->meleeWeaponQuads[0].base.atFlags = this->meleeWeaponQuads[1].base.atFlags = AT_ON | AT_TYPE_ENEMY;
    this->meleeWeaponQuads[0].base.acFlags = this->meleeWeaponQuads[1].base.acFlags = AC_ON | AC_HARD | AC_TYPE_PLAYER;
    this->meleeWeaponQuads[0].base.colType = this->meleeWeaponQuads[1].base.colType = COLTYPE_METAL;
    this->meleeWeaponQuads[0].elem.atDmgInfo.damage = this->meleeWeaponQuads[1].elem.atDmgInfo.damage = 8;
    this->meleeWeaponQuads[0].elem.acElemFlags = this->meleeWeaponQuads[1].elem.acElemFlags = ACELEM_ON;
    this->shieldQuad.base.atFlags = AT_ON | AT_TYPE_ENEMY;
    this->shieldQuad.base.acFlags = AC_ON | AC_HARD | AC_TYPE_PLAYER;
    this->actor.colChkInfo.damageTable = &sDamageTable;
    this->actor.colChkInfo.health = gSaveContext.save.info.playerData.healthCapacity >> 3;
    this->actor.colChkInfo.cylRadius = 60;
    this->actor.colChkInfo.cylHeight = 100;
    play->func_11D54(this, play);

    sActionState = ENTORCH2_WAIT;
    sDodgeRollState = 0;
    sSwordJumpHeight = 0.0f;
    sSwordJumpState = 0;
    sJumpslashTimer = 0;
    sJumpslashFlag = false;
    sCounterState = sStaggerTimer = sStaggerCount = 0;
    sLastSwordAnim = 0;
    sAlpha = 95;
    sSpawnPoint = this->actor.home.pos;
}

void EnTorch2_Destroy(Actor* thisx, PlayState* play) {
    STACK_PAD(s32);
    Player* this = (Player*)thisx;

    Effect_Delete(play, this->meleeWeaponEffectIndex);
    func_800F5B58();
    Collider_DestroyCylinder(play, &this->cylinder);
    Collider_DestroyQuad(play, &this->meleeWeaponQuads[0]);
    Collider_DestroyQuad(play, &this->meleeWeaponQuads[1]);
    Collider_DestroyQuad(play, &this->shieldQuad);
}

Actor* EnTorch2_GetAttackItem(PlayState* play, Player* this) {
    Actor* rangedItem = Actor_GetProjectileActor(play, &this->actor, 4000.0f);

    if (rangedItem != NULL) {
        return rangedItem;
    } else {
        return func_80033684(play, &this->actor);
    }
}

s32 EnTorch2_SwingSword(PlayState* play, Input* input, Player* this) {
    f32 noAttackChance = 0.0f;
    s32 attackDelay = 7;
    Player* player = GET_PLAYER(play);

    if ((this->speedXZ < 0.0f) || (player->speedXZ < 0.0f)) {
        return 0;
    }
    if (gSaveContext.save.info.playerData.health < 0x50) {
        attackDelay = 15;
        noAttackChance += 0.3f;
    }
    if (sAlpha != 255) {
        noAttackChance += 2.0f;
    }
    if ((((play->gameplayFrames & attackDelay) == 0) || (sSwordJumpState != 0)) && (noAttackChance <= Rand_ZeroOne())) {
        if (sSwordJumpState == 0) {
            switch ((s32)(Rand_ZeroOne() * 7.0f)) {
                case 1:
                case 5:
                    sStickAngle += 0x4000;
                    sStickTilt = 127.0f;
                    break;
                case 2:
                case 6:
                    sStickAngle -= 0x4000;
                    sStickTilt = 127.0f;
                    break;
            }
        }
        input->cur.button = BTN_B;
        return 1;
    }
    return 0;
}

void EnTorch2_Backflip(Player* this, Input* input, Actor* thisx) {
    thisx->world.rot.y = thisx->shape.rot.y = thisx->yawTowardsPlayer;
    sStickAngle = thisx->yawTowardsPlayer + 0x8000;
    sStickTilt = 127.0f;
    sZTargetFlag = true;
    input->cur.button = BTN_A;
    this->invincibilityTimer = 10;
    sCounterState = 0;
}

void EnTorch2_Update(Actor* thisx, PlayState* play2) {
    PlayState* play = play2;
    Player* player2 = GET_PLAYER(play2);
    Player* player = player2;
    Player* this = (Player*)thisx;
    Input* input = &sInput;
    Camera* mainCam;
    s16 sp66;
    s8 stickY;
<<<<<<< HEAD
    STACK_PAD(s32);
    Actor* attackItem;
    s16 sp5A;
    STACK_PAD(s16);
    s32 sp54;
    f32 sp50;
    s16 sp4E;
=======
    u32 pad54;
    Actor* attackItem;
    s16 sp5A;
>>>>>>> bf3339a1

    sp5A = player->actor.shape.rot.y - this->actor.shape.rot.y;
    input->cur.button = 0;
    mainCam = Play_GetCamera(play, CAM_ID_MAIN);
    attackItem = EnTorch2_GetAttackItem(play, this);
    switch (sActionState) {
        case ENTORCH2_WAIT:
            this->actor.shape.rot.y = this->actor.world.rot.y = this->actor.yawTowardsPlayer;
            this->skelAnime.curFrame = 0.0f;
            this->skelAnime.playSpeed = 0.0f;
            this->actor.world.pos.x = (Math_SinS(this->actor.world.rot.y) * 25.0f) + sSpawnPoint.x;
            this->actor.world.pos.z = (Math_CosS(this->actor.world.rot.y) * 25.0f) + sSpawnPoint.z;
            if ((this->actor.xzDistToPlayer <= 120.0f) || Actor_IsTargeted(play, &this->actor) ||
                (attackItem != NULL)) {
                if (attackItem != NULL) {
                    sDodgeRollState = 1;
                    sStickAngle = this->actor.yawTowardsPlayer;
                    sStickTilt = 127.0f;
                    input->cur.button = BTN_A;
                    sZTargetFlag = false;
                    sp66 = mainCam->camDir.y - sStickAngle;
                    sInput.cur.stick_x = sStickTilt * Math_SinS(sp66);
                    stickY = sStickTilt * Math_CosS(sp66);
                    if (stickY) {}
                    sInput.cur.stick_y = stickY;
                }
                func_800F5ACC(NA_BGM_MINI_BOSS);
                sActionState = ENTORCH2_ATTACK;
            }
            break;

        case ENTORCH2_ATTACK:
            sStickTilt = 0.0f;

            // Handles Dark Link's sword clanking on Link's sword

            if ((this->meleeWeaponQuads[0].base.acFlags & AC_BOUNCED) ||
                (this->meleeWeaponQuads[1].base.acFlags & AC_BOUNCED)) {
                this->meleeWeaponQuads[0].base.acFlags &= ~AC_BOUNCED;
                this->meleeWeaponQuads[1].base.acFlags &= ~AC_BOUNCED;
                this->meleeWeaponQuads[0].base.atFlags |= AT_BOUNCED;
                this->meleeWeaponQuads[1].base.atFlags |= AT_BOUNCED;
                this->cylinder.base.acFlags &= ~AC_HIT;

                if (sLastSwordAnim != this->meleeWeaponAnimation) {
                    sStaggerCount++;
                    sLastSwordAnim = this->meleeWeaponAnimation;
                }
                /*! @bug
                 *  This code is needed to reset sCounterState, and should run regardless
                 *  of how much health Link has. Without it, sCounterState stays at 2 until
                 *  something else resets it, preventing Dark Link from using his shield and
                 *  creating a hole in his defenses. This also makes Dark Link harder at low
                 *  health, while the other health checks are intended to make him easier.
                 */
                if ((gSaveContext.save.info.playerData.health < 0x50) && (sCounterState != 0)) {
                    sCounterState = 0;
                    sStaggerTimer = 50;
                }
            }
            if ((sCounterState != 0) && (this->meleeWeaponState != 0)) {
                CollisionCheck_SetAC(play, &play->colChkCtx, &this->meleeWeaponQuads[0].base);
                CollisionCheck_SetAC(play, &play->colChkCtx, &this->meleeWeaponQuads[1].base);
            }

            // Ignores hits when jumping on Link's sword
            if ((this->invincibilityTimer < 0) && (sActionState != ENTORCH2_DAMAGE) &&
                (this->cylinder.base.acFlags & AC_HIT)) {
                this->cylinder.base.acFlags &= ~AC_HIT;
            }

            // Handles Dark Link rolling to dodge item attacks

            if (sDodgeRollState != 0) {
                sStickTilt = 127.0f;
            } else if (attackItem != NULL) {
                sDodgeRollState = 1;
                sStickAngle = this->actor.yawTowardsPlayer;
                sStickTilt = 127.0f;
                input->cur.button = BTN_A;
            } else if (sJumpslashTimer == 0) {

                // Handles Dark Link's initial reaction to jumpslashes

                if (((player->meleeWeaponState != 0) || (player->actor.velocity.y > -3.0f)) &&
                    (player->meleeWeaponAnimation == PLAYER_MWA_JUMPSLASH_START)) {
                    this->actor.world.rot.y = this->actor.shape.rot.y = this->actor.yawTowardsPlayer;

                    if (play->gameplayFrames % 2) {
                        sStickAngle = this->actor.yawTowardsPlayer + 0x4000;
                    } else {
                        sStickAngle = this->actor.yawTowardsPlayer - 0x4000;
                    }
                    sStickTilt = 127.0f;
                    sJumpslashTimer = 15;
                    sJumpslashFlag = false;
                    input->cur.button |= BTN_A;

                    // Handles jumping on Link's sword

                } else if (sSwordJumpState != 0) {
                    sStickTilt = 0.0f;
                    player->stateFlags3 |= PLAYER_STATE3_2;
                    Math_SmoothStepToF(&this->actor.world.pos.x,
                                       (Math_SinS(player->actor.shape.rot.y - 0x3E8) * 45.0f) +
                                           player->actor.world.pos.x,
                                       1.0f, 5.0f, 0.0f);
                    Math_SmoothStepToF(&this->actor.world.pos.z,
                                       (Math_CosS(player->actor.shape.rot.y - 0x3E8) * 45.0f) +
                                           player->actor.world.pos.z,
                                       1.0f, 5.0f, 0.0f);
                    sSwordJumpTimer--;
                    if (((u32)sSwordJumpTimer == 0) ||
                        ((player->invincibilityTimer > 0) && (this->meleeWeaponState == 0))) {
                        this->actor.world.rot.y = this->actor.shape.rot.y = this->actor.yawTowardsPlayer;
                        input->cur.button = BTN_A;
                        player->stateFlags3 &= ~PLAYER_STATE3_2;
                        sStickTilt = 127.0f;
                        player->skelAnime.curFrame = 3.0f;
                        sStickAngle = this->actor.yawTowardsPlayer + 0x8000;
                        sSwordJumpTimer = sSwordJumpState = 0;
                        this->actor.flags |= ACTOR_FLAG_0;
                    } else if (sSwordJumpState == 1) {
                        if (sSwordJumpTimer < 16) {
                            EnTorch2_SwingSword(play, input, this);
                            sSwordJumpState++;
                        } else if (sSwordJumpTimer == 19) {
                            func_800F4190(&this->actor.projectedPos, NA_SE_VO_LI_AUTO_JUMP);
                        }
                    }
                } else {
                    // This does nothing, as sHoldShieldTimer is never set.
                    if (sHoldShieldTimer != 0) {
                        sHoldShieldTimer--;
                        input->cur.button = BTN_R;
                    }

                    // Handles Dark Link's reaction to sword attack other than jumpslashes

                    if (func_800354B4(play, &this->actor, 120.0f, 0x7FFF, 0x7FFF, this->actor.world.rot.y)) {
                        if ((player->meleeWeaponAnimation == PLAYER_MWA_STAB_1H) &&
                            (this->actor.xzDistToPlayer < 90.0f)) {

                            // Handles the reaction to a one-handed stab. If the conditions are satisfied,
                            // Dark Link jumps on Link's sword. Otherwise he backflips away.

                            if ((this->meleeWeaponState == 0) && (sCounterState == 0) &&
                                (player->invincibilityTimer == 0) &&
                                (player->meleeWeaponAnimation == PLAYER_MWA_STAB_1H) &&
                                (this->actor.xzDistToPlayer <= 85.0f) && Actor_IsTargeted(play, &this->actor)) {

                                sStickTilt = 0.0f;
                                sSwordJumpState = 1;
                                player->stateFlags3 |= PLAYER_STATE3_2;
                                this->actor.flags &= ~ACTOR_FLAG_0;
                                sSwordJumpTimer = 27;
                                player->meleeWeaponState = 0;
                                player->speedXZ = 0.0f;
                                this->invincibilityTimer = -7;
                                this->speedXZ = 0.0f;
                                player->skelAnime.curFrame = 2.0f;
                                LinkAnimation_Update(play, &player->skelAnime);
                                sHoldShieldTimer = 0;
                                input->cur.button = BTN_A;
                            } else {
                                EnTorch2_Backflip(this, input, &this->actor);
                            }
                        } else {

                            // Handles reactions to all other sword attacks

                            sStickAngle = thisx->yawTowardsPlayer;
                            input->cur.button = BTN_B;

                            if (player->meleeWeaponAnimation <= PLAYER_MWA_FORWARD_COMBO_2H) {
                                sStickTilt = 0.0f;
                            } else if (player->meleeWeaponAnimation <= PLAYER_MWA_RIGHT_COMBO_2H) {
                                sStickTilt = 127.0f;
                                sStickAngle += 0x4000;
                            } else if (player->meleeWeaponAnimation <= PLAYER_MWA_LEFT_COMBO_2H) {
                                sStickTilt = 127.0f;
                                sStickAngle -= 0x4000;
                            } else if (player->meleeWeaponAnimation <= PLAYER_MWA_HAMMER_SIDE) {
                                input->cur.button = BTN_R;
                            } else if (player->meleeWeaponAnimation <= PLAYER_MWA_BIG_SPIN_2H) {
                                EnTorch2_Backflip(this, input, &this->actor);
                            } else {
                                EnTorch2_Backflip(this, input, &this->actor);
                            }
                            if (!CHECK_BTN_ANY(input->cur.button, BTN_A | BTN_R) && (this->meleeWeaponState == 0) &&
                                (player->meleeWeaponState != 0)) {
                                sCounterState = 1;
                            }
                        }
                    } else {

                        // Handles movement and attacks when not reacting to Link's actions

                        sStickAngle = thisx->yawTowardsPlayer;
                        if ((90.0f >= this->actor.xzDistToPlayer) && (this->actor.xzDistToPlayer > 70.0f) &&
                            (ABS(sp5A) >= 0x7800) &&
                            (this->actor.isTargeted || !(player->stateFlags1 & PLAYER_STATE1_22))) {
                            EnTorch2_SwingSword(play, input, this);
                        } else {
                            f32 sp50 = 0.0f;

                            if (((this->actor.xzDistToPlayer <= 70.0f) ||
                                 ((this->actor.xzDistToPlayer <= 80.0f + sp50) && (player->meleeWeaponState != 0))) &&
                                (this->meleeWeaponState == 0)) {
                                if (!EnTorch2_SwingSword(play, input, this) && (this->meleeWeaponState == 0) &&
                                    (sCounterState == 0)) {
                                    EnTorch2_Backflip(this, input, &this->actor);
                                }
                            } else if (this->actor.xzDistToPlayer <= 50 + sp50) {
                                sStickTilt = 127.0f;
                                sStickAngle = this->actor.yawTowardsPlayer;
                                if (!this->actor.isTargeted) {
                                    Math_SmoothStepToS(&sStickAngle, player->actor.shape.rot.y + 0x7FFF, 1, 0x2328, 0);
                                }
                            } else if (this->actor.xzDistToPlayer > 100.0f + sp50) {
                                if ((player->meleeWeaponState == 0) ||
                                    !((player->meleeWeaponAnimation >= PLAYER_MWA_SPIN_ATTACK_1H) &&
                                      (player->meleeWeaponAnimation <= PLAYER_MWA_BIG_SPIN_2H)) ||
                                    (this->actor.xzDistToPlayer >= 280.0f)) {
                                    sStickTilt = 127.0f;
                                    sStickAngle = this->actor.yawTowardsPlayer;
                                    if (!this->actor.isTargeted) {
                                        Math_SmoothStepToS(&sStickAngle, player->actor.shape.rot.y + 0x7FFF, 1, 0x2328,
                                                           0);
                                    }
                                } else {
                                    EnTorch2_Backflip(this, input, &this->actor);
                                }
                            } else if (((ABS(sp5A) < 0x7800) && (ABS(sp5A) >= 0x3000)) ||
                                       !EnTorch2_SwingSword(play, input, this)) {
                                sStickAngle = this->actor.yawTowardsPlayer;
                                sStickTilt = 127.0f;
                                if (!this->actor.isTargeted) {
                                    Math_SmoothStepToS(&sStickAngle, player->actor.shape.rot.y + 0x7FFF, 1, 0x2328, 0);
                                }
                            }
                        }
                    }
                }

                // Handles Dark Link's counterattack to jumpslashes

            } else if (sJumpslashFlag && (sAlpha == 255) && (this->actor.velocity.y > 0)) {
                input->cur.button |= BTN_B;
            } else if (!sJumpslashFlag && (this->actor.bgCheckFlags & BGCHECKFLAG_GROUND)) {
                this->actor.world.rot.y = this->actor.shape.rot.y = this->actor.yawTowardsPlayer;
                sStickAngle = this->actor.yawTowardsPlayer;
                if (sAlpha != 255) {
                    sStickAngle += 0x8000;
                    sStickTilt = 127.0f;
                    sZTargetFlag = true;
                }
                input->cur.button |= BTN_A;
                sJumpslashFlag = true;
                this->invincibilityTimer = 10;
            }

            // Rotates Dark Link's stick angle from Link-relative to camera-relative.

            sp66 = mainCam->camDir.y - sStickAngle;
            sInput.cur.stick_x = sStickTilt * Math_SinS(sp66);
            stickY = sStickTilt * Math_CosS(sp66);
            if (sAlpha) {}
            sInput.cur.stick_y = stickY;

            if ((sAlpha != 255) && ((play->gameplayFrames % 8) == 0)) {
                sAlpha++;
            }
            break;

        case ENTORCH2_DAMAGE:
            this->meleeWeaponState = 0;
            input->cur.stick_x = input->cur.stick_y = 0;
            if ((this->invincibilityTimer > 0) && (this->actor.world.pos.y < (this->actor.floorHeight - 160.0f))) {
                this->stateFlags3 &= ~PLAYER_STATE3_0;
                this->actor.flags |= ACTOR_FLAG_0;
                this->invincibilityTimer = 0;
                this->actor.velocity.y = 0.0f;
                this->actor.world.pos.y = sSpawnPoint.y + 40.0f;
                this->actor.world.pos.x = (Math_SinS(player->actor.shape.rot.y) * -120.0f) + player->actor.world.pos.x;
                this->actor.world.pos.z = (Math_CosS(player->actor.shape.rot.y) * -120.0f) + player->actor.world.pos.z;
                if (Actor_WorldDistXYZToPoint(&this->actor, &sSpawnPoint) > 800.0f) {
                    f32 sp50 = Rand_ZeroOne() * 20.0f;
                    s16 sp4E = Rand_CenteredFloat(4000.0f);

                    this->actor.shape.rot.y = this->actor.world.rot.y =
                        Math_Vec3f_Yaw(&sSpawnPoint, &player->actor.world.pos);
                    this->actor.world.pos.x =
                        (Math_SinS(this->actor.world.rot.y + sp4E) * (25.0f + sp50)) + sSpawnPoint.x;
                    this->actor.world.pos.z =
                        (Math_CosS(this->actor.world.rot.y + sp4E) * (25.0f + sp50)) + sSpawnPoint.z;
                    this->actor.world.pos.y = sSpawnPoint.y;
                } else {
                    this->actor.world.pos.y = this->actor.floorHeight;
                }
                Math_Vec3f_Copy(&this->actor.home.pos, &this->actor.world.pos);
                play->func_11D54(this, play);
                sActionState = ENTORCH2_ATTACK;
                sStickTilt = 0.0f;
                if (sAlpha != 255) {
                    sStaggerCount = 0;
                    sStaggerTimer = 0;
                }
            }
            break;

        case ENTORCH2_DEATH:
            if (sAlpha - 13 <= 0) {
                sAlpha = 0;
                Actor_Kill(&this->actor);
                return;
            }
            sAlpha -= 13;
            this->actor.shape.shadowAlpha -= 13;
            break;
    }

    // Causes Dark Link to shield in place when Link is using magic attacks other than the spin attack

    if ((gSaveContext.magicState == MAGIC_STATE_METER_FLASH_1) &&
        (player->meleeWeaponState == 0 || !((player->meleeWeaponAnimation >= PLAYER_MWA_SPIN_ATTACK_1H) &&
                                            (player->meleeWeaponAnimation <= PLAYER_MWA_BIG_SPIN_2H)))) {
        sStickTilt = 0.0f;
        input->cur.stick_x = 0;
        input->cur.stick_y = 0;
        input->cur.button = BTN_R;
    }

    if ((sActionState == ENTORCH2_ATTACK) && (this->actor.xzDistToPlayer <= 610.0f) && sZTargetFlag) {
        input->cur.button |= BTN_Z;
    }

    // Updates Dark Link's "controller". The conditional seems to cause him to
    // stop targeting and hold shield if he's been holding it long enough.

    sp54 = input->prev.button ^ input->cur.button;
    input->press.button = input->cur.button & sp54;
    if (CHECK_BTN_ANY(input->cur.button, BTN_R)) {
        input->cur.button = ((sCounterState == 0) && (this->meleeWeaponState == 0)) ? BTN_R : input->cur.button ^ BTN_R;
    }
    input->rel.button = input->prev.button & sp54;
    input->prev.button = input->cur.button & (u16) ~(BTN_A | BTN_B);
    PadUtils_UpdateRelXY(input);

    input->press.stick_x += (s8)(input->cur.stick_x - input->prev.stick_x);
    input->press.stick_y += (s8)(input->cur.stick_y - input->prev.stick_y);

    // Handles Dark Link being damaged

    if ((this->actor.colChkInfo.health == 0) && sDeathFlag) {
        this->csAction = PLAYER_CSACTION_24;
        this->csActor = &player->actor;
        this->cv.haltActorsDuringCsAction = true;
        sDeathFlag = false;
    }
    if ((this->invincibilityTimer == 0) && (this->actor.colChkInfo.health != 0) &&
        (this->cylinder.base.acFlags & AC_HIT) && !(this->stateFlags1 & PLAYER_STATE1_26) &&
        !(this->meleeWeaponQuads[0].base.atFlags & AT_HIT) && !(this->meleeWeaponQuads[1].base.atFlags & AT_HIT)) {

        if (!Actor_ApplyDamage(&this->actor)) {
            func_800F5B58();
            this->actor.flags &= ~(ACTOR_FLAG_0 | ACTOR_FLAG_2);
            this->unk_8A1 = 2;
            this->unk_8A4 = 6.0f;
            this->unk_8A8 = 6.0f;
            this->unk_8A0 = this->actor.colChkInfo.damage;
            this->unk_8A2 = this->actor.yawTowardsPlayer + 0x8000;
            sDeathFlag++;
            sActionState = ENTORCH2_DEATH;
            Enemy_StartFinishingBlow(play, &this->actor);
            Item_DropCollectibleRandom(play, &this->actor, &thisx->world.pos, 0xC0);
            this->stateFlags3 &= ~PLAYER_STATE3_2;
        } else {
            func_800F5ACC(NA_BGM_MINI_BOSS);
            if (this->actor.colChkInfo.damageEffect == 1) {
                if (sAlpha == 255) {
                    Actor_SetColorFilter(&this->actor, COLORFILTER_COLORFLAG_BLUE, 255, COLORFILTER_BUFFLAG_OPA, 80);
                } else {
                    Actor_SetColorFilter(&this->actor, COLORFILTER_COLORFLAG_BLUE, 255, COLORFILTER_BUFFLAG_XLU, 80);
                }
            } else {
                this->actor.flags &= ~ACTOR_FLAG_0;
                this->unk_8A0 = this->actor.colChkInfo.damage;
                this->unk_8A1 = 1;
                this->unk_8A8 = 6.0f;
                this->unk_8A4 = 8.0f;
                this->unk_8A2 = this->actor.yawTowardsPlayer + 0x8000;
                Actor_SetDropFlag(&this->actor, &this->cylinder.elem, true);
                this->stateFlags3 &= ~PLAYER_STATE3_2;
                this->stateFlags3 |= PLAYER_STATE3_0;
                sActionState = ENTORCH2_DAMAGE;
                if (sAlpha == 255) {
                    Actor_SetColorFilter(&this->actor, COLORFILTER_COLORFLAG_RED, 255, COLORFILTER_BUFFLAG_OPA, 12);
                } else {
                    Actor_SetColorFilter(&this->actor, COLORFILTER_COLORFLAG_RED, 255, COLORFILTER_BUFFLAG_XLU, 12);
                }
            }
        }
        this->actor.colChkInfo.damage = 0;
        this->unk_8A0 = 0;
    }

    // Handles being frozen by a deku nut

    if ((this->actor.colorFilterTimer == 0) || (this->actor.colorFilterParams & 0x4000)) {
        this->stateFlags3 &= ~PLAYER_STATE3_2;
    } else {
        this->stateFlags3 |= PLAYER_STATE3_2;
        this->stateFlags1 &= ~PLAYER_STATE1_26;
        this->invincibilityTimer = 0;
        input->press.stick_x = input->press.stick_y = 0;
        /*! @bug
         *  Setting cur.button to 0 clears the Z-trigger, causing Dark Link to break his
         *  lock on Link. If he presses A while not locked on, he'll put his sword away.
         *  This clears his held item param permanently and makes him unable to attack.
         */
        input->cur.button = 0;
        input->press.button = 0;
        this->speedXZ = 0.0f;
    }

    play->playerUpdate(this, play, input);

    /*
     * Handles sword clanks and removes their recoil for both Links. Dark Link staggers
     * if he's had to counter with enough different sword animations in a row.
     */
    if (this->speedXZ == -18.0f) {
        u8 staggerThreshold = (u32)Rand_CenteredFloat(2.0f) + 6;

        if (gSaveContext.save.info.playerData.health < 0x50) {
            staggerThreshold = (u32)Rand_CenteredFloat(2.0f) + 3;
        }
        if (this->actor.xzDistToPlayer > 80.0f) {
            this->speedXZ = 1.2f;
        } else if (this->actor.xzDistToPlayer < 70.0f) {
            this->speedXZ = -1.5f;
        } else {
            this->speedXZ = 1.0f;
        }
        if (staggerThreshold < sStaggerCount) {
            this->skelAnime.playSpeed *= 0.6f;
            func_800F4190(&this->actor.projectedPos, NA_SE_PL_DAMAGE);
            sStaggerTimer = 0;
            sStaggerCount = 0;
        }
    }
    if (player->speedXZ == -18.0f) {
        if (this->actor.xzDistToPlayer > 80.0f) {
            player->speedXZ = 1.2f;
        } else if (this->actor.xzDistToPlayer < 70.0f) {
            player->speedXZ = -1.5f;
        } else {
            player->speedXZ = 1.0f;
        }
    }
    /*
     * This ensures Dark Link's counter animation mirrors Link's exactly.
     */
    if ((sCounterState != 0) && (sCounterState == 1)) {
        if (this->meleeWeaponState == 0) {
            sCounterState = 0;
        } else {
            sCounterState = 2;
            this->meleeWeaponState = 1;
            this->skelAnime.curFrame = player->skelAnime.curFrame - player->skelAnime.playSpeed;
            this->skelAnime.playSpeed = player->skelAnime.playSpeed;
            LinkAnimation_Update(play, &this->skelAnime);
            Collider_ResetQuadAT(play, &this->meleeWeaponQuads[0].base);
            Collider_ResetQuadAT(play, &this->meleeWeaponQuads[1].base);
        }
    }
    if (sStaggerTimer != 0) {
        sStaggerTimer--;
        if (sStaggerTimer == 0) {
            sCounterState = 0;
            sStaggerCount = 0;
        }
    }
    if (sDodgeRollState != 0) {
        if (sDodgeRollState == 1) {
            this->invincibilityTimer = 20;
        }
        sDodgeRollState = (this->invincibilityTimer > 0) ? 2 : 0;
    }
    if (this->invincibilityTimer != 0) {
        this->cylinder.base.colType = COLTYPE_NONE;
        this->cylinder.elem.elemType = ELEMTYPE_UNK5;
    } else {
        this->cylinder.base.colType = COLTYPE_HIT5;
        this->cylinder.elem.elemType = ELEMTYPE_UNK1;
    }
    /*
     * Handles the jump movement onto Link's sword. Dark Link doesn't move during the
     * sword jump. Instead, his shape y-offset is increased (see below). Once the sword
     * jump is finished, the offset is added to his position to fix the discrepancy.
     */
    if (sSwordJumpState != 0) {
        Math_SmoothStepToF(&sSwordJumpHeight, 2630.0f, 1.0f, 2000.0f, 0.0f);
        this->actor.velocity.y -= 0.6f;
    } else if (sSwordJumpHeight != 0) {
        this->actor.world.pos.y += sSwordJumpHeight * 0.01f;
        sSwordJumpHeight = 0;
    }
    if ((sActionState == ENTORCH2_WAIT) || (this->invincibilityTimer < 0)) {
        sZTargetFlag = false;
    } else {
        sZTargetFlag = true;
    }
    if (sJumpslashTimer != 0) {
        sJumpslashTimer--;
    }
    this->actor.focus.pos = this->actor.world.pos;
    this->actor.focus.pos.y += 20.0f;
    this->actor.shape.yOffset = sSwordJumpHeight;
}

s32 EnTorch2_OverrideLimbDraw(PlayState* play, s32 limbIndex, Gfx** dList, Vec3f* pos, Vec3s* rot, void* thisx,
                              Gfx** gfx) {
    Player* this = (Player*)thisx;

    return Player_OverrideLimbDrawGameplayCommon(play, limbIndex, dList, pos, rot, &this->actor);
}

void EnTorch2_PostLimbDraw(PlayState* play, s32 limbIndex, Gfx** dList, Vec3s* rot, void* thisx, Gfx** gfx) {
    Player* this = (Player*)thisx;

    Player_PostLimbDrawGameplay(play, limbIndex, dList, rot, &this->actor);
}

void EnTorch2_Draw(Actor* thisx, PlayState* play2) {
    PlayState* play = play2;
    Player* this = (Player*)thisx;
    STACK_PAD(s32);

    OPEN_DISPS(play->state.gfxCtx, "../z_en_torch2.c", 1050);
    func_80093C80(play);
    Gfx_SetupDL_25Xlu(play->state.gfxCtx);
    if (sAlpha == 255) {
        gDPSetEnvColor(POLY_OPA_DISP++, 255, 0, 0, sAlpha);
        gSPSegment(POLY_OPA_DISP++, 0x0C, D_80116280 + 2);
        func_8002EBCC(&this->actor, play, 0);
        func_8002ED80(&this->actor, play, 0);
        POLY_OPA_DISP =
            SkelAnime_DrawFlex(play, this->skelAnime.skeleton, this->skelAnime.jointTable, this->skelAnime.dListCount,
                               EnTorch2_OverrideLimbDraw, EnTorch2_PostLimbDraw, this, POLY_OPA_DISP);
    } else {
        gDPSetEnvColor(POLY_XLU_DISP++, 255, 0, 0, sAlpha);
        gSPSegment(POLY_XLU_DISP++, 0x0C, D_80116280);
        func_8002EBCC(&this->actor, play, 0);
        func_8002ED80(&this->actor, play, 0);
        POLY_XLU_DISP =
            SkelAnime_DrawFlex(play, this->skelAnime.skeleton, this->skelAnime.jointTable, this->skelAnime.dListCount,
                               EnTorch2_OverrideLimbDraw, EnTorch2_PostLimbDraw, this, POLY_XLU_DISP);
    }
    CLOSE_DISPS(play->state.gfxCtx, "../z_en_torch2.c", 1114);
}<|MERGE_RESOLUTION|>--- conflicted
+++ resolved
@@ -203,21 +203,10 @@
     Camera* mainCam;
     s16 sp66;
     s8 stickY;
-<<<<<<< HEAD
     STACK_PAD(s32);
     Actor* attackItem;
-    s16 sp5A;
-    STACK_PAD(s16);
-    s32 sp54;
-    f32 sp50;
-    s16 sp4E;
-=======
-    u32 pad54;
-    Actor* attackItem;
-    s16 sp5A;
->>>>>>> bf3339a1
-
-    sp5A = player->actor.shape.rot.y - this->actor.shape.rot.y;
+    s16 sp5A = player->actor.shape.rot.y - this->actor.shape.rot.y;
+
     input->cur.button = 0;
     mainCam = Play_GetCamera(play, CAM_ID_MAIN);
     attackItem = EnTorch2_GetAttackItem(play, this);
