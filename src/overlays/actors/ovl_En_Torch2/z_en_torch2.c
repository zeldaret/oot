--- conflicted
+++ resolved
@@ -594,21 +594,12 @@
                 }
             } else {
                 this->actor.flags &= ~ACTOR_FLAG_0;
-<<<<<<< HEAD
                 this->knockbackDamage = this->actor.colChkInfo.damage;
                 this->knockbackType = PLAYER_KNOCKBACK_SMALL;
                 this->knockbackYVelocity = 6.0f;
                 this->knockbackSpeed = 8.0f;
                 this->knockbackRot = this->actor.yawTowardsPlayer + 0x8000;
-                Actor_SetDropFlag(&this->actor, &this->cylinder.info, true);
-=======
-                this->unk_8A0 = this->actor.colChkInfo.damage;
-                this->unk_8A1 = 1;
-                this->unk_8A8 = 6.0f;
-                this->unk_8A4 = 8.0f;
-                this->unk_8A2 = this->actor.yawTowardsPlayer + 0x8000;
                 Actor_SetDropFlag(&this->actor, &this->cylinder.elem, true);
->>>>>>> 5e406f75
                 this->stateFlags3 &= ~PLAYER_STATE3_2;
                 this->stateFlags3 |= PLAYER_STATE3_0;
                 sActionState = ENTORCH2_DAMAGE;
