#include "z_en_geldb.h"
#include "objects/object_geldb/object_geldb.h"

#define FLAGS 0x00000015

#define THIS ((EnGeldB*)thisx)

typedef enum {
    /*  0 */ GELDB_WAIT,
    /*  1 */ GELDB_DEFEAT,
    /*  2 */ GELDB_DAMAGED,
    /*  3 */ GELDB_JUMP,
    /*  4 */ GELDB_ROLL_BACK,
    /*  5 */ GELDB_READY,
    /*  6 */ GELDB_BLOCK,
    /*  7 */ GELDB_SLASH,
    /*  8 */ GELDB_ADVANCE,
    /*  9 */ GELDB_PIVOT,
    /* 10 */ GELDB_CIRCLE,
    /* 11 */ GELDB_UNUSED,
    /* 12 */ GELDB_SPIN_ATTACK,
    /* 13 */ GELDB_SIDESTEP,
    /* 14 */ GELDB_ROLL_FORWARD,
    /* 15 */ GELDB_STUNNED,
    /* 16 */ GELDB_SPIN_DODGE
} EnGeldBAction;

void EnGeldB_Init(Actor* thisx, GlobalContext* globalCtx);
void EnGeldB_Destroy(Actor* thisx, GlobalContext* globalCtx);
void EnGeldB_Update(Actor* thisx, GlobalContext* globalCtx);
void EnGeldB_Draw(Actor* thisx, GlobalContext* globalCtx);

s32 EnGeldB_DodgeRanged(GlobalContext* globalCtx, EnGeldB* this);

void EnGeldB_SetupWait(EnGeldB* this);
void EnGeldB_SetupReady(EnGeldB* this);
void EnGeldB_SetupAdvance(EnGeldB* this, GlobalContext* globalCtx);
void EnGeldB_SetupPivot(EnGeldB* this);
void EnGeldB_SetupRollForward(EnGeldB* this);
void EnGeldB_SetupCircle(EnGeldB* this);
void EnGeldB_SetupSpinDodge(EnGeldB* this, GlobalContext* globalCtx);
void EnGeldB_SetupSlash(EnGeldB* this);
void EnGeldB_SetupSpinAttack(EnGeldB* this);
void EnGeldB_SetupRollBack(EnGeldB* this);
void EnGeldB_SetupJump(EnGeldB* this);
void EnGeldB_SetupBlock(EnGeldB* this);
void EnGeldB_SetupSidestep(EnGeldB* this, GlobalContext* globalCtx);
void EnGeldB_SetupDefeated(EnGeldB* this);

void EnGeldB_Wait(EnGeldB* this, GlobalContext* globalCtx);
void EnGeldB_Flee(EnGeldB* this, GlobalContext* globalCtx);
void EnGeldB_Ready(EnGeldB* this, GlobalContext* globalCtx);
void EnGeldB_Advance(EnGeldB* this, GlobalContext* globalCtx);
void EnGeldB_RollForward(EnGeldB* this, GlobalContext* globalCtx);
void EnGeldB_Pivot(EnGeldB* this, GlobalContext* globalCtx);
void EnGeldB_Circle(EnGeldB* this, GlobalContext* globalCtx);
void EnGeldB_SpinDodge(EnGeldB* this, GlobalContext* globalCtx);
void EnGeldB_Slash(EnGeldB* this, GlobalContext* globalCtx);
void EnGeldB_SpinAttack(EnGeldB* this, GlobalContext* globalCtx);
void EnGeldB_RollBack(EnGeldB* this, GlobalContext* globalCtx);
void EnGeldB_Stunned(EnGeldB* this, GlobalContext* globalCtx);
void EnGeldB_Damaged(EnGeldB* this, GlobalContext* globalCtx);
void EnGeldB_Jump(EnGeldB* this, GlobalContext* globalCtx);
void EnGeldB_Block(EnGeldB* this, GlobalContext* globalCtx);
void EnGeldB_Sidestep(EnGeldB* this, GlobalContext* globalCtx);
void EnGeldB_Defeated(EnGeldB* this, GlobalContext* globalCtx);

const ActorInit En_GeldB_InitVars = {
    ACTOR_EN_GELDB,
    ACTORCAT_ENEMY,
    FLAGS,
    OBJECT_GELDB,
    sizeof(EnGeldB),
    (ActorFunc)EnGeldB_Init,
    (ActorFunc)EnGeldB_Destroy,
    (ActorFunc)EnGeldB_Update,
    (ActorFunc)EnGeldB_Draw,
};

static ColliderCylinderInit sBodyCylInit = {
    {
        COLTYPE_HIT5,
        AT_NONE,
        AC_ON | AC_TYPE_PLAYER,
        OC1_ON | OC1_TYPE_ALL,
        OC2_TYPE_1,
        COLSHAPE_CYLINDER,
    },
    {
        ELEMTYPE_UNK1,
        { 0x00000000, 0x00, 0x00 },
        { 0xFFCFFFFF, 0x00, 0x00 },
        TOUCH_NONE,
        BUMP_ON,
        OCELEM_ON,
    },
    { 20, 50, 0, { 0, 0, 0 } },
};

static ColliderTrisElementInit sBlockTrisElementsInit[2] = {
    {
        {
            ELEMTYPE_UNK2,
            { 0x00000000, 0x00, 0x00 },
            { 0xFFC1FFFF, 0x00, 0x00 },
            TOUCH_NONE,
            BUMP_ON,
            OCELEM_NONE,
        },
        { { { -10.0f, 14.0f, 2.0f }, { -10.0f, -6.0f, 2.0f }, { 9.0f, 14.0f, 2.0f } } },
    },
    {
        {
            ELEMTYPE_UNK2,
            { 0x00000000, 0x00, 0x00 },
            { 0xFFC1FFFF, 0x00, 0x00 },
            TOUCH_NONE,
            BUMP_ON,
            OCELEM_NONE,
        },
        { { { -10.0f, -6.0f, 2.0f }, { 9.0f, -6.0f, 2.0f }, { 9.0f, 14.0f, 2.0f } } },
    },
};

static ColliderTrisInit sBlockTrisInit = {
    {
        COLTYPE_METAL,
        AT_NONE,
        AC_ON | AC_HARD | AC_TYPE_PLAYER,
        OC1_NONE,
        OC2_NONE,
        COLSHAPE_TRIS,
    },
    2,
    sBlockTrisElementsInit,
};

static ColliderQuadInit sSwordQuadInit = {
    {
        COLTYPE_NONE,
        AT_ON | AT_TYPE_ENEMY,
        AC_NONE,
        OC1_NONE,
        OC2_NONE,
        COLSHAPE_QUAD,
    },
    {
        ELEMTYPE_UNK0,
        { 0xFFCFFFFF, 0x00, 0x08 },
        { 0x00000000, 0x00, 0x00 },
        TOUCH_ON | TOUCH_SFX_NORMAL | TOUCH_UNK7,
        BUMP_NONE,
        OCELEM_NONE,
    },
    { { { 0.0f, 0.0f, 0.0f }, { 0.0f, 0.0f, 0.0f }, { 0.0f, 0.0f, 0.0f }, { 0.0f, 0.0f, 0.0f } } },
};

typedef enum {
    /* 0x0 */ GELDB_DMG_NORMAL,
    /* 0x1 */ GELDB_DMG_STUN,
    /* 0x6 */ GELDB_DMG_UNK_6 = 0x6,
    /* 0xD */ GELDB_DMG_UNK_D = 0xD,
    /* 0xE */ GELDB_DMG_UNK_E,
    /* 0xF */ GELDB_DMG_FREEZE
} EnGeldBDamageEffects;

static DamageTable sDamageTable = {
    /* Deku nut      */ DMG_ENTRY(0, GELDB_DMG_STUN),
    /* Deku stick    */ DMG_ENTRY(2, GELDB_DMG_NORMAL),
    /* Slingshot     */ DMG_ENTRY(1, GELDB_DMG_NORMAL),
    /* Explosive     */ DMG_ENTRY(2, GELDB_DMG_NORMAL),
    /* Boomerang     */ DMG_ENTRY(0, GELDB_DMG_STUN),
    /* Normal arrow  */ DMG_ENTRY(2, GELDB_DMG_NORMAL),
    /* Hammer swing  */ DMG_ENTRY(2, GELDB_DMG_NORMAL),
    /* Hookshot      */ DMG_ENTRY(0, GELDB_DMG_STUN),
    /* Kokiri sword  */ DMG_ENTRY(1, GELDB_DMG_NORMAL),
    /* Master sword  */ DMG_ENTRY(2, GELDB_DMG_NORMAL),
    /* Giant's Knife */ DMG_ENTRY(4, GELDB_DMG_NORMAL),
    /* Fire arrow    */ DMG_ENTRY(2, GELDB_DMG_NORMAL),
    /* Ice arrow     */ DMG_ENTRY(2, GELDB_DMG_FREEZE),
    /* Light arrow   */ DMG_ENTRY(2, GELDB_DMG_NORMAL),
    /* Unk arrow 1   */ DMG_ENTRY(2, GELDB_DMG_NORMAL),
    /* Unk arrow 2   */ DMG_ENTRY(2, GELDB_DMG_NORMAL),
    /* Unk arrow 3   */ DMG_ENTRY(2, GELDB_DMG_NORMAL),
    /* Fire magic    */ DMG_ENTRY(4, GELDB_DMG_UNK_E),
    /* Ice magic     */ DMG_ENTRY(0, GELDB_DMG_UNK_6),
    /* Light magic   */ DMG_ENTRY(3, GELDB_DMG_UNK_D),
    /* Shield        */ DMG_ENTRY(0, GELDB_DMG_NORMAL),
    /* Mirror Ray    */ DMG_ENTRY(0, GELDB_DMG_NORMAL),
    /* Kokiri spin   */ DMG_ENTRY(1, GELDB_DMG_NORMAL),
    /* Giant spin    */ DMG_ENTRY(4, GELDB_DMG_NORMAL),
    /* Master spin   */ DMG_ENTRY(2, GELDB_DMG_NORMAL),
    /* Kokiri jump   */ DMG_ENTRY(2, GELDB_DMG_NORMAL),
    /* Giant jump    */ DMG_ENTRY(8, GELDB_DMG_NORMAL),
    /* Master jump   */ DMG_ENTRY(4, GELDB_DMG_NORMAL),
    /* Unknown 1     */ DMG_ENTRY(4, GELDB_DMG_NORMAL),
    /* Unblockable   */ DMG_ENTRY(0, GELDB_DMG_NORMAL),
    /* Hammer jump   */ DMG_ENTRY(4, GELDB_DMG_NORMAL),
    /* Unknown 2     */ DMG_ENTRY(0, GELDB_DMG_NORMAL),
};

static InitChainEntry sInitChain[] = {
    ICHAIN_F32(targetArrowOffset, 2000, ICHAIN_CONTINUE),
    ICHAIN_VEC3F_DIV1000(scale, 10, ICHAIN_CONTINUE),
    ICHAIN_F32_DIV1000(gravity, -3000, ICHAIN_STOP),
};

static Vec3f sUnusedOffset = { 1100.0f, -700.0f, 0.0f };

void EnGeldB_SetupAction(EnGeldB* this, EnGeldBActionFunc actionFunc) {
    this->actionFunc = actionFunc;
}

void EnGeldB_Init(Actor* thisx, GlobalContext* globalCtx) {
    s32 pad;
    EffectBlureInit1 blureInit;
    EnGeldB* this = THIS;

    Actor_ProcessInitChain(thisx, sInitChain);
    thisx->colChkInfo.damageTable = &sDamageTable;
    ActorShape_Init(&thisx->shape, 0.0f, ActorShadow_DrawFeet, 0.0f);
    this->actor.colChkInfo.mass = MASS_HEAVY;
    thisx->colChkInfo.health = 20;
    thisx->colChkInfo.cylRadius = 50;
    thisx->colChkInfo.cylHeight = 100;
    thisx->naviEnemyId = 0x54;
    this->keyFlag = thisx->params & 0xFF00;
    thisx->params &= 0xFF;
    this->blinkState = 0;
    this->unkFloat = 10.0f;
    SkelAnime_InitFlex(globalCtx, &this->skelAnime, &gGerudoRedSkel, &gGerudoRedNeutralAnim, this->jointTable,
                       this->morphTable, GELDB_LIMB_MAX);
    Collider_InitCylinder(globalCtx, &this->bodyCollider);
    Collider_SetCylinder(globalCtx, &this->bodyCollider, thisx, &sBodyCylInit);
    Collider_InitTris(globalCtx, &this->blockCollider);
    Collider_SetTris(globalCtx, &this->blockCollider, thisx, &sBlockTrisInit, this->blockElements);
    Collider_InitQuad(globalCtx, &this->swordCollider);
    Collider_SetQuad(globalCtx, &this->swordCollider, thisx, &sSwordQuadInit);
    blureInit.p1StartColor[0] = blureInit.p1StartColor[1] = blureInit.p1StartColor[2] = blureInit.p1StartColor[3] =
        blureInit.p2StartColor[0] = blureInit.p2StartColor[1] = blureInit.p2StartColor[2] = blureInit.p1EndColor[0] =
            blureInit.p1EndColor[1] = blureInit.p1EndColor[2] = blureInit.p2EndColor[0] = blureInit.p2EndColor[1] =
                blureInit.p2EndColor[2] = 255;
    blureInit.p2StartColor[3] = 64;
    blureInit.p1EndColor[3] = blureInit.p2EndColor[3] = 0;
    blureInit.elemDuration = 8;
    blureInit.unkFlag = 0;
    blureInit.calcMode = 2;

    Effect_Add(globalCtx, &this->blureIndex, EFFECT_BLURE1, 0, 0, &blureInit);
    Actor_SetScale(thisx, 0.012499999f);
    EnGeldB_SetupWait(this);
    if ((this->keyFlag != 0) && Flags_GetCollectible(globalCtx, this->keyFlag >> 8)) {
        Actor_Kill(thisx);
    }
}

void EnGeldB_Destroy(Actor* thisx, GlobalContext* globalCtx) {
    s32 pad;
    EnGeldB* this = THIS;

    func_800F5B58();
    Effect_Delete(globalCtx, this->blureIndex);
    Collider_DestroyTris(globalCtx, &this->blockCollider);
    Collider_DestroyCylinder(globalCtx, &this->bodyCollider);
    Collider_DestroyQuad(globalCtx, &this->swordCollider);
}

s32 EnGeldB_ReactToPlayer(GlobalContext* globalCtx, EnGeldB* this, s16 arg2) {
    Player* player = PLAYER;
    Actor* thisx = &this->actor;
    s16 angleToWall;
    s16 angleToLink;
    Actor* bomb;

    angleToWall = thisx->wallYaw - thisx->shape.rot.y;
    angleToWall = ABS(angleToWall);
    angleToLink = thisx->yawTowardsPlayer - thisx->shape.rot.y;
    angleToLink = ABS(angleToLink);

    if (func_800354B4(globalCtx, thisx, 100.0f, 0x2710, 0x3E80, thisx->shape.rot.y)) {
        if (player->swordAnimation == 0x11) {
            EnGeldB_SetupSpinDodge(this, globalCtx);
            return true;
        } else if (globalCtx->gameplayFrames & 1) {
            EnGeldB_SetupBlock(this);
            return true;
        }
    }
    if (func_800354B4(globalCtx, thisx, 100.0f, 0x5DC0, 0x2AA8, thisx->shape.rot.y)) {
        thisx->shape.rot.y = thisx->world.rot.y = thisx->yawTowardsPlayer;
        if ((thisx->bgCheckFlags & 8) && (ABS(angleToWall) < 0x2EE0) && (thisx->xzDistToPlayer < 90.0f)) {
            EnGeldB_SetupJump(this);
            return true;
        } else if (player->swordAnimation == 0x11) {
            EnGeldB_SetupSpinDodge(this, globalCtx);
            return true;
        } else if ((thisx->xzDistToPlayer < 90.0f) && (globalCtx->gameplayFrames & 1)) {
            EnGeldB_SetupBlock(this);
            return true;
        } else {
            EnGeldB_SetupRollBack(this);
            return true;
        }
    } else if ((bomb = Actor_FindNearby(globalCtx, thisx, -1, ACTORCAT_EXPLOSIVE, 80.0f)) != NULL) {
        thisx->shape.rot.y = thisx->world.rot.y = thisx->yawTowardsPlayer;
        if (((thisx->bgCheckFlags & 8) && (angleToWall < 0x2EE0)) || (bomb->id == ACTOR_EN_BOM_CHU)) {
            if ((bomb->id == ACTOR_EN_BOM_CHU) && (Actor_WorldDistXYZToActor(thisx, bomb) < 80.0f) &&
                ((s16)(thisx->shape.rot.y - (bomb->world.rot.y - 0x8000)) < 0x3E80)) {
                EnGeldB_SetupJump(this);
                return true;
            } else {
                EnGeldB_SetupSidestep(this, globalCtx);
                return true;
            }
        } else {
            EnGeldB_SetupRollBack(this);
            return true;
        }
    } else if (arg2) {
        if (angleToLink >= 0x1B58) {
            EnGeldB_SetupSidestep(this, globalCtx);
            return true;
        } else {
            s16 angleToFacingLink = player->actor.shape.rot.y - thisx->shape.rot.y;

            if ((thisx->xzDistToPlayer <= 45.0f) && !Actor_OtherIsTargeted(globalCtx, thisx) &&
                ((globalCtx->gameplayFrames & 7) || (ABS(angleToFacingLink) < 0x38E0))) {
                EnGeldB_SetupSlash(this);
                return true;
            } else {
                EnGeldB_SetupCircle(this);
                return true;
            }
        }
    }
    return false;
}

void EnGeldB_SetupWait(EnGeldB* this) {
    Animation_PlayOnceSetSpeed(&this->skelAnime, &gGerudoRedJumpAnim, 0.0f);
    this->actor.world.pos.y = this->actor.home.pos.y + 120.0f;
    this->timer = 10;
    this->invisible = true;
    this->action = GELDB_WAIT;
    this->actor.bgCheckFlags &= ~3;
    this->actor.gravity = -2.0f;
    this->actor.flags &= ~1;
    EnGeldB_SetupAction(this, EnGeldB_Wait);
}

void EnGeldB_Wait(EnGeldB* this, GlobalContext* globalCtx) {
    if ((this->invisible && !Flags_GetSwitch(globalCtx, this->actor.home.rot.z)) ||
        this->actor.xzDistToPlayer > 300.0f) {
        this->actor.shape.rot.y = this->actor.world.rot.y = this->actor.yawTowardsPlayer;
        this->actor.world.pos.y = this->actor.floorHeight + 120.0f;
    } else {
        this->invisible = false;
        this->actor.shape.shadowScale = 90.0f;
        func_800F5ACC(0x38);
    }
    if (this->actor.bgCheckFlags & 2) {
        Audio_PlayActorSound2(&this->actor, NA_SE_EN_RIZA_DOWN);
        this->skelAnime.playSpeed = 1.0f;
        this->actor.world.pos.y = this->actor.floorHeight;
        this->actor.flags |= 1;
        this->actor.focus.pos = this->actor.world.pos;
        this->actor.bgCheckFlags &= ~2;
        this->actor.velocity.y = 0.0f;
        Actor_SpawnFloorDust(globalCtx, &this->actor, &this->leftFootPos, 3.0f, 2, 2.0f, 0, 0, 0);
        Actor_SpawnFloorDust(globalCtx, &this->actor, &this->rightFootPos, 3.0f, 2, 2.0f, 0, 0, 0);
    }
    if (SkelAnime_Update(&this->skelAnime)) {
        EnGeldB_SetupReady(this);
    }
}

void EnGeldB_SetupFlee(EnGeldB* this) {
    f32 lastFrame = Animation_GetLastFrame(&gGerudoRedJumpAnim);

    Animation_Change(&this->skelAnime, &gGerudoRedJumpAnim, -2.0f, lastFrame, 0.0f, ANIMMODE_ONCE_INTERP, -4.0f);
    this->timer = 20;
    this->invisible = false;
    this->action = GELDB_WAIT;
    this->actor.shape.rot.y = this->actor.world.rot.y = this->actor.yawTowardsPlayer;
    EnGeldB_SetupAction(this, EnGeldB_Flee);
}

void EnGeldB_Flee(EnGeldB* this, GlobalContext* globalCtx) {
    if (this->skelAnime.curFrame == 10.0f) {
        Audio_PlayActorSound2(&this->actor, NA_SE_EN_STAL_JUMP);
    }
    if (this->skelAnime.curFrame == 2.0f) {
        this->actor.gravity = 0.0f;
        Actor_SpawnFloorDust(globalCtx, &this->actor, &this->leftFootPos, 3.0f, 2, 2.0f, 0, 0, 0);
        Actor_SpawnFloorDust(globalCtx, &this->actor, &this->rightFootPos, 3.0f, 2, 2.0f, 0, 0, 0);
    }
    if (SkelAnime_Update(&this->skelAnime)) {
        Math_SmoothStepToF(&this->actor.world.pos.y, this->actor.floorHeight + 300.0f, 1.0f, 20.5f, 0.0f);
        this->timer--;
        if (this->timer == 0) {
            Actor_Kill(&this->actor);
        }
    }
}

void EnGeldB_SetupReady(EnGeldB* this) {
    Animation_MorphToLoop(&this->skelAnime, &gGerudoRedNeutralAnim, -4.0f);
    this->action = GELDB_READY;
    this->timer = Rand_ZeroOne() * 10.0f + 5.0f;
    this->actor.speedXZ = 0.0f;
    this->actor.world.rot.y = this->actor.shape.rot.y;
    EnGeldB_SetupAction(this, EnGeldB_Ready);
}

void EnGeldB_Ready(EnGeldB* this, GlobalContext* globalCtx) {
    Player* player = PLAYER;
    s32 pad;
    s16 angleToLink;

    SkelAnime_Update(&this->skelAnime);
    if (this->lookTimer != 0) {
        angleToLink = this->actor.yawTowardsPlayer - this->actor.shape.rot.y - this->headRot.y;
        if (ABS(angleToLink) > 0x2000) {
            this->lookTimer--;
            return;
        }
        this->lookTimer = 0;
    }
    angleToLink = this->actor.yawTowardsPlayer - this->actor.shape.rot.y;
    if (!EnGeldB_DodgeRanged(globalCtx, this)) {
        if (this->unkTimer != 0) {
            this->unkTimer--;

            if (ABS(angleToLink) >= 0x1FFE) {
                return;
            }
            this->unkTimer = 0;
        } else if (EnGeldB_ReactToPlayer(globalCtx, this, 0)) {
            return;
        }
        angleToLink = player->actor.shape.rot.y - this->actor.shape.rot.y;
        if ((this->actor.xzDistToPlayer < 100.0f) && (player->swordState != 0) && (ABS(angleToLink) >= 0x1F40)) {
            this->actor.shape.rot.y = this->actor.world.rot.y = this->actor.yawTowardsPlayer;
            EnGeldB_SetupCircle(this);
        } else if (--this->timer == 0) {
<<<<<<< HEAD
            if (Actor_YawInRangeWithPlayer(&this->actor, 30 * 0x10000 / 360)) {
=======
            if (Actor_IsFacingPlayer(&this->actor, 30 * 0x10000 / 360)) {
>>>>>>> e632b9a1
                if ((210.0f > this->actor.xzDistToPlayer) && (this->actor.xzDistToPlayer > 150.0f) &&
                    (Rand_ZeroOne() < 0.3f)) {
                    if (Actor_OtherIsTargeted(globalCtx, &this->actor) || (Rand_ZeroOne() > 0.5f) ||
                        (ABS(angleToLink) < 0x38E0)) {
                        EnGeldB_SetupRollForward(this);
                    } else {
                        EnGeldB_SetupSpinAttack(this);
                    }
                } else if (Rand_ZeroOne() > 0.3f) {
                    EnGeldB_SetupAdvance(this, globalCtx);
                } else {
                    EnGeldB_SetupCircle(this);
                }
            } else {
                EnGeldB_SetupPivot(this);
            }
            if ((globalCtx->gameplayFrames & 0x5F) == 0) {
                Audio_PlayActorSound2(&this->actor, NA_SE_EN_GERUDOFT_BREATH);
            }
        }
    }
}

void EnGeldB_SetupAdvance(EnGeldB* this, GlobalContext* globalCtx) {
    f32 lastFrame = Animation_GetLastFrame(&gGerudoRedWalkAnim);

    Animation_Change(&this->skelAnime, &gGerudoRedWalkAnim, 1.0f, 0.0f, lastFrame, ANIMMODE_LOOP_INTERP, -4.0f);
    this->action = GELDB_ADVANCE;
    EnGeldB_SetupAction(this, EnGeldB_Advance);
}

void EnGeldB_Advance(EnGeldB* this, GlobalContext* globalCtx) {
    s32 thisKeyFrame;
    s32 prevKeyFrame;
    s32 pad3C;
    s16 facingAngletoLink;
    Player* player = PLAYER;
    s32 pad30;
    s32 pad2C;
    f32 playSpeed;

    if (!EnGeldB_DodgeRanged(globalCtx, this)) {
        Math_SmoothStepToS(&this->actor.shape.rot.y, this->actor.yawTowardsPlayer, 1, 0x2EE, 0);
        this->actor.world.rot.y = this->actor.shape.rot.y;
        if (this->actor.xzDistToPlayer <= 40.0f) {
            Math_SmoothStepToF(&this->actor.speedXZ, -8.0f, 1.0f, 1.5f, 0.0f);
        } else if (this->actor.xzDistToPlayer > 55.0f) {
            Math_SmoothStepToF(&this->actor.speedXZ, 8.0f, 1.0f, 1.5f, 0.0f);
        } else {
            Math_SmoothStepToF(&this->actor.speedXZ, 0.0f, 1.0f, 6.65f, 0.0f);
        }
        this->skelAnime.playSpeed = this->actor.speedXZ / 8.0f;
        facingAngletoLink = player->actor.shape.rot.y - this->actor.shape.rot.y;
        facingAngletoLink = ABS(facingAngletoLink);
        if ((this->actor.xzDistToPlayer < 150.0f) && (player->swordState != 0) && (facingAngletoLink >= 0x1F40)) {
            this->actor.shape.rot.y = this->actor.world.rot.y = this->actor.yawTowardsPlayer;
            if (Rand_ZeroOne() > 0.7f) {
                EnGeldB_SetupCircle(this);
                return;
            }
        }
        thisKeyFrame = (s32)this->skelAnime.curFrame;
        SkelAnime_Update(&this->skelAnime);
        playSpeed = ABS(this->skelAnime.playSpeed);
        prevKeyFrame = (s32)(this->skelAnime.curFrame - playSpeed);
        playSpeed = ABS(this->skelAnime.playSpeed); // yes it does this twice.
<<<<<<< HEAD
        if (!Actor_YawInRangeWithPlayer(&this->actor, 0x11C7)) {
=======
        if (!Actor_IsFacingPlayer(&this->actor, 0x11C7)) {
>>>>>>> e632b9a1
            if (Rand_ZeroOne() > 0.5f) {
                EnGeldB_SetupCircle(this);
            } else {
                EnGeldB_SetupReady(this);
            }
        } else if (this->actor.xzDistToPlayer < 90.0f) {
            if (!Actor_OtherIsTargeted(globalCtx, &this->actor) &&
                (Rand_ZeroOne() > 0.03f || (this->actor.xzDistToPlayer <= 45.0f && facingAngletoLink < 0x38E0))) {
                EnGeldB_SetupSlash(this);
            } else if (Actor_OtherIsTargeted(globalCtx, &this->actor) && (Rand_ZeroOne() > 0.5f)) {
                EnGeldB_SetupRollBack(this);
            } else {
                EnGeldB_SetupCircle(this);
            }
        }
        if (!EnGeldB_ReactToPlayer(globalCtx, this, 0)) {
            if ((210.0f > this->actor.xzDistToPlayer) && (this->actor.xzDistToPlayer > 150.0f) &&
<<<<<<< HEAD
                Actor_YawInRangeWithPlayer(&this->actor, 0x71C)) {
=======
                Actor_IsFacingPlayer(&this->actor, 0x71C)) {
>>>>>>> e632b9a1
                if (Actor_IsTargeted(globalCtx, &this->actor)) {
                    if (Rand_ZeroOne() > 0.5f) {
                        EnGeldB_SetupRollForward(this);
                    } else {
                        EnGeldB_SetupSpinAttack(this);
                    }
                } else {
                    EnGeldB_SetupCircle(this);
                    return;
                }
            }
            if ((globalCtx->gameplayFrames & 0x5F) == 0) {
                Audio_PlayActorSound2(&this->actor, NA_SE_EN_GERUDOFT_BREATH);
            }
            if ((thisKeyFrame != (s32)this->skelAnime.curFrame) &&
                ((prevKeyFrame < 0 && (s32)playSpeed + thisKeyFrame > 0) ||
                 (prevKeyFrame < 4 && (s32)playSpeed + thisKeyFrame > 4))) {
                Audio_PlayActorSound2(&this->actor, NA_SE_EN_MUSI_LAND);
            }
        }
    }
}

void EnGeldB_SetupRollForward(EnGeldB* this) {
    f32 lastFrame = Animation_GetLastFrame(&gGerudoRedFlipAnim);

    Animation_Change(&this->skelAnime, &gGerudoRedFlipAnim, -1.0f, lastFrame, 0.0f, ANIMMODE_ONCE, -3.0f);
    this->timer = 0;
    this->invisible = true;
    this->action = GELDB_ROLL_FORWARD;
    this->actor.world.rot.y = this->actor.shape.rot.y = this->actor.yawTowardsPlayer;
    this->actor.speedXZ = 10.0f;
    Audio_PlayActorSound2(&this->actor, NA_SE_EN_STAL_JUMP);
    EnGeldB_SetupAction(this, EnGeldB_RollForward);
}

void EnGeldB_RollForward(EnGeldB* this, GlobalContext* globalCtx) {
    Player* player = PLAYER;
    s16 facingAngleToLink = player->actor.shape.rot.y - this->actor.shape.rot.y;

    if (SkelAnime_Update(&this->skelAnime)) {
        this->invisible = false;
        this->actor.speedXZ = 0.0f;
<<<<<<< HEAD
        if (!Actor_YawInRangeWithPlayer(&this->actor, 0x1554)) {
=======
        if (!Actor_IsFacingPlayer(&this->actor, 0x1554)) {
>>>>>>> e632b9a1
            EnGeldB_SetupReady(this);
            this->timer = (Rand_ZeroOne() * 5.0f) + 5.0f;
            if (ABS(facingAngleToLink) < 0x38E0) {
                this->lookTimer = 20;
            }
        } else if (!Actor_OtherIsTargeted(globalCtx, &this->actor) &&
                   (Rand_ZeroOne() > 0.5f || (ABS(facingAngleToLink) < 0x3FFC))) {
            EnGeldB_SetupSlash(this);
        } else {
            EnGeldB_SetupAdvance(this, globalCtx);
        }
    }
    if ((globalCtx->gameplayFrames & 0x5F) == 0) {
        Audio_PlayActorSound2(&this->actor, NA_SE_EN_GERUDOFT_BREATH);
    }
}

void EnGeldB_SetupPivot(EnGeldB* this) {
    Animation_MorphToLoop(&this->skelAnime, &gGerudoRedSidestepAnim, -4.0f);
    this->action = GELDB_PIVOT;
    EnGeldB_SetupAction(this, EnGeldB_Pivot);
}

void EnGeldB_Pivot(EnGeldB* this, GlobalContext* globalCtx) {
    s16 angleToLink;
    s16 turnRate;
    f32 playSpeed;

    if (!EnGeldB_DodgeRanged(globalCtx, this) && !EnGeldB_ReactToPlayer(globalCtx, this, 0)) {
        angleToLink = this->actor.yawTowardsPlayer - this->actor.shape.rot.y;
        turnRate = (angleToLink > 0) ? ((angleToLink * 0.25f) + 2000.0f) : ((angleToLink * 0.25f) - 2000.0f);
        this->actor.world.rot.y = this->actor.shape.rot.y += turnRate;
        if (angleToLink > 0) {
            playSpeed = turnRate * 0.5f;
            playSpeed = CLAMP_MAX(playSpeed, 1.0f);
        } else {
            playSpeed = turnRate * 0.5f;
            playSpeed = CLAMP_MIN(playSpeed, -1.0f);
        }
        this->skelAnime.playSpeed = -playSpeed;
        SkelAnime_Update(&this->skelAnime);
<<<<<<< HEAD
        if (Actor_YawInRangeWithPlayer(&this->actor, 30 * 0x10000 / 360)) {
=======
        if (Actor_IsFacingPlayer(&this->actor, 30 * 0x10000 / 360)) {
>>>>>>> e632b9a1
            if (Rand_ZeroOne() > 0.8f) {
                EnGeldB_SetupCircle(this);
            } else {
                EnGeldB_SetupAdvance(this, globalCtx);
            }
        }
        if ((globalCtx->gameplayFrames & 0x5F) == 0) {
            Audio_PlayActorSound2(&this->actor, NA_SE_EN_GERUDOFT_BREATH);
        }
    }
}

void EnGeldB_SetupCircle(EnGeldB* this) {
    f32 lastFrame = Animation_GetLastFrame(&gGerudoRedSidestepAnim);

    Animation_Change(&this->skelAnime, &gGerudoRedSidestepAnim, 1.0f, 0.0f, lastFrame, ANIMMODE_LOOP_INTERP, 0.0f);
    this->actor.speedXZ = Rand_CenteredFloat(12.0f);
    this->actor.world.rot.y = this->actor.shape.rot.y;
    this->skelAnime.playSpeed = -this->actor.speedXZ * 0.5f;
    this->timer = Rand_ZeroOne() * 30.0f + 30.0f;
    this->action = GELDB_CIRCLE;
    this->approachRate = 0.0f;
    EnGeldB_SetupAction(this, EnGeldB_Circle);
}

void EnGeldB_Circle(EnGeldB* this, GlobalContext* globalCtx) {
    s16 angleBehindLink;
    s16 phi_v1;
    s32 nextKeyFrame;
    s32 thisKeyFrame;
    s32 pad;
    s32 prevKeyFrame;
    Player* player = PLAYER;

    Math_SmoothStepToS(&this->actor.shape.rot.y, this->actor.yawTowardsPlayer, 1, 0xFA0, 1);
    if (!EnGeldB_DodgeRanged(globalCtx, this) && !EnGeldB_ReactToPlayer(globalCtx, this, 0)) {
        this->actor.world.rot.y = this->actor.shape.rot.y + 0x3A98;
        angleBehindLink = player->actor.shape.rot.y + 0x8000;
        if (Math_SinS(angleBehindLink - this->actor.shape.rot.y) >= 0.0f) {
            this->actor.speedXZ -= 0.25f;
            if (this->actor.speedXZ < -8.0f) {
                this->actor.speedXZ = -8.0f;
            }
        } else if (Math_SinS(angleBehindLink - this->actor.shape.rot.y) < 0.0f) {
            this->actor.speedXZ += 0.25f;
            if (this->actor.speedXZ > 8.0f) {
                this->actor.speedXZ = 8.0f;
            }
        }
        if ((this->actor.bgCheckFlags & 8) ||
            !func_800339B8(&this->actor, globalCtx, this->actor.speedXZ, this->actor.shape.rot.y + 0x3E80)) {
            if (this->actor.bgCheckFlags & 8) {
                if (this->actor.speedXZ >= 0.0f) {
                    phi_v1 = this->actor.shape.rot.y + 0x3E80;
                } else {
                    phi_v1 = this->actor.shape.rot.y - 0x3E80;
                }
                phi_v1 = this->actor.wallYaw - phi_v1;
            } else {
                this->actor.speedXZ *= -0.8f;
                phi_v1 = 0;
            }
            if (ABS(phi_v1) > 0x4000) {
                this->actor.speedXZ *= -0.8f;
                if (this->actor.speedXZ < 0.0f) {
                    this->actor.speedXZ -= 0.5f;
                } else {
                    this->actor.speedXZ += 0.5f;
                }
            }
        }
        if (this->actor.xzDistToPlayer <= 45.0f) {
            Math_SmoothStepToF(&this->approachRate, -4.0f, 1.0f, 1.5f, 0.0f);
        } else if (this->actor.xzDistToPlayer > 40.0f) {
            Math_SmoothStepToF(&this->approachRate, 4.0f, 1.0f, 1.5f, 0.0f);
        } else {
            Math_SmoothStepToF(&this->approachRate, 0.0f, 1.0f, 6.65f, 0.0f);
        }
        if (this->approachRate != 0.0f) {
            this->actor.world.pos.x += Math_SinS(this->actor.shape.rot.y) * this->approachRate;
            this->actor.world.pos.z += Math_CosS(this->actor.shape.rot.y) * this->approachRate;
        }
        if (ABS(this->approachRate) < ABS(this->actor.speedXZ)) {
            this->skelAnime.playSpeed = -this->actor.speedXZ * 0.5f;
        } else {
            this->skelAnime.playSpeed = -this->approachRate * 0.5f;
        }
        this->skelAnime.playSpeed = CLAMP(this->skelAnime.playSpeed, -3.0f, 3.0f);

        thisKeyFrame = this->skelAnime.curFrame;
        SkelAnime_Update(&this->skelAnime);

        prevKeyFrame = this->skelAnime.curFrame - ABS(this->skelAnime.playSpeed);
        nextKeyFrame = (s32)ABS(this->skelAnime.playSpeed) + thisKeyFrame;
        if ((thisKeyFrame != (s32)this->skelAnime.curFrame) &&
            ((prevKeyFrame < 0 && 0 < nextKeyFrame) || (prevKeyFrame < 5 && 5 < nextKeyFrame))) {
            Audio_PlayActorSound2(&this->actor, NA_SE_EN_MUSI_LAND);
        }
        if ((globalCtx->gameplayFrames & 0x5F) == 0) {
            Audio_PlayActorSound2(&this->actor, NA_SE_EN_GERUDOFT_BREATH);
        }
        if ((Math_CosS(angleBehindLink - this->actor.shape.rot.y) < -0.85f) &&
            !Actor_OtherIsTargeted(globalCtx, &this->actor) && (this->actor.xzDistToPlayer <= 45.0f)) {
            EnGeldB_SetupSlash(this);
        } else if (--this->timer == 0) {
            if (Actor_OtherIsTargeted(globalCtx, &this->actor) && (Rand_ZeroOne() > 0.5f)) {
                EnGeldB_SetupRollBack(this);
            } else {
                EnGeldB_SetupReady(this);
            }
        }
    }
}

void EnGeldB_SetupSpinDodge(EnGeldB* this, GlobalContext* globalCtx) {
    s16 sp3E;
    Player* player = PLAYER;
    f32 lastFrame = Animation_GetLastFrame(&gGerudoRedSidestepAnim);

    Animation_Change(&this->skelAnime, &gGerudoRedSidestepAnim, 1.0f, 0.0f, lastFrame, ANIMMODE_LOOP_INTERP, 0.0f);
    sp3E = player->actor.shape.rot.y;
    if (Math_SinS(sp3E - this->actor.shape.rot.y) > 0.0f) {
        this->actor.speedXZ = -10.0f;
    } else if (Math_SinS(sp3E - this->actor.shape.rot.y) < 0.0f) {
        this->actor.speedXZ = 10.0f;
    } else if (Rand_ZeroOne() > 0.5f) {
        this->actor.speedXZ = 10.0f;
    } else {
        this->actor.speedXZ = -10.0f;
    }
    this->skelAnime.playSpeed = -this->actor.speedXZ * 0.5f;
    this->actor.world.rot.y = this->actor.shape.rot.y;
    this->timer = 6;
    this->approachRate = 0.0f;
    this->unkFloat = 0.0f;
    this->action = GELDB_SPIN_DODGE;

    EnGeldB_SetupAction(this, EnGeldB_SpinDodge);
}

void EnGeldB_SpinDodge(EnGeldB* this, GlobalContext* globalCtx) {
    s16 phi_v1;
    s32 thisKeyFrame;
    s32 pad;
    s32 lastKeyFrame;
    s32 nextKeyFrame;

    this->actor.world.rot.y = this->actor.yawTowardsPlayer + 0x3A98;
    if ((this->actor.bgCheckFlags & 8) ||
        !func_800339B8(&this->actor, globalCtx, this->actor.speedXZ, this->actor.shape.rot.y + 0x3E80)) {
        if (this->actor.bgCheckFlags & 8) {
            if (this->actor.speedXZ >= 0.0f) {
                phi_v1 = this->actor.shape.rot.y + 0x3E80;
            } else {
                phi_v1 = this->actor.shape.rot.y - 0x3E80;
            }
            phi_v1 = this->actor.wallYaw - phi_v1;
        } else {
            this->actor.speedXZ *= -0.8f;
            phi_v1 = 0;
        }
        if (ABS(phi_v1) > 0x4000) {
            EnGeldB_SetupJump(this);
            return;
        }
    }
    if (this->actor.xzDistToPlayer <= 45.0f) {
        Math_SmoothStepToF(&this->approachRate, -4.0f, 1.0f, 1.5f, 0.0f);
    } else if (this->actor.xzDistToPlayer > 40.0f) {
        Math_SmoothStepToF(&this->approachRate, 4.0f, 1.0f, 1.5f, 0.0f);
    } else {
        Math_SmoothStepToF(&this->approachRate, 0.0f, 1.0f, 6.65f, 0.0f);
    }
    if (this->approachRate != 0.0f) {
        this->actor.world.pos.x += Math_SinS(this->actor.yawTowardsPlayer) * this->approachRate;
        this->actor.world.pos.z += Math_CosS(this->actor.yawTowardsPlayer) * this->approachRate;
    }
    if (ABS(this->approachRate) < ABS(this->actor.speedXZ)) {
        this->skelAnime.playSpeed = -this->actor.speedXZ * 0.5f;
    } else {
        this->skelAnime.playSpeed = -this->approachRate * 0.5f;
    }
    this->skelAnime.playSpeed = CLAMP(this->skelAnime.playSpeed, -3.0f, 3.0f);
    thisKeyFrame = this->skelAnime.curFrame;
    SkelAnime_Update(&this->skelAnime);
    lastKeyFrame = this->skelAnime.curFrame - ABS(this->skelAnime.playSpeed);
    nextKeyFrame = (s32)ABS(this->skelAnime.playSpeed) + thisKeyFrame;
    if ((thisKeyFrame != (s32)this->skelAnime.curFrame) &&
        ((lastKeyFrame < 0 && 0 < nextKeyFrame) || (lastKeyFrame < 5 && 5 < nextKeyFrame))) {
        Audio_PlayActorSound2(&this->actor, NA_SE_EN_MUSI_LAND);
    }
    if ((globalCtx->gameplayFrames & 0x5F) == 0) {
        Audio_PlayActorSound2(&this->actor, NA_SE_EN_GERUDOFT_BREATH);
    }
    this->timer--;
    if (this->timer == 0) {
        this->actor.shape.rot.y = this->actor.yawTowardsPlayer;
        if (!EnGeldB_DodgeRanged(globalCtx, this)) {
            if (!Actor_OtherIsTargeted(globalCtx, &this->actor) && (this->actor.xzDistToPlayer <= 70.0f)) {
                EnGeldB_SetupSlash(this);
            } else {
                EnGeldB_SetupRollBack(this);
            }
        }
    } else {
        if (this->actor.speedXZ >= 0.0f) {
            this->actor.shape.rot.y += 0x4000;
        } else {
            this->actor.shape.rot.y -= 0x4000;
        }
    }
}

void EnGeldB_SetupSlash(EnGeldB* this) {
    Animation_PlayOnce(&this->skelAnime, &gGerudoRedSlashAnim);
    this->swordCollider.base.atFlags &= ~AT_BOUNCED;
    this->action = GELDB_SLASH;
    this->spinAttackState = 0;
    this->actor.speedXZ = 0.0f;
    func_800F8A44(&this->actor.projectedPos, NA_SE_EN_GERUDOFT_BREATH);
    EnGeldB_SetupAction(this, EnGeldB_Slash);
}

void EnGeldB_Slash(EnGeldB* this, GlobalContext* globalCtx) {
    Player* player = PLAYER;
    s16 angleFacingLink = player->actor.shape.rot.y - this->actor.shape.rot.y;
    s16 angleToLink = this->actor.yawTowardsPlayer - this->actor.shape.rot.y;

    angleFacingLink = ABS(angleFacingLink);
    angleToLink = ABS(angleToLink);

    this->actor.speedXZ = 0.0f;
    if ((s32)this->skelAnime.curFrame == 1) {
        Audio_PlayActorSound2(&this->actor, NA_SE_EN_GERUDOFT_ATTACK);
        this->swordState = 1;
    } else if ((s32)this->skelAnime.curFrame == 6) {
        this->swordState = -1;
    }
    if (this->swordCollider.base.atFlags & AT_BOUNCED) {
        this->swordState = -1;
        this->swordCollider.base.atFlags &= ~(AT_HIT | AT_BOUNCED);
        EnGeldB_SetupRollBack(this);
    } else if (SkelAnime_Update(&this->skelAnime)) {
<<<<<<< HEAD
        if (!Actor_YawInRangeWithPlayer(&this->actor, 0x1554)) {
=======
        if (!Actor_IsFacingPlayer(&this->actor, 0x1554)) {
>>>>>>> e632b9a1
            EnGeldB_SetupReady(this);
            this->timer = (Rand_ZeroOne() * 5.0f) + 5.0f;
            if (angleToLink > 0x4000) {
                this->lookTimer = 20;
            }
        } else if (Rand_ZeroOne() > 0.7f || (this->actor.xzDistToPlayer >= 120.0f)) {
            EnGeldB_SetupReady(this);
            this->timer = (Rand_ZeroOne() * 5.0f) + 5.0f;
        } else {
            this->actor.world.rot.y = this->actor.yawTowardsPlayer;
            if (Rand_ZeroOne() > 0.7f) {
                EnGeldB_SetupSidestep(this, globalCtx);
            } else if (angleFacingLink <= 0x2710) {
                if (angleToLink > 0x3E80) {
                    this->actor.world.rot.y = this->actor.yawTowardsPlayer;
                    EnGeldB_SetupCircle(this);
                } else {
                    EnGeldB_ReactToPlayer(globalCtx, this, 1);
                }
            } else {
                EnGeldB_SetupCircle(this);
            }
        }
    }
}

void EnGeldB_SetupSpinAttack(EnGeldB* this) {
    f32 lastFrame = Animation_GetLastFrame(&gGerudoRedSpinAttackAnim);

    Animation_Change(&this->skelAnime, &gGerudoRedSpinAttackAnim, 1.0f, 0.0f, lastFrame, ANIMMODE_ONCE_INTERP, 0.0f);
    this->swordCollider.base.atFlags &= ~(AT_HIT | AT_BOUNCED);
    this->action = GELDB_SPIN_ATTACK;
    this->spinAttackState = 0;
    this->actor.speedXZ = 0.0f;
    EnGeldB_SetupAction(this, EnGeldB_SpinAttack);
}

void EnGeldB_SpinAttack(EnGeldB* this, GlobalContext* globalCtx) {
    Player* player = PLAYER;
    s16 angleFacingLink;
    s16 angleToLink;

    if (this->spinAttackState < 2) {
        if (this->swordCollider.base.atFlags & AT_BOUNCED) {
            this->swordCollider.base.atFlags &= ~(AT_HIT | AT_BOUNCED);
            this->spinAttackState = 1;
            this->skelAnime.playSpeed = 1.5f;
        } else if (this->swordCollider.base.atFlags & AT_HIT) {
            this->swordCollider.base.atFlags &= ~AT_HIT;
            if (&player->actor == this->swordCollider.base.at) {
                func_8002F71C(globalCtx, &this->actor, 6.0f, this->actor.yawTowardsPlayer, 6.0f);
                this->spinAttackState = 2;
                func_8002DF54(globalCtx, &this->actor, 0x18);
                func_8010B680(globalCtx, 0x6003, &this->actor);
                this->timer = 30;
                this->actor.speedXZ = 0.0f;
                Audio_PlayActorSound2(&this->actor, NA_SE_EN_TWINROBA_YOUNG_LAUGH);
                return;
            }
        }
    }
    if ((s32)this->skelAnime.curFrame < 9) {
        this->actor.shape.rot.y = this->actor.world.rot.y = this->actor.yawTowardsPlayer;
    } else if ((s32)this->skelAnime.curFrame == 13) {
        Actor_SpawnFloorDust(globalCtx, &this->actor, &this->leftFootPos, 3.0f, 2, 2.0f, 0, 0, 0);
        Actor_SpawnFloorDust(globalCtx, &this->actor, &this->rightFootPos, 3.0f, 2, 2.0f, 0, 0, 0);
        this->swordState = 1;
        this->actor.speedXZ = 10.0f;
        Audio_PlayActorSound2(&this->actor, NA_SE_EN_GERUDOFT_ATTACK);
    } else if ((s32)this->skelAnime.curFrame == 21) {
        this->actor.speedXZ = 0.0f;
    } else if ((s32)this->skelAnime.curFrame == 24) {
        this->swordState = -1;
    }
    if (SkelAnime_Update(&this->skelAnime) && (this->spinAttackState < 2)) {
<<<<<<< HEAD
        if (!Actor_YawInRangeWithPlayer(&this->actor, 0x1554)) {
=======
        if (!Actor_IsFacingPlayer(&this->actor, 0x1554)) {
>>>>>>> e632b9a1
            EnGeldB_SetupReady(this);
            this->timer = (Rand_ZeroOne() * 5.0f) + 5.0f;
            this->lookTimer = 46;
        } else if (this->spinAttackState != 0) {
            EnGeldB_SetupRollBack(this);
        } else if (Rand_ZeroOne() > 0.7f || (this->actor.xzDistToPlayer >= 120.0f)) {
            EnGeldB_SetupReady(this);
            this->timer = (Rand_ZeroOne() * 5.0f) + 5.0f;
        } else {
            this->actor.world.rot.y = this->actor.yawTowardsPlayer;
            if (Rand_ZeroOne() > 0.7f) {
                EnGeldB_SetupSidestep(this, globalCtx);
            } else {
                angleFacingLink = player->actor.shape.rot.y - this->actor.shape.rot.y;
                angleFacingLink = ABS(angleFacingLink);
                if (angleFacingLink <= 0x2710) {
                    angleToLink = this->actor.yawTowardsPlayer - this->actor.shape.rot.y;
                    angleToLink = ABS(angleToLink);
                    if (angleToLink > 0x3E80) {
                        this->actor.world.rot.y = this->actor.yawTowardsPlayer;
                        EnGeldB_SetupCircle(this);
                    } else {
                        EnGeldB_ReactToPlayer(globalCtx, this, 1);
                    }
                } else {
                    EnGeldB_SetupCircle(this);
                }
            }
        }
    }
}

void EnGeldB_SetupRollBack(EnGeldB* this) {
    Animation_MorphToPlayOnce(&this->skelAnime, &gGerudoRedFlipAnim, -3.0f);
    this->timer = 0;
    this->invisible = true;
    this->action = GELDB_ROLL_BACK;
    this->actor.speedXZ = -8.0f;
    Audio_PlayActorSound2(&this->actor, NA_SE_EN_STAL_JUMP);
    this->actor.shape.rot.y = this->actor.world.rot.y = this->actor.yawTowardsPlayer;
    EnGeldB_SetupAction(this, EnGeldB_RollBack);
}

void EnGeldB_RollBack(EnGeldB* this, GlobalContext* globalCtx) {
    if (SkelAnime_Update(&this->skelAnime)) {
        if (!Actor_OtherIsTargeted(globalCtx, &this->actor) && (this->actor.xzDistToPlayer < 170.0f) &&
            (this->actor.xzDistToPlayer > 140.0f) && (Rand_ZeroOne() < 0.2f)) {
            EnGeldB_SetupSpinAttack(this);
        } else if (globalCtx->gameplayFrames & 1) {
            EnGeldB_SetupSidestep(this, globalCtx);
        } else {
            EnGeldB_SetupReady(this);
        }
    }
    if ((globalCtx->state.frames & 0x5F) == 0) {
        Audio_PlayActorSound2(&this->actor, NA_SE_EN_GERUDOFT_BREATH);
    }
}

void EnGeldB_SetupStunned(EnGeldB* this) {
    if (this->actor.bgCheckFlags & 1) {
        this->actor.speedXZ = 0.0f;
    }
    if ((this->damageEffect != GELDB_DMG_FREEZE) || (this->action == GELDB_SPIN_ATTACK)) {
        Animation_PlayOnceSetSpeed(&this->skelAnime, &gGerudoRedDamageAnim, 0.0f);
    }
    if (this->damageEffect == GELDB_DMG_FREEZE) {
        this->iceTimer = 36;
    }
    Audio_PlayActorSound2(&this->actor, NA_SE_EN_GOMA_JR_FREEZE);
    this->action = GELDB_STUNNED;
    EnGeldB_SetupAction(this, EnGeldB_Stunned);
}

void EnGeldB_Stunned(EnGeldB* this, GlobalContext* globalCtx) {
    if (this->actor.bgCheckFlags & 2) {
        this->actor.speedXZ = 0.0f;
    }
    if (this->actor.bgCheckFlags & 1) {
        if (this->actor.speedXZ < 0.0f) {
            this->actor.speedXZ += 0.05f;
        }
        this->invisible = false;
    }
    if ((this->actor.colorFilterTimer == 0) && (this->actor.bgCheckFlags & 1)) {
        if (this->actor.colChkInfo.health == 0) {
            EnGeldB_SetupDefeated(this);
        } else {
            EnGeldB_ReactToPlayer(globalCtx, this, 1);
        }
    }
}

void EnGeldB_SetupDamaged(EnGeldB* this) {
    Animation_MorphToPlayOnce(&this->skelAnime, &gGerudoRedDamageAnim, -4.0f);
    if (this->actor.bgCheckFlags & 1) {
        this->invisible = false;
        this->actor.speedXZ = -4.0f;
    } else {
        this->invisible = true;
    }
    this->lookTimer = 0;
    this->actor.world.rot.y = this->actor.yawTowardsPlayer;
    Audio_PlayActorSound2(&this->actor, NA_SE_EN_GERUDOFT_DAMAGE);
    this->action = GELDB_DAMAGED;
    EnGeldB_SetupAction(this, EnGeldB_Damaged);
}

void EnGeldB_Damaged(EnGeldB* this, GlobalContext* globalCtx) {
    s16 angleToWall;

    if (this->actor.bgCheckFlags & 2) {
        this->actor.speedXZ = 0.0f;
    }
    if (this->actor.bgCheckFlags & 1) {
        if (this->actor.speedXZ < 0.0f) {
            this->actor.speedXZ += 0.05f;
        }
        this->invisible = false;
    }
    Math_SmoothStepToS(&this->actor.shape.rot.y, this->actor.yawTowardsPlayer, 1, 0x1194, 0);
    if (!EnGeldB_DodgeRanged(globalCtx, this) && !EnGeldB_ReactToPlayer(globalCtx, this, 0) &&
        SkelAnime_Update(&this->skelAnime) && (this->actor.bgCheckFlags & 1)) {
        angleToWall = this->actor.wallYaw - this->actor.shape.rot.y;
        if ((this->actor.bgCheckFlags & 8) && (ABS(angleToWall) < 0x2EE0) && (this->actor.xzDistToPlayer < 90.0f)) {
            EnGeldB_SetupJump(this);
        } else if (!EnGeldB_DodgeRanged(globalCtx, this)) {
            if ((this->actor.xzDistToPlayer <= 45.0f) && !Actor_OtherIsTargeted(globalCtx, &this->actor) &&
                (globalCtx->gameplayFrames & 7)) {
                EnGeldB_SetupSlash(this);
            } else {
                EnGeldB_SetupRollBack(this);
            }
        }
    }
}

void EnGeldB_SetupJump(EnGeldB* this) {
    f32 lastFrame = Animation_GetLastFrame(&gGerudoRedFlipAnim);

    Animation_Change(&this->skelAnime, &gGerudoRedFlipAnim, -1.0f, lastFrame, 0.0f, ANIMMODE_ONCE, -3.0f);
    this->timer = 0;
    this->invisible = false;
    this->action = GELDB_JUMP;
    this->actor.speedXZ = 6.5f;
    this->actor.velocity.y = 15.0f;
    Audio_PlayActorSound2(&this->actor, NA_SE_EN_STAL_JUMP);
    this->actor.world.rot.y = this->actor.shape.rot.y;
    EnGeldB_SetupAction(this, EnGeldB_Jump);
}

void EnGeldB_Jump(EnGeldB* this, GlobalContext* globalCtx) {
    Math_SmoothStepToS(&this->actor.shape.rot.y, this->actor.yawTowardsPlayer, 1, 0xFA0, 1);
    if (this->actor.velocity.y >= 5.0f) {
        func_800355B8(globalCtx, &this->leftFootPos);
        func_800355B8(globalCtx, &this->rightFootPos);
    }
    if (SkelAnime_Update(&this->skelAnime) && (this->actor.bgCheckFlags & 3)) {
        this->actor.world.rot.y = this->actor.shape.rot.y = this->actor.yawTowardsPlayer;
        this->actor.shape.rot.x = 0;
        this->actor.speedXZ = 0.0f;
        this->actor.velocity.y = 0.0f;
        this->actor.world.pos.y = this->actor.floorHeight;
        if (!Actor_OtherIsTargeted(globalCtx, &this->actor)) {
            EnGeldB_SetupSlash(this);
        } else {
            EnGeldB_SetupReady(this);
        }
    }
}

void EnGeldB_SetupBlock(EnGeldB* this) {
    f32 lastFrame = Animation_GetLastFrame(&gGerudoRedBlockAnim);

    if (this->swordState != 0) {
        this->swordState = -1;
    }
    this->actor.speedXZ = 0.0f;
    this->action = GELDB_BLOCK;
    this->timer = (s32)Rand_CenteredFloat(10.0f) + 10;
    Animation_Change(&this->skelAnime, &gGerudoRedBlockAnim, 0.0f, 0.0f, lastFrame, ANIMMODE_ONCE, 0.0f);
    EnGeldB_SetupAction(this, EnGeldB_Block);
}

void EnGeldB_Block(EnGeldB* this, GlobalContext* globalCtx) {
    Player* player = PLAYER;
    s32 pad;
    s16 angleToLink;
    s16 angleFacingLink;

    if (this->timer != 0) {
        this->timer--;
    } else {
        this->skelAnime.playSpeed = 1.0f;
    }
    if (SkelAnime_Update(&this->skelAnime)) {
        angleToLink = this->actor.yawTowardsPlayer - this->actor.shape.rot.y;
        if ((ABS(angleToLink) <= 0x4000) && (this->actor.xzDistToPlayer < 40.0f) &&
            (ABS(this->actor.yDistToPlayer) < 50.0f)) {
            if (func_800354B4(globalCtx, &this->actor, 100.0f, 0x2710, 0x4000, this->actor.shape.rot.y)) {
                if (player->swordAnimation == 0x11) {
                    EnGeldB_SetupSpinDodge(this, globalCtx);
                } else if (globalCtx->gameplayFrames & 1) {
                    EnGeldB_SetupBlock(this);
                } else {
                    EnGeldB_SetupRollBack(this);
                }
            } else {
                angleFacingLink = player->actor.shape.rot.y - this->actor.shape.rot.y;
                if (!Actor_OtherIsTargeted(globalCtx, &this->actor) &&
                    ((globalCtx->gameplayFrames & 1) || (ABS(angleFacingLink) < 0x38E0))) {
                    EnGeldB_SetupSlash(this);
                } else {
                    EnGeldB_SetupCircle(this);
                }
            }
        } else {
            EnGeldB_SetupCircle(this);
        }
    } else if ((this->timer == 0) &&
               func_800354B4(globalCtx, &this->actor, 100.0f, 0x2710, 0x4000, this->actor.shape.rot.y)) {
        if (player->swordAnimation == 0x11) {
            EnGeldB_SetupSpinDodge(this, globalCtx);
        } else if (!EnGeldB_DodgeRanged(globalCtx, this)) {
            if ((globalCtx->gameplayFrames & 1)) {
                if ((this->actor.xzDistToPlayer < 100.0f) && (Rand_ZeroOne() > 0.7f)) {
                    EnGeldB_SetupJump(this);
                } else {
                    EnGeldB_SetupRollBack(this);
                }
            } else {
                EnGeldB_SetupBlock(this);
            }
        }
    }
}

void EnGeldB_SetupSidestep(EnGeldB* this, GlobalContext* globalCtx) {
    s16 linkAngle;
    Player* player;
    f32 lastFrame = Animation_GetLastFrame(&gGerudoRedSidestepAnim);

    Animation_Change(&this->skelAnime, &gGerudoRedSidestepAnim, 1.0f, 0.0f, lastFrame, ANIMMODE_LOOP_INTERP, 0.0f);
    player = PLAYER;
    Math_SmoothStepToS(&this->actor.shape.rot.y, this->actor.yawTowardsPlayer, 1, 0xFA0, 1);
    linkAngle = player->actor.shape.rot.y;
    if (Math_SinS(linkAngle - this->actor.shape.rot.y) > 0.0f) {
        this->actor.speedXZ = -6.0f;
    } else if (Math_SinS(linkAngle - this->actor.shape.rot.y) < 0.0f) {
        this->actor.speedXZ = 6.0f;
    } else {
        this->actor.speedXZ = Rand_CenteredFloat(12.0f);
    }
    this->skelAnime.playSpeed = -this->actor.speedXZ * 0.5f;
    this->approachRate = 0.0f;
    this->actor.world.rot.y = this->actor.shape.rot.y + 0x3FFF;
    this->timer = Rand_ZeroOne() * 10.0f + 5.0f;
    this->action = GELDB_SIDESTEP;
    EnGeldB_SetupAction(this, EnGeldB_Sidestep);
}

void EnGeldB_Sidestep(EnGeldB* this, GlobalContext* globalCtx) {
    s16 behindLinkAngle;
    s16 phi_v1;
    Player* player = PLAYER;
    s32 thisKeyFrame;
    s32 prevKeyFrame;
    f32 playSpeed;

    Math_SmoothStepToS(&this->actor.shape.rot.y, this->actor.yawTowardsPlayer, 1, 0xBB8, 1);
    behindLinkAngle = player->actor.shape.rot.y + 0x8000;
    if (Math_SinS(behindLinkAngle - this->actor.shape.rot.y) > 0.0f) {
        this->actor.speedXZ += 0.125f;
    } else if (Math_SinS(behindLinkAngle - this->actor.shape.rot.y) <= 0.0f) {
        this->actor.speedXZ -= 0.125f;
    }

    if ((this->actor.bgCheckFlags & 8) ||
        !func_800339B8(&this->actor, globalCtx, this->actor.speedXZ, this->actor.shape.rot.y + 0x3E80)) {
        if (this->actor.bgCheckFlags & 8) {
            if (this->actor.speedXZ >= 0.0f) {
                phi_v1 = this->actor.shape.rot.y + 0x3E80;
            } else {
                phi_v1 = this->actor.shape.rot.y - 0x3E80;
            }
            phi_v1 = this->actor.wallYaw - phi_v1;
        } else {
            this->actor.speedXZ *= -0.8f;
            phi_v1 = 0;
        }
        if (ABS(phi_v1) > 0x4000) {
            this->actor.speedXZ *= -0.8f;
            if (this->actor.speedXZ < 0.0f) {
                this->actor.speedXZ -= 0.5f;
            } else {
                this->actor.speedXZ += 0.5f;
            }
        }
    }
    if (this->actor.speedXZ >= 0.0f) {
        this->actor.world.rot.y = this->actor.shape.rot.y + 0x3E80;
    } else {
        this->actor.world.rot.y = this->actor.shape.rot.y - 0x3E80;
    }
    if (this->actor.xzDistToPlayer <= 45.0f) {
        Math_SmoothStepToF(&this->approachRate, -4.0f, 1.0f, 1.5f, 0.0f);
    } else if (this->actor.xzDistToPlayer > 40.0f) {
        Math_SmoothStepToF(&this->approachRate, 4.0f, 1.0f, 1.5f, 0.0f);
    } else {
        Math_SmoothStepToF(&this->approachRate, 0.0f, 1.0f, 6.65f, 0.0f);
    }
    if (this->approachRate != 0.0f) {
        this->actor.world.pos.x += Math_SinS(this->actor.shape.rot.y) * this->approachRate;
        this->actor.world.pos.z += Math_CosS(this->actor.shape.rot.y) * this->approachRate;
    }
    if (ABS(this->approachRate) < ABS(this->actor.speedXZ)) {
        this->skelAnime.playSpeed = -this->actor.speedXZ * 0.5f;
    } else {
        this->skelAnime.playSpeed = -this->approachRate * 0.5f;
    }
    this->skelAnime.playSpeed = CLAMP(this->skelAnime.playSpeed, -3.0f, 3.0f);
    thisKeyFrame = this->skelAnime.curFrame;
    SkelAnime_Update(&this->skelAnime);
    prevKeyFrame = this->skelAnime.curFrame - ABS(this->skelAnime.playSpeed);

    playSpeed = ((void)0, ABS(this->skelAnime.playSpeed)); // Needed to match for some reason

    if (!EnGeldB_DodgeRanged(globalCtx, this) && !EnGeldB_ReactToPlayer(globalCtx, this, 0)) {
        if (--this->timer == 0) {
            s16 angleFacingPlayer = player->actor.shape.rot.y - this->actor.shape.rot.y;

            angleFacingPlayer = ABS(angleFacingPlayer);
            if (angleFacingPlayer >= 0x3A98) {
                EnGeldB_SetupReady(this);
                this->timer = (Rand_ZeroOne() * 5.0f) + 1.0f;
            } else {
                Player* player2 = PLAYER;
                s16 angleFacingPlayer2 = player2->actor.shape.rot.y - this->actor.shape.rot.y;

                this->actor.world.rot.y = this->actor.shape.rot.y;
<<<<<<< HEAD
                if ((this->actor.xzDistToPlayer <= 45.0f) && (!Actor_OtherIsTargeted(globalCtx, &this->actor)) &&
=======
                if ((this->actor.xzDistToPlayer <= 45.0f) && !Actor_OtherIsTargeted(globalCtx, &this->actor) &&
>>>>>>> e632b9a1
                    (!(globalCtx->gameplayFrames & 3) || (ABS(angleFacingPlayer2) < 0x38E0))) {
                    EnGeldB_SetupSlash(this);
                } else if ((210.0f > this->actor.xzDistToPlayer) && (this->actor.xzDistToPlayer > 150.0f) &&
                           !(globalCtx->gameplayFrames & 1)) {
                    if (Actor_OtherIsTargeted(globalCtx, &this->actor) || (Rand_ZeroOne() > 0.5f) ||
                        (ABS(angleFacingPlayer2) < 0x38E0)) {
                        EnGeldB_SetupRollForward(this);
                    } else {
                        EnGeldB_SetupSpinAttack(this);
                    }
                } else {
                    EnGeldB_SetupAdvance(this, globalCtx);
                }
            }
        }
        if ((thisKeyFrame != (s32)this->skelAnime.curFrame) &&
            (((prevKeyFrame < 0) && (((s32)playSpeed + thisKeyFrame) > 0)) ||
             ((prevKeyFrame < 5) && (((s32)playSpeed + thisKeyFrame) > 5)))) {
            Audio_PlayActorSound2(&this->actor, NA_SE_EN_MUSI_LAND);
        }
        if ((globalCtx->gameplayFrames & 0x5F) == 0) {
            Audio_PlayActorSound2(&this->actor, NA_SE_EN_GERUDOFT_BREATH);
        }
    }
}

void EnGeldB_SetupDefeated(EnGeldB* this) {
    Animation_MorphToPlayOnce(&this->skelAnime, &gGerudoRedDefeatAnim, -4.0f);
    this->actor.world.rot.y = this->actor.shape.rot.y = this->actor.yawTowardsPlayer;
    if (this->actor.bgCheckFlags & 1) {
        this->invisible = false;
        this->actor.speedXZ = -6.0f;
    } else {
        this->invisible = true;
    }
    this->action = GELDB_DEFEAT;
    this->actor.flags &= ~1;
    Audio_PlayActorSound2(&this->actor, NA_SE_EN_GERUDOFT_DEAD);
    EnGeldB_SetupAction(this, EnGeldB_Defeated);
}

void EnGeldB_Defeated(EnGeldB* this, GlobalContext* globalCtx) {
    if (this->actor.bgCheckFlags & 2) {
        this->actor.speedXZ = 0.0f;
    }
    if (this->actor.bgCheckFlags & 1) {
        Math_SmoothStepToF(&this->actor.speedXZ, 0.0f, 1.0f, 0.5f, 0.0f);
        this->invisible = false;
    }
    if (SkelAnime_Update(&this->skelAnime)) {
        EnGeldB_SetupFlee(this);
    } else if ((s32)this->skelAnime.curFrame == 10) {
        Audio_PlayActorSound2(&this->actor, NA_SE_EN_RIZA_DOWN);
        func_800F5B58();
    }
}

void EnGeldB_TurnHead(EnGeldB* this, GlobalContext* globalCtx) {
    if ((this->action == GELDB_READY) && (this->lookTimer != 0)) {
        this->headRot.y = Math_SinS(this->lookTimer * 0x1068) * 8920.0f;
    } else if (this->action != GELDB_STUNNED) {
        if ((this->action != GELDB_SLASH) && (this->action != GELDB_SPIN_ATTACK)) {
            Math_SmoothStepToS(&this->headRot.y, this->actor.yawTowardsPlayer - this->actor.shape.rot.y, 1, 0x1F4, 0);
            this->headRot.y = CLAMP(this->headRot.y, -0x256F, 0x256F);
        } else {
            this->headRot.y = 0;
        }
    }
}

void EnGeldB_CollisionCheck(EnGeldB* this, GlobalContext* globalCtx) {
    s32 pad;
    EnItem00* key;

    if (this->blockCollider.base.acFlags & AC_BOUNCED) {
        this->blockCollider.base.acFlags &= ~AC_BOUNCED;
        this->bodyCollider.base.acFlags &= ~AC_HIT;
    } else if ((this->bodyCollider.base.acFlags & AC_HIT) && (this->action >= GELDB_READY) &&
               (this->spinAttackState < 2)) {
        this->bodyCollider.base.acFlags &= ~AC_HIT;
        if (this->actor.colChkInfo.damageEffect != GELDB_DMG_UNK_6) {
            this->damageEffect = this->actor.colChkInfo.damageEffect;
            Actor_SetDropFlag(&this->actor, &this->bodyCollider.info, 1);
            func_800F8A44(&this->actor.projectedPos, NA_SE_EN_GERUDOFT_BREATH);
            if ((this->actor.colChkInfo.damageEffect == GELDB_DMG_STUN) ||
                (this->actor.colChkInfo.damageEffect == GELDB_DMG_FREEZE)) {
                if (this->action != GELDB_STUNNED) {
                    Actor_SetColorFilter(&this->actor, 0, 0x78, 0, 0x50);
                    Actor_ApplyDamage(&this->actor);
                    EnGeldB_SetupStunned(this);
                }
            } else {
                Actor_SetColorFilter(&this->actor, 0x4000, 0xFF, 0, 8);
                if (Actor_ApplyDamage(&this->actor) == 0) {
                    if (this->keyFlag != 0) {
                        key = Item_DropCollectible(globalCtx, &this->actor.world.pos, this->keyFlag | ITEM00_SMALL_KEY);
                        if (key != NULL) {
                            key->actor.world.rot.y = Math_Vec3f_Yaw(&key->actor.world.pos, &this->actor.home.pos);
                            key->actor.speedXZ = 6.0f;
                            Audio_PlaySoundGeneral(NA_SE_SY_TRE_BOX_APPEAR, &D_801333D4, 4, &D_801333E0, &D_801333E0,
                                                   &D_801333E8);
                        }
                    }
                    EnGeldB_SetupDefeated(this);
<<<<<<< HEAD
                    Actor_PlayDeathFx(globalCtx, &this->actor);
=======
                    Enemy_StartFinishingBlow(globalCtx, &this->actor);
>>>>>>> e632b9a1
                } else {
                    EnGeldB_SetupDamaged(this);
                }
            }
        }
    }
}

void EnGeldB_Update(Actor* thisx, GlobalContext* globalCtx) {
    s32 pad;
    EnGeldB* this = THIS;

    EnGeldB_CollisionCheck(this, globalCtx);
    if (this->actor.colChkInfo.damageEffect != GELDB_DMG_UNK_6) {
        Actor_MoveForward(&this->actor);
        Actor_UpdateBgCheckInfo(globalCtx, &this->actor, 15.0f, 30.0f, 60.0f, 0x1D);
        this->actionFunc(this, globalCtx);
        this->actor.focus.pos = this->actor.world.pos;
        this->actor.focus.pos.y += 40.0f;
        EnGeldB_TurnHead(this, globalCtx);
    }
    Collider_UpdateCylinder(&this->actor, &this->bodyCollider);
    CollisionCheck_SetOC(globalCtx, &globalCtx->colChkCtx, &this->bodyCollider.base);
    if ((this->action >= GELDB_READY) && (this->spinAttackState < 2) &&
        ((this->actor.colorFilterTimer == 0) || !(this->actor.colorFilterParams & 0x4000))) {
        CollisionCheck_SetAC(globalCtx, &globalCtx->colChkCtx, &this->bodyCollider.base);
    }
    if ((this->action == GELDB_BLOCK) && (this->skelAnime.curFrame == 0.0f)) {
        CollisionCheck_SetAC(globalCtx, &globalCtx->colChkCtx, &this->blockCollider.base);
    }
    if (this->swordState > 0) {
        CollisionCheck_SetAT(globalCtx, &globalCtx->colChkCtx, &this->swordCollider.base);
    }
    if (this->blinkState == 0) {
        if ((Rand_ZeroOne() < 0.1f) && ((globalCtx->gameplayFrames % 4) == 0)) {
            this->blinkState++;
        }
    } else {
        this->blinkState = (this->blinkState + 1) & 3;
    }
}

s32 EnGeldB_OverrideLimbDraw(GlobalContext* globalCtx, s32 limbIndex, Gfx** dList, Vec3f* pos, Vec3s* rot,
                             void* thisx) {
    EnGeldB* this = THIS;

    OPEN_DISPS(globalCtx->state.gfxCtx, "../z_en_geldB.c", 2507);
    if (limbIndex == GELDB_LIMB_NECK) {
        rot->z += this->headRot.x;
        rot->x += this->headRot.y;
        rot->y += this->headRot.z;
    } else if (limbIndex == GELDB_LIMB_HEAD) {
        gDPPipeSync(POLY_OPA_DISP++);
        gDPSetEnvColor(POLY_OPA_DISP++, 80, 60, 10, 255);
    } else if ((limbIndex == GELDB_LIMB_R_SWORD) || (limbIndex == GELDB_LIMB_L_SWORD)) {
        gDPPipeSync(POLY_OPA_DISP++);
        gDPSetEnvColor(POLY_OPA_DISP++, 140, 170, 230, 255);
        gDPSetPrimColor(POLY_OPA_DISP++, 0, 0, 255, 255, 255, 255);
    } else {
        gDPPipeSync(POLY_OPA_DISP++);
        gDPSetEnvColor(POLY_OPA_DISP++, 140, 0, 0, 255);
    }
    CLOSE_DISPS(globalCtx->state.gfxCtx, "../z_en_geldB.c", 2529);
    return false;
}

void EnGeldB_PostLimbDraw(GlobalContext* globalCtx, s32 limbIndex, Gfx** dList, Vec3s* rot, void* thisx) {
    static Vec3f footOffset = { 300.0f, 0.0f, 0.0f };
    static Vec3f swordTipOffset = { 0.0f, -3000.0f, 0.0f };
    static Vec3f swordHiltOffset = { 400.0f, 0.0f, 0.0f };
    static Vec3f swordQuadOffset1 = { 1600.0f, -4000.0f, 0.0f };
    static Vec3f swordQuadOffset0 = { -3000.0f, -2000.0f, 1300.0f };
    static Vec3f swordQuadOffset3 = { -3000.0f, -2000.0f, -1300.0f };
    static Vec3f swordQuadOffset2 = { 1000.0f, 1000.0f, 0.0f };
    static Vec3f zeroVec = { 0.0f, 0.0f, 0.0f };
    Vec3f swordTip;
    Vec3f swordHilt;
    EnGeldB* this = THIS;
    s32 bodyPart = -1;

    if (limbIndex == GELDB_LIMB_R_SWORD) {
        Matrix_MultVec3f(&swordQuadOffset1, &this->swordCollider.dim.quad[1]);
        Matrix_MultVec3f(&swordQuadOffset0, &this->swordCollider.dim.quad[0]);
        Matrix_MultVec3f(&swordQuadOffset3, &this->swordCollider.dim.quad[3]);
        Matrix_MultVec3f(&swordQuadOffset2, &this->swordCollider.dim.quad[2]);
        Collider_SetQuadVertices(&this->swordCollider, &this->swordCollider.dim.quad[0],
                                 &this->swordCollider.dim.quad[1], &this->swordCollider.dim.quad[2],
                                 &this->swordCollider.dim.quad[3]);
        Matrix_MultVec3f(&swordTipOffset, &swordTip);
        Matrix_MultVec3f(&swordHiltOffset, &swordHilt);

        if ((this->swordState < 0) || ((this->action != GELDB_SLASH) && (this->action != GELDB_SPIN_ATTACK))) {
            EffectBlure_AddSpace(Effect_GetByIndex(this->blureIndex));
            this->swordState = 0;
        } else if (this->swordState > 0) {
            EffectBlure_AddVertex(Effect_GetByIndex(this->blureIndex), &swordTip, &swordHilt);
        }
    } else {
        Actor_SetFeetPos(&this->actor, limbIndex, GELDB_LIMB_L_FOOT, &footOffset, GELDB_LIMB_R_FOOT, &footOffset);
    }

    if (limbIndex == GELDB_LIMB_L_FOOT) {
        Matrix_MultVec3f(&footOffset, &this->leftFootPos);
    } else if (limbIndex == GELDB_LIMB_R_FOOT) {
        Matrix_MultVec3f(&footOffset, &this->rightFootPos);
    }

    if (this->iceTimer != 0) {
        switch (limbIndex) {
            case GELDB_LIMB_NECK:
                bodyPart = 0;
                break;
            case GELDB_LIMB_L_SWORD:
                bodyPart = 1;
                break;
            case GELDB_LIMB_R_SWORD:
                bodyPart = 2;
                break;
            case GELDB_LIMB_L_UPPER_ARM:
                bodyPart = 3;
                break;
            case GELDB_LIMB_R_UPPER_ARM:
                bodyPart = 4;
                break;
            case GELDB_LIMB_TORSO:
                bodyPart = 5;
                break;
            case GELDB_LIMB_WAIST:
                bodyPart = 6;
                break;
            case GELDB_LIMB_L_FOOT:
                bodyPart = 7;
                break;
            case GELDB_LIMB_R_FOOT:
                bodyPart = 8;
                break;
            default:
                break;
        }

        if (bodyPart >= 0) {
            Vec3f limbPos;

            Matrix_MultVec3f(&zeroVec, &limbPos);
            this->bodyPartsPos[bodyPart].x = limbPos.x;
            this->bodyPartsPos[bodyPart].y = limbPos.y;
            this->bodyPartsPos[bodyPart].z = limbPos.z;
        }
    }
}

void EnGeldB_Draw(Actor* thisx, GlobalContext* globalCtx) {
    static Vec3f blockTrisOffsets0[3] = {
        { -3000.0f, 6000.0f, 1600.0f },
        { -3000.0f, 0.0f, 1600.0f },
        { 3000.0f, 6000.0f, 1600.0f },
    };
    static Vec3f blockTrisOffsets1[3] = {
        { -3000.0f, 0.0f, 1600.0f },
        { 3000.0f, 0.0f, 1600.0f },
        { 3000.0f, 6000.0f, 1600.0f },
    };
    static u64* eyeDLists[4] = { gGerudoRedEyeOpenTex, gGerudoRedEyeHalfTex, gGerudoRedEyeShutTex,
                                 gGerudoRedEyeHalfTex };
    s32 pad;
    EnGeldB* this = THIS;

    OPEN_DISPS(globalCtx->state.gfxCtx, "../z_en_geldB.c", 2672);
    if (1) {}

    if ((this->spinAttackState >= 2) && SkelAnime_Update(&this->skelAnime)) {
        if (this->spinAttackState == 2) {
            Animation_Change(&this->skelAnime, &gGerudoRedSpinAttackAnim, 0.5f, 0.0f, 12.0f, ANIMMODE_ONCE_INTERP,
                             4.0f);
            this->spinAttackState++;
            thisx->world.rot.y = thisx->shape.rot.y = thisx->yawTowardsPlayer;
        } else {
            this->timer--;
            if (this->timer == 0) {
                if ((INV_CONTENT(ITEM_HOOKSHOT) == ITEM_NONE) || (INV_CONTENT(ITEM_LONGSHOT) == ITEM_NONE)) {
                    globalCtx->nextEntranceIndex = 0x1A5;
                } else if (gSaveContext.eventChkInf[12] & 0x80) {
                    globalCtx->nextEntranceIndex = 0x5F8;
                } else {
                    globalCtx->nextEntranceIndex = 0x3B4;
                }
                globalCtx->fadeTransition = 0x26;
                globalCtx->sceneLoadFlag = 0x14;
            }
        }
    }

    if ((this->action != GELDB_WAIT) || !this->invisible) {
        func_80093D18(globalCtx->state.gfxCtx);
        gSPSegment(POLY_OPA_DISP++, 0x08, SEGMENTED_TO_VIRTUAL(eyeDLists[this->blinkState]));
        SkelAnime_DrawFlexOpa(globalCtx, this->skelAnime.skeleton, this->skelAnime.jointTable,
                              this->skelAnime.dListCount, EnGeldB_OverrideLimbDraw, EnGeldB_PostLimbDraw, this);
        if (this->action == GELDB_BLOCK) {
            s32 i;
            Vec3f blockTrisVtx0[3];
            Vec3f blockTrisVtx1[3];

            for (i = 0; i < 3; i++) {
                Matrix_MultVec3f(&blockTrisOffsets0[i], &blockTrisVtx0[i]);
                Matrix_MultVec3f(&blockTrisOffsets1[i], &blockTrisVtx1[i]);
            }
            Collider_SetTrisVertices(&this->blockCollider, 0, &blockTrisVtx0[0], &blockTrisVtx0[1], &blockTrisVtx0[2]);
            Collider_SetTrisVertices(&this->blockCollider, 1, &blockTrisVtx1[0], &blockTrisVtx1[1], &blockTrisVtx1[2]);
        }

        if (this->iceTimer != 0) {
            thisx->colorFilterTimer++;
            this->iceTimer--;
            if ((this->iceTimer % 4) == 0) {
                s32 iceIndex = this->iceTimer >> 2;

                EffectSsEnIce_SpawnFlyingVec3s(globalCtx, thisx, &this->bodyPartsPos[iceIndex], 150, 150, 150, 250, 235,
                                               245, 255, 1.5f);
            }
        }
    }
    CLOSE_DISPS(globalCtx->state.gfxCtx, "../z_en_geldB.c", 2744);
}

s32 EnGeldB_DodgeRanged(GlobalContext* globalCtx, EnGeldB* this) {
    Actor* actor = Actor_GetProjectileActor(globalCtx, &this->actor, 800.0f);

    if (actor != NULL) {
        s16 angleToFacing;
        s16 pad18;
        f32 dist;

        angleToFacing = Actor_WorldYawTowardActor(&this->actor, actor) - this->actor.shape.rot.y;
        this->actor.world.rot.y = (u16)this->actor.shape.rot.y & 0xFFFF;
        dist = Actor_WorldDistXYZToPoint(&this->actor, &actor->world.pos);
        //! @bug
        // Actor_WorldDistXYZToPoint already sqrtfs the distance, so this actually checks for a
        // distance of 360000. Also it's a double calculation because no f on sqrt.
        if ((ABS(angleToFacing) < 0x2EE0) && (sqrt(dist) < 600.0)) {
            if (actor->id == ACTOR_ARMS_HOOK) {
                EnGeldB_SetupJump(this);
            } else {
                EnGeldB_SetupBlock(this);
            }
        } else {
            this->actor.world.rot.y = this->actor.shape.rot.y + 0x3FFF;
            if ((ABS(angleToFacing) < 0x2000) || (ABS(angleToFacing) > 0x5FFF)) {
                EnGeldB_SetupSidestep(this, globalCtx);
                this->actor.speedXZ *= 3.0f;
            } else if (ABS(angleToFacing) < 0x5FFF) {
                EnGeldB_SetupRollBack(this);
            }
        }
        return true;
    }
    return false;
}<|MERGE_RESOLUTION|>--- conflicted
+++ resolved
@@ -443,11 +443,7 @@
             this->actor.shape.rot.y = this->actor.world.rot.y = this->actor.yawTowardsPlayer;
             EnGeldB_SetupCircle(this);
         } else if (--this->timer == 0) {
-<<<<<<< HEAD
-            if (Actor_YawInRangeWithPlayer(&this->actor, 30 * 0x10000 / 360)) {
-=======
             if (Actor_IsFacingPlayer(&this->actor, 30 * 0x10000 / 360)) {
->>>>>>> e632b9a1
                 if ((210.0f > this->actor.xzDistToPlayer) && (this->actor.xzDistToPlayer > 150.0f) &&
                     (Rand_ZeroOne() < 0.3f)) {
                     if (Actor_OtherIsTargeted(globalCtx, &this->actor) || (Rand_ZeroOne() > 0.5f) ||
@@ -514,11 +510,7 @@
         playSpeed = ABS(this->skelAnime.playSpeed);
         prevKeyFrame = (s32)(this->skelAnime.curFrame - playSpeed);
         playSpeed = ABS(this->skelAnime.playSpeed); // yes it does this twice.
-<<<<<<< HEAD
-        if (!Actor_YawInRangeWithPlayer(&this->actor, 0x11C7)) {
-=======
         if (!Actor_IsFacingPlayer(&this->actor, 0x11C7)) {
->>>>>>> e632b9a1
             if (Rand_ZeroOne() > 0.5f) {
                 EnGeldB_SetupCircle(this);
             } else {
@@ -536,11 +528,7 @@
         }
         if (!EnGeldB_ReactToPlayer(globalCtx, this, 0)) {
             if ((210.0f > this->actor.xzDistToPlayer) && (this->actor.xzDistToPlayer > 150.0f) &&
-<<<<<<< HEAD
-                Actor_YawInRangeWithPlayer(&this->actor, 0x71C)) {
-=======
                 Actor_IsFacingPlayer(&this->actor, 0x71C)) {
->>>>>>> e632b9a1
                 if (Actor_IsTargeted(globalCtx, &this->actor)) {
                     if (Rand_ZeroOne() > 0.5f) {
                         EnGeldB_SetupRollForward(this);
@@ -584,11 +572,7 @@
     if (SkelAnime_Update(&this->skelAnime)) {
         this->invisible = false;
         this->actor.speedXZ = 0.0f;
-<<<<<<< HEAD
-        if (!Actor_YawInRangeWithPlayer(&this->actor, 0x1554)) {
-=======
         if (!Actor_IsFacingPlayer(&this->actor, 0x1554)) {
->>>>>>> e632b9a1
             EnGeldB_SetupReady(this);
             this->timer = (Rand_ZeroOne() * 5.0f) + 5.0f;
             if (ABS(facingAngleToLink) < 0x38E0) {
@@ -630,11 +614,7 @@
         }
         this->skelAnime.playSpeed = -playSpeed;
         SkelAnime_Update(&this->skelAnime);
-<<<<<<< HEAD
-        if (Actor_YawInRangeWithPlayer(&this->actor, 30 * 0x10000 / 360)) {
-=======
         if (Actor_IsFacingPlayer(&this->actor, 30 * 0x10000 / 360)) {
->>>>>>> e632b9a1
             if (Rand_ZeroOne() > 0.8f) {
                 EnGeldB_SetupCircle(this);
             } else {
@@ -878,11 +858,7 @@
         this->swordCollider.base.atFlags &= ~(AT_HIT | AT_BOUNCED);
         EnGeldB_SetupRollBack(this);
     } else if (SkelAnime_Update(&this->skelAnime)) {
-<<<<<<< HEAD
-        if (!Actor_YawInRangeWithPlayer(&this->actor, 0x1554)) {
-=======
         if (!Actor_IsFacingPlayer(&this->actor, 0x1554)) {
->>>>>>> e632b9a1
             EnGeldB_SetupReady(this);
             this->timer = (Rand_ZeroOne() * 5.0f) + 5.0f;
             if (angleToLink > 0x4000) {
@@ -958,11 +934,7 @@
         this->swordState = -1;
     }
     if (SkelAnime_Update(&this->skelAnime) && (this->spinAttackState < 2)) {
-<<<<<<< HEAD
-        if (!Actor_YawInRangeWithPlayer(&this->actor, 0x1554)) {
-=======
         if (!Actor_IsFacingPlayer(&this->actor, 0x1554)) {
->>>>>>> e632b9a1
             EnGeldB_SetupReady(this);
             this->timer = (Rand_ZeroOne() * 5.0f) + 5.0f;
             this->lookTimer = 46;
@@ -1303,11 +1275,7 @@
                 s16 angleFacingPlayer2 = player2->actor.shape.rot.y - this->actor.shape.rot.y;
 
                 this->actor.world.rot.y = this->actor.shape.rot.y;
-<<<<<<< HEAD
-                if ((this->actor.xzDistToPlayer <= 45.0f) && (!Actor_OtherIsTargeted(globalCtx, &this->actor)) &&
-=======
                 if ((this->actor.xzDistToPlayer <= 45.0f) && !Actor_OtherIsTargeted(globalCtx, &this->actor) &&
->>>>>>> e632b9a1
                     (!(globalCtx->gameplayFrames & 3) || (ABS(angleFacingPlayer2) < 0x38E0))) {
                     EnGeldB_SetupSlash(this);
                 } else if ((210.0f > this->actor.xzDistToPlayer) && (this->actor.xzDistToPlayer > 150.0f) &&
@@ -1412,11 +1380,7 @@
                         }
                     }
                     EnGeldB_SetupDefeated(this);
-<<<<<<< HEAD
-                    Actor_PlayDeathFx(globalCtx, &this->actor);
-=======
                     Enemy_StartFinishingBlow(globalCtx, &this->actor);
->>>>>>> e632b9a1
                 } else {
                     EnGeldB_SetupDamaged(this);
                 }
