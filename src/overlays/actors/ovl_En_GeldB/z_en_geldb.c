#include "z_en_geldb.h"

#define FLAGS 0x00000015

#define THIS ((EnGeldB*)thisx)

typedef enum {
    /*  0 */ GELDB_WAIT,
    /*  1 */ GELDB_DEFEAT,
    /*  2 */ GELDB_DAMAGED,
    /*  3 */ GELDB_JUMP,
    /*  4 */ GELDB_ROLL_BACK,
    /*  5 */ GELDB_READY,
    /*  6 */ GELDB_BLOCK,
    /*  7 */ GELDB_SLASH,
    /*  8 */ GELDB_ADVANCE,
    /*  9 */ GELDB_PIVOT,
    /* 10 */ GELDB_CIRCLE,
    /* 11 */ GELDB_UNUSED,
    /* 12 */ GELDB_SPIN_ATTACK,
    /* 13 */ GELDB_SIDESTEP,
    /* 14 */ GELDB_ROLL_FORWARD,
    /* 15 */ GELDB_STUNNED,
    /* 16 */ GELDB_SPIN_DODGE
} EnGeldBActionState;

typedef enum {
    /* 0x0 */ GELDB_DAMAGE_NORMAL,
    /* 0x1 */ GELDB_DAMAGE_STUN,
    /* 0x6 */ GELDB_DAMAGE_UNK6 = 0x6,
    /* 0xD */ GELDB_DAMAGE_UNKD = 0xD,
    /* 0xE */ GELDB_DAMAGE_UNKE,
    /* 0xF */ GELDB_DAMAGE_FREEZE
} EnGeldBDamageEffects;

void EnGeldB_Init(Actor* thisx, GlobalContext* globalCtx);
void EnGeldB_Destroy(Actor* thisx, GlobalContext* globalCtx);
void EnGeldB_Update(Actor* thisx, GlobalContext* globalCtx);
void EnGeldB_Draw(Actor* thisx, GlobalContext* globalCtx);

s32 EnGeldB_DodgeRanged(GlobalContext* globalCtx, EnGeldB* this);

void EnGeldB_SetupWait(EnGeldB* this);
void EnGeldB_SetupReady(EnGeldB* this);
void EnGeldB_SetupAdvance(EnGeldB* this, GlobalContext* globalCtx);
void EnGeldB_SetupPivot(EnGeldB* this);
void EnGeldB_SetupRollForward(EnGeldB* this);
void EnGeldB_SetupCircle(EnGeldB* this);
void EnGeldB_SetupSpinDodge(EnGeldB* this, GlobalContext* globalCtx);
void EnGeldB_SetupSlash(EnGeldB* this);
void EnGeldB_SetupSpinAttack(EnGeldB* this);
void EnGeldB_SetupRollBack(EnGeldB* this);
void EnGeldB_SetupJump(EnGeldB* this);
void EnGeldB_SetupBlock(EnGeldB* this);
void EnGeldB_SetupSidestep(EnGeldB* this, GlobalContext* globalCtx);
void EnGeldB_SetupDefeated(EnGeldB* this);

void EnGeldB_Wait(EnGeldB* this, GlobalContext* globalCtx);
void EnGeldB_Flee(EnGeldB* this, GlobalContext* globalCtx);
void EnGeldB_Ready(EnGeldB* this, GlobalContext* globalCtx);
void EnGeldB_Advance(EnGeldB* this, GlobalContext* globalCtx);
void EnGeldB_RollForward(EnGeldB* this, GlobalContext* globalCtx);
void EnGeldB_Pivot(EnGeldB* this, GlobalContext* globalCtx);
void EnGeldB_Circle(EnGeldB* this, GlobalContext* globalCtx);
void EnGeldB_SpinDodge(EnGeldB* this, GlobalContext* globalCtx);
void EnGeldB_Slash(EnGeldB* this, GlobalContext* globalCtx);
void EnGeldB_SpinAttack(EnGeldB* this, GlobalContext* globalCtx);
void EnGeldB_RollBack(EnGeldB* this, GlobalContext* globalCtx);
void EnGeldB_Stunned(EnGeldB* this, GlobalContext* globalCtx);
void EnGeldB_Damaged(EnGeldB* this, GlobalContext* globalCtx);
void EnGeldB_Jump(EnGeldB* this, GlobalContext* globalCtx);
void EnGeldB_Block(EnGeldB* this, GlobalContext* globalCtx);
void EnGeldB_Sidestep(EnGeldB* this, GlobalContext* globalCtx);
void EnGeldB_Defeated(EnGeldB* this, GlobalContext* globalCtx);

extern FlexSkeletonHeader D_0600A458;
extern AnimationHeader D_0600ADF8;
extern AnimationHeader D_0600B6D4;
extern AnimationHeader D_0600A814;
extern AnimationHeader D_06001390;
extern AnimationHeader D_060024E8;
extern AnimationHeader D_060003CC;
extern AnimationHeader D_06000F5C;
extern AnimationHeader D_06002280;
extern AnimationHeader D_06001E10;
extern AnimationHeader D_0600ADF8;
extern AnimationHeader D_06001578;

const ActorInit En_GeldB_InitVars = {
    ACTOR_EN_GELDB,
    ACTORTYPE_ENEMY,
    FLAGS,
    OBJECT_GELDB,
    sizeof(EnGeldB),
    (ActorFunc)EnGeldB_Init,
    (ActorFunc)EnGeldB_Destroy,
    (ActorFunc)EnGeldB_Update,
    (ActorFunc)EnGeldB_Draw,
};
<<<<<<< HEAD

static ColliderCylinderInit D_80A39FE0 = {
    { COLTYPE_HIT5, AT_OFF, AC_ON | AC_PLAYER, OC_ON | OC_ALL, OT_TYPE1, COLSHAPE_CYLINDER },
    { ELEMTYPE_UNK1, { 0x00000000, 0x00, 0x00 }, { 0xFFCFFFFF, 0x00, 0x00 }, TOUCH_OFF, BUMP_ON, OCELEM_ON },
    { 20, 50, 0, { 0, 0, 0 } },
};

static ColliderTrisElementInit D_80A3A00C[2] = {
    {
        { ELEMTYPE_UNK2, { 0x00000000, 0x00, 0x00 }, { 0xFFC1FFFF, 0x00, 0x00 }, TOUCH_OFF, BUMP_ON, OCELEM_OFF },
        { { { -10.0f, 14.0f, 2.0f }, { -10.0f, -6.0f, 2.0f }, { 9.0f, 14.0f, 2.0f } } },
    },
    {
        { ELEMTYPE_UNK2, { 0x00000000, 0x00, 0x00 }, { 0xFFC1FFFF, 0x00, 0x00 }, TOUCH_OFF, BUMP_ON, OCELEM_OFF },
        { { { -10.0f, -6.0f, 2.0f }, { 9.0f, -6.0f, 2.0f }, { 9.0f, 14.0f, 2.0f } } },
    },
};

static ColliderTrisInit D_80A3A084 = {
    { COLTYPE_METAL, AT_OFF, AC_ON |  AC_HARD  | AC_PLAYER, OC_OFF, OT_NONE, COLSHAPE_TRIS },
    2,
    D_80A3A00C,
};

static ColliderQuadInit D_80A3A094 = {
    { COLTYPE_NONE, AT_ON | AT_ENEMY, AC_OFF, OC_OFF, OT_NONE, COLSHAPE_QUAD },
    { ELEMTYPE_UNK0,
      { 0xFFCFFFFF, 0x00, 0x08 },
      { 0x00000000, 0x00, 0x00 },
      TOUCH_ON |  TOUCH_SFX_NORMAL  | TOUCH_UNK7,
      BUMP_OFF,
      OCELEM_OFF },
    { { { 0.0f, 0.0f, 0.0f }, { 0.0f, 0.0f, 0.0f }, { 0.0f, 0.0f, 0.0f }, { 0.0f, 0.0f, 0.0f } } },
};
*/
#pragma GLOBAL_ASM("asm/non_matchings/overlays/actors/ovl_En_GeldB/func_80A35310.s")
=======
>>>>>>> df704a9f

static ColliderCylinderInit sBodyCylInit = {
    { COLTYPE_UNK5, 0x00, 0x09, 0x39, 0x10, COLSHAPE_CYLINDER },
    { 0x01, { 0x00000000, 0x00, 0x00 }, { 0xFFCFFFFF, 0x00, 0x00 }, 0x00, 0x01, 0x01 },
    { 20, 50, 0, { 0, 0, 0 } },
};

static ColliderTrisItemInit sBlockTrisElementsInit[] = {
    {
        { 0x02, { 0x00000000, 0x00, 0x00 }, { 0xFFC1FFFF, 0x00, 0x00 }, 0x00, 0x01, 0x00 },
        { { { -10.0f, 14.0f, 2.0f }, { -10.0f, -6.0f, 2.0f }, { 9.0f, 14.0f, 2.0f } } },
    },
    {
        { 0x02, { 0x00000000, 0x00, 0x00 }, { 0xFFC1FFFF, 0x00, 0x00 }, 0x00, 0x01, 0x00 },
        { { { -10.0f, -6.0f, 2.0f }, { 9.0f, -6.0f, 2.0f }, { 9.0f, 14.0f, 2.0f } } },
    },
};

static ColliderTrisInit sBlockTrisInit = {
    { COLTYPE_METAL_SHIELD, 0x00, 0x0D, 0x00, 0x00, COLSHAPE_TRIS },
    2,
    sBlockTrisElementsInit,
};

static ColliderQuadInit sSwordQuadinit = {
    { COLTYPE_UNK10, 0x11, 0x00, 0x00, 0x00, COLSHAPE_QUAD },
    { 0x00, { 0xFFCFFFFF, 0x00, 0x08 }, { 0x00000000, 0x00, 0x00 }, 0x81, 0x00, 0x00 },
    { { { 0.0f, 0.0f, 0.0f }, { 0.0f, 0.0f, 0.0f }, { 0.0f, 0.0f, 0.0f }, { 0.0f, 0.0f, 0.0f } } },
};

static DamageTable sDamageTable = {
    0x10, 0x02, 0x01, 0x02, 0x10, 0x02, 0x02, 0x10, 0x01, 0x02, 0x04, 0x02, 0xF2, 0x02, 0x02, 0x02,
    0x02, 0xE4, 0x60, 0xD3, 0x00, 0x00, 0x01, 0x04, 0x02, 0x02, 0x08, 0x04, 0x04, 0x00, 0x04, 0x00,
};

static InitChainEntry sInitChain[] = {
    ICHAIN_F32(unk_4C, 2000, ICHAIN_CONTINUE),
    ICHAIN_VEC3F_DIV1000(scale, 10, ICHAIN_CONTINUE),
    ICHAIN_F32_DIV1000(gravity, -3000, ICHAIN_STOP),
};

static Vec3f sUnusedOffset = { 1100.0f, -700.0f, 0.0f };

void EnGeldB_SetupAction(EnGeldB* this, EnGeldBActionFunc actionFunc) {
    this->actionFunc = actionFunc;
}

void EnGeldB_Init(Actor* thisx, GlobalContext* globalCtx) {
    s32 pad;
    EffectBlureInit1 blureInit;
    EnGeldB* this = THIS;

    Actor_ProcessInitChain(thisx, sInitChain);
    thisx->colChkInfo.damageTable = &sDamageTable;
    ActorShape_Init(&thisx->shape, 0.0f, ActorShadow_DrawFunc_Teardrop, 0.0f);
    this->actor.colChkInfo.mass = 0xFE;
    thisx->colChkInfo.health = 20;
    thisx->colChkInfo.unk_10 = 50;
    thisx->colChkInfo.unk_12 = 100;
    thisx->naviEnemyId = 0x54;
    this->keyFlag = thisx->params & 0xFF00;
    thisx->params &= 0xFF;
    this->blinkState = 0;
    this->unkFloat = 10.0f;
    SkelAnime_InitFlex(globalCtx, &this->skelAnime, &D_0600A458, &D_0600B6D4, this->limbDrawTbl,
                       this->transitionDrawTbl, 24);
    Collider_InitCylinder(globalCtx, &this->bodyCollider);
    Collider_SetCylinder(globalCtx, &this->bodyCollider, thisx, &sBodyCylInit);
    Collider_InitTris(globalCtx, &this->blockCollider);
    Collider_SetTris(globalCtx, &this->blockCollider, thisx, &sBlockTrisInit, this->blockElements);
    Collider_InitQuad(globalCtx, &this->swordCollider);
    Collider_SetQuad(globalCtx, &this->swordCollider, thisx, &sSwordQuadinit);
    blureInit.p1StartColor[0] = blureInit.p1StartColor[1] = blureInit.p1StartColor[2] = blureInit.p1StartColor[3] =
        blureInit.p2StartColor[0] = blureInit.p2StartColor[1] = blureInit.p2StartColor[2] = blureInit.p1EndColor[0] =
            blureInit.p1EndColor[1] = blureInit.p1EndColor[2] = blureInit.p2EndColor[0] = blureInit.p2EndColor[1] =
                blureInit.p2EndColor[2] = 255;
    blureInit.p2StartColor[3] = 64;
    blureInit.p1EndColor[3] = blureInit.p2EndColor[3] = 0;
    blureInit.elemDuration = 8;
    blureInit.unkFlag = 0;
    blureInit.calcMode = 2;

    Effect_Add(globalCtx, &this->blureIdx, EFFECT_BLURE1, 0, 0, &blureInit);
    Actor_SetScale(thisx, 0.012499999f);
    EnGeldB_SetupWait(this);
    if ((this->keyFlag != 0) && Flags_GetCollectible(globalCtx, this->keyFlag >> 8)) {
        Actor_Kill(thisx);
    }
}

void EnGeldB_Destroy(Actor* thisx, GlobalContext* globalCtx) {
    s32 pad;
    EnGeldB* this = THIS;

    func_800F5B58();
    Effect_Delete(globalCtx, this->blureIdx);
    Collider_DestroyTris(globalCtx, &this->blockCollider);
    Collider_DestroyCylinder(globalCtx, &this->bodyCollider);
    Collider_DestroyQuad(globalCtx, &this->swordCollider);
}

s32 EnGeldB_ReactToPlayer(GlobalContext* globalCtx, EnGeldB* this, s16 arg2) {
    Player* player = PLAYER;
    Actor* thisx = &this->actor;
    s16 angleToWall;
    s16 angleToLink;
    Actor* bomb;

    angleToWall = thisx->wallPolyRot - thisx->shape.rot.y;
    angleToWall = ABS(angleToWall);
    angleToLink = thisx->yawTowardsLink - thisx->shape.rot.y;
    angleToLink = ABS(angleToLink);

    if (func_800354B4(globalCtx, thisx, 100.0f, 0x2710, 0x3E80, thisx->shape.rot.y)) {
        if (player->swordAnimation == 0x11) {
            EnGeldB_SetupSpinDodge(this, globalCtx);
            return true;
        } else if (globalCtx->gameplayFrames & 1) {
            EnGeldB_SetupBlock(this);
            return true;
        }
    }
    if (func_800354B4(globalCtx, thisx, 100.0f, 0x5DC0, 0x2AA8, thisx->shape.rot.y)) {
        thisx->shape.rot.y = thisx->posRot.rot.y = thisx->yawTowardsLink;
        if ((thisx->bgCheckFlags & 8) && (ABS(angleToWall) < 0x2EE0) && (thisx->xzDistFromLink < 90.0f)) {
            EnGeldB_SetupJump(this);
            return true;
        } else if (player->swordAnimation == 0x11) {
            EnGeldB_SetupSpinDodge(this, globalCtx);
            return true;
        } else if ((thisx->xzDistFromLink < 90.0f) && (globalCtx->gameplayFrames & 1)) {
            EnGeldB_SetupBlock(this);
            return true;
        } else {
            EnGeldB_SetupRollBack(this);
            return true;
        }
    } else if ((bomb = Actor_FindNearby(globalCtx, thisx, -1, ACTORTYPE_EXPLOSIVES, 80.0f)) != NULL) {
        thisx->shape.rot.y = thisx->posRot.rot.y = thisx->yawTowardsLink;
        if (((thisx->bgCheckFlags & 8) && (angleToWall < 0x2EE0)) || (bomb->id == ACTOR_EN_BOM_CHU)) {
            if ((bomb->id == ACTOR_EN_BOM_CHU) && (func_8002DB48(thisx, bomb) < 80.0f) &&
                ((s16)(thisx->shape.rot.y - (bomb->posRot.rot.y - 0x8000)) < 0x3E80)) {
                EnGeldB_SetupJump(this);
                return true;
            } else {
                EnGeldB_SetupSidestep(this, globalCtx);
                return true;
            }
        } else {
            EnGeldB_SetupRollBack(this);
            return true;
        }
    } else if (arg2) {
        if (angleToLink >= 0x1B58) {
            EnGeldB_SetupSidestep(this, globalCtx);
            return true;
        } else {
            s16 angleToFacingLink = player->actor.shape.rot.y - thisx->shape.rot.y;

            if ((thisx->xzDistFromLink <= 45.0f) && !func_80033AB8(globalCtx, thisx) &&
                ((globalCtx->gameplayFrames & 7) || (ABS(angleToFacingLink) < 0x38E0))) {
                EnGeldB_SetupSlash(this);
                return true;
            } else {
                EnGeldB_SetupCircle(this);
                return true;
            }
        }
    }
    return false;
}

void EnGeldB_SetupWait(EnGeldB* this) {
    SkelAnime_ChangeAnimPlaybackStop(&this->skelAnime, &D_0600ADF8, 0.0f);
    this->actor.posRot.pos.y = this->actor.initPosRot.pos.y + 120.0f;
    this->timer = 10;
    this->invisible = true;
    this->actionState = GELDB_WAIT;
    this->actor.bgCheckFlags &= ~3;
    this->actor.gravity = -2.0f;
    this->actor.flags &= ~1;
    EnGeldB_SetupAction(this, EnGeldB_Wait);
}

void EnGeldB_Wait(EnGeldB* this, GlobalContext* globalCtx) {
    if ((this->invisible && !Flags_GetSwitch(globalCtx, this->actor.initPosRot.rot.z)) ||
        this->actor.xzDistFromLink > 300.0f) {
        this->actor.shape.rot.y = this->actor.posRot.rot.y = this->actor.yawTowardsLink;
        this->actor.posRot.pos.y = this->actor.groundY + 120.0f;
    } else {
        this->invisible = false;
        this->actor.shape.unk_10 = 90.0f;
        func_800F5ACC(0x38);
    }
    if (this->actor.bgCheckFlags & 2) {
        Audio_PlayActorSound2(&this->actor, NA_SE_EN_RIZA_DOWN);
        this->skelAnime.animPlaybackSpeed = 1.0f;
        this->actor.posRot.pos.y = this->actor.groundY;
        this->actor.flags |= 1;
        this->actor.posRot2.pos = this->actor.posRot.pos;
        this->actor.bgCheckFlags &= ~2;
        this->actor.velocity.y = 0.0f;
        func_80033260(globalCtx, &this->actor, &this->rightFootPos, 3.0f, 2, 2.0f, 0, 0, 0);
        func_80033260(globalCtx, &this->actor, &this->leftFootPos, 3.0f, 2, 2.0f, 0, 0, 0);
    }
    if (SkelAnime_FrameUpdateMatrix(&this->skelAnime)) {
        EnGeldB_SetupReady(this);
    }
}

void EnGeldB_SetupFlee(EnGeldB* this) {
    SkelAnime_ChangeAnim(&this->skelAnime, &D_0600ADF8, -2.0f, SkelAnime_GetFrameCount(&D_0600ADF8), 0.0f, 3, -4.0f);
    this->timer = 20;
    this->invisible = false;
    this->actionState = GELDB_WAIT;
    this->actor.shape.rot.y = this->actor.posRot.rot.y = this->actor.yawTowardsLink;
    EnGeldB_SetupAction(this, EnGeldB_Flee);
}

void EnGeldB_Flee(EnGeldB* this, GlobalContext* globalCtx) {
    if (this->skelAnime.animCurrentFrame == 10.0f) {
        Audio_PlayActorSound2(&this->actor, NA_SE_EN_STAL_JUMP);
    }
    if (this->skelAnime.animCurrentFrame == 2.0f) {
        this->actor.gravity = 0.0f;
        func_80033260(globalCtx, &this->actor, &this->rightFootPos, 3.0f, 2, 2.0f, 0, 0, 0);
        func_80033260(globalCtx, &this->actor, &this->leftFootPos, 3.0f, 2, 2.0f, 0, 0, 0);
    }
    if (SkelAnime_FrameUpdateMatrix(&this->skelAnime)) {
        Math_SmoothScaleMaxMinF(&this->actor.posRot.pos.y, this->actor.groundY + 300.0f, 1.0f, 20.5f, 0.0f);
        this->timer--;
        if (this->timer == 0) {
            Actor_Kill(&this->actor);
        }
    }
}

void EnGeldB_SetupReady(EnGeldB* this) {
    SkelAnime_ChangeAnimTransitionRepeat(&this->skelAnime, &D_0600B6D4, -4.0f);
    this->actionState = GELDB_READY;
    this->timer = Math_Rand_ZeroOne() * 10.0f + 5.0f;
    this->actor.speedXZ = 0.0f;
    this->actor.posRot.rot.y = this->actor.shape.rot.y;
    EnGeldB_SetupAction(this, EnGeldB_Ready);
}

void EnGeldB_Ready(EnGeldB* this, GlobalContext* globalCtx) {
    Player* player = PLAYER;
    s32 pad;
    s16 angleToLink;

    SkelAnime_FrameUpdateMatrix(&this->skelAnime);
    if (this->lookTimer != 0) {
        angleToLink = this->actor.yawTowardsLink - this->actor.shape.rot.y - this->headRot.y;
        if (ABS(angleToLink) > 0x2000) {
            this->lookTimer--;
            return;
        }
        this->lookTimer = 0;
    }
    angleToLink = this->actor.yawTowardsLink - this->actor.shape.rot.y;
    if (!EnGeldB_DodgeRanged(globalCtx, this)) {
        if (this->unkTimer != 0) {
            this->unkTimer--;

            if (ABS(angleToLink) >= 0x1FFE) {
                return;
            }
            this->unkTimer = 0;
        } else if (EnGeldB_ReactToPlayer(globalCtx, this, 0)) {
            return;
        }
        angleToLink = player->actor.shape.rot.y - this->actor.shape.rot.y;
        if ((this->actor.xzDistFromLink < 100.0f) && (player->swordState != 0) && (ABS(angleToLink) >= 0x1F40)) {
            this->actor.shape.rot.y = this->actor.posRot.rot.y = this->actor.yawTowardsLink;
            EnGeldB_SetupCircle(this);
        } else if (--this->timer == 0) {
            if (func_8002E084(&this->actor, 30 * 0x10000 / 360)) {
                if ((210.0f > this->actor.xzDistFromLink) && (this->actor.xzDistFromLink > 150.0f) &&
                    (Math_Rand_ZeroOne() < 0.3f)) {
                    if (func_80033AB8(globalCtx, &this->actor) || (Math_Rand_ZeroOne() > 0.5f) ||
                        (ABS(angleToLink) < 0x38E0)) {
                        EnGeldB_SetupRollForward(this);
                    } else {
                        EnGeldB_SetupSpinAttack(this);
                    }
                } else if (Math_Rand_ZeroOne() > 0.3f) {
                    EnGeldB_SetupAdvance(this, globalCtx);
                } else {
                    EnGeldB_SetupCircle(this);
                }
            } else {
                EnGeldB_SetupPivot(this);
            }
            if ((globalCtx->gameplayFrames & 0x5F) == 0) {
                Audio_PlayActorSound2(&this->actor, NA_SE_EN_GERUDOFT_BREATH);
            }
        }
    }
}

void EnGeldB_SetupAdvance(EnGeldB* this, GlobalContext* globalCtx) {
    SkelAnime_ChangeAnim(&this->skelAnime, &D_060024E8, 1.0f, 0.0f, SkelAnime_GetFrameCount(&D_060024E8), 1, -4.0f);
    this->actionState = GELDB_ADVANCE;
    EnGeldB_SetupAction(this, EnGeldB_Advance);
}

void EnGeldB_Advance(EnGeldB* this, GlobalContext* globalCtx) {
    s32 thisKeyFrame;
    s32 prevKeyFrame;
    s32 pad3C;
    s16 facingAngletoLink;
    Player* player = PLAYER;
    s32 pad30;
    s32 pad2C;
    f32 playSpeed;

    if (!EnGeldB_DodgeRanged(globalCtx, this)) {
        Math_SmoothScaleMaxMinS(&this->actor.shape.rot.y, this->actor.yawTowardsLink, 1, 0x2EE, 0);
        this->actor.posRot.rot.y = this->actor.shape.rot.y;
        if (this->actor.xzDistFromLink <= 40.0f) {
            Math_SmoothScaleMaxMinF(&this->actor.speedXZ, -8.0f, 1.0f, 1.5f, 0.0f);
        } else if (this->actor.xzDistFromLink > 55.0f) {
            Math_SmoothScaleMaxMinF(&this->actor.speedXZ, 8.0f, 1.0f, 1.5f, 0.0f);
        } else {
            Math_SmoothScaleMaxMinF(&this->actor.speedXZ, 0.0f, 1.0f, 6.65f, 0.0f);
        }
        this->skelAnime.animPlaybackSpeed = this->actor.speedXZ * 0.125f;
        facingAngletoLink = player->actor.shape.rot.y - this->actor.shape.rot.y;
        facingAngletoLink = ABS(facingAngletoLink);
        if ((this->actor.xzDistFromLink < 150.0f) && (player->swordState != 0) && (facingAngletoLink >= 0x1F40)) {
            this->actor.shape.rot.y = this->actor.posRot.rot.y = this->actor.yawTowardsLink;
            if (Math_Rand_ZeroOne() > 0.7f) {
                EnGeldB_SetupCircle(this);
                return;
            }
        }
        thisKeyFrame = (s32)this->skelAnime.animCurrentFrame;
        SkelAnime_FrameUpdateMatrix(&this->skelAnime);
        playSpeed = ABS(this->skelAnime.animPlaybackSpeed);
        prevKeyFrame = (s32)(this->skelAnime.animCurrentFrame - playSpeed);
        playSpeed = ABS(this->skelAnime.animPlaybackSpeed); // yes it does this twice.
        if (!func_8002E084(&this->actor, 0x11C7)) {
            if (Math_Rand_ZeroOne() > 0.5f) {
                EnGeldB_SetupCircle(this);
            } else {
                EnGeldB_SetupReady(this);
            }
        } else if (this->actor.xzDistFromLink < 90.0f) {
            if (!func_80033AB8(globalCtx, &this->actor) &&
                (Math_Rand_ZeroOne() > 0.03f || (this->actor.xzDistFromLink <= 45.0f && facingAngletoLink < 0x38E0))) {
                EnGeldB_SetupSlash(this);
            } else if (func_80033AB8(globalCtx, &this->actor) && (Math_Rand_ZeroOne() > 0.5f)) {
                EnGeldB_SetupRollBack(this);
            } else {
                EnGeldB_SetupCircle(this);
            }
        }
        if (!EnGeldB_ReactToPlayer(globalCtx, this, 0)) {
            if ((210.0f > this->actor.xzDistFromLink) && (this->actor.xzDistFromLink > 150.0f) &&
                func_8002E084(&this->actor, 0x71C)) {
                if (func_80033A84(globalCtx, &this->actor)) {
                    if (Math_Rand_ZeroOne() > 0.5f) {
                        EnGeldB_SetupRollForward(this);
                    } else {
                        EnGeldB_SetupSpinAttack(this);
                    }
                } else {
                    EnGeldB_SetupCircle(this);
                    return;
                }
            }
            if ((globalCtx->gameplayFrames & 0x5F) == 0) {
                Audio_PlayActorSound2(&this->actor, NA_SE_EN_GERUDOFT_BREATH);
            }
            if ((thisKeyFrame != (s32)this->skelAnime.animCurrentFrame) &&
                ((prevKeyFrame < 0 && (s32)playSpeed + thisKeyFrame > 0) ||
                 (prevKeyFrame < 4 && (s32)playSpeed + thisKeyFrame > 4))) {
                Audio_PlayActorSound2(&this->actor, NA_SE_EN_MUSI_LAND);
            }
        }
    }
}

void EnGeldB_SetupRollForward(EnGeldB* this) {
    SkelAnime_ChangeAnim(&this->skelAnime, &D_06001390, -1.0f, SkelAnime_GetFrameCount(&D_06001390), 0.0f, 2, -3.0f);
    this->timer = 0;
    this->invisible = true;
    this->actionState = GELDB_ROLL_FORWARD;
    this->actor.posRot.rot.y = this->actor.shape.rot.y = this->actor.yawTowardsLink;
    this->actor.speedXZ = 10.0f;
    Audio_PlayActorSound2(&this->actor, NA_SE_EN_STAL_JUMP);
    EnGeldB_SetupAction(this, EnGeldB_RollForward);
}

void EnGeldB_RollForward(EnGeldB* this, GlobalContext* globalCtx) {
    Player* player = PLAYER;
    s16 facingAngleToLink = player->actor.shape.rot.y - this->actor.shape.rot.y;

    if (SkelAnime_FrameUpdateMatrix(&this->skelAnime)) {
        this->invisible = false;
        this->actor.speedXZ = 0.0f;
        if (!func_8002E084(&this->actor, 0x1554)) {
            EnGeldB_SetupReady(this);
            this->timer = (Math_Rand_ZeroOne() * 5.0f) + 5.0f;
            if (ABS(facingAngleToLink) < 0x38E0) {
                this->lookTimer = 20;
            }
        } else if (!func_80033AB8(globalCtx, &this->actor) &&
                   (Math_Rand_ZeroOne() > 0.5f || (ABS(facingAngleToLink) < 0x3FFC))) {
            EnGeldB_SetupSlash(this);
        } else {
            EnGeldB_SetupAdvance(this, globalCtx);
        }
    }
    if ((globalCtx->gameplayFrames & 0x5F) == 0) {
        Audio_PlayActorSound2(&this->actor, NA_SE_EN_GERUDOFT_BREATH);
    }
}

void EnGeldB_SetupPivot(EnGeldB* this) {
    SkelAnime_ChangeAnimTransitionRepeat(&this->skelAnime, &D_0600A814, -4.0f);
    this->actionState = GELDB_PIVOT;
    EnGeldB_SetupAction(this, EnGeldB_Pivot);
}

void EnGeldB_Pivot(EnGeldB* this, GlobalContext* globalCtx) {
    s16 angleToLink;
    s16 turnRate;
    f32 playSpeed;

    if (!EnGeldB_DodgeRanged(globalCtx, this) && !EnGeldB_ReactToPlayer(globalCtx, this, 0)) {
        angleToLink = this->actor.yawTowardsLink - this->actor.shape.rot.y;
        turnRate = (angleToLink > 0) ? ((angleToLink * 0.25f) + 2000.0f) : ((angleToLink * 0.25f) - 2000.0f);
        this->actor.posRot.rot.y = this->actor.shape.rot.y += turnRate;
        if (angleToLink > 0) {
            playSpeed = turnRate * 0.5f;
            playSpeed = CLAMP_MAX(playSpeed, 1.0f);
        } else {
            playSpeed = turnRate * 0.5f;
            playSpeed = CLAMP_MIN(playSpeed, -1.0f);
        }
        this->skelAnime.animPlaybackSpeed = -playSpeed;
        SkelAnime_FrameUpdateMatrix(&this->skelAnime);
        if (func_8002E084(&this->actor, 30 * 0x10000 / 360)) {
            if (Math_Rand_ZeroOne() > 0.8f) {
                EnGeldB_SetupCircle(this);
            } else {
                EnGeldB_SetupAdvance(this, globalCtx);
            }
        }
        if ((globalCtx->gameplayFrames & 0x5F) == 0) {
            Audio_PlayActorSound2(&this->actor, NA_SE_EN_GERUDOFT_BREATH);
        }
    }
}

void EnGeldB_SetupCircle(EnGeldB* this) {
    SkelAnime_ChangeAnim(&this->skelAnime, &D_0600A814, 1.0f, 0.0f, SkelAnime_GetFrameCount(&D_0600A814), 1, 0.0f);
    this->actor.speedXZ = Math_Rand_CenteredFloat(12.0f);
    this->actor.posRot.rot.y = this->actor.shape.rot.y;
    this->skelAnime.animPlaybackSpeed = -this->actor.speedXZ * 0.5f;
    this->timer = Math_Rand_ZeroOne() * 30.0f + 30.0f;
    this->actionState = GELDB_CIRCLE;
    this->approachRate = 0.0f;
    EnGeldB_SetupAction(this, EnGeldB_Circle);
}

void EnGeldB_Circle(EnGeldB* this, GlobalContext* globalCtx) {
    s16 angleBehindLink;
    s16 phi_v1;
    s32 nextKeyFrame;
    s32 thisKeyFrame;
    s32 pad;
    s32 prevKeyFrame;
    Player* player = PLAYER;

    Math_SmoothScaleMaxMinS(&this->actor.shape.rot.y, this->actor.yawTowardsLink, 1, 0xFA0, 1);
    if (!EnGeldB_DodgeRanged(globalCtx, this) && !EnGeldB_ReactToPlayer(globalCtx, this, 0)) {
        this->actor.posRot.rot.y = this->actor.shape.rot.y + 0x3A98;
        angleBehindLink = player->actor.shape.rot.y + 0x8000;
        if (Math_Sins(angleBehindLink - this->actor.shape.rot.y) >= 0.0f) {
            this->actor.speedXZ -= 0.25f;
            if (this->actor.speedXZ < -8.0f) {
                this->actor.speedXZ = -8.0f;
            }
        } else if (Math_Sins(angleBehindLink - this->actor.shape.rot.y) < 0.0f) {
            this->actor.speedXZ += 0.25f;
            if (this->actor.speedXZ > 8.0f) {
                this->actor.speedXZ = 8.0f;
            }
        }
        if ((this->actor.bgCheckFlags & 8) ||
            !func_800339B8(&this->actor, globalCtx, this->actor.speedXZ, this->actor.shape.rot.y + 0x3E80)) {
            if (this->actor.bgCheckFlags & 8) {
                if (this->actor.speedXZ >= 0.0f) {
                    phi_v1 = this->actor.shape.rot.y + 0x3E80;
                } else {
                    phi_v1 = this->actor.shape.rot.y - 0x3E80;
                }
                phi_v1 = this->actor.wallPolyRot - phi_v1;
            } else {
                this->actor.speedXZ *= -0.8f;
                phi_v1 = 0;
            }
            if (ABS(phi_v1) > 0x4000) {
                this->actor.speedXZ *= -0.8f;
                if (this->actor.speedXZ < 0.0f) {
                    this->actor.speedXZ -= 0.5f;
                } else {
                    this->actor.speedXZ += 0.5f;
                }
            }
        }
        if (this->actor.xzDistFromLink <= 45.0f) {
            Math_SmoothScaleMaxMinF(&this->approachRate, -4.0f, 1.0f, 1.5f, 0.0f);
        } else if (this->actor.xzDistFromLink > 40.0f) {
            Math_SmoothScaleMaxMinF(&this->approachRate, 4.0f, 1.0f, 1.5f, 0.0f);
        } else {
            Math_SmoothScaleMaxMinF(&this->approachRate, 0.0f, 1.0f, 6.65f, 0.0f);
        }
        if (this->approachRate != 0.0f) {
            this->actor.posRot.pos.x += Math_Sins(this->actor.shape.rot.y) * this->approachRate;
            this->actor.posRot.pos.z += Math_Coss(this->actor.shape.rot.y) * this->approachRate;
        }
        if (ABS(this->approachRate) < ABS(this->actor.speedXZ)) {
            this->skelAnime.animPlaybackSpeed = -this->actor.speedXZ * 0.5f;
        } else {
            this->skelAnime.animPlaybackSpeed = -this->approachRate * 0.5f;
        }
        this->skelAnime.animPlaybackSpeed = CLAMP(this->skelAnime.animPlaybackSpeed, -3.0f, 3.0f);

        thisKeyFrame = this->skelAnime.animCurrentFrame;
        SkelAnime_FrameUpdateMatrix(&this->skelAnime);

        prevKeyFrame = this->skelAnime.animCurrentFrame - ABS(this->skelAnime.animPlaybackSpeed);
        nextKeyFrame = (s32)ABS(this->skelAnime.animPlaybackSpeed) + thisKeyFrame;
        if ((thisKeyFrame != (s32)this->skelAnime.animCurrentFrame) &&
            ((prevKeyFrame < 0 && 0 < nextKeyFrame) || (prevKeyFrame < 5 && 5 < nextKeyFrame))) {
            Audio_PlayActorSound2(&this->actor, NA_SE_EN_MUSI_LAND);
        }
        if ((globalCtx->gameplayFrames & 0x5F) == 0) {
            Audio_PlayActorSound2(&this->actor, NA_SE_EN_GERUDOFT_BREATH);
        }
        if ((Math_Coss(angleBehindLink - this->actor.shape.rot.y) < -0.85f) &&
            !func_80033AB8(globalCtx, &this->actor) && (this->actor.xzDistFromLink <= 45.0f)) {
            EnGeldB_SetupSlash(this);
        } else if (--this->timer == 0) {
            if (func_80033AB8(globalCtx, &this->actor) && (Math_Rand_ZeroOne() > 0.5f)) {
                EnGeldB_SetupRollBack(this);
            } else {
                EnGeldB_SetupReady(this);
            }
        }
    }
}

void EnGeldB_SetupSpinDodge(EnGeldB* this, GlobalContext* globalCtx) {
    s16 sp3E;
    Player* player = PLAYER;

    SkelAnime_ChangeAnim(&this->skelAnime, &D_0600A814, 1.0f, 0.0f, SkelAnime_GetFrameCount(&D_0600A814), 1, 0.0f);
    sp3E = player->actor.shape.rot.y;
    if (Math_Sins(sp3E - this->actor.shape.rot.y) > 0.0f) {
        this->actor.speedXZ = -10.0f;
    } else if (Math_Sins(sp3E - this->actor.shape.rot.y) < 0.0f) {
        this->actor.speedXZ = 10.0f;
    } else if (Math_Rand_ZeroOne() > 0.5f) {
        this->actor.speedXZ = 10.0f;
    } else {
        this->actor.speedXZ = -10.0f;
    }
    this->skelAnime.animPlaybackSpeed = -this->actor.speedXZ * 0.5f;
    this->actor.posRot.rot.y = this->actor.shape.rot.y;
    this->timer = 6;
    this->approachRate = 0.0f;
    this->unkFloat = 0.0f;
    this->actionState = GELDB_SPIN_DODGE;

    EnGeldB_SetupAction(this, EnGeldB_SpinDodge);
}

void EnGeldB_SpinDodge(EnGeldB* this, GlobalContext* globalCtx) {
    s16 phi_v1;
    s32 thisKeyFrame;
    s32 pad;
    s32 lastKeyFrame;
    s32 nextKeyFrame;

    this->actor.posRot.rot.y = this->actor.yawTowardsLink + 0x3A98;
    if ((this->actor.bgCheckFlags & 8) ||
        !func_800339B8(&this->actor, globalCtx, this->actor.speedXZ, this->actor.shape.rot.y + 0x3E80)) {
        if (this->actor.bgCheckFlags & 8) {
            if (this->actor.speedXZ >= 0.0f) {
                phi_v1 = this->actor.shape.rot.y + 0x3E80;
            } else {
                phi_v1 = this->actor.shape.rot.y - 0x3E80;
            }
            phi_v1 = this->actor.wallPolyRot - phi_v1;
        } else {
            this->actor.speedXZ *= -0.8f;
            phi_v1 = 0;
        }
        if (ABS(phi_v1) > 0x4000) {
            EnGeldB_SetupJump(this);
            return;
        }
    }
    if (this->actor.xzDistFromLink <= 45.0f) {
        Math_SmoothScaleMaxMinF(&this->approachRate, -4.0f, 1.0f, 1.5f, 0.0f);
    } else if (this->actor.xzDistFromLink > 40.0f) {
        Math_SmoothScaleMaxMinF(&this->approachRate, 4.0f, 1.0f, 1.5f, 0.0f);
    } else {
        Math_SmoothScaleMaxMinF(&this->approachRate, 0.0f, 1.0f, 6.65f, 0.0f);
    }
    if (this->approachRate != 0.0f) {
        this->actor.posRot.pos.x += Math_Sins(this->actor.yawTowardsLink) * this->approachRate;
        this->actor.posRot.pos.z += Math_Coss(this->actor.yawTowardsLink) * this->approachRate;
    }
    if (ABS(this->approachRate) < ABS(this->actor.speedXZ)) {
        this->skelAnime.animPlaybackSpeed = -this->actor.speedXZ * 0.5f;
    } else {
        this->skelAnime.animPlaybackSpeed = -this->approachRate * 0.5f;
    }
    this->skelAnime.animPlaybackSpeed = CLAMP(this->skelAnime.animPlaybackSpeed, -3.0f, 3.0f);
    thisKeyFrame = this->skelAnime.animCurrentFrame;
    SkelAnime_FrameUpdateMatrix(&this->skelAnime);
    lastKeyFrame = this->skelAnime.animCurrentFrame - ABS(this->skelAnime.animPlaybackSpeed);
    nextKeyFrame = (s32)ABS(this->skelAnime.animPlaybackSpeed) + thisKeyFrame;
    if ((thisKeyFrame != (s32)this->skelAnime.animCurrentFrame) &&
        ((lastKeyFrame < 0 && 0 < nextKeyFrame) || (lastKeyFrame < 5 && 5 < nextKeyFrame))) {
        Audio_PlayActorSound2(&this->actor, NA_SE_EN_MUSI_LAND);
    }
    if ((globalCtx->gameplayFrames & 0x5F) == 0) {
        Audio_PlayActorSound2(&this->actor, NA_SE_EN_GERUDOFT_BREATH);
    }
    this->timer--;
    if (this->timer == 0) {
        this->actor.shape.rot.y = this->actor.yawTowardsLink;
        if (!EnGeldB_DodgeRanged(globalCtx, this)) {
            if (!func_80033AB8(globalCtx, &this->actor) && (this->actor.xzDistFromLink <= 70.0f)) {
                EnGeldB_SetupSlash(this);
            } else {
                EnGeldB_SetupRollBack(this);
            }
        }
    } else {
        if (this->actor.speedXZ >= 0.0f) {
            this->actor.shape.rot.y += 0x4000;
        } else {
            this->actor.shape.rot.y -= 0x4000;
        }
    }
}

void EnGeldB_SetupSlash(EnGeldB* this) {
    SkelAnime_ChangeAnimDefaultStop(&this->skelAnime, &D_060003CC);
    this->swordCollider.base.atFlags &= ~4;
    this->actionState = GELDB_SLASH;
    this->spinAttackState = 0;
    this->actor.speedXZ = 0.0f;
    func_800F8A44(&this->actor.projectedPos, NA_SE_EN_GERUDOFT_BREATH);
    EnGeldB_SetupAction(this, EnGeldB_Slash);
}

void EnGeldB_Slash(EnGeldB* this, GlobalContext* globalCtx) {
    Player* player = PLAYER;
    s16 angleFacingLink = player->actor.shape.rot.y - this->actor.shape.rot.y;
    s16 angleToLink = this->actor.yawTowardsLink - this->actor.shape.rot.y;

    angleFacingLink = ABS(angleFacingLink);
    angleToLink = ABS(angleToLink);

    this->actor.speedXZ = 0.0f;
    if ((s32)this->skelAnime.animCurrentFrame == 1) {
        Audio_PlayActorSound2(&this->actor, NA_SE_EN_GERUDOFT_ATTACK);
        this->swordState = 1;
    } else if ((s32)this->skelAnime.animCurrentFrame == 6) {
        this->swordState = -1;
    }
    if (this->swordCollider.base.atFlags & 4) {
        this->swordState = -1;
        this->swordCollider.base.atFlags &= ~6;
        EnGeldB_SetupRollBack(this);
    } else if (SkelAnime_FrameUpdateMatrix(&this->skelAnime)) {
        if (!func_8002E084(&this->actor, 0x1554)) {
            EnGeldB_SetupReady(this);
            this->timer = (Math_Rand_ZeroOne() * 5.0f) + 5.0f;
            if (angleToLink > 0x4000) {
                this->lookTimer = 20;
            }
        } else if (Math_Rand_ZeroOne() > 0.7f || (this->actor.xzDistFromLink >= 120.0f)) {
            EnGeldB_SetupReady(this);
            this->timer = (Math_Rand_ZeroOne() * 5.0f) + 5.0f;
        } else {
            this->actor.posRot.rot.y = this->actor.yawTowardsLink;
            if (Math_Rand_ZeroOne() > 0.7f) {
                EnGeldB_SetupSidestep(this, globalCtx);
            } else if (angleFacingLink <= 0x2710) {
                if (angleToLink > 0x3E80) {
                    this->actor.posRot.rot.y = this->actor.yawTowardsLink;
                    EnGeldB_SetupCircle(this);
                } else {
                    EnGeldB_ReactToPlayer(globalCtx, this, 1);
                }
            } else {
                EnGeldB_SetupCircle(this);
            }
        }
    }
}

void EnGeldB_SetupSpinAttack(EnGeldB* this) {
    SkelAnime_ChangeAnim(&this->skelAnime, &D_06000F5C, 1.0f, 0.0f, SkelAnime_GetFrameCount(&D_06000F5C), 3, 0.0f);
    this->swordCollider.base.atFlags &= ~6;
    this->actionState = GELDB_SPIN_ATTACK;
    this->spinAttackState = 0;
    this->actor.speedXZ = 0.0f;
    EnGeldB_SetupAction(this, EnGeldB_SpinAttack);
}

void EnGeldB_SpinAttack(EnGeldB* this, GlobalContext* globalCtx) {
    Player* player = PLAYER;
    s16 angleFacingLink;
    s16 angleToLink;

    if (this->spinAttackState < 2) {
        if (this->swordCollider.base.atFlags & 4) {
            this->swordCollider.base.atFlags &= ~6;
            this->spinAttackState = 1;
            this->skelAnime.animPlaybackSpeed = 1.5f;
        } else if (this->swordCollider.base.atFlags & 2) {
            this->swordCollider.base.atFlags &= ~2;
            if (&player->actor == this->swordCollider.base.at) {
                func_8002F71C(globalCtx, &this->actor, 6.0f, this->actor.yawTowardsLink, 6.0f);
                this->spinAttackState = 2;
                func_8002DF54(globalCtx, &this->actor, 0x18);
                func_8010B680(globalCtx, 0x6003, &this->actor);
                this->timer = 30;
                this->actor.speedXZ = 0.0f;
                Audio_PlayActorSound2(&this->actor, NA_SE_EN_TWINROBA_YOUNG_LAUGH);
                return;
            }
        }
    }
    if ((s32)this->skelAnime.animCurrentFrame < 9) {
        this->actor.shape.rot.y = this->actor.posRot.rot.y = this->actor.yawTowardsLink;
    } else if ((s32)this->skelAnime.animCurrentFrame == 13) {
        func_80033260(globalCtx, &this->actor, &this->rightFootPos, 3.0f, 2, 2.0f, 0, 0, 0);
        func_80033260(globalCtx, &this->actor, &this->leftFootPos, 3.0f, 2, 2.0f, 0, 0, 0);
        this->swordState = 1;
        this->actor.speedXZ = 10.0f;
        Audio_PlayActorSound2(&this->actor, NA_SE_EN_GERUDOFT_ATTACK);
    } else if ((s32)this->skelAnime.animCurrentFrame == 21) {
        this->actor.speedXZ = 0.0f;
    } else if ((s32)this->skelAnime.animCurrentFrame == 24) {
        this->swordState = -1;
    }
    if (SkelAnime_FrameUpdateMatrix(&this->skelAnime) && (this->spinAttackState < 2)) {
        if (!func_8002E084(&this->actor, 0x1554)) {
            EnGeldB_SetupReady(this);
            this->timer = (Math_Rand_ZeroOne() * 5.0f) + 5.0f;
            this->lookTimer = 46;
        } else if (this->spinAttackState != 0) {
            EnGeldB_SetupRollBack(this);
        } else if (Math_Rand_ZeroOne() > 0.7f || (this->actor.xzDistFromLink >= 120.0f)) {
            EnGeldB_SetupReady(this);
            this->timer = (Math_Rand_ZeroOne() * 5.0f) + 5.0f;
        } else {
            this->actor.posRot.rot.y = this->actor.yawTowardsLink;
            if (Math_Rand_ZeroOne() > 0.7f) {
                EnGeldB_SetupSidestep(this, globalCtx);
            } else {
                angleFacingLink = player->actor.shape.rot.y - this->actor.shape.rot.y;
                angleFacingLink = ABS(angleFacingLink);
                if (angleFacingLink <= 0x2710) {
                    angleToLink = this->actor.yawTowardsLink - this->actor.shape.rot.y;
                    angleToLink = ABS(angleToLink);
                    if (angleToLink > 0x3E80) {
                        this->actor.posRot.rot.y = this->actor.yawTowardsLink;
                        EnGeldB_SetupCircle(this);
                    } else {
                        EnGeldB_ReactToPlayer(globalCtx, this, 1);
                    }
                } else {
                    EnGeldB_SetupCircle(this);
                }
            }
        }
    }
}

void EnGeldB_SetupRollBack(EnGeldB* this) {
    SkelAnime_ChangeAnimTransitionStop(&this->skelAnime, &D_06001390, -3.0f);
    this->timer = 0;
    this->invisible = true;
    this->actionState = GELDB_ROLL_BACK;
    this->actor.speedXZ = -8.0f;
    Audio_PlayActorSound2(&this->actor, NA_SE_EN_STAL_JUMP);
    this->actor.shape.rot.y = this->actor.posRot.rot.y = this->actor.yawTowardsLink;
    EnGeldB_SetupAction(this, EnGeldB_RollBack);
}

void EnGeldB_RollBack(EnGeldB* this, GlobalContext* globalCtx) {
    if (SkelAnime_FrameUpdateMatrix(&this->skelAnime)) {
        if (!func_80033AB8(globalCtx, &this->actor) && (this->actor.xzDistFromLink < 170.0f) &&
            (this->actor.xzDistFromLink > 140.0f) && (Math_Rand_ZeroOne() < 0.2f)) {
            EnGeldB_SetupSpinAttack(this);
        } else if (globalCtx->gameplayFrames & 1) {
            EnGeldB_SetupSidestep(this, globalCtx);
        } else {
            EnGeldB_SetupReady(this);
        }
    }
    if ((globalCtx->state.frames & 0x5F) == 0) {
        Audio_PlayActorSound2(&this->actor, NA_SE_EN_GERUDOFT_BREATH);
    }
}

void EnGeldB_SetupStunned(EnGeldB* this) {
    if (this->actor.bgCheckFlags & 1) {
        this->actor.speedXZ = 0.0f;
    }
    if ((this->damageEffect != GELDB_DAMAGE_FREEZE) || (this->actionState == GELDB_SPIN_ATTACK)) {
        SkelAnime_ChangeAnimPlaybackStop(&this->skelAnime, &D_06002280, 0.0f);
    }
    if (this->damageEffect == GELDB_DAMAGE_FREEZE) {
        this->iceTimer = 36;
    }
    Audio_PlayActorSound2(&this->actor, NA_SE_EN_GOMA_JR_FREEZE);
    this->actionState = GELDB_STUNNED;
    EnGeldB_SetupAction(this, EnGeldB_Stunned);
}

void EnGeldB_Stunned(EnGeldB* this, GlobalContext* globalCtx) {
    if (this->actor.bgCheckFlags & 2) {
        this->actor.speedXZ = 0.0f;
    }
    if (this->actor.bgCheckFlags & 1) {
        if (this->actor.speedXZ < 0.0f) {
            this->actor.speedXZ += 0.05f;
        }
        this->invisible = false;
    }
    if ((this->actor.dmgEffectTimer == 0) && (this->actor.bgCheckFlags & 1)) {
        if (this->actor.colChkInfo.health == 0) {
            EnGeldB_SetupDefeated(this);
        } else {
            EnGeldB_ReactToPlayer(globalCtx, this, 1);
        }
    }
}

void EnGeldB_SetupDamaged(EnGeldB* this) {
    SkelAnime_ChangeAnimTransitionStop(&this->skelAnime, &D_06002280, -4.0f);
    if (this->actor.bgCheckFlags & 1) {
        this->invisible = false;
        this->actor.speedXZ = -4.0f;
    } else {
        this->invisible = true;
    }
    this->lookTimer = 0;
    this->actor.posRot.rot.y = this->actor.yawTowardsLink;
    Audio_PlayActorSound2(&this->actor, NA_SE_EN_GERUDOFT_DAMAGE);
    this->actionState = GELDB_DAMAGED;
    EnGeldB_SetupAction(this, EnGeldB_Damaged);
}

void EnGeldB_Damaged(EnGeldB* this, GlobalContext* globalCtx) {
    s16 angleToWall;

    if (this->actor.bgCheckFlags & 2) {
        this->actor.speedXZ = 0.0f;
    }
    if (this->actor.bgCheckFlags & 1) {
        if (this->actor.speedXZ < 0.0f) {
            this->actor.speedXZ += 0.05f;
        }
        this->invisible = false;
    }
    Math_SmoothScaleMaxMinS(&this->actor.shape.rot.y, this->actor.yawTowardsLink, 1, 0x1194, 0);
    if (!EnGeldB_DodgeRanged(globalCtx, this) && !EnGeldB_ReactToPlayer(globalCtx, this, 0) &&
        SkelAnime_FrameUpdateMatrix(&this->skelAnime) && (this->actor.bgCheckFlags & 1)) {
        angleToWall = this->actor.wallPolyRot - this->actor.shape.rot.y;
        if ((this->actor.bgCheckFlags & 8) && (ABS(angleToWall) < 0x2EE0) && (this->actor.xzDistFromLink < 90.0f)) {
            EnGeldB_SetupJump(this);
        } else if (!EnGeldB_DodgeRanged(globalCtx, this)) {
            if ((this->actor.xzDistFromLink <= 45.0f) && !func_80033AB8(globalCtx, &this->actor) &&
                (globalCtx->gameplayFrames & 7)) {
                EnGeldB_SetupSlash(this);
            } else {
                EnGeldB_SetupRollBack(this);
            }
        }
    }
}

void EnGeldB_SetupJump(EnGeldB* this) {
    SkelAnime_ChangeAnim(&this->skelAnime, &D_06001390, -1.0f, SkelAnime_GetFrameCount(&D_06001390), 0.0f, 2, -3.0f);
    this->timer = 0;
    this->invisible = false;
    this->actionState = GELDB_JUMP;
    this->actor.speedXZ = 6.5f;
    this->actor.velocity.y = 15.0f;
    Audio_PlayActorSound2(&this->actor, NA_SE_EN_STAL_JUMP);
    this->actor.posRot.rot.y = this->actor.shape.rot.y;
    EnGeldB_SetupAction(this, EnGeldB_Jump);
}

void EnGeldB_Jump(EnGeldB* this, GlobalContext* globalCtx) {
    Math_SmoothScaleMaxMinS(&this->actor.shape.rot.y, this->actor.yawTowardsLink, 1, 0xFA0, 1);
    if (this->actor.velocity.y >= 5.0f) {
        func_800355B8(globalCtx, &this->rightFootPos);
        func_800355B8(globalCtx, &this->leftFootPos);
    }
    if (SkelAnime_FrameUpdateMatrix(&this->skelAnime) && (this->actor.bgCheckFlags & 3)) {
        this->actor.posRot.rot.y = this->actor.shape.rot.y = this->actor.yawTowardsLink;
        this->actor.shape.rot.x = 0;
        this->actor.speedXZ = 0.0f;
        this->actor.velocity.y = 0.0f;
        this->actor.posRot.pos.y = this->actor.groundY;
        if (!func_80033AB8(globalCtx, &this->actor)) {
            EnGeldB_SetupSlash(this);
        } else {
            EnGeldB_SetupReady(this);
        }
    }
}

void EnGeldB_SetupBlock(EnGeldB* this) {
    f32 lastFrame;

    lastFrame = SkelAnime_GetFrameCount(&D_06001578);
    if (this->swordState != 0) {
        this->swordState = -1;
    }
    this->actor.speedXZ = 0.0f;
    this->actionState = GELDB_BLOCK;
    this->timer = (s32)Math_Rand_CenteredFloat(10.0f) + 10;
    SkelAnime_ChangeAnim(&this->skelAnime, &D_06001578, 0.0f, 0.0f, lastFrame, 2, 0.0f);
    EnGeldB_SetupAction(this, EnGeldB_Block);
}

void EnGeldB_Block(EnGeldB* this, GlobalContext* globalCtx) {
    Player* player = PLAYER;
    s32 pad;
    s16 angleToLink;
    s16 angleFacingLink;

    if (this->timer != 0) {
        this->timer--;
    } else {
        this->skelAnime.animPlaybackSpeed = 1.0f;
    }
    if (SkelAnime_FrameUpdateMatrix(&this->skelAnime)) {
        angleToLink = this->actor.yawTowardsLink - this->actor.shape.rot.y;
        if ((ABS(angleToLink) <= 0x4000) && (this->actor.xzDistFromLink < 40.0f) &&
            (ABS(this->actor.yDistFromLink) < 50.0f)) {
            if (func_800354B4(globalCtx, &this->actor, 100.0f, 0x2710, 0x4000, this->actor.shape.rot.y)) {
                if (player->swordAnimation == 0x11) {
                    EnGeldB_SetupSpinDodge(this, globalCtx);
                } else if (globalCtx->gameplayFrames & 1) {
                    EnGeldB_SetupBlock(this);
                } else {
                    EnGeldB_SetupRollBack(this);
                }
            } else {
                angleFacingLink = player->actor.shape.rot.y - this->actor.shape.rot.y;
                if (!func_80033AB8(globalCtx, &this->actor) &&
                    ((globalCtx->gameplayFrames & 1) || (ABS(angleFacingLink) < 0x38E0))) {
                    EnGeldB_SetupSlash(this);
                } else {
                    EnGeldB_SetupCircle(this);
                }
            }
        } else {
            EnGeldB_SetupCircle(this);
        }
    } else if ((this->timer == 0) &&
               func_800354B4(globalCtx, &this->actor, 100.0f, 0x2710, 0x4000, this->actor.shape.rot.y)) {
        if (player->swordAnimation == 0x11) {
            EnGeldB_SetupSpinDodge(this, globalCtx);
        } else if (!EnGeldB_DodgeRanged(globalCtx, this)) {
            if ((globalCtx->gameplayFrames & 1)) {
                if ((this->actor.xzDistFromLink < 100.0f) && (Math_Rand_ZeroOne() > 0.7f)) {
                    EnGeldB_SetupJump(this);
                } else {
                    EnGeldB_SetupRollBack(this);
                }
            } else {
                EnGeldB_SetupBlock(this);
            }
        }
    }
}

void EnGeldB_SetupSidestep(EnGeldB* this, GlobalContext* globalCtx) {
    s16 linkAngle;
    Player* player;

    SkelAnime_ChangeAnim(&this->skelAnime, &D_0600A814, 1.0f, 0.0f, SkelAnime_GetFrameCount(&D_0600A814), 1, 0.0f);
    player = PLAYER;
    Math_SmoothScaleMaxMinS(&this->actor.shape.rot.y, this->actor.yawTowardsLink, 1, 0xFA0, 1);
    linkAngle = player->actor.shape.rot.y;
    if (Math_Sins(linkAngle - this->actor.shape.rot.y) > 0.0f) {
        this->actor.speedXZ = -6.0f;
    } else if (Math_Sins(linkAngle - this->actor.shape.rot.y) < 0.0f) {
        this->actor.speedXZ = 6.0f;
    } else {
        this->actor.speedXZ = Math_Rand_CenteredFloat(12.0f);
    }
    this->skelAnime.animPlaybackSpeed = -this->actor.speedXZ * 0.5f;
    this->approachRate = 0.0f;
    this->actor.posRot.rot.y = this->actor.shape.rot.y + 0x3FFF;
    this->timer = Math_Rand_ZeroOne() * 10.0f + 5.0f;
    this->actionState = GELDB_SIDESTEP;
    EnGeldB_SetupAction(this, EnGeldB_Sidestep);
}

void EnGeldB_Sidestep(EnGeldB* this, GlobalContext* globalCtx) {
    s16 behindLinkAngle;
    s16 phi_v1;
    Player* player = PLAYER;
    s32 thisKeyFrame;
    s32 prevKeyFrame;
    f32 playSpeed;

    Math_SmoothScaleMaxMinS(&this->actor.shape.rot.y, this->actor.yawTowardsLink, 1, 0xBB8, 1);
    behindLinkAngle = player->actor.shape.rot.y + 0x8000;
    if (Math_Sins(behindLinkAngle - this->actor.shape.rot.y) > 0.0f) {
        this->actor.speedXZ += 0.125f;
    } else if (Math_Sins(behindLinkAngle - this->actor.shape.rot.y) <= 0.0f) {
        this->actor.speedXZ -= 0.125f;
    }

    if ((this->actor.bgCheckFlags & 8) ||
        !func_800339B8(&this->actor, globalCtx, this->actor.speedXZ, this->actor.shape.rot.y + 0x3E80)) {
        if (this->actor.bgCheckFlags & 8) {
            if (this->actor.speedXZ >= 0.0f) {
                phi_v1 = this->actor.shape.rot.y + 0x3E80;
            } else {
                phi_v1 = this->actor.shape.rot.y - 0x3E80;
            }
            phi_v1 = this->actor.wallPolyRot - phi_v1;
        } else {
            this->actor.speedXZ *= -0.8f;
            phi_v1 = 0;
        }
        if (ABS(phi_v1) > 0x4000) {
            this->actor.speedXZ *= -0.8f;
            if (this->actor.speedXZ < 0.0f) {
                this->actor.speedXZ -= 0.5f;
            } else {
                this->actor.speedXZ += 0.5f;
            }
        }
    }
    if (this->actor.speedXZ >= 0.0f) {
        this->actor.posRot.rot.y = this->actor.shape.rot.y + 0x3E80;
    } else {
        this->actor.posRot.rot.y = this->actor.shape.rot.y - 0x3E80;
    }
    if (this->actor.xzDistFromLink <= 45.0f) {
        Math_SmoothScaleMaxMinF(&this->approachRate, -4.0f, 1.0f, 1.5f, 0.0f);
    } else if (this->actor.xzDistFromLink > 40.0f) {
        Math_SmoothScaleMaxMinF(&this->approachRate, 4.0f, 1.0f, 1.5f, 0.0f);
    } else {
        Math_SmoothScaleMaxMinF(&this->approachRate, 0.0f, 1.0f, 6.65f, 0.0f);
    }
    if (this->approachRate != 0.0f) {
        this->actor.posRot.pos.x += Math_Sins(this->actor.shape.rot.y) * this->approachRate;
        this->actor.posRot.pos.z += Math_Coss(this->actor.shape.rot.y) * this->approachRate;
    }
    if (ABS(this->approachRate) < ABS(this->actor.speedXZ)) {
        this->skelAnime.animPlaybackSpeed = -this->actor.speedXZ * 0.5f;
    } else {
        this->skelAnime.animPlaybackSpeed = -this->approachRate * 0.5f;
    }
    this->skelAnime.animPlaybackSpeed = CLAMP(this->skelAnime.animPlaybackSpeed, -3.0f, 3.0f);
    thisKeyFrame = this->skelAnime.animCurrentFrame;
    SkelAnime_FrameUpdateMatrix(&this->skelAnime);
    prevKeyFrame = this->skelAnime.animCurrentFrame - ABS(this->skelAnime.animPlaybackSpeed);

    playSpeed = (0, ABS(this->skelAnime.animPlaybackSpeed)); // Needed to match for some reason

    if (!EnGeldB_DodgeRanged(globalCtx, this) && !EnGeldB_ReactToPlayer(globalCtx, this, 0)) {
        if (--this->timer == 0) {
            s16 angleFacingPlayer = player->actor.shape.rot.y - this->actor.shape.rot.y;

            angleFacingPlayer = ABS(angleFacingPlayer);
            if (angleFacingPlayer >= 0x3A98) {
                EnGeldB_SetupReady(this);
                this->timer = (Math_Rand_ZeroOne() * 5.0f) + 1.0f;
            } else {
                Player* player2 = PLAYER;
                s16 angleFacingPlayer2 = player2->actor.shape.rot.y - this->actor.shape.rot.y;

                this->actor.posRot.rot.y = this->actor.shape.rot.y;
                if ((this->actor.xzDistFromLink <= 45.0f) && (!func_80033AB8(globalCtx, &this->actor)) &&
                    (!(globalCtx->gameplayFrames & 3) || (ABS(angleFacingPlayer2) < 0x38E0))) {
                    EnGeldB_SetupSlash(this);
                } else if ((210.0f > this->actor.xzDistFromLink) && (this->actor.xzDistFromLink > 150.0f) &&
                           !(globalCtx->gameplayFrames & 1)) {
                    if (func_80033AB8(globalCtx, &this->actor) || (Math_Rand_ZeroOne() > 0.5f) ||
                        (ABS(angleFacingPlayer2) < 0x38E0)) {
                        EnGeldB_SetupRollForward(this);
                    } else {
                        EnGeldB_SetupSpinAttack(this);
                    }
                } else {
                    EnGeldB_SetupAdvance(this, globalCtx);
                }
            }
        }
        if ((thisKeyFrame != (s32)this->skelAnime.animCurrentFrame) &&
            (((prevKeyFrame < 0) && (((s32)playSpeed + thisKeyFrame) > 0)) ||
             ((prevKeyFrame < 5) && (((s32)playSpeed + thisKeyFrame) > 5)))) {
            Audio_PlayActorSound2(&this->actor, NA_SE_EN_MUSI_LAND);
        }
        if ((globalCtx->gameplayFrames & 0x5F) == 0) {
            Audio_PlayActorSound2(&this->actor, NA_SE_EN_GERUDOFT_BREATH);
        }
    }
}

void EnGeldB_SetupDefeated(EnGeldB* this) {
    SkelAnime_ChangeAnimTransitionStop(&this->skelAnime, &D_06001E10, -4.0f);
    this->actor.posRot.rot.y = this->actor.shape.rot.y = this->actor.yawTowardsLink;
    if (this->actor.bgCheckFlags & 1) {
        this->invisible = false;
        this->actor.speedXZ = -6.0f;
    } else {
        this->invisible = true;
    }
    this->actionState = GELDB_DEFEAT;
    this->actor.flags &= ~1;
    Audio_PlayActorSound2(&this->actor, NA_SE_EN_GERUDOFT_DEAD);
    EnGeldB_SetupAction(this, EnGeldB_Defeated);
}

void EnGeldB_Defeated(EnGeldB* this, GlobalContext* globalCtx) {
    if (this->actor.bgCheckFlags & 2) {
        this->actor.speedXZ = 0.0f;
    }
    if (this->actor.bgCheckFlags & 1) {
        Math_SmoothScaleMaxMinF(&this->actor.speedXZ, 0.0f, 1.0f, 0.5f, 0.0f);
        this->invisible = false;
    }
    if (SkelAnime_FrameUpdateMatrix(&this->skelAnime)) {
        EnGeldB_SetupFlee(this);
    } else if ((s32)this->skelAnime.animCurrentFrame == 10) {
        Audio_PlayActorSound2(&this->actor, NA_SE_EN_RIZA_DOWN);
        func_800F5B58();
    }
}

void func_80A391D8(EnGeldB* this, GlobalContext* globalCtx) {
    if ((this->actionState == GELDB_READY) && (this->lookTimer != 0)) {
        this->headRot.y = Math_Sins(this->lookTimer * 0x1068) * 8920.0f;
    } else if (this->actionState != GELDB_STUNNED) {
        if ((this->actionState != GELDB_SLASH) && (this->actionState != GELDB_SPIN_ATTACK)) {
            Math_SmoothScaleMaxMinS(&this->headRot.y, this->actor.yawTowardsLink - this->actor.shape.rot.y, 1, 0x1F4,
                                    0);
            this->headRot.y = CLAMP(this->headRot.y, -0x256F, 0x256F);
        } else {
            this->headRot.y = 0;
        }
    }
}

void func_80A392D8(EnGeldB* this, GlobalContext* globalCtx) {
    s32 pad;
    EnItem00* key;

    if (this->blockCollider.base.acFlags & 0x80) {
        this->blockCollider.base.acFlags &= ~0x80;
        this->bodyCollider.base.acFlags &= ~2;
    } else if ((this->bodyCollider.base.acFlags & 2) && (this->actionState >= GELDB_READY) &&
               (this->spinAttackState < 2)) {
        this->bodyCollider.base.acFlags &= ~2;
        if (this->actor.colChkInfo.damageEffect != GELDB_DAMAGE_UNK6) {
            this->damageEffect = this->actor.colChkInfo.damageEffect;
            func_80035650(&this->actor, &this->bodyCollider.body, 1);
            func_800F8A44(&this->actor.projectedPos, NA_SE_EN_GERUDOFT_BREATH);
            if ((this->actor.colChkInfo.damageEffect == GELDB_DAMAGE_STUN) ||
                (this->actor.colChkInfo.damageEffect == GELDB_DAMAGE_FREEZE)) {
                if (this->actionState != GELDB_STUNNED) {
                    func_8003426C(&this->actor, 0, 0x78, 0, 0x50);
                    Actor_ApplyDamage(&this->actor);
                    EnGeldB_SetupStunned(this);
                }
            } else {
                func_8003426C(&this->actor, 0x4000, 0xFF, 0, 8);
                if (Actor_ApplyDamage(&this->actor) == 0) {
                    if (this->keyFlag != 0) {
                        key =
                            Item_DropCollectible(globalCtx, &this->actor.posRot.pos, this->keyFlag | ITEM00_SMALL_KEY);
                        if (key != NULL) {
                            key->actor.posRot.rot.y =
                                Math_Vec3f_Yaw(&key->actor.posRot.pos, &this->actor.initPosRot.pos);
                            key->actor.speedXZ = 6.0f;
                            Audio_PlaySoundGeneral(NA_SE_SY_TRE_BOX_APPEAR, &D_801333D4, 4, &D_801333E0, &D_801333E0,
                                                   &D_801333E8);
                        }
                    }
                    EnGeldB_SetupDefeated(this);
                    func_80032C7C(globalCtx, &this->actor);
                } else {
                    EnGeldB_SetupDamaged(this);
                }
            }
        }
    }
}

void EnGeldB_Update(Actor* thisx, GlobalContext* globalCtx) {
    s32 pad;
    EnGeldB* this = THIS;

    func_80A392D8(this, globalCtx);
    if (this->actor.colChkInfo.damageEffect != GELDB_DAMAGE_UNK6) {
        Actor_MoveForward(&this->actor);
        func_8002E4B4(globalCtx, &this->actor, 15.0f, 30.0f, 60.0f, 0x1D);
        this->actionFunc(this, globalCtx);
        this->actor.posRot2.pos = this->actor.posRot.pos;
        this->actor.posRot2.pos.y += 40.0f;
        func_80A391D8(this, globalCtx);
    }
    Collider_CylinderUpdate(&this->actor, &this->bodyCollider);
    CollisionCheck_SetOC(globalCtx, &globalCtx->colChkCtx, &this->bodyCollider.base);
    if ((this->actionState >= GELDB_READY) && (this->spinAttackState < 2) &&
        ((this->actor.dmgEffectTimer == 0) || !(this->actor.dmgEffectParams & 0x4000))) {
        CollisionCheck_SetAC(globalCtx, &globalCtx->colChkCtx, &this->bodyCollider.base);
    }
    if ((this->actionState == GELDB_BLOCK) && (this->skelAnime.animCurrentFrame == 0.0f)) {
        CollisionCheck_SetAC(globalCtx, &globalCtx->colChkCtx, &this->blockCollider.base);
    }
    if (this->swordState > 0) {
        CollisionCheck_SetAT(globalCtx, &globalCtx->colChkCtx, &this->swordCollider.base);
    }
    if (this->blinkState == 0) {
        if ((Math_Rand_ZeroOne() < 0.1f) && ((globalCtx->gameplayFrames % 4) == 0)) {
            this->blinkState++;
        }
    } else {
        this->blinkState = (this->blinkState + 1) & 3;
    }
}

s32 EnGeldB_OverrideLimbDraw(GlobalContext* globalCtx, s32 limbIndex, Gfx** dList, Vec3f* pos, Vec3s* rot,
                             void* thisx) {
    EnGeldB* this = THIS;

    OPEN_DISPS(globalCtx->state.gfxCtx, "../z_en_geldB.c", 2507);
    if (limbIndex == 3) {
        rot->z += this->headRot.x;
        rot->x += this->headRot.y;
        rot->y += this->headRot.z;
    } else if (limbIndex == 6) {
        gDPPipeSync(POLY_OPA_DISP++);
        gDPSetEnvColor(POLY_OPA_DISP++, 80, 60, 10, 255);
    } else if ((limbIndex == 11) || (limbIndex == 16)) {
        gDPPipeSync(POLY_OPA_DISP++);
        gDPSetEnvColor(POLY_OPA_DISP++, 140, 170, 230, 255);
        gDPSetPrimColor(POLY_OPA_DISP++, 0, 0, 255, 255, 255, 255);
    } else {
        gDPPipeSync(POLY_OPA_DISP++);
        gDPSetEnvColor(POLY_OPA_DISP++, 140, 0, 0, 255);
    }
    CLOSE_DISPS(globalCtx->state.gfxCtx, "../z_en_geldB.c", 2529);
    return 0;
}

void EnGeldB_PostLimbDraw(GlobalContext* globalCtx, s32 limbIndex, Gfx** dList, Vec3s* rot, void* thisx) {
    static Vec3f footOffset = { 300.0f, 0.0f, 0.0f };
    static Vec3f swordTipOffset = { 0.0f, -3000.0f, 0.0f };
    static Vec3f swordHiltOffset = { 400.0f, 0.0f, 0.0f };
    static Vec3f swordQuadOffset1 = { 1600.0f, -4000.0f, 0.0f };
    static Vec3f swordQuadOffset0 = { -3000.0f, -2000.0f, 1300.0f };
    static Vec3f swordQuadOffset3 = { -3000.0f, -2000.0f, -1300.0f };
    static Vec3f swordQuadOffset2 = { 1000.0f, 1000.0f, 0.0f };
    static Vec3f zeroVec = { 0.0f, 0.0f, 0.0f };
    Vec3f swordTip;
    Vec3f swordHilt;
    EnGeldB* this = THIS;
    s32 bodyPart = -1;

    if (limbIndex == 11) {
        Matrix_MultVec3f(&swordQuadOffset1, &this->swordCollider.dim.quad[1]);
        Matrix_MultVec3f(&swordQuadOffset0, &this->swordCollider.dim.quad[0]);
        Matrix_MultVec3f(&swordQuadOffset3, &this->swordCollider.dim.quad[3]);
        Matrix_MultVec3f(&swordQuadOffset2, &this->swordCollider.dim.quad[2]);
        func_80062734(&this->swordCollider, &this->swordCollider.dim.quad[0], &this->swordCollider.dim.quad[1],
                      &this->swordCollider.dim.quad[2], &this->swordCollider.dim.quad[3]);
        Matrix_MultVec3f(&swordTipOffset, &swordTip);
        Matrix_MultVec3f(&swordHiltOffset, &swordHilt);

        if ((this->swordState < 0) ||
            ((this->actionState != GELDB_SLASH) && (this->actionState != GELDB_SPIN_ATTACK))) {
            EffectBlure_AddSpace(Effect_GetByIndex(this->blureIdx));
            this->swordState = 0;
        } else if (this->swordState > 0) {
            EffectBlure_AddVertex(Effect_GetByIndex(this->blureIdx), &swordTip, &swordHilt);
        }
    } else {
        func_8002BDB0(&this->actor, limbIndex, 19, &footOffset, 22, &footOffset);
    }
    if (limbIndex == 19) {
        Matrix_MultVec3f(&footOffset, &this->rightFootPos);
    } else if (limbIndex == 22) {
        Matrix_MultVec3f(&footOffset, &this->leftFootPos);
    }
    if (this->iceTimer != 0) {
        switch (limbIndex) {
            case 3:
                bodyPart = 0;
                break;
            case 16:
                bodyPart = 1;
                break;
            case 11:
                bodyPart = 2;
                break;
            case 12:
                bodyPart = 3;
                break;
            case 7:
                bodyPart = 4;
                break;
            case 2:
                bodyPart = 5;
                break;
            case 23:
                bodyPart = 6;
                break;
            case 19:
                bodyPart = 7;
                break;
            case 22:
                bodyPart = 8;
                break;
            default:
                break;
        }
        if (bodyPart >= 0) {
            Vec3f limbPos;

            Matrix_MultVec3f(&zeroVec, &limbPos);
            this->bodyPartsPos[bodyPart].x = limbPos.x;
            this->bodyPartsPos[bodyPart].y = limbPos.y;
            this->bodyPartsPos[bodyPart].z = limbPos.z;
        }
    }
}

void EnGeldB_Draw(Actor* thisx, GlobalContext* globalCtx) {
    static Vec3f blockTrisOffsets0[3] = {
        { -3000.0f, 6000.0f, 1600.0f },
        { -3000.0f, 0.0f, 1600.0f },
        { 3000.0f, 6000.0f, 1600.0f },
    };
    static Vec3f blockTrisOffsets1[3] = {
        { -3000.0f, 0.0f, 1600.0f },
        { 3000.0f, 0.0f, 1600.0f },
        { 3000.0f, 6000.0f, 1600.0f },
    };
    static Gfx* eyeDLists[4] = { 0x06005FE8, 0x060065A8, 0x06006D28, 0x060065A8 };
    s32 pad;
    EnGeldB* this = THIS;

    OPEN_DISPS(globalCtx->state.gfxCtx, "../z_en_geldB.c", 2672);
    if (1) {}

    if ((this->spinAttackState >= 2) && SkelAnime_FrameUpdateMatrix(&this->skelAnime)) {
        if (this->spinAttackState == 2) {
            SkelAnime_ChangeAnim(&this->skelAnime, &D_06000F5C, 0.5f, 0.0f, 12.0f, 3, 4.0f);
            this->spinAttackState++;
            thisx->posRot.rot.y = thisx->shape.rot.y = thisx->yawTowardsLink;
        } else {
            this->timer--;
            if (this->timer == 0) {
                if ((INV_CONTENT(ITEM_HOOKSHOT) == ITEM_NONE) || (INV_CONTENT(ITEM_LONGSHOT) == ITEM_NONE)) {
                    globalCtx->nextEntranceIndex = 0x1A5;
                } else if (gSaveContext.eventChkInf[12] & 0x80) {
                    globalCtx->nextEntranceIndex = 0x5F8;
                } else {
                    globalCtx->nextEntranceIndex = 0x3B4;
                }
                globalCtx->fadeTransition = 0x26;
                globalCtx->sceneLoadFlag = 0x14;
            }
        }
    }

    if ((this->actionState != GELDB_WAIT) || !this->invisible) {
        func_80093D18(globalCtx->state.gfxCtx);
        gSPSegment(POLY_OPA_DISP++, 0x08, SEGMENTED_TO_VIRTUAL(eyeDLists[this->blinkState]));
        SkelAnime_DrawFlexOpa(globalCtx, this->skelAnime.skeleton, this->skelAnime.limbDrawTbl,
                              this->skelAnime.dListCount, EnGeldB_OverrideLimbDraw, EnGeldB_PostLimbDraw, this);
        if (this->actionState == GELDB_BLOCK) {
            s32 i;
            Vec3f blockTrisVtx0[3];
            Vec3f blockTrisVtx1[3];

            for (i = 0; i < 3; i++) {
                Matrix_MultVec3f(&blockTrisOffsets0[i], &blockTrisVtx0[i]);
                Matrix_MultVec3f(&blockTrisOffsets1[i], &blockTrisVtx1[i]);
            }
            func_800627A0(&this->blockCollider, 0, &blockTrisVtx0[0], &blockTrisVtx0[1], &blockTrisVtx0[2]);
            func_800627A0(&this->blockCollider, 1, &blockTrisVtx1[0], &blockTrisVtx1[1], &blockTrisVtx1[2]);
        }

        if (this->iceTimer != 0) {
            thisx->dmgEffectTimer++;
            this->iceTimer--;
            if ((this->iceTimer % 4) == 0) {
                s32 iceIndex = this->iceTimer >> 2;

                EffectSsEnIce_SpawnFlyingVec3s(globalCtx, thisx, &this->bodyPartsPos[iceIndex], 0x96, 0x96, 0x96, 0xFA,
                                               0xEB, 0xF5, 0xFF, 1.5f);
            }
        }
    }
    CLOSE_DISPS(globalCtx->state.gfxCtx, "../z_en_geldB.c", 2744);
}

#ifdef NON_MATCHING
// regalloc
s32 EnGeldB_DodgeRanged(GlobalContext* globalCtx, EnGeldB* this) {
    Actor* actor = func_80033780(globalCtx, &this->actor, 800.0f);

    if (actor != NULL) {
        s16 angleToFacing;
        s16 pad18;
        f32 dist;

        angleToFacing = func_8002DA78(&this->actor, actor) - this->actor.shape.rot.y;
        this->actor.posRot.rot.y = this->actor.shape.rot.y;
        dist = func_8002DB6C(&this->actor, &actor->posRot.pos);
        //! @bug
        // func_8002DB6C already sqrtfs the distance, so this actually checks for a
        // distance of 360000. Also it's a double calculation because no f on sqrt.
        if ((ABS(angleToFacing) < 0x2EE0) && (sqrt(dist) < 600.0)) {
            if (actor->id == ACTOR_ARMS_HOOK) {
                EnGeldB_SetupJump(this);
            } else {
                EnGeldB_SetupBlock(this);
            }
        } else {
            this->actor.posRot.rot.y = this->actor.shape.rot.y + 0x3FFF;
            if ((ABS(angleToFacing) < 0x2000) || (ABS(angleToFacing) > 0x5FFF)) {
                EnGeldB_SetupSidestep(this, globalCtx);
                this->actor.speedXZ *= 3.0f;
            } else if (ABS(angleToFacing) < 0x5FFF) {
                EnGeldB_SetupRollBack(this);
            }
        }
        return true;
    }
    return false;
}
#else
#pragma GLOBAL_ASM("asm/non_matchings/overlays/actors/ovl_En_GeldB/EnGeldB_DodgeRanged.s")
#endif<|MERGE_RESOLUTION|>--- conflicted
+++ resolved
@@ -97,15 +97,14 @@
     (ActorFunc)EnGeldB_Update,
     (ActorFunc)EnGeldB_Draw,
 };
-<<<<<<< HEAD
-
-static ColliderCylinderInit D_80A39FE0 = {
+
+static ColliderCylinderInit sBodyCylInit = {
     { COLTYPE_HIT5, AT_OFF, AC_ON | AC_PLAYER, OC_ON | OC_ALL, OT_TYPE1, COLSHAPE_CYLINDER },
     { ELEMTYPE_UNK1, { 0x00000000, 0x00, 0x00 }, { 0xFFCFFFFF, 0x00, 0x00 }, TOUCH_OFF, BUMP_ON, OCELEM_ON },
     { 20, 50, 0, { 0, 0, 0 } },
 };
 
-static ColliderTrisElementInit D_80A3A00C[2] = {
+static ColliderTrisElementInit sBlockTrisElementsInit[2] = {
     {
         { ELEMTYPE_UNK2, { 0x00000000, 0x00, 0x00 }, { 0xFFC1FFFF, 0x00, 0x00 }, TOUCH_OFF, BUMP_ON, OCELEM_OFF },
         { { { -10.0f, 14.0f, 2.0f }, { -10.0f, -6.0f, 2.0f }, { 9.0f, 14.0f, 2.0f } } },
@@ -116,53 +115,20 @@
     },
 };
 
-static ColliderTrisInit D_80A3A084 = {
-    { COLTYPE_METAL, AT_OFF, AC_ON |  AC_HARD  | AC_PLAYER, OC_OFF, OT_NONE, COLSHAPE_TRIS },
+static ColliderTrisInit sBlockTrisInit = {
+    { COLTYPE_METAL, AT_OFF, AC_ON | AC_HARD | AC_PLAYER, OC_OFF, OT_NONE, COLSHAPE_TRIS },
     2,
-    D_80A3A00C,
+    sBlockTrisElementsInit,
 };
 
-static ColliderQuadInit D_80A3A094 = {
+static ColliderQuadInit sSwordQuadInit = {
     { COLTYPE_NONE, AT_ON | AT_ENEMY, AC_OFF, OC_OFF, OT_NONE, COLSHAPE_QUAD },
     { ELEMTYPE_UNK0,
       { 0xFFCFFFFF, 0x00, 0x08 },
       { 0x00000000, 0x00, 0x00 },
-      TOUCH_ON |  TOUCH_SFX_NORMAL  | TOUCH_UNK7,
+      TOUCH_ON | TOUCH_SFX_NORMAL | TOUCH_UNK7,
       BUMP_OFF,
       OCELEM_OFF },
-    { { { 0.0f, 0.0f, 0.0f }, { 0.0f, 0.0f, 0.0f }, { 0.0f, 0.0f, 0.0f }, { 0.0f, 0.0f, 0.0f } } },
-};
-*/
-#pragma GLOBAL_ASM("asm/non_matchings/overlays/actors/ovl_En_GeldB/func_80A35310.s")
-=======
->>>>>>> df704a9f
-
-static ColliderCylinderInit sBodyCylInit = {
-    { COLTYPE_UNK5, 0x00, 0x09, 0x39, 0x10, COLSHAPE_CYLINDER },
-    { 0x01, { 0x00000000, 0x00, 0x00 }, { 0xFFCFFFFF, 0x00, 0x00 }, 0x00, 0x01, 0x01 },
-    { 20, 50, 0, { 0, 0, 0 } },
-};
-
-static ColliderTrisItemInit sBlockTrisElementsInit[] = {
-    {
-        { 0x02, { 0x00000000, 0x00, 0x00 }, { 0xFFC1FFFF, 0x00, 0x00 }, 0x00, 0x01, 0x00 },
-        { { { -10.0f, 14.0f, 2.0f }, { -10.0f, -6.0f, 2.0f }, { 9.0f, 14.0f, 2.0f } } },
-    },
-    {
-        { 0x02, { 0x00000000, 0x00, 0x00 }, { 0xFFC1FFFF, 0x00, 0x00 }, 0x00, 0x01, 0x00 },
-        { { { -10.0f, -6.0f, 2.0f }, { 9.0f, -6.0f, 2.0f }, { 9.0f, 14.0f, 2.0f } } },
-    },
-};
-
-static ColliderTrisInit sBlockTrisInit = {
-    { COLTYPE_METAL_SHIELD, 0x00, 0x0D, 0x00, 0x00, COLSHAPE_TRIS },
-    2,
-    sBlockTrisElementsInit,
-};
-
-static ColliderQuadInit sSwordQuadinit = {
-    { COLTYPE_UNK10, 0x11, 0x00, 0x00, 0x00, COLSHAPE_QUAD },
-    { 0x00, { 0xFFCFFFFF, 0x00, 0x08 }, { 0x00000000, 0x00, 0x00 }, 0x81, 0x00, 0x00 },
     { { { 0.0f, 0.0f, 0.0f }, { 0.0f, 0.0f, 0.0f }, { 0.0f, 0.0f, 0.0f }, { 0.0f, 0.0f, 0.0f } } },
 };
 
@@ -207,7 +173,7 @@
     Collider_InitTris(globalCtx, &this->blockCollider);
     Collider_SetTris(globalCtx, &this->blockCollider, thisx, &sBlockTrisInit, this->blockElements);
     Collider_InitQuad(globalCtx, &this->swordCollider);
-    Collider_SetQuad(globalCtx, &this->swordCollider, thisx, &sSwordQuadinit);
+    Collider_SetQuad(globalCtx, &this->swordCollider, thisx, &sSwordQuadInit);
     blureInit.p1StartColor[0] = blureInit.p1StartColor[1] = blureInit.p1StartColor[2] = blureInit.p1StartColor[3] =
         blureInit.p2StartColor[0] = blureInit.p2StartColor[1] = blureInit.p2StartColor[2] = blureInit.p1EndColor[0] =
             blureInit.p1EndColor[1] = blureInit.p1EndColor[2] = blureInit.p2EndColor[0] = blureInit.p2EndColor[1] =
@@ -793,7 +759,7 @@
 
 void EnGeldB_SetupSlash(EnGeldB* this) {
     SkelAnime_ChangeAnimDefaultStop(&this->skelAnime, &D_060003CC);
-    this->swordCollider.base.atFlags &= ~4;
+    this->swordCollider.base.atFlags &= ~AT_BOUNCED;
     this->actionState = GELDB_SLASH;
     this->spinAttackState = 0;
     this->actor.speedXZ = 0.0f;
@@ -816,9 +782,9 @@
     } else if ((s32)this->skelAnime.animCurrentFrame == 6) {
         this->swordState = -1;
     }
-    if (this->swordCollider.base.atFlags & 4) {
+    if (this->swordCollider.base.atFlags & AT_BOUNCED) {
         this->swordState = -1;
-        this->swordCollider.base.atFlags &= ~6;
+        this->swordCollider.base.atFlags &= ~(AT_HIT | AT_BOUNCED);
         EnGeldB_SetupRollBack(this);
     } else if (SkelAnime_FrameUpdateMatrix(&this->skelAnime)) {
         if (!func_8002E084(&this->actor, 0x1554)) {
@@ -850,7 +816,7 @@
 
 void EnGeldB_SetupSpinAttack(EnGeldB* this) {
     SkelAnime_ChangeAnim(&this->skelAnime, &D_06000F5C, 1.0f, 0.0f, SkelAnime_GetFrameCount(&D_06000F5C), 3, 0.0f);
-    this->swordCollider.base.atFlags &= ~6;
+    this->swordCollider.base.atFlags &= ~(AT_HIT | AT_BOUNCED);
     this->actionState = GELDB_SPIN_ATTACK;
     this->spinAttackState = 0;
     this->actor.speedXZ = 0.0f;
@@ -863,12 +829,12 @@
     s16 angleToLink;
 
     if (this->spinAttackState < 2) {
-        if (this->swordCollider.base.atFlags & 4) {
-            this->swordCollider.base.atFlags &= ~6;
+        if (this->swordCollider.base.atFlags & AT_BOUNCED) {
+            this->swordCollider.base.atFlags &= ~(AT_HIT | AT_BOUNCED);
             this->spinAttackState = 1;
             this->skelAnime.animPlaybackSpeed = 1.5f;
-        } else if (this->swordCollider.base.atFlags & 2) {
-            this->swordCollider.base.atFlags &= ~2;
+        } else if (this->swordCollider.base.atFlags & AT_HIT) {
+            this->swordCollider.base.atFlags &= ~AT_HIT;
             if (&player->actor == this->swordCollider.base.at) {
                 func_8002F71C(globalCtx, &this->actor, 6.0f, this->actor.yawTowardsLink, 6.0f);
                 this->spinAttackState = 2;
@@ -1310,15 +1276,15 @@
     s32 pad;
     EnItem00* key;
 
-    if (this->blockCollider.base.acFlags & 0x80) {
-        this->blockCollider.base.acFlags &= ~0x80;
-        this->bodyCollider.base.acFlags &= ~2;
-    } else if ((this->bodyCollider.base.acFlags & 2) && (this->actionState >= GELDB_READY) &&
+    if (this->blockCollider.base.acFlags & AC_BOUNCED) {
+        this->blockCollider.base.acFlags &= ~AC_BOUNCED;
+        this->bodyCollider.base.acFlags &= ~AC_HIT;
+    } else if ((this->bodyCollider.base.acFlags & AC_HIT) && (this->actionState >= GELDB_READY) &&
                (this->spinAttackState < 2)) {
-        this->bodyCollider.base.acFlags &= ~2;
+        this->bodyCollider.base.acFlags &= ~AC_HIT;
         if (this->actor.colChkInfo.damageEffect != GELDB_DAMAGE_UNK6) {
             this->damageEffect = this->actor.colChkInfo.damageEffect;
-            func_80035650(&this->actor, &this->bodyCollider.body, 1);
+            func_80035650(&this->actor, &this->bodyCollider.info, 1);
             func_800F8A44(&this->actor.projectedPos, NA_SE_EN_GERUDOFT_BREATH);
             if ((this->actor.colChkInfo.damageEffect == GELDB_DAMAGE_STUN) ||
                 (this->actor.colChkInfo.damageEffect == GELDB_DAMAGE_FREEZE)) {
@@ -1364,7 +1330,7 @@
         this->actor.posRot2.pos.y += 40.0f;
         func_80A391D8(this, globalCtx);
     }
-    Collider_CylinderUpdate(&this->actor, &this->bodyCollider);
+    Collider_UpdateCylinder(&this->actor, &this->bodyCollider);
     CollisionCheck_SetOC(globalCtx, &globalCtx->colChkCtx, &this->bodyCollider.base);
     if ((this->actionState >= GELDB_READY) && (this->spinAttackState < 2) &&
         ((this->actor.dmgEffectTimer == 0) || !(this->actor.dmgEffectParams & 0x4000))) {
@@ -1428,8 +1394,9 @@
         Matrix_MultVec3f(&swordQuadOffset0, &this->swordCollider.dim.quad[0]);
         Matrix_MultVec3f(&swordQuadOffset3, &this->swordCollider.dim.quad[3]);
         Matrix_MultVec3f(&swordQuadOffset2, &this->swordCollider.dim.quad[2]);
-        func_80062734(&this->swordCollider, &this->swordCollider.dim.quad[0], &this->swordCollider.dim.quad[1],
-                      &this->swordCollider.dim.quad[2], &this->swordCollider.dim.quad[3]);
+        Collider_SetQuadVertices(&this->swordCollider, &this->swordCollider.dim.quad[0],
+                                 &this->swordCollider.dim.quad[1], &this->swordCollider.dim.quad[2],
+                                 &this->swordCollider.dim.quad[3]);
         Matrix_MultVec3f(&swordTipOffset, &swordTip);
         Matrix_MultVec3f(&swordHiltOffset, &swordHilt);
 
@@ -1544,8 +1511,8 @@
                 Matrix_MultVec3f(&blockTrisOffsets0[i], &blockTrisVtx0[i]);
                 Matrix_MultVec3f(&blockTrisOffsets1[i], &blockTrisVtx1[i]);
             }
-            func_800627A0(&this->blockCollider, 0, &blockTrisVtx0[0], &blockTrisVtx0[1], &blockTrisVtx0[2]);
-            func_800627A0(&this->blockCollider, 1, &blockTrisVtx1[0], &blockTrisVtx1[1], &blockTrisVtx1[2]);
+            Collider_SetTrisVertices(&this->blockCollider, 0, &blockTrisVtx0[0], &blockTrisVtx0[1], &blockTrisVtx0[2]);
+            Collider_SetTrisVertices(&this->blockCollider, 1, &blockTrisVtx1[0], &blockTrisVtx1[1], &blockTrisVtx1[2]);
         }
 
         if (this->iceTimer != 0) {
