#include "z_en_geldb.h"
#include "objects/object_geldb/object_geldb.h"

#define FLAGS 0x00000015

#define THIS ((EnGeldB*)thisx)

typedef enum {
    /*  0 */ GELDB_WAIT,
    /*  1 */ GELDB_DEFEAT,
    /*  2 */ GELDB_DAMAGED,
    /*  3 */ GELDB_JUMP,
    /*  4 */ GELDB_ROLL_BACK,
    /*  5 */ GELDB_READY,
    /*  6 */ GELDB_BLOCK,
    /*  7 */ GELDB_SLASH,
    /*  8 */ GELDB_ADVANCE,
    /*  9 */ GELDB_PIVOT,
    /* 10 */ GELDB_CIRCLE,
    /* 11 */ GELDB_UNUSED,
    /* 12 */ GELDB_SPIN_ATTACK,
    /* 13 */ GELDB_SIDESTEP,
    /* 14 */ GELDB_ROLL_FORWARD,
    /* 15 */ GELDB_STUNNED,
    /* 16 */ GELDB_SPIN_DODGE
} EnGeldBAction;

void EnGeldB_Init(Actor* thisx, GlobalContext* globalCtx);
void EnGeldB_Destroy(Actor* thisx, GlobalContext* globalCtx);
void EnGeldB_Update(Actor* thisx, GlobalContext* globalCtx);
void EnGeldB_Draw(Actor* thisx, GlobalContext* globalCtx);

s32 EnGeldB_DodgeRanged(GlobalContext* globalCtx, EnGeldB* this);

void EnGeldB_SetupWait(EnGeldB* this);
void EnGeldB_SetupReady(EnGeldB* this);
void EnGeldB_SetupAdvance(EnGeldB* this, GlobalContext* globalCtx);
void EnGeldB_SetupPivot(EnGeldB* this);
void EnGeldB_SetupRollForward(EnGeldB* this);
void EnGeldB_SetupCircle(EnGeldB* this);
void EnGeldB_SetupSpinDodge(EnGeldB* this, GlobalContext* globalCtx);
void EnGeldB_SetupSlash(EnGeldB* this);
void EnGeldB_SetupSpinAttack(EnGeldB* this);
void EnGeldB_SetupRollBack(EnGeldB* this);
void EnGeldB_SetupJump(EnGeldB* this);
void EnGeldB_SetupBlock(EnGeldB* this);
void EnGeldB_SetupSidestep(EnGeldB* this, GlobalContext* globalCtx);
void EnGeldB_SetupDefeated(EnGeldB* this);

void EnGeldB_Wait(EnGeldB* this, GlobalContext* globalCtx);
void EnGeldB_Flee(EnGeldB* this, GlobalContext* globalCtx);
void EnGeldB_Ready(EnGeldB* this, GlobalContext* globalCtx);
void EnGeldB_Advance(EnGeldB* this, GlobalContext* globalCtx);
void EnGeldB_RollForward(EnGeldB* this, GlobalContext* globalCtx);
void EnGeldB_Pivot(EnGeldB* this, GlobalContext* globalCtx);
void EnGeldB_Circle(EnGeldB* this, GlobalContext* globalCtx);
void EnGeldB_SpinDodge(EnGeldB* this, GlobalContext* globalCtx);
void EnGeldB_Slash(EnGeldB* this, GlobalContext* globalCtx);
void EnGeldB_SpinAttack(EnGeldB* this, GlobalContext* globalCtx);
void EnGeldB_RollBack(EnGeldB* this, GlobalContext* globalCtx);
void EnGeldB_Stunned(EnGeldB* this, GlobalContext* globalCtx);
void EnGeldB_Damaged(EnGeldB* this, GlobalContext* globalCtx);
void EnGeldB_Jump(EnGeldB* this, GlobalContext* globalCtx);
void EnGeldB_Block(EnGeldB* this, GlobalContext* globalCtx);
void EnGeldB_Sidestep(EnGeldB* this, GlobalContext* globalCtx);
void EnGeldB_Defeated(EnGeldB* this, GlobalContext* globalCtx);

const ActorInit En_GeldB_InitVars = {
    ACTOR_EN_GELDB,
    ACTORCAT_ENEMY,
    FLAGS,
    OBJECT_GELDB,
    sizeof(EnGeldB),
    (ActorFunc)EnGeldB_Init,
    (ActorFunc)EnGeldB_Destroy,
    (ActorFunc)EnGeldB_Update,
    (ActorFunc)EnGeldB_Draw,
};

static ColliderCylinderInit sBodyCylInit = {
    {
        COLTYPE_HIT5,
        AT_NONE,
        AC_ON | AC_TYPE_PLAYER,
        OC1_ON | OC1_TYPE_ALL,
        OC2_TYPE_1,
        COLSHAPE_CYLINDER,
    },
    {
        ELEMTYPE_UNK1,
        { 0x00000000, 0x00, 0x00 },
        { 0xFFCFFFFF, 0x00, 0x00 },
        TOUCH_NONE,
        BUMP_ON,
        OCELEM_ON,
    },
    { 20, 50, 0, { 0, 0, 0 } },
};

static ColliderTrisElementInit sBlockTrisElementsInit[2] = {
    {
        {
            ELEMTYPE_UNK2,
            { 0x00000000, 0x00, 0x00 },
            { 0xFFC1FFFF, 0x00, 0x00 },
            TOUCH_NONE,
            BUMP_ON,
            OCELEM_NONE,
        },
        { { { -10.0f, 14.0f, 2.0f }, { -10.0f, -6.0f, 2.0f }, { 9.0f, 14.0f, 2.0f } } },
    },
    {
        {
            ELEMTYPE_UNK2,
            { 0x00000000, 0x00, 0x00 },
            { 0xFFC1FFFF, 0x00, 0x00 },
            TOUCH_NONE,
            BUMP_ON,
            OCELEM_NONE,
        },
        { { { -10.0f, -6.0f, 2.0f }, { 9.0f, -6.0f, 2.0f }, { 9.0f, 14.0f, 2.0f } } },
    },
};

static ColliderTrisInit sBlockTrisInit = {
    {
        COLTYPE_METAL,
        AT_NONE,
        AC_ON | AC_HARD | AC_TYPE_PLAYER,
        OC1_NONE,
        OC2_NONE,
        COLSHAPE_TRIS,
    },
    2,
    sBlockTrisElementsInit,
};

static ColliderQuadInit sSwordQuadInit = {
    {
        COLTYPE_NONE,
        AT_ON | AT_TYPE_ENEMY,
        AC_NONE,
        OC1_NONE,
        OC2_NONE,
        COLSHAPE_QUAD,
    },
    {
        ELEMTYPE_UNK0,
        { 0xFFCFFFFF, 0x00, 0x08 },
        { 0x00000000, 0x00, 0x00 },
        TOUCH_ON | TOUCH_SFX_NORMAL | TOUCH_UNK7,
        BUMP_NONE,
        OCELEM_NONE,
    },
    { { { 0.0f, 0.0f, 0.0f }, { 0.0f, 0.0f, 0.0f }, { 0.0f, 0.0f, 0.0f }, { 0.0f, 0.0f, 0.0f } } },
};

typedef enum {
    /* 0x0 */ GELDB_DMG_NORMAL,
    /* 0x1 */ GELDB_DMG_STUN,
    /* 0x6 */ GELDB_DMG_UNK_6 = 0x6,
    /* 0xD */ GELDB_DMG_UNK_D = 0xD,
    /* 0xE */ GELDB_DMG_UNK_E,
    /* 0xF */ GELDB_DMG_FREEZE
} EnGeldBDamageEffects;

static DamageTable sDamageTable = {
    /* Deku nut      */ DMG_ENTRY(0, GELDB_DMG_STUN),
    /* Deku stick    */ DMG_ENTRY(2, GELDB_DMG_NORMAL),
    /* Slingshot     */ DMG_ENTRY(1, GELDB_DMG_NORMAL),
    /* Explosive     */ DMG_ENTRY(2, GELDB_DMG_NORMAL),
    /* Boomerang     */ DMG_ENTRY(0, GELDB_DMG_STUN),
    /* Normal arrow  */ DMG_ENTRY(2, GELDB_DMG_NORMAL),
    /* Hammer swing  */ DMG_ENTRY(2, GELDB_DMG_NORMAL),
    /* Hookshot      */ DMG_ENTRY(0, GELDB_DMG_STUN),
    /* Kokiri sword  */ DMG_ENTRY(1, GELDB_DMG_NORMAL),
    /* Master sword  */ DMG_ENTRY(2, GELDB_DMG_NORMAL),
    /* Giant's Knife */ DMG_ENTRY(4, GELDB_DMG_NORMAL),
    /* Fire arrow    */ DMG_ENTRY(2, GELDB_DMG_NORMAL),
    /* Ice arrow     */ DMG_ENTRY(2, GELDB_DMG_FREEZE),
    /* Light arrow   */ DMG_ENTRY(2, GELDB_DMG_NORMAL),
    /* Unk arrow 1   */ DMG_ENTRY(2, GELDB_DMG_NORMAL),
    /* Unk arrow 2   */ DMG_ENTRY(2, GELDB_DMG_NORMAL),
    /* Unk arrow 3   */ DMG_ENTRY(2, GELDB_DMG_NORMAL),
    /* Fire magic    */ DMG_ENTRY(4, GELDB_DMG_UNK_E),
    /* Ice magic     */ DMG_ENTRY(0, GELDB_DMG_UNK_6),
    /* Light magic   */ DMG_ENTRY(3, GELDB_DMG_UNK_D),
    /* Shield        */ DMG_ENTRY(0, GELDB_DMG_NORMAL),
    /* Mirror Ray    */ DMG_ENTRY(0, GELDB_DMG_NORMAL),
    /* Kokiri spin   */ DMG_ENTRY(1, GELDB_DMG_NORMAL),
    /* Giant spin    */ DMG_ENTRY(4, GELDB_DMG_NORMAL),
    /* Master spin   */ DMG_ENTRY(2, GELDB_DMG_NORMAL),
    /* Kokiri jump   */ DMG_ENTRY(2, GELDB_DMG_NORMAL),
    /* Giant jump    */ DMG_ENTRY(8, GELDB_DMG_NORMAL),
    /* Master jump   */ DMG_ENTRY(4, GELDB_DMG_NORMAL),
    /* Unknown 1     */ DMG_ENTRY(4, GELDB_DMG_NORMAL),
    /* Unblockable   */ DMG_ENTRY(0, GELDB_DMG_NORMAL),
    /* Hammer jump   */ DMG_ENTRY(4, GELDB_DMG_NORMAL),
    /* Unknown 2     */ DMG_ENTRY(0, GELDB_DMG_NORMAL),
};

static InitChainEntry sInitChain[] = {
    ICHAIN_F32(targetArrowOffset, 2000, ICHAIN_CONTINUE),
    ICHAIN_VEC3F_DIV1000(scale, 10, ICHAIN_CONTINUE),
    ICHAIN_F32_DIV1000(gravity, -3000, ICHAIN_STOP),
};

static Vec3f sUnusedOffset = { 1100.0f, -700.0f, 0.0f };

void EnGeldB_SetupAction(EnGeldB* this, EnGeldBActionFunc actionFunc) {
    this->actionFunc = actionFunc;
}

void EnGeldB_Init(Actor* thisx, GlobalContext* globalCtx) {
    s32 pad;
    EffectBlureInit1 blureInit;
    EnGeldB* this = THIS;

    Actor_ProcessInitChain(thisx, sInitChain);
    thisx->colChkInfo.damageTable = &sDamageTable;
    ActorShape_Init(&thisx->shape, 0.0f, ActorShadow_DrawFeet, 0.0f);
    this->actor.colChkInfo.mass = MASS_HEAVY;
    thisx->colChkInfo.health = 20;
    thisx->colChkInfo.cylRadius = 50;
    thisx->colChkInfo.cylHeight = 100;
    thisx->naviEnemyId = 0x54;
    this->keyFlag = thisx->params & 0xFF00;
    thisx->params &= 0xFF;
    this->blinkState = 0;
    this->unkFloat = 10.0f;
    SkelAnime_InitFlex(globalCtx, &this->skelAnime, &gGerudoRedSkel, &gGerudoRedNeutralAnim, this->jointTable,
                       this->morphTable, 24);
    Collider_InitCylinder(globalCtx, &this->bodyCollider);
    Collider_SetCylinder(globalCtx, &this->bodyCollider, thisx, &sBodyCylInit);
    Collider_InitTris(globalCtx, &this->blockCollider);
    Collider_SetTris(globalCtx, &this->blockCollider, thisx, &sBlockTrisInit, this->blockElements);
    Collider_InitQuad(globalCtx, &this->swordCollider);
    Collider_SetQuad(globalCtx, &this->swordCollider, thisx, &sSwordQuadInit);
    blureInit.p1StartColor[0] = blureInit.p1StartColor[1] = blureInit.p1StartColor[2] = blureInit.p1StartColor[3] =
        blureInit.p2StartColor[0] = blureInit.p2StartColor[1] = blureInit.p2StartColor[2] = blureInit.p1EndColor[0] =
            blureInit.p1EndColor[1] = blureInit.p1EndColor[2] = blureInit.p2EndColor[0] = blureInit.p2EndColor[1] =
                blureInit.p2EndColor[2] = 255;
    blureInit.p2StartColor[3] = 64;
    blureInit.p1EndColor[3] = blureInit.p2EndColor[3] = 0;
    blureInit.elemDuration = 8;
    blureInit.unkFlag = 0;
    blureInit.calcMode = 2;

    Effect_Add(globalCtx, &this->blureIndex, EFFECT_BLURE1, 0, 0, &blureInit);
    Actor_SetScale(thisx, 0.012499999f);
    EnGeldB_SetupWait(this);
    if ((this->keyFlag != 0) && Flags_GetCollectible(globalCtx, this->keyFlag >> 8)) {
        Actor_Kill(thisx);
    }
}

void EnGeldB_Destroy(Actor* thisx, GlobalContext* globalCtx) {
    s32 pad;
    EnGeldB* this = THIS;

    func_800F5B58();
    Effect_Delete(globalCtx, this->blureIndex);
    Collider_DestroyTris(globalCtx, &this->blockCollider);
    Collider_DestroyCylinder(globalCtx, &this->bodyCollider);
    Collider_DestroyQuad(globalCtx, &this->swordCollider);
}

s32 EnGeldB_ReactToPlayer(GlobalContext* globalCtx, EnGeldB* this, s16 arg2) {
    Player* player = PLAYER;
    Actor* thisx = &this->actor;
    s16 angleToWall;
    s16 angleToLink;
    Actor* bomb;

    angleToWall = thisx->wallYaw - thisx->shape.rot.y;
    angleToWall = ABS(angleToWall);
    angleToLink = thisx->yawTowardsPlayer - thisx->shape.rot.y;
    angleToLink = ABS(angleToLink);

    if (func_800354B4(globalCtx, thisx, 100.0f, 0x2710, 0x3E80, thisx->shape.rot.y)) {
        if (player->swordAnimation == 0x11) {
            EnGeldB_SetupSpinDodge(this, globalCtx);
            return true;
        } else if (globalCtx->gameplayFrames & 1) {
            EnGeldB_SetupBlock(this);
            return true;
        }
    }
    if (func_800354B4(globalCtx, thisx, 100.0f, 0x5DC0, 0x2AA8, thisx->shape.rot.y)) {
        thisx->shape.rot.y = thisx->world.rot.y = thisx->yawTowardsPlayer;
        if ((thisx->bgCheckFlags & 8) && (ABS(angleToWall) < 0x2EE0) && (thisx->xzDistToPlayer < 90.0f)) {
            EnGeldB_SetupJump(this);
            return true;
        } else if (player->swordAnimation == 0x11) {
            EnGeldB_SetupSpinDodge(this, globalCtx);
            return true;
        } else if ((thisx->xzDistToPlayer < 90.0f) && (globalCtx->gameplayFrames & 1)) {
            EnGeldB_SetupBlock(this);
            return true;
        } else {
            EnGeldB_SetupRollBack(this);
            return true;
        }
    } else if ((bomb = Actor_FindNearby(globalCtx, thisx, -1, ACTORCAT_EXPLOSIVE, 80.0f)) != NULL) {
        thisx->shape.rot.y = thisx->world.rot.y = thisx->yawTowardsPlayer;
        if (((thisx->bgCheckFlags & 8) && (angleToWall < 0x2EE0)) || (bomb->id == ACTOR_EN_BOM_CHU)) {
            if ((bomb->id == ACTOR_EN_BOM_CHU) && (Actor_WorldDistXYZToActor(thisx, bomb) < 80.0f) &&
                ((s16)(thisx->shape.rot.y - (bomb->world.rot.y - 0x8000)) < 0x3E80)) {
                EnGeldB_SetupJump(this);
                return true;
            } else {
                EnGeldB_SetupSidestep(this, globalCtx);
                return true;
            }
        } else {
            EnGeldB_SetupRollBack(this);
            return true;
        }
    } else if (arg2) {
        if (angleToLink >= 0x1B58) {
            EnGeldB_SetupSidestep(this, globalCtx);
            return true;
        } else {
            s16 angleToFacingLink = player->actor.shape.rot.y - thisx->shape.rot.y;

            if ((thisx->xzDistToPlayer <= 45.0f) && !func_80033AB8(globalCtx, thisx) &&
                ((globalCtx->gameplayFrames & 7) || (ABS(angleToFacingLink) < 0x38E0))) {
                EnGeldB_SetupSlash(this);
                return true;
            } else {
                EnGeldB_SetupCircle(this);
                return true;
            }
        }
    }
    return false;
}

void EnGeldB_SetupWait(EnGeldB* this) {
<<<<<<< HEAD
    Animation_PlayOnceSetSpeed(&this->skelAnime, &gGerudoRedJumpAnim, 0.0f);
    this->actor.posRot.pos.y = this->actor.initPosRot.pos.y + 120.0f;
=======
    Animation_PlayOnceSetSpeed(&this->skelAnime, &D_0600ADF8, 0.0f);
    this->actor.world.pos.y = this->actor.home.pos.y + 120.0f;
>>>>>>> 04ea6b13
    this->timer = 10;
    this->invisible = true;
    this->action = GELDB_WAIT;
    this->actor.bgCheckFlags &= ~3;
    this->actor.gravity = -2.0f;
    this->actor.flags &= ~1;
    EnGeldB_SetupAction(this, EnGeldB_Wait);
}

void EnGeldB_Wait(EnGeldB* this, GlobalContext* globalCtx) {
    if ((this->invisible && !Flags_GetSwitch(globalCtx, this->actor.home.rot.z)) ||
        this->actor.xzDistToPlayer > 300.0f) {
        this->actor.shape.rot.y = this->actor.world.rot.y = this->actor.yawTowardsPlayer;
        this->actor.world.pos.y = this->actor.floorHeight + 120.0f;
    } else {
        this->invisible = false;
        this->actor.shape.shadowScale = 90.0f;
        func_800F5ACC(0x38);
    }
    if (this->actor.bgCheckFlags & 2) {
        Audio_PlayActorSound2(&this->actor, NA_SE_EN_RIZA_DOWN);
        this->skelAnime.playSpeed = 1.0f;
        this->actor.world.pos.y = this->actor.floorHeight;
        this->actor.flags |= 1;
        this->actor.focus.pos = this->actor.world.pos;
        this->actor.bgCheckFlags &= ~2;
        this->actor.velocity.y = 0.0f;
        func_80033260(globalCtx, &this->actor, &this->rightFootPos, 3.0f, 2, 2.0f, 0, 0, 0);
        func_80033260(globalCtx, &this->actor, &this->leftFootPos, 3.0f, 2, 2.0f, 0, 0, 0);
    }
    if (SkelAnime_Update(&this->skelAnime)) {
        EnGeldB_SetupReady(this);
    }
}

void EnGeldB_SetupFlee(EnGeldB* this) {
    f32 lastFrame = Animation_GetLastFrame(&gGerudoRedJumpAnim);

    Animation_Change(&this->skelAnime, &gGerudoRedJumpAnim, -2.0f, lastFrame, 0.0f, ANIMMODE_ONCE_INTERP, -4.0f);
    this->timer = 20;
    this->invisible = false;
<<<<<<< HEAD
    this->action = GELDB_WAIT;
    this->actor.shape.rot.y = this->actor.posRot.rot.y = this->actor.yawTowardsLink;
=======
    this->actionState = GELDB_WAIT;
    this->actor.shape.rot.y = this->actor.world.rot.y = this->actor.yawTowardsPlayer;
>>>>>>> 04ea6b13
    EnGeldB_SetupAction(this, EnGeldB_Flee);
}

void EnGeldB_Flee(EnGeldB* this, GlobalContext* globalCtx) {
    if (this->skelAnime.curFrame == 10.0f) {
        Audio_PlayActorSound2(&this->actor, NA_SE_EN_STAL_JUMP);
    }
    if (this->skelAnime.curFrame == 2.0f) {
        this->actor.gravity = 0.0f;
        func_80033260(globalCtx, &this->actor, &this->rightFootPos, 3.0f, 2, 2.0f, 0, 0, 0);
        func_80033260(globalCtx, &this->actor, &this->leftFootPos, 3.0f, 2, 2.0f, 0, 0, 0);
    }
    if (SkelAnime_Update(&this->skelAnime)) {
        Math_SmoothStepToF(&this->actor.world.pos.y, this->actor.floorHeight + 300.0f, 1.0f, 20.5f, 0.0f);
        this->timer--;
        if (this->timer == 0) {
            Actor_Kill(&this->actor);
        }
    }
}

void EnGeldB_SetupReady(EnGeldB* this) {
    Animation_MorphToLoop(&this->skelAnime, &gGerudoRedNeutralAnim, -4.0f);
    this->action = GELDB_READY;
    this->timer = Rand_ZeroOne() * 10.0f + 5.0f;
    this->actor.speedXZ = 0.0f;
    this->actor.world.rot.y = this->actor.shape.rot.y;
    EnGeldB_SetupAction(this, EnGeldB_Ready);
}

void EnGeldB_Ready(EnGeldB* this, GlobalContext* globalCtx) {
    Player* player = PLAYER;
    s32 pad;
    s16 angleToLink;

    SkelAnime_Update(&this->skelAnime);
    if (this->lookTimer != 0) {
        angleToLink = this->actor.yawTowardsPlayer - this->actor.shape.rot.y - this->headRot.y;
        if (ABS(angleToLink) > 0x2000) {
            this->lookTimer--;
            return;
        }
        this->lookTimer = 0;
    }
    angleToLink = this->actor.yawTowardsPlayer - this->actor.shape.rot.y;
    if (!EnGeldB_DodgeRanged(globalCtx, this)) {
        if (this->unkTimer != 0) {
            this->unkTimer--;

            if (ABS(angleToLink) >= 0x1FFE) {
                return;
            }
            this->unkTimer = 0;
        } else if (EnGeldB_ReactToPlayer(globalCtx, this, 0)) {
            return;
        }
        angleToLink = player->actor.shape.rot.y - this->actor.shape.rot.y;
        if ((this->actor.xzDistToPlayer < 100.0f) && (player->swordState != 0) && (ABS(angleToLink) >= 0x1F40)) {
            this->actor.shape.rot.y = this->actor.world.rot.y = this->actor.yawTowardsPlayer;
            EnGeldB_SetupCircle(this);
        } else if (--this->timer == 0) {
            if (func_8002E084(&this->actor, 30 * 0x10000 / 360)) {
                if ((210.0f > this->actor.xzDistToPlayer) && (this->actor.xzDistToPlayer > 150.0f) &&
                    (Rand_ZeroOne() < 0.3f)) {
                    if (func_80033AB8(globalCtx, &this->actor) || (Rand_ZeroOne() > 0.5f) ||
                        (ABS(angleToLink) < 0x38E0)) {
                        EnGeldB_SetupRollForward(this);
                    } else {
                        EnGeldB_SetupSpinAttack(this);
                    }
                } else if (Rand_ZeroOne() > 0.3f) {
                    EnGeldB_SetupAdvance(this, globalCtx);
                } else {
                    EnGeldB_SetupCircle(this);
                }
            } else {
                EnGeldB_SetupPivot(this);
            }
            if ((globalCtx->gameplayFrames & 0x5F) == 0) {
                Audio_PlayActorSound2(&this->actor, NA_SE_EN_GERUDOFT_BREATH);
            }
        }
    }
}

void EnGeldB_SetupAdvance(EnGeldB* this, GlobalContext* globalCtx) {
    f32 lastFrame = Animation_GetLastFrame(&gGerudoRedWalkAnim);

    Animation_Change(&this->skelAnime, &gGerudoRedWalkAnim, 1.0f, 0.0f, lastFrame, ANIMMODE_LOOP_INTERP, -4.0f);
    this->action = GELDB_ADVANCE;
    EnGeldB_SetupAction(this, EnGeldB_Advance);
}

void EnGeldB_Advance(EnGeldB* this, GlobalContext* globalCtx) {
    s32 thisKeyFrame;
    s32 prevKeyFrame;
    s32 pad3C;
    s16 facingAngletoLink;
    Player* player = PLAYER;
    s32 pad30;
    s32 pad2C;
    f32 playSpeed;

    if (!EnGeldB_DodgeRanged(globalCtx, this)) {
        Math_SmoothStepToS(&this->actor.shape.rot.y, this->actor.yawTowardsPlayer, 1, 0x2EE, 0);
        this->actor.world.rot.y = this->actor.shape.rot.y;
        if (this->actor.xzDistToPlayer <= 40.0f) {
            Math_SmoothStepToF(&this->actor.speedXZ, -8.0f, 1.0f, 1.5f, 0.0f);
        } else if (this->actor.xzDistToPlayer > 55.0f) {
            Math_SmoothStepToF(&this->actor.speedXZ, 8.0f, 1.0f, 1.5f, 0.0f);
        } else {
            Math_SmoothStepToF(&this->actor.speedXZ, 0.0f, 1.0f, 6.65f, 0.0f);
        }
        this->skelAnime.playSpeed = this->actor.speedXZ * 0.125f;
        facingAngletoLink = player->actor.shape.rot.y - this->actor.shape.rot.y;
        facingAngletoLink = ABS(facingAngletoLink);
        if ((this->actor.xzDistToPlayer < 150.0f) && (player->swordState != 0) && (facingAngletoLink >= 0x1F40)) {
            this->actor.shape.rot.y = this->actor.world.rot.y = this->actor.yawTowardsPlayer;
            if (Rand_ZeroOne() > 0.7f) {
                EnGeldB_SetupCircle(this);
                return;
            }
        }
        thisKeyFrame = (s32)this->skelAnime.curFrame;
        SkelAnime_Update(&this->skelAnime);
        playSpeed = ABS(this->skelAnime.playSpeed);
        prevKeyFrame = (s32)(this->skelAnime.curFrame - playSpeed);
        playSpeed = ABS(this->skelAnime.playSpeed); // yes it does this twice.
        if (!func_8002E084(&this->actor, 0x11C7)) {
            if (Rand_ZeroOne() > 0.5f) {
                EnGeldB_SetupCircle(this);
            } else {
                EnGeldB_SetupReady(this);
            }
        } else if (this->actor.xzDistToPlayer < 90.0f) {
            if (!func_80033AB8(globalCtx, &this->actor) &&
                (Rand_ZeroOne() > 0.03f || (this->actor.xzDistToPlayer <= 45.0f && facingAngletoLink < 0x38E0))) {
                EnGeldB_SetupSlash(this);
            } else if (func_80033AB8(globalCtx, &this->actor) && (Rand_ZeroOne() > 0.5f)) {
                EnGeldB_SetupRollBack(this);
            } else {
                EnGeldB_SetupCircle(this);
            }
        }
        if (!EnGeldB_ReactToPlayer(globalCtx, this, 0)) {
            if ((210.0f > this->actor.xzDistToPlayer) && (this->actor.xzDistToPlayer > 150.0f) &&
                func_8002E084(&this->actor, 0x71C)) {
                if (func_80033A84(globalCtx, &this->actor)) {
                    if (Rand_ZeroOne() > 0.5f) {
                        EnGeldB_SetupRollForward(this);
                    } else {
                        EnGeldB_SetupSpinAttack(this);
                    }
                } else {
                    EnGeldB_SetupCircle(this);
                    return;
                }
            }
            if ((globalCtx->gameplayFrames & 0x5F) == 0) {
                Audio_PlayActorSound2(&this->actor, NA_SE_EN_GERUDOFT_BREATH);
            }
            if ((thisKeyFrame != (s32)this->skelAnime.curFrame) &&
                ((prevKeyFrame < 0 && (s32)playSpeed + thisKeyFrame > 0) ||
                 (prevKeyFrame < 4 && (s32)playSpeed + thisKeyFrame > 4))) {
                Audio_PlayActorSound2(&this->actor, NA_SE_EN_MUSI_LAND);
            }
        }
    }
}

void EnGeldB_SetupRollForward(EnGeldB* this) {
    f32 lastFrame = Animation_GetLastFrame(&gGerudoRedFlipAnim);

    Animation_Change(&this->skelAnime, &gGerudoRedFlipAnim, -1.0f, lastFrame, 0.0f, ANIMMODE_ONCE, -3.0f);
    this->timer = 0;
    this->invisible = true;
<<<<<<< HEAD
    this->action = GELDB_ROLL_FORWARD;
    this->actor.posRot.rot.y = this->actor.shape.rot.y = this->actor.yawTowardsLink;
=======
    this->actionState = GELDB_ROLL_FORWARD;
    this->actor.world.rot.y = this->actor.shape.rot.y = this->actor.yawTowardsPlayer;
>>>>>>> 04ea6b13
    this->actor.speedXZ = 10.0f;
    Audio_PlayActorSound2(&this->actor, NA_SE_EN_STAL_JUMP);
    EnGeldB_SetupAction(this, EnGeldB_RollForward);
}

void EnGeldB_RollForward(EnGeldB* this, GlobalContext* globalCtx) {
    Player* player = PLAYER;
    s16 facingAngleToLink = player->actor.shape.rot.y - this->actor.shape.rot.y;

    if (SkelAnime_Update(&this->skelAnime)) {
        this->invisible = false;
        this->actor.speedXZ = 0.0f;
        if (!func_8002E084(&this->actor, 0x1554)) {
            EnGeldB_SetupReady(this);
            this->timer = (Rand_ZeroOne() * 5.0f) + 5.0f;
            if (ABS(facingAngleToLink) < 0x38E0) {
                this->lookTimer = 20;
            }
        } else if (!func_80033AB8(globalCtx, &this->actor) &&
                   (Rand_ZeroOne() > 0.5f || (ABS(facingAngleToLink) < 0x3FFC))) {
            EnGeldB_SetupSlash(this);
        } else {
            EnGeldB_SetupAdvance(this, globalCtx);
        }
    }
    if ((globalCtx->gameplayFrames & 0x5F) == 0) {
        Audio_PlayActorSound2(&this->actor, NA_SE_EN_GERUDOFT_BREATH);
    }
}

void EnGeldB_SetupPivot(EnGeldB* this) {
    Animation_MorphToLoop(&this->skelAnime, &gGerudoRedSidestepAnim, -4.0f);
    this->action = GELDB_PIVOT;
    EnGeldB_SetupAction(this, EnGeldB_Pivot);
}

void EnGeldB_Pivot(EnGeldB* this, GlobalContext* globalCtx) {
    s16 angleToLink;
    s16 turnRate;
    f32 playSpeed;

    if (!EnGeldB_DodgeRanged(globalCtx, this) && !EnGeldB_ReactToPlayer(globalCtx, this, 0)) {
        angleToLink = this->actor.yawTowardsPlayer - this->actor.shape.rot.y;
        turnRate = (angleToLink > 0) ? ((angleToLink * 0.25f) + 2000.0f) : ((angleToLink * 0.25f) - 2000.0f);
        this->actor.world.rot.y = this->actor.shape.rot.y += turnRate;
        if (angleToLink > 0) {
            playSpeed = turnRate * 0.5f;
            playSpeed = CLAMP_MAX(playSpeed, 1.0f);
        } else {
            playSpeed = turnRate * 0.5f;
            playSpeed = CLAMP_MIN(playSpeed, -1.0f);
        }
        this->skelAnime.playSpeed = -playSpeed;
        SkelAnime_Update(&this->skelAnime);
        if (func_8002E084(&this->actor, 30 * 0x10000 / 360)) {
            if (Rand_ZeroOne() > 0.8f) {
                EnGeldB_SetupCircle(this);
            } else {
                EnGeldB_SetupAdvance(this, globalCtx);
            }
        }
        if ((globalCtx->gameplayFrames & 0x5F) == 0) {
            Audio_PlayActorSound2(&this->actor, NA_SE_EN_GERUDOFT_BREATH);
        }
    }
}

void EnGeldB_SetupCircle(EnGeldB* this) {
    f32 lastFrame = Animation_GetLastFrame(&gGerudoRedSidestepAnim);

    Animation_Change(&this->skelAnime, &gGerudoRedSidestepAnim, 1.0f, 0.0f, lastFrame, ANIMMODE_LOOP_INTERP, 0.0f);
    this->actor.speedXZ = Rand_CenteredFloat(12.0f);
    this->actor.world.rot.y = this->actor.shape.rot.y;
    this->skelAnime.playSpeed = -this->actor.speedXZ * 0.5f;
    this->timer = Rand_ZeroOne() * 30.0f + 30.0f;
    this->action = GELDB_CIRCLE;
    this->approachRate = 0.0f;
    EnGeldB_SetupAction(this, EnGeldB_Circle);
}

void EnGeldB_Circle(EnGeldB* this, GlobalContext* globalCtx) {
    s16 angleBehindLink;
    s16 phi_v1;
    s32 nextKeyFrame;
    s32 thisKeyFrame;
    s32 pad;
    s32 prevKeyFrame;
    Player* player = PLAYER;

    Math_SmoothStepToS(&this->actor.shape.rot.y, this->actor.yawTowardsPlayer, 1, 0xFA0, 1);
    if (!EnGeldB_DodgeRanged(globalCtx, this) && !EnGeldB_ReactToPlayer(globalCtx, this, 0)) {
        this->actor.world.rot.y = this->actor.shape.rot.y + 0x3A98;
        angleBehindLink = player->actor.shape.rot.y + 0x8000;
        if (Math_SinS(angleBehindLink - this->actor.shape.rot.y) >= 0.0f) {
            this->actor.speedXZ -= 0.25f;
            if (this->actor.speedXZ < -8.0f) {
                this->actor.speedXZ = -8.0f;
            }
        } else if (Math_SinS(angleBehindLink - this->actor.shape.rot.y) < 0.0f) {
            this->actor.speedXZ += 0.25f;
            if (this->actor.speedXZ > 8.0f) {
                this->actor.speedXZ = 8.0f;
            }
        }
        if ((this->actor.bgCheckFlags & 8) ||
            !func_800339B8(&this->actor, globalCtx, this->actor.speedXZ, this->actor.shape.rot.y + 0x3E80)) {
            if (this->actor.bgCheckFlags & 8) {
                if (this->actor.speedXZ >= 0.0f) {
                    phi_v1 = this->actor.shape.rot.y + 0x3E80;
                } else {
                    phi_v1 = this->actor.shape.rot.y - 0x3E80;
                }
                phi_v1 = this->actor.wallYaw - phi_v1;
            } else {
                this->actor.speedXZ *= -0.8f;
                phi_v1 = 0;
            }
            if (ABS(phi_v1) > 0x4000) {
                this->actor.speedXZ *= -0.8f;
                if (this->actor.speedXZ < 0.0f) {
                    this->actor.speedXZ -= 0.5f;
                } else {
                    this->actor.speedXZ += 0.5f;
                }
            }
        }
        if (this->actor.xzDistToPlayer <= 45.0f) {
            Math_SmoothStepToF(&this->approachRate, -4.0f, 1.0f, 1.5f, 0.0f);
        } else if (this->actor.xzDistToPlayer > 40.0f) {
            Math_SmoothStepToF(&this->approachRate, 4.0f, 1.0f, 1.5f, 0.0f);
        } else {
            Math_SmoothStepToF(&this->approachRate, 0.0f, 1.0f, 6.65f, 0.0f);
        }
        if (this->approachRate != 0.0f) {
            this->actor.world.pos.x += Math_SinS(this->actor.shape.rot.y) * this->approachRate;
            this->actor.world.pos.z += Math_CosS(this->actor.shape.rot.y) * this->approachRate;
        }
        if (ABS(this->approachRate) < ABS(this->actor.speedXZ)) {
            this->skelAnime.playSpeed = -this->actor.speedXZ * 0.5f;
        } else {
            this->skelAnime.playSpeed = -this->approachRate * 0.5f;
        }
        this->skelAnime.playSpeed = CLAMP(this->skelAnime.playSpeed, -3.0f, 3.0f);

        thisKeyFrame = this->skelAnime.curFrame;
        SkelAnime_Update(&this->skelAnime);

        prevKeyFrame = this->skelAnime.curFrame - ABS(this->skelAnime.playSpeed);
        nextKeyFrame = (s32)ABS(this->skelAnime.playSpeed) + thisKeyFrame;
        if ((thisKeyFrame != (s32)this->skelAnime.curFrame) &&
            ((prevKeyFrame < 0 && 0 < nextKeyFrame) || (prevKeyFrame < 5 && 5 < nextKeyFrame))) {
            Audio_PlayActorSound2(&this->actor, NA_SE_EN_MUSI_LAND);
        }
        if ((globalCtx->gameplayFrames & 0x5F) == 0) {
            Audio_PlayActorSound2(&this->actor, NA_SE_EN_GERUDOFT_BREATH);
        }
        if ((Math_CosS(angleBehindLink - this->actor.shape.rot.y) < -0.85f) &&
            !func_80033AB8(globalCtx, &this->actor) && (this->actor.xzDistToPlayer <= 45.0f)) {
            EnGeldB_SetupSlash(this);
        } else if (--this->timer == 0) {
            if (func_80033AB8(globalCtx, &this->actor) && (Rand_ZeroOne() > 0.5f)) {
                EnGeldB_SetupRollBack(this);
            } else {
                EnGeldB_SetupReady(this);
            }
        }
    }
}

void EnGeldB_SetupSpinDodge(EnGeldB* this, GlobalContext* globalCtx) {
    s16 sp3E;
    Player* player = PLAYER;
    f32 lastFrame = Animation_GetLastFrame(&gGerudoRedSidestepAnim);

    Animation_Change(&this->skelAnime, &gGerudoRedSidestepAnim, 1.0f, 0.0f, lastFrame, ANIMMODE_LOOP_INTERP, 0.0f);
    sp3E = player->actor.shape.rot.y;
    if (Math_SinS(sp3E - this->actor.shape.rot.y) > 0.0f) {
        this->actor.speedXZ = -10.0f;
    } else if (Math_SinS(sp3E - this->actor.shape.rot.y) < 0.0f) {
        this->actor.speedXZ = 10.0f;
    } else if (Rand_ZeroOne() > 0.5f) {
        this->actor.speedXZ = 10.0f;
    } else {
        this->actor.speedXZ = -10.0f;
    }
    this->skelAnime.playSpeed = -this->actor.speedXZ * 0.5f;
    this->actor.world.rot.y = this->actor.shape.rot.y;
    this->timer = 6;
    this->approachRate = 0.0f;
    this->unkFloat = 0.0f;
    this->action = GELDB_SPIN_DODGE;

    EnGeldB_SetupAction(this, EnGeldB_SpinDodge);
}

void EnGeldB_SpinDodge(EnGeldB* this, GlobalContext* globalCtx) {
    s16 phi_v1;
    s32 thisKeyFrame;
    s32 pad;
    s32 lastKeyFrame;
    s32 nextKeyFrame;

    this->actor.world.rot.y = this->actor.yawTowardsPlayer + 0x3A98;
    if ((this->actor.bgCheckFlags & 8) ||
        !func_800339B8(&this->actor, globalCtx, this->actor.speedXZ, this->actor.shape.rot.y + 0x3E80)) {
        if (this->actor.bgCheckFlags & 8) {
            if (this->actor.speedXZ >= 0.0f) {
                phi_v1 = this->actor.shape.rot.y + 0x3E80;
            } else {
                phi_v1 = this->actor.shape.rot.y - 0x3E80;
            }
            phi_v1 = this->actor.wallYaw - phi_v1;
        } else {
            this->actor.speedXZ *= -0.8f;
            phi_v1 = 0;
        }
        if (ABS(phi_v1) > 0x4000) {
            EnGeldB_SetupJump(this);
            return;
        }
    }
    if (this->actor.xzDistToPlayer <= 45.0f) {
        Math_SmoothStepToF(&this->approachRate, -4.0f, 1.0f, 1.5f, 0.0f);
    } else if (this->actor.xzDistToPlayer > 40.0f) {
        Math_SmoothStepToF(&this->approachRate, 4.0f, 1.0f, 1.5f, 0.0f);
    } else {
        Math_SmoothStepToF(&this->approachRate, 0.0f, 1.0f, 6.65f, 0.0f);
    }
    if (this->approachRate != 0.0f) {
        this->actor.world.pos.x += Math_SinS(this->actor.yawTowardsPlayer) * this->approachRate;
        this->actor.world.pos.z += Math_CosS(this->actor.yawTowardsPlayer) * this->approachRate;
    }
    if (ABS(this->approachRate) < ABS(this->actor.speedXZ)) {
        this->skelAnime.playSpeed = -this->actor.speedXZ * 0.5f;
    } else {
        this->skelAnime.playSpeed = -this->approachRate * 0.5f;
    }
    this->skelAnime.playSpeed = CLAMP(this->skelAnime.playSpeed, -3.0f, 3.0f);
    thisKeyFrame = this->skelAnime.curFrame;
    SkelAnime_Update(&this->skelAnime);
    lastKeyFrame = this->skelAnime.curFrame - ABS(this->skelAnime.playSpeed);
    nextKeyFrame = (s32)ABS(this->skelAnime.playSpeed) + thisKeyFrame;
    if ((thisKeyFrame != (s32)this->skelAnime.curFrame) &&
        ((lastKeyFrame < 0 && 0 < nextKeyFrame) || (lastKeyFrame < 5 && 5 < nextKeyFrame))) {
        Audio_PlayActorSound2(&this->actor, NA_SE_EN_MUSI_LAND);
    }
    if ((globalCtx->gameplayFrames & 0x5F) == 0) {
        Audio_PlayActorSound2(&this->actor, NA_SE_EN_GERUDOFT_BREATH);
    }
    this->timer--;
    if (this->timer == 0) {
        this->actor.shape.rot.y = this->actor.yawTowardsPlayer;
        if (!EnGeldB_DodgeRanged(globalCtx, this)) {
            if (!func_80033AB8(globalCtx, &this->actor) && (this->actor.xzDistToPlayer <= 70.0f)) {
                EnGeldB_SetupSlash(this);
            } else {
                EnGeldB_SetupRollBack(this);
            }
        }
    } else {
        if (this->actor.speedXZ >= 0.0f) {
            this->actor.shape.rot.y += 0x4000;
        } else {
            this->actor.shape.rot.y -= 0x4000;
        }
    }
}

void EnGeldB_SetupSlash(EnGeldB* this) {
    Animation_PlayOnce(&this->skelAnime, &gGerudoRedSlashAnim);
    this->swordCollider.base.atFlags &= ~AT_BOUNCED;
    this->action = GELDB_SLASH;
    this->spinAttackState = 0;
    this->actor.speedXZ = 0.0f;
    func_800F8A44(&this->actor.projectedPos, NA_SE_EN_GERUDOFT_BREATH);
    EnGeldB_SetupAction(this, EnGeldB_Slash);
}

void EnGeldB_Slash(EnGeldB* this, GlobalContext* globalCtx) {
    Player* player = PLAYER;
    s16 angleFacingLink = player->actor.shape.rot.y - this->actor.shape.rot.y;
    s16 angleToLink = this->actor.yawTowardsPlayer - this->actor.shape.rot.y;

    angleFacingLink = ABS(angleFacingLink);
    angleToLink = ABS(angleToLink);

    this->actor.speedXZ = 0.0f;
    if ((s32)this->skelAnime.curFrame == 1) {
        Audio_PlayActorSound2(&this->actor, NA_SE_EN_GERUDOFT_ATTACK);
        this->swordState = 1;
    } else if ((s32)this->skelAnime.curFrame == 6) {
        this->swordState = -1;
    }
    if (this->swordCollider.base.atFlags & AT_BOUNCED) {
        this->swordState = -1;
        this->swordCollider.base.atFlags &= ~(AT_HIT | AT_BOUNCED);
        EnGeldB_SetupRollBack(this);
    } else if (SkelAnime_Update(&this->skelAnime)) {
        if (!func_8002E084(&this->actor, 0x1554)) {
            EnGeldB_SetupReady(this);
            this->timer = (Rand_ZeroOne() * 5.0f) + 5.0f;
            if (angleToLink > 0x4000) {
                this->lookTimer = 20;
            }
        } else if (Rand_ZeroOne() > 0.7f || (this->actor.xzDistToPlayer >= 120.0f)) {
            EnGeldB_SetupReady(this);
            this->timer = (Rand_ZeroOne() * 5.0f) + 5.0f;
        } else {
            this->actor.world.rot.y = this->actor.yawTowardsPlayer;
            if (Rand_ZeroOne() > 0.7f) {
                EnGeldB_SetupSidestep(this, globalCtx);
            } else if (angleFacingLink <= 0x2710) {
                if (angleToLink > 0x3E80) {
                    this->actor.world.rot.y = this->actor.yawTowardsPlayer;
                    EnGeldB_SetupCircle(this);
                } else {
                    EnGeldB_ReactToPlayer(globalCtx, this, 1);
                }
            } else {
                EnGeldB_SetupCircle(this);
            }
        }
    }
}

void EnGeldB_SetupSpinAttack(EnGeldB* this) {
    f32 lastFrame = Animation_GetLastFrame(&gGerudoRedSpinAttackAnim);

    Animation_Change(&this->skelAnime, &gGerudoRedSpinAttackAnim, 1.0f, 0.0f, lastFrame, ANIMMODE_ONCE_INTERP, 0.0f);
    this->swordCollider.base.atFlags &= ~(AT_HIT | AT_BOUNCED);
    this->action = GELDB_SPIN_ATTACK;
    this->spinAttackState = 0;
    this->actor.speedXZ = 0.0f;
    EnGeldB_SetupAction(this, EnGeldB_SpinAttack);
}

void EnGeldB_SpinAttack(EnGeldB* this, GlobalContext* globalCtx) {
    Player* player = PLAYER;
    s16 angleFacingLink;
    s16 angleToLink;

    if (this->spinAttackState < 2) {
        if (this->swordCollider.base.atFlags & AT_BOUNCED) {
            this->swordCollider.base.atFlags &= ~(AT_HIT | AT_BOUNCED);
            this->spinAttackState = 1;
            this->skelAnime.playSpeed = 1.5f;
        } else if (this->swordCollider.base.atFlags & AT_HIT) {
            this->swordCollider.base.atFlags &= ~AT_HIT;
            if (&player->actor == this->swordCollider.base.at) {
                func_8002F71C(globalCtx, &this->actor, 6.0f, this->actor.yawTowardsPlayer, 6.0f);
                this->spinAttackState = 2;
                func_8002DF54(globalCtx, &this->actor, 0x18);
                func_8010B680(globalCtx, 0x6003, &this->actor);
                this->timer = 30;
                this->actor.speedXZ = 0.0f;
                Audio_PlayActorSound2(&this->actor, NA_SE_EN_TWINROBA_YOUNG_LAUGH);
                return;
            }
        }
    }
    if ((s32)this->skelAnime.curFrame < 9) {
        this->actor.shape.rot.y = this->actor.world.rot.y = this->actor.yawTowardsPlayer;
    } else if ((s32)this->skelAnime.curFrame == 13) {
        func_80033260(globalCtx, &this->actor, &this->rightFootPos, 3.0f, 2, 2.0f, 0, 0, 0);
        func_80033260(globalCtx, &this->actor, &this->leftFootPos, 3.0f, 2, 2.0f, 0, 0, 0);
        this->swordState = 1;
        this->actor.speedXZ = 10.0f;
        Audio_PlayActorSound2(&this->actor, NA_SE_EN_GERUDOFT_ATTACK);
    } else if ((s32)this->skelAnime.curFrame == 21) {
        this->actor.speedXZ = 0.0f;
    } else if ((s32)this->skelAnime.curFrame == 24) {
        this->swordState = -1;
    }
    if (SkelAnime_Update(&this->skelAnime) && (this->spinAttackState < 2)) {
        if (!func_8002E084(&this->actor, 0x1554)) {
            EnGeldB_SetupReady(this);
            this->timer = (Rand_ZeroOne() * 5.0f) + 5.0f;
            this->lookTimer = 46;
        } else if (this->spinAttackState != 0) {
            EnGeldB_SetupRollBack(this);
        } else if (Rand_ZeroOne() > 0.7f || (this->actor.xzDistToPlayer >= 120.0f)) {
            EnGeldB_SetupReady(this);
            this->timer = (Rand_ZeroOne() * 5.0f) + 5.0f;
        } else {
            this->actor.world.rot.y = this->actor.yawTowardsPlayer;
            if (Rand_ZeroOne() > 0.7f) {
                EnGeldB_SetupSidestep(this, globalCtx);
            } else {
                angleFacingLink = player->actor.shape.rot.y - this->actor.shape.rot.y;
                angleFacingLink = ABS(angleFacingLink);
                if (angleFacingLink <= 0x2710) {
                    angleToLink = this->actor.yawTowardsPlayer - this->actor.shape.rot.y;
                    angleToLink = ABS(angleToLink);
                    if (angleToLink > 0x3E80) {
                        this->actor.world.rot.y = this->actor.yawTowardsPlayer;
                        EnGeldB_SetupCircle(this);
                    } else {
                        EnGeldB_ReactToPlayer(globalCtx, this, 1);
                    }
                } else {
                    EnGeldB_SetupCircle(this);
                }
            }
        }
    }
}

void EnGeldB_SetupRollBack(EnGeldB* this) {
    Animation_MorphToPlayOnce(&this->skelAnime, &gGerudoRedFlipAnim, -3.0f);
    this->timer = 0;
    this->invisible = true;
    this->action = GELDB_ROLL_BACK;
    this->actor.speedXZ = -8.0f;
    Audio_PlayActorSound2(&this->actor, NA_SE_EN_STAL_JUMP);
    this->actor.shape.rot.y = this->actor.world.rot.y = this->actor.yawTowardsPlayer;
    EnGeldB_SetupAction(this, EnGeldB_RollBack);
}

void EnGeldB_RollBack(EnGeldB* this, GlobalContext* globalCtx) {
    if (SkelAnime_Update(&this->skelAnime)) {
        if (!func_80033AB8(globalCtx, &this->actor) && (this->actor.xzDistToPlayer < 170.0f) &&
            (this->actor.xzDistToPlayer > 140.0f) && (Rand_ZeroOne() < 0.2f)) {
            EnGeldB_SetupSpinAttack(this);
        } else if (globalCtx->gameplayFrames & 1) {
            EnGeldB_SetupSidestep(this, globalCtx);
        } else {
            EnGeldB_SetupReady(this);
        }
    }
    if ((globalCtx->state.frames & 0x5F) == 0) {
        Audio_PlayActorSound2(&this->actor, NA_SE_EN_GERUDOFT_BREATH);
    }
}

void EnGeldB_SetupStunned(EnGeldB* this) {
    if (this->actor.bgCheckFlags & 1) {
        this->actor.speedXZ = 0.0f;
    }
    if ((this->damageEffect != GELDB_DMG_FREEZE) || (this->action == GELDB_SPIN_ATTACK)) {
        Animation_PlayOnceSetSpeed(&this->skelAnime, &gGerudoRedDamageAnim, 0.0f);
    }
    if (this->damageEffect == GELDB_DMG_FREEZE) {
        this->iceTimer = 36;
    }
    Audio_PlayActorSound2(&this->actor, NA_SE_EN_GOMA_JR_FREEZE);
    this->action = GELDB_STUNNED;
    EnGeldB_SetupAction(this, EnGeldB_Stunned);
}

void EnGeldB_Stunned(EnGeldB* this, GlobalContext* globalCtx) {
    if (this->actor.bgCheckFlags & 2) {
        this->actor.speedXZ = 0.0f;
    }
    if (this->actor.bgCheckFlags & 1) {
        if (this->actor.speedXZ < 0.0f) {
            this->actor.speedXZ += 0.05f;
        }
        this->invisible = false;
    }
    if ((this->actor.colorFilterTimer == 0) && (this->actor.bgCheckFlags & 1)) {
        if (this->actor.colChkInfo.health == 0) {
            EnGeldB_SetupDefeated(this);
        } else {
            EnGeldB_ReactToPlayer(globalCtx, this, 1);
        }
    }
}

void EnGeldB_SetupDamaged(EnGeldB* this) {
    Animation_MorphToPlayOnce(&this->skelAnime, &gGerudoRedDamageAnim, -4.0f);
    if (this->actor.bgCheckFlags & 1) {
        this->invisible = false;
        this->actor.speedXZ = -4.0f;
    } else {
        this->invisible = true;
    }
    this->lookTimer = 0;
    this->actor.world.rot.y = this->actor.yawTowardsPlayer;
    Audio_PlayActorSound2(&this->actor, NA_SE_EN_GERUDOFT_DAMAGE);
    this->action = GELDB_DAMAGED;
    EnGeldB_SetupAction(this, EnGeldB_Damaged);
}

void EnGeldB_Damaged(EnGeldB* this, GlobalContext* globalCtx) {
    s16 angleToWall;

    if (this->actor.bgCheckFlags & 2) {
        this->actor.speedXZ = 0.0f;
    }
    if (this->actor.bgCheckFlags & 1) {
        if (this->actor.speedXZ < 0.0f) {
            this->actor.speedXZ += 0.05f;
        }
        this->invisible = false;
    }
    Math_SmoothStepToS(&this->actor.shape.rot.y, this->actor.yawTowardsPlayer, 1, 0x1194, 0);
    if (!EnGeldB_DodgeRanged(globalCtx, this) && !EnGeldB_ReactToPlayer(globalCtx, this, 0) &&
        SkelAnime_Update(&this->skelAnime) && (this->actor.bgCheckFlags & 1)) {
        angleToWall = this->actor.wallYaw - this->actor.shape.rot.y;
        if ((this->actor.bgCheckFlags & 8) && (ABS(angleToWall) < 0x2EE0) && (this->actor.xzDistToPlayer < 90.0f)) {
            EnGeldB_SetupJump(this);
        } else if (!EnGeldB_DodgeRanged(globalCtx, this)) {
            if ((this->actor.xzDistToPlayer <= 45.0f) && !func_80033AB8(globalCtx, &this->actor) &&
                (globalCtx->gameplayFrames & 7)) {
                EnGeldB_SetupSlash(this);
            } else {
                EnGeldB_SetupRollBack(this);
            }
        }
    }
}

void EnGeldB_SetupJump(EnGeldB* this) {
    f32 lastFrame = Animation_GetLastFrame(&gGerudoRedFlipAnim);

    Animation_Change(&this->skelAnime, &gGerudoRedFlipAnim, -1.0f, lastFrame, 0.0f, ANIMMODE_ONCE, -3.0f);
    this->timer = 0;
    this->invisible = false;
    this->action = GELDB_JUMP;
    this->actor.speedXZ = 6.5f;
    this->actor.velocity.y = 15.0f;
    Audio_PlayActorSound2(&this->actor, NA_SE_EN_STAL_JUMP);
    this->actor.world.rot.y = this->actor.shape.rot.y;
    EnGeldB_SetupAction(this, EnGeldB_Jump);
}

void EnGeldB_Jump(EnGeldB* this, GlobalContext* globalCtx) {
    Math_SmoothStepToS(&this->actor.shape.rot.y, this->actor.yawTowardsPlayer, 1, 0xFA0, 1);
    if (this->actor.velocity.y >= 5.0f) {
        func_800355B8(globalCtx, &this->rightFootPos);
        func_800355B8(globalCtx, &this->leftFootPos);
    }
    if (SkelAnime_Update(&this->skelAnime) && (this->actor.bgCheckFlags & 3)) {
        this->actor.world.rot.y = this->actor.shape.rot.y = this->actor.yawTowardsPlayer;
        this->actor.shape.rot.x = 0;
        this->actor.speedXZ = 0.0f;
        this->actor.velocity.y = 0.0f;
        this->actor.world.pos.y = this->actor.floorHeight;
        if (!func_80033AB8(globalCtx, &this->actor)) {
            EnGeldB_SetupSlash(this);
        } else {
            EnGeldB_SetupReady(this);
        }
    }
}

void EnGeldB_SetupBlock(EnGeldB* this) {
    f32 lastFrame = Animation_GetLastFrame(&gGerudoRedBlockAnim);

    if (this->swordState != 0) {
        this->swordState = -1;
    }
    this->actor.speedXZ = 0.0f;
    this->action = GELDB_BLOCK;
    this->timer = (s32)Rand_CenteredFloat(10.0f) + 10;
    Animation_Change(&this->skelAnime, &gGerudoRedBlockAnim, 0.0f, 0.0f, lastFrame, ANIMMODE_ONCE, 0.0f);
    EnGeldB_SetupAction(this, EnGeldB_Block);
}

void EnGeldB_Block(EnGeldB* this, GlobalContext* globalCtx) {
    Player* player = PLAYER;
    s32 pad;
    s16 angleToLink;
    s16 angleFacingLink;

    if (this->timer != 0) {
        this->timer--;
    } else {
        this->skelAnime.playSpeed = 1.0f;
    }
    if (SkelAnime_Update(&this->skelAnime)) {
        angleToLink = this->actor.yawTowardsPlayer - this->actor.shape.rot.y;
        if ((ABS(angleToLink) <= 0x4000) && (this->actor.xzDistToPlayer < 40.0f) &&
            (ABS(this->actor.yDistToPlayer) < 50.0f)) {
            if (func_800354B4(globalCtx, &this->actor, 100.0f, 0x2710, 0x4000, this->actor.shape.rot.y)) {
                if (player->swordAnimation == 0x11) {
                    EnGeldB_SetupSpinDodge(this, globalCtx);
                } else if (globalCtx->gameplayFrames & 1) {
                    EnGeldB_SetupBlock(this);
                } else {
                    EnGeldB_SetupRollBack(this);
                }
            } else {
                angleFacingLink = player->actor.shape.rot.y - this->actor.shape.rot.y;
                if (!func_80033AB8(globalCtx, &this->actor) &&
                    ((globalCtx->gameplayFrames & 1) || (ABS(angleFacingLink) < 0x38E0))) {
                    EnGeldB_SetupSlash(this);
                } else {
                    EnGeldB_SetupCircle(this);
                }
            }
        } else {
            EnGeldB_SetupCircle(this);
        }
    } else if ((this->timer == 0) &&
               func_800354B4(globalCtx, &this->actor, 100.0f, 0x2710, 0x4000, this->actor.shape.rot.y)) {
        if (player->swordAnimation == 0x11) {
            EnGeldB_SetupSpinDodge(this, globalCtx);
        } else if (!EnGeldB_DodgeRanged(globalCtx, this)) {
            if ((globalCtx->gameplayFrames & 1)) {
                if ((this->actor.xzDistToPlayer < 100.0f) && (Rand_ZeroOne() > 0.7f)) {
                    EnGeldB_SetupJump(this);
                } else {
                    EnGeldB_SetupRollBack(this);
                }
            } else {
                EnGeldB_SetupBlock(this);
            }
        }
    }
}

void EnGeldB_SetupSidestep(EnGeldB* this, GlobalContext* globalCtx) {
    s16 linkAngle;
    Player* player;
    f32 lastFrame = Animation_GetLastFrame(&gGerudoRedSidestepAnim);

    Animation_Change(&this->skelAnime, &gGerudoRedSidestepAnim, 1.0f, 0.0f, lastFrame, ANIMMODE_LOOP_INTERP, 0.0f);
    player = PLAYER;
    Math_SmoothStepToS(&this->actor.shape.rot.y, this->actor.yawTowardsPlayer, 1, 0xFA0, 1);
    linkAngle = player->actor.shape.rot.y;
    if (Math_SinS(linkAngle - this->actor.shape.rot.y) > 0.0f) {
        this->actor.speedXZ = -6.0f;
    } else if (Math_SinS(linkAngle - this->actor.shape.rot.y) < 0.0f) {
        this->actor.speedXZ = 6.0f;
    } else {
        this->actor.speedXZ = Rand_CenteredFloat(12.0f);
    }
    this->skelAnime.playSpeed = -this->actor.speedXZ * 0.5f;
    this->approachRate = 0.0f;
    this->actor.world.rot.y = this->actor.shape.rot.y + 0x3FFF;
    this->timer = Rand_ZeroOne() * 10.0f + 5.0f;
    this->action = GELDB_SIDESTEP;
    EnGeldB_SetupAction(this, EnGeldB_Sidestep);
}

void EnGeldB_Sidestep(EnGeldB* this, GlobalContext* globalCtx) {
    s16 behindLinkAngle;
    s16 phi_v1;
    Player* player = PLAYER;
    s32 thisKeyFrame;
    s32 prevKeyFrame;
    f32 playSpeed;

    Math_SmoothStepToS(&this->actor.shape.rot.y, this->actor.yawTowardsPlayer, 1, 0xBB8, 1);
    behindLinkAngle = player->actor.shape.rot.y + 0x8000;
    if (Math_SinS(behindLinkAngle - this->actor.shape.rot.y) > 0.0f) {
        this->actor.speedXZ += 0.125f;
    } else if (Math_SinS(behindLinkAngle - this->actor.shape.rot.y) <= 0.0f) {
        this->actor.speedXZ -= 0.125f;
    }

    if ((this->actor.bgCheckFlags & 8) ||
        !func_800339B8(&this->actor, globalCtx, this->actor.speedXZ, this->actor.shape.rot.y + 0x3E80)) {
        if (this->actor.bgCheckFlags & 8) {
            if (this->actor.speedXZ >= 0.0f) {
                phi_v1 = this->actor.shape.rot.y + 0x3E80;
            } else {
                phi_v1 = this->actor.shape.rot.y - 0x3E80;
            }
            phi_v1 = this->actor.wallYaw - phi_v1;
        } else {
            this->actor.speedXZ *= -0.8f;
            phi_v1 = 0;
        }
        if (ABS(phi_v1) > 0x4000) {
            this->actor.speedXZ *= -0.8f;
            if (this->actor.speedXZ < 0.0f) {
                this->actor.speedXZ -= 0.5f;
            } else {
                this->actor.speedXZ += 0.5f;
            }
        }
    }
    if (this->actor.speedXZ >= 0.0f) {
        this->actor.world.rot.y = this->actor.shape.rot.y + 0x3E80;
    } else {
        this->actor.world.rot.y = this->actor.shape.rot.y - 0x3E80;
    }
    if (this->actor.xzDistToPlayer <= 45.0f) {
        Math_SmoothStepToF(&this->approachRate, -4.0f, 1.0f, 1.5f, 0.0f);
    } else if (this->actor.xzDistToPlayer > 40.0f) {
        Math_SmoothStepToF(&this->approachRate, 4.0f, 1.0f, 1.5f, 0.0f);
    } else {
        Math_SmoothStepToF(&this->approachRate, 0.0f, 1.0f, 6.65f, 0.0f);
    }
    if (this->approachRate != 0.0f) {
        this->actor.world.pos.x += Math_SinS(this->actor.shape.rot.y) * this->approachRate;
        this->actor.world.pos.z += Math_CosS(this->actor.shape.rot.y) * this->approachRate;
    }
    if (ABS(this->approachRate) < ABS(this->actor.speedXZ)) {
        this->skelAnime.playSpeed = -this->actor.speedXZ * 0.5f;
    } else {
        this->skelAnime.playSpeed = -this->approachRate * 0.5f;
    }
    this->skelAnime.playSpeed = CLAMP(this->skelAnime.playSpeed, -3.0f, 3.0f);
    thisKeyFrame = this->skelAnime.curFrame;
    SkelAnime_Update(&this->skelAnime);
    prevKeyFrame = this->skelAnime.curFrame - ABS(this->skelAnime.playSpeed);

    playSpeed = ((void)0, ABS(this->skelAnime.playSpeed)); // Needed to match for some reason

    if (!EnGeldB_DodgeRanged(globalCtx, this) && !EnGeldB_ReactToPlayer(globalCtx, this, 0)) {
        if (--this->timer == 0) {
            s16 angleFacingPlayer = player->actor.shape.rot.y - this->actor.shape.rot.y;

            angleFacingPlayer = ABS(angleFacingPlayer);
            if (angleFacingPlayer >= 0x3A98) {
                EnGeldB_SetupReady(this);
                this->timer = (Rand_ZeroOne() * 5.0f) + 1.0f;
            } else {
                Player* player2 = PLAYER;
                s16 angleFacingPlayer2 = player2->actor.shape.rot.y - this->actor.shape.rot.y;

                this->actor.world.rot.y = this->actor.shape.rot.y;
                if ((this->actor.xzDistToPlayer <= 45.0f) && (!func_80033AB8(globalCtx, &this->actor)) &&
                    (!(globalCtx->gameplayFrames & 3) || (ABS(angleFacingPlayer2) < 0x38E0))) {
                    EnGeldB_SetupSlash(this);
                } else if ((210.0f > this->actor.xzDistToPlayer) && (this->actor.xzDistToPlayer > 150.0f) &&
                           !(globalCtx->gameplayFrames & 1)) {
                    if (func_80033AB8(globalCtx, &this->actor) || (Rand_ZeroOne() > 0.5f) ||
                        (ABS(angleFacingPlayer2) < 0x38E0)) {
                        EnGeldB_SetupRollForward(this);
                    } else {
                        EnGeldB_SetupSpinAttack(this);
                    }
                } else {
                    EnGeldB_SetupAdvance(this, globalCtx);
                }
            }
        }
        if ((thisKeyFrame != (s32)this->skelAnime.curFrame) &&
            (((prevKeyFrame < 0) && (((s32)playSpeed + thisKeyFrame) > 0)) ||
             ((prevKeyFrame < 5) && (((s32)playSpeed + thisKeyFrame) > 5)))) {
            Audio_PlayActorSound2(&this->actor, NA_SE_EN_MUSI_LAND);
        }
        if ((globalCtx->gameplayFrames & 0x5F) == 0) {
            Audio_PlayActorSound2(&this->actor, NA_SE_EN_GERUDOFT_BREATH);
        }
    }
}

void EnGeldB_SetupDefeated(EnGeldB* this) {
<<<<<<< HEAD
    Animation_MorphToPlayOnce(&this->skelAnime, &gGerudoRedDefeatAnim, -4.0f);
    this->actor.posRot.rot.y = this->actor.shape.rot.y = this->actor.yawTowardsLink;
=======
    Animation_MorphToPlayOnce(&this->skelAnime, &D_06001E10, -4.0f);
    this->actor.world.rot.y = this->actor.shape.rot.y = this->actor.yawTowardsPlayer;
>>>>>>> 04ea6b13
    if (this->actor.bgCheckFlags & 1) {
        this->invisible = false;
        this->actor.speedXZ = -6.0f;
    } else {
        this->invisible = true;
    }
    this->action = GELDB_DEFEAT;
    this->actor.flags &= ~1;
    Audio_PlayActorSound2(&this->actor, NA_SE_EN_GERUDOFT_DEAD);
    EnGeldB_SetupAction(this, EnGeldB_Defeated);
}

void EnGeldB_Defeated(EnGeldB* this, GlobalContext* globalCtx) {
    if (this->actor.bgCheckFlags & 2) {
        this->actor.speedXZ = 0.0f;
    }
    if (this->actor.bgCheckFlags & 1) {
        Math_SmoothStepToF(&this->actor.speedXZ, 0.0f, 1.0f, 0.5f, 0.0f);
        this->invisible = false;
    }
    if (SkelAnime_Update(&this->skelAnime)) {
        EnGeldB_SetupFlee(this);
    } else if ((s32)this->skelAnime.curFrame == 10) {
        Audio_PlayActorSound2(&this->actor, NA_SE_EN_RIZA_DOWN);
        func_800F5B58();
    }
}

void EnGeldB_TurnHead(EnGeldB* this, GlobalContext* globalCtx) {
    if ((this->action == GELDB_READY) && (this->lookTimer != 0)) {
        this->headRot.y = Math_SinS(this->lookTimer * 0x1068) * 8920.0f;
<<<<<<< HEAD
    } else if (this->action != GELDB_STUNNED) {
        if ((this->action != GELDB_SLASH) && (this->action != GELDB_SPIN_ATTACK)) {
            Math_SmoothStepToS(&this->headRot.y, this->actor.yawTowardsLink - this->actor.shape.rot.y, 1, 0x1F4, 0);
=======
    } else if (this->actionState != GELDB_STUNNED) {
        if ((this->actionState != GELDB_SLASH) && (this->actionState != GELDB_SPIN_ATTACK)) {
            Math_SmoothStepToS(&this->headRot.y, this->actor.yawTowardsPlayer - this->actor.shape.rot.y, 1, 0x1F4, 0);
>>>>>>> 04ea6b13
            this->headRot.y = CLAMP(this->headRot.y, -0x256F, 0x256F);
        } else {
            this->headRot.y = 0;
        }
    }
}

void EnGeldB_CollisionCheck(EnGeldB* this, GlobalContext* globalCtx) {
    s32 pad;
    EnItem00* key;

    if (this->blockCollider.base.acFlags & AC_BOUNCED) {
        this->blockCollider.base.acFlags &= ~AC_BOUNCED;
        this->bodyCollider.base.acFlags &= ~AC_HIT;
    } else if ((this->bodyCollider.base.acFlags & AC_HIT) && (this->action >= GELDB_READY) &&
               (this->spinAttackState < 2)) {
        this->bodyCollider.base.acFlags &= ~AC_HIT;
        if (this->actor.colChkInfo.damageEffect != GELDB_DMG_UNK_6) {
            this->damageEffect = this->actor.colChkInfo.damageEffect;
            func_80035650(&this->actor, &this->bodyCollider.info, 1);
            func_800F8A44(&this->actor.projectedPos, NA_SE_EN_GERUDOFT_BREATH);
            if ((this->actor.colChkInfo.damageEffect == GELDB_DMG_STUN) ||
                (this->actor.colChkInfo.damageEffect == GELDB_DMG_FREEZE)) {
                if (this->action != GELDB_STUNNED) {
                    func_8003426C(&this->actor, 0, 0x78, 0, 0x50);
                    Actor_ApplyDamage(&this->actor);
                    EnGeldB_SetupStunned(this);
                }
            } else {
                func_8003426C(&this->actor, 0x4000, 0xFF, 0, 8);
                if (Actor_ApplyDamage(&this->actor) == 0) {
                    if (this->keyFlag != 0) {
                        key = Item_DropCollectible(globalCtx, &this->actor.world.pos, this->keyFlag | ITEM00_SMALL_KEY);
                        if (key != NULL) {
                            key->actor.world.rot.y = Math_Vec3f_Yaw(&key->actor.world.pos, &this->actor.home.pos);
                            key->actor.speedXZ = 6.0f;
                            Audio_PlaySoundGeneral(NA_SE_SY_TRE_BOX_APPEAR, &D_801333D4, 4, &D_801333E0, &D_801333E0,
                                                   &D_801333E8);
                        }
                    }
                    EnGeldB_SetupDefeated(this);
                    func_80032C7C(globalCtx, &this->actor);
                } else {
                    EnGeldB_SetupDamaged(this);
                }
            }
        }
    }
}

void EnGeldB_Update(Actor* thisx, GlobalContext* globalCtx) {
    s32 pad;
    EnGeldB* this = THIS;

    EnGeldB_CollisionCheck(this, globalCtx);
    if (this->actor.colChkInfo.damageEffect != GELDB_DMG_UNK_6) {
        Actor_MoveForward(&this->actor);
        Actor_UpdateBgCheckInfo(globalCtx, &this->actor, 15.0f, 30.0f, 60.0f, 0x1D);
        this->actionFunc(this, globalCtx);
<<<<<<< HEAD
        this->actor.posRot2.pos = this->actor.posRot.pos;
        this->actor.posRot2.pos.y += 40.0f;
        EnGeldB_TurnHead(this, globalCtx);
    }
    Collider_UpdateCylinder(&this->actor, &this->bodyCollider);
    CollisionCheck_SetOC(globalCtx, &globalCtx->colChkCtx, &this->bodyCollider.base);
    if ((this->action >= GELDB_READY) && (this->spinAttackState < 2) &&
        ((this->actor.dmgEffectTimer == 0) || !(this->actor.dmgEffectParams & 0x4000))) {
=======
        this->actor.focus.pos = this->actor.world.pos;
        this->actor.focus.pos.y += 40.0f;
        func_80A391D8(this, globalCtx);
    }
    Collider_UpdateCylinder(&this->actor, &this->bodyCollider);
    CollisionCheck_SetOC(globalCtx, &globalCtx->colChkCtx, &this->bodyCollider.base);
    if ((this->actionState >= GELDB_READY) && (this->spinAttackState < 2) &&
        ((this->actor.colorFilterTimer == 0) || !(this->actor.colorFilterParams & 0x4000))) {
>>>>>>> 04ea6b13
        CollisionCheck_SetAC(globalCtx, &globalCtx->colChkCtx, &this->bodyCollider.base);
    }
    if ((this->action == GELDB_BLOCK) && (this->skelAnime.curFrame == 0.0f)) {
        CollisionCheck_SetAC(globalCtx, &globalCtx->colChkCtx, &this->blockCollider.base);
    }
    if (this->swordState > 0) {
        CollisionCheck_SetAT(globalCtx, &globalCtx->colChkCtx, &this->swordCollider.base);
    }
    if (this->blinkState == 0) {
        if ((Rand_ZeroOne() < 0.1f) && ((globalCtx->gameplayFrames % 4) == 0)) {
            this->blinkState++;
        }
    } else {
        this->blinkState = (this->blinkState + 1) & 3;
    }
}

s32 EnGeldB_OverrideLimbDraw(GlobalContext* globalCtx, s32 limbIndex, Gfx** dList, Vec3f* pos, Vec3s* rot,
                             void* thisx) {
    EnGeldB* this = THIS;

    OPEN_DISPS(globalCtx->state.gfxCtx, "../z_en_geldB.c", 2507);
    if (limbIndex == 3) {
        rot->z += this->headRot.x;
        rot->x += this->headRot.y;
        rot->y += this->headRot.z;
    } else if (limbIndex == 6) {
        gDPPipeSync(POLY_OPA_DISP++);
        gDPSetEnvColor(POLY_OPA_DISP++, 80, 60, 10, 255);
    } else if ((limbIndex == 11) || (limbIndex == 16)) {
        gDPPipeSync(POLY_OPA_DISP++);
        gDPSetEnvColor(POLY_OPA_DISP++, 140, 170, 230, 255);
        gDPSetPrimColor(POLY_OPA_DISP++, 0, 0, 255, 255, 255, 255);
    } else {
        gDPPipeSync(POLY_OPA_DISP++);
        gDPSetEnvColor(POLY_OPA_DISP++, 140, 0, 0, 255);
    }
    CLOSE_DISPS(globalCtx->state.gfxCtx, "../z_en_geldB.c", 2529);
    return false;
}

void EnGeldB_PostLimbDraw(GlobalContext* globalCtx, s32 limbIndex, Gfx** dList, Vec3s* rot, void* thisx) {
    static Vec3f footOffset = { 300.0f, 0.0f, 0.0f };
    static Vec3f swordTipOffset = { 0.0f, -3000.0f, 0.0f };
    static Vec3f swordHiltOffset = { 400.0f, 0.0f, 0.0f };
    static Vec3f swordQuadOffset1 = { 1600.0f, -4000.0f, 0.0f };
    static Vec3f swordQuadOffset0 = { -3000.0f, -2000.0f, 1300.0f };
    static Vec3f swordQuadOffset3 = { -3000.0f, -2000.0f, -1300.0f };
    static Vec3f swordQuadOffset2 = { 1000.0f, 1000.0f, 0.0f };
    static Vec3f zeroVec = { 0.0f, 0.0f, 0.0f };
    Vec3f swordTip;
    Vec3f swordHilt;
    EnGeldB* this = THIS;
    s32 bodyPart = -1;

    if (limbIndex == 11) {
        Matrix_MultVec3f(&swordQuadOffset1, &this->swordCollider.dim.quad[1]);
        Matrix_MultVec3f(&swordQuadOffset0, &this->swordCollider.dim.quad[0]);
        Matrix_MultVec3f(&swordQuadOffset3, &this->swordCollider.dim.quad[3]);
        Matrix_MultVec3f(&swordQuadOffset2, &this->swordCollider.dim.quad[2]);
        Collider_SetQuadVertices(&this->swordCollider, &this->swordCollider.dim.quad[0],
                                 &this->swordCollider.dim.quad[1], &this->swordCollider.dim.quad[2],
                                 &this->swordCollider.dim.quad[3]);
        Matrix_MultVec3f(&swordTipOffset, &swordTip);
        Matrix_MultVec3f(&swordHiltOffset, &swordHilt);

        if ((this->swordState < 0) || ((this->action != GELDB_SLASH) && (this->action != GELDB_SPIN_ATTACK))) {
            EffectBlure_AddSpace(Effect_GetByIndex(this->blureIndex));
            this->swordState = 0;
        } else if (this->swordState > 0) {
            EffectBlure_AddVertex(Effect_GetByIndex(this->blureIndex), &swordTip, &swordHilt);
        }
    } else {
        Actor_SetFeetPos(&this->actor, limbIndex, 19, &footOffset, 22, &footOffset);
    }
    if (limbIndex == 19) {
        Matrix_MultVec3f(&footOffset, &this->rightFootPos);
    } else if (limbIndex == 22) {
        Matrix_MultVec3f(&footOffset, &this->leftFootPos);
    }
    if (this->iceTimer != 0) {
        switch (limbIndex) {
            case 3:
                bodyPart = 0;
                break;
            case 16:
                bodyPart = 1;
                break;
            case 11:
                bodyPart = 2;
                break;
            case 12:
                bodyPart = 3;
                break;
            case 7:
                bodyPart = 4;
                break;
            case 2:
                bodyPart = 5;
                break;
            case 23:
                bodyPart = 6;
                break;
            case 19:
                bodyPart = 7;
                break;
            case 22:
                bodyPart = 8;
                break;
            default:
                break;
        }
        if (bodyPart >= 0) {
            Vec3f limbPos;

            Matrix_MultVec3f(&zeroVec, &limbPos);
            this->bodyPartsPos[bodyPart].x = limbPos.x;
            this->bodyPartsPos[bodyPart].y = limbPos.y;
            this->bodyPartsPos[bodyPart].z = limbPos.z;
        }
    }
}

void EnGeldB_Draw(Actor* thisx, GlobalContext* globalCtx) {
    static Vec3f blockTrisOffsets0[3] = {
        { -3000.0f, 6000.0f, 1600.0f },
        { -3000.0f, 0.0f, 1600.0f },
        { 3000.0f, 6000.0f, 1600.0f },
    };
    static Vec3f blockTrisOffsets1[3] = {
        { -3000.0f, 0.0f, 1600.0f },
        { 3000.0f, 0.0f, 1600.0f },
        { 3000.0f, 6000.0f, 1600.0f },
    };
    static u64* eyeDLists[4] = { gGerudoRedEyeOpenTex, gGerudoRedEyeHalfTex, gGerudoRedEyeShutTex,
                                 gGerudoRedEyeHalfTex };
    s32 pad;
    EnGeldB* this = THIS;

    OPEN_DISPS(globalCtx->state.gfxCtx, "../z_en_geldB.c", 2672);
    if (1) {}

    if ((this->spinAttackState >= 2) && SkelAnime_Update(&this->skelAnime)) {
        if (this->spinAttackState == 2) {
            Animation_Change(&this->skelAnime, &gGerudoRedSpinAttackAnim, 0.5f, 0.0f, 12.0f, ANIMMODE_ONCE_INTERP,
                             4.0f);
            this->spinAttackState++;
            thisx->world.rot.y = thisx->shape.rot.y = thisx->yawTowardsPlayer;
        } else {
            this->timer--;
            if (this->timer == 0) {
                if ((INV_CONTENT(ITEM_HOOKSHOT) == ITEM_NONE) || (INV_CONTENT(ITEM_LONGSHOT) == ITEM_NONE)) {
                    globalCtx->nextEntranceIndex = 0x1A5;
                } else if (gSaveContext.eventChkInf[12] & 0x80) {
                    globalCtx->nextEntranceIndex = 0x5F8;
                } else {
                    globalCtx->nextEntranceIndex = 0x3B4;
                }
                globalCtx->fadeTransition = 0x26;
                globalCtx->sceneLoadFlag = 0x14;
            }
        }
    }

    if ((this->action != GELDB_WAIT) || !this->invisible) {
        func_80093D18(globalCtx->state.gfxCtx);
        gSPSegment(POLY_OPA_DISP++, 0x08, SEGMENTED_TO_VIRTUAL(eyeDLists[this->blinkState]));
        SkelAnime_DrawFlexOpa(globalCtx, this->skelAnime.skeleton, this->skelAnime.jointTable,
                              this->skelAnime.dListCount, EnGeldB_OverrideLimbDraw, EnGeldB_PostLimbDraw, this);
        if (this->action == GELDB_BLOCK) {
            s32 i;
            Vec3f blockTrisVtx0[3];
            Vec3f blockTrisVtx1[3];

            for (i = 0; i < 3; i++) {
                Matrix_MultVec3f(&blockTrisOffsets0[i], &blockTrisVtx0[i]);
                Matrix_MultVec3f(&blockTrisOffsets1[i], &blockTrisVtx1[i]);
            }
            Collider_SetTrisVertices(&this->blockCollider, 0, &blockTrisVtx0[0], &blockTrisVtx0[1], &blockTrisVtx0[2]);
            Collider_SetTrisVertices(&this->blockCollider, 1, &blockTrisVtx1[0], &blockTrisVtx1[1], &blockTrisVtx1[2]);
        }

        if (this->iceTimer != 0) {
            thisx->colorFilterTimer++;
            this->iceTimer--;
            if ((this->iceTimer % 4) == 0) {
                s32 iceIndex = this->iceTimer >> 2;

                EffectSsEnIce_SpawnFlyingVec3s(globalCtx, thisx, &this->bodyPartsPos[iceIndex], 150, 150, 150, 250, 235,
                                               245, 255, 1.5f);
            }
        }
    }
    CLOSE_DISPS(globalCtx->state.gfxCtx, "../z_en_geldB.c", 2744);
}

s32 EnGeldB_DodgeRanged(GlobalContext* globalCtx, EnGeldB* this) {
    Actor* actor = func_80033780(globalCtx, &this->actor, 800.0f);

    if (actor != NULL) {
        s16 angleToFacing;
        s16 pad18;
        f32 dist;

        angleToFacing = Actor_WorldYawTowardActor(&this->actor, actor) - this->actor.shape.rot.y;
        this->actor.world.rot.y = (u16)this->actor.shape.rot.y & 0xFFFF;
        dist = Actor_WorldDistXYZToPoint(&this->actor, &actor->world.pos);
        //! @bug
        // Actor_WorldDistXYZToPoint already sqrtfs the distance, so this actually checks for a
        // distance of 360000. Also it's a double calculation because no f on sqrt.
        if ((ABS(angleToFacing) < 0x2EE0) && (sqrt(dist) < 600.0)) {
            if (actor->id == ACTOR_ARMS_HOOK) {
                EnGeldB_SetupJump(this);
            } else {
                EnGeldB_SetupBlock(this);
            }
        } else {
            this->actor.world.rot.y = this->actor.shape.rot.y + 0x3FFF;
            if ((ABS(angleToFacing) < 0x2000) || (ABS(angleToFacing) > 0x5FFF)) {
                EnGeldB_SetupSidestep(this, globalCtx);
                this->actor.speedXZ *= 3.0f;
            } else if (ABS(angleToFacing) < 0x5FFF) {
                EnGeldB_SetupRollBack(this);
            }
        }
        return true;
    }
    return false;
}<|MERGE_RESOLUTION|>--- conflicted
+++ resolved
@@ -337,13 +337,8 @@
 }
 
 void EnGeldB_SetupWait(EnGeldB* this) {
-<<<<<<< HEAD
     Animation_PlayOnceSetSpeed(&this->skelAnime, &gGerudoRedJumpAnim, 0.0f);
-    this->actor.posRot.pos.y = this->actor.initPosRot.pos.y + 120.0f;
-=======
-    Animation_PlayOnceSetSpeed(&this->skelAnime, &D_0600ADF8, 0.0f);
     this->actor.world.pos.y = this->actor.home.pos.y + 120.0f;
->>>>>>> 04ea6b13
     this->timer = 10;
     this->invisible = true;
     this->action = GELDB_WAIT;
@@ -385,13 +380,8 @@
     Animation_Change(&this->skelAnime, &gGerudoRedJumpAnim, -2.0f, lastFrame, 0.0f, ANIMMODE_ONCE_INTERP, -4.0f);
     this->timer = 20;
     this->invisible = false;
-<<<<<<< HEAD
     this->action = GELDB_WAIT;
-    this->actor.shape.rot.y = this->actor.posRot.rot.y = this->actor.yawTowardsLink;
-=======
-    this->actionState = GELDB_WAIT;
     this->actor.shape.rot.y = this->actor.world.rot.y = this->actor.yawTowardsPlayer;
->>>>>>> 04ea6b13
     EnGeldB_SetupAction(this, EnGeldB_Flee);
 }
 
@@ -568,13 +558,8 @@
     Animation_Change(&this->skelAnime, &gGerudoRedFlipAnim, -1.0f, lastFrame, 0.0f, ANIMMODE_ONCE, -3.0f);
     this->timer = 0;
     this->invisible = true;
-<<<<<<< HEAD
     this->action = GELDB_ROLL_FORWARD;
-    this->actor.posRot.rot.y = this->actor.shape.rot.y = this->actor.yawTowardsLink;
-=======
-    this->actionState = GELDB_ROLL_FORWARD;
     this->actor.world.rot.y = this->actor.shape.rot.y = this->actor.yawTowardsPlayer;
->>>>>>> 04ea6b13
     this->actor.speedXZ = 10.0f;
     Audio_PlayActorSound2(&this->actor, NA_SE_EN_STAL_JUMP);
     EnGeldB_SetupAction(this, EnGeldB_RollForward);
@@ -1318,13 +1303,8 @@
 }
 
 void EnGeldB_SetupDefeated(EnGeldB* this) {
-<<<<<<< HEAD
     Animation_MorphToPlayOnce(&this->skelAnime, &gGerudoRedDefeatAnim, -4.0f);
-    this->actor.posRot.rot.y = this->actor.shape.rot.y = this->actor.yawTowardsLink;
-=======
-    Animation_MorphToPlayOnce(&this->skelAnime, &D_06001E10, -4.0f);
     this->actor.world.rot.y = this->actor.shape.rot.y = this->actor.yawTowardsPlayer;
->>>>>>> 04ea6b13
     if (this->actor.bgCheckFlags & 1) {
         this->invisible = false;
         this->actor.speedXZ = -6.0f;
@@ -1356,15 +1336,9 @@
 void EnGeldB_TurnHead(EnGeldB* this, GlobalContext* globalCtx) {
     if ((this->action == GELDB_READY) && (this->lookTimer != 0)) {
         this->headRot.y = Math_SinS(this->lookTimer * 0x1068) * 8920.0f;
-<<<<<<< HEAD
     } else if (this->action != GELDB_STUNNED) {
         if ((this->action != GELDB_SLASH) && (this->action != GELDB_SPIN_ATTACK)) {
-            Math_SmoothStepToS(&this->headRot.y, this->actor.yawTowardsLink - this->actor.shape.rot.y, 1, 0x1F4, 0);
-=======
-    } else if (this->actionState != GELDB_STUNNED) {
-        if ((this->actionState != GELDB_SLASH) && (this->actionState != GELDB_SPIN_ATTACK)) {
             Math_SmoothStepToS(&this->headRot.y, this->actor.yawTowardsPlayer - this->actor.shape.rot.y, 1, 0x1F4, 0);
->>>>>>> 04ea6b13
             this->headRot.y = CLAMP(this->headRot.y, -0x256F, 0x256F);
         } else {
             this->headRot.y = 0;
@@ -1424,25 +1398,14 @@
         Actor_MoveForward(&this->actor);
         Actor_UpdateBgCheckInfo(globalCtx, &this->actor, 15.0f, 30.0f, 60.0f, 0x1D);
         this->actionFunc(this, globalCtx);
-<<<<<<< HEAD
-        this->actor.posRot2.pos = this->actor.posRot.pos;
-        this->actor.posRot2.pos.y += 40.0f;
+        this->actor.focus.pos = this->actor.world.pos;
+        this->actor.focus.pos.y += 40.0f;
         EnGeldB_TurnHead(this, globalCtx);
     }
     Collider_UpdateCylinder(&this->actor, &this->bodyCollider);
     CollisionCheck_SetOC(globalCtx, &globalCtx->colChkCtx, &this->bodyCollider.base);
     if ((this->action >= GELDB_READY) && (this->spinAttackState < 2) &&
-        ((this->actor.dmgEffectTimer == 0) || !(this->actor.dmgEffectParams & 0x4000))) {
-=======
-        this->actor.focus.pos = this->actor.world.pos;
-        this->actor.focus.pos.y += 40.0f;
-        func_80A391D8(this, globalCtx);
-    }
-    Collider_UpdateCylinder(&this->actor, &this->bodyCollider);
-    CollisionCheck_SetOC(globalCtx, &globalCtx->colChkCtx, &this->bodyCollider.base);
-    if ((this->actionState >= GELDB_READY) && (this->spinAttackState < 2) &&
         ((this->actor.colorFilterTimer == 0) || !(this->actor.colorFilterParams & 0x4000))) {
->>>>>>> 04ea6b13
         CollisionCheck_SetAC(globalCtx, &globalCtx->colChkCtx, &this->bodyCollider.base);
     }
     if ((this->action == GELDB_BLOCK) && (this->skelAnime.curFrame == 0.0f)) {
