--- conflicted
+++ resolved
@@ -307,7 +307,7 @@
 }
 
 void EnGeldB_SetupFlee(EnGeldB* this) {
-    Animation_Change(&this->skelAnime, &D_0600ADF8, -2.0f, Animation_LastFrame(&D_0600ADF8), 0.0f, 3, -4.0f);
+    Animation_Change(&this->skelAnime, &D_0600ADF8, -2.0f, Animation_GetLastFrame(&D_0600ADF8), 0.0f, 3, -4.0f);
     this->timer = 20;
     this->invisible = false;
     this->actionState = GELDB_WAIT;
@@ -398,7 +398,7 @@
 }
 
 void EnGeldB_SetupAdvance(EnGeldB* this, GlobalContext* globalCtx) {
-    Animation_Change(&this->skelAnime, &D_060024E8, 1.0f, 0.0f, Animation_LastFrame(&D_060024E8), 1, -4.0f);
+    Animation_Change(&this->skelAnime, &D_060024E8, 1.0f, 0.0f, Animation_GetLastFrame(&D_060024E8), 1, -4.0f);
     this->actionState = GELDB_ADVANCE;
     EnGeldB_SetupAction(this, EnGeldB_Advance);
 }
@@ -481,7 +481,7 @@
 }
 
 void EnGeldB_SetupRollForward(EnGeldB* this) {
-    Animation_Change(&this->skelAnime, &D_06001390, -1.0f, Animation_LastFrame(&D_06001390), 0.0f, 2, -3.0f);
+    Animation_Change(&this->skelAnime, &D_06001390, -1.0f, Animation_GetLastFrame(&D_06001390), 0.0f, 2, -3.0f);
     this->timer = 0;
     this->invisible = true;
     this->actionState = GELDB_ROLL_FORWARD;
@@ -554,7 +554,7 @@
 }
 
 void EnGeldB_SetupCircle(EnGeldB* this) {
-    Animation_Change(&this->skelAnime, &D_0600A814, 1.0f, 0.0f, Animation_LastFrame(&D_0600A814), 1, 0.0f);
+    Animation_Change(&this->skelAnime, &D_0600A814, 1.0f, 0.0f, Animation_GetLastFrame(&D_0600A814), 1, 0.0f);
     this->actor.speedXZ = Rand_CenteredFloat(12.0f);
     this->actor.posRot.rot.y = this->actor.shape.rot.y;
     this->skelAnime.playSpeed = -this->actor.speedXZ * 0.5f;
@@ -657,7 +657,7 @@
     s16 sp3E;
     Player* player = PLAYER;
 
-    Animation_Change(&this->skelAnime, &D_0600A814, 1.0f, 0.0f, Animation_LastFrame(&D_0600A814), 1, 0.0f);
+    Animation_Change(&this->skelAnime, &D_0600A814, 1.0f, 0.0f, Animation_GetLastFrame(&D_0600A814), 1, 0.0f);
     sp3E = player->actor.shape.rot.y;
     if (Math_SinS(sp3E - this->actor.shape.rot.y) > 0.0f) {
         this->actor.speedXZ = -10.0f;
@@ -809,7 +809,7 @@
 }
 
 void EnGeldB_SetupSpinAttack(EnGeldB* this) {
-    Animation_Change(&this->skelAnime, &D_06000F5C, 1.0f, 0.0f, Animation_LastFrame(&D_06000F5C), 3, 0.0f);
+    Animation_Change(&this->skelAnime, &D_06000F5C, 1.0f, 0.0f, Animation_GetLastFrame(&D_06000F5C), 3, 0.0f);
     this->swordCollider.base.atFlags &= ~6;
     this->actionState = GELDB_SPIN_ATTACK;
     this->spinAttackState = 0;
@@ -994,7 +994,7 @@
 }
 
 void EnGeldB_SetupJump(EnGeldB* this) {
-    Animation_Change(&this->skelAnime, &D_06001390, -1.0f, Animation_LastFrame(&D_06001390), 0.0f, 2, -3.0f);
+    Animation_Change(&this->skelAnime, &D_06001390, -1.0f, Animation_GetLastFrame(&D_06001390), 0.0f, 2, -3.0f);
     this->timer = 0;
     this->invisible = false;
     this->actionState = GELDB_JUMP;
@@ -1028,7 +1028,7 @@
 void EnGeldB_SetupBlock(EnGeldB* this) {
     f32 lastFrame;
 
-    lastFrame = Animation_LastFrame(&D_06001578);
+    lastFrame = Animation_GetLastFrame(&D_06001578);
     if (this->swordState != 0) {
         this->swordState = -1;
     }
@@ -1096,7 +1096,7 @@
     s16 linkAngle;
     Player* player;
 
-    Animation_Change(&this->skelAnime, &D_0600A814, 1.0f, 0.0f, Animation_LastFrame(&D_0600A814), 1, 0.0f);
+    Animation_Change(&this->skelAnime, &D_0600A814, 1.0f, 0.0f, Animation_GetLastFrame(&D_0600A814), 1, 0.0f);
     player = PLAYER;
     Math_SmoothStepToS(&this->actor.shape.rot.y, this->actor.yawTowardsLink, 1, 0xFA0, 1);
     linkAngle = player->actor.shape.rot.y;
@@ -1179,11 +1179,7 @@
     SkelAnime_Update(&this->skelAnime);
     prevKeyFrame = this->skelAnime.curFrame - ABS(this->skelAnime.playSpeed);
 
-<<<<<<< HEAD
-    playSpeed = (0, ABS(this->skelAnime.playSpeed)); // Needed to match for some reason
-=======
-    playSpeed = ((void) 0, ABS(this->skelAnime.animPlaybackSpeed)); // Needed to match for some reason
->>>>>>> 86898891
+    playSpeed = ((void)0, ABS(this->skelAnime.playSpeed)); // Needed to match for some reason
 
     if (!EnGeldB_DodgeRanged(globalCtx, this) && !EnGeldB_ReactToPlayer(globalCtx, this, 0)) {
         if (--this->timer == 0) {
@@ -1496,8 +1492,8 @@
     if ((this->actionState != GELDB_WAIT) || !this->invisible) {
         func_80093D18(globalCtx->state.gfxCtx);
         gSPSegment(POLY_OPA_DISP++, 0x08, SEGMENTED_TO_VIRTUAL(eyeDLists[this->blinkState]));
-        SkelAnime_DrawFlexOpa(globalCtx, this->skelAnime.skeleton, this->skelAnime.jointTable, this->skelAnime.dListCount,
-                              EnGeldB_OverrideLimbDraw, EnGeldB_PostLimbDraw, this);
+        SkelAnime_DrawFlexOpa(globalCtx, this->skelAnime.skeleton, this->skelAnime.jointTable,
+                              this->skelAnime.dListCount, EnGeldB_OverrideLimbDraw, EnGeldB_PostLimbDraw, this);
         if (this->actionState == GELDB_BLOCK) {
             s32 i;
             Vec3f blockTrisVtx0[3];
