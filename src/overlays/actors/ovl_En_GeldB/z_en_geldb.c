#include "z_en_geldb.h"

#define FLAGS 0x00000015

#define THIS ((EnGeldB*)thisx)

typedef enum {
    /*  0 */ GELDB_WAIT,
    /*  1 */ GELDB_DEFEAT,
    /*  2 */ GELDB_DAMAGED,
    /*  3 */ GELDB_JUMP,
    /*  4 */ GELDB_ROLL_BACK,
    /*  5 */ GELDB_READY,
    /*  6 */ GELDB_BLOCK,
    /*  7 */ GELDB_SLASH,
    /*  8 */ GELDB_ADVANCE,
    /*  9 */ GELDB_PIVOT,
    /* 10 */ GELDB_CIRCLE,
    /* 11 */ GELDB_UNUSED,
    /* 12 */ GELDB_SPIN_ATTACK,
    /* 13 */ GELDB_SIDESTEP,
    /* 14 */ GELDB_ROLL_FORWARD,
    /* 15 */ GELDB_STUNNED,
    /* 16 */ GELDB_SPIN_DODGE
} EnGeldBActionState;

typedef enum {
    /* 0x0 */ GELDB_DAMAGE_NORMAL,
    /* 0x1 */ GELDB_DAMAGE_STUN,
    /* 0x6 */ GELDB_DAMAGE_UNK6 = 0x6,
    /* 0xD */ GELDB_DAMAGE_UNKD = 0xD,
    /* 0xE */ GELDB_DAMAGE_UNKE,
    /* 0xF */ GELDB_DAMAGE_FREEZE
} EnGeldBDamageEffects;

void EnGeldB_Init(Actor* thisx, GlobalContext* globalCtx);
void EnGeldB_Destroy(Actor* thisx, GlobalContext* globalCtx);
void EnGeldB_Update(Actor* thisx, GlobalContext* globalCtx);
void EnGeldB_Draw(Actor* thisx, GlobalContext* globalCtx);

s32 EnGeldB_DodgeRanged(GlobalContext* globalCtx, EnGeldB* this);

void EnGeldB_SetupWait(EnGeldB* this);
void EnGeldB_SetupReady(EnGeldB* this);
void EnGeldB_SetupAdvance(EnGeldB* this, GlobalContext* globalCtx);
void EnGeldB_SetupPivot(EnGeldB* this);
void EnGeldB_SetupRollForward(EnGeldB* this);
void EnGeldB_SetupCircle(EnGeldB* this);
void EnGeldB_SetupSpinDodge(EnGeldB* this, GlobalContext* globalCtx);
void EnGeldB_SetupSlash(EnGeldB* this);
void EnGeldB_SetupSpinAttack(EnGeldB* this);
void EnGeldB_SetupRollBack(EnGeldB* this);
void EnGeldB_SetupJump(EnGeldB* this);
void EnGeldB_SetupBlock(EnGeldB* this);
void EnGeldB_SetupSidestep(EnGeldB* this, GlobalContext* globalCtx);
void EnGeldB_SetupDefeated(EnGeldB* this);

void EnGeldB_Wait(EnGeldB* this, GlobalContext* globalCtx);
void EnGeldB_Flee(EnGeldB* this, GlobalContext* globalCtx);
void EnGeldB_Ready(EnGeldB* this, GlobalContext* globalCtx);
void EnGeldB_Advance(EnGeldB* this, GlobalContext* globalCtx);
void EnGeldB_RollForward(EnGeldB* this, GlobalContext* globalCtx);
void EnGeldB_Pivot(EnGeldB* this, GlobalContext* globalCtx);
void EnGeldB_Circle(EnGeldB* this, GlobalContext* globalCtx);
void EnGeldB_SpinDodge(EnGeldB* this, GlobalContext* globalCtx);
void EnGeldB_Slash(EnGeldB* this, GlobalContext* globalCtx);
void EnGeldB_SpinAttack(EnGeldB* this, GlobalContext* globalCtx);
void EnGeldB_RollBack(EnGeldB* this, GlobalContext* globalCtx);
void EnGeldB_Stunned(EnGeldB* this, GlobalContext* globalCtx);
void EnGeldB_Damaged(EnGeldB* this, GlobalContext* globalCtx);
void EnGeldB_Jump(EnGeldB* this, GlobalContext* globalCtx);
void EnGeldB_Block(EnGeldB* this, GlobalContext* globalCtx);
void EnGeldB_Sidestep(EnGeldB* this, GlobalContext* globalCtx);
void EnGeldB_Defeated(EnGeldB* this, GlobalContext* globalCtx);

extern FlexSkeletonHeader D_0600A458;
extern AnimationHeader D_0600ADF8;
extern AnimationHeader D_0600B6D4;
extern AnimationHeader D_0600A814;
extern AnimationHeader D_06001390;
extern AnimationHeader D_060024E8;
extern AnimationHeader D_060003CC;
extern AnimationHeader D_06000F5C;
extern AnimationHeader D_06002280;
extern AnimationHeader D_06001E10;
extern AnimationHeader D_0600ADF8;
extern AnimationHeader D_06001578;

const ActorInit En_GeldB_InitVars = {
    ACTOR_EN_GELDB,
    ACTORTYPE_ENEMY,
    FLAGS,
    OBJECT_GELDB,
    sizeof(EnGeldB),
    (ActorFunc)EnGeldB_Init,
    (ActorFunc)EnGeldB_Destroy,
    (ActorFunc)EnGeldB_Update,
    (ActorFunc)EnGeldB_Draw,
};

static ColliderCylinderInit sBodyCylInit = {
    { COLTYPE_UNK5, 0x00, 0x09, 0x39, 0x10, COLSHAPE_CYLINDER },
    { 0x01, { 0x00000000, 0x00, 0x00 }, { 0xFFCFFFFF, 0x00, 0x00 }, 0x00, 0x01, 0x01 },
    { 20, 50, 0, { 0, 0, 0 } },
};

static ColliderTrisItemInit sBlockTrisElementsInit[] = {
    {
        { 0x02, { 0x00000000, 0x00, 0x00 }, { 0xFFC1FFFF, 0x00, 0x00 }, 0x00, 0x01, 0x00 },
        { { { -10.0f, 14.0f, 2.0f }, { -10.0f, -6.0f, 2.0f }, { 9.0f, 14.0f, 2.0f } } },
    },
    {
        { 0x02, { 0x00000000, 0x00, 0x00 }, { 0xFFC1FFFF, 0x00, 0x00 }, 0x00, 0x01, 0x00 },
        { { { -10.0f, -6.0f, 2.0f }, { 9.0f, -6.0f, 2.0f }, { 9.0f, 14.0f, 2.0f } } },
    },
};

static ColliderTrisInit sBlockTrisInit = {
    { COLTYPE_METAL_SHIELD, 0x00, 0x0D, 0x00, 0x00, COLSHAPE_TRIS },
    2,
    sBlockTrisElementsInit,
};

static ColliderQuadInit sSwordQuadinit = {
    { COLTYPE_UNK10, 0x11, 0x00, 0x00, 0x00, COLSHAPE_QUAD },
    { 0x00, { 0xFFCFFFFF, 0x00, 0x08 }, { 0x00000000, 0x00, 0x00 }, 0x81, 0x00, 0x00 },
    { { { 0.0f, 0.0f, 0.0f }, { 0.0f, 0.0f, 0.0f }, { 0.0f, 0.0f, 0.0f }, { 0.0f, 0.0f, 0.0f } } },
};

static DamageTable sDamageTable = {
    0x10, 0x02, 0x01, 0x02, 0x10, 0x02, 0x02, 0x10, 0x01, 0x02, 0x04, 0x02, 0xF2, 0x02, 0x02, 0x02,
    0x02, 0xE4, 0x60, 0xD3, 0x00, 0x00, 0x01, 0x04, 0x02, 0x02, 0x08, 0x04, 0x04, 0x00, 0x04, 0x00,
};

static InitChainEntry sInitChain[] = {
    ICHAIN_F32(unk_4C, 2000, ICHAIN_CONTINUE),
    ICHAIN_VEC3F_DIV1000(scale, 10, ICHAIN_CONTINUE),
    ICHAIN_F32_DIV1000(gravity, -3000, ICHAIN_STOP),
};

static Vec3f sUnusedOffset = { 1100.0f, -700.0f, 0.0f };

void EnGeldB_SetupAction(EnGeldB* this, EnGeldBActionFunc actionFunc) {
    this->actionFunc = actionFunc;
}

void EnGeldB_Init(Actor* thisx, GlobalContext* globalCtx) {
    s32 pad;
    EffectBlureInit1 blureInit;
    EnGeldB* this = THIS;

    Actor_ProcessInitChain(thisx, sInitChain);
    thisx->colChkInfo.damageTable = &sDamageTable;
    ActorShape_Init(&thisx->shape, 0.0f, ActorShadow_DrawFunc_Teardrop, 0.0f);
    this->actor.colChkInfo.mass = 0xFE;
    thisx->colChkInfo.health = 20;
    thisx->colChkInfo.unk_10 = 50;
    thisx->colChkInfo.unk_12 = 100;
    thisx->naviEnemyId = 0x54;
    this->keyFlag = thisx->params & 0xFF00;
    thisx->params &= 0xFF;
    this->blinkState = 0;
    this->unkFloat = 10.0f;
    SkelAnime_InitFlex(globalCtx, &this->skelAnime, &D_0600A458, &D_0600B6D4, this->jointTable, this->morphTable, 24);
    Collider_InitCylinder(globalCtx, &this->bodyCollider);
    Collider_SetCylinder(globalCtx, &this->bodyCollider, thisx, &sBodyCylInit);
    Collider_InitTris(globalCtx, &this->blockCollider);
    Collider_SetTris(globalCtx, &this->blockCollider, thisx, &sBlockTrisInit, this->blockElements);
    Collider_InitQuad(globalCtx, &this->swordCollider);
    Collider_SetQuad(globalCtx, &this->swordCollider, thisx, &sSwordQuadinit);
    blureInit.p1StartColor[0] = blureInit.p1StartColor[1] = blureInit.p1StartColor[2] = blureInit.p1StartColor[3] =
        blureInit.p2StartColor[0] = blureInit.p2StartColor[1] = blureInit.p2StartColor[2] = blureInit.p1EndColor[0] =
            blureInit.p1EndColor[1] = blureInit.p1EndColor[2] = blureInit.p2EndColor[0] = blureInit.p2EndColor[1] =
                blureInit.p2EndColor[2] = 255;
    blureInit.p2StartColor[3] = 64;
    blureInit.p1EndColor[3] = blureInit.p2EndColor[3] = 0;
    blureInit.elemDuration = 8;
    blureInit.unkFlag = 0;
    blureInit.calcMode = 2;

    Effect_Add(globalCtx, &this->blureIdx, EFFECT_BLURE1, 0, 0, &blureInit);
    Actor_SetScale(thisx, 0.012499999f);
    EnGeldB_SetupWait(this);
    if ((this->keyFlag != 0) && Flags_GetCollectible(globalCtx, this->keyFlag >> 8)) {
        Actor_Kill(thisx);
    }
}

void EnGeldB_Destroy(Actor* thisx, GlobalContext* globalCtx) {
    s32 pad;
    EnGeldB* this = THIS;

    func_800F5B58();
    Effect_Delete(globalCtx, this->blureIdx);
    Collider_DestroyTris(globalCtx, &this->blockCollider);
    Collider_DestroyCylinder(globalCtx, &this->bodyCollider);
    Collider_DestroyQuad(globalCtx, &this->swordCollider);
}

s32 EnGeldB_ReactToPlayer(GlobalContext* globalCtx, EnGeldB* this, s16 arg2) {
    Player* player = PLAYER;
    Actor* thisx = &this->actor;
    s16 angleToWall;
    s16 angleToLink;
    Actor* bomb;

    angleToWall = thisx->wallPolyRot - thisx->shape.rot.y;
    angleToWall = ABS(angleToWall);
    angleToLink = thisx->yawTowardsLink - thisx->shape.rot.y;
    angleToLink = ABS(angleToLink);

    if (func_800354B4(globalCtx, thisx, 100.0f, 0x2710, 0x3E80, thisx->shape.rot.y)) {
        if (player->swordAnimation == 0x11) {
            EnGeldB_SetupSpinDodge(this, globalCtx);
            return true;
        } else if (globalCtx->gameplayFrames & 1) {
            EnGeldB_SetupBlock(this);
            return true;
        }
    }
    if (func_800354B4(globalCtx, thisx, 100.0f, 0x5DC0, 0x2AA8, thisx->shape.rot.y)) {
        thisx->shape.rot.y = thisx->posRot.rot.y = thisx->yawTowardsLink;
        if ((thisx->bgCheckFlags & 8) && (ABS(angleToWall) < 0x2EE0) && (thisx->xzDistToLink < 90.0f)) {
            EnGeldB_SetupJump(this);
            return true;
        } else if (player->swordAnimation == 0x11) {
            EnGeldB_SetupSpinDodge(this, globalCtx);
            return true;
        } else if ((thisx->xzDistToLink < 90.0f) && (globalCtx->gameplayFrames & 1)) {
            EnGeldB_SetupBlock(this);
            return true;
        } else {
            EnGeldB_SetupRollBack(this);
            return true;
        }
    } else if ((bomb = Actor_FindNearby(globalCtx, thisx, -1, ACTORTYPE_EXPLOSIVES, 80.0f)) != NULL) {
        thisx->shape.rot.y = thisx->posRot.rot.y = thisx->yawTowardsLink;
        if (((thisx->bgCheckFlags & 8) && (angleToWall < 0x2EE0)) || (bomb->id == ACTOR_EN_BOM_CHU)) {
            if ((bomb->id == ACTOR_EN_BOM_CHU) && (func_8002DB48(thisx, bomb) < 80.0f) &&
                ((s16)(thisx->shape.rot.y - (bomb->posRot.rot.y - 0x8000)) < 0x3E80)) {
                EnGeldB_SetupJump(this);
                return true;
            } else {
                EnGeldB_SetupSidestep(this, globalCtx);
                return true;
            }
        } else {
            EnGeldB_SetupRollBack(this);
            return true;
        }
    } else if (arg2) {
        if (angleToLink >= 0x1B58) {
            EnGeldB_SetupSidestep(this, globalCtx);
            return true;
        } else {
            s16 angleToFacingLink = player->actor.shape.rot.y - thisx->shape.rot.y;

            if ((thisx->xzDistToLink <= 45.0f) && !func_80033AB8(globalCtx, thisx) &&
                ((globalCtx->gameplayFrames & 7) || (ABS(angleToFacingLink) < 0x38E0))) {
                EnGeldB_SetupSlash(this);
                return true;
            } else {
                EnGeldB_SetupCircle(this);
                return true;
            }
        }
    }
    return false;
}

void EnGeldB_SetupWait(EnGeldB* this) {
    Animation_PlayOnceSetSpeed(&this->skelAnime, &D_0600ADF8, 0.0f);
    this->actor.posRot.pos.y = this->actor.initPosRot.pos.y + 120.0f;
    this->timer = 10;
    this->invisible = true;
    this->actionState = GELDB_WAIT;
    this->actor.bgCheckFlags &= ~3;
    this->actor.gravity = -2.0f;
    this->actor.flags &= ~1;
    EnGeldB_SetupAction(this, EnGeldB_Wait);
}

void EnGeldB_Wait(EnGeldB* this, GlobalContext* globalCtx) {
    if ((this->invisible && !Flags_GetSwitch(globalCtx, this->actor.initPosRot.rot.z)) ||
        this->actor.xzDistToLink > 300.0f) {
        this->actor.shape.rot.y = this->actor.posRot.rot.y = this->actor.yawTowardsLink;
        this->actor.posRot.pos.y = this->actor.groundY + 120.0f;
    } else {
        this->invisible = false;
        this->actor.shape.unk_10 = 90.0f;
        func_800F5ACC(0x38);
    }
    if (this->actor.bgCheckFlags & 2) {
        Audio_PlayActorSound2(&this->actor, NA_SE_EN_RIZA_DOWN);
        this->skelAnime.playSpeed = 1.0f;
        this->actor.posRot.pos.y = this->actor.groundY;
        this->actor.flags |= 1;
        this->actor.posRot2.pos = this->actor.posRot.pos;
        this->actor.bgCheckFlags &= ~2;
        this->actor.velocity.y = 0.0f;
        func_80033260(globalCtx, &this->actor, &this->rightFootPos, 3.0f, 2, 2.0f, 0, 0, 0);
        func_80033260(globalCtx, &this->actor, &this->leftFootPos, 3.0f, 2, 2.0f, 0, 0, 0);
    }
    if (SkelAnime_Update(&this->skelAnime)) {
        EnGeldB_SetupReady(this);
    }
}

void EnGeldB_SetupFlee(EnGeldB* this) {
    Animation_Change(&this->skelAnime, &D_0600ADF8, -2.0f, Animation_GetLastFrame(&D_0600ADF8), 0.0f, 3, -4.0f);
    this->timer = 20;
    this->invisible = false;
    this->actionState = GELDB_WAIT;
    this->actor.shape.rot.y = this->actor.posRot.rot.y = this->actor.yawTowardsLink;
    EnGeldB_SetupAction(this, EnGeldB_Flee);
}

void EnGeldB_Flee(EnGeldB* this, GlobalContext* globalCtx) {
    if (this->skelAnime.curFrame == 10.0f) {
        Audio_PlayActorSound2(&this->actor, NA_SE_EN_STAL_JUMP);
    }
    if (this->skelAnime.curFrame == 2.0f) {
        this->actor.gravity = 0.0f;
        func_80033260(globalCtx, &this->actor, &this->rightFootPos, 3.0f, 2, 2.0f, 0, 0, 0);
        func_80033260(globalCtx, &this->actor, &this->leftFootPos, 3.0f, 2, 2.0f, 0, 0, 0);
    }
    if (SkelAnime_Update(&this->skelAnime)) {
        Math_SmoothStepToF(&this->actor.posRot.pos.y, this->actor.groundY + 300.0f, 1.0f, 20.5f, 0.0f);
        this->timer--;
        if (this->timer == 0) {
            Actor_Kill(&this->actor);
        }
    }
}

void EnGeldB_SetupReady(EnGeldB* this) {
    Animation_MorphToLoop(&this->skelAnime, &D_0600B6D4, -4.0f);
    this->actionState = GELDB_READY;
    this->timer = Rand_ZeroOne() * 10.0f + 5.0f;
    this->actor.speedXZ = 0.0f;
    this->actor.posRot.rot.y = this->actor.shape.rot.y;
    EnGeldB_SetupAction(this, EnGeldB_Ready);
}

void EnGeldB_Ready(EnGeldB* this, GlobalContext* globalCtx) {
    Player* player = PLAYER;
    s32 pad;
    s16 angleToLink;

    SkelAnime_Update(&this->skelAnime);
    if (this->lookTimer != 0) {
        angleToLink = this->actor.yawTowardsLink - this->actor.shape.rot.y - this->headRot.y;
        if (ABS(angleToLink) > 0x2000) {
            this->lookTimer--;
            return;
        }
        this->lookTimer = 0;
    }
    angleToLink = this->actor.yawTowardsLink - this->actor.shape.rot.y;
    if (!EnGeldB_DodgeRanged(globalCtx, this)) {
        if (this->unkTimer != 0) {
            this->unkTimer--;

            if (ABS(angleToLink) >= 0x1FFE) {
                return;
            }
            this->unkTimer = 0;
        } else if (EnGeldB_ReactToPlayer(globalCtx, this, 0)) {
            return;
        }
        angleToLink = player->actor.shape.rot.y - this->actor.shape.rot.y;
        if ((this->actor.xzDistToLink < 100.0f) && (player->swordState != 0) && (ABS(angleToLink) >= 0x1F40)) {
            this->actor.shape.rot.y = this->actor.posRot.rot.y = this->actor.yawTowardsLink;
            EnGeldB_SetupCircle(this);
        } else if (--this->timer == 0) {
            if (func_8002E084(&this->actor, 30 * 0x10000 / 360)) {
                if ((210.0f > this->actor.xzDistToLink) && (this->actor.xzDistToLink > 150.0f) &&
                    (Rand_ZeroOne() < 0.3f)) {
                    if (func_80033AB8(globalCtx, &this->actor) || (Rand_ZeroOne() > 0.5f) ||
                        (ABS(angleToLink) < 0x38E0)) {
                        EnGeldB_SetupRollForward(this);
                    } else {
                        EnGeldB_SetupSpinAttack(this);
                    }
                } else if (Rand_ZeroOne() > 0.3f) {
                    EnGeldB_SetupAdvance(this, globalCtx);
                } else {
                    EnGeldB_SetupCircle(this);
                }
            } else {
                EnGeldB_SetupPivot(this);
            }
            if ((globalCtx->gameplayFrames & 0x5F) == 0) {
                Audio_PlayActorSound2(&this->actor, NA_SE_EN_GERUDOFT_BREATH);
            }
        }
    }
}

void EnGeldB_SetupAdvance(EnGeldB* this, GlobalContext* globalCtx) {
    Animation_Change(&this->skelAnime, &D_060024E8, 1.0f, 0.0f, Animation_GetLastFrame(&D_060024E8), 1, -4.0f);
    this->actionState = GELDB_ADVANCE;
    EnGeldB_SetupAction(this, EnGeldB_Advance);
}

void EnGeldB_Advance(EnGeldB* this, GlobalContext* globalCtx) {
    s32 thisKeyFrame;
    s32 prevKeyFrame;
    s32 pad3C;
    s16 facingAngletoLink;
    Player* player = PLAYER;
    s32 pad30;
    s32 pad2C;
    f32 playSpeed;

    if (!EnGeldB_DodgeRanged(globalCtx, this)) {
        Math_SmoothStepToS(&this->actor.shape.rot.y, this->actor.yawTowardsLink, 1, 0x2EE, 0);
        this->actor.posRot.rot.y = this->actor.shape.rot.y;
        if (this->actor.xzDistToLink <= 40.0f) {
            Math_SmoothStepToF(&this->actor.speedXZ, -8.0f, 1.0f, 1.5f, 0.0f);
        } else if (this->actor.xzDistToLink > 55.0f) {
            Math_SmoothStepToF(&this->actor.speedXZ, 8.0f, 1.0f, 1.5f, 0.0f);
        } else {
            Math_SmoothStepToF(&this->actor.speedXZ, 0.0f, 1.0f, 6.65f, 0.0f);
        }
        this->skelAnime.playSpeed = this->actor.speedXZ * 0.125f;
        facingAngletoLink = player->actor.shape.rot.y - this->actor.shape.rot.y;
        facingAngletoLink = ABS(facingAngletoLink);
        if ((this->actor.xzDistToLink < 150.0f) && (player->swordState != 0) && (facingAngletoLink >= 0x1F40)) {
            this->actor.shape.rot.y = this->actor.posRot.rot.y = this->actor.yawTowardsLink;
            if (Rand_ZeroOne() > 0.7f) {
                EnGeldB_SetupCircle(this);
                return;
            }
        }
        thisKeyFrame = (s32)this->skelAnime.curFrame;
        SkelAnime_Update(&this->skelAnime);
        playSpeed = ABS(this->skelAnime.playSpeed);
        prevKeyFrame = (s32)(this->skelAnime.curFrame - playSpeed);
        playSpeed = ABS(this->skelAnime.playSpeed); // yes it does this twice.
        if (!func_8002E084(&this->actor, 0x11C7)) {
            if (Rand_ZeroOne() > 0.5f) {
                EnGeldB_SetupCircle(this);
            } else {
                EnGeldB_SetupReady(this);
            }
        } else if (this->actor.xzDistToLink < 90.0f) {
            if (!func_80033AB8(globalCtx, &this->actor) &&
                (Rand_ZeroOne() > 0.03f || (this->actor.xzDistToLink <= 45.0f && facingAngletoLink < 0x38E0))) {
                EnGeldB_SetupSlash(this);
            } else if (func_80033AB8(globalCtx, &this->actor) && (Rand_ZeroOne() > 0.5f)) {
                EnGeldB_SetupRollBack(this);
            } else {
                EnGeldB_SetupCircle(this);
            }
        }
        if (!EnGeldB_ReactToPlayer(globalCtx, this, 0)) {
            if ((210.0f > this->actor.xzDistToLink) && (this->actor.xzDistToLink > 150.0f) &&
                func_8002E084(&this->actor, 0x71C)) {
                if (func_80033A84(globalCtx, &this->actor)) {
                    if (Rand_ZeroOne() > 0.5f) {
                        EnGeldB_SetupRollForward(this);
                    } else {
                        EnGeldB_SetupSpinAttack(this);
                    }
                } else {
                    EnGeldB_SetupCircle(this);
                    return;
                }
            }
            if ((globalCtx->gameplayFrames & 0x5F) == 0) {
                Audio_PlayActorSound2(&this->actor, NA_SE_EN_GERUDOFT_BREATH);
            }
            if ((thisKeyFrame != (s32)this->skelAnime.curFrame) &&
                ((prevKeyFrame < 0 && (s32)playSpeed + thisKeyFrame > 0) ||
                 (prevKeyFrame < 4 && (s32)playSpeed + thisKeyFrame > 4))) {
                Audio_PlayActorSound2(&this->actor, NA_SE_EN_MUSI_LAND);
            }
        }
    }
}

void EnGeldB_SetupRollForward(EnGeldB* this) {
    Animation_Change(&this->skelAnime, &D_06001390, -1.0f, Animation_GetLastFrame(&D_06001390), 0.0f, 2, -3.0f);
    this->timer = 0;
    this->invisible = true;
    this->actionState = GELDB_ROLL_FORWARD;
    this->actor.posRot.rot.y = this->actor.shape.rot.y = this->actor.yawTowardsLink;
    this->actor.speedXZ = 10.0f;
    Audio_PlayActorSound2(&this->actor, NA_SE_EN_STAL_JUMP);
    EnGeldB_SetupAction(this, EnGeldB_RollForward);
}

void EnGeldB_RollForward(EnGeldB* this, GlobalContext* globalCtx) {
    Player* player = PLAYER;
    s16 facingAngleToLink = player->actor.shape.rot.y - this->actor.shape.rot.y;

    if (SkelAnime_Update(&this->skelAnime)) {
        this->invisible = false;
        this->actor.speedXZ = 0.0f;
        if (!func_8002E084(&this->actor, 0x1554)) {
            EnGeldB_SetupReady(this);
            this->timer = (Rand_ZeroOne() * 5.0f) + 5.0f;
            if (ABS(facingAngleToLink) < 0x38E0) {
                this->lookTimer = 20;
            }
        } else if (!func_80033AB8(globalCtx, &this->actor) &&
                   (Rand_ZeroOne() > 0.5f || (ABS(facingAngleToLink) < 0x3FFC))) {
            EnGeldB_SetupSlash(this);
        } else {
            EnGeldB_SetupAdvance(this, globalCtx);
        }
    }
    if ((globalCtx->gameplayFrames & 0x5F) == 0) {
        Audio_PlayActorSound2(&this->actor, NA_SE_EN_GERUDOFT_BREATH);
    }
}

void EnGeldB_SetupPivot(EnGeldB* this) {
    Animation_MorphToLoop(&this->skelAnime, &D_0600A814, -4.0f);
    this->actionState = GELDB_PIVOT;
    EnGeldB_SetupAction(this, EnGeldB_Pivot);
}

void EnGeldB_Pivot(EnGeldB* this, GlobalContext* globalCtx) {
    s16 angleToLink;
    s16 turnRate;
    f32 playSpeed;

    if (!EnGeldB_DodgeRanged(globalCtx, this) && !EnGeldB_ReactToPlayer(globalCtx, this, 0)) {
        angleToLink = this->actor.yawTowardsLink - this->actor.shape.rot.y;
        turnRate = (angleToLink > 0) ? ((angleToLink * 0.25f) + 2000.0f) : ((angleToLink * 0.25f) - 2000.0f);
        this->actor.posRot.rot.y = this->actor.shape.rot.y += turnRate;
        if (angleToLink > 0) {
            playSpeed = turnRate * 0.5f;
            playSpeed = CLAMP_MAX(playSpeed, 1.0f);
        } else {
            playSpeed = turnRate * 0.5f;
            playSpeed = CLAMP_MIN(playSpeed, -1.0f);
        }
        this->skelAnime.playSpeed = -playSpeed;
        SkelAnime_Update(&this->skelAnime);
        if (func_8002E084(&this->actor, 30 * 0x10000 / 360)) {
            if (Rand_ZeroOne() > 0.8f) {
                EnGeldB_SetupCircle(this);
            } else {
                EnGeldB_SetupAdvance(this, globalCtx);
            }
        }
        if ((globalCtx->gameplayFrames & 0x5F) == 0) {
            Audio_PlayActorSound2(&this->actor, NA_SE_EN_GERUDOFT_BREATH);
        }
    }
}

void EnGeldB_SetupCircle(EnGeldB* this) {
    Animation_Change(&this->skelAnime, &D_0600A814, 1.0f, 0.0f, Animation_GetLastFrame(&D_0600A814), 1, 0.0f);
    this->actor.speedXZ = Rand_CenteredFloat(12.0f);
    this->actor.posRot.rot.y = this->actor.shape.rot.y;
    this->skelAnime.playSpeed = -this->actor.speedXZ * 0.5f;
    this->timer = Rand_ZeroOne() * 30.0f + 30.0f;
    this->actionState = GELDB_CIRCLE;
    this->approachRate = 0.0f;
    EnGeldB_SetupAction(this, EnGeldB_Circle);
}

void EnGeldB_Circle(EnGeldB* this, GlobalContext* globalCtx) {
    s16 angleBehindLink;
    s16 phi_v1;
    s32 nextKeyFrame;
    s32 thisKeyFrame;
    s32 pad;
    s32 prevKeyFrame;
    Player* player = PLAYER;

    Math_SmoothStepToS(&this->actor.shape.rot.y, this->actor.yawTowardsLink, 1, 0xFA0, 1);
    if (!EnGeldB_DodgeRanged(globalCtx, this) && !EnGeldB_ReactToPlayer(globalCtx, this, 0)) {
        this->actor.posRot.rot.y = this->actor.shape.rot.y + 0x3A98;
        angleBehindLink = player->actor.shape.rot.y + 0x8000;
        if (Math_SinS(angleBehindLink - this->actor.shape.rot.y) >= 0.0f) {
            this->actor.speedXZ -= 0.25f;
            if (this->actor.speedXZ < -8.0f) {
                this->actor.speedXZ = -8.0f;
            }
        } else if (Math_SinS(angleBehindLink - this->actor.shape.rot.y) < 0.0f) {
            this->actor.speedXZ += 0.25f;
            if (this->actor.speedXZ > 8.0f) {
                this->actor.speedXZ = 8.0f;
            }
        }
        if ((this->actor.bgCheckFlags & 8) ||
            !func_800339B8(&this->actor, globalCtx, this->actor.speedXZ, this->actor.shape.rot.y + 0x3E80)) {
            if (this->actor.bgCheckFlags & 8) {
                if (this->actor.speedXZ >= 0.0f) {
                    phi_v1 = this->actor.shape.rot.y + 0x3E80;
                } else {
                    phi_v1 = this->actor.shape.rot.y - 0x3E80;
                }
                phi_v1 = this->actor.wallPolyRot - phi_v1;
            } else {
                this->actor.speedXZ *= -0.8f;
                phi_v1 = 0;
            }
            if (ABS(phi_v1) > 0x4000) {
                this->actor.speedXZ *= -0.8f;
                if (this->actor.speedXZ < 0.0f) {
                    this->actor.speedXZ -= 0.5f;
                } else {
                    this->actor.speedXZ += 0.5f;
                }
            }
        }
        if (this->actor.xzDistToLink <= 45.0f) {
            Math_SmoothStepToF(&this->approachRate, -4.0f, 1.0f, 1.5f, 0.0f);
        } else if (this->actor.xzDistToLink > 40.0f) {
            Math_SmoothStepToF(&this->approachRate, 4.0f, 1.0f, 1.5f, 0.0f);
        } else {
            Math_SmoothStepToF(&this->approachRate, 0.0f, 1.0f, 6.65f, 0.0f);
        }
        if (this->approachRate != 0.0f) {
            this->actor.posRot.pos.x += Math_SinS(this->actor.shape.rot.y) * this->approachRate;
            this->actor.posRot.pos.z += Math_CosS(this->actor.shape.rot.y) * this->approachRate;
        }
        if (ABS(this->approachRate) < ABS(this->actor.speedXZ)) {
            this->skelAnime.playSpeed = -this->actor.speedXZ * 0.5f;
        } else {
            this->skelAnime.playSpeed = -this->approachRate * 0.5f;
        }
        this->skelAnime.playSpeed = CLAMP(this->skelAnime.playSpeed, -3.0f, 3.0f);

        thisKeyFrame = this->skelAnime.curFrame;
        SkelAnime_Update(&this->skelAnime);

        prevKeyFrame = this->skelAnime.curFrame - ABS(this->skelAnime.playSpeed);
        nextKeyFrame = (s32)ABS(this->skelAnime.playSpeed) + thisKeyFrame;
        if ((thisKeyFrame != (s32)this->skelAnime.curFrame) &&
            ((prevKeyFrame < 0 && 0 < nextKeyFrame) || (prevKeyFrame < 5 && 5 < nextKeyFrame))) {
            Audio_PlayActorSound2(&this->actor, NA_SE_EN_MUSI_LAND);
        }
        if ((globalCtx->gameplayFrames & 0x5F) == 0) {
            Audio_PlayActorSound2(&this->actor, NA_SE_EN_GERUDOFT_BREATH);
        }
        if ((Math_CosS(angleBehindLink - this->actor.shape.rot.y) < -0.85f) &&
            !func_80033AB8(globalCtx, &this->actor) && (this->actor.xzDistToLink <= 45.0f)) {
            EnGeldB_SetupSlash(this);
        } else if (--this->timer == 0) {
            if (func_80033AB8(globalCtx, &this->actor) && (Rand_ZeroOne() > 0.5f)) {
                EnGeldB_SetupRollBack(this);
            } else {
                EnGeldB_SetupReady(this);
            }
        }
    }
}

void EnGeldB_SetupSpinDodge(EnGeldB* this, GlobalContext* globalCtx) {
    s16 sp3E;
    Player* player = PLAYER;

    Animation_Change(&this->skelAnime, &D_0600A814, 1.0f, 0.0f, Animation_GetLastFrame(&D_0600A814), 1, 0.0f);
    sp3E = player->actor.shape.rot.y;
    if (Math_SinS(sp3E - this->actor.shape.rot.y) > 0.0f) {
        this->actor.speedXZ = -10.0f;
    } else if (Math_SinS(sp3E - this->actor.shape.rot.y) < 0.0f) {
        this->actor.speedXZ = 10.0f;
    } else if (Rand_ZeroOne() > 0.5f) {
        this->actor.speedXZ = 10.0f;
    } else {
        this->actor.speedXZ = -10.0f;
    }
    this->skelAnime.playSpeed = -this->actor.speedXZ * 0.5f;
    this->actor.posRot.rot.y = this->actor.shape.rot.y;
    this->timer = 6;
    this->approachRate = 0.0f;
    this->unkFloat = 0.0f;
    this->actionState = GELDB_SPIN_DODGE;

    EnGeldB_SetupAction(this, EnGeldB_SpinDodge);
}

void EnGeldB_SpinDodge(EnGeldB* this, GlobalContext* globalCtx) {
    s16 phi_v1;
    s32 thisKeyFrame;
    s32 pad;
    s32 lastKeyFrame;
    s32 nextKeyFrame;

    this->actor.posRot.rot.y = this->actor.yawTowardsLink + 0x3A98;
    if ((this->actor.bgCheckFlags & 8) ||
        !func_800339B8(&this->actor, globalCtx, this->actor.speedXZ, this->actor.shape.rot.y + 0x3E80)) {
        if (this->actor.bgCheckFlags & 8) {
            if (this->actor.speedXZ >= 0.0f) {
                phi_v1 = this->actor.shape.rot.y + 0x3E80;
            } else {
                phi_v1 = this->actor.shape.rot.y - 0x3E80;
            }
            phi_v1 = this->actor.wallPolyRot - phi_v1;
        } else {
            this->actor.speedXZ *= -0.8f;
            phi_v1 = 0;
        }
        if (ABS(phi_v1) > 0x4000) {
            EnGeldB_SetupJump(this);
            return;
        }
    }
    if (this->actor.xzDistToLink <= 45.0f) {
        Math_SmoothStepToF(&this->approachRate, -4.0f, 1.0f, 1.5f, 0.0f);
    } else if (this->actor.xzDistToLink > 40.0f) {
        Math_SmoothStepToF(&this->approachRate, 4.0f, 1.0f, 1.5f, 0.0f);
    } else {
        Math_SmoothStepToF(&this->approachRate, 0.0f, 1.0f, 6.65f, 0.0f);
    }
    if (this->approachRate != 0.0f) {
        this->actor.posRot.pos.x += Math_SinS(this->actor.yawTowardsLink) * this->approachRate;
        this->actor.posRot.pos.z += Math_CosS(this->actor.yawTowardsLink) * this->approachRate;
    }
    if (ABS(this->approachRate) < ABS(this->actor.speedXZ)) {
        this->skelAnime.playSpeed = -this->actor.speedXZ * 0.5f;
    } else {
        this->skelAnime.playSpeed = -this->approachRate * 0.5f;
    }
    this->skelAnime.playSpeed = CLAMP(this->skelAnime.playSpeed, -3.0f, 3.0f);
    thisKeyFrame = this->skelAnime.curFrame;
    SkelAnime_Update(&this->skelAnime);
    lastKeyFrame = this->skelAnime.curFrame - ABS(this->skelAnime.playSpeed);
    nextKeyFrame = (s32)ABS(this->skelAnime.playSpeed) + thisKeyFrame;
    if ((thisKeyFrame != (s32)this->skelAnime.curFrame) &&
        ((lastKeyFrame < 0 && 0 < nextKeyFrame) || (lastKeyFrame < 5 && 5 < nextKeyFrame))) {
        Audio_PlayActorSound2(&this->actor, NA_SE_EN_MUSI_LAND);
    }
    if ((globalCtx->gameplayFrames & 0x5F) == 0) {
        Audio_PlayActorSound2(&this->actor, NA_SE_EN_GERUDOFT_BREATH);
    }
    this->timer--;
    if (this->timer == 0) {
        this->actor.shape.rot.y = this->actor.yawTowardsLink;
        if (!EnGeldB_DodgeRanged(globalCtx, this)) {
            if (!func_80033AB8(globalCtx, &this->actor) && (this->actor.xzDistToLink <= 70.0f)) {
                EnGeldB_SetupSlash(this);
            } else {
                EnGeldB_SetupRollBack(this);
            }
        }
    } else {
        if (this->actor.speedXZ >= 0.0f) {
            this->actor.shape.rot.y += 0x4000;
        } else {
            this->actor.shape.rot.y -= 0x4000;
        }
    }
}

void EnGeldB_SetupSlash(EnGeldB* this) {
    Animation_PlayOnce(&this->skelAnime, &D_060003CC);
    this->swordCollider.base.atFlags &= ~4;
    this->actionState = GELDB_SLASH;
    this->spinAttackState = 0;
    this->actor.speedXZ = 0.0f;
    func_800F8A44(&this->actor.projectedPos, NA_SE_EN_GERUDOFT_BREATH);
    EnGeldB_SetupAction(this, EnGeldB_Slash);
}

void EnGeldB_Slash(EnGeldB* this, GlobalContext* globalCtx) {
    Player* player = PLAYER;
    s16 angleFacingLink = player->actor.shape.rot.y - this->actor.shape.rot.y;
    s16 angleToLink = this->actor.yawTowardsLink - this->actor.shape.rot.y;

    angleFacingLink = ABS(angleFacingLink);
    angleToLink = ABS(angleToLink);

    this->actor.speedXZ = 0.0f;
    if ((s32)this->skelAnime.curFrame == 1) {
        Audio_PlayActorSound2(&this->actor, NA_SE_EN_GERUDOFT_ATTACK);
        this->swordState = 1;
    } else if ((s32)this->skelAnime.curFrame == 6) {
        this->swordState = -1;
    }
    if (this->swordCollider.base.atFlags & 4) {
        this->swordState = -1;
        this->swordCollider.base.atFlags &= ~6;
        EnGeldB_SetupRollBack(this);
    } else if (SkelAnime_Update(&this->skelAnime)) {
        if (!func_8002E084(&this->actor, 0x1554)) {
            EnGeldB_SetupReady(this);
            this->timer = (Rand_ZeroOne() * 5.0f) + 5.0f;
            if (angleToLink > 0x4000) {
                this->lookTimer = 20;
            }
        } else if (Rand_ZeroOne() > 0.7f || (this->actor.xzDistToLink >= 120.0f)) {
            EnGeldB_SetupReady(this);
            this->timer = (Rand_ZeroOne() * 5.0f) + 5.0f;
        } else {
            this->actor.posRot.rot.y = this->actor.yawTowardsLink;
            if (Rand_ZeroOne() > 0.7f) {
                EnGeldB_SetupSidestep(this, globalCtx);
            } else if (angleFacingLink <= 0x2710) {
                if (angleToLink > 0x3E80) {
                    this->actor.posRot.rot.y = this->actor.yawTowardsLink;
                    EnGeldB_SetupCircle(this);
                } else {
                    EnGeldB_ReactToPlayer(globalCtx, this, 1);
                }
            } else {
                EnGeldB_SetupCircle(this);
            }
        }
    }
}

void EnGeldB_SetupSpinAttack(EnGeldB* this) {
    Animation_Change(&this->skelAnime, &D_06000F5C, 1.0f, 0.0f, Animation_GetLastFrame(&D_06000F5C), 3, 0.0f);
    this->swordCollider.base.atFlags &= ~6;
    this->actionState = GELDB_SPIN_ATTACK;
    this->spinAttackState = 0;
    this->actor.speedXZ = 0.0f;
    EnGeldB_SetupAction(this, EnGeldB_SpinAttack);
}

void EnGeldB_SpinAttack(EnGeldB* this, GlobalContext* globalCtx) {
    Player* player = PLAYER;
    s16 angleFacingLink;
    s16 angleToLink;

    if (this->spinAttackState < 2) {
        if (this->swordCollider.base.atFlags & 4) {
            this->swordCollider.base.atFlags &= ~6;
            this->spinAttackState = 1;
            this->skelAnime.playSpeed = 1.5f;
        } else if (this->swordCollider.base.atFlags & 2) {
            this->swordCollider.base.atFlags &= ~2;
            if (&player->actor == this->swordCollider.base.at) {
                func_8002F71C(globalCtx, &this->actor, 6.0f, this->actor.yawTowardsLink, 6.0f);
                this->spinAttackState = 2;
                func_8002DF54(globalCtx, &this->actor, 0x18);
                func_8010B680(globalCtx, 0x6003, &this->actor);
                this->timer = 30;
                this->actor.speedXZ = 0.0f;
                Audio_PlayActorSound2(&this->actor, NA_SE_EN_TWINROBA_YOUNG_LAUGH);
                return;
            }
        }
    }
    if ((s32)this->skelAnime.curFrame < 9) {
        this->actor.shape.rot.y = this->actor.posRot.rot.y = this->actor.yawTowardsLink;
    } else if ((s32)this->skelAnime.curFrame == 13) {
        func_80033260(globalCtx, &this->actor, &this->rightFootPos, 3.0f, 2, 2.0f, 0, 0, 0);
        func_80033260(globalCtx, &this->actor, &this->leftFootPos, 3.0f, 2, 2.0f, 0, 0, 0);
        this->swordState = 1;
        this->actor.speedXZ = 10.0f;
        Audio_PlayActorSound2(&this->actor, NA_SE_EN_GERUDOFT_ATTACK);
    } else if ((s32)this->skelAnime.curFrame == 21) {
        this->actor.speedXZ = 0.0f;
    } else if ((s32)this->skelAnime.curFrame == 24) {
        this->swordState = -1;
    }
    if (SkelAnime_Update(&this->skelAnime) && (this->spinAttackState < 2)) {
        if (!func_8002E084(&this->actor, 0x1554)) {
            EnGeldB_SetupReady(this);
            this->timer = (Rand_ZeroOne() * 5.0f) + 5.0f;
            this->lookTimer = 46;
        } else if (this->spinAttackState != 0) {
            EnGeldB_SetupRollBack(this);
        } else if (Rand_ZeroOne() > 0.7f || (this->actor.xzDistToLink >= 120.0f)) {
            EnGeldB_SetupReady(this);
            this->timer = (Rand_ZeroOne() * 5.0f) + 5.0f;
        } else {
            this->actor.posRot.rot.y = this->actor.yawTowardsLink;
            if (Rand_ZeroOne() > 0.7f) {
                EnGeldB_SetupSidestep(this, globalCtx);
            } else {
                angleFacingLink = player->actor.shape.rot.y - this->actor.shape.rot.y;
                angleFacingLink = ABS(angleFacingLink);
                if (angleFacingLink <= 0x2710) {
                    angleToLink = this->actor.yawTowardsLink - this->actor.shape.rot.y;
                    angleToLink = ABS(angleToLink);
                    if (angleToLink > 0x3E80) {
                        this->actor.posRot.rot.y = this->actor.yawTowardsLink;
                        EnGeldB_SetupCircle(this);
                    } else {
                        EnGeldB_ReactToPlayer(globalCtx, this, 1);
                    }
                } else {
                    EnGeldB_SetupCircle(this);
                }
            }
        }
    }
}

void EnGeldB_SetupRollBack(EnGeldB* this) {
    Animation_MorphToPlayOnce(&this->skelAnime, &D_06001390, -3.0f);
    this->timer = 0;
    this->invisible = true;
    this->actionState = GELDB_ROLL_BACK;
    this->actor.speedXZ = -8.0f;
    Audio_PlayActorSound2(&this->actor, NA_SE_EN_STAL_JUMP);
    this->actor.shape.rot.y = this->actor.posRot.rot.y = this->actor.yawTowardsLink;
    EnGeldB_SetupAction(this, EnGeldB_RollBack);
}

void EnGeldB_RollBack(EnGeldB* this, GlobalContext* globalCtx) {
<<<<<<< HEAD
    if (SkelAnime_FrameUpdateMatrix(&this->skelAnime)) {
        if (!func_80033AB8(globalCtx, &this->actor) && (this->actor.xzDistToLink < 170.0f) &&
            (this->actor.xzDistToLink > 140.0f) && (Rand_ZeroOne() < 0.2f)) {
=======
    if (SkelAnime_Update(&this->skelAnime)) {
        if (!func_80033AB8(globalCtx, &this->actor) && (this->actor.xzDistFromLink < 170.0f) &&
            (this->actor.xzDistFromLink > 140.0f) && (Rand_ZeroOne() < 0.2f)) {
>>>>>>> 2dfa1887
            EnGeldB_SetupSpinAttack(this);
        } else if (globalCtx->gameplayFrames & 1) {
            EnGeldB_SetupSidestep(this, globalCtx);
        } else {
            EnGeldB_SetupReady(this);
        }
    }
    if ((globalCtx->state.frames & 0x5F) == 0) {
        Audio_PlayActorSound2(&this->actor, NA_SE_EN_GERUDOFT_BREATH);
    }
}

void EnGeldB_SetupStunned(EnGeldB* this) {
    if (this->actor.bgCheckFlags & 1) {
        this->actor.speedXZ = 0.0f;
    }
    if ((this->damageEffect != GELDB_DAMAGE_FREEZE) || (this->actionState == GELDB_SPIN_ATTACK)) {
        Animation_PlayOnceSetSpeed(&this->skelAnime, &D_06002280, 0.0f);
    }
    if (this->damageEffect == GELDB_DAMAGE_FREEZE) {
        this->iceTimer = 36;
    }
    Audio_PlayActorSound2(&this->actor, NA_SE_EN_GOMA_JR_FREEZE);
    this->actionState = GELDB_STUNNED;
    EnGeldB_SetupAction(this, EnGeldB_Stunned);
}

void EnGeldB_Stunned(EnGeldB* this, GlobalContext* globalCtx) {
    if (this->actor.bgCheckFlags & 2) {
        this->actor.speedXZ = 0.0f;
    }
    if (this->actor.bgCheckFlags & 1) {
        if (this->actor.speedXZ < 0.0f) {
            this->actor.speedXZ += 0.05f;
        }
        this->invisible = false;
    }
    if ((this->actor.dmgEffectTimer == 0) && (this->actor.bgCheckFlags & 1)) {
        if (this->actor.colChkInfo.health == 0) {
            EnGeldB_SetupDefeated(this);
        } else {
            EnGeldB_ReactToPlayer(globalCtx, this, 1);
        }
    }
}

void EnGeldB_SetupDamaged(EnGeldB* this) {
    Animation_MorphToPlayOnce(&this->skelAnime, &D_06002280, -4.0f);
    if (this->actor.bgCheckFlags & 1) {
        this->invisible = false;
        this->actor.speedXZ = -4.0f;
    } else {
        this->invisible = true;
    }
    this->lookTimer = 0;
    this->actor.posRot.rot.y = this->actor.yawTowardsLink;
    Audio_PlayActorSound2(&this->actor, NA_SE_EN_GERUDOFT_DAMAGE);
    this->actionState = GELDB_DAMAGED;
    EnGeldB_SetupAction(this, EnGeldB_Damaged);
}

void EnGeldB_Damaged(EnGeldB* this, GlobalContext* globalCtx) {
    s16 angleToWall;

    if (this->actor.bgCheckFlags & 2) {
        this->actor.speedXZ = 0.0f;
    }
    if (this->actor.bgCheckFlags & 1) {
        if (this->actor.speedXZ < 0.0f) {
            this->actor.speedXZ += 0.05f;
        }
        this->invisible = false;
    }
    Math_SmoothStepToS(&this->actor.shape.rot.y, this->actor.yawTowardsLink, 1, 0x1194, 0);
    if (!EnGeldB_DodgeRanged(globalCtx, this) && !EnGeldB_ReactToPlayer(globalCtx, this, 0) &&
        SkelAnime_Update(&this->skelAnime) && (this->actor.bgCheckFlags & 1)) {
        angleToWall = this->actor.wallPolyRot - this->actor.shape.rot.y;
        if ((this->actor.bgCheckFlags & 8) && (ABS(angleToWall) < 0x2EE0) && (this->actor.xzDistToLink < 90.0f)) {
            EnGeldB_SetupJump(this);
        } else if (!EnGeldB_DodgeRanged(globalCtx, this)) {
            if ((this->actor.xzDistToLink <= 45.0f) && !func_80033AB8(globalCtx, &this->actor) &&
                (globalCtx->gameplayFrames & 7)) {
                EnGeldB_SetupSlash(this);
            } else {
                EnGeldB_SetupRollBack(this);
            }
        }
    }
}

void EnGeldB_SetupJump(EnGeldB* this) {
    Animation_Change(&this->skelAnime, &D_06001390, -1.0f, Animation_GetLastFrame(&D_06001390), 0.0f, 2, -3.0f);
    this->timer = 0;
    this->invisible = false;
    this->actionState = GELDB_JUMP;
    this->actor.speedXZ = 6.5f;
    this->actor.velocity.y = 15.0f;
    Audio_PlayActorSound2(&this->actor, NA_SE_EN_STAL_JUMP);
    this->actor.posRot.rot.y = this->actor.shape.rot.y;
    EnGeldB_SetupAction(this, EnGeldB_Jump);
}

void EnGeldB_Jump(EnGeldB* this, GlobalContext* globalCtx) {
    Math_SmoothStepToS(&this->actor.shape.rot.y, this->actor.yawTowardsLink, 1, 0xFA0, 1);
    if (this->actor.velocity.y >= 5.0f) {
        func_800355B8(globalCtx, &this->rightFootPos);
        func_800355B8(globalCtx, &this->leftFootPos);
    }
    if (SkelAnime_Update(&this->skelAnime) && (this->actor.bgCheckFlags & 3)) {
        this->actor.posRot.rot.y = this->actor.shape.rot.y = this->actor.yawTowardsLink;
        this->actor.shape.rot.x = 0;
        this->actor.speedXZ = 0.0f;
        this->actor.velocity.y = 0.0f;
        this->actor.posRot.pos.y = this->actor.groundY;
        if (!func_80033AB8(globalCtx, &this->actor)) {
            EnGeldB_SetupSlash(this);
        } else {
            EnGeldB_SetupReady(this);
        }
    }
}

void EnGeldB_SetupBlock(EnGeldB* this) {
    f32 lastFrame;

    lastFrame = Animation_GetLastFrame(&D_06001578);
    if (this->swordState != 0) {
        this->swordState = -1;
    }
    this->actor.speedXZ = 0.0f;
    this->actionState = GELDB_BLOCK;
    this->timer = (s32)Rand_CenteredFloat(10.0f) + 10;
    Animation_Change(&this->skelAnime, &D_06001578, 0.0f, 0.0f, lastFrame, 2, 0.0f);
    EnGeldB_SetupAction(this, EnGeldB_Block);
}

void EnGeldB_Block(EnGeldB* this, GlobalContext* globalCtx) {
    Player* player = PLAYER;
    s32 pad;
    s16 angleToLink;
    s16 angleFacingLink;

    if (this->timer != 0) {
        this->timer--;
    } else {
        this->skelAnime.playSpeed = 1.0f;
    }
    if (SkelAnime_Update(&this->skelAnime)) {
        angleToLink = this->actor.yawTowardsLink - this->actor.shape.rot.y;
        if ((ABS(angleToLink) <= 0x4000) && (this->actor.xzDistToLink < 40.0f) &&
            (ABS(this->actor.yDistToLink) < 50.0f)) {
            if (func_800354B4(globalCtx, &this->actor, 100.0f, 0x2710, 0x4000, this->actor.shape.rot.y)) {
                if (player->swordAnimation == 0x11) {
                    EnGeldB_SetupSpinDodge(this, globalCtx);
                } else if (globalCtx->gameplayFrames & 1) {
                    EnGeldB_SetupBlock(this);
                } else {
                    EnGeldB_SetupRollBack(this);
                }
            } else {
                angleFacingLink = player->actor.shape.rot.y - this->actor.shape.rot.y;
                if (!func_80033AB8(globalCtx, &this->actor) &&
                    ((globalCtx->gameplayFrames & 1) || (ABS(angleFacingLink) < 0x38E0))) {
                    EnGeldB_SetupSlash(this);
                } else {
                    EnGeldB_SetupCircle(this);
                }
            }
        } else {
            EnGeldB_SetupCircle(this);
        }
    } else if ((this->timer == 0) &&
               func_800354B4(globalCtx, &this->actor, 100.0f, 0x2710, 0x4000, this->actor.shape.rot.y)) {
        if (player->swordAnimation == 0x11) {
            EnGeldB_SetupSpinDodge(this, globalCtx);
        } else if (!EnGeldB_DodgeRanged(globalCtx, this)) {
            if ((globalCtx->gameplayFrames & 1)) {
                if ((this->actor.xzDistToLink < 100.0f) && (Rand_ZeroOne() > 0.7f)) {
                    EnGeldB_SetupJump(this);
                } else {
                    EnGeldB_SetupRollBack(this);
                }
            } else {
                EnGeldB_SetupBlock(this);
            }
        }
    }
}

void EnGeldB_SetupSidestep(EnGeldB* this, GlobalContext* globalCtx) {
    s16 linkAngle;
    Player* player;

    Animation_Change(&this->skelAnime, &D_0600A814, 1.0f, 0.0f, Animation_GetLastFrame(&D_0600A814), 1, 0.0f);
    player = PLAYER;
    Math_SmoothStepToS(&this->actor.shape.rot.y, this->actor.yawTowardsLink, 1, 0xFA0, 1);
    linkAngle = player->actor.shape.rot.y;
    if (Math_SinS(linkAngle - this->actor.shape.rot.y) > 0.0f) {
        this->actor.speedXZ = -6.0f;
    } else if (Math_SinS(linkAngle - this->actor.shape.rot.y) < 0.0f) {
        this->actor.speedXZ = 6.0f;
    } else {
        this->actor.speedXZ = Rand_CenteredFloat(12.0f);
    }
    this->skelAnime.playSpeed = -this->actor.speedXZ * 0.5f;
    this->approachRate = 0.0f;
    this->actor.posRot.rot.y = this->actor.shape.rot.y + 0x3FFF;
    this->timer = Rand_ZeroOne() * 10.0f + 5.0f;
    this->actionState = GELDB_SIDESTEP;
    EnGeldB_SetupAction(this, EnGeldB_Sidestep);
}

void EnGeldB_Sidestep(EnGeldB* this, GlobalContext* globalCtx) {
    s16 behindLinkAngle;
    s16 phi_v1;
    Player* player = PLAYER;
    s32 thisKeyFrame;
    s32 prevKeyFrame;
    f32 playSpeed;

    Math_SmoothStepToS(&this->actor.shape.rot.y, this->actor.yawTowardsLink, 1, 0xBB8, 1);
    behindLinkAngle = player->actor.shape.rot.y + 0x8000;
    if (Math_SinS(behindLinkAngle - this->actor.shape.rot.y) > 0.0f) {
        this->actor.speedXZ += 0.125f;
    } else if (Math_SinS(behindLinkAngle - this->actor.shape.rot.y) <= 0.0f) {
        this->actor.speedXZ -= 0.125f;
    }

    if ((this->actor.bgCheckFlags & 8) ||
        !func_800339B8(&this->actor, globalCtx, this->actor.speedXZ, this->actor.shape.rot.y + 0x3E80)) {
        if (this->actor.bgCheckFlags & 8) {
            if (this->actor.speedXZ >= 0.0f) {
                phi_v1 = this->actor.shape.rot.y + 0x3E80;
            } else {
                phi_v1 = this->actor.shape.rot.y - 0x3E80;
            }
            phi_v1 = this->actor.wallPolyRot - phi_v1;
        } else {
            this->actor.speedXZ *= -0.8f;
            phi_v1 = 0;
        }
        if (ABS(phi_v1) > 0x4000) {
            this->actor.speedXZ *= -0.8f;
            if (this->actor.speedXZ < 0.0f) {
                this->actor.speedXZ -= 0.5f;
            } else {
                this->actor.speedXZ += 0.5f;
            }
        }
    }
    if (this->actor.speedXZ >= 0.0f) {
        this->actor.posRot.rot.y = this->actor.shape.rot.y + 0x3E80;
    } else {
        this->actor.posRot.rot.y = this->actor.shape.rot.y - 0x3E80;
    }
    if (this->actor.xzDistToLink <= 45.0f) {
        Math_SmoothStepToF(&this->approachRate, -4.0f, 1.0f, 1.5f, 0.0f);
    } else if (this->actor.xzDistToLink > 40.0f) {
        Math_SmoothStepToF(&this->approachRate, 4.0f, 1.0f, 1.5f, 0.0f);
    } else {
        Math_SmoothStepToF(&this->approachRate, 0.0f, 1.0f, 6.65f, 0.0f);
    }
    if (this->approachRate != 0.0f) {
        this->actor.posRot.pos.x += Math_SinS(this->actor.shape.rot.y) * this->approachRate;
        this->actor.posRot.pos.z += Math_CosS(this->actor.shape.rot.y) * this->approachRate;
    }
    if (ABS(this->approachRate) < ABS(this->actor.speedXZ)) {
        this->skelAnime.playSpeed = -this->actor.speedXZ * 0.5f;
    } else {
        this->skelAnime.playSpeed = -this->approachRate * 0.5f;
    }
    this->skelAnime.playSpeed = CLAMP(this->skelAnime.playSpeed, -3.0f, 3.0f);
    thisKeyFrame = this->skelAnime.curFrame;
    SkelAnime_Update(&this->skelAnime);
    prevKeyFrame = this->skelAnime.curFrame - ABS(this->skelAnime.playSpeed);

<<<<<<< HEAD
    playSpeed = ((void)0, ABS(this->skelAnime.animPlaybackSpeed)); // Needed to match for some reason
=======
    playSpeed = ((void)0, ABS(this->skelAnime.playSpeed)); // Needed to match for some reason
>>>>>>> 2dfa1887

    if (!EnGeldB_DodgeRanged(globalCtx, this) && !EnGeldB_ReactToPlayer(globalCtx, this, 0)) {
        if (--this->timer == 0) {
            s16 angleFacingPlayer = player->actor.shape.rot.y - this->actor.shape.rot.y;

            angleFacingPlayer = ABS(angleFacingPlayer);
            if (angleFacingPlayer >= 0x3A98) {
                EnGeldB_SetupReady(this);
                this->timer = (Rand_ZeroOne() * 5.0f) + 1.0f;
            } else {
                Player* player2 = PLAYER;
                s16 angleFacingPlayer2 = player2->actor.shape.rot.y - this->actor.shape.rot.y;

                this->actor.posRot.rot.y = this->actor.shape.rot.y;
                if ((this->actor.xzDistToLink <= 45.0f) && (!func_80033AB8(globalCtx, &this->actor)) &&
                    (!(globalCtx->gameplayFrames & 3) || (ABS(angleFacingPlayer2) < 0x38E0))) {
                    EnGeldB_SetupSlash(this);
                } else if ((210.0f > this->actor.xzDistToLink) && (this->actor.xzDistToLink > 150.0f) &&
                           !(globalCtx->gameplayFrames & 1)) {
                    if (func_80033AB8(globalCtx, &this->actor) || (Rand_ZeroOne() > 0.5f) ||
                        (ABS(angleFacingPlayer2) < 0x38E0)) {
                        EnGeldB_SetupRollForward(this);
                    } else {
                        EnGeldB_SetupSpinAttack(this);
                    }
                } else {
                    EnGeldB_SetupAdvance(this, globalCtx);
                }
            }
        }
        if ((thisKeyFrame != (s32)this->skelAnime.curFrame) &&
            (((prevKeyFrame < 0) && (((s32)playSpeed + thisKeyFrame) > 0)) ||
             ((prevKeyFrame < 5) && (((s32)playSpeed + thisKeyFrame) > 5)))) {
            Audio_PlayActorSound2(&this->actor, NA_SE_EN_MUSI_LAND);
        }
        if ((globalCtx->gameplayFrames & 0x5F) == 0) {
            Audio_PlayActorSound2(&this->actor, NA_SE_EN_GERUDOFT_BREATH);
        }
    }
}

void EnGeldB_SetupDefeated(EnGeldB* this) {
    Animation_MorphToPlayOnce(&this->skelAnime, &D_06001E10, -4.0f);
    this->actor.posRot.rot.y = this->actor.shape.rot.y = this->actor.yawTowardsLink;
    if (this->actor.bgCheckFlags & 1) {
        this->invisible = false;
        this->actor.speedXZ = -6.0f;
    } else {
        this->invisible = true;
    }
    this->actionState = GELDB_DEFEAT;
    this->actor.flags &= ~1;
    Audio_PlayActorSound2(&this->actor, NA_SE_EN_GERUDOFT_DEAD);
    EnGeldB_SetupAction(this, EnGeldB_Defeated);
}

void EnGeldB_Defeated(EnGeldB* this, GlobalContext* globalCtx) {
    if (this->actor.bgCheckFlags & 2) {
        this->actor.speedXZ = 0.0f;
    }
    if (this->actor.bgCheckFlags & 1) {
        Math_SmoothStepToF(&this->actor.speedXZ, 0.0f, 1.0f, 0.5f, 0.0f);
        this->invisible = false;
    }
    if (SkelAnime_Update(&this->skelAnime)) {
        EnGeldB_SetupFlee(this);
    } else if ((s32)this->skelAnime.curFrame == 10) {
        Audio_PlayActorSound2(&this->actor, NA_SE_EN_RIZA_DOWN);
        func_800F5B58();
    }
}

void func_80A391D8(EnGeldB* this, GlobalContext* globalCtx) {
    if ((this->actionState == GELDB_READY) && (this->lookTimer != 0)) {
        this->headRot.y = Math_SinS(this->lookTimer * 0x1068) * 8920.0f;
    } else if (this->actionState != GELDB_STUNNED) {
        if ((this->actionState != GELDB_SLASH) && (this->actionState != GELDB_SPIN_ATTACK)) {
            Math_SmoothStepToS(&this->headRot.y, this->actor.yawTowardsLink - this->actor.shape.rot.y, 1, 0x1F4, 0);
            this->headRot.y = CLAMP(this->headRot.y, -0x256F, 0x256F);
        } else {
            this->headRot.y = 0;
        }
    }
}

void func_80A392D8(EnGeldB* this, GlobalContext* globalCtx) {
    s32 pad;
    EnItem00* key;

    if (this->blockCollider.base.acFlags & 0x80) {
        this->blockCollider.base.acFlags &= ~0x80;
        this->bodyCollider.base.acFlags &= ~2;
    } else if ((this->bodyCollider.base.acFlags & 2) && (this->actionState >= GELDB_READY) &&
               (this->spinAttackState < 2)) {
        this->bodyCollider.base.acFlags &= ~2;
        if (this->actor.colChkInfo.damageEffect != GELDB_DAMAGE_UNK6) {
            this->damageEffect = this->actor.colChkInfo.damageEffect;
            func_80035650(&this->actor, &this->bodyCollider.body, 1);
            func_800F8A44(&this->actor.projectedPos, NA_SE_EN_GERUDOFT_BREATH);
            if ((this->actor.colChkInfo.damageEffect == GELDB_DAMAGE_STUN) ||
                (this->actor.colChkInfo.damageEffect == GELDB_DAMAGE_FREEZE)) {
                if (this->actionState != GELDB_STUNNED) {
                    func_8003426C(&this->actor, 0, 0x78, 0, 0x50);
                    Actor_ApplyDamage(&this->actor);
                    EnGeldB_SetupStunned(this);
                }
            } else {
                func_8003426C(&this->actor, 0x4000, 0xFF, 0, 8);
                if (Actor_ApplyDamage(&this->actor) == 0) {
                    if (this->keyFlag != 0) {
                        key =
                            Item_DropCollectible(globalCtx, &this->actor.posRot.pos, this->keyFlag | ITEM00_SMALL_KEY);
                        if (key != NULL) {
                            key->actor.posRot.rot.y =
                                Math_Vec3f_Yaw(&key->actor.posRot.pos, &this->actor.initPosRot.pos);
                            key->actor.speedXZ = 6.0f;
                            Audio_PlaySoundGeneral(NA_SE_SY_TRE_BOX_APPEAR, &D_801333D4, 4, &D_801333E0, &D_801333E0,
                                                   &D_801333E8);
                        }
                    }
                    EnGeldB_SetupDefeated(this);
                    func_80032C7C(globalCtx, &this->actor);
                } else {
                    EnGeldB_SetupDamaged(this);
                }
            }
        }
    }
}

void EnGeldB_Update(Actor* thisx, GlobalContext* globalCtx) {
    s32 pad;
    EnGeldB* this = THIS;

    func_80A392D8(this, globalCtx);
    if (this->actor.colChkInfo.damageEffect != GELDB_DAMAGE_UNK6) {
        Actor_MoveForward(&this->actor);
        func_8002E4B4(globalCtx, &this->actor, 15.0f, 30.0f, 60.0f, 0x1D);
        this->actionFunc(this, globalCtx);
        this->actor.posRot2.pos = this->actor.posRot.pos;
        this->actor.posRot2.pos.y += 40.0f;
        func_80A391D8(this, globalCtx);
    }
    Collider_CylinderUpdate(&this->actor, &this->bodyCollider);
    CollisionCheck_SetOC(globalCtx, &globalCtx->colChkCtx, &this->bodyCollider.base);
    if ((this->actionState >= GELDB_READY) && (this->spinAttackState < 2) &&
        ((this->actor.dmgEffectTimer == 0) || !(this->actor.dmgEffectParams & 0x4000))) {
        CollisionCheck_SetAC(globalCtx, &globalCtx->colChkCtx, &this->bodyCollider.base);
    }
    if ((this->actionState == GELDB_BLOCK) && (this->skelAnime.curFrame == 0.0f)) {
        CollisionCheck_SetAC(globalCtx, &globalCtx->colChkCtx, &this->blockCollider.base);
    }
    if (this->swordState > 0) {
        CollisionCheck_SetAT(globalCtx, &globalCtx->colChkCtx, &this->swordCollider.base);
    }
    if (this->blinkState == 0) {
        if ((Rand_ZeroOne() < 0.1f) && ((globalCtx->gameplayFrames % 4) == 0)) {
            this->blinkState++;
        }
    } else {
        this->blinkState = (this->blinkState + 1) & 3;
    }
}

s32 EnGeldB_OverrideLimbDraw(GlobalContext* globalCtx, s32 limbIndex, Gfx** dList, Vec3f* pos, Vec3s* rot,
                             void* thisx) {
    EnGeldB* this = THIS;

    OPEN_DISPS(globalCtx->state.gfxCtx, "../z_en_geldB.c", 2507);
    if (limbIndex == 3) {
        rot->z += this->headRot.x;
        rot->x += this->headRot.y;
        rot->y += this->headRot.z;
    } else if (limbIndex == 6) {
        gDPPipeSync(POLY_OPA_DISP++);
        gDPSetEnvColor(POLY_OPA_DISP++, 80, 60, 10, 255);
    } else if ((limbIndex == 11) || (limbIndex == 16)) {
        gDPPipeSync(POLY_OPA_DISP++);
        gDPSetEnvColor(POLY_OPA_DISP++, 140, 170, 230, 255);
        gDPSetPrimColor(POLY_OPA_DISP++, 0, 0, 255, 255, 255, 255);
    } else {
        gDPPipeSync(POLY_OPA_DISP++);
        gDPSetEnvColor(POLY_OPA_DISP++, 140, 0, 0, 255);
    }
    CLOSE_DISPS(globalCtx->state.gfxCtx, "../z_en_geldB.c", 2529);
    return false;
}

void EnGeldB_PostLimbDraw(GlobalContext* globalCtx, s32 limbIndex, Gfx** dList, Vec3s* rot, void* thisx) {
    static Vec3f footOffset = { 300.0f, 0.0f, 0.0f };
    static Vec3f swordTipOffset = { 0.0f, -3000.0f, 0.0f };
    static Vec3f swordHiltOffset = { 400.0f, 0.0f, 0.0f };
    static Vec3f swordQuadOffset1 = { 1600.0f, -4000.0f, 0.0f };
    static Vec3f swordQuadOffset0 = { -3000.0f, -2000.0f, 1300.0f };
    static Vec3f swordQuadOffset3 = { -3000.0f, -2000.0f, -1300.0f };
    static Vec3f swordQuadOffset2 = { 1000.0f, 1000.0f, 0.0f };
    static Vec3f zeroVec = { 0.0f, 0.0f, 0.0f };
    Vec3f swordTip;
    Vec3f swordHilt;
    EnGeldB* this = THIS;
    s32 bodyPart = -1;

    if (limbIndex == 11) {
        Matrix_MultVec3f(&swordQuadOffset1, &this->swordCollider.dim.quad[1]);
        Matrix_MultVec3f(&swordQuadOffset0, &this->swordCollider.dim.quad[0]);
        Matrix_MultVec3f(&swordQuadOffset3, &this->swordCollider.dim.quad[3]);
        Matrix_MultVec3f(&swordQuadOffset2, &this->swordCollider.dim.quad[2]);
        func_80062734(&this->swordCollider, &this->swordCollider.dim.quad[0], &this->swordCollider.dim.quad[1],
                      &this->swordCollider.dim.quad[2], &this->swordCollider.dim.quad[3]);
        Matrix_MultVec3f(&swordTipOffset, &swordTip);
        Matrix_MultVec3f(&swordHiltOffset, &swordHilt);

        if ((this->swordState < 0) ||
            ((this->actionState != GELDB_SLASH) && (this->actionState != GELDB_SPIN_ATTACK))) {
            EffectBlure_AddSpace(Effect_GetByIndex(this->blureIdx));
            this->swordState = 0;
        } else if (this->swordState > 0) {
            EffectBlure_AddVertex(Effect_GetByIndex(this->blureIdx), &swordTip, &swordHilt);
        }
    } else {
        func_8002BDB0(&this->actor, limbIndex, 19, &footOffset, 22, &footOffset);
    }
    if (limbIndex == 19) {
        Matrix_MultVec3f(&footOffset, &this->rightFootPos);
    } else if (limbIndex == 22) {
        Matrix_MultVec3f(&footOffset, &this->leftFootPos);
    }
    if (this->iceTimer != 0) {
        switch (limbIndex) {
            case 3:
                bodyPart = 0;
                break;
            case 16:
                bodyPart = 1;
                break;
            case 11:
                bodyPart = 2;
                break;
            case 12:
                bodyPart = 3;
                break;
            case 7:
                bodyPart = 4;
                break;
            case 2:
                bodyPart = 5;
                break;
            case 23:
                bodyPart = 6;
                break;
            case 19:
                bodyPart = 7;
                break;
            case 22:
                bodyPart = 8;
                break;
            default:
                break;
        }
        if (bodyPart >= 0) {
            Vec3f limbPos;

            Matrix_MultVec3f(&zeroVec, &limbPos);
            this->bodyPartsPos[bodyPart].x = limbPos.x;
            this->bodyPartsPos[bodyPart].y = limbPos.y;
            this->bodyPartsPos[bodyPart].z = limbPos.z;
        }
    }
}

void EnGeldB_Draw(Actor* thisx, GlobalContext* globalCtx) {
    static Vec3f blockTrisOffsets0[3] = {
        { -3000.0f, 6000.0f, 1600.0f },
        { -3000.0f, 0.0f, 1600.0f },
        { 3000.0f, 6000.0f, 1600.0f },
    };
    static Vec3f blockTrisOffsets1[3] = {
        { -3000.0f, 0.0f, 1600.0f },
        { 3000.0f, 0.0f, 1600.0f },
        { 3000.0f, 6000.0f, 1600.0f },
    };
    static Gfx* eyeDLists[4] = { 0x06005FE8, 0x060065A8, 0x06006D28, 0x060065A8 };
    s32 pad;
    EnGeldB* this = THIS;

    OPEN_DISPS(globalCtx->state.gfxCtx, "../z_en_geldB.c", 2672);
    if (1) {}

    if ((this->spinAttackState >= 2) && SkelAnime_Update(&this->skelAnime)) {
        if (this->spinAttackState == 2) {
            Animation_Change(&this->skelAnime, &D_06000F5C, 0.5f, 0.0f, 12.0f, 3, 4.0f);
            this->spinAttackState++;
            thisx->posRot.rot.y = thisx->shape.rot.y = thisx->yawTowardsLink;
        } else {
            this->timer--;
            if (this->timer == 0) {
                if ((INV_CONTENT(ITEM_HOOKSHOT) == ITEM_NONE) || (INV_CONTENT(ITEM_LONGSHOT) == ITEM_NONE)) {
                    globalCtx->nextEntranceIndex = 0x1A5;
                } else if (gSaveContext.eventChkInf[12] & 0x80) {
                    globalCtx->nextEntranceIndex = 0x5F8;
                } else {
                    globalCtx->nextEntranceIndex = 0x3B4;
                }
                globalCtx->fadeTransition = 0x26;
                globalCtx->sceneLoadFlag = 0x14;
            }
        }
    }

    if ((this->actionState != GELDB_WAIT) || !this->invisible) {
        func_80093D18(globalCtx->state.gfxCtx);
        gSPSegment(POLY_OPA_DISP++, 0x08, SEGMENTED_TO_VIRTUAL(eyeDLists[this->blinkState]));
        SkelAnime_DrawFlexOpa(globalCtx, this->skelAnime.skeleton, this->skelAnime.jointTable,
                              this->skelAnime.dListCount, EnGeldB_OverrideLimbDraw, EnGeldB_PostLimbDraw, this);
        if (this->actionState == GELDB_BLOCK) {
            s32 i;
            Vec3f blockTrisVtx0[3];
            Vec3f blockTrisVtx1[3];

            for (i = 0; i < 3; i++) {
                Matrix_MultVec3f(&blockTrisOffsets0[i], &blockTrisVtx0[i]);
                Matrix_MultVec3f(&blockTrisOffsets1[i], &blockTrisVtx1[i]);
            }
            func_800627A0(&this->blockCollider, 0, &blockTrisVtx0[0], &blockTrisVtx0[1], &blockTrisVtx0[2]);
            func_800627A0(&this->blockCollider, 1, &blockTrisVtx1[0], &blockTrisVtx1[1], &blockTrisVtx1[2]);
        }

        if (this->iceTimer != 0) {
            thisx->dmgEffectTimer++;
            this->iceTimer--;
            if ((this->iceTimer % 4) == 0) {
                s32 iceIndex = this->iceTimer >> 2;

                EffectSsEnIce_SpawnFlyingVec3s(globalCtx, thisx, &this->bodyPartsPos[iceIndex], 0x96, 0x96, 0x96, 0xFA,
                                               0xEB, 0xF5, 0xFF, 1.5f);
            }
        }
    }
    CLOSE_DISPS(globalCtx->state.gfxCtx, "../z_en_geldB.c", 2744);
}

s32 EnGeldB_DodgeRanged(GlobalContext* globalCtx, EnGeldB* this) {
    Actor* actor = func_80033780(globalCtx, &this->actor, 800.0f);

    if (actor != NULL) {
        s16 angleToFacing;
        s16 pad18;
        f32 dist;

        angleToFacing = func_8002DA78(&this->actor, actor) - this->actor.shape.rot.y;
        this->actor.posRot.rot.y = (u16)this->actor.shape.rot.y & 0xFFFF;
        dist = func_8002DB6C(&this->actor, &actor->posRot.pos);
        //! @bug
        // func_8002DB6C already sqrtfs the distance, so this actually checks for a
        // distance of 360000. Also it's a double calculation because no f on sqrt.
        if ((ABS(angleToFacing) < 0x2EE0) && (sqrt(dist) < 600.0)) {
            if (actor->id == ACTOR_ARMS_HOOK) {
                EnGeldB_SetupJump(this);
            } else {
                EnGeldB_SetupBlock(this);
            }
        } else {
            this->actor.posRot.rot.y = this->actor.shape.rot.y + 0x3FFF;
            if ((ABS(angleToFacing) < 0x2000) || (ABS(angleToFacing) > 0x5FFF)) {
                EnGeldB_SetupSidestep(this, globalCtx);
                this->actor.speedXZ *= 3.0f;
            } else if (ABS(angleToFacing) < 0x5FFF) {
                EnGeldB_SetupRollBack(this);
            }
        }
        return true;
    }
    return false;
}<|MERGE_RESOLUTION|>--- conflicted
+++ resolved
@@ -900,15 +900,9 @@
 }
 
 void EnGeldB_RollBack(EnGeldB* this, GlobalContext* globalCtx) {
-<<<<<<< HEAD
-    if (SkelAnime_FrameUpdateMatrix(&this->skelAnime)) {
+    if (SkelAnime_Update(&this->skelAnime)) {
         if (!func_80033AB8(globalCtx, &this->actor) && (this->actor.xzDistToLink < 170.0f) &&
             (this->actor.xzDistToLink > 140.0f) && (Rand_ZeroOne() < 0.2f)) {
-=======
-    if (SkelAnime_Update(&this->skelAnime)) {
-        if (!func_80033AB8(globalCtx, &this->actor) && (this->actor.xzDistFromLink < 170.0f) &&
-            (this->actor.xzDistFromLink > 140.0f) && (Rand_ZeroOne() < 0.2f)) {
->>>>>>> 2dfa1887
             EnGeldB_SetupSpinAttack(this);
         } else if (globalCtx->gameplayFrames & 1) {
             EnGeldB_SetupSidestep(this, globalCtx);
@@ -1185,11 +1179,7 @@
     SkelAnime_Update(&this->skelAnime);
     prevKeyFrame = this->skelAnime.curFrame - ABS(this->skelAnime.playSpeed);
 
-<<<<<<< HEAD
-    playSpeed = ((void)0, ABS(this->skelAnime.animPlaybackSpeed)); // Needed to match for some reason
-=======
     playSpeed = ((void)0, ABS(this->skelAnime.playSpeed)); // Needed to match for some reason
->>>>>>> 2dfa1887
 
     if (!EnGeldB_DodgeRanged(globalCtx, this) && !EnGeldB_ReactToPlayer(globalCtx, this, 0)) {
         if (--this->timer == 0) {
