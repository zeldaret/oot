--- conflicted
+++ resolved
@@ -252,11 +252,7 @@
     this->blinkState = 0;
     this->unkFloat = 10.0f;
     SkelAnime_InitFlex(play, &this->skelAnime, &gGerudoRedSkel, &gGerudoRedNeutralAnim, this->jointTable,
-<<<<<<< HEAD
                        this->morphTable, ARRAY_COUNT(this->jointTable));
-=======
-                       this->morphTable, GERUDO_RED_LIMB_MAX);
->>>>>>> fc2992ab
     Collider_InitCylinder(play, &this->bodyCollider);
     Collider_SetCylinder(play, &this->bodyCollider, thisx, &sBodyCylinderInit);
     Collider_InitTris(play, &this->blockCollider);
