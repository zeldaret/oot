--- conflicted
+++ resolved
@@ -13,7 +13,6 @@
 
 typedef void (*EnIkDrawFunc)(struct EnIk*, PlayState*);
 
-<<<<<<< HEAD
 #define ARMOR_BROKEN (1 << 0)
 
 typedef enum {
@@ -46,84 +45,44 @@
     /* 0xF */ EN_IK_DMGEFF_DAMAGE
 } EnIkDamageEffect;
 
-void EnIk_Init(Actor* thisx, GlobalContext* globalCtx);
-void EnIk_Destroy(Actor* thisx, GlobalContext* globalCtx);
-void EnIk_Update(Actor* thisx, GlobalContext* globalCtx);
-void EnIk_Draw(Actor* thisx, GlobalContext* globalCtx);
-
-void EnIk_SetupStandUp(EnIk* this);
-void EnIk_StandUp(EnIk* this, GlobalContext* globalCtx);
-void EnIk_Idle(EnIk* this, GlobalContext* globalCtx);
-void EnIk_SetupWalkOrRun(EnIk* this);
-void EnIk_WalkOrRun(EnIk* this, GlobalContext* globalCtx);
-void EnIk_SetupVerticalAttack(EnIk* this);
-void EnIk_VerticalAttack(EnIk* this, GlobalContext* globalCtx);
-void EnIk_SetupPullOutAxe(EnIk* this);
-void EnIk_PullOutAxe(EnIk* this, GlobalContext* globalCtx);
-void EnIk_SetupDoubleHorizontalAttack(EnIk* this);
-void EnIk_DoubleHorizontalAttack(EnIk* this, GlobalContext* globalCtx);
-void EnIk_SetupRecoverFromHorizontalAttack(EnIk* this);
-void EnIk_RecoverFromHorizontalAttack(EnIk* this, GlobalContext* globalCtx);
-void EnIk_SetupSingleHorizontalAttack(EnIk* this);
-void EnIk_SingleHorizontalAttack(EnIk* this, GlobalContext* globalCtx);
-void EnIk_SetupStopAndBlock(EnIk* this);
-void EnIk_StopAndBlock(EnIk* this, GlobalContext* globalCtx);
-void EnIk_ReactToAttack(EnIk* this, GlobalContext* globalCtx);
-void EnIk_Death(EnIk* this, GlobalContext* globalCtx);
-void EnIk_AxeAttackHitPlayer(Actor* thisx, GlobalContext* globalCtx);
-void EnIk_DrawParamType(Actor* thisx, GlobalContext* globalCtx);
-void EnIk_UpdateCs_03(EnIk* this, GlobalContext* globalCtx);
-void EnIk_UpdateCs_04(EnIk* this, GlobalContext* globalCtx);
-void EnIk_UpdateCs_05(EnIk* this, GlobalContext* globalCtx);
-void EnIk_DrawCsNabooruDefeat(EnIk* this, GlobalContext* globalCtx);
-void EnIk_HandleSubscenesByNpcAction(EnIk* this, GlobalContext* globalCtx);
-void EnIk_UpdateCs_00(EnIk* this, GlobalContext* globalCtx);
-void EnIk_UpdateCs_01(EnIk* this, GlobalContext* globalCtx);
-void EnIk_UpdateCs_02(EnIk* this, GlobalContext* globalCtx);
-void EnIk_DrawEmptyRoom(EnIk* this, GlobalContext* globalCtx);
-void EnIk_DrawCsNabooruKnuckleIntro(EnIk* this, GlobalContext* globalCtx);
-void EnIk_CsAdvanceTo04(EnIk* this, GlobalContext* globalCtx);
-void EnIk_CheckCsMode(Actor* thisx, GlobalContext* globalCtx);
-=======
 void EnIk_Init(Actor* thisx, PlayState* play);
 void EnIk_Destroy(Actor* thisx, PlayState* play);
 void EnIk_Update(Actor* thisx, PlayState* play);
 void EnIk_Draw(Actor* thisx, PlayState* play);
 
-void func_80A74714(EnIk* this);
-void func_80A747C0(EnIk* this, PlayState* play);
-void func_80A7492C(EnIk* this, PlayState* play);
-void func_80A74AAC(EnIk* this);
-void func_80A74BA4(EnIk* this, PlayState* play);
-void func_80A74E2C(EnIk* this);
-void func_80A74EBC(EnIk* this, PlayState* play);
-void func_80A7506C(EnIk* this);
-void func_80A7510C(EnIk* this, PlayState* play);
-void func_80A751C8(EnIk* this);
-void func_80A75260(EnIk* this, PlayState* play);
-void func_80A753D0(EnIk* this);
-void func_80A7545C(EnIk* this, PlayState* play);
-void func_80A754A0(EnIk* this);
-void func_80A75530(EnIk* this, PlayState* play);
-void func_80A755F0(EnIk* this);
-void func_80A7567C(EnIk* this, PlayState* play);
-void func_80A758B0(EnIk* this, PlayState* play);
-void func_80A75A38(EnIk* this, PlayState* play);
-void func_80A75FA0(Actor* thisx, PlayState* play);
-void func_80A76798(Actor* thisx, PlayState* play);
-void func_80A7748C(EnIk* this, PlayState* play);
-void func_80A774BC(EnIk* this, PlayState* play);
-void func_80A774F8(EnIk* this, PlayState* play);
-void func_80A77844(EnIk* this, PlayState* play);
-void func_80A779DC(EnIk* this, PlayState* play);
-void func_80A77AEC(EnIk* this, PlayState* play);
-void func_80A77B0C(EnIk* this, PlayState* play);
-void func_80A77B3C(EnIk* this, PlayState* play);
-void func_80A77ED0(EnIk* this, PlayState* play);
-void func_80A77EDC(EnIk* this, PlayState* play);
-void func_80A78160(EnIk* this, PlayState* play);
-void func_80A781CC(Actor* thisx, PlayState* play);
->>>>>>> 93a6a1eb
+void EnIk_SetupStandUp(EnIk* this);
+void EnIk_StandUp(EnIk* this, PlayState* play);
+void EnIk_Idle(EnIk* this, PlayState* play);
+void EnIk_SetupWalkOrRun(EnIk* this);
+void EnIk_WalkOrRun(EnIk* this, PlayState* play);
+void EnIk_SetupVerticalAttack(EnIk* this);
+void EnIk_VerticalAttack(EnIk* this, PlayState* play);
+void EnIk_SetupPullOutAxe(EnIk* this);
+void EnIk_PullOutAxe(EnIk* this, PlayState* play);
+void EnIk_SetupDoubleHorizontalAttack(EnIk* this);
+void EnIk_DoubleHorizontalAttack(EnIk* this, PlayState* play);
+void EnIk_SetupRecoverFromHorizontalAttack(EnIk* this);
+void EnIk_RecoverFromHorizontalAttack(EnIk* this, PlayState* play);
+void EnIk_SetupSingleHorizontalAttack(EnIk* this);
+void EnIk_SingleHorizontalAttack(EnIk* this, PlayState* play);
+void EnIk_SetupStopAndBlock(EnIk* this);
+void EnIk_StopAndBlock(EnIk* this, PlayState* play);
+void EnIk_ReactToAttack(EnIk* this, PlayState* play);
+void EnIk_Death(EnIk* this, PlayState* play);
+void EnIk_AxeAttackHitPlayer(Actor* thisx, PlayState* play);
+void EnIk_DrawParamType(Actor* thisx, PlayState* play);
+void EnIk_UpdateCs_03(EnIk* this, PlayState* play);
+void EnIk_UpdateCs_04(EnIk* this, PlayState* play);
+void EnIk_UpdateCs_05(EnIk* this, PlayState* play);
+void EnIk_DrawCsNabooruDefeat(EnIk* this, PlayState* play);
+void EnIk_HandleSubscenesByNpcAction(EnIk* this, PlayState* play);
+void EnIk_UpdateCs_00(EnIk* this, PlayState* play);
+void EnIk_UpdateCs_01(EnIk* this, PlayState* play);
+void EnIk_UpdateCs_02(EnIk* this, PlayState* play);
+void EnIk_DrawEmptyRoom(EnIk* this, PlayState* play);
+void EnIk_DrawCsNabooruKnuckleIntro(EnIk* this, PlayState* play);
+void EnIk_CsAdvanceTo04(EnIk* this, PlayState* play);
+void EnIk_CheckCsMode(Actor* thisx, PlayState* play);
 
 static ColliderCylinderInit sCylinderInit = {
     {
@@ -254,11 +213,7 @@
     this->actionFunc = actionFunc;
 }
 
-<<<<<<< HEAD
-void EnIk_SetAndInitColliders(Actor* thisx, GlobalContext* globalCtx) {
-=======
-void func_80A74398(Actor* thisx, PlayState* play) {
->>>>>>> 93a6a1eb
+void EnIk_SetAndInitColliders(Actor* thisx, PlayState* play) {
     EnIk* this = (EnIk*)thisx;
     s32 pad;
     EffectBlureInit1 blureInit;
@@ -304,13 +259,8 @@
     blureInit.unkFlag = 0;
     blureInit.calcMode = 2;
 
-<<<<<<< HEAD
-    Effect_Add(globalCtx, &this->blureIdx, EFFECT_BLURE1, 0, 0, &blureInit);
+    Effect_Add(play, &this->blureIdx, EFFECT_BLURE1, 0, 0, &blureInit);
     EnIk_SetupStandUp(this);
-=======
-    Effect_Add(play, &this->blureIdx, EFFECT_BLURE1, 0, 0, &blureInit);
-    func_80A74714(this);
->>>>>>> 93a6a1eb
 
     if (this->switchFlags != 0xFF) {
         if (Flags_GetSwitch(play, this->switchFlags)) {
@@ -321,34 +271,21 @@
     }
 }
 
-<<<<<<< HEAD
 // Checks to see if action can be interrupted to block attack
-s32 EnIk_ChangeAction(EnIk* this, GlobalContext* globalCtx) {
+s32 EnIk_ChangeAction(EnIk* this, PlayState* play) {
     if (((this->armorStatusFlag != 0) || (this->actor.params == IK_TYPE_NABOORU)) &&
-        (func_800354B4(globalCtx, &this->actor, 100.0f, 0x2710, 0x4000, this->actor.shape.rot.y) != 0) &&
-        (globalCtx->gameplayFrames & 1)) {
-        EnIk_SetupStopAndBlock(this);
-=======
-s32 func_80A745E4(EnIk* this, PlayState* play) {
-    if (((this->unk_2FB != 0) || (this->actor.params == 0)) &&
         (func_800354B4(play, &this->actor, 100.0f, 0x2710, 0x4000, this->actor.shape.rot.y) != 0) &&
         (play->gameplayFrames & 1)) {
-        func_80A755F0(this);
->>>>>>> 93a6a1eb
+        EnIk_SetupStopAndBlock(this);
         return true;
     } else {
         return false;
     }
 }
 
-<<<<<<< HEAD
 // Checks to see if the Actor is either the pillars or chairs (IronObj)
-Actor* EnIk_CheckForBgJyaIronObj(GlobalContext* globalCtx, Actor* actor) {
-    Actor* prop = globalCtx->actorCtx.actorLists[ACTORCAT_PROP].head;
-=======
-Actor* func_80A74674(PlayState* play, Actor* actor) {
+Actor* EnIk_CheckForBgJyaIronObj(PlayState* play, Actor* actor) {
     Actor* prop = play->actorCtx.actorLists[ACTORCAT_PROP].head;
->>>>>>> 93a6a1eb
 
     while (prop != NULL) {
         if ((prop == actor) || (prop->id != ACTOR_BG_JYA_IRONOBJ)) {
@@ -380,11 +317,7 @@
     EnIk_SetupAction(this, EnIk_StandUp);
 }
 
-<<<<<<< HEAD
-void EnIk_StandUp(EnIk* this, GlobalContext* globalCtx) {
-=======
-void func_80A747C0(EnIk* this, PlayState* play) {
->>>>>>> 93a6a1eb
+void EnIk_StandUp(EnIk* this, PlayState* play) {
     Vec3f sp24;
 
     if (this->bodyCollider.base.acFlags & AC_HIT) {
@@ -414,24 +347,14 @@
     EnIk_SetupAction(this, EnIk_Idle);
 }
 
-<<<<<<< HEAD
-void EnIk_Idle(EnIk* this, GlobalContext* globalCtx) {
+void EnIk_Idle(EnIk* this, PlayState* play) {
     s32 phi_a0 = (this->armorStatusFlag == 0) ? 0xAAA : 0x3FFC;
-=======
-void func_80A7492C(EnIk* this, PlayState* play) {
-    s32 phi_a0 = (this->unk_2FB == 0) ? 0xAAA : 0x3FFC;
->>>>>>> 93a6a1eb
     s16 yawDiff = this->actor.yawTowardsPlayer - this->actor.shape.rot.y;
 
     if ((ABS(yawDiff) <= phi_a0) && (this->actor.xzDistToPlayer < 100.0f) &&
         (ABS(this->actor.yDistToPlayer) < 150.0f)) {
-<<<<<<< HEAD
-        if ((globalCtx->gameplayFrames & 1)) {
+        if ((play->gameplayFrames & 1)) {
             EnIk_SetupVerticalAttack(this);
-=======
-        if ((play->gameplayFrames & 1)) {
-            func_80A74E2C(this);
->>>>>>> 93a6a1eb
         } else {
             EnIk_SetupDoubleHorizontalAttack(this);
         }
@@ -440,11 +363,7 @@
     } else {
         EnIk_SetupWalkOrRun(this);
     }
-<<<<<<< HEAD
-    EnIk_ChangeAction(this, globalCtx);
-=======
-    func_80A745E4(this, play);
->>>>>>> 93a6a1eb
+    EnIk_ChangeAction(this, play);
     SkelAnime_Update(&this->skelAnime);
 }
 
@@ -464,11 +383,7 @@
     EnIk_SetupAction(this, EnIk_WalkOrRun);
 }
 
-<<<<<<< HEAD
-void EnIk_WalkOrRun(EnIk* this, GlobalContext* globalCtx) {
-=======
-void func_80A74BA4(EnIk* this, PlayState* play) {
->>>>>>> 93a6a1eb
+void EnIk_WalkOrRun(EnIk* this, PlayState* play) {
     s16 temp_t0;
     s16 targetYaw;
     s16 yawDiff;
@@ -498,27 +413,16 @@
     yawDiff = this->actor.yawTowardsPlayer - this->actor.shape.rot.y;
     if ((ABS(yawDiff) <= temp_t0) && (this->actor.xzDistToPlayer < 100.0f)) {
         if (ABS(this->actor.yDistToPlayer) < 150.0f) {
-<<<<<<< HEAD
-            if ((globalCtx->gameplayFrames & 1)) {
+            if (play->gameplayFrames & 1) {
                 EnIk_SetupVerticalAttack(this);
-=======
-            if ((play->gameplayFrames & 1)) {
-                func_80A74E2C(this);
->>>>>>> 93a6a1eb
             } else {
                 EnIk_SetupDoubleHorizontalAttack(this);
             }
         }
     }
-<<<<<<< HEAD
-    if (EnIk_CheckForBgJyaIronObj(globalCtx, &this->actor) != NULL) {
+    if (EnIk_CheckForBgJyaIronObj(play, &this->actor) != NULL) {
         EnIk_SetupDoubleHorizontalAttack(this);
         this->isDestroyingBgJyaIronObj = true;
-=======
-    if (func_80A74674(play, &this->actor) != NULL) {
-        func_80A751C8(this);
-        this->unk_2FC = 1;
->>>>>>> 93a6a1eb
     } else {
         temp_t0 = this->actor.yawTowardsPlayer - this->actor.shape.rot.y;
         if (ABS(temp_t0) > 0x4000) {
@@ -530,11 +434,7 @@
             this->unk_300 = 0x28;
         }
     }
-<<<<<<< HEAD
-    EnIk_ChangeAction(this, globalCtx);
-=======
-    func_80A745E4(this, play);
->>>>>>> 93a6a1eb
+    EnIk_ChangeAction(this, play);
     SkelAnime_Update(&this->skelAnime);
     if ((sp30 == (s16)this->skelAnime.curFrame) || (sp2E == (s16)this->skelAnime.curFrame)) {
         Audio_PlayActorSound2(&this->actor, NA_SE_EN_IRONNACK_WALK);
@@ -551,11 +451,7 @@
     EnIk_SetupAction(this, EnIk_VerticalAttack);
 }
 
-<<<<<<< HEAD
-void EnIk_VerticalAttack(EnIk* this, GlobalContext* globalCtx) {
-=======
-void func_80A74EBC(EnIk* this, PlayState* play) {
->>>>>>> 93a6a1eb
+void EnIk_VerticalAttack(EnIk* this, PlayState* play) {
     Vec3f sp2C;
 
     if (this->skelAnime.curFrame == 15.0f) {
@@ -597,11 +493,7 @@
     EnIk_SetupAction(this, EnIk_PullOutAxe);
 }
 
-<<<<<<< HEAD
-void EnIk_PullOutAxe(EnIk* this, GlobalContext* globalCtx) {
-=======
-void func_80A7510C(EnIk* this, PlayState* play) {
->>>>>>> 93a6a1eb
+void EnIk_PullOutAxe(EnIk* this, PlayState* play) {
     f32 frames;
 
     if (SkelAnime_Update(&this->skelAnime) || (--this->animationTimer == 0)) {
@@ -630,11 +522,7 @@
     EnIk_SetupAction(this, EnIk_DoubleHorizontalAttack);
 }
 
-<<<<<<< HEAD
-void EnIk_DoubleHorizontalAttack(EnIk* this, GlobalContext* globalCtx) {
-=======
-void func_80A75260(EnIk* this, PlayState* play) {
->>>>>>> 93a6a1eb
+void EnIk_DoubleHorizontalAttack(EnIk* this, PlayState* play) {
     f32 temp_f0;
 
     this->unk_300 += 0x1C2;
@@ -672,17 +560,10 @@
     EnIk_SetupAction(this, EnIk_RecoverFromHorizontalAttack);
 }
 
-<<<<<<< HEAD
-void EnIk_RecoverFromHorizontalAttack(EnIk* this, GlobalContext* globalCtx) {
+void EnIk_RecoverFromHorizontalAttack(EnIk* this, PlayState* play) {
     if (SkelAnime_Update(&this->skelAnime)) {
         EnIk_SetupIdle(this);
-        EnIk_ChangeAction(this, globalCtx);
-=======
-void func_80A7545C(EnIk* this, PlayState* play) {
-    if (SkelAnime_Update(&this->skelAnime)) {
-        func_80A7489C(this);
-        func_80A745E4(this, play);
->>>>>>> 93a6a1eb
+        EnIk_ChangeAction(this, play);
     }
 }
 
@@ -698,11 +579,7 @@
     EnIk_SetupAction(this, EnIk_SingleHorizontalAttack);
 }
 
-<<<<<<< HEAD
-void EnIk_SingleHorizontalAttack(EnIk* this, GlobalContext* globalCtx) {
-=======
-void func_80A75530(EnIk* this, PlayState* play) {
->>>>>>> 93a6a1eb
+void EnIk_SingleHorizontalAttack(EnIk* this, PlayState* play) {
     Math_StepUntilS(&this->actor.world.rot.y, this->actor.yawTowardsPlayer, 0x7D0);
     this->actor.shape.rot.y = this->actor.world.rot.y;
     if ((this->skelAnime.curFrame > 13.0f) && (this->skelAnime.curFrame < 18.0f)) {
@@ -714,13 +591,8 @@
         this->unk_2FE = 0;
     }
     if (SkelAnime_Update(&this->skelAnime)) {
-<<<<<<< HEAD
         EnIk_SetupRecoverFromHorizontalAttack(this);
-        EnIk_ChangeAction(this, globalCtx);
-=======
-        func_80A753D0(this);
-        func_80A745E4(this, play);
->>>>>>> 93a6a1eb
+        EnIk_ChangeAction(this, play);
     }
 }
 
@@ -734,23 +606,13 @@
     EnIk_SetupAction(this, EnIk_StopAndBlock);
 }
 
-<<<<<<< HEAD
-void EnIk_StopAndBlock(EnIk* this, GlobalContext* globalCtx) {
-    CollisionCheck_SetAC(globalCtx, &globalCtx->colChkCtx, &this->shieldCollider.base);
-    if (SkelAnime_Update(&this->skelAnime)) {
-        if ((ABS((s16)(this->actor.yawTowardsPlayer - this->actor.shape.rot.y)) <= 0x4000) &&
-            (this->actor.xzDistToPlayer < 100.0f) && (ABS(this->actor.yDistToPlayer) < 150.0f)) {
-            if ((globalCtx->gameplayFrames & 1)) {
-                EnIk_SetupVerticalAttack(this);
-=======
-void func_80A7567C(EnIk* this, PlayState* play) {
+void EnIk_StopAndBlock(EnIk* this, PlayState* play) {
     CollisionCheck_SetAC(play, &play->colChkCtx, &this->shieldCollider.base);
     if (SkelAnime_Update(&this->skelAnime)) {
         if ((ABS((s16)(this->actor.yawTowardsPlayer - this->actor.shape.rot.y)) <= 0x4000) &&
             (this->actor.xzDistToPlayer < 100.0f) && (ABS(this->actor.yDistToPlayer) < 150.0f)) {
             if ((play->gameplayFrames & 1)) {
-                func_80A74E2C(this);
->>>>>>> 93a6a1eb
+                EnIk_SetupVerticalAttack(this);
             } else {
                 EnIk_SetupDoubleHorizontalAttack(this);
             }
@@ -780,24 +642,15 @@
     EnIk_SetupAction(this, EnIk_ReactToAttack);
 }
 
-<<<<<<< HEAD
-void EnIk_ReactToAttack(EnIk* this, GlobalContext* globalCtx) {
-=======
-void func_80A758B0(EnIk* this, PlayState* play) {
->>>>>>> 93a6a1eb
+void EnIk_ReactToAttack(EnIk* this, PlayState* play) {
     Math_SmoothStepToF(&this->actor.speedXZ, 0.0f, 1.0f, 1.0f, 0.0f);
     if (BodyBreak_SpawnParts(&this->actor, &this->bodyBreak, play, this->actor.params + 4)) {
         this->bodyBreak.val = BODYBREAK_STATUS_FINISHED;
     }
     if (SkelAnime_Update(&this->skelAnime)) {
         if (ABS((s16)(this->actor.yawTowardsPlayer - this->actor.shape.rot.y)) <= 0x4000) {
-<<<<<<< HEAD
             EnIk_SetupIdle(this);
-            EnIk_ChangeAction(this, globalCtx);
-=======
-            func_80A7489C(this);
-            func_80A745E4(this, play);
->>>>>>> 93a6a1eb
+            EnIk_ChangeAction(this, play);
         } else {
             EnIk_SetupSingleHorizontalAttack(this);
         }
@@ -817,11 +670,7 @@
     EnIk_SetupAction(this, EnIk_Death);
 }
 
-<<<<<<< HEAD
-void EnIk_Death(EnIk* this, GlobalContext* globalCtx) {
-=======
-void func_80A75A38(EnIk* this, PlayState* play) {
->>>>>>> 93a6a1eb
+void EnIk_Death(EnIk* this, PlayState* play) {
     if (SkelAnime_Update(&this->skelAnime)) {
         if ((this->actor.colChkInfo.health == 0) && (this->animationTimer != 0)) {
             s32 i;
@@ -836,13 +685,8 @@
                 pos.y = this->actor.world.pos.y + 20.0f + Rand_CenteredFloat(50.0f);
                 EffectSsDeadDb_Spawn(play, &pos, &sp7C, &sp7C, 100, 0, 255, 255, 255, 255, 0, 0, 255, 1, 9, true);
             }
-<<<<<<< HEAD
             if (this->animationTimer == 0) {
-                Item_DropCollectibleRandom(globalCtx, &this->actor, &this->actor.world.pos, 0xB0);
-=======
-            if (this->unk_2F9 == 0) {
                 Item_DropCollectibleRandom(play, &this->actor, &this->actor.world.pos, 0xB0);
->>>>>>> 93a6a1eb
                 if (this->switchFlags != 0xFF) {
                     Flags_SetSwitch(play, this->switchFlags);
                 }
@@ -854,13 +698,8 @@
     }
 }
 
-<<<<<<< HEAD
-void EnIk_UpdateDamage(EnIk* this, GlobalContext* globalCtx) {
+void EnIk_UpdateDamage(EnIk* this, PlayState* play) {
     f32 frames;
-=======
-void func_80A75C38(EnIk* this, PlayState* play) {
-    f32 temp_f0;
->>>>>>> 93a6a1eb
     u8 pad;
     u8 pad2;
     u8 prevHealth;
@@ -891,16 +730,10 @@
 
     if (1) {}
 
-<<<<<<< HEAD
     if ((this->damageEffect == EN_IK_DMGEFF_NONE) || (this->damageEffect == EN_IK_DMGEFF_PARTICLES_METAL) ||
         ((this->armorStatusFlag == 0) && (this->damageEffect == EN_IK_DMGEFF_PROJECTILE))) {
         if (this->damageEffect != 0) {
-            CollisionCheck_SpawnShieldParticlesMetal(globalCtx, &sp38);
-=======
-    if ((this->unk_2FD == 0) || (this->unk_2FD == 0xD) || ((this->unk_2FB == 0) && (this->unk_2FD == 0xE))) {
-        if (this->unk_2FD != 0) {
             CollisionCheck_SpawnShieldParticlesMetal(play, &sp38);
->>>>>>> 93a6a1eb
         }
         return;
     }
@@ -909,13 +742,8 @@
     Actor_ApplyDamage(&this->actor);
     if (this->actor.params != 0) {
         if ((prevHealth > 10) && (this->actor.colChkInfo.health <= 10)) {
-<<<<<<< HEAD
             this->armorStatusFlag = ARMOR_BROKEN;
-            BodyBreak_Alloc(&this->bodyBreak, 3, globalCtx);
-=======
-            this->unk_2FB = 1;
             BodyBreak_Alloc(&this->bodyBreak, 3, play);
->>>>>>> 93a6a1eb
         }
     } else if (this->actor.colChkInfo.health <= 10) {
         Actor_ChangeCategory(play, &play->actorCtx, &this->actor, ACTORCAT_BOSS);
@@ -929,13 +757,8 @@
     }
 
     if (this->actor.colChkInfo.health == 0) {
-<<<<<<< HEAD
         EnIk_SetupDeath(this);
-        Enemy_StartFinishingBlow(globalCtx, &this->actor);
-=======
-        func_80A7598C(this);
         Enemy_StartFinishingBlow(play, &this->actor);
->>>>>>> 93a6a1eb
         return;
     }
     Math_SmoothStepToS(&this->actor.world.rot.y, this->actor.yawTowardsPlayer, 1, 0x7D0, 0);
@@ -959,27 +782,16 @@
     CollisionCheck_SpawnShieldParticles(play, &sp38);
 }
 
-<<<<<<< HEAD
-void EnIk_AxeAttackHitPlayer(Actor* thisx, GlobalContext* globalCtx) {
-=======
-void func_80A75FA0(Actor* thisx, PlayState* play) {
->>>>>>> 93a6a1eb
+void EnIk_AxeAttackHitPlayer(Actor* thisx, PlayState* play) {
     EnIk* this = (EnIk*)thisx;
     s32 pad;
     Player* player = GET_PLAYER(play);
     u8 prevInvincibilityTimer;
 
-<<<<<<< HEAD
     this->drawArmorFlag = this->armorStatusFlag;
-    EnIk_UpdateDamage(this, globalCtx);
+    EnIk_UpdateDamage(this, play);
     if ((this->actor.params == IK_TYPE_NABOORU) && (this->actor.colChkInfo.health <= 10)) {
-        EnIk_CheckCsMode(&this->actor, globalCtx);
-=======
-    this->unk_2FA = this->unk_2FB;
-    func_80A75C38(this, play);
-    if ((this->actor.params == 0) && (this->actor.colChkInfo.health <= 10)) {
-        func_80A781CC(&this->actor, play);
->>>>>>> 93a6a1eb
+        EnIk_CheckCsMode(&this->actor, play);
         return;
     }
     this->actionFunc(this, play);
@@ -1139,25 +951,15 @@
             gSPDisplayList(POLY_XLU_DISP++, object_ik_DL_016EE8);
             break;
         case 26:
-<<<<<<< HEAD
             if (!(this->drawArmorFlag & ARMOR_BROKEN)) {
-                gSPMatrix(POLY_XLU_DISP++, Matrix_NewMtx(globalCtx->state.gfxCtx, "../z_en_ik_inFight.c", 1281),
-=======
-            if (!(this->unk_2FA & 1)) {
                 gSPMatrix(POLY_XLU_DISP++, Matrix_NewMtx(play->state.gfxCtx, "../z_en_ik_inFight.c", 1281),
->>>>>>> 93a6a1eb
                           G_MTX_NOPUSH | G_MTX_LOAD | G_MTX_MODELVIEW);
                 gSPDisplayList(POLY_XLU_DISP++, object_ik_DL_016BE0);
             }
             break;
         case 27:
-<<<<<<< HEAD
             if (!(this->drawArmorFlag & ARMOR_BROKEN)) {
-                gSPMatrix(POLY_XLU_DISP++, Matrix_NewMtx(globalCtx->state.gfxCtx, "../z_en_ik_inFight.c", 1288),
-=======
-            if (!(this->unk_2FA & 1)) {
                 gSPMatrix(POLY_XLU_DISP++, Matrix_NewMtx(play->state.gfxCtx, "../z_en_ik_inFight.c", 1288),
->>>>>>> 93a6a1eb
                           G_MTX_NOPUSH | G_MTX_LOAD | G_MTX_MODELVIEW);
                 gSPDisplayList(POLY_XLU_DISP++, object_ik_DL_016CD8);
             }
@@ -1167,12 +969,8 @@
     CLOSE_DISPS(play->state.gfxCtx, "../z_en_ik_inFight.c", 1294);
 }
 
-<<<<<<< HEAD
 // Draw and Update Display list depending on Iron Knuckle param type
-void EnIk_DrawParamType(Actor* thisx, GlobalContext* globalCtx) {
-=======
-void func_80A76798(Actor* thisx, PlayState* play) {
->>>>>>> 93a6a1eb
+void EnIk_DrawParamType(Actor* thisx, PlayState* play) {
     EnIk* this = (EnIk*)thisx;
 
     OPEN_DISPS(play->state.gfxCtx, "../z_en_ik_inFight.c", 1309);
@@ -1180,44 +978,25 @@
     Gfx_SetupDL_25Opa(play->state.gfxCtx);
     Gfx_SetupDL_25Xlu(play->state.gfxCtx);
 
-<<<<<<< HEAD
     if (this->actor.params == IK_TYPE_NABOORU) {
-        gSPSegment(POLY_OPA_DISP++, 0x08, EnIk_SetPrimColorEnvColor(globalCtx->state.gfxCtx, 245, 225, 155, 30, 30, 0));
-        gSPSegment(POLY_OPA_DISP++, 0x09, EnIk_SetPrimColorEnvColor(globalCtx->state.gfxCtx, 255, 40, 0, 40, 0, 0));
+        gSPSegment(POLY_OPA_DISP++, 0x08, EnIk_SetPrimColorEnvColor(play->state.gfxCtx, 245, 225, 155, 30, 30, 0));
+        gSPSegment(POLY_OPA_DISP++, 0x09, EnIk_SetPrimColorEnvColor(play->state.gfxCtx, 255, 40, 0, 40, 0, 0));
         gSPSegment(POLY_OPA_DISP++, 0x0A,
-                   EnIk_SetPrimColorEnvColor(globalCtx->state.gfxCtx, 255, 255, 255, 20, 40, 30));
+                   EnIk_SetPrimColorEnvColor(play->state.gfxCtx, 255, 255, 255, 20, 40, 30));
     } else if (this->actor.params == IK_TYPE_SITTING) {
-        gSPSegment(POLY_OPA_DISP++, 0x08, EnIk_SetPrimColorEnvColor(globalCtx->state.gfxCtx, 245, 255, 205, 30, 35, 0));
-        gSPSegment(POLY_OPA_DISP++, 0x09, EnIk_SetPrimColorEnvColor(globalCtx->state.gfxCtx, 185, 135, 25, 20, 20, 0));
+        gSPSegment(POLY_OPA_DISP++, 0x08, EnIk_SetPrimColorEnvColor(play->state.gfxCtx, 245, 255, 205, 30, 35, 0));
+        gSPSegment(POLY_OPA_DISP++, 0x09, EnIk_SetPrimColorEnvColor(play->state.gfxCtx, 185, 135, 25, 20, 20, 0));
         gSPSegment(POLY_OPA_DISP++, 0x0A,
-                   EnIk_SetPrimColorEnvColor(globalCtx->state.gfxCtx, 255, 255, 255, 30, 40, 20));
+                   EnIk_SetPrimColorEnvColor(play->state.gfxCtx, 255, 255, 255, 30, 40, 20));
     } else if (this->actor.params == IK_TYPE_BLACK) {
-        gSPSegment(POLY_OPA_DISP++, 0x08, EnIk_SetPrimColorEnvColor(globalCtx->state.gfxCtx, 55, 65, 55, 0, 0, 0));
-        gSPSegment(POLY_OPA_DISP++, 0x09, EnIk_SetPrimColorEnvColor(globalCtx->state.gfxCtx, 205, 165, 75, 25, 20, 0));
-        gSPSegment(POLY_OPA_DISP++, 0x0A, EnIk_SetPrimColorEnvColor(globalCtx->state.gfxCtx, 205, 165, 75, 25, 20, 0));
+        gSPSegment(POLY_OPA_DISP++, 0x08, EnIk_SetPrimColorEnvColor(play->state.gfxCtx, 55, 65, 55, 0, 0, 0));
+        gSPSegment(POLY_OPA_DISP++, 0x09, EnIk_SetPrimColorEnvColor(play->state.gfxCtx, 205, 165, 75, 25, 20, 0));
+        gSPSegment(POLY_OPA_DISP++, 0x0A, EnIk_SetPrimColorEnvColor(play->state.gfxCtx, 205, 165, 75, 25, 20, 0));
     } else {
         gSPSegment(POLY_OPA_DISP++, 0x08,
-                   EnIk_SetPrimColorEnvColor(globalCtx->state.gfxCtx, 255, 255, 255, 180, 180, 180));
-        gSPSegment(POLY_OPA_DISP++, 0x09, EnIk_SetPrimColorEnvColor(globalCtx->state.gfxCtx, 225, 205, 115, 25, 20, 0));
-        gSPSegment(POLY_OPA_DISP++, 0x0A, EnIk_SetPrimColorEnvColor(globalCtx->state.gfxCtx, 225, 205, 115, 25, 20, 0));
-=======
-    if (this->actor.params == 0) {
-        gSPSegment(POLY_OPA_DISP++, 0x08, func_80A761B0(play->state.gfxCtx, 245, 225, 155, 30, 30, 0));
-        gSPSegment(POLY_OPA_DISP++, 0x09, func_80A761B0(play->state.gfxCtx, 255, 40, 0, 40, 0, 0));
-        gSPSegment(POLY_OPA_DISP++, 0x0A, func_80A761B0(play->state.gfxCtx, 255, 255, 255, 20, 40, 30));
-    } else if (this->actor.params == 1) {
-        gSPSegment(POLY_OPA_DISP++, 0x08, func_80A761B0(play->state.gfxCtx, 245, 255, 205, 30, 35, 0));
-        gSPSegment(POLY_OPA_DISP++, 0x09, func_80A761B0(play->state.gfxCtx, 185, 135, 25, 20, 20, 0));
-        gSPSegment(POLY_OPA_DISP++, 0x0A, func_80A761B0(play->state.gfxCtx, 255, 255, 255, 30, 40, 20));
-    } else if (this->actor.params == 2) {
-        gSPSegment(POLY_OPA_DISP++, 0x08, func_80A761B0(play->state.gfxCtx, 55, 65, 55, 0, 0, 0));
-        gSPSegment(POLY_OPA_DISP++, 0x09, func_80A761B0(play->state.gfxCtx, 205, 165, 75, 25, 20, 0));
-        gSPSegment(POLY_OPA_DISP++, 0x0A, func_80A761B0(play->state.gfxCtx, 205, 165, 75, 25, 20, 0));
-    } else {
-        gSPSegment(POLY_OPA_DISP++, 0x08, func_80A761B0(play->state.gfxCtx, 255, 255, 255, 180, 180, 180));
-        gSPSegment(POLY_OPA_DISP++, 0x09, func_80A761B0(play->state.gfxCtx, 225, 205, 115, 25, 20, 0));
-        gSPSegment(POLY_OPA_DISP++, 0x0A, func_80A761B0(play->state.gfxCtx, 225, 205, 115, 25, 20, 0));
->>>>>>> 93a6a1eb
+                   EnIk_SetPrimColorEnvColor(play->state.gfxCtx, 255, 255, 255, 180, 180, 180));
+        gSPSegment(POLY_OPA_DISP++, 0x09, EnIk_SetPrimColorEnvColor(play->state.gfxCtx, 225, 205, 115, 25, 20, 0));
+        gSPSegment(POLY_OPA_DISP++, 0x0A, EnIk_SetPrimColorEnvColor(play->state.gfxCtx, 225, 205, 115, 25, 20, 0));
     }
     SkelAnime_DrawFlexOpa(play, this->skelAnime.skeleton, this->skelAnime.jointTable, this->skelAnime.dListCount,
                           EnIk_OverrideLimbDraw3, EnIk_PostLimbDraw3, this);
@@ -1253,24 +1032,15 @@
     }
 }
 
-<<<<<<< HEAD
 // Cutscene: Summons Axe for Nabooru Knuckle
 // Sfx is played after the Iron Knuckle snaps fingers
-void EnIk_CsPlaySfx_SummonAxe(EnIk* this, GlobalContext* globalCtx, Vec3f* pos) {
-=======
-void func_80A76DDC(EnIk* this, PlayState* play, Vec3f* pos) {
->>>>>>> 93a6a1eb
+void EnIk_CsPlaySfx_SummonAxe(EnIk* this, PlayState* play, Vec3f* pos) {
     Audio_PlaySoundGeneral(NA_SE_EN_TWINROBA_TRANSFORM, &this->actor.projectedPos, 4, &gSfxDefaultFreqAndVolScale,
                            &gSfxDefaultFreqAndVolScale, &gSfxDefaultReverb);
 }
 
-<<<<<<< HEAD
-void EnIk_SpawnAxeSmoke(EnIk* this, GlobalContext* globalCtx, Vec3f* pos) {
+void EnIk_SpawnAxeSmoke(EnIk* this, PlayState* play, Vec3f* pos) {
     static Vec3f sAxeSmokeEffectData[] = {
-=======
-void func_80A76E2C(EnIk* this, PlayState* play, Vec3f* pos) {
-    static Vec3f D_80A78514[] = {
->>>>>>> 93a6a1eb
         { 1000.0, -1000.0, 1000.0 },  { 0.0, -1000.0, 0.0 },        { -1000.0, -5000.0, -4000.0 },
         { 1000.0, -5000.0, -3000.0 }, { -1000.0, 1000.0, -6000.0 }, { -1000.0, 3000.0, -5000.0 },
         { -800.0, 1000.0, -3000.0 },  { 0.0, -4000.0, -2000.0 },    { -1000.0, -2000.0, -6000.0 },
@@ -1304,24 +1074,14 @@
                           (Rand_ZeroOne() * 60.0f) + 300.0f, 0);
         }
 
-<<<<<<< HEAD
         this->isAxeSummoned = true;
-        EnIk_CsPlaySfx_SummonAxe(this, globalCtx, pos);
-    }
-}
-
-void EnIk_UpdateBgCheckInfo(EnIk* this, GlobalContext* globalCtx) {
-    Actor_UpdateBgCheckInfo(globalCtx, &this->actor, 75.0f, 30.0f, 30.0f,
+        EnIk_CsPlaySfx_SummonAxe(this, play, pos);
+    }
+}
+
+void EnIk_UpdateBgCheckInfo(EnIk* this, PlayState* play) {
+    Actor_UpdateBgCheckInfo(play, &this->actor, 75.0f, 30.0f, 30.0f,
                             UPDBGCHECKINFO_FLAG_0 | UPDBGCHECKINFO_FLAG_2);
-=======
-        this->unk_4D4 = 1;
-        func_80A76DDC(this, play, pos);
-    }
-}
-
-void func_80A77034(EnIk* this, PlayState* play) {
-    Actor_UpdateBgCheckInfo(play, &this->actor, 75.0f, 30.0f, 30.0f, UPDBGCHECKINFO_FLAG_0 | UPDBGCHECKINFO_FLAG_2);
->>>>>>> 93a6a1eb
 }
 
 s32 EnIk_SkelAnimeUpdate(EnIk* this) {
@@ -1336,13 +1096,8 @@
     }
 }
 
-<<<<<<< HEAD
-void EnIk_MoveNpcToPos(EnIk* this, GlobalContext* globalCtx, s32 actionIdx) {
-    CsCmdActorAction* npcAction = EnIk_GetNpcAction(globalCtx, actionIdx);
-=======
-void func_80A770C0(EnIk* this, PlayState* play, s32 actionIdx) {
+void EnIk_MoveNpcToPos(EnIk* this, PlayState* play, s32 actionIdx) {
     CsCmdActorAction* npcAction = EnIk_GetNpcAction(play, actionIdx);
->>>>>>> 93a6a1eb
 
     if (npcAction != NULL) {
         this->actor.world.pos.x = npcAction->startPos.x;
@@ -1365,22 +1120,13 @@
     this->actor.shape.shadowAlpha = 0;
 }
 
-<<<<<<< HEAD
 // Cutscene: Nabooru sitting and Kotake and Koume looking at her
-void EnIk_CsAdvanceTo02(EnIk* this, GlobalContext* globalCtx) {
+void EnIk_CsAdvanceTo02(EnIk* this, PlayState* play) {
     Animation_Change(&this->skelAnime, &gIronKnuckleNabooruSummonAxeAnim, 1.0f, 0.0f,
                      Animation_GetLastFrame(&gIronKnuckleNabooruSummonAxeAnim), ANIMMODE_ONCE, 0.0f);
-    EnIk_MoveNpcToPos(this, globalCtx, 4);
+    EnIk_MoveNpcToPos(this, play, 4);
     this->action = IK_ACTION_1;
     this->drawMode = IK_DRAW_1;
-=======
-void func_80A77158(EnIk* this, PlayState* play) {
-    Animation_Change(&this->skelAnime, &object_ik_Anim_00C114, 1.0f, 0.0f,
-                     Animation_GetLastFrame(&object_ik_Anim_00C114), ANIMMODE_ONCE, 0.0f);
-    func_80A770C0(this, play, 4);
-    this->action = 1;
-    this->drawMode = 1;
->>>>>>> 93a6a1eb
     this->actor.shape.shadowAlpha = 0xFF;
 }
 
@@ -1394,16 +1140,10 @@
     this->actor.shape.shadowAlpha = 0xFF;
 }
 
-<<<<<<< HEAD
 // Waits for previous axe summoning anim to finish before advancing cutscene
-void EnIk_WaitForAxeSummon(EnIk* this, GlobalContext* globalCtx, s32 skelAnimStatus) {
-    if (skelAnimStatus && (EnIk_GetNpcAction(globalCtx, 4) != NULL)) {
-        EnIk_CsAdvanceTo04(this, globalCtx);
-=======
-void func_80A77264(EnIk* this, PlayState* play, s32 arg2) {
-    if ((arg2 != 0) && (EnIk_GetNpcAction(play, 4) != NULL)) {
-        func_80A78160(this, play);
->>>>>>> 93a6a1eb
+void EnIk_WaitForAxeSummon(EnIk* this, PlayState* play, s32 skelAnimStatus) {
+    if (skelAnimStatus && (EnIk_GetNpcAction(play, 4) != NULL)) {
+        EnIk_CsAdvanceTo04(this, play);
     }
 }
 
@@ -1414,13 +1154,9 @@
                            &gSfxDefaultFreqAndVolScale, &gSfxDefaultReverb);
 }
 
-<<<<<<< HEAD
 // Cutscene: When you defeat Nabooru Knuckle
 // Sfx is played when you defeat Iron Knuckle Nabooru
-void EnIk_CsPlaySfx_NabooruKnucleDefeat(EnIk* this, GlobalContext* globalCtx) {
-=======
-void func_80A772EC(EnIk* this, PlayState* play) {
->>>>>>> 93a6a1eb
+void EnIk_CsPlaySfx_NabooruKnucleDefeat(EnIk* this, PlayState* play) {
     static Vec3f D_80A78FA0;
     s32 pad[2];
     f32 wDest;
@@ -1430,28 +1166,23 @@
                            &gSfxDefaultFreqAndVolScale, &gSfxDefaultReverb);
 }
 
-<<<<<<< HEAD
 // Cutscene: starts after final hit to Nabooru
-void EnIk_CsAdvanceTo05(EnIk* this, GlobalContext* globalCtx) {
-=======
-void func_80A7735C(EnIk* this, PlayState* play) {
->>>>>>> 93a6a1eb
+void EnIk_CsAdvanceTo05(EnIk* this, PlayState* play) {
     s32 pad[3];
     f32 frames = Animation_GetLastFrame(&gIronKnuckleNabooruDeathAnim);
 
-<<<<<<< HEAD
-    SkelAnime_InitFlex(globalCtx, &this->skelAnime, &object_ik_Skel_0205C0, NULL, this->jointTable, this->morphTable,
+    SkelAnime_InitFlex(play, &this->skelAnime, &object_ik_Skel_0205C0, NULL, this->jointTable, this->morphTable,
                        30);
     Animation_Change(&this->skelAnime, &gIronKnuckleNabooruDeathAnim, 1.0f, 0.0f, frames, ANIMMODE_ONCE, 0.0f);
     this->action = IK_ACTION_3;
     this->drawMode = IK_DRAW_2;
-    EnIk_MoveNpcToPos(this, globalCtx, 4);
-    EnIk_CsPlaySfx_NabooruKnucleDefeat(this, globalCtx);
+    EnIk_MoveNpcToPos(this, play, 4);
+    EnIk_CsPlaySfx_NabooruKnucleDefeat(this, play);
     this->actor.shape.shadowAlpha = 0xFF;
 }
 
 // Cutscene: Armor falling off revealing Nabooru underneath
-void EnIk_CsAdvanceTo06(EnIk* this, GlobalContext* globalCtx) {
+void EnIk_CsAdvanceTo06(EnIk* this, PlayState* play) {
     this->action = IK_ACTION_4;
     this->drawMode = IK_DRAW_2;
     EnIk_CsPlaySfx_ArmorFallingOff(this);
@@ -1459,62 +1190,25 @@
 }
 
 // Cutscene: all the armor has fallen off
-void EnIk_CsAdvanceTo07(EnIk* this, GlobalContext* globalCtx) {
+void EnIk_CsAdvanceTo07(EnIk* this, PlayState* play) {
     this->action = IK_ACTION_5;
     this->drawMode = IK_DRAW_NOTHING;
     this->actor.shape.shadowAlpha = 0;
 }
 
-void EnIk_UpdateCs_03(EnIk* this, GlobalContext* globalCtx) {
-    EnIk_UpdateBgCheckInfo(this, globalCtx);
-    EnIk_HandleSubscenesByNpcAction(this, globalCtx);
-}
-
-void EnIk_UpdateCs_04(EnIk* this, GlobalContext* globalCtx) {
+void EnIk_UpdateCs_03(EnIk* this, PlayState* play) {
+    EnIk_UpdateBgCheckInfo(this, play);
+    EnIk_HandleSubscenesByNpcAction(this, play);
+}
+
+void EnIk_UpdateCs_04(EnIk* this, PlayState* play) {
     EnIk_SkelAnimeUpdate(this);
-    EnIk_UpdateBgCheckInfo(this, globalCtx);
-    EnIk_HandleSubscenesByNpcAction(this, globalCtx);
-}
-
-void EnIk_UpdateCs_05(EnIk* this, GlobalContext* globalCtx) {
-    if (EnIk_GetNpcAction(globalCtx, 4) == NULL) {
-=======
-    SkelAnime_InitFlex(play, &this->skelAnime, &object_ik_Skel_0205C0, NULL, this->jointTable, this->morphTable, 30);
-    Animation_Change(&this->skelAnime, &object_ik_Anim_0203D8, 1.0f, 0.0f, frames, ANIMMODE_ONCE, 0.0f);
-    this->action = 3;
-    this->drawMode = 2;
-    func_80A770C0(this, play, 4);
-    func_80A772EC(this, play);
-    this->actor.shape.shadowAlpha = 0xFF;
-}
-
-void func_80A77434(EnIk* this, PlayState* play) {
-    this->action = 4;
-    this->drawMode = 2;
-    func_80A772A4(this);
-    this->actor.shape.shadowAlpha = 0xFF;
-}
-
-void func_80A77474(EnIk* this, PlayState* play) {
-    this->action = 5;
-    this->drawMode = 0;
-    this->actor.shape.shadowAlpha = 0;
-}
-
-void func_80A7748C(EnIk* this, PlayState* play) {
-    func_80A77034(this, play);
-    func_80A779DC(this, play);
-}
-
-void func_80A774BC(EnIk* this, PlayState* play) {
-    func_80A7707C(this);
-    func_80A77034(this, play);
-    func_80A779DC(this, play);
-}
-
-void func_80A774F8(EnIk* this, PlayState* play) {
+    EnIk_UpdateBgCheckInfo(this, play);
+    EnIk_HandleSubscenesByNpcAction(this, play);
+}
+
+void EnIk_UpdateCs_05(EnIk* this, PlayState* play) {
     if (EnIk_GetNpcAction(play, 4) == NULL) {
->>>>>>> 93a6a1eb
         Actor_Kill(&this->actor);
     }
 }
@@ -1578,50 +1272,28 @@
     CLOSE_DISPS(gfxCtx, "../z_en_ik_inAwake.c", 304);
 }
 
-<<<<<<< HEAD
 // Called during the cutscene after last hit on nabooru
-void EnIk_DrawCsNabooruDefeat(EnIk* this, GlobalContext* globalCtx) {
-    GraphicsContext* gfxCtx = globalCtx->state.gfxCtx;
-=======
-void func_80A77844(EnIk* this, PlayState* play) {
+void EnIk_DrawCsNabooruDefeat(EnIk* this, PlayState* play) {
     GraphicsContext* gfxCtx = play->state.gfxCtx;
->>>>>>> 93a6a1eb
     SkelAnime* skelAnime = &this->skelAnime;
     s32 pad[2];
 
     OPEN_DISPS(gfxCtx, "../z_en_ik_inAwake.c", 322);
 
-<<<<<<< HEAD
-    func_8002EBCC(&this->actor, globalCtx, 0);
-    func_80093D18(gfxCtx);
-    func_80093D84(gfxCtx);
+    func_8002EBCC(&this->actor, play, 0);
+    Gfx_SetupDL_25Opa(gfxCtx);
+    Gfx_SetupDL_25Xlu(gfxCtx);
     gSPSegment(POLY_OPA_DISP++, 0x08, EnIk_SetPrimColorEnvColor(gfxCtx, 245, 225, 155, 30, 30, 0));
     gSPSegment(POLY_OPA_DISP++, 0x09, EnIk_SetPrimColorEnvColor(gfxCtx, 255, 40, 0, 40, 0, 0));
     gSPSegment(POLY_OPA_DISP++, 0x0A, EnIk_SetPrimColorEnvColor(gfxCtx, 255, 255, 255, 20, 40, 30));
-    SkelAnime_DrawFlexOpa(globalCtx, skelAnime->skeleton, skelAnime->jointTable, skelAnime->dListCount,
-=======
-    func_8002EBCC(&this->actor, play, 0);
-    Gfx_SetupDL_25Opa(gfxCtx);
-    Gfx_SetupDL_25Xlu(gfxCtx);
-    gSPSegment(POLY_OPA_DISP++, 0x08, func_80A761B0(gfxCtx, 245, 225, 155, 30, 30, 0));
-    gSPSegment(POLY_OPA_DISP++, 0x09, func_80A761B0(gfxCtx, 255, 40, 0, 40, 0, 0));
-    gSPSegment(POLY_OPA_DISP++, 0x0A, func_80A761B0(gfxCtx, 255, 255, 255, 20, 40, 30));
     SkelAnime_DrawFlexOpa(play, skelAnime->skeleton, skelAnime->jointTable, skelAnime->dListCount,
->>>>>>> 93a6a1eb
                           EnIk_OverrideLimbDraw2, EnIk_PostLimbDraw2, this);
 
     CLOSE_DISPS(gfxCtx, "../z_en_ik_inAwake.c", 345);
 }
 
-<<<<<<< HEAD
-void EnIk_HandleSubscenesByNpcAction(EnIk* this, GlobalContext* globalCtx) {
-    CsCmdActorAction* npcAction = EnIk_GetNpcAction(globalCtx, 4);
-=======
-void func_80A779DC(EnIk* this, PlayState* play) {
+void EnIk_HandleSubscenesByNpcAction(EnIk* this, PlayState* play) {
     CsCmdActorAction* npcAction = EnIk_GetNpcAction(play, 4);
-    u32 action;
-    u32 currentNpcAction;
->>>>>>> 93a6a1eb
 
     if (npcAction != NULL) {
         s32 action = npcAction->action;
@@ -1633,39 +1305,22 @@
                     EnIk_CsAdvanceTo01(this);
                     break;
                 case 2:
-<<<<<<< HEAD
-                    EnIk_CsAdvanceTo02(this, globalCtx);
-=======
-                    func_80A77158(this, play);
->>>>>>> 93a6a1eb
+                    EnIk_CsAdvanceTo02(this, play);
                     break;
                 case 3:
                     EnIk_CsAdvanceTo03(this);
                     break;
                 case 4:
-<<<<<<< HEAD
-                    EnIk_CsAdvanceTo04(this, globalCtx);
+                    EnIk_CsAdvanceTo04(this, play);
                     break;
                 case 5:
-                    EnIk_CsAdvanceTo05(this, globalCtx);
+                    EnIk_CsAdvanceTo05(this, play);
                     break;
                 case 6:
-                    EnIk_CsAdvanceTo06(this, globalCtx);
+                    EnIk_CsAdvanceTo06(this, play);
                     break;
                 case 7:
-                    EnIk_CsAdvanceTo07(this, globalCtx);
-=======
-                    func_80A78160(this, play);
-                    break;
-                case 5:
-                    func_80A7735C(this, play);
-                    break;
-                case 6:
-                    func_80A77434(this, play);
-                    break;
-                case 7:
-                    func_80A77474(this, play);
->>>>>>> 93a6a1eb
+                    EnIk_CsAdvanceTo07(this, play);
                     break;
                 default:
                     osSyncPrintf("En_Ik_inConfrontion_Check_DemoMode:そんな動作は無い!!!!!!!!\n");
@@ -1676,43 +1331,23 @@
     }
 }
 
-<<<<<<< HEAD
-void EnIk_UpdateCs_00(EnIk* this, GlobalContext* globalCtx) {
-    EnIk_HandleSubscenesByNpcAction(this, globalCtx);
-}
-
-void EnIk_UpdateCs_01(EnIk* this, GlobalContext* globalCtx) {
-    EnIk_UpdateBgCheckInfo(this, globalCtx);
-    EnIk_HandleSubscenesByNpcAction(this, globalCtx);
-}
-
-void EnIk_UpdateCs_02(EnIk* this, GlobalContext* globalCtx) {
+void EnIk_UpdateCs_00(EnIk* this, PlayState* play) {
+    EnIk_HandleSubscenesByNpcAction(this, play);
+}
+
+void EnIk_UpdateCs_01(EnIk* this, PlayState* play) {
+    EnIk_UpdateBgCheckInfo(this, play);
+    EnIk_HandleSubscenesByNpcAction(this, play);
+}
+
+void EnIk_UpdateCs_02(EnIk* this, PlayState* play) {
     s32 skelAnimStatus;
 
     skelAnimStatus = EnIk_SkelAnimeUpdate(this);
     EnIk_CsPlaySfx_NabooruKnuckleWakeUp(this);
-    EnIk_UpdateBgCheckInfo(this, globalCtx);
-    EnIk_HandleSubscenesByNpcAction(this, globalCtx);
-    EnIk_WaitForAxeSummon(this, globalCtx, skelAnimStatus);
-=======
-void func_80A77AEC(EnIk* this, PlayState* play) {
-    func_80A779DC(this, play);
-}
-
-void func_80A77B0C(EnIk* this, PlayState* play) {
-    func_80A77034(this, play);
-    func_80A779DC(this, play);
-}
-
-void func_80A77B3C(EnIk* this, PlayState* play) {
-    s32 sp24;
-
-    sp24 = func_80A7707C(this);
-    func_80A76C14(this);
-    func_80A77034(this, play);
-    func_80A779DC(this, play);
-    func_80A77264(this, play, sp24);
->>>>>>> 93a6a1eb
+    EnIk_UpdateBgCheckInfo(this, play);
+    EnIk_HandleSubscenesByNpcAction(this, play);
+    EnIk_WaitForAxeSummon(this, play, skelAnimStatus);
 }
 
 static EnIkActionFunc sActionFuncs[] = {
@@ -1740,11 +1375,7 @@
             if (curFrame < 120.0f) {
                 *dList = NULL;
             } else {
-<<<<<<< HEAD
-                EnIk_SpawnAxeSmoke(this, globalCtx, pos);
-=======
-                func_80A76E2C(this, play, pos);
->>>>>>> 93a6a1eb
+                EnIk_SpawnAxeSmoke(this, play, pos);
             }
             break;
         case 29:
@@ -1792,43 +1423,23 @@
     CLOSE_DISPS(gfxCtx, "../z_en_ik_inConfrontion.c", 604);
 }
 
-<<<<<<< HEAD
-// Called after defeating Nabooru, draws the empty room
-void EnIk_DrawEmptyRoom(EnIk* this, GlobalContext* globalCtx) {
-}
-
-// Called in the Intro Cutscene with Kotake and Koume
-void EnIk_DrawCsNabooruKnuckleIntro(EnIk* this, GlobalContext* globalCtx) {
-    GraphicsContext* gfxCtx = globalCtx->state.gfxCtx;
-=======
-void func_80A77ED0(EnIk* this, PlayState* play) {
-}
-
-void func_80A77EDC(EnIk* this, PlayState* play) {
+void EnIk_DrawEmptyRoom(EnIk* this, PlayState* play) {
+}
+
+void EnIk_DrawCsNabooruKnuckleIntro(EnIk* this, PlayState* play) {
     GraphicsContext* gfxCtx = play->state.gfxCtx;
->>>>>>> 93a6a1eb
     SkelAnime* skelAnime = &this->skelAnime;
     s32 pad[2];
 
     OPEN_DISPS(gfxCtx, "../z_en_ik_inConfrontion.c", 630);
 
-<<<<<<< HEAD
-    func_8002EBCC(&this->actor, globalCtx, 0);
-    func_80093D18(gfxCtx);
-    func_80093D84(gfxCtx);
+    func_8002EBCC(&this->actor, play, 0);
+    Gfx_SetupDL_25Opa(gfxCtx);
+    Gfx_SetupDL_25Xlu(gfxCtx);
     gSPSegment(POLY_OPA_DISP++, 0x08, EnIk_SetPrimColorEnvColor(gfxCtx, 245, 225, 155, 30, 30, 0));
     gSPSegment(POLY_OPA_DISP++, 0x09, EnIk_SetPrimColorEnvColor(gfxCtx, 255, 40, 0, 40, 0, 0));
     gSPSegment(POLY_OPA_DISP++, 0x0A, EnIk_SetPrimColorEnvColor(gfxCtx, 255, 255, 255, 20, 40, 30));
-    SkelAnime_DrawFlexOpa(globalCtx, skelAnime->skeleton, skelAnime->jointTable, skelAnime->dListCount,
-=======
-    func_8002EBCC(&this->actor, play, 0);
-    Gfx_SetupDL_25Opa(gfxCtx);
-    Gfx_SetupDL_25Xlu(gfxCtx);
-    gSPSegment(POLY_OPA_DISP++, 0x08, func_80A761B0(gfxCtx, 245, 225, 155, 30, 30, 0));
-    gSPSegment(POLY_OPA_DISP++, 0x09, func_80A761B0(gfxCtx, 255, 40, 0, 40, 0, 0));
-    gSPSegment(POLY_OPA_DISP++, 0x0A, func_80A761B0(gfxCtx, 255, 255, 255, 20, 40, 30));
     SkelAnime_DrawFlexOpa(play, skelAnime->skeleton, skelAnime->jointTable, skelAnime->dListCount,
->>>>>>> 93a6a1eb
                           EnIk_OverrideLimbDraw1, EnIk_PostLimbDraw1, this);
 
     CLOSE_DISPS(gfxCtx, "../z_en_ik_inConfrontion.c", 653);
@@ -1847,50 +1458,31 @@
     sDrawFuncs[this->drawMode](this, play);
 }
 
-<<<<<<< HEAD
-void EnIk_InConfrontationInit(EnIk* this, GlobalContext* globalCtx) {
+void EnIk_InConfrontationInit(EnIk* this, PlayState* play) {
     if (this->actor.params == IK_TYPE_NABOORU) {
-=======
-void func_80A780D0(EnIk* this, PlayState* play) {
-    if (this->actor.params == 0) {
->>>>>>> 93a6a1eb
         if (!GET_EVENTCHKINF(EVENTCHKINF_3B)) {
             this->actor.update = EnIk_Update;
             this->actor.draw = EnIk_Draw;
             Actor_SetScale(&this->actor, 0.01f);
         } else {
-<<<<<<< HEAD
-            EnIk_CsAdvanceTo04(this, globalCtx);
-=======
-            func_80A78160(this, play);
->>>>>>> 93a6a1eb
+            EnIk_CsAdvanceTo04(this, play);
             EnIk_StartMusic();
         }
     }
     osSyncPrintf("En_Ik_inConfrontion_Init : %d !!!!!!!!!!!!!!!!\n", this->actor.params);
 }
 
-<<<<<<< HEAD
 // Cutscene the axe was summoned and walks away from chair
-void EnIk_CsAdvanceTo04(EnIk* this, GlobalContext* globalCtx) {
+void EnIk_CsAdvanceTo04(EnIk* this, PlayState* play) {
     this->actor.update = EnIk_AxeAttackHitPlayer;
     this->actor.draw = EnIk_DrawParamType;
-=======
-void func_80A78160(EnIk* this, PlayState* play) {
-    this->actor.update = func_80A75FA0;
-    this->actor.draw = func_80A76798;
->>>>>>> 93a6a1eb
     this->actor.flags |= ACTOR_FLAG_0 | ACTOR_FLAG_2;
     SET_EVENTCHKINF(EVENTCHKINF_3B);
     Actor_SetScale(&this->actor, 0.012f);
     EnIk_SetupIdle(this);
 }
 
-<<<<<<< HEAD
-void EnIk_CheckCsMode(Actor* thisx, GlobalContext* globalCtx) {
-=======
-void func_80A781CC(Actor* thisx, PlayState* play) {
->>>>>>> 93a6a1eb
+void EnIk_CheckCsMode(Actor* thisx, PlayState* play) {
     EnIk* this = (EnIk*)thisx;
 
     if (!Play_InCsMode(play)) {
@@ -1900,11 +1492,7 @@
         gSaveContext.cutsceneTrigger = 1;
         Actor_SetScale(&this->actor, 0.01f);
         SET_EVENTCHKINF(EVENTCHKINF_3C);
-<<<<<<< HEAD
-        EnIk_CsAdvanceTo05(this, globalCtx);
-=======
-        func_80A7735C(this, play);
->>>>>>> 93a6a1eb
+        EnIk_CsAdvanceTo05(this, play);
     }
 }
 
@@ -1917,17 +1505,10 @@
         Actor_Kill(&this->actor);
     } else {
         ActorShape_Init(&this->actor.shape, 0.0f, ActorShadow_DrawCircle, 30.0f);
-<<<<<<< HEAD
-        SkelAnime_InitFlex(globalCtx, &this->skelAnime, &object_ik_Skel_01E178, &gIronKnuckleNabooruSummonAxeAnim,
+        SkelAnime_InitFlex(play, &this->skelAnime, &object_ik_Skel_01E178, &gIronKnuckleNabooruSummonAxeAnim,
                            this->jointTable, this->morphTable, 30);
-        EnIk_SetAndInitColliders(&this->actor, globalCtx);
-        EnIk_InConfrontationInit(this, globalCtx);
-=======
-        SkelAnime_InitFlex(play, &this->skelAnime, &object_ik_Skel_01E178, &object_ik_Anim_00C114, this->jointTable,
-                           this->morphTable, 30);
-        func_80A74398(&this->actor, play);
-        func_80A780D0(this, play);
->>>>>>> 93a6a1eb
+        EnIk_SetAndInitColliders(&this->actor, play);
+        EnIk_InConfrontationInit(this, play);
     }
 }
 
