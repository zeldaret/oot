/*
 * File: z_en_ik.c
 * Overlay: ovl_En_Ik
 * Description: Iron Knuckle
 */

#include "z_en_ik.h"
#include "scenes/dungeons/jyasinboss/jyasinboss_scene.h"
#include "objects/object_ik/object_ik.h"
#include "vt.h"

#define FLAGS ACTOR_FLAG_4

typedef void (*EnIkDrawFunc)(struct EnIk*, GlobalContext*);

#define ARMOR_BROKEN (1 << 0)

typedef enum {
    /* 0x00 */ IK_ACTION_INIT,
    /* 0x01 */ IK_ACTION_1,
    /* 0x02 */ IK_ACTION_2,
    /* 0x03 */ IK_ACTION_3,
    /* 0x04 */ IK_ACTION_4,
    /* 0x05 */ IK_ACTION_5
} EnIkAction;

typedef enum {
    /* 0x00 */ IK_DRAW_NOTHING,
    /* 0x01 */ IK_DRAW_1,
    /* 0x02 */ IK_DRAW_2
} EnIkDrawMode;

typedef enum {
    /* 0 */ IK_TYPE_NABOORU,
    /* 1 */ IK_TYPE_SITTING,
    /* 2 */ IK_TYPE_BLACK,
    /* 3 */ IK_TYPE_WHITE
} EnIkType;

typedef enum {
    /* 0x0 */ EN_IK_DMGEFF_NONE,
    /* 0x6 */ EN_IK_DMGEFF_ELEMENTAL_MAGIC = 0x6,
    /* 0xD */ EN_IK_DMGEFF_PARTICLES_METAL = 0xD,
    /* 0xE */ EN_IK_DMGEFF_PROJECTILE,
    /* 0xF */ EN_IK_DMGEFF_DAMAGE
} EnIkDamageEffect;

void EnIk_Init(Actor* thisx, GlobalContext* globalCtx);
void EnIk_Destroy(Actor* thisx, GlobalContext* globalCtx);
void EnIk_Update(Actor* thisx, GlobalContext* globalCtx);
void EnIk_Draw(Actor* thisx, GlobalContext* globalCtx);

void EnIk_SetupStandUp(EnIk* this);
void EnIk_StandUp(EnIk* this, GlobalContext* globalCtx);
void EnIk_Idle(EnIk* this, GlobalContext* globalCtx);
void EnIk_SetupWalkOrRun(EnIk* this);
void EnIk_WalkOrRun(EnIk* this, GlobalContext* globalCtx);
void EnIk_SetupVerticalAttack(EnIk* this);
void EnIk_VerticalAttack(EnIk* this, GlobalContext* globalCtx);
void EnIk_SetupPullOutAxe(EnIk* this);
void EnIk_PulloutAxe(EnIk* this, GlobalContext* globalCtx);
void EnIk_SetupDoubleHorizontalAttack(EnIk* this);
void EnIk_DoubleHorizontalAttack(EnIk* this, GlobalContext* globalCtx);
void EnIk_SetupRecoverFromHorizontalAttack(EnIk* this);
void EnIk_RecoverFromHorizontalAttack(EnIk* this, GlobalContext* globalCtx);
void EnIk_SetupSingleHorizontalAttack(EnIk* this);
void EnIk_SingleHorizontalAttack(EnIk* this, GlobalContext* globalCtx);
void EnIk_SetupStopAndBlock(EnIk* this);
void EnIk_StopAndBlock(EnIk* this, GlobalContext* globalCtx);
void EnIk_ReactToAttack(EnIk* this, GlobalContext* globalCtx);
void EnIk_Death(EnIk* this, GlobalContext* globalCtx);
void EnIk_AxeAttackHitPlayer(Actor* thisx, GlobalContext* globalCtx);
void EnIk_DrawParamType(Actor* thisx, GlobalContext* globalCtx);
void EnIk_UpdateCs_03(EnIk* this, GlobalContext* globalCtx);
void EnIk_UpdateCs_04(EnIk* this, GlobalContext* globalCtx);
void EnIk_UpdateCs_05(EnIk* this, GlobalContext* globalCtx);
void EnIk_CsNabooruDefeatDraw(EnIk* this, GlobalContext* globalCtx);
void EnIk_HandleSubscenesByNpcAction(EnIk* this, GlobalContext* globalCtx);
void EnIk_UpdateCs_00(EnIk* this, GlobalContext* globalCtx);
void EnIk_UpdateCs_01(EnIk* this, GlobalContext* globalCtx);
void EnIk_UpdateCs_02(EnIk* this, GlobalContext* globalCtx);
void EnIk_EmptyRoomDraw(EnIk* this, GlobalContext* globalCtx);
void EnIk_CsNabooruKnuckleIntroDraw(EnIk* this, GlobalContext* globalCtx);
void EnIk_CsAdvanceTo04(EnIk* this, GlobalContext* globalCtx);
void EnIk_CheckCsMode(Actor* thisx, GlobalContext* globalCtx);

static ColliderCylinderInit sCylinderInit = {
    {
        COLTYPE_NONE,
        AT_NONE,
        AC_ON | AC_TYPE_PLAYER,
        OC1_ON | OC1_TYPE_ALL,
        OC2_TYPE_2,
        COLSHAPE_CYLINDER,
    },
    {
        ELEMTYPE_UNK0,
        { 0x00000000, 0x00, 0x00 },
        { 0xFFCFFFFF, 0x00, 0x00 },
        TOUCH_NONE,
        BUMP_ON | BUMP_HOOKABLE,
        OCELEM_ON,
    },
    { 25, 80, 0, { 0, 0, 0 } },
};

static ColliderTrisElementInit sTrisElementsInit[2] = {
    {
        {
            ELEMTYPE_UNK2,
            { 0x00000000, 0x00, 0x00 },
            { 0xFFC3FFFF, 0x00, 0x00 },
            TOUCH_NONE,
            BUMP_ON | BUMP_NO_AT_INFO,
            OCELEM_NONE,
        },
        { { { -10.0f, 14.0f, 2.0f }, { -10.0f, -6.0f, 2.0f }, { 9.0f, 14.0f, 2.0f } } },
    },
    {
        {
            ELEMTYPE_UNK2,
            { 0x00000000, 0x00, 0x00 },
            { 0xFFC3FFFF, 0x00, 0x00 },
            TOUCH_NONE,
            BUMP_ON | BUMP_NO_AT_INFO,
            OCELEM_NONE,
        },
        { { { -10.0f, -6.0f, 2.0f }, { 9.0f, -6.0f, 2.0f }, { 9.0f, 14.0f, 2.0f } } },
    },
};

static ColliderTrisInit sTrisInit = {
    {
        COLTYPE_METAL,
        AT_NONE,
        AC_ON | AC_HARD | AC_TYPE_PLAYER,
        OC1_NONE,
        OC2_NONE,
        COLSHAPE_TRIS,
    },
    2,
    sTrisElementsInit,
};

static ColliderQuadInit sQuadInit = {
    {
        COLTYPE_NONE,
        AT_ON | AT_TYPE_ENEMY,
        AC_NONE,
        OC1_NONE,
        OC2_NONE,
        COLSHAPE_QUAD,
    },
    {
        ELEMTYPE_UNK0,
        { 0x20000000, 0x00, 0x40 },
        { 0x00000000, 0x00, 0x00 },
        TOUCH_ON | TOUCH_SFX_NORMAL | TOUCH_UNK7,
        BUMP_NONE,
        OCELEM_NONE,
    },
    { { { 0.0f, 0.0f, 0.0f }, { 0.0f, 0.0f, 0.0f }, { 0.0f, 0.0f, 0.0f }, { 0.0f, 0.0f, 0.0f } } },
};

static DamageTable sDamageTable = {
    /* Deku nut      */ DMG_ENTRY(0, EN_IK_DMGEFF_PARTICLES_METAL),
    /* Deku stick    */ DMG_ENTRY(2, EN_IK_DMGEFF_DAMAGE),
    /* Slingshot     */ DMG_ENTRY(1, EN_IK_DMGEFF_PROJECTILE),
    /* Explosive     */ DMG_ENTRY(2, EN_IK_DMGEFF_DAMAGE),
    /* Boomerang     */ DMG_ENTRY(0, EN_IK_DMGEFF_PARTICLES_METAL),
    /* Normal arrow  */ DMG_ENTRY(2, EN_IK_DMGEFF_PROJECTILE),
    /* Hammer swing  */ DMG_ENTRY(2, EN_IK_DMGEFF_DAMAGE),
    /* Hookshot      */ DMG_ENTRY(0, EN_IK_DMGEFF_PARTICLES_METAL),
    /* Kokiri sword  */ DMG_ENTRY(1, EN_IK_DMGEFF_DAMAGE),
    /* Master sword  */ DMG_ENTRY(2, EN_IK_DMGEFF_DAMAGE),
    /* Giant's Knife */ DMG_ENTRY(4, EN_IK_DMGEFF_DAMAGE),
    /* Fire arrow    */ DMG_ENTRY(2, EN_IK_DMGEFF_PROJECTILE),
    /* Ice arrow     */ DMG_ENTRY(2, EN_IK_DMGEFF_PROJECTILE),
    /* Light arrow   */ DMG_ENTRY(2, EN_IK_DMGEFF_PROJECTILE),
    /* Unk arrow 1   */ DMG_ENTRY(2, EN_IK_DMGEFF_PROJECTILE),
    /* Unk arrow 2   */ DMG_ENTRY(2, EN_IK_DMGEFF_PROJECTILE),
    /* Unk arrow 3   */ DMG_ENTRY(15, EN_IK_DMGEFF_PROJECTILE),
    /* Fire magic    */ DMG_ENTRY(0, EN_IK_DMGEFF_ELEMENTAL_MAGIC),
    /* Ice magic     */ DMG_ENTRY(0, EN_IK_DMGEFF_ELEMENTAL_MAGIC),
    /* Light magic   */ DMG_ENTRY(0, EN_IK_DMGEFF_ELEMENTAL_MAGIC),
    /* Shield        */ DMG_ENTRY(0, EN_IK_DMGEFF_NONE),
    /* Mirror Ray    */ DMG_ENTRY(0, EN_IK_DMGEFF_NONE),
    /* Kokiri spin   */ DMG_ENTRY(1, EN_IK_DMGEFF_DAMAGE),
    /* Giant spin    */ DMG_ENTRY(4, EN_IK_DMGEFF_DAMAGE),
    /* Master spin   */ DMG_ENTRY(2, EN_IK_DMGEFF_DAMAGE),
    /* Kokiri jump   */ DMG_ENTRY(2, EN_IK_DMGEFF_DAMAGE),
    /* Giant jump    */ DMG_ENTRY(8, EN_IK_DMGEFF_DAMAGE),
    /* Master jump   */ DMG_ENTRY(4, EN_IK_DMGEFF_DAMAGE),
    /* Unknown 1     */ DMG_ENTRY(10, EN_IK_DMGEFF_DAMAGE),
    /* Unblockable   */ DMG_ENTRY(0, EN_IK_DMGEFF_NONE),
    /* Hammer jump   */ DMG_ENTRY(4, EN_IK_DMGEFF_DAMAGE),
    /* Unknown 2     */ DMG_ENTRY(0, EN_IK_DMGEFF_NONE),
};

void EnIk_Destroy(Actor* thisx, GlobalContext* globalCtx) {
    EnIk* this = (EnIk*)thisx;

    if (Actor_FindNearby(globalCtx, &this->actor, ACTOR_EN_IK, ACTORCAT_ENEMY, 8000.0f) == NULL) {
        func_800F5B58();
    }

    Collider_DestroyTris(globalCtx, &this->shieldCollider);
    Collider_DestroyCylinder(globalCtx, &this->bodyCollider);
    Collider_DestroyQuad(globalCtx, &this->axeCollider);
}

void EnIk_SetupAction(EnIk* this, EnIkActionFunc actionFunc) {
    this->actionFunc = actionFunc;
}

void EnIk_SetAndInitColliders(Actor* thisx, GlobalContext* globalCtx) {
    EnIk* this = (EnIk*)thisx;
    s32 pad;
    EffectBlureInit1 blureInit;

    thisx->update = EnIk_AxeAttackHitPlayer;
    thisx->draw = EnIk_DrawParamType;
    thisx->flags |= ACTOR_FLAG_10;

    Collider_InitCylinder(globalCtx, &this->bodyCollider);
    Collider_SetCylinder(globalCtx, &this->bodyCollider, thisx, &sCylinderInit);
    Collider_InitTris(globalCtx, &this->shieldCollider);
    Collider_SetTris(globalCtx, &this->shieldCollider, thisx, &sTrisInit, this->shieldColliderItems);
    Collider_InitQuad(globalCtx, &this->axeCollider);
    Collider_SetQuad(globalCtx, &this->axeCollider, thisx, &sQuadInit);

    thisx->colChkInfo.damageTable = &sDamageTable;
    thisx->colChkInfo.mass = MASS_HEAVY;
    this->isDestroyingBgJyaIronobj = false;
    thisx->colChkInfo.health = 30;
    thisx->gravity = -1.0f;
    this->switchFlags = (thisx->params >> 8) & 0xFF;
    thisx->params &= 0xFF;

    if (thisx->params == 0) {
        thisx->colChkInfo.health += 20;
        thisx->naviEnemyId = NAVI_ENEMY_IRON_KNUCKLE_NABOORU;
    } else {
        Actor_SetScale(thisx, 0.012f);
        thisx->naviEnemyId = NAVI_ENEMY_IRON_KNUCKLE;
        Actor_ChangeCategory(globalCtx, &globalCtx->actorCtx, thisx, ACTORCAT_ENEMY);
    }

    blureInit.p1StartColor[0] = blureInit.p1StartColor[1] = blureInit.p2StartColor[0] = blureInit.p2StartColor[1] =
        blureInit.p2StartColor[2] = blureInit.p1EndColor[0] = blureInit.p1EndColor[1] = blureInit.p2EndColor[0] =
            blureInit.p2EndColor[1] = blureInit.p2EndColor[2] = 255;

    blureInit.p2StartColor[3] = 64;
    blureInit.p1StartColor[3] = 200;
    blureInit.p1StartColor[2] = blureInit.p1EndColor[2] = 150;
    blureInit.p1EndColor[3] = blureInit.p2EndColor[3] = 0;

    blureInit.elemDuration = 8;
    blureInit.unkFlag = 0;
    blureInit.calcMode = 2;

    Effect_Add(globalCtx, &this->blureIdx, EFFECT_BLURE1, 0, 0, &blureInit);
    EnIk_SetupStandUp(this);

    if (this->switchFlags != 0xFF) {
        if (Flags_GetSwitch(globalCtx, this->switchFlags)) {
            Actor_Kill(thisx);
        }
    } else if (thisx->params != 0 && Flags_GetClear(globalCtx, globalCtx->roomCtx.curRoom.num)) {
        Actor_Kill(thisx);
    }
}

// Checks to see if action can be interrupted to block attack
s32 EnIk_ChangeAction(EnIk* this, GlobalContext* globalCtx) {
    if (((this->armorStatusFlag != 0) || (this->actor.params == 0)) &&
        (func_800354B4(globalCtx, &this->actor, 100.0f, 0x2710, 0x4000, this->actor.shape.rot.y) != 0) &&
        (globalCtx->gameplayFrames & 1)) {
        EnIk_SetupStopAndBlock(this);
        return true;
    } else {
        return false;
    }
}

// Checks to see if the Actor is either the pillars or chairs (IronObj)
Actor* EnIk_CheckForIronObj(GlobalContext* globalCtx, Actor* actor) {
    Actor* prop = globalCtx->actorCtx.actorLists[ACTORCAT_PROP].head;

    while (prop != NULL) {
        if ((prop == actor) || (prop->id != ACTOR_BG_JYA_IRONOBJ)) {
            prop = prop->next;
            continue;
        } else if (Actor_ActorAIsFacingAndNearActorB(actor, prop, 80.0f, 0x2710)) {
            return prop;
        }

        prop = prop->next;
    }

    return NULL;
}

void EnIk_SetupStandUp(EnIk* this) {
    f32 frames = Animation_GetLastFrame(&gIronKnuckleStandUpAnim);
    f32 frame;

    if (this->actor.params >= 2) {
        frame = frames - 1.0f;
    } else {
        frame = 0.0f;
    }

    Animation_Change(&this->skelAnime, &gIronKnuckleStandUpAnim, 0.0f, frame, frames, ANIMMODE_ONCE, 0.0f);
    this->unk_2F8 = 3;
    this->actor.speedXZ = 0.0f;
    EnIk_SetupAction(this, EnIk_StandUp);
}

void EnIk_StandUp(EnIk* this, GlobalContext* globalCtx) {
    Vec3f sp24;

    if (this->bodyCollider.base.acFlags & AC_HIT) {
        sp24 = this->actor.world.pos;
        Audio_PlayActorSound2(&this->actor, NA_SE_EN_IRONNACK_ARMOR_HIT);
        sp24.y += 30.0f;
        func_8003424C(globalCtx, &sp24);
        this->skelAnime.playSpeed = 1.0f;
        func_800F5ACC(NA_BGM_MINI_BOSS);
    }
    if (this->skelAnime.curFrame == 5.0f) {
        Audio_PlayActorSound2(&this->actor, NA_SE_EN_IRONNACK_WAKEUP);
    }
    if (SkelAnime_Update(&this->skelAnime)) {
        this->actor.flags |= ACTOR_FLAG_0 | ACTOR_FLAG_2;
        EnIk_SetupWalkOrRun(this);
    }
}

void EnIk_SetupIdle(EnIk* this) {
    f32 frames = Animation_GetLastFrame(&object_ik_Anim_00DD50);

    this->actor.flags |= ACTOR_FLAG_0 | ACTOR_FLAG_2;
    this->unk_2F8 = 4;
    this->actor.speedXZ = 0.0f;
    Animation_Change(&this->skelAnime, &object_ik_Anim_00DD50, 0.0f, 0.0f, frames, ANIMMODE_LOOP, 4.0f);
    EnIk_SetupAction(this, EnIk_Idle);
}

void EnIk_Idle(EnIk* this, GlobalContext* globalCtx) {
    s32 phi_a0 = (this->armorStatusFlag == 0) ? 0xAAA : 0x3FFC;
    s16 yawDiff = this->actor.yawTowardsPlayer - this->actor.shape.rot.y;

    if ((ABS(yawDiff) <= phi_a0) && (this->actor.xzDistToPlayer < 100.0f) &&
        (ABS(this->actor.yDistToPlayer) < 150.0f)) {
        if ((globalCtx->gameplayFrames & 1)) {
            EnIk_SetupVerticalAttack(this);
        } else {
            EnIk_SetupDoubleHorizontalAttack(this);
        }
    } else if ((ABS(yawDiff) <= 0x4000) && (ABS(this->actor.yDistToPlayer) < 150.0f)) {
        EnIk_SetupWalkOrRun(this);
    } else {
        EnIk_SetupWalkOrRun(this);
    }
    EnIk_ChangeAction(this, globalCtx);
    SkelAnime_Update(&this->skelAnime);
}

void EnIk_SetupWalkOrRun(EnIk* this) {
    this->unk_2F8 = 5;
    if (this->armorStatusFlag == 0) {
        Animation_Change(&this->skelAnime, &gIronKnuckleWalkAnim, 1.0f, 0.0f,
                         Animation_GetLastFrame(&gIronKnuckleWalkAnim), ANIMMODE_LOOP, -4.0f);
        this->actor.speedXZ = 0.9f;
    } else {
        Animation_Change(&this->skelAnime, &gIronKnuckleRunAnim, 1.0f, 0.0f, Animation_GetLastFrame(&gIronKnuckleRunAnim),
                         ANIMMODE_LOOP, -4.0f);
        Audio_PlayActorSound2(&this->actor, NA_SE_EN_IRONNACK_DASH);
        this->actor.speedXZ = 2.5f;
    }
    this->actor.world.rot.y = this->actor.shape.rot.y;
    EnIk_SetupAction(this, EnIk_WalkOrRun);
}

void EnIk_WalkOrRun(EnIk* this, GlobalContext* globalCtx) {
    s16 temp_t0;
    s16 targetStepVal;
    s16 yawDiff;
    s16 sp30;
    s16 sp2E;
    s16 stepVal;

    if (this->armorStatusFlag == 0) {
        temp_t0 = 0xAAA;
        stepVal = 0x320;
        sp30 = 0;
        sp2E = 0x10;
    } else {
        temp_t0 = 0x3FFC;
        stepVal = 0x4B0;
        sp30 = 2;
        sp2E = 9;
    }
    targetStepVal = this->actor.wallYaw - this->actor.shape.rot.y;
    if ((this->actor.bgCheckFlags & BGCHECKFLAG_WALL) && (ABS(targetStepVal) >= 0x4000)) {
        targetStepVal =
            (this->actor.yawTowardsPlayer > 0) ? this->actor.wallYaw - 0x4000 : this->actor.wallYaw + 0x4000;
        Math_SmoothStepToS(&this->actor.world.rot.y, targetStepVal, 1, stepVal, 0);
    } else {
        Math_SmoothStepToS(&this->actor.world.rot.y, this->actor.yawTowardsPlayer, 1, stepVal, 0);
    }
    this->actor.shape.rot.y = this->actor.world.rot.y;
    yawDiff = this->actor.yawTowardsPlayer - this->actor.shape.rot.y;
    if ((ABS(yawDiff) <= temp_t0) && (this->actor.xzDistToPlayer < 100.0f)) {
        if (ABS(this->actor.yDistToPlayer) < 150.0f) {
            if ((globalCtx->gameplayFrames & 1)) {
                EnIk_SetupVerticalAttack(this);
            } else {
                EnIk_SetupDoubleHorizontalAttack(this);
            }
        }
    }
    if (EnIk_CheckForIronObj(globalCtx, &this->actor) != NULL) {
        EnIk_SetupDoubleHorizontalAttack(this);
        this->isDestroyingBgJyaIronobj = true;
    } else {
        temp_t0 = this->actor.yawTowardsPlayer - this->actor.shape.rot.y;
        if (ABS(temp_t0) > 0x4000) {
            this->unk_300--;
            if (this->unk_300 == 0) {
                EnIk_SetupSingleHorizontalAttack(this);
            }
        } else {
            this->unk_300 = 0x28;
        }
    }
    EnIk_ChangeAction(this, globalCtx);
    SkelAnime_Update(&this->skelAnime);
    if ((sp30 == (s16)this->skelAnime.curFrame) || (sp2E == (s16)this->skelAnime.curFrame)) {
        Audio_PlayActorSound2(&this->actor, NA_SE_EN_IRONNACK_WALK);
    }
}

void EnIk_SetupVerticalAttack(EnIk* this) {
    f32 frames = Animation_GetLastFrame(&gIronKnuckleVerticalAttackAnim);

    this->unk_2FF = 1;
    this->unk_2F8 = 6;
    this->actor.speedXZ = 0.0f;
    Animation_Change(&this->skelAnime, &gIronKnuckleVerticalAttackAnim, 1.5f, 0.0f, frames, ANIMMODE_ONCE, -4.0f);
    EnIk_SetupAction(this, EnIk_VerticalAttack);
}

void EnIk_VerticalAttack(EnIk* this, GlobalContext* globalCtx) {
    Vec3f sp2C;

    if (this->skelAnime.curFrame == 15.0f) {
        Audio_PlayActorSound2(&this->actor, NA_SE_EN_IRONNACK_SWING_AXE);
    } else if (this->skelAnime.curFrame == 21.0f) {
        sp2C.x = this->actor.world.pos.x + Math_SinS(this->actor.shape.rot.y + 0x6A4) * 70.0f;
        sp2C.z = this->actor.world.pos.z + Math_CosS(this->actor.shape.rot.y + 0x6A4) * 70.0f;
        sp2C.y = this->actor.world.pos.y;
        Audio_PlayActorSound2(&this->actor, NA_SE_EN_IRONNACK_HIT_GND);
        Camera_AddQuake(&globalCtx->mainCamera, 2, 0x19, 5);
        func_800AA000(this->actor.xzDistToPlayer, 0xFF, 0x14, 0x96);
        CollisionCheck_SpawnShieldParticles(globalCtx, &sp2C);
    }

    if ((this->skelAnime.curFrame > 17.0f) && (this->skelAnime.curFrame < 23.0f)) {
        this->unk_2FE = 1;
    } else {
        if ((this->armorStatusFlag != 0) && (this->skelAnime.curFrame < 10.0f)) {
            Math_SmoothStepToS(&this->actor.world.rot.y, this->actor.yawTowardsPlayer, 1, 0x5DC, 0);
            this->actor.shape.rot.y = this->actor.world.rot.y;
        }
        this->unk_2FE = 0;
    }

    if (SkelAnime_Update(&this->skelAnime)) {
        EnIk_SetupPullOutAxe(this);
    }
}

void EnIk_SetupPullOutAxe(EnIk* this) {
    f32 frames = Animation_GetLastFrame(&gIronKnuckleAxeStuckAnim);

    this->unk_2FE = 0;
    this->animationTimer = (s8)frames;
    this->unk_2F8 = 7;
    this->unk_2FF = this->unk_2FE;
    Animation_Change(&this->skelAnime, &gIronKnuckleAxeStuckAnim, 1.0f, 0.0f, frames, ANIMMODE_LOOP, -4.0f);
    Audio_PlayActorSound2(&this->actor, NA_SE_EN_IRONNACK_PULLOUT);
    EnIk_SetupAction(this, EnIk_PulloutAxe);
}

void EnIk_PulloutAxe(EnIk* this, GlobalContext* globalCtx) {
    f32 frames;

    if (SkelAnime_Update(&this->skelAnime) || (--this->animationTimer == 0)) {
        if (this->unk_2F8 == 8) {
            EnIk_SetupIdle(this);
        } else {
            frames = Animation_GetLastFrame(&gIronKnuckleRecoverFromVerticalAttackAnim);
            this->unk_2F8 = 8;
            Animation_Change(&this->skelAnime, &gIronKnuckleRecoverFromVerticalAttackAnim, 1.5f, 0.0f, frames,
                             ANIMMODE_ONCE_INTERP, -4.0f);
        }
    }
}

// Happens when Player is in front of Iron Knuckle or when Iron Knuckle encounters ACTOR_BG_JYA_IRONOBJ
void EnIk_SetupDoubleHorizontalAttack(EnIk* this) {
    f32 frames = Animation_GetLastFrame(&gIronKnuckleHorizontalAttackAnim);

    this->unk_2FF = 2;
    this->unk_300 = 0;
    this->unk_2F8 = 6;
    this->actor.speedXZ = 0.0f;
    Animation_Change(&this->skelAnime, &gIronKnuckleHorizontalAttackAnim, 0.0f, 0.0f, frames, ANIMMODE_ONCE_INTERP,
                     -6.0f);
    this->isDestroyingBgJyaIronobj = false;
    EnIk_SetupAction(this, EnIk_DoubleHorizontalAttack);
}

void EnIk_DoubleHorizontalAttack(EnIk* this, GlobalContext* globalCtx) {
    f32 temp_f0;

    this->unk_300 += 0x1C2;
    temp_f0 = Math_SinS(this->unk_300);
    this->skelAnime.playSpeed = ABS(temp_f0);

    if (this->skelAnime.curFrame > 11.0f) {
        this->unk_2FF = 3;
    }
    if (((this->skelAnime.curFrame > 1.0f) && (this->skelAnime.curFrame < 9.0f)) ||
        ((this->skelAnime.curFrame > 13.0f) && (this->skelAnime.curFrame < 18.0f))) {
        if (!this->isDestroyingBgJyaIronobj && (this->armorStatusFlag != 0) &&
            (this->skelAnime.curFrame < 10.0f)) {
            Math_SmoothStepToS(&this->actor.world.rot.y, this->actor.yawTowardsPlayer, 1, 0x5DC, 0);
            this->actor.shape.rot.y = this->actor.world.rot.y;
        }
        if (this->unk_2FE < 0) {
            Audio_PlayActorSound2(&this->actor, NA_SE_EN_IRONNACK_SWING_AXE);
        }
        this->unk_2FE = 1;
    } else {
        this->unk_2FE = 0;
    }
    if (SkelAnime_Update(&this->skelAnime)) {
        EnIk_SetupRecoverFromHorizontalAttack(this);
    }
}

void EnIk_SetupRecoverFromHorizontalAttack(EnIk* this) {
    f32 frames = Animation_GetLastFrame(&gIronKnuckleRecoverFromHorizontalAttackAnim);

    this->unk_2FF = this->unk_2FE = 0;
    this->unk_2F8 = 8;
    Animation_Change(&this->skelAnime, &gIronKnuckleRecoverFromHorizontalAttackAnim, 1.5f, 0.0f, frames, ANIMMODE_ONCE_INTERP,
                     -4.0f);
    EnIk_SetupAction(this, EnIk_RecoverFromHorizontalAttack);
}

void EnIk_RecoverFromHorizontalAttack(EnIk* this, GlobalContext* globalCtx) {
    if (SkelAnime_Update(&this->skelAnime)) {
        EnIk_SetupIdle(this);
        EnIk_ChangeAction(this, globalCtx);
    }
}

// Attack pattern when player is behind Iron Knuckle or attacks Iron Knuckle from behind
void EnIk_SetupSingleHorizontalAttack(EnIk* this) {
    f32 frames = Animation_GetLastFrame(&gIronKnuckleHorizontalAttackAnim);

    this->unk_2F8 = 1;
    this->unk_2FF = 3;
    this->actor.speedXZ = 0.0f;
    Animation_Change(&this->skelAnime, &gIronKnuckleHorizontalAttackAnim, 0.5f, 13.0f, frames, ANIMMODE_ONCE_INTERP,
                     -4.0f);
    EnIk_SetupAction(this, EnIk_SingleHorizontalAttack);
}

void EnIk_SingleHorizontalAttack(EnIk* this, GlobalContext* globalCtx) {
    Math_StepUntilS(&this->actor.world.rot.y, this->actor.yawTowardsPlayer, 0x7D0);
    this->actor.shape.rot.y = this->actor.world.rot.y;
    if ((this->skelAnime.curFrame > 13.0f) && (this->skelAnime.curFrame < 18.0f)) {
        if (this->unk_2FE < 0) {
            Audio_PlayActorSound2(&this->actor, NA_SE_EN_IRONNACK_SWING_AXE);
        }
        this->unk_2FE = 1;
    } else {
        this->unk_2FE = 0;
    }
    if (SkelAnime_Update(&this->skelAnime)) {
        EnIk_SetupRecoverFromHorizontalAttack(this);
        EnIk_ChangeAction(this, globalCtx);
    }
}

void EnIk_SetupStopAndBlock(EnIk* this) {
    f32 frames = Animation_GetLastFrame(&gIronKnuckleBlockAnim);

    this->unk_2FE = 0;
    this->unk_2F8 = 9;
    this->actor.speedXZ = 0.0f;
    Animation_Change(&this->skelAnime, &gIronKnuckleBlockAnim, 1.0f, 0.0f, frames, ANIMMODE_ONCE_INTERP, -4.0f);
    EnIk_SetupAction(this, EnIk_StopAndBlock);
}

void EnIk_StopAndBlock(EnIk* this, GlobalContext* globalCtx) {
    CollisionCheck_SetAC(globalCtx, &globalCtx->colChkCtx, &this->shieldCollider.base);
    if (SkelAnime_Update(&this->skelAnime)) {
        if ((ABS((s16)(this->actor.yawTowardsPlayer - this->actor.shape.rot.y)) <= 0x4000) &&
            (this->actor.xzDistToPlayer < 100.0f) && (ABS(this->actor.yDistToPlayer) < 150.0f)) {
            if ((globalCtx->gameplayFrames & 1)) {
                EnIk_SetupVerticalAttack(this);
            } else {
                EnIk_SetupDoubleHorizontalAttack(this);
            }
        } else {
            EnIk_SetupIdle(this);
        }
    }
}

void EnIk_SetupReactToAttack(EnIk* this) {
    s16 yaw;
    s16 yawDiff;

    yaw = Math_Vec3f_Yaw(&this->actor.world.pos, &this->bodyCollider.base.ac->world.pos);
    this->unk_2F8 = 0;
    yawDiff = yaw - this->actor.shape.rot.y;
    if (ABS(yawDiff) <= 0x4000) {
        Animation_Change(&this->skelAnime, &gIronKnuckleFrontHitAnim, 1.0f, 0.0f,
                         Animation_GetLastFrame(&gIronKnuckleFrontHitAnim), ANIMMODE_ONCE, -4.0f);
        this->actor.speedXZ = -6.0f;
    } else {
        Animation_Change(&this->skelAnime, &gIronKnuckleBackHitAnim, 1.0f, 0.0f,
                         Animation_GetLastFrame(&gIronKnuckleBackHitAnim), ANIMMODE_ONCE, -4.0f);
        this->actor.speedXZ = 6.0f;
    }
    this->unk_2FE = 0;
    EnIk_SetupAction(this, EnIk_ReactToAttack);
}

void EnIk_ReactToAttack(EnIk* this, GlobalContext* globalCtx) {
    Math_SmoothStepToF(&this->actor.speedXZ, 0.0f, 1.0f, 1.0f, 0.0f);
    if (BodyBreak_SpawnParts(&this->actor, &this->bodyBreak, globalCtx, this->actor.params + 4)) {
        this->bodyBreak.val = BODYBREAK_STATUS_FINISHED;
    }
    if (SkelAnime_Update(&this->skelAnime)) {
        if (ABS((s16)(this->actor.yawTowardsPlayer - this->actor.shape.rot.y)) <= 0x4000) {
            EnIk_SetupIdle(this);
            EnIk_ChangeAction(this, globalCtx);
        } else {
            EnIk_SetupSingleHorizontalAttack(this);
        }
    }
}

void EnIk_SetupDeath(EnIk* this) {
    f32 frames = Animation_GetLastFrame(&gIronKnuckleDeathAnim);

    this->unk_2FE = 0;
    this->unk_2F8 = 2;
    this->actor.speedXZ = 0.0f;
    Animation_Change(&this->skelAnime, &gIronKnuckleDeathAnim, 1.0f, 0.0f, frames, ANIMMODE_ONCE, -4.0f);
    this->animationTimer = 24;
    Audio_PlayActorSound2(&this->actor, NA_SE_EN_IRONNACK_DEAD);
    Audio_PlayActorSound2(&this->actor, NA_SE_EN_NUTS_CUTBODY);
    EnIk_SetupAction(this, EnIk_Death);
}

void EnIk_Death(EnIk* this, GlobalContext* globalCtx) {
    if (SkelAnime_Update(&this->skelAnime)) {
        if ((this->actor.colChkInfo.health == 0) && (this->animationTimer != 0)) {
            s32 i;
            Vec3f pos;
            Vec3f sp7C = { 0.0f, 0.5f, 0.0f };

            this->animationTimer--;

            for (i = 0xC - (this->animationTimer >> 1); i >= 0; i--) {
                pos.x = this->actor.world.pos.x + Rand_CenteredFloat(120.0f);
                pos.z = this->actor.world.pos.z + Rand_CenteredFloat(120.0f);
                pos.y = this->actor.world.pos.y + 20.0f + Rand_CenteredFloat(50.0f);
                EffectSsDeadDb_Spawn(globalCtx, &pos, &sp7C, &sp7C, 100, 0, 255, 255, 255, 255, 0, 0, 255, 1, 9, true);
            }
            if (this->animationTimer == 0) {
                Item_DropCollectibleRandom(globalCtx, &this->actor, &this->actor.world.pos, 0xB0);
                if (this->switchFlags != 0xFF) {
                    Flags_SetSwitch(globalCtx, this->switchFlags);
                }
                Actor_Kill(&this->actor);
            }
        }
    } else if (this->skelAnime.curFrame == 23.0f) {
        Audio_PlayActorSound2(&this->actor, NA_SE_EN_IRONNACK_WALK);
    }
}

void EnIk_UpdateDamage(EnIk* this, GlobalContext* globalCtx) {
    f32 frames;
    u8 pad;
    u8 pad2;
    u8 prevHealth;
    s32 damageEffect;
    Vec3f sp38;

    if ((this->unk_2F8 == 3) || (this->unk_2F8 == 2)) {
        return;
    }
    if (this->shieldCollider.base.acFlags & AC_BOUNCED) {
        frames = Animation_GetLastFrame(&gIronKnuckleBlockAnim) - 2.0f;
        if (this->skelAnime.curFrame < frames) {
            this->skelAnime.curFrame = frames;
        }
        this->shieldCollider.base.acFlags &= ~AC_BOUNCED;
        this->bodyCollider.base.acFlags &= ~AC_HIT;
        return;
    }
    if (!(this->bodyCollider.base.acFlags & AC_HIT)) {
        return;
    }
    sp38 = this->actor.world.pos;
    sp38.y += 50.0f;
    Actor_SetDropFlag(&this->actor, &this->bodyCollider.info, 1);
    damageEffect = this->actor.colChkInfo.damageEffect;
    this->damageEffect = damageEffect & 0xFF;
    this->bodyCollider.base.acFlags &= ~AC_HIT;

    if (1) {}

    if ((this->damageEffect == EN_IK_DMGEFF_NONE) || (this->damageEffect == EN_IK_DMGEFF_PARTICLES_METAL) ||
        ((this->armorStatusFlag == 0) && (this->damageEffect == EN_IK_DMGEFF_PROJECTILE))) {
        if (this->damageEffect != 0) {
            CollisionCheck_SpawnShieldParticlesMetal(globalCtx, &sp38);
        }
        return;
    }
    Actor_SetColorFilter(&this->actor, 0x4000, 0xFF, 0, 0xC);
    prevHealth = this->actor.colChkInfo.health;
    Actor_ApplyDamage(&this->actor);
    if (this->actor.params != 0) {
        if ((prevHealth > 10) && (this->actor.colChkInfo.health <= 10)) {
            this->armorStatusFlag = ARMOR_BROKEN;
            BodyBreak_Alloc(&this->bodyBreak, 3, globalCtx);
        }
    } else if (this->actor.colChkInfo.health <= 10) {
        Actor_ChangeCategory(globalCtx, &globalCtx->actorCtx, &this->actor, ACTORCAT_BOSS);
        SoundSource_PlaySfxAtFixedWorldPos(globalCtx, &this->actor.world.pos, 20, NA_SE_EN_LAST_DAMAGE);
        if (this->switchFlags != 0xFF) {
            Flags_SetSwitch(globalCtx, this->switchFlags);
        }
        return;
    } else if (prevHealth == 50) {
        Actor_ChangeCategory(globalCtx, &globalCtx->actorCtx, &this->actor, ACTORCAT_ENEMY);
    }

    if (this->actor.colChkInfo.health == 0) {
        EnIk_SetupDeath(this);
        Enemy_StartFinishingBlow(globalCtx, &this->actor);
        return;
    }
    Math_SmoothStepToS(&this->actor.world.rot.y, this->actor.yawTowardsPlayer, 1, 0x7D0, 0);
    if ((this->actor.params == 0) && (Rand_ZeroOne() < 0.5f)) {
        if (ABS((s16)(this->actor.yawTowardsPlayer - this->actor.shape.rot.y)) > 0x4000) {
            EnIk_SetupSingleHorizontalAttack(this);
        }
    }
    if ((this->actor.params != 0) && (this->armorStatusFlag != 0)) {
        if ((prevHealth > 10) && (this->actor.colChkInfo.health <= 10)) {
            Audio_PlayActorSound2(&this->actor, NA_SE_EN_IRONNACK_ARMOR_OFF_DEMO);
        } else {
            Audio_PlayActorSound2(&this->actor, NA_SE_EN_IRONNACK_DAMAGE);
            Audio_PlayActorSound2(&this->actor, NA_SE_EN_NUTS_CUTBODY);
        }
        EnIk_SetupReactToAttack(this);
        return;
    }
    Audio_PlayActorSound2(&this->actor, NA_SE_EN_IRONNACK_ARMOR_HIT);
    Audio_PlayActorSound2(&this->actor, NA_SE_EN_IRONNACK_DAMAGE);
    CollisionCheck_SpawnShieldParticles(globalCtx, &sp38);
}

void EnIk_AxeAttackHitPlayer(Actor* thisx, GlobalContext* globalCtx) {
    EnIk* this = (EnIk*)thisx;
    s32 pad;
    Player* player = GET_PLAYER(globalCtx);
    u8 prevInvincibilityTimer;

    this->drawArmorFlag = this->armorStatusFlag;
    EnIk_UpdateDamage(this, globalCtx);
    if ((this->actor.params == 0) && (this->actor.colChkInfo.health <= 10)) {
        EnIk_CheckCsMode(&this->actor, globalCtx);
        return;
    }
    this->actionFunc(this, globalCtx);
    if (this->axeCollider.base.atFlags & AT_HIT) {
        this->axeCollider.base.atFlags &= ~AT_HIT;
        if (&player->actor == this->axeCollider.base.at) {
            prevInvincibilityTimer = player->invincibilityTimer;
            if (player->invincibilityTimer <= 0) {
                if (player->invincibilityTimer < -39) {
                    player->invincibilityTimer = 0;
                } else {
                    player->invincibilityTimer = 0;
                    globalCtx->damagePlayer(globalCtx, -64);
                    this->unk_2FE = 0;
                }
            }
            func_8002F71C(globalCtx, &this->actor, 8.0f, this->actor.yawTowardsPlayer, 8.0f);
            player->invincibilityTimer = prevInvincibilityTimer;
        }
    }
    Actor_MoveForward(&this->actor);
    Actor_UpdateBgCheckInfo(globalCtx, &this->actor, 75.0f, 30.0f, 30.0f,
                            UPDBGCHECKINFO_FLAG_0 | UPDBGCHECKINFO_FLAG_2 | UPDBGCHECKINFO_FLAG_3 |
                                UPDBGCHECKINFO_FLAG_4);
    this->actor.focus.pos = this->actor.world.pos;
    this->actor.focus.pos.y += 45.0f;
    Collider_UpdateCylinder(&this->actor, &this->bodyCollider);
    CollisionCheck_SetOC(globalCtx, &globalCtx->colChkCtx, &this->bodyCollider.base);
    if ((this->actor.colChkInfo.health > 0) && (this->actor.colorFilterTimer == 0) && (this->unk_2F8 >= 2)) {
        CollisionCheck_SetAC(globalCtx, &globalCtx->colChkCtx, &this->bodyCollider.base);
    }
    if (this->unk_2FE > 0) {
        CollisionCheck_SetAT(globalCtx, &globalCtx->colChkCtx, &this->axeCollider.base);
    }
    if (this->unk_2F8 == 9) {
        CollisionCheck_SetAC(globalCtx, &globalCtx->colChkCtx, &this->shieldCollider.base);
    }
}

Gfx* EnIk_SetPrimColorEnvColor(GraphicsContext* gfxCtx, u8 primR, u8 primG, u8 primB, u8 envR, u8 envG, u8 envB) {
    Gfx* displayList;
    Gfx* displayListHead;

    displayList = Graph_Alloc(gfxCtx, 4 * sizeof(Gfx));
    displayListHead = displayList;

    gDPPipeSync(displayListHead++);
    gDPSetPrimColor(displayListHead++, 0, 0, primR, primG, primB, 255);
    gDPSetEnvColor(displayListHead++, envR, envG, envB, 255);
    gSPEndDisplayList(displayListHead++);

    return displayList;
}

s32 EnIk_OverrideLimbDraw3(GlobalContext* globalCtx, s32 limbIndex, Gfx** dList, Vec3f* pos, Vec3s* rot, void* thisx) {
    EnIk* this = (EnIk*)thisx;

    if (limbIndex == 12) {
        if (this->actor.params != 0) {
            *dList = object_ik_DL_018E78;
        }
    } else if (limbIndex == 13) {
        if (this->actor.params != 0) {
            *dList = object_ik_DL_019100;
        }
    } else if ((limbIndex == 26) || (limbIndex == 27)) {
        if (this->drawArmorFlag & 1) {
            *dList = NULL;
        }
    } else if ((limbIndex == 28) || (limbIndex == 29)) {
        if (!(this->drawArmorFlag & 1)) {
            *dList = NULL;
        }
    }
    return false;
}

// unused
static Vec3f D_80A78470 = { 300.0f, 0.0f, 0.0f };

static Vec3f D_80A7847C[] = {
    { 800.0f, -200.0f, -5200.0f },
    { 0.0f, 0.0f, 0.0f },
    { -200.0f, -2200.0f, -200.0f },
    { -6000.0f, 2000.0f, -3000.0f },
};

static Vec3f D_80A784AC[] = {
    { -3000.0, -700.0, -5000.0 },
    { -3000.0, -700.0, 2000.0 },
    { 4000.0, -700.0, 2000.0 },
};

static Vec3f D_80A784D0[] = {
    { 4000.0, -700.0, 2000.0 },
    { 4000.0, -700.0, -5000.0 },
    { -3000.0, -700.0, -5000.0 },
};

void EnIk_PostLimbDraw3(GlobalContext* globalCtx, s32 limbIndex, Gfx** dList, Vec3s* rot, void* thisx) {
    Vec3f spF4;
    Vec3f spE8;
    EnIk* this = (EnIk*)thisx;

    OPEN_DISPS(globalCtx->state.gfxCtx, "../z_en_ik_inFight.c", 1201);

    if (this->armorStatusFlag & 1) {
        BodyBreak_SetInfo(&this->bodyBreak, limbIndex, 26, 27, 28, dList, BODYBREAK_OBJECT_DEFAULT);
    }
    if (limbIndex == 12) {
        gSPMatrix(POLY_XLU_DISP++, Matrix_NewMtx(globalCtx->state.gfxCtx, "../z_en_ik_inFight.c", 1217),
                  G_MTX_NOPUSH | G_MTX_LOAD | G_MTX_MODELVIEW);
        if (this->actor.params != 0) {
            gSPDisplayList(POLY_XLU_DISP++, object_ik_DL_019E08);
        } else {
            gSPDisplayList(POLY_XLU_DISP++, object_ik_DL_016D88);
        }
    } else if (limbIndex == 17) {
        s32 i;
        Vec3f sp9C[3];
        Vec3f sp78[3];

        Matrix_MultVec3f(&D_80A7847C[0], &this->axeCollider.dim.quad[1]);
        Matrix_MultVec3f(&D_80A7847C[1], &this->axeCollider.dim.quad[0]);
        Matrix_MultVec3f(&D_80A7847C[2], &this->axeCollider.dim.quad[3]);
        Matrix_MultVec3f(&D_80A7847C[3], &this->axeCollider.dim.quad[2]);
        Collider_SetQuadVertices(&this->axeCollider, &this->axeCollider.dim.quad[0], &this->axeCollider.dim.quad[1],
                                 &this->axeCollider.dim.quad[2], &this->axeCollider.dim.quad[3]);
        Matrix_MultVec3f(&D_80A7847C[0], &spF4);
        Matrix_MultVec3f(&D_80A7847C[1], &spE8);
        if (this->unk_2FE > 0) {
            EffectBlure_AddVertex(Effect_GetByIndex(this->blureIdx), &spF4, &spE8);
        } else if (this->unk_2FE == 0) {
            EffectBlure_AddSpace(Effect_GetByIndex(this->blureIdx));
            this->unk_2FE = -1;
        }
        if (this->unk_2F8 == 9) {
            for (i = 0; i < ARRAY_COUNT(sp78); i++) {
                Matrix_MultVec3f(&D_80A784AC[i], &sp9C[i]);
                Matrix_MultVec3f(&D_80A784D0[i], &sp78[i]);
            }

            Collider_SetTrisVertices(&this->shieldCollider, 0, &sp9C[0], &sp9C[1], &sp9C[2]);
            Collider_SetTrisVertices(&this->shieldCollider, 1, &sp78[0], &sp78[1], &sp78[2]);
        }
    }

    switch (limbIndex) {
        case 22:
            gSPMatrix(POLY_XLU_DISP++, Matrix_NewMtx(globalCtx->state.gfxCtx, "../z_en_ik_inFight.c", 1270),
                      G_MTX_NOPUSH | G_MTX_LOAD | G_MTX_MODELVIEW);
            gSPDisplayList(POLY_XLU_DISP++, object_ik_DL_016F88);
            break;
        case 24:
            gSPMatrix(POLY_XLU_DISP++, Matrix_NewMtx(globalCtx->state.gfxCtx, "../z_en_ik_inFight.c", 1275),
                      G_MTX_NOPUSH | G_MTX_LOAD | G_MTX_MODELVIEW);
            gSPDisplayList(POLY_XLU_DISP++, object_ik_DL_016EE8);
            break;
        case 26:
            if (!(this->drawArmorFlag & 1)) {
                gSPMatrix(POLY_XLU_DISP++, Matrix_NewMtx(globalCtx->state.gfxCtx, "../z_en_ik_inFight.c", 1281),
                          G_MTX_NOPUSH | G_MTX_LOAD | G_MTX_MODELVIEW);
                gSPDisplayList(POLY_XLU_DISP++, object_ik_DL_016BE0);
            }
            break;
        case 27:
            if (!(this->drawArmorFlag & 1)) {
                gSPMatrix(POLY_XLU_DISP++, Matrix_NewMtx(globalCtx->state.gfxCtx, "../z_en_ik_inFight.c", 1288),
                          G_MTX_NOPUSH | G_MTX_LOAD | G_MTX_MODELVIEW);
                gSPDisplayList(POLY_XLU_DISP++, object_ik_DL_016CD8);
            }
            break;
    }

    CLOSE_DISPS(globalCtx->state.gfxCtx, "../z_en_ik_inFight.c", 1294);
}

// Draw and Update Display list depending on Iron Knuckle param type
void EnIk_DrawParamType(Actor* thisx, GlobalContext* globalCtx) {
    EnIk* this = (EnIk*)thisx;

    OPEN_DISPS(globalCtx->state.gfxCtx, "../z_en_ik_inFight.c", 1309);

    func_80093D18(globalCtx->state.gfxCtx);
    func_80093D84(globalCtx->state.gfxCtx);

    if (this->actor.params == IK_TYPE_NABOORU) {
        gSPSegment(POLY_OPA_DISP++, 0x08, EnIk_SetPrimColorEnvColor(globalCtx->state.gfxCtx, 245, 225, 155, 30, 30, 0));
        gSPSegment(POLY_OPA_DISP++, 0x09, EnIk_SetPrimColorEnvColor(globalCtx->state.gfxCtx, 255, 40, 0, 40, 0, 0));
        gSPSegment(POLY_OPA_DISP++, 0x0A, EnIk_SetPrimColorEnvColor(globalCtx->state.gfxCtx, 255, 255, 255, 20, 40, 30));
    } else if (this->actor.params == IK_TYPE_SITTING) {
        gSPSegment(POLY_OPA_DISP++, 0x08, EnIk_SetPrimColorEnvColor(globalCtx->state.gfxCtx, 245, 255, 205, 30, 35, 0));
        gSPSegment(POLY_OPA_DISP++, 0x09, EnIk_SetPrimColorEnvColor(globalCtx->state.gfxCtx, 185, 135, 25, 20, 20, 0));
        gSPSegment(POLY_OPA_DISP++, 0x0A, EnIk_SetPrimColorEnvColor(globalCtx->state.gfxCtx, 255, 255, 255, 30, 40, 20));
    } else if (this->actor.params == IK_TYPE_BLACK) {
        gSPSegment(POLY_OPA_DISP++, 0x08, EnIk_SetPrimColorEnvColor(globalCtx->state.gfxCtx, 55, 65, 55, 0, 0, 0));
        gSPSegment(POLY_OPA_DISP++, 0x09, EnIk_SetPrimColorEnvColor(globalCtx->state.gfxCtx, 205, 165, 75, 25, 20, 0));
        gSPSegment(POLY_OPA_DISP++, 0x0A, EnIk_SetPrimColorEnvColor(globalCtx->state.gfxCtx, 205, 165, 75, 25, 20, 0));
    } else {
        gSPSegment(POLY_OPA_DISP++, 0x08,
                   EnIk_SetPrimColorEnvColor(globalCtx->state.gfxCtx, 255, 255, 255, 180, 180, 180));
        gSPSegment(POLY_OPA_DISP++, 0x09, EnIk_SetPrimColorEnvColor(globalCtx->state.gfxCtx, 225, 205, 115, 25, 20, 0));
        gSPSegment(POLY_OPA_DISP++, 0x0A, EnIk_SetPrimColorEnvColor(globalCtx->state.gfxCtx, 225, 205, 115, 25, 20, 0));
    }
    SkelAnime_DrawFlexOpa(globalCtx, this->skelAnime.skeleton, this->skelAnime.jointTable, this->skelAnime.dListCount,
                          EnIk_OverrideLimbDraw3, EnIk_PostLimbDraw3, this);

    CLOSE_DISPS(globalCtx->state.gfxCtx, "../z_en_ik_inFight.c", 1351);
}

void EnIk_StartMusic(void) {
    func_800F5ACC(NA_BGM_MINI_BOSS);
}

// Cutscene: Nabooru Knuckle Wakes up
// Various SFX played, indicated by the framecount.
void EnIk_CsPlaySfx_NabooruKnuckleWakeUp(EnIk* this) {
    if (Animation_OnFrame(&this->skelAnime, 1.0f)) {
        Audio_PlaySoundGeneral(NA_SE_EN_IRONNACK_WAKEUP, &this->actor.projectedPos, 4, &gSfxDefaultFreqAndVolScale,
                               &gSfxDefaultFreqAndVolScale, &gSfxDefaultReverb);
    } else if (Animation_OnFrame(&this->skelAnime, 33.0f)) {
        Audio_PlaySoundGeneral(NA_SE_EN_IRONNACK_WALK, &this->actor.projectedPos, 4, &gSfxDefaultFreqAndVolScale,
                               &gSfxDefaultFreqAndVolScale, &gSfxDefaultReverb);
    } else if (Animation_OnFrame(&this->skelAnime, 68.0f) || Animation_OnFrame(&this->skelAnime, 80.0f)) {
        Audio_PlaySoundGeneral(NA_SE_EN_IRONNACK_ARMOR_DEMO, &this->actor.projectedPos, 4, &gSfxDefaultFreqAndVolScale,
                               &gSfxDefaultFreqAndVolScale, &gSfxDefaultReverb);
    } else if (Animation_OnFrame(&this->skelAnime, 107.0f)) {
        Audio_PlaySoundGeneral(NA_SE_EN_IRONNACK_FINGER_DEMO, &this->actor.projectedPos, 4, &gSfxDefaultFreqAndVolScale,
                               &gSfxDefaultFreqAndVolScale, &gSfxDefaultReverb);
    } else if (Animation_OnFrame(&this->skelAnime, 156.0f)) {
        Audio_PlaySoundGeneral(NA_SE_EN_IRONNACK_ARMOR_DEMO, &this->actor.projectedPos, 4, &gSfxDefaultFreqAndVolScale,
                               &gSfxDefaultFreqAndVolScale, &gSfxDefaultReverb);
    } else if (Animation_OnFrame(&this->skelAnime, 188.0f)) {
        Audio_PlaySoundGeneral(NA_SE_EN_IRONNACK_WAVE_DEMO, &this->actor.projectedPos, 4, &gSfxDefaultFreqAndVolScale,
                               &gSfxDefaultFreqAndVolScale, &gSfxDefaultReverb);
    }
}

<<<<<<< HEAD
// Cutscene: Summons Axe for Nabooru Knuckle
// Sfx is played after the Iron Knuckle snaps fingers
void EnIk_CsPlaySfx_SummonAxe(EnIk* this, GlobalContext* globalCtx, Vec3f* pos) {
    Audio_PlaySoundGeneral(NA_SE_EN_TWINROBA_TRANSFORM, &this->actor.projectedPos, 4, &D_801333E0, &D_801333E0,
                           &D_801333E8);
=======
void func_80A76DDC(EnIk* this, GlobalContext* globalCtx, Vec3f* pos) {
    Audio_PlaySoundGeneral(NA_SE_EN_TWINROBA_TRANSFORM, &this->actor.projectedPos, 4, &gSfxDefaultFreqAndVolScale,
                           &gSfxDefaultFreqAndVolScale, &gSfxDefaultReverb);
>>>>>>> b9fded7b
}

void EnIk_SpawnAxeSmoke(EnIk* this, GlobalContext* globalCtx, Vec3f* pos) {
    static Vec3f sAxeSmokeEffectData[] = {
        { 1000.0, -1000.0, 1000.0 },  { 0.0, -1000.0, 0.0 },        { -1000.0, -5000.0, -4000.0 },
        { 1000.0, -5000.0, -3000.0 }, { -1000.0, 1000.0, -6000.0 }, { -1000.0, 3000.0, -5000.0 },
        { -800.0, 1000.0, -3000.0 },  { 0.0, -4000.0, -2000.0 },    { -1000.0, -2000.0, -6000.0 },
        { 1000.0, -3000.0, 0.0 },     { 2000.0, -2000.0, -4000.0 }, { -1000.0, 0.0, -6000.0 },
        { 1000.0, -2000.0, -2000.0 }, { 0.0, -2000.0, 2100.0 },     { 0.0, 0.0, 0.0 },
        { 1000.0, -1000.0, -6000.0 }, { 2000.0, 0.0, -3000.0 },     { -1000.0, -1000.0, -4000.0 },
        { 900.0, -800.0, 2700.0 },    { 720.0f, 900.0f, 2500.0f },
    };

    if (!this->isAxeSummoned) {
        s32 pad;
        Vec3f effectVelocity = { 0.0f, 0.0f, 0.0f };
        Vec3f effectAccel = { 0.0f, 0.3f, 0.0f };
        s32 i;

        for (i = ARRAY_COUNT(sAxeSmokeEffectData) - 1; i >= 0; i--) {
            Color_RGBA8 primColor = { 200, 200, 200, 255 };
            Color_RGBA8 envColor = { 150, 150, 150, 0 };
            s32 temp_v0;
            Vec3f effectPos;

            Matrix_MultVec3f(&sAxeSmokeEffectData[i], &effectPos);
            temp_v0 = (Rand_ZeroOne() * 20.0f) - 10.0f;
            primColor.r += temp_v0;
            primColor.g += temp_v0;
            primColor.b += temp_v0;
            envColor.r += temp_v0;
            envColor.g += temp_v0;
            envColor.b += temp_v0;
            func_8002829C(globalCtx, &effectPos, &effectVelocity, &effectAccel, &primColor, &envColor,
                          (Rand_ZeroOne() * 60.0f) + 300.0f, 0);
        }

        this->isAxeSummoned = true;
        EnIk_CsPlaySfx_SummonAxe(this, globalCtx, pos);
    }
}

void EnIk_UpdateBgCheckInfo(EnIk* this, GlobalContext* globalCtx) {
    Actor_UpdateBgCheckInfo(globalCtx, &this->actor, 75.0f, 30.0f, 30.0f,
                            UPDBGCHECKINFO_FLAG_0 | UPDBGCHECKINFO_FLAG_2);
}

s32 EnIk_CheckSkelAnim(EnIk* this) {
    return SkelAnime_Update(&this->skelAnime);
}

CsCmdActorAction* EnIk_GetNpcAction(GlobalContext* globalCtx, s32 actionIdx) {
    if (globalCtx->csCtx.state != CS_STATE_IDLE) {
        return globalCtx->csCtx.npcActions[actionIdx];
    } else {
        return NULL;
    }
}

void EnIk_MoveNpcToPos(EnIk* this, GlobalContext* globalCtx, s32 actionIdx) {
    CsCmdActorAction* npcAction = EnIk_GetNpcAction(globalCtx, actionIdx);

    if (npcAction != NULL) {
        this->actor.world.pos.x = npcAction->startPos.x;
        this->actor.world.pos.y = npcAction->startPos.y;
        this->actor.world.pos.z = npcAction->startPos.z;
        this->actor.world.rot.y = this->actor.shape.rot.y = npcAction->rot.y;
    }
}

f32 EnIk_CurFrame(Actor* thisx) {
    EnIk* this = (EnIk*)thisx;

    return this->skelAnime.curFrame;
}

// unused
void EnIk_CsAdvanceTo01(EnIk* this) {
    this->action = IK_ACTION_INIT;
    this->drawMode = IK_DRAW_NOTHING;
    this->actor.shape.shadowAlpha = 0;
}

// Cutscene: Nabooru sitting and Kotake and Koume looking at her
void EnIk_CsAdvanceTo02(EnIk* this, GlobalContext* globalCtx) {
    Animation_Change(&this->skelAnime, &gIronKnuckleNabooruSummonAxeAnim, 1.0f, 0.0f,
                     Animation_GetLastFrame(&gIronKnuckleNabooruSummonAxeAnim), ANIMMODE_ONCE, 0.0f);
    EnIk_MoveNpcToPos(this, globalCtx, 4);
    this->action = IK_ACTION_1;
    this->drawMode = 1;
    this->actor.shape.shadowAlpha = 0xFF;
}

// Cutscene: Nabooru Knuckle starts to stand up
void EnIk_CsAdvanceTo03(EnIk* this) {
    Animation_Change(&this->skelAnime, &gIronKnuckleNabooruSummonAxeAnim, 1.0f, 0.0f,
                     Animation_GetLastFrame(&gIronKnuckleNabooruSummonAxeAnim), ANIMMODE_ONCE, 0.0f);
    this->action = IK_ACTION_2;
    this->drawMode = 1;
    this->isAxeSummoned = false;
    this->actor.shape.shadowAlpha = 0xFF;
}

// Waits for previous axe summoning anim to finish before advancing cutscene
void EnIk_WaitForAxeSummon(EnIk* this, GlobalContext* globalCtx, s32 skelAnimStatus) {
    if (skelAnimStatus && (EnIk_GetNpcAction(globalCtx, 4) != NULL)) {
        EnIk_CsAdvanceTo04(this, globalCtx);
    }
}

<<<<<<< HEAD
// Cutscene: After defeating Nabooru, she staggers forward
// Sfx is played when you defeat Iron Knuckle Nabooru
void EnIk_CsPlaySfx_ArmorFallingOff(EnIk* this) {
    Audio_PlaySoundGeneral(NA_SE_EN_IRONNACK_STAGGER_DEMO, &this->actor.projectedPos, 4, &D_801333E0, &D_801333E0,
                           &D_801333E8);
=======
void func_80A772A4(EnIk* this) {
    Audio_PlaySoundGeneral(NA_SE_EN_IRONNACK_STAGGER_DEMO, &this->actor.projectedPos, 4, &gSfxDefaultFreqAndVolScale,
                           &gSfxDefaultFreqAndVolScale, &gSfxDefaultReverb);
>>>>>>> b9fded7b
}

// Cutscene: When you defeat Nabooru Knuckle
// Sfx is played when you defeat Iron Knuckle Nabooru
void EnIk_CsPlaySfx_NabooruKnucleDefeat(EnIk* this, GlobalContext* globalCtx) {
    static Vec3f D_80A78FA0;
    s32 pad[2];
    f32 wDest;

    SkinMatrix_Vec3fMtxFMultXYZW(&globalCtx->viewProjectionMtxF, &this->actor.world.pos, &D_80A78FA0, &wDest);
    Audio_PlaySoundGeneral(NA_SE_EN_IRONNACK_DEAD, &D_80A78FA0, 4, &gSfxDefaultFreqAndVolScale,
                           &gSfxDefaultFreqAndVolScale, &gSfxDefaultReverb);
}

// Cutscene: starts after final hit to Nabooru
void EnIk_CsAdvanceTo05(EnIk* this, GlobalContext* globalCtx) {
    s32 pad[3];
    f32 frames = Animation_GetLastFrame(&gIronKnuckleNabooruDeathAnim);

    SkelAnime_InitFlex(globalCtx, &this->skelAnime, &object_ik_Skel_0205C0, NULL, this->jointTable, this->morphTable,
                       30);
    Animation_Change(&this->skelAnime, &gIronKnuckleNabooruDeathAnim, 1.0f, 0.0f, frames, ANIMMODE_ONCE, 0.0f);
    this->action = IK_ACTION_3;
    this->drawMode = 2;
    EnIk_MoveNpcToPos(this, globalCtx, 4);
    EnIk_CsPlaySfx_NabooruKnucleDefeat(this, globalCtx);
    this->actor.shape.shadowAlpha = 0xFF;
}

// Cutscene: Armor falling off revealing Nabooru underneath
void EnIk_CsAdvanceTo06(EnIk* this, GlobalContext* globalCtx) {
    this->action = IK_ACTION_4;
    this->drawMode = 2;
    EnIk_CsPlaySfx_ArmorFallingOff(this);
    this->actor.shape.shadowAlpha = 0xFF;
}

// Cutscene: all the armor has fallen off
void EnIk_CsAdvanceTo07(EnIk* this, GlobalContext* globalCtx) {
    this->action = IK_ACTION_5;
    this->drawMode = IK_DRAW_NOTHING;
    this->actor.shape.shadowAlpha = 0;
}

void EnIk_UpdateCs_03(EnIk* this, GlobalContext* globalCtx) {
    EnIk_UpdateBgCheckInfo(this, globalCtx);
    EnIk_HandleSubscenesByNpcAction(this, globalCtx);
}

void EnIk_UpdateCs_04(EnIk* this, GlobalContext* globalCtx) {
    EnIk_CheckSkelAnim(this);
    EnIk_UpdateBgCheckInfo(this, globalCtx);
    EnIk_HandleSubscenesByNpcAction(this, globalCtx);
}

void EnIk_UpdateCs_05(EnIk* this, GlobalContext* globalCtx) {
    if (EnIk_GetNpcAction(globalCtx, 4) == NULL) {
        Actor_Kill(&this->actor);
    }
}

s32 EnIk_OverrideLimbDraw2(GlobalContext* globalCtx, s32 limbIndex, Gfx** dList, Vec3f* pos, Vec3s* rot, void* thisx) {
    EnIk* this = (EnIk*)thisx;

    if ((limbIndex == 13) || (limbIndex == 26) || (limbIndex == 27)) {
        if (EnIk_CurFrame(&this->actor) >= 30.0f) {
            *dList = NULL;
        }
    }

    return false;
}

void EnIk_PostLimbDraw2(GlobalContext* globalCtx, s32 limbIndex, Gfx** dList, Vec3s* rot, void* thisx) {
    GraphicsContext* gfxCtx = globalCtx->state.gfxCtx;

    OPEN_DISPS(gfxCtx, "../z_en_ik_inAwake.c", 207);

    switch (limbIndex) {
        case 13: {
            EnIk* this = (EnIk*)thisx;

            if (EnIk_CurFrame(&this->actor) < 30.0f) {
                gSPMatrix(POLY_XLU_DISP++, Matrix_NewMtx(gfxCtx, "../z_en_ik_inAwake.c", 267),
                          G_MTX_NOPUSH | G_MTX_LOAD | G_MTX_MODELVIEW);
                gSPDisplayList(POLY_XLU_DISP++, object_ik_DL_016D88);
            }
        } break;
        case 22:
            gSPMatrix(POLY_XLU_DISP++, Matrix_NewMtx(gfxCtx, "../z_en_ik_inAwake.c", 274),
                      G_MTX_NOPUSH | G_MTX_LOAD | G_MTX_MODELVIEW);
            gSPDisplayList(POLY_XLU_DISP++, object_ik_DL_016F88);
            break;
        case 24:
            gSPMatrix(POLY_XLU_DISP++, Matrix_NewMtx(gfxCtx, "../z_en_ik_inAwake.c", 280),
                      G_MTX_NOPUSH | G_MTX_LOAD | G_MTX_MODELVIEW);
            gSPDisplayList(POLY_XLU_DISP++, object_ik_DL_016EE8);
            break;
        case 26: {
            EnIk* this = (EnIk*)thisx;

            if (EnIk_CurFrame(&this->actor) < 30.0f) {
                gSPMatrix(POLY_XLU_DISP++, Matrix_NewMtx(gfxCtx, "../z_en_ik_inAwake.c", 288),
                          G_MTX_NOPUSH | G_MTX_LOAD | G_MTX_MODELVIEW);
                gSPDisplayList(POLY_XLU_DISP++, object_ik_DL_016BE0);
            }
        } break;
        case 27: {
            EnIk* this = (EnIk*)thisx;

            if (EnIk_CurFrame(&this->actor) < 30.0f) {
                gSPMatrix(POLY_XLU_DISP++, Matrix_NewMtx(gfxCtx, "../z_en_ik_inAwake.c", 297),
                          G_MTX_NOPUSH | G_MTX_LOAD | G_MTX_MODELVIEW);
                gSPDisplayList(POLY_XLU_DISP++, object_ik_DL_016CD8);
            }
        } break;
    }
    CLOSE_DISPS(gfxCtx, "../z_en_ik_inAwake.c", 304);
}

// Called during the cutscene after last hit on nabooru
void EnIk_CsNabooruDefeatDraw(EnIk* this, GlobalContext* globalCtx) {
    GraphicsContext* gfxCtx = globalCtx->state.gfxCtx;
    SkelAnime* skelAnime = &this->skelAnime;
    s32 pad[2];

    OPEN_DISPS(gfxCtx, "../z_en_ik_inAwake.c", 322);

    func_8002EBCC(&this->actor, globalCtx, 0);
    func_80093D18(gfxCtx);
    func_80093D84(gfxCtx);
    gSPSegment(POLY_OPA_DISP++, 0x08, EnIk_SetPrimColorEnvColor(gfxCtx, 245, 225, 155, 30, 30, 0));
    gSPSegment(POLY_OPA_DISP++, 0x09, EnIk_SetPrimColorEnvColor(gfxCtx, 255, 40, 0, 40, 0, 0));
    gSPSegment(POLY_OPA_DISP++, 0x0A, EnIk_SetPrimColorEnvColor(gfxCtx, 255, 255, 255, 20, 40, 30));
    SkelAnime_DrawFlexOpa(globalCtx, skelAnime->skeleton, skelAnime->jointTable, skelAnime->dListCount,
                          EnIk_OverrideLimbDraw2, EnIk_PostLimbDraw2, this);

    CLOSE_DISPS(gfxCtx, "../z_en_ik_inAwake.c", 345);
}

void EnIk_HandleSubscenesByNpcAction(EnIk* this, GlobalContext* globalCtx) {
    CsCmdActorAction* npcAction = EnIk_GetNpcAction(globalCtx, 4);

    if (npcAction != NULL) {
        s32 action = npcAction->action;
        s32 currentNpcAction = this->npcAction;

        if (action != currentNpcAction) {
            switch (action) {
                case 1:
                    EnIk_CsAdvanceTo01(this);
                    break;
                case 2:
                    EnIk_CsAdvanceTo02(this, globalCtx);
                    break;
                case 3:
                    EnIk_CsAdvanceTo03(this);
                    break;
                case 4:
                    EnIk_CsAdvanceTo04(this, globalCtx);
                    break;
                case 5:
                    EnIk_CsAdvanceTo05(this, globalCtx);
                    break;
                case 6:
                    EnIk_CsAdvanceTo06(this, globalCtx);
                    break;
                case 7:
                    EnIk_CsAdvanceTo07(this, globalCtx);
                    break;
                default:
                    osSyncPrintf("En_Ik_inConfrontion_Check_DemoMode:そんな動作は無い!!!!!!!!\n");
            }

            this->npcAction = action;
        }
    }
}

void EnIk_UpdateCs_00(EnIk* this, GlobalContext* globalCtx) {
    EnIk_HandleSubscenesByNpcAction(this, globalCtx);
}

void EnIk_UpdateCs_01(EnIk* this, GlobalContext* globalCtx) {
    EnIk_UpdateBgCheckInfo(this, globalCtx);
    EnIk_HandleSubscenesByNpcAction(this, globalCtx);
}

void EnIk_UpdateCs_02(EnIk* this, GlobalContext* globalCtx) {
    s32 skelAnimStatus;

    skelAnimStatus = EnIk_CheckSkelAnim(this);
    EnIk_CsPlaySfx_NabooruKnuckleWakeUp(this);
    EnIk_UpdateBgCheckInfo(this, globalCtx);
    EnIk_HandleSubscenesByNpcAction(this, globalCtx);
    EnIk_WaitForAxeSummon(this, globalCtx, skelAnimStatus);
}

static EnIkActionFunc sActionFuncs[] = {
    EnIk_UpdateCs_00, EnIk_UpdateCs_01, EnIk_UpdateCs_02, EnIk_UpdateCs_03, EnIk_UpdateCs_04, EnIk_UpdateCs_05,
};

void EnIk_Update(Actor* thisx, GlobalContext* globalCtx) {
    EnIk* this = (EnIk*)thisx;

    if (this->action < 0 || this->action >= ARRAY_COUNT(sActionFuncs) || sActionFuncs[this->action] == NULL) {
        osSyncPrintf(VT_FGCOL(RED) "メインモードがおかしい!!!!!!!!!!!!!!!!!!!!!!!!!\n" VT_RST);
        return;
    }

    sActionFuncs[this->action](this, globalCtx);
}

s32 EnIk_OverrideLimbDraw1(GlobalContext* globalCtx, s32 limbIndex, Gfx** dList, Vec3f* pos, Vec3s* rot, void* thisx) {
    EnIk* this = (EnIk*)thisx;
    f32 curFrame;

    switch (limbIndex) {
        case 17:
            curFrame = this->skelAnime.curFrame;
            if (curFrame < 120.0f) {
                *dList = NULL;
            } else {
                EnIk_SpawnAxeSmoke(this, globalCtx, pos);
            }
            break;
        case 29:
        case 30:
            *dList = NULL;
            break;
    }

    return false;
}

void EnIk_PostLimbDraw1(GlobalContext* globalCtx, s32 limbIndex, Gfx** dList, Vec3s* rot, void* thisx) {
    GraphicsContext* gfxCtx = globalCtx->state.gfxCtx;

    OPEN_DISPS(gfxCtx, "../z_en_ik_inConfrontion.c", 571);

    switch (limbIndex) {
        case 12:
            gSPMatrix(POLY_XLU_DISP++, Matrix_NewMtx(gfxCtx, "../z_en_ik_inConfrontion.c", 575),
                      G_MTX_NOPUSH | G_MTX_LOAD | G_MTX_MODELVIEW);
            gSPDisplayList(POLY_XLU_DISP++, object_ik_DL_016D88);
            break;
        case 22:
            gSPMatrix(POLY_XLU_DISP++, Matrix_NewMtx(gfxCtx, "../z_en_ik_inConfrontion.c", 581),
                      G_MTX_NOPUSH | G_MTX_LOAD | G_MTX_MODELVIEW);
            gSPDisplayList(POLY_XLU_DISP++, object_ik_DL_016F88);
            break;
        case 24:
            gSPMatrix(POLY_XLU_DISP++, Matrix_NewMtx(gfxCtx, "../z_en_ik_inConfrontion.c", 587),
                      G_MTX_NOPUSH | G_MTX_LOAD | G_MTX_MODELVIEW);
            gSPDisplayList(POLY_XLU_DISP++, object_ik_DL_016EE8);
            break;
        case 26:
            gSPMatrix(POLY_XLU_DISP++, Matrix_NewMtx(gfxCtx, "../z_en_ik_inConfrontion.c", 593),
                      G_MTX_NOPUSH | G_MTX_LOAD | G_MTX_MODELVIEW);
            gSPDisplayList(POLY_XLU_DISP++, object_ik_DL_016BE0);
            break;
        case 27:
            gSPMatrix(POLY_XLU_DISP++, Matrix_NewMtx(gfxCtx, "../z_en_ik_inConfrontion.c", 599),
                      G_MTX_NOPUSH | G_MTX_LOAD | G_MTX_MODELVIEW);
            gSPDisplayList(POLY_XLU_DISP++, object_ik_DL_016CD8);
            break;
    }

    CLOSE_DISPS(gfxCtx, "../z_en_ik_inConfrontion.c", 604);
}

// Called after defeating Nabooru, draws the empty room
void EnIk_EmptyRoomDraw(EnIk* this, GlobalContext* globalCtx) {
}

// Called in the Intro Cutscene with Kotake and Koume
void EnIk_CsNabooruKnuckleIntroDraw(EnIk* this, GlobalContext* globalCtx) {
    GraphicsContext* gfxCtx = globalCtx->state.gfxCtx;
    SkelAnime* skelAnime = &this->skelAnime;
    s32 pad[2];

    OPEN_DISPS(gfxCtx, "../z_en_ik_inConfrontion.c", 630);

    func_8002EBCC(&this->actor, globalCtx, 0);
    func_80093D18(gfxCtx);
    func_80093D84(gfxCtx);
    gSPSegment(POLY_OPA_DISP++, 0x08, EnIk_SetPrimColorEnvColor(gfxCtx, 245, 225, 155, 30, 30, 0));
    gSPSegment(POLY_OPA_DISP++, 0x09, EnIk_SetPrimColorEnvColor(gfxCtx, 255, 40, 0, 40, 0, 0));
    gSPSegment(POLY_OPA_DISP++, 0x0A, EnIk_SetPrimColorEnvColor(gfxCtx, 255, 255, 255, 20, 40, 30));
    SkelAnime_DrawFlexOpa(globalCtx, skelAnime->skeleton, skelAnime->jointTable, skelAnime->dListCount,
                          EnIk_OverrideLimbDraw1, EnIk_PostLimbDraw1, this);

    CLOSE_DISPS(gfxCtx, "../z_en_ik_inConfrontion.c", 653);
}

static EnIkDrawFunc sDrawFuncs[] = { EnIk_EmptyRoomDraw, EnIk_CsNabooruKnuckleIntroDraw, EnIk_CsNabooruDefeatDraw };

void EnIk_Draw(Actor* thisx, GlobalContext* globalCtx) {
    EnIk* this = (EnIk*)thisx;

    if (this->drawMode < 0 || this->drawMode >= ARRAY_COUNT(sDrawFuncs) || sDrawFuncs[this->drawMode] == NULL) {
        osSyncPrintf(VT_FGCOL(RED) "描画モードがおかしい!!!!!!!!!!!!!!!!!!!!!!!!!\n" VT_RST);
        return;
    }

    sDrawFuncs[this->drawMode](this, globalCtx);
}

void EnIk_InConfrontationInit(EnIk* this, GlobalContext* globalCtx) {
    if (this->actor.params == 0) {
        if (!GET_EVENTCHKINF(EVENTCHKINF_3B)) {
            this->actor.update = EnIk_Update;
            this->actor.draw = EnIk_Draw;
            Actor_SetScale(&this->actor, 0.01f);
        } else {
            EnIk_CsAdvanceTo04(this, globalCtx);
            EnIk_StartMusic();
        }
    }
    osSyncPrintf("En_Ik_inConfrontion_Init : %d !!!!!!!!!!!!!!!!\n", this->actor.params);
}

// Cutscene the axe was summoned and walks away from chair
void EnIk_CsAdvanceTo04(EnIk* this, GlobalContext* globalCtx) {
    this->actor.update = EnIk_AxeAttackHitPlayer;
    this->actor.draw = EnIk_DrawParamType;
    this->actor.flags |= ACTOR_FLAG_0 | ACTOR_FLAG_2;
    SET_EVENTCHKINF(EVENTCHKINF_3B);
    Actor_SetScale(&this->actor, 0.012f);
    EnIk_SetupIdle(this);
}

void EnIk_CheckCsMode(Actor* thisx, GlobalContext* globalCtx) {
    EnIk* this = (EnIk*)thisx;

    if (!Gameplay_InCsMode(globalCtx)) {
        this->actor.update = EnIk_Update;
        this->actor.draw = EnIk_Draw;
        Cutscene_SetSegment(globalCtx, gSpiritBossNabooruKnuckleDefeatCs);
        gSaveContext.cutsceneTrigger = 1;
        Actor_SetScale(&this->actor, 0.01f);
<<<<<<< HEAD
        gSaveContext.eventChkInf[3] |= 0x1000;
        EnIk_CsAdvanceTo05(this, globalCtx);
=======
        SET_EVENTCHKINF(EVENTCHKINF_3C);
        func_80A7735C(this, globalCtx);
>>>>>>> b9fded7b
    }
}

void EnIk_Init(Actor* thisx, GlobalContext* globalCtx) {
    EnIk* this = (EnIk*)thisx;
    s32 flag = this->actor.params & 0xFF00;

    if (((this->actor.params & 0xFF) == 0 && GET_EVENTCHKINF(EVENTCHKINF_3C)) ||
        (flag != 0 && Flags_GetSwitch(globalCtx, flag >> 8))) {
        Actor_Kill(&this->actor);
    } else {
        ActorShape_Init(&this->actor.shape, 0.0f, ActorShadow_DrawCircle, 30.0f);
        SkelAnime_InitFlex(globalCtx, &this->skelAnime, &object_ik_Skel_01E178, &gIronKnuckleNabooruSummonAxeAnim,
                           this->jointTable, this->morphTable, 30);
        EnIk_SetAndInitColliders(&this->actor, globalCtx);
        EnIk_InConfrontationInit(this, globalCtx);
    }
}

const ActorInit En_Ik_InitVars = {
    ACTOR_EN_IK,
    ACTORCAT_BOSS,
    FLAGS,
    OBJECT_IK,
    sizeof(EnIk),
    (ActorFunc)EnIk_Init,
    (ActorFunc)EnIk_Destroy,
    (ActorFunc)EnIk_Update,
    (ActorFunc)EnIk_Draw,
};<|MERGE_RESOLUTION|>--- conflicted
+++ resolved
@@ -1032,17 +1032,11 @@
     }
 }
 
-<<<<<<< HEAD
 // Cutscene: Summons Axe for Nabooru Knuckle
 // Sfx is played after the Iron Knuckle snaps fingers
 void EnIk_CsPlaySfx_SummonAxe(EnIk* this, GlobalContext* globalCtx, Vec3f* pos) {
-    Audio_PlaySoundGeneral(NA_SE_EN_TWINROBA_TRANSFORM, &this->actor.projectedPos, 4, &D_801333E0, &D_801333E0,
-                           &D_801333E8);
-=======
-void func_80A76DDC(EnIk* this, GlobalContext* globalCtx, Vec3f* pos) {
-    Audio_PlaySoundGeneral(NA_SE_EN_TWINROBA_TRANSFORM, &this->actor.projectedPos, 4, &gSfxDefaultFreqAndVolScale,
-                           &gSfxDefaultFreqAndVolScale, &gSfxDefaultReverb);
->>>>>>> b9fded7b
+    Audio_PlaySoundGeneral(NA_SE_EN_TWINROBA_TRANSFORM, &this->actor.projectedPos, 4, &gSfxDefaultFreqAndVolScale, &gSfxDefaultFreqAndVolScale,
+                           &gSfxDefaultReverb);
 }
 
 void EnIk_SpawnAxeSmoke(EnIk* this, GlobalContext* globalCtx, Vec3f* pos) {
@@ -1153,17 +1147,11 @@
     }
 }
 
-<<<<<<< HEAD
 // Cutscene: After defeating Nabooru, she staggers forward
 // Sfx is played when you defeat Iron Knuckle Nabooru
 void EnIk_CsPlaySfx_ArmorFallingOff(EnIk* this) {
-    Audio_PlaySoundGeneral(NA_SE_EN_IRONNACK_STAGGER_DEMO, &this->actor.projectedPos, 4, &D_801333E0, &D_801333E0,
-                           &D_801333E8);
-=======
-void func_80A772A4(EnIk* this) {
-    Audio_PlaySoundGeneral(NA_SE_EN_IRONNACK_STAGGER_DEMO, &this->actor.projectedPos, 4, &gSfxDefaultFreqAndVolScale,
-                           &gSfxDefaultFreqAndVolScale, &gSfxDefaultReverb);
->>>>>>> b9fded7b
+    Audio_PlaySoundGeneral(NA_SE_EN_IRONNACK_STAGGER_DEMO, &this->actor.projectedPos, 4, &gSfxDefaultFreqAndVolScale, &gSfxDefaultFreqAndVolScale,
+                           &gSfxDefaultReverb);
 }
 
 // Cutscene: When you defeat Nabooru Knuckle
@@ -1505,13 +1493,8 @@
         Cutscene_SetSegment(globalCtx, gSpiritBossNabooruKnuckleDefeatCs);
         gSaveContext.cutsceneTrigger = 1;
         Actor_SetScale(&this->actor, 0.01f);
-<<<<<<< HEAD
-        gSaveContext.eventChkInf[3] |= 0x1000;
+        SET_EVENTCHKINF(EVENTCHKINF_3C);
         EnIk_CsAdvanceTo05(this, globalCtx);
-=======
-        SET_EVENTCHKINF(EVENTCHKINF_3C);
-        func_80A7735C(this, globalCtx);
->>>>>>> b9fded7b
     }
 }
 
