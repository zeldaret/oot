/*
 * File: z_en_ik.c
 * Overlay: ovl_En_Ik
 * Description: Iron Knuckle
 */

#include "z_en_ik.h"

#include "libc64/qrand.h"
#include "array_count.h"
#include "gfx.h"
#include "gfx_setupdl.h"
#include "printf.h"
#include "rand.h"
#include "rumble.h"
#include "sfx.h"
#include "sequence.h"
#include "sys_matrix.h"
#include "terminal.h"
#include "translation.h"
#include "versions.h"
#include "z_en_item00.h"
#include "z_lib.h"
#include "audio.h"
#include "effect.h"
#include "play_state.h"
#include "player.h"
#include "save.h"
#include "skin_matrix.h"

#include "assets/scenes/dungeons/jyasinboss/jyasinboss_scene.h"
#include "assets/objects/object_ik/object_ik.h"

#define FLAGS ACTOR_FLAG_UPDATE_CULLING_DISABLED

typedef void (*EnIkDrawFunc)(struct EnIk*, PlayState*);

#define ARMOR_BROKEN (1 << 0)

typedef enum EnIkCsAction {
    /* 0x00 */ IK_CS_ACTION_0,
    /* 0x01 */ IK_CS_ACTION_1,
    /* 0x02 */ IK_CS_ACTION_2,
    /* 0x03 */ IK_CS_ACTION_3,
    /* 0x04 */ IK_CS_ACTION_4,
    /* 0x05 */ IK_CS_ACTION_5
} EnIkCsAction;

typedef enum EnIkCsDrawMode {
    /* 0x00 */ IK_CS_DRAW_NOTHING,
    /* 0x01 */ IK_CS_DRAW_INTRO,
    /* 0x02 */ IK_CS_DRAW_DEFEAT
} EnIkCsDrawMode;

typedef enum EnIkDamageReaction {
    /* 0x0 */ EN_IK_DMG_REACT_NONE,
    /* 0x6 */ EN_IK_DMG_REACT_ELEMENTAL_MAGIC = 0x6,
    /* 0xD */ EN_IK_DMG_REACT_SPARKS_NO_DMG = 0xD,
    /* 0xE */ EN_IK_DMG_REACT_PROJECTILE,
    /* 0xF */ EN_IK_DMG_REACT_DAMAGE
} EnIkDamageReaction;

void EnIk_UpdateEnemy(Actor* thisx, PlayState* play);
void EnIk_DrawEnemy(Actor* thisx, PlayState* play);

void EnIk_SetupStandUp(EnIk* this);
void EnIk_StandUp(EnIk* this, PlayState* play);
void EnIk_Idle(EnIk* this, PlayState* play);
void EnIk_SetupWalkOrRun(EnIk* this);
void EnIk_WalkOrRun(EnIk* this, PlayState* play);
void EnIk_SetupVerticalAttack(EnIk* this);
void EnIk_VerticalAttack(EnIk* this, PlayState* play);
void EnIk_SetupPullOutAxe(EnIk* this);
void EnIk_PullOutAxe(EnIk* this, PlayState* play);
void EnIk_SetupDoubleHorizontalAttack(EnIk* this);
void EnIk_DoubleHorizontalAttack(EnIk* this, PlayState* play);
void EnIk_SetupRecoverFromHorizontalAttack(EnIk* this);
void EnIk_RecoverFromHorizontalAttack(EnIk* this, PlayState* play);
void EnIk_SetupSingleHorizontalAttack(EnIk* this);
void EnIk_SingleHorizontalAttack(EnIk* this, PlayState* play);
void EnIk_SetupStopAndBlock(EnIk* this);
void EnIk_StopAndBlock(EnIk* this, PlayState* play);
void EnIk_ReactToAttack(EnIk* this, PlayState* play);
void EnIk_Die(EnIk* this, PlayState* play);

void EnIk_HandleCsCues(EnIk* this, PlayState* play);
void EnIk_ChangeToEnemy(EnIk* this, PlayState* play);
void EnIk_StartDefeatCutscene(Actor* thisx, PlayState* play);

static ColliderCylinderInit sCylinderInit = {
    {
        COL_MATERIAL_NONE,
        AT_NONE,
        AC_ON | AC_TYPE_PLAYER,
        OC1_ON | OC1_TYPE_ALL,
        OC2_TYPE_2,
        COLSHAPE_CYLINDER,
    },
    {
        ELEM_MATERIAL_UNK0,
        { 0x00000000, 0x00, 0x00 },
        { 0xFFCFFFFF, 0x00, 0x00 },
        ATELEM_NONE,
        ACELEM_ON | ACELEM_HOOKABLE,
        OCELEM_ON,
    },
    { 25, 80, 0, { 0, 0, 0 } },
};

static ColliderTrisElementInit sTrisElementsInit[2] = {
    {
        {
            ELEM_MATERIAL_UNK2,
            { 0x00000000, 0x00, 0x00 },
            { 0xFFC3FFFF, 0x00, 0x00 },
            ATELEM_NONE,
            ACELEM_ON | ACELEM_NO_AT_INFO,
            OCELEM_NONE,
        },
        { { { -10.0f, 14.0f, 2.0f }, { -10.0f, -6.0f, 2.0f }, { 9.0f, 14.0f, 2.0f } } },
    },
    {
        {
            ELEM_MATERIAL_UNK2,
            { 0x00000000, 0x00, 0x00 },
            { 0xFFC3FFFF, 0x00, 0x00 },
            ATELEM_NONE,
            ACELEM_ON | ACELEM_NO_AT_INFO,
            OCELEM_NONE,
        },
        { { { -10.0f, -6.0f, 2.0f }, { 9.0f, -6.0f, 2.0f }, { 9.0f, 14.0f, 2.0f } } },
    },
};

static ColliderTrisInit sTrisInit = {
    {
        COL_MATERIAL_METAL,
        AT_NONE,
        AC_ON | AC_HARD | AC_TYPE_PLAYER,
        OC1_NONE,
        OC2_NONE,
        COLSHAPE_TRIS,
    },
    2,
    sTrisElementsInit,
};

static ColliderQuadInit sQuadInit = {
    {
        COL_MATERIAL_NONE,
        AT_ON | AT_TYPE_ENEMY,
        AC_NONE,
        OC1_NONE,
        OC2_NONE,
        COLSHAPE_QUAD,
    },
    {
        ELEM_MATERIAL_UNK0,
        { 0x20000000, 0x00, 0x40 },
        { 0x00000000, 0x00, 0x00 },
        ATELEM_ON | ATELEM_SFX_NORMAL | ATELEM_UNK7,
        ACELEM_NONE,
        OCELEM_NONE,
    },
    { { { 0.0f, 0.0f, 0.0f }, { 0.0f, 0.0f, 0.0f }, { 0.0f, 0.0f, 0.0f }, { 0.0f, 0.0f, 0.0f } } },
};

static DamageTable sDamageTable = {
    /* Deku nut      */ DMG_ENTRY(0, EN_IK_DMG_REACT_SPARKS_NO_DMG),
    /* Deku stick    */ DMG_ENTRY(2, EN_IK_DMG_REACT_DAMAGE),
    /* Slingshot     */ DMG_ENTRY(1, EN_IK_DMG_REACT_PROJECTILE),
    /* Explosive     */ DMG_ENTRY(2, EN_IK_DMG_REACT_DAMAGE),
    /* Boomerang     */ DMG_ENTRY(0, EN_IK_DMG_REACT_SPARKS_NO_DMG),
    /* Normal arrow  */ DMG_ENTRY(2, EN_IK_DMG_REACT_PROJECTILE),
    /* Hammer swing  */ DMG_ENTRY(2, EN_IK_DMG_REACT_DAMAGE),
    /* Hookshot      */ DMG_ENTRY(0, EN_IK_DMG_REACT_SPARKS_NO_DMG),
    /* Kokiri sword  */ DMG_ENTRY(1, EN_IK_DMG_REACT_DAMAGE),
    /* Master sword  */ DMG_ENTRY(2, EN_IK_DMG_REACT_DAMAGE),
    /* Giant's Knife */ DMG_ENTRY(4, EN_IK_DMG_REACT_DAMAGE),
    /* Fire arrow    */ DMG_ENTRY(2, EN_IK_DMG_REACT_PROJECTILE),
    /* Ice arrow     */ DMG_ENTRY(2, EN_IK_DMG_REACT_PROJECTILE),
    /* Light arrow   */ DMG_ENTRY(2, EN_IK_DMG_REACT_PROJECTILE),
    /* Unk arrow 1   */ DMG_ENTRY(2, EN_IK_DMG_REACT_PROJECTILE),
    /* Unk arrow 2   */ DMG_ENTRY(2, EN_IK_DMG_REACT_PROJECTILE),
    /* Unk arrow 3   */ DMG_ENTRY(15, EN_IK_DMG_REACT_PROJECTILE),
    /* Fire magic    */ DMG_ENTRY(0, EN_IK_DMG_REACT_ELEMENTAL_MAGIC),
    /* Ice magic     */ DMG_ENTRY(0, EN_IK_DMG_REACT_ELEMENTAL_MAGIC),
    /* Light magic   */ DMG_ENTRY(0, EN_IK_DMG_REACT_ELEMENTAL_MAGIC),
    /* Shield        */ DMG_ENTRY(0, EN_IK_DMG_REACT_NONE),
    /* Mirror Ray    */ DMG_ENTRY(0, EN_IK_DMG_REACT_NONE),
    /* Kokiri spin   */ DMG_ENTRY(1, EN_IK_DMG_REACT_DAMAGE),
    /* Giant spin    */ DMG_ENTRY(4, EN_IK_DMG_REACT_DAMAGE),
    /* Master spin   */ DMG_ENTRY(2, EN_IK_DMG_REACT_DAMAGE),
    /* Kokiri jump   */ DMG_ENTRY(2, EN_IK_DMG_REACT_DAMAGE),
    /* Giant jump    */ DMG_ENTRY(8, EN_IK_DMG_REACT_DAMAGE),
    /* Master jump   */ DMG_ENTRY(4, EN_IK_DMG_REACT_DAMAGE),
    /* Unknown 1     */ DMG_ENTRY(10, EN_IK_DMG_REACT_DAMAGE),
    /* Unblockable   */ DMG_ENTRY(0, EN_IK_DMG_REACT_NONE),
    /* Hammer jump   */ DMG_ENTRY(4, EN_IK_DMG_REACT_DAMAGE),
    /* Unknown 2     */ DMG_ENTRY(0, EN_IK_DMG_REACT_NONE),
};

void EnIk_Destroy(Actor* thisx, PlayState* play) {
    EnIk* this = (EnIk*)thisx;

    if (Actor_FindNearby(play, &this->actor, ACTOR_EN_IK, ACTORCAT_ENEMY, 8000.0f) == NULL) {
        func_800F5B58();
    }

    Collider_DestroyTris(play, &this->shieldCollider);
    Collider_DestroyCylinder(play, &this->bodyCollider);
    Collider_DestroyQuad(play, &this->axeCollider);
}

void EnIk_SetupAction(EnIk* this, EnIkActionFunc actionFunc) {
    this->actionFunc = actionFunc;
}

void EnIk_InitImpl(Actor* thisx, PlayState* play) {
    EnIk* this = (EnIk*)thisx;
    STACK_PAD(s32);
    EffectBlureInit1 blureInit;

    thisx->update = EnIk_UpdateEnemy;
    thisx->draw = EnIk_DrawEnemy;
    thisx->flags |= ACTOR_FLAG_HOOKSHOT_PULLS_PLAYER;

    Collider_InitCylinder(play, &this->bodyCollider);
    Collider_SetCylinder(play, &this->bodyCollider, thisx, &sCylinderInit);
    Collider_InitTris(play, &this->shieldCollider);
    Collider_SetTris(play, &this->shieldCollider, thisx, &sTrisInit, this->shieldColliderElements);
    Collider_InitQuad(play, &this->axeCollider);
    Collider_SetQuad(play, &this->axeCollider, thisx, &sQuadInit);

    thisx->colChkInfo.damageTable = &sDamageTable;
    thisx->colChkInfo.mass = MASS_HEAVY;
    this->isBreakingProp = false;
    thisx->colChkInfo.health = 30;
    thisx->gravity = -1.0f;
    this->switchFlag = IK_GET_SWITCH_FLAG(thisx);
    thisx->params = IK_GET_ARMOR_TYPE(thisx);

    if (thisx->params == IK_TYPE_NABOORU) {
        thisx->colChkInfo.health += 20;
        thisx->naviEnemyId = NAVI_ENEMY_IRON_KNUCKLE_NABOORU;
    } else {
        Actor_SetScale(thisx, 0.012f);
        thisx->naviEnemyId = NAVI_ENEMY_IRON_KNUCKLE;
        Actor_ChangeCategory(play, &play->actorCtx, thisx, ACTORCAT_ENEMY);
    }

    blureInit.p1StartColor[0] = blureInit.p1StartColor[1] = blureInit.p2StartColor[0] = blureInit.p2StartColor[1] =
        blureInit.p2StartColor[2] = blureInit.p1EndColor[0] = blureInit.p1EndColor[1] = blureInit.p2EndColor[0] =
            blureInit.p2EndColor[1] = blureInit.p2EndColor[2] = 255;

    blureInit.p2StartColor[3] = 64;
    blureInit.p1StartColor[3] = 200;
    blureInit.p1StartColor[2] = blureInit.p1EndColor[2] = 150;
    blureInit.p1EndColor[3] = blureInit.p2EndColor[3] = 0;

    blureInit.elemDuration = 8;
    blureInit.unkFlag = 0;
    blureInit.calcMode = 2;

    Effect_Add(play, &this->blureIdx, EFFECT_BLURE1, 0, 0, &blureInit);
    EnIk_SetupStandUp(this);

    if (this->switchFlag != 0xFF) {
        if (Flags_GetSwitch(play, this->switchFlag)) {
            Actor_Kill(thisx);
        }
    } else if (thisx->params != 0 && Flags_GetClear(play, play->roomCtx.curRoom.num)) {
        Actor_Kill(thisx);
    }
}

s32 EnIk_HandleBlocking(EnIk* this, PlayState* play) {
    if (((this->armorStatusFlag != 0) || (this->actor.params == IK_TYPE_NABOORU)) &&
        (func_800354B4(play, &this->actor, 100.0f, 0x2710, 0x4000, this->actor.shape.rot.y) != 0) &&
        (play->gameplayFrames & 1)) {
        EnIk_SetupStopAndBlock(this);
        return true;
    } else {
        return false;
    }
}

Actor* EnIk_FindBreakableProp(PlayState* play, Actor* actor) {
    Actor* prop = play->actorCtx.actorLists[ACTORCAT_PROP].head;

    while (prop != NULL) {
        if ((prop == actor) || (prop->id != ACTOR_BG_JYA_IRONOBJ)) {
            prop = prop->next;
            continue;
        } else if (Actor_ActorAIsFacingAndNearActorB(actor, prop, 80.0f, 0x2710)) {
            return prop;
        }

        prop = prop->next;
    }

    return NULL;
}

void EnIk_SetupStandUp(EnIk* this) {
    f32 endFrame = Animation_GetLastFrame(&gIronKnuckleStandUpAnim);
    f32 startFrame;

    if (this->actor.params >= IK_TYPE_BLACK) {
        startFrame = endFrame - 1.0f;
    } else {
        startFrame = 0.0f;
    }

    Animation_Change(&this->skelAnime, &gIronKnuckleStandUpAnim, 0.0f, startFrame, endFrame, ANIMMODE_ONCE, 0.0f);
    this->unk_2F8 = 3;
    this->actor.speed = 0.0f;
    EnIk_SetupAction(this, EnIk_StandUp);
}

void EnIk_StandUp(EnIk* this, PlayState* play) {
    Vec3f sparksPos;

    if (this->bodyCollider.base.acFlags & AC_HIT) {
        sparksPos = this->actor.world.pos;
        Actor_PlaySfx(&this->actor, NA_SE_EN_IRONNACK_ARMOR_HIT);
        sparksPos.y += 30.0f;
        func_8003424C(play, &sparksPos);
        this->skelAnime.playSpeed = 1.0f;
        func_800F5ACC(NA_BGM_MINI_BOSS);
    }

    if (this->skelAnime.curFrame == 5.0f) {
        Actor_PlaySfx(&this->actor, NA_SE_EN_IRONNACK_WAKEUP);
    }

    if (SkelAnime_Update(&this->skelAnime)) {
        this->actor.flags |= ACTOR_FLAG_ATTENTION_ENABLED | ACTOR_FLAG_HOSTILE;
        EnIk_SetupWalkOrRun(this);
    }
}

void EnIk_SetupIdle(EnIk* this) {
    f32 endFrame = Animation_GetLastFrame(&object_ik_Anim_00DD50);

    this->actor.flags |= ACTOR_FLAG_ATTENTION_ENABLED | ACTOR_FLAG_HOSTILE;
    this->unk_2F8 = 4;
    this->actor.speed = 0.0f;
    Animation_Change(&this->skelAnime, &object_ik_Anim_00DD50, 0.0f, 0.0f, endFrame, ANIMMODE_LOOP, 4.0f);
    EnIk_SetupAction(this, EnIk_Idle);
}

void EnIk_Idle(EnIk* this, PlayState* play) {
    s32 detectionThreshold = (this->armorStatusFlag == 0) ? 0xAAA : 0x3FFC;
    s16 yawDiff = this->actor.yawTowardsPlayer - this->actor.shape.rot.y;

    if ((ABS(yawDiff) <= detectionThreshold) && (this->actor.xzDistToPlayer < 100.0f) &&
        (ABS(this->actor.yDistToPlayer) < 150.0f)) {
        if ((play->gameplayFrames & 1)) {
            EnIk_SetupVerticalAttack(this);
        } else {
            EnIk_SetupDoubleHorizontalAttack(this);
        }
    } else if ((ABS(yawDiff) <= 0x4000) && (ABS(this->actor.yDistToPlayer) < 150.0f)) {
        EnIk_SetupWalkOrRun(this);
    } else {
        EnIk_SetupWalkOrRun(this);
    }

    EnIk_HandleBlocking(this, play);
    SkelAnime_Update(&this->skelAnime);
}

void EnIk_SetupWalkOrRun(EnIk* this) {
    this->unk_2F8 = 5;

    if (this->armorStatusFlag == 0) {
        Animation_Change(&this->skelAnime, &gIronKnuckleWalkAnim, 1.0f, 0.0f,
                         Animation_GetLastFrame(&gIronKnuckleWalkAnim), ANIMMODE_LOOP, -4.0f);
        this->actor.speed = 0.9f;
    } else {
        Animation_Change(&this->skelAnime, &gIronKnuckleRunAnim, 1.0f, 0.0f,
                         Animation_GetLastFrame(&gIronKnuckleRunAnim), ANIMMODE_LOOP, -4.0f);
        Actor_PlaySfx(&this->actor, NA_SE_EN_IRONNACK_DASH);
        this->actor.speed = 2.5f;
    }

    this->actor.world.rot.y = this->actor.shape.rot.y;
    EnIk_SetupAction(this, EnIk_WalkOrRun);
}

void EnIk_WalkOrRun(EnIk* this, PlayState* play) {
    s16 temp_t0;
    s16 targetYaw;
    s16 yawDiff;
    s16 footstepFrame1;
    s16 footstepFrame2;
    s16 stepVal;

    if (this->armorStatusFlag == 0) {
        temp_t0 = 0xAAA;
        stepVal = 0x320;
        footstepFrame1 = 0;
        footstepFrame2 = 16;
    } else {
        temp_t0 = 0x3FFC;
        stepVal = 0x4B0;
        footstepFrame1 = 2;
        footstepFrame2 = 9;
    }

    targetYaw = this->actor.wallYaw - this->actor.shape.rot.y;

    if ((this->actor.bgCheckFlags & BGCHECKFLAG_WALL) && (ABS(targetYaw) >= 0x4000)) {
        targetYaw = (this->actor.yawTowardsPlayer > 0) ? this->actor.wallYaw - 0x4000 : this->actor.wallYaw + 0x4000;
        Math_SmoothStepToS(&this->actor.world.rot.y, targetYaw, 1, stepVal, 0);
    } else {
        Math_SmoothStepToS(&this->actor.world.rot.y, this->actor.yawTowardsPlayer, 1, stepVal, 0);
    }

    this->actor.shape.rot.y = this->actor.world.rot.y;
    yawDiff = this->actor.yawTowardsPlayer - this->actor.shape.rot.y;

    if ((ABS(yawDiff) <= temp_t0) && (this->actor.xzDistToPlayer < 100.0f)) {
        if (ABS(this->actor.yDistToPlayer) < 150.0f) {
            if (play->gameplayFrames & 1) {
                EnIk_SetupVerticalAttack(this);
            } else {
                EnIk_SetupDoubleHorizontalAttack(this);
            }
        }
    }

    if (EnIk_FindBreakableProp(play, &this->actor) != NULL) {
        EnIk_SetupDoubleHorizontalAttack(this);
        this->isBreakingProp = true;
    } else {
        temp_t0 = this->actor.yawTowardsPlayer - this->actor.shape.rot.y;

        if (ABS(temp_t0) > 0x4000) {
            this->unk_300--;

            if (this->unk_300 == 0) {
                EnIk_SetupSingleHorizontalAttack(this);
            }
        } else {
            this->unk_300 = 40;
        }
    }

    EnIk_HandleBlocking(this, play);
    SkelAnime_Update(&this->skelAnime);

    if (((s16)this->skelAnime.curFrame == footstepFrame1) || ((s16)this->skelAnime.curFrame == footstepFrame2)) {
        Actor_PlaySfx(&this->actor, NA_SE_EN_IRONNACK_WALK);
    }
}

void EnIk_SetupVerticalAttack(EnIk* this) {
    f32 endFrame = Animation_GetLastFrame(&gIronKnuckleVerticalAttackAnim);

    this->unk_2FF = 1;
    this->unk_2F8 = 6;
    this->actor.speed = 0.0f;
    Animation_Change(&this->skelAnime, &gIronKnuckleVerticalAttackAnim, 1.5f, 0.0f, endFrame, ANIMMODE_ONCE, -4.0f);
    EnIk_SetupAction(this, EnIk_VerticalAttack);
}

void EnIk_VerticalAttack(EnIk* this, PlayState* play) {
    Vec3f sparksPos;

    if (this->skelAnime.curFrame == 15.0f) {
        Actor_PlaySfx(&this->actor, NA_SE_EN_IRONNACK_SWING_AXE);
    } else if (this->skelAnime.curFrame == 21.0f) {
        sparksPos.x = this->actor.world.pos.x + Math_SinS(this->actor.shape.rot.y + 0x6A4) * 70.0f;
        sparksPos.z = this->actor.world.pos.z + Math_CosS(this->actor.shape.rot.y + 0x6A4) * 70.0f;
        sparksPos.y = this->actor.world.pos.y;

        Actor_PlaySfx(&this->actor, NA_SE_EN_IRONNACK_HIT_GND);
        Camera_RequestQuake(&play->mainCamera, 2, 25, 5);
        Rumble_Request(this->actor.xzDistToPlayer, 255, 20, 150);
        CollisionCheck_SpawnShieldParticles(play, &sparksPos);
    }

    if ((this->skelAnime.curFrame > 17.0f) && (this->skelAnime.curFrame < 23.0f)) {
        this->unk_2FE = 1;
    } else {
        if ((this->armorStatusFlag != 0) && (this->skelAnime.curFrame < 10.0f)) {
            Math_SmoothStepToS(&this->actor.world.rot.y, this->actor.yawTowardsPlayer, 1, 0x5DC, 0);
            this->actor.shape.rot.y = this->actor.world.rot.y;
        }
        this->unk_2FE = 0;
    }

    if (SkelAnime_Update(&this->skelAnime)) {
        EnIk_SetupPullOutAxe(this);
    }
}

void EnIk_SetupPullOutAxe(EnIk* this) {
    f32 endFrame = Animation_GetLastFrame(&gIronKnuckleAxeStuckAnim);

    this->unk_2FE = 0;
    this->animationTimer = (s8)endFrame;
    this->unk_2F8 = 7;
    this->unk_2FF = this->unk_2FE;
    Animation_Change(&this->skelAnime, &gIronKnuckleAxeStuckAnim, 1.0f, 0.0f, endFrame, ANIMMODE_LOOP, -4.0f);
    Actor_PlaySfx(&this->actor, NA_SE_EN_IRONNACK_PULLOUT);
    EnIk_SetupAction(this, EnIk_PullOutAxe);
}

void EnIk_PullOutAxe(EnIk* this, PlayState* play) {
    f32 endFrame;

    if (SkelAnime_Update(&this->skelAnime) || (--this->animationTimer == 0)) {
        if (this->unk_2F8 == 8) {
            EnIk_SetupIdle(this);
        } else {
            endFrame = Animation_GetLastFrame(&gIronKnuckleRecoverFromVerticalAttackAnim);
            this->unk_2F8 = 8;
            Animation_Change(&this->skelAnime, &gIronKnuckleRecoverFromVerticalAttackAnim, 1.5f, 0.0f, endFrame,
                             ANIMMODE_ONCE_INTERP, -4.0f);
        }
    }
}

// Happens when Player is in front of Iron Knuckle or when Iron Knuckle encounters ACTOR_BG_JYA_IRONOBJ
void EnIk_SetupDoubleHorizontalAttack(EnIk* this) {
    f32 endFrame = Animation_GetLastFrame(&gIronKnuckleHorizontalAttackAnim);

    this->unk_2FF = 2;
    this->unk_300 = 0;
    this->unk_2F8 = 6;
    this->actor.speed = 0.0f;
    Animation_Change(&this->skelAnime, &gIronKnuckleHorizontalAttackAnim, 0.0f, 0.0f, endFrame, ANIMMODE_ONCE_INTERP,
                     -6.0f);
    this->isBreakingProp = false;
    EnIk_SetupAction(this, EnIk_DoubleHorizontalAttack);
}

void EnIk_DoubleHorizontalAttack(EnIk* this, PlayState* play) {
    f32 playSpeed;

    this->unk_300 += 0x1C2;
    playSpeed = Math_SinS(this->unk_300);
    this->skelAnime.playSpeed = ABS(playSpeed);

    if (this->skelAnime.curFrame > 11.0f) {
        this->unk_2FF = 3;
    }

    if (((this->skelAnime.curFrame > 1.0f) && (this->skelAnime.curFrame < 9.0f)) ||
        ((this->skelAnime.curFrame > 13.0f) && (this->skelAnime.curFrame < 18.0f))) {
        if (!this->isBreakingProp && (this->armorStatusFlag != 0) && (this->skelAnime.curFrame < 10.0f)) {
            Math_SmoothStepToS(&this->actor.world.rot.y, this->actor.yawTowardsPlayer, 1, 0x5DC, 0);
            this->actor.shape.rot.y = this->actor.world.rot.y;
        }

        if (this->unk_2FE < 0) {
            Actor_PlaySfx(&this->actor, NA_SE_EN_IRONNACK_SWING_AXE);
        }

        this->unk_2FE = 1;
    } else {
        this->unk_2FE = 0;
    }

    if (SkelAnime_Update(&this->skelAnime)) {
        EnIk_SetupRecoverFromHorizontalAttack(this);
    }
}

void EnIk_SetupRecoverFromHorizontalAttack(EnIk* this) {
    f32 endFrame = Animation_GetLastFrame(&gIronKnuckleRecoverFromHorizontalAttackAnim);

    this->unk_2FF = this->unk_2FE = 0;
    this->unk_2F8 = 8;
    Animation_Change(&this->skelAnime, &gIronKnuckleRecoverFromHorizontalAttackAnim, 1.5f, 0.0f, endFrame,
                     ANIMMODE_ONCE_INTERP, -4.0f);
    EnIk_SetupAction(this, EnIk_RecoverFromHorizontalAttack);
}

void EnIk_RecoverFromHorizontalAttack(EnIk* this, PlayState* play) {
    if (SkelAnime_Update(&this->skelAnime)) {
        EnIk_SetupIdle(this);
        EnIk_HandleBlocking(this, play);
    }
}

// Attack pattern when player is behind Iron Knuckle or attacks Iron Knuckle from behind
void EnIk_SetupSingleHorizontalAttack(EnIk* this) {
    f32 endFrame = Animation_GetLastFrame(&gIronKnuckleHorizontalAttackAnim);

    this->unk_2F8 = 1;
    this->unk_2FF = 3;
    this->actor.speed = 0.0f;
    Animation_Change(&this->skelAnime, &gIronKnuckleHorizontalAttackAnim, 0.5f, 13.0f, endFrame, ANIMMODE_ONCE_INTERP,
                     -4.0f);
    EnIk_SetupAction(this, EnIk_SingleHorizontalAttack);
}

void EnIk_SingleHorizontalAttack(EnIk* this, PlayState* play) {
    Math_StepUntilS(&this->actor.world.rot.y, this->actor.yawTowardsPlayer, 0x7D0);
    this->actor.shape.rot.y = this->actor.world.rot.y;

    if ((this->skelAnime.curFrame > 13.0f) && (this->skelAnime.curFrame < 18.0f)) {
        if (this->unk_2FE < 0) {
            Actor_PlaySfx(&this->actor, NA_SE_EN_IRONNACK_SWING_AXE);
        }
        this->unk_2FE = 1;
    } else {
        this->unk_2FE = 0;
    }

    if (SkelAnime_Update(&this->skelAnime)) {
        EnIk_SetupRecoverFromHorizontalAttack(this);
        EnIk_HandleBlocking(this, play);
    }
}

void EnIk_SetupStopAndBlock(EnIk* this) {
    f32 endFrame = Animation_GetLastFrame(&gIronKnuckleBlockAnim);

    this->unk_2FE = 0;
    this->unk_2F8 = 9;
    this->actor.speed = 0.0f;
    Animation_Change(&this->skelAnime, &gIronKnuckleBlockAnim, 1.0f, 0.0f, endFrame, ANIMMODE_ONCE_INTERP, -4.0f);
    EnIk_SetupAction(this, EnIk_StopAndBlock);
}

void EnIk_StopAndBlock(EnIk* this, PlayState* play) {
    CollisionCheck_SetAC(play, &play->colChkCtx, &this->shieldCollider.base);

    if (SkelAnime_Update(&this->skelAnime)) {
        if ((ABS((s16)(this->actor.yawTowardsPlayer - this->actor.shape.rot.y)) <= 0x4000) &&
            (this->actor.xzDistToPlayer < 100.0f) && (ABS(this->actor.yDistToPlayer) < 150.0f)) {
            if ((play->gameplayFrames & 1)) {
                EnIk_SetupVerticalAttack(this);
            } else {
                EnIk_SetupDoubleHorizontalAttack(this);
            }
        } else {
            EnIk_SetupIdle(this);
        }
    }
}

void EnIk_SetupReactToAttack(EnIk* this) {
    s16 yaw;
    s16 yawDiff;

    yaw = Math_Vec3f_Yaw(&this->actor.world.pos, &this->bodyCollider.base.ac->world.pos);
    this->unk_2F8 = 0;
    yawDiff = yaw - this->actor.shape.rot.y;

    if (ABS(yawDiff) <= 0x4000) {
        Animation_Change(&this->skelAnime, &gIronKnuckleFrontHitAnim, 1.0f, 0.0f,
                         Animation_GetLastFrame(&gIronKnuckleFrontHitAnim), ANIMMODE_ONCE, -4.0f);
        this->actor.speed = -6.0f;
    } else {
        Animation_Change(&this->skelAnime, &gIronKnuckleBackHitAnim, 1.0f, 0.0f,
                         Animation_GetLastFrame(&gIronKnuckleBackHitAnim), ANIMMODE_ONCE, -4.0f);
        this->actor.speed = 6.0f;
    }

    this->unk_2FE = 0;
    EnIk_SetupAction(this, EnIk_ReactToAttack);
}

void EnIk_ReactToAttack(EnIk* this, PlayState* play) {
    Math_SmoothStepToF(&this->actor.speed, 0.0f, 1.0f, 1.0f, 0.0f);

    if (BodyBreak_SpawnParts(&this->actor, &this->bodyBreak, play, this->actor.params + 4)) {
        this->bodyBreak.val = BODYBREAK_STATUS_FINISHED;
    }

    if (SkelAnime_Update(&this->skelAnime)) {
        if (ABS((s16)(this->actor.yawTowardsPlayer - this->actor.shape.rot.y)) <= 0x4000) {
            EnIk_SetupIdle(this);
            EnIk_HandleBlocking(this, play);
        } else {
            EnIk_SetupSingleHorizontalAttack(this);
        }
    }
}

void EnIk_SetupDie(EnIk* this) {
    f32 endFrame = Animation_GetLastFrame(&gIronKnuckleDeathAnim);

    this->unk_2FE = 0;
    this->unk_2F8 = 2;
    this->actor.speed = 0.0f;
    Animation_Change(&this->skelAnime, &gIronKnuckleDeathAnim, 1.0f, 0.0f, endFrame, ANIMMODE_ONCE, -4.0f);
    this->animationTimer = 24;
    Actor_PlaySfx(&this->actor, NA_SE_EN_IRONNACK_DEAD);
    Actor_PlaySfx(&this->actor, NA_SE_EN_NUTS_CUTBODY);
    EnIk_SetupAction(this, EnIk_Die);
}

void EnIk_Die(EnIk* this, PlayState* play) {
    if (SkelAnime_Update(&this->skelAnime)) {
        if ((this->actor.colChkInfo.health == 0) && (this->animationTimer != 0)) {
            s32 i;
            Vec3f pos;
            Vec3f sp7C = { 0.0f, 0.5f, 0.0f };

            this->animationTimer--;

            for (i = 0xC - (this->animationTimer >> 1); i >= 0; i--) {
                pos.x = this->actor.world.pos.x + Rand_CenteredFloat(120.0f);
                pos.z = this->actor.world.pos.z + Rand_CenteredFloat(120.0f);
                pos.y = this->actor.world.pos.y + 20.0f + Rand_CenteredFloat(50.0f);

                EffectSsDeadDb_Spawn(play, &pos, &sp7C, &sp7C, 100, 0, 255, 255, 255, 255, 0, 0, 255, 1, 9, true);
            }

            if (this->animationTimer == 0) {
                Item_DropCollectibleRandom(play, &this->actor, &this->actor.world.pos, 0xB0);

                if (this->switchFlag != 0xFF) {
                    Flags_SetSwitch(play, this->switchFlag);
                }

                Actor_Kill(&this->actor);
            }
        }
    } else if (this->skelAnime.curFrame == 23.0f) {
        Actor_PlaySfx(&this->actor, NA_SE_EN_IRONNACK_WALK);
    }
}

void EnIk_UpdateDamage(EnIk* this, PlayState* play) {
    if ((this->unk_2F8 == 3) || (this->unk_2F8 == 2)) {
        return;
    }

    if (this->shieldCollider.base.acFlags & AC_BOUNCED) {
        f32 frames = Animation_GetLastFrame(&gIronKnuckleBlockAnim) - 2.0f;

        if (this->skelAnime.curFrame < frames) {
            this->skelAnime.curFrame = frames;
        }

        this->shieldCollider.base.acFlags &= ~AC_BOUNCED;
        this->bodyCollider.base.acFlags &= ~AC_HIT;
    } else if (this->bodyCollider.base.acFlags & AC_HIT) {
        STACK_PAD(s16);
        u8 prevHealth;
<<<<<<< HEAD
        STACK_PAD(s32);
=======
        s32 damageReaction;
>>>>>>> ed02a9db
        Vec3f sparksPos = this->actor.world.pos;

        sparksPos.y += 50.0f;

        Actor_SetDropFlag(&this->actor, &this->bodyCollider.elem, true);

        this->damageReaction = this->actor.colChkInfo.damageReaction;
        this->bodyCollider.base.acFlags &= ~AC_HIT;

        if ((this->damageReaction == EN_IK_DMG_REACT_NONE) || (this->damageReaction == EN_IK_DMG_REACT_SPARKS_NO_DMG) ||
            ((this->armorStatusFlag == 0) && (this->damageReaction == EN_IK_DMG_REACT_PROJECTILE))) {
            if (this->damageReaction != EN_IK_DMG_REACT_NONE) {
                // spawn sparks and don't damage
                CollisionCheck_SpawnShieldParticlesMetal(play, &sparksPos);
            }
            return;
        }

        Actor_SetColorFilter(&this->actor, COLORFILTER_COLORFLAG_RED, 255, COLORFILTER_BUFFLAG_OPA, 12);

        prevHealth = this->actor.colChkInfo.health;
        Actor_ApplyDamage(&this->actor);

        if (this->actor.params != IK_TYPE_NABOORU) {
            if ((prevHealth > 10) && (this->actor.colChkInfo.health <= 10)) {
                this->armorStatusFlag = ARMOR_BROKEN;
                BodyBreak_Alloc(&this->bodyBreak, 3, play);
            }
        } else if (this->actor.colChkInfo.health <= 10) {
            Actor_ChangeCategory(play, &play->actorCtx, &this->actor, ACTORCAT_BOSS);
            SfxSource_PlaySfxAtFixedWorldPos(play, &this->actor.world.pos, 20, NA_SE_EN_LAST_DAMAGE);
#if !OOT_PAL_N64
            if (this->switchFlag != 0xFF) {
                Flags_SetSwitch(play, this->switchFlag);
            }
#endif
            return;
        } else if (prevHealth == 50) {
            Actor_ChangeCategory(play, &play->actorCtx, &this->actor, ACTORCAT_ENEMY);
        }

        if (this->actor.colChkInfo.health == 0) {
            EnIk_SetupDie(this);
            Enemy_StartFinishingBlow(play, &this->actor);
            return;
        }

        Math_SmoothStepToS(&this->actor.world.rot.y, this->actor.yawTowardsPlayer, 1, 0x7D0, 0);

        if ((this->actor.params == IK_TYPE_NABOORU) && (Rand_ZeroOne() < 0.5f)) {
            if (ABS((s16)(this->actor.yawTowardsPlayer - this->actor.shape.rot.y)) > 0x4000) {
                EnIk_SetupSingleHorizontalAttack(this);
            }
        }

        if ((this->actor.params != IK_TYPE_NABOORU) && (this->armorStatusFlag != 0)) {
            if ((prevHealth > 10) && (this->actor.colChkInfo.health <= 10)) {
                Actor_PlaySfx(&this->actor, NA_SE_EN_IRONNACK_ARMOR_OFF_DEMO);
            } else {
                Actor_PlaySfx(&this->actor, NA_SE_EN_IRONNACK_DAMAGE);
                Actor_PlaySfx(&this->actor, NA_SE_EN_NUTS_CUTBODY);
            }

            EnIk_SetupReactToAttack(this);
        } else {
            Actor_PlaySfx(&this->actor, NA_SE_EN_IRONNACK_ARMOR_HIT);
            Actor_PlaySfx(&this->actor, NA_SE_EN_IRONNACK_DAMAGE);
            CollisionCheck_SpawnShieldParticles(play, &sparksPos);
        }
    }
}

void EnIk_UpdateEnemy(Actor* thisx, PlayState* play) {
    EnIk* this = (EnIk*)thisx;
    STACK_PAD(s32);
    Player* player = GET_PLAYER(play);
    u8 prevInvincibilityTimer;

    this->drawArmorFlag = this->armorStatusFlag;
    EnIk_UpdateDamage(this, play);

    if ((this->actor.params == IK_TYPE_NABOORU) && (this->actor.colChkInfo.health <= 10)) {
        EnIk_StartDefeatCutscene(&this->actor, play);
    } else {
        this->actionFunc(this, play);

        if (this->axeCollider.base.atFlags & AT_HIT) {
            this->axeCollider.base.atFlags &= ~AT_HIT;

            if (this->axeCollider.base.at == &player->actor) {
                prevInvincibilityTimer = player->invincibilityTimer;

                if (player->invincibilityTimer <= 0) {
                    if (player->invincibilityTimer <= -40) {
                        player->invincibilityTimer = 0;
                    } else {
                        player->invincibilityTimer = 0;
                        play->damagePlayer(play, -64);
                        this->unk_2FE = 0;
                    }
                }

                Actor_SetPlayerKnockbackLargeNoDamage(play, &this->actor, 8.0f, this->actor.yawTowardsPlayer, 8.0f);
                player->invincibilityTimer = prevInvincibilityTimer;
            }
        }

        Actor_MoveXZGravity(&this->actor);
        Actor_UpdateBgCheckInfo(play, &this->actor, 75.0f, 30.0f, 30.0f,
                                UPDBGCHECKINFO_FLAG_0 | UPDBGCHECKINFO_FLAG_2 | UPDBGCHECKINFO_FLAG_3 |
                                    UPDBGCHECKINFO_FLAG_4);

        this->actor.focus.pos = this->actor.world.pos;
        this->actor.focus.pos.y += 45.0f;

        Collider_UpdateCylinder(&this->actor, &this->bodyCollider);
        CollisionCheck_SetOC(play, &play->colChkCtx, &this->bodyCollider.base);

        if ((this->actor.colChkInfo.health > 0) && (this->actor.colorFilterTimer == 0) && (this->unk_2F8 >= 2)) {
            CollisionCheck_SetAC(play, &play->colChkCtx, &this->bodyCollider.base);
        }

        if (this->unk_2FE > 0) {
            CollisionCheck_SetAT(play, &play->colChkCtx, &this->axeCollider.base);
        }

        if (this->unk_2F8 == 9) {
            CollisionCheck_SetAC(play, &play->colChkCtx, &this->shieldCollider.base);
        }
    }
}

Gfx* EnIk_SetPrimEnvColors(GraphicsContext* gfxCtx, u8 primR, u8 primG, u8 primB, u8 envR, u8 envG, u8 envB) {
    Gfx* displayList;
    Gfx* displayListHead;

    displayList = GRAPH_ALLOC(gfxCtx, 4 * sizeof(Gfx));
    displayListHead = displayList;

    gDPPipeSync(displayListHead++);
    gDPSetPrimColor(displayListHead++, 0, 0, primR, primG, primB, 255);
    gDPSetEnvColor(displayListHead++, envR, envG, envB, 255);
    gSPEndDisplayList(displayListHead++);

    return displayList;
}

s32 EnIk_OverrideLimbDrawEnemy(PlayState* play, s32 limbIndex, Gfx** dList, Vec3f* pos, Vec3s* rot, void* thisx) {
    EnIk* this = (EnIk*)thisx;

    if (limbIndex == IRON_KNUCKLE_LIMB_HELMET_ARMOR) {
        if (this->actor.params != IK_TYPE_NABOORU) {
            *dList = gIronKnuckleHelmetDL;
        }
    } else if (limbIndex == IRON_KNUCKLE_LIMB_HEAD) {
        if (this->actor.params != IK_TYPE_NABOORU) {
            *dList = gIronKnuckleGerudoHeadDL;
        }
    } else if ((limbIndex == IRON_KNUCKLE_LIMB_CHEST_ARMOR_FRONT) ||
               (limbIndex == IRON_KNUCKLE_LIMB_CHEST_ARMOR_BACK)) {
        if (this->drawArmorFlag & ARMOR_BROKEN) {
            *dList = NULL;
        }
    } else if ((limbIndex == IRON_KNUCKLE_LIMB_TORSO) || (limbIndex == IRON_KNUCKLE_LIMB_WAIST)) {
        if (!(this->drawArmorFlag & ARMOR_BROKEN)) {
            *dList = NULL;
        }
    }

    return false;
}

UNUSED static Vec3f D_80A78470 = { 300.0f, 0.0f, 0.0f };

static Vec3f D_80A7847C[] = {
    { 800.0f, -200.0f, -5200.0f },
    { 0.0f, 0.0f, 0.0f },
    { -200.0f, -2200.0f, -200.0f },
    { -6000.0f, 2000.0f, -3000.0f },
};

static Vec3f D_80A784AC[] = {
    { -3000.0, -700.0, -5000.0 },
    { -3000.0, -700.0, 2000.0 },
    { 4000.0, -700.0, 2000.0 },
};

static Vec3f D_80A784D0[] = {
    { 4000.0, -700.0, 2000.0 },
    { 4000.0, -700.0, -5000.0 },
    { -3000.0, -700.0, -5000.0 },
};

void EnIk_PostLimbDrawEnemy(PlayState* play, s32 limbIndex, Gfx** dList, Vec3s* rot, void* thisx) {
    Vec3f spF4;
    Vec3f spE8;
    EnIk* this = (EnIk*)thisx;

    OPEN_DISPS(play->state.gfxCtx, "../z_en_ik_inFight.c", 1201);

    if (this->armorStatusFlag & ARMOR_BROKEN) {
        BodyBreak_SetInfo(&this->bodyBreak, limbIndex, IRON_KNUCKLE_LIMB_CHEST_ARMOR_FRONT,
                          IRON_KNUCKLE_LIMB_CHEST_ARMOR_BACK, IRON_KNUCKLE_LIMB_TORSO, dList,
                          BODYBREAK_OBJECT_SLOT_DEFAULT);
    }
    if (limbIndex == IRON_KNUCKLE_LIMB_HELMET_ARMOR) {
        MATRIX_FINALIZE_AND_LOAD(POLY_XLU_DISP++, play->state.gfxCtx, "../z_en_ik_inFight.c", 1217);
        if (this->actor.params != IK_TYPE_NABOORU) {
            gSPDisplayList(POLY_XLU_DISP++, gIronKnuckleHelmetMarkingDL);
        } else {
            gSPDisplayList(POLY_XLU_DISP++, object_ik_DL_016D88);
        }
    } else if (limbIndex == IRON_KNUCKLE_LIMB_AXE) {
        s32 i;
        Vec3f sp9C[3];
        Vec3f sp78[3];

        Matrix_MultVec3f(&D_80A7847C[0], &this->axeCollider.dim.quad[1]);
        Matrix_MultVec3f(&D_80A7847C[1], &this->axeCollider.dim.quad[0]);
        Matrix_MultVec3f(&D_80A7847C[2], &this->axeCollider.dim.quad[3]);
        Matrix_MultVec3f(&D_80A7847C[3], &this->axeCollider.dim.quad[2]);
        Collider_SetQuadVertices(&this->axeCollider, &this->axeCollider.dim.quad[0], &this->axeCollider.dim.quad[1],
                                 &this->axeCollider.dim.quad[2], &this->axeCollider.dim.quad[3]);
        Matrix_MultVec3f(&D_80A7847C[0], &spF4);
        Matrix_MultVec3f(&D_80A7847C[1], &spE8);
        if (this->unk_2FE > 0) {
            EffectBlure_AddVertex(Effect_GetByIndex(this->blureIdx), &spF4, &spE8);
        } else if (this->unk_2FE == 0) {
            EffectBlure_AddSpace(Effect_GetByIndex(this->blureIdx));
            this->unk_2FE = -1;
        }
        if (this->unk_2F8 == 9) {
            for (i = 0; i < ARRAY_COUNT(sp78); i++) {
                Matrix_MultVec3f(&D_80A784AC[i], &sp9C[i]);
                Matrix_MultVec3f(&D_80A784D0[i], &sp78[i]);
            }

            Collider_SetTrisVertices(&this->shieldCollider, 0, &sp9C[0], &sp9C[1], &sp9C[2]);
            Collider_SetTrisVertices(&this->shieldCollider, 1, &sp78[0], &sp78[1], &sp78[2]);
        }
    }

    switch (limbIndex) {
        case IRON_KNUCKLE_LIMB_UPPER_LEFT_PAULDRON:
            MATRIX_FINALIZE_AND_LOAD(POLY_XLU_DISP++, play->state.gfxCtx, "../z_en_ik_inFight.c", 1270);
            gSPDisplayList(POLY_XLU_DISP++, object_ik_DL_016F88);
            break;

        case IRON_KNUCKLE_LIMB_UPPER_RIGHT_PAULDRON:
            MATRIX_FINALIZE_AND_LOAD(POLY_XLU_DISP++, play->state.gfxCtx, "../z_en_ik_inFight.c", 1275);
            gSPDisplayList(POLY_XLU_DISP++, object_ik_DL_016EE8);
            break;

        case IRON_KNUCKLE_LIMB_CHEST_ARMOR_FRONT:
            if (!(this->drawArmorFlag & ARMOR_BROKEN)) {
                MATRIX_FINALIZE_AND_LOAD(POLY_XLU_DISP++, play->state.gfxCtx, "../z_en_ik_inFight.c", 1281);
                gSPDisplayList(POLY_XLU_DISP++, gIronKnuckleArmorRivetAndSymbolDL);
            }
            break;

        case IRON_KNUCKLE_LIMB_CHEST_ARMOR_BACK:
            if (!(this->drawArmorFlag & ARMOR_BROKEN)) {
                MATRIX_FINALIZE_AND_LOAD(POLY_XLU_DISP++, play->state.gfxCtx, "../z_en_ik_inFight.c", 1288);
                gSPDisplayList(POLY_XLU_DISP++, object_ik_DL_016CD8);
            }
            break;
    }

    CLOSE_DISPS(play->state.gfxCtx, "../z_en_ik_inFight.c", 1294);
}

void EnIk_DrawEnemy(Actor* thisx, PlayState* play) {
    EnIk* this = (EnIk*)thisx;

    OPEN_DISPS(play->state.gfxCtx, "../z_en_ik_inFight.c", 1309);

    Gfx_SetupDL_25Opa(play->state.gfxCtx);
    Gfx_SetupDL_25Xlu(play->state.gfxCtx);

    if (this->actor.params == IK_TYPE_NABOORU) {
        gSPSegment(POLY_OPA_DISP++, 0x08, EnIk_SetPrimEnvColors(play->state.gfxCtx, 245, 225, 155, 30, 30, 0));
        gSPSegment(POLY_OPA_DISP++, 0x09, EnIk_SetPrimEnvColors(play->state.gfxCtx, 255, 40, 0, 40, 0, 0));
        gSPSegment(POLY_OPA_DISP++, 0x0A, EnIk_SetPrimEnvColors(play->state.gfxCtx, 255, 255, 255, 20, 40, 30));
    } else if (this->actor.params == IK_TYPE_SILVER) {
        gSPSegment(POLY_OPA_DISP++, 0x08, EnIk_SetPrimEnvColors(play->state.gfxCtx, 245, 255, 205, 30, 35, 0));
        gSPSegment(POLY_OPA_DISP++, 0x09, EnIk_SetPrimEnvColors(play->state.gfxCtx, 185, 135, 25, 20, 20, 0));
        gSPSegment(POLY_OPA_DISP++, 0x0A, EnIk_SetPrimEnvColors(play->state.gfxCtx, 255, 255, 255, 30, 40, 20));
    } else if (this->actor.params == IK_TYPE_BLACK) {
        gSPSegment(POLY_OPA_DISP++, 0x08, EnIk_SetPrimEnvColors(play->state.gfxCtx, 55, 65, 55, 0, 0, 0));
        gSPSegment(POLY_OPA_DISP++, 0x09, EnIk_SetPrimEnvColors(play->state.gfxCtx, 205, 165, 75, 25, 20, 0));
        gSPSegment(POLY_OPA_DISP++, 0x0A, EnIk_SetPrimEnvColors(play->state.gfxCtx, 205, 165, 75, 25, 20, 0));
    } else {
        gSPSegment(POLY_OPA_DISP++, 0x08, EnIk_SetPrimEnvColors(play->state.gfxCtx, 255, 255, 255, 180, 180, 180));
        gSPSegment(POLY_OPA_DISP++, 0x09, EnIk_SetPrimEnvColors(play->state.gfxCtx, 225, 205, 115, 25, 20, 0));
        gSPSegment(POLY_OPA_DISP++, 0x0A, EnIk_SetPrimEnvColors(play->state.gfxCtx, 225, 205, 115, 25, 20, 0));
    }

    SkelAnime_DrawFlexOpa(play, this->skelAnime.skeleton, this->skelAnime.jointTable, this->skelAnime.dListCount,
                          EnIk_OverrideLimbDrawEnemy, EnIk_PostLimbDrawEnemy, this);

    CLOSE_DISPS(play->state.gfxCtx, "../z_en_ik_inFight.c", 1351);
}

void EnIk_StartMinibossBgm(void) {
    func_800F5ACC(NA_BGM_MINI_BOSS);
}

// Cutscene: Nabooru Knuckle Wakes up
void EnIk_UpdateAction2Sfx(EnIk* this) {
    if (Animation_OnFrame(&this->skelAnime, 1.0f)) {
        Audio_PlaySfxGeneral(NA_SE_EN_IRONNACK_WAKEUP, &this->actor.projectedPos, 4, &gSfxDefaultFreqAndVolScale,
                             &gSfxDefaultFreqAndVolScale, &gSfxDefaultReverb);
    } else if (Animation_OnFrame(&this->skelAnime, 33.0f)) {
        Audio_PlaySfxGeneral(NA_SE_EN_IRONNACK_WALK, &this->actor.projectedPos, 4, &gSfxDefaultFreqAndVolScale,
                             &gSfxDefaultFreqAndVolScale, &gSfxDefaultReverb);
    } else if (Animation_OnFrame(&this->skelAnime, 68.0f) || Animation_OnFrame(&this->skelAnime, 80.0f)) {
        Audio_PlaySfxGeneral(NA_SE_EN_IRONNACK_ARMOR_DEMO, &this->actor.projectedPos, 4, &gSfxDefaultFreqAndVolScale,
                             &gSfxDefaultFreqAndVolScale, &gSfxDefaultReverb);
    } else if (Animation_OnFrame(&this->skelAnime, 107.0f)) {
        Audio_PlaySfxGeneral(NA_SE_EN_IRONNACK_FINGER_DEMO, &this->actor.projectedPos, 4, &gSfxDefaultFreqAndVolScale,
                             &gSfxDefaultFreqAndVolScale, &gSfxDefaultReverb);
    } else if (Animation_OnFrame(&this->skelAnime, 156.0f)) {
        Audio_PlaySfxGeneral(NA_SE_EN_IRONNACK_ARMOR_DEMO, &this->actor.projectedPos, 4, &gSfxDefaultFreqAndVolScale,
                             &gSfxDefaultFreqAndVolScale, &gSfxDefaultReverb);
    } else if (Animation_OnFrame(&this->skelAnime, 188.0f)) {
        Audio_PlaySfxGeneral(NA_SE_EN_IRONNACK_WAVE_DEMO, &this->actor.projectedPos, 4, &gSfxDefaultFreqAndVolScale,
                             &gSfxDefaultFreqAndVolScale, &gSfxDefaultReverb);
    }
}

// Cutscene: Summons Axe for Nabooru Knuckle
void EnIk_PlayAxeSpawnSfx(EnIk* this, PlayState* play, Vec3f* pos) {
    Audio_PlaySfxGeneral(NA_SE_EN_TWINROBA_TRANSFORM, &this->actor.projectedPos, 4, &gSfxDefaultFreqAndVolScale,
                         &gSfxDefaultFreqAndVolScale, &gSfxDefaultReverb);
}

void EnIk_SpawnAxeSmoke(EnIk* this, PlayState* play, Vec3f* pos) {
    static Vec3f sAxeSmokeEffectData[] = {
        { 1000.0, -1000.0, 1000.0 },  { 0.0, -1000.0, 0.0 },        { -1000.0, -5000.0, -4000.0 },
        { 1000.0, -5000.0, -3000.0 }, { -1000.0, 1000.0, -6000.0 }, { -1000.0, 3000.0, -5000.0 },
        { -800.0, 1000.0, -3000.0 },  { 0.0, -4000.0, -2000.0 },    { -1000.0, -2000.0, -6000.0 },
        { 1000.0, -3000.0, 0.0 },     { 2000.0, -2000.0, -4000.0 }, { -1000.0, 0.0, -6000.0 },
        { 1000.0, -2000.0, -2000.0 }, { 0.0, -2000.0, 2100.0 },     { 0.0, 0.0, 0.0 },
        { 1000.0, -1000.0, -6000.0 }, { 2000.0, 0.0, -3000.0 },     { -1000.0, -1000.0, -4000.0 },
        { 900.0, -800.0, 2700.0 },    { 720.0f, 900.0f, 2500.0f },
    };

    if (!this->isAxeSummoned) {
        STACK_PAD(s32);
        Vec3f effectVelocity = { 0.0f, 0.0f, 0.0f };
        Vec3f effectAccel = { 0.0f, 0.3f, 0.0f };
        s32 i;

        for (i = ARRAY_COUNT(sAxeSmokeEffectData) - 1; i >= 0; i--) {
            Color_RGBA8 primColor = { 200, 200, 200, 255 };
            Color_RGBA8 envColor = { 150, 150, 150, 0 };
            s32 randColorOffset;
            Vec3f effectPos;

            Matrix_MultVec3f(&sAxeSmokeEffectData[i], &effectPos);
            randColorOffset = (Rand_ZeroOne() * 20.0f) - 10.0f;

            primColor.r += randColorOffset;
            primColor.g += randColorOffset;
            primColor.b += randColorOffset;

            envColor.r += randColorOffset;
            envColor.g += randColorOffset;
            envColor.b += randColorOffset;

            func_8002829C(play, &effectPos, &effectVelocity, &effectAccel, &primColor, &envColor,
                          (Rand_ZeroOne() * 60.0f) + 300.0f, 0);
        }

        this->isAxeSummoned = true;
        EnIk_PlayAxeSpawnSfx(this, play, pos);
    }
}

void EnIk_UpdateBgCheckInfo(EnIk* this, PlayState* play) {
    Actor_UpdateBgCheckInfo(play, &this->actor, 75.0f, 30.0f, 30.0f, UPDBGCHECKINFO_FLAG_0 | UPDBGCHECKINFO_FLAG_2);
}

s32 EnIk_UpdateSkelAnime(EnIk* this) {
    return SkelAnime_Update(&this->skelAnime);
}

CsCmdActorCue* EnIk_GetCue(PlayState* play, s32 cueChannel) {
    if (play->csCtx.state != CS_STATE_IDLE) {
        CsCmdActorCue* cue = play->csCtx.actorCues[cueChannel];

        return cue;
    }

    return NULL;
}

void EnIk_SetStartPosRotFromCue(EnIk* this, PlayState* play, s32 cueChannel) {
    CsCmdActorCue* cue = EnIk_GetCue(play, cueChannel);

    if (cue != NULL) {
        this->actor.world.pos.x = cue->startPos.x;
        this->actor.world.pos.y = cue->startPos.y;
        this->actor.world.pos.z = cue->startPos.z;

        this->actor.world.rot.y = this->actor.shape.rot.y = cue->rot.y;
    }
}

f32 EnIk_GetAnimCurFrame(Actor* thisx) {
    EnIk* this = (EnIk*)thisx;

    return this->skelAnime.curFrame;
}

// unused
void EnIk_SetupCsAction0(EnIk* this) {
    this->csAction = IK_CS_ACTION_0;
    this->csDrawMode = IK_CS_DRAW_NOTHING;
    this->actor.shape.shadowAlpha = 0;
}

// Cutscene: Nabooru sitting and Kotake and Koume looking at her
void EnIk_SetupCsAction1(EnIk* this, PlayState* play) {
    Animation_Change(&this->skelAnime, &gIronKnuckleNabooruSummonAxeAnim, 1.0f, 0.0f,
                     Animation_GetLastFrame(&gIronKnuckleNabooruSummonAxeAnim), ANIMMODE_ONCE, 0.0f);
    EnIk_SetStartPosRotFromCue(this, play, 4);
    this->csAction = IK_CS_ACTION_1;
    this->csDrawMode = IK_CS_DRAW_INTRO;
    this->actor.shape.shadowAlpha = 255;
}

// Cutscene: Nabooru Knuckle starts to stand up
void EnIk_SetupCsAction2(EnIk* this) {
    Animation_Change(&this->skelAnime, &gIronKnuckleNabooruSummonAxeAnim, 1.0f, 0.0f,
                     Animation_GetLastFrame(&gIronKnuckleNabooruSummonAxeAnim), ANIMMODE_ONCE, 0.0f);
    this->csAction = IK_CS_ACTION_2;
    this->csDrawMode = IK_CS_DRAW_INTRO;
    this->isAxeSummoned = false;
    this->actor.shape.shadowAlpha = 255;
}

void EnIk_HandleEnemyChange(EnIk* this, PlayState* play, s32 animFinished) {
    if (animFinished && (EnIk_GetCue(play, 4) != NULL)) {
        EnIk_ChangeToEnemy(this, play);
    }
}

void EnIk_PlayArmorFallSfx(EnIk* this) {
    Audio_PlaySfxGeneral(NA_SE_EN_IRONNACK_STAGGER_DEMO, &this->actor.projectedPos, 4, &gSfxDefaultFreqAndVolScale,
                         &gSfxDefaultFreqAndVolScale, &gSfxDefaultReverb);
}

void EnIk_PlayDeathSfx(EnIk* this, PlayState* play) {
    static Vec3f D_80A78FA0;
    STACK_PADS(s32, 2);
    f32 wDest;

    SkinMatrix_Vec3fMtxFMultXYZW(&play->viewProjectionMtxF, &this->actor.world.pos, &D_80A78FA0, &wDest);
    Audio_PlaySfxGeneral(NA_SE_EN_IRONNACK_DEAD, &D_80A78FA0, 4, &gSfxDefaultFreqAndVolScale,
                         &gSfxDefaultFreqAndVolScale, &gSfxDefaultReverb);
}

// Cutscene: starts after final hit to Nabooru
void EnIk_SetupCsAction3(EnIk* this, PlayState* play) {
    STACK_PADS(s32, 3);
    f32 endFrame = Animation_GetLastFrame(&gIronKnuckleNabooruDeathAnim);

    SkelAnime_InitFlex(play, &this->skelAnime, &gIronKnuckleDefeatSkel, NULL, this->jointTable, this->morphTable,
                       IRON_KNUCKLE_LIMB_MAX);
    Animation_Change(&this->skelAnime, &gIronKnuckleNabooruDeathAnim, 1.0f, 0.0f, endFrame, ANIMMODE_ONCE, 0.0f);
    this->csAction = IK_CS_ACTION_3;
    this->csDrawMode = IK_CS_DRAW_DEFEAT;
    EnIk_SetStartPosRotFromCue(this, play, 4);
    EnIk_PlayDeathSfx(this, play);
    this->actor.shape.shadowAlpha = 255;
}

// Cutscene: Armor falling off revealing Nabooru underneath
void EnIk_SetupCsAction4(EnIk* this, PlayState* play) {
    this->csAction = IK_CS_ACTION_4;
    this->csDrawMode = IK_CS_DRAW_DEFEAT;
    EnIk_PlayArmorFallSfx(this);
    this->actor.shape.shadowAlpha = 255;
}

// Cutscene: all the armor has fallen off
void EnIk_SetupCsAction5(EnIk* this, PlayState* play) {
    this->csAction = IK_CS_ACTION_5;
    this->csDrawMode = IK_CS_DRAW_NOTHING;
    this->actor.shape.shadowAlpha = 0;
}

void EnIk_CsAction3(EnIk* this, PlayState* play) {
    EnIk_UpdateBgCheckInfo(this, play);
    EnIk_HandleCsCues(this, play);
}

void EnIk_CsAction4(EnIk* this, PlayState* play) {
    EnIk_UpdateSkelAnime(this);
    EnIk_UpdateBgCheckInfo(this, play);
    EnIk_HandleCsCues(this, play);
}

void EnIk_CsAction5(EnIk* this, PlayState* play) {
    if (EnIk_GetCue(play, 4) == NULL) {
#if OOT_PAL_N64
        Flags_SetSwitch(play, this->switchFlag);
#endif
        Actor_Kill(&this->actor);
    }
}

s32 EnIk_OverrideLimbDrawDefeat(PlayState* play, s32 limbIndex, Gfx** dList, Vec3f* pos, Vec3s* rot, void* thisx) {
    if ((limbIndex == IRON_KNUCKLE_DEFEAT_LIMB_HELMET_ARMOR) ||
        (limbIndex == IRON_KNUCKLE_DEFEAT_LIMB_CHEST_ARMOR_FRONT) ||
        (limbIndex == IRON_KNUCKLE_DEFEAT_LIMB_CHEST_ARMOR_BACK)) {
        if (EnIk_GetAnimCurFrame(thisx) >= 30.0f) {
            *dList = NULL;
        }
    }

    return false;
}

void EnIk_PostLimbDrawDefeat(PlayState* play, s32 limbIndex, Gfx** dList, Vec3s* rot, void* thisx) {
    GraphicsContext* gfxCtx = play->state.gfxCtx;

    OPEN_DISPS(gfxCtx, "../z_en_ik_inAwake.c", 207);

    switch (limbIndex) {
        case IRON_KNUCKLE_DEFEAT_LIMB_HELMET_ARMOR: {
            EnIk* this = (EnIk*)thisx;

            if (EnIk_GetAnimCurFrame(&this->actor) < 30.0f) {
                MATRIX_FINALIZE_AND_LOAD(POLY_XLU_DISP++, gfxCtx, "../z_en_ik_inAwake.c", 267);
                gSPDisplayList(POLY_XLU_DISP++, object_ik_DL_016D88);
            }
        } break;

        case IRON_KNUCKLE_DEFEAT_LIMB_UPPER_LEFT_PAULDRON:
            MATRIX_FINALIZE_AND_LOAD(POLY_XLU_DISP++, gfxCtx, "../z_en_ik_inAwake.c", 274);
            gSPDisplayList(POLY_XLU_DISP++, object_ik_DL_016F88);
            break;

        case IRON_KNUCKLE_DEFEAT_LIMB_UPPER_RIGHT_PAULDRON:
            MATRIX_FINALIZE_AND_LOAD(POLY_XLU_DISP++, gfxCtx, "../z_en_ik_inAwake.c", 280);
            gSPDisplayList(POLY_XLU_DISP++, object_ik_DL_016EE8);
            break;

        case IRON_KNUCKLE_DEFEAT_LIMB_CHEST_ARMOR_FRONT: {
            EnIk* this = (EnIk*)thisx;

            if (EnIk_GetAnimCurFrame(&this->actor) < 30.0f) {
                MATRIX_FINALIZE_AND_LOAD(POLY_XLU_DISP++, gfxCtx, "../z_en_ik_inAwake.c", 288);
                gSPDisplayList(POLY_XLU_DISP++, gIronKnuckleArmorRivetAndSymbolDL);
            }
        } break;

        case IRON_KNUCKLE_DEFEAT_LIMB_CHEST_ARMOR_BACK: {
            EnIk* this = (EnIk*)thisx;

            if (EnIk_GetAnimCurFrame(&this->actor) < 30.0f) {
                MATRIX_FINALIZE_AND_LOAD(POLY_XLU_DISP++, gfxCtx, "../z_en_ik_inAwake.c", 297);
                gSPDisplayList(POLY_XLU_DISP++, object_ik_DL_016CD8);
            }
        } break;
    }

    CLOSE_DISPS(gfxCtx, "../z_en_ik_inAwake.c", 304);
}

void EnIk_CsDrawDefeat(EnIk* this, PlayState* play) {
    GraphicsContext* gfxCtx = play->state.gfxCtx;
    SkelAnime* skelAnime = &this->skelAnime;
    STACK_PADS(s32, 2);

    OPEN_DISPS(gfxCtx, "../z_en_ik_inAwake.c", 322);

    func_8002EBCC(&this->actor, play, 0);
    Gfx_SetupDL_25Opa(gfxCtx);
    Gfx_SetupDL_25Xlu(gfxCtx);
    gSPSegment(POLY_OPA_DISP++, 0x08, EnIk_SetPrimEnvColors(gfxCtx, 245, 225, 155, 30, 30, 0));
    gSPSegment(POLY_OPA_DISP++, 0x09, EnIk_SetPrimEnvColors(gfxCtx, 255, 40, 0, 40, 0, 0));
    gSPSegment(POLY_OPA_DISP++, 0x0A, EnIk_SetPrimEnvColors(gfxCtx, 255, 255, 255, 20, 40, 30));
    SkelAnime_DrawFlexOpa(play, skelAnime->skeleton, skelAnime->jointTable, skelAnime->dListCount,
                          EnIk_OverrideLimbDrawDefeat, EnIk_PostLimbDrawDefeat, this);

    CLOSE_DISPS(gfxCtx, "../z_en_ik_inAwake.c", 345);
}

void EnIk_HandleCsCues(EnIk* this, PlayState* play) {
    CsCmdActorCue* cue = EnIk_GetCue(play, 4);
    u32 nextCueId;
    u32 currentCueId;

    if (cue != NULL) {
        nextCueId = cue->id;
        currentCueId = this->cueId;

        if (nextCueId != currentCueId) {
            switch (nextCueId) {
                case 1:
                    EnIk_SetupCsAction0(this);
                    break;

                case 2:
                    EnIk_SetupCsAction1(this, play);
                    break;

                case 3:
                    EnIk_SetupCsAction2(this);
                    break;

                case 4:
                    EnIk_ChangeToEnemy(this, play);
                    break;

                case 5:
                    EnIk_SetupCsAction3(this, play);
                    break;

                case 6:
                    EnIk_SetupCsAction4(this, play);
                    break;

                case 7:
                    EnIk_SetupCsAction5(this, play);
                    break;

                default:
                    PRINTF(T("En_Ik_inConfrontion_Check_DemoMode:そんな動作は無い!!!!!!!!\n",
                             "En_Ik_inConfrontion_Check_DemoMode: There is no such action!!!!!!!!\n"));
            }

            this->cueId = nextCueId;
        }
    }
}

void EnIk_CsAction0(EnIk* this, PlayState* play) {
    EnIk_HandleCsCues(this, play);
}

void EnIk_CsAction1(EnIk* this, PlayState* play) {
    EnIk_UpdateBgCheckInfo(this, play);
    EnIk_HandleCsCues(this, play);
}

void EnIk_CsAction2(EnIk* this, PlayState* play) {
    s32 animFinished;

    animFinished = EnIk_UpdateSkelAnime(this);
    EnIk_UpdateAction2Sfx(this);
    EnIk_UpdateBgCheckInfo(this, play);
    EnIk_HandleCsCues(this, play);
    EnIk_HandleEnemyChange(this, play, animFinished);
}

static EnIkActionFunc sCsActionFuncs[] = {
    EnIk_CsAction0, EnIk_CsAction1, EnIk_CsAction2, EnIk_CsAction3, EnIk_CsAction4, EnIk_CsAction5,
};

void EnIk_UpdateCutscene(Actor* thisx, PlayState* play) {
    EnIk* this = (EnIk*)thisx;

    if (this->csAction < 0 || this->csAction >= ARRAY_COUNT(sCsActionFuncs) || sCsActionFuncs[this->csAction] == NULL) {
        PRINTF(VT_FGCOL(RED) T("メインモードがおかしい!!!!!!!!!!!!!!!!!!!!!!!!!\n",
                               "The main mode is wrong!!!!!!!!!!!!!!!!!!!!!!!!!\n") VT_RST);
        return;
    }

    sCsActionFuncs[this->csAction](this, play);
}

s32 EnIk_OverrideLimbDrawIntro(PlayState* play, s32 limbIndex, Gfx** dList, Vec3f* pos, Vec3s* rot, void* thisx) {
    EnIk* this = (EnIk*)thisx;
    f32 curFrame;

    switch (limbIndex) {
        case IRON_KNUCKLE_LIMB_AXE:
            curFrame = this->skelAnime.curFrame;
            if (curFrame < 120.0f) {
                *dList = NULL;
            } else {
                EnIk_SpawnAxeSmoke(this, play, pos);
            }
            break;

        case IRON_KNUCKLE_LIMB_WAIST:
        case IRON_KNUCKLE_LIMB_MAX:
            *dList = NULL;
            break;
    }

    return false;
}

void EnIk_PostLimbDrawIntro(PlayState* play, s32 limbIndex, Gfx** dList, Vec3s* rot, void* thisx) {
    GraphicsContext* gfxCtx = play->state.gfxCtx;

    OPEN_DISPS(gfxCtx, "../z_en_ik_inConfrontion.c", 571);

    switch (limbIndex) {
        case IRON_KNUCKLE_LIMB_HELMET_ARMOR:
            MATRIX_FINALIZE_AND_LOAD(POLY_XLU_DISP++, gfxCtx, "../z_en_ik_inConfrontion.c", 575);
            gSPDisplayList(POLY_XLU_DISP++, object_ik_DL_016D88);
            break;

        case IRON_KNUCKLE_LIMB_UPPER_LEFT_PAULDRON:
            MATRIX_FINALIZE_AND_LOAD(POLY_XLU_DISP++, gfxCtx, "../z_en_ik_inConfrontion.c", 581);
            gSPDisplayList(POLY_XLU_DISP++, object_ik_DL_016F88);
            break;

        case IRON_KNUCKLE_LIMB_UPPER_RIGHT_PAULDRON:
            MATRIX_FINALIZE_AND_LOAD(POLY_XLU_DISP++, gfxCtx, "../z_en_ik_inConfrontion.c", 587);
            gSPDisplayList(POLY_XLU_DISP++, object_ik_DL_016EE8);
            break;

        case IRON_KNUCKLE_LIMB_CHEST_ARMOR_FRONT:
            MATRIX_FINALIZE_AND_LOAD(POLY_XLU_DISP++, gfxCtx, "../z_en_ik_inConfrontion.c", 593);
            gSPDisplayList(POLY_XLU_DISP++, gIronKnuckleArmorRivetAndSymbolDL);
            break;

        case IRON_KNUCKLE_LIMB_CHEST_ARMOR_BACK:
            MATRIX_FINALIZE_AND_LOAD(POLY_XLU_DISP++, gfxCtx, "../z_en_ik_inConfrontion.c", 599);
            gSPDisplayList(POLY_XLU_DISP++, object_ik_DL_016CD8);
            break;
    }

    CLOSE_DISPS(gfxCtx, "../z_en_ik_inConfrontion.c", 604);
}

void EnIk_CsDrawNothing(EnIk* this, PlayState* play) {
}

void EnIk_CsDrawIntro(EnIk* this, PlayState* play) {
    GraphicsContext* gfxCtx = play->state.gfxCtx;
    SkelAnime* skelAnime = &this->skelAnime;
    STACK_PADS(s32, 2);

    OPEN_DISPS(gfxCtx, "../z_en_ik_inConfrontion.c", 630);

    func_8002EBCC(&this->actor, play, 0);
    Gfx_SetupDL_25Opa(gfxCtx);
    Gfx_SetupDL_25Xlu(gfxCtx);
    gSPSegment(POLY_OPA_DISP++, 0x08, EnIk_SetPrimEnvColors(gfxCtx, 245, 225, 155, 30, 30, 0));
    gSPSegment(POLY_OPA_DISP++, 0x09, EnIk_SetPrimEnvColors(gfxCtx, 255, 40, 0, 40, 0, 0));
    gSPSegment(POLY_OPA_DISP++, 0x0A, EnIk_SetPrimEnvColors(gfxCtx, 255, 255, 255, 20, 40, 30));
    SkelAnime_DrawFlexOpa(play, skelAnime->skeleton, skelAnime->jointTable, skelAnime->dListCount,
                          EnIk_OverrideLimbDrawIntro, EnIk_PostLimbDrawIntro, this);

    CLOSE_DISPS(gfxCtx, "../z_en_ik_inConfrontion.c", 653);
}

static EnIkDrawFunc sCsDrawFuncs[] = { EnIk_CsDrawNothing, EnIk_CsDrawIntro, EnIk_CsDrawDefeat };

void EnIk_DrawCutscene(Actor* thisx, PlayState* play) {
    EnIk* this = (EnIk*)thisx;

    if (this->csDrawMode < 0 || this->csDrawMode >= ARRAY_COUNT(sCsDrawFuncs) ||
        sCsDrawFuncs[this->csDrawMode] == NULL) {
        PRINTF(VT_FGCOL(RED) T("描画モードがおかしい!!!!!!!!!!!!!!!!!!!!!!!!!\n",
                               "The drawing mode is wrong!!!!!!!!!!!!!!!!!!!!!!!!!\n") VT_RST);
        return;
    }

    sCsDrawFuncs[this->csDrawMode](this, play);
}

void EnIk_CsInit(EnIk* this, PlayState* play) {
    if (this->actor.params == IK_TYPE_NABOORU) {
        if (!GET_EVENTCHKINF(EVENTCHKINF_3B)) {
            this->actor.update = EnIk_UpdateCutscene;
            this->actor.draw = EnIk_DrawCutscene;
            Actor_SetScale(&this->actor, 0.01f);
        } else {
            EnIk_ChangeToEnemy(this, play);
            EnIk_StartMinibossBgm();
        }
    }

    PRINTF("En_Ik_inConfrontion_Init : %d !!!!!!!!!!!!!!!!\n", this->actor.params);
}

void EnIk_ChangeToEnemy(EnIk* this, PlayState* play) {
    this->actor.update = EnIk_UpdateEnemy;
    this->actor.draw = EnIk_DrawEnemy;
    this->actor.flags |= ACTOR_FLAG_ATTENTION_ENABLED | ACTOR_FLAG_HOSTILE;
    SET_EVENTCHKINF(EVENTCHKINF_3B);
    Actor_SetScale(&this->actor, 0.012f);
    EnIk_SetupIdle(this);
}

void EnIk_StartDefeatCutscene(Actor* thisx, PlayState* play) {
    EnIk* this = (EnIk*)thisx;

    if (!Play_InCsMode(play)) {
        this->actor.update = EnIk_UpdateCutscene;
        this->actor.draw = EnIk_DrawCutscene;
        Cutscene_SetScript(play, gSpiritBossNabooruKnuckleDefeatCs);
        gSaveContext.cutsceneTrigger = 1;
        Actor_SetScale(&this->actor, 0.01f);
        SET_EVENTCHKINF(EVENTCHKINF_DEFEATED_NABOORU_KNUCKLE);
        EnIk_SetupCsAction3(this, play);
    }
}

void EnIk_Init(Actor* thisx, PlayState* play) {
    EnIk* this = (EnIk*)thisx;
    s32 upperParams = IK_GET_UPPER_PARAMS(&this->actor);

    if (((IK_GET_ARMOR_TYPE(&this->actor) == IK_TYPE_NABOORU) &&
         GET_EVENTCHKINF(EVENTCHKINF_DEFEATED_NABOORU_KNUCKLE)) ||
        (upperParams != 0 && Flags_GetSwitch(play, upperParams >> 8))) {
        Actor_Kill(&this->actor);
    } else {
        ActorShape_Init(&this->actor.shape, 0.0f, ActorShadow_DrawCircle, 30.0f);
        SkelAnime_InitFlex(play, &this->skelAnime, &gIronKnuckleSkel, &gIronKnuckleNabooruSummonAxeAnim,
                           this->jointTable, this->morphTable, IRON_KNUCKLE_LIMB_MAX);
        EnIk_InitImpl(&this->actor, play);
        EnIk_CsInit(this, play);
    }
}

ActorProfile En_Ik_Profile = {
    /**/ ACTOR_EN_IK,
    /**/ ACTORCAT_BOSS,
    /**/ FLAGS,
    /**/ OBJECT_IK,
    /**/ sizeof(EnIk),
    /**/ EnIk_Init,
    /**/ EnIk_Destroy,
    /**/ EnIk_UpdateCutscene,
    /**/ EnIk_DrawCutscene,
};<|MERGE_RESOLUTION|>--- conflicted
+++ resolved
@@ -6,6 +6,7 @@
 
 #include "z_en_ik.h"
 
+#include "attributes.h"
 #include "libc64/qrand.h"
 #include "array_count.h"
 #include "gfx.h"
@@ -15,6 +16,7 @@
 #include "rumble.h"
 #include "sfx.h"
 #include "sequence.h"
+#include "stack_pad.h"
 #include "sys_matrix.h"
 #include "terminal.h"
 #include "translation.h"
@@ -746,11 +748,7 @@
     } else if (this->bodyCollider.base.acFlags & AC_HIT) {
         STACK_PAD(s16);
         u8 prevHealth;
-<<<<<<< HEAD
         STACK_PAD(s32);
-=======
-        s32 damageReaction;
->>>>>>> ed02a9db
         Vec3f sparksPos = this->actor.world.pos;
 
         sparksPos.y += 50.0f;
