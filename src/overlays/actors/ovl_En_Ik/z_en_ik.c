/*
 * File: z_en_ik.c
 * Overlay: ovl_En_Ik
 * Description: Iron Knuckle
 */

#include "z_en_ik.h"
#include "assets/scenes/dungeons/jyasinboss/jyasinboss_scene.h"
#include "assets/objects/object_ik/object_ik.h"
#include "terminal.h"

#define FLAGS ACTOR_FLAG_4

typedef void (*EnIkDrawFunc)(struct EnIk*, PlayState*);

#define ARMOR_BROKEN (1 << 0)

typedef enum {
    /* 0x00 */ IK_CS_ACTION_0,
    /* 0x01 */ IK_CS_ACTION_1,
    /* 0x02 */ IK_CS_ACTION_2,
    /* 0x03 */ IK_CS_ACTION_3,
    /* 0x04 */ IK_CS_ACTION_4,
    /* 0x05 */ IK_CS_ACTION_5
} EnIkCsAction;

typedef enum {
    /* 0x00 */ IK_CS_DRAW_NOTHING,
    /* 0x01 */ IK_CS_DRAW_INTRO,
    /* 0x02 */ IK_CS_DRAW_DEFEAT
} EnIkCsDrawMode;

typedef enum {
    /* 0x0 */ EN_IK_DMGEFF_NONE,
    /* 0x6 */ EN_IK_DMGEFF_ELEMENTAL_MAGIC = 0x6,
    /* 0xD */ EN_IK_DMGEFF_SPARKS_NO_DMG = 0xD,
    /* 0xE */ EN_IK_DMGEFF_PROJECTILE,
    /* 0xF */ EN_IK_DMGEFF_DAMAGE
} EnIkDamageEffect;

void EnIk_UpdateEnemy(Actor* thisx, PlayState* play);
void EnIk_DrawEnemy(Actor* thisx, PlayState* play);

void EnIk_SetupStandUp(EnIk* this);
void EnIk_StandUp(EnIk* this, PlayState* play);
void EnIk_Idle(EnIk* this, PlayState* play);
void EnIk_SetupWalkOrRun(EnIk* this);
void EnIk_WalkOrRun(EnIk* this, PlayState* play);
void EnIk_SetupVerticalAttack(EnIk* this);
void EnIk_VerticalAttack(EnIk* this, PlayState* play);
void EnIk_SetupPullOutAxe(EnIk* this);
void EnIk_PullOutAxe(EnIk* this, PlayState* play);
void EnIk_SetupDoubleHorizontalAttack(EnIk* this);
void EnIk_DoubleHorizontalAttack(EnIk* this, PlayState* play);
void EnIk_SetupRecoverFromHorizontalAttack(EnIk* this);
void EnIk_RecoverFromHorizontalAttack(EnIk* this, PlayState* play);
void EnIk_SetupSingleHorizontalAttack(EnIk* this);
void EnIk_SingleHorizontalAttack(EnIk* this, PlayState* play);
void EnIk_SetupStopAndBlock(EnIk* this);
void EnIk_StopAndBlock(EnIk* this, PlayState* play);
void EnIk_ReactToAttack(EnIk* this, PlayState* play);
void EnIk_Die(EnIk* this, PlayState* play);

void EnIk_HandleCsCues(EnIk* this, PlayState* play);
void EnIk_ChangeToEnemy(EnIk* this, PlayState* play);
void EnIk_StartDefeatCutscene(Actor* thisx, PlayState* play);

static ColliderCylinderInit sCylinderInit = {
    {
        COLTYPE_NONE,
        AT_NONE,
        AC_ON | AC_TYPE_PLAYER,
        OC1_ON | OC1_TYPE_ALL,
        OC2_TYPE_2,
        COLSHAPE_CYLINDER,
    },
    {
        ELEMTYPE_UNK0,
        { 0x00000000, 0x00, 0x00 },
        { 0xFFCFFFFF, 0x00, 0x00 },
        TOUCH_NONE,
        BUMP_ON | BUMP_HOOKABLE,
        OCELEM_ON,
    },
    { 25, 80, 0, { 0, 0, 0 } },
};

static ColliderTrisElementInit sTrisElementsInit[2] = {
    {
        {
            ELEMTYPE_UNK2,
            { 0x00000000, 0x00, 0x00 },
            { 0xFFC3FFFF, 0x00, 0x00 },
            TOUCH_NONE,
            BUMP_ON | BUMP_NO_AT_INFO,
            OCELEM_NONE,
        },
        { { { -10.0f, 14.0f, 2.0f }, { -10.0f, -6.0f, 2.0f }, { 9.0f, 14.0f, 2.0f } } },
    },
    {
        {
            ELEMTYPE_UNK2,
            { 0x00000000, 0x00, 0x00 },
            { 0xFFC3FFFF, 0x00, 0x00 },
            TOUCH_NONE,
            BUMP_ON | BUMP_NO_AT_INFO,
            OCELEM_NONE,
        },
        { { { -10.0f, -6.0f, 2.0f }, { 9.0f, -6.0f, 2.0f }, { 9.0f, 14.0f, 2.0f } } },
    },
};

static ColliderTrisInit sTrisInit = {
    {
        COLTYPE_METAL,
        AT_NONE,
        AC_ON | AC_HARD | AC_TYPE_PLAYER,
        OC1_NONE,
        OC2_NONE,
        COLSHAPE_TRIS,
    },
    2,
    sTrisElementsInit,
};

static ColliderQuadInit sQuadInit = {
    {
        COLTYPE_NONE,
        AT_ON | AT_TYPE_ENEMY,
        AC_NONE,
        OC1_NONE,
        OC2_NONE,
        COLSHAPE_QUAD,
    },
    {
        ELEMTYPE_UNK0,
        { 0x20000000, 0x00, 0x40 },
        { 0x00000000, 0x00, 0x00 },
        TOUCH_ON | TOUCH_SFX_NORMAL | TOUCH_UNK7,
        BUMP_NONE,
        OCELEM_NONE,
    },
    { { { 0.0f, 0.0f, 0.0f }, { 0.0f, 0.0f, 0.0f }, { 0.0f, 0.0f, 0.0f }, { 0.0f, 0.0f, 0.0f } } },
};

static DamageTable sDamageTable = {
    /* Deku nut      */ DMG_ENTRY(0, EN_IK_DMGEFF_SPARKS_NO_DMG),
    /* Deku stick    */ DMG_ENTRY(2, EN_IK_DMGEFF_DAMAGE),
    /* Slingshot     */ DMG_ENTRY(1, EN_IK_DMGEFF_PROJECTILE),
    /* Explosive     */ DMG_ENTRY(2, EN_IK_DMGEFF_DAMAGE),
    /* Boomerang     */ DMG_ENTRY(0, EN_IK_DMGEFF_SPARKS_NO_DMG),
    /* Normal arrow  */ DMG_ENTRY(2, EN_IK_DMGEFF_PROJECTILE),
    /* Hammer swing  */ DMG_ENTRY(2, EN_IK_DMGEFF_DAMAGE),
    /* Hookshot      */ DMG_ENTRY(0, EN_IK_DMGEFF_SPARKS_NO_DMG),
    /* Kokiri sword  */ DMG_ENTRY(1, EN_IK_DMGEFF_DAMAGE),
    /* Master sword  */ DMG_ENTRY(2, EN_IK_DMGEFF_DAMAGE),
    /* Giant's Knife */ DMG_ENTRY(4, EN_IK_DMGEFF_DAMAGE),
    /* Fire arrow    */ DMG_ENTRY(2, EN_IK_DMGEFF_PROJECTILE),
    /* Ice arrow     */ DMG_ENTRY(2, EN_IK_DMGEFF_PROJECTILE),
    /* Light arrow   */ DMG_ENTRY(2, EN_IK_DMGEFF_PROJECTILE),
    /* Unk arrow 1   */ DMG_ENTRY(2, EN_IK_DMGEFF_PROJECTILE),
    /* Unk arrow 2   */ DMG_ENTRY(2, EN_IK_DMGEFF_PROJECTILE),
    /* Unk arrow 3   */ DMG_ENTRY(15, EN_IK_DMGEFF_PROJECTILE),
    /* Fire magic    */ DMG_ENTRY(0, EN_IK_DMGEFF_ELEMENTAL_MAGIC),
    /* Ice magic     */ DMG_ENTRY(0, EN_IK_DMGEFF_ELEMENTAL_MAGIC),
    /* Light magic   */ DMG_ENTRY(0, EN_IK_DMGEFF_ELEMENTAL_MAGIC),
    /* Shield        */ DMG_ENTRY(0, EN_IK_DMGEFF_NONE),
    /* Mirror Ray    */ DMG_ENTRY(0, EN_IK_DMGEFF_NONE),
    /* Kokiri spin   */ DMG_ENTRY(1, EN_IK_DMGEFF_DAMAGE),
    /* Giant spin    */ DMG_ENTRY(4, EN_IK_DMGEFF_DAMAGE),
    /* Master spin   */ DMG_ENTRY(2, EN_IK_DMGEFF_DAMAGE),
    /* Kokiri jump   */ DMG_ENTRY(2, EN_IK_DMGEFF_DAMAGE),
    /* Giant jump    */ DMG_ENTRY(8, EN_IK_DMGEFF_DAMAGE),
    /* Master jump   */ DMG_ENTRY(4, EN_IK_DMGEFF_DAMAGE),
    /* Unknown 1     */ DMG_ENTRY(10, EN_IK_DMGEFF_DAMAGE),
    /* Unblockable   */ DMG_ENTRY(0, EN_IK_DMGEFF_NONE),
    /* Hammer jump   */ DMG_ENTRY(4, EN_IK_DMGEFF_DAMAGE),
    /* Unknown 2     */ DMG_ENTRY(0, EN_IK_DMGEFF_NONE),
};

void EnIk_Destroy(Actor* thisx, PlayState* play) {
    EnIk* this = (EnIk*)thisx;

    if (Actor_FindNearby(play, &this->actor, ACTOR_EN_IK, ACTORCAT_ENEMY, 8000.0f) == NULL) {
        func_800F5B58();
    }

    Collider_DestroyTris(play, &this->shieldCollider);
    Collider_DestroyCylinder(play, &this->bodyCollider);
    Collider_DestroyQuad(play, &this->axeCollider);
}

void EnIk_SetupAction(EnIk* this, EnIkActionFunc actionFunc) {
    this->actionFunc = actionFunc;
}

void EnIk_InitImpl(Actor* thisx, PlayState* play) {
    EnIk* this = (EnIk*)thisx;
    s32 pad;
    EffectBlureInit1 blureInit;

    thisx->update = EnIk_UpdateEnemy;
    thisx->draw = EnIk_DrawEnemy;
    thisx->flags |= ACTOR_FLAG_10;

    Collider_InitCylinder(play, &this->bodyCollider);
    Collider_SetCylinder(play, &this->bodyCollider, thisx, &sCylinderInit);
    Collider_InitTris(play, &this->shieldCollider);
    Collider_SetTris(play, &this->shieldCollider, thisx, &sTrisInit, this->shieldColliderItems);
    Collider_InitQuad(play, &this->axeCollider);
    Collider_SetQuad(play, &this->axeCollider, thisx, &sQuadInit);

    thisx->colChkInfo.damageTable = &sDamageTable;
    thisx->colChkInfo.mass = MASS_HEAVY;
    this->isBreakingProp = false;
    thisx->colChkInfo.health = 30;
    thisx->gravity = -1.0f;
    this->switchFlag = IK_GET_SWITCH_FLAG(thisx);
    thisx->params = IK_GET_ARMOR_TYPE(thisx);

    if (thisx->params == IK_TYPE_NABOORU) {
        thisx->colChkInfo.health += 20;
        thisx->naviEnemyId = NAVI_ENEMY_IRON_KNUCKLE_NABOORU;
    } else {
        Actor_SetScale(thisx, 0.012f);
        thisx->naviEnemyId = NAVI_ENEMY_IRON_KNUCKLE;
        Actor_ChangeCategory(play, &play->actorCtx, thisx, ACTORCAT_ENEMY);
    }

    blureInit.p1StartColor[0] = blureInit.p1StartColor[1] = blureInit.p2StartColor[0] = blureInit.p2StartColor[1] =
        blureInit.p2StartColor[2] = blureInit.p1EndColor[0] = blureInit.p1EndColor[1] = blureInit.p2EndColor[0] =
            blureInit.p2EndColor[1] = blureInit.p2EndColor[2] = 255;

    blureInit.p2StartColor[3] = 64;
    blureInit.p1StartColor[3] = 200;
    blureInit.p1StartColor[2] = blureInit.p1EndColor[2] = 150;
    blureInit.p1EndColor[3] = blureInit.p2EndColor[3] = 0;

    blureInit.elemDuration = 8;
    blureInit.unkFlag = 0;
    blureInit.calcMode = 2;

    Effect_Add(play, &this->blureIdx, EFFECT_BLURE1, 0, 0, &blureInit);
    EnIk_SetupStandUp(this);

    if (this->switchFlag != 0xFF) {
        if (Flags_GetSwitch(play, this->switchFlag)) {
            Actor_Kill(thisx);
        }
    } else if (thisx->params != 0 && Flags_GetClear(play, play->roomCtx.curRoom.num)) {
        Actor_Kill(thisx);
    }
}

s32 EnIk_HandleBlocking(EnIk* this, PlayState* play) {
    if (((this->armorStatusFlag != 0) || (this->actor.params == IK_TYPE_NABOORU)) &&
        (func_800354B4(play, &this->actor, 100.0f, 0x2710, 0x4000, this->actor.shape.rot.y) != 0) &&
        (play->gameplayFrames & 1)) {
        EnIk_SetupStopAndBlock(this);
        return true;
    } else {
        return false;
    }
}

Actor* EnIk_FindBreakableProp(PlayState* play, Actor* actor) {
    Actor* prop = play->actorCtx.actorLists[ACTORCAT_PROP].head;

    while (prop != NULL) {
        if ((prop == actor) || (prop->id != ACTOR_BG_JYA_IRONOBJ)) {
            prop = prop->next;
            continue;
        } else if (Actor_ActorAIsFacingAndNearActorB(actor, prop, 80.0f, 0x2710)) {
            return prop;
        }

        prop = prop->next;
    }

    return NULL;
}

void EnIk_SetupStandUp(EnIk* this) {
    f32 endFrame = Animation_GetLastFrame(&gIronKnuckleStandUpAnim);
    f32 startFrame;

    if (this->actor.params >= IK_TYPE_BLACK) {
        startFrame = endFrame - 1.0f;
    } else {
        startFrame = 0.0f;
    }

    Animation_Change(&this->skelAnime, &gIronKnuckleStandUpAnim, 0.0f, startFrame, endFrame, ANIMMODE_ONCE, 0.0f);
    this->unk_2F8 = 3;
    this->actor.speedXZ = 0.0f;
    EnIk_SetupAction(this, EnIk_StandUp);
}

void EnIk_StandUp(EnIk* this, PlayState* play) {
    Vec3f sparksPos;

    if (this->bodyCollider.base.acFlags & AC_HIT) {
        sparksPos = this->actor.world.pos;
        Audio_PlayActorSfx2(&this->actor, NA_SE_EN_IRONNACK_ARMOR_HIT);
        sparksPos.y += 30.0f;
        func_8003424C(play, &sparksPos);
        this->skelAnime.playSpeed = 1.0f;
        func_800F5ACC(NA_BGM_MINI_BOSS);
    }

    if (this->skelAnime.curFrame == 5.0f) {
        Audio_PlayActorSfx2(&this->actor, NA_SE_EN_IRONNACK_WAKEUP);
    }

    if (SkelAnime_Update(&this->skelAnime)) {
        this->actor.flags |= ACTOR_FLAG_0 | ACTOR_FLAG_2;
        EnIk_SetupWalkOrRun(this);
    }
}

void EnIk_SetupIdle(EnIk* this) {
    f32 endFrame = Animation_GetLastFrame(&object_ik_Anim_00DD50);

    this->actor.flags |= ACTOR_FLAG_0 | ACTOR_FLAG_2;
    this->unk_2F8 = 4;
    this->actor.speedXZ = 0.0f;
    Animation_Change(&this->skelAnime, &object_ik_Anim_00DD50, 0.0f, 0.0f, endFrame, ANIMMODE_LOOP, 4.0f);
    EnIk_SetupAction(this, EnIk_Idle);
}

void EnIk_Idle(EnIk* this, PlayState* play) {
    s32 detectionThreshold = (this->armorStatusFlag == 0) ? 0xAAA : 0x3FFC;
    s16 yawDiff = this->actor.yawTowardsPlayer - this->actor.shape.rot.y;

    if ((ABS(yawDiff) <= detectionThreshold) && (this->actor.xzDistToPlayer < 100.0f) &&
        (ABS(this->actor.yDistToPlayer) < 150.0f)) {
        if ((play->gameplayFrames & 1)) {
            EnIk_SetupVerticalAttack(this);
        } else {
            EnIk_SetupDoubleHorizontalAttack(this);
        }
    } else if ((ABS(yawDiff) <= 0x4000) && (ABS(this->actor.yDistToPlayer) < 150.0f)) {
        EnIk_SetupWalkOrRun(this);
    } else {
        EnIk_SetupWalkOrRun(this);
    }

    EnIk_HandleBlocking(this, play);
    SkelAnime_Update(&this->skelAnime);
}

void EnIk_SetupWalkOrRun(EnIk* this) {
    this->unk_2F8 = 5;

    if (this->armorStatusFlag == 0) {
        Animation_Change(&this->skelAnime, &gIronKnuckleWalkAnim, 1.0f, 0.0f,
                         Animation_GetLastFrame(&gIronKnuckleWalkAnim), ANIMMODE_LOOP, -4.0f);
        this->actor.speedXZ = 0.9f;
    } else {
        Animation_Change(&this->skelAnime, &gIronKnuckleRunAnim, 1.0f, 0.0f,
                         Animation_GetLastFrame(&gIronKnuckleRunAnim), ANIMMODE_LOOP, -4.0f);
        Audio_PlayActorSfx2(&this->actor, NA_SE_EN_IRONNACK_DASH);
        this->actor.speedXZ = 2.5f;
    }

    this->actor.world.rot.y = this->actor.shape.rot.y;
    EnIk_SetupAction(this, EnIk_WalkOrRun);
}

void EnIk_WalkOrRun(EnIk* this, PlayState* play) {
    s16 temp_t0;
    s16 targetYaw;
    s16 yawDiff;
    s16 footstepFrame1;
    s16 footstepFrame2;
    s16 stepVal;

    if (this->armorStatusFlag == 0) {
        temp_t0 = 0xAAA;
        stepVal = 0x320;
        footstepFrame1 = 0;
        footstepFrame2 = 16;
    } else {
        temp_t0 = 0x3FFC;
        stepVal = 0x4B0;
        footstepFrame1 = 2;
        footstepFrame2 = 9;
    }

    targetYaw = this->actor.wallYaw - this->actor.shape.rot.y;

    if ((this->actor.bgCheckFlags & BGCHECKFLAG_WALL) && (ABS(targetYaw) >= 0x4000)) {
        targetYaw = (this->actor.yawTowardsPlayer > 0) ? this->actor.wallYaw - 0x4000 : this->actor.wallYaw + 0x4000;
        Math_SmoothStepToS(&this->actor.world.rot.y, targetYaw, 1, stepVal, 0);
    } else {
        Math_SmoothStepToS(&this->actor.world.rot.y, this->actor.yawTowardsPlayer, 1, stepVal, 0);
    }

    this->actor.shape.rot.y = this->actor.world.rot.y;
    yawDiff = this->actor.yawTowardsPlayer - this->actor.shape.rot.y;

    if ((ABS(yawDiff) <= temp_t0) && (this->actor.xzDistToPlayer < 100.0f)) {
        if (ABS(this->actor.yDistToPlayer) < 150.0f) {
            if (play->gameplayFrames & 1) {
                EnIk_SetupVerticalAttack(this);
            } else {
                EnIk_SetupDoubleHorizontalAttack(this);
            }
        }
    }

    if (EnIk_FindBreakableProp(play, &this->actor) != NULL) {
        EnIk_SetupDoubleHorizontalAttack(this);
        this->isBreakingProp = true;
    } else {
        temp_t0 = this->actor.yawTowardsPlayer - this->actor.shape.rot.y;

        if (ABS(temp_t0) > 0x4000) {
            this->unk_300--;

            if (this->unk_300 == 0) {
                EnIk_SetupSingleHorizontalAttack(this);
            }
        } else {
            this->unk_300 = 40;
        }
    }

    EnIk_HandleBlocking(this, play);
    SkelAnime_Update(&this->skelAnime);

    if (((s16)this->skelAnime.curFrame == footstepFrame1) || ((s16)this->skelAnime.curFrame == footstepFrame2)) {
        Audio_PlayActorSfx2(&this->actor, NA_SE_EN_IRONNACK_WALK);
    }
}

void EnIk_SetupVerticalAttack(EnIk* this) {
    f32 endFrame = Animation_GetLastFrame(&gIronKnuckleVerticalAttackAnim);

    this->unk_2FF = 1;
    this->unk_2F8 = 6;
    this->actor.speedXZ = 0.0f;
    Animation_Change(&this->skelAnime, &gIronKnuckleVerticalAttackAnim, 1.5f, 0.0f, endFrame, ANIMMODE_ONCE, -4.0f);
    EnIk_SetupAction(this, EnIk_VerticalAttack);
}

void EnIk_VerticalAttack(EnIk* this, PlayState* play) {
    Vec3f sparksPos;

    if (this->skelAnime.curFrame == 15.0f) {
        Audio_PlayActorSfx2(&this->actor, NA_SE_EN_IRONNACK_SWING_AXE);
    } else if (this->skelAnime.curFrame == 21.0f) {
        sparksPos.x = this->actor.world.pos.x + Math_SinS(this->actor.shape.rot.y + 0x6A4) * 70.0f;
        sparksPos.z = this->actor.world.pos.z + Math_CosS(this->actor.shape.rot.y + 0x6A4) * 70.0f;
        sparksPos.y = this->actor.world.pos.y;

        Audio_PlayActorSfx2(&this->actor, NA_SE_EN_IRONNACK_HIT_GND);
        Camera_RequestQuake(&play->mainCamera, 2, 25, 5);
        Rumble_Request(this->actor.xzDistToPlayer, 255, 20, 150);
        CollisionCheck_SpawnShieldParticles(play, &sparksPos);
    }

    if ((this->skelAnime.curFrame > 17.0f) && (this->skelAnime.curFrame < 23.0f)) {
        this->unk_2FE = 1;
    } else {
        if ((this->armorStatusFlag != 0) && (this->skelAnime.curFrame < 10.0f)) {
            Math_SmoothStepToS(&this->actor.world.rot.y, this->actor.yawTowardsPlayer, 1, 0x5DC, 0);
            this->actor.shape.rot.y = this->actor.world.rot.y;
        }
        this->unk_2FE = 0;
    }

    if (SkelAnime_Update(&this->skelAnime)) {
        EnIk_SetupPullOutAxe(this);
    }
}

void EnIk_SetupPullOutAxe(EnIk* this) {
    f32 endFrame = Animation_GetLastFrame(&gIronKnuckleAxeStuckAnim);

    this->unk_2FE = 0;
    this->animationTimer = (s8)endFrame;
    this->unk_2F8 = 7;
    this->unk_2FF = this->unk_2FE;
    Animation_Change(&this->skelAnime, &gIronKnuckleAxeStuckAnim, 1.0f, 0.0f, endFrame, ANIMMODE_LOOP, -4.0f);
    Audio_PlayActorSfx2(&this->actor, NA_SE_EN_IRONNACK_PULLOUT);
    EnIk_SetupAction(this, EnIk_PullOutAxe);
}

void EnIk_PullOutAxe(EnIk* this, PlayState* play) {
    f32 endFrame;

    if (SkelAnime_Update(&this->skelAnime) || (--this->animationTimer == 0)) {
        if (this->unk_2F8 == 8) {
            EnIk_SetupIdle(this);
        } else {
            endFrame = Animation_GetLastFrame(&gIronKnuckleRecoverFromVerticalAttackAnim);
            this->unk_2F8 = 8;
            Animation_Change(&this->skelAnime, &gIronKnuckleRecoverFromVerticalAttackAnim, 1.5f, 0.0f, endFrame,
                             ANIMMODE_ONCE_INTERP, -4.0f);
        }
    }
}

// Happens when Player is in front of Iron Knuckle or when Iron Knuckle encounters ACTOR_BG_JYA_IRONOBJ
void EnIk_SetupDoubleHorizontalAttack(EnIk* this) {
    f32 endFrame = Animation_GetLastFrame(&gIronKnuckleHorizontalAttackAnim);

    this->unk_2FF = 2;
    this->unk_300 = 0;
    this->unk_2F8 = 6;
    this->actor.speedXZ = 0.0f;
    Animation_Change(&this->skelAnime, &gIronKnuckleHorizontalAttackAnim, 0.0f, 0.0f, endFrame, ANIMMODE_ONCE_INTERP,
                     -6.0f);
    this->isBreakingProp = false;
    EnIk_SetupAction(this, EnIk_DoubleHorizontalAttack);
}

void EnIk_DoubleHorizontalAttack(EnIk* this, PlayState* play) {
    f32 playSpeed;

    this->unk_300 += 0x1C2;
    playSpeed = Math_SinS(this->unk_300);
    this->skelAnime.playSpeed = ABS(playSpeed);

    if (this->skelAnime.curFrame > 11.0f) {
        this->unk_2FF = 3;
    }

    if (((this->skelAnime.curFrame > 1.0f) && (this->skelAnime.curFrame < 9.0f)) ||
        ((this->skelAnime.curFrame > 13.0f) && (this->skelAnime.curFrame < 18.0f))) {
        if (!this->isBreakingProp && (this->armorStatusFlag != 0) && (this->skelAnime.curFrame < 10.0f)) {
            Math_SmoothStepToS(&this->actor.world.rot.y, this->actor.yawTowardsPlayer, 1, 0x5DC, 0);
            this->actor.shape.rot.y = this->actor.world.rot.y;
        }

        if (this->unk_2FE < 0) {
            Audio_PlayActorSfx2(&this->actor, NA_SE_EN_IRONNACK_SWING_AXE);
        }

        this->unk_2FE = 1;
    } else {
        this->unk_2FE = 0;
    }

    if (SkelAnime_Update(&this->skelAnime)) {
        EnIk_SetupRecoverFromHorizontalAttack(this);
    }
}

void EnIk_SetupRecoverFromHorizontalAttack(EnIk* this) {
    f32 endFrame = Animation_GetLastFrame(&gIronKnuckleRecoverFromHorizontalAttackAnim);

    this->unk_2FF = this->unk_2FE = 0;
    this->unk_2F8 = 8;
    Animation_Change(&this->skelAnime, &gIronKnuckleRecoverFromHorizontalAttackAnim, 1.5f, 0.0f, endFrame,
                     ANIMMODE_ONCE_INTERP, -4.0f);
    EnIk_SetupAction(this, EnIk_RecoverFromHorizontalAttack);
}

void EnIk_RecoverFromHorizontalAttack(EnIk* this, PlayState* play) {
    if (SkelAnime_Update(&this->skelAnime)) {
        EnIk_SetupIdle(this);
        EnIk_HandleBlocking(this, play);
    }
}

// Attack pattern when player is behind Iron Knuckle or attacks Iron Knuckle from behind
void EnIk_SetupSingleHorizontalAttack(EnIk* this) {
    f32 endFrame = Animation_GetLastFrame(&gIronKnuckleHorizontalAttackAnim);

    this->unk_2F8 = 1;
    this->unk_2FF = 3;
    this->actor.speedXZ = 0.0f;
    Animation_Change(&this->skelAnime, &gIronKnuckleHorizontalAttackAnim, 0.5f, 13.0f, endFrame, ANIMMODE_ONCE_INTERP,
                     -4.0f);
    EnIk_SetupAction(this, EnIk_SingleHorizontalAttack);
}

void EnIk_SingleHorizontalAttack(EnIk* this, PlayState* play) {
    Math_StepUntilS(&this->actor.world.rot.y, this->actor.yawTowardsPlayer, 0x7D0);
    this->actor.shape.rot.y = this->actor.world.rot.y;

    if ((this->skelAnime.curFrame > 13.0f) && (this->skelAnime.curFrame < 18.0f)) {
        if (this->unk_2FE < 0) {
            Audio_PlayActorSfx2(&this->actor, NA_SE_EN_IRONNACK_SWING_AXE);
        }
        this->unk_2FE = 1;
    } else {
        this->unk_2FE = 0;
    }

    if (SkelAnime_Update(&this->skelAnime)) {
        EnIk_SetupRecoverFromHorizontalAttack(this);
        EnIk_HandleBlocking(this, play);
    }
}

void EnIk_SetupStopAndBlock(EnIk* this) {
    f32 endFrame = Animation_GetLastFrame(&gIronKnuckleBlockAnim);

    this->unk_2FE = 0;
    this->unk_2F8 = 9;
    this->actor.speedXZ = 0.0f;
    Animation_Change(&this->skelAnime, &gIronKnuckleBlockAnim, 1.0f, 0.0f, endFrame, ANIMMODE_ONCE_INTERP, -4.0f);
    EnIk_SetupAction(this, EnIk_StopAndBlock);
}

void EnIk_StopAndBlock(EnIk* this, PlayState* play) {
    CollisionCheck_SetAC(play, &play->colChkCtx, &this->shieldCollider.base);

    if (SkelAnime_Update(&this->skelAnime)) {
        if ((ABS((s16)(this->actor.yawTowardsPlayer - this->actor.shape.rot.y)) <= 0x4000) &&
            (this->actor.xzDistToPlayer < 100.0f) && (ABS(this->actor.yDistToPlayer) < 150.0f)) {
            if ((play->gameplayFrames & 1)) {
                EnIk_SetupVerticalAttack(this);
            } else {
                EnIk_SetupDoubleHorizontalAttack(this);
            }
        } else {
            EnIk_SetupIdle(this);
        }
    }
}

void EnIk_SetupReactToAttack(EnIk* this) {
    s16 yaw;
    s16 yawDiff;

    yaw = Math_Vec3f_Yaw(&this->actor.world.pos, &this->bodyCollider.base.ac->world.pos);
    this->unk_2F8 = 0;
    yawDiff = yaw - this->actor.shape.rot.y;

    if (ABS(yawDiff) <= 0x4000) {
        Animation_Change(&this->skelAnime, &gIronKnuckleFrontHitAnim, 1.0f, 0.0f,
                         Animation_GetLastFrame(&gIronKnuckleFrontHitAnim), ANIMMODE_ONCE, -4.0f);
        this->actor.speedXZ = -6.0f;
    } else {
        Animation_Change(&this->skelAnime, &gIronKnuckleBackHitAnim, 1.0f, 0.0f,
                         Animation_GetLastFrame(&gIronKnuckleBackHitAnim), ANIMMODE_ONCE, -4.0f);
        this->actor.speedXZ = 6.0f;
    }

    this->unk_2FE = 0;
    EnIk_SetupAction(this, EnIk_ReactToAttack);
}

void EnIk_ReactToAttack(EnIk* this, PlayState* play) {
    Math_SmoothStepToF(&this->actor.speedXZ, 0.0f, 1.0f, 1.0f, 0.0f);

    if (BodyBreak_SpawnParts(&this->actor, &this->bodyBreak, play, this->actor.params + 4)) {
        this->bodyBreak.val = BODYBREAK_STATUS_FINISHED;
    }

    if (SkelAnime_Update(&this->skelAnime)) {
        if (ABS((s16)(this->actor.yawTowardsPlayer - this->actor.shape.rot.y)) <= 0x4000) {
            EnIk_SetupIdle(this);
            EnIk_HandleBlocking(this, play);
        } else {
            EnIk_SetupSingleHorizontalAttack(this);
        }
    }
}

void EnIk_SetupDie(EnIk* this) {
    f32 endFrame = Animation_GetLastFrame(&gIronKnuckleDeathAnim);

    this->unk_2FE = 0;
    this->unk_2F8 = 2;
    this->actor.speedXZ = 0.0f;
    Animation_Change(&this->skelAnime, &gIronKnuckleDeathAnim, 1.0f, 0.0f, endFrame, ANIMMODE_ONCE, -4.0f);
    this->animationTimer = 24;
    Audio_PlayActorSfx2(&this->actor, NA_SE_EN_IRONNACK_DEAD);
    Audio_PlayActorSfx2(&this->actor, NA_SE_EN_NUTS_CUTBODY);
    EnIk_SetupAction(this, EnIk_Die);
}

void EnIk_Die(EnIk* this, PlayState* play) {
    if (SkelAnime_Update(&this->skelAnime)) {
        if ((this->actor.colChkInfo.health == 0) && (this->animationTimer != 0)) {
            s32 i;
            Vec3f pos;
            Vec3f sp7C = { 0.0f, 0.5f, 0.0f };

            this->animationTimer--;

            for (i = 0xC - (this->animationTimer >> 1); i >= 0; i--) {
                pos.x = this->actor.world.pos.x + Rand_CenteredFloat(120.0f);
                pos.z = this->actor.world.pos.z + Rand_CenteredFloat(120.0f);
                pos.y = this->actor.world.pos.y + 20.0f + Rand_CenteredFloat(50.0f);

                EffectSsDeadDb_Spawn(play, &pos, &sp7C, &sp7C, 100, 0, 255, 255, 255, 255, 0, 0, 255, 1, 9, true);
            }

            if (this->animationTimer == 0) {
                Item_DropCollectibleRandom(play, &this->actor, &this->actor.world.pos, 0xB0);

                if (this->switchFlag != 0xFF) {
                    Flags_SetSwitch(play, this->switchFlag);
                }

                Actor_Kill(&this->actor);
            }
        }
    } else if (this->skelAnime.curFrame == 23.0f) {
        Audio_PlayActorSfx2(&this->actor, NA_SE_EN_IRONNACK_WALK);
    }
}

void EnIk_UpdateDamage(EnIk* this, PlayState* play) {
    f32 frames;
    s16 pad;
    u8 prevHealth;
    s32 damageEffect;
    Vec3f sparksPos;

    if ((this->unk_2F8 == 3) || (this->unk_2F8 == 2)) {
        return;
    }

    if (this->shieldCollider.base.acFlags & AC_BOUNCED) {
        frames = Animation_GetLastFrame(&gIronKnuckleBlockAnim) - 2.0f;

        if (this->skelAnime.curFrame < frames) {
            this->skelAnime.curFrame = frames;
        }

        this->shieldCollider.base.acFlags &= ~AC_BOUNCED;
        this->bodyCollider.base.acFlags &= ~AC_HIT;
    } else if (this->bodyCollider.base.acFlags & AC_HIT) {
        sparksPos = this->actor.world.pos;
        sparksPos.y += 50.0f;

        Actor_SetDropFlag(&this->actor, &this->bodyCollider.info, true);

        this->damageEffect = this->actor.colChkInfo.damageEffect;
        this->bodyCollider.base.acFlags &= ~AC_HIT;

        if ((this->damageEffect == EN_IK_DMGEFF_NONE) || (this->damageEffect == EN_IK_DMGEFF_SPARKS_NO_DMG) ||
            ((this->armorStatusFlag == 0) && (this->damageEffect == EN_IK_DMGEFF_PROJECTILE))) {
            if (this->damageEffect != EN_IK_DMGEFF_NONE) {
                // spawn sparks and don't damage
                CollisionCheck_SpawnShieldParticlesMetal(play, &sparksPos);
            }
            return;
        }

        Actor_SetColorFilter(&this->actor, 0x4000, 0xFF, 0, 0xC);

        prevHealth = this->actor.colChkInfo.health;
        Actor_ApplyDamage(&this->actor);

        if (this->actor.params != IK_TYPE_NABOORU) {
            if ((prevHealth > 10) && (this->actor.colChkInfo.health <= 10)) {
                this->armorStatusFlag = ARMOR_BROKEN;
                BodyBreak_Alloc(&this->bodyBreak, 3, play);
            }
        } else if (this->actor.colChkInfo.health <= 10) {
            Actor_ChangeCategory(play, &play->actorCtx, &this->actor, ACTORCAT_BOSS);
            SfxSource_PlaySfxAtFixedWorldPos(play, &this->actor.world.pos, 20, NA_SE_EN_LAST_DAMAGE);
            if (this->switchFlag != 0xFF) {
                Flags_SetSwitch(play, this->switchFlag);
            }
            return;
        } else if (prevHealth == 50) {
            Actor_ChangeCategory(play, &play->actorCtx, &this->actor, ACTORCAT_ENEMY);
        }

        if (this->actor.colChkInfo.health == 0) {
            EnIk_SetupDie(this);
            Enemy_StartFinishingBlow(play, &this->actor);
            return;
        }

        Math_SmoothStepToS(&this->actor.world.rot.y, this->actor.yawTowardsPlayer, 1, 0x7D0, 0);

        if ((this->actor.params == IK_TYPE_NABOORU) && (Rand_ZeroOne() < 0.5f)) {
            if (ABS((s16)(this->actor.yawTowardsPlayer - this->actor.shape.rot.y)) > 0x4000) {
                EnIk_SetupSingleHorizontalAttack(this);
            }
        }

        if ((this->actor.params != IK_TYPE_NABOORU) && (this->armorStatusFlag != 0)) {
            if ((prevHealth > 10) && (this->actor.colChkInfo.health <= 10)) {
                Audio_PlayActorSfx2(&this->actor, NA_SE_EN_IRONNACK_ARMOR_OFF_DEMO);
            } else {
                Audio_PlayActorSfx2(&this->actor, NA_SE_EN_IRONNACK_DAMAGE);
                Audio_PlayActorSfx2(&this->actor, NA_SE_EN_NUTS_CUTBODY);
            }

            EnIk_SetupReactToAttack(this);
        } else {
            Audio_PlayActorSfx2(&this->actor, NA_SE_EN_IRONNACK_ARMOR_HIT);
            Audio_PlayActorSfx2(&this->actor, NA_SE_EN_IRONNACK_DAMAGE);
            CollisionCheck_SpawnShieldParticles(play, &sparksPos);
        }
    }
}

void EnIk_UpdateEnemy(Actor* thisx, PlayState* play) {
    EnIk* this = (EnIk*)thisx;
    s32 pad;
    Player* player = GET_PLAYER(play);
    u8 prevInvincibilityTimer;

    this->drawArmorFlag = this->armorStatusFlag;
    EnIk_UpdateDamage(this, play);

    if ((this->actor.params == IK_TYPE_NABOORU) && (this->actor.colChkInfo.health <= 10)) {
        EnIk_StartDefeatCutscene(&this->actor, play);
    } else {
        this->actionFunc(this, play);

        if (this->axeCollider.base.atFlags & AT_HIT) {
            this->axeCollider.base.atFlags &= ~AT_HIT;

            if (this->axeCollider.base.at == &player->actor) {
                prevInvincibilityTimer = player->invincibilityTimer;

                if (player->invincibilityTimer <= 0) {
                    if (player->invincibilityTimer < -39) {
                        player->invincibilityTimer = 0;
                    } else {
                        player->invincibilityTimer = 0;
                        play->damagePlayer(play, -64);
                        this->unk_2FE = 0;
                    }
                }

                func_8002F71C(play, &this->actor, 8.0f, this->actor.yawTowardsPlayer, 8.0f);
                player->invincibilityTimer = prevInvincibilityTimer;
            }
        }

        Actor_MoveForward(&this->actor);
        Actor_UpdateBgCheckInfo(play, &this->actor, 75.0f, 30.0f, 30.0f,
                                UPDBGCHECKINFO_FLAG_0 | UPDBGCHECKINFO_FLAG_2 | UPDBGCHECKINFO_FLAG_3 |
                                    UPDBGCHECKINFO_FLAG_4);

        this->actor.focus.pos = this->actor.world.pos;
        this->actor.focus.pos.y += 45.0f;

        Collider_UpdateCylinder(&this->actor, &this->bodyCollider);
        CollisionCheck_SetOC(play, &play->colChkCtx, &this->bodyCollider.base);

        if ((this->actor.colChkInfo.health > 0) && (this->actor.colorFilterTimer == 0) && (this->unk_2F8 >= 2)) {
            CollisionCheck_SetAC(play, &play->colChkCtx, &this->bodyCollider.base);
        }

        if (this->unk_2FE > 0) {
            CollisionCheck_SetAT(play, &play->colChkCtx, &this->axeCollider.base);
        }

        if (this->unk_2F8 == 9) {
            CollisionCheck_SetAC(play, &play->colChkCtx, &this->shieldCollider.base);
        }
    }
}

Gfx* EnIk_SetPrimEnvColors(GraphicsContext* gfxCtx, u8 primR, u8 primG, u8 primB, u8 envR, u8 envG, u8 envB) {
    Gfx* displayList;
    Gfx* displayListHead;

    displayList = Graph_Alloc(gfxCtx, 4 * sizeof(Gfx));
    displayListHead = displayList;

    gDPPipeSync(displayListHead++);
    gDPSetPrimColor(displayListHead++, 0, 0, primR, primG, primB, 255);
    gDPSetEnvColor(displayListHead++, envR, envG, envB, 255);
    gSPEndDisplayList(displayListHead++);

    return displayList;
}

s32 EnIk_OverrideLimbDrawEnemy(PlayState* play, s32 limbIndex, Gfx** dList, Vec3f* pos, Vec3s* rot, void* thisx) {
    EnIk* this = (EnIk*)thisx;

    if (limbIndex == IRON_KNUCKLE_LIMB_HELMET_ARMOR) {
        if (this->actor.params != IK_TYPE_NABOORU) {
            *dList = gIronKnuckleHelmetDL;
        }
    } else if (limbIndex == IRON_KNUCKLE_LIMB_HEAD) {
        if (this->actor.params != IK_TYPE_NABOORU) {
            *dList = gIronKnuckleGerudoHeadDL;
        }
    } else if ((limbIndex == IRON_KNUCKLE_LIMB_CHEST_ARMOR_FRONT) ||
               (limbIndex == IRON_KNUCKLE_LIMB_CHEST_ARMOR_BACK)) {
        if (this->drawArmorFlag & ARMOR_BROKEN) {
            *dList = NULL;
        }
    } else if ((limbIndex == IRON_KNUCKLE_LIMB_TORSO) || (limbIndex == IRON_KNUCKLE_LIMB_WAIST)) {
        if (!(this->drawArmorFlag & ARMOR_BROKEN)) {
            *dList = NULL;
        }
    }

    return false;
}

// unused
static Vec3f D_80A78470 = { 300.0f, 0.0f, 0.0f };

static Vec3f D_80A7847C[] = {
    { 800.0f, -200.0f, -5200.0f },
    { 0.0f, 0.0f, 0.0f },
    { -200.0f, -2200.0f, -200.0f },
    { -6000.0f, 2000.0f, -3000.0f },
};

static Vec3f D_80A784AC[] = {
    { -3000.0, -700.0, -5000.0 },
    { -3000.0, -700.0, 2000.0 },
    { 4000.0, -700.0, 2000.0 },
};

static Vec3f D_80A784D0[] = {
    { 4000.0, -700.0, 2000.0 },
    { 4000.0, -700.0, -5000.0 },
    { -3000.0, -700.0, -5000.0 },
};

void EnIk_PostLimbDrawEnemy(PlayState* play, s32 limbIndex, Gfx** dList, Vec3s* rot, void* thisx) {
    Vec3f spF4;
    Vec3f spE8;
    EnIk* this = (EnIk*)thisx;

    OPEN_DISPS(play->state.gfxCtx, "../z_en_ik_inFight.c", 1201);

<<<<<<< HEAD
    if (this->unk_2FB & 1) {
        BodyBreak_SetInfo(&this->bodyBreak, limbIndex, 26, 27, 28, dList, BODYBREAK_OBJECT_SLOT_DEFAULT);
=======
    if (this->armorStatusFlag & ARMOR_BROKEN) {
        BodyBreak_SetInfo(&this->bodyBreak, limbIndex, IRON_KNUCKLE_LIMB_CHEST_ARMOR_FRONT,
                          IRON_KNUCKLE_LIMB_CHEST_ARMOR_BACK, IRON_KNUCKLE_LIMB_TORSO, dList, BODYBREAK_OBJECT_DEFAULT);
>>>>>>> 85a4d23f
    }
    if (limbIndex == IRON_KNUCKLE_LIMB_HELMET_ARMOR) {
        gSPMatrix(POLY_XLU_DISP++, Matrix_NewMtx(play->state.gfxCtx, "../z_en_ik_inFight.c", 1217),
                  G_MTX_NOPUSH | G_MTX_LOAD | G_MTX_MODELVIEW);
        if (this->actor.params != IK_TYPE_NABOORU) {
            gSPDisplayList(POLY_XLU_DISP++, gIronKnuckleHelmetMarkingDL);
        } else {
            gSPDisplayList(POLY_XLU_DISP++, object_ik_DL_016D88);
        }
    } else if (limbIndex == IRON_KNUCKLE_LIMB_AXE) {
        s32 i;
        Vec3f sp9C[3];
        Vec3f sp78[3];

        Matrix_MultVec3f(&D_80A7847C[0], &this->axeCollider.dim.quad[1]);
        Matrix_MultVec3f(&D_80A7847C[1], &this->axeCollider.dim.quad[0]);
        Matrix_MultVec3f(&D_80A7847C[2], &this->axeCollider.dim.quad[3]);
        Matrix_MultVec3f(&D_80A7847C[3], &this->axeCollider.dim.quad[2]);
        Collider_SetQuadVertices(&this->axeCollider, &this->axeCollider.dim.quad[0], &this->axeCollider.dim.quad[1],
                                 &this->axeCollider.dim.quad[2], &this->axeCollider.dim.quad[3]);
        Matrix_MultVec3f(&D_80A7847C[0], &spF4);
        Matrix_MultVec3f(&D_80A7847C[1], &spE8);
        if (this->unk_2FE > 0) {
            EffectBlure_AddVertex(Effect_GetByIndex(this->blureIdx), &spF4, &spE8);
        } else if (this->unk_2FE == 0) {
            EffectBlure_AddSpace(Effect_GetByIndex(this->blureIdx));
            this->unk_2FE = -1;
        }
        if (this->unk_2F8 == 9) {
            for (i = 0; i < ARRAY_COUNT(sp78); i++) {
                Matrix_MultVec3f(&D_80A784AC[i], &sp9C[i]);
                Matrix_MultVec3f(&D_80A784D0[i], &sp78[i]);
            }

            Collider_SetTrisVertices(&this->shieldCollider, 0, &sp9C[0], &sp9C[1], &sp9C[2]);
            Collider_SetTrisVertices(&this->shieldCollider, 1, &sp78[0], &sp78[1], &sp78[2]);
        }
    }

    switch (limbIndex) {
        case IRON_KNUCKLE_LIMB_UPPER_LEFT_PAULDRON:
            gSPMatrix(POLY_XLU_DISP++, Matrix_NewMtx(play->state.gfxCtx, "../z_en_ik_inFight.c", 1270),
                      G_MTX_NOPUSH | G_MTX_LOAD | G_MTX_MODELVIEW);
            gSPDisplayList(POLY_XLU_DISP++, object_ik_DL_016F88);
            break;

        case IRON_KNUCKLE_LIMB_UPPER_RIGHT_PAULDRON:
            gSPMatrix(POLY_XLU_DISP++, Matrix_NewMtx(play->state.gfxCtx, "../z_en_ik_inFight.c", 1275),
                      G_MTX_NOPUSH | G_MTX_LOAD | G_MTX_MODELVIEW);
            gSPDisplayList(POLY_XLU_DISP++, object_ik_DL_016EE8);
            break;

        case IRON_KNUCKLE_LIMB_CHEST_ARMOR_FRONT:
            if (!(this->drawArmorFlag & ARMOR_BROKEN)) {
                gSPMatrix(POLY_XLU_DISP++, Matrix_NewMtx(play->state.gfxCtx, "../z_en_ik_inFight.c", 1281),
                          G_MTX_NOPUSH | G_MTX_LOAD | G_MTX_MODELVIEW);
                gSPDisplayList(POLY_XLU_DISP++, gIronKnuckleArmorRivetAndSymbolDL);
            }
            break;

        case IRON_KNUCKLE_LIMB_CHEST_ARMOR_BACK:
            if (!(this->drawArmorFlag & ARMOR_BROKEN)) {
                gSPMatrix(POLY_XLU_DISP++, Matrix_NewMtx(play->state.gfxCtx, "../z_en_ik_inFight.c", 1288),
                          G_MTX_NOPUSH | G_MTX_LOAD | G_MTX_MODELVIEW);
                gSPDisplayList(POLY_XLU_DISP++, object_ik_DL_016CD8);
            }
            break;
    }

    CLOSE_DISPS(play->state.gfxCtx, "../z_en_ik_inFight.c", 1294);
}

void EnIk_DrawEnemy(Actor* thisx, PlayState* play) {
    EnIk* this = (EnIk*)thisx;

    OPEN_DISPS(play->state.gfxCtx, "../z_en_ik_inFight.c", 1309);

    Gfx_SetupDL_25Opa(play->state.gfxCtx);
    Gfx_SetupDL_25Xlu(play->state.gfxCtx);

    if (this->actor.params == IK_TYPE_NABOORU) {
        gSPSegment(POLY_OPA_DISP++, 0x08, EnIk_SetPrimEnvColors(play->state.gfxCtx, 245, 225, 155, 30, 30, 0));
        gSPSegment(POLY_OPA_DISP++, 0x09, EnIk_SetPrimEnvColors(play->state.gfxCtx, 255, 40, 0, 40, 0, 0));
        gSPSegment(POLY_OPA_DISP++, 0x0A, EnIk_SetPrimEnvColors(play->state.gfxCtx, 255, 255, 255, 20, 40, 30));
    } else if (this->actor.params == IK_TYPE_SILVER) {
        gSPSegment(POLY_OPA_DISP++, 0x08, EnIk_SetPrimEnvColors(play->state.gfxCtx, 245, 255, 205, 30, 35, 0));
        gSPSegment(POLY_OPA_DISP++, 0x09, EnIk_SetPrimEnvColors(play->state.gfxCtx, 185, 135, 25, 20, 20, 0));
        gSPSegment(POLY_OPA_DISP++, 0x0A, EnIk_SetPrimEnvColors(play->state.gfxCtx, 255, 255, 255, 30, 40, 20));
    } else if (this->actor.params == IK_TYPE_BLACK) {
        gSPSegment(POLY_OPA_DISP++, 0x08, EnIk_SetPrimEnvColors(play->state.gfxCtx, 55, 65, 55, 0, 0, 0));
        gSPSegment(POLY_OPA_DISP++, 0x09, EnIk_SetPrimEnvColors(play->state.gfxCtx, 205, 165, 75, 25, 20, 0));
        gSPSegment(POLY_OPA_DISP++, 0x0A, EnIk_SetPrimEnvColors(play->state.gfxCtx, 205, 165, 75, 25, 20, 0));
    } else {
        gSPSegment(POLY_OPA_DISP++, 0x08, EnIk_SetPrimEnvColors(play->state.gfxCtx, 255, 255, 255, 180, 180, 180));
        gSPSegment(POLY_OPA_DISP++, 0x09, EnIk_SetPrimEnvColors(play->state.gfxCtx, 225, 205, 115, 25, 20, 0));
        gSPSegment(POLY_OPA_DISP++, 0x0A, EnIk_SetPrimEnvColors(play->state.gfxCtx, 225, 205, 115, 25, 20, 0));
    }

    SkelAnime_DrawFlexOpa(play, this->skelAnime.skeleton, this->skelAnime.jointTable, this->skelAnime.dListCount,
                          EnIk_OverrideLimbDrawEnemy, EnIk_PostLimbDrawEnemy, this);

    CLOSE_DISPS(play->state.gfxCtx, "../z_en_ik_inFight.c", 1351);
}

void EnIk_StartMinibossBgm(void) {
    func_800F5ACC(NA_BGM_MINI_BOSS);
}

// Cutscene: Nabooru Knuckle Wakes up
void EnIk_UpdateAction2Sfx(EnIk* this) {
    if (Animation_OnFrame(&this->skelAnime, 1.0f)) {
        Audio_PlaySfxGeneral(NA_SE_EN_IRONNACK_WAKEUP, &this->actor.projectedPos, 4, &gSfxDefaultFreqAndVolScale,
                             &gSfxDefaultFreqAndVolScale, &gSfxDefaultReverb);
    } else if (Animation_OnFrame(&this->skelAnime, 33.0f)) {
        Audio_PlaySfxGeneral(NA_SE_EN_IRONNACK_WALK, &this->actor.projectedPos, 4, &gSfxDefaultFreqAndVolScale,
                             &gSfxDefaultFreqAndVolScale, &gSfxDefaultReverb);
    } else if (Animation_OnFrame(&this->skelAnime, 68.0f) || Animation_OnFrame(&this->skelAnime, 80.0f)) {
        Audio_PlaySfxGeneral(NA_SE_EN_IRONNACK_ARMOR_DEMO, &this->actor.projectedPos, 4, &gSfxDefaultFreqAndVolScale,
                             &gSfxDefaultFreqAndVolScale, &gSfxDefaultReverb);
    } else if (Animation_OnFrame(&this->skelAnime, 107.0f)) {
        Audio_PlaySfxGeneral(NA_SE_EN_IRONNACK_FINGER_DEMO, &this->actor.projectedPos, 4, &gSfxDefaultFreqAndVolScale,
                             &gSfxDefaultFreqAndVolScale, &gSfxDefaultReverb);
    } else if (Animation_OnFrame(&this->skelAnime, 156.0f)) {
        Audio_PlaySfxGeneral(NA_SE_EN_IRONNACK_ARMOR_DEMO, &this->actor.projectedPos, 4, &gSfxDefaultFreqAndVolScale,
                             &gSfxDefaultFreqAndVolScale, &gSfxDefaultReverb);
    } else if (Animation_OnFrame(&this->skelAnime, 188.0f)) {
        Audio_PlaySfxGeneral(NA_SE_EN_IRONNACK_WAVE_DEMO, &this->actor.projectedPos, 4, &gSfxDefaultFreqAndVolScale,
                             &gSfxDefaultFreqAndVolScale, &gSfxDefaultReverb);
    }
}

// Cutscene: Summons Axe for Nabooru Knuckle
void EnIk_PlayAxeSpawnSfx(EnIk* this, PlayState* play, Vec3f* pos) {
    Audio_PlaySfxGeneral(NA_SE_EN_TWINROBA_TRANSFORM, &this->actor.projectedPos, 4, &gSfxDefaultFreqAndVolScale,
                         &gSfxDefaultFreqAndVolScale, &gSfxDefaultReverb);
}

void EnIk_SpawnAxeSmoke(EnIk* this, PlayState* play, Vec3f* pos) {
    static Vec3f sAxeSmokeEffectData[] = {
        { 1000.0, -1000.0, 1000.0 },  { 0.0, -1000.0, 0.0 },        { -1000.0, -5000.0, -4000.0 },
        { 1000.0, -5000.0, -3000.0 }, { -1000.0, 1000.0, -6000.0 }, { -1000.0, 3000.0, -5000.0 },
        { -800.0, 1000.0, -3000.0 },  { 0.0, -4000.0, -2000.0 },    { -1000.0, -2000.0, -6000.0 },
        { 1000.0, -3000.0, 0.0 },     { 2000.0, -2000.0, -4000.0 }, { -1000.0, 0.0, -6000.0 },
        { 1000.0, -2000.0, -2000.0 }, { 0.0, -2000.0, 2100.0 },     { 0.0, 0.0, 0.0 },
        { 1000.0, -1000.0, -6000.0 }, { 2000.0, 0.0, -3000.0 },     { -1000.0, -1000.0, -4000.0 },
        { 900.0, -800.0, 2700.0 },    { 720.0f, 900.0f, 2500.0f },
    };

    if (!this->isAxeSummoned) {
        s32 pad;
        Vec3f effectVelocity = { 0.0f, 0.0f, 0.0f };
        Vec3f effectAccel = { 0.0f, 0.3f, 0.0f };
        s32 i;

        for (i = ARRAY_COUNT(sAxeSmokeEffectData) - 1; i >= 0; i--) {
            Color_RGBA8 primColor = { 200, 200, 200, 255 };
            Color_RGBA8 envColor = { 150, 150, 150, 0 };
            s32 randColorOffset;
            Vec3f effectPos;

            Matrix_MultVec3f(&sAxeSmokeEffectData[i], &effectPos);
            randColorOffset = (Rand_ZeroOne() * 20.0f) - 10.0f;

            primColor.r += randColorOffset;
            primColor.g += randColorOffset;
            primColor.b += randColorOffset;

            envColor.r += randColorOffset;
            envColor.g += randColorOffset;
            envColor.b += randColorOffset;

            func_8002829C(play, &effectPos, &effectVelocity, &effectAccel, &primColor, &envColor,
                          (Rand_ZeroOne() * 60.0f) + 300.0f, 0);
        }

        this->isAxeSummoned = true;
        EnIk_PlayAxeSpawnSfx(this, play, pos);
    }
}

void EnIk_UpdateBgCheckInfo(EnIk* this, PlayState* play) {
    Actor_UpdateBgCheckInfo(play, &this->actor, 75.0f, 30.0f, 30.0f, UPDBGCHECKINFO_FLAG_0 | UPDBGCHECKINFO_FLAG_2);
}

s32 EnIk_UpdateSkelAnime(EnIk* this) {
    return SkelAnime_Update(&this->skelAnime);
}

CsCmdActorAction* EnIk_GetNpcAction(PlayState* play, s32 actionIdx) {
    if (play->csCtx.state != CS_STATE_IDLE) {
        return play->csCtx.npcActions[actionIdx];
    } else {
        return NULL;
    }
}

void EnIk_MoveNpcToPos(EnIk* this, PlayState* play, s32 actionIdx) {
    CsCmdActorAction* npcAction = EnIk_GetNpcAction(play, actionIdx);

    if (npcAction != NULL) {
        this->actor.world.pos.x = npcAction->startPos.x;
        this->actor.world.pos.y = npcAction->startPos.y;
        this->actor.world.pos.z = npcAction->startPos.z;
        this->actor.world.rot.y = this->actor.shape.rot.y = npcAction->rot.y;
    }
}

f32 EnIk_GetAnimCurFrame(Actor* thisx) {
    EnIk* this = (EnIk*)thisx;

    return this->skelAnime.curFrame;
}

// unused
void EnIk_SetupCsAction0(EnIk* this) {
    this->csAction = IK_CS_ACTION_0;
    this->csDrawMode = IK_CS_DRAW_NOTHING;
    this->actor.shape.shadowAlpha = 0;
}

// Cutscene: Nabooru sitting and Kotake and Koume looking at her
void EnIk_SetupCsAction1(EnIk* this, PlayState* play) {
    Animation_Change(&this->skelAnime, &gIronKnuckleNabooruSummonAxeAnim, 1.0f, 0.0f,
                     Animation_GetLastFrame(&gIronKnuckleNabooruSummonAxeAnim), ANIMMODE_ONCE, 0.0f);
    EnIk_MoveNpcToPos(this, play, 4);
    this->csAction = IK_CS_ACTION_1;
    this->csDrawMode = IK_CS_DRAW_INTRO;
    this->actor.shape.shadowAlpha = 255;
}

// Cutscene: Nabooru Knuckle starts to stand up
void EnIk_SetupCsAction2(EnIk* this) {
    Animation_Change(&this->skelAnime, &gIronKnuckleNabooruSummonAxeAnim, 1.0f, 0.0f,
                     Animation_GetLastFrame(&gIronKnuckleNabooruSummonAxeAnim), ANIMMODE_ONCE, 0.0f);
    this->csAction = IK_CS_ACTION_2;
    this->csDrawMode = IK_CS_DRAW_INTRO;
    this->isAxeSummoned = false;
    this->actor.shape.shadowAlpha = 255;
}

void EnIk_HandleEnemyChange(EnIk* this, PlayState* play, s32 animFinished) {
    if (animFinished && (EnIk_GetNpcAction(play, 4) != NULL)) {
        EnIk_ChangeToEnemy(this, play);
    }
}

void EnIk_PlayArmorFallSfx(EnIk* this) {
    Audio_PlaySfxGeneral(NA_SE_EN_IRONNACK_STAGGER_DEMO, &this->actor.projectedPos, 4, &gSfxDefaultFreqAndVolScale,
                         &gSfxDefaultFreqAndVolScale, &gSfxDefaultReverb);
}

void EnIk_PlayDeathSfx(EnIk* this, PlayState* play) {
    static Vec3f D_80A78FA0;
    s32 pad[2];
    f32 wDest;

    SkinMatrix_Vec3fMtxFMultXYZW(&play->viewProjectionMtxF, &this->actor.world.pos, &D_80A78FA0, &wDest);
    Audio_PlaySfxGeneral(NA_SE_EN_IRONNACK_DEAD, &D_80A78FA0, 4, &gSfxDefaultFreqAndVolScale,
                         &gSfxDefaultFreqAndVolScale, &gSfxDefaultReverb);
}

// Cutscene: starts after final hit to Nabooru
void EnIk_SetupCsAction3(EnIk* this, PlayState* play) {
    s32 pad[3];
    f32 endFrame = Animation_GetLastFrame(&gIronKnuckleNabooruDeathAnim);

    SkelAnime_InitFlex(play, &this->skelAnime, &gIronKnuckleDefeatSkel, NULL, this->jointTable, this->morphTable,
                       IRON_KNUCKLE_LIMB_MAX);
    Animation_Change(&this->skelAnime, &gIronKnuckleNabooruDeathAnim, 1.0f, 0.0f, endFrame, ANIMMODE_ONCE, 0.0f);
    this->csAction = IK_CS_ACTION_3;
    this->csDrawMode = IK_CS_DRAW_DEFEAT;
    EnIk_MoveNpcToPos(this, play, 4);
    EnIk_PlayDeathSfx(this, play);
    this->actor.shape.shadowAlpha = 255;
}

// Cutscene: Armor falling off revealing Nabooru underneath
void EnIk_SetupCsAction4(EnIk* this, PlayState* play) {
    this->csAction = IK_CS_ACTION_4;
    this->csDrawMode = IK_CS_DRAW_DEFEAT;
    EnIk_PlayArmorFallSfx(this);
    this->actor.shape.shadowAlpha = 255;
}

// Cutscene: all the armor has fallen off
void EnIk_SetupCsAction5(EnIk* this, PlayState* play) {
    this->csAction = IK_CS_ACTION_5;
    this->csDrawMode = IK_CS_DRAW_NOTHING;
    this->actor.shape.shadowAlpha = 0;
}

void EnIk_CsAction3(EnIk* this, PlayState* play) {
    EnIk_UpdateBgCheckInfo(this, play);
    EnIk_HandleCsCues(this, play);
}

void EnIk_CsAction4(EnIk* this, PlayState* play) {
    EnIk_UpdateSkelAnime(this);
    EnIk_UpdateBgCheckInfo(this, play);
    EnIk_HandleCsCues(this, play);
}

void EnIk_CsAction5(EnIk* this, PlayState* play) {
    if (EnIk_GetNpcAction(play, 4) == NULL) {
        Actor_Kill(&this->actor);
    }
}

s32 EnIk_OverrideLimbDrawDefeat(PlayState* play, s32 limbIndex, Gfx** dList, Vec3f* pos, Vec3s* rot, void* thisx) {
    if ((limbIndex == IRON_KNUCKLE_DEFEAT_LIMB_HELMET_ARMOR) || (limbIndex == IRON_KNUCKLE_DEFEAT_LIMB_CHEST_ARMOR_FRONT) ||
        (limbIndex == IRON_KNUCKLE_DEFEAT_LIMB_CHEST_ARMOR_BACK)) {
        if (EnIk_GetAnimCurFrame(thisx) >= 30.0f) {
            *dList = NULL;
        }
    }

    return false;
}

void EnIk_PostLimbDrawDefeat(PlayState* play, s32 limbIndex, Gfx** dList, Vec3s* rot, void* thisx) {
    GraphicsContext* gfxCtx = play->state.gfxCtx;

    OPEN_DISPS(gfxCtx, "../z_en_ik_inAwake.c", 207);

    switch (limbIndex) {
        case IRON_KNUCKLE_DEFEAT_LIMB_HELMET_ARMOR: {
            EnIk* this = (EnIk*)thisx;

            if (EnIk_GetAnimCurFrame(&this->actor) < 30.0f) {
                gSPMatrix(POLY_XLU_DISP++, Matrix_NewMtx(gfxCtx, "../z_en_ik_inAwake.c", 267),
                          G_MTX_NOPUSH | G_MTX_LOAD | G_MTX_MODELVIEW);
                gSPDisplayList(POLY_XLU_DISP++, object_ik_DL_016D88);
            }
        } break;

        case IRON_KNUCKLE_DEFEAT_LIMB_UPPER_LEFT_PAULDRON:
            gSPMatrix(POLY_XLU_DISP++, Matrix_NewMtx(gfxCtx, "../z_en_ik_inAwake.c", 274),
                      G_MTX_NOPUSH | G_MTX_LOAD | G_MTX_MODELVIEW);
            gSPDisplayList(POLY_XLU_DISP++, object_ik_DL_016F88);
            break;

        case IRON_KNUCKLE_DEFEAT_LIMB_UPPER_RIGHT_PAULDRON:
            gSPMatrix(POLY_XLU_DISP++, Matrix_NewMtx(gfxCtx, "../z_en_ik_inAwake.c", 280),
                      G_MTX_NOPUSH | G_MTX_LOAD | G_MTX_MODELVIEW);
            gSPDisplayList(POLY_XLU_DISP++, object_ik_DL_016EE8);
            break;

        case IRON_KNUCKLE_DEFEAT_LIMB_CHEST_ARMOR_FRONT: {
            EnIk* this = (EnIk*)thisx;

            if (EnIk_GetAnimCurFrame(&this->actor) < 30.0f) {
                gSPMatrix(POLY_XLU_DISP++, Matrix_NewMtx(gfxCtx, "../z_en_ik_inAwake.c", 288),
                          G_MTX_NOPUSH | G_MTX_LOAD | G_MTX_MODELVIEW);
                gSPDisplayList(POLY_XLU_DISP++, gIronKnuckleArmorRivetAndSymbolDL);
            }
        } break;

        case IRON_KNUCKLE_DEFEAT_LIMB_CHEST_ARMOR_BACK: {
            EnIk* this = (EnIk*)thisx;

            if (EnIk_GetAnimCurFrame(&this->actor) < 30.0f) {
                gSPMatrix(POLY_XLU_DISP++, Matrix_NewMtx(gfxCtx, "../z_en_ik_inAwake.c", 297),
                          G_MTX_NOPUSH | G_MTX_LOAD | G_MTX_MODELVIEW);
                gSPDisplayList(POLY_XLU_DISP++, object_ik_DL_016CD8);
            }
        } break;
    }

    CLOSE_DISPS(gfxCtx, "../z_en_ik_inAwake.c", 304);
}

void EnIk_CsDrawDefeat(EnIk* this, PlayState* play) {
    GraphicsContext* gfxCtx = play->state.gfxCtx;
    SkelAnime* skelAnime = &this->skelAnime;
    s32 pad[2];

    OPEN_DISPS(gfxCtx, "../z_en_ik_inAwake.c", 322);

    func_8002EBCC(&this->actor, play, 0);
    Gfx_SetupDL_25Opa(gfxCtx);
    Gfx_SetupDL_25Xlu(gfxCtx);
    gSPSegment(POLY_OPA_DISP++, 0x08, EnIk_SetPrimEnvColors(gfxCtx, 245, 225, 155, 30, 30, 0));
    gSPSegment(POLY_OPA_DISP++, 0x09, EnIk_SetPrimEnvColors(gfxCtx, 255, 40, 0, 40, 0, 0));
    gSPSegment(POLY_OPA_DISP++, 0x0A, EnIk_SetPrimEnvColors(gfxCtx, 255, 255, 255, 20, 40, 30));
    SkelAnime_DrawFlexOpa(play, skelAnime->skeleton, skelAnime->jointTable, skelAnime->dListCount,
                          EnIk_OverrideLimbDrawDefeat, EnIk_PostLimbDrawDefeat, this);

    CLOSE_DISPS(gfxCtx, "../z_en_ik_inAwake.c", 345);
}

void EnIk_HandleCsCues(EnIk* this, PlayState* play) {
    CsCmdActorAction* npcAction = EnIk_GetNpcAction(play, 4);

    if (npcAction != NULL) {
        s32 action = npcAction->action;
        s32 currentNpcAction = this->npcAction;

        if (action != currentNpcAction) {
            switch (action) {
                case 1:
                    EnIk_SetupCsAction0(this);
                    break;

                case 2:
                    EnIk_SetupCsAction1(this, play);
                    break;

                case 3:
                    EnIk_SetupCsAction2(this);
                    break;

                case 4:
                    EnIk_ChangeToEnemy(this, play);
                    break;

                case 5:
                    EnIk_SetupCsAction3(this, play);
                    break;

                case 6:
                    EnIk_SetupCsAction4(this, play);
                    break;

                case 7:
                    EnIk_SetupCsAction5(this, play);
                    break;

                default:
                    osSyncPrintf("En_Ik_inConfrontion_Check_DemoMode:そんな動作は無い!!!!!!!!\n");
            }

            this->npcAction = action;
        }
    }
}

void EnIk_CsAction0(EnIk* this, PlayState* play) {
    EnIk_HandleCsCues(this, play);
}

void EnIk_CsAction1(EnIk* this, PlayState* play) {
    EnIk_UpdateBgCheckInfo(this, play);
    EnIk_HandleCsCues(this, play);
}

void EnIk_CsAction2(EnIk* this, PlayState* play) {
    s32 animFinished;

    animFinished = EnIk_UpdateSkelAnime(this);
    EnIk_UpdateAction2Sfx(this);
    EnIk_UpdateBgCheckInfo(this, play);
    EnIk_HandleCsCues(this, play);
    EnIk_HandleEnemyChange(this, play, animFinished);
}

static EnIkActionFunc sCsActionFuncs[] = {
    EnIk_CsAction0, EnIk_CsAction1, EnIk_CsAction2, EnIk_CsAction3, EnIk_CsAction4, EnIk_CsAction5,
};

void EnIk_UpdateCutscene(Actor* thisx, PlayState* play) {
    EnIk* this = (EnIk*)thisx;

    if (this->csAction < 0 || this->csAction >= ARRAY_COUNT(sCsActionFuncs) || sCsActionFuncs[this->csAction] == NULL) {
        osSyncPrintf(VT_FGCOL(RED) "メインモードがおかしい!!!!!!!!!!!!!!!!!!!!!!!!!\n" VT_RST);
        return;
    }

    sCsActionFuncs[this->csAction](this, play);
}

s32 EnIk_OverrideLimbDrawIntro(PlayState* play, s32 limbIndex, Gfx** dList, Vec3f* pos, Vec3s* rot, void* thisx) {
    EnIk* this = (EnIk*)thisx;
    f32 curFrame;

    switch (limbIndex) {
        case IRON_KNUCKLE_LIMB_AXE:
            curFrame = this->skelAnime.curFrame;
            if (curFrame < 120.0f) {
                *dList = NULL;
            } else {
                EnIk_SpawnAxeSmoke(this, play, pos);
            }
            break;

        case IRON_KNUCKLE_LIMB_WAIST:
        case IRON_KNUCKLE_LIMB_MAX:
            *dList = NULL;
            break;
    }

    return false;
}

void EnIk_PostLimbDrawIntro(PlayState* play, s32 limbIndex, Gfx** dList, Vec3s* rot, void* thisx) {
    GraphicsContext* gfxCtx = play->state.gfxCtx;

    OPEN_DISPS(gfxCtx, "../z_en_ik_inConfrontion.c", 571);

    switch (limbIndex) {
        case IRON_KNUCKLE_LIMB_HELMET_ARMOR:
            gSPMatrix(POLY_XLU_DISP++, Matrix_NewMtx(gfxCtx, "../z_en_ik_inConfrontion.c", 575),
                      G_MTX_NOPUSH | G_MTX_LOAD | G_MTX_MODELVIEW);
            gSPDisplayList(POLY_XLU_DISP++, object_ik_DL_016D88);
            break;

        case IRON_KNUCKLE_LIMB_UPPER_LEFT_PAULDRON:
            gSPMatrix(POLY_XLU_DISP++, Matrix_NewMtx(gfxCtx, "../z_en_ik_inConfrontion.c", 581),
                      G_MTX_NOPUSH | G_MTX_LOAD | G_MTX_MODELVIEW);
            gSPDisplayList(POLY_XLU_DISP++, object_ik_DL_016F88);
            break;

        case IRON_KNUCKLE_LIMB_UPPER_RIGHT_PAULDRON:
            gSPMatrix(POLY_XLU_DISP++, Matrix_NewMtx(gfxCtx, "../z_en_ik_inConfrontion.c", 587),
                      G_MTX_NOPUSH | G_MTX_LOAD | G_MTX_MODELVIEW);
            gSPDisplayList(POLY_XLU_DISP++, object_ik_DL_016EE8);
            break;

        case IRON_KNUCKLE_LIMB_CHEST_ARMOR_FRONT:
            gSPMatrix(POLY_XLU_DISP++, Matrix_NewMtx(gfxCtx, "../z_en_ik_inConfrontion.c", 593),
                      G_MTX_NOPUSH | G_MTX_LOAD | G_MTX_MODELVIEW);
            gSPDisplayList(POLY_XLU_DISP++, gIronKnuckleArmorRivetAndSymbolDL);
            break;

        case IRON_KNUCKLE_LIMB_CHEST_ARMOR_BACK:
            gSPMatrix(POLY_XLU_DISP++, Matrix_NewMtx(gfxCtx, "../z_en_ik_inConfrontion.c", 599),
                      G_MTX_NOPUSH | G_MTX_LOAD | G_MTX_MODELVIEW);
            gSPDisplayList(POLY_XLU_DISP++, object_ik_DL_016CD8);
            break;
    }

    CLOSE_DISPS(gfxCtx, "../z_en_ik_inConfrontion.c", 604);
}

void EnIk_CsDrawNothing(EnIk* this, PlayState* play) {
}

void EnIk_CsDrawIntro(EnIk* this, PlayState* play) {
    GraphicsContext* gfxCtx = play->state.gfxCtx;
    SkelAnime* skelAnime = &this->skelAnime;
    s32 pad[2];

    OPEN_DISPS(gfxCtx, "../z_en_ik_inConfrontion.c", 630);

    func_8002EBCC(&this->actor, play, 0);
    Gfx_SetupDL_25Opa(gfxCtx);
    Gfx_SetupDL_25Xlu(gfxCtx);
    gSPSegment(POLY_OPA_DISP++, 0x08, EnIk_SetPrimEnvColors(gfxCtx, 245, 225, 155, 30, 30, 0));
    gSPSegment(POLY_OPA_DISP++, 0x09, EnIk_SetPrimEnvColors(gfxCtx, 255, 40, 0, 40, 0, 0));
    gSPSegment(POLY_OPA_DISP++, 0x0A, EnIk_SetPrimEnvColors(gfxCtx, 255, 255, 255, 20, 40, 30));
    SkelAnime_DrawFlexOpa(play, skelAnime->skeleton, skelAnime->jointTable, skelAnime->dListCount,
                          EnIk_OverrideLimbDrawIntro, EnIk_PostLimbDrawIntro, this);

    CLOSE_DISPS(gfxCtx, "../z_en_ik_inConfrontion.c", 653);
}

static EnIkDrawFunc sCsDrawFuncs[] = { EnIk_CsDrawNothing, EnIk_CsDrawIntro, EnIk_CsDrawDefeat };

void EnIk_DrawCutscene(Actor* thisx, PlayState* play) {
    EnIk* this = (EnIk*)thisx;

    if (this->csDrawMode < 0 || this->csDrawMode >= ARRAY_COUNT(sCsDrawFuncs) ||
        sCsDrawFuncs[this->csDrawMode] == NULL) {
        osSyncPrintf(VT_FGCOL(RED) "描画モードがおかしい!!!!!!!!!!!!!!!!!!!!!!!!!\n" VT_RST);
        return;
    }

    sCsDrawFuncs[this->csDrawMode](this, play);
}

void EnIk_CsInit(EnIk* this, PlayState* play) {
    if (this->actor.params == IK_TYPE_NABOORU) {
        if (!GET_EVENTCHKINF(EVENTCHKINF_3B)) {
            this->actor.update = EnIk_UpdateCutscene;
            this->actor.draw = EnIk_DrawCutscene;
            Actor_SetScale(&this->actor, 0.01f);
        } else {
            EnIk_ChangeToEnemy(this, play);
            EnIk_StartMinibossBgm();
        }
    }

    osSyncPrintf("En_Ik_inConfrontion_Init : %d !!!!!!!!!!!!!!!!\n", this->actor.params);
}

void EnIk_ChangeToEnemy(EnIk* this, PlayState* play) {
    this->actor.update = EnIk_UpdateEnemy;
    this->actor.draw = EnIk_DrawEnemy;
    this->actor.flags |= ACTOR_FLAG_0 | ACTOR_FLAG_2;
    SET_EVENTCHKINF(EVENTCHKINF_3B);
    Actor_SetScale(&this->actor, 0.012f);
    EnIk_SetupIdle(this);
}

void EnIk_StartDefeatCutscene(Actor* thisx, PlayState* play) {
    EnIk* this = (EnIk*)thisx;

    if (!Play_InCsMode(play)) {
        this->actor.update = EnIk_UpdateCutscene;
        this->actor.draw = EnIk_DrawCutscene;
        Cutscene_SetSegment(play, gSpiritBossNabooruKnuckleDefeatCs);
        gSaveContext.cutsceneTrigger = 1;
        Actor_SetScale(&this->actor, 0.01f);
        SET_EVENTCHKINF(EVENTCHKINF_3C);
        EnIk_SetupCsAction3(this, play);
    }
}

void EnIk_Init(Actor* thisx, PlayState* play) {
    EnIk* this = (EnIk*)thisx;
    s32 upperParams = IK_GET_UPPER_PARAMS(&this->actor);

    if (((IK_GET_ARMOR_TYPE(&this->actor) == IK_TYPE_NABOORU) && GET_EVENTCHKINF(EVENTCHKINF_3C)) ||
        (upperParams != 0 && Flags_GetSwitch(play, upperParams >> 8))) {
        Actor_Kill(&this->actor);
    } else {
        ActorShape_Init(&this->actor.shape, 0.0f, ActorShadow_DrawCircle, 30.0f);
        SkelAnime_InitFlex(play, &this->skelAnime, &gIronKnuckleSkel, &gIronKnuckleNabooruSummonAxeAnim,
                           this->jointTable, this->morphTable, IRON_KNUCKLE_LIMB_MAX);
        EnIk_InitImpl(&this->actor, play);
        EnIk_CsInit(this, play);
    }
}

ActorInit En_Ik_InitVars = {
    ACTOR_EN_IK,
    ACTORCAT_BOSS,
    FLAGS,
    OBJECT_IK,
    sizeof(EnIk),
    (ActorFunc)EnIk_Init,
    (ActorFunc)EnIk_Destroy,
    (ActorFunc)EnIk_UpdateCutscene,
    (ActorFunc)EnIk_DrawCutscene,
};<|MERGE_RESOLUTION|>--- conflicted
+++ resolved
@@ -926,14 +926,10 @@
 
     OPEN_DISPS(play->state.gfxCtx, "../z_en_ik_inFight.c", 1201);
 
-<<<<<<< HEAD
-    if (this->unk_2FB & 1) {
-        BodyBreak_SetInfo(&this->bodyBreak, limbIndex, 26, 27, 28, dList, BODYBREAK_OBJECT_SLOT_DEFAULT);
-=======
     if (this->armorStatusFlag & ARMOR_BROKEN) {
         BodyBreak_SetInfo(&this->bodyBreak, limbIndex, IRON_KNUCKLE_LIMB_CHEST_ARMOR_FRONT,
-                          IRON_KNUCKLE_LIMB_CHEST_ARMOR_BACK, IRON_KNUCKLE_LIMB_TORSO, dList, BODYBREAK_OBJECT_DEFAULT);
->>>>>>> 85a4d23f
+                          IRON_KNUCKLE_LIMB_CHEST_ARMOR_BACK, IRON_KNUCKLE_LIMB_TORSO, dList,
+                          BODYBREAK_OBJECT_SLOT_DEFAULT);
     }
     if (limbIndex == IRON_KNUCKLE_LIMB_HELMET_ARMOR) {
         gSPMatrix(POLY_XLU_DISP++, Matrix_NewMtx(play->state.gfxCtx, "../z_en_ik_inFight.c", 1217),
@@ -1243,7 +1239,8 @@
 }
 
 s32 EnIk_OverrideLimbDrawDefeat(PlayState* play, s32 limbIndex, Gfx** dList, Vec3f* pos, Vec3s* rot, void* thisx) {
-    if ((limbIndex == IRON_KNUCKLE_DEFEAT_LIMB_HELMET_ARMOR) || (limbIndex == IRON_KNUCKLE_DEFEAT_LIMB_CHEST_ARMOR_FRONT) ||
+    if ((limbIndex == IRON_KNUCKLE_DEFEAT_LIMB_HELMET_ARMOR) ||
+        (limbIndex == IRON_KNUCKLE_DEFEAT_LIMB_CHEST_ARMOR_FRONT) ||
         (limbIndex == IRON_KNUCKLE_DEFEAT_LIMB_CHEST_ARMOR_BACK)) {
         if (EnIk_GetAnimCurFrame(thisx) >= 30.0f) {
             *dList = NULL;
