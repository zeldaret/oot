/*
 * File: z_en_ik.c
 * Overlay: ovl_En_Ik
 * Description: Iron Knuckle
 */

#include "z_en_ik.h"
#include "assets/scenes/dungeons/jyasinboss/jyasinboss_scene.h"
#include "assets/objects/object_ik/object_ik.h"
#include "terminal.h"

#define FLAGS ACTOR_FLAG_4

typedef void (*EnIkDrawFunc)(struct EnIk*, PlayState*);

#define ARMOR_BROKEN (1 << 0)

typedef enum {
    /* 0x00 */ IK_CS_ACTION_0,
    /* 0x01 */ IK_CS_ACTION_1,
    /* 0x02 */ IK_CS_ACTION_2,
    /* 0x03 */ IK_CS_ACTION_3,
    /* 0x04 */ IK_CS_ACTION_4,
    /* 0x05 */ IK_CS_ACTION_5
} EnIkCsAction;

typedef enum {
    /* 0x00 */ IK_CS_DRAW_NOTHING,
    /* 0x01 */ IK_CS_DRAW_INTRO,
    /* 0x02 */ IK_CS_DRAW_DEFEAT
} EnIkCsDrawMode;

typedef enum {
    /* 0x0 */ EN_IK_DMGEFF_NONE,
    /* 0x6 */ EN_IK_DMGEFF_ELEMENTAL_MAGIC = 0x6,
    /* 0xD */ EN_IK_DMGEFF_SPARKS_NO_DMG = 0xD,
    /* 0xE */ EN_IK_DMGEFF_PROJECTILE,
    /* 0xF */ EN_IK_DMGEFF_DAMAGE
} EnIkDamageEffect;

void EnIk_UpdateEnemy(Actor* thisx, PlayState* play);
void EnIk_DrawEnemy(Actor* thisx, PlayState* play);

void EnIk_SetupStandUp(EnIk* this);
void EnIk_StandUp(EnIk* this, PlayState* play);
void EnIk_Idle(EnIk* this, PlayState* play);
void EnIk_SetupWalkOrRun(EnIk* this);
void EnIk_WalkOrRun(EnIk* this, PlayState* play);
void EnIk_SetupVerticalAttack(EnIk* this);
void EnIk_VerticalAttack(EnIk* this, PlayState* play);
void EnIk_SetupPullOutAxe(EnIk* this);
void EnIk_PullOutAxe(EnIk* this, PlayState* play);
void EnIk_SetupDoubleHorizontalAttack(EnIk* this);
void EnIk_DoubleHorizontalAttack(EnIk* this, PlayState* play);
void EnIk_SetupRecoverFromHorizontalAttack(EnIk* this);
void EnIk_RecoverFromHorizontalAttack(EnIk* this, PlayState* play);
void EnIk_SetupSingleHorizontalAttack(EnIk* this);
void EnIk_SingleHorizontalAttack(EnIk* this, PlayState* play);
void EnIk_SetupStopAndBlock(EnIk* this);
void EnIk_StopAndBlock(EnIk* this, PlayState* play);
void EnIk_ReactToAttack(EnIk* this, PlayState* play);
void EnIk_Die(EnIk* this, PlayState* play);

void EnIk_HandleCsCues(EnIk* this, PlayState* play);
void EnIk_ChangeToEnemy(EnIk* this, PlayState* play);
void EnIk_StartDefeatCutscene(Actor* thisx, PlayState* play);

static ColliderCylinderInit sCylinderInit = {
    {
        COLTYPE_NONE,
        AT_NONE,
        AC_ON | AC_TYPE_PLAYER,
        OC1_ON | OC1_TYPE_ALL,
        OC2_TYPE_2,
        COLSHAPE_CYLINDER,
    },
    {
        ELEMTYPE_UNK0,
        { 0x00000000, 0x00, 0x00 },
        { 0xFFCFFFFF, 0x00, 0x00 },
        ATELEM_NONE,
        ACELEM_ON | ACELEM_HOOKABLE,
        OCELEM_ON,
    },
    { 25, 80, 0, { 0, 0, 0 } },
};

static ColliderTrisElementInit sTrisElementsInit[2] = {
    {
        {
            ELEMTYPE_UNK2,
            { 0x00000000, 0x00, 0x00 },
            { 0xFFC3FFFF, 0x00, 0x00 },
            ATELEM_NONE,
            ACELEM_ON | ACELEM_NO_AT_INFO,
            OCELEM_NONE,
        },
        { { { -10.0f, 14.0f, 2.0f }, { -10.0f, -6.0f, 2.0f }, { 9.0f, 14.0f, 2.0f } } },
    },
    {
        {
            ELEMTYPE_UNK2,
            { 0x00000000, 0x00, 0x00 },
            { 0xFFC3FFFF, 0x00, 0x00 },
            ATELEM_NONE,
            ACELEM_ON | ACELEM_NO_AT_INFO,
            OCELEM_NONE,
        },
        { { { -10.0f, -6.0f, 2.0f }, { 9.0f, -6.0f, 2.0f }, { 9.0f, 14.0f, 2.0f } } },
    },
};

static ColliderTrisInit sTrisInit = {
    {
        COLTYPE_METAL,
        AT_NONE,
        AC_ON | AC_HARD | AC_TYPE_PLAYER,
        OC1_NONE,
        OC2_NONE,
        COLSHAPE_TRIS,
    },
    2,
    sTrisElementsInit,
};

static ColliderQuadInit sQuadInit = {
    {
        COLTYPE_NONE,
        AT_ON | AT_TYPE_ENEMY,
        AC_NONE,
        OC1_NONE,
        OC2_NONE,
        COLSHAPE_QUAD,
    },
    {
        ELEMTYPE_UNK0,
        { 0x20000000, 0x00, 0x40 },
        { 0x00000000, 0x00, 0x00 },
        ATELEM_ON | ATELEM_SFX_NORMAL | ATELEM_UNK7,
        ACELEM_NONE,
        OCELEM_NONE,
    },
    { { { 0.0f, 0.0f, 0.0f }, { 0.0f, 0.0f, 0.0f }, { 0.0f, 0.0f, 0.0f }, { 0.0f, 0.0f, 0.0f } } },
};

static DamageTable sDamageTable = {
    /* Deku nut      */ DMG_ENTRY(0, EN_IK_DMGEFF_SPARKS_NO_DMG),
    /* Deku stick    */ DMG_ENTRY(2, EN_IK_DMGEFF_DAMAGE),
    /* Slingshot     */ DMG_ENTRY(1, EN_IK_DMGEFF_PROJECTILE),
    /* Explosive     */ DMG_ENTRY(2, EN_IK_DMGEFF_DAMAGE),
    /* Boomerang     */ DMG_ENTRY(0, EN_IK_DMGEFF_SPARKS_NO_DMG),
    /* Normal arrow  */ DMG_ENTRY(2, EN_IK_DMGEFF_PROJECTILE),
    /* Hammer swing  */ DMG_ENTRY(2, EN_IK_DMGEFF_DAMAGE),
    /* Hookshot      */ DMG_ENTRY(0, EN_IK_DMGEFF_SPARKS_NO_DMG),
    /* Kokiri sword  */ DMG_ENTRY(1, EN_IK_DMGEFF_DAMAGE),
    /* Master sword  */ DMG_ENTRY(2, EN_IK_DMGEFF_DAMAGE),
    /* Giant's Knife */ DMG_ENTRY(4, EN_IK_DMGEFF_DAMAGE),
    /* Fire arrow    */ DMG_ENTRY(2, EN_IK_DMGEFF_PROJECTILE),
    /* Ice arrow     */ DMG_ENTRY(2, EN_IK_DMGEFF_PROJECTILE),
    /* Light arrow   */ DMG_ENTRY(2, EN_IK_DMGEFF_PROJECTILE),
    /* Unk arrow 1   */ DMG_ENTRY(2, EN_IK_DMGEFF_PROJECTILE),
    /* Unk arrow 2   */ DMG_ENTRY(2, EN_IK_DMGEFF_PROJECTILE),
    /* Unk arrow 3   */ DMG_ENTRY(15, EN_IK_DMGEFF_PROJECTILE),
    /* Fire magic    */ DMG_ENTRY(0, EN_IK_DMGEFF_ELEMENTAL_MAGIC),
    /* Ice magic     */ DMG_ENTRY(0, EN_IK_DMGEFF_ELEMENTAL_MAGIC),
    /* Light magic   */ DMG_ENTRY(0, EN_IK_DMGEFF_ELEMENTAL_MAGIC),
    /* Shield        */ DMG_ENTRY(0, EN_IK_DMGEFF_NONE),
    /* Mirror Ray    */ DMG_ENTRY(0, EN_IK_DMGEFF_NONE),
    /* Kokiri spin   */ DMG_ENTRY(1, EN_IK_DMGEFF_DAMAGE),
    /* Giant spin    */ DMG_ENTRY(4, EN_IK_DMGEFF_DAMAGE),
    /* Master spin   */ DMG_ENTRY(2, EN_IK_DMGEFF_DAMAGE),
    /* Kokiri jump   */ DMG_ENTRY(2, EN_IK_DMGEFF_DAMAGE),
    /* Giant jump    */ DMG_ENTRY(8, EN_IK_DMGEFF_DAMAGE),
    /* Master jump   */ DMG_ENTRY(4, EN_IK_DMGEFF_DAMAGE),
    /* Unknown 1     */ DMG_ENTRY(10, EN_IK_DMGEFF_DAMAGE),
    /* Unblockable   */ DMG_ENTRY(0, EN_IK_DMGEFF_NONE),
    /* Hammer jump   */ DMG_ENTRY(4, EN_IK_DMGEFF_DAMAGE),
    /* Unknown 2     */ DMG_ENTRY(0, EN_IK_DMGEFF_NONE),
};

void EnIk_Destroy(Actor* thisx, PlayState* play) {
    EnIk* this = (EnIk*)thisx;

    if (Actor_FindNearby(play, &this->actor, ACTOR_EN_IK, ACTORCAT_ENEMY, 8000.0f) == NULL) {
        func_800F5B58();
    }

    Collider_DestroyTris(play, &this->shieldCollider);
    Collider_DestroyCylinder(play, &this->bodyCollider);
    Collider_DestroyQuad(play, &this->axeCollider);
}

void EnIk_SetupAction(EnIk* this, EnIkActionFunc actionFunc) {
    this->actionFunc = actionFunc;
}

void EnIk_InitImpl(Actor* thisx, PlayState* play) {
    EnIk* this = (EnIk*)thisx;
    STACK_PAD(s32);
    EffectBlureInit1 blureInit;

    thisx->update = EnIk_UpdateEnemy;
    thisx->draw = EnIk_DrawEnemy;
    thisx->flags |= ACTOR_FLAG_10;

    Collider_InitCylinder(play, &this->bodyCollider);
    Collider_SetCylinder(play, &this->bodyCollider, thisx, &sCylinderInit);
    Collider_InitTris(play, &this->shieldCollider);
    Collider_SetTris(play, &this->shieldCollider, thisx, &sTrisInit, this->shieldColliderItems);
    Collider_InitQuad(play, &this->axeCollider);
    Collider_SetQuad(play, &this->axeCollider, thisx, &sQuadInit);

    thisx->colChkInfo.damageTable = &sDamageTable;
    thisx->colChkInfo.mass = MASS_HEAVY;
    this->isBreakingProp = false;
    thisx->colChkInfo.health = 30;
    thisx->gravity = -1.0f;
    this->switchFlag = IK_GET_SWITCH_FLAG(thisx);
    thisx->params = IK_GET_ARMOR_TYPE(thisx);

    if (thisx->params == IK_TYPE_NABOORU) {
        thisx->colChkInfo.health += 20;
        thisx->naviEnemyId = NAVI_ENEMY_IRON_KNUCKLE_NABOORU;
    } else {
        Actor_SetScale(thisx, 0.012f);
        thisx->naviEnemyId = NAVI_ENEMY_IRON_KNUCKLE;
        Actor_ChangeCategory(play, &play->actorCtx, thisx, ACTORCAT_ENEMY);
    }

    blureInit.p1StartColor[0] = blureInit.p1StartColor[1] = blureInit.p2StartColor[0] = blureInit.p2StartColor[1] =
        blureInit.p2StartColor[2] = blureInit.p1EndColor[0] = blureInit.p1EndColor[1] = blureInit.p2EndColor[0] =
            blureInit.p2EndColor[1] = blureInit.p2EndColor[2] = 255;

    blureInit.p2StartColor[3] = 64;
    blureInit.p1StartColor[3] = 200;
    blureInit.p1StartColor[2] = blureInit.p1EndColor[2] = 150;
    blureInit.p1EndColor[3] = blureInit.p2EndColor[3] = 0;

    blureInit.elemDuration = 8;
    blureInit.unkFlag = 0;
    blureInit.calcMode = 2;

    Effect_Add(play, &this->blureIdx, EFFECT_BLURE1, 0, 0, &blureInit);
    EnIk_SetupStandUp(this);

    if (this->switchFlag != 0xFF) {
        if (Flags_GetSwitch(play, this->switchFlag)) {
            Actor_Kill(thisx);
        }
    } else if (thisx->params != 0 && Flags_GetClear(play, play->roomCtx.curRoom.num)) {
        Actor_Kill(thisx);
    }
}

s32 EnIk_HandleBlocking(EnIk* this, PlayState* play) {
    if (((this->armorStatusFlag != 0) || (this->actor.params == IK_TYPE_NABOORU)) &&
        (func_800354B4(play, &this->actor, 100.0f, 0x2710, 0x4000, this->actor.shape.rot.y) != 0) &&
        (play->gameplayFrames & 1)) {
        EnIk_SetupStopAndBlock(this);
        return true;
    } else {
        return false;
    }
}

Actor* EnIk_FindBreakableProp(PlayState* play, Actor* actor) {
    Actor* prop = play->actorCtx.actorLists[ACTORCAT_PROP].head;

    while (prop != NULL) {
        if ((prop == actor) || (prop->id != ACTOR_BG_JYA_IRONOBJ)) {
            prop = prop->next;
            continue;
        } else if (Actor_ActorAIsFacingAndNearActorB(actor, prop, 80.0f, 0x2710)) {
            return prop;
        }

        prop = prop->next;
    }

    return NULL;
}

void EnIk_SetupStandUp(EnIk* this) {
    f32 endFrame = Animation_GetLastFrame(&gIronKnuckleStandUpAnim);
    f32 startFrame;

    if (this->actor.params >= IK_TYPE_BLACK) {
        startFrame = endFrame - 1.0f;
    } else {
        startFrame = 0.0f;
    }

    Animation_Change(&this->skelAnime, &gIronKnuckleStandUpAnim, 0.0f, startFrame, endFrame, ANIMMODE_ONCE, 0.0f);
    this->unk_2F8 = 3;
    this->actor.speed = 0.0f;
    EnIk_SetupAction(this, EnIk_StandUp);
}

void EnIk_StandUp(EnIk* this, PlayState* play) {
    Vec3f sparksPos;

    if (this->bodyCollider.base.acFlags & AC_HIT) {
        sparksPos = this->actor.world.pos;
        Actor_PlaySfx(&this->actor, NA_SE_EN_IRONNACK_ARMOR_HIT);
        sparksPos.y += 30.0f;
        func_8003424C(play, &sparksPos);
        this->skelAnime.playSpeed = 1.0f;
        func_800F5ACC(NA_BGM_MINI_BOSS);
    }

    if (this->skelAnime.curFrame == 5.0f) {
        Actor_PlaySfx(&this->actor, NA_SE_EN_IRONNACK_WAKEUP);
    }

    if (SkelAnime_Update(&this->skelAnime)) {
        this->actor.flags |= ACTOR_FLAG_0 | ACTOR_FLAG_2;
        EnIk_SetupWalkOrRun(this);
    }
}

void EnIk_SetupIdle(EnIk* this) {
    f32 endFrame = Animation_GetLastFrame(&object_ik_Anim_00DD50);

    this->actor.flags |= ACTOR_FLAG_0 | ACTOR_FLAG_2;
    this->unk_2F8 = 4;
    this->actor.speed = 0.0f;
    Animation_Change(&this->skelAnime, &object_ik_Anim_00DD50, 0.0f, 0.0f, endFrame, ANIMMODE_LOOP, 4.0f);
    EnIk_SetupAction(this, EnIk_Idle);
}

void EnIk_Idle(EnIk* this, PlayState* play) {
    s32 detectionThreshold = (this->armorStatusFlag == 0) ? 0xAAA : 0x3FFC;
    s16 yawDiff = this->actor.yawTowardsPlayer - this->actor.shape.rot.y;

    if ((ABS(yawDiff) <= detectionThreshold) && (this->actor.xzDistToPlayer < 100.0f) &&
        (ABS(this->actor.yDistToPlayer) < 150.0f)) {
        if ((play->gameplayFrames & 1)) {
            EnIk_SetupVerticalAttack(this);
        } else {
            EnIk_SetupDoubleHorizontalAttack(this);
        }
    } else if ((ABS(yawDiff) <= 0x4000) && (ABS(this->actor.yDistToPlayer) < 150.0f)) {
        EnIk_SetupWalkOrRun(this);
    } else {
        EnIk_SetupWalkOrRun(this);
    }

    EnIk_HandleBlocking(this, play);
    SkelAnime_Update(&this->skelAnime);
}

void EnIk_SetupWalkOrRun(EnIk* this) {
    this->unk_2F8 = 5;

    if (this->armorStatusFlag == 0) {
        Animation_Change(&this->skelAnime, &gIronKnuckleWalkAnim, 1.0f, 0.0f,
                         Animation_GetLastFrame(&gIronKnuckleWalkAnim), ANIMMODE_LOOP, -4.0f);
        this->actor.speed = 0.9f;
    } else {
        Animation_Change(&this->skelAnime, &gIronKnuckleRunAnim, 1.0f, 0.0f,
                         Animation_GetLastFrame(&gIronKnuckleRunAnim), ANIMMODE_LOOP, -4.0f);
        Actor_PlaySfx(&this->actor, NA_SE_EN_IRONNACK_DASH);
        this->actor.speed = 2.5f;
    }

    this->actor.world.rot.y = this->actor.shape.rot.y;
    EnIk_SetupAction(this, EnIk_WalkOrRun);
}

void EnIk_WalkOrRun(EnIk* this, PlayState* play) {
    s16 temp_t0;
    s16 targetYaw;
    s16 yawDiff;
    s16 footstepFrame1;
    s16 footstepFrame2;
    s16 stepVal;

    if (this->armorStatusFlag == 0) {
        temp_t0 = 0xAAA;
        stepVal = 0x320;
        footstepFrame1 = 0;
        footstepFrame2 = 16;
    } else {
        temp_t0 = 0x3FFC;
        stepVal = 0x4B0;
        footstepFrame1 = 2;
        footstepFrame2 = 9;
    }

    targetYaw = this->actor.wallYaw - this->actor.shape.rot.y;

    if ((this->actor.bgCheckFlags & BGCHECKFLAG_WALL) && (ABS(targetYaw) >= 0x4000)) {
        targetYaw = (this->actor.yawTowardsPlayer > 0) ? this->actor.wallYaw - 0x4000 : this->actor.wallYaw + 0x4000;
        Math_SmoothStepToS(&this->actor.world.rot.y, targetYaw, 1, stepVal, 0);
    } else {
        Math_SmoothStepToS(&this->actor.world.rot.y, this->actor.yawTowardsPlayer, 1, stepVal, 0);
    }

    this->actor.shape.rot.y = this->actor.world.rot.y;
    yawDiff = this->actor.yawTowardsPlayer - this->actor.shape.rot.y;

    if ((ABS(yawDiff) <= temp_t0) && (this->actor.xzDistToPlayer < 100.0f)) {
        if (ABS(this->actor.yDistToPlayer) < 150.0f) {
            if (play->gameplayFrames & 1) {
                EnIk_SetupVerticalAttack(this);
            } else {
                EnIk_SetupDoubleHorizontalAttack(this);
            }
        }
    }

    if (EnIk_FindBreakableProp(play, &this->actor) != NULL) {
        EnIk_SetupDoubleHorizontalAttack(this);
        this->isBreakingProp = true;
    } else {
        temp_t0 = this->actor.yawTowardsPlayer - this->actor.shape.rot.y;

        if (ABS(temp_t0) > 0x4000) {
            this->unk_300--;

            if (this->unk_300 == 0) {
                EnIk_SetupSingleHorizontalAttack(this);
            }
        } else {
            this->unk_300 = 40;
        }
    }

    EnIk_HandleBlocking(this, play);
    SkelAnime_Update(&this->skelAnime);

    if (((s16)this->skelAnime.curFrame == footstepFrame1) || ((s16)this->skelAnime.curFrame == footstepFrame2)) {
        Actor_PlaySfx(&this->actor, NA_SE_EN_IRONNACK_WALK);
    }
}

void EnIk_SetupVerticalAttack(EnIk* this) {
    f32 endFrame = Animation_GetLastFrame(&gIronKnuckleVerticalAttackAnim);

    this->unk_2FF = 1;
    this->unk_2F8 = 6;
    this->actor.speed = 0.0f;
    Animation_Change(&this->skelAnime, &gIronKnuckleVerticalAttackAnim, 1.5f, 0.0f, endFrame, ANIMMODE_ONCE, -4.0f);
    EnIk_SetupAction(this, EnIk_VerticalAttack);
}

void EnIk_VerticalAttack(EnIk* this, PlayState* play) {
    Vec3f sparksPos;

    if (this->skelAnime.curFrame == 15.0f) {
        Actor_PlaySfx(&this->actor, NA_SE_EN_IRONNACK_SWING_AXE);
    } else if (this->skelAnime.curFrame == 21.0f) {
        sparksPos.x = this->actor.world.pos.x + Math_SinS(this->actor.shape.rot.y + 0x6A4) * 70.0f;
        sparksPos.z = this->actor.world.pos.z + Math_CosS(this->actor.shape.rot.y + 0x6A4) * 70.0f;
        sparksPos.y = this->actor.world.pos.y;

        Actor_PlaySfx(&this->actor, NA_SE_EN_IRONNACK_HIT_GND);
        Camera_RequestQuake(&play->mainCamera, 2, 25, 5);
        Rumble_Request(this->actor.xzDistToPlayer, 255, 20, 150);
        CollisionCheck_SpawnShieldParticles(play, &sparksPos);
    }

    if ((this->skelAnime.curFrame > 17.0f) && (this->skelAnime.curFrame < 23.0f)) {
        this->unk_2FE = 1;
    } else {
        if ((this->armorStatusFlag != 0) && (this->skelAnime.curFrame < 10.0f)) {
            Math_SmoothStepToS(&this->actor.world.rot.y, this->actor.yawTowardsPlayer, 1, 0x5DC, 0);
            this->actor.shape.rot.y = this->actor.world.rot.y;
        }
        this->unk_2FE = 0;
    }

    if (SkelAnime_Update(&this->skelAnime)) {
        EnIk_SetupPullOutAxe(this);
    }
}

void EnIk_SetupPullOutAxe(EnIk* this) {
    f32 endFrame = Animation_GetLastFrame(&gIronKnuckleAxeStuckAnim);

    this->unk_2FE = 0;
    this->animationTimer = (s8)endFrame;
    this->unk_2F8 = 7;
    this->unk_2FF = this->unk_2FE;
    Animation_Change(&this->skelAnime, &gIronKnuckleAxeStuckAnim, 1.0f, 0.0f, endFrame, ANIMMODE_LOOP, -4.0f);
    Actor_PlaySfx(&this->actor, NA_SE_EN_IRONNACK_PULLOUT);
    EnIk_SetupAction(this, EnIk_PullOutAxe);
}

void EnIk_PullOutAxe(EnIk* this, PlayState* play) {
    f32 endFrame;

    if (SkelAnime_Update(&this->skelAnime) || (--this->animationTimer == 0)) {
        if (this->unk_2F8 == 8) {
            EnIk_SetupIdle(this);
        } else {
            endFrame = Animation_GetLastFrame(&gIronKnuckleRecoverFromVerticalAttackAnim);
            this->unk_2F8 = 8;
            Animation_Change(&this->skelAnime, &gIronKnuckleRecoverFromVerticalAttackAnim, 1.5f, 0.0f, endFrame,
                             ANIMMODE_ONCE_INTERP, -4.0f);
        }
    }
}

// Happens when Player is in front of Iron Knuckle or when Iron Knuckle encounters ACTOR_BG_JYA_IRONOBJ
void EnIk_SetupDoubleHorizontalAttack(EnIk* this) {
    f32 endFrame = Animation_GetLastFrame(&gIronKnuckleHorizontalAttackAnim);

    this->unk_2FF = 2;
    this->unk_300 = 0;
    this->unk_2F8 = 6;
    this->actor.speed = 0.0f;
    Animation_Change(&this->skelAnime, &gIronKnuckleHorizontalAttackAnim, 0.0f, 0.0f, endFrame, ANIMMODE_ONCE_INTERP,
                     -6.0f);
    this->isBreakingProp = false;
    EnIk_SetupAction(this, EnIk_DoubleHorizontalAttack);
}

void EnIk_DoubleHorizontalAttack(EnIk* this, PlayState* play) {
    f32 playSpeed;

    this->unk_300 += 0x1C2;
    playSpeed = Math_SinS(this->unk_300);
    this->skelAnime.playSpeed = ABS(playSpeed);

    if (this->skelAnime.curFrame > 11.0f) {
        this->unk_2FF = 3;
    }

    if (((this->skelAnime.curFrame > 1.0f) && (this->skelAnime.curFrame < 9.0f)) ||
        ((this->skelAnime.curFrame > 13.0f) && (this->skelAnime.curFrame < 18.0f))) {
        if (!this->isBreakingProp && (this->armorStatusFlag != 0) && (this->skelAnime.curFrame < 10.0f)) {
            Math_SmoothStepToS(&this->actor.world.rot.y, this->actor.yawTowardsPlayer, 1, 0x5DC, 0);
            this->actor.shape.rot.y = this->actor.world.rot.y;
        }

        if (this->unk_2FE < 0) {
            Actor_PlaySfx(&this->actor, NA_SE_EN_IRONNACK_SWING_AXE);
        }

        this->unk_2FE = 1;
    } else {
        this->unk_2FE = 0;
    }

    if (SkelAnime_Update(&this->skelAnime)) {
        EnIk_SetupRecoverFromHorizontalAttack(this);
    }
}

void EnIk_SetupRecoverFromHorizontalAttack(EnIk* this) {
    f32 endFrame = Animation_GetLastFrame(&gIronKnuckleRecoverFromHorizontalAttackAnim);

    this->unk_2FF = this->unk_2FE = 0;
    this->unk_2F8 = 8;
    Animation_Change(&this->skelAnime, &gIronKnuckleRecoverFromHorizontalAttackAnim, 1.5f, 0.0f, endFrame,
                     ANIMMODE_ONCE_INTERP, -4.0f);
    EnIk_SetupAction(this, EnIk_RecoverFromHorizontalAttack);
}

void EnIk_RecoverFromHorizontalAttack(EnIk* this, PlayState* play) {
    if (SkelAnime_Update(&this->skelAnime)) {
        EnIk_SetupIdle(this);
        EnIk_HandleBlocking(this, play);
    }
}

// Attack pattern when player is behind Iron Knuckle or attacks Iron Knuckle from behind
void EnIk_SetupSingleHorizontalAttack(EnIk* this) {
    f32 endFrame = Animation_GetLastFrame(&gIronKnuckleHorizontalAttackAnim);

    this->unk_2F8 = 1;
    this->unk_2FF = 3;
    this->actor.speed = 0.0f;
    Animation_Change(&this->skelAnime, &gIronKnuckleHorizontalAttackAnim, 0.5f, 13.0f, endFrame, ANIMMODE_ONCE_INTERP,
                     -4.0f);
    EnIk_SetupAction(this, EnIk_SingleHorizontalAttack);
}

void EnIk_SingleHorizontalAttack(EnIk* this, PlayState* play) {
    Math_StepUntilS(&this->actor.world.rot.y, this->actor.yawTowardsPlayer, 0x7D0);
    this->actor.shape.rot.y = this->actor.world.rot.y;

    if ((this->skelAnime.curFrame > 13.0f) && (this->skelAnime.curFrame < 18.0f)) {
        if (this->unk_2FE < 0) {
            Actor_PlaySfx(&this->actor, NA_SE_EN_IRONNACK_SWING_AXE);
        }
        this->unk_2FE = 1;
    } else {
        this->unk_2FE = 0;
    }

    if (SkelAnime_Update(&this->skelAnime)) {
        EnIk_SetupRecoverFromHorizontalAttack(this);
        EnIk_HandleBlocking(this, play);
    }
}

void EnIk_SetupStopAndBlock(EnIk* this) {
    f32 endFrame = Animation_GetLastFrame(&gIronKnuckleBlockAnim);

    this->unk_2FE = 0;
    this->unk_2F8 = 9;
    this->actor.speed = 0.0f;
    Animation_Change(&this->skelAnime, &gIronKnuckleBlockAnim, 1.0f, 0.0f, endFrame, ANIMMODE_ONCE_INTERP, -4.0f);
    EnIk_SetupAction(this, EnIk_StopAndBlock);
}

void EnIk_StopAndBlock(EnIk* this, PlayState* play) {
    CollisionCheck_SetAC(play, &play->colChkCtx, &this->shieldCollider.base);

    if (SkelAnime_Update(&this->skelAnime)) {
        if ((ABS((s16)(this->actor.yawTowardsPlayer - this->actor.shape.rot.y)) <= 0x4000) &&
            (this->actor.xzDistToPlayer < 100.0f) && (ABS(this->actor.yDistToPlayer) < 150.0f)) {
            if ((play->gameplayFrames & 1)) {
                EnIk_SetupVerticalAttack(this);
            } else {
                EnIk_SetupDoubleHorizontalAttack(this);
            }
        } else {
            EnIk_SetupIdle(this);
        }
    }
}

void EnIk_SetupReactToAttack(EnIk* this) {
    s16 yaw;
    s16 yawDiff;

    yaw = Math_Vec3f_Yaw(&this->actor.world.pos, &this->bodyCollider.base.ac->world.pos);
    this->unk_2F8 = 0;
    yawDiff = yaw - this->actor.shape.rot.y;

    if (ABS(yawDiff) <= 0x4000) {
        Animation_Change(&this->skelAnime, &gIronKnuckleFrontHitAnim, 1.0f, 0.0f,
                         Animation_GetLastFrame(&gIronKnuckleFrontHitAnim), ANIMMODE_ONCE, -4.0f);
        this->actor.speed = -6.0f;
    } else {
        Animation_Change(&this->skelAnime, &gIronKnuckleBackHitAnim, 1.0f, 0.0f,
                         Animation_GetLastFrame(&gIronKnuckleBackHitAnim), ANIMMODE_ONCE, -4.0f);
        this->actor.speed = 6.0f;
    }

    this->unk_2FE = 0;
    EnIk_SetupAction(this, EnIk_ReactToAttack);
}

void EnIk_ReactToAttack(EnIk* this, PlayState* play) {
    Math_SmoothStepToF(&this->actor.speed, 0.0f, 1.0f, 1.0f, 0.0f);

    if (BodyBreak_SpawnParts(&this->actor, &this->bodyBreak, play, this->actor.params + 4)) {
        this->bodyBreak.val = BODYBREAK_STATUS_FINISHED;
    }

    if (SkelAnime_Update(&this->skelAnime)) {
        if (ABS((s16)(this->actor.yawTowardsPlayer - this->actor.shape.rot.y)) <= 0x4000) {
            EnIk_SetupIdle(this);
            EnIk_HandleBlocking(this, play);
        } else {
            EnIk_SetupSingleHorizontalAttack(this);
        }
    }
}

void EnIk_SetupDie(EnIk* this) {
    f32 endFrame = Animation_GetLastFrame(&gIronKnuckleDeathAnim);

    this->unk_2FE = 0;
    this->unk_2F8 = 2;
    this->actor.speed = 0.0f;
    Animation_Change(&this->skelAnime, &gIronKnuckleDeathAnim, 1.0f, 0.0f, endFrame, ANIMMODE_ONCE, -4.0f);
    this->animationTimer = 24;
    Actor_PlaySfx(&this->actor, NA_SE_EN_IRONNACK_DEAD);
    Actor_PlaySfx(&this->actor, NA_SE_EN_NUTS_CUTBODY);
    EnIk_SetupAction(this, EnIk_Die);
}

void EnIk_Die(EnIk* this, PlayState* play) {
    if (SkelAnime_Update(&this->skelAnime)) {
        if ((this->actor.colChkInfo.health == 0) && (this->animationTimer != 0)) {
            s32 i;
            Vec3f pos;
            Vec3f sp7C = { 0.0f, 0.5f, 0.0f };

            this->animationTimer--;

            for (i = 0xC - (this->animationTimer >> 1); i >= 0; i--) {
                pos.x = this->actor.world.pos.x + Rand_CenteredFloat(120.0f);
                pos.z = this->actor.world.pos.z + Rand_CenteredFloat(120.0f);
                pos.y = this->actor.world.pos.y + 20.0f + Rand_CenteredFloat(50.0f);

                EffectSsDeadDb_Spawn(play, &pos, &sp7C, &sp7C, 100, 0, 255, 255, 255, 255, 0, 0, 255, 1, 9, true);
            }

            if (this->animationTimer == 0) {
                Item_DropCollectibleRandom(play, &this->actor, &this->actor.world.pos, 0xB0);

                if (this->switchFlag != 0xFF) {
                    Flags_SetSwitch(play, this->switchFlag);
                }

                Actor_Kill(&this->actor);
            }
        }
    } else if (this->skelAnime.curFrame == 23.0f) {
        Actor_PlaySfx(&this->actor, NA_SE_EN_IRONNACK_WALK);
    }
}

void EnIk_UpdateDamage(EnIk* this, PlayState* play) {
<<<<<<< HEAD
    f32 frames;
    STACK_PAD(s16);
    u8 prevHealth;
    STACK_PAD(s32);
    Vec3f sparksPos;
=======
>>>>>>> bf3339a1

    if ((this->unk_2F8 == 3) || (this->unk_2F8 == 2)) {
        return;
    }

    if (this->shieldCollider.base.acFlags & AC_BOUNCED) {
        f32 frames = Animation_GetLastFrame(&gIronKnuckleBlockAnim) - 2.0f;

        if (this->skelAnime.curFrame < frames) {
            this->skelAnime.curFrame = frames;
        }

        this->shieldCollider.base.acFlags &= ~AC_BOUNCED;
        this->bodyCollider.base.acFlags &= ~AC_HIT;
    } else if (this->bodyCollider.base.acFlags & AC_HIT) {
        s16 pad;
        u8 prevHealth;
        s32 damageEffect;
        Vec3f sparksPos = this->actor.world.pos;

        sparksPos.y += 50.0f;

        Actor_SetDropFlag(&this->actor, &this->bodyCollider.elem, true);

        this->damageEffect = this->actor.colChkInfo.damageEffect;
        this->bodyCollider.base.acFlags &= ~AC_HIT;

        if ((this->damageEffect == EN_IK_DMGEFF_NONE) || (this->damageEffect == EN_IK_DMGEFF_SPARKS_NO_DMG) ||
            ((this->armorStatusFlag == 0) && (this->damageEffect == EN_IK_DMGEFF_PROJECTILE))) {
            if (this->damageEffect != EN_IK_DMGEFF_NONE) {
                // spawn sparks and don't damage
                CollisionCheck_SpawnShieldParticlesMetal(play, &sparksPos);
            }
            return;
        }

        Actor_SetColorFilter(&this->actor, COLORFILTER_COLORFLAG_RED, 255, COLORFILTER_BUFFLAG_OPA, 12);

        prevHealth = this->actor.colChkInfo.health;
        Actor_ApplyDamage(&this->actor);

        if (this->actor.params != IK_TYPE_NABOORU) {
            if ((prevHealth > 10) && (this->actor.colChkInfo.health <= 10)) {
                this->armorStatusFlag = ARMOR_BROKEN;
                BodyBreak_Alloc(&this->bodyBreak, 3, play);
            }
        } else if (this->actor.colChkInfo.health <= 10) {
            Actor_ChangeCategory(play, &play->actorCtx, &this->actor, ACTORCAT_BOSS);
            SfxSource_PlaySfxAtFixedWorldPos(play, &this->actor.world.pos, 20, NA_SE_EN_LAST_DAMAGE);
            if (this->switchFlag != 0xFF) {
                Flags_SetSwitch(play, this->switchFlag);
            }
            return;
        } else if (prevHealth == 50) {
            Actor_ChangeCategory(play, &play->actorCtx, &this->actor, ACTORCAT_ENEMY);
        }

        if (this->actor.colChkInfo.health == 0) {
            EnIk_SetupDie(this);
            Enemy_StartFinishingBlow(play, &this->actor);
            return;
        }

        Math_SmoothStepToS(&this->actor.world.rot.y, this->actor.yawTowardsPlayer, 1, 0x7D0, 0);

        if ((this->actor.params == IK_TYPE_NABOORU) && (Rand_ZeroOne() < 0.5f)) {
            if (ABS((s16)(this->actor.yawTowardsPlayer - this->actor.shape.rot.y)) > 0x4000) {
                EnIk_SetupSingleHorizontalAttack(this);
            }
        }

        if ((this->actor.params != IK_TYPE_NABOORU) && (this->armorStatusFlag != 0)) {
            if ((prevHealth > 10) && (this->actor.colChkInfo.health <= 10)) {
                Actor_PlaySfx(&this->actor, NA_SE_EN_IRONNACK_ARMOR_OFF_DEMO);
            } else {
                Actor_PlaySfx(&this->actor, NA_SE_EN_IRONNACK_DAMAGE);
                Actor_PlaySfx(&this->actor, NA_SE_EN_NUTS_CUTBODY);
            }

            EnIk_SetupReactToAttack(this);
        } else {
            Actor_PlaySfx(&this->actor, NA_SE_EN_IRONNACK_ARMOR_HIT);
            Actor_PlaySfx(&this->actor, NA_SE_EN_IRONNACK_DAMAGE);
            CollisionCheck_SpawnShieldParticles(play, &sparksPos);
        }
    }
}

void EnIk_UpdateEnemy(Actor* thisx, PlayState* play) {
    EnIk* this = (EnIk*)thisx;
    STACK_PAD(s32);
    Player* player = GET_PLAYER(play);
    u8 prevInvincibilityTimer;

    this->drawArmorFlag = this->armorStatusFlag;
    EnIk_UpdateDamage(this, play);

    if ((this->actor.params == IK_TYPE_NABOORU) && (this->actor.colChkInfo.health <= 10)) {
        EnIk_StartDefeatCutscene(&this->actor, play);
    } else {
        this->actionFunc(this, play);

        if (this->axeCollider.base.atFlags & AT_HIT) {
            this->axeCollider.base.atFlags &= ~AT_HIT;

            if (this->axeCollider.base.at == &player->actor) {
                prevInvincibilityTimer = player->invincibilityTimer;

                if (player->invincibilityTimer <= 0) {
                    if (player->invincibilityTimer < -39) {
                        player->invincibilityTimer = 0;
                    } else {
                        player->invincibilityTimer = 0;
                        play->damagePlayer(play, -64);
                        this->unk_2FE = 0;
                    }
                }

                func_8002F71C(play, &this->actor, 8.0f, this->actor.yawTowardsPlayer, 8.0f);
                player->invincibilityTimer = prevInvincibilityTimer;
            }
        }

        Actor_MoveXZGravity(&this->actor);
        Actor_UpdateBgCheckInfo(play, &this->actor, 75.0f, 30.0f, 30.0f,
                                UPDBGCHECKINFO_FLAG_0 | UPDBGCHECKINFO_FLAG_2 | UPDBGCHECKINFO_FLAG_3 |
                                    UPDBGCHECKINFO_FLAG_4);

        this->actor.focus.pos = this->actor.world.pos;
        this->actor.focus.pos.y += 45.0f;

        Collider_UpdateCylinder(&this->actor, &this->bodyCollider);
        CollisionCheck_SetOC(play, &play->colChkCtx, &this->bodyCollider.base);

        if ((this->actor.colChkInfo.health > 0) && (this->actor.colorFilterTimer == 0) && (this->unk_2F8 >= 2)) {
            CollisionCheck_SetAC(play, &play->colChkCtx, &this->bodyCollider.base);
        }

        if (this->unk_2FE > 0) {
            CollisionCheck_SetAT(play, &play->colChkCtx, &this->axeCollider.base);
        }

        if (this->unk_2F8 == 9) {
            CollisionCheck_SetAC(play, &play->colChkCtx, &this->shieldCollider.base);
        }
    }
}

Gfx* EnIk_SetPrimEnvColors(GraphicsContext* gfxCtx, u8 primR, u8 primG, u8 primB, u8 envR, u8 envG, u8 envB) {
    Gfx* displayList;
    Gfx* displayListHead;

    displayList = GRAPH_ALLOC(gfxCtx, 4 * sizeof(Gfx));
    displayListHead = displayList;

    gDPPipeSync(displayListHead++);
    gDPSetPrimColor(displayListHead++, 0, 0, primR, primG, primB, 255);
    gDPSetEnvColor(displayListHead++, envR, envG, envB, 255);
    gSPEndDisplayList(displayListHead++);

    return displayList;
}

s32 EnIk_OverrideLimbDrawEnemy(PlayState* play, s32 limbIndex, Gfx** dList, Vec3f* pos, Vec3s* rot, void* thisx) {
    EnIk* this = (EnIk*)thisx;

    if (limbIndex == IRON_KNUCKLE_LIMB_HELMET_ARMOR) {
        if (this->actor.params != IK_TYPE_NABOORU) {
            *dList = gIronKnuckleHelmetDL;
        }
    } else if (limbIndex == IRON_KNUCKLE_LIMB_HEAD) {
        if (this->actor.params != IK_TYPE_NABOORU) {
            *dList = gIronKnuckleGerudoHeadDL;
        }
    } else if ((limbIndex == IRON_KNUCKLE_LIMB_CHEST_ARMOR_FRONT) ||
               (limbIndex == IRON_KNUCKLE_LIMB_CHEST_ARMOR_BACK)) {
        if (this->drawArmorFlag & ARMOR_BROKEN) {
            *dList = NULL;
        }
    } else if ((limbIndex == IRON_KNUCKLE_LIMB_TORSO) || (limbIndex == IRON_KNUCKLE_LIMB_WAIST)) {
        if (!(this->drawArmorFlag & ARMOR_BROKEN)) {
            *dList = NULL;
        }
    }

    return false;
}

UNUSED static Vec3f D_80A78470 = { 300.0f, 0.0f, 0.0f };

static Vec3f D_80A7847C[] = {
    { 800.0f, -200.0f, -5200.0f },
    { 0.0f, 0.0f, 0.0f },
    { -200.0f, -2200.0f, -200.0f },
    { -6000.0f, 2000.0f, -3000.0f },
};

static Vec3f D_80A784AC[] = {
    { -3000.0, -700.0, -5000.0 },
    { -3000.0, -700.0, 2000.0 },
    { 4000.0, -700.0, 2000.0 },
};

static Vec3f D_80A784D0[] = {
    { 4000.0, -700.0, 2000.0 },
    { 4000.0, -700.0, -5000.0 },
    { -3000.0, -700.0, -5000.0 },
};

void EnIk_PostLimbDrawEnemy(PlayState* play, s32 limbIndex, Gfx** dList, Vec3s* rot, void* thisx) {
    Vec3f spF4;
    Vec3f spE8;
    EnIk* this = (EnIk*)thisx;

    OPEN_DISPS(play->state.gfxCtx, "../z_en_ik_inFight.c", 1201);

    if (this->armorStatusFlag & ARMOR_BROKEN) {
        BodyBreak_SetInfo(&this->bodyBreak, limbIndex, IRON_KNUCKLE_LIMB_CHEST_ARMOR_FRONT,
                          IRON_KNUCKLE_LIMB_CHEST_ARMOR_BACK, IRON_KNUCKLE_LIMB_TORSO, dList,
                          BODYBREAK_OBJECT_SLOT_DEFAULT);
    }
    if (limbIndex == IRON_KNUCKLE_LIMB_HELMET_ARMOR) {
        gSPMatrix(POLY_XLU_DISP++, MATRIX_NEW(play->state.gfxCtx, "../z_en_ik_inFight.c", 1217),
                  G_MTX_NOPUSH | G_MTX_LOAD | G_MTX_MODELVIEW);
        if (this->actor.params != IK_TYPE_NABOORU) {
            gSPDisplayList(POLY_XLU_DISP++, gIronKnuckleHelmetMarkingDL);
        } else {
            gSPDisplayList(POLY_XLU_DISP++, object_ik_DL_016D88);
        }
    } else if (limbIndex == IRON_KNUCKLE_LIMB_AXE) {
        s32 i;
        Vec3f sp9C[3];
        Vec3f sp78[3];

        Matrix_MultVec3f(&D_80A7847C[0], &this->axeCollider.dim.quad[1]);
        Matrix_MultVec3f(&D_80A7847C[1], &this->axeCollider.dim.quad[0]);
        Matrix_MultVec3f(&D_80A7847C[2], &this->axeCollider.dim.quad[3]);
        Matrix_MultVec3f(&D_80A7847C[3], &this->axeCollider.dim.quad[2]);
        Collider_SetQuadVertices(&this->axeCollider, &this->axeCollider.dim.quad[0], &this->axeCollider.dim.quad[1],
                                 &this->axeCollider.dim.quad[2], &this->axeCollider.dim.quad[3]);
        Matrix_MultVec3f(&D_80A7847C[0], &spF4);
        Matrix_MultVec3f(&D_80A7847C[1], &spE8);
        if (this->unk_2FE > 0) {
            EffectBlure_AddVertex(Effect_GetByIndex(this->blureIdx), &spF4, &spE8);
        } else if (this->unk_2FE == 0) {
            EffectBlure_AddSpace(Effect_GetByIndex(this->blureIdx));
            this->unk_2FE = -1;
        }
        if (this->unk_2F8 == 9) {
            for (i = 0; i < ARRAY_COUNT(sp78); i++) {
                Matrix_MultVec3f(&D_80A784AC[i], &sp9C[i]);
                Matrix_MultVec3f(&D_80A784D0[i], &sp78[i]);
            }

            Collider_SetTrisVertices(&this->shieldCollider, 0, &sp9C[0], &sp9C[1], &sp9C[2]);
            Collider_SetTrisVertices(&this->shieldCollider, 1, &sp78[0], &sp78[1], &sp78[2]);
        }
    }

    switch (limbIndex) {
        case IRON_KNUCKLE_LIMB_UPPER_LEFT_PAULDRON:
            gSPMatrix(POLY_XLU_DISP++, MATRIX_NEW(play->state.gfxCtx, "../z_en_ik_inFight.c", 1270),
                      G_MTX_NOPUSH | G_MTX_LOAD | G_MTX_MODELVIEW);
            gSPDisplayList(POLY_XLU_DISP++, object_ik_DL_016F88);
            break;

        case IRON_KNUCKLE_LIMB_UPPER_RIGHT_PAULDRON:
            gSPMatrix(POLY_XLU_DISP++, MATRIX_NEW(play->state.gfxCtx, "../z_en_ik_inFight.c", 1275),
                      G_MTX_NOPUSH | G_MTX_LOAD | G_MTX_MODELVIEW);
            gSPDisplayList(POLY_XLU_DISP++, object_ik_DL_016EE8);
            break;

        case IRON_KNUCKLE_LIMB_CHEST_ARMOR_FRONT:
            if (!(this->drawArmorFlag & ARMOR_BROKEN)) {
                gSPMatrix(POLY_XLU_DISP++, MATRIX_NEW(play->state.gfxCtx, "../z_en_ik_inFight.c", 1281),
                          G_MTX_NOPUSH | G_MTX_LOAD | G_MTX_MODELVIEW);
                gSPDisplayList(POLY_XLU_DISP++, gIronKnuckleArmorRivetAndSymbolDL);
            }
            break;

        case IRON_KNUCKLE_LIMB_CHEST_ARMOR_BACK:
            if (!(this->drawArmorFlag & ARMOR_BROKEN)) {
                gSPMatrix(POLY_XLU_DISP++, MATRIX_NEW(play->state.gfxCtx, "../z_en_ik_inFight.c", 1288),
                          G_MTX_NOPUSH | G_MTX_LOAD | G_MTX_MODELVIEW);
                gSPDisplayList(POLY_XLU_DISP++, object_ik_DL_016CD8);
            }
            break;
    }

    CLOSE_DISPS(play->state.gfxCtx, "../z_en_ik_inFight.c", 1294);
}

void EnIk_DrawEnemy(Actor* thisx, PlayState* play) {
    EnIk* this = (EnIk*)thisx;

    OPEN_DISPS(play->state.gfxCtx, "../z_en_ik_inFight.c", 1309);

    Gfx_SetupDL_25Opa(play->state.gfxCtx);
    Gfx_SetupDL_25Xlu(play->state.gfxCtx);

    if (this->actor.params == IK_TYPE_NABOORU) {
        gSPSegment(POLY_OPA_DISP++, 0x08, EnIk_SetPrimEnvColors(play->state.gfxCtx, 245, 225, 155, 30, 30, 0));
        gSPSegment(POLY_OPA_DISP++, 0x09, EnIk_SetPrimEnvColors(play->state.gfxCtx, 255, 40, 0, 40, 0, 0));
        gSPSegment(POLY_OPA_DISP++, 0x0A, EnIk_SetPrimEnvColors(play->state.gfxCtx, 255, 255, 255, 20, 40, 30));
    } else if (this->actor.params == IK_TYPE_SILVER) {
        gSPSegment(POLY_OPA_DISP++, 0x08, EnIk_SetPrimEnvColors(play->state.gfxCtx, 245, 255, 205, 30, 35, 0));
        gSPSegment(POLY_OPA_DISP++, 0x09, EnIk_SetPrimEnvColors(play->state.gfxCtx, 185, 135, 25, 20, 20, 0));
        gSPSegment(POLY_OPA_DISP++, 0x0A, EnIk_SetPrimEnvColors(play->state.gfxCtx, 255, 255, 255, 30, 40, 20));
    } else if (this->actor.params == IK_TYPE_BLACK) {
        gSPSegment(POLY_OPA_DISP++, 0x08, EnIk_SetPrimEnvColors(play->state.gfxCtx, 55, 65, 55, 0, 0, 0));
        gSPSegment(POLY_OPA_DISP++, 0x09, EnIk_SetPrimEnvColors(play->state.gfxCtx, 205, 165, 75, 25, 20, 0));
        gSPSegment(POLY_OPA_DISP++, 0x0A, EnIk_SetPrimEnvColors(play->state.gfxCtx, 205, 165, 75, 25, 20, 0));
    } else {
        gSPSegment(POLY_OPA_DISP++, 0x08, EnIk_SetPrimEnvColors(play->state.gfxCtx, 255, 255, 255, 180, 180, 180));
        gSPSegment(POLY_OPA_DISP++, 0x09, EnIk_SetPrimEnvColors(play->state.gfxCtx, 225, 205, 115, 25, 20, 0));
        gSPSegment(POLY_OPA_DISP++, 0x0A, EnIk_SetPrimEnvColors(play->state.gfxCtx, 225, 205, 115, 25, 20, 0));
    }

    SkelAnime_DrawFlexOpa(play, this->skelAnime.skeleton, this->skelAnime.jointTable, this->skelAnime.dListCount,
                          EnIk_OverrideLimbDrawEnemy, EnIk_PostLimbDrawEnemy, this);

    CLOSE_DISPS(play->state.gfxCtx, "../z_en_ik_inFight.c", 1351);
}

void EnIk_StartMinibossBgm(void) {
    func_800F5ACC(NA_BGM_MINI_BOSS);
}

// Cutscene: Nabooru Knuckle Wakes up
void EnIk_UpdateAction2Sfx(EnIk* this) {
    if (Animation_OnFrame(&this->skelAnime, 1.0f)) {
        Audio_PlaySfxGeneral(NA_SE_EN_IRONNACK_WAKEUP, &this->actor.projectedPos, 4, &gSfxDefaultFreqAndVolScale,
                             &gSfxDefaultFreqAndVolScale, &gSfxDefaultReverb);
    } else if (Animation_OnFrame(&this->skelAnime, 33.0f)) {
        Audio_PlaySfxGeneral(NA_SE_EN_IRONNACK_WALK, &this->actor.projectedPos, 4, &gSfxDefaultFreqAndVolScale,
                             &gSfxDefaultFreqAndVolScale, &gSfxDefaultReverb);
    } else if (Animation_OnFrame(&this->skelAnime, 68.0f) || Animation_OnFrame(&this->skelAnime, 80.0f)) {
        Audio_PlaySfxGeneral(NA_SE_EN_IRONNACK_ARMOR_DEMO, &this->actor.projectedPos, 4, &gSfxDefaultFreqAndVolScale,
                             &gSfxDefaultFreqAndVolScale, &gSfxDefaultReverb);
    } else if (Animation_OnFrame(&this->skelAnime, 107.0f)) {
        Audio_PlaySfxGeneral(NA_SE_EN_IRONNACK_FINGER_DEMO, &this->actor.projectedPos, 4, &gSfxDefaultFreqAndVolScale,
                             &gSfxDefaultFreqAndVolScale, &gSfxDefaultReverb);
    } else if (Animation_OnFrame(&this->skelAnime, 156.0f)) {
        Audio_PlaySfxGeneral(NA_SE_EN_IRONNACK_ARMOR_DEMO, &this->actor.projectedPos, 4, &gSfxDefaultFreqAndVolScale,
                             &gSfxDefaultFreqAndVolScale, &gSfxDefaultReverb);
    } else if (Animation_OnFrame(&this->skelAnime, 188.0f)) {
        Audio_PlaySfxGeneral(NA_SE_EN_IRONNACK_WAVE_DEMO, &this->actor.projectedPos, 4, &gSfxDefaultFreqAndVolScale,
                             &gSfxDefaultFreqAndVolScale, &gSfxDefaultReverb);
    }
}

// Cutscene: Summons Axe for Nabooru Knuckle
void EnIk_PlayAxeSpawnSfx(EnIk* this, PlayState* play, Vec3f* pos) {
    Audio_PlaySfxGeneral(NA_SE_EN_TWINROBA_TRANSFORM, &this->actor.projectedPos, 4, &gSfxDefaultFreqAndVolScale,
                         &gSfxDefaultFreqAndVolScale, &gSfxDefaultReverb);
}

void EnIk_SpawnAxeSmoke(EnIk* this, PlayState* play, Vec3f* pos) {
    static Vec3f sAxeSmokeEffectData[] = {
        { 1000.0, -1000.0, 1000.0 },  { 0.0, -1000.0, 0.0 },        { -1000.0, -5000.0, -4000.0 },
        { 1000.0, -5000.0, -3000.0 }, { -1000.0, 1000.0, -6000.0 }, { -1000.0, 3000.0, -5000.0 },
        { -800.0, 1000.0, -3000.0 },  { 0.0, -4000.0, -2000.0 },    { -1000.0, -2000.0, -6000.0 },
        { 1000.0, -3000.0, 0.0 },     { 2000.0, -2000.0, -4000.0 }, { -1000.0, 0.0, -6000.0 },
        { 1000.0, -2000.0, -2000.0 }, { 0.0, -2000.0, 2100.0 },     { 0.0, 0.0, 0.0 },
        { 1000.0, -1000.0, -6000.0 }, { 2000.0, 0.0, -3000.0 },     { -1000.0, -1000.0, -4000.0 },
        { 900.0, -800.0, 2700.0 },    { 720.0f, 900.0f, 2500.0f },
    };

    if (!this->isAxeSummoned) {
        STACK_PAD(s32);
        Vec3f effectVelocity = { 0.0f, 0.0f, 0.0f };
        Vec3f effectAccel = { 0.0f, 0.3f, 0.0f };
        s32 i;

        for (i = ARRAY_COUNT(sAxeSmokeEffectData) - 1; i >= 0; i--) {
            Color_RGBA8 primColor = { 200, 200, 200, 255 };
            Color_RGBA8 envColor = { 150, 150, 150, 0 };
            s32 randColorOffset;
            Vec3f effectPos;

            Matrix_MultVec3f(&sAxeSmokeEffectData[i], &effectPos);
            randColorOffset = (Rand_ZeroOne() * 20.0f) - 10.0f;

            primColor.r += randColorOffset;
            primColor.g += randColorOffset;
            primColor.b += randColorOffset;

            envColor.r += randColorOffset;
            envColor.g += randColorOffset;
            envColor.b += randColorOffset;

            func_8002829C(play, &effectPos, &effectVelocity, &effectAccel, &primColor, &envColor,
                          (Rand_ZeroOne() * 60.0f) + 300.0f, 0);
        }

        this->isAxeSummoned = true;
        EnIk_PlayAxeSpawnSfx(this, play, pos);
    }
}

void EnIk_UpdateBgCheckInfo(EnIk* this, PlayState* play) {
    Actor_UpdateBgCheckInfo(play, &this->actor, 75.0f, 30.0f, 30.0f, UPDBGCHECKINFO_FLAG_0 | UPDBGCHECKINFO_FLAG_2);
}

s32 EnIk_UpdateSkelAnime(EnIk* this) {
    return SkelAnime_Update(&this->skelAnime);
}

CsCmdActorCue* EnIk_GetCue(PlayState* play, s32 cueChannel) {
    if (play->csCtx.state != CS_STATE_IDLE) {
        CsCmdActorCue* cue = play->csCtx.actorCues[cueChannel];

        return cue;
    }

    return NULL;
}

void EnIk_SetStartPosRotFromCue(EnIk* this, PlayState* play, s32 cueChannel) {
    CsCmdActorCue* cue = EnIk_GetCue(play, cueChannel);

    if (cue != NULL) {
        this->actor.world.pos.x = cue->startPos.x;
        this->actor.world.pos.y = cue->startPos.y;
        this->actor.world.pos.z = cue->startPos.z;

        this->actor.world.rot.y = this->actor.shape.rot.y = cue->rot.y;
    }
}

f32 EnIk_GetAnimCurFrame(Actor* thisx) {
    EnIk* this = (EnIk*)thisx;

    return this->skelAnime.curFrame;
}

// unused
void EnIk_SetupCsAction0(EnIk* this) {
    this->csAction = IK_CS_ACTION_0;
    this->csDrawMode = IK_CS_DRAW_NOTHING;
    this->actor.shape.shadowAlpha = 0;
}

// Cutscene: Nabooru sitting and Kotake and Koume looking at her
void EnIk_SetupCsAction1(EnIk* this, PlayState* play) {
    Animation_Change(&this->skelAnime, &gIronKnuckleNabooruSummonAxeAnim, 1.0f, 0.0f,
                     Animation_GetLastFrame(&gIronKnuckleNabooruSummonAxeAnim), ANIMMODE_ONCE, 0.0f);
    EnIk_SetStartPosRotFromCue(this, play, 4);
    this->csAction = IK_CS_ACTION_1;
    this->csDrawMode = IK_CS_DRAW_INTRO;
    this->actor.shape.shadowAlpha = 255;
}

// Cutscene: Nabooru Knuckle starts to stand up
void EnIk_SetupCsAction2(EnIk* this) {
    Animation_Change(&this->skelAnime, &gIronKnuckleNabooruSummonAxeAnim, 1.0f, 0.0f,
                     Animation_GetLastFrame(&gIronKnuckleNabooruSummonAxeAnim), ANIMMODE_ONCE, 0.0f);
    this->csAction = IK_CS_ACTION_2;
    this->csDrawMode = IK_CS_DRAW_INTRO;
    this->isAxeSummoned = false;
    this->actor.shape.shadowAlpha = 255;
}

void EnIk_HandleEnemyChange(EnIk* this, PlayState* play, s32 animFinished) {
    if (animFinished && (EnIk_GetCue(play, 4) != NULL)) {
        EnIk_ChangeToEnemy(this, play);
    }
}

void EnIk_PlayArmorFallSfx(EnIk* this) {
    Audio_PlaySfxGeneral(NA_SE_EN_IRONNACK_STAGGER_DEMO, &this->actor.projectedPos, 4, &gSfxDefaultFreqAndVolScale,
                         &gSfxDefaultFreqAndVolScale, &gSfxDefaultReverb);
}

void EnIk_PlayDeathSfx(EnIk* this, PlayState* play) {
    static Vec3f D_80A78FA0;
    STACK_PADS(s32, 2);
    f32 wDest;

    SkinMatrix_Vec3fMtxFMultXYZW(&play->viewProjectionMtxF, &this->actor.world.pos, &D_80A78FA0, &wDest);
    Audio_PlaySfxGeneral(NA_SE_EN_IRONNACK_DEAD, &D_80A78FA0, 4, &gSfxDefaultFreqAndVolScale,
                         &gSfxDefaultFreqAndVolScale, &gSfxDefaultReverb);
}

// Cutscene: starts after final hit to Nabooru
void EnIk_SetupCsAction3(EnIk* this, PlayState* play) {
    STACK_PADS(s32, 3);
    f32 endFrame = Animation_GetLastFrame(&gIronKnuckleNabooruDeathAnim);

    SkelAnime_InitFlex(play, &this->skelAnime, &gIronKnuckleDefeatSkel, NULL, this->jointTable, this->morphTable,
                       IRON_KNUCKLE_LIMB_MAX);
    Animation_Change(&this->skelAnime, &gIronKnuckleNabooruDeathAnim, 1.0f, 0.0f, endFrame, ANIMMODE_ONCE, 0.0f);
    this->csAction = IK_CS_ACTION_3;
    this->csDrawMode = IK_CS_DRAW_DEFEAT;
    EnIk_SetStartPosRotFromCue(this, play, 4);
    EnIk_PlayDeathSfx(this, play);
    this->actor.shape.shadowAlpha = 255;
}

// Cutscene: Armor falling off revealing Nabooru underneath
void EnIk_SetupCsAction4(EnIk* this, PlayState* play) {
    this->csAction = IK_CS_ACTION_4;
    this->csDrawMode = IK_CS_DRAW_DEFEAT;
    EnIk_PlayArmorFallSfx(this);
    this->actor.shape.shadowAlpha = 255;
}

// Cutscene: all the armor has fallen off
void EnIk_SetupCsAction5(EnIk* this, PlayState* play) {
    this->csAction = IK_CS_ACTION_5;
    this->csDrawMode = IK_CS_DRAW_NOTHING;
    this->actor.shape.shadowAlpha = 0;
}

void EnIk_CsAction3(EnIk* this, PlayState* play) {
    EnIk_UpdateBgCheckInfo(this, play);
    EnIk_HandleCsCues(this, play);
}

void EnIk_CsAction4(EnIk* this, PlayState* play) {
    EnIk_UpdateSkelAnime(this);
    EnIk_UpdateBgCheckInfo(this, play);
    EnIk_HandleCsCues(this, play);
}

void EnIk_CsAction5(EnIk* this, PlayState* play) {
    if (EnIk_GetCue(play, 4) == NULL) {
        Actor_Kill(&this->actor);
    }
}

s32 EnIk_OverrideLimbDrawDefeat(PlayState* play, s32 limbIndex, Gfx** dList, Vec3f* pos, Vec3s* rot, void* thisx) {
    if ((limbIndex == IRON_KNUCKLE_DEFEAT_LIMB_HELMET_ARMOR) ||
        (limbIndex == IRON_KNUCKLE_DEFEAT_LIMB_CHEST_ARMOR_FRONT) ||
        (limbIndex == IRON_KNUCKLE_DEFEAT_LIMB_CHEST_ARMOR_BACK)) {
        if (EnIk_GetAnimCurFrame(thisx) >= 30.0f) {
            *dList = NULL;
        }
    }

    return false;
}

void EnIk_PostLimbDrawDefeat(PlayState* play, s32 limbIndex, Gfx** dList, Vec3s* rot, void* thisx) {
    GraphicsContext* gfxCtx = play->state.gfxCtx;

    OPEN_DISPS(gfxCtx, "../z_en_ik_inAwake.c", 207);

    switch (limbIndex) {
        case IRON_KNUCKLE_DEFEAT_LIMB_HELMET_ARMOR: {
            EnIk* this = (EnIk*)thisx;

            if (EnIk_GetAnimCurFrame(&this->actor) < 30.0f) {
                gSPMatrix(POLY_XLU_DISP++, MATRIX_NEW(gfxCtx, "../z_en_ik_inAwake.c", 267),
                          G_MTX_NOPUSH | G_MTX_LOAD | G_MTX_MODELVIEW);
                gSPDisplayList(POLY_XLU_DISP++, object_ik_DL_016D88);
            }
        } break;

        case IRON_KNUCKLE_DEFEAT_LIMB_UPPER_LEFT_PAULDRON:
            gSPMatrix(POLY_XLU_DISP++, MATRIX_NEW(gfxCtx, "../z_en_ik_inAwake.c", 274),
                      G_MTX_NOPUSH | G_MTX_LOAD | G_MTX_MODELVIEW);
            gSPDisplayList(POLY_XLU_DISP++, object_ik_DL_016F88);
            break;

        case IRON_KNUCKLE_DEFEAT_LIMB_UPPER_RIGHT_PAULDRON:
            gSPMatrix(POLY_XLU_DISP++, MATRIX_NEW(gfxCtx, "../z_en_ik_inAwake.c", 280),
                      G_MTX_NOPUSH | G_MTX_LOAD | G_MTX_MODELVIEW);
            gSPDisplayList(POLY_XLU_DISP++, object_ik_DL_016EE8);
            break;

        case IRON_KNUCKLE_DEFEAT_LIMB_CHEST_ARMOR_FRONT: {
            EnIk* this = (EnIk*)thisx;

            if (EnIk_GetAnimCurFrame(&this->actor) < 30.0f) {
                gSPMatrix(POLY_XLU_DISP++, MATRIX_NEW(gfxCtx, "../z_en_ik_inAwake.c", 288),
                          G_MTX_NOPUSH | G_MTX_LOAD | G_MTX_MODELVIEW);
                gSPDisplayList(POLY_XLU_DISP++, gIronKnuckleArmorRivetAndSymbolDL);
            }
        } break;

        case IRON_KNUCKLE_DEFEAT_LIMB_CHEST_ARMOR_BACK: {
            EnIk* this = (EnIk*)thisx;

            if (EnIk_GetAnimCurFrame(&this->actor) < 30.0f) {
                gSPMatrix(POLY_XLU_DISP++, MATRIX_NEW(gfxCtx, "../z_en_ik_inAwake.c", 297),
                          G_MTX_NOPUSH | G_MTX_LOAD | G_MTX_MODELVIEW);
                gSPDisplayList(POLY_XLU_DISP++, object_ik_DL_016CD8);
            }
        } break;
    }

    CLOSE_DISPS(gfxCtx, "../z_en_ik_inAwake.c", 304);
}

void EnIk_CsDrawDefeat(EnIk* this, PlayState* play) {
    GraphicsContext* gfxCtx = play->state.gfxCtx;
    SkelAnime* skelAnime = &this->skelAnime;
    STACK_PADS(s32, 2);

    OPEN_DISPS(gfxCtx, "../z_en_ik_inAwake.c", 322);

    func_8002EBCC(&this->actor, play, 0);
    Gfx_SetupDL_25Opa(gfxCtx);
    Gfx_SetupDL_25Xlu(gfxCtx);
    gSPSegment(POLY_OPA_DISP++, 0x08, EnIk_SetPrimEnvColors(gfxCtx, 245, 225, 155, 30, 30, 0));
    gSPSegment(POLY_OPA_DISP++, 0x09, EnIk_SetPrimEnvColors(gfxCtx, 255, 40, 0, 40, 0, 0));
    gSPSegment(POLY_OPA_DISP++, 0x0A, EnIk_SetPrimEnvColors(gfxCtx, 255, 255, 255, 20, 40, 30));
    SkelAnime_DrawFlexOpa(play, skelAnime->skeleton, skelAnime->jointTable, skelAnime->dListCount,
                          EnIk_OverrideLimbDrawDefeat, EnIk_PostLimbDrawDefeat, this);

    CLOSE_DISPS(gfxCtx, "../z_en_ik_inAwake.c", 345);
}

void EnIk_HandleCsCues(EnIk* this, PlayState* play) {
    CsCmdActorCue* cue = EnIk_GetCue(play, 4);
    u32 nextCueId;
    u32 currentCueId;

    if (cue != NULL) {
        nextCueId = cue->id;
        currentCueId = this->cueId;

        if (nextCueId != currentCueId) {
            switch (nextCueId) {
                case 1:
                    EnIk_SetupCsAction0(this);
                    break;

                case 2:
                    EnIk_SetupCsAction1(this, play);
                    break;

                case 3:
                    EnIk_SetupCsAction2(this);
                    break;

                case 4:
                    EnIk_ChangeToEnemy(this, play);
                    break;

                case 5:
                    EnIk_SetupCsAction3(this, play);
                    break;

                case 6:
                    EnIk_SetupCsAction4(this, play);
                    break;

                case 7:
                    EnIk_SetupCsAction5(this, play);
                    break;

                default:
                    PRINTF("En_Ik_inConfrontion_Check_DemoMode:そんな動作は無い!!!!!!!!\n");
            }

            this->cueId = nextCueId;
        }
    }
}

void EnIk_CsAction0(EnIk* this, PlayState* play) {
    EnIk_HandleCsCues(this, play);
}

void EnIk_CsAction1(EnIk* this, PlayState* play) {
    EnIk_UpdateBgCheckInfo(this, play);
    EnIk_HandleCsCues(this, play);
}

void EnIk_CsAction2(EnIk* this, PlayState* play) {
    s32 animFinished;

    animFinished = EnIk_UpdateSkelAnime(this);
    EnIk_UpdateAction2Sfx(this);
    EnIk_UpdateBgCheckInfo(this, play);
    EnIk_HandleCsCues(this, play);
    EnIk_HandleEnemyChange(this, play, animFinished);
}

static EnIkActionFunc sCsActionFuncs[] = {
    EnIk_CsAction0, EnIk_CsAction1, EnIk_CsAction2, EnIk_CsAction3, EnIk_CsAction4, EnIk_CsAction5,
};

void EnIk_UpdateCutscene(Actor* thisx, PlayState* play) {
    EnIk* this = (EnIk*)thisx;

    if (this->csAction < 0 || this->csAction >= ARRAY_COUNT(sCsActionFuncs) || sCsActionFuncs[this->csAction] == NULL) {
        PRINTF(VT_FGCOL(RED) "メインモードがおかしい!!!!!!!!!!!!!!!!!!!!!!!!!\n" VT_RST);
        return;
    }

    sCsActionFuncs[this->csAction](this, play);
}

s32 EnIk_OverrideLimbDrawIntro(PlayState* play, s32 limbIndex, Gfx** dList, Vec3f* pos, Vec3s* rot, void* thisx) {
    EnIk* this = (EnIk*)thisx;
    f32 curFrame;

    switch (limbIndex) {
        case IRON_KNUCKLE_LIMB_AXE:
            curFrame = this->skelAnime.curFrame;
            if (curFrame < 120.0f) {
                *dList = NULL;
            } else {
                EnIk_SpawnAxeSmoke(this, play, pos);
            }
            break;

        case IRON_KNUCKLE_LIMB_WAIST:
        case IRON_KNUCKLE_LIMB_MAX:
            *dList = NULL;
            break;
    }

    return false;
}

void EnIk_PostLimbDrawIntro(PlayState* play, s32 limbIndex, Gfx** dList, Vec3s* rot, void* thisx) {
    GraphicsContext* gfxCtx = play->state.gfxCtx;

    OPEN_DISPS(gfxCtx, "../z_en_ik_inConfrontion.c", 571);

    switch (limbIndex) {
        case IRON_KNUCKLE_LIMB_HELMET_ARMOR:
            gSPMatrix(POLY_XLU_DISP++, MATRIX_NEW(gfxCtx, "../z_en_ik_inConfrontion.c", 575),
                      G_MTX_NOPUSH | G_MTX_LOAD | G_MTX_MODELVIEW);
            gSPDisplayList(POLY_XLU_DISP++, object_ik_DL_016D88);
            break;

        case IRON_KNUCKLE_LIMB_UPPER_LEFT_PAULDRON:
            gSPMatrix(POLY_XLU_DISP++, MATRIX_NEW(gfxCtx, "../z_en_ik_inConfrontion.c", 581),
                      G_MTX_NOPUSH | G_MTX_LOAD | G_MTX_MODELVIEW);
            gSPDisplayList(POLY_XLU_DISP++, object_ik_DL_016F88);
            break;

        case IRON_KNUCKLE_LIMB_UPPER_RIGHT_PAULDRON:
            gSPMatrix(POLY_XLU_DISP++, MATRIX_NEW(gfxCtx, "../z_en_ik_inConfrontion.c", 587),
                      G_MTX_NOPUSH | G_MTX_LOAD | G_MTX_MODELVIEW);
            gSPDisplayList(POLY_XLU_DISP++, object_ik_DL_016EE8);
            break;

        case IRON_KNUCKLE_LIMB_CHEST_ARMOR_FRONT:
            gSPMatrix(POLY_XLU_DISP++, MATRIX_NEW(gfxCtx, "../z_en_ik_inConfrontion.c", 593),
                      G_MTX_NOPUSH | G_MTX_LOAD | G_MTX_MODELVIEW);
            gSPDisplayList(POLY_XLU_DISP++, gIronKnuckleArmorRivetAndSymbolDL);
            break;

        case IRON_KNUCKLE_LIMB_CHEST_ARMOR_BACK:
            gSPMatrix(POLY_XLU_DISP++, MATRIX_NEW(gfxCtx, "../z_en_ik_inConfrontion.c", 599),
                      G_MTX_NOPUSH | G_MTX_LOAD | G_MTX_MODELVIEW);
            gSPDisplayList(POLY_XLU_DISP++, object_ik_DL_016CD8);
            break;
    }

    CLOSE_DISPS(gfxCtx, "../z_en_ik_inConfrontion.c", 604);
}

void EnIk_CsDrawNothing(EnIk* this, PlayState* play) {
}

void EnIk_CsDrawIntro(EnIk* this, PlayState* play) {
    GraphicsContext* gfxCtx = play->state.gfxCtx;
    SkelAnime* skelAnime = &this->skelAnime;
    STACK_PADS(s32, 2);

    OPEN_DISPS(gfxCtx, "../z_en_ik_inConfrontion.c", 630);

    func_8002EBCC(&this->actor, play, 0);
    Gfx_SetupDL_25Opa(gfxCtx);
    Gfx_SetupDL_25Xlu(gfxCtx);
    gSPSegment(POLY_OPA_DISP++, 0x08, EnIk_SetPrimEnvColors(gfxCtx, 245, 225, 155, 30, 30, 0));
    gSPSegment(POLY_OPA_DISP++, 0x09, EnIk_SetPrimEnvColors(gfxCtx, 255, 40, 0, 40, 0, 0));
    gSPSegment(POLY_OPA_DISP++, 0x0A, EnIk_SetPrimEnvColors(gfxCtx, 255, 255, 255, 20, 40, 30));
    SkelAnime_DrawFlexOpa(play, skelAnime->skeleton, skelAnime->jointTable, skelAnime->dListCount,
                          EnIk_OverrideLimbDrawIntro, EnIk_PostLimbDrawIntro, this);

    CLOSE_DISPS(gfxCtx, "../z_en_ik_inConfrontion.c", 653);
}

static EnIkDrawFunc sCsDrawFuncs[] = { EnIk_CsDrawNothing, EnIk_CsDrawIntro, EnIk_CsDrawDefeat };

void EnIk_DrawCutscene(Actor* thisx, PlayState* play) {
    EnIk* this = (EnIk*)thisx;

    if (this->csDrawMode < 0 || this->csDrawMode >= ARRAY_COUNT(sCsDrawFuncs) ||
        sCsDrawFuncs[this->csDrawMode] == NULL) {
        PRINTF(VT_FGCOL(RED) "描画モードがおかしい!!!!!!!!!!!!!!!!!!!!!!!!!\n" VT_RST);
        return;
    }

    sCsDrawFuncs[this->csDrawMode](this, play);
}

void EnIk_CsInit(EnIk* this, PlayState* play) {
    if (this->actor.params == IK_TYPE_NABOORU) {
        if (!GET_EVENTCHKINF(EVENTCHKINF_3B)) {
            this->actor.update = EnIk_UpdateCutscene;
            this->actor.draw = EnIk_DrawCutscene;
            Actor_SetScale(&this->actor, 0.01f);
        } else {
            EnIk_ChangeToEnemy(this, play);
            EnIk_StartMinibossBgm();
        }
    }

    PRINTF("En_Ik_inConfrontion_Init : %d !!!!!!!!!!!!!!!!\n", this->actor.params);
}

void EnIk_ChangeToEnemy(EnIk* this, PlayState* play) {
    this->actor.update = EnIk_UpdateEnemy;
    this->actor.draw = EnIk_DrawEnemy;
    this->actor.flags |= ACTOR_FLAG_0 | ACTOR_FLAG_2;
    SET_EVENTCHKINF(EVENTCHKINF_3B);
    Actor_SetScale(&this->actor, 0.012f);
    EnIk_SetupIdle(this);
}

void EnIk_StartDefeatCutscene(Actor* thisx, PlayState* play) {
    EnIk* this = (EnIk*)thisx;

    if (!Play_InCsMode(play)) {
        this->actor.update = EnIk_UpdateCutscene;
        this->actor.draw = EnIk_DrawCutscene;
        Cutscene_SetScript(play, gSpiritBossNabooruKnuckleDefeatCs);
        gSaveContext.cutsceneTrigger = 1;
        Actor_SetScale(&this->actor, 0.01f);
        SET_EVENTCHKINF(EVENTCHKINF_3C);
        EnIk_SetupCsAction3(this, play);
    }
}

void EnIk_Init(Actor* thisx, PlayState* play) {
    EnIk* this = (EnIk*)thisx;
    s32 upperParams = IK_GET_UPPER_PARAMS(&this->actor);

    if (((IK_GET_ARMOR_TYPE(&this->actor) == IK_TYPE_NABOORU) && GET_EVENTCHKINF(EVENTCHKINF_3C)) ||
        (upperParams != 0 && Flags_GetSwitch(play, upperParams >> 8))) {
        Actor_Kill(&this->actor);
    } else {
        ActorShape_Init(&this->actor.shape, 0.0f, ActorShadow_DrawCircle, 30.0f);
        SkelAnime_InitFlex(play, &this->skelAnime, &gIronKnuckleSkel, &gIronKnuckleNabooruSummonAxeAnim,
                           this->jointTable, this->morphTable, IRON_KNUCKLE_LIMB_MAX);
        EnIk_InitImpl(&this->actor, play);
        EnIk_CsInit(this, play);
    }
}

ActorInit En_Ik_InitVars = {
    /**/ ACTOR_EN_IK,
    /**/ ACTORCAT_BOSS,
    /**/ FLAGS,
    /**/ OBJECT_IK,
    /**/ sizeof(EnIk),
    /**/ EnIk_Init,
    /**/ EnIk_Destroy,
    /**/ EnIk_UpdateCutscene,
    /**/ EnIk_DrawCutscene,
};<|MERGE_RESOLUTION|>--- conflicted
+++ resolved
@@ -708,15 +708,6 @@
 }
 
 void EnIk_UpdateDamage(EnIk* this, PlayState* play) {
-<<<<<<< HEAD
-    f32 frames;
-    STACK_PAD(s16);
-    u8 prevHealth;
-    STACK_PAD(s32);
-    Vec3f sparksPos;
-=======
->>>>>>> bf3339a1
-
     if ((this->unk_2F8 == 3) || (this->unk_2F8 == 2)) {
         return;
     }
@@ -731,7 +722,7 @@
         this->shieldCollider.base.acFlags &= ~AC_BOUNCED;
         this->bodyCollider.base.acFlags &= ~AC_HIT;
     } else if (this->bodyCollider.base.acFlags & AC_HIT) {
-        s16 pad;
+        STACK_PAD(s16);
         u8 prevHealth;
         s32 damageEffect;
         Vec3f sparksPos = this->actor.world.pos;
