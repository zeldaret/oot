--- conflicted
+++ resolved
@@ -314,13 +314,8 @@
 void func_80A747C0(EnIk* this, GlobalContext* globalCtx) {
     Vec3f sp24;
 
-<<<<<<< HEAD
-    if (this->bodyCollider.base.acFlags & 2) {
+    if (this->bodyCollider.base.acFlags & AC_HIT) {
         sp24 = this->actor.world.pos;
-=======
-    if (this->bodyCollider.base.acFlags & AC_HIT) {
-        sp24 = this->actor.posRot.pos;
->>>>>>> 20206fba
         Audio_PlayActorSound2(&this->actor, NA_SE_EN_IRONNACK_ARMOR_HIT);
         sp24.y += 30.0f;
         func_8003424C(globalCtx, &sp24);
@@ -461,13 +456,8 @@
         sp2C.y = this->actor.world.pos.y;
         Audio_PlayActorSound2(&this->actor, NA_SE_EN_IRONNACK_HIT_GND);
         Camera_AddQuake(&globalCtx->mainCamera, 2, 0x19, 5);
-<<<<<<< HEAD
         func_800AA000(this->actor.xzDistToPlayer, 0xFF, 0x14, 0x96);
-        func_80062CD4(globalCtx, &sp2C);
-=======
-        func_800AA000(this->actor.xzDistToLink, 0xFF, 0x14, 0x96);
         CollisionCheck_SpawnShieldParticles(globalCtx, &sp2C);
->>>>>>> 20206fba
     }
 
     if ((this->skelAnime.curFrame > 17.0f) && (this->skelAnime.curFrame < 23.0f)) {
@@ -811,15 +801,9 @@
     }
     Actor_MoveForward(&this->actor);
     func_8002E4B4(globalCtx, &this->actor, 75.0f, 30.0f, 30.0f, 0x1D);
-<<<<<<< HEAD
     this->actor.focus.pos = this->actor.world.pos;
     this->actor.focus.pos.y += 45.0f;
-    Collider_CylinderUpdate(&this->actor, &this->bodyCollider);
-=======
-    this->actor.posRot2.pos = this->actor.posRot.pos;
-    this->actor.posRot2.pos.y += 45.0f;
     Collider_UpdateCylinder(&this->actor, &this->bodyCollider);
->>>>>>> 20206fba
     CollisionCheck_SetOC(globalCtx, &globalCtx->colChkCtx, &this->bodyCollider.base);
     if ((this->actor.colChkInfo.health > 0) && (this->actor.colorFilterTimer == 0) && (this->unk_2F8 >= 2)) {
         CollisionCheck_SetAC(globalCtx, &globalCtx->colChkCtx, &this->bodyCollider.base);
