/*
 * File: z_en_ik.c
 * Overlay: ovl_En_Ik
 * Description: Iron Knuckle
 */

#include "z_en_ik.h"
#include "scenes/dungeons/jyasinboss/jyasinboss_scene.h"
#include "vt.h"

#define FLAGS 0x00000010

#define THIS ((EnIk*)thisx)

typedef void (*EnIkDrawFunc)(struct EnIk*, GlobalContext*);

void EnIk_Init(Actor* thisx, GlobalContext* globalCtx);
void EnIk_Destroy(Actor* thisx, GlobalContext* globalCtx);
void EnIk_Update(Actor* thisx, GlobalContext* globalCtx);
void EnIk_Draw(Actor* thisx, GlobalContext* globalCtx);

void func_80A74714(EnIk* this);
void func_80A747C0(EnIk* this, GlobalContext* globalCtx);
void func_80A7492C(EnIk* this, GlobalContext* globalCtx);
void func_80A74AAC(EnIk* this);
void func_80A74BA4(EnIk* this, GlobalContext* globalCtx);
void func_80A74E2C(EnIk* this);
void func_80A74EBC(EnIk* this, GlobalContext* globalCtx);
void func_80A7506C(EnIk* this);
void func_80A7510C(EnIk* this, GlobalContext* globalCtx);
void func_80A751C8(EnIk* this);
void func_80A75260(EnIk* this, GlobalContext* globalCtx);
void func_80A753D0(EnIk* this);
void func_80A7545C(EnIk* this, GlobalContext* globalCtx);
void func_80A754A0(EnIk* this);
void func_80A75530(EnIk* this, GlobalContext* globalCtx);
void func_80A755F0(EnIk* this);
void func_80A7567C(EnIk* this, GlobalContext* globalCtx);
void func_80A758B0(EnIk* this, GlobalContext* globalCtx);
void func_80A75A38(EnIk* this, GlobalContext* globalCtx);
void func_80A75FA0(Actor* thisx, GlobalContext* globalCtx);
void func_80A76798(Actor* thisx, GlobalContext* globalCtx);
void func_80A7748C(EnIk* this, GlobalContext* globalCtx);
void func_80A774BC(EnIk* this, GlobalContext* globalCtx);
void func_80A774F8(EnIk* this, GlobalContext* globalCtx);
void func_80A77844(EnIk* this, GlobalContext* globalCtx);
void func_80A779DC(EnIk* this, GlobalContext* globalCtx);
void func_80A77AEC(EnIk* this, GlobalContext* globalCtx);
void func_80A77B0C(EnIk* this, GlobalContext* globalCtx);
void func_80A77B3C(EnIk* this, GlobalContext* globalCtx);
void func_80A77ED0(EnIk* this, GlobalContext* globalCtx);
void func_80A77EDC(EnIk* this, GlobalContext* globalCtx);
void func_80A78160(EnIk* this, GlobalContext* globalCtx);
void func_80A781CC(Actor* thisx, GlobalContext* globalCtx);

extern AnimationHeader D_06001C28;
extern AnimationHeader D_06002538;
extern AnimationHeader D_060029FC;
extern AnimationHeader D_060033C4;
extern AnimationHeader D_06003DBC;
extern AnimationHeader D_060045BC;
extern AnimationHeader D_0600485C;
extern AnimationHeader D_06005944;
extern AnimationHeader D_06006194;
extern AnimationHeader D_06006734;
extern AnimationHeader D_0600C114;
extern AnimationHeader D_0600CD70;
extern AnimationHeader D_0600DD50;
extern AnimationHeader D_0600ED24;
extern Gfx D_06016BE0[];
extern Gfx D_06016CD8[];
extern Gfx D_06016D88[];
extern Gfx D_06016EE8[];
extern Gfx D_06016F88[];
extern Gfx D_06018E78[];
extern Gfx D_06019100[];
extern Gfx D_06019E08[];
extern FlexSkeletonHeader D_0601E178;
extern AnimationHeader D_060203D8;
extern FlexSkeletonHeader D_060205C0;

static ColliderCylinderInit sCylinderInit = {
    {
        COLTYPE_NONE,
        AT_NONE,
        AC_ON | AC_TYPE_PLAYER,
        OC1_ON | OC1_TYPE_ALL,
        OC2_TYPE_2,
        COLSHAPE_CYLINDER,
    },
    {
        ELEMTYPE_UNK0,
        { 0x00000000, 0x00, 0x00 },
        { 0xFFCFFFFF, 0x00, 0x00 },
        TOUCH_NONE,
        BUMP_ON | BUMP_HOOKABLE,
        OCELEM_ON,
    },
    { 25, 80, 0, { 0, 0, 0 } },
};

static ColliderTrisElementInit sTrisElementsInit[2] = {
    {
        {
            ELEMTYPE_UNK2,
            { 0x00000000, 0x00, 0x00 },
            { 0xFFC3FFFF, 0x00, 0x00 },
            TOUCH_NONE,
            BUMP_ON | BUMP_NO_AT_INFO,
            OCELEM_NONE,
        },
        { { { -10.0f, 14.0f, 2.0f }, { -10.0f, -6.0f, 2.0f }, { 9.0f, 14.0f, 2.0f } } },
    },
    {
        {
            ELEMTYPE_UNK2,
            { 0x00000000, 0x00, 0x00 },
            { 0xFFC3FFFF, 0x00, 0x00 },
            TOUCH_NONE,
            BUMP_ON | BUMP_NO_AT_INFO,
            OCELEM_NONE,
        },
        { { { -10.0f, -6.0f, 2.0f }, { 9.0f, -6.0f, 2.0f }, { 9.0f, 14.0f, 2.0f } } },
    },
};

static ColliderTrisInit sTrisInit = {
    {
        COLTYPE_METAL,
        AT_NONE,
        AC_ON | AC_HARD | AC_TYPE_PLAYER,
        OC1_NONE,
        OC2_NONE,
        COLSHAPE_TRIS,
    },
    2,
    sTrisElementsInit,
};

static ColliderQuadInit sQuadInit = {
    {
        COLTYPE_NONE,
        AT_ON | AT_TYPE_ENEMY,
        AC_NONE,
        OC1_NONE,
        OC2_NONE,
        COLSHAPE_QUAD,
    },
    {
        ELEMTYPE_UNK0,
        { 0x20000000, 0x00, 0x40 },
        { 0x00000000, 0x00, 0x00 },
        TOUCH_ON | TOUCH_SFX_NORMAL | TOUCH_UNK7,
        BUMP_NONE,
        OCELEM_NONE,
    },
    { { { 0.0f, 0.0f, 0.0f }, { 0.0f, 0.0f, 0.0f }, { 0.0f, 0.0f, 0.0f }, { 0.0f, 0.0f, 0.0f } } },
};

static DamageTable sDamageTable = {
    /* Deku nut      */ DMG_ENTRY(0, 0xD),
    /* Deku stick    */ DMG_ENTRY(2, 0xF),
    /* Slingshot     */ DMG_ENTRY(1, 0xE),
    /* Explosive     */ DMG_ENTRY(2, 0xF),
    /* Boomerang     */ DMG_ENTRY(0, 0xD),
    /* Normal arrow  */ DMG_ENTRY(2, 0xE),
    /* Hammer swing  */ DMG_ENTRY(2, 0xF),
    /* Hookshot      */ DMG_ENTRY(0, 0xD),
    /* Kokiri sword  */ DMG_ENTRY(1, 0xF),
    /* Master sword  */ DMG_ENTRY(2, 0xF),
    /* Giant's Knife */ DMG_ENTRY(4, 0xF),
    /* Fire arrow    */ DMG_ENTRY(2, 0xE),
    /* Ice arrow     */ DMG_ENTRY(2, 0xE),
    /* Light arrow   */ DMG_ENTRY(2, 0xE),
    /* Unk arrow 1   */ DMG_ENTRY(2, 0xE),
    /* Unk arrow 2   */ DMG_ENTRY(2, 0xE),
    /* Unk arrow 3   */ DMG_ENTRY(15, 0xE),
    /* Fire magic    */ DMG_ENTRY(0, 0x6),
    /* Ice magic     */ DMG_ENTRY(0, 0x6),
    /* Light magic   */ DMG_ENTRY(0, 0x6),
    /* Shield        */ DMG_ENTRY(0, 0x0),
    /* Mirror Ray    */ DMG_ENTRY(0, 0x0),
    /* Kokiri spin   */ DMG_ENTRY(1, 0xF),
    /* Giant spin    */ DMG_ENTRY(4, 0xF),
    /* Master spin   */ DMG_ENTRY(2, 0xF),
    /* Kokiri jump   */ DMG_ENTRY(2, 0xF),
    /* Giant jump    */ DMG_ENTRY(8, 0xF),
    /* Master jump   */ DMG_ENTRY(4, 0xF),
    /* Unknown 1     */ DMG_ENTRY(10, 0xF),
    /* Unblockable   */ DMG_ENTRY(0, 0x0),
    /* Hammer jump   */ DMG_ENTRY(4, 0xF),
    /* Unknown 2     */ DMG_ENTRY(0, 0x0),
};

void EnIk_Destroy(Actor* thisx, GlobalContext* globalCtx) {
    EnIk* this = THIS;

    if (Actor_FindNearby(globalCtx, &this->actor, ACTOR_EN_IK, ACTORCAT_ENEMY, 8000.0f) == NULL) {
        func_800F5B58();
    }

    Collider_DestroyTris(globalCtx, &this->shieldCollider);
    Collider_DestroyCylinder(globalCtx, &this->bodyCollider);
    Collider_DestroyQuad(globalCtx, &this->axeCollider);
}

void EnIk_SetupAction(EnIk* this, EnIkActionFunc actionFunc) {
    this->actionFunc = actionFunc;
}

void func_80A74398(Actor* thisx, GlobalContext* globalCtx) {
    EnIk* this = THIS;
    s32 pad;
    EffectBlureInit1 blureInit;

    thisx->update = func_80A75FA0;
    thisx->draw = func_80A76798;
    thisx->flags |= 0x400;

    Collider_InitCylinder(globalCtx, &this->bodyCollider);
    Collider_SetCylinder(globalCtx, &this->bodyCollider, thisx, &sCylinderInit);
    Collider_InitTris(globalCtx, &this->shieldCollider);
    Collider_SetTris(globalCtx, &this->shieldCollider, thisx, &sTrisInit, this->shieldColliderItems);
    Collider_InitQuad(globalCtx, &this->axeCollider);
    Collider_SetQuad(globalCtx, &this->axeCollider, thisx, &sQuadInit);

    thisx->colChkInfo.damageTable = &sDamageTable;
    thisx->colChkInfo.mass = MASS_HEAVY;
    this->unk_2FC = 0;
    thisx->colChkInfo.health = 30;
    thisx->gravity = -1.0f;
    this->switchFlags = (thisx->params >> 8) & 0xFF;
    thisx->params &= 0xFF;

    if (thisx->params == 0) {
        thisx->colChkInfo.health += 20;
        thisx->naviEnemyId = 52;
    } else {
        Actor_SetScale(thisx, 0.012f);
        thisx->naviEnemyId = 53;
        Actor_ChangeCategory(globalCtx, &globalCtx->actorCtx, thisx, ACTORCAT_ENEMY);
    }

    blureInit.p1StartColor[0] = blureInit.p1StartColor[1] = blureInit.p2StartColor[0] = blureInit.p2StartColor[1] =
        blureInit.p2StartColor[2] = blureInit.p1EndColor[0] = blureInit.p1EndColor[1] = blureInit.p2EndColor[0] =
            blureInit.p2EndColor[1] = blureInit.p2EndColor[2] = 255;

    blureInit.p2StartColor[3] = 64;
    blureInit.p1StartColor[3] = 200;
    blureInit.p1StartColor[2] = blureInit.p1EndColor[2] = 150;
    blureInit.p1EndColor[3] = blureInit.p2EndColor[3] = 0;

    blureInit.elemDuration = 8;
    blureInit.unkFlag = 0;
    blureInit.calcMode = 2;

    Effect_Add(globalCtx, &this->blureIdx, EFFECT_BLURE1, 0, 0, &blureInit);
    func_80A74714(this);

    if (this->switchFlags != 0xFF) {
        if (Flags_GetSwitch(globalCtx, this->switchFlags)) {
            Actor_Kill(thisx);
        }
    } else if (thisx->params != 0 && Flags_GetClear(globalCtx, globalCtx->roomCtx.curRoom.num)) {
        Actor_Kill(thisx);
    }
}

s32 func_80A745E4(EnIk* this, GlobalContext* globalCtx) {
    if (((this->unk_2FB != 0) || (this->actor.params == 0)) &&
        (func_800354B4(globalCtx, &this->actor, 100.0f, 0x2710, 0x4000, this->actor.shape.rot.y) != 0) &&
        (globalCtx->gameplayFrames & 1)) {
        func_80A755F0(this);
        return true;
    } else {
        return false;
    }
}

Actor* func_80A74674(GlobalContext* globalCtx, Actor* actor) {
    Actor* prop = globalCtx->actorCtx.actorLists[ACTORCAT_PROP].head;

    while (prop != NULL) {
        if ((prop == actor) || (prop->id != ACTOR_BG_JYA_IRONOBJ)) {
            prop = prop->next;
            continue;
<<<<<<< HEAD
        } else if (Actor_YawAndDistInRangeWithActor(actor, prop, 80.0f, 0x2710)) {
=======
        } else if (Actor_ActorAIsFacingAndNearActorB(actor, prop, 80.0f, 0x2710)) {
>>>>>>> e632b9a1
            return prop;
        }

        prop = prop->next;
    }

    return NULL;
}

void func_80A74714(EnIk* this) {
    f32 frames = Animation_GetLastFrame(&D_0600CD70);
    f32 frame;

    if (this->actor.params >= 2) {
        frame = frames - 1.0f;
    } else {
        frame = 0.0f;
    }

    Animation_Change(&this->skelAnime, &D_0600CD70, 0.0f, frame, frames, ANIMMODE_ONCE, 0.0f);
    this->unk_2F8 = 3;
    this->actor.speedXZ = 0.0f;
    EnIk_SetupAction(this, func_80A747C0);
}

void func_80A747C0(EnIk* this, GlobalContext* globalCtx) {
    Vec3f sp24;

    if (this->bodyCollider.base.acFlags & AC_HIT) {
        sp24 = this->actor.world.pos;
        Audio_PlayActorSound2(&this->actor, NA_SE_EN_IRONNACK_ARMOR_HIT);
        sp24.y += 30.0f;
        func_8003424C(globalCtx, &sp24);
        this->skelAnime.playSpeed = 1.0f;
        func_800F5ACC(0x38);
    }
    if (this->skelAnime.curFrame == 5.0f) {
        Audio_PlayActorSound2(&this->actor, NA_SE_EN_IRONNACK_WAKEUP);
    }
    if (SkelAnime_Update(&this->skelAnime)) {
        this->actor.flags |= 5;
        func_80A74AAC(this);
    }
}

void func_80A7489C(EnIk* this) {
    f32 frames = Animation_GetLastFrame(&D_0600DD50);

    this->actor.flags |= 5;
    this->unk_2F8 = 4;
    this->actor.speedXZ = 0.0f;
    Animation_Change(&this->skelAnime, &D_0600DD50, 0.0f, 0.0f, frames, ANIMMODE_LOOP, 4.0f);
    EnIk_SetupAction(this, func_80A7492C);
}

void func_80A7492C(EnIk* this, GlobalContext* globalCtx) {
    s32 phi_a0 = (this->unk_2FB == 0) ? 0xAAA : 0x3FFC;
    s16 yawDiff = this->actor.yawTowardsPlayer - this->actor.shape.rot.y;

    if ((ABS(yawDiff) <= phi_a0) && (this->actor.xzDistToPlayer < 100.0f) &&
        (ABS(this->actor.yDistToPlayer) < 150.0f)) {
        if ((globalCtx->gameplayFrames & 1)) {
            func_80A74E2C(this);
        } else {
            func_80A751C8(this);
        }
    } else if ((ABS(yawDiff) <= 0x4000) && (ABS(this->actor.yDistToPlayer) < 150.0f)) {
        func_80A74AAC(this);
    } else {
        func_80A74AAC(this);
    }
    func_80A745E4(this, globalCtx);
    SkelAnime_Update(&this->skelAnime);
}

void func_80A74AAC(EnIk* this) {
    this->unk_2F8 = 5;
    if (this->unk_2FB == 0) {
        Animation_Change(&this->skelAnime, &D_0600ED24, 1.0f, 0.0f, Animation_GetLastFrame(&D_0600ED24), ANIMMODE_LOOP,
                         -4.0f);
        this->actor.speedXZ = 0.9f;
    } else {
        Animation_Change(&this->skelAnime, &D_06006734, 1.0f, 0.0f, Animation_GetLastFrame(&D_06006734), ANIMMODE_LOOP,
                         -4.0f);
        Audio_PlayActorSound2(&this->actor, NA_SE_EN_IRONNACK_DASH);
        this->actor.speedXZ = 2.5f;
    }
    this->actor.world.rot.y = this->actor.shape.rot.y;
    EnIk_SetupAction(this, func_80A74BA4);
}

void func_80A74BA4(EnIk* this, GlobalContext* globalCtx) {
    s16 temp_t0;
    s16 temp_a1;
    s16 yawDiff;
    s16 sp30;
    s16 sp2E;
    s16 phi_a3;

    if (this->unk_2FB == 0) {
        temp_t0 = 0xAAA;
        phi_a3 = 0x320;
        sp30 = 0;
        sp2E = 0x10;
    } else {
        temp_t0 = 0x3FFC;
        phi_a3 = 0x4B0;
        sp30 = 2;
        sp2E = 9;
    }
    temp_a1 = this->actor.wallYaw - this->actor.shape.rot.y;
    if ((this->actor.bgCheckFlags & 8) && (ABS(temp_a1) >= 0x4000)) {
        temp_a1 = (this->actor.yawTowardsPlayer > 0) ? this->actor.wallYaw - 0x4000 : this->actor.wallYaw + 0x4000;
        Math_SmoothStepToS(&this->actor.world.rot.y, temp_a1, 1, phi_a3, 0);
    } else {
        Math_SmoothStepToS(&this->actor.world.rot.y, this->actor.yawTowardsPlayer, 1, phi_a3, 0);
    }
    this->actor.shape.rot.y = this->actor.world.rot.y;
    yawDiff = this->actor.yawTowardsPlayer - this->actor.shape.rot.y;
    if ((ABS(yawDiff) <= temp_t0) && (this->actor.xzDistToPlayer < 100.0f)) {
        if (ABS(this->actor.yDistToPlayer) < 150.0f) {
            if ((globalCtx->gameplayFrames & 1)) {
                func_80A74E2C(this);
            } else {
                func_80A751C8(this);
            }
        }
    }
    if (func_80A74674(globalCtx, &this->actor) != NULL) {
        func_80A751C8(this);
        this->unk_2FC = 1;
    } else {
        temp_t0 = this->actor.yawTowardsPlayer - this->actor.shape.rot.y;
        if (ABS(temp_t0) > 0x4000) {
            this->unk_300--;
            if (this->unk_300 == 0) {
                func_80A754A0(this);
            }
        } else {
            this->unk_300 = 0x28;
        }
    }
    func_80A745E4(this, globalCtx);
    SkelAnime_Update(&this->skelAnime);
    if ((sp30 == (s16)this->skelAnime.curFrame) || (sp2E == (s16)this->skelAnime.curFrame)) {
        Audio_PlayActorSound2(&this->actor, NA_SE_EN_IRONNACK_WALK);
    }
}

void func_80A74E2C(EnIk* this) {
    f32 frames = Animation_GetLastFrame(&D_06001C28);

    this->unk_2FF = 1;
    this->unk_2F8 = 6;
    this->actor.speedXZ = 0.0f;
    Animation_Change(&this->skelAnime, &D_06001C28, 1.5f, 0.0f, frames, ANIMMODE_ONCE, -4.0f);
    EnIk_SetupAction(this, func_80A74EBC);
}

void func_80A74EBC(EnIk* this, GlobalContext* globalCtx) {
    Vec3f sp2C;

    if (this->skelAnime.curFrame == 15.0f) {
        Audio_PlayActorSound2(&this->actor, NA_SE_EN_IRONNACK_SWING_AXE);
    } else if (this->skelAnime.curFrame == 21.0f) {
        sp2C.x = this->actor.world.pos.x + Math_SinS(this->actor.shape.rot.y + 0x6A4) * 70.0f;
        sp2C.z = this->actor.world.pos.z + Math_CosS(this->actor.shape.rot.y + 0x6A4) * 70.0f;
        sp2C.y = this->actor.world.pos.y;
        Audio_PlayActorSound2(&this->actor, NA_SE_EN_IRONNACK_HIT_GND);
        Camera_AddQuake(&globalCtx->mainCamera, 2, 0x19, 5);
        func_800AA000(this->actor.xzDistToPlayer, 0xFF, 0x14, 0x96);
        CollisionCheck_SpawnShieldParticles(globalCtx, &sp2C);
    }

    if ((this->skelAnime.curFrame > 17.0f) && (this->skelAnime.curFrame < 23.0f)) {
        this->unk_2FE = 1;
    } else {
        if ((this->unk_2FB != 0) && (this->skelAnime.curFrame < 10.0f)) {
            Math_SmoothStepToS(&this->actor.world.rot.y, this->actor.yawTowardsPlayer, 1, 0x5DC, 0);
            this->actor.shape.rot.y = this->actor.world.rot.y;
        }
        this->unk_2FE = 0;
    }

    if (SkelAnime_Update(&this->skelAnime)) {
        func_80A7506C(this);
    }
}

void func_80A7506C(EnIk* this) {
    f32 frames = Animation_GetLastFrame(&D_060029FC);

    this->unk_2FE = 0;
    this->unk_2F9 = (s8)frames;
    this->unk_2F8 = 7;
    this->unk_2FF = this->unk_2FE;
    Animation_Change(&this->skelAnime, &D_060029FC, 1.0f, 0.0f, frames, ANIMMODE_LOOP, -4.0f);
    Audio_PlayActorSound2(&this->actor, NA_SE_EN_IRONNACK_PULLOUT);
    EnIk_SetupAction(this, func_80A7510C);
}

void func_80A7510C(EnIk* this, GlobalContext* globalCtx) {
    f32 frames;

    if (SkelAnime_Update(&this->skelAnime) || (--this->unk_2F9 == 0)) {
        if (this->unk_2F8 == 8) {
            func_80A7489C(this);
        } else {
            frames = Animation_GetLastFrame(&D_06002538);
            this->unk_2F8 = 8;
            Animation_Change(&this->skelAnime, &D_06002538, 1.5f, 0.0f, frames, ANIMMODE_ONCE_INTERP, -4.0f);
        }
    }
}

void func_80A751C8(EnIk* this) {
    f32 frames = Animation_GetLastFrame(&D_060033C4);

    this->unk_2FF = 2;
    this->unk_300 = 0;
    this->unk_2F8 = 6;
    this->actor.speedXZ = 0.0f;
    Animation_Change(&this->skelAnime, &D_060033C4, 0.0f, 0.0f, frames, ANIMMODE_ONCE_INTERP, -6.0f);
    this->unk_2FC = 0;
    EnIk_SetupAction(this, func_80A75260);
}

void func_80A75260(EnIk* this, GlobalContext* globalCtx) {
    f32 temp_f0;

    this->unk_300 += 0x1C2;
    temp_f0 = Math_SinS(this->unk_300);
    this->skelAnime.playSpeed = ABS(temp_f0);

    if (this->skelAnime.curFrame > 11.0f) {
        this->unk_2FF = 3;
    }
    if (((this->skelAnime.curFrame > 1.0f) && (this->skelAnime.curFrame < 9.0f)) ||
        ((this->skelAnime.curFrame > 13.0f) && (this->skelAnime.curFrame < 18.0f))) {
        if ((this->unk_2FC == 0) && (this->unk_2FB != 0) && (this->skelAnime.curFrame < 10.0f)) {
            Math_SmoothStepToS(&this->actor.world.rot.y, this->actor.yawTowardsPlayer, 1, 0x5DC, 0);
            this->actor.shape.rot.y = this->actor.world.rot.y;
        }
        if (this->unk_2FE < 0) {
            Audio_PlayActorSound2(&this->actor, NA_SE_EN_IRONNACK_SWING_AXE);
        }
        this->unk_2FE = 1;
    } else {
        this->unk_2FE = 0;
    }
    if (SkelAnime_Update(&this->skelAnime)) {
        func_80A753D0(this);
    }
}

void func_80A753D0(EnIk* this) {
    f32 frames = Animation_GetLastFrame(&D_06003DBC);

    this->unk_2FF = this->unk_2FE = 0;
    this->unk_2F8 = 8;
    Animation_Change(&this->skelAnime, &D_06003DBC, 1.5f, 0.0f, frames, ANIMMODE_ONCE_INTERP, -4.0f);
    EnIk_SetupAction(this, func_80A7545C);
}

void func_80A7545C(EnIk* this, GlobalContext* globalCtx) {
    if (SkelAnime_Update(&this->skelAnime)) {
        func_80A7489C(this);
        func_80A745E4(this, globalCtx);
    }
}

void func_80A754A0(EnIk* this) {
    f32 frames = Animation_GetLastFrame(&D_060033C4);

    this->unk_2F8 = 1;
    this->unk_2FF = 3;
    this->actor.speedXZ = 0.0f;
    Animation_Change(&this->skelAnime, &D_060033C4, 0.5f, 13.0f, frames, ANIMMODE_ONCE_INTERP, -4.0f);
    EnIk_SetupAction(this, func_80A75530);
}

void func_80A75530(EnIk* this, GlobalContext* globalCtx) {
    Math_StepUntilS(&this->actor.world.rot.y, this->actor.yawTowardsPlayer, 0x7D0);
    this->actor.shape.rot.y = this->actor.world.rot.y;
    if ((this->skelAnime.curFrame > 13.0f) && (this->skelAnime.curFrame < 18.0f)) {
        if (this->unk_2FE < 0) {
            Audio_PlayActorSound2(&this->actor, NA_SE_EN_IRONNACK_SWING_AXE);
        }
        this->unk_2FE = 1;
    } else {
        this->unk_2FE = 0;
    }
    if (SkelAnime_Update(&this->skelAnime)) {
        func_80A753D0(this);
        func_80A745E4(this, globalCtx);
    }
}

void func_80A755F0(EnIk* this) {
    f32 frames = Animation_GetLastFrame(&D_0600485C);

    this->unk_2FE = 0;
    this->unk_2F8 = 9;
    this->actor.speedXZ = 0.0f;
    Animation_Change(&this->skelAnime, &D_0600485C, 1.0f, 0.0f, frames, ANIMMODE_ONCE_INTERP, -4.0f);
    EnIk_SetupAction(this, func_80A7567C);
}

void func_80A7567C(EnIk* this, GlobalContext* globalCtx) {
    CollisionCheck_SetAC(globalCtx, &globalCtx->colChkCtx, &this->shieldCollider.base);
    if (SkelAnime_Update(&this->skelAnime)) {
        if ((ABS((s16)(this->actor.yawTowardsPlayer - this->actor.shape.rot.y)) <= 0x4000) &&
            (this->actor.xzDistToPlayer < 100.0f) && (ABS(this->actor.yDistToPlayer) < 150.0f)) {
            if ((globalCtx->gameplayFrames & 1)) {
                func_80A74E2C(this);
            } else {
                func_80A751C8(this);
            }
        } else {
            func_80A7489C(this);
        }
    }
}

void func_80A75790(EnIk* this) {
    s16 yaw;
    s16 yawDiff;

    yaw = Math_Vec3f_Yaw(&this->actor.world.pos, &this->bodyCollider.base.ac->world.pos);
    this->unk_2F8 = 0;
    yawDiff = yaw - this->actor.shape.rot.y;
    if (ABS(yawDiff) <= 0x4000) {
        Animation_Change(&this->skelAnime, &D_06006194, 1.0f, 0.0f, Animation_GetLastFrame(&D_06006194), ANIMMODE_ONCE,
                         -4.0f);
        this->actor.speedXZ = -6.0f;
    } else {
        Animation_Change(&this->skelAnime, &D_060045BC, 1.0f, 0.0f, Animation_GetLastFrame(&D_060045BC), ANIMMODE_ONCE,
                         -4.0f);
        this->actor.speedXZ = 6.0f;
    }
    this->unk_2FE = 0;
    EnIk_SetupAction(this, func_80A758B0);
}

void func_80A758B0(EnIk* this, GlobalContext* globalCtx) {
    Math_SmoothStepToF(&this->actor.speedXZ, 0.0f, 1.0f, 1.0f, 0.0f);
    if (BodyBreak_SpawnParts(&this->actor, &this->bodyBreak, globalCtx, this->actor.params + 4)) {
        this->bodyBreak.val = BODYBREAK_STATUS_FINISHED;
    }
    if (SkelAnime_Update(&this->skelAnime)) {
        if (ABS((s16)(this->actor.yawTowardsPlayer - this->actor.shape.rot.y)) <= 0x4000) {
            func_80A7489C(this);
            func_80A745E4(this, globalCtx);
        } else {
            func_80A754A0(this);
        }
    }
}

void func_80A7598C(EnIk* this) {
    f32 frames = Animation_GetLastFrame(&D_06005944);

    this->unk_2FE = 0;
    this->unk_2F8 = 2;
    this->actor.speedXZ = 0.0f;
    Animation_Change(&this->skelAnime, &D_06005944, 1.0f, 0.0f, frames, ANIMMODE_ONCE, -4.0f);
    this->unk_2F9 = 0x18;
    Audio_PlayActorSound2(&this->actor, NA_SE_EN_IRONNACK_DEAD);
    Audio_PlayActorSound2(&this->actor, NA_SE_EN_NUTS_CUTBODY);
    EnIk_SetupAction(this, func_80A75A38);
}

void func_80A75A38(EnIk* this, GlobalContext* globalCtx) {
    if (SkelAnime_Update(&this->skelAnime)) {
        if ((this->actor.colChkInfo.health == 0) && (this->unk_2F9 != 0)) {
            s32 i;
            Vec3f pos;
            Vec3f sp7C = { 0.0f, 0.5f, 0.0f };

            this->unk_2F9--;

            for (i = 0xC - (this->unk_2F9 >> 1); i >= 0; i--) {
                pos.x = this->actor.world.pos.x + Rand_CenteredFloat(120.0f);
                pos.z = this->actor.world.pos.z + Rand_CenteredFloat(120.0f);
                pos.y = this->actor.world.pos.y + 20.0f + Rand_CenteredFloat(50.0f);
                EffectSsDeadDb_Spawn(globalCtx, &pos, &sp7C, &sp7C, 100, 0, 255, 255, 255, 255, 0, 0, 255, 1, 9, true);
            }
            if (this->unk_2F9 == 0) {
                Item_DropCollectibleRandom(globalCtx, &this->actor, &this->actor.world.pos, 0xB0);
                if (this->switchFlags != 0xFF) {
                    Flags_SetSwitch(globalCtx, this->switchFlags);
                }
                Actor_Kill(&this->actor);
            }
        }
    } else if (this->skelAnime.curFrame == 23.0f) {
        Audio_PlayActorSound2(&this->actor, NA_SE_EN_IRONNACK_WALK);
    }
}

void func_80A75C38(EnIk* this, GlobalContext* globalCtx) {
    f32 temp_f0;
    u8 pad;
    u8 pad2;
    u8 prevHealth;
    s32 temp_v0_3;
    Vec3f sp38;

    if ((this->unk_2F8 == 3) || (this->unk_2F8 == 2)) {
        return;
    }
    if (this->shieldCollider.base.acFlags & AC_BOUNCED) {
        temp_f0 = Animation_GetLastFrame(&D_0600485C) - 2.0f;
        if (this->skelAnime.curFrame < temp_f0) {
            this->skelAnime.curFrame = temp_f0;
        }
        this->shieldCollider.base.acFlags &= ~AC_BOUNCED;
        this->bodyCollider.base.acFlags &= ~AC_HIT;
        return;
    }
    if (!(this->bodyCollider.base.acFlags & AC_HIT)) {
        return;
    }
    sp38 = this->actor.world.pos;
    sp38.y += 50.0f;
    Actor_SetDropFlag(&this->actor, &this->bodyCollider.info, 1);
    temp_v0_3 = this->actor.colChkInfo.damageEffect;
    this->unk_2FD = temp_v0_3 & 0xFF;
    this->bodyCollider.base.acFlags &= ~AC_HIT;

    if (1) {}

    if ((this->unk_2FD == 0) || (this->unk_2FD == 0xD) || ((this->unk_2FB == 0) && (this->unk_2FD == 0xE))) {
        if (this->unk_2FD != 0) {
            CollisionCheck_SpawnShieldParticlesMetal(globalCtx, &sp38);
        }
        return;
    }
    Actor_SetColorFilter(&this->actor, 0x4000, 0xFF, 0, 0xC);
    prevHealth = this->actor.colChkInfo.health;
    Actor_ApplyDamage(&this->actor);
    if (this->actor.params != 0) {
        if ((prevHealth > 10) && (this->actor.colChkInfo.health <= 10)) {
            this->unk_2FB = 1;
            BodyBreak_Alloc(&this->bodyBreak, 3, globalCtx);
        }
    } else if (this->actor.colChkInfo.health <= 10) {
        Actor_ChangeCategory(globalCtx, &globalCtx->actorCtx, &this->actor, ACTORCAT_BOSS);
        Audio_PlaySoundAtPosition(globalCtx, &this->actor.world.pos, 20, NA_SE_EN_LAST_DAMAGE);
        if (this->switchFlags != 0xFF) {
            Flags_SetSwitch(globalCtx, this->switchFlags);
        }
        return;
    } else if (prevHealth == 50) {
        Actor_ChangeCategory(globalCtx, &globalCtx->actorCtx, &this->actor, ACTORCAT_ENEMY);
    }

    if (this->actor.colChkInfo.health == 0) {
        func_80A7598C(this);
<<<<<<< HEAD
        Actor_PlayDeathFx(globalCtx, &this->actor);
=======
        Enemy_StartFinishingBlow(globalCtx, &this->actor);
>>>>>>> e632b9a1
        return;
    }
    Math_SmoothStepToS(&this->actor.world.rot.y, this->actor.yawTowardsPlayer, 1, 0x7D0, 0);
    if ((this->actor.params == 0) && (Rand_ZeroOne() < 0.5f)) {
        if (ABS((s16)(this->actor.yawTowardsPlayer - this->actor.shape.rot.y)) > 0x4000) {
            func_80A754A0(this);
        }
    }
    if ((this->actor.params != 0) && (this->unk_2FB != 0)) {
        if ((prevHealth > 10) && (this->actor.colChkInfo.health <= 10)) {
            Audio_PlayActorSound2(&this->actor, NA_SE_EN_IRONNACK_ARMOR_OFF_DEMO);
        } else {
            Audio_PlayActorSound2(&this->actor, NA_SE_EN_IRONNACK_DAMAGE);
            Audio_PlayActorSound2(&this->actor, NA_SE_EN_NUTS_CUTBODY);
        }
        func_80A75790(this);
        return;
    }
    Audio_PlayActorSound2(&this->actor, NA_SE_EN_IRONNACK_ARMOR_HIT);
    Audio_PlayActorSound2(&this->actor, NA_SE_EN_IRONNACK_DAMAGE);
    CollisionCheck_SpawnShieldParticles(globalCtx, &sp38);
}

void func_80A75FA0(Actor* thisx, GlobalContext* globalCtx) {
    EnIk* this = THIS;
    s32 pad;
    Player* player = PLAYER;
    u8 prevInvincibilityTimer;

    this->unk_2FA = this->unk_2FB;
    func_80A75C38(this, globalCtx);
    if ((this->actor.params == 0) && (this->actor.colChkInfo.health <= 10)) {
        func_80A781CC(&this->actor, globalCtx);
        return;
    }
    this->actionFunc(this, globalCtx);
    if (this->axeCollider.base.atFlags & AT_HIT) {
        this->axeCollider.base.atFlags &= ~AT_HIT;
        if (&player->actor == this->axeCollider.base.at) {
            prevInvincibilityTimer = player->invincibilityTimer;
            if (player->invincibilityTimer <= 0) {
                if (player->invincibilityTimer < -39) {
                    player->invincibilityTimer = 0;
                } else {
                    player->invincibilityTimer = 0;
                    globalCtx->damagePlayer(globalCtx, -64);
                    this->unk_2FE = 0;
                }
            }
            func_8002F71C(globalCtx, &this->actor, 8.0f, this->actor.yawTowardsPlayer, 8.0f);
            player->invincibilityTimer = prevInvincibilityTimer;
        }
    }
    Actor_MoveForward(&this->actor);
    Actor_UpdateBgCheckInfo(globalCtx, &this->actor, 75.0f, 30.0f, 30.0f, 0x1D);
    this->actor.focus.pos = this->actor.world.pos;
    this->actor.focus.pos.y += 45.0f;
    Collider_UpdateCylinder(&this->actor, &this->bodyCollider);
    CollisionCheck_SetOC(globalCtx, &globalCtx->colChkCtx, &this->bodyCollider.base);
    if ((this->actor.colChkInfo.health > 0) && (this->actor.colorFilterTimer == 0) && (this->unk_2F8 >= 2)) {
        CollisionCheck_SetAC(globalCtx, &globalCtx->colChkCtx, &this->bodyCollider.base);
    }
    if (this->unk_2FE > 0) {
        CollisionCheck_SetAT(globalCtx, &globalCtx->colChkCtx, &this->axeCollider.base);
    }
    if (this->unk_2F8 == 9) {
        CollisionCheck_SetAC(globalCtx, &globalCtx->colChkCtx, &this->shieldCollider.base);
    }
}

Gfx* func_80A761B0(GraphicsContext* gfxCtx, u8 primR, u8 primG, u8 primB, u8 envR, u8 envG, u8 envB) {
    Gfx* displayList;
    Gfx* displayListHead;

    displayList = Graph_Alloc(gfxCtx, 4 * sizeof(Gfx));
    displayListHead = displayList;

    gDPPipeSync(displayListHead++);
    gDPSetPrimColor(displayListHead++, 0, 0, primR, primG, primB, 255);
    gDPSetEnvColor(displayListHead++, envR, envG, envB, 255);
    gSPEndDisplayList(displayListHead++);

    return displayList;
}

s32 EnIk_OverrideLimbDraw3(GlobalContext* globalCtx, s32 limbIndex, Gfx** dList, Vec3f* pos, Vec3s* rot, void* thisx) {
    EnIk* this = THIS;

    if (limbIndex == 12) {
        if (this->actor.params != 0) {
            *dList = D_06018E78;
        }
    } else if (limbIndex == 13) {
        if (this->actor.params != 0) {
            *dList = D_06019100;
        }
    } else if ((limbIndex == 26) || (limbIndex == 27)) {
        if ((this->unk_2FA & 1)) {
            *dList = NULL;
        }
    } else if ((limbIndex == 28) || (limbIndex == 29)) {
        if (!(this->unk_2FA & 1)) {
            *dList = NULL;
        }
    }
    return false;
}

// unused
static Vec3f D_80A78470 = { 300.0f, 0.0f, 0.0f };

static Vec3f D_80A7847C[] = {
    { 800.0f, -200.0f, -5200.0f },
    { 0.0f, 0.0f, 0.0f },
    { -200.0f, -2200.0f, -200.0f },
    { -6000.0f, 2000.0f, -3000.0f },
};

static Vec3f D_80A784AC[] = {
    { -3000.0, -700.0, -5000.0 },
    { -3000.0, -700.0, 2000.0 },
    { 4000.0, -700.0, 2000.0 },
};

static Vec3f D_80A784D0[] = {
    { 4000.0, -700.0, 2000.0 },
    { 4000.0, -700.0, -5000.0 },
    { -3000.0, -700.0, -5000.0 },
};

void EnIk_PostLimbDraw3(GlobalContext* globalCtx, s32 limbIndex, Gfx** dList, Vec3s* rot, void* thisx) {
    Vec3f spF4;
    Vec3f spE8;
    EnIk* this = THIS;

    OPEN_DISPS(globalCtx->state.gfxCtx, "../z_en_ik_inFight.c", 1201);

    if (this->unk_2FB & 1) {
        BodyBreak_SetInfo(&this->bodyBreak, limbIndex, 26, 27, 28, dList, BODYBREAK_OBJECT_DEFAULT);
    }
    if (limbIndex == 12) {
        gSPMatrix(POLY_XLU_DISP++, Matrix_NewMtx(globalCtx->state.gfxCtx, "../z_en_ik_inFight.c", 1217),
                  G_MTX_NOPUSH | G_MTX_LOAD | G_MTX_MODELVIEW);
        if (this->actor.params != 0) {
            gSPDisplayList(POLY_XLU_DISP++, D_06019E08);
        } else {
            gSPDisplayList(POLY_XLU_DISP++, D_06016D88);
        }
    } else if (limbIndex == 17) {
        s32 i;
        Vec3f sp9C[3];
        Vec3f sp78[3];

        Matrix_MultVec3f(&D_80A7847C[0], &this->axeCollider.dim.quad[1]);
        Matrix_MultVec3f(&D_80A7847C[1], &this->axeCollider.dim.quad[0]);
        Matrix_MultVec3f(&D_80A7847C[2], &this->axeCollider.dim.quad[3]);
        Matrix_MultVec3f(&D_80A7847C[3], &this->axeCollider.dim.quad[2]);
        Collider_SetQuadVertices(&this->axeCollider, &this->axeCollider.dim.quad[0], &this->axeCollider.dim.quad[1],
                                 &this->axeCollider.dim.quad[2], &this->axeCollider.dim.quad[3]);
        Matrix_MultVec3f(&D_80A7847C[0], &spF4);
        Matrix_MultVec3f(&D_80A7847C[1], &spE8);
        if (this->unk_2FE > 0) {
            EffectBlure_AddVertex(Effect_GetByIndex(this->blureIdx), &spF4, &spE8);
        } else if (this->unk_2FE == 0) {
            EffectBlure_AddSpace(Effect_GetByIndex(this->blureIdx));
            this->unk_2FE = -1;
        }
        if (this->unk_2F8 == 9) {
            for (i = 0; i < ARRAY_COUNT(sp78); i++) {
                Matrix_MultVec3f(&D_80A784AC[i], &sp9C[i]);
                Matrix_MultVec3f(&D_80A784D0[i], &sp78[i]);
            }

            Collider_SetTrisVertices(&this->shieldCollider, 0, &sp9C[0], &sp9C[1], &sp9C[2]);
            Collider_SetTrisVertices(&this->shieldCollider, 1, &sp78[0], &sp78[1], &sp78[2]);
        }
    }

    switch (limbIndex) {
        case 22:
            gSPMatrix(POLY_XLU_DISP++, Matrix_NewMtx(globalCtx->state.gfxCtx, "../z_en_ik_inFight.c", 1270),
                      G_MTX_NOPUSH | G_MTX_LOAD | G_MTX_MODELVIEW);
            gSPDisplayList(POLY_XLU_DISP++, D_06016F88);
            break;
        case 24:
            gSPMatrix(POLY_XLU_DISP++, Matrix_NewMtx(globalCtx->state.gfxCtx, "../z_en_ik_inFight.c", 1275),
                      G_MTX_NOPUSH | G_MTX_LOAD | G_MTX_MODELVIEW);
            gSPDisplayList(POLY_XLU_DISP++, D_06016EE8);
            break;
        case 26:
            if (!(this->unk_2FA & 1)) {
                gSPMatrix(POLY_XLU_DISP++, Matrix_NewMtx(globalCtx->state.gfxCtx, "../z_en_ik_inFight.c", 1281),
                          G_MTX_NOPUSH | G_MTX_LOAD | G_MTX_MODELVIEW);
                gSPDisplayList(POLY_XLU_DISP++, D_06016BE0);
            }
            break;
        case 27:
            if (!(this->unk_2FA & 1)) {
                gSPMatrix(POLY_XLU_DISP++, Matrix_NewMtx(globalCtx->state.gfxCtx, "../z_en_ik_inFight.c", 1288),
                          G_MTX_NOPUSH | G_MTX_LOAD | G_MTX_MODELVIEW);
                gSPDisplayList(POLY_XLU_DISP++, D_06016CD8);
            }
            break;
    }

    CLOSE_DISPS(globalCtx->state.gfxCtx, "../z_en_ik_inFight.c", 1294);
}

void func_80A76798(Actor* thisx, GlobalContext* globalCtx) {
    EnIk* this = THIS;

    OPEN_DISPS(globalCtx->state.gfxCtx, "../z_en_ik_inFight.c", 1309);

    func_80093D18(globalCtx->state.gfxCtx);
    func_80093D84(globalCtx->state.gfxCtx);

    if (this->actor.params == 0) {
        gSPSegment(POLY_OPA_DISP++, 0x08, func_80A761B0(globalCtx->state.gfxCtx, 245, 225, 155, 30, 30, 0));
        gSPSegment(POLY_OPA_DISP++, 0x09, func_80A761B0(globalCtx->state.gfxCtx, 255, 40, 0, 40, 0, 0));
        gSPSegment(POLY_OPA_DISP++, 0x0A, func_80A761B0(globalCtx->state.gfxCtx, 255, 255, 255, 20, 40, 30));
    } else if (this->actor.params == 1) {
        gSPSegment(POLY_OPA_DISP++, 0x08, func_80A761B0(globalCtx->state.gfxCtx, 245, 255, 205, 30, 35, 0));
        gSPSegment(POLY_OPA_DISP++, 0x09, func_80A761B0(globalCtx->state.gfxCtx, 185, 135, 25, 20, 20, 0));
        gSPSegment(POLY_OPA_DISP++, 0x0A, func_80A761B0(globalCtx->state.gfxCtx, 255, 255, 255, 30, 40, 20));
    } else if (this->actor.params == 2) {
        gSPSegment(POLY_OPA_DISP++, 0x08, func_80A761B0(globalCtx->state.gfxCtx, 55, 65, 55, 0, 0, 0));
        gSPSegment(POLY_OPA_DISP++, 0x09, func_80A761B0(globalCtx->state.gfxCtx, 205, 165, 75, 25, 20, 0));
        gSPSegment(POLY_OPA_DISP++, 0x0A, func_80A761B0(globalCtx->state.gfxCtx, 205, 165, 75, 25, 20, 0));
    } else {
        gSPSegment(POLY_OPA_DISP++, 0x08, func_80A761B0(globalCtx->state.gfxCtx, 255, 255, 255, 180, 180, 180));
        gSPSegment(POLY_OPA_DISP++, 0x09, func_80A761B0(globalCtx->state.gfxCtx, 225, 205, 115, 25, 20, 0));
        gSPSegment(POLY_OPA_DISP++, 0x0A, func_80A761B0(globalCtx->state.gfxCtx, 225, 205, 115, 25, 20, 0));
    }
    SkelAnime_DrawFlexOpa(globalCtx, this->skelAnime.skeleton, this->skelAnime.jointTable, this->skelAnime.dListCount,
                          EnIk_OverrideLimbDraw3, EnIk_PostLimbDraw3, this);

    CLOSE_DISPS(globalCtx->state.gfxCtx, "../z_en_ik_inFight.c", 1351);
}

void EnIk_StartMusic(void) {
    func_800F5ACC(0x38);
}

void func_80A76C14(EnIk* this) {
    if (Animation_OnFrame(&this->skelAnime, 1.0f)) {
        Audio_PlaySoundGeneral(NA_SE_EN_IRONNACK_WAKEUP, &this->actor.projectedPos, 4, &D_801333E0, &D_801333E0,
                               &D_801333E8);
    } else if (Animation_OnFrame(&this->skelAnime, 33.0f)) {
        Audio_PlaySoundGeneral(NA_SE_EN_IRONNACK_WALK, &this->actor.projectedPos, 4, &D_801333E0, &D_801333E0,
                               &D_801333E8);
    } else if (Animation_OnFrame(&this->skelAnime, 68.0f) || Animation_OnFrame(&this->skelAnime, 80.0f)) {
        Audio_PlaySoundGeneral(NA_SE_EN_IRONNACK_ARMOR_DEMO, &this->actor.projectedPos, 4, &D_801333E0, &D_801333E0,
                               &D_801333E8);
    } else if (Animation_OnFrame(&this->skelAnime, 107.0f)) {
        Audio_PlaySoundGeneral(NA_SE_EN_IRONNACK_FINGER_DEMO, &this->actor.projectedPos, 4, &D_801333E0, &D_801333E0,
                               &D_801333E8);
    } else if (Animation_OnFrame(&this->skelAnime, 156.0f)) {
        Audio_PlaySoundGeneral(NA_SE_EN_IRONNACK_ARMOR_DEMO, &this->actor.projectedPos, 4, &D_801333E0, &D_801333E0,
                               &D_801333E8);
    } else if (Animation_OnFrame(&this->skelAnime, 188.0f)) {
        Audio_PlaySoundGeneral(NA_SE_EN_IRONNACK_WAVE_DEMO, &this->actor.projectedPos, 4, &D_801333E0, &D_801333E0,
                               &D_801333E8);
    }
}

void func_80A76DDC(EnIk* this, GlobalContext* globalCtx, Vec3f* pos) {
    Audio_PlaySoundGeneral(NA_SE_EN_TWINROBA_TRANSFORM, &this->actor.projectedPos, 4, &D_801333E0, &D_801333E0,
                           &D_801333E8);
}

void func_80A76E2C(EnIk* this, GlobalContext* globalCtx, Vec3f* pos) {
    static Vec3f D_80A78514[] = {
        { 1000.0, -1000.0, 1000.0 },  { 0.0, -1000.0, 0.0 },        { -1000.0, -5000.0, -4000.0 },
        { 1000.0, -5000.0, -3000.0 }, { -1000.0, 1000.0, -6000.0 }, { -1000.0, 3000.0, -5000.0 },
        { -800.0, 1000.0, -3000.0 },  { 0.0, -4000.0, -2000.0 },    { -1000.0, -2000.0, -6000.0 },
        { 1000.0, -3000.0, 0.0 },     { 2000.0, -2000.0, -4000.0 }, { -1000.0, 0.0, -6000.0 },
        { 1000.0, -2000.0, -2000.0 }, { 0.0, -2000.0, 2100.0 },     { 0.0, 0.0, 0.0 },
        { 1000.0, -1000.0, -6000.0 }, { 2000.0, 0.0, -3000.0 },     { -1000.0, -1000.0, -4000.0 },
        { 900.0, -800.0, 2700.0 },    { 720.0f, 900.0f, 2500.0f },
    };

    if (this->unk_4D4 == 0) {
        s32 pad;
        Vec3f effectVelocity = { 0.0f, 0.0f, 0.0f };
        Vec3f effectAccel = { 0.0f, 0.3f, 0.0f };
        s32 i;

        for (i = ARRAY_COUNT(D_80A78514) - 1; i >= 0; i--) {
            Color_RGBA8 primColor = { 200, 200, 200, 255 };
            Color_RGBA8 envColor = { 150, 150, 150, 0 };
            s32 temp_v0;
            Vec3f effectPos;

            Matrix_MultVec3f(&D_80A78514[i], &effectPos);
            temp_v0 = (Rand_ZeroOne() * 20.0f) - 10.0f;
            primColor.r += temp_v0;
            primColor.g += temp_v0;
            primColor.b += temp_v0;
            envColor.r += temp_v0;
            envColor.g += temp_v0;
            envColor.b += temp_v0;
            func_8002829C(globalCtx, &effectPos, &effectVelocity, &effectAccel, &primColor, &envColor,
                          (Rand_ZeroOne() * 60.0f) + 300.0f, 0);
        }

        this->unk_4D4 = 1;
        func_80A76DDC(this, globalCtx, pos);
    }
}

void func_80A77034(EnIk* this, GlobalContext* globalCtx) {
    Actor_UpdateBgCheckInfo(globalCtx, &this->actor, 75.0f, 30.0f, 30.0f, 5);
}

s32 func_80A7707C(EnIk* this) {
    return SkelAnime_Update(&this->skelAnime);
}

CsCmdActorAction* EnIk_GetNpcAction(GlobalContext* globalCtx, s32 actionIdx) {
    if (globalCtx->csCtx.state != CS_STATE_IDLE) {
        return globalCtx->csCtx.npcActions[actionIdx];
    } else {
        return NULL;
    }
}

void func_80A770C0(EnIk* this, GlobalContext* globalCtx, s32 actionIdx) {
    CsCmdActorAction* npcAction = EnIk_GetNpcAction(globalCtx, actionIdx);

    if (npcAction != NULL) {
        this->actor.world.pos.x = npcAction->startPos.x;
        this->actor.world.pos.y = npcAction->startPos.y;
        this->actor.world.pos.z = npcAction->startPos.z;
        this->actor.world.rot.y = this->actor.shape.rot.y = npcAction->rot.y;
    }
}

f32 EnIk_curFrame(Actor* thisx) {
    EnIk* this = THIS;

    return this->skelAnime.curFrame;
}

void func_80A77148(EnIk* this) {
    this->action = 0;
    this->drawMode = 0;
    this->actor.shape.shadowAlpha = 0;
}

void func_80A77158(EnIk* this, GlobalContext* globalCtx) {
    Animation_Change(&this->skelAnime, &D_0600C114, 1.0f, 0.0f, Animation_GetLastFrame(&D_0600C114), ANIMMODE_ONCE,
                     0.0f);
    func_80A770C0(this, globalCtx, 4);
    this->action = 1;
    this->drawMode = 1;
    this->actor.shape.shadowAlpha = 0xFF;
}

void func_80A771E4(EnIk* this) {
    Animation_Change(&this->skelAnime, &D_0600C114, 1.0f, 0.0f, Animation_GetLastFrame(&D_0600C114), ANIMMODE_ONCE,
                     0.0f);
    this->action = 2;
    this->drawMode = 1;
    this->unk_4D4 = 0;
    this->actor.shape.shadowAlpha = 0xFF;
}

void func_80A77264(EnIk* this, GlobalContext* globalCtx, s32 arg2) {
    if ((arg2 != 0) && (EnIk_GetNpcAction(globalCtx, 4) != NULL)) {
        func_80A78160(this, globalCtx);
    }
}

void func_80A772A4(EnIk* this) {
    Audio_PlaySoundGeneral(NA_SE_EN_IRONNACK_STAGGER_DEMO, &this->actor.projectedPos, 4, &D_801333E0, &D_801333E0,
                           &D_801333E8);
}

void func_80A772EC(EnIk* this, GlobalContext* globalCtx) {
    static Vec3f D_80A78FA0;
    s32 pad[2];
    f32 wDest;

    SkinMatrix_Vec3fMtxFMultXYZW(&globalCtx->mf_11D60, &this->actor.world.pos, &D_80A78FA0, &wDest);
    Audio_PlaySoundGeneral(NA_SE_EN_IRONNACK_DEAD, &D_80A78FA0, 4, &D_801333E0, &D_801333E0, &D_801333E8);
}

void func_80A7735C(EnIk* this, GlobalContext* globalCtx) {
    s32 pad[3];
    f32 frames = Animation_GetLastFrame(&D_060203D8);

    SkelAnime_InitFlex(globalCtx, &this->skelAnime, &D_060205C0, NULL, this->jointTable, this->morphTable, 30);
    Animation_Change(&this->skelAnime, &D_060203D8, 1.0f, 0.0f, frames, ANIMMODE_ONCE, 0.0f);
    this->action = 3;
    this->drawMode = 2;
    func_80A770C0(this, globalCtx, 4);
    func_80A772EC(this, globalCtx);
    this->actor.shape.shadowAlpha = 0xFF;
}

void func_80A77434(EnIk* this, GlobalContext* globalCtx) {
    this->action = 4;
    this->drawMode = 2;
    func_80A772A4(this);
    this->actor.shape.shadowAlpha = 0xFF;
}

void func_80A77474(EnIk* this, GlobalContext* globalCtx) {
    this->action = 5;
    this->drawMode = 0;
    this->actor.shape.shadowAlpha = 0;
}

void func_80A7748C(EnIk* this, GlobalContext* globalCtx) {
    func_80A77034(this, globalCtx);
    func_80A779DC(this, globalCtx);
}

void func_80A774BC(EnIk* this, GlobalContext* globalCtx) {
    func_80A7707C(this);
    func_80A77034(this, globalCtx);
    func_80A779DC(this, globalCtx);
}

void func_80A774F8(EnIk* this, GlobalContext* globalCtx) {
    if (EnIk_GetNpcAction(globalCtx, 4) == NULL) {
        Actor_Kill(&this->actor);
    }
}

s32 EnIk_OverrideLimbDraw2(GlobalContext* globalCtx, s32 limbIndex, Gfx** dList, Vec3f* pos, Vec3s* rot, void* thisx) {
    EnIk* this = THIS;

    if ((limbIndex == 13) || (limbIndex == 26) || (limbIndex == 27)) {
        if (EnIk_curFrame(&this->actor) >= 30.0f) {
            *dList = NULL;
        }
    }

    return 0;
}

void EnIk_PostLimbDraw2(GlobalContext* globalCtx, s32 limbIndex, Gfx** dList, Vec3s* rot, void* thisx) {
    GraphicsContext* gfxCtx = globalCtx->state.gfxCtx;

    OPEN_DISPS(gfxCtx, "../z_en_ik_inAwake.c", 207);

    switch (limbIndex) {
        case 13: {
            EnIk* this = THIS;
            if (EnIk_curFrame(&this->actor) < 30.0f) {
                gSPMatrix(POLY_XLU_DISP++, Matrix_NewMtx(gfxCtx, "../z_en_ik_inAwake.c", 267),
                          G_MTX_NOPUSH | G_MTX_LOAD | G_MTX_MODELVIEW);
                gSPDisplayList(POLY_XLU_DISP++, D_06016D88);
            }
        } break;
        case 22:
            gSPMatrix(POLY_XLU_DISP++, Matrix_NewMtx(gfxCtx, "../z_en_ik_inAwake.c", 274),
                      G_MTX_NOPUSH | G_MTX_LOAD | G_MTX_MODELVIEW);
            gSPDisplayList(POLY_XLU_DISP++, D_06016F88);
            break;
        case 24:
            gSPMatrix(POLY_XLU_DISP++, Matrix_NewMtx(gfxCtx, "../z_en_ik_inAwake.c", 280),
                      G_MTX_NOPUSH | G_MTX_LOAD | G_MTX_MODELVIEW);
            gSPDisplayList(POLY_XLU_DISP++, D_06016EE8);
            break;
        case 26: {
            EnIk* this = THIS;
            if (EnIk_curFrame(&this->actor) < 30.0f) {
                // s32 pad;

                gSPMatrix(POLY_XLU_DISP++, Matrix_NewMtx(gfxCtx, "../z_en_ik_inAwake.c", 288),
                          G_MTX_NOPUSH | G_MTX_LOAD | G_MTX_MODELVIEW);
                gSPDisplayList(POLY_XLU_DISP++, D_06016BE0);
            }
        } break;
        case 27: {
            EnIk* this = THIS;
            if (EnIk_curFrame(&this->actor) < 30.0f) {
                // s32 pad;

                gSPMatrix(POLY_XLU_DISP++, Matrix_NewMtx(gfxCtx, "../z_en_ik_inAwake.c", 297),
                          G_MTX_NOPUSH | G_MTX_LOAD | G_MTX_MODELVIEW);
                gSPDisplayList(POLY_XLU_DISP++, D_06016CD8);
            }
        } break;
    }
    CLOSE_DISPS(gfxCtx, "../z_en_ik_inAwake.c", 304);
}

void func_80A77844(EnIk* this, GlobalContext* globalCtx) {
    GraphicsContext* gfxCtx = globalCtx->state.gfxCtx;
    SkelAnime* skelAnime = &this->skelAnime;
    s32 pad[2];

    OPEN_DISPS(gfxCtx, "../z_en_ik_inAwake.c", 322);

    func_8002EBCC(&this->actor, globalCtx, 0);
    func_80093D18(gfxCtx);
    func_80093D84(gfxCtx);
    gSPSegment(POLY_OPA_DISP++, 0x08, func_80A761B0(gfxCtx, 245, 225, 155, 30, 30, 0));
    gSPSegment(POLY_OPA_DISP++, 0x09, func_80A761B0(gfxCtx, 255, 40, 0, 40, 0, 0));
    gSPSegment(POLY_OPA_DISP++, 0x0A, func_80A761B0(gfxCtx, 255, 255, 255, 20, 40, 30));
    SkelAnime_DrawFlexOpa(globalCtx, skelAnime->skeleton, skelAnime->jointTable, skelAnime->dListCount,
                          EnIk_OverrideLimbDraw2, EnIk_PostLimbDraw2, this);

    CLOSE_DISPS(gfxCtx, "../z_en_ik_inAwake.c", 345);
}

void func_80A779DC(EnIk* this, GlobalContext* globalCtx) {
    CsCmdActorAction* npcAction = EnIk_GetNpcAction(globalCtx, 4);
    u32 action;
    u32 currentNpcAction;

    if (npcAction != NULL) {
        action = npcAction->action;
        currentNpcAction = this->npcAction;
        if (action != currentNpcAction) {
            switch (action) {
                case 1:
                    func_80A77148(this);
                    break;
                case 2:
                    func_80A77158(this, globalCtx);
                    break;
                case 3:
                    func_80A771E4(this);
                    break;
                case 4:
                    func_80A78160(this, globalCtx);
                    break;
                case 5:
                    func_80A7735C(this, globalCtx);
                    break;
                case 6:
                    func_80A77434(this, globalCtx);
                    break;
                case 7:
                    func_80A77474(this, globalCtx);
                    break;
                default:
                    osSyncPrintf("En_Ik_inConfrontion_Check_DemoMode:そんな動作は無い!!!!!!!!\n");
            }

            this->npcAction = action;
        }
    }
}

void func_80A77AEC(EnIk* this, GlobalContext* globalCtx) {
    func_80A779DC(this, globalCtx);
}

void func_80A77B0C(EnIk* this, GlobalContext* globalCtx) {
    func_80A77034(this, globalCtx);
    func_80A779DC(this, globalCtx);
}

void func_80A77B3C(EnIk* this, GlobalContext* globalCtx) {
    s32 sp24;

    sp24 = func_80A7707C(this);
    func_80A76C14(this);
    func_80A77034(this, globalCtx);
    func_80A779DC(this, globalCtx);
    func_80A77264(this, globalCtx, sp24);
}

static EnIkActionFunc sActionFuncs[] = {
    func_80A77AEC, func_80A77B0C, func_80A77B3C, func_80A7748C, func_80A774BC, func_80A774F8,
};

void EnIk_Update(Actor* thisx, GlobalContext* globalCtx) {
    EnIk* this = THIS;

    if (this->action < 0 || this->action >= ARRAY_COUNT(sActionFuncs) || sActionFuncs[this->action] == NULL) {
        osSyncPrintf(VT_FGCOL(RED) "メインモードがおかしい!!!!!!!!!!!!!!!!!!!!!!!!!\n" VT_RST);
        return;
    }

    sActionFuncs[this->action](this, globalCtx);
}

s32 EnIk_OverrideLimbDraw1(GlobalContext* globalCtx, s32 limbIndex, Gfx** dList, Vec3f* pos, Vec3s* rot, void* thisx) {
    EnIk* this = THIS;
    f32 curFrame;

    switch (limbIndex) {
        case 17:
            curFrame = this->skelAnime.curFrame;
            if (curFrame < 120.0f) {
                *dList = NULL;
            } else {
                func_80A76E2C(this, globalCtx, pos);
            }
            break;
        case 29:
        case 30:
            *dList = NULL;
            break;
    }

    return 0;
}

void EnIk_PostLimbDraw1(GlobalContext* globalCtx, s32 limbIndex, Gfx** dList, Vec3s* rot, void* thisx) {
    GraphicsContext* gfxCtx = globalCtx->state.gfxCtx;

    OPEN_DISPS(gfxCtx, "../z_en_ik_inConfrontion.c", 571);

    switch (limbIndex) {
        case 12:
            gSPMatrix(POLY_XLU_DISP++, Matrix_NewMtx(gfxCtx, "../z_en_ik_inConfrontion.c", 575),
                      G_MTX_NOPUSH | G_MTX_LOAD | G_MTX_MODELVIEW);
            gSPDisplayList(POLY_XLU_DISP++, D_06016D88);
            break;
        case 22:
            gSPMatrix(POLY_XLU_DISP++, Matrix_NewMtx(gfxCtx, "../z_en_ik_inConfrontion.c", 581),
                      G_MTX_NOPUSH | G_MTX_LOAD | G_MTX_MODELVIEW);
            gSPDisplayList(POLY_XLU_DISP++, D_06016F88);
            break;
        case 24:
            gSPMatrix(POLY_XLU_DISP++, Matrix_NewMtx(gfxCtx, "../z_en_ik_inConfrontion.c", 587),
                      G_MTX_NOPUSH | G_MTX_LOAD | G_MTX_MODELVIEW);
            gSPDisplayList(POLY_XLU_DISP++, D_06016EE8);
            break;
        case 26:
            gSPMatrix(POLY_XLU_DISP++, Matrix_NewMtx(gfxCtx, "../z_en_ik_inConfrontion.c", 593),
                      G_MTX_NOPUSH | G_MTX_LOAD | G_MTX_MODELVIEW);
            gSPDisplayList(POLY_XLU_DISP++, D_06016BE0);
            break;
        case 27:
            gSPMatrix(POLY_XLU_DISP++, Matrix_NewMtx(gfxCtx, "../z_en_ik_inConfrontion.c", 599),
                      G_MTX_NOPUSH | G_MTX_LOAD | G_MTX_MODELVIEW);
            gSPDisplayList(POLY_XLU_DISP++, D_06016CD8);
            break;
    }

    CLOSE_DISPS(gfxCtx, "../z_en_ik_inConfrontion.c", 604);
}

void func_80A77ED0(EnIk* this, GlobalContext* globalCtx) {
}

void func_80A77EDC(EnIk* this, GlobalContext* globalCtx) {
    GraphicsContext* gfxCtx = globalCtx->state.gfxCtx;
    SkelAnime* skelAnime = &this->skelAnime;
    s32 pad[2];

    OPEN_DISPS(gfxCtx, "../z_en_ik_inConfrontion.c", 630);

    func_8002EBCC(&this->actor, globalCtx, 0);
    func_80093D18(gfxCtx);
    func_80093D84(gfxCtx);
    gSPSegment(POLY_OPA_DISP++, 0x08, func_80A761B0(gfxCtx, 245, 225, 155, 30, 30, 0));
    gSPSegment(POLY_OPA_DISP++, 0x09, func_80A761B0(gfxCtx, 255, 40, 0, 40, 0, 0));
    gSPSegment(POLY_OPA_DISP++, 0x0A, func_80A761B0(gfxCtx, 255, 255, 255, 20, 40, 30));
    SkelAnime_DrawFlexOpa(globalCtx, skelAnime->skeleton, skelAnime->jointTable, skelAnime->dListCount,
                          EnIk_OverrideLimbDraw1, EnIk_PostLimbDraw1, this);

    CLOSE_DISPS(gfxCtx, "../z_en_ik_inConfrontion.c", 653);
}

static EnIkDrawFunc sDrawFuncs[] = { func_80A77ED0, func_80A77EDC, func_80A77844 };

void EnIk_Draw(Actor* thisx, GlobalContext* globalCtx) {
    EnIk* this = THIS;

    if (this->drawMode < 0 || this->drawMode >= ARRAY_COUNT(sDrawFuncs) || sDrawFuncs[this->drawMode] == NULL) {
        osSyncPrintf(VT_FGCOL(RED) "描画モードがおかしい!!!!!!!!!!!!!!!!!!!!!!!!!\n" VT_RST);
        return;
    }

    sDrawFuncs[this->drawMode](this, globalCtx);
}

void func_80A780D0(EnIk* this, GlobalContext* globalCtx) {
    if (this->actor.params == 0) {
        if (!(gSaveContext.eventChkInf[3] & 0x800)) {
            this->actor.update = EnIk_Update;
            this->actor.draw = EnIk_Draw;
            Actor_SetScale(&this->actor, 0.01f);
        } else {
            func_80A78160(this, globalCtx);
            EnIk_StartMusic();
        }
    }
    osSyncPrintf("En_Ik_inConfrontion_Init : %d !!!!!!!!!!!!!!!!\n", this->actor.params);
}

void func_80A78160(EnIk* this, GlobalContext* globalCtx) {
    this->actor.update = func_80A75FA0;
    this->actor.draw = func_80A76798;
    this->actor.flags |= 5;
    gSaveContext.eventChkInf[3] |= 0x800;
    Actor_SetScale(&this->actor, 0.012f);
    func_80A7489C(this);
}

void func_80A781CC(Actor* thisx, GlobalContext* globalCtx) {
    EnIk* this = THIS;

    if (!Gameplay_InCsMode(globalCtx)) {
        this->actor.update = EnIk_Update;
        this->actor.draw = EnIk_Draw;
        Cutscene_SetSegment(globalCtx, gNabooruKnuckleDefeatCs);
        gSaveContext.cutsceneTrigger = 1;
        Actor_SetScale(&this->actor, 0.01f);
        gSaveContext.eventChkInf[3] |= 0x1000;
        func_80A7735C(this, globalCtx);
    }
}

void EnIk_Init(Actor* thisx, GlobalContext* globalCtx) {
    EnIk* this = THIS;
    s32 flag = this->actor.params & 0xFF00;

    if (((this->actor.params & 0xFF) == 0 && (gSaveContext.eventChkInf[3] & 0x1000)) ||
        (flag != 0 && Flags_GetSwitch(globalCtx, flag >> 8))) {
        Actor_Kill(&this->actor);
    } else {
        ActorShape_Init(&this->actor.shape, 0.0f, ActorShadow_DrawCircle, 30.0f);
        SkelAnime_InitFlex(globalCtx, &this->skelAnime, &D_0601E178, &D_0600C114, this->jointTable, this->morphTable,
                           30);
        func_80A74398(&this->actor, globalCtx);
        func_80A780D0(this, globalCtx);
    }
}

const ActorInit En_Ik_InitVars = {
    ACTOR_EN_IK,
    ACTORCAT_BOSS,
    FLAGS,
    OBJECT_IK,
    sizeof(EnIk),
    (ActorFunc)EnIk_Init,
    (ActorFunc)EnIk_Destroy,
    (ActorFunc)EnIk_Update,
    (ActorFunc)EnIk_Draw,
};<|MERGE_RESOLUTION|>--- conflicted
+++ resolved
@@ -284,11 +284,7 @@
         if ((prop == actor) || (prop->id != ACTOR_BG_JYA_IRONOBJ)) {
             prop = prop->next;
             continue;
-<<<<<<< HEAD
-        } else if (Actor_YawAndDistInRangeWithActor(actor, prop, 80.0f, 0x2710)) {
-=======
         } else if (Actor_ActorAIsFacingAndNearActorB(actor, prop, 80.0f, 0x2710)) {
->>>>>>> e632b9a1
             return prop;
         }
 
@@ -748,11 +744,7 @@
 
     if (this->actor.colChkInfo.health == 0) {
         func_80A7598C(this);
-<<<<<<< HEAD
-        Actor_PlayDeathFx(globalCtx, &this->actor);
-=======
         Enemy_StartFinishingBlow(globalCtx, &this->actor);
->>>>>>> e632b9a1
         return;
     }
     Math_SmoothStepToS(&this->actor.world.rot.y, this->actor.yawTowardsPlayer, 1, 0x7D0, 0);
