/*
 * File: z_en_ik.c
 * Overlay: ovl_En_Ik
 * Description: Iron Knuckle
 */

#include "z_en_ik.h"
#include "assets/scenes/dungeons/jyasinboss/jyasinboss_scene.h"
#include "assets/objects/object_ik/object_ik.h"
#include "terminal.h"

#define FLAGS ACTOR_FLAG_4

typedef void (*EnIkDrawFunc)(struct EnIk*, PlayState*);

#define ARMOR_BROKEN (1 << 0)

typedef enum {
    /* 0x00 */ IK_CS_ACTION_0,
    /* 0x01 */ IK_CS_ACTION_1,
    /* 0x02 */ IK_CS_ACTION_2,
    /* 0x03 */ IK_CS_ACTION_3,
    /* 0x04 */ IK_CS_ACTION_4,
    /* 0x05 */ IK_CS_ACTION_5
} EnIkCsAction;

typedef enum {
    /* 0x00 */ IK_CS_DRAW_NOTHING,
    /* 0x01 */ IK_CS_DRAW_INTRO,
    /* 0x02 */ IK_CS_DRAW_DEFEAT
} EnIkCsDrawMode;

typedef enum {
    /* 0x0 */ EN_IK_DMGEFF_NONE,
    /* 0x6 */ EN_IK_DMGEFF_ELEMENTAL_MAGIC = 0x6,
    /* 0xD */ EN_IK_DMGEFF_SPARKS_NO_DMG = 0xD,
    /* 0xE */ EN_IK_DMGEFF_PROJECTILE,
    /* 0xF */ EN_IK_DMGEFF_DAMAGE
} EnIkDamageEffect;

void EnIk_UpdateEnemy(Actor* thisx, PlayState* play);
void EnIk_DrawEnemy(Actor* thisx, PlayState* play);

void EnIk_SetupStandUp(EnIk* this);
void EnIk_StandUp(EnIk* this, PlayState* play);
void EnIk_Idle(EnIk* this, PlayState* play);
void EnIk_SetupWalkOrRun(EnIk* this);
void EnIk_WalkOrRun(EnIk* this, PlayState* play);
void EnIk_SetupVerticalAttack(EnIk* this);
void EnIk_VerticalAttack(EnIk* this, PlayState* play);
void EnIk_SetupPullOutAxe(EnIk* this);
void EnIk_PullOutAxe(EnIk* this, PlayState* play);
void EnIk_SetupDoubleHorizontalAttack(EnIk* this);
void EnIk_DoubleHorizontalAttack(EnIk* this, PlayState* play);
void EnIk_SetupRecoverFromHorizontalAttack(EnIk* this);
void EnIk_RecoverFromHorizontalAttack(EnIk* this, PlayState* play);
void EnIk_SetupSingleHorizontalAttack(EnIk* this);
void EnIk_SingleHorizontalAttack(EnIk* this, PlayState* play);
void EnIk_SetupStopAndBlock(EnIk* this);
void EnIk_StopAndBlock(EnIk* this, PlayState* play);
void EnIk_ReactToAttack(EnIk* this, PlayState* play);
void EnIk_Die(EnIk* this, PlayState* play);

void EnIk_HandleCsCues(EnIk* this, PlayState* play);
void EnIk_ChangeToEnemy(EnIk* this, PlayState* play);
void EnIk_StartDefeatCutscene(Actor* thisx, PlayState* play);

static ColliderCylinderInit sCylinderInit = {
    {
        COLTYPE_NONE,
        AT_NONE,
        AC_ON | AC_TYPE_PLAYER,
        OC1_ON | OC1_TYPE_ALL,
        OC2_TYPE_2,
        COLSHAPE_CYLINDER,
    },
    {
        ELEMTYPE_UNK0,
        { 0x00000000, 0x00, 0x00 },
        { 0xFFCFFFFF, 0x00, 0x00 },
        TOUCH_NONE,
        BUMP_ON | BUMP_HOOKABLE,
        OCELEM_ON,
    },
    { 25, 80, 0, { 0, 0, 0 } },
};

static ColliderTrisElementInit sTrisElementsInit[2] = {
    {
        {
            ELEMTYPE_UNK2,
            { 0x00000000, 0x00, 0x00 },
            { 0xFFC3FFFF, 0x00, 0x00 },
            TOUCH_NONE,
            BUMP_ON | BUMP_NO_AT_INFO,
            OCELEM_NONE,
        },
        { { { -10.0f, 14.0f, 2.0f }, { -10.0f, -6.0f, 2.0f }, { 9.0f, 14.0f, 2.0f } } },
    },
    {
        {
            ELEMTYPE_UNK2,
            { 0x00000000, 0x00, 0x00 },
            { 0xFFC3FFFF, 0x00, 0x00 },
            TOUCH_NONE,
            BUMP_ON | BUMP_NO_AT_INFO,
            OCELEM_NONE,
        },
        { { { -10.0f, -6.0f, 2.0f }, { 9.0f, -6.0f, 2.0f }, { 9.0f, 14.0f, 2.0f } } },
    },
};

static ColliderTrisInit sTrisInit = {
    {
        COLTYPE_METAL,
        AT_NONE,
        AC_ON | AC_HARD | AC_TYPE_PLAYER,
        OC1_NONE,
        OC2_NONE,
        COLSHAPE_TRIS,
    },
    2,
    sTrisElementsInit,
};

static ColliderQuadInit sQuadInit = {
    {
        COLTYPE_NONE,
        AT_ON | AT_TYPE_ENEMY,
        AC_NONE,
        OC1_NONE,
        OC2_NONE,
        COLSHAPE_QUAD,
    },
    {
        ELEMTYPE_UNK0,
        { 0x20000000, 0x00, 0x40 },
        { 0x00000000, 0x00, 0x00 },
        TOUCH_ON | TOUCH_SFX_NORMAL | TOUCH_UNK7,
        BUMP_NONE,
        OCELEM_NONE,
    },
    { { { 0.0f, 0.0f, 0.0f }, { 0.0f, 0.0f, 0.0f }, { 0.0f, 0.0f, 0.0f }, { 0.0f, 0.0f, 0.0f } } },
};

static DamageTable sDamageTable = {
    /* Deku nut      */ DMG_ENTRY(0, EN_IK_DMGEFF_SPARKS_NO_DMG),
    /* Deku stick    */ DMG_ENTRY(2, EN_IK_DMGEFF_DAMAGE),
    /* Slingshot     */ DMG_ENTRY(1, EN_IK_DMGEFF_PROJECTILE),
    /* Explosive     */ DMG_ENTRY(2, EN_IK_DMGEFF_DAMAGE),
    /* Boomerang     */ DMG_ENTRY(0, EN_IK_DMGEFF_SPARKS_NO_DMG),
    /* Normal arrow  */ DMG_ENTRY(2, EN_IK_DMGEFF_PROJECTILE),
    /* Hammer swing  */ DMG_ENTRY(2, EN_IK_DMGEFF_DAMAGE),
    /* Hookshot      */ DMG_ENTRY(0, EN_IK_DMGEFF_SPARKS_NO_DMG),
    /* Kokiri sword  */ DMG_ENTRY(1, EN_IK_DMGEFF_DAMAGE),
    /* Master sword  */ DMG_ENTRY(2, EN_IK_DMGEFF_DAMAGE),
    /* Giant's Knife */ DMG_ENTRY(4, EN_IK_DMGEFF_DAMAGE),
    /* Fire arrow    */ DMG_ENTRY(2, EN_IK_DMGEFF_PROJECTILE),
    /* Ice arrow     */ DMG_ENTRY(2, EN_IK_DMGEFF_PROJECTILE),
    /* Light arrow   */ DMG_ENTRY(2, EN_IK_DMGEFF_PROJECTILE),
    /* Unk arrow 1   */ DMG_ENTRY(2, EN_IK_DMGEFF_PROJECTILE),
    /* Unk arrow 2   */ DMG_ENTRY(2, EN_IK_DMGEFF_PROJECTILE),
    /* Unk arrow 3   */ DMG_ENTRY(15, EN_IK_DMGEFF_PROJECTILE),
    /* Fire magic    */ DMG_ENTRY(0, EN_IK_DMGEFF_ELEMENTAL_MAGIC),
    /* Ice magic     */ DMG_ENTRY(0, EN_IK_DMGEFF_ELEMENTAL_MAGIC),
    /* Light magic   */ DMG_ENTRY(0, EN_IK_DMGEFF_ELEMENTAL_MAGIC),
    /* Shield        */ DMG_ENTRY(0, EN_IK_DMGEFF_NONE),
    /* Mirror Ray    */ DMG_ENTRY(0, EN_IK_DMGEFF_NONE),
    /* Kokiri spin   */ DMG_ENTRY(1, EN_IK_DMGEFF_DAMAGE),
    /* Giant spin    */ DMG_ENTRY(4, EN_IK_DMGEFF_DAMAGE),
    /* Master spin   */ DMG_ENTRY(2, EN_IK_DMGEFF_DAMAGE),
    /* Kokiri jump   */ DMG_ENTRY(2, EN_IK_DMGEFF_DAMAGE),
    /* Giant jump    */ DMG_ENTRY(8, EN_IK_DMGEFF_DAMAGE),
    /* Master jump   */ DMG_ENTRY(4, EN_IK_DMGEFF_DAMAGE),
    /* Unknown 1     */ DMG_ENTRY(10, EN_IK_DMGEFF_DAMAGE),
    /* Unblockable   */ DMG_ENTRY(0, EN_IK_DMGEFF_NONE),
    /* Hammer jump   */ DMG_ENTRY(4, EN_IK_DMGEFF_DAMAGE),
    /* Unknown 2     */ DMG_ENTRY(0, EN_IK_DMGEFF_NONE),
};

void EnIk_Destroy(Actor* thisx, PlayState* play) {
    EnIk* this = (EnIk*)thisx;

    if (Actor_FindNearby(play, &this->actor, ACTOR_EN_IK, ACTORCAT_ENEMY, 8000.0f) == NULL) {
        func_800F5B58();
    }

    Collider_DestroyTris(play, &this->shieldCollider);
    Collider_DestroyCylinder(play, &this->bodyCollider);
    Collider_DestroyQuad(play, &this->axeCollider);
}

void EnIk_SetupAction(EnIk* this, EnIkActionFunc actionFunc) {
    this->actionFunc = actionFunc;
}

void EnIk_InitImpl(Actor* thisx, PlayState* play) {
    EnIk* this = (EnIk*)thisx;
    s32 pad;
    EffectBlureInit1 blureInit;

    thisx->update = EnIk_UpdateEnemy;
    thisx->draw = EnIk_DrawEnemy;
    thisx->flags |= ACTOR_FLAG_10;

    Collider_InitCylinder(play, &this->bodyCollider);
    Collider_SetCylinder(play, &this->bodyCollider, thisx, &sCylinderInit);
    Collider_InitTris(play, &this->shieldCollider);
    Collider_SetTris(play, &this->shieldCollider, thisx, &sTrisInit, this->shieldColliderItems);
    Collider_InitQuad(play, &this->axeCollider);
    Collider_SetQuad(play, &this->axeCollider, thisx, &sQuadInit);

    thisx->colChkInfo.damageTable = &sDamageTable;
    thisx->colChkInfo.mass = MASS_HEAVY;
    this->isBreakingProp = false;
    thisx->colChkInfo.health = 30;
    thisx->gravity = -1.0f;
    this->switchFlag = IK_GET_SWITCH_FLAG(thisx);
    thisx->params = IK_GET_ARMOR_TYPE(thisx);

    if (thisx->params == IK_TYPE_NABOORU) {
        thisx->colChkInfo.health += 20;
        thisx->naviEnemyId = NAVI_ENEMY_IRON_KNUCKLE_NABOORU;
    } else {
        Actor_SetScale(thisx, 0.012f);
        thisx->naviEnemyId = NAVI_ENEMY_IRON_KNUCKLE;
        Actor_ChangeCategory(play, &play->actorCtx, thisx, ACTORCAT_ENEMY);
    }

    blureInit.p1StartColor[0] = blureInit.p1StartColor[1] = blureInit.p2StartColor[0] = blureInit.p2StartColor[1] =
        blureInit.p2StartColor[2] = blureInit.p1EndColor[0] = blureInit.p1EndColor[1] = blureInit.p2EndColor[0] =
            blureInit.p2EndColor[1] = blureInit.p2EndColor[2] = 255;

    blureInit.p2StartColor[3] = 64;
    blureInit.p1StartColor[3] = 200;
    blureInit.p1StartColor[2] = blureInit.p1EndColor[2] = 150;
    blureInit.p1EndColor[3] = blureInit.p2EndColor[3] = 0;

    blureInit.elemDuration = 8;
    blureInit.unkFlag = 0;
    blureInit.calcMode = 2;

    Effect_Add(play, &this->blureIdx, EFFECT_BLURE1, 0, 0, &blureInit);
    EnIk_SetupStandUp(this);

    if (this->switchFlag != 0xFF) {
        if (Flags_GetSwitch(play, this->switchFlag)) {
            Actor_Kill(thisx);
        }
    } else if (thisx->params != 0 && Flags_GetClear(play, play->roomCtx.curRoom.num)) {
        Actor_Kill(thisx);
    }
}

s32 EnIk_HandleBlocking(EnIk* this, PlayState* play) {
    if (((this->armorStatusFlag != 0) || (this->actor.params == IK_TYPE_NABOORU)) &&
        (func_800354B4(play, &this->actor, 100.0f, 0x2710, 0x4000, this->actor.shape.rot.y) != 0) &&
        (play->gameplayFrames & 1)) {
        EnIk_SetupStopAndBlock(this);
        return true;
    } else {
        return false;
    }
}

Actor* EnIk_FindBreakableProp(PlayState* play, Actor* actor) {
    Actor* prop = play->actorCtx.actorLists[ACTORCAT_PROP].head;

    while (prop != NULL) {
        if ((prop == actor) || (prop->id != ACTOR_BG_JYA_IRONOBJ)) {
            prop = prop->next;
            continue;
        } else if (Actor_ActorAIsFacingAndNearActorB(actor, prop, 80.0f, 0x2710)) {
            return prop;
        }

        prop = prop->next;
    }

    return NULL;
}

void EnIk_SetupStandUp(EnIk* this) {
    f32 endFrame = Animation_GetLastFrame(&gIronKnuckleStandUpAnim);
    f32 startFrame;

    if (this->actor.params >= IK_TYPE_BLACK) {
        startFrame = endFrame - 1.0f;
    } else {
        startFrame = 0.0f;
    }

    Animation_Change(&this->skelAnime, &gIronKnuckleStandUpAnim, 0.0f, startFrame, endFrame, ANIMMODE_ONCE, 0.0f);
    this->unk_2F8 = 3;
    this->actor.speedXZ = 0.0f;
    EnIk_SetupAction(this, EnIk_StandUp);
}

void EnIk_StandUp(EnIk* this, PlayState* play) {
    Vec3f sparksPos;

    if (this->bodyCollider.base.acFlags & AC_HIT) {
        sparksPos = this->actor.world.pos;
        Audio_PlayActorSfx2(&this->actor, NA_SE_EN_IRONNACK_ARMOR_HIT);
        sparksPos.y += 30.0f;
        func_8003424C(play, &sparksPos);
        this->skelAnime.playSpeed = 1.0f;
        func_800F5ACC(NA_BGM_MINI_BOSS);
    }

    if (this->skelAnime.curFrame == 5.0f) {
        Audio_PlayActorSfx2(&this->actor, NA_SE_EN_IRONNACK_WAKEUP);
    }

    if (SkelAnime_Update(&this->skelAnime)) {
        this->actor.flags |= ACTOR_FLAG_0 | ACTOR_FLAG_2;
        EnIk_SetupWalkOrRun(this);
    }
}

void EnIk_SetupIdle(EnIk* this) {
    f32 endFrame = Animation_GetLastFrame(&object_ik_Anim_00DD50);

    this->actor.flags |= ACTOR_FLAG_0 | ACTOR_FLAG_2;
    this->unk_2F8 = 4;
    this->actor.speedXZ = 0.0f;
    Animation_Change(&this->skelAnime, &object_ik_Anim_00DD50, 0.0f, 0.0f, endFrame, ANIMMODE_LOOP, 4.0f);
    EnIk_SetupAction(this, EnIk_Idle);
}

void EnIk_Idle(EnIk* this, PlayState* play) {
    s32 detectionThreshold = (this->armorStatusFlag == 0) ? 0xAAA : 0x3FFC;
    s16 yawDiff = this->actor.yawTowardsPlayer - this->actor.shape.rot.y;

    if ((ABS(yawDiff) <= detectionThreshold) && (this->actor.xzDistToPlayer < 100.0f) &&
        (ABS(this->actor.yDistToPlayer) < 150.0f)) {
        if ((play->gameplayFrames & 1)) {
            EnIk_SetupVerticalAttack(this);
        } else {
            EnIk_SetupDoubleHorizontalAttack(this);
        }
    } else if ((ABS(yawDiff) <= 0x4000) && (ABS(this->actor.yDistToPlayer) < 150.0f)) {
        EnIk_SetupWalkOrRun(this);
    } else {
        EnIk_SetupWalkOrRun(this);
    }

    EnIk_HandleBlocking(this, play);
    SkelAnime_Update(&this->skelAnime);
}

void EnIk_SetupWalkOrRun(EnIk* this) {
    this->unk_2F8 = 5;

    if (this->armorStatusFlag == 0) {
        Animation_Change(&this->skelAnime, &gIronKnuckleWalkAnim, 1.0f, 0.0f,
                         Animation_GetLastFrame(&gIronKnuckleWalkAnim), ANIMMODE_LOOP, -4.0f);
        this->actor.speedXZ = 0.9f;
    } else {
        Animation_Change(&this->skelAnime, &gIronKnuckleRunAnim, 1.0f, 0.0f,
                         Animation_GetLastFrame(&gIronKnuckleRunAnim), ANIMMODE_LOOP, -4.0f);
        Audio_PlayActorSfx2(&this->actor, NA_SE_EN_IRONNACK_DASH);
        this->actor.speedXZ = 2.5f;
    }

    this->actor.world.rot.y = this->actor.shape.rot.y;
    EnIk_SetupAction(this, EnIk_WalkOrRun);
}

void EnIk_WalkOrRun(EnIk* this, PlayState* play) {
    s16 temp_t0;
    s16 targetYaw;
    s16 yawDiff;
    s16 footstepFrame1;
    s16 footstepFrame2;
    s16 stepVal;

    if (this->armorStatusFlag == 0) {
        temp_t0 = 0xAAA;
        stepVal = 0x320;
        footstepFrame1 = 0;
        footstepFrame2 = 16;
    } else {
        temp_t0 = 0x3FFC;
        stepVal = 0x4B0;
        footstepFrame1 = 2;
        footstepFrame2 = 9;
    }

    targetYaw = this->actor.wallYaw - this->actor.shape.rot.y;

    if ((this->actor.bgCheckFlags & BGCHECKFLAG_WALL) && (ABS(targetYaw) >= 0x4000)) {
        targetYaw = (this->actor.yawTowardsPlayer > 0) ? this->actor.wallYaw - 0x4000 : this->actor.wallYaw + 0x4000;
        Math_SmoothStepToS(&this->actor.world.rot.y, targetYaw, 1, stepVal, 0);
    } else {
        Math_SmoothStepToS(&this->actor.world.rot.y, this->actor.yawTowardsPlayer, 1, stepVal, 0);
    }

    this->actor.shape.rot.y = this->actor.world.rot.y;
    yawDiff = this->actor.yawTowardsPlayer - this->actor.shape.rot.y;

    if ((ABS(yawDiff) <= temp_t0) && (this->actor.xzDistToPlayer < 100.0f)) {
        if (ABS(this->actor.yDistToPlayer) < 150.0f) {
            if (play->gameplayFrames & 1) {
                EnIk_SetupVerticalAttack(this);
            } else {
                EnIk_SetupDoubleHorizontalAttack(this);
            }
        }
    }

    if (EnIk_FindBreakableProp(play, &this->actor) != NULL) {
        EnIk_SetupDoubleHorizontalAttack(this);
        this->isBreakingProp = true;
    } else {
        temp_t0 = this->actor.yawTowardsPlayer - this->actor.shape.rot.y;

        if (ABS(temp_t0) > 0x4000) {
            this->unk_300--;

            if (this->unk_300 == 0) {
                EnIk_SetupSingleHorizontalAttack(this);
            }
        } else {
            this->unk_300 = 40;
        }
    }

    EnIk_HandleBlocking(this, play);
    SkelAnime_Update(&this->skelAnime);

    if (((s16)this->skelAnime.curFrame == footstepFrame1) || ((s16)this->skelAnime.curFrame == footstepFrame2)) {
        Audio_PlayActorSfx2(&this->actor, NA_SE_EN_IRONNACK_WALK);
    }
}

void EnIk_SetupVerticalAttack(EnIk* this) {
    f32 endFrame = Animation_GetLastFrame(&gIronKnuckleVerticalAttackAnim);

    this->unk_2FF = 1;
    this->unk_2F8 = 6;
    this->actor.speedXZ = 0.0f;
    Animation_Change(&this->skelAnime, &gIronKnuckleVerticalAttackAnim, 1.5f, 0.0f, endFrame, ANIMMODE_ONCE, -4.0f);
    EnIk_SetupAction(this, EnIk_VerticalAttack);
}

void EnIk_VerticalAttack(EnIk* this, PlayState* play) {
    Vec3f sparksPos;

    if (this->skelAnime.curFrame == 15.0f) {
        Audio_PlayActorSfx2(&this->actor, NA_SE_EN_IRONNACK_SWING_AXE);
    } else if (this->skelAnime.curFrame == 21.0f) {
        sparksPos.x = this->actor.world.pos.x + Math_SinS(this->actor.shape.rot.y + 0x6A4) * 70.0f;
        sparksPos.z = this->actor.world.pos.z + Math_CosS(this->actor.shape.rot.y + 0x6A4) * 70.0f;
        sparksPos.y = this->actor.world.pos.y;

        Audio_PlayActorSfx2(&this->actor, NA_SE_EN_IRONNACK_HIT_GND);
        Camera_RequestQuake(&play->mainCamera, 2, 25, 5);
        Rumble_Request(this->actor.xzDistToPlayer, 255, 20, 150);
        CollisionCheck_SpawnShieldParticles(play, &sparksPos);
    }

    if ((this->skelAnime.curFrame > 17.0f) && (this->skelAnime.curFrame < 23.0f)) {
        this->unk_2FE = 1;
    } else {
        if ((this->armorStatusFlag != 0) && (this->skelAnime.curFrame < 10.0f)) {
            Math_SmoothStepToS(&this->actor.world.rot.y, this->actor.yawTowardsPlayer, 1, 0x5DC, 0);
            this->actor.shape.rot.y = this->actor.world.rot.y;
        }
        this->unk_2FE = 0;
    }

    if (SkelAnime_Update(&this->skelAnime)) {
        EnIk_SetupPullOutAxe(this);
    }
}

void EnIk_SetupPullOutAxe(EnIk* this) {
    f32 endFrame = Animation_GetLastFrame(&gIronKnuckleAxeStuckAnim);

    this->unk_2FE = 0;
    this->animationTimer = (s8)endFrame;
    this->unk_2F8 = 7;
    this->unk_2FF = this->unk_2FE;
    Animation_Change(&this->skelAnime, &gIronKnuckleAxeStuckAnim, 1.0f, 0.0f, endFrame, ANIMMODE_LOOP, -4.0f);
    Audio_PlayActorSfx2(&this->actor, NA_SE_EN_IRONNACK_PULLOUT);
    EnIk_SetupAction(this, EnIk_PullOutAxe);
}

void EnIk_PullOutAxe(EnIk* this, PlayState* play) {
    f32 endFrame;

    if (SkelAnime_Update(&this->skelAnime) || (--this->animationTimer == 0)) {
        if (this->unk_2F8 == 8) {
            EnIk_SetupIdle(this);
        } else {
            endFrame = Animation_GetLastFrame(&gIronKnuckleRecoverFromVerticalAttackAnim);
            this->unk_2F8 = 8;
            Animation_Change(&this->skelAnime, &gIronKnuckleRecoverFromVerticalAttackAnim, 1.5f, 0.0f, endFrame,
                             ANIMMODE_ONCE_INTERP, -4.0f);
        }
    }
}

// Happens when Player is in front of Iron Knuckle or when Iron Knuckle encounters ACTOR_BG_JYA_IRONOBJ
void EnIk_SetupDoubleHorizontalAttack(EnIk* this) {
    f32 endFrame = Animation_GetLastFrame(&gIronKnuckleHorizontalAttackAnim);

    this->unk_2FF = 2;
    this->unk_300 = 0;
    this->unk_2F8 = 6;
    this->actor.speedXZ = 0.0f;
    Animation_Change(&this->skelAnime, &gIronKnuckleHorizontalAttackAnim, 0.0f, 0.0f, endFrame, ANIMMODE_ONCE_INTERP,
                     -6.0f);
    this->isBreakingProp = false;
    EnIk_SetupAction(this, EnIk_DoubleHorizontalAttack);
}

void EnIk_DoubleHorizontalAttack(EnIk* this, PlayState* play) {
    f32 playSpeed;

    this->unk_300 += 0x1C2;
    playSpeed = Math_SinS(this->unk_300);
    this->skelAnime.playSpeed = ABS(playSpeed);

    if (this->skelAnime.curFrame > 11.0f) {
        this->unk_2FF = 3;
    }

    if (((this->skelAnime.curFrame > 1.0f) && (this->skelAnime.curFrame < 9.0f)) ||
        ((this->skelAnime.curFrame > 13.0f) && (this->skelAnime.curFrame < 18.0f))) {
        if (!this->isBreakingProp && (this->armorStatusFlag != 0) && (this->skelAnime.curFrame < 10.0f)) {
            Math_SmoothStepToS(&this->actor.world.rot.y, this->actor.yawTowardsPlayer, 1, 0x5DC, 0);
            this->actor.shape.rot.y = this->actor.world.rot.y;
        }

        if (this->unk_2FE < 0) {
            Audio_PlayActorSfx2(&this->actor, NA_SE_EN_IRONNACK_SWING_AXE);
        }

        this->unk_2FE = 1;
    } else {
        this->unk_2FE = 0;
    }

    if (SkelAnime_Update(&this->skelAnime)) {
        EnIk_SetupRecoverFromHorizontalAttack(this);
    }
}

void EnIk_SetupRecoverFromHorizontalAttack(EnIk* this) {
    f32 endFrame = Animation_GetLastFrame(&gIronKnuckleRecoverFromHorizontalAttackAnim);

    this->unk_2FF = this->unk_2FE = 0;
    this->unk_2F8 = 8;
    Animation_Change(&this->skelAnime, &gIronKnuckleRecoverFromHorizontalAttackAnim, 1.5f, 0.0f, endFrame,
                     ANIMMODE_ONCE_INTERP, -4.0f);
    EnIk_SetupAction(this, EnIk_RecoverFromHorizontalAttack);
}

void EnIk_RecoverFromHorizontalAttack(EnIk* this, PlayState* play) {
    if (SkelAnime_Update(&this->skelAnime)) {
        EnIk_SetupIdle(this);
        EnIk_HandleBlocking(this, play);
    }
}

// Attack pattern when player is behind Iron Knuckle or attacks Iron Knuckle from behind
void EnIk_SetupSingleHorizontalAttack(EnIk* this) {
    f32 endFrame = Animation_GetLastFrame(&gIronKnuckleHorizontalAttackAnim);

    this->unk_2F8 = 1;
    this->unk_2FF = 3;
    this->actor.speedXZ = 0.0f;
    Animation_Change(&this->skelAnime, &gIronKnuckleHorizontalAttackAnim, 0.5f, 13.0f, endFrame, ANIMMODE_ONCE_INTERP,
                     -4.0f);
    EnIk_SetupAction(this, EnIk_SingleHorizontalAttack);
}

void EnIk_SingleHorizontalAttack(EnIk* this, PlayState* play) {
    Math_StepUntilS(&this->actor.world.rot.y, this->actor.yawTowardsPlayer, 0x7D0);
    this->actor.shape.rot.y = this->actor.world.rot.y;

    if ((this->skelAnime.curFrame > 13.0f) && (this->skelAnime.curFrame < 18.0f)) {
        if (this->unk_2FE < 0) {
            Audio_PlayActorSfx2(&this->actor, NA_SE_EN_IRONNACK_SWING_AXE);
        }
        this->unk_2FE = 1;
    } else {
        this->unk_2FE = 0;
    }

    if (SkelAnime_Update(&this->skelAnime)) {
        EnIk_SetupRecoverFromHorizontalAttack(this);
        EnIk_HandleBlocking(this, play);
    }
}

void EnIk_SetupStopAndBlock(EnIk* this) {
    f32 endFrame = Animation_GetLastFrame(&gIronKnuckleBlockAnim);

    this->unk_2FE = 0;
    this->unk_2F8 = 9;
    this->actor.speedXZ = 0.0f;
    Animation_Change(&this->skelAnime, &gIronKnuckleBlockAnim, 1.0f, 0.0f, endFrame, ANIMMODE_ONCE_INTERP, -4.0f);
    EnIk_SetupAction(this, EnIk_StopAndBlock);
}

void EnIk_StopAndBlock(EnIk* this, PlayState* play) {
    CollisionCheck_SetAC(play, &play->colChkCtx, &this->shieldCollider.base);

    if (SkelAnime_Update(&this->skelAnime)) {
        if ((ABS((s16)(this->actor.yawTowardsPlayer - this->actor.shape.rot.y)) <= 0x4000) &&
            (this->actor.xzDistToPlayer < 100.0f) && (ABS(this->actor.yDistToPlayer) < 150.0f)) {
            if ((play->gameplayFrames & 1)) {
                EnIk_SetupVerticalAttack(this);
            } else {
                EnIk_SetupDoubleHorizontalAttack(this);
            }
        } else {
            EnIk_SetupIdle(this);
        }
    }
}

void EnIk_SetupReactToAttack(EnIk* this) {
    s16 yaw;
    s16 yawDiff;

    yaw = Math_Vec3f_Yaw(&this->actor.world.pos, &this->bodyCollider.base.ac->world.pos);
    this->unk_2F8 = 0;
    yawDiff = yaw - this->actor.shape.rot.y;

    if (ABS(yawDiff) <= 0x4000) {
        Animation_Change(&this->skelAnime, &gIronKnuckleFrontHitAnim, 1.0f, 0.0f,
                         Animation_GetLastFrame(&gIronKnuckleFrontHitAnim), ANIMMODE_ONCE, -4.0f);
        this->actor.speedXZ = -6.0f;
    } else {
        Animation_Change(&this->skelAnime, &gIronKnuckleBackHitAnim, 1.0f, 0.0f,
                         Animation_GetLastFrame(&gIronKnuckleBackHitAnim), ANIMMODE_ONCE, -4.0f);
        this->actor.speedXZ = 6.0f;
    }

    this->unk_2FE = 0;
    EnIk_SetupAction(this, EnIk_ReactToAttack);
}

void EnIk_ReactToAttack(EnIk* this, PlayState* play) {
    Math_SmoothStepToF(&this->actor.speedXZ, 0.0f, 1.0f, 1.0f, 0.0f);

    if (BodyBreak_SpawnParts(&this->actor, &this->bodyBreak, play, this->actor.params + 4)) {
        this->bodyBreak.val = BODYBREAK_STATUS_FINISHED;
    }

    if (SkelAnime_Update(&this->skelAnime)) {
        if (ABS((s16)(this->actor.yawTowardsPlayer - this->actor.shape.rot.y)) <= 0x4000) {
            EnIk_SetupIdle(this);
            EnIk_HandleBlocking(this, play);
        } else {
            EnIk_SetupSingleHorizontalAttack(this);
        }
    }
}

void EnIk_SetupDie(EnIk* this) {
    f32 endFrame = Animation_GetLastFrame(&gIronKnuckleDeathAnim);

    this->unk_2FE = 0;
    this->unk_2F8 = 2;
    this->actor.speedXZ = 0.0f;
    Animation_Change(&this->skelAnime, &gIronKnuckleDeathAnim, 1.0f, 0.0f, endFrame, ANIMMODE_ONCE, -4.0f);
    this->animationTimer = 24;
    Audio_PlayActorSfx2(&this->actor, NA_SE_EN_IRONNACK_DEAD);
    Audio_PlayActorSfx2(&this->actor, NA_SE_EN_NUTS_CUTBODY);
    EnIk_SetupAction(this, EnIk_Die);
}

void EnIk_Die(EnIk* this, PlayState* play) {
    if (SkelAnime_Update(&this->skelAnime)) {
        if ((this->actor.colChkInfo.health == 0) && (this->animationTimer != 0)) {
            s32 i;
            Vec3f pos;
            Vec3f sp7C = { 0.0f, 0.5f, 0.0f };

            this->animationTimer--;

            for (i = 0xC - (this->animationTimer >> 1); i >= 0; i--) {
                pos.x = this->actor.world.pos.x + Rand_CenteredFloat(120.0f);
                pos.z = this->actor.world.pos.z + Rand_CenteredFloat(120.0f);
                pos.y = this->actor.world.pos.y + 20.0f + Rand_CenteredFloat(50.0f);

                EffectSsDeadDb_Spawn(play, &pos, &sp7C, &sp7C, 100, 0, 255, 255, 255, 255, 0, 0, 255, 1, 9, true);
            }

            if (this->animationTimer == 0) {
                Item_DropCollectibleRandom(play, &this->actor, &this->actor.world.pos, 0xB0);

                if (this->switchFlag != 0xFF) {
                    Flags_SetSwitch(play, this->switchFlag);
                }

                Actor_Kill(&this->actor);
            }
        }
    } else if (this->skelAnime.curFrame == 23.0f) {
        Audio_PlayActorSfx2(&this->actor, NA_SE_EN_IRONNACK_WALK);
    }
}

void EnIk_UpdateDamage(EnIk* this, PlayState* play) {
    f32 frames;
    s16 pad;
    u8 prevHealth;
    s32 damageEffect;
    Vec3f sparksPos;

    if ((this->unk_2F8 == 3) || (this->unk_2F8 == 2)) {
        return;
    }

    if (this->shieldCollider.base.acFlags & AC_BOUNCED) {
        frames = Animation_GetLastFrame(&gIronKnuckleBlockAnim) - 2.0f;

        if (this->skelAnime.curFrame < frames) {
            this->skelAnime.curFrame = frames;
        }

        this->shieldCollider.base.acFlags &= ~AC_BOUNCED;
        this->bodyCollider.base.acFlags &= ~AC_HIT;
    } else if (this->bodyCollider.base.acFlags & AC_HIT) {
        sparksPos = this->actor.world.pos;
        sparksPos.y += 50.0f;

        Actor_SetDropFlag(&this->actor, &this->bodyCollider.info, true);

        this->damageEffect = this->actor.colChkInfo.damageEffect;
        this->bodyCollider.base.acFlags &= ~AC_HIT;

        if ((this->damageEffect == EN_IK_DMGEFF_NONE) || (this->damageEffect == EN_IK_DMGEFF_SPARKS_NO_DMG) ||
            ((this->armorStatusFlag == 0) && (this->damageEffect == EN_IK_DMGEFF_PROJECTILE))) {
            if (this->damageEffect != EN_IK_DMGEFF_NONE) {
                // spawn sparks and don't damage
                CollisionCheck_SpawnShieldParticlesMetal(play, &sparksPos);
            }
            return;
        }

        Actor_SetColorFilter(&this->actor, COLORFILTER_COLORFLAG_RED, 255, COLORFILTER_BUFFLAG_OPA, 12);

        prevHealth = this->actor.colChkInfo.health;
        Actor_ApplyDamage(&this->actor);

        if (this->actor.params != IK_TYPE_NABOORU) {
            if ((prevHealth > 10) && (this->actor.colChkInfo.health <= 10)) {
                this->armorStatusFlag = ARMOR_BROKEN;
                BodyBreak_Alloc(&this->bodyBreak, 3, play);
            }
        } else if (this->actor.colChkInfo.health <= 10) {
            Actor_ChangeCategory(play, &play->actorCtx, &this->actor, ACTORCAT_BOSS);
            SfxSource_PlaySfxAtFixedWorldPos(play, &this->actor.world.pos, 20, NA_SE_EN_LAST_DAMAGE);
            if (this->switchFlag != 0xFF) {
                Flags_SetSwitch(play, this->switchFlag);
            }
            return;
        } else if (prevHealth == 50) {
            Actor_ChangeCategory(play, &play->actorCtx, &this->actor, ACTORCAT_ENEMY);
        }

        if (this->actor.colChkInfo.health == 0) {
            EnIk_SetupDie(this);
            Enemy_StartFinishingBlow(play, &this->actor);
            return;
        }

        Math_SmoothStepToS(&this->actor.world.rot.y, this->actor.yawTowardsPlayer, 1, 0x7D0, 0);

        if ((this->actor.params == IK_TYPE_NABOORU) && (Rand_ZeroOne() < 0.5f)) {
            if (ABS((s16)(this->actor.yawTowardsPlayer - this->actor.shape.rot.y)) > 0x4000) {
                EnIk_SetupSingleHorizontalAttack(this);
            }
        }

        if ((this->actor.params != IK_TYPE_NABOORU) && (this->armorStatusFlag != 0)) {
            if ((prevHealth > 10) && (this->actor.colChkInfo.health <= 10)) {
                Audio_PlayActorSfx2(&this->actor, NA_SE_EN_IRONNACK_ARMOR_OFF_DEMO);
            } else {
                Audio_PlayActorSfx2(&this->actor, NA_SE_EN_IRONNACK_DAMAGE);
                Audio_PlayActorSfx2(&this->actor, NA_SE_EN_NUTS_CUTBODY);
            }

            EnIk_SetupReactToAttack(this);
        } else {
            Audio_PlayActorSfx2(&this->actor, NA_SE_EN_IRONNACK_ARMOR_HIT);
            Audio_PlayActorSfx2(&this->actor, NA_SE_EN_IRONNACK_DAMAGE);
            CollisionCheck_SpawnShieldParticles(play, &sparksPos);
        }
    }
}

void EnIk_UpdateEnemy(Actor* thisx, PlayState* play) {
    EnIk* this = (EnIk*)thisx;
    s32 pad;
    Player* player = GET_PLAYER(play);
    u8 prevInvincibilityTimer;

    this->drawArmorFlag = this->armorStatusFlag;
    EnIk_UpdateDamage(this, play);

    if ((this->actor.params == IK_TYPE_NABOORU) && (this->actor.colChkInfo.health <= 10)) {
        EnIk_StartDefeatCutscene(&this->actor, play);
    } else {
        this->actionFunc(this, play);

        if (this->axeCollider.base.atFlags & AT_HIT) {
            this->axeCollider.base.atFlags &= ~AT_HIT;

            if (this->axeCollider.base.at == &player->actor) {
                prevInvincibilityTimer = player->invincibilityTimer;

                if (player->invincibilityTimer <= 0) {
                    if (player->invincibilityTimer < -39) {
                        player->invincibilityTimer = 0;
                    } else {
                        player->invincibilityTimer = 0;
                        play->damagePlayer(play, -64);
                        this->unk_2FE = 0;
                    }
                }

                func_8002F71C(play, &this->actor, 8.0f, this->actor.yawTowardsPlayer, 8.0f);
                player->invincibilityTimer = prevInvincibilityTimer;
            }
        }

        Actor_MoveForward(&this->actor);
        Actor_UpdateBgCheckInfo(play, &this->actor, 75.0f, 30.0f, 30.0f,
                                UPDBGCHECKINFO_FLAG_0 | UPDBGCHECKINFO_FLAG_2 | UPDBGCHECKINFO_FLAG_3 |
                                    UPDBGCHECKINFO_FLAG_4);

        this->actor.focus.pos = this->actor.world.pos;
        this->actor.focus.pos.y += 45.0f;

        Collider_UpdateCylinder(&this->actor, &this->bodyCollider);
        CollisionCheck_SetOC(play, &play->colChkCtx, &this->bodyCollider.base);

        if ((this->actor.colChkInfo.health > 0) && (this->actor.colorFilterTimer == 0) && (this->unk_2F8 >= 2)) {
            CollisionCheck_SetAC(play, &play->colChkCtx, &this->bodyCollider.base);
        }

        if (this->unk_2FE > 0) {
            CollisionCheck_SetAT(play, &play->colChkCtx, &this->axeCollider.base);
        }

        if (this->unk_2F8 == 9) {
            CollisionCheck_SetAC(play, &play->colChkCtx, &this->shieldCollider.base);
        }
    }
}

Gfx* EnIk_SetPrimEnvColors(GraphicsContext* gfxCtx, u8 primR, u8 primG, u8 primB, u8 envR, u8 envG, u8 envB) {
    Gfx* displayList;
    Gfx* displayListHead;

    displayList = Graph_Alloc(gfxCtx, 4 * sizeof(Gfx));
    displayListHead = displayList;

    gDPPipeSync(displayListHead++);
    gDPSetPrimColor(displayListHead++, 0, 0, primR, primG, primB, 255);
    gDPSetEnvColor(displayListHead++, envR, envG, envB, 255);
    gSPEndDisplayList(displayListHead++);

    return displayList;
}

s32 EnIk_OverrideLimbDrawEnemy(PlayState* play, s32 limbIndex, Gfx** dList, Vec3f* pos, Vec3s* rot, void* thisx) {
    EnIk* this = (EnIk*)thisx;

    if (limbIndex == IRON_KNUCKLE_LIMB_HELMET_ARMOR) {
        if (this->actor.params != IK_TYPE_NABOORU) {
            *dList = gIronKnuckleHelmetDL;
        }
    } else if (limbIndex == IRON_KNUCKLE_LIMB_HEAD) {
        if (this->actor.params != IK_TYPE_NABOORU) {
            *dList = gIronKnuckleGerudoHeadDL;
        }
    } else if ((limbIndex == IRON_KNUCKLE_LIMB_CHEST_ARMOR_FRONT) ||
               (limbIndex == IRON_KNUCKLE_LIMB_CHEST_ARMOR_BACK)) {
        if (this->drawArmorFlag & ARMOR_BROKEN) {
            *dList = NULL;
        }
    } else if ((limbIndex == IRON_KNUCKLE_LIMB_TORSO) || (limbIndex == IRON_KNUCKLE_LIMB_WAIST)) {
        if (!(this->drawArmorFlag & ARMOR_BROKEN)) {
            *dList = NULL;
        }
    }

    return false;
}

// unused
static Vec3f D_80A78470 = { 300.0f, 0.0f, 0.0f };

static Vec3f D_80A7847C[] = {
    { 800.0f, -200.0f, -5200.0f },
    { 0.0f, 0.0f, 0.0f },
    { -200.0f, -2200.0f, -200.0f },
    { -6000.0f, 2000.0f, -3000.0f },
};

static Vec3f D_80A784AC[] = {
    { -3000.0, -700.0, -5000.0 },
    { -3000.0, -700.0, 2000.0 },
    { 4000.0, -700.0, 2000.0 },
};

static Vec3f D_80A784D0[] = {
    { 4000.0, -700.0, 2000.0 },
    { 4000.0, -700.0, -5000.0 },
    { -3000.0, -700.0, -5000.0 },
};

void EnIk_PostLimbDrawEnemy(PlayState* play, s32 limbIndex, Gfx** dList, Vec3s* rot, void* thisx) {
    Vec3f spF4;
    Vec3f spE8;
    EnIk* this = (EnIk*)thisx;

    OPEN_DISPS(play->state.gfxCtx, "../z_en_ik_inFight.c", 1201);

    if (this->armorStatusFlag & ARMOR_BROKEN) {
        BodyBreak_SetInfo(&this->bodyBreak, limbIndex, IRON_KNUCKLE_LIMB_CHEST_ARMOR_FRONT,
                          IRON_KNUCKLE_LIMB_CHEST_ARMOR_BACK, IRON_KNUCKLE_LIMB_TORSO, dList, BODYBREAK_OBJECT_DEFAULT);
    }
    if (limbIndex == IRON_KNUCKLE_LIMB_HELMET_ARMOR) {
        gSPMatrix(POLY_XLU_DISP++, Matrix_NewMtx(play->state.gfxCtx, "../z_en_ik_inFight.c", 1217),
                  G_MTX_NOPUSH | G_MTX_LOAD | G_MTX_MODELVIEW);
        if (this->actor.params != IK_TYPE_NABOORU) {
            gSPDisplayList(POLY_XLU_DISP++, gIronKnuckleHelmetMarkingDL);
        } else {
            gSPDisplayList(POLY_XLU_DISP++, object_ik_DL_016D88);
        }
    } else if (limbIndex == IRON_KNUCKLE_LIMB_AXE) {
        s32 i;
        Vec3f sp9C[3];
        Vec3f sp78[3];

        Matrix_MultVec3f(&D_80A7847C[0], &this->axeCollider.dim.quad[1]);
        Matrix_MultVec3f(&D_80A7847C[1], &this->axeCollider.dim.quad[0]);
        Matrix_MultVec3f(&D_80A7847C[2], &this->axeCollider.dim.quad[3]);
        Matrix_MultVec3f(&D_80A7847C[3], &this->axeCollider.dim.quad[2]);
        Collider_SetQuadVertices(&this->axeCollider, &this->axeCollider.dim.quad[0], &this->axeCollider.dim.quad[1],
                                 &this->axeCollider.dim.quad[2], &this->axeCollider.dim.quad[3]);
        Matrix_MultVec3f(&D_80A7847C[0], &spF4);
        Matrix_MultVec3f(&D_80A7847C[1], &spE8);
        if (this->unk_2FE > 0) {
            EffectBlure_AddVertex(Effect_GetByIndex(this->blureIdx), &spF4, &spE8);
        } else if (this->unk_2FE == 0) {
            EffectBlure_AddSpace(Effect_GetByIndex(this->blureIdx));
            this->unk_2FE = -1;
        }
        if (this->unk_2F8 == 9) {
            for (i = 0; i < ARRAY_COUNT(sp78); i++) {
                Matrix_MultVec3f(&D_80A784AC[i], &sp9C[i]);
                Matrix_MultVec3f(&D_80A784D0[i], &sp78[i]);
            }

            Collider_SetTrisVertices(&this->shieldCollider, 0, &sp9C[0], &sp9C[1], &sp9C[2]);
            Collider_SetTrisVertices(&this->shieldCollider, 1, &sp78[0], &sp78[1], &sp78[2]);
        }
    }

    switch (limbIndex) {
        case IRON_KNUCKLE_LIMB_UPPER_LEFT_PAULDRON:
            gSPMatrix(POLY_XLU_DISP++, Matrix_NewMtx(play->state.gfxCtx, "../z_en_ik_inFight.c", 1270),
                      G_MTX_NOPUSH | G_MTX_LOAD | G_MTX_MODELVIEW);
            gSPDisplayList(POLY_XLU_DISP++, object_ik_DL_016F88);
            break;

        case IRON_KNUCKLE_LIMB_UPPER_RIGHT_PAULDRON:
            gSPMatrix(POLY_XLU_DISP++, Matrix_NewMtx(play->state.gfxCtx, "../z_en_ik_inFight.c", 1275),
                      G_MTX_NOPUSH | G_MTX_LOAD | G_MTX_MODELVIEW);
            gSPDisplayList(POLY_XLU_DISP++, object_ik_DL_016EE8);
            break;

        case IRON_KNUCKLE_LIMB_CHEST_ARMOR_FRONT:
            if (!(this->drawArmorFlag & ARMOR_BROKEN)) {
                gSPMatrix(POLY_XLU_DISP++, Matrix_NewMtx(play->state.gfxCtx, "../z_en_ik_inFight.c", 1281),
                          G_MTX_NOPUSH | G_MTX_LOAD | G_MTX_MODELVIEW);
                gSPDisplayList(POLY_XLU_DISP++, gIronKnuckleArmorRivetAndSymbolDL);
            }
            break;

        case IRON_KNUCKLE_LIMB_CHEST_ARMOR_BACK:
            if (!(this->drawArmorFlag & ARMOR_BROKEN)) {
                gSPMatrix(POLY_XLU_DISP++, Matrix_NewMtx(play->state.gfxCtx, "../z_en_ik_inFight.c", 1288),
                          G_MTX_NOPUSH | G_MTX_LOAD | G_MTX_MODELVIEW);
                gSPDisplayList(POLY_XLU_DISP++, object_ik_DL_016CD8);
            }
            break;
    }

    CLOSE_DISPS(play->state.gfxCtx, "../z_en_ik_inFight.c", 1294);
}

void EnIk_DrawEnemy(Actor* thisx, PlayState* play) {
    EnIk* this = (EnIk*)thisx;

    OPEN_DISPS(play->state.gfxCtx, "../z_en_ik_inFight.c", 1309);

    Gfx_SetupDL_25Opa(play->state.gfxCtx);
    Gfx_SetupDL_25Xlu(play->state.gfxCtx);

    if (this->actor.params == IK_TYPE_NABOORU) {
        gSPSegment(POLY_OPA_DISP++, 0x08, EnIk_SetPrimEnvColors(play->state.gfxCtx, 245, 225, 155, 30, 30, 0));
        gSPSegment(POLY_OPA_DISP++, 0x09, EnIk_SetPrimEnvColors(play->state.gfxCtx, 255, 40, 0, 40, 0, 0));
        gSPSegment(POLY_OPA_DISP++, 0x0A, EnIk_SetPrimEnvColors(play->state.gfxCtx, 255, 255, 255, 20, 40, 30));
    } else if (this->actor.params == IK_TYPE_SILVER) {
        gSPSegment(POLY_OPA_DISP++, 0x08, EnIk_SetPrimEnvColors(play->state.gfxCtx, 245, 255, 205, 30, 35, 0));
        gSPSegment(POLY_OPA_DISP++, 0x09, EnIk_SetPrimEnvColors(play->state.gfxCtx, 185, 135, 25, 20, 20, 0));
        gSPSegment(POLY_OPA_DISP++, 0x0A, EnIk_SetPrimEnvColors(play->state.gfxCtx, 255, 255, 255, 30, 40, 20));
    } else if (this->actor.params == IK_TYPE_BLACK) {
        gSPSegment(POLY_OPA_DISP++, 0x08, EnIk_SetPrimEnvColors(play->state.gfxCtx, 55, 65, 55, 0, 0, 0));
        gSPSegment(POLY_OPA_DISP++, 0x09, EnIk_SetPrimEnvColors(play->state.gfxCtx, 205, 165, 75, 25, 20, 0));
        gSPSegment(POLY_OPA_DISP++, 0x0A, EnIk_SetPrimEnvColors(play->state.gfxCtx, 205, 165, 75, 25, 20, 0));
    } else {
        gSPSegment(POLY_OPA_DISP++, 0x08, EnIk_SetPrimEnvColors(play->state.gfxCtx, 255, 255, 255, 180, 180, 180));
        gSPSegment(POLY_OPA_DISP++, 0x09, EnIk_SetPrimEnvColors(play->state.gfxCtx, 225, 205, 115, 25, 20, 0));
        gSPSegment(POLY_OPA_DISP++, 0x0A, EnIk_SetPrimEnvColors(play->state.gfxCtx, 225, 205, 115, 25, 20, 0));
    }

    SkelAnime_DrawFlexOpa(play, this->skelAnime.skeleton, this->skelAnime.jointTable, this->skelAnime.dListCount,
                          EnIk_OverrideLimbDrawEnemy, EnIk_PostLimbDrawEnemy, this);

    CLOSE_DISPS(play->state.gfxCtx, "../z_en_ik_inFight.c", 1351);
}

void EnIk_StartMinibossBgm(void) {
    func_800F5ACC(NA_BGM_MINI_BOSS);
}

// Cutscene: Nabooru Knuckle Wakes up
void EnIk_UpdateAction2Sfx(EnIk* this) {
    if (Animation_OnFrame(&this->skelAnime, 1.0f)) {
        Audio_PlaySfxGeneral(NA_SE_EN_IRONNACK_WAKEUP, &this->actor.projectedPos, 4, &gSfxDefaultFreqAndVolScale,
                             &gSfxDefaultFreqAndVolScale, &gSfxDefaultReverb);
    } else if (Animation_OnFrame(&this->skelAnime, 33.0f)) {
        Audio_PlaySfxGeneral(NA_SE_EN_IRONNACK_WALK, &this->actor.projectedPos, 4, &gSfxDefaultFreqAndVolScale,
                             &gSfxDefaultFreqAndVolScale, &gSfxDefaultReverb);
    } else if (Animation_OnFrame(&this->skelAnime, 68.0f) || Animation_OnFrame(&this->skelAnime, 80.0f)) {
        Audio_PlaySfxGeneral(NA_SE_EN_IRONNACK_ARMOR_DEMO, &this->actor.projectedPos, 4, &gSfxDefaultFreqAndVolScale,
                             &gSfxDefaultFreqAndVolScale, &gSfxDefaultReverb);
    } else if (Animation_OnFrame(&this->skelAnime, 107.0f)) {
        Audio_PlaySfxGeneral(NA_SE_EN_IRONNACK_FINGER_DEMO, &this->actor.projectedPos, 4, &gSfxDefaultFreqAndVolScale,
                             &gSfxDefaultFreqAndVolScale, &gSfxDefaultReverb);
    } else if (Animation_OnFrame(&this->skelAnime, 156.0f)) {
        Audio_PlaySfxGeneral(NA_SE_EN_IRONNACK_ARMOR_DEMO, &this->actor.projectedPos, 4, &gSfxDefaultFreqAndVolScale,
                             &gSfxDefaultFreqAndVolScale, &gSfxDefaultReverb);
    } else if (Animation_OnFrame(&this->skelAnime, 188.0f)) {
        Audio_PlaySfxGeneral(NA_SE_EN_IRONNACK_WAVE_DEMO, &this->actor.projectedPos, 4, &gSfxDefaultFreqAndVolScale,
                             &gSfxDefaultFreqAndVolScale, &gSfxDefaultReverb);
    }
}

// Cutscene: Summons Axe for Nabooru Knuckle
void EnIk_PlayAxeSpawnSfx(EnIk* this, PlayState* play, Vec3f* pos) {
    Audio_PlaySfxGeneral(NA_SE_EN_TWINROBA_TRANSFORM, &this->actor.projectedPos, 4, &gSfxDefaultFreqAndVolScale,
                         &gSfxDefaultFreqAndVolScale, &gSfxDefaultReverb);
}

void EnIk_SpawnAxeSmoke(EnIk* this, PlayState* play, Vec3f* pos) {
    static Vec3f sAxeSmokeEffectData[] = {
        { 1000.0, -1000.0, 1000.0 },  { 0.0, -1000.0, 0.0 },        { -1000.0, -5000.0, -4000.0 },
        { 1000.0, -5000.0, -3000.0 }, { -1000.0, 1000.0, -6000.0 }, { -1000.0, 3000.0, -5000.0 },
        { -800.0, 1000.0, -3000.0 },  { 0.0, -4000.0, -2000.0 },    { -1000.0, -2000.0, -6000.0 },
        { 1000.0, -3000.0, 0.0 },     { 2000.0, -2000.0, -4000.0 }, { -1000.0, 0.0, -6000.0 },
        { 1000.0, -2000.0, -2000.0 }, { 0.0, -2000.0, 2100.0 },     { 0.0, 0.0, 0.0 },
        { 1000.0, -1000.0, -6000.0 }, { 2000.0, 0.0, -3000.0 },     { -1000.0, -1000.0, -4000.0 },
        { 900.0, -800.0, 2700.0 },    { 720.0f, 900.0f, 2500.0f },
    };

    if (!this->isAxeSummoned) {
        s32 pad;
        Vec3f effectVelocity = { 0.0f, 0.0f, 0.0f };
        Vec3f effectAccel = { 0.0f, 0.3f, 0.0f };
        s32 i;

        for (i = ARRAY_COUNT(sAxeSmokeEffectData) - 1; i >= 0; i--) {
            Color_RGBA8 primColor = { 200, 200, 200, 255 };
            Color_RGBA8 envColor = { 150, 150, 150, 0 };
            s32 randColorOffset;
            Vec3f effectPos;

            Matrix_MultVec3f(&sAxeSmokeEffectData[i], &effectPos);
            randColorOffset = (Rand_ZeroOne() * 20.0f) - 10.0f;

            primColor.r += randColorOffset;
            primColor.g += randColorOffset;
            primColor.b += randColorOffset;

            envColor.r += randColorOffset;
            envColor.g += randColorOffset;
            envColor.b += randColorOffset;

            func_8002829C(play, &effectPos, &effectVelocity, &effectAccel, &primColor, &envColor,
                          (Rand_ZeroOne() * 60.0f) + 300.0f, 0);
        }

        this->isAxeSummoned = true;
        EnIk_PlayAxeSpawnSfx(this, play, pos);
    }
}

void EnIk_UpdateBgCheckInfo(EnIk* this, PlayState* play) {
    Actor_UpdateBgCheckInfo(play, &this->actor, 75.0f, 30.0f, 30.0f, UPDBGCHECKINFO_FLAG_0 | UPDBGCHECKINFO_FLAG_2);
}

s32 EnIk_UpdateSkelAnime(EnIk* this) {
    return SkelAnime_Update(&this->skelAnime);
}

CsCmdActorCue* EnIk_GetCue(PlayState* play, s32 cueChannel) {
    if (play->csCtx.state != CS_STATE_IDLE) {
        return play->csCtx.actorCues[cueChannel];
    } else {
        return NULL;
    }
}

<<<<<<< HEAD
void func_80A770C0(EnIk* this, PlayState* play, s32 cueChannel) {
    CsCmdActorCue* cue = EnIk_GetCue(play, cueChannel);
=======
void EnIk_MoveNpcToPos(EnIk* this, PlayState* play, s32 actionIdx) {
    CsCmdActorAction* npcAction = EnIk_GetNpcAction(play, actionIdx);
>>>>>>> aa48c66e

    if (cue != NULL) {
        this->actor.world.pos.x = cue->startPos.x;
        this->actor.world.pos.y = cue->startPos.y;
        this->actor.world.pos.z = cue->startPos.z;

        this->actor.world.rot.y = this->actor.shape.rot.y = cue->rot.y;
    }
}

f32 EnIk_GetAnimCurFrame(Actor* thisx) {
    EnIk* this = (EnIk*)thisx;

    return this->skelAnime.curFrame;
}

// unused
void EnIk_SetupCsAction0(EnIk* this) {
    this->csAction = IK_CS_ACTION_0;
    this->csDrawMode = IK_CS_DRAW_NOTHING;
    this->actor.shape.shadowAlpha = 0;
}

// Cutscene: Nabooru sitting and Kotake and Koume looking at her
void EnIk_SetupCsAction1(EnIk* this, PlayState* play) {
    Animation_Change(&this->skelAnime, &gIronKnuckleNabooruSummonAxeAnim, 1.0f, 0.0f,
                     Animation_GetLastFrame(&gIronKnuckleNabooruSummonAxeAnim), ANIMMODE_ONCE, 0.0f);
    EnIk_MoveNpcToPos(this, play, 4);
    this->csAction = IK_CS_ACTION_1;
    this->csDrawMode = IK_CS_DRAW_INTRO;
    this->actor.shape.shadowAlpha = 255;
}

// Cutscene: Nabooru Knuckle starts to stand up
void EnIk_SetupCsAction2(EnIk* this) {
    Animation_Change(&this->skelAnime, &gIronKnuckleNabooruSummonAxeAnim, 1.0f, 0.0f,
                     Animation_GetLastFrame(&gIronKnuckleNabooruSummonAxeAnim), ANIMMODE_ONCE, 0.0f);
    this->csAction = IK_CS_ACTION_2;
    this->csDrawMode = IK_CS_DRAW_INTRO;
    this->isAxeSummoned = false;
    this->actor.shape.shadowAlpha = 255;
}

<<<<<<< HEAD
void func_80A77264(EnIk* this, PlayState* play, s32 arg2) {
    if ((arg2 != 0) && (EnIk_GetCue(play, 4) != NULL)) {
        func_80A78160(this, play);
=======
void EnIk_HandleEnemyChange(EnIk* this, PlayState* play, s32 animFinished) {
    if (animFinished && (EnIk_GetNpcAction(play, 4) != NULL)) {
        EnIk_ChangeToEnemy(this, play);
>>>>>>> aa48c66e
    }
}

void EnIk_PlayArmorFallSfx(EnIk* this) {
    Audio_PlaySfxGeneral(NA_SE_EN_IRONNACK_STAGGER_DEMO, &this->actor.projectedPos, 4, &gSfxDefaultFreqAndVolScale,
                         &gSfxDefaultFreqAndVolScale, &gSfxDefaultReverb);
}

void EnIk_PlayDeathSfx(EnIk* this, PlayState* play) {
    static Vec3f D_80A78FA0;
    s32 pad[2];
    f32 wDest;

    SkinMatrix_Vec3fMtxFMultXYZW(&play->viewProjectionMtxF, &this->actor.world.pos, &D_80A78FA0, &wDest);
    Audio_PlaySfxGeneral(NA_SE_EN_IRONNACK_DEAD, &D_80A78FA0, 4, &gSfxDefaultFreqAndVolScale,
                         &gSfxDefaultFreqAndVolScale, &gSfxDefaultReverb);
}

// Cutscene: starts after final hit to Nabooru
void EnIk_SetupCsAction3(EnIk* this, PlayState* play) {
    s32 pad[3];
    f32 endFrame = Animation_GetLastFrame(&gIronKnuckleNabooruDeathAnim);

    SkelAnime_InitFlex(play, &this->skelAnime, &gIronKnuckleDefeatSkel, NULL, this->jointTable, this->morphTable,
                       IRON_KNUCKLE_LIMB_MAX);
    Animation_Change(&this->skelAnime, &gIronKnuckleNabooruDeathAnim, 1.0f, 0.0f, endFrame, ANIMMODE_ONCE, 0.0f);
    this->csAction = IK_CS_ACTION_3;
    this->csDrawMode = IK_CS_DRAW_DEFEAT;
    EnIk_MoveNpcToPos(this, play, 4);
    EnIk_PlayDeathSfx(this, play);
    this->actor.shape.shadowAlpha = 255;
}

// Cutscene: Armor falling off revealing Nabooru underneath
void EnIk_SetupCsAction4(EnIk* this, PlayState* play) {
    this->csAction = IK_CS_ACTION_4;
    this->csDrawMode = IK_CS_DRAW_DEFEAT;
    EnIk_PlayArmorFallSfx(this);
    this->actor.shape.shadowAlpha = 255;
}

// Cutscene: all the armor has fallen off
void EnIk_SetupCsAction5(EnIk* this, PlayState* play) {
    this->csAction = IK_CS_ACTION_5;
    this->csDrawMode = IK_CS_DRAW_NOTHING;
    this->actor.shape.shadowAlpha = 0;
}

void EnIk_CsAction3(EnIk* this, PlayState* play) {
    EnIk_UpdateBgCheckInfo(this, play);
    EnIk_HandleCsCues(this, play);
}

void EnIk_CsAction4(EnIk* this, PlayState* play) {
    EnIk_UpdateSkelAnime(this);
    EnIk_UpdateBgCheckInfo(this, play);
    EnIk_HandleCsCues(this, play);
}

<<<<<<< HEAD
void func_80A774F8(EnIk* this, PlayState* play) {
    if (EnIk_GetCue(play, 4) == NULL) {
=======
void EnIk_CsAction5(EnIk* this, PlayState* play) {
    if (EnIk_GetNpcAction(play, 4) == NULL) {
>>>>>>> aa48c66e
        Actor_Kill(&this->actor);
    }
}

s32 EnIk_OverrideLimbDrawDefeat(PlayState* play, s32 limbIndex, Gfx** dList, Vec3f* pos, Vec3s* rot, void* thisx) {
    if ((limbIndex == IRON_KNUCKLE_DEFEAT_LIMB_HELMET_ARMOR) ||
        (limbIndex == IRON_KNUCKLE_DEFEAT_LIMB_CHEST_ARMOR_FRONT) ||
        (limbIndex == IRON_KNUCKLE_DEFEAT_LIMB_CHEST_ARMOR_BACK)) {
        if (EnIk_GetAnimCurFrame(thisx) >= 30.0f) {
            *dList = NULL;
        }
    }

    return false;
}

void EnIk_PostLimbDrawDefeat(PlayState* play, s32 limbIndex, Gfx** dList, Vec3s* rot, void* thisx) {
    GraphicsContext* gfxCtx = play->state.gfxCtx;

    OPEN_DISPS(gfxCtx, "../z_en_ik_inAwake.c", 207);

    switch (limbIndex) {
        case IRON_KNUCKLE_DEFEAT_LIMB_HELMET_ARMOR: {
            EnIk* this = (EnIk*)thisx;

            if (EnIk_GetAnimCurFrame(&this->actor) < 30.0f) {
                gSPMatrix(POLY_XLU_DISP++, Matrix_NewMtx(gfxCtx, "../z_en_ik_inAwake.c", 267),
                          G_MTX_NOPUSH | G_MTX_LOAD | G_MTX_MODELVIEW);
                gSPDisplayList(POLY_XLU_DISP++, object_ik_DL_016D88);
            }
        } break;

        case IRON_KNUCKLE_DEFEAT_LIMB_UPPER_LEFT_PAULDRON:
            gSPMatrix(POLY_XLU_DISP++, Matrix_NewMtx(gfxCtx, "../z_en_ik_inAwake.c", 274),
                      G_MTX_NOPUSH | G_MTX_LOAD | G_MTX_MODELVIEW);
            gSPDisplayList(POLY_XLU_DISP++, object_ik_DL_016F88);
            break;

        case IRON_KNUCKLE_DEFEAT_LIMB_UPPER_RIGHT_PAULDRON:
            gSPMatrix(POLY_XLU_DISP++, Matrix_NewMtx(gfxCtx, "../z_en_ik_inAwake.c", 280),
                      G_MTX_NOPUSH | G_MTX_LOAD | G_MTX_MODELVIEW);
            gSPDisplayList(POLY_XLU_DISP++, object_ik_DL_016EE8);
            break;

        case IRON_KNUCKLE_DEFEAT_LIMB_CHEST_ARMOR_FRONT: {
            EnIk* this = (EnIk*)thisx;

            if (EnIk_GetAnimCurFrame(&this->actor) < 30.0f) {
                gSPMatrix(POLY_XLU_DISP++, Matrix_NewMtx(gfxCtx, "../z_en_ik_inAwake.c", 288),
                          G_MTX_NOPUSH | G_MTX_LOAD | G_MTX_MODELVIEW);
                gSPDisplayList(POLY_XLU_DISP++, gIronKnuckleArmorRivetAndSymbolDL);
            }
        } break;

        case IRON_KNUCKLE_DEFEAT_LIMB_CHEST_ARMOR_BACK: {
            EnIk* this = (EnIk*)thisx;

            if (EnIk_GetAnimCurFrame(&this->actor) < 30.0f) {
                gSPMatrix(POLY_XLU_DISP++, Matrix_NewMtx(gfxCtx, "../z_en_ik_inAwake.c", 297),
                          G_MTX_NOPUSH | G_MTX_LOAD | G_MTX_MODELVIEW);
                gSPDisplayList(POLY_XLU_DISP++, object_ik_DL_016CD8);
            }
        } break;
    }

    CLOSE_DISPS(gfxCtx, "../z_en_ik_inAwake.c", 304);
}

void EnIk_CsDrawDefeat(EnIk* this, PlayState* play) {
    GraphicsContext* gfxCtx = play->state.gfxCtx;
    SkelAnime* skelAnime = &this->skelAnime;
    s32 pad[2];

    OPEN_DISPS(gfxCtx, "../z_en_ik_inAwake.c", 322);

    func_8002EBCC(&this->actor, play, 0);
    Gfx_SetupDL_25Opa(gfxCtx);
    Gfx_SetupDL_25Xlu(gfxCtx);
    gSPSegment(POLY_OPA_DISP++, 0x08, EnIk_SetPrimEnvColors(gfxCtx, 245, 225, 155, 30, 30, 0));
    gSPSegment(POLY_OPA_DISP++, 0x09, EnIk_SetPrimEnvColors(gfxCtx, 255, 40, 0, 40, 0, 0));
    gSPSegment(POLY_OPA_DISP++, 0x0A, EnIk_SetPrimEnvColors(gfxCtx, 255, 255, 255, 20, 40, 30));
    SkelAnime_DrawFlexOpa(play, skelAnime->skeleton, skelAnime->jointTable, skelAnime->dListCount,
                          EnIk_OverrideLimbDrawDefeat, EnIk_PostLimbDrawDefeat, this);

    CLOSE_DISPS(gfxCtx, "../z_en_ik_inAwake.c", 345);
}

<<<<<<< HEAD
void func_80A779DC(EnIk* this, PlayState* play) {
    CsCmdActorCue* cue = EnIk_GetCue(play, 4);
    u32 nextCueId;
    u32 currentCueId;

    if (cue != NULL) {
        nextCueId = cue->id;
        currentCueId = this->cueId;

        if (nextCueId != currentCueId) {
            switch (nextCueId) {
=======
void EnIk_HandleCsCues(EnIk* this, PlayState* play) {
    CsCmdActorAction* npcAction = EnIk_GetNpcAction(play, 4);

    if (npcAction != NULL) {
        s32 action = npcAction->action;
        s32 currentNpcAction = this->npcAction;

        if (action != currentNpcAction) {
            switch (action) {
>>>>>>> aa48c66e
                case 1:
                    EnIk_SetupCsAction0(this);
                    break;

                case 2:
                    EnIk_SetupCsAction1(this, play);
                    break;

                case 3:
                    EnIk_SetupCsAction2(this);
                    break;

                case 4:
                    EnIk_ChangeToEnemy(this, play);
                    break;

                case 5:
                    EnIk_SetupCsAction3(this, play);
                    break;

                case 6:
                    EnIk_SetupCsAction4(this, play);
                    break;

                case 7:
                    EnIk_SetupCsAction5(this, play);
                    break;

                default:
                    osSyncPrintf("En_Ik_inConfrontion_Check_DemoMode:そんな動作は無い!!!!!!!!\n");
            }

            this->cueId = nextCueId;
        }
    }
}

void EnIk_CsAction0(EnIk* this, PlayState* play) {
    EnIk_HandleCsCues(this, play);
}

void EnIk_CsAction1(EnIk* this, PlayState* play) {
    EnIk_UpdateBgCheckInfo(this, play);
    EnIk_HandleCsCues(this, play);
}

void EnIk_CsAction2(EnIk* this, PlayState* play) {
    s32 animFinished;

    animFinished = EnIk_UpdateSkelAnime(this);
    EnIk_UpdateAction2Sfx(this);
    EnIk_UpdateBgCheckInfo(this, play);
    EnIk_HandleCsCues(this, play);
    EnIk_HandleEnemyChange(this, play, animFinished);
}

static EnIkActionFunc sCsActionFuncs[] = {
    EnIk_CsAction0, EnIk_CsAction1, EnIk_CsAction2, EnIk_CsAction3, EnIk_CsAction4, EnIk_CsAction5,
};

void EnIk_UpdateCutscene(Actor* thisx, PlayState* play) {
    EnIk* this = (EnIk*)thisx;

    if (this->csAction < 0 || this->csAction >= ARRAY_COUNT(sCsActionFuncs) || sCsActionFuncs[this->csAction] == NULL) {
        osSyncPrintf(VT_FGCOL(RED) "メインモードがおかしい!!!!!!!!!!!!!!!!!!!!!!!!!\n" VT_RST);
        return;
    }

    sCsActionFuncs[this->csAction](this, play);
}

s32 EnIk_OverrideLimbDrawIntro(PlayState* play, s32 limbIndex, Gfx** dList, Vec3f* pos, Vec3s* rot, void* thisx) {
    EnIk* this = (EnIk*)thisx;
    f32 curFrame;

    switch (limbIndex) {
        case IRON_KNUCKLE_LIMB_AXE:
            curFrame = this->skelAnime.curFrame;
            if (curFrame < 120.0f) {
                *dList = NULL;
            } else {
                EnIk_SpawnAxeSmoke(this, play, pos);
            }
            break;

        case IRON_KNUCKLE_LIMB_WAIST:
        case IRON_KNUCKLE_LIMB_MAX:
            *dList = NULL;
            break;
    }

    return false;
}

void EnIk_PostLimbDrawIntro(PlayState* play, s32 limbIndex, Gfx** dList, Vec3s* rot, void* thisx) {
    GraphicsContext* gfxCtx = play->state.gfxCtx;

    OPEN_DISPS(gfxCtx, "../z_en_ik_inConfrontion.c", 571);

    switch (limbIndex) {
        case IRON_KNUCKLE_LIMB_HELMET_ARMOR:
            gSPMatrix(POLY_XLU_DISP++, Matrix_NewMtx(gfxCtx, "../z_en_ik_inConfrontion.c", 575),
                      G_MTX_NOPUSH | G_MTX_LOAD | G_MTX_MODELVIEW);
            gSPDisplayList(POLY_XLU_DISP++, object_ik_DL_016D88);
            break;

        case IRON_KNUCKLE_LIMB_UPPER_LEFT_PAULDRON:
            gSPMatrix(POLY_XLU_DISP++, Matrix_NewMtx(gfxCtx, "../z_en_ik_inConfrontion.c", 581),
                      G_MTX_NOPUSH | G_MTX_LOAD | G_MTX_MODELVIEW);
            gSPDisplayList(POLY_XLU_DISP++, object_ik_DL_016F88);
            break;

        case IRON_KNUCKLE_LIMB_UPPER_RIGHT_PAULDRON:
            gSPMatrix(POLY_XLU_DISP++, Matrix_NewMtx(gfxCtx, "../z_en_ik_inConfrontion.c", 587),
                      G_MTX_NOPUSH | G_MTX_LOAD | G_MTX_MODELVIEW);
            gSPDisplayList(POLY_XLU_DISP++, object_ik_DL_016EE8);
            break;

        case IRON_KNUCKLE_LIMB_CHEST_ARMOR_FRONT:
            gSPMatrix(POLY_XLU_DISP++, Matrix_NewMtx(gfxCtx, "../z_en_ik_inConfrontion.c", 593),
                      G_MTX_NOPUSH | G_MTX_LOAD | G_MTX_MODELVIEW);
            gSPDisplayList(POLY_XLU_DISP++, gIronKnuckleArmorRivetAndSymbolDL);
            break;

        case IRON_KNUCKLE_LIMB_CHEST_ARMOR_BACK:
            gSPMatrix(POLY_XLU_DISP++, Matrix_NewMtx(gfxCtx, "../z_en_ik_inConfrontion.c", 599),
                      G_MTX_NOPUSH | G_MTX_LOAD | G_MTX_MODELVIEW);
            gSPDisplayList(POLY_XLU_DISP++, object_ik_DL_016CD8);
            break;
    }

    CLOSE_DISPS(gfxCtx, "../z_en_ik_inConfrontion.c", 604);
}

void EnIk_CsDrawNothing(EnIk* this, PlayState* play) {
}

void EnIk_CsDrawIntro(EnIk* this, PlayState* play) {
    GraphicsContext* gfxCtx = play->state.gfxCtx;
    SkelAnime* skelAnime = &this->skelAnime;
    s32 pad[2];

    OPEN_DISPS(gfxCtx, "../z_en_ik_inConfrontion.c", 630);

    func_8002EBCC(&this->actor, play, 0);
    Gfx_SetupDL_25Opa(gfxCtx);
    Gfx_SetupDL_25Xlu(gfxCtx);
    gSPSegment(POLY_OPA_DISP++, 0x08, EnIk_SetPrimEnvColors(gfxCtx, 245, 225, 155, 30, 30, 0));
    gSPSegment(POLY_OPA_DISP++, 0x09, EnIk_SetPrimEnvColors(gfxCtx, 255, 40, 0, 40, 0, 0));
    gSPSegment(POLY_OPA_DISP++, 0x0A, EnIk_SetPrimEnvColors(gfxCtx, 255, 255, 255, 20, 40, 30));
    SkelAnime_DrawFlexOpa(play, skelAnime->skeleton, skelAnime->jointTable, skelAnime->dListCount,
                          EnIk_OverrideLimbDrawIntro, EnIk_PostLimbDrawIntro, this);

    CLOSE_DISPS(gfxCtx, "../z_en_ik_inConfrontion.c", 653);
}

static EnIkDrawFunc sCsDrawFuncs[] = { EnIk_CsDrawNothing, EnIk_CsDrawIntro, EnIk_CsDrawDefeat };

void EnIk_DrawCutscene(Actor* thisx, PlayState* play) {
    EnIk* this = (EnIk*)thisx;

    if (this->csDrawMode < 0 || this->csDrawMode >= ARRAY_COUNT(sCsDrawFuncs) ||
        sCsDrawFuncs[this->csDrawMode] == NULL) {
        osSyncPrintf(VT_FGCOL(RED) "描画モードがおかしい!!!!!!!!!!!!!!!!!!!!!!!!!\n" VT_RST);
        return;
    }

    sCsDrawFuncs[this->csDrawMode](this, play);
}

void EnIk_CsInit(EnIk* this, PlayState* play) {
    if (this->actor.params == IK_TYPE_NABOORU) {
        if (!GET_EVENTCHKINF(EVENTCHKINF_3B)) {
            this->actor.update = EnIk_UpdateCutscene;
            this->actor.draw = EnIk_DrawCutscene;
            Actor_SetScale(&this->actor, 0.01f);
        } else {
            EnIk_ChangeToEnemy(this, play);
            EnIk_StartMinibossBgm();
        }
    }

    osSyncPrintf("En_Ik_inConfrontion_Init : %d !!!!!!!!!!!!!!!!\n", this->actor.params);
}

void EnIk_ChangeToEnemy(EnIk* this, PlayState* play) {
    this->actor.update = EnIk_UpdateEnemy;
    this->actor.draw = EnIk_DrawEnemy;
    this->actor.flags |= ACTOR_FLAG_0 | ACTOR_FLAG_2;
    SET_EVENTCHKINF(EVENTCHKINF_3B);
    Actor_SetScale(&this->actor, 0.012f);
    EnIk_SetupIdle(this);
}

void EnIk_StartDefeatCutscene(Actor* thisx, PlayState* play) {
    EnIk* this = (EnIk*)thisx;

    if (!Play_InCsMode(play)) {
<<<<<<< HEAD
        this->actor.update = EnIk_Update;
        this->actor.draw = EnIk_Draw;
        Cutscene_SetScript(play, gSpiritBossNabooruKnuckleDefeatCs);
=======
        this->actor.update = EnIk_UpdateCutscene;
        this->actor.draw = EnIk_DrawCutscene;
        Cutscene_SetSegment(play, gSpiritBossNabooruKnuckleDefeatCs);
>>>>>>> aa48c66e
        gSaveContext.cutsceneTrigger = 1;
        Actor_SetScale(&this->actor, 0.01f);
        SET_EVENTCHKINF(EVENTCHKINF_3C);
        EnIk_SetupCsAction3(this, play);
    }
}

void EnIk_Init(Actor* thisx, PlayState* play) {
    EnIk* this = (EnIk*)thisx;
    s32 upperParams = IK_GET_UPPER_PARAMS(&this->actor);

    if (((IK_GET_ARMOR_TYPE(&this->actor) == IK_TYPE_NABOORU) && GET_EVENTCHKINF(EVENTCHKINF_3C)) ||
        (upperParams != 0 && Flags_GetSwitch(play, upperParams >> 8))) {
        Actor_Kill(&this->actor);
    } else {
        ActorShape_Init(&this->actor.shape, 0.0f, ActorShadow_DrawCircle, 30.0f);
        SkelAnime_InitFlex(play, &this->skelAnime, &gIronKnuckleSkel, &gIronKnuckleNabooruSummonAxeAnim,
                           this->jointTable, this->morphTable, IRON_KNUCKLE_LIMB_MAX);
        EnIk_InitImpl(&this->actor, play);
        EnIk_CsInit(this, play);
    }
}

ActorInit En_Ik_InitVars = {
    ACTOR_EN_IK,
    ACTORCAT_BOSS,
    FLAGS,
    OBJECT_IK,
    sizeof(EnIk),
    (ActorFunc)EnIk_Init,
    (ActorFunc)EnIk_Destroy,
    (ActorFunc)EnIk_UpdateCutscene,
    (ActorFunc)EnIk_DrawCutscene,
};<|MERGE_RESOLUTION|>--- conflicted
+++ resolved
@@ -1125,13 +1125,8 @@
     }
 }
 
-<<<<<<< HEAD
-void func_80A770C0(EnIk* this, PlayState* play, s32 cueChannel) {
+void EnIk_MoveNpcToPos(EnIk* this, PlayState* play, s32 cueChannel) {
     CsCmdActorCue* cue = EnIk_GetCue(play, cueChannel);
-=======
-void EnIk_MoveNpcToPos(EnIk* this, PlayState* play, s32 actionIdx) {
-    CsCmdActorAction* npcAction = EnIk_GetNpcAction(play, actionIdx);
->>>>>>> aa48c66e
 
     if (cue != NULL) {
         this->actor.world.pos.x = cue->startPos.x;
@@ -1175,15 +1170,9 @@
     this->actor.shape.shadowAlpha = 255;
 }
 
-<<<<<<< HEAD
-void func_80A77264(EnIk* this, PlayState* play, s32 arg2) {
-    if ((arg2 != 0) && (EnIk_GetCue(play, 4) != NULL)) {
-        func_80A78160(this, play);
-=======
 void EnIk_HandleEnemyChange(EnIk* this, PlayState* play, s32 animFinished) {
-    if (animFinished && (EnIk_GetNpcAction(play, 4) != NULL)) {
+    if (animFinished && (EnIk_GetCue(play, 4) != NULL)) {
         EnIk_ChangeToEnemy(this, play);
->>>>>>> aa48c66e
     }
 }
 
@@ -1243,13 +1232,8 @@
     EnIk_HandleCsCues(this, play);
 }
 
-<<<<<<< HEAD
-void func_80A774F8(EnIk* this, PlayState* play) {
+void EnIk_CsAction5(EnIk* this, PlayState* play) {
     if (EnIk_GetCue(play, 4) == NULL) {
-=======
-void EnIk_CsAction5(EnIk* this, PlayState* play) {
-    if (EnIk_GetNpcAction(play, 4) == NULL) {
->>>>>>> aa48c66e
         Actor_Kill(&this->actor);
     }
 }
@@ -1337,8 +1321,7 @@
     CLOSE_DISPS(gfxCtx, "../z_en_ik_inAwake.c", 345);
 }
 
-<<<<<<< HEAD
-void func_80A779DC(EnIk* this, PlayState* play) {
+void EnIk_HandleCsCues(EnIk* this, PlayState* play) {
     CsCmdActorCue* cue = EnIk_GetCue(play, 4);
     u32 nextCueId;
     u32 currentCueId;
@@ -1349,17 +1332,6 @@
 
         if (nextCueId != currentCueId) {
             switch (nextCueId) {
-=======
-void EnIk_HandleCsCues(EnIk* this, PlayState* play) {
-    CsCmdActorAction* npcAction = EnIk_GetNpcAction(play, 4);
-
-    if (npcAction != NULL) {
-        s32 action = npcAction->action;
-        s32 currentNpcAction = this->npcAction;
-
-        if (action != currentNpcAction) {
-            switch (action) {
->>>>>>> aa48c66e
                 case 1:
                     EnIk_SetupCsAction0(this);
                     break;
@@ -1558,15 +1530,9 @@
     EnIk* this = (EnIk*)thisx;
 
     if (!Play_InCsMode(play)) {
-<<<<<<< HEAD
-        this->actor.update = EnIk_Update;
-        this->actor.draw = EnIk_Draw;
-        Cutscene_SetScript(play, gSpiritBossNabooruKnuckleDefeatCs);
-=======
         this->actor.update = EnIk_UpdateCutscene;
         this->actor.draw = EnIk_DrawCutscene;
-        Cutscene_SetSegment(play, gSpiritBossNabooruKnuckleDefeatCs);
->>>>>>> aa48c66e
+        Cutscene_SetScript(play, gSpiritBossNabooruKnuckleDefeatCs);
         gSaveContext.cutsceneTrigger = 1;
         Actor_SetScale(&this->actor, 0.01f);
         SET_EVENTCHKINF(EVENTCHKINF_3C);
