--- conflicted
+++ resolved
@@ -744,19 +744,8 @@
             }
             return;
         }
-<<<<<<< HEAD
-        return;
-    }
-    Actor_SetColorFilter(&this->actor, COLORFILTER_COLORFLAG_RED, 255, COLORFILTER_BUFFLAG_OPA, 12);
-    prevHealth = this->actor.colChkInfo.health;
-    Actor_ApplyDamage(&this->actor);
-    if (this->actor.params != 0) {
-        if ((prevHealth > 10) && (this->actor.colChkInfo.health <= 10)) {
-            this->unk_2FB = 1;
-            BodyBreak_Alloc(&this->bodyBreak, 3, play);
-=======
-
-        Actor_SetColorFilter(&this->actor, 0x4000, 0xFF, 0, 0xC);
+
+        Actor_SetColorFilter(&this->actor, COLORFILTER_COLORFLAG_RED, 255, COLORFILTER_BUFFLAG_OPA, 12);
 
         prevHealth = this->actor.colChkInfo.health;
         Actor_ApplyDamage(&this->actor);
@@ -775,7 +764,6 @@
             return;
         } else if (prevHealth == 50) {
             Actor_ChangeCategory(play, &play->actorCtx, &this->actor, ACTORCAT_ENEMY);
->>>>>>> da06e9a7
         }
 
         if (this->actor.colChkInfo.health == 0) {
