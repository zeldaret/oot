--- conflicted
+++ resolved
@@ -81,13 +81,6 @@
 extern FlexSkeletonHeader D_060205C0;
 
 static ColliderCylinderInit sCylinderInit = {
-    { COLTYPE_UNK10, 0x00, 0x09, 0x39, 0x20, COLSHAPE_CYLINDER },
-    { 0x00, { 0x00000000, 0x00, 0x00 }, { 0xFFCFFFFF, 0x00, 0x00 }, 0x00, 0x05, 0x01 },
-    { 25, 80, 0, { 0, 0, 0 } },
-};
-<<<<<<< HEAD
-
-static ColliderCylinderInit D_80A78340 = {
     { COLTYPE_NONE, AT_OFF, AC_ON | AC_PLAYER, OC_ON | OC_ALL, OT_TYPE2, COLSHAPE_CYLINDER },
     { ELEMTYPE_UNK0,
       { 0x00000000, 0x00, 0x00 },
@@ -98,7 +91,7 @@
     { 25, 80, 0, { 0, 0, 0 } },
 };
 
-static ColliderTrisElementInit D_80A7836C[2] = {
+static ColliderTrisElementInit sTrisElementsInit[2] = {
     {
         { ELEMTYPE_UNK2,
           { 0x00000000, 0x00, 0x00 },
@@ -119,13 +112,13 @@
     },
 };
 
-static ColliderTrisInit D_80A783E4 = {
+static ColliderTrisInit sTrisInit = {
     { COLTYPE_METAL, AT_OFF, AC_ON |  AC_HARD  | AC_PLAYER, OC_OFF, OT_NONE, COLSHAPE_TRIS },
     2,
-    D_80A7836C,
+    sTrisElementsInit,
 };
 
-static ColliderQuadInit D_80A783F4 = {
+static ColliderQuadInit sQuadInit = {
     { COLTYPE_NONE, AT_ON | AT_ENEMY, AC_OFF, OC_OFF, OT_NONE, COLSHAPE_QUAD },
     { ELEMTYPE_UNK0,
       { 0x20000000, 0x00, 0x40 },
@@ -135,97 +128,6 @@
       OCELEM_OFF },
     { { { 0.0f, 0.0f, 0.0f }, { 0.0f, 0.0f, 0.0f }, { 0.0f, 0.0f, 0.0f }, { 0.0f, 0.0f, 0.0f } } },
 };
-*/
-#pragma GLOBAL_ASM("asm/non_matchings/overlays/actors/ovl_En_Ik/EnIk_Destroy.s")
-
-#pragma GLOBAL_ASM("asm/non_matchings/overlays/actors/ovl_En_Ik/func_80A74390.s")
-
-#pragma GLOBAL_ASM("asm/non_matchings/overlays/actors/ovl_En_Ik/func_80A74398.s")
-
-#pragma GLOBAL_ASM("asm/non_matchings/overlays/actors/ovl_En_Ik/func_80A745E4.s")
-
-#pragma GLOBAL_ASM("asm/non_matchings/overlays/actors/ovl_En_Ik/func_80A74674.s")
-
-#pragma GLOBAL_ASM("asm/non_matchings/overlays/actors/ovl_En_Ik/func_80A74714.s")
-
-#pragma GLOBAL_ASM("asm/non_matchings/overlays/actors/ovl_En_Ik/func_80A747C0.s")
-
-#pragma GLOBAL_ASM("asm/non_matchings/overlays/actors/ovl_En_Ik/func_80A7489C.s")
-
-#pragma GLOBAL_ASM("asm/non_matchings/overlays/actors/ovl_En_Ik/func_80A7492C.s")
-
-#pragma GLOBAL_ASM("asm/non_matchings/overlays/actors/ovl_En_Ik/func_80A74AAC.s")
-
-#pragma GLOBAL_ASM("asm/non_matchings/overlays/actors/ovl_En_Ik/func_80A74BA4.s")
-
-#pragma GLOBAL_ASM("asm/non_matchings/overlays/actors/ovl_En_Ik/func_80A74E2C.s")
-
-#pragma GLOBAL_ASM("asm/non_matchings/overlays/actors/ovl_En_Ik/func_80A74EBC.s")
-
-#pragma GLOBAL_ASM("asm/non_matchings/overlays/actors/ovl_En_Ik/func_80A7506C.s")
-
-#pragma GLOBAL_ASM("asm/non_matchings/overlays/actors/ovl_En_Ik/func_80A7510C.s")
-
-#pragma GLOBAL_ASM("asm/non_matchings/overlays/actors/ovl_En_Ik/func_80A751C8.s")
-
-#pragma GLOBAL_ASM("asm/non_matchings/overlays/actors/ovl_En_Ik/func_80A75260.s")
-
-#pragma GLOBAL_ASM("asm/non_matchings/overlays/actors/ovl_En_Ik/func_80A753D0.s")
-
-#pragma GLOBAL_ASM("asm/non_matchings/overlays/actors/ovl_En_Ik/func_80A7545C.s")
-
-#pragma GLOBAL_ASM("asm/non_matchings/overlays/actors/ovl_En_Ik/func_80A754A0.s")
-
-#pragma GLOBAL_ASM("asm/non_matchings/overlays/actors/ovl_En_Ik/func_80A75530.s")
-
-#pragma GLOBAL_ASM("asm/non_matchings/overlays/actors/ovl_En_Ik/func_80A755F0.s")
-
-#pragma GLOBAL_ASM("asm/non_matchings/overlays/actors/ovl_En_Ik/func_80A7567C.s")
-
-#pragma GLOBAL_ASM("asm/non_matchings/overlays/actors/ovl_En_Ik/func_80A75790.s")
-
-#pragma GLOBAL_ASM("asm/non_matchings/overlays/actors/ovl_En_Ik/func_80A758B0.s")
-
-#pragma GLOBAL_ASM("asm/non_matchings/overlays/actors/ovl_En_Ik/func_80A7598C.s")
-
-#pragma GLOBAL_ASM("asm/non_matchings/overlays/actors/ovl_En_Ik/func_80A75A38.s")
-
-#pragma GLOBAL_ASM("asm/non_matchings/overlays/actors/ovl_En_Ik/func_80A75C38.s")
-
-#pragma GLOBAL_ASM("asm/non_matchings/overlays/actors/ovl_En_Ik/func_80A75FA0.s")
-
-#pragma GLOBAL_ASM("asm/non_matchings/overlays/actors/ovl_En_Ik/func_80A761B0.s")
-
-#pragma GLOBAL_ASM("asm/non_matchings/overlays/actors/ovl_En_Ik/func_80A7626C.s")
-
-#pragma GLOBAL_ASM("asm/non_matchings/overlays/actors/ovl_En_Ik/func_80A76330.s")
-
-#pragma GLOBAL_ASM("asm/non_matchings/overlays/actors/ovl_En_Ik/func_80A76798.s")
-=======
->>>>>>> 4876610c
-
-static ColliderTrisItemInit sTrisItemsInit[] = {
-    {
-        { 0x02, { 0x00000000, 0x00, 0x00 }, { 0xFFC3FFFF, 0x00, 0x00 }, 0x00, 0x09, 0x00 },
-        { { { -10.0f, 14.0f, 2.0f }, { -10.0f, -6.0f, 2.0f }, { 9.0f, 14.0f, 2.0f } } },
-    },
-    {
-        { 0x02, { 0x00000000, 0x00, 0x00 }, { 0xFFC3FFFF, 0x00, 0x00 }, 0x00, 0x09, 0x00 },
-        { { { -10.0f, -6.0f, 2.0f }, { 9.0f, -6.0f, 2.0f }, { 9.0f, 14.0f, 2.0f } } },
-    },
-};
-
-static ColliderTrisInit sTrisInit = {
-    { COLTYPE_METAL_SHIELD, 0x00, 0x0D, 0x00, 0x00, COLSHAPE_TRIS },
-    ARRAY_COUNT(sTrisItemsInit),
-    sTrisItemsInit,
-};
-
-static ColliderQuadInit sQuadInit = {
-    { COLTYPE_UNK10, 0x11, 0x00, 0x00, 0x00, COLSHAPE_QUAD },
-    { 0x00, { 0x20000000, 0x00, 0x40 }, { 0x00000000, 0x00, 0x00 }, 0x81, 0x00, 0x00 },
-    { { { 0.0f, 0.0f, 0.0f }, { 0.0f, 0.0f, 0.0f }, { 0.0f, 0.0f, 0.0f }, { 0.0f, 0.0f, 0.0f } } },
-};
 
 static DamageTable sDamageTable = { {
     0xD0, 0xF2, 0xE1, 0xF2, 0xD0, 0xE2, 0xF2, 0xD0, 0xF1, 0xF2, 0xF4, 0xE2, 0xE2, 0xE2, 0xE2, 0xE2,
@@ -353,7 +255,7 @@
 void func_80A747C0(EnIk* this, GlobalContext* globalCtx) {
     Vec3f sp24;
 
-    if (this->bodyCollider.base.acFlags & 2) {
+    if (this->bodyCollider.base.acFlags & AC_HIT) {
         sp24 = this->actor.posRot.pos;
         Audio_PlayActorSound2(&this->actor, NA_SE_EN_IRONNACK_ARMOR_HIT);
         sp24.y += 30.0f;
@@ -497,7 +399,7 @@
         Audio_PlayActorSound2(&this->actor, NA_SE_EN_IRONNACK_HIT_GND);
         func_8005AA1C(&globalCtx->mainCamera, 2, 0x19, 5);
         func_800AA000(this->actor.xzDistFromLink, 0xFF, 0x14, 0x96);
-        func_80062CD4(globalCtx, &sp2C);
+        CollisionCheck_SpawnShieldParticles(globalCtx, &sp2C);
     }
 
     if ((this->skelAnime.animCurrentFrame > 17.0f) && (this->skelAnime.animCurrentFrame < 23.0f)) {
@@ -736,31 +638,31 @@
 
     if ((this->unk_2F8 == 3) || (this->unk_2F8 == 2)) {
         return;
-    }
-    if (this->shieldCollider.base.acFlags & 0x80) {
+    } 
+    if (this->shieldCollider.base.acFlags & AC_BOUNCED) {
         temp_f0 = SkelAnime_GetFrameCount(&D_0600485C) - 2.0f;
         if (this->skelAnime.animCurrentFrame < temp_f0) {
             this->skelAnime.animCurrentFrame = temp_f0;
         }
-        this->shieldCollider.base.acFlags &= ~0x80;
-        this->bodyCollider.base.acFlags &= ~0x2;
+        this->shieldCollider.base.acFlags &= ~AC_BOUNCED;
+        this->bodyCollider.base.acFlags &= ~AC_HIT;
         return;
     }
-    if (!(this->bodyCollider.base.acFlags & 2)) {
+    if (!(this->bodyCollider.base.acFlags & AC_HIT)) {
         return;
     }
     sp38 = this->actor.posRot.pos;
     sp38.y += 50.0f;
-    func_80035650(&this->actor, &this->bodyCollider.body, 1);
+    func_80035650(&this->actor, &this->bodyCollider.info, 1);
     temp_v0_3 = this->actor.colChkInfo.damageEffect;
     this->unk_2FD = temp_v0_3 & 0xFF;
-    this->bodyCollider.base.acFlags &= ~0x2;
+    this->bodyCollider.base.acFlags &= ~AC_HIT;
 
     if (1) {}
 
     if ((this->unk_2FD == 0) || (this->unk_2FD == 0xD) || ((this->unk_2FB == 0) && (this->unk_2FD == 0xE))) {
         if (this->unk_2FD != 0) {
-            func_80062D60(globalCtx, &sp38);
+            CollisionCheck_ShieldParticlesMetal(globalCtx, &sp38);
         }
         return;
     }
@@ -806,7 +708,7 @@
     }
     Audio_PlayActorSound2(&this->actor, NA_SE_EN_IRONNACK_ARMOR_HIT);
     Audio_PlayActorSound2(&this->actor, NA_SE_EN_IRONNACK_DAMAGE);
-    func_80062CD4(globalCtx, &sp38);
+    CollisionCheck_SpawnShieldParticles(globalCtx, &sp38);
 }
 
 void func_80A75FA0(Actor* thisx, GlobalContext* globalCtx) {
@@ -822,8 +724,8 @@
         return;
     }
     this->actionFunc(this, globalCtx);
-    if (this->axeCollider.base.atFlags & 2) {
-        this->axeCollider.base.atFlags &= ~0x2;
+    if (this->axeCollider.base.atFlags & AT_HIT) {
+        this->axeCollider.base.atFlags &= ~AT_HIT;
         if (&player->actor == this->axeCollider.base.at) {
             prevInvincibilityTimer = player->invincibilityTimer;
             if (player->invincibilityTimer <= 0) {
@@ -843,7 +745,7 @@
     func_8002E4B4(globalCtx, &this->actor, 75.0f, 30.0f, 30.0f, 0x1D);
     this->actor.posRot2.pos = this->actor.posRot.pos;
     this->actor.posRot2.pos.y += 45.0f;
-    Collider_CylinderUpdate(&this->actor, &this->bodyCollider);
+    Collider_UpdateCylinder(&this->actor, &this->bodyCollider);
     CollisionCheck_SetOC(globalCtx, &globalCtx->colChkCtx, &this->bodyCollider.base);
     if ((this->actor.colChkInfo.health > 0) && (this->actor.dmgEffectTimer == 0) && (this->unk_2F8 >= 2)) {
         CollisionCheck_SetAC(globalCtx, &globalCtx->colChkCtx, &this->bodyCollider.base);
@@ -943,7 +845,7 @@
         Matrix_MultVec3f(&D_80A7847C[1], &this->axeCollider.dim.quad[0]);
         Matrix_MultVec3f(&D_80A7847C[2], &this->axeCollider.dim.quad[3]);
         Matrix_MultVec3f(&D_80A7847C[3], &this->axeCollider.dim.quad[2]);
-        func_80062734(&this->axeCollider, &this->axeCollider.dim.quad[0], &this->axeCollider.dim.quad[1],
+        Collider_SetQuadVertices(&this->axeCollider, &this->axeCollider.dim.quad[0], &this->axeCollider.dim.quad[1],
                       &this->axeCollider.dim.quad[2], &this->axeCollider.dim.quad[3]);
         Matrix_MultVec3f(&D_80A7847C[0], &spF4);
         Matrix_MultVec3f(&D_80A7847C[1], &spE8);
@@ -959,8 +861,8 @@
                 Matrix_MultVec3f(&D_80A784D0[i], &sp78[i]);
             }
 
-            func_800627A0(&this->shieldCollider, 0, &sp9C[0], &sp9C[1], &sp9C[2]);
-            func_800627A0(&this->shieldCollider, 1, &sp78[0], &sp78[1], &sp78[2]);
+            Collider_SetTrisVertices(&this->shieldCollider, 0, &sp9C[0], &sp9C[1], &sp9C[2]);
+            Collider_SetTrisVertices(&this->shieldCollider, 1, &sp78[0], &sp78[1], &sp78[2]);
         }
     }
 
