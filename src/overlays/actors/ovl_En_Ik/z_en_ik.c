--- conflicted
+++ resolved
@@ -723,15 +723,9 @@
     }
     sp38 = this->actor.world.pos;
     sp38.y += 50.0f;
-<<<<<<< HEAD
-    Actor_SetDropFlag(&this->actor, &this->bodyCollider.info, 1);
+    Actor_SetDropFlag(&this->actor, &this->bodyCollider.info, true);
     damageEffect = this->actor.colChkInfo.damageEffect;
     this->damageEffect = damageEffect & 0xFF;
-=======
-    Actor_SetDropFlag(&this->actor, &this->bodyCollider.info, true);
-    temp_v0_3 = this->actor.colChkInfo.damageEffect;
-    this->unk_2FD = temp_v0_3 & 0xFF;
->>>>>>> aadb5f9c
     this->bodyCollider.base.acFlags &= ~AC_HIT;
 
     if (1) {}
