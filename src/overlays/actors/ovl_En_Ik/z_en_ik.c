--- conflicted
+++ resolved
@@ -707,21 +707,12 @@
     }
 }
 
-<<<<<<< HEAD
-void func_80A75C38(EnIk* this, PlayState* play) {
-    f32 temp_f0;
+void EnIk_UpdateDamage(EnIk* this, PlayState* play) {
+    f32 frames;
     STACK_PAD(s16);
     u8 prevHealth;
     STACK_PAD(s32);
-    Vec3f sp38;
-=======
-void EnIk_UpdateDamage(EnIk* this, PlayState* play) {
-    f32 frames;
-    s16 pad;
-    u8 prevHealth;
-    s32 damageEffect;
     Vec3f sparksPos;
->>>>>>> bedf07d5
 
     if ((this->unk_2F8 == 3) || (this->unk_2F8 == 2)) {
         return;
@@ -1086,13 +1077,8 @@
         { 900.0, -800.0, 2700.0 },    { 720.0f, 900.0f, 2500.0f },
     };
 
-<<<<<<< HEAD
-    if (this->unk_4D4 == 0) {
+    if (!this->isAxeSummoned) {
         STACK_PAD(s32);
-=======
-    if (!this->isAxeSummoned) {
-        s32 pad;
->>>>>>> bedf07d5
         Vec3f effectVelocity = { 0.0f, 0.0f, 0.0f };
         Vec3f effectAccel = { 0.0f, 0.3f, 0.0f };
         s32 i;
@@ -1205,34 +1191,9 @@
                          &gSfxDefaultFreqAndVolScale, &gSfxDefaultReverb);
 }
 
-<<<<<<< HEAD
-void func_80A7735C(EnIk* this, PlayState* play) {
-    STACK_PADS(s32, 3);
-    f32 frames = Animation_GetLastFrame(&object_ik_Anim_0203D8);
-
-    SkelAnime_InitFlex(play, &this->skelAnime, &object_ik_Skel_0205C0, NULL, this->jointTable, this->morphTable, 30);
-    Animation_Change(&this->skelAnime, &object_ik_Anim_0203D8, 1.0f, 0.0f, frames, ANIMMODE_ONCE, 0.0f);
-    this->action = 3;
-    this->drawMode = 2;
-    func_80A770C0(this, play, 4);
-    func_80A772EC(this, play);
-    this->actor.shape.shadowAlpha = 0xFF;
-}
-
-void func_80A77434(EnIk* this, PlayState* play) {
-    this->action = 4;
-    this->drawMode = 2;
-    func_80A772A4(this);
-    this->actor.shape.shadowAlpha = 0xFF;
-}
-
-void func_80A77474(EnIk* this, PlayState* play) {
-    this->action = 5;
-    this->drawMode = 0;
-=======
 // Cutscene: starts after final hit to Nabooru
 void EnIk_SetupCsAction3(EnIk* this, PlayState* play) {
-    s32 pad[3];
+    STACK_PADS(s32, 3);
     f32 endFrame = Animation_GetLastFrame(&gIronKnuckleNabooruDeathAnim);
 
     SkelAnime_InitFlex(play, &this->skelAnime, &gIronKnuckleDefeatSkel, NULL, this->jointTable, this->morphTable,
@@ -1257,7 +1218,6 @@
 void EnIk_SetupCsAction5(EnIk* this, PlayState* play) {
     this->csAction = IK_CS_ACTION_5;
     this->csDrawMode = IK_CS_DRAW_NOTHING;
->>>>>>> bedf07d5
     this->actor.shape.shadowAlpha = 0;
 }
 
