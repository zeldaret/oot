/*
 * File: z_en_ik.c
 * Overlay: ovl_En_Ik
 * Description: Iron Knuckle
 */

#include "z_en_ik.h"

#include "vt.h"

#define FLAGS 0x00000010

#define THIS ((EnIk*)thisx)

typedef void (*EnIkDrawFunc)(struct EnIk*, GlobalContext*);

void EnIk_Init(Actor* thisx, GlobalContext* globalCtx);
void EnIk_Destroy(Actor* thisx, GlobalContext* globalCtx);
void EnIk_Update(Actor* thisx, GlobalContext* globalCtx);
void EnIk_Draw(Actor* thisx, GlobalContext* globalCtx);

void func_80A74714(EnIk* this);
void func_80A747C0(EnIk* this, GlobalContext* globalCtx);
void func_80A7492C(EnIk* this, GlobalContext* globalCtx);
void func_80A74AAC(EnIk* this);
void func_80A74BA4(EnIk* this, GlobalContext* globalCtx);
void func_80A74E2C(EnIk* this);
void func_80A74EBC(EnIk* this, GlobalContext* globalCtx);
void func_80A7506C(EnIk* this);
void func_80A7510C(EnIk* this, GlobalContext* globalCtx);
void func_80A751C8(EnIk* this);
void func_80A75260(EnIk* this, GlobalContext* globalCtx);
void func_80A753D0(EnIk* this);
void func_80A7545C(EnIk* this, GlobalContext* globalCtx);
void func_80A754A0(EnIk* this);
void func_80A75530(EnIk* this, GlobalContext* globalCtx);
void func_80A755F0(EnIk* this);
void func_80A7567C(EnIk* this, GlobalContext* globalCtx);
void func_80A758B0(EnIk* this, GlobalContext* globalCtx);
void func_80A75A38(EnIk* this, GlobalContext* globalCtx);
void func_80A75FA0(Actor* thisx, GlobalContext* globalCtx);
void func_80A76798(Actor* thisx, GlobalContext* globalCtx);
void func_80A7748C(EnIk* this, GlobalContext* globalCtx);
void func_80A774BC(EnIk* this, GlobalContext* globalCtx);
void func_80A774F8(EnIk* this, GlobalContext* globalCtx);
void func_80A77844(EnIk* this, GlobalContext* globalCtx);
void func_80A779DC(EnIk* this, GlobalContext* globalCtx);
void func_80A77AEC(EnIk* this, GlobalContext* globalCtx);
void func_80A77B0C(EnIk* this, GlobalContext* globalCtx);
void func_80A77B3C(EnIk* this, GlobalContext* globalCtx);
void func_80A77ED0(EnIk* this, GlobalContext* globalCtx);
void func_80A77EDC(EnIk* this, GlobalContext* globalCtx);
void func_80A78160(EnIk* this, GlobalContext* globalCtx);
void func_80A781CC(Actor* thisx, GlobalContext* globalCtx);

extern UNK_TYPE D_02003F80;
extern AnimationHeader D_06001C28;
extern AnimationHeader D_06002538;
extern AnimationHeader D_060029FC;
extern AnimationHeader D_060033C4;
extern AnimationHeader D_06003DBC;
extern AnimationHeader D_060045BC;
extern AnimationHeader D_0600485C;
extern AnimationHeader D_06005944;
extern AnimationHeader D_06006194;
extern AnimationHeader D_06006734;
extern AnimationHeader D_0600C114;
extern AnimationHeader D_0600CD70;
extern AnimationHeader D_0600DD50;
extern AnimationHeader D_0600ED24;
extern Gfx D_06016BE0[];
extern Gfx D_06016CD8[];
extern Gfx D_06016D88[];
extern Gfx D_06016EE8[];
extern Gfx D_06016F88[];
extern Gfx D_06018E78[];
extern Gfx D_06019100[];
extern Gfx D_06019E08[];
extern FlexSkeletonHeader D_0601E178;
extern AnimationHeader D_060203D8;
extern FlexSkeletonHeader D_060205C0;

static ColliderCylinderInit sCylinderInit = {
    { COLTYPE_UNK10, 0x00, 0x09, 0x39, 0x20, COLSHAPE_CYLINDER },
    { 0x00, { 0x00000000, 0x00, 0x00 }, { 0xFFCFFFFF, 0x00, 0x00 }, 0x00, 0x05, 0x01 },
    { 25, 80, 0, { 0, 0, 0 } },
};

static ColliderTrisItemInit sTrisItemsInit[] = {
    {
        { 0x02, { 0x00000000, 0x00, 0x00 }, { 0xFFC3FFFF, 0x00, 0x00 }, 0x00, 0x09, 0x00 },
        { { { -10.0f, 14.0f, 2.0f }, { -10.0f, -6.0f, 2.0f }, { 9.0f, 14.0f, 2.0f } } },
    },
    {
        { 0x02, { 0x00000000, 0x00, 0x00 }, { 0xFFC3FFFF, 0x00, 0x00 }, 0x00, 0x09, 0x00 },
        { { { -10.0f, -6.0f, 2.0f }, { 9.0f, -6.0f, 2.0f }, { 9.0f, 14.0f, 2.0f } } },
    },
};

static ColliderTrisInit sTrisInit = {
    { COLTYPE_METAL_SHIELD, 0x00, 0x0D, 0x00, 0x00, COLSHAPE_TRIS },
    ARRAY_COUNT(sTrisItemsInit),
    sTrisItemsInit,
};

static ColliderQuadInit sQuadInit = {
    { COLTYPE_UNK10, 0x11, 0x00, 0x00, 0x00, COLSHAPE_QUAD },
    { 0x00, { 0x20000000, 0x00, 0x40 }, { 0x00000000, 0x00, 0x00 }, 0x81, 0x00, 0x00 },
    { { { 0.0f, 0.0f, 0.0f }, { 0.0f, 0.0f, 0.0f }, { 0.0f, 0.0f, 0.0f }, { 0.0f, 0.0f, 0.0f } } },
};

static DamageTable sDamageTable = { {
    0xD0, 0xF2, 0xE1, 0xF2, 0xD0, 0xE2, 0xF2, 0xD0, 0xF1, 0xF2, 0xF4, 0xE2, 0xE2, 0xE2, 0xE2, 0xE2,
    0xEF, 0x60, 0x60, 0x60, 0x00, 0x00, 0xF1, 0xF4, 0xF2, 0xF2, 0xF8, 0xF4, 0xFA, 0x00, 0xF4, 0x00,
} };

void EnIk_Destroy(Actor* thisx, GlobalContext* globalCtx) {
    EnIk* this = THIS;

    if (Actor_FindNearby(globalCtx, &this->actor, ACTOR_EN_IK, ACTORTYPE_ENEMY, 8000.0f) == NULL) {
        func_800F5B58();
    }

    Collider_DestroyTris(globalCtx, &this->shieldCollider);
    Collider_DestroyCylinder(globalCtx, &this->bodyCollider);
    Collider_DestroyQuad(globalCtx, &this->axeCollider);
}

void EnIk_SetupAction(EnIk* this, EnIkActionFunc actionFunc) {
    this->actionFunc = actionFunc;
}

void func_80A74398(Actor* thisx, GlobalContext* globalCtx) {
    EnIk* this = THIS;
    s32 pad;
    EffectBlureInit1 blureInit;

    thisx->update = func_80A75FA0;
    thisx->draw = func_80A76798;
    thisx->flags |= 0x400;

    Collider_InitCylinder(globalCtx, &this->bodyCollider);
    Collider_SetCylinder(globalCtx, &this->bodyCollider, thisx, &sCylinderInit);
    Collider_InitTris(globalCtx, &this->shieldCollider);
    Collider_SetTris(globalCtx, &this->shieldCollider, thisx, &sTrisInit, this->shieldColliderItems);
    Collider_InitQuad(globalCtx, &this->axeCollider);
    Collider_SetQuad(globalCtx, &this->axeCollider, thisx, &sQuadInit);

    thisx->colChkInfo.damageTable = &sDamageTable;
    thisx->colChkInfo.mass = 0xFE;
    this->unk_2FC = 0;
    thisx->colChkInfo.health = 30;
    thisx->gravity = -1.0f;
    this->switchFlags = (thisx->params >> 8) & 0xFF;
    thisx->params &= 0xFF;

    if (thisx->params == 0) {
        thisx->colChkInfo.health += 20;
        thisx->naviEnemyId = 52;
    } else {
        Actor_SetScale(thisx, 0.012f);
        thisx->naviEnemyId = 53;
        Actor_ChangeType(globalCtx, &globalCtx->actorCtx, thisx, ACTORTYPE_ENEMY);
    }

    blureInit.p1StartColor[0] = blureInit.p1StartColor[1] = blureInit.p2StartColor[0] = blureInit.p2StartColor[1] =
        blureInit.p2StartColor[2] = blureInit.p1EndColor[0] = blureInit.p1EndColor[1] = blureInit.p2EndColor[0] =
            blureInit.p2EndColor[1] = blureInit.p2EndColor[2] = 255;

    blureInit.p2StartColor[3] = 64;
    blureInit.p1StartColor[3] = 200;
    blureInit.p1StartColor[2] = blureInit.p1EndColor[2] = 150;
    blureInit.p1EndColor[3] = blureInit.p2EndColor[3] = 0;

    blureInit.elemDuration = 8;
    blureInit.unkFlag = 0;
    blureInit.calcMode = 2;

    Effect_Add(globalCtx, &this->blureIdx, EFFECT_BLURE1, 0, 0, &blureInit);
    func_80A74714(this);

    if (this->switchFlags != 0xFF) {
        if (Flags_GetSwitch(globalCtx, this->switchFlags)) {
            Actor_Kill(thisx);
        }
    } else if (thisx->params != 0 && Flags_GetClear(globalCtx, globalCtx->roomCtx.curRoom.num)) {
        Actor_Kill(thisx);
    }
}

s32 func_80A745E4(EnIk* this, GlobalContext* globalCtx) {
    if (((this->unk_2FB != 0) || (this->actor.params == 0)) &&
        (func_800354B4(globalCtx, &this->actor, 100.0f, 0x2710, 0x4000, this->actor.shape.rot.y) != 0) &&
        (globalCtx->gameplayFrames & 1)) {
        func_80A755F0(this);
        return true;
    } else {
        return false;
    }
}

Actor* func_80A74674(GlobalContext* globalCtx, Actor* actor) {
    Actor* prop = globalCtx->actorCtx.actorList[ACTORTYPE_PROP].first;

    while (prop != NULL) {
        if ((prop == actor) || (prop->id != ACTOR_BG_JYA_IRONOBJ)) {
            prop = prop->next;
            continue;
        } else if (func_8002E1A8(actor, prop, 80.0f, 0x2710)) {
            return prop;
        }

        prop = prop->next;
    }

    return NULL;
}

void func_80A74714(EnIk* this) {
    f32 frames = Animation_LastFrame(&D_0600CD70);
    f32 frame;

    if (this->actor.params >= 2) {
        frame = frames - 1.0f;
    } else {
        frame = 0.0f;
    }

    Animation_Change(&this->skelAnime, &D_0600CD70, 0.0f, frame, frames, 2, 0.0f);
    this->unk_2F8 = 3;
    this->actor.speedXZ = 0.0f;
    EnIk_SetupAction(this, func_80A747C0);
}

void func_80A747C0(EnIk* this, GlobalContext* globalCtx) {
    Vec3f sp24;

    if (this->bodyCollider.base.acFlags & 2) {
        sp24 = this->actor.posRot.pos;
        Audio_PlayActorSound2(&this->actor, NA_SE_EN_IRONNACK_ARMOR_HIT);
        sp24.y += 30.0f;
        func_8003424C(globalCtx, &sp24);
        this->skelAnime.playSpeed = 1.0f;
        func_800F5ACC(0x38);
    }
    if (this->skelAnime.curFrame == 5.0f) {
        Audio_PlayActorSound2(&this->actor, NA_SE_EN_IRONNACK_WAKEUP);
    }
    if (SkelAnime_Update(&this->skelAnime)) {
        this->actor.flags |= 5;
        func_80A74AAC(this);
    }
}

void func_80A7489C(EnIk* this) {
    f32 frames = Animation_LastFrame(&D_0600DD50);

    this->actor.flags |= 5;
    this->unk_2F8 = 4;
    this->actor.speedXZ = 0.0f;
    Animation_Change(&this->skelAnime, &D_0600DD50, 0.0f, 0.0f, frames, 0, 4.0f);
    EnIk_SetupAction(this, func_80A7492C);
}

void func_80A7492C(EnIk* this, GlobalContext* globalCtx) {
    s32 phi_a0 = (this->unk_2FB == 0) ? 0xAAA : 0x3FFC;
    s16 yawDiff = this->actor.yawTowardsLink - this->actor.shape.rot.y;

    if ((ABS(yawDiff) <= phi_a0) && (this->actor.xzDistFromLink < 100.0f) &&
        (ABS(this->actor.yDistFromLink) < 150.0f)) {
        if ((globalCtx->gameplayFrames & 1)) {
            func_80A74E2C(this);
        } else {
            func_80A751C8(this);
        }
    } else if ((ABS(yawDiff) <= 0x4000) && (ABS(this->actor.yDistFromLink) < 150.0f)) {
        func_80A74AAC(this);
    } else {
        func_80A74AAC(this);
    }
    func_80A745E4(this, globalCtx);
    SkelAnime_Update(&this->skelAnime);
}

void func_80A74AAC(EnIk* this) {
    this->unk_2F8 = 5;
    if (this->unk_2FB == 0) {
        Animation_Change(&this->skelAnime, &D_0600ED24, 1.0f, 0.0f, Animation_LastFrame(&D_0600ED24), 0, -4.0f);
        this->actor.speedXZ = 0.9f;
    } else {
        Animation_Change(&this->skelAnime, &D_06006734, 1.0f, 0.0f, Animation_LastFrame(&D_06006734), 0, -4.0f);
        Audio_PlayActorSound2(&this->actor, NA_SE_EN_IRONNACK_DASH);
        this->actor.speedXZ = 2.5f;
    }
    this->actor.posRot.rot.y = this->actor.shape.rot.y;
    EnIk_SetupAction(this, func_80A74BA4);
}

void func_80A74BA4(EnIk* this, GlobalContext* globalCtx) {
    s16 temp_t0;
    s16 temp_a1;
    s16 yawDiff;
    s16 sp30;
    s16 sp2E;
    s16 phi_a3;

    if (this->unk_2FB == 0) {
        temp_t0 = 0xAAA;
        phi_a3 = 0x320;
        sp30 = 0;
        sp2E = 0x10;
    } else {
        temp_t0 = 0x3FFC;
        phi_a3 = 0x4B0;
        sp30 = 2;
        sp2E = 9;
    }
    temp_a1 = this->actor.wallPolyRot - this->actor.shape.rot.y;
    if ((this->actor.bgCheckFlags & 8) && (ABS(temp_a1) >= 0x4000)) {
        temp_a1 =
            (this->actor.yawTowardsLink > 0) ? this->actor.wallPolyRot - 0x4000 : this->actor.wallPolyRot + 0x4000;
        Math_SmoothStepToS(&this->actor.posRot.rot.y, temp_a1, 1, phi_a3, 0);
    } else {
        Math_SmoothStepToS(&this->actor.posRot.rot.y, this->actor.yawTowardsLink, 1, phi_a3, 0);
    }
    this->actor.shape.rot.y = this->actor.posRot.rot.y;
    yawDiff = this->actor.yawTowardsLink - this->actor.shape.rot.y;
    if ((ABS(yawDiff) <= temp_t0) && (this->actor.xzDistFromLink < 100.0f)) {
        if (ABS(this->actor.yDistFromLink) < 150.0f) {
            if ((globalCtx->gameplayFrames & 1)) {
                func_80A74E2C(this);
            } else {
                func_80A751C8(this);
            }
        }
    }
    if (func_80A74674(globalCtx, &this->actor) != NULL) {
        func_80A751C8(this);
        this->unk_2FC = 1;
    } else {
        temp_t0 = this->actor.yawTowardsLink - this->actor.shape.rot.y;
        if (ABS(temp_t0) > 0x4000) {
            this->unk_300--;
            if (this->unk_300 == 0) {
                func_80A754A0(this);
            }
        } else {
            this->unk_300 = 0x28;
        }
    }
    func_80A745E4(this, globalCtx);
    SkelAnime_Update(&this->skelAnime);
    if ((sp30 == (s16)this->skelAnime.curFrame) || (sp2E == (s16)this->skelAnime.curFrame)) {
        Audio_PlayActorSound2(&this->actor, NA_SE_EN_IRONNACK_WALK);
    }
}

void func_80A74E2C(EnIk* this) {
    f32 frames = Animation_LastFrame(&D_06001C28);

    this->unk_2FF = 1;
    this->unk_2F8 = 6;
    this->actor.speedXZ = 0.0f;
    Animation_Change(&this->skelAnime, &D_06001C28, 1.5f, 0.0f, frames, 2, -4.0f);
    EnIk_SetupAction(this, func_80A74EBC);
}

void func_80A74EBC(EnIk* this, GlobalContext* globalCtx) {
    Vec3f sp2C;

    if (this->skelAnime.curFrame == 15.0f) {
        Audio_PlayActorSound2(&this->actor, NA_SE_EN_IRONNACK_SWING_AXE);
<<<<<<< HEAD
    } else if (this->skelAnime.curFrame == 21.0f) {
        sp2C.x = this->actor.posRot.pos.x + Math_Sins(this->actor.shape.rot.y + 0x6A4) * 70.0f;
        sp2C.z = this->actor.posRot.pos.z + Math_Coss(this->actor.shape.rot.y + 0x6A4) * 70.0f;
=======
    } else if (this->skelAnime.animCurrentFrame == 21.0f) {
        sp2C.x = this->actor.posRot.pos.x + Math_SinS(this->actor.shape.rot.y + 0x6A4) * 70.0f;
        sp2C.z = this->actor.posRot.pos.z + Math_CosS(this->actor.shape.rot.y + 0x6A4) * 70.0f;
>>>>>>> b95643b3
        sp2C.y = this->actor.posRot.pos.y;
        Audio_PlayActorSound2(&this->actor, NA_SE_EN_IRONNACK_HIT_GND);
        Camera_AddQuake(&globalCtx->mainCamera, 2, 0x19, 5);
        func_800AA000(this->actor.xzDistFromLink, 0xFF, 0x14, 0x96);
        func_80062CD4(globalCtx, &sp2C);
    }

    if ((this->skelAnime.curFrame > 17.0f) && (this->skelAnime.curFrame < 23.0f)) {
        this->unk_2FE = 1;
    } else {
<<<<<<< HEAD
        if ((this->unk_2FB != 0) && (this->skelAnime.curFrame < 10.0f)) {
            Math_SmoothScaleMaxMinS(&this->actor.posRot.rot.y, this->actor.yawTowardsLink, 1, 0x5DC, 0);
=======
        if ((this->unk_2FB != 0) && (this->skelAnime.animCurrentFrame < 10.0f)) {
            Math_SmoothStepToS(&this->actor.posRot.rot.y, this->actor.yawTowardsLink, 1, 0x5DC, 0);
>>>>>>> b95643b3
            this->actor.shape.rot.y = this->actor.posRot.rot.y;
        }
        this->unk_2FE = 0;
    }

    if (SkelAnime_Update(&this->skelAnime)) {
        func_80A7506C(this);
    }
}

void func_80A7506C(EnIk* this) {
    f32 frames = Animation_LastFrame(&D_060029FC);

    this->unk_2FE = 0;
    this->unk_2F9 = (s8)frames;
    this->unk_2F8 = 7;
    this->unk_2FF = this->unk_2FE;
    Animation_Change(&this->skelAnime, &D_060029FC, 1.0f, 0.0f, frames, 0, -4.0f);
    Audio_PlayActorSound2(&this->actor, NA_SE_EN_IRONNACK_PULLOUT);
    EnIk_SetupAction(this, func_80A7510C);
}

void func_80A7510C(EnIk* this, GlobalContext* globalCtx) {
    f32 frames;

    if (SkelAnime_Update(&this->skelAnime) || (--this->unk_2F9 == 0)) {
        if (this->unk_2F8 == 8) {
            func_80A7489C(this);
        } else {
            frames = Animation_LastFrame(&D_06002538);
            this->unk_2F8 = 8;
            Animation_Change(&this->skelAnime, &D_06002538, 1.5f, 0.0f, frames, 3, -4.0f);
        }
    }
}

void func_80A751C8(EnIk* this) {
    f32 frames = Animation_LastFrame(&D_060033C4);

    this->unk_2FF = 2;
    this->unk_300 = 0;
    this->unk_2F8 = 6;
    this->actor.speedXZ = 0.0f;
    Animation_Change(&this->skelAnime, &D_060033C4, 0.0f, 0.0f, frames, 3, -6.0f);
    this->unk_2FC = 0;
    EnIk_SetupAction(this, func_80A75260);
}

void func_80A75260(EnIk* this, GlobalContext* globalCtx) {
    f32 temp_f0;

    this->unk_300 += 0x1C2;
<<<<<<< HEAD
    temp_f0 = Math_Sins(this->unk_300);
    this->skelAnime.playSpeed = ABS(temp_f0);
=======
    temp_f0 = Math_SinS(this->unk_300);
    this->skelAnime.animPlaybackSpeed = ABS(temp_f0);
>>>>>>> b95643b3

    if (this->skelAnime.curFrame > 11.0f) {
        this->unk_2FF = 3;
    }
<<<<<<< HEAD
    if (((this->skelAnime.curFrame > 1.0f) && (this->skelAnime.curFrame < 9.0f)) ||
        ((this->skelAnime.curFrame > 13.0f) && (this->skelAnime.curFrame < 18.0f))) {
        if ((this->unk_2FC == 0) && (this->unk_2FB != 0) && (this->skelAnime.curFrame < 10.0f)) {
            Math_SmoothScaleMaxMinS(&this->actor.posRot.rot.y, this->actor.yawTowardsLink, 1, 0x5DC, 0);
=======
    if (((this->skelAnime.animCurrentFrame > 1.0f) && (this->skelAnime.animCurrentFrame < 9.0f)) ||
        ((this->skelAnime.animCurrentFrame > 13.0f) && (this->skelAnime.animCurrentFrame < 18.0f))) {
        if ((this->unk_2FC == 0) && (this->unk_2FB != 0) && (this->skelAnime.animCurrentFrame < 10.0f)) {
            Math_SmoothStepToS(&this->actor.posRot.rot.y, this->actor.yawTowardsLink, 1, 0x5DC, 0);
>>>>>>> b95643b3
            this->actor.shape.rot.y = this->actor.posRot.rot.y;
        }
        if (this->unk_2FE < 0) {
            Audio_PlayActorSound2(&this->actor, NA_SE_EN_IRONNACK_SWING_AXE);
        }
        this->unk_2FE = 1;
    } else {
        this->unk_2FE = 0;
    }
    if (SkelAnime_Update(&this->skelAnime)) {
        func_80A753D0(this);
    }
}

void func_80A753D0(EnIk* this) {
    f32 frames = Animation_LastFrame(&D_06003DBC);

    this->unk_2FF = this->unk_2FE = 0;
    this->unk_2F8 = 8;
    Animation_Change(&this->skelAnime, &D_06003DBC, 1.5f, 0.0f, frames, 3, -4.0f);
    EnIk_SetupAction(this, func_80A7545C);
}

void func_80A7545C(EnIk* this, GlobalContext* globalCtx) {
    if (SkelAnime_Update(&this->skelAnime)) {
        func_80A7489C(this);
        func_80A745E4(this, globalCtx);
    }
}

void func_80A754A0(EnIk* this) {
    f32 frames = Animation_LastFrame(&D_060033C4);

    this->unk_2F8 = 1;
    this->unk_2FF = 3;
    this->actor.speedXZ = 0.0f;
    Animation_Change(&this->skelAnime, &D_060033C4, 0.5f, 13.0f, frames, 3, -4.0f);
    EnIk_SetupAction(this, func_80A75530);
}

void func_80A75530(EnIk* this, GlobalContext* globalCtx) {
    Math_StepUntilS(&this->actor.posRot.rot.y, this->actor.yawTowardsLink, 0x7D0);
    this->actor.shape.rot.y = this->actor.posRot.rot.y;
    if ((this->skelAnime.curFrame > 13.0f) && (this->skelAnime.curFrame < 18.0f)) {
        if (this->unk_2FE < 0) {
            Audio_PlayActorSound2(&this->actor, NA_SE_EN_IRONNACK_SWING_AXE);
        }
        this->unk_2FE = 1;
    } else {
        this->unk_2FE = 0;
    }
    if (SkelAnime_Update(&this->skelAnime)) {
        func_80A753D0(this);
        func_80A745E4(this, globalCtx);
    }
}

void func_80A755F0(EnIk* this) {
    f32 frames = Animation_LastFrame(&D_0600485C);

    this->unk_2FE = 0;
    this->unk_2F8 = 9;
    this->actor.speedXZ = 0.0f;
    Animation_Change(&this->skelAnime, &D_0600485C, 1.0f, 0.0f, frames, 3, -4.0f);
    EnIk_SetupAction(this, func_80A7567C);
}

void func_80A7567C(EnIk* this, GlobalContext* globalCtx) {
    CollisionCheck_SetAC(globalCtx, &globalCtx->colChkCtx, &this->shieldCollider.base);
    if (SkelAnime_Update(&this->skelAnime)) {
        if ((ABS((s16)(this->actor.yawTowardsLink - this->actor.shape.rot.y)) <= 0x4000) &&
            (this->actor.xzDistFromLink < 100.0f) && (ABS(this->actor.yDistFromLink) < 150.0f)) {
            if ((globalCtx->gameplayFrames & 1)) {
                func_80A74E2C(this);
            } else {
                func_80A751C8(this);
            }
        } else {
            func_80A7489C(this);
        }
    }
}

void func_80A75790(EnIk* this) {
    s16 yaw;
    s16 yawDiff;

    yaw = Math_Vec3f_Yaw(&this->actor.posRot.pos, &this->bodyCollider.base.ac->posRot.pos);
    this->unk_2F8 = 0;
    yawDiff = yaw - this->actor.shape.rot.y;
    if (ABS(yawDiff) <= 0x4000) {
        Animation_Change(&this->skelAnime, &D_06006194, 1.0f, 0.0f, Animation_LastFrame(&D_06006194), 2, -4.0f);
        this->actor.speedXZ = -6.0f;
    } else {
        Animation_Change(&this->skelAnime, &D_060045BC, 1.0f, 0.0f, Animation_LastFrame(&D_060045BC), 2, -4.0f);
        this->actor.speedXZ = 6.0f;
    }
    this->unk_2FE = 0;
    EnIk_SetupAction(this, func_80A758B0);
}

void func_80A758B0(EnIk* this, GlobalContext* globalCtx) {
    Math_SmoothStepToF(&this->actor.speedXZ, 0.0f, 1.0f, 1.0f, 0.0f);
    if (func_8003305C(&this->actor, &this->unk_308, globalCtx, this->actor.params + 4)) {
        this->unk_308.unk_10 = 0;
    }
    if (SkelAnime_Update(&this->skelAnime)) {
        if (ABS((s16)(this->actor.yawTowardsLink - this->actor.shape.rot.y)) <= 0x4000) {
            func_80A7489C(this);
            func_80A745E4(this, globalCtx);
        } else {
            func_80A754A0(this);
        }
    }
}

void func_80A7598C(EnIk* this) {
    f32 frames = Animation_LastFrame(&D_06005944);

    this->unk_2FE = 0;
    this->unk_2F8 = 2;
    this->actor.speedXZ = 0.0f;
    Animation_Change(&this->skelAnime, &D_06005944, 1.0f, 0.0f, frames, 2, -4.0f);
    this->unk_2F9 = 0x18;
    Audio_PlayActorSound2(&this->actor, NA_SE_EN_IRONNACK_DEAD);
    Audio_PlayActorSound2(&this->actor, NA_SE_EN_NUTS_CUTBODY);
    EnIk_SetupAction(this, func_80A75A38);
}

void func_80A75A38(EnIk* this, GlobalContext* globalCtx) {
    if (SkelAnime_Update(&this->skelAnime)) {
        if ((this->actor.colChkInfo.health == 0) && (this->unk_2F9 != 0)) {
            s32 i;
            Vec3f pos;
            Vec3f sp7C = { 0.0f, 0.5f, 0.0f };

            this->unk_2F9--;

            for (i = 0xC - (this->unk_2F9 >> 1); i >= 0; i--) {
                pos.x = this->actor.posRot.pos.x + Rand_CenteredFloat(120.0f);
                pos.z = this->actor.posRot.pos.z + Rand_CenteredFloat(120.0f);
                pos.y = this->actor.posRot.pos.y + 20.0f + Rand_CenteredFloat(50.0f);
                EffectSsDeadDb_Spawn(globalCtx, &pos, &sp7C, &sp7C, 100, 0, 255, 255, 255, 255, 0, 0, 255, 1, 9, true);
            }
            if (this->unk_2F9 == 0) {
                Item_DropCollectibleRandom(globalCtx, &this->actor, &this->actor.posRot.pos, 0xB0);
                if (this->switchFlags != 0xFF) {
                    Flags_SetSwitch(globalCtx, this->switchFlags);
                }
                Actor_Kill(&this->actor);
            }
        }
    } else if (this->skelAnime.curFrame == 23.0f) {
        Audio_PlayActorSound2(&this->actor, NA_SE_EN_IRONNACK_WALK);
    }
}

void func_80A75C38(EnIk* this, GlobalContext* globalCtx) {
    f32 temp_f0;
    u8 pad;
    u8 pad2;
    u8 prevHealth;
    s32 temp_v0_3;
    Vec3f sp38;

    if ((this->unk_2F8 == 3) || (this->unk_2F8 == 2)) {
        return;
    }
    if (this->shieldCollider.base.acFlags & 0x80) {
        temp_f0 = Animation_LastFrame(&D_0600485C) - 2.0f;
        if (this->skelAnime.curFrame < temp_f0) {
            this->skelAnime.curFrame = temp_f0;
        }
        this->shieldCollider.base.acFlags &= ~0x80;
        this->bodyCollider.base.acFlags &= ~0x2;
        return;
    }
    if (!(this->bodyCollider.base.acFlags & 2)) {
        return;
    }
    sp38 = this->actor.posRot.pos;
    sp38.y += 50.0f;
    func_80035650(&this->actor, &this->bodyCollider.body, 1);
    temp_v0_3 = this->actor.colChkInfo.damageEffect;
    this->unk_2FD = temp_v0_3 & 0xFF;
    this->bodyCollider.base.acFlags &= ~0x2;

    if (1) {}

    if ((this->unk_2FD == 0) || (this->unk_2FD == 0xD) || ((this->unk_2FB == 0) && (this->unk_2FD == 0xE))) {
        if (this->unk_2FD != 0) {
            func_80062D60(globalCtx, &sp38);
        }
        return;
    }
    func_8003426C(&this->actor, 0x4000, 0xFF, 0, 0xC);
    prevHealth = this->actor.colChkInfo.health;
    Actor_ApplyDamage(&this->actor);
    if (this->actor.params != 0) {
        if ((prevHealth > 10) && (this->actor.colChkInfo.health <= 10)) {
            this->unk_2FB = 1;
            func_80032E24(&this->unk_308, 3, globalCtx);
        }
    } else if (this->actor.colChkInfo.health <= 10) {
        Actor_ChangeType(globalCtx, &globalCtx->actorCtx, &this->actor, ACTORTYPE_BOSS);
        Audio_PlaySoundAtPosition(globalCtx, &this->actor.posRot.pos, 20, NA_SE_EN_LAST_DAMAGE);
        if (this->switchFlags != 0xFF) {
            Flags_SetSwitch(globalCtx, this->switchFlags);
        }
        return;
    } else if (prevHealth == 50) {
        Actor_ChangeType(globalCtx, &globalCtx->actorCtx, &this->actor, ACTORTYPE_ENEMY);
    }

    if (this->actor.colChkInfo.health == 0) {
        func_80A7598C(this);
        func_80032C7C(globalCtx, &this->actor);
        return;
    }
    Math_SmoothStepToS(&this->actor.posRot.rot.y, this->actor.yawTowardsLink, 1, 0x7D0, 0);
    if ((this->actor.params == 0) && (Rand_ZeroOne() < 0.5f)) {
        if (ABS((s16)(this->actor.yawTowardsLink - this->actor.shape.rot.y)) > 0x4000) {
            func_80A754A0(this);
        }
    }
    if ((this->actor.params != 0) && (this->unk_2FB != 0)) {
        if ((prevHealth > 10) && (this->actor.colChkInfo.health <= 10)) {
            Audio_PlayActorSound2(&this->actor, NA_SE_EN_IRONNACK_ARMOR_OFF_DEMO);
        } else {
            Audio_PlayActorSound2(&this->actor, NA_SE_EN_IRONNACK_DAMAGE);
            Audio_PlayActorSound2(&this->actor, NA_SE_EN_NUTS_CUTBODY);
        }
        func_80A75790(this);
        return;
    }
    Audio_PlayActorSound2(&this->actor, NA_SE_EN_IRONNACK_ARMOR_HIT);
    Audio_PlayActorSound2(&this->actor, NA_SE_EN_IRONNACK_DAMAGE);
    func_80062CD4(globalCtx, &sp38);
}

void func_80A75FA0(Actor* thisx, GlobalContext* globalCtx) {
    EnIk* this = THIS;
    s32 pad;
    Player* player = PLAYER;
    u8 prevInvincibilityTimer;

    this->unk_2FA = this->unk_2FB;
    func_80A75C38(this, globalCtx);
    if ((this->actor.params == 0) && (this->actor.colChkInfo.health <= 10)) {
        func_80A781CC(&this->actor, globalCtx);
        return;
    }
    this->actionFunc(this, globalCtx);
    if (this->axeCollider.base.atFlags & 2) {
        this->axeCollider.base.atFlags &= ~0x2;
        if (&player->actor == this->axeCollider.base.at) {
            prevInvincibilityTimer = player->invincibilityTimer;
            if (player->invincibilityTimer <= 0) {
                if (player->invincibilityTimer < -39) {
                    player->invincibilityTimer = 0;
                } else {
                    player->invincibilityTimer = 0;
                    globalCtx->damagePlayer(globalCtx, -64);
                    this->unk_2FE = 0;
                }
            }
            func_8002F71C(globalCtx, &this->actor, 8.0f, this->actor.yawTowardsLink, 8.0f);
            player->invincibilityTimer = prevInvincibilityTimer;
        }
    }
    Actor_MoveForward(&this->actor);
    func_8002E4B4(globalCtx, &this->actor, 75.0f, 30.0f, 30.0f, 0x1D);
    this->actor.posRot2.pos = this->actor.posRot.pos;
    this->actor.posRot2.pos.y += 45.0f;
    Collider_CylinderUpdate(&this->actor, &this->bodyCollider);
    CollisionCheck_SetOC(globalCtx, &globalCtx->colChkCtx, &this->bodyCollider.base);
    if ((this->actor.colChkInfo.health > 0) && (this->actor.dmgEffectTimer == 0) && (this->unk_2F8 >= 2)) {
        CollisionCheck_SetAC(globalCtx, &globalCtx->colChkCtx, &this->bodyCollider.base);
    }
    if (this->unk_2FE > 0) {
        CollisionCheck_SetAT(globalCtx, &globalCtx->colChkCtx, &this->axeCollider.base);
    }
    if (this->unk_2F8 == 9) {
        CollisionCheck_SetAC(globalCtx, &globalCtx->colChkCtx, &this->shieldCollider.base);
    }
}

Gfx* func_80A761B0(GraphicsContext* gfxCtx, u8 primR, u8 primG, u8 primB, u8 envR, u8 envG, u8 envB) {
    Gfx* displayList;
    Gfx* displayListHead;

    displayList = Graph_Alloc(gfxCtx, 4 * sizeof(Gfx));
    displayListHead = displayList;

    gDPPipeSync(displayListHead++);
    gDPSetPrimColor(displayListHead++, 0, 0, primR, primG, primB, 255);
    gDPSetEnvColor(displayListHead++, envR, envG, envB, 255);
    gSPEndDisplayList(displayListHead++);

    return displayList;
}

s32 EnIk_OverrideLimbDraw3(GlobalContext* globalCtx, s32 limbIndex, Gfx** dList, Vec3f* pos, Vec3s* rot, void* thisx) {
    EnIk* this = THIS;

    if (limbIndex == 12) {
        if (this->actor.params != 0) {
            *dList = D_06018E78;
        }
    } else if (limbIndex == 13) {
        if (this->actor.params != 0) {
            *dList = D_06019100;
        }
    } else if ((limbIndex == 26) || (limbIndex == 27)) {
        if ((this->unk_2FA & 1)) {
            *dList = NULL;
        }
    } else if ((limbIndex == 28) || (limbIndex == 29)) {
        if (!(this->unk_2FA & 1)) {
            *dList = NULL;
        }
    }
    return false;
}

// unused
static Vec3f D_80A78470 = { 300.0f, 0.0f, 0.0f };

static Vec3f D_80A7847C[] = {
    { 800.0f, -200.0f, -5200.0f },
    { 0.0f, 0.0f, 0.0f },
    { -200.0f, -2200.0f, -200.0f },
    { -6000.0f, 2000.0f, -3000.0f },
};

static Vec3f D_80A784AC[] = {
    { -3000.0, -700.0, -5000.0 },
    { -3000.0, -700.0, 2000.0 },
    { 4000.0, -700.0, 2000.0 },
};

static Vec3f D_80A784D0[] = {
    { 4000.0, -700.0, 2000.0 },
    { 4000.0, -700.0, -5000.0 },
    { -3000.0, -700.0, -5000.0 },
};

void EnIk_PostLimbDraw3(GlobalContext* globalCtx, s32 limbIndex, Gfx** dList, Vec3s* rot, void* thisx) {
    Vec3f spF4;
    Vec3f spE8;
    EnIk* this = THIS;

    OPEN_DISPS(globalCtx->state.gfxCtx, "../z_en_ik_inFight.c", 1201);

    if (this->unk_2FB & 1) {
        func_80032F54(&this->unk_308, limbIndex, 0x1A, 0x1B, 0x1C, dList, -1);
    }
    if (limbIndex == 12) {
        gSPMatrix(POLY_XLU_DISP++, Matrix_NewMtx(globalCtx->state.gfxCtx, "../z_en_ik_inFight.c", 1217),
                  G_MTX_NOPUSH | G_MTX_LOAD | G_MTX_MODELVIEW);
        if (this->actor.params != 0) {
            gSPDisplayList(POLY_XLU_DISP++, D_06019E08);
        } else {
            gSPDisplayList(POLY_XLU_DISP++, D_06016D88);
        }
    } else if (limbIndex == 17) {
        s32 i;
        Vec3f sp9C[3];
        Vec3f sp78[3];

        Matrix_MultVec3f(&D_80A7847C[0], &this->axeCollider.dim.quad[1]);
        Matrix_MultVec3f(&D_80A7847C[1], &this->axeCollider.dim.quad[0]);
        Matrix_MultVec3f(&D_80A7847C[2], &this->axeCollider.dim.quad[3]);
        Matrix_MultVec3f(&D_80A7847C[3], &this->axeCollider.dim.quad[2]);
        func_80062734(&this->axeCollider, &this->axeCollider.dim.quad[0], &this->axeCollider.dim.quad[1],
                      &this->axeCollider.dim.quad[2], &this->axeCollider.dim.quad[3]);
        Matrix_MultVec3f(&D_80A7847C[0], &spF4);
        Matrix_MultVec3f(&D_80A7847C[1], &spE8);
        if (this->unk_2FE > 0) {
            EffectBlure_AddVertex(Effect_GetByIndex(this->blureIdx), &spF4, &spE8);
        } else if (this->unk_2FE == 0) {
            EffectBlure_AddSpace(Effect_GetByIndex(this->blureIdx));
            this->unk_2FE = -1;
        }
        if (this->unk_2F8 == 9) {
            for (i = 0; i < ARRAY_COUNT(sp78); i++) {
                Matrix_MultVec3f(&D_80A784AC[i], &sp9C[i]);
                Matrix_MultVec3f(&D_80A784D0[i], &sp78[i]);
            }

            func_800627A0(&this->shieldCollider, 0, &sp9C[0], &sp9C[1], &sp9C[2]);
            func_800627A0(&this->shieldCollider, 1, &sp78[0], &sp78[1], &sp78[2]);
        }
    }

    switch (limbIndex) {
        case 22:
            gSPMatrix(POLY_XLU_DISP++, Matrix_NewMtx(globalCtx->state.gfxCtx, "../z_en_ik_inFight.c", 1270),
                      G_MTX_NOPUSH | G_MTX_LOAD | G_MTX_MODELVIEW);
            gSPDisplayList(POLY_XLU_DISP++, D_06016F88);
            break;
        case 24:
            gSPMatrix(POLY_XLU_DISP++, Matrix_NewMtx(globalCtx->state.gfxCtx, "../z_en_ik_inFight.c", 1275),
                      G_MTX_NOPUSH | G_MTX_LOAD | G_MTX_MODELVIEW);
            gSPDisplayList(POLY_XLU_DISP++, D_06016EE8);
            break;
        case 26:
            if (!(this->unk_2FA & 1)) {
                gSPMatrix(POLY_XLU_DISP++, Matrix_NewMtx(globalCtx->state.gfxCtx, "../z_en_ik_inFight.c", 1281),
                          G_MTX_NOPUSH | G_MTX_LOAD | G_MTX_MODELVIEW);
                gSPDisplayList(POLY_XLU_DISP++, D_06016BE0);
            }
            break;
        case 27:
            if (!(this->unk_2FA & 1)) {
                gSPMatrix(POLY_XLU_DISP++, Matrix_NewMtx(globalCtx->state.gfxCtx, "../z_en_ik_inFight.c", 1288),
                          G_MTX_NOPUSH | G_MTX_LOAD | G_MTX_MODELVIEW);
                gSPDisplayList(POLY_XLU_DISP++, D_06016CD8);
            }
            break;
    }

    CLOSE_DISPS(globalCtx->state.gfxCtx, "../z_en_ik_inFight.c", 1294);
}

void func_80A76798(Actor* thisx, GlobalContext* globalCtx) {
    EnIk* this = THIS;

    OPEN_DISPS(globalCtx->state.gfxCtx, "../z_en_ik_inFight.c", 1309);

    func_80093D18(globalCtx->state.gfxCtx);
    func_80093D84(globalCtx->state.gfxCtx);

    if (this->actor.params == 0) {
        gSPSegment(POLY_OPA_DISP++, 0x08, func_80A761B0(globalCtx->state.gfxCtx, 245, 225, 155, 30, 30, 0));
        gSPSegment(POLY_OPA_DISP++, 0x09, func_80A761B0(globalCtx->state.gfxCtx, 255, 40, 0, 40, 0, 0));
        gSPSegment(POLY_OPA_DISP++, 0x0A, func_80A761B0(globalCtx->state.gfxCtx, 255, 255, 255, 20, 40, 30));
    } else if (this->actor.params == 1) {
        gSPSegment(POLY_OPA_DISP++, 0x08, func_80A761B0(globalCtx->state.gfxCtx, 245, 255, 205, 30, 35, 0));
        gSPSegment(POLY_OPA_DISP++, 0x09, func_80A761B0(globalCtx->state.gfxCtx, 185, 135, 25, 20, 20, 0));
        gSPSegment(POLY_OPA_DISP++, 0x0A, func_80A761B0(globalCtx->state.gfxCtx, 255, 255, 255, 30, 40, 20));
    } else if (this->actor.params == 2) {
        gSPSegment(POLY_OPA_DISP++, 0x08, func_80A761B0(globalCtx->state.gfxCtx, 55, 65, 55, 0, 0, 0));
        gSPSegment(POLY_OPA_DISP++, 0x09, func_80A761B0(globalCtx->state.gfxCtx, 205, 165, 75, 25, 20, 0));
        gSPSegment(POLY_OPA_DISP++, 0x0A, func_80A761B0(globalCtx->state.gfxCtx, 205, 165, 75, 25, 20, 0));
    } else {
        gSPSegment(POLY_OPA_DISP++, 0x08, func_80A761B0(globalCtx->state.gfxCtx, 255, 255, 255, 180, 180, 180));
        gSPSegment(POLY_OPA_DISP++, 0x09, func_80A761B0(globalCtx->state.gfxCtx, 225, 205, 115, 25, 20, 0));
        gSPSegment(POLY_OPA_DISP++, 0x0A, func_80A761B0(globalCtx->state.gfxCtx, 225, 205, 115, 25, 20, 0));
    }
    SkelAnime_DrawFlexOpa(globalCtx, this->skelAnime.skeleton, this->skelAnime.jointTbl, this->skelAnime.dListCount,
                          EnIk_OverrideLimbDraw3, EnIk_PostLimbDraw3, this);

    CLOSE_DISPS(globalCtx->state.gfxCtx, "../z_en_ik_inFight.c", 1351);
}

void EnIk_StartMusic(void) {
    func_800F5ACC(0x38);
}

void func_80A76C14(EnIk* this) {
    if (Animation_OnFrame(&this->skelAnime, 1.0f)) {
        Audio_PlaySoundGeneral(NA_SE_EN_IRONNACK_WAKEUP, &this->actor.projectedPos, 4, &D_801333E0, &D_801333E0,
                               &D_801333E8);
    } else if (Animation_OnFrame(&this->skelAnime, 33.0f)) {
        Audio_PlaySoundGeneral(NA_SE_EN_IRONNACK_WALK, &this->actor.projectedPos, 4, &D_801333E0, &D_801333E0,
                               &D_801333E8);
    } else if (Animation_OnFrame(&this->skelAnime, 68.0f) || Animation_OnFrame(&this->skelAnime, 80.0f)) {
        Audio_PlaySoundGeneral(NA_SE_EN_IRONNACK_ARMOR_DEMO, &this->actor.projectedPos, 4, &D_801333E0, &D_801333E0,
                               &D_801333E8);
    } else if (Animation_OnFrame(&this->skelAnime, 107.0f)) {
        Audio_PlaySoundGeneral(NA_SE_EN_IRONNACK_FINGER_DEMO, &this->actor.projectedPos, 4, &D_801333E0, &D_801333E0,
                               &D_801333E8);
    } else if (Animation_OnFrame(&this->skelAnime, 156.0f)) {
        Audio_PlaySoundGeneral(NA_SE_EN_IRONNACK_ARMOR_DEMO, &this->actor.projectedPos, 4, &D_801333E0, &D_801333E0,
                               &D_801333E8);
    } else if (Animation_OnFrame(&this->skelAnime, 188.0f)) {
        Audio_PlaySoundGeneral(NA_SE_EN_IRONNACK_WAVE_DEMO, &this->actor.projectedPos, 4, &D_801333E0, &D_801333E0,
                               &D_801333E8);
    }
}

void func_80A76DDC(EnIk* this, GlobalContext* globalCtx, Vec3f* pos) {
    Audio_PlaySoundGeneral(NA_SE_EN_TWINROBA_TRANSFORM, &this->actor.projectedPos, 4, &D_801333E0, &D_801333E0,
                           &D_801333E8);
}

void func_80A76E2C(EnIk* this, GlobalContext* globalCtx, Vec3f* pos) {
    static Vec3f D_80A78514[] = {
        { 1000.0, -1000.0, 1000.0 },  { 0.0, -1000.0, 0.0 },        { -1000.0, -5000.0, -4000.0 },
        { 1000.0, -5000.0, -3000.0 }, { -1000.0, 1000.0, -6000.0 }, { -1000.0, 3000.0, -5000.0 },
        { -800.0, 1000.0, -3000.0 },  { 0.0, -4000.0, -2000.0 },    { -1000.0, -2000.0, -6000.0 },
        { 1000.0, -3000.0, 0.0 },     { 2000.0, -2000.0, -4000.0 }, { -1000.0, 0.0, -6000.0 },
        { 1000.0, -2000.0, -2000.0 }, { 0.0, -2000.0, 2100.0 },     { 0.0, 0.0, 0.0 },
        { 1000.0, -1000.0, -6000.0 }, { 2000.0, 0.0, -3000.0 },     { -1000.0, -1000.0, -4000.0 },
        { 900.0, -800.0, 2700.0 },    { 720.0f, 900.0f, 2500.0f },
    };

    if (this->unk_4D4 == 0) {
        s32 pad;
        Vec3f effectVelocity = { 0.0f, 0.0f, 0.0f };
        Vec3f effectAccel = { 0.0f, 0.3f, 0.0f };
        s32 i;

        for (i = ARRAY_COUNT(D_80A78514) - 1; i >= 0; i--) {
            Color_RGBA8 primColor = { 200, 200, 200, 255 };
            Color_RGBA8 envColor = { 150, 150, 150, 0 };
            s32 temp_v0;
            Vec3f effectPos;

            Matrix_MultVec3f(&D_80A78514[i], &effectPos);
            temp_v0 = (Rand_ZeroOne() * 20.0f) - 10.0f;
            primColor.r += temp_v0;
            primColor.g += temp_v0;
            primColor.b += temp_v0;
            envColor.r += temp_v0;
            envColor.g += temp_v0;
            envColor.b += temp_v0;
            func_8002829C(globalCtx, &effectPos, &effectVelocity, &effectAccel, &primColor, &envColor,
                          (Rand_ZeroOne() * 60.0f) + 300.0f, 0);
        }

        this->unk_4D4 = 1;
        func_80A76DDC(this, globalCtx, pos);
    }
}

void func_80A77034(EnIk* this, GlobalContext* globalCtx) {
    func_8002E4B4(globalCtx, &this->actor, 75.0f, 30.0f, 30.0f, 5);
}

s32 func_80A7707C(EnIk* this) {
    return SkelAnime_Update(&this->skelAnime);
}

CsCmdActorAction* EnIk_GetNpcAction(GlobalContext* globalCtx, s32 actionIdx) {
    if (globalCtx->csCtx.state != 0) {
        return globalCtx->csCtx.npcActions[actionIdx];
    } else {
        return NULL;
    }
}

void func_80A770C0(EnIk* this, GlobalContext* globalCtx, s32 actionIdx) {
    CsCmdActorAction* npcAction = EnIk_GetNpcAction(globalCtx, actionIdx);

    if (npcAction != NULL) {
        this->actor.posRot.pos.x = npcAction->startPos.x;
        this->actor.posRot.pos.y = npcAction->startPos.y;
        this->actor.posRot.pos.z = npcAction->startPos.z;
        this->actor.posRot.rot.y = this->actor.shape.rot.y = npcAction->rot.y;
    }
}

f32 EnIk_curFrame(Actor* thisx) {
    EnIk* this = THIS;

    return this->skelAnime.curFrame;
}

void func_80A77148(EnIk* this) {
    this->action = 0;
    this->drawMode = 0;
    this->actor.shape.unk_14 = 0;
}

void func_80A77158(EnIk* this, GlobalContext* globalCtx) {
    Animation_Change(&this->skelAnime, &D_0600C114, 1.0f, 0.0f, Animation_LastFrame(&D_0600C114), 2, 0.0f);
    func_80A770C0(this, globalCtx, 4);
    this->action = 1;
    this->drawMode = 1;
    this->actor.shape.unk_14 = 0xFF;
}

void func_80A771E4(EnIk* this) {
    Animation_Change(&this->skelAnime, &D_0600C114, 1.0f, 0.0f, Animation_LastFrame(&D_0600C114), 2, 0.0f);
    this->action = 2;
    this->drawMode = 1;
    this->unk_4D4 = 0;
    this->actor.shape.unk_14 = 0xFF;
}

void func_80A77264(EnIk* this, GlobalContext* globalCtx, s32 arg2) {
    if ((arg2 != 0) && (EnIk_GetNpcAction(globalCtx, 4) != NULL)) {
        func_80A78160(this, globalCtx);
    }
}

void func_80A772A4(EnIk* this) {
    Audio_PlaySoundGeneral(NA_SE_EN_IRONNACK_STAGGER_DEMO, &this->actor.projectedPos, 4, &D_801333E0, &D_801333E0,
                           &D_801333E8);
}

void func_80A772EC(EnIk* this, GlobalContext* globalCtx) {
    static Vec3f D_80A78FA0;
    s32 pad[2];
    f32 wDest;

    SkinMatrix_Vec3fMtxFMultXYZW(&globalCtx->mf_11D60, &this->actor.posRot.pos, &D_80A78FA0, &wDest);
    Audio_PlaySoundGeneral(NA_SE_EN_IRONNACK_DEAD, &D_80A78FA0, 4, &D_801333E0, &D_801333E0, &D_801333E8);
}

void func_80A7735C(EnIk* this, GlobalContext* globalCtx) {
    s32 pad[3];
    f32 frames = Animation_LastFrame(&D_060203D8);

    SkelAnime_InitFlex(globalCtx, &this->skelAnime, &D_060205C0, NULL, this->jointTbl, this->morphTbl, 30);
    Animation_Change(&this->skelAnime, &D_060203D8, 1.0f, 0.0f, frames, 2, 0.0f);
    this->action = 3;
    this->drawMode = 2;
    func_80A770C0(this, globalCtx, 4);
    func_80A772EC(this, globalCtx);
    this->actor.shape.unk_14 = 0xFF;
}

void func_80A77434(EnIk* this, GlobalContext* globalCtx) {
    this->action = 4;
    this->drawMode = 2;
    func_80A772A4(this);
    this->actor.shape.unk_14 = 0xFF;
}

void func_80A77474(EnIk* this, GlobalContext* globalCtx) {
    this->action = 5;
    this->drawMode = 0;
    this->actor.shape.unk_14 = 0;
}

void func_80A7748C(EnIk* this, GlobalContext* globalCtx) {
    func_80A77034(this, globalCtx);
    func_80A779DC(this, globalCtx);
}

void func_80A774BC(EnIk* this, GlobalContext* globalCtx) {
    func_80A7707C(this);
    func_80A77034(this, globalCtx);
    func_80A779DC(this, globalCtx);
}

void func_80A774F8(EnIk* this, GlobalContext* globalCtx) {
    if (EnIk_GetNpcAction(globalCtx, 4) == NULL) {
        Actor_Kill(&this->actor);
    }
}

s32 EnIk_OverrideLimbDraw2(GlobalContext* globalCtx, s32 limbIndex, Gfx** dList, Vec3f* pos, Vec3s* rot, void* thisx) {
    EnIk* this = THIS;

    if ((limbIndex == 13) || (limbIndex == 26) || (limbIndex == 27)) {
        if (EnIk_curFrame(&this->actor) >= 30.0f) {
            *dList = NULL;
        }
    }

    return 0;
}

void EnIk_PostLimbDraw2(GlobalContext* globalCtx, s32 limbIndex, Gfx** dList, Vec3s* rot, void* thisx) {
    GraphicsContext* gfxCtx = globalCtx->state.gfxCtx;

    OPEN_DISPS(gfxCtx, "../z_en_ik_inAwake.c", 207);

    switch (limbIndex) {
        case 13: {
            EnIk* this = THIS;
            if (EnIk_curFrame(&this->actor) < 30.0f) {
                gSPMatrix(POLY_XLU_DISP++, Matrix_NewMtx(gfxCtx, "../z_en_ik_inAwake.c", 267),
                          G_MTX_NOPUSH | G_MTX_LOAD | G_MTX_MODELVIEW);
                gSPDisplayList(POLY_XLU_DISP++, D_06016D88);
            }
        } break;
        case 22:
            gSPMatrix(POLY_XLU_DISP++, Matrix_NewMtx(gfxCtx, "../z_en_ik_inAwake.c", 274),
                      G_MTX_NOPUSH | G_MTX_LOAD | G_MTX_MODELVIEW);
            gSPDisplayList(POLY_XLU_DISP++, D_06016F88);
            break;
        case 24:
            gSPMatrix(POLY_XLU_DISP++, Matrix_NewMtx(gfxCtx, "../z_en_ik_inAwake.c", 280),
                      G_MTX_NOPUSH | G_MTX_LOAD | G_MTX_MODELVIEW);
            gSPDisplayList(POLY_XLU_DISP++, D_06016EE8);
            break;
        case 26: {
            EnIk* this = THIS;
            if (EnIk_curFrame(&this->actor) < 30.0f) {
                // s32 pad;

                gSPMatrix(POLY_XLU_DISP++, Matrix_NewMtx(gfxCtx, "../z_en_ik_inAwake.c", 288),
                          G_MTX_NOPUSH | G_MTX_LOAD | G_MTX_MODELVIEW);
                gSPDisplayList(POLY_XLU_DISP++, D_06016BE0);
            }
        } break;
        case 27: {
            EnIk* this = THIS;
            if (EnIk_curFrame(&this->actor) < 30.0f) {
                // s32 pad;

                gSPMatrix(POLY_XLU_DISP++, Matrix_NewMtx(gfxCtx, "../z_en_ik_inAwake.c", 297),
                          G_MTX_NOPUSH | G_MTX_LOAD | G_MTX_MODELVIEW);
                gSPDisplayList(POLY_XLU_DISP++, D_06016CD8);
            }
        } break;
    }
    CLOSE_DISPS(gfxCtx, "../z_en_ik_inAwake.c", 304);
}

void func_80A77844(EnIk* this, GlobalContext* globalCtx) {
    GraphicsContext* gfxCtx = globalCtx->state.gfxCtx;
    SkelAnime* skelAnime = &this->skelAnime;
    s32 pad[2];

    OPEN_DISPS(gfxCtx, "../z_en_ik_inAwake.c", 322);

    func_8002EBCC(&this->actor, globalCtx, 0);
    func_80093D18(gfxCtx);
    func_80093D84(gfxCtx);
    gSPSegment(POLY_OPA_DISP++, 0x08, func_80A761B0(gfxCtx, 245, 225, 155, 30, 30, 0));
    gSPSegment(POLY_OPA_DISP++, 0x09, func_80A761B0(gfxCtx, 255, 40, 0, 40, 0, 0));
    gSPSegment(POLY_OPA_DISP++, 0x0A, func_80A761B0(gfxCtx, 255, 255, 255, 20, 40, 30));
    SkelAnime_DrawFlexOpa(globalCtx, skelAnime->skeleton, skelAnime->jointTbl, skelAnime->dListCount,
                          EnIk_OverrideLimbDraw2, EnIk_PostLimbDraw2, this);

    CLOSE_DISPS(gfxCtx, "../z_en_ik_inAwake.c", 345);
}

void func_80A779DC(EnIk* this, GlobalContext* globalCtx) {
    CsCmdActorAction* npcAction = EnIk_GetNpcAction(globalCtx, 4);
    u32 action;
    u32 currentNpcAction;

    if (npcAction != NULL) {
        action = npcAction->action;
        currentNpcAction = this->npcAction;
        if (action != currentNpcAction) {
            switch (action) {
                case 1:
                    func_80A77148(this);
                    break;
                case 2:
                    func_80A77158(this, globalCtx);
                    break;
                case 3:
                    func_80A771E4(this);
                    break;
                case 4:
                    func_80A78160(this, globalCtx);
                    break;
                case 5:
                    func_80A7735C(this, globalCtx);
                    break;
                case 6:
                    func_80A77434(this, globalCtx);
                    break;
                case 7:
                    func_80A77474(this, globalCtx);
                    break;
                default:
                    osSyncPrintf("En_Ik_inConfrontion_Check_DemoMode:そんな動作は無い!!!!!!!!\n");
            }

            this->npcAction = action;
        }
    }
}

void func_80A77AEC(EnIk* this, GlobalContext* globalCtx) {
    func_80A779DC(this, globalCtx);
}

void func_80A77B0C(EnIk* this, GlobalContext* globalCtx) {
    func_80A77034(this, globalCtx);
    func_80A779DC(this, globalCtx);
}

void func_80A77B3C(EnIk* this, GlobalContext* globalCtx) {
    s32 sp24;

    sp24 = func_80A7707C(this);
    func_80A76C14(this);
    func_80A77034(this, globalCtx);
    func_80A779DC(this, globalCtx);
    func_80A77264(this, globalCtx, sp24);
}

static EnIkActionFunc sActionFuncs[] = {
    func_80A77AEC, func_80A77B0C, func_80A77B3C, func_80A7748C, func_80A774BC, func_80A774F8,
};

void EnIk_Update(Actor* thisx, GlobalContext* globalCtx) {
    EnIk* this = THIS;

    if (this->action < 0 || this->action >= ARRAY_COUNT(sActionFuncs) || sActionFuncs[this->action] == NULL) {
        osSyncPrintf(VT_FGCOL(RED) "メインモードがおかしい!!!!!!!!!!!!!!!!!!!!!!!!!\n" VT_RST);
        return;
    }

    sActionFuncs[this->action](this, globalCtx);
}

s32 EnIk_OverrideLimbDraw1(GlobalContext* globalCtx, s32 limbIndex, Gfx** dList, Vec3f* pos, Vec3s* rot, void* thisx) {
    EnIk* this = THIS;
    f32 curFrame;

    switch (limbIndex) {
        case 17:
            curFrame = this->skelAnime.curFrame;
            if (curFrame < 120.0f) {
                *dList = NULL;
            } else {
                func_80A76E2C(this, globalCtx, pos);
            }
            break;
        case 29:
        case 30:
            *dList = NULL;
            break;
    }

    return 0;
}

void EnIk_PostLimbDraw1(GlobalContext* globalCtx, s32 limbIndex, Gfx** dList, Vec3s* rot, void* thisx) {
    GraphicsContext* gfxCtx = globalCtx->state.gfxCtx;

    OPEN_DISPS(gfxCtx, "../z_en_ik_inConfrontion.c", 571);

    switch (limbIndex) {
        case 12:
            gSPMatrix(POLY_XLU_DISP++, Matrix_NewMtx(gfxCtx, "../z_en_ik_inConfrontion.c", 575),
                      G_MTX_NOPUSH | G_MTX_LOAD | G_MTX_MODELVIEW);
            gSPDisplayList(POLY_XLU_DISP++, D_06016D88);
            break;
        case 22:
            gSPMatrix(POLY_XLU_DISP++, Matrix_NewMtx(gfxCtx, "../z_en_ik_inConfrontion.c", 581),
                      G_MTX_NOPUSH | G_MTX_LOAD | G_MTX_MODELVIEW);
            gSPDisplayList(POLY_XLU_DISP++, D_06016F88);
            break;
        case 24:
            gSPMatrix(POLY_XLU_DISP++, Matrix_NewMtx(gfxCtx, "../z_en_ik_inConfrontion.c", 587),
                      G_MTX_NOPUSH | G_MTX_LOAD | G_MTX_MODELVIEW);
            gSPDisplayList(POLY_XLU_DISP++, D_06016EE8);
            break;
        case 26:
            gSPMatrix(POLY_XLU_DISP++, Matrix_NewMtx(gfxCtx, "../z_en_ik_inConfrontion.c", 593),
                      G_MTX_NOPUSH | G_MTX_LOAD | G_MTX_MODELVIEW);
            gSPDisplayList(POLY_XLU_DISP++, D_06016BE0);
            break;
        case 27:
            gSPMatrix(POLY_XLU_DISP++, Matrix_NewMtx(gfxCtx, "../z_en_ik_inConfrontion.c", 599),
                      G_MTX_NOPUSH | G_MTX_LOAD | G_MTX_MODELVIEW);
            gSPDisplayList(POLY_XLU_DISP++, D_06016CD8);
            break;
    }

    CLOSE_DISPS(gfxCtx, "../z_en_ik_inConfrontion.c", 604);
}

void func_80A77ED0(EnIk* this, GlobalContext* globalCtx) {
}

void func_80A77EDC(EnIk* this, GlobalContext* globalCtx) {
    GraphicsContext* gfxCtx = globalCtx->state.gfxCtx;
    SkelAnime* skelAnime = &this->skelAnime;
    s32 pad[2];

    OPEN_DISPS(gfxCtx, "../z_en_ik_inConfrontion.c", 630);

    func_8002EBCC(&this->actor, globalCtx, 0);
    func_80093D18(gfxCtx);
    func_80093D84(gfxCtx);
    gSPSegment(POLY_OPA_DISP++, 0x08, func_80A761B0(gfxCtx, 245, 225, 155, 30, 30, 0));
    gSPSegment(POLY_OPA_DISP++, 0x09, func_80A761B0(gfxCtx, 255, 40, 0, 40, 0, 0));
    gSPSegment(POLY_OPA_DISP++, 0x0A, func_80A761B0(gfxCtx, 255, 255, 255, 20, 40, 30));
    SkelAnime_DrawFlexOpa(globalCtx, skelAnime->skeleton, skelAnime->jointTbl, skelAnime->dListCount,
                          EnIk_OverrideLimbDraw1, EnIk_PostLimbDraw1, this);

    CLOSE_DISPS(gfxCtx, "../z_en_ik_inConfrontion.c", 653);
}

static EnIkDrawFunc sDrawFuncs[] = { func_80A77ED0, func_80A77EDC, func_80A77844 };

void EnIk_Draw(Actor* thisx, GlobalContext* globalCtx) {
    EnIk* this = THIS;

    if (this->drawMode < 0 || this->drawMode >= ARRAY_COUNT(sDrawFuncs) || sDrawFuncs[this->drawMode] == NULL) {
        osSyncPrintf(VT_FGCOL(RED) "描画モードがおかしい!!!!!!!!!!!!!!!!!!!!!!!!!\n" VT_RST);
        return;
    }

    sDrawFuncs[this->drawMode](this, globalCtx);
}

void func_80A780D0(EnIk* this, GlobalContext* globalCtx) {
    if (this->actor.params == 0) {
        if (!(gSaveContext.eventChkInf[3] & 0x800)) {
            this->actor.update = EnIk_Update;
            this->actor.draw = EnIk_Draw;
            Actor_SetScale(&this->actor, 0.01f);
        } else {
            func_80A78160(this, globalCtx);
            EnIk_StartMusic();
        }
    }
    osSyncPrintf("En_Ik_inConfrontion_Init : %d !!!!!!!!!!!!!!!!\n", this->actor.params);
}

void func_80A78160(EnIk* this, GlobalContext* globalCtx) {
    this->actor.update = func_80A75FA0;
    this->actor.draw = func_80A76798;
    this->actor.flags |= 5;
    gSaveContext.eventChkInf[3] |= 0x800;
    Actor_SetScale(&this->actor, 0.012f);
    func_80A7489C(this);
}

void func_80A781CC(Actor* thisx, GlobalContext* globalCtx) {
    EnIk* this = THIS;

    if (!Gameplay_InCsMode(globalCtx)) {
        this->actor.update = EnIk_Update;
        this->actor.draw = EnIk_Draw;
        Cutscene_SetSegment(globalCtx, &D_02003F80);
        gSaveContext.cutsceneTrigger = 1;
        Actor_SetScale(&this->actor, 0.01f);
        gSaveContext.eventChkInf[3] |= 0x1000;
        func_80A7735C(this, globalCtx);
    }
}

void EnIk_Init(Actor* thisx, GlobalContext* globalCtx) {
    EnIk* this = THIS;
    s32 flag = this->actor.params & 0xFF00;

    if (((this->actor.params & 0xFF) == 0 && (gSaveContext.eventChkInf[3] & 0x1000)) ||
        (flag != 0 && Flags_GetSwitch(globalCtx, flag >> 8))) {
        Actor_Kill(&this->actor);
    } else {
        ActorShape_Init(&this->actor.shape, 0.0f, ActorShadow_DrawFunc_Circle, 30.0f);
        SkelAnime_InitFlex(globalCtx, &this->skelAnime, &D_0601E178, &D_0600C114, this->jointTbl, this->morphTbl, 30);
        func_80A74398(&this->actor, globalCtx);
        func_80A780D0(this, globalCtx);
    }
}

const ActorInit En_Ik_InitVars = {
    ACTOR_EN_IK,
    ACTORTYPE_BOSS,
    FLAGS,
    OBJECT_IK,
    sizeof(EnIk),
    (ActorFunc)EnIk_Init,
    (ActorFunc)EnIk_Destroy,
    (ActorFunc)EnIk_Update,
    (ActorFunc)EnIk_Draw,
};<|MERGE_RESOLUTION|>--- conflicted
+++ resolved
@@ -370,15 +370,9 @@
 
     if (this->skelAnime.curFrame == 15.0f) {
         Audio_PlayActorSound2(&this->actor, NA_SE_EN_IRONNACK_SWING_AXE);
-<<<<<<< HEAD
     } else if (this->skelAnime.curFrame == 21.0f) {
-        sp2C.x = this->actor.posRot.pos.x + Math_Sins(this->actor.shape.rot.y + 0x6A4) * 70.0f;
-        sp2C.z = this->actor.posRot.pos.z + Math_Coss(this->actor.shape.rot.y + 0x6A4) * 70.0f;
-=======
-    } else if (this->skelAnime.animCurrentFrame == 21.0f) {
         sp2C.x = this->actor.posRot.pos.x + Math_SinS(this->actor.shape.rot.y + 0x6A4) * 70.0f;
         sp2C.z = this->actor.posRot.pos.z + Math_CosS(this->actor.shape.rot.y + 0x6A4) * 70.0f;
->>>>>>> b95643b3
         sp2C.y = this->actor.posRot.pos.y;
         Audio_PlayActorSound2(&this->actor, NA_SE_EN_IRONNACK_HIT_GND);
         Camera_AddQuake(&globalCtx->mainCamera, 2, 0x19, 5);
@@ -389,13 +383,8 @@
     if ((this->skelAnime.curFrame > 17.0f) && (this->skelAnime.curFrame < 23.0f)) {
         this->unk_2FE = 1;
     } else {
-<<<<<<< HEAD
         if ((this->unk_2FB != 0) && (this->skelAnime.curFrame < 10.0f)) {
-            Math_SmoothScaleMaxMinS(&this->actor.posRot.rot.y, this->actor.yawTowardsLink, 1, 0x5DC, 0);
-=======
-        if ((this->unk_2FB != 0) && (this->skelAnime.animCurrentFrame < 10.0f)) {
             Math_SmoothStepToS(&this->actor.posRot.rot.y, this->actor.yawTowardsLink, 1, 0x5DC, 0);
->>>>>>> b95643b3
             this->actor.shape.rot.y = this->actor.posRot.rot.y;
         }
         this->unk_2FE = 0;
@@ -448,28 +437,16 @@
     f32 temp_f0;
 
     this->unk_300 += 0x1C2;
-<<<<<<< HEAD
-    temp_f0 = Math_Sins(this->unk_300);
+    temp_f0 = Math_SinS(this->unk_300);
     this->skelAnime.playSpeed = ABS(temp_f0);
-=======
-    temp_f0 = Math_SinS(this->unk_300);
-    this->skelAnime.animPlaybackSpeed = ABS(temp_f0);
->>>>>>> b95643b3
 
     if (this->skelAnime.curFrame > 11.0f) {
         this->unk_2FF = 3;
     }
-<<<<<<< HEAD
     if (((this->skelAnime.curFrame > 1.0f) && (this->skelAnime.curFrame < 9.0f)) ||
         ((this->skelAnime.curFrame > 13.0f) && (this->skelAnime.curFrame < 18.0f))) {
         if ((this->unk_2FC == 0) && (this->unk_2FB != 0) && (this->skelAnime.curFrame < 10.0f)) {
-            Math_SmoothScaleMaxMinS(&this->actor.posRot.rot.y, this->actor.yawTowardsLink, 1, 0x5DC, 0);
-=======
-    if (((this->skelAnime.animCurrentFrame > 1.0f) && (this->skelAnime.animCurrentFrame < 9.0f)) ||
-        ((this->skelAnime.animCurrentFrame > 13.0f) && (this->skelAnime.animCurrentFrame < 18.0f))) {
-        if ((this->unk_2FC == 0) && (this->unk_2FB != 0) && (this->skelAnime.animCurrentFrame < 10.0f)) {
             Math_SmoothStepToS(&this->actor.posRot.rot.y, this->actor.yawTowardsLink, 1, 0x5DC, 0);
->>>>>>> b95643b3
             this->actor.shape.rot.y = this->actor.posRot.rot.y;
         }
         if (this->unk_2FE < 0) {
