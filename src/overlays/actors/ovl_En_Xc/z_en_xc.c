--- conflicted
+++ resolved
@@ -5,6 +5,7 @@
  */
 
 #include "z_en_xc.h"
+#include "attributes.h"
 #include "overlays/actors/ovl_En_Arrow/z_en_arrow.h"
 #include "overlays/actors/ovl_Door_Warp1/z_door_warp1.h"
 
@@ -16,6 +17,7 @@
 #include "segmented_address.h"
 #include "sequence.h"
 #include "sfx.h"
+#include "stack_pad.h"
 #include "sys_math3d.h"
 #include "sys_matrix.h"
 #include "terminal.h"
@@ -371,15 +373,9 @@
 }
 
 void EnXc_SetupSerenadeAction(EnXc* this, PlayState* play) {
-<<<<<<< HEAD
-    if (!(CHECK_OWNED_EQUIP(EQUIP_TYPE_BOOTS, EQUIP_INV_BOOTS_IRON) && OOT_DEBUG) && !GET_EVENTCHKINF(EVENTCHKINF_52) &&
-        LINK_IS_ADULT) {
-        STACK_PAD(s32);
-=======
     if (!(CHECK_OWNED_EQUIP(EQUIP_TYPE_BOOTS, EQUIP_INV_BOOTS_IRON) && DEBUG_FEATURES) &&
         !GET_EVENTCHKINF(EVENTCHKINF_52) && LINK_IS_ADULT) {
-        s32 pad;
->>>>>>> ed02a9db
+        STACK_PAD(s32);
 
         this->action = SHEIK_ACTION_SERENADE;
         PRINTF(T("水のセレナーデ シーク誕生!!!!!!!!!!!!!!!!!!\n", "Water serenade Sheik's birth!!!!!!!!!!!!!!!!!!\n"));
