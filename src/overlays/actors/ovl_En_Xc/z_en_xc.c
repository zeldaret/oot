--- conflicted
+++ resolved
@@ -451,13 +451,8 @@
         static Vec3f sPos = { 0.0f, 0.0f, 0.0f };
         static f32 sMaxSpeed = 0.0f;
         static Vec3f D_80B42DB0;
-<<<<<<< HEAD
         UNUSED s32 pad;
-        s16 sceneNum = play->sceneNum;
-=======
-        s32 pad;
         s16 sceneId = play->sceneId;
->>>>>>> 451e855d
 
         if (sceneId == SCENE_SPOT11) {
             CutsceneContext* csCtx = &play->csCtx;
@@ -524,13 +519,8 @@
 
 void EnXc_InitFlame(EnXc* this, PlayState* play) {
     static s32 D_80B41DA8 = 1;
-<<<<<<< HEAD
     UNUSED s32 pad;
-    s16 sceneNum = play->sceneNum;
-=======
-    s32 pad;
     s16 sceneId = play->sceneId;
->>>>>>> 451e855d
 
     if (sceneId == SCENE_SPOT17) {
         CsCmdActorAction* npcAction = EnXc_GetCsCmd(play, 0);
