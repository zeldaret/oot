--- conflicted
+++ resolved
@@ -2159,13 +2159,8 @@
 }
 
 void EnXc_SetupDialogueAction(EnXc* this, GlobalContext* globalCtx) {
-<<<<<<< HEAD
     if (Actor_IsTalking(&this->actor, globalCtx)) {
-        this->action = SHIEK_ACTION_IN_DIALOGUE;
-=======
-    if (func_8002F194(&this->actor, globalCtx)) {
         this->action = SHEIK_ACTION_IN_DIALOGUE;
->>>>>>> 8ecd77a8
     } else {
         this->actor.flags |= 9;
         if (INV_CONTENT(ITEM_HOOKSHOT) != ITEM_NONE) {
