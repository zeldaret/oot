/*
 * File: z_en_xc.c
 * Overlay: ovl_En_Xc
 * Description: Sheik
 */

#include "z_en_xc.h"
#include "overlays/actors/ovl_En_Arrow/z_en_arrow.h"
#include "overlays/actors/ovl_Door_Warp1/z_door_warp1.h"
#include "assets/objects/object_xc/object_xc.h"
#include "assets/scenes/overworld/spot05/spot05_scene.h"
#include "assets/scenes/overworld/spot17/spot17_scene.h"
#include "assets/scenes/indoors/tokinoma/tokinoma_scene.h"
#include "assets/scenes/dungeons/ice_doukutu/ice_doukutu_scene.h"
#include "terminal.h"

#define FLAGS ACTOR_FLAG_4

void EnXc_Init(Actor* thisx, PlayState* play);
void EnXc_Destroy(Actor* thisx, PlayState* play);
void EnXc_Update(Actor* thisx, PlayState* play);
void EnXc_Draw(Actor* thisx, PlayState* play);

void EnXc_DrawNothing(Actor* thisx, PlayState* play);
void EnXc_DrawDefault(Actor* thisx, PlayState* play);
void EnXc_DrawPullingOutHarp(Actor* thisx, PlayState* play);
void EnXc_DrawHarp(Actor* thisx, PlayState* play);
void EnXc_DrawTriforce(Actor* thisx, PlayState* play);
void EnXc_DrawSquintingEyes(Actor* thisx, PlayState* play);

static ColliderCylinderInitType1 sCylinderInit = {
    {
        COLTYPE_HIT0,
        AT_NONE,
        AC_NONE,
        OC1_ON | OC1_TYPE_PLAYER,
        COLSHAPE_CYLINDER,
    },
    {
        ELEMTYPE_UNK0,
        { 0x00000000, 0x00, 0x00 },
        { 0x00000000, 0x00, 0x00 },
        TOUCH_NONE,
        BUMP_NONE,
        OCELEM_ON,
    },
    { 25, 80, 0, { 0, 0, 0 } },
};

static void* sEyeTextures[] = {
    gSheikEyeOpenTex,
    gSheikEyeHalfClosedTex,
    gSheikEyeShutTex,
};

void EnXc_InitCollider(Actor* thisx, PlayState* play) {
    EnXc* this = (EnXc*)thisx;

    Collider_InitCylinder(play, &this->collider);
    Collider_SetCylinderType1(play, &this->collider, &this->actor, &sCylinderInit);
}

void EnXc_UpdateCollider(Actor* thisx, PlayState* play) {
    EnXc* this = (EnXc*)thisx;
    Collider* colliderBase = &this->collider.base;
    s32 pad[3];

    Collider_UpdateCylinder(thisx, &this->collider);
    CollisionCheck_SetOC(play, &play->colChkCtx, colliderBase);
}

void EnXc_Destroy(Actor* thisx, PlayState* play) {
    EnXc* this = (EnXc*)thisx;

    Collider_DestroyCylinder(play, &this->collider);
}

void EnXc_CalculateHeadTurn(EnXc* this, PlayState* play) {
    Player* player = GET_PLAYER(play);

    this->interactInfo.trackPos = player->actor.world.pos;
    this->interactInfo.yOffset = kREG(16) - 3.0f;
    Npc_TrackPoint(&this->actor, &this->interactInfo, kREG(17) + 0xC, NPC_TRACKING_HEAD_AND_TORSO);
}

void EnXc_SetEyePattern(EnXc* this) {
    s32 pad[3];
    s16* blinkTimer = &this->blinkTimer;
    s16* eyePattern = &this->eyeIdx;

    if (!DECR(*blinkTimer)) {
        *blinkTimer = Rand_S16Offset(60, 60);
    }

    *eyePattern = *blinkTimer;
    if (*eyePattern >= ARRAY_COUNT(sEyeTextures)) {
        *eyePattern = 0;
    }
}

void EnXc_SpawnNut(EnXc* this, PlayState* play) {
    s32 pad;
    Vec3f* pos = &this->actor.world.pos;
    s16 angle = this->actor.shape.rot.y;
    f32 x = (Math_SinS(angle) * 30.0f) + pos->x;
    f32 y = pos->y + 3.0f;
    f32 z = (Math_CosS(angle) * 30.0f) + pos->z;

    Actor_Spawn(&play->actorCtx, play, ACTOR_EN_ARROW, x, y, z, 0xFA0, this->actor.shape.rot.y, 0, ARROW_CS_NUT);
}

void EnXc_BgCheck(EnXc* this, PlayState* play) {
    Actor_UpdateBgCheckInfo(play, &this->actor, 75.0f, 30.0f, 30.0f, UPDBGCHECKINFO_FLAG_2);
}

s32 EnXc_AnimIsFinished(EnXc* this) {
    return SkelAnime_Update(&this->skelAnime);
}

CsCmdActorCue* EnXc_GetCue(PlayState* play, s32 cueChannel) {
    CsCmdActorCue* cue = NULL;

    if (play->csCtx.state != 0) {
        cue = play->csCtx.actorCues[cueChannel];
    }
    return cue;
}

s32 EnXc_CheckForCue(EnXc* this, PlayState* play, u16 cueId, s32 cueChannel) {
    CsCmdActorCue* cue = EnXc_GetCue(play, cueChannel);

    if (cue != NULL && cue->id == cueId) {
        return true;
    }

    return false;
}

s32 EnXc_CheckForNoCue(EnXc* this, PlayState* play, u16 cueId, s32 cueChannel) {
    CsCmdActorCue* cue = EnXc_GetCue(play, cueChannel);

    if (cue && cue->id != cueId) {
        return true;
    }

    return false;
}

void func_80B3C588(EnXc* this, PlayState* play, u32 cueChannel) {
    CsCmdActorCue* cue = EnXc_GetCue(play, cueChannel);
    Actor* thisx = &this->actor;

    if (cue != NULL) {
        thisx->world.pos.x = cue->startPos.x;
        thisx->world.pos.y = cue->startPos.y;
        thisx->world.pos.z = cue->startPos.z;

        thisx->world.rot.x = thisx->shape.rot.x = cue->rot.x;
        thisx->world.rot.y = thisx->shape.rot.y = cue->rot.y;
        thisx->world.rot.z = thisx->shape.rot.z = cue->rot.z;
    }
}

void func_80B3C620(EnXc* this, PlayState* play, s32 cueChannel) {
    CsCmdActorCue* cue = EnXc_GetCue(play, cueChannel);
    Vec3f* worldPos = &this->actor.world.pos;
    f32 startX;
    f32 startY;
    f32 startZ;
    f32 endX;
    f32 endY;
    f32 endZ;
    f32 lerp;

    if (cue != NULL) {
        lerp = Environment_LerpWeightAccelDecel(cue->endFrame, cue->startFrame, play->csCtx.curFrame, 0, 0);

        startX = cue->startPos.x;
        startY = cue->startPos.y;
        startZ = cue->startPos.z;

        endX = cue->endPos.x;
        endY = cue->endPos.y;
        endZ = cue->endPos.z;

        worldPos->x = ((endX - startX) * lerp) + startX;
        worldPos->y = ((endY - startY) * lerp) + startY;
        worldPos->z = ((endZ - startZ) * lerp) + startZ;
    }
}

void EnXc_ChangeAnimation(EnXc* this, AnimationHeader* animation, u8 mode, f32 morphFrames, s32 reverseFlag) {
    s32 pad[2];
    AnimationHeader* animationSeg = SEGMENTED_TO_VIRTUAL(animation);
    f32 frameCount = Animation_GetLastFrame(&animationSeg->common);
    f32 playbackSpeed;
    f32 startFrame;
    f32 endFrame;

    if (!reverseFlag) {
        startFrame = 0.0f;
        endFrame = frameCount;
        playbackSpeed = 1.0f;
    } else {
        startFrame = frameCount;
        endFrame = 0.0f;
        playbackSpeed = -1.0f;
    }

    Animation_Change(&this->skelAnime, animationSeg, playbackSpeed, startFrame, endFrame, mode, morphFrames);
}

void EnXc_CheckAndSetAction(EnXc* this, s32 check, s32 set) {
    if (check != this->action) {
        this->action = set;
    }
}

void func_80B3C7D4(EnXc* this, s32 action1, s32 action2, s32 action3) {
    if (action1 != this->action) {
        if (this->action == SHEIK_ACTION_PUT_HARP_AWAY) {
            this->action = action2;
        } else {
            this->action = action3;
        }
    }
}

s32 EnXc_NoCutscenePlaying(PlayState* play) {
    if (play->csCtx.state == 0) {
        return true;
    }
    return false;
}

void func_80B3C820(EnXc* this) {
    Animation_Change(&this->skelAnime, &gSheikIdleAnim, 1.0f, 0.0f, Animation_GetLastFrame(&gSheikIdleAnim),
                     ANIMMODE_LOOP, 0.0f);
    this->action = SHEIK_ACTION_53;
}

void func_80B3C888(EnXc* this, PlayState* play) {
    if (EnXc_NoCutscenePlaying(play) && this->actor.params == SHEIK_TYPE_4) {
        func_80B3C820(this);
    }
}

void func_80B3C8CC(EnXc* this, PlayState* play) {
    SkelAnime* skelAnime = &this->skelAnime;

    if (skelAnime->jointTable[0].y >= skelAnime->baseTransl.y) {
        skelAnime->moveFlags |= 3;
        AnimationContext_SetMoveActor(play, &this->actor, skelAnime, 1.0f);
    }
}

void func_80B3C924(EnXc* this, PlayState* play) {
    this->skelAnime.moveFlags |= 3;
    AnimationContext_SetMoveActor(play, &this->actor, &this->skelAnime, 1.0f);
}

void func_80B3C964(EnXc* this, PlayState* play) {
    this->skelAnime.baseTransl = this->skelAnime.jointTable[0];
    this->skelAnime.prevTransl = this->skelAnime.jointTable[0];
    this->skelAnime.moveFlags |= 3;
    AnimationContext_SetMoveActor(play, &this->actor, &this->skelAnime, 1.0f);
}

void func_80B3C9DC(EnXc* this) {
    this->skelAnime.moveFlags &= ~0x3;
}

void func_80B3C9EC(EnXc* this) {
    EnXc_ChangeAnimation(this, &gSheikArmsCrossedIdleAnim, ANIMMODE_LOOP, 0.0f, false);
    this->action = SHEIK_ACTION_BLOCK_PEDESTAL;
    this->drawMode = SHEIK_DRAW_DEFAULT;
    this->unk_30C = 1;
}

void func_80B3CA38(EnXc* this, PlayState* play) {
    // If Player is adult but hasn't learned Minuet of Forest
    if (!GET_EVENTCHKINF(EVENTCHKINF_50) && LINK_IS_ADULT) {
        this->action = SHEIK_ACTION_INIT;
    } else {
        Actor_Kill(&this->actor);
    }
}

s32 EnXc_MinuetCS(EnXc* this, PlayState* play) {
    if (this->actor.params == SHEIK_TYPE_MINUET) {
        Player* player = GET_PLAYER(play);
        f32 z = player->actor.world.pos.z;

        if (z < -2225.0f) {
            if (!Play_InCsMode(play)) {
                play->csCtx.script = SEGMENTED_TO_VIRTUAL(gMinuetCs);
                gSaveContext.cutsceneTrigger = 1;
                SET_EVENTCHKINF(EVENTCHKINF_50);
                Item_Give(play, ITEM_SONG_MINUET);
                return true;
            }
        }
        return false;
    }
    return true;
}

void func_80B3CB58(EnXc* this, PlayState* play) {
    // If hasn't learned Bolero and Player is Adult
    if (!GET_EVENTCHKINF(EVENTCHKINF_51) && LINK_IS_ADULT) {
        this->action = SHEIK_ACTION_INIT;
    } else {
        Actor_Kill(&this->actor);
    }
}

s32 EnXc_BoleroCS(EnXc* this, PlayState* play) {
    Player* player;
    PosRot* posRot;

    if (this->actor.params == SHEIK_TYPE_BOLERO) {
        player = GET_PLAYER(play);
        posRot = &player->actor.world;
        if ((posRot->pos.x > -784.0f) && (posRot->pos.x < -584.0f) && (posRot->pos.y > 447.0f) &&
            (posRot->pos.y < 647.0f) && (posRot->pos.z > -446.0f) && (posRot->pos.z < -246.0f) &&
            !Play_InCsMode(play)) {
            play->csCtx.script = SEGMENTED_TO_VIRTUAL(gDeathMountainCraterBoleroCs);
            gSaveContext.cutsceneTrigger = 1;
            SET_EVENTCHKINF(EVENTCHKINF_51);
            Item_Give(play, ITEM_SONG_BOLERO);
            return true;
        }
        return false;
    }
    return true;
}

void EnXc_SetupSerenadeAction(EnXc* this, PlayState* play) {
    // Player is adult and does not have iron boots and has not learned Serenade
    if (!CHECK_OWNED_EQUIP(EQUIP_TYPE_BOOTS, EQUIP_INV_BOOTS_IRON) && !GET_EVENTCHKINF(EVENTCHKINF_52) &&
        LINK_IS_ADULT) {
        this->action = SHEIK_ACTION_SERENADE;
        osSyncPrintf("水のセレナーデ シーク誕生!!!!!!!!!!!!!!!!!!\n");
    } else {
        Actor_Kill(&this->actor);
        osSyncPrintf("水のセレナーデ シーク消滅!!!!!!!!!!!!!!!!!!\n");
    }
}

s32 EnXc_SerenadeCS(EnXc* this, PlayState* play) {
    if (this->actor.params == SHEIK_TYPE_SERENADE) {
        Player* player = GET_PLAYER(play);
        s32 stateFlags = player->stateFlags1;

        if (CHECK_OWNED_EQUIP(EQUIP_TYPE_BOOTS, EQUIP_INV_BOOTS_IRON) && !GET_EVENTCHKINF(EVENTCHKINF_52) &&
            !(stateFlags & PLAYER_STATE1_29) && !Play_InCsMode(play)) {
            Cutscene_SetScript(play, gIceCavernSerenadeCs);
            gSaveContext.cutsceneTrigger = 1;
            SET_EVENTCHKINF(EVENTCHKINF_52); // Learned Serenade of Water Flag
            Item_Give(play, ITEM_SONG_SERENADE);
            osSyncPrintf("ブーツを取った!!!!!!!!!!!!!!!!!!\n");
            return true;
        }
        osSyncPrintf("はやくブーツを取るべし!!!!!!!!!!!!!!!!!!\n");
        return false;
    }
    return true;
}

void EnXc_DoNothing(EnXc* this, PlayState* play) {
}

void EnXc_SetWalkingSFX(EnXc* this, PlayState* play) {
    s32 pad[2];
    u32 sfxId;
    s32 pad2;

    if (Animation_OnFrame(&this->skelAnime, 11.0f) || Animation_OnFrame(&this->skelAnime, 23.0f)) {
        if (this->actor.bgCheckFlags & BGCHECKFLAG_GROUND) {
            sfxId = NA_SE_PL_WALK_GROUND;
            sfxId += SurfaceType_GetSfxOffset(&play->colCtx, this->actor.floorPoly, this->actor.floorBgId);
            Lib_PlaySfx_AtPos(&this->actor.projectedPos, sfxId);
        }
    }
}

void EnXc_SetNutThrowSFX(EnXc* this, PlayState* play) {
    s32 pad[2];
    u32 sfxId;
    s32 pad2;

    if (Animation_OnFrame(&this->skelAnime, 7.0f)) {
        if (this->actor.bgCheckFlags & BGCHECKFLAG_GROUND) {
            sfxId = NA_SE_PL_WALK_GROUND;
            sfxId += SurfaceType_GetSfxOffset(&play->colCtx, this->actor.floorPoly, this->actor.floorBgId);
            Lib_PlaySfx_AtPos(&this->actor.projectedPos, sfxId);
        }
    }
    if (Animation_OnFrame(&this->skelAnime, 20.0f)) {
        Lib_PlaySfx_AtPos(&this->actor.projectedPos, NA_SE_VO_SK_SHOUT);
    }
}

void EnXc_SetLandingSFX(EnXc* this, PlayState* play) {
    u32 sfxId;
    s16 sceneId = play->sceneId;

    if ((gSaveContext.sceneLayer != 4) || (sceneId != SCENE_DESERT_COLOSSUS)) {
        if (Animation_OnFrame(&this->skelAnime, 11.0f)) {
            sfxId = NA_SE_PL_WALK_GROUND;
            sfxId += SurfaceType_GetSfxOffset(&play->colCtx, this->actor.floorPoly, this->actor.floorBgId);
            Lib_PlaySfx_AtPos(&this->actor.projectedPos, sfxId);
        }
    }
}

void EnXc_SetColossusAppearSFX(EnXc* this, PlayState* play) {
    static Vec3f sXyzDist;
    s16 sceneId;

    if (gSaveContext.sceneLayer == 4) {
        sceneId = play->sceneId;
        if (sceneId == SCENE_DESERT_COLOSSUS) {
            CutsceneContext* csCtx = &play->csCtx;
            u16 frameCount = csCtx->curFrame;
            f32 wDest[2];

            if (frameCount == 119) {
                Vec3f pos = { -611.0f, 728.0f, -2.0f };

                SkinMatrix_Vec3fMtxFMultXYZW(&play->viewProjectionMtxF, &pos, &sXyzDist, wDest);
                Lib_PlaySfx_AtPos(&sXyzDist, NA_SE_EV_JUMP_CONC);
            } else if (frameCount == 164) {
                Vec3f pos = { -1069.0f, 38.0f, 0.0f };
                s32 pad;

                SkinMatrix_Vec3fMtxFMultXYZW(&play->viewProjectionMtxF, &pos, &sXyzDist, wDest);
                Lib_PlaySfx_AtPos(&sXyzDist, NA_SE_PL_WALK_GROUND + SURFACE_SFX_OFFSET_STONE);
            }
        }
    }
}

void func_80B3D118(PlayState* play) {
    s16 sceneId;

    if ((gSaveContext.sceneLayer != 4) || (sceneId = play->sceneId, sceneId != SCENE_DESERT_COLOSSUS)) {
        Lib_PlaySfx_Centered(NA_SE_PL_SKIP);
    }
}

static Vec3f D_80B42DA0;

void EnXc_SetColossusWindSFX(PlayState* play) {
    if (gSaveContext.sceneLayer == 4) {
        static s32 D_80B41D90 = 0;
        static Vec3f sPos = { 0.0f, 0.0f, 0.0f };
        static f32 sMaxSpeed = 0.0f;
        static Vec3f D_80B42DB0;
        s32 pad;
        s16 sceneId = play->sceneId;

        if (sceneId == SCENE_DESERT_COLOSSUS) {
            CutsceneContext* csCtx = &play->csCtx;
            u16 frameCount = csCtx->curFrame;

            if ((frameCount >= 120) && (frameCount < 164)) {
                s32 pad;
                Vec3f* eye = &play->view.eye;

                if (D_80B41D90 != 0) {
                    f32 speed = Math3D_Vec3f_DistXYZ(&D_80B42DB0, eye) / 7.058922f;

                    sMaxSpeed = CLAMP_MIN(sMaxSpeed, speed);

                    osSyncPrintf("MAX speed = %f\n", sMaxSpeed);

                    speed = CLAMP_MAX(speed, 2.0f);
                    func_800F436C(&sPos, NA_SE_EV_FLYING_AIR - SFX_FLAG, 0.6f + (0.4f * speed));
                }

                D_80B42DB0.x = eye->x;
                D_80B42DB0.y = eye->y;
                D_80B42DB0.z = eye->z;
                D_80B41D90 = 1;
            }
        }
    }
}

void EnXc_SpawnFlame(EnXc* this, PlayState* play) {
    static s32 sFlameSpawned = false;

    if (!sFlameSpawned) {
        CsCmdActorCue* cue = EnXc_GetCue(play, 0);
        f32 xPos = cue->startPos.x;
        f32 yPos = cue->startPos.y;
        f32 zPos = cue->startPos.z;

        this->flameActor = Actor_Spawn(&play->actorCtx, play, ACTOR_EN_LIGHT, xPos, yPos, zPos, 0, 0, 0, 5);
        sFlameSpawned = true;
    }
}

void EnXc_SetupFlamePos(EnXc* this, PlayState* play) {
    Vec3f* attachedPos;
    CsCmdActorCue* cue = EnXc_GetCue(play, 0);

    if (this->flameActor != NULL) {
        attachedPos = &this->flameActor->world.pos;
        if (!this) {}
        attachedPos->x = cue->startPos.x;
        attachedPos->y = cue->startPos.y;
        attachedPos->z = cue->startPos.z;
    }
}

void EnXc_DestroyFlame(EnXc* this) {
    if (this->flameActor != NULL) {
        Actor_Kill(this->flameActor);
        this->flameActor = NULL;
    }
    Actor_Kill(&this->actor);
}

void EnXc_InitFlame(EnXc* this, PlayState* play) {
    static s32 D_80B41DA8 = 1;
    s32 pad;
    s16 sceneId = play->sceneId;

    if (sceneId == SCENE_DEATH_MOUNTAIN_CRATER) {
        CsCmdActorCue* cue = EnXc_GetCue(play, 0);
        if (cue != NULL) {
            s32 nextCueId = cue->id;

            if (D_80B41DA8 != nextCueId) {
                if (nextCueId != 1) {
                    EnXc_SpawnFlame(this, play);
                }

                if (nextCueId == 1) {
                    EnXc_DestroyFlame(this);
                }

                D_80B41DA8 = nextCueId;
            }

            EnXc_SetupFlamePos(this, play);
        }
    }
}

void func_80B3D48C(EnXc* this, PlayState* play) {
    CutsceneContext* csCtx = &play->csCtx;
    CsCmdActorCue* playerCue = csCtx->playerCue;
    s16 yaw;

    if (playerCue != NULL) {
        yaw = playerCue->rot.y + 0x8000;
    } else {
        Player* player = GET_PLAYER(play);
        yaw = player->actor.world.rot.y + 0x8000;
    }

    this->actor.shape.rot.y = this->actor.world.rot.y = yaw;
}

AnimationHeader* EnXc_GetCurrentHarpAnim(PlayState* play, s32 index) {
    AnimationHeader* animation = &gSheikPlayingHarp5Anim;
    CsCmdActorCue* cue = EnXc_GetCue(play, index);

    if (cue != NULL) {
        u16 cueId = cue->id;

        if (cueId == 11) {
            animation = &gSheikPlayingHarp3Anim;
        } else if (cueId == 12) {
            animation = &gSheikPlayingHarp2Anim;
        } else if (cueId == 13) {
            animation = &gSheikPlayingHarp4Anim;
        } else if (cueId == 23) {
            animation = &gSheikPlayingHarpAnim;
        } else {
            animation = &gSheikPlayingHarp5Anim;
        }
    }
    return animation;
}

void EnXc_CalcXZAccel(EnXc* this) {
    f32 timer = this->timer;
    f32* speedXZ = &this->actor.speed;

    if (timer < 9.0f) {
        *speedXZ = 0.0f;
    } else if (timer < 3.0f) {
        *speedXZ = (((kREG(2) * 0.01f) + 1.2f) / 3.0f) * (timer - 9.0f);
    } else {
        *speedXZ = (kREG(2) * 0.01f) + 1.2f;
    }

    Actor_MoveXZGravity(&this->actor);
}

void func_80B3D644(EnXc* this) {
    Actor_MoveXZGravity(&this->actor);
}

void EnXc_CalcXZSpeed(EnXc* this) {
    f32 timer = this->timer;
    f32* speedXZ = &this->actor.speed;

    if (timer < 3.0f) {
        *speedXZ = (((kREG(2) * 0.01f) + 1.2f) / 3.0f) * (3.0f - timer);
    } else {
        *speedXZ = 0.0f;
    }
    Actor_MoveXZGravity(&this->actor);
}

void func_80B3D6F0(EnXc* this) {
    EnXc_CalcXZAccel(this);
}

void func_80B3D710(EnXc* this) {
    Actor_MoveXZGravity(&this->actor);
}

void func_80B3D730(EnXc* this) {
    EnXc_CalcXZSpeed(this);
}

void func_80B3D750(EnXc* this, PlayState* play) {
    if (EnXc_MinuetCS(this, play) && EnXc_BoleroCS(this, play)) {
        this->action = SHEIK_ACTION_WAIT;
    }
}

void EnXc_SetupFallFromSkyAction(EnXc* this, PlayState* play) {
    s32 pad;
    CutsceneContext* csCtx = &play->csCtx;

    if (csCtx->state != 0) {
        CsCmdActorCue* cue = csCtx->actorCues[4];

        if (cue != NULL && cue->id == 2) {
            s32 pad;
            Vec3f* pos = &this->actor.world.pos;
            SkelAnime* skelAnime = &this->skelAnime;
            f32 frameCount = Animation_GetLastFrame(&gSheikFallingFromSkyAnim);

            this->action = SHEIK_ACTION_GRACEFUL_FALL;
            this->drawMode = SHEIK_DRAW_DEFAULT;

            pos->x = cue->startPos.x;
            pos->y = cue->startPos.y;
            pos->z = cue->startPos.z;

            func_80B3D48C(this, play);
            func_80B3C964(this, play);
            Animation_Change(skelAnime, &gSheikFallingFromSkyAnim, 1.0f, 0.0f, frameCount, ANIMMODE_ONCE, 0.0f);
            func_80B3D118(play);
        }
    }
}

void func_80B3D8A4(EnXc* this, PlayState* play, s32 animFinished) {
    if (animFinished) {
        SkelAnime* skelAnime = &this->skelAnime;
        f32 frameCount = Animation_GetLastFrame(&gSheikWalkingAnim);

        Animation_Change(skelAnime, &gSheikWalkingAnim, 1.0f, 0.0f, frameCount, ANIMMODE_LOOP, -8.0f);

        this->action = SHEIK_ACTION_ACCEL;
        this->timer = 0.0f;

        func_80B3C9DC(this);
        this->actor.gravity = -((kREG(1) * 0.01f) + 13.0f);
        this->actor.minVelocityY = -((kREG(1) * 0.01f) + 13.0f);
    } else {
        func_80B3C8CC(this, play);
    }
}

void EnXc_SetupWalkAction(EnXc* this) {
    f32* timer = &this->timer;

    *timer += 1.0f;
    if (*timer >= 12.0f) {
        this->actor.speed = (kREG(2) * 0.01f) + 1.2f;
        this->action = SHEIK_ACTION_WALK;
    }
}

void EnXc_SetupHaltAction(EnXc* this) {
    SkelAnime* skelAnime = &this->skelAnime;
    f32 xzDistToPlayer = this->actor.xzDistToPlayer;

    if (xzDistToPlayer <= (kREG(3) + 95.0f)) {
        f32 frameCount = Animation_GetLastFrame(&gSheikIdleAnim);

        Animation_Change(skelAnime, &gSheikIdleAnim, 1.0f, 0.0f, frameCount, ANIMMODE_LOOP, -12.0f);
        this->action = SHEIK_ACTION_HALT;
        this->timer = 0.0f;
    }
}

void EnXc_SetupStoppedAction(EnXc* this) {
    f32* timer = &this->timer;

    *timer += 1.0f;
    if (*timer >= 12.0f) {
        this->action = SHEIK_ACTION_STOPPED;
        this->actor.speed = 0.0f;
    }
}

void func_80B3DAF0(EnXc* this, PlayState* play) {
    CsCmdActorCue* cue = EnXc_GetCue(play, 4);
    u16 cueId;

    if (cue != NULL) {
        cueId = cue->id;

        if (cueId == 3 || cueId == 11 || cueId == 12 || cueId == 13 || cueId == 23) {
            f32 frameCount;

            frameCount = Animation_GetLastFrame(&gSheikPullingOutHarpAnim);
            Animation_Change(&this->skelAnime, &gSheikPullingOutHarpAnim, 1.0f, 0.0f, frameCount, ANIMMODE_ONCE, -4.0f);
            this->action = SHEIK_ACTION_7;
            this->drawMode = SHEIK_DRAW_PULLING_OUT_HARP;
        }
    }
}

void EnXc_SetupInitialHarpAction(EnXc* this, s32 animFinished) {
    SkelAnime* skelAnime;
    f32 frameCount;

    if (animFinished) {
        skelAnime = &this->skelAnime;
        frameCount = Animation_GetLastFrame(&gSheikInitialHarpAnim);
        Animation_Change(skelAnime, &gSheikInitialHarpAnim, 1.0f, 0.0f, frameCount, ANIMMODE_ONCE, 0.0f);
        this->action = SHEIK_ACTION_HARP_READY;
        this->drawMode = SHEIK_DRAW_HARP;
    }
}

void EnXc_SetupPlayingHarpAction(EnXc* this, PlayState* play, s32 animFinished) {
    s32 pad;
    SkelAnime* skelAnime;
    AnimationHeader* animation;
    f32 frameCount;

    if (animFinished) {
        skelAnime = &this->skelAnime;
        animation = EnXc_GetCurrentHarpAnim(play, 4);
        frameCount = Animation_GetLastFrame(animation);
        Animation_Change(skelAnime, animation, 1.0f, 0.0f, frameCount, ANIMMODE_LOOP, -8.0f);
        this->action = SHEIK_PLAYING_HARP;
        this->drawMode = SHEIK_DRAW_HARP;
    }
}

void func_80B3DCA8(EnXc* this, PlayState* play) {
    f32 frameCount;

    if (play->csCtx.state != 0) {
        CsCmdActorCue* cue = play->csCtx.actorCues[4];

        if (cue != NULL && cue->id == 8) {
            frameCount = Animation_GetLastFrame(&gSheikInitialHarpAnim);
            Animation_Change(&this->skelAnime, &gSheikInitialHarpAnim, 0.0f, frameCount, frameCount, ANIMMODE_LOOP,
                             -8.0f);
            this->action = SHEIK_ACTION_10;
        }
    }
}

void EnXc_SetupHarpPutawayAction(EnXc* this, PlayState* play) {
    f32 curFrame;
    f32 animFrameCount;

    if (EnXc_CheckForCue(this, play, 5, 4)) {
        curFrame = this->skelAnime.curFrame;
        animFrameCount = this->skelAnime.endFrame;
        if (curFrame >= animFrameCount) {
            Animation_Change(&this->skelAnime, &gSheikInitialHarpAnim, -1.0f,
                             Animation_GetLastFrame(&gSheikInitialHarpAnim), 0.0f, ANIMMODE_ONCE, 0.0f);
            this->action = SHEIK_ACTION_PUT_HARP_AWAY;
        }
    } else if (EnXc_CheckForNoCue(this, play, 8, 4)) {
        EnXc_SetupPlayingHarpAction(this, play, true);
    }
}

void func_80B3DE00(EnXc* this, s32 animFinished) {
    if (animFinished) {
        Animation_Change(&this->skelAnime, &gSheikPullingOutHarpAnim, -1.0f,
                         Animation_GetLastFrame(&gSheikPullingOutHarpAnim), 0.0f, ANIMMODE_ONCE, 0.0f);
        this->action = SHEIK_ACTION_12;
        this->drawMode = SHEIK_DRAW_PULLING_OUT_HARP;
    }
}

void func_80B3DE78(EnXc* this, s32 animFinished) {
    if (animFinished) {
        Animation_Change(&this->skelAnime, &gSheikIdleAnim, 1.0f, 0.0f, Animation_GetLastFrame(&gSheikIdleAnim),
                         ANIMMODE_LOOP, 0.0f);
        this->action = SHEIK_ACTION_13;
        this->drawMode = SHEIK_DRAW_DEFAULT;
        this->timer = 0.0f;
    }
}

void EnXc_SetupReverseAccel(EnXc* this, PlayState* play) {
    if (play->csCtx.state != 0) {
        CsCmdActorCue* cue = play->csCtx.actorCues[4];

        if (cue != NULL && cue->id == 4) {
            Animation_Change(&this->skelAnime, &gSheikWalkingAnim, -1.0f, Animation_GetLastFrame(&gSheikWalkingAnim),
                             0.0f, ANIMMODE_LOOP, -12.0f);
            this->action = SHEIK_ACTION_REVERSE_ACCEL;
            this->actor.world.rot.y += 0x8000;
            this->timer = 0.0f;
        }
    }
}

void EnXc_SetupReverseWalkAction(EnXc* this) {
    this->timer++;
    if (this->timer >= 12.0f) {
        this->actor.speed = (kREG(2) * 0.01f) + 1.2f;
        this->action = SHEIK_ACTION_REVERSE_WALK;
    }
}

void EnXc_SetupReverseHaltAction(EnXc* this) {
    f32 xzDistToPlayer = this->actor.xzDistToPlayer;

    if (xzDistToPlayer >= kREG(5) + 140.0f) {
        Animation_Change(&this->skelAnime, &gSheikIdleAnim, 1.0f, 0.0f, Animation_GetLastFrame(&gSheikIdleAnim),
                         ANIMMODE_LOOP, -12.0f);
        this->action = SHEIK_ACTION_REVERSE_HALT;
        this->timer = 0.0f;
    }
}

void EnXc_SetupNutThrow(EnXc* this) {
    this->timer++;
    if (this->timer >= 12.0f) {
        Animation_Change(&this->skelAnime, &gSheikThrowingNutAnim, 1.0f, 0.0f,
                         Animation_GetLastFrame(&gSheikThrowingNutAnim), ANIMMODE_ONCE, 0.0f);
        this->action = SHEIK_ACTION_THROW_NUT;
        this->timer = 0.0f;
        this->actor.speed = 0.0f;
    }
}

void func_80B3E164(EnXc* this, PlayState* play) {
    this->timer++;
    if (this->timer >= 30.0f) {
        this->action = SHEIK_ACTION_DELETE;
        EnXc_SpawnNut(this, play);
    }
}

void EnXc_SetupDisappear(EnXc* this, PlayState* play) {
    if (play->csCtx.state != 0) {
        CsCmdActorCue* cue = play->csCtx.actorCues[4];

        if (cue != NULL && cue->id == 9) {
            s16 sceneId = play->sceneId;

            // Sheik fades away if end of Bolero CS, kill actor otherwise
            if (sceneId == SCENE_DEATH_MOUNTAIN_CRATER) {
                this->action = SHEIK_ACTION_FADE;
                this->drawMode = SHEIK_DRAW_NOTHING;
                this->actor.shape.shadowAlpha = 0;
            } else {
                Actor_Kill(&this->actor);
            }
        }
    }
}

void EnXc_ActionFunc0(EnXc* this, PlayState* play) {
    EnXc_SetColossusAppearSFX(this, play);
    EnXc_SetColossusWindSFX(play);
    func_80B3D750(this, play);
}

void EnXc_ActionFunc1(EnXc* this, PlayState* play) {
    EnXc_SetColossusAppearSFX(this, play);
    EnXc_SetColossusWindSFX(play);
    EnXc_SetupFallFromSkyAction(this, play);
}

void EnXc_GracefulFall(EnXc* this, PlayState* play) {
    s32 animFinished = EnXc_AnimIsFinished(this);

    EnXc_BgCheck(this, play);
    EnXc_SetEyePattern(this);
    EnXc_SetLandingSFX(this, play);
    EnXc_SetColossusAppearSFX(this, play);
    EnXc_SetColossusWindSFX(play);
    func_80B3D8A4(this, play, animFinished);
}

void EnXc_Accelerate(EnXc* this, PlayState* play) {
    EnXc_CalcXZAccel(this);
    EnXc_AnimIsFinished(this);
    EnXc_BgCheck(this, play);
    EnXc_SetEyePattern(this);
    EnXc_SetWalkingSFX(this, play);
    EnXc_SetupWalkAction(this);
}

void EnXc_Walk(EnXc* this, PlayState* play) {
    func_80B3D644(this);
    EnXc_AnimIsFinished(this);
    EnXc_BgCheck(this, play);
    EnXc_SetEyePattern(this);
    EnXc_SetWalkingSFX(this, play);
    EnXc_SetupHaltAction(this);
}

void EnXc_Stopped(EnXc* this, PlayState* play) {
    EnXc_CalcXZSpeed(this);
    EnXc_AnimIsFinished(this);
    EnXc_BgCheck(this, play);
    EnXc_SetEyePattern(this);
    EnXc_SetWalkingSFX(this, play);
    EnXc_SetupStoppedAction(this);
}

void EnXc_ActionFunc6(EnXc* this, PlayState* play) {
    EnXc_AnimIsFinished(this);
    EnXc_BgCheck(this, play);
    EnXc_SetEyePattern(this);
    func_80B3DAF0(this, play);
}

void EnXc_ActionFunc7(EnXc* this, PlayState* play) {
    s32 animFinished = EnXc_AnimIsFinished(this);

    EnXc_BgCheck(this, play);
    EnXc_SetEyePattern(this);
    EnXc_SetupInitialHarpAction(this, animFinished);
}

void EnXc_ActionFunc8(EnXc* this, PlayState* play) {
    s32 animFinished = EnXc_AnimIsFinished(this);

    EnXc_BgCheck(this, play);
    EnXc_SetEyePattern(this);
    EnXc_SetupPlayingHarpAction(this, play, animFinished);
}

void EnXc_ActionFunc9(EnXc* this, PlayState* play) {
    EnXc_AnimIsFinished(this);
    EnXc_BgCheck(this, play);
    EnXc_SetEyePattern(this);
    func_80B3DCA8(this, play);
}

void EnXc_ActionFunc10(EnXc* this, PlayState* play) {
    EnXc_AnimIsFinished(this);
    EnXc_BgCheck(this, play);
    EnXc_SetEyePattern(this);
    EnXc_SetupHarpPutawayAction(this, play);
}

void EnXc_ActionFunc11(EnXc* this, PlayState* play) {
    s32 animFinished = EnXc_AnimIsFinished(this);

    EnXc_BgCheck(this, play);
    EnXc_SetEyePattern(this);
    func_80B3DE00(this, animFinished);
}

void EnXc_ActionFunc12(EnXc* this, PlayState* play) {
    s32 animFinished = EnXc_AnimIsFinished(this);

    EnXc_BgCheck(this, play);
    EnXc_SetEyePattern(this);
    func_80B3DE78(this, animFinished);
}

void EnXc_ActionFunc13(EnXc* this, PlayState* play) {
    EnXc_AnimIsFinished(this);
    EnXc_BgCheck(this, play);
    EnXc_SetEyePattern(this);
    EnXc_InitFlame(this, play);
    EnXc_SetupReverseAccel(this, play);
}

void EnXc_ReverseAccelerate(EnXc* this, PlayState* play) {
    func_80B3D6F0(this);
    EnXc_AnimIsFinished(this);
    EnXc_BgCheck(this, play);
    EnXc_SetEyePattern(this);
    EnXc_SetWalkingSFX(this, play);
    EnXc_InitFlame(this, play);
    EnXc_SetupReverseWalkAction(this);
}

void EnXc_ActionFunc15(EnXc* this, PlayState* play) {
    func_80B3D710(this);
    EnXc_AnimIsFinished(this);
    EnXc_BgCheck(this, play);
    EnXc_SetEyePattern(this);
    EnXc_SetWalkingSFX(this, play);
    EnXc_InitFlame(this, play);
    EnXc_SetupReverseHaltAction(this);
}

void EnXc_HaltAndWaitToThrowNut(EnXc* this, PlayState* play) {
    func_80B3D730(this);
    EnXc_AnimIsFinished(this);
    EnXc_BgCheck(this, play);
    EnXc_SetEyePattern(this);
    EnXc_SetWalkingSFX(this, play);
    EnXc_InitFlame(this, play);
    EnXc_SetupNutThrow(this);
}

void EnXc_ThrowNut(EnXc* this, PlayState* play) {
    EnXc_AnimIsFinished(this);
    EnXc_BgCheck(this, play);
    EnXc_SetEyePattern(this);
    EnXc_SetNutThrowSFX(this, play);
    EnXc_InitFlame(this, play);
    func_80B3E164(this, play);
}

void EnXc_Delete(EnXc* this, PlayState* play) {
    EnXc_AnimIsFinished(this);
    EnXc_BgCheck(this, play);
    EnXc_SetEyePattern(this);
    EnXc_InitFlame(this, play);
    EnXc_SetupDisappear(this, play);
}

void EnXc_Fade(EnXc* this, PlayState* play) {
    EnXc_InitFlame(this, play);
}

void func_80B3E87C(Gfx** dList, EnXc* this) {
    f32 currentFrame = this->skelAnime.curFrame;

    if (currentFrame >= 34.0f) {
        *dList = gSheikHarpDL;
    }
}

s32 EnXc_PullingOutHarpOverrideLimbDraw(PlayState* play, s32 limbIndex, Gfx** dList, Vec3f* pos, Vec3s* rot,
                                        void* thisx) {
    EnXc* this = (EnXc*)thisx;

    if (limbIndex == 12) {
        func_80B3E87C(dList, this);
    }

    return 0;
}

s32 EnXc_HarpOverrideLimbDraw(PlayState* play, s32 limbIndex, Gfx** dList, Vec3f* pos, Vec3s* rot, void* thisx) {
    EnXc* this = (EnXc*)thisx;

    if (limbIndex == 12) {
        *dList = gSheikHarpDL;
    }

    return 0;
}

void EnXc_DrawPullingOutHarp(Actor* thisx, PlayState* play) {
    EnXc* this = (EnXc*)thisx;
    s32 pad;
    s16 eyePattern = this->eyeIdx;
    void* eyeTexture = sEyeTextures[eyePattern];
    SkelAnime* skelAnime = &this->skelAnime;
    GraphicsContext* gfxCtx = play->state.gfxCtx;
    s32 pad2;

    OPEN_DISPS(gfxCtx, "../z_en_oA2_inSpot05.c", 1444);
    gSPSegment(POLY_OPA_DISP++, 0x08, SEGMENTED_TO_VIRTUAL(eyeTexture));
    gSPSegment(POLY_OPA_DISP++, 0x09, SEGMENTED_TO_VIRTUAL(eyeTexture));
    gDPSetPrimColor(POLY_OPA_DISP++, 0, 0, 255, 255, 20, 0);
    gDPSetEnvColor(POLY_OPA_DISP++, 60, 0, 0, 0);

    Gfx_SetupDL_25Opa(gfxCtx);
    func_8002EBCC(&this->actor, play, 0);
    SkelAnime_DrawFlexOpa(play, skelAnime->skeleton, skelAnime->jointTable, skelAnime->dListCount,
                          EnXc_PullingOutHarpOverrideLimbDraw, NULL, this);
    CLOSE_DISPS(gfxCtx, "../z_en_oA2_inSpot05.c", 1497);
}

void EnXc_DrawHarp(Actor* thisx, PlayState* play) {
    EnXc* this = (EnXc*)thisx;
    s32 pad;
    s16 eyePattern = this->eyeIdx;
    void* eyeTexture = sEyeTextures[eyePattern];
    SkelAnime* skelAnime = &this->skelAnime;
    GraphicsContext* gfxCtx = play->state.gfxCtx;
    s32 pad2;

    OPEN_DISPS(gfxCtx, "../z_en_oA2_inSpot05.c", 1511);

    gSPSegment(POLY_OPA_DISP++, 0x08, SEGMENTED_TO_VIRTUAL(eyeTexture));
    gSPSegment(POLY_OPA_DISP++, 0x09, SEGMENTED_TO_VIRTUAL(eyeTexture));
    gDPSetPrimColor(POLY_OPA_DISP++, 0, 0, 255, 255, 20, 0);
    gDPSetEnvColor(POLY_OPA_DISP++, 60, 0, 0, 0);

    Gfx_SetupDL_25Opa(gfxCtx);
    func_8002EBCC(&this->actor, play, 0);
    SkelAnime_DrawFlexOpa(play, skelAnime->skeleton, skelAnime->jointTable, skelAnime->dListCount,
                          EnXc_HarpOverrideLimbDraw, NULL, this);
    CLOSE_DISPS(gfxCtx, "../z_en_oA2_inSpot05.c", 1564);
}

void func_80B3EBF0(EnXc* this, PlayState* play) {
    this->action = SHEIK_ACTION_20;
}

void func_80B3EC00(EnXc* this) {
    this->action = SHEIK_ACTION_21;
}

void func_80B3EC0C(EnXc* this, PlayState* play) {
    CutsceneContext* csCtx = &play->csCtx;

    if (csCtx->state != 0) {
        CsCmdActorCue* cue = csCtx->actorCues[4];

        if ((cue != NULL) && (cue->id != 1)) {
            PosRot* posRot = &this->actor.world;
            Vec3i* startPos = &cue->startPos;
            ActorShape* shape = &this->actor.shape;

            posRot->pos.x = startPos->x;
            posRot->pos.y = startPos->y;
            posRot->pos.z = startPos->z;

            posRot->rot.y = shape->rot.y = cue->rot.y;

            this->action = SHEIK_ACTION_22;
            this->drawMode = SHEIK_DRAW_DEFAULT;
        }
    }
}

void func_80B3EC90(EnXc* this, PlayState* play) {
    CutsceneContext* csCtx = &play->csCtx;

    if (csCtx->state != 0) {
        CsCmdActorCue* cue = csCtx->actorCues[4];

        if (cue != NULL && cue->id != 6) {
            func_80B3C9EC(this);
        }
    }
}

void func_80B3ECD8(EnXc* this) {
    this->timer++;
    if (this->timer >= 12.0f) {
        this->actor.speed = kREG(2) * 0.01f + 1.2f;
        this->action = SHEIK_ACTION_24;
    }
}

void EnXc_ActionFunc20(EnXc* this, PlayState* play) {
    func_80B3EC00(this);
}

void EnXc_ActionFunc21(EnXc* this, PlayState* play) {
    func_80B3EC0C(this, play);
}

void EnXc_ActionFunc22(EnXc* this, PlayState* play) {
    EnXc_AnimIsFinished(this);
    EnXc_BgCheck(this, play);
    EnXc_SetEyePattern(this);
    func_80B3EC90(this, play);
}

void EnXc_ActionFunc23(EnXc* this, PlayState* play) {
    func_80B3D6F0(this);
    EnXc_AnimIsFinished(this);
    EnXc_BgCheck(this, play);
    EnXc_SetEyePattern(this);
    EnXc_SetWalkingSFX(this, play);
    func_80B3ECD8(this);
}

void EnXc_ActionFunc24(EnXc* this, PlayState* play) {
}

void EnXc_ActionFunc25(EnXc* this, PlayState* play) {
}

void EnXc_ActionFunc26(EnXc* this, PlayState* play) {
}

void EnXc_ActionFunc27(EnXc* this, PlayState* play) {
}

void EnXc_ActionFunc28(EnXc* this, PlayState* play) {
}

void func_80B3EE64(EnXc* this, PlayState* play) {
    this->action = SHEIK_ACTION_SERENADE;
}

void func_80B3EE74(EnXc* this, PlayState* play) {
    if (EnXc_SerenadeCS(this, play)) {
        this->action = SHEIK_ACTION_30;
    }
}

void func_80B3EEA4(EnXc* this) {
    EnXc_CheckAndSetAction(this, SHEIK_ACTION_30, SHEIK_ACTION_31);
}

void func_80B3EEC8(EnXc* this) {
    EnXc_CheckAndSetAction(this, SHEIK_ACTION_31, SHEIK_ACTION_32);
}

void func_80B3EEEC(EnXc* this) {
    EnXc_CheckAndSetAction(this, SHEIK_ACTION_32, SHEIK_ACTION_33);
}

void func_80B3EF10(EnXc* this) {
    EnXc_CheckAndSetAction(this, SHEIK_ACTION_33, SHEIK_ACTION_34);
}

void func_80B3EF34(EnXc* this) {
    EnXc_CheckAndSetAction(this, SHEIK_ACTION_34, SHEIK_ACTION_35);
}

void func_80B3EF58(EnXc* this) {
    func_80B3C7D4(this, SHEIK_ACTION_35, SHEIK_ACTION_36, SHEIK_ACTION_34);
}

void func_80B3EF80(EnXc* this) {
    EnXc_CheckAndSetAction(this, SHEIK_ACTION_36, SHEIK_ACTION_37);
}

void func_80B3EFA4(EnXc* this) {
    EnXc_CheckAndSetAction(this, SHEIK_ACTION_37, SHEIK_ACTION_38);
}

void func_80B3EFC8(EnXc* this) {
    EnXc_CheckAndSetAction(this, SHEIK_ACTION_38, SHEIK_ACTION_39);
}

void func_80B3EFEC(EnXc* this) {
    EnXc_CheckAndSetAction(this, SHEIK_ACTION_39, SHEIK_ACTION_40);
}

void func_80B3F010(EnXc* this) {
    f32 xzDistToPlayer = this->actor.xzDistToPlayer;

    if (kREG(5) + 140.0f <= xzDistToPlayer) {
        Animation_Change(&this->skelAnime, &gSheikIdleAnim, 1.0f, 0.0f, Animation_GetLastFrame(&gSheikIdleAnim),
                         ANIMMODE_LOOP, -12.0f);
        this->action = SHEIK_ACTION_41;
        this->timer = 0.0f;
    }
}

void func_80B3F0B8(EnXc* this) {
    EnXc_CheckAndSetAction(this, SHEIK_ACTION_41, SHEIK_ACTION_42);
}

void func_80B3F0DC(EnXc* this) {
    EnXc_CheckAndSetAction(this, SHEIK_ACTION_42, SHEIK_ACTION_43);
}

void func_80B3F100(EnXc* this) {
    EnXc_CheckAndSetAction(this, SHEIK_ACTION_43, SHEIK_ACTION_44);
}

void EnXc_Serenade(EnXc* this, PlayState* play) {
    func_80B3EE74(this, play);
}

void EnXc_ActionFunc30(EnXc* this, PlayState* play) {
    EnXc_ActionFunc21(this, play);
    func_80B3EEA4(this);
}

void EnXc_ActionFunc31(EnXc* this, PlayState* play) {
    EnXc_ActionFunc6(this, play);
    func_80B3C588(this, play, 4);
    func_80B3EEC8(this);
}

void EnXc_ActionFunc32(EnXc* this, PlayState* play) {
    EnXc_ActionFunc7(this, play);
    func_80B3EEEC(this);
}

void EnXc_ActionFunc33(EnXc* this, PlayState* play) {
    EnXc_ActionFunc8(this, play);
    func_80B3EF10(this);
}

void EnXc_ActionFunc34(EnXc* this, PlayState* play) {
    EnXc_ActionFunc9(this, play);
    func_80B3EF34(this);
}

void EnXc_ActionFunc35(EnXc* this, PlayState* play) {
    EnXc_ActionFunc10(this, play);
    func_80B3EF58(this);
}

void EnXc_ActionFunc36(EnXc* this, PlayState* play) {
    EnXc_ActionFunc11(this, play);
    func_80B3EF80(this);
}

void EnXc_ActionFunc37(EnXc* this, PlayState* play) {
    EnXc_ActionFunc12(this, play);
    func_80B3EFA4(this);
}

void EnXc_ActionFunc38(EnXc* this, PlayState* play) {
    EnXc_ActionFunc13(this, play);
    func_80B3EFC8(this);
}

void EnXc_ActionFunc39(EnXc* this, PlayState* play) {
    EnXc_ReverseAccelerate(this, play);
    func_80B3EFEC(this);
}

void EnXc_ActionFunc40(EnXc* this, PlayState* play) {
    func_80B3D710(this);
    EnXc_AnimIsFinished(this);
    EnXc_BgCheck(this, play);
    EnXc_SetEyePattern(this);
    EnXc_SetWalkingSFX(this, play);
    func_80B3F010(this);
}

void EnXc_ActionFunc41(EnXc* this, PlayState* play) {
    EnXc_HaltAndWaitToThrowNut(this, play);
    func_80B3F0B8(this);
}

void EnXc_ActionFunc42(EnXc* this, PlayState* play) {
    EnXc_ThrowNut(this, play);
    func_80B3F0DC(this);
}

void EnXc_ActionFunc43(EnXc* this, PlayState* play) {
    EnXc_Delete(this, play);
    func_80B3F100(this);
}

void EnXc_ActionFunc44(EnXc* this, PlayState* play) {
}

void func_80B3F3C8(EnXc* this, PlayState* play) {
    this->action = SHEIK_ACTION_45;
}

void func_80B3F3D8(void) {
    Lib_PlaySfx_Centered(NA_SE_PL_SKIP);
}

void EnXc_PlayDiveSFX(Vec3f* src, PlayState* play) {
    f32 wDest[2];

    SkinMatrix_Vec3fMtxFMultXYZW(&play->viewProjectionMtxF, src, &D_80B42DA0, wDest);
    Lib_PlaySfx_AtPos(&D_80B42DA0, NA_SE_EV_DIVE_INTO_WATER);
}

void EnXc_LakeHyliaDive(PlayState* play) {
    CsCmdActorCue* cue = cue = EnXc_GetCue(play, 0);

    if (cue != NULL) {
        Vec3f startPos;

        startPos.x = cue->startPos.x;
        startPos.y = cue->startPos.y;
        startPos.z = cue->startPos.z;

        EffectSsGRipple_Spawn(play, &startPos, 100, 500, 0);
        EffectSsGRipple_Spawn(play, &startPos, 100, 500, 10);
        EffectSsGRipple_Spawn(play, &startPos, 100, 500, 20);
        EffectSsGSplash_Spawn(play, &startPos, NULL, NULL, 1, 0);
        EnXc_PlayDiveSFX(&startPos, play);
    }
}

void func_80B3F534(PlayState* play) {
    CutsceneContext* csCtx = &play->csCtx;
    u16 frameCount = csCtx->curFrame;

    if (frameCount == 310) {
        Actor_Spawn(&play->actorCtx, play, ACTOR_DOOR_WARP1, -1044.0f, -1243.0f, 7458.0f, 0, 0, 0, WARP_DESTINATION);
    }
}

void func_80B3F59C(EnXc* this, PlayState* play) {
    static s32 D_80B41DAC = 1;
    CsCmdActorCue* cue = EnXc_GetCue(play, 0);

    if (cue != NULL) {
        s32 nextCueId = cue->id;

        if (nextCueId != D_80B41DAC) {
            switch (nextCueId) {
                case 2:
                    func_80B3F3D8();
                    break;
                case 3:
                    EnXc_LakeHyliaDive(play);
                    break;
                default:
                    break;
            }
            D_80B41DAC = nextCueId;
        }
    }
}

void func_80B3F620(EnXc* this) {
    EnXc_CheckAndSetAction(this, SHEIK_ACTION_45, SHEIK_ACTION_46);
}

void func_80B3F644(EnXc* this) {
    EnXc_CheckAndSetAction(this, SHEIK_ACTION_46, SHEIK_ACTION_47);
}

void func_80B3F668(EnXc* this, PlayState* play) {
    if (EnXc_CheckForCue(this, play, 4, 4)) {
        EnXc_ChangeAnimation(this, &gSheikWalkingAnim, ANIMMODE_LOOP, -12.0f, true);
        this->action = SHEIK_ACTION_48;
        this->actor.world.rot.y += 0x8000;
        this->timer = 0.0f;
    }
}

void func_80B3F6DC(EnXc* this) {
    EnXc_CheckAndSetAction(this, SHEIK_ACTION_48, SHEIK_ACTION_49);
}

void EnXc_SetupKneelAction(EnXc* this, PlayState* play) {
    if (EnXc_CheckForCue(this, play, 16, 4)) {
        EnXc_ChangeAnimation(this, &gSheikKneelingAnim, ANIMMODE_LOOP, 0.0f, false);
        this->action = SHEIK_ACTION_KNEEL;
    }
}

void func_80B3F754(EnXc* this, PlayState* play) {
    if (EnXc_CheckForCue(this, play, 22, 4)) {
        EnXc_ChangeAnimation(this, &gSheikAnim_01A048, ANIMMODE_LOOP, 0.0f, false);
        this->action = SHEIK_ACTION_51;
        func_80B3C588(this, play, 4);
    }
}

void func_80B3F7BC(EnXc* this, PlayState* play) {
    if (EnXc_CheckForCue(this, play, 9, 4)) {
        this->action = SHEIK_ACTION_52;
        this->drawMode = SHEIK_DRAW_NOTHING;
    }
}

void EnXc_ActionFunc45(EnXc* this, PlayState* play) {
    EnXc_ActionFunc20(this, play);
    func_80B3F620(this);
}

void EnXc_ActionFunc46(EnXc* this, PlayState* play) {
    EnXc_ActionFunc21(this, play);
    func_80B3F644(this);
}

void EnXc_ActionFunc47(EnXc* this, PlayState* play) {
    func_80B3F534(play);
    EnXc_AnimIsFinished(this);
    EnXc_BgCheck(this, play);
    func_80B3C588(this, play, 4);
    func_80B3F668(this, play);
}

void EnXc_ActionFunc48(EnXc* this, PlayState* play) {
    EnXc_ActionFunc23(this, play);
    func_80B3F6DC(this);
}

void EnXc_ActionFunc49(EnXc* this, PlayState* play) {
    func_80B3D710(this);
    EnXc_AnimIsFinished(this);
    EnXc_BgCheck(this, play);
    EnXc_SetEyePattern(this);
    EnXc_SetWalkingSFX(this, play);
    EnXc_SetupKneelAction(this, play);
}

void EnXc_Kneel(EnXc* this, PlayState* play) {
    EnXc_AnimIsFinished(this);
    EnXc_BgCheck(this, play);
    func_80B3F59C(this, play);
    func_80B3C588(this, play, 4);
    func_80B3F754(this, play);
}

void EnXc_ActionFunc51(EnXc* this, PlayState* play) {
    EnXc_AnimIsFinished(this);
    EnXc_BgCheck(this, play);
    func_80B3F59C(this, play);
    func_80B3C620(this, play, 4);
    func_80B3F7BC(this, play);
}

void EnXc_ActionFunc52(EnXc* this, PlayState* play) {
    func_80B3F59C(this, play);
}

void func_80B3FA08(EnXc* this, PlayState* play) {
    this->action = SHEIK_ACTION_53;
    this->triforceAngle = kREG(24) + 0x53FC;
}

void func_80B3FA2C(void) {
    Audio_PlayCutsceneEffectsSequence(SEQ_CS_EFFECTS_SHEIK_TRANSFORM);
}

void EnXc_PlayTriforceSFX(Actor* thisx, PlayState* play) {
    EnXc* this = (EnXc*)thisx;

    if (this->unk_2A8) {
        s32 pad;
        Vec3f src;
        Vec3f pos;
        Vec3f sp1C = { 0.0f, 0.0f, 0.0f };
        f32 wDest;

        Matrix_MultVec3f(&sp1C, &src);
        SkinMatrix_Vec3fMtxFMultXYZW(&play->viewProjectionMtxF, &src, &pos, &wDest);
        SfxSource_PlaySfxAtFixedWorldPos(play, &pos, 80, NA_SE_EV_TRIFORCE_MARK);
        this->unk_2A8 = 0;
    }
}

void func_80B3FAE0(EnXc* this) {
    if (Animation_OnFrame(&this->skelAnime, 38.0f)) {
        Lib_PlaySfx_AtPos(&this->actor.projectedPos, NA_SE_VO_SK_SHOUT);
        func_80B3FA2C();
    }
}

void EnXc_CalcTriforce(Actor* thisx, PlayState* play) {
    EnXc* this = (EnXc*)thisx;

    if (EnXc_CheckForCue(this, play, 21, 4)) {
        this->unk_274 = 1;
        if (this->unk_2AC == 0) {
            this->unk_2AC = 1;
            this->unk_2A8 = 1;
        }
    } else if (EnXc_CheckForCue(this, play, 19, 4)) {
        this->unk_274 = 2;
    }
    if (this->unk_274 != 0) {
        f32* timer = &this->timer;
        s32* prim = this->triforcePrimColor;
        s32* env = this->triforceEnvColor;
        f32* scale = this->triforceScale;

        if (this->unk_274 == 1) {
            if (*timer < kREG(25) + 40.0f) {
                f32 div = *timer / (kREG(25) + 40.0f);

                prim[2] = -85.0f * div + 255;
                prim[3] = 255.0f * div;
                env[1] = 100.0f * div + 100;
                *timer += 1.0f;
            } else {
                prim[2] = 170;
                prim[3] = 255;
                env[1] = 200;
            }
            scale[0] = kREG(19) * 0.1f + 40.0f;
            scale[1] = kREG(20) * 0.1f + 40.0f;
            scale[2] = kREG(21) * 0.1f + 40.0f;
        } else if (this->unk_274 == 2) {
            f32 maxTime = (kREG(25) + 40.0f) + (kREG(27) + 90.0f);

            if (*timer < maxTime) {
                f32 div = (*timer - (kREG(25) + 40.0f)) / (kREG(27) + 90.0f);
                scale[0] = (kREG(19) * 0.1f + 40.0f) + div * ((kREG(26) + 50.0f) * (kREG(19) * 0.1f + 40.0f));
                scale[1] = (kREG(20) * 0.1f + 40.0f) + div * ((kREG(26) + 50.0f) * (kREG(20) * 0.1f + 40.0f));
                scale[2] = (kREG(21) * 0.1f + 40.0f) + div * ((kREG(26) + 50.0f) * (kREG(21) * 0.1f + 40.0f));
                *timer += 1.0f;
            } else {
                scale[0] = (kREG(19) * 0.1f + 40.0f) * (kREG(26) + 50.0f);
                scale[1] = (kREG(20) * 0.1f + 40.0f) * (kREG(26) + 50.0f);
                scale[2] = (kREG(21) * 0.1f + 40.0f) * (kREG(26) + 50.0f);
            }
            this->triforceAngle += (s16)(kREG(28) + 0x2EE0);
        }
    }
}

void func_80B3FF0C(EnXc* this, PlayState* play) {
    if (EnXc_CheckForNoCue(this, play, 1, 4)) {
        CutsceneContext* csCtx = &play->csCtx;

        if (csCtx->state != 0) {
            CsCmdActorCue* cue = play->csCtx.actorCues[4];

            if (cue != NULL) {
                PosRot* posRot = &this->actor.world;
                ActorShape* shape = &this->actor.shape;
                Vec3i* startPos = &cue->startPos;

                posRot->pos.x = startPos->x;
                posRot->pos.y = startPos->y;
                posRot->pos.z = startPos->z;

                posRot->rot.y = shape->rot.y = cue->rot.y;
            }
        }

        this->action = SHEIK_ACTION_54;
        this->drawMode = SHEIK_DRAW_DEFAULT;
    }
}

void EnXc_SetupShowTriforceAction(EnXc* this, PlayState* play) {
    if (EnXc_CheckForCue(this, play, 10, 4)) {
        Animation_Change(&this->skelAnime, &gSheikShowingTriforceOnHandAnim, 1.0f, 0.0f,
                         Animation_GetLastFrame(&gSheikShowingTriforceOnHandAnim), ANIMMODE_ONCE, -8.0f);
        this->action = SHEIK_ACTION_SHOW_TRIFORCE;
        this->drawMode = SHEIK_DRAW_TRIFORCE;
    }
}

void EnXc_SetupShowTriforceIdleAction(EnXc* this, s32 animFinished) {
    if (animFinished) {
        Animation_Change(&this->skelAnime, &gSheikShowingTriforceOnHandIdleAnim, 1.0f, 0.0f,
                         Animation_GetLastFrame(&gSheikShowingTriforceOnHandIdleAnim), ANIMMODE_LOOP, 0.0f);
        this->action = SHEIK_ACTION_SHOW_TRIFORCE_IDLE;
    }
}
void func_80B400AC(EnXc* this, PlayState* play) {
    if (EnXc_CheckForCue(this, play, 9, 4)) {
        Actor_Kill(&this->actor);
    }
}

void EnXc_ActionFunc53(EnXc* this, PlayState* play) {
    func_80B3FF0C(this, play);
}

void EnXc_ActionFunc54(EnXc* this, PlayState* play) {
    EnXc_AnimIsFinished(this);
    EnXc_BgCheck(this, play);
    EnXc_SetEyePattern(this);
    EnXc_SetupShowTriforceAction(this, play);
    func_80B3C888(this, play);
}

void EnXc_ShowTriforce(EnXc* this, PlayState* play) {
    s32 animFinished = EnXc_AnimIsFinished(this);

    EnXc_BgCheck(this, play);
    EnXc_SetEyePattern(this);
    EnXc_CalcTriforce(&this->actor, play);
    func_80B3FAE0(this);
    EnXc_SetupShowTriforceIdleAction(this, animFinished);
    func_80B3C888(this, play);
}

void EnXc_ShowTriforceIdle(EnXc* this, PlayState* play) {
    EnXc_AnimIsFinished(this);
    EnXc_BgCheck(this, play);
    EnXc_SetEyePattern(this);
    EnXc_CalcTriforce(&this->actor, play);
    func_80B400AC(this, play);
}

s32 EnXc_TriforceOverrideLimbDraw(PlayState* play, s32 limbIndex, Gfx** dList, Vec3f* pos, Vec3s* rot, void* thisx) {
    if (limbIndex == 15) {
        *dList = gSheikDL_011620;
    }
    return 0;
}

void EnXc_TriforcePostLimbDraw(PlayState* play, s32 limbIndex, Gfx** dList, Vec3s* rot, void* thisx) {
    s32 pad[2];
    EnXc* this = (EnXc*)thisx;

    if (limbIndex == 15) {
        Vec3f vec = { 0.0f, 0.0f, 0.0f };
        EnXc_PlayTriforceSFX(&this->actor, play);
        Matrix_MultVec3f(&vec, &this->handPos);
        this->unk_2BC = 1;
    }
}

void EnXc_DrawTriforce(Actor* thisx, PlayState* play) {
    EnXc* this = (EnXc*)thisx;
    s32 pad;
    s16 eyeIdx = this->eyeIdx;
    void* eyeTexture = sEyeTextures[eyeIdx];
    SkelAnime* skelAnime = &this->skelAnime;
    GraphicsContext* gfxCtx = play->state.gfxCtx;
    s32 pad2;

    OPEN_DISPS(gfxCtx, "../z_en_oA2_inMetamol.c", 565);
    if (this->unk_2BC != 0) {
        Mtx* mtx = Graph_Alloc(gfxCtx, sizeof(Mtx));
        s32* primColor = this->triforcePrimColor;
        s32* envColor = this->triforceEnvColor;
        f32* scale = this->triforceScale;

        Matrix_Push();
        Matrix_Translate(kREG(16) + 100.0f, kREG(17) + 4460.0f, kREG(18) + 1190.0f, MTXMODE_APPLY);
        Matrix_RotateZYX(kREG(22), kREG(23), this->triforceAngle, MTXMODE_APPLY);
        Matrix_Scale(scale[0], scale[1], scale[2], MTXMODE_APPLY);
        Matrix_ToMtx(mtx, "../z_en_oA2_inMetamol.c", 602);
        Matrix_Pop();
        Gfx_SetupDL_25Xlu(gfxCtx);
        gDPSetPrimColor(POLY_XLU_DISP++, 0, 0x80, 255, 255, primColor[2], primColor[3]);
        gDPSetEnvColor(POLY_XLU_DISP++, 255, envColor[1], 0, 128);
        gSPMatrix(POLY_XLU_DISP++, mtx, G_MTX_NOPUSH | G_MTX_LOAD | G_MTX_MODELVIEW);
        gSPDisplayList(POLY_XLU_DISP++, gSheikDL_012970);
    }

    func_8002EBCC(thisx, play, 0);
    Gfx_SetupDL_25Opa(play->state.gfxCtx);
    gSPSegment(POLY_OPA_DISP++, 0x08, SEGMENTED_TO_VIRTUAL(eyeTexture));
    gSPSegment(POLY_OPA_DISP++, 0x09, SEGMENTED_TO_VIRTUAL(eyeTexture));
    SkelAnime_DrawFlexOpa(play, skelAnime->skeleton, skelAnime->jointTable, skelAnime->dListCount,
                          EnXc_TriforceOverrideLimbDraw, EnXc_TriforcePostLimbDraw, this);
    CLOSE_DISPS(gfxCtx, "../z_en_oA2_inMetamol.c", 668);
}

void func_80B40590(EnXc* this, PlayState* play) {
    this->action = SHEIK_ACTION_NOCTURNE_INIT;
    this->drawMode = SHEIK_DRAW_SQUINT;
}

void EnXc_SetThrownAroundSFX(EnXc* this) {
    SkelAnime* skelAnime = &this->skelAnime;

    if (Animation_OnFrame(skelAnime, 9.0f)) {
        Lib_PlaySfx_AtPos(&this->actor.projectedPos, NA_SE_PL_BOUND + SURFACE_SFX_OFFSET_GRASS);
        Lib_PlaySfx_AtPos(&this->actor.projectedPos, NA_SE_VO_SK_CRASH);
    } else if (Animation_OnFrame(skelAnime, 26.0f)) {
        Lib_PlaySfx_AtPos(&this->actor.projectedPos, NA_SE_PL_BOUND + SURFACE_SFX_OFFSET_GRASS);
    } else if (Animation_OnFrame(skelAnime, 28.0f)) {
        Lib_PlaySfx_AtPos(&this->actor.projectedPos, NA_SE_PL_WALK_GROUND + SURFACE_SFX_OFFSET_GRASS);
    } else if (Animation_OnFrame(skelAnime, 34.0f)) {
        Lib_PlaySfx_AtPos(&this->actor.projectedPos, NA_SE_PL_WALK_GROUND + SURFACE_SFX_OFFSET_GRASS);
    }
}

void EnXc_PlayLinkScreamSFX(EnXc* this, PlayState* play) {
    if (play->csCtx.curFrame == 1455) {
        Audio_PlayCutsceneEffectsSequence(SEQ_CS_EFFECTS_BONGO_HURL_LINK);
    }
}

void EnXc_SetCrySFX(EnXc* this, PlayState* play) {
    CutsceneContext* csCtx = &play->csCtx;

<<<<<<< HEAD
    if (csCtx->frames == 869) {
        Lib_PlaySfx_AtPos(&this->actor.projectedPos, NA_SE_VO_SK_CRY_0);
    } else if (csCtx->frames == 939) {
        Lib_PlaySfx_AtPos(&this->actor.projectedPos, NA_SE_VO_SK_CRY_1);
=======
    if (csCtx->curFrame == 869) {
        func_80078914(&this->actor.projectedPos, NA_SE_VO_SK_CRY_0);
    } else if (csCtx->curFrame == 939) {
        func_80078914(&this->actor.projectedPos, NA_SE_VO_SK_CRY_1);
>>>>>>> 9f0b7bb8
    }
}

void func_80B406F8(Actor* thisx) {
    EnXc* this = (EnXc*)thisx;

    this->action = SHEIK_ACTION_NOCTURNE_INIT;
    this->drawMode = SHEIK_DRAW_NOTHING;
    this->actor.shape.shadowAlpha = 0;
}

void EnXc_SetupIdleInNocturne(EnXc* this, PlayState* play) {
    s32 pad;
    ActorShape* actorShape = &this->actor.shape;
    SkelAnime* skelAnime = &this->skelAnime;
    f32 frameCount = Animation_GetLastFrame(&gSheikIdleAnim);

    func_80B3C9DC(this);
    func_80B3C588(this, play, 4);
    Animation_Change(skelAnime, &gSheikIdleAnim, 1.0f, 0.0f, frameCount, ANIMMODE_LOOP, 0.0f);
    this->action = SHEIK_ACTION_NOCTURNE_IDLE;
    this->drawMode = SHEIK_DRAW_SQUINT;
    actorShape->shadowAlpha = 255;
}

void EnXc_SetupDefenseStance(Actor* thisx) {
    EnXc* this = (EnXc*)thisx;
    SkelAnime* skelAnime = &this->skelAnime;
    f32 frameCount = Animation_GetLastFrame(&gSheikDefenseStanceAnim);

    Animation_Change(skelAnime, &gSheikDefenseStanceAnim, 1.0f, 0.0f, frameCount, ANIMMODE_ONCE, -8.0f);
    this->action = SHEIK_ACTION_DEFENSE_STANCE;
    this->drawMode = SHEIK_DRAW_DEFAULT;
}

void EnXc_SetupContortions(EnXc* this, PlayState* play) {
    s32 pad;
    SkelAnime* skelAnime = &this->skelAnime;
    f32 frameCount = Animation_GetLastFrame(&gSheikIdleAnim);

    Animation_Change(skelAnime, &gSheikIdleAnim, 1.0f, 0.0f, frameCount, ANIMMODE_LOOP, 0.0f);
    func_80B3C588(this, play, 4);
    func_80B3C964(this, play);
    Animation_Change(skelAnime, &gSheikContortionsAnim, 1.0f, 0.0f, Animation_GetLastFrame(&gSheikContortionsAnim),
                     ANIMMODE_ONCE, 0.0f);
    this->action = SHEIK_ACTION_CONTORT;
    this->drawMode = SHEIK_DRAW_DEFAULT;
    this->actor.shape.shadowAlpha = 255;
}

void EnXc_SetupFallInNocturne(EnXc* this, PlayState* play) {
    s32 pad;
    SkelAnime* skelAnime = &this->skelAnime;
    f32 frameCount = Animation_GetLastFrame(&gSheikIdleAnim);

    Animation_Change(skelAnime, &gSheikIdleAnim, 1.0f, 0.0f, frameCount, ANIMMODE_LOOP, 0.0f);
    func_80B3C588(this, play, 4);
    func_80B3C964(this, play);
    Animation_Change(skelAnime, &gSheikFallingFromContortionsAnim, 1.0f, 0.0f,
                     Animation_GetLastFrame(&gSheikFallingFromContortionsAnim), ANIMMODE_ONCE, 0.0f);
    this->action = SHEIK_ACTION_NOCTURNE_FALL;
    this->drawMode = SHEIK_DRAW_DEFAULT;
    this->actor.shape.shadowAlpha = 255;
}

void EnXc_SetupHittingGroundInNocturne(EnXc* this, PlayState* play) {
    s32 pad[3];
    f32 frameCount = Animation_GetLastFrame(&gSheikHittingGroundAnim);

    func_80B3C9DC(this);
    func_80B3C588(this, play, 4);
    Animation_Change(&this->skelAnime, &gSheikHittingGroundAnim, 1.0f, 0.0f, frameCount, ANIMMODE_ONCE, 0.0f);
    this->action = SHEIK_ACTION_NOCTURNE_HIT_GROUND;
    this->drawMode = SHEIK_DRAW_DEFAULT;
    this->actor.shape.shadowAlpha = 255;
}

void func_80B40A78(EnXc* this, PlayState* play) {
    s32 pad[3];
    f32 frameCount = Animation_GetLastFrame(&gSheikHittingGroundAnim);

    func_80B3C9DC(this);
    func_80B3C588(this, play, 4);
    Animation_Change(&this->skelAnime, &gSheikHittingGroundAnim, 1.0f, 0.0f, frameCount, ANIMMODE_ONCE, 0.0f);
    this->action = SHEIK_ACTION_63;
    this->drawMode = SHEIK_DRAW_DEFAULT;
    this->actor.shape.shadowAlpha = 255;
}

void EnXc_SetupKneelInNocturne(EnXc* this, PlayState* play) {
    s32 pad[3];
    f32 frameCount = Animation_GetLastFrame(&gSheikKneelingAnim);

    func_80B3C9DC(this);
    func_80B3C588(this, play, 4);
    Animation_Change(&this->skelAnime, &gSheikKneelingAnim, 1.0f, 0.0f, frameCount, ANIMMODE_LOOP, 0.0f);
    this->action = SHEIK_ACTION_NOCTURNE_KNEEL;
    this->drawMode = SHEIK_DRAW_DEFAULT;
    this->actor.shape.shadowAlpha = 255;
}

void func_80B40BB4(EnXc* this, PlayState* play) {
    s32 pad[3];
    f32 frameCount = Animation_GetLastFrame(&gSheikIdleAnim);
    func_80B3C9DC(this);
    func_80B3C588(this, play, 4);
    Animation_Change(&this->skelAnime, &gSheikIdleAnim, 1.0f, 0.0f, frameCount, ANIMMODE_LOOP, 0.0f);
    this->action = SHEIK_ACTION_65;
    this->drawMode = SHEIK_DRAW_DEFAULT;
    this->actor.shape.shadowAlpha = 255;
}

void func_80B40C50(EnXc* this) {
    EnXc_CheckAndSetAction(this, SHEIK_ACTION_65, SHEIK_ACTION_66);
}

void func_80B40C74(EnXc* this) {
    EnXc_CheckAndSetAction(this, SHEIK_ACTION_66, SHEIK_ACTION_67);
}

void func_80B40C98(EnXc* this) {
    EnXc_CheckAndSetAction(this, SHEIK_ACTION_67, SHEIK_ACTION_68);
}

void func_80B40CBC(EnXc* this) {
    EnXc_CheckAndSetAction(this, SHEIK_ACTION_68, SHEIK_ACTION_69);
}

void func_80B40CE0(EnXc* this) {
    func_80B3C7D4(this, SHEIK_ACTION_69, SHEIK_ACTION_70, SHEIK_ACTION_68);
}

void func_80B40D08(EnXc* this) {
    EnXc_CheckAndSetAction(this, SHEIK_ACTION_70, SHEIK_ACTION_71);
}

void func_80B40D2C(EnXc* this) {
    EnXc_CheckAndSetAction(this, SHEIK_ACTION_71, SHEIK_ACTION_72);
}

void func_80B40D50(EnXc* this) {
    EnXc_CheckAndSetAction(this, SHEIK_ACTION_72, SHEIK_ACTION_NOCTURNE_REVERSE_ACCEL);
}

void func_80B40D74(EnXc* this) {
    EnXc_CheckAndSetAction(this, SHEIK_ACTION_NOCTURNE_REVERSE_ACCEL, SHEIK_ACTION_NOCTURNE_REVERSE_WALK);
}

void EnXc_SetupReverseHaltInNocturneCS(EnXc* this) {
    f32 xzDistToPlayer = this->actor.xzDistToPlayer;

    if (kREG(5) + 140.0f <= xzDistToPlayer) {
        Animation_Change(&this->skelAnime, &gSheikIdleAnim, 1.0f, 0.0f, Animation_GetLastFrame(&gSheikIdleAnim),
                         ANIMMODE_LOOP, -12.0f);
        this->action = SHEIK_ACTION_NOCTURNE_REVERSE_HALT;
        this->timer = 0.0f;
    }
}

void func_80B40E40(EnXc* this) {
    EnXc_CheckAndSetAction(this, SHEIK_ACTION_NOCTURNE_REVERSE_HALT, SHEIK_ACTION_NOCTURNE_THROW_NUT);
}

void func_80B40E64(EnXc* this) {
    EnXc_CheckAndSetAction(this, SHEIK_ACTION_NOCTURNE_THROW_NUT, SHEIK_ACTION_77);
}

void func_80B40E88(EnXc* this) {
    EnXc_CheckAndSetAction(this, SHEIK_ACTION_77, SHEIK_ACTION_78);
}

s32 EnXc_SetupNocturneState(Actor* thisx, PlayState* play) {
    CsCmdActorCue* cue = EnXc_GetCue(play, 4);

    if (cue != NULL) {
        s32 nextCueId = cue->id;
        EnXc* this = (EnXc*)thisx;
        s32 currentCueId = this->unk_26C;

        if (nextCueId != currentCueId) {
            switch (nextCueId) {
                case 1:
                    func_80B406F8(thisx);
                    break;
                case 6:
                    EnXc_SetupIdleInNocturne(this, play);
                    break;
                case 20:
                    EnXc_SetupDefenseStance(thisx);
                    break;
                case 18:
                    EnXc_SetupContortions(this, play);
                    break;
                case 14:
                    EnXc_SetupFallInNocturne(this, play);
                    break;
                case 19:
                    EnXc_SetupHittingGroundInNocturne(this, play);
                    break;
                case 15:
                    func_80B40A78(this, play);
                    break;
                case 16:
                    EnXc_SetupKneelInNocturne(this, play);
                    break;
                case 17:
                    func_80B40BB4(this, play);
                    break;
                case 9:
                    Actor_Kill(thisx);
                    break;
                default:
                    osSyncPrintf("En_Oa2_Stalker_Check_DemoMode:そんな動作は無い!!!!!!!!\n");
                    break;
            }

            this->unk_26C = nextCueId;
            return 1;
        }
    }
    return 0;
}

void EnXc_InitialNocturneAction(EnXc* this, PlayState* play) {
    EnXc_SetupNocturneState(&this->actor, play);
}

void EnXc_IdleInNocturne(EnXc* this, PlayState* play) {
    func_80B3C588(this, play, 4);
    EnXc_AnimIsFinished(this);
    EnXc_BgCheck(this, play);
    EnXc_SetupNocturneState(&this->actor, play);
}

void EnXc_DefenseStance(EnXc* this, PlayState* play) {
    EnXc_AnimIsFinished(this);
    EnXc_BgCheck(this, play);
    EnXc_SetEyePattern(this);
    EnXc_SetupNocturneState(&this->actor, play);
}

void EnXc_Contort(EnXc* this, PlayState* play) {
    EnXc_SetCrySFX(this, play);
    EnXc_AnimIsFinished(this);
    EnXc_SetEyePattern(this);
    if (!EnXc_SetupNocturneState(&this->actor, play)) {
        func_80B3C924(this, play);
        EnXc_BgCheck(this, play);
    }
}

void EnXc_FallInNocturne(EnXc* this, PlayState* play) {
    EnXc_AnimIsFinished(this);
    EnXc_SetEyePattern(this);
    EnXc_SetThrownAroundSFX(this);
    if (!EnXc_SetupNocturneState(&this->actor, play)) {
        func_80B3C8CC(this, play);
        EnXc_BgCheck(this, play);
    }
}

void EnXc_HitGroundInNocturne(EnXc* this, PlayState* play) {
    EnXc_BgCheck(this, play);
    EnXc_SetEyePattern(this);
    EnXc_SetupNocturneState(&this->actor, play);
}

void EnXc_ActionFunc63(EnXc* this, PlayState* play) {
    EnXc_AnimIsFinished(this);
    EnXc_PlayLinkScreamSFX(this, play);
    EnXc_BgCheck(this, play);
    EnXc_SetEyePattern(this);
    EnXc_SetupNocturneState(&this->actor, play);
}

void EnXc_KneelInNocturneCS(EnXc* this, PlayState* play) {
    EnXc_AnimIsFinished(this);
    EnXc_BgCheck(this, play);
    EnXc_SetEyePattern(this);
    EnXc_SetupNocturneState(&this->actor, play);
}

void EnXc_ActionFunc65(EnXc* this, PlayState* play) {
    EnXc_ActionFunc6(this, play);
    func_80B3C588(this, play, 4);
    func_80B40C50(this);
}

void EnXc_ActionFunc66(EnXc* this, PlayState* play) {
    EnXc_ActionFunc7(this, play);
    func_80B40C74(this);
}

void EnXc_ActionFunc67(EnXc* this, PlayState* play) {
    EnXc_ActionFunc8(this, play);
    func_80B40C98(this);
}

void EnXc_ActionFunc68(EnXc* this, PlayState* play) {
    EnXc_ActionFunc9(this, play);
    func_80B40CBC(this);
}

void EnXc_ActionFunc69(EnXc* this, PlayState* play) {
    EnXc_ActionFunc10(this, play);
    func_80B40CE0(this);
}

void EnXc_ActionFunc70(EnXc* this, PlayState* play) {
    EnXc_ActionFunc11(this, play);
    func_80B40D08(this);
}

void EnXc_ActionFunc71(EnXc* this, PlayState* play) {
    EnXc_ActionFunc12(this, play);
    func_80B40D2C(this);
}

void EnXc_ActionFunc72(EnXc* this, PlayState* play) {
    EnXc_ActionFunc13(this, play);
    func_80B40D50(this);
}

void EnXc_ReverseAccelInNocturneCS(EnXc* this, PlayState* play) {
    EnXc_ReverseAccelerate(this, play);
    func_80B40D74(this);
}

void EnXc_ReverseWalkInNocturneCS(EnXc* this, PlayState* play) {
    func_80B3D710(this);
    EnXc_AnimIsFinished(this);
    EnXc_BgCheck(this, play);
    EnXc_SetEyePattern(this);
    EnXc_SetupReverseHaltInNocturneCS(this);
}

void EnXc_ReverseHaltInNocturneCS(EnXc* this, PlayState* play) {
    EnXc_HaltAndWaitToThrowNut(this, play);
    func_80B40E40(this);
}

void EnXc_ThrowNutInNocturneCS(EnXc* this, PlayState* play) {
    EnXc_ThrowNut(this, play);
    func_80B40E64(this);
}

void EnXc_DeleteInNocturneCS(EnXc* this, PlayState* play) {
    EnXc_Delete(this, play);
    func_80B40E88(this);
}

void EnXc_KillInNocturneCS(EnXc* this, PlayState* play) {
    Actor_Kill(&this->actor);
}

void EnXc_DrawSquintingEyes(Actor* thisx, PlayState* play) {
    EnXc* this = (EnXc*)thisx;
    SkelAnime* skelAnime = &this->skelAnime;
    GraphicsContext* gfxCtx = play->state.gfxCtx;

    OPEN_DISPS(gfxCtx, "../z_en_oA2_inStalker.c", 839);
    Gfx_SetupDL_25Opa(gfxCtx);
    gSPSegment(POLY_OPA_DISP++, 0x08, SEGMENTED_TO_VIRTUAL(gSheikEyeSquintingTex));
    gSPSegment(POLY_OPA_DISP++, 0x09, SEGMENTED_TO_VIRTUAL(gSheikEyeSquintingTex));
    SkelAnime_DrawFlexOpa(play, skelAnime->skeleton, skelAnime->jointTable, skelAnime->dListCount, NULL, NULL, NULL);
    CLOSE_DISPS(gfxCtx, "../z_en_oA2_inStalker.c", 854);
}

void EnXc_InitTempleOfTime(EnXc* this, PlayState* play) {
    if (LINK_IS_ADULT) {
        if (!GET_EVENTCHKINF(EVENTCHKINF_C5)) {
            SET_EVENTCHKINF(EVENTCHKINF_C5);
            play->csCtx.script = SEGMENTED_TO_VIRTUAL(gTempleOfTimeFirstAdultCs);
            gSaveContext.cutsceneTrigger = 1;
            func_80B3EBF0(this, play);
        } else if (!GET_EVENTCHKINF(EVENTCHKINF_55) && GET_EVENTCHKINF(EVENTCHKINF_48)) {
            SET_EVENTCHKINF(EVENTCHKINF_55);
            Item_Give(play, ITEM_SONG_PRELUDE);
            play->csCtx.script = SEGMENTED_TO_VIRTUAL(gTempleOfTimePreludeCs);
            gSaveContext.cutsceneTrigger = 1;
            this->action = SHEIK_ACTION_30;
        } else if (!GET_EVENTCHKINF(EVENTCHKINF_55)) {
            func_80B3C9EC(this);
        } else {
            Actor_Kill(&this->actor);
        }
    } else {
        Actor_Kill(&this->actor);
    }
}

void EnXc_SetupDialogueAction(EnXc* this, PlayState* play) {
    if (Actor_ProcessTalkRequest(&this->actor, play)) {
        this->action = SHEIK_ACTION_IN_DIALOGUE;
    } else {
        this->actor.flags |= ACTOR_FLAG_0 | ACTOR_FLAG_3;
        if (INV_CONTENT(ITEM_HOOKSHOT) != ITEM_NONE) {
            this->actor.textId = 0x7010;
        } else {
            this->actor.textId = 0x700F;
        }
        func_8002F2F4(&this->actor, play);
    }
}

void func_80B41798(EnXc* this, PlayState* play) {
    if (Message_GetState(&play->msgCtx) == TEXT_STATE_CLOSING) {
        this->action = SHEIK_ACTION_BLOCK_PEDESTAL;
        this->actor.flags &= ~(ACTOR_FLAG_0 | ACTOR_FLAG_3);
    }
}

void EnXc_BlockingPedestalAction(EnXc* this, PlayState* play) {
    EnXc_BgCheck(this, play);
    EnXc_UpdateCollider(&this->actor, play);
    EnXc_CalculateHeadTurn(this, play);
    EnXc_AnimIsFinished(this);
    EnXc_SetEyePattern(this);
    EnXc_SetupDialogueAction(this, play);
}

void EnXc_ActionFunc80(EnXc* this, PlayState* play) {
    EnXc_BgCheck(this, play);
    EnXc_UpdateCollider(&this->actor, play);
    EnXc_CalculateHeadTurn(this, play);
    EnXc_AnimIsFinished(this);
    EnXc_SetEyePattern(this);
    func_80B41798(this, play);
}

static EnXcActionFunc sActionFuncs[] = {
    EnXc_ActionFunc0,
    EnXc_ActionFunc1,
    EnXc_GracefulFall,
    EnXc_Accelerate,
    EnXc_Walk,
    EnXc_Stopped,
    EnXc_ActionFunc6,
    EnXc_ActionFunc7,
    EnXc_ActionFunc8,
    EnXc_ActionFunc9,
    EnXc_ActionFunc10,
    EnXc_ActionFunc11,
    EnXc_ActionFunc12,
    EnXc_ActionFunc13,
    EnXc_ReverseAccelerate,
    EnXc_ActionFunc15,
    EnXc_HaltAndWaitToThrowNut,
    EnXc_ThrowNut,
    EnXc_Delete,
    EnXc_Fade,
    EnXc_ActionFunc20,
    EnXc_ActionFunc21,
    EnXc_ActionFunc22,
    EnXc_ActionFunc23,
    EnXc_ActionFunc24,
    EnXc_ActionFunc25,
    EnXc_ActionFunc26,
    EnXc_ActionFunc27,
    EnXc_ActionFunc28,
    EnXc_Serenade,
    EnXc_ActionFunc30,
    EnXc_ActionFunc31,
    EnXc_ActionFunc32,
    EnXc_ActionFunc33,
    EnXc_ActionFunc34,
    EnXc_ActionFunc35,
    EnXc_ActionFunc36,
    EnXc_ActionFunc37,
    EnXc_ActionFunc38,
    EnXc_ActionFunc39,
    EnXc_ActionFunc40,
    EnXc_ActionFunc41,
    EnXc_ActionFunc42,
    EnXc_ActionFunc43,
    EnXc_ActionFunc44,
    EnXc_ActionFunc45,
    EnXc_ActionFunc46,
    EnXc_ActionFunc47,
    EnXc_ActionFunc48,
    EnXc_ActionFunc49,
    EnXc_Kneel,
    EnXc_ActionFunc51,
    EnXc_ActionFunc52,
    EnXc_ActionFunc53,
    EnXc_ActionFunc54,
    EnXc_ShowTriforce,
    EnXc_ShowTriforceIdle,
    EnXc_InitialNocturneAction,
    EnXc_IdleInNocturne,
    EnXc_DefenseStance,
    EnXc_Contort,
    EnXc_FallInNocturne,
    EnXc_HitGroundInNocturne,
    EnXc_ActionFunc63,
    EnXc_KneelInNocturneCS,
    EnXc_ActionFunc65,
    EnXc_ActionFunc66,
    EnXc_ActionFunc67,
    EnXc_ActionFunc68,
    EnXc_ActionFunc69,
    EnXc_ActionFunc70,
    EnXc_ActionFunc71,
    EnXc_ActionFunc72,
    EnXc_ReverseAccelInNocturneCS,
    EnXc_ReverseWalkInNocturneCS,
    EnXc_ReverseHaltInNocturneCS,
    EnXc_ThrowNutInNocturneCS,
    EnXc_DeleteInNocturneCS,
    EnXc_KillInNocturneCS,
    EnXc_BlockingPedestalAction,
    EnXc_ActionFunc80,
};

void EnXc_Update(Actor* thisx, PlayState* play) {
    EnXc* this = (EnXc*)thisx;
    s32 action = this->action;

    if ((action < 0) || (action >= ARRAY_COUNT(sActionFuncs)) || (sActionFuncs[action] == NULL)) {
        osSyncPrintf(VT_FGCOL(RED) "メインモードがおかしい!!!!!!!!!!!!!!!!!!!!!!!!!\n" VT_RST);
    } else {
        sActionFuncs[action](this, play);
    }
}

void EnXc_Init(Actor* thisx, PlayState* play) {
    EnXc* this = (EnXc*)thisx;

    ActorShape_Init(&this->actor.shape, 0.0f, ActorShadow_DrawCircle, 30.0f);
    SkelAnime_InitFlex(play, &this->skelAnime, &gSheikSkel, &gSheikIdleAnim, this->jointTable, this->morphTable,
                       ARRAY_COUNT(this->jointTable));
    EnXc_InitCollider(thisx, play);

    switch (this->actor.params) {
        case SHEIK_TYPE_1:
            func_80B3EBF0(this, play);
            break;
        case SHEIK_TYPE_2: // Beta Serenade Cutscene or Learning Prelude
            func_80B3EE64(this, play);
            break;
        case SHEIK_TYPE_3:
            func_80B3F3C8(this, play);
            break;
        case SHEIK_TYPE_4:
            func_80B3FA08(this, play);
            break;
        case SHEIK_TYPE_5:
            func_80B40590(this, play);
            break;
        case SHEIK_TYPE_MINUET:
            func_80B3CA38(this, play);
            break;
        case SHEIK_TYPE_BOLERO:
            func_80B3CB58(this, play);
            break;
        case SHEIK_TYPE_SERENADE:
            EnXc_SetupSerenadeAction(this, play);
            break;
        case SHEIK_TYPE_9:
            EnXc_InitTempleOfTime(this, play);
            break;
        case SHEIK_TYPE_0:
            EnXc_DoNothing(this, play);
            break;
        default:
            osSyncPrintf(VT_FGCOL(RED) " En_Oa2 の arg_data がおかしい!!!!!!!!!!!!!!!!!!!!!!!!!\n" VT_RST);
            EnXc_DoNothing(this, play);
    }
}

s32 EnXc_OverrideLimbDraw(PlayState* play, s32 limbIndex, Gfx** dList, Vec3f* pos, Vec3s* rot, void* thisx) {
    EnXc* this = (EnXc*)thisx;

    if (this->unk_30C != 0) {
        if (limbIndex == 9) {
            rot->x += this->interactInfo.torsoRot.y;
            rot->y -= this->interactInfo.torsoRot.x;
        } else if (limbIndex == 16) {
            rot->x += this->interactInfo.headRot.y;
            rot->z += this->interactInfo.headRot.x;
        }
    }
    return 0;
}

void EnXc_PostLimbDraw(PlayState* play, s32 limbIndex, Gfx** dList, Vec3s* rot, void* thisx) {
    if (limbIndex == 16) {
        EnXc* this = (EnXc*)thisx;
        Vec3f src = { 0.0f, 10.0f, 0.0f };
        Vec3f dest;

        Matrix_MultVec3f(&src, &dest);
        this->actor.focus.pos.x = dest.x;
        this->actor.focus.pos.y = dest.y;
        this->actor.focus.pos.z = dest.z;
        this->actor.focus.rot.x = this->actor.world.rot.x;
        this->actor.focus.rot.y = this->actor.world.rot.y;
        this->actor.focus.rot.z = this->actor.world.rot.z;
    }
}

void EnXc_DrawNothing(Actor* thisx, PlayState* play) {
}

void EnXc_DrawDefault(Actor* thisx, PlayState* play) {
    s32 pad;
    EnXc* this = (EnXc*)thisx;
    s16 eyeIdx = this->eyeIdx;
    void* eyeSegment = sEyeTextures[eyeIdx];
    SkelAnime* skelAnime = &this->skelAnime;
    GraphicsContext* localGfxCtx = play->state.gfxCtx;
    GraphicsContext* gfxCtx = localGfxCtx;

    OPEN_DISPS(gfxCtx, "../z_en_oA2.c", 1164);
    func_8002EBCC(&this->actor, play, 0);
    Gfx_SetupDL_25Opa(gfxCtx);
    gSPSegment(POLY_OPA_DISP++, 0x08, SEGMENTED_TO_VIRTUAL(eyeSegment));
    gSPSegment(POLY_OPA_DISP++, 0x09, SEGMENTED_TO_VIRTUAL(eyeSegment));
    SkelAnime_DrawFlexOpa(play, skelAnime->skeleton, skelAnime->jointTable, skelAnime->dListCount,
                          EnXc_OverrideLimbDraw, EnXc_PostLimbDraw, this);
    CLOSE_DISPS(gfxCtx, "../z_en_oA2.c", 1207);
}

static EnXcDrawFunc sDrawFuncs[] = {
    EnXc_DrawNothing, EnXc_DrawDefault,  EnXc_DrawPullingOutHarp,
    EnXc_DrawHarp,    EnXc_DrawTriforce, EnXc_DrawSquintingEyes,
};

void EnXc_Draw(Actor* thisx, PlayState* play) {
    EnXc* this = (EnXc*)thisx;

    if (this->drawMode < 0 || this->drawMode > 5 || sDrawFuncs[this->drawMode] == NULL) {
        // "Draw mode is abnormal!!!!!!!!!!!!!!!!!!!!!!!!!"
        osSyncPrintf(VT_FGCOL(RED) "描画モードがおかしい!!!!!!!!!!!!!!!!!!!!!!!!!\n" VT_RST);
    } else {
        sDrawFuncs[this->drawMode](thisx, play);
    }
}

ActorInit En_Xc_InitVars = {
    ACTOR_EN_XC,
    ACTORCAT_NPC,
    FLAGS,
    OBJECT_XC,
    sizeof(EnXc),
    (ActorFunc)EnXc_Init,
    (ActorFunc)EnXc_Destroy,
    (ActorFunc)EnXc_Update,
    (ActorFunc)EnXc_Draw,
};<|MERGE_RESOLUTION|>--- conflicted
+++ resolved
@@ -1775,17 +1775,10 @@
 void EnXc_SetCrySFX(EnXc* this, PlayState* play) {
     CutsceneContext* csCtx = &play->csCtx;
 
-<<<<<<< HEAD
-    if (csCtx->frames == 869) {
+    if (csCtx->curFrame == 869) {
         Lib_PlaySfx_AtPos(&this->actor.projectedPos, NA_SE_VO_SK_CRY_0);
-    } else if (csCtx->frames == 939) {
+    } else if (csCtx->curFrame == 939) {
         Lib_PlaySfx_AtPos(&this->actor.projectedPos, NA_SE_VO_SK_CRY_1);
-=======
-    if (csCtx->curFrame == 869) {
-        func_80078914(&this->actor.projectedPos, NA_SE_VO_SK_CRY_0);
-    } else if (csCtx->curFrame == 939) {
-        func_80078914(&this->actor.projectedPos, NA_SE_VO_SK_CRY_1);
->>>>>>> 9f0b7bb8
     }
 }
 
