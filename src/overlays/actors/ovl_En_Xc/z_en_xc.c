/*
 * File: z_en_xc.c
 * Overlay: ovl_En_Xc
 * Description: Sheik
 */

#include "z_en_xc.h"
#include "overlays/actors/ovl_En_Arrow/z_en_arrow.h"
#include "overlays/actors/ovl_Door_Warp1/z_door_warp1.h"
#include "objects/object_xc/object_xc.h"
#include "scenes/overworld/spot05/spot05_scene.h"
#include "scenes/overworld/spot17/spot17_scene.h"
#include "scenes/indoors/tokinoma/tokinoma_scene.h"
#include "scenes/dungeons/ice_doukutu/ice_doukutu_scene.h"
#include "vt.h"

#define FLAGS ACTOR_FLAG_4

void EnXc_Init(Actor* thisx, GlobalContext* globalCtx);
void EnXc_Destroy(Actor* thisx, GlobalContext* globalCtx);
void EnXc_Update(Actor* thisx, GlobalContext* globalCtx);
void EnXc_Draw(Actor* thisx, GlobalContext* globalCtx);

void EnXc_DrawNothing(Actor* thisx, GlobalContext* globalCtx);
void EnXc_DrawDefault(Actor* thisx, GlobalContext* globalCtx);
void EnXc_DrawPullingOutHarp(Actor* thisx, GlobalContext* globalCtx);
void EnXc_DrawHarp(Actor* thisx, GlobalContext* globalCtx);
void EnXc_DrawTriforce(Actor* thisx, GlobalContext* globalCtx);
void EnXc_DrawSquintingEyes(Actor* thisx, GlobalContext* globalCtx);

static ColliderCylinderInitType1 sCylinderInit = {
    {
        COLTYPE_HIT0,
        AT_NONE,
        AC_NONE,
        OC1_ON | OC1_TYPE_PLAYER,
        COLSHAPE_CYLINDER,
    },
    {
        ELEMTYPE_UNK0,
        { 0x00000000, 0x00, 0x00 },
        { 0x00000000, 0x00, 0x00 },
        TOUCH_NONE,
        BUMP_NONE,
        OCELEM_ON,
    },
    { 25, 80, 0, { 0, 0, 0 } },
};

static void* sEyeTextures[] = {
    gSheikEyeOpenTex,
    gSheikEyeHalfClosedTex,
    gSheikEyeShutTex,
};

void EnXc_InitCollider(Actor* thisx, GlobalContext* globalCtx) {
    EnXc* this = (EnXc*)thisx;

    Collider_InitCylinder(globalCtx, &this->collider);
    Collider_SetCylinderType1(globalCtx, &this->collider, &this->actor, &sCylinderInit);
}

void EnXc_UpdateCollider(Actor* thisx, GlobalContext* globalCtx) {
    EnXc* this = (EnXc*)thisx;
    Collider* colliderBase = &this->collider.base;
    s32 pad[3];

    Collider_UpdateCylinder(thisx, &this->collider);
    CollisionCheck_SetOC(globalCtx, &globalCtx->colChkCtx, colliderBase);
}

void EnXc_Destroy(Actor* thisx, GlobalContext* globalCtx) {
    EnXc* this = (EnXc*)thisx;

    Collider_DestroyCylinder(globalCtx, &this->collider);
}

void EnXc_CalculateHeadTurn(EnXc* this, GlobalContext* globalCtx) {
    Player* player = GET_PLAYER(globalCtx);

    this->npcInfo.unk_18 = player->actor.world.pos;
    this->npcInfo.unk_14 = kREG(16) - 3.0f;
    func_80034A14(&this->actor, &this->npcInfo, kREG(17) + 0xC, 2);
}

void EnXc_SetEyePattern(EnXc* this) {
    s32 pad[3];
    s16* blinkTimer = &this->blinkTimer;
    s16* eyePattern = &this->eyeIdx;

    if (!DECR(*blinkTimer)) {
        *blinkTimer = Rand_S16Offset(60, 60);
    }

    *eyePattern = *blinkTimer;
    if (*eyePattern >= ARRAY_COUNT(sEyeTextures)) {
        *eyePattern = 0;
    }
}

void EnXc_SpawnNut(EnXc* this, GlobalContext* globalCtx) {
    s32 pad;
    Vec3f* pos = &this->actor.world.pos;
    s16 angle = this->actor.shape.rot.y;
    f32 x = (Math_SinS(angle) * 30.0f) + pos->x;
    f32 y = pos->y + 3.0f;
    f32 z = (Math_CosS(angle) * 30.0f) + pos->z;

    Actor_Spawn(&globalCtx->actorCtx, globalCtx, ACTOR_EN_ARROW, x, y, z, 0xFA0, this->actor.shape.rot.y, 0,
                ARROW_CS_NUT);
}

void EnXc_BgCheck(EnXc* this, GlobalContext* globalCtx) {
    Actor_UpdateBgCheckInfo(globalCtx, &this->actor, 75.0f, 30.0f, 30.0f, 4);
}

s32 EnXc_AnimIsFinished(EnXc* this) {
    return SkelAnime_Update(&this->skelAnime);
}

CsCmdActorAction* EnXc_GetCsCmd(GlobalContext* globalCtx, s32 npcActionIdx) {
    CsCmdActorAction* action = NULL;

    if (globalCtx->csCtx.state != 0) {
        action = globalCtx->csCtx.npcActions[npcActionIdx];
    }
    return action;
}

s32 EnXc_CompareCsAction(EnXc* this, GlobalContext* globalCtx, u16 action, s32 npcActionIdx) {
    CsCmdActorAction* csCmdActorAction = EnXc_GetCsCmd(globalCtx, npcActionIdx);

    if (csCmdActorAction != NULL && csCmdActorAction->action == action) {
        return true;
    }
    return false;
}

s32 EnXc_CsActionsAreNotEqual(EnXc* this, GlobalContext* globalCtx, u16 action, s32 npcActionIdx) {
    CsCmdActorAction* csCmdNPCAction = EnXc_GetCsCmd(globalCtx, npcActionIdx);

    if (csCmdNPCAction && csCmdNPCAction->action != action) {
        return true;
    }
    return false;
}

void func_80B3C588(EnXc* this, GlobalContext* globalCtx, u32 npcActionIdx) {
    CsCmdActorAction* csCmdNPCAction = EnXc_GetCsCmd(globalCtx, npcActionIdx);
    Actor* thisx = &this->actor;

    if (csCmdNPCAction != NULL) {
        thisx->world.pos.x = csCmdNPCAction->startPos.x;
        thisx->world.pos.y = csCmdNPCAction->startPos.y;
        thisx->world.pos.z = csCmdNPCAction->startPos.z;
        thisx->world.rot.x = thisx->shape.rot.x = csCmdNPCAction->rot.x;
        thisx->world.rot.y = thisx->shape.rot.y = csCmdNPCAction->rot.y;
        thisx->world.rot.z = thisx->shape.rot.z = csCmdNPCAction->rot.z;
    }
}

void func_80B3C620(EnXc* this, GlobalContext* globalCtx, s32 npcActionIdx) {
    CsCmdActorAction* npcAction = EnXc_GetCsCmd(globalCtx, npcActionIdx);
    Vec3f* xcPos = &this->actor.world.pos;
    f32 startX;
    f32 startY;
    f32 startZ;
    f32 endX;
    f32 endY;
    f32 endZ;
    f32 unk;

    if (npcAction != NULL) {
        unk =
            Environment_LerpWeightAccelDecel(npcAction->endFrame, npcAction->startFrame, globalCtx->csCtx.frames, 0, 0);
        startX = npcAction->startPos.x;
        startY = npcAction->startPos.y;
        startZ = npcAction->startPos.z;
        endX = npcAction->endPos.x;
        endY = npcAction->endPos.y;
        endZ = npcAction->endPos.z;
        xcPos->x = ((endX - startX) * unk) + startX;
        xcPos->y = ((endY - startY) * unk) + startY;
        xcPos->z = ((endZ - startZ) * unk) + startZ;
    }
}

void EnXc_ChangeAnimation(EnXc* this, AnimationHeader* animation, u8 mode, f32 morphFrames, s32 reverseFlag) {
    s32 pad[2];
    AnimationHeader* animationSeg = SEGMENTED_TO_VIRTUAL(animation);
    f32 frameCount = Animation_GetLastFrame(&animationSeg->common);
    f32 playbackSpeed;
    f32 startFrame;
    f32 endFrame;

    if (!reverseFlag) {
        startFrame = 0.0f;
        endFrame = frameCount;
        playbackSpeed = 1.0f;
    } else {
        startFrame = frameCount;
        endFrame = 0.0f;
        playbackSpeed = -1.0f;
    }

    Animation_Change(&this->skelAnime, animationSeg, playbackSpeed, startFrame, endFrame, mode, morphFrames);
}

void EnXc_CheckAndSetAction(EnXc* this, s32 check, s32 set) {
    if (check != this->action) {
        this->action = set;
    }
}

void func_80B3C7D4(EnXc* this, s32 action1, s32 action2, s32 action3) {
    if (action1 != this->action) {
        if (this->action == SHEIK_ACTION_PUT_HARP_AWAY) {
            this->action = action2;
        } else {
            this->action = action3;
        }
    }
}

s32 EnXc_NoCutscenePlaying(GlobalContext* globalCtx) {
    if (globalCtx->csCtx.state == 0) {
        return true;
    }
    return false;
}

void func_80B3C820(EnXc* this) {
    Animation_Change(&this->skelAnime, &gSheikIdleAnim, 1.0f, 0.0f, Animation_GetLastFrame(&gSheikIdleAnim),
                     ANIMMODE_LOOP, 0.0f);
    this->action = SHEIK_ACTION_53;
}

void func_80B3C888(EnXc* this, GlobalContext* globalCtx) {
    if (EnXc_NoCutscenePlaying(globalCtx) && this->actor.params == SHEIK_TYPE_4) {
        func_80B3C820(this);
    }
}

void func_80B3C8CC(EnXc* this, GlobalContext* globalCtx) {
    SkelAnime* skelAnime = &this->skelAnime;

    if (skelAnime->jointTable[0].y >= skelAnime->baseTransl.y) {
        skelAnime->moveFlags |= 3;
        AnimationContext_SetMoveActor(globalCtx, &this->actor, skelAnime, 1.0f);
    }
}

void func_80B3C924(EnXc* this, GlobalContext* globalCtx) {
    this->skelAnime.moveFlags |= 3;
    AnimationContext_SetMoveActor(globalCtx, &this->actor, &this->skelAnime, 1.0f);
}

void func_80B3C964(EnXc* this, GlobalContext* globalCtx) {
    this->skelAnime.baseTransl = this->skelAnime.jointTable[0];
    this->skelAnime.prevTransl = this->skelAnime.jointTable[0];
    this->skelAnime.moveFlags |= 3;
    AnimationContext_SetMoveActor(globalCtx, &this->actor, &this->skelAnime, 1.0f);
}

void func_80B3C9DC(EnXc* this) {
    this->skelAnime.moveFlags &= ~0x3;
}

void func_80B3C9EC(EnXc* this) {
    EnXc_ChangeAnimation(this, &gSheikArmsCrossedIdleAnim, ANIMMODE_LOOP, 0.0f, false);
    this->action = SHEIK_ACTION_BLOCK_PEDESTAL;
    this->drawMode = SHEIK_DRAW_DEFAULT;
    this->unk_30C = 1;
}

void func_80B3CA38(EnXc* this, GlobalContext* globalCtx) {
    // If Player is adult but hasn't learned Minuet of Forest
    if (!(gSaveContext.eventChkInf[5] & 1) && LINK_IS_ADULT) {
        this->action = SHEIK_ACTION_INIT;
    } else {
        Actor_Kill(&this->actor);
    }
}

s32 EnXc_MinuetCS(EnXc* this, GlobalContext* globalCtx) {
    if (this->actor.params == SHEIK_TYPE_MINUET) {
        Player* player = GET_PLAYER(globalCtx);
        f32 z = player->actor.world.pos.z;

        if (z < -2225.0f) {
            if (!Gameplay_InCsMode(globalCtx)) {
                globalCtx->csCtx.segment = SEGMENTED_TO_VIRTUAL(&gMinuetCs);
                gSaveContext.cutsceneTrigger = 1;
                gSaveContext.eventChkInf[5] |= 1;
                Item_Give(globalCtx, ITEM_SONG_MINUET);
                return true;
            }
        }
        return false;
    }
    return true;
}

void func_80B3CB58(EnXc* this, GlobalContext* globalCtx) {
    // If hasn't learned Bolero and Player is Adult
    if (!(gSaveContext.eventChkInf[5] & 2) && LINK_IS_ADULT) {
        this->action = SHEIK_ACTION_INIT;
    } else {
        Actor_Kill(&this->actor);
    }
}

s32 EnXc_BoleroCS(EnXc* this, GlobalContext* globalCtx) {
    Player* player;
    PosRot* posRot;

    if (this->actor.params == SHEIK_TYPE_BOLERO) {
        player = GET_PLAYER(globalCtx);
        posRot = &player->actor.world;
        if ((posRot->pos.x > -784.0f) && (posRot->pos.x < -584.0f) && (posRot->pos.y > 447.0f) &&
            (posRot->pos.y < 647.0f) && (posRot->pos.z > -446.0f) && (posRot->pos.z < -246.0f) &&
            !Gameplay_InCsMode(globalCtx)) {
            globalCtx->csCtx.segment = SEGMENTED_TO_VIRTUAL(&gDeathMountainCraterBoleroCs);
            gSaveContext.cutsceneTrigger = 1;
            gSaveContext.eventChkInf[5] |= 2;
            Item_Give(globalCtx, ITEM_SONG_BOLERO);
            return true;
        }
        return false;
    }
    return true;
}

void EnXc_SetupSerenadeAction(EnXc* this, GlobalContext* globalCtx) {
    // Player is adult and does not have iron boots and has not learned Serenade
    if ((!CHECK_OWNED_EQUIP(EQUIP_TYPE_BOOTS, EQUIP_INV_BOOTS_IRON) && !(gSaveContext.eventChkInf[5] & 4)) &&
        LINK_IS_ADULT) {
        this->action = SHEIK_ACTION_SERENADE;
        osSyncPrintf("水のセレナーデ シーク誕生!!!!!!!!!!!!!!!!!!\n");
    } else {
        Actor_Kill(&this->actor);
        osSyncPrintf("水のセレナーデ シーク消滅!!!!!!!!!!!!!!!!!!\n");
    }
}

s32 EnXc_SerenadeCS(EnXc* this, GlobalContext* globalCtx) {
    if (this->actor.params == SHEIK_TYPE_SERENADE) {
        Player* player = GET_PLAYER(globalCtx);
        s32 stateFlags = player->stateFlags1;

<<<<<<< HEAD
        if (CHECK_OWNED_EQUIP(EQUIP_TYPE_BOOTS, EQUIP_INV_BOOTS_IRON) && !(gSaveContext.eventChkInf[5] & 4) &&
            !(stateFlags & 0x20000000) && !Gameplay_InCsMode(globalCtx)) {
=======
        if (CHECK_OWNED_EQUIP(EQUIP_BOOTS, 1) && !(gSaveContext.eventChkInf[5] & 4) &&
            !(stateFlags & PLAYER_STATE1_29) && !Gameplay_InCsMode(globalCtx)) {
>>>>>>> 6479913d
            Cutscene_SetSegment(globalCtx, &gIceCavernSerenadeCs);
            gSaveContext.cutsceneTrigger = 1;
            gSaveContext.eventChkInf[5] |= 4; // Learned Serenade of Water Flag
            Item_Give(globalCtx, ITEM_SONG_SERENADE);
            osSyncPrintf("ブーツを取った!!!!!!!!!!!!!!!!!!\n");
            return true;
        }
        osSyncPrintf("はやくブーツを取るべし!!!!!!!!!!!!!!!!!!\n");
        return false;
    }
    return true;
}

void EnXc_DoNothing(EnXc* this, GlobalContext* globalCtx) {
}

void EnXc_SetWalkingSFX(EnXc* this, GlobalContext* globalCtx) {
    s32 pad[2];
    u32 sfxId;
    s32 pad2;

    if (Animation_OnFrame(&this->skelAnime, 11.0f) || Animation_OnFrame(&this->skelAnime, 23.0f)) {
        if (this->actor.bgCheckFlags & 1) {
            sfxId = SFX_FLAG;
            sfxId += SurfaceType_GetSfx(&globalCtx->colCtx, this->actor.floorPoly, this->actor.floorBgId);
            func_80078914(&this->actor.projectedPos, sfxId);
        }
    }
}

void EnXc_SetNutThrowSFX(EnXc* this, GlobalContext* globalCtx) {
    s32 pad[2];
    u32 sfxId;
    s32 pad2;

    if (Animation_OnFrame(&this->skelAnime, 7.0f)) {
        if (this->actor.bgCheckFlags & 1) {
            sfxId = SFX_FLAG;
            sfxId += SurfaceType_GetSfx(&globalCtx->colCtx, this->actor.floorPoly, this->actor.floorBgId);
            func_80078914(&this->actor.projectedPos, sfxId);
        }
    }
    if (Animation_OnFrame(&this->skelAnime, 20.0f)) {
        func_80078914(&this->actor.projectedPos, NA_SE_VO_SK_SHOUT);
    }
}

void EnXc_SetLandingSFX(EnXc* this, GlobalContext* globalCtx) {
    u32 sfxId;
    s16 sceneNum = globalCtx->sceneNum;

    if ((gSaveContext.sceneSetupIndex != 4) || (sceneNum != SCENE_SPOT11)) {
        if (Animation_OnFrame(&this->skelAnime, 11.0f)) {
            sfxId = SFX_FLAG;
            sfxId += SurfaceType_GetSfx(&globalCtx->colCtx, this->actor.floorPoly, this->actor.floorBgId);
            func_80078914(&this->actor.projectedPos, sfxId);
        }
    }
}

void EnXc_SetColossusAppearSFX(EnXc* this, GlobalContext* globalCtx) {
    static Vec3f sXyzDist;
    s16 sceneNum;

    if (gSaveContext.sceneSetupIndex == 4) {
        sceneNum = globalCtx->sceneNum;
        if (sceneNum == SCENE_SPOT11) {
            CutsceneContext* csCtx = &globalCtx->csCtx;
            u16 frameCount = csCtx->frames;
            f32 wDest[2];

            if (frameCount == 119) {
                Vec3f pos = { -611.0f, 728.0f, -2.0f };

                SkinMatrix_Vec3fMtxFMultXYZW(&globalCtx->viewProjectionMtxF, &pos, &sXyzDist, wDest);
                func_80078914(&sXyzDist, NA_SE_EV_JUMP_CONC);
            } else if (frameCount == 164) {
                Vec3f pos = { -1069.0f, 38.0f, 0.0f };
                s32 pad;

                SkinMatrix_Vec3fMtxFMultXYZW(&globalCtx->viewProjectionMtxF, &pos, &sXyzDist, wDest);
                func_80078914(&sXyzDist, NA_SE_PL_WALK_CONCRETE);
            }
        }
    }
}

void func_80B3D118(GlobalContext* globalCtx) {
    s16 sceneNum;

    if ((gSaveContext.sceneSetupIndex != 4) || (sceneNum = globalCtx->sceneNum, sceneNum != SCENE_SPOT11)) {
        func_800788CC(NA_SE_PL_SKIP);
    }
}

static Vec3f D_80B42DA0;

void EnXc_SetColossusWindSFX(GlobalContext* globalCtx) {
    if (gSaveContext.sceneSetupIndex == 4) {
        static s32 D_80B41D90 = 0;
        static Vec3f sPos = { 0.0f, 0.0f, 0.0f };
        static f32 sMaxSpeed = 0.0f;
        static Vec3f D_80B42DB0;
        s32 pad;
        s16 sceneNum = globalCtx->sceneNum;

        if (sceneNum == SCENE_SPOT11) {
            CutsceneContext* csCtx = &globalCtx->csCtx;
            u16 frameCount = csCtx->frames;

            if ((frameCount >= 120) && (frameCount < 164)) {
                s32 pad;
                Vec3f* eye = &globalCtx->view.eye;

                if (D_80B41D90 != 0) {
                    f32 speed = Math3D_Vec3f_DistXYZ(&D_80B42DB0, eye) / 7.058922f;

                    sMaxSpeed = CLAMP_MIN(sMaxSpeed, speed);

                    osSyncPrintf("MAX speed = %f\n", sMaxSpeed);

                    speed = CLAMP_MAX(speed, 2.0f);
                    func_800F436C(&sPos, NA_SE_EV_FLYING_AIR - SFX_FLAG, 0.6f + (0.4f * speed));
                }

                D_80B42DB0.x = eye->x;
                D_80B42DB0.y = eye->y;
                D_80B42DB0.z = eye->z;
                D_80B41D90 = 1;
            }
        }
    }
}

void EnXc_SpawnFlame(EnXc* this, GlobalContext* globalCtx) {
    static s32 sFlameSpawned = false;

    if (!sFlameSpawned) {
        CsCmdActorAction* npcAction = EnXc_GetCsCmd(globalCtx, 0);
        f32 xPos = npcAction->startPos.x;
        f32 yPos = npcAction->startPos.y;
        f32 zPos = npcAction->startPos.z;

        this->flameActor = Actor_Spawn(&globalCtx->actorCtx, globalCtx, ACTOR_EN_LIGHT, xPos, yPos, zPos, 0, 0, 0, 5);
        sFlameSpawned = true;
    }
}

void EnXc_SetupFlamePos(EnXc* this, GlobalContext* globalCtx) {
    Vec3f* attachedPos;
    CsCmdActorAction* npcAction = EnXc_GetCsCmd(globalCtx, 0);

    if (this->flameActor != NULL) {
        attachedPos = &this->flameActor->world.pos;
        if (!this) {}
        attachedPos->x = npcAction->startPos.x;
        attachedPos->y = npcAction->startPos.y;
        attachedPos->z = npcAction->startPos.z;
    }
}

void EnXc_DestroyFlame(EnXc* this) {
    if (this->flameActor != NULL) {
        Actor_Kill(this->flameActor);
        this->flameActor = NULL;
    }
    Actor_Kill(&this->actor);
}

void EnXc_InitFlame(EnXc* this, GlobalContext* globalCtx) {
    static s32 D_80B41DA8 = 1;
    s32 pad;
    s16 sceneNum = globalCtx->sceneNum;

    if (sceneNum == SCENE_SPOT17) {
        CsCmdActorAction* npcAction = EnXc_GetCsCmd(globalCtx, 0);
        if (npcAction != NULL) {
            s32 action = npcAction->action;

            if (D_80B41DA8 != action) {
                if (action != 1) {
                    EnXc_SpawnFlame(this, globalCtx);
                }

                if (action == 1) {
                    EnXc_DestroyFlame(this);
                }

                D_80B41DA8 = action;
            }

            EnXc_SetupFlamePos(this, globalCtx);
        }
    }
}

void func_80B3D48C(EnXc* this, GlobalContext* globalCtx) {
    CutsceneContext* csCtx = &globalCtx->csCtx;
    CsCmdActorAction* linkAction = csCtx->linkAction;
    s16 yaw;

    if (linkAction != NULL) {
        yaw = linkAction->urot.y + 0x8000;
    } else {
        Player* player = GET_PLAYER(globalCtx);
        yaw = player->actor.world.rot.y + 0x8000;
    }

    this->actor.shape.rot.y = this->actor.world.rot.y = yaw;
}

AnimationHeader* EnXc_GetCurrentHarpAnim(GlobalContext* globalCtx, s32 index) {
    AnimationHeader* animation = &gSheikPlayingHarp5Anim;
    CsCmdActorAction* npcAction = EnXc_GetCsCmd(globalCtx, index);

    if (npcAction != NULL) {
        u16 action = npcAction->action;

        if (action == 11) {
            animation = &gSheikPlayingHarp3Anim;
        } else if (action == 12) {
            animation = &gSheikPlayingHarp2Anim;
        } else if (action == 13) {
            animation = &gSheikPlayingHarp4Anim;
        } else if (action == 23) {
            animation = &gSheikPlayingHarpAnim;
        } else {
            animation = &gSheikPlayingHarp5Anim;
        }
    }
    return animation;
}

void EnXc_CalcXZAccel(EnXc* this) {
    f32 timer = this->timer;
    f32* speedXZ = &this->actor.speedXZ;

    if (timer < 9.0f) {
        *speedXZ = 0.0f;
    } else if (timer < 3.0f) {
        *speedXZ = (((kREG(2) * 0.01f) + 1.2f) / 3.0f) * (timer - 9.0f);
    } else {
        *speedXZ = (kREG(2) * 0.01f) + 1.2f;
    }

    Actor_MoveForward(&this->actor);
}

void func_80B3D644(EnXc* this) {
    Actor_MoveForward(&this->actor);
}

void EnXc_CalcXZSpeed(EnXc* this) {
    f32 timer = this->timer;
    f32* speedXZ = &this->actor.speedXZ;

    if (timer < 3.0f) {
        *speedXZ = (((kREG(2) * 0.01f) + 1.2f) / 3.0f) * (3.0f - timer);
    } else {
        *speedXZ = 0.0f;
    }
    Actor_MoveForward(&this->actor);
}

void func_80B3D6F0(EnXc* this) {
    EnXc_CalcXZAccel(this);
}

void func_80B3D710(EnXc* this) {
    Actor_MoveForward(&this->actor);
}

void func_80B3D730(EnXc* this) {
    EnXc_CalcXZSpeed(this);
}

void func_80B3D750(EnXc* this, GlobalContext* globalCtx) {
    if (EnXc_MinuetCS(this, globalCtx) && EnXc_BoleroCS(this, globalCtx)) {
        this->action = SHEIK_ACTION_WAIT;
    }
}

void EnXc_SetupFallFromSkyAction(EnXc* this, GlobalContext* globalCtx) {
    s32 pad;
    CutsceneContext* csCtx = &globalCtx->csCtx;

    if (csCtx->state != 0) {
        CsCmdActorAction* npcAction = csCtx->npcActions[4];

        if (npcAction && npcAction->action == 2) {
            s32 pad;
            Vec3f* pos = &this->actor.world.pos;
            SkelAnime* skelAnime = &this->skelAnime;
            f32 frameCount = Animation_GetLastFrame(&gSheikFallingFromSkyAnim);

            this->action = SHEIK_ACTION_GRACEFUL_FALL;
            this->drawMode = SHEIK_DRAW_DEFAULT;

            pos->x = npcAction->startPos.x;
            pos->y = npcAction->startPos.y;
            pos->z = npcAction->startPos.z;

            func_80B3D48C(this, globalCtx);
            func_80B3C964(this, globalCtx);
            Animation_Change(skelAnime, &gSheikFallingFromSkyAnim, 1.0f, 0.0f, frameCount, ANIMMODE_ONCE, 0.0f);
            func_80B3D118(globalCtx);
        }
    }
}

void func_80B3D8A4(EnXc* this, GlobalContext* globalCtx, s32 animFinished) {
    if (animFinished) {
        SkelAnime* skelAnime = &this->skelAnime;
        f32 frameCount = Animation_GetLastFrame(&gSheikWalkingAnim);

        Animation_Change(skelAnime, &gSheikWalkingAnim, 1.0f, 0.0f, frameCount, ANIMMODE_LOOP, -8.0f);

        this->action = SHEIK_ACTION_ACCEL;
        this->timer = 0.0f;

        func_80B3C9DC(this);
        this->actor.gravity = -((kREG(1) * 0.01f) + 13.0f);
        this->actor.minVelocityY = -((kREG(1) * 0.01f) + 13.0f);
    } else {
        func_80B3C8CC(this, globalCtx);
    }
}

void EnXc_SetupWalkAction(EnXc* this) {
    f32* timer = &this->timer;

    *timer += 1.0f;
    if (*timer >= 12.0f) {
        this->actor.speedXZ = (kREG(2) * 0.01f) + 1.2f;
        this->action = SHEIK_ACTION_WALK;
    }
}

void EnXc_SetupHaltAction(EnXc* this) {
    SkelAnime* skelAnime = &this->skelAnime;
    f32 xzDistToPlayer = this->actor.xzDistToPlayer;

    if (xzDistToPlayer <= (kREG(3) + 95.0f)) {
        f32 frameCount = Animation_GetLastFrame(&gSheikIdleAnim);

        Animation_Change(skelAnime, &gSheikIdleAnim, 1.0f, 0.0f, frameCount, ANIMMODE_LOOP, -12.0f);
        this->action = SHEIK_ACTION_HALT;
        this->timer = 0.0f;
    }
}

void EnXc_SetupStoppedAction(EnXc* this) {
    f32* timer = &this->timer;

    *timer += 1.0f;
    if (*timer >= 12.0f) {
        this->action = SHEIK_ACTION_STOPPED;
        this->actor.speedXZ = 0.0f;
    }
}

void func_80B3DAF0(EnXc* this, GlobalContext* globalCtx) {
    CsCmdActorAction* npcAction = EnXc_GetCsCmd(globalCtx, 4);
    u16 action;

    if (npcAction &&
        (action = npcAction->action, action == 3 || action == 11 || action == 12 || action == 13 || action == 23)) {
        f32 frameCount;

        frameCount = Animation_GetLastFrame(&gSheikPullingOutHarpAnim);
        Animation_Change(&this->skelAnime, &gSheikPullingOutHarpAnim, 1.0f, 0.0f, frameCount, ANIMMODE_ONCE, -4.0f);
        this->action = SHEIK_ACTION_7;
        this->drawMode = SHEIK_DRAW_PULLING_OUT_HARP;
    }
}

void EnXc_SetupInitialHarpAction(EnXc* this, s32 animFinished) {
    SkelAnime* skelAnime;
    f32 frameCount;

    if (animFinished) {
        skelAnime = &this->skelAnime;
        frameCount = Animation_GetLastFrame(&gSheikInitialHarpAnim);
        Animation_Change(skelAnime, &gSheikInitialHarpAnim, 1.0f, 0.0f, frameCount, ANIMMODE_ONCE, 0.0f);
        this->action = SHEIK_ACTION_HARP_READY;
        this->drawMode = SHEIK_DRAW_HARP;
    }
}

void EnXc_SetupPlayingHarpAction(EnXc* this, GlobalContext* globalCtx, s32 animFinished) {
    s32 pad;
    SkelAnime* skelAnime;
    AnimationHeader* animation;
    f32 frameCount;

    if (animFinished) {
        skelAnime = &this->skelAnime;
        animation = EnXc_GetCurrentHarpAnim(globalCtx, 4);
        frameCount = Animation_GetLastFrame(animation);
        Animation_Change(skelAnime, animation, 1.0f, 0.0f, frameCount, ANIMMODE_LOOP, -8.0f);
        this->action = SHEIK_PLAYING_HARP;
        this->drawMode = SHEIK_DRAW_HARP;
    }
}

void func_80B3DCA8(EnXc* this, GlobalContext* globalCtx) {
    f32 frameCount;

    if (globalCtx->csCtx.state != 0) {
        CsCmdActorAction* npcAction = globalCtx->csCtx.npcActions[4];

        if (npcAction != NULL && npcAction->action == 8) {
            frameCount = Animation_GetLastFrame(&gSheikInitialHarpAnim);
            Animation_Change(&this->skelAnime, &gSheikInitialHarpAnim, 0.0f, frameCount, frameCount, ANIMMODE_LOOP,
                             -8.0f);
            this->action = SHEIK_ACTION_10;
        }
    }
}

void EnXc_SetupHarpPutawayAction(EnXc* this, GlobalContext* globalCtx) {
    f32 curFrame;
    f32 animFrameCount;

    if (EnXc_CompareCsAction(this, globalCtx, 5, 4)) {
        curFrame = this->skelAnime.curFrame;
        animFrameCount = this->skelAnime.endFrame;
        if (curFrame >= animFrameCount) {
            Animation_Change(&this->skelAnime, &gSheikInitialHarpAnim, -1.0f,
                             Animation_GetLastFrame(&gSheikInitialHarpAnim), 0.0f, ANIMMODE_ONCE, 0.0f);
            this->action = SHEIK_ACTION_PUT_HARP_AWAY;
        }
    } else if (EnXc_CsActionsAreNotEqual(this, globalCtx, 8, 4)) {
        EnXc_SetupPlayingHarpAction(this, globalCtx, true);
    }
}

void func_80B3DE00(EnXc* this, s32 animFinished) {
    if (animFinished) {
        Animation_Change(&this->skelAnime, &gSheikPullingOutHarpAnim, -1.0f,
                         Animation_GetLastFrame(&gSheikPullingOutHarpAnim), 0.0f, ANIMMODE_ONCE, 0.0f);
        this->action = SHEIK_ACTION_12;
        this->drawMode = SHEIK_DRAW_PULLING_OUT_HARP;
    }
}

void func_80B3DE78(EnXc* this, s32 animFinished) {
    if (animFinished) {
        Animation_Change(&this->skelAnime, &gSheikIdleAnim, 1.0f, 0.0f, Animation_GetLastFrame(&gSheikIdleAnim),
                         ANIMMODE_LOOP, 0.0f);
        this->action = SHEIK_ACTION_13;
        this->drawMode = SHEIK_DRAW_DEFAULT;
        this->timer = 0.0f;
    }
}

void EnXc_SetupReverseAccel(EnXc* this, GlobalContext* globalCtx) {
    if (globalCtx->csCtx.state != 0) {
        CsCmdActorAction* npcAction = globalCtx->csCtx.npcActions[4];

        if (npcAction != NULL && npcAction->action == 4) {
            Animation_Change(&this->skelAnime, &gSheikWalkingAnim, -1.0f, Animation_GetLastFrame(&gSheikWalkingAnim),
                             0.0f, ANIMMODE_LOOP, -12.0f);
            this->action = SHEIK_ACTION_REVERSE_ACCEL;
            this->actor.world.rot.y += 0x8000;
            this->timer = 0.0f;
        }
    }
}

void EnXc_SetupReverseWalkAction(EnXc* this) {
    this->timer++;
    if (this->timer >= 12.0f) {
        this->actor.speedXZ = (kREG(2) * 0.01f) + 1.2f;
        this->action = SHEIK_ACTION_REVERSE_WALK;
    }
}

void EnXc_SetupReverseHaltAction(EnXc* this) {
    f32 xzDistToPlayer = this->actor.xzDistToPlayer;

    if (xzDistToPlayer >= kREG(5) + 140.0f) {
        Animation_Change(&this->skelAnime, &gSheikIdleAnim, 1.0f, 0.0f, Animation_GetLastFrame(&gSheikIdleAnim),
                         ANIMMODE_LOOP, -12.0f);
        this->action = SHEIK_ACTION_REVERSE_HALT;
        this->timer = 0.0f;
    }
}

void EnXc_SetupNutThrow(EnXc* this) {
    this->timer++;
    if (this->timer >= 12.0f) {
        Animation_Change(&this->skelAnime, &gSheikThrowingNutAnim, 1.0f, 0.0f,
                         Animation_GetLastFrame(&gSheikThrowingNutAnim), ANIMMODE_ONCE, 0.0f);
        this->action = SHEIK_ACTION_THROW_NUT;
        this->timer = 0.0f;
        this->actor.speedXZ = 0.0f;
    }
}

void func_80B3E164(EnXc* this, GlobalContext* globalCtx) {
    this->timer++;
    if (this->timer >= 30.0f) {
        this->action = SHEIK_ACTION_DELETE;
        EnXc_SpawnNut(this, globalCtx);
    }
}

void EnXc_SetupDisappear(EnXc* this, GlobalContext* globalCtx) {
    if (globalCtx->csCtx.state != 0) {
        CsCmdActorAction* npcAction = globalCtx->csCtx.npcActions[4];

        if (npcAction != NULL && npcAction->action == 9) {
            s16 sceneNum = globalCtx->sceneNum;

            // Sheik fades away if end of Bolero CS, kill actor otherwise
            if (sceneNum == SCENE_SPOT17) {
                this->action = SHEIK_ACTION_FADE;
                this->drawMode = SHEIK_DRAW_NOTHING;
                this->actor.shape.shadowAlpha = 0;
            } else {
                Actor_Kill(&this->actor);
            }
        }
    }
}

void EnXc_ActionFunc0(EnXc* this, GlobalContext* globalCtx) {
    EnXc_SetColossusAppearSFX(this, globalCtx);
    EnXc_SetColossusWindSFX(globalCtx);
    func_80B3D750(this, globalCtx);
}

void EnXc_ActionFunc1(EnXc* this, GlobalContext* globalCtx) {
    EnXc_SetColossusAppearSFX(this, globalCtx);
    EnXc_SetColossusWindSFX(globalCtx);
    EnXc_SetupFallFromSkyAction(this, globalCtx);
}

void EnXc_GracefulFall(EnXc* this, GlobalContext* globalCtx) {
    s32 animFinished = EnXc_AnimIsFinished(this);

    EnXc_BgCheck(this, globalCtx);
    EnXc_SetEyePattern(this);
    EnXc_SetLandingSFX(this, globalCtx);
    EnXc_SetColossusAppearSFX(this, globalCtx);
    EnXc_SetColossusWindSFX(globalCtx);
    func_80B3D8A4(this, globalCtx, animFinished);
}

void EnXc_Accelerate(EnXc* this, GlobalContext* globalCtx) {
    EnXc_CalcXZAccel(this);
    EnXc_AnimIsFinished(this);
    EnXc_BgCheck(this, globalCtx);
    EnXc_SetEyePattern(this);
    EnXc_SetWalkingSFX(this, globalCtx);
    EnXc_SetupWalkAction(this);
}

void EnXc_Walk(EnXc* this, GlobalContext* globalCtx) {
    func_80B3D644(this);
    EnXc_AnimIsFinished(this);
    EnXc_BgCheck(this, globalCtx);
    EnXc_SetEyePattern(this);
    EnXc_SetWalkingSFX(this, globalCtx);
    EnXc_SetupHaltAction(this);
}

void EnXc_Stopped(EnXc* this, GlobalContext* globalCtx) {
    EnXc_CalcXZSpeed(this);
    EnXc_AnimIsFinished(this);
    EnXc_BgCheck(this, globalCtx);
    EnXc_SetEyePattern(this);
    EnXc_SetWalkingSFX(this, globalCtx);
    EnXc_SetupStoppedAction(this);
}

void EnXc_ActionFunc6(EnXc* this, GlobalContext* globalCtx) {
    EnXc_AnimIsFinished(this);
    EnXc_BgCheck(this, globalCtx);
    EnXc_SetEyePattern(this);
    func_80B3DAF0(this, globalCtx);
}

void EnXc_ActionFunc7(EnXc* this, GlobalContext* globalCtx) {
    s32 animFinished = EnXc_AnimIsFinished(this);

    EnXc_BgCheck(this, globalCtx);
    EnXc_SetEyePattern(this);
    EnXc_SetupInitialHarpAction(this, animFinished);
}

void EnXc_ActionFunc8(EnXc* this, GlobalContext* globalCtx) {
    s32 animFinished = EnXc_AnimIsFinished(this);

    EnXc_BgCheck(this, globalCtx);
    EnXc_SetEyePattern(this);
    EnXc_SetupPlayingHarpAction(this, globalCtx, animFinished);
}

void EnXc_ActionFunc9(EnXc* this, GlobalContext* globalCtx) {
    EnXc_AnimIsFinished(this);
    EnXc_BgCheck(this, globalCtx);
    EnXc_SetEyePattern(this);
    func_80B3DCA8(this, globalCtx);
}

void EnXc_ActionFunc10(EnXc* this, GlobalContext* globalCtx) {
    EnXc_AnimIsFinished(this);
    EnXc_BgCheck(this, globalCtx);
    EnXc_SetEyePattern(this);
    EnXc_SetupHarpPutawayAction(this, globalCtx);
}

void EnXc_ActionFunc11(EnXc* this, GlobalContext* globalCtx) {
    s32 animFinished = EnXc_AnimIsFinished(this);

    EnXc_BgCheck(this, globalCtx);
    EnXc_SetEyePattern(this);
    func_80B3DE00(this, animFinished);
}

void EnXc_ActionFunc12(EnXc* this, GlobalContext* globalCtx) {
    s32 animFinished = EnXc_AnimIsFinished(this);

    EnXc_BgCheck(this, globalCtx);
    EnXc_SetEyePattern(this);
    func_80B3DE78(this, animFinished);
}

void EnXc_ActionFunc13(EnXc* this, GlobalContext* globalCtx) {
    EnXc_AnimIsFinished(this);
    EnXc_BgCheck(this, globalCtx);
    EnXc_SetEyePattern(this);
    EnXc_InitFlame(this, globalCtx);
    EnXc_SetupReverseAccel(this, globalCtx);
}

void EnXc_ReverseAccelerate(EnXc* this, GlobalContext* globalCtx) {
    func_80B3D6F0(this);
    EnXc_AnimIsFinished(this);
    EnXc_BgCheck(this, globalCtx);
    EnXc_SetEyePattern(this);
    EnXc_SetWalkingSFX(this, globalCtx);
    EnXc_InitFlame(this, globalCtx);
    EnXc_SetupReverseWalkAction(this);
}

void EnXc_ActionFunc15(EnXc* this, GlobalContext* globalCtx) {
    func_80B3D710(this);
    EnXc_AnimIsFinished(this);
    EnXc_BgCheck(this, globalCtx);
    EnXc_SetEyePattern(this);
    EnXc_SetWalkingSFX(this, globalCtx);
    EnXc_InitFlame(this, globalCtx);
    EnXc_SetupReverseHaltAction(this);
}

void EnXc_HaltAndWaitToThrowNut(EnXc* this, GlobalContext* globalCtx) {
    func_80B3D730(this);
    EnXc_AnimIsFinished(this);
    EnXc_BgCheck(this, globalCtx);
    EnXc_SetEyePattern(this);
    EnXc_SetWalkingSFX(this, globalCtx);
    EnXc_InitFlame(this, globalCtx);
    EnXc_SetupNutThrow(this);
}

void EnXc_ThrowNut(EnXc* this, GlobalContext* globalCtx) {
    EnXc_AnimIsFinished(this);
    EnXc_BgCheck(this, globalCtx);
    EnXc_SetEyePattern(this);
    EnXc_SetNutThrowSFX(this, globalCtx);
    EnXc_InitFlame(this, globalCtx);
    func_80B3E164(this, globalCtx);
}

void EnXc_Delete(EnXc* this, GlobalContext* globalCtx) {
    EnXc_AnimIsFinished(this);
    EnXc_BgCheck(this, globalCtx);
    EnXc_SetEyePattern(this);
    EnXc_InitFlame(this, globalCtx);
    EnXc_SetupDisappear(this, globalCtx);
}

void EnXc_Fade(EnXc* this, GlobalContext* globalCtx) {
    EnXc_InitFlame(this, globalCtx);
}

void func_80B3E87C(Gfx** dList, EnXc* this) {
    f32 currentFrame = this->skelAnime.curFrame;

    if (currentFrame >= 34.0f) {
        *dList = gSheikHarpDL;
    }
}

s32 EnXc_PullingOutHarpOverrideLimbDraw(GlobalContext* globalCtx, s32 limbIndex, Gfx** dList, Vec3f* pos, Vec3s* rot,
                                        void* thisx) {
    EnXc* this = (EnXc*)thisx;

    if (limbIndex == 12) {
        func_80B3E87C(dList, this);
    }

    return 0;
}

s32 EnXc_HarpOverrideLimbDraw(GlobalContext* globalCtx, s32 limbIndex, Gfx** dList, Vec3f* pos, Vec3s* rot,
                              void* thisx) {
    EnXc* this = (EnXc*)thisx;

    if (limbIndex == 12) {
        *dList = gSheikHarpDL;
    }

    return 0;
}

void EnXc_DrawPullingOutHarp(Actor* thisx, GlobalContext* globalCtx) {
    EnXc* this = (EnXc*)thisx;
    s32 pad;
    s16 eyePattern = this->eyeIdx;
    void* eyeTexture = sEyeTextures[eyePattern];
    SkelAnime* skelAnime = &this->skelAnime;
    GraphicsContext* gfxCtx = globalCtx->state.gfxCtx;
    s32 pad2;

    OPEN_DISPS(gfxCtx, "../z_en_oA2_inSpot05.c", 1444);
    gSPSegment(POLY_OPA_DISP++, 0x08, SEGMENTED_TO_VIRTUAL(eyeTexture));
    gSPSegment(POLY_OPA_DISP++, 0x09, SEGMENTED_TO_VIRTUAL(eyeTexture));
    gDPSetPrimColor(POLY_OPA_DISP++, 0, 0, 255, 255, 20, 0);
    gDPSetEnvColor(POLY_OPA_DISP++, 60, 0, 0, 0);

    func_80093D18(gfxCtx);
    func_8002EBCC(&this->actor, globalCtx, 0);
    SkelAnime_DrawFlexOpa(globalCtx, skelAnime->skeleton, skelAnime->jointTable, skelAnime->dListCount,
                          EnXc_PullingOutHarpOverrideLimbDraw, NULL, this);
    CLOSE_DISPS(gfxCtx, "../z_en_oA2_inSpot05.c", 1497);
}

void EnXc_DrawHarp(Actor* thisx, GlobalContext* globalCtx) {
    EnXc* this = (EnXc*)thisx;
    s32 pad;
    s16 eyePattern = this->eyeIdx;
    void* eyeTexture = sEyeTextures[eyePattern];
    SkelAnime* skelAnime = &this->skelAnime;
    GraphicsContext* gfxCtx = globalCtx->state.gfxCtx;
    s32 pad2;

    OPEN_DISPS(gfxCtx, "../z_en_oA2_inSpot05.c", 1511);

    gSPSegment(POLY_OPA_DISP++, 0x08, SEGMENTED_TO_VIRTUAL(eyeTexture));
    gSPSegment(POLY_OPA_DISP++, 0x09, SEGMENTED_TO_VIRTUAL(eyeTexture));
    gDPSetPrimColor(POLY_OPA_DISP++, 0, 0, 255, 255, 20, 0);
    gDPSetEnvColor(POLY_OPA_DISP++, 60, 0, 0, 0);

    func_80093D18(gfxCtx);
    func_8002EBCC(&this->actor, globalCtx, 0);
    SkelAnime_DrawFlexOpa(globalCtx, skelAnime->skeleton, skelAnime->jointTable, skelAnime->dListCount,
                          EnXc_HarpOverrideLimbDraw, NULL, this);
    CLOSE_DISPS(gfxCtx, "../z_en_oA2_inSpot05.c", 1564);
}

void func_80B3EBF0(EnXc* this, GlobalContext* globalCtx) {
    this->action = SHEIK_ACTION_20;
}

void func_80B3EC00(EnXc* this) {
    this->action = SHEIK_ACTION_21;
}

void func_80B3EC0C(EnXc* this, GlobalContext* globalCtx) {
    CutsceneContext* csCtx = &globalCtx->csCtx;

    if (csCtx->state != 0) {
        CsCmdActorAction* npcAction = csCtx->npcActions[4];

        if ((npcAction != NULL) && (npcAction->action != 1)) {
            PosRot* posRot = &this->actor.world;
            Vec3i* startPos = &npcAction->startPos;
            ActorShape* shape = &this->actor.shape;

            posRot->pos.x = startPos->x;
            posRot->pos.y = startPos->y;
            posRot->pos.z = startPos->z;

            posRot->rot.y = shape->rot.y = npcAction->rot.y;

            this->action = SHEIK_ACTION_22;
            this->drawMode = SHEIK_DRAW_DEFAULT;
        }
    }
}

void func_80B3EC90(EnXc* this, GlobalContext* globalCtx) {
    CutsceneContext* csCtx = &globalCtx->csCtx;

    if (csCtx->state != 0) {
        CsCmdActorAction* npcAction = csCtx->npcActions[4];

        if (npcAction != NULL && npcAction->action != 6) {
            func_80B3C9EC(this);
        }
    }
}

void func_80B3ECD8(EnXc* this) {
    this->timer++;
    if (this->timer >= 12.0f) {
        this->actor.speedXZ = kREG(2) * 0.01f + 1.2f;
        this->action = SHEIK_ACTION_24;
    }
}

void EnXc_ActionFunc20(EnXc* this, GlobalContext* globalCtx) {
    func_80B3EC00(this);
}

void EnXc_ActionFunc21(EnXc* this, GlobalContext* globalCtx) {
    func_80B3EC0C(this, globalCtx);
}

void EnXc_ActionFunc22(EnXc* this, GlobalContext* globalCtx) {
    EnXc_AnimIsFinished(this);
    EnXc_BgCheck(this, globalCtx);
    EnXc_SetEyePattern(this);
    func_80B3EC90(this, globalCtx);
}

void EnXc_ActionFunc23(EnXc* this, GlobalContext* globalCtx) {
    func_80B3D6F0(this);
    EnXc_AnimIsFinished(this);
    EnXc_BgCheck(this, globalCtx);
    EnXc_SetEyePattern(this);
    EnXc_SetWalkingSFX(this, globalCtx);
    func_80B3ECD8(this);
}

void EnXc_ActionFunc24(EnXc* this, GlobalContext* globalCtx) {
}

void EnXc_ActionFunc25(EnXc* this, GlobalContext* globalCtx) {
}

void EnXc_ActionFunc26(EnXc* this, GlobalContext* globalCtx) {
}

void EnXc_ActionFunc27(EnXc* this, GlobalContext* globalCtx) {
}

void EnXc_ActionFunc28(EnXc* this, GlobalContext* globalCtx) {
}

void func_80B3EE64(EnXc* this, GlobalContext* globalCtx) {
    this->action = SHEIK_ACTION_SERENADE;
}

void func_80B3EE74(EnXc* this, GlobalContext* globalCtx) {
    if (EnXc_SerenadeCS(this, globalCtx)) {
        this->action = SHEIK_ACTION_30;
    }
}

void func_80B3EEA4(EnXc* this) {
    EnXc_CheckAndSetAction(this, SHEIK_ACTION_30, SHEIK_ACTION_31);
}

void func_80B3EEC8(EnXc* this) {
    EnXc_CheckAndSetAction(this, SHEIK_ACTION_31, SHEIK_ACTION_32);
}

void func_80B3EEEC(EnXc* this) {
    EnXc_CheckAndSetAction(this, SHEIK_ACTION_32, SHEIK_ACTION_33);
}

void func_80B3EF10(EnXc* this) {
    EnXc_CheckAndSetAction(this, SHEIK_ACTION_33, SHEIK_ACTION_34);
}

void func_80B3EF34(EnXc* this) {
    EnXc_CheckAndSetAction(this, SHEIK_ACTION_34, SHEIK_ACTION_35);
}

void func_80B3EF58(EnXc* this) {
    func_80B3C7D4(this, SHEIK_ACTION_35, SHEIK_ACTION_36, SHEIK_ACTION_34);
}

void func_80B3EF80(EnXc* this) {
    EnXc_CheckAndSetAction(this, SHEIK_ACTION_36, SHEIK_ACTION_37);
}

void func_80B3EFA4(EnXc* this) {
    EnXc_CheckAndSetAction(this, SHEIK_ACTION_37, SHEIK_ACTION_38);
}

void func_80B3EFC8(EnXc* this) {
    EnXc_CheckAndSetAction(this, SHEIK_ACTION_38, SHEIK_ACTION_39);
}

void func_80B3EFEC(EnXc* this) {
    EnXc_CheckAndSetAction(this, SHEIK_ACTION_39, SHEIK_ACTION_40);
}

void func_80B3F010(EnXc* this) {
    f32 xzDistToPlayer = this->actor.xzDistToPlayer;

    if (kREG(5) + 140.0f <= xzDistToPlayer) {
        Animation_Change(&this->skelAnime, &gSheikIdleAnim, 1.0f, 0.0f, Animation_GetLastFrame(&gSheikIdleAnim),
                         ANIMMODE_LOOP, -12.0f);
        this->action = SHEIK_ACTION_41;
        this->timer = 0.0f;
    }
}

void func_80B3F0B8(EnXc* this) {
    EnXc_CheckAndSetAction(this, SHEIK_ACTION_41, SHEIK_ACTION_42);
}

void func_80B3F0DC(EnXc* this) {
    EnXc_CheckAndSetAction(this, SHEIK_ACTION_42, SHEIK_ACTION_43);
}

void func_80B3F100(EnXc* this) {
    EnXc_CheckAndSetAction(this, SHEIK_ACTION_43, SHEIK_ACTION_44);
}

void EnXc_Serenade(EnXc* this, GlobalContext* globalCtx) {
    func_80B3EE74(this, globalCtx);
}

void EnXc_ActionFunc30(EnXc* this, GlobalContext* globalCtx) {
    EnXc_ActionFunc21(this, globalCtx);
    func_80B3EEA4(this);
}

void EnXc_ActionFunc31(EnXc* this, GlobalContext* globalCtx) {
    EnXc_ActionFunc6(this, globalCtx);
    func_80B3C588(this, globalCtx, 4);
    func_80B3EEC8(this);
}

void EnXc_ActionFunc32(EnXc* this, GlobalContext* globalCtx) {
    EnXc_ActionFunc7(this, globalCtx);
    func_80B3EEEC(this);
}

void EnXc_ActionFunc33(EnXc* this, GlobalContext* globalCtx) {
    EnXc_ActionFunc8(this, globalCtx);
    func_80B3EF10(this);
}

void EnXc_ActionFunc34(EnXc* this, GlobalContext* globalCtx) {
    EnXc_ActionFunc9(this, globalCtx);
    func_80B3EF34(this);
}

void EnXc_ActionFunc35(EnXc* this, GlobalContext* globalCtx) {
    EnXc_ActionFunc10(this, globalCtx);
    func_80B3EF58(this);
}

void EnXc_ActionFunc36(EnXc* this, GlobalContext* globalCtx) {
    EnXc_ActionFunc11(this, globalCtx);
    func_80B3EF80(this);
}

void EnXc_ActionFunc37(EnXc* this, GlobalContext* globalCtx) {
    EnXc_ActionFunc12(this, globalCtx);
    func_80B3EFA4(this);
}

void EnXc_ActionFunc38(EnXc* this, GlobalContext* globalCtx) {
    EnXc_ActionFunc13(this, globalCtx);
    func_80B3EFC8(this);
}

void EnXc_ActionFunc39(EnXc* this, GlobalContext* globalCtx) {
    EnXc_ReverseAccelerate(this, globalCtx);
    func_80B3EFEC(this);
}

void EnXc_ActionFunc40(EnXc* this, GlobalContext* globalCtx) {
    func_80B3D710(this);
    EnXc_AnimIsFinished(this);
    EnXc_BgCheck(this, globalCtx);
    EnXc_SetEyePattern(this);
    EnXc_SetWalkingSFX(this, globalCtx);
    func_80B3F010(this);
}

void EnXc_ActionFunc41(EnXc* this, GlobalContext* globalCtx) {
    EnXc_HaltAndWaitToThrowNut(this, globalCtx);
    func_80B3F0B8(this);
}

void EnXc_ActionFunc42(EnXc* this, GlobalContext* globalCtx) {
    EnXc_ThrowNut(this, globalCtx);
    func_80B3F0DC(this);
}

void EnXc_ActionFunc43(EnXc* this, GlobalContext* globalCtx) {
    EnXc_Delete(this, globalCtx);
    func_80B3F100(this);
}

void EnXc_ActionFunc44(EnXc* this, GlobalContext* globalCtx) {
}

void func_80B3F3C8(EnXc* this, GlobalContext* globalCtx) {
    this->action = SHEIK_ACTION_45;
}

void func_80B3F3D8() {
    func_800788CC(NA_SE_PL_SKIP);
}

void EnXc_PlayDiveSFX(Vec3f* src, GlobalContext* globalCtx) {
    f32 wDest[2];

    SkinMatrix_Vec3fMtxFMultXYZW(&globalCtx->viewProjectionMtxF, src, &D_80B42DA0, wDest);
    func_80078914(&D_80B42DA0, NA_SE_EV_DIVE_INTO_WATER);
}

void EnXc_LakeHyliaDive(GlobalContext* globalCtx) {
    CsCmdActorAction* npcAction = npcAction = EnXc_GetCsCmd(globalCtx, 0);

    if (npcAction != NULL) {
        Vec3f startPos;

        startPos.x = npcAction->startPos.x;
        startPos.y = npcAction->startPos.y;
        startPos.z = npcAction->startPos.z;

        EffectSsGRipple_Spawn(globalCtx, &startPos, 100, 500, 0);
        EffectSsGRipple_Spawn(globalCtx, &startPos, 100, 500, 10);
        EffectSsGRipple_Spawn(globalCtx, &startPos, 100, 500, 20);
        EffectSsGSplash_Spawn(globalCtx, &startPos, NULL, NULL, 1, 0);
        EnXc_PlayDiveSFX(&startPos, globalCtx);
    }
}

void func_80B3F534(GlobalContext* globalCtx) {
    CutsceneContext* csCtx = &globalCtx->csCtx;
    u16 frameCount = csCtx->frames;

    if (frameCount == 310) {
        Actor_Spawn(&globalCtx->actorCtx, globalCtx, ACTOR_DOOR_WARP1, -1044.0f, -1243.0f, 7458.0f, 0, 0, 0,
                    WARP_DESTINATION);
    }
}

void func_80B3F59C(EnXc* this, GlobalContext* globalCtx) {
    static s32 D_80B41DAC = 1;
    CsCmdActorAction* npcAction = EnXc_GetCsCmd(globalCtx, 0);

    if (npcAction != NULL) {
        s32 action = npcAction->action;

        if (action != D_80B41DAC) {
            switch (action) {
                case 2:
                    func_80B3F3D8();
                    break;
                case 3:
                    EnXc_LakeHyliaDive(globalCtx);
                    break;
                default:
                    break;
            }
            D_80B41DAC = action;
        }
    }
}

void func_80B3F620(EnXc* this) {
    EnXc_CheckAndSetAction(this, SHEIK_ACTION_45, SHEIK_ACTION_46);
}

void func_80B3F644(EnXc* this) {
    EnXc_CheckAndSetAction(this, SHEIK_ACTION_46, SHEIK_ACTION_47);
}

void func_80B3F668(EnXc* this, GlobalContext* globalCtx) {
    if (EnXc_CompareCsAction(this, globalCtx, 4, 4)) {
        EnXc_ChangeAnimation(this, &gSheikWalkingAnim, ANIMMODE_LOOP, -12.0f, true);
        this->action = SHEIK_ACTION_48;
        this->actor.world.rot.y += 0x8000;
        this->timer = 0.0f;
    }
}

void func_80B3F6DC(EnXc* this) {
    EnXc_CheckAndSetAction(this, SHEIK_ACTION_48, SHEIK_ACTION_49);
}

void EnXc_SetupKneelAction(EnXc* this, GlobalContext* globalCtx) {
    if (EnXc_CompareCsAction(this, globalCtx, 16, 4)) {
        EnXc_ChangeAnimation(this, &gSheikKneelingAnim, ANIMMODE_LOOP, 0.0f, false);
        this->action = SHEIK_ACTION_KNEEL;
    }
}

void func_80B3F754(EnXc* this, GlobalContext* globalCtx) {
    if (EnXc_CompareCsAction(this, globalCtx, 22, 4)) {
        EnXc_ChangeAnimation(this, &gSheikAnim_01A048, ANIMMODE_LOOP, 0.0f, false);
        this->action = SHEIK_ACTION_51;
        func_80B3C588(this, globalCtx, 4);
    }
}

void func_80B3F7BC(EnXc* this, GlobalContext* globalCtx) {
    if (EnXc_CompareCsAction(this, globalCtx, 9, 4)) {
        this->action = SHEIK_ACTION_52;
        this->drawMode = SHEIK_DRAW_NOTHING;
    }
}

void EnXc_ActionFunc45(EnXc* this, GlobalContext* globalCtx) {
    EnXc_ActionFunc20(this, globalCtx);
    func_80B3F620(this);
}

void EnXc_ActionFunc46(EnXc* this, GlobalContext* globalCtx) {
    EnXc_ActionFunc21(this, globalCtx);
    func_80B3F644(this);
}

void EnXc_ActionFunc47(EnXc* this, GlobalContext* globalCtx) {
    func_80B3F534(globalCtx);
    EnXc_AnimIsFinished(this);
    EnXc_BgCheck(this, globalCtx);
    func_80B3C588(this, globalCtx, 4);
    func_80B3F668(this, globalCtx);
}

void EnXc_ActionFunc48(EnXc* this, GlobalContext* globalCtx) {
    EnXc_ActionFunc23(this, globalCtx);
    func_80B3F6DC(this);
}

void EnXc_ActionFunc49(EnXc* this, GlobalContext* globalCtx) {
    func_80B3D710(this);
    EnXc_AnimIsFinished(this);
    EnXc_BgCheck(this, globalCtx);
    EnXc_SetEyePattern(this);
    EnXc_SetWalkingSFX(this, globalCtx);
    EnXc_SetupKneelAction(this, globalCtx);
}

void EnXc_Kneel(EnXc* this, GlobalContext* globalCtx) {
    EnXc_AnimIsFinished(this);
    EnXc_BgCheck(this, globalCtx);
    func_80B3F59C(this, globalCtx);
    func_80B3C588(this, globalCtx, 4);
    func_80B3F754(this, globalCtx);
}

void EnXc_ActionFunc51(EnXc* this, GlobalContext* globalCtx) {
    EnXc_AnimIsFinished(this);
    EnXc_BgCheck(this, globalCtx);
    func_80B3F59C(this, globalCtx);
    func_80B3C620(this, globalCtx, 4);
    func_80B3F7BC(this, globalCtx);
}

void EnXc_ActionFunc52(EnXc* this, GlobalContext* globalCtx) {
    func_80B3F59C(this, globalCtx);
}

void func_80B3FA08(EnXc* this, GlobalContext* globalCtx) {
    this->action = SHEIK_ACTION_53;
    this->triforceAngle = kREG(24) + 0x53FC;
}

void func_80B3FA2C(void) {
    func_800F3F3C(1);
}

void EnXc_PlayTriforceSFX(Actor* thisx, GlobalContext* globalCtx) {
    EnXc* this = (EnXc*)thisx;

    if (this->unk_2A8) {
        s32 pad;
        Vec3f src;
        Vec3f pos;
        Vec3f sp1C = { 0.0f, 0.0f, 0.0f };
        f32 wDest;

        Matrix_MultVec3f(&sp1C, &src);
        SkinMatrix_Vec3fMtxFMultXYZW(&globalCtx->viewProjectionMtxF, &src, &pos, &wDest);
        SoundSource_PlaySfxAtFixedWorldPos(globalCtx, &pos, 80, NA_SE_EV_TRIFORCE_MARK);
        this->unk_2A8 = 0;
    }
}

void func_80B3FAE0(EnXc* this) {
    if (Animation_OnFrame(&this->skelAnime, 38.0f)) {
        func_80078914(&this->actor.projectedPos, NA_SE_VO_SK_SHOUT);
        func_80B3FA2C();
    }
}

void EnXc_CalcTriforce(Actor* thisx, GlobalContext* globalCtx) {
    EnXc* this = (EnXc*)thisx;

    if (EnXc_CompareCsAction(this, globalCtx, 21, 4)) {
        this->unk_274 = 1;
        if (this->unk_2AC == 0) {
            this->unk_2AC = 1;
            this->unk_2A8 = 1;
        }
    } else if (EnXc_CompareCsAction(this, globalCtx, 19, 4)) {
        this->unk_274 = 2;
    }
    if (this->unk_274 != 0) {
        f32* timer = &this->timer;
        s32* prim = this->triforcePrimColor;
        s32* env = this->triforceEnvColor;
        f32* scale = this->triforceScale;

        if (this->unk_274 == 1) {
            if (*timer < kREG(25) + 40.0f) {
                f32 div = *timer / (kREG(25) + 40.0f);

                prim[2] = -85.0f * div + 255;
                prim[3] = 255.0f * div;
                env[1] = 100.0f * div + 100;
                *timer += 1.0f;
            } else {
                prim[2] = 170;
                prim[3] = 255;
                env[1] = 200;
            }
            scale[0] = kREG(19) * 0.1f + 40.0f;
            scale[1] = kREG(20) * 0.1f + 40.0f;
            scale[2] = kREG(21) * 0.1f + 40.0f;
        } else if (this->unk_274 == 2) {
            f32 maxTime = (kREG(25) + 40.0f) + (kREG(27) + 90.0f);

            if (*timer < maxTime) {
                f32 div = (*timer - (kREG(25) + 40.0f)) / (kREG(27) + 90.0f);
                scale[0] = (kREG(19) * 0.1f + 40.0f) + div * ((kREG(26) + 50.0f) * (kREG(19) * 0.1f + 40.0f));
                scale[1] = (kREG(20) * 0.1f + 40.0f) + div * ((kREG(26) + 50.0f) * (kREG(20) * 0.1f + 40.0f));
                scale[2] = (kREG(21) * 0.1f + 40.0f) + div * ((kREG(26) + 50.0f) * (kREG(21) * 0.1f + 40.0f));
                *timer += 1.0f;
            } else {
                scale[0] = (kREG(19) * 0.1f + 40.0f) * (kREG(26) + 50.0f);
                scale[1] = (kREG(20) * 0.1f + 40.0f) * (kREG(26) + 50.0f);
                scale[2] = (kREG(21) * 0.1f + 40.0f) * (kREG(26) + 50.0f);
            }
            this->triforceAngle += (s16)(kREG(28) + 0x2EE0);
        }
    }
}

void func_80B3FF0C(EnXc* this, GlobalContext* globalCtx) {
    if (EnXc_CsActionsAreNotEqual(this, globalCtx, 1, 4)) {
        CutsceneContext* csCtx = &globalCtx->csCtx;

        if (csCtx->state != 0) {
            CsCmdActorAction* npcAction = globalCtx->csCtx.npcActions[4];

            if (npcAction != NULL) {
                PosRot* posRot = &this->actor.world;
                ActorShape* shape = &this->actor.shape;
                Vec3i* startPos = &npcAction->startPos;

                posRot->pos.x = startPos->x;
                posRot->pos.y = startPos->y;
                posRot->pos.z = startPos->z;

                posRot->rot.y = shape->rot.y = npcAction->rot.y;
            }
        }

        this->action = SHEIK_ACTION_54;
        this->drawMode = SHEIK_DRAW_DEFAULT;
    }
}

void EnXc_SetupShowTriforceAction(EnXc* this, GlobalContext* globalCtx) {
    if (EnXc_CompareCsAction(this, globalCtx, 10, 4)) {
        Animation_Change(&this->skelAnime, &gSheikShowingTriforceOnHandAnim, 1.0f, 0.0f,
                         Animation_GetLastFrame(&gSheikShowingTriforceOnHandAnim), ANIMMODE_ONCE, -8.0f);
        this->action = SHEIK_ACTION_SHOW_TRIFORCE;
        this->drawMode = SHEIK_DRAW_TRIFORCE;
    }
}

void EnXc_SetupShowTriforceIdleAction(EnXc* this, s32 animFinished) {
    if (animFinished) {
        Animation_Change(&this->skelAnime, &gSheikShowingTriforceOnHandIdleAnim, 1.0f, 0.0f,
                         Animation_GetLastFrame(&gSheikShowingTriforceOnHandIdleAnim), ANIMMODE_LOOP, 0.0f);
        this->action = SHEIK_ACTION_SHOW_TRIFORCE_IDLE;
    }
}
void func_80B400AC(EnXc* this, GlobalContext* globalCtx) {
    if (EnXc_CompareCsAction(this, globalCtx, 9, 4)) {
        Actor_Kill(&this->actor);
    }
}

void EnXc_ActionFunc53(EnXc* this, GlobalContext* globalCtx) {
    func_80B3FF0C(this, globalCtx);
}

void EnXc_ActionFunc54(EnXc* this, GlobalContext* globalCtx) {
    EnXc_AnimIsFinished(this);
    EnXc_BgCheck(this, globalCtx);
    EnXc_SetEyePattern(this);
    EnXc_SetupShowTriforceAction(this, globalCtx);
    func_80B3C888(this, globalCtx);
}

void EnXc_ShowTriforce(EnXc* this, GlobalContext* globalCtx) {
    s32 animFinished = EnXc_AnimIsFinished(this);

    EnXc_BgCheck(this, globalCtx);
    EnXc_SetEyePattern(this);
    EnXc_CalcTriforce(&this->actor, globalCtx);
    func_80B3FAE0(this);
    EnXc_SetupShowTriforceIdleAction(this, animFinished);
    func_80B3C888(this, globalCtx);
}

void EnXc_ShowTriforceIdle(EnXc* this, GlobalContext* globalCtx) {
    EnXc_AnimIsFinished(this);
    EnXc_BgCheck(this, globalCtx);
    EnXc_SetEyePattern(this);
    EnXc_CalcTriforce(&this->actor, globalCtx);
    func_80B400AC(this, globalCtx);
}

s32 EnXc_TriforceOverrideLimbDraw(GlobalContext* globalCtx, s32 limbIndex, Gfx** dList, Vec3f* pos, Vec3s* rot,
                                  void* thisx) {
    if (limbIndex == 15) {
        *dList = gSheikDL_011620;
    }
    return 0;
}

void EnXc_TriforcePostLimbDraw(GlobalContext* globalCtx, s32 limbIndex, Gfx** dList, Vec3s* rot, void* thisx) {
    s32 pad[2];
    EnXc* this = (EnXc*)thisx;

    if (limbIndex == 15) {
        Vec3f vec = { 0.0f, 0.0f, 0.0f };
        EnXc_PlayTriforceSFX(&this->actor, globalCtx);
        Matrix_MultVec3f(&vec, &this->handPos);
        this->unk_2BC = 1;
    }
}

void EnXc_DrawTriforce(Actor* thisx, GlobalContext* globalCtx) {
    EnXc* this = (EnXc*)thisx;
    s32 pad;
    s16 eyeIdx = this->eyeIdx;
    void* eyeTexture = sEyeTextures[eyeIdx];
    SkelAnime* skelAnime = &this->skelAnime;
    GraphicsContext* gfxCtx = globalCtx->state.gfxCtx;
    s32 pad2;

    OPEN_DISPS(gfxCtx, "../z_en_oA2_inMetamol.c", 565);
    if (this->unk_2BC != 0) {
        Mtx* mtx = Graph_Alloc(gfxCtx, sizeof(Mtx));
        s32* primColor = this->triforcePrimColor;
        s32* envColor = this->triforceEnvColor;
        f32* scale = this->triforceScale;

        Matrix_Push();
        Matrix_Translate(kREG(16) + 100.0f, kREG(17) + 4460.0f, kREG(18) + 1190.0f, MTXMODE_APPLY);
        Matrix_RotateZYX(kREG(22), kREG(23), this->triforceAngle, MTXMODE_APPLY);
        Matrix_Scale(scale[0], scale[1], scale[2], MTXMODE_APPLY);
        Matrix_ToMtx(mtx, "../z_en_oA2_inMetamol.c", 602);
        Matrix_Pop();
        func_80093D84(gfxCtx);
        gDPSetPrimColor(POLY_XLU_DISP++, 0, 0x80, 255, 255, primColor[2], primColor[3]);
        gDPSetEnvColor(POLY_XLU_DISP++, 255, envColor[1], 0, 128);
        gSPMatrix(POLY_XLU_DISP++, mtx, G_MTX_NOPUSH | G_MTX_LOAD | G_MTX_MODELVIEW);
        gSPDisplayList(POLY_XLU_DISP++, gSheikDL_012970);
    }

    func_8002EBCC(thisx, globalCtx, 0);
    func_80093D18(globalCtx->state.gfxCtx);
    gSPSegment(POLY_OPA_DISP++, 0x08, SEGMENTED_TO_VIRTUAL(eyeTexture));
    gSPSegment(POLY_OPA_DISP++, 0x09, SEGMENTED_TO_VIRTUAL(eyeTexture));
    SkelAnime_DrawFlexOpa(globalCtx, skelAnime->skeleton, skelAnime->jointTable, skelAnime->dListCount,
                          EnXc_TriforceOverrideLimbDraw, EnXc_TriforcePostLimbDraw, this);
    CLOSE_DISPS(gfxCtx, "../z_en_oA2_inMetamol.c", 668);
}

void func_80B40590(EnXc* this, GlobalContext* globalCtx) {
    this->action = SHEIK_ACTION_NOCTURNE_INIT;
    this->drawMode = SHEIK_DRAW_SQUINT;
}

void EnXc_SetThrownAroundSFX(EnXc* this) {
    SkelAnime* skelAnime = &this->skelAnime;

    if (Animation_OnFrame(skelAnime, 9.0f)) {
        func_80078914(&this->actor.projectedPos, NA_SE_PL_BOUND_GRASS);
        func_80078914(&this->actor.projectedPos, NA_SE_VO_SK_CRASH);
    } else if (Animation_OnFrame(skelAnime, 26.0f)) {
        func_80078914(&this->actor.projectedPos, NA_SE_PL_BOUND_GRASS);
    } else if (Animation_OnFrame(skelAnime, 28.0f)) {
        func_80078914(&this->actor.projectedPos, NA_SE_PL_WALK_GRASS);
    } else if (Animation_OnFrame(skelAnime, 34.0f)) {
        func_80078914(&this->actor.projectedPos, NA_SE_PL_WALK_GRASS);
    }
}

void EnXc_PlayLinkScreamSFX(EnXc* this, GlobalContext* globalCtx) {
    if (globalCtx->csCtx.frames == 1455) {
        func_800F3F3C(7);
    }
}

void EnXc_SetCrySFX(EnXc* this, GlobalContext* globalCtx) {
    CutsceneContext* csCtx = &globalCtx->csCtx;

    if (csCtx->frames == 869) {
        func_80078914(&this->actor.projectedPos, NA_SE_VO_SK_CRY_0);
    } else if (csCtx->frames == 939) {
        func_80078914(&this->actor.projectedPos, NA_SE_VO_SK_CRY_1);
    }
}

void func_80B406F8(Actor* thisx) {
    EnXc* this = (EnXc*)thisx;

    this->action = SHEIK_ACTION_NOCTURNE_INIT;
    this->drawMode = SHEIK_DRAW_NOTHING;
    this->actor.shape.shadowAlpha = 0;
}

void EnXc_SetupIdleInNocturne(EnXc* this, GlobalContext* globalCtx) {
    s32 pad;
    ActorShape* actorShape = &this->actor.shape;
    SkelAnime* skelAnime = &this->skelAnime;
    f32 frameCount = Animation_GetLastFrame(&gSheikIdleAnim);

    func_80B3C9DC(this);
    func_80B3C588(this, globalCtx, 4);
    Animation_Change(skelAnime, &gSheikIdleAnim, 1.0f, 0.0f, frameCount, ANIMMODE_LOOP, 0.0f);
    this->action = SHEIK_ACTION_NOCTURNE_IDLE;
    this->drawMode = SHEIK_DRAW_SQUINT;
    actorShape->shadowAlpha = 255;
}

void EnXc_SetupDefenseStance(Actor* thisx) {
    EnXc* this = (EnXc*)thisx;
    SkelAnime* skelAnime = &this->skelAnime;
    f32 frameCount = Animation_GetLastFrame(&gSheikDefenseStanceAnim);

    Animation_Change(skelAnime, &gSheikDefenseStanceAnim, 1.0f, 0.0f, frameCount, ANIMMODE_ONCE, -8.0f);
    this->action = SHEIK_ACTION_DEFENSE_STANCE;
    this->drawMode = SHEIK_DRAW_DEFAULT;
}

void EnXc_SetupContortions(EnXc* this, GlobalContext* globalCtx) {
    s32 pad;
    SkelAnime* skelAnime = &this->skelAnime;
    f32 frameCount = Animation_GetLastFrame(&gSheikIdleAnim);

    Animation_Change(skelAnime, &gSheikIdleAnim, 1.0f, 0.0f, frameCount, ANIMMODE_LOOP, 0.0f);
    func_80B3C588(this, globalCtx, 4);
    func_80B3C964(this, globalCtx);
    Animation_Change(skelAnime, &gSheikContortionsAnim, 1.0f, 0.0f, Animation_GetLastFrame(&gSheikContortionsAnim),
                     ANIMMODE_ONCE, 0.0f);
    this->action = SHEIK_ACTION_CONTORT;
    this->drawMode = SHEIK_DRAW_DEFAULT;
    this->actor.shape.shadowAlpha = 255;
}

void EnXc_SetupFallInNocturne(EnXc* this, GlobalContext* globalCtx) {
    s32 pad;
    SkelAnime* skelAnime = &this->skelAnime;
    f32 frameCount = Animation_GetLastFrame(&gSheikIdleAnim);

    Animation_Change(skelAnime, &gSheikIdleAnim, 1.0f, 0.0f, frameCount, ANIMMODE_LOOP, 0.0f);
    func_80B3C588(this, globalCtx, 4);
    func_80B3C964(this, globalCtx);
    Animation_Change(skelAnime, &gSheikFallingFromContortionsAnim, 1.0f, 0.0f,
                     Animation_GetLastFrame(&gSheikFallingFromContortionsAnim), ANIMMODE_ONCE, 0.0f);
    this->action = SHEIK_ACTION_NOCTURNE_FALL;
    this->drawMode = SHEIK_DRAW_DEFAULT;
    this->actor.shape.shadowAlpha = 255;
}

void EnXc_SetupHittingGroundInNocturne(EnXc* this, GlobalContext* globalCtx) {
    s32 pad[3];
    f32 frameCount = Animation_GetLastFrame(&gSheikHittingGroundAnim);

    func_80B3C9DC(this);
    func_80B3C588(this, globalCtx, 4);
    Animation_Change(&this->skelAnime, &gSheikHittingGroundAnim, 1.0f, 0.0f, frameCount, ANIMMODE_ONCE, 0.0f);
    this->action = SHEIK_ACTION_NOCTURNE_HIT_GROUND;
    this->drawMode = SHEIK_DRAW_DEFAULT;
    this->actor.shape.shadowAlpha = 255;
}

void func_80B40A78(EnXc* this, GlobalContext* globalCtx) {
    s32 pad[3];
    f32 frameCount = Animation_GetLastFrame(&gSheikHittingGroundAnim);

    func_80B3C9DC(this);
    func_80B3C588(this, globalCtx, 4);
    Animation_Change(&this->skelAnime, &gSheikHittingGroundAnim, 1.0f, 0.0f, frameCount, ANIMMODE_ONCE, 0.0f);
    this->action = SHEIK_ACTION_63;
    this->drawMode = SHEIK_DRAW_DEFAULT;
    this->actor.shape.shadowAlpha = 255;
}

void EnXc_SetupKneelInNocturne(EnXc* this, GlobalContext* globalCtx) {
    s32 pad[3];
    f32 frameCount = Animation_GetLastFrame(&gSheikKneelingAnim);

    func_80B3C9DC(this);
    func_80B3C588(this, globalCtx, 4);
    Animation_Change(&this->skelAnime, &gSheikKneelingAnim, 1.0f, 0.0f, frameCount, ANIMMODE_LOOP, 0.0f);
    this->action = SHEIK_ACTION_NOCTURNE_KNEEL;
    this->drawMode = SHEIK_DRAW_DEFAULT;
    this->actor.shape.shadowAlpha = 255;
}

void func_80B40BB4(EnXc* this, GlobalContext* globalCtx) {
    s32 pad[3];
    f32 frameCount = Animation_GetLastFrame(&gSheikIdleAnim);
    func_80B3C9DC(this);
    func_80B3C588(this, globalCtx, 4);
    Animation_Change(&this->skelAnime, &gSheikIdleAnim, 1.0f, 0.0f, frameCount, ANIMMODE_LOOP, 0.0f);
    this->action = SHEIK_ACTION_65;
    this->drawMode = SHEIK_DRAW_DEFAULT;
    this->actor.shape.shadowAlpha = 255;
}

void func_80B40C50(EnXc* this) {
    EnXc_CheckAndSetAction(this, SHEIK_ACTION_65, SHEIK_ACTION_66);
}

void func_80B40C74(EnXc* this) {
    EnXc_CheckAndSetAction(this, SHEIK_ACTION_66, SHEIK_ACTION_67);
}

void func_80B40C98(EnXc* this) {
    EnXc_CheckAndSetAction(this, SHEIK_ACTION_67, SHEIK_ACTION_68);
}

void func_80B40CBC(EnXc* this) {
    EnXc_CheckAndSetAction(this, SHEIK_ACTION_68, SHEIK_ACTION_69);
}

void func_80B40CE0(EnXc* this) {
    func_80B3C7D4(this, SHEIK_ACTION_69, SHEIK_ACTION_70, SHEIK_ACTION_68);
}

void func_80B40D08(EnXc* this) {
    EnXc_CheckAndSetAction(this, SHEIK_ACTION_70, SHEIK_ACTION_71);
}

void func_80B40D2C(EnXc* this) {
    EnXc_CheckAndSetAction(this, SHEIK_ACTION_71, SHEIK_ACTION_72);
}

void func_80B40D50(EnXc* this) {
    EnXc_CheckAndSetAction(this, SHEIK_ACTION_72, SHEIK_ACTION_NOCTURNE_REVERSE_ACCEL);
}

void func_80B40D74(EnXc* this) {
    EnXc_CheckAndSetAction(this, SHEIK_ACTION_NOCTURNE_REVERSE_ACCEL, SHEIK_ACTION_NOCTURNE_REVERSE_WALK);
}

void EnXc_SetupReverseHaltInNocturneCS(EnXc* this) {
    f32 xzDistToPlayer = this->actor.xzDistToPlayer;

    if (kREG(5) + 140.0f <= xzDistToPlayer) {
        Animation_Change(&this->skelAnime, &gSheikIdleAnim, 1.0f, 0.0f, Animation_GetLastFrame(&gSheikIdleAnim),
                         ANIMMODE_LOOP, -12.0f);
        this->action = SHEIK_ACTION_NOCTURNE_REVERSE_HALT;
        this->timer = 0.0f;
    }
}

void func_80B40E40(EnXc* this) {
    EnXc_CheckAndSetAction(this, SHEIK_ACTION_NOCTURNE_REVERSE_HALT, SHEIK_ACTION_NOCTURNE_THROW_NUT);
}

void func_80B40E64(EnXc* this) {
    EnXc_CheckAndSetAction(this, SHEIK_ACTION_NOCTURNE_THROW_NUT, SHEIK_ACTION_77);
}

void func_80B40E88(EnXc* this) {
    EnXc_CheckAndSetAction(this, SHEIK_ACTION_77, SHEIK_ACTION_78);
}

s32 EnXc_SetupNocturneState(Actor* thisx, GlobalContext* globalCtx) {
    CsCmdActorAction* npcAction = EnXc_GetCsCmd(globalCtx, 4);

    if (npcAction != NULL) {
        s32 action = npcAction->action;
        EnXc* this = (EnXc*)thisx;
        s32 prevAction = this->unk_26C;

        if (action != prevAction) {
            switch (action) {
                case 1:
                    func_80B406F8(thisx);
                    break;
                case 6:
                    EnXc_SetupIdleInNocturne(this, globalCtx);
                    break;
                case 20:
                    EnXc_SetupDefenseStance(thisx);
                    break;
                case 18:
                    EnXc_SetupContortions(this, globalCtx);
                    break;
                case 14:
                    EnXc_SetupFallInNocturne(this, globalCtx);
                    break;
                case 19:
                    EnXc_SetupHittingGroundInNocturne(this, globalCtx);
                    break;
                case 15:
                    func_80B40A78(this, globalCtx);
                    break;
                case 16:
                    EnXc_SetupKneelInNocturne(this, globalCtx);
                    break;
                case 17:
                    func_80B40BB4(this, globalCtx);
                    break;
                case 9:
                    Actor_Kill(thisx);
                    break;
                default:
                    osSyncPrintf("En_Oa2_Stalker_Check_DemoMode:そんな動作は無い!!!!!!!!\n");
                    break;
            }

            this->unk_26C = action;
            return 1;
        }
    }
    return 0;
}

void EnXc_InitialNocturneAction(EnXc* this, GlobalContext* globalCtx) {
    EnXc_SetupNocturneState(&this->actor, globalCtx);
}

void EnXc_IdleInNocturne(EnXc* this, GlobalContext* globalCtx) {
    func_80B3C588(this, globalCtx, 4);
    EnXc_AnimIsFinished(this);
    EnXc_BgCheck(this, globalCtx);
    EnXc_SetupNocturneState(&this->actor, globalCtx);
}

void EnXc_DefenseStance(EnXc* this, GlobalContext* globalCtx) {
    EnXc_AnimIsFinished(this);
    EnXc_BgCheck(this, globalCtx);
    EnXc_SetEyePattern(this);
    EnXc_SetupNocturneState(&this->actor, globalCtx);
}

void EnXc_Contort(EnXc* this, GlobalContext* globalCtx) {
    EnXc_SetCrySFX(this, globalCtx);
    EnXc_AnimIsFinished(this);
    EnXc_SetEyePattern(this);
    if (!EnXc_SetupNocturneState(&this->actor, globalCtx)) {
        func_80B3C924(this, globalCtx);
        EnXc_BgCheck(this, globalCtx);
    }
}

void EnXc_FallInNocturne(EnXc* this, GlobalContext* globalCtx) {
    EnXc_AnimIsFinished(this);
    EnXc_SetEyePattern(this);
    EnXc_SetThrownAroundSFX(this);
    if (!EnXc_SetupNocturneState(&this->actor, globalCtx)) {
        func_80B3C8CC(this, globalCtx);
        EnXc_BgCheck(this, globalCtx);
    }
}

void EnXc_HitGroundInNocturne(EnXc* this, GlobalContext* globalCtx) {
    EnXc_BgCheck(this, globalCtx);
    EnXc_SetEyePattern(this);
    EnXc_SetupNocturneState(&this->actor, globalCtx);
}

void EnXc_ActionFunc63(EnXc* this, GlobalContext* globalCtx) {
    EnXc_AnimIsFinished(this);
    EnXc_PlayLinkScreamSFX(this, globalCtx);
    EnXc_BgCheck(this, globalCtx);
    EnXc_SetEyePattern(this);
    EnXc_SetupNocturneState(&this->actor, globalCtx);
}

void EnXc_KneelInNocturneCS(EnXc* this, GlobalContext* globalCtx) {
    EnXc_AnimIsFinished(this);
    EnXc_BgCheck(this, globalCtx);
    EnXc_SetEyePattern(this);
    EnXc_SetupNocturneState(&this->actor, globalCtx);
}

void EnXc_ActionFunc65(EnXc* this, GlobalContext* globalCtx) {
    EnXc_ActionFunc6(this, globalCtx);
    func_80B3C588(this, globalCtx, 4);
    func_80B40C50(this);
}

void EnXc_ActionFunc66(EnXc* this, GlobalContext* globalCtx) {
    EnXc_ActionFunc7(this, globalCtx);
    func_80B40C74(this);
}

void EnXc_ActionFunc67(EnXc* this, GlobalContext* globalCtx) {
    EnXc_ActionFunc8(this, globalCtx);
    func_80B40C98(this);
}

void EnXc_ActionFunc68(EnXc* this, GlobalContext* globalCtx) {
    EnXc_ActionFunc9(this, globalCtx);
    func_80B40CBC(this);
}

void EnXc_ActionFunc69(EnXc* this, GlobalContext* globalCtx) {
    EnXc_ActionFunc10(this, globalCtx);
    func_80B40CE0(this);
}

void EnXc_ActionFunc70(EnXc* this, GlobalContext* globalCtx) {
    EnXc_ActionFunc11(this, globalCtx);
    func_80B40D08(this);
}

void EnXc_ActionFunc71(EnXc* this, GlobalContext* globalCtx) {
    EnXc_ActionFunc12(this, globalCtx);
    func_80B40D2C(this);
}

void EnXc_ActionFunc72(EnXc* this, GlobalContext* globalCtx) {
    EnXc_ActionFunc13(this, globalCtx);
    func_80B40D50(this);
}

void EnXc_ReverseAccelInNocturneCS(EnXc* this, GlobalContext* globalCtx) {
    EnXc_ReverseAccelerate(this, globalCtx);
    func_80B40D74(this);
}

void EnXc_ReverseWalkInNocturneCS(EnXc* this, GlobalContext* globalCtx) {
    func_80B3D710(this);
    EnXc_AnimIsFinished(this);
    EnXc_BgCheck(this, globalCtx);
    EnXc_SetEyePattern(this);
    EnXc_SetupReverseHaltInNocturneCS(this);
}

void EnXc_ReverseHaltInNocturneCS(EnXc* this, GlobalContext* globalCtx) {
    EnXc_HaltAndWaitToThrowNut(this, globalCtx);
    func_80B40E40(this);
}

void EnXc_ThrowNutInNocturneCS(EnXc* this, GlobalContext* globalCtx) {
    EnXc_ThrowNut(this, globalCtx);
    func_80B40E64(this);
}

void EnXc_DeleteInNocturneCS(EnXc* this, GlobalContext* globalCtx) {
    EnXc_Delete(this, globalCtx);
    func_80B40E88(this);
}

void EnXc_KillInNocturneCS(EnXc* this, GlobalContext* globalCtx) {
    Actor_Kill(&this->actor);
}

void EnXc_DrawSquintingEyes(Actor* thisx, GlobalContext* globalCtx) {
    EnXc* this = (EnXc*)thisx;
    SkelAnime* skelAnime = &this->skelAnime;
    GraphicsContext* gfxCtx = globalCtx->state.gfxCtx;

    OPEN_DISPS(gfxCtx, "../z_en_oA2_inStalker.c", 839);
    func_80093D18(gfxCtx);
    gSPSegment(POLY_OPA_DISP++, 0x08, SEGMENTED_TO_VIRTUAL(gSheikEyeSquintingTex));
    gSPSegment(POLY_OPA_DISP++, 0x09, SEGMENTED_TO_VIRTUAL(gSheikEyeSquintingTex));
    SkelAnime_DrawFlexOpa(globalCtx, skelAnime->skeleton, skelAnime->jointTable, skelAnime->dListCount, NULL, NULL,
                          NULL);
    CLOSE_DISPS(gfxCtx, "../z_en_oA2_inStalker.c", 854);
}

void EnXc_InitTempleOfTime(EnXc* this, GlobalContext* globalCtx) {
    if (LINK_IS_ADULT) {
        if (!(gSaveContext.eventChkInf[12] & 0x20)) {
            gSaveContext.eventChkInf[12] |= 0x20;
            globalCtx->csCtx.segment = SEGMENTED_TO_VIRTUAL(gTempleOfTimeFirstAdultCs);
            gSaveContext.cutsceneTrigger = 1;
            func_80B3EBF0(this, globalCtx);
        } else if (!(gSaveContext.eventChkInf[5] & 0x20) && (gSaveContext.eventChkInf[4] & 0x100)) {
            gSaveContext.eventChkInf[5] |= 0x20;
            Item_Give(globalCtx, ITEM_SONG_PRELUDE);
            globalCtx->csCtx.segment = SEGMENTED_TO_VIRTUAL(gTempleOfTimePreludeCs);
            gSaveContext.cutsceneTrigger = 1;
            this->action = SHEIK_ACTION_30;
        } else if (!(gSaveContext.eventChkInf[5] & 0x20)) {
            func_80B3C9EC(this);
        } else {
            Actor_Kill(&this->actor);
        }
    } else {
        Actor_Kill(&this->actor);
    }
}

void EnXc_SetupDialogueAction(EnXc* this, GlobalContext* globalCtx) {
    if (Actor_ProcessTalkRequest(&this->actor, globalCtx)) {
        this->action = SHEIK_ACTION_IN_DIALOGUE;
    } else {
        this->actor.flags |= ACTOR_FLAG_0 | ACTOR_FLAG_3;
        if (INV_CONTENT(ITEM_HOOKSHOT) != ITEM_NONE) {
            this->actor.textId = 0x7010;
        } else {
            this->actor.textId = 0x700F;
        }
        func_8002F2F4(&this->actor, globalCtx);
    }
}

void func_80B41798(EnXc* this, GlobalContext* globalCtx) {
    if (Message_GetState(&globalCtx->msgCtx) == TEXT_STATE_CLOSING) {
        this->action = SHEIK_ACTION_BLOCK_PEDESTAL;
        this->actor.flags &= ~(ACTOR_FLAG_0 | ACTOR_FLAG_3);
    }
}

void EnXc_BlockingPedestalAction(EnXc* this, GlobalContext* globalCtx) {
    EnXc_BgCheck(this, globalCtx);
    EnXc_UpdateCollider(&this->actor, globalCtx);
    EnXc_CalculateHeadTurn(this, globalCtx);
    EnXc_AnimIsFinished(this);
    EnXc_SetEyePattern(this);
    EnXc_SetupDialogueAction(this, globalCtx);
}

void EnXc_ActionFunc80(EnXc* this, GlobalContext* globalCtx) {
    EnXc_BgCheck(this, globalCtx);
    EnXc_UpdateCollider(&this->actor, globalCtx);
    EnXc_CalculateHeadTurn(this, globalCtx);
    EnXc_AnimIsFinished(this);
    EnXc_SetEyePattern(this);
    func_80B41798(this, globalCtx);
}

static EnXcActionFunc sActionFuncs[] = {
    EnXc_ActionFunc0,
    EnXc_ActionFunc1,
    EnXc_GracefulFall,
    EnXc_Accelerate,
    EnXc_Walk,
    EnXc_Stopped,
    EnXc_ActionFunc6,
    EnXc_ActionFunc7,
    EnXc_ActionFunc8,
    EnXc_ActionFunc9,
    EnXc_ActionFunc10,
    EnXc_ActionFunc11,
    EnXc_ActionFunc12,
    EnXc_ActionFunc13,
    EnXc_ReverseAccelerate,
    EnXc_ActionFunc15,
    EnXc_HaltAndWaitToThrowNut,
    EnXc_ThrowNut,
    EnXc_Delete,
    EnXc_Fade,
    EnXc_ActionFunc20,
    EnXc_ActionFunc21,
    EnXc_ActionFunc22,
    EnXc_ActionFunc23,
    EnXc_ActionFunc24,
    EnXc_ActionFunc25,
    EnXc_ActionFunc26,
    EnXc_ActionFunc27,
    EnXc_ActionFunc28,
    EnXc_Serenade,
    EnXc_ActionFunc30,
    EnXc_ActionFunc31,
    EnXc_ActionFunc32,
    EnXc_ActionFunc33,
    EnXc_ActionFunc34,
    EnXc_ActionFunc35,
    EnXc_ActionFunc36,
    EnXc_ActionFunc37,
    EnXc_ActionFunc38,
    EnXc_ActionFunc39,
    EnXc_ActionFunc40,
    EnXc_ActionFunc41,
    EnXc_ActionFunc42,
    EnXc_ActionFunc43,
    EnXc_ActionFunc44,
    EnXc_ActionFunc45,
    EnXc_ActionFunc46,
    EnXc_ActionFunc47,
    EnXc_ActionFunc48,
    EnXc_ActionFunc49,
    EnXc_Kneel,
    EnXc_ActionFunc51,
    EnXc_ActionFunc52,
    EnXc_ActionFunc53,
    EnXc_ActionFunc54,
    EnXc_ShowTriforce,
    EnXc_ShowTriforceIdle,
    EnXc_InitialNocturneAction,
    EnXc_IdleInNocturne,
    EnXc_DefenseStance,
    EnXc_Contort,
    EnXc_FallInNocturne,
    EnXc_HitGroundInNocturne,
    EnXc_ActionFunc63,
    EnXc_KneelInNocturneCS,
    EnXc_ActionFunc65,
    EnXc_ActionFunc66,
    EnXc_ActionFunc67,
    EnXc_ActionFunc68,
    EnXc_ActionFunc69,
    EnXc_ActionFunc70,
    EnXc_ActionFunc71,
    EnXc_ActionFunc72,
    EnXc_ReverseAccelInNocturneCS,
    EnXc_ReverseWalkInNocturneCS,
    EnXc_ReverseHaltInNocturneCS,
    EnXc_ThrowNutInNocturneCS,
    EnXc_DeleteInNocturneCS,
    EnXc_KillInNocturneCS,
    EnXc_BlockingPedestalAction,
    EnXc_ActionFunc80,
};

void EnXc_Update(Actor* thisx, GlobalContext* globalCtx) {
    EnXc* this = (EnXc*)thisx;
    s32 action = this->action;

    if ((action < 0) || (action >= ARRAY_COUNT(sActionFuncs)) || (sActionFuncs[action] == NULL)) {
        osSyncPrintf(VT_FGCOL(RED) "メインモードがおかしい!!!!!!!!!!!!!!!!!!!!!!!!!\n" VT_RST);
    } else {
        sActionFuncs[action](this, globalCtx);
    }
}

void EnXc_Init(Actor* thisx, GlobalContext* globalCtx) {
    EnXc* this = (EnXc*)thisx;

    ActorShape_Init(&this->actor.shape, 0.0f, ActorShadow_DrawCircle, 30.0f);
    SkelAnime_InitFlex(globalCtx, &this->skelAnime, &gSheikSkel, &gSheikIdleAnim, this->jointTable, this->morphTable,
                       ARRAY_COUNT(this->jointTable));
    EnXc_InitCollider(thisx, globalCtx);

    switch (this->actor.params) {
        case SHEIK_TYPE_1:
            func_80B3EBF0(this, globalCtx);
            break;
        case SHEIK_TYPE_2: // Beta Serenade Cutscene or Learning Prelude
            func_80B3EE64(this, globalCtx);
            break;
        case SHEIK_TYPE_3:
            func_80B3F3C8(this, globalCtx);
            break;
        case SHEIK_TYPE_4:
            func_80B3FA08(this, globalCtx);
            break;
        case SHEIK_TYPE_5:
            func_80B40590(this, globalCtx);
            break;
        case SHEIK_TYPE_MINUET:
            func_80B3CA38(this, globalCtx);
            break;
        case SHEIK_TYPE_BOLERO:
            func_80B3CB58(this, globalCtx);
            break;
        case SHEIK_TYPE_SERENADE:
            EnXc_SetupSerenadeAction(this, globalCtx);
            break;
        case SHEIK_TYPE_9:
            EnXc_InitTempleOfTime(this, globalCtx);
            break;
        case SHEIK_TYPE_0:
            EnXc_DoNothing(this, globalCtx);
            break;
        default:
            osSyncPrintf(VT_FGCOL(RED) " En_Oa2 の arg_data がおかしい!!!!!!!!!!!!!!!!!!!!!!!!!\n" VT_RST);
            EnXc_DoNothing(this, globalCtx);
    }
}

s32 EnXc_OverrideLimbDraw(GlobalContext* globalCtx, s32 limbIndex, Gfx** dList, Vec3f* pos, Vec3s* rot, void* thisx) {
    EnXc* this = (EnXc*)thisx;

    if (this->unk_30C != 0) {
        if (limbIndex == 9) {
            rot->x += this->npcInfo.unk_0E.y;
            rot->y -= this->npcInfo.unk_0E.x;
        } else if (limbIndex == 16) {
            rot->x += this->npcInfo.unk_08.y;
            rot->z += this->npcInfo.unk_08.x;
        }
    }
    return 0;
}

void EnXc_PostLimbDraw(GlobalContext* globalCtx, s32 limbIndex, Gfx** dList, Vec3s* rot, void* thisx) {
    if (limbIndex == 16) {
        EnXc* this = (EnXc*)thisx;
        Vec3f src = { 0.0f, 10.0f, 0.0f };
        Vec3f dest;

        Matrix_MultVec3f(&src, &dest);
        this->actor.focus.pos.x = dest.x;
        this->actor.focus.pos.y = dest.y;
        this->actor.focus.pos.z = dest.z;
        this->actor.focus.rot.x = this->actor.world.rot.x;
        this->actor.focus.rot.y = this->actor.world.rot.y;
        this->actor.focus.rot.z = this->actor.world.rot.z;
    }
}

void EnXc_DrawNothing(Actor* thisx, GlobalContext* globalCtx) {
}

void EnXc_DrawDefault(Actor* thisx, GlobalContext* globalCtx) {
    s32 pad;
    EnXc* this = (EnXc*)thisx;
    s16 eyeIdx = this->eyeIdx;
    void* eyeSegment = sEyeTextures[eyeIdx];
    SkelAnime* skelAnime = &this->skelAnime;
    GraphicsContext* localGfxCtx = globalCtx->state.gfxCtx;
    GraphicsContext* gfxCtx = localGfxCtx;

    OPEN_DISPS(gfxCtx, "../z_en_oA2.c", 1164);
    func_8002EBCC(&this->actor, globalCtx, 0);
    func_80093D18(gfxCtx);
    gSPSegment(POLY_OPA_DISP++, 0x08, SEGMENTED_TO_VIRTUAL(eyeSegment));
    gSPSegment(POLY_OPA_DISP++, 0x09, SEGMENTED_TO_VIRTUAL(eyeSegment));
    SkelAnime_DrawFlexOpa(globalCtx, skelAnime->skeleton, skelAnime->jointTable, skelAnime->dListCount,
                          EnXc_OverrideLimbDraw, EnXc_PostLimbDraw, this);
    CLOSE_DISPS(gfxCtx, "../z_en_oA2.c", 1207);
}

static EnXcDrawFunc sDrawFuncs[] = {
    EnXc_DrawNothing, EnXc_DrawDefault,  EnXc_DrawPullingOutHarp,
    EnXc_DrawHarp,    EnXc_DrawTriforce, EnXc_DrawSquintingEyes,
};

void EnXc_Draw(Actor* thisx, GlobalContext* globalCtx) {
    EnXc* this = (EnXc*)thisx;

    if (this->drawMode < 0 || this->drawMode > 5 || sDrawFuncs[this->drawMode] == NULL) {
        // "Draw mode is abnormal!!!!!!!!!!!!!!!!!!!!!!!!!"
        osSyncPrintf(VT_FGCOL(RED) "描画モードがおかしい!!!!!!!!!!!!!!!!!!!!!!!!!\n" VT_RST);
    } else {
        sDrawFuncs[this->drawMode](thisx, globalCtx);
    }
}

const ActorInit En_Xc_InitVars = {
    ACTOR_EN_XC,
    ACTORCAT_NPC,
    FLAGS,
    OBJECT_XC,
    sizeof(EnXc),
    (ActorFunc)EnXc_Init,
    (ActorFunc)EnXc_Destroy,
    (ActorFunc)EnXc_Update,
    (ActorFunc)EnXc_Draw,
};<|MERGE_RESOLUTION|>--- conflicted
+++ resolved
@@ -348,13 +348,8 @@
         Player* player = GET_PLAYER(globalCtx);
         s32 stateFlags = player->stateFlags1;
 
-<<<<<<< HEAD
         if (CHECK_OWNED_EQUIP(EQUIP_TYPE_BOOTS, EQUIP_INV_BOOTS_IRON) && !(gSaveContext.eventChkInf[5] & 4) &&
-            !(stateFlags & 0x20000000) && !Gameplay_InCsMode(globalCtx)) {
-=======
-        if (CHECK_OWNED_EQUIP(EQUIP_BOOTS, 1) && !(gSaveContext.eventChkInf[5] & 4) &&
             !(stateFlags & PLAYER_STATE1_29) && !Gameplay_InCsMode(globalCtx)) {
->>>>>>> 6479913d
             Cutscene_SetSegment(globalCtx, &gIceCavernSerenadeCs);
             gSaveContext.cutsceneTrigger = 1;
             gSaveContext.eventChkInf[5] |= 4; // Learned Serenade of Water Flag
