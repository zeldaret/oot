--- conflicted
+++ resolved
@@ -285,7 +285,7 @@
 void func_80B3CA38(EnXc* this, PlayState* play) {
     // If Player is adult but hasn't learned Minuet of Forest
     if (!GET_EVENTCHKINF(EVENTCHKINF_50) && LINK_IS_ADULT) {
-        s32 pad;
+        STACK_PAD(s32);
 
         this->action = SHEIK_ACTION_INIT;
     } else {
@@ -303,7 +303,7 @@
 
         if (playerPosZ < -2225.0f) {
             if (!Play_InCsMode(play)) {
-                s32 pad;
+                STACK_PAD(s32);
 
                 play->csCtx.script = SEGMENTED_TO_VIRTUAL(gMinuetCs);
                 gSaveContext.cutsceneTrigger = 1;
@@ -320,7 +320,7 @@
 void func_80B3CB58(EnXc* this, PlayState* play) {
     // If hasn't learned Bolero and Player is Adult
     if (!GET_EVENTCHKINF(EVENTCHKINF_51) && LINK_IS_ADULT) {
-        s32 pad;
+        STACK_PAD(s32);
 
         this->action = SHEIK_ACTION_INIT;
     } else {
@@ -338,7 +338,7 @@
         if ((posRot->pos.x > -784.0f) && (posRot->pos.x < -584.0f) && (posRot->pos.y > 447.0f) &&
             (posRot->pos.y < 647.0f) && (posRot->pos.z > -446.0f) && (posRot->pos.z < -246.0f) &&
             !Play_InCsMode(play)) {
-            s32 pad;
+            STACK_PAD(s32);
 
             play->csCtx.script = SEGMENTED_TO_VIRTUAL(gDeathMountainCraterBoleroCs);
             gSaveContext.cutsceneTrigger = 1;
@@ -354,7 +354,7 @@
 void EnXc_SetupSerenadeAction(EnXc* this, PlayState* play) {
     if (!(CHECK_OWNED_EQUIP(EQUIP_TYPE_BOOTS, EQUIP_INV_BOOTS_IRON) && OOT_DEBUG) && !GET_EVENTCHKINF(EVENTCHKINF_52) &&
         LINK_IS_ADULT) {
-        s32 pad;
+        STACK_PAD(s32);
 
         this->action = SHEIK_ACTION_SERENADE;
         PRINTF("水のセレナーデ シーク誕生!!!!!!!!!!!!!!!!!!\n");
@@ -371,7 +371,7 @@
 
         if (CHECK_OWNED_EQUIP(EQUIP_TYPE_BOOTS, EQUIP_INV_BOOTS_IRON) && !GET_EVENTCHKINF(EVENTCHKINF_52) &&
             !(stateFlags & PLAYER_STATE1_29) && !Play_InCsMode(play)) {
-            s32 pad;
+            STACK_PAD(s32);
 
             Cutscene_SetScript(play, gIceCavernSerenadeCs);
             gSaveContext.cutsceneTrigger = 1;
@@ -804,7 +804,7 @@
         curFrame = this->skelAnime.curFrame;
         animFrameCount = this->skelAnime.endFrame;
         if (curFrame >= animFrameCount) {
-            s32 pad;
+            STACK_PAD(s32);
 
             Animation_Change(&this->skelAnime, &gSheikInitialHarpAnim, -1.0f,
                              Animation_GetLastFrame(&gSheikInitialHarpAnim), 0.0f, ANIMMODE_ONCE, 0.0f);
@@ -895,7 +895,7 @@
 
             // Sheik fades away if end of Bolero CS, kill actor otherwise
             if (sceneId == SCENE_DEATH_MOUNTAIN_CRATER) {
-                s32 pad;
+                STACK_PAD(s32);
 
                 this->action = SHEIK_ACTION_FADE;
                 this->drawMode = SHEIK_DRAW_NOTHING;
@@ -1845,11 +1845,7 @@
 }
 
 void EnXc_SetupContortions(EnXc* this, PlayState* play) {
-<<<<<<< HEAD
-    STACK_PAD(s32);
-=======
-    s32 pad[2];
->>>>>>> bf3339a1
+    STACK_PADS(s32, 2);
     SkelAnime* skelAnime = &this->skelAnime;
 
 #if OOT_DEBUG
@@ -2208,7 +2204,7 @@
 
 void EnXc_SetupDialogueAction(EnXc* this, PlayState* play) {
     if (Actor_TalkOfferAccepted(&this->actor, play)) {
-        s32 pad;
+        STACK_PAD(s32);
 
         this->action = SHEIK_ACTION_IN_DIALOGUE;
     } else {
@@ -2394,7 +2390,7 @@
 
     if (this->unk_30C != 0) {
         if (limbIndex == 9) {
-            s32 pad;
+    STACK_PAD(s32);
 
             rot->x += this->interactInfo.torsoRot.y;
             rot->y -= this->interactInfo.torsoRot.x;
