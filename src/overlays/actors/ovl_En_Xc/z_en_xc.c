--- conflicted
+++ resolved
@@ -1395,12 +1395,7 @@
     Sfx_PlaySfxCentered2(NA_SE_PL_SKIP);
 }
 
-<<<<<<< HEAD
-#pragma increment_block_number "gc-eu:64 gc-eu-mq:64 gc-jp:64 gc-jp-ce:64 gc-jp-mq:64 gc-us:64 gc-us-mq:64"
-=======
-#pragma increment_block_number "gc-eu:64 gc-eu-mq:64 gc-jp:64 gc-jp-ce:64 gc-jp-mq:64 gc-us:64 gc-us-mq:64" \
-                               "ntsc-1.2:128"
->>>>>>> 306abef4
+#pragma increment_block_number "gc-eu:64 gc-eu-mq:64 gc-jp:64 gc-jp-ce:64 gc-jp-mq:64 gc-us:64 gc-us-mq:64 ntsc-1.2:64"
 
 void EnXc_PlayDiveSFX(Vec3f* src, PlayState* play) {
     static Vec3f D_80B42DA0;
