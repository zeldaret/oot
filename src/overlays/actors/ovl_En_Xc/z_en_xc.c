/*
 * File: z_en_xc.c
 * Overlay: ovl_En_Xc
 * Description: Sheik
 */

#include "z_en_xc.h"
#include "overlays/actors/ovl_En_Arrow/z_en_arrow.h"
#include "overlays/actors/ovl_Door_Warp1/z_door_warp1.h"
#include "assets/objects/object_xc/object_xc.h"
#include "assets/scenes/overworld/spot05/spot05_scene.h"
#include "assets/scenes/overworld/spot17/spot17_scene.h"
#include "assets/scenes/indoors/tokinoma/tokinoma_scene.h"
#include "assets/scenes/dungeons/ice_doukutu/ice_doukutu_scene.h"
#include "terminal.h"

#define FLAGS ACTOR_FLAG_4

void EnXc_Init(Actor* thisx, PlayState* play);
void EnXc_Destroy(Actor* thisx, PlayState* play);
void EnXc_Update(Actor* thisx, PlayState* play);
void EnXc_Draw(Actor* thisx, PlayState* play);

void EnXc_DrawNothing(Actor* thisx, PlayState* play);
void EnXc_DrawDefault(Actor* thisx, PlayState* play);
void EnXc_DrawPullingOutHarp(Actor* thisx, PlayState* play);
void EnXc_DrawHarp(Actor* thisx, PlayState* play);
void EnXc_DrawTriforce(Actor* thisx, PlayState* play);
void EnXc_DrawSquintingEyes(Actor* thisx, PlayState* play);

static ColliderCylinderInitType1 sCylinderInit = {
    {
        COLTYPE_HIT0,
        AT_NONE,
        AC_NONE,
        OC1_ON | OC1_TYPE_PLAYER,
        COLSHAPE_CYLINDER,
    },
    {
        ELEMTYPE_UNK0,
        { 0x00000000, 0x00, 0x00 },
        { 0x00000000, 0x00, 0x00 },
        TOUCH_NONE,
        BUMP_NONE,
        OCELEM_ON,
    },
    { 25, 80, 0, { 0, 0, 0 } },
};

static void* sEyeTextures[] = {
    gSheikEyeOpenTex,
    gSheikEyeHalfClosedTex,
    gSheikEyeShutTex,
};

void EnXc_InitCollider(Actor* thisx, PlayState* play) {
    EnXc* this = (EnXc*)thisx;

    Collider_InitCylinder(play, &this->collider);
    Collider_SetCylinderType1(play, &this->collider, &this->actor, &sCylinderInit);
}

void EnXc_UpdateCollider(Actor* thisx, PlayState* play) {
    EnXc* this = (EnXc*)thisx;
    Collider* colliderBase = &this->collider.base;
    STACK_PADS(s32, 3);

    Collider_UpdateCylinder(thisx, &this->collider);
    CollisionCheck_SetOC(play, &play->colChkCtx, colliderBase);
}

void EnXc_Destroy(Actor* thisx, PlayState* play) {
    EnXc* this = (EnXc*)thisx;

    Collider_DestroyCylinder(play, &this->collider);
}

void EnXc_CalculateHeadTurn(EnXc* this, PlayState* play) {
    Player* player = GET_PLAYER(play);

    this->interactInfo.trackPos = player->actor.world.pos;
    this->interactInfo.yOffset = kREG(16) - 3.0f;
    Npc_TrackPoint(&this->actor, &this->interactInfo, kREG(17) + 0xC, NPC_TRACKING_HEAD_AND_TORSO);
}

void EnXc_SetEyePattern(EnXc* this) {
    STACK_PADS(s32, 3);
    s16* blinkTimer = &this->blinkTimer;
    s16* eyePattern = &this->eyeIdx;

    if (DECR(*blinkTimer) == 0) {
        *blinkTimer = Rand_S16Offset(60, 60);
    }

    *eyePattern = *blinkTimer;
    if (*eyePattern >= ARRAY_COUNT(sEyeTextures)) {
        *eyePattern = 0;
    }
}

void EnXc_SpawnNut(EnXc* this, PlayState* play) {
    STACK_PAD(s32);
    Vec3f* pos = &this->actor.world.pos;
    s16 angle = this->actor.shape.rot.y;
    f32 x = (Math_SinS(angle) * 30.0f) + pos->x;
    f32 y = pos->y + 3.0f;
    f32 z = (Math_CosS(angle) * 30.0f) + pos->z;

    Actor_Spawn(&play->actorCtx, play, ACTOR_EN_ARROW, x, y, z, 0xFA0, this->actor.shape.rot.y, 0, ARROW_CS_NUT);
}

void EnXc_BgCheck(EnXc* this, PlayState* play) {
    Actor_UpdateBgCheckInfo(play, &this->actor, 75.0f, 30.0f, 30.0f, UPDBGCHECKINFO_FLAG_2);
}

s32 EnXc_AnimIsFinished(EnXc* this) {
    return SkelAnime_Update(&this->skelAnime);
}

CsCmdActorCue* EnXc_GetCue(PlayState* play, s32 cueChannel) {
    CsCmdActorCue* cue = NULL;

    if (play->csCtx.state != CS_STATE_IDLE) {
        cue = play->csCtx.actorCues[cueChannel];
    }
    return cue;
}

s32 EnXc_CheckForCue(EnXc* this, PlayState* play, u16 cueId, s32 cueChannel) {
    CsCmdActorCue* cue = EnXc_GetCue(play, cueChannel);

    if (cue != NULL && cue->id == cueId) {
        return true;
    }

    return false;
}

s32 EnXc_CheckForNoCue(EnXc* this, PlayState* play, u16 cueId, s32 cueChannel) {
    CsCmdActorCue* cue = EnXc_GetCue(play, cueChannel);

    if (cue && cue->id != cueId) {
        return true;
    }

    return false;
}

void func_80B3C588(EnXc* this, PlayState* play, u32 cueChannel) {
    CsCmdActorCue* cue = EnXc_GetCue(play, cueChannel);
    Actor* thisx = &this->actor;

    if (cue != NULL) {
        thisx->world.pos.x = cue->startPos.x;
        thisx->world.pos.y = cue->startPos.y;
        thisx->world.pos.z = cue->startPos.z;

        thisx->world.rot.x = thisx->shape.rot.x = cue->rot.x;
        thisx->world.rot.y = thisx->shape.rot.y = cue->rot.y;
        thisx->world.rot.z = thisx->shape.rot.z = cue->rot.z;
    }
}

void func_80B3C620(EnXc* this, PlayState* play, s32 cueChannel) {
    CsCmdActorCue* cue = EnXc_GetCue(play, cueChannel);
    Vec3f* worldPos = &this->actor.world.pos;
    f32 startX;
    f32 startY;
    f32 startZ;
    f32 endX;
    f32 endY;
    f32 endZ;
    f32 lerp;

    if (cue != NULL) {
        lerp = Environment_LerpWeightAccelDecel(cue->endFrame, cue->startFrame, play->csCtx.curFrame, 0, 0);

        startX = cue->startPos.x;
        startY = cue->startPos.y;
        startZ = cue->startPos.z;

        endX = cue->endPos.x;
        endY = cue->endPos.y;
        endZ = cue->endPos.z;

        worldPos->x = ((endX - startX) * lerp) + startX;
        worldPos->y = ((endY - startY) * lerp) + startY;
        worldPos->z = ((endZ - startZ) * lerp) + startZ;
    }
}

void EnXc_ChangeAnimation(EnXc* this, AnimationHeader* animation, u8 mode, f32 morphFrames, s32 reverseFlag) {
    STACK_PADS(s32, 2);
    AnimationHeader* animationSeg = SEGMENTED_TO_VIRTUAL(animation);
    f32 frameCount = Animation_GetLastFrame(&animationSeg->common);
    f32 playbackSpeed;
    f32 startFrame;
    f32 endFrame;

    if (!reverseFlag) {
        startFrame = 0.0f;
        endFrame = frameCount;
        playbackSpeed = 1.0f;
    } else {
        startFrame = frameCount;
        endFrame = 0.0f;
        playbackSpeed = -1.0f;
    }

    Animation_Change(&this->skelAnime, animationSeg, playbackSpeed, startFrame, endFrame, mode, morphFrames);
}

void EnXc_CheckAndSetAction(EnXc* this, s32 check, s32 set) {
    if (check != this->action) {
        this->action = set;
    }
}

void func_80B3C7D4(EnXc* this, s32 action1, s32 action2, s32 action3) {
    if (action1 != this->action) {
        if (this->action == SHEIK_ACTION_PUT_HARP_AWAY) {
            this->action = action2;
        } else {
            this->action = action3;
        }
    }
}

s32 EnXc_NoCutscenePlaying(PlayState* play) {
    if (play->csCtx.state == 0) {
        return true;
    }
    return false;
}

void func_80B3C820(EnXc* this) {
    Animation_Change(&this->skelAnime, &gSheikIdleAnim, 1.0f, 0.0f, Animation_GetLastFrame(&gSheikIdleAnim),
                     ANIMMODE_LOOP, 0.0f);
    this->action = SHEIK_ACTION_53;
}

void func_80B3C888(EnXc* this, PlayState* play) {
    if (EnXc_NoCutscenePlaying(play) && this->actor.params == SHEIK_TYPE_4) {
        func_80B3C820(this);
    }
}

void func_80B3C8CC(EnXc* this, PlayState* play) {
    SkelAnime* skelAnime = &this->skelAnime;

    if (skelAnime->jointTable[0].y >= skelAnime->baseTransl.y) {
        skelAnime->moveFlags |= ANIM_FLAG_0 | ANIM_FLAG_UPDATE_Y;
        AnimationContext_SetMoveActor(play, &this->actor, skelAnime, 1.0f);
    }
}

void func_80B3C924(EnXc* this, PlayState* play) {
    this->skelAnime.moveFlags |= ANIM_FLAG_0 | ANIM_FLAG_UPDATE_Y;
    AnimationContext_SetMoveActor(play, &this->actor, &this->skelAnime, 1.0f);
}

void func_80B3C964(EnXc* this, PlayState* play) {
    this->skelAnime.baseTransl = this->skelAnime.jointTable[0];
    this->skelAnime.prevTransl = this->skelAnime.jointTable[0];
    this->skelAnime.moveFlags |= ANIM_FLAG_0 | ANIM_FLAG_UPDATE_Y;
    AnimationContext_SetMoveActor(play, &this->actor, &this->skelAnime, 1.0f);
}

void func_80B3C9DC(EnXc* this) {
    this->skelAnime.moveFlags &= ~(ANIM_FLAG_0 | ANIM_FLAG_UPDATE_Y);
}

void func_80B3C9EC(EnXc* this) {
    EnXc_ChangeAnimation(this, &gSheikArmsCrossedIdleAnim, ANIMMODE_LOOP, 0.0f, false);
    this->action = SHEIK_ACTION_BLOCK_PEDESTAL;
    this->drawMode = SHEIK_DRAW_DEFAULT;
    this->unk_30C = 1;
}

void func_80B3CA38(EnXc* this, PlayState* play) {
    // If Player is adult but hasn't learned Minuet of Forest
    if (!GET_EVENTCHKINF(EVENTCHKINF_50) && LINK_IS_ADULT) {
        this->action = SHEIK_ACTION_INIT;
    } else {
        Actor_Kill(&this->actor);
    }
}

s32 EnXc_MinuetCS(EnXc* this, PlayState* play) {
    if (this->actor.params == SHEIK_TYPE_MINUET) {
        Player* player = GET_PLAYER(play);
        f32 z = player->actor.world.pos.z;

        if (z < -2225.0f) {
            if (!Play_InCsMode(play)) {
                play->csCtx.script = SEGMENTED_TO_VIRTUAL(gMinuetCs);
                gSaveContext.cutsceneTrigger = 1;
                SET_EVENTCHKINF(EVENTCHKINF_50);
                Item_Give(play, ITEM_SONG_MINUET);
                return true;
            }
        }
        return false;
    }
    return true;
}

void func_80B3CB58(EnXc* this, PlayState* play) {
    // If hasn't learned Bolero and Player is Adult
    if (!GET_EVENTCHKINF(EVENTCHKINF_51) && LINK_IS_ADULT) {
        this->action = SHEIK_ACTION_INIT;
    } else {
        Actor_Kill(&this->actor);
    }
}

s32 EnXc_BoleroCS(EnXc* this, PlayState* play) {
    Player* player;
    PosRot* posRot;

    if (this->actor.params == SHEIK_TYPE_BOLERO) {
        player = GET_PLAYER(play);
        posRot = &player->actor.world;
        if ((posRot->pos.x > -784.0f) && (posRot->pos.x < -584.0f) && (posRot->pos.y > 447.0f) &&
            (posRot->pos.y < 647.0f) && (posRot->pos.z > -446.0f) && (posRot->pos.z < -246.0f) &&
            !Play_InCsMode(play)) {
            play->csCtx.script = SEGMENTED_TO_VIRTUAL(gDeathMountainCraterBoleroCs);
            gSaveContext.cutsceneTrigger = 1;
            SET_EVENTCHKINF(EVENTCHKINF_51);
            Item_Give(play, ITEM_SONG_BOLERO);
            return true;
        }
        return false;
    }
    return true;
}

void EnXc_SetupSerenadeAction(EnXc* this, PlayState* play) {
    // Player is adult and does not have iron boots and has not learned Serenade
    if (!CHECK_OWNED_EQUIP(EQUIP_TYPE_BOOTS, EQUIP_INV_BOOTS_IRON) && !GET_EVENTCHKINF(EVENTCHKINF_52) &&
        LINK_IS_ADULT) {
        this->action = SHEIK_ACTION_SERENADE;
        osSyncPrintf("水のセレナーデ シーク誕生!!!!!!!!!!!!!!!!!!\n");
    } else {
        Actor_Kill(&this->actor);
        osSyncPrintf("水のセレナーデ シーク消滅!!!!!!!!!!!!!!!!!!\n");
    }
}

s32 EnXc_SerenadeCS(EnXc* this, PlayState* play) {
    if (this->actor.params == SHEIK_TYPE_SERENADE) {
        Player* player = GET_PLAYER(play);
        s32 stateFlags = player->stateFlags1;

        if (CHECK_OWNED_EQUIP(EQUIP_TYPE_BOOTS, EQUIP_INV_BOOTS_IRON) && !GET_EVENTCHKINF(EVENTCHKINF_52) &&
            !(stateFlags & PLAYER_STATE1_29) && !Play_InCsMode(play)) {
            Cutscene_SetScript(play, gIceCavernSerenadeCs);
            gSaveContext.cutsceneTrigger = 1;
            SET_EVENTCHKINF(EVENTCHKINF_52); // Learned Serenade of Water Flag
            Item_Give(play, ITEM_SONG_SERENADE);
            osSyncPrintf("ブーツを取った!!!!!!!!!!!!!!!!!!\n");
            return true;
        }
        osSyncPrintf("はやくブーツを取るべし!!!!!!!!!!!!!!!!!!\n");
        return false;
    }
    return true;
}

void EnXc_DoNothing(EnXc* this, PlayState* play) {
}

void EnXc_SetWalkingSFX(EnXc* this, PlayState* play) {
    STACK_PADS(s32, 2);
    u32 sfxId;
    STACK_PAD(s32);

    if (Animation_OnFrame(&this->skelAnime, 11.0f) || Animation_OnFrame(&this->skelAnime, 23.0f)) {
        if (this->actor.bgCheckFlags & BGCHECKFLAG_GROUND) {
            sfxId = NA_SE_PL_WALK_GROUND;
            sfxId += SurfaceType_GetSfxOffset(&play->colCtx, this->actor.floorPoly, this->actor.floorBgId);
            Sfx_PlaySfxAtPos(&this->actor.projectedPos, sfxId);
        }
    }
}

void EnXc_SetNutThrowSFX(EnXc* this, PlayState* play) {
    STACK_PADS(s32, 2);
    u32 sfxId;
    STACK_PAD(s32);

    if (Animation_OnFrame(&this->skelAnime, 7.0f)) {
        if (this->actor.bgCheckFlags & BGCHECKFLAG_GROUND) {
            sfxId = NA_SE_PL_WALK_GROUND;
            sfxId += SurfaceType_GetSfxOffset(&play->colCtx, this->actor.floorPoly, this->actor.floorBgId);
            Sfx_PlaySfxAtPos(&this->actor.projectedPos, sfxId);
        }
    }
    if (Animation_OnFrame(&this->skelAnime, 20.0f)) {
        Sfx_PlaySfxAtPos(&this->actor.projectedPos, NA_SE_VO_SK_SHOUT);
    }
}

void EnXc_SetLandingSFX(EnXc* this, PlayState* play) {
    u32 sfxId;
    s16 sceneId = play->sceneId;

    if ((gSaveContext.sceneLayer != 4) || (sceneId != SCENE_DESERT_COLOSSUS)) {
        if (Animation_OnFrame(&this->skelAnime, 11.0f)) {
            sfxId = NA_SE_PL_WALK_GROUND;
            sfxId += SurfaceType_GetSfxOffset(&play->colCtx, this->actor.floorPoly, this->actor.floorBgId);
            Sfx_PlaySfxAtPos(&this->actor.projectedPos, sfxId);
        }
    }
}

void EnXc_SetColossusAppearSFX(EnXc* this, PlayState* play) {
    static Vec3f sXyzDist;
    s16 sceneId;

    if (gSaveContext.sceneLayer == 4) {
        sceneId = play->sceneId;
        if (sceneId == SCENE_DESERT_COLOSSUS) {
            CutsceneContext* csCtx = &play->csCtx;
            u16 csCurFrame = csCtx->curFrame;
            f32 wDest[2];

            if (csCurFrame == 119) {
                Vec3f pos = { -611.0f, 728.0f, -2.0f };

                SkinMatrix_Vec3fMtxFMultXYZW(&play->viewProjectionMtxF, &pos, &sXyzDist, wDest);
                Sfx_PlaySfxAtPos(&sXyzDist, NA_SE_EV_JUMP_CONC);
            } else if (csCurFrame == 164) {
                Vec3f pos = { -1069.0f, 38.0f, 0.0f };
                STACK_PAD(s32);

                SkinMatrix_Vec3fMtxFMultXYZW(&play->viewProjectionMtxF, &pos, &sXyzDist, wDest);
                Sfx_PlaySfxAtPos(&sXyzDist, NA_SE_PL_WALK_GROUND + SURFACE_SFX_OFFSET_STONE);
            }
        }
    }
}

void func_80B3D118(PlayState* play) {
    s16 sceneId;

    if ((gSaveContext.sceneLayer != 4) || (sceneId = play->sceneId, sceneId != SCENE_DESERT_COLOSSUS)) {
        Sfx_PlaySfxCentered2(NA_SE_PL_SKIP);
    }
}

static Vec3f D_80B42DA0;

void EnXc_SetColossusWindSFX(PlayState* play) {
    if (gSaveContext.sceneLayer == 4) {
        static s32 D_80B41D90 = 0;
        static Vec3f sPos = { 0.0f, 0.0f, 0.0f };
        static f32 sMaxSpeed = 0.0f;
        static Vec3f D_80B42DB0;
        STACK_PAD(s32);
        s16 sceneId = play->sceneId;

        if (sceneId == SCENE_DESERT_COLOSSUS) {
            CutsceneContext* csCtx = &play->csCtx;
            u16 csCurFrame = csCtx->curFrame;

<<<<<<< HEAD
            if ((frameCount >= 120) && (frameCount < 164)) {
                STACK_PAD(s32);
=======
            if ((csCurFrame >= 120) && (csCurFrame < 164)) {
                s32 pad;
>>>>>>> bedf07d5
                Vec3f* eye = &play->view.eye;

                if (D_80B41D90 != 0) {
                    f32 speed = Math3D_Vec3f_DistXYZ(&D_80B42DB0, eye) / 7.058922f;

                    sMaxSpeed = CLAMP_MIN(sMaxSpeed, speed);

                    osSyncPrintf("MAX speed = %f\n", sMaxSpeed);

                    speed = CLAMP_MAX(speed, 2.0f);
                    func_800F436C(&sPos, NA_SE_EV_FLYING_AIR - SFX_FLAG, 0.6f + (0.4f * speed));
                }

                D_80B42DB0.x = eye->x;
                D_80B42DB0.y = eye->y;
                D_80B42DB0.z = eye->z;
                D_80B41D90 = 1;
            }
        }
    }
}

void EnXc_SpawnFlame(EnXc* this, PlayState* play) {
    static s32 sFlameSpawned = false;

    if (!sFlameSpawned) {
        CsCmdActorCue* cue = EnXc_GetCue(play, 0);
        f32 xPos = cue->startPos.x;
        f32 yPos = cue->startPos.y;
        f32 zPos = cue->startPos.z;

        this->flameActor = Actor_Spawn(&play->actorCtx, play, ACTOR_EN_LIGHT, xPos, yPos, zPos, 0, 0, 0, 5);
        sFlameSpawned = true;
    }
}

void EnXc_SetupFlamePos(EnXc* this, PlayState* play) {
    Vec3f* attachedPos;
    CsCmdActorCue* cue = EnXc_GetCue(play, 0);

    if (this->flameActor != NULL) {
        attachedPos = &this->flameActor->world.pos;
        if (!this) {}
        attachedPos->x = cue->startPos.x;
        attachedPos->y = cue->startPos.y;
        attachedPos->z = cue->startPos.z;
    }
}

void EnXc_DestroyFlame(EnXc* this) {
    if (this->flameActor != NULL) {
        Actor_Kill(this->flameActor);
        this->flameActor = NULL;
    }
    Actor_Kill(&this->actor);
}

void EnXc_InitFlame(EnXc* this, PlayState* play) {
    static s32 D_80B41DA8 = 1;
    STACK_PAD(s32);
    s16 sceneId = play->sceneId;

    if (sceneId == SCENE_DEATH_MOUNTAIN_CRATER) {
        CsCmdActorCue* cue = EnXc_GetCue(play, 0);
        if (cue != NULL) {
            s32 nextCueId = cue->id;

            if (D_80B41DA8 != nextCueId) {
                if (nextCueId != 1) {
                    EnXc_SpawnFlame(this, play);
                }

                if (nextCueId == 1) {
                    EnXc_DestroyFlame(this);
                }

                D_80B41DA8 = nextCueId;
            }

            EnXc_SetupFlamePos(this, play);
        }
    }
}

void func_80B3D48C(EnXc* this, PlayState* play) {
    CutsceneContext* csCtx = &play->csCtx;
    CsCmdActorCue* playerCue = csCtx->playerCue;
    s16 yaw;

    if (playerCue != NULL) {
        yaw = playerCue->rot.y + 0x8000;
    } else {
        Player* player = GET_PLAYER(play);
        yaw = player->actor.world.rot.y + 0x8000;
    }

    this->actor.shape.rot.y = this->actor.world.rot.y = yaw;
}

AnimationHeader* EnXc_GetCurrentHarpAnim(PlayState* play, s32 index) {
    AnimationHeader* animation = &gSheikPlayingHarp5Anim;
    CsCmdActorCue* cue = EnXc_GetCue(play, index);

    if (cue != NULL) {
        u16 cueId = cue->id;

        if (cueId == 11) {
            animation = &gSheikPlayingHarp3Anim;
        } else if (cueId == 12) {
            animation = &gSheikPlayingHarp2Anim;
        } else if (cueId == 13) {
            animation = &gSheikPlayingHarp4Anim;
        } else if (cueId == 23) {
            animation = &gSheikPlayingHarpAnim;
        } else {
            animation = &gSheikPlayingHarp5Anim;
        }
    }
    return animation;
}

void EnXc_CalcXZAccel(EnXc* this) {
    f32 timer = this->timer;
    f32* speedXZ = &this->actor.speed;

    if (timer < 9.0f) {
        *speedXZ = 0.0f;
    } else if (timer < 3.0f) {
        *speedXZ = (((kREG(2) * 0.01f) + 1.2f) / 3.0f) * (timer - 9.0f);
    } else {
        *speedXZ = (kREG(2) * 0.01f) + 1.2f;
    }

    Actor_MoveXZGravity(&this->actor);
}

void func_80B3D644(EnXc* this) {
    Actor_MoveXZGravity(&this->actor);
}

void EnXc_CalcXZSpeed(EnXc* this) {
    f32 timer = this->timer;
    f32* speedXZ = &this->actor.speed;

    if (timer < 3.0f) {
        *speedXZ = (((kREG(2) * 0.01f) + 1.2f) / 3.0f) * (3.0f - timer);
    } else {
        *speedXZ = 0.0f;
    }
    Actor_MoveXZGravity(&this->actor);
}

void func_80B3D6F0(EnXc* this) {
    EnXc_CalcXZAccel(this);
}

void func_80B3D710(EnXc* this) {
    Actor_MoveXZGravity(&this->actor);
}

void func_80B3D730(EnXc* this) {
    EnXc_CalcXZSpeed(this);
}

void func_80B3D750(EnXc* this, PlayState* play) {
    if (EnXc_MinuetCS(this, play) && EnXc_BoleroCS(this, play)) {
        this->action = SHEIK_ACTION_WAIT;
    }
}

void EnXc_SetupFallFromSkyAction(EnXc* this, PlayState* play) {
    STACK_PAD(s32);
    CutsceneContext* csCtx = &play->csCtx;

    if (csCtx->state != 0) {
        CsCmdActorCue* cue = csCtx->actorCues[4];

<<<<<<< HEAD
        if (npcAction && npcAction->action == 2) {
            STACK_PAD(s32);
=======
        if (cue != NULL && cue->id == 2) {
            s32 pad;
>>>>>>> bedf07d5
            Vec3f* pos = &this->actor.world.pos;
            SkelAnime* skelAnime = &this->skelAnime;
            f32 frameCount = Animation_GetLastFrame(&gSheikFallingFromSkyAnim);

            this->action = SHEIK_ACTION_GRACEFUL_FALL;
            this->drawMode = SHEIK_DRAW_DEFAULT;

            pos->x = cue->startPos.x;
            pos->y = cue->startPos.y;
            pos->z = cue->startPos.z;

            func_80B3D48C(this, play);
            func_80B3C964(this, play);
            Animation_Change(skelAnime, &gSheikFallingFromSkyAnim, 1.0f, 0.0f, frameCount, ANIMMODE_ONCE, 0.0f);
            func_80B3D118(play);
        }
    }
}

void func_80B3D8A4(EnXc* this, PlayState* play, s32 animFinished) {
    if (animFinished) {
        SkelAnime* skelAnime = &this->skelAnime;
        f32 frameCount = Animation_GetLastFrame(&gSheikWalkingAnim);

        Animation_Change(skelAnime, &gSheikWalkingAnim, 1.0f, 0.0f, frameCount, ANIMMODE_LOOP, -8.0f);

        this->action = SHEIK_ACTION_ACCEL;
        this->timer = 0.0f;

        func_80B3C9DC(this);
        this->actor.gravity = -((kREG(1) * 0.01f) + 13.0f);
        this->actor.minVelocityY = -((kREG(1) * 0.01f) + 13.0f);
    } else {
        func_80B3C8CC(this, play);
    }
}

void EnXc_SetupWalkAction(EnXc* this) {
    f32* timer = &this->timer;

    *timer += 1.0f;
    if (*timer >= 12.0f) {
        this->actor.speed = (kREG(2) * 0.01f) + 1.2f;
        this->action = SHEIK_ACTION_WALK;
    }
}

void EnXc_SetupHaltAction(EnXc* this) {
    SkelAnime* skelAnime = &this->skelAnime;
    f32 xzDistToPlayer = this->actor.xzDistToPlayer;

    if (xzDistToPlayer <= (kREG(3) + 95.0f)) {
        f32 frameCount = Animation_GetLastFrame(&gSheikIdleAnim);

        Animation_Change(skelAnime, &gSheikIdleAnim, 1.0f, 0.0f, frameCount, ANIMMODE_LOOP, -12.0f);
        this->action = SHEIK_ACTION_HALT;
        this->timer = 0.0f;
    }
}

void EnXc_SetupStoppedAction(EnXc* this) {
    f32* timer = &this->timer;

    *timer += 1.0f;
    if (*timer >= 12.0f) {
        this->action = SHEIK_ACTION_STOPPED;
        this->actor.speed = 0.0f;
    }
}

void func_80B3DAF0(EnXc* this, PlayState* play) {
    CsCmdActorCue* cue = EnXc_GetCue(play, 4);
    u16 cueId;

    if (cue != NULL) {
        cueId = cue->id;

        if (cueId == 3 || cueId == 11 || cueId == 12 || cueId == 13 || cueId == 23) {
            f32 frameCount = Animation_GetLastFrame(&gSheikPullingOutHarpAnim);

            Animation_Change(&this->skelAnime, &gSheikPullingOutHarpAnim, 1.0f, 0.0f, frameCount, ANIMMODE_ONCE, -4.0f);
            this->action = SHEIK_ACTION_7;
            this->drawMode = SHEIK_DRAW_PULLING_OUT_HARP;
        }
    }
}

void EnXc_SetupInitialHarpAction(EnXc* this, s32 animFinished) {
    SkelAnime* skelAnime;
    f32 frameCount;

    if (animFinished) {
        skelAnime = &this->skelAnime;
        frameCount = Animation_GetLastFrame(&gSheikInitialHarpAnim);
        Animation_Change(skelAnime, &gSheikInitialHarpAnim, 1.0f, 0.0f, frameCount, ANIMMODE_ONCE, 0.0f);
        this->action = SHEIK_ACTION_HARP_READY;
        this->drawMode = SHEIK_DRAW_HARP;
    }
}

void EnXc_SetupPlayingHarpAction(EnXc* this, PlayState* play, s32 animFinished) {
    STACK_PAD(s32);
    SkelAnime* skelAnime;
    AnimationHeader* animation;
    f32 frameCount;

    if (animFinished) {
        skelAnime = &this->skelAnime;
        animation = EnXc_GetCurrentHarpAnim(play, 4);
        frameCount = Animation_GetLastFrame(animation);
        Animation_Change(skelAnime, animation, 1.0f, 0.0f, frameCount, ANIMMODE_LOOP, -8.0f);
        this->action = SHEIK_PLAYING_HARP;
        this->drawMode = SHEIK_DRAW_HARP;
    }
}

void func_80B3DCA8(EnXc* this, PlayState* play) {
    f32 frameCount;

    if (play->csCtx.state != CS_STATE_IDLE) {
        CsCmdActorCue* cue = play->csCtx.actorCues[4];

        if (cue != NULL && cue->id == 8) {
            frameCount = Animation_GetLastFrame(&gSheikInitialHarpAnim);
            Animation_Change(&this->skelAnime, &gSheikInitialHarpAnim, 0.0f, frameCount, frameCount, ANIMMODE_LOOP,
                             -8.0f);
            this->action = SHEIK_ACTION_10;
        }
    }
}

void EnXc_SetupHarpPutawayAction(EnXc* this, PlayState* play) {
    f32 curFrame;
    f32 animFrameCount;

    if (EnXc_CheckForCue(this, play, 5, 4)) {
        curFrame = this->skelAnime.curFrame;
        animFrameCount = this->skelAnime.endFrame;
        if (curFrame >= animFrameCount) {
            Animation_Change(&this->skelAnime, &gSheikInitialHarpAnim, -1.0f,
                             Animation_GetLastFrame(&gSheikInitialHarpAnim), 0.0f, ANIMMODE_ONCE, 0.0f);
            this->action = SHEIK_ACTION_PUT_HARP_AWAY;
        }
    } else if (EnXc_CheckForNoCue(this, play, 8, 4)) {
        EnXc_SetupPlayingHarpAction(this, play, true);
    }
}

void func_80B3DE00(EnXc* this, s32 animFinished) {
    if (animFinished) {
        Animation_Change(&this->skelAnime, &gSheikPullingOutHarpAnim, -1.0f,
                         Animation_GetLastFrame(&gSheikPullingOutHarpAnim), 0.0f, ANIMMODE_ONCE, 0.0f);
        this->action = SHEIK_ACTION_12;
        this->drawMode = SHEIK_DRAW_PULLING_OUT_HARP;
    }
}

void func_80B3DE78(EnXc* this, s32 animFinished) {
    if (animFinished) {
        Animation_Change(&this->skelAnime, &gSheikIdleAnim, 1.0f, 0.0f, Animation_GetLastFrame(&gSheikIdleAnim),
                         ANIMMODE_LOOP, 0.0f);
        this->action = SHEIK_ACTION_13;
        this->drawMode = SHEIK_DRAW_DEFAULT;
        this->timer = 0.0f;
    }
}

void EnXc_SetupReverseAccel(EnXc* this, PlayState* play) {
    if (play->csCtx.state != CS_STATE_IDLE) {
        CsCmdActorCue* cue = play->csCtx.actorCues[4];

        if (cue != NULL && cue->id == 4) {
            Animation_Change(&this->skelAnime, &gSheikWalkingAnim, -1.0f, Animation_GetLastFrame(&gSheikWalkingAnim),
                             0.0f, ANIMMODE_LOOP, -12.0f);
            this->action = SHEIK_ACTION_REVERSE_ACCEL;
            this->actor.world.rot.y += 0x8000;
            this->timer = 0.0f;
        }
    }
}

void EnXc_SetupReverseWalkAction(EnXc* this) {
    this->timer++;
    if (this->timer >= 12.0f) {
        this->actor.speed = (kREG(2) * 0.01f) + 1.2f;
        this->action = SHEIK_ACTION_REVERSE_WALK;
    }
}

void EnXc_SetupReverseHaltAction(EnXc* this) {
    f32 xzDistToPlayer = this->actor.xzDistToPlayer;

    if (xzDistToPlayer >= kREG(5) + 140.0f) {
        Animation_Change(&this->skelAnime, &gSheikIdleAnim, 1.0f, 0.0f, Animation_GetLastFrame(&gSheikIdleAnim),
                         ANIMMODE_LOOP, -12.0f);
        this->action = SHEIK_ACTION_REVERSE_HALT;
        this->timer = 0.0f;
    }
}

void EnXc_SetupNutThrow(EnXc* this) {
    this->timer++;
    if (this->timer >= 12.0f) {
        Animation_Change(&this->skelAnime, &gSheikThrowingNutAnim, 1.0f, 0.0f,
                         Animation_GetLastFrame(&gSheikThrowingNutAnim), ANIMMODE_ONCE, 0.0f);
        this->action = SHEIK_ACTION_THROW_NUT;
        this->timer = 0.0f;
        this->actor.speed = 0.0f;
    }
}

void func_80B3E164(EnXc* this, PlayState* play) {
    this->timer++;
    if (this->timer >= 30.0f) {
        this->action = SHEIK_ACTION_DELETE;
        EnXc_SpawnNut(this, play);
    }
}

void EnXc_SetupDisappear(EnXc* this, PlayState* play) {
    if (play->csCtx.state != CS_STATE_IDLE) {
        CsCmdActorCue* cue = play->csCtx.actorCues[4];

        if (cue != NULL && cue->id == 9) {
            s16 sceneId = play->sceneId;

            // Sheik fades away if end of Bolero CS, kill actor otherwise
            if (sceneId == SCENE_DEATH_MOUNTAIN_CRATER) {
                this->action = SHEIK_ACTION_FADE;
                this->drawMode = SHEIK_DRAW_NOTHING;
                this->actor.shape.shadowAlpha = 0;
            } else {
                Actor_Kill(&this->actor);
            }
        }
    }
}

void EnXc_ActionFunc0(EnXc* this, PlayState* play) {
    EnXc_SetColossusAppearSFX(this, play);
    EnXc_SetColossusWindSFX(play);
    func_80B3D750(this, play);
}

void EnXc_ActionFunc1(EnXc* this, PlayState* play) {
    EnXc_SetColossusAppearSFX(this, play);
    EnXc_SetColossusWindSFX(play);
    EnXc_SetupFallFromSkyAction(this, play);
}

void EnXc_GracefulFall(EnXc* this, PlayState* play) {
    s32 animFinished = EnXc_AnimIsFinished(this);

    EnXc_BgCheck(this, play);
    EnXc_SetEyePattern(this);
    EnXc_SetLandingSFX(this, play);
    EnXc_SetColossusAppearSFX(this, play);
    EnXc_SetColossusWindSFX(play);
    func_80B3D8A4(this, play, animFinished);
}

void EnXc_Accelerate(EnXc* this, PlayState* play) {
    EnXc_CalcXZAccel(this);
    EnXc_AnimIsFinished(this);
    EnXc_BgCheck(this, play);
    EnXc_SetEyePattern(this);
    EnXc_SetWalkingSFX(this, play);
    EnXc_SetupWalkAction(this);
}

void EnXc_Walk(EnXc* this, PlayState* play) {
    func_80B3D644(this);
    EnXc_AnimIsFinished(this);
    EnXc_BgCheck(this, play);
    EnXc_SetEyePattern(this);
    EnXc_SetWalkingSFX(this, play);
    EnXc_SetupHaltAction(this);
}

void EnXc_Stopped(EnXc* this, PlayState* play) {
    EnXc_CalcXZSpeed(this);
    EnXc_AnimIsFinished(this);
    EnXc_BgCheck(this, play);
    EnXc_SetEyePattern(this);
    EnXc_SetWalkingSFX(this, play);
    EnXc_SetupStoppedAction(this);
}

void EnXc_ActionFunc6(EnXc* this, PlayState* play) {
    EnXc_AnimIsFinished(this);
    EnXc_BgCheck(this, play);
    EnXc_SetEyePattern(this);
    func_80B3DAF0(this, play);
}

void EnXc_ActionFunc7(EnXc* this, PlayState* play) {
    s32 animFinished = EnXc_AnimIsFinished(this);

    EnXc_BgCheck(this, play);
    EnXc_SetEyePattern(this);
    EnXc_SetupInitialHarpAction(this, animFinished);
}

void EnXc_ActionFunc8(EnXc* this, PlayState* play) {
    s32 animFinished = EnXc_AnimIsFinished(this);

    EnXc_BgCheck(this, play);
    EnXc_SetEyePattern(this);
    EnXc_SetupPlayingHarpAction(this, play, animFinished);
}

void EnXc_ActionFunc9(EnXc* this, PlayState* play) {
    EnXc_AnimIsFinished(this);
    EnXc_BgCheck(this, play);
    EnXc_SetEyePattern(this);
    func_80B3DCA8(this, play);
}

void EnXc_ActionFunc10(EnXc* this, PlayState* play) {
    EnXc_AnimIsFinished(this);
    EnXc_BgCheck(this, play);
    EnXc_SetEyePattern(this);
    EnXc_SetupHarpPutawayAction(this, play);
}

void EnXc_ActionFunc11(EnXc* this, PlayState* play) {
    s32 animFinished = EnXc_AnimIsFinished(this);

    EnXc_BgCheck(this, play);
    EnXc_SetEyePattern(this);
    func_80B3DE00(this, animFinished);
}

void EnXc_ActionFunc12(EnXc* this, PlayState* play) {
    s32 animFinished = EnXc_AnimIsFinished(this);

    EnXc_BgCheck(this, play);
    EnXc_SetEyePattern(this);
    func_80B3DE78(this, animFinished);
}

void EnXc_ActionFunc13(EnXc* this, PlayState* play) {
    EnXc_AnimIsFinished(this);
    EnXc_BgCheck(this, play);
    EnXc_SetEyePattern(this);
    EnXc_InitFlame(this, play);
    EnXc_SetupReverseAccel(this, play);
}

void EnXc_ReverseAccelerate(EnXc* this, PlayState* play) {
    func_80B3D6F0(this);
    EnXc_AnimIsFinished(this);
    EnXc_BgCheck(this, play);
    EnXc_SetEyePattern(this);
    EnXc_SetWalkingSFX(this, play);
    EnXc_InitFlame(this, play);
    EnXc_SetupReverseWalkAction(this);
}

void EnXc_ActionFunc15(EnXc* this, PlayState* play) {
    func_80B3D710(this);
    EnXc_AnimIsFinished(this);
    EnXc_BgCheck(this, play);
    EnXc_SetEyePattern(this);
    EnXc_SetWalkingSFX(this, play);
    EnXc_InitFlame(this, play);
    EnXc_SetupReverseHaltAction(this);
}

void EnXc_HaltAndWaitToThrowNut(EnXc* this, PlayState* play) {
    func_80B3D730(this);
    EnXc_AnimIsFinished(this);
    EnXc_BgCheck(this, play);
    EnXc_SetEyePattern(this);
    EnXc_SetWalkingSFX(this, play);
    EnXc_InitFlame(this, play);
    EnXc_SetupNutThrow(this);
}

void EnXc_ThrowNut(EnXc* this, PlayState* play) {
    EnXc_AnimIsFinished(this);
    EnXc_BgCheck(this, play);
    EnXc_SetEyePattern(this);
    EnXc_SetNutThrowSFX(this, play);
    EnXc_InitFlame(this, play);
    func_80B3E164(this, play);
}

void EnXc_Delete(EnXc* this, PlayState* play) {
    EnXc_AnimIsFinished(this);
    EnXc_BgCheck(this, play);
    EnXc_SetEyePattern(this);
    EnXc_InitFlame(this, play);
    EnXc_SetupDisappear(this, play);
}

void EnXc_Fade(EnXc* this, PlayState* play) {
    EnXc_InitFlame(this, play);
}

void func_80B3E87C(Gfx** dList, EnXc* this) {
    f32 currentFrame = this->skelAnime.curFrame;

    if (currentFrame >= 34.0f) {
        *dList = gSheikHarpDL;
    }
}

s32 EnXc_PullingOutHarpOverrideLimbDraw(PlayState* play, s32 limbIndex, Gfx** dList, Vec3f* pos, Vec3s* rot,
                                        void* thisx) {
    EnXc* this = (EnXc*)thisx;

    if (limbIndex == 12) {
        func_80B3E87C(dList, this);
    }

    return 0;
}

s32 EnXc_HarpOverrideLimbDraw(PlayState* play, s32 limbIndex, Gfx** dList, Vec3f* pos, Vec3s* rot, void* thisx) {
    UNUSED EnXc* this = (EnXc*)thisx;

    if (limbIndex == 12) {
        *dList = gSheikHarpDL;
    }

    return 0;
}

void EnXc_DrawPullingOutHarp(Actor* thisx, PlayState* play) {
    EnXc* this = (EnXc*)thisx;
    STACK_PAD(s32);
    s16 eyePattern = this->eyeIdx;
    void* eyeTexture = sEyeTextures[eyePattern];
    SkelAnime* skelAnime = &this->skelAnime;
    GraphicsContext* gfxCtx = play->state.gfxCtx;
    STACK_PAD(s32);

    OPEN_DISPS(gfxCtx, "../z_en_oA2_inSpot05.c", 1444);
    gSPSegment(POLY_OPA_DISP++, 0x08, SEGMENTED_TO_VIRTUAL(eyeTexture));
    gSPSegment(POLY_OPA_DISP++, 0x09, SEGMENTED_TO_VIRTUAL(eyeTexture));
    gDPSetPrimColor(POLY_OPA_DISP++, 0, 0, 255, 255, 20, 0);
    gDPSetEnvColor(POLY_OPA_DISP++, 60, 0, 0, 0);

    Gfx_SetupDL_25Opa(gfxCtx);
    func_8002EBCC(&this->actor, play, 0);
    SkelAnime_DrawFlexOpa(play, skelAnime->skeleton, skelAnime->jointTable, skelAnime->dListCount,
                          EnXc_PullingOutHarpOverrideLimbDraw, NULL, this);
    CLOSE_DISPS(gfxCtx, "../z_en_oA2_inSpot05.c", 1497);
}

void EnXc_DrawHarp(Actor* thisx, PlayState* play) {
    EnXc* this = (EnXc*)thisx;
    STACK_PAD(s32);
    s16 eyePattern = this->eyeIdx;
    void* eyeTexture = sEyeTextures[eyePattern];
    SkelAnime* skelAnime = &this->skelAnime;
    GraphicsContext* gfxCtx = play->state.gfxCtx;
    STACK_PAD(s32);

    OPEN_DISPS(gfxCtx, "../z_en_oA2_inSpot05.c", 1511);

    gSPSegment(POLY_OPA_DISP++, 0x08, SEGMENTED_TO_VIRTUAL(eyeTexture));
    gSPSegment(POLY_OPA_DISP++, 0x09, SEGMENTED_TO_VIRTUAL(eyeTexture));
    gDPSetPrimColor(POLY_OPA_DISP++, 0, 0, 255, 255, 20, 0);
    gDPSetEnvColor(POLY_OPA_DISP++, 60, 0, 0, 0);

    Gfx_SetupDL_25Opa(gfxCtx);
    func_8002EBCC(&this->actor, play, 0);
    SkelAnime_DrawFlexOpa(play, skelAnime->skeleton, skelAnime->jointTable, skelAnime->dListCount,
                          EnXc_HarpOverrideLimbDraw, NULL, this);
    CLOSE_DISPS(gfxCtx, "../z_en_oA2_inSpot05.c", 1564);
}

void func_80B3EBF0(EnXc* this, PlayState* play) {
    this->action = SHEIK_ACTION_20;
}

void func_80B3EC00(EnXc* this) {
    this->action = SHEIK_ACTION_21;
}

void func_80B3EC0C(EnXc* this, PlayState* play) {
    CutsceneContext* csCtx = &play->csCtx;

    if (csCtx->state != 0) {
        CsCmdActorCue* cue = csCtx->actorCues[4];

        if ((cue != NULL) && (cue->id != 1)) {
            PosRot* posRot = &this->actor.world;
            Vec3i* startPos = &cue->startPos;
            ActorShape* shape = &this->actor.shape;

            posRot->pos.x = startPos->x;
            posRot->pos.y = startPos->y;
            posRot->pos.z = startPos->z;

            posRot->rot.y = shape->rot.y = cue->rot.y;

            this->action = SHEIK_ACTION_22;
            this->drawMode = SHEIK_DRAW_DEFAULT;
        }
    }
}

void func_80B3EC90(EnXc* this, PlayState* play) {
    CutsceneContext* csCtx = &play->csCtx;

    if (csCtx->state != 0) {
        CsCmdActorCue* cue = csCtx->actorCues[4];

        if (cue != NULL && cue->id != 6) {
            func_80B3C9EC(this);
        }
    }
}

void func_80B3ECD8(EnXc* this) {
    this->timer++;
    if (this->timer >= 12.0f) {
        this->actor.speed = kREG(2) * 0.01f + 1.2f;
        this->action = SHEIK_ACTION_24;
    }
}

void EnXc_ActionFunc20(EnXc* this, PlayState* play) {
    func_80B3EC00(this);
}

void EnXc_ActionFunc21(EnXc* this, PlayState* play) {
    func_80B3EC0C(this, play);
}

void EnXc_ActionFunc22(EnXc* this, PlayState* play) {
    EnXc_AnimIsFinished(this);
    EnXc_BgCheck(this, play);
    EnXc_SetEyePattern(this);
    func_80B3EC90(this, play);
}

void EnXc_ActionFunc23(EnXc* this, PlayState* play) {
    func_80B3D6F0(this);
    EnXc_AnimIsFinished(this);
    EnXc_BgCheck(this, play);
    EnXc_SetEyePattern(this);
    EnXc_SetWalkingSFX(this, play);
    func_80B3ECD8(this);
}

void EnXc_ActionFunc24(EnXc* this, PlayState* play) {
}

void EnXc_ActionFunc25(EnXc* this, PlayState* play) {
}

void EnXc_ActionFunc26(EnXc* this, PlayState* play) {
}

void EnXc_ActionFunc27(EnXc* this, PlayState* play) {
}

void EnXc_ActionFunc28(EnXc* this, PlayState* play) {
}

void func_80B3EE64(EnXc* this, PlayState* play) {
    this->action = SHEIK_ACTION_SERENADE;
}

void func_80B3EE74(EnXc* this, PlayState* play) {
    if (EnXc_SerenadeCS(this, play)) {
        this->action = SHEIK_ACTION_30;
    }
}

void func_80B3EEA4(EnXc* this) {
    EnXc_CheckAndSetAction(this, SHEIK_ACTION_30, SHEIK_ACTION_31);
}

void func_80B3EEC8(EnXc* this) {
    EnXc_CheckAndSetAction(this, SHEIK_ACTION_31, SHEIK_ACTION_32);
}

void func_80B3EEEC(EnXc* this) {
    EnXc_CheckAndSetAction(this, SHEIK_ACTION_32, SHEIK_ACTION_33);
}

void func_80B3EF10(EnXc* this) {
    EnXc_CheckAndSetAction(this, SHEIK_ACTION_33, SHEIK_ACTION_34);
}

void func_80B3EF34(EnXc* this) {
    EnXc_CheckAndSetAction(this, SHEIK_ACTION_34, SHEIK_ACTION_35);
}

void func_80B3EF58(EnXc* this) {
    func_80B3C7D4(this, SHEIK_ACTION_35, SHEIK_ACTION_36, SHEIK_ACTION_34);
}

void func_80B3EF80(EnXc* this) {
    EnXc_CheckAndSetAction(this, SHEIK_ACTION_36, SHEIK_ACTION_37);
}

void func_80B3EFA4(EnXc* this) {
    EnXc_CheckAndSetAction(this, SHEIK_ACTION_37, SHEIK_ACTION_38);
}

void func_80B3EFC8(EnXc* this) {
    EnXc_CheckAndSetAction(this, SHEIK_ACTION_38, SHEIK_ACTION_39);
}

void func_80B3EFEC(EnXc* this) {
    EnXc_CheckAndSetAction(this, SHEIK_ACTION_39, SHEIK_ACTION_40);
}

void func_80B3F010(EnXc* this) {
    f32 xzDistToPlayer = this->actor.xzDistToPlayer;

    if (kREG(5) + 140.0f <= xzDistToPlayer) {
        Animation_Change(&this->skelAnime, &gSheikIdleAnim, 1.0f, 0.0f, Animation_GetLastFrame(&gSheikIdleAnim),
                         ANIMMODE_LOOP, -12.0f);
        this->action = SHEIK_ACTION_41;
        this->timer = 0.0f;
    }
}

void func_80B3F0B8(EnXc* this) {
    EnXc_CheckAndSetAction(this, SHEIK_ACTION_41, SHEIK_ACTION_42);
}

void func_80B3F0DC(EnXc* this) {
    EnXc_CheckAndSetAction(this, SHEIK_ACTION_42, SHEIK_ACTION_43);
}

void func_80B3F100(EnXc* this) {
    EnXc_CheckAndSetAction(this, SHEIK_ACTION_43, SHEIK_ACTION_44);
}

void EnXc_Serenade(EnXc* this, PlayState* play) {
    func_80B3EE74(this, play);
}

void EnXc_ActionFunc30(EnXc* this, PlayState* play) {
    EnXc_ActionFunc21(this, play);
    func_80B3EEA4(this);
}

void EnXc_ActionFunc31(EnXc* this, PlayState* play) {
    EnXc_ActionFunc6(this, play);
    func_80B3C588(this, play, 4);
    func_80B3EEC8(this);
}

void EnXc_ActionFunc32(EnXc* this, PlayState* play) {
    EnXc_ActionFunc7(this, play);
    func_80B3EEEC(this);
}

void EnXc_ActionFunc33(EnXc* this, PlayState* play) {
    EnXc_ActionFunc8(this, play);
    func_80B3EF10(this);
}

void EnXc_ActionFunc34(EnXc* this, PlayState* play) {
    EnXc_ActionFunc9(this, play);
    func_80B3EF34(this);
}

void EnXc_ActionFunc35(EnXc* this, PlayState* play) {
    EnXc_ActionFunc10(this, play);
    func_80B3EF58(this);
}

void EnXc_ActionFunc36(EnXc* this, PlayState* play) {
    EnXc_ActionFunc11(this, play);
    func_80B3EF80(this);
}

void EnXc_ActionFunc37(EnXc* this, PlayState* play) {
    EnXc_ActionFunc12(this, play);
    func_80B3EFA4(this);
}

void EnXc_ActionFunc38(EnXc* this, PlayState* play) {
    EnXc_ActionFunc13(this, play);
    func_80B3EFC8(this);
}

void EnXc_ActionFunc39(EnXc* this, PlayState* play) {
    EnXc_ReverseAccelerate(this, play);
    func_80B3EFEC(this);
}

void EnXc_ActionFunc40(EnXc* this, PlayState* play) {
    func_80B3D710(this);
    EnXc_AnimIsFinished(this);
    EnXc_BgCheck(this, play);
    EnXc_SetEyePattern(this);
    EnXc_SetWalkingSFX(this, play);
    func_80B3F010(this);
}

void EnXc_ActionFunc41(EnXc* this, PlayState* play) {
    EnXc_HaltAndWaitToThrowNut(this, play);
    func_80B3F0B8(this);
}

void EnXc_ActionFunc42(EnXc* this, PlayState* play) {
    EnXc_ThrowNut(this, play);
    func_80B3F0DC(this);
}

void EnXc_ActionFunc43(EnXc* this, PlayState* play) {
    EnXc_Delete(this, play);
    func_80B3F100(this);
}

void EnXc_ActionFunc44(EnXc* this, PlayState* play) {
}

void func_80B3F3C8(EnXc* this, PlayState* play) {
    this->action = SHEIK_ACTION_45;
}

void func_80B3F3D8(void) {
    Sfx_PlaySfxCentered2(NA_SE_PL_SKIP);
}

void EnXc_PlayDiveSFX(Vec3f* src, PlayState* play) {
    f32 wDest[2];

    SkinMatrix_Vec3fMtxFMultXYZW(&play->viewProjectionMtxF, src, &D_80B42DA0, wDest);
    Sfx_PlaySfxAtPos(&D_80B42DA0, NA_SE_EV_DIVE_INTO_WATER);
}

void EnXc_LakeHyliaDive(PlayState* play) {
    CsCmdActorCue* cue = cue = EnXc_GetCue(play, 0);

    if (cue != NULL) {
        Vec3f startPos;

        startPos.x = cue->startPos.x;
        startPos.y = cue->startPos.y;
        startPos.z = cue->startPos.z;

        EffectSsGRipple_Spawn(play, &startPos, 100, 500, 0);
        EffectSsGRipple_Spawn(play, &startPos, 100, 500, 10);
        EffectSsGRipple_Spawn(play, &startPos, 100, 500, 20);
        EffectSsGSplash_Spawn(play, &startPos, NULL, NULL, 1, 0);
        EnXc_PlayDiveSFX(&startPos, play);
    }
}

void func_80B3F534(PlayState* play) {
    CutsceneContext* csCtx = &play->csCtx;
    u16 csCurFrame = csCtx->curFrame;

    if (csCurFrame == 310) {
        Actor_Spawn(&play->actorCtx, play, ACTOR_DOOR_WARP1, -1044.0f, -1243.0f, 7458.0f, 0, 0, 0, WARP_DESTINATION);
    }
}

void func_80B3F59C(EnXc* this, PlayState* play) {
    static s32 D_80B41DAC = 1;
    CsCmdActorCue* cue = EnXc_GetCue(play, 0);

    if (cue != NULL) {
        s32 nextCueId = cue->id;

        if (nextCueId != D_80B41DAC) {
            switch (nextCueId) {
                case 2:
                    func_80B3F3D8();
                    break;
                case 3:
                    EnXc_LakeHyliaDive(play);
                    break;
                default:
                    break;
            }
            D_80B41DAC = nextCueId;
        }
    }
}

void func_80B3F620(EnXc* this) {
    EnXc_CheckAndSetAction(this, SHEIK_ACTION_45, SHEIK_ACTION_46);
}

void func_80B3F644(EnXc* this) {
    EnXc_CheckAndSetAction(this, SHEIK_ACTION_46, SHEIK_ACTION_47);
}

void func_80B3F668(EnXc* this, PlayState* play) {
    if (EnXc_CheckForCue(this, play, 4, 4)) {
        EnXc_ChangeAnimation(this, &gSheikWalkingAnim, ANIMMODE_LOOP, -12.0f, true);
        this->action = SHEIK_ACTION_48;
        this->actor.world.rot.y += 0x8000;
        this->timer = 0.0f;
    }
}

void func_80B3F6DC(EnXc* this) {
    EnXc_CheckAndSetAction(this, SHEIK_ACTION_48, SHEIK_ACTION_49);
}

void EnXc_SetupKneelAction(EnXc* this, PlayState* play) {
    if (EnXc_CheckForCue(this, play, 16, 4)) {
        EnXc_ChangeAnimation(this, &gSheikKneelingAnim, ANIMMODE_LOOP, 0.0f, false);
        this->action = SHEIK_ACTION_KNEEL;
    }
}

void func_80B3F754(EnXc* this, PlayState* play) {
    if (EnXc_CheckForCue(this, play, 22, 4)) {
        EnXc_ChangeAnimation(this, &gSheikAnim_01A048, ANIMMODE_LOOP, 0.0f, false);
        this->action = SHEIK_ACTION_51;
        func_80B3C588(this, play, 4);
    }
}

void func_80B3F7BC(EnXc* this, PlayState* play) {
    if (EnXc_CheckForCue(this, play, 9, 4)) {
        this->action = SHEIK_ACTION_52;
        this->drawMode = SHEIK_DRAW_NOTHING;
    }
}

void EnXc_ActionFunc45(EnXc* this, PlayState* play) {
    EnXc_ActionFunc20(this, play);
    func_80B3F620(this);
}

void EnXc_ActionFunc46(EnXc* this, PlayState* play) {
    EnXc_ActionFunc21(this, play);
    func_80B3F644(this);
}

void EnXc_ActionFunc47(EnXc* this, PlayState* play) {
    func_80B3F534(play);
    EnXc_AnimIsFinished(this);
    EnXc_BgCheck(this, play);
    func_80B3C588(this, play, 4);
    func_80B3F668(this, play);
}

void EnXc_ActionFunc48(EnXc* this, PlayState* play) {
    EnXc_ActionFunc23(this, play);
    func_80B3F6DC(this);
}

void EnXc_ActionFunc49(EnXc* this, PlayState* play) {
    func_80B3D710(this);
    EnXc_AnimIsFinished(this);
    EnXc_BgCheck(this, play);
    EnXc_SetEyePattern(this);
    EnXc_SetWalkingSFX(this, play);
    EnXc_SetupKneelAction(this, play);
}

void EnXc_Kneel(EnXc* this, PlayState* play) {
    EnXc_AnimIsFinished(this);
    EnXc_BgCheck(this, play);
    func_80B3F59C(this, play);
    func_80B3C588(this, play, 4);
    func_80B3F754(this, play);
}

void EnXc_ActionFunc51(EnXc* this, PlayState* play) {
    EnXc_AnimIsFinished(this);
    EnXc_BgCheck(this, play);
    func_80B3F59C(this, play);
    func_80B3C620(this, play, 4);
    func_80B3F7BC(this, play);
}

void EnXc_ActionFunc52(EnXc* this, PlayState* play) {
    func_80B3F59C(this, play);
}

void func_80B3FA08(EnXc* this, PlayState* play) {
    this->action = SHEIK_ACTION_53;
    this->triforceAngle = kREG(24) + 0x53FC;
}

void func_80B3FA2C(void) {
    Audio_PlayCutsceneEffectsSequence(SEQ_CS_EFFECTS_SHEIK_TRANSFORM);
}

void EnXc_PlayTriforceSFX(Actor* thisx, PlayState* play) {
    EnXc* this = (EnXc*)thisx;

    if (this->unk_2A8) {
        STACK_PAD(s32);
        Vec3f src;
        Vec3f pos;
        Vec3f sp1C = { 0.0f, 0.0f, 0.0f };
        f32 wDest;

        Matrix_MultVec3f(&sp1C, &src);
        SkinMatrix_Vec3fMtxFMultXYZW(&play->viewProjectionMtxF, &src, &pos, &wDest);
        SfxSource_PlaySfxAtFixedWorldPos(play, &pos, 80, NA_SE_EV_TRIFORCE_MARK);
        this->unk_2A8 = 0;
    }
}

void func_80B3FAE0(EnXc* this) {
    if (Animation_OnFrame(&this->skelAnime, 38.0f)) {
        Sfx_PlaySfxAtPos(&this->actor.projectedPos, NA_SE_VO_SK_SHOUT);
        func_80B3FA2C();
    }
}

void EnXc_CalcTriforce(Actor* thisx, PlayState* play) {
    EnXc* this = (EnXc*)thisx;

    if (EnXc_CheckForCue(this, play, 21, 4)) {
        this->unk_274 = 1;
        if (this->unk_2AC == 0) {
            this->unk_2AC = 1;
            this->unk_2A8 = 1;
        }
    } else if (EnXc_CheckForCue(this, play, 19, 4)) {
        this->unk_274 = 2;
    }
    if (this->unk_274 != 0) {
        f32* timer = &this->timer;
        s32* prim = this->triforcePrimColor;
        s32* env = this->triforceEnvColor;
        f32* scale = this->triforceScale;

        if (this->unk_274 == 1) {
            if (*timer < kREG(25) + 40.0f) {
                f32 div = *timer / (kREG(25) + 40.0f);

                prim[2] = -85.0f * div + 255;
                prim[3] = 255.0f * div;
                env[1] = 100.0f * div + 100;
                *timer += 1.0f;
            } else {
                prim[2] = 170;
                prim[3] = 255;
                env[1] = 200;
            }
            scale[0] = kREG(19) * 0.1f + 40.0f;
            scale[1] = kREG(20) * 0.1f + 40.0f;
            scale[2] = kREG(21) * 0.1f + 40.0f;
        } else if (this->unk_274 == 2) {
            f32 maxTime = (kREG(25) + 40.0f) + (kREG(27) + 90.0f);

            if (*timer < maxTime) {
                f32 div = (*timer - (kREG(25) + 40.0f)) / (kREG(27) + 90.0f);
                scale[0] = (kREG(19) * 0.1f + 40.0f) + div * ((kREG(26) + 50.0f) * (kREG(19) * 0.1f + 40.0f));
                scale[1] = (kREG(20) * 0.1f + 40.0f) + div * ((kREG(26) + 50.0f) * (kREG(20) * 0.1f + 40.0f));
                scale[2] = (kREG(21) * 0.1f + 40.0f) + div * ((kREG(26) + 50.0f) * (kREG(21) * 0.1f + 40.0f));
                *timer += 1.0f;
            } else {
                scale[0] = (kREG(19) * 0.1f + 40.0f) * (kREG(26) + 50.0f);
                scale[1] = (kREG(20) * 0.1f + 40.0f) * (kREG(26) + 50.0f);
                scale[2] = (kREG(21) * 0.1f + 40.0f) * (kREG(26) + 50.0f);
            }
            this->triforceAngle += (s16)(kREG(28) + 0x2EE0);
        }
    }
}

void func_80B3FF0C(EnXc* this, PlayState* play) {
    if (EnXc_CheckForNoCue(this, play, 1, 4)) {
        CutsceneContext* csCtx = &play->csCtx;

        if (csCtx->state != 0) {
            CsCmdActorCue* cue = play->csCtx.actorCues[4];

            if (cue != NULL) {
                PosRot* posRot = &this->actor.world;
                ActorShape* shape = &this->actor.shape;
                Vec3i* startPos = &cue->startPos;

                posRot->pos.x = startPos->x;
                posRot->pos.y = startPos->y;
                posRot->pos.z = startPos->z;

                posRot->rot.y = shape->rot.y = cue->rot.y;
            }
        }

        this->action = SHEIK_ACTION_54;
        this->drawMode = SHEIK_DRAW_DEFAULT;
    }
}

void EnXc_SetupShowTriforceAction(EnXc* this, PlayState* play) {
    if (EnXc_CheckForCue(this, play, 10, 4)) {
        Animation_Change(&this->skelAnime, &gSheikShowingTriforceOnHandAnim, 1.0f, 0.0f,
                         Animation_GetLastFrame(&gSheikShowingTriforceOnHandAnim), ANIMMODE_ONCE, -8.0f);
        this->action = SHEIK_ACTION_SHOW_TRIFORCE;
        this->drawMode = SHEIK_DRAW_TRIFORCE;
    }
}

void EnXc_SetupShowTriforceIdleAction(EnXc* this, s32 animFinished) {
    if (animFinished) {
        Animation_Change(&this->skelAnime, &gSheikShowingTriforceOnHandIdleAnim, 1.0f, 0.0f,
                         Animation_GetLastFrame(&gSheikShowingTriforceOnHandIdleAnim), ANIMMODE_LOOP, 0.0f);
        this->action = SHEIK_ACTION_SHOW_TRIFORCE_IDLE;
    }
}
void func_80B400AC(EnXc* this, PlayState* play) {
    if (EnXc_CheckForCue(this, play, 9, 4)) {
        Actor_Kill(&this->actor);
    }
}

void EnXc_ActionFunc53(EnXc* this, PlayState* play) {
    func_80B3FF0C(this, play);
}

void EnXc_ActionFunc54(EnXc* this, PlayState* play) {
    EnXc_AnimIsFinished(this);
    EnXc_BgCheck(this, play);
    EnXc_SetEyePattern(this);
    EnXc_SetupShowTriforceAction(this, play);
    func_80B3C888(this, play);
}

void EnXc_ShowTriforce(EnXc* this, PlayState* play) {
    s32 animFinished = EnXc_AnimIsFinished(this);

    EnXc_BgCheck(this, play);
    EnXc_SetEyePattern(this);
    EnXc_CalcTriforce(&this->actor, play);
    func_80B3FAE0(this);
    EnXc_SetupShowTriforceIdleAction(this, animFinished);
    func_80B3C888(this, play);
}

void EnXc_ShowTriforceIdle(EnXc* this, PlayState* play) {
    EnXc_AnimIsFinished(this);
    EnXc_BgCheck(this, play);
    EnXc_SetEyePattern(this);
    EnXc_CalcTriforce(&this->actor, play);
    func_80B400AC(this, play);
}

s32 EnXc_TriforceOverrideLimbDraw(PlayState* play, s32 limbIndex, Gfx** dList, Vec3f* pos, Vec3s* rot, void* thisx) {
    if (limbIndex == 15) {
        *dList = gSheikDL_011620;
    }
    return 0;
}

void EnXc_TriforcePostLimbDraw(PlayState* play, s32 limbIndex, Gfx** dList, Vec3s* rot, void* thisx) {
    STACK_PADS(s32, 2);
    EnXc* this = (EnXc*)thisx;

    if (limbIndex == 15) {
        Vec3f vec = { 0.0f, 0.0f, 0.0f };
        EnXc_PlayTriforceSFX(&this->actor, play);
        Matrix_MultVec3f(&vec, &this->handPos);
        this->unk_2BC = 1;
    }
}

void EnXc_DrawTriforce(Actor* thisx, PlayState* play) {
    EnXc* this = (EnXc*)thisx;
    STACK_PAD(s32);
    s16 eyeIdx = this->eyeIdx;
    void* eyeTexture = sEyeTextures[eyeIdx];
    SkelAnime* skelAnime = &this->skelAnime;
    GraphicsContext* gfxCtx = play->state.gfxCtx;
    STACK_PAD(s32);

    OPEN_DISPS(gfxCtx, "../z_en_oA2_inMetamol.c", 565);
    if (this->unk_2BC != 0) {
        Mtx* mtx = Graph_Alloc(gfxCtx, sizeof(Mtx));
        s32* primColor = this->triforcePrimColor;
        s32* envColor = this->triforceEnvColor;
        f32* scale = this->triforceScale;

        Matrix_Push();
        Matrix_Translate(kREG(16) + 100.0f, kREG(17) + 4460.0f, kREG(18) + 1190.0f, MTXMODE_APPLY);
        Matrix_RotateZYX(kREG(22), kREG(23), this->triforceAngle, MTXMODE_APPLY);
        Matrix_Scale(scale[0], scale[1], scale[2], MTXMODE_APPLY);
        Matrix_ToMtx(mtx, "../z_en_oA2_inMetamol.c", 602);
        Matrix_Pop();
        Gfx_SetupDL_25Xlu(gfxCtx);
        gDPSetPrimColor(POLY_XLU_DISP++, 0, 0x80, 255, 255, primColor[2], primColor[3]);
        gDPSetEnvColor(POLY_XLU_DISP++, 255, envColor[1], 0, 128);
        gSPMatrix(POLY_XLU_DISP++, mtx, G_MTX_NOPUSH | G_MTX_LOAD | G_MTX_MODELVIEW);
        gSPDisplayList(POLY_XLU_DISP++, gSheikDL_012970);
    }

    func_8002EBCC(thisx, play, 0);
    Gfx_SetupDL_25Opa(play->state.gfxCtx);
    gSPSegment(POLY_OPA_DISP++, 0x08, SEGMENTED_TO_VIRTUAL(eyeTexture));
    gSPSegment(POLY_OPA_DISP++, 0x09, SEGMENTED_TO_VIRTUAL(eyeTexture));
    SkelAnime_DrawFlexOpa(play, skelAnime->skeleton, skelAnime->jointTable, skelAnime->dListCount,
                          EnXc_TriforceOverrideLimbDraw, EnXc_TriforcePostLimbDraw, this);
    CLOSE_DISPS(gfxCtx, "../z_en_oA2_inMetamol.c", 668);
}

void func_80B40590(EnXc* this, PlayState* play) {
    this->action = SHEIK_ACTION_NOCTURNE_INIT;
    this->drawMode = SHEIK_DRAW_SQUINT;
}

void EnXc_SetThrownAroundSFX(EnXc* this) {
    SkelAnime* skelAnime = &this->skelAnime;

    if (Animation_OnFrame(skelAnime, 9.0f)) {
        Sfx_PlaySfxAtPos(&this->actor.projectedPos, NA_SE_PL_BOUND + SURFACE_SFX_OFFSET_GRASS);
        Sfx_PlaySfxAtPos(&this->actor.projectedPos, NA_SE_VO_SK_CRASH);
    } else if (Animation_OnFrame(skelAnime, 26.0f)) {
        Sfx_PlaySfxAtPos(&this->actor.projectedPos, NA_SE_PL_BOUND + SURFACE_SFX_OFFSET_GRASS);
    } else if (Animation_OnFrame(skelAnime, 28.0f)) {
        Sfx_PlaySfxAtPos(&this->actor.projectedPos, NA_SE_PL_WALK_GROUND + SURFACE_SFX_OFFSET_GRASS);
    } else if (Animation_OnFrame(skelAnime, 34.0f)) {
        Sfx_PlaySfxAtPos(&this->actor.projectedPos, NA_SE_PL_WALK_GROUND + SURFACE_SFX_OFFSET_GRASS);
    }
}

void EnXc_PlayLinkScreamSFX(EnXc* this, PlayState* play) {
    if (play->csCtx.curFrame == 1455) {
        Audio_PlayCutsceneEffectsSequence(SEQ_CS_EFFECTS_BONGO_HURL_LINK);
    }
}

void EnXc_SetCrySFX(EnXc* this, PlayState* play) {
    CutsceneContext* csCtx = &play->csCtx;

    if (csCtx->curFrame == 869) {
        Sfx_PlaySfxAtPos(&this->actor.projectedPos, NA_SE_VO_SK_CRY_0);
    } else if (csCtx->curFrame == 939) {
        Sfx_PlaySfxAtPos(&this->actor.projectedPos, NA_SE_VO_SK_CRY_1);
    }
}

void func_80B406F8(Actor* thisx) {
    EnXc* this = (EnXc*)thisx;

    this->action = SHEIK_ACTION_NOCTURNE_INIT;
    this->drawMode = SHEIK_DRAW_NOTHING;
    this->actor.shape.shadowAlpha = 0;
}

void EnXc_SetupIdleInNocturne(EnXc* this, PlayState* play) {
    STACK_PAD(s32);
    ActorShape* actorShape = &this->actor.shape;
    SkelAnime* skelAnime = &this->skelAnime;
    f32 frameCount = Animation_GetLastFrame(&gSheikIdleAnim);

    func_80B3C9DC(this);
    func_80B3C588(this, play, 4);
    Animation_Change(skelAnime, &gSheikIdleAnim, 1.0f, 0.0f, frameCount, ANIMMODE_LOOP, 0.0f);
    this->action = SHEIK_ACTION_NOCTURNE_IDLE;
    this->drawMode = SHEIK_DRAW_SQUINT;
    actorShape->shadowAlpha = 255;
}

void EnXc_SetupDefenseStance(Actor* thisx) {
    EnXc* this = (EnXc*)thisx;
    SkelAnime* skelAnime = &this->skelAnime;
    f32 frameCount = Animation_GetLastFrame(&gSheikDefenseStanceAnim);

    Animation_Change(skelAnime, &gSheikDefenseStanceAnim, 1.0f, 0.0f, frameCount, ANIMMODE_ONCE, -8.0f);
    this->action = SHEIK_ACTION_DEFENSE_STANCE;
    this->drawMode = SHEIK_DRAW_DEFAULT;
}

void EnXc_SetupContortions(EnXc* this, PlayState* play) {
    STACK_PAD(s32);
    SkelAnime* skelAnime = &this->skelAnime;
    f32 frameCount = Animation_GetLastFrame(&gSheikIdleAnim);

    Animation_Change(skelAnime, &gSheikIdleAnim, 1.0f, 0.0f, frameCount, ANIMMODE_LOOP, 0.0f);
    func_80B3C588(this, play, 4);
    func_80B3C964(this, play);
    Animation_Change(skelAnime, &gSheikContortionsAnim, 1.0f, 0.0f, Animation_GetLastFrame(&gSheikContortionsAnim),
                     ANIMMODE_ONCE, 0.0f);
    this->action = SHEIK_ACTION_CONTORT;
    this->drawMode = SHEIK_DRAW_DEFAULT;
    this->actor.shape.shadowAlpha = 255;
}

void EnXc_SetupFallInNocturne(EnXc* this, PlayState* play) {
    STACK_PAD(s32);
    SkelAnime* skelAnime = &this->skelAnime;
    f32 frameCount = Animation_GetLastFrame(&gSheikIdleAnim);

    Animation_Change(skelAnime, &gSheikIdleAnim, 1.0f, 0.0f, frameCount, ANIMMODE_LOOP, 0.0f);
    func_80B3C588(this, play, 4);
    func_80B3C964(this, play);
    Animation_Change(skelAnime, &gSheikFallingFromContortionsAnim, 1.0f, 0.0f,
                     Animation_GetLastFrame(&gSheikFallingFromContortionsAnim), ANIMMODE_ONCE, 0.0f);
    this->action = SHEIK_ACTION_NOCTURNE_FALL;
    this->drawMode = SHEIK_DRAW_DEFAULT;
    this->actor.shape.shadowAlpha = 255;
}

void EnXc_SetupHittingGroundInNocturne(EnXc* this, PlayState* play) {
    STACK_PADS(s32, 3);
    f32 frameCount = Animation_GetLastFrame(&gSheikHittingGroundAnim);

    func_80B3C9DC(this);
    func_80B3C588(this, play, 4);
    Animation_Change(&this->skelAnime, &gSheikHittingGroundAnim, 1.0f, 0.0f, frameCount, ANIMMODE_ONCE, 0.0f);
    this->action = SHEIK_ACTION_NOCTURNE_HIT_GROUND;
    this->drawMode = SHEIK_DRAW_DEFAULT;
    this->actor.shape.shadowAlpha = 255;
}

void func_80B40A78(EnXc* this, PlayState* play) {
    STACK_PADS(s32, 3);
    f32 frameCount = Animation_GetLastFrame(&gSheikHittingGroundAnim);

    func_80B3C9DC(this);
    func_80B3C588(this, play, 4);
    Animation_Change(&this->skelAnime, &gSheikHittingGroundAnim, 1.0f, 0.0f, frameCount, ANIMMODE_ONCE, 0.0f);
    this->action = SHEIK_ACTION_63;
    this->drawMode = SHEIK_DRAW_DEFAULT;
    this->actor.shape.shadowAlpha = 255;
}

void EnXc_SetupKneelInNocturne(EnXc* this, PlayState* play) {
    STACK_PADS(s32, 3);
    f32 frameCount = Animation_GetLastFrame(&gSheikKneelingAnim);

    func_80B3C9DC(this);
    func_80B3C588(this, play, 4);
    Animation_Change(&this->skelAnime, &gSheikKneelingAnim, 1.0f, 0.0f, frameCount, ANIMMODE_LOOP, 0.0f);
    this->action = SHEIK_ACTION_NOCTURNE_KNEEL;
    this->drawMode = SHEIK_DRAW_DEFAULT;
    this->actor.shape.shadowAlpha = 255;
}

void func_80B40BB4(EnXc* this, PlayState* play) {
    STACK_PADS(s32, 3);
    f32 frameCount = Animation_GetLastFrame(&gSheikIdleAnim);
    func_80B3C9DC(this);
    func_80B3C588(this, play, 4);
    Animation_Change(&this->skelAnime, &gSheikIdleAnim, 1.0f, 0.0f, frameCount, ANIMMODE_LOOP, 0.0f);
    this->action = SHEIK_ACTION_65;
    this->drawMode = SHEIK_DRAW_DEFAULT;
    this->actor.shape.shadowAlpha = 255;
}

void func_80B40C50(EnXc* this) {
    EnXc_CheckAndSetAction(this, SHEIK_ACTION_65, SHEIK_ACTION_66);
}

void func_80B40C74(EnXc* this) {
    EnXc_CheckAndSetAction(this, SHEIK_ACTION_66, SHEIK_ACTION_67);
}

void func_80B40C98(EnXc* this) {
    EnXc_CheckAndSetAction(this, SHEIK_ACTION_67, SHEIK_ACTION_68);
}

void func_80B40CBC(EnXc* this) {
    EnXc_CheckAndSetAction(this, SHEIK_ACTION_68, SHEIK_ACTION_69);
}

void func_80B40CE0(EnXc* this) {
    func_80B3C7D4(this, SHEIK_ACTION_69, SHEIK_ACTION_70, SHEIK_ACTION_68);
}

void func_80B40D08(EnXc* this) {
    EnXc_CheckAndSetAction(this, SHEIK_ACTION_70, SHEIK_ACTION_71);
}

void func_80B40D2C(EnXc* this) {
    EnXc_CheckAndSetAction(this, SHEIK_ACTION_71, SHEIK_ACTION_72);
}

void func_80B40D50(EnXc* this) {
    EnXc_CheckAndSetAction(this, SHEIK_ACTION_72, SHEIK_ACTION_NOCTURNE_REVERSE_ACCEL);
}

void func_80B40D74(EnXc* this) {
    EnXc_CheckAndSetAction(this, SHEIK_ACTION_NOCTURNE_REVERSE_ACCEL, SHEIK_ACTION_NOCTURNE_REVERSE_WALK);
}

void EnXc_SetupReverseHaltInNocturneCS(EnXc* this) {
    f32 xzDistToPlayer = this->actor.xzDistToPlayer;

    if (kREG(5) + 140.0f <= xzDistToPlayer) {
        Animation_Change(&this->skelAnime, &gSheikIdleAnim, 1.0f, 0.0f, Animation_GetLastFrame(&gSheikIdleAnim),
                         ANIMMODE_LOOP, -12.0f);
        this->action = SHEIK_ACTION_NOCTURNE_REVERSE_HALT;
        this->timer = 0.0f;
    }
}

void func_80B40E40(EnXc* this) {
    EnXc_CheckAndSetAction(this, SHEIK_ACTION_NOCTURNE_REVERSE_HALT, SHEIK_ACTION_NOCTURNE_THROW_NUT);
}

void func_80B40E64(EnXc* this) {
    EnXc_CheckAndSetAction(this, SHEIK_ACTION_NOCTURNE_THROW_NUT, SHEIK_ACTION_77);
}

void func_80B40E88(EnXc* this) {
    EnXc_CheckAndSetAction(this, SHEIK_ACTION_77, SHEIK_ACTION_78);
}

s32 EnXc_SetupNocturneState(Actor* thisx, PlayState* play) {
    CsCmdActorCue* cue = EnXc_GetCue(play, 4);

    if (cue != NULL) {
        s32 nextCueId = cue->id;
        EnXc* this = (EnXc*)thisx;
        s32 currentCueId = this->unk_26C;

        if (nextCueId != currentCueId) {
            switch (nextCueId) {
                case 1:
                    func_80B406F8(thisx);
                    break;
                case 6:
                    EnXc_SetupIdleInNocturne(this, play);
                    break;
                case 20:
                    EnXc_SetupDefenseStance(thisx);
                    break;
                case 18:
                    EnXc_SetupContortions(this, play);
                    break;
                case 14:
                    EnXc_SetupFallInNocturne(this, play);
                    break;
                case 19:
                    EnXc_SetupHittingGroundInNocturne(this, play);
                    break;
                case 15:
                    func_80B40A78(this, play);
                    break;
                case 16:
                    EnXc_SetupKneelInNocturne(this, play);
                    break;
                case 17:
                    func_80B40BB4(this, play);
                    break;
                case 9:
                    Actor_Kill(thisx);
                    break;
                default:
                    osSyncPrintf("En_Oa2_Stalker_Check_DemoMode:そんな動作は無い!!!!!!!!\n");
                    break;
            }

            this->unk_26C = nextCueId;
            return 1;
        }
    }
    return 0;
}

void EnXc_InitialNocturneAction(EnXc* this, PlayState* play) {
    EnXc_SetupNocturneState(&this->actor, play);
}

void EnXc_IdleInNocturne(EnXc* this, PlayState* play) {
    func_80B3C588(this, play, 4);
    EnXc_AnimIsFinished(this);
    EnXc_BgCheck(this, play);
    EnXc_SetupNocturneState(&this->actor, play);
}

void EnXc_DefenseStance(EnXc* this, PlayState* play) {
    EnXc_AnimIsFinished(this);
    EnXc_BgCheck(this, play);
    EnXc_SetEyePattern(this);
    EnXc_SetupNocturneState(&this->actor, play);
}

void EnXc_Contort(EnXc* this, PlayState* play) {
    EnXc_SetCrySFX(this, play);
    EnXc_AnimIsFinished(this);
    EnXc_SetEyePattern(this);
    if (!EnXc_SetupNocturneState(&this->actor, play)) {
        func_80B3C924(this, play);
        EnXc_BgCheck(this, play);
    }
}

void EnXc_FallInNocturne(EnXc* this, PlayState* play) {
    EnXc_AnimIsFinished(this);
    EnXc_SetEyePattern(this);
    EnXc_SetThrownAroundSFX(this);
    if (!EnXc_SetupNocturneState(&this->actor, play)) {
        func_80B3C8CC(this, play);
        EnXc_BgCheck(this, play);
    }
}

void EnXc_HitGroundInNocturne(EnXc* this, PlayState* play) {
    EnXc_BgCheck(this, play);
    EnXc_SetEyePattern(this);
    EnXc_SetupNocturneState(&this->actor, play);
}

void EnXc_ActionFunc63(EnXc* this, PlayState* play) {
    EnXc_AnimIsFinished(this);
    EnXc_PlayLinkScreamSFX(this, play);
    EnXc_BgCheck(this, play);
    EnXc_SetEyePattern(this);
    EnXc_SetupNocturneState(&this->actor, play);
}

void EnXc_KneelInNocturneCS(EnXc* this, PlayState* play) {
    EnXc_AnimIsFinished(this);
    EnXc_BgCheck(this, play);
    EnXc_SetEyePattern(this);
    EnXc_SetupNocturneState(&this->actor, play);
}

void EnXc_ActionFunc65(EnXc* this, PlayState* play) {
    EnXc_ActionFunc6(this, play);
    func_80B3C588(this, play, 4);
    func_80B40C50(this);
}

void EnXc_ActionFunc66(EnXc* this, PlayState* play) {
    EnXc_ActionFunc7(this, play);
    func_80B40C74(this);
}

void EnXc_ActionFunc67(EnXc* this, PlayState* play) {
    EnXc_ActionFunc8(this, play);
    func_80B40C98(this);
}

void EnXc_ActionFunc68(EnXc* this, PlayState* play) {
    EnXc_ActionFunc9(this, play);
    func_80B40CBC(this);
}

void EnXc_ActionFunc69(EnXc* this, PlayState* play) {
    EnXc_ActionFunc10(this, play);
    func_80B40CE0(this);
}

void EnXc_ActionFunc70(EnXc* this, PlayState* play) {
    EnXc_ActionFunc11(this, play);
    func_80B40D08(this);
}

void EnXc_ActionFunc71(EnXc* this, PlayState* play) {
    EnXc_ActionFunc12(this, play);
    func_80B40D2C(this);
}

void EnXc_ActionFunc72(EnXc* this, PlayState* play) {
    EnXc_ActionFunc13(this, play);
    func_80B40D50(this);
}

void EnXc_ReverseAccelInNocturneCS(EnXc* this, PlayState* play) {
    EnXc_ReverseAccelerate(this, play);
    func_80B40D74(this);
}

void EnXc_ReverseWalkInNocturneCS(EnXc* this, PlayState* play) {
    func_80B3D710(this);
    EnXc_AnimIsFinished(this);
    EnXc_BgCheck(this, play);
    EnXc_SetEyePattern(this);
    EnXc_SetupReverseHaltInNocturneCS(this);
}

void EnXc_ReverseHaltInNocturneCS(EnXc* this, PlayState* play) {
    EnXc_HaltAndWaitToThrowNut(this, play);
    func_80B40E40(this);
}

void EnXc_ThrowNutInNocturneCS(EnXc* this, PlayState* play) {
    EnXc_ThrowNut(this, play);
    func_80B40E64(this);
}

void EnXc_DeleteInNocturneCS(EnXc* this, PlayState* play) {
    EnXc_Delete(this, play);
    func_80B40E88(this);
}

void EnXc_KillInNocturneCS(EnXc* this, PlayState* play) {
    Actor_Kill(&this->actor);
}

void EnXc_DrawSquintingEyes(Actor* thisx, PlayState* play) {
    EnXc* this = (EnXc*)thisx;
    SkelAnime* skelAnime = &this->skelAnime;
    GraphicsContext* gfxCtx = play->state.gfxCtx;

    OPEN_DISPS(gfxCtx, "../z_en_oA2_inStalker.c", 839);
    Gfx_SetupDL_25Opa(gfxCtx);
    gSPSegment(POLY_OPA_DISP++, 0x08, SEGMENTED_TO_VIRTUAL(gSheikEyeSquintingTex));
    gSPSegment(POLY_OPA_DISP++, 0x09, SEGMENTED_TO_VIRTUAL(gSheikEyeSquintingTex));
    SkelAnime_DrawFlexOpa(play, skelAnime->skeleton, skelAnime->jointTable, skelAnime->dListCount, NULL, NULL, NULL);
    CLOSE_DISPS(gfxCtx, "../z_en_oA2_inStalker.c", 854);
}

void EnXc_InitTempleOfTime(EnXc* this, PlayState* play) {
    if (LINK_IS_ADULT) {
        if (!GET_EVENTCHKINF(EVENTCHKINF_C5)) {
            SET_EVENTCHKINF(EVENTCHKINF_C5);
            play->csCtx.script = SEGMENTED_TO_VIRTUAL(gTempleOfTimeFirstAdultCs);
            gSaveContext.cutsceneTrigger = 1;
            func_80B3EBF0(this, play);
        } else if (!GET_EVENTCHKINF(EVENTCHKINF_55) && GET_EVENTCHKINF(EVENTCHKINF_48)) {
            SET_EVENTCHKINF(EVENTCHKINF_55);
            Item_Give(play, ITEM_SONG_PRELUDE);
            play->csCtx.script = SEGMENTED_TO_VIRTUAL(gTempleOfTimePreludeCs);
            gSaveContext.cutsceneTrigger = 1;
            this->action = SHEIK_ACTION_30;
        } else if (!GET_EVENTCHKINF(EVENTCHKINF_55)) {
            func_80B3C9EC(this);
        } else {
            Actor_Kill(&this->actor);
        }
    } else {
        Actor_Kill(&this->actor);
    }
}

void EnXc_SetupDialogueAction(EnXc* this, PlayState* play) {
    if (Actor_ProcessTalkRequest(&this->actor, play)) {
        this->action = SHEIK_ACTION_IN_DIALOGUE;
    } else {
        this->actor.flags |= ACTOR_FLAG_0 | ACTOR_FLAG_3;
        if (INV_CONTENT(ITEM_HOOKSHOT) != ITEM_NONE) {
            this->actor.textId = 0x7010;
        } else {
            this->actor.textId = 0x700F;
        }
        func_8002F2F4(&this->actor, play);
    }
}

void func_80B41798(EnXc* this, PlayState* play) {
    if (Message_GetState(&play->msgCtx) == TEXT_STATE_CLOSING) {
        this->action = SHEIK_ACTION_BLOCK_PEDESTAL;
        this->actor.flags &= ~(ACTOR_FLAG_0 | ACTOR_FLAG_3);
    }
}

void EnXc_BlockingPedestalAction(EnXc* this, PlayState* play) {
    EnXc_BgCheck(this, play);
    EnXc_UpdateCollider(&this->actor, play);
    EnXc_CalculateHeadTurn(this, play);
    EnXc_AnimIsFinished(this);
    EnXc_SetEyePattern(this);
    EnXc_SetupDialogueAction(this, play);
}

void EnXc_ActionFunc80(EnXc* this, PlayState* play) {
    EnXc_BgCheck(this, play);
    EnXc_UpdateCollider(&this->actor, play);
    EnXc_CalculateHeadTurn(this, play);
    EnXc_AnimIsFinished(this);
    EnXc_SetEyePattern(this);
    func_80B41798(this, play);
}

static EnXcActionFunc sActionFuncs[] = {
    EnXc_ActionFunc0,
    EnXc_ActionFunc1,
    EnXc_GracefulFall,
    EnXc_Accelerate,
    EnXc_Walk,
    EnXc_Stopped,
    EnXc_ActionFunc6,
    EnXc_ActionFunc7,
    EnXc_ActionFunc8,
    EnXc_ActionFunc9,
    EnXc_ActionFunc10,
    EnXc_ActionFunc11,
    EnXc_ActionFunc12,
    EnXc_ActionFunc13,
    EnXc_ReverseAccelerate,
    EnXc_ActionFunc15,
    EnXc_HaltAndWaitToThrowNut,
    EnXc_ThrowNut,
    EnXc_Delete,
    EnXc_Fade,
    EnXc_ActionFunc20,
    EnXc_ActionFunc21,
    EnXc_ActionFunc22,
    EnXc_ActionFunc23,
    EnXc_ActionFunc24,
    EnXc_ActionFunc25,
    EnXc_ActionFunc26,
    EnXc_ActionFunc27,
    EnXc_ActionFunc28,
    EnXc_Serenade,
    EnXc_ActionFunc30,
    EnXc_ActionFunc31,
    EnXc_ActionFunc32,
    EnXc_ActionFunc33,
    EnXc_ActionFunc34,
    EnXc_ActionFunc35,
    EnXc_ActionFunc36,
    EnXc_ActionFunc37,
    EnXc_ActionFunc38,
    EnXc_ActionFunc39,
    EnXc_ActionFunc40,
    EnXc_ActionFunc41,
    EnXc_ActionFunc42,
    EnXc_ActionFunc43,
    EnXc_ActionFunc44,
    EnXc_ActionFunc45,
    EnXc_ActionFunc46,
    EnXc_ActionFunc47,
    EnXc_ActionFunc48,
    EnXc_ActionFunc49,
    EnXc_Kneel,
    EnXc_ActionFunc51,
    EnXc_ActionFunc52,
    EnXc_ActionFunc53,
    EnXc_ActionFunc54,
    EnXc_ShowTriforce,
    EnXc_ShowTriforceIdle,
    EnXc_InitialNocturneAction,
    EnXc_IdleInNocturne,
    EnXc_DefenseStance,
    EnXc_Contort,
    EnXc_FallInNocturne,
    EnXc_HitGroundInNocturne,
    EnXc_ActionFunc63,
    EnXc_KneelInNocturneCS,
    EnXc_ActionFunc65,
    EnXc_ActionFunc66,
    EnXc_ActionFunc67,
    EnXc_ActionFunc68,
    EnXc_ActionFunc69,
    EnXc_ActionFunc70,
    EnXc_ActionFunc71,
    EnXc_ActionFunc72,
    EnXc_ReverseAccelInNocturneCS,
    EnXc_ReverseWalkInNocturneCS,
    EnXc_ReverseHaltInNocturneCS,
    EnXc_ThrowNutInNocturneCS,
    EnXc_DeleteInNocturneCS,
    EnXc_KillInNocturneCS,
    EnXc_BlockingPedestalAction,
    EnXc_ActionFunc80,
};

void EnXc_Update(Actor* thisx, PlayState* play) {
    EnXc* this = (EnXc*)thisx;
    s32 action = this->action;

    if ((action < 0) || (action >= ARRAY_COUNT(sActionFuncs)) || (sActionFuncs[action] == NULL)) {
        osSyncPrintf(VT_FGCOL(RED) "メインモードがおかしい!!!!!!!!!!!!!!!!!!!!!!!!!\n" VT_RST);
    } else {
        sActionFuncs[action](this, play);
    }
}

void EnXc_Init(Actor* thisx, PlayState* play) {
    EnXc* this = (EnXc*)thisx;

    ActorShape_Init(&this->actor.shape, 0.0f, ActorShadow_DrawCircle, 30.0f);
    SkelAnime_InitFlex(play, &this->skelAnime, &gSheikSkel, &gSheikIdleAnim, this->jointTable, this->morphTable,
                       ARRAY_COUNT(this->jointTable));
    EnXc_InitCollider(thisx, play);

    switch (this->actor.params) {
        case SHEIK_TYPE_1:
            func_80B3EBF0(this, play);
            break;
        case SHEIK_TYPE_2: // Beta Serenade Cutscene or Learning Prelude
            func_80B3EE64(this, play);
            break;
        case SHEIK_TYPE_3:
            func_80B3F3C8(this, play);
            break;
        case SHEIK_TYPE_4:
            func_80B3FA08(this, play);
            break;
        case SHEIK_TYPE_5:
            func_80B40590(this, play);
            break;
        case SHEIK_TYPE_MINUET:
            func_80B3CA38(this, play);
            break;
        case SHEIK_TYPE_BOLERO:
            func_80B3CB58(this, play);
            break;
        case SHEIK_TYPE_SERENADE:
            EnXc_SetupSerenadeAction(this, play);
            break;
        case SHEIK_TYPE_9:
            EnXc_InitTempleOfTime(this, play);
            break;
        case SHEIK_TYPE_0:
            EnXc_DoNothing(this, play);
            break;
        default:
            osSyncPrintf(VT_FGCOL(RED) " En_Oa2 の arg_data がおかしい!!!!!!!!!!!!!!!!!!!!!!!!!\n" VT_RST);
            EnXc_DoNothing(this, play);
    }
}

s32 EnXc_OverrideLimbDraw(PlayState* play, s32 limbIndex, Gfx** dList, Vec3f* pos, Vec3s* rot, void* thisx) {
    EnXc* this = (EnXc*)thisx;

    if (this->unk_30C != 0) {
        if (limbIndex == 9) {
            rot->x += this->interactInfo.torsoRot.y;
            rot->y -= this->interactInfo.torsoRot.x;
        } else if (limbIndex == 16) {
            rot->x += this->interactInfo.headRot.y;
            rot->z += this->interactInfo.headRot.x;
        }
    }
    return 0;
}

void EnXc_PostLimbDraw(PlayState* play, s32 limbIndex, Gfx** dList, Vec3s* rot, void* thisx) {
    if (limbIndex == 16) {
        EnXc* this = (EnXc*)thisx;
        Vec3f src = { 0.0f, 10.0f, 0.0f };
        Vec3f dest;

        Matrix_MultVec3f(&src, &dest);
        this->actor.focus.pos.x = dest.x;
        this->actor.focus.pos.y = dest.y;
        this->actor.focus.pos.z = dest.z;
        this->actor.focus.rot.x = this->actor.world.rot.x;
        this->actor.focus.rot.y = this->actor.world.rot.y;
        this->actor.focus.rot.z = this->actor.world.rot.z;
    }
}

void EnXc_DrawNothing(Actor* thisx, PlayState* play) {
}

void EnXc_DrawDefault(Actor* thisx, PlayState* play) {
    STACK_PAD(s32);
    EnXc* this = (EnXc*)thisx;
    s16 eyeIdx = this->eyeIdx;
    void* eyeSegment = sEyeTextures[eyeIdx];
    SkelAnime* skelAnime = &this->skelAnime;
    GraphicsContext* localGfxCtx = play->state.gfxCtx;
    GraphicsContext* gfxCtx = localGfxCtx;

    OPEN_DISPS(gfxCtx, "../z_en_oA2.c", 1164);
    func_8002EBCC(&this->actor, play, 0);
    Gfx_SetupDL_25Opa(gfxCtx);
    gSPSegment(POLY_OPA_DISP++, 0x08, SEGMENTED_TO_VIRTUAL(eyeSegment));
    gSPSegment(POLY_OPA_DISP++, 0x09, SEGMENTED_TO_VIRTUAL(eyeSegment));
    SkelAnime_DrawFlexOpa(play, skelAnime->skeleton, skelAnime->jointTable, skelAnime->dListCount,
                          EnXc_OverrideLimbDraw, EnXc_PostLimbDraw, this);
    CLOSE_DISPS(gfxCtx, "../z_en_oA2.c", 1207);
}

static EnXcDrawFunc sDrawFuncs[] = {
    EnXc_DrawNothing, EnXc_DrawDefault,  EnXc_DrawPullingOutHarp,
    EnXc_DrawHarp,    EnXc_DrawTriforce, EnXc_DrawSquintingEyes,
};

void EnXc_Draw(Actor* thisx, PlayState* play) {
    EnXc* this = (EnXc*)thisx;

    if (this->drawMode < 0 || this->drawMode > 5 || sDrawFuncs[this->drawMode] == NULL) {
        // "Draw mode is abnormal!!!!!!!!!!!!!!!!!!!!!!!!!"
        osSyncPrintf(VT_FGCOL(RED) "描画モードがおかしい!!!!!!!!!!!!!!!!!!!!!!!!!\n" VT_RST);
    } else {
        sDrawFuncs[this->drawMode](thisx, play);
    }
}

ActorInit En_Xc_InitVars = {
    ACTOR_EN_XC,
    ACTORCAT_NPC,
    FLAGS,
    OBJECT_XC,
    sizeof(EnXc),
    (ActorFunc)EnXc_Init,
    (ActorFunc)EnXc_Destroy,
    (ActorFunc)EnXc_Update,
    (ActorFunc)EnXc_Draw,
};<|MERGE_RESOLUTION|>--- conflicted
+++ resolved
@@ -464,13 +464,8 @@
             CutsceneContext* csCtx = &play->csCtx;
             u16 csCurFrame = csCtx->curFrame;
 
-<<<<<<< HEAD
-            if ((frameCount >= 120) && (frameCount < 164)) {
+            if ((csCurFrame >= 120) && (csCurFrame < 164)) {
                 STACK_PAD(s32);
-=======
-            if ((csCurFrame >= 120) && (csCurFrame < 164)) {
-                s32 pad;
->>>>>>> bedf07d5
                 Vec3f* eye = &play->view.eye;
 
                 if (D_80B41D90 != 0) {
@@ -648,13 +643,8 @@
     if (csCtx->state != 0) {
         CsCmdActorCue* cue = csCtx->actorCues[4];
 
-<<<<<<< HEAD
-        if (npcAction && npcAction->action == 2) {
+        if (cue != NULL && cue->id == 2) {
             STACK_PAD(s32);
-=======
-        if (cue != NULL && cue->id == 2) {
-            s32 pad;
->>>>>>> bedf07d5
             Vec3f* pos = &this->actor.world.pos;
             SkelAnime* skelAnime = &this->skelAnime;
             f32 frameCount = Animation_GetLastFrame(&gSheikFallingFromSkyAnim);
