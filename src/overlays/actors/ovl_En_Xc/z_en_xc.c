/*
 * File: z_en_xc.c
 * Overlay: ovl_En_Xc
 * Description: Sheik
 */

#include "z_en_xc.h"
#include "overlays/actors/ovl_En_Arrow/z_en_arrow.h"
#include "overlays/actors/ovl_Door_Warp1/z_door_warp1.h"
#include "objects/object_xc/object_xc.h"
#include "scenes/overworld/spot05/spot05_scene.h"
#include "scenes/overworld/spot17/spot17_scene.h"
#include "scenes/indoors/tokinoma/tokinoma_scene.h"
#include "scenes/dungeons/ice_doukutu/ice_doukutu_scene.h"
#include "vt.h"

#define FLAGS ACTOR_FLAG_4

void EnXc_Init(Actor* thisx, GlobalContext* globalCtx);
void EnXc_Destroy(Actor* thisx, GlobalContext* globalCtx);
void EnXc_Update(Actor* thisx, GlobalContext* globalCtx);
void EnXc_Draw(Actor* thisx, GlobalContext* globalCtx);

void EnXc_DrawNothing(Actor* thisx, GlobalContext* globalCtx);
void EnXc_DrawDefault(Actor* thisx, GlobalContext* globalCtx);
void EnXc_DrawPullingOutHarp(Actor* thisx, GlobalContext* globalCtx);
void EnXc_DrawHarp(Actor* thisx, GlobalContext* globalCtx);
void EnXc_DrawTriforce(Actor* thisx, GlobalContext* globalCtx);
void EnXc_DrawSquintingEyes(Actor* thisx, GlobalContext* globalCtx);

static ColliderCylinderInitType1 sCylinderInit = {
    {
        COLTYPE_HIT0,
        AT_NONE,
        AC_NONE,
        OC1_ON | OC1_TYPE_PLAYER,
        COLSHAPE_CYLINDER,
    },
    {
        ELEMTYPE_UNK0,
        { 0x00000000, 0x00, 0x00 },
        { 0x00000000, 0x00, 0x00 },
        TOUCH_NONE,
        BUMP_NONE,
        OCELEM_ON,
    },
    { 25, 80, 0, { 0, 0, 0 } },
};

static void* sEyeTextures[] = {
    gSheikEyeOpenTex,
    gSheikEyeHalfClosedTex,
    gSheikEyeShutTex,
};

void EnXc_InitCollider(Actor* thisx, GlobalContext* globalCtx) {
    EnXc* this = (EnXc*)thisx;

    Collider_InitCylinder(globalCtx, &this->collider);
    Collider_SetCylinderType1(globalCtx, &this->collider, &this->actor, &sCylinderInit);
}

void EnXc_UpdateCollider(Actor* thisx, GlobalContext* globalCtx) {
    EnXc* this = (EnXc*)thisx;
    Collider* colliderBase = &this->collider.base;
    s32 pad[3];

    Collider_UpdateCylinder(thisx, &this->collider);
    CollisionCheck_SetOC(globalCtx, &globalCtx->colChkCtx, colliderBase);
}

void EnXc_Destroy(Actor* thisx, GlobalContext* globalCtx) {
    EnXc* this = (EnXc*)thisx;

    Collider_DestroyCylinder(globalCtx, &this->collider);
}

void EnXc_CalculateHeadTurn(EnXc* this, GlobalContext* globalCtx) {
    Player* player = GET_PLAYER(globalCtx);

    this->npcInfo.unk_18 = player->actor.world.pos;
    this->npcInfo.unk_14 = kREG(16) - 3.0f;
    func_80034A14(&this->actor, &this->npcInfo, kREG(17) + 0xC, 2);
}

void EnXc_SetEyePattern(EnXc* this) {
    s32 pad[3];
    s16* blinkTimer = &this->blinkTimer;
    s16* eyePattern = &this->eyeIdx;

    if (!DECR(*blinkTimer)) {
        *blinkTimer = Rand_S16Offset(60, 60);
    }

    *eyePattern = *blinkTimer;
    if (*eyePattern >= ARRAY_COUNT(sEyeTextures)) {
        *eyePattern = 0;
    }
}

void EnXc_SpawnNut(EnXc* this, GlobalContext* globalCtx) {
    s32 pad;
    Vec3f* pos = &this->actor.world.pos;
    s16 angle = this->actor.shape.rot.y;
    f32 x = (Math_SinS(angle) * 30.0f) + pos->x;
    f32 y = pos->y + 3.0f;
    f32 z = (Math_CosS(angle) * 30.0f) + pos->z;

    Actor_Spawn(&globalCtx->actorCtx, globalCtx, ACTOR_EN_ARROW, x, y, z, 0xFA0, this->actor.shape.rot.y, 0,
                ARROW_CS_NUT);
}

void EnXc_BgCheck(EnXc* this, GlobalContext* globalCtx) {
    Actor_UpdateBgCheckInfo(globalCtx, &this->actor, 75.0f, 30.0f, 30.0f, UPDBGCHECKINFO_FLAG_2);
}

s32 EnXc_AnimIsFinished(EnXc* this) {
    return SkelAnime_Update(&this->skelAnime);
}

CsCmdActorAction* EnXc_GetCsCmd(GlobalContext* globalCtx, s32 npcActionIdx) {
    CsCmdActorAction* action = NULL;

    if (globalCtx->csCtx.state != 0) {
        action = globalCtx->csCtx.npcActions[npcActionIdx];
    }
    return action;
}

s32 EnXc_CompareCsAction(EnXc* this, GlobalContext* globalCtx, u16 action, s32 npcActionIdx) {
    CsCmdActorAction* csCmdActorAction = EnXc_GetCsCmd(globalCtx, npcActionIdx);

    if (csCmdActorAction != NULL && csCmdActorAction->action == action) {
        return true;
    }
    return false;
}

s32 EnXc_CsActionsAreNotEqual(EnXc* this, GlobalContext* globalCtx, u16 action, s32 npcActionIdx) {
    CsCmdActorAction* csCmdNPCAction = EnXc_GetCsCmd(globalCtx, npcActionIdx);

    if (csCmdNPCAction && csCmdNPCAction->action != action) {
        return true;
    }
    return false;
}

void func_80B3C588(EnXc* this, GlobalContext* globalCtx, u32 npcActionIdx) {
    CsCmdActorAction* csCmdNPCAction = EnXc_GetCsCmd(globalCtx, npcActionIdx);
    Actor* thisx = &this->actor;

    if (csCmdNPCAction != NULL) {
        thisx->world.pos.x = csCmdNPCAction->startPos.x;
        thisx->world.pos.y = csCmdNPCAction->startPos.y;
        thisx->world.pos.z = csCmdNPCAction->startPos.z;
        thisx->world.rot.x = thisx->shape.rot.x = csCmdNPCAction->rot.x;
        thisx->world.rot.y = thisx->shape.rot.y = csCmdNPCAction->rot.y;
        thisx->world.rot.z = thisx->shape.rot.z = csCmdNPCAction->rot.z;
    }
}

void func_80B3C620(EnXc* this, GlobalContext* globalCtx, s32 npcActionIdx) {
    CsCmdActorAction* npcAction = EnXc_GetCsCmd(globalCtx, npcActionIdx);
    Vec3f* xcPos = &this->actor.world.pos;
    f32 startX;
    f32 startY;
    f32 startZ;
    f32 endX;
    f32 endY;
    f32 endZ;
    f32 unk;

    if (npcAction != NULL) {
        unk =
            Environment_LerpWeightAccelDecel(npcAction->endFrame, npcAction->startFrame, globalCtx->csCtx.frames, 0, 0);
        startX = npcAction->startPos.x;
        startY = npcAction->startPos.y;
        startZ = npcAction->startPos.z;
        endX = npcAction->endPos.x;
        endY = npcAction->endPos.y;
        endZ = npcAction->endPos.z;
        xcPos->x = ((endX - startX) * unk) + startX;
        xcPos->y = ((endY - startY) * unk) + startY;
        xcPos->z = ((endZ - startZ) * unk) + startZ;
    }
}

void EnXc_ChangeAnimation(EnXc* this, AnimationHeader* animation, u8 mode, f32 morphFrames, s32 reverseFlag) {
    s32 pad[2];
    AnimationHeader* animationSeg = SEGMENTED_TO_VIRTUAL(animation);
    f32 frameCount = Animation_GetLastFrame(&animationSeg->common);
    f32 playbackSpeed;
    f32 startFrame;
    f32 endFrame;

    if (!reverseFlag) {
        startFrame = 0.0f;
        endFrame = frameCount;
        playbackSpeed = 1.0f;
    } else {
        startFrame = frameCount;
        endFrame = 0.0f;
        playbackSpeed = -1.0f;
    }

    Animation_Change(&this->skelAnime, animationSeg, playbackSpeed, startFrame, endFrame, mode, morphFrames);
}

void EnXc_CheckAndSetAction(EnXc* this, s32 check, s32 set) {
    if (check != this->action) {
        this->action = set;
    }
}

void func_80B3C7D4(EnXc* this, s32 action1, s32 action2, s32 action3) {
    if (action1 != this->action) {
        if (this->action == SHEIK_ACTION_PUT_HARP_AWAY) {
            this->action = action2;
        } else {
            this->action = action3;
        }
    }
}

s32 EnXc_NoCutscenePlaying(GlobalContext* globalCtx) {
    if (globalCtx->csCtx.state == 0) {
        return true;
    }
    return false;
}

void func_80B3C820(EnXc* this) {
    Animation_Change(&this->skelAnime, &gSheikIdleAnim, 1.0f, 0.0f, Animation_GetLastFrame(&gSheikIdleAnim),
                     ANIMMODE_LOOP, 0.0f);
    this->action = SHEIK_ACTION_53;
}

void func_80B3C888(EnXc* this, GlobalContext* globalCtx) {
    if (EnXc_NoCutscenePlaying(globalCtx) && this->actor.params == SHEIK_TYPE_4) {
        func_80B3C820(this);
    }
}

void func_80B3C8CC(EnXc* this, GlobalContext* globalCtx) {
    SkelAnime* skelAnime = &this->skelAnime;

    if (skelAnime->jointTable[0].y >= skelAnime->baseTransl.y) {
        skelAnime->moveFlags |= 3;
        AnimationContext_SetMoveActor(globalCtx, &this->actor, skelAnime, 1.0f);
    }
}

void func_80B3C924(EnXc* this, GlobalContext* globalCtx) {
    this->skelAnime.moveFlags |= 3;
    AnimationContext_SetMoveActor(globalCtx, &this->actor, &this->skelAnime, 1.0f);
}

void func_80B3C964(EnXc* this, GlobalContext* globalCtx) {
    this->skelAnime.baseTransl = this->skelAnime.jointTable[0];
    this->skelAnime.prevTransl = this->skelAnime.jointTable[0];
    this->skelAnime.moveFlags |= 3;
    AnimationContext_SetMoveActor(globalCtx, &this->actor, &this->skelAnime, 1.0f);
}

void func_80B3C9DC(EnXc* this) {
    this->skelAnime.moveFlags &= ~0x3;
}

void func_80B3C9EC(EnXc* this) {
    EnXc_ChangeAnimation(this, &gSheikArmsCrossedIdleAnim, ANIMMODE_LOOP, 0.0f, false);
    this->action = SHEIK_ACTION_BLOCK_PEDESTAL;
    this->drawMode = SHEIK_DRAW_DEFAULT;
    this->unk_30C = 1;
}

void func_80B3CA38(EnXc* this, GlobalContext* globalCtx) {
    // If Player is adult but hasn't learned Minuet of Forest
    if (!GET_EVENTCHKINF(EVENTCHKINF_50) && LINK_IS_ADULT) {
        this->action = SHEIK_ACTION_INIT;
    } else {
        Actor_Kill(&this->actor);
    }
}

s32 EnXc_MinuetCS(EnXc* this, GlobalContext* globalCtx) {
    if (this->actor.params == SHEIK_TYPE_MINUET) {
        Player* player = GET_PLAYER(globalCtx);
        f32 z = player->actor.world.pos.z;

        if (z < -2225.0f) {
            if (!Gameplay_InCsMode(globalCtx)) {
                globalCtx->csCtx.segment = SEGMENTED_TO_VIRTUAL(&gMinuetCs);
                gSaveContext.cutsceneTrigger = 1;
                SET_EVENTCHKINF(EVENTCHKINF_50);
                Item_Give(globalCtx, ITEM_SONG_MINUET);
                return true;
            }
        }
        return false;
    }
    return true;
}

void func_80B3CB58(EnXc* this, GlobalContext* globalCtx) {
    // If hasn't learned Bolero and Player is Adult
    if (!GET_EVENTCHKINF(EVENTCHKINF_51) && LINK_IS_ADULT) {
        this->action = SHEIK_ACTION_INIT;
    } else {
        Actor_Kill(&this->actor);
    }
}

s32 EnXc_BoleroCS(EnXc* this, GlobalContext* globalCtx) {
    Player* player;
    PosRot* posRot;

    if (this->actor.params == SHEIK_TYPE_BOLERO) {
        player = GET_PLAYER(globalCtx);
        posRot = &player->actor.world;
        if ((posRot->pos.x > -784.0f) && (posRot->pos.x < -584.0f) && (posRot->pos.y > 447.0f) &&
            (posRot->pos.y < 647.0f) && (posRot->pos.z > -446.0f) && (posRot->pos.z < -246.0f) &&
            !Gameplay_InCsMode(globalCtx)) {
            globalCtx->csCtx.segment = SEGMENTED_TO_VIRTUAL(&gDeathMountainCraterBoleroCs);
            gSaveContext.cutsceneTrigger = 1;
            SET_EVENTCHKINF(EVENTCHKINF_51);
            Item_Give(globalCtx, ITEM_SONG_BOLERO);
            return true;
        }
        return false;
    }
    return true;
}

void EnXc_SetupSerenadeAction(EnXc* this, GlobalContext* globalCtx) {
    // Player is adult and does not have iron boots and has not learned Serenade
<<<<<<< HEAD
    if ((!CHECK_OWNED_EQUIP(EQUIP_TYPE_BOOTS, EQUIP_INV_BOOTS_IRON) && !(gSaveContext.eventChkInf[5] & 4)) &&
        LINK_IS_ADULT) {
=======
    if (!CHECK_OWNED_EQUIP(EQUIP_BOOTS, 1) && !GET_EVENTCHKINF(EVENTCHKINF_52) && LINK_IS_ADULT) {
>>>>>>> 8ad90df2
        this->action = SHEIK_ACTION_SERENADE;
        osSyncPrintf("水のセレナーデ シーク誕生!!!!!!!!!!!!!!!!!!\n");
    } else {
        Actor_Kill(&this->actor);
        osSyncPrintf("水のセレナーデ シーク消滅!!!!!!!!!!!!!!!!!!\n");
    }
}

s32 EnXc_SerenadeCS(EnXc* this, GlobalContext* globalCtx) {
    if (this->actor.params == SHEIK_TYPE_SERENADE) {
        Player* player = GET_PLAYER(globalCtx);
        s32 stateFlags = player->stateFlags1;

<<<<<<< HEAD
        if (CHECK_OWNED_EQUIP(EQUIP_TYPE_BOOTS, EQUIP_INV_BOOTS_IRON) && !(gSaveContext.eventChkInf[5] & 4) &&
            !(stateFlags & PLAYER_STATE1_29) && !Gameplay_InCsMode(globalCtx)) {
=======
        if (CHECK_OWNED_EQUIP(EQUIP_BOOTS, 1) && !GET_EVENTCHKINF(EVENTCHKINF_52) && !(stateFlags & PLAYER_STATE1_29) &&
            !Gameplay_InCsMode(globalCtx)) {
>>>>>>> 8ad90df2
            Cutscene_SetSegment(globalCtx, &gIceCavernSerenadeCs);
            gSaveContext.cutsceneTrigger = 1;
            SET_EVENTCHKINF(EVENTCHKINF_52); // Learned Serenade of Water Flag
            Item_Give(globalCtx, ITEM_SONG_SERENADE);
            osSyncPrintf("ブーツを取った!!!!!!!!!!!!!!!!!!\n");
            return true;
        }
        osSyncPrintf("はやくブーツを取るべし!!!!!!!!!!!!!!!!!!\n");
        return false;
    }
    return true;
}

void EnXc_DoNothing(EnXc* this, GlobalContext* globalCtx) {
}

void EnXc_SetWalkingSFX(EnXc* this, GlobalContext* globalCtx) {
    s32 pad[2];
    u32 sfxId;
    s32 pad2;

    if (Animation_OnFrame(&this->skelAnime, 11.0f) || Animation_OnFrame(&this->skelAnime, 23.0f)) {
        if (this->actor.bgCheckFlags & BGCHECKFLAG_GROUND) {
            sfxId = SFX_FLAG;
            sfxId += SurfaceType_GetSfx(&globalCtx->colCtx, this->actor.floorPoly, this->actor.floorBgId);
            func_80078914(&this->actor.projectedPos, sfxId);
        }
    }
}

void EnXc_SetNutThrowSFX(EnXc* this, GlobalContext* globalCtx) {
    s32 pad[2];
    u32 sfxId;
    s32 pad2;

    if (Animation_OnFrame(&this->skelAnime, 7.0f)) {
        if (this->actor.bgCheckFlags & BGCHECKFLAG_GROUND) {
            sfxId = SFX_FLAG;
            sfxId += SurfaceType_GetSfx(&globalCtx->colCtx, this->actor.floorPoly, this->actor.floorBgId);
            func_80078914(&this->actor.projectedPos, sfxId);
        }
    }
    if (Animation_OnFrame(&this->skelAnime, 20.0f)) {
        func_80078914(&this->actor.projectedPos, NA_SE_VO_SK_SHOUT);
    }
}

void EnXc_SetLandingSFX(EnXc* this, GlobalContext* globalCtx) {
    u32 sfxId;
    s16 sceneNum = globalCtx->sceneNum;

    if ((gSaveContext.sceneSetupIndex != 4) || (sceneNum != SCENE_SPOT11)) {
        if (Animation_OnFrame(&this->skelAnime, 11.0f)) {
            sfxId = SFX_FLAG;
            sfxId += SurfaceType_GetSfx(&globalCtx->colCtx, this->actor.floorPoly, this->actor.floorBgId);
            func_80078914(&this->actor.projectedPos, sfxId);
        }
    }
}

void EnXc_SetColossusAppearSFX(EnXc* this, GlobalContext* globalCtx) {
    static Vec3f sXyzDist;
    s16 sceneNum;

    if (gSaveContext.sceneSetupIndex == 4) {
        sceneNum = globalCtx->sceneNum;
        if (sceneNum == SCENE_SPOT11) {
            CutsceneContext* csCtx = &globalCtx->csCtx;
            u16 frameCount = csCtx->frames;
            f32 wDest[2];

            if (frameCount == 119) {
                Vec3f pos = { -611.0f, 728.0f, -2.0f };

                SkinMatrix_Vec3fMtxFMultXYZW(&globalCtx->viewProjectionMtxF, &pos, &sXyzDist, wDest);
                func_80078914(&sXyzDist, NA_SE_EV_JUMP_CONC);
            } else if (frameCount == 164) {
                Vec3f pos = { -1069.0f, 38.0f, 0.0f };
                s32 pad;

                SkinMatrix_Vec3fMtxFMultXYZW(&globalCtx->viewProjectionMtxF, &pos, &sXyzDist, wDest);
                func_80078914(&sXyzDist, NA_SE_PL_WALK_CONCRETE);
            }
        }
    }
}

void func_80B3D118(GlobalContext* globalCtx) {
    s16 sceneNum;

    if ((gSaveContext.sceneSetupIndex != 4) || (sceneNum = globalCtx->sceneNum, sceneNum != SCENE_SPOT11)) {
        func_800788CC(NA_SE_PL_SKIP);
    }
}

static Vec3f D_80B42DA0;

void EnXc_SetColossusWindSFX(GlobalContext* globalCtx) {
    if (gSaveContext.sceneSetupIndex == 4) {
        static s32 D_80B41D90 = 0;
        static Vec3f sPos = { 0.0f, 0.0f, 0.0f };
        static f32 sMaxSpeed = 0.0f;
        static Vec3f D_80B42DB0;
        s32 pad;
        s16 sceneNum = globalCtx->sceneNum;

        if (sceneNum == SCENE_SPOT11) {
            CutsceneContext* csCtx = &globalCtx->csCtx;
            u16 frameCount = csCtx->frames;

            if ((frameCount >= 120) && (frameCount < 164)) {
                s32 pad;
                Vec3f* eye = &globalCtx->view.eye;

                if (D_80B41D90 != 0) {
                    f32 speed = Math3D_Vec3f_DistXYZ(&D_80B42DB0, eye) / 7.058922f;

                    sMaxSpeed = CLAMP_MIN(sMaxSpeed, speed);

                    osSyncPrintf("MAX speed = %f\n", sMaxSpeed);

                    speed = CLAMP_MAX(speed, 2.0f);
                    func_800F436C(&sPos, NA_SE_EV_FLYING_AIR - SFX_FLAG, 0.6f + (0.4f * speed));
                }

                D_80B42DB0.x = eye->x;
                D_80B42DB0.y = eye->y;
                D_80B42DB0.z = eye->z;
                D_80B41D90 = 1;
            }
        }
    }
}

void EnXc_SpawnFlame(EnXc* this, GlobalContext* globalCtx) {
    static s32 sFlameSpawned = false;

    if (!sFlameSpawned) {
        CsCmdActorAction* npcAction = EnXc_GetCsCmd(globalCtx, 0);
        f32 xPos = npcAction->startPos.x;
        f32 yPos = npcAction->startPos.y;
        f32 zPos = npcAction->startPos.z;

        this->flameActor = Actor_Spawn(&globalCtx->actorCtx, globalCtx, ACTOR_EN_LIGHT, xPos, yPos, zPos, 0, 0, 0, 5);
        sFlameSpawned = true;
    }
}

void EnXc_SetupFlamePos(EnXc* this, GlobalContext* globalCtx) {
    Vec3f* attachedPos;
    CsCmdActorAction* npcAction = EnXc_GetCsCmd(globalCtx, 0);

    if (this->flameActor != NULL) {
        attachedPos = &this->flameActor->world.pos;
        if (!this) {}
        attachedPos->x = npcAction->startPos.x;
        attachedPos->y = npcAction->startPos.y;
        attachedPos->z = npcAction->startPos.z;
    }
}

void EnXc_DestroyFlame(EnXc* this) {
    if (this->flameActor != NULL) {
        Actor_Kill(this->flameActor);
        this->flameActor = NULL;
    }
    Actor_Kill(&this->actor);
}

void EnXc_InitFlame(EnXc* this, GlobalContext* globalCtx) {
    static s32 D_80B41DA8 = 1;
    s32 pad;
    s16 sceneNum = globalCtx->sceneNum;

    if (sceneNum == SCENE_SPOT17) {
        CsCmdActorAction* npcAction = EnXc_GetCsCmd(globalCtx, 0);
        if (npcAction != NULL) {
            s32 action = npcAction->action;

            if (D_80B41DA8 != action) {
                if (action != 1) {
                    EnXc_SpawnFlame(this, globalCtx);
                }

                if (action == 1) {
                    EnXc_DestroyFlame(this);
                }

                D_80B41DA8 = action;
            }

            EnXc_SetupFlamePos(this, globalCtx);
        }
    }
}

void func_80B3D48C(EnXc* this, GlobalContext* globalCtx) {
    CutsceneContext* csCtx = &globalCtx->csCtx;
    CsCmdActorAction* linkAction = csCtx->linkAction;
    s16 yaw;

    if (linkAction != NULL) {
        yaw = linkAction->urot.y + 0x8000;
    } else {
        Player* player = GET_PLAYER(globalCtx);
        yaw = player->actor.world.rot.y + 0x8000;
    }

    this->actor.shape.rot.y = this->actor.world.rot.y = yaw;
}

AnimationHeader* EnXc_GetCurrentHarpAnim(GlobalContext* globalCtx, s32 index) {
    AnimationHeader* animation = &gSheikPlayingHarp5Anim;
    CsCmdActorAction* npcAction = EnXc_GetCsCmd(globalCtx, index);

    if (npcAction != NULL) {
        u16 action = npcAction->action;

        if (action == 11) {
            animation = &gSheikPlayingHarp3Anim;
        } else if (action == 12) {
            animation = &gSheikPlayingHarp2Anim;
        } else if (action == 13) {
            animation = &gSheikPlayingHarp4Anim;
        } else if (action == 23) {
            animation = &gSheikPlayingHarpAnim;
        } else {
            animation = &gSheikPlayingHarp5Anim;
        }
    }
    return animation;
}

void EnXc_CalcXZAccel(EnXc* this) {
    f32 timer = this->timer;
    f32* speedXZ = &this->actor.speedXZ;

    if (timer < 9.0f) {
        *speedXZ = 0.0f;
    } else if (timer < 3.0f) {
        *speedXZ = (((kREG(2) * 0.01f) + 1.2f) / 3.0f) * (timer - 9.0f);
    } else {
        *speedXZ = (kREG(2) * 0.01f) + 1.2f;
    }

    Actor_MoveForward(&this->actor);
}

void func_80B3D644(EnXc* this) {
    Actor_MoveForward(&this->actor);
}

void EnXc_CalcXZSpeed(EnXc* this) {
    f32 timer = this->timer;
    f32* speedXZ = &this->actor.speedXZ;

    if (timer < 3.0f) {
        *speedXZ = (((kREG(2) * 0.01f) + 1.2f) / 3.0f) * (3.0f - timer);
    } else {
        *speedXZ = 0.0f;
    }
    Actor_MoveForward(&this->actor);
}

void func_80B3D6F0(EnXc* this) {
    EnXc_CalcXZAccel(this);
}

void func_80B3D710(EnXc* this) {
    Actor_MoveForward(&this->actor);
}

void func_80B3D730(EnXc* this) {
    EnXc_CalcXZSpeed(this);
}

void func_80B3D750(EnXc* this, GlobalContext* globalCtx) {
    if (EnXc_MinuetCS(this, globalCtx) && EnXc_BoleroCS(this, globalCtx)) {
        this->action = SHEIK_ACTION_WAIT;
    }
}

void EnXc_SetupFallFromSkyAction(EnXc* this, GlobalContext* globalCtx) {
    s32 pad;
    CutsceneContext* csCtx = &globalCtx->csCtx;

    if (csCtx->state != 0) {
        CsCmdActorAction* npcAction = csCtx->npcActions[4];

        if (npcAction && npcAction->action == 2) {
            s32 pad;
            Vec3f* pos = &this->actor.world.pos;
            SkelAnime* skelAnime = &this->skelAnime;
            f32 frameCount = Animation_GetLastFrame(&gSheikFallingFromSkyAnim);

            this->action = SHEIK_ACTION_GRACEFUL_FALL;
            this->drawMode = SHEIK_DRAW_DEFAULT;

            pos->x = npcAction->startPos.x;
            pos->y = npcAction->startPos.y;
            pos->z = npcAction->startPos.z;

            func_80B3D48C(this, globalCtx);
            func_80B3C964(this, globalCtx);
            Animation_Change(skelAnime, &gSheikFallingFromSkyAnim, 1.0f, 0.0f, frameCount, ANIMMODE_ONCE, 0.0f);
            func_80B3D118(globalCtx);
        }
    }
}

void func_80B3D8A4(EnXc* this, GlobalContext* globalCtx, s32 animFinished) {
    if (animFinished) {
        SkelAnime* skelAnime = &this->skelAnime;
        f32 frameCount = Animation_GetLastFrame(&gSheikWalkingAnim);

        Animation_Change(skelAnime, &gSheikWalkingAnim, 1.0f, 0.0f, frameCount, ANIMMODE_LOOP, -8.0f);

        this->action = SHEIK_ACTION_ACCEL;
        this->timer = 0.0f;

        func_80B3C9DC(this);
        this->actor.gravity = -((kREG(1) * 0.01f) + 13.0f);
        this->actor.minVelocityY = -((kREG(1) * 0.01f) + 13.0f);
    } else {
        func_80B3C8CC(this, globalCtx);
    }
}

void EnXc_SetupWalkAction(EnXc* this) {
    f32* timer = &this->timer;

    *timer += 1.0f;
    if (*timer >= 12.0f) {
        this->actor.speedXZ = (kREG(2) * 0.01f) + 1.2f;
        this->action = SHEIK_ACTION_WALK;
    }
}

void EnXc_SetupHaltAction(EnXc* this) {
    SkelAnime* skelAnime = &this->skelAnime;
    f32 xzDistToPlayer = this->actor.xzDistToPlayer;

    if (xzDistToPlayer <= (kREG(3) + 95.0f)) {
        f32 frameCount = Animation_GetLastFrame(&gSheikIdleAnim);

        Animation_Change(skelAnime, &gSheikIdleAnim, 1.0f, 0.0f, frameCount, ANIMMODE_LOOP, -12.0f);
        this->action = SHEIK_ACTION_HALT;
        this->timer = 0.0f;
    }
}

void EnXc_SetupStoppedAction(EnXc* this) {
    f32* timer = &this->timer;

    *timer += 1.0f;
    if (*timer >= 12.0f) {
        this->action = SHEIK_ACTION_STOPPED;
        this->actor.speedXZ = 0.0f;
    }
}

void func_80B3DAF0(EnXc* this, GlobalContext* globalCtx) {
    CsCmdActorAction* npcAction = EnXc_GetCsCmd(globalCtx, 4);
    u16 action;

    if (npcAction &&
        (action = npcAction->action, action == 3 || action == 11 || action == 12 || action == 13 || action == 23)) {
        f32 frameCount;

        frameCount = Animation_GetLastFrame(&gSheikPullingOutHarpAnim);
        Animation_Change(&this->skelAnime, &gSheikPullingOutHarpAnim, 1.0f, 0.0f, frameCount, ANIMMODE_ONCE, -4.0f);
        this->action = SHEIK_ACTION_7;
        this->drawMode = SHEIK_DRAW_PULLING_OUT_HARP;
    }
}

void EnXc_SetupInitialHarpAction(EnXc* this, s32 animFinished) {
    SkelAnime* skelAnime;
    f32 frameCount;

    if (animFinished) {
        skelAnime = &this->skelAnime;
        frameCount = Animation_GetLastFrame(&gSheikInitialHarpAnim);
        Animation_Change(skelAnime, &gSheikInitialHarpAnim, 1.0f, 0.0f, frameCount, ANIMMODE_ONCE, 0.0f);
        this->action = SHEIK_ACTION_HARP_READY;
        this->drawMode = SHEIK_DRAW_HARP;
    }
}

void EnXc_SetupPlayingHarpAction(EnXc* this, GlobalContext* globalCtx, s32 animFinished) {
    s32 pad;
    SkelAnime* skelAnime;
    AnimationHeader* animation;
    f32 frameCount;

    if (animFinished) {
        skelAnime = &this->skelAnime;
        animation = EnXc_GetCurrentHarpAnim(globalCtx, 4);
        frameCount = Animation_GetLastFrame(animation);
        Animation_Change(skelAnime, animation, 1.0f, 0.0f, frameCount, ANIMMODE_LOOP, -8.0f);
        this->action = SHEIK_PLAYING_HARP;
        this->drawMode = SHEIK_DRAW_HARP;
    }
}

void func_80B3DCA8(EnXc* this, GlobalContext* globalCtx) {
    f32 frameCount;

    if (globalCtx->csCtx.state != 0) {
        CsCmdActorAction* npcAction = globalCtx->csCtx.npcActions[4];

        if (npcAction != NULL && npcAction->action == 8) {
            frameCount = Animation_GetLastFrame(&gSheikInitialHarpAnim);
            Animation_Change(&this->skelAnime, &gSheikInitialHarpAnim, 0.0f, frameCount, frameCount, ANIMMODE_LOOP,
                             -8.0f);
            this->action = SHEIK_ACTION_10;
        }
    }
}

void EnXc_SetupHarpPutawayAction(EnXc* this, GlobalContext* globalCtx) {
    f32 curFrame;
    f32 animFrameCount;

    if (EnXc_CompareCsAction(this, globalCtx, 5, 4)) {
        curFrame = this->skelAnime.curFrame;
        animFrameCount = this->skelAnime.endFrame;
        if (curFrame >= animFrameCount) {
            Animation_Change(&this->skelAnime, &gSheikInitialHarpAnim, -1.0f,
                             Animation_GetLastFrame(&gSheikInitialHarpAnim), 0.0f, ANIMMODE_ONCE, 0.0f);
            this->action = SHEIK_ACTION_PUT_HARP_AWAY;
        }
    } else if (EnXc_CsActionsAreNotEqual(this, globalCtx, 8, 4)) {
        EnXc_SetupPlayingHarpAction(this, globalCtx, true);
    }
}

void func_80B3DE00(EnXc* this, s32 animFinished) {
    if (animFinished) {
        Animation_Change(&this->skelAnime, &gSheikPullingOutHarpAnim, -1.0f,
                         Animation_GetLastFrame(&gSheikPullingOutHarpAnim), 0.0f, ANIMMODE_ONCE, 0.0f);
        this->action = SHEIK_ACTION_12;
        this->drawMode = SHEIK_DRAW_PULLING_OUT_HARP;
    }
}

void func_80B3DE78(EnXc* this, s32 animFinished) {
    if (animFinished) {
        Animation_Change(&this->skelAnime, &gSheikIdleAnim, 1.0f, 0.0f, Animation_GetLastFrame(&gSheikIdleAnim),
                         ANIMMODE_LOOP, 0.0f);
        this->action = SHEIK_ACTION_13;
        this->drawMode = SHEIK_DRAW_DEFAULT;
        this->timer = 0.0f;
    }
}

void EnXc_SetupReverseAccel(EnXc* this, GlobalContext* globalCtx) {
    if (globalCtx->csCtx.state != 0) {
        CsCmdActorAction* npcAction = globalCtx->csCtx.npcActions[4];

        if (npcAction != NULL && npcAction->action == 4) {
            Animation_Change(&this->skelAnime, &gSheikWalkingAnim, -1.0f, Animation_GetLastFrame(&gSheikWalkingAnim),
                             0.0f, ANIMMODE_LOOP, -12.0f);
            this->action = SHEIK_ACTION_REVERSE_ACCEL;
            this->actor.world.rot.y += 0x8000;
            this->timer = 0.0f;
        }
    }
}

void EnXc_SetupReverseWalkAction(EnXc* this) {
    this->timer++;
    if (this->timer >= 12.0f) {
        this->actor.speedXZ = (kREG(2) * 0.01f) + 1.2f;
        this->action = SHEIK_ACTION_REVERSE_WALK;
    }
}

void EnXc_SetupReverseHaltAction(EnXc* this) {
    f32 xzDistToPlayer = this->actor.xzDistToPlayer;

    if (xzDistToPlayer >= kREG(5) + 140.0f) {
        Animation_Change(&this->skelAnime, &gSheikIdleAnim, 1.0f, 0.0f, Animation_GetLastFrame(&gSheikIdleAnim),
                         ANIMMODE_LOOP, -12.0f);
        this->action = SHEIK_ACTION_REVERSE_HALT;
        this->timer = 0.0f;
    }
}

void EnXc_SetupNutThrow(EnXc* this) {
    this->timer++;
    if (this->timer >= 12.0f) {
        Animation_Change(&this->skelAnime, &gSheikThrowingNutAnim, 1.0f, 0.0f,
                         Animation_GetLastFrame(&gSheikThrowingNutAnim), ANIMMODE_ONCE, 0.0f);
        this->action = SHEIK_ACTION_THROW_NUT;
        this->timer = 0.0f;
        this->actor.speedXZ = 0.0f;
    }
}

void func_80B3E164(EnXc* this, GlobalContext* globalCtx) {
    this->timer++;
    if (this->timer >= 30.0f) {
        this->action = SHEIK_ACTION_DELETE;
        EnXc_SpawnNut(this, globalCtx);
    }
}

void EnXc_SetupDisappear(EnXc* this, GlobalContext* globalCtx) {
    if (globalCtx->csCtx.state != 0) {
        CsCmdActorAction* npcAction = globalCtx->csCtx.npcActions[4];

        if (npcAction != NULL && npcAction->action == 9) {
            s16 sceneNum = globalCtx->sceneNum;

            // Sheik fades away if end of Bolero CS, kill actor otherwise
            if (sceneNum == SCENE_SPOT17) {
                this->action = SHEIK_ACTION_FADE;
                this->drawMode = SHEIK_DRAW_NOTHING;
                this->actor.shape.shadowAlpha = 0;
            } else {
                Actor_Kill(&this->actor);
            }
        }
    }
}

void EnXc_ActionFunc0(EnXc* this, GlobalContext* globalCtx) {
    EnXc_SetColossusAppearSFX(this, globalCtx);
    EnXc_SetColossusWindSFX(globalCtx);
    func_80B3D750(this, globalCtx);
}

void EnXc_ActionFunc1(EnXc* this, GlobalContext* globalCtx) {
    EnXc_SetColossusAppearSFX(this, globalCtx);
    EnXc_SetColossusWindSFX(globalCtx);
    EnXc_SetupFallFromSkyAction(this, globalCtx);
}

void EnXc_GracefulFall(EnXc* this, GlobalContext* globalCtx) {
    s32 animFinished = EnXc_AnimIsFinished(this);

    EnXc_BgCheck(this, globalCtx);
    EnXc_SetEyePattern(this);
    EnXc_SetLandingSFX(this, globalCtx);
    EnXc_SetColossusAppearSFX(this, globalCtx);
    EnXc_SetColossusWindSFX(globalCtx);
    func_80B3D8A4(this, globalCtx, animFinished);
}

void EnXc_Accelerate(EnXc* this, GlobalContext* globalCtx) {
    EnXc_CalcXZAccel(this);
    EnXc_AnimIsFinished(this);
    EnXc_BgCheck(this, globalCtx);
    EnXc_SetEyePattern(this);
    EnXc_SetWalkingSFX(this, globalCtx);
    EnXc_SetupWalkAction(this);
}

void EnXc_Walk(EnXc* this, GlobalContext* globalCtx) {
    func_80B3D644(this);
    EnXc_AnimIsFinished(this);
    EnXc_BgCheck(this, globalCtx);
    EnXc_SetEyePattern(this);
    EnXc_SetWalkingSFX(this, globalCtx);
    EnXc_SetupHaltAction(this);
}

void EnXc_Stopped(EnXc* this, GlobalContext* globalCtx) {
    EnXc_CalcXZSpeed(this);
    EnXc_AnimIsFinished(this);
    EnXc_BgCheck(this, globalCtx);
    EnXc_SetEyePattern(this);
    EnXc_SetWalkingSFX(this, globalCtx);
    EnXc_SetupStoppedAction(this);
}

void EnXc_ActionFunc6(EnXc* this, GlobalContext* globalCtx) {
    EnXc_AnimIsFinished(this);
    EnXc_BgCheck(this, globalCtx);
    EnXc_SetEyePattern(this);
    func_80B3DAF0(this, globalCtx);
}

void EnXc_ActionFunc7(EnXc* this, GlobalContext* globalCtx) {
    s32 animFinished = EnXc_AnimIsFinished(this);

    EnXc_BgCheck(this, globalCtx);
    EnXc_SetEyePattern(this);
    EnXc_SetupInitialHarpAction(this, animFinished);
}

void EnXc_ActionFunc8(EnXc* this, GlobalContext* globalCtx) {
    s32 animFinished = EnXc_AnimIsFinished(this);

    EnXc_BgCheck(this, globalCtx);
    EnXc_SetEyePattern(this);
    EnXc_SetupPlayingHarpAction(this, globalCtx, animFinished);
}

void EnXc_ActionFunc9(EnXc* this, GlobalContext* globalCtx) {
    EnXc_AnimIsFinished(this);
    EnXc_BgCheck(this, globalCtx);
    EnXc_SetEyePattern(this);
    func_80B3DCA8(this, globalCtx);
}

void EnXc_ActionFunc10(EnXc* this, GlobalContext* globalCtx) {
    EnXc_AnimIsFinished(this);
    EnXc_BgCheck(this, globalCtx);
    EnXc_SetEyePattern(this);
    EnXc_SetupHarpPutawayAction(this, globalCtx);
}

void EnXc_ActionFunc11(EnXc* this, GlobalContext* globalCtx) {
    s32 animFinished = EnXc_AnimIsFinished(this);

    EnXc_BgCheck(this, globalCtx);
    EnXc_SetEyePattern(this);
    func_80B3DE00(this, animFinished);
}

void EnXc_ActionFunc12(EnXc* this, GlobalContext* globalCtx) {
    s32 animFinished = EnXc_AnimIsFinished(this);

    EnXc_BgCheck(this, globalCtx);
    EnXc_SetEyePattern(this);
    func_80B3DE78(this, animFinished);
}

void EnXc_ActionFunc13(EnXc* this, GlobalContext* globalCtx) {
    EnXc_AnimIsFinished(this);
    EnXc_BgCheck(this, globalCtx);
    EnXc_SetEyePattern(this);
    EnXc_InitFlame(this, globalCtx);
    EnXc_SetupReverseAccel(this, globalCtx);
}

void EnXc_ReverseAccelerate(EnXc* this, GlobalContext* globalCtx) {
    func_80B3D6F0(this);
    EnXc_AnimIsFinished(this);
    EnXc_BgCheck(this, globalCtx);
    EnXc_SetEyePattern(this);
    EnXc_SetWalkingSFX(this, globalCtx);
    EnXc_InitFlame(this, globalCtx);
    EnXc_SetupReverseWalkAction(this);
}

void EnXc_ActionFunc15(EnXc* this, GlobalContext* globalCtx) {
    func_80B3D710(this);
    EnXc_AnimIsFinished(this);
    EnXc_BgCheck(this, globalCtx);
    EnXc_SetEyePattern(this);
    EnXc_SetWalkingSFX(this, globalCtx);
    EnXc_InitFlame(this, globalCtx);
    EnXc_SetupReverseHaltAction(this);
}

void EnXc_HaltAndWaitToThrowNut(EnXc* this, GlobalContext* globalCtx) {
    func_80B3D730(this);
    EnXc_AnimIsFinished(this);
    EnXc_BgCheck(this, globalCtx);
    EnXc_SetEyePattern(this);
    EnXc_SetWalkingSFX(this, globalCtx);
    EnXc_InitFlame(this, globalCtx);
    EnXc_SetupNutThrow(this);
}

void EnXc_ThrowNut(EnXc* this, GlobalContext* globalCtx) {
    EnXc_AnimIsFinished(this);
    EnXc_BgCheck(this, globalCtx);
    EnXc_SetEyePattern(this);
    EnXc_SetNutThrowSFX(this, globalCtx);
    EnXc_InitFlame(this, globalCtx);
    func_80B3E164(this, globalCtx);
}

void EnXc_Delete(EnXc* this, GlobalContext* globalCtx) {
    EnXc_AnimIsFinished(this);
    EnXc_BgCheck(this, globalCtx);
    EnXc_SetEyePattern(this);
    EnXc_InitFlame(this, globalCtx);
    EnXc_SetupDisappear(this, globalCtx);
}

void EnXc_Fade(EnXc* this, GlobalContext* globalCtx) {
    EnXc_InitFlame(this, globalCtx);
}

void func_80B3E87C(Gfx** dList, EnXc* this) {
    f32 currentFrame = this->skelAnime.curFrame;

    if (currentFrame >= 34.0f) {
        *dList = gSheikHarpDL;
    }
}

s32 EnXc_PullingOutHarpOverrideLimbDraw(GlobalContext* globalCtx, s32 limbIndex, Gfx** dList, Vec3f* pos, Vec3s* rot,
                                        void* thisx) {
    EnXc* this = (EnXc*)thisx;

    if (limbIndex == 12) {
        func_80B3E87C(dList, this);
    }

    return 0;
}

s32 EnXc_HarpOverrideLimbDraw(GlobalContext* globalCtx, s32 limbIndex, Gfx** dList, Vec3f* pos, Vec3s* rot,
                              void* thisx) {
    EnXc* this = (EnXc*)thisx;

    if (limbIndex == 12) {
        *dList = gSheikHarpDL;
    }

    return 0;
}

void EnXc_DrawPullingOutHarp(Actor* thisx, GlobalContext* globalCtx) {
    EnXc* this = (EnXc*)thisx;
    s32 pad;
    s16 eyePattern = this->eyeIdx;
    void* eyeTexture = sEyeTextures[eyePattern];
    SkelAnime* skelAnime = &this->skelAnime;
    GraphicsContext* gfxCtx = globalCtx->state.gfxCtx;
    s32 pad2;

    OPEN_DISPS(gfxCtx, "../z_en_oA2_inSpot05.c", 1444);
    gSPSegment(POLY_OPA_DISP++, 0x08, SEGMENTED_TO_VIRTUAL(eyeTexture));
    gSPSegment(POLY_OPA_DISP++, 0x09, SEGMENTED_TO_VIRTUAL(eyeTexture));
    gDPSetPrimColor(POLY_OPA_DISP++, 0, 0, 255, 255, 20, 0);
    gDPSetEnvColor(POLY_OPA_DISP++, 60, 0, 0, 0);

    func_80093D18(gfxCtx);
    func_8002EBCC(&this->actor, globalCtx, 0);
    SkelAnime_DrawFlexOpa(globalCtx, skelAnime->skeleton, skelAnime->jointTable, skelAnime->dListCount,
                          EnXc_PullingOutHarpOverrideLimbDraw, NULL, this);
    CLOSE_DISPS(gfxCtx, "../z_en_oA2_inSpot05.c", 1497);
}

void EnXc_DrawHarp(Actor* thisx, GlobalContext* globalCtx) {
    EnXc* this = (EnXc*)thisx;
    s32 pad;
    s16 eyePattern = this->eyeIdx;
    void* eyeTexture = sEyeTextures[eyePattern];
    SkelAnime* skelAnime = &this->skelAnime;
    GraphicsContext* gfxCtx = globalCtx->state.gfxCtx;
    s32 pad2;

    OPEN_DISPS(gfxCtx, "../z_en_oA2_inSpot05.c", 1511);

    gSPSegment(POLY_OPA_DISP++, 0x08, SEGMENTED_TO_VIRTUAL(eyeTexture));
    gSPSegment(POLY_OPA_DISP++, 0x09, SEGMENTED_TO_VIRTUAL(eyeTexture));
    gDPSetPrimColor(POLY_OPA_DISP++, 0, 0, 255, 255, 20, 0);
    gDPSetEnvColor(POLY_OPA_DISP++, 60, 0, 0, 0);

    func_80093D18(gfxCtx);
    func_8002EBCC(&this->actor, globalCtx, 0);
    SkelAnime_DrawFlexOpa(globalCtx, skelAnime->skeleton, skelAnime->jointTable, skelAnime->dListCount,
                          EnXc_HarpOverrideLimbDraw, NULL, this);
    CLOSE_DISPS(gfxCtx, "../z_en_oA2_inSpot05.c", 1564);
}

void func_80B3EBF0(EnXc* this, GlobalContext* globalCtx) {
    this->action = SHEIK_ACTION_20;
}

void func_80B3EC00(EnXc* this) {
    this->action = SHEIK_ACTION_21;
}

void func_80B3EC0C(EnXc* this, GlobalContext* globalCtx) {
    CutsceneContext* csCtx = &globalCtx->csCtx;

    if (csCtx->state != 0) {
        CsCmdActorAction* npcAction = csCtx->npcActions[4];

        if ((npcAction != NULL) && (npcAction->action != 1)) {
            PosRot* posRot = &this->actor.world;
            Vec3i* startPos = &npcAction->startPos;
            ActorShape* shape = &this->actor.shape;

            posRot->pos.x = startPos->x;
            posRot->pos.y = startPos->y;
            posRot->pos.z = startPos->z;

            posRot->rot.y = shape->rot.y = npcAction->rot.y;

            this->action = SHEIK_ACTION_22;
            this->drawMode = SHEIK_DRAW_DEFAULT;
        }
    }
}

void func_80B3EC90(EnXc* this, GlobalContext* globalCtx) {
    CutsceneContext* csCtx = &globalCtx->csCtx;

    if (csCtx->state != 0) {
        CsCmdActorAction* npcAction = csCtx->npcActions[4];

        if (npcAction != NULL && npcAction->action != 6) {
            func_80B3C9EC(this);
        }
    }
}

void func_80B3ECD8(EnXc* this) {
    this->timer++;
    if (this->timer >= 12.0f) {
        this->actor.speedXZ = kREG(2) * 0.01f + 1.2f;
        this->action = SHEIK_ACTION_24;
    }
}

void EnXc_ActionFunc20(EnXc* this, GlobalContext* globalCtx) {
    func_80B3EC00(this);
}

void EnXc_ActionFunc21(EnXc* this, GlobalContext* globalCtx) {
    func_80B3EC0C(this, globalCtx);
}

void EnXc_ActionFunc22(EnXc* this, GlobalContext* globalCtx) {
    EnXc_AnimIsFinished(this);
    EnXc_BgCheck(this, globalCtx);
    EnXc_SetEyePattern(this);
    func_80B3EC90(this, globalCtx);
}

void EnXc_ActionFunc23(EnXc* this, GlobalContext* globalCtx) {
    func_80B3D6F0(this);
    EnXc_AnimIsFinished(this);
    EnXc_BgCheck(this, globalCtx);
    EnXc_SetEyePattern(this);
    EnXc_SetWalkingSFX(this, globalCtx);
    func_80B3ECD8(this);
}

void EnXc_ActionFunc24(EnXc* this, GlobalContext* globalCtx) {
}

void EnXc_ActionFunc25(EnXc* this, GlobalContext* globalCtx) {
}

void EnXc_ActionFunc26(EnXc* this, GlobalContext* globalCtx) {
}

void EnXc_ActionFunc27(EnXc* this, GlobalContext* globalCtx) {
}

void EnXc_ActionFunc28(EnXc* this, GlobalContext* globalCtx) {
}

void func_80B3EE64(EnXc* this, GlobalContext* globalCtx) {
    this->action = SHEIK_ACTION_SERENADE;
}

void func_80B3EE74(EnXc* this, GlobalContext* globalCtx) {
    if (EnXc_SerenadeCS(this, globalCtx)) {
        this->action = SHEIK_ACTION_30;
    }
}

void func_80B3EEA4(EnXc* this) {
    EnXc_CheckAndSetAction(this, SHEIK_ACTION_30, SHEIK_ACTION_31);
}

void func_80B3EEC8(EnXc* this) {
    EnXc_CheckAndSetAction(this, SHEIK_ACTION_31, SHEIK_ACTION_32);
}

void func_80B3EEEC(EnXc* this) {
    EnXc_CheckAndSetAction(this, SHEIK_ACTION_32, SHEIK_ACTION_33);
}

void func_80B3EF10(EnXc* this) {
    EnXc_CheckAndSetAction(this, SHEIK_ACTION_33, SHEIK_ACTION_34);
}

void func_80B3EF34(EnXc* this) {
    EnXc_CheckAndSetAction(this, SHEIK_ACTION_34, SHEIK_ACTION_35);
}

void func_80B3EF58(EnXc* this) {
    func_80B3C7D4(this, SHEIK_ACTION_35, SHEIK_ACTION_36, SHEIK_ACTION_34);
}

void func_80B3EF80(EnXc* this) {
    EnXc_CheckAndSetAction(this, SHEIK_ACTION_36, SHEIK_ACTION_37);
}

void func_80B3EFA4(EnXc* this) {
    EnXc_CheckAndSetAction(this, SHEIK_ACTION_37, SHEIK_ACTION_38);
}

void func_80B3EFC8(EnXc* this) {
    EnXc_CheckAndSetAction(this, SHEIK_ACTION_38, SHEIK_ACTION_39);
}

void func_80B3EFEC(EnXc* this) {
    EnXc_CheckAndSetAction(this, SHEIK_ACTION_39, SHEIK_ACTION_40);
}

void func_80B3F010(EnXc* this) {
    f32 xzDistToPlayer = this->actor.xzDistToPlayer;

    if (kREG(5) + 140.0f <= xzDistToPlayer) {
        Animation_Change(&this->skelAnime, &gSheikIdleAnim, 1.0f, 0.0f, Animation_GetLastFrame(&gSheikIdleAnim),
                         ANIMMODE_LOOP, -12.0f);
        this->action = SHEIK_ACTION_41;
        this->timer = 0.0f;
    }
}

void func_80B3F0B8(EnXc* this) {
    EnXc_CheckAndSetAction(this, SHEIK_ACTION_41, SHEIK_ACTION_42);
}

void func_80B3F0DC(EnXc* this) {
    EnXc_CheckAndSetAction(this, SHEIK_ACTION_42, SHEIK_ACTION_43);
}

void func_80B3F100(EnXc* this) {
    EnXc_CheckAndSetAction(this, SHEIK_ACTION_43, SHEIK_ACTION_44);
}

void EnXc_Serenade(EnXc* this, GlobalContext* globalCtx) {
    func_80B3EE74(this, globalCtx);
}

void EnXc_ActionFunc30(EnXc* this, GlobalContext* globalCtx) {
    EnXc_ActionFunc21(this, globalCtx);
    func_80B3EEA4(this);
}

void EnXc_ActionFunc31(EnXc* this, GlobalContext* globalCtx) {
    EnXc_ActionFunc6(this, globalCtx);
    func_80B3C588(this, globalCtx, 4);
    func_80B3EEC8(this);
}

void EnXc_ActionFunc32(EnXc* this, GlobalContext* globalCtx) {
    EnXc_ActionFunc7(this, globalCtx);
    func_80B3EEEC(this);
}

void EnXc_ActionFunc33(EnXc* this, GlobalContext* globalCtx) {
    EnXc_ActionFunc8(this, globalCtx);
    func_80B3EF10(this);
}

void EnXc_ActionFunc34(EnXc* this, GlobalContext* globalCtx) {
    EnXc_ActionFunc9(this, globalCtx);
    func_80B3EF34(this);
}

void EnXc_ActionFunc35(EnXc* this, GlobalContext* globalCtx) {
    EnXc_ActionFunc10(this, globalCtx);
    func_80B3EF58(this);
}

void EnXc_ActionFunc36(EnXc* this, GlobalContext* globalCtx) {
    EnXc_ActionFunc11(this, globalCtx);
    func_80B3EF80(this);
}

void EnXc_ActionFunc37(EnXc* this, GlobalContext* globalCtx) {
    EnXc_ActionFunc12(this, globalCtx);
    func_80B3EFA4(this);
}

void EnXc_ActionFunc38(EnXc* this, GlobalContext* globalCtx) {
    EnXc_ActionFunc13(this, globalCtx);
    func_80B3EFC8(this);
}

void EnXc_ActionFunc39(EnXc* this, GlobalContext* globalCtx) {
    EnXc_ReverseAccelerate(this, globalCtx);
    func_80B3EFEC(this);
}

void EnXc_ActionFunc40(EnXc* this, GlobalContext* globalCtx) {
    func_80B3D710(this);
    EnXc_AnimIsFinished(this);
    EnXc_BgCheck(this, globalCtx);
    EnXc_SetEyePattern(this);
    EnXc_SetWalkingSFX(this, globalCtx);
    func_80B3F010(this);
}

void EnXc_ActionFunc41(EnXc* this, GlobalContext* globalCtx) {
    EnXc_HaltAndWaitToThrowNut(this, globalCtx);
    func_80B3F0B8(this);
}

void EnXc_ActionFunc42(EnXc* this, GlobalContext* globalCtx) {
    EnXc_ThrowNut(this, globalCtx);
    func_80B3F0DC(this);
}

void EnXc_ActionFunc43(EnXc* this, GlobalContext* globalCtx) {
    EnXc_Delete(this, globalCtx);
    func_80B3F100(this);
}

void EnXc_ActionFunc44(EnXc* this, GlobalContext* globalCtx) {
}

void func_80B3F3C8(EnXc* this, GlobalContext* globalCtx) {
    this->action = SHEIK_ACTION_45;
}

void func_80B3F3D8() {
    func_800788CC(NA_SE_PL_SKIP);
}

void EnXc_PlayDiveSFX(Vec3f* src, GlobalContext* globalCtx) {
    f32 wDest[2];

    SkinMatrix_Vec3fMtxFMultXYZW(&globalCtx->viewProjectionMtxF, src, &D_80B42DA0, wDest);
    func_80078914(&D_80B42DA0, NA_SE_EV_DIVE_INTO_WATER);
}

void EnXc_LakeHyliaDive(GlobalContext* globalCtx) {
    CsCmdActorAction* npcAction = npcAction = EnXc_GetCsCmd(globalCtx, 0);

    if (npcAction != NULL) {
        Vec3f startPos;

        startPos.x = npcAction->startPos.x;
        startPos.y = npcAction->startPos.y;
        startPos.z = npcAction->startPos.z;

        EffectSsGRipple_Spawn(globalCtx, &startPos, 100, 500, 0);
        EffectSsGRipple_Spawn(globalCtx, &startPos, 100, 500, 10);
        EffectSsGRipple_Spawn(globalCtx, &startPos, 100, 500, 20);
        EffectSsGSplash_Spawn(globalCtx, &startPos, NULL, NULL, 1, 0);
        EnXc_PlayDiveSFX(&startPos, globalCtx);
    }
}

void func_80B3F534(GlobalContext* globalCtx) {
    CutsceneContext* csCtx = &globalCtx->csCtx;
    u16 frameCount = csCtx->frames;

    if (frameCount == 310) {
        Actor_Spawn(&globalCtx->actorCtx, globalCtx, ACTOR_DOOR_WARP1, -1044.0f, -1243.0f, 7458.0f, 0, 0, 0,
                    WARP_DESTINATION);
    }
}

void func_80B3F59C(EnXc* this, GlobalContext* globalCtx) {
    static s32 D_80B41DAC = 1;
    CsCmdActorAction* npcAction = EnXc_GetCsCmd(globalCtx, 0);

    if (npcAction != NULL) {
        s32 action = npcAction->action;

        if (action != D_80B41DAC) {
            switch (action) {
                case 2:
                    func_80B3F3D8();
                    break;
                case 3:
                    EnXc_LakeHyliaDive(globalCtx);
                    break;
                default:
                    break;
            }
            D_80B41DAC = action;
        }
    }
}

void func_80B3F620(EnXc* this) {
    EnXc_CheckAndSetAction(this, SHEIK_ACTION_45, SHEIK_ACTION_46);
}

void func_80B3F644(EnXc* this) {
    EnXc_CheckAndSetAction(this, SHEIK_ACTION_46, SHEIK_ACTION_47);
}

void func_80B3F668(EnXc* this, GlobalContext* globalCtx) {
    if (EnXc_CompareCsAction(this, globalCtx, 4, 4)) {
        EnXc_ChangeAnimation(this, &gSheikWalkingAnim, ANIMMODE_LOOP, -12.0f, true);
        this->action = SHEIK_ACTION_48;
        this->actor.world.rot.y += 0x8000;
        this->timer = 0.0f;
    }
}

void func_80B3F6DC(EnXc* this) {
    EnXc_CheckAndSetAction(this, SHEIK_ACTION_48, SHEIK_ACTION_49);
}

void EnXc_SetupKneelAction(EnXc* this, GlobalContext* globalCtx) {
    if (EnXc_CompareCsAction(this, globalCtx, 16, 4)) {
        EnXc_ChangeAnimation(this, &gSheikKneelingAnim, ANIMMODE_LOOP, 0.0f, false);
        this->action = SHEIK_ACTION_KNEEL;
    }
}

void func_80B3F754(EnXc* this, GlobalContext* globalCtx) {
    if (EnXc_CompareCsAction(this, globalCtx, 22, 4)) {
        EnXc_ChangeAnimation(this, &gSheikAnim_01A048, ANIMMODE_LOOP, 0.0f, false);
        this->action = SHEIK_ACTION_51;
        func_80B3C588(this, globalCtx, 4);
    }
}

void func_80B3F7BC(EnXc* this, GlobalContext* globalCtx) {
    if (EnXc_CompareCsAction(this, globalCtx, 9, 4)) {
        this->action = SHEIK_ACTION_52;
        this->drawMode = SHEIK_DRAW_NOTHING;
    }
}

void EnXc_ActionFunc45(EnXc* this, GlobalContext* globalCtx) {
    EnXc_ActionFunc20(this, globalCtx);
    func_80B3F620(this);
}

void EnXc_ActionFunc46(EnXc* this, GlobalContext* globalCtx) {
    EnXc_ActionFunc21(this, globalCtx);
    func_80B3F644(this);
}

void EnXc_ActionFunc47(EnXc* this, GlobalContext* globalCtx) {
    func_80B3F534(globalCtx);
    EnXc_AnimIsFinished(this);
    EnXc_BgCheck(this, globalCtx);
    func_80B3C588(this, globalCtx, 4);
    func_80B3F668(this, globalCtx);
}

void EnXc_ActionFunc48(EnXc* this, GlobalContext* globalCtx) {
    EnXc_ActionFunc23(this, globalCtx);
    func_80B3F6DC(this);
}

void EnXc_ActionFunc49(EnXc* this, GlobalContext* globalCtx) {
    func_80B3D710(this);
    EnXc_AnimIsFinished(this);
    EnXc_BgCheck(this, globalCtx);
    EnXc_SetEyePattern(this);
    EnXc_SetWalkingSFX(this, globalCtx);
    EnXc_SetupKneelAction(this, globalCtx);
}

void EnXc_Kneel(EnXc* this, GlobalContext* globalCtx) {
    EnXc_AnimIsFinished(this);
    EnXc_BgCheck(this, globalCtx);
    func_80B3F59C(this, globalCtx);
    func_80B3C588(this, globalCtx, 4);
    func_80B3F754(this, globalCtx);
}

void EnXc_ActionFunc51(EnXc* this, GlobalContext* globalCtx) {
    EnXc_AnimIsFinished(this);
    EnXc_BgCheck(this, globalCtx);
    func_80B3F59C(this, globalCtx);
    func_80B3C620(this, globalCtx, 4);
    func_80B3F7BC(this, globalCtx);
}

void EnXc_ActionFunc52(EnXc* this, GlobalContext* globalCtx) {
    func_80B3F59C(this, globalCtx);
}

void func_80B3FA08(EnXc* this, GlobalContext* globalCtx) {
    this->action = SHEIK_ACTION_53;
    this->triforceAngle = kREG(24) + 0x53FC;
}

void func_80B3FA2C(void) {
    func_800F3F3C(1);
}

void EnXc_PlayTriforceSFX(Actor* thisx, GlobalContext* globalCtx) {
    EnXc* this = (EnXc*)thisx;

    if (this->unk_2A8) {
        s32 pad;
        Vec3f src;
        Vec3f pos;
        Vec3f sp1C = { 0.0f, 0.0f, 0.0f };
        f32 wDest;

        Matrix_MultVec3f(&sp1C, &src);
        SkinMatrix_Vec3fMtxFMultXYZW(&globalCtx->viewProjectionMtxF, &src, &pos, &wDest);
        SoundSource_PlaySfxAtFixedWorldPos(globalCtx, &pos, 80, NA_SE_EV_TRIFORCE_MARK);
        this->unk_2A8 = 0;
    }
}

void func_80B3FAE0(EnXc* this) {
    if (Animation_OnFrame(&this->skelAnime, 38.0f)) {
        func_80078914(&this->actor.projectedPos, NA_SE_VO_SK_SHOUT);
        func_80B3FA2C();
    }
}

void EnXc_CalcTriforce(Actor* thisx, GlobalContext* globalCtx) {
    EnXc* this = (EnXc*)thisx;

    if (EnXc_CompareCsAction(this, globalCtx, 21, 4)) {
        this->unk_274 = 1;
        if (this->unk_2AC == 0) {
            this->unk_2AC = 1;
            this->unk_2A8 = 1;
        }
    } else if (EnXc_CompareCsAction(this, globalCtx, 19, 4)) {
        this->unk_274 = 2;
    }
    if (this->unk_274 != 0) {
        f32* timer = &this->timer;
        s32* prim = this->triforcePrimColor;
        s32* env = this->triforceEnvColor;
        f32* scale = this->triforceScale;

        if (this->unk_274 == 1) {
            if (*timer < kREG(25) + 40.0f) {
                f32 div = *timer / (kREG(25) + 40.0f);

                prim[2] = -85.0f * div + 255;
                prim[3] = 255.0f * div;
                env[1] = 100.0f * div + 100;
                *timer += 1.0f;
            } else {
                prim[2] = 170;
                prim[3] = 255;
                env[1] = 200;
            }
            scale[0] = kREG(19) * 0.1f + 40.0f;
            scale[1] = kREG(20) * 0.1f + 40.0f;
            scale[2] = kREG(21) * 0.1f + 40.0f;
        } else if (this->unk_274 == 2) {
            f32 maxTime = (kREG(25) + 40.0f) + (kREG(27) + 90.0f);

            if (*timer < maxTime) {
                f32 div = (*timer - (kREG(25) + 40.0f)) / (kREG(27) + 90.0f);
                scale[0] = (kREG(19) * 0.1f + 40.0f) + div * ((kREG(26) + 50.0f) * (kREG(19) * 0.1f + 40.0f));
                scale[1] = (kREG(20) * 0.1f + 40.0f) + div * ((kREG(26) + 50.0f) * (kREG(20) * 0.1f + 40.0f));
                scale[2] = (kREG(21) * 0.1f + 40.0f) + div * ((kREG(26) + 50.0f) * (kREG(21) * 0.1f + 40.0f));
                *timer += 1.0f;
            } else {
                scale[0] = (kREG(19) * 0.1f + 40.0f) * (kREG(26) + 50.0f);
                scale[1] = (kREG(20) * 0.1f + 40.0f) * (kREG(26) + 50.0f);
                scale[2] = (kREG(21) * 0.1f + 40.0f) * (kREG(26) + 50.0f);
            }
            this->triforceAngle += (s16)(kREG(28) + 0x2EE0);
        }
    }
}

void func_80B3FF0C(EnXc* this, GlobalContext* globalCtx) {
    if (EnXc_CsActionsAreNotEqual(this, globalCtx, 1, 4)) {
        CutsceneContext* csCtx = &globalCtx->csCtx;

        if (csCtx->state != 0) {
            CsCmdActorAction* npcAction = globalCtx->csCtx.npcActions[4];

            if (npcAction != NULL) {
                PosRot* posRot = &this->actor.world;
                ActorShape* shape = &this->actor.shape;
                Vec3i* startPos = &npcAction->startPos;

                posRot->pos.x = startPos->x;
                posRot->pos.y = startPos->y;
                posRot->pos.z = startPos->z;

                posRot->rot.y = shape->rot.y = npcAction->rot.y;
            }
        }

        this->action = SHEIK_ACTION_54;
        this->drawMode = SHEIK_DRAW_DEFAULT;
    }
}

void EnXc_SetupShowTriforceAction(EnXc* this, GlobalContext* globalCtx) {
    if (EnXc_CompareCsAction(this, globalCtx, 10, 4)) {
        Animation_Change(&this->skelAnime, &gSheikShowingTriforceOnHandAnim, 1.0f, 0.0f,
                         Animation_GetLastFrame(&gSheikShowingTriforceOnHandAnim), ANIMMODE_ONCE, -8.0f);
        this->action = SHEIK_ACTION_SHOW_TRIFORCE;
        this->drawMode = SHEIK_DRAW_TRIFORCE;
    }
}

void EnXc_SetupShowTriforceIdleAction(EnXc* this, s32 animFinished) {
    if (animFinished) {
        Animation_Change(&this->skelAnime, &gSheikShowingTriforceOnHandIdleAnim, 1.0f, 0.0f,
                         Animation_GetLastFrame(&gSheikShowingTriforceOnHandIdleAnim), ANIMMODE_LOOP, 0.0f);
        this->action = SHEIK_ACTION_SHOW_TRIFORCE_IDLE;
    }
}
void func_80B400AC(EnXc* this, GlobalContext* globalCtx) {
    if (EnXc_CompareCsAction(this, globalCtx, 9, 4)) {
        Actor_Kill(&this->actor);
    }
}

void EnXc_ActionFunc53(EnXc* this, GlobalContext* globalCtx) {
    func_80B3FF0C(this, globalCtx);
}

void EnXc_ActionFunc54(EnXc* this, GlobalContext* globalCtx) {
    EnXc_AnimIsFinished(this);
    EnXc_BgCheck(this, globalCtx);
    EnXc_SetEyePattern(this);
    EnXc_SetupShowTriforceAction(this, globalCtx);
    func_80B3C888(this, globalCtx);
}

void EnXc_ShowTriforce(EnXc* this, GlobalContext* globalCtx) {
    s32 animFinished = EnXc_AnimIsFinished(this);

    EnXc_BgCheck(this, globalCtx);
    EnXc_SetEyePattern(this);
    EnXc_CalcTriforce(&this->actor, globalCtx);
    func_80B3FAE0(this);
    EnXc_SetupShowTriforceIdleAction(this, animFinished);
    func_80B3C888(this, globalCtx);
}

void EnXc_ShowTriforceIdle(EnXc* this, GlobalContext* globalCtx) {
    EnXc_AnimIsFinished(this);
    EnXc_BgCheck(this, globalCtx);
    EnXc_SetEyePattern(this);
    EnXc_CalcTriforce(&this->actor, globalCtx);
    func_80B400AC(this, globalCtx);
}

s32 EnXc_TriforceOverrideLimbDraw(GlobalContext* globalCtx, s32 limbIndex, Gfx** dList, Vec3f* pos, Vec3s* rot,
                                  void* thisx) {
    if (limbIndex == 15) {
        *dList = gSheikDL_011620;
    }
    return 0;
}

void EnXc_TriforcePostLimbDraw(GlobalContext* globalCtx, s32 limbIndex, Gfx** dList, Vec3s* rot, void* thisx) {
    s32 pad[2];
    EnXc* this = (EnXc*)thisx;

    if (limbIndex == 15) {
        Vec3f vec = { 0.0f, 0.0f, 0.0f };
        EnXc_PlayTriforceSFX(&this->actor, globalCtx);
        Matrix_MultVec3f(&vec, &this->handPos);
        this->unk_2BC = 1;
    }
}

void EnXc_DrawTriforce(Actor* thisx, GlobalContext* globalCtx) {
    EnXc* this = (EnXc*)thisx;
    s32 pad;
    s16 eyeIdx = this->eyeIdx;
    void* eyeTexture = sEyeTextures[eyeIdx];
    SkelAnime* skelAnime = &this->skelAnime;
    GraphicsContext* gfxCtx = globalCtx->state.gfxCtx;
    s32 pad2;

    OPEN_DISPS(gfxCtx, "../z_en_oA2_inMetamol.c", 565);
    if (this->unk_2BC != 0) {
        Mtx* mtx = Graph_Alloc(gfxCtx, sizeof(Mtx));
        s32* primColor = this->triforcePrimColor;
        s32* envColor = this->triforceEnvColor;
        f32* scale = this->triforceScale;

        Matrix_Push();
        Matrix_Translate(kREG(16) + 100.0f, kREG(17) + 4460.0f, kREG(18) + 1190.0f, MTXMODE_APPLY);
        Matrix_RotateZYX(kREG(22), kREG(23), this->triforceAngle, MTXMODE_APPLY);
        Matrix_Scale(scale[0], scale[1], scale[2], MTXMODE_APPLY);
        Matrix_ToMtx(mtx, "../z_en_oA2_inMetamol.c", 602);
        Matrix_Pop();
        func_80093D84(gfxCtx);
        gDPSetPrimColor(POLY_XLU_DISP++, 0, 0x80, 255, 255, primColor[2], primColor[3]);
        gDPSetEnvColor(POLY_XLU_DISP++, 255, envColor[1], 0, 128);
        gSPMatrix(POLY_XLU_DISP++, mtx, G_MTX_NOPUSH | G_MTX_LOAD | G_MTX_MODELVIEW);
        gSPDisplayList(POLY_XLU_DISP++, gSheikDL_012970);
    }

    func_8002EBCC(thisx, globalCtx, 0);
    func_80093D18(globalCtx->state.gfxCtx);
    gSPSegment(POLY_OPA_DISP++, 0x08, SEGMENTED_TO_VIRTUAL(eyeTexture));
    gSPSegment(POLY_OPA_DISP++, 0x09, SEGMENTED_TO_VIRTUAL(eyeTexture));
    SkelAnime_DrawFlexOpa(globalCtx, skelAnime->skeleton, skelAnime->jointTable, skelAnime->dListCount,
                          EnXc_TriforceOverrideLimbDraw, EnXc_TriforcePostLimbDraw, this);
    CLOSE_DISPS(gfxCtx, "../z_en_oA2_inMetamol.c", 668);
}

void func_80B40590(EnXc* this, GlobalContext* globalCtx) {
    this->action = SHEIK_ACTION_NOCTURNE_INIT;
    this->drawMode = SHEIK_DRAW_SQUINT;
}

void EnXc_SetThrownAroundSFX(EnXc* this) {
    SkelAnime* skelAnime = &this->skelAnime;

    if (Animation_OnFrame(skelAnime, 9.0f)) {
        func_80078914(&this->actor.projectedPos, NA_SE_PL_BOUND_GRASS);
        func_80078914(&this->actor.projectedPos, NA_SE_VO_SK_CRASH);
    } else if (Animation_OnFrame(skelAnime, 26.0f)) {
        func_80078914(&this->actor.projectedPos, NA_SE_PL_BOUND_GRASS);
    } else if (Animation_OnFrame(skelAnime, 28.0f)) {
        func_80078914(&this->actor.projectedPos, NA_SE_PL_WALK_GRASS);
    } else if (Animation_OnFrame(skelAnime, 34.0f)) {
        func_80078914(&this->actor.projectedPos, NA_SE_PL_WALK_GRASS);
    }
}

void EnXc_PlayLinkScreamSFX(EnXc* this, GlobalContext* globalCtx) {
    if (globalCtx->csCtx.frames == 1455) {
        func_800F3F3C(7);
    }
}

void EnXc_SetCrySFX(EnXc* this, GlobalContext* globalCtx) {
    CutsceneContext* csCtx = &globalCtx->csCtx;

    if (csCtx->frames == 869) {
        func_80078914(&this->actor.projectedPos, NA_SE_VO_SK_CRY_0);
    } else if (csCtx->frames == 939) {
        func_80078914(&this->actor.projectedPos, NA_SE_VO_SK_CRY_1);
    }
}

void func_80B406F8(Actor* thisx) {
    EnXc* this = (EnXc*)thisx;

    this->action = SHEIK_ACTION_NOCTURNE_INIT;
    this->drawMode = SHEIK_DRAW_NOTHING;
    this->actor.shape.shadowAlpha = 0;
}

void EnXc_SetupIdleInNocturne(EnXc* this, GlobalContext* globalCtx) {
    s32 pad;
    ActorShape* actorShape = &this->actor.shape;
    SkelAnime* skelAnime = &this->skelAnime;
    f32 frameCount = Animation_GetLastFrame(&gSheikIdleAnim);

    func_80B3C9DC(this);
    func_80B3C588(this, globalCtx, 4);
    Animation_Change(skelAnime, &gSheikIdleAnim, 1.0f, 0.0f, frameCount, ANIMMODE_LOOP, 0.0f);
    this->action = SHEIK_ACTION_NOCTURNE_IDLE;
    this->drawMode = SHEIK_DRAW_SQUINT;
    actorShape->shadowAlpha = 255;
}

void EnXc_SetupDefenseStance(Actor* thisx) {
    EnXc* this = (EnXc*)thisx;
    SkelAnime* skelAnime = &this->skelAnime;
    f32 frameCount = Animation_GetLastFrame(&gSheikDefenseStanceAnim);

    Animation_Change(skelAnime, &gSheikDefenseStanceAnim, 1.0f, 0.0f, frameCount, ANIMMODE_ONCE, -8.0f);
    this->action = SHEIK_ACTION_DEFENSE_STANCE;
    this->drawMode = SHEIK_DRAW_DEFAULT;
}

void EnXc_SetupContortions(EnXc* this, GlobalContext* globalCtx) {
    s32 pad;
    SkelAnime* skelAnime = &this->skelAnime;
    f32 frameCount = Animation_GetLastFrame(&gSheikIdleAnim);

    Animation_Change(skelAnime, &gSheikIdleAnim, 1.0f, 0.0f, frameCount, ANIMMODE_LOOP, 0.0f);
    func_80B3C588(this, globalCtx, 4);
    func_80B3C964(this, globalCtx);
    Animation_Change(skelAnime, &gSheikContortionsAnim, 1.0f, 0.0f, Animation_GetLastFrame(&gSheikContortionsAnim),
                     ANIMMODE_ONCE, 0.0f);
    this->action = SHEIK_ACTION_CONTORT;
    this->drawMode = SHEIK_DRAW_DEFAULT;
    this->actor.shape.shadowAlpha = 255;
}

void EnXc_SetupFallInNocturne(EnXc* this, GlobalContext* globalCtx) {
    s32 pad;
    SkelAnime* skelAnime = &this->skelAnime;
    f32 frameCount = Animation_GetLastFrame(&gSheikIdleAnim);

    Animation_Change(skelAnime, &gSheikIdleAnim, 1.0f, 0.0f, frameCount, ANIMMODE_LOOP, 0.0f);
    func_80B3C588(this, globalCtx, 4);
    func_80B3C964(this, globalCtx);
    Animation_Change(skelAnime, &gSheikFallingFromContortionsAnim, 1.0f, 0.0f,
                     Animation_GetLastFrame(&gSheikFallingFromContortionsAnim), ANIMMODE_ONCE, 0.0f);
    this->action = SHEIK_ACTION_NOCTURNE_FALL;
    this->drawMode = SHEIK_DRAW_DEFAULT;
    this->actor.shape.shadowAlpha = 255;
}

void EnXc_SetupHittingGroundInNocturne(EnXc* this, GlobalContext* globalCtx) {
    s32 pad[3];
    f32 frameCount = Animation_GetLastFrame(&gSheikHittingGroundAnim);

    func_80B3C9DC(this);
    func_80B3C588(this, globalCtx, 4);
    Animation_Change(&this->skelAnime, &gSheikHittingGroundAnim, 1.0f, 0.0f, frameCount, ANIMMODE_ONCE, 0.0f);
    this->action = SHEIK_ACTION_NOCTURNE_HIT_GROUND;
    this->drawMode = SHEIK_DRAW_DEFAULT;
    this->actor.shape.shadowAlpha = 255;
}

void func_80B40A78(EnXc* this, GlobalContext* globalCtx) {
    s32 pad[3];
    f32 frameCount = Animation_GetLastFrame(&gSheikHittingGroundAnim);

    func_80B3C9DC(this);
    func_80B3C588(this, globalCtx, 4);
    Animation_Change(&this->skelAnime, &gSheikHittingGroundAnim, 1.0f, 0.0f, frameCount, ANIMMODE_ONCE, 0.0f);
    this->action = SHEIK_ACTION_63;
    this->drawMode = SHEIK_DRAW_DEFAULT;
    this->actor.shape.shadowAlpha = 255;
}

void EnXc_SetupKneelInNocturne(EnXc* this, GlobalContext* globalCtx) {
    s32 pad[3];
    f32 frameCount = Animation_GetLastFrame(&gSheikKneelingAnim);

    func_80B3C9DC(this);
    func_80B3C588(this, globalCtx, 4);
    Animation_Change(&this->skelAnime, &gSheikKneelingAnim, 1.0f, 0.0f, frameCount, ANIMMODE_LOOP, 0.0f);
    this->action = SHEIK_ACTION_NOCTURNE_KNEEL;
    this->drawMode = SHEIK_DRAW_DEFAULT;
    this->actor.shape.shadowAlpha = 255;
}

void func_80B40BB4(EnXc* this, GlobalContext* globalCtx) {
    s32 pad[3];
    f32 frameCount = Animation_GetLastFrame(&gSheikIdleAnim);
    func_80B3C9DC(this);
    func_80B3C588(this, globalCtx, 4);
    Animation_Change(&this->skelAnime, &gSheikIdleAnim, 1.0f, 0.0f, frameCount, ANIMMODE_LOOP, 0.0f);
    this->action = SHEIK_ACTION_65;
    this->drawMode = SHEIK_DRAW_DEFAULT;
    this->actor.shape.shadowAlpha = 255;
}

void func_80B40C50(EnXc* this) {
    EnXc_CheckAndSetAction(this, SHEIK_ACTION_65, SHEIK_ACTION_66);
}

void func_80B40C74(EnXc* this) {
    EnXc_CheckAndSetAction(this, SHEIK_ACTION_66, SHEIK_ACTION_67);
}

void func_80B40C98(EnXc* this) {
    EnXc_CheckAndSetAction(this, SHEIK_ACTION_67, SHEIK_ACTION_68);
}

void func_80B40CBC(EnXc* this) {
    EnXc_CheckAndSetAction(this, SHEIK_ACTION_68, SHEIK_ACTION_69);
}

void func_80B40CE0(EnXc* this) {
    func_80B3C7D4(this, SHEIK_ACTION_69, SHEIK_ACTION_70, SHEIK_ACTION_68);
}

void func_80B40D08(EnXc* this) {
    EnXc_CheckAndSetAction(this, SHEIK_ACTION_70, SHEIK_ACTION_71);
}

void func_80B40D2C(EnXc* this) {
    EnXc_CheckAndSetAction(this, SHEIK_ACTION_71, SHEIK_ACTION_72);
}

void func_80B40D50(EnXc* this) {
    EnXc_CheckAndSetAction(this, SHEIK_ACTION_72, SHEIK_ACTION_NOCTURNE_REVERSE_ACCEL);
}

void func_80B40D74(EnXc* this) {
    EnXc_CheckAndSetAction(this, SHEIK_ACTION_NOCTURNE_REVERSE_ACCEL, SHEIK_ACTION_NOCTURNE_REVERSE_WALK);
}

void EnXc_SetupReverseHaltInNocturneCS(EnXc* this) {
    f32 xzDistToPlayer = this->actor.xzDistToPlayer;

    if (kREG(5) + 140.0f <= xzDistToPlayer) {
        Animation_Change(&this->skelAnime, &gSheikIdleAnim, 1.0f, 0.0f, Animation_GetLastFrame(&gSheikIdleAnim),
                         ANIMMODE_LOOP, -12.0f);
        this->action = SHEIK_ACTION_NOCTURNE_REVERSE_HALT;
        this->timer = 0.0f;
    }
}

void func_80B40E40(EnXc* this) {
    EnXc_CheckAndSetAction(this, SHEIK_ACTION_NOCTURNE_REVERSE_HALT, SHEIK_ACTION_NOCTURNE_THROW_NUT);
}

void func_80B40E64(EnXc* this) {
    EnXc_CheckAndSetAction(this, SHEIK_ACTION_NOCTURNE_THROW_NUT, SHEIK_ACTION_77);
}

void func_80B40E88(EnXc* this) {
    EnXc_CheckAndSetAction(this, SHEIK_ACTION_77, SHEIK_ACTION_78);
}

s32 EnXc_SetupNocturneState(Actor* thisx, GlobalContext* globalCtx) {
    CsCmdActorAction* npcAction = EnXc_GetCsCmd(globalCtx, 4);

    if (npcAction != NULL) {
        s32 action = npcAction->action;
        EnXc* this = (EnXc*)thisx;
        s32 prevAction = this->unk_26C;

        if (action != prevAction) {
            switch (action) {
                case 1:
                    func_80B406F8(thisx);
                    break;
                case 6:
                    EnXc_SetupIdleInNocturne(this, globalCtx);
                    break;
                case 20:
                    EnXc_SetupDefenseStance(thisx);
                    break;
                case 18:
                    EnXc_SetupContortions(this, globalCtx);
                    break;
                case 14:
                    EnXc_SetupFallInNocturne(this, globalCtx);
                    break;
                case 19:
                    EnXc_SetupHittingGroundInNocturne(this, globalCtx);
                    break;
                case 15:
                    func_80B40A78(this, globalCtx);
                    break;
                case 16:
                    EnXc_SetupKneelInNocturne(this, globalCtx);
                    break;
                case 17:
                    func_80B40BB4(this, globalCtx);
                    break;
                case 9:
                    Actor_Kill(thisx);
                    break;
                default:
                    osSyncPrintf("En_Oa2_Stalker_Check_DemoMode:そんな動作は無い!!!!!!!!\n");
                    break;
            }

            this->unk_26C = action;
            return 1;
        }
    }
    return 0;
}

void EnXc_InitialNocturneAction(EnXc* this, GlobalContext* globalCtx) {
    EnXc_SetupNocturneState(&this->actor, globalCtx);
}

void EnXc_IdleInNocturne(EnXc* this, GlobalContext* globalCtx) {
    func_80B3C588(this, globalCtx, 4);
    EnXc_AnimIsFinished(this);
    EnXc_BgCheck(this, globalCtx);
    EnXc_SetupNocturneState(&this->actor, globalCtx);
}

void EnXc_DefenseStance(EnXc* this, GlobalContext* globalCtx) {
    EnXc_AnimIsFinished(this);
    EnXc_BgCheck(this, globalCtx);
    EnXc_SetEyePattern(this);
    EnXc_SetupNocturneState(&this->actor, globalCtx);
}

void EnXc_Contort(EnXc* this, GlobalContext* globalCtx) {
    EnXc_SetCrySFX(this, globalCtx);
    EnXc_AnimIsFinished(this);
    EnXc_SetEyePattern(this);
    if (!EnXc_SetupNocturneState(&this->actor, globalCtx)) {
        func_80B3C924(this, globalCtx);
        EnXc_BgCheck(this, globalCtx);
    }
}

void EnXc_FallInNocturne(EnXc* this, GlobalContext* globalCtx) {
    EnXc_AnimIsFinished(this);
    EnXc_SetEyePattern(this);
    EnXc_SetThrownAroundSFX(this);
    if (!EnXc_SetupNocturneState(&this->actor, globalCtx)) {
        func_80B3C8CC(this, globalCtx);
        EnXc_BgCheck(this, globalCtx);
    }
}

void EnXc_HitGroundInNocturne(EnXc* this, GlobalContext* globalCtx) {
    EnXc_BgCheck(this, globalCtx);
    EnXc_SetEyePattern(this);
    EnXc_SetupNocturneState(&this->actor, globalCtx);
}

void EnXc_ActionFunc63(EnXc* this, GlobalContext* globalCtx) {
    EnXc_AnimIsFinished(this);
    EnXc_PlayLinkScreamSFX(this, globalCtx);
    EnXc_BgCheck(this, globalCtx);
    EnXc_SetEyePattern(this);
    EnXc_SetupNocturneState(&this->actor, globalCtx);
}

void EnXc_KneelInNocturneCS(EnXc* this, GlobalContext* globalCtx) {
    EnXc_AnimIsFinished(this);
    EnXc_BgCheck(this, globalCtx);
    EnXc_SetEyePattern(this);
    EnXc_SetupNocturneState(&this->actor, globalCtx);
}

void EnXc_ActionFunc65(EnXc* this, GlobalContext* globalCtx) {
    EnXc_ActionFunc6(this, globalCtx);
    func_80B3C588(this, globalCtx, 4);
    func_80B40C50(this);
}

void EnXc_ActionFunc66(EnXc* this, GlobalContext* globalCtx) {
    EnXc_ActionFunc7(this, globalCtx);
    func_80B40C74(this);
}

void EnXc_ActionFunc67(EnXc* this, GlobalContext* globalCtx) {
    EnXc_ActionFunc8(this, globalCtx);
    func_80B40C98(this);
}

void EnXc_ActionFunc68(EnXc* this, GlobalContext* globalCtx) {
    EnXc_ActionFunc9(this, globalCtx);
    func_80B40CBC(this);
}

void EnXc_ActionFunc69(EnXc* this, GlobalContext* globalCtx) {
    EnXc_ActionFunc10(this, globalCtx);
    func_80B40CE0(this);
}

void EnXc_ActionFunc70(EnXc* this, GlobalContext* globalCtx) {
    EnXc_ActionFunc11(this, globalCtx);
    func_80B40D08(this);
}

void EnXc_ActionFunc71(EnXc* this, GlobalContext* globalCtx) {
    EnXc_ActionFunc12(this, globalCtx);
    func_80B40D2C(this);
}

void EnXc_ActionFunc72(EnXc* this, GlobalContext* globalCtx) {
    EnXc_ActionFunc13(this, globalCtx);
    func_80B40D50(this);
}

void EnXc_ReverseAccelInNocturneCS(EnXc* this, GlobalContext* globalCtx) {
    EnXc_ReverseAccelerate(this, globalCtx);
    func_80B40D74(this);
}

void EnXc_ReverseWalkInNocturneCS(EnXc* this, GlobalContext* globalCtx) {
    func_80B3D710(this);
    EnXc_AnimIsFinished(this);
    EnXc_BgCheck(this, globalCtx);
    EnXc_SetEyePattern(this);
    EnXc_SetupReverseHaltInNocturneCS(this);
}

void EnXc_ReverseHaltInNocturneCS(EnXc* this, GlobalContext* globalCtx) {
    EnXc_HaltAndWaitToThrowNut(this, globalCtx);
    func_80B40E40(this);
}

void EnXc_ThrowNutInNocturneCS(EnXc* this, GlobalContext* globalCtx) {
    EnXc_ThrowNut(this, globalCtx);
    func_80B40E64(this);
}

void EnXc_DeleteInNocturneCS(EnXc* this, GlobalContext* globalCtx) {
    EnXc_Delete(this, globalCtx);
    func_80B40E88(this);
}

void EnXc_KillInNocturneCS(EnXc* this, GlobalContext* globalCtx) {
    Actor_Kill(&this->actor);
}

void EnXc_DrawSquintingEyes(Actor* thisx, GlobalContext* globalCtx) {
    EnXc* this = (EnXc*)thisx;
    SkelAnime* skelAnime = &this->skelAnime;
    GraphicsContext* gfxCtx = globalCtx->state.gfxCtx;

    OPEN_DISPS(gfxCtx, "../z_en_oA2_inStalker.c", 839);
    func_80093D18(gfxCtx);
    gSPSegment(POLY_OPA_DISP++, 0x08, SEGMENTED_TO_VIRTUAL(gSheikEyeSquintingTex));
    gSPSegment(POLY_OPA_DISP++, 0x09, SEGMENTED_TO_VIRTUAL(gSheikEyeSquintingTex));
    SkelAnime_DrawFlexOpa(globalCtx, skelAnime->skeleton, skelAnime->jointTable, skelAnime->dListCount, NULL, NULL,
                          NULL);
    CLOSE_DISPS(gfxCtx, "../z_en_oA2_inStalker.c", 854);
}

void EnXc_InitTempleOfTime(EnXc* this, GlobalContext* globalCtx) {
    if (LINK_IS_ADULT) {
        if (!GET_EVENTCHKINF(EVENTCHKINF_C5)) {
            SET_EVENTCHKINF(EVENTCHKINF_C5);
            globalCtx->csCtx.segment = SEGMENTED_TO_VIRTUAL(gTempleOfTimeFirstAdultCs);
            gSaveContext.cutsceneTrigger = 1;
            func_80B3EBF0(this, globalCtx);
        } else if (!GET_EVENTCHKINF(EVENTCHKINF_55) && GET_EVENTCHKINF(EVENTCHKINF_48)) {
            SET_EVENTCHKINF(EVENTCHKINF_55);
            Item_Give(globalCtx, ITEM_SONG_PRELUDE);
            globalCtx->csCtx.segment = SEGMENTED_TO_VIRTUAL(gTempleOfTimePreludeCs);
            gSaveContext.cutsceneTrigger = 1;
            this->action = SHEIK_ACTION_30;
        } else if (!GET_EVENTCHKINF(EVENTCHKINF_55)) {
            func_80B3C9EC(this);
        } else {
            Actor_Kill(&this->actor);
        }
    } else {
        Actor_Kill(&this->actor);
    }
}

void EnXc_SetupDialogueAction(EnXc* this, GlobalContext* globalCtx) {
    if (Actor_ProcessTalkRequest(&this->actor, globalCtx)) {
        this->action = SHEIK_ACTION_IN_DIALOGUE;
    } else {
        this->actor.flags |= ACTOR_FLAG_0 | ACTOR_FLAG_3;
        if (INV_CONTENT(ITEM_HOOKSHOT) != ITEM_NONE) {
            this->actor.textId = 0x7010;
        } else {
            this->actor.textId = 0x700F;
        }
        func_8002F2F4(&this->actor, globalCtx);
    }
}

void func_80B41798(EnXc* this, GlobalContext* globalCtx) {
    if (Message_GetState(&globalCtx->msgCtx) == TEXT_STATE_CLOSING) {
        this->action = SHEIK_ACTION_BLOCK_PEDESTAL;
        this->actor.flags &= ~(ACTOR_FLAG_0 | ACTOR_FLAG_3);
    }
}

void EnXc_BlockingPedestalAction(EnXc* this, GlobalContext* globalCtx) {
    EnXc_BgCheck(this, globalCtx);
    EnXc_UpdateCollider(&this->actor, globalCtx);
    EnXc_CalculateHeadTurn(this, globalCtx);
    EnXc_AnimIsFinished(this);
    EnXc_SetEyePattern(this);
    EnXc_SetupDialogueAction(this, globalCtx);
}

void EnXc_ActionFunc80(EnXc* this, GlobalContext* globalCtx) {
    EnXc_BgCheck(this, globalCtx);
    EnXc_UpdateCollider(&this->actor, globalCtx);
    EnXc_CalculateHeadTurn(this, globalCtx);
    EnXc_AnimIsFinished(this);
    EnXc_SetEyePattern(this);
    func_80B41798(this, globalCtx);
}

static EnXcActionFunc sActionFuncs[] = {
    EnXc_ActionFunc0,
    EnXc_ActionFunc1,
    EnXc_GracefulFall,
    EnXc_Accelerate,
    EnXc_Walk,
    EnXc_Stopped,
    EnXc_ActionFunc6,
    EnXc_ActionFunc7,
    EnXc_ActionFunc8,
    EnXc_ActionFunc9,
    EnXc_ActionFunc10,
    EnXc_ActionFunc11,
    EnXc_ActionFunc12,
    EnXc_ActionFunc13,
    EnXc_ReverseAccelerate,
    EnXc_ActionFunc15,
    EnXc_HaltAndWaitToThrowNut,
    EnXc_ThrowNut,
    EnXc_Delete,
    EnXc_Fade,
    EnXc_ActionFunc20,
    EnXc_ActionFunc21,
    EnXc_ActionFunc22,
    EnXc_ActionFunc23,
    EnXc_ActionFunc24,
    EnXc_ActionFunc25,
    EnXc_ActionFunc26,
    EnXc_ActionFunc27,
    EnXc_ActionFunc28,
    EnXc_Serenade,
    EnXc_ActionFunc30,
    EnXc_ActionFunc31,
    EnXc_ActionFunc32,
    EnXc_ActionFunc33,
    EnXc_ActionFunc34,
    EnXc_ActionFunc35,
    EnXc_ActionFunc36,
    EnXc_ActionFunc37,
    EnXc_ActionFunc38,
    EnXc_ActionFunc39,
    EnXc_ActionFunc40,
    EnXc_ActionFunc41,
    EnXc_ActionFunc42,
    EnXc_ActionFunc43,
    EnXc_ActionFunc44,
    EnXc_ActionFunc45,
    EnXc_ActionFunc46,
    EnXc_ActionFunc47,
    EnXc_ActionFunc48,
    EnXc_ActionFunc49,
    EnXc_Kneel,
    EnXc_ActionFunc51,
    EnXc_ActionFunc52,
    EnXc_ActionFunc53,
    EnXc_ActionFunc54,
    EnXc_ShowTriforce,
    EnXc_ShowTriforceIdle,
    EnXc_InitialNocturneAction,
    EnXc_IdleInNocturne,
    EnXc_DefenseStance,
    EnXc_Contort,
    EnXc_FallInNocturne,
    EnXc_HitGroundInNocturne,
    EnXc_ActionFunc63,
    EnXc_KneelInNocturneCS,
    EnXc_ActionFunc65,
    EnXc_ActionFunc66,
    EnXc_ActionFunc67,
    EnXc_ActionFunc68,
    EnXc_ActionFunc69,
    EnXc_ActionFunc70,
    EnXc_ActionFunc71,
    EnXc_ActionFunc72,
    EnXc_ReverseAccelInNocturneCS,
    EnXc_ReverseWalkInNocturneCS,
    EnXc_ReverseHaltInNocturneCS,
    EnXc_ThrowNutInNocturneCS,
    EnXc_DeleteInNocturneCS,
    EnXc_KillInNocturneCS,
    EnXc_BlockingPedestalAction,
    EnXc_ActionFunc80,
};

void EnXc_Update(Actor* thisx, GlobalContext* globalCtx) {
    EnXc* this = (EnXc*)thisx;
    s32 action = this->action;

    if ((action < 0) || (action >= ARRAY_COUNT(sActionFuncs)) || (sActionFuncs[action] == NULL)) {
        osSyncPrintf(VT_FGCOL(RED) "メインモードがおかしい!!!!!!!!!!!!!!!!!!!!!!!!!\n" VT_RST);
    } else {
        sActionFuncs[action](this, globalCtx);
    }
}

void EnXc_Init(Actor* thisx, GlobalContext* globalCtx) {
    EnXc* this = (EnXc*)thisx;

    ActorShape_Init(&this->actor.shape, 0.0f, ActorShadow_DrawCircle, 30.0f);
    SkelAnime_InitFlex(globalCtx, &this->skelAnime, &gSheikSkel, &gSheikIdleAnim, this->jointTable, this->morphTable,
                       ARRAY_COUNT(this->jointTable));
    EnXc_InitCollider(thisx, globalCtx);

    switch (this->actor.params) {
        case SHEIK_TYPE_1:
            func_80B3EBF0(this, globalCtx);
            break;
        case SHEIK_TYPE_2: // Beta Serenade Cutscene or Learning Prelude
            func_80B3EE64(this, globalCtx);
            break;
        case SHEIK_TYPE_3:
            func_80B3F3C8(this, globalCtx);
            break;
        case SHEIK_TYPE_4:
            func_80B3FA08(this, globalCtx);
            break;
        case SHEIK_TYPE_5:
            func_80B40590(this, globalCtx);
            break;
        case SHEIK_TYPE_MINUET:
            func_80B3CA38(this, globalCtx);
            break;
        case SHEIK_TYPE_BOLERO:
            func_80B3CB58(this, globalCtx);
            break;
        case SHEIK_TYPE_SERENADE:
            EnXc_SetupSerenadeAction(this, globalCtx);
            break;
        case SHEIK_TYPE_9:
            EnXc_InitTempleOfTime(this, globalCtx);
            break;
        case SHEIK_TYPE_0:
            EnXc_DoNothing(this, globalCtx);
            break;
        default:
            osSyncPrintf(VT_FGCOL(RED) " En_Oa2 の arg_data がおかしい!!!!!!!!!!!!!!!!!!!!!!!!!\n" VT_RST);
            EnXc_DoNothing(this, globalCtx);
    }
}

s32 EnXc_OverrideLimbDraw(GlobalContext* globalCtx, s32 limbIndex, Gfx** dList, Vec3f* pos, Vec3s* rot, void* thisx) {
    EnXc* this = (EnXc*)thisx;

    if (this->unk_30C != 0) {
        if (limbIndex == 9) {
            rot->x += this->npcInfo.unk_0E.y;
            rot->y -= this->npcInfo.unk_0E.x;
        } else if (limbIndex == 16) {
            rot->x += this->npcInfo.unk_08.y;
            rot->z += this->npcInfo.unk_08.x;
        }
    }
    return 0;
}

void EnXc_PostLimbDraw(GlobalContext* globalCtx, s32 limbIndex, Gfx** dList, Vec3s* rot, void* thisx) {
    if (limbIndex == 16) {
        EnXc* this = (EnXc*)thisx;
        Vec3f src = { 0.0f, 10.0f, 0.0f };
        Vec3f dest;

        Matrix_MultVec3f(&src, &dest);
        this->actor.focus.pos.x = dest.x;
        this->actor.focus.pos.y = dest.y;
        this->actor.focus.pos.z = dest.z;
        this->actor.focus.rot.x = this->actor.world.rot.x;
        this->actor.focus.rot.y = this->actor.world.rot.y;
        this->actor.focus.rot.z = this->actor.world.rot.z;
    }
}

void EnXc_DrawNothing(Actor* thisx, GlobalContext* globalCtx) {
}

void EnXc_DrawDefault(Actor* thisx, GlobalContext* globalCtx) {
    s32 pad;
    EnXc* this = (EnXc*)thisx;
    s16 eyeIdx = this->eyeIdx;
    void* eyeSegment = sEyeTextures[eyeIdx];
    SkelAnime* skelAnime = &this->skelAnime;
    GraphicsContext* localGfxCtx = globalCtx->state.gfxCtx;
    GraphicsContext* gfxCtx = localGfxCtx;

    OPEN_DISPS(gfxCtx, "../z_en_oA2.c", 1164);
    func_8002EBCC(&this->actor, globalCtx, 0);
    func_80093D18(gfxCtx);
    gSPSegment(POLY_OPA_DISP++, 0x08, SEGMENTED_TO_VIRTUAL(eyeSegment));
    gSPSegment(POLY_OPA_DISP++, 0x09, SEGMENTED_TO_VIRTUAL(eyeSegment));
    SkelAnime_DrawFlexOpa(globalCtx, skelAnime->skeleton, skelAnime->jointTable, skelAnime->dListCount,
                          EnXc_OverrideLimbDraw, EnXc_PostLimbDraw, this);
    CLOSE_DISPS(gfxCtx, "../z_en_oA2.c", 1207);
}

static EnXcDrawFunc sDrawFuncs[] = {
    EnXc_DrawNothing, EnXc_DrawDefault,  EnXc_DrawPullingOutHarp,
    EnXc_DrawHarp,    EnXc_DrawTriforce, EnXc_DrawSquintingEyes,
};

void EnXc_Draw(Actor* thisx, GlobalContext* globalCtx) {
    EnXc* this = (EnXc*)thisx;

    if (this->drawMode < 0 || this->drawMode > 5 || sDrawFuncs[this->drawMode] == NULL) {
        // "Draw mode is abnormal!!!!!!!!!!!!!!!!!!!!!!!!!"
        osSyncPrintf(VT_FGCOL(RED) "描画モードがおかしい!!!!!!!!!!!!!!!!!!!!!!!!!\n" VT_RST);
    } else {
        sDrawFuncs[this->drawMode](thisx, globalCtx);
    }
}

const ActorInit En_Xc_InitVars = {
    ACTOR_EN_XC,
    ACTORCAT_NPC,
    FLAGS,
    OBJECT_XC,
    sizeof(EnXc),
    (ActorFunc)EnXc_Init,
    (ActorFunc)EnXc_Destroy,
    (ActorFunc)EnXc_Update,
    (ActorFunc)EnXc_Draw,
};<|MERGE_RESOLUTION|>--- conflicted
+++ resolved
@@ -333,12 +333,8 @@
 
 void EnXc_SetupSerenadeAction(EnXc* this, GlobalContext* globalCtx) {
     // Player is adult and does not have iron boots and has not learned Serenade
-<<<<<<< HEAD
-    if ((!CHECK_OWNED_EQUIP(EQUIP_TYPE_BOOTS, EQUIP_INV_BOOTS_IRON) && !(gSaveContext.eventChkInf[5] & 4)) &&
+    if (!CHECK_OWNED_EQUIP(EQUIP_TYPE_BOOTS, EQUIP_INV_BOOTS_IRON) && !GET_EVENTCHKINF(EVENTCHKINF_52) &&
         LINK_IS_ADULT) {
-=======
-    if (!CHECK_OWNED_EQUIP(EQUIP_BOOTS, 1) && !GET_EVENTCHKINF(EVENTCHKINF_52) && LINK_IS_ADULT) {
->>>>>>> 8ad90df2
         this->action = SHEIK_ACTION_SERENADE;
         osSyncPrintf("水のセレナーデ シーク誕生!!!!!!!!!!!!!!!!!!\n");
     } else {
@@ -352,13 +348,8 @@
         Player* player = GET_PLAYER(globalCtx);
         s32 stateFlags = player->stateFlags1;
 
-<<<<<<< HEAD
-        if (CHECK_OWNED_EQUIP(EQUIP_TYPE_BOOTS, EQUIP_INV_BOOTS_IRON) && !(gSaveContext.eventChkInf[5] & 4) &&
+        if (CHECK_OWNED_EQUIP(EQUIP_TYPE_BOOTS, EQUIP_INV_BOOTS_IRON) && !GET_EVENTCHKINF(EVENTCHKINF_52) &&
             !(stateFlags & PLAYER_STATE1_29) && !Gameplay_InCsMode(globalCtx)) {
-=======
-        if (CHECK_OWNED_EQUIP(EQUIP_BOOTS, 1) && !GET_EVENTCHKINF(EVENTCHKINF_52) && !(stateFlags & PLAYER_STATE1_29) &&
-            !Gameplay_InCsMode(globalCtx)) {
->>>>>>> 8ad90df2
             Cutscene_SetSegment(globalCtx, &gIceCavernSerenadeCs);
             gSaveContext.cutsceneTrigger = 1;
             SET_EVENTCHKINF(EVENTCHKINF_52); // Learned Serenade of Water Flag
