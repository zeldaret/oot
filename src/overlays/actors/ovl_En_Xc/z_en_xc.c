/*
 * File: z_en_xc.c
 * Overlay: ovl_En_Xc
 * Description: Sheik
 */

#include "z_en_xc.h"
#include "overlays/actors/ovl_En_Arrow/z_en_arrow.h"
#include "overlays/actors/ovl_Door_Warp1/z_door_warp1.h"
#include "objects/object_xc/object_xc.h"
#include "scenes/overworld/spot05/spot05_scene.h"
#include "scenes/overworld/spot17/spot17_scene.h"
#include "scenes/indoors/tokinoma/tokinoma_scene.h"
#include "scenes/dungeons/ice_doukutu/ice_doukutu_scene.h"
#include "vt.h"

#define FLAGS 0x00000010

#define THIS ((EnXc*)thisx)

void EnXc_Init(Actor* thisx, GlobalContext* globalCtx);
void EnXc_Destroy(Actor* thisx, GlobalContext* globalCtx);
void EnXc_Update(Actor* thisx, GlobalContext* globalCtx);
void EnXc_Draw(Actor* thisx, GlobalContext* globalCtx);

void EnXc_DrawNothing(Actor* thisx, GlobalContext* globalCtx);
void EnXc_DrawDefault(Actor* thisx, GlobalContext* globalCtx);
void EnXc_DrawPullingOutHarp(Actor* thisx, GlobalContext* globalCtx);
void EnXc_DrawHarp(Actor* thisx, GlobalContext* globalCtx);
void EnXc_DrawTriforce(Actor* thisx, GlobalContext* globalCtx);
void EnXc_DrawSquintingEyes(Actor* thisx, GlobalContext* globalCtx);

static ColliderCylinderInitType1 sCylinderInit = {
    {
        COLTYPE_HIT0,
        AT_NONE,
        AC_NONE,
        OC1_ON | OC1_TYPE_PLAYER,
        COLSHAPE_CYLINDER,
    },
    {
        ELEMTYPE_UNK0,
        { 0x00000000, 0x00, 0x00 },
        { 0x00000000, 0x00, 0x00 },
        TOUCH_NONE,
        BUMP_NONE,
        OCELEM_ON,
    },
    { 25, 80, 0, { 0, 0, 0 } },
};

static void* sEyeTextures[] = {
    gSheikEyeOpenTex,
    gSheikEyeHalfClosedTex,
    gSheikEyeShutTex,
};

void EnXc_InitCollider(Actor* thisx, GlobalContext* globalCtx) {
    EnXc* this = THIS;

    Collider_InitCylinder(globalCtx, &this->collider);
    Collider_SetCylinderType1(globalCtx, &this->collider, &this->actor, &sCylinderInit);
}

void EnXc_UpdateCollider(Actor* thisx, GlobalContext* globalCtx) {
    EnXc* this = THIS;
    Collider* colliderBase = &this->collider.base;
    s32 pad[3];

    Collider_UpdateCylinder(thisx, &this->collider);
    CollisionCheck_SetOC(globalCtx, &globalCtx->colChkCtx, colliderBase);
}

void EnXc_Destroy(Actor* thisx, GlobalContext* globalCtx) {
    EnXc* this = THIS;

    Collider_DestroyCylinder(globalCtx, &this->collider);
}

void EnXc_CalculateHeadTurn(EnXc* this, GlobalContext* globalCtx) {
    Player* player = GET_PLAYER(globalCtx);

    this->npcInfo.unk_18 = player->actor.world.pos;
    this->npcInfo.unk_14 = kREG(16) - 3.0f;
    func_80034A14(&this->actor, &this->npcInfo, kREG(17) + 0xC, 2);
}

void EnXc_SetEyePattern(EnXc* this) {
    s32 pad[3];
    s16* blinkTimer = &this->blinkTimer;
    s16* eyePattern = &this->eyeIdx;

    if (!DECR(*blinkTimer)) {
        *blinkTimer = Rand_S16Offset(60, 60);
    }

    *eyePattern = *blinkTimer;
    if (*eyePattern >= ARRAY_COUNT(sEyeTextures)) {
        *eyePattern = 0;
    }
}

void EnXc_SpawnNut(EnXc* this, GlobalContext* globalCtx) {
    s32 pad;
    Vec3f* pos = &this->actor.world.pos;
    s16 angle = this->actor.shape.rot.y;
    f32 x = (Math_SinS(angle) * 30.0f) + pos->x;
    f32 y = pos->y + 3.0f;
    f32 z = (Math_CosS(angle) * 30.0f) + pos->z;

    Actor_Spawn(&globalCtx->actorCtx, globalCtx, ACTOR_EN_ARROW, x, y, z, 0xFA0, this->actor.shape.rot.y, 0,
                ARROW_CS_NUT);
}

void EnXc_BgCheck(EnXc* this, GlobalContext* globalCtx) {
    Actor_UpdateBgCheckInfo(globalCtx, &this->actor, 75.0f, 30.0f, 30.0f, 4);
}

s32 EnXc_AnimIsFinished(EnXc* this) {
    return SkelAnime_Update(&this->skelAnime);
}

CsCmdActorAction* EnXc_GetCsCmd(GlobalContext* globalCtx, s32 npcActionIdx) {
    CsCmdActorAction* action = NULL;

    if (globalCtx->csCtx.state != 0) {
        action = globalCtx->csCtx.npcActions[npcActionIdx];
    }
    return action;
}

s32 EnXc_CompareCsAction(EnXc* this, GlobalContext* globalCtx, u16 action, s32 npcActionIdx) {
    CsCmdActorAction* csCmdActorAction = EnXc_GetCsCmd(globalCtx, npcActionIdx);

    if (csCmdActorAction != NULL && csCmdActorAction->action == action) {
        return true;
    }
    return false;
}

s32 EnXc_CsActionsAreNotEqual(EnXc* this, GlobalContext* globalCtx, u16 action, s32 npcActionIdx) {
    CsCmdActorAction* csCmdNPCAction = EnXc_GetCsCmd(globalCtx, npcActionIdx);

    if (csCmdNPCAction && csCmdNPCAction->action != action) {
        return true;
    }
    return false;
}

void func_80B3C588(EnXc* this, GlobalContext* globalCtx, u32 npcActionIdx) {
    CsCmdActorAction* csCmdNPCAction = EnXc_GetCsCmd(globalCtx, npcActionIdx);
    Actor* thisx = &this->actor;

    if (csCmdNPCAction != NULL) {
        thisx->world.pos.x = csCmdNPCAction->startPos.x;
        thisx->world.pos.y = csCmdNPCAction->startPos.y;
        thisx->world.pos.z = csCmdNPCAction->startPos.z;
        thisx->world.rot.x = thisx->shape.rot.x = csCmdNPCAction->rot.x;
        thisx->world.rot.y = thisx->shape.rot.y = csCmdNPCAction->rot.y;
        thisx->world.rot.z = thisx->shape.rot.z = csCmdNPCAction->rot.z;
    }
}

void func_80B3C620(EnXc* this, GlobalContext* globalCtx, s32 npcActionIdx) {
    CsCmdActorAction* npcAction = EnXc_GetCsCmd(globalCtx, npcActionIdx);
    Vec3f* xcPos = &this->actor.world.pos;
    f32 startX;
    f32 startY;
    f32 startZ;
    f32 endX;
    f32 endY;
    f32 endZ;
    f32 unk;

    if (npcAction != NULL) {
        unk =
            Environment_LerpWeightAccelDecel(npcAction->endFrame, npcAction->startFrame, globalCtx->csCtx.frames, 0, 0);
        startX = npcAction->startPos.x;
        startY = npcAction->startPos.y;
        startZ = npcAction->startPos.z;
        endX = npcAction->endPos.x;
        endY = npcAction->endPos.y;
        endZ = npcAction->endPos.z;
        xcPos->x = ((endX - startX) * unk) + startX;
        xcPos->y = ((endY - startY) * unk) + startY;
        xcPos->z = ((endZ - startZ) * unk) + startZ;
    }
}

void EnXc_ChangeAnimation(EnXc* this, AnimationHeader* animation, u8 mode, f32 morphFrames, s32 reverseFlag) {
    s32 pad[2];
    AnimationHeader* animationSeg = SEGMENTED_TO_VIRTUAL(animation);
    f32 frameCount = Animation_GetLastFrame(&animationSeg->common);
    f32 playbackSpeed;
    f32 startFrame;
    f32 endFrame;

    if (!reverseFlag) {
        startFrame = 0.0f;
        endFrame = frameCount;
        playbackSpeed = 1.0f;
    } else {
        startFrame = frameCount;
        endFrame = 0.0f;
        playbackSpeed = -1.0f;
    }

    Animation_Change(&this->skelAnime, animationSeg, playbackSpeed, startFrame, endFrame, mode, morphFrames);
}

void EnXc_CheckAndSetAction(EnXc* this, s32 check, s32 set) {
    if (check != this->action) {
        this->action = set;
    }
}

void func_80B3C7D4(EnXc* this, s32 action1, s32 action2, s32 action3) {
    if (action1 != this->action) {
        if (this->action == SHEIK_ACTION_PUT_HARP_AWAY) {
            this->action = action2;
        } else {
            this->action = action3;
        }
    }
}

s32 EnXc_NoCutscenePlaying(GlobalContext* globalCtx) {
    if (globalCtx->csCtx.state == 0) {
        return true;
    }
    return false;
}

void func_80B3C820(EnXc* this) {
    Animation_Change(&this->skelAnime, &gSheikIdleAnim, 1.0f, 0.0f, Animation_GetLastFrame(&gSheikIdleAnim),
                     ANIMMODE_LOOP, 0.0f);
    this->action = SHEIK_ACTION_53;
}

void func_80B3C888(EnXc* this, GlobalContext* globalCtx) {
    if (EnXc_NoCutscenePlaying(globalCtx) && this->actor.params == SHEIK_TYPE_4) {
        func_80B3C820(this);
    }
}

void func_80B3C8CC(EnXc* this, GlobalContext* globalCtx) {
    SkelAnime* skelAnime = &this->skelAnime;

    if (skelAnime->jointTable[0].y >= skelAnime->baseTransl.y) {
        skelAnime->moveFlags |= 3;
        AnimationContext_SetMoveActor(globalCtx, &this->actor, skelAnime, 1.0f);
    }
}

void func_80B3C924(EnXc* this, GlobalContext* globalCtx) {
    this->skelAnime.moveFlags |= 3;
    AnimationContext_SetMoveActor(globalCtx, &this->actor, &this->skelAnime, 1.0f);
}

void func_80B3C964(EnXc* this, GlobalContext* globalCtx) {
    this->skelAnime.baseTransl = this->skelAnime.jointTable[0];
    this->skelAnime.prevTransl = this->skelAnime.jointTable[0];
    this->skelAnime.moveFlags |= 3;
    AnimationContext_SetMoveActor(globalCtx, &this->actor, &this->skelAnime, 1.0f);
}

void func_80B3C9DC(EnXc* this) {
    this->skelAnime.moveFlags &= ~0x3;
}

void func_80B3C9EC(EnXc* this) {
    EnXc_ChangeAnimation(this, &gSheikArmsCrossedIdleAnim, ANIMMODE_LOOP, 0.0f, false);
    this->action = SHEIK_ACTION_BLOCK_PEDESTAL;
    this->drawMode = SHEIK_DRAW_DEFAULT;
    this->unk_30C = 1;
}

void func_80B3CA38(EnXc* this, GlobalContext* globalCtx) {
    // If Player is adult but hasn't learned Minuet of Forest
    if (!(gSaveContext.eventChkInf[5] & 1) && LINK_IS_ADULT) {
        this->action = SHEIK_ACTION_INIT;
    } else {
        Actor_Kill(&this->actor);
    }
}

s32 EnXc_MinuetCS(EnXc* this, GlobalContext* globalCtx) {
    if (this->actor.params == SHEIK_TYPE_MINUET) {
        Player* player = GET_PLAYER(globalCtx);
        f32 z = player->actor.world.pos.z;

        if (z < -2225.0f) {
            if (!Gameplay_InCsMode(globalCtx)) {
                globalCtx->csCtx.segment = SEGMENTED_TO_VIRTUAL(&gMinuetCs);
                gSaveContext.cutsceneTrigger = 1;
                gSaveContext.eventChkInf[5] |= 1;
                Item_Give(globalCtx, ITEM_SONG_MINUET);
                return true;
            }
        }
        return false;
    }
    return true;
}

void func_80B3CB58(EnXc* this, GlobalContext* globalCtx) {
    // If hasn't learned Bolero and Player is Adult
    if (!(gSaveContext.eventChkInf[5] & 2) && LINK_IS_ADULT) {
        this->action = SHEIK_ACTION_INIT;
    } else {
        Actor_Kill(&this->actor);
    }
}

s32 EnXc_BoleroCS(EnXc* this, GlobalContext* globalCtx) {
    Player* player;
    PosRot* posRot;

    if (this->actor.params == SHEIK_TYPE_BOLERO) {
        player = GET_PLAYER(globalCtx);
        posRot = &player->actor.world;
        if ((posRot->pos.x > -784.0f) && (posRot->pos.x < -584.0f) && (posRot->pos.y > 447.0f) &&
            (posRot->pos.y < 647.0f) && (posRot->pos.z > -446.0f) && (posRot->pos.z < -246.0f) &&
            !Gameplay_InCsMode(globalCtx)) {
            globalCtx->csCtx.segment = SEGMENTED_TO_VIRTUAL(&gDeathMountainCraterBoleroCs);
            gSaveContext.cutsceneTrigger = 1;
            gSaveContext.eventChkInf[5] |= 2;
            Item_Give(globalCtx, ITEM_SONG_BOLERO);
            return true;
        }
        return false;
    }
    return true;
}

void EnXc_SetupSerenadeAction(EnXc* this, GlobalContext* globalCtx) {
    // Player is adult and does not have iron boots and has not learned Serenade
    if ((!CHECK_OWNED_EQUIP(EQUIP_BOOTS, 1) && !(gSaveContext.eventChkInf[5] & 4)) && LINK_IS_ADULT) {
        this->action = SHEIK_ACTION_SERENADE;
        osSyncPrintf("水のセレナーデ シーク誕生!!!!!!!!!!!!!!!!!!\n");
    } else {
        Actor_Kill(&this->actor);
        osSyncPrintf("水のセレナーデ シーク消滅!!!!!!!!!!!!!!!!!!\n");
    }
}

s32 EnXc_SerenadeCS(EnXc* this, GlobalContext* globalCtx) {
    if (this->actor.params == SHEIK_TYPE_SERENADE) {
        Player* player = GET_PLAYER(globalCtx);
        s32 stateFlags = player->stateFlags1;

        if (CHECK_OWNED_EQUIP(EQUIP_BOOTS, 1) && !(gSaveContext.eventChkInf[5] & 4) && !(stateFlags & 0x20000000) &&
            !Gameplay_InCsMode(globalCtx)) {
            Cutscene_SetSegment(globalCtx, &gIceCavernSerenadeCs);
            gSaveContext.cutsceneTrigger = 1;
            gSaveContext.eventChkInf[5] |= 4; // Learned Serenade of Water Flag
            Item_Give(globalCtx, ITEM_SONG_SERENADE);
            osSyncPrintf("ブーツを取った!!!!!!!!!!!!!!!!!!\n");
            return true;
        }
        osSyncPrintf("はやくブーツを取るべし!!!!!!!!!!!!!!!!!!\n");
        return false;
    }
    return true;
}

void EnXc_DoNothing(EnXc* this, GlobalContext* globalCtx) {
}

void EnXc_SetWalkingSFX(EnXc* this, GlobalContext* globalCtx) {
    s32 pad[2];
    u32 sfxId;
    s32 pad2;

    if (Animation_OnFrame(&this->skelAnime, 11.0f) || Animation_OnFrame(&this->skelAnime, 23.0f)) {
        if (this->actor.bgCheckFlags & 1) {
            sfxId = SFX_FLAG;
            sfxId += SurfaceType_GetSfx(&globalCtx->colCtx, this->actor.floorPoly, this->actor.floorBgId);
            func_80078914(&this->actor.projectedPos, sfxId);
        }
    }
}

void EnXc_SetNutThrowSFX(EnXc* this, GlobalContext* globalCtx) {
    s32 pad[2];
    u32 sfxId;
    s32 pad2;

    if (Animation_OnFrame(&this->skelAnime, 7.0f)) {
        if (this->actor.bgCheckFlags & 1) {
            sfxId = SFX_FLAG;
            sfxId += SurfaceType_GetSfx(&globalCtx->colCtx, this->actor.floorPoly, this->actor.floorBgId);
            func_80078914(&this->actor.projectedPos, sfxId);
        }
    }
    if (Animation_OnFrame(&this->skelAnime, 20.0f)) {
        func_80078914(&this->actor.projectedPos, NA_SE_VO_SK_SHOUT);
    }
}

void EnXc_SetLandingSFX(EnXc* this, GlobalContext* globalCtx) {
    u32 sfxId;
    s16 sceneNum = globalCtx->sceneNum;

    if ((gSaveContext.sceneSetupIndex != 4) || (sceneNum != SCENE_SPOT11)) {
        if (Animation_OnFrame(&this->skelAnime, 11.0f)) {
            sfxId = SFX_FLAG;
            sfxId += SurfaceType_GetSfx(&globalCtx->colCtx, this->actor.floorPoly, this->actor.floorBgId);
            func_80078914(&this->actor.projectedPos, sfxId);
        }
    }
}

void EnXc_SetColossusAppearSFX(EnXc* this, GlobalContext* globalCtx) {
    static Vec3f sXyzDist;
    s16 sceneNum;

    if (gSaveContext.sceneSetupIndex == 4) {
        sceneNum = globalCtx->sceneNum;
        if (sceneNum == SCENE_SPOT11) {
            CutsceneContext* csCtx = &globalCtx->csCtx;
            u16 frameCount = csCtx->frames;
            f32 wDest[2];

            if (frameCount == 119) {
                Vec3f pos = { -611.0f, 728.0f, -2.0f };

                SkinMatrix_Vec3fMtxFMultXYZW(&globalCtx->viewProjectionMtxF, &pos, &sXyzDist, wDest);
                func_80078914(&sXyzDist, NA_SE_EV_JUMP_CONC);
            } else if (frameCount == 164) {
                Vec3f pos = { -1069.0f, 38.0f, 0.0f };
                s32 pad;

                SkinMatrix_Vec3fMtxFMultXYZW(&globalCtx->viewProjectionMtxF, &pos, &sXyzDist, wDest);
                func_80078914(&sXyzDist, NA_SE_PL_WALK_CONCRETE);
            }
        }
    }
}

void func_80B3D118(GlobalContext* globalCtx) {
    s16 sceneNum;

    if ((gSaveContext.sceneSetupIndex != 4) || (sceneNum = globalCtx->sceneNum, sceneNum != SCENE_SPOT11)) {
        func_800788CC(NA_SE_PL_SKIP);
    }
}

static Vec3f D_80B42DA0;

void EnXc_SetColossusWindSFX(GlobalContext* globalCtx) {
    if (gSaveContext.sceneSetupIndex == 4) {
        static s32 D_80B41D90 = 0;
        static Vec3f sPos = { 0.0f, 0.0f, 0.0f };
        static f32 sMaxSpeed = 0.0f;
        static Vec3f D_80B42DB0;
        s32 pad;
        s16 sceneNum = globalCtx->sceneNum;

        if (sceneNum == SCENE_SPOT11) {
            CutsceneContext* csCtx = &globalCtx->csCtx;
            u16 frameCount = csCtx->frames;

            if ((frameCount >= 120) && (frameCount < 164)) {
                s32 pad;
                Vec3f* eye = &globalCtx->view.eye;

                if (D_80B41D90 != 0) {
                    f32 speed = Math3D_Vec3f_DistXYZ(&D_80B42DB0, eye) / 7.058922f;

                    sMaxSpeed = CLAMP_MIN(sMaxSpeed, speed);

                    osSyncPrintf("MAX speed = %f\n", sMaxSpeed);

                    speed = CLAMP_MAX(speed, 2.0f);
                    func_800F436C(&sPos, NA_SE_EV_FLYING_AIR - SFX_FLAG, 0.6f + (0.4f * speed));
                }

                D_80B42DB0.x = eye->x;
                D_80B42DB0.y = eye->y;
                D_80B42DB0.z = eye->z;
                D_80B41D90 = 1;
            }
        }
    }
}

void EnXc_SpawnFlame(EnXc* this, GlobalContext* globalCtx) {
    static s32 sFlameSpawned = false;

    if (!sFlameSpawned) {
        CsCmdActorAction* npcAction = EnXc_GetCsCmd(globalCtx, 0);
        f32 xPos = npcAction->startPos.x;
        f32 yPos = npcAction->startPos.y;
        f32 zPos = npcAction->startPos.z;

        this->flameActor = Actor_Spawn(&globalCtx->actorCtx, globalCtx, ACTOR_EN_LIGHT, xPos, yPos, zPos, 0, 0, 0, 5);
        sFlameSpawned = true;
    }
}

void EnXc_SetupFlamePos(EnXc* this, GlobalContext* globalCtx) {
    Vec3f* attachedPos;
    CsCmdActorAction* npcAction = EnXc_GetCsCmd(globalCtx, 0);

    if (this->flameActor != NULL) {
        attachedPos = &this->flameActor->world.pos;
        if (!this) {}
        attachedPos->x = npcAction->startPos.x;
        attachedPos->y = npcAction->startPos.y;
        attachedPos->z = npcAction->startPos.z;
    }
}

void EnXc_DestroyFlame(EnXc* this) {
    if (this->flameActor != NULL) {
        Actor_Kill(this->flameActor);
        this->flameActor = NULL;
    }
    Actor_Kill(&this->actor);
}

void EnXc_InitFlame(EnXc* this, GlobalContext* globalCtx) {
    static s32 D_80B41DA8 = 1;
    s32 pad;
    s16 sceneNum = globalCtx->sceneNum;

    if (sceneNum == SCENE_SPOT17) {
        CsCmdActorAction* npcAction = EnXc_GetCsCmd(globalCtx, 0);
        if (npcAction != NULL) {
            s32 action = npcAction->action;

            if (D_80B41DA8 != action) {
                if (action != 1) {
                    EnXc_SpawnFlame(this, globalCtx);
                }

                if (action == 1) {
                    EnXc_DestroyFlame(this);
                }

                D_80B41DA8 = action;
            }

            EnXc_SetupFlamePos(this, globalCtx);
        }
    }
}

void func_80B3D48C(EnXc* this, GlobalContext* globalCtx) {
    CutsceneContext* csCtx = &globalCtx->csCtx;
    CsCmdActorAction* linkAction = csCtx->linkAction;
    s16 yaw;

    if (linkAction != NULL) {
        yaw = linkAction->urot.y + 0x8000;
    } else {
        Player* player = GET_PLAYER(globalCtx);
        yaw = player->actor.world.rot.y + 0x8000;
    }

    this->actor.shape.rot.y = this->actor.world.rot.y = yaw;
}

AnimationHeader* EnXc_GetCurrentHarpAnim(GlobalContext* globalCtx, s32 index) {
    AnimationHeader* animation = &gSheikPlayingHarp5Anim;
    CsCmdActorAction* npcAction = EnXc_GetCsCmd(globalCtx, index);

    if (npcAction != NULL) {
        u16 action = npcAction->action;

        if (action == 11) {
            animation = &gSheikPlayingHarp3Anim;
        } else if (action == 12) {
            animation = &gSheikPlayingHarp2Anim;
        } else if (action == 13) {
            animation = &gSheikPlayingHarp4Anim;
        } else if (action == 23) {
            animation = &gSheikPlayingHarpAnim;
        } else {
            animation = &gSheikPlayingHarp5Anim;
        }
    }
    return animation;
}

void EnXc_CalcXZAccel(EnXc* this) {
    f32 timer = this->timer;
    f32* speedXZ = &this->actor.speedXZ;

    if (timer < 9.0f) {
        *speedXZ = 0.0f;
    } else if (timer < 3.0f) {
        *speedXZ = (((kREG(2) * 0.01f) + 1.2f) / 3.0f) * (timer - 9.0f);
    } else {
        *speedXZ = (kREG(2) * 0.01f) + 1.2f;
    }

    Actor_MoveForward(&this->actor);
}

void func_80B3D644(EnXc* this) {
    Actor_MoveForward(&this->actor);
}

void EnXc_CalcXZSpeed(EnXc* this) {
    f32 timer = this->timer;
    f32* speedXZ = &this->actor.speedXZ;

    if (timer < 3.0f) {
        *speedXZ = (((kREG(2) * 0.01f) + 1.2f) / 3.0f) * (3.0f - timer);
    } else {
        *speedXZ = 0.0f;
    }
    Actor_MoveForward(&this->actor);
}

void func_80B3D6F0(EnXc* this) {
    EnXc_CalcXZAccel(this);
}

void func_80B3D710(EnXc* this) {
    Actor_MoveForward(&this->actor);
}

void func_80B3D730(EnXc* this) {
    EnXc_CalcXZSpeed(this);
}

void func_80B3D750(EnXc* this, GlobalContext* globalCtx) {
    if (EnXc_MinuetCS(this, globalCtx) && EnXc_BoleroCS(this, globalCtx)) {
        this->action = SHEIK_ACTION_WAIT;
    }
}

void EnXc_SetupFallFromSkyAction(EnXc* this, GlobalContext* globalCtx) {
    s32 pad;
    CutsceneContext* csCtx = &globalCtx->csCtx;

    if (csCtx->state != 0) {
        CsCmdActorAction* npcAction = csCtx->npcActions[4];

        if (npcAction && npcAction->action == 2) {
            s32 pad;
            Vec3f* pos = &this->actor.world.pos;
            SkelAnime* skelAnime = &this->skelAnime;
            f32 frameCount = Animation_GetLastFrame(&gSheikFallingFromSkyAnim);

            this->action = SHEIK_ACTION_GRACEFUL_FALL;
            this->drawMode = SHEIK_DRAW_DEFAULT;

            pos->x = npcAction->startPos.x;
            pos->y = npcAction->startPos.y;
            pos->z = npcAction->startPos.z;

            func_80B3D48C(this, globalCtx);
            func_80B3C964(this, globalCtx);
            Animation_Change(skelAnime, &gSheikFallingFromSkyAnim, 1.0f, 0.0f, frameCount, ANIMMODE_ONCE, 0.0f);
            func_80B3D118(globalCtx);
        }
    }
}

void func_80B3D8A4(EnXc* this, GlobalContext* globalCtx, s32 animFinished) {
    if (animFinished) {
        SkelAnime* skelAnime = &this->skelAnime;
        f32 frameCount = Animation_GetLastFrame(&gSheikWalkingAnim);

        Animation_Change(skelAnime, &gSheikWalkingAnim, 1.0f, 0.0f, frameCount, ANIMMODE_LOOP, -8.0f);

        this->action = SHEIK_ACTION_ACCEL;
        this->timer = 0.0f;

        func_80B3C9DC(this);
        this->actor.gravity = -((kREG(1) * 0.01f) + 13.0f);
        this->actor.minVelocityY = -((kREG(1) * 0.01f) + 13.0f);
    } else {
        func_80B3C8CC(this, globalCtx);
    }
}

void EnXc_SetupWalkAction(EnXc* this) {
    f32* timer = &this->timer;

    *timer += 1.0f;
    if (*timer >= 12.0f) {
        this->actor.speedXZ = (kREG(2) * 0.01f) + 1.2f;
        this->action = SHEIK_ACTION_WALK;
    }
}

void EnXc_SetupHaltAction(EnXc* this) {
    SkelAnime* skelAnime = &this->skelAnime;
    f32 xzDistToPlayer = this->actor.xzDistToPlayer;

    if (xzDistToPlayer <= (kREG(3) + 95.0f)) {
        f32 frameCount = Animation_GetLastFrame(&gSheikIdleAnim);

        Animation_Change(skelAnime, &gSheikIdleAnim, 1.0f, 0.0f, frameCount, ANIMMODE_LOOP, -12.0f);
        this->action = SHEIK_ACTION_HALT;
        this->timer = 0.0f;
    }
}

void EnXc_SetupStoppedAction(EnXc* this) {
    f32* timer = &this->timer;

    *timer += 1.0f;
    if (*timer >= 12.0f) {
        this->action = SHEIK_ACTION_STOPPED;
        this->actor.speedXZ = 0.0f;
    }
}

void func_80B3DAF0(EnXc* this, GlobalContext* globalCtx) {
    CsCmdActorAction* npcAction = EnXc_GetCsCmd(globalCtx, 4);
    u16 action;

    if (npcAction &&
        (action = npcAction->action, action == 3 || action == 11 || action == 12 || action == 13 || action == 23)) {
        f32 frameCount;

        frameCount = Animation_GetLastFrame(&gSheikPullingOutHarpAnim);
        Animation_Change(&this->skelAnime, &gSheikPullingOutHarpAnim, 1.0f, 0.0f, frameCount, ANIMMODE_ONCE, -4.0f);
        this->action = SHEIK_ACTION_7;
        this->drawMode = SHEIK_DRAW_PULLING_OUT_HARP;
    }
}

void EnXc_SetupInitialHarpAction(EnXc* this, s32 animFinished) {
    SkelAnime* skelAnime;
    f32 frameCount;

    if (animFinished) {
        skelAnime = &this->skelAnime;
        frameCount = Animation_GetLastFrame(&gSheikInitialHarpAnim);
        Animation_Change(skelAnime, &gSheikInitialHarpAnim, 1.0f, 0.0f, frameCount, ANIMMODE_ONCE, 0.0f);
        this->action = SHEIK_ACTION_HARP_READY;
        this->drawMode = SHEIK_DRAW_HARP;
    }
}

void EnXc_SetupPlayingHarpAction(EnXc* this, GlobalContext* globalCtx, s32 animFinished) {
    s32 pad;
    SkelAnime* skelAnime;
    AnimationHeader* animation;
    f32 frameCount;

    if (animFinished) {
        skelAnime = &this->skelAnime;
        animation = EnXc_GetCurrentHarpAnim(globalCtx, 4);
        frameCount = Animation_GetLastFrame(animation);
        Animation_Change(skelAnime, animation, 1.0f, 0.0f, frameCount, ANIMMODE_LOOP, -8.0f);
        this->action = SHEIK_PLAYING_HARP;
        this->drawMode = SHEIK_DRAW_HARP;
    }
}

void func_80B3DCA8(EnXc* this, GlobalContext* globalCtx) {
    f32 frameCount;

    if (globalCtx->csCtx.state != 0) {
        CsCmdActorAction* npcAction = globalCtx->csCtx.npcActions[4];

        if (npcAction != NULL && npcAction->action == 8) {
            frameCount = Animation_GetLastFrame(&gSheikInitialHarpAnim);
            Animation_Change(&this->skelAnime, &gSheikInitialHarpAnim, 0.0f, frameCount, frameCount, ANIMMODE_LOOP,
                             -8.0f);
            this->action = SHEIK_ACTION_10;
        }
    }
}

void EnXc_SetupHarpPutawayAction(EnXc* this, GlobalContext* globalCtx) {
    f32 curFrame;
    f32 animFrameCount;

    if (EnXc_CompareCsAction(this, globalCtx, 5, 4)) {
        curFrame = this->skelAnime.curFrame;
        animFrameCount = this->skelAnime.endFrame;
        if (curFrame >= animFrameCount) {
            Animation_Change(&this->skelAnime, &gSheikInitialHarpAnim, -1.0f,
                             Animation_GetLastFrame(&gSheikInitialHarpAnim), 0.0f, ANIMMODE_ONCE, 0.0f);
            this->action = SHEIK_ACTION_PUT_HARP_AWAY;
        }
    } else if (EnXc_CsActionsAreNotEqual(this, globalCtx, 8, 4)) {
        EnXc_SetupPlayingHarpAction(this, globalCtx, true);
    }
}

void func_80B3DE00(EnXc* this, s32 animFinished) {
    if (animFinished) {
        Animation_Change(&this->skelAnime, &gSheikPullingOutHarpAnim, -1.0f,
                         Animation_GetLastFrame(&gSheikPullingOutHarpAnim), 0.0f, ANIMMODE_ONCE, 0.0f);
        this->action = SHEIK_ACTION_12;
        this->drawMode = SHEIK_DRAW_PULLING_OUT_HARP;
    }
}

void func_80B3DE78(EnXc* this, s32 animFinished) {
    if (animFinished) {
        Animation_Change(&this->skelAnime, &gSheikIdleAnim, 1.0f, 0.0f, Animation_GetLastFrame(&gSheikIdleAnim),
                         ANIMMODE_LOOP, 0.0f);
        this->action = SHEIK_ACTION_13;
        this->drawMode = SHEIK_DRAW_DEFAULT;
        this->timer = 0.0f;
    }
}

void EnXc_SetupReverseAccel(EnXc* this, GlobalContext* globalCtx) {
    if (globalCtx->csCtx.state != 0) {
        CsCmdActorAction* npcAction = globalCtx->csCtx.npcActions[4];

        if (npcAction != NULL && npcAction->action == 4) {
            Animation_Change(&this->skelAnime, &gSheikWalkingAnim, -1.0f, Animation_GetLastFrame(&gSheikWalkingAnim),
                             0.0f, ANIMMODE_LOOP, -12.0f);
            this->action = SHEIK_ACTION_REVERSE_ACCEL;
            this->actor.world.rot.y += 0x8000;
            this->timer = 0.0f;
        }
    }
}

void EnXc_SetupReverseWalkAction(EnXc* this) {
    this->timer++;
    if (this->timer >= 12.0f) {
        this->actor.speedXZ = (kREG(2) * 0.01f) + 1.2f;
        this->action = SHEIK_ACTION_REVERSE_WALK;
    }
}

void EnXc_SetupReverseHaltAction(EnXc* this) {
    f32 xzDistToPlayer = this->actor.xzDistToPlayer;

    if (xzDistToPlayer >= kREG(5) + 140.0f) {
        Animation_Change(&this->skelAnime, &gSheikIdleAnim, 1.0f, 0.0f, Animation_GetLastFrame(&gSheikIdleAnim),
                         ANIMMODE_LOOP, -12.0f);
        this->action = SHEIK_ACTION_REVERSE_HALT;
        this->timer = 0.0f;
    }
}

void EnXc_SetupNutThrow(EnXc* this) {
    this->timer++;
    if (this->timer >= 12.0f) {
        Animation_Change(&this->skelAnime, &gSheikThrowingNutAnim, 1.0f, 0.0f,
                         Animation_GetLastFrame(&gSheikThrowingNutAnim), ANIMMODE_ONCE, 0.0f);
        this->action = SHEIK_ACTION_THROW_NUT;
        this->timer = 0.0f;
        this->actor.speedXZ = 0.0f;
    }
}

void func_80B3E164(EnXc* this, GlobalContext* globalCtx) {
    this->timer++;
    if (this->timer >= 30.0f) {
        this->action = SHEIK_ACTION_DELETE;
        EnXc_SpawnNut(this, globalCtx);
    }
}

void EnXc_SetupDisappear(EnXc* this, GlobalContext* globalCtx) {
    if (globalCtx->csCtx.state != 0) {
        CsCmdActorAction* npcAction = globalCtx->csCtx.npcActions[4];

        if (npcAction != NULL && npcAction->action == 9) {
            s16 sceneNum = globalCtx->sceneNum;

            // Sheik fades away if end of Bolero CS, kill actor otherwise
            if (sceneNum == SCENE_SPOT17) {
                this->action = SHEIK_ACTION_FADE;
                this->drawMode = SHEIK_DRAW_NOTHING;
                this->actor.shape.shadowAlpha = 0;
            } else {
                Actor_Kill(&this->actor);
            }
        }
    }
}

void EnXc_ActionFunc0(EnXc* this, GlobalContext* globalCtx) {
    EnXc_SetColossusAppearSFX(this, globalCtx);
    EnXc_SetColossusWindSFX(globalCtx);
    func_80B3D750(this, globalCtx);
}

void EnXc_ActionFunc1(EnXc* this, GlobalContext* globalCtx) {
    EnXc_SetColossusAppearSFX(this, globalCtx);
    EnXc_SetColossusWindSFX(globalCtx);
    EnXc_SetupFallFromSkyAction(this, globalCtx);
}

void EnXc_GracefulFall(EnXc* this, GlobalContext* globalCtx) {
    s32 animFinished = EnXc_AnimIsFinished(this);

    EnXc_BgCheck(this, globalCtx);
    EnXc_SetEyePattern(this);
    EnXc_SetLandingSFX(this, globalCtx);
    EnXc_SetColossusAppearSFX(this, globalCtx);
    EnXc_SetColossusWindSFX(globalCtx);
    func_80B3D8A4(this, globalCtx, animFinished);
}

void EnXc_Accelerate(EnXc* this, GlobalContext* globalCtx) {
    EnXc_CalcXZAccel(this);
    EnXc_AnimIsFinished(this);
    EnXc_BgCheck(this, globalCtx);
    EnXc_SetEyePattern(this);
    EnXc_SetWalkingSFX(this, globalCtx);
    EnXc_SetupWalkAction(this);
}

void EnXc_Walk(EnXc* this, GlobalContext* globalCtx) {
    func_80B3D644(this);
    EnXc_AnimIsFinished(this);
    EnXc_BgCheck(this, globalCtx);
    EnXc_SetEyePattern(this);
    EnXc_SetWalkingSFX(this, globalCtx);
    EnXc_SetupHaltAction(this);
}

void EnXc_Stopped(EnXc* this, GlobalContext* globalCtx) {
    EnXc_CalcXZSpeed(this);
    EnXc_AnimIsFinished(this);
    EnXc_BgCheck(this, globalCtx);
    EnXc_SetEyePattern(this);
    EnXc_SetWalkingSFX(this, globalCtx);
    EnXc_SetupStoppedAction(this);
}

void EnXc_ActionFunc6(EnXc* this, GlobalContext* globalCtx) {
    EnXc_AnimIsFinished(this);
    EnXc_BgCheck(this, globalCtx);
    EnXc_SetEyePattern(this);
    func_80B3DAF0(this, globalCtx);
}

void EnXc_ActionFunc7(EnXc* this, GlobalContext* globalCtx) {
    s32 animFinished = EnXc_AnimIsFinished(this);

    EnXc_BgCheck(this, globalCtx);
    EnXc_SetEyePattern(this);
    EnXc_SetupInitialHarpAction(this, animFinished);
}

void EnXc_ActionFunc8(EnXc* this, GlobalContext* globalCtx) {
    s32 animFinished = EnXc_AnimIsFinished(this);

    EnXc_BgCheck(this, globalCtx);
    EnXc_SetEyePattern(this);
    EnXc_SetupPlayingHarpAction(this, globalCtx, animFinished);
}

void EnXc_ActionFunc9(EnXc* this, GlobalContext* globalCtx) {
    EnXc_AnimIsFinished(this);
    EnXc_BgCheck(this, globalCtx);
    EnXc_SetEyePattern(this);
    func_80B3DCA8(this, globalCtx);
}

void EnXc_ActionFunc10(EnXc* this, GlobalContext* globalCtx) {
    EnXc_AnimIsFinished(this);
    EnXc_BgCheck(this, globalCtx);
    EnXc_SetEyePattern(this);
    EnXc_SetupHarpPutawayAction(this, globalCtx);
}

void EnXc_ActionFunc11(EnXc* this, GlobalContext* globalCtx) {
    s32 animFinished = EnXc_AnimIsFinished(this);

    EnXc_BgCheck(this, globalCtx);
    EnXc_SetEyePattern(this);
    func_80B3DE00(this, animFinished);
}

void EnXc_ActionFunc12(EnXc* this, GlobalContext* globalCtx) {
    s32 animFinished = EnXc_AnimIsFinished(this);

    EnXc_BgCheck(this, globalCtx);
    EnXc_SetEyePattern(this);
    func_80B3DE78(this, animFinished);
}

void EnXc_ActionFunc13(EnXc* this, GlobalContext* globalCtx) {
    EnXc_AnimIsFinished(this);
    EnXc_BgCheck(this, globalCtx);
    EnXc_SetEyePattern(this);
    EnXc_InitFlame(this, globalCtx);
    EnXc_SetupReverseAccel(this, globalCtx);
}

void EnXc_ReverseAccelerate(EnXc* this, GlobalContext* globalCtx) {
    func_80B3D6F0(this);
    EnXc_AnimIsFinished(this);
    EnXc_BgCheck(this, globalCtx);
    EnXc_SetEyePattern(this);
    EnXc_SetWalkingSFX(this, globalCtx);
    EnXc_InitFlame(this, globalCtx);
    EnXc_SetupReverseWalkAction(this);
}

void EnXc_ActionFunc15(EnXc* this, GlobalContext* globalCtx) {
    func_80B3D710(this);
    EnXc_AnimIsFinished(this);
    EnXc_BgCheck(this, globalCtx);
    EnXc_SetEyePattern(this);
    EnXc_SetWalkingSFX(this, globalCtx);
    EnXc_InitFlame(this, globalCtx);
    EnXc_SetupReverseHaltAction(this);
}

void EnXc_HaltAndWaitToThrowNut(EnXc* this, GlobalContext* globalCtx) {
    func_80B3D730(this);
    EnXc_AnimIsFinished(this);
    EnXc_BgCheck(this, globalCtx);
    EnXc_SetEyePattern(this);
    EnXc_SetWalkingSFX(this, globalCtx);
    EnXc_InitFlame(this, globalCtx);
    EnXc_SetupNutThrow(this);
}

void EnXc_ThrowNut(EnXc* this, GlobalContext* globalCtx) {
    EnXc_AnimIsFinished(this);
    EnXc_BgCheck(this, globalCtx);
    EnXc_SetEyePattern(this);
    EnXc_SetNutThrowSFX(this, globalCtx);
    EnXc_InitFlame(this, globalCtx);
    func_80B3E164(this, globalCtx);
}

void EnXc_Delete(EnXc* this, GlobalContext* globalCtx) {
    EnXc_AnimIsFinished(this);
    EnXc_BgCheck(this, globalCtx);
    EnXc_SetEyePattern(this);
    EnXc_InitFlame(this, globalCtx);
    EnXc_SetupDisappear(this, globalCtx);
}

void EnXc_Fade(EnXc* this, GlobalContext* globalCtx) {
    EnXc_InitFlame(this, globalCtx);
}

void func_80B3E87C(Gfx** dList, EnXc* this) {
    f32 currentFrame = this->skelAnime.curFrame;

    if (currentFrame >= 34.0f) {
        *dList = gSheikHarpDL;
    }
}

s32 EnXc_PullingOutHarpOverrideLimbDraw(GlobalContext* globalCtx, s32 limbIndex, Gfx** dList, Vec3f* pos, Vec3s* rot,
                                        void* thisx) {
    EnXc* this = THIS;

    if (limbIndex == 12) {
        func_80B3E87C(dList, this);
    }

    return 0;
}

s32 EnXc_HarpOverrideLimbDraw(GlobalContext* globalCtx, s32 limbIndex, Gfx** dList, Vec3f* pos, Vec3s* rot,
                              void* thisx) {
    EnXc* this = THIS;

    if (limbIndex == 12) {
        *dList = gSheikHarpDL;
    }

    return 0;
}

void EnXc_DrawPullingOutHarp(Actor* thisx, GlobalContext* globalCtx) {
    EnXc* this = THIS;
    s32 pad;
    s16 eyePattern = this->eyeIdx;
    void* eyeTexture = sEyeTextures[eyePattern];
    SkelAnime* skelAnime = &this->skelAnime;
    GraphicsContext* gfxCtx = globalCtx->state.gfxCtx;
    s32 pad2;

    OPEN_DISPS(gfxCtx, "../z_en_oA2_inSpot05.c", 1444);
    gSPSegment(POLY_OPA_DISP++, 0x08, SEGMENTED_TO_VIRTUAL(eyeTexture));
    gSPSegment(POLY_OPA_DISP++, 0x09, SEGMENTED_TO_VIRTUAL(eyeTexture));
    gDPSetPrimColor(POLY_OPA_DISP++, 0, 0, 255, 255, 20, 0);
    gDPSetEnvColor(POLY_OPA_DISP++, 60, 0, 0, 0);

    func_80093D18(gfxCtx);
    func_8002EBCC(&this->actor, globalCtx, 0);
    SkelAnime_DrawFlexOpa(globalCtx, skelAnime->skeleton, skelAnime->jointTable, skelAnime->dListCount,
                          EnXc_PullingOutHarpOverrideLimbDraw, NULL, this);
    CLOSE_DISPS(gfxCtx, "../z_en_oA2_inSpot05.c", 1497);
}

void EnXc_DrawHarp(Actor* thisx, GlobalContext* globalCtx) {
    EnXc* this = THIS;
    s32 pad;
    s16 eyePattern = this->eyeIdx;
    void* eyeTexture = sEyeTextures[eyePattern];
    SkelAnime* skelAnime = &this->skelAnime;
    GraphicsContext* gfxCtx = globalCtx->state.gfxCtx;
    s32 pad2;

    OPEN_DISPS(gfxCtx, "../z_en_oA2_inSpot05.c", 1511);

    gSPSegment(POLY_OPA_DISP++, 0x08, SEGMENTED_TO_VIRTUAL(eyeTexture));
    gSPSegment(POLY_OPA_DISP++, 0x09, SEGMENTED_TO_VIRTUAL(eyeTexture));
    gDPSetPrimColor(POLY_OPA_DISP++, 0, 0, 255, 255, 20, 0);
    gDPSetEnvColor(POLY_OPA_DISP++, 60, 0, 0, 0);

    func_80093D18(gfxCtx);
    func_8002EBCC(&this->actor, globalCtx, 0);
    SkelAnime_DrawFlexOpa(globalCtx, skelAnime->skeleton, skelAnime->jointTable, skelAnime->dListCount,
                          EnXc_HarpOverrideLimbDraw, NULL, this);
    CLOSE_DISPS(gfxCtx, "../z_en_oA2_inSpot05.c", 1564);
}

void func_80B3EBF0(EnXc* this, GlobalContext* globalCtx) {
    this->action = SHEIK_ACTION_20;
}

void func_80B3EC00(EnXc* this) {
    this->action = SHEIK_ACTION_21;
}

void func_80B3EC0C(EnXc* this, GlobalContext* globalCtx) {
    CutsceneContext* csCtx = &globalCtx->csCtx;

    if (csCtx->state != 0) {
        CsCmdActorAction* npcAction = csCtx->npcActions[4];

        if ((npcAction != NULL) && (npcAction->action != 1)) {
            PosRot* posRot = &this->actor.world;
            Vec3i* startPos = &npcAction->startPos;
            ActorShape* shape = &this->actor.shape;

            posRot->pos.x = startPos->x;
            posRot->pos.y = startPos->y;
            posRot->pos.z = startPos->z;

            posRot->rot.y = shape->rot.y = npcAction->rot.y;

            this->action = SHEIK_ACTION_22;
            this->drawMode = SHEIK_DRAW_DEFAULT;
        }
    }
}

void func_80B3EC90(EnXc* this, GlobalContext* globalCtx) {
    CutsceneContext* csCtx = &globalCtx->csCtx;

    if (csCtx->state != 0) {
        CsCmdActorAction* npcAction = csCtx->npcActions[4];

        if (npcAction != NULL && npcAction->action != 6) {
            func_80B3C9EC(this);
        }
    }
}

void func_80B3ECD8(EnXc* this) {
    this->timer++;
    if (this->timer >= 12.0f) {
        this->actor.speedXZ = kREG(2) * 0.01f + 1.2f;
        this->action = SHEIK_ACTION_24;
    }
}

void EnXc_ActionFunc20(EnXc* this, GlobalContext* globalCtx) {
    func_80B3EC00(this);
}

void EnXc_ActionFunc21(EnXc* this, GlobalContext* globalCtx) {
    func_80B3EC0C(this, globalCtx);
}

void EnXc_ActionFunc22(EnXc* this, GlobalContext* globalCtx) {
    EnXc_AnimIsFinished(this);
    EnXc_BgCheck(this, globalCtx);
    EnXc_SetEyePattern(this);
    func_80B3EC90(this, globalCtx);
}

void EnXc_ActionFunc23(EnXc* this, GlobalContext* globalCtx) {
    func_80B3D6F0(this);
    EnXc_AnimIsFinished(this);
    EnXc_BgCheck(this, globalCtx);
    EnXc_SetEyePattern(this);
    EnXc_SetWalkingSFX(this, globalCtx);
    func_80B3ECD8(this);
}

void EnXc_ActionFunc24(EnXc* this, GlobalContext* globalCtx) {
}

void EnXc_ActionFunc25(EnXc* this, GlobalContext* globalCtx) {
}

void EnXc_ActionFunc26(EnXc* this, GlobalContext* globalCtx) {
}

void EnXc_ActionFunc27(EnXc* this, GlobalContext* globalCtx) {
}

void EnXc_ActionFunc28(EnXc* this, GlobalContext* globalCtx) {
}

void func_80B3EE64(EnXc* this, GlobalContext* globalCtx) {
    this->action = SHEIK_ACTION_SERENADE;
}

void func_80B3EE74(EnXc* this, GlobalContext* globalCtx) {
    if (EnXc_SerenadeCS(this, globalCtx)) {
        this->action = SHEIK_ACTION_30;
    }
}

void func_80B3EEA4(EnXc* this) {
    EnXc_CheckAndSetAction(this, SHEIK_ACTION_30, SHEIK_ACTION_31);
}

void func_80B3EEC8(EnXc* this) {
    EnXc_CheckAndSetAction(this, SHEIK_ACTION_31, SHEIK_ACTION_32);
}

void func_80B3EEEC(EnXc* this) {
    EnXc_CheckAndSetAction(this, SHEIK_ACTION_32, SHEIK_ACTION_33);
}

void func_80B3EF10(EnXc* this) {
    EnXc_CheckAndSetAction(this, SHEIK_ACTION_33, SHEIK_ACTION_34);
}

void func_80B3EF34(EnXc* this) {
    EnXc_CheckAndSetAction(this, SHEIK_ACTION_34, SHEIK_ACTION_35);
}

void func_80B3EF58(EnXc* this) {
    func_80B3C7D4(this, SHEIK_ACTION_35, SHEIK_ACTION_36, SHEIK_ACTION_34);
}

void func_80B3EF80(EnXc* this) {
    EnXc_CheckAndSetAction(this, SHEIK_ACTION_36, SHEIK_ACTION_37);
}

void func_80B3EFA4(EnXc* this) {
    EnXc_CheckAndSetAction(this, SHEIK_ACTION_37, SHEIK_ACTION_38);
}

void func_80B3EFC8(EnXc* this) {
    EnXc_CheckAndSetAction(this, SHEIK_ACTION_38, SHEIK_ACTION_39);
}

void func_80B3EFEC(EnXc* this) {
    EnXc_CheckAndSetAction(this, SHEIK_ACTION_39, SHEIK_ACTION_40);
}

void func_80B3F010(EnXc* this) {
    f32 xzDistToPlayer = this->actor.xzDistToPlayer;

    if (kREG(5) + 140.0f <= xzDistToPlayer) {
        Animation_Change(&this->skelAnime, &gSheikIdleAnim, 1.0f, 0.0f, Animation_GetLastFrame(&gSheikIdleAnim),
                         ANIMMODE_LOOP, -12.0f);
        this->action = SHEIK_ACTION_41;
        this->timer = 0.0f;
    }
}

void func_80B3F0B8(EnXc* this) {
    EnXc_CheckAndSetAction(this, SHEIK_ACTION_41, SHEIK_ACTION_42);
}

void func_80B3F0DC(EnXc* this) {
    EnXc_CheckAndSetAction(this, SHEIK_ACTION_42, SHEIK_ACTION_43);
}

void func_80B3F100(EnXc* this) {
    EnXc_CheckAndSetAction(this, SHEIK_ACTION_43, SHEIK_ACTION_44);
}

void EnXc_Serenade(EnXc* this, GlobalContext* globalCtx) {
    func_80B3EE74(this, globalCtx);
}

void EnXc_ActionFunc30(EnXc* this, GlobalContext* globalCtx) {
    EnXc_ActionFunc21(this, globalCtx);
    func_80B3EEA4(this);
}

void EnXc_ActionFunc31(EnXc* this, GlobalContext* globalCtx) {
    EnXc_ActionFunc6(this, globalCtx);
    func_80B3C588(this, globalCtx, 4);
    func_80B3EEC8(this);
}

void EnXc_ActionFunc32(EnXc* this, GlobalContext* globalCtx) {
    EnXc_ActionFunc7(this, globalCtx);
    func_80B3EEEC(this);
}

void EnXc_ActionFunc33(EnXc* this, GlobalContext* globalCtx) {
    EnXc_ActionFunc8(this, globalCtx);
    func_80B3EF10(this);
}

void EnXc_ActionFunc34(EnXc* this, GlobalContext* globalCtx) {
    EnXc_ActionFunc9(this, globalCtx);
    func_80B3EF34(this);
}

void EnXc_ActionFunc35(EnXc* this, GlobalContext* globalCtx) {
    EnXc_ActionFunc10(this, globalCtx);
    func_80B3EF58(this);
}

void EnXc_ActionFunc36(EnXc* this, GlobalContext* globalCtx) {
    EnXc_ActionFunc11(this, globalCtx);
    func_80B3EF80(this);
}

void EnXc_ActionFunc37(EnXc* this, GlobalContext* globalCtx) {
    EnXc_ActionFunc12(this, globalCtx);
    func_80B3EFA4(this);
}

void EnXc_ActionFunc38(EnXc* this, GlobalContext* globalCtx) {
    EnXc_ActionFunc13(this, globalCtx);
    func_80B3EFC8(this);
}

void EnXc_ActionFunc39(EnXc* this, GlobalContext* globalCtx) {
    EnXc_ReverseAccelerate(this, globalCtx);
    func_80B3EFEC(this);
}

void EnXc_ActionFunc40(EnXc* this, GlobalContext* globalCtx) {
    func_80B3D710(this);
    EnXc_AnimIsFinished(this);
    EnXc_BgCheck(this, globalCtx);
    EnXc_SetEyePattern(this);
    EnXc_SetWalkingSFX(this, globalCtx);
    func_80B3F010(this);
}

void EnXc_ActionFunc41(EnXc* this, GlobalContext* globalCtx) {
    EnXc_HaltAndWaitToThrowNut(this, globalCtx);
    func_80B3F0B8(this);
}

void EnXc_ActionFunc42(EnXc* this, GlobalContext* globalCtx) {
    EnXc_ThrowNut(this, globalCtx);
    func_80B3F0DC(this);
}

void EnXc_ActionFunc43(EnXc* this, GlobalContext* globalCtx) {
    EnXc_Delete(this, globalCtx);
    func_80B3F100(this);
}

void EnXc_ActionFunc44(EnXc* this, GlobalContext* globalCtx) {
}

void func_80B3F3C8(EnXc* this, GlobalContext* globalCtx) {
    this->action = SHEIK_ACTION_45;
}

void func_80B3F3D8() {
    func_800788CC(NA_SE_PL_SKIP);
}

void EnXc_PlayDiveSFX(Vec3f* src, GlobalContext* globalCtx) {
    f32 wDest[2];

    SkinMatrix_Vec3fMtxFMultXYZW(&globalCtx->viewProjectionMtxF, src, &D_80B42DA0, wDest);
    func_80078914(&D_80B42DA0, NA_SE_EV_DIVE_INTO_WATER);
}

void EnXc_LakeHyliaDive(GlobalContext* globalCtx) {
    CsCmdActorAction* npcAction = npcAction = EnXc_GetCsCmd(globalCtx, 0);

    if (npcAction != NULL) {
        Vec3f startPos;

        startPos.x = npcAction->startPos.x;
        startPos.y = npcAction->startPos.y;
        startPos.z = npcAction->startPos.z;

        EffectSsGRipple_Spawn(globalCtx, &startPos, 100, 500, 0);
        EffectSsGRipple_Spawn(globalCtx, &startPos, 100, 500, 10);
        EffectSsGRipple_Spawn(globalCtx, &startPos, 100, 500, 20);
        EffectSsGSplash_Spawn(globalCtx, &startPos, NULL, NULL, 1, 0);
        EnXc_PlayDiveSFX(&startPos, globalCtx);
    }
}

void func_80B3F534(GlobalContext* globalCtx) {
    CutsceneContext* csCtx = &globalCtx->csCtx;
    u16 frameCount = csCtx->frames;

    if (frameCount == 310) {
        Actor_Spawn(&globalCtx->actorCtx, globalCtx, ACTOR_DOOR_WARP1, -1044.0f, -1243.0f, 7458.0f, 0, 0, 0,
                    WARP_DESTINATION);
    }
}

void func_80B3F59C(EnXc* this, GlobalContext* globalCtx) {
    static s32 D_80B41DAC = 1;
    CsCmdActorAction* npcAction = EnXc_GetCsCmd(globalCtx, 0);

    if (npcAction != NULL) {
        s32 action = npcAction->action;

        if (action != D_80B41DAC) {
            switch (action) {
                case 2:
                    func_80B3F3D8();
                    break;
                case 3:
                    EnXc_LakeHyliaDive(globalCtx);
                    break;
                default:
                    break;
            }
            D_80B41DAC = action;
        }
    }
}

void func_80B3F620(EnXc* this) {
    EnXc_CheckAndSetAction(this, SHEIK_ACTION_45, SHEIK_ACTION_46);
}

void func_80B3F644(EnXc* this) {
    EnXc_CheckAndSetAction(this, SHEIK_ACTION_46, SHEIK_ACTION_47);
}

void func_80B3F668(EnXc* this, GlobalContext* globalCtx) {
    if (EnXc_CompareCsAction(this, globalCtx, 4, 4)) {
        EnXc_ChangeAnimation(this, &gSheikWalkingAnim, ANIMMODE_LOOP, -12.0f, true);
        this->action = SHEIK_ACTION_48;
        this->actor.world.rot.y += 0x8000;
        this->timer = 0.0f;
    }
}

void func_80B3F6DC(EnXc* this) {
    EnXc_CheckAndSetAction(this, SHEIK_ACTION_48, SHEIK_ACTION_49);
}

void EnXc_SetupKneelAction(EnXc* this, GlobalContext* globalCtx) {
    if (EnXc_CompareCsAction(this, globalCtx, 16, 4)) {
        EnXc_ChangeAnimation(this, &gSheikKneelingAnim, ANIMMODE_LOOP, 0.0f, false);
        this->action = SHEIK_ACTION_KNEEL;
    }
}

void func_80B3F754(EnXc* this, GlobalContext* globalCtx) {
    if (EnXc_CompareCsAction(this, globalCtx, 22, 4)) {
        EnXc_ChangeAnimation(this, &gSheikAnim_01A048, ANIMMODE_LOOP, 0.0f, false);
        this->action = SHEIK_ACTION_51;
        func_80B3C588(this, globalCtx, 4);
    }
}

void func_80B3F7BC(EnXc* this, GlobalContext* globalCtx) {
    if (EnXc_CompareCsAction(this, globalCtx, 9, 4)) {
        this->action = SHEIK_ACTION_52;
        this->drawMode = SHEIK_DRAW_NOTHING;
    }
}

void EnXc_ActionFunc45(EnXc* this, GlobalContext* globalCtx) {
    EnXc_ActionFunc20(this, globalCtx);
    func_80B3F620(this);
}

void EnXc_ActionFunc46(EnXc* this, GlobalContext* globalCtx) {
    EnXc_ActionFunc21(this, globalCtx);
    func_80B3F644(this);
}

void EnXc_ActionFunc47(EnXc* this, GlobalContext* globalCtx) {
    func_80B3F534(globalCtx);
    EnXc_AnimIsFinished(this);
    EnXc_BgCheck(this, globalCtx);
    func_80B3C588(this, globalCtx, 4);
    func_80B3F668(this, globalCtx);
}

void EnXc_ActionFunc48(EnXc* this, GlobalContext* globalCtx) {
    EnXc_ActionFunc23(this, globalCtx);
    func_80B3F6DC(this);
}

void EnXc_ActionFunc49(EnXc* this, GlobalContext* globalCtx) {
    func_80B3D710(this);
    EnXc_AnimIsFinished(this);
    EnXc_BgCheck(this, globalCtx);
    EnXc_SetEyePattern(this);
    EnXc_SetWalkingSFX(this, globalCtx);
    EnXc_SetupKneelAction(this, globalCtx);
}

void EnXc_Kneel(EnXc* this, GlobalContext* globalCtx) {
    EnXc_AnimIsFinished(this);
    EnXc_BgCheck(this, globalCtx);
    func_80B3F59C(this, globalCtx);
    func_80B3C588(this, globalCtx, 4);
    func_80B3F754(this, globalCtx);
}

void EnXc_ActionFunc51(EnXc* this, GlobalContext* globalCtx) {
    EnXc_AnimIsFinished(this);
    EnXc_BgCheck(this, globalCtx);
    func_80B3F59C(this, globalCtx);
    func_80B3C620(this, globalCtx, 4);
    func_80B3F7BC(this, globalCtx);
}

void EnXc_ActionFunc52(EnXc* this, GlobalContext* globalCtx) {
    func_80B3F59C(this, globalCtx);
}

void func_80B3FA08(EnXc* this, GlobalContext* globalCtx) {
    this->action = SHEIK_ACTION_53;
    this->triforceAngle = kREG(24) + 0x53FC;
}

void func_80B3FA2C(void) {
    func_800F3F3C(1);
}

void EnXc_PlayTriforceSFX(Actor* thisx, GlobalContext* globalCtx) {
    EnXc* this = THIS;

    if (this->unk_2A8) {
        s32 pad;
        Vec3f src;
        Vec3f pos;
        Vec3f sp1C = { 0.0f, 0.0f, 0.0f };
        f32 wDest;

        Matrix_MultVec3f(&sp1C, &src);
<<<<<<< HEAD
        SkinMatrix_Vec3fMtxFMultXYZW(&globalCtx->mf_11D60, &src, &pos, &wDest);
        SoundSource_PlaySoundByPosition(globalCtx, &pos, 80, NA_SE_EV_TRIFORCE_MARK);
=======
        SkinMatrix_Vec3fMtxFMultXYZW(&globalCtx->viewProjectionMtxF, &src, &pos, &wDest);
        Audio_PlaySoundAtPosition(globalCtx, &pos, 80, NA_SE_EV_TRIFORCE_MARK);
>>>>>>> b3d5f549
        this->unk_2A8 = 0;
    }
}

void func_80B3FAE0(EnXc* this) {
    if (Animation_OnFrame(&this->skelAnime, 38.0f)) {
        func_80078914(&this->actor.projectedPos, NA_SE_VO_SK_SHOUT);
        func_80B3FA2C();
    }
}

void EnXc_CalcTriforce(Actor* thisx, GlobalContext* globalCtx) {
    EnXc* this = THIS;

    if (EnXc_CompareCsAction(this, globalCtx, 21, 4)) {
        this->unk_274 = 1;
        if (this->unk_2AC == 0) {
            this->unk_2AC = 1;
            this->unk_2A8 = 1;
        }
    } else if (EnXc_CompareCsAction(this, globalCtx, 19, 4)) {
        this->unk_274 = 2;
    }
    if (this->unk_274 != 0) {
        f32* timer = &this->timer;
        s32* prim = this->triforcePrimColor;
        s32* env = this->triforceEnvColor;
        f32* scale = this->triforceScale;

        if (this->unk_274 == 1) {
            if (*timer < kREG(25) + 40.0f) {
                f32 div = *timer / (kREG(25) + 40.0f);

                prim[2] = -85.0f * div + 255;
                prim[3] = 255.0f * div;
                env[1] = 100.0f * div + 100;
                *timer += 1.0f;
            } else {
                prim[2] = 170;
                prim[3] = 255;
                env[1] = 200;
            }
            scale[0] = kREG(19) * 0.1f + 40.0f;
            scale[1] = kREG(20) * 0.1f + 40.0f;
            scale[2] = kREG(21) * 0.1f + 40.0f;
        } else if (this->unk_274 == 2) {
            f32 maxTime = (kREG(25) + 40.0f) + (kREG(27) + 90.0f);

            if (*timer < maxTime) {
                f32 div = (*timer - (kREG(25) + 40.0f)) / (kREG(27) + 90.0f);
                scale[0] = (kREG(19) * 0.1f + 40.0f) + div * ((kREG(26) + 50.0f) * (kREG(19) * 0.1f + 40.0f));
                scale[1] = (kREG(20) * 0.1f + 40.0f) + div * ((kREG(26) + 50.0f) * (kREG(20) * 0.1f + 40.0f));
                scale[2] = (kREG(21) * 0.1f + 40.0f) + div * ((kREG(26) + 50.0f) * (kREG(21) * 0.1f + 40.0f));
                *timer += 1.0f;
            } else {
                scale[0] = (kREG(19) * 0.1f + 40.0f) * (kREG(26) + 50.0f);
                scale[1] = (kREG(20) * 0.1f + 40.0f) * (kREG(26) + 50.0f);
                scale[2] = (kREG(21) * 0.1f + 40.0f) * (kREG(26) + 50.0f);
            }
            this->triforceAngle += (s16)(kREG(28) + 0x2EE0);
        }
    }
}

void func_80B3FF0C(EnXc* this, GlobalContext* globalCtx) {
    if (EnXc_CsActionsAreNotEqual(this, globalCtx, 1, 4)) {
        CutsceneContext* csCtx = &globalCtx->csCtx;

        if (csCtx->state != 0) {
            CsCmdActorAction* npcAction = globalCtx->csCtx.npcActions[4];

            if (npcAction != NULL) {
                PosRot* posRot = &this->actor.world;
                ActorShape* shape = &this->actor.shape;
                Vec3i* startPos = &npcAction->startPos;

                posRot->pos.x = startPos->x;
                posRot->pos.y = startPos->y;
                posRot->pos.z = startPos->z;

                posRot->rot.y = shape->rot.y = npcAction->rot.y;
            }
        }

        this->action = SHEIK_ACTION_54;
        this->drawMode = SHEIK_DRAW_DEFAULT;
    }
}

void EnXc_SetupShowTriforceAction(EnXc* this, GlobalContext* globalCtx) {
    if (EnXc_CompareCsAction(this, globalCtx, 10, 4)) {
        Animation_Change(&this->skelAnime, &gSheikShowingTriforceOnHandAnim, 1.0f, 0.0f,
                         Animation_GetLastFrame(&gSheikShowingTriforceOnHandAnim), ANIMMODE_ONCE, -8.0f);
        this->action = SHEIK_ACTION_SHOW_TRIFORCE;
        this->drawMode = SHEIK_DRAW_TRIFORCE;
    }
}

void EnXc_SetupShowTriforceIdleAction(EnXc* this, s32 animFinished) {
    if (animFinished) {
        Animation_Change(&this->skelAnime, &gSheikShowingTriforceOnHandIdleAnim, 1.0f, 0.0f,
                         Animation_GetLastFrame(&gSheikShowingTriforceOnHandIdleAnim), ANIMMODE_LOOP, 0.0f);
        this->action = SHEIK_ACTION_SHOW_TRIFORCE_IDLE;
    }
}
void func_80B400AC(EnXc* this, GlobalContext* globalCtx) {
    if (EnXc_CompareCsAction(this, globalCtx, 9, 4)) {
        Actor_Kill(&this->actor);
    }
}

void EnXc_ActionFunc53(EnXc* this, GlobalContext* globalCtx) {
    func_80B3FF0C(this, globalCtx);
}

void EnXc_ActionFunc54(EnXc* this, GlobalContext* globalCtx) {
    EnXc_AnimIsFinished(this);
    EnXc_BgCheck(this, globalCtx);
    EnXc_SetEyePattern(this);
    EnXc_SetupShowTriforceAction(this, globalCtx);
    func_80B3C888(this, globalCtx);
}

void EnXc_ShowTriforce(EnXc* this, GlobalContext* globalCtx) {
    s32 animFinished = EnXc_AnimIsFinished(this);

    EnXc_BgCheck(this, globalCtx);
    EnXc_SetEyePattern(this);
    EnXc_CalcTriforce(&this->actor, globalCtx);
    func_80B3FAE0(this);
    EnXc_SetupShowTriforceIdleAction(this, animFinished);
    func_80B3C888(this, globalCtx);
}

void EnXc_ShowTriforceIdle(EnXc* this, GlobalContext* globalCtx) {
    EnXc_AnimIsFinished(this);
    EnXc_BgCheck(this, globalCtx);
    EnXc_SetEyePattern(this);
    EnXc_CalcTriforce(&this->actor, globalCtx);
    func_80B400AC(this, globalCtx);
}

s32 EnXc_TriforceOverrideLimbDraw(GlobalContext* globalCtx, s32 limbIndex, Gfx** dList, Vec3f* pos, Vec3s* rot,
                                  void* thisx) {
    if (limbIndex == 15) {
        *dList = gSheikDL_011620;
    }
    return 0;
}

void EnXc_TriforcePostLimbDraw(GlobalContext* globalCtx, s32 limbIndex, Gfx** dList, Vec3s* rot, void* thisx) {
    s32 pad[2];
    EnXc* this = THIS;

    if (limbIndex == 15) {
        Vec3f vec = { 0.0f, 0.0f, 0.0f };
        EnXc_PlayTriforceSFX(&this->actor, globalCtx);
        Matrix_MultVec3f(&vec, &this->handPos);
        this->unk_2BC = 1;
    }
}

void EnXc_DrawTriforce(Actor* thisx, GlobalContext* globalCtx) {
    EnXc* this = THIS;
    s32 pad;
    s16 eyeIdx = this->eyeIdx;
    void* eyeTexture = sEyeTextures[eyeIdx];
    SkelAnime* skelAnime = &this->skelAnime;
    GraphicsContext* gfxCtx = globalCtx->state.gfxCtx;
    s32 pad2;

    OPEN_DISPS(gfxCtx, "../z_en_oA2_inMetamol.c", 565);
    if (this->unk_2BC != 0) {
        Mtx* mtx = Graph_Alloc(gfxCtx, sizeof(Mtx));
        s32* primColor = this->triforcePrimColor;
        s32* envColor = this->triforceEnvColor;
        f32* scale = this->triforceScale;

        Matrix_Push();
        Matrix_Translate(kREG(16) + 100.0f, kREG(17) + 4460.0f, kREG(18) + 1190.0f, MTXMODE_APPLY);
        Matrix_RotateZYX(kREG(22), kREG(23), this->triforceAngle, MTXMODE_APPLY);
        Matrix_Scale(scale[0], scale[1], scale[2], MTXMODE_APPLY);
        Matrix_ToMtx(mtx, "../z_en_oA2_inMetamol.c", 602);
        Matrix_Pop();
        func_80093D84(gfxCtx);
        gDPSetPrimColor(POLY_XLU_DISP++, 0, 0x80, 255, 255, primColor[2], primColor[3]);
        gDPSetEnvColor(POLY_XLU_DISP++, 255, envColor[1], 0, 128);
        gSPMatrix(POLY_XLU_DISP++, mtx, G_MTX_NOPUSH | G_MTX_LOAD | G_MTX_MODELVIEW);
        gSPDisplayList(POLY_XLU_DISP++, gSheikDL_012970);
    }

    func_8002EBCC(thisx, globalCtx, 0);
    func_80093D18(globalCtx->state.gfxCtx);
    gSPSegment(POLY_OPA_DISP++, 0x08, SEGMENTED_TO_VIRTUAL(eyeTexture));
    gSPSegment(POLY_OPA_DISP++, 0x09, SEGMENTED_TO_VIRTUAL(eyeTexture));
    SkelAnime_DrawFlexOpa(globalCtx, skelAnime->skeleton, skelAnime->jointTable, skelAnime->dListCount,
                          EnXc_TriforceOverrideLimbDraw, EnXc_TriforcePostLimbDraw, this);
    CLOSE_DISPS(gfxCtx, "../z_en_oA2_inMetamol.c", 668);
}

void func_80B40590(EnXc* this, GlobalContext* globalCtx) {
    this->action = SHEIK_ACTION_NOCTURNE_INIT;
    this->drawMode = SHEIK_DRAW_SQUINT;
}

void EnXc_SetThrownAroundSFX(EnXc* this) {
    SkelAnime* skelAnime = &this->skelAnime;

    if (Animation_OnFrame(skelAnime, 9.0f)) {
        func_80078914(&this->actor.projectedPos, NA_SE_PL_BOUND_GRASS);
        func_80078914(&this->actor.projectedPos, NA_SE_VO_SK_CRASH);
    } else if (Animation_OnFrame(skelAnime, 26.0f)) {
        func_80078914(&this->actor.projectedPos, NA_SE_PL_BOUND_GRASS);
    } else if (Animation_OnFrame(skelAnime, 28.0f)) {
        func_80078914(&this->actor.projectedPos, NA_SE_PL_WALK_GRASS);
    } else if (Animation_OnFrame(skelAnime, 34.0f)) {
        func_80078914(&this->actor.projectedPos, NA_SE_PL_WALK_GRASS);
    }
}

void EnXc_PlayLinkScreamSFX(EnXc* this, GlobalContext* globalCtx) {
    if (globalCtx->csCtx.frames == 1455) {
        func_800F3F3C(7);
    }
}

void EnXc_SetCrySFX(EnXc* this, GlobalContext* globalCtx) {
    CutsceneContext* csCtx = &globalCtx->csCtx;

    if (csCtx->frames == 869) {
        func_80078914(&this->actor.projectedPos, NA_SE_VO_SK_CRY_0);
    } else if (csCtx->frames == 939) {
        func_80078914(&this->actor.projectedPos, NA_SE_VO_SK_CRY_1);
    }
}

void func_80B406F8(Actor* thisx) {
    EnXc* this = THIS;

    this->action = SHEIK_ACTION_NOCTURNE_INIT;
    this->drawMode = SHEIK_DRAW_NOTHING;
    this->actor.shape.shadowAlpha = 0;
}

void EnXc_SetupIdleInNocturne(EnXc* this, GlobalContext* globalCtx) {
    s32 pad;
    ActorShape* actorShape = &this->actor.shape;
    SkelAnime* skelAnime = &this->skelAnime;
    f32 frameCount = Animation_GetLastFrame(&gSheikIdleAnim);

    func_80B3C9DC(this);
    func_80B3C588(this, globalCtx, 4);
    Animation_Change(skelAnime, &gSheikIdleAnim, 1.0f, 0.0f, frameCount, ANIMMODE_LOOP, 0.0f);
    this->action = SHEIK_ACTION_NOCTURNE_IDLE;
    this->drawMode = SHEIK_DRAW_SQUINT;
    actorShape->shadowAlpha = 255;
}

void EnXc_SetupDefenseStance(Actor* thisx) {
    EnXc* this = THIS;
    SkelAnime* skelAnime = &this->skelAnime;
    f32 frameCount = Animation_GetLastFrame(&gSheikDefenseStanceAnim);

    Animation_Change(skelAnime, &gSheikDefenseStanceAnim, 1.0f, 0.0f, frameCount, ANIMMODE_ONCE, -8.0f);
    this->action = SHEIK_ACTION_DEFENSE_STANCE;
    this->drawMode = SHEIK_DRAW_DEFAULT;
}

void EnXc_SetupContortions(EnXc* this, GlobalContext* globalCtx) {
    s32 pad;
    SkelAnime* skelAnime = &this->skelAnime;
    f32 frameCount = Animation_GetLastFrame(&gSheikIdleAnim);

    Animation_Change(skelAnime, &gSheikIdleAnim, 1.0f, 0.0f, frameCount, ANIMMODE_LOOP, 0.0f);
    func_80B3C588(this, globalCtx, 4);
    func_80B3C964(this, globalCtx);
    Animation_Change(skelAnime, &gSheikContortionsAnim, 1.0f, 0.0f, Animation_GetLastFrame(&gSheikContortionsAnim),
                     ANIMMODE_ONCE, 0.0f);
    this->action = SHEIK_ACTION_CONTORT;
    this->drawMode = SHEIK_DRAW_DEFAULT;
    this->actor.shape.shadowAlpha = 255;
}

void EnXc_SetupFallInNocturne(EnXc* this, GlobalContext* globalCtx) {
    s32 pad;
    SkelAnime* skelAnime = &this->skelAnime;
    f32 frameCount = Animation_GetLastFrame(&gSheikIdleAnim);

    Animation_Change(skelAnime, &gSheikIdleAnim, 1.0f, 0.0f, frameCount, ANIMMODE_LOOP, 0.0f);
    func_80B3C588(this, globalCtx, 4);
    func_80B3C964(this, globalCtx);
    Animation_Change(skelAnime, &gSheikFallingFromContortionsAnim, 1.0f, 0.0f,
                     Animation_GetLastFrame(&gSheikFallingFromContortionsAnim), ANIMMODE_ONCE, 0.0f);
    this->action = SHEIK_ACTION_NOCTURNE_FALL;
    this->drawMode = SHEIK_DRAW_DEFAULT;
    this->actor.shape.shadowAlpha = 255;
}

void EnXc_SetupHittingGroundInNocturne(EnXc* this, GlobalContext* globalCtx) {
    s32 pad[3];
    f32 frameCount = Animation_GetLastFrame(&gSheikHittingGroundAnim);

    func_80B3C9DC(this);
    func_80B3C588(this, globalCtx, 4);
    Animation_Change(&this->skelAnime, &gSheikHittingGroundAnim, 1.0f, 0.0f, frameCount, ANIMMODE_ONCE, 0.0f);
    this->action = SHEIK_ACTION_NOCTURNE_HIT_GROUND;
    this->drawMode = SHEIK_DRAW_DEFAULT;
    this->actor.shape.shadowAlpha = 255;
}

void func_80B40A78(EnXc* this, GlobalContext* globalCtx) {
    s32 pad[3];
    f32 frameCount = Animation_GetLastFrame(&gSheikHittingGroundAnim);

    func_80B3C9DC(this);
    func_80B3C588(this, globalCtx, 4);
    Animation_Change(&this->skelAnime, &gSheikHittingGroundAnim, 1.0f, 0.0f, frameCount, ANIMMODE_ONCE, 0.0f);
    this->action = SHEIK_ACTION_63;
    this->drawMode = SHEIK_DRAW_DEFAULT;
    this->actor.shape.shadowAlpha = 255;
}

void EnXc_SetupKneelInNocturne(EnXc* this, GlobalContext* globalCtx) {
    s32 pad[3];
    f32 frameCount = Animation_GetLastFrame(&gSheikKneelingAnim);

    func_80B3C9DC(this);
    func_80B3C588(this, globalCtx, 4);
    Animation_Change(&this->skelAnime, &gSheikKneelingAnim, 1.0f, 0.0f, frameCount, ANIMMODE_LOOP, 0.0f);
    this->action = SHEIK_ACTION_NOCTURNE_KNEEL;
    this->drawMode = SHEIK_DRAW_DEFAULT;
    this->actor.shape.shadowAlpha = 255;
}

void func_80B40BB4(EnXc* this, GlobalContext* globalCtx) {
    s32 pad[3];
    f32 frameCount = Animation_GetLastFrame(&gSheikIdleAnim);
    func_80B3C9DC(this);
    func_80B3C588(this, globalCtx, 4);
    Animation_Change(&this->skelAnime, &gSheikIdleAnim, 1.0f, 0.0f, frameCount, ANIMMODE_LOOP, 0.0f);
    this->action = SHEIK_ACTION_65;
    this->drawMode = SHEIK_DRAW_DEFAULT;
    this->actor.shape.shadowAlpha = 255;
}

void func_80B40C50(EnXc* this) {
    EnXc_CheckAndSetAction(this, SHEIK_ACTION_65, SHEIK_ACTION_66);
}

void func_80B40C74(EnXc* this) {
    EnXc_CheckAndSetAction(this, SHEIK_ACTION_66, SHEIK_ACTION_67);
}

void func_80B40C98(EnXc* this) {
    EnXc_CheckAndSetAction(this, SHEIK_ACTION_67, SHEIK_ACTION_68);
}

void func_80B40CBC(EnXc* this) {
    EnXc_CheckAndSetAction(this, SHEIK_ACTION_68, SHEIK_ACTION_69);
}

void func_80B40CE0(EnXc* this) {
    func_80B3C7D4(this, SHEIK_ACTION_69, SHEIK_ACTION_70, SHEIK_ACTION_68);
}

void func_80B40D08(EnXc* this) {
    EnXc_CheckAndSetAction(this, SHEIK_ACTION_70, SHEIK_ACTION_71);
}

void func_80B40D2C(EnXc* this) {
    EnXc_CheckAndSetAction(this, SHEIK_ACTION_71, SHEIK_ACTION_72);
}

void func_80B40D50(EnXc* this) {
    EnXc_CheckAndSetAction(this, SHEIK_ACTION_72, SHEIK_ACTION_NOCTURNE_REVERSE_ACCEL);
}

void func_80B40D74(EnXc* this) {
    EnXc_CheckAndSetAction(this, SHEIK_ACTION_NOCTURNE_REVERSE_ACCEL, SHEIK_ACTION_NOCTURNE_REVERSE_WALK);
}

void EnXc_SetupReverseHaltInNocturneCS(EnXc* this) {
    f32 xzDistToPlayer = this->actor.xzDistToPlayer;

    if (kREG(5) + 140.0f <= xzDistToPlayer) {
        Animation_Change(&this->skelAnime, &gSheikIdleAnim, 1.0f, 0.0f, Animation_GetLastFrame(&gSheikIdleAnim),
                         ANIMMODE_LOOP, -12.0f);
        this->action = SHEIK_ACTION_NOCTURNE_REVERSE_HALT;
        this->timer = 0.0f;
    }
}

void func_80B40E40(EnXc* this) {
    EnXc_CheckAndSetAction(this, SHEIK_ACTION_NOCTURNE_REVERSE_HALT, SHEIK_ACTION_NOCTURNE_THROW_NUT);
}

void func_80B40E64(EnXc* this) {
    EnXc_CheckAndSetAction(this, SHEIK_ACTION_NOCTURNE_THROW_NUT, SHEIK_ACTION_77);
}

void func_80B40E88(EnXc* this) {
    EnXc_CheckAndSetAction(this, SHEIK_ACTION_77, SHEIK_ACTION_78);
}

s32 EnXc_SetupNocturneState(Actor* thisx, GlobalContext* globalCtx) {
    CsCmdActorAction* npcAction = EnXc_GetCsCmd(globalCtx, 4);

    if (npcAction != NULL) {
        s32 action = npcAction->action;
        EnXc* this = THIS;
        s32 prevAction = this->unk_26C;

        if (action != prevAction) {
            switch (action) {
                case 1:
                    func_80B406F8(thisx);
                    break;
                case 6:
                    EnXc_SetupIdleInNocturne(this, globalCtx);
                    break;
                case 20:
                    EnXc_SetupDefenseStance(thisx);
                    break;
                case 18:
                    EnXc_SetupContortions(this, globalCtx);
                    break;
                case 14:
                    EnXc_SetupFallInNocturne(this, globalCtx);
                    break;
                case 19:
                    EnXc_SetupHittingGroundInNocturne(this, globalCtx);
                    break;
                case 15:
                    func_80B40A78(this, globalCtx);
                    break;
                case 16:
                    EnXc_SetupKneelInNocturne(this, globalCtx);
                    break;
                case 17:
                    func_80B40BB4(this, globalCtx);
                    break;
                case 9:
                    Actor_Kill(thisx);
                    break;
                default:
                    osSyncPrintf("En_Oa2_Stalker_Check_DemoMode:そんな動作は無い!!!!!!!!\n");
                    break;
            }

            this->unk_26C = action;
            return 1;
        }
    }
    return 0;
}

void EnXc_InitialNocturneAction(EnXc* this, GlobalContext* globalCtx) {
    EnXc_SetupNocturneState(&this->actor, globalCtx);
}

void EnXc_IdleInNocturne(EnXc* this, GlobalContext* globalCtx) {
    func_80B3C588(this, globalCtx, 4);
    EnXc_AnimIsFinished(this);
    EnXc_BgCheck(this, globalCtx);
    EnXc_SetupNocturneState(&this->actor, globalCtx);
}

void EnXc_DefenseStance(EnXc* this, GlobalContext* globalCtx) {
    EnXc_AnimIsFinished(this);
    EnXc_BgCheck(this, globalCtx);
    EnXc_SetEyePattern(this);
    EnXc_SetupNocturneState(&this->actor, globalCtx);
}

void EnXc_Contort(EnXc* this, GlobalContext* globalCtx) {
    EnXc_SetCrySFX(this, globalCtx);
    EnXc_AnimIsFinished(this);
    EnXc_SetEyePattern(this);
    if (!EnXc_SetupNocturneState(&this->actor, globalCtx)) {
        func_80B3C924(this, globalCtx);
        EnXc_BgCheck(this, globalCtx);
    }
}

void EnXc_FallInNocturne(EnXc* this, GlobalContext* globalCtx) {
    EnXc_AnimIsFinished(this);
    EnXc_SetEyePattern(this);
    EnXc_SetThrownAroundSFX(this);
    if (!EnXc_SetupNocturneState(&this->actor, globalCtx)) {
        func_80B3C8CC(this, globalCtx);
        EnXc_BgCheck(this, globalCtx);
    }
}

void EnXc_HitGroundInNocturne(EnXc* this, GlobalContext* globalCtx) {
    EnXc_BgCheck(this, globalCtx);
    EnXc_SetEyePattern(this);
    EnXc_SetupNocturneState(&this->actor, globalCtx);
}

void EnXc_ActionFunc63(EnXc* this, GlobalContext* globalCtx) {
    EnXc_AnimIsFinished(this);
    EnXc_PlayLinkScreamSFX(this, globalCtx);
    EnXc_BgCheck(this, globalCtx);
    EnXc_SetEyePattern(this);
    EnXc_SetupNocturneState(&this->actor, globalCtx);
}

void EnXc_KneelInNocturneCS(EnXc* this, GlobalContext* globalCtx) {
    EnXc_AnimIsFinished(this);
    EnXc_BgCheck(this, globalCtx);
    EnXc_SetEyePattern(this);
    EnXc_SetupNocturneState(&this->actor, globalCtx);
}

void EnXc_ActionFunc65(EnXc* this, GlobalContext* globalCtx) {
    EnXc_ActionFunc6(this, globalCtx);
    func_80B3C588(this, globalCtx, 4);
    func_80B40C50(this);
}

void EnXc_ActionFunc66(EnXc* this, GlobalContext* globalCtx) {
    EnXc_ActionFunc7(this, globalCtx);
    func_80B40C74(this);
}

void EnXc_ActionFunc67(EnXc* this, GlobalContext* globalCtx) {
    EnXc_ActionFunc8(this, globalCtx);
    func_80B40C98(this);
}

void EnXc_ActionFunc68(EnXc* this, GlobalContext* globalCtx) {
    EnXc_ActionFunc9(this, globalCtx);
    func_80B40CBC(this);
}

void EnXc_ActionFunc69(EnXc* this, GlobalContext* globalCtx) {
    EnXc_ActionFunc10(this, globalCtx);
    func_80B40CE0(this);
}

void EnXc_ActionFunc70(EnXc* this, GlobalContext* globalCtx) {
    EnXc_ActionFunc11(this, globalCtx);
    func_80B40D08(this);
}

void EnXc_ActionFunc71(EnXc* this, GlobalContext* globalCtx) {
    EnXc_ActionFunc12(this, globalCtx);
    func_80B40D2C(this);
}

void EnXc_ActionFunc72(EnXc* this, GlobalContext* globalCtx) {
    EnXc_ActionFunc13(this, globalCtx);
    func_80B40D50(this);
}

void EnXc_ReverseAccelInNocturneCS(EnXc* this, GlobalContext* globalCtx) {
    EnXc_ReverseAccelerate(this, globalCtx);
    func_80B40D74(this);
}

void EnXc_ReverseWalkInNocturneCS(EnXc* this, GlobalContext* globalCtx) {
    func_80B3D710(this);
    EnXc_AnimIsFinished(this);
    EnXc_BgCheck(this, globalCtx);
    EnXc_SetEyePattern(this);
    EnXc_SetupReverseHaltInNocturneCS(this);
}

void EnXc_ReverseHaltInNocturneCS(EnXc* this, GlobalContext* globalCtx) {
    EnXc_HaltAndWaitToThrowNut(this, globalCtx);
    func_80B40E40(this);
}

void EnXc_ThrowNutInNocturneCS(EnXc* this, GlobalContext* globalCtx) {
    EnXc_ThrowNut(this, globalCtx);
    func_80B40E64(this);
}

void EnXc_DeleteInNocturneCS(EnXc* this, GlobalContext* globalCtx) {
    EnXc_Delete(this, globalCtx);
    func_80B40E88(this);
}

void EnXc_KillInNocturneCS(EnXc* this, GlobalContext* globalCtx) {
    Actor_Kill(&this->actor);
}

void EnXc_DrawSquintingEyes(Actor* thisx, GlobalContext* globalCtx) {
    EnXc* this = THIS;
    SkelAnime* skelAnime = &this->skelAnime;
    GraphicsContext* gfxCtx = globalCtx->state.gfxCtx;

    OPEN_DISPS(gfxCtx, "../z_en_oA2_inStalker.c", 839);
    func_80093D18(gfxCtx);
    gSPSegment(POLY_OPA_DISP++, 0x08, SEGMENTED_TO_VIRTUAL(gSheikEyeSquintingTex));
    gSPSegment(POLY_OPA_DISP++, 0x09, SEGMENTED_TO_VIRTUAL(gSheikEyeSquintingTex));
    SkelAnime_DrawFlexOpa(globalCtx, skelAnime->skeleton, skelAnime->jointTable, skelAnime->dListCount, NULL, NULL,
                          NULL);
    CLOSE_DISPS(gfxCtx, "../z_en_oA2_inStalker.c", 854);
}

void EnXc_InitTempleOfTime(EnXc* this, GlobalContext* globalCtx) {
    if (LINK_IS_ADULT) {
        if (!(gSaveContext.eventChkInf[12] & 0x20)) {
            gSaveContext.eventChkInf[12] |= 0x20;
            globalCtx->csCtx.segment = SEGMENTED_TO_VIRTUAL(gTempleOfTimeFirstAdultCs);
            gSaveContext.cutsceneTrigger = 1;
            func_80B3EBF0(this, globalCtx);
        } else if (!(gSaveContext.eventChkInf[5] & 0x20) && (gSaveContext.eventChkInf[4] & 0x100)) {
            gSaveContext.eventChkInf[5] |= 0x20;
            Item_Give(globalCtx, ITEM_SONG_PRELUDE);
            globalCtx->csCtx.segment = SEGMENTED_TO_VIRTUAL(gTempleOfTimePreludeCs);
            gSaveContext.cutsceneTrigger = 1;
            this->action = SHEIK_ACTION_30;
        } else if (!(gSaveContext.eventChkInf[5] & 0x20)) {
            func_80B3C9EC(this);
        } else {
            Actor_Kill(&this->actor);
        }
    } else {
        Actor_Kill(&this->actor);
    }
}

void EnXc_SetupDialogueAction(EnXc* this, GlobalContext* globalCtx) {
    if (Actor_ProcessTalkRequest(&this->actor, globalCtx)) {
        this->action = SHEIK_ACTION_IN_DIALOGUE;
    } else {
        this->actor.flags |= 9;
        if (INV_CONTENT(ITEM_HOOKSHOT) != ITEM_NONE) {
            this->actor.textId = 0x7010;
        } else {
            this->actor.textId = 0x700F;
        }
        func_8002F2F4(&this->actor, globalCtx);
    }
}

void func_80B41798(EnXc* this, GlobalContext* globalCtx) {
    if (Message_GetState(&globalCtx->msgCtx) == TEXT_STATE_CLOSING) {
        this->action = SHEIK_ACTION_BLOCK_PEDESTAL;
        this->actor.flags &= ~9;
    }
}

void EnXc_BlockingPedestalAction(EnXc* this, GlobalContext* globalCtx) {
    EnXc_BgCheck(this, globalCtx);
    EnXc_UpdateCollider(&this->actor, globalCtx);
    EnXc_CalculateHeadTurn(this, globalCtx);
    EnXc_AnimIsFinished(this);
    EnXc_SetEyePattern(this);
    EnXc_SetupDialogueAction(this, globalCtx);
}

void EnXc_ActionFunc80(EnXc* this, GlobalContext* globalCtx) {
    EnXc_BgCheck(this, globalCtx);
    EnXc_UpdateCollider(&this->actor, globalCtx);
    EnXc_CalculateHeadTurn(this, globalCtx);
    EnXc_AnimIsFinished(this);
    EnXc_SetEyePattern(this);
    func_80B41798(this, globalCtx);
}

static EnXcActionFunc sActionFuncs[] = {
    EnXc_ActionFunc0,
    EnXc_ActionFunc1,
    EnXc_GracefulFall,
    EnXc_Accelerate,
    EnXc_Walk,
    EnXc_Stopped,
    EnXc_ActionFunc6,
    EnXc_ActionFunc7,
    EnXc_ActionFunc8,
    EnXc_ActionFunc9,
    EnXc_ActionFunc10,
    EnXc_ActionFunc11,
    EnXc_ActionFunc12,
    EnXc_ActionFunc13,
    EnXc_ReverseAccelerate,
    EnXc_ActionFunc15,
    EnXc_HaltAndWaitToThrowNut,
    EnXc_ThrowNut,
    EnXc_Delete,
    EnXc_Fade,
    EnXc_ActionFunc20,
    EnXc_ActionFunc21,
    EnXc_ActionFunc22,
    EnXc_ActionFunc23,
    EnXc_ActionFunc24,
    EnXc_ActionFunc25,
    EnXc_ActionFunc26,
    EnXc_ActionFunc27,
    EnXc_ActionFunc28,
    EnXc_Serenade,
    EnXc_ActionFunc30,
    EnXc_ActionFunc31,
    EnXc_ActionFunc32,
    EnXc_ActionFunc33,
    EnXc_ActionFunc34,
    EnXc_ActionFunc35,
    EnXc_ActionFunc36,
    EnXc_ActionFunc37,
    EnXc_ActionFunc38,
    EnXc_ActionFunc39,
    EnXc_ActionFunc40,
    EnXc_ActionFunc41,
    EnXc_ActionFunc42,
    EnXc_ActionFunc43,
    EnXc_ActionFunc44,
    EnXc_ActionFunc45,
    EnXc_ActionFunc46,
    EnXc_ActionFunc47,
    EnXc_ActionFunc48,
    EnXc_ActionFunc49,
    EnXc_Kneel,
    EnXc_ActionFunc51,
    EnXc_ActionFunc52,
    EnXc_ActionFunc53,
    EnXc_ActionFunc54,
    EnXc_ShowTriforce,
    EnXc_ShowTriforceIdle,
    EnXc_InitialNocturneAction,
    EnXc_IdleInNocturne,
    EnXc_DefenseStance,
    EnXc_Contort,
    EnXc_FallInNocturne,
    EnXc_HitGroundInNocturne,
    EnXc_ActionFunc63,
    EnXc_KneelInNocturneCS,
    EnXc_ActionFunc65,
    EnXc_ActionFunc66,
    EnXc_ActionFunc67,
    EnXc_ActionFunc68,
    EnXc_ActionFunc69,
    EnXc_ActionFunc70,
    EnXc_ActionFunc71,
    EnXc_ActionFunc72,
    EnXc_ReverseAccelInNocturneCS,
    EnXc_ReverseWalkInNocturneCS,
    EnXc_ReverseHaltInNocturneCS,
    EnXc_ThrowNutInNocturneCS,
    EnXc_DeleteInNocturneCS,
    EnXc_KillInNocturneCS,
    EnXc_BlockingPedestalAction,
    EnXc_ActionFunc80,
};

void EnXc_Update(Actor* thisx, GlobalContext* globalCtx) {
    EnXc* this = THIS;
    s32 action = this->action;

    if ((action < 0) || (action >= ARRAY_COUNT(sActionFuncs)) || (sActionFuncs[action] == NULL)) {
        osSyncPrintf(VT_FGCOL(RED) "メインモードがおかしい!!!!!!!!!!!!!!!!!!!!!!!!!\n" VT_RST);
    } else {
        sActionFuncs[action](this, globalCtx);
    }
}

void EnXc_Init(Actor* thisx, GlobalContext* globalCtx) {
    EnXc* this = THIS;

    ActorShape_Init(&this->actor.shape, 0.0f, ActorShadow_DrawCircle, 30.0f);
    SkelAnime_InitFlex(globalCtx, &this->skelAnime, &gSheikSkel, &gSheikIdleAnim, this->jointTable, this->morphTable,
                       ARRAY_COUNT(this->jointTable));
    EnXc_InitCollider(thisx, globalCtx);

    switch (this->actor.params) {
        case SHEIK_TYPE_1:
            func_80B3EBF0(this, globalCtx);
            break;
        case SHEIK_TYPE_2: // Beta Serenade Cutscene or Learning Prelude
            func_80B3EE64(this, globalCtx);
            break;
        case SHEIK_TYPE_3:
            func_80B3F3C8(this, globalCtx);
            break;
        case SHEIK_TYPE_4:
            func_80B3FA08(this, globalCtx);
            break;
        case SHEIK_TYPE_5:
            func_80B40590(this, globalCtx);
            break;
        case SHEIK_TYPE_MINUET:
            func_80B3CA38(this, globalCtx);
            break;
        case SHEIK_TYPE_BOLERO:
            func_80B3CB58(this, globalCtx);
            break;
        case SHEIK_TYPE_SERENADE:
            EnXc_SetupSerenadeAction(this, globalCtx);
            break;
        case SHEIK_TYPE_9:
            EnXc_InitTempleOfTime(this, globalCtx);
            break;
        case SHEIK_TYPE_0:
            EnXc_DoNothing(this, globalCtx);
            break;
        default:
            osSyncPrintf(VT_FGCOL(RED) " En_Oa2 の arg_data がおかしい!!!!!!!!!!!!!!!!!!!!!!!!!\n" VT_RST);
            EnXc_DoNothing(this, globalCtx);
    }
}

s32 EnXc_OverrideLimbDraw(GlobalContext* globalCtx, s32 limbIndex, Gfx** dList, Vec3f* pos, Vec3s* rot, void* thisx) {
    EnXc* this = THIS;

    if (this->unk_30C != 0) {
        if (limbIndex == 9) {
            rot->x += this->npcInfo.unk_0E.y;
            rot->y -= this->npcInfo.unk_0E.x;
        } else if (limbIndex == 16) {
            rot->x += this->npcInfo.unk_08.y;
            rot->z += this->npcInfo.unk_08.x;
        }
    }
    return 0;
}

void EnXc_PostLimbDraw(GlobalContext* globalCtx, s32 limbIndex, Gfx** dList, Vec3s* rot, void* thisx) {
    if (limbIndex == 16) {
        EnXc* this = THIS;
        Vec3f src = { 0.0f, 10.0f, 0.0f };
        Vec3f dest;

        Matrix_MultVec3f(&src, &dest);
        this->actor.focus.pos.x = dest.x;
        this->actor.focus.pos.y = dest.y;
        this->actor.focus.pos.z = dest.z;
        this->actor.focus.rot.x = this->actor.world.rot.x;
        this->actor.focus.rot.y = this->actor.world.rot.y;
        this->actor.focus.rot.z = this->actor.world.rot.z;
    }
}

void EnXc_DrawNothing(Actor* thisx, GlobalContext* globalCtx) {
}

void EnXc_DrawDefault(Actor* thisx, GlobalContext* globalCtx) {
    s32 pad;
    EnXc* this = THIS;
    s16 eyeIdx = this->eyeIdx;
    void* eyeSegment = sEyeTextures[eyeIdx];
    SkelAnime* skelAnime = &this->skelAnime;
    GraphicsContext* localGfxCtx = globalCtx->state.gfxCtx;
    GraphicsContext* gfxCtx = localGfxCtx;

    OPEN_DISPS(gfxCtx, "../z_en_oA2.c", 1164);
    func_8002EBCC(&this->actor, globalCtx, 0);
    func_80093D18(gfxCtx);
    gSPSegment(POLY_OPA_DISP++, 0x08, SEGMENTED_TO_VIRTUAL(eyeSegment));
    gSPSegment(POLY_OPA_DISP++, 0x09, SEGMENTED_TO_VIRTUAL(eyeSegment));
    SkelAnime_DrawFlexOpa(globalCtx, skelAnime->skeleton, skelAnime->jointTable, skelAnime->dListCount,
                          EnXc_OverrideLimbDraw, EnXc_PostLimbDraw, this);
    CLOSE_DISPS(gfxCtx, "../z_en_oA2.c", 1207);
}

static EnXcDrawFunc sDrawFuncs[] = {
    EnXc_DrawNothing, EnXc_DrawDefault,  EnXc_DrawPullingOutHarp,
    EnXc_DrawHarp,    EnXc_DrawTriforce, EnXc_DrawSquintingEyes,
};

void EnXc_Draw(Actor* thisx, GlobalContext* globalCtx) {
    EnXc* this = THIS;

    if (this->drawMode < 0 || this->drawMode > 5 || sDrawFuncs[this->drawMode] == NULL) {
        // "Draw mode is abnormal!!!!!!!!!!!!!!!!!!!!!!!!!"
        osSyncPrintf(VT_FGCOL(RED) "描画モードがおかしい!!!!!!!!!!!!!!!!!!!!!!!!!\n" VT_RST);
    } else {
        sDrawFuncs[this->drawMode](thisx, globalCtx);
    }
}

const ActorInit En_Xc_InitVars = {
    ACTOR_EN_XC,
    ACTORCAT_NPC,
    FLAGS,
    OBJECT_XC,
    sizeof(EnXc),
    (ActorFunc)EnXc_Init,
    (ActorFunc)EnXc_Destroy,
    (ActorFunc)EnXc_Update,
    (ActorFunc)EnXc_Draw,
};<|MERGE_RESOLUTION|>--- conflicted
+++ resolved
@@ -1541,13 +1541,8 @@
         f32 wDest;
 
         Matrix_MultVec3f(&sp1C, &src);
-<<<<<<< HEAD
-        SkinMatrix_Vec3fMtxFMultXYZW(&globalCtx->mf_11D60, &src, &pos, &wDest);
+        SkinMatrix_Vec3fMtxFMultXYZW(&globalCtx->viewProjectionMtxF, &src, &pos, &wDest);
         SoundSource_PlaySoundByPosition(globalCtx, &pos, 80, NA_SE_EV_TRIFORCE_MARK);
-=======
-        SkinMatrix_Vec3fMtxFMultXYZW(&globalCtx->viewProjectionMtxF, &src, &pos, &wDest);
-        Audio_PlaySoundAtPosition(globalCtx, &pos, 80, NA_SE_EV_TRIFORCE_MARK);
->>>>>>> b3d5f549
         this->unk_2A8 = 0;
     }
 }
