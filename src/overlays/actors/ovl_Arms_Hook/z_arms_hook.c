#include "z_arms_hook.h"

#include "libc64/math64.h"
#include "controller.h"
#include "gfx.h"
#include "gfx_setupdl.h"
#include "sfx.h"
#include "sys_math.h"
#include "sys_matrix.h"
#include "play_state.h"
#include "player.h"
#include "z_lib.h"

#include "assets/objects/object_link_boy/object_link_boy.h"

#define FLAGS (ACTOR_FLAG_UPDATE_CULLING_DISABLED | ACTOR_FLAG_DRAW_CULLING_DISABLED)

void ArmsHook_Init(Actor* thisx, PlayState* play);
void ArmsHook_Destroy(Actor* thisx, PlayState* play);
void ArmsHook_Update(Actor* thisx, PlayState* play);
void ArmsHook_Draw(Actor* thisx, PlayState* play);

void ArmsHook_Wait(ArmsHook* this, PlayState* play);
void ArmsHook_Shoot(ArmsHook* this, PlayState* play);

ActorProfile Arms_Hook_Profile = {
    /**/ ACTOR_ARMS_HOOK,
    /**/ ACTORCAT_ITEMACTION,
    /**/ FLAGS,
    /**/ OBJECT_LINK_BOY,
    /**/ sizeof(ArmsHook),
    /**/ ArmsHook_Init,
    /**/ ArmsHook_Destroy,
    /**/ ArmsHook_Update,
    /**/ ArmsHook_Draw,
};

static ColliderQuadInit sQuadInit = {
    {
        COL_MATERIAL_NONE,
        AT_ON | AT_TYPE_PLAYER,
        AC_NONE,
        OC1_NONE,
        OC2_TYPE_PLAYER,
        COLSHAPE_QUAD,
    },
    {
        ELEM_MATERIAL_UNK2,
        { 0x00000080, 0x00, 0x01 },
        { 0xFFCFFFFF, 0x00, 0x00 },
        ATELEM_ON | ATELEM_NEAREST | ATELEM_SFX_NORMAL,
        ACELEM_NONE,
        OCELEM_NONE,
    },
    { { { 0.0f, 0.0f, 0.0f }, { 0.0f, 0.0f, 0.0f }, { 0.0f, 0.0f, 0.0f }, { 0.0f, 0.0f, 0.0f } } },
};

UNUSED static Vec3f sUnusedVec1 = { 0.0f, 0.5f, 0.0f };
UNUSED static Vec3f sUnusedVec2 = { 0.0f, 0.5f, 0.0f };

UNUSED static Color_RGB8 sUnusedColors[] = {
    { 255, 255, 100 },
    { 255, 255, 50 },
};

static Vec3f D_80865B70 = { 0.0f, 0.0f, 0.0f };
static Vec3f D_80865B7C = { 0.0f, 0.0f, 900.0f };
static Vec3f D_80865B88 = { 0.0f, 500.0f, -3000.0f };
static Vec3f D_80865B94 = { 0.0f, -500.0f, -3000.0f };
static Vec3f D_80865BA0 = { 0.0f, 500.0f, 1200.0f };
static Vec3f D_80865BAC = { 0.0f, -500.0f, 1200.0f };

void ArmsHook_SetupAction(ArmsHook* this, ArmsHookActionFunc actionFunc) {
    this->actionFunc = actionFunc;
}

void ArmsHook_Init(Actor* thisx, PlayState* play) {
    ArmsHook* this = (ArmsHook*)thisx;

    Collider_InitQuad(play, &this->collider);
    Collider_SetQuad(play, &this->collider, &this->actor, &sQuadInit);
    ArmsHook_SetupAction(this, ArmsHook_Wait);
    this->unk_1E8 = this->actor.world.pos;
}

void ArmsHook_Destroy(Actor* thisx, PlayState* play) {
    ArmsHook* this = (ArmsHook*)thisx;

    if (this->attachedActor != NULL) {
        this->attachedActor->flags &= ~ACTOR_FLAG_HOOKSHOT_ATTACHED;
    }

    Collider_DestroyQuad(play, &this->collider);
}

void ArmsHook_Wait(ArmsHook* this, PlayState* play) {
    if (this->actor.parent == NULL) {
        Player* player = GET_PLAYER(play);
        // get correct timer length for hookshot or longshot
        s32 length = (player->heldItemAction == PLAYER_IA_HOOKSHOT) ? 13 : 26;

        ArmsHook_SetupAction(this, ArmsHook_Shoot);
        Actor_SetProjectileSpeed(&this->actor, 20.0f);
        this->actor.parent = &GET_PLAYER(play)->actor;
        this->timer = length;
    }
}

/**
 * Start pulling Player so he flies toward the hookshot's current location.
 * Setting Player's parent pointer indicates that he should begin flying.
 * See `Player_UpdateUpperBody` and `Player_Action_HookshotFly` for Player's side of the interation.
 */
void ArmsHook_PullPlayer(ArmsHook* this) {
    this->actor.child = this->actor.parent;
    this->actor.parent->parent = &this->actor;
}

s32 ArmsHook_AttachToPlayer(ArmsHook* this, Player* player) {
    player->actor.child = &this->actor;
    player->heldActor = &this->actor;
    if (this->actor.child != NULL) {
        player->actor.parent = NULL;
        this->actor.child = NULL;
        return true;
    }
    return false;
}

void ArmsHook_DetachFromActor(ArmsHook* this) {
    if (this->attachedActor != NULL) {
        this->attachedActor->flags &= ~ACTOR_FLAG_HOOKSHOT_ATTACHED;
        this->attachedActor = NULL;
    }
}

s32 ArmsHook_CheckForCancel(ArmsHook* this) {
    Player* player = (Player*)this->actor.parent;

    if (Player_HoldsHookshot(player)) {
        if ((player->itemAction != player->heldItemAction) || (player->actor.flags & ACTOR_FLAG_TALK) ||
            ((player->stateFlags1 & (PLAYER_STATE1_DEAD | PLAYER_STATE1_26)))) {
            this->timer = 0;
            ArmsHook_DetachFromActor(this);
            Math_Vec3f_Copy(&this->actor.world.pos, &player->unk_3C8);
            return 1;
        }
    }
    return 0;
}

void ArmsHook_AttachToActor(ArmsHook* this, Actor* actor) {
    actor->flags |= ACTOR_FLAG_HOOKSHOT_ATTACHED;
    this->attachedActor = actor;
    Math_Vec3f_Diff(&actor->world.pos, &this->actor.world.pos, &this->attachPointOffset);
}

void ArmsHook_Shoot(ArmsHook* this, PlayState* play) {
    Player* player = GET_PLAYER(play);

    if ((this->actor.parent == NULL) || (!Player_HoldsHookshot(player))) {
        ArmsHook_DetachFromActor(this);
        Actor_Kill(&this->actor);
        return;
    }

    Actor_PlaySfx_Flagged2(&player->actor, NA_SE_IT_HOOKSHOT_CHAIN - SFX_FLAG);
    ArmsHook_CheckForCancel(this);

    if ((this->timer != 0) && (this->collider.base.atFlags & AT_HIT) &&
        (this->collider.elem.atHitElem->elemMaterial != ELEM_MATERIAL_UNK4)) {
        Actor* touchedActor = this->collider.base.at;

        if ((touchedActor->update != NULL) &&
            (touchedActor->flags & (ACTOR_FLAG_HOOKSHOT_PULLS_ACTOR | ACTOR_FLAG_HOOKSHOT_PULLS_PLAYER))) {
            if (this->collider.elem.atHitElem->acElemFlags & ACELEM_HOOKABLE) {
                ArmsHook_AttachToActor(this, touchedActor);

                if (ACTOR_FLAGS_CHECK_ALL(touchedActor, ACTOR_FLAG_HOOKSHOT_PULLS_PLAYER)) {
                    ArmsHook_PullPlayer(this);
                }
            }
        }
        this->timer = 0;
        Audio_PlaySfxGeneral(NA_SE_IT_ARROW_STICK_CRE, &this->actor.projectedPos, 4, &gSfxDefaultFreqAndVolScale,
                             &gSfxDefaultFreqAndVolScale, &gSfxDefaultReverb);
        return;
    }

    if (DECR(this->timer) == 0) {
        Actor* attachedActor;
        Vec3f bodyDistDiffVec;
        Vec3f newPos;
        f32 bodyDistDiff;
        f32 phi_f16;
<<<<<<< HEAD
        STACK_PAD(s32);
        f32 curGrabbedDist;
        f32 grabbedDist;
=======
        s32 pad1;
        f32 curActorOffsetXYZ;
        f32 attachPointOffsetXYZ;
>>>>>>> ed02a9db
        f32 velocity;

        attachedActor = this->attachedActor;

        if (attachedActor != NULL) {
            if ((attachedActor->update == NULL) ||
                !ACTOR_FLAGS_CHECK_ALL(attachedActor, ACTOR_FLAG_HOOKSHOT_ATTACHED)) {
                attachedActor = NULL;
                this->attachedActor = NULL;
            } else if (this->actor.child != NULL) {
                curActorOffsetXYZ = Actor_WorldDistXYZToActor(&this->actor, attachedActor);
                attachPointOffsetXYZ = sqrtf(SQ(this->attachPointOffset.x) + SQ(this->attachPointOffset.y) +
                                             SQ(this->attachPointOffset.z));

                // Keep the hookshot actor at the same relative offset as the initial attachment even if the actor moves
                Math_Vec3f_Diff(&attachedActor->world.pos, &this->attachPointOffset, &this->actor.world.pos);

                // If the actor the hookshot is attached to is moving, the hookshot's current relative
                // position will be different than the initial attachment position.
                // If the distance between those two points is larger than 50 units, detach the hookshot.
                if ((curActorOffsetXYZ - attachPointOffsetXYZ) > 50.0f) {
                    ArmsHook_DetachFromActor(this);
                    attachedActor = NULL;
                }
            }
        }

        bodyDistDiff = Math_Vec3f_DistXYZAndStoreDiff(&player->unk_3C8, &this->actor.world.pos, &bodyDistDiffVec);

        if (bodyDistDiff < 30.0f) {
            velocity = 0.0f;
            phi_f16 = 0.0f;
        } else {
            if (this->actor.child != NULL) {
                velocity = 30.0f;
            } else if (attachedActor != NULL) {
                velocity = 50.0f;
            } else {
                velocity = 200.0f;
            }
            phi_f16 = bodyDistDiff - velocity;
            if (bodyDistDiff <= velocity) {
                phi_f16 = 0.0f;
            }
            velocity = phi_f16 / bodyDistDiff;
        }

        newPos.x = bodyDistDiffVec.x * velocity;
        newPos.y = bodyDistDiffVec.y * velocity;
        newPos.z = bodyDistDiffVec.z * velocity;

        if (this->actor.child == NULL) {
            // Not pulling Player
            if ((attachedActor != NULL) && (attachedActor->id == ACTOR_BG_SPOT06_OBJECTS)) {
                Math_Vec3f_Diff(&attachedActor->world.pos, &this->attachPointOffset, &this->actor.world.pos);
                phi_f16 = 1.0f;
            } else {
                Math_Vec3f_Sum(&player->unk_3C8, &newPos, &this->actor.world.pos);
                if (attachedActor != NULL) {
                    Math_Vec3f_Sum(&this->actor.world.pos, &this->attachPointOffset, &attachedActor->world.pos);
                }
            }
        } else {
            // Pulling Player
            Math_Vec3f_Diff(&bodyDistDiffVec, &newPos, &player->actor.velocity);
            player->actor.world.rot.x =
                Math_Atan2S(sqrtf(SQ(bodyDistDiffVec.x) + SQ(bodyDistDiffVec.z)), -bodyDistDiffVec.y);
        }

        if (phi_f16 < 50.0f) {
            ArmsHook_DetachFromActor(this);
            if (phi_f16 == 0.0f) {
                ArmsHook_SetupAction(this, ArmsHook_Wait);
                if (ArmsHook_AttachToPlayer(this, player)) {
                    Math_Vec3f_Diff(&this->actor.world.pos, &player->actor.world.pos, &player->actor.velocity);
                    player->actor.velocity.y -= 20.0f;
                }
            }
        }
    } else {
        CollisionPoly* poly;
        s32 bgId;
        Vec3f intersectPos;
        Vec3f prevFrameDiff;
        Vec3f sp60;

        Actor_MoveXZGravity(&this->actor);
        Math_Vec3f_Diff(&this->actor.world.pos, &this->actor.prevPos, &prevFrameDiff);
        Math_Vec3f_Sum(&this->unk_1E8, &prevFrameDiff, &this->unk_1E8);
        this->actor.shape.rot.x = Math_Atan2S(this->actor.speed, -this->actor.velocity.y);
        sp60.x = this->unk_1F4.x - (this->unk_1E8.x - this->unk_1F4.x);
        sp60.y = this->unk_1F4.y - (this->unk_1E8.y - this->unk_1F4.y);
        sp60.z = this->unk_1F4.z - (this->unk_1E8.z - this->unk_1F4.z);
        if (BgCheck_EntityLineTest1(&play->colCtx, &sp60, &this->unk_1E8, &intersectPos, &poly, true, true, true, true,
                                    &bgId) &&
            !func_8002F9EC(play, &this->actor, poly, bgId, &intersectPos)) {
            f32 polyNormalX = COLPOLY_GET_NORMAL(poly->normal.x);
            f32 polyNormalZ = COLPOLY_GET_NORMAL(poly->normal.z);
            STACK_PAD(s32);

            Math_Vec3f_Copy(&this->actor.world.pos, &intersectPos);
            this->actor.world.pos.x += 10.0f * polyNormalX;
            this->actor.world.pos.z += 10.0f * polyNormalZ;
            this->timer = 0;
            if (SurfaceType_CanHookshot(&play->colCtx, poly, bgId)) {
                DynaPolyActor* dynaPolyActor;

                if (bgId != BGCHECK_SCENE) {
                    dynaPolyActor = DynaPoly_GetActor(&play->colCtx, bgId);

                    if (dynaPolyActor != NULL) {
                        ArmsHook_AttachToActor(this, &dynaPolyActor->actor);
                    }
                }
                ArmsHook_PullPlayer(this);
                Audio_PlaySfxGeneral(NA_SE_IT_HOOKSHOT_STICK_OBJ, &this->actor.projectedPos, 4,
                                     &gSfxDefaultFreqAndVolScale, &gSfxDefaultFreqAndVolScale, &gSfxDefaultReverb);
            } else {
                CollisionCheck_SpawnShieldParticlesMetal(play, &this->actor.world.pos);
                Audio_PlaySfxGeneral(NA_SE_IT_HOOKSHOT_REFLECT, &this->actor.projectedPos, 4,
                                     &gSfxDefaultFreqAndVolScale, &gSfxDefaultFreqAndVolScale, &gSfxDefaultReverb);
            }
        } else if (CHECK_BTN_ANY(play->state.input[0].press.button,
                                 (BTN_A | BTN_B | BTN_R | BTN_CUP | BTN_CDOWN | BTN_CLEFT | BTN_CRIGHT))) {
            this->timer = 0;
        }
    }
}

void ArmsHook_Update(Actor* thisx, PlayState* play) {
    ArmsHook* this = (ArmsHook*)thisx;

    this->actionFunc(this, play);
    this->unk_1F4 = this->unk_1E8;
}

void ArmsHook_Draw(Actor* thisx, PlayState* play) {
    STACK_PAD(s32);
    ArmsHook* this = (ArmsHook*)thisx;
    Player* player = GET_PLAYER(play);
    Vec3f sp78;
    Vec3f hookNewTip;
    Vec3f hookNewBase;
    f32 sp5C;
    f32 sp58;

    if ((player->actor.draw != NULL) && (player->rightHandType == PLAYER_MODELTYPE_RH_HOOKSHOT)) {
        OPEN_DISPS(play->state.gfxCtx, "../z_arms_hook.c", 850);

        if (1) {}

        if ((ArmsHook_Shoot != this->actionFunc) || (this->timer <= 0)) {
            Matrix_MultVec3f(&D_80865B70, &this->unk_1E8);
            Matrix_MultVec3f(&D_80865B88, &hookNewTip);
            Matrix_MultVec3f(&D_80865B94, &hookNewBase);
            this->hookInfo.active = 0;
        } else {
            Matrix_MultVec3f(&D_80865B7C, &this->unk_1E8);
            Matrix_MultVec3f(&D_80865BA0, &hookNewTip);
            Matrix_MultVec3f(&D_80865BAC, &hookNewBase);
        }

        func_80090480(play, &this->collider, &this->hookInfo, &hookNewTip, &hookNewBase);
        Gfx_SetupDL_25Opa(play->state.gfxCtx);
        MATRIX_FINALIZE_AND_LOAD(POLY_OPA_DISP++, play->state.gfxCtx, "../z_arms_hook.c", 895);
        gSPDisplayList(POLY_OPA_DISP++, gLinkAdultHookshotTipDL);
        Matrix_Translate(this->actor.world.pos.x, this->actor.world.pos.y, this->actor.world.pos.z, MTXMODE_NEW);
        Math_Vec3f_Diff(&player->unk_3C8, &this->actor.world.pos, &sp78);
        sp58 = SQ(sp78.x) + SQ(sp78.z);
        sp5C = sqrtf(sp58);
        Matrix_RotateY(Math_FAtan2F(sp78.x, sp78.z), MTXMODE_APPLY);
        Matrix_RotateX(Math_FAtan2F(-sp78.y, sp5C), MTXMODE_APPLY);
        Matrix_Scale(0.015f, 0.015f, sqrtf(SQ(sp78.y) + sp58) * 0.01f, MTXMODE_APPLY);
        MATRIX_FINALIZE_AND_LOAD(POLY_OPA_DISP++, play->state.gfxCtx, "../z_arms_hook.c", 910);
        gSPDisplayList(POLY_OPA_DISP++, gLinkAdultHookshotChainDL);

        CLOSE_DISPS(play->state.gfxCtx, "../z_arms_hook.c", 913);
    }
}<|MERGE_RESOLUTION|>--- conflicted
+++ resolved
@@ -1,10 +1,12 @@
 #include "z_arms_hook.h"
 
+#include "attributes.h"
 #include "libc64/math64.h"
 #include "controller.h"
 #include "gfx.h"
 #include "gfx_setupdl.h"
 #include "sfx.h"
+#include "stack_pad.h"
 #include "sys_math.h"
 #include "sys_matrix.h"
 #include "play_state.h"
@@ -193,15 +195,9 @@
         Vec3f newPos;
         f32 bodyDistDiff;
         f32 phi_f16;
-<<<<<<< HEAD
         STACK_PAD(s32);
-        f32 curGrabbedDist;
-        f32 grabbedDist;
-=======
-        s32 pad1;
         f32 curActorOffsetXYZ;
         f32 attachPointOffsetXYZ;
->>>>>>> ed02a9db
         f32 velocity;
 
         attachedActor = this->attachedActor;
