#include "z_en_go.h"
#include "overlays/actors/ovl_En_Bom/z_en_bom.h"

#define FLAGS 0x00000039

#define THIS ((EnGo*)thisx)

void EnGo_Init(Actor* thisx, GlobalContext* globalCtx);
void EnGo_Destroy(Actor* thisx, GlobalContext* globalCtx);
void EnGo_Update(Actor* thisx, GlobalContext* globalCtx);
void EnGo_Draw(Actor* thisx, GlobalContext* globalCtx);

<<<<<<< HEAD
=======
u16 EnGo_GetTextID(GlobalContext* globalCtx, EnGo* this);
s16 EnGo_SetFlagsGetStates(GlobalContext* globalCtx, EnGo* this);

s32 func_80A3ED24(GlobalContext* globalCtx, EnGo* this, struct_80034A14_arg1* arg2, f32 arg3,
                  u16 (*GetTextID)(GlobalContext*, Actor*), s16 (*unkFunc2)(GlobalContext*, Actor*));

void EnGo_SetupAction(EnGo* this, void* actionFunc);
void func_80A3EDE0(EnGo* this, s32 unk_val);

s32 EnGo_IsActorSpawned(EnGo* this, GlobalContext* globalCtx);
f32 EnGo_GetGoronSize(EnGo* this);

void func_80A3F060(EnGo* this, GlobalContext* globalCtx);
void func_80A3F0E4(EnGo* this);

s32 EnGo_FollowPath(EnGo* this, GlobalContext* globalCtx);

s32 EnGo_IsCameraModified(EnGo* this, GlobalContext* globalCtx);

void EnGo_SwapInitialFrameAnimFrameCount(EnGo* this);
void func_80A3F274(EnGo* this);

s32 EnGo_SetMovedPos(EnGo* this, GlobalContext* globalCtx);
s32 EnGo_SpawnDust(EnGo* this, u8 initialTimer, f32 scale, f32 scaleStep, s32 numDustEffects, f32 radius, f32 unk_arg6);
s32 EnGo_IsRollingOnGround(EnGo* this, s16 unk_arg1, f32 unk_arg2);

void func_80A3F908(EnGo* this, GlobalContext* globalCtx);
>>>>>>> e8f88360
void func_80A3FEB4(EnGo* this, GlobalContext* globalCtx);
void EnGo_StopRolling(EnGo* this, GlobalContext* globalCtx);
void func_80A4008C(EnGo* this, GlobalContext* globalCtx);
void EnGo_GoronLinkRolling(EnGo* this, GlobalContext* globalCtx);
void EnGo_FireGenericActionFunc(EnGo* this, GlobalContext* globalCtx);
void EnGo_CurledUp(EnGo* this, GlobalContext* globalCtx);
void EnGo_WakeUp(EnGo* this, GlobalContext* globalCtx);

void func_80A40494(EnGo* this, GlobalContext* globalCtx);
void func_80A405CC(EnGo* this, GlobalContext* globalCtx);
void EnGo_BiggoronActionFunc(EnGo* this, GlobalContext* globalCtx);
void func_80A408D8(EnGo* this, GlobalContext* globalCtx);

<<<<<<< HEAD
=======
void func_80A40A54(EnGo* this, GlobalContext* globalCtx);
>>>>>>> e8f88360
void func_80A40B1C(EnGo* this, GlobalContext* globalCtx);
void EnGo_GetItem(EnGo* this, GlobalContext* globalCtx);
void func_80A40C78(EnGo* this, GlobalContext* globalCtx);
void EnGo_Eyedrops(EnGo* this, GlobalContext* globalCtx);
void func_80A40DCC(EnGo* this, GlobalContext* globalCtx);

<<<<<<< HEAD
=======
void EnGo_DrawCurledUp(EnGo* this, GlobalContext* globalCtx);
void EnGo_DrawRolling(EnGo* this, GlobalContext* globalCtx);

s32 EnGo_OverrideLimbDraw(GlobalContext* globalCtx, s32 limb, Gfx** dList, Vec3f* pos, Vec3s* rot, void* thisx);
void EnGo_PostLimbDraw(GlobalContext* globalCtx, s32 limbIndex, Gfx** dList, Vec3s* rot, void* thisx);

>>>>>>> e8f88360
void EnGo_AddDust(EnGo* this, Vec3f* pos, Vec3f* velocity, Vec3f* accel, u8 initialTimer, f32 scale, f32 scaleStep);
void EnGo_UpdateDust(EnGo* this);
void EnGo_DrawDust(EnGo* this, GlobalContext* globalCtx);

extern AnimationHeader D_060029A8;
extern AnimationHeader D_06004930;
extern Gfx* D_0600BD80;
extern Gfx* D_0600C140;
extern Gfx* D_0600CE80;
extern Gfx* D_0600DE80;
extern Gfx* D_0600FD40;
extern Gfx* D_0600FD50;
extern FlexSkeletonHeader D_0600FEF0;
extern AnimationHeader D_06010590;

typedef struct {
    AnimationHeader* animationseg;
    f32 playbackSpeed;
    u8 mode;
    f32 transitionRate;
} EnGoSkelAnime;

const ActorInit En_Go_InitVars = {
    ACTOR_EN_GO,
    ACTORTYPE_NPC,
    FLAGS,
    OBJECT_OF1D_MAP,
    sizeof(EnGo),
    (ActorFunc)EnGo_Init,
    (ActorFunc)EnGo_Destroy,
    (ActorFunc)EnGo_Update,
    (ActorFunc)EnGo_Draw,
};

static ColliderCylinderInit sCylinderInit = {
    { COLTYPE_UNK10, 0x00, 0x00, 0x39, 0x20, COLSHAPE_CYLINDER },
    { 0x00, { 0x00000000, 0x00, 0x00 }, { 0x00000000, 0x00, 0x00 }, 0x00, 0x00, 0x01 },
    { 20, 46, 0, { 0, 0, 0 } },
};

static CollisionCheckInfoInit2 sColChkInfoInit = {
    0x00, 0x0000, 0x0000, 0x0000, 0xFF,
};

static EnGoSkelAnime D_80A41B38[4] = { { &D_06004930, 0.0f, 0x01, 0.0f },
                                       { &D_06004930, 0.0f, 0x01, -10.0f },
                                       { &D_060029A8, 1.0f, 0x01, -10.0f },
                                       { &D_06010590, 1.0f, 0x01, -10.0f } };

void EnGo_SetupAction(EnGo* this, void* actionFunc) {
    this->actionFunc = actionFunc;
}

u16 EnGo_GetTextID(GlobalContext* globalCtx, EnGo* this) {
    Player* player = PLAYER;

    switch (this->actor.params & 0xF0) {
        case 0x90:
            if (gSaveContext.bgsFlag) {
                return 0x305E;
            } else if (INV_CONTENT(ITEM_POCKET_EGG) >= ITEM_CLAIM_CHECK) {
                if (func_800775CC(globalCtx) >= 3) {
                    return 0x305E;
                } else {
                    return 0x305D;
                }
            } else if (INV_CONTENT(ITEM_POCKET_EGG) >= ITEM_EYEDROPS) {
                player->exchangeItemId = EXCH_ITEM_EYEDROPS;
                return 0x3059;
            } else if (INV_CONTENT(ITEM_POCKET_EGG) >= ITEM_PRESCRIPTION) {
                return 0x3058;
            } else {
                player->exchangeItemId = EXCH_ITEM_SWORD_BROKEN;
                return 0x3053;
            }
        case 0x00:
            if (CHECK_QUEST_ITEM(QUEST_MEDALLION_FIRE)) {
                if (gSaveContext.infTable[16] & 0x8000) {
                    return 0x3042;
                } else {
                    return 0x3041;
                }
            } else if (CHECK_OWNED_EQUIP(EQUIP_TUNIC, 1) || (gSaveContext.infTable[16] & 0x2000)) {
                if (gSaveContext.infTable[16] & 0x4000) {
                    return 0x3038;
                } else {
                    return 0x3037;
                }
            } else {
                if (gSaveContext.infTable[16] & 0x200) {
                    if (gSaveContext.infTable[16] & 0x400) {
                        return 0x3033;
                    } else {
                        return 0x3032;
                    }
                } else {
                    return 0x3030;
                }
            }
<<<<<<< HEAD
=======
        // GORON1_FIRE_GENERIC
>>>>>>> e8f88360
        case 0x10:
            if (Flags_GetSwitch(globalCtx, this->actor.params >> 8)) {
                return 0x3052;
            } else {
                return 0x3051;
            }
        case 0x20:
            if (CHECK_QUEST_ITEM(QUEST_GORON_RUBY)) {
                return 0x3027;
            } else if (gSaveContext.eventChkInf[2] & 0x8) {
                return 0x3021;
            } else if (gSaveContext.infTable[14] & 0x1) {
                return 0x302A;
            } else {
                return 0x3008;
            }
        case 0x30:
            if (CHECK_QUEST_ITEM(QUEST_GORON_RUBY)) {
                return 0x3027;
            } else if (gSaveContext.eventChkInf[2] & 0x8) {
                return 0x3026;
            } else {
                return 0x3009;
            }
        case 0x40:
            if (CHECK_QUEST_ITEM(QUEST_GORON_RUBY)) {
                return 0x3027;
            } else if (gSaveContext.eventChkInf[2] & 0x8) {
                return 0x3026;
            } else {
                return 0x300A;
            }
        case 0x50:
            if (CHECK_QUEST_ITEM(QUEST_GORON_RUBY)) {
                return 0x3027;
            } else if (gSaveContext.infTable[15] & 1) {
                return 0x3015;
            } else {
                return 0x3014;
            }
        case 0x60:
            if (CHECK_QUEST_ITEM(QUEST_GORON_RUBY)) {
                return 0x3027;
            } else if (gSaveContext.infTable[15] & 0x10) {
                return 0x3017;
            } else {
                return 0x3016;
            }
        case 0x70:
            if (CHECK_QUEST_ITEM(QUEST_GORON_RUBY)) {
                return 0x3027;
            } else if (gSaveContext.infTable[15] & 0x100) {
                return 0x3019;
            } else {
                return 0x3018;
            }
        default:
            return 0x0000;
    }
}

s16 EnGo_SetFlagsGetStates(GlobalContext* globalCtx, EnGo* this) {
<<<<<<< HEAD
    s16 unkState = 1;
    f32 xzRange;
    f32 yRange = fabsf(this->actor.yDistFromLink) + 1.0f;

    xzRange = this->actor.xzDistFromLink + 1.0f;
=======
    s16 unkState;
    f32 xzRange;
    f32 yRange;

    yRange = fabsf(this->actor.yDistFromLink) + 1.0f;
    xzRange = this->actor.xzDistFromLink + 1.0f;
    unkState = 1;

>>>>>>> e8f88360
    switch (func_8010BDBC(&globalCtx->msgCtx)) {
        if (globalCtx) {}
        case 2:
            switch (this->actor.textId) {
                case 0x3008:
                    gSaveContext.infTable[14] |= 1;
                    unkState = 0;
                    break;
                case 0x300B:
                    gSaveContext.infTable[14] |= 0x800;
                    unkState = 0;
                    break;
                case 0x3014:
                    gSaveContext.infTable[15] |= 1;
                    unkState = 0;
                    break;
                case 0x3016:
                    gSaveContext.infTable[15] |= 0x10;
                    unkState = 0;
                    break;
                case 0x3018:
                    gSaveContext.infTable[15] |= 0x100;
                    unkState = 0;
                    break;
                case 0x3036:
                    func_8002F434(&this->actor, globalCtx, GI_TUNIC_GORON, xzRange, yRange);
                    gSaveContext.infTable[16] |= 0x2000; // EnGo exclusive flag
                    unkState = 2;
                    break;
                case 0x3037:
                    gSaveContext.infTable[16] |= 0x4000;
                    unkState = 0;
                    break;
                case 0x3041:
                    gSaveContext.infTable[16] |= 0x8000;
                    unkState = 0;
                    break;
                case 0x3059:
                    unkState = 2;
                    break;
                case 0x3052:
                case 0x3054:
                case 0x3055:
                case 0x305A:
                    unkState = 2;
                    break;
                case 0x305E:
                    unkState = 2;
                    break;
                default:
                    unkState = 0;
                    break;
            }
            break;
        case 4:
            if (func_80106BC8(globalCtx)) {
                switch (this->actor.textId) {
                    case 0x300A:
                        if (globalCtx->msgCtx.choiceIndex == 0) {
                            if (CUR_UPG_VALUE(UPG_STRENGTH) || (gSaveContext.infTable[14] & 0x800)) {
                                this->actor.textId = 0x300B;
                            } else {
                                this->actor.textId = 0x300C;
                            }
                        } else {
                            this->actor.textId = 0x300D;
                        }
                        func_8010B720(globalCtx, this->actor.textId);
                        unkState = 1;
                        break;
                    case 0x3034:
                        if (globalCtx->msgCtx.choiceIndex == 0) {
                            if (gSaveContext.infTable[16] & 0x800) {
                                this->actor.textId = 0x3033;
                            } else {
                                this->actor.textId = 0x3035;
                            }
                        } else if (gSaveContext.infTable[16] & 0x800) {
                            this->actor.textId = 0x3036;
                        } else {
                            this->actor.textId = 0x3033;
                        }
                        func_8010B720(globalCtx, this->actor.textId);
                        unkState = 1;
                        break;
                    case 0x3054:
                    case 0x3055:
                        if (globalCtx->msgCtx.choiceIndex == 0) {
                            unkState = 2;
                        } else {
                            this->actor.textId = 0x3056;
                            func_8010B720(globalCtx, this->actor.textId);
                            unkState = 1;
                        }
                        gSaveContext.infTable[11] |= 0x10;
                        break;
                }
            }
            break;
        case 5:
            if (func_80106BC8(globalCtx)) {
                switch (this->actor.textId) {
                    case 0x3035:
                        gSaveContext.infTable[16] |= 0x800;
                    case 0x3032:
                    case 0x3033:
                        this->actor.textId = 0x3034;
                        func_8010B720(globalCtx, this->actor.textId);
                        unkState = 1;
                        break;
                    default:
                        unkState = 2;
                        break;
                }
            }
            break;
        case 6:
            if (func_80106BC8(globalCtx)) {
                unkState = 3;
            }
            break;
        case 0:
        case 1:
        case 3:
        case 7:
        case 9:
            break;
    }
    return unkState;
}

s32 func_80A3ED24(GlobalContext* globalCtx, EnGo* this, struct_80034A14_arg1* arg2, f32 arg3,
                  u16 (*GetTextID)(GlobalContext*, Actor*), s16 (*unkFunc2)(GlobalContext*, Actor*)) {
    if (arg2->unk_00) {
        arg2->unk_00 = unkFunc2(globalCtx, &this->actor);
        return false;
    } else if (func_8002F194(&this->actor, globalCtx)) {
        arg2->unk_00 = 1;
        return true;
<<<<<<< HEAD
    } else if (!func_8002F2CC(&this->actor, globalCtx, arg3)) {
=======
    } else if (func_8002F2CC(&this->actor, globalCtx, arg3) == 0) {
>>>>>>> e8f88360
        return false;
    } else {
        this->actor.textId = GetTextID(globalCtx, &this->actor);
        return false;
    }
}

<<<<<<< HEAD
void func_80A3EDE0(EnGo* this, s32 unkVal) {
    Animation_Change(&this->skelAnime, (&D_80A41B38[unkVal])->animationseg,
                         (&D_80A41B38[unkVal])->playbackSpeed * ((this->actor.params & 0xF0) == 0x90 ? 0.5f : 1.0f),
                         0.0f, Animation_GetLastFrame((&D_80A41B38[unkVal])->animationseg),
                         (&D_80A41B38[unkVal])->mode, (&D_80A41B38[unkVal])->transitionRate);
}

s32 EnGo_IsActorSpawned(EnGo* this, GlobalContext* globalCtx) {
    if (((this->actor.params) & 0xF0) == 0x90) {
        return true;
    } else if (globalCtx->sceneNum == SCENE_HIDAN && !Flags_GetSwitch(globalCtx, (this->actor.params) >> 8) &&
               LINK_IS_ADULT && (this->actor.params & 0xF0) == 0x10) {
        return true;
    } else if (globalCtx->sceneNum == SCENE_SPOT18 && LINK_IS_ADULT && (this->actor.params & 0xF0) == 0x00) {
        return true;
=======
void func_80A3EDE0(EnGo* this, s32 unk_val) {
    Animation_Change(&this->skelAnime, (&D_80A41B38[unk_val])->animationseg,
                         (&D_80A41B38[unk_val])->playbackSpeed * ((this->actor.params & 0xF0) == 0x90 ? 0.5f : 1.0f),
                         0.0f, Animation_GetLastFrame((&D_80A41B38[unk_val])->animationseg),
                         (&D_80A41B38[unk_val])->mode, (&D_80A41B38[unk_val])->transitionRate);
}

s32 EnGo_IsActorSpawned(EnGo* this, GlobalContext* globalCtx) {
    // GORON1_DMT_BIGGORON
    if (((this->actor.params) & 0xF0) == 0x90) {
        return true;
        // GORON1_FIRE_GENERIC
    } else if (globalCtx->sceneNum == SCENE_HIDAN && !Flags_GetSwitch(globalCtx, (this->actor.params) >> 8) &&
               LINK_IS_ADULT && (this->actor.params & 0xF0) == 0x10) {
        return true;
        // GORON1_CITY_LINK
    } else if (globalCtx->sceneNum == SCENE_SPOT18 && LINK_IS_ADULT && (this->actor.params & 0xF0) == 0x00) {
        return true;
        // GORON1_DMT_DC_ENTRANCE, GORON1_DMT_ROLLING_SMALL, GORON1_DMT_BOMB_FLOWER
>>>>>>> e8f88360
    } else if (globalCtx->sceneNum == SCENE_SPOT16 && gSaveContext.linkAge == 1 &&
               ((this->actor.params & 0xF0) == 0x20 || (this->actor.params & 0xF0) == 0x30 ||
                (this->actor.params & 0xF0) == 0x40)) {
        return true;
<<<<<<< HEAD
=======
        // GORON1_CITY_ENTRANCE, GORON1_CITY_ISLAND, GORON1_CITY_LOST_WOODS
>>>>>>> e8f88360
    } else if (globalCtx->sceneNum == SCENE_SPOT18 && gSaveContext.linkAge == 1 &&
               ((this->actor.params & 0xF0) == 0x50 || (this->actor.params & 0xF0) == 0x60 ||
                (this->actor.params & 0xF0) == 0x70)) {
        return true;
    } else {
        return false;
    }
}

f32 EnGo_GetGoronSize(EnGo* this) {
    switch (this->actor.params & 0xF0) {
        case 0x00:
            return 10.0f;
        case 0x20:
        case 0x30:
        case 0x50:
        case 0x60:
        case 0x70:
            return 20.0f;
        case 0x40:
            return 60.0f;
        default:
            return 20.0f;
    }
}

void func_80A3F060(EnGo* this, GlobalContext* globalCtx) {
    Player* player = PLAYER;
    s16 unkVal;

    if (this->actionFunc != EnGo_BiggoronActionFunc && this->actionFunc != EnGo_FireGenericActionFunc &&
        this->actionFunc != func_80A40B1C) {
        unkVal = 1;
    }

    this->unk_1E0.unk_18 = player->actor.posRot.pos;
    this->unk_1E0.unk_14 = EnGo_GetGoronSize(this);
    func_80034A14(&this->actor, &this->unk_1E0, 4, unkVal);
}

void func_80A3F0E4(EnGo* this) {
    if (DECR(this->unk_214) == 0) {
        this->unk_216++;
        if (this->unk_216 >= 3) {
            this->unk_214 = Rand_S16Offset(30, 30);
            this->unk_216 = 0;
        }
    }
}

s32 EnGo_IsCameraModified(EnGo* this, GlobalContext* globalCtx) {
    f32 xyzDist;
<<<<<<< HEAD
    s16 yawDiff = (s16)(this->actor.yawTowardsLink - this->actor.shape.rot.y);
    Camera* camera = globalCtx->cameraPtrs[0];
=======
    s16 yawDiff;
    Camera* camera;

    camera = globalCtx->cameraPtrs[0];

    yawDiff = (s16)(this->actor.yawTowardsLink - this->actor.shape.rot.y);
>>>>>>> e8f88360

    if (fabsf(yawDiff) > 10920.0f) {
        return 0;
    }

    xyzDist = (this->actor.scale.x / 0.01f) * 10000.0f;
<<<<<<< HEAD
=======

>>>>>>> e8f88360
    if ((this->actor.params & 0xF0) == 0x90) {
        Camera_ChangeSetting(camera, CAM_SET_TEPPEN);
        xyzDist *= 4.8f;
    }

    if (fabsf(this->actor.xyzDistFromLinkSq) > xyzDist) {
        if (camera->setting == 0x3F) {
            Camera_ChangeSetting(camera, CAM_SET_NORMAL0);
        }
        return 0;
    } else {
        return 1;
    }
}

void EnGo_SwapInitialFrameAnimFrameCount(EnGo* this) {
<<<<<<< HEAD
    f32 initialFrame = this->skelAnime.startFrame;

=======
    f32 initialFrame;

    initialFrame = this->skelAnime.startFrame;
>>>>>>> e8f88360
    this->skelAnime.startFrame = this->skelAnime.endFrame;
    this->skelAnime.endFrame = initialFrame;
}

void func_80A3F274(EnGo* this) {
    s16 unk_14;
<<<<<<< HEAD
    f32 currentFrame = this->skelAnime.curFrame;
    s16 unk_14Target =
=======
    s16 unk_14Target;
    f32 currentFrame;

    currentFrame = this->skelAnime.curFrame;

    unk_14Target =
>>>>>>> e8f88360
        (this->skelAnime.animation == &D_06004930 && currentFrame > 32.0f) || this->skelAnime.animation != &D_06004930
            ? 0xFF
            : 0;

    unk_14 = this->actor.shape.unk_14;
    Math_SmoothStepToS(&unk_14, unk_14Target, 10, 60, 1);
    this->actor.shape.unk_14 = unk_14;
}

s32 EnGo_FollowPath(EnGo* this, GlobalContext* globalCtx) {
    Path* path;
    Vec3s* pointPos;
    f32 xDist;
    f32 zDist;
<<<<<<< HEAD

    if ((this->actor.params & 0xF) == 15) {
        return false;
    }

    path = &globalCtx->setupPathList[this->actor.params & 0xF];
=======
    s32 pathIndex;
    s32 phi_return;

    pathIndex = this->actor.params & 0xF;
    if (pathIndex == 0xF) {
        return false;
    }

    path = &globalCtx->setupPathList[pathIndex];
>>>>>>> e8f88360
    pointPos = (Vec3s*)SEGMENTED_TO_VIRTUAL(path->points);
    pointPos += this->unk_218;
    xDist = pointPos->x - this->actor.posRot.pos.x;
    zDist = pointPos->z - this->actor.posRot.pos.z;
<<<<<<< HEAD
    Math_SmoothStepToS(&this->actor.posRot.rot.y, (s16)(Math_FAtan2F(xDist, zDist) * ((f32)0X8000 / M_PI)), 10,
                            1000, 1);
=======
    Math_SmoothStepToS(&this->actor.posRot.rot.y, (s16)(Math_FAtan2F(xDist, zDist) * (32768.0f / M_PI)), 10, 1000,
                            1);

    phi_return = false;

>>>>>>> e8f88360
    if ((SQ(xDist) + SQ(zDist)) < 600.0f) {
        this->unk_218++;
        if (this->unk_218 >= path->count) {
            this->unk_218 = 0;
        }
        if ((this->actor.params & 0xF0) != 0x00) {
            return true;
        } else if (Flags_GetSwitch(globalCtx, this->actor.params >> 8)) {
            return true;
        } else if (this->unk_218 >= this->actor.shape.rot.z) {
            this->unk_218 = 0;
        }
        return true;
    }
<<<<<<< HEAD
    return false;
=======
    return phi_return;
>>>>>>> e8f88360
}

s32 EnGo_SetMovedPos(EnGo* this, GlobalContext* globalCtx) {
    Path* path;
    Vec3s* pointPos;

    if ((this->actor.params & 0xF) == 0xF) {
        return false;
    } else {
        path = &globalCtx->setupPathList[(this->actor.params & 0xF)];
        pointPos = SEGMENTED_TO_VIRTUAL(path->points);
        pointPos += (path->count - 1);
<<<<<<< HEAD
        this->actor.posRot.pos.x = pointPos->x;
        this->actor.posRot.pos.y = pointPos->y;
        this->actor.posRot.pos.z = pointPos->z;
=======

        this->actor.posRot.pos.x = pointPos->x;
        this->actor.posRot.pos.y = pointPos->y;
        this->actor.posRot.pos.z = pointPos->z;

>>>>>>> e8f88360
        this->actor.initPosRot.pos = this->actor.posRot.pos;
        return true;
    }
}

s32 EnGo_SpawnDust(EnGo* this, u8 initialTimer, f32 scale, f32 scaleStep, s32 numDustEffects, f32 radius, f32 xzAccel) {
    Vec3f pos = { 0.0f, 0.0f, 0.0f };
    Vec3f velocity = { 0.0f, 0.0f, 0.0f };
    Vec3f accel = { 0.0f, 0.3f, 0.0f };
    s16 angle;
    s32 i;

<<<<<<< HEAD
    pos = this->actor.posRot.pos; // Overwrites pos
=======
    pos = this->actor.posRot.pos;
>>>>>>> e8f88360
    pos.y = this->actor.groundY;
    angle = (Rand_ZeroOne() - 0.5f) * 0x10000;
    i = numDustEffects;
    while (i >= 0) {
        accel.x = (Rand_ZeroOne() - 0.5f) * xzAccel;
        accel.z = (Rand_ZeroOne() - 0.5f) * xzAccel;
        pos.x = (Math_SinS(angle) * radius) + this->actor.posRot.pos.x;
        pos.z = (Math_CosS(angle) * radius) + this->actor.posRot.pos.z;
        EnGo_AddDust(this, &pos, &velocity, &accel, initialTimer, scale, scaleStep);
        angle += (s16)(0x10000 / numDustEffects);
        i--;
    }
    return 0;
}

// EnGo2_IsRollingOnGround
<<<<<<< HEAD
s32 EnGo_IsRollingOnGround(EnGo* this, s16 unkArg1, f32 unkArg2) {
=======
s32 EnGo_IsRollingOnGround(EnGo* this, s16 unk_arg1, f32 unk_arg2) {
>>>>>>> e8f88360
    if ((this->actor.bgCheckFlags & 1) == 0 || this->actor.velocity.y > 0.0f) {
        return false;
    } else if (this->unk_1E0.unk_00 != 0) {
        return true;
    } else if (DECR(this->unk_21C)) {
        if ((this->unk_21C & 1)) {
            this->actor.posRot.pos.y += 1.5f;
        } else {
            this->actor.posRot.pos.y -= 1.5f;
        }
        return true;
    } else {
        this->unk_21A--;
        if (this->unk_21A <= 0) {
            if (this->unk_21A == 0) {
                this->unk_21C = Rand_S16Offset(60, 30);
                this->unk_21A = 0;
                this->actor.velocity.y = 0.0f;
                return true;
            }
<<<<<<< HEAD
            this->unk_21A = unkArg1;
        }
        this->actor.velocity.y = ((f32)this->unk_21A / (f32)unkArg1) * unkArg2;
=======
            this->unk_21A = unk_arg1;
        }
        this->actor.velocity.y = ((f32)this->unk_21A / (f32)unk_arg1) * unk_arg2;
>>>>>>> e8f88360
        return true;
    }
}

void func_80A3F908(EnGo* this, GlobalContext* globalCtx) {
<<<<<<< HEAD
    Player* player = PLAYER;
    f32 float1;
    s32 isUnkCondition;

=======
    Player* player;
    f32 float1;
    s32 isUnkCondition;

    player = PLAYER;

>>>>>>> e8f88360
    if (this->actionFunc == EnGo_BiggoronActionFunc || this->actionFunc == EnGo_GoronLinkRolling ||
        this->actionFunc == EnGo_FireGenericActionFunc || this->actionFunc == EnGo_Eyedrops ||
        this->actionFunc == func_80A40DCC || this->actionFunc == EnGo_GetItem || this->actionFunc == func_80A40C78 ||
        this->actionFunc == func_80A40B1C) {

        float1 = (this->collider.dim.radius + 30.0f);
        float1 *= (this->actor.scale.x / 0.01f);
<<<<<<< HEAD
=======

>>>>>>> e8f88360
        if ((this->actor.params & 0xF0) == 0x90) {
            float1 *= 4.8f;
        }

        if ((this->actor.params & 0xF0) == 0x90) {
            isUnkCondition =
                func_80A3ED24(globalCtx, &this->actor, &this->unk_1E0, float1, EnGo_GetTextID, EnGo_SetFlagsGetStates);
        } else {
            isUnkCondition =
                func_800343CC(globalCtx, &this->actor, &this->unk_1E0, float1, EnGo_GetTextID, EnGo_SetFlagsGetStates);
        }

        if (((this->actor.params & 0xF0) == 0x90) && (isUnkCondition == true)) {
<<<<<<< HEAD
=======

>>>>>>> e8f88360
            if (INV_CONTENT(ITEM_POCKET_EGG) == ITEM_SWORD_BROKEN) {
                if (func_8002F368(globalCtx) == EXCH_ITEM_SWORD_BROKEN) {
                    if (gSaveContext.infTable[11] & 0x10) {
                        this->actor.textId = 0x3055;
                    } else {
                        this->actor.textId = 0x3054;
                    }
                } else {
                    this->actor.textId = 0x3053;
                }
                player->actor.textId = this->actor.textId;
            }

            if (INV_CONTENT(ITEM_POCKET_EGG) == ITEM_EYEDROPS) {
                if (func_8002F368(globalCtx) == EXCH_ITEM_EYEDROPS) {
                    this->actor.textId = 0x3059;
                } else {
                    this->actor.textId = 0x3058;
                }
                player->actor.textId = this->actor.textId;
            }
        }
    }
}

void EnGo_Init(Actor* thisx, GlobalContext* globalCtx) {
    EnGo* this = THIS;
    s32 pad;
    Vec3f D_80A41B9C = { 0.0f, 0.0f, 0.0f }; // unused
    Vec3f D_80A41BA8 = { 0.0f, 0.0f, 0.0f }; // unused

    ActorShape_Init(&this->actor.shape, 0.0f, ActorShadow_DrawFunc_Circle, 30.0f);
    SkelAnime_InitFlex(globalCtx, &this->skelAnime, &D_0600FEF0, NULL, 0, 0, 0);
    Collider_InitCylinder(globalCtx, &this->collider);
    Collider_SetCylinder(globalCtx, &this->collider, &this->actor, &sCylinderInit);
<<<<<<< HEAD
=======

>>>>>>> e8f88360
    func_80061EFC(&this->actor.colChkInfo, DamageTable_Get(0x16), &sColChkInfoInit);
    if (!EnGo_IsActorSpawned(this, globalCtx)) {
        Actor_Kill(&this->actor);
        return;
    }

    if ((this->actor.params & 0xF0) && ((this->actor.params & 0xF0) != 0x90)) {
        this->actor.flags &= ~0x10;
        this->actor.flags &= ~0x20;
    }

    func_80A3EDE0(this, 0);
    this->actor.unk_1F = 6;
    this->unk_1E0.unk_00 = 0;
    this->actor.gravity = -1.0f;
<<<<<<< HEAD
=======

>>>>>>> e8f88360
    switch (this->actor.params & 0xF0) {
        case 0x00:
            Actor_SetScale(&this->actor, 0.008f);
            if (CHECK_OWNED_EQUIP(EQUIP_TUNIC, 1)) {
                EnGo_SetMovedPos(this, globalCtx);
                EnGo_SetupAction(this, EnGo_CurledUp);
            } else {
                this->actor.shape.unk_08 = 1400.0f;
                this->actor.speedXZ = 3.0f;
                EnGo_SetupAction(this, EnGo_GoronLinkRolling);
            }
            break;
        case 0x10:
            this->skelAnime.curFrame = Animation_GetLastFrame(&D_06004930);
            Actor_SetScale(&this->actor, 0.01f);
            EnGo_SetupAction(this, EnGo_FireGenericActionFunc);
            break;
        case 0x40:
            if (gSaveContext.infTable[14] & 0x800) {
                EnGo_SetMovedPos(this, globalCtx);
            }
            Actor_SetScale(&this->actor, 0.015f);
            EnGo_SetupAction(this, EnGo_CurledUp);
            break;
        case 0x30:
            this->actor.shape.unk_08 = 1400.0f;
            Actor_SetScale(&this->actor, 0.01f);
            EnGo_SetupAction(this, func_80A3FEB4);
            break;
        case 0x90:
            this->actor.unk_1F = 5;
            Actor_SetScale(&this->actor, 0.16f);
            EnGo_SetupAction(this, EnGo_CurledUp);
            break;
        case 0x20:
        case 0x50:
        case 0x60:
        case 0x70:
            Actor_SetScale(&this->actor, 0.01f);
            EnGo_SetupAction(this, EnGo_CurledUp);
            break;
        default:
            Actor_Kill(&this->actor);
    }
}

void EnGo_Destroy(Actor* thisx, GlobalContext* globalCtx) {
    EnGo* this = THIS;
    SkelAnime_Free(&this->skelAnime, globalCtx);
    Collider_DestroyCylinder(globalCtx, &this->collider);
}

void func_80A3FEB4(EnGo* this, GlobalContext* globalCtx) {
    if (!(this->actor.xyzDistFromLinkSq > SQ(1200.0f))) {
        EnGo_SetupAction(this, EnGo_StopRolling);
    }
}

void EnGo_StopRolling(EnGo* this, GlobalContext* globalCtx) {
    EnBom* bomb;

    if (DECR(this->unk_20E) == 0) {
        if (this->collider.base.maskB & 1) {
            this->collider.base.maskB &= ~1;
            globalCtx->damagePlayer(globalCtx, -4);
            func_8002F71C(globalCtx, &this->actor, 4.0f, this->actor.yawTowardsLink, 6.0f);
            this->unk_20E = 0x10;
        }
    }

    this->actor.speedXZ = 3.0f;
    if ((EnGo_FollowPath(this, globalCtx) == true) && (this->unk_218 == 0)) {
        bomb = (EnBom*)Actor_Spawn(&globalCtx->actorCtx, globalCtx, ACTOR_EN_BOM, this->actor.posRot.pos.x,
                                   this->actor.posRot.pos.y, this->actor.posRot.pos.z, 0, 0, 0, 0);
        if (bomb != NULL) {
            bomb->timer = 0;
        }
        this->actor.speedXZ = 0.0f;
        EnGo_SetupAction(this, func_80A4008C);
    }
    this->actor.shape.rot = this->actor.posRot.rot;
    if (EnGo_IsRollingOnGround(this, 3, 6.0f)) {
        EnGo_SpawnDust(this, 12, 0.16f, 0.1f, 1, 10.0f, 20.0f);
    }
}

void func_80A4008C(EnGo* this, GlobalContext* globalCtx) {
    if (EnGo_IsRollingOnGround(this, 3, 6.0f)) {
        if (this->unk_21A == 0) {
            this->actor.shape.unk_08 = 0.0f;
            EnGo_SetupAction(this, EnGo_CurledUp);
        } else {
            EnGo_SpawnDust(this, 12, 0.16f, 0.1f, 1, 10.0f, 20.0f);
        }
    }
}

void EnGo_GoronLinkRolling(EnGo* this, GlobalContext* globalCtx) {
    if ((EnGo_FollowPath(this, globalCtx) == true) && Flags_GetSwitch(globalCtx, this->actor.params >> 8) &&
        (this->unk_218 == 0)) {
        this->actor.speedXZ = 0.0f;
        EnGo_SetupAction(this, func_80A4008C);
        gSaveContext.infTable[16] |= 0x200;
    }

    this->actor.shape.rot = this->actor.posRot.rot;
    if (EnGo_IsRollingOnGround(this, 3, 6.0f)) {
        EnGo_SpawnDust(this, 12, 0.18f, 0.2f, 2, 13.0f, 20.0f);
    }
}

void EnGo_FireGenericActionFunc(EnGo* this, GlobalContext* globalCtx) {
}

void EnGo_CurledUp(EnGo* this, GlobalContext* globalCtx) {
    if ((DECR(this->unk_210) == 0) && EnGo_IsCameraModified(this, globalCtx)) {
        Audio_PlaySoundGeneral(NA_SE_EN_GOLON_WAKE_UP, &this->actor.projectedPos, 4, &D_801333E0, &D_801333E0,
                               &D_801333E8);

        this->skelAnime.playSpeed = 0.1f;
        this->skelAnime.playSpeed *= (this->actor.params & 0xF0) == 0x90 ? 0.5f : 1.0f;

        EnGo_SetupAction(this, EnGo_WakeUp);
        if ((this->actor.params & 0xF0) == 0x90) {
            func_800800F8(globalCtx, 0x1068, -0x63, &this->actor, 0);
        }
    }
}

void EnGo_WakeUp(EnGo* this, GlobalContext* globalCtx) {
<<<<<<< HEAD
    f32 frame;

    if (this->skelAnime.playSpeed != 0.0f) {
        Math_SmoothStepToF(&this->skelAnime.playSpeed,
                                ((this->actor.params & 0xF0) == 0x90 ? 0.5f : 1.0f) * 0.5f, 0.1f, 1000.0f, 0.1f);
        frame = this->skelAnime.curFrame;
        frame += this->skelAnime.playSpeed;
        if (frame <= 12.0f) {
=======
    f32 float1;

    if (this->skelAnime.playSpeed != 0.0f) {

        Math_SmoothStepToF(&this->skelAnime.playSpeed,
                                ((this->actor.params & 0xF0) == 0x90 ? 0.5f : 1.0f) * 0.5f, 0.1f, 1000.0f, 0.1f);

        float1 = this->skelAnime.curFrame;
        float1 += this->skelAnime.playSpeed;

        if (float1 <= 12.0f) {
>>>>>>> e8f88360
            return;
        } else {
            this->skelAnime.curFrame = 12.0f;
            this->skelAnime.playSpeed = 0.0f;
            if ((this->actor.params & 0xF0) != 0x90) {
<<<<<<< HEAD
                this->unk_212 = 30;
=======
                this->unk_212 = 0x1E;
>>>>>>> e8f88360
                return;
            }
        }
    }

    if (DECR(this->unk_212) == 0) {
        Audio_PlaySoundGeneral(NA_SE_EN_GOLON_SIT_DOWN, &this->actor.projectedPos, 4, &D_801333E0, &D_801333E0,
                               &D_801333E8);
        EnGo_SetupAction(this, &func_80A405CC);
    } else if (!EnGo_IsCameraModified(this, globalCtx)) {
        EnGo_SwapInitialFrameAnimFrameCount(this);
        this->skelAnime.playSpeed = 0.0f;
        EnGo_SetupAction(this, func_80A40494);
    }
}

void func_80A40494(EnGo* this, GlobalContext* globalCtx) {
<<<<<<< HEAD
    f32 frame;

    Math_SmoothStepToF(&this->skelAnime.playSpeed,
                            ((this->actor.params & 0xF0) == 0x90 ? 0.5f : 1.0f) * -0.5f, 0.1f, 1000.0f, 0.1f);
    frame = this->skelAnime.curFrame;
    frame += this->skelAnime.playSpeed;
    if (!(frame >= 0.0f)) {
=======
    f32 float1;

    Math_SmoothStepToF(&this->skelAnime.playSpeed,
                            ((this->actor.params & 0xF0) == 0x90 ? 0.5f : 1.0f) * -0.5f, 0.1f, 1000.0f, 0.1f);
    float1 = this->skelAnime.curFrame;
    float1 += this->skelAnime.playSpeed;
    if (!(float1 >= 0.0f)) {
>>>>>>> e8f88360
        Audio_PlaySoundGeneral(NA_SE_EN_DODO_M_GND, &this->actor.projectedPos, 4, &D_801333E0, &D_801333E0,
                               &D_801333E8);
        EnGo_SpawnDust(this, 10, 0.4f, 0.1f, 16, 26.0f, 2.0f);
        EnGo_SwapInitialFrameAnimFrameCount(this);
        this->skelAnime.playSpeed = 0.0f;
        this->skelAnime.curFrame = 0.0f;
        this->unk_210 = Rand_S16Offset(30, 30);
        EnGo_SetupAction(this, EnGo_CurledUp);
    }
}

void func_80A405CC(EnGo* this, GlobalContext* globalCtx) {
<<<<<<< HEAD
    f32 lastFrame;
    f32 frame;

    lastFrame = Animation_GetLastFrame(&D_06004930);
    Math_SmoothStepToF(&this->skelAnime.playSpeed, (this->actor.params & 0xF0) == 0x90 ? 0.5f : 1.0f, 0.1f,
                            1000.0f, 0.1f);

    frame = this->skelAnime.curFrame;
    frame += this->skelAnime.playSpeed;
    if (!(frame < lastFrame)) {
        this->skelAnime.curFrame = lastFrame;
=======
    f32 frameCount;
    f32 float1;

    frameCount = Animation_GetLastFrame(&D_06004930);
    Math_SmoothStepToF(&this->skelAnime.playSpeed, (this->actor.params & 0xF0) == 0x90 ? 0.5f : 1.0f, 0.1f,
                            1000.0f, 0.1f);

    float1 = this->skelAnime.curFrame;
    float1 += this->skelAnime.playSpeed;
    if (!(float1 < frameCount)) {
        this->skelAnime.curFrame = frameCount;
>>>>>>> e8f88360
        this->skelAnime.playSpeed = 0.0f;
        this->unk_212 = Rand_S16Offset(30, 30);
        if (((this->actor.params & 0xF0) == 0x40) && ((gSaveContext.infTable[14] & 0x800) == 0)) {
            EnGo_SetupAction(this, func_80A40B1C);
        } else {
            EnGo_SetupAction(this, EnGo_BiggoronActionFunc);
        }
    }
}

void EnGo_BiggoronActionFunc(EnGo* this, GlobalContext* globalCtx) {
    if (((this->actor.params & 0xF0) == 0x90) && (this->unk_1E0.unk_00 == 2)) {
<<<<<<< HEAD
        if (gSaveContext.bgsFlag) {
=======
        if (gSaveContext.bgsFlag != 0) {
>>>>>>> e8f88360
            this->unk_1E0.unk_00 = 0;
        } else {
            if (INV_CONTENT(ITEM_POCKET_EGG) == ITEM_EYEDROPS) {
                func_80A3EDE0(this, 2);
                this->unk_21E = 100;
                this->unk_1E0.unk_00 = 0;
                EnGo_SetupAction(this, EnGo_Eyedrops);
                globalCtx->msgCtx.msgMode = 0x37;
                gSaveContext.timer2State = 0;
                func_800800F8(globalCtx, 0x105E, -0x63, &this->actor, 0);
            } else {
                this->unk_1E0.unk_00 = 0;
                EnGo_SetupAction(this, EnGo_GetItem);
                func_80106CCC(globalCtx);
                EnGo_GetItem(this, globalCtx);
            }
        }
    } else if (((this->actor.params & 0xF0) == 0) && (this->unk_1E0.unk_00 == 2)) {
        EnGo_SetupAction(this, EnGo_GetItem);
        globalCtx->msgCtx.unk_E3E7 = 4;
        globalCtx->msgCtx.msgMode = 0x36;
    } else {
        if ((DECR(this->unk_212) == 0) && !EnGo_IsCameraModified(this, globalCtx)) {
            EnGo_SwapInitialFrameAnimFrameCount(this);
            this->skelAnime.playSpeed = -0.1f;
            this->skelAnime.playSpeed *= (this->actor.params & 0xF0) == 0x90 ? 0.5f : 1.0f;
            EnGo_SetupAction(this, func_80A408D8);
        }
    }
}

void func_80A408D8(EnGo* this, GlobalContext* globalCtx) {
<<<<<<< HEAD
    f32 frame;

    if (this->skelAnime.playSpeed != 0.0f) {
        Math_SmoothStepToF(&this->skelAnime.playSpeed,
                                ((this->actor.params & 0xF0) == 0x90 ? 0.5f : 1.0f) * -1.0f, 0.1f, 1000.0f, 0.1f);
        frame = this->skelAnime.curFrame;
        frame += this->skelAnime.playSpeed;
        if (frame >= 12.0f) {
            return;
        } else {
            this->skelAnime.curFrame = 12.0f;
            this->skelAnime.playSpeed = 0.0f;
            if ((this->actor.params & 0xF0) != 0x90) {
                this->unk_212 = 30;
                return;
            }
        }
    }

    if (DECR(this->unk_212) == 0) {
        EnGo_SetupAction(this, func_80A40494);
    } else if (EnGo_IsCameraModified(this, globalCtx)) {
        EnGo_SwapInitialFrameAnimFrameCount(this);
        Audio_PlaySoundGeneral(NA_SE_EN_GOLON_SIT_DOWN, &this->actor.projectedPos, 4, &D_801333E0, &D_801333E0,
                               &D_801333E8);
        this->skelAnime.playSpeed = 0.0f;
        EnGo_SetupAction(this, func_80A405CC);
    }
}

void func_80A40A54(EnGo* this, GlobalContext* globalCtx) {
    f32 float1 = ((f32)0X8000 / Animation_GetLastFrame(&D_06010590));
    f32 float2 = this->skelAnime.curFrame * float1;

    this->actor.speedXZ = Math_SinS((s16)float2);
    if (EnGo_FollowPath(this, globalCtx) && this->unk_218 == 0) {
        func_80A3EDE0(this, 1);
        this->skelAnime.curFrame = Animation_GetLastFrame(&D_06004930);
        this->actor.speedXZ = 0.0f;
        EnGo_SetupAction(this, EnGo_BiggoronActionFunc);
    }
}

void func_80A40B1C(EnGo* this, GlobalContext* globalCtx) {
    if (gSaveContext.infTable[14] & 0x800) {
        func_80A3EDE0(this, 3);
        EnGo_SetupAction(this, func_80A40A54);
    } else {
        EnGo_BiggoronActionFunc(this, globalCtx);
    }
}

// EnGo2_InitGetItem & EnGo2_SetGetItem & EnGo2_GetItem
void EnGo_GetItem(EnGo* this, GlobalContext* globalCtx) {
    f32 xzDist;
    f32 yDist;
    s32 getItem;

    if (Actor_HasParent(&this->actor, globalCtx)) {
        this->unk_1E0.unk_00 = 2;
        this->actor.parent = NULL;
        EnGo_SetupAction(this, func_80A40C78);
    } else {
        this->unk_20C = 0;
        if ((this->actor.params & 0xF0) == 0x90) {
            if (INV_CONTENT(ITEM_POCKET_EGG) == ITEM_CLAIM_CHECK) {
                getItem = GI_SWORD_BGS;
                this->unk_20C = 1;
            }
            if (INV_CONTENT(ITEM_POCKET_EGG) == ITEM_EYEDROPS) {
                getItem = GI_CLAIM_CHECK;
            }
            if (INV_CONTENT(ITEM_POCKET_EGG) == ITEM_SWORD_BROKEN) {
                getItem = GI_PRESCRIPTION;
            }
        }

        if ((this->actor.params & 0xF0) == 0) {
            getItem = GI_TUNIC_GORON;
        }

        yDist = fabsf(this->actor.yDistFromLink) + 1.0f;
        xzDist = this->actor.xzDistFromLink + 1.0f;
        func_8002F434(&this->actor, globalCtx, getItem, xzDist, yDist);
    }
}

void func_80A40C78(EnGo* this, GlobalContext* globalCtx) {
    if (this->unk_1E0.unk_00 == 3) {
        EnGo_SetupAction(this, EnGo_BiggoronActionFunc);
        if ((this->actor.params & 0xF0) != 0x90) {
            this->unk_1E0.unk_00 = 0;
        } else if (this->unk_20C) {
            this->unk_1E0.unk_00 = 0;
            gSaveContext.bgsFlag = true;
        } else if (INV_CONTENT(ITEM_POCKET_EGG) == ITEM_PRESCRIPTION) {
            this->actor.textId = 0x3058;
            func_8010B720(globalCtx, this->actor.textId);
            this->unk_1E0.unk_00 = 1;
        } else if (INV_CONTENT(ITEM_POCKET_EGG) == ITEM_CLAIM_CHECK) {
            this->actor.textId = 0x305C;
            func_8010B720(globalCtx, this->actor.textId);
            this->unk_1E0.unk_00 = 1;
            func_800775D8();
        }
    }
}

void EnGo_Eyedrops(EnGo* this, GlobalContext* globalCtx) {
    if (DECR(this->unk_21E) == 0) {
        this->actor.textId = 0x305A;
        func_8010B720(globalCtx, this->actor.textId);
        this->unk_1E0.unk_00 = 1;
        EnGo_SetupAction(this, func_80A40DCC);
    }
}

void func_80A40DCC(EnGo* this, GlobalContext* globalCtx) {
    if (this->unk_1E0.unk_00 == 2) {
        func_80A3EDE0(this, 1);
        this->skelAnime.curFrame = Animation_GetLastFrame(&D_06004930);
        func_80106CCC(globalCtx);
        EnGo_SetupAction(this, EnGo_GetItem);
        EnGo_GetItem(this, globalCtx);
    }
}

void EnGo_Update(Actor* thisx, GlobalContext* globalCtx) {
    EnGo* this = THIS;
    ColliderCylinder* collider = &this->collider;

    Collider_CylinderUpdate(&this->actor, collider);
    CollisionCheck_SetOC(globalCtx, &globalCtx->colChkCtx, collider);
    SkelAnime_Update(&this->skelAnime);
    if (this->actionFunc == EnGo_BiggoronActionFunc || this->actionFunc == EnGo_FireGenericActionFunc ||
        this->actionFunc == func_80A40B1C) {
        func_80034F54(globalCtx, this->unk_220, this->unk_244, 18);
    }
    func_80A3F274(this);
    if (this->unk_1E0.unk_00 == 0) {
        Actor_MoveForward(&this->actor);
    }
    func_8002E4B4(globalCtx, &this->actor, 0.0f, 0.0f, 0.0f, 4);
    func_80A3F0E4(this);
    func_80A3F908(this, globalCtx);
    this->actionFunc(this, globalCtx);
    func_80A3F060(this, globalCtx);
}

void EnGo_DrawCurledUp(EnGo* this, GlobalContext* globalCtx) {
    Vec3f D_80A41BB4 = { 0.0f, 0.0f, 0.0f };

    OPEN_DISPS(globalCtx->state.gfxCtx, "../z_en_go.c", 2320);
    Matrix_Push();
    func_80093D18(globalCtx->state.gfxCtx);

    gSPMatrix(POLY_OPA_DISP++, Matrix_NewMtx(globalCtx->state.gfxCtx, "../z_en_go.c", 2326),
              G_MTX_NOPUSH | G_MTX_LOAD | G_MTX_MODELVIEW);

    gSPDisplayList(POLY_OPA_DISP++, &D_0600BD80);

    Matrix_MultVec3f(&D_80A41BB4, &this->actor.posRot2);
    Matrix_Pull();
    CLOSE_DISPS(globalCtx->state.gfxCtx, "../z_en_go.c", 2341);
}

void EnGo_DrawRolling(EnGo* this, GlobalContext* globalCtx) {
    Vec3f D_80A41BC0 = { 0.0f, 0.0f, 0.0f };

    OPEN_DISPS(globalCtx->state.gfxCtx, "../z_en_go.c", 2355);
    Matrix_Push();
    func_80093D18(globalCtx->state.gfxCtx);
    Matrix_RotateRPY((s16)(globalCtx->state.frames * ((s16)this->actor.speedXZ * 1400)), 0, this->actor.shape.rot.z,
                     MTXMODE_APPLY);
    gSPMatrix(POLY_OPA_DISP++, Matrix_NewMtx(globalCtx->state.gfxCtx, "../z_en_go.c", 2368),
              G_MTX_NOPUSH | G_MTX_LOAD | G_MTX_MODELVIEW);
    gSPDisplayList(POLY_OPA_DISP++, &D_0600C140);
    Matrix_MultVec3f(&D_80A41BC0, &this->actor.posRot2);
    Matrix_Pull();

    CLOSE_DISPS(globalCtx->state.gfxCtx, "../z_en_go.c", 2383);
}

s32 EnGo_OverrideLimbDraw(GlobalContext* globalCtx, s32 limb, Gfx** dList, Vec3f* pos, Vec3s* rot, void* thisx) {
    EnGo* this = THIS;
    Vec3s vec1;
    f32 float1;

    if (limb == 17) {
        Matrix_Translate(2800.0f, 0.0f, 0.0f, MTXMODE_APPLY);
        vec1 = this->unk_1E0.unk_08;
        float1 = (vec1.y / (f32)0X8000) * M_PI;
        Matrix_RotateX(float1, MTXMODE_APPLY);
        float1 = (vec1.x / (f32)0X8000) * M_PI;
        Matrix_RotateZ(float1, MTXMODE_APPLY);
        Matrix_Translate(-2800.0f, 0.0f, 0.0f, MTXMODE_APPLY);
    }

    if (limb == 10) {
        vec1 = this->unk_1E0.unk_0E;
        float1 = (vec1.y / (f32)0X8000) * M_PI;
        Matrix_RotateY(float1, MTXMODE_APPLY);
        float1 = (vec1.x / (f32)0X8000) * M_PI;
        Matrix_RotateX(float1, MTXMODE_APPLY);
    }

    if ((limb == 10) || (limb == 11) || (limb == 14)) {
        float1 = Math_SinS(this->unk_220[limb]);
        rot->y += float1 * 200.0f;
        float1 = Math_CosS(this->unk_244[limb]);
        rot->z += float1 * 200.0f;
    }

    return 0;
}

void EnGo_PostLimbDraw(GlobalContext* globalCtx, s32 limbIndex, Gfx** dList, Vec3s* rot, void* thisx) {
    EnGo* this = THIS;
    Vec3f D_80A41BCC = { 600.0f, 0.0f, 0.0f };

    if (limbIndex == 17) {
        Matrix_MultVec3f(&D_80A41BCC, &this->actor.posRot2.pos);
    }
}

void EnGo_Draw(Actor* thisx, GlobalContext* globalCtx) {
    EnGo* this = THIS;

    OPEN_DISPS(globalCtx->state.gfxCtx, "../z_en_go.c", 2479);
    EnGo_UpdateDust(this);
    Matrix_Push();
    EnGo_DrawDust(this, globalCtx);
    Matrix_Pull();

    if (this->actionFunc == EnGo_CurledUp) {
        EnGo_DrawCurledUp(this, globalCtx);
        return; // needed for match?
    } else if (this->actionFunc == EnGo_GoronLinkRolling || this->actionFunc == func_80A3FEB4 ||
               this->actionFunc == EnGo_StopRolling || this->actionFunc == func_80A3FEB4) {
        EnGo_DrawRolling(this, globalCtx);
        return; // needed for match?
    } else {
        func_800943C8(globalCtx->state.gfxCtx);

        gSPSegment(POLY_OPA_DISP++, 0x08, SEGMENTED_TO_VIRTUAL(&D_0600CE80));
        gSPSegment(POLY_OPA_DISP++, 0x09, SEGMENTED_TO_VIRTUAL(&D_0600DE80));

        SkelAnime_DrawFlexOpa(globalCtx, this->skelAnime.skeleton, this->skelAnime.jointTable,
                              this->skelAnime.dListCount, EnGo_OverrideLimbDraw, EnGo_PostLimbDraw, &this->actor);
        CLOSE_DISPS(globalCtx->state.gfxCtx, "../z_en_go.c", 2525);
        EnGo_DrawDust(this, globalCtx);
    }
}

void EnGo_AddDust(EnGo* this, Vec3f* pos, Vec3f* velocity, Vec3f* accel, u8 initialTimer, f32 scale, f32 scaleStep) {
    EnGoEffect* dustEffect = this->dustEffects;
    s16 i;
    s16 timer;

    for (i = 0; i < ARRAY_COUNT(this->dustEffects); i++, dustEffect++) {
        if (dustEffect->type != 1) {
            dustEffect->scale = scale;
            dustEffect->scaleStep = scaleStep;
            if (1) {}
            timer = initialTimer;
            dustEffect->timer = timer;
            dustEffect->type = 1;
            dustEffect->initialTimer = initialTimer;
            dustEffect->pos = *pos;
            dustEffect->accel = *accel;
            dustEffect->velocity = *velocity;
            return;
        }
    }
}

void EnGo_UpdateDust(EnGo* this) {
    EnGoEffect* dustEffect = this->dustEffects;
    f32 randomNumber;
    s16 i;

    for (i = 0; i < ARRAY_COUNT(this->dustEffects); i++, dustEffect++) {
        if (dustEffect->type) {
            dustEffect->timer--;
            if (dustEffect->timer == 0) {
                dustEffect->type = 0;
            }

            dustEffect->accel.x = (Rand_ZeroOne() * 0.4f) - 0.2f;
            randomNumber = Rand_ZeroOne() * 0.4f;
            dustEffect->accel.z = randomNumber - 0.2f;
            dustEffect->pos.x += dustEffect->velocity.x;
            dustEffect->pos.y += dustEffect->velocity.y;
            dustEffect->pos.z += dustEffect->velocity.z;
            dustEffect->velocity.x += dustEffect->accel.x;
            dustEffect->velocity.y += dustEffect->accel.y;
            dustEffect->velocity.z += randomNumber - 0.2f;
            dustEffect->scale += dustEffect->scaleStep;
        }
    }
}

void EnGo_DrawDust(EnGo* this, GlobalContext* globalCtx) {
    static Gfx* sDLists[] = { 0x040539B0, 0x040535B0, 0x040531B0, 0x04052DB0, 0x040529B0,
                              0x040525B0, 0x040521B0, 0x04051DB0, 0x00000000, 0x00000000 };
    EnGoEffect* dustEffect = this->dustEffects;
    s16 alpha;
    s16 firstDone;
    s16 index;
    s16 i;

    OPEN_DISPS(globalCtx->state.gfxCtx, "../z_en_go.c", 2626);
    firstDone = false;
    func_80093D84(globalCtx->state.gfxCtx);
    if (1) {}
=======
    f32 float1;

    if (this->skelAnime.playSpeed != 0.0f) {

        Math_SmoothStepToF(&this->skelAnime.playSpeed,
                                ((this->actor.params & 0xF0) == 0x90 ? 0.5f : 1.0f) * -1.0f, 0.1f, 1000.0f, 0.1f);

        float1 = this->skelAnime.curFrame;
        float1 += this->skelAnime.playSpeed;

        if (float1 >= 12.0f) {
            return;
        } else {
            this->skelAnime.curFrame = 12.0f;
            this->skelAnime.playSpeed = 0.0f;
            if ((this->actor.params & 0xF0) != 0x90) {
                this->unk_212 = 30;
                return;
            }
        }
    }

    if (DECR(this->unk_212) == 0) {
        EnGo_SetupAction(this, func_80A40494);
    } else if (EnGo_IsCameraModified(this, globalCtx)) {
        EnGo_SwapInitialFrameAnimFrameCount(this);
        Audio_PlaySoundGeneral(NA_SE_EN_GOLON_SIT_DOWN, &this->actor.projectedPos, 4, &D_801333E0, &D_801333E0,
                               &D_801333E8);
        this->skelAnime.playSpeed = 0.0f;
        EnGo_SetupAction(this, func_80A405CC);
    }
}

void func_80A40A54(EnGo* this, GlobalContext* globalCtx) {
    f32 float1;
    f32 float2;

    float1 = (32768.0f / Animation_GetLastFrame(&D_06010590));
    float2 = this->skelAnime.curFrame * float1;
    this->actor.speedXZ = Math_SinS((s16)float2);

    if (EnGo_FollowPath(this, globalCtx) && this->unk_218 == 0) {
        func_80A3EDE0(this, 1);
        this->skelAnime.curFrame = Animation_GetLastFrame(&D_06004930);
        this->actor.speedXZ = 0.0f;
        EnGo_SetupAction(this, EnGo_BiggoronActionFunc);
    }
}

void func_80A40B1C(EnGo* this, GlobalContext* globalCtx) {
    if (gSaveContext.infTable[14] & 0x800) {
        func_80A3EDE0(this, 3);
        EnGo_SetupAction(this, func_80A40A54);
    } else {
        EnGo_BiggoronActionFunc(this, globalCtx);
    }
}

// EnGo2_InitGetItem & EnGo2_SetGetItem & EnGo2_GetItem
void EnGo_GetItem(EnGo* this, GlobalContext* globalCtx) {
    f32 xzDist;
    f32 yDist;
    s32 getItem;

    if (Actor_HasParent(&this->actor, globalCtx)) {
        this->unk_1E0.unk_00 = 2;
        this->actor.parent = NULL;
        EnGo_SetupAction(this, func_80A40C78);
    } else {
        this->unk_20C = 0;

        if ((this->actor.params & 0xF0) == 0x90) {
            if (INV_CONTENT(ITEM_POCKET_EGG) == ITEM_CLAIM_CHECK) {
                getItem = GI_SWORD_BGS;
                this->unk_20C = 1;
            }
            if (INV_CONTENT(ITEM_POCKET_EGG) == ITEM_EYEDROPS) {
                getItem = GI_CLAIM_CHECK;
            }
            if (INV_CONTENT(ITEM_POCKET_EGG) == ITEM_SWORD_BROKEN) {
                getItem = GI_PRESCRIPTION;
            }
        }

        if ((this->actor.params & 0xF0) == 0) {
            getItem = GI_TUNIC_GORON;
        }

        yDist = fabsf(this->actor.yDistFromLink) + 1.0f;
        xzDist = this->actor.xzDistFromLink + 1.0f;
        func_8002F434(&this->actor, globalCtx, getItem, xzDist, yDist);
    }
}

void func_80A40C78(EnGo* this, GlobalContext* globalCtx) {
    if (this->unk_1E0.unk_00 == 3) {
        EnGo_SetupAction(this, EnGo_BiggoronActionFunc);
        if ((this->actor.params & 0xF0) != 0x90) {
            this->unk_1E0.unk_00 = 0;
        } else if (this->unk_20C) {
            this->unk_1E0.unk_00 = 0;
            gSaveContext.bgsFlag = 1;
        } else if (INV_CONTENT(ITEM_POCKET_EGG) == ITEM_PRESCRIPTION) {
            this->actor.textId = 0x3058;
            func_8010B720(globalCtx, this->actor.textId);
            this->unk_1E0.unk_00 = 1;
        } else if (INV_CONTENT(ITEM_POCKET_EGG) == ITEM_CLAIM_CHECK) {
            this->actor.textId = 0x305C;
            func_8010B720(globalCtx, this->actor.textId);
            this->unk_1E0.unk_00 = 1;
            func_800775D8();
        }
    }
}

void EnGo_Eyedrops(EnGo* this, GlobalContext* globalCtx) {
    if (DECR(this->unk_21E) == 0) {
        this->actor.textId = 0x305A;
        func_8010B720(globalCtx, this->actor.textId);
        this->unk_1E0.unk_00 = 1;
        EnGo_SetupAction(this, func_80A40DCC);
    }
}

void func_80A40DCC(EnGo* this, GlobalContext* globalCtx) {
    if (this->unk_1E0.unk_00 == 2) {
        func_80A3EDE0(this, 1);
        this->skelAnime.curFrame = Animation_GetLastFrame(&D_06004930);
        func_80106CCC(globalCtx);
        EnGo_SetupAction(this, EnGo_GetItem);
        EnGo_GetItem(this, globalCtx);
    }
}

void EnGo_Update(Actor* thisx, GlobalContext* globalCtx) {
    EnGo* this = THIS;
    ColliderCylinder* collider;

    collider = &this->collider;

    Collider_CylinderUpdate(&this->actor, collider);
    CollisionCheck_SetOC(globalCtx, &globalCtx->colChkCtx, collider);
    SkelAnime_Update(&this->skelAnime);
    if (this->actionFunc == EnGo_BiggoronActionFunc || this->actionFunc == EnGo_FireGenericActionFunc ||
        this->actionFunc == func_80A40B1C) {
        func_80034F54(globalCtx, this->jointTable, this->morphTable, 18);
    }
    func_80A3F274(this);
    if (this->unk_1E0.unk_00 == 0) {
        Actor_MoveForward(&this->actor);
    }
    func_8002E4B4(globalCtx, &this->actor, 0.0f, 0.0f, 0.0f, 4);
    func_80A3F0E4(this);
    func_80A3F908(this, globalCtx);
    this->actionFunc(this, globalCtx);
    func_80A3F060(this, globalCtx);
}

void EnGo_DrawCurledUp(EnGo* this, GlobalContext* globalCtx) {
    Vec3f D_80A41BB4 = { 0.0f, 0.0f, 0.0f };

    OPEN_DISPS(globalCtx->state.gfxCtx, "../z_en_go.c", 2320);
    Matrix_Push();
    func_80093D18(globalCtx->state.gfxCtx);

    gSPMatrix(POLY_OPA_DISP++, Matrix_NewMtx(globalCtx->state.gfxCtx, "../z_en_go.c", 2326),
              G_MTX_NOPUSH | G_MTX_LOAD | G_MTX_MODELVIEW);

    gSPDisplayList(POLY_OPA_DISP++, &D_0600BD80);

    Matrix_MultVec3f(&D_80A41BB4, &this->actor.posRot2);
    Matrix_Pull();
    CLOSE_DISPS(globalCtx->state.gfxCtx, "../z_en_go.c", 2341);
}

void EnGo_DrawRolling(EnGo* this, GlobalContext* globalCtx) {

    Vec3f D_80A41BC0 = { 0.0f, 0.0f, 0.0f };

    OPEN_DISPS(globalCtx->state.gfxCtx, "../z_en_go.c", 2355);
    Matrix_Push();
    func_80093D18(globalCtx->state.gfxCtx);
    Matrix_RotateRPY((s16)(globalCtx->state.frames * ((s16)this->actor.speedXZ * 1400)), 0, this->actor.shape.rot.z,
                     MTXMODE_APPLY);
    gSPMatrix(POLY_OPA_DISP++, Matrix_NewMtx(globalCtx->state.gfxCtx, "../z_en_go.c", 2368),
              G_MTX_NOPUSH | G_MTX_LOAD | G_MTX_MODELVIEW);
    gSPDisplayList(POLY_OPA_DISP++, &D_0600C140);
    Matrix_MultVec3f(&D_80A41BC0, &this->actor.posRot2);
    Matrix_Pull();

    CLOSE_DISPS(globalCtx->state.gfxCtx, "../z_en_go.c", 2383);
}

s32 EnGo_OverrideLimbDraw(GlobalContext* globalCtx, s32 limb, Gfx** dList, Vec3f* pos, Vec3s* rot, void* thisx) {
    EnGo* this = THIS;
    Vec3s vec1;
    f32 float1;

    if (limb == 17) {
        Matrix_Translate(2800.0f, 0.0f, 0.0f, MTXMODE_APPLY);
        vec1 = this->unk_1E0.unk_08;
        float1 = (vec1.y / 32768.0f) * M_PI;
        Matrix_RotateX(float1, MTXMODE_APPLY);
        float1 = (vec1.x / 32768.0f) * M_PI;
        Matrix_RotateZ(float1, MTXMODE_APPLY);
        Matrix_Translate(-2800.0f, 0.0f, 0.0f, MTXMODE_APPLY);
    }

    if (limb == 10) {
        vec1 = this->unk_1E0.unk_0E;
        float1 = (vec1.y / 32768.0f) * M_PI;
        Matrix_RotateY(float1, MTXMODE_APPLY);
        float1 = (vec1.x / 32768.0f) * M_PI;
        Matrix_RotateX(float1, MTXMODE_APPLY);
    }

    if ((limb == 10) || (limb == 11) || (limb == 14)) {
        float1 = Math_SinS(this->jointTable[limb]);
        rot->y += float1 * 200.0f;
        float1 = Math_CosS(this->morphTable[limb]);
        rot->z += float1 * 200.0f;
    }

    return 0;
}

void EnGo_PostLimbDraw(GlobalContext* globalCtx, s32 limbIndex, Gfx** dList, Vec3s* rot, void* thisx) {
    EnGo* this = THIS;
    Vec3f D_80A41BCC = { 600.0f, 0.0f, 0.0f };

    if (limbIndex == 17) {
        Matrix_MultVec3f(&D_80A41BCC, &this->actor.posRot2.pos);
    }
}

void EnGo_Draw(Actor* thisx, GlobalContext* globalCtx) {
    EnGo* this = THIS;

    OPEN_DISPS(globalCtx->state.gfxCtx, "../z_en_go.c", 2479);
    EnGo_UpdateDust(this);
    Matrix_Push();
    EnGo_DrawDust(this, globalCtx);
    Matrix_Pull();

    if (this->actionFunc == EnGo_CurledUp) {
        EnGo_DrawCurledUp(this, globalCtx);
        return;
    } else if (this->actionFunc == EnGo_GoronLinkRolling || this->actionFunc == func_80A3FEB4 ||
               this->actionFunc == EnGo_StopRolling || this->actionFunc == func_80A3FEB4) {
        EnGo_DrawRolling(this, globalCtx);
        return;
    } else {
        func_800943C8(globalCtx->state.gfxCtx);

        gSPSegment(POLY_OPA_DISP++, 0x08, SEGMENTED_TO_VIRTUAL(&D_0600CE80));
        gSPSegment(POLY_OPA_DISP++, 0x09, SEGMENTED_TO_VIRTUAL(&D_0600DE80));

        SkelAnime_DrawFlexOpa(globalCtx, this->skelAnime.skeleton, this->skelAnime.jointTable,
                              this->skelAnime.dListCount, EnGo_OverrideLimbDraw, EnGo_PostLimbDraw, &this->actor);
        CLOSE_DISPS(globalCtx->state.gfxCtx, "../z_en_go.c", 2525);
        EnGo_DrawDust(this, globalCtx);
    }
}

void EnGo_AddDust(EnGo* this, Vec3f* pos, Vec3f* velocity, Vec3f* accel, u8 initialTimer, f32 scale, f32 scaleStep) {
    EnGoEffect* dustEffect = this->dustEffects;
    s16 i;
    s16 timer;

    for (i = 0; i < ARRAY_COUNT(this->dustEffects); i++, dustEffect++) {
        if (dustEffect->type != 1) {
            dustEffect->scale = scale;
            dustEffect->scaleStep = scaleStep;
            if (1) {}
            timer = initialTimer;
            dustEffect->timer = timer;
            dustEffect->type = 1;
            dustEffect->initialTimer = initialTimer;
            dustEffect->pos = *pos;
            dustEffect->accel = *accel;
            dustEffect->velocity = *velocity;
            return;
        }
    }
}

void EnGo_UpdateDust(EnGo* this) {
    EnGoEffect* dustEffect;
    f32 randomNumber;
    s16 i;

    dustEffect = this->dustEffects;

    for (i = 0; i < ARRAY_COUNT(this->dustEffects); i++, dustEffect++) {
        if (dustEffect->type) {
            dustEffect->timer--;

            if ((dustEffect->timer) == 0) {
                dustEffect->type = 0;
            }

            dustEffect->accel.x = (Rand_ZeroOne() * 0.4f) - 0.2f;
            randomNumber = Rand_ZeroOne() * 0.4f;
            dustEffect->accel.z = randomNumber - 0.2f;
            dustEffect->pos.x += dustEffect->velocity.x;
            dustEffect->pos.y += dustEffect->velocity.y;
            dustEffect->pos.z += dustEffect->velocity.z;
            dustEffect->velocity.x += dustEffect->accel.x;
            dustEffect->velocity.y += dustEffect->accel.y;
            dustEffect->velocity.z += randomNumber - 0.2f;
            dustEffect->scale += dustEffect->scaleStep;
        }
    }
}

void EnGo_DrawDust(EnGo* this, GlobalContext* globalCtx) {
    static Gfx* sDLists[] = { 0x040539B0, 0x040535B0, 0x040531B0, 0x04052DB0, 0x040529B0,
                              0x040525B0, 0x040521B0, 0x04051DB0, 0x00000000, 0x00000000 };
    EnGoEffect* dustEffect = this->dustEffects;
    s16 alpha;
    s16 firstDone;
    s16 index;
    s16 i;

    OPEN_DISPS(globalCtx->state.gfxCtx, "../z_en_go.c", 2626);

    firstDone = false;
    func_80093D84(globalCtx->state.gfxCtx);
    if (1) {}

>>>>>>> e8f88360
    for (i = 0; i < ARRAY_COUNT(this->dustEffects); i++, dustEffect++) {
        if (dustEffect->type) {
            if (!firstDone) {
                POLY_XLU_DISP = Gfx_CallSetupDL(POLY_XLU_DISP, 0);
                gSPDisplayList(POLY_XLU_DISP++, &D_0600FD40);
                gDPSetEnvColor(POLY_XLU_DISP++, 100, 60, 20, 0);
                firstDone = true;
            }

            alpha = dustEffect->timer * (255.0f / dustEffect->initialTimer);
            gDPSetPrimColor(POLY_XLU_DISP++, 0, 0, 170, 130, 90, alpha);
            gDPPipeSync(POLY_XLU_DISP++);
            Matrix_Translate(dustEffect->pos.x, dustEffect->pos.y, dustEffect->pos.z, MTXMODE_NEW);
            func_800D1FD4(&globalCtx->mf_11DA0);
            Matrix_Scale(dustEffect->scale, dustEffect->scale, 1.0f, MTXMODE_APPLY);
            gSPMatrix(POLY_XLU_DISP++, Matrix_NewMtx(globalCtx->state.gfxCtx, "../z_en_go.c", 2664),
                      G_MTX_NOPUSH | G_MTX_LOAD | G_MTX_MODELVIEW);

            index = dustEffect->timer * (8.0f / dustEffect->initialTimer);
            gSPSegment(POLY_XLU_DISP++, 0x08, SEGMENTED_TO_VIRTUAL(sDLists[index]));
            gSPDisplayList(POLY_XLU_DISP++, &D_0600FD50);
        }
    }
    CLOSE_DISPS(globalCtx->state.gfxCtx, "../z_en_go.c", 2678);
}<|MERGE_RESOLUTION|>--- conflicted
+++ resolved
@@ -10,36 +10,6 @@
 void EnGo_Update(Actor* thisx, GlobalContext* globalCtx);
 void EnGo_Draw(Actor* thisx, GlobalContext* globalCtx);
 
-<<<<<<< HEAD
-=======
-u16 EnGo_GetTextID(GlobalContext* globalCtx, EnGo* this);
-s16 EnGo_SetFlagsGetStates(GlobalContext* globalCtx, EnGo* this);
-
-s32 func_80A3ED24(GlobalContext* globalCtx, EnGo* this, struct_80034A14_arg1* arg2, f32 arg3,
-                  u16 (*GetTextID)(GlobalContext*, Actor*), s16 (*unkFunc2)(GlobalContext*, Actor*));
-
-void EnGo_SetupAction(EnGo* this, void* actionFunc);
-void func_80A3EDE0(EnGo* this, s32 unk_val);
-
-s32 EnGo_IsActorSpawned(EnGo* this, GlobalContext* globalCtx);
-f32 EnGo_GetGoronSize(EnGo* this);
-
-void func_80A3F060(EnGo* this, GlobalContext* globalCtx);
-void func_80A3F0E4(EnGo* this);
-
-s32 EnGo_FollowPath(EnGo* this, GlobalContext* globalCtx);
-
-s32 EnGo_IsCameraModified(EnGo* this, GlobalContext* globalCtx);
-
-void EnGo_SwapInitialFrameAnimFrameCount(EnGo* this);
-void func_80A3F274(EnGo* this);
-
-s32 EnGo_SetMovedPos(EnGo* this, GlobalContext* globalCtx);
-s32 EnGo_SpawnDust(EnGo* this, u8 initialTimer, f32 scale, f32 scaleStep, s32 numDustEffects, f32 radius, f32 unk_arg6);
-s32 EnGo_IsRollingOnGround(EnGo* this, s16 unk_arg1, f32 unk_arg2);
-
-void func_80A3F908(EnGo* this, GlobalContext* globalCtx);
->>>>>>> e8f88360
 void func_80A3FEB4(EnGo* this, GlobalContext* globalCtx);
 void EnGo_StopRolling(EnGo* this, GlobalContext* globalCtx);
 void func_80A4008C(EnGo* this, GlobalContext* globalCtx);
@@ -53,25 +23,12 @@
 void EnGo_BiggoronActionFunc(EnGo* this, GlobalContext* globalCtx);
 void func_80A408D8(EnGo* this, GlobalContext* globalCtx);
 
-<<<<<<< HEAD
-=======
-void func_80A40A54(EnGo* this, GlobalContext* globalCtx);
->>>>>>> e8f88360
 void func_80A40B1C(EnGo* this, GlobalContext* globalCtx);
 void EnGo_GetItem(EnGo* this, GlobalContext* globalCtx);
 void func_80A40C78(EnGo* this, GlobalContext* globalCtx);
 void EnGo_Eyedrops(EnGo* this, GlobalContext* globalCtx);
 void func_80A40DCC(EnGo* this, GlobalContext* globalCtx);
 
-<<<<<<< HEAD
-=======
-void EnGo_DrawCurledUp(EnGo* this, GlobalContext* globalCtx);
-void EnGo_DrawRolling(EnGo* this, GlobalContext* globalCtx);
-
-s32 EnGo_OverrideLimbDraw(GlobalContext* globalCtx, s32 limb, Gfx** dList, Vec3f* pos, Vec3s* rot, void* thisx);
-void EnGo_PostLimbDraw(GlobalContext* globalCtx, s32 limbIndex, Gfx** dList, Vec3s* rot, void* thisx);
-
->>>>>>> e8f88360
 void EnGo_AddDust(EnGo* this, Vec3f* pos, Vec3f* velocity, Vec3f* accel, u8 initialTimer, f32 scale, f32 scaleStep);
 void EnGo_UpdateDust(EnGo* this);
 void EnGo_DrawDust(EnGo* this, GlobalContext* globalCtx);
@@ -171,10 +128,6 @@
                     return 0x3030;
                 }
             }
-<<<<<<< HEAD
-=======
-        // GORON1_FIRE_GENERIC
->>>>>>> e8f88360
         case 0x10:
             if (Flags_GetSwitch(globalCtx, this->actor.params >> 8)) {
                 return 0x3052;
@@ -237,22 +190,11 @@
 }
 
 s16 EnGo_SetFlagsGetStates(GlobalContext* globalCtx, EnGo* this) {
-<<<<<<< HEAD
     s16 unkState = 1;
     f32 xzRange;
     f32 yRange = fabsf(this->actor.yDistFromLink) + 1.0f;
 
     xzRange = this->actor.xzDistFromLink + 1.0f;
-=======
-    s16 unkState;
-    f32 xzRange;
-    f32 yRange;
-
-    yRange = fabsf(this->actor.yDistFromLink) + 1.0f;
-    xzRange = this->actor.xzDistFromLink + 1.0f;
-    unkState = 1;
-
->>>>>>> e8f88360
     switch (func_8010BDBC(&globalCtx->msgCtx)) {
         if (globalCtx) {}
         case 2:
@@ -392,11 +334,7 @@
     } else if (func_8002F194(&this->actor, globalCtx)) {
         arg2->unk_00 = 1;
         return true;
-<<<<<<< HEAD
     } else if (!func_8002F2CC(&this->actor, globalCtx, arg3)) {
-=======
-    } else if (func_8002F2CC(&this->actor, globalCtx, arg3) == 0) {
->>>>>>> e8f88360
         return false;
     } else {
         this->actor.textId = GetTextID(globalCtx, &this->actor);
@@ -404,7 +342,6 @@
     }
 }
 
-<<<<<<< HEAD
 void func_80A3EDE0(EnGo* this, s32 unkVal) {
     Animation_Change(&this->skelAnime, (&D_80A41B38[unkVal])->animationseg,
                          (&D_80A41B38[unkVal])->playbackSpeed * ((this->actor.params & 0xF0) == 0x90 ? 0.5f : 1.0f),
@@ -420,35 +357,10 @@
         return true;
     } else if (globalCtx->sceneNum == SCENE_SPOT18 && LINK_IS_ADULT && (this->actor.params & 0xF0) == 0x00) {
         return true;
-=======
-void func_80A3EDE0(EnGo* this, s32 unk_val) {
-    Animation_Change(&this->skelAnime, (&D_80A41B38[unk_val])->animationseg,
-                         (&D_80A41B38[unk_val])->playbackSpeed * ((this->actor.params & 0xF0) == 0x90 ? 0.5f : 1.0f),
-                         0.0f, Animation_GetLastFrame((&D_80A41B38[unk_val])->animationseg),
-                         (&D_80A41B38[unk_val])->mode, (&D_80A41B38[unk_val])->transitionRate);
-}
-
-s32 EnGo_IsActorSpawned(EnGo* this, GlobalContext* globalCtx) {
-    // GORON1_DMT_BIGGORON
-    if (((this->actor.params) & 0xF0) == 0x90) {
-        return true;
-        // GORON1_FIRE_GENERIC
-    } else if (globalCtx->sceneNum == SCENE_HIDAN && !Flags_GetSwitch(globalCtx, (this->actor.params) >> 8) &&
-               LINK_IS_ADULT && (this->actor.params & 0xF0) == 0x10) {
-        return true;
-        // GORON1_CITY_LINK
-    } else if (globalCtx->sceneNum == SCENE_SPOT18 && LINK_IS_ADULT && (this->actor.params & 0xF0) == 0x00) {
-        return true;
-        // GORON1_DMT_DC_ENTRANCE, GORON1_DMT_ROLLING_SMALL, GORON1_DMT_BOMB_FLOWER
->>>>>>> e8f88360
     } else if (globalCtx->sceneNum == SCENE_SPOT16 && gSaveContext.linkAge == 1 &&
                ((this->actor.params & 0xF0) == 0x20 || (this->actor.params & 0xF0) == 0x30 ||
                 (this->actor.params & 0xF0) == 0x40)) {
         return true;
-<<<<<<< HEAD
-=======
-        // GORON1_CITY_ENTRANCE, GORON1_CITY_ISLAND, GORON1_CITY_LOST_WOODS
->>>>>>> e8f88360
     } else if (globalCtx->sceneNum == SCENE_SPOT18 && gSaveContext.linkAge == 1 &&
                ((this->actor.params & 0xF0) == 0x50 || (this->actor.params & 0xF0) == 0x60 ||
                 (this->actor.params & 0xF0) == 0x70)) {
@@ -501,27 +413,14 @@
 
 s32 EnGo_IsCameraModified(EnGo* this, GlobalContext* globalCtx) {
     f32 xyzDist;
-<<<<<<< HEAD
     s16 yawDiff = (s16)(this->actor.yawTowardsLink - this->actor.shape.rot.y);
     Camera* camera = globalCtx->cameraPtrs[0];
-=======
-    s16 yawDiff;
-    Camera* camera;
-
-    camera = globalCtx->cameraPtrs[0];
-
-    yawDiff = (s16)(this->actor.yawTowardsLink - this->actor.shape.rot.y);
->>>>>>> e8f88360
 
     if (fabsf(yawDiff) > 10920.0f) {
         return 0;
     }
 
     xyzDist = (this->actor.scale.x / 0.01f) * 10000.0f;
-<<<<<<< HEAD
-=======
-
->>>>>>> e8f88360
     if ((this->actor.params & 0xF0) == 0x90) {
         Camera_ChangeSetting(camera, CAM_SET_TEPPEN);
         xyzDist *= 4.8f;
@@ -538,31 +437,16 @@
 }
 
 void EnGo_SwapInitialFrameAnimFrameCount(EnGo* this) {
-<<<<<<< HEAD
     f32 initialFrame = this->skelAnime.startFrame;
 
-=======
-    f32 initialFrame;
-
-    initialFrame = this->skelAnime.startFrame;
->>>>>>> e8f88360
     this->skelAnime.startFrame = this->skelAnime.endFrame;
     this->skelAnime.endFrame = initialFrame;
 }
 
 void func_80A3F274(EnGo* this) {
     s16 unk_14;
-<<<<<<< HEAD
     f32 currentFrame = this->skelAnime.curFrame;
     s16 unk_14Target =
-=======
-    s16 unk_14Target;
-    f32 currentFrame;
-
-    currentFrame = this->skelAnime.curFrame;
-
-    unk_14Target =
->>>>>>> e8f88360
         (this->skelAnime.animation == &D_06004930 && currentFrame > 32.0f) || this->skelAnime.animation != &D_06004930
             ? 0xFF
             : 0;
@@ -577,38 +461,18 @@
     Vec3s* pointPos;
     f32 xDist;
     f32 zDist;
-<<<<<<< HEAD
 
     if ((this->actor.params & 0xF) == 15) {
         return false;
     }
 
     path = &globalCtx->setupPathList[this->actor.params & 0xF];
-=======
-    s32 pathIndex;
-    s32 phi_return;
-
-    pathIndex = this->actor.params & 0xF;
-    if (pathIndex == 0xF) {
-        return false;
-    }
-
-    path = &globalCtx->setupPathList[pathIndex];
->>>>>>> e8f88360
     pointPos = (Vec3s*)SEGMENTED_TO_VIRTUAL(path->points);
     pointPos += this->unk_218;
     xDist = pointPos->x - this->actor.posRot.pos.x;
     zDist = pointPos->z - this->actor.posRot.pos.z;
-<<<<<<< HEAD
     Math_SmoothStepToS(&this->actor.posRot.rot.y, (s16)(Math_FAtan2F(xDist, zDist) * ((f32)0X8000 / M_PI)), 10,
                             1000, 1);
-=======
-    Math_SmoothStepToS(&this->actor.posRot.rot.y, (s16)(Math_FAtan2F(xDist, zDist) * (32768.0f / M_PI)), 10, 1000,
-                            1);
-
-    phi_return = false;
-
->>>>>>> e8f88360
     if ((SQ(xDist) + SQ(zDist)) < 600.0f) {
         this->unk_218++;
         if (this->unk_218 >= path->count) {
@@ -623,11 +487,7 @@
         }
         return true;
     }
-<<<<<<< HEAD
     return false;
-=======
-    return phi_return;
->>>>>>> e8f88360
 }
 
 s32 EnGo_SetMovedPos(EnGo* this, GlobalContext* globalCtx) {
@@ -640,17 +500,9 @@
         path = &globalCtx->setupPathList[(this->actor.params & 0xF)];
         pointPos = SEGMENTED_TO_VIRTUAL(path->points);
         pointPos += (path->count - 1);
-<<<<<<< HEAD
         this->actor.posRot.pos.x = pointPos->x;
         this->actor.posRot.pos.y = pointPos->y;
         this->actor.posRot.pos.z = pointPos->z;
-=======
-
-        this->actor.posRot.pos.x = pointPos->x;
-        this->actor.posRot.pos.y = pointPos->y;
-        this->actor.posRot.pos.z = pointPos->z;
-
->>>>>>> e8f88360
         this->actor.initPosRot.pos = this->actor.posRot.pos;
         return true;
     }
@@ -663,11 +515,7 @@
     s16 angle;
     s32 i;
 
-<<<<<<< HEAD
     pos = this->actor.posRot.pos; // Overwrites pos
-=======
-    pos = this->actor.posRot.pos;
->>>>>>> e8f88360
     pos.y = this->actor.groundY;
     angle = (Rand_ZeroOne() - 0.5f) * 0x10000;
     i = numDustEffects;
@@ -684,11 +532,7 @@
 }
 
 // EnGo2_IsRollingOnGround
-<<<<<<< HEAD
 s32 EnGo_IsRollingOnGround(EnGo* this, s16 unkArg1, f32 unkArg2) {
-=======
-s32 EnGo_IsRollingOnGround(EnGo* this, s16 unk_arg1, f32 unk_arg2) {
->>>>>>> e8f88360
     if ((this->actor.bgCheckFlags & 1) == 0 || this->actor.velocity.y > 0.0f) {
         return false;
     } else if (this->unk_1E0.unk_00 != 0) {
@@ -709,33 +553,18 @@
                 this->actor.velocity.y = 0.0f;
                 return true;
             }
-<<<<<<< HEAD
             this->unk_21A = unkArg1;
         }
         this->actor.velocity.y = ((f32)this->unk_21A / (f32)unkArg1) * unkArg2;
-=======
-            this->unk_21A = unk_arg1;
-        }
-        this->actor.velocity.y = ((f32)this->unk_21A / (f32)unk_arg1) * unk_arg2;
->>>>>>> e8f88360
         return true;
     }
 }
 
 void func_80A3F908(EnGo* this, GlobalContext* globalCtx) {
-<<<<<<< HEAD
     Player* player = PLAYER;
     f32 float1;
     s32 isUnkCondition;
 
-=======
-    Player* player;
-    f32 float1;
-    s32 isUnkCondition;
-
-    player = PLAYER;
-
->>>>>>> e8f88360
     if (this->actionFunc == EnGo_BiggoronActionFunc || this->actionFunc == EnGo_GoronLinkRolling ||
         this->actionFunc == EnGo_FireGenericActionFunc || this->actionFunc == EnGo_Eyedrops ||
         this->actionFunc == func_80A40DCC || this->actionFunc == EnGo_GetItem || this->actionFunc == func_80A40C78 ||
@@ -743,10 +572,6 @@
 
         float1 = (this->collider.dim.radius + 30.0f);
         float1 *= (this->actor.scale.x / 0.01f);
-<<<<<<< HEAD
-=======
-
->>>>>>> e8f88360
         if ((this->actor.params & 0xF0) == 0x90) {
             float1 *= 4.8f;
         }
@@ -760,10 +585,6 @@
         }
 
         if (((this->actor.params & 0xF0) == 0x90) && (isUnkCondition == true)) {
-<<<<<<< HEAD
-=======
-
->>>>>>> e8f88360
             if (INV_CONTENT(ITEM_POCKET_EGG) == ITEM_SWORD_BROKEN) {
                 if (func_8002F368(globalCtx) == EXCH_ITEM_SWORD_BROKEN) {
                     if (gSaveContext.infTable[11] & 0x10) {
@@ -799,10 +620,6 @@
     SkelAnime_InitFlex(globalCtx, &this->skelAnime, &D_0600FEF0, NULL, 0, 0, 0);
     Collider_InitCylinder(globalCtx, &this->collider);
     Collider_SetCylinder(globalCtx, &this->collider, &this->actor, &sCylinderInit);
-<<<<<<< HEAD
-=======
-
->>>>>>> e8f88360
     func_80061EFC(&this->actor.colChkInfo, DamageTable_Get(0x16), &sColChkInfoInit);
     if (!EnGo_IsActorSpawned(this, globalCtx)) {
         Actor_Kill(&this->actor);
@@ -818,10 +635,6 @@
     this->actor.unk_1F = 6;
     this->unk_1E0.unk_00 = 0;
     this->actor.gravity = -1.0f;
-<<<<<<< HEAD
-=======
-
->>>>>>> e8f88360
     switch (this->actor.params & 0xF0) {
         case 0x00:
             Actor_SetScale(&this->actor, 0.008f);
@@ -952,7 +765,6 @@
 }
 
 void EnGo_WakeUp(EnGo* this, GlobalContext* globalCtx) {
-<<<<<<< HEAD
     f32 frame;
 
     if (this->skelAnime.playSpeed != 0.0f) {
@@ -961,29 +773,12 @@
         frame = this->skelAnime.curFrame;
         frame += this->skelAnime.playSpeed;
         if (frame <= 12.0f) {
-=======
-    f32 float1;
-
-    if (this->skelAnime.playSpeed != 0.0f) {
-
-        Math_SmoothStepToF(&this->skelAnime.playSpeed,
-                                ((this->actor.params & 0xF0) == 0x90 ? 0.5f : 1.0f) * 0.5f, 0.1f, 1000.0f, 0.1f);
-
-        float1 = this->skelAnime.curFrame;
-        float1 += this->skelAnime.playSpeed;
-
-        if (float1 <= 12.0f) {
->>>>>>> e8f88360
             return;
         } else {
             this->skelAnime.curFrame = 12.0f;
             this->skelAnime.playSpeed = 0.0f;
             if ((this->actor.params & 0xF0) != 0x90) {
-<<<<<<< HEAD
                 this->unk_212 = 30;
-=======
-                this->unk_212 = 0x1E;
->>>>>>> e8f88360
                 return;
             }
         }
@@ -1001,7 +796,6 @@
 }
 
 void func_80A40494(EnGo* this, GlobalContext* globalCtx) {
-<<<<<<< HEAD
     f32 frame;
 
     Math_SmoothStepToF(&this->skelAnime.playSpeed,
@@ -1009,15 +803,6 @@
     frame = this->skelAnime.curFrame;
     frame += this->skelAnime.playSpeed;
     if (!(frame >= 0.0f)) {
-=======
-    f32 float1;
-
-    Math_SmoothStepToF(&this->skelAnime.playSpeed,
-                            ((this->actor.params & 0xF0) == 0x90 ? 0.5f : 1.0f) * -0.5f, 0.1f, 1000.0f, 0.1f);
-    float1 = this->skelAnime.curFrame;
-    float1 += this->skelAnime.playSpeed;
-    if (!(float1 >= 0.0f)) {
->>>>>>> e8f88360
         Audio_PlaySoundGeneral(NA_SE_EN_DODO_M_GND, &this->actor.projectedPos, 4, &D_801333E0, &D_801333E0,
                                &D_801333E8);
         EnGo_SpawnDust(this, 10, 0.4f, 0.1f, 16, 26.0f, 2.0f);
@@ -1030,7 +815,6 @@
 }
 
 void func_80A405CC(EnGo* this, GlobalContext* globalCtx) {
-<<<<<<< HEAD
     f32 lastFrame;
     f32 frame;
 
@@ -1042,19 +826,6 @@
     frame += this->skelAnime.playSpeed;
     if (!(frame < lastFrame)) {
         this->skelAnime.curFrame = lastFrame;
-=======
-    f32 frameCount;
-    f32 float1;
-
-    frameCount = Animation_GetLastFrame(&D_06004930);
-    Math_SmoothStepToF(&this->skelAnime.playSpeed, (this->actor.params & 0xF0) == 0x90 ? 0.5f : 1.0f, 0.1f,
-                            1000.0f, 0.1f);
-
-    float1 = this->skelAnime.curFrame;
-    float1 += this->skelAnime.playSpeed;
-    if (!(float1 < frameCount)) {
-        this->skelAnime.curFrame = frameCount;
->>>>>>> e8f88360
         this->skelAnime.playSpeed = 0.0f;
         this->unk_212 = Rand_S16Offset(30, 30);
         if (((this->actor.params & 0xF0) == 0x40) && ((gSaveContext.infTable[14] & 0x800) == 0)) {
@@ -1067,11 +838,7 @@
 
 void EnGo_BiggoronActionFunc(EnGo* this, GlobalContext* globalCtx) {
     if (((this->actor.params & 0xF0) == 0x90) && (this->unk_1E0.unk_00 == 2)) {
-<<<<<<< HEAD
         if (gSaveContext.bgsFlag) {
-=======
-        if (gSaveContext.bgsFlag != 0) {
->>>>>>> e8f88360
             this->unk_1E0.unk_00 = 0;
         } else {
             if (INV_CONTENT(ITEM_POCKET_EGG) == ITEM_EYEDROPS) {
@@ -1104,7 +871,6 @@
 }
 
 void func_80A408D8(EnGo* this, GlobalContext* globalCtx) {
-<<<<<<< HEAD
     f32 frame;
 
     if (this->skelAnime.playSpeed != 0.0f) {
@@ -1241,7 +1007,7 @@
     SkelAnime_Update(&this->skelAnime);
     if (this->actionFunc == EnGo_BiggoronActionFunc || this->actionFunc == EnGo_FireGenericActionFunc ||
         this->actionFunc == func_80A40B1C) {
-        func_80034F54(globalCtx, this->unk_220, this->unk_244, 18);
+        func_80034F54(globalCtx, this->jointTable, this->morphTable, 18);
     }
     func_80A3F274(this);
     if (this->unk_1E0.unk_00 == 0) {
@@ -1312,9 +1078,9 @@
     }
 
     if ((limb == 10) || (limb == 11) || (limb == 14)) {
-        float1 = Math_SinS(this->unk_220[limb]);
+        float1 = Math_SinS(this->jointTable[limb]);
         rot->y += float1 * 200.0f;
-        float1 = Math_CosS(this->unk_244[limb]);
+        float1 = Math_CosS(this->morphTable[limb]);
         rot->z += float1 * 200.0f;
     }
 
@@ -1420,338 +1186,6 @@
     firstDone = false;
     func_80093D84(globalCtx->state.gfxCtx);
     if (1) {}
-=======
-    f32 float1;
-
-    if (this->skelAnime.playSpeed != 0.0f) {
-
-        Math_SmoothStepToF(&this->skelAnime.playSpeed,
-                                ((this->actor.params & 0xF0) == 0x90 ? 0.5f : 1.0f) * -1.0f, 0.1f, 1000.0f, 0.1f);
-
-        float1 = this->skelAnime.curFrame;
-        float1 += this->skelAnime.playSpeed;
-
-        if (float1 >= 12.0f) {
-            return;
-        } else {
-            this->skelAnime.curFrame = 12.0f;
-            this->skelAnime.playSpeed = 0.0f;
-            if ((this->actor.params & 0xF0) != 0x90) {
-                this->unk_212 = 30;
-                return;
-            }
-        }
-    }
-
-    if (DECR(this->unk_212) == 0) {
-        EnGo_SetupAction(this, func_80A40494);
-    } else if (EnGo_IsCameraModified(this, globalCtx)) {
-        EnGo_SwapInitialFrameAnimFrameCount(this);
-        Audio_PlaySoundGeneral(NA_SE_EN_GOLON_SIT_DOWN, &this->actor.projectedPos, 4, &D_801333E0, &D_801333E0,
-                               &D_801333E8);
-        this->skelAnime.playSpeed = 0.0f;
-        EnGo_SetupAction(this, func_80A405CC);
-    }
-}
-
-void func_80A40A54(EnGo* this, GlobalContext* globalCtx) {
-    f32 float1;
-    f32 float2;
-
-    float1 = (32768.0f / Animation_GetLastFrame(&D_06010590));
-    float2 = this->skelAnime.curFrame * float1;
-    this->actor.speedXZ = Math_SinS((s16)float2);
-
-    if (EnGo_FollowPath(this, globalCtx) && this->unk_218 == 0) {
-        func_80A3EDE0(this, 1);
-        this->skelAnime.curFrame = Animation_GetLastFrame(&D_06004930);
-        this->actor.speedXZ = 0.0f;
-        EnGo_SetupAction(this, EnGo_BiggoronActionFunc);
-    }
-}
-
-void func_80A40B1C(EnGo* this, GlobalContext* globalCtx) {
-    if (gSaveContext.infTable[14] & 0x800) {
-        func_80A3EDE0(this, 3);
-        EnGo_SetupAction(this, func_80A40A54);
-    } else {
-        EnGo_BiggoronActionFunc(this, globalCtx);
-    }
-}
-
-// EnGo2_InitGetItem & EnGo2_SetGetItem & EnGo2_GetItem
-void EnGo_GetItem(EnGo* this, GlobalContext* globalCtx) {
-    f32 xzDist;
-    f32 yDist;
-    s32 getItem;
-
-    if (Actor_HasParent(&this->actor, globalCtx)) {
-        this->unk_1E0.unk_00 = 2;
-        this->actor.parent = NULL;
-        EnGo_SetupAction(this, func_80A40C78);
-    } else {
-        this->unk_20C = 0;
-
-        if ((this->actor.params & 0xF0) == 0x90) {
-            if (INV_CONTENT(ITEM_POCKET_EGG) == ITEM_CLAIM_CHECK) {
-                getItem = GI_SWORD_BGS;
-                this->unk_20C = 1;
-            }
-            if (INV_CONTENT(ITEM_POCKET_EGG) == ITEM_EYEDROPS) {
-                getItem = GI_CLAIM_CHECK;
-            }
-            if (INV_CONTENT(ITEM_POCKET_EGG) == ITEM_SWORD_BROKEN) {
-                getItem = GI_PRESCRIPTION;
-            }
-        }
-
-        if ((this->actor.params & 0xF0) == 0) {
-            getItem = GI_TUNIC_GORON;
-        }
-
-        yDist = fabsf(this->actor.yDistFromLink) + 1.0f;
-        xzDist = this->actor.xzDistFromLink + 1.0f;
-        func_8002F434(&this->actor, globalCtx, getItem, xzDist, yDist);
-    }
-}
-
-void func_80A40C78(EnGo* this, GlobalContext* globalCtx) {
-    if (this->unk_1E0.unk_00 == 3) {
-        EnGo_SetupAction(this, EnGo_BiggoronActionFunc);
-        if ((this->actor.params & 0xF0) != 0x90) {
-            this->unk_1E0.unk_00 = 0;
-        } else if (this->unk_20C) {
-            this->unk_1E0.unk_00 = 0;
-            gSaveContext.bgsFlag = 1;
-        } else if (INV_CONTENT(ITEM_POCKET_EGG) == ITEM_PRESCRIPTION) {
-            this->actor.textId = 0x3058;
-            func_8010B720(globalCtx, this->actor.textId);
-            this->unk_1E0.unk_00 = 1;
-        } else if (INV_CONTENT(ITEM_POCKET_EGG) == ITEM_CLAIM_CHECK) {
-            this->actor.textId = 0x305C;
-            func_8010B720(globalCtx, this->actor.textId);
-            this->unk_1E0.unk_00 = 1;
-            func_800775D8();
-        }
-    }
-}
-
-void EnGo_Eyedrops(EnGo* this, GlobalContext* globalCtx) {
-    if (DECR(this->unk_21E) == 0) {
-        this->actor.textId = 0x305A;
-        func_8010B720(globalCtx, this->actor.textId);
-        this->unk_1E0.unk_00 = 1;
-        EnGo_SetupAction(this, func_80A40DCC);
-    }
-}
-
-void func_80A40DCC(EnGo* this, GlobalContext* globalCtx) {
-    if (this->unk_1E0.unk_00 == 2) {
-        func_80A3EDE0(this, 1);
-        this->skelAnime.curFrame = Animation_GetLastFrame(&D_06004930);
-        func_80106CCC(globalCtx);
-        EnGo_SetupAction(this, EnGo_GetItem);
-        EnGo_GetItem(this, globalCtx);
-    }
-}
-
-void EnGo_Update(Actor* thisx, GlobalContext* globalCtx) {
-    EnGo* this = THIS;
-    ColliderCylinder* collider;
-
-    collider = &this->collider;
-
-    Collider_CylinderUpdate(&this->actor, collider);
-    CollisionCheck_SetOC(globalCtx, &globalCtx->colChkCtx, collider);
-    SkelAnime_Update(&this->skelAnime);
-    if (this->actionFunc == EnGo_BiggoronActionFunc || this->actionFunc == EnGo_FireGenericActionFunc ||
-        this->actionFunc == func_80A40B1C) {
-        func_80034F54(globalCtx, this->jointTable, this->morphTable, 18);
-    }
-    func_80A3F274(this);
-    if (this->unk_1E0.unk_00 == 0) {
-        Actor_MoveForward(&this->actor);
-    }
-    func_8002E4B4(globalCtx, &this->actor, 0.0f, 0.0f, 0.0f, 4);
-    func_80A3F0E4(this);
-    func_80A3F908(this, globalCtx);
-    this->actionFunc(this, globalCtx);
-    func_80A3F060(this, globalCtx);
-}
-
-void EnGo_DrawCurledUp(EnGo* this, GlobalContext* globalCtx) {
-    Vec3f D_80A41BB4 = { 0.0f, 0.0f, 0.0f };
-
-    OPEN_DISPS(globalCtx->state.gfxCtx, "../z_en_go.c", 2320);
-    Matrix_Push();
-    func_80093D18(globalCtx->state.gfxCtx);
-
-    gSPMatrix(POLY_OPA_DISP++, Matrix_NewMtx(globalCtx->state.gfxCtx, "../z_en_go.c", 2326),
-              G_MTX_NOPUSH | G_MTX_LOAD | G_MTX_MODELVIEW);
-
-    gSPDisplayList(POLY_OPA_DISP++, &D_0600BD80);
-
-    Matrix_MultVec3f(&D_80A41BB4, &this->actor.posRot2);
-    Matrix_Pull();
-    CLOSE_DISPS(globalCtx->state.gfxCtx, "../z_en_go.c", 2341);
-}
-
-void EnGo_DrawRolling(EnGo* this, GlobalContext* globalCtx) {
-
-    Vec3f D_80A41BC0 = { 0.0f, 0.0f, 0.0f };
-
-    OPEN_DISPS(globalCtx->state.gfxCtx, "../z_en_go.c", 2355);
-    Matrix_Push();
-    func_80093D18(globalCtx->state.gfxCtx);
-    Matrix_RotateRPY((s16)(globalCtx->state.frames * ((s16)this->actor.speedXZ * 1400)), 0, this->actor.shape.rot.z,
-                     MTXMODE_APPLY);
-    gSPMatrix(POLY_OPA_DISP++, Matrix_NewMtx(globalCtx->state.gfxCtx, "../z_en_go.c", 2368),
-              G_MTX_NOPUSH | G_MTX_LOAD | G_MTX_MODELVIEW);
-    gSPDisplayList(POLY_OPA_DISP++, &D_0600C140);
-    Matrix_MultVec3f(&D_80A41BC0, &this->actor.posRot2);
-    Matrix_Pull();
-
-    CLOSE_DISPS(globalCtx->state.gfxCtx, "../z_en_go.c", 2383);
-}
-
-s32 EnGo_OverrideLimbDraw(GlobalContext* globalCtx, s32 limb, Gfx** dList, Vec3f* pos, Vec3s* rot, void* thisx) {
-    EnGo* this = THIS;
-    Vec3s vec1;
-    f32 float1;
-
-    if (limb == 17) {
-        Matrix_Translate(2800.0f, 0.0f, 0.0f, MTXMODE_APPLY);
-        vec1 = this->unk_1E0.unk_08;
-        float1 = (vec1.y / 32768.0f) * M_PI;
-        Matrix_RotateX(float1, MTXMODE_APPLY);
-        float1 = (vec1.x / 32768.0f) * M_PI;
-        Matrix_RotateZ(float1, MTXMODE_APPLY);
-        Matrix_Translate(-2800.0f, 0.0f, 0.0f, MTXMODE_APPLY);
-    }
-
-    if (limb == 10) {
-        vec1 = this->unk_1E0.unk_0E;
-        float1 = (vec1.y / 32768.0f) * M_PI;
-        Matrix_RotateY(float1, MTXMODE_APPLY);
-        float1 = (vec1.x / 32768.0f) * M_PI;
-        Matrix_RotateX(float1, MTXMODE_APPLY);
-    }
-
-    if ((limb == 10) || (limb == 11) || (limb == 14)) {
-        float1 = Math_SinS(this->jointTable[limb]);
-        rot->y += float1 * 200.0f;
-        float1 = Math_CosS(this->morphTable[limb]);
-        rot->z += float1 * 200.0f;
-    }
-
-    return 0;
-}
-
-void EnGo_PostLimbDraw(GlobalContext* globalCtx, s32 limbIndex, Gfx** dList, Vec3s* rot, void* thisx) {
-    EnGo* this = THIS;
-    Vec3f D_80A41BCC = { 600.0f, 0.0f, 0.0f };
-
-    if (limbIndex == 17) {
-        Matrix_MultVec3f(&D_80A41BCC, &this->actor.posRot2.pos);
-    }
-}
-
-void EnGo_Draw(Actor* thisx, GlobalContext* globalCtx) {
-    EnGo* this = THIS;
-
-    OPEN_DISPS(globalCtx->state.gfxCtx, "../z_en_go.c", 2479);
-    EnGo_UpdateDust(this);
-    Matrix_Push();
-    EnGo_DrawDust(this, globalCtx);
-    Matrix_Pull();
-
-    if (this->actionFunc == EnGo_CurledUp) {
-        EnGo_DrawCurledUp(this, globalCtx);
-        return;
-    } else if (this->actionFunc == EnGo_GoronLinkRolling || this->actionFunc == func_80A3FEB4 ||
-               this->actionFunc == EnGo_StopRolling || this->actionFunc == func_80A3FEB4) {
-        EnGo_DrawRolling(this, globalCtx);
-        return;
-    } else {
-        func_800943C8(globalCtx->state.gfxCtx);
-
-        gSPSegment(POLY_OPA_DISP++, 0x08, SEGMENTED_TO_VIRTUAL(&D_0600CE80));
-        gSPSegment(POLY_OPA_DISP++, 0x09, SEGMENTED_TO_VIRTUAL(&D_0600DE80));
-
-        SkelAnime_DrawFlexOpa(globalCtx, this->skelAnime.skeleton, this->skelAnime.jointTable,
-                              this->skelAnime.dListCount, EnGo_OverrideLimbDraw, EnGo_PostLimbDraw, &this->actor);
-        CLOSE_DISPS(globalCtx->state.gfxCtx, "../z_en_go.c", 2525);
-        EnGo_DrawDust(this, globalCtx);
-    }
-}
-
-void EnGo_AddDust(EnGo* this, Vec3f* pos, Vec3f* velocity, Vec3f* accel, u8 initialTimer, f32 scale, f32 scaleStep) {
-    EnGoEffect* dustEffect = this->dustEffects;
-    s16 i;
-    s16 timer;
-
-    for (i = 0; i < ARRAY_COUNT(this->dustEffects); i++, dustEffect++) {
-        if (dustEffect->type != 1) {
-            dustEffect->scale = scale;
-            dustEffect->scaleStep = scaleStep;
-            if (1) {}
-            timer = initialTimer;
-            dustEffect->timer = timer;
-            dustEffect->type = 1;
-            dustEffect->initialTimer = initialTimer;
-            dustEffect->pos = *pos;
-            dustEffect->accel = *accel;
-            dustEffect->velocity = *velocity;
-            return;
-        }
-    }
-}
-
-void EnGo_UpdateDust(EnGo* this) {
-    EnGoEffect* dustEffect;
-    f32 randomNumber;
-    s16 i;
-
-    dustEffect = this->dustEffects;
-
-    for (i = 0; i < ARRAY_COUNT(this->dustEffects); i++, dustEffect++) {
-        if (dustEffect->type) {
-            dustEffect->timer--;
-
-            if ((dustEffect->timer) == 0) {
-                dustEffect->type = 0;
-            }
-
-            dustEffect->accel.x = (Rand_ZeroOne() * 0.4f) - 0.2f;
-            randomNumber = Rand_ZeroOne() * 0.4f;
-            dustEffect->accel.z = randomNumber - 0.2f;
-            dustEffect->pos.x += dustEffect->velocity.x;
-            dustEffect->pos.y += dustEffect->velocity.y;
-            dustEffect->pos.z += dustEffect->velocity.z;
-            dustEffect->velocity.x += dustEffect->accel.x;
-            dustEffect->velocity.y += dustEffect->accel.y;
-            dustEffect->velocity.z += randomNumber - 0.2f;
-            dustEffect->scale += dustEffect->scaleStep;
-        }
-    }
-}
-
-void EnGo_DrawDust(EnGo* this, GlobalContext* globalCtx) {
-    static Gfx* sDLists[] = { 0x040539B0, 0x040535B0, 0x040531B0, 0x04052DB0, 0x040529B0,
-                              0x040525B0, 0x040521B0, 0x04051DB0, 0x00000000, 0x00000000 };
-    EnGoEffect* dustEffect = this->dustEffects;
-    s16 alpha;
-    s16 firstDone;
-    s16 index;
-    s16 i;
-
-    OPEN_DISPS(globalCtx->state.gfxCtx, "../z_en_go.c", 2626);
-
-    firstDone = false;
-    func_80093D84(globalCtx->state.gfxCtx);
-    if (1) {}
-
->>>>>>> e8f88360
     for (i = 0; i < ARRAY_COUNT(this->dustEffects); i++, dustEffect++) {
         if (dustEffect->type) {
             if (!firstDone) {
