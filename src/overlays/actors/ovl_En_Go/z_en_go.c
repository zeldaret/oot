--- conflicted
+++ resolved
@@ -429,22 +429,13 @@
 
     xyzDist = (this->actor.scale.x / 0.01f) * 10000.0f;
     if ((this->actor.params & 0xF0) == 0x90) {
-<<<<<<< HEAD
-        Camera_ChangeSetting(mainCam, CAM_SET_TEPPEN);
-=======
-        Camera_ChangeSetting(camera, CAM_SET_DIRECTED_YAW);
->>>>>>> 0b184194
+        Camera_ChangeSetting(mainCam, CAM_SET_DIRECTED_YAW);
         xyzDist *= 4.8f;
     }
 
     if (fabsf(this->actor.xyzDistToPlayerSq) > xyzDist) {
-<<<<<<< HEAD
-        if (mainCam->setting == CAM_SET_TEPPEN) {
+        if (mainCam->setting == CAM_SET_DIRECTED_YAW) {
             Camera_ChangeSetting(mainCam, CAM_SET_NORMAL0);
-=======
-        if (camera->setting == CAM_SET_DIRECTED_YAW) {
-            Camera_ChangeSetting(camera, CAM_SET_NORMAL0);
->>>>>>> 0b184194
         }
         return 0;
     } else {
