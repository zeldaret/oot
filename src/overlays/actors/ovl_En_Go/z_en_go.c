/* @unused: unlike `ACTOR_EN_GO2`, this one doesn't participate in any scene whatsoever
 * and nothing spawns this type of entities as well; see `z_en_go2.c` instead
 */

#include "z_en_go.h"
#include "overlays/actors/ovl_En_Bom/z_en_bom.h"
#include "assets/objects/gameplay_keep/gameplay_keep.h"
#include "assets/objects/object_oF1d_map/object_oF1d_map.h"

#define FLAGS                                                                                  \
    (ACTOR_FLAG_ATTENTION_ENABLED | ACTOR_FLAG_FRIENDLY | ACTOR_FLAG_UPDATE_CULLING_DISABLED | \
     ACTOR_FLAG_DRAW_CULLING_DISABLED)

void EnGo_Init(Actor* thisx, PlayState* play);
void EnGo_Destroy(Actor* thisx, PlayState* play);
void EnGo_Update(Actor* thisx, PlayState* play);
void EnGo_Draw(Actor* thisx, PlayState* play);

void EnGo_RollingFar(EnGo* this, PlayState* play);
void EnGo_RollingNear(EnGo* this, PlayState* play);
void EnGo_RollingToCurledUp(EnGo* this, PlayState* play);
void EnGo_RollingLink(EnGo* this, PlayState* play);
void EnGo_GoronFireGeneric(EnGo* this, PlayState* play);
void EnGo_CurledUp(EnGo* this, PlayState* play);
void EnGo_AttentionDrawn(EnGo* this, PlayState* play);

void EnGo_CurlUp(EnGo* this, PlayState* play);
void EnGo_Sitting(EnGo* this, PlayState* play);
void EnGo_Standing(EnGo* this, PlayState* play);
void EnGo_AttentionLost(EnGo* this, PlayState* play);

void EnGo_GoronDmtBombFlower(EnGo* this, PlayState* play);
void EnGo_Interact(EnGo* this, PlayState* play);
void EnGo_GetItem(EnGo* this, PlayState* play);
void EnGo_TakingEyedrops(EnGo* this, PlayState* play);
void EnGo_EyedropsTaken(EnGo* this, PlayState* play);

void EnGo_SpawnEffectDust(EnGo* this, Vec3f* pos, Vec3f* velocity, Vec3f* accel, u8 initialTimer, f32 scale,
                          f32 scaleStep);
void EnGo_UpdateEffects(EnGo* this);
void EnGo_DrawEffects(EnGo* this, PlayState* play);

ActorProfile En_Go_Profile = {
    /**/ ACTOR_EN_GO,
    /**/ ACTORCAT_NPC,
    /**/ FLAGS,
    /**/ OBJECT_OF1D_MAP,
    /**/ sizeof(EnGo),
    /**/ EnGo_Init,
    /**/ EnGo_Destroy,
    /**/ EnGo_Update,
    /**/ EnGo_Draw,
};

static ColliderCylinderInit sCylinderInit = {
    {
        COL_MATERIAL_NONE,
        AT_NONE,
        AC_NONE,
        OC1_ON | OC1_TYPE_ALL,
        OC2_TYPE_2,
        COLSHAPE_CYLINDER,
    },
    {
        ELEM_MATERIAL_UNK0,
        { 0x00000000, 0x00, 0x00 },
        { 0x00000000, 0x00, 0x00 },
        ATELEM_NONE,
        ACELEM_NONE,
        OCELEM_ON,
    },
    { 20, 46, 0, { 0, 0, 0 } },
};

static CollisionCheckInfoInit2 sColChkInfoInit = { 0, 0, 0, 0, MASS_IMMOVABLE };

typedef enum EnGoAnimation {
    /* 0 */ ENGO_ANIM_UNCURL_SIT_STAND_DEFAULT,
    /* 1 */ ENGO_ANIM_UNCURL_SIT_STAND_NORMAL,
    /* 2 */ ENGO_ANIM_WALKING,
    /* 3 */ ENGO_ANIM_SIDESTEP
} EnGoAnimation;

static AnimationSpeedInfo sAnimationInfo[] = {
    { &gGoronUncurlSitStandAnim, 0.0f, ANIMMODE_LOOP_INTERP, 0.0f },
    { &gGoronUncurlSitStandAnim, 0.0f, ANIMMODE_LOOP_INTERP, -10.0f },
    { &gGoronWalkingAnim, 1.0f, ANIMMODE_LOOP_INTERP, -10.0f },
    { &gGoronSidestepAnim, 1.0f, ANIMMODE_LOOP_INTERP, -10.0f },
};

void EnGo_SetupAction(EnGo* this, EnGoActionFunc actionFunc) {
    this->actionFunc = actionFunc;
}

u16 EnGo_GetTextID(PlayState* play, Actor* thisx) {
    Player* player = GET_PLAYER(play);

    switch (ENGO_GET_TYPE((EnGo*)thisx)) {
        case ENGO_TYPE_DMT_BIGGORON:
            if (gSaveContext.save.info.playerData.bgsFlag) {
                return 0x305E;
            } else if (INV_CONTENT(ITEM_TRADE_ADULT) >= ITEM_CLAIM_CHECK) {
                if (Environment_GetBgsDayCount() >= 3) {
                    return 0x305E;
                } else {
                    return 0x305D;
                }
            } else if (INV_CONTENT(ITEM_TRADE_ADULT) >= ITEM_EYE_DROPS) {
                player->exchangeItemId = EXCH_ITEM_EYE_DROPS;
                return 0x3059;
            } else if (INV_CONTENT(ITEM_TRADE_ADULT) >= ITEM_PRESCRIPTION) {
                return 0x3058;
            } else {
                player->exchangeItemId = EXCH_ITEM_BROKEN_GORONS_SWORD;
                return 0x3053;
            }
        case ENGO_TYPE_CITY_LINK:
            if (CHECK_QUEST_ITEM(QUEST_MEDALLION_FIRE)) {
                if (GET_INFTABLE(INFTABLE_10F)) {
                    return 0x3042;
                } else {
                    return 0x3041;
                }
            } else if (CHECK_OWNED_EQUIP(EQUIP_TYPE_TUNIC, EQUIP_INV_TUNIC_GORON) || GET_INFTABLE(INFTABLE_10D)) {
                if (GET_INFTABLE(INFTABLE_10E)) {
                    return 0x3038;
                } else {
                    return 0x3037;
                }
            } else {
                if (GET_INFTABLE(INFTABLE_109)) {
                    if (GET_INFTABLE(INFTABLE_10A)) {
                        return 0x3033;
                    } else {
                        return 0x3032;
                    }
                } else {
                    return 0x3030;
                }
            }
        case ENGO_TYPE_FIRE_GENERIC:
            if (ENGO_IS_CAGE_OPEN((EnGo*)thisx, play)) {
                return 0x3052;
            } else {
                return 0x3051;
            }
        case ENGO_TYPE_DMT_DC_ENTRANCE:
            if (CHECK_QUEST_ITEM(QUEST_GORON_RUBY)) {
                return 0x3027;
            } else if (GET_EVENTCHKINF(EVENTCHKINF_23)) {
                return 0x3021;
            } else if (GET_INFTABLE(INFTABLE_E0)) {
                return 0x302A;
            } else {
                return 0x3008;
            }
        case ENGO_TYPE_DMT_ROLLING_SMALL:
            if (CHECK_QUEST_ITEM(QUEST_GORON_RUBY)) {
                return 0x3027;
            } else if (GET_EVENTCHKINF(EVENTCHKINF_23)) {
                return 0x3026;
            } else {
                return 0x3009;
            }
        case ENGO_TYPE_DMT_BOMB_FLOWER:
            if (CHECK_QUEST_ITEM(QUEST_GORON_RUBY)) {
                return 0x3027;
            } else if (GET_EVENTCHKINF(EVENTCHKINF_23)) {
                return 0x3026;
            } else {
                return 0x300A;
            }
        case ENGO_TYPE_CITY_ENTRANCE:
            if (CHECK_QUEST_ITEM(QUEST_GORON_RUBY)) {
                return 0x3027;
            } else if (GET_INFTABLE(INFTABLE_F0)) {
                return 0x3015;
            } else {
                return 0x3014;
            }
        case ENGO_TYPE_CITY_ISLAND:
            if (CHECK_QUEST_ITEM(QUEST_GORON_RUBY)) {
                return 0x3027;
            } else if (GET_INFTABLE(INFTABLE_F4)) {
                return 0x3017;
            } else {
                return 0x3016;
            }
        case ENGO_TYPE_CITY_LOST_WOODS:
            if (CHECK_QUEST_ITEM(QUEST_GORON_RUBY)) {
                return 0x3027;
            } else if (GET_INFTABLE(INFTABLE_F8)) {
                return 0x3019;
            } else {
                return 0x3018;
            }
        default:
            return 0x0000;
    }
}

s16 EnGo_UpdateTalkState(PlayState* play, Actor* thisx) {
    s16 talkState = NPC_TALK_STATE_TALKING;
    f32 xzRange;
    f32 yRange = fabsf(thisx->yDistToPlayer) + 1.0f;

    xzRange = thisx->xzDistToPlayer + 1.0f;
    switch (Message_GetState(&play->msgCtx)) {
        if (play) {}
        case TEXT_STATE_CLOSING:
            switch (thisx->textId) {
                case 0x3008:
                    SET_INFTABLE(INFTABLE_E0);
                    talkState = NPC_TALK_STATE_IDLE;
                    break;
                case 0x300B:
                    SET_INFTABLE(INFTABLE_EB);
                    talkState = NPC_TALK_STATE_IDLE;
                    break;
                case 0x3014:
                    SET_INFTABLE(INFTABLE_F0);
                    talkState = NPC_TALK_STATE_IDLE;
                    break;
                case 0x3016:
                    SET_INFTABLE(INFTABLE_F4);
                    talkState = NPC_TALK_STATE_IDLE;
                    break;
                case 0x3018:
                    SET_INFTABLE(INFTABLE_F8);
                    talkState = NPC_TALK_STATE_IDLE;
                    break;
                case 0x3036:
                    Actor_OfferGetItem(thisx, play, GI_TUNIC_GORON, xzRange, yRange);
                    SET_INFTABLE(INFTABLE_10D); // EnGo exclusive flag
                    talkState = NPC_TALK_STATE_ACTION;
                    break;
                case 0x3037:
                    SET_INFTABLE(INFTABLE_10E);
                    talkState = NPC_TALK_STATE_IDLE;
                    break;
                case 0x3041:
                    SET_INFTABLE(INFTABLE_10F);
                    talkState = NPC_TALK_STATE_IDLE;
                    break;
                case 0x3059:
                    talkState = NPC_TALK_STATE_ACTION;
                    break;
                case 0x3052:
                case 0x3054:
                case 0x3055:
                case 0x305A:
                    talkState = NPC_TALK_STATE_ACTION;
                    break;
                case 0x305E:
                    talkState = NPC_TALK_STATE_ACTION;
                    break;
                default:
                    talkState = NPC_TALK_STATE_IDLE;
                    break;
            }
            break;
        case TEXT_STATE_CHOICE:
            if (Message_ShouldAdvance(play)) {
                switch (thisx->textId) {
                    case 0x300A:
                        if (play->msgCtx.choiceIndex == 0) {
                            if (CUR_UPG_VALUE(UPG_STRENGTH) != 0 || GET_INFTABLE(INFTABLE_EB)) {
                                thisx->textId = 0x300B;
                            } else {
                                thisx->textId = 0x300C;
                            }
                        } else {
                            thisx->textId = 0x300D;
                        }
                        Message_ContinueTextbox(play, thisx->textId);
                        talkState = NPC_TALK_STATE_TALKING;
                        break;
                    case 0x3034:
                        if (play->msgCtx.choiceIndex == 0) {
                            if (GET_INFTABLE(INFTABLE_10B)) {
                                thisx->textId = 0x3033;
                            } else {
                                thisx->textId = 0x3035;
                            }
                        } else if (GET_INFTABLE(INFTABLE_10B)) {
                            thisx->textId = 0x3036;
                        } else {
                            thisx->textId = 0x3033;
                        }
                        Message_ContinueTextbox(play, thisx->textId);
                        talkState = NPC_TALK_STATE_TALKING;
                        break;
                    case 0x3054:
                    case 0x3055:
                        if (play->msgCtx.choiceIndex == 0) {
                            talkState = NPC_TALK_STATE_ACTION;
                        } else {
                            thisx->textId = 0x3056;
                            Message_ContinueTextbox(play, thisx->textId);
                            talkState = NPC_TALK_STATE_TALKING;
                        }
                        SET_INFTABLE(INFTABLE_B4);
                        break;
                }
            }
            break;
        case TEXT_STATE_EVENT:
            if (Message_ShouldAdvance(play)) {
                switch (thisx->textId) {
                    case 0x3035:
                        SET_INFTABLE(INFTABLE_10B);
                        FALLTHROUGH;
                    case 0x3032:
                    case 0x3033:
                        thisx->textId = 0x3034;
                        Message_ContinueTextbox(play, thisx->textId);
                        talkState = NPC_TALK_STATE_TALKING;
                        break;
                    default:
                        talkState = NPC_TALK_STATE_ACTION;
                        break;
                }
            }
            break;
        case TEXT_STATE_DONE:
            if (Message_ShouldAdvance(play)) {
                talkState = NPC_TALK_STATE_ITEM_GIVEN;
            }
            break;
        case TEXT_STATE_NONE:
        case TEXT_STATE_DONE_HAS_NEXT:
        case TEXT_STATE_DONE_FADING:
        case TEXT_STATE_SONG_DEMO_DONE:
        case TEXT_STATE_9:
            break;
    }
    return talkState;
}

s32 EnGo_UpdateTalking(PlayState* play, Actor* thisx, s16* talkState, f32 interactRange, NpcGetTextIdFunc getTextId,
                       NpcUpdateTalkStateFunc updateTalkState) {
    if (*talkState != NPC_TALK_STATE_IDLE) {
        *talkState = updateTalkState(play, thisx);
        return false;
    } else if (Actor_TalkOfferAccepted(thisx, play)) {
        *talkState = NPC_TALK_STATE_TALKING;
        return true;
    } else if (!Actor_OfferTalk(thisx, play, interactRange)) {
        return false;
    } else {
        thisx->textId = getTextId(play, thisx);
        return false;
    }
}

void EnGo_ChangeAnim(EnGo* this, s32 index) {
    Animation_Change(&this->skelAnime, sAnimationInfo[index].animation,
                     sAnimationInfo[index].playSpeed * ENGO_GET_SPEED_SCALE(this), 0.0f,
                     Animation_GetLastFrame(sAnimationInfo[index].animation), sAnimationInfo[index].mode,
                     sAnimationInfo[index].morphFrames);
}

s32 EnGo_IsActorSpawned(EnGo* this, PlayState* play) {
    if (ENGO_GET_TYPE(this) == ENGO_TYPE_DMT_BIGGORON) {
        return true;
    } else if (play->sceneId == SCENE_FIRE_TEMPLE && !ENGO_IS_CAGE_OPEN(this, play) && LINK_IS_ADULT &&
               ENGO_GET_TYPE(this) == ENGO_TYPE_FIRE_GENERIC) {
        return true;
    } else if (play->sceneId == SCENE_GORON_CITY && LINK_IS_ADULT && ENGO_GET_TYPE(this) == ENGO_TYPE_CITY_LINK) {
        return true;
    } else if (play->sceneId == SCENE_DEATH_MOUNTAIN_TRAIL && LINK_IS_CHILD &&
               (ENGO_GET_TYPE(this) == ENGO_TYPE_DMT_DC_ENTRANCE ||
                ENGO_GET_TYPE(this) == ENGO_TYPE_DMT_ROLLING_SMALL ||
                ENGO_GET_TYPE(this) == ENGO_TYPE_DMT_BOMB_FLOWER)) {
        return true;
    } else if (play->sceneId == SCENE_GORON_CITY && LINK_IS_CHILD &&
               (ENGO_GET_TYPE(this) == ENGO_TYPE_CITY_ENTRANCE || ENGO_GET_TYPE(this) == ENGO_TYPE_CITY_ISLAND ||
                ENGO_GET_TYPE(this) == ENGO_TYPE_CITY_LOST_WOODS)) {
        return true;
    } else {
        return false;
    }
}

f32 EnGo_GetPlayerTrackingYOffset(EnGo* this) {
    switch (ENGO_GET_TYPE(this)) {
        case ENGO_TYPE_CITY_LINK:
            return 10.0f;
        case ENGO_TYPE_DMT_DC_ENTRANCE:
        case ENGO_TYPE_DMT_ROLLING_SMALL:
        case ENGO_TYPE_CITY_ENTRANCE:
        case ENGO_TYPE_CITY_ISLAND:
        case ENGO_TYPE_CITY_LOST_WOODS:
            return 20.0f;
        case ENGO_TYPE_DMT_BOMB_FLOWER:
            return 60.0f;
        default:
            return 20.0f;
    }
}

void EnGo_TrackPlayer(EnGo* this, PlayState* play) {
    Player* player = GET_PLAYER(play);
    s16 trackingMode;

    if (this->actionFunc != EnGo_Standing && this->actionFunc != EnGo_GoronFireGeneric &&
        this->actionFunc != EnGo_GoronDmtBombFlower) {
        trackingMode = NPC_TRACKING_NONE;
    }

    this->interactInfo.trackPos = player->actor.world.pos;
    this->interactInfo.yOffset = EnGo_GetPlayerTrackingYOffset(this);
    Npc_TrackPoint(&this->actor, &this->interactInfo, 4, trackingMode);
}

void EnGo_UpdateBlinking(EnGo* this) {
    // @unused
    // although this function runs a similar logic as `EnGo2_EyeMouthTexState`
    // its results are never used: this Goron always sets `gGoronCsEyeOpenTex`
    if (DECR(this->blinkTimer) == 0) {
        this->eyeTexIndex++;
        if (this->eyeTexIndex >= 3) {
            this->blinkTimer = Rand_S16Offset(30, 30);
            this->eyeTexIndex = 0;
        }
    }
}

s32 EnGo_IsInRange(EnGo* this, PlayState* play) {
    f32 xyzDistSq;
    s16 yawDiff = this->actor.yawTowardsPlayer - this->actor.shape.rot.y;
    Camera* mainCam = play->cameraPtrs[CAM_ID_MAIN];

    if (fabsf(yawDiff) > 10920.0f) {
        return 0;
    }

    xyzDistSq = (this->actor.scale.x / 0.01f) * SQ(100.0f);
    if (ENGO_GET_TYPE(this) == ENGO_TYPE_DMT_BIGGORON) {
        Camera_RequestSetting(mainCam, CAM_SET_DIRECTED_YAW);
        xyzDistSq *= 4.8f;
    }

    if (fabsf(this->actor.xyzDistToPlayerSq) > xyzDistSq) {
        if (mainCam->setting == CAM_SET_DIRECTED_YAW) {
            Camera_RequestSetting(mainCam, CAM_SET_NORMAL0);
        }
        return 0;
    }

    return 1;
}

void EnGo_ReverseAnimation(EnGo* this) {
    f32 startFrame = this->skelAnime.startFrame;

    this->skelAnime.startFrame = this->skelAnime.endFrame;
    this->skelAnime.endFrame = startFrame;
}

void EnGo_UpdateShadow(EnGo* this) {
    s16 shadowAlpha;
    f32 currentFrame = this->skelAnime.curFrame;
    s16 shadowAlphaTarget = (this->skelAnime.animation == &gGoronUncurlSitStandAnim && currentFrame > 32.0f) ||
                                    this->skelAnime.animation != &gGoronUncurlSitStandAnim
                                ? 255
                                : 0;

    shadowAlpha = this->actor.shape.shadowAlpha;
    Math_SmoothStepToS(&shadowAlpha, shadowAlphaTarget, 10, 60, 1);
    this->actor.shape.shadowAlpha = shadowAlpha;
}

s32 EnGo_FollowPath(EnGo* this, PlayState* play) {
    Path* path;
    Vec3s* pointPos;
    f32 xDist;
    f32 zDist;

    if (ENGO_GET_PATH_INDEX(this) == ENGO_PATH_NONE) {
        return false;
    }

    path = &play->pathList[ENGO_GET_PATH_INDEX(this)];
    pointPos = SEGMENTED_TO_VIRTUAL(path->points);
    pointPos += this->waypoint;
    xDist = pointPos->x - this->actor.world.pos.x;
    zDist = pointPos->z - this->actor.world.pos.z;
    Math_SmoothStepToS(&this->actor.world.rot.y, RAD_TO_BINANG(Math_FAtan2F(xDist, zDist)), 10, 1000, 1);

    if ((SQ(xDist) + SQ(zDist)) < 600.0f) {
        this->waypoint++;
        if (this->waypoint >= path->count) {
            this->waypoint = 0;
        }

        if (ENGO_GET_TYPE(this) != ENGO_TYPE_CITY_LINK) {
            return true;
        } else if (ENGO_IS_CAGE_OPEN(this, play)) {
            return true;
        } else if (this->waypoint >= this->actor.shape.rot.z) {
            this->waypoint = 0;
        }

        return true;
    }

    return false;
}

s32 EnGo_SetMovedPos(EnGo* this, PlayState* play) {
    Path* path;
    Vec3s* pointPos;

    if (ENGO_GET_PATH_INDEX(this) == ENGO_PATH_NONE) {
        return false;
    } else {
        path = &play->pathList[ENGO_GET_PATH_INDEX(this)];
        pointPos = SEGMENTED_TO_VIRTUAL(path->points);
        pointPos += (path->count - 1);
        this->actor.world.pos.x = pointPos->x;
        this->actor.world.pos.y = pointPos->y;
        this->actor.world.pos.z = pointPos->z;
        this->actor.home.pos = this->actor.world.pos;
        return true;
    }
}

s32 EnGo_SpawnDust(EnGo* this, u8 initialTimer, f32 scale, f32 scaleStep, s32 numDustEffects, f32 radius, f32 xzAccel) {
    Vec3f pos = { 0.0f, 0.0f, 0.0f };
    Vec3f velocity = { 0.0f, 0.0f, 0.0f };
    Vec3f accel = { 0.0f, 0.3f, 0.0f };
    s16 angle;
    s32 i;

    pos = this->actor.world.pos; // Overwrites pos
    pos.y = this->actor.floorHeight;
    angle = (Rand_ZeroOne() - 0.5f) * 0x10000;
    i = numDustEffects;
    while (i >= 0) {
        accel.x = (Rand_ZeroOne() - 0.5f) * xzAccel;
        accel.z = (Rand_ZeroOne() - 0.5f) * xzAccel;
        pos.x = (Math_SinS(angle) * radius) + this->actor.world.pos.x;
        pos.z = (Math_CosS(angle) * radius) + this->actor.world.pos.z;
        EnGo_SpawnEffectDust(this, &pos, &velocity, &accel, initialTimer, scale, scaleStep);
        angle += (s16)(0x10000 / numDustEffects);
        i--;
    }
    return 0;
}

s32 EnGo_IsRollingOnGround(EnGo* this, s16 bounceCount, f32 boundSpeed) {
    if (!(this->actor.bgCheckFlags & BGCHECKFLAG_GROUND) || this->actor.velocity.y > 0.0f) {
        return false;
    }

    if (this->interactInfo.talkState != NPC_TALK_STATE_IDLE) {
        return true;
    }

    // rumble on odds and evens
    if (DECR(this->bounceTimer)) {
        if (this->bounceTimer & 1) {
            this->actor.world.pos.y += 1.5f;
        } else {
            this->actor.world.pos.y -= 1.5f;
        }
        return true;
    }

    // bounce!
    {
        this->bounceCounter--;
        if (this->bounceCounter <= 0) {
            if (this->bounceCounter == 0) {
                this->bounceTimer = Rand_S16Offset(60, 30);
                this->bounceCounter = 0;
                this->actor.velocity.y = 0.0f;
                return true;
            }
            this->bounceCounter = bounceCount;
        }
        this->actor.velocity.y = ((f32)this->bounceCounter / (f32)bounceCount) * boundSpeed;
        return true;
    }
}

void EnGo_UpdateInteraction(EnGo* this, PlayState* play) {
    Player* player = GET_PLAYER(play);
    f32 interactRange;
    s32 dialogStarted;

    if (this->actionFunc == EnGo_Standing || this->actionFunc == EnGo_RollingLink ||
        this->actionFunc == EnGo_GoronFireGeneric || this->actionFunc == EnGo_TakingEyedrops ||
        this->actionFunc == EnGo_EyedropsTaken || this->actionFunc == EnGo_Interact ||
        this->actionFunc == EnGo_GetItem || this->actionFunc == EnGo_GoronDmtBombFlower) {

        interactRange = (this->collider.dim.radius + 30.0f);
        interactRange *= (this->actor.scale.x / 0.01f);
        if (ENGO_GET_TYPE(this) == ENGO_TYPE_DMT_BIGGORON) {
            interactRange *= 4.8f;
        }

        if (ENGO_GET_TYPE(this) == ENGO_TYPE_DMT_BIGGORON) {
            dialogStarted = EnGo_UpdateTalking(play, &this->actor, &this->interactInfo.talkState, interactRange,
                                               EnGo_GetTextID, EnGo_UpdateTalkState);
        } else {
            dialogStarted = Npc_UpdateTalking(play, &this->actor, &this->interactInfo.talkState, interactRange,
                                              EnGo_GetTextID, EnGo_UpdateTalkState);
        }

        if ((ENGO_GET_TYPE(this) == ENGO_TYPE_DMT_BIGGORON) && (dialogStarted == true)) {
            if (INV_CONTENT(ITEM_TRADE_ADULT) == ITEM_BROKEN_GORONS_SWORD) {
                if (func_8002F368(play) == EXCH_ITEM_BROKEN_GORONS_SWORD) {
                    if (GET_INFTABLE(INFTABLE_B4)) {
                        this->actor.textId = 0x3055;
                    } else {
                        this->actor.textId = 0x3054;
                    }
                } else {
                    this->actor.textId = 0x3053;
                }
                player->actor.textId = this->actor.textId;
            }

            if (INV_CONTENT(ITEM_TRADE_ADULT) == ITEM_EYE_DROPS) {
                if (func_8002F368(play) == EXCH_ITEM_EYE_DROPS) {
                    this->actor.textId = 0x3059;
                } else {
                    this->actor.textId = 0x3058;
                }
                player->actor.textId = this->actor.textId;
            }
        }
    }
}

void EnGo_Init(Actor* thisx, PlayState* play) {
    EnGo* this = (EnGo*)thisx;
    s32 pad;
    Vec3f D_80A41B9C = { 0.0f, 0.0f, 0.0f }; // unused
    Vec3f D_80A41BA8 = { 0.0f, 0.0f, 0.0f }; // unused

    ActorShape_Init(&this->actor.shape, 0.0f, ActorShadow_DrawCircle, 30.0f);
    SkelAnime_InitFlex(play, &this->skelAnime, &gGoronSkel, NULL, NULL, NULL, 0);
    Collider_InitCylinder(play, &this->collider);
    Collider_SetCylinder(play, &this->collider, &this->actor, &sCylinderInit);
    CollisionCheck_SetInfo2(&this->actor.colChkInfo, DamageTable_Get(0x16), &sColChkInfoInit);

    if (!EnGo_IsActorSpawned(this, play)) {
        Actor_Kill(&this->actor);
        return;
    }

<<<<<<< HEAD
    if (ENGO_GET_TYPE(this) && (ENGO_GET_TYPE(this) != ENGO_TYPE_DMT_BIGGORON)) {
        this->actor.flags &= ~ACTOR_FLAG_4;
        this->actor.flags &= ~ACTOR_FLAG_5;
=======
    if (PARAMS_GET_NOSHIFT(this->actor.params, 4, 4) && (PARAMS_GET_NOSHIFT(this->actor.params, 4, 4) != 0x90)) {
        this->actor.flags &= ~ACTOR_FLAG_UPDATE_CULLING_DISABLED;
        this->actor.flags &= ~ACTOR_FLAG_DRAW_CULLING_DISABLED;
>>>>>>> 016aef48
    }

    EnGo_ChangeAnim(this, ENGO_ANIM_UNCURL_SIT_STAND_DEFAULT);
    this->actor.attentionRangeType = ATTENTION_RANGE_6;
    this->interactInfo.talkState = NPC_TALK_STATE_IDLE;
    this->actor.gravity = -1.0f;

    switch (ENGO_GET_TYPE(this)) {
        case ENGO_TYPE_CITY_LINK:
            Actor_SetScale(&this->actor, 0.008f);
            if (CHECK_OWNED_EQUIP(EQUIP_TYPE_TUNIC, EQUIP_INV_TUNIC_GORON)) {
                EnGo_SetMovedPos(this, play);
                EnGo_SetupAction(this, EnGo_CurledUp);
            } else {
                this->actor.shape.yOffset = 1400.0f;
                this->actor.speed = 3.0f;
                EnGo_SetupAction(this, EnGo_RollingLink);
            }
            break;
        case ENGO_TYPE_FIRE_GENERIC:
            this->skelAnime.curFrame = Animation_GetLastFrame(&gGoronUncurlSitStandAnim);
            Actor_SetScale(&this->actor, 0.01f);
            EnGo_SetupAction(this, EnGo_GoronFireGeneric);
            break;
        case ENGO_TYPE_DMT_BOMB_FLOWER:
            if (GET_INFTABLE(INFTABLE_EB)) {
                EnGo_SetMovedPos(this, play);
            }
            Actor_SetScale(&this->actor, 0.015f);
            EnGo_SetupAction(this, EnGo_CurledUp);
            break;
        case ENGO_TYPE_DMT_ROLLING_SMALL:
            this->actor.shape.yOffset = 1400.0f;
            Actor_SetScale(&this->actor, 0.01f);
            EnGo_SetupAction(this, EnGo_RollingFar);
            break;
        case ENGO_TYPE_DMT_BIGGORON:
            this->actor.attentionRangeType = ATTENTION_RANGE_5;
            Actor_SetScale(&this->actor, 0.16f);
            EnGo_SetupAction(this, EnGo_CurledUp);
            break;
        case ENGO_TYPE_DMT_DC_ENTRANCE:
        case ENGO_TYPE_CITY_ENTRANCE:
        case ENGO_TYPE_CITY_ISLAND:
        case ENGO_TYPE_CITY_LOST_WOODS:
            Actor_SetScale(&this->actor, 0.01f);
            EnGo_SetupAction(this, EnGo_CurledUp);
            break;
        default:
            Actor_Kill(&this->actor);
    }
}

void EnGo_Destroy(Actor* thisx, PlayState* play) {
    EnGo* this = (EnGo*)thisx;

    SkelAnime_Free(&this->skelAnime, play);
    Collider_DestroyCylinder(play, &this->collider);
}

void EnGo_RollingFar(EnGo* this, PlayState* play) {
    if (!(this->actor.xyzDistToPlayerSq > SQ(1200.0f))) {
        EnGo_SetupAction(this, EnGo_RollingNear);
    }
}

void EnGo_RollingNear(EnGo* this, PlayState* play) {
    EnBom* bomb;

    if (DECR(this->knockbackCooldown) == 0) {
        if (this->collider.base.ocFlags2 & OC2_HIT_PLAYER) {
            this->collider.base.ocFlags2 &= ~OC2_HIT_PLAYER;
            play->damagePlayer(play, -4);
            Actor_SetPlayerKnockbackLargeNoDamage(play, &this->actor, 4.0f, this->actor.yawTowardsPlayer, 6.0f);
            this->knockbackCooldown = 0x10;
        }
    }

    this->actor.speed = 3.0f;
    if ((EnGo_FollowPath(this, play) == true) && (this->waypoint == 0)) {
        bomb = (EnBom*)Actor_Spawn(&play->actorCtx, play, ACTOR_EN_BOM, this->actor.world.pos.x,
                                   this->actor.world.pos.y, this->actor.world.pos.z, 0, 0, 0, 0);
        if (bomb != NULL) {
            bomb->timer = 0;
        }

        this->actor.speed = 0.0f;
        EnGo_SetupAction(this, EnGo_RollingToCurledUp);
    }

    this->actor.shape.rot = this->actor.world.rot;

    if (EnGo_IsRollingOnGround(this, 3, 6.0f)) {
        EnGo_SpawnDust(this, 12, 0.16f, 0.1f, 1, 10.0f, 20.0f);
    }
}

void EnGo_RollingToCurledUp(EnGo* this, PlayState* play) {
    if (EnGo_IsRollingOnGround(this, 3, 6.0f)) {
        if (this->bounceCounter == 0) {
            this->actor.shape.yOffset = 0.0f;
            EnGo_SetupAction(this, EnGo_CurledUp);
        } else {
            EnGo_SpawnDust(this, 12, 0.16f, 0.1f, 1, 10.0f, 20.0f);
        }
    }
}

void EnGo_RollingLink(EnGo* this, PlayState* play) {
    if ((EnGo_FollowPath(this, play) == true) && ENGO_IS_CAGE_OPEN(this, play) && (this->waypoint == 0)) {
        this->actor.speed = 0.0f;
        EnGo_SetupAction(this, EnGo_RollingToCurledUp);
        SET_INFTABLE(INFTABLE_109);
    }

    this->actor.shape.rot = this->actor.world.rot;

    if (EnGo_IsRollingOnGround(this, 3, 6.0f)) {
        EnGo_SpawnDust(this, 12, 0.18f, 0.2f, 2, 13.0f, 20.0f);
    }
}

void EnGo_GoronFireGeneric(EnGo* this, PlayState* play) {
}

void EnGo_CurledUp(EnGo* this, PlayState* play) {
    if ((DECR(this->curledTimer) == 0) && EnGo_IsInRange(this, play)) {
        Audio_PlaySfxGeneral(NA_SE_EN_GOLON_WAKE_UP, &this->actor.projectedPos, 4, &gSfxDefaultFreqAndVolScale,
                             &gSfxDefaultFreqAndVolScale, &gSfxDefaultReverb);

        this->skelAnime.playSpeed = 0.1f;
        this->skelAnime.playSpeed *= ENGO_GET_SPEED_SCALE(this);

        EnGo_SetupAction(this, EnGo_AttentionDrawn);
        if (ENGO_GET_TYPE(this) == ENGO_TYPE_DMT_BIGGORON) {
            OnePointCutscene_Init(play, 4200, -99, &this->actor, CAM_ID_MAIN);
        }
    }
}

void EnGo_AttentionDrawn(EnGo* this, PlayState* play) {
    f32 frame;

    if (this->skelAnime.playSpeed != 0.0f) {
        Math_SmoothStepToF(&this->skelAnime.playSpeed, ENGO_GET_SPEED_SCALE(this) * 0.5f, 0.1f, 1000.0f, 0.1f);
        frame = this->skelAnime.curFrame;
        frame += this->skelAnime.playSpeed;

        if (frame <= 12.0f) {
            return;
        } else {
            this->skelAnime.curFrame = 12.0f;
            this->skelAnime.playSpeed = 0.0f;
            if (ENGO_GET_TYPE(this) != ENGO_TYPE_DMT_BIGGORON) {
                this->attentionCooldown = 30;
                return;
            }
        }
    }

    if (DECR(this->attentionCooldown) == 0) {
        Audio_PlaySfxGeneral(NA_SE_EN_GOLON_SIT_DOWN, &this->actor.projectedPos, 4, &gSfxDefaultFreqAndVolScale,
                             &gSfxDefaultFreqAndVolScale, &gSfxDefaultReverb);
        EnGo_SetupAction(this, EnGo_Sitting);
    } else if (!EnGo_IsInRange(this, play)) {
        EnGo_ReverseAnimation(this);
        this->skelAnime.playSpeed = 0.0f;
        EnGo_SetupAction(this, EnGo_CurlUp);
    }
}

void EnGo_CurlUp(EnGo* this, PlayState* play) {
    f32 frame;

    Math_SmoothStepToF(&this->skelAnime.playSpeed, ENGO_GET_SPEED_SCALE(this) * -0.5f, 0.1f, 1000.0f, 0.1f);
    frame = this->skelAnime.curFrame;
    frame += this->skelAnime.playSpeed;

    if (!(frame >= 0.0f)) {
        Audio_PlaySfxGeneral(NA_SE_EN_DODO_M_GND, &this->actor.projectedPos, 4, &gSfxDefaultFreqAndVolScale,
                             &gSfxDefaultFreqAndVolScale, &gSfxDefaultReverb);
        EnGo_SpawnDust(this, 10, 0.4f, 0.1f, 16, 26.0f, 2.0f);
        EnGo_ReverseAnimation(this);
        this->skelAnime.playSpeed = 0.0f;
        this->skelAnime.curFrame = 0.0f;
        this->curledTimer = Rand_S16Offset(30, 30);
        EnGo_SetupAction(this, EnGo_CurledUp);
    }
}

void EnGo_Sitting(EnGo* this, PlayState* play) {
    f32 lastFrame;
    f32 frame;

    lastFrame = Animation_GetLastFrame(&gGoronUncurlSitStandAnim);
    Math_SmoothStepToF(&this->skelAnime.playSpeed, ENGO_GET_SPEED_SCALE(this), 0.1f, 1000.0f, 0.1f);

    frame = this->skelAnime.curFrame;
    frame += this->skelAnime.playSpeed;

    if (!(frame < lastFrame)) {
        this->skelAnime.curFrame = lastFrame;
        this->skelAnime.playSpeed = 0.0f;
        this->attentionCooldown = Rand_S16Offset(30, 30);
        if ((ENGO_GET_TYPE(this) == ENGO_TYPE_DMT_BOMB_FLOWER) && !GET_INFTABLE(INFTABLE_EB)) {
            EnGo_SetupAction(this, EnGo_GoronDmtBombFlower);
        } else {
            EnGo_SetupAction(this, EnGo_Standing);
        }
    }
}

void EnGo_Standing(EnGo* this, PlayState* play) {
    if ((ENGO_GET_TYPE(this) == ENGO_TYPE_DMT_BIGGORON) && (this->interactInfo.talkState == NPC_TALK_STATE_ACTION)) {
        if (gSaveContext.save.info.playerData.bgsFlag) {
            this->interactInfo.talkState = NPC_TALK_STATE_IDLE;
        } else {
            if (INV_CONTENT(ITEM_TRADE_ADULT) == ITEM_EYE_DROPS) {
                //! @bug: `gGoronEyedropsAnim` is not applied; see `z_en_go2.c` for the correct behaviour
                EnGo_ChangeAnim(this, ENGO_ANIM_WALKING);
                this->eyedropsTimer = 100;
                this->interactInfo.talkState = NPC_TALK_STATE_IDLE;
                EnGo_SetupAction(this, EnGo_TakingEyedrops);
                play->msgCtx.msgMode = MSGMODE_PAUSED;
                gSaveContext.subTimerState = SUBTIMER_STATE_OFF;
                OnePointCutscene_Init(play, 4190, -99, &this->actor, CAM_ID_MAIN);
            } else {
                this->interactInfo.talkState = NPC_TALK_STATE_IDLE;
                EnGo_SetupAction(this, EnGo_Interact);
                Message_CloseTextbox(play);
                EnGo_Interact(this, play);
            }
        }
    } else if ((ENGO_GET_TYPE(this) == ENGO_TYPE_CITY_LINK) &&
               (this->interactInfo.talkState == NPC_TALK_STATE_ACTION)) {
        EnGo_SetupAction(this, EnGo_Interact);
        play->msgCtx.stateTimer = 4;
        play->msgCtx.msgMode = MSGMODE_TEXT_CLOSING;
    } else {
        if ((DECR(this->attentionCooldown) == 0) && !EnGo_IsInRange(this, play)) {
            EnGo_ReverseAnimation(this);
            this->skelAnime.playSpeed = -0.1f;
            this->skelAnime.playSpeed *= ENGO_GET_SPEED_SCALE(this);
            EnGo_SetupAction(this, EnGo_AttentionLost);
        }
    }
}

void EnGo_AttentionLost(EnGo* this, PlayState* play) {
    f32 frame;

    if (this->skelAnime.playSpeed != 0.0f) {
        Math_SmoothStepToF(&this->skelAnime.playSpeed, ENGO_GET_SPEED_SCALE(this) * -1.0f, 0.1f, 1000.0f, 0.1f);
        frame = this->skelAnime.curFrame;
        frame += this->skelAnime.playSpeed;
        if (frame >= 12.0f) {
            return;
        } else {
            this->skelAnime.curFrame = 12.0f;
            this->skelAnime.playSpeed = 0.0f;
            if (ENGO_GET_TYPE(this) != ENGO_TYPE_DMT_BIGGORON) {
                this->attentionCooldown = 30;
                return;
            }
        }
    }

    if (DECR(this->attentionCooldown) == 0) {
        EnGo_SetupAction(this, EnGo_CurlUp);
    } else if (EnGo_IsInRange(this, play)) {
        EnGo_ReverseAnimation(this);
        Audio_PlaySfxGeneral(NA_SE_EN_GOLON_SIT_DOWN, &this->actor.projectedPos, 4, &gSfxDefaultFreqAndVolScale,
                             &gSfxDefaultFreqAndVolScale, &gSfxDefaultReverb);
        this->skelAnime.playSpeed = 0.0f;
        EnGo_SetupAction(this, EnGo_Sitting);
    }
}

void EnGo_Sidestep(EnGo* this, PlayState* play) {
    f32 float1 = ((f32)0x8000 / Animation_GetLastFrame(&gGoronSidestepAnim));
    f32 float2 = this->skelAnime.curFrame * float1;

    this->actor.speed = Math_SinS((s16)float2);
    if (EnGo_FollowPath(this, play) && this->waypoint == 0) {
        EnGo_ChangeAnim(this, ENGO_ANIM_UNCURL_SIT_STAND_NORMAL);
        this->skelAnime.curFrame = Animation_GetLastFrame(&gGoronUncurlSitStandAnim);
        this->actor.speed = 0.0f;
        EnGo_SetupAction(this, EnGo_Standing);
    }
}

void EnGo_GoronDmtBombFlower(EnGo* this, PlayState* play) {
    if (GET_INFTABLE(INFTABLE_EB)) {
        EnGo_ChangeAnim(this, ENGO_ANIM_SIDESTEP);
        EnGo_SetupAction(this, EnGo_Sidestep);
    } else {
        EnGo_Standing(this, play);
    }
}

void EnGo_Interact(EnGo* this, PlayState* play) {
    f32 xzDist;
    f32 yDist;
    s32 getItemId;

    if (Actor_HasParent(&this->actor, play)) {
        this->interactInfo.talkState = NPC_TALK_STATE_ACTION;
        this->actor.parent = NULL;
        EnGo_SetupAction(this, EnGo_GetItem);
    } else {
        this->gaveSword = 0;
        if (ENGO_GET_TYPE(this) == ENGO_TYPE_DMT_BIGGORON) {
            if (INV_CONTENT(ITEM_TRADE_ADULT) == ITEM_CLAIM_CHECK) {
                getItemId = GI_SWORD_BIGGORON;
                this->gaveSword = 1;
            }
            if (INV_CONTENT(ITEM_TRADE_ADULT) == ITEM_EYE_DROPS) {
                getItemId = GI_CLAIM_CHECK;
            }
            if (INV_CONTENT(ITEM_TRADE_ADULT) == ITEM_BROKEN_GORONS_SWORD) {
                getItemId = GI_PRESCRIPTION;
            }
        }

        if (ENGO_GET_TYPE(this) == ENGO_TYPE_CITY_LINK) {
            getItemId = GI_TUNIC_GORON;
        }

        yDist = fabsf(this->actor.yDistToPlayer) + 1.0f;
        xzDist = this->actor.xzDistToPlayer + 1.0f;
        Actor_OfferGetItem(&this->actor, play, getItemId, xzDist, yDist);
    }
}

void EnGo_GetItem(EnGo* this, PlayState* play) {
    if (this->interactInfo.talkState == NPC_TALK_STATE_ITEM_GIVEN) {
        EnGo_SetupAction(this, EnGo_Standing);
        if (ENGO_GET_TYPE(this) != ENGO_TYPE_DMT_BIGGORON) {
            this->interactInfo.talkState = NPC_TALK_STATE_IDLE;
        } else if (this->gaveSword) {
            this->interactInfo.talkState = NPC_TALK_STATE_IDLE;
            gSaveContext.save.info.playerData.bgsFlag = true;
        } else if (INV_CONTENT(ITEM_TRADE_ADULT) == ITEM_PRESCRIPTION) {
            this->actor.textId = 0x3058;
            Message_ContinueTextbox(play, this->actor.textId);
            this->interactInfo.talkState = NPC_TALK_STATE_TALKING;
        } else if (INV_CONTENT(ITEM_TRADE_ADULT) == ITEM_CLAIM_CHECK) {
            this->actor.textId = 0x305C;
            Message_ContinueTextbox(play, this->actor.textId);
            this->interactInfo.talkState = NPC_TALK_STATE_TALKING;
            Environment_ClearBgsDayCount();
        }
    }
}

void EnGo_TakingEyedrops(EnGo* this, PlayState* play) {
    if (DECR(this->eyedropsTimer) == 0) {
        //! @bug: `gGoronEyedropsTakenAnim` is not applied; see `z_en_go2.c` for the correct behaviour
        this->actor.textId = 0x305A;
        Message_ContinueTextbox(play, this->actor.textId);
        this->interactInfo.talkState = NPC_TALK_STATE_TALKING;
        EnGo_SetupAction(this, EnGo_EyedropsTaken);
    }
}

void EnGo_EyedropsTaken(EnGo* this, PlayState* play) {
    if (this->interactInfo.talkState == NPC_TALK_STATE_ACTION) {
        EnGo_ChangeAnim(this, ENGO_ANIM_UNCURL_SIT_STAND_NORMAL);
        this->skelAnime.curFrame = Animation_GetLastFrame(&gGoronUncurlSitStandAnim);
        Message_CloseTextbox(play);
        EnGo_SetupAction(this, EnGo_Interact);
        EnGo_Interact(this, play);
    }
}

void EnGo_Update(Actor* thisx, PlayState* play) {
    s32 pad;
    EnGo* this = (EnGo*)thisx;

    Collider_UpdateCylinder(&this->actor, &this->collider);
    CollisionCheck_SetOC(play, &play->colChkCtx, &this->collider.base);
    SkelAnime_Update(&this->skelAnime);

    if (this->actionFunc == EnGo_Standing || this->actionFunc == EnGo_GoronFireGeneric ||
        this->actionFunc == EnGo_GoronDmtBombFlower) {
        Actor_UpdateFidgetTables(play, this->fidgetTableY, this->fidgetTableZ, GORON_LIMB_MAX);
    }

    EnGo_UpdateShadow(this);

    if (this->interactInfo.talkState == NPC_TALK_STATE_IDLE) {
        Actor_MoveXZGravity(&this->actor);
    }

    Actor_UpdateBgCheckInfo(play, &this->actor, 0.0f, 0.0f, 0.0f, UPDBGCHECKINFO_FLAG_2);
    EnGo_UpdateBlinking(this);
    EnGo_UpdateInteraction(this, play);
    this->actionFunc(this, play);
    EnGo_TrackPlayer(this, play);
}

void EnGo_DrawCurledUp(EnGo* this, PlayState* play) {
    Vec3f focusOffset = { 0.0f, 0.0f, 0.0f };

    OPEN_DISPS(play->state.gfxCtx, "../z_en_go.c", 2320);

    Matrix_Push();
    Gfx_SetupDL_25Opa(play->state.gfxCtx);

    MATRIX_FINALIZE_AND_LOAD(POLY_OPA_DISP++, play->state.gfxCtx, "../z_en_go.c", 2326);

    gSPDisplayList(POLY_OPA_DISP++, gGoronCurledUpDL);

    Matrix_MultVec3f(&focusOffset, &this->actor.focus.pos);
    Matrix_Pop();

    CLOSE_DISPS(play->state.gfxCtx, "../z_en_go.c", 2341);
}

void EnGo_DrawRolling(EnGo* this, PlayState* play) {
    Vec3f focusOffset = { 0.0f, 0.0f, 0.0f };

    OPEN_DISPS(play->state.gfxCtx, "../z_en_go.c", 2355);

    Matrix_Push();
    Gfx_SetupDL_25Opa(play->state.gfxCtx);
    Matrix_RotateZYX((s16)(play->state.frames * ((s16)this->actor.speed * 1400)), 0, this->actor.shape.rot.z,
                     MTXMODE_APPLY);
    MATRIX_FINALIZE_AND_LOAD(POLY_OPA_DISP++, play->state.gfxCtx, "../z_en_go.c", 2368);
    gSPDisplayList(POLY_OPA_DISP++, gGoronRollingDL);
    Matrix_MultVec3f(&focusOffset, &this->actor.focus.pos);
    Matrix_Pop();

    CLOSE_DISPS(play->state.gfxCtx, "../z_en_go.c", 2383);
}

s32 EnGo_OverrideLimbDraw(PlayState* play, s32 limb, Gfx** dList, Vec3f* pos, Vec3s* rot, void* thisx) {
    EnGo* this = (EnGo*)thisx;
    Vec3s limbRot;

    if (limb == GORON_LIMB_HEAD) {
        Matrix_Translate(2800.0f, 0.0f, 0.0f, MTXMODE_APPLY);
        limbRot = this->interactInfo.headRot;
        Matrix_RotateX(BINANG_TO_RAD_ALT(limbRot.y), MTXMODE_APPLY);
        Matrix_RotateZ(BINANG_TO_RAD_ALT(limbRot.x), MTXMODE_APPLY);
        Matrix_Translate(-2800.0f, 0.0f, 0.0f, MTXMODE_APPLY);
    }

    if (limb == GORON_LIMB_TORSO) {
        limbRot = this->interactInfo.torsoRot;
        Matrix_RotateY(BINANG_TO_RAD_ALT(limbRot.y), MTXMODE_APPLY);
        Matrix_RotateX(BINANG_TO_RAD_ALT(limbRot.x), MTXMODE_APPLY);
    }

    if ((limb == GORON_LIMB_TORSO) || (limb == GORON_LIMB_LEFT_ARM) || (limb == GORON_LIMB_RIGHT_ARM)) {
        rot->y += Math_SinS(this->fidgetTableY[limb]) * FIDGET_AMPLITUDE;
        rot->z += Math_CosS(this->fidgetTableZ[limb]) * FIDGET_AMPLITUDE;
    }

    return 0;
}

void EnGo_PostLimbDraw(PlayState* play, s32 limbIndex, Gfx** dList, Vec3s* rot, void* thisx) {
    EnGo* this = (EnGo*)thisx;
    Vec3f focusOffset = { 600.0f, 0.0f, 0.0f }; // ahead, this distance

    if (limbIndex == GORON_LIMB_HEAD) {
        Matrix_MultVec3f(&focusOffset, &this->actor.focus.pos);
    }
}

void EnGo_Draw(Actor* thisx, PlayState* play) {
    EnGo* this = (EnGo*)thisx;

    OPEN_DISPS(play->state.gfxCtx, "../z_en_go.c", 2479);

    EnGo_UpdateEffects(this);
    Matrix_Push();
    EnGo_DrawEffects(this, play);
    Matrix_Pop();

    if (this->actionFunc == EnGo_CurledUp) {
        EnGo_DrawCurledUp(this, play);
        return;
    }

    //! @bug? should've been `EnGo_RollingToCurledUp` instead of the second `EnGo_RollingFar`
    //! in that state bouncing Goron will be drawn normally, rather than as a boulder
    if (this->actionFunc == EnGo_RollingLink || this->actionFunc == EnGo_RollingFar ||
        this->actionFunc == EnGo_RollingNear || this->actionFunc == EnGo_RollingFar) {
        EnGo_DrawRolling(this, play);
        return;
    }

    // draw skeleton normally
    Gfx_SetupDL_37Opa(play->state.gfxCtx);

    gSPSegment(POLY_OPA_DISP++, 0x08, SEGMENTED_TO_VIRTUAL(gGoronCsEyeOpenTex));
    gSPSegment(POLY_OPA_DISP++, 0x09, SEGMENTED_TO_VIRTUAL(gGoronCsMouthNeutralTex));

    SkelAnime_DrawFlexOpa(play, this->skelAnime.skeleton, this->skelAnime.jointTable, this->skelAnime.dListCount,
                          EnGo_OverrideLimbDraw, EnGo_PostLimbDraw, &this->actor);
    CLOSE_DISPS(play->state.gfxCtx, "../z_en_go.c", 2525);
    EnGo_DrawEffects(this, play);
}

void EnGo_SpawnEffectDust(EnGo* this, Vec3f* pos, Vec3f* velocity, Vec3f* accel, u8 initialTimer, f32 scale,
                          f32 scaleStep) {
    EnGoEffect* dustEffect = this->effects;
    s16 i;

    for (i = 0; i < EN_GO_EFFECT_COUNT; i++, dustEffect++) {
        if (dustEffect->type != 1) {
            dustEffect->scale = scale;
            dustEffect->scaleStep = scaleStep;
            dustEffect->initialTimer = dustEffect->timer = initialTimer;
            dustEffect->type = 1;
            dustEffect->pos = *pos;
            dustEffect->accel = *accel;
            dustEffect->velocity = *velocity;
            break;
        }
    }
}

void EnGo_UpdateEffects(EnGo* this) {
    EnGoEffect* dustEffect = this->effects;
    f32 randomNumber;
    s16 i;

    for (i = 0; i < EN_GO_EFFECT_COUNT; i++, dustEffect++) {
        if (dustEffect->type) {
            dustEffect->timer--;
            if (dustEffect->timer == 0) {
                dustEffect->type = 0;
            }

            dustEffect->accel.x = (Rand_ZeroOne() * 0.4f) - 0.2f;
            randomNumber = Rand_ZeroOne() * 0.4f;
            dustEffect->accel.z = randomNumber - 0.2f;
            dustEffect->pos.x += dustEffect->velocity.x;
            dustEffect->pos.y += dustEffect->velocity.y;
            dustEffect->pos.z += dustEffect->velocity.z;
            dustEffect->velocity.x += dustEffect->accel.x;
            dustEffect->velocity.y += dustEffect->accel.y;
            dustEffect->velocity.z += randomNumber - 0.2f;
            dustEffect->scale += dustEffect->scaleStep;
        }
    }
}

void EnGo_DrawEffects(EnGo* this, PlayState* play) {
    static void* dustTex[] = { gDust8Tex, gDust7Tex, gDust6Tex, gDust5Tex, gDust4Tex, gDust3Tex, gDust2Tex, gDust1Tex };
    EnGoEffect* dustEffect = this->effects;
    s16 alpha;
    s16 materialFlag;
    s16 index;
    s16 i;

    OPEN_DISPS(play->state.gfxCtx, "../z_en_go.c", 2626);
    materialFlag = false;
    Gfx_SetupDL_25Xlu(play->state.gfxCtx);

    for (i = 0; i < EN_GO_EFFECT_COUNT; i++, dustEffect++) {
        if (dustEffect->type == 0) {
            continue;
        }

        if (!materialFlag) {
            POLY_XLU_DISP = Gfx_SetupDL(POLY_XLU_DISP, SETUPDL_0);
            gSPDisplayList(POLY_XLU_DISP++, gGoronParticleMaterialDL);
            gDPSetEnvColor(POLY_XLU_DISP++, 100, 60, 20, 0);
            materialFlag = true;
        }

        alpha = dustEffect->timer * (255.0f / dustEffect->initialTimer);
        gDPSetPrimColor(POLY_XLU_DISP++, 0, 0, 170, 130, 90, alpha);
        gDPPipeSync(POLY_XLU_DISP++);
        Matrix_Translate(dustEffect->pos.x, dustEffect->pos.y, dustEffect->pos.z, MTXMODE_NEW);
        Matrix_ReplaceRotation(&play->billboardMtxF);
        Matrix_Scale(dustEffect->scale, dustEffect->scale, 1.0f, MTXMODE_APPLY);
        MATRIX_FINALIZE_AND_LOAD(POLY_XLU_DISP++, play->state.gfxCtx, "../z_en_go.c", 2664);

        index = dustEffect->timer * (8.0f / dustEffect->initialTimer);
        gSPSegment(POLY_XLU_DISP++, 0x08, SEGMENTED_TO_VIRTUAL(dustTex[index]));
        gSPDisplayList(POLY_XLU_DISP++, gGoronParticleDL);
    }

    CLOSE_DISPS(play->state.gfxCtx, "../z_en_go.c", 2678);
}<|MERGE_RESOLUTION|>--- conflicted
+++ resolved
@@ -652,15 +652,9 @@
         return;
     }
 
-<<<<<<< HEAD
     if (ENGO_GET_TYPE(this) && (ENGO_GET_TYPE(this) != ENGO_TYPE_DMT_BIGGORON)) {
-        this->actor.flags &= ~ACTOR_FLAG_4;
-        this->actor.flags &= ~ACTOR_FLAG_5;
-=======
-    if (PARAMS_GET_NOSHIFT(this->actor.params, 4, 4) && (PARAMS_GET_NOSHIFT(this->actor.params, 4, 4) != 0x90)) {
         this->actor.flags &= ~ACTOR_FLAG_UPDATE_CULLING_DISABLED;
         this->actor.flags &= ~ACTOR_FLAG_DRAW_CULLING_DISABLED;
->>>>>>> 016aef48
     }
 
     EnGo_ChangeAnim(this, ENGO_ANIM_UNCURL_SIT_STAND_DEFAULT);
