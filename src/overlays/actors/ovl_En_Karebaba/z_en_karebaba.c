/**
 * File: z_en_karebaba.c
 * Overlay: ovl_En_Karebaba
 * Description: Withered Deku Baba
 */

#include "z_en_karebaba.h"
#include "overlays/effects/ovl_Effect_Ss_Hahen/z_eff_ss_hahen.h"

#define FLAGS 0x00000005

#define THIS ((EnKarebaba*)thisx)

void EnKarebaba_Init(Actor* thisx, GlobalContext* globalCtx);
void EnKarebaba_Destroy(Actor* thisx, GlobalContext* globalCtx);
void EnKarebaba_Update(Actor* thisx, GlobalContext* globalCtx);
void EnKarebaba_Draw(Actor* thisx, GlobalContext* globalCtx);

void EnKarebaba_SetupGrow(EnKarebaba* this);
void EnKarebaba_SetupIdle(EnKarebaba* this);
void EnKarebaba_Grow(EnKarebaba* this, GlobalContext* globalCtx);
void EnKarebaba_Idle(EnKarebaba* this, GlobalContext* globalCtx);
void EnKarebaba_Awaken(EnKarebaba* this, GlobalContext* globalCtx);
void EnKarebaba_Spin(EnKarebaba* this, GlobalContext* globalCtx);
void EnKarebaba_Dying(EnKarebaba* this, GlobalContext* globalCtx);
void EnKarebaba_DeadItemDrop(EnKarebaba* this, GlobalContext* globalCtx);
void EnKarebaba_Retract(EnKarebaba* this, GlobalContext* globalCtx);
void EnKarebaba_Dead(EnKarebaba* this, GlobalContext* globalCtx);
void EnKarebaba_Regrow(EnKarebaba* this, GlobalContext* globalCtx);
void EnKarebaba_Upright(EnKarebaba* this, GlobalContext* globalCtx);

const ActorInit En_Karebaba_InitVars = {
    ACTOR_EN_KAREBABA,
    ACTORTYPE_ENEMY,
    FLAGS,
    OBJECT_DEKUBABA,
    sizeof(EnKarebaba),
    (ActorFunc)EnKarebaba_Init,
    (ActorFunc)EnKarebaba_Destroy,
    (ActorFunc)EnKarebaba_Update,
    (ActorFunc)EnKarebaba_Draw,
};

static ColliderCylinderInit sBodyColliderInit = {
    { 0xC, 0, 9, 0, 0x10, COLSHAPE_CYLINDER },
    { 0, { 0x00000000, 0, 0 }, { ~0x00300000, 0, 0 }, 0, 1, 0 },
    { 7, 25, 0, { 0, 0, 0 } },
};

static ColliderCylinderInit sHeadColliderInit = {
    { 0x0C, 0x11, 0, 0x39, 0x10, COLSHAPE_CYLINDER },
    { 0, { ~0x00300000, 0, 8 }, { 0x00000000, 0, 0 }, 9, 0, 1 },
    { 4, 25, 0, { 0, 0, 0 } },
};

static CollisionCheckInfoInit sColCheckInfoInit = { 1, 15, 80, 0xFE };

static InitChainEntry sInitChain[] = {
    ICHAIN_F32(unk_4C, 2500, ICHAIN_CONTINUE),
    ICHAIN_U8(unk_1F, 1, ICHAIN_CONTINUE),
    ICHAIN_S8(naviEnemyId, 9, ICHAIN_STOP),
};

extern SkeletonHeader D_06002A40;
extern AnimationHeader D_060002B8;
extern Gfx D_06003070[]; // deku stick drop
extern Gfx D_060010F0[]; // leaf base
extern Gfx D_06001828[]; // upper third of stem
extern Gfx D_06001330[]; // mid third of stem
extern Gfx D_06001628[]; // lower third of stem

void EnKarebaba_Init(Actor* thisx, GlobalContext* globalCtx) {
    EnKarebaba* this = THIS;

    Actor_ProcessInitChain(&this->actor, sInitChain);
    ActorShape_Init(&this->actor.shape, 0.0f, ActorShadow_DrawFunc_Circle, 22.0f);
    SkelAnime_Init(globalCtx, &this->skelAnime, &D_06002A40, &D_060002B8, this->jointTbl, this->morphTbl, 8);
    Collider_InitCylinder(globalCtx, &this->bodyCollider);
    Collider_SetCylinder(globalCtx, &this->bodyCollider, &this->actor, &sBodyColliderInit);
    Collider_CylinderUpdate(&this->actor, &this->bodyCollider);
    Collider_InitCylinder(globalCtx, &this->headCollider);
    Collider_SetCylinder(globalCtx, &this->headCollider, &this->actor, &sHeadColliderInit);
    Collider_CylinderUpdate(&this->actor, &this->headCollider);
    func_80061ED4(&this->actor.colChkInfo, DamageTable_Get(1), &sColCheckInfoInit);

    this->boundFloor = NULL;

    if (this->actor.params == 0) {
        EnKarebaba_SetupGrow(this);
    } else {
        EnKarebaba_SetupIdle(this);
    }
}

void EnKarebaba_Destroy(Actor* thisx, GlobalContext* globalCtx) {
    EnKarebaba* this = THIS;

    Collider_DestroyCylinder(globalCtx, &this->bodyCollider);
    Collider_DestroyCylinder(globalCtx, &this->headCollider);
}

void EnKarebaba_ResetCollider(EnKarebaba* this) {
    this->bodyCollider.dim.radius = 7;
    this->bodyCollider.dim.height = 25;
    this->bodyCollider.base.type = COLTYPE_UNK12;
    this->bodyCollider.base.acFlags |= 4;
    this->bodyCollider.body.bumper.flags = ~0x00300000;
    this->headCollider.dim.height = 25;
}

void EnKarebaba_SetupGrow(EnKarebaba* this) {
    Actor_SetScale(&this->actor, 0.0f);
    this->actor.shape.rot.x = -0x4000;
    this->actionFunc = EnKarebaba_Grow;
    this->actor.posRot.pos.y = this->actor.initPosRot.pos.y + 14.0f;
}

void EnKarebaba_SetupIdle(EnKarebaba* this) {
    Actor_SetScale(&this->actor, 0.005f);
    this->actor.shape.rot.x = -0x4000;
    this->actionFunc = EnKarebaba_Idle;
    this->actor.posRot.pos.y = this->actor.initPosRot.pos.y + 14.0f;
}

void EnKarebaba_SetupAwaken(EnKarebaba* this) {
    Animation_Change(&this->skelAnime, &D_060002B8, 4.0f, 0.0f, Animation_LastFrame(&D_060002B8), 0, -3.0f);
    Audio_PlayActorSound2(&this->actor, NA_SE_EN_DUMMY482);
    this->actionFunc = EnKarebaba_Awaken;
}

void EnKarebaba_SetupUpright(EnKarebaba* this) {
    if (this->actionFunc != EnKarebaba_Spin) {
        Actor_SetScale(&this->actor, 0.01f);
        this->bodyCollider.base.type = COLTYPE_UNK6;
        this->bodyCollider.base.acFlags &= ~0x0004;
        this->bodyCollider.body.bumper.flags = gSaveContext.linkAge != 0 ? 0x07C00710 : 0x0FC00710;
        this->bodyCollider.dim.radius = 15;
        this->bodyCollider.dim.height = 80;
        this->headCollider.dim.height = 80;
    }

    this->actor.params = 40;
    this->actionFunc = EnKarebaba_Upright;
}

void EnKarebaba_SetupSpin(EnKarebaba* this) {
    this->actor.params = 40;
    this->actionFunc = EnKarebaba_Spin;
}

void EnKarebaba_SetupDying(EnKarebaba* this) {
    this->actor.params = 0;
    this->actor.gravity = -0.8f;
    this->actor.velocity.y = 4.0f;
    this->actor.posRot.rot.y = this->actor.shape.rot.y + 0x8000;
    this->actor.speedXZ = 3.0f;
    Audio_PlayActorSound2(&this->actor, NA_SE_EN_DEKU_JR_DEAD);
    this->actor.flags |= 0x30;
    this->actionFunc = EnKarebaba_Dying;
}

void EnKarebaba_SetupDeadItemDrop(EnKarebaba* this, GlobalContext* globalCtx) {
    Actor_SetScale(&this->actor, 0.03f);
    this->actor.shape.rot.x -= 0x4000;
    this->actor.shape.unk_08 = 1000.0f;
    this->actor.gravity = 0.0f;
    this->actor.velocity.y = 0.0f;
    this->actor.shape.unk_10 = 3.0f;
    Actor_ChangeType(globalCtx, &globalCtx->actorCtx, &this->actor, ACTORTYPE_MISC);
    this->actor.params = 200;
    this->actor.flags &= ~0x20;
    this->actionFunc = EnKarebaba_DeadItemDrop;
}

void EnKarebaba_SetupRetract(EnKarebaba* this) {
    Animation_Change(&this->skelAnime, &D_060002B8, -3.0f, Animation_LastFrame(&D_060002B8), 0.0f, 2, -3.0f);
    EnKarebaba_ResetCollider(this);
    this->actionFunc = EnKarebaba_Retract;
}

void EnKarebaba_SetupDead(EnKarebaba* this) {
    Animation_Change(&this->skelAnime, &D_060002B8, 0.0f, 0.0f, 0.0f, 2, 0.0f);
    EnKarebaba_ResetCollider(this);
    this->actor.shape.rot.x = -0x4000;
    this->actor.params = 200;
    this->actor.parent = NULL;
    this->actor.shape.unk_10 = 0.0f;
    Math_Vec3f_Copy(&this->actor.posRot.pos, &this->actor.initPosRot.pos);
    this->actionFunc = EnKarebaba_Dead;
}

void EnKarebaba_SetupRegrow(EnKarebaba* this) {
    this->actor.shape.unk_08 = 0.0f;
    this->actor.shape.unk_10 = 22.0f;
    this->headCollider.dim.radius = sHeadColliderInit.dim.radius;
    Actor_SetScale(&this->actor, 0.0f);
    this->actionFunc = EnKarebaba_Regrow;
}

void EnKarebaba_Grow(EnKarebaba* this, GlobalContext* globalCtx) {
    f32 scale;

    this->actor.params++;
    scale = this->actor.params * 0.05f;
    Actor_SetScale(&this->actor, 0.005f * scale);
    this->actor.posRot.pos.y = this->actor.initPosRot.pos.y + (14.0f * scale);
    if (this->actor.params == 20) {
        EnKarebaba_SetupIdle(this);
    }
}

void EnKarebaba_Idle(EnKarebaba* this, GlobalContext* globalCtx) {
    if (this->actor.xzDistFromLink < 200.0f && fabsf(this->actor.yDistFromLink) < 30.0f) {
        EnKarebaba_SetupAwaken(this);
    }
}

void EnKarebaba_Awaken(EnKarebaba* this, GlobalContext* globalCtx) {
<<<<<<< HEAD
    SkelAnime_Update(&this->skelAnime);
    Math_ApproxF(&this->actor.scale.x, 0.01f, 0.0005f);
=======
    SkelAnime_FrameUpdateMatrix(&this->skelAnime);
    Math_StepToF(&this->actor.scale.x, 0.01f, 0.0005f);
>>>>>>> b95643b3
    this->actor.scale.y = this->actor.scale.z = this->actor.scale.x;
    if (Math_StepToF(&this->actor.posRot.pos.y, this->actor.initPosRot.pos.y + 60.0f, 5.0f)) {
        EnKarebaba_SetupUpright(this);
    }
    this->actor.shape.rot.y += 0x1999;
    EffectSsHahen_SpawnBurst(globalCtx, &this->actor.initPosRot.pos, 3.0f, 0, 12, 5, 1, HAHEN_OBJECT_DEFAULT, 10, NULL);
}

void EnKarebaba_Upright(EnKarebaba* this, GlobalContext* globalCtx) {
    Player* player = PLAYER;

    SkelAnime_Update(&this->skelAnime);

    if (this->actor.params != 0) {
        this->actor.params--;
    }

    if (Animation_OnFrame(&this->skelAnime, 0.0f) || Animation_OnFrame(&this->skelAnime, 12.0f)) {
        Audio_PlayActorSound2(&this->actor, NA_SE_EN_DEKU_JR_MOUTH);
    }

    if (this->bodyCollider.base.acFlags & 2) {
        EnKarebaba_SetupDying(this);
        func_80032C7C(globalCtx, &this->actor);
    } else if (Math_Vec3f_DistXZ(&this->actor.initPosRot.pos, &player->actor.posRot.pos) > 240.0f) {
        EnKarebaba_SetupRetract(this);
    } else if (this->actor.params == 0) {
        EnKarebaba_SetupSpin(this);
    }
}

void EnKarebaba_Spin(EnKarebaba* this, GlobalContext* globalCtx) {
    s32 value;
    f32 cos60;

    if (this->actor.params != 0) {
        this->actor.params--;
    }

    SkelAnime_Update(&this->skelAnime);

    if (Animation_OnFrame(&this->skelAnime, 0.0f) || Animation_OnFrame(&this->skelAnime, 12.0f)) {
        if (1) {} // Here for matching purposes only.

        Audio_PlayActorSound2(&this->actor, NA_SE_EN_DEKU_JR_MOUTH);
    }

    value = 20 - this->actor.params;
    value = 20 - ABS(value);

    if (value > 10) {
        value = 10;
    }

    this->headCollider.dim.radius = sHeadColliderInit.dim.radius + (value * 2);
    this->actor.shape.rot.x = 0xC000 - (value * 0x100);
    this->actor.shape.rot.y += value * 0x2C0;
    this->actor.posRot.pos.y = (Math_SinS(this->actor.shape.rot.x) * -60.0f) + this->actor.initPosRot.pos.y;

    cos60 = Math_CosS(this->actor.shape.rot.x) * 60.0f;

    this->actor.posRot.pos.x = (Math_SinS(this->actor.shape.rot.y) * cos60) + this->actor.initPosRot.pos.x;
    this->actor.posRot.pos.z = (Math_CosS(this->actor.shape.rot.y) * cos60) + this->actor.initPosRot.pos.z;

    if (this->bodyCollider.base.acFlags & 2) {
        EnKarebaba_SetupDying(this);
        func_80032C7C(globalCtx, &this->actor);
    } else if (this->actor.params == 0) {
        EnKarebaba_SetupUpright(this);
    }
}

void EnKarebaba_Dying(EnKarebaba* this, GlobalContext* globalCtx) {
    static Vec3f zeroVec = { 0.0f, 0.0f, 0.0f };
    s32 i;
    Vec3f position;
    Vec3f rotation;

    Math_StepToF(&this->actor.speedXZ, 0.0f, 0.1f);

    if (this->actor.params == 0) {
        Math_ScaledStepToS(&this->actor.shape.rot.x, 0x4800, 0x71C);
        EffectSsHahen_SpawnBurst(globalCtx, &this->actor.posRot.pos, 3.0f, 0, 12, 5, 1, HAHEN_OBJECT_DEFAULT, 10, NULL);

        if (this->actor.scale.x > 0.005f && ((this->actor.bgCheckFlags & 2) || (this->actor.bgCheckFlags & 8))) {
            this->actor.scale.x = this->actor.scale.y = this->actor.scale.z = 0.0f;
            this->actor.speedXZ = 0.0f;
            this->actor.flags &= ~5;
            EffectSsHahen_SpawnBurst(globalCtx, &this->actor.posRot.pos, 3.0f, 0, 12, 5, 15, HAHEN_OBJECT_DEFAULT, 10,
                                     NULL);
        }

        if (this->actor.bgCheckFlags & 2) {
            Audio_PlayActorSound2(&this->actor, NA_SE_EN_DODO_M_GND);
            this->actor.params = 1;
        }
    } else if (this->actor.params == 1) {
        Math_Vec3f_Copy(&position, &this->actor.posRot.pos);
        rotation.z = Math_SinS(this->actor.shape.rot.x) * 20.0f;
        rotation.x = -20.0f * Math_CosS(this->actor.shape.rot.x) * Math_SinS(this->actor.shape.rot.y);
        rotation.y = -20.0f * Math_CosS(this->actor.shape.rot.x) * Math_CosS(this->actor.shape.rot.y);

        for (i = 0; i < 4; i++) {
            func_800286CC(globalCtx, &position, &zeroVec, &zeroVec, 500, 50);
            position.x += rotation.x;
            position.y += rotation.z;
            position.z += rotation.y;
        }

        func_800286CC(globalCtx, &this->actor.initPosRot.pos, &zeroVec, &zeroVec, 500, 100);
        EnKarebaba_SetupDeadItemDrop(this, globalCtx);
    }
}

void EnKarebaba_DeadItemDrop(EnKarebaba* this, GlobalContext* globalCtx) {
    if (this->actor.params != 0) {
        this->actor.params--;
    }

    if (Actor_HasParent(&this->actor, globalCtx) || this->actor.params == 0) {
        EnKarebaba_SetupDead(this);
    } else {
        func_8002F554(&this->actor, globalCtx, GI_STICKS_1);
    }
}

void EnKarebaba_Retract(EnKarebaba* this, GlobalContext* globalCtx) {
<<<<<<< HEAD
    SkelAnime_Update(&this->skelAnime);
    Math_ApproxF(&this->actor.scale.x, 0.005f, 0.0005f);
=======
    SkelAnime_FrameUpdateMatrix(&this->skelAnime);
    Math_StepToF(&this->actor.scale.x, 0.005f, 0.0005f);
>>>>>>> b95643b3
    this->actor.scale.y = this->actor.scale.z = this->actor.scale.x;

    if (Math_StepToF(&this->actor.posRot.pos.y, this->actor.initPosRot.pos.y + 14.0f, 5.0f)) {
        EnKarebaba_SetupIdle(this);
    }

    this->actor.shape.rot.y += 0x1999;
    EffectSsHahen_SpawnBurst(globalCtx, &this->actor.initPosRot.pos, 3.0f, 0, 12, 5, 1, HAHEN_OBJECT_DEFAULT, 10, NULL);
}

void EnKarebaba_Dead(EnKarebaba* this, GlobalContext* globalCtx) {
    SkelAnime_Update(&this->skelAnime);

    if (this->actor.params != 0) {
        this->actor.params--;
    }
    if (this->actor.params == 0) {
        EnKarebaba_SetupRegrow(this);
    }
}

void EnKarebaba_Regrow(EnKarebaba* this, GlobalContext* globalCtx) {
    f32 scaleFactor;

    this->actor.params++;
    scaleFactor = this->actor.params * 0.05f;
    Actor_SetScale(&this->actor, 0.005f * scaleFactor);
    this->actor.posRot.pos.y = this->actor.initPosRot.pos.y + (14.0f * scaleFactor);

    if (this->actor.params == 20) {
        this->actor.flags &= ~0x10;
        this->actor.flags |= 5;
        Actor_ChangeType(globalCtx, &globalCtx->actorCtx, &this->actor, ACTORTYPE_ENEMY);
        EnKarebaba_SetupIdle(this);
    }
}

void EnKarebaba_Update(Actor* thisx, GlobalContext* globalCtx) {
    s32 pad;
    EnKarebaba* this = THIS;
    f32 height;

    this->actionFunc(this, globalCtx);

    if (this->actionFunc != EnKarebaba_Dead) {
        if (this->actionFunc == EnKarebaba_Dying) {
            Actor_MoveForward(&this->actor);
            func_8002E4B4(globalCtx, &this->actor, 10.0f, 15.0f, 10.0f, 5);
        } else {
            func_8002E4B4(globalCtx, &this->actor, 0.0f, 0.0f, 0.0f, 4);
            if (this->boundFloor == NULL) {
                this->boundFloor = this->actor.floorPoly;
            }
        }
        if (this->actionFunc != EnKarebaba_Dying && this->actionFunc != EnKarebaba_DeadItemDrop) {
            if (this->actionFunc != EnKarebaba_Regrow && this->actionFunc != EnKarebaba_Grow) {
                CollisionCheck_SetAT(globalCtx, &globalCtx->colChkCtx, &this->headCollider.base);
                CollisionCheck_SetAC(globalCtx, &globalCtx->colChkCtx, &this->bodyCollider.base);
            }
            CollisionCheck_SetOC(globalCtx, &globalCtx->colChkCtx, &this->headCollider.base);
            Actor_SetHeight(&this->actor, (this->actor.scale.x * 10.0f) / 0.01f);
            height = this->actor.initPosRot.pos.y + 40.0f;
            this->actor.posRot2.pos.x = this->actor.initPosRot.pos.x;
            this->actor.posRot2.pos.y = CLAMP_MAX(this->actor.posRot2.pos.y, height);
            this->actor.posRot2.pos.z = this->actor.initPosRot.pos.z;
        }
    }
}

void EnKarebaba_DrawCenterShadow(EnKarebaba* this, GlobalContext* globalCtx) {
    MtxF mf;

    OPEN_DISPS(globalCtx->state.gfxCtx, "../z_en_karebaba.c", 1013);

    func_80094044(globalCtx->state.gfxCtx);

    gDPSetPrimColor(POLY_XLU_DISP++, 0, 0, 0, 0, 0, 255);
    func_80038A28(this->boundFloor, this->actor.initPosRot.pos.x, this->actor.initPosRot.pos.y,
                  this->actor.initPosRot.pos.z, &mf);
    Matrix_Mult(&mf, MTXMODE_NEW);
    Matrix_Scale(0.15f, 1.0f, 0.15f, MTXMODE_APPLY);
    gSPMatrix(POLY_XLU_DISP++, Matrix_NewMtx(globalCtx->state.gfxCtx, "../z_en_karebaba.c", 1029),
              G_MTX_NOPUSH | G_MTX_LOAD | G_MTX_MODELVIEW);
    gSPDisplayList(POLY_XLU_DISP++, D_04049210);

    CLOSE_DISPS(globalCtx->state.gfxCtx, "../z_en_karebaba.c", 1034);
}

void EnKarebaba_Draw(Actor* thisx, GlobalContext* globalCtx) {
    static Color_RGBA8 black = { 0, 0, 0, 0 };
    static Gfx* dLists[] = { D_06001330, D_06001628, D_06001828 };
    static Vec3f zeroVec = { 0.0f, 0.0f, 0.0f };
    EnKarebaba* this = THIS;
    s32 i;
    s32 numDLists;
    f32 scale;

    OPEN_DISPS(globalCtx->state.gfxCtx, "../z_en_karebaba.c", 1056);

    func_80093D18(globalCtx->state.gfxCtx);

    if (this->actionFunc == EnKarebaba_DeadItemDrop) {
        if (this->actor.params > 40 || (this->actor.params & 1)) {
            Matrix_Translate(0.0f, 0.0f, 200.0f, MTXMODE_APPLY);
            gSPMatrix(POLY_OPA_DISP++, Matrix_NewMtx(globalCtx->state.gfxCtx, "../z_en_karebaba.c", 1066),
                      G_MTX_NOPUSH | G_MTX_LOAD | G_MTX_MODELVIEW);
            gSPDisplayList(POLY_OPA_DISP++, D_06003070);
        }
    } else if (this->actionFunc != EnKarebaba_Dead) {
        func_80026230(globalCtx, &black, 1, 2);
        SkelAnime_DrawOpa(globalCtx, this->skelAnime.skeleton, this->skelAnime.jointTbl, NULL, NULL, NULL);
        Matrix_Translate(this->actor.posRot.pos.x, this->actor.posRot.pos.y, this->actor.posRot.pos.z, MTXMODE_NEW);

        if ((this->actionFunc == EnKarebaba_Regrow) || (this->actionFunc == EnKarebaba_Grow)) {
            scale = this->actor.params * 0.0005f;
        } else {
            scale = 0.01f;
        }

        Matrix_Scale(scale, scale, scale, MTXMODE_APPLY);
        Matrix_RotateRPY(this->actor.shape.rot.x, this->actor.shape.rot.y, 0, MTXMODE_APPLY);

        if (this->actionFunc == EnKarebaba_Dying) {
            numDLists = 2;
        } else {
            numDLists = 3;
        }

        for (i = 0; i < numDLists; i++) {
            Matrix_Translate(0.0f, 0.0f, -2000.0f, MTXMODE_APPLY);
            gSPMatrix(POLY_OPA_DISP++, Matrix_NewMtx(globalCtx->state.gfxCtx, "../z_en_karebaba.c", 1116),
                      G_MTX_LOAD | G_MTX_NOPUSH | G_MTX_MODELVIEW);
            gSPDisplayList(POLY_OPA_DISP++, dLists[i]);

            if (i == 0 && this->actionFunc == EnKarebaba_Dying) {
                Matrix_MultVec3f(&zeroVec, &this->actor.posRot2.pos);
            }
        }

        func_80026608(globalCtx);
    }

    func_80026230(globalCtx, &black, 1, 2);
    Matrix_Translate(this->actor.initPosRot.pos.x, this->actor.initPosRot.pos.y, this->actor.initPosRot.pos.z,
                     MTXMODE_NEW);

    if (this->actionFunc != EnKarebaba_Grow) {
        scale = 0.01f;
    }

    Matrix_Scale(scale, scale, scale, MTXMODE_APPLY);
    Matrix_RotateY(this->actor.initPosRot.rot.y * (M_PI / 0x8000), MTXMODE_APPLY);
    gSPMatrix(POLY_OPA_DISP++, Matrix_NewMtx(globalCtx->state.gfxCtx, "../z_en_karebaba.c", 1144),
              G_MTX_LOAD | G_MTX_NOPUSH | G_MTX_MODELVIEW);
    gSPDisplayList(POLY_OPA_DISP++, D_060010F0);

    if (this->actionFunc == EnKarebaba_Dying) {
        Matrix_RotateRPY(-0x4000, (s16)(this->actor.shape.rot.y - this->actor.initPosRot.rot.y), 0, MTXMODE_APPLY);
        gSPMatrix(POLY_OPA_DISP++, Matrix_NewMtx(globalCtx->state.gfxCtx, "../z_en_karebaba.c", 1155),
                  G_MTX_LOAD | G_MTX_NOPUSH | G_MTX_MODELVIEW);
        gSPDisplayList(POLY_OPA_DISP++, D_06001828);
    }

    func_80026608(globalCtx);

    CLOSE_DISPS(globalCtx->state.gfxCtx, "../z_en_karebaba.c", 1163);

    if (this->boundFloor != NULL) {
        EnKarebaba_DrawCenterShadow(this, globalCtx);
    }
}<|MERGE_RESOLUTION|>--- conflicted
+++ resolved
@@ -216,13 +216,8 @@
 }
 
 void EnKarebaba_Awaken(EnKarebaba* this, GlobalContext* globalCtx) {
-<<<<<<< HEAD
     SkelAnime_Update(&this->skelAnime);
-    Math_ApproxF(&this->actor.scale.x, 0.01f, 0.0005f);
-=======
-    SkelAnime_FrameUpdateMatrix(&this->skelAnime);
     Math_StepToF(&this->actor.scale.x, 0.01f, 0.0005f);
->>>>>>> b95643b3
     this->actor.scale.y = this->actor.scale.z = this->actor.scale.x;
     if (Math_StepToF(&this->actor.posRot.pos.y, this->actor.initPosRot.pos.y + 60.0f, 5.0f)) {
         EnKarebaba_SetupUpright(this);
@@ -350,13 +345,8 @@
 }
 
 void EnKarebaba_Retract(EnKarebaba* this, GlobalContext* globalCtx) {
-<<<<<<< HEAD
     SkelAnime_Update(&this->skelAnime);
-    Math_ApproxF(&this->actor.scale.x, 0.005f, 0.0005f);
-=======
-    SkelAnime_FrameUpdateMatrix(&this->skelAnime);
     Math_StepToF(&this->actor.scale.x, 0.005f, 0.0005f);
->>>>>>> b95643b3
     this->actor.scale.y = this->actor.scale.z = this->actor.scale.x;
 
     if (Math_StepToF(&this->actor.posRot.pos.y, this->actor.initPosRot.pos.y + 14.0f, 5.0f)) {
