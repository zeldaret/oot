--- conflicted
+++ resolved
@@ -40,15 +40,14 @@
     (ActorFunc)EnKarebaba_Update,
     (ActorFunc)EnKarebaba_Draw,
 };
-<<<<<<< HEAD
-
-static ColliderCylinderInit D_80A969F0 = {
+
+static ColliderCylinderInit sBodyColliderInit = {
     { COLTYPE_HARD, AT_OFF, AC_ON | AC_PLAYER, OC_OFF, OT_TYPE1, COLSHAPE_CYLINDER },
     { ELEMTYPE_UNK0, { 0x00000000, 0x00, 0x00 }, { 0xFFCFFFFF, 0x00, 0x00 }, TOUCH_OFF, BUMP_ON, OCELEM_OFF },
     { 7, 25, 0, { 0, 0, 0 } },
 };
 
-static ColliderCylinderInit D_80A96A1C = {
+static ColliderCylinderInit sHeadColliderInit = {
     { COLTYPE_HARD, AT_ON | AT_ENEMY, AC_OFF, OC_ON | OC_ALL, OT_TYPE1, COLSHAPE_CYLINDER },
     { ELEMTYPE_UNK0,
       { 0xFFCFFFFF, 0x00, 0x08 },
@@ -58,22 +57,6 @@
       OCELEM_ON },
     { 4, 25, 0, { 0, 0, 0 } },
 };
-*/
-#pragma GLOBAL_ASM("asm/non_matchings/overlays/actors/ovl_En_Karebaba/EnKarebaba_Init.s")
-=======
->>>>>>> eff219f7
-
-static ColliderCylinderInit sBodyColliderInit = {
-    { 0xC, 0, 9, 0, 0x10, COLSHAPE_CYLINDER },
-    { 0, { 0x00000000, 0, 0 }, { ~0x00300000, 0, 0 }, 0, 1, 0 },
-    { 7, 25, 0, { 0, 0, 0 } },
-};
-
-static ColliderCylinderInit sHeadColliderInit = {
-    { 0x0C, 0x11, 0, 0x39, 0x10, COLSHAPE_CYLINDER },
-    { 0, { ~0x00300000, 0, 8 }, { 0x00000000, 0, 0 }, 9, 0, 1 },
-    { 4, 25, 0, { 0, 0, 0 } },
-};
 
 static CollisionCheckInfoInit sColCheckInfoInit = { 1, 15, 80, 0xFE };
 
@@ -100,11 +83,11 @@
                    this->transitionDrawTable, 8);
     Collider_InitCylinder(globalCtx, &this->bodyCollider);
     Collider_SetCylinder(globalCtx, &this->bodyCollider, &this->actor, &sBodyColliderInit);
-    Collider_CylinderUpdate(&this->actor, &this->bodyCollider);
+    Collider_UpdateCylinder(&this->actor, &this->bodyCollider);
     Collider_InitCylinder(globalCtx, &this->headCollider);
     Collider_SetCylinder(globalCtx, &this->headCollider, &this->actor, &sHeadColliderInit);
-    Collider_CylinderUpdate(&this->actor, &this->headCollider);
-    func_80061ED4(&this->actor.colChkInfo, DamageTable_Get(1), &sColCheckInfoInit);
+    Collider_UpdateCylinder(&this->actor, &this->headCollider);
+    CollisionCheck_SetInfo(&this->actor.colChkInfo, DamageTable_Get(1), &sColCheckInfoInit);
 
     this->boundFloor = NULL;
 
@@ -125,9 +108,9 @@
 void EnKarebaba_ResetCollider(EnKarebaba* this) {
     this->bodyCollider.dim.radius = 7;
     this->bodyCollider.dim.height = 25;
-    this->bodyCollider.base.type = COLTYPE_UNK12;
+    this->bodyCollider.base.colType = COLTYPE_HARD;
     this->bodyCollider.base.acFlags |= 4;
-    this->bodyCollider.body.bumper.flags = ~0x00300000;
+    this->bodyCollider.info.bumper.dFlags = ~0x00300000;
     this->headCollider.dim.height = 25;
 }
 
@@ -154,9 +137,9 @@
 void EnKarebaba_SetupUpright(EnKarebaba* this) {
     if (this->actionFunc != EnKarebaba_Spin) {
         Actor_SetScale(&this->actor, 0.01f);
-        this->bodyCollider.base.type = COLTYPE_UNK6;
+        this->bodyCollider.base.colType = COLTYPE_HIT6;
         this->bodyCollider.base.acFlags &= ~0x0004;
-        this->bodyCollider.body.bumper.flags = gSaveContext.linkAge != 0 ? 0x07C00710 : 0x0FC00710;
+        this->bodyCollider.info.bumper.dFlags = gSaveContext.linkAge != 0 ? 0x07C00710 : 0x0FC00710;
         this->bodyCollider.dim.radius = 15;
         this->bodyCollider.dim.height = 80;
         this->headCollider.dim.height = 80;
