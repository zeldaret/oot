/*
 * File: z_shot_sun.c
 * Overlay: ovl_Shot_Sun
 * Description: Lake Hylia Sun hitbox and Song of Storms Fairy spawner
 */

#include "z_shot_sun.h"
#include "overlays/actors/ovl_En_Elf/z_en_elf.h"
#include "scenes/overworld/spot06/spot06_scene.h"
#include "vt.h"

#define FLAGS (ACTOR_FLAG_0 | ACTOR_FLAG_3)

void ShotSun_Init(Actor* thisx, GlobalContext* globalCtx);
void ShotSun_Destroy(Actor* thisx, GlobalContext* globalCtx);
void ShotSun_Update(Actor* thisx, GlobalContext* globalCtx);

void ShotSun_SpawnFairy(ShotSun* this, GlobalContext* globalCtx);
void ShotSun_TriggerFairy(ShotSun* this, GlobalContext* globalCtx);
void func_80BADF0C(ShotSun* this, GlobalContext* globalCtx);
void ShotSun_UpdateHyliaSun(ShotSun* this, GlobalContext* globalCtx);

const ActorInit Shot_Sun_InitVars = {
    ACTOR_SHOT_SUN,
    ACTORCAT_PROP,
    FLAGS,
    OBJECT_GAMEPLAY_KEEP,
    sizeof(ShotSun),
    (ActorFunc)ShotSun_Init,
    (ActorFunc)ShotSun_Destroy,
    (ActorFunc)ShotSun_Update,
    NULL,
};

static ColliderCylinderInit sCylinderInit = {
    {
        COLTYPE_NONE,
        AT_NONE,
        AC_ON | AC_TYPE_PLAYER,
        OC1_ON | OC1_TYPE_ALL,
        OC2_TYPE_1,
        COLSHAPE_CYLINDER,
    },
    {
        ELEMTYPE_UNK0,
        { 0x00000000, 0x00, 0x00 },
        { 0x00000020, 0x00, 0x00 },
        TOUCH_NONE,
        BUMP_ON,
        OCELEM_ON,
    },
    { 30, 60, 0, { 0, 0, 0 } },
};

void ShotSun_Init(Actor* thisx, GlobalContext* globalCtx) {
    ShotSun* this = (ShotSun*)thisx;
    s32 params;

    // "Ocarina secret occurrence"
    osSyncPrintf("%d ---- オカリナの秘密発生!!!!!!!!!!!!!\n", this->actor.params);
    params = this->actor.params & 0xFF;
    if (params == 0x40 || params == 0x41) {
        this->unk_1A4 = 0;
        this->actor.flags |= ACTOR_FLAG_4;
        this->actor.flags |= ACTOR_FLAG_25;
        this->actionFunc = func_80BADF0C;
        this->actor.flags |= ACTOR_FLAG_27;
    } else {
        Collider_InitCylinder(globalCtx, &this->collider);
        Collider_SetCylinder(globalCtx, &this->collider, &this->actor, &sCylinderInit);
        this->actionFunc = ShotSun_UpdateHyliaSun;
        this->actor.flags &= ~ACTOR_FLAG_0;
    }
}

void ShotSun_Destroy(Actor* thisx, GlobalContext* globalCtx) {
    ShotSun* this = (ShotSun*)thisx;
    s32 params = this->actor.params & 0xFF;

    if (params != 0x40 && params != 0x41) {
        Collider_DestroyCylinder(globalCtx, &this->collider);
    }
}

void ShotSun_SpawnFairy(ShotSun* this, GlobalContext* globalCtx) {
    s32 params = this->actor.params & 0xFF;
    s32 fairyType;

    if (this->timer > 0) {
        this->timer--;
    } else {
        switch (params) {
            case 0x40:
                fairyType = FAIRY_HEAL_BIG;
                break;
            case 0x41:
                fairyType = FAIRY_HEAL_BIG;
                break;
        }

        //! @bug fairyType may be uninitialized
        Actor_Spawn(&globalCtx->actorCtx, globalCtx, ACTOR_EN_ELF, this->actor.home.pos.x, this->actor.home.pos.y,
                    this->actor.home.pos.z, 0, 0, 0, fairyType);

        Actor_Kill(&this->actor);
    }
}

void ShotSun_TriggerFairy(ShotSun* this, GlobalContext* globalCtx) {
    if ((func_8005B198() == this->actor.category) || (this->timer != 0)) {
        this->actionFunc = ShotSun_SpawnFairy;
        this->timer = 50;

        Actor_Spawn(&globalCtx->actorCtx, globalCtx, ACTOR_DEMO_KANKYO, this->actor.home.pos.x, this->actor.home.pos.y,
                    this->actor.home.pos.z, 0, 0, 0, 0x11);

        func_80078914(&this->actor.projectedPos, NA_SE_EV_TRE_BOX_APPEAR);
    }
}

void func_80BADF0C(ShotSun* this, GlobalContext* globalCtx) {
    Player* player = GET_PLAYER(globalCtx);
    s32 pad;
    s32 params = this->actor.params & 0xFF;

    if (Math3D_Vec3fDistSq(&this->actor.world.pos, &player->actor.world.pos) > SQ(150.0f)) {
        this->unk_1A4 = 0;
    } else {
        if (this->unk_1A4 == 0) {
            if (!(player->stateFlags2 & PLAYER_STATE2_24)) {
                player->stateFlags2 |= PLAYER_STATE2_23;
                return;
            } else {
                this->unk_1A4 = 1;
            }
        }
        if (this->unk_1A4 == 1) {
            func_8010BD58(globalCtx, OCARINA_ACTION_FREE_PLAY);
            this->unk_1A4 = 2;
        } else if (this->unk_1A4 == 2 && globalCtx->msgCtx.ocarinaMode == OCARINA_MODE_04) {
            if ((params == 0x40 && globalCtx->msgCtx.lastPlayedSong == OCARINA_SONG_SUNS) ||
                (params == 0x41 && globalCtx->msgCtx.lastPlayedSong == OCARINA_SONG_STORMS)) {
                this->actionFunc = ShotSun_TriggerFairy;
                OnePointCutscene_Attention(globalCtx, &this->actor);
                this->timer = 0;
            } else {
                this->unk_1A4 = 0;
            }
            this->unk_1A4 = 0;
        }
    }
}

void ShotSun_UpdateHyliaSun(ShotSun* this, GlobalContext* globalCtx) {
    Vec3s cylinderPos;
    Player* player = GET_PLAYER(globalCtx);
    EnItem00* collectible;
    s32 pad;
    Vec3f spawnPos;

    if (this->collider.base.acFlags & AC_HIT) {
        func_80078884(NA_SE_SY_CORRECT_CHIME);
        osSyncPrintf(VT_FGCOL(CYAN) "SHOT_SUN HIT!!!!!!!\n" VT_RST);
        if (INV_CONTENT(ITEM_ARROW_FIRE) == ITEM_NONE) {
            Actor_Spawn(&globalCtx->actorCtx, globalCtx, ACTOR_ITEM_ETCETERA, 700.0f, -800.0f, 7261.0f, 0, 0, 0, 7);
            globalCtx->csCtx.segment = SEGMENTED_TO_VIRTUAL(gLakeHyliaFireArrowsCS);
            if (1) {}
            gSaveContext.cutsceneTrigger = 1;
        } else {
            spawnPos.x = 700.0f;
            spawnPos.y = -800.0f;
            spawnPos.z = 7261.0f;

            collectible = Item_DropCollectible(globalCtx, &spawnPos, ITEM00_MAGIC_LARGE);
            if (collectible != NULL) {
                collectible->unk_15A = 6000;
                collectible->actor.speedXZ = 0.0f;
            }
        }
        Actor_Kill(&this->actor);
    } else {
<<<<<<< HEAD
        if (!(this->actor.xzDistToPlayer > 120.0f) && gSaveContext.dayTime >= CLOCK_TIME(6, 30) &&
            gSaveContext.dayTime < CLOCK_TIME(7, 30)) {
            cylinderPos.x = player->bodyPartsPos[7].x + globalCtx->envCtx.sunPos.x * (1.0f / 6.0f);
            cylinderPos.y = player->bodyPartsPos[7].y - 30.0f + globalCtx->envCtx.sunPos.y * (1.0f / 6.0f);
            cylinderPos.z = player->bodyPartsPos[7].z + globalCtx->envCtx.sunPos.z * (1.0f / 6.0f);
=======
        if (!(this->actor.xzDistToPlayer > 120.0f) && gSaveContext.dayTime >= 0x4555 && gSaveContext.dayTime < 0x5000) {
            cylinderPos.x = player->bodyPartsPos[PLAYER_BODYPART_HEAD].x + globalCtx->envCtx.sunPos.x * (1.0f / 6.0f);
            cylinderPos.y =
                player->bodyPartsPos[PLAYER_BODYPART_HEAD].y - 30.0f + globalCtx->envCtx.sunPos.y * (1.0f / 6.0f);
            cylinderPos.z = player->bodyPartsPos[PLAYER_BODYPART_HEAD].z + globalCtx->envCtx.sunPos.z * (1.0f / 6.0f);
>>>>>>> 2efd0086

            this->hitboxPos = cylinderPos;

            Collider_SetCylinderPosition(&this->collider, &cylinderPos);
            CollisionCheck_SetAC(globalCtx, &globalCtx->colChkCtx, &this->collider.base);
        }
    }
}

void ShotSun_Update(Actor* thisx, GlobalContext* globalCtx) {
    ShotSun* this = (ShotSun*)thisx;

    this->actionFunc(this, globalCtx);
}<|MERGE_RESOLUTION|>--- conflicted
+++ resolved
@@ -179,19 +179,12 @@
         }
         Actor_Kill(&this->actor);
     } else {
-<<<<<<< HEAD
         if (!(this->actor.xzDistToPlayer > 120.0f) && gSaveContext.dayTime >= CLOCK_TIME(6, 30) &&
             gSaveContext.dayTime < CLOCK_TIME(7, 30)) {
-            cylinderPos.x = player->bodyPartsPos[7].x + globalCtx->envCtx.sunPos.x * (1.0f / 6.0f);
-            cylinderPos.y = player->bodyPartsPos[7].y - 30.0f + globalCtx->envCtx.sunPos.y * (1.0f / 6.0f);
-            cylinderPos.z = player->bodyPartsPos[7].z + globalCtx->envCtx.sunPos.z * (1.0f / 6.0f);
-=======
-        if (!(this->actor.xzDistToPlayer > 120.0f) && gSaveContext.dayTime >= 0x4555 && gSaveContext.dayTime < 0x5000) {
             cylinderPos.x = player->bodyPartsPos[PLAYER_BODYPART_HEAD].x + globalCtx->envCtx.sunPos.x * (1.0f / 6.0f);
             cylinderPos.y =
                 player->bodyPartsPos[PLAYER_BODYPART_HEAD].y - 30.0f + globalCtx->envCtx.sunPos.y * (1.0f / 6.0f);
             cylinderPos.z = player->bodyPartsPos[PLAYER_BODYPART_HEAD].z + globalCtx->envCtx.sunPos.z * (1.0f / 6.0f);
->>>>>>> 2efd0086
 
             this->hitboxPos = cylinderPos;
 
