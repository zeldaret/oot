--- conflicted
+++ resolved
@@ -181,17 +181,10 @@
         }
         Actor_Kill(&this->actor);
     } else {
-<<<<<<< HEAD
-        if (!(120.0f < this->actor.xzDistFromLink) && gSaveContext.dayTime >= 0x4555 && gSaveContext.dayTime < 0x5000) {
-            cylinderPos.x = player->bodyPartsPos[7].x + globalCtx->envCtx.sunPos.x * 0.16666667f;
-            cylinderPos.y = player->bodyPartsPos[7].y - 30.0f + globalCtx->envCtx.sunPos.y * 0.16666667f;
-            cylinderPos.z = player->bodyPartsPos[7].z + globalCtx->envCtx.sunPos.z * 0.16666667f;
-=======
         if (!(this->actor.xzDistToPlayer > 120.0f) && gSaveContext.dayTime >= 0x4555 && gSaveContext.dayTime < 0x5000) {
-            cylinderPos.x = player->bodyPartsPos[7].x + globalCtx->envCtx.unk_04.x * (1.0f / 6.0f);
-            cylinderPos.y = player->bodyPartsPos[7].y - 30.0f + globalCtx->envCtx.unk_04.y * (1.0f / 6.0f);
-            cylinderPos.z = player->bodyPartsPos[7].z + globalCtx->envCtx.unk_04.z * (1.0f / 6.0f);
->>>>>>> e53081df
+            cylinderPos.x = player->bodyPartsPos[7].x + globalCtx->envCtx.sunPos.x * (1.0f / 6.0f);
+            cylinderPos.y = player->bodyPartsPos[7].y - 30.0f + globalCtx->envCtx.sunPos.y * (1.0f / 6.0f);
+            cylinderPos.z = player->bodyPartsPos[7].z + globalCtx->envCtx.sunPos.z * (1.0f / 6.0f);
 
             this->hitboxPos = cylinderPos;
 
