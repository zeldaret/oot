--- conflicted
+++ resolved
@@ -172,15 +172,9 @@
         Actor_Kill(&this->actor);
     } else {
         if (!(120.0f < this->actor.xzDistFromLink) && gSaveContext.dayTime >= 0x4555 && gSaveContext.dayTime < 0x5000) {
-<<<<<<< HEAD
-            cylinderPos.x = player->unk_908[7].x + globalCtx->envCtx.unk_04.x * 0.16666667f;
-            cylinderPos.y = player->unk_908[7].y - 30.0f + globalCtx->envCtx.unk_04.y * 0.16666667f;
-            cylinderPos.z = player->unk_908[7].z + globalCtx->envCtx.unk_04.z * 0.16666667f;
-=======
             cylinderPos.x = player->bodyPartsPos[7].x + globalCtx->envCtx.unk_04.x * 0.16666667f;
             cylinderPos.y = player->bodyPartsPos[7].y - 30.0f + globalCtx->envCtx.unk_04.y * 0.16666667f;
             cylinderPos.z = player->bodyPartsPos[7].z + globalCtx->envCtx.unk_04.z * 0.16666667f;
->>>>>>> c864ce0d
 
             this->hitboxPos = cylinderPos;
 
