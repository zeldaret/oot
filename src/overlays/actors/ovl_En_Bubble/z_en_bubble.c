#include "z_en_bubble.h"

#define FLAGS 0x00000001

#define THIS ((EnBubble*)thisx)

void EnBubble_Init(Actor* thisx, GlobalContext* globalCtx);
void EnBubble_Destroy(Actor* thisx, GlobalContext* globalCtx);
void EnBubble_Update(Actor* thisx, GlobalContext* globalCtx);
void EnBubble_Draw(Actor* thisx, GlobalContext* globalCtx);

void EnBubble_Wait(EnBubble* this, GlobalContext* globalCtx);
void EnBubble_Pop(EnBubble* this, GlobalContext* globalCtx);
void EnBubble_Regrow(EnBubble* this, GlobalContext* globalCtx);

extern Gfx D_06001000[];

const ActorInit En_Bubble_InitVars = {
    ACTOR_EN_BUBBLE,
    ACTORTYPE_ENEMY,
    FLAGS,
    OBJECT_BUBBLE,
    sizeof(EnBubble),
    (ActorFunc)EnBubble_Init,
    (ActorFunc)EnBubble_Destroy,
    (ActorFunc)EnBubble_Update,
    (ActorFunc)EnBubble_Draw,
};
<<<<<<< HEAD

static ColliderJntSphElementInit D_809CCE30[2] = {
    {
        {
            ELEMTYPE_UNK0,
            { 0x00000000, 0x00, 0x04 },
            { 0xFFCFD753, 0x00, 0x00 },
            TOUCH_OFF,
            BUMP_ON,
            OCELEM_ON,
        },
        { 0, { { 0, 0, 0 }, 16 }, 100 },
    },
    {
        {
            ELEMTYPE_UNK0,
            { 0x00000000, 0x00, 0x00 },
            { 0x00002824, 0x00, 0x00 },
            TOUCH_OFF,
            BUMP_ON | BUMP_NO_AT_INFO | BUMP_NO_DAMAGE | BUMP_NO_SWORD_SFX | BUMP_NO_HITMARK,
            OCELEM_OFF,
        },
        { 0, { { 0, 0, 0 }, 16 }, 100 },
    },
};

static ColliderJntSphInit D_809CCE78 = {
    {
        COLTYPE_HIT6,
        AT_ON | AT_ENEMY,
        AC_ON | AC_PLAYER,
        OC_ON | OC_ALL,
        OT_TYPE1,
        COLSHAPE_JNTSPH,
    },
    2,
    D_809CCE30,
};
*/
#pragma GLOBAL_ASM("asm/non_matchings/overlays/actors/ovl_En_Bubble/func_809CBC00.s")
=======
>>>>>>> 1ff2f0f8

static ColliderJntSphItemInit sJntSphItemsInit[] = {
    {
        { 0x00, { 0x00000000, 0x00, 0x04 }, { 0xFFCFD753, 0x00, 0x00 }, 0x00, 0x01, 0x01 },
        { 0x00, { { 0x0000, 0x0000, 0x0000 }, 16 }, 100 },
    },
    {
        { 0x00, { 0x00000000, 0x00, 0x00 }, { 0x00002824, 0x00, 0x00 }, 0x00, 0x79, 0x00 },
        { 0x00, { { 0x0000, 0x0000, 0x0000 }, 16 }, 100 },
    },
};

static ColliderJntSphInit sJntSphInit = {
    { COLTYPE_UNK6, 0x11, 0x09, 0x39, 0x10, COLSHAPE_JNTSPH },
    2,
    sJntSphItemsInit,
};

static CollisionCheckInfoInit2 sColChkInfoInit2 = {
    0x01, 0x0002, 0x0019, 0x0019, 0xFF,
};

static Vec3f sEffectAccel = { 0.0f, -0.5f, 0.0f };

static Color_RGBA8 sEffectPrimColor = { 255, 255, 255, 255 };

static Color_RGBA8 sEffectEnvColor = { 150, 150, 150, 0 };

void EnBubble_SetDimensions(EnBubble* this, f32 dim) {
    f32 a;
    f32 b;
    f32 c;
    f32 d;

    this->actor.flags |= 1;
    Actor_SetScale(&this->actor, 1.0f);
    this->actor.shape.unk_08 = 16.0f;
    this->graphicRotSpeed = 16.0f;
    this->graphicEccentricity = 0.08f;
    this->expansionWidth = dim;
    this->expansionHeight = dim;
    a = Rand_ZeroOne();
    b = Rand_ZeroOne();
    c = Rand_ZeroOne();
    this->unk_218 = 1.0f;
    this->unk_21C = 1.0f;
    d = (a * a) + (b * b) + (c * c);
    this->unk_1FC.x = a / d;
    this->unk_1FC.y = b / d;
    this->unk_1FC.z = c / d;
}

u32 func_809CBCBC(EnBubble* this) {
    ColliderBody* body = &this->colliderSphere.list->body;

    body->toucher.flags = 0x8;
    body->toucher.effect = 0;
    body->toucher.damage = 4;
    body->toucherFlags = 1;
    this->actor.velocity.y = 0.0f;
    return 6;
}

// only called in an unused actionFunc
u32 func_809CBCEC(EnBubble* this) {
    EnBubble_SetDimensions(this, -1.0f);
    return 12;
}

void EnBubble_DamagePlayer(EnBubble* this, GlobalContext* globalCtx) {
    s32 damage = -this->colliderSphere.list->body.toucher.damage;

    globalCtx->damagePlayer(globalCtx, damage);
    func_8002F7A0(globalCtx, &this->actor, 6.0f, this->actor.yawTowardsLink, 6.0f);
}

s32 EnBubble_Explosion(EnBubble* this, GlobalContext* globalCtx) {
    u32 i;
    Vec3f effectAccel;
    Vec3f effectVel;
    Vec3f effectPos;

    effectAccel = sEffectAccel;
    Math_SmoothStepToF(&this->expansionWidth, 4.0f, 0.1f, 1000.0f, 0.0f);
    Math_SmoothStepToF(&this->expansionHeight, 4.0f, 0.1f, 1000.0f, 0.0f);
    Math_SmoothStepToF(&this->graphicRotSpeed, 54.0f, 0.1f, 1000.0f, 0.0f);
    Math_SmoothStepToF(&this->graphicEccentricity, 0.2f, 0.1f, 1000.0f, 0.0f);
    this->actor.shape.unk_08 = ((this->expansionHeight + 1.0f) * 16.0f);

    if (DECR(this->explosionCountdown) != 0) {
        return -1;
    }
    effectPos.x = this->actor.posRot.pos.x;
    effectPos.y = this->actor.posRot.pos.y + this->actor.shape.unk_08;
    effectPos.z = this->actor.posRot.pos.z;
    for (i = 0; i < 20; i++) {
        effectVel.x = (Rand_ZeroOne() - 0.5f) * 7.0f;
        effectVel.y = Rand_ZeroOne() * 7.0f;
        effectVel.z = (Rand_ZeroOne() - 0.5f) * 7.0f;
        EffectSsDtBubble_SpawnCustomColor(globalCtx, &effectPos, &effectVel, &effectAccel, &sEffectPrimColor,
                                          &sEffectEnvColor, Rand_S16Offset(100, 50), 0x19, 0);
    }
    Item_DropCollectibleRandom(globalCtx, NULL, &this->actor.posRot.pos, 0x50);
    this->actor.flags &= ~0x1;
    return Rand_S16Offset(90, 60);
}

// only called in an unused actionFunc
u32 func_809CBFD4(EnBubble* this) {
    if (DECR(this->explosionCountdown) != 0) {
        return -1;
    }
    return func_809CBCEC(this);
}

// only called in an unused actionFunc
u32 func_809CC020(EnBubble* this) {
    this->expansionWidth += 0.083333336f;
    this->expansionHeight += 0.083333336f;

    if (DECR(this->explosionCountdown) != 0) {
        return 0;
    }
    return 1;
}

void EnBubble_Vec3fNormalizedRelfect(Vec3f* vec1, Vec3f* vec2, Vec3f* ret) {
    f32 norm;

    Math3D_Vec3fReflect(vec1, vec2, ret);
    norm = sqrtf((ret->x * ret->x) + (ret->y * ret->y) + (ret->z * ret->z));
    if (norm != 0.0f) {
        ret->x /= norm;
        ret->y /= norm;
        ret->z /= norm;
    } else {
        ret->x = ret->y = ret->z = 0.0f;
    }
}

void EnBubble_Vec3fNormalize(Vec3f* vec) {
    f32 norm;

    norm = sqrt((vec->x * vec->x) + (vec->y * vec->y) + (vec->z * vec->z));
    if (norm != 0.0f) {
        vec->x /= norm;
        vec->y /= norm;
        vec->z /= norm;
    } else {
        vec->x = vec->y = vec->z = 0.0f;
    }
}

void EnBubble_Fly(EnBubble* this, GlobalContext* globalCtx) {
    CollisionPoly* sp94;
    Actor* bumpActor;
    Vec3f sp84;
    Vec3f sp78;
    Vec3f sp6C;
    Vec3f sp60;
    Vec3f sp54;
    f32 bounceSpeed;
    s32 bgId;
    u8 bounceCount;

    if (this->colliderSphere.list[1].body.bumperFlags & 0x2) {
        bumpActor = this->colliderSphere.base.ac;
        this->normalizedBumpVelocity = bumpActor->velocity;
        EnBubble_Vec3fNormalize(&this->normalizedBumpVelocity);
        this->velocityFromBump.x += (this->normalizedBumpVelocity.x * 3.0f);
        this->velocityFromBump.y += (this->normalizedBumpVelocity.y * 3.0f);
        this->velocityFromBump.z += (this->normalizedBumpVelocity.z * 3.0f);
    }
    this->sinkSpeed -= 0.1f;
    if (this->sinkSpeed < this->actor.minVelocityY) {
        this->sinkSpeed = this->actor.minVelocityY;
    }
    sp54.x = this->velocityFromBounce.x + this->velocityFromBump.x;
    sp54.y = this->velocityFromBounce.y + this->velocityFromBump.y + this->sinkSpeed;
    sp54.z = this->velocityFromBounce.z + this->velocityFromBump.z;
    EnBubble_Vec3fNormalize(&sp54);

    sp78.x = this->actor.posRot.pos.x;
    sp78.y = this->actor.posRot.pos.y + this->actor.shape.unk_08;
    sp78.z = this->actor.posRot.pos.z;
    sp6C = sp78;

    sp6C.x += (sp54.x * 24.0f);
    sp6C.y += (sp54.y * 24.0f);
    sp6C.z += (sp54.z * 24.0f);
    if (BgCheck_EntityLineTest1(&globalCtx->colCtx, &sp78, &sp6C, &sp84, &sp94, 1, 1, 1, 0, &bgId) != 0) {
        sp60.x = COLPOLY_GET_NORMAL(sp94->normal.x);
        sp60.y = COLPOLY_GET_NORMAL(sp94->normal.y);
        sp60.z = COLPOLY_GET_NORMAL(sp94->normal.z);
        EnBubble_Vec3fNormalizedRelfect(&sp54, &sp60, &sp54);
        this->bounceDirection = sp54;
        bounceCount = this->bounceCount;
        this->bounceCount = ++bounceCount;
        if (bounceCount > (s16)(Rand_ZeroOne() * 10.0f)) {
            this->bounceCount = 0;
        }
        bounceSpeed = (this->bounceCount == 0) ? 3.6000001f : 3.0f;
        this->velocityFromBump.x = this->velocityFromBump.y = this->velocityFromBump.z = 0.0f;
        this->velocityFromBounce.x = (this->bounceDirection.x * bounceSpeed);
        this->velocityFromBounce.y = (this->bounceDirection.y * bounceSpeed);
        this->velocityFromBounce.z = (this->bounceDirection.z * bounceSpeed);
        this->sinkSpeed = 0.0f;
        Audio_PlayActorSound2(&this->actor, NA_SE_EN_AWA_BOUND);
        this->graphicRotSpeed = 128.0f;
        this->graphicEccentricity = 0.48f;
    } else if (this->actor.bgCheckFlags & 0x20 && sp54.y < 0.0f) {
        sp60.x = sp60.z = 0.0f;
        sp60.y = 1.0f;
        EnBubble_Vec3fNormalizedRelfect(&sp54, &sp60, &sp54);
        this->bounceDirection = sp54;
        bounceCount = this->bounceCount;
        this->bounceCount = ++bounceCount;
        if (bounceCount > (s16)(Rand_ZeroOne() * 10.0f)) {
            this->bounceCount = 0;
        }
        bounceSpeed = (this->bounceCount == 0) ? 3.6000001f : 3.0f;
        this->velocityFromBump.x = this->velocityFromBump.y = this->velocityFromBump.z = 0.0f;
        this->velocityFromBounce.x = (this->bounceDirection.x * bounceSpeed);
        this->velocityFromBounce.y = (this->bounceDirection.y * bounceSpeed);
        this->velocityFromBounce.z = (this->bounceDirection.z * bounceSpeed);
        this->sinkSpeed = 0.0f;
        Audio_PlayActorSound2(&this->actor, NA_SE_EN_AWA_BOUND);
        this->graphicRotSpeed = 128.0f;
        this->graphicEccentricity = 0.48f;
    }
    this->actor.velocity.x = this->velocityFromBounce.x + this->velocityFromBump.x;
    this->actor.velocity.y = this->velocityFromBounce.y + this->velocityFromBump.y + this->sinkSpeed;
    this->actor.velocity.z = this->velocityFromBounce.z + this->velocityFromBump.z;
    Math_ApproachF(&this->velocityFromBump.x, 0.0f, 0.3f, 0.1f);
    Math_ApproachF(&this->velocityFromBump.y, 0.0f, 0.3f, 0.1f);
    Math_ApproachF(&this->velocityFromBump.z, 0.0f, 0.3f, 0.1f);
}

u32 func_809CC648(EnBubble* this) {
    if (((this->colliderSphere.base.acFlags & 0x2) != 0) == false) {
        return false;
    }
    this->colliderSphere.base.acFlags &= ~0x2;
    if (this->colliderSphere.list[1].body.bumperFlags & 0x2) {
        this->unk_1F0.x = this->colliderSphere.base.ac->velocity.x / 10.0f;
        this->unk_1F0.y = this->colliderSphere.base.ac->velocity.y / 10.0f;
        this->unk_1F0.z = this->colliderSphere.base.ac->velocity.z / 10.0f;
        this->graphicRotSpeed = 128.0f;
        this->graphicEccentricity = 0.48f;
        return false;
    }
    this->unk_208 = 8;
    return true;
}

u32 EnBubble_DetectPop(EnBubble* this, GlobalContext* globalCtx) {
    if (DECR(this->unk_208) != 0 || this->actionFunc == EnBubble_Pop) {
        return false;
    }
    if (this->colliderSphere.base.maskB & 0x1) {
        this->colliderSphere.base.maskB &= ~0x1;
        EnBubble_DamagePlayer(this, globalCtx);
        this->unk_208 = 8;
        return true;
    }
    return func_809CC648(this);
}

void func_809CC774(EnBubble* this) {
    ColliderJntSphItemDim* dim;
    Vec3f src;
    Vec3f dest;

    dim = &this->colliderSphere.list[0].dim;
    src.x = dim->modelSphere.center.x;
    src.y = dim->modelSphere.center.y;
    src.z = dim->modelSphere.center.z;

    Matrix_MultVec3f(&src, &dest);
    dim->worldSphere.center.x = dest.x;
    dim->worldSphere.center.y = dest.y;
    dim->worldSphere.center.z = dest.z;
    dim->worldSphere.radius = dim->modelSphere.radius * (1.0f + this->expansionWidth);
    this->colliderSphere.list[1].dim = *dim;
}

void EnBubble_Init(Actor* thisx, GlobalContext* globalCtx) {
    EnBubble* this = THIS;
    u32 pad;

    ActorShape_Init(&this->actor.shape, 16.0f, ActorShadow_DrawFunc_Circle, 0.2f);
    Collider_InitJntSph(globalCtx, &this->colliderSphere);
    Collider_SetJntSph(globalCtx, &this->colliderSphere, &this->actor, &sJntSphInit, this->colliderSphereItems);
    func_80061EFC(&this->actor.colChkInfo, DamageTable_Get(9), &sColChkInfoInit2);
    this->actor.naviEnemyId = 0x16;
    this->bounceDirection.x = Rand_ZeroOne();
    this->bounceDirection.y = Rand_ZeroOne();
    this->bounceDirection.z = Rand_ZeroOne();
    EnBubble_Vec3fNormalize(&this->bounceDirection);
    this->velocityFromBounce.x = this->bounceDirection.x * 3.0f;
    this->velocityFromBounce.y = this->bounceDirection.y * 3.0f;
    this->velocityFromBounce.z = this->bounceDirection.z * 3.0f;
    EnBubble_SetDimensions(this, 0.0f);
    this->actionFunc = EnBubble_Wait;
}

void EnBubble_Destroy(Actor* thisx, GlobalContext* globalCtx) {
    EnBubble* this = THIS;

    Collider_DestroyJntSph(globalCtx, &this->colliderSphere);
}

void EnBubble_Wait(EnBubble* this, GlobalContext* globalCtx) {
    if (EnBubble_DetectPop(this, globalCtx)) {
        this->explosionCountdown = func_809CBCBC(this);
        this->actionFunc = EnBubble_Pop;
    } else {
        EnBubble_Fly(this, globalCtx);
        this->actor.shape.unk_08 = ((this->expansionHeight + 1.0f) * 16.0f);
        CollisionCheck_SetAC(globalCtx, &globalCtx->colChkCtx, &this->colliderSphere.base);
        CollisionCheck_SetOC(globalCtx, &globalCtx->colChkCtx, &this->colliderSphere.base);
    }
}

void EnBubble_Pop(EnBubble* this, GlobalContext* globalCtx) {
    if (EnBubble_Explosion(this, globalCtx) >= 0) {
        Audio_PlaySoundAtPosition(globalCtx, &this->actor.posRot.pos, 60, NA_SE_EN_AWA_BREAK);
        Actor_Kill(&this->actor);
    }
}

// unused
void EnBubble_Disappear(EnBubble* this, GlobalContext* globalCtx) {
    s32 temp_v0;

    temp_v0 = func_809CBFD4(this);
    if (temp_v0 >= 0) {
        this->actor.shape.shadowDrawFunc = ActorShadow_DrawFunc_Circle;
        this->explosionCountdown = temp_v0;
        this->actionFunc = EnBubble_Regrow;
    }
}

// unused
void EnBubble_Regrow(EnBubble* this, GlobalContext* globalCtx) {
    if (func_809CC020(this) != 0) {
        this->actionFunc = EnBubble_Wait;
    }
    CollisionCheck_SetAC(globalCtx, &globalCtx->colChkCtx, &this->colliderSphere.base);
    CollisionCheck_SetOC(globalCtx, &globalCtx->colChkCtx, &this->colliderSphere.base);
}

void EnBubble_Update(Actor* thisx, GlobalContext* globalCtx) {
    EnBubble* this = THIS;

    func_8002D7EC(&this->actor);
    func_8002E4B4(globalCtx, &this->actor, 16.0f, 16.0f, 0.0f, 7);
    this->actionFunc(this, globalCtx);
    Actor_SetHeight(&this->actor, this->actor.shape.unk_08);
}

void EnBubble_Draw(Actor* thisx, GlobalContext* globalCtx) {
    EnBubble* this = THIS;
    u32 pad;

    OPEN_DISPS(globalCtx->state.gfxCtx, "../z_en_bubble.c", 1175);

    if (this->actionFunc != EnBubble_Disappear) {
        func_80093D84(globalCtx->state.gfxCtx);
        Math_SmoothStepToF(&this->graphicRotSpeed, 16.0f, 0.2f, 1000.0f, 0.0f);
        Math_SmoothStepToF(&this->graphicEccentricity, 0.08f, 0.2f, 1000.0f, 0.0f);
        func_800D1FD4(&globalCtx->mf_11DA0);

        Matrix_Scale(this->expansionWidth + 1.0f, this->expansionHeight + 1.0f, 1.0f, MTXMODE_APPLY);
        Matrix_RotateZ(((f32)globalCtx->state.frames * 0.017453292f) * this->graphicRotSpeed, MTXMODE_APPLY);
        Matrix_Scale(this->graphicEccentricity + 1.0f, 1.0f, 1.0f, MTXMODE_APPLY);
        Matrix_RotateZ((-(f32)globalCtx->state.frames * 0.017453292f) * this->graphicRotSpeed, MTXMODE_APPLY);

        gSPMatrix(POLY_XLU_DISP++, Matrix_NewMtx(globalCtx->state.gfxCtx, "../z_en_bubble.c", 1220),
                  G_MTX_NOPUSH | G_MTX_LOAD | G_MTX_MODELVIEW);
        gSPDisplayList(POLY_XLU_DISP++, D_06001000);
    }

    CLOSE_DISPS(globalCtx->state.gfxCtx, "../z_en_bubble.c", 1226);

    if (this->actionFunc != EnBubble_Disappear) {
        this->actor.shape.unk_10 = (f32)((this->expansionWidth + 1.0f) * 0.2f);
        func_809CC774(this);
    }
}<|MERGE_RESOLUTION|>--- conflicted
+++ resolved
@@ -26,9 +26,8 @@
     (ActorFunc)EnBubble_Update,
     (ActorFunc)EnBubble_Draw,
 };
-<<<<<<< HEAD
-
-static ColliderJntSphElementInit D_809CCE30[2] = {
+
+static ColliderJntSphElementInit sJntSphElementsInit[2] = {
     {
         {
             ELEMTYPE_UNK0,
@@ -53,7 +52,7 @@
     },
 };
 
-static ColliderJntSphInit D_809CCE78 = {
+static ColliderJntSphInit sJntSphInit = {
     {
         COLTYPE_HIT6,
         AT_ON | AT_ENEMY,
@@ -63,32 +62,11 @@
         COLSHAPE_JNTSPH,
     },
     2,
-    D_809CCE30,
+    sJntSphElementsInit,
 };
-*/
-#pragma GLOBAL_ASM("asm/non_matchings/overlays/actors/ovl_En_Bubble/func_809CBC00.s")
-=======
->>>>>>> 1ff2f0f8
-
-static ColliderJntSphItemInit sJntSphItemsInit[] = {
-    {
-        { 0x00, { 0x00000000, 0x00, 0x04 }, { 0xFFCFD753, 0x00, 0x00 }, 0x00, 0x01, 0x01 },
-        { 0x00, { { 0x0000, 0x0000, 0x0000 }, 16 }, 100 },
-    },
-    {
-        { 0x00, { 0x00000000, 0x00, 0x00 }, { 0x00002824, 0x00, 0x00 }, 0x00, 0x79, 0x00 },
-        { 0x00, { { 0x0000, 0x0000, 0x0000 }, 16 }, 100 },
-    },
-};
-
-static ColliderJntSphInit sJntSphInit = {
-    { COLTYPE_UNK6, 0x11, 0x09, 0x39, 0x10, COLSHAPE_JNTSPH },
-    2,
-    sJntSphItemsInit,
-};
 
 static CollisionCheckInfoInit2 sColChkInfoInit2 = {
-    0x01, 0x0002, 0x0019, 0x0019, 0xFF,
+    1, 2, 25, 25, MASS_IMMOBILE,
 };
 
 static Vec3f sEffectAccel = { 0.0f, -0.5f, 0.0f };
@@ -122,12 +100,12 @@
 }
 
 u32 func_809CBCBC(EnBubble* this) {
-    ColliderBody* body = &this->colliderSphere.list->body;
-
-    body->toucher.flags = 0x8;
-    body->toucher.effect = 0;
-    body->toucher.damage = 4;
-    body->toucherFlags = 1;
+    ColliderInfo* info = &this->colliderSphere.elements[0].info;
+
+    info->toucher.dmgFlags = 0x8;
+    info->toucher.effect = 0;
+    info->toucher.damage = 4;
+    info->toucherFlags = TOUCH_ON;
     this->actor.velocity.y = 0.0f;
     return 6;
 }
@@ -139,7 +117,7 @@
 }
 
 void EnBubble_DamagePlayer(EnBubble* this, GlobalContext* globalCtx) {
-    s32 damage = -this->colliderSphere.list->body.toucher.damage;
+    s32 damage = -this->colliderSphere.elements[0].info.toucher.damage;
 
     globalCtx->damagePlayer(globalCtx, damage);
     func_8002F7A0(globalCtx, &this->actor, 6.0f, this->actor.yawTowardsLink, 6.0f);
@@ -234,7 +212,7 @@
     s32 bgId;
     u8 bounceCount;
 
-    if (this->colliderSphere.list[1].body.bumperFlags & 0x2) {
+    if (this->colliderSphere.elements[1].info.bumperFlags & BUMP_HIT) {
         bumpActor = this->colliderSphere.base.ac;
         this->normalizedBumpVelocity = bumpActor->velocity;
         EnBubble_Vec3fNormalize(&this->normalizedBumpVelocity);
@@ -308,11 +286,11 @@
 }
 
 u32 func_809CC648(EnBubble* this) {
-    if (((this->colliderSphere.base.acFlags & 0x2) != 0) == false) {
+    if (((this->colliderSphere.base.acFlags & AC_HIT) != 0) == false) {
         return false;
     }
-    this->colliderSphere.base.acFlags &= ~0x2;
-    if (this->colliderSphere.list[1].body.bumperFlags & 0x2) {
+    this->colliderSphere.base.acFlags &= ~AC_HIT;
+    if (this->colliderSphere.elements[1].info.bumperFlags & BUMP_HIT) {
         this->unk_1F0.x = this->colliderSphere.base.ac->velocity.x / 10.0f;
         this->unk_1F0.y = this->colliderSphere.base.ac->velocity.y / 10.0f;
         this->unk_1F0.z = this->colliderSphere.base.ac->velocity.z / 10.0f;
@@ -328,8 +306,8 @@
     if (DECR(this->unk_208) != 0 || this->actionFunc == EnBubble_Pop) {
         return false;
     }
-    if (this->colliderSphere.base.maskB & 0x1) {
-        this->colliderSphere.base.maskB &= ~0x1;
+    if (this->colliderSphere.base.ocType & OT_HIT_PLAYER) {
+        this->colliderSphere.base.ocType &= ~OT_HIT_PLAYER;
         EnBubble_DamagePlayer(this, globalCtx);
         this->unk_208 = 8;
         return true;
@@ -338,11 +316,11 @@
 }
 
 void func_809CC774(EnBubble* this) {
-    ColliderJntSphItemDim* dim;
+    ColliderJntSphElementDim* dim;
     Vec3f src;
     Vec3f dest;
 
-    dim = &this->colliderSphere.list[0].dim;
+    dim = &this->colliderSphere.elements[0].dim;
     src.x = dim->modelSphere.center.x;
     src.y = dim->modelSphere.center.y;
     src.z = dim->modelSphere.center.z;
@@ -352,7 +330,7 @@
     dim->worldSphere.center.y = dest.y;
     dim->worldSphere.center.z = dest.z;
     dim->worldSphere.radius = dim->modelSphere.radius * (1.0f + this->expansionWidth);
-    this->colliderSphere.list[1].dim = *dim;
+    this->colliderSphere.elements[1].dim = *dim;
 }
 
 void EnBubble_Init(Actor* thisx, GlobalContext* globalCtx) {
@@ -362,7 +340,7 @@
     ActorShape_Init(&this->actor.shape, 16.0f, ActorShadow_DrawFunc_Circle, 0.2f);
     Collider_InitJntSph(globalCtx, &this->colliderSphere);
     Collider_SetJntSph(globalCtx, &this->colliderSphere, &this->actor, &sJntSphInit, this->colliderSphereItems);
-    func_80061EFC(&this->actor.colChkInfo, DamageTable_Get(9), &sColChkInfoInit2);
+    CollisionCheck_SetInfo2(&this->actor.colChkInfo, DamageTable_Get(9), &sColChkInfoInit2);
     this->actor.naviEnemyId = 0x16;
     this->bounceDirection.x = Rand_ZeroOne();
     this->bounceDirection.y = Rand_ZeroOne();
@@ -414,7 +392,7 @@
 
 // unused
 void EnBubble_Regrow(EnBubble* this, GlobalContext* globalCtx) {
-    if (func_809CC020(this) != 0) {
+    if (func_809CC020(this)) {
         this->actionFunc = EnBubble_Wait;
     }
     CollisionCheck_SetAC(globalCtx, &globalCtx->colChkCtx, &this->colliderSphere.base);
