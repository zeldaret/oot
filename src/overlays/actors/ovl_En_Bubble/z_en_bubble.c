#include "z_en_bubble.h"

#include "libc64/qrand.h"
#include "gfx.h"
#include "gfx_setupdl.h"
#include "sfx.h"
#include "sys_math3d.h"
#include "sys_matrix.h"
#include "z_en_item00.h"
#include "z_lib.h"
#include "effect.h"
#include "play_state.h"

#include "assets/objects/object_bubble/object_bubble.h"

#define FLAGS ACTOR_FLAG_ATTENTION_ENABLED

void EnBubble_Init(Actor* thisx, PlayState* play);
void EnBubble_Destroy(Actor* thisx, PlayState* play);
void EnBubble_Update(Actor* thisx, PlayState* play);
void EnBubble_Draw(Actor* thisx, PlayState* play);

void EnBubble_Wait(EnBubble* this, PlayState* play);
void EnBubble_Pop(EnBubble* this, PlayState* play);
void EnBubble_Regrow(EnBubble* this, PlayState* play);

ActorProfile En_Bubble_Profile = {
    /**/ ACTOR_EN_BUBBLE,
    /**/ ACTORCAT_ENEMY,
    /**/ FLAGS,
    /**/ OBJECT_BUBBLE,
    /**/ sizeof(EnBubble),
    /**/ EnBubble_Init,
    /**/ EnBubble_Destroy,
    /**/ EnBubble_Update,
    /**/ EnBubble_Draw,
};

static ColliderJntSphElementInit sJntSphElementsInit[2] = {
    {
        {
            ELEM_MATERIAL_UNK0,
            { 0x00000000, 0x00, 0x04 },
            { 0xFFCFD753, 0x00, 0x00 },
            ATELEM_NONE,
            ACELEM_ON,
            OCELEM_ON,
        },
        { 0, { { 0, 0, 0 }, 16 }, 100 },
    },
    {
        {
            ELEM_MATERIAL_UNK0,
            { 0x00000000, 0x00, 0x00 },
            { 0x00002824, 0x00, 0x00 },
            ATELEM_NONE,
            ACELEM_ON | ACELEM_NO_AT_INFO | ACELEM_NO_DAMAGE | ACELEM_NO_SWORD_SFX | ACELEM_NO_HITMARK,
            OCELEM_NONE,
        },
        { 0, { { 0, 0, 0 }, 16 }, 100 },
    },
};

static ColliderJntSphInit sJntSphInit = {
    {
        COL_MATERIAL_HIT6,
        AT_ON | AT_TYPE_ENEMY,
        AC_ON | AC_TYPE_PLAYER,
        OC1_ON | OC1_TYPE_ALL,
        OC2_TYPE_1,
        COLSHAPE_JNTSPH,
    },
    2,
    sJntSphElementsInit,
};

static CollisionCheckInfoInit2 sColChkInfoInit2 = { 1, 2, 25, 25, MASS_IMMOVABLE };

static Vec3f sEffectAccel = { 0.0f, -0.5f, 0.0f };

static Color_RGBA8 sEffectPrimColor = { 255, 255, 255, 255 };

static Color_RGBA8 sEffectEnvColor = { 150, 150, 150, 0 };

void EnBubble_SetDimensions(EnBubble* this, f32 dim) {
    f32 a;
    f32 b;
    f32 c;
    f32 d;

    this->actor.flags |= ACTOR_FLAG_ATTENTION_ENABLED;
    Actor_SetScale(&this->actor, 1.0f);
    this->actor.shape.yOffset = 16.0f;
    this->graphicRotSpeed = 16.0f;
    this->graphicEccentricity = 0.08f;
    this->expansionWidth = dim;
    this->expansionHeight = dim;
    a = Rand_ZeroOne();
    b = Rand_ZeroOne();
    c = Rand_ZeroOne();
    this->unk_218 = 1.0f;
    this->unk_21C = 1.0f;
    d = (a * a) + (b * b) + (c * c);
    this->unk_1FC.x = a / d;
    this->unk_1FC.y = b / d;
    this->unk_1FC.z = c / d;
}

u32 func_809CBCBC(EnBubble* this) {
    ColliderElement* elem = &this->colliderJntSph.elements[0].base;

    elem->atDmgInfo.dmgFlags = DMG_EXPLOSIVE;
    elem->atDmgInfo.effect = 0;
    elem->atDmgInfo.damage = 4;
    elem->atElemFlags = ATELEM_ON;
    this->actor.velocity.y = 0.0f;
    return 6;
}

// only called in an unused actionFunc
u32 func_809CBCEC(EnBubble* this) {
    EnBubble_SetDimensions(this, -1.0f);
    return 12;
}

void EnBubble_DamagePlayer(EnBubble* this, PlayState* play) {
    s32 damage = -this->colliderJntSph.elements[0].base.atDmgInfo.damage;

    play->damagePlayer(play, damage);
    Actor_SetPlayerKnockbackSmallNoDamage(play, &this->actor, 6.0f, this->actor.yawTowardsPlayer, 6.0f);
}

s32 EnBubble_Explosion(EnBubble* this, PlayState* play) {
    u32 i;
    Vec3f effectAccel;
    Vec3f effectVel;
    Vec3f effectPos;

    effectAccel = sEffectAccel;
    Math_SmoothStepToF(&this->expansionWidth, 4.0f, 0.1f, 1000.0f, 0.0f);
    Math_SmoothStepToF(&this->expansionHeight, 4.0f, 0.1f, 1000.0f, 0.0f);
    Math_SmoothStepToF(&this->graphicRotSpeed, 54.0f, 0.1f, 1000.0f, 0.0f);
    Math_SmoothStepToF(&this->graphicEccentricity, 0.2f, 0.1f, 1000.0f, 0.0f);
    this->actor.shape.yOffset = ((this->expansionHeight + 1.0f) * 16.0f);

    if (DECR(this->explosionCountdown) != 0) {
        return -1;
    }
    effectPos.x = this->actor.world.pos.x;
    effectPos.y = this->actor.world.pos.y + this->actor.shape.yOffset;
    effectPos.z = this->actor.world.pos.z;
    for (i = 0; i < 20; i++) {
        effectVel.x = (Rand_ZeroOne() - 0.5f) * 7.0f;
        effectVel.y = Rand_ZeroOne() * 7.0f;
        effectVel.z = (Rand_ZeroOne() - 0.5f) * 7.0f;
        EffectSsDtBubble_SpawnCustomColor(play, &effectPos, &effectVel, &effectAccel, &sEffectPrimColor,
                                          &sEffectEnvColor, Rand_S16Offset(100, 50), 0x19, 0);
    }
    Item_DropCollectibleRandom(play, NULL, &this->actor.world.pos, 0x50);
    this->actor.flags &= ~ACTOR_FLAG_ATTENTION_ENABLED;
    return Rand_S16Offset(90, 60);
}

// only called in an unused actionFunc
u32 func_809CBFD4(EnBubble* this) {
    if (DECR(this->explosionCountdown) != 0) {
        return -1;
    }
    return func_809CBCEC(this);
}

// only called in an unused actionFunc
s32 func_809CC020(EnBubble* this) {
    this->expansionWidth += 1.0f / 12.0f;
    this->expansionHeight += 1.0f / 12.0f;

    if (DECR(this->explosionCountdown) != 0) {
        return false;
    }
    return true;
}

void EnBubble_Vec3fNormalizedReflect(Vec3f* vec1, Vec3f* vec2, Vec3f* ret) {
    f32 norm;

    Math3D_Vec3fReflect(vec1, vec2, ret);
    norm = sqrtf((ret->x * ret->x) + (ret->y * ret->y) + (ret->z * ret->z));
    if (norm != 0.0f) {
        ret->x /= norm;
        ret->y /= norm;
        ret->z /= norm;
    } else {
        ret->x = ret->y = ret->z = 0.0f;
    }
}

void EnBubble_Vec3fNormalize(Vec3f* vec) {
    f32 norm = sqrt((vec->x * vec->x) + (vec->y * vec->y) + (vec->z * vec->z));

    if (norm != 0.0f) {
        vec->x /= norm;
        vec->y /= norm;
        vec->z /= norm;
    } else {
        vec->x = vec->y = vec->z = 0.0f;
    }
}

void EnBubble_Fly(EnBubble* this, PlayState* play) {
    CollisionPoly* poly;
    Actor* attackerActor;
    Vec3f sp84;
    Vec3f sp78;
    Vec3f sp6C;
    Vec3f sp60;
    Vec3f sp54;
    f32 bounceSpeed;
    s32 bgId;
    u8 bounceCount;

    if (this->colliderJntSph.elements[1].base.acElemFlags & ACELEM_HIT) {
        attackerActor = this->colliderJntSph.base.ac;
        this->normalizedAttackerVelocity = attackerActor->velocity;
        EnBubble_Vec3fNormalize(&this->normalizedAttackerVelocity);
        this->velocityFromAttack.x += (this->normalizedAttackerVelocity.x * 3.0f);
        this->velocityFromAttack.y += (this->normalizedAttackerVelocity.y * 3.0f);
        this->velocityFromAttack.z += (this->normalizedAttackerVelocity.z * 3.0f);
    }
    this->sinkSpeed -= 0.1f;
    if (this->sinkSpeed < this->actor.minVelocityY) {
        this->sinkSpeed = this->actor.minVelocityY;
    }
    sp54.x = this->velocityFromBounce.x + this->velocityFromAttack.x;
    sp54.y = this->velocityFromBounce.y + this->velocityFromAttack.y + this->sinkSpeed;
    sp54.z = this->velocityFromBounce.z + this->velocityFromAttack.z;
    EnBubble_Vec3fNormalize(&sp54);

    sp78.x = this->actor.world.pos.x;
    sp78.y = this->actor.world.pos.y + this->actor.shape.yOffset;
    sp78.z = this->actor.world.pos.z;
    sp6C = sp78;

    sp6C.x += (sp54.x * 24.0f);
    sp6C.y += (sp54.y * 24.0f);
    sp6C.z += (sp54.z * 24.0f);
    if (BgCheck_EntityLineTest1(&play->colCtx, &sp78, &sp6C, &sp84, &poly, true, true, true, false, &bgId)) {
        sp60.x = COLPOLY_GET_NORMAL(poly->normal.x);
        sp60.y = COLPOLY_GET_NORMAL(poly->normal.y);
        sp60.z = COLPOLY_GET_NORMAL(poly->normal.z);
        EnBubble_Vec3fNormalizedReflect(&sp54, &sp60, &sp54);
        this->bounceDirection = sp54;
        bounceCount = this->bounceCount;
        this->bounceCount = ++bounceCount;
        if (bounceCount > (s16)(Rand_ZeroOne() * 10.0f)) {
            this->bounceCount = 0;
        }
        bounceSpeed = (this->bounceCount == 0) ? 3.6000001f : 3.0f;
        this->velocityFromAttack.x = this->velocityFromAttack.y = this->velocityFromAttack.z = 0.0f;
        this->velocityFromBounce.x = (this->bounceDirection.x * bounceSpeed);
        this->velocityFromBounce.y = (this->bounceDirection.y * bounceSpeed);
        this->velocityFromBounce.z = (this->bounceDirection.z * bounceSpeed);
        this->sinkSpeed = 0.0f;
        Actor_PlaySfx(&this->actor, NA_SE_EN_AWA_BOUND);
        this->graphicRotSpeed = 128.0f;
        this->graphicEccentricity = 0.48f;
    } else if ((this->actor.bgCheckFlags & BGCHECKFLAG_WATER) && sp54.y < 0.0f) {
        sp60.x = sp60.z = 0.0f;
        sp60.y = 1.0f;
        EnBubble_Vec3fNormalizedReflect(&sp54, &sp60, &sp54);
        this->bounceDirection = sp54;
        bounceCount = this->bounceCount;
        this->bounceCount = ++bounceCount;
        if (bounceCount > (s16)(Rand_ZeroOne() * 10.0f)) {
            this->bounceCount = 0;
        }
        bounceSpeed = (this->bounceCount == 0) ? 3.6000001f : 3.0f;
        this->velocityFromAttack.x = this->velocityFromAttack.y = this->velocityFromAttack.z = 0.0f;
        this->velocityFromBounce.x = (this->bounceDirection.x * bounceSpeed);
        this->velocityFromBounce.y = (this->bounceDirection.y * bounceSpeed);
        this->velocityFromBounce.z = (this->bounceDirection.z * bounceSpeed);
        this->sinkSpeed = 0.0f;
        Actor_PlaySfx(&this->actor, NA_SE_EN_AWA_BOUND);
        this->graphicRotSpeed = 128.0f;
        this->graphicEccentricity = 0.48f;
    }
    this->actor.velocity.x = this->velocityFromBounce.x + this->velocityFromAttack.x;
    this->actor.velocity.y = this->velocityFromBounce.y + this->velocityFromAttack.y + this->sinkSpeed;
    this->actor.velocity.z = this->velocityFromBounce.z + this->velocityFromAttack.z;
    Math_ApproachF(&this->velocityFromAttack.x, 0.0f, 0.3f, 0.1f);
    Math_ApproachF(&this->velocityFromAttack.y, 0.0f, 0.3f, 0.1f);
    Math_ApproachF(&this->velocityFromAttack.z, 0.0f, 0.3f, 0.1f);
}

u32 func_809CC648(EnBubble* this) {
    if (((this->colliderJntSph.base.acFlags & AC_HIT) != 0) == false) {
        return false;
    }
    this->colliderJntSph.base.acFlags &= ~AC_HIT;
    if (this->colliderJntSph.elements[1].base.acElemFlags & ACELEM_HIT) {
        this->unk_1F0.x = this->colliderJntSph.base.ac->velocity.x / 10.0f;
        this->unk_1F0.y = this->colliderJntSph.base.ac->velocity.y / 10.0f;
        this->unk_1F0.z = this->colliderJntSph.base.ac->velocity.z / 10.0f;
        this->graphicRotSpeed = 128.0f;
        this->graphicEccentricity = 0.48f;
        return false;
    }
    this->unk_208 = 8;
    return true;
}

u32 EnBubble_DetectPop(EnBubble* this, PlayState* play) {
    if (DECR(this->unk_208) != 0 || this->actionFunc == EnBubble_Pop) {
        return false;
    }
    if (this->colliderJntSph.base.ocFlags2 & OC2_HIT_PLAYER) {
        this->colliderJntSph.base.ocFlags2 &= ~OC2_HIT_PLAYER;
        EnBubble_DamagePlayer(this, play);
        this->unk_208 = 8;
        return true;
    }
    return func_809CC648(this);
}

void func_809CC774(EnBubble* this) {
    ColliderJntSphElementDim* dim;
    Vec3f src;
    Vec3f dest;

    dim = &this->colliderJntSph.elements[0].dim;
    src.x = dim->modelSphere.center.x;
    src.y = dim->modelSphere.center.y;
    src.z = dim->modelSphere.center.z;

    Matrix_MultVec3f(&src, &dest);
    dim->worldSphere.center.x = dest.x;
    dim->worldSphere.center.y = dest.y;
    dim->worldSphere.center.z = dest.z;
    dim->worldSphere.radius = dim->modelSphere.radius * (1.0f + this->expansionWidth);
    this->colliderJntSph.elements[1].dim = *dim;
}

void EnBubble_Init(Actor* thisx, PlayState* play) {
    EnBubble* this = (EnBubble*)thisx;
    STACK_PAD(s32);

    ActorShape_Init(&this->actor.shape, 16.0f, ActorShadow_DrawCircle, 0.2f);
    Collider_InitJntSph(play, &this->colliderJntSph);
    Collider_SetJntSph(play, &this->colliderJntSph, &this->actor, &sJntSphInit, this->colliderJntSphElements);
    CollisionCheck_SetInfo2(&this->actor.colChkInfo, DamageTable_Get(9), &sColChkInfoInit2);
    this->actor.naviEnemyId = NAVI_ENEMY_SHABOM;
    this->bounceDirection.x = Rand_ZeroOne();
    this->bounceDirection.y = Rand_ZeroOne();
    this->bounceDirection.z = Rand_ZeroOne();
    EnBubble_Vec3fNormalize(&this->bounceDirection);
    this->velocityFromBounce.x = this->bounceDirection.x * 3.0f;
    this->velocityFromBounce.y = this->bounceDirection.y * 3.0f;
    this->velocityFromBounce.z = this->bounceDirection.z * 3.0f;
    EnBubble_SetDimensions(this, 0.0f);
    this->actionFunc = EnBubble_Wait;
}

void EnBubble_Destroy(Actor* thisx, PlayState* play) {
    EnBubble* this = (EnBubble*)thisx;

    Collider_DestroyJntSph(play, &this->colliderJntSph);
}

void EnBubble_Wait(EnBubble* this, PlayState* play) {
    if (EnBubble_DetectPop(this, play)) {
        this->explosionCountdown = func_809CBCBC(this);
        this->actionFunc = EnBubble_Pop;
    } else {
        EnBubble_Fly(this, play);
        this->actor.shape.yOffset = ((this->expansionHeight + 1.0f) * 16.0f);
        CollisionCheck_SetAC(play, &play->colChkCtx, &this->colliderJntSph.base);
        CollisionCheck_SetOC(play, &play->colChkCtx, &this->colliderJntSph.base);
    }
}

void EnBubble_Pop(EnBubble* this, PlayState* play) {
    if (EnBubble_Explosion(this, play) >= 0) {
        SfxSource_PlaySfxAtFixedWorldPos(play, &this->actor.world.pos, 60, NA_SE_EN_AWA_BREAK);
        Actor_Kill(&this->actor);
    }
}

// unused
void EnBubble_Disappear(EnBubble* this, PlayState* play) {
    s32 temp_v0;

    temp_v0 = func_809CBFD4(this);
    if (temp_v0 >= 0) {
        this->actor.shape.shadowDraw = ActorShadow_DrawCircle;
        this->explosionCountdown = temp_v0;
        this->actionFunc = EnBubble_Regrow;
    }
}

// unused
void EnBubble_Regrow(EnBubble* this, PlayState* play) {
    if (func_809CC020(this)) {
        this->actionFunc = EnBubble_Wait;
    }
    CollisionCheck_SetAC(play, &play->colChkCtx, &this->colliderJntSph.base);
    CollisionCheck_SetOC(play, &play->colChkCtx, &this->colliderJntSph.base);
}

void EnBubble_Update(Actor* thisx, PlayState* play) {
    EnBubble* this = (EnBubble*)thisx;

    Actor_UpdatePos(&this->actor);
    Actor_UpdateBgCheckInfo(play, &this->actor, 16.0f, 16.0f, 0.0f,
                            UPDBGCHECKINFO_FLAG_0 | UPDBGCHECKINFO_FLAG_1 | UPDBGCHECKINFO_FLAG_2);
    this->actionFunc(this, play);
    Actor_SetFocus(&this->actor, this->actor.shape.yOffset);
}

void EnBubble_Draw(Actor* thisx, PlayState* play) {
    EnBubble* this = (EnBubble*)thisx;
<<<<<<< HEAD
    STACK_PAD(s32);
=======
    PlayState* play2 = (PlayState*)play;
>>>>>>> ed02a9db

    OPEN_DISPS(play->state.gfxCtx, "../z_en_bubble.c", 1175);

    if (this->actionFunc != EnBubble_Disappear) {
        Gfx_SetupDL_25Xlu(play->state.gfxCtx);
        Math_SmoothStepToF(&this->graphicRotSpeed, 16.0f, 0.2f, 1000.0f, 0.0f);
        Math_SmoothStepToF(&this->graphicEccentricity, 0.08f, 0.2f, 1000.0f, 0.0f);
        Matrix_ReplaceRotation(&play2->billboardMtxF);

        Matrix_Scale(this->expansionWidth + 1.0f, this->expansionHeight + 1.0f, 1.0f, MTXMODE_APPLY);
        Matrix_RotateZ(DEG_TO_RAD((f32)play->state.frames) * this->graphicRotSpeed, MTXMODE_APPLY);
        Matrix_Scale(this->graphicEccentricity + 1.0f, 1.0f, 1.0f, MTXMODE_APPLY);
        Matrix_RotateZ(DEG_TO_RAD(-(f32)play->state.frames) * this->graphicRotSpeed, MTXMODE_APPLY);

        MATRIX_FINALIZE_AND_LOAD(POLY_XLU_DISP++, play->state.gfxCtx, "../z_en_bubble.c", 1220);
        gSPDisplayList(POLY_XLU_DISP++, gBubbleDL);
    }

    CLOSE_DISPS(play->state.gfxCtx, "../z_en_bubble.c", 1226);

    if (this->actionFunc != EnBubble_Disappear) {
        this->actor.shape.shadowScale = (f32)((this->expansionWidth + 1.0f) * 0.2f);
        func_809CC774(this);
    }
}<|MERGE_RESOLUTION|>--- conflicted
+++ resolved
@@ -4,6 +4,7 @@
 #include "gfx.h"
 #include "gfx_setupdl.h"
 #include "sfx.h"
+#include "stack_pad.h"
 #include "sys_math3d.h"
 #include "sys_matrix.h"
 #include "z_en_item00.h"
@@ -417,11 +418,7 @@
 
 void EnBubble_Draw(Actor* thisx, PlayState* play) {
     EnBubble* this = (EnBubble*)thisx;
-<<<<<<< HEAD
-    STACK_PAD(s32);
-=======
     PlayState* play2 = (PlayState*)play;
->>>>>>> ed02a9db
 
     OPEN_DISPS(play->state.gfxCtx, "../z_en_bubble.c", 1175);
 
