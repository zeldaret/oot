#include "z_en_bubble.h"
#include "objects/object_bubble/object_bubble.h"

#define FLAGS 0x00000001

#define THIS ((EnBubble*)thisx)

void EnBubble_Init(Actor* thisx, GlobalContext* globalCtx);
void EnBubble_Destroy(Actor* thisx, GlobalContext* globalCtx);
void EnBubble_Update(Actor* thisx, GlobalContext* globalCtx);
void EnBubble_Draw(Actor* thisx, GlobalContext* globalCtx);

<<<<<<< HEAD
/*
=======
void EnBubble_Wait(EnBubble* this, GlobalContext* globalCtx);
void EnBubble_Pop(EnBubble* this, GlobalContext* globalCtx);
void EnBubble_Regrow(EnBubble* this, GlobalContext* globalCtx);

extern Gfx D_06001000[];

>>>>>>> ba0c6965
const ActorInit En_Bubble_InitVars = {
    ACTOR_EN_BUBBLE,
    ACTORTYPE_ENEMY,
    FLAGS,
    OBJECT_BUBBLE,
    sizeof(EnBubble),
    (ActorFunc)EnBubble_Init,
    (ActorFunc)EnBubble_Destroy,
    (ActorFunc)EnBubble_Update,
    (ActorFunc)EnBubble_Draw,
};
<<<<<<< HEAD
*/

#pragma GLOBAL_ASM("asm/non_matchings/overlays/actors/ovl_En_Bubble/func_809CBC00.s")
=======
>>>>>>> ba0c6965

static ColliderJntSphItemInit sJntSphItemsInit[] = {
    {
        { 0x00, { 0x00000000, 0x00, 0x04 }, { 0xFFCFD753, 0x00, 0x00 }, 0x00, 0x01, 0x01 },
        { 0x00, { { 0x0000, 0x0000, 0x0000 }, 16 }, 100 },
    },
    {
        { 0x00, { 0x00000000, 0x00, 0x00 }, { 0x00002824, 0x00, 0x00 }, 0x00, 0x79, 0x00 },
        { 0x00, { { 0x0000, 0x0000, 0x0000 }, 16 }, 100 },
    },
};

static ColliderJntSphInit sJntSphInit = {
    { COLTYPE_UNK6, 0x11, 0x09, 0x39, 0x10, COLSHAPE_JNTSPH },
    2,
    sJntSphItemsInit,
};

static CollisionCheckInfoInit2 sColChkInfoInit2 = {
    0x01, 0x0002, 0x0019, 0x0019, 0xFF,
};

static Vec3f sEffectAccel = { 0.0f, -0.5f, 0.0f };

static Color_RGBA8 sEffectPrimColor = { 255, 255, 255, 255 };

static Color_RGBA8 sEffectEnvColor = { 150, 150, 150, 0 };

void EnBubble_SetDimensions(EnBubble* this, f32 dim) {
    f32 a;
    f32 b;
    f32 c;
    f32 d;

    this->actor.flags |= 1;
    Actor_SetScale(&this->actor, 1.0f);
    this->actor.shape.unk_08 = 16.0f;
    this->graphicRotSpeed = 16.0f;
    this->graphicEccentricity = 0.08f;
    this->expansionWidth = dim;
    this->expansionHeight = dim;
    a = Rand_ZeroOne();
    b = Rand_ZeroOne();
    c = Rand_ZeroOne();
    this->unk_218 = 1.0f;
    this->unk_21C = 1.0f;
    d = (a * a) + (b * b) + (c * c);
    this->unk_1FC.x = a / d;
    this->unk_1FC.y = b / d;
    this->unk_1FC.z = c / d;
}

u32 func_809CBCBC(EnBubble* this) {
    ColliderBody* body = &this->colliderSphere.list->body;

    body->toucher.flags = 0x8;
    body->toucher.effect = 0;
    body->toucher.damage = 4;
    body->toucherFlags = 1;
    this->actor.velocity.y = 0.0f;
    return 6;
}

// only called in an unused actionFunc
u32 func_809CBCEC(EnBubble* this) {
    EnBubble_SetDimensions(this, -1.0f);
    return 12;
}

void EnBubble_DamagePlayer(EnBubble* this, GlobalContext* globalCtx) {
    s32 damage = -this->colliderSphere.list->body.toucher.damage;

    globalCtx->damagePlayer(globalCtx, damage);
    func_8002F7A0(globalCtx, &this->actor, 6.0f, this->actor.yawTowardsLink, 6.0f);
}

s32 EnBubble_Explosion(EnBubble* this, GlobalContext* globalCtx) {
    u32 i;
    Vec3f effectAccel;
    Vec3f effectVel;
    Vec3f effectPos;

    effectAccel = sEffectAccel;
    Math_SmoothStepToF(&this->expansionWidth, 4.0f, 0.1f, 1000.0f, 0.0f);
    Math_SmoothStepToF(&this->expansionHeight, 4.0f, 0.1f, 1000.0f, 0.0f);
    Math_SmoothStepToF(&this->graphicRotSpeed, 54.0f, 0.1f, 1000.0f, 0.0f);
    Math_SmoothStepToF(&this->graphicEccentricity, 0.2f, 0.1f, 1000.0f, 0.0f);
    this->actor.shape.unk_08 = ((this->expansionHeight + 1.0f) * 16.0f);

    if (DECR(this->explosionCountdown) != 0) {
        return -1;
    }
    effectPos.x = this->actor.posRot.pos.x;
    effectPos.y = this->actor.posRot.pos.y + this->actor.shape.unk_08;
    effectPos.z = this->actor.posRot.pos.z;
    for (i = 0; i < 20; i++) {
        effectVel.x = (Rand_ZeroOne() - 0.5f) * 7.0f;
        effectVel.y = Rand_ZeroOne() * 7.0f;
        effectVel.z = (Rand_ZeroOne() - 0.5f) * 7.0f;
        EffectSsDtBubble_SpawnCustomColor(globalCtx, &effectPos, &effectVel, &effectAccel, &sEffectPrimColor,
                                          &sEffectEnvColor, Rand_S16Offset(100, 50), 0x19, 0);
    }
    Item_DropCollectibleRandom(globalCtx, NULL, &this->actor.posRot.pos, 0x50);
    this->actor.flags &= ~0x1;
    return Rand_S16Offset(90, 60);
}

// only called in an unused actionFunc
u32 func_809CBFD4(EnBubble* this) {
    if (DECR(this->explosionCountdown) != 0) {
        return -1;
    }
    return func_809CBCEC(this);
}

// only called in an unused actionFunc
u32 func_809CC020(EnBubble* this) {
    this->expansionWidth += 0.083333336f;
    this->expansionHeight += 0.083333336f;

    if (DECR(this->explosionCountdown) != 0) {
        return 0;
    }
    return 1;
}

void EnBubble_Vec3fNormalizedRelfect(Vec3f* vec1, Vec3f* vec2, Vec3f* ret) {
    f32 norm;

    Math3D_Vec3fReflect(vec1, vec2, ret);
    norm = sqrtf((ret->x * ret->x) + (ret->y * ret->y) + (ret->z * ret->z));
    if (norm != 0.0f) {
        ret->x /= norm;
        ret->y /= norm;
        ret->z /= norm;
    } else {
        ret->x = ret->y = ret->z = 0.0f;
    }
}

void EnBubble_Vec3fNormalize(Vec3f* vec) {
    f32 norm;

    norm = sqrt((vec->x * vec->x) + (vec->y * vec->y) + (vec->z * vec->z));
    if (norm != 0.0f) {
        vec->x /= norm;
        vec->y /= norm;
        vec->z /= norm;
    } else {
        vec->x = vec->y = vec->z = 0.0f;
    }
}

void EnBubble_Fly(EnBubble* this, GlobalContext* globalCtx) {
    CollisionPoly* sp94;
    Actor* bumpActor;
    Vec3f sp84;
    Vec3f sp78;
    Vec3f sp6C;
    Vec3f sp60;
    Vec3f sp54;
    f32 bounceSpeed;
    u32 sp4C;
    u8 bounceCount;

    if (this->colliderSphere.list[1].body.bumperFlags & 0x2) {
        bumpActor = this->colliderSphere.base.ac;
        this->normalizedBumpVelocity = bumpActor->velocity;
        EnBubble_Vec3fNormalize(&this->normalizedBumpVelocity);
        this->velocityFromBump.x += (this->normalizedBumpVelocity.x * 3.0f);
        this->velocityFromBump.y += (this->normalizedBumpVelocity.y * 3.0f);
        this->velocityFromBump.z += (this->normalizedBumpVelocity.z * 3.0f);
    }
    this->sinkSpeed -= 0.1f;
    if (this->sinkSpeed < this->actor.minVelocityY) {
        this->sinkSpeed = this->actor.minVelocityY;
    }
    sp54.x = this->velocityFromBounce.x + this->velocityFromBump.x;
    sp54.y = this->velocityFromBounce.y + this->velocityFromBump.y + this->sinkSpeed;
    sp54.z = this->velocityFromBounce.z + this->velocityFromBump.z;
    EnBubble_Vec3fNormalize(&sp54);

    sp78.x = this->actor.posRot.pos.x;
    sp78.y = this->actor.posRot.pos.y + this->actor.shape.unk_08;
    sp78.z = this->actor.posRot.pos.z;
    sp6C = sp78;

    sp6C.x += (sp54.x * 24.0f);
    sp6C.y += (sp54.y * 24.0f);
    sp6C.z += (sp54.z * 24.0f);
    if (func_8003DE84(&globalCtx->colCtx, &sp78, &sp6C, &sp84, &sp94, 1, 1, 1, 0, &sp4C) != 0) {
        sp60.x = sp94->norm.x * 0.00003051851f;
        sp60.y = sp94->norm.y * 0.00003051851f;
        sp60.z = sp94->norm.z * 0.00003051851f;
        EnBubble_Vec3fNormalizedRelfect(&sp54, &sp60, &sp54);
        this->bounceDirection = sp54;
        bounceCount = this->bounceCount;
        this->bounceCount = ++bounceCount;
        if (bounceCount > (s16)(Rand_ZeroOne() * 10.0f)) {
            this->bounceCount = 0;
        }
        bounceSpeed = (this->bounceCount == 0) ? 3.6000001f : 3.0f;
        this->velocityFromBump.x = this->velocityFromBump.y = this->velocityFromBump.z = 0.0f;
        this->velocityFromBounce.x = (this->bounceDirection.x * bounceSpeed);
        this->velocityFromBounce.y = (this->bounceDirection.y * bounceSpeed);
        this->velocityFromBounce.z = (this->bounceDirection.z * bounceSpeed);
        this->sinkSpeed = 0.0f;
        Audio_PlayActorSound2(&this->actor, NA_SE_EN_AWA_BOUND);
        this->graphicRotSpeed = 128.0f;
        this->graphicEccentricity = 0.48f;
    } else if (this->actor.bgCheckFlags & 0x20 && sp54.y < 0.0f) {
        sp60.x = sp60.z = 0.0f;
        sp60.y = 1.0f;
        EnBubble_Vec3fNormalizedRelfect(&sp54, &sp60, &sp54);
        this->bounceDirection = sp54;
        bounceCount = this->bounceCount;
        this->bounceCount = ++bounceCount;
        if (bounceCount > (s16)(Rand_ZeroOne() * 10.0f)) {
            this->bounceCount = 0;
        }
        bounceSpeed = (this->bounceCount == 0) ? 3.6000001f : 3.0f;
        this->velocityFromBump.x = this->velocityFromBump.y = this->velocityFromBump.z = 0.0f;
        this->velocityFromBounce.x = (this->bounceDirection.x * bounceSpeed);
        this->velocityFromBounce.y = (this->bounceDirection.y * bounceSpeed);
        this->velocityFromBounce.z = (this->bounceDirection.z * bounceSpeed);
        this->sinkSpeed = 0.0f;
        Audio_PlayActorSound2(&this->actor, NA_SE_EN_AWA_BOUND);
        this->graphicRotSpeed = 128.0f;
        this->graphicEccentricity = 0.48f;
    }
    this->actor.velocity.x = this->velocityFromBounce.x + this->velocityFromBump.x;
    this->actor.velocity.y = this->velocityFromBounce.y + this->velocityFromBump.y + this->sinkSpeed;
    this->actor.velocity.z = this->velocityFromBounce.z + this->velocityFromBump.z;
    Math_ApproachF(&this->velocityFromBump.x, 0.0f, 0.3f, 0.1f);
    Math_ApproachF(&this->velocityFromBump.y, 0.0f, 0.3f, 0.1f);
    Math_ApproachF(&this->velocityFromBump.z, 0.0f, 0.3f, 0.1f);
}

u32 func_809CC648(EnBubble* this) {
    if (((this->colliderSphere.base.acFlags & 0x2) != 0) == false) {
        return false;
    }
    this->colliderSphere.base.acFlags &= ~0x2;
    if (this->colliderSphere.list[1].body.bumperFlags & 0x2) {
        this->unk_1F0.x = this->colliderSphere.base.ac->velocity.x / 10.0f;
        this->unk_1F0.y = this->colliderSphere.base.ac->velocity.y / 10.0f;
        this->unk_1F0.z = this->colliderSphere.base.ac->velocity.z / 10.0f;
        this->graphicRotSpeed = 128.0f;
        this->graphicEccentricity = 0.48f;
        return false;
    }
    this->unk_208 = 8;
    return true;
}

u32 EnBubble_DetectPop(EnBubble* this, GlobalContext* globalCtx) {
    if (DECR(this->unk_208) != 0 || this->actionFunc == EnBubble_Pop) {
        return false;
    }
    if (this->colliderSphere.base.maskB & 0x1) {
        this->colliderSphere.base.maskB &= ~0x1;
        EnBubble_DamagePlayer(this, globalCtx);
        this->unk_208 = 8;
        return true;
    }
    return func_809CC648(this);
}

void func_809CC774(EnBubble* this) {
    ColliderJntSphItemDim* dim;
    Vec3f src;
    Vec3f dest;

    dim = &this->colliderSphere.list[0].dim;
    src.x = dim->modelSphere.center.x;
    src.y = dim->modelSphere.center.y;
    src.z = dim->modelSphere.center.z;

    Matrix_MultVec3f(&src, &dest);
    dim->worldSphere.center.x = dest.x;
    dim->worldSphere.center.y = dest.y;
    dim->worldSphere.center.z = dest.z;
    dim->worldSphere.radius = dim->modelSphere.radius * (1.0f + this->expansionWidth);
    this->colliderSphere.list[1].dim = *dim;
}

void EnBubble_Init(Actor* thisx, GlobalContext* globalCtx) {
    EnBubble* this = THIS;
    u32 pad;

    ActorShape_Init(&this->actor.shape, 16.0f, ActorShadow_DrawFunc_Circle, 0.2f);
    Collider_InitJntSph(globalCtx, &this->colliderSphere);
    Collider_SetJntSph(globalCtx, &this->colliderSphere, &this->actor, &sJntSphInit, this->colliderSphereItems);
    func_80061EFC(&this->actor.colChkInfo, DamageTable_Get(9), &sColChkInfoInit2);
    this->actor.naviEnemyId = 0x16;
    this->bounceDirection.x = Rand_ZeroOne();
    this->bounceDirection.y = Rand_ZeroOne();
    this->bounceDirection.z = Rand_ZeroOne();
    EnBubble_Vec3fNormalize(&this->bounceDirection);
    this->velocityFromBounce.x = this->bounceDirection.x * 3.0f;
    this->velocityFromBounce.y = this->bounceDirection.y * 3.0f;
    this->velocityFromBounce.z = this->bounceDirection.z * 3.0f;
    EnBubble_SetDimensions(this, 0.0f);
    this->actionFunc = EnBubble_Wait;
}

void EnBubble_Destroy(Actor* thisx, GlobalContext* globalCtx) {
    EnBubble* this = THIS;

    Collider_DestroyJntSph(globalCtx, &this->colliderSphere);
}

void EnBubble_Wait(EnBubble* this, GlobalContext* globalCtx) {
    if (EnBubble_DetectPop(this, globalCtx)) {
        this->explosionCountdown = func_809CBCBC(this);
        this->actionFunc = EnBubble_Pop;
    } else {
        EnBubble_Fly(this, globalCtx);
        this->actor.shape.unk_08 = ((this->expansionHeight + 1.0f) * 16.0f);
        CollisionCheck_SetAC(globalCtx, &globalCtx->colChkCtx, &this->colliderSphere.base);
        CollisionCheck_SetOC(globalCtx, &globalCtx->colChkCtx, &this->colliderSphere.base);
    }
}

void EnBubble_Pop(EnBubble* this, GlobalContext* globalCtx) {
    if (EnBubble_Explosion(this, globalCtx) >= 0) {
        Audio_PlaySoundAtPosition(globalCtx, &this->actor.posRot.pos, 60, NA_SE_EN_AWA_BREAK);
        Actor_Kill(&this->actor);
    }
}

// unused
void EnBubble_Disappear(EnBubble* this, GlobalContext* globalCtx) {
    s32 temp_v0;

    temp_v0 = func_809CBFD4(this);
    if (temp_v0 >= 0) {
        this->actor.shape.shadowDrawFunc = ActorShadow_DrawFunc_Circle;
        this->explosionCountdown = temp_v0;
        this->actionFunc = EnBubble_Regrow;
    }
}

// unused
void EnBubble_Regrow(EnBubble* this, GlobalContext* globalCtx) {
    if (func_809CC020(this) != 0) {
        this->actionFunc = EnBubble_Wait;
    }
    CollisionCheck_SetAC(globalCtx, &globalCtx->colChkCtx, &this->colliderSphere.base);
    CollisionCheck_SetOC(globalCtx, &globalCtx->colChkCtx, &this->colliderSphere.base);
}

void EnBubble_Update(Actor* thisx, GlobalContext* globalCtx) {
    EnBubble* this = THIS;

    func_8002D7EC(&this->actor);
    func_8002E4B4(globalCtx, &this->actor, 16.0f, 16.0f, 0.0f, 7);
    this->actionFunc(this, globalCtx);
    Actor_SetHeight(&this->actor, this->actor.shape.unk_08);
}

void EnBubble_Draw(Actor* thisx, GlobalContext* globalCtx) {
    EnBubble* this = THIS;
    u32 pad;

    OPEN_DISPS(globalCtx->state.gfxCtx, "../z_en_bubble.c", 1175);

    if (this->actionFunc != EnBubble_Disappear) {
        func_80093D84(globalCtx->state.gfxCtx);
        Math_SmoothStepToF(&this->graphicRotSpeed, 16.0f, 0.2f, 1000.0f, 0.0f);
        Math_SmoothStepToF(&this->graphicEccentricity, 0.08f, 0.2f, 1000.0f, 0.0f);
        func_800D1FD4(&globalCtx->mf_11DA0);

        Matrix_Scale(this->expansionWidth + 1.0f, this->expansionHeight + 1.0f, 1.0f, MTXMODE_APPLY);
        Matrix_RotateZ(((f32)globalCtx->state.frames * 0.017453292f) * this->graphicRotSpeed, MTXMODE_APPLY);
        Matrix_Scale(this->graphicEccentricity + 1.0f, 1.0f, 1.0f, MTXMODE_APPLY);
        Matrix_RotateZ((-(f32)globalCtx->state.frames * 0.017453292f) * this->graphicRotSpeed, MTXMODE_APPLY);

        gSPMatrix(POLY_XLU_DISP++, Matrix_NewMtx(globalCtx->state.gfxCtx, "../z_en_bubble.c", 1220),
                  G_MTX_NOPUSH | G_MTX_LOAD | G_MTX_MODELVIEW);
        gSPDisplayList(POLY_XLU_DISP++, D_06001000);
    }

    CLOSE_DISPS(globalCtx->state.gfxCtx, "../z_en_bubble.c", 1226);

    if (this->actionFunc != EnBubble_Disappear) {
        this->actor.shape.unk_10 = (f32)((this->expansionWidth + 1.0f) * 0.2f);
        func_809CC774(this);
    }
}<|MERGE_RESOLUTION|>--- conflicted
+++ resolved
@@ -10,16 +10,10 @@
 void EnBubble_Update(Actor* thisx, GlobalContext* globalCtx);
 void EnBubble_Draw(Actor* thisx, GlobalContext* globalCtx);
 
-<<<<<<< HEAD
-/*
-=======
 void EnBubble_Wait(EnBubble* this, GlobalContext* globalCtx);
 void EnBubble_Pop(EnBubble* this, GlobalContext* globalCtx);
 void EnBubble_Regrow(EnBubble* this, GlobalContext* globalCtx);
 
-extern Gfx D_06001000[];
-
->>>>>>> ba0c6965
 const ActorInit En_Bubble_InitVars = {
     ACTOR_EN_BUBBLE,
     ACTORTYPE_ENEMY,
@@ -31,12 +25,6 @@
     (ActorFunc)EnBubble_Update,
     (ActorFunc)EnBubble_Draw,
 };
-<<<<<<< HEAD
-*/
-
-#pragma GLOBAL_ASM("asm/non_matchings/overlays/actors/ovl_En_Bubble/func_809CBC00.s")
-=======
->>>>>>> ba0c6965
 
 static ColliderJntSphItemInit sJntSphItemsInit[] = {
     {
@@ -417,7 +405,7 @@
 
         gSPMatrix(POLY_XLU_DISP++, Matrix_NewMtx(globalCtx->state.gfxCtx, "../z_en_bubble.c", 1220),
                   G_MTX_NOPUSH | G_MTX_LOAD | G_MTX_MODELVIEW);
-        gSPDisplayList(POLY_XLU_DISP++, D_06001000);
+        gSPDisplayList(POLY_XLU_DISP++, gObjectBubbleDL);
     }
 
     CLOSE_DISPS(globalCtx->state.gfxCtx, "../z_en_bubble.c", 1226);
