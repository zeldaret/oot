/*
 * File: z_bg_dy_yoseizo.c
 * Overlay: ovl_Bg_Dy_Yoseizo
 * Description: Great Fairy
 */

#include "z_bg_dy_yoseizo.h"
#include "objects/object_dy_obj/object_dy_obj.h"
#include "vt.h"
#include "overlays/actors/ovl_Demo_Effect/z_demo_effect.h"
#include "scenes/indoors/yousei_izumi_yoko/yousei_izumi_yoko_scene.h"
#include "scenes/indoors/daiyousei_izumi/daiyousei_izumi_scene.h"

#define FLAGS 0x02000030

#define THIS ((BgDyYoseizo*)thisx)

typedef enum {
    /* 0 */ FAIRY_UPGRADE_MAGIC,
    /* 1 */ FAIRY_UPGRADE_DOUBLE_MAGIC,
    /* 2 */ FAIRY_UPGRADE_HALF_DAMAGE
} BgDyYoseizoRewardType;

typedef enum {
    /* 0 */ FAIRY_SPELL_FARORES_WIND,
    /* 1 */ FAIRY_SPELL_DINS_FIRE,
    /* 2 */ FAIRY_SPELL_NAYRUS_LOVE
} BgDyYoseizoSpellType;

void BgDyYoseizo_Init(Actor* thisx, GlobalContext* globalCtx);
void BgDyYoseizo_Destroy(Actor* thisx, GlobalContext* globalCtx);
void BgDyYoseizo_Update(Actor* thisx, GlobalContext* globalCtx);
void BgDyYoseizo_Draw(Actor* thisx, GlobalContext* globalCtx);

void BgDyYoseizo_CheckMagicAcquired(BgDyYoseizo* this, GlobalContext* globalCtx);
void BgDyYoseizo_ChooseType(BgDyYoseizo* this, GlobalContext* globalCtx);
void BgDyYoseizo_SetupSpinGrow_NoReward(BgDyYoseizo* this, GlobalContext* globalCtx);
void BgDyYoseizo_SpinGrow_NoReward(BgDyYoseizo* this, GlobalContext* globalCtx);
void BgDyYoseizo_CompleteSpinGrow_NoReward(BgDyYoseizo* this, GlobalContext* globalCtx);
void BgDyYoseizo_SetupGreetPlayer_NoReward(BgDyYoseizo* this, GlobalContext* globalCtx);
void BgDyYoseizo_GreetPlayer_NoReward(BgDyYoseizo* this, GlobalContext* globalCtx);
void BgDyYoseizo_SetupHealPlayer_NoReward(BgDyYoseizo* this, GlobalContext* globalCtx);
void BgDyYoseizo_HealPlayer_NoReward(BgDyYoseizo* this, GlobalContext* globalCtx);
void BgDyYoseizo_SayFarewell_NoReward(BgDyYoseizo* this, GlobalContext* globalCtx);
void BgDyYoseizo_SetupSpinShrink(BgDyYoseizo* this, GlobalContext* globalCtx);
void BgDyYoseizo_SpinShrink(BgDyYoseizo* this, GlobalContext* globalCtx);
void BgDyYoseizo_Vanish(BgDyYoseizo* this, GlobalContext* globalCtx);
void BgDyYoseizo_SetupSpinGrow_Reward(BgDyYoseizo* this, GlobalContext* globalCtx);
void BgDyYoseizo_SpinGrowSetupGive_Reward(BgDyYoseizo* this, GlobalContext* globalCtx);
void BgDyYoseizo_Give_Reward(BgDyYoseizo* this, GlobalContext* globalCtx);

void BgDyYoseizo_ParticleInit(BgDyYoseizo* this, Vec3f* initPos, Vec3f* initVelocity, Vec3f* accel,
                              Color_RGB8* primColor, Color_RGB8* envColor, f32 scale, s16 life, s16 type);
void BgDyYoseizo_ParticleUpdate(BgDyYoseizo* this, GlobalContext* globalCtx);
void BgDyYoseizo_ParticleDraw(BgDyYoseizo* this, GlobalContext* globalCtx);

static s32 sUnusedGetItemIds[] = { GI_FARORES_WIND, GI_NAYRUS_LOVE, GI_DINS_FIRE };

const ActorInit Bg_Dy_Yoseizo_InitVars = {
    ACTOR_BG_DY_YOSEIZO,
    ACTORCAT_PROP,
    FLAGS,
    OBJECT_DY_OBJ,
    sizeof(BgDyYoseizo),
    (ActorFunc)BgDyYoseizo_Init,
    (ActorFunc)BgDyYoseizo_Destroy,
    (ActorFunc)BgDyYoseizo_Update,
    NULL,
};

void BgDyYoseizo_Init(Actor* thisx, GlobalContext* globalCtx2) {
    GlobalContext* globalCtx = globalCtx2;
    BgDyYoseizo* this = THIS;

    this->fountainType = globalCtx->curSpawn;

    if (this->fountainType < 0) {
        this->fountainType = 0;
    }

    this->vanishHeight = this->actor.world.pos.y;
    this->grownHeight = this->vanishHeight + 40.0f;
    this->actor.focus.pos = this->actor.world.pos;

    if (globalCtx->sceneNum == SCENE_DAIYOUSEI_IZUMI) {
        // "Great Fairy Fountain"
        osSyncPrintf(VT_FGCOL(GREEN) "☆☆☆☆☆ 大妖精の泉 ☆☆☆☆☆ %d\n" VT_RST, globalCtx->curSpawn);
        SkelAnime_InitFlex(globalCtx, &this->skelAnime, &gGreatFairySkel, &gGreatFairySittingTransitionAnim,
                           this->jointTable, this->morphTable, 28);
    } else {
        // "Stone/Jewel Fairy Fountain"
        osSyncPrintf(VT_FGCOL(GREEN) "☆☆☆☆☆ 石妖精の泉 ☆☆☆☆☆ %d\n" VT_RST, globalCtx->curSpawn);
        SkelAnime_InitFlex(globalCtx, &this->skelAnime, &gGreatFairySkel, &gGreatFairyLayingDownTransitionAnim,
                           this->jointTable, this->morphTable, 28);
    }
    this->actionFunc = BgDyYoseizo_CheckMagicAcquired;
}

void BgDyYoseizo_Destroy(Actor* this, GlobalContext* globalCtx) {
}

static Color_RGB8 sParticlePrimColors[] = {
    { 255, 255, 255 }, { 255, 255, 100 }, { 100, 255, 100 }, { 255, 100, 100 }, { 255, 255, 170 },
    { 255, 255, 100 }, { 100, 255, 100 }, { 255, 100, 100 }, { 255, 255, 170 },
};

static Color_RGB8 sParticleEnvColors[] = {
    { 155, 255, 255 }, { 255, 255, 100 }, { 100, 255, 100 }, { 255, 100, 100 }, { 255, 100, 255 },
    { 255, 255, 100 }, { 100, 255, 100 }, { 255, 100, 100 }, { 100, 255, 255 },
};

void BgDyYoseizo_SpawnParticles(BgDyYoseizo* this, GlobalContext* globalCtx, s16 type) {
    Vec3f particleInitVelocity = { 0.0f, 0.0f, 0.0f };
    Vec3f particleAccel;
    Vec3f particleInitPos;
    Color_RGB8 particlePrimColor;
    Color_RGB8 particleEnvColor;
    f32 spawnPosVariation;
    s32 particleType;
    f32 particleScale;
    s32 i;
    s16 particleLife;

    if (!(this->scale < 0.01f)) {
        spawnPosVariation = this->scale * 3500.0f;
        particleAccel.x = Rand_ZeroOne() - 0.5f;
        particleAccel.y = Rand_ZeroOne() - 0.5f;
        particleAccel.z = Rand_ZeroOne() - 0.5f;
        for (i = 0; i < 2; i++) {
            if (type == 0) {
                particleType = 0;
                particleScale = 0.4f;
                particleLife = 90;
                particleInitPos.x = this->actor.world.pos.x;
                particleInitPos.y = this->actor.world.pos.y + spawnPosVariation +
                                    ((Rand_ZeroOne() - 0.5f) * (spawnPosVariation * 0.5f));
                particleInitPos.z = this->actor.world.pos.z + 30.0f;
            } else {
                particleLife = 50;
                particleType = type;
                particleScale = 0.2f;
                particleInitPos.x = this->actor.world.pos.x + Rand_CenteredFloat(10.0f);

                if (globalCtx->sceneNum == SCENE_DAIYOUSEI_IZUMI) {
                    particleInitPos.y = this->actor.world.pos.y + spawnPosVariation + 50.0f +
                                        ((Rand_ZeroOne() - 0.5f) * (spawnPosVariation * 0.1f));
                    particleInitPos.z = this->actor.world.pos.z + 30.0f;
                } else {
                    particleInitPos.y = this->actor.world.pos.y + spawnPosVariation - 30.0f +
                                        ((Rand_ZeroOne() - 0.5f) * (spawnPosVariation * 0.1f));
                    particleInitPos.z = this->actor.world.pos.z + 60.0f;
                }

                if (LINK_IS_ADULT) {
                    particleInitPos.y += 20.0f;
                }
            }

            particlePrimColor.r = sParticlePrimColors[particleType].r;
            particlePrimColor.g = sParticlePrimColors[particleType].g;
            particlePrimColor.b = sParticlePrimColors[particleType].b;
            particleEnvColor.r = sParticleEnvColors[particleType].r;
            particleEnvColor.g = sParticleEnvColors[particleType].g;
            particleEnvColor.b = sParticleEnvColors[particleType].b;
            BgDyYoseizo_ParticleInit(this, &particleInitPos, &particleInitVelocity, &particleAccel, &particlePrimColor,
                                     &particleEnvColor, particleScale, particleLife, particleType);
        }
    }
}

void BgDyYoseizo_Bob(BgDyYoseizo* this, GlobalContext* globalCtx) {
    this->targetHeight = this->grownHeight + this->bobOffset;
    Math_ApproachF(&this->actor.world.pos.y, this->targetHeight, 0.1f, 10.0f);
    Math_ApproachF(&this->bobOffset, 10.0f, 0.1f, 0.5f);

    if (globalCtx->csCtx.state == CS_STATE_IDLE) {
        this->actor.velocity.y = Math_SinS(this->bobTimer);
    } else {
        this->actor.velocity.y = Math_SinS(this->bobTimer) * 0.4f;
    }
}

void BgDyYoseizo_CheckMagicAcquired(BgDyYoseizo* this, GlobalContext* globalCtx) {
    if (Flags_GetSwitch(globalCtx, 0x38)) {
        globalCtx->msgCtx.ocarinaMode = OCARINA_MODE_04;
        if (globalCtx->sceneNum == SCENE_DAIYOUSEI_IZUMI) {
            if (!gSaveContext.magicAcquired && (this->fountainType != FAIRY_UPGRADE_MAGIC)) {
                Actor_Kill(&this->actor);
                return;
            }
        } else {
            if (!gSaveContext.magicAcquired) {
                Actor_Kill(&this->actor);
                return;
            }
        }
        func_8002DF54(globalCtx, &this->actor, 1);
        this->actionFunc = BgDyYoseizo_ChooseType;
    }
}

void BgDyYoseizo_ChooseType(BgDyYoseizo* this, GlobalContext* globalCtx) {
    s32 givingReward;

    func_8002DF54(globalCtx, &this->actor, 1);
    // "Mode"
    osSyncPrintf(VT_FGCOL(YELLOW) "☆☆☆☆☆ もうど ☆☆☆☆☆ %d\n" VT_RST, globalCtx->msgCtx.ocarinaMode);
    givingReward = false;

    if (globalCtx->sceneNum != SCENE_DAIYOUSEI_IZUMI) {
        switch (this->fountainType) {
            case FAIRY_SPELL_FARORES_WIND:
                if (!(gSaveContext.itemGetInf[1] & 0x100)) {
                    givingReward = true;
                }
                break;
            case FAIRY_SPELL_DINS_FIRE:
                if (!(gSaveContext.itemGetInf[1] & 0x200)) {
                    givingReward = true;
                }
                break;
            case FAIRY_SPELL_NAYRUS_LOVE:
                if (!(gSaveContext.itemGetInf[1] & 0x400)) {
                    givingReward = true;
                }
                break;
        }
    } else {
        switch (this->fountainType) {
            case FAIRY_UPGRADE_MAGIC:
                if (!gSaveContext.magicAcquired || BREG(2)) {
                    // "Spin Attack speed UP"
                    osSyncPrintf(VT_FGCOL(GREEN) " ☆☆☆☆☆ 回転切り速度ＵＰ ☆☆☆☆☆ \n" VT_RST);
                    this->givingSpell = true;
                    givingReward = true;
                }
                break;
            case FAIRY_UPGRADE_DOUBLE_MAGIC:
                if (!gSaveContext.doubleMagic) {
                    // "Magic Meter doubled"
                    osSyncPrintf(VT_FGCOL(YELLOW) " ☆☆☆☆☆ 魔法ゲージメーター倍増 ☆☆☆☆☆ \n" VT_RST);
                    this->givingSpell = true;
                    givingReward = true;
                }
                break;
            case FAIRY_UPGRADE_HALF_DAMAGE:
                if (!gSaveContext.doubleDefense) {
                    // "Damage halved"
                    osSyncPrintf(VT_FGCOL(PURPLE) " ☆☆☆☆☆ ダメージ半減 ☆☆☆☆☆ \n" VT_RST);
                    this->givingSpell = true;
                    givingReward = true;
                }
                break;
        }
    }

    if (givingReward) {
        if (gSaveContext.sceneSetupIndex < 4) {
            if (globalCtx->sceneNum != SCENE_DAIYOUSEI_IZUMI) {
                switch (this->fountainType) {
                    case FAIRY_SPELL_FARORES_WIND:
                        globalCtx->csCtx.segment = SEGMENTED_TO_VIRTUAL(gGreatFairyFaroresWindCs);
                        gSaveContext.cutsceneTrigger = 1;
                        break;
                    case FAIRY_SPELL_DINS_FIRE:
                        globalCtx->csCtx.segment = SEGMENTED_TO_VIRTUAL(gGreatFairyDinsFireCs);
                        gSaveContext.cutsceneTrigger = 1;
                        break;
                    case FAIRY_SPELL_NAYRUS_LOVE:
                        globalCtx->csCtx.segment = SEGMENTED_TO_VIRTUAL(gGreatFairyNayrusLoveCs);
                        gSaveContext.cutsceneTrigger = 1;
                        break;
                }
            } else {
                switch (this->fountainType) {
                    case FAIRY_UPGRADE_MAGIC:
                        globalCtx->csCtx.segment = SEGMENTED_TO_VIRTUAL(gGreatFairyMagicCs);
                        gSaveContext.cutsceneTrigger = 1;
                        break;
                    case FAIRY_UPGRADE_DOUBLE_MAGIC:
                        globalCtx->csCtx.segment = SEGMENTED_TO_VIRTUAL(gGreatFairyDoubleMagicCs);
                        gSaveContext.cutsceneTrigger = 1;
                        break;
                    case FAIRY_UPGRADE_HALF_DAMAGE:
                        globalCtx->csCtx.segment = SEGMENTED_TO_VIRTUAL(gGreatFairyDoubleDefenceCs);
                        gSaveContext.cutsceneTrigger = 1;
                        break;
                }
            }
        }
        this->actionFunc = BgDyYoseizo_SetupSpinGrow_Reward;
        return;
    }

    globalCtx->envCtx.unk_BF = 2;

    if (globalCtx->sceneNum == SCENE_DAIYOUSEI_IZUMI) {
        OnePointCutscene_Init(globalCtx, 8603, -99, NULL, MAIN_CAM);
    } else {
        OnePointCutscene_Init(globalCtx, 8604, -99, NULL, MAIN_CAM);
    };

    Audio_PlayActorSound2(&this->actor, NA_SE_EV_GREAT_FAIRY_APPEAR);
    this->actor.draw = BgDyYoseizo_Draw;
    this->actionFunc = BgDyYoseizo_SetupSpinGrow_NoReward;
}

// Sets animations for spingrow
void BgDyYoseizo_SetupSpinGrow_NoReward(BgDyYoseizo* this, GlobalContext* globalCtx) {
    if (globalCtx->sceneNum == SCENE_DAIYOUSEI_IZUMI) {
        this->frameCount = Animation_GetLastFrame(&gGreatFairySittingTransitionAnim);
        Animation_Change(&this->skelAnime, &gGreatFairySittingTransitionAnim, 1.0f, 0.0f, this->frameCount,
                         ANIMMODE_ONCE, -10.0f);
    } else {
        this->frameCount = Animation_GetLastFrame(&gGreatFairyLayingDownTransitionAnim);
        Animation_Change(&this->skelAnime, &gGreatFairyLayingDownTransitionAnim, 1.0f, 0.0f, this->frameCount,
                         ANIMMODE_ONCE, -10.0f);
    }

    Audio_PlayActorSound2(&this->actor, NA_SE_VO_FR_LAUGH_0);
    func_8002DF54(globalCtx, &this->actor, 1);
    this->actionFunc = BgDyYoseizo_SpinGrow_NoReward;
}

void BgDyYoseizo_SpinGrow_NoReward(BgDyYoseizo* this, GlobalContext* globalCtx) {
    func_8002DF54(globalCtx, &this->actor, 1);
    Math_ApproachF(&this->actor.world.pos.y, this->grownHeight, this->heightFraction, 100.0f);
    Math_ApproachF(&this->scale, 0.035f, this->scaleFraction, 0.005f);
    Math_ApproachF(&this->heightFraction, 0.8f, 0.1f, 0.02f);
    Math_ApproachF(&this->scaleFraction, 0.2f, 0.03f, 0.05f);
    // Finished growing
    if (this->scale >= 0.034f) {
        if ((this->actor.shape.rot.y > -8000) && (this->actor.shape.rot.y < 1000)) {
            SkelAnime_Update(&this->skelAnime);
            // Turn to front
            Math_SmoothStepToS(&this->actor.shape.rot.y, 0, 5, 1000, 0);
            if (fabsf(this->actor.shape.rot.y) < 50.0f) {
                this->actionFunc = BgDyYoseizo_CompleteSpinGrow_NoReward;
            }
        } else {
            this->actor.shape.rot.y += 3000;
        }
    } else {
        this->actor.shape.rot.y += 3000;
    }
    BgDyYoseizo_SpawnParticles(this, globalCtx, 0);
}

void BgDyYoseizo_CompleteSpinGrow_NoReward(BgDyYoseizo* this, GlobalContext* globalCtx) {
    f32 curFrame = this->skelAnime.curFrame;

    func_8002DF54(globalCtx, &this->actor, 1);

    if ((this->frameCount * 1273.0f) <= this->bobTimer) {
        this->bobTimer = 0.0f;
    }

    SkelAnime_Update(&this->skelAnime);

    if ((this->frameCount <= curFrame) && !this->animationChanged) {
        this->actionFunc = BgDyYoseizo_SetupGreetPlayer_NoReward;
    }
}

void BgDyYoseizo_SetupGreetPlayer_NoReward(BgDyYoseizo* this, GlobalContext* globalCtx) {
    func_8002DF54(globalCtx, &this->actor, 1);

    if (globalCtx->sceneNum == SCENE_DAIYOUSEI_IZUMI) {
        this->frameCount = Animation_GetLastFrame(&gGreatFairySittingAnim);
        Animation_Change(&this->skelAnime, &gGreatFairySittingAnim, 1.0f, 0.0f, this->frameCount, ANIMMODE_LOOP,
                         -10.0f);
    } else {
        this->frameCount = Animation_GetLastFrame(&gGreatFairyLayingSidewaysAnim);
        Animation_Change(&this->skelAnime, &gGreatFairyLayingSidewaysAnim, 1.0f, 0.0f, this->frameCount, ANIMMODE_LOOP,
                         -10.0f);
    }

    this->actor.textId = 0xDB;
    this->dialogState = TEXT_STATE_EVENT;
    Message_StartTextbox(globalCtx, this->actor.textId, NULL);
    BgDyYoseizo_SpawnParticles(this, globalCtx, 0);
    this->actionFunc = BgDyYoseizo_GreetPlayer_NoReward;
}

void BgDyYoseizo_GreetPlayer_NoReward(BgDyYoseizo* this, GlobalContext* globalCtx) {
    func_8002DF54(globalCtx, &this->actor, 1);
    this->bobTimer = this->skelAnime.curFrame * 1273.0f;

    if ((this->frameCount * 1273.0f) <= this->bobTimer) {
        this->bobTimer = 0.0f;
    }

    SkelAnime_Update(&this->skelAnime);

    if ((this->dialogState == Message_GetState(&globalCtx->msgCtx)) && Message_ShouldAdvance(globalCtx)) {
        Message_CloseTextbox(globalCtx);
        Interface_ChangeAlpha(5);
        this->actionFunc = BgDyYoseizo_SetupHealPlayer_NoReward;
    }

    BgDyYoseizo_Bob(this, globalCtx);
    BgDyYoseizo_SpawnParticles(this, globalCtx, 0);
}

void BgDyYoseizo_SetupHealPlayer_NoReward(BgDyYoseizo* this, GlobalContext* globalCtx) {
    if (globalCtx->sceneNum == SCENE_DAIYOUSEI_IZUMI) {
        this->frameCount = Animation_GetLastFrame(&gGreatFairyGivingUpgradeAnim);
        Animation_Change(&this->skelAnime, &gGreatFairyGivingUpgradeAnim, 1.0f, 0.0f, this->frameCount, ANIMMODE_ONCE,
                         -10.0f);
    } else {
        this->frameCount = Animation_GetLastFrame(&gGreatFairyAnim_005810);
        Animation_Change(&this->skelAnime, &gGreatFairyAnim_005810, 1.0f, 0.0f, this->frameCount, ANIMMODE_ONCE,
                         -10.0f);
    }

    Audio_PlayActorSound2(&this->actor, NA_SE_VO_FR_SMILE_0);
    this->mouthState = 1;
    this->actionFunc = BgDyYoseizo_HealPlayer_NoReward;
}

void BgDyYoseizo_HealPlayer_NoReward(BgDyYoseizo* this, GlobalContext* globalCtx) {
    Player* player = GET_PLAYER(globalCtx);
    f32 curFrame = this->skelAnime.curFrame;
    Vec3f beamPos;
    s16 beamParams;

    if (this->animationChanged) {
        this->bobTimer = this->skelAnime.curFrame * 1300.0f;
        if ((this->frameCount * 1300.0f) <= this->bobTimer) {
            this->bobTimer = 0.0f;
        }
    }

    SkelAnime_Update(&this->skelAnime);
    if ((this->frameCount <= curFrame) && !(this->animationChanged)) {
        if (globalCtx->sceneNum == SCENE_DAIYOUSEI_IZUMI) {
            this->frameCount = Animation_GetLastFrame(&gGreatFairyAfterUpgradeAnim);
            Animation_Change(&this->skelAnime, &gGreatFairyAfterUpgradeAnim, 1.0f, 0.0f, this->frameCount,
                             ANIMMODE_LOOP, -10.0f);
        } else {
            this->frameCount = Animation_GetLastFrame(&gGreatFairyAfterSpellAnim);
            Animation_Change(&this->skelAnime, &gGreatFairyAfterSpellAnim, 1.0f, 0.0f, this->frameCount, ANIMMODE_LOOP,
                             -10.0f);
        }
        this->healingTimer = 150;
        this->animationChanged = true;
        if (!this->givingSpell) {
            beamPos.x = player->actor.world.pos.x;
            beamPos.y = player->actor.world.pos.y + 200.0f;
            beamPos.z = player->actor.world.pos.z;

            beamParams = ((globalCtx->sceneNum == SCENE_DAIYOUSEI_IZUMI) ? 0 : 1);

            this->beam =
                (EnDyExtra*)Actor_SpawnAsChild(&globalCtx->actorCtx, &this->actor, globalCtx, ACTOR_EN_DY_EXTRA,
                                               beamPos.x, beamPos.y, beamPos.z, 0, 0, 0, beamParams);
        }
    }
    if (this->refillTimer > 1) {
        this->refillTimer--;
    }

    if (this->healingTimer >= 110) {
        this->healingTimer--;
    }

    if (this->healingTimer == 110) {
        gSaveContext.healthAccumulator = 0x140;
        Magic_Fill(globalCtx);
        this->refillTimer = 200;
    }

    if (((gSaveContext.healthCapacity == gSaveContext.health) && (gSaveContext.magic == gSaveContext.unk_13F4)) ||
        (this->refillTimer == 1)) {
        this->healingTimer--;
        if (this->healingTimer == 90) {
            if (!this->givingSpell) {
                this->beam->trigger = 1;
            }
            this->givingSpell = false;
        }
    }

    if (this->healingTimer == 1) {
        this->actor.textId = 0xDA;
        this->dialogState = TEXT_STATE_EVENT;
        Message_ContinueTextbox(globalCtx, this->actor.textId);
        this->actionFunc = BgDyYoseizo_SayFarewell_NoReward;
        return;
    }
    BgDyYoseizo_Bob(this, globalCtx);
}

void BgDyYoseizo_SayFarewell_NoReward(BgDyYoseizo* this, GlobalContext* globalCtx) {
    this->bobTimer = this->skelAnime.curFrame * 1400.0f;

    if (this->bobTimer >= (this->frameCount * 1400.0f)) {
        this->bobTimer = 0.0f;
    }

    SkelAnime_Update(&this->skelAnime);

    if ((this->dialogState == Message_GetState(&globalCtx->msgCtx)) && Message_ShouldAdvance(globalCtx)) {
        Message_CloseTextbox(globalCtx);
        this->mouthState = 0;
        this->actionFunc = BgDyYoseizo_SetupSpinShrink;
        func_8005B1A4(GET_ACTIVE_CAM(globalCtx));
    }

    BgDyYoseizo_Bob(this, globalCtx);
    BgDyYoseizo_SpawnParticles(this, globalCtx, 0);
}

void BgDyYoseizo_SetupSpinShrink(BgDyYoseizo* this, GlobalContext* globalCtx) {
    if (globalCtx->sceneNum == SCENE_DAIYOUSEI_IZUMI) {
        this->frameCount = Animation_GetLastFrame(&gGreatFairyJewelFountainSpinShrinkAnim);
        Animation_Change(&this->skelAnime, &gGreatFairyJewelFountainSpinShrinkAnim, 1.0f, 0.0f, this->frameCount,
                         ANIMMODE_ONCE, -10.0f);
    } else {
        this->frameCount = Animation_GetLastFrame(&gGreatFairySpellFountainSpinShrinkAnim);
        Animation_Change(&this->skelAnime, &gGreatFairySpellFountainSpinShrinkAnim, 1.0f, 0.0f, this->frameCount,
                         ANIMMODE_ONCE, -10.0f);
    }

    this->vanishTimer = 5;
    this->scaleFraction = 0.0f;
    this->heightFraction = 0.0f;
    Audio_PlayActorSound2(&this->actor, NA_SE_VO_FR_LAUGH_0);
    Audio_PlayActorSound2(&this->actor, NA_SE_EV_GREAT_FAIRY_VANISH);
    this->actionFunc = BgDyYoseizo_SpinShrink;
}

void BgDyYoseizo_SpinShrink(BgDyYoseizo* this, GlobalContext* globalCtx) {
    SkelAnime_Update(&this->skelAnime);
    if (this->vanishTimer == 0) {
        if (this->scale < 0.003f) {
            this->vanishTimer = 30;
            this->actionFunc = BgDyYoseizo_Vanish;
        } else {
            Math_ApproachF(&this->actor.world.pos.y, this->vanishHeight, this->heightFraction, 100.0f);
            Math_ApproachZeroF(&this->scale, this->scaleFraction, 0.005f);
            Math_ApproachF(&this->heightFraction, 0.8f, 0.1f, 0.02f);
            Math_ApproachF(&this->scaleFraction, 0.2f, 0.03f, 0.05f);
            this->actor.shape.rot.y += 3000;
            BgDyYoseizo_SpawnParticles(this, globalCtx, 0);
        }
    }
}

void BgDyYoseizo_Vanish(BgDyYoseizo* this, GlobalContext* globalCtx) {
    Actor* findOcarinaSpot;

    if (this->vanishTimer == 0) {
        func_8002DF54(globalCtx, &this->actor, 7);
        globalCtx->envCtx.unk_BF = 0;
        findOcarinaSpot = globalCtx->actorCtx.actorLists[ACTORCAT_PROP].head;

        while (findOcarinaSpot != NULL) {
            if (findOcarinaSpot->id != ACTOR_EN_OKARINA_TAG) {
                findOcarinaSpot = findOcarinaSpot->next;
                continue;
            }
            Actor_Kill(findOcarinaSpot);
            break;
        }

        Flags_UnsetSwitch(globalCtx, 0x38);
        Actor_Kill(&this->actor);
    }
}

void BgDyYoseizo_SetupSpinGrow_Reward(BgDyYoseizo* this, GlobalContext* globalCtx) {
    if (globalCtx->csCtx.state != CS_STATE_IDLE) {
        if ((globalCtx->csCtx.npcActions[0] != NULL) && (globalCtx->csCtx.npcActions[0]->action == 2)) {
            this->actor.draw = BgDyYoseizo_Draw;
            func_8002DF54(globalCtx, &this->actor, 1);
            this->finishedSpinGrow = false;

            if (globalCtx->sceneNum == SCENE_DAIYOUSEI_IZUMI) {
                this->frameCount = Animation_GetLastFrame(&gGreatFairySittingTransitionAnim);
                Animation_Change(&this->skelAnime, &gGreatFairySittingTransitionAnim, 1.0f, 0.0f, this->frameCount,
                                 ANIMMODE_ONCE, -10.0f);
            } else {
                this->frameCount = Animation_GetLastFrame(&gGreatFairyLayingDownTransitionAnim);
                Animation_Change(&this->skelAnime, &gGreatFairyLayingDownTransitionAnim, 1.0f, 0.0f, this->frameCount,
                                 ANIMMODE_ONCE, -10.0f);
            }

            Audio_PlayActorSound2(&this->actor, NA_SE_EV_GREAT_FAIRY_APPEAR);
            this->actionFunc = BgDyYoseizo_SpinGrowSetupGive_Reward;
        }
    }
}

void BgDyYoseizo_SpinGrowSetupGive_Reward(BgDyYoseizo* this, GlobalContext* globalCtx) {
    f32 curFrame = this->skelAnime.curFrame;

    if (!this->finishedSpinGrow) {
        Math_ApproachF(&this->actor.world.pos.y, this->grownHeight, this->heightFraction, 100.0f);
        Math_ApproachF(&this->scale, 0.035f, this->scaleFraction, 0.005f);
        Math_ApproachF(&this->heightFraction, 0.8f, 0.1f, 0.02f);
        Math_ApproachF(&this->scaleFraction, 0.2f, 0.03f, 0.05f);
        // Finished growing
        if (this->scale >= 0.034f) {
            if ((this->actor.shape.rot.y > -8000) && (this->actor.shape.rot.y < 1000)) {
                SkelAnime_Update(&this->skelAnime);
                // Spin until facing front
                Math_ApproachS(&this->actor.shape.rot.y, 0, 5, 1000);
                if (fabsf(this->actor.shape.rot.y) < 50.0f) {
                    this->finishedSpinGrow = true;
                }
            } else {
                this->actor.shape.rot.y += 3000;
            }
        } else {
            this->actor.shape.rot.y += 3000;
        }
    } else {
        SkelAnime_Update(&this->skelAnime);

        if ((this->frameCount <= curFrame) && !this->animationChanged) {
            if (globalCtx->sceneNum == SCENE_DAIYOUSEI_IZUMI) {
                this->frameCount = Animation_GetLastFrame(&gGreatFairySittingAnim);
                Animation_Change(&this->skelAnime, &gGreatFairySittingAnim, 1.0f, 0.0f, this->frameCount, ANIMMODE_LOOP,
                                 -10.0f);
            } else {
                this->frameCount = Animation_GetLastFrame(&gGreatFairyLayingSidewaysAnim);
                Animation_Change(&this->skelAnime, &gGreatFairyLayingSidewaysAnim, 1.0f, 0.0f, this->frameCount,
                                 ANIMMODE_LOOP, -10.0f);
            }
            this->animationChanged = true;
        }

        if ((globalCtx->csCtx.state != CS_STATE_IDLE) &&
            ((globalCtx->csCtx.npcActions[0] != NULL) && (globalCtx->csCtx.npcActions[0]->action == 3))) {
            this->finishedSpinGrow = this->animationChanged = false;
            if (globalCtx->sceneNum == SCENE_DAIYOUSEI_IZUMI) {
                this->frameCount = Animation_GetLastFrame(&gGreatFairyGivingUpgradeAnim);
                Animation_Change(&this->skelAnime, &gGreatFairyGivingUpgradeAnim, 1.0f, 0.0f, this->frameCount,
                                 ANIMMODE_ONCE, -10.0f);
            } else {
                this->frameCount = Animation_GetLastFrame(&gGreatFairyAnim_005810);
                Animation_Change(&this->skelAnime, &gGreatFairyAnim_005810, 1.0f, 0.0f, this->frameCount, ANIMMODE_ONCE,
                                 -10.0f);
            }
            this->mouthState = 1;
            this->actionFunc = BgDyYoseizo_Give_Reward;
        }
    }
    BgDyYoseizo_SpawnParticles(this, globalCtx, 0);
}

static s16 sDemoEffectLightColors[] = { DEMO_EFFECT_LIGHT_GREEN, DEMO_EFFECT_LIGHT_RED, DEMO_EFFECT_LIGHT_BLUE };

static s16 sExItemTypes[] = { EXITEM_MAGIC_WIND, EXITEM_MAGIC_FIRE, EXITEM_MAGIC_DARK };

static s16 sItemGetFlags[] = { 0x100, 0x200, 0x400 };

static u8 sItemIds[] = { ITEM_FARORES_WIND, ITEM_DINS_FIRE, ITEM_NAYRUS_LOVE };

void BgDyYoseizo_Give_Reward(BgDyYoseizo* this, GlobalContext* globalCtx) {
    f32 curFrame = this->skelAnime.curFrame;
    Player* player = GET_PLAYER(globalCtx);
    s16 actionIndex;
    s16 demoEffectParams;
    Vec3f itemPos;

    if (this->animationChanged) {
        this->bobTimer = this->skelAnime.curFrame * 1400.0f;
        if ((this->frameCount * 1400.0f) <= this->bobTimer) {
            this->bobTimer = 0.0f;
        }
    }
    SkelAnime_Update(&this->skelAnime);

    if ((this->frameCount <= curFrame) && !this->animationChanged) {
        if (globalCtx->sceneNum == SCENE_DAIYOUSEI_IZUMI) {
            this->frameCount = Animation_GetLastFrame(&gGreatFairyAfterUpgradeAnim);
            Animation_Change(&this->skelAnime, &gGreatFairyAfterUpgradeAnim, 1.0f, 0.0f, this->frameCount,
                             ANIMMODE_LOOP, -10.0f);
        } else {
            this->frameCount = Animation_GetLastFrame(&gGreatFairyAfterSpellAnim);
            Animation_Change(&this->skelAnime, &gGreatFairyAfterSpellAnim, 1.0f, 0.0f, this->frameCount, ANIMMODE_LOOP,
                             -10.0f);
        }
        this->animationChanged = true;
    }

    if (globalCtx->csCtx.npcActions[0]->action == 13) {
        this->actionFunc = BgDyYoseizo_SetupSpinShrink;
        return;
    }

    if ((globalCtx->csCtx.npcActions[0]->action >= 4) && (globalCtx->csCtx.npcActions[0]->action < 7)) {
        actionIndex = globalCtx->csCtx.npcActions[0]->action - 4;
        if (globalCtx->sceneNum == SCENE_DAIYOUSEI_IZUMI) {
            actionIndex++;
            BgDyYoseizo_SpawnParticles(this, globalCtx, actionIndex);

        } else if (!this->lightBallSpawned) {
            demoEffectParams = ((s16)(sDemoEffectLightColors[actionIndex] << 0xC) | DEMO_EFFECT_LIGHT);
            Actor_Spawn(&globalCtx->actorCtx, globalCtx, ACTOR_DEMO_EFFECT, this->actor.world.pos.x,
                        this->actor.world.pos.y, this->actor.world.pos.z, 0, 0, 0, (s32)demoEffectParams);
            this->lightBallSpawned = true;
        }
    } else {
        BgDyYoseizo_SpawnParticles(this, globalCtx, 0);
    }

    if ((globalCtx->sceneNum == SCENE_DAIYOUSEI_IZUMI) && (globalCtx->csCtx.npcActions[0]->action >= 10) &&
        (globalCtx->csCtx.npcActions[0]->action < 13)) {
        actionIndex = globalCtx->csCtx.npcActions[0]->action - 10;

        switch (actionIndex) {
            case FAIRY_UPGRADE_MAGIC:
                gSaveContext.magicAcquired = true;
                gSaveContext.unk_13F6 = 0x30;
                Interface_ChangeAlpha(9);
                break;
            case FAIRY_UPGRADE_DOUBLE_MAGIC:
                if (!gSaveContext.magicAcquired) {
                    gSaveContext.magicAcquired = true;
                }
                gSaveContext.doubleMagic = true;
                gSaveContext.unk_13F6 = 0x60;
                gSaveContext.magicLevel = 0;
                Interface_ChangeAlpha(9);
                break;
            case FAIRY_UPGRADE_HALF_DAMAGE:
                gSaveContext.doubleDefense = true;
                Interface_ChangeAlpha(9);
                break;
        }

        if (!this->healing) {
            gSaveContext.healthAccumulator = 0x140;
            this->healing = true;
            if (actionIndex == 2) {
                Magic_Fill(globalCtx);
            }
        }
    }

    if ((globalCtx->sceneNum != SCENE_DAIYOUSEI_IZUMI) && (globalCtx->csCtx.npcActions[0]->action >= 14) &&
        (globalCtx->csCtx.npcActions[0]->action < 17)) {
        actionIndex = globalCtx->csCtx.npcActions[0]->action - 14;

        if (!this->itemSpawned) {
            itemPos.x = player->actor.world.pos.x;
            itemPos.y = (LINK_IS_ADULT ? player->actor.world.pos.y + 73.0f : player->actor.world.pos.y + 53.0f);
            itemPos.z = player->actor.world.pos.z;

            this->item =
                (EnExItem*)Actor_SpawnAsChild(&globalCtx->actorCtx, &this->actor, globalCtx, ACTOR_EN_EX_ITEM,
                                              itemPos.x, itemPos.y, itemPos.z, 0, 0, 0, sExItemTypes[actionIndex]);

            if (this->item != NULL) {
                if (gSaveContext.magicAcquired == 0) {
                    gSaveContext.magicAcquired = 1;
                } else {
                    Magic_Fill(globalCtx);
                }

                this->itemSpawned = true;
                gSaveContext.healthAccumulator = 0x140;
                Interface_ChangeAlpha(9);
                gSaveContext.itemGetInf[1] |= sItemGetFlags[actionIndex];
                Item_Give(globalCtx, sItemIds[actionIndex]);
            }
        } else {
            this->item->actor.world.pos.x = player->actor.world.pos.x;
            this->item->actor.world.pos.y =
                (LINK_IS_ADULT ? player->actor.world.pos.y + 73.0f : player->actor.world.pos.y + 53.0f);
            this->item->actor.world.pos.z = player->actor.world.pos.z;
            this->item->scale = 0.3f;
        }
    }

    if ((globalCtx->sceneNum != SCENE_DAIYOUSEI_IZUMI) && (globalCtx->csCtx.npcActions[0]->action == 17) &&
        (this->item != NULL)) {
        Actor_Kill(&this->item->actor);
        this->item = NULL;
    }

    if ((globalCtx->sceneNum == SCENE_DAIYOUSEI_IZUMI) && (globalCtx->csCtx.npcActions[0]->action == 18)) {
        this->giveDefenseHearts = true;
    }

    if (this->giveDefenseHearts) {
        if (gSaveContext.inventory.defenseHearts < 20) {
            gSaveContext.inventory.defenseHearts++;
        }
    }

    if ((globalCtx->csCtx.npcActions[0]->action >= 19) && (globalCtx->csCtx.npcActions[0]->action < 22) &&
        !this->warpEffectSpawned) {
        actionIndex = globalCtx->csCtx.npcActions[0]->action - 11;
        Actor_Spawn(&globalCtx->actorCtx, globalCtx, ACTOR_DOOR_WARP1, player->actor.world.pos.x,
                    player->actor.world.pos.y, player->actor.world.pos.z, 0, 0, 0, actionIndex);
        this->warpEffectSpawned = true;
    }
    BgDyYoseizo_Bob(this, globalCtx);
}

void BgDyYoseizo_Update(Actor* thisx, GlobalContext* globalCtx2) {
    GlobalContext* globalCtx = globalCtx2;
    BgDyYoseizo* this = THIS;
    s32 phi_v1;

    this->absoluteTimer++;

    if (this->vanishTimer != 0) {
        this->vanishTimer--;
    }
    if (this->blinkTimer != 0) {
        this->blinkTimer--;
    }
    if (this->unusedTimer != 0) {
        this->unusedTimer--;
    }

    this->actionFunc(this, globalCtx);

    if (globalCtx->csCtx.state != CS_STATE_IDLE) {
        phi_v1 = 0;
        if (globalCtx->sceneNum == SCENE_DAIYOUSEI_IZUMI) {
            if ((globalCtx->csCtx.frames == 32) || (globalCtx->csCtx.frames == 291) ||
                (globalCtx->csCtx.frames == 426) || (globalCtx->csCtx.frames == 851)) {
                phi_v1 = 1;
            }
            if (globalCtx->csCtx.frames == 101) {
                phi_v1 = 2;
            }
        } else {
            if ((globalCtx->csCtx.frames == 35) || (globalCtx->csCtx.frames == 181) ||
                (globalCtx->csCtx.frames == 462) || (globalCtx->csCtx.frames == 795)) {
                phi_v1 = 1;
            }
            if (globalCtx->csCtx.frames == 90) {
                phi_v1 = 2;
            }
        }

        if (phi_v1 == 1) {
            Audio_PlayActorSound2(&this->actor, NA_SE_VO_FR_SMILE_0);
        }
        if (phi_v1 == 2) {
            Audio_PlayActorSound2(&this->actor, NA_SE_VO_FR_LAUGH_0);
        }
    }

    if ((this->blinkTimer == 0) && (this->actionFunc != BgDyYoseizo_HealPlayer_NoReward)) {
        this->eyeState++;
        this->eyeState2++;
        if (this->eyeState >= 3) {
            this->eyeState = this->eyeState2 = 0;
            this->blinkTimer = (s16)Rand_ZeroFloat(60.0f) + 20;
        }
    }

    Actor_MoveForward(&this->actor);
    this->heightOffset = this->scale * 7500.0f;
    Actor_SetFocus(&this->actor, this->heightOffset);
    this->actor.focus.pos.y = this->heightOffset;
    func_80038290(globalCtx, &this->actor, &this->headRot, &this->torsoRot, this->actor.focus.pos);
    BgDyYoseizo_ParticleUpdate(this, globalCtx);
    Actor_SetScale(&this->actor, this->scale);
}

s32 BgDyYoseizo_OverrideLimbDraw(GlobalContext* globalCtx, s32 limbIndex, Gfx** dList, Vec3f* pos, Vec3s* rot,
                                 void* thisx) {
    BgDyYoseizo* this = THIS;

    if (limbIndex == 8) { // Torso
        rot->x += this->torsoRot.y;
    }
    if (limbIndex == 15) { // Head
        rot->x += this->headRot.y;
        rot->z += this->headRot.z;
    }
    return 0;
}

static void* sEyeTextures[] = {
    gGreatFairyEyeOpenTex,   // Open
    gGreatFairyEyeHalfTex,   // Half
    gGreatFairyEyeClosedTex, // Closed
};

static void* sMouthTextures[] = {
    gGreatFairyMouthClosedTex, // Closed
    gGreatFairyMouthOpenTex,   // Open
};

void BgDyYoseizo_Draw(Actor* thisx, GlobalContext* globalCtx) {
    BgDyYoseizo* this = THIS;

    OPEN_DISPS(globalCtx->state.gfxCtx, "../z_bg_dy_yoseizo.c", 1609);
    if (this->actionFunc != BgDyYoseizo_Vanish) {
        func_80093D18(globalCtx->state.gfxCtx);

        gSPSegment(POLY_OPA_DISP++, 0x08, SEGMENTED_TO_VIRTUAL(sEyeTextures[this->eyeState]));

        // This was probably intended to allow this actor to wink, but segment 09 is not used in the dList for the head,
        // so it can only blink
        gSPSegment(POLY_OPA_DISP++, 0x09, SEGMENTED_TO_VIRTUAL(sEyeTextures[this->eyeState2]));

        gSPSegment(POLY_OPA_DISP++, 0x0A, SEGMENTED_TO_VIRTUAL(sMouthTextures[this->mouthState]));

        SkelAnime_DrawFlexOpa(globalCtx, this->skelAnime.skeleton, this->skelAnime.jointTable,
                              this->skelAnime.dListCount, BgDyYoseizo_OverrideLimbDraw, NULL, this);
    }
    CLOSE_DISPS(globalCtx->state.gfxCtx, "../z_bg_dy_yoseizo.c", 1629);
    BgDyYoseizo_ParticleDraw(this, globalCtx);
}

void BgDyYoseizo_ParticleInit(BgDyYoseizo* this, Vec3f* initPos, Vec3f* initVelocity, Vec3f* accel,
                              Color_RGB8* primColor, Color_RGB8* envColor, f32 scale, s16 life, s16 type) {
    BgDyYoseizoParticle* particle;
    s16 i;

    particle = this->particles;

    for (i = 0; i < 200; i++, particle++) {
        if (particle->alive == 0) {
            particle->alive = 1;
            particle->pos = *initPos;
            particle->velocity = *initVelocity;
            particle->accel = *accel;
            particle->primColor = *primColor;
            particle->alpha = 0;
            particle->envColor = *envColor;
            particle->scale = scale;
            particle->timer = life;
            particle->type = type;
            particle->pitch = 0.0f;
            particle->yaw = Rand_CenteredFloat(30000.0f);
            particle->roll = 0.0f;
            return;
        }
    }
}

void BgDyYoseizo_ParticleUpdate(BgDyYoseizo* this, GlobalContext* globalCtx) {
    BgDyYoseizoParticle* particle = this->particles;
    Player* player = GET_PLAYER(globalCtx);
    Vec3f sp94;
    Vec3f sp88;
    f32 goalPitch;
    f32 goalYaw;
    s16 i = 0;

    for (i = 0; i < 200; i++, particle++) {
        if (particle->alive != 0) {
            particle->roll += 3000.0f;

            if (particle->type == 0) {
                particle->pos.x += particle->velocity.x;
                particle->pos.y += particle->velocity.y;
                particle->pos.z += particle->velocity.z;
                particle->velocity.x += particle->accel.x;
                particle->velocity.y += particle->accel.y;
                particle->velocity.z += particle->accel.z;
            } else {
                Audio_PlayActorSound2(&this->actor, NA_SE_EV_HEALING - SFX_FLAG);

                sp94 = player->actor.world.pos;
                sp94.y = player->actor.world.pos.y - 150.0f;
                sp94.z = player->actor.world.pos.z - 50.0f;

                goalPitch = Math_Vec3f_Pitch(&particle->pos, &sp94);
                goalYaw = Math_Vec3f_Yaw(&particle->pos, &sp94);

                Math_ApproachF(&particle->pitch, goalPitch, 0.9f, 5000.0f);
                Math_ApproachF(&particle->yaw, goalYaw, 0.9f, 5000.0f);
                Matrix_Push();
                Matrix_RotateY(BINANG_TO_RAD(particle->yaw), MTXMODE_NEW);
                Matrix_RotateX(BINANG_TO_RAD(particle->pitch), MTXMODE_APPLY);

                sp94.x = sp94.y = sp94.z = 3.0f;

                Matrix_MultVec3f(&sp94, &sp88);
                Matrix_Pop();
                particle->pos.x += sp88.x;
                particle->pos.y += sp88.y;
                particle->pos.z += sp88.z;
            }
        }

        // fade up, fade down, vanish and reset
        if (particle->timer != 0) {
            particle->timer--;
            particle->alpha += 30;

            if (particle->alpha > 255) {
                particle->alpha = 255;
            }
        } else {
            particle->alpha -= 30;

            if (particle->alpha <= 0) {
                particle->alpha = particle->alive = 0;
            }
        }
    }
}

void BgDyYoseizo_ParticleDraw(BgDyYoseizo* this, GlobalContext* globalCtx) {
    GraphicsContext* gfxCtx = globalCtx->state.gfxCtx;
    u8 phi_s3 = 0;
    BgDyYoseizoParticle* particle = this->particles;
    s16 i;

    OPEN_DISPS(gfxCtx, "../z_bg_dy_yoseizo.c", 1767);
    func_80093D84(globalCtx->state.gfxCtx);

    for (i = 0; i < 200; i++, particle++) {
        if (particle->alive == 1) {
            if (phi_s3 == 0) {
                gSPDisplayList(POLY_XLU_DISP++, SEGMENTED_TO_VIRTUAL(gGreatFairyParticleAppearDL));
                gDPPipeSync(POLY_XLU_DISP++);

                phi_s3++;
            }

            gDPSetPrimColor(POLY_XLU_DISP++, 0, 0, particle->primColor.r, particle->primColor.g, particle->primColor.b,
                            particle->alpha);
            gDPSetEnvColor(POLY_XLU_DISP++, particle->envColor.r, particle->envColor.g, particle->envColor.b, 0);

            Matrix_Translate(particle->pos.x, particle->pos.y, particle->pos.z, MTXMODE_NEW);
<<<<<<< HEAD
            Matrix_ReplaceRotation(&globalCtx->mf_11DA0);
=======
            func_800D1FD4(&globalCtx->billboardMtxF);
>>>>>>> 1cf11907
            Matrix_Scale(particle->scale, particle->scale, 1.0f, MTXMODE_APPLY);
            Matrix_RotateZ(particle->roll, MTXMODE_APPLY);

            gSPMatrix(POLY_XLU_DISP++, Matrix_NewMtx(gfxCtx, "../z_bg_dy_yoseizo.c", 1810),
                      G_MTX_NOPUSH | G_MTX_LOAD | G_MTX_MODELVIEW);
            gSPDisplayList(POLY_XLU_DISP++, SEGMENTED_TO_VIRTUAL(gGreatFairyParticleAliveDL));
        }
    }

    CLOSE_DISPS(gfxCtx, "../z_bg_dy_yoseizo.c", 1819);
}<|MERGE_RESOLUTION|>--- conflicted
+++ resolved
@@ -1028,11 +1028,7 @@
             gDPSetEnvColor(POLY_XLU_DISP++, particle->envColor.r, particle->envColor.g, particle->envColor.b, 0);
 
             Matrix_Translate(particle->pos.x, particle->pos.y, particle->pos.z, MTXMODE_NEW);
-<<<<<<< HEAD
-            Matrix_ReplaceRotation(&globalCtx->mf_11DA0);
-=======
-            func_800D1FD4(&globalCtx->billboardMtxF);
->>>>>>> 1cf11907
+            Matrix_ReplaceRotation(&globalCtx->billboardMtxF);
             Matrix_Scale(particle->scale, particle->scale, 1.0f, MTXMODE_APPLY);
             Matrix_RotateZ(particle->roll, MTXMODE_APPLY);
 
