--- conflicted
+++ resolved
@@ -289,11 +289,7 @@
         return;
     }
 
-<<<<<<< HEAD
-    play->envCtx.unk_BF = 2;
-=======
-    globalCtx->envCtx.lightSettingOverride = 2;
->>>>>>> 4f0018bf
+    play->envCtx.lightSettingOverride = 2;
 
     if (play->sceneNum == SCENE_DAIYOUSEI_IZUMI) {
         OnePointCutscene_Init(play, 8603, -99, NULL, CAM_ID_MAIN);
@@ -551,15 +547,9 @@
     Actor* findOcarinaSpot;
 
     if (this->vanishTimer == 0) {
-<<<<<<< HEAD
         func_8002DF54(play, &this->actor, 7);
-        play->envCtx.unk_BF = 0;
+        play->envCtx.lightSettingOverride = 0;
         findOcarinaSpot = play->actorCtx.actorLists[ACTORCAT_PROP].head;
-=======
-        func_8002DF54(globalCtx, &this->actor, 7);
-        globalCtx->envCtx.lightSettingOverride = 0;
-        findOcarinaSpot = globalCtx->actorCtx.actorLists[ACTORCAT_PROP].head;
->>>>>>> 4f0018bf
 
         while (findOcarinaSpot != NULL) {
             if (findOcarinaSpot->id != ACTOR_EN_OKARINA_TAG) {
