/*
 * File: z_bg_dy_yoseizo.c
 * Overlay: ovl_Bg_Dy_Yoseizo
 * Description: Great Fairy
 */

#include "z_bg_dy_yoseizo.h"
#include "assets/objects/object_dy_obj/object_dy_obj.h"
#include "terminal.h"
#include "overlays/actors/ovl_Demo_Effect/z_demo_effect.h"
#include "assets/scenes/indoors/yousei_izumi_yoko/yousei_izumi_yoko_scene.h"
#include "assets/scenes/indoors/daiyousei_izumi/daiyousei_izumi_scene.h"

#define FLAGS (ACTOR_FLAG_4 | ACTOR_FLAG_5 | ACTOR_FLAG_25)

typedef enum {
    /* 0 */ FAIRY_UPGRADE_MAGIC,
    /* 1 */ FAIRY_UPGRADE_DOUBLE_MAGIC,
    /* 2 */ FAIRY_UPGRADE_DOUBLE_DEFENSE
} BgDyYoseizoRewardType;

typedef enum {
    /* 0 */ FAIRY_SPELL_FARORES_WIND,
    /* 1 */ FAIRY_SPELL_DINS_FIRE,
    /* 2 */ FAIRY_SPELL_NAYRUS_LOVE
} BgDyYoseizoSpellType;

void BgDyYoseizo_Init(Actor* thisx, PlayState* play2);
void BgDyYoseizo_Destroy(Actor* thisx, PlayState* play);
void BgDyYoseizo_Update(Actor* thisx, PlayState* play2);
void BgDyYoseizo_Draw(Actor* thisx, PlayState* play);

void BgDyYoseizo_CheckMagicAcquired(BgDyYoseizo* this, PlayState* play);
void BgDyYoseizo_ChooseType(BgDyYoseizo* this, PlayState* play);
void BgDyYoseizo_SetupSpinGrow_NoReward(BgDyYoseizo* this, PlayState* play);
void BgDyYoseizo_SpinGrow_NoReward(BgDyYoseizo* this, PlayState* play);
void BgDyYoseizo_CompleteSpinGrow_NoReward(BgDyYoseizo* this, PlayState* play);
void BgDyYoseizo_SetupGreetPlayer_NoReward(BgDyYoseizo* this, PlayState* play);
void BgDyYoseizo_GreetPlayer_NoReward(BgDyYoseizo* this, PlayState* play);
void BgDyYoseizo_SetupHealPlayer_NoReward(BgDyYoseizo* this, PlayState* play);
void BgDyYoseizo_HealPlayer_NoReward(BgDyYoseizo* this, PlayState* play);
void BgDyYoseizo_SayFarewell_NoReward(BgDyYoseizo* this, PlayState* play);
void BgDyYoseizo_SetupSpinShrink(BgDyYoseizo* this, PlayState* play);
void BgDyYoseizo_SpinShrink(BgDyYoseizo* this, PlayState* play);
void BgDyYoseizo_Vanish(BgDyYoseizo* this, PlayState* play);
void BgDyYoseizo_SetupSpinGrow_Reward(BgDyYoseizo* this, PlayState* play);
void BgDyYoseizo_SpinGrowSetupGive_Reward(BgDyYoseizo* this, PlayState* play);
void BgDyYoseizo_Give_Reward(BgDyYoseizo* this, PlayState* play);

void BgDyYoseizo_SpawnEffect(BgDyYoseizo* this, Vec3f* initPos, Vec3f* initVelocity, Vec3f* accel,
                             Color_RGB8* primColor, Color_RGB8* envColor, f32 scale, s16 life, s16 type);
void BgDyYoseizo_UpdateEffects(BgDyYoseizo* this, PlayState* play);
void BgDyYoseizo_DrawEffects(BgDyYoseizo* this, PlayState* play);

static s32 sUnusedGetItemIds[] = { GI_FARORES_WIND, GI_NAYRUS_LOVE, GI_DINS_FIRE };

ActorInit Bg_Dy_Yoseizo_InitVars = {
    ACTOR_BG_DY_YOSEIZO,
    ACTORCAT_PROP,
    FLAGS,
    OBJECT_DY_OBJ,
    sizeof(BgDyYoseizo),
    (ActorFunc)BgDyYoseizo_Init,
    (ActorFunc)BgDyYoseizo_Destroy,
    (ActorFunc)BgDyYoseizo_Update,
    NULL,
};

void BgDyYoseizo_Init(Actor* thisx, PlayState* play2) {
    PlayState* play = play2;
    BgDyYoseizo* this = (BgDyYoseizo*)thisx;

    this->fountainType = play->spawn;

    if (this->fountainType < 0) {
        this->fountainType = 0;
    }

    this->vanishHeight = this->actor.world.pos.y;
    this->grownHeight = this->vanishHeight + 40.0f;
    this->actor.focus.pos = this->actor.world.pos;

    if (play->sceneId == SCENE_DAIYOUSEI_IZUMI) {
        // "Great Fairy Fountain"
        osSyncPrintf(VT_FGCOL(GREEN) "☆☆☆☆☆ 大妖精の泉 ☆☆☆☆☆ %d\n" VT_RST, play->spawn);
        SkelAnime_InitFlex(play, &this->skelAnime, &gGreatFairySkel, &gGreatFairySittingTransitionAnim,
                           this->jointTable, this->morphTable, 28);
    } else {
        // "Stone/Jewel Fairy Fountain"
        osSyncPrintf(VT_FGCOL(GREEN) "☆☆☆☆☆ 石妖精の泉 ☆☆☆☆☆ %d\n" VT_RST, play->spawn);
        SkelAnime_InitFlex(play, &this->skelAnime, &gGreatFairySkel, &gGreatFairyLayingDownTransitionAnim,
                           this->jointTable, this->morphTable, 28);
    }
    this->actionFunc = BgDyYoseizo_CheckMagicAcquired;
}

void BgDyYoseizo_Destroy(Actor* thisx, PlayState* play) {
}

static Color_RGB8 sEffectPrimColors[] = {
    { 255, 255, 255 }, { 255, 255, 100 }, { 100, 255, 100 }, { 255, 100, 100 }, { 255, 255, 170 },
    { 255, 255, 100 }, { 100, 255, 100 }, { 255, 100, 100 }, { 255, 255, 170 },
};

static Color_RGB8 sEffectEnvColors[] = {
    { 155, 255, 255 }, { 255, 255, 100 }, { 100, 255, 100 }, { 255, 100, 100 }, { 255, 100, 255 },
    { 255, 255, 100 }, { 100, 255, 100 }, { 255, 100, 100 }, { 100, 255, 255 },
};

void BgDyYoseizo_SpawnEffects(BgDyYoseizo* this, PlayState* play, s16 type) {
    Vec3f vel = { 0.0f, 0.0f, 0.0f };
    Vec3f accel;
    Vec3f pos;
    Color_RGB8 primColor;
    Color_RGB8 envColor;
    f32 spawnPosVariation;
    s32 effectType;
    f32 scale;
    s32 i;
    s16 life;

    if (!(this->scale < 0.01f)) {
        spawnPosVariation = this->scale * 3500.0f;
        accel.x = Rand_ZeroOne() - 0.5f;
        accel.y = Rand_ZeroOne() - 0.5f;
        accel.z = Rand_ZeroOne() - 0.5f;
        for (i = 0; i < 2; i++) {
            if (type == 0) {
                effectType = 0;
                scale = 0.4f;
                life = 90;
                pos.x = this->actor.world.pos.x;
                pos.y = this->actor.world.pos.y + spawnPosVariation +
                        ((Rand_ZeroOne() - 0.5f) * (spawnPosVariation * 0.5f));
                pos.z = this->actor.world.pos.z + 30.0f;
            } else {
                life = 50;
                effectType = type;
                scale = 0.2f;
                pos.x = this->actor.world.pos.x + Rand_CenteredFloat(10.0f);

                if (play->sceneId == SCENE_DAIYOUSEI_IZUMI) {
                    pos.y = this->actor.world.pos.y + spawnPosVariation + 50.0f +
                            ((Rand_ZeroOne() - 0.5f) * (spawnPosVariation * 0.1f));
                    pos.z = this->actor.world.pos.z + 30.0f;
                } else {
                    pos.y = this->actor.world.pos.y + spawnPosVariation - 30.0f +
                            ((Rand_ZeroOne() - 0.5f) * (spawnPosVariation * 0.1f));
                    pos.z = this->actor.world.pos.z + 60.0f;
                }

                if (LINK_IS_ADULT) {
                    pos.y += 20.0f;
                }
            }

            primColor.r = sEffectPrimColors[effectType].r;
            primColor.g = sEffectPrimColors[effectType].g;
            primColor.b = sEffectPrimColors[effectType].b;
            envColor.r = sEffectEnvColors[effectType].r;
            envColor.g = sEffectEnvColors[effectType].g;
            envColor.b = sEffectEnvColors[effectType].b;
            BgDyYoseizo_SpawnEffect(this, &pos, &vel, &accel, &primColor, &envColor, scale, life, effectType);
        }
    }
}

void BgDyYoseizo_Bob(BgDyYoseizo* this, PlayState* play) {
    this->targetHeight = this->grownHeight + this->bobOffset;
    Math_ApproachF(&this->actor.world.pos.y, this->targetHeight, 0.1f, 10.0f);
    Math_ApproachF(&this->bobOffset, 10.0f, 0.1f, 0.5f);

    if (play->csCtx.state == CS_STATE_IDLE) {
        this->actor.velocity.y = Math_SinS(this->bobTimer);
    } else {
        this->actor.velocity.y = Math_SinS(this->bobTimer) * 0.4f;
    }
}

void BgDyYoseizo_CheckMagicAcquired(BgDyYoseizo* this, PlayState* play) {
    if (Flags_GetSwitch(play, 0x38)) {
        play->msgCtx.ocarinaMode = OCARINA_MODE_04;
        if (play->sceneId == SCENE_DAIYOUSEI_IZUMI) {
            if (!gSaveContext.save.info.playerData.isMagicAcquired && (this->fountainType != FAIRY_UPGRADE_MAGIC)) {
                Actor_Kill(&this->actor);
                return;
            }
        } else {
            if (!gSaveContext.save.info.playerData.isMagicAcquired) {
                Actor_Kill(&this->actor);
                return;
            }
        }
        func_8002DF54(play, &this->actor, 1);
        this->actionFunc = BgDyYoseizo_ChooseType;
    }
}

void BgDyYoseizo_ChooseType(BgDyYoseizo* this, PlayState* play) {
    s32 givingReward;

    func_8002DF54(play, &this->actor, 1);
    // "Mode"
    osSyncPrintf(VT_FGCOL(YELLOW) "☆☆☆☆☆ もうど ☆☆☆☆☆ %d\n" VT_RST, play->msgCtx.ocarinaMode);
    givingReward = false;

    if (play->sceneId != SCENE_DAIYOUSEI_IZUMI) {
        switch (this->fountainType) {
            case FAIRY_SPELL_FARORES_WIND:
                if (!GET_ITEMGETINF(ITEMGETINF_18)) {
                    givingReward = true;
                }
                break;
            case FAIRY_SPELL_DINS_FIRE:
                if (!GET_ITEMGETINF(ITEMGETINF_19)) {
                    givingReward = true;
                }
                break;
            case FAIRY_SPELL_NAYRUS_LOVE:
                if (!GET_ITEMGETINF(ITEMGETINF_1A)) {
                    givingReward = true;
                }
                break;
        }
    } else {
        switch (this->fountainType) {
            case FAIRY_UPGRADE_MAGIC:
                if (!gSaveContext.save.info.playerData.isMagicAcquired || BREG(2)) {
                    // "Spin Attack speed UP"
                    osSyncPrintf(VT_FGCOL(GREEN) " ☆☆☆☆☆ 回転切り速度ＵＰ ☆☆☆☆☆ \n" VT_RST);
                    this->givingSpell = true;
                    givingReward = true;
                }
                break;
            case FAIRY_UPGRADE_DOUBLE_MAGIC:
                if (!gSaveContext.save.info.playerData.isDoubleMagicAcquired) {
                    // "Magic Meter doubled"
                    osSyncPrintf(VT_FGCOL(YELLOW) " ☆☆☆☆☆ 魔法ゲージメーター倍増 ☆☆☆☆☆ \n" VT_RST);
                    this->givingSpell = true;
                    givingReward = true;
                }
                break;
            case FAIRY_UPGRADE_DOUBLE_DEFENSE:
                if (!gSaveContext.save.info.playerData.isDoubleDefenseAcquired) {
                    // "Damage halved"
                    osSyncPrintf(VT_FGCOL(MAGENTA) " ☆☆☆☆☆ ダメージ半減 ☆☆☆☆☆ \n" VT_RST);
                    this->givingSpell = true;
                    givingReward = true;
                }
                break;
        }
    }

    if (givingReward) {
        if (!IS_CUTSCENE_LAYER) {
            if (play->sceneId != SCENE_DAIYOUSEI_IZUMI) {
                switch (this->fountainType) {
                    case FAIRY_SPELL_FARORES_WIND:
                        play->csCtx.segment = SEGMENTED_TO_VIRTUAL(gGreatFairyFaroresWindCs);
                        gSaveContext.cutsceneTrigger = 1;
                        break;
                    case FAIRY_SPELL_DINS_FIRE:
                        play->csCtx.segment = SEGMENTED_TO_VIRTUAL(gGreatFairyDinsFireCs);
                        gSaveContext.cutsceneTrigger = 1;
                        break;
                    case FAIRY_SPELL_NAYRUS_LOVE:
                        play->csCtx.segment = SEGMENTED_TO_VIRTUAL(gGreatFairyNayrusLoveCs);
                        gSaveContext.cutsceneTrigger = 1;
                        break;
                }
            } else {
                switch (this->fountainType) {
                    case FAIRY_UPGRADE_MAGIC:
                        play->csCtx.segment = SEGMENTED_TO_VIRTUAL(gGreatFairyMagicCs);
                        gSaveContext.cutsceneTrigger = 1;
                        break;
                    case FAIRY_UPGRADE_DOUBLE_MAGIC:
                        play->csCtx.segment = SEGMENTED_TO_VIRTUAL(gGreatFairyDoubleMagicCs);
                        gSaveContext.cutsceneTrigger = 1;
                        break;
                    case FAIRY_UPGRADE_DOUBLE_DEFENSE:
                        play->csCtx.segment = SEGMENTED_TO_VIRTUAL(gGreatFairyDoubleDefenseCs);
                        gSaveContext.cutsceneTrigger = 1;
                        break;
                }
            }
        }
        this->actionFunc = BgDyYoseizo_SetupSpinGrow_Reward;
        return;
    }

    play->envCtx.lightSettingOverride = 2;

    if (play->sceneId == SCENE_DAIYOUSEI_IZUMI) {
        OnePointCutscene_Init(play, 8603, -99, NULL, CAM_ID_MAIN);
    } else {
        OnePointCutscene_Init(play, 8604, -99, NULL, CAM_ID_MAIN);
    };

    Audio_PlayActorSfx2(&this->actor, NA_SE_EV_GREAT_FAIRY_APPEAR);
    this->actor.draw = BgDyYoseizo_Draw;
    this->actionFunc = BgDyYoseizo_SetupSpinGrow_NoReward;
}

// Sets animations for spingrow
void BgDyYoseizo_SetupSpinGrow_NoReward(BgDyYoseizo* this, PlayState* play) {
    if (play->sceneId == SCENE_DAIYOUSEI_IZUMI) {
        this->frameCount = Animation_GetLastFrame(&gGreatFairySittingTransitionAnim);
        Animation_Change(&this->skelAnime, &gGreatFairySittingTransitionAnim, 1.0f, 0.0f, this->frameCount,
                         ANIMMODE_ONCE, -10.0f);
    } else {
        this->frameCount = Animation_GetLastFrame(&gGreatFairyLayingDownTransitionAnim);
        Animation_Change(&this->skelAnime, &gGreatFairyLayingDownTransitionAnim, 1.0f, 0.0f, this->frameCount,
                         ANIMMODE_ONCE, -10.0f);
    }

    Audio_PlayActorSfx2(&this->actor, NA_SE_VO_FR_LAUGH_0);
    func_8002DF54(play, &this->actor, 1);
    this->actionFunc = BgDyYoseizo_SpinGrow_NoReward;
}

void BgDyYoseizo_SpinGrow_NoReward(BgDyYoseizo* this, PlayState* play) {
    func_8002DF54(play, &this->actor, 1);
    Math_ApproachF(&this->actor.world.pos.y, this->grownHeight, this->heightFraction, 100.0f);
    Math_ApproachF(&this->scale, 0.035f, this->scaleFraction, 0.005f);
    Math_ApproachF(&this->heightFraction, 0.8f, 0.1f, 0.02f);
    Math_ApproachF(&this->scaleFraction, 0.2f, 0.03f, 0.05f);
    // Finished growing
    if (this->scale >= 0.034f) {
        if ((this->actor.shape.rot.y > -8000) && (this->actor.shape.rot.y < 1000)) {
            SkelAnime_Update(&this->skelAnime);
            // Turn to front
            Math_SmoothStepToS(&this->actor.shape.rot.y, 0, 5, 1000, 0);
            if (fabsf(this->actor.shape.rot.y) < 50.0f) {
                this->actionFunc = BgDyYoseizo_CompleteSpinGrow_NoReward;
            }
        } else {
            this->actor.shape.rot.y += 3000;
        }
    } else {
        this->actor.shape.rot.y += 3000;
    }
    BgDyYoseizo_SpawnEffects(this, play, 0);
}

void BgDyYoseizo_CompleteSpinGrow_NoReward(BgDyYoseizo* this, PlayState* play) {
    f32 curFrame = this->skelAnime.curFrame;

    func_8002DF54(play, &this->actor, 1);

    if ((this->frameCount * 1273.0f) <= this->bobTimer) {
        this->bobTimer = 0.0f;
    }

    SkelAnime_Update(&this->skelAnime);

    if ((this->frameCount <= curFrame) && !this->animationChanged) {
        this->actionFunc = BgDyYoseizo_SetupGreetPlayer_NoReward;
    }
}

void BgDyYoseizo_SetupGreetPlayer_NoReward(BgDyYoseizo* this, PlayState* play) {
    func_8002DF54(play, &this->actor, 1);

    if (play->sceneId == SCENE_DAIYOUSEI_IZUMI) {
        this->frameCount = Animation_GetLastFrame(&gGreatFairySittingAnim);
        Animation_Change(&this->skelAnime, &gGreatFairySittingAnim, 1.0f, 0.0f, this->frameCount, ANIMMODE_LOOP,
                         -10.0f);
    } else {
        this->frameCount = Animation_GetLastFrame(&gGreatFairyLayingSidewaysAnim);
        Animation_Change(&this->skelAnime, &gGreatFairyLayingSidewaysAnim, 1.0f, 0.0f, this->frameCount, ANIMMODE_LOOP,
                         -10.0f);
    }

    this->actor.textId = 0xDB;
    this->dialogState = TEXT_STATE_EVENT;
    Message_StartTextbox(play, this->actor.textId, NULL);
    BgDyYoseizo_SpawnEffects(this, play, 0);
    this->actionFunc = BgDyYoseizo_GreetPlayer_NoReward;
}

void BgDyYoseizo_GreetPlayer_NoReward(BgDyYoseizo* this, PlayState* play) {
    func_8002DF54(play, &this->actor, 1);
    this->bobTimer = this->skelAnime.curFrame * 1273.0f;

    if ((this->frameCount * 1273.0f) <= this->bobTimer) {
        this->bobTimer = 0.0f;
    }

    SkelAnime_Update(&this->skelAnime);

    if ((this->dialogState == Message_GetState(&play->msgCtx)) && Message_ShouldAdvance(play)) {
        Message_CloseTextbox(play);
        Interface_ChangeHudVisibilityMode(HUD_VISIBILITY_A_HEARTS_MAGIC_FORCE);
        this->actionFunc = BgDyYoseizo_SetupHealPlayer_NoReward;
    }

    BgDyYoseizo_Bob(this, play);
    BgDyYoseizo_SpawnEffects(this, play, 0);
}

void BgDyYoseizo_SetupHealPlayer_NoReward(BgDyYoseizo* this, PlayState* play) {
    if (play->sceneId == SCENE_DAIYOUSEI_IZUMI) {
        this->frameCount = Animation_GetLastFrame(&gGreatFairyGivingUpgradeAnim);
        Animation_Change(&this->skelAnime, &gGreatFairyGivingUpgradeAnim, 1.0f, 0.0f, this->frameCount, ANIMMODE_ONCE,
                         -10.0f);
    } else {
        this->frameCount = Animation_GetLastFrame(&gGreatFairyAnim_005810);
        Animation_Change(&this->skelAnime, &gGreatFairyAnim_005810, 1.0f, 0.0f, this->frameCount, ANIMMODE_ONCE,
                         -10.0f);
    }

    Audio_PlayActorSfx2(&this->actor, NA_SE_VO_FR_SMILE_0);
    this->mouthState = 1;
    this->actionFunc = BgDyYoseizo_HealPlayer_NoReward;
}

void BgDyYoseizo_HealPlayer_NoReward(BgDyYoseizo* this, PlayState* play) {
    Player* player = GET_PLAYER(play);
    f32 curFrame = this->skelAnime.curFrame;
    Vec3f beamPos;
    s16 beamParams;

    if (this->animationChanged) {
        this->bobTimer = this->skelAnime.curFrame * 1300.0f;
        if ((this->frameCount * 1300.0f) <= this->bobTimer) {
            this->bobTimer = 0.0f;
        }
    }

    SkelAnime_Update(&this->skelAnime);
    if ((this->frameCount <= curFrame) && !(this->animationChanged)) {
        if (play->sceneId == SCENE_DAIYOUSEI_IZUMI) {
            this->frameCount = Animation_GetLastFrame(&gGreatFairyAfterUpgradeAnim);
            Animation_Change(&this->skelAnime, &gGreatFairyAfterUpgradeAnim, 1.0f, 0.0f, this->frameCount,
                             ANIMMODE_LOOP, -10.0f);
        } else {
            this->frameCount = Animation_GetLastFrame(&gGreatFairyAfterSpellAnim);
            Animation_Change(&this->skelAnime, &gGreatFairyAfterSpellAnim, 1.0f, 0.0f, this->frameCount, ANIMMODE_LOOP,
                             -10.0f);
        }
        this->healingTimer = 150;
        this->animationChanged = true;
        if (!this->givingSpell) {
            beamPos.x = player->actor.world.pos.x;
            beamPos.y = player->actor.world.pos.y + 200.0f;
            beamPos.z = player->actor.world.pos.z;

            beamParams = ((play->sceneId == SCENE_DAIYOUSEI_IZUMI) ? 0 : 1);

            this->beam = (EnDyExtra*)Actor_SpawnAsChild(&play->actorCtx, &this->actor, play, ACTOR_EN_DY_EXTRA,
                                                        beamPos.x, beamPos.y, beamPos.z, 0, 0, 0, beamParams);
        }
    }
    if (this->refillTimer > 1) {
        this->refillTimer--;
    }

    if (this->healingTimer >= 110) {
        this->healingTimer--;
    }

    if (this->healingTimer == 110) {
        gSaveContext.healthAccumulator = 0x140;
        Magic_Fill(play);
        this->refillTimer = 200;
    }

    if (((gSaveContext.save.info.playerData.healthCapacity == gSaveContext.save.info.playerData.health) &&
         (gSaveContext.save.info.playerData.magic == gSaveContext.magicCapacity)) ||
        (this->refillTimer == 1)) {
        this->healingTimer--;
        if (this->healingTimer == 90) {
            if (!this->givingSpell) {
                this->beam->trigger = 1;
            }
            this->givingSpell = false;
        }
    }

    if (this->healingTimer == 1) {
        this->actor.textId = 0xDA;
        this->dialogState = TEXT_STATE_EVENT;
        Message_ContinueTextbox(play, this->actor.textId);
        this->actionFunc = BgDyYoseizo_SayFarewell_NoReward;
        return;
    }
    BgDyYoseizo_Bob(this, play);
}

void BgDyYoseizo_SayFarewell_NoReward(BgDyYoseizo* this, PlayState* play) {
    this->bobTimer = this->skelAnime.curFrame * 1400.0f;

    if (this->bobTimer >= (this->frameCount * 1400.0f)) {
        this->bobTimer = 0.0f;
    }

    SkelAnime_Update(&this->skelAnime);

    if ((this->dialogState == Message_GetState(&play->msgCtx)) && Message_ShouldAdvance(play)) {
        Message_CloseTextbox(play);
        this->mouthState = 0;
        this->actionFunc = BgDyYoseizo_SetupSpinShrink;
        func_8005B1A4(GET_ACTIVE_CAM(play));
    }

    BgDyYoseizo_Bob(this, play);
    BgDyYoseizo_SpawnEffects(this, play, 0);
}

void BgDyYoseizo_SetupSpinShrink(BgDyYoseizo* this, PlayState* play) {
    if (play->sceneId == SCENE_DAIYOUSEI_IZUMI) {
        this->frameCount = Animation_GetLastFrame(&gGreatFairyJewelFountainSpinShrinkAnim);
        Animation_Change(&this->skelAnime, &gGreatFairyJewelFountainSpinShrinkAnim, 1.0f, 0.0f, this->frameCount,
                         ANIMMODE_ONCE, -10.0f);
    } else {
        this->frameCount = Animation_GetLastFrame(&gGreatFairySpellFountainSpinShrinkAnim);
        Animation_Change(&this->skelAnime, &gGreatFairySpellFountainSpinShrinkAnim, 1.0f, 0.0f, this->frameCount,
                         ANIMMODE_ONCE, -10.0f);
    }

    this->vanishTimer = 5;
    this->scaleFraction = 0.0f;
    this->heightFraction = 0.0f;
    Audio_PlayActorSfx2(&this->actor, NA_SE_VO_FR_LAUGH_0);
    Audio_PlayActorSfx2(&this->actor, NA_SE_EV_GREAT_FAIRY_VANISH);
    this->actionFunc = BgDyYoseizo_SpinShrink;
}

void BgDyYoseizo_SpinShrink(BgDyYoseizo* this, PlayState* play) {
    SkelAnime_Update(&this->skelAnime);
    if (this->vanishTimer == 0) {
        if (this->scale < 0.003f) {
            this->vanishTimer = 30;
            this->actionFunc = BgDyYoseizo_Vanish;
        } else {
            Math_ApproachF(&this->actor.world.pos.y, this->vanishHeight, this->heightFraction, 100.0f);
            Math_ApproachZeroF(&this->scale, this->scaleFraction, 0.005f);
            Math_ApproachF(&this->heightFraction, 0.8f, 0.1f, 0.02f);
            Math_ApproachF(&this->scaleFraction, 0.2f, 0.03f, 0.05f);
            this->actor.shape.rot.y += 3000;
            BgDyYoseizo_SpawnEffects(this, play, 0);
        }
    }
}

void BgDyYoseizo_Vanish(BgDyYoseizo* this, PlayState* play) {
    Actor* findOcarinaSpot;

    if (this->vanishTimer == 0) {
        func_8002DF54(play, &this->actor, 7);
        play->envCtx.lightSettingOverride = 0;
        findOcarinaSpot = play->actorCtx.actorLists[ACTORCAT_PROP].head;

        while (findOcarinaSpot != NULL) {
            if (findOcarinaSpot->id != ACTOR_EN_OKARINA_TAG) {
                findOcarinaSpot = findOcarinaSpot->next;
                continue;
            }
            Actor_Kill(findOcarinaSpot);
            break;
        }

        Flags_UnsetSwitch(play, 0x38);
        Actor_Kill(&this->actor);
    }
}

void BgDyYoseizo_SetupSpinGrow_Reward(BgDyYoseizo* this, PlayState* play) {
    if (play->csCtx.state != CS_STATE_IDLE) {
        if ((play->csCtx.npcActions[0] != NULL) && (play->csCtx.npcActions[0]->action == 2)) {
            this->actor.draw = BgDyYoseizo_Draw;
            func_8002DF54(play, &this->actor, 1);
            this->finishedSpinGrow = false;

            if (play->sceneId == SCENE_DAIYOUSEI_IZUMI) {
                this->frameCount = Animation_GetLastFrame(&gGreatFairySittingTransitionAnim);
                Animation_Change(&this->skelAnime, &gGreatFairySittingTransitionAnim, 1.0f, 0.0f, this->frameCount,
                                 ANIMMODE_ONCE, -10.0f);
            } else {
                this->frameCount = Animation_GetLastFrame(&gGreatFairyLayingDownTransitionAnim);
                Animation_Change(&this->skelAnime, &gGreatFairyLayingDownTransitionAnim, 1.0f, 0.0f, this->frameCount,
                                 ANIMMODE_ONCE, -10.0f);
            }

            Audio_PlayActorSfx2(&this->actor, NA_SE_EV_GREAT_FAIRY_APPEAR);
            this->actionFunc = BgDyYoseizo_SpinGrowSetupGive_Reward;
        }
    }
}

void BgDyYoseizo_SpinGrowSetupGive_Reward(BgDyYoseizo* this, PlayState* play) {
    f32 curFrame = this->skelAnime.curFrame;

    if (!this->finishedSpinGrow) {
        Math_ApproachF(&this->actor.world.pos.y, this->grownHeight, this->heightFraction, 100.0f);
        Math_ApproachF(&this->scale, 0.035f, this->scaleFraction, 0.005f);
        Math_ApproachF(&this->heightFraction, 0.8f, 0.1f, 0.02f);
        Math_ApproachF(&this->scaleFraction, 0.2f, 0.03f, 0.05f);
        // Finished growing
        if (this->scale >= 0.034f) {
            if ((this->actor.shape.rot.y > -8000) && (this->actor.shape.rot.y < 1000)) {
                SkelAnime_Update(&this->skelAnime);
                // Spin until facing front
                Math_ApproachS(&this->actor.shape.rot.y, 0, 5, 1000);
                if (fabsf(this->actor.shape.rot.y) < 50.0f) {
                    this->finishedSpinGrow = true;
                }
            } else {
                this->actor.shape.rot.y += 3000;
            }
        } else {
            this->actor.shape.rot.y += 3000;
        }
    } else {
        SkelAnime_Update(&this->skelAnime);

        if ((this->frameCount <= curFrame) && !this->animationChanged) {
            if (play->sceneId == SCENE_DAIYOUSEI_IZUMI) {
                this->frameCount = Animation_GetLastFrame(&gGreatFairySittingAnim);
                Animation_Change(&this->skelAnime, &gGreatFairySittingAnim, 1.0f, 0.0f, this->frameCount, ANIMMODE_LOOP,
                                 -10.0f);
            } else {
                this->frameCount = Animation_GetLastFrame(&gGreatFairyLayingSidewaysAnim);
                Animation_Change(&this->skelAnime, &gGreatFairyLayingSidewaysAnim, 1.0f, 0.0f, this->frameCount,
                                 ANIMMODE_LOOP, -10.0f);
            }
            this->animationChanged = true;
        }

        if ((play->csCtx.state != CS_STATE_IDLE) &&
            ((play->csCtx.npcActions[0] != NULL) && (play->csCtx.npcActions[0]->action == 3))) {
            this->finishedSpinGrow = this->animationChanged = false;
            if (play->sceneId == SCENE_DAIYOUSEI_IZUMI) {
                this->frameCount = Animation_GetLastFrame(&gGreatFairyGivingUpgradeAnim);
                Animation_Change(&this->skelAnime, &gGreatFairyGivingUpgradeAnim, 1.0f, 0.0f, this->frameCount,
                                 ANIMMODE_ONCE, -10.0f);
            } else {
                this->frameCount = Animation_GetLastFrame(&gGreatFairyAnim_005810);
                Animation_Change(&this->skelAnime, &gGreatFairyAnim_005810, 1.0f, 0.0f, this->frameCount, ANIMMODE_ONCE,
                                 -10.0f);
            }
            this->mouthState = 1;
            this->actionFunc = BgDyYoseizo_Give_Reward;
        }
    }
    BgDyYoseizo_SpawnEffects(this, play, 0);
}

static s16 sDemoEffectLightColors[] = { DEMO_EFFECT_LIGHT_GREEN, DEMO_EFFECT_LIGHT_RED, DEMO_EFFECT_LIGHT_BLUE };

static s16 sExItemTypes[] = { EXITEM_MAGIC_WIND, EXITEM_MAGIC_FIRE, EXITEM_MAGIC_DARK };

static s16 sItemGetFlags[] = { ITEMGETINF_18_MASK, ITEMGETINF_19_MASK, ITEMGETINF_1A_MASK };

static u8 sItemIds[] = { ITEM_FARORES_WIND, ITEM_DINS_FIRE, ITEM_NAYRUS_LOVE };

void BgDyYoseizo_Give_Reward(BgDyYoseizo* this, PlayState* play) {
    f32 curFrame = this->skelAnime.curFrame;
    Player* player = GET_PLAYER(play);
    s16 actionIndex;
    s16 demoEffectParams;
    Vec3f itemPos;

    if (this->animationChanged) {
        this->bobTimer = this->skelAnime.curFrame * 1400.0f;
        if ((this->frameCount * 1400.0f) <= this->bobTimer) {
            this->bobTimer = 0.0f;
        }
    }
    SkelAnime_Update(&this->skelAnime);

    if ((this->frameCount <= curFrame) && !this->animationChanged) {
        if (play->sceneId == SCENE_DAIYOUSEI_IZUMI) {
            this->frameCount = Animation_GetLastFrame(&gGreatFairyAfterUpgradeAnim);
            Animation_Change(&this->skelAnime, &gGreatFairyAfterUpgradeAnim, 1.0f, 0.0f, this->frameCount,
                             ANIMMODE_LOOP, -10.0f);
        } else {
            this->frameCount = Animation_GetLastFrame(&gGreatFairyAfterSpellAnim);
            Animation_Change(&this->skelAnime, &gGreatFairyAfterSpellAnim, 1.0f, 0.0f, this->frameCount, ANIMMODE_LOOP,
                             -10.0f);
        }
        this->animationChanged = true;
    }

    if (play->csCtx.npcActions[0]->action == 13) {
        this->actionFunc = BgDyYoseizo_SetupSpinShrink;
        return;
    }

    if ((play->csCtx.npcActions[0]->action >= 4) && (play->csCtx.npcActions[0]->action < 7)) {
        actionIndex = play->csCtx.npcActions[0]->action - 4;
        if (play->sceneId == SCENE_DAIYOUSEI_IZUMI) {
            actionIndex++;
            BgDyYoseizo_SpawnEffects(this, play, actionIndex);

        } else if (!this->lightBallSpawned) {
            demoEffectParams = ((s16)(sDemoEffectLightColors[actionIndex] << 0xC) | DEMO_EFFECT_LIGHT);
            Actor_Spawn(&play->actorCtx, play, ACTOR_DEMO_EFFECT, this->actor.world.pos.x, this->actor.world.pos.y,
                        this->actor.world.pos.z, 0, 0, 0, (s32)demoEffectParams);
            this->lightBallSpawned = true;
        }
    } else {
        BgDyYoseizo_SpawnEffects(this, play, 0);
    }

    if ((play->sceneId == SCENE_DAIYOUSEI_IZUMI) && (play->csCtx.npcActions[0]->action >= 10) &&
        (play->csCtx.npcActions[0]->action < 13)) {
        actionIndex = play->csCtx.npcActions[0]->action - 10;

        switch (actionIndex) {
            case FAIRY_UPGRADE_MAGIC:
                gSaveContext.save.info.playerData.isMagicAcquired = true;
                gSaveContext.magicFillTarget = MAGIC_NORMAL_METER;
                // magicLevel is already 0, setting isMagicAcquired to true triggers magicCapacity to grow
                Interface_ChangeHudVisibilityMode(HUD_VISIBILITY_HEARTS_MAGIC);
                break;
            case FAIRY_UPGRADE_DOUBLE_MAGIC:
                if (!gSaveContext.save.info.playerData.isMagicAcquired) {
                    gSaveContext.save.info.playerData.isMagicAcquired = true;
                }
                gSaveContext.save.info.playerData.isDoubleMagicAcquired = true;
                gSaveContext.magicFillTarget = MAGIC_DOUBLE_METER;
                // Setting magicLevel to 0 triggers magicCapacity to grow
<<<<<<< HEAD
                gSaveContext.save.info.playerData.magicLevel = 0;
                Interface_ChangeAlpha(9);
                break;
            case FAIRY_UPGRADE_DOUBLE_DEFENSE:
                gSaveContext.save.info.playerData.isDoubleDefenseAcquired = true;
                Interface_ChangeAlpha(9);
=======
                gSaveContext.magicLevel = 0;
                Interface_ChangeHudVisibilityMode(HUD_VISIBILITY_HEARTS_MAGIC);
                break;
            case FAIRY_UPGRADE_DOUBLE_DEFENSE:
                gSaveContext.isDoubleDefenseAcquired = true;
                Interface_ChangeHudVisibilityMode(HUD_VISIBILITY_HEARTS_MAGIC);
>>>>>>> 9c35716f
                break;
        }

        if (!this->healing) {
            gSaveContext.healthAccumulator = 0x140;
            this->healing = true;
            if (actionIndex == 2) {
                Magic_Fill(play);
            }
        }
    }

    if ((play->sceneId != SCENE_DAIYOUSEI_IZUMI) && (play->csCtx.npcActions[0]->action >= 14) &&
        (play->csCtx.npcActions[0]->action < 17)) {
        actionIndex = play->csCtx.npcActions[0]->action - 14;

        if (!this->itemSpawned) {
            itemPos.x = player->actor.world.pos.x;
            itemPos.y = (LINK_IS_ADULT ? player->actor.world.pos.y + 73.0f : player->actor.world.pos.y + 53.0f);
            itemPos.z = player->actor.world.pos.z;

            this->item = (EnExItem*)Actor_SpawnAsChild(&play->actorCtx, &this->actor, play, ACTOR_EN_EX_ITEM, itemPos.x,
                                                       itemPos.y, itemPos.z, 0, 0, 0, sExItemTypes[actionIndex]);

            if (this->item != NULL) {
                if (!gSaveContext.save.info.playerData.isMagicAcquired) {
                    gSaveContext.save.info.playerData.isMagicAcquired = true;
                } else {
                    Magic_Fill(play);
                }

                this->itemSpawned = true;
                gSaveContext.healthAccumulator = 0x140;
<<<<<<< HEAD
                Interface_ChangeAlpha(9);
                gSaveContext.save.info.itemGetInf[ITEMGETINF_18_19_1A_INDEX] |= sItemGetFlags[actionIndex];
=======
                Interface_ChangeHudVisibilityMode(HUD_VISIBILITY_HEARTS_MAGIC);
                gSaveContext.itemGetInf[ITEMGETINF_18_19_1A_INDEX] |= sItemGetFlags[actionIndex];
>>>>>>> 9c35716f
                Item_Give(play, sItemIds[actionIndex]);
            }
        } else {
            this->item->actor.world.pos.x = player->actor.world.pos.x;
            this->item->actor.world.pos.y =
                (LINK_IS_ADULT ? player->actor.world.pos.y + 73.0f : player->actor.world.pos.y + 53.0f);
            this->item->actor.world.pos.z = player->actor.world.pos.z;
            this->item->scale = 0.3f;
        }
    }

    if ((play->sceneId != SCENE_DAIYOUSEI_IZUMI) && (play->csCtx.npcActions[0]->action == 17) && (this->item != NULL)) {
        Actor_Kill(&this->item->actor);
        this->item = NULL;
    }

    if ((play->sceneId == SCENE_DAIYOUSEI_IZUMI) && (play->csCtx.npcActions[0]->action == 18)) {
        this->giveDefenseHearts = true;
    }

    if (this->giveDefenseHearts) {
        if (gSaveContext.save.info.inventory.defenseHearts < 20) {
            gSaveContext.save.info.inventory.defenseHearts++;
        }
    }

    if ((play->csCtx.npcActions[0]->action >= 19) && (play->csCtx.npcActions[0]->action < 22) &&
        !this->warpEffectSpawned) {
        actionIndex = play->csCtx.npcActions[0]->action - 11;
        Actor_Spawn(&play->actorCtx, play, ACTOR_DOOR_WARP1, player->actor.world.pos.x, player->actor.world.pos.y,
                    player->actor.world.pos.z, 0, 0, 0, actionIndex);
        this->warpEffectSpawned = true;
    }
    BgDyYoseizo_Bob(this, play);
}

void BgDyYoseizo_Update(Actor* thisx, PlayState* play2) {
    PlayState* play = play2;
    BgDyYoseizo* this = (BgDyYoseizo*)thisx;
    s32 sfx;

    this->absoluteTimer++;

    if (this->vanishTimer != 0) {
        this->vanishTimer--;
    }
    if (this->blinkTimer != 0) {
        this->blinkTimer--;
    }
    if (this->unusedTimer != 0) {
        this->unusedTimer--;
    }

    this->actionFunc(this, play);

    if (play->csCtx.state != CS_STATE_IDLE) {
        sfx = 0;
        if (play->sceneId == SCENE_DAIYOUSEI_IZUMI) {
            if ((play->csCtx.frames == 32) || (play->csCtx.frames == 291) || (play->csCtx.frames == 426) ||
                (play->csCtx.frames == 851)) {
                sfx = 1;
            }
            if (play->csCtx.frames == 101) {
                sfx = 2;
            }
        } else {
            if ((play->csCtx.frames == 35) || (play->csCtx.frames == 181) || (play->csCtx.frames == 462) ||
                (play->csCtx.frames == 795)) {
                sfx = 1;
            }
            if (play->csCtx.frames == 90) {
                sfx = 2;
            }
        }

        if (sfx == 1) {
            Audio_PlayActorSfx2(&this->actor, NA_SE_VO_FR_SMILE_0);
        }
        if (sfx == 2) {
            Audio_PlayActorSfx2(&this->actor, NA_SE_VO_FR_LAUGH_0);
        }
    }

    if ((this->blinkTimer == 0) && (this->actionFunc != BgDyYoseizo_HealPlayer_NoReward)) {
        this->eyeState++;
        this->eyeState2++;
        if (this->eyeState >= 3) {
            this->eyeState = this->eyeState2 = 0;
            this->blinkTimer = (s16)Rand_ZeroFloat(60.0f) + 20;
        }
    }

    Actor_MoveForward(&this->actor);
    this->heightOffset = this->scale * 7500.0f;
    Actor_SetFocus(&this->actor, this->heightOffset);
    this->actor.focus.pos.y = this->heightOffset;
    Actor_TrackPlayer(play, &this->actor, &this->headRot, &this->torsoRot, this->actor.focus.pos);
    BgDyYoseizo_UpdateEffects(this, play);
    Actor_SetScale(&this->actor, this->scale);
}

s32 BgDyYoseizo_OverrideLimbDraw(PlayState* play, s32 limbIndex, Gfx** dList, Vec3f* pos, Vec3s* rot, void* thisx) {
    BgDyYoseizo* this = (BgDyYoseizo*)thisx;

    if (limbIndex == 8) { // Torso
        rot->x += this->torsoRot.y;
    }
    if (limbIndex == 15) { // Head
        rot->x += this->headRot.y;
        rot->z += this->headRot.z;
    }
    return 0;
}

static void* sEyeTextures[] = {
    gGreatFairyEyeOpenTex,   // Open
    gGreatFairyEyeHalfTex,   // Half
    gGreatFairyEyeClosedTex, // Closed
};

static void* sMouthTextures[] = {
    gGreatFairyMouthClosedTex, // Closed
    gGreatFairyMouthOpenTex,   // Open
};

void BgDyYoseizo_Draw(Actor* thisx, PlayState* play) {
    BgDyYoseizo* this = (BgDyYoseizo*)thisx;

    OPEN_DISPS(play->state.gfxCtx, "../z_bg_dy_yoseizo.c", 1609);
    if (this->actionFunc != BgDyYoseizo_Vanish) {
        Gfx_SetupDL_25Opa(play->state.gfxCtx);

        gSPSegment(POLY_OPA_DISP++, 0x08, SEGMENTED_TO_VIRTUAL(sEyeTextures[this->eyeState]));

        // This was probably intended to allow this actor to wink, but segment 09 is not used in the dList for the head,
        // so it can only blink
        gSPSegment(POLY_OPA_DISP++, 0x09, SEGMENTED_TO_VIRTUAL(sEyeTextures[this->eyeState2]));

        gSPSegment(POLY_OPA_DISP++, 0x0A, SEGMENTED_TO_VIRTUAL(sMouthTextures[this->mouthState]));

        SkelAnime_DrawFlexOpa(play, this->skelAnime.skeleton, this->skelAnime.jointTable, this->skelAnime.dListCount,
                              BgDyYoseizo_OverrideLimbDraw, NULL, this);
    }
    CLOSE_DISPS(play->state.gfxCtx, "../z_bg_dy_yoseizo.c", 1629);
    BgDyYoseizo_DrawEffects(this, play);
}

void BgDyYoseizo_SpawnEffect(BgDyYoseizo* this, Vec3f* initPos, Vec3f* initVelocity, Vec3f* accel,
                             Color_RGB8* primColor, Color_RGB8* envColor, f32 scale, s16 life, s16 type) {
    BgDyYoseizoEffect* effect;
    s16 i;

    effect = this->effects;

    for (i = 0; i < BG_DY_YOSEIZO_EFFECT_COUNT; i++, effect++) {
        if (effect->alive == 0) {
            effect->alive = 1;
            effect->pos = *initPos;
            effect->velocity = *initVelocity;
            effect->accel = *accel;
            effect->primColor = *primColor;
            effect->alpha = 0;
            effect->envColor = *envColor;
            effect->scale = scale;
            effect->timer = life;
            effect->type = type;
            effect->pitch = 0.0f;
            effect->yaw = Rand_CenteredFloat(30000.0f);
            effect->roll = 0.0f;
            return;
        }
    }
}

void BgDyYoseizo_UpdateEffects(BgDyYoseizo* this, PlayState* play) {
    BgDyYoseizoEffect* effect = this->effects;
    Player* player = GET_PLAYER(play);
    Vec3f sp94;
    Vec3f sp88;
    f32 goalPitch;
    f32 goalYaw;
    s16 i = 0;

    for (i = 0; i < BG_DY_YOSEIZO_EFFECT_COUNT; i++, effect++) {
        if (effect->alive != 0) {
            effect->roll += 3000.0f;

            if (effect->type == 0) {
                effect->pos.x += effect->velocity.x;
                effect->pos.y += effect->velocity.y;
                effect->pos.z += effect->velocity.z;
                effect->velocity.x += effect->accel.x;
                effect->velocity.y += effect->accel.y;
                effect->velocity.z += effect->accel.z;
            } else {
                Audio_PlayActorSfx2(&this->actor, NA_SE_EV_HEALING - SFX_FLAG);

                sp94 = player->actor.world.pos;
                sp94.y = player->actor.world.pos.y - 150.0f;
                sp94.z = player->actor.world.pos.z - 50.0f;

                goalPitch = Math_Vec3f_Pitch(&effect->pos, &sp94);
                goalYaw = Math_Vec3f_Yaw(&effect->pos, &sp94);

                Math_ApproachF(&effect->pitch, goalPitch, 0.9f, 5000.0f);
                Math_ApproachF(&effect->yaw, goalYaw, 0.9f, 5000.0f);
                Matrix_Push();
                Matrix_RotateY(BINANG_TO_RAD_ALT(effect->yaw), MTXMODE_NEW);
                Matrix_RotateX(BINANG_TO_RAD_ALT(effect->pitch), MTXMODE_APPLY);

                sp94.x = sp94.y = sp94.z = 3.0f;

                Matrix_MultVec3f(&sp94, &sp88);
                Matrix_Pop();
                effect->pos.x += sp88.x;
                effect->pos.y += sp88.y;
                effect->pos.z += sp88.z;
            }
        }

        // fade up, fade down, vanish and reset
        if (effect->timer != 0) {
            effect->timer--;
            effect->alpha += 30;

            if (effect->alpha > 255) {
                effect->alpha = 255;
            }
        } else {
            effect->alpha -= 30;

            if (effect->alpha <= 0) {
                effect->alpha = effect->alive = 0;
            }
        }
    }
}

void BgDyYoseizo_DrawEffects(BgDyYoseizo* this, PlayState* play) {
    GraphicsContext* gfxCtx = play->state.gfxCtx;
    u8 materialFlag = 0;
    BgDyYoseizoEffect* effect = this->effects;
    s16 i;

    OPEN_DISPS(gfxCtx, "../z_bg_dy_yoseizo.c", 1767);
    Gfx_SetupDL_25Xlu(play->state.gfxCtx);

    for (i = 0; i < BG_DY_YOSEIZO_EFFECT_COUNT; i++, effect++) {
        if (effect->alive == 1) {
            if (materialFlag == 0) {
                gSPDisplayList(POLY_XLU_DISP++, SEGMENTED_TO_VIRTUAL(gGreatFairyParticleMaterialDL));
                gDPPipeSync(POLY_XLU_DISP++);

                materialFlag++;
            }

            gDPSetPrimColor(POLY_XLU_DISP++, 0, 0, effect->primColor.r, effect->primColor.g, effect->primColor.b,
                            effect->alpha);
            gDPSetEnvColor(POLY_XLU_DISP++, effect->envColor.r, effect->envColor.g, effect->envColor.b, 0);

            Matrix_Translate(effect->pos.x, effect->pos.y, effect->pos.z, MTXMODE_NEW);
            Matrix_ReplaceRotation(&play->billboardMtxF);
            Matrix_Scale(effect->scale, effect->scale, 1.0f, MTXMODE_APPLY);
            Matrix_RotateZ(effect->roll, MTXMODE_APPLY);

            gSPMatrix(POLY_XLU_DISP++, Matrix_NewMtx(gfxCtx, "../z_bg_dy_yoseizo.c", 1810),
                      G_MTX_NOPUSH | G_MTX_LOAD | G_MTX_MODELVIEW);
            gSPDisplayList(POLY_XLU_DISP++, SEGMENTED_TO_VIRTUAL(gGreatFairyParticleModelDL));
        }
    }

    CLOSE_DISPS(gfxCtx, "../z_bg_dy_yoseizo.c", 1819);
}<|MERGE_RESOLUTION|>--- conflicted
+++ resolved
@@ -722,21 +722,12 @@
                 gSaveContext.save.info.playerData.isDoubleMagicAcquired = true;
                 gSaveContext.magicFillTarget = MAGIC_DOUBLE_METER;
                 // Setting magicLevel to 0 triggers magicCapacity to grow
-<<<<<<< HEAD
                 gSaveContext.save.info.playerData.magicLevel = 0;
-                Interface_ChangeAlpha(9);
+                Interface_ChangeHudVisibilityMode(HUD_VISIBILITY_HEARTS_MAGIC);
                 break;
             case FAIRY_UPGRADE_DOUBLE_DEFENSE:
                 gSaveContext.save.info.playerData.isDoubleDefenseAcquired = true;
-                Interface_ChangeAlpha(9);
-=======
-                gSaveContext.magicLevel = 0;
                 Interface_ChangeHudVisibilityMode(HUD_VISIBILITY_HEARTS_MAGIC);
-                break;
-            case FAIRY_UPGRADE_DOUBLE_DEFENSE:
-                gSaveContext.isDoubleDefenseAcquired = true;
-                Interface_ChangeHudVisibilityMode(HUD_VISIBILITY_HEARTS_MAGIC);
->>>>>>> 9c35716f
                 break;
         }
 
@@ -770,13 +761,8 @@
 
                 this->itemSpawned = true;
                 gSaveContext.healthAccumulator = 0x140;
-<<<<<<< HEAD
-                Interface_ChangeAlpha(9);
+                Interface_ChangeHudVisibilityMode(HUD_VISIBILITY_HEARTS_MAGIC);
                 gSaveContext.save.info.itemGetInf[ITEMGETINF_18_19_1A_INDEX] |= sItemGetFlags[actionIndex];
-=======
-                Interface_ChangeHudVisibilityMode(HUD_VISIBILITY_HEARTS_MAGIC);
-                gSaveContext.itemGetInf[ITEMGETINF_18_19_1A_INDEX] |= sItemGetFlags[actionIndex];
->>>>>>> 9c35716f
                 Item_Give(play, sItemIds[actionIndex]);
             }
         } else {
