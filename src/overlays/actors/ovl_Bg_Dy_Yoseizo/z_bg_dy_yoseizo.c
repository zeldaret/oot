/*
 * File: z_bg_dy_yoseizo.c
 * Overlay: ovl_Bg_Dy_Yoseizo
 * Description: Great Fairy
 */

#include "z_bg_dy_yoseizo.h"
#include "assets/objects/object_dy_obj/object_dy_obj.h"
#include "terminal.h"
#include "overlays/actors/ovl_Demo_Effect/z_demo_effect.h"
#include "assets/scenes/indoors/yousei_izumi_yoko/yousei_izumi_yoko_scene.h"
#include "assets/scenes/indoors/daiyousei_izumi/daiyousei_izumi_scene.h"

#define FLAGS (ACTOR_FLAG_4 | ACTOR_FLAG_5 | ACTOR_FLAG_25)

typedef enum {
    /* 0 */ FAIRY_UPGRADE_MAGIC,
    /* 1 */ FAIRY_UPGRADE_DOUBLE_MAGIC,
    /* 2 */ FAIRY_UPGRADE_DOUBLE_DEFENSE
} BgDyYoseizoRewardType;

typedef enum {
    /* 0 */ FAIRY_SPELL_FARORES_WIND,
    /* 1 */ FAIRY_SPELL_DINS_FIRE,
    /* 2 */ FAIRY_SPELL_NAYRUS_LOVE
} BgDyYoseizoSpellType;

void BgDyYoseizo_Init(Actor* thisx, PlayState* play2);
void BgDyYoseizo_Destroy(Actor* thisx, PlayState* play);
void BgDyYoseizo_Update(Actor* thisx, PlayState* play2);
void BgDyYoseizo_Draw(Actor* thisx, PlayState* play);

void BgDyYoseizo_CheckMagicAcquired(BgDyYoseizo* this, PlayState* play);
void BgDyYoseizo_ChooseType(BgDyYoseizo* this, PlayState* play);
void BgDyYoseizo_SetupSpinGrow_NoReward(BgDyYoseizo* this, PlayState* play);
void BgDyYoseizo_SpinGrow_NoReward(BgDyYoseizo* this, PlayState* play);
void BgDyYoseizo_CompleteSpinGrow_NoReward(BgDyYoseizo* this, PlayState* play);
void BgDyYoseizo_SetupGreetPlayer_NoReward(BgDyYoseizo* this, PlayState* play);
void BgDyYoseizo_GreetPlayer_NoReward(BgDyYoseizo* this, PlayState* play);
void BgDyYoseizo_SetupHealPlayer_NoReward(BgDyYoseizo* this, PlayState* play);
void BgDyYoseizo_HealPlayer_NoReward(BgDyYoseizo* this, PlayState* play);
void BgDyYoseizo_SayFarewell_NoReward(BgDyYoseizo* this, PlayState* play);
void BgDyYoseizo_SetupSpinShrink(BgDyYoseizo* this, PlayState* play);
void BgDyYoseizo_SpinShrink(BgDyYoseizo* this, PlayState* play);
void BgDyYoseizo_Vanish(BgDyYoseizo* this, PlayState* play);
void BgDyYoseizo_SetupSpinGrow_Reward(BgDyYoseizo* this, PlayState* play);
void BgDyYoseizo_SpinGrowSetupGive_Reward(BgDyYoseizo* this, PlayState* play);
void BgDyYoseizo_Give_Reward(BgDyYoseizo* this, PlayState* play);

void BgDyYoseizo_SpawnEffect(BgDyYoseizo* this, Vec3f* initPos, Vec3f* initVelocity, Vec3f* accel,
                             Color_RGB8* primColor, Color_RGB8* envColor, f32 scale, s16 life, s16 type);
void BgDyYoseizo_UpdateEffects(BgDyYoseizo* this, PlayState* play);
void BgDyYoseizo_DrawEffects(BgDyYoseizo* this, PlayState* play);

static s32 sUnusedGetItemIds[] = { GI_FARORES_WIND, GI_NAYRUS_LOVE, GI_DINS_FIRE };

const ActorInit Bg_Dy_Yoseizo_InitVars = {
    ACTOR_BG_DY_YOSEIZO,
    ACTORCAT_PROP,
    FLAGS,
    OBJECT_DY_OBJ,
    sizeof(BgDyYoseizo),
    (ActorFunc)BgDyYoseizo_Init,
    (ActorFunc)BgDyYoseizo_Destroy,
    (ActorFunc)BgDyYoseizo_Update,
    NULL,
};

void BgDyYoseizo_Init(Actor* thisx, PlayState* play2) {
    PlayState* play = play2;
    BgDyYoseizo* this = (BgDyYoseizo*)thisx;

    this->fountainType = play->spawn;

    if (this->fountainType < 0) {
        this->fountainType = 0;
    }

    this->vanishHeight = this->actor.world.pos.y;
    this->grownHeight = this->vanishHeight + 40.0f;
    this->actor.focus.pos = this->actor.world.pos;

    if (play->sceneId == SCENE_DAIYOUSEI_IZUMI) {
        // "Great Fairy Fountain"
<<<<<<< HEAD
        osSyncPrintf(TE_FGCOL(GREEN) "☆☆☆☆☆ 大妖精の泉 ☆☆☆☆☆ %d\n" TE_RST, play->curSpawn);
=======
        osSyncPrintf(VT_FGCOL(GREEN) "☆☆☆☆☆ 大妖精の泉 ☆☆☆☆☆ %d\n" VT_RST, play->spawn);
>>>>>>> 2cb423d9
        SkelAnime_InitFlex(play, &this->skelAnime, &gGreatFairySkel, &gGreatFairySittingTransitionAnim,
                           this->jointTable, this->morphTable, 28);
    } else {
        // "Stone/Jewel Fairy Fountain"
<<<<<<< HEAD
        osSyncPrintf(TE_FGCOL(GREEN) "☆☆☆☆☆ 石妖精の泉 ☆☆☆☆☆ %d\n" TE_RST, play->curSpawn);
=======
        osSyncPrintf(VT_FGCOL(GREEN) "☆☆☆☆☆ 石妖精の泉 ☆☆☆☆☆ %d\n" VT_RST, play->spawn);
>>>>>>> 2cb423d9
        SkelAnime_InitFlex(play, &this->skelAnime, &gGreatFairySkel, &gGreatFairyLayingDownTransitionAnim,
                           this->jointTable, this->morphTable, 28);
    }
    this->actionFunc = BgDyYoseizo_CheckMagicAcquired;
}

void BgDyYoseizo_Destroy(Actor* thisx, PlayState* play) {
}

static Color_RGB8 sEffectPrimColors[] = {
    { 255, 255, 255 }, { 255, 255, 100 }, { 100, 255, 100 }, { 255, 100, 100 }, { 255, 255, 170 },
    { 255, 255, 100 }, { 100, 255, 100 }, { 255, 100, 100 }, { 255, 255, 170 },
};

static Color_RGB8 sEffectEnvColors[] = {
    { 155, 255, 255 }, { 255, 255, 100 }, { 100, 255, 100 }, { 255, 100, 100 }, { 255, 100, 255 },
    { 255, 255, 100 }, { 100, 255, 100 }, { 255, 100, 100 }, { 100, 255, 255 },
};

void BgDyYoseizo_SpawnEffects(BgDyYoseizo* this, PlayState* play, s16 type) {
    Vec3f vel = { 0.0f, 0.0f, 0.0f };
    Vec3f accel;
    Vec3f pos;
    Color_RGB8 primColor;
    Color_RGB8 envColor;
    f32 spawnPosVariation;
    s32 effectType;
    f32 scale;
    s32 i;
    s16 life;

    if (!(this->scale < 0.01f)) {
        spawnPosVariation = this->scale * 3500.0f;
        accel.x = Rand_ZeroOne() - 0.5f;
        accel.y = Rand_ZeroOne() - 0.5f;
        accel.z = Rand_ZeroOne() - 0.5f;
        for (i = 0; i < 2; i++) {
            if (type == 0) {
                effectType = 0;
                scale = 0.4f;
                life = 90;
                pos.x = this->actor.world.pos.x;
                pos.y = this->actor.world.pos.y + spawnPosVariation +
                        ((Rand_ZeroOne() - 0.5f) * (spawnPosVariation * 0.5f));
                pos.z = this->actor.world.pos.z + 30.0f;
            } else {
                life = 50;
                effectType = type;
                scale = 0.2f;
                pos.x = this->actor.world.pos.x + Rand_CenteredFloat(10.0f);

                if (play->sceneId == SCENE_DAIYOUSEI_IZUMI) {
                    pos.y = this->actor.world.pos.y + spawnPosVariation + 50.0f +
                            ((Rand_ZeroOne() - 0.5f) * (spawnPosVariation * 0.1f));
                    pos.z = this->actor.world.pos.z + 30.0f;
                } else {
                    pos.y = this->actor.world.pos.y + spawnPosVariation - 30.0f +
                            ((Rand_ZeroOne() - 0.5f) * (spawnPosVariation * 0.1f));
                    pos.z = this->actor.world.pos.z + 60.0f;
                }

                if (LINK_IS_ADULT) {
                    pos.y += 20.0f;
                }
            }

            primColor.r = sEffectPrimColors[effectType].r;
            primColor.g = sEffectPrimColors[effectType].g;
            primColor.b = sEffectPrimColors[effectType].b;
            envColor.r = sEffectEnvColors[effectType].r;
            envColor.g = sEffectEnvColors[effectType].g;
            envColor.b = sEffectEnvColors[effectType].b;
            BgDyYoseizo_SpawnEffect(this, &pos, &vel, &accel, &primColor, &envColor, scale, life, effectType);
        }
    }
}

void BgDyYoseizo_Bob(BgDyYoseizo* this, PlayState* play) {
    this->targetHeight = this->grownHeight + this->bobOffset;
    Math_ApproachF(&this->actor.world.pos.y, this->targetHeight, 0.1f, 10.0f);
    Math_ApproachF(&this->bobOffset, 10.0f, 0.1f, 0.5f);

    if (play->csCtx.state == CS_STATE_IDLE) {
        this->actor.velocity.y = Math_SinS(this->bobTimer);
    } else {
        this->actor.velocity.y = Math_SinS(this->bobTimer) * 0.4f;
    }
}

void BgDyYoseizo_CheckMagicAcquired(BgDyYoseizo* this, PlayState* play) {
    if (Flags_GetSwitch(play, 0x38)) {
        play->msgCtx.ocarinaMode = OCARINA_MODE_04;
        if (play->sceneId == SCENE_DAIYOUSEI_IZUMI) {
            if (!gSaveContext.isMagicAcquired && (this->fountainType != FAIRY_UPGRADE_MAGIC)) {
                Actor_Kill(&this->actor);
                return;
            }
        } else {
            if (!gSaveContext.isMagicAcquired) {
                Actor_Kill(&this->actor);
                return;
            }
        }
        func_8002DF54(play, &this->actor, 1);
        this->actionFunc = BgDyYoseizo_ChooseType;
    }
}

void BgDyYoseizo_ChooseType(BgDyYoseizo* this, PlayState* play) {
    s32 givingReward;

    func_8002DF54(play, &this->actor, 1);
    // "Mode"
    osSyncPrintf(TE_FGCOL(YELLOW) "☆☆☆☆☆ もうど ☆☆☆☆☆ %d\n" TE_RST, play->msgCtx.ocarinaMode);
    givingReward = false;

    if (play->sceneId != SCENE_DAIYOUSEI_IZUMI) {
        switch (this->fountainType) {
            case FAIRY_SPELL_FARORES_WIND:
                if (!GET_ITEMGETINF(ITEMGETINF_18)) {
                    givingReward = true;
                }
                break;
            case FAIRY_SPELL_DINS_FIRE:
                if (!GET_ITEMGETINF(ITEMGETINF_19)) {
                    givingReward = true;
                }
                break;
            case FAIRY_SPELL_NAYRUS_LOVE:
                if (!GET_ITEMGETINF(ITEMGETINF_1A)) {
                    givingReward = true;
                }
                break;
        }
    } else {
        switch (this->fountainType) {
            case FAIRY_UPGRADE_MAGIC:
                if (!gSaveContext.isMagicAcquired || BREG(2)) {
                    // "Spin Attack speed UP"
                    osSyncPrintf(TE_FGCOL(GREEN) " ☆☆☆☆☆ 回転切り速度ＵＰ ☆☆☆☆☆ \n" TE_RST);
                    this->givingSpell = true;
                    givingReward = true;
                }
                break;
            case FAIRY_UPGRADE_DOUBLE_MAGIC:
                if (!gSaveContext.isDoubleMagicAcquired) {
                    // "Magic Meter doubled"
                    osSyncPrintf(TE_FGCOL(YELLOW) " ☆☆☆☆☆ 魔法ゲージメーター倍増 ☆☆☆☆☆ \n" TE_RST);
                    this->givingSpell = true;
                    givingReward = true;
                }
                break;
            case FAIRY_UPGRADE_DOUBLE_DEFENSE:
                if (!gSaveContext.isDoubleDefenseAcquired) {
                    // "Damage halved"
                    osSyncPrintf(TE_FGCOL(MAGENTA) " ☆☆☆☆☆ ダメージ半減 ☆☆☆☆☆ \n" TE_RST);
                    this->givingSpell = true;
                    givingReward = true;
                }
                break;
        }
    }

    if (givingReward) {
        if (!IS_CUTSCENE_LAYER) {
            if (play->sceneId != SCENE_DAIYOUSEI_IZUMI) {
                switch (this->fountainType) {
                    case FAIRY_SPELL_FARORES_WIND:
                        play->csCtx.segment = SEGMENTED_TO_VIRTUAL(gGreatFairyFaroresWindCs);
                        gSaveContext.cutsceneTrigger = 1;
                        break;
                    case FAIRY_SPELL_DINS_FIRE:
                        play->csCtx.segment = SEGMENTED_TO_VIRTUAL(gGreatFairyDinsFireCs);
                        gSaveContext.cutsceneTrigger = 1;
                        break;
                    case FAIRY_SPELL_NAYRUS_LOVE:
                        play->csCtx.segment = SEGMENTED_TO_VIRTUAL(gGreatFairyNayrusLoveCs);
                        gSaveContext.cutsceneTrigger = 1;
                        break;
                }
            } else {
                switch (this->fountainType) {
                    case FAIRY_UPGRADE_MAGIC:
                        play->csCtx.segment = SEGMENTED_TO_VIRTUAL(gGreatFairyMagicCs);
                        gSaveContext.cutsceneTrigger = 1;
                        break;
                    case FAIRY_UPGRADE_DOUBLE_MAGIC:
                        play->csCtx.segment = SEGMENTED_TO_VIRTUAL(gGreatFairyDoubleMagicCs);
                        gSaveContext.cutsceneTrigger = 1;
                        break;
                    case FAIRY_UPGRADE_DOUBLE_DEFENSE:
                        play->csCtx.segment = SEGMENTED_TO_VIRTUAL(gGreatFairyDoubleDefenseCs);
                        gSaveContext.cutsceneTrigger = 1;
                        break;
                }
            }
        }
        this->actionFunc = BgDyYoseizo_SetupSpinGrow_Reward;
        return;
    }

    play->envCtx.lightSettingOverride = 2;

    if (play->sceneId == SCENE_DAIYOUSEI_IZUMI) {
        OnePointCutscene_Init(play, 8603, -99, NULL, CAM_ID_MAIN);
    } else {
        OnePointCutscene_Init(play, 8604, -99, NULL, CAM_ID_MAIN);
    };

    Audio_PlayActorSfx2(&this->actor, NA_SE_EV_GREAT_FAIRY_APPEAR);
    this->actor.draw = BgDyYoseizo_Draw;
    this->actionFunc = BgDyYoseizo_SetupSpinGrow_NoReward;
}

// Sets animations for spingrow
void BgDyYoseizo_SetupSpinGrow_NoReward(BgDyYoseizo* this, PlayState* play) {
    if (play->sceneId == SCENE_DAIYOUSEI_IZUMI) {
        this->frameCount = Animation_GetLastFrame(&gGreatFairySittingTransitionAnim);
        Animation_Change(&this->skelAnime, &gGreatFairySittingTransitionAnim, 1.0f, 0.0f, this->frameCount,
                         ANIMMODE_ONCE, -10.0f);
    } else {
        this->frameCount = Animation_GetLastFrame(&gGreatFairyLayingDownTransitionAnim);
        Animation_Change(&this->skelAnime, &gGreatFairyLayingDownTransitionAnim, 1.0f, 0.0f, this->frameCount,
                         ANIMMODE_ONCE, -10.0f);
    }

    Audio_PlayActorSfx2(&this->actor, NA_SE_VO_FR_LAUGH_0);
    func_8002DF54(play, &this->actor, 1);
    this->actionFunc = BgDyYoseizo_SpinGrow_NoReward;
}

void BgDyYoseizo_SpinGrow_NoReward(BgDyYoseizo* this, PlayState* play) {
    func_8002DF54(play, &this->actor, 1);
    Math_ApproachF(&this->actor.world.pos.y, this->grownHeight, this->heightFraction, 100.0f);
    Math_ApproachF(&this->scale, 0.035f, this->scaleFraction, 0.005f);
    Math_ApproachF(&this->heightFraction, 0.8f, 0.1f, 0.02f);
    Math_ApproachF(&this->scaleFraction, 0.2f, 0.03f, 0.05f);
    // Finished growing
    if (this->scale >= 0.034f) {
        if ((this->actor.shape.rot.y > -8000) && (this->actor.shape.rot.y < 1000)) {
            SkelAnime_Update(&this->skelAnime);
            // Turn to front
            Math_SmoothStepToS(&this->actor.shape.rot.y, 0, 5, 1000, 0);
            if (fabsf(this->actor.shape.rot.y) < 50.0f) {
                this->actionFunc = BgDyYoseizo_CompleteSpinGrow_NoReward;
            }
        } else {
            this->actor.shape.rot.y += 3000;
        }
    } else {
        this->actor.shape.rot.y += 3000;
    }
    BgDyYoseizo_SpawnEffects(this, play, 0);
}

void BgDyYoseizo_CompleteSpinGrow_NoReward(BgDyYoseizo* this, PlayState* play) {
    f32 curFrame = this->skelAnime.curFrame;

    func_8002DF54(play, &this->actor, 1);

    if ((this->frameCount * 1273.0f) <= this->bobTimer) {
        this->bobTimer = 0.0f;
    }

    SkelAnime_Update(&this->skelAnime);

    if ((this->frameCount <= curFrame) && !this->animationChanged) {
        this->actionFunc = BgDyYoseizo_SetupGreetPlayer_NoReward;
    }
}

void BgDyYoseizo_SetupGreetPlayer_NoReward(BgDyYoseizo* this, PlayState* play) {
    func_8002DF54(play, &this->actor, 1);

    if (play->sceneId == SCENE_DAIYOUSEI_IZUMI) {
        this->frameCount = Animation_GetLastFrame(&gGreatFairySittingAnim);
        Animation_Change(&this->skelAnime, &gGreatFairySittingAnim, 1.0f, 0.0f, this->frameCount, ANIMMODE_LOOP,
                         -10.0f);
    } else {
        this->frameCount = Animation_GetLastFrame(&gGreatFairyLayingSidewaysAnim);
        Animation_Change(&this->skelAnime, &gGreatFairyLayingSidewaysAnim, 1.0f, 0.0f, this->frameCount, ANIMMODE_LOOP,
                         -10.0f);
    }

    this->actor.textId = 0xDB;
    this->dialogState = TEXT_STATE_EVENT;
    Message_StartTextbox(play, this->actor.textId, NULL);
    BgDyYoseizo_SpawnEffects(this, play, 0);
    this->actionFunc = BgDyYoseizo_GreetPlayer_NoReward;
}

void BgDyYoseizo_GreetPlayer_NoReward(BgDyYoseizo* this, PlayState* play) {
    func_8002DF54(play, &this->actor, 1);
    this->bobTimer = this->skelAnime.curFrame * 1273.0f;

    if ((this->frameCount * 1273.0f) <= this->bobTimer) {
        this->bobTimer = 0.0f;
    }

    SkelAnime_Update(&this->skelAnime);

    if ((this->dialogState == Message_GetState(&play->msgCtx)) && Message_ShouldAdvance(play)) {
        Message_CloseTextbox(play);
        Interface_ChangeAlpha(5);
        this->actionFunc = BgDyYoseizo_SetupHealPlayer_NoReward;
    }

    BgDyYoseizo_Bob(this, play);
    BgDyYoseizo_SpawnEffects(this, play, 0);
}

void BgDyYoseizo_SetupHealPlayer_NoReward(BgDyYoseizo* this, PlayState* play) {
    if (play->sceneId == SCENE_DAIYOUSEI_IZUMI) {
        this->frameCount = Animation_GetLastFrame(&gGreatFairyGivingUpgradeAnim);
        Animation_Change(&this->skelAnime, &gGreatFairyGivingUpgradeAnim, 1.0f, 0.0f, this->frameCount, ANIMMODE_ONCE,
                         -10.0f);
    } else {
        this->frameCount = Animation_GetLastFrame(&gGreatFairyAnim_005810);
        Animation_Change(&this->skelAnime, &gGreatFairyAnim_005810, 1.0f, 0.0f, this->frameCount, ANIMMODE_ONCE,
                         -10.0f);
    }

    Audio_PlayActorSfx2(&this->actor, NA_SE_VO_FR_SMILE_0);
    this->mouthState = 1;
    this->actionFunc = BgDyYoseizo_HealPlayer_NoReward;
}

void BgDyYoseizo_HealPlayer_NoReward(BgDyYoseizo* this, PlayState* play) {
    Player* player = GET_PLAYER(play);
    f32 curFrame = this->skelAnime.curFrame;
    Vec3f beamPos;
    s16 beamParams;

    if (this->animationChanged) {
        this->bobTimer = this->skelAnime.curFrame * 1300.0f;
        if ((this->frameCount * 1300.0f) <= this->bobTimer) {
            this->bobTimer = 0.0f;
        }
    }

    SkelAnime_Update(&this->skelAnime);
    if ((this->frameCount <= curFrame) && !(this->animationChanged)) {
        if (play->sceneId == SCENE_DAIYOUSEI_IZUMI) {
            this->frameCount = Animation_GetLastFrame(&gGreatFairyAfterUpgradeAnim);
            Animation_Change(&this->skelAnime, &gGreatFairyAfterUpgradeAnim, 1.0f, 0.0f, this->frameCount,
                             ANIMMODE_LOOP, -10.0f);
        } else {
            this->frameCount = Animation_GetLastFrame(&gGreatFairyAfterSpellAnim);
            Animation_Change(&this->skelAnime, &gGreatFairyAfterSpellAnim, 1.0f, 0.0f, this->frameCount, ANIMMODE_LOOP,
                             -10.0f);
        }
        this->healingTimer = 150;
        this->animationChanged = true;
        if (!this->givingSpell) {
            beamPos.x = player->actor.world.pos.x;
            beamPos.y = player->actor.world.pos.y + 200.0f;
            beamPos.z = player->actor.world.pos.z;

            beamParams = ((play->sceneId == SCENE_DAIYOUSEI_IZUMI) ? 0 : 1);

            this->beam = (EnDyExtra*)Actor_SpawnAsChild(&play->actorCtx, &this->actor, play, ACTOR_EN_DY_EXTRA,
                                                        beamPos.x, beamPos.y, beamPos.z, 0, 0, 0, beamParams);
        }
    }
    if (this->refillTimer > 1) {
        this->refillTimer--;
    }

    if (this->healingTimer >= 110) {
        this->healingTimer--;
    }

    if (this->healingTimer == 110) {
        gSaveContext.healthAccumulator = 0x140;
        Magic_Fill(play);
        this->refillTimer = 200;
    }

    if (((gSaveContext.healthCapacity == gSaveContext.health) && (gSaveContext.magic == gSaveContext.magicCapacity)) ||
        (this->refillTimer == 1)) {
        this->healingTimer--;
        if (this->healingTimer == 90) {
            if (!this->givingSpell) {
                this->beam->trigger = 1;
            }
            this->givingSpell = false;
        }
    }

    if (this->healingTimer == 1) {
        this->actor.textId = 0xDA;
        this->dialogState = TEXT_STATE_EVENT;
        Message_ContinueTextbox(play, this->actor.textId);
        this->actionFunc = BgDyYoseizo_SayFarewell_NoReward;
        return;
    }
    BgDyYoseizo_Bob(this, play);
}

void BgDyYoseizo_SayFarewell_NoReward(BgDyYoseizo* this, PlayState* play) {
    this->bobTimer = this->skelAnime.curFrame * 1400.0f;

    if (this->bobTimer >= (this->frameCount * 1400.0f)) {
        this->bobTimer = 0.0f;
    }

    SkelAnime_Update(&this->skelAnime);

    if ((this->dialogState == Message_GetState(&play->msgCtx)) && Message_ShouldAdvance(play)) {
        Message_CloseTextbox(play);
        this->mouthState = 0;
        this->actionFunc = BgDyYoseizo_SetupSpinShrink;
        func_8005B1A4(GET_ACTIVE_CAM(play));
    }

    BgDyYoseizo_Bob(this, play);
    BgDyYoseizo_SpawnEffects(this, play, 0);
}

void BgDyYoseizo_SetupSpinShrink(BgDyYoseizo* this, PlayState* play) {
    if (play->sceneId == SCENE_DAIYOUSEI_IZUMI) {
        this->frameCount = Animation_GetLastFrame(&gGreatFairyJewelFountainSpinShrinkAnim);
        Animation_Change(&this->skelAnime, &gGreatFairyJewelFountainSpinShrinkAnim, 1.0f, 0.0f, this->frameCount,
                         ANIMMODE_ONCE, -10.0f);
    } else {
        this->frameCount = Animation_GetLastFrame(&gGreatFairySpellFountainSpinShrinkAnim);
        Animation_Change(&this->skelAnime, &gGreatFairySpellFountainSpinShrinkAnim, 1.0f, 0.0f, this->frameCount,
                         ANIMMODE_ONCE, -10.0f);
    }

    this->vanishTimer = 5;
    this->scaleFraction = 0.0f;
    this->heightFraction = 0.0f;
    Audio_PlayActorSfx2(&this->actor, NA_SE_VO_FR_LAUGH_0);
    Audio_PlayActorSfx2(&this->actor, NA_SE_EV_GREAT_FAIRY_VANISH);
    this->actionFunc = BgDyYoseizo_SpinShrink;
}

void BgDyYoseizo_SpinShrink(BgDyYoseizo* this, PlayState* play) {
    SkelAnime_Update(&this->skelAnime);
    if (this->vanishTimer == 0) {
        if (this->scale < 0.003f) {
            this->vanishTimer = 30;
            this->actionFunc = BgDyYoseizo_Vanish;
        } else {
            Math_ApproachF(&this->actor.world.pos.y, this->vanishHeight, this->heightFraction, 100.0f);
            Math_ApproachZeroF(&this->scale, this->scaleFraction, 0.005f);
            Math_ApproachF(&this->heightFraction, 0.8f, 0.1f, 0.02f);
            Math_ApproachF(&this->scaleFraction, 0.2f, 0.03f, 0.05f);
            this->actor.shape.rot.y += 3000;
            BgDyYoseizo_SpawnEffects(this, play, 0);
        }
    }
}

void BgDyYoseizo_Vanish(BgDyYoseizo* this, PlayState* play) {
    Actor* findOcarinaSpot;

    if (this->vanishTimer == 0) {
        func_8002DF54(play, &this->actor, 7);
        play->envCtx.lightSettingOverride = 0;
        findOcarinaSpot = play->actorCtx.actorLists[ACTORCAT_PROP].head;

        while (findOcarinaSpot != NULL) {
            if (findOcarinaSpot->id != ACTOR_EN_OKARINA_TAG) {
                findOcarinaSpot = findOcarinaSpot->next;
                continue;
            }
            Actor_Kill(findOcarinaSpot);
            break;
        }

        Flags_UnsetSwitch(play, 0x38);
        Actor_Kill(&this->actor);
    }
}

void BgDyYoseizo_SetupSpinGrow_Reward(BgDyYoseizo* this, PlayState* play) {
    if (play->csCtx.state != CS_STATE_IDLE) {
        if ((play->csCtx.npcActions[0] != NULL) && (play->csCtx.npcActions[0]->action == 2)) {
            this->actor.draw = BgDyYoseizo_Draw;
            func_8002DF54(play, &this->actor, 1);
            this->finishedSpinGrow = false;

            if (play->sceneId == SCENE_DAIYOUSEI_IZUMI) {
                this->frameCount = Animation_GetLastFrame(&gGreatFairySittingTransitionAnim);
                Animation_Change(&this->skelAnime, &gGreatFairySittingTransitionAnim, 1.0f, 0.0f, this->frameCount,
                                 ANIMMODE_ONCE, -10.0f);
            } else {
                this->frameCount = Animation_GetLastFrame(&gGreatFairyLayingDownTransitionAnim);
                Animation_Change(&this->skelAnime, &gGreatFairyLayingDownTransitionAnim, 1.0f, 0.0f, this->frameCount,
                                 ANIMMODE_ONCE, -10.0f);
            }

            Audio_PlayActorSfx2(&this->actor, NA_SE_EV_GREAT_FAIRY_APPEAR);
            this->actionFunc = BgDyYoseizo_SpinGrowSetupGive_Reward;
        }
    }
}

void BgDyYoseizo_SpinGrowSetupGive_Reward(BgDyYoseizo* this, PlayState* play) {
    f32 curFrame = this->skelAnime.curFrame;

    if (!this->finishedSpinGrow) {
        Math_ApproachF(&this->actor.world.pos.y, this->grownHeight, this->heightFraction, 100.0f);
        Math_ApproachF(&this->scale, 0.035f, this->scaleFraction, 0.005f);
        Math_ApproachF(&this->heightFraction, 0.8f, 0.1f, 0.02f);
        Math_ApproachF(&this->scaleFraction, 0.2f, 0.03f, 0.05f);
        // Finished growing
        if (this->scale >= 0.034f) {
            if ((this->actor.shape.rot.y > -8000) && (this->actor.shape.rot.y < 1000)) {
                SkelAnime_Update(&this->skelAnime);
                // Spin until facing front
                Math_ApproachS(&this->actor.shape.rot.y, 0, 5, 1000);
                if (fabsf(this->actor.shape.rot.y) < 50.0f) {
                    this->finishedSpinGrow = true;
                }
            } else {
                this->actor.shape.rot.y += 3000;
            }
        } else {
            this->actor.shape.rot.y += 3000;
        }
    } else {
        SkelAnime_Update(&this->skelAnime);

        if ((this->frameCount <= curFrame) && !this->animationChanged) {
            if (play->sceneId == SCENE_DAIYOUSEI_IZUMI) {
                this->frameCount = Animation_GetLastFrame(&gGreatFairySittingAnim);
                Animation_Change(&this->skelAnime, &gGreatFairySittingAnim, 1.0f, 0.0f, this->frameCount, ANIMMODE_LOOP,
                                 -10.0f);
            } else {
                this->frameCount = Animation_GetLastFrame(&gGreatFairyLayingSidewaysAnim);
                Animation_Change(&this->skelAnime, &gGreatFairyLayingSidewaysAnim, 1.0f, 0.0f, this->frameCount,
                                 ANIMMODE_LOOP, -10.0f);
            }
            this->animationChanged = true;
        }

        if ((play->csCtx.state != CS_STATE_IDLE) &&
            ((play->csCtx.npcActions[0] != NULL) && (play->csCtx.npcActions[0]->action == 3))) {
            this->finishedSpinGrow = this->animationChanged = false;
            if (play->sceneId == SCENE_DAIYOUSEI_IZUMI) {
                this->frameCount = Animation_GetLastFrame(&gGreatFairyGivingUpgradeAnim);
                Animation_Change(&this->skelAnime, &gGreatFairyGivingUpgradeAnim, 1.0f, 0.0f, this->frameCount,
                                 ANIMMODE_ONCE, -10.0f);
            } else {
                this->frameCount = Animation_GetLastFrame(&gGreatFairyAnim_005810);
                Animation_Change(&this->skelAnime, &gGreatFairyAnim_005810, 1.0f, 0.0f, this->frameCount, ANIMMODE_ONCE,
                                 -10.0f);
            }
            this->mouthState = 1;
            this->actionFunc = BgDyYoseizo_Give_Reward;
        }
    }
    BgDyYoseizo_SpawnEffects(this, play, 0);
}

static s16 sDemoEffectLightColors[] = { DEMO_EFFECT_LIGHT_GREEN, DEMO_EFFECT_LIGHT_RED, DEMO_EFFECT_LIGHT_BLUE };

static s16 sExItemTypes[] = { EXITEM_MAGIC_WIND, EXITEM_MAGIC_FIRE, EXITEM_MAGIC_DARK };

static s16 sItemGetFlags[] = { ITEMGETINF_18_MASK, ITEMGETINF_19_MASK, ITEMGETINF_1A_MASK };

static u8 sItemIds[] = { ITEM_FARORES_WIND, ITEM_DINS_FIRE, ITEM_NAYRUS_LOVE };

void BgDyYoseizo_Give_Reward(BgDyYoseizo* this, PlayState* play) {
    f32 curFrame = this->skelAnime.curFrame;
    Player* player = GET_PLAYER(play);
    s16 actionIndex;
    s16 demoEffectParams;
    Vec3f itemPos;

    if (this->animationChanged) {
        this->bobTimer = this->skelAnime.curFrame * 1400.0f;
        if ((this->frameCount * 1400.0f) <= this->bobTimer) {
            this->bobTimer = 0.0f;
        }
    }
    SkelAnime_Update(&this->skelAnime);

    if ((this->frameCount <= curFrame) && !this->animationChanged) {
        if (play->sceneId == SCENE_DAIYOUSEI_IZUMI) {
            this->frameCount = Animation_GetLastFrame(&gGreatFairyAfterUpgradeAnim);
            Animation_Change(&this->skelAnime, &gGreatFairyAfterUpgradeAnim, 1.0f, 0.0f, this->frameCount,
                             ANIMMODE_LOOP, -10.0f);
        } else {
            this->frameCount = Animation_GetLastFrame(&gGreatFairyAfterSpellAnim);
            Animation_Change(&this->skelAnime, &gGreatFairyAfterSpellAnim, 1.0f, 0.0f, this->frameCount, ANIMMODE_LOOP,
                             -10.0f);
        }
        this->animationChanged = true;
    }

    if (play->csCtx.npcActions[0]->action == 13) {
        this->actionFunc = BgDyYoseizo_SetupSpinShrink;
        return;
    }

    if ((play->csCtx.npcActions[0]->action >= 4) && (play->csCtx.npcActions[0]->action < 7)) {
        actionIndex = play->csCtx.npcActions[0]->action - 4;
        if (play->sceneId == SCENE_DAIYOUSEI_IZUMI) {
            actionIndex++;
            BgDyYoseizo_SpawnEffects(this, play, actionIndex);

        } else if (!this->lightBallSpawned) {
            demoEffectParams = ((s16)(sDemoEffectLightColors[actionIndex] << 0xC) | DEMO_EFFECT_LIGHT);
            Actor_Spawn(&play->actorCtx, play, ACTOR_DEMO_EFFECT, this->actor.world.pos.x, this->actor.world.pos.y,
                        this->actor.world.pos.z, 0, 0, 0, (s32)demoEffectParams);
            this->lightBallSpawned = true;
        }
    } else {
        BgDyYoseizo_SpawnEffects(this, play, 0);
    }

    if ((play->sceneId == SCENE_DAIYOUSEI_IZUMI) && (play->csCtx.npcActions[0]->action >= 10) &&
        (play->csCtx.npcActions[0]->action < 13)) {
        actionIndex = play->csCtx.npcActions[0]->action - 10;

        switch (actionIndex) {
            case FAIRY_UPGRADE_MAGIC:
                gSaveContext.isMagicAcquired = true;
                gSaveContext.magicFillTarget = MAGIC_NORMAL_METER;
                // magicLevel is already 0, setting isMagicAcquired to true triggers magicCapacity to grow
                Interface_ChangeAlpha(9);
                break;
            case FAIRY_UPGRADE_DOUBLE_MAGIC:
                if (!gSaveContext.isMagicAcquired) {
                    gSaveContext.isMagicAcquired = true;
                }
                gSaveContext.isDoubleMagicAcquired = true;
                gSaveContext.magicFillTarget = MAGIC_DOUBLE_METER;
                // Setting magicLevel to 0 triggers magicCapacity to grow
                gSaveContext.magicLevel = 0;
                Interface_ChangeAlpha(9);
                break;
            case FAIRY_UPGRADE_DOUBLE_DEFENSE:
                gSaveContext.isDoubleDefenseAcquired = true;
                Interface_ChangeAlpha(9);
                break;
        }

        if (!this->healing) {
            gSaveContext.healthAccumulator = 0x140;
            this->healing = true;
            if (actionIndex == 2) {
                Magic_Fill(play);
            }
        }
    }

    if ((play->sceneId != SCENE_DAIYOUSEI_IZUMI) && (play->csCtx.npcActions[0]->action >= 14) &&
        (play->csCtx.npcActions[0]->action < 17)) {
        actionIndex = play->csCtx.npcActions[0]->action - 14;

        if (!this->itemSpawned) {
            itemPos.x = player->actor.world.pos.x;
            itemPos.y = (LINK_IS_ADULT ? player->actor.world.pos.y + 73.0f : player->actor.world.pos.y + 53.0f);
            itemPos.z = player->actor.world.pos.z;

            this->item = (EnExItem*)Actor_SpawnAsChild(&play->actorCtx, &this->actor, play, ACTOR_EN_EX_ITEM, itemPos.x,
                                                       itemPos.y, itemPos.z, 0, 0, 0, sExItemTypes[actionIndex]);

            if (this->item != NULL) {
                if (!gSaveContext.isMagicAcquired) {
                    gSaveContext.isMagicAcquired = true;
                } else {
                    Magic_Fill(play);
                }

                this->itemSpawned = true;
                gSaveContext.healthAccumulator = 0x140;
                Interface_ChangeAlpha(9);
                gSaveContext.itemGetInf[ITEMGETINF_18_19_1A_INDEX] |= sItemGetFlags[actionIndex];
                Item_Give(play, sItemIds[actionIndex]);
            }
        } else {
            this->item->actor.world.pos.x = player->actor.world.pos.x;
            this->item->actor.world.pos.y =
                (LINK_IS_ADULT ? player->actor.world.pos.y + 73.0f : player->actor.world.pos.y + 53.0f);
            this->item->actor.world.pos.z = player->actor.world.pos.z;
            this->item->scale = 0.3f;
        }
    }

    if ((play->sceneId != SCENE_DAIYOUSEI_IZUMI) && (play->csCtx.npcActions[0]->action == 17) && (this->item != NULL)) {
        Actor_Kill(&this->item->actor);
        this->item = NULL;
    }

    if ((play->sceneId == SCENE_DAIYOUSEI_IZUMI) && (play->csCtx.npcActions[0]->action == 18)) {
        this->giveDefenseHearts = true;
    }

    if (this->giveDefenseHearts) {
        if (gSaveContext.inventory.defenseHearts < 20) {
            gSaveContext.inventory.defenseHearts++;
        }
    }

    if ((play->csCtx.npcActions[0]->action >= 19) && (play->csCtx.npcActions[0]->action < 22) &&
        !this->warpEffectSpawned) {
        actionIndex = play->csCtx.npcActions[0]->action - 11;
        Actor_Spawn(&play->actorCtx, play, ACTOR_DOOR_WARP1, player->actor.world.pos.x, player->actor.world.pos.y,
                    player->actor.world.pos.z, 0, 0, 0, actionIndex);
        this->warpEffectSpawned = true;
    }
    BgDyYoseizo_Bob(this, play);
}

void BgDyYoseizo_Update(Actor* thisx, PlayState* play2) {
    PlayState* play = play2;
    BgDyYoseizo* this = (BgDyYoseizo*)thisx;
    s32 sfx;

    this->absoluteTimer++;

    if (this->vanishTimer != 0) {
        this->vanishTimer--;
    }
    if (this->blinkTimer != 0) {
        this->blinkTimer--;
    }
    if (this->unusedTimer != 0) {
        this->unusedTimer--;
    }

    this->actionFunc(this, play);

    if (play->csCtx.state != CS_STATE_IDLE) {
        sfx = 0;
        if (play->sceneId == SCENE_DAIYOUSEI_IZUMI) {
            if ((play->csCtx.frames == 32) || (play->csCtx.frames == 291) || (play->csCtx.frames == 426) ||
                (play->csCtx.frames == 851)) {
                sfx = 1;
            }
            if (play->csCtx.frames == 101) {
                sfx = 2;
            }
        } else {
            if ((play->csCtx.frames == 35) || (play->csCtx.frames == 181) || (play->csCtx.frames == 462) ||
                (play->csCtx.frames == 795)) {
                sfx = 1;
            }
            if (play->csCtx.frames == 90) {
                sfx = 2;
            }
        }

        if (sfx == 1) {
            Audio_PlayActorSfx2(&this->actor, NA_SE_VO_FR_SMILE_0);
        }
        if (sfx == 2) {
            Audio_PlayActorSfx2(&this->actor, NA_SE_VO_FR_LAUGH_0);
        }
    }

    if ((this->blinkTimer == 0) && (this->actionFunc != BgDyYoseizo_HealPlayer_NoReward)) {
        this->eyeState++;
        this->eyeState2++;
        if (this->eyeState >= 3) {
            this->eyeState = this->eyeState2 = 0;
            this->blinkTimer = (s16)Rand_ZeroFloat(60.0f) + 20;
        }
    }

    Actor_MoveForward(&this->actor);
    this->heightOffset = this->scale * 7500.0f;
    Actor_SetFocus(&this->actor, this->heightOffset);
    this->actor.focus.pos.y = this->heightOffset;
    Actor_TrackPlayer(play, &this->actor, &this->headRot, &this->torsoRot, this->actor.focus.pos);
    BgDyYoseizo_UpdateEffects(this, play);
    Actor_SetScale(&this->actor, this->scale);
}

s32 BgDyYoseizo_OverrideLimbDraw(PlayState* play, s32 limbIndex, Gfx** dList, Vec3f* pos, Vec3s* rot, void* thisx) {
    BgDyYoseizo* this = (BgDyYoseizo*)thisx;

    if (limbIndex == 8) { // Torso
        rot->x += this->torsoRot.y;
    }
    if (limbIndex == 15) { // Head
        rot->x += this->headRot.y;
        rot->z += this->headRot.z;
    }
    return 0;
}

static void* sEyeTextures[] = {
    gGreatFairyEyeOpenTex,   // Open
    gGreatFairyEyeHalfTex,   // Half
    gGreatFairyEyeClosedTex, // Closed
};

static void* sMouthTextures[] = {
    gGreatFairyMouthClosedTex, // Closed
    gGreatFairyMouthOpenTex,   // Open
};

void BgDyYoseizo_Draw(Actor* thisx, PlayState* play) {
    BgDyYoseizo* this = (BgDyYoseizo*)thisx;

    OPEN_DISPS(play->state.gfxCtx, "../z_bg_dy_yoseizo.c", 1609);
    if (this->actionFunc != BgDyYoseizo_Vanish) {
        Gfx_SetupDL_25Opa(play->state.gfxCtx);

        gSPSegment(POLY_OPA_DISP++, 0x08, SEGMENTED_TO_VIRTUAL(sEyeTextures[this->eyeState]));

        // This was probably intended to allow this actor to wink, but segment 09 is not used in the dList for the head,
        // so it can only blink
        gSPSegment(POLY_OPA_DISP++, 0x09, SEGMENTED_TO_VIRTUAL(sEyeTextures[this->eyeState2]));

        gSPSegment(POLY_OPA_DISP++, 0x0A, SEGMENTED_TO_VIRTUAL(sMouthTextures[this->mouthState]));

        SkelAnime_DrawFlexOpa(play, this->skelAnime.skeleton, this->skelAnime.jointTable, this->skelAnime.dListCount,
                              BgDyYoseizo_OverrideLimbDraw, NULL, this);
    }
    CLOSE_DISPS(play->state.gfxCtx, "../z_bg_dy_yoseizo.c", 1629);
    BgDyYoseizo_DrawEffects(this, play);
}

void BgDyYoseizo_SpawnEffect(BgDyYoseizo* this, Vec3f* initPos, Vec3f* initVelocity, Vec3f* accel,
                             Color_RGB8* primColor, Color_RGB8* envColor, f32 scale, s16 life, s16 type) {
    BgDyYoseizoEffect* effect;
    s16 i;

    effect = this->effects;

    for (i = 0; i < BG_DY_YOSEIZO_EFFECT_COUNT; i++, effect++) {
        if (effect->alive == 0) {
            effect->alive = 1;
            effect->pos = *initPos;
            effect->velocity = *initVelocity;
            effect->accel = *accel;
            effect->primColor = *primColor;
            effect->alpha = 0;
            effect->envColor = *envColor;
            effect->scale = scale;
            effect->timer = life;
            effect->type = type;
            effect->pitch = 0.0f;
            effect->yaw = Rand_CenteredFloat(30000.0f);
            effect->roll = 0.0f;
            return;
        }
    }
}

void BgDyYoseizo_UpdateEffects(BgDyYoseizo* this, PlayState* play) {
    BgDyYoseizoEffect* effect = this->effects;
    Player* player = GET_PLAYER(play);
    Vec3f sp94;
    Vec3f sp88;
    f32 goalPitch;
    f32 goalYaw;
    s16 i = 0;

    for (i = 0; i < BG_DY_YOSEIZO_EFFECT_COUNT; i++, effect++) {
        if (effect->alive != 0) {
            effect->roll += 3000.0f;

            if (effect->type == 0) {
                effect->pos.x += effect->velocity.x;
                effect->pos.y += effect->velocity.y;
                effect->pos.z += effect->velocity.z;
                effect->velocity.x += effect->accel.x;
                effect->velocity.y += effect->accel.y;
                effect->velocity.z += effect->accel.z;
            } else {
                Audio_PlayActorSfx2(&this->actor, NA_SE_EV_HEALING - SFX_FLAG);

                sp94 = player->actor.world.pos;
                sp94.y = player->actor.world.pos.y - 150.0f;
                sp94.z = player->actor.world.pos.z - 50.0f;

                goalPitch = Math_Vec3f_Pitch(&effect->pos, &sp94);
                goalYaw = Math_Vec3f_Yaw(&effect->pos, &sp94);

                Math_ApproachF(&effect->pitch, goalPitch, 0.9f, 5000.0f);
                Math_ApproachF(&effect->yaw, goalYaw, 0.9f, 5000.0f);
                Matrix_Push();
                Matrix_RotateY(BINANG_TO_RAD_ALT(effect->yaw), MTXMODE_NEW);
                Matrix_RotateX(BINANG_TO_RAD_ALT(effect->pitch), MTXMODE_APPLY);

                sp94.x = sp94.y = sp94.z = 3.0f;

                Matrix_MultVec3f(&sp94, &sp88);
                Matrix_Pop();
                effect->pos.x += sp88.x;
                effect->pos.y += sp88.y;
                effect->pos.z += sp88.z;
            }
        }

        // fade up, fade down, vanish and reset
        if (effect->timer != 0) {
            effect->timer--;
            effect->alpha += 30;

            if (effect->alpha > 255) {
                effect->alpha = 255;
            }
        } else {
            effect->alpha -= 30;

            if (effect->alpha <= 0) {
                effect->alpha = effect->alive = 0;
            }
        }
    }
}

void BgDyYoseizo_DrawEffects(BgDyYoseizo* this, PlayState* play) {
    GraphicsContext* gfxCtx = play->state.gfxCtx;
    u8 materialFlag = 0;
    BgDyYoseizoEffect* effect = this->effects;
    s16 i;

    OPEN_DISPS(gfxCtx, "../z_bg_dy_yoseizo.c", 1767);
    Gfx_SetupDL_25Xlu(play->state.gfxCtx);

    for (i = 0; i < BG_DY_YOSEIZO_EFFECT_COUNT; i++, effect++) {
        if (effect->alive == 1) {
            if (materialFlag == 0) {
                gSPDisplayList(POLY_XLU_DISP++, SEGMENTED_TO_VIRTUAL(gGreatFairyParticleMaterialDL));
                gDPPipeSync(POLY_XLU_DISP++);

                materialFlag++;
            }

            gDPSetPrimColor(POLY_XLU_DISP++, 0, 0, effect->primColor.r, effect->primColor.g, effect->primColor.b,
                            effect->alpha);
            gDPSetEnvColor(POLY_XLU_DISP++, effect->envColor.r, effect->envColor.g, effect->envColor.b, 0);

            Matrix_Translate(effect->pos.x, effect->pos.y, effect->pos.z, MTXMODE_NEW);
            Matrix_ReplaceRotation(&play->billboardMtxF);
            Matrix_Scale(effect->scale, effect->scale, 1.0f, MTXMODE_APPLY);
            Matrix_RotateZ(effect->roll, MTXMODE_APPLY);

            gSPMatrix(POLY_XLU_DISP++, Matrix_NewMtx(gfxCtx, "../z_bg_dy_yoseizo.c", 1810),
                      G_MTX_NOPUSH | G_MTX_LOAD | G_MTX_MODELVIEW);
            gSPDisplayList(POLY_XLU_DISP++, SEGMENTED_TO_VIRTUAL(gGreatFairyParticleModelDL));
        }
    }

    CLOSE_DISPS(gfxCtx, "../z_bg_dy_yoseizo.c", 1819);
}<|MERGE_RESOLUTION|>--- conflicted
+++ resolved
@@ -82,20 +82,12 @@
 
     if (play->sceneId == SCENE_DAIYOUSEI_IZUMI) {
         // "Great Fairy Fountain"
-<<<<<<< HEAD
-        osSyncPrintf(TE_FGCOL(GREEN) "☆☆☆☆☆ 大妖精の泉 ☆☆☆☆☆ %d\n" TE_RST, play->curSpawn);
-=======
-        osSyncPrintf(VT_FGCOL(GREEN) "☆☆☆☆☆ 大妖精の泉 ☆☆☆☆☆ %d\n" VT_RST, play->spawn);
->>>>>>> 2cb423d9
+        osSyncPrintf(TE_FGCOL(GREEN) "☆☆☆☆☆ 大妖精の泉 ☆☆☆☆☆ %d\n" TE_RST, play->spawn);
         SkelAnime_InitFlex(play, &this->skelAnime, &gGreatFairySkel, &gGreatFairySittingTransitionAnim,
                            this->jointTable, this->morphTable, 28);
     } else {
         // "Stone/Jewel Fairy Fountain"
-<<<<<<< HEAD
-        osSyncPrintf(TE_FGCOL(GREEN) "☆☆☆☆☆ 石妖精の泉 ☆☆☆☆☆ %d\n" TE_RST, play->curSpawn);
-=======
-        osSyncPrintf(VT_FGCOL(GREEN) "☆☆☆☆☆ 石妖精の泉 ☆☆☆☆☆ %d\n" VT_RST, play->spawn);
->>>>>>> 2cb423d9
+        osSyncPrintf(TE_FGCOL(GREEN) "☆☆☆☆☆ 石妖精の泉 ☆☆☆☆☆ %d\n" TE_RST, play->spawn);
         SkelAnime_InitFlex(play, &this->skelAnime, &gGreatFairySkel, &gGreatFairyLayingDownTransitionAnim,
                            this->jointTable, this->morphTable, 28);
     }
