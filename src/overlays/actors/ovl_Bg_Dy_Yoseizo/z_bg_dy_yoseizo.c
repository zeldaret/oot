--- conflicted
+++ resolved
@@ -971,13 +971,8 @@
                 Math_ApproachF(&effect->pitch, goalPitch, 0.9f, 5000.0f);
                 Math_ApproachF(&effect->yaw, goalYaw, 0.9f, 5000.0f);
                 Matrix_Push();
-<<<<<<< HEAD
-                Matrix_RotateY(BINANG_TO_RAD(effect->yaw), MTXMODE_NEW);
-                Matrix_RotateX(BINANG_TO_RAD(effect->pitch), MTXMODE_APPLY);
-=======
-                Matrix_RotateY(BINANG_TO_RAD_ALT(particle->yaw), MTXMODE_NEW);
-                Matrix_RotateX(BINANG_TO_RAD_ALT(particle->pitch), MTXMODE_APPLY);
->>>>>>> e07d3a38
+                Matrix_RotateY(BINANG_TO_RAD_ALT(effect->yaw), MTXMODE_NEW);
+                Matrix_RotateX(BINANG_TO_RAD_ALT(effect->pitch), MTXMODE_APPLY);
 
                 sp94.x = sp94.y = sp94.z = 3.0f;
 
