--- conflicted
+++ resolved
@@ -696,17 +696,11 @@
 
 static s16 sExItemTypes[] = { EXITEM_MAGIC_WIND, EXITEM_MAGIC_FIRE, EXITEM_MAGIC_DARK };
 
-<<<<<<< HEAD
 #define GREAT_FAIRY_SET_MAGIC_SPELL_OBTAINED(exItemIndex) \
     gSaveContext.save.info.itemGetInf[ITEMGETINF_INDEX_GREAT_FAIRY_ITEM] |= sItemGetFlagMasks[exItemIndex];
 
-static s16 sItemGetFlagMasks[] = { GET_ITEMGETINF_MASK(ITEMGETINF_FARORES_WIND),
-                                   GET_ITEMGETINF_MASK(ITEMGETINF_DINS_FIRE),
-                                   GET_ITEMGETINF_MASK(ITEMGETINF_NAYRUS_LOVE) };
-=======
-static s16 sItemGetFlagMasks[] = { ITEMGETINF_MASK(ITEMGETINF_18), ITEMGETINF_MASK(ITEMGETINF_19),
-                                   ITEMGETINF_MASK(ITEMGETINF_1A) };
->>>>>>> 970639b3
+static s16 sItemGetFlagMasks[] = { ITEMGETINF_MASK(ITEMGETINF_FARORES_WIND), ITEMGETINF_MASK(ITEMGETINF_DINS_FIRE),
+                                   ITEMGETINF_MASK(ITEMGETINF_NAYRUS_LOVE) };
 
 static u8 sItemIds[] = { ITEM_FARORES_WIND, ITEM_DINS_FIRE, ITEM_NAYRUS_LOVE };
 
@@ -818,11 +812,7 @@
                 this->itemSpawned = true;
                 gSaveContext.healthAccumulator = 0x140;
                 Interface_ChangeHudVisibilityMode(HUD_VISIBILITY_HEARTS_MAGIC);
-<<<<<<< HEAD
                 GREAT_FAIRY_SET_MAGIC_SPELL_OBTAINED(cueIdTemp);
-=======
-                gSaveContext.save.info.itemGetInf[ITEMGETINF_INDEX_18_19_1A] |= sItemGetFlagMasks[cueIdTemp];
->>>>>>> 970639b3
                 Item_Give(play, sItemIds[cueIdTemp]);
             }
         } else {
