/*
 * File: z_bg_dy_yoseizo.c
 * Overlay: ovl_Bg_Dy_Yoseizo
 * Description: Great Fairy
 */

#include "z_bg_dy_yoseizo.h"
#include "assets/objects/object_dy_obj/object_dy_obj.h"
#include "vt.h"
#include "overlays/actors/ovl_Demo_Effect/z_demo_effect.h"
#include "assets/scenes/indoors/yousei_izumi_yoko/yousei_izumi_yoko_scene.h"
#include "assets/scenes/indoors/daiyousei_izumi/daiyousei_izumi_scene.h"

#define FLAGS (ACTOR_FLAG_4 | ACTOR_FLAG_5 | ACTOR_FLAG_25)

typedef enum {
    /* 0 */ FAIRY_UPGRADE_MAGIC,
    /* 1 */ FAIRY_UPGRADE_DOUBLE_MAGIC,
    /* 2 */ FAIRY_UPGRADE_DOUBLE_DEFENSE
} BgDyYoseizoRewardType;

typedef enum {
    /* 0 */ FAIRY_SPELL_FARORES_WIND,
    /* 1 */ FAIRY_SPELL_DINS_FIRE,
    /* 2 */ FAIRY_SPELL_NAYRUS_LOVE
} BgDyYoseizoSpellType;

void BgDyYoseizo_Init(Actor* thisx, PlayState* play2);
void BgDyYoseizo_Destroy(Actor* thisx, PlayState* play);
void BgDyYoseizo_Update(Actor* thisx, PlayState* play2);
void BgDyYoseizo_Draw(Actor* thisx, PlayState* play);

void BgDyYoseizo_CheckMagicAcquired(BgDyYoseizo* this, PlayState* play);
void BgDyYoseizo_ChooseType(BgDyYoseizo* this, PlayState* play);
void BgDyYoseizo_SetupSpinGrow_NoReward(BgDyYoseizo* this, PlayState* play);
void BgDyYoseizo_SpinGrow_NoReward(BgDyYoseizo* this, PlayState* play);
void BgDyYoseizo_CompleteSpinGrow_NoReward(BgDyYoseizo* this, PlayState* play);
void BgDyYoseizo_SetupGreetPlayer_NoReward(BgDyYoseizo* this, PlayState* play);
void BgDyYoseizo_GreetPlayer_NoReward(BgDyYoseizo* this, PlayState* play);
void BgDyYoseizo_SetupHealPlayer_NoReward(BgDyYoseizo* this, PlayState* play);
void BgDyYoseizo_HealPlayer_NoReward(BgDyYoseizo* this, PlayState* play);
void BgDyYoseizo_SayFarewell_NoReward(BgDyYoseizo* this, PlayState* play);
void BgDyYoseizo_SetupSpinShrink(BgDyYoseizo* this, PlayState* play);
void BgDyYoseizo_SpinShrink(BgDyYoseizo* this, PlayState* play);
void BgDyYoseizo_Vanish(BgDyYoseizo* this, PlayState* play);
void BgDyYoseizo_SetupSpinGrow_Reward(BgDyYoseizo* this, PlayState* play);
void BgDyYoseizo_SpinGrowSetupGive_Reward(BgDyYoseizo* this, PlayState* play);
void BgDyYoseizo_Give_Reward(BgDyYoseizo* this, PlayState* play);

void BgDyYoseizo_SpawnEffect(BgDyYoseizo* this, Vec3f* initPos, Vec3f* initVelocity, Vec3f* accel,
                             Color_RGB8* primColor, Color_RGB8* envColor, f32 scale, s16 life, s16 type);
void BgDyYoseizo_UpdateEffects(BgDyYoseizo* this, PlayState* play);
void BgDyYoseizo_DrawEffects(BgDyYoseizo* this, PlayState* play);

static s32 sUnusedGetItemIds[] = { GI_FARORES_WIND, GI_NAYRUS_LOVE, GI_DINS_FIRE };

const ActorInit Bg_Dy_Yoseizo_InitVars = {
    ACTOR_BG_DY_YOSEIZO,
    ACTORCAT_PROP,
    FLAGS,
    OBJECT_DY_OBJ,
    sizeof(BgDyYoseizo),
    (ActorFunc)BgDyYoseizo_Init,
    (ActorFunc)BgDyYoseizo_Destroy,
    (ActorFunc)BgDyYoseizo_Update,
    NULL,
};

void BgDyYoseizo_Init(Actor* thisx, PlayState* play2) {
    PlayState* play = play2;
    BgDyYoseizo* this = (BgDyYoseizo*)thisx;

    this->fountainType = play->spawn;

    if (this->fountainType < 0) {
        this->fountainType = 0;
    }

    this->vanishHeight = this->actor.world.pos.y;
    this->grownHeight = this->vanishHeight + 40.0f;
    this->actor.focus.pos = this->actor.world.pos;

    if (play->sceneId == SCENE_DAIYOUSEI_IZUMI) {
        // "Great Fairy Fountain"
        osSyncPrintf(VT_FGCOL(GREEN) "☆☆☆☆☆ 大妖精の泉 ☆☆☆☆☆ %d\n" VT_RST, play->spawn);
        SkelAnime_InitFlex(play, &this->skelAnime, &gGreatFairySkel, &gGreatFairySittingTransitionAnim,
                           this->jointTable, this->morphTable, 28);
    } else {
        // "Stone/Jewel Fairy Fountain"
        osSyncPrintf(VT_FGCOL(GREEN) "☆☆☆☆☆ 石妖精の泉 ☆☆☆☆☆ %d\n" VT_RST, play->spawn);
        SkelAnime_InitFlex(play, &this->skelAnime, &gGreatFairySkel, &gGreatFairyLayingDownTransitionAnim,
                           this->jointTable, this->morphTable, 28);
    }
    this->actionFunc = BgDyYoseizo_CheckMagicAcquired;
}

void BgDyYoseizo_Destroy(Actor* thisx, PlayState* play) {
}

static Color_RGB8 sEffectPrimColors[] = {
    { 255, 255, 255 }, { 255, 255, 100 }, { 100, 255, 100 }, { 255, 100, 100 }, { 255, 255, 170 },
    { 255, 255, 100 }, { 100, 255, 100 }, { 255, 100, 100 }, { 255, 255, 170 },
};

static Color_RGB8 sEffectEnvColors[] = {
    { 155, 255, 255 }, { 255, 255, 100 }, { 100, 255, 100 }, { 255, 100, 100 }, { 255, 100, 255 },
    { 255, 255, 100 }, { 100, 255, 100 }, { 255, 100, 100 }, { 100, 255, 255 },
};

void BgDyYoseizo_SpawnEffects(BgDyYoseizo* this, PlayState* play, s16 type) {
    Vec3f vel = { 0.0f, 0.0f, 0.0f };
    Vec3f accel;
    Vec3f pos;
    Color_RGB8 primColor;
    Color_RGB8 envColor;
    f32 spawnPosVariation;
    s32 effectType;
    f32 scale;
    s32 i;
    s16 life;

    if (!(this->scale < 0.01f)) {
        spawnPosVariation = this->scale * 3500.0f;
        accel.x = Rand_ZeroOne() - 0.5f;
        accel.y = Rand_ZeroOne() - 0.5f;
        accel.z = Rand_ZeroOne() - 0.5f;
        for (i = 0; i < 2; i++) {
            if (type == 0) {
                effectType = 0;
                scale = 0.4f;
                life = 90;
                pos.x = this->actor.world.pos.x;
                pos.y = this->actor.world.pos.y + spawnPosVariation +
                        ((Rand_ZeroOne() - 0.5f) * (spawnPosVariation * 0.5f));
                pos.z = this->actor.world.pos.z + 30.0f;
            } else {
                life = 50;
                effectType = type;
                scale = 0.2f;
                pos.x = this->actor.world.pos.x + Rand_CenteredFloat(10.0f);

                if (play->sceneId == SCENE_DAIYOUSEI_IZUMI) {
                    pos.y = this->actor.world.pos.y + spawnPosVariation + 50.0f +
                            ((Rand_ZeroOne() - 0.5f) * (spawnPosVariation * 0.1f));
                    pos.z = this->actor.world.pos.z + 30.0f;
                } else {
                    pos.y = this->actor.world.pos.y + spawnPosVariation - 30.0f +
                            ((Rand_ZeroOne() - 0.5f) * (spawnPosVariation * 0.1f));
                    pos.z = this->actor.world.pos.z + 60.0f;
                }

                if (LINK_IS_ADULT) {
                    pos.y += 20.0f;
                }
            }

            primColor.r = sEffectPrimColors[effectType].r;
            primColor.g = sEffectPrimColors[effectType].g;
            primColor.b = sEffectPrimColors[effectType].b;
            envColor.r = sEffectEnvColors[effectType].r;
            envColor.g = sEffectEnvColors[effectType].g;
            envColor.b = sEffectEnvColors[effectType].b;
            BgDyYoseizo_SpawnEffect(this, &pos, &vel, &accel, &primColor, &envColor, scale, life, effectType);
        }
    }
}

void BgDyYoseizo_Bob(BgDyYoseizo* this, PlayState* play) {
    this->targetHeight = this->grownHeight + this->bobOffset;
    Math_ApproachF(&this->actor.world.pos.y, this->targetHeight, 0.1f, 10.0f);
    Math_ApproachF(&this->bobOffset, 10.0f, 0.1f, 0.5f);

    if (play->csCtx.state == CS_STATE_IDLE) {
        this->actor.velocity.y = Math_SinS(this->bobTimer);
    } else {
        this->actor.velocity.y = Math_SinS(this->bobTimer) * 0.4f;
    }
}

void BgDyYoseizo_CheckMagicAcquired(BgDyYoseizo* this, PlayState* play) {
    if (Flags_GetSwitch(play, 0x38)) {
        play->msgCtx.ocarinaMode = OCARINA_MODE_04;
        if (play->sceneId == SCENE_DAIYOUSEI_IZUMI) {
            if (!gSaveContext.isMagicAcquired && (this->fountainType != FAIRY_UPGRADE_MAGIC)) {
                Actor_Kill(&this->actor);
                return;
            }
        } else {
            if (!gSaveContext.isMagicAcquired) {
                Actor_Kill(&this->actor);
                return;
            }
        }
        func_8002DF54(play, &this->actor, 1);
        this->actionFunc = BgDyYoseizo_ChooseType;
    }
}

void BgDyYoseizo_ChooseType(BgDyYoseizo* this, PlayState* play) {
    s32 givingReward;

    func_8002DF54(play, &this->actor, 1);
    // "Mode"
    osSyncPrintf(VT_FGCOL(YELLOW) "☆☆☆☆☆ もうど ☆☆☆☆☆ %d\n" VT_RST, play->msgCtx.ocarinaMode);
    givingReward = false;

    if (play->sceneId != SCENE_DAIYOUSEI_IZUMI) {
        switch (this->fountainType) {
            case FAIRY_SPELL_FARORES_WIND:
                if (!GET_ITEMGETINF(ITEMGETINF_18)) {
                    givingReward = true;
                }
                break;
            case FAIRY_SPELL_DINS_FIRE:
                if (!GET_ITEMGETINF(ITEMGETINF_19)) {
                    givingReward = true;
                }
                break;
            case FAIRY_SPELL_NAYRUS_LOVE:
                if (!GET_ITEMGETINF(ITEMGETINF_1A)) {
                    givingReward = true;
                }
                break;
        }
    } else {
        switch (this->fountainType) {
            case FAIRY_UPGRADE_MAGIC:
                if (!gSaveContext.isMagicAcquired || BREG(2)) {
                    // "Spin Attack speed UP"
                    osSyncPrintf(VT_FGCOL(GREEN) " ☆☆☆☆☆ 回転切り速度ＵＰ ☆☆☆☆☆ \n" VT_RST);
                    this->givingSpell = true;
                    givingReward = true;
                }
                break;
            case FAIRY_UPGRADE_DOUBLE_MAGIC:
                if (!gSaveContext.isDoubleMagicAcquired) {
                    // "Magic Meter doubled"
                    osSyncPrintf(VT_FGCOL(YELLOW) " ☆☆☆☆☆ 魔法ゲージメーター倍増 ☆☆☆☆☆ \n" VT_RST);
                    this->givingSpell = true;
                    givingReward = true;
                }
                break;
            case FAIRY_UPGRADE_DOUBLE_DEFENSE:
                if (!gSaveContext.isDoubleDefenseAcquired) {
                    // "Damage halved"
                    osSyncPrintf(VT_FGCOL(MAGENTA) " ☆☆☆☆☆ ダメージ半減 ☆☆☆☆☆ \n" VT_RST);
                    this->givingSpell = true;
                    givingReward = true;
                }
                break;
        }
    }

    if (givingReward) {
        if (!IS_CUTSCENE_LAYER) {
            if (play->sceneId != SCENE_DAIYOUSEI_IZUMI) {
                switch (this->fountainType) {
                    case FAIRY_SPELL_FARORES_WIND:
                        play->csCtx.segment = SEGMENTED_TO_VIRTUAL(gGreatFairyFaroresWindCs);
                        gSaveContext.cutsceneTrigger = 1;
                        break;
                    case FAIRY_SPELL_DINS_FIRE:
                        play->csCtx.segment = SEGMENTED_TO_VIRTUAL(gGreatFairyDinsFireCs);
                        gSaveContext.cutsceneTrigger = 1;
                        break;
                    case FAIRY_SPELL_NAYRUS_LOVE:
                        play->csCtx.segment = SEGMENTED_TO_VIRTUAL(gGreatFairyNayrusLoveCs);
                        gSaveContext.cutsceneTrigger = 1;
                        break;
                }
            } else {
                switch (this->fountainType) {
                    case FAIRY_UPGRADE_MAGIC:
                        play->csCtx.segment = SEGMENTED_TO_VIRTUAL(gGreatFairyMagicCs);
                        gSaveContext.cutsceneTrigger = 1;
                        break;
                    case FAIRY_UPGRADE_DOUBLE_MAGIC:
                        play->csCtx.segment = SEGMENTED_TO_VIRTUAL(gGreatFairyDoubleMagicCs);
                        gSaveContext.cutsceneTrigger = 1;
                        break;
                    case FAIRY_UPGRADE_DOUBLE_DEFENSE:
                        play->csCtx.segment = SEGMENTED_TO_VIRTUAL(gGreatFairyDoubleDefenseCs);
                        gSaveContext.cutsceneTrigger = 1;
                        break;
                }
            }
        }
        this->actionFunc = BgDyYoseizo_SetupSpinGrow_Reward;
        return;
    }

    play->envCtx.lightSettingOverride = 2;

    if (play->sceneId == SCENE_DAIYOUSEI_IZUMI) {
        OnePointCutscene_Init(play, 8603, -99, NULL, CAM_ID_MAIN);
    } else {
        OnePointCutscene_Init(play, 8604, -99, NULL, CAM_ID_MAIN);
    };

    Audio_PlayActorSfx2(&this->actor, NA_SE_EV_GREAT_FAIRY_APPEAR);
    this->actor.draw = BgDyYoseizo_Draw;
    this->actionFunc = BgDyYoseizo_SetupSpinGrow_NoReward;
}

// Sets animations for spingrow
void BgDyYoseizo_SetupSpinGrow_NoReward(BgDyYoseizo* this, PlayState* play) {
    if (play->sceneId == SCENE_DAIYOUSEI_IZUMI) {
        this->frameCount = Animation_GetLastFrame(&gGreatFairySittingTransitionAnim);
        Animation_Change(&this->skelAnime, &gGreatFairySittingTransitionAnim, 1.0f, 0.0f, this->frameCount,
                         ANIMMODE_ONCE, -10.0f);
    } else {
        this->frameCount = Animation_GetLastFrame(&gGreatFairyLayingDownTransitionAnim);
        Animation_Change(&this->skelAnime, &gGreatFairyLayingDownTransitionAnim, 1.0f, 0.0f, this->frameCount,
                         ANIMMODE_ONCE, -10.0f);
    }

    Audio_PlayActorSfx2(&this->actor, NA_SE_VO_FR_LAUGH_0);
    func_8002DF54(play, &this->actor, 1);
    this->actionFunc = BgDyYoseizo_SpinGrow_NoReward;
}

void BgDyYoseizo_SpinGrow_NoReward(BgDyYoseizo* this, PlayState* play) {
    func_8002DF54(play, &this->actor, 1);
    Math_ApproachF(&this->actor.world.pos.y, this->grownHeight, this->heightFraction, 100.0f);
    Math_ApproachF(&this->scale, 0.035f, this->scaleFraction, 0.005f);
    Math_ApproachF(&this->heightFraction, 0.8f, 0.1f, 0.02f);
    Math_ApproachF(&this->scaleFraction, 0.2f, 0.03f, 0.05f);
    // Finished growing
    if (this->scale >= 0.034f) {
        if ((this->actor.shape.rot.y > -8000) && (this->actor.shape.rot.y < 1000)) {
            SkelAnime_Update(&this->skelAnime);
            // Turn to front
            Math_SmoothStepToS(&this->actor.shape.rot.y, 0, 5, 1000, 0);
            if (fabsf(this->actor.shape.rot.y) < 50.0f) {
                this->actionFunc = BgDyYoseizo_CompleteSpinGrow_NoReward;
            }
        } else {
            this->actor.shape.rot.y += 3000;
        }
    } else {
        this->actor.shape.rot.y += 3000;
    }
    BgDyYoseizo_SpawnEffects(this, play, 0);
}

void BgDyYoseizo_CompleteSpinGrow_NoReward(BgDyYoseizo* this, PlayState* play) {
    f32 curFrame = this->skelAnime.curFrame;

    func_8002DF54(play, &this->actor, 1);

    if ((this->frameCount * 1273.0f) <= this->bobTimer) {
        this->bobTimer = 0.0f;
    }

    SkelAnime_Update(&this->skelAnime);

    if ((this->frameCount <= curFrame) && !this->animationChanged) {
        this->actionFunc = BgDyYoseizo_SetupGreetPlayer_NoReward;
    }
}

void BgDyYoseizo_SetupGreetPlayer_NoReward(BgDyYoseizo* this, PlayState* play) {
    func_8002DF54(play, &this->actor, 1);

    if (play->sceneId == SCENE_DAIYOUSEI_IZUMI) {
        this->frameCount = Animation_GetLastFrame(&gGreatFairySittingAnim);
        Animation_Change(&this->skelAnime, &gGreatFairySittingAnim, 1.0f, 0.0f, this->frameCount, ANIMMODE_LOOP,
                         -10.0f);
    } else {
        this->frameCount = Animation_GetLastFrame(&gGreatFairyLayingSidewaysAnim);
        Animation_Change(&this->skelAnime, &gGreatFairyLayingSidewaysAnim, 1.0f, 0.0f, this->frameCount, ANIMMODE_LOOP,
                         -10.0f);
    }

    this->actor.textId = 0xDB;
    this->dialogState = TEXT_STATE_EVENT;
    Message_StartTextbox(play, this->actor.textId, NULL);
    BgDyYoseizo_SpawnEffects(this, play, 0);
    this->actionFunc = BgDyYoseizo_GreetPlayer_NoReward;
}

void BgDyYoseizo_GreetPlayer_NoReward(BgDyYoseizo* this, PlayState* play) {
    func_8002DF54(play, &this->actor, 1);
    this->bobTimer = this->skelAnime.curFrame * 1273.0f;

    if ((this->frameCount * 1273.0f) <= this->bobTimer) {
        this->bobTimer = 0.0f;
    }

    SkelAnime_Update(&this->skelAnime);

    if ((this->dialogState == Message_GetState(&play->msgCtx)) && Message_ShouldAdvance(play)) {
        Message_CloseTextbox(play);
        Interface_SetHudVisibility(HUD_VISIBILITY_A_HEARTS_MAGIC_WITH_OVERWRITE);
        this->actionFunc = BgDyYoseizo_SetupHealPlayer_NoReward;
    }

    BgDyYoseizo_Bob(this, play);
    BgDyYoseizo_SpawnEffects(this, play, 0);
}

void BgDyYoseizo_SetupHealPlayer_NoReward(BgDyYoseizo* this, PlayState* play) {
    if (play->sceneId == SCENE_DAIYOUSEI_IZUMI) {
        this->frameCount = Animation_GetLastFrame(&gGreatFairyGivingUpgradeAnim);
        Animation_Change(&this->skelAnime, &gGreatFairyGivingUpgradeAnim, 1.0f, 0.0f, this->frameCount, ANIMMODE_ONCE,
                         -10.0f);
    } else {
        this->frameCount = Animation_GetLastFrame(&gGreatFairyAnim_005810);
        Animation_Change(&this->skelAnime, &gGreatFairyAnim_005810, 1.0f, 0.0f, this->frameCount, ANIMMODE_ONCE,
                         -10.0f);
    }

    Audio_PlayActorSfx2(&this->actor, NA_SE_VO_FR_SMILE_0);
    this->mouthState = 1;
    this->actionFunc = BgDyYoseizo_HealPlayer_NoReward;
}

void BgDyYoseizo_HealPlayer_NoReward(BgDyYoseizo* this, PlayState* play) {
    Player* player = GET_PLAYER(play);
    f32 curFrame = this->skelAnime.curFrame;
    Vec3f beamPos;
    s16 beamParams;

    if (this->animationChanged) {
        this->bobTimer = this->skelAnime.curFrame * 1300.0f;
        if ((this->frameCount * 1300.0f) <= this->bobTimer) {
            this->bobTimer = 0.0f;
        }
    }

    SkelAnime_Update(&this->skelAnime);
    if ((this->frameCount <= curFrame) && !(this->animationChanged)) {
        if (play->sceneId == SCENE_DAIYOUSEI_IZUMI) {
            this->frameCount = Animation_GetLastFrame(&gGreatFairyAfterUpgradeAnim);
            Animation_Change(&this->skelAnime, &gGreatFairyAfterUpgradeAnim, 1.0f, 0.0f, this->frameCount,
                             ANIMMODE_LOOP, -10.0f);
        } else {
            this->frameCount = Animation_GetLastFrame(&gGreatFairyAfterSpellAnim);
            Animation_Change(&this->skelAnime, &gGreatFairyAfterSpellAnim, 1.0f, 0.0f, this->frameCount, ANIMMODE_LOOP,
                             -10.0f);
        }
        this->healingTimer = 150;
        this->animationChanged = true;
        if (!this->givingSpell) {
            beamPos.x = player->actor.world.pos.x;
            beamPos.y = player->actor.world.pos.y + 200.0f;
            beamPos.z = player->actor.world.pos.z;

            beamParams = ((play->sceneId == SCENE_DAIYOUSEI_IZUMI) ? 0 : 1);

            this->beam = (EnDyExtra*)Actor_SpawnAsChild(&play->actorCtx, &this->actor, play, ACTOR_EN_DY_EXTRA,
                                                        beamPos.x, beamPos.y, beamPos.z, 0, 0, 0, beamParams);
        }
    }
    if (this->refillTimer > 1) {
        this->refillTimer--;
    }

    if (this->healingTimer >= 110) {
        this->healingTimer--;
    }

    if (this->healingTimer == 110) {
        gSaveContext.healthAccumulator = 0x140;
        Magic_Fill(play);
        this->refillTimer = 200;
    }

    if (((gSaveContext.healthCapacity == gSaveContext.health) && (gSaveContext.magic == gSaveContext.magicCapacity)) ||
        (this->refillTimer == 1)) {
        this->healingTimer--;
        if (this->healingTimer == 90) {
            if (!this->givingSpell) {
                this->beam->trigger = 1;
            }
            this->givingSpell = false;
        }
    }

    if (this->healingTimer == 1) {
        this->actor.textId = 0xDA;
        this->dialogState = TEXT_STATE_EVENT;
        Message_ContinueTextbox(play, this->actor.textId);
        this->actionFunc = BgDyYoseizo_SayFarewell_NoReward;
        return;
    }
    BgDyYoseizo_Bob(this, play);
}

void BgDyYoseizo_SayFarewell_NoReward(BgDyYoseizo* this, PlayState* play) {
    this->bobTimer = this->skelAnime.curFrame * 1400.0f;

    if (this->bobTimer >= (this->frameCount * 1400.0f)) {
        this->bobTimer = 0.0f;
    }

    SkelAnime_Update(&this->skelAnime);

    if ((this->dialogState == Message_GetState(&play->msgCtx)) && Message_ShouldAdvance(play)) {
        Message_CloseTextbox(play);
        this->mouthState = 0;
        this->actionFunc = BgDyYoseizo_SetupSpinShrink;
        func_8005B1A4(GET_ACTIVE_CAM(play));
    }

    BgDyYoseizo_Bob(this, play);
    BgDyYoseizo_SpawnEffects(this, play, 0);
}

void BgDyYoseizo_SetupSpinShrink(BgDyYoseizo* this, PlayState* play) {
    if (play->sceneId == SCENE_DAIYOUSEI_IZUMI) {
        this->frameCount = Animation_GetLastFrame(&gGreatFairyJewelFountainSpinShrinkAnim);
        Animation_Change(&this->skelAnime, &gGreatFairyJewelFountainSpinShrinkAnim, 1.0f, 0.0f, this->frameCount,
                         ANIMMODE_ONCE, -10.0f);
    } else {
        this->frameCount = Animation_GetLastFrame(&gGreatFairySpellFountainSpinShrinkAnim);
        Animation_Change(&this->skelAnime, &gGreatFairySpellFountainSpinShrinkAnim, 1.0f, 0.0f, this->frameCount,
                         ANIMMODE_ONCE, -10.0f);
    }

    this->vanishTimer = 5;
    this->scaleFraction = 0.0f;
    this->heightFraction = 0.0f;
    Audio_PlayActorSfx2(&this->actor, NA_SE_VO_FR_LAUGH_0);
    Audio_PlayActorSfx2(&this->actor, NA_SE_EV_GREAT_FAIRY_VANISH);
    this->actionFunc = BgDyYoseizo_SpinShrink;
}

void BgDyYoseizo_SpinShrink(BgDyYoseizo* this, PlayState* play) {
    SkelAnime_Update(&this->skelAnime);
    if (this->vanishTimer == 0) {
        if (this->scale < 0.003f) {
            this->vanishTimer = 30;
            this->actionFunc = BgDyYoseizo_Vanish;
        } else {
            Math_ApproachF(&this->actor.world.pos.y, this->vanishHeight, this->heightFraction, 100.0f);
            Math_ApproachZeroF(&this->scale, this->scaleFraction, 0.005f);
            Math_ApproachF(&this->heightFraction, 0.8f, 0.1f, 0.02f);
            Math_ApproachF(&this->scaleFraction, 0.2f, 0.03f, 0.05f);
            this->actor.shape.rot.y += 3000;
            BgDyYoseizo_SpawnEffects(this, play, 0);
        }
    }
}

void BgDyYoseizo_Vanish(BgDyYoseizo* this, PlayState* play) {
    Actor* findOcarinaSpot;

    if (this->vanishTimer == 0) {
        func_8002DF54(play, &this->actor, 7);
        play->envCtx.lightSettingOverride = 0;
        findOcarinaSpot = play->actorCtx.actorLists[ACTORCAT_PROP].head;

        while (findOcarinaSpot != NULL) {
            if (findOcarinaSpot->id != ACTOR_EN_OKARINA_TAG) {
                findOcarinaSpot = findOcarinaSpot->next;
                continue;
            }
            Actor_Kill(findOcarinaSpot);
            break;
        }

        Flags_UnsetSwitch(play, 0x38);
        Actor_Kill(&this->actor);
    }
}

void BgDyYoseizo_SetupSpinGrow_Reward(BgDyYoseizo* this, PlayState* play) {
    if (play->csCtx.state != CS_STATE_IDLE) {
        if ((play->csCtx.npcActions[0] != NULL) && (play->csCtx.npcActions[0]->action == 2)) {
            this->actor.draw = BgDyYoseizo_Draw;
            func_8002DF54(play, &this->actor, 1);
            this->finishedSpinGrow = false;

            if (play->sceneId == SCENE_DAIYOUSEI_IZUMI) {
                this->frameCount = Animation_GetLastFrame(&gGreatFairySittingTransitionAnim);
                Animation_Change(&this->skelAnime, &gGreatFairySittingTransitionAnim, 1.0f, 0.0f, this->frameCount,
                                 ANIMMODE_ONCE, -10.0f);
            } else {
                this->frameCount = Animation_GetLastFrame(&gGreatFairyLayingDownTransitionAnim);
                Animation_Change(&this->skelAnime, &gGreatFairyLayingDownTransitionAnim, 1.0f, 0.0f, this->frameCount,
                                 ANIMMODE_ONCE, -10.0f);
            }

            Audio_PlayActorSfx2(&this->actor, NA_SE_EV_GREAT_FAIRY_APPEAR);
            this->actionFunc = BgDyYoseizo_SpinGrowSetupGive_Reward;
        }
    }
}

void BgDyYoseizo_SpinGrowSetupGive_Reward(BgDyYoseizo* this, PlayState* play) {
    f32 curFrame = this->skelAnime.curFrame;

    if (!this->finishedSpinGrow) {
        Math_ApproachF(&this->actor.world.pos.y, this->grownHeight, this->heightFraction, 100.0f);
        Math_ApproachF(&this->scale, 0.035f, this->scaleFraction, 0.005f);
        Math_ApproachF(&this->heightFraction, 0.8f, 0.1f, 0.02f);
        Math_ApproachF(&this->scaleFraction, 0.2f, 0.03f, 0.05f);
        // Finished growing
        if (this->scale >= 0.034f) {
            if ((this->actor.shape.rot.y > -8000) && (this->actor.shape.rot.y < 1000)) {
                SkelAnime_Update(&this->skelAnime);
                // Spin until facing front
                Math_ApproachS(&this->actor.shape.rot.y, 0, 5, 1000);
                if (fabsf(this->actor.shape.rot.y) < 50.0f) {
                    this->finishedSpinGrow = true;
                }
            } else {
                this->actor.shape.rot.y += 3000;
            }
        } else {
            this->actor.shape.rot.y += 3000;
        }
    } else {
        SkelAnime_Update(&this->skelAnime);

        if ((this->frameCount <= curFrame) && !this->animationChanged) {
            if (play->sceneId == SCENE_DAIYOUSEI_IZUMI) {
                this->frameCount = Animation_GetLastFrame(&gGreatFairySittingAnim);
                Animation_Change(&this->skelAnime, &gGreatFairySittingAnim, 1.0f, 0.0f, this->frameCount, ANIMMODE_LOOP,
                                 -10.0f);
            } else {
                this->frameCount = Animation_GetLastFrame(&gGreatFairyLayingSidewaysAnim);
                Animation_Change(&this->skelAnime, &gGreatFairyLayingSidewaysAnim, 1.0f, 0.0f, this->frameCount,
                                 ANIMMODE_LOOP, -10.0f);
            }
            this->animationChanged = true;
        }

        if ((play->csCtx.state != CS_STATE_IDLE) &&
            ((play->csCtx.npcActions[0] != NULL) && (play->csCtx.npcActions[0]->action == 3))) {
            this->finishedSpinGrow = this->animationChanged = false;
            if (play->sceneId == SCENE_DAIYOUSEI_IZUMI) {
                this->frameCount = Animation_GetLastFrame(&gGreatFairyGivingUpgradeAnim);
                Animation_Change(&this->skelAnime, &gGreatFairyGivingUpgradeAnim, 1.0f, 0.0f, this->frameCount,
                                 ANIMMODE_ONCE, -10.0f);
            } else {
                this->frameCount = Animation_GetLastFrame(&gGreatFairyAnim_005810);
                Animation_Change(&this->skelAnime, &gGreatFairyAnim_005810, 1.0f, 0.0f, this->frameCount, ANIMMODE_ONCE,
                                 -10.0f);
            }
            this->mouthState = 1;
            this->actionFunc = BgDyYoseizo_Give_Reward;
        }
    }
    BgDyYoseizo_SpawnEffects(this, play, 0);
}

static s16 sDemoEffectLightColors[] = { DEMO_EFFECT_LIGHT_GREEN, DEMO_EFFECT_LIGHT_RED, DEMO_EFFECT_LIGHT_BLUE };

static s16 sExItemTypes[] = { EXITEM_MAGIC_WIND, EXITEM_MAGIC_FIRE, EXITEM_MAGIC_DARK };

static s16 sItemGetFlags[] = { ITEMGETINF_18_MASK, ITEMGETINF_19_MASK, ITEMGETINF_1A_MASK };

static u8 sItemIds[] = { ITEM_FARORES_WIND, ITEM_DINS_FIRE, ITEM_NAYRUS_LOVE };

void BgDyYoseizo_Give_Reward(BgDyYoseizo* this, PlayState* play) {
    f32 curFrame = this->skelAnime.curFrame;
    Player* player = GET_PLAYER(play);
    s16 actionIndex;
    s16 demoEffectParams;
    Vec3f itemPos;

    if (this->animationChanged) {
        this->bobTimer = this->skelAnime.curFrame * 1400.0f;
        if ((this->frameCount * 1400.0f) <= this->bobTimer) {
            this->bobTimer = 0.0f;
        }
    }
    SkelAnime_Update(&this->skelAnime);

    if ((this->frameCount <= curFrame) && !this->animationChanged) {
        if (play->sceneId == SCENE_DAIYOUSEI_IZUMI) {
            this->frameCount = Animation_GetLastFrame(&gGreatFairyAfterUpgradeAnim);
            Animation_Change(&this->skelAnime, &gGreatFairyAfterUpgradeAnim, 1.0f, 0.0f, this->frameCount,
                             ANIMMODE_LOOP, -10.0f);
        } else {
            this->frameCount = Animation_GetLastFrame(&gGreatFairyAfterSpellAnim);
            Animation_Change(&this->skelAnime, &gGreatFairyAfterSpellAnim, 1.0f, 0.0f, this->frameCount, ANIMMODE_LOOP,
                             -10.0f);
        }
        this->animationChanged = true;
    }

    if (play->csCtx.npcActions[0]->action == 13) {
        this->actionFunc = BgDyYoseizo_SetupSpinShrink;
        return;
    }

    if ((play->csCtx.npcActions[0]->action >= 4) && (play->csCtx.npcActions[0]->action < 7)) {
        actionIndex = play->csCtx.npcActions[0]->action - 4;
        if (play->sceneId == SCENE_DAIYOUSEI_IZUMI) {
            actionIndex++;
            BgDyYoseizo_SpawnEffects(this, play, actionIndex);

        } else if (!this->lightBallSpawned) {
            demoEffectParams = ((s16)(sDemoEffectLightColors[actionIndex] << 0xC) | DEMO_EFFECT_LIGHT);
            Actor_Spawn(&play->actorCtx, play, ACTOR_DEMO_EFFECT, this->actor.world.pos.x, this->actor.world.pos.y,
                        this->actor.world.pos.z, 0, 0, 0, (s32)demoEffectParams);
            this->lightBallSpawned = true;
        }
    } else {
        BgDyYoseizo_SpawnEffects(this, play, 0);
    }

    if ((play->sceneId == SCENE_DAIYOUSEI_IZUMI) && (play->csCtx.npcActions[0]->action >= 10) &&
        (play->csCtx.npcActions[0]->action < 13)) {
        actionIndex = play->csCtx.npcActions[0]->action - 10;

        switch (actionIndex) {
            case FAIRY_UPGRADE_MAGIC:
                gSaveContext.isMagicAcquired = true;
                gSaveContext.magicFillTarget = MAGIC_NORMAL_METER;
                // magicLevel is already 0, setting isMagicAcquired to true triggers magicCapacity to grow
                Interface_SetHudVisibility(HUD_VISIBILITY_HEARTS_MAGIC);
                break;
            case FAIRY_UPGRADE_DOUBLE_MAGIC:
                if (!gSaveContext.isMagicAcquired) {
                    gSaveContext.isMagicAcquired = true;
                }
                gSaveContext.isDoubleMagicAcquired = true;
                gSaveContext.magicFillTarget = MAGIC_DOUBLE_METER;
                // Setting magicLevel to 0 triggers magicCapacity to grow
                gSaveContext.magicLevel = 0;
                Interface_SetHudVisibility(HUD_VISIBILITY_HEARTS_MAGIC);
                break;
<<<<<<< HEAD
            case FAIRY_UPGRADE_HALF_DAMAGE:
                gSaveContext.doubleDefense = true;
                Interface_SetHudVisibility(HUD_VISIBILITY_HEARTS_MAGIC);
=======
            case FAIRY_UPGRADE_DOUBLE_DEFENSE:
                gSaveContext.isDoubleDefenseAcquired = true;
                Interface_ChangeAlpha(9);
>>>>>>> 26d6028f
                break;
        }

        if (!this->healing) {
            gSaveContext.healthAccumulator = 0x140;
            this->healing = true;
            if (actionIndex == 2) {
                Magic_Fill(play);
            }
        }
    }

    if ((play->sceneId != SCENE_DAIYOUSEI_IZUMI) && (play->csCtx.npcActions[0]->action >= 14) &&
        (play->csCtx.npcActions[0]->action < 17)) {
        actionIndex = play->csCtx.npcActions[0]->action - 14;

        if (!this->itemSpawned) {
            itemPos.x = player->actor.world.pos.x;
            itemPos.y = (LINK_IS_ADULT ? player->actor.world.pos.y + 73.0f : player->actor.world.pos.y + 53.0f);
            itemPos.z = player->actor.world.pos.z;

            this->item = (EnExItem*)Actor_SpawnAsChild(&play->actorCtx, &this->actor, play, ACTOR_EN_EX_ITEM, itemPos.x,
                                                       itemPos.y, itemPos.z, 0, 0, 0, sExItemTypes[actionIndex]);

            if (this->item != NULL) {
                if (!gSaveContext.isMagicAcquired) {
                    gSaveContext.isMagicAcquired = true;
                } else {
                    Magic_Fill(play);
                }

                this->itemSpawned = true;
                gSaveContext.healthAccumulator = 0x140;
                Interface_SetHudVisibility(HUD_VISIBILITY_HEARTS_MAGIC);
                gSaveContext.itemGetInf[ITEMGETINF_18_19_1A_INDEX] |= sItemGetFlags[actionIndex];
                Item_Give(play, sItemIds[actionIndex]);
            }
        } else {
            this->item->actor.world.pos.x = player->actor.world.pos.x;
            this->item->actor.world.pos.y =
                (LINK_IS_ADULT ? player->actor.world.pos.y + 73.0f : player->actor.world.pos.y + 53.0f);
            this->item->actor.world.pos.z = player->actor.world.pos.z;
            this->item->scale = 0.3f;
        }
    }

    if ((play->sceneId != SCENE_DAIYOUSEI_IZUMI) && (play->csCtx.npcActions[0]->action == 17) && (this->item != NULL)) {
        Actor_Kill(&this->item->actor);
        this->item = NULL;
    }

    if ((play->sceneId == SCENE_DAIYOUSEI_IZUMI) && (play->csCtx.npcActions[0]->action == 18)) {
        this->giveDefenseHearts = true;
    }

    if (this->giveDefenseHearts) {
        if (gSaveContext.inventory.defenseHearts < 20) {
            gSaveContext.inventory.defenseHearts++;
        }
    }

    if ((play->csCtx.npcActions[0]->action >= 19) && (play->csCtx.npcActions[0]->action < 22) &&
        !this->warpEffectSpawned) {
        actionIndex = play->csCtx.npcActions[0]->action - 11;
        Actor_Spawn(&play->actorCtx, play, ACTOR_DOOR_WARP1, player->actor.world.pos.x, player->actor.world.pos.y,
                    player->actor.world.pos.z, 0, 0, 0, actionIndex);
        this->warpEffectSpawned = true;
    }
    BgDyYoseizo_Bob(this, play);
}

void BgDyYoseizo_Update(Actor* thisx, PlayState* play2) {
    PlayState* play = play2;
    BgDyYoseizo* this = (BgDyYoseizo*)thisx;
    s32 sfx;

    this->absoluteTimer++;

    if (this->vanishTimer != 0) {
        this->vanishTimer--;
    }
    if (this->blinkTimer != 0) {
        this->blinkTimer--;
    }
    if (this->unusedTimer != 0) {
        this->unusedTimer--;
    }

    this->actionFunc(this, play);

    if (play->csCtx.state != CS_STATE_IDLE) {
        sfx = 0;
        if (play->sceneId == SCENE_DAIYOUSEI_IZUMI) {
            if ((play->csCtx.frames == 32) || (play->csCtx.frames == 291) || (play->csCtx.frames == 426) ||
                (play->csCtx.frames == 851)) {
                sfx = 1;
            }
            if (play->csCtx.frames == 101) {
                sfx = 2;
            }
        } else {
            if ((play->csCtx.frames == 35) || (play->csCtx.frames == 181) || (play->csCtx.frames == 462) ||
                (play->csCtx.frames == 795)) {
                sfx = 1;
            }
            if (play->csCtx.frames == 90) {
                sfx = 2;
            }
        }

        if (sfx == 1) {
            Audio_PlayActorSfx2(&this->actor, NA_SE_VO_FR_SMILE_0);
        }
        if (sfx == 2) {
            Audio_PlayActorSfx2(&this->actor, NA_SE_VO_FR_LAUGH_0);
        }
    }

    if ((this->blinkTimer == 0) && (this->actionFunc != BgDyYoseizo_HealPlayer_NoReward)) {
        this->eyeState++;
        this->eyeState2++;
        if (this->eyeState >= 3) {
            this->eyeState = this->eyeState2 = 0;
            this->blinkTimer = (s16)Rand_ZeroFloat(60.0f) + 20;
        }
    }

    Actor_MoveForward(&this->actor);
    this->heightOffset = this->scale * 7500.0f;
    Actor_SetFocus(&this->actor, this->heightOffset);
    this->actor.focus.pos.y = this->heightOffset;
    Actor_TrackPlayer(play, &this->actor, &this->headRot, &this->torsoRot, this->actor.focus.pos);
    BgDyYoseizo_UpdateEffects(this, play);
    Actor_SetScale(&this->actor, this->scale);
}

s32 BgDyYoseizo_OverrideLimbDraw(PlayState* play, s32 limbIndex, Gfx** dList, Vec3f* pos, Vec3s* rot, void* thisx) {
    BgDyYoseizo* this = (BgDyYoseizo*)thisx;

    if (limbIndex == 8) { // Torso
        rot->x += this->torsoRot.y;
    }
    if (limbIndex == 15) { // Head
        rot->x += this->headRot.y;
        rot->z += this->headRot.z;
    }
    return 0;
}

static void* sEyeTextures[] = {
    gGreatFairyEyeOpenTex,   // Open
    gGreatFairyEyeHalfTex,   // Half
    gGreatFairyEyeClosedTex, // Closed
};

static void* sMouthTextures[] = {
    gGreatFairyMouthClosedTex, // Closed
    gGreatFairyMouthOpenTex,   // Open
};

void BgDyYoseizo_Draw(Actor* thisx, PlayState* play) {
    BgDyYoseizo* this = (BgDyYoseizo*)thisx;

    OPEN_DISPS(play->state.gfxCtx, "../z_bg_dy_yoseizo.c", 1609);
    if (this->actionFunc != BgDyYoseizo_Vanish) {
        Gfx_SetupDL_25Opa(play->state.gfxCtx);

        gSPSegment(POLY_OPA_DISP++, 0x08, SEGMENTED_TO_VIRTUAL(sEyeTextures[this->eyeState]));

        // This was probably intended to allow this actor to wink, but segment 09 is not used in the dList for the head,
        // so it can only blink
        gSPSegment(POLY_OPA_DISP++, 0x09, SEGMENTED_TO_VIRTUAL(sEyeTextures[this->eyeState2]));

        gSPSegment(POLY_OPA_DISP++, 0x0A, SEGMENTED_TO_VIRTUAL(sMouthTextures[this->mouthState]));

        SkelAnime_DrawFlexOpa(play, this->skelAnime.skeleton, this->skelAnime.jointTable, this->skelAnime.dListCount,
                              BgDyYoseizo_OverrideLimbDraw, NULL, this);
    }
    CLOSE_DISPS(play->state.gfxCtx, "../z_bg_dy_yoseizo.c", 1629);
    BgDyYoseizo_DrawEffects(this, play);
}

void BgDyYoseizo_SpawnEffect(BgDyYoseizo* this, Vec3f* initPos, Vec3f* initVelocity, Vec3f* accel,
                             Color_RGB8* primColor, Color_RGB8* envColor, f32 scale, s16 life, s16 type) {
    BgDyYoseizoEffect* effect;
    s16 i;

    effect = this->effects;

    for (i = 0; i < BG_DY_YOSEIZO_EFFECT_COUNT; i++, effect++) {
        if (effect->alive == 0) {
            effect->alive = 1;
            effect->pos = *initPos;
            effect->velocity = *initVelocity;
            effect->accel = *accel;
            effect->primColor = *primColor;
            effect->alpha = 0;
            effect->envColor = *envColor;
            effect->scale = scale;
            effect->timer = life;
            effect->type = type;
            effect->pitch = 0.0f;
            effect->yaw = Rand_CenteredFloat(30000.0f);
            effect->roll = 0.0f;
            return;
        }
    }
}

void BgDyYoseizo_UpdateEffects(BgDyYoseizo* this, PlayState* play) {
    BgDyYoseizoEffect* effect = this->effects;
    Player* player = GET_PLAYER(play);
    Vec3f sp94;
    Vec3f sp88;
    f32 goalPitch;
    f32 goalYaw;
    s16 i = 0;

    for (i = 0; i < BG_DY_YOSEIZO_EFFECT_COUNT; i++, effect++) {
        if (effect->alive != 0) {
            effect->roll += 3000.0f;

            if (effect->type == 0) {
                effect->pos.x += effect->velocity.x;
                effect->pos.y += effect->velocity.y;
                effect->pos.z += effect->velocity.z;
                effect->velocity.x += effect->accel.x;
                effect->velocity.y += effect->accel.y;
                effect->velocity.z += effect->accel.z;
            } else {
                Audio_PlayActorSfx2(&this->actor, NA_SE_EV_HEALING - SFX_FLAG);

                sp94 = player->actor.world.pos;
                sp94.y = player->actor.world.pos.y - 150.0f;
                sp94.z = player->actor.world.pos.z - 50.0f;

                goalPitch = Math_Vec3f_Pitch(&effect->pos, &sp94);
                goalYaw = Math_Vec3f_Yaw(&effect->pos, &sp94);

                Math_ApproachF(&effect->pitch, goalPitch, 0.9f, 5000.0f);
                Math_ApproachF(&effect->yaw, goalYaw, 0.9f, 5000.0f);
                Matrix_Push();
                Matrix_RotateY(BINANG_TO_RAD_ALT(effect->yaw), MTXMODE_NEW);
                Matrix_RotateX(BINANG_TO_RAD_ALT(effect->pitch), MTXMODE_APPLY);

                sp94.x = sp94.y = sp94.z = 3.0f;

                Matrix_MultVec3f(&sp94, &sp88);
                Matrix_Pop();
                effect->pos.x += sp88.x;
                effect->pos.y += sp88.y;
                effect->pos.z += sp88.z;
            }
        }

        // fade up, fade down, vanish and reset
        if (effect->timer != 0) {
            effect->timer--;
            effect->alpha += 30;

            if (effect->alpha > 255) {
                effect->alpha = 255;
            }
        } else {
            effect->alpha -= 30;

            if (effect->alpha <= 0) {
                effect->alpha = effect->alive = 0;
            }
        }
    }
}

void BgDyYoseizo_DrawEffects(BgDyYoseizo* this, PlayState* play) {
    GraphicsContext* gfxCtx = play->state.gfxCtx;
    u8 materialFlag = 0;
    BgDyYoseizoEffect* effect = this->effects;
    s16 i;

    OPEN_DISPS(gfxCtx, "../z_bg_dy_yoseizo.c", 1767);
    Gfx_SetupDL_25Xlu(play->state.gfxCtx);

    for (i = 0; i < BG_DY_YOSEIZO_EFFECT_COUNT; i++, effect++) {
        if (effect->alive == 1) {
            if (materialFlag == 0) {
                gSPDisplayList(POLY_XLU_DISP++, SEGMENTED_TO_VIRTUAL(gGreatFairyParticleMaterialDL));
                gDPPipeSync(POLY_XLU_DISP++);

                materialFlag++;
            }

            gDPSetPrimColor(POLY_XLU_DISP++, 0, 0, effect->primColor.r, effect->primColor.g, effect->primColor.b,
                            effect->alpha);
            gDPSetEnvColor(POLY_XLU_DISP++, effect->envColor.r, effect->envColor.g, effect->envColor.b, 0);

            Matrix_Translate(effect->pos.x, effect->pos.y, effect->pos.z, MTXMODE_NEW);
            Matrix_ReplaceRotation(&play->billboardMtxF);
            Matrix_Scale(effect->scale, effect->scale, 1.0f, MTXMODE_APPLY);
            Matrix_RotateZ(effect->roll, MTXMODE_APPLY);

            gSPMatrix(POLY_XLU_DISP++, Matrix_NewMtx(gfxCtx, "../z_bg_dy_yoseizo.c", 1810),
                      G_MTX_NOPUSH | G_MTX_LOAD | G_MTX_MODELVIEW);
            gSPDisplayList(POLY_XLU_DISP++, SEGMENTED_TO_VIRTUAL(gGreatFairyParticleModelDL));
        }
    }

    CLOSE_DISPS(gfxCtx, "../z_bg_dy_yoseizo.c", 1819);
}<|MERGE_RESOLUTION|>--- conflicted
+++ resolved
@@ -724,15 +724,9 @@
                 gSaveContext.magicLevel = 0;
                 Interface_SetHudVisibility(HUD_VISIBILITY_HEARTS_MAGIC);
                 break;
-<<<<<<< HEAD
-            case FAIRY_UPGRADE_HALF_DAMAGE:
-                gSaveContext.doubleDefense = true;
-                Interface_SetHudVisibility(HUD_VISIBILITY_HEARTS_MAGIC);
-=======
             case FAIRY_UPGRADE_DOUBLE_DEFENSE:
                 gSaveContext.isDoubleDefenseAcquired = true;
-                Interface_ChangeAlpha(9);
->>>>>>> 26d6028f
+                Interface_SetHudVisibility(HUD_VISIBILITY_HEARTS_MAGIC);
                 break;
         }
 
