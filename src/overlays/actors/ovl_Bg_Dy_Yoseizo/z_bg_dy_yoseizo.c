--- conflicted
+++ resolved
@@ -709,16 +709,10 @@
 
         switch (actionIndex) {
             case FAIRY_UPGRADE_MAGIC:
-<<<<<<< HEAD
-                gSaveContext.magicAcquired = true;
-                gSaveContext.unk_13F6 = 0x30;
-                Interface_ChangeHudDisplay(HUD_DISPLAY_HEARTS_MAGIC);
-=======
                 gSaveContext.isMagicAcquired = true;
                 gSaveContext.magicFillTarget = MAGIC_NORMAL_METER;
                 // magicLevel is already 0, setting isMagicAcquired to true triggers magicCapacity to grow
-                Interface_ChangeAlpha(9);
->>>>>>> e68f3217
+                Interface_ChangeHudDisplay(HUD_DISPLAY_HEARTS_MAGIC);
                 break;
             case FAIRY_UPGRADE_DOUBLE_MAGIC:
                 if (!gSaveContext.isMagicAcquired) {
