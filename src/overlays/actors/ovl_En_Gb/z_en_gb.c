/*
 * File: z_en_gb.c
 * Overlay: ovl_En_Gb
 * Description: Poe Seller
 */

#include "z_en_gb.h"
#include "objects/object_ps/object_ps.h"

#define FLAGS 0x00000009

#define THIS ((EnGb*)thisx)

void EnGb_Init(Actor* thisx, GlobalContext* globalCtx);
void EnGb_Destroy(Actor* thisx, GlobalContext* globalCtx);
void EnGb_Update(Actor* thisx, GlobalContext* globalCtx);
void EnGb_Draw(Actor* thisx, GlobalContext* globalCtx);

void func_80A2F83C(EnGb* this, GlobalContext* globalCtx);
void func_80A2FC70(EnGb* this, GlobalContext* globalCtx);
void func_80A2FA50(EnGb* this, GlobalContext* globalCtx);
void func_80A2F9C0(EnGb* this, GlobalContext* globalCtx);
void func_80A2F94C(EnGb* this, GlobalContext* globalCtx);
void func_80A2FB40(EnGb* this, GlobalContext* globalCtx);
void func_80A2FBB0(EnGb* this, GlobalContext* globalCtx);
void func_80A2FC0C(EnGb* this, GlobalContext* globalCtx);

void EnGb_DrawCagedSouls(EnGb* this, GlobalContext* globalCtx);
void EnGb_UpdateCagedSouls(EnGb* this, GlobalContext* globalCtx);

const ActorInit En_Gb_InitVars = {
    ACTOR_EN_GB,
    ACTORCAT_NPC,
    FLAGS,
    OBJECT_PS,
    sizeof(EnGb),
    (ActorFunc)EnGb_Init,
    (ActorFunc)EnGb_Destroy,
    (ActorFunc)EnGb_Update,
    (ActorFunc)EnGb_Draw,
};

static EnGbCagedSoulInfo sCagedSoulInfo[] = {
    { { 255, 255, 170, 255 }, { 255, 200, 0, 255 }, gPoeSellerAngrySoulTex, -15 },
    { { 255, 255, 170, 255 }, { 0, 150, 0, 255 }, gPoeSellerHappySoulTex, -12 },
    { { 255, 170, 255, 255 }, { 100, 0, 150, 255 }, gPoeSellerSadSoulTex, -8 },
};

static ColliderCylinderInitType1 sCylinderInit = {
    {
        COLTYPE_NONE,
        AT_NONE,
        AC_NONE,
        OC1_ON | OC1_TYPE_ALL,
        COLSHAPE_CYLINDER,
    },
    {
        ELEMTYPE_UNK0,
        { 0x00000000, 0x00, 0x00 },
        { 0x00000000, 0x00, 0x00 },
        TOUCH_NONE,
        BUMP_NONE,
        OCELEM_ON,
    },
    { 40, 75, 0, { 0, 0, 0 } },
};

static ColliderCylinderInitType1 sBottlesCylindersInit[] = {
    {
        {
            COLTYPE_NONE,
            AT_NONE,
            AC_NONE,
            OC1_ON | OC1_TYPE_ALL,
            COLSHAPE_CYLINDER,
        },
        {
            ELEMTYPE_UNK0,
            { 0x00000000, 0x00, 0x00 },
            { 0x00000000, 0x00, 0x00 },
            TOUCH_NONE,
            BUMP_NONE,
            OCELEM_ON,
        },
        { 4, 20, 0, { 0, 0, 0 } },
    },
    {
        {
            COLTYPE_NONE,
            AT_NONE,
            AC_NONE,
            OC1_ON | OC1_TYPE_ALL,
            COLSHAPE_CYLINDER,
        },
        {
            ELEMTYPE_UNK0,
            { 0x00000000, 0x00, 0x00 },
            { 0x00000000, 0x00, 0x00 },
            TOUCH_NONE,
            BUMP_NONE,
            OCELEM_ON,
        },
        { 4, 20, 0, { 0, 0, 0 } },
    },
    {
        {
            COLTYPE_NONE,
            AT_NONE,
            AC_NONE,
            OC1_ON | OC1_TYPE_ALL,
            COLSHAPE_CYLINDER,
        },
        {
            ELEMTYPE_UNK0,
            { 0x00000000, 0x00, 0x00 },
            { 0x00000000, 0x00, 0x00 },
            TOUCH_NONE,
            BUMP_NONE,
            OCELEM_ON,
        },
        { 10, 20, 0, { 0, 0, 0 } },
    },
};

static InitChainEntry sInitChain[] = {
    ICHAIN_U8(targetMode, 6, ICHAIN_CONTINUE),
    ICHAIN_F32(targetArrowOffset, 2200, ICHAIN_STOP),
};

// relative positions of poe souls
static Vec3f sCagedSoulPositions[] = {
    { -8.0f, 112.0f, -8.0f },
    { -3.0f, 112.0f, 29.0f },
    { 31.0f, 112.0f, 29.0f },
    { 31.0f, 112.0f, -8.0f },
};

// relative positions of bottles
static Vec3f sBottlesPositions[] = {
    { -48.0f, 0.0f, 34.0f },
    { -55.0f, 0.0f, 49.0f },
    { -48.0f, 0.0f, 60.0f },
};

void func_80A2F180(EnGb* this) {
    if (gSaveContext.infTable[0xB] & 0x40) {
        this->textId = 0x70F5;
    } else {
        this->textId = 0x70F4;
    }
}

void EnGb_Init(Actor* thisx, GlobalContext* globalCtx) {
    EnGb* this = THIS;
    s32 pad;
    CollisionHeader* colHeader = NULL;
    s32 i;
    f32 rand;
    Vec3f focusOffset;

    Actor_ProcessInitChain(&this->dyna.actor, sInitChain);
    DynaPolyActor_Init(&this->dyna, DPM_UNK);
    CollisionHeader_GetVirtual(&gPoeSellerCol, &colHeader);
    this->dyna.bgId = DynaPoly_SetBgActor(globalCtx, &globalCtx->colCtx.dyna, &this->dyna.actor, colHeader);
    SkelAnime_InitFlex(globalCtx, &this->skelAnime, &gPoeSellerSkel, &gPoeSellerIdleAnim, this->jointTable,
                       this->morphTable, 12);
    Collider_InitCylinder(globalCtx, &this->collider);
    Collider_SetCylinderType1(globalCtx, &this->collider, &this->dyna.actor, &sCylinderInit);

    for (i = 0; i < ARRAY_COUNT(sBottlesCylindersInit); i++) {
        Collider_InitCylinder(globalCtx, &this->bottlesColliders[i]);
        Collider_SetCylinderType1(globalCtx, &this->bottlesColliders[i], &this->dyna.actor, &sBottlesCylindersInit[i]);
    }

    this->light = LightContext_InsertLight(globalCtx, &globalCtx->lightCtx, &this->lightInfo);
    Lights_PointNoGlowSetInfo(&this->lightInfo, this->dyna.actor.home.pos.x, this->dyna.actor.home.pos.y,
                              this->dyna.actor.home.pos.z, 255, 255, 255, 200);

    ActorShape_Init(&this->dyna.actor.shape, 0.0f, ActorShadow_DrawCircle, 35.0f);
    Actor_SetScale(&this->dyna.actor, 0.01f);
    this->dyna.actor.colChkInfo.mass = 0xFF;
    this->dyna.actor.speedXZ = 0.0f;
    this->dyna.actor.velocity.y = 0.0f;
    this->dyna.actor.gravity = -1.0f;
    this->actionTimer = (s16)Rand_ZeroFloat(100.0f) + 100;

    for (i = 0; i < ARRAY_COUNT(sCagedSoulPositions); i++) {
        this->cagedSouls[i].infoIdx = (s32)Rand_ZeroFloat(30.0f) % 3;
        this->cagedSouls[i].unk_14.x = this->cagedSouls[i].translation.x =
            sCagedSoulPositions[i].x + this->dyna.actor.world.pos.x;
        this->cagedSouls[i].unk_14.y = this->cagedSouls[i].translation.y =
            sCagedSoulPositions[i].y + this->dyna.actor.world.pos.y;
        this->cagedSouls[i].unk_14.z = this->cagedSouls[i].translation.z =
            sCagedSoulPositions[i].z + this->dyna.actor.world.pos.z;
        this->cagedSouls[i].unk_1 = 1;
        this->cagedSouls[i].unk_3 = this->cagedSouls[i].unk_2 = 0;
        this->cagedSouls[i].unk_20 = this->cagedSouls[i].unk_24 = 0.0f;
        this->cagedSouls[i].unk_6 = Rand_ZeroFloat(40.0f);
        this->cagedSouls[i].rotate180 = this->cagedSouls[i].unk_6 & 1;
        this->cagedSouls[i].unk_28 = 0.2f;
    }

    rand = Rand_ZeroOne();
    this->lightColor.r = (s8)(rand * 30.0f) + 225;
    this->lightColor.g = (s8)(rand * 100.0f) + 155;
    this->lightColor.b = (s8)(rand * 160.0f) + 95;
    this->lightColor.a = 200;
    Matrix_Translate(this->dyna.actor.world.pos.x, this->dyna.actor.world.pos.y, this->dyna.actor.world.pos.z,
                     MTXMODE_NEW);
    Matrix_RotateZYX(this->dyna.actor.world.rot.x, this->dyna.actor.world.rot.y, this->dyna.actor.world.rot.z,
                     MTXMODE_APPLY);
    focusOffset.x = focusOffset.y = 0.0f;
    focusOffset.z = 44.0f;
    Matrix_MultVec3f(&focusOffset, &this->dyna.actor.focus.pos);
    this->dyna.actor.focus.pos.y += 62.5f;
    func_80A2F180(this);
    this->actionFunc = func_80A2F83C;
}

void EnGb_Destroy(Actor* thisx, GlobalContext* globalCtx) {
    EnGb* this = THIS;

    Collider_DestroyCylinder(globalCtx, &this->collider);
    LightContext_RemoveLight(globalCtx, &globalCtx->lightCtx, this->light);
    DynaPoly_DeleteBgActor(globalCtx, &globalCtx->colCtx.dyna, this->dyna.bgId);
}

void func_80A2F608(EnGb* this) {
    s32 i;
    Vec3f sp48;
    Vec3f sp3C;

    Matrix_Translate(this->dyna.actor.world.pos.x, this->dyna.actor.world.pos.y, this->dyna.actor.world.pos.z,
                     MTXMODE_NEW);
    Matrix_RotateZYX(this->dyna.actor.world.rot.x, this->dyna.actor.world.rot.y, this->dyna.actor.world.rot.z,
                     MTXMODE_APPLY);
    sp48.x = sp48.y = 0.0f;
    sp48.z = 25.0f;
    Matrix_MultVec3f(&sp48, &sp3C);
    this->collider.dim.pos.x = sp3C.x;
    this->collider.dim.pos.y = sp3C.y;
    this->collider.dim.pos.z = sp3C.z;

    for (i = 0; i < ARRAY_COUNT(sBottlesPositions); i++) {
        Matrix_Translate(this->dyna.actor.world.pos.x, this->dyna.actor.world.pos.y, this->dyna.actor.world.pos.z,
                         MTXMODE_NEW);
        Matrix_RotateZYX(this->dyna.actor.world.rot.x, this->dyna.actor.world.rot.y, this->dyna.actor.world.rot.z,
                         MTXMODE_APPLY);
        Matrix_MultVec3f(&sBottlesPositions[i], &sp3C);
        this->bottlesColliders[i].dim.pos.x = sp3C.x;
        this->bottlesColliders[i].dim.pos.y = sp3C.y;
        this->bottlesColliders[i].dim.pos.z = sp3C.z;
    }
}

s32 func_80A2F760(EnGb* this) {
    s32 i;
    for (i = 0; i < ARRAY_COUNT(this->cagedSouls); i++) {
        if (this->cagedSouls[i].unk_3) {
            return 1;
        }
    }
    return 0;
}

void func_80A2F7C0(EnGb* this) {
    Animation_Change(&this->skelAnime, &gPoeSellerSwingStickAnim, 1.0f, 0.0f,
                     Animation_GetLastFrame(&gPoeSellerSwingStickAnim), ANIMMODE_ONCE, 0.0f);
    Audio_PlayActorSound2(&this->dyna.actor, NA_SE_EV_NALE_MAGIC);
    this->actionFunc = func_80A2FC70;
}

void func_80A2F83C(EnGb* this, GlobalContext* globalCtx) {
    Player* player = GET_PLAYER(globalCtx);

    if (!func_80A2F760(this)) {
        if (this->actionTimer != 0) {
            this->actionTimer--;
        } else {
            func_80A2F7C0(this);
            return;
        }
    }
    if (Actor_ProcessTalkRequest(&this->dyna.actor, globalCtx)) {
        switch (func_8002F368(globalCtx)) {
            case EXCH_ITEM_NONE:
                func_80A2F180(this);
                this->actionFunc = func_80A2F94C;
                break;
            case EXCH_ITEM_POE:
                player->actor.textId = 0x70F6;
                this->actionFunc = func_80A2F9C0;
                break;
            case EXCH_ITEM_BIG_POE:
                player->actor.textId = 0x70F7;
                this->actionFunc = func_80A2FA50;
                break;
        }
        return;
    }
    if (this->dyna.actor.xzDistToPlayer < 100.0f) {
        func_8002F298(&this->dyna.actor, globalCtx, 100.0f, EXCH_ITEM_POE);
    }
}

void func_80A2F94C(EnGb* this, GlobalContext* globalCtx) {
    if (Message_GetState(&globalCtx->msgCtx) == TEXT_STATE_DONE && Message_ShouldAdvance(globalCtx)) {
        if (!(gSaveContext.infTable[0xB] & 0x40)) {
            gSaveContext.infTable[0xB] |= 0x40;
        }
        func_80A2F180(this);
        this->actionFunc = func_80A2F83C;
    }
}

void func_80A2F9C0(EnGb* this, GlobalContext* globalCtx) {
    if (Message_GetState(&globalCtx->msgCtx) == TEXT_STATE_DONE && Message_ShouldAdvance(globalCtx)) {
        if (!(gSaveContext.infTable[0xB] & 0x40)) {
            gSaveContext.infTable[0xB] |= 0x40;
        }
        func_80A2F180(this);
        Player_UpdateBottleHeld(globalCtx, GET_PLAYER(globalCtx), ITEM_BOTTLE, PLAYER_AP_BOTTLE);
        Rupees_ChangeBy(10);
        this->actionFunc = func_80A2F83C;
    }
}

void func_80A2FA50(EnGb* this, GlobalContext* globalCtx) {
    if (Message_GetState(&globalCtx->msgCtx) == TEXT_STATE_DONE && Message_ShouldAdvance(globalCtx)) {
        if (!(gSaveContext.infTable[0xB] & 0x40)) {
            gSaveContext.infTable[0xB] |= 0x40;
        }
        func_80A2F180(this);
        Player_UpdateBottleHeld(globalCtx, GET_PLAYER(globalCtx), ITEM_BOTTLE, PLAYER_AP_BOTTLE);
        Rupees_ChangeBy(50);
        HIGH_SCORE(HS_POE_POINTS) += 100;
        if (HIGH_SCORE(HS_POE_POINTS) != 1000) {
            if (HIGH_SCORE(HS_POE_POINTS) > 1100) {
                HIGH_SCORE(HS_POE_POINTS) = 1100;
            }
            this->actionFunc = func_80A2F83C;
        } else {
            Player* player = GET_PLAYER(globalCtx);

            player->exchangeItemId = EXCH_ITEM_NONE;
            this->textId = 0x70F8;
            Message_ContinueTextbox(globalCtx, this->textId);
            this->actionFunc = func_80A2FB40;
        }
    }
}

void func_80A2FB40(EnGb* this, GlobalContext* globalCtx) {
    if (Message_GetState(&globalCtx->msgCtx) == TEXT_STATE_DONE && Message_ShouldAdvance(globalCtx)) {
        func_8002F434(&this->dyna.actor, globalCtx, GI_BOTTLE, 100.0f, 10.0f);
        this->actionFunc = func_80A2FBB0;
    }
}

void func_80A2FBB0(EnGb* this, GlobalContext* globalCtx) {
    if (Actor_HasParent(&this->dyna.actor, globalCtx)) {
        this->dyna.actor.parent = NULL;
        this->actionFunc = func_80A2FC0C;
    } else {
        func_8002F434(&this->dyna.actor, globalCtx, GI_BOTTLE, 100.0f, 10.0f);
    }
}

void func_80A2FC0C(EnGb* this, GlobalContext* globalCtx) {
    if (Message_GetState(&globalCtx->msgCtx) == TEXT_STATE_DONE && Message_ShouldAdvance(globalCtx)) {
        Actor_ProcessTalkRequest(&this->dyna.actor, globalCtx);
        func_80A2F180(this);
        this->actionFunc = func_80A2F83C;
    }
}

void func_80A2FC70(EnGb* this, GlobalContext* globalCtx) {
    if (this->skelAnime.curFrame == Animation_GetLastFrame(&gPoeSellerSwingStickAnim)) {
        Animation_Change(&this->skelAnime, &gPoeSellerIdleAnim, 1.0f, 0.0f, Animation_GetLastFrame(&gPoeSellerIdleAnim),
                         ANIMMODE_LOOP, 0.0f);
        this->actionFunc = func_80A2F83C;
    } else if (this->skelAnime.curFrame == 18.0f) {
        this->cagedSouls[1].unk_1 = 3;
        this->cagedSouls[1].unk_3 = 1;
        this->cagedSouls[2].unk_1 = 3;
        this->cagedSouls[2].unk_3 = 1;
        this->cagedSouls[3].unk_1 = 3;
        this->cagedSouls[3].unk_3 = 1;
        if (this->actionFunc) {} // these ifs cannot just contain a constant
        this->cagedSouls[0].unk_1 = 3;
        this->cagedSouls[0].unk_3 = 1;
        if (this->actionFunc) {}
        this->actionTimer = (s16)Rand_ZeroFloat(600.0f) + 600;
        Audio_PlayActorSound2(&this->dyna.actor, NA_SE_EV_WOOD_HIT);
    }
}

void EnGb_Update(Actor* thisx, GlobalContext* globalCtx2) {
    EnGb* this = THIS;
    GlobalContext* globalCtx = globalCtx2;
    s32 i;
    f32 rand;

    this->frameTimer++;
    SkelAnime_Update(&this->skelAnime);
    this->actionFunc(this, globalCtx);
    this->dyna.actor.textId = this->textId;
    func_80A2F608(this);
    CollisionCheck_SetOC(globalCtx, &globalCtx->colChkCtx, &this->collider.base);

    for (i = 0; i < ARRAY_COUNT(this->bottlesColliders); i++) {
        CollisionCheck_SetOC(globalCtx, &globalCtx->colChkCtx, &this->bottlesColliders[i].base);
    }

    rand = Rand_ZeroOne();
    this->lightColor.r = (s8)(rand * 30.0f) + 225;
    this->lightColor.g = (s8)(rand * 100.0f) + 155;
    this->lightColor.b = (s8)(rand * 160.0f) + 95;
    this->lightColor.a = 200;
    EnGb_UpdateCagedSouls(this, globalCtx);
}

void EnGb_Draw(Actor* thisx, GlobalContext* globalCtx) {
    EnGb* this = THIS;
    s32 pad;

    OPEN_DISPS(globalCtx->state.gfxCtx, "../z_en_gb.c", 763);

    func_80093D18(globalCtx->state.gfxCtx);

    gDPPipeSync(POLY_OPA_DISP++);
    gDPSetEnvColor(POLY_OPA_DISP++, this->lightColor.r, this->lightColor.g, this->lightColor.b, 255);

    Lights_PointNoGlowSetInfo(&this->lightInfo, this->dyna.actor.world.pos.x, this->dyna.actor.world.pos.y,
                              this->dyna.actor.world.pos.z, this->lightColor.r, this->lightColor.g, this->lightColor.b,
                              this->lightColor.a);
    SkelAnime_DrawFlexOpa(globalCtx, this->skelAnime.skeleton, this->skelAnime.jointTable, this->skelAnime.dListCount,
                          NULL, NULL, &this->dyna.actor);
    EnGb_DrawCagedSouls(this, globalCtx);
    CLOSE_DISPS(globalCtx->state.gfxCtx, "../z_en_gb.c", 796);
}

void EnGb_UpdateCagedSouls(EnGb* this, GlobalContext* globalCtx) {
    f32 temp_f20;
    s16 rot;
    s32 i;

    for (i = 0; i < 4; i++) {
        switch (this->cagedSouls[i].unk_1) {
            case 0:
                Math_ApproachF(&this->cagedSouls[i].unk_20, 1.0f, 0.02f, this->cagedSouls[i].unk_24);
                Math_ApproachF(&this->cagedSouls[i].unk_24, 1.0f, 0.001f, 1.0f);
                if ((this->cagedSouls[i].unk_28 - .01f) <= this->cagedSouls[i].unk_20) {
                    this->cagedSouls[i].unk_20 = this->cagedSouls[i].unk_28;
                    this->cagedSouls[i].unk_24 = 0.0f;
                    this->cagedSouls[i].unk_1 = 1;
                    this->cagedSouls[i].unk_2 = 2;
                    this->cagedSouls[i].unk_6 = 0;
                }
                break;
            case 1:
                if (this->cagedSouls[i].unk_6 != 0) {
                    this->cagedSouls[i].unk_6--;
                } else {
                    this->cagedSouls[i].unk_3 = 0;
                    this->cagedSouls[i].unk_24 = 0.0f;
                    this->cagedSouls[i].unk_1 = this->cagedSouls[i].unk_2;
                }
                break;
            case 2:
                Math_ApproachF(&this->cagedSouls[i].unk_20, 0.0f, 0.02f, this->cagedSouls[i].unk_24);
                Math_ApproachF(&this->cagedSouls[i].unk_24, 1.0f, 0.001f, 1.0f);
                if (this->cagedSouls[i].unk_20 <= 0.01f) {
                    this->cagedSouls[i].unk_28 = this->cagedSouls[i].unk_28 + 0.2f;
                    if (this->cagedSouls[i].unk_28 > 1.0f) {
                        this->cagedSouls[i].unk_28 = 1.0f;
                    }
                    this->cagedSouls[i].unk_20 = 0.0f;
                    this->cagedSouls[i].unk_24 = 0.0f;
                    this->cagedSouls[i].unk_1 = 1;
                    this->cagedSouls[i].unk_2 = 0;
                    this->cagedSouls[i].unk_6 = 0;
                }
                break;
            case 3:
                Math_ApproachF(&this->cagedSouls[i].unk_20, 0.0f, 0.5f, 1.0f);
                if (this->cagedSouls[i].unk_20 <= 0.01f) {
                    this->cagedSouls[i].unk_28 = 0.2f;
                    this->cagedSouls[i].unk_20 = 0.0f;
                    this->cagedSouls[i].unk_24 = 0.0f;
                    this->cagedSouls[i].unk_1 = 1;
                    this->cagedSouls[i].unk_2 = 0;
                    this->cagedSouls[i].unk_6 = (s16)Rand_ZeroFloat(60.0f) + 60;
                }
                break;
        }

        temp_f20 = this->cagedSouls[i].unk_20 * 60.0f;
        if ((i == 0) || (i == 3)) {
            this->cagedSouls[i].translation.x = this->cagedSouls[i].unk_14.x;
            this->cagedSouls[i].translation.y = this->cagedSouls[i].unk_14.y + temp_f20;
            this->cagedSouls[i].translation.z = this->cagedSouls[i].unk_14.z;
        } else if (i == 1) {
            rot = this->dyna.actor.world.rot.y - 0x4000;
            this->cagedSouls[i].translation.x = this->cagedSouls[i].unk_14.x + Math_SinS(rot) * temp_f20;
            this->cagedSouls[i].translation.z = this->cagedSouls[i].unk_14.z + Math_CosS(rot) * temp_f20;
            this->cagedSouls[i].translation.y = this->cagedSouls[i].unk_14.y;
        } else {
            rot = this->dyna.actor.world.rot.y + 0x4000;
            this->cagedSouls[i].translation.x = this->cagedSouls[i].unk_14.x + Math_SinS(rot) * temp_f20;
            this->cagedSouls[i].translation.z = this->cagedSouls[i].unk_14.z + Math_CosS(rot) * temp_f20;
            this->cagedSouls[i].translation.y = this->cagedSouls[i].unk_14.y;
        }
    }
}

void EnGb_DrawCagedSouls(EnGb* this, GlobalContext* globalCtx) {
    s32 pad;
    s32 i;

    OPEN_DISPS(globalCtx->state.gfxCtx, "../z_en_gb.c", 914);

    func_80093D84(globalCtx->state.gfxCtx);

    for (i = 0; i < 4; i++) {
        s32 idx = this->cagedSouls[i].infoIdx;

        gSPSegment(POLY_XLU_DISP++, 0x08,
                   Gfx_TwoTexScroll(globalCtx->state.gfxCtx, 0, 0, 0, 32, 64, 1, 0,
                                    (u32)(sCagedSoulInfo[idx].timerMultiplier * this->frameTimer) % 512, 32, 128));
        gSPSegment(POLY_XLU_DISP++, 0x09, SEGMENTED_TO_VIRTUAL(sCagedSoulInfo[idx].texture));
        gDPSetPrimColor(POLY_XLU_DISP++, 0x80, 0x80, sCagedSoulInfo[idx].prim.r, sCagedSoulInfo[idx].prim.g,
                        sCagedSoulInfo[idx].prim.b, sCagedSoulInfo[idx].prim.a);
        gDPSetEnvColor(POLY_XLU_DISP++, sCagedSoulInfo[idx].env.r, sCagedSoulInfo[idx].env.g, sCagedSoulInfo[idx].env.b,
                       sCagedSoulInfo[idx].env.a);

        Matrix_Push();
        Matrix_Translate(this->cagedSouls[i].translation.x, this->cagedSouls[i].translation.y,
                         this->cagedSouls[i].translation.z, MTXMODE_NEW);
<<<<<<< HEAD
        Matrix_ReplaceRotation(&globalCtx->mf_11DA0);
=======
        func_800D1FD4(&globalCtx->billboardMtxF);
>>>>>>> 1cf11907

        if (this->cagedSouls[i].rotate180) {
            Matrix_RotateZYX(0, -0x8000, 0, MTXMODE_APPLY);
        }
        Matrix_Scale(0.007f, 0.007f, 1.0f, MTXMODE_APPLY);

        gSPMatrix(POLY_XLU_DISP++, Matrix_NewMtx(globalCtx->state.gfxCtx, "../z_en_gb.c", 955),
                  G_MTX_NOPUSH | G_MTX_LOAD | G_MTX_MODELVIEW);
        gSPDisplayList(POLY_XLU_DISP++, gPoeSellerCagedSoulDL);

        Matrix_Pop();
    }

    CLOSE_DISPS(globalCtx->state.gfxCtx, "../z_en_gb.c", 962);
}<|MERGE_RESOLUTION|>--- conflicted
+++ resolved
@@ -537,11 +537,7 @@
         Matrix_Push();
         Matrix_Translate(this->cagedSouls[i].translation.x, this->cagedSouls[i].translation.y,
                          this->cagedSouls[i].translation.z, MTXMODE_NEW);
-<<<<<<< HEAD
-        Matrix_ReplaceRotation(&globalCtx->mf_11DA0);
-=======
-        func_800D1FD4(&globalCtx->billboardMtxF);
->>>>>>> 1cf11907
+        Matrix_ReplaceRotation(&globalCtx->billboardMtxF);
 
         if (this->cagedSouls[i].rotate180) {
             Matrix_RotateZYX(0, -0x8000, 0, MTXMODE_APPLY);
