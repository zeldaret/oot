#include "z_en_gb.h"

#define FLAGS 0x00000009

#define THIS ((EnGb*)thisx)

void EnGb_Init(Actor* thisx, GlobalContext* globalCtx);
void EnGb_Destroy(Actor* thisx, GlobalContext* globalCtx);
void EnGb_Update(Actor* thisx, GlobalContext* globalCtx);
void EnGb_Draw(Actor* thisx, GlobalContext* globalCtx);

void func_80A2F83C(EnGb* this, GlobalContext* globalCtx);
void func_80A2FC70(EnGb* this, GlobalContext* globalCtx);
void func_80A2FA50(EnGb* this, GlobalContext* globalCtx);
void func_80A2F9C0(EnGb* this, GlobalContext* globalCtx);
void func_80A2F94C(EnGb* this, GlobalContext* globalCtx);
void func_80A2FB40(EnGb* this, GlobalContext* globalCtx);
void func_80A2FBB0(EnGb* this, GlobalContext* globalCtx);
void func_80A2FC0C(EnGb* this, GlobalContext* globalCtx);

void EnGb_DrawCagedSouls(EnGb* this, GlobalContext* globalCtx);
void EnGb_UpdateCagedSouls(EnGb* this, GlobalContext* globalCtx);

const ActorInit En_Gb_InitVars = {
    ACTOR_EN_GB,
    ACTORCAT_NPC,
    FLAGS,
    OBJECT_PS,
    sizeof(EnGb),
    (ActorFunc)EnGb_Init,
    (ActorFunc)EnGb_Destroy,
    (ActorFunc)EnGb_Update,
    (ActorFunc)EnGb_Draw,
};
<<<<<<< HEAD
=======

static ColliderCylinderInitType1 sCylinderInit = {
    {
        COLTYPE_NONE,
        AT_NONE,
        AC_NONE,
        OC1_ON | OC1_TYPE_ALL,
        COLSHAPE_CYLINDER,
    },
    {
        ELEMTYPE_UNK0,
        { 0x00000000, 0x00, 0x00 },
        { 0x00000000, 0x00, 0x00 },
        TOUCH_NONE,
        BUMP_NONE,
        OCELEM_ON,
    },
    { 40, 75, 0, { 0, 0, 0 } },
};

static ColliderCylinderInitType1 sCylinderInit = {
    {
        COLTYPE_NONE,
        AT_NONE,
        AC_NONE,
        OC1_ON | OC1_TYPE_ALL,
        COLSHAPE_CYLINDER,
    },
    {
        ELEMTYPE_UNK0,
        { 0x00000000, 0x00, 0x00 },
        { 0x00000000, 0x00, 0x00 },
        TOUCH_NONE,
        BUMP_NONE,
        OCELEM_ON,
    },
    { 4, 20, 0, { 0, 0, 0 } },
};
*/
#pragma GLOBAL_ASM("asm/non_matchings/overlays/actors/ovl_En_Gb/func_80A2F180.s")
>>>>>>> ec31611c

static EnGbCagedSoulInfo sCagedSoulInfo[] = {
    { { 255, 255, 170, 255 }, { 255, 200, 0, 255 }, 0x0600A870, -15 },
    { { 255, 255, 170, 255 }, { 0, 150, 0, 255 }, 0x0600B070, -12 },
    { { 255, 170, 255, 255 }, { 100, 0, 150, 255 }, 0x0600B870, -8 },
};

static ColliderCylinderInit_Set3 sCylinderInit = {
    { COLTYPE_UNK10, 0x00, 0x00, 0x39, COLSHAPE_CYLINDER },
    { 0x00, { 0x00000000, 0x00, 0x00 }, { 0x00000000, 0x00, 0x00 }, 0x00, 0x00, 0x01 },
    { 40, 75, 0, { 0, 0, 0 } },
};

static ColliderCylinderInit_Set3 sBottlesCylindersInit[] = {
    {
        { COLTYPE_UNK10, 0x00, 0x00, 0x39, COLSHAPE_CYLINDER },
        { 0x00, { 0x00000000, 0x00, 0x00 }, { 0x00000000, 0x00, 0x00 }, 0x00, 0x00, 0x01 },
        { 4, 20, 0, { 0, 0, 0 } },
    },
    {
        { COLTYPE_UNK10, 0x00, 0x00, 0x39, COLSHAPE_CYLINDER },
        { 0x00, { 0x00000000, 0x00, 0x00 }, { 0x00000000, 0x00, 0x00 }, 0x00, 0x00, 0x01 },
        { 4, 20, 0, { 0, 0, 0 } },
    },
    {
        { COLTYPE_UNK10, 0x00, 0x00, 0x39, COLSHAPE_CYLINDER },
        { 0x00, { 0x00000000, 0x00, 0x00 }, { 0x00000000, 0x00, 0x00 }, 0x00, 0x00, 0x01 },
        { 10, 20, 0, { 0, 0, 0 } },
    },
};

static InitChainEntry sInitChain[] = {
    ICHAIN_U8(unk_1F, 6, ICHAIN_CONTINUE),
    ICHAIN_F32(unk_4C, 2200, ICHAIN_STOP),
};

// relative positions of poe souls
static Vec3f sCagedSoulPositions[] = {
    { -8.0f, 112.0f, -8.0f },
    { -3.0f, 112.0f, 29.0f },
    { 31.0f, 112.0f, 29.0f },
    { 31.0f, 112.0f, -8.0f },
};

// relative positions of bottles
static Vec3f sBottlesPositions[] = {
    { -48.0f, 0.0f, 34.0f },
    { -55.0f, 0.0f, 49.0f },
    { -48.0f, 0.0f, 60.0f },
};

extern AnimationHeader D_0600049C;
extern Gfx D_0600C0B0[];
extern FlexSkeletonHeader D_0600C220;
extern CollisionHeader D_0600C2D0;
extern AnimationHeader D_0600C8EC;

void func_80A2F180(EnGb* this) {
    if (gSaveContext.infTable[0xB] & 0x40) {
        this->textId = 0x70F5;
    } else {
        this->textId = 0x70F4;
    }
}

void EnGb_Init(Actor* thisx, GlobalContext* globalCtx) {
    EnGb* this = THIS;
    s32 pad;
    CollisionHeader* colHeader = NULL;
    s32 i;
    f32 rand;
    Vec3f focusOffset;

    Actor_ProcessInitChain(&this->dyna.actor, sInitChain);
    DynaPolyActor_Init(&this->dyna, DPM_UNK);
    CollisionHeader_GetVirtual(&D_0600C2D0, &colHeader);
    this->dyna.bgId = DynaPoly_SetBgActor(globalCtx, &globalCtx->colCtx.dyna, &this->dyna.actor, colHeader);
    SkelAnime_InitFlex(globalCtx, &this->skelAnime, &D_0600C220, &D_0600049C, this->jointTable, this->morphTable, 12);
    Collider_InitCylinder(globalCtx, &this->collider);
    Collider_SetCylinder_Set3(globalCtx, &this->collider, &this->dyna.actor, &sCylinderInit);

    for (i = 0; i < ARRAY_COUNT(sBottlesCylindersInit); i++) {
        Collider_InitCylinder(globalCtx, &this->bottlesColliders[i]);
        Collider_SetCylinder_Set3(globalCtx, &this->bottlesColliders[i], &this->dyna.actor, &sBottlesCylindersInit[i]);
    }

    this->light = LightContext_InsertLight(globalCtx, &globalCtx->lightCtx, &this->lightInfo);
    Lights_PointNoGlowSetInfo(&this->lightInfo, this->dyna.actor.initPosRot.pos.x, this->dyna.actor.initPosRot.pos.y,
                              this->dyna.actor.initPosRot.pos.z, 255, 255, 255, 200);

    ActorShape_Init(&this->dyna.actor.shape, 0.0f, ActorShadow_DrawFunc_Circle, 35.0f);
    Actor_SetScale(&this->dyna.actor, 0.01f);
    this->dyna.actor.colChkInfo.mass = 0xFF;
    this->dyna.actor.speedXZ = 0.0f;
    this->dyna.actor.velocity.y = 0.0f;
    this->dyna.actor.gravity = -1.0f;
    this->actionTimer = (s16)Rand_ZeroFloat(100.0f) + 100;

    for (i = 0; i < ARRAY_COUNT(sCagedSoulPositions); i++) {
        this->cagedSouls[i].unk_0 = (s32)Rand_ZeroFloat(30.0f) % 3;
        this->cagedSouls[i].unk_14.x = this->cagedSouls[i].translation.x = sCagedSoulPositions[i].x + this->dyna.actor.posRot.pos.x;
        this->cagedSouls[i].unk_14.y = this->cagedSouls[i].translation.y = sCagedSoulPositions[i].y + this->dyna.actor.posRot.pos.y;
        this->cagedSouls[i].unk_14.z = this->cagedSouls[i].translation.z = sCagedSoulPositions[i].z + this->dyna.actor.posRot.pos.z;
        this->cagedSouls[i].unk_1 = 1;
        this->cagedSouls[i].unk_3 = this->cagedSouls[i].unk_2 = 0;
        this->cagedSouls[i].unk_20 = this->cagedSouls[i].unk_24 = 0.0f;
        this->cagedSouls[i].unk_6 = Rand_ZeroFloat(40.0f);
        this->cagedSouls[i].rotate180 = this->cagedSouls[i].unk_6 & 1;
        this->cagedSouls[i].unk_28 = 0.2f;
    }

    rand = Rand_ZeroOne();
    this->lightColor.r = (s8)(rand * 30.0f) + 225;
    this->lightColor.g = (s8)(rand * 100.0f) + 155;
    this->lightColor.b = (s8)(rand * 160.0f) + 95;
    this->lightColor.a = 200;
    Matrix_Translate(this->dyna.actor.posRot.pos.x, this->dyna.actor.posRot.pos.y, this->dyna.actor.posRot.pos.z,
                     MTXMODE_NEW);
    Matrix_RotateRPY(this->dyna.actor.posRot.rot.x, this->dyna.actor.posRot.rot.y, this->dyna.actor.posRot.rot.z,
                     MTXMODE_APPLY);
    focusOffset.x = focusOffset.y = 0.0f;
    focusOffset.z = 44.0f;
    Matrix_MultVec3f(&focusOffset, &this->dyna.actor.posRot2.pos);
    this->dyna.actor.posRot2.pos.y += 62.5f;
    func_80A2F180(this);
    this->actionFunc = func_80A2F83C;
}

void EnGb_Destroy(Actor* thisx, GlobalContext* globalCtx) {
    EnGb* this = THIS;

    Collider_DestroyCylinder(globalCtx, &this->collider);
    LightContext_RemoveLight(globalCtx, &globalCtx->lightCtx, this->light);
    DynaPoly_DeleteBgActor(globalCtx, &globalCtx->colCtx.dyna, this->dyna.bgId);
}

void func_80A2F608(EnGb* this) {
    s32 i;
    Vec3f sp48;
    Vec3f sp3C;

    Matrix_Translate(this->dyna.actor.posRot.pos.x, this->dyna.actor.posRot.pos.y, this->dyna.actor.posRot.pos.z,
                     MTXMODE_NEW);
    Matrix_RotateRPY(this->dyna.actor.posRot.rot.x, this->dyna.actor.posRot.rot.y, this->dyna.actor.posRot.rot.z,
                     MTXMODE_APPLY);
    sp48.x = sp48.y = 0.0f;
    sp48.z = 25.0f;
    Matrix_MultVec3f(&sp48, &sp3C);
    this->collider.dim.pos.x = sp3C.x;
    this->collider.dim.pos.y = sp3C.y;
    this->collider.dim.pos.z = sp3C.z;

    for (i = 0; i < ARRAY_COUNT(sBottlesPositions); i++) {
        Matrix_Translate(this->dyna.actor.posRot.pos.x, this->dyna.actor.posRot.pos.y, this->dyna.actor.posRot.pos.z,
                         MTXMODE_NEW);
        Matrix_RotateRPY(this->dyna.actor.posRot.rot.x, this->dyna.actor.posRot.rot.y, this->dyna.actor.posRot.rot.z,
                         MTXMODE_APPLY);
        Matrix_MultVec3f(&sBottlesPositions[i], &sp3C);
        this->bottlesColliders[i].dim.pos.x = sp3C.x;
        this->bottlesColliders[i].dim.pos.y = sp3C.y;
        this->bottlesColliders[i].dim.pos.z = sp3C.z;
    }
}

s32 func_80A2F760(EnGb* this) {
    s32 i;
    for (i = 0; i < ARRAY_COUNT(this->cagedSouls); i++) {
        if (this->cagedSouls[i].unk_3) {
            return 1;
        }
    }
    return 0;
}

void func_80A2F7C0(EnGb* this) {
    Animation_Change(&this->skelAnime, &D_0600C8EC, 1.0f, 0.0f, Animation_GetLastFrame(&D_0600C8EC), ANIMMODE_ONCE,
                     0.0f);
    Audio_PlayActorSound2(&this->dyna.actor, NA_SE_EV_NALE_MAGIC);
    this->actionFunc = func_80A2FC70;
}

void func_80A2F83C(EnGb* this, GlobalContext* globalCtx) {
    Player* player = PLAYER;

    if (!func_80A2F760(this)) {
        if (this->actionTimer != 0) {
            this->actionTimer--;
        } else {
            func_80A2F7C0(this);
            return;
        }
    }
    if (func_8002F194(&this->dyna.actor, globalCtx)) {
        switch (func_8002F368(globalCtx)) {
            case EXCH_ITEM_NONE:
                func_80A2F180(this);
                this->actionFunc = func_80A2F94C;
                break;
            case EXCH_ITEM_POE:
                player->actor.textId = 0x70F6;
                this->actionFunc = func_80A2F9C0;
                break;
            case EXCH_ITEM_BIG_POE:
                player->actor.textId = 0x70F7;
                this->actionFunc = func_80A2FA50;
                break;
        }
        return;
    }
    if (this->dyna.actor.xzDistToLink < 100.0f) {
        func_8002F298(&this->dyna.actor, globalCtx, 100.0f, EXCH_ITEM_POE);
    }
}

void func_80A2F94C(EnGb* this, GlobalContext* globalCtx) {
    if (func_8010BDBC(&globalCtx->msgCtx) == 6 && func_80106BC8(globalCtx)) {
        if (!(gSaveContext.infTable[0xB] & 0x40)) {
            gSaveContext.infTable[0xB] |= 0x40;
        }
        func_80A2F180(this);
        this->actionFunc = func_80A2F83C;
    }
}

void func_80A2F9C0(EnGb* this, GlobalContext* globalCtx) {
    if (func_8010BDBC(&globalCtx->msgCtx) == 6 && func_80106BC8(globalCtx)) {
        if (!(gSaveContext.infTable[0xB] & 0x40)) {
            gSaveContext.infTable[0xB] |= 0x40;
        }
        func_80A2F180(this);
        Player_UpdateBottleHeld(globalCtx, PLAYER, ITEM_BOTTLE, PLAYER_AP_BOTTLE);
        Rupees_ChangeBy(10);
        this->actionFunc = func_80A2F83C;
    }
}

void func_80A2FA50(EnGb* this, GlobalContext* globalCtx) {
    if (func_8010BDBC(&globalCtx->msgCtx) == 6 && func_80106BC8(globalCtx)) {
        if (!(gSaveContext.infTable[0xB] & 0x40)) {
            gSaveContext.infTable[0xB] |= 0x40;
        }
        func_80A2F180(this);
        Player_UpdateBottleHeld(globalCtx, PLAYER, ITEM_BOTTLE, PLAYER_AP_BOTTLE);
        Rupees_ChangeBy(50);
        HIGH_SCORE(HS_POE_POINTS) += 100;
        if (HIGH_SCORE(HS_POE_POINTS) != 1000) {
            if (HIGH_SCORE(HS_POE_POINTS) > 1100) {
                HIGH_SCORE(HS_POE_POINTS) = 1100;
            }
            this->actionFunc = func_80A2F83C;
        } else {
            Player* player = PLAYER;

            player->exchangeItemId = EXCH_ITEM_NONE;
            this->textId = 0x70F8;
            func_8010B720(globalCtx, this->textId);
            this->actionFunc = func_80A2FB40;
        }
    }
}

void func_80A2FB40(EnGb* this, GlobalContext* globalCtx) {
    if (func_8010BDBC(&globalCtx->msgCtx) == 6 && func_80106BC8(globalCtx)) {
        func_8002F434(&this->dyna.actor, globalCtx, GI_BOTTLE, 100.0f, 10.0f);
        this->actionFunc = func_80A2FBB0;
    }
}

void func_80A2FBB0(EnGb* this, GlobalContext* globalCtx) {
    if (Actor_HasParent(&this->dyna.actor, globalCtx)) {
        this->dyna.actor.parent = NULL;
        this->actionFunc = func_80A2FC0C;
    } else {
        func_8002F434(&this->dyna.actor, globalCtx, GI_BOTTLE, 100.0f, 10.0f);
    }
}

void func_80A2FC0C(EnGb* this, GlobalContext* globalCtx) {
    if (func_8010BDBC(&globalCtx->msgCtx) == 6 && func_80106BC8(globalCtx)) {
        func_8002F194(&this->dyna.actor, globalCtx);
        func_80A2F180(this);
        this->actionFunc = func_80A2F83C;
    }
}

void func_80A2FC70(EnGb* this, GlobalContext* globalCtx) {
    if (this->skelAnime.curFrame == Animation_GetLastFrame(&D_0600C8EC)) {
        Animation_Change(&this->skelAnime, &D_0600049C, 1.0f, 0.0f, Animation_GetLastFrame(&D_0600049C), 0, 0.0f);
        this->actionFunc = func_80A2F83C;
    } else if (this->skelAnime.curFrame == 18.0f) {
        this->cagedSouls[1].unk_1 = 3;
        this->cagedSouls[1].unk_3 = 1;
        this->cagedSouls[2].unk_1 = 3;
        this->cagedSouls[2].unk_3 = 1;
        this->cagedSouls[3].unk_1 = 3;
        this->cagedSouls[3].unk_3 = 1;
        if (this->actionFunc) {} // these ifs cannot just contain a constant
        this->cagedSouls[0].unk_1 = 3;
        this->cagedSouls[0].unk_3 = 1;
        if (this->actionFunc) {}
        this->actionTimer = (s16)Rand_ZeroFloat(600.0f) + 600;
        Audio_PlayActorSound2(&this->dyna.actor, NA_SE_EV_WOOD_HIT);
    }
}

void EnGb_Update(Actor* thisx, GlobalContext* globalCtx) {
    EnGb* this = THIS;
    GlobalContext* globalCtx2 = globalCtx;
    s32 i;
    f32 rand;

    this->frameTimer++;
    SkelAnime_Update(&this->skelAnime);
    this->actionFunc(this, globalCtx2);
    this->dyna.actor.textId = this->textId;
    func_80A2F608(this);
    CollisionCheck_SetOC(globalCtx2, &globalCtx2->colChkCtx, &this->collider.base);

    for (i = 0; i < ARRAY_COUNT(this->bottlesColliders); i++) {
        CollisionCheck_SetOC(globalCtx2, &globalCtx2->colChkCtx, &this->bottlesColliders[i].base);
    }

    rand = Rand_ZeroOne();
    this->lightColor.r = (s8)(rand * 30.0f) + 225;
    this->lightColor.g = (s8)(rand * 100.0f) + 155;
    this->lightColor.b = (s8)(rand * 160.0f) + 95;
    this->lightColor.a = 200;
    EnGb_UpdateCagedSouls(this, globalCtx2);
}

void EnGb_Draw(Actor* thisx, GlobalContext* globalCtx) {
    EnGb* this = THIS;
    s32 pad;

    OPEN_DISPS(globalCtx->state.gfxCtx, "../z_en_gb.c", 763);

    func_80093D18(globalCtx->state.gfxCtx);

    gDPPipeSync(POLY_OPA_DISP++);
    gDPSetEnvColor(POLY_OPA_DISP++, this->lightColor.r, this->lightColor.g, this->lightColor.b, 255);

    Lights_PointNoGlowSetInfo(&this->lightInfo, this->dyna.actor.posRot.pos.x, this->dyna.actor.posRot.pos.y,
                              this->dyna.actor.posRot.pos.z, this->lightColor.r, this->lightColor.g, this->lightColor.b,
                              this->lightColor.a);
    SkelAnime_DrawFlexOpa(globalCtx, this->skelAnime.skeleton, this->skelAnime.jointTable, this->skelAnime.dListCount,
                          NULL, NULL, &this->dyna.actor);
    EnGb_DrawCagedSouls(this, globalCtx);
    CLOSE_DISPS(globalCtx->state.gfxCtx, "../z_en_gb.c", 796);
}

void EnGb_UpdateCagedSouls(EnGb* this, GlobalContext* globalCtx) {
    f32 temp_f20;
    s16 rot;
    s32 i;

    for (i = 0; i < 4; i++) {
        switch (this->cagedSouls[i].unk_1) {
            case 0:
                Math_ApproachF(&this->cagedSouls[i].unk_20, 1.0f, 0.02f, this->cagedSouls[i].unk_24);
                Math_ApproachF(&this->cagedSouls[i].unk_24, 1.0f, 0.001f, 1.0f);
                if ((this->cagedSouls[i].unk_28 - .01f) <= this->cagedSouls[i].unk_20) {
                    this->cagedSouls[i].unk_20 = this->cagedSouls[i].unk_28;
                    this->cagedSouls[i].unk_24 = 0.0f;
                    this->cagedSouls[i].unk_1 = 1;
                    this->cagedSouls[i].unk_2 = 2;
                    this->cagedSouls[i].unk_6 = 0;
                }
                break;
            case 1:
                if (this->cagedSouls[i].unk_6 != 0) {
                    this->cagedSouls[i].unk_6--;
                } else {
                    this->cagedSouls[i].unk_3 = 0;
                    this->cagedSouls[i].unk_24 = 0.0f;
                    this->cagedSouls[i].unk_1 = this->cagedSouls[i].unk_2;
                }
                break;
            case 2:
                Math_ApproachF(&this->cagedSouls[i].unk_20, 0.0f, 0.02f, this->cagedSouls[i].unk_24);
                Math_ApproachF(&this->cagedSouls[i].unk_24, 1.0f, 0.001f, 1.0f);
                if (this->cagedSouls[i].unk_20 <= 0.01f) {
                    this->cagedSouls[i].unk_28 = this->cagedSouls[i].unk_28 + 0.2f;
                    if (this->cagedSouls[i].unk_28 > 1.0f) {
                        this->cagedSouls[i].unk_28 = 1.0f;
                    }
                    this->cagedSouls[i].unk_20 = 0.0f;
                    this->cagedSouls[i].unk_24 = 0.0f;
                    this->cagedSouls[i].unk_1 = 1;
                    this->cagedSouls[i].unk_2 = 0;
                    this->cagedSouls[i].unk_6 = 0;
                }
                break;
            case 3:
                Math_ApproachF(&this->cagedSouls[i].unk_20, 0.0f, 0.5f, 1.0f);
                if (this->cagedSouls[i].unk_20 <= 0.01f) {
                    this->cagedSouls[i].unk_28 = 0.2f;
                    this->cagedSouls[i].unk_20 = 0.0f;
                    this->cagedSouls[i].unk_24 = 0.0f;
                    this->cagedSouls[i].unk_1 = 1;
                    this->cagedSouls[i].unk_2 = 0;
                    this->cagedSouls[i].unk_6 = (s16)Rand_ZeroFloat(60.0f) + 60;
                }
                break;
        }

        temp_f20 = this->cagedSouls[i].unk_20 * 60.0f;
        if ((i == 0) || (i == 3)) {
            this->cagedSouls[i].translation.x = this->cagedSouls[i].unk_14.x;
            this->cagedSouls[i].translation.y = this->cagedSouls[i].unk_14.y + temp_f20;
            this->cagedSouls[i].translation.z = this->cagedSouls[i].unk_14.z;
        } else if (i == 1) {
            rot = this->dyna.actor.posRot.rot.y - 0x4000;
            this->cagedSouls[i].translation.x = this->cagedSouls[i].unk_14.x + Math_SinS(rot) * temp_f20;
            this->cagedSouls[i].translation.z = this->cagedSouls[i].unk_14.z + Math_CosS(rot) * temp_f20;
            this->cagedSouls[i].translation.y = this->cagedSouls[i].unk_14.y;
        } else {
            rot = this->dyna.actor.posRot.rot.y + 0x4000;
            this->cagedSouls[i].translation.x = this->cagedSouls[i].unk_14.x + Math_SinS(rot) * temp_f20;
            this->cagedSouls[i].translation.z = this->cagedSouls[i].unk_14.z + Math_CosS(rot) * temp_f20;
            this->cagedSouls[i].translation.y = this->cagedSouls[i].unk_14.y;
        }
    }
}

void EnGb_DrawCagedSouls(EnGb* this, GlobalContext* globalCtx) {
    s32 pad;
    s32 i;

    OPEN_DISPS(globalCtx->state.gfxCtx, "../z_en_gb.c", 914);

    func_80093D84(globalCtx->state.gfxCtx);

    for (i = 0; i < 4; i++) {
        s32 idx = this->cagedSouls[i].unk_0;

        gSPSegment(POLY_XLU_DISP++, 0x08,
                   Gfx_TwoTexScroll(globalCtx->state.gfxCtx, 0, 0, 0, 32, 64, 1, 0,
                                    (u32)(sCagedSoulInfo[idx].unk_C * this->frameTimer) % 512, 32, 128));
        gSPSegment(POLY_XLU_DISP++, 0x09, SEGMENTED_TO_VIRTUAL(sCagedSoulInfo[idx].unk_8));
        gDPSetPrimColor(POLY_XLU_DISP++, 0x80, 0x80, sCagedSoulInfo[idx].prim.r, sCagedSoulInfo[idx].prim.g,
                        sCagedSoulInfo[idx].prim.b, sCagedSoulInfo[idx].prim.a);
        gDPSetEnvColor(POLY_XLU_DISP++, sCagedSoulInfo[idx].env.r, sCagedSoulInfo[idx].env.g, sCagedSoulInfo[idx].env.b,
                       sCagedSoulInfo[idx].env.a);

        Matrix_Push();
        Matrix_Translate(this->cagedSouls[i].translation.x, this->cagedSouls[i].translation.y, this->cagedSouls[i].translation.z, MTXMODE_NEW);
        func_800D1FD4(&globalCtx->mf_11DA0);

        if (this->cagedSouls[i].rotate180) {
            Matrix_RotateRPY(0, -0x8000, 0, MTXMODE_APPLY);
        }
        Matrix_Scale(0.007f, 0.007f, 1.0f, MTXMODE_APPLY);

        gSPMatrix(POLY_XLU_DISP++, Matrix_NewMtx(globalCtx->state.gfxCtx, "../z_en_gb.c", 955),
                  G_MTX_NOPUSH | G_MTX_LOAD | G_MTX_MODELVIEW);
        gSPDisplayList(POLY_XLU_DISP++, D_0600C0B0);

        Matrix_Pull();
    }

    CLOSE_DISPS(globalCtx->state.gfxCtx, "../z_en_gb.c", 962);
}<|MERGE_RESOLUTION|>--- conflicted
+++ resolved
@@ -32,8 +32,12 @@
     (ActorFunc)EnGb_Update,
     (ActorFunc)EnGb_Draw,
 };
-<<<<<<< HEAD
-=======
+
+static EnGbCagedSoulInfo sCagedSoulInfo[] = {
+    { { 255, 255, 170, 255 }, { 255, 200, 0, 255 }, 0x0600A870, -15 },
+    { { 255, 255, 170, 255 }, { 0, 150, 0, 255 }, 0x0600B070, -12 },
+    { { 255, 170, 255, 255 }, { 100, 0, 150, 255 }, 0x0600B870, -8 },
+};
 
 static ColliderCylinderInitType1 sCylinderInit = {
     {
@@ -54,61 +58,66 @@
     { 40, 75, 0, { 0, 0, 0 } },
 };
 
-static ColliderCylinderInitType1 sCylinderInit = {
+static ColliderCylinderInitType1 sBottlesCylindersInit[] = {
     {
-        COLTYPE_NONE,
-        AT_NONE,
-        AC_NONE,
-        OC1_ON | OC1_TYPE_ALL,
-        COLSHAPE_CYLINDER,
-    },
-    {
-        ELEMTYPE_UNK0,
-        { 0x00000000, 0x00, 0x00 },
-        { 0x00000000, 0x00, 0x00 },
-        TOUCH_NONE,
-        BUMP_NONE,
-        OCELEM_ON,
-    },
-    { 4, 20, 0, { 0, 0, 0 } },
-};
-*/
-#pragma GLOBAL_ASM("asm/non_matchings/overlays/actors/ovl_En_Gb/func_80A2F180.s")
->>>>>>> ec31611c
-
-static EnGbCagedSoulInfo sCagedSoulInfo[] = {
-    { { 255, 255, 170, 255 }, { 255, 200, 0, 255 }, 0x0600A870, -15 },
-    { { 255, 255, 170, 255 }, { 0, 150, 0, 255 }, 0x0600B070, -12 },
-    { { 255, 170, 255, 255 }, { 100, 0, 150, 255 }, 0x0600B870, -8 },
-};
-
-static ColliderCylinderInit_Set3 sCylinderInit = {
-    { COLTYPE_UNK10, 0x00, 0x00, 0x39, COLSHAPE_CYLINDER },
-    { 0x00, { 0x00000000, 0x00, 0x00 }, { 0x00000000, 0x00, 0x00 }, 0x00, 0x00, 0x01 },
-    { 40, 75, 0, { 0, 0, 0 } },
-};
-
-static ColliderCylinderInit_Set3 sBottlesCylindersInit[] = {
-    {
-        { COLTYPE_UNK10, 0x00, 0x00, 0x39, COLSHAPE_CYLINDER },
-        { 0x00, { 0x00000000, 0x00, 0x00 }, { 0x00000000, 0x00, 0x00 }, 0x00, 0x00, 0x01 },
+        {
+            COLTYPE_NONE,
+            AT_NONE,
+            AC_NONE,
+            OC1_ON | OC1_TYPE_ALL,
+            COLSHAPE_CYLINDER,
+        },
+        {
+            ELEMTYPE_UNK0,
+            { 0x00000000, 0x00, 0x00 },
+            { 0x00000000, 0x00, 0x00 },
+            TOUCH_NONE,
+            BUMP_NONE,
+            OCELEM_ON,
+        },
         { 4, 20, 0, { 0, 0, 0 } },
     },
     {
-        { COLTYPE_UNK10, 0x00, 0x00, 0x39, COLSHAPE_CYLINDER },
-        { 0x00, { 0x00000000, 0x00, 0x00 }, { 0x00000000, 0x00, 0x00 }, 0x00, 0x00, 0x01 },
+        {
+            COLTYPE_NONE,
+            AT_NONE,
+            AC_NONE,
+            OC1_ON | OC1_TYPE_ALL,
+            COLSHAPE_CYLINDER,
+        },
+        {
+            ELEMTYPE_UNK0,
+            { 0x00000000, 0x00, 0x00 },
+            { 0x00000000, 0x00, 0x00 },
+            TOUCH_NONE,
+            BUMP_NONE,
+            OCELEM_ON,
+        },
         { 4, 20, 0, { 0, 0, 0 } },
     },
     {
-        { COLTYPE_UNK10, 0x00, 0x00, 0x39, COLSHAPE_CYLINDER },
-        { 0x00, { 0x00000000, 0x00, 0x00 }, { 0x00000000, 0x00, 0x00 }, 0x00, 0x00, 0x01 },
+        {
+            COLTYPE_NONE,
+            AT_NONE,
+            AC_NONE,
+            OC1_ON | OC1_TYPE_ALL,
+            COLSHAPE_CYLINDER,
+        },
+        {
+            ELEMTYPE_UNK0,
+            { 0x00000000, 0x00, 0x00 },
+            { 0x00000000, 0x00, 0x00 },
+            TOUCH_NONE,
+            BUMP_NONE,
+            OCELEM_ON,
+        },
         { 10, 20, 0, { 0, 0, 0 } },
     },
 };
 
 static InitChainEntry sInitChain[] = {
-    ICHAIN_U8(unk_1F, 6, ICHAIN_CONTINUE),
-    ICHAIN_F32(unk_4C, 2200, ICHAIN_STOP),
+    ICHAIN_U8(targetMode, 6, ICHAIN_CONTINUE),
+    ICHAIN_F32(targetArrowOffset, 2200, ICHAIN_STOP),
 };
 
 // relative positions of poe souls
@@ -154,18 +163,18 @@
     this->dyna.bgId = DynaPoly_SetBgActor(globalCtx, &globalCtx->colCtx.dyna, &this->dyna.actor, colHeader);
     SkelAnime_InitFlex(globalCtx, &this->skelAnime, &D_0600C220, &D_0600049C, this->jointTable, this->morphTable, 12);
     Collider_InitCylinder(globalCtx, &this->collider);
-    Collider_SetCylinder_Set3(globalCtx, &this->collider, &this->dyna.actor, &sCylinderInit);
+    Collider_SetCylinderType1(globalCtx, &this->collider, &this->dyna.actor, &sCylinderInit);
 
     for (i = 0; i < ARRAY_COUNT(sBottlesCylindersInit); i++) {
         Collider_InitCylinder(globalCtx, &this->bottlesColliders[i]);
-        Collider_SetCylinder_Set3(globalCtx, &this->bottlesColliders[i], &this->dyna.actor, &sBottlesCylindersInit[i]);
+        Collider_SetCylinderType1(globalCtx, &this->bottlesColliders[i], &this->dyna.actor, &sBottlesCylindersInit[i]);
     }
 
     this->light = LightContext_InsertLight(globalCtx, &globalCtx->lightCtx, &this->lightInfo);
-    Lights_PointNoGlowSetInfo(&this->lightInfo, this->dyna.actor.initPosRot.pos.x, this->dyna.actor.initPosRot.pos.y,
-                              this->dyna.actor.initPosRot.pos.z, 255, 255, 255, 200);
-
-    ActorShape_Init(&this->dyna.actor.shape, 0.0f, ActorShadow_DrawFunc_Circle, 35.0f);
+    Lights_PointNoGlowSetInfo(&this->lightInfo, this->dyna.actor.home.pos.x, this->dyna.actor.home.pos.y,
+                              this->dyna.actor.home.pos.z, 255, 255, 255, 200);
+
+    ActorShape_Init(&this->dyna.actor.shape, 0.0f, ActorShadow_DrawCircle, 35.0f);
     Actor_SetScale(&this->dyna.actor, 0.01f);
     this->dyna.actor.colChkInfo.mass = 0xFF;
     this->dyna.actor.speedXZ = 0.0f;
@@ -175,9 +184,12 @@
 
     for (i = 0; i < ARRAY_COUNT(sCagedSoulPositions); i++) {
         this->cagedSouls[i].unk_0 = (s32)Rand_ZeroFloat(30.0f) % 3;
-        this->cagedSouls[i].unk_14.x = this->cagedSouls[i].translation.x = sCagedSoulPositions[i].x + this->dyna.actor.posRot.pos.x;
-        this->cagedSouls[i].unk_14.y = this->cagedSouls[i].translation.y = sCagedSoulPositions[i].y + this->dyna.actor.posRot.pos.y;
-        this->cagedSouls[i].unk_14.z = this->cagedSouls[i].translation.z = sCagedSoulPositions[i].z + this->dyna.actor.posRot.pos.z;
+        this->cagedSouls[i].unk_14.x = this->cagedSouls[i].translation.x =
+            sCagedSoulPositions[i].x + this->dyna.actor.world.pos.x;
+        this->cagedSouls[i].unk_14.y = this->cagedSouls[i].translation.y =
+            sCagedSoulPositions[i].y + this->dyna.actor.world.pos.y;
+        this->cagedSouls[i].unk_14.z = this->cagedSouls[i].translation.z =
+            sCagedSoulPositions[i].z + this->dyna.actor.world.pos.z;
         this->cagedSouls[i].unk_1 = 1;
         this->cagedSouls[i].unk_3 = this->cagedSouls[i].unk_2 = 0;
         this->cagedSouls[i].unk_20 = this->cagedSouls[i].unk_24 = 0.0f;
@@ -191,14 +203,14 @@
     this->lightColor.g = (s8)(rand * 100.0f) + 155;
     this->lightColor.b = (s8)(rand * 160.0f) + 95;
     this->lightColor.a = 200;
-    Matrix_Translate(this->dyna.actor.posRot.pos.x, this->dyna.actor.posRot.pos.y, this->dyna.actor.posRot.pos.z,
+    Matrix_Translate(this->dyna.actor.world.pos.x, this->dyna.actor.world.pos.y, this->dyna.actor.world.pos.z,
                      MTXMODE_NEW);
-    Matrix_RotateRPY(this->dyna.actor.posRot.rot.x, this->dyna.actor.posRot.rot.y, this->dyna.actor.posRot.rot.z,
+    Matrix_RotateRPY(this->dyna.actor.world.rot.x, this->dyna.actor.world.rot.y, this->dyna.actor.world.rot.z,
                      MTXMODE_APPLY);
     focusOffset.x = focusOffset.y = 0.0f;
     focusOffset.z = 44.0f;
-    Matrix_MultVec3f(&focusOffset, &this->dyna.actor.posRot2.pos);
-    this->dyna.actor.posRot2.pos.y += 62.5f;
+    Matrix_MultVec3f(&focusOffset, &this->dyna.actor.focus.pos);
+    this->dyna.actor.focus.pos.y += 62.5f;
     func_80A2F180(this);
     this->actionFunc = func_80A2F83C;
 }
@@ -216,9 +228,9 @@
     Vec3f sp48;
     Vec3f sp3C;
 
-    Matrix_Translate(this->dyna.actor.posRot.pos.x, this->dyna.actor.posRot.pos.y, this->dyna.actor.posRot.pos.z,
+    Matrix_Translate(this->dyna.actor.world.pos.x, this->dyna.actor.world.pos.y, this->dyna.actor.world.pos.z,
                      MTXMODE_NEW);
-    Matrix_RotateRPY(this->dyna.actor.posRot.rot.x, this->dyna.actor.posRot.rot.y, this->dyna.actor.posRot.rot.z,
+    Matrix_RotateRPY(this->dyna.actor.world.rot.x, this->dyna.actor.world.rot.y, this->dyna.actor.world.rot.z,
                      MTXMODE_APPLY);
     sp48.x = sp48.y = 0.0f;
     sp48.z = 25.0f;
@@ -228,9 +240,9 @@
     this->collider.dim.pos.z = sp3C.z;
 
     for (i = 0; i < ARRAY_COUNT(sBottlesPositions); i++) {
-        Matrix_Translate(this->dyna.actor.posRot.pos.x, this->dyna.actor.posRot.pos.y, this->dyna.actor.posRot.pos.z,
+        Matrix_Translate(this->dyna.actor.world.pos.x, this->dyna.actor.world.pos.y, this->dyna.actor.world.pos.z,
                          MTXMODE_NEW);
-        Matrix_RotateRPY(this->dyna.actor.posRot.rot.x, this->dyna.actor.posRot.rot.y, this->dyna.actor.posRot.rot.z,
+        Matrix_RotateRPY(this->dyna.actor.world.rot.x, this->dyna.actor.world.rot.y, this->dyna.actor.world.rot.z,
                          MTXMODE_APPLY);
         Matrix_MultVec3f(&sBottlesPositions[i], &sp3C);
         this->bottlesColliders[i].dim.pos.x = sp3C.x;
@@ -284,7 +296,7 @@
         }
         return;
     }
-    if (this->dyna.actor.xzDistToLink < 100.0f) {
+    if (this->dyna.actor.xzDistToPlayer < 100.0f) {
         func_8002F298(&this->dyna.actor, globalCtx, 100.0f, EXCH_ITEM_POE);
     }
 }
@@ -416,8 +428,8 @@
     gDPPipeSync(POLY_OPA_DISP++);
     gDPSetEnvColor(POLY_OPA_DISP++, this->lightColor.r, this->lightColor.g, this->lightColor.b, 255);
 
-    Lights_PointNoGlowSetInfo(&this->lightInfo, this->dyna.actor.posRot.pos.x, this->dyna.actor.posRot.pos.y,
-                              this->dyna.actor.posRot.pos.z, this->lightColor.r, this->lightColor.g, this->lightColor.b,
+    Lights_PointNoGlowSetInfo(&this->lightInfo, this->dyna.actor.world.pos.x, this->dyna.actor.world.pos.y,
+                              this->dyna.actor.world.pos.z, this->lightColor.r, this->lightColor.g, this->lightColor.b,
                               this->lightColor.a);
     SkelAnime_DrawFlexOpa(globalCtx, this->skelAnime.skeleton, this->skelAnime.jointTable, this->skelAnime.dListCount,
                           NULL, NULL, &this->dyna.actor);
@@ -486,12 +498,12 @@
             this->cagedSouls[i].translation.y = this->cagedSouls[i].unk_14.y + temp_f20;
             this->cagedSouls[i].translation.z = this->cagedSouls[i].unk_14.z;
         } else if (i == 1) {
-            rot = this->dyna.actor.posRot.rot.y - 0x4000;
+            rot = this->dyna.actor.world.rot.y - 0x4000;
             this->cagedSouls[i].translation.x = this->cagedSouls[i].unk_14.x + Math_SinS(rot) * temp_f20;
             this->cagedSouls[i].translation.z = this->cagedSouls[i].unk_14.z + Math_CosS(rot) * temp_f20;
             this->cagedSouls[i].translation.y = this->cagedSouls[i].unk_14.y;
         } else {
-            rot = this->dyna.actor.posRot.rot.y + 0x4000;
+            rot = this->dyna.actor.world.rot.y + 0x4000;
             this->cagedSouls[i].translation.x = this->cagedSouls[i].unk_14.x + Math_SinS(rot) * temp_f20;
             this->cagedSouls[i].translation.z = this->cagedSouls[i].unk_14.z + Math_CosS(rot) * temp_f20;
             this->cagedSouls[i].translation.y = this->cagedSouls[i].unk_14.y;
@@ -520,7 +532,8 @@
                        sCagedSoulInfo[idx].env.a);
 
         Matrix_Push();
-        Matrix_Translate(this->cagedSouls[i].translation.x, this->cagedSouls[i].translation.y, this->cagedSouls[i].translation.z, MTXMODE_NEW);
+        Matrix_Translate(this->cagedSouls[i].translation.x, this->cagedSouls[i].translation.y,
+                         this->cagedSouls[i].translation.z, MTXMODE_NEW);
         func_800D1FD4(&globalCtx->mf_11DA0);
 
         if (this->cagedSouls[i].rotate180) {
