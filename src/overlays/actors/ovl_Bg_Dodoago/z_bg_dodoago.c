--- conflicted
+++ resolved
@@ -312,13 +312,8 @@
 void BgDodoago_Draw(Actor* thisx, GlobalContext* globalCtx) {
     OPEN_DISPS(globalCtx->state.gfxCtx, "../z_bg_dodoago.c", 672);
 
-<<<<<<< HEAD
-    if (Flags_GetEventChkInf(0xB0)) {
+    if (Flags_GetEventChkInf(EVENTCHKINF_B0)) {
         Gfx_SetupDL25Opa(globalCtx->state.gfxCtx);
-=======
-    if (Flags_GetEventChkInf(EVENTCHKINF_B0)) {
-        func_80093D18(globalCtx->state.gfxCtx);
->>>>>>> 8ad90df2
         gSPMatrix(POLY_OPA_DISP++, Matrix_NewMtx(globalCtx->state.gfxCtx, "../z_bg_dodoago.c", 677),
                   G_MTX_NOPUSH | G_MTX_LOAD | G_MTX_MODELVIEW);
         gSPDisplayList(POLY_OPA_DISP++, gDodongoLowerJawDL);
