/*
 * File: z_bg_dodoago.c
 * Overlay: ovl_Bg_Dodoago
 * Description: Dodongo Head Statue in Dodongo's Cavern
 */

#include "z_bg_dodoago.h"
#include "overlays/actors/ovl_En_Bom/z_en_bom.h"
#include "objects/object_ddan_objects/object_ddan_objects.h"

#define FLAGS 0

void BgDodoago_Init(Actor* thisx, GlobalContext* globalCtx);
void BgDodoago_Destroy(Actor* thisx, GlobalContext* globalCtx);
void BgDodoago_Update(Actor* thisx, GlobalContext* globalCtx);
void BgDodoago_Draw(Actor* thisx, GlobalContext* globalCtx);

void BgDodoago_WaitExplosives(BgDodoago* this, GlobalContext* globalCtx);
void BgDodoago_OpenJaw(BgDodoago* this, GlobalContext* globalCtx);
void BgDodoago_DoNothing(BgDodoago* this, GlobalContext* globalCtx);
void BgDodoago_LightOneEye(BgDodoago* this, GlobalContext* globalCtx);

const ActorInit Bg_Dodoago_InitVars = {
    ACTOR_BG_DODOAGO,
    ACTORCAT_BG,
    FLAGS,
    OBJECT_DDAN_OBJECTS,
    sizeof(BgDodoago),
    (ActorFunc)BgDodoago_Init,
    (ActorFunc)BgDodoago_Destroy,
    (ActorFunc)BgDodoago_Update,
    (ActorFunc)BgDodoago_Draw,
};

static ColliderCylinderInit sColCylinderInitMain = {
    {
        COLTYPE_NONE,
        AT_NONE,
        AC_ON | AC_TYPE_ALL,
        OC1_NONE,
        OC2_NONE,
        COLSHAPE_CYLINDER,
    },
    {
        ELEMTYPE_UNK2,
        { 0x00000000, 0x00, 0x00 },
        { 0xFFCFFFFF, 0x00, 0x00 },
        TOUCH_NONE,
        BUMP_ON,
        OCELEM_NONE,
    },
    { 80, 30, 80, { 0, 0, 0 } },
};

static ColliderCylinderInit sColCylinderInitLeftRight = {
    {
        COLTYPE_NONE,
        AT_NONE,
        AC_NONE,
        OC1_ON | OC1_NO_PUSH | OC1_TYPE_ALL,
        OC2_TYPE_2,
        COLSHAPE_CYLINDER,
    },
    {
        ELEMTYPE_UNK2,
        { 0x00000000, 0x00, 0x00 },
        { 0x00000000, 0x00, 0x00 },
        TOUCH_NONE,
        BUMP_NONE,
        OCELEM_ON,
    },
    { 50, 60, 280, { 0, 0, 0 } },
};

static s16 sFirstExplosiveFlag = false;

static u8 sDisableBombCatcher;

static u8 sUnused[90]; // unknown length

static s32 sTimer;

void BgDodoago_SetupAction(BgDodoago* this, BgDodoagoActionFunc actionFunc) {
    this->actionFunc = actionFunc;
}

void BgDodoago_SpawnSparkles(Vec3f* meanPos, GlobalContext* globalCtx) {
    Vec3f pos;
    Color_RGBA8 primColor = { 100, 100, 100, 0 };
    Color_RGBA8 envColor = { 40, 40, 40, 0 };
    static Vec3f velocity = { 0.0f, -1.5f, 0.0f };
    static Vec3f acceleration = { 0.0f, -0.2f, 0.0f };
    s32 i;

    for (i = 4; i > 0; i--) {
        pos.x = Rand_CenteredFloat(20.0f) + meanPos->x;
        pos.y = Rand_CenteredFloat(10.0f) + meanPos->y;
        pos.z = Rand_CenteredFloat(20.0f) + meanPos->z;
        EffectSsKiraKira_SpawnSmall(globalCtx, &pos, &velocity, &acceleration, &primColor, &envColor);
    }
}

static InitChainEntry sInitChain[] = {
    ICHAIN_VEC3F_DIV1000(scale, 100, ICHAIN_CONTINUE),
    ICHAIN_F32(uncullZoneForward, 5000, ICHAIN_CONTINUE),
    ICHAIN_F32(uncullZoneScale, 1000, ICHAIN_CONTINUE),
    ICHAIN_F32(uncullZoneDownward, 800, ICHAIN_STOP),
};

void BgDodoago_Init(Actor* thisx, GlobalContext* globalCtx) {
    BgDodoago* this = (BgDodoago*)thisx;
    s32 pad;
    CollisionHeader* colHeader = NULL;

    Actor_ProcessInitChain(&this->dyna.actor, sInitChain);
    DynaPolyActor_Init(&this->dyna, DPM_UNK);
    CollisionHeader_GetVirtual(&gDodongoLowerJawCol, &colHeader);
    this->dyna.bgId = DynaPoly_SetBgActor(globalCtx, &globalCtx->colCtx.dyna, &this->dyna.actor, colHeader);
    ActorShape_Init(&this->dyna.actor.shape, 0.0f, NULL, 0.0f);

    if (Flags_GetSwitch(globalCtx, this->dyna.actor.params & 0x3F)) {
        BgDodoago_SetupAction(this, BgDodoago_DoNothing);
        this->dyna.actor.shape.rot.x = 0x1333;
        globalCtx->roomCtx.unk_74[BGDODOAGO_EYE_LEFT] = globalCtx->roomCtx.unk_74[BGDODOAGO_EYE_RIGHT] = 255;
        return;
    }

    Collider_InitCylinder(globalCtx, &this->colliderMain);
    Collider_InitCylinder(globalCtx, &this->colliderLeft);
    Collider_InitCylinder(globalCtx, &this->colliderRight);
    Collider_SetCylinder(globalCtx, &this->colliderMain, &this->dyna.actor, &sColCylinderInitMain);
    Collider_SetCylinder(globalCtx, &this->colliderLeft, &this->dyna.actor, &sColCylinderInitLeftRight);
    Collider_SetCylinder(globalCtx, &this->colliderRight, &this->dyna.actor, &sColCylinderInitLeftRight);

    BgDodoago_SetupAction(this, BgDodoago_WaitExplosives);
    sDisableBombCatcher = false;
}

void BgDodoago_Destroy(Actor* thisx, GlobalContext* globalCtx) {
    BgDodoago* this = (BgDodoago*)thisx;

    DynaPoly_DeleteBgActor(globalCtx, &globalCtx->colCtx.dyna, this->dyna.bgId);
    Collider_DestroyCylinder(globalCtx, &this->colliderMain);
    Collider_DestroyCylinder(globalCtx, &this->colliderLeft);
    Collider_DestroyCylinder(globalCtx, &this->colliderRight);
}

void BgDodoago_WaitExplosives(BgDodoago* this, GlobalContext* globalCtx) {
    Actor* explosive = Actor_GetCollidedExplosive(globalCtx, &this->colliderMain.base);

    if (explosive != NULL) {
        this->state =
            (Math_Vec3f_Yaw(&this->dyna.actor.world.pos, &explosive->world.pos) >= this->dyna.actor.shape.rot.y)
                ? BGDODOAGO_EYE_RIGHT
                : BGDODOAGO_EYE_LEFT;

        if (((globalCtx->roomCtx.unk_74[BGDODOAGO_EYE_LEFT] == 255) && (this->state == BGDODOAGO_EYE_RIGHT)) ||
            ((globalCtx->roomCtx.unk_74[BGDODOAGO_EYE_RIGHT] == 255) && (this->state == BGDODOAGO_EYE_LEFT))) {
            Flags_SetSwitch(globalCtx, this->dyna.actor.params & 0x3F);
            this->state = 0;
            Audio_PlaySoundGeneral(NA_SE_SY_CORRECT_CHIME, &gSfxDefaultPos, 4, &gSfxDefaultFreqAndVolScale,
                                   &gSfxDefaultFreqAndVolScale, &gSfxDefaultReverb);
            BgDodoago_SetupAction(this, BgDodoago_OpenJaw);
            OnePointCutscene_Init(globalCtx, 3380, 160, &this->dyna.actor, CAM_ID_MAIN);
        } else if (globalCtx->roomCtx.unk_74[this->state] == 0) {
            OnePointCutscene_Init(globalCtx, 3065, 40, &this->dyna.actor, CAM_ID_MAIN);
            BgDodoago_SetupAction(this, BgDodoago_LightOneEye);
            Audio_PlaySoundGeneral(NA_SE_SY_CORRECT_CHIME, &gSfxDefaultPos, 4, &gSfxDefaultFreqAndVolScale,
                                   &gSfxDefaultFreqAndVolScale, &gSfxDefaultReverb);
        } else {
<<<<<<< HEAD
            OnePointCutscene_Init(globalCtx, 3065, 20, &this->dyna.actor, CAM_ID_MAIN);
            Audio_PlaySoundGeneral(NA_SE_SY_ERROR, &D_801333D4, 4, &D_801333E0, &D_801333E0, &D_801333E8);
=======
            OnePointCutscene_Init(globalCtx, 3065, 20, &this->dyna.actor, MAIN_CAM);
            Audio_PlaySoundGeneral(NA_SE_SY_ERROR, &gSfxDefaultPos, 4, &gSfxDefaultFreqAndVolScale,
                                   &gSfxDefaultFreqAndVolScale, &gSfxDefaultReverb);
>>>>>>> 7334ffa3
            sTimer += 30;
            return;
        }

        // the flag is never set back to false, so this only runs once
        if (!sFirstExplosiveFlag) {
            // this disables the bomb catcher (see BgDodoago_Update) for a few seconds
            this->dyna.actor.parent = explosive;
            sFirstExplosiveFlag = true;
            sTimer = 50;
        }
    } else if (Flags_GetEventChkInf(EVENTCHKINF_B0)) {
        Collider_UpdateCylinder(&this->dyna.actor, &this->colliderMain);
        Collider_UpdateCylinder(&this->dyna.actor, &this->colliderLeft);
        Collider_UpdateCylinder(&this->dyna.actor, &this->colliderRight);

        this->colliderMain.dim.pos.z += 200;

        this->colliderLeft.dim.pos.z += 215;
        this->colliderLeft.dim.pos.x += 90;

        this->colliderRight.dim.pos.z += 215;
        this->colliderRight.dim.pos.x -= 90;

        CollisionCheck_SetAC(globalCtx, &globalCtx->colChkCtx, &this->colliderMain.base);
        CollisionCheck_SetOC(globalCtx, &globalCtx->colChkCtx, &this->colliderLeft.base);
        CollisionCheck_SetOC(globalCtx, &globalCtx->colChkCtx, &this->colliderRight.base);
    }
}

void BgDodoago_OpenJaw(BgDodoago* this, GlobalContext* globalCtx) {
    Vec3f pos;
    Vec3f dustOffsets[] = {
        { 0.0f, -200.0f, 430.0f },   { 20.0f, -200.0f, 420.0f }, { -20.0f, -200.0f, 420.0f },
        { 40.0, -200.0f, 380.0f },   { -40.0, -200.0f, 380.0f }, { 50.0, -200.0f, 350.0f },
        { -50.0f, -200.0f, 350.0f }, { 60.0f, -200.0f, 320.0f }, { -60.0f, -200.0f, 320.0f },
        { 70.0f, -200.0f, 290.0f },  { -70.0, -200.0f, 290.0f },
    };
    s32 i;

    // make both eyes red (one already is)
    if (globalCtx->roomCtx.unk_74[BGDODOAGO_EYE_LEFT] < 255) {
        globalCtx->roomCtx.unk_74[BGDODOAGO_EYE_LEFT] += 5;
    }
    if (globalCtx->roomCtx.unk_74[BGDODOAGO_EYE_RIGHT] < 255) {
        globalCtx->roomCtx.unk_74[BGDODOAGO_EYE_RIGHT] += 5;
    }

    if (globalCtx->roomCtx.unk_74[BGDODOAGO_EYE_LEFT] != 255 || globalCtx->roomCtx.unk_74[BGDODOAGO_EYE_RIGHT] != 255) {
        sTimer--;
        return;
    }

    if (sTimer == 108) {
        for (i = ARRAY_COUNT(dustOffsets) - 1; i >= 0; i--) {
            pos.x = dustOffsets[i].x + this->dyna.actor.world.pos.x;
            pos.y = dustOffsets[i].y + this->dyna.actor.world.pos.y;
            pos.z = dustOffsets[i].z + this->dyna.actor.world.pos.z;
            func_80033480(globalCtx, &pos, 2.0f, 3, 200, 75, 1);
        }
    }

    pos.x = this->dyna.actor.world.pos.x + 200.0f;
    pos.y = this->dyna.actor.world.pos.y - 20.0f;
    pos.z = this->dyna.actor.world.pos.z + 100.0f;
    BgDodoago_SpawnSparkles(&pos, globalCtx);

    pos.x = this->dyna.actor.world.pos.x - 200.0f;
    pos.y = this->dyna.actor.world.pos.y - 20.0f;
    pos.z = this->dyna.actor.world.pos.z + 100.0f;
    BgDodoago_SpawnSparkles(&pos, globalCtx);

    Math_StepToS(&this->state, 100, 3);
    func_800AA000(500.0f, 0x78, 0x14, 0xA);

    if (Math_SmoothStepToS(&this->dyna.actor.shape.rot.x, 0x1333, 110 - this->state, 0x3E8, 0x32) == 0) {
        BgDodoago_SetupAction(this, BgDodoago_DoNothing);
        Audio_PlaySoundGeneral(NA_SE_EV_STONE_BOUND, &this->dyna.actor.projectedPos, 4, &gSfxDefaultFreqAndVolScale,
                               &gSfxDefaultFreqAndVolScale, &gSfxDefaultReverb);
    } else {
        Audio_PlaySoundGeneral(NA_SE_EV_STONE_STATUE_OPEN - SFX_FLAG, &this->dyna.actor.projectedPos, 4,
                               &gSfxDefaultFreqAndVolScale, &gSfxDefaultFreqAndVolScale, &gSfxDefaultReverb);
    }
}

void BgDodoago_DoNothing(BgDodoago* this, GlobalContext* globalCtx) {
}

void BgDodoago_LightOneEye(BgDodoago* this, GlobalContext* globalCtx) {
    globalCtx->roomCtx.unk_74[this->state] += 5;

    if (globalCtx->roomCtx.unk_74[this->state] == 255) {
        BgDodoago_SetupAction(this, BgDodoago_WaitExplosives);
    }
}

void BgDodoago_Update(Actor* thisx, GlobalContext* globalCtx) {
    BgDodoago* this = (BgDodoago*)thisx;
    Actor* actor;
    EnBom* bomb;

    if (this->dyna.actor.parent == NULL) {
        // this is a "bomb catcher", it kills the XZ speed and sets the timer for bombs that are dropped through the
        // holes in the bridge above the skull
        if ((this->colliderLeft.base.ocFlags1 & OC1_HIT) || (this->colliderRight.base.ocFlags1 & OC1_HIT)) {

            if (this->colliderLeft.base.ocFlags1 & OC1_HIT) {
                actor = this->colliderLeft.base.oc;
            } else {
                actor = this->colliderRight.base.oc;
            }
            this->colliderLeft.base.ocFlags1 &= ~OC1_HIT;
            this->colliderRight.base.ocFlags1 &= ~OC1_HIT;

            if (actor->category == ACTORCAT_EXPLOSIVE && actor->id == ACTOR_EN_BOM && actor->params == 0) {
                bomb = (EnBom*)actor;
                // disable the bomb catcher for a few seconds
                this->dyna.actor.parent = &bomb->actor;
                bomb->timer = 50;
                bomb->actor.speedXZ = 0.0f;
                sTimer = 0;
            }
        }
    } else {
        sTimer++;
        Flags_GetSwitch(globalCtx, this->dyna.actor.params & 0x3F);
        if (!sDisableBombCatcher && sTimer > 140) {
            if (Flags_GetSwitch(globalCtx, this->dyna.actor.params & 0x3F)) {
                // this prevents clearing the actor's parent pointer, effectively disabling the bomb catcher
                sDisableBombCatcher++;
            } else {
                this->dyna.actor.parent = NULL;
            }
        }
    }
    this->actionFunc(this, globalCtx);
}

void BgDodoago_Draw(Actor* thisx, GlobalContext* globalCtx) {
    OPEN_DISPS(globalCtx->state.gfxCtx, "../z_bg_dodoago.c", 672);

    if (Flags_GetEventChkInf(EVENTCHKINF_B0)) {
        func_80093D18(globalCtx->state.gfxCtx);
        gSPMatrix(POLY_OPA_DISP++, Matrix_NewMtx(globalCtx->state.gfxCtx, "../z_bg_dodoago.c", 677),
                  G_MTX_NOPUSH | G_MTX_LOAD | G_MTX_MODELVIEW);
        gSPDisplayList(POLY_OPA_DISP++, gDodongoLowerJawDL);
    }

    CLOSE_DISPS(globalCtx->state.gfxCtx, "../z_bg_dodoago.c", 681);
}<|MERGE_RESOLUTION|>--- conflicted
+++ resolved
@@ -168,14 +168,9 @@
             Audio_PlaySoundGeneral(NA_SE_SY_CORRECT_CHIME, &gSfxDefaultPos, 4, &gSfxDefaultFreqAndVolScale,
                                    &gSfxDefaultFreqAndVolScale, &gSfxDefaultReverb);
         } else {
-<<<<<<< HEAD
             OnePointCutscene_Init(globalCtx, 3065, 20, &this->dyna.actor, CAM_ID_MAIN);
-            Audio_PlaySoundGeneral(NA_SE_SY_ERROR, &D_801333D4, 4, &D_801333E0, &D_801333E0, &D_801333E8);
-=======
-            OnePointCutscene_Init(globalCtx, 3065, 20, &this->dyna.actor, MAIN_CAM);
             Audio_PlaySoundGeneral(NA_SE_SY_ERROR, &gSfxDefaultPos, 4, &gSfxDefaultFreqAndVolScale,
                                    &gSfxDefaultFreqAndVolScale, &gSfxDefaultReverb);
->>>>>>> 7334ffa3
             sTimer += 30;
             return;
         }
