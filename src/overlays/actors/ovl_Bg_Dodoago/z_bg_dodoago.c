--- conflicted
+++ resolved
@@ -86,17 +86,10 @@
     s32 pad;
     CollisionHeader* colHeader = NULL;
 
-<<<<<<< HEAD
-    Actor_ProcessInitChain(&this->dyna.actor, D_808725BC);
+    Actor_ProcessInitChain(&this->dyna.actor, sInitChain);
     DynaPolyActor_Init(&this->dyna, DPM_UNK);
     CollisionHeader_GetVirtual(&D_06001DDC, &colHeader);
     this->dyna.bgId = DynaPoly_SetBgActor(globalCtx, &globalCtx->colCtx.dyna, &this->dyna.actor, colHeader);
-=======
-    Actor_ProcessInitChain(&this->dyna.actor, sInitChain);
-    DynaPolyInfo_SetActorMove(&this->dyna, 0);
-    DynaPolyInfo_Alloc(&D_06001DDC, &localC);
-    this->dyna.dynaPolyId = DynaPolyInfo_RegisterActor(globalCtx, &globalCtx->colCtx.dyna, &this->dyna.actor, localC);
->>>>>>> d4e16bba
     ActorShape_Init(&this->dyna.actor.shape, 0.0f, NULL, 0.0f);
 
     if (Flags_GetSwitch(globalCtx, (this->dyna.actor.params & 0x3F))) {
