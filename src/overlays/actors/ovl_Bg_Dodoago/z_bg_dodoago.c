/*
 * File: z_bg_dodoago.c
 * Overlay: ovl_Bg_Dodoago
 * Description: Dodongo Head Statue in Dodongo's Cavern
 */

#include "z_bg_dodoago.h"
#include "overlays/actors/ovl_En_Bom/z_en_bom.h"
#include "assets/objects/object_ddan_objects/object_ddan_objects.h"

#define FLAGS 0

void BgDodoago_Init(Actor* thisx, PlayState* play);
void BgDodoago_Destroy(Actor* thisx, PlayState* play);
void BgDodoago_Update(Actor* thisx, PlayState* play);
void BgDodoago_Draw(Actor* thisx, PlayState* play);

void BgDodoago_WaitExplosives(BgDodoago* this, PlayState* play);
void BgDodoago_OpenJaw(BgDodoago* this, PlayState* play);
void BgDodoago_DoNothing(BgDodoago* this, PlayState* play);
void BgDodoago_LightOneEye(BgDodoago* this, PlayState* play);

ActorProfile Bg_Dodoago_Profile = {
    /**/ ACTOR_BG_DODOAGO,
    /**/ ACTORCAT_BG,
    /**/ FLAGS,
    /**/ OBJECT_DDAN_OBJECTS,
    /**/ sizeof(BgDodoago),
    /**/ BgDodoago_Init,
    /**/ BgDodoago_Destroy,
    /**/ BgDodoago_Update,
    /**/ BgDodoago_Draw,
};

static ColliderCylinderInit sColCylinderInitMain = {
    {
        COLTYPE_NONE,
        AT_NONE,
        AC_ON | AC_TYPE_ALL,
        OC1_NONE,
        OC2_NONE,
        COLSHAPE_CYLINDER,
    },
    {
        ELEMTYPE_UNK2,
        { 0x00000000, 0x00, 0x00 },
        { 0xFFCFFFFF, 0x00, 0x00 },
        ATELEM_NONE,
        ACELEM_ON,
        OCELEM_NONE,
    },
    { 80, 30, 80, { 0, 0, 0 } },
};

static ColliderCylinderInit sColCylinderInitLeftRight = {
    {
        COLTYPE_NONE,
        AT_NONE,
        AC_NONE,
        OC1_ON | OC1_NO_PUSH | OC1_TYPE_ALL,
        OC2_TYPE_2,
        COLSHAPE_CYLINDER,
    },
    {
        ELEMTYPE_UNK2,
        { 0x00000000, 0x00, 0x00 },
        { 0x00000000, 0x00, 0x00 },
        ATELEM_NONE,
        ACELEM_NONE,
        OCELEM_ON,
    },
    { 50, 60, 280, { 0, 0, 0 } },
};

static s16 sFirstExplosiveFlag = false;

static u8 sDisableBombCatcher;

static u8 sUnused[90]; // unknown length

static s32 sTimer;

void BgDodoago_SetupAction(BgDodoago* this, BgDodoagoActionFunc actionFunc) {
    this->actionFunc = actionFunc;
}

void BgDodoago_SpawnSparkles(Vec3f* meanPos, PlayState* play) {
    Vec3f pos;
    Color_RGBA8 primColor = { 100, 100, 100, 0 };
    Color_RGBA8 envColor = { 40, 40, 40, 0 };
    static Vec3f velocity = { 0.0f, -1.5f, 0.0f };
    static Vec3f acceleration = { 0.0f, -0.2f, 0.0f };
    s32 i;

    for (i = 4; i > 0; i--) {
        pos.x = Rand_CenteredFloat(20.0f) + meanPos->x;
        pos.y = Rand_CenteredFloat(10.0f) + meanPos->y;
        pos.z = Rand_CenteredFloat(20.0f) + meanPos->z;
        EffectSsKiraKira_SpawnSmall(play, &pos, &velocity, &acceleration, &primColor, &envColor);
    }
}

static InitChainEntry sInitChain[] = {
    ICHAIN_VEC3F_DIV1000(scale, 100, ICHAIN_CONTINUE),
    ICHAIN_F32(uncullZoneForward, 5000, ICHAIN_CONTINUE),
    ICHAIN_F32(uncullZoneScale, 1000, ICHAIN_CONTINUE),
    ICHAIN_F32(uncullZoneDownward, 800, ICHAIN_STOP),
};

void BgDodoago_Init(Actor* thisx, PlayState* play) {
    BgDodoago* this = (BgDodoago*)thisx;
    s32 pad;
    CollisionHeader* colHeader = NULL;

    Actor_ProcessInitChain(&this->dyna.actor, sInitChain);
    DynaPolyActor_Init(&this->dyna, 0);
    CollisionHeader_GetVirtual(&gDodongoLowerJawCol, &colHeader);
    this->dyna.bgId = DynaPoly_SetBgActor(play, &play->colCtx.dyna, &this->dyna.actor, colHeader);
    ActorShape_Init(&this->dyna.actor.shape, 0.0f, NULL, 0.0f);

    if (Flags_GetSwitch(play, PARAMS_GET_U(this->dyna.actor.params, 0, 6))) {
        BgDodoago_SetupAction(this, BgDodoago_DoNothing);
        this->dyna.actor.shape.rot.x = 0x1333;
        play->roomCtx.drawParams[BGDODOAGO_EYE_LEFT] = play->roomCtx.drawParams[BGDODOAGO_EYE_RIGHT] = 255;
        return;
    }

    Collider_InitCylinder(play, &this->colliderMain);
    Collider_InitCylinder(play, &this->colliderLeft);
    Collider_InitCylinder(play, &this->colliderRight);
    Collider_SetCylinder(play, &this->colliderMain, &this->dyna.actor, &sColCylinderInitMain);
    Collider_SetCylinder(play, &this->colliderLeft, &this->dyna.actor, &sColCylinderInitLeftRight);
    Collider_SetCylinder(play, &this->colliderRight, &this->dyna.actor, &sColCylinderInitLeftRight);

    BgDodoago_SetupAction(this, BgDodoago_WaitExplosives);
    sDisableBombCatcher = false;
}

void BgDodoago_Destroy(Actor* thisx, PlayState* play) {
    BgDodoago* this = (BgDodoago*)thisx;

    DynaPoly_DeleteBgActor(play, &play->colCtx.dyna, this->dyna.bgId);
    Collider_DestroyCylinder(play, &this->colliderMain);
    Collider_DestroyCylinder(play, &this->colliderLeft);
    Collider_DestroyCylinder(play, &this->colliderRight);
}

void BgDodoago_WaitExplosives(BgDodoago* this, PlayState* play) {
    Actor* explosive = Actor_GetCollidedExplosive(play, &this->colliderMain.base);

    if (explosive != NULL) {
        this->state =
            (Math_Vec3f_Yaw(&this->dyna.actor.world.pos, &explosive->world.pos) >= this->dyna.actor.shape.rot.y)
                ? BGDODOAGO_EYE_RIGHT
                : BGDODOAGO_EYE_LEFT;

<<<<<<< HEAD
        if (((play->roomCtx.drawParams[BGDODOAGO_EYE_LEFT] == 255) && (this->state == BGDODOAGO_EYE_RIGHT)) ||
            ((play->roomCtx.drawParams[BGDODOAGO_EYE_RIGHT] == 255) && (this->state == BGDODOAGO_EYE_LEFT))) {
            Flags_SetSwitch(play, this->dyna.actor.params & 0x3F);
=======
        if (((play->roomCtx.unk_74[BGDODOAGO_EYE_LEFT] == 255) && (this->state == BGDODOAGO_EYE_RIGHT)) ||
            ((play->roomCtx.unk_74[BGDODOAGO_EYE_RIGHT] == 255) && (this->state == BGDODOAGO_EYE_LEFT))) {
            Flags_SetSwitch(play, PARAMS_GET_U(this->dyna.actor.params, 0, 6));
>>>>>>> 98ba7ad2
            this->state = 0;
            Audio_PlaySfxGeneral(NA_SE_SY_CORRECT_CHIME, &gSfxDefaultPos, 4, &gSfxDefaultFreqAndVolScale,
                                 &gSfxDefaultFreqAndVolScale, &gSfxDefaultReverb);
            BgDodoago_SetupAction(this, BgDodoago_OpenJaw);
            OnePointCutscene_Init(play, 3380, 160, &this->dyna.actor, CAM_ID_MAIN);
        } else if (play->roomCtx.drawParams[this->state] == 0) {
            OnePointCutscene_Init(play, 3065, 40, &this->dyna.actor, CAM_ID_MAIN);
            BgDodoago_SetupAction(this, BgDodoago_LightOneEye);
            Audio_PlaySfxGeneral(NA_SE_SY_CORRECT_CHIME, &gSfxDefaultPos, 4, &gSfxDefaultFreqAndVolScale,
                                 &gSfxDefaultFreqAndVolScale, &gSfxDefaultReverb);
        } else {
            OnePointCutscene_Init(play, 3065, 20, &this->dyna.actor, CAM_ID_MAIN);
            Audio_PlaySfxGeneral(NA_SE_SY_ERROR, &gSfxDefaultPos, 4, &gSfxDefaultFreqAndVolScale,
                                 &gSfxDefaultFreqAndVolScale, &gSfxDefaultReverb);
            sTimer += 30;
            return;
        }

        // the flag is never set back to false, so this only runs once
        if (!sFirstExplosiveFlag) {
            // this disables the bomb catcher (see BgDodoago_Update) for a few seconds
            this->dyna.actor.parent = explosive;
            sFirstExplosiveFlag = true;
            sTimer = 50;
        }
    } else if (Flags_GetEventChkInf(EVENTCHKINF_B0)) {
        Collider_UpdateCylinder(&this->dyna.actor, &this->colliderMain);
        Collider_UpdateCylinder(&this->dyna.actor, &this->colliderLeft);
        Collider_UpdateCylinder(&this->dyna.actor, &this->colliderRight);

        this->colliderMain.dim.pos.z += 200;

        this->colliderLeft.dim.pos.z += 215;
        this->colliderLeft.dim.pos.x += 90;

        this->colliderRight.dim.pos.z += 215;
        this->colliderRight.dim.pos.x -= 90;

        CollisionCheck_SetAC(play, &play->colChkCtx, &this->colliderMain.base);
        CollisionCheck_SetOC(play, &play->colChkCtx, &this->colliderLeft.base);
        CollisionCheck_SetOC(play, &play->colChkCtx, &this->colliderRight.base);
    }
}

void BgDodoago_OpenJaw(BgDodoago* this, PlayState* play) {
    Vec3f pos;
    Vec3f dustOffsets[] = {
        { 0.0f, -200.0f, 430.0f },   { 20.0f, -200.0f, 420.0f }, { -20.0f, -200.0f, 420.0f },
        { 40.0, -200.0f, 380.0f },   { -40.0, -200.0f, 380.0f }, { 50.0, -200.0f, 350.0f },
        { -50.0f, -200.0f, 350.0f }, { 60.0f, -200.0f, 320.0f }, { -60.0f, -200.0f, 320.0f },
        { 70.0f, -200.0f, 290.0f },  { -70.0, -200.0f, 290.0f },
    };
    s32 i;

    // make both eyes red (one already is)
    if (play->roomCtx.drawParams[BGDODOAGO_EYE_LEFT] < 255) {
        play->roomCtx.drawParams[BGDODOAGO_EYE_LEFT] += 5;
    }
    if (play->roomCtx.drawParams[BGDODOAGO_EYE_RIGHT] < 255) {
        play->roomCtx.drawParams[BGDODOAGO_EYE_RIGHT] += 5;
    }

    if (play->roomCtx.drawParams[BGDODOAGO_EYE_LEFT] != 255 || play->roomCtx.drawParams[BGDODOAGO_EYE_RIGHT] != 255) {
        sTimer--;
        return;
    }

    if (sTimer == 108) {
        for (i = ARRAY_COUNT(dustOffsets) - 1; i >= 0; i--) {
            pos.x = dustOffsets[i].x + this->dyna.actor.world.pos.x;
            pos.y = dustOffsets[i].y + this->dyna.actor.world.pos.y;
            pos.z = dustOffsets[i].z + this->dyna.actor.world.pos.z;
            func_80033480(play, &pos, 2.0f, 3, 200, 75, 1);
        }
    }

    pos.x = this->dyna.actor.world.pos.x + 200.0f;
    pos.y = this->dyna.actor.world.pos.y - 20.0f;
    pos.z = this->dyna.actor.world.pos.z + 100.0f;
    BgDodoago_SpawnSparkles(&pos, play);

    pos.x = this->dyna.actor.world.pos.x - 200.0f;
    pos.y = this->dyna.actor.world.pos.y - 20.0f;
    pos.z = this->dyna.actor.world.pos.z + 100.0f;
    BgDodoago_SpawnSparkles(&pos, play);

    Math_StepToS(&this->state, 100, 3);
    Rumble_Request(500.0f, 120, 20, 10);

    if (Math_SmoothStepToS(&this->dyna.actor.shape.rot.x, 0x1333, 110 - this->state, 0x3E8, 0x32) == 0) {
        BgDodoago_SetupAction(this, BgDodoago_DoNothing);
        Audio_PlaySfxGeneral(NA_SE_EV_STONE_BOUND, &this->dyna.actor.projectedPos, 4, &gSfxDefaultFreqAndVolScale,
                             &gSfxDefaultFreqAndVolScale, &gSfxDefaultReverb);
    } else {
        Audio_PlaySfxGeneral(NA_SE_EV_STONE_STATUE_OPEN - SFX_FLAG, &this->dyna.actor.projectedPos, 4,
                             &gSfxDefaultFreqAndVolScale, &gSfxDefaultFreqAndVolScale, &gSfxDefaultReverb);
    }
}

void BgDodoago_DoNothing(BgDodoago* this, PlayState* play) {
}

void BgDodoago_LightOneEye(BgDodoago* this, PlayState* play) {
    play->roomCtx.drawParams[this->state] += 5;

    if (play->roomCtx.drawParams[this->state] == 255) {
        BgDodoago_SetupAction(this, BgDodoago_WaitExplosives);
    }
}

void BgDodoago_Update(Actor* thisx, PlayState* play) {
    BgDodoago* this = (BgDodoago*)thisx;
    Actor* actor;
    EnBom* bomb;

    if (this->dyna.actor.parent == NULL) {
        // this is a "bomb catcher", it kills the XZ speed and sets the timer for bombs that are dropped through the
        // holes in the bridge above the skull
        if ((this->colliderLeft.base.ocFlags1 & OC1_HIT) || (this->colliderRight.base.ocFlags1 & OC1_HIT)) {

            if (this->colliderLeft.base.ocFlags1 & OC1_HIT) {
                actor = this->colliderLeft.base.oc;
            } else {
                actor = this->colliderRight.base.oc;
            }
            this->colliderLeft.base.ocFlags1 &= ~OC1_HIT;
            this->colliderRight.base.ocFlags1 &= ~OC1_HIT;

            if (actor->category == ACTORCAT_EXPLOSIVE && actor->id == ACTOR_EN_BOM && actor->params == 0) {
                bomb = (EnBom*)actor;
                // disable the bomb catcher for a few seconds
                this->dyna.actor.parent = &bomb->actor;
                bomb->timer = 50;
                bomb->actor.speed = 0.0f;
                sTimer = 0;
            }
        }
    } else {
        sTimer++;
        Flags_GetSwitch(play, PARAMS_GET_U(this->dyna.actor.params, 0, 6));
        if (!sDisableBombCatcher && sTimer > 140) {
            if (Flags_GetSwitch(play, PARAMS_GET_U(this->dyna.actor.params, 0, 6))) {
                // this prevents clearing the actor's parent pointer, effectively disabling the bomb catcher
                sDisableBombCatcher++;
            } else {
                this->dyna.actor.parent = NULL;
            }
        }
    }
    this->actionFunc(this, play);
}

void BgDodoago_Draw(Actor* thisx, PlayState* play) {
    OPEN_DISPS(play->state.gfxCtx, "../z_bg_dodoago.c", 672);

    if (Flags_GetEventChkInf(EVENTCHKINF_B0)) {
        Gfx_SetupDL_25Opa(play->state.gfxCtx);
        gSPMatrix(POLY_OPA_DISP++, MATRIX_NEW(play->state.gfxCtx, "../z_bg_dodoago.c", 677),
                  G_MTX_NOPUSH | G_MTX_LOAD | G_MTX_MODELVIEW);
        gSPDisplayList(POLY_OPA_DISP++, gDodongoLowerJawDL);
    }

    CLOSE_DISPS(play->state.gfxCtx, "../z_bg_dodoago.c", 681);
}<|MERGE_RESOLUTION|>--- conflicted
+++ resolved
@@ -154,15 +154,9 @@
                 ? BGDODOAGO_EYE_RIGHT
                 : BGDODOAGO_EYE_LEFT;
 
-<<<<<<< HEAD
         if (((play->roomCtx.drawParams[BGDODOAGO_EYE_LEFT] == 255) && (this->state == BGDODOAGO_EYE_RIGHT)) ||
             ((play->roomCtx.drawParams[BGDODOAGO_EYE_RIGHT] == 255) && (this->state == BGDODOAGO_EYE_LEFT))) {
-            Flags_SetSwitch(play, this->dyna.actor.params & 0x3F);
-=======
-        if (((play->roomCtx.unk_74[BGDODOAGO_EYE_LEFT] == 255) && (this->state == BGDODOAGO_EYE_RIGHT)) ||
-            ((play->roomCtx.unk_74[BGDODOAGO_EYE_RIGHT] == 255) && (this->state == BGDODOAGO_EYE_LEFT))) {
             Flags_SetSwitch(play, PARAMS_GET_U(this->dyna.actor.params, 0, 6));
->>>>>>> 98ba7ad2
             this->state = 0;
             Audio_PlaySfxGeneral(NA_SE_SY_CORRECT_CHIME, &gSfxDefaultPos, 4, &gSfxDefaultFreqAndVolScale,
                                  &gSfxDefaultFreqAndVolScale, &gSfxDefaultReverb);
