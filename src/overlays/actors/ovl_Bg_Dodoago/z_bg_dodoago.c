--- conflicted
+++ resolved
@@ -241,11 +241,7 @@
     BgDodoago* this = THIS;
     EnBom* bomb;
 
-<<<<<<< HEAD
-    if (this->dyna.actor.attachedA == NULL) {
-=======
     if (this->dyna.actor.parent == NULL) {
->>>>>>> b8da64ee
         if ((s32)(this->colliders[1].base.maskA & 2) || (this->colliders[2].base.maskA & 2)) {
 
             if ((s32)(this->colliders[1].base.maskA & 2)) {
