--- conflicted
+++ resolved
@@ -274,16 +274,10 @@
             } else {
                 bomb = (EnBom*)this->colliders[2].base.oc;
             }
-<<<<<<< HEAD
-            this->colliders[1].base.maskA &= ~2;
-            this->colliders[2].base.maskA &= ~2;
-            if (bomb->actor.category == ACTORCAT_EXPLOSIVES && bomb->actor.id == ACTOR_EN_BOM &&
-                bomb->actor.params == 0) {
-=======
             this->colliders[1].base.ocFlags1 &= ~OC1_HIT;
             this->colliders[2].base.ocFlags1 &= ~OC1_HIT;
-            if (bomb->actor.type == ACTORTYPE_EXPLOSIVES && bomb->actor.id == ACTOR_EN_BOM && bomb->actor.params == 0) {
->>>>>>> 20206fba
+            if (bomb->actor.category == ACTORCAT_EXPLOSIVE && bomb->actor.id == ACTOR_EN_BOM &&
+                bomb->actor.params == 0) {
                 this->dyna.actor.parent = &bomb->actor;
                 bomb->timer = 50;
                 bomb->actor.speedXZ = 0.0f;
