--- conflicted
+++ resolved
@@ -159,19 +159,11 @@
             Flags_SetSwitch(globalCtx, this->dyna.actor.params & 0x3F);
             this->state = 0;
             Audio_PlaySoundGeneral(NA_SE_SY_CORRECT_CHIME, &D_801333D4, 4, &D_801333E0, &D_801333E0, &D_801333E8);
-<<<<<<< HEAD
-            BgDodoago_SetupAction(this, func_80871FB8);
+            BgDodoago_SetupAction(this, BgDodoago_OpenJaw);
             OnePointCutscene_Init(globalCtx, 3380, 160, &this->dyna.actor, CAM_ID_MAIN);
-        } else if (globalCtx->roomCtx.unk_74[this->unk_164] == 0) {
+        } else if (globalCtx->roomCtx.unk_74[this->state] == 0) {
             OnePointCutscene_Init(globalCtx, 3065, 40, &this->dyna.actor, CAM_ID_MAIN);
-            BgDodoago_SetupAction(this, func_80872288);
-=======
-            BgDodoago_SetupAction(this, BgDodoago_OpenJaw);
-            OnePointCutscene_Init(globalCtx, 3380, 160, &this->dyna.actor, MAIN_CAM);
-        } else if (globalCtx->roomCtx.unk_74[this->state] == 0) {
-            OnePointCutscene_Init(globalCtx, 3065, 40, &this->dyna.actor, MAIN_CAM);
             BgDodoago_SetupAction(this, BgDodoago_LightOneEye);
->>>>>>> 67f6b50d
             Audio_PlaySoundGeneral(NA_SE_SY_CORRECT_CHIME, &D_801333D4, 4, &D_801333E0, &D_801333E0, &D_801333E8);
         } else {
             OnePointCutscene_Init(globalCtx, 3065, 20, &this->dyna.actor, CAM_ID_MAIN);
