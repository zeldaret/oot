--- conflicted
+++ resolved
@@ -121,22 +121,18 @@
     if (Flags_GetSwitch(globalCtx, (this->dyna.actor.params & 0x3F))) {
         BgDodoago_SetupAction(this, BgDodoago_DoNothing);
         this->dyna.actor.shape.rot.x = 0x1333;
-<<<<<<< HEAD
-        globalCtx->unk_11D30[0] = globalCtx->unk_11D30[1] = 0xFF;
-    } else {
-        Collider_InitCylinder(globalCtx, &this->colliders[0]);
-        Collider_InitCylinder(globalCtx, &this->colliders[1]);
-        Collider_InitCylinder(globalCtx, &this->colliders[2]);
-        Collider_SetCylinder(globalCtx, &this->colliders[0], &this->dyna.actor, &sColCylinderInit0);
-        Collider_SetCylinder(globalCtx, &this->colliders[1], &this->dyna.actor, &sColCylinderInit1);
-        Collider_SetCylinder(globalCtx, &this->colliders[2], &this->dyna.actor, &sColCylinderInit1);
-        BgDodoago_SetupAction(this, func_80871CF4);
-        D_808727C0[0] = 0;
-=======
         globalCtx->roomCtx.unk_74[0] = globalCtx->roomCtx.unk_74[1] = 0xFF;
         return;
->>>>>>> bb39f7a9
-    }
+    }
+
+    Collider_InitCylinder(globalCtx, &this->colliders[0]);
+    Collider_InitCylinder(globalCtx, &this->colliders[1]);
+    Collider_InitCylinder(globalCtx, &this->colliders[2]);
+    Collider_SetCylinder(globalCtx, &this->colliders[0], &this->dyna.actor, &sColCylinderInit0);
+    Collider_SetCylinder(globalCtx, &this->colliders[1], &this->dyna.actor, &sColCylinderInit1);
+    Collider_SetCylinder(globalCtx, &this->colliders[2], &this->dyna.actor, &sColCylinderInit1);
+    BgDodoago_SetupAction(this, func_80871CF4);
+    D_808727C0[0] = 0;
 }
 
 void BgDodoago_Destroy(Actor* thisx, GlobalContext* globalCtx) {
