/*
 * File: z_en_stream.c
 * Overlay: ovl_En_Stream
 * Description: Water Vortex
 */

#include "z_en_stream.h"
#include "objects/object_stream/object_stream.h"

#define FLAGS ACTOR_FLAG_4

void EnStream_Init(Actor* thisx, GlobalContext* globalCtx);
void EnStream_Destroy(Actor* thisx, GlobalContext* globalCtx);
void EnStream_Update(Actor* thisx, GlobalContext* globalCtx);
void EnStream_Draw(Actor* thisx, GlobalContext* globalCtx);
void EnStream_WaitForPlayer(EnStream* this, GlobalContext* globalCtx);

const ActorInit En_Stream_InitVars = {
    ACTOR_EN_STREAM,
    ACTORCAT_BG,
    FLAGS,
    OBJECT_STREAM,
    sizeof(EnStream),
    (ActorFunc)EnStream_Init,
    (ActorFunc)EnStream_Destroy,
    (ActorFunc)EnStream_Update,
    (ActorFunc)EnStream_Draw,
};

static InitChainEntry sInitChain[] = {
    ICHAIN_VEC3F_DIV1000(scale, 20, ICHAIN_STOP),
};

void EnStream_SetupAction(EnStream* this, EnStreamActionFunc actionFunc) {
    this->actionFunc = actionFunc;
}

void EnStream_Init(Actor* thisx, GlobalContext* globalCtx) {
    EnStream* this = (EnStream*)thisx;

    this->unk_150 = thisx->params & 0xFF;
    Actor_ProcessInitChain(thisx, sInitChain);
    if ((this->unk_150 != 0) && (this->unk_150 == 1)) {
        thisx->scale.y = 0.01f;
    }
    EnStream_SetupAction(this, EnStream_WaitForPlayer);
}

void EnStream_Destroy(Actor* thisx, GlobalContext* globalCtx) {
}

// Checks if the player is in range of the vortex
s32 func_80B0B81C(Vec3f* vortexPosRot, Vec3f* playerPosRot, Vec3f* posDifference, f32 vortexYScale) {
    s32 ret = 0;
    f32 smallConstant = 28.0f;
    f32 upperBounds = 160 * vortexYScale * 50.0f;
    f32 lowerBounds = 0 * vortexYScale * 50.0f;
    f32 xzDist;
    f32 range;

    posDifference->x = playerPosRot->x - vortexPosRot->x;
    posDifference->y = playerPosRot->y - vortexPosRot->y;
    posDifference->z = playerPosRot->z - vortexPosRot->z;
    xzDist = sqrtf(SQ(posDifference->x) + SQ(posDifference->z));

    if (lowerBounds <= posDifference->y && posDifference->y <= upperBounds) {
        posDifference->y -= lowerBounds;

        range = ((75.0f - smallConstant) * (posDifference->y / (upperBounds - lowerBounds))) + 28.0f;
        if (xzDist <= range) {
            ret = 1;
        }
    }

    if ((posDifference->y <= lowerBounds) && (xzDist <= 28.0f)) {
        ret = 2;
    }

    return ret;
}

void EnStream_SuckPlayer(EnStream* this, GlobalContext* globalCtx) {
    Player* player = GET_PLAYER(globalCtx);
    s32 pad48;
    Vec3f posDifference;
    f32 xzDist;
    f32 yDistWithOffset;
    s32 pad30;
    s32 pad2C;

    if (func_80B0B81C(&this->actor.world.pos, &player->actor.world.pos, &posDifference, this->actor.scale.y) != 0) {
        xzDist = sqrtf(SQ(posDifference.x) + SQ(posDifference.z));
        yDistWithOffset = player->actor.world.pos.y - (this->actor.world.pos.y - 90.0f);
<<<<<<< HEAD
        player->windDirection = RAD_TO_BINANG(Math_FAtan2F(-posDifference.x, -posDifference.z));
=======
        player->pushedYaw = RADF_TO_BINANG(Math_FAtan2F(-posDifference.x, -posDifference.z));
>>>>>>> b9b40805
        if (xzDist > 3.0f) {
            Math_SmoothStepToF(&player->pushedSpeed, 3.0f, 0.5f, xzDist, 0.0f);
        } else {
            player->pushedSpeed = 0.0f;
            Math_SmoothStepToF(&player->actor.world.pos.x, this->actor.world.pos.x, 0.5f, 3.0f, 0.0f);
            Math_SmoothStepToF(&player->actor.world.pos.z, this->actor.world.pos.z, 0.5f, 3.0f, 0.0f);
        }
        if (yDistWithOffset > 0.0f) {
            Math_SmoothStepToF(&player->actor.velocity.y, -3.0f, 0.7f, yDistWithOffset, 0.0f);
            if (posDifference.y < -70.0f) {
                player->stateFlags2 |= PLAYER_STATE2_31;
            }
        }
    } else {
        EnStream_SetupAction(this, EnStream_WaitForPlayer);
    }
}

void EnStream_WaitForPlayer(EnStream* this, GlobalContext* globalCtx) {
    Player* player = GET_PLAYER(globalCtx);
    s16 pad;
    Vec3f temp;

    if (func_80B0B81C(&this->actor.world.pos, &player->actor.world.pos, &temp, this->actor.scale.y) != 0) {
        EnStream_SetupAction(this, EnStream_SuckPlayer);
    }
}

void EnStream_Update(Actor* thisx, GlobalContext* globalCtx) {
    EnStream* this = (EnStream*)thisx;

    this->actionFunc(this, globalCtx);
    func_8002F948(thisx, NA_SE_EV_WHIRLPOOL - SFX_FLAG);
}

void EnStream_Draw(Actor* thisx, GlobalContext* globalCtx) {
    u32 multipliedFrames;
    u32 frames = globalCtx->gameplayFrames;

    OPEN_DISPS(globalCtx->state.gfxCtx, "../z_en_stream.c", 295);
    func_80093D84(globalCtx->state.gfxCtx);
    gSPMatrix(POLY_XLU_DISP++, Matrix_NewMtx(globalCtx->state.gfxCtx, "../z_en_stream.c", 299),
              G_MTX_NOPUSH | G_MTX_LOAD | G_MTX_MODELVIEW);
    multipliedFrames = frames * 20;
    gSPSegment(POLY_XLU_DISP++, 0x08,
               Gfx_TwoTexScroll(globalCtx->state.gfxCtx, 0, frames * 30, -multipliedFrames, 0x40, 0x40, 1,
                                multipliedFrames, -multipliedFrames, 0x40, 0x40));
    gSPDisplayList(POLY_XLU_DISP++, object_stream_DL_000950);
    CLOSE_DISPS(globalCtx->state.gfxCtx, "../z_en_stream.c", 310);
}<|MERGE_RESOLUTION|>--- conflicted
+++ resolved
@@ -91,11 +91,7 @@
     if (func_80B0B81C(&this->actor.world.pos, &player->actor.world.pos, &posDifference, this->actor.scale.y) != 0) {
         xzDist = sqrtf(SQ(posDifference.x) + SQ(posDifference.z));
         yDistWithOffset = player->actor.world.pos.y - (this->actor.world.pos.y - 90.0f);
-<<<<<<< HEAD
-        player->windDirection = RAD_TO_BINANG(Math_FAtan2F(-posDifference.x, -posDifference.z));
-=======
-        player->pushedYaw = RADF_TO_BINANG(Math_FAtan2F(-posDifference.x, -posDifference.z));
->>>>>>> b9b40805
+        player->pushedYaw = RAD_TO_BINANG(Math_FAtan2F(-posDifference.x, -posDifference.z));
         if (xzDist > 3.0f) {
             Math_SmoothStepToF(&player->pushedSpeed, 3.0f, 0.5f, xzDist, 0.0f);
         } else {
