--- conflicted
+++ resolved
@@ -164,17 +164,6 @@
     if (gSaveContext.linkAge == 1) {
         return 0;
     }
-<<<<<<< HEAD
-    if ((!(gSaveContext.eventChkInf[1] & 0x100)) && (globalCtx->sceneNum == 0x36) && (gSaveContext.nightFlag == 0) &&
-        (this->actor.shape.rot.z == 5)) {
-        return 1;
-    }
-    if ((!(gSaveContext.eventChkInf[1] & 0x100)) && (globalCtx->sceneNum == 0x63) && (gSaveContext.nightFlag == 1) &&
-        (this->actor.shape.rot.z == 6)) {
-        return 2;
-    }
-    if ((!(gSaveContext.eventChkInf[1] & 0x100)) || (globalCtx->sceneNum != 0x63)) {
-=======
     if ((!(gSaveContext.eventChkInf[1] & 0x100)) && (globalCtx->sceneNum == SCENE_MALON_STABLE) &&
         (gSaveContext.nightFlag == 0) && (this->actor.shape.rot.z == 5)) {
         return 1;
@@ -184,7 +173,6 @@
         return 2;
     }
     if ((!(gSaveContext.eventChkInf[1] & 0x100)) || (globalCtx->sceneNum != SCENE_SPOT20)) {
->>>>>>> 9ff680f1
         return 0;
     }
     if ((this->actor.shape.rot.z == 7) && (gSaveContext.nightFlag == 0)) {
@@ -410,11 +398,7 @@
 
     Graph_OpenDisps(dispRefs, globalCtx->state.gfxCtx, "../z_en_ma2.c", 955);
     camera = globalCtx->cameraPtrs[globalCtx->activeCamera];
-<<<<<<< HEAD
-    someFloat = Math_Vec3f_DistXZ(&this->actor.posRot.pos, &camera->unk_5C);
-=======
     someFloat = Math_Vec3f_DistXZ(&this->actor.posRot.pos, &camera->eye);
->>>>>>> 9ff680f1
     func_800F6268(someFloat, 0x2F);
     func_80093D18(globalCtx->state.gfxCtx);
 
