--- conflicted
+++ resolved
@@ -118,11 +118,7 @@
     Player* player = PLAYER;
     s16 phi_a3;
 
-<<<<<<< HEAD
-    if ((this->npcInfo.talkState == 0) && (this->skelAnime.animation == &D_06009EE0)) {
-=======
-    if ((this->unk_1E0.unk_00 == 0) && (this->skelAnime.animation == &object_ma2_Anim_009EE0)) {
->>>>>>> e53081df
+    if ((this->npcInfo.talkState == 0) && (this->skelAnime.animation == &object_ma2_Anim_009EE0)) {
         phi_a3 = 1;
     } else {
         phi_a3 = 0;
@@ -191,13 +187,8 @@
 }
 
 void func_80AA1DB4(EnMa2* this, GlobalContext* globalCtx) {
-<<<<<<< HEAD
-    if (this->skelAnime.animation == &D_06009EE0) {
+    if (this->skelAnime.animation == &object_ma2_Anim_009EE0) {
         if (this->npcInfo.talkState == 0) {
-=======
-    if (this->skelAnime.animation == &object_ma2_Anim_009EE0) {
-        if (this->unk_1E0.unk_00 == 0) {
->>>>>>> e53081df
             if (this->unk_20A != 0) {
                 func_800F6584(0);
                 this->unk_20A = 0;
