--- conflicted
+++ resolved
@@ -62,7 +62,6 @@
     { &gMalonAdultSingAnim, 1.0f, ANIMMODE_LOOP, -10.0f },
 };
 
-<<<<<<< HEAD
 static Vec3f D_80AA28A8 = { 900.0f, 0.0f, 0.0f };
 
 static void* sMouthTextures[] = {
@@ -76,12 +75,6 @@
     gMalonAdultEyeHalfTex,
     gMalonAdultEyeClosedTex,
 };
-=======
-extern Gfx D_06005420[];
-extern FlexSkeletonHeader D_06008D90;
-extern AnimationHeader D_060093BC;
-extern AnimationHeader D_06009EE0;
->>>>>>> 17c79a8f
 
 u16 func_80AA19A0(GlobalContext* globalCtx, Actor* thisx) {
     u16 faceReaction = Text_GetFaceReaction(globalCtx, 23);
