/*
 * File: z_bg_jya_kanaami.c
<<<<<<< HEAD
 * Overlay: Bg_Jya_Kanaami
 * Description: Climbable Metal Grating
=======
 * Overlay: ovl_Bg_Jya_Kanaami
 * Description: Climbable grating/bridge (Spirit Temple)
>>>>>>> 088e8c09
 */

#include "z_bg_jya_kanaami.h"
#include "objects/object_jya_obj/object_jya_obj.h"

#define FLAGS 0x00000000

#define THIS ((BgJyaKanaami*)thisx)

void BgJyaKanaami_Init(Actor* thisx, GlobalContext* globalCtx);
void BgJyaKanaami_Destroy(Actor* thisx, GlobalContext* globalCtx);
void BgJyaKanaami_Update(Actor* thisx, GlobalContext* globalCtx);
void BgJyaKanaami_Draw(Actor* thisx, GlobalContext* globalCtx);

void func_80899880(BgJyaKanaami* this);
void func_80899894(BgJyaKanaami* this, GlobalContext* globalCtx);
void func_8089993C(BgJyaKanaami* this);
void func_80899950(BgJyaKanaami* this, GlobalContext* globalCtx);
void func_80899A08(BgJyaKanaami* this);

const ActorInit Bg_Jya_Kanaami_InitVars = {
    ACTOR_BG_JYA_KANAAMI,
    ACTORCAT_BG,
    FLAGS,
    OBJECT_JYA_OBJ,
    sizeof(BgJyaKanaami),
    (ActorFunc)BgJyaKanaami_Init,
    (ActorFunc)BgJyaKanaami_Destroy,
    (ActorFunc)BgJyaKanaami_Update,
    (ActorFunc)BgJyaKanaami_Draw,
};

static InitChainEntry sInitChain[] = {
    ICHAIN_VEC3F_DIV1000(scale, 100, ICHAIN_CONTINUE),
    ICHAIN_F32(uncullZoneForward, 1000, ICHAIN_CONTINUE),
    ICHAIN_F32(uncullZoneScale, 700, ICHAIN_CONTINUE),
    ICHAIN_F32(uncullZoneDownward, 1000, ICHAIN_STOP),
};

void BgJyaKanaami_InitDynaPoly(BgJyaKanaami* this, GlobalContext* globalCtx, CollisionHeader* collision,
                               DynaPolyMoveFlag flag) {
    s32 pad;
    CollisionHeader* colHeader = NULL;
    s32 pad2;

    DynaPolyActor_Init(&this->dyna, flag);
    CollisionHeader_GetVirtual(collision, &colHeader);
    this->dyna.bgId = DynaPoly_SetBgActor(globalCtx, &globalCtx->colCtx.dyna, &this->dyna.actor, colHeader);
    if (this->dyna.bgId == BG_ACTOR_MAX) {
        osSyncPrintf("Warning : move BG 登録失敗(%s %d)(name %d)(arg_data 0x%04x)\n", "../z_bg_jya_kanaami.c", 145,
                     this->dyna.actor.id, this->dyna.actor.params);
    }
}

void BgJyaKanaami_Init(Actor* thisx, GlobalContext* globalCtx) {
    BgJyaKanaami* this = THIS;

<<<<<<< HEAD
    BgJyaKanaami_InitDynaPoly(this, globalCtx, &gKanaamiCol, DPM_UNK);
=======
    func_80899740(this, globalCtx, &D_0600F208, 0);
>>>>>>> 088e8c09
    Actor_ProcessInitChain(&this->dyna.actor, sInitChain);
    if (Flags_GetSwitch(globalCtx, this->dyna.actor.params & 0x3F)) {
        func_80899A08(this);
    } else {
        func_80899880(this);
    }
    osSyncPrintf("(jya 金網)(arg_data 0x%04x)\n", this->dyna.actor.params);
}

void BgJyaKanaami_Destroy(Actor* thisx, GlobalContext* globalCtx) {
    BgJyaKanaami* this = THIS;

    DynaPoly_DeleteBgActor(globalCtx, &globalCtx->colCtx.dyna, this->dyna.bgId);
}

void func_80899880(BgJyaKanaami* this) {
    this->actionFunc = func_80899894;
    this->unk_16A = 0;
}

void func_80899894(BgJyaKanaami* this, GlobalContext* globalCtx) {
    if (Flags_GetSwitch(globalCtx, this->dyna.actor.params & 0x3F) || this->unk_16A > 0) {
        if (this->dyna.actor.world.pos.x > -1000.0f && this->unk_16A == 0) {
            func_800800F8(globalCtx, 0xD7A, -0x63, &this->dyna.actor, 0);
        }
        this->unk_16A += 1;
        if (this->unk_16A >= 0xA) {
            func_8089993C(this);
        }
    }
}

void func_8089993C(BgJyaKanaami* this) {
    this->actionFunc = func_80899950;
    this->unk_168 = 0;
}

void func_80899950(BgJyaKanaami* this, GlobalContext* globalCtx) {
    s32 pad[2];
<<<<<<< HEAD
    s32 quakeId;
=======
    s32 var;
>>>>>>> 088e8c09

    this->unk_168 += 0x20;
    if (Math_ScaledStepToS(&this->dyna.actor.world.rot.x, 0x4000, this->unk_168)) {
        func_80899A08(this);
        Audio_PlayActorSound2(&this->dyna.actor, NA_SE_EV_TRAP_BOUND);
<<<<<<< HEAD
        quakeId = Quake_Add(ACTIVE_CAM, 3);
        Quake_SetSpeed(quakeId, 25000);
        Quake_SetQuakeValues(quakeId, 2, 0, 0, 0);
        Quake_SetCountdown(quakeId, 16);
=======
        var = Quake_Add(ACTIVE_CAM, 3);
        Quake_SetSpeed(var, 25000);
        Quake_SetQuakeValues(var, 2, 0, 0, 0);
        Quake_SetCountdown(var, 0x10);
>>>>>>> 088e8c09
    }
}

void func_80899A08(BgJyaKanaami* this) {
    this->actionFunc = 0;
    this->dyna.actor.world.rot.x = 0x4000;
}

void BgJyaKanaami_Update(Actor* thisx, GlobalContext* globalCtx) {
    BgJyaKanaami* this = THIS;

    if (this->actionFunc != NULL) {
        this->actionFunc(this, globalCtx);
    }
    this->dyna.actor.shape.rot.x = this->dyna.actor.world.rot.x;
}

void BgJyaKanaami_Draw(Actor* thisx, GlobalContext* globalCtx) {
    Gfx_DrawDListOpa(globalCtx, gKanaamiDlist);
}<|MERGE_RESOLUTION|>--- conflicted
+++ resolved
@@ -1,12 +1,7 @@
 /*
  * File: z_bg_jya_kanaami.c
-<<<<<<< HEAD
- * Overlay: Bg_Jya_Kanaami
- * Description: Climbable Metal Grating
-=======
  * Overlay: ovl_Bg_Jya_Kanaami
  * Description: Climbable grating/bridge (Spirit Temple)
->>>>>>> 088e8c09
  */
 
 #include "z_bg_jya_kanaami.h"
@@ -64,11 +59,7 @@
 void BgJyaKanaami_Init(Actor* thisx, GlobalContext* globalCtx) {
     BgJyaKanaami* this = THIS;
 
-<<<<<<< HEAD
     BgJyaKanaami_InitDynaPoly(this, globalCtx, &gKanaamiCol, DPM_UNK);
-=======
-    func_80899740(this, globalCtx, &D_0600F208, 0);
->>>>>>> 088e8c09
     Actor_ProcessInitChain(&this->dyna.actor, sInitChain);
     if (Flags_GetSwitch(globalCtx, this->dyna.actor.params & 0x3F)) {
         func_80899A08(this);
@@ -108,27 +99,16 @@
 
 void func_80899950(BgJyaKanaami* this, GlobalContext* globalCtx) {
     s32 pad[2];
-<<<<<<< HEAD
     s32 quakeId;
-=======
-    s32 var;
->>>>>>> 088e8c09
 
     this->unk_168 += 0x20;
     if (Math_ScaledStepToS(&this->dyna.actor.world.rot.x, 0x4000, this->unk_168)) {
         func_80899A08(this);
         Audio_PlayActorSound2(&this->dyna.actor, NA_SE_EV_TRAP_BOUND);
-<<<<<<< HEAD
         quakeId = Quake_Add(ACTIVE_CAM, 3);
         Quake_SetSpeed(quakeId, 25000);
         Quake_SetQuakeValues(quakeId, 2, 0, 0, 0);
         Quake_SetCountdown(quakeId, 16);
-=======
-        var = Quake_Add(ACTIVE_CAM, 3);
-        Quake_SetSpeed(var, 25000);
-        Quake_SetQuakeValues(var, 2, 0, 0, 0);
-        Quake_SetCountdown(var, 0x10);
->>>>>>> 088e8c09
     }
 }
 
