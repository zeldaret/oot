/*
 * File: z_bg_jya_kanaami.c
 * Overlay: ovl_Bg_Jya_Kanaami
 * Description: Climbable grating/bridge (Spirit Temple)
 */

#include "z_bg_jya_kanaami.h"
#include "assets/objects/object_jya_obj/object_jya_obj.h"
#include "quake.h"

#define FLAGS 0

void BgJyaKanaami_Init(Actor* thisx, PlayState* play);
void BgJyaKanaami_Destroy(Actor* thisx, PlayState* play);
void BgJyaKanaami_Update(Actor* thisx, PlayState* play);
void BgJyaKanaami_Draw(Actor* thisx, PlayState* play);

void func_80899880(BgJyaKanaami* this);
void func_80899894(BgJyaKanaami* this, PlayState* play);
void func_8089993C(BgJyaKanaami* this);
void func_80899950(BgJyaKanaami* this, PlayState* play);
void func_80899A08(BgJyaKanaami* this);

ActorInit Bg_Jya_Kanaami_InitVars = {
    ACTOR_BG_JYA_KANAAMI,
    ACTORCAT_BG,
    FLAGS,
    OBJECT_JYA_OBJ,
    sizeof(BgJyaKanaami),
    (ActorFunc)BgJyaKanaami_Init,
    (ActorFunc)BgJyaKanaami_Destroy,
    (ActorFunc)BgJyaKanaami_Update,
    (ActorFunc)BgJyaKanaami_Draw,
};

static InitChainEntry sInitChain[] = {
    ICHAIN_VEC3F_DIV1000(scale, 100, ICHAIN_CONTINUE),
    ICHAIN_F32(uncullZoneForward, 1000, ICHAIN_CONTINUE),
    ICHAIN_F32(uncullZoneScale, 700, ICHAIN_CONTINUE),
    ICHAIN_F32(uncullZoneDownward, 1000, ICHAIN_STOP),
};

void BgJyaKanaami_InitDynaPoly(BgJyaKanaami* this, PlayState* play, CollisionHeader* collision, s32 flag) {
    UNUSED s32 pad1;
    CollisionHeader* colHeader = NULL;
    UNUSED s32 pad2;

    DynaPolyActor_Init(&this->dyna, flag);
    CollisionHeader_GetVirtual(collision, &colHeader);
    this->dyna.bgId = DynaPoly_SetBgActor(play, &play->colCtx.dyna, &this->dyna.actor, colHeader);
    if (this->dyna.bgId == BG_ACTOR_MAX) {
        osSyncPrintf("Warning : move BG 登録失敗(%s %d)(name %d)(arg_data 0x%04x)\n", "../z_bg_jya_kanaami.c", 145,
                     this->dyna.actor.id, this->dyna.actor.params);
    }
}

void BgJyaKanaami_Init(Actor* thisx, PlayState* play) {
    BgJyaKanaami* this = (BgJyaKanaami*)thisx;

    BgJyaKanaami_InitDynaPoly(this, play, &gKanaamiCol, 0);
    Actor_ProcessInitChain(&this->dyna.actor, sInitChain);
    if (Flags_GetSwitch(play, this->dyna.actor.params & 0x3F)) {
        func_80899A08(this);
    } else {
        func_80899880(this);
    }
    osSyncPrintf("(jya 金網)(arg_data 0x%04x)\n", this->dyna.actor.params);
}

void BgJyaKanaami_Destroy(Actor* thisx, PlayState* play) {
    BgJyaKanaami* this = (BgJyaKanaami*)thisx;

    DynaPoly_DeleteBgActor(play, &play->colCtx.dyna, this->dyna.bgId);
}

void func_80899880(BgJyaKanaami* this) {
    this->actionFunc = func_80899894;
    this->unk_16A = 0;
}

void func_80899894(BgJyaKanaami* this, PlayState* play) {
    if (Flags_GetSwitch(play, this->dyna.actor.params & 0x3F) || this->unk_16A > 0) {
        if (this->dyna.actor.world.pos.x > -1000.0f && this->unk_16A == 0) {
            OnePointCutscene_Init(play, 3450, -99, &this->dyna.actor, CAM_ID_MAIN);
        }
        this->unk_16A += 1;
        if (this->unk_16A >= 0xA) {
            func_8089993C(this);
        }
    }
}

void func_8089993C(BgJyaKanaami* this) {
    this->actionFunc = func_80899950;
    this->unk_168 = 0;
}

void func_80899950(BgJyaKanaami* this, PlayState* play) {
<<<<<<< HEAD
    UNUSED s32 pad[2];
    s32 quakeId;
=======
    s32 pad[2];
    s32 quakeIndex;
>>>>>>> 451e855d

    this->unk_168 += 0x20;
    if (Math_ScaledStepToS(&this->dyna.actor.world.rot.x, 0x4000, this->unk_168)) {
        func_80899A08(this);
        Audio_PlayActorSfx2(&this->dyna.actor, NA_SE_EV_TRAP_BOUND);

        quakeIndex = Quake_Request(GET_ACTIVE_CAM(play), QUAKE_TYPE_3);
        Quake_SetSpeed(quakeIndex, 25000);
        Quake_SetPerturbations(quakeIndex, 2, 0, 0, 0);
        Quake_SetDuration(quakeIndex, 16);
    }
}

void func_80899A08(BgJyaKanaami* this) {
    this->actionFunc = NULL;
    this->dyna.actor.world.rot.x = 0x4000;
}

void BgJyaKanaami_Update(Actor* thisx, PlayState* play) {
    BgJyaKanaami* this = (BgJyaKanaami*)thisx;

    if (this->actionFunc != NULL) {
        this->actionFunc(this, play);
    }
    this->dyna.actor.shape.rot.x = this->dyna.actor.world.rot.x;
}

void BgJyaKanaami_Draw(Actor* thisx, PlayState* play) {
    Gfx_DrawDListOpa(play, gKanaamiDL);
}<|MERGE_RESOLUTION|>--- conflicted
+++ resolved
@@ -96,13 +96,8 @@
 }
 
 void func_80899950(BgJyaKanaami* this, PlayState* play) {
-<<<<<<< HEAD
     UNUSED s32 pad[2];
-    s32 quakeId;
-=======
-    s32 pad[2];
     s32 quakeIndex;
->>>>>>> 451e855d
 
     this->unk_168 += 0x20;
     if (Math_ScaledStepToS(&this->dyna.actor.world.rot.x, 0x4000, this->unk_168)) {
