--- conflicted
+++ resolved
@@ -155,13 +155,8 @@
     Actor_UpdateBgCheckInfo(globalCtx, &this->actor, 75.0f, 30.0f, 30.0f, 5);
 }
 
-<<<<<<< HEAD
 s32 DemoSa_UpdateSkelAnime(DemoSa* this) {
-    SkelAnime_Update(&this->skelAnime);
-=======
-s32 DemoSa_FrameUpdateMatrix(DemoSa* this) {
     return SkelAnime_Update(&this->skelAnime);
->>>>>>> 90c841c4
 }
 
 CsCmdActorAction* DemoSa_GetNpcAction(GlobalContext* globalCtx, s32 idx) {
