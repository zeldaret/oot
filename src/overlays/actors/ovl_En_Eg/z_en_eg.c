/*
 * File: z_en_eg.c
 * Overlay: ovl_En_Eg
 * Description: Triggers a void out (used in the tower collapse sequence?)
 */

#include "z_en_eg.h"
#include "vt.h"

#define FLAGS ACTOR_FLAG_4

void EnEg_Init(Actor* thisx, PlayState* play);
void EnEg_Destroy(Actor* thisx, PlayState* play);
void EnEg_Update(Actor* thisx, PlayState* play);
void EnEg_Draw(Actor* thisx, PlayState* play);

void func_809FFDC8(EnEg* this, PlayState* play);

static s32 voided = false;

static EnEgActionFunc sActionFuncs[] = {
    func_809FFDC8,
};

const ActorInit En_Eg_InitVars = {
    ACTOR_EN_EG,
    ACTORCAT_ITEMACTION,
    FLAGS,
    OBJECT_ZL2,
    sizeof(EnEg),
    (ActorFunc)EnEg_Init,
    (ActorFunc)EnEg_Destroy,
    (ActorFunc)EnEg_Update,
    (ActorFunc)EnEg_Draw,
};

void EnEg_PlayVoidOutSFX() {
    func_800788CC(NA_SE_OC_ABYSS);
}

void EnEg_Destroy(Actor* thisx, PlayState* play) {
}

void EnEg_Init(Actor* thisx, PlayState* play) {
    EnEg* this = (EnEg*)thisx;

    this->action = 0;
}

void func_809FFDC8(EnEg* this, PlayState* play) {
    if (!voided && (gSaveContext.timer2Value < 1) && Flags_GetSwitch(play, 0x36) && (kREG(0) == 0)) {
        // Void the player out
        Play_TriggerRespawn(play);
        gSaveContext.respawnFlag = -2;
<<<<<<< HEAD
        AudioSeqCmd_StopSequence(SEQ_PLAYER_BGM_MAIN, 0);
        globalCtx->transitionType = TRANS_TYPE_FADE_BLACK;
=======
        SEQCMD_STOP_SEQUENCE(SEQ_PLAYER_BGM_MAIN, 0);
        play->transitionType = TRANS_TYPE_FADE_BLACK;
>>>>>>> 0a7ee113
        EnEg_PlayVoidOutSFX();
        voided = true;
    }
}

void EnEg_Update(Actor* thisx, PlayState* play) {
    EnEg* this = (EnEg*)thisx;
    s32 action = this->action;

    if (((action < 0) || (0 < action)) || (sActionFuncs[action] == NULL)) {
        // "Main Mode is wrong!!!!!!!!!!!!!!!!!!!!!!!!!"
        osSyncPrintf(VT_FGCOL(RED) "メインモードがおかしい!!!!!!!!!!!!!!!!!!!!!!!!!\n" VT_RST);
    } else {
        sActionFuncs[action](this, play);
    }
}

void EnEg_Draw(Actor* thisx, PlayState* play) {
}<|MERGE_RESOLUTION|>--- conflicted
+++ resolved
@@ -52,13 +52,8 @@
         // Void the player out
         Play_TriggerRespawn(play);
         gSaveContext.respawnFlag = -2;
-<<<<<<< HEAD
-        AudioSeqCmd_StopSequence(SEQ_PLAYER_BGM_MAIN, 0);
-        globalCtx->transitionType = TRANS_TYPE_FADE_BLACK;
-=======
         SEQCMD_STOP_SEQUENCE(SEQ_PLAYER_BGM_MAIN, 0);
         play->transitionType = TRANS_TYPE_FADE_BLACK;
->>>>>>> 0a7ee113
         EnEg_PlayVoidOutSFX();
         voided = true;
     }
