/*
 * File: z_en_kakasi2.c
 * Overlay: ovl_En_Kakasi2
 * Description: Pierre the Scarecrow Spawn
 */

#include "z_en_kakasi2.h"
#include "vt.h"

#define FLAGS 0x0A000031

#define THIS ((EnKakasi2*)thisx)

static ColliderCylinderInit sCylinderInit = {
    {
        COLTYPE_NONE,
        AT_NONE,
        AC_ON | AC_TYPE_PLAYER,
        OC1_ON | OC1_TYPE_ALL,
        OC2_TYPE_2,
        COLSHAPE_CYLINDER,
    },
    {
        ELEMTYPE_UNK0,
        { 0xFFCFFFFF, 0x00, 0x00 },
        { 0xFFCFFFFF, 0x00, 0x00 },
        TOUCH_NONE,
        BUMP_ON | BUMP_HOOKABLE,
        OCELEM_ON,
    },
    { 20, 70, 0, { 0, 0, 0 } },
};

void EnKakasi2_Init(Actor* thisx, GlobalContext* globalCtx);
void EnKakasi2_Destroy(Actor* thisx, GlobalContext* globalCtx);
void EnKakasi2_Update(Actor* thisx, GlobalContext* globalCtx);
void func_80A90948(Actor* thisx, GlobalContext* globalCtx);

void func_80A9062C(EnKakasi2* this, GlobalContext* globalCtx);
void func_80A90264(EnKakasi2* this, GlobalContext* globalCtx);
void func_80A904D8(EnKakasi2* this, GlobalContext* globalCtx);
void func_80A90578(EnKakasi2* this, GlobalContext* globalCtx);
void func_80A906C4(EnKakasi2* this, GlobalContext* globalCtx);

extern FlexSkeletonHeader D_060065B0;
extern AnimationHeader D_06000214;

const ActorInit En_Kakasi2_InitVars = {
    ACTOR_EN_KAKASI2,
    ACTORCAT_PROP,
    FLAGS,
    OBJECT_KA,
    sizeof(EnKakasi2),
    (ActorFunc)EnKakasi2_Init,
    (ActorFunc)EnKakasi2_Destroy,
    (ActorFunc)EnKakasi2_Update,
    NULL,
};

void EnKakasi2_Init(Actor* thisx, GlobalContext* globalCtx) {
    EnKakasi2* this = THIS;
    s32 pad;
    f32 spawnRangeY;
    f32 spawnRangeXZ;

    osSyncPrintf("\n\n");
    // Visit Umeda
    osSyncPrintf(VT_FGCOL(GREEN) "☆☆☆☆☆ 梅田参号見参！ ☆☆☆☆☆ \n" VT_RST);

    this->switchFlag = this->actor.params & 0x3F;
    spawnRangeY = (this->actor.params >> 6) & 0xFF;
    spawnRangeXZ = this->actor.world.rot.z;
    if (this->switchFlag == 0x3F) {
        this->switchFlag = -1;
    }
    this->actor.targetMode = 4;
    this->maxSpawnDistance.x = (spawnRangeY * 40.0f) + 40.0f;
    this->maxSpawnDistance.y = (spawnRangeXZ * 40.0f) + 40.0f;

    // Former? (Argument 0)
    osSyncPrintf(VT_FGCOL(YELLOW) "☆☆☆☆☆ 元？(引数０) ☆☆☆☆ %f\n" VT_RST, spawnRangeY);
    // Former? (Z angle)
    osSyncPrintf(VT_FGCOL(YELLOW) "☆☆☆☆☆ 元？(Ｚアングル) ☆☆ %f\n" VT_RST, spawnRangeXZ);
    // Correction coordinates X
    osSyncPrintf(VT_FGCOL(YELLOW) "☆☆☆☆☆ 補正座標Ｘ ☆☆☆☆☆ %f\n" VT_RST, this->maxSpawnDistance.x);
    // Correction coordinates Y
    osSyncPrintf(VT_FGCOL(YELLOW) "☆☆☆☆☆ 補正座標Ｙ ☆☆☆☆☆ %f\n" VT_RST, this->maxSpawnDistance.y);
    // Correction coordinates Z
    osSyncPrintf(VT_FGCOL(YELLOW) "☆☆☆☆☆ 補正座標Ｚ ☆☆☆☆☆ %f\n" VT_RST, this->maxSpawnDistance.z);
    osSyncPrintf(VT_FGCOL(YELLOW) "☆☆☆☆☆ SAVE       ☆☆☆☆☆ %d\n" VT_RST, this->switchFlag);
    osSyncPrintf("\n\n");

    this->actor.colChkInfo.mass = MASS_IMMOVABLE;
    this->height = 60.0f;
    Actor_SetScale(&this->actor, 0.01f);
    this->actor.flags |= 0x400;
    this->unk_198 = this->actor.shape.rot.y;

    if (this->switchFlag >= 0 && Flags_GetSwitch(globalCtx, this->switchFlag)) {
        this->actor.draw = func_80A90948;
        Collider_InitCylinder(globalCtx, &this->collider);
        Collider_SetCylinder(globalCtx, &this->collider, &this->actor, &sCylinderInit);
        SkelAnime_InitFlex(globalCtx, &this->skelAnime, &D_060065B0, &D_06000214, NULL, NULL, 0);
        this->actionFunc = func_80A9062C;
    } else {
        this->actionFunc = func_80A90264;
        this->actor.shape.yOffset = -8000.0f;
    }
}

void EnKakasi2_Destroy(Actor* thisx, GlobalContext* globalCtx) {
    EnKakasi2* this = THIS;

    Collider_DestroyCylinder(globalCtx, &this->collider);
    //! @bug SkelAnime_Free is not called
}

void func_80A90264(EnKakasi2* this, GlobalContext* globalCtx) {
    Player* player = PLAYER;

    this->unk_194++;

    if ((BREG(1) != 0) && (this->actor.xzDistToPlayer < this->maxSpawnDistance.x) &&
        (fabsf(player->actor.world.pos.y - this->actor.world.pos.y) < this->maxSpawnDistance.y)) {

        this->actor.draw = func_80A90948;
        Collider_InitCylinder(globalCtx, &this->collider);
        Collider_SetCylinder(globalCtx, &this->collider, &this->actor, &sCylinderInit);
        SkelAnime_InitFlex(globalCtx, &this->skelAnime, &D_060065B0, &D_06000214, NULL, NULL, 0);
        OnePointCutscene_Attention(globalCtx, &this->actor);
        this->actor.flags |= 0x8000001;

        func_80078884(NA_SE_SY_CORRECT_CHIME);
        if (this->switchFlag >= 0) {
            Flags_SetSwitch(globalCtx, this->switchFlag);
        }

        osSyncPrintf(VT_FGCOL(GREEN) "☆☆☆☆☆ SAVE 終了 ☆☆☆☆☆ %d\n" VT_RST, this->switchFlag);
        this->actionFunc = func_80A904D8;
    } else if ((this->actor.xzDistToPlayer < this->maxSpawnDistance.x) &&
               (fabsf(player->actor.world.pos.y - this->actor.world.pos.y) < this->maxSpawnDistance.y) &&
               (gSaveContext.eventChkInf[9] & 0x1000)) {

        this->unk_194 = 0;
        if (globalCtx->msgCtx.unk_E3EE == 11) {
            if (this->switchFlag >= 0) {
                Flags_SetSwitch(globalCtx, this->switchFlag);
            }
            osSyncPrintf(VT_FGCOL(GREEN) "☆☆☆☆☆ SAVE 終了 ☆☆☆☆☆ %d\n" VT_RST, this->switchFlag);
            globalCtx->msgCtx.unk_E3EE = 4;
            this->actor.draw = func_80A90948;
            Collider_InitCylinder(globalCtx, &this->collider);
            Collider_SetCylinder(globalCtx, &this->collider, &this->actor, &sCylinderInit);
            SkelAnime_InitFlex(globalCtx, &this->skelAnime, &D_060065B0, &D_06000214, NULL, NULL, 0);
            OnePointCutscene_Attention(globalCtx, &this->actor);
            func_80078884(NA_SE_SY_CORRECT_CHIME);

            this->actor.flags |= 0x8000001;
            this->actionFunc = func_80A904D8;
        }
    }
}

void func_80A904D8(EnKakasi2* this, GlobalContext* globalCtx) {
    f32 frameCount = Animation_GetLastFrame(&D_06000214);

    Animation_Change(&this->skelAnime, &D_06000214, 1.0f, 0.0f, (s16)frameCount, ANIMMODE_LOOP, -10.0f);
    Audio_PlayActorSound2(&this->actor, NA_SE_EV_COME_UP_DEKU_JR);
    this->actionFunc = func_80A90578;
}

void func_80A90578(EnKakasi2* this, GlobalContext* globalCtx) {
    s16 currentFrame;

    SkelAnime_Update(&this->skelAnime);

    currentFrame = this->skelAnime.curFrame;
    if (currentFrame == 11 || currentFrame == 17) {
        Audio_PlayActorSound2(&this->actor, NA_SE_EV_KAKASHI_SWING);
    }

    this->actor.shape.rot.y += 0x800;
    Math_ApproachZeroF(&this->actor.shape.yOffset, 0.5f, 500.0f);

    if (this->actor.shape.yOffset > -100.0f) {
        this->actionFunc = func_80A9062C;
        this->actor.shape.yOffset = 0.0f;
    }
}

void func_80A9062C(EnKakasi2* this, GlobalContext* globalCtx) {
    f32 frameCount = Animation_GetLastFrame(&D_06000214);

    Animation_Change(&this->skelAnime, &D_06000214, 0.0f, 0.0f, (s16)frameCount, ANIMMODE_ONCE, -10.0f);
    this->actionFunc = func_80A906C4;
}

void func_80A906C4(EnKakasi2* this, GlobalContext* globalCtx) {
    if (this->skelAnime.curFrame != 0) {
        Math_ApproachZeroF(&this->skelAnime.curFrame, 0.5f, 1.0f);
    }
    Math_SmoothStepToS(&this->actor.shape.rot.y, this->unk_198, 5, 0xBB8, 0);
    SkelAnime_Update(&this->skelAnime);
}

void EnKakasi2_Update(Actor* thisx, GlobalContext* globalCtx2) {
    EnKakasi2* this = THIS;
    GlobalContext* globalCtx = globalCtx2;

    this->actor.world.rot = this->actor.shape.rot;
    Actor_SetFocus(&this->actor, this->height);
<<<<<<< HEAD
    this->actionFunc(this, globalCtx2);
    Actor_MoveForwardXZ(&this->actor);
=======
    this->actionFunc(this, globalCtx);
    Actor_MoveForward(&this->actor);
>>>>>>> 18c84b0b

    if (this->actor.shape.yOffset == 0.0f) {
        Collider_UpdateCylinder(&this->actor, &this->collider);
        CollisionCheck_SetAC(globalCtx, &globalCtx->colChkCtx, &this->collider.base);
        CollisionCheck_SetOC(globalCtx, &globalCtx->colChkCtx, &this->collider.base);
    }
    if (BREG(0) != 0) {
        if (BREG(5) != 0) {
            osSyncPrintf(VT_FGCOL(YELLOW) "☆☆☆☆☆ this->actor.player_distance ☆☆☆☆☆ %f\n" VT_RST,
                         this->actor.xzDistToPlayer);
            osSyncPrintf(VT_FGCOL(YELLOW) "☆☆☆☆☆ this->hosei.x ☆☆☆☆☆ %f\n" VT_RST, this->maxSpawnDistance.x);
            osSyncPrintf("\n\n");
        }
        if (this->actor.draw == NULL) {
            if (this->unk_194 != 0) {
                if ((this->unk_194 % 2) == 0) {
                    DebugDisplay_AddObject(this->actor.world.pos.x, this->actor.world.pos.y, this->actor.world.pos.z,
                                           this->actor.world.rot.x, this->actor.world.rot.y, this->actor.world.rot.z,
                                           1.0f, 1.0f, 1.0f, 70, 70, 70, 255, 4, globalCtx->state.gfxCtx);
                }
            } else {
                DebugDisplay_AddObject(this->actor.world.pos.x, this->actor.world.pos.y, this->actor.world.pos.z,
                                       this->actor.world.rot.x, this->actor.world.rot.y, this->actor.world.rot.z, 1.0f,
                                       1.0f, 1.0f, 0, 255, 255, 255, 4, globalCtx->state.gfxCtx);
            }
        }
    }
}

void func_80A90948(Actor* thisx, GlobalContext* globalCtx) {
    EnKakasi2* this = THIS;

    func_80093D18(globalCtx->state.gfxCtx);
    SkelAnime_DrawFlexOpa(globalCtx, this->skelAnime.skeleton, this->skelAnime.jointTable, this->skelAnime.dListCount,
                          NULL, NULL, this);
}<|MERGE_RESOLUTION|>--- conflicted
+++ resolved
@@ -209,13 +209,8 @@
 
     this->actor.world.rot = this->actor.shape.rot;
     Actor_SetFocus(&this->actor, this->height);
-<<<<<<< HEAD
-    this->actionFunc(this, globalCtx2);
+    this->actionFunc(this, globalCtx);
     Actor_MoveForwardXZ(&this->actor);
-=======
-    this->actionFunc(this, globalCtx);
-    Actor_MoveForward(&this->actor);
->>>>>>> 18c84b0b
 
     if (this->actor.shape.yOffset == 0.0f) {
         Collider_UpdateCylinder(&this->actor, &this->collider);
