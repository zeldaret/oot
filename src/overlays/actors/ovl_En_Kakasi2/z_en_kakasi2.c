--- conflicted
+++ resolved
@@ -182,19 +182,11 @@
 }
 
 void func_80A906C4(EnKakasi2* this, GlobalContext* globalCtx) {
-<<<<<<< HEAD
     if (this->skelAnime.curFrame != 0) {
-        Math_SmoothDownscaleMaxF(&this->skelAnime.curFrame, 0.5f, 1.0f);
-    }
-    Math_SmoothScaleMaxMinS(&this->actor.shape.rot.y, this->unk_198, 5, 0xBB8, 0);
+        Math_ApproachZeroF(&this->skelAnime.curFrame, 0.5f, 1.0f);
+    }
+    Math_SmoothStepToS(&this->actor.shape.rot.y, this->unk_198, 5, 0xBB8, 0);
     SkelAnime_Update(&this->skelAnime);
-=======
-    if (this->skelAnime.animCurrentFrame != 0) {
-        Math_ApproachZeroF(&this->skelAnime.animCurrentFrame, 0.5f, 1.0f);
-    }
-    Math_SmoothStepToS(&this->actor.shape.rot.y, this->unk_198, 5, 0xBB8, 0);
-    SkelAnime_FrameUpdateMatrix(&this->skelAnime);
->>>>>>> b95643b3
 }
 
 void EnKakasi2_Update(Actor* thisx, GlobalContext* globalCtx) {
