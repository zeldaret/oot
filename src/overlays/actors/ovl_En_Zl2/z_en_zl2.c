--- conflicted
+++ resolved
@@ -602,11 +602,7 @@
                 Matrix_RotateRPY(-0x5DE7, -0x53E9, 0x3333, MTXMODE_APPLY);
                 Matrix_Scale(1.2f, 1.2f, 1.2f, MTXMODE_APPLY);
                 gSPMatrix((*gfx)++, Matrix_NewMtx(globalCtx->state.gfxCtx, "../z_en_zl2.c", 1253),
-<<<<<<< HEAD
-                        G_MTX_NOPUSH | G_MTX_LOAD | G_MTX_MODELVIEW);
-=======
                           G_MTX_NOPUSH | G_MTX_LOAD | G_MTX_MODELVIEW);
->>>>>>> efa55333
                 gSPDisplayList((*gfx)++, &D_0600BAE8);
             }
             Matrix_Pull();
