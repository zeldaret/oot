/*
 * File: z_en_zl2.c
 * Overlay: ovl_En_Zl2
 * Description: Adult Zelda (Cutscenes)
 */

#include "z_en_zl2.h"
#include "terminal.h"

#include "overlays/actors/ovl_Door_Warp1/z_door_warp1.h"
#include "assets/objects/object_zl2/object_zl2.h"
#include "assets/objects/object_zl2_anime1/object_zl2_anime1.h"

#define FLAGS ACTOR_FLAG_4

void EnZl2_Init(Actor* thisx, PlayState* play);
void EnZl2_Destroy(Actor* thisx, PlayState* play);
void EnZl2_Update(Actor* thisx, PlayState* play);
void EnZl2_Draw(Actor* thisx, PlayState* play);

s32 func_80B4F45C(PlayState* play, s32 limbIndex, Gfx** dList, Vec3f* pos, Vec3s* rot, void* thisx, Gfx** gfx);

void func_80B50BBC(EnZl2* this, PlayState* play);
void func_80B50BEC(EnZl2* this, PlayState* play);
void func_80B50C40(EnZl2* this, PlayState* play);
void func_80B50CA8(EnZl2* this, PlayState* play);
void func_80B50CFC(EnZl2* this, PlayState* play);
void func_80B50D50(EnZl2* this, PlayState* play);
void func_80B50D94(EnZl2* this, PlayState* play);
void func_80B50DE8(EnZl2* this, PlayState* play);
void func_80B50E3C(EnZl2* this, PlayState* play);
void func_80B50E90(EnZl2* this, PlayState* play);
void func_80B50EE4(EnZl2* this, PlayState* play);
void func_80B50F38(EnZl2* this, PlayState* play);
void func_80B50F8C(EnZl2* this, PlayState* play);
void func_80B50FE8(EnZl2* this, PlayState* play);
void func_80B51034(EnZl2* this, PlayState* play);
void func_80B51080(EnZl2* this, PlayState* play);
void func_80B510CC(EnZl2* this, PlayState* play);
void func_80B51118(EnZl2* this, PlayState* play);
void func_80B51164(EnZl2* this, PlayState* play);
void func_80B511B0(EnZl2* this, PlayState* play);
void func_80B511FC(EnZl2* this, PlayState* play);
void func_80B51250(EnZl2* this, PlayState* play);
void func_80B512B8(EnZl2* this, PlayState* play);
void func_80B51310(EnZl2* this, PlayState* play);
void func_80B51A5C(EnZl2* this, PlayState* play);
void func_80B51A8C(EnZl2* this, PlayState* play);
void func_80B51AE4(EnZl2* this, PlayState* play);
void func_80B51B44(EnZl2* this, PlayState* play);
void func_80B51BA8(EnZl2* this, PlayState* play);
void func_80B51C0C(EnZl2* this, PlayState* play);
void func_80B51C64(EnZl2* this, PlayState* play);
void func_80B51CA8(EnZl2* this, PlayState* play);
void func_80B52068(EnZl2* this, PlayState* play);
void func_80B52098(EnZl2* this, PlayState* play);
void func_80B52108(EnZl2* this, PlayState* play);
void func_80B521A0(EnZl2* this, PlayState* play);
void func_80B523BC(EnZl2* this, PlayState* play);
void func_80B523C8(EnZl2* this, PlayState* play);
void func_80B525D4(EnZl2* this, PlayState* play);

static void* sEyeTextures[] = { gZelda2EyeOpenTex, gZelda2EyeHalfTex, gZelda2EyeShutTex,
                                gZelda2Eye03Tex,   gZelda2Eye04Tex,   gZelda2Eye05Tex,
                                gZelda2Eye06Tex,   gZelda2Eye07Tex,   gZelda2Eye08Tex };

static void* sMouthTextures[] = { gZelda2MouthSeriousTex, gZelda2MouthHappyTex, gZelda2MouthOpenTex };

static EnZl2ActionFunc sActionFuncs[] = {
    func_80B521A0, func_80B50BBC, func_80B50BEC, func_80B50C40, func_80B50CA8, func_80B50CFC,
    func_80B50D50, func_80B50D94, func_80B50DE8, func_80B50E3C, func_80B50E90, func_80B50EE4,
    func_80B50F38, func_80B50F8C, func_80B50FE8, func_80B51034, func_80B51080, func_80B510CC,
    func_80B51118, func_80B51164, func_80B511B0, func_80B511FC, func_80B51250, func_80B512B8,
    func_80B51310, func_80B51A5C, func_80B51A8C, func_80B51AE4, func_80B51B44, func_80B51BA8,
    func_80B51C0C, func_80B51C64, func_80B51CA8, func_80B52068, func_80B52098, func_80B52108,
};

static OverrideLimbDraw sOverrideLimbDrawFuncs[] = {
    func_80B4F45C,
};

static EnZl2DrawFunc sDrawFuncs[] = {
    func_80B523BC,
    func_80B523C8,
    func_80B525D4,
};

ActorInit En_Zl2_InitVars = {
    ACTOR_EN_ZL2,
    ACTORCAT_NPC,
    FLAGS,
    OBJECT_ZL2,
    sizeof(EnZl2),
    (ActorFunc)EnZl2_Init,
    (ActorFunc)EnZl2_Destroy,
    (ActorFunc)EnZl2_Update,
    (ActorFunc)EnZl2_Draw,
};

void EnZl2_Destroy(Actor* thisx, PlayState* play) {
    EnZl2* this = (EnZl2*)thisx;

    SkelAnime_Free(&this->skelAnime, play);
}

void EnZl2_UpdateEyes(EnZl2* this) {
    s32 pad[4];
    s16* eyeTexIndex2 = &this->eyeTexIndex2;
    s16* blinkTimer = &this->blinkTimer;
    s16* eyeTexIndex = &this->eyeTexIndex;

    if (DECR(*blinkTimer) == 0) {
        *blinkTimer = Rand_S16Offset(60, 60);
    }
    *eyeTexIndex = *blinkTimer;
    if (*eyeTexIndex >= 3) {
        *eyeTexIndex = 0;
    }
    *eyeTexIndex2 = *eyeTexIndex;
}

void func_80B4EA40(EnZl2* this) {
    s16* eyeTexIndex = &this->eyeTexIndex;
    f32* unk_27C = &this->unk_27C;

    if (*unk_27C < 3.0f) {
        *eyeTexIndex = 0;
    } else if (*unk_27C < 6.0f) {
        *eyeTexIndex = 1;
    } else if (*unk_27C < 9.0f) {
        *eyeTexIndex = 2;
    } else {
        *eyeTexIndex = 5;
        this->eyeTexIndex2 = *eyeTexIndex;
        return;
    }
    *unk_27C += 1.0f;
    this->eyeTexIndex2 = *eyeTexIndex;
}

void func_80B4EAF4(EnZl2* this) {
    s16* eyeTexIndex = &this->eyeTexIndex;
    f32* unk_27C = &this->unk_27C;

    if (*unk_27C < 2.0f) {
        *eyeTexIndex = 5;
    } else if (*unk_27C < 4.0f) {
        *eyeTexIndex = 2;
    } else if (*unk_27C < 6.0f) {
        *eyeTexIndex = 1;
    } else {
        EnZl2_UpdateEyes(this);
        return;
    }
    *unk_27C += 1.0f;
    this->eyeTexIndex2 = *eyeTexIndex;
}

void func_80B4EBB8(EnZl2* this) {
    s16* eyeTexIndex = &this->eyeTexIndex;
    f32* unk_27C = &this->unk_27C;

    if (*unk_27C < 2.0f) {
        *eyeTexIndex = 0;
    } else if (*unk_27C < 4.0f) {
        *eyeTexIndex = 1;
    } else {
        *eyeTexIndex = 2;
        this->eyeTexIndex2 = *eyeTexIndex;
        return;
    }
    *unk_27C += 1.0f;
    this->eyeTexIndex2 = *eyeTexIndex;
}

void func_80B4EC48(EnZl2* this) {
    s16* eyeTexIndex = &this->eyeTexIndex;
    f32* unk_27C = &this->unk_27C;

    if (*unk_27C < 2.0f) {
        *eyeTexIndex = 2;
    } else if (*unk_27C < 4.0f) {
        *eyeTexIndex = 1;
    } else {
        EnZl2_UpdateEyes(this);
        return;
    }
    *unk_27C += 1.0f;
    this->eyeTexIndex2 = *eyeTexIndex;
}

void EnZl2_setEyesIndex(EnZl2* this, s16 index) {
    this->eyeTexIndex = index;
    this->eyeTexIndex2 = this->eyeTexIndex;
}

void EnZl2_setEyeIndex2(EnZl2* this, s16 index) {
    this->eyeTexIndex2 = index;
}

void EnZl2_setMouthIndex(EnZl2* this, s16 index) {
    this->mouthTexIndex = index;
}

void func_80B4ED2C(EnZl2* this, PlayState* play) {
    Actor_UpdateBgCheckInfo(play, &this->actor, 75.0f, 30.0f, 30.0f, UPDBGCHECKINFO_FLAG_0 | UPDBGCHECKINFO_FLAG_2);
}

s32 EnZl2_UpdateSkelAnime(EnZl2* this) {
    return SkelAnime_Update(&this->skelAnime);
}

CsCmdActorCue* EnZl2_GetCue(PlayState* play, s32 cueChannel) {
    if (play->csCtx.state != CS_STATE_IDLE) {
        return play->csCtx.actorCues[cueChannel];
    }
    return NULL;
}

void func_80B4EDB8(EnZl2* this, PlayState* play, s32 cueChannel) {
    CsCmdActorCue* cue = EnZl2_GetCue(play, cueChannel);

    if (cue != NULL) {
        this->actor.world.pos.x = cue->startPos.x;
        this->actor.world.pos.y = cue->startPos.y;
        this->actor.world.pos.z = cue->startPos.z;

        this->actor.world.rot.y = this->actor.shape.rot.y = cue->rot.y;
    }
}

void func_80B4EE38(EnZl2* this, s16 arg1, s32 arg2) {
    s32 phi_a3;
    s32 temp_v1;
    s32 phi_v0 = arg2;

    if (this->unk_24C != 0) {
        temp_v1 = (s16)(arg1 + this->unk_1DC[phi_v0]);
        phi_a3 = arg1 - this->unk_20C[phi_v0];
        phi_v0 = this->unk_1AC[phi_v0];

        if ((s32)fabsf((f32)phi_a3) > 0x8000) {
            if (arg1 > 0) {
                phi_a3 -= 0x10000;
            } else {
                phi_a3 += 0x10000;
            }
        }
        if (phi_a3 != 0) {
            phi_v0 += (phi_a3 - phi_v0) / 16;
        }
        if (phi_v0 != 0) {
            phi_v0 -= (phi_v0 / 10);
        }
        if ((s16)(temp_v1 - arg1) != 0) {
            phi_v0 -= ((s16)(temp_v1 - arg1) / 50);
        }
        temp_v1 += phi_v0;
        if (((this->unk_1AC[arg2] * phi_v0) <= 0) && ((s16)(temp_v1 - arg1) > -0x64) &&
            ((s16)(temp_v1 - arg1) < 0x64)) {
            temp_v1 = arg1;
            phi_v0 = 0;
        }
        this->unk_1AC[arg2] = phi_v0;
        this->unk_1DC[arg2] = temp_v1 - arg1;
    }
    this->unk_20C[arg2] = arg1;
}

void func_80B4EF64(EnZl2* this, s16 arg1, s32 arg2) {
    s32 temp_t0 = arg2;
    s32 temp_t2;
    s32 temp_v1;
    s32 phi_t1;
    s32 phi_v0;
    s32 phi_a0;
    f32 curFrame;
    f32 unk_278;

    if (temp_t0 == 2) {
        phi_a0 = 0x3A98;
        phi_t1 = 0;
    } else if (temp_t0 == 5) {
        phi_a0 = 0x32C8;
        phi_t1 = 3;
    } else if (temp_t0 == 8) {
        phi_a0 = 0x2EE0;
        phi_t1 = 6;
    } else if (temp_t0 == 11) {
        phi_a0 = 0x4000;
        phi_t1 = 9;
    } else if (temp_t0 == 14) {
        phi_a0 = 0x4000;
        phi_t1 = 12;
    } else if (temp_t0 == 17) {
        phi_a0 = 0x4000;
        phi_t1 = 15;
    } else {
        phi_a0 = 0x4000;
        phi_t1 = 18;
    }

    if (this->unk_24C != 0) {
        phi_v0 = this->unk_1DC[temp_t0] + arg1;
        temp_v1 = (s16)(phi_v0 & 0xFFFF);
        temp_t2 = arg1 - this->unk_20C[temp_t0];
        phi_v0 = this->unk_1AC[temp_t0];

        if ((s32)fabsf((f32)temp_t2) > 0x8000) {
            if (arg1 > 0) {
                temp_t2 -= 0x10000;
            } else {
                temp_t2 += 0x10000;
            }
        }
        if (phi_t1 >= 0) {
            temp_t2 += (ABS(this->unk_1AC[phi_t1]) / 3);
        }
        if (temp_t2 != 0) {
            phi_v0 += ((temp_t2 - phi_v0) / 16);
        }
        if (phi_v0 != 0) {
            phi_v0 -= phi_v0 / 10;
        }
        if ((s16)(temp_v1 - phi_a0) != 0) {
            phi_v0 -= (s16)(temp_v1 - phi_a0) / 50;
        }
        temp_v1 += phi_v0;

        if (((this->unk_1AC[arg2] * phi_v0) <= 0) && ((s16)(temp_v1 - phi_a0) > -0x64) &&
            ((s16)(temp_v1 - phi_a0) < 0x64)) {
            temp_v1 = phi_a0;
            phi_v0 = 0;
        }

        if (arg2 == 2) {
            if ((this->action == 5) || (this->action == 30)) {
                curFrame = this->skelAnime.curFrame;
                unk_278 = this->unk_278;
                temp_t0 = (s32)((3500.0f * curFrame) / unk_278) + phi_a0;
                if (temp_t0 >= temp_v1) {
                    temp_v1 = temp_t0;
                    phi_v0 /= -2;
                }
            } else if ((this->action == 6) || (this->action == 31)) {
                temp_t0 = phi_a0 + 0xDAC;
                if (temp_t0 >= temp_v1) {
                    temp_v1 = temp_t0;
                    phi_v0 /= -2;
                }
            } else if (this->action == 20) {
                temp_t0 = phi_a0 - 0x3E8;
                if (temp_t0 >= temp_v1) {
                    temp_v1 = temp_t0;
                    phi_v0 /= -2;
                }
            }
        }
        this->unk_1AC[arg2] = phi_v0;
        this->unk_1DC[arg2] = temp_v1 - arg1;
    }
    this->unk_20C[arg2] = arg1;
}

void func_80B4F230(EnZl2* this, s16 arg1, s32 arg2) {
    s32 temp_v1;
    s16 temp_t0;
    s32 temp_t2;
    s32 temp_t3;
    s32 phi_v0;
    s32 index1AC;
    s32 phi_t5;

    if (this->unk_24C != 0) {
        temp_v1 = this->unk_1DC[arg2] - arg1;
        temp_t0 = temp_v1;
        temp_t2 = temp_t0;
        temp_t3 = this->unk_1AC[arg2];
        phi_v0 = temp_t3;
        temp_t3 = arg1 - this->unk_20C[arg2];

        if (arg2 == 1) {
            index1AC = 0;
            phi_t5 = this->unk_1AC[index1AC];
        } else if (arg2 == 4) {
            index1AC = 3;
            phi_t5 = this->unk_1AC[index1AC];
        } else if (arg2 == 7) {
            index1AC = 6;
            phi_t5 = this->unk_1AC[index1AC];
        } else if (arg2 == 10) {
            index1AC = 9;
            phi_t5 = ABS(this->unk_1AC[index1AC]);
        } else if (arg2 == 13) {
            index1AC = 12;
            phi_t5 = ABS(this->unk_1AC[index1AC]);
        } else if (arg2 == 16) {
            index1AC = 15;
            phi_t5 = -ABS(this->unk_1AC[index1AC]);
        } else {
            index1AC = 18;
            phi_t5 = -ABS(this->unk_1AC[index1AC]);
        }

        if ((s32)fabsf(temp_t3) > 0x8000) {
            if (arg1 > 0) {
                temp_t3 -= 0x10000;
            } else {
                temp_t3 += 0x10000;
            }
        }
        if (index1AC >= 0) {
            temp_t3 += phi_t5 / 3;
        }

        if (temp_t3 != 0) {
            phi_v0 += (temp_t3 - phi_v0) / 16;
        }
        if (phi_v0 != 0) {
            phi_v0 -= phi_v0 / 10;
        }
        if (temp_t0 != 0) {
            phi_v0 -= temp_t0 / 50;
        }
        temp_v1 += phi_v0;
        if (((this->unk_1AC[arg2] * phi_v0) <= 0) && (temp_t2 > -0x64) && (temp_t2 < 0x64)) {
            temp_v1 = 0;
            phi_v0 = 0;
        }
        this->unk_1AC[arg2] = phi_v0;
        this->unk_1DC[arg2] = arg1 + temp_v1;
    }
    this->unk_20C[arg2] = arg1;
}

s32 func_80B4F45C(PlayState* play, s32 limbIndex, Gfx** dList, Vec3f* pos, Vec3s* rot, void* thisx, Gfx** gfx) {
    s32 pad;
    EnZl2* this = (EnZl2*)thisx;
    Mtx* sp74;
    MtxF sp34;
    Vec3s sp2C;
    s16 pad2;
    s16* unk_1DC = this->unk_1DC;

    if (limbIndex == 14) {
        sp74 = Graph_Alloc(play->state.gfxCtx, sizeof(Mtx) * 7);
        gSPSegment((*gfx)++, 0x0C, sp74);

        Matrix_Push();
        Matrix_Translate(pos->x, pos->y, pos->z, MTXMODE_APPLY);
        Matrix_RotateZYX(rot->x, rot->y, rot->z, MTXMODE_APPLY);
        Matrix_Push();
        Matrix_Translate(362.0f, -133.0f, 0.0f, MTXMODE_APPLY);
        Matrix_Get(&sp34);
        Matrix_MtxFToYXZRotS(&sp34, &sp2C, 0);
        if (!FrameAdvance_IsEnabled(play)) {
            func_80B4EE38(this, sp2C.y, 0);
            func_80B4F230(this, sp2C.x, 1);
            func_80B4EF64(this, sp2C.z, 2);
        }
        Matrix_RotateZYX(unk_1DC[0] + kREG(31), unk_1DC[1] + kREG(32), unk_1DC[2] + kREG(33), MTXMODE_APPLY);
        Matrix_Translate(-188.0f, -184.0f, 0.0f, MTXMODE_APPLY);
        Matrix_ToMtx(&sp74[0], "../z_en_zl2.c", 1056);
        Matrix_Get(&sp34);
        Matrix_MtxFToYXZRotS(&sp34, &sp2C, 0);
        if (!FrameAdvance_IsEnabled(play)) {
            func_80B4EE38(this, sp2C.y, 3);
            func_80B4F230(this, sp2C.x, 4);
        }
        Matrix_RotateZYX(unk_1DC[3] + kREG(34), unk_1DC[4] + kREG(35), unk_1DC[5] + kREG(36), MTXMODE_APPLY);
        Matrix_Translate(-410.0f, -184.0f, 0.0f, MTXMODE_APPLY);
        Matrix_ToMtx(&sp74[1], "../z_en_zl2.c", 1100);
        Matrix_Get(&sp34);
        Matrix_MtxFToYXZRotS(&sp34, &sp2C, 0);
        if (!FrameAdvance_IsEnabled(play)) {
            func_80B4EE38(this, sp2C.y, 6);
            func_80B4F230(this, sp2C.x, 7);
        }
        Matrix_RotateZYX(unk_1DC[6] + kREG(37), unk_1DC[7] + kREG(38), unk_1DC[8] + kREG(39), MTXMODE_APPLY);
        Matrix_Translate(-1019.0f, -26.0f, 0.0f, MTXMODE_APPLY);
        Matrix_ToMtx(&sp74[2], "../z_en_zl2.c", 1120);
        Matrix_Pop();
        Matrix_Push();
        Matrix_Translate(467.0f, 265.0f, 389.0f, MTXMODE_APPLY);
        Matrix_Get(&sp34);
        Matrix_MtxFToYXZRotS(&sp34, &sp2C, 0);
        if (!FrameAdvance_IsEnabled(play)) {
            func_80B4EE38(this, sp2C.y, 9);
            func_80B4F230(this, sp2C.x, 10);
            func_80B4EF64(this, sp2C.z, 11);
        }
        Matrix_RotateZYX(unk_1DC[9] + kREG(40), unk_1DC[10] + kREG(41), unk_1DC[11] + kREG(42), MTXMODE_APPLY);
        Matrix_Translate(-427.0f, -1.0f, -3.0f, MTXMODE_APPLY);
        Matrix_ToMtx(&sp74[3], "../z_en_zl2.c", 1145);
        Matrix_Get(&sp34);
        Matrix_MtxFToYXZRotS(&sp34, &sp2C, 0);
        if (!FrameAdvance_IsEnabled(play)) {
            func_80B4EE38(this, sp2C.y, 12);
            func_80B4F230(this, sp2C.x, 13);
            func_80B4EF64(this, sp2C.z, 14);
        }
        Matrix_RotateZYX(unk_1DC[12] + kREG(43), unk_1DC[13] + kREG(44), unk_1DC[14] + kREG(45), MTXMODE_APPLY);
        Matrix_Translate(-446.0f, -52.0f, 84.0f, MTXMODE_APPLY);
        Matrix_ToMtx(&sp74[4], "../z_en_zl2.c", 1164);
        Matrix_Pop();
        Matrix_Push();
        Matrix_Translate(467.0f, 265.0f, -389.0f, MTXMODE_APPLY);
        Matrix_Get(&sp34);
        Matrix_MtxFToYXZRotS(&sp34, &sp2C, 0);
        if (!FrameAdvance_IsEnabled(play)) {
            func_80B4EE38(this, sp2C.y, 15);
            func_80B4F230(this, sp2C.x, 16);
            func_80B4EF64(this, sp2C.z, 17);
        }
        Matrix_RotateZYX(unk_1DC[15] + kREG(46), unk_1DC[16] + kREG(47), unk_1DC[17] + kREG(48), MTXMODE_APPLY);
        Matrix_Translate(-427.0f, -1.0f, 3.0f, MTXMODE_APPLY);
        Matrix_ToMtx(&sp74[5], "../z_en_zl2.c", 1189);
        Matrix_Get(&sp34);
        Matrix_MtxFToYXZRotS(&sp34, &sp2C, 0);
        if (!FrameAdvance_IsEnabled(play)) {
            func_80B4EE38(this, sp2C.y, 18);
            func_80B4F230(this, sp2C.x, 19);
            func_80B4EF64(this, sp2C.z, 20);
        }
        Matrix_RotateZYX(unk_1DC[18] + kREG(49), unk_1DC[19] + kREG(50), unk_1DC[20] + kREG(51), MTXMODE_APPLY);
        Matrix_Translate(-446.0f, -52.0f, -84.0f, MTXMODE_APPLY);
        Matrix_ToMtx(&sp74[6], "../z_en_zl2.c", 1208);
        Matrix_Pop();
        Matrix_Pop();
        this->unk_24C = 1;
    }
    return false;
}

void EnZl2_PostLimbDraw(PlayState* play, s32 limbIndex, Gfx** dList, Vec3s* rot, void* thisx, Gfx** gfx) {
    EnZl2* this = (EnZl2*)thisx;
    s32 pad[2];

    if (limbIndex == 10) {
        if ((this->unk_254 != 0) && (play->csCtx.curFrame >= 900)) {
            gSPDisplayList((*gfx)++, gZelda2OcarinaDL);
        }

        {
            Player* player = GET_PLAYER(play);
            Matrix_Push();
            if (player->rightHandType == PLAYER_MODELTYPE_RH_FF) {
                Matrix_Put(&player->shieldMf);
                Matrix_Translate(180.0f, 979.0f, -375.0f, MTXMODE_APPLY);
                Matrix_RotateZYX(-0x5DE7, -0x53E9, 0x3333, MTXMODE_APPLY);
                Matrix_Scale(1.2f, 1.2f, 1.2f, MTXMODE_APPLY);
                gSPMatrix((*gfx)++, Matrix_NewMtx(play->state.gfxCtx, "../z_en_zl2.c", 1253),
                          G_MTX_NOPUSH | G_MTX_LOAD | G_MTX_MODELVIEW);
                gSPDisplayList((*gfx)++, gZelda2OcarinaDL);
            }
            Matrix_Pop();
        }
    }
}

void func_80B4FCCC(EnZl2* this, PlayState* play) {
    s32 unk_274 = this->unk_274;

    gSegments[6] = VIRTUAL_TO_PHYSICAL(play->objectCtx.status[unk_274].segment);
}

void func_80B4FD00(EnZl2* this, AnimationHeader* animation, u8 arg2, f32 morphFrames, s32 arg4) {
    f32 frameCount = Animation_GetLastFrame(animation);
    f32 playbackSpeed;
    f32 unk0;
    f32 fc;

    if (arg4 == 0) {
        unk0 = 0.0f;
        fc = frameCount;
        playbackSpeed = 1.0f;
    } else {
        fc = 0.0f;
        unk0 = frameCount;
        playbackSpeed = -1.0f;
    }

    Animation_Change(&this->skelAnime, animation, playbackSpeed, unk0, fc, arg2, morphFrames);
}

void func_80B4FD90(EnZl2* this, PlayState* play) {
    func_80B4FD00(this, &gZelda2Anime1Anim_00B5FC, 0, 0.0f, 0);
    this->action = 1;
}

void func_80B4FDD4(EnZl2* this) {
    if (Animation_OnFrame(&this->skelAnime, 14.0f)) {
        Lib_PlaySfx_AtPos(&this->actor.projectedPos, NA_SE_PL_WALK_GROUND + SURFACE_SFX_OFFSET_STONE);
    }
}

void func_80B4FE10(PlayState* play) {
<<<<<<< HEAD
    if ((play->csCtx.frames >= 830) && (play->csCtx.frames < 1081)) {
        Lib_PlaySfx_Centered(NA_SE_EV_EARTHQUAKE - SFX_FLAG);
=======
    if ((play->csCtx.curFrame >= 830) && (play->csCtx.curFrame < 1081)) {
        func_800788CC(NA_SE_EV_EARTHQUAKE - SFX_FLAG);
>>>>>>> 9f0b7bb8
    }
}

void func_80B4FE48(EnZl2* this) {
    Lib_PlaySfx_AtPos(&this->actor.projectedPos, NA_SE_EV_GOTO_HEAVEN - SFX_FLAG);
}

void func_80B4FE6C(EnZl2* this) {
    Lib_PlaySfx_AtPos(&this->actor.projectedPos, NA_SE_EN_GANON_LAUGH);
}

void func_80B4FE90(EnZl2* this) {
    Lib_PlaySfx_AtPos(&this->actor.projectedPos, NA_SE_VO_Z1_SURPRISE);
}

void func_80B4FEB4(EnZl2* this) {
    Lib_PlaySfx_AtPos(&this->actor.projectedPos, NA_SE_VO_Z1_PAIN);
}

void func_80B4FED8(EnZl2* this) {
    Lib_PlaySfx_AtPos(&this->actor.projectedPos, NA_SE_VO_Z1_CRY_0);
}

void EnZl2_GiveLightArrows(EnZl2* this, PlayState* play) {
    Player* player;
    f32 posX;
    f32 posY;
    f32 posZ;

    if (this->unk_244 == 0) {
        player = GET_PLAYER(play);
        posX = player->actor.world.pos.x;
        posY = player->actor.world.pos.y + 80.0f;
        posZ = player->actor.world.pos.z;
        Actor_Spawn(&play->actorCtx, play, ACTOR_DEMO_EFFECT, posX, posY, posZ, 0, 0, 0, 0x17);
        Item_Give(play, ITEM_ARROW_LIGHT);
        this->unk_244 = 1;
    }
}

void func_80B4FF84(EnZl2* this, PlayState* play) {
    f32 posX;
    f32 posY;
    f32 posZ;

    if (this->unk_250 == 0) {
        posX = this->actor.world.pos.x;
        posY = this->actor.world.pos.y;
        posZ = this->actor.world.pos.z;

        Actor_Spawn(&play->actorCtx, play, ACTOR_DOOR_WARP1, posX, posY, posZ, 0, 0, 0, WARP_YELLOW);
        this->unk_250 = 1;
    }
}

void func_80B4FFF0(EnZl2* this, PlayState* play) {
    f32 posX;
    f32 posY;
    f32 posZ;

    if (this->unk_248 == 0) {
        posX = this->actor.world.pos.x;
        posY = this->actor.world.pos.y + (kREG(5) + -26.0f);
        posZ = this->actor.world.pos.z;

        Actor_SpawnAsChild(&play->actorCtx, &this->actor, play, ACTOR_DOOR_WARP1, posX, posY, posZ, 0, 0x4000, 0,
                           WARP_PURPLE_CRYSTAL);
        this->unk_248 = 1;
    }
}

void func_80B5008C(EnZl2* this) {
    Actor* child = this->actor.child;

    if (child != NULL) {
        child->world.pos.x = this->actor.world.pos.x;
        child->world.pos.y = this->actor.world.pos.y + (kREG(5) + -26.0f);
        child->world.pos.z = this->actor.world.pos.z;
    }
}

void func_80B500E0(EnZl2* this, PlayState* play) {
    CsCmdActorCue* cue = EnZl2_GetCue(play, 0);
    Vec3f* worldPos = &this->actor.world.pos;
    f32 startX;
    f32 startY;
    f32 startZ;
    f32 endX;
    f32 endY;
    f32 endZ;
    f32 lerp;

    if (cue != NULL) {
        lerp = Environment_LerpWeightAccelDecel(cue->endFrame, cue->startFrame, play->csCtx.curFrame, 8, 8);

        startX = cue->startPos.x;
        startY = cue->startPos.y;
        startZ = cue->startPos.z;

        endX = cue->endPos.x;
        endY = cue->endPos.y;
        endZ = cue->endPos.z;

        worldPos->x = ((endX - startX) * lerp) + startX;
        worldPos->y = ((endY - startY) * lerp) + startY;
        worldPos->z = ((endZ - startZ) * lerp) + startZ;
    }
}

void func_80B501C4(EnZl2* this, s32 alpha) {
    if (this->actor.child != NULL) {
        ((DoorWarp1*)this->actor.child)->crystalAlpha = alpha;
    }
}

void func_80B501E8(EnZl2* this, PlayState* play) {
    CsCmdActorCue* cue = EnZl2_GetCue(play, 0);

    if (cue != NULL) {
        this->actor.shape.shadowAlpha = this->alpha =
            (1.0f - Environment_LerpWeight(cue->endFrame, cue->startFrame, play->csCtx.curFrame)) * 255.0f;
        func_80B501C4(this, this->alpha);
    }
}

void func_80B50260(EnZl2* this, PlayState* play) {
    this->action = 1;
    this->drawConfig = 0;
    this->actor.shape.shadowAlpha = 0;
}

void func_80B50278(EnZl2* this, PlayState* play) {
    CsCmdActorCue* cue = EnZl2_GetCue(play, 0);

    this->actor.world.pos.x = cue->startPos.x;
    this->actor.world.pos.y = cue->startPos.y;
    this->actor.world.pos.z = cue->startPos.z;

    this->actor.world.rot.y = this->actor.shape.rot.y = cue->rot.y;

    this->actor.shape.shadowAlpha = 255;
    this->action = 2;
    this->drawConfig = 1;
}

void func_80B50304(EnZl2* this, PlayState* play) {
    s32 pad[2];
    ActorShape* shape = &this->actor.shape;
    CsCmdActorCue* cue = EnZl2_GetCue(play, 0);
    f32 cueXDelta;
    f32 cueZDelta;

    cueXDelta = cue->endPos.x - cue->startPos.x;
    cueZDelta = cue->endPos.z - cue->startPos.z;

    func_80B4FD00(this, &gZelda2Anime1Anim_0003BC, 0, -12.0f, 0);
    this->action = 3;
    this->drawConfig = 1;
    this->unk_23C = 0.0f;
    shape->shadowAlpha = 255;
    this->actor.world.rot.y = shape->rot.y = RAD_TO_BINANG(Math_FAtan2F(cueXDelta, cueZDelta));
}

void func_80B503DC(EnZl2* this, PlayState* play) {
    CsCmdActorCue* cue = EnZl2_GetCue(play, 0);

    if ((cue != NULL) && (play->csCtx.curFrame >= cue->endFrame)) {
        this->action = 4;
    }
}

void func_80B5042C(EnZl2* this, PlayState* play) {
    func_80B4FD00(this, &gZelda2Anime1Anim_0022D0, 2, -8.0f, 0);
    this->action = 5;
    this->drawConfig = 1;
    this->actor.shape.shadowAlpha = 0xFF;
    this->unk_27C = 0.0f;
}

void func_80B50488(EnZl2* this, s32 arg1) {
    if (arg1 != 0) {
        func_80B4FD00(this, &gZelda2Anime1Anim_002750, 0, 0.0f, 0);
        this->action = 6;
        this->drawConfig = 1;
    }
}

void func_80B504D4(EnZl2* this, PlayState* play) {
    func_80B4FD00(this, &gZelda2Anime1Anim_00325C, 2, -8.0f, 0);
    this->action = 7;
    this->drawConfig = 1;
    this->unk_27C = 0.0f;
    EnZl2_setMouthIndex(this, 1);
    this->actor.shape.shadowAlpha = 0xFF;
}

void func_80B5053C(EnZl2* this, s32 arg1) {
    if (arg1 != 0) {
        func_80B4FD00(this, &gZelda2Anime1Anim_003538, 0, 0.0f, 0);
        this->action = 8;
    }
}

void func_80B50580(EnZl2* this, PlayState* play) {
    func_80B4FD00(this, &gZelda2Anime1Anim_000A50, 2, -8.0f, 0);
    this->action = 9;
    this->drawConfig = 1;
    this->actor.shape.shadowAlpha = 0xFF;
}

void func_80B505D4(EnZl2* this, s32 arg1) {
    if (arg1 != 0) {
        func_80B4FD00(this, &gZelda2Anime1Anim_000EB0, 0, 0.0f, 0);
        this->action = 10;
    }
}

void func_80B50618(EnZl2* this, PlayState* play) {
    EnZl2_GiveLightArrows(this, play);
    this->action = 11;
}

void func_80B50644(EnZl2* this, PlayState* play) {
    func_80B4FF84(this, play);
    this->action = 12;
}

void func_80B50670(EnZl2* this, PlayState* play) {
    func_80B4FD00(this, &gZelda2Anime1Anim_00B5FC, 0, -8.0f, 0);
    this->action = 13;
    this->drawConfig = 1;
    this->actor.shape.shadowAlpha = 0xFF;
}

void func_80B506C4(EnZl2* this, PlayState* play) {
    func_80B4FD00(this, &gZelda2Anime1Anim_00AAD4, 2, -8.0f, 0);
    this->action = 14;
    this->drawConfig = 1;
    EnZl2_setEyesIndex(this, 4);
    EnZl2_setMouthIndex(this, 2);
    this->actor.shape.shadowAlpha = 0xFF;
    func_80B4FE90(this);
}

void func_80B5073C(EnZl2* this, s32 arg1) {
    if (arg1 != 0) {
        func_80B4FD00(this, &gZelda2Anime1Anim_00AFE0, 0, 0.0f, 0);
        this->action = 15;
    }
}

void func_80B50780(EnZl2* this, PlayState* play) {
    func_80B4FD00(this, &gZelda2Anime1Anim_001670, 2, -8.0f, 0);
    this->action = 16;
    this->drawConfig = 1;
    this->actor.shape.shadowAlpha = 0xFF;
    func_80B4FFF0(this, play);
    EnZl2_setEyesIndex(this, 3);
}

void func_80B507E8(EnZl2* this, s32 arg1) {
    if (arg1 != 0) {
        func_80B4FD00(this, &gZelda2Anime1Anim_001B48, 0, 0.0f, 0);
        this->action = 17;
    }
}

void func_80B5082C(EnZl2* this, PlayState* play) {
    func_80B4FD00(this, &gZelda2Anime1Anim_002B14, 2, -8.0f, 0);
    this->action = 18;
    this->drawConfig = 1;
    this->actor.shape.shadowAlpha = 0xFF;
}

void func_80B50880(EnZl2* this, s32 arg1) {
    if (arg1 != 0) {
        func_80B4FD00(this, &gZelda2Anime1Anim_002F30, 0, 0.0f, 0);
        this->action = 19;
        func_80B4FEB4(this);
    }
}

void func_80B508C8(EnZl2* this, PlayState* play) {
    func_80B4FD00(this, &gZelda2Anime1Anim_001010, 2, -8.0f, 0);
    this->action = 20;
    this->drawConfig = 1;
    EnZl2_setEyesIndex(this, 6);
    this->actor.shape.shadowAlpha = 0xFF;
}

void func_80B50928(EnZl2* this, s32 arg1) {
    if (arg1 != 0) {
        func_80B4FD00(this, &gZelda2Anime1Anim_0013A0, 0, 0.0f, 0);
        this->action = 21;
        func_80B4FED8(this);
    }
}

void func_80B50970(EnZl2* this, PlayState* play) {
    this->action = 22;
}

void func_80B50980(EnZl2* this, PlayState* play) {
    this->action = 23;
    this->drawConfig = 2;
    this->alpha = 255;
}

void func_80B509A0(EnZl2* this, PlayState* play) {
    CsCmdActorCue* cue = EnZl2_GetCue(play, 0);

    if (cue != NULL) {
        if (play->csCtx.curFrame >= cue->endFrame) {
            this->action = 24;
            this->drawConfig = 0;
            func_80B4FE6C(this);
        }
    }
}

void func_80B50A04(EnZl2* this, PlayState* play) {
    CsCmdActorCue* cue = EnZl2_GetCue(play, 0);
    s32 nextCueId;
    s32 currentCueId;

    if (cue != NULL) {
        nextCueId = cue->id;
        currentCueId = this->cueId;

        if (nextCueId != currentCueId) {
            switch (nextCueId) {
                case 1:
                    func_80B50260(this, play);
                    break;
                case 2:
                    func_80B50278(this, play);
                    break;
                case 3:
                    func_80B50304(this, play);
                    break;
                case 4:
                    func_80B5042C(this, play);
                    break;
                case 5:
                    func_80B504D4(this, play);
                    break;
                case 6:
                    func_80B50580(this, play);
                    break;
                case 7:
                    func_80B50618(this, play);
                    break;
                case 8:
                    func_80B50670(this, play);
                    break;
                case 9:
                    func_80B506C4(this, play);
                    break;
                case 10:
                    func_80B50780(this, play);
                    break;
                case 11:
                    func_80B5082C(this, play);
                    break;
                case 12:
                    func_80B508C8(this, play);
                    break;
                case 13:
                    func_80B50970(this, play);
                    break;
                case 14:
                    func_80B50980(this, play);
                    break;
                case 15:
                    func_80B50644(this, play);
                    break;
                default:
                    osSyncPrintf("En_Zl2_inAgain_Check_DemoMode:そんな動作は無い!!!!!!!!\n");
            }
            this->cueId = nextCueId;
        }
    }
}

void func_80B50BBC(EnZl2* this, PlayState* play) {
    func_80B4FCCC(this, play);
    func_80B50A04(this, play);
}

void func_80B50BEC(EnZl2* this, PlayState* play) {
    func_80B4FCCC(this, play);
    func_80B4ED2C(this, play);
    EnZl2_UpdateEyes(this);
    EnZl2_UpdateSkelAnime(this);
    func_80B50A04(this, play);
}

void func_80B50C40(EnZl2* this, PlayState* play) {
    func_80B4FCCC(this, play);
    func_80B4FDD4(this);
    func_80B4ED2C(this, play);
    EnZl2_UpdateEyes(this);
    EnZl2_UpdateSkelAnime(this);
    func_80B500E0(this, play);
    func_80B503DC(this, play);
}

void func_80B50CA8(EnZl2* this, PlayState* play) {
    func_80B4FCCC(this, play);
    func_80B4ED2C(this, play);
    EnZl2_UpdateEyes(this);
    EnZl2_UpdateSkelAnime(this);
    func_80B50A04(this, play);
}

void func_80B50CFC(EnZl2* this, PlayState* play) {
    func_80B4FCCC(this, play);
    func_80B4ED2C(this, play);
    func_80B4EA40(this);
    func_80B50488(this, EnZl2_UpdateSkelAnime(this));
}

void func_80B50D50(EnZl2* this, PlayState* play) {
    func_80B4FCCC(this, play);
    func_80B4ED2C(this, play);
    EnZl2_UpdateSkelAnime(this);
    func_80B50A04(this, play);
}

void func_80B50D94(EnZl2* this, PlayState* play) {
    func_80B4FCCC(this, play);
    func_80B4ED2C(this, play);
    func_80B4EAF4(this);
    func_80B5053C(this, EnZl2_UpdateSkelAnime(this));
}

void func_80B50DE8(EnZl2* this, PlayState* play) {
    func_80B4FCCC(this, play);
    func_80B4ED2C(this, play);
    EnZl2_UpdateEyes(this);
    EnZl2_UpdateSkelAnime(this);
    func_80B50A04(this, play);
}

void func_80B50E3C(EnZl2* this, PlayState* play) {
    func_80B4FCCC(this, play);
    func_80B4ED2C(this, play);
    EnZl2_UpdateEyes(this);
    func_80B505D4(this, EnZl2_UpdateSkelAnime(this));
}

void func_80B50E90(EnZl2* this, PlayState* play) {
    func_80B4FCCC(this, play);
    func_80B4ED2C(this, play);
    EnZl2_UpdateEyes(this);
    EnZl2_UpdateSkelAnime(this);
    func_80B50A04(this, play);
}

void func_80B50EE4(EnZl2* this, PlayState* play) {
    func_80B4FCCC(this, play);
    func_80B4ED2C(this, play);
    EnZl2_UpdateEyes(this);
    EnZl2_UpdateSkelAnime(this);
    func_80B50A04(this, play);
}

void func_80B50F38(EnZl2* this, PlayState* play) {
    func_80B4FCCC(this, play);
    func_80B4ED2C(this, play);
    EnZl2_UpdateEyes(this);
    EnZl2_UpdateSkelAnime(this);
    func_80B50A04(this, play);
}

void func_80B50F8C(EnZl2* this, PlayState* play) {
    func_80B4FCCC(this, play);
    func_80B4FE10(play);
    func_80B4ED2C(this, play);
    EnZl2_UpdateEyes(this);
    EnZl2_UpdateSkelAnime(this);
    func_80B50A04(this, play);
}

void func_80B50FE8(EnZl2* this, PlayState* play) {
    func_80B4FCCC(this, play);
    func_80B4FE10(play);
    func_80B4ED2C(this, play);
    func_80B5073C(this, EnZl2_UpdateSkelAnime(this));
}

void func_80B51034(EnZl2* this, PlayState* play) {
    func_80B4FCCC(this, play);
    func_80B4FE10(play);
    func_80B4ED2C(this, play);
    EnZl2_UpdateSkelAnime(this);
    func_80B50A04(this, play);
}

void func_80B51080(EnZl2* this, PlayState* play) {
    func_80B4FCCC(this, play);
    func_80B4FE10(play);
    func_80B4ED2C(this, play);
    func_80B507E8(this, EnZl2_UpdateSkelAnime(this));
}

void func_80B510CC(EnZl2* this, PlayState* play) {
    func_80B4FCCC(this, play);
    func_80B4FE10(play);
    func_80B4ED2C(this, play);
    EnZl2_UpdateSkelAnime(this);
    func_80B50A04(this, play);
}

void func_80B51118(EnZl2* this, PlayState* play) {
    func_80B4FCCC(this, play);
    func_80B4FE10(play);
    func_80B4ED2C(this, play);
    func_80B50880(this, EnZl2_UpdateSkelAnime(this));
}

void func_80B51164(EnZl2* this, PlayState* play) {
    func_80B4FCCC(this, play);
    func_80B4FE10(play);
    func_80B4ED2C(this, play);
    EnZl2_UpdateSkelAnime(this);
    func_80B50A04(this, play);
}

void func_80B511B0(EnZl2* this, PlayState* play) {
    func_80B4FCCC(this, play);
    func_80B4FE10(play);
    func_80B4ED2C(this, play);
    func_80B50928(this, EnZl2_UpdateSkelAnime(this));
}

void func_80B511FC(EnZl2* this, PlayState* play) {
    func_80B4FCCC(this, play);
    func_80B4ED2C(this, play);
    EnZl2_UpdateSkelAnime(this);
    func_80B5008C(this);
    func_80B50A04(this, play);
}

void func_80B51250(EnZl2* this, PlayState* play) {
    func_80B4FCCC(this, play);
    func_80B4FE48(this);
    func_80B4ED2C(this, play);
    EnZl2_UpdateSkelAnime(this);
    func_80B500E0(this, play);
    func_80B5008C(this);
    func_80B50A04(this, play);
}

void func_80B512B8(EnZl2* this, PlayState* play) {
    func_80B4FCCC(this, play);
    func_80B4ED2C(this, play);
    EnZl2_UpdateSkelAnime(this);
    func_80B501E8(this, play);
    func_80B509A0(this, play);
}

void func_80B51310(EnZl2* this, PlayState* play) {
    Actor* child;

    if (EnZl2_GetCue(play, 0) == NULL) {
        child = this->actor.child;
        if (child != NULL) {
            Actor_Kill(child);
        }
        Actor_Kill(&this->actor);
    }
}

void func_80B5135C(EnZl2* this, PlayState* play) {
    func_80B4FD00(this, &gZelda2Anime1Anim_00A15C, 0, 0.0f, 0);
    this->action = 25;
    this->unk_254 = 1;
}

void func_80B513A8(EnZl2* this, PlayState* play) {
    Player* player;
    f32 posX;
    f32 posY;
    f32 posZ;

    if (this->unk_250 == 0) {
        player = GET_PLAYER(play);
        posX = player->actor.world.pos.x;
        posY = player->actor.world.pos.y;
        posZ = player->actor.world.pos.z;
        Actor_Spawn(&play->actorCtx, play, ACTOR_DOOR_WARP1, posX, posY, posZ, 0, 0, 0, WARP_UNK_7);
        this->unk_250 = 1;
    }
}

void func_80B51418(EnZl2* this, PlayState* play) {
    EnZl2_UpdateEyes(this);
    if (play->csCtx.curFrame < 431) {
        EnZl2_setMouthIndex(this, 1);
    } else {
        EnZl2_setMouthIndex(this, 0);
    }
}

void func_80B5146C(EnZl2* this, PlayState* play) {
    func_80B4EA40(this);
    EnZl2_setMouthIndex(this, 0);
}

void func_80B5149C(EnZl2* this, PlayState* play) {
    if (play->csCtx.curFrame < 988) {
        EnZl2_setEyesIndex(this, 7);
        EnZl2_setEyeIndex2(this, 8);
    } else {
        EnZl2_UpdateEyes(this);
    }
    EnZl2_setMouthIndex(this, 0);
}

void func_80B514F8(EnZl2* this, PlayState* play) {
    EnZl2_UpdateEyes(this);
    if (play->csCtx.curFrame < 1190) {
        EnZl2_setMouthIndex(this, 1);
    } else {
        EnZl2_setMouthIndex(this, 0);
    }
}

void func_80B5154C(EnZl2* this, PlayState* play) {
    CutsceneContext* csCtx;

    if (this->skelAnime.mode != 0) {
        EnZl2_UpdateEyes(this);
    } else {
        csCtx = &play->csCtx;
        if (csCtx->curFrame < 0x5F0) {
            func_80B4EBB8(this);
        } else if (csCtx->curFrame == 0x5F0) {
            this->unk_27C = 0.0f;
        } else {
            func_80B4EC48(this);
        }
    }
}

void func_80B515C4(EnZl2* this) {
    this->action = 25;
    this->drawConfig = 0;
    this->actor.shape.shadowAlpha = 0;
}

void func_80B515D8(EnZl2* this, PlayState* play) {
    func_80B4FD00(this, &gZelda2Anime1Anim_00A15C, 0, -8.0f, 0);
    func_80B4EDB8(this, play, 0);
    this->action = 26;
    this->drawConfig = 1;
    this->actor.shape.shadowAlpha = 0xFF;
    this->unk_27C = 0.0f;
}

void func_80B51644(EnZl2* this, s32 arg1) {
    if (arg1 != 0) {
        func_80B4FD00(this, &gZelda2Anime1Anim_0087B8, 0, -8.0f, 0);
    }
}

void func_80B51678(EnZl2* this) {
    func_80B4FD00(this, &gZelda2Anime1Anim_007D0C, 2, -8.0f, 0);
    this->action = 27;
    this->drawConfig = 1;
    this->actor.shape.shadowAlpha = 0xFF;
    this->unk_27C = 0.0f;
}

void func_80B516D0(EnZl2* this, s32 arg1) {
    if (arg1 != 0) {
        func_80B4FD00(this, &gZelda2Anime1Anim_009AD4, 0, -8.0f, 0);
    }
}

void func_80B51704(EnZl2* this) {
    func_80B4FD00(this, &gZelda2Anime1Anim_0090D8, 2, -8.0f, 0);
    this->action = 28;
    this->drawConfig = 1;
    this->actor.shape.shadowAlpha = 0xFF;
    this->unk_27C = 0.0f;
}

void func_80B5175C(EnZl2* this, s32 arg1) {
    if (arg1 != 0) {
        func_80B4FD00(this, &gZelda2Anime1Anim_006778, 0, -8.0f, 0);
    }
}

void func_80B51790(EnZl2* this) {
    func_80B4FD00(this, &gZelda2Anime1Anim_005F40, 2, -8.0f, 0);
    this->action = 29;
    this->drawConfig = 1;
    this->actor.shape.shadowAlpha = 0xFF;
}

void func_80B517E0(EnZl2* this, s32 arg1) {
    if (arg1 != 0) {
        func_80B4FD00(this, &gZelda2Anime1Anim_002750, 0, -8.0f, 0);
        this->action = 31;
    }
}

void func_80B51824(EnZl2* this) {
    func_80B4FD00(this, &gZelda2Anime1Anim_0022D0, 2, -8.0f, 0);
    this->action = 30;
    this->drawConfig = 1;
    this->actor.shape.shadowAlpha = 0xFF;
    this->unk_27C = 0.0f;
}

void func_80B5187C(EnZl2* this, s32 arg1) {
    if (arg1 != 0) {
        func_80B4FD00(this, &gZelda2Anime1Anim_00A79C, 0, -8.0f, 0);
        this->unk_27C = 0.0f;
    }
}

void func_80B518C0(EnZl2* this) {
    func_80B4FD00(this, SEGMENTED_TO_VIRTUAL(&gZelda2Anime1Anim_004900), 2, -8.0f, 0);
    this->action = 32;
    this->drawConfig = 1;
    this->actor.shape.shadowAlpha = 0xFF;
    this->unk_27C = 0.0f;
}

void func_80B51948(EnZl2* this, PlayState* play) {
    CsCmdActorCue* cue = EnZl2_GetCue(play, 0);
    s32 nextCueId;
    s32 currentCueId;

    if (cue != NULL) {
        nextCueId = cue->id;
        currentCueId = this->cueId;

        if (nextCueId != currentCueId) {
            switch (nextCueId) {
                case 1:
                    func_80B515C4(this);
                    break;
                case 2:
                    func_80B515D8(this, play);
                    break;
                case 16:
                    func_80B51678(this);
                    break;
                case 17:
                    func_80B51704(this);
                    break;
                case 18:
                    func_80B51790(this);
                    break;
                case 4:
                    func_80B51824(this);
                    break;
                case 20:
                    func_80B518C0(this);
                    break;
                case 21:
                    func_80B513A8(this, play);
                    break;
                default:
                    osSyncPrintf("En_Zl2_inEnding_Check_DemoMode:そんな動作は無い!!!!!!!!\n");
            }
            this->cueId = nextCueId;
        }
    }
}

void func_80B51A5C(EnZl2* this, PlayState* play) {
    func_80B4FCCC(this, play);
    func_80B51948(this, play);
}

void func_80B51A8C(EnZl2* this, PlayState* play) {
    func_80B4FCCC(this, play);
    func_80B4ED2C(this, play);
    func_80B51418(this, play);
    EnZl2_UpdateSkelAnime(this);
    func_80B51948(this, play);
}

void func_80B51AE4(EnZl2* this, PlayState* play) {
    func_80B4FCCC(this, play);
    func_80B4ED2C(this, play);
    EnZl2_UpdateEyes(this);
    func_80B51644(this, EnZl2_UpdateSkelAnime(this));
    func_80B51948(this, play);
}

void func_80B51B44(EnZl2* this, PlayState* play) {
    func_80B4FCCC(this, play);
    func_80B4ED2C(this, play);
    func_80B5149C(this, play);
    func_80B516D0(this, EnZl2_UpdateSkelAnime(this));
    func_80B51948(this, play);
}

void func_80B51BA8(EnZl2* this, PlayState* play) {
    func_80B4FCCC(this, play);
    func_80B4ED2C(this, play);
    func_80B514F8(this, play);
    func_80B5175C(this, EnZl2_UpdateSkelAnime(this));
    func_80B51948(this, play);
}

void func_80B51C0C(EnZl2* this, PlayState* play) {
    func_80B4FCCC(this, play);
    func_80B4ED2C(this, play);
    func_80B5146C(this, play);
    func_80B517E0(this, EnZl2_UpdateSkelAnime(this));
}

void func_80B51C64(EnZl2* this, PlayState* play) {
    func_80B4FCCC(this, play);
    func_80B4ED2C(this, play);
    EnZl2_UpdateSkelAnime(this);
    func_80B51948(this, play);
}

void func_80B51CA8(EnZl2* this, PlayState* play) {
    func_80B4FCCC(this, play);
    func_80B4ED2C(this, play);
    func_80B5154C(this, play);
    func_80B5187C(this, EnZl2_UpdateSkelAnime(this));
    func_80B51948(this, play);
}

void func_80B51D0C(EnZl2* this, PlayState* play) {
    this->action = 33;
    this->drawConfig = 0;
    this->actor.shape.shadowAlpha = 0;
}

void func_80B51D24(EnZl2* this, PlayState* play) {
    s32 pad[2];
    u32 sfxId;
    SkelAnime* skelAnime = &this->skelAnime;

    if (Animation_OnFrame(skelAnime, 6.0f) || Animation_OnFrame(skelAnime, 0.0f)) {
        if (this->actor.bgCheckFlags & BGCHECKFLAG_GROUND) {
            sfxId = NA_SE_PL_WALK_GROUND;
            sfxId += SurfaceType_GetSfxOffset(&play->colCtx, this->actor.floorPoly, this->actor.floorBgId);
            Lib_PlaySfx_AtPos(&this->actor.projectedPos, sfxId);
        }
    }
}

void func_80B51DA4(EnZl2* this, PlayState* play) {
    CsCmdActorCue* cue = EnZl2_GetCue(play, 0);
    Vec3f* worldPos = &this->actor.world.pos;
    f32 startX;
    f32 startY;
    f32 startZ;
    f32 endX;
    f32 endY;
    f32 endZ;
    f32 lerp;

    if (cue != NULL) {
        lerp = Environment_LerpWeightAccelDecel(cue->endFrame, cue->startFrame, play->csCtx.curFrame, 0, 8);
        startX = cue->startPos.x;
        startY = cue->startPos.y;
        startZ = cue->startPos.z;
        endX = cue->endPos.x;
        endY = cue->endPos.y;
        endZ = cue->endPos.z;
        worldPos->x = ((endX - startX) * lerp) + startX;
        worldPos->y = ((endY - startY) * lerp) + startY;
        worldPos->z = ((endZ - startZ) * lerp) + startZ;
        if (cue->endFrame < play->csCtx.curFrame) {
            Actor_Kill(&this->actor);
        }
    }
}

void func_80B51EA8(EnZl2* this) {
    this->action = 33;
    this->drawConfig = 0;
    this->actor.shape.shadowAlpha = 0;
}

void func_80B51EBC(EnZl2* this, PlayState* play) {
    ActorShape* shape = &this->actor.shape;
    CsCmdActorCue* cue = EnZl2_GetCue(play, 0);
    s32 pad[2];

    this->actor.world.rot.y = shape->rot.y = cue->rot.y;
    func_80B4FD00(this, &gZelda2Anime1Anim_00B224, 0, 0.0f, 0);
    this->action = 34;
    this->drawConfig = 1;
    shape->shadowAlpha = 255;
}

void func_80B51F38(EnZl2* this, PlayState* play) {
    CsCmdActorCue* cue = EnZl2_GetCue(play, 0);

    if (cue != NULL) {
        if (play->csCtx.curFrame - 8 >= cue->endFrame) {
            func_80B4FD00(this, &gZelda2Anime1Anim_00B5FC, 0, -8.0f, 0);
            this->action = 35;
        }
    }
}

void func_80B51FA8(EnZl2* this, PlayState* play) {
    CsCmdActorCue* cue = EnZl2_GetCue(play, 0);
    s32 nextCueId;
    s32 currentCueId;

    if (cue != NULL) {
        nextCueId = cue->id;
        currentCueId = this->cueId;

        if (nextCueId != currentCueId) {
            switch (nextCueId) {
                case 1:
                    func_80B51EA8(this);
                    break;
                case 2:
                    func_80B51EBC(this, play);
                    break;
                case 14:
                    Actor_Kill(&this->actor);
                    break;
                default:
                    osSyncPrintf("En_Zl2_inRunning_Check_DemoMode:そんな動作は無い!!!!!!!!\n");
                    break;
            }
            this->cueId = nextCueId;
        }
    }
}

void func_80B52068(EnZl2* this, PlayState* play) {
    func_80B4FCCC(this, play);
    func_80B51FA8(this, play);
}

void func_80B52098(EnZl2* this, PlayState* play) {
    func_80B4FCCC(this, play);
    func_80B4ED2C(this, play);
    EnZl2_UpdateEyes(this);
    EnZl2_UpdateSkelAnime(this);
    func_80B51D24(this, play);
    func_80B51F38(this, play);
    func_80B51DA4(this, play);
}

void func_80B52108(EnZl2* this, PlayState* play) {
}

void func_80B52114(EnZl2* this, PlayState* play) {
    switch (this->actor.params) {
        case 1:
            func_80B5135C(this, play);
            break;
        case 4:
            func_80B51D0C(this, play);
            break;
        case 0:
            func_80B4FD90(this, play);
            break;
        default:
            osSyncPrintf(VT_FGCOL(RED) " En_Oa2 の arg_data がおかしい!!!!!!!!!!!!!!!!!!!!!!!!!\n" VT_RST);
            func_80B4FD90(this, play);
    }
}

void func_80B521A0(EnZl2* this, PlayState* play) {
    s32 pad;
    ObjectContext* objectCtx = &play->objectCtx;
    s32 bankIndex = Object_GetIndex(objectCtx, OBJECT_ZL2_ANIME1);
    s32 pad2;

    if (bankIndex < 0) {
        osSyncPrintf(VT_FGCOL(RED) "En_Zl2_main_bankアニメーションのバンクを読めない!!!!!!!!!!!!\n" VT_RST);
        return;
    }

    if (Object_IsLoaded(objectCtx, bankIndex)) {
        this->unk_274 = bankIndex;
        func_80B4FCCC(this, play);
        this->unk_278 = Animation_GetLastFrame(&gZelda2Anime1Anim_0022D0);
        func_80B52114(this, play);
    }
}

void EnZl2_Update(Actor* thisx, PlayState* play) {
    EnZl2* this = (EnZl2*)thisx;

    if (this->action < 0 || this->action >= 0x24 || sActionFuncs[this->action] == NULL) {
        osSyncPrintf(VT_FGCOL(RED) "メインモードがおかしい!!!!!!!!!!!!!!!!!!!!!!!!!\n" VT_RST);
        return;
    }
    sActionFuncs[this->action](this, play);
}

void EnZl2_Init(Actor* thisx, PlayState* play) {
    EnZl2* this = (EnZl2*)thisx;
    ActorShape* shape = &thisx->shape;
    s32 pad;

    ActorShape_Init(shape, 0.0f, ActorShadow_DrawCircle, 30.0f);
    shape->shadowAlpha = 0;
    SkelAnime_InitFlex(play, &this->skelAnime, &gZelda2Skel, NULL, NULL, NULL, 0);

    switch (thisx->params) {
        case 1:
            Audio_SetSfxBanksMute(0x6F);
            break;
        case 4:
            gSaveContext.subTimerState = SUBTIMER_STATE_OFF;
            break;
    }
}

s32 EnZl2_OverrideLimbDraw(PlayState* play, s32 limbIndex, Gfx** dList, Vec3f* pos, Vec3s* rot, void* thisx,
                           Gfx** gfx) {
    EnZl2* this = (EnZl2*)thisx;

    if (this->overrideLimbDrawConfig < 0 || this->overrideLimbDrawConfig > 0 ||
        sOverrideLimbDrawFuncs[this->overrideLimbDrawConfig] == NULL) {
        osSyncPrintf(VT_FGCOL(RED) "描画前処理モードがおかしい!!!!!!!!!!!!!!!!!!!!!!!!!\n" VT_RST);
        return 0;
    }
    return sOverrideLimbDrawFuncs[this->overrideLimbDrawConfig](play, limbIndex, dList, pos, rot, thisx, gfx);
}

void func_80B523BC(EnZl2* this, PlayState* play) {
}

void func_80B523C8(EnZl2* this, PlayState* play) {
    s32 pad[3];
    s16 eyeTexIndex = this->eyeTexIndex;
    s16 eyeTexIndex2 = this->eyeTexIndex2;
    void* eyeTex = sEyeTextures[eyeTexIndex];
    void* eyeTex2 = sEyeTextures[eyeTexIndex2];
    SkelAnime* skelAnime = &this->skelAnime;
    s16 mouthTexIndex = this->mouthTexIndex;
    void* mouthTex = sMouthTextures[mouthTexIndex];
    s32 pad1;

    OPEN_DISPS(play->state.gfxCtx, "../z_en_zl2.c", 1623);

    Gfx_SetupDL_25Opa(play->state.gfxCtx);

    gSPSegment(POLY_OPA_DISP++, 0x08, SEGMENTED_TO_VIRTUAL(eyeTex));
    gSPSegment(POLY_OPA_DISP++, 0x09, SEGMENTED_TO_VIRTUAL(eyeTex2));
    gSPSegment(POLY_OPA_DISP++, 0x0A, SEGMENTED_TO_VIRTUAL(mouthTex));
    gDPSetEnvColor(POLY_OPA_DISP++, 0, 0, 0, 255);
    gSPSegment(POLY_OPA_DISP++, 0x0B, &D_80116280[2]);

    POLY_OPA_DISP = SkelAnime_DrawFlex(play, skelAnime->skeleton, skelAnime->jointTable, skelAnime->dListCount,
                                       EnZl2_OverrideLimbDraw, EnZl2_PostLimbDraw, this, POLY_OPA_DISP);

    CLOSE_DISPS(play->state.gfxCtx, "../z_en_zl2.c", 1648);
}

void func_80B525D4(EnZl2* this, PlayState* play) {
    s32 pad[2];
    s16 eyeTexIndex = this->eyeTexIndex;
    void* eyeTex = sEyeTextures[eyeTexIndex];
    s16 mouthTexIndex = this->mouthTexIndex;
    SkelAnime* skelAnime = &this->skelAnime;
    void* mouthTex = sMouthTextures[mouthTexIndex];
    s32 pad1;

    OPEN_DISPS(play->state.gfxCtx, "../z_en_zl2.c", 1663);

    Gfx_SetupDL_25Xlu(play->state.gfxCtx);

    gSPSegment(POLY_XLU_DISP++, 0x08, SEGMENTED_TO_VIRTUAL(eyeTex));
    gSPSegment(POLY_XLU_DISP++, 0x09, SEGMENTED_TO_VIRTUAL(eyeTex));
    gSPSegment(POLY_XLU_DISP++, 0x0A, SEGMENTED_TO_VIRTUAL(mouthTex));
    gDPSetEnvColor(POLY_XLU_DISP++, 0, 0, 0, this->alpha);
    gSPSegment(POLY_XLU_DISP++, 0x0B, &D_80116280[0]);

    POLY_XLU_DISP = SkelAnime_DrawFlex(play, skelAnime->skeleton, skelAnime->jointTable, skelAnime->dListCount,
                                       EnZl2_OverrideLimbDraw, NULL, this, POLY_XLU_DISP);

    CLOSE_DISPS(play->state.gfxCtx, "../z_en_zl2.c", 1692);
}

void EnZl2_Draw(Actor* thisx, PlayState* play) {
    EnZl2* this = (EnZl2*)thisx;

    if ((this->drawConfig < 0) || (this->drawConfig >= 3) || (sDrawFuncs[this->drawConfig] == NULL)) {
        osSyncPrintf(VT_FGCOL(RED) "描画モードがおかしい!!!!!!!!!!!!!!!!!!!!!!!!!\n" VT_RST);
        return;
    }
    sDrawFuncs[this->drawConfig](this, play);
}<|MERGE_RESOLUTION|>--- conflicted
+++ resolved
@@ -595,13 +595,8 @@
 }
 
 void func_80B4FE10(PlayState* play) {
-<<<<<<< HEAD
-    if ((play->csCtx.frames >= 830) && (play->csCtx.frames < 1081)) {
+    if ((play->csCtx.curFrame >= 830) && (play->csCtx.curFrame < 1081)) {
         Lib_PlaySfx_Centered(NA_SE_EV_EARTHQUAKE - SFX_FLAG);
-=======
-    if ((play->csCtx.curFrame >= 830) && (play->csCtx.curFrame < 1081)) {
-        func_800788CC(NA_SE_EV_EARTHQUAKE - SFX_FLAG);
->>>>>>> 9f0b7bb8
     }
 }
 
