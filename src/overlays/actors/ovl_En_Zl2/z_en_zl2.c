--- conflicted
+++ resolved
@@ -454,11 +454,7 @@
         Matrix_Push();
         Matrix_Translate(362.0f, -133.0f, 0.0f, MTXMODE_APPLY);
         Matrix_Get(&sp34);
-<<<<<<< HEAD
-        func_800D20CC(&sp34, &sp2C, 0);
-=======
         Matrix_MtxFToYXZRotS(&sp34, &sp2C, 0);
->>>>>>> e53081df
         if (!FrameAdvance_IsEnabled(globalCtx)) {
             func_80B4EE38(this, sp2C.y, 0);
             func_80B4F230(this, sp2C.x, 1);
@@ -468,11 +464,7 @@
         Matrix_Translate(-188.0f, -184.0f, 0.0f, MTXMODE_APPLY);
         Matrix_ToMtx(&sp74[0], "../z_en_zl2.c", 1056);
         Matrix_Get(&sp34);
-<<<<<<< HEAD
-        func_800D20CC(&sp34, &sp2C, 0);
-=======
         Matrix_MtxFToYXZRotS(&sp34, &sp2C, 0);
->>>>>>> e53081df
         if (!FrameAdvance_IsEnabled(globalCtx)) {
             func_80B4EE38(this, sp2C.y, 3);
             func_80B4F230(this, sp2C.x, 4);
@@ -481,11 +473,7 @@
         Matrix_Translate(-410.0f, -184.0f, 0.0f, MTXMODE_APPLY);
         Matrix_ToMtx(&sp74[1], "../z_en_zl2.c", 1100);
         Matrix_Get(&sp34);
-<<<<<<< HEAD
-        func_800D20CC(&sp34, &sp2C, 0);
-=======
         Matrix_MtxFToYXZRotS(&sp34, &sp2C, 0);
->>>>>>> e53081df
         if (!FrameAdvance_IsEnabled(globalCtx)) {
             func_80B4EE38(this, sp2C.y, 6);
             func_80B4F230(this, sp2C.x, 7);
@@ -497,11 +485,7 @@
         Matrix_Push();
         Matrix_Translate(467.0f, 265.0f, 389.0f, MTXMODE_APPLY);
         Matrix_Get(&sp34);
-<<<<<<< HEAD
-        func_800D20CC(&sp34, &sp2C, 0);
-=======
         Matrix_MtxFToYXZRotS(&sp34, &sp2C, 0);
->>>>>>> e53081df
         if (!FrameAdvance_IsEnabled(globalCtx)) {
             func_80B4EE38(this, sp2C.y, 9);
             func_80B4F230(this, sp2C.x, 10);
@@ -511,11 +495,7 @@
         Matrix_Translate(-427.0f, -1.0f, -3.0f, MTXMODE_APPLY);
         Matrix_ToMtx(&sp74[3], "../z_en_zl2.c", 1145);
         Matrix_Get(&sp34);
-<<<<<<< HEAD
-        func_800D20CC(&sp34, &sp2C, 0);
-=======
         Matrix_MtxFToYXZRotS(&sp34, &sp2C, 0);
->>>>>>> e53081df
         if (!FrameAdvance_IsEnabled(globalCtx)) {
             func_80B4EE38(this, sp2C.y, 12);
             func_80B4F230(this, sp2C.x, 13);
@@ -528,11 +508,7 @@
         Matrix_Push();
         Matrix_Translate(467.0f, 265.0f, -389.0f, MTXMODE_APPLY);
         Matrix_Get(&sp34);
-<<<<<<< HEAD
-        func_800D20CC(&sp34, &sp2C, 0);
-=======
         Matrix_MtxFToYXZRotS(&sp34, &sp2C, 0);
->>>>>>> e53081df
         if (!FrameAdvance_IsEnabled(globalCtx)) {
             func_80B4EE38(this, sp2C.y, 15);
             func_80B4F230(this, sp2C.x, 16);
@@ -542,11 +518,7 @@
         Matrix_Translate(-427.0f, -1.0f, 3.0f, MTXMODE_APPLY);
         Matrix_ToMtx(&sp74[5], "../z_en_zl2.c", 1189);
         Matrix_Get(&sp34);
-<<<<<<< HEAD
-        func_800D20CC(&sp34, &sp2C, 0);
-=======
         Matrix_MtxFToYXZRotS(&sp34, &sp2C, 0);
->>>>>>> e53081df
         if (!FrameAdvance_IsEnabled(globalCtx)) {
             func_80B4EE38(this, sp2C.y, 18);
             func_80B4F230(this, sp2C.x, 19);
@@ -744,13 +716,8 @@
     CsCmdActorAction* npcAction = EnZl2_GetNpcAction(globalCtx, 0);
 
     if (npcAction != NULL) {
-<<<<<<< HEAD
-        this->actor.shape.unk_14 = this->alpha =
+        this->actor.shape.shadowAlpha = this->alpha =
             (1.0f - Kankyo_LerpWeight(npcAction->endFrame, npcAction->startFrame, globalCtx->csCtx.frames)) * 255.0f;
-=======
-        this->actor.shape.shadowAlpha = this->alpha =
-            (1.0f - func_8006F93C(npcAction->endFrame, npcAction->startFrame, globalCtx->csCtx.frames)) * 255.0f;
->>>>>>> e53081df
         func_80B501C4(this, this->alpha);
     }
 }
