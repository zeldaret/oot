/*
 * File: z_en_zl2.c
 * Overlay: ovl_En_Zl2
 * Description: Adult Zelda (Cutscenes)
 */

#include "z_en_zl2.h"
#include "overlays/actors/ovl_Door_Warp1/z_door_warp1.h"

#include "libc64/math64.h"
#include "gfx.h"
#include "gfx_setupdl.h"
#include "printf.h"
#include "regs.h"
#include "segmented_address.h"
#include "sfx.h"
#include "sys_matrix.h"
#include "terminal.h"
#include "translation.h"
#include "z_lib.h"
#include "frame_advance.h"
#include "play_state.h"
#include "player.h"
#include "save.h"

#include "assets/objects/object_zl2/object_zl2.h"
#include "assets/objects/object_zl2_anime1/object_zl2_anime1.h"

#define FLAGS ACTOR_FLAG_UPDATE_CULLING_DISABLED

void EnZl2_Init(Actor* thisx, PlayState* play);
void EnZl2_Destroy(Actor* thisx, PlayState* play);
void EnZl2_Update(Actor* thisx, PlayState* play);
void EnZl2_Draw(Actor* thisx, PlayState* play);

s32 func_80B4F45C(PlayState* play, s32 limbIndex, Gfx** dList, Vec3f* pos, Vec3s* rot, void* thisx, Gfx** gfx);

void func_80B50BBC(EnZl2* this, PlayState* play);
void func_80B50BEC(EnZl2* this, PlayState* play);
void func_80B50C40(EnZl2* this, PlayState* play);
void func_80B50CA8(EnZl2* this, PlayState* play);
void func_80B50CFC(EnZl2* this, PlayState* play);
void func_80B50D50(EnZl2* this, PlayState* play);
void func_80B50D94(EnZl2* this, PlayState* play);
void func_80B50DE8(EnZl2* this, PlayState* play);
void func_80B50E3C(EnZl2* this, PlayState* play);
void func_80B50E90(EnZl2* this, PlayState* play);
void func_80B50EE4(EnZl2* this, PlayState* play);
void func_80B50F38(EnZl2* this, PlayState* play);
void func_80B50F8C(EnZl2* this, PlayState* play);
void func_80B50FE8(EnZl2* this, PlayState* play);
void func_80B51034(EnZl2* this, PlayState* play);
void func_80B51080(EnZl2* this, PlayState* play);
void func_80B510CC(EnZl2* this, PlayState* play);
void func_80B51118(EnZl2* this, PlayState* play);
void func_80B51164(EnZl2* this, PlayState* play);
void func_80B511B0(EnZl2* this, PlayState* play);
void func_80B511FC(EnZl2* this, PlayState* play);
void func_80B51250(EnZl2* this, PlayState* play);
void func_80B512B8(EnZl2* this, PlayState* play);
void func_80B51310(EnZl2* this, PlayState* play);
void func_80B51A5C(EnZl2* this, PlayState* play);
void func_80B51A8C(EnZl2* this, PlayState* play);
void func_80B51AE4(EnZl2* this, PlayState* play);
void func_80B51B44(EnZl2* this, PlayState* play);
void func_80B51BA8(EnZl2* this, PlayState* play);
void func_80B51C0C(EnZl2* this, PlayState* play);
void func_80B51C64(EnZl2* this, PlayState* play);
void func_80B51CA8(EnZl2* this, PlayState* play);
void func_80B52068(EnZl2* this, PlayState* play);
void func_80B52098(EnZl2* this, PlayState* play);
void func_80B52108(EnZl2* this, PlayState* play);
void func_80B521A0(EnZl2* this, PlayState* play);
void func_80B523BC(EnZl2* this, PlayState* play);
void func_80B523C8(EnZl2* this, PlayState* play);
void func_80B525D4(EnZl2* this, PlayState* play);

static void* sEyeTextures[] = { gZelda2EyeOpenTex, gZelda2EyeHalfTex, gZelda2EyeShutTex,
                                gZelda2Eye03Tex,   gZelda2Eye04Tex,   gZelda2Eye05Tex,
                                gZelda2Eye06Tex,   gZelda2Eye07Tex,   gZelda2Eye08Tex };

static void* sMouthTextures[] = { gZelda2MouthSeriousTex, gZelda2MouthHappyTex, gZelda2MouthOpenTex };

static EnZl2ActionFunc sActionFuncs[] = {
    func_80B521A0, func_80B50BBC, func_80B50BEC, func_80B50C40, func_80B50CA8, func_80B50CFC,
    func_80B50D50, func_80B50D94, func_80B50DE8, func_80B50E3C, func_80B50E90, func_80B50EE4,
    func_80B50F38, func_80B50F8C, func_80B50FE8, func_80B51034, func_80B51080, func_80B510CC,
    func_80B51118, func_80B51164, func_80B511B0, func_80B511FC, func_80B51250, func_80B512B8,
    func_80B51310, func_80B51A5C, func_80B51A8C, func_80B51AE4, func_80B51B44, func_80B51BA8,
    func_80B51C0C, func_80B51C64, func_80B51CA8, func_80B52068, func_80B52098, func_80B52108,
};

static OverrideLimbDraw sOverrideLimbDrawFuncs[] = {
    func_80B4F45C,
};

static EnZl2DrawFunc sDrawFuncs[] = {
    func_80B523BC,
    func_80B523C8,
    func_80B525D4,
};

ActorProfile En_Zl2_Profile = {
    /**/ ACTOR_EN_ZL2,
    /**/ ACTORCAT_NPC,
    /**/ FLAGS,
    /**/ OBJECT_ZL2,
    /**/ sizeof(EnZl2),
    /**/ EnZl2_Init,
    /**/ EnZl2_Destroy,
    /**/ EnZl2_Update,
    /**/ EnZl2_Draw,
};

void EnZl2_Destroy(Actor* thisx, PlayState* play) {
    EnZl2* this = (EnZl2*)thisx;

    SkelAnime_Free(&this->skelAnime, play);
}

void EnZl2_UpdateEyes(EnZl2* this) {
    STACK_PADS(s32, 4);
    s16* eyeTexIndex2 = &this->eyeTexIndex2;
    s16* blinkTimer = &this->blinkTimer;
    s16* eyeTexIndex = &this->eyeTexIndex;

    if (DECR(*blinkTimer) == 0) {
        *blinkTimer = Rand_S16Offset(60, 60);
    }
    *eyeTexIndex = *blinkTimer;
    if (*eyeTexIndex >= 3) {
        *eyeTexIndex = 0;
    }
    *eyeTexIndex2 = *eyeTexIndex;
}

void func_80B4EA40(EnZl2* this) {
    s16* eyeTexIndex = &this->eyeTexIndex;
    f32* unk_27C = &this->unk_27C;

    if (*unk_27C < 3.0f) {
        *eyeTexIndex = 0;
    } else if (*unk_27C < 6.0f) {
        *eyeTexIndex = 1;
    } else if (*unk_27C < 9.0f) {
        *eyeTexIndex = 2;
    } else {
        *eyeTexIndex = 5;
        this->eyeTexIndex2 = *eyeTexIndex;
        return;
    }
    *unk_27C += 1.0f;
    this->eyeTexIndex2 = *eyeTexIndex;
}

void func_80B4EAF4(EnZl2* this) {
    s16* eyeTexIndex = &this->eyeTexIndex;
    f32* unk_27C = &this->unk_27C;

    if (*unk_27C < 2.0f) {
        *eyeTexIndex = 5;
    } else if (*unk_27C < 4.0f) {
        *eyeTexIndex = 2;
    } else if (*unk_27C < 6.0f) {
        *eyeTexIndex = 1;
    } else {
        EnZl2_UpdateEyes(this);
        return;
    }
    *unk_27C += 1.0f;
    this->eyeTexIndex2 = *eyeTexIndex;
}

void func_80B4EBB8(EnZl2* this) {
    s16* eyeTexIndex = &this->eyeTexIndex;
    f32* unk_27C = &this->unk_27C;

    if (*unk_27C < 2.0f) {
        *eyeTexIndex = 0;
    } else if (*unk_27C < 4.0f) {
        *eyeTexIndex = 1;
    } else {
        *eyeTexIndex = 2;
        this->eyeTexIndex2 = *eyeTexIndex;
        return;
    }
    *unk_27C += 1.0f;
    this->eyeTexIndex2 = *eyeTexIndex;
}

void func_80B4EC48(EnZl2* this) {
    s16* eyeTexIndex = &this->eyeTexIndex;
    f32* unk_27C = &this->unk_27C;

    if (*unk_27C < 2.0f) {
        *eyeTexIndex = 2;
    } else if (*unk_27C < 4.0f) {
        *eyeTexIndex = 1;
    } else {
        EnZl2_UpdateEyes(this);
        return;
    }
    *unk_27C += 1.0f;
    this->eyeTexIndex2 = *eyeTexIndex;
}

void EnZl2_setEyesIndex(EnZl2* this, s16 index) {
    this->eyeTexIndex = index;
    this->eyeTexIndex2 = this->eyeTexIndex;
}

void EnZl2_setEyeIndex2(EnZl2* this, s16 index) {
    this->eyeTexIndex2 = index;
}

void EnZl2_setMouthIndex(EnZl2* this, s16 index) {
    this->mouthTexIndex = index;
}

void func_80B4ED2C(EnZl2* this, PlayState* play) {
    Actor_UpdateBgCheckInfo(play, &this->actor, 75.0f, 30.0f, 30.0f, UPDBGCHECKINFO_FLAG_0 | UPDBGCHECKINFO_FLAG_2);
}

s32 EnZl2_UpdateSkelAnime(EnZl2* this) {
    return SkelAnime_Update(&this->skelAnime);
}

CsCmdActorCue* EnZl2_GetCue(PlayState* play, s32 cueChannel) {
    if (play->csCtx.state != CS_STATE_IDLE) {
        CsCmdActorCue* cue = play->csCtx.actorCues[cueChannel];

        return cue;
    }

    return NULL;
}

void func_80B4EDB8(EnZl2* this, PlayState* play, s32 cueChannel) {
    CsCmdActorCue* cue = EnZl2_GetCue(play, cueChannel);

    if (cue != NULL) {
        this->actor.world.pos.x = cue->startPos.x;
        this->actor.world.pos.y = cue->startPos.y;
        this->actor.world.pos.z = cue->startPos.z;

        this->actor.world.rot.y = this->actor.shape.rot.y = cue->rot.y;
    }
}

void func_80B4EE38(EnZl2* this, s16 arg1, s32 arg2) {
    s32 phi_a3;
    s32 temp_v1;
    s32 phi_v0 = arg2;

    if (this->unk_24C != 0) {
        temp_v1 = (s16)(arg1 + this->unk_1DC[phi_v0]);
        phi_a3 = arg1 - this->unk_20C[phi_v0];
        phi_v0 = this->unk_1AC[phi_v0];

        if ((s32)fabsf((f32)phi_a3) > 0x8000) {
            if (arg1 > 0) {
                phi_a3 -= 0x10000;
            } else {
                phi_a3 += 0x10000;
            }
        }
        if (phi_a3 != 0) {
            phi_v0 += (phi_a3 - phi_v0) / 16;
        }
        if (phi_v0 != 0) {
            phi_v0 -= (phi_v0 / 10);
        }
        if ((s16)(temp_v1 - arg1) != 0) {
            phi_v0 -= ((s16)(temp_v1 - arg1) / 50);
        }
        temp_v1 += phi_v0;
        if (((this->unk_1AC[arg2] * phi_v0) <= 0) && ((s16)(temp_v1 - arg1) > -0x64) &&
            ((s16)(temp_v1 - arg1) < 0x64)) {
            temp_v1 = arg1;
            phi_v0 = 0;
        }
        this->unk_1AC[arg2] = phi_v0;
        this->unk_1DC[arg2] = temp_v1 - arg1;
    }
    this->unk_20C[arg2] = arg1;
}

void func_80B4EF64(EnZl2* this, s16 arg1, s32 arg2) {
    s32 temp_t0 = arg2;
    s32 temp_t2;
    s32 temp_v1;
    s32 phi_t1;
    s32 phi_v0;
    s32 phi_a0;
    f32 curFrame;
    f32 unk_278;

    if (temp_t0 == 2) {
        phi_a0 = 0x3A98;
        phi_t1 = 0;
    } else if (temp_t0 == 5) {
        phi_a0 = 0x32C8;
        phi_t1 = 3;
    } else if (temp_t0 == 8) {
        phi_a0 = 0x2EE0;
        phi_t1 = 6;
    } else if (temp_t0 == 11) {
        phi_a0 = 0x4000;
        phi_t1 = 9;
    } else if (temp_t0 == 14) {
        phi_a0 = 0x4000;
        phi_t1 = 12;
    } else if (temp_t0 == 17) {
        phi_a0 = 0x4000;
        phi_t1 = 15;
    } else {
        phi_a0 = 0x4000;
        phi_t1 = 18;
    }

    if (this->unk_24C != 0) {
        phi_v0 = this->unk_1DC[temp_t0] + arg1;
        temp_v1 = (s16)(phi_v0 & 0xFFFF);
        temp_t2 = arg1 - this->unk_20C[temp_t0];
        phi_v0 = this->unk_1AC[temp_t0];

        if ((s32)fabsf((f32)temp_t2) > 0x8000) {
            if (arg1 > 0) {
                temp_t2 -= 0x10000;
            } else {
                temp_t2 += 0x10000;
            }
        }
        if (phi_t1 >= 0) {
            temp_t2 += (ABS(this->unk_1AC[phi_t1]) / 3);
        }
        if (temp_t2 != 0) {
            phi_v0 += ((temp_t2 - phi_v0) / 16);
        }
        if (phi_v0 != 0) {
            phi_v0 -= phi_v0 / 10;
        }
        if ((s16)(temp_v1 - phi_a0) != 0) {
            phi_v0 -= (s16)(temp_v1 - phi_a0) / 50;
        }
        temp_v1 += phi_v0;

        if (((this->unk_1AC[arg2] * phi_v0) <= 0) && ((s16)(temp_v1 - phi_a0) > -0x64) &&
            ((s16)(temp_v1 - phi_a0) < 0x64)) {
            temp_v1 = phi_a0;
            phi_v0 = 0;
        }

        if (arg2 == 2) {
            STACK_PAD(s32);

            if ((this->action == 5) || (this->action == 30)) {
                s32 temp_t0;

                curFrame = this->skelAnime.curFrame;
                unk_278 = this->unk_278;
                temp_t0 = (s32)((3500.0f * curFrame) / unk_278) + phi_a0;
                if (temp_t0 >= temp_v1) {
                    temp_v1 = temp_t0;
                    phi_v0 /= -2;
                }
            } else if ((this->action == 6) || (this->action == 31)) {
                s32 temp_t0 = phi_a0 + 0xDAC;

                if (temp_t0 >= temp_v1) {
                    temp_v1 = temp_t0;
                    phi_v0 /= -2;
                }
            } else if (this->action == 20) {
                s32 temp_t0 = phi_a0 - 0x3E8;

                if (temp_t0 >= temp_v1) {
                    temp_v1 = temp_t0;
                    phi_v0 /= -2;
                }
            }
        }
        this->unk_1AC[arg2] = phi_v0;
        this->unk_1DC[arg2] = temp_v1 - arg1;
    }
    this->unk_20C[arg2] = arg1;
}

void func_80B4F230(EnZl2* this, s16 arg1, s32 arg2) {
    s32 temp_v1;
    s16 temp_t0;
    s32 temp_t2;
    s32 temp_t3;
    s32 phi_v0;
    s32 index1AC;
    int phi_t5;

    if (this->unk_24C != 0) {
        temp_v1 = this->unk_1DC[arg2] - arg1;
        temp_t0 = temp_v1;
        temp_t2 = temp_t0;
        temp_t3 = this->unk_1AC[arg2];
        phi_v0 = temp_t3;
        temp_t3 = arg1 - this->unk_20C[arg2];

        if (arg2 == 1) {
            index1AC = 0;
            phi_t5 = this->unk_1AC[index1AC];
        } else if (arg2 == 4) {
            index1AC = 3;
            phi_t5 = this->unk_1AC[index1AC];
        } else if (arg2 == 7) {
            index1AC = 6;
            phi_t5 = this->unk_1AC[index1AC];
        } else if (arg2 == 10) {
            index1AC = 9;
            phi_t5 = ABS(this->unk_1AC[index1AC]);
        } else if (arg2 == 13) {
            index1AC = 12;
            phi_t5 = ABS(this->unk_1AC[index1AC]);
        } else if (arg2 == 16) {
            index1AC = 15;
            phi_t5 = -ABS(this->unk_1AC[index1AC]);
        } else {
            index1AC = 18;
            phi_t5 = -ABS(this->unk_1AC[index1AC]);
        }

        if ((s32)fabsf(temp_t3) > 0x8000) {
            if (arg1 > 0) {
                temp_t3 -= 0x10000;
            } else {
                temp_t3 += 0x10000;
            }
        }
        if (index1AC >= 0) {
            temp_t3 += phi_t5 / 3;
        }

        if (temp_t3 != 0) {
            phi_v0 += (temp_t3 - phi_v0) / 16;
        }
        if (phi_v0 != 0) {
            phi_v0 -= phi_v0 / 10;
        }
        if (temp_t0 != 0) {
            phi_v0 -= temp_t0 / 50;
        }
        temp_v1 += phi_v0;
        if (((this->unk_1AC[arg2] * phi_v0) <= 0) && (temp_t2 > -0x64) && (temp_t2 < 0x64)) {
            temp_v1 = 0;
            phi_v0 = 0;
        }
        this->unk_1AC[arg2] = phi_v0;
        this->unk_1DC[arg2] = arg1 + temp_v1;
    }
    this->unk_20C[arg2] = arg1;
}

s32 func_80B4F45C(PlayState* play, s32 limbIndex, Gfx** dList, Vec3f* pos, Vec3s* rot, void* thisx, Gfx** gfx) {
    STACK_PAD(s32);
    EnZl2* this = (EnZl2*)thisx;
<<<<<<< HEAD
    Mtx* sp74;
    MtxF sp34;
    Vec3s sp2C;
    STACK_PAD(s16);
    s16* unk_1DC = this->unk_1DC;
=======
>>>>>>> ed02a9db

    if (limbIndex == 14) {
        Mtx* sp74 = GRAPH_ALLOC(play->state.gfxCtx, sizeof(Mtx) * 7);
        MtxF sp34;
        Vec3s sp2C;
        s16 pad2;
        s16* unk_1DC = this->unk_1DC;

        gSPSegment((*gfx)++, 0x0C, sp74);

        Matrix_Push();

#if PLATFORM_N64
        // Anti-piracy check, Zelda's hair is misshapen if the check fails
        if (osCicId != 6105) {
            Matrix_Scale(2.0f, 0.5f, 2.0f, MTXMODE_APPLY);
        }
#endif

        Matrix_Translate(pos->x, pos->y, pos->z, MTXMODE_APPLY);
        Matrix_RotateZYX(rot->x, rot->y, rot->z, MTXMODE_APPLY);
        Matrix_Push();
        Matrix_Translate(362.0f, -133.0f, 0.0f, MTXMODE_APPLY);
        Matrix_Get(&sp34);
        Matrix_MtxFToYXZRotS(&sp34, &sp2C, 0);
        if (!FrameAdvance_IsEnabled(play)) {
            func_80B4EE38(this, sp2C.y, 0);
            func_80B4F230(this, sp2C.x, 1);
            func_80B4EF64(this, sp2C.z, 2);
        }
        Matrix_RotateZYX(unk_1DC[0] + kREG(31), unk_1DC[1] + kREG(32), unk_1DC[2] + kREG(33), MTXMODE_APPLY);
        Matrix_Translate(-188.0f, -184.0f, 0.0f, MTXMODE_APPLY);
        MATRIX_TO_MTX(&sp74[0], "../z_en_zl2.c", 1056);
        Matrix_Get(&sp34);
        Matrix_MtxFToYXZRotS(&sp34, &sp2C, 0);
        if (!FrameAdvance_IsEnabled(play)) {
            func_80B4EE38(this, sp2C.y, 3);
            func_80B4F230(this, sp2C.x, 4);
        }
        Matrix_RotateZYX(unk_1DC[3] + kREG(34), unk_1DC[4] + kREG(35), unk_1DC[5] + kREG(36), MTXMODE_APPLY);
        Matrix_Translate(-410.0f, -184.0f, 0.0f, MTXMODE_APPLY);
        MATRIX_TO_MTX(&sp74[1], "../z_en_zl2.c", 1100);
        Matrix_Get(&sp34);
        Matrix_MtxFToYXZRotS(&sp34, &sp2C, 0);
        if (!FrameAdvance_IsEnabled(play)) {
            func_80B4EE38(this, sp2C.y, 6);
            func_80B4F230(this, sp2C.x, 7);
        }
        Matrix_RotateZYX(unk_1DC[6] + kREG(37), unk_1DC[7] + kREG(38), unk_1DC[8] + kREG(39), MTXMODE_APPLY);
        Matrix_Translate(-1019.0f, -26.0f, 0.0f, MTXMODE_APPLY);
        MATRIX_TO_MTX(&sp74[2], "../z_en_zl2.c", 1120);
        Matrix_Pop();
        Matrix_Push();
        Matrix_Translate(467.0f, 265.0f, 389.0f, MTXMODE_APPLY);
        Matrix_Get(&sp34);
        Matrix_MtxFToYXZRotS(&sp34, &sp2C, 0);
        if (!FrameAdvance_IsEnabled(play)) {
            func_80B4EE38(this, sp2C.y, 9);
            func_80B4F230(this, sp2C.x, 10);
            func_80B4EF64(this, sp2C.z, 11);
        }
        Matrix_RotateZYX(unk_1DC[9] + kREG(40), unk_1DC[10] + kREG(41), unk_1DC[11] + kREG(42), MTXMODE_APPLY);
        Matrix_Translate(-427.0f, -1.0f, -3.0f, MTXMODE_APPLY);
        MATRIX_TO_MTX(&sp74[3], "../z_en_zl2.c", 1145);
        Matrix_Get(&sp34);
        Matrix_MtxFToYXZRotS(&sp34, &sp2C, 0);
        if (!FrameAdvance_IsEnabled(play)) {
            func_80B4EE38(this, sp2C.y, 12);
            func_80B4F230(this, sp2C.x, 13);
            func_80B4EF64(this, sp2C.z, 14);
        }
        Matrix_RotateZYX(unk_1DC[12] + kREG(43), unk_1DC[13] + kREG(44), unk_1DC[14] + kREG(45), MTXMODE_APPLY);
        Matrix_Translate(-446.0f, -52.0f, 84.0f, MTXMODE_APPLY);
        MATRIX_TO_MTX(&sp74[4], "../z_en_zl2.c", 1164);
        Matrix_Pop();
        Matrix_Push();
        Matrix_Translate(467.0f, 265.0f, -389.0f, MTXMODE_APPLY);
        Matrix_Get(&sp34);
        Matrix_MtxFToYXZRotS(&sp34, &sp2C, 0);
        if (!FrameAdvance_IsEnabled(play)) {
            func_80B4EE38(this, sp2C.y, 15);
            func_80B4F230(this, sp2C.x, 16);
            func_80B4EF64(this, sp2C.z, 17);
        }
        Matrix_RotateZYX(unk_1DC[15] + kREG(46), unk_1DC[16] + kREG(47), unk_1DC[17] + kREG(48), MTXMODE_APPLY);
        Matrix_Translate(-427.0f, -1.0f, 3.0f, MTXMODE_APPLY);
        MATRIX_TO_MTX(&sp74[5], "../z_en_zl2.c", 1189);
        Matrix_Get(&sp34);
        Matrix_MtxFToYXZRotS(&sp34, &sp2C, 0);
        if (!FrameAdvance_IsEnabled(play)) {
            func_80B4EE38(this, sp2C.y, 18);
            func_80B4F230(this, sp2C.x, 19);
            func_80B4EF64(this, sp2C.z, 20);
        }
        Matrix_RotateZYX(unk_1DC[18] + kREG(49), unk_1DC[19] + kREG(50), unk_1DC[20] + kREG(51), MTXMODE_APPLY);
        Matrix_Translate(-446.0f, -52.0f, -84.0f, MTXMODE_APPLY);
        MATRIX_TO_MTX(&sp74[6], "../z_en_zl2.c", 1208);
        Matrix_Pop();
        Matrix_Pop();
        this->unk_24C = 1;
    }
    return false;
}

void EnZl2_PostLimbDraw(PlayState* play, s32 limbIndex, Gfx** dList, Vec3s* rot, void* thisx, Gfx** gfx) {
    EnZl2* this = (EnZl2*)thisx;
    STACK_PADS(s32, 2);

    if (limbIndex == 10) {
        if ((this->unk_254 != 0) && (play->csCtx.curFrame >= 900)) {
            gSPDisplayList((*gfx)++, gZelda2OcarinaDL);
        }

        {
            Player* player = GET_PLAYER(play);
            Matrix_Push();
            if (player->rightHandType == PLAYER_MODELTYPE_RH_FF) {
                Matrix_Put(&player->shieldMf);
                Matrix_Translate(180.0f, 979.0f, -375.0f, MTXMODE_APPLY);
                Matrix_RotateZYX(-0x5DE7, -0x53E9, 0x3333, MTXMODE_APPLY);
                Matrix_Scale(1.2f, 1.2f, 1.2f, MTXMODE_APPLY);
                MATRIX_FINALIZE_AND_LOAD((*gfx)++, play->state.gfxCtx, "../z_en_zl2.c", 1253);
                gSPDisplayList((*gfx)++, gZelda2OcarinaDL);
            }
            Matrix_Pop();
        }
    }
}

void func_80B4FCCC(EnZl2* this, PlayState* play) {
    s32 objectSlot = this->zl2Anime1ObjectSlot;

    gSegments[6] = OS_K0_TO_PHYSICAL(play->objectCtx.slots[objectSlot].segment);
}

void func_80B4FD00(EnZl2* this, AnimationHeader* animation, u8 arg2, f32 morphFrames, s32 arg4) {
    f32 frameCount = Animation_GetLastFrame(animation);
    f32 playbackSpeed;
    f32 unk0;
    f32 fc;

    if (arg4 == 0) {
        unk0 = 0.0f;
        fc = frameCount;
        playbackSpeed = 1.0f;
    } else {
        fc = 0.0f;
        unk0 = frameCount;
        playbackSpeed = -1.0f;
    }

    Animation_Change(&this->skelAnime, animation, playbackSpeed, unk0, fc, arg2, morphFrames);
}

void func_80B4FD90(EnZl2* this, PlayState* play) {
    func_80B4FD00(this, &gZelda2Anime1Anim_00B5FC, 0, 0.0f, 0);
    this->action = 1;
}

void func_80B4FDD4(EnZl2* this) {
    if (Animation_OnFrame(&this->skelAnime, 14.0f)) {
        Sfx_PlaySfxAtPos(&this->actor.projectedPos, NA_SE_PL_WALK_GROUND + SURFACE_SFX_OFFSET_STONE);
    }
}

void func_80B4FE10(PlayState* play) {
    if ((play->csCtx.curFrame >= 830) && (play->csCtx.curFrame < 1081)) {
        Sfx_PlaySfxCentered2(NA_SE_EV_EARTHQUAKE - SFX_FLAG);
    }
}

void func_80B4FE48(EnZl2* this) {
    Sfx_PlaySfxAtPos(&this->actor.projectedPos, NA_SE_EV_GOTO_HEAVEN - SFX_FLAG);
}

void func_80B4FE6C(EnZl2* this) {
    Sfx_PlaySfxAtPos(&this->actor.projectedPos, NA_SE_EN_GANON_LAUGH);
}

void func_80B4FE90(EnZl2* this) {
    Sfx_PlaySfxAtPos(&this->actor.projectedPos, NA_SE_VO_Z1_SURPRISE);
}

void func_80B4FEB4(EnZl2* this) {
    Sfx_PlaySfxAtPos(&this->actor.projectedPos, NA_SE_VO_Z1_PAIN);
}

void func_80B4FED8(EnZl2* this) {
    Sfx_PlaySfxAtPos(&this->actor.projectedPos, NA_SE_VO_Z1_CRY_0);
}

void EnZl2_GiveLightArrows(EnZl2* this, PlayState* play) {
    Player* player;
    f32 posX;
    f32 posY;
    f32 posZ;

    if (this->unk_244 == 0) {
        player = GET_PLAYER(play);
        posX = player->actor.world.pos.x;
        posY = player->actor.world.pos.y + 80.0f;
        posZ = player->actor.world.pos.z;
        Actor_Spawn(&play->actorCtx, play, ACTOR_DEMO_EFFECT, posX, posY, posZ, 0, 0, 0, 0x17);
        Item_Give(play, ITEM_ARROW_LIGHT);
        this->unk_244 = 1;
    }
}

void func_80B4FF84(EnZl2* this, PlayState* play) {
    f32 posX;
    f32 posY;
    f32 posZ;

    if (this->unk_250 == 0) {
        posX = this->actor.world.pos.x;
        posY = this->actor.world.pos.y;
        posZ = this->actor.world.pos.z;

        Actor_Spawn(&play->actorCtx, play, ACTOR_DOOR_WARP1, posX, posY, posZ, 0, 0, 0, WARP_YELLOW);
        this->unk_250 = 1;
    }
}

void func_80B4FFF0(EnZl2* this, PlayState* play) {
    f32 posX;
    f32 posY;
    f32 posZ;

    if (this->unk_248 == 0) {
        posX = this->actor.world.pos.x;
        posY = this->actor.world.pos.y + (kREG(5) + -26.0f);
        posZ = this->actor.world.pos.z;

        Actor_SpawnAsChild(&play->actorCtx, &this->actor, play, ACTOR_DOOR_WARP1, posX, posY, posZ, 0, 0x4000, 0,
                           WARP_PURPLE_CRYSTAL);
        this->unk_248 = 1;
    }
}

void func_80B5008C(EnZl2* this) {
    Actor* child = this->actor.child;

    if (child != NULL) {
        child->world.pos.x = this->actor.world.pos.x;
        child->world.pos.y = this->actor.world.pos.y + (kREG(5) + -26.0f);
        child->world.pos.z = this->actor.world.pos.z;
    }
}

void func_80B500E0(EnZl2* this, PlayState* play) {
    CsCmdActorCue* cue = EnZl2_GetCue(play, 0);
    Vec3f* worldPos = &this->actor.world.pos;
    f32 startX;
    f32 startY;
    f32 startZ;
    f32 endX;
    f32 endY;
    f32 endZ;
    f32 lerp;

    if (cue != NULL) {
        lerp = Environment_LerpWeightAccelDecel(cue->endFrame, cue->startFrame, play->csCtx.curFrame, 8, 8);

        startX = cue->startPos.x;
        startY = cue->startPos.y;
        startZ = cue->startPos.z;

        endX = cue->endPos.x;
        endY = cue->endPos.y;
        endZ = cue->endPos.z;

        worldPos->x = ((endX - startX) * lerp) + startX;
        worldPos->y = ((endY - startY) * lerp) + startY;
        worldPos->z = ((endZ - startZ) * lerp) + startZ;
    }
}

void func_80B501C4(EnZl2* this, s32 alpha) {
    if (this->actor.child != NULL) {
        ((DoorWarp1*)this->actor.child)->crystalAlpha = alpha;
    }
}

void func_80B501E8(EnZl2* this, PlayState* play) {
    CsCmdActorCue* cue = EnZl2_GetCue(play, 0);

    if (cue != NULL) {
        this->actor.shape.shadowAlpha = this->alpha =
            (1.0f - Environment_LerpWeight(cue->endFrame, cue->startFrame, play->csCtx.curFrame)) * 255.0f;
        func_80B501C4(this, this->alpha);
    }
}

void func_80B50260(EnZl2* this, PlayState* play) {
    this->action = 1;
    this->drawConfig = 0;
    this->actor.shape.shadowAlpha = 0;
}

void func_80B50278(EnZl2* this, PlayState* play) {
    CsCmdActorCue* cue = EnZl2_GetCue(play, 0);

    this->actor.world.pos.x = cue->startPos.x;
    this->actor.world.pos.y = cue->startPos.y;
    this->actor.world.pos.z = cue->startPos.z;

    this->actor.world.rot.y = this->actor.shape.rot.y = cue->rot.y;

    this->actor.shape.shadowAlpha = 255;
    this->action = 2;
    this->drawConfig = 1;
}

void func_80B50304(EnZl2* this, PlayState* play) {
    STACK_PADS(s32, 2);
    ActorShape* shape = &this->actor.shape;
    CsCmdActorCue* cue = EnZl2_GetCue(play, 0);
    f32 cueXDelta;
    f32 cueZDelta;

    cueXDelta = cue->endPos.x - cue->startPos.x;
    cueZDelta = cue->endPos.z - cue->startPos.z;

    func_80B4FD00(this, &gZelda2Anime1Anim_0003BC, 0, -12.0f, 0);
    this->action = 3;
    this->drawConfig = 1;
    this->unk_23C = 0.0f;
    shape->shadowAlpha = 255;
    this->actor.world.rot.y = shape->rot.y = RAD_TO_BINANG(Math_FAtan2F(cueXDelta, cueZDelta));
}

void func_80B503DC(EnZl2* this, PlayState* play) {
    CsCmdActorCue* cue = EnZl2_GetCue(play, 0);

    if ((cue != NULL) && (play->csCtx.curFrame >= cue->endFrame)) {
        this->action = 4;
    }
}

void func_80B5042C(EnZl2* this, PlayState* play) {
    func_80B4FD00(this, &gZelda2Anime1Anim_0022D0, 2, -8.0f, 0);
    this->action = 5;
    this->drawConfig = 1;
    this->actor.shape.shadowAlpha = 0xFF;
    this->unk_27C = 0.0f;
}

void func_80B50488(EnZl2* this, s32 arg1) {
    if (arg1 != 0) {
        func_80B4FD00(this, &gZelda2Anime1Anim_002750, 0, 0.0f, 0);
        this->action = 6;
        this->drawConfig = 1;
    }
}

void func_80B504D4(EnZl2* this, PlayState* play) {
    func_80B4FD00(this, &gZelda2Anime1Anim_00325C, 2, -8.0f, 0);
    this->action = 7;
    this->drawConfig = 1;
    this->unk_27C = 0.0f;
    EnZl2_setMouthIndex(this, 1);
    this->actor.shape.shadowAlpha = 0xFF;
}

void func_80B5053C(EnZl2* this, s32 arg1) {
    if (arg1 != 0) {
        func_80B4FD00(this, &gZelda2Anime1Anim_003538, 0, 0.0f, 0);
        this->action = 8;
    }
}

void func_80B50580(EnZl2* this, PlayState* play) {
    func_80B4FD00(this, &gZelda2Anime1Anim_000A50, 2, -8.0f, 0);
    this->action = 9;
    this->drawConfig = 1;
    this->actor.shape.shadowAlpha = 0xFF;
}

void func_80B505D4(EnZl2* this, s32 arg1) {
    if (arg1 != 0) {
        func_80B4FD00(this, &gZelda2Anime1Anim_000EB0, 0, 0.0f, 0);
        this->action = 10;
    }
}

void func_80B50618(EnZl2* this, PlayState* play) {
    EnZl2_GiveLightArrows(this, play);
    this->action = 11;
}

void func_80B50644(EnZl2* this, PlayState* play) {
    func_80B4FF84(this, play);
    this->action = 12;
}

void func_80B50670(EnZl2* this, PlayState* play) {
    func_80B4FD00(this, &gZelda2Anime1Anim_00B5FC, 0, -8.0f, 0);
    this->action = 13;
    this->drawConfig = 1;
    this->actor.shape.shadowAlpha = 0xFF;
}

void func_80B506C4(EnZl2* this, PlayState* play) {
    func_80B4FD00(this, &gZelda2Anime1Anim_00AAD4, 2, -8.0f, 0);
    this->action = 14;
    this->drawConfig = 1;
    EnZl2_setEyesIndex(this, 4);
    EnZl2_setMouthIndex(this, 2);
    this->actor.shape.shadowAlpha = 0xFF;
    func_80B4FE90(this);
}

void func_80B5073C(EnZl2* this, s32 arg1) {
    if (arg1 != 0) {
        func_80B4FD00(this, &gZelda2Anime1Anim_00AFE0, 0, 0.0f, 0);
        this->action = 15;
    }
}

void func_80B50780(EnZl2* this, PlayState* play) {
    func_80B4FD00(this, &gZelda2Anime1Anim_001670, 2, -8.0f, 0);
    this->action = 16;
    this->drawConfig = 1;
    this->actor.shape.shadowAlpha = 0xFF;
    func_80B4FFF0(this, play);
    EnZl2_setEyesIndex(this, 3);
}

void func_80B507E8(EnZl2* this, s32 arg1) {
    if (arg1 != 0) {
        func_80B4FD00(this, &gZelda2Anime1Anim_001B48, 0, 0.0f, 0);
        this->action = 17;
    }
}

void func_80B5082C(EnZl2* this, PlayState* play) {
    func_80B4FD00(this, &gZelda2Anime1Anim_002B14, 2, -8.0f, 0);
    this->action = 18;
    this->drawConfig = 1;
    this->actor.shape.shadowAlpha = 0xFF;
}

void func_80B50880(EnZl2* this, s32 arg1) {
    if (arg1 != 0) {
        func_80B4FD00(this, &gZelda2Anime1Anim_002F30, 0, 0.0f, 0);
        this->action = 19;
        func_80B4FEB4(this);
    }
}

void func_80B508C8(EnZl2* this, PlayState* play) {
    func_80B4FD00(this, &gZelda2Anime1Anim_001010, 2, -8.0f, 0);
    this->action = 20;
    this->drawConfig = 1;
    EnZl2_setEyesIndex(this, 6);
    this->actor.shape.shadowAlpha = 0xFF;
}

void func_80B50928(EnZl2* this, s32 arg1) {
    if (arg1 != 0) {
        func_80B4FD00(this, &gZelda2Anime1Anim_0013A0, 0, 0.0f, 0);
        this->action = 21;
        func_80B4FED8(this);
    }
}

void func_80B50970(EnZl2* this, PlayState* play) {
    this->action = 22;
}

void func_80B50980(EnZl2* this, PlayState* play) {
    this->action = 23;
    this->drawConfig = 2;
    this->alpha = 255;
}

void func_80B509A0(EnZl2* this, PlayState* play) {
    CsCmdActorCue* cue = EnZl2_GetCue(play, 0);

    if (cue != NULL) {
        if (play->csCtx.curFrame >= cue->endFrame) {
            this->action = 24;
            this->drawConfig = 0;
            func_80B4FE6C(this);
        }
    }
}

void func_80B50A04(EnZl2* this, PlayState* play) {
    CsCmdActorCue* cue = EnZl2_GetCue(play, 0);
    s32 nextCueId;
    s32 currentCueId;

    if (cue != NULL) {
        nextCueId = cue->id;
        currentCueId = this->cueId;

        if (nextCueId != currentCueId) {
            switch (nextCueId) {
                case 1:
                    func_80B50260(this, play);
                    break;
                case 2:
                    func_80B50278(this, play);
                    break;
                case 3:
                    func_80B50304(this, play);
                    break;
                case 4:
                    func_80B5042C(this, play);
                    break;
                case 5:
                    func_80B504D4(this, play);
                    break;
                case 6:
                    func_80B50580(this, play);
                    break;
                case 7:
                    func_80B50618(this, play);
                    break;
                case 8:
                    func_80B50670(this, play);
                    break;
                case 9:
                    func_80B506C4(this, play);
                    break;
                case 10:
                    func_80B50780(this, play);
                    break;
                case 11:
                    func_80B5082C(this, play);
                    break;
                case 12:
                    func_80B508C8(this, play);
                    break;
                case 13:
                    func_80B50970(this, play);
                    break;
                case 14:
                    func_80B50980(this, play);
                    break;
                case 15:
                    func_80B50644(this, play);
                    break;
                default:
                    PRINTF(T("En_Zl2_inAgain_Check_DemoMode:そんな動作は無い!!!!!!!!\n",
                             "En_Zl2_inAgain_Check_DemoMode: There is no such action!!!!!!!!\n"));
            }
            this->cueId = nextCueId;
        }
    }
}

void func_80B50BBC(EnZl2* this, PlayState* play) {
    func_80B4FCCC(this, play);
    func_80B50A04(this, play);
}

void func_80B50BEC(EnZl2* this, PlayState* play) {
    func_80B4FCCC(this, play);
    func_80B4ED2C(this, play);
    EnZl2_UpdateEyes(this);
    EnZl2_UpdateSkelAnime(this);
    func_80B50A04(this, play);
}

void func_80B50C40(EnZl2* this, PlayState* play) {
    func_80B4FCCC(this, play);
    func_80B4FDD4(this);
    func_80B4ED2C(this, play);
    EnZl2_UpdateEyes(this);
    EnZl2_UpdateSkelAnime(this);
    func_80B500E0(this, play);
    func_80B503DC(this, play);
}

void func_80B50CA8(EnZl2* this, PlayState* play) {
    func_80B4FCCC(this, play);
    func_80B4ED2C(this, play);
    EnZl2_UpdateEyes(this);
    EnZl2_UpdateSkelAnime(this);
    func_80B50A04(this, play);
}

void func_80B50CFC(EnZl2* this, PlayState* play) {
    func_80B4FCCC(this, play);
    func_80B4ED2C(this, play);
    func_80B4EA40(this);
    func_80B50488(this, EnZl2_UpdateSkelAnime(this));
}

void func_80B50D50(EnZl2* this, PlayState* play) {
    func_80B4FCCC(this, play);
    func_80B4ED2C(this, play);
    EnZl2_UpdateSkelAnime(this);
    func_80B50A04(this, play);
}

void func_80B50D94(EnZl2* this, PlayState* play) {
    func_80B4FCCC(this, play);
    func_80B4ED2C(this, play);
    func_80B4EAF4(this);
    func_80B5053C(this, EnZl2_UpdateSkelAnime(this));
}

void func_80B50DE8(EnZl2* this, PlayState* play) {
    func_80B4FCCC(this, play);
    func_80B4ED2C(this, play);
    EnZl2_UpdateEyes(this);
    EnZl2_UpdateSkelAnime(this);
    func_80B50A04(this, play);
}

void func_80B50E3C(EnZl2* this, PlayState* play) {
    func_80B4FCCC(this, play);
    func_80B4ED2C(this, play);
    EnZl2_UpdateEyes(this);
    func_80B505D4(this, EnZl2_UpdateSkelAnime(this));
}

void func_80B50E90(EnZl2* this, PlayState* play) {
    func_80B4FCCC(this, play);
    func_80B4ED2C(this, play);
    EnZl2_UpdateEyes(this);
    EnZl2_UpdateSkelAnime(this);
    func_80B50A04(this, play);
}

void func_80B50EE4(EnZl2* this, PlayState* play) {
    func_80B4FCCC(this, play);
    func_80B4ED2C(this, play);
    EnZl2_UpdateEyes(this);
    EnZl2_UpdateSkelAnime(this);
    func_80B50A04(this, play);
}

void func_80B50F38(EnZl2* this, PlayState* play) {
    func_80B4FCCC(this, play);
    func_80B4ED2C(this, play);
    EnZl2_UpdateEyes(this);
    EnZl2_UpdateSkelAnime(this);
    func_80B50A04(this, play);
}

void func_80B50F8C(EnZl2* this, PlayState* play) {
    func_80B4FCCC(this, play);
    func_80B4FE10(play);
    func_80B4ED2C(this, play);
    EnZl2_UpdateEyes(this);
    EnZl2_UpdateSkelAnime(this);
    func_80B50A04(this, play);
}

void func_80B50FE8(EnZl2* this, PlayState* play) {
    func_80B4FCCC(this, play);
    func_80B4FE10(play);
    func_80B4ED2C(this, play);
    func_80B5073C(this, EnZl2_UpdateSkelAnime(this));
}

void func_80B51034(EnZl2* this, PlayState* play) {
    func_80B4FCCC(this, play);
    func_80B4FE10(play);
    func_80B4ED2C(this, play);
    EnZl2_UpdateSkelAnime(this);
    func_80B50A04(this, play);
}

void func_80B51080(EnZl2* this, PlayState* play) {
    func_80B4FCCC(this, play);
    func_80B4FE10(play);
    func_80B4ED2C(this, play);
    func_80B507E8(this, EnZl2_UpdateSkelAnime(this));
}

void func_80B510CC(EnZl2* this, PlayState* play) {
    func_80B4FCCC(this, play);
    func_80B4FE10(play);
    func_80B4ED2C(this, play);
    EnZl2_UpdateSkelAnime(this);
    func_80B50A04(this, play);
}

void func_80B51118(EnZl2* this, PlayState* play) {
    func_80B4FCCC(this, play);
    func_80B4FE10(play);
    func_80B4ED2C(this, play);
    func_80B50880(this, EnZl2_UpdateSkelAnime(this));
}

void func_80B51164(EnZl2* this, PlayState* play) {
    func_80B4FCCC(this, play);
    func_80B4FE10(play);
    func_80B4ED2C(this, play);
    EnZl2_UpdateSkelAnime(this);
    func_80B50A04(this, play);
}

void func_80B511B0(EnZl2* this, PlayState* play) {
    func_80B4FCCC(this, play);
    func_80B4FE10(play);
    func_80B4ED2C(this, play);
    func_80B50928(this, EnZl2_UpdateSkelAnime(this));
}

void func_80B511FC(EnZl2* this, PlayState* play) {
    func_80B4FCCC(this, play);
    func_80B4ED2C(this, play);
    EnZl2_UpdateSkelAnime(this);
    func_80B5008C(this);
    func_80B50A04(this, play);
}

void func_80B51250(EnZl2* this, PlayState* play) {
    func_80B4FCCC(this, play);
    func_80B4FE48(this);
    func_80B4ED2C(this, play);
    EnZl2_UpdateSkelAnime(this);
    func_80B500E0(this, play);
    func_80B5008C(this);
    func_80B50A04(this, play);
}

void func_80B512B8(EnZl2* this, PlayState* play) {
    func_80B4FCCC(this, play);
    func_80B4ED2C(this, play);
    EnZl2_UpdateSkelAnime(this);
    func_80B501E8(this, play);
    func_80B509A0(this, play);
}

void func_80B51310(EnZl2* this, PlayState* play) {
    Actor* child;

    if (EnZl2_GetCue(play, 0) == NULL) {
        child = this->actor.child;
        if (child != NULL) {
            Actor_Kill(child);
        }
        Actor_Kill(&this->actor);
    }
}

void func_80B5135C(EnZl2* this, PlayState* play) {
    func_80B4FD00(this, &gZelda2Anime1Anim_00A15C, 0, 0.0f, 0);
    this->action = 25;
    this->unk_254 = 1;
}

void func_80B513A8(EnZl2* this, PlayState* play) {
    Player* player;
    f32 posX;
    f32 posY;
    f32 posZ;

    if (this->unk_250 == 0) {
        player = GET_PLAYER(play);
        posX = player->actor.world.pos.x;
        posY = player->actor.world.pos.y;
        posZ = player->actor.world.pos.z;
        Actor_Spawn(&play->actorCtx, play, ACTOR_DOOR_WARP1, posX, posY, posZ, 0, 0, 0, WARP_UNK_7);
        this->unk_250 = 1;
    }
}

void func_80B51418(EnZl2* this, PlayState* play) {
    EnZl2_UpdateEyes(this);
    if (play->csCtx.curFrame < 431) {
        EnZl2_setMouthIndex(this, 1);
    } else {
        EnZl2_setMouthIndex(this, 0);
    }
}

void func_80B5146C(EnZl2* this, PlayState* play) {
    func_80B4EA40(this);
    EnZl2_setMouthIndex(this, 0);
}

void func_80B5149C(EnZl2* this, PlayState* play) {
    if (play->csCtx.curFrame < 988) {
        EnZl2_setEyesIndex(this, 7);
        EnZl2_setEyeIndex2(this, 8);
    } else {
        EnZl2_UpdateEyes(this);
    }
    EnZl2_setMouthIndex(this, 0);
}

void func_80B514F8(EnZl2* this, PlayState* play) {
    EnZl2_UpdateEyes(this);
    if (play->csCtx.curFrame < 1190) {
        EnZl2_setMouthIndex(this, 1);
    } else {
        EnZl2_setMouthIndex(this, 0);
    }
}

void func_80B5154C(EnZl2* this, PlayState* play) {
    CutsceneContext* csCtx;

    if (this->skelAnime.mode != 0) {
        EnZl2_UpdateEyes(this);
    } else {
        csCtx = &play->csCtx;
        if (csCtx->curFrame < 1520) {
            func_80B4EBB8(this);
        } else if (csCtx->curFrame == 1520) {
            this->unk_27C = 0.0f;
        } else {
            func_80B4EC48(this);
        }
    }
}

void func_80B515C4(EnZl2* this) {
    this->action = 25;
    this->drawConfig = 0;
    this->actor.shape.shadowAlpha = 0;
}

void func_80B515D8(EnZl2* this, PlayState* play) {
    func_80B4FD00(this, &gZelda2Anime1Anim_00A15C, 0, -8.0f, 0);
    func_80B4EDB8(this, play, 0);
    this->action = 26;
    this->drawConfig = 1;
    this->actor.shape.shadowAlpha = 0xFF;
    this->unk_27C = 0.0f;
}

void func_80B51644(EnZl2* this, s32 arg1) {
    if (arg1 != 0) {
        func_80B4FD00(this, &gZelda2Anime1Anim_0087B8, 0, -8.0f, 0);
    }
}

void func_80B51678(EnZl2* this) {
    func_80B4FD00(this, &gZelda2Anime1Anim_007D0C, 2, -8.0f, 0);
    this->action = 27;
    this->drawConfig = 1;
    this->actor.shape.shadowAlpha = 0xFF;
    this->unk_27C = 0.0f;
}

void func_80B516D0(EnZl2* this, s32 arg1) {
    if (arg1 != 0) {
        func_80B4FD00(this, &gZelda2Anime1Anim_009AD4, 0, -8.0f, 0);
    }
}

void func_80B51704(EnZl2* this) {
    func_80B4FD00(this, &gZelda2Anime1Anim_0090D8, 2, -8.0f, 0);
    this->action = 28;
    this->drawConfig = 1;
    this->actor.shape.shadowAlpha = 0xFF;
    this->unk_27C = 0.0f;
}

void func_80B5175C(EnZl2* this, s32 arg1) {
    if (arg1 != 0) {
        func_80B4FD00(this, &gZelda2Anime1Anim_006778, 0, -8.0f, 0);
    }
}

void func_80B51790(EnZl2* this) {
    func_80B4FD00(this, &gZelda2Anime1Anim_005F40, 2, -8.0f, 0);
    this->action = 29;
    this->drawConfig = 1;
    this->actor.shape.shadowAlpha = 0xFF;
}

void func_80B517E0(EnZl2* this, s32 arg1) {
    if (arg1 != 0) {
        func_80B4FD00(this, &gZelda2Anime1Anim_002750, 0, -8.0f, 0);
        this->action = 31;
    }
}

void func_80B51824(EnZl2* this) {
    func_80B4FD00(this, &gZelda2Anime1Anim_0022D0, 2, -8.0f, 0);
    this->action = 30;
    this->drawConfig = 1;
    this->actor.shape.shadowAlpha = 0xFF;
    this->unk_27C = 0.0f;
}

void func_80B5187C(EnZl2* this, s32 arg1) {
    if (arg1 != 0) {
        func_80B4FD00(this, &gZelda2Anime1Anim_00A79C, 0, -8.0f, 0);
        this->unk_27C = 0.0f;
    }
}

void func_80B518C0(EnZl2* this) {
    func_80B4FD00(this, SEGMENTED_TO_VIRTUAL(&gZelda2Anime1Anim_004900), 2, -8.0f, 0);
    this->action = 32;
    this->drawConfig = 1;
    this->actor.shape.shadowAlpha = 0xFF;
    this->unk_27C = 0.0f;
}

void func_80B51948(EnZl2* this, PlayState* play) {
    CsCmdActorCue* cue = EnZl2_GetCue(play, 0);
    s32 nextCueId;
    s32 currentCueId;

    if (cue != NULL) {
        nextCueId = cue->id;
        currentCueId = this->cueId;

        if (nextCueId != currentCueId) {
            switch (nextCueId) {
                case 1:
                    func_80B515C4(this);
                    break;
                case 2:
                    func_80B515D8(this, play);
                    break;
                case 16:
                    func_80B51678(this);
                    break;
                case 17:
                    func_80B51704(this);
                    break;
                case 18:
                    func_80B51790(this);
                    break;
                case 4:
                    func_80B51824(this);
                    break;
                case 20:
                    func_80B518C0(this);
                    break;
                case 21:
                    func_80B513A8(this, play);
                    break;
                default:
                    PRINTF(T("En_Zl2_inEnding_Check_DemoMode:そんな動作は無い!!!!!!!!\n",
                             "En_Zl2_inEnding_Check_DemoMode: There is no such action!!!!!!!!\n"));
            }
            this->cueId = nextCueId;
        }
    }
}

void func_80B51A5C(EnZl2* this, PlayState* play) {
    func_80B4FCCC(this, play);
    func_80B51948(this, play);
}

void func_80B51A8C(EnZl2* this, PlayState* play) {
    func_80B4FCCC(this, play);
    func_80B4ED2C(this, play);
    func_80B51418(this, play);
    EnZl2_UpdateSkelAnime(this);
    func_80B51948(this, play);
}

void func_80B51AE4(EnZl2* this, PlayState* play) {
    func_80B4FCCC(this, play);
    func_80B4ED2C(this, play);
    EnZl2_UpdateEyes(this);
    func_80B51644(this, EnZl2_UpdateSkelAnime(this));
    func_80B51948(this, play);
}

void func_80B51B44(EnZl2* this, PlayState* play) {
    func_80B4FCCC(this, play);
    func_80B4ED2C(this, play);
    func_80B5149C(this, play);
    func_80B516D0(this, EnZl2_UpdateSkelAnime(this));
    func_80B51948(this, play);
}

void func_80B51BA8(EnZl2* this, PlayState* play) {
    func_80B4FCCC(this, play);
    func_80B4ED2C(this, play);
    func_80B514F8(this, play);
    func_80B5175C(this, EnZl2_UpdateSkelAnime(this));
    func_80B51948(this, play);
}

void func_80B51C0C(EnZl2* this, PlayState* play) {
    func_80B4FCCC(this, play);
    func_80B4ED2C(this, play);
    func_80B5146C(this, play);
    func_80B517E0(this, EnZl2_UpdateSkelAnime(this));
}

void func_80B51C64(EnZl2* this, PlayState* play) {
    func_80B4FCCC(this, play);
    func_80B4ED2C(this, play);
    EnZl2_UpdateSkelAnime(this);
    func_80B51948(this, play);
}

void func_80B51CA8(EnZl2* this, PlayState* play) {
    func_80B4FCCC(this, play);
    func_80B4ED2C(this, play);
    func_80B5154C(this, play);
    func_80B5187C(this, EnZl2_UpdateSkelAnime(this));
    func_80B51948(this, play);
}

void func_80B51D0C(EnZl2* this, PlayState* play) {
    this->action = 33;
    this->drawConfig = 0;
    this->actor.shape.shadowAlpha = 0;
}

void func_80B51D24(EnZl2* this, PlayState* play) {
    STACK_PADS(s32, 2);
    u32 sfxId;
    SkelAnime* skelAnime = &this->skelAnime;

    if (Animation_OnFrame(skelAnime, 6.0f) || Animation_OnFrame(skelAnime, 0.0f)) {
        if (this->actor.bgCheckFlags & BGCHECKFLAG_GROUND) {
            sfxId = NA_SE_PL_WALK_GROUND;
            sfxId += SurfaceType_GetSfxOffset(&play->colCtx, this->actor.floorPoly, this->actor.floorBgId);
            Sfx_PlaySfxAtPos(&this->actor.projectedPos, sfxId);
        }
    }
}

void func_80B51DA4(EnZl2* this, PlayState* play) {
    CsCmdActorCue* cue = EnZl2_GetCue(play, 0);
    Vec3f* worldPos = &this->actor.world.pos;
    f32 startX;
    f32 startY;
    f32 startZ;
    f32 endX;
    f32 endY;
    f32 endZ;
    f32 lerp;

    if (cue != NULL) {
        lerp = Environment_LerpWeightAccelDecel(cue->endFrame, cue->startFrame, play->csCtx.curFrame, 0, 8);
        startX = cue->startPos.x;
        startY = cue->startPos.y;
        startZ = cue->startPos.z;
        endX = cue->endPos.x;
        endY = cue->endPos.y;
        endZ = cue->endPos.z;
        worldPos->x = ((endX - startX) * lerp) + startX;
        worldPos->y = ((endY - startY) * lerp) + startY;
        worldPos->z = ((endZ - startZ) * lerp) + startZ;
        if (cue->endFrame < play->csCtx.curFrame) {
            Actor_Kill(&this->actor);
        }
    }
}

void func_80B51EA8(EnZl2* this) {
    this->action = 33;
    this->drawConfig = 0;
    this->actor.shape.shadowAlpha = 0;
}

void func_80B51EBC(EnZl2* this, PlayState* play) {
    ActorShape* shape = &this->actor.shape;
    CsCmdActorCue* cue = EnZl2_GetCue(play, 0);
    STACK_PADS(s32, 2);

    this->actor.world.rot.y = shape->rot.y = cue->rot.y;
    func_80B4FD00(this, &gZelda2Anime1Anim_00B224, 0, 0.0f, 0);
    this->action = 34;
    this->drawConfig = 1;
    shape->shadowAlpha = 255;
}

void func_80B51F38(EnZl2* this, PlayState* play) {
    CsCmdActorCue* cue = EnZl2_GetCue(play, 0);

    if (cue != NULL) {
        if (play->csCtx.curFrame - 8 >= cue->endFrame) {
            func_80B4FD00(this, &gZelda2Anime1Anim_00B5FC, 0, -8.0f, 0);
            this->action = 35;
        }
    }
}

void func_80B51FA8(EnZl2* this, PlayState* play) {
    CsCmdActorCue* cue = EnZl2_GetCue(play, 0);
    s32 nextCueId;
    s32 currentCueId;

    if (cue != NULL) {
        nextCueId = cue->id;
        currentCueId = this->cueId;

        if (nextCueId != currentCueId) {
            switch (nextCueId) {
                case 1:
                    func_80B51EA8(this);
                    break;
                case 2:
                    func_80B51EBC(this, play);
                    break;
                case 14:
                    Actor_Kill(&this->actor);
                    break;
                default:
                    PRINTF(T("En_Zl2_inRunning_Check_DemoMode:そんな動作は無い!!!!!!!!\n",
                             "En_Zl2_inRunning_Check_DemoMode: There is no such action!!!!!!!!\n"));
                    break;
            }
            this->cueId = nextCueId;
        }
    }
}

void func_80B52068(EnZl2* this, PlayState* play) {
    func_80B4FCCC(this, play);
    func_80B51FA8(this, play);
}

void func_80B52098(EnZl2* this, PlayState* play) {
    func_80B4FCCC(this, play);
    func_80B4ED2C(this, play);
    EnZl2_UpdateEyes(this);
    EnZl2_UpdateSkelAnime(this);
    func_80B51D24(this, play);
    func_80B51F38(this, play);
    func_80B51DA4(this, play);
}

void func_80B52108(EnZl2* this, PlayState* play) {
}

void func_80B52114(EnZl2* this, PlayState* play) {
    switch (this->actor.params) {
        case 1:
            func_80B5135C(this, play);
            break;
        case 4:
            func_80B51D0C(this, play);
            break;
#if DEBUG_FEATURES
        case 0:
            func_80B4FD90(this, play);
            break;
#endif
        default:
            PRINTF(VT_FGCOL(RED) T(" En_Oa2 の arg_data がおかしい!!!!!!!!!!!!!!!!!!!!!!!!!\n",
                                   " En_Oa2 arg_data is wrong!!!!!!!!!!!!!!!!!!!!!!!!!\n") VT_RST);
            func_80B4FD90(this, play);
    }
}

void func_80B521A0(EnZl2* this, PlayState* play) {
    STACK_PAD(s32);
    ObjectContext* objectCtx = &play->objectCtx;
    s32 objectSlot = Object_GetSlot(objectCtx, OBJECT_ZL2_ANIME1);
    STACK_PAD(s32);

#if DEBUG_FEATURES
    if (objectSlot < 0) {
        PRINTF(VT_FGCOL(RED) T("En_Zl2_main_bankアニメーションのバンクを読めない!!!!!!!!!!!!\n",
                               "En_Zl2_main_bank Can't read animation bank!!!!!!!!!!!!\n") VT_RST);
        return;
    }
#endif

    if (Object_IsLoaded(objectCtx, objectSlot)) {
        this->zl2Anime1ObjectSlot = objectSlot;
        func_80B4FCCC(this, play);
        this->unk_278 = Animation_GetLastFrame(&gZelda2Anime1Anim_0022D0);
        func_80B52114(this, play);
    }
}

void EnZl2_Update(Actor* thisx, PlayState* play) {
    EnZl2* this = (EnZl2*)thisx;

    if (this->action < 0 || this->action >= 0x24 || sActionFuncs[this->action] == NULL) {
        PRINTF(VT_FGCOL(RED) T("メインモードがおかしい!!!!!!!!!!!!!!!!!!!!!!!!!\n",
                               "The main mode is wrong!!!!!!!!!!!!!!!!!!!!!!!!!\n") VT_RST);
        return;
    }
    sActionFuncs[this->action](this, play);
}

void EnZl2_Init(Actor* thisx, PlayState* play) {
    EnZl2* this = (EnZl2*)thisx;
    ActorShape* shape = &thisx->shape;
    STACK_PAD(s32);

    ActorShape_Init(shape, 0.0f, ActorShadow_DrawCircle, 30.0f);
    shape->shadowAlpha = 0;
    SkelAnime_InitFlex(play, &this->skelAnime, &gZelda2Skel, NULL, NULL, NULL, 0);

    switch (thisx->params) {
        case 1:
            Audio_SetSfxBanksMute(0x6F);
            break;
        case 4:
            gSaveContext.subTimerState = SUBTIMER_STATE_OFF;
            break;
    }
}

s32 EnZl2_OverrideLimbDraw(PlayState* play, s32 limbIndex, Gfx** dList, Vec3f* pos, Vec3s* rot, void* thisx,
                           Gfx** gfx) {
    EnZl2* this = (EnZl2*)thisx;

    if (this->overrideLimbDrawConfig < 0 || this->overrideLimbDrawConfig > 0 ||
        sOverrideLimbDrawFuncs[this->overrideLimbDrawConfig] == NULL) {
        PRINTF(VT_FGCOL(RED) T("描画前処理モードがおかしい!!!!!!!!!!!!!!!!!!!!!!!!!\n",
                               "The pre-drawing mode is wrong!!!!!!!!!!!!!!!!!!!!!!!!!\n") VT_RST);
        return 0;
    }
    return sOverrideLimbDrawFuncs[this->overrideLimbDrawConfig](play, limbIndex, dList, pos, rot, thisx, gfx);
}

void func_80B523BC(EnZl2* this, PlayState* play) {
}

void func_80B523C8(EnZl2* this, PlayState* play) {
    STACK_PADS(s32, 3);
    s16 eyeTexIndex = this->eyeTexIndex;
    s16 eyeTexIndex2 = this->eyeTexIndex2;
    void* eyeTex = sEyeTextures[eyeTexIndex];
    void* eyeTex2 = sEyeTextures[eyeTexIndex2];
    SkelAnime* skelAnime = &this->skelAnime;
    s16 mouthTexIndex = this->mouthTexIndex;
    void* mouthTex = sMouthTextures[mouthTexIndex];
    STACK_PAD(s32);

    OPEN_DISPS(play->state.gfxCtx, "../z_en_zl2.c", 1623);

    Gfx_SetupDL_25Opa(play->state.gfxCtx);

    gSPSegment(POLY_OPA_DISP++, 0x08, SEGMENTED_TO_VIRTUAL(eyeTex));
    gSPSegment(POLY_OPA_DISP++, 0x09, SEGMENTED_TO_VIRTUAL(eyeTex2));
    gSPSegment(POLY_OPA_DISP++, 0x0A, SEGMENTED_TO_VIRTUAL(mouthTex));
    gDPSetEnvColor(POLY_OPA_DISP++, 0, 0, 0, 255);
    gSPSegment(POLY_OPA_DISP++, 0x0B, &D_80116280[2]);

    POLY_OPA_DISP = SkelAnime_DrawFlex(play, skelAnime->skeleton, skelAnime->jointTable, skelAnime->dListCount,
                                       EnZl2_OverrideLimbDraw, EnZl2_PostLimbDraw, this, POLY_OPA_DISP);

    CLOSE_DISPS(play->state.gfxCtx, "../z_en_zl2.c", 1648);
}

void func_80B525D4(EnZl2* this, PlayState* play) {
    STACK_PADS(s32, 2);
    s16 eyeTexIndex = this->eyeTexIndex;
    void* eyeTex = sEyeTextures[eyeTexIndex];
    s16 mouthTexIndex = this->mouthTexIndex;
    SkelAnime* skelAnime = &this->skelAnime;
    void* mouthTex = sMouthTextures[mouthTexIndex];
    STACK_PAD(s32);

    OPEN_DISPS(play->state.gfxCtx, "../z_en_zl2.c", 1663);

    Gfx_SetupDL_25Xlu(play->state.gfxCtx);

    gSPSegment(POLY_XLU_DISP++, 0x08, SEGMENTED_TO_VIRTUAL(eyeTex));
    gSPSegment(POLY_XLU_DISP++, 0x09, SEGMENTED_TO_VIRTUAL(eyeTex));
    gSPSegment(POLY_XLU_DISP++, 0x0A, SEGMENTED_TO_VIRTUAL(mouthTex));
    gDPSetEnvColor(POLY_XLU_DISP++, 0, 0, 0, this->alpha);
    gSPSegment(POLY_XLU_DISP++, 0x0B, &D_80116280[0]);

    POLY_XLU_DISP = SkelAnime_DrawFlex(play, skelAnime->skeleton, skelAnime->jointTable, skelAnime->dListCount,
                                       EnZl2_OverrideLimbDraw, NULL, this, POLY_XLU_DISP);

    CLOSE_DISPS(play->state.gfxCtx, "../z_en_zl2.c", 1692);
}

void EnZl2_Draw(Actor* thisx, PlayState* play) {
    EnZl2* this = (EnZl2*)thisx;

    if ((this->drawConfig < 0) || (this->drawConfig >= 3) || (sDrawFuncs[this->drawConfig] == NULL)) {
        PRINTF(VT_FGCOL(RED) T("描画モードがおかしい!!!!!!!!!!!!!!!!!!!!!!!!!\n",
                               "The drawing mode is wrong!!!!!!!!!!!!!!!!!!!!!!!!!\n") VT_RST);
        return;
    }
    sDrawFuncs[this->drawConfig](this, play);
}<|MERGE_RESOLUTION|>--- conflicted
+++ resolved
@@ -14,6 +14,7 @@
 #include "regs.h"
 #include "segmented_address.h"
 #include "sfx.h"
+#include "stack_pad.h"
 #include "sys_matrix.h"
 #include "terminal.h"
 #include "translation.h"
@@ -460,20 +461,12 @@
 s32 func_80B4F45C(PlayState* play, s32 limbIndex, Gfx** dList, Vec3f* pos, Vec3s* rot, void* thisx, Gfx** gfx) {
     STACK_PAD(s32);
     EnZl2* this = (EnZl2*)thisx;
-<<<<<<< HEAD
-    Mtx* sp74;
-    MtxF sp34;
-    Vec3s sp2C;
-    STACK_PAD(s16);
-    s16* unk_1DC = this->unk_1DC;
-=======
->>>>>>> ed02a9db
 
     if (limbIndex == 14) {
         Mtx* sp74 = GRAPH_ALLOC(play->state.gfxCtx, sizeof(Mtx) * 7);
         MtxF sp34;
         Vec3s sp2C;
-        s16 pad2;
+        STACK_PAD(s16);
         s16* unk_1DC = this->unk_1DC;
 
         gSPSegment((*gfx)++, 0x0C, sp74);
