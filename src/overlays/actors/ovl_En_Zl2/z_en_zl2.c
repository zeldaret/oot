--- conflicted
+++ resolved
@@ -339,7 +339,7 @@
         }
 
         if (arg2 == 2) {
-            s32 pad;
+            STACK_PAD(s32);
 
             if ((this->action == 5) || (this->action == 30)) {
                 s32 temp_t0;
@@ -1588,13 +1588,8 @@
 void func_80B521A0(EnZl2* this, PlayState* play) {
     STACK_PAD(s32);
     ObjectContext* objectCtx = &play->objectCtx;
-<<<<<<< HEAD
-    s32 bankIndex = Object_GetIndex(objectCtx, OBJECT_ZL2_ANIME1);
+    s32 objectSlot = Object_GetSlot(objectCtx, OBJECT_ZL2_ANIME1);
     STACK_PAD(s32);
-=======
-    s32 objectSlot = Object_GetSlot(objectCtx, OBJECT_ZL2_ANIME1);
-    s32 pad2;
->>>>>>> bf3339a1
 
 #if OOT_DEBUG
     if (objectSlot < 0) {
