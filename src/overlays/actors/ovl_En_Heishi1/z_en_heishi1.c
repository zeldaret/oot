/*
 * File: z_en_heishi1.c
 * Overlay: ovl_En_Heishi1
 * Description: Courtyard Guards
 */

#include "z_en_heishi1.h"
#include "assets/objects/object_sd/object_sd.h"
#include "terminal.h"

#define FLAGS ACTOR_FLAG_4

void EnHeishi1_Init(Actor* thisx, PlayState* play2);
void EnHeishi1_Destroy(Actor* thisx, PlayState* play);
void EnHeishi1_Update(Actor* thisx, PlayState* play);
void EnHeishi1_Draw(Actor* thisx, PlayState* play);

void EnHeishi1_SetupWait(EnHeishi1* this, PlayState* play);
void EnHeishi1_SetupWalk(EnHeishi1* this, PlayState* play);
void EnHeishi1_SetupMoveToLink(EnHeishi1* this, PlayState* play);
void EnHeishi1_SetupTurnTowardLink(EnHeishi1* this, PlayState* play);
void EnHeishi1_SetupKick(EnHeishi1* this, PlayState* play);
void EnHeishi1_SetupWaitNight(EnHeishi1* this, PlayState* play);

void EnHeishi1_Wait(EnHeishi1* this, PlayState* play);
void EnHeishi1_Walk(EnHeishi1* this, PlayState* play);
void EnHeishi1_MoveToLink(EnHeishi1* this, PlayState* play);
void EnHeishi1_TurnTowardLink(EnHeishi1* this, PlayState* play);
void EnHeishi1_Kick(EnHeishi1* this, PlayState* play);
void EnHeishi1_WaitNight(EnHeishi1* this, PlayState* play);

static s32 sPlayerIsCaught = false;

ActorInit En_Heishi1_InitVars = {
    /**/ 0,
    /**/ ACTORCAT_NPC,
    /**/ FLAGS,
    /**/ OBJECT_SD,
    /**/ sizeof(EnHeishi1),
    /**/ EnHeishi1_Init,
    /**/ EnHeishi1_Destroy,
    /**/ EnHeishi1_Update,
    /**/ EnHeishi1_Draw,
};

static f32 sAnimParamsInit[][8] = {
    { 1.0f, -10.0f, 3.0f, 0.5f, 1000.0f, 200.0f, 0.3f, 1000.0f },
    { 3.0f, -3.0f, 6.0f, 0.8f, 2000.0f, 400.0f, 0.5f, 2000.0f },
    { 1.0f, -10.0f, 3.0f, 0.5f, 1000.0f, 200.0f, 0.3f, 1000.0f },
    { 3.0f, -3.0f, 6.0f, 0.8f, 2000.0f, 400.0f, 0.5f, 2000.0f },
};

static s16 sBaseHeadTimers[] = { 20, 10, 20, 10, 13, 0 };

static Vec3f sRupeePositions[] = {
    { 0.0f, 0.0f, 90.0f },  { -55.0f, 0.0f, 90.0f }, { -55.0f, 0.0f, 30.0f }, { -55.0f, 0.0f, -30.0f },
    { 0.0f, 0.0f, -30.0f }, { 55.0f, 0.0f, -30.0f }, { 55.0f, 0.0f, 30.0f },  { 55.0f, 0.0f, 90.0f },
};

static s32 sBgCamIndices[] = {
    7, 7, 2, 2, 2, 2, 3, 3, 4, 4, 5, 6, 4, 4, 5, 6,
};

static s16 sWaypoints[] = { 0, 4, 1, 5, 2, 6, 3, 7 };

<<<<<<< HEAD
void EnHeishi1_Init(Actor* thisx, PlayState* play) {
    STACK_PAD(s32);
=======
void EnHeishi1_Init(Actor* thisx, PlayState* play2) {
    PlayState* play = play2;
>>>>>>> bf3339a1
    EnHeishi1* this = (EnHeishi1*)thisx;
    Vec3f rupeePos;
    s32 i;

    Actor_SetScale(&this->actor, 0.01f);
    SkelAnime_Init(play, &this->skelAnime, &gEnHeishiSkel, &gEnHeishiIdleAnim, this->jointTable, this->morphTable, 17);

    this->type = (this->actor.params >> 8) & 0xFF;
    this->path = this->actor.params & 0xFF;

    for (i = 0; i < ARRAY_COUNT(sAnimParamsInit[0]); i++) {
        this->animParams[i] = sAnimParamsInit[this->type][i];
    }

    // "type"
    PRINTF(VT_FGCOL(GREEN) " 種類☆☆☆☆☆☆☆☆☆☆☆☆☆ %d\n" VT_RST, this->type);
    // "path data"
    PRINTF(VT_FGCOL(YELLOW) " れえるでぇたぁ☆☆☆☆☆☆☆☆ %d\n" VT_RST, this->path);
    PRINTF(VT_FGCOL(MAGENTA) " anime_frame_speed ☆☆☆☆☆☆ %f\n" VT_RST, this->animSpeed);
    // "interpolation frame"
    PRINTF(VT_FGCOL(MAGENTA) " 補間フレーム☆☆☆☆☆☆☆☆☆ %f\n" VT_RST, this->animMorphFrames);
    // "targeted movement speed value between points"
    PRINTF(VT_FGCOL(MAGENTA) " point間の移動スピード目標値 ☆ %f\n" VT_RST, this->moveSpeedTarget);
    // "maximum movement speed value between points"
    PRINTF(VT_FGCOL(MAGENTA) " point間の移動スピード最大 ☆☆ %f\n" VT_RST, this->moveSpeedMax);
    // "(body) targeted turning angle speed value"
    PRINTF(VT_FGCOL(MAGENTA) " (体)反転アングルスピード目標値 %f\n" VT_RST, this->bodyTurnSpeedTarget);
    // "(body) maximum turning angle speed"
    PRINTF(VT_FGCOL(MAGENTA) " (体)反転アングルスピード最大☆ %f\n" VT_RST, this->bodyTurnSpeedMax);
    // "(head) targeted turning angle speed value"
    PRINTF(VT_FGCOL(MAGENTA) " (頭)反転アングルスピード加算値 %f\n" VT_RST, this->headTurnSpeedScale);
    // "(head) maximum turning angle speed"
    PRINTF(VT_FGCOL(MAGENTA) " (頭)反転アングルスピード最大☆ %f\n" VT_RST, this->headTurnSpeedMax);
    PRINTF(VT_FGCOL(GREEN) " 今時間 %d\n" VT_RST, ((void)0, gSaveContext.save.dayTime)); // "current time"
    PRINTF(VT_FGCOL(YELLOW) " チェック時間 %d\n" VT_RST, CLOCK_TIME(17, 30) - 1);        // "check time"
    PRINTF("\n\n");

    if (this->path == 3) {
        for (i = 0; i < ARRAY_COUNT(sRupeePositions); i++) {
            rupeePos = sRupeePositions[i];
            Actor_SpawnAsChild(&play->actorCtx, &this->actor, play, ACTOR_EN_EX_RUPPY, rupeePos.x, rupeePos.y,
                               rupeePos.z, 0, 0, 0, 3);
        }
    }

    if (this->type != 5) {
        if (((gSaveContext.save.dayTime < CLOCK_TIME(17, 18) - 1) || IS_DAY) && !GET_EVENTCHKINF(EVENTCHKINF_80)) {
            this->actionFunc = EnHeishi1_SetupWalk;
        } else {
            Actor_Kill(&this->actor);
        }
    } else {
        if ((gSaveContext.save.dayTime > CLOCK_TIME(17, 18) - 1) || !IS_DAY || GET_EVENTCHKINF(EVENTCHKINF_80)) {
            this->actionFunc = EnHeishi1_SetupWaitNight;
        } else {
            Actor_Kill(&this->actor);
        }
    }
}

void EnHeishi1_Destroy(Actor* thisx, PlayState* play) {
}

void EnHeishi1_SetupWalk(EnHeishi1* this, PlayState* play) {
    f32 frameCount = Animation_GetLastFrame(&gEnHeishiWalkAnim);

    Animation_Change(&this->skelAnime, &gEnHeishiWalkAnim, this->animSpeed, 0.0f, (s16)frameCount, ANIMMODE_LOOP,
                     this->animMorphFrames);
    this->bodyTurnSpeed = 0.0f;
    this->moveSpeed = 0.0f;
    this->headDirection = Rand_ZeroFloat(1.99f);
    this->actionFunc = EnHeishi1_Walk;
}

void EnHeishi1_Walk(EnHeishi1* this, PlayState* play) {
    Path* path;
    Vec3s* pointPos;
    f32 pathDiffX;
    f32 pathDiffZ;
    s16 randOffset;

    SkelAnime_Update(&this->skelAnime);

    if (Animation_OnFrame(&this->skelAnime, 1.0f) || Animation_OnFrame(&this->skelAnime, 17.0f)) {
        Actor_PlaySfx(&this->actor, NA_SE_EV_KNIGHT_WALK);
    }

    if (!sPlayerIsCaught) {
        path = &play->pathList[this->path];
        pointPos = SEGMENTED_TO_VIRTUAL(path->points);
        pointPos += this->waypoint;

        Math_ApproachF(&this->actor.world.pos.x, pointPos->x, 1.0f, this->moveSpeed);
        Math_ApproachF(&this->actor.world.pos.z, pointPos->z, 1.0f, this->moveSpeed);

        Math_ApproachF(&this->moveSpeed, this->moveSpeedTarget, 1.0f, this->moveSpeedMax);

        pathDiffX = pointPos->x - this->actor.world.pos.x;
        pathDiffZ = pointPos->z - this->actor.world.pos.z;
        Math_SmoothStepToS(&this->actor.shape.rot.y, RAD_TO_BINANG(Math_FAtan2F(pathDiffX, pathDiffZ)), 3,
                           this->bodyTurnSpeed, 0);

        Math_ApproachF(&this->bodyTurnSpeed, this->bodyTurnSpeedTarget, 1.0f, this->bodyTurnSpeedMax);

        if (this->headTimer == 0) {
            this->headDirection++;
            this->headAngleTarget = 0x2000;
            // if headDirection is odd, face 45 degrees left
            if ((this->headDirection & 1) != 0) {
                this->headAngleTarget *= -1;
            }
            randOffset = Rand_ZeroFloat(30.0f);
            this->headTimer = sBaseHeadTimers[this->type] + randOffset;
        }

        Math_ApproachF(&this->headAngle, this->headAngleTarget, this->headTurnSpeedScale, this->headTurnSpeedMax);

        if (OOT_DEBUG && (this->path == BREG(1)) && (BREG(0) != 0)) {
            PRINTF(VT_FGCOL(RED) " 種類  %d\n" VT_RST, this->path);
            PRINTF(VT_FGCOL(RED) " ぱす  %d\n" VT_RST, this->waypoint);
            PRINTF(VT_FGCOL(RED) " 反転  %d\n" VT_RST, this->bodyTurnSpeed);
            PRINTF(VT_FGCOL(RED) " 時間  %d\n" VT_RST, this->waypointTimer);
            PRINTF(VT_FGCOL(RED) " 点座  %d\n" VT_RST, path->count);
            PRINTF("\n\n");
        }

        // when 20 units away from a middle waypoint, decide whether or not to skip it
        if ((fabsf(pathDiffX) < 20.0f) && (fabsf(pathDiffZ) < 20.0f)) {
            if (this->waypointTimer == 0) {
                if (this->type >= 2) {
                    if ((this->waypoint >= 4) && (Rand_ZeroFloat(1.99f) > 1.0f)) {
                        if (this->waypoint == 7) {
                            this->waypoint = 0;
                        }
                        if (this->waypoint >= 4) {
                            this->waypoint -= 3;
                        }
                        this->waypointTimer = 5;
                        return;
                    }
                }
                this->actionFunc = EnHeishi1_SetupWait;
            }
        }
    }
}

void EnHeishi1_SetupMoveToLink(EnHeishi1* this, PlayState* play) {
    f32 frameCount = Animation_GetLastFrame(&gEnHeishiWalkAnim);

    Animation_Change(&this->skelAnime, &gEnHeishiWalkAnim, 3.0f, 0.0f, (s16)frameCount, ANIMMODE_LOOP, -3.0f);
    this->bodyTurnSpeed = 0.0f;
    this->moveSpeed = 0.0f;
    Message_StartTextbox(play, 0x702D, &this->actor);
    Interface_SetDoAction(play, DO_ACTION_STOP);
    this->actionFunc = EnHeishi1_MoveToLink;
}

void EnHeishi1_MoveToLink(EnHeishi1* this, PlayState* play) {
    Player* player = GET_PLAYER(play);

    SkelAnime_Update(&this->skelAnime);
    Math_ApproachF(&this->actor.world.pos.x, player->actor.world.pos.x, 1.0f, this->moveSpeed);
    Math_ApproachF(&this->actor.world.pos.z, player->actor.world.pos.z, 1.0f, this->moveSpeed);
    Math_ApproachF(&this->moveSpeed, 6.0f, 1.0f, 0.4f);
    Math_SmoothStepToS(&this->actor.shape.rot.y, this->actor.yawTowardsPlayer, 3, this->bodyTurnSpeed, 0);
    Math_ApproachF(&this->bodyTurnSpeed, 3000.0f, 1.0f, 300.0f);
    Math_ApproachZeroF(&this->headAngle, 0.5f, 2000.0f);

    if (this->actor.xzDistToPlayer < 70.0f) {
        this->actionFunc = EnHeishi1_SetupTurnTowardLink;
    }
}

void EnHeishi1_SetupWait(EnHeishi1* this, PlayState* play) {
    s16 rand;
    f32 frameCount = Animation_GetLastFrame(&gEnHeishiIdleAnim);

    Animation_Change(&this->skelAnime, &gEnHeishiIdleAnim, this->animSpeed, 0.0f, (s16)frameCount, ANIMMODE_LOOP,
                     this->animMorphFrames);
    this->headBehaviorDecided = false;
    this->headDirection = Rand_ZeroFloat(1.99f);
    rand = Rand_ZeroFloat(50.0f);
    this->waitTimer = rand + 50;
    this->actionFunc = EnHeishi1_Wait;
}

void EnHeishi1_Wait(EnHeishi1* this, PlayState* play) {
    s16 randOffset;
    s32 i;

    SkelAnime_Update(&this->skelAnime);
    if (!sPlayerIsCaught) {
        switch (this->headBehaviorDecided) {
            case false:
                this->headDirection++;
                // if headDirection is odd, face 52 degrees left
                this->headAngleTarget = (this->headDirection & 1) ? 0x2500 : -0x2500;
                randOffset = Rand_ZeroFloat(30.0f);
                this->headTimer = sBaseHeadTimers[this->type] + randOffset;
                this->headBehaviorDecided = true;
                break;
            case true:
                if (this->headTimer == 0) {
                    if (this->waitTimer == 0) {
                        if ((this->type == 0) || (this->type == 1)) {
                            this->waypoint++;
                            if (this->waypoint >= 4) {
                                this->waypoint = 0;
                            }
                        } else {
                            // waypoints are defined with corners as 0-3 and middle points as 4-7
                            // to choose the next waypoint, the order "04152637" is hardcoded in an array
                            for (i = 0; i < ARRAY_COUNT(sWaypoints); i++) {
                                if (this->waypoint == sWaypoints[i]) {
                                    i++;
                                    if (i >= ARRAY_COUNT(sWaypoints)) {
                                        i = 0;
                                    }
                                    this->waypoint = sWaypoints[i];
                                    break;
                                }
                            }
                            this->waypointTimer = 5;
                        }
                        this->actionFunc = EnHeishi1_SetupWalk;
                    } else {
                        this->headBehaviorDecided = false;
                    }
                }
                break;
        }
        Math_ApproachF(&this->headAngle, this->headAngleTarget, this->headTurnSpeedScale,
                       this->headTurnSpeedMax + this->headTurnSpeedMax);

        if (OOT_DEBUG && (this->path == BREG(1)) && (BREG(0) != 0)) {
            PRINTF(VT_FGCOL(GREEN) " 種類  %d\n" VT_RST, this->path);
            PRINTF(VT_FGCOL(GREEN) " ぱす  %d\n" VT_RST, this->waypoint);
            PRINTF(VT_FGCOL(GREEN) " 反転  %d\n" VT_RST, this->bodyTurnSpeed);
            PRINTF(VT_FGCOL(GREEN) " 時間  %d\n" VT_RST, this->waypointTimer);
            PRINTF("\n\n");
        }
    }
}

void EnHeishi1_SetupTurnTowardLink(EnHeishi1* this, PlayState* play) {
    f32 frameCount = Animation_GetLastFrame(&gEnHeishiIdleAnim);

    Animation_Change(&this->skelAnime, &gEnHeishiIdleAnim, 1.0f, 0.0f, (s16)frameCount, ANIMMODE_LOOP, -10.0f);
    this->kickTimer = 30;
    this->actionFunc = EnHeishi1_TurnTowardLink;
}

void EnHeishi1_TurnTowardLink(EnHeishi1* this, PlayState* play) {
    SkelAnime_Update(&this->skelAnime);

    if (this->type != 5) {
        Math_SmoothStepToS(&this->actor.shape.rot.y, this->actor.yawTowardsPlayer, 3, this->bodyTurnSpeed, 0);
        Math_ApproachF(&this->bodyTurnSpeed, 3000.0f, 1.0f, 300.0f);
        Math_ApproachZeroF(&this->headAngle, 0.5f, 2000.0f);
    }

    if (this->kickTimer == 0) {
        this->actionFunc = EnHeishi1_SetupKick;
    }
}

void EnHeishi1_SetupKick(EnHeishi1* this, PlayState* play) {
    f32 frameCount = Animation_GetLastFrame(&gEnHeishiIdleAnim);

    Animation_Change(&this->skelAnime, &gEnHeishiIdleAnim, 1.0f, 0.0f, (s16)frameCount, ANIMMODE_LOOP, -10.0f);
    this->actionFunc = EnHeishi1_Kick;
}

void EnHeishi1_Kick(EnHeishi1* this, PlayState* play) {
    SkelAnime_Update(&this->skelAnime);
    if (!this->loadStarted) {
        // if dialog state is 5 and textbox has been advanced, kick player out
        if ((Message_GetState(&play->msgCtx) == TEXT_STATE_EVENT) && Message_ShouldAdvance(play)) {
            Message_CloseTextbox(play);
            if (!this->loadStarted) {
                SET_EVENTCHKINF(EVENTCHKINF_4E);
                play->nextEntranceIndex = ENTR_HYRULE_CASTLE_3;
                play->transitionTrigger = TRANS_TRIGGER_START;
                this->loadStarted = true;
                sPlayerIsCaught = false;
                play->transitionType = TRANS_TYPE_CIRCLE(TCA_STARBURST, TCC_WHITE, TCS_FAST);
                gSaveContext.nextTransitionType = TRANS_TYPE_CIRCLE(TCA_STARBURST, TCC_WHITE, TCS_FAST);
            }
        }
    }
}

void EnHeishi1_SetupWaitNight(EnHeishi1* this, PlayState* play) {
    f32 frameCount = Animation_GetLastFrame(&gEnHeishiIdleAnim);

    Animation_Change(&this->skelAnime, &gEnHeishiIdleAnim, 1.0f, 0.0f, (s16)frameCount, ANIMMODE_LOOP, -10.0f);
    this->actionFunc = EnHeishi1_WaitNight;
}

void EnHeishi1_WaitNight(EnHeishi1* this, PlayState* play) {
    SkelAnime_Update(&this->skelAnime);

    if (this->actor.xzDistToPlayer < 100.0f) {
        Message_StartTextbox(play, 0x702D, &this->actor);
        Sfx_PlaySfxCentered(NA_SE_SY_FOUND);
        PRINTF(VT_FGCOL(GREEN) "☆☆☆☆☆ 発見！ ☆☆☆☆☆ \n" VT_RST); // "Discovered!"
        Player_SetCsActionWithHaltedActors(play, &this->actor, PLAYER_CSACTION_1);
        this->actionFunc = EnHeishi1_SetupKick;
    }
}

void EnHeishi1_Update(Actor* thisx, PlayState* play) {
    EnHeishi1* this = (EnHeishi1*)thisx;
    s16 path;
    u8 i;
    STACK_PAD(s32);
    Player* player = GET_PLAYER(play);
    STACK_PAD(s32);
    Camera* activeCam;

    this->activeTimer++;

    for (i = 0; i < ARRAY_COUNT(this->timers); i++) {
        if (this->timers[i] != 0) {
            this->timers[i]--;
        }
    }

    if (this->waypointTimer != 0) {
        this->waypointTimer--;
    }

    activeCam = GET_ACTIVE_CAM(play);

    if (player->actor.freezeTimer == 0) {

        this->actionFunc(this, play);

        this->actor.uncullZoneForward = 550.0f;
        this->actor.uncullZoneScale = 350.0f;
        this->actor.uncullZoneDownward = 700.0f;

        if (this->type != 5) {
            path = this->path * 2;
            if ((sBgCamIndices[path] == activeCam->bgCamIndex) || (sBgCamIndices[path + 1] == activeCam->bgCamIndex)) {
                if (!sPlayerIsCaught) {
                    if ((this->actionFunc == EnHeishi1_Walk) || (this->actionFunc == EnHeishi1_Wait)) {
                        Vec3f searchBallVel;
                        Vec3f searchBallAccel = { 0.0f, 0.0f, 0.0f };
                        Vec3f searchBallMult = { 0.0f, 0.0f, 20.0f };
                        Vec3f searchBallPos;

                        searchBallPos.x = this->actor.world.pos.x;
                        searchBallPos.y = this->actor.world.pos.y + 60.0f;
                        searchBallPos.z = this->actor.world.pos.z;

                        Matrix_Push();
                        Matrix_RotateY(BINANG_TO_RAD_ALT(this->actor.shape.rot.y + this->headAngle), MTXMODE_NEW);
                        searchBallMult.z = 30.0f;
                        Matrix_MultVec3f(&searchBallMult, &searchBallVel);
                        Matrix_Pop();

                        EffectSsSolderSrchBall_Spawn(play, &searchBallPos, &searchBallVel, &searchBallAccel, 2,
                                                     &this->linkDetected);

                        if (this->actor.xzDistToPlayer < 60.0f) {
                            this->linkDetected = true;
                        } else if (this->actor.xzDistToPlayer < 70.0f) {
                            // this case probably exists to detect link making a jump sound
                            // from slightly further away than the previous 60 unit check
                            if (player->actor.velocity.y > -4.0f) {
                                this->linkDetected = true;
                            }
                        }

                        if (this->linkDetected) {
                            //! @bug This appears to be a check to make sure that link is standing on the ground
                            // before getting caught. However this is an issue for two reasons:
                            // 1: When doing a backflip or falling from the upper path, links y velocity will reach
                            // less than -4.0 before even touching the ground.
                            // 2: There is one frame when landing from a sidehop where you can sidehop again without
                            // letting y velocity reach -4.0 or less. This enables the player to do frame perfect
                            // sidehops onto the next screen and prevent getting caught.
                            if (!(player->actor.velocity.y > -3.9f)) {
                                this->linkDetected = false;
                                // this 60 unit height check is so the player doesn't get caught when on the upper path
                                if (fabsf(player->actor.world.pos.y - this->actor.world.pos.y) < 60.0f) {
                                    Sfx_PlaySfxCentered(NA_SE_SY_FOUND);
                                    // "Discovered!"
                                    PRINTF(VT_FGCOL(GREEN) "☆☆☆☆☆ 発見！ ☆☆☆☆☆ \n" VT_RST);
                                    Player_SetCsActionWithHaltedActors(play, &this->actor, PLAYER_CSACTION_1);
                                    sPlayerIsCaught = true;
                                    this->actionFunc = EnHeishi1_SetupMoveToLink;
                                }
                            }
                        }
                    }
                }
            }
        }
    }
}

s32 EnHeishi1_OverrideLimbDraw(PlayState* play, s32 limbIndex, Gfx** dList, Vec3f* pos, Vec3s* rot, void* thisx) {
    EnHeishi1* this = (EnHeishi1*)thisx;

    // turn the guards head to match the direction he is looking
    if (limbIndex == 16) {
        rot->x += (s16)this->headAngle;
    }

    return false;
}

void EnHeishi1_Draw(Actor* thisx, PlayState* play) {
    STACK_PAD(s32);
    EnHeishi1* this = (EnHeishi1*)thisx;
    Vec3f matrixScale = { 0.3f, 0.3f, 0.3f };

    Gfx_SetupDL_25Opa(play->state.gfxCtx);
    SkelAnime_DrawOpa(play, this->skelAnime.skeleton, this->skelAnime.jointTable, EnHeishi1_OverrideLimbDraw, NULL,
                      this);
    func_80033C30(&this->actor.world.pos, &matrixScale, 0xFF, play);

    if (OOT_DEBUG && (this->path == BREG(1)) && (BREG(0) != 0)) {
        DebugDisplay_AddObject(this->actor.world.pos.x, this->actor.world.pos.y + 100.0f, this->actor.world.pos.z,
                               17000, this->actor.world.rot.y, this->actor.world.rot.z, 1.0f, 1.0f, 1.0f, 255, 0, 0,
                               255, 4, play->state.gfxCtx);
    }
}<|MERGE_RESOLUTION|>--- conflicted
+++ resolved
@@ -63,13 +63,8 @@
 
 static s16 sWaypoints[] = { 0, 4, 1, 5, 2, 6, 3, 7 };
 
-<<<<<<< HEAD
-void EnHeishi1_Init(Actor* thisx, PlayState* play) {
-    STACK_PAD(s32);
-=======
 void EnHeishi1_Init(Actor* thisx, PlayState* play2) {
     PlayState* play = play2;
->>>>>>> bf3339a1
     EnHeishi1* this = (EnHeishi1*)thisx;
     Vec3f rupeePos;
     s32 i;
