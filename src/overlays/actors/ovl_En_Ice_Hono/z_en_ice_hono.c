/*
 * File: z_en_ice_hono.c
 * Overlay: ovl_En_Ice_Hono
 * Description: The various types of Blue Fire
 */

#include "z_en_ice_hono.h"
#include "assets/objects/gameplay_keep/gameplay_keep.h"

#define FLAGS 0

void EnIceHono_Init(Actor* thisx, PlayState* play);
void EnIceHono_Destroy(Actor* thisx, PlayState* play);
void EnIceHono_Update(Actor* thisx, PlayState* play);
void EnIceHono_Draw(Actor* thisx, PlayState* play);

void EnIceHono_CapturableFlame(EnIceHono* this, PlayState* play);
void EnIceHono_DropFlame(EnIceHono* this, PlayState* play);
void EnIceHono_SpreadFlames(EnIceHono* this, PlayState* play);
void EnIceHono_SmallFlameMove(EnIceHono* this, PlayState* play);

void EnIceHono_SetupActionCapturableFlame(EnIceHono* this);
void EnIceHono_SetupActionDroppedFlame(EnIceHono* this);
void EnIceHono_SetupActionSpreadFlames(EnIceHono* this);
void EnIceHono_SetupActionSmallFlame(EnIceHono* this);

ActorInit En_Ice_Hono_InitVars = {
    ACTOR_EN_ICE_HONO,
    ACTORCAT_ITEMACTION,
    FLAGS,
    OBJECT_GAMEPLAY_KEEP,
    sizeof(EnIceHono),
    (ActorFunc)EnIceHono_Init,
    (ActorFunc)EnIceHono_Destroy,
    (ActorFunc)EnIceHono_Update,
    (ActorFunc)EnIceHono_Draw,
};

static ColliderCylinderInit sCylinderInitCapturableFlame = {
    {
        COLTYPE_NONE,
        AT_NONE,
        AC_NONE,
        OC1_ON | OC1_TYPE_ALL,
        OC2_TYPE_2,
        COLSHAPE_CYLINDER,
    },
    {
        ELEMTYPE_UNK0,
        { 0x00000000, 0x00, 0x00 },
        { 0x00000000, 0x00, 0x00 },
        TOUCH_NONE,
        BUMP_NONE,
        OCELEM_ON,
    },
    { 25, 80, 0, { 0, 0, 0 } },
};

static ColliderCylinderInit sCylinderInitDroppedFlame = {
    {
        COLTYPE_NONE,
        AT_ON | AT_TYPE_OTHER,
        AC_NONE,
        OC1_ON | OC1_TYPE_2,
        OC2_TYPE_2,
        COLSHAPE_CYLINDER,
    },
    {
        ELEMTYPE_UNK0,
        { 0xFFCFFFFF, 0x00, 0x00 },
        { 0x00000000, 0x00, 0x00 },
        TOUCH_ON | TOUCH_SFX_NORMAL,
        BUMP_NONE,
        OCELEM_ON,
    },
    { 12, 60, 0, { 0, 0, 0 } },
};

static InitChainEntry sInitChainCapturableFlame[] = {
    ICHAIN_U8(targetMode, 0, ICHAIN_CONTINUE),
    ICHAIN_F32(targetArrowOffset, 60, ICHAIN_CONTINUE),
    ICHAIN_F32(uncullZoneForward, 1000, ICHAIN_CONTINUE),
    ICHAIN_F32(uncullZoneScale, 400, ICHAIN_CONTINUE),
    ICHAIN_F32(uncullZoneDownward, 1000, ICHAIN_STOP),
};

static InitChainEntry sInitChainDroppedFlame[] = {
    ICHAIN_F32(uncullZoneForward, 1000, ICHAIN_CONTINUE),
    ICHAIN_F32(uncullZoneScale, 400, ICHAIN_CONTINUE),
    ICHAIN_F32(uncullZoneDownward, 1000, ICHAIN_STOP),
};

static InitChainEntry sInitChainSmallFlame[] = {
    ICHAIN_F32(uncullZoneForward, 1000, ICHAIN_CONTINUE),
    ICHAIN_F32(uncullZoneScale, 400, ICHAIN_CONTINUE),
    ICHAIN_F32(uncullZoneDownward, 1000, ICHAIN_STOP),
};

f32 EnIceHono_XZDistanceSquared(Vec3f* v1, Vec3f* v2) {
    return SQ(v1->x - v2->x) + SQ(v1->z - v2->z);
}

void EnIceHono_InitCapturableFlame(Actor* thisx, PlayState* play) {
    EnIceHono* this = (EnIceHono*)thisx;

    Actor_ProcessInitChain(&this->actor, sInitChainCapturableFlame);
    Actor_SetScale(&this->actor, 0.0074f);
    this->actor.flags |= ACTOR_FLAG_0;
    Actor_SetFocus(&this->actor, 10.0f);

    Collider_InitCylinder(play, &this->collider);
    Collider_SetCylinder(play, &this->collider, &this->actor, &sCylinderInitCapturableFlame);
    Collider_UpdateCylinder(&this->actor, &this->collider);

    this->actor.colChkInfo.mass = MASS_IMMOVABLE;
    EnIceHono_SetupActionCapturableFlame(this);
}

void EnIceHono_InitDroppedFlame(Actor* thisx, PlayState* play) {
    EnIceHono* this = (EnIceHono*)thisx;

    Actor_ProcessInitChain(&this->actor, sInitChainDroppedFlame);
    this->actor.scale.x = this->actor.scale.z = this->actor.scale.y = 0.00002f;
    this->actor.gravity = -0.3f;
    this->actor.minVelocityY = -4.0f;
    this->actor.shape.yOffset = 0.0f;
    this->actor.shape.rot.x = this->actor.shape.rot.y = this->actor.shape.rot.z = this->actor.world.rot.x =
        this->actor.world.rot.y = this->actor.world.rot.z = 0;

    Collider_InitCylinder(play, &this->collider);
    Collider_SetCylinder(play, &this->collider, &this->actor, &sCylinderInitDroppedFlame);
    Collider_UpdateCylinder(&this->actor, &this->collider);

    this->collider.dim.radius = this->actor.scale.x * 4000.4f;
    this->collider.dim.height = this->actor.scale.y * 8000.2f;
    this->actor.colChkInfo.mass = 253;
    EnIceHono_SetupActionDroppedFlame(this);
}

void EnIceHono_InitSmallFlame(Actor* thisx, PlayState* play) {
    EnIceHono* this = (EnIceHono*)thisx;

    Actor_ProcessInitChain(&this->actor, sInitChainSmallFlame);
    this->actor.scale.x = this->actor.scale.z = this->actor.scale.y = 0.0008f;
    this->actor.gravity = -0.3f;
    this->actor.minVelocityY = -4.0f;
    this->actor.shape.yOffset = 0.0f;

    EnIceHono_SetupActionSmallFlame(this);
}

void EnIceHono_Init(Actor* thisx, PlayState* play) {
    EnIceHono* this = (EnIceHono*)thisx;
    s16 params = this->actor.params;

    switch (this->actor.params) {
        case -1:
            EnIceHono_InitCapturableFlame(&this->actor, play);
            break;
        case 0:
            EnIceHono_InitDroppedFlame(&this->actor, play);
            break;
        case 1:
        case 2:
            EnIceHono_InitSmallFlame(&this->actor, play);
            break;
    }

    if ((this->actor.params == -1) || (this->actor.params == 0)) {
        Lights_PointNoGlowSetInfo(&this->lightInfo, this->actor.world.pos.x, (s16)this->actor.world.pos.y + 10,
                                  this->actor.world.pos.z, 155, 210, 255, 0);
        this->lightNode = LightContext_InsertLight(play, &play->lightCtx, &this->lightInfo);
        this->unk_154 = Rand_ZeroOne() * (0x1FFFF / 2.0f);
        this->unk_156 = Rand_ZeroOne() * (0x1FFFF / 2.0f);
        osSyncPrintf("(ice 炎)(arg_data 0x%04x)\n", this->actor.params); // "(ice flame)"
    }
}

void EnIceHono_Destroy(Actor* thisx, PlayState* play) {
    EnIceHono* this = (EnIceHono*)thisx;

    if ((this->actor.params == -1) || (this->actor.params == 0)) {
        LightContext_RemoveLight(play, &play->lightCtx, this->lightNode);
        Collider_DestroyCylinder(play, &this->collider);
    }
}

u32 EnIceHono_InBottleRange(EnIceHono* this, PlayState* play) {
    Player* player = GET_PLAYER(play);

    if (this->actor.xzDistToPlayer < 60.0f) {
        Vec3f tempPos;
        tempPos.x = Math_SinS(this->actor.yawTowardsPlayer + 0x8000) * 40.0f + player->actor.world.pos.x;
        tempPos.y = player->actor.world.pos.y;
        tempPos.z = Math_CosS(this->actor.yawTowardsPlayer + 0x8000) * 40.0f + player->actor.world.pos.z;

        //! @bug: this check is superfluous: it is automatically satisfied if the coarse check is satisfied. It may have
        //! been intended to check the actor is in front of Player, but yawTowardsPlayer does not depend on Player's
        //! world rotation.
        if (EnIceHono_XZDistanceSquared(&tempPos, &this->actor.world.pos) <= SQ(40.0f)) {
            return true;
        }
    }
    return false;
}

void EnIceHono_SetupActionCapturableFlame(EnIceHono* this) {
    this->actionFunc = EnIceHono_CapturableFlame;
    this->alpha = 255;
    this->actor.shape.yOffset = -1000.0f;
}

void EnIceHono_CapturableFlame(EnIceHono* this, PlayState* play) {
    if (Actor_HasParent(&this->actor, play)) {
        this->actor.parent = NULL;
    } else if (EnIceHono_InBottleRange(this, play)) {
        // GI_MAX in this case allows the player to catch the actor in a bottle
        Actor_OfferGetItem(&this->actor, play, GI_MAX, 60.0f, 100.0f);
    }

    if (this->actor.xzDistToPlayer < 200.0f) {
        CollisionCheck_SetOC(play, &play->colChkCtx, &this->collider.base);
    }
    func_8002F8F0(&this->actor, NA_SE_EV_FIRE_PILLAR_S - SFX_FLAG);
}

void EnIceHono_SetupActionDroppedFlame(EnIceHono* this) {
    this->actionFunc = EnIceHono_DropFlame;
    this->timer = 200;
    this->alpha = 255;
}

void EnIceHono_DropFlame(EnIceHono* this, PlayState* play) {
    u32 bgFlag = this->actor.bgCheckFlags & BGCHECKFLAG_GROUND;

    Math_StepToF(&this->actor.scale.x, 0.0017f, 0.00008f);
    this->actor.scale.z = this->actor.scale.x;
    Math_StepToF(&this->actor.scale.y, 0.0017f, 0.00008f);

    if (bgFlag != 0) {
        s32 i;
        for (i = 0; i < 8; i++) {
            Actor_Spawn(&play->actorCtx, play, ACTOR_EN_ICE_HONO, this->actor.world.pos.x, this->actor.world.pos.y,
                        this->actor.world.pos.z, 0, ((s32)(Rand_ZeroOne() * 1000.0f) + i * 0x2000) - 0x1F4, 0, 1);
        }
        EnIceHono_SetupActionSpreadFlames(this);
    }
    Actor_MoveXZGravity(&this->actor);
    Actor_UpdateBgCheckInfo(play, &this->actor, 10.0f, this->actor.scale.x * 3500.0f, 0.0f,
                            UPDBGCHECKINFO_FLAG_0 | UPDBGCHECKINFO_FLAG_2);

    Collider_UpdateCylinder(&this->actor, &this->collider);
    this->collider.dim.radius = this->actor.scale.x * 4000.0f;
    this->collider.dim.height = this->actor.scale.y * 8000.0f;
    CollisionCheck_SetOC(play, &play->colChkCtx, &this->collider.base);

    if (this->timer <= 0) {
        Actor_Kill(&this->actor);
    }
}

void EnIceHono_SetupActionSpreadFlames(EnIceHono* this) {
    this->actionFunc = EnIceHono_SpreadFlames;
    this->timer = 60;
    this->alpha = 255;
}

void EnIceHono_SpreadFlames(EnIceHono* this, PlayState* play) {
    if (this->timer > 20) {
        Math_StepToF(&this->actor.scale.x, 0.011f, 0.00014f);
        Math_StepToF(&this->actor.scale.y, 0.006f, 0.00012f);
    } else {
        Math_StepToF(&this->actor.scale.x, 0.0001f, 0.00015f);
        Math_StepToF(&this->actor.scale.y, 0.0001f, 0.00015f);
    }
    this->actor.scale.z = this->actor.scale.x;
    Actor_MoveXZGravity(&this->actor);
    Actor_UpdateBgCheckInfo(play, &this->actor, 10.0f, this->actor.scale.x * 3500.0f, 0.0f, UPDBGCHECKINFO_FLAG_2);
    if (this->timer < 25) {
        this->alpha -= 10;
        this->alpha = CLAMP(this->alpha, 0, 255);
    }

    if ((this->alpha > 100) && (this->timer < 40)) {
        Collider_UpdateCylinder(&this->actor, &this->collider);
        this->collider.dim.radius = this->actor.scale.x * 6000.0f;
        this->collider.dim.height = this->actor.scale.y * 8000.0f;
        CollisionCheck_SetAT(play, &play->colChkCtx, &this->collider.base);
    }
    if (this->timer == 46) {
        s32 i;
        for (i = 0; i < 10; i++) {
            s32 rot = i * 0x1999;
            Actor_Spawn(&play->actorCtx, play, ACTOR_EN_ICE_HONO, this->actor.world.pos.x, this->actor.world.pos.y,
                        this->actor.world.pos.z, 0, ((s32)(Rand_ZeroOne() * 1000.0f) + rot) - 0x1F4, 0, 2);
        }
    }

    if (this->timer <= 0) {
        Actor_Kill(&this->actor);
    }
}

void EnIceHono_SetupActionSmallFlame(EnIceHono* this) {
    this->actionFunc = EnIceHono_SmallFlameMove;
    this->timer = 44;
    this->alpha = 255;
    if (this->actor.params == 1) {
        this->smallFlameTargetYScale = (Rand_ZeroOne() * 0.005f) + 0.004f;
        this->actor.speed = (Rand_ZeroOne() * 1.6f) + 0.5f;
    } else {
        this->smallFlameTargetYScale = (Rand_ZeroOne() * 0.005f) + 0.003f;
        this->actor.speed = (Rand_ZeroOne() * 2.0f) + 0.5f;
    }
}

void EnIceHono_SmallFlameMove(EnIceHono* this, PlayState* play) {
    if (this->timer > 20) {
        Math_StepToF(&this->actor.scale.x, 0.006f, 0.00016f);
        Math_StepToF(&this->actor.scale.y, this->smallFlameTargetYScale * 0.667f, 0.00014f);
    } else {
        Math_StepToF(&this->actor.scale.x, 0.0001f, 0.00015f);
        Math_StepToF(&this->actor.scale.y, 0.0001f, 0.00015f);
    }
    this->actor.scale.z = this->actor.scale.x;
<<<<<<< HEAD
    Math_StepToF(&this->actor.speedXZ, 0, 0.06f);
    Actor_MoveXZGravity(&this->actor);
=======
    Math_StepToF(&this->actor.speed, 0, 0.06f);
    Actor_MoveForward(&this->actor);
>>>>>>> 92e03cf7
    Actor_UpdateBgCheckInfo(play, &this->actor, 10.0f, 10.0f, 0.0f, UPDBGCHECKINFO_FLAG_0 | UPDBGCHECKINFO_FLAG_2);

    if (this->timer < 25) {
        this->alpha -= 10;
        this->alpha = CLAMP(this->alpha, 0, 255);
    }
    if (this->timer <= 0) {
        Actor_Kill(&this->actor);
    }
}

void EnIceHono_Update(Actor* thisx, PlayState* play) {
    EnIceHono* this = (EnIceHono*)thisx;
    s32 pad1;
    f32 intensity;
    s32 pad2;
    f32 sin154;
    f32 sin156;

    if (this->timer > 0) {
        this->timer--;
    }
    if (this->actor.params == 0) {
        func_8002F8F0(&this->actor, NA_SE_IT_FLAME - SFX_FLAG);
    }
    if ((this->actor.params == -1) || (this->actor.params == 0)) {
        this->unk_154 += 0x1111;
        this->unk_156 += 0x4000;
        sin156 = Math_SinS(this->unk_156);
        sin154 = Math_SinS(this->unk_154);
        intensity = (Rand_ZeroOne() * 0.05f) + ((sin154 * 0.125f) + (sin156 * 0.1f)) + 0.425f;
        if ((intensity > 0.7f) || (intensity < 0.2f)) {
            osSyncPrintf("ありえない値(ratio = %f)\n", intensity); // "impossible value(ratio = %f)"
        }
        Lights_PointNoGlowSetInfo(&this->lightInfo, this->actor.world.pos.x, (s16)this->actor.world.pos.y + 10,
                                  this->actor.world.pos.z, (s32)(155.0f * intensity), (s32)(210.0f * intensity),
                                  (s32)(255.0f * intensity), 1400);
    }

    if (this->actionFunc != NULL) {
        this->actionFunc(this, play);
    }
}

void EnIceHono_Draw(Actor* thisx, PlayState* play) {
    EnIceHono* this = (EnIceHono*)thisx;
    u32 pad;

    OPEN_DISPS(play->state.gfxCtx, "../z_en_ice_hono.c", 695);
    Gfx_SetupDL_25Xlu(play->state.gfxCtx);

    gSPSegment(POLY_XLU_DISP++, 0x08,
               Gfx_TwoTexScroll(play->state.gfxCtx, G_TX_RENDERTILE, 0, 0, 32, 64, 1, 0,
                                (play->state.frames * -20) % 512, 32, 128));

    gDPSetPrimColor(POLY_XLU_DISP++, 0x80, 0x80, 170, 255, 255, this->alpha);

    gDPSetEnvColor(POLY_XLU_DISP++, 0, 150, 255, 0);

    Matrix_RotateY(BINANG_TO_RAD((s16)(Camera_GetCamDirYaw(GET_ACTIVE_CAM(play)) - this->actor.shape.rot.y + 0x8000)),
                   MTXMODE_APPLY);

    gSPMatrix(POLY_XLU_DISP++, Matrix_NewMtx(play->state.gfxCtx, "../z_en_ice_hono.c", 718),
              G_MTX_NOPUSH | G_MTX_LOAD | G_MTX_MODELVIEW);
    gSPDisplayList(POLY_XLU_DISP++, gEffFire1DL);

    CLOSE_DISPS(play->state.gfxCtx, "../z_en_ice_hono.c", 722);
}<|MERGE_RESOLUTION|>--- conflicted
+++ resolved
@@ -323,13 +323,8 @@
         Math_StepToF(&this->actor.scale.y, 0.0001f, 0.00015f);
     }
     this->actor.scale.z = this->actor.scale.x;
-<<<<<<< HEAD
-    Math_StepToF(&this->actor.speedXZ, 0, 0.06f);
+    Math_StepToF(&this->actor.speed, 0, 0.06f);
     Actor_MoveXZGravity(&this->actor);
-=======
-    Math_StepToF(&this->actor.speed, 0, 0.06f);
-    Actor_MoveForward(&this->actor);
->>>>>>> 92e03cf7
     Actor_UpdateBgCheckInfo(play, &this->actor, 10.0f, 10.0f, 0.0f, UPDBGCHECKINFO_FLAG_0 | UPDBGCHECKINFO_FLAG_2);
 
     if (this->timer < 25) {
