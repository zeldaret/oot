/*
 * File: z_obj_lift.c
 * Overlay: ovl_Obj_Lift
 * Description: Square, collapsing platform
 */

#include "z_obj_lift.h"
#include "assets/objects/object_d_lift/object_d_lift.h"
#include "overlays/effects/ovl_Effect_Ss_Kakera/z_eff_ss_kakera.h"
#include "quake.h"

#define FLAGS ACTOR_FLAG_4

void ObjLift_Init(Actor* thisx, PlayState* play);
void ObjLift_Destroy(Actor* thisx, PlayState* play);
void ObjLift_Update(Actor* thisx, PlayState* play);
void ObjLift_Draw(Actor* thisx, PlayState* play);

void ObjLift_SetupWait(ObjLift* this);
void ObjLift_SetupShake(ObjLift* this);
void ObjLift_SetupFall(ObjLift* this);

void ObjLift_Wait(ObjLift* this, PlayState* play);
void ObjLift_Shake(ObjLift* this, PlayState* play);
void ObjLift_Fall(ObjLift* this, PlayState* play);

ActorInit Obj_Lift_InitVars = {
    ACTOR_OBJ_LIFT,
    ACTORCAT_BG,
    FLAGS,
    OBJECT_D_LIFT,
    sizeof(ObjLift),
    (ActorFunc)ObjLift_Init,
    (ActorFunc)ObjLift_Destroy,
    (ActorFunc)ObjLift_Update,
    (ActorFunc)ObjLift_Draw,
};

static s16 sFallTimerDurations[] = { 0, 10, 20, 30, 40, 50, 60 };

typedef struct {
    /* 0x00 */ s16 x;
    /* 0x02 */ s16 z;
} ObjLiftFramgentScale; // size = 0x4

static ObjLiftFramgentScale sFragmentScales[] = {
    { 120, -120 }, { 120, 0 },     { 120, 120 }, { 0, -120 },   { 0, 0 },
    { 0, 120 },    { -120, -120 }, { -120, 0 },  { -120, 120 },
};

static InitChainEntry sInitChain[] = {
    ICHAIN_F32_DIV1000(gravity, -600, ICHAIN_CONTINUE),   ICHAIN_F32_DIV1000(minVelocityY, -15000, ICHAIN_CONTINUE),
    ICHAIN_F32(uncullZoneForward, 2000, ICHAIN_CONTINUE), ICHAIN_F32(uncullZoneScale, 500, ICHAIN_CONTINUE),
    ICHAIN_F32(uncullZoneDownward, 2000, ICHAIN_STOP),
};

static f32 sScales[] = { 0.1f, 0.05f };
static f32 sMaxFallDistances[] = { -18.0f, -9.0f };

void ObjLift_SetupAction(ObjLift* this, ObjLiftActionFunc actionFunc) {
    this->actionFunc = actionFunc;
}

void ObjLift_InitDynaPoly(ObjLift* this, PlayState* play, CollisionHeader* collision, s32 flags) {
    STACK_PAD(s32);
    CollisionHeader* colHeader = NULL;
    STACK_PAD(s32);

    DynaPolyActor_Init(&this->dyna, flags);
    CollisionHeader_GetVirtual(collision, &colHeader);
    this->dyna.bgId = DynaPoly_SetBgActor(play, &play->colCtx.dyna, &this->dyna.actor, colHeader);

    if (this->dyna.bgId == BG_ACTOR_MAX) {
        osSyncPrintf("Warning : move BG 登録失敗(%s %d)(name %d)(arg_data 0x%04x)\n", "../z_obj_lift.c", 188,
                     this->dyna.actor.id, this->dyna.actor.params);
    }
}

void ObjLift_SpawnFragments(ObjLift* this, PlayState* play) {
    Vec3f pos;
    Vec3f velocity;
    Vec3f* temp_s3;
    STACK_PAD(s32);
    s32 i;

    temp_s3 = &this->dyna.actor.world.pos;

    for (i = 0; i < ARRAY_COUNT(sFragmentScales); i++) {
        pos.x = sFragmentScales[i].x * this->dyna.actor.scale.x + temp_s3->x;
        pos.y = temp_s3->y;
        pos.z = sFragmentScales[i].z * this->dyna.actor.scale.z + temp_s3->z;
        velocity.x = sFragmentScales[i].x * this->dyna.actor.scale.x * 0.8f;
        velocity.y = Rand_ZeroOne() * 10.0f + 6.0f;
        velocity.z = sFragmentScales[i].z * this->dyna.actor.scale.z * 0.8f;
        EffectSsKakera_Spawn(play, &pos, &velocity, temp_s3, -256, (Rand_ZeroOne() < 0.5f) ? 64 : 32, 15, 15, 0,
                             (Rand_ZeroOne() * 50.0f + 50.0f) * this->dyna.actor.scale.x, 0, 32, 50, KAKERA_COLOR_NONE,
                             OBJECT_D_LIFT, gCollapsingPlatformDL);
    }

    if (((this->dyna.actor.params >> 1) & 1) == 0) {
        func_80033480(play, &this->dyna.actor.world.pos, 120.0f, 12, 120, 100, 1);
    } else if (((this->dyna.actor.params >> 1) & 1) == 1) {
        func_80033480(play, &this->dyna.actor.world.pos, 60.0f, 8, 60, 100, 1);
    }
}

void ObjLift_Init(Actor* thisx, PlayState* play) {
    ObjLift* this = (ObjLift*)thisx;

    ObjLift_InitDynaPoly(this, play, &gCollapsingPlatformCol, DYNA_TRANSFORM_POS);

    if (Flags_GetSwitch(play, (this->dyna.actor.params >> 2) & 0x3F)) {
        Actor_Kill(&this->dyna.actor);
        return;
    }

    Actor_SetScale(&this->dyna.actor, sScales[(this->dyna.actor.params >> 1) & 1]);
    Actor_ProcessInitChain(&this->dyna.actor, sInitChain);
    this->shakeOrientation.x = Rand_ZeroOne() * 65535.5f;
    this->shakeOrientation.y = Rand_ZeroOne() * 65535.5f;
    this->shakeOrientation.z = Rand_ZeroOne() * 65535.5f;
    ObjLift_SetupWait(this);
    osSyncPrintf("(Dungeon Lift)(arg_data 0x%04x)\n", this->dyna.actor.params);
}

void ObjLift_Destroy(Actor* thisx, PlayState* play) {
    ObjLift* this = (ObjLift*)thisx;

    DynaPoly_DeleteBgActor(play, &play->colCtx.dyna, this->dyna.bgId);
}

void ObjLift_SetupWait(ObjLift* this) {
    this->timer = sFallTimerDurations[(this->dyna.actor.params >> 8) & 7];
    ObjLift_SetupAction(this, ObjLift_Wait);
}

<<<<<<< HEAD
void func_80B96560(ObjLift* this, PlayState* play) {
    STACK_PAD(s32);
=======
void ObjLift_Wait(ObjLift* this, PlayState* play) {
    s32 pad;
>>>>>>> bedf07d5
    s32 quakeIndex;

    if (DynaPolyActor_IsPlayerOnTop(&this->dyna)) {
        if (this->timer <= 0) {
            if (((this->dyna.actor.params >> 8) & 7) == 7) {
                ObjLift_SetupFall(this);
            } else {
                quakeIndex = Quake_Request(GET_ACTIVE_CAM(play), QUAKE_TYPE_1);
                Quake_SetSpeed(quakeIndex, 10000);
                Quake_SetPerturbations(quakeIndex, 2, 0, 0, 0);
                Quake_SetDuration(quakeIndex, 20);
                ObjLift_SetupShake(this);
            }
        }
    } else {
        this->timer = sFallTimerDurations[(this->dyna.actor.params >> 8) & 7];
    }
}

void ObjLift_SetupShake(ObjLift* this) {
    this->timer = 20;
    ObjLift_SetupAction(this, ObjLift_Shake);
}

void ObjLift_Shake(ObjLift* this, PlayState* play) {
    if (this->timer <= 0) {
        ObjLift_SetupFall(this);
    } else {
        this->shakeOrientation.x += 10000;
        this->dyna.actor.world.rot.x =
            (s16)(Math_SinS(this->shakeOrientation.x) * 300.0f) + this->dyna.actor.home.rot.x;
        this->dyna.actor.world.rot.z =
            (s16)(Math_CosS(this->shakeOrientation.x) * 300.0f) + this->dyna.actor.home.rot.z;
        this->dyna.actor.shape.rot.x = this->dyna.actor.world.rot.x;
        this->dyna.actor.shape.rot.z = this->dyna.actor.world.rot.z;
        this->shakeOrientation.y += 18000;
        this->dyna.actor.world.pos.y = Math_SinS(this->shakeOrientation.y) + this->dyna.actor.home.pos.y;
        this->shakeOrientation.z += 18000;
        this->dyna.actor.world.pos.x = Math_SinS(this->shakeOrientation.z) * 3.0f + this->dyna.actor.home.pos.x;
        this->dyna.actor.world.pos.z = Math_CosS(this->shakeOrientation.z) * 3.0f + this->dyna.actor.home.pos.z;
    }

    if ((this->timer & 3) == 3) {
        SfxSource_PlaySfxAtFixedWorldPos(play, &this->dyna.actor.world.pos, 16, NA_SE_EV_BLOCK_SHAKE);
    }
}

void ObjLift_SetupFall(ObjLift* this) {
    ObjLift_SetupAction(this, ObjLift_Fall);
    Math_Vec3f_Copy(&this->dyna.actor.world.pos, &this->dyna.actor.home.pos);
    this->dyna.actor.shape.rot = this->dyna.actor.world.rot = this->dyna.actor.home.rot;
}

<<<<<<< HEAD
void func_80B96840(ObjLift* this, PlayState* play) {
    STACK_PAD(s32);
=======
void ObjLift_Fall(ObjLift* this, PlayState* play) {
    s32 pad;
>>>>>>> bedf07d5
    s32 bgId;
    Vec3f pos;

    Actor_MoveXZGravity(&this->dyna.actor);
    Math_Vec3f_Copy(&pos, &this->dyna.actor.prevPos);
    pos.y += sMaxFallDistances[(this->dyna.actor.params >> 1) & 1];
    this->dyna.actor.floorHeight =
        BgCheck_EntityRaycastDown4(&play->colCtx, &this->dyna.actor.floorPoly, &bgId, &this->dyna.actor, &pos);

    if ((this->dyna.actor.floorHeight - this->dyna.actor.world.pos.y) >=
        (sMaxFallDistances[(this->dyna.actor.params >> 1) & 1] - 0.001f)) {
        ObjLift_SpawnFragments(this, play);
        SfxSource_PlaySfxAtFixedWorldPos(play, &this->dyna.actor.world.pos, 20, NA_SE_EV_BOX_BREAK);
        Flags_SetSwitch(play, (this->dyna.actor.params >> 2) & 0x3F);
        Actor_Kill(&this->dyna.actor);
    }
}

void ObjLift_Update(Actor* thisx, PlayState* play) {
    ObjLift* this = (ObjLift*)thisx;

    if (this->timer > 0) {
        this->timer--;
    }

    this->actionFunc(this, play);
}

void ObjLift_Draw(Actor* thisx, PlayState* play) {
    Gfx_DrawDListOpa(play, gCollapsingPlatformDL);
}<|MERGE_RESOLUTION|>--- conflicted
+++ resolved
@@ -134,13 +134,8 @@
     ObjLift_SetupAction(this, ObjLift_Wait);
 }
 
-<<<<<<< HEAD
-void func_80B96560(ObjLift* this, PlayState* play) {
-    STACK_PAD(s32);
-=======
 void ObjLift_Wait(ObjLift* this, PlayState* play) {
-    s32 pad;
->>>>>>> bedf07d5
+    STACK_PAD(s32);
     s32 quakeIndex;
 
     if (DynaPolyActor_IsPlayerOnTop(&this->dyna)) {
@@ -194,13 +189,8 @@
     this->dyna.actor.shape.rot = this->dyna.actor.world.rot = this->dyna.actor.home.rot;
 }
 
-<<<<<<< HEAD
-void func_80B96840(ObjLift* this, PlayState* play) {
-    STACK_PAD(s32);
-=======
 void ObjLift_Fall(ObjLift* this, PlayState* play) {
-    s32 pad;
->>>>>>> bedf07d5
+    STACK_PAD(s32);
     s32 bgId;
     Vec3f pos;
 
