/*
 * File: z_obj_lift.c
 * Overlay: ovl_Obj_Lift
 * Description: Square, collapsing platform
 */

#include "z_obj_lift.h"
#include "assets/objects/object_d_lift/object_d_lift.h"
#include "overlays/effects/ovl_Effect_Ss_Kakera/z_eff_ss_kakera.h"
#include "quake.h"

#define FLAGS ACTOR_FLAG_4

void ObjLift_Init(Actor* thisx, PlayState* play);
void ObjLift_Destroy(Actor* thisx, PlayState* play);
void ObjLift_Update(Actor* thisx, PlayState* play);
void ObjLift_Draw(Actor* thisx, PlayState* play);

void ObjLift_SetupWait(ObjLift* this);
void ObjLift_SetupShake(ObjLift* this);
void ObjLift_SetupFall(ObjLift* this);

void ObjLift_Wait(ObjLift* this, PlayState* play);
void ObjLift_Shake(ObjLift* this, PlayState* play);
void ObjLift_Fall(ObjLift* this, PlayState* play);

ActorInit Obj_Lift_InitVars = {
    ACTOR_OBJ_LIFT,
    ACTORCAT_BG,
    FLAGS,
    OBJECT_D_LIFT,
    sizeof(ObjLift),
    (ActorFunc)ObjLift_Init,
    (ActorFunc)ObjLift_Destroy,
    (ActorFunc)ObjLift_Update,
    (ActorFunc)ObjLift_Draw,
};

static s16 sFallTimerDurations[] = { 0, 10, 20, 30, 40, 50, 60 };

typedef struct {
    /* 0x00 */ s16 x;
    /* 0x02 */ s16 z;
} ObjLiftFramgentScale; // size = 0x4

static ObjLiftFramgentScale sFragmentScales[] = {
    { 120, -120 }, { 120, 0 },     { 120, 120 }, { 0, -120 },   { 0, 0 },
    { 0, 120 },    { -120, -120 }, { -120, 0 },  { -120, 120 },
};

static InitChainEntry sInitChain[] = {
    ICHAIN_F32_DIV1000(gravity, -600, ICHAIN_CONTINUE),   ICHAIN_F32_DIV1000(minVelocityY, -15000, ICHAIN_CONTINUE),
    ICHAIN_F32(uncullZoneForward, 2000, ICHAIN_CONTINUE), ICHAIN_F32(uncullZoneScale, 500, ICHAIN_CONTINUE),
    ICHAIN_F32(uncullZoneDownward, 2000, ICHAIN_STOP),
};

static f32 sScales[] = { 0.1f, 0.05f };
static f32 sMaxFallDistances[] = { -18.0f, -9.0f };

void ObjLift_SetupAction(ObjLift* this, ObjLiftActionFunc actionFunc) {
    this->actionFunc = actionFunc;
}

void ObjLift_InitDynaPoly(ObjLift* this, PlayState* play, CollisionHeader* collision, s32 flags) {
    s32 pad;
    CollisionHeader* colHeader = NULL;
    s32 pad2;

    DynaPolyActor_Init(&this->dyna, flags);
    CollisionHeader_GetVirtual(collision, &colHeader);
    this->dyna.bgId = DynaPoly_SetBgActor(play, &play->colCtx.dyna, &this->dyna.actor, colHeader);

    if (this->dyna.bgId == BG_ACTOR_MAX) {
        osSyncPrintf("Warning : move BG 登録失敗(%s %d)(name %d)(arg_data 0x%04x)\n", "../z_obj_lift.c", 188,
                     this->dyna.actor.id, this->dyna.actor.params);
    }
}

void ObjLift_SpawnFragments(ObjLift* this, PlayState* play) {
    Vec3f pos;
    Vec3f velocity;
    Vec3f* temp_s3;
    s32 pad0;
    s32 i;

    temp_s3 = &this->dyna.actor.world.pos;

    for (i = 0; i < ARRAY_COUNT(sFragmentScales); i++) {
        pos.x = sFragmentScales[i].x * this->dyna.actor.scale.x + temp_s3->x;
        pos.y = temp_s3->y;
        pos.z = sFragmentScales[i].z * this->dyna.actor.scale.z + temp_s3->z;
        velocity.x = sFragmentScales[i].x * this->dyna.actor.scale.x * 0.8f;
        velocity.y = Rand_ZeroOne() * 10.0f + 6.0f;
        velocity.z = sFragmentScales[i].z * this->dyna.actor.scale.z * 0.8f;
        EffectSsKakera_Spawn(play, &pos, &velocity, temp_s3, -256, (Rand_ZeroOne() < 0.5f) ? 64 : 32, 15, 15, 0,
                             (Rand_ZeroOne() * 50.0f + 50.0f) * this->dyna.actor.scale.x, 0, 32, 50, KAKERA_COLOR_NONE,
                             OBJECT_D_LIFT, gCollapsingPlatformDL);
    }

    if (PARAMS_GET(this->dyna.actor.params, 1, 1) == 0) {
        func_80033480(play, &this->dyna.actor.world.pos, 120.0f, 12, 120, 100, 1);
    } else if (PARAMS_GET(this->dyna.actor.params, 1, 1) == 1) {
        func_80033480(play, &this->dyna.actor.world.pos, 60.0f, 8, 60, 100, 1);
    }
}

void ObjLift_Init(Actor* thisx, PlayState* play) {
    ObjLift* this = (ObjLift*)thisx;

    ObjLift_InitDynaPoly(this, play, &gCollapsingPlatformCol, DYNA_TRANSFORM_POS);

    if (Flags_GetSwitch(play, PARAMS_GET(this->dyna.actor.params, 2, 6))) {
        Actor_Kill(&this->dyna.actor);
        return;
    }

    Actor_SetScale(&this->dyna.actor, sScales[PARAMS_GET(this->dyna.actor.params, 1, 1)]);
    Actor_ProcessInitChain(&this->dyna.actor, sInitChain);
    this->shakeOrientation.x = Rand_ZeroOne() * 65535.5f;
    this->shakeOrientation.y = Rand_ZeroOne() * 65535.5f;
    this->shakeOrientation.z = Rand_ZeroOne() * 65535.5f;
    ObjLift_SetupWait(this);
    osSyncPrintf("(Dungeon Lift)(arg_data 0x%04x)\n", this->dyna.actor.params);
}

void ObjLift_Destroy(Actor* thisx, PlayState* play) {
    ObjLift* this = (ObjLift*)thisx;

    DynaPoly_DeleteBgActor(play, &play->colCtx.dyna, this->dyna.bgId);
}

<<<<<<< HEAD
void func_80B9651C(ObjLift* this) {
    this->timer = sFallTimerDurations[PARAMS_GET(this->dyna.actor.params, 8, 3)];
    ObjLift_SetupAction(this, func_80B96560);
=======
void ObjLift_SetupWait(ObjLift* this) {
    this->timer = sFallTimerDurations[(this->dyna.actor.params >> 8) & 7];
    ObjLift_SetupAction(this, ObjLift_Wait);
>>>>>>> 8913c4fa
}

void ObjLift_Wait(ObjLift* this, PlayState* play) {
    s32 pad;
    s32 quakeIndex;

    if (DynaPolyActor_IsPlayerOnTop(&this->dyna)) {
        if (this->timer <= 0) {
<<<<<<< HEAD
            if (PARAMS_GET(this->dyna.actor.params, 8, 3) == 7) {
                func_80B967C0(this);
=======
            if (((this->dyna.actor.params >> 8) & 7) == 7) {
                ObjLift_SetupFall(this);
>>>>>>> 8913c4fa
            } else {
                quakeIndex = Quake_Request(GET_ACTIVE_CAM(play), QUAKE_TYPE_1);
                Quake_SetSpeed(quakeIndex, 10000);
                Quake_SetPerturbations(quakeIndex, 2, 0, 0, 0);
                Quake_SetDuration(quakeIndex, 20);
                ObjLift_SetupShake(this);
            }
        }
    } else {
        this->timer = sFallTimerDurations[PARAMS_GET(this->dyna.actor.params, 8, 3)];
    }
}

void ObjLift_SetupShake(ObjLift* this) {
    this->timer = 20;
    ObjLift_SetupAction(this, ObjLift_Shake);
}

void ObjLift_Shake(ObjLift* this, PlayState* play) {
    if (this->timer <= 0) {
        ObjLift_SetupFall(this);
    } else {
        this->shakeOrientation.x += 10000;
        this->dyna.actor.world.rot.x =
            (s16)(Math_SinS(this->shakeOrientation.x) * 300.0f) + this->dyna.actor.home.rot.x;
        this->dyna.actor.world.rot.z =
            (s16)(Math_CosS(this->shakeOrientation.x) * 300.0f) + this->dyna.actor.home.rot.z;
        this->dyna.actor.shape.rot.x = this->dyna.actor.world.rot.x;
        this->dyna.actor.shape.rot.z = this->dyna.actor.world.rot.z;
        this->shakeOrientation.y += 18000;
        this->dyna.actor.world.pos.y = Math_SinS(this->shakeOrientation.y) + this->dyna.actor.home.pos.y;
        this->shakeOrientation.z += 18000;
        this->dyna.actor.world.pos.x = Math_SinS(this->shakeOrientation.z) * 3.0f + this->dyna.actor.home.pos.x;
        this->dyna.actor.world.pos.z = Math_CosS(this->shakeOrientation.z) * 3.0f + this->dyna.actor.home.pos.z;
    }

    if ((this->timer & 3) == 3) {
        SfxSource_PlaySfxAtFixedWorldPos(play, &this->dyna.actor.world.pos, 16, NA_SE_EV_BLOCK_SHAKE);
    }
}

void ObjLift_SetupFall(ObjLift* this) {
    ObjLift_SetupAction(this, ObjLift_Fall);
    Math_Vec3f_Copy(&this->dyna.actor.world.pos, &this->dyna.actor.home.pos);
    this->dyna.actor.shape.rot = this->dyna.actor.world.rot = this->dyna.actor.home.rot;
}

void ObjLift_Fall(ObjLift* this, PlayState* play) {
    s32 pad;
    s32 bgId;
    Vec3f pos;

<<<<<<< HEAD
    Actor_MoveForward(&this->dyna.actor);
    Math_Vec3f_Copy(&sp2C, &this->dyna.actor.prevPos);
    sp2C.y += sMaxFallDistances[PARAMS_GET(this->dyna.actor.params, 1, 1)];
=======
    Actor_MoveXZGravity(&this->dyna.actor);
    Math_Vec3f_Copy(&pos, &this->dyna.actor.prevPos);
    pos.y += sMaxFallDistances[(this->dyna.actor.params >> 1) & 1];
>>>>>>> 8913c4fa
    this->dyna.actor.floorHeight =
        BgCheck_EntityRaycastDown4(&play->colCtx, &this->dyna.actor.floorPoly, &bgId, &this->dyna.actor, &pos);

    if ((this->dyna.actor.floorHeight - this->dyna.actor.world.pos.y) >=
<<<<<<< HEAD
        (sMaxFallDistances[PARAMS_GET(this->dyna.actor.params, 1, 1)] - 0.001f)) {
        func_80B96160(this, play);
=======
        (sMaxFallDistances[(this->dyna.actor.params >> 1) & 1] - 0.001f)) {
        ObjLift_SpawnFragments(this, play);
>>>>>>> 8913c4fa
        SfxSource_PlaySfxAtFixedWorldPos(play, &this->dyna.actor.world.pos, 20, NA_SE_EV_BOX_BREAK);
        Flags_SetSwitch(play, PARAMS_GET(this->dyna.actor.params, 2, 6));
        Actor_Kill(&this->dyna.actor);
    }
}

void ObjLift_Update(Actor* thisx, PlayState* play) {
    ObjLift* this = (ObjLift*)thisx;

    if (this->timer > 0) {
        this->timer--;
    }

    this->actionFunc(this, play);
}

void ObjLift_Draw(Actor* thisx, PlayState* play) {
    Gfx_DrawDListOpa(play, gCollapsingPlatformDL);
}<|MERGE_RESOLUTION|>--- conflicted
+++ resolved
@@ -129,15 +129,9 @@
     DynaPoly_DeleteBgActor(play, &play->colCtx.dyna, this->dyna.bgId);
 }
 
-<<<<<<< HEAD
-void func_80B9651C(ObjLift* this) {
+void ObjLift_SetupWait(ObjLift* this) {
     this->timer = sFallTimerDurations[PARAMS_GET(this->dyna.actor.params, 8, 3)];
-    ObjLift_SetupAction(this, func_80B96560);
-=======
-void ObjLift_SetupWait(ObjLift* this) {
-    this->timer = sFallTimerDurations[(this->dyna.actor.params >> 8) & 7];
     ObjLift_SetupAction(this, ObjLift_Wait);
->>>>>>> 8913c4fa
 }
 
 void ObjLift_Wait(ObjLift* this, PlayState* play) {
@@ -146,13 +140,8 @@
 
     if (DynaPolyActor_IsPlayerOnTop(&this->dyna)) {
         if (this->timer <= 0) {
-<<<<<<< HEAD
             if (PARAMS_GET(this->dyna.actor.params, 8, 3) == 7) {
-                func_80B967C0(this);
-=======
-            if (((this->dyna.actor.params >> 8) & 7) == 7) {
                 ObjLift_SetupFall(this);
->>>>>>> 8913c4fa
             } else {
                 quakeIndex = Quake_Request(GET_ACTIVE_CAM(play), QUAKE_TYPE_1);
                 Quake_SetSpeed(quakeIndex, 10000);
@@ -205,26 +194,15 @@
     s32 bgId;
     Vec3f pos;
 
-<<<<<<< HEAD
-    Actor_MoveForward(&this->dyna.actor);
-    Math_Vec3f_Copy(&sp2C, &this->dyna.actor.prevPos);
-    sp2C.y += sMaxFallDistances[PARAMS_GET(this->dyna.actor.params, 1, 1)];
-=======
     Actor_MoveXZGravity(&this->dyna.actor);
     Math_Vec3f_Copy(&pos, &this->dyna.actor.prevPos);
-    pos.y += sMaxFallDistances[(this->dyna.actor.params >> 1) & 1];
->>>>>>> 8913c4fa
+    pos.y += sMaxFallDistances[PARAMS_GET(this->dyna.actor.params, 1, 1)];
     this->dyna.actor.floorHeight =
         BgCheck_EntityRaycastDown4(&play->colCtx, &this->dyna.actor.floorPoly, &bgId, &this->dyna.actor, &pos);
 
     if ((this->dyna.actor.floorHeight - this->dyna.actor.world.pos.y) >=
-<<<<<<< HEAD
         (sMaxFallDistances[PARAMS_GET(this->dyna.actor.params, 1, 1)] - 0.001f)) {
-        func_80B96160(this, play);
-=======
-        (sMaxFallDistances[(this->dyna.actor.params >> 1) & 1] - 0.001f)) {
         ObjLift_SpawnFragments(this, play);
->>>>>>> 8913c4fa
         SfxSource_PlaySfxAtFixedWorldPos(play, &this->dyna.actor.world.pos, 20, NA_SE_EV_BOX_BREAK);
         Flags_SetSwitch(play, PARAMS_GET(this->dyna.actor.params, 2, 6));
         Actor_Kill(&this->dyna.actor);
