/*
 * File: z_obj_lift.c
 * Overlay: ovl_Obj_Lift
 * Description: Square, collapsing platform
 */

#include "z_obj_lift.h"
#include "objects/object_d_lift/object_d_lift.h"

#define FLAGS 0x00000010

#define THIS ((ObjLift*)thisx)

void ObjLift_Init(Actor* thisx, GlobalContext* globalCtx);
void ObjLift_Destroy(Actor* thisx, GlobalContext* globalCtx);
void ObjLift_Update(Actor* thisx, GlobalContext* globalCtx);
void ObjLift_Draw(Actor* thisx, GlobalContext* globalCtx);

<<<<<<< HEAD
void func_80B9651C(ObjLift* this);
void func_80B9664C(ObjLift* this);
void func_80B967C0(ObjLift* this);

void func_80B96560(ObjLift* this, GlobalContext* globalCtx);
void func_80B96678(ObjLift* this, GlobalContext* globalCtx);
void func_80B96840(ObjLift* this, GlobalContext* globalCtx);

=======
/*
>>>>>>> 36d08687
const ActorInit Obj_Lift_InitVars = {
    ACTOR_OBJ_LIFT,
    ACTORCAT_BG,
    FLAGS,
    OBJECT_D_LIFT,
    sizeof(ObjLift),
    (ActorFunc)ObjLift_Init,
    (ActorFunc)ObjLift_Destroy,
    (ActorFunc)ObjLift_Update,
    (ActorFunc)ObjLift_Draw,
};

s16 D_80B969C0[] = { 0x0000, 0x000A, 0x0014, 0x001E, 0x0028, 0x0032, 0x003C, 0x0000 };

typedef struct {
    s16 x;
    s16 z;
} unkstruct_80B969D0;
unkstruct_80B969D0 D_80B969D0[] = { { 120, -120 }, { 120, 0 },     { 120, 120 }, { 0, -120 },  { 0, 0 },
                               { 0, 120 },    { -120, -120 }, { -120, 0 },  { -120, 120 } };

InitChainEntry sInitChainEntry[] = {
    ICHAIN_F32_DIV1000(gravity, -600, ICHAIN_CONTINUE),   ICHAIN_F32_DIV1000(minVelocityY, -15000, ICHAIN_CONTINUE),
    ICHAIN_F32(uncullZoneForward, 2000, ICHAIN_CONTINUE), ICHAIN_F32(uncullZoneScale, 500, ICHAIN_CONTINUE),
    ICHAIN_F32(uncullZoneDownward, 2000, ICHAIN_STOP),
};

f32 D_80B96A08[] = { 0.1f, 0.05f };
f32 D_80B96A10[] = { -18.0f, -9.0f, 0, 0 };

extern Gfx D_06000140[]; //gCollapsingPlatformDL
extern CollisionHeader D_060003D0; //gCollapsingPlatformCol

void ObjLift_SetupAction(ObjLift* this, ObjLiftActionFunc actionFunc) {
    this->actionFunc = actionFunc;
}

void ObjLift_InitDynaPoly(ObjLift* this, GlobalContext* globalCtx, CollisionHeader* collision, DynaPolyMoveFlag flags) {
    s32 pad;
    CollisionHeader* colHeader = NULL;
    s32 pad2;

    DynaPolyActor_Init(&this->dyna, flags);
    CollisionHeader_GetVirtual(collision, &colHeader);
    this->dyna.bgId = DynaPoly_SetBgActor(globalCtx, &globalCtx->colCtx.dyna, &this->dyna.actor, colHeader);
    if (this->dyna.bgId == BG_ACTOR_MAX) {
        osSyncPrintf("Warning : move BG 登録失敗(%s %d)(name %d)(arg_data 0x%04x)\n", "../z_obj_lift.c",
                     188, this->dyna.actor.id, this->dyna.actor.params);
    }
}

void func_80B96160(ObjLift* this, GlobalContext* globalCtx) {
    Vec3f pos;
    Vec3f velocity;
    Vec3f* temp_s3;
    s32 pad0;
    s32 i;

    temp_s3 = &this->dyna.actor.world.pos;
    for (i = 0; i < ARRAY_COUNT(D_80B969D0); i++) {
        pos.x = D_80B969D0[i].x * this->dyna.actor.scale.x + temp_s3->x;
        pos.y = temp_s3->y;
        pos.z = D_80B969D0[i].z * this->dyna.actor.scale.z + temp_s3->z;
        velocity.x = D_80B969D0[i].x * this->dyna.actor.scale.x * 0.8f;
        velocity.y = Rand_ZeroOne() * 10.0f + 6.0f;
        velocity.z = D_80B969D0[i].z * this->dyna.actor.scale.z * 0.8f;
        EffectSsKakera_Spawn(globalCtx, &pos, &velocity, temp_s3, -0x100, (Rand_ZeroOne() < 0.5f) ? 0x40 : 0x20, 0xF,
                             0xF, 0, (Rand_ZeroOne() * 50.0f + 50.0f) * this->dyna.actor.scale.x, 0, 0x20, 0x32, -1,
                             OBJECT_D_LIFT, D_06000140);
    }
    if (!((this->dyna.actor.params >> 1) & 1)) {
        func_80033480(globalCtx, &this->dyna.actor.world.pos, 120.0f, 12, 120, 100, 1);
    } else if (((this->dyna.actor.params >> 1) & 1) == 1) {
        func_80033480(globalCtx, &this->dyna.actor.world.pos, 60.0f, 8, 60, 100, 1);
    }
}

void ObjLift_Init(Actor* thisx, GlobalContext* globalCtx) {
    ObjLift* this = THIS;

    ObjLift_InitDynaPoly(this, globalCtx, &D_060003D0, DPM_PLAYER);
    if (Flags_GetSwitch(globalCtx, (this->dyna.actor.params >> 2) & 0x3F)) {
        Actor_Kill(&this->dyna.actor);
        return;
    }
    Actor_SetScale(&this->dyna.actor, D_80B96A08[(this->dyna.actor.params >> 1) & 1]);
    Actor_ProcessInitChain(&this->dyna.actor, sInitChainEntry);
    this->unk168.x = Rand_ZeroOne() * 65535.5f;
    this->unk168.y = Rand_ZeroOne() * 65535.5f;
    this->unk168.z = Rand_ZeroOne() * 65535.5f;
    func_80B9651C(this);
    osSyncPrintf("(Dungeon Lift)(arg_data 0x%04x)\n", this->dyna.actor.params);
}

void ObjLift_Destroy(Actor* thisx, GlobalContext* globalCtx) {
    ObjLift* this = THIS;
    DynaPoly_DeleteBgActor(globalCtx, &globalCtx->colCtx.dyna, this->dyna.bgId);
}

void func_80B9651C(ObjLift* this) {
    this->timer = D_80B969C0[(this->dyna.actor.params >> 8) & 7];
    ObjLift_SetupAction(this, func_80B96560);
}

void func_80B96560(ObjLift* this, GlobalContext* globalCtx) {
    s32 pad;
    s32 sp32;

    if (func_8004356C(&this->dyna)) {
        if (this->timer <= 0) {
            if (((this->dyna.actor.params >> 8) & 7) == 7) {
                func_80B967C0(this);
            } else {
                sp32 = Quake_Add(ACTIVE_CAM, 1);
                Quake_SetSpeed(sp32, 10000);
                Quake_SetQuakeValues(sp32, 2, 0, 0, 0);
                Quake_SetCountdown(sp32, 20);
                func_80B9664C(this);
            }
            return;
        }
    } else {
        this->timer = D_80B969C0[(this->dyna.actor.params >> 8) & 7];
    }
}

void func_80B9664C(ObjLift* this) {
    this->timer = 20;
    ObjLift_SetupAction(this, func_80B96678);
}

void func_80B96678(ObjLift* this, GlobalContext* globalCtx) {
    if (this->timer <= 0) {
        func_80B967C0(this);
    } else {
        this->unk168.x += 10000;
        this->dyna.actor.world.rot.x = (s16)(Math_SinS(this->unk168.x) * 300.0f) + this->dyna.actor.home.rot.x;
        this->dyna.actor.world.rot.z = (s16)(Math_CosS(this->unk168.x) * 300.0f) + this->dyna.actor.home.rot.z;
        this->dyna.actor.shape.rot.x = this->dyna.actor.world.rot.x;
        this->dyna.actor.shape.rot.z = this->dyna.actor.world.rot.z;
        this->unk168.y += 18000;
        this->dyna.actor.world.pos.y = Math_SinS(this->unk168.y) + this->dyna.actor.home.pos.y;
        this->unk168.z += 18000;
        this->dyna.actor.world.pos.x = Math_SinS(this->unk168.z) * 3.0f + this->dyna.actor.home.pos.x;
        this->dyna.actor.world.pos.z = Math_CosS(this->unk168.z) * 3.0f + this->dyna.actor.home.pos.z;
    }
    if ((this->timer & 3) == 3) {
        Audio_PlaySoundAtPosition(globalCtx, &this->dyna.actor.world.pos, 0x10, NA_SE_EV_BLOCK_SHAKE);
    }
}

void func_80B967C0(ObjLift* this) {
    ObjLift_SetupAction(this, func_80B96840);
    Math_Vec3f_Copy(&this->dyna.actor.world.pos, &this->dyna.actor.home.pos);
    this->dyna.actor.shape.rot = this->dyna.actor.world.rot = this->dyna.actor.home.rot;
}

void func_80B96840(ObjLift* this, GlobalContext* globalCtx) {
    s32 pad;
    s32 bgId;
    Vec3f sp2C;

    Actor_MoveForward(&this->dyna.actor);
    Math_Vec3f_Copy(&sp2C, &this->dyna.actor.prevPos);
    sp2C.y += D_80B96A10[(this->dyna.actor.params >> 1) & 1];
    this->dyna.actor.floorHeight =
        BgCheck_EntityRaycastFloor4(&globalCtx->colCtx, &this->dyna.actor.floorPoly, &bgId, &this->dyna.actor, &sp2C);

    if ((D_80B96A10[(this->dyna.actor.params >> 1) & 1] - 0.001f) <=
        (this->dyna.actor.floorHeight - this->dyna.actor.world.pos.y)) {
        func_80B96160(this, globalCtx);
        Audio_PlaySoundAtPosition(globalCtx, &this->dyna.actor.world.pos, 20, NA_SE_EV_BOX_BREAK);
        Flags_SetSwitch(globalCtx, (this->dyna.actor.params >> 2) & 0x3F);
        Actor_Kill(&this->dyna.actor);
    }
}

void ObjLift_Update(Actor* thisx, GlobalContext* globalCtx) {
    ObjLift* this = THIS;

    if (this->timer > 0) {
        this->timer--;
    }
    this->actionFunc(this, globalCtx);
}

void ObjLift_Draw(Actor* thisx, GlobalContext* globalCtx) {
    Gfx_DrawDListOpa(globalCtx, D_06000140);
}<|MERGE_RESOLUTION|>--- conflicted
+++ resolved
@@ -16,7 +16,6 @@
 void ObjLift_Update(Actor* thisx, GlobalContext* globalCtx);
 void ObjLift_Draw(Actor* thisx, GlobalContext* globalCtx);
 
-<<<<<<< HEAD
 void func_80B9651C(ObjLift* this);
 void func_80B9664C(ObjLift* this);
 void func_80B967C0(ObjLift* this);
@@ -25,9 +24,6 @@
 void func_80B96678(ObjLift* this, GlobalContext* globalCtx);
 void func_80B96840(ObjLift* this, GlobalContext* globalCtx);
 
-=======
-/*
->>>>>>> 36d08687
 const ActorInit Obj_Lift_InitVars = {
     ACTOR_OBJ_LIFT,
     ACTORCAT_BG,
