--- conflicted
+++ resolved
@@ -205,15 +205,9 @@
             player->unk_850 = 200;
         }
         this->actor.initPosRot.rot.z = 1;
-<<<<<<< HEAD
-        Math_SmoothScaleMaxMinS(&this->unk_1D0.x, 0, 1, 0x3E8, 0);
-        Math_SmoothScaleMaxMinS(&this->unk_1CE, -0x4000, 1, 0x3E8, 0);
-        SkelAnime_Update(&this->skelAnime);
-=======
         Math_SmoothStepToS(&this->unk_1D0.x, 0, 1, 0x3E8, 0);
         Math_SmoothStepToS(&this->unk_1CE, -0x4000, 1, 0x3E8, 0);
-        SkelAnime_FrameUpdateMatrix(&this->skelAnime);
->>>>>>> b95643b3
+        SkelAnime_Update(&this->skelAnime);
     }
 }
 
@@ -230,17 +224,10 @@
         player->actor.parent = NULL;
         player->unk_850 = 200;
     }
-<<<<<<< HEAD
-    Math_SmoothScaleMaxMinS(&this->unk_1D0.x, 0, 1, 2000, 0);
-    Math_SmoothScaleMaxMinS(&this->unk_1D0.y, 0, 1, 600, 0);
-    Math_SmoothScaleMaxMinS(&this->unk_1CE, -0x4000, 1, 2000, 0);
-    SkelAnime_Update(&this->skelAnime);
-=======
     Math_SmoothStepToS(&this->unk_1D0.x, 0, 1, 2000, 0);
     Math_SmoothStepToS(&this->unk_1D0.y, 0, 1, 600, 0);
     Math_SmoothStepToS(&this->unk_1CE, -0x4000, 1, 2000, 0);
-    SkelAnime_FrameUpdateMatrix(&this->skelAnime);
->>>>>>> b95643b3
+    SkelAnime_Update(&this->skelAnime);
     this->unk_1C8--;
     if (this->unk_1C8 == 0) {
         func_809EC9C8(this);
@@ -272,15 +259,9 @@
         player->actor.parent = NULL;
         player->unk_850 = 200;
     }
-<<<<<<< HEAD
-    Math_SmoothScaleMaxMinS(&this->unk_1D0.x, 0, 1, 0x7D0, 0);
-    result = Math_SmoothScaleMaxMinS(&this->unk_1CE, -0x4000, 1, 0x7D0, 0);
-    SkelAnime_Update(&this->skelAnime);
-=======
     Math_SmoothStepToS(&this->unk_1D0.x, 0, 1, 0x7D0, 0);
     result = Math_SmoothStepToS(&this->unk_1CE, -0x4000, 1, 0x7D0, 0);
-    SkelAnime_FrameUpdateMatrix(&this->skelAnime);
->>>>>>> b95643b3
+    SkelAnime_Update(&this->skelAnime);
     if (result == 0) {
         vector = this->actor.posRot.pos;
 
