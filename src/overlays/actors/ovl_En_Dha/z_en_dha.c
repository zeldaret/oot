/*
 * File: z_en_dha.c
 * Overlay: ovl_En_Dha
 * Description: Dead Hand's Hand
 */

#include "z_en_dha.h"
#include "overlays/actors/ovl_En_Dh/z_en_dh.h"

#define FLAGS 0x00000015

#define THIS ((EnDha*)thisx)

void EnDha_Init(Actor* thisx, GlobalContext* globalCtx);
void EnDha_Destroy(Actor* thisx, GlobalContext* globalCtx);
void EnDha_Update(Actor* thisx, GlobalContext* globalCtx);
void EnDha_Draw(Actor* thisx, GlobalContext* globalCtx);

void func_809EC9C8(EnDha* this);
void func_809ECA50(EnDha* this, GlobalContext* globalCtx);
void func_809ECF60(EnDha* this);
void func_809ECF8C(EnDha* this, GlobalContext* globalCtx);
void EnDha_SetupDeath(EnDha* this);
void EnDha_Die(EnDha* this, GlobalContext* globalCtx);
void EnDha_UpdateHealth(EnDha* this, GlobalContext* globalCtx);

const ActorInit En_Dha_InitVars = {
    ACTOR_EN_DHA,
    ACTORCAT_ENEMY,
    FLAGS,
    OBJECT_DH,
    sizeof(EnDha),
    (ActorFunc)EnDha_Init,
    (ActorFunc)EnDha_Destroy,
    (ActorFunc)EnDha_Update,
    (ActorFunc)EnDha_Draw,
};

static DamageTable sDamageTable = {
    /* Deku nut      */ DMG_ENTRY(0, 0x0),
    /* Deku stick    */ DMG_ENTRY(2, 0xF),
    /* Slingshot     */ DMG_ENTRY(0, 0x0),
    /* Explosive     */ DMG_ENTRY(0, 0x0),
    /* Boomerang     */ DMG_ENTRY(0, 0x0),
    /* Normal arrow  */ DMG_ENTRY(0, 0x0),
    /* Hammer swing  */ DMG_ENTRY(0, 0x0),
    /* Hookshot      */ DMG_ENTRY(0, 0x0),
    /* Kokiri sword  */ DMG_ENTRY(2, 0xF),
    /* Master sword  */ DMG_ENTRY(2, 0xF),
    /* Giant's Knife */ DMG_ENTRY(4, 0xF),
    /* Fire arrow    */ DMG_ENTRY(0, 0x0),
    /* Ice arrow     */ DMG_ENTRY(0, 0x0),
    /* Light arrow   */ DMG_ENTRY(0, 0x0),
    /* Unk arrow 1   */ DMG_ENTRY(0, 0x0),
    /* Unk arrow 2   */ DMG_ENTRY(0, 0x0),
    /* Unk arrow 3   */ DMG_ENTRY(0, 0x0),
    /* Fire magic    */ DMG_ENTRY(0, 0x0),
    /* Ice magic     */ DMG_ENTRY(0, 0x0),
    /* Light magic   */ DMG_ENTRY(0, 0x0),
    /* Shield        */ DMG_ENTRY(0, 0x0),
    /* Mirror Ray    */ DMG_ENTRY(0, 0x0),
    /* Kokiri spin   */ DMG_ENTRY(2, 0xF),
    /* Giant spin    */ DMG_ENTRY(4, 0xF),
    /* Master spin   */ DMG_ENTRY(2, 0xF),
    /* Kokiri jump   */ DMG_ENTRY(4, 0xF),
    /* Giant jump    */ DMG_ENTRY(8, 0xF),
    /* Master jump   */ DMG_ENTRY(4, 0xF),
    /* Unknown 1     */ DMG_ENTRY(0, 0x0),
    /* Unblockable   */ DMG_ENTRY(0, 0x0),
    /* Hammer jump   */ DMG_ENTRY(4, 0xF),
    /* Unknown 2     */ DMG_ENTRY(0, 0x0),
};

static ColliderJntSphElementInit sJntSphElementsInit[] = {
    {
        {
            ELEMTYPE_UNK0,
            { 0x00000000, 0x00, 0x00 },
            { 0xFFCFFFFF, 0x00, 0x00 },
            TOUCH_NONE,
            BUMP_ON,
            OCELEM_NONE,
        },
        { 1, { { 0, 0, 0 }, 12 }, 100 },
    },
    {
        {
            ELEMTYPE_UNK0,
            { 0x00000000, 0x00, 0x00 },
            { 0xFFCFFFFF, 0x00, 0x00 },
            TOUCH_NONE,
            BUMP_ON,
            OCELEM_ON,
        },
        { 2, { { 3200, 0, 0 }, 10 }, 100 },
    },
    {
        {
            ELEMTYPE_UNK0,
            { 0x00000000, 0x00, 0x00 },
            { 0xFFCFFFFF, 0x00, 0x00 },
            TOUCH_NONE,
            BUMP_ON,
            OCELEM_ON,
        },
        { 3, { { 1200, 0, 0 }, 10 }, 100 },
    },
    {
        {
            ELEMTYPE_UNK0,
            { 0x00000000, 0x00, 0x00 },
            { 0xFFCFFFFF, 0x00, 0x00 },
            TOUCH_NONE,
            BUMP_ON,
            OCELEM_NONE,
        },
        { 4, { { 2700, 0, 0 }, 10 }, 100 },
    },
    {
        {
            ELEMTYPE_UNK0,
            { 0x00000000, 0x00, 0x00 },
            { 0xFFCFFFFF, 0x00, 0x00 },
            TOUCH_NONE,
            BUMP_ON,
            OCELEM_ON,
        },
        { 5, { { 1200, 0, 0 }, 10 }, 100 },
    },
};

static ColliderJntSphInit sJntSphInit = {
    {
        COLTYPE_HIT6,
        AT_NONE,
        AC_ON | AC_TYPE_PLAYER,
        OC1_ON | OC1_TYPE_PLAYER | OC1_TYPE_1,
        OC2_TYPE_1,
        COLSHAPE_JNTSPH,
    },
    5,
    sJntSphElementsInit,
};

static InitChainEntry sInitChain[] = {
    ICHAIN_S8(naviEnemyId, 0x2E, ICHAIN_CONTINUE),
    ICHAIN_F32(arrowOffset, 2000, ICHAIN_CONTINUE),
    ICHAIN_VEC3F_DIV1000(scale, 10, ICHAIN_STOP),
};

extern FlexSkeletonHeader D_06000BD8;
extern AnimationHeader D_060015B0;

void EnDha_SetupAction(EnDha* this, EnDhaActionFunc actionFunc) {
    this->actionFunc = actionFunc;
}

void EnDha_Init(Actor* thisx, GlobalContext* globalCtx) {
    EnDha* this = THIS;

    Actor_ProcessInitChain(&this->actor, sInitChain);
    this->actor.colChkInfo.damageTable = &sDamageTable;
    SkelAnime_InitFlex(globalCtx, &this->skelAnime, &D_06000BD8, &D_060015B0, this->jointTable, this->morphTable, 4);
<<<<<<< HEAD
    ActorShape_Init(&this->actor.shape, 0, ActorShadow_DrawTeardrop, 90.0f);
    this->actor.focus.pos = this->actor.world.pos;
    this->actor.focus.pos.y += 50.0f;
    this->actor.colChkInfo.mass = 0xFE;
=======
    ActorShape_Init(&this->actor.shape, 0, ActorShadow_DrawFunc_Teardrop, 90.0f);
    this->actor.posRot2.pos = this->actor.posRot.pos;
    this->actor.posRot2.pos.y += 50.0f;
    this->actor.colChkInfo.mass = MASS_HEAVY;
>>>>>>> 20206fba
    this->actor.colChkInfo.health = 8;
    this->unk_1CE = -0x4000;
    Collider_InitJntSph(globalCtx, &this->collider);
    Collider_SetJntSph(globalCtx, &this->collider, &this->actor, &sJntSphInit, this->colliderItem);
    this->actor.flags &= ~1;
    func_809EC9C8(this);
}

void EnDha_Destroy(Actor* thisx, GlobalContext* globalCtx) {
    s32 pad;
    EnDha* this = THIS;

    Collider_DestroyJntSph(globalCtx, &this->collider);
}

void func_809EC9C8(EnDha* this) {
    Animation_PlayLoop(&this->skelAnime, &D_060015B0);
    this->unk_1C0 = 0;
    this->unk_1C8 = ((Rand_ZeroOne() * 10.0f) + 5.0f);
    this->actor.speedXZ = 0.0f;
    this->actor.world.rot.y = this->actor.shape.rot.y;
    this->actor.home.rot.z = 1;
    EnDha_SetupAction(this, func_809ECA50);
}

void func_809ECA50(EnDha* this, GlobalContext* globalCtx) {
    Vec3f D_809ED740 = { 0.0f, 0.0f, 0.0f };
    Vec3f D_809ED74C = { 0.0f, 0.0f, 55.0f };
    Vec3f D_809ED758 = { 0.0f, 0.0f, -54.0f };
    Player* player = PLAYER;
    s32 pad;
    s32 pad2;
    Vec3f playerPos = player->actor.world.pos;
    Vec3s test;
    s16 result;
    s32 resultAbs;

    playerPos.x += Math_SinS(player->actor.shape.rot.y) * -5.0f;
    playerPos.z += Math_CosS(player->actor.shape.rot.y) * -5.0f;
    if (LINK_IS_CHILD) {
        playerPos.y += 38.0f;
    } else {
        playerPos.y += 56.0f;
    }
    if (this->actor.xzDistToPlayer <= 100.0f) {
        this->unk_1D6.x = this->unk_1D0.z = this->unk_1D0.y = 0;
        if (Math_Vec3f_DistXYZ(&playerPos, &this->unk_1DC) <= 12.0f) {
            if (this->unk_1CC == 0) {
                if (globalCtx->grabPlayer(globalCtx, player)) {
                    this->unk_1CA = 0;
                    this->unk_1CC++;
                    if (this->actor.parent != NULL) {
                        this->actor.parent->params = ENDH_START_ATTACK_GRAB;
                    }
                    Audio_PlayActorSound2(&this->actor, NA_SE_EN_DEADHAND_GRIP);
                }
            } else {
                this->unk_1CA += 0x1194;
                this->unk_1D0.y = Math_SinS(this->unk_1CA) * 1820.0f;
                if (!(player->stateFlags2 & 0x80)) {
                    this->unk_1CC = 0;
                    func_809ECF60(this);
                    return;
                }
                if (this->unk_1CA < -0x6E6B) {
                    Audio_PlayActorSound2(&this->actor, NA_SE_EN_DEADHAND_GRIP);
                }
            }
            func_80035844(&this->unk_1E8, &playerPos, &this->unk_1D0.z, 0);
            this->unk_1D6.x -= this->actor.shape.rot.y + this->unk_1D0.y;
            this->unk_1D0.z -= this->actor.shape.rot.x + this->unk_1CE + this->unk_1D0.x;
        } else {
            if ((player->stateFlags2 & 0x80) && (&this->actor == player->actor.parent)) {
                player->stateFlags2 &= ~0x80;
                player->actor.parent = NULL;
                player->unk_850 = 200;
            }
            if (this->actor.home.rot.z != 0) {
                Audio_PlayActorSound2(&this->actor, NA_SE_EN_DEADHAND_HAND_AT);
                this->actor.home.rot.z = 0;
            }
        }
        this->actor.shape.rot.y = Math_Vec3f_Yaw(&this->actor.world.pos, &playerPos);
        Math_SmoothStepToF(&this->unk_1DC.x, playerPos.x, 1.0f, 16.0f, 0.0f);
        Math_SmoothStepToF(&this->unk_1DC.y, playerPos.y, 1.0f, 16.0f, 0.0f);
        Math_SmoothStepToF(&this->unk_1DC.z, playerPos.z, 1.0f, 16.0f, 0.0f);
        func_80035844(&this->unk_1F4, &this->unk_1DC, &test, 0);
        Matrix_Translate(this->unk_1DC.x, this->unk_1DC.y, this->unk_1DC.z, MTXMODE_NEW);
        Matrix_RotateRPY(test.x, test.y, 0, MTXMODE_APPLY);
        Matrix_MultVec3f(&D_809ED758, &this->unk_1F4);
        Matrix_Translate(this->actor.world.pos.x, this->actor.world.pos.y, this->actor.world.pos.z, MTXMODE_NEW);
        func_80035844(&this->actor.world.pos, &this->unk_1F4, &test, 0);
        Matrix_RotateRPY(test.x, test.y, 0, MTXMODE_APPLY);
        Matrix_MultVec3f(&D_809ED74C, &this->unk_1F4);
        this->unk_1CE = Math_Vec3f_Pitch(&this->actor.world.pos, &this->unk_1F4);
        result = Math_Vec3f_Yaw(&this->actor.world.pos, &this->unk_1F4) - this->actor.shape.rot.y;
        resultAbs = ABS(result);
        if (resultAbs >= 0x4000) {
            this->unk_1CE = -0x8000 - this->unk_1CE;
        }
        this->unk_1D0.x = (Math_Vec3f_Pitch(&this->unk_1F4, &this->unk_1DC) - this->unk_1CE);
        if (this->unk_1D0.x < 0) {
            this->unk_1CE += this->unk_1D0.x * 2;
            this->unk_1D0.x *= -2;
        }
    } else {
        if ((player->stateFlags2 & 0x80) && (&this->actor == player->actor.parent)) {
            player->stateFlags2 &= ~0x80;
            player->actor.parent = NULL;
            player->unk_850 = 200;
        }
        this->actor.home.rot.z = 1;
        Math_SmoothStepToS(&this->unk_1D0.x, 0, 1, 0x3E8, 0);
        Math_SmoothStepToS(&this->unk_1CE, -0x4000, 1, 0x3E8, 0);
        SkelAnime_Update(&this->skelAnime);
    }
}

void func_809ECF60(EnDha* this) {
    this->unk_1C8 = 15;
    EnDha_SetupAction(this, func_809ECF8C);
}

void func_809ECF8C(EnDha* this, GlobalContext* globalCtx) {
    Player* player = PLAYER;

    if ((player->stateFlags2 & 0x80) && (&this->actor == player->actor.parent)) {
        player->stateFlags2 &= ~0x80;
        player->actor.parent = NULL;
        player->unk_850 = 200;
    }
    Math_SmoothStepToS(&this->unk_1D0.x, 0, 1, 2000, 0);
    Math_SmoothStepToS(&this->unk_1D0.y, 0, 1, 600, 0);
    Math_SmoothStepToS(&this->unk_1CE, -0x4000, 1, 2000, 0);
    SkelAnime_Update(&this->skelAnime);
    this->unk_1C8--;
    if (this->unk_1C8 == 0) {
        func_809EC9C8(this);
    }
}

void EnDha_SetupDeath(EnDha* this) {
    this->unk_1C0 = 8;
    this->unk_1C8 = 300;

    if (this->actor.parent != NULL) {
        if (this->actor.parent->params != ENDH_DEATH) {
            Audio_PlayActorSound2(&this->actor, NA_SE_EN_DEADHAND_HAND_DEAD);
        }
        if (this->actor.parent->params <= ENDH_WAIT_UNDERGROUND) {
            this->actor.parent->params--;
        }
    }
    EnDha_SetupAction(this, EnDha_Die);
}

void EnDha_Die(EnDha* this, GlobalContext* globalCtx) {
    s16 result;
    Vec3f vector;
    Player* player = PLAYER;

    if ((player->stateFlags2 & 0x80) && (&this->actor == player->actor.parent)) {
        player->stateFlags2 &= ~0x80;
        player->actor.parent = NULL;
        player->unk_850 = 200;
    }
    Math_SmoothStepToS(&this->unk_1D0.x, 0, 1, 0x7D0, 0);
    result = Math_SmoothStepToS(&this->unk_1CE, -0x4000, 1, 0x7D0, 0);
    SkelAnime_Update(&this->skelAnime);
    if (result == 0) {
        vector = this->actor.world.pos;

        if (this->unk_1C8 != 0) {
            if (-12000.0f < this->actor.shape.yOffset) {
                this->actor.shape.yOffset -= 1000.0f;
                func_80033480(globalCtx, &vector, 7.0f, 1, 0x5A, 0x14, 1);
            } else {
                this->unk_1C8--;
                if ((this->actor.parent != NULL) && (this->actor.parent->params == ENDH_DEATH)) {
                    Actor_Kill(&this->actor);
                    return;
                }
            }
        } else {
            this->actor.shape.yOffset += 500.0f;
            func_80033480(globalCtx, &vector, 7.0f, 1, 0x5A, 0x14, 1);
            if (this->actor.shape.yOffset == 0.0f) {
                func_809EC9C8(this);
            }
        }
    }
}

void EnDha_UpdateHealth(EnDha* this, GlobalContext* globalCtx) {
    if (!((this->unk_1C0 >= 8) || !(this->collider.base.acFlags & AC_HIT))) {
        this->collider.base.acFlags &= ~AC_HIT;
        if (this->actor.colChkInfo.damageEffect == 0 || this->actor.colChkInfo.damageEffect == 6) {
            return;
        } else {
            func_8003426C(&this->actor, 0x4000, 0xFF, 0, 8);
            if (Actor_ApplyDamage(&this->actor) == 0) {
                EnDha_SetupDeath(this);
                this->actor.colChkInfo.health = 8;
                Item_DropCollectibleRandom(globalCtx, &this->actor, &this->actor.world.pos, 0xE0);
            } else {
                Audio_PlayActorSound2(&this->actor, NA_SE_EN_DEADHAND_DAMAGE);
                this->unk_1C0 = 9;
                func_809ECF60(this);
            }
        }
    }
    if ((this->actor.parent != NULL) && (this->actor.parent->params == ENDH_DEATH)) {
        EnDha_SetupDeath(this);
    }
}

void EnDha_Update(Actor* thisx, GlobalContext* globalCtx) {
    s32 pad;
    EnDha* this = THIS;

    if (this->actor.parent == NULL) {
        this->actor.parent = Actor_FindNearby(globalCtx, &this->actor, ACTOR_EN_DH, ACTORCAT_ENEMY, 10000.0f);
    }
    EnDha_UpdateHealth(this, globalCtx);
    this->actionFunc(this, globalCtx);
    CollisionCheck_SetAC(globalCtx, &globalCtx->colChkCtx, &this->collider.base);
    CollisionCheck_SetOC(globalCtx, &globalCtx->colChkCtx, &this->collider.base);
}

s32 EnDha_OverrideLimbDraw(GlobalContext* globalCtx, s32 limbIndex, Gfx** dList, Vec3f* pos, Vec3s* rot, void* thisx) {
    EnDha* this = THIS;

    if (limbIndex == 1) {
        rot->y = -(s16)(this->unk_1CE + 0x4000);
        rot->z += this->unk_1D0.y;
    } else if (limbIndex == 2) {
        rot->z = this->unk_1D0.x;
        rot->y -= this->unk_1D0.y;
    } else if (limbIndex == 3) {
        rot->y = -this->unk_1D6.x;
        rot->z = -this->unk_1D0.z;
    }
    return false;
}

void EnDha_OverridePostDraw(GlobalContext* globalCtx, s32 limbIndex, Gfx** dList, Vec3s* rot, void* thisx) {
    Vec3f D_809ED764 = { 1100.0f, 0.0f, 0.0f };
    Vec3f D_809ED770 = { 0.0f, 0.0f, 0.0f };

    EnDha* this = THIS;

    switch (limbIndex) {
        case 1:
            Collider_UpdateSpheres(2, &this->collider);
            Collider_UpdateSpheres(3, &this->collider);
            break;

        case 2:
            Collider_UpdateSpheres(4, &this->collider);
            Collider_UpdateSpheres(5, &this->collider);
            Matrix_MultVec3f(&D_809ED770, &this->unk_1F4);
            break;

        case 3:
            Collider_UpdateSpheres(1, &this->collider);
            Matrix_MultVec3f(&D_809ED764, &this->unk_1DC);
            Matrix_MultVec3f(&D_809ED770, &this->unk_1E8);
            break;
    }
}

void EnDha_Draw(Actor* thisx, GlobalContext* globalCtx) {
    s32 pad;
    EnDha* this = THIS;

    func_80093D18(globalCtx->state.gfxCtx);
    SkelAnime_DrawFlexOpa(globalCtx, this->skelAnime.skeleton, this->skelAnime.jointTable, this->skelAnime.dListCount,
                          EnDha_OverrideLimbDraw, EnDha_OverridePostDraw, this);
}<|MERGE_RESOLUTION|>--- conflicted
+++ resolved
@@ -144,7 +144,7 @@
 
 static InitChainEntry sInitChain[] = {
     ICHAIN_S8(naviEnemyId, 0x2E, ICHAIN_CONTINUE),
-    ICHAIN_F32(arrowOffset, 2000, ICHAIN_CONTINUE),
+    ICHAIN_F32(targetArrowOffset, 2000, ICHAIN_CONTINUE),
     ICHAIN_VEC3F_DIV1000(scale, 10, ICHAIN_STOP),
 };
 
@@ -161,17 +161,10 @@
     Actor_ProcessInitChain(&this->actor, sInitChain);
     this->actor.colChkInfo.damageTable = &sDamageTable;
     SkelAnime_InitFlex(globalCtx, &this->skelAnime, &D_06000BD8, &D_060015B0, this->jointTable, this->morphTable, 4);
-<<<<<<< HEAD
     ActorShape_Init(&this->actor.shape, 0, ActorShadow_DrawTeardrop, 90.0f);
     this->actor.focus.pos = this->actor.world.pos;
     this->actor.focus.pos.y += 50.0f;
-    this->actor.colChkInfo.mass = 0xFE;
-=======
-    ActorShape_Init(&this->actor.shape, 0, ActorShadow_DrawFunc_Teardrop, 90.0f);
-    this->actor.posRot2.pos = this->actor.posRot.pos;
-    this->actor.posRot2.pos.y += 50.0f;
     this->actor.colChkInfo.mass = MASS_HEAVY;
->>>>>>> 20206fba
     this->actor.colChkInfo.health = 8;
     this->unk_1CE = -0x4000;
     Collider_InitJntSph(globalCtx, &this->collider);
