--- conflicted
+++ resolved
@@ -25,21 +25,12 @@
 
 typedef struct EfcErupc {
     /* 0x0000 */ Actor actor;
-<<<<<<< HEAD
-    /* 0x014C */ s16 unk14C;
-    /* 0x014E */ s16 unk14E;
-    /* 0x0150 */ s16 unk150;
-    /* 0x0152 */ s16 unk152;
-    /* 0x0154 */ s16 unk154;
-    /* 0x0158 */ EfcErupcEffect effects[EFC_ERUPC_EFFECTS_COUNT];
-=======
     /* 0x014C */ s16 unk_14C;
     /* 0x014E */ s16 unk_14E;
     /* 0x0150 */ s16 unk_150;
     /* 0x0152 */ s16 unk_152;
     /* 0x0154 */ s16 unk_154;
-    /* 0x0158 */ EfcErupcParticles particles[EFC_ERUPC_NUM_PARTICLES];
->>>>>>> b2a3fb2f
+    /* 0x0158 */ EfcErupcEffect effects[EFC_ERUPC_EFFECTS_COUNT];
     /* 0x18C8 */ EfcErupcActionFunc actionFunc;
 } EfcErupc; // size = 0x18CC
 
