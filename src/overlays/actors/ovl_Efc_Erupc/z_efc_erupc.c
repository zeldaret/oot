--- conflicted
+++ resolved
@@ -136,11 +136,7 @@
               G_MTX_NOPUSH | G_MTX_LOAD | G_MTX_MODELVIEW);
 
     if (play->csCtx.state != 0) {
-<<<<<<< HEAD
         if ((play->csCtx.actorCues[1] != NULL) && (play->csCtx.actorCues[1]->id == 2)) {
-=======
-        if ((play->csCtx.npcActions[1] != NULL) && (play->csCtx.npcActions[1]->action == 2)) {
->>>>>>> aa48c66e
             gSPDisplayList(POLY_XLU_DISP++, object_efc_erupc_DL_002570);
         }
     }
@@ -149,19 +145,12 @@
     gSPMatrix(POLY_XLU_DISP++, Matrix_NewMtx(play->state.gfxCtx, "../z_efc_erupc.c", 333),
               G_MTX_NOPUSH | G_MTX_LOAD | G_MTX_MODELVIEW);
     if (play->csCtx.state != 0) {
-<<<<<<< HEAD
         CsCmdActorCue* cue = play->csCtx.actorCues[2];
 
         if (cue != NULL) {
             cueId = cue->id;
 
             if ((cueId == 2) || (cueId == 3)) {
-=======
-        CsCmdActorAction* csActorAction = play->csCtx.npcActions[2];
-        if (csActorAction != NULL) {
-            csAction = csActorAction->action;
-            if ((csAction == 2) || (csAction == 3)) {
->>>>>>> aa48c66e
                 gDPSetPrimColor(POLY_XLU_DISP++, 0x80, 0x80, 255, 255, 200, 255);
                 gDPSetEnvColor(POLY_XLU_DISP++, 100, 0, 0, 255);
                 gSPDisplayList(POLY_XLU_DISP++, object_efc_erupc_DL_001720);
