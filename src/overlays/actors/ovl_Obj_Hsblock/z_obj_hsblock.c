--- conflicted
+++ resolved
@@ -44,11 +44,7 @@
     ICHAIN_F32(uncullZoneDownward, 2000, ICHAIN_STOP),
 };
 
-<<<<<<< HEAD
-static CollisionHeader* D_80B940DC[] = { 0x06000730, 0x06000730, 0x06000578 };
-=======
 static CollisionHeader* sCollisionHeaders[] = { &gHookshotTargetCol, &gHookshotTargetCol, &gHookshotPostCol };
->>>>>>> bb39f7a9
 
 static Color_RGB8 sFireTempleColor = { 165, 125, 55 };
 
