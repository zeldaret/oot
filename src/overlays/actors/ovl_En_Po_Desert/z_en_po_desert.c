--- conflicted
+++ resolved
@@ -197,13 +197,8 @@
     Actor_SetFocus(&this->actor, 42.0f);
     Collider_UpdateCylinder(&this->actor, &this->collider);
     CollisionCheck_SetOC(globalCtx, &globalCtx->colChkCtx, &this->collider.base);
-<<<<<<< HEAD
-    if (globalCtx->actorCtx.unk_03) {
+    if (globalCtx->actorCtx.lensActive) {
         this->actor.flags |= ACTOR_FLAG_TARGETABLE | ACTOR_FLAG_REACT_TO_LENS;
-=======
-    if (globalCtx->actorCtx.lensActive) {
-        this->actor.flags |= ACTOR_FLAG_0 | ACTOR_FLAG_7;
->>>>>>> 82cedcc3
         this->actor.shape.shadowDraw = ActorShadow_DrawCircle;
     } else {
         this->actor.shape.shadowDraw = NULL;
