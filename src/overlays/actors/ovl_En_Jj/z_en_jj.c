/*
 * File: z_en_jj.c
 * Overlay: ovl_En_Jj
 * Description: Lord Jabu-Jabu
 */

#include "z_en_jj.h"
#include "assets/objects/object_jj/object_jj.h"
#include "overlays/actors/ovl_Eff_Dust/z_eff_dust.h"

#define FLAGS (ACTOR_FLAG_4 | ACTOR_FLAG_5)

typedef enum {
    /* 0 */ JABUJABU_EYE_OPEN,
    /* 1 */ JABUJABU_EYE_HALF,
    /* 2 */ JABUJABU_EYE_CLOSED,
    /* 3 */ JABUJABU_EYE_MAX
} EnJjEyeState;

void EnJj_Init(Actor* thisx, PlayState* play2);
void EnJj_Destroy(Actor* thisx, PlayState* play);
void EnJj_Update(Actor* thisx, PlayState* play);
void EnJj_Draw(Actor* thisx, PlayState* play2);

void EnJj_UpdateStaticCollision(Actor* thisx, PlayState* play);
void EnJj_WaitToOpenMouth(EnJj* this, PlayState* play);
void EnJj_WaitForFish(EnJj* this, PlayState* play);
void EnJj_BeginCutscene(EnJj* this, PlayState* play);
void EnJj_RemoveDust(EnJj* this, PlayState* play);

ActorInit En_Jj_InitVars = {
    ACTOR_EN_JJ,
    ACTORCAT_ITEMACTION,
    FLAGS,
    OBJECT_JJ,
    sizeof(EnJj),
    (ActorFunc)EnJj_Init,
    (ActorFunc)EnJj_Destroy,
    (ActorFunc)EnJj_Update,
    (ActorFunc)EnJj_Draw,
};

static s32 sUnused = 0;

#pragma asmproc recurse
#include "z_en_jj_cutscene_data.inc.c"

static s32 sUnused2[] = { 0, 0 };

static ColliderCylinderInit sCylinderInit = {
    {
        COLTYPE_NONE,
        AT_NONE,
        AC_ON | AC_TYPE_PLAYER,
        OC1_ON | OC1_TYPE_ALL,
        OC2_TYPE_1,
        COLSHAPE_CYLINDER,
    },
    {
        ELEMTYPE_UNK0,
        { 0x00000000, 0x00, 0x00 },
        { 0x00000004, 0x00, 0x00 },
        TOUCH_NONE,
        BUMP_ON,
        OCELEM_ON,
    },
    { 170, 150, 0, { 0, 0, 0 } },
};

static InitChainEntry sInitChain[] = {
    ICHAIN_VEC3F_DIV1000(scale, 87, ICHAIN_CONTINUE),
    ICHAIN_F32(uncullZoneForward, 4000, ICHAIN_CONTINUE),
    ICHAIN_F32(uncullZoneScale, 3300, ICHAIN_CONTINUE),
    ICHAIN_F32(uncullZoneDownward, 1100, ICHAIN_STOP),
};

void EnJj_SetupAction(EnJj* this, EnJjActionFunc actionFunc) {
    this->actionFunc = actionFunc;
}

void EnJj_Init(Actor* thisx, PlayState* play2) {
    PlayState* play = play2;
    EnJj* this = (EnJj*)thisx;
    CollisionHeader* colHeader = NULL;

    Actor_ProcessInitChain(&this->dyna.actor, sInitChain);
    ActorShape_Init(&this->dyna.actor.shape, 0.0f, NULL, 0.0f);

    switch (this->dyna.actor.params) {
        case JABUJABU_MAIN:
            SkelAnime_InitFlex(play, &this->skelAnime, &gJabuJabuSkel, &gJabuJabuAnim, this->jointTable,
                               this->morphTable, 22);
            Animation_PlayLoop(&this->skelAnime, &gJabuJabuAnim);
            this->unk_30A = 0;
            this->eyeIndex = 0;
            this->blinkTimer = 0;
            this->extraBlinkCounter = 0;
            this->extraBlinkTotal = 0;

            if (GET_EVENTCHKINF(EVENTCHKINF_3A)) { // Fish given
                EnJj_SetupAction(this, EnJj_WaitToOpenMouth);
            } else {
                EnJj_SetupAction(this, EnJj_WaitForFish);
            }

            this->bodyCollisionActor = (DynaPolyActor*)Actor_SpawnAsChild(
                &play->actorCtx, &this->dyna.actor, play, ACTOR_EN_JJ, this->dyna.actor.world.pos.x - 10.0f,
                this->dyna.actor.world.pos.y, this->dyna.actor.world.pos.z, 0, this->dyna.actor.world.rot.y, 0,
                JABUJABU_COLLISION);
            DynaPolyActor_Init(&this->dyna, 0);
            CollisionHeader_GetVirtual(&gJabuJabuHeadCol, &colHeader);
            this->dyna.bgId = DynaPoly_SetBgActor(play, &play->colCtx.dyna, &this->dyna.actor, colHeader);
            Collider_InitCylinder(play, &this->collider);
            Collider_SetCylinder(play, &this->collider, &this->dyna.actor, &sCylinderInit);
            this->dyna.actor.colChkInfo.mass = MASS_IMMOVABLE;
            break;

        case JABUJABU_COLLISION:
            DynaPolyActor_Init(&this->dyna, 0);
            CollisionHeader_GetVirtual(&gJabuJabuBodyCol, &colHeader);
            this->dyna.bgId = DynaPoly_SetBgActor(play, &play->colCtx.dyna, &this->dyna.actor, colHeader);
            DynaPoly_DisableCeilingCollision(play, &play->colCtx.dyna, this->dyna.bgId);
            this->dyna.actor.update = EnJj_UpdateStaticCollision;
            this->dyna.actor.draw = NULL;
            Actor_SetScale(&this->dyna.actor, 0.087f);
            break;

        case JABUJABU_UNUSED_COLLISION:
            DynaPolyActor_Init(&this->dyna, 0);
            CollisionHeader_GetVirtual(&gJabuJabuUnusedCol, &colHeader);
            this->dyna.bgId = DynaPoly_SetBgActor(play, &play->colCtx.dyna, &this->dyna.actor, colHeader);
            this->dyna.actor.update = EnJj_UpdateStaticCollision;
            this->dyna.actor.draw = NULL;
            Actor_SetScale(&this->dyna.actor, 0.087f);
            break;
    }
}

void EnJj_Destroy(Actor* thisx, PlayState* play) {
    EnJj* this = (EnJj*)thisx;

    switch (this->dyna.actor.params) {
        case JABUJABU_MAIN:
            DynaPoly_DeleteBgActor(play, &play->colCtx.dyna, this->dyna.bgId);
            Collider_DestroyCylinder(play, &this->collider);
            break;

        case JABUJABU_COLLISION:
        case JABUJABU_UNUSED_COLLISION:
            DynaPoly_DeleteBgActor(play, &play->colCtx.dyna, this->dyna.bgId);
            break;
    }
}

/**
 * Blink routine. Blinks at the end of each randomised blinkTimer cycle. If extraBlinkCounter is not zero, blink that
 * many more times before resuming random blinkTimer cycles. extraBlinkTotal can be set to a positive number to blink
 * that many extra times at the end of every blinkTimer cycle, but the actor always sets it to zero, so only one
 * multiblink happens when extraBlinkCounter is nonzero.
 */
void EnJj_Blink(EnJj* this) {
    if (this->blinkTimer > 0) {
        this->blinkTimer--;
    } else {
        this->eyeIndex++;
        if (this->eyeIndex >= JABUJABU_EYE_MAX) {
            this->eyeIndex = JABUJABU_EYE_OPEN;
            if (this->extraBlinkCounter > 0) {
                this->extraBlinkCounter--;
            } else {
                this->blinkTimer = Rand_S16Offset(20, 20);
                this->extraBlinkCounter = this->extraBlinkTotal;
            }
        }
    }
}

void EnJj_OpenMouth(EnJj* this, PlayState* play) {
    DynaPolyActor* bodyCollisionActor = this->bodyCollisionActor;

    if (this->mouthOpenAngle >= -5200) {
        this->mouthOpenAngle -= 102;

        if (this->mouthOpenAngle < -2600) {
            DynaPoly_DisableCollision(play, &play->colCtx.dyna, bodyCollisionActor->bgId);
        }
    }
}

void EnJj_WaitToOpenMouth(EnJj* this, PlayState* play) {
    if (this->dyna.actor.xzDistToPlayer < 300.0f) {
        EnJj_SetupAction(this, EnJj_OpenMouth);
    }
}

void EnJj_WaitForFish(EnJj* this, PlayState* play) {
    static Vec3f feedingSpot = { -1589.0f, 53.0f, -43.0f };
    Player* player = GET_PLAYER(play);

    if ((Math_Vec3f_DistXZ(&feedingSpot, &player->actor.world.pos) < 300.0f) && play->isPlayerDroppingFish(play)) {
        this->cutsceneCountdownTimer = 100;
        EnJj_SetupAction(this, EnJj_BeginCutscene);
    }

    this->collider.dim.pos.x = -1245;
    this->collider.dim.pos.y = 20;
    this->collider.dim.pos.z = -48;
    CollisionCheck_SetOC(play, &play->colChkCtx, &this->collider.base);
}

void EnJj_BeginCutscene(EnJj* this, PlayState* play) {
    DynaPolyActor* bodyCollisionActor = this->bodyCollisionActor;

    if (this->cutsceneCountdownTimer > 0) {
        this->cutsceneCountdownTimer--;
    } else {
        EnJj_SetupAction(this, EnJj_RemoveDust);
<<<<<<< HEAD
        play->csCtx.scriptPtr = &D_80A88164;
=======
        play->csCtx.segment = D_80A88164;
>>>>>>> aa48c66e
        gSaveContext.cutsceneTrigger = 1;
        DynaPoly_DisableCollision(play, &play->colCtx.dyna, bodyCollisionActor->bgId);
        func_8005B1A4(GET_ACTIVE_CAM(play));
        SET_EVENTCHKINF(EVENTCHKINF_3A);
        func_80078884(NA_SE_SY_CORRECT_CHIME);
    }
}

void EnJj_CutsceneUpdate(EnJj* this, PlayState* play) {
    switch (play->csCtx.actorCues[2]->id) {
        case 1:
            if (this->unk_30A & 2) {
                this->eyeIndex = 0;
                this->blinkTimer = Rand_S16Offset(20, 20);
                this->extraBlinkCounter = 0;
                this->extraBlinkTotal = 0;
                this->unk_30A ^= 2;
            }
            break;

        case 2:
            this->unk_30A |= 1;

            if (!(this->unk_30A & 8)) {
                this->dust = Actor_SpawnAsChild(&play->actorCtx, &this->dyna.actor, play, ACTOR_EFF_DUST, -1100.0f,
                                                105.0f, -27.0f, 0, 0, 0, EFF_DUST_TYPE_0);
                this->unk_30A |= 8;
            }
            break;

        case 3:
            if (!(this->unk_30A & 2)) {
                this->eyeIndex = 0;
                this->blinkTimer = 0;
                this->extraBlinkCounter = 1;
                this->extraBlinkTotal = 0;
                this->unk_30A |= 2;
            }
            break;
    }

    if (this->unk_30A & 1) {
        Audio_PlayActorSfx2(&this->dyna.actor, NA_SE_EV_JABJAB_BREATHE - SFX_FLAG);

        if (this->mouthOpenAngle >= -5200) {
            this->mouthOpenAngle -= 102;
        }
    }
}

void EnJj_RemoveDust(EnJj* this, PlayState* play) {
    Actor* dust;

    if (!(this->unk_30A & 4)) {
        this->unk_30A |= 4;
        dust = this->dust;

        if (dust != NULL) {
            Actor_Kill(dust);
            this->dyna.actor.child = NULL;
        }
    }
}

void EnJj_UpdateStaticCollision(Actor* thisx, PlayState* play) {
}

void EnJj_Update(Actor* thisx, PlayState* play) {
    EnJj* this = (EnJj*)thisx;

    if ((play->csCtx.state != CS_STATE_IDLE) && (play->csCtx.actorCues[2] != NULL)) {
        EnJj_CutsceneUpdate(this, play);
    } else {
        this->actionFunc(this, play);

        if (this->skelAnime.curFrame == 41.0f) {
            Audio_PlayActorSfx2(&this->dyna.actor, NA_SE_EV_JABJAB_GROAN);
        }
    }

    EnJj_Blink(this);
    SkelAnime_Update(&this->skelAnime);
    Actor_SetScale(&this->dyna.actor, 0.087f);

    // Head
    this->skelAnime.jointTable[10].z = this->mouthOpenAngle;
}

void EnJj_Draw(Actor* thisx, PlayState* play2) {
    static void* eyeTextures[] = { gJabuJabuEyeOpenTex, gJabuJabuEyeHalfTex, gJabuJabuEyeClosedTex };
    PlayState* play = play2;
    EnJj* this = (EnJj*)thisx;

    OPEN_DISPS(play->state.gfxCtx, "../z_en_jj.c", 879);

    Gfx_SetupDL_37Opa(play->state.gfxCtx);
    Matrix_Translate(0.0f, (cosf(this->skelAnime.curFrame * (M_PI / 41.0f)) * 10.0f) - 10.0f, 0.0f, MTXMODE_APPLY);
    Matrix_Scale(10.0f, 10.0f, 10.0f, MTXMODE_APPLY);
    gSPSegment(POLY_OPA_DISP++, 0x08, SEGMENTED_TO_VIRTUAL(eyeTextures[this->eyeIndex]));
    SkelAnime_DrawFlexOpa(play, this->skelAnime.skeleton, this->skelAnime.jointTable, this->skelAnime.dListCount, NULL,
                          NULL, this);

    CLOSE_DISPS(play->state.gfxCtx, "../z_en_jj.c", 898);
}<|MERGE_RESOLUTION|>--- conflicted
+++ resolved
@@ -215,11 +215,7 @@
         this->cutsceneCountdownTimer--;
     } else {
         EnJj_SetupAction(this, EnJj_RemoveDust);
-<<<<<<< HEAD
-        play->csCtx.scriptPtr = &D_80A88164;
-=======
-        play->csCtx.segment = D_80A88164;
->>>>>>> aa48c66e
+        play->csCtx.scriptPtr = D_80A88164;
         gSaveContext.cutsceneTrigger = 1;
         DynaPoly_DisableCollision(play, &play->colCtx.dyna, bodyCollisionActor->bgId);
         func_8005B1A4(GET_ACTIVE_CAM(play));
