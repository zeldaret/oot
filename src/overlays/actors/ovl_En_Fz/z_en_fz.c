--- conflicted
+++ resolved
@@ -9,27 +9,27 @@
 void EnFz_Update(Actor* thisx, GlobalContext* globalCtx);
 void EnFz_Draw(Actor* thisx, GlobalContext* globalCtx);
 
-void EnFz_GetCollision(EnFz* this, GlobalContext* globalCtx);
+void EnFz_UpdateTargetPos(EnFz* this, GlobalContext* globalCtx);
 
 // Stationary Freezard
-void EnFz_SetupFreezingStationary(EnFz* this);
-void EnFz_FreezingStationary(EnFz* this, GlobalContext* globalCtx);
+void EnFz_SetupBlowSmokeStationary(EnFz* this);
+void EnFz_BlowSmokeStationary(EnFz* this, GlobalContext* globalCtx);
 
 // Moving Freezard that can vanish and reappear
-void EnFz_SetupGrowing(EnFz* this, GlobalContext* globalCtx);
-void EnFz_Grow(EnFz* this);
-void EnFz_FinishGrowing(EnFz* this, GlobalContext* globalCtx);
-void EnFz_SetupWaitingPreFreeze(EnFz* this);
-void EnFz_WaitPreFreeze(EnFz* this, GlobalContext* globalCtx);
-void EnFz_MoveTowardsLink(EnFz* this);
-void EnFz_Stop(EnFz* this, GlobalContext* globalCtx);
-void EnFz_SetupWaitingPostFreeze(EnFz* this);
-void EnFz_WaitPostFreeze(EnFz* this, GlobalContext* globalCtx);
-void EnFz_SetupFreezing(EnFz* this, GlobalContext* globalCtx);
-void EnFz_Freezing(EnFz* this, GlobalContext* globalCtx);
-void EnFz_BeingShrinking(EnFz* this);
-void EnFz_Shrinking(EnFz* this, GlobalContext* globalCtx);
-void EnFz_Hidden(EnFz* this);
+void EnFz_Wait(EnFz* this, GlobalContext* globalCtx);
+void EnFz_SetupAppear(EnFz* this);
+void EnFz_Appear(EnFz* this, GlobalContext* globalCtx);
+void EnFz_SetupAimForMove(EnFz* this);
+void EnFz_AimForMove(EnFz* this, GlobalContext* globalCtx);
+void EnFz_SetupMoveTowardsPlayer(EnFz* this);
+void EnFz_MoveTowardsPlayer(EnFz* this, GlobalContext* globalCtx);
+void EnFz_SetupAimForFreeze(EnFz* this);
+void EnFz_AimForFreeze(EnFz* this, GlobalContext* globalCtx);
+void EnFz_SetupBlowSmoke(EnFz* this, GlobalContext* globalCtx);
+void EnFz_BlowSmoke(EnFz* this, GlobalContext* globalCtx);
+void EnFz_SetupDisappear(EnFz* this);
+void EnFz_Disappear(EnFz* this, GlobalContext* globalCtx);
+void EnFz_SetupWait(EnFz* this);
 
 // Killed with fire source
 void EnFz_SetupMelt(EnFz* this);
@@ -40,10 +40,10 @@
 void EnFz_Despawn(EnFz* this, GlobalContext* globalCtx);
 
 // Ice Smoke Effects
-void EnFz_SetIceSmokeNotFreezing(EnFz* this, Vec3f* pos, Vec3f* velocity, Vec3f* accel, f32 xyScale);
-void EnFz_SetIceSmokeFreezing(EnFz* this, Vec3f* pos, Vec3f* velocity, Vec3f* accel, f32 xyScale, f32 xyScaleTarget,
+void EnFz_SpawnIceSmokeNoFreeze(EnFz* this, Vec3f* pos, Vec3f* velocity, Vec3f* accel, f32 xyScale);
+void EnFz_SpawnIceSmokeFreeze(EnFz* this, Vec3f* pos, Vec3f* velocity, Vec3f* accel, f32 xyScale, f32 xyScaleTarget,
                               s16 primAlpha, u8 isTimerMod8);
-void EnFz_MoveIceSmoke(EnFz* this, GlobalContext* globalCtx);
+void EnFz_UpdateIceSmoke(EnFz* this, GlobalContext* globalCtx);
 void EnFz_DrawIceSmoke(EnFz* this, GlobalContext* globalCtx);
 
 // Same effects as "z_eff_ss_ice_smoke.h"
@@ -61,10 +61,8 @@
     (ActorFunc)EnFz_Update,
     (ActorFunc)EnFz_Draw,
 };
-<<<<<<< HEAD
-=======
-
-static ColliderCylinderInitType1 sCylinderInit = {
+
+static ColliderCylinderInitType1 sCylinderInit1 = {
     {
         COLTYPE_NONE,
         AT_ON | AT_TYPE_ENEMY,
@@ -83,7 +81,7 @@
     { 30, 80, 0, { 0, 0, 0 } },
 };
 
-static ColliderCylinderInitType1 sCylinderInit = {
+static ColliderCylinderInitType1 sCylinderInit2 = {
     {
         COLTYPE_METAL,
         AT_NONE,
@@ -102,7 +100,7 @@
     { 35, 80, 0, { 0, 0, 0 } },
 };
 
-static ColliderCylinderInitType1 sCylinderInit = {
+static ColliderCylinderInitType1 sCylinderInit3 = {
     {
         COLTYPE_NONE,
         AT_ON | AT_TYPE_ENEMY,
@@ -120,27 +118,6 @@
     },
     { 20, 30, -15, { 0, 0, 0 } },
 };
-*/
-#pragma GLOBAL_ASM("asm/non_matchings/overlays/actors/ovl_En_Fz/EnFz_Init.s")
->>>>>>> d7397650
-
-static ColliderCylinderInit_Set3 sCylinderInit1 = {
-    { COLTYPE_UNK10, 0x11, 0x09, 0x39, COLSHAPE_CYLINDER },
-    { 0x00, { 0xFFCFFFFF, 0x00, 0x00 }, { 0xFFCE0FDB, 0x00, 0x00 }, 0x01, 0x05, 0x01 },
-    { 30, 80, 0, { 0, 0, 0 } },
-};
-
-static ColliderCylinderInit_Set3 sCylinderInit2 = {
-    { COLTYPE_METAL_SHIELD, 0x00, 0x0D, 0x00, COLSHAPE_CYLINDER },
-    { 0x00, { 0xFFCFFFFF, 0x00, 0x00 }, { 0x0001F024, 0x00, 0x00 }, 0x00, 0x01, 0x00 },
-    { 35, 80, 0, { 0, 0, 0 } },
-};
-
-static ColliderCylinderInit_Set3 sCylinderInit3 = {
-    { COLTYPE_UNK10, 0x11, 0x00, 0x00, COLSHAPE_CYLINDER },
-    { 0x00, { 0x20000000, 0x02, 0x08 }, { 0x00000000, 0x00, 0x00 }, 0x01, 0x00, 0x00 },
-    { 20, 30, -15, { 0, 0, 0 } },
-};
 
 static DamageTable sDamageTable = {
     0x00, 0xF0, 0xF0, 0xF2, 0xF0, 0xF0, 0xF2, 0xF2, 0xF0, 0xF2, 0xF4, 0x24, 0xF0, 0xF0, 0xF0, 0xF0,
@@ -149,8 +126,8 @@
 
 static InitChainEntry sInitChain[] = {
     ICHAIN_S8(naviEnemyId, 59, ICHAIN_CONTINUE),
-    ICHAIN_U8(unk_1F, 2, ICHAIN_CONTINUE),
-    ICHAIN_F32(unk_4C, 30, ICHAIN_STOP),
+    ICHAIN_U8(targetMode, 2, ICHAIN_CONTINUE),
+    ICHAIN_F32(targetArrowOffset, 30, ICHAIN_STOP),
 };
 
 void EnFz_Init(Actor* thisx, GlobalContext* globalCtx) {
@@ -159,18 +136,22 @@
     Actor_ProcessInitChain(&this->actor, &sInitChain);
     this->actor.colChkInfo.damageTable = &sDamageTable;
     this->actor.colChkInfo.health = 6;
+
     Collider_InitCylinder(globalCtx, &this->collider1);
-    Collider_SetCylinder_Set3(globalCtx, &this->collider1, &this->actor, &sCylinderInit1);
+    Collider_SetCylinderType1(globalCtx, &this->collider1, &this->actor, &sCylinderInit1);
+
     Collider_InitCylinder(globalCtx, &this->collider2);
-    Collider_SetCylinder_Set3(globalCtx, &this->collider2, &this->actor, &sCylinderInit2);
+    Collider_SetCylinderType1(globalCtx, &this->collider2, &this->actor, &sCylinderInit2);
+
     Collider_InitCylinder(globalCtx, &this->collider3);
-    Collider_SetCylinder_Set3(globalCtx, &this->collider3, &this->actor, &sCylinderInit3);
+    Collider_SetCylinderType1(globalCtx, &this->collider3, &this->actor, &sCylinderInit3);
+
     Actor_SetScale(&this->actor, 0.008f);
-    this->actor.colChkInfo.mass = 0xFF;
+    this->actor.colChkInfo.mass = MASS_IMMOVABLE;
     this->actor.flags &= ~1;
     this->unusedTimer1 = 0;
     this->unusedCounter = 0;
-    this->isAlwaysTrue = true;
+    this->updateBgInfo = true;
     this->isMoving = false;
     this->isFreezing = false;
     this->isActive = true;
@@ -178,57 +159,62 @@
     this->actor.speedXZ = 0.0f;
     this->actor.gravity = 0.0f;
     this->actor.velocity.y = 0.0f;
-    this->posOrigin.y = this->actor.posRot.pos.y;
-    this->IceSmokeFreezingSpawnHeight = this->actor.posRot.pos.y;
-    this->posOrigin.x = this->actor.posRot.pos.x;
-    this->posOrigin.z = this->actor.posRot.pos.z;
+    this->posOrigin.y = this->actor.world.pos.y;
+    this->IceSmokeFreezingSpawnHeight = this->actor.world.pos.y;
+    this->posOrigin.x = this->actor.world.pos.x;
+    this->posOrigin.z = this->actor.world.pos.z;
     this->unusedFloat = 135.0f;
+
     if (this->actor.params < 0) {
         this->envAlpha = 0;
         this->actor.scale.y = 0.0f;
-        EnFz_Hidden(this);
+        EnFz_SetupWait(this);
     } else {
         this->envAlpha = 255;
-        EnFz_SetupFreezingStationary(this);
-    }
-
-    EnFz_GetCollision(this, globalCtx);
+        EnFz_SetupBlowSmokeStationary(this);
+    }
+
+    EnFz_UpdateTargetPos(this, globalCtx);
 }
 
 void EnFz_Destroy(Actor* thisx, GlobalContext* globalCtx) {
     EnFz* this = THIS;
+
     Collider_DestroyCylinder(globalCtx, &this->collider1);
     Collider_DestroyCylinder(globalCtx, &this->collider2);
     Collider_DestroyCylinder(globalCtx, &this->collider3);
 }
 
-void EnFz_GetCollision(EnFz* this, GlobalContext* globalCtx) {
+void EnFz_UpdateTargetPos(EnFz* this, GlobalContext* globalCtx) {
     Vec3f pos;
-    Vec3f collisionPos;
+    Vec3f hitPos;
     Vec3f vec1;
     u32 bgId;
-    CollisionPoly* poly;
-
-    pos.x = this->actor.posRot.pos.x;
-    pos.y = this->actor.posRot.pos.y + 20.0f;
-    pos.z = this->actor.posRot.pos.z;
+    CollisionPoly* hitPoly;
+
+    pos.x = this->actor.world.pos.x;
+    pos.y = this->actor.world.pos.y + 20.0f;
+    pos.z = this->actor.world.pos.z;
+
     Matrix_Translate(pos.x, pos.y, pos.z, MTXMODE_NEW);
     Matrix_RotateRPY(this->actor.shape.rot.x, this->actor.shape.rot.y, this->actor.shape.rot.z, MTXMODE_APPLY);
     vec1.x = vec1.y = 0.0f;
     vec1.z = 220.0f;
-    Matrix_MultVec3f(&vec1, &this->collisionPos);
-    // If Collided
-    if (func_8003DE84(&globalCtx->colCtx, &pos, &this->collisionPos, &collisionPos, &poly, 1, 0, 0, 1, &bgId)) {
-        Math_Vec3f_Copy(&this->collisionPos, &collisionPos);
-    }
-
-    pos.x = this->actor.posRot.pos.x - this->collisionPos.x;
-    pos.z = this->actor.posRot.pos.z - this->collisionPos.z;
-    this->xzDistSquare = SQ(pos.x) + SQ(pos.z);
-}
-
-s32 EnFz_IsCollision(EnFz* this, Vec3f* vec) {
-    if (this->xzDistSquare <= (SQ(this->actor.posRot.pos.x - vec->x) + SQ(this->actor.posRot.pos.z - vec->z))) {
+    Matrix_MultVec3f(&vec1, &this->wallHitPos);
+
+    if (BgCheck_EntityLineTest1(&globalCtx->colCtx, &pos, &this->wallHitPos, &hitPos, &hitPoly, true, false, false,
+                                true, &bgId)) {
+        Math_Vec3f_Copy(&this->wallHitPos, &hitPos);
+    }
+
+    pos.x = this->actor.world.pos.x - this->wallHitPos.x;
+    pos.z = this->actor.world.pos.z - this->wallHitPos.z;
+
+    this->distToTargetSq = SQ(pos.x) + SQ(pos.z);
+}
+
+s32 EnFz_ReachedTarget(EnFz* this, Vec3f* vec) {
+    if (this->distToTargetSq <= (SQ(this->actor.world.pos.x - vec->x) + SQ(this->actor.world.pos.z - vec->z))) {
         return true;
     } else {
         return false;
@@ -236,7 +222,7 @@
 }
 
 void EnFz_Damaged(EnFz* this, GlobalContext* globalCtx, Vec3f* vec, s32 numEffects, f32 unkFloat) {
-    int i;
+    s32 i;
     Vec3f pos;
     Vec3f vel;
     Vec3f accel;
@@ -254,6 +240,7 @@
     envColor.b = 200;
     accel.x = accel.z = 0.0f;
     accel.y = -1.0f;
+
     for (i = 0; i < numEffects; i++) {
         scale = Rand_CenteredFloat(0.3f) + 0.6f;
         life = (s32)Rand_CenteredFloat(5.0f) + 12;
@@ -266,7 +253,7 @@
         EffectSsEnIce_Spawn(globalCtx, &pos, scale, &vel, &accel, &primColor, &envColor, life);
     }
 
-    func_80062CD4(globalCtx, vec);
+    CollisionCheck_SpawnShieldParticles(globalCtx, vec);
 }
 
 void EnFz_SpawnIceSmokeHiddenState(EnFz* this) {
@@ -279,13 +266,13 @@
     Vec3f accel;
 
     if ((this->counter % 16) == 0) {
-        pos.x = Rand_CenteredFloat(40.0f) + this->actor.posRot.pos.x;
-        pos.y = Rand_CenteredFloat(40.0f) + this->actor.posRot.pos.y + 30.0f;
-        pos.z = Rand_CenteredFloat(40.0f) + this->actor.posRot.pos.z;
+        pos.x = Rand_CenteredFloat(40.0f) + this->actor.world.pos.x;
+        pos.y = Rand_CenteredFloat(40.0f) + this->actor.world.pos.y + 30.0f;
+        pos.z = Rand_CenteredFloat(40.0f) + this->actor.world.pos.z;
         accel.x = accel.z = 0.0f;
         accel.y = 0.1f;
         velocity.x = velocity.y = velocity.z = 0.0f;
-        EnFz_SetIceSmokeNotFreezing(this, &pos, &velocity, &accel, Rand_ZeroFloat(7.5f) + 15.0f);
+        EnFz_SpawnIceSmokeNoFreeze(this, &pos, &velocity, &accel, Rand_ZeroFloat(7.5f) + 15.0f);
     }
 }
 
@@ -296,13 +283,13 @@
     Vec3f accel;
 
     if ((this->counter % 4) == 0) {
-        pos.x = Rand_CenteredFloat(40.0f) + this->actor.posRot.pos.x;
+        pos.x = Rand_CenteredFloat(40.0f) + this->actor.world.pos.x;
         pos.y = this->IceSmokeFreezingSpawnHeight;
-        pos.z = Rand_CenteredFloat(40.0f) + this->actor.posRot.pos.z;
+        pos.z = Rand_CenteredFloat(40.0f) + this->actor.world.pos.z;
         accel.x = accel.z = 0.0f;
         accel.y = 0.1f;
         velocity.x = velocity.y = velocity.z = 0.0f;
-        EnFz_SetIceSmokeNotFreezing(this, &pos, &velocity, &accel, Rand_ZeroFloat(7.5f) + 15.0f);
+        EnFz_SpawnIceSmokeNoFreeze(this, &pos, &velocity, &accel, Rand_ZeroFloat(7.5f) + 15.0f);
     }
 }
 
@@ -310,7 +297,7 @@
     Vec3f vec;
 
     if (this->isMoving && ((this->actor.bgCheckFlags & 8) ||
-                           (func_800339B8(&this->actor, globalCtx, 60.0f, this->actor.posRot.rot.y) == 0))) {
+                           (func_800339B8(&this->actor, globalCtx, 60.0f, this->actor.world.rot.y) == 0))) {
         this->actor.bgCheckFlags &= ~8;
         this->isMoving = false;
         this->speedXZ = 0.0f;
@@ -323,7 +310,7 @@
             this->collider1.base.acFlags &= ~2;
             this->actor.speedXZ = this->speedXZ = 0.0f;
             this->timer = 10;
-            EnFz_BeingShrinking(this);
+            EnFz_SetupDisappear(this);
         } else if (this->collider2.base.acFlags & 0x80) {
             this->collider2.base.acFlags &= ~0x80;
             this->collider1.base.acFlags &= ~2;
@@ -335,17 +322,17 @@
                     func_8003426C(&this->actor, 0x4000, 0xFF, 0x2000, 8);
                     if (this->actor.colChkInfo.health) {
                         Audio_PlayActorSound2(&this->actor, NA_SE_EN_FREEZAD_DAMAGE);
-                        vec.x = this->actor.posRot.pos.x;
-                        vec.y = this->actor.posRot.pos.y;
-                        vec.z = this->actor.posRot.pos.z;
+                        vec.x = this->actor.world.pos.x;
+                        vec.y = this->actor.world.pos.y;
+                        vec.z = this->actor.world.pos.z;
                         EnFz_Damaged(this, globalCtx, &vec, 10, 0.0f);
                         this->unusedCounter++;
                     } else {
                         Audio_PlayActorSound2(&this->actor, NA_SE_EN_FREEZAD_DEAD);
                         Audio_PlayActorSound2(&this->actor, NA_SE_EV_ICE_BROKEN);
-                        vec.x = this->actor.posRot.pos.x;
-                        vec.y = this->actor.posRot.pos.y;
-                        vec.z = this->actor.posRot.pos.z;
+                        vec.x = this->actor.world.pos.x;
+                        vec.y = this->actor.world.pos.y;
+                        vec.z = this->actor.world.pos.z;
                         EnFz_Damaged(this, globalCtx, &vec, 30, 10.0f);
                         EnFz_SetupDespawn(this, globalCtx);
                     }
@@ -364,54 +351,55 @@
     }
 }
 
-void EnFz_RotateTowardsLink(EnFz* this) {
-    Math_SmoothStepToS(&this->actor.shape.rot.y, this->actor.yawTowardsLink, 10, 2000, 0);
-    this->actor.posRot.rot.y = this->actor.shape.rot.y;
-}
-
-void EnFz_BeingShrinking(EnFz* this) {
+void EnFz_SetYawTowardsPlayer(EnFz* this) {
+    Math_SmoothStepToS(&this->actor.shape.rot.y, this->actor.yawTowardsPlayer, 10, 2000, 0);
+    this->actor.world.rot.y = this->actor.shape.rot.y;
+}
+
+void EnFz_SetupDisappear(EnFz* this) {
     this->state = 2;
     this->isFreezing = false;
     this->actor.flags &= ~1;
-    this->actionFunc = EnFz_Shrinking;
-}
-
-void EnFz_Shrinking(EnFz* this, GlobalContext* globalCtx) {
+    this->actionFunc = EnFz_Disappear;
+}
+
+void EnFz_Disappear(EnFz* this, GlobalContext* globalCtx) {
     this->envAlpha -= 16;
+
     if (this->envAlpha > 255) {
         this->envAlpha = 0;
     }
 
     if (Math_SmoothStepToF(&this->actor.scale.y, 0.0f, 1.0f, 0.0005f, 0) == 0.0f) {
-        EnFz_Hidden(this);
-    }
-}
-
-void EnFz_Hidden(EnFz* this) {
+        EnFz_SetupWait(this);
+    }
+}
+
+void EnFz_SetupWait(EnFz* this) {
     this->state = 0;
     this->unusedNum2 = 0;
     this->unusedNum1 = 0;
     this->timer = 100;
-    this->actionFunc = EnFz_SetupGrowing;
-    this->actor.posRot.pos.x = this->posOrigin.x;
-    this->actor.posRot.pos.y = this->posOrigin.y;
-    this->actor.posRot.pos.z = this->posOrigin.z;
-}
-
-void EnFz_SetupGrowing(EnFz* this, GlobalContext* globalCtx) {
-    if ((this->timer == 0) && (this->actor.xzDistFromLink < 400.0f)) {
-        EnFz_Grow(this);
-    }
-}
-
-void EnFz_Grow(EnFz* this) {
+    this->actionFunc = EnFz_Wait;
+    this->actor.world.pos.x = this->posOrigin.x;
+    this->actor.world.pos.y = this->posOrigin.y;
+    this->actor.world.pos.z = this->posOrigin.z;
+}
+
+void EnFz_Wait(EnFz* this, GlobalContext* globalCtx) {
+    if ((this->timer == 0) && (this->actor.xzDistToPlayer < 400.0f)) {
+        EnFz_SetupAppear(this);
+    }
+}
+
+void EnFz_SetupAppear(EnFz* this) {
     this->state = 2;
     this->timer = 20;
     this->unusedNum2 = 4000;
-    this->actionFunc = EnFz_FinishGrowing;
-}
-
-void EnFz_FinishGrowing(EnFz* this, GlobalContext* globalCtx) {
+    this->actionFunc = EnFz_Appear;
+}
+
+void EnFz_Appear(EnFz* this, GlobalContext* globalCtx) {
     if (this->timer == 0) {
         this->envAlpha += 8;
         if (this->envAlpha > 255) {
@@ -419,65 +407,67 @@
         }
 
         if (Math_SmoothStepToF(&this->actor.scale.y, 0.008f, 1.0f, 0.0005f, 0.0f) == 0.0f) {
-            EnFz_SetupWaitingPreFreeze(this);
-        }
-    }
-}
-
-void EnFz_SetupWaitingPreFreeze(EnFz* this) {
+            EnFz_SetupAimForMove(this);
+        }
+    }
+}
+
+void EnFz_SetupAimForMove(EnFz* this) {
     this->state = 1;
     this->timer = 40;
-    this->isAlwaysTrue = true;
+    this->updateBgInfo = true;
     this->isFreezing = true;
     this->actor.flags |= 1;
-    this->actionFunc = EnFz_WaitPreFreeze;
+    this->actionFunc = EnFz_AimForMove;
     this->actor.gravity = -1.0f;
 }
 
-void EnFz_WaitPreFreeze(EnFz* this, GlobalContext* globalCtx) {
-    EnFz_RotateTowardsLink(this);
+void EnFz_AimForMove(EnFz* this, GlobalContext* globalCtx) {
+    EnFz_SetYawTowardsPlayer(this);
+
     if (this->timer == 0) {
-        EnFz_MoveTowardsLink(this);
-    }
-}
-
-void EnFz_MoveTowardsLink(EnFz* this) {
+        EnFz_SetupMoveTowardsPlayer(this);
+    }
+}
+
+void EnFz_SetupMoveTowardsPlayer(EnFz* this) {
     this->state = 1;
     this->isMoving = true;
     this->timer = 100;
-    this->actionFunc = EnFz_Stop;
+    this->actionFunc = EnFz_MoveTowardsPlayer;
     this->speedXZ = 4.0f;
 }
 
-void EnFz_Stop(EnFz* this, GlobalContext* globalCtx) {
+void EnFz_MoveTowardsPlayer(EnFz* this, GlobalContext* globalCtx) {
     if ((this->timer == 0) || !this->isMoving) {
-        EnFz_SetupWaitingPostFreeze(this);
-    }
-}
-
-void EnFz_SetupWaitingPostFreeze(EnFz* this) {
+        EnFz_SetupAimForFreeze(this);
+    }
+}
+
+void EnFz_SetupAimForFreeze(EnFz* this) {
     this->state = 1;
     this->timer = 40;
-    this->actionFunc = EnFz_WaitPostFreeze;
+    this->actionFunc = EnFz_AimForFreeze;
     this->speedXZ = 0.0f;
     this->actor.speedXZ = 0.0f;
 }
 
-void EnFz_WaitPostFreeze(EnFz* this, GlobalContext* globalCtx) {
-    EnFz_RotateTowardsLink(this);
+void EnFz_AimForFreeze(EnFz* this, GlobalContext* globalCtx) {
+    EnFz_SetYawTowardsPlayer(this);
+
     if (this->timer == 0) {
-        EnFz_SetupFreezing(this, globalCtx);
-    }
-}
-
-void EnFz_SetupFreezing(EnFz* this, GlobalContext* globalCtx) {
+        EnFz_SetupBlowSmoke(this, globalCtx);
+    }
+}
+
+void EnFz_SetupBlowSmoke(EnFz* this, GlobalContext* globalCtx) {
     this->state = 1;
     this->timer = 80;
-    this->actionFunc = EnFz_Freezing;
-    EnFz_GetCollision(this, globalCtx);
-}
-
-void EnFz_Freezing(EnFz* this, GlobalContext* globalCtx) {
+    this->actionFunc = EnFz_BlowSmoke;
+    EnFz_UpdateTargetPos(this, globalCtx);
+}
+
+void EnFz_BlowSmoke(EnFz* this, GlobalContext* globalCtx) {
     Vec3f vec1;
     Vec3f pos;
     Vec3f velocity;
@@ -486,40 +476,48 @@
     s16 primAlpha;
 
     if (this->timer == 0) {
-        EnFz_BeingShrinking(this);
+        EnFz_SetupDisappear(this);
     } else if (this->timer >= 11) {
         isTimerMod8 = false;
         primAlpha = 150;
         func_8002F974(&this->actor, NA_SE_EN_FREEZAD_BREATH - SFX_FLAG);
+
         if ((this->timer - 10) < 16) { // t < 26
             primAlpha = (this->timer * 10) - 100;
         }
 
         accel.x = accel.z = 0.0f;
         accel.y = 0.6f;
-        pos.x = this->actor.posRot.pos.x;
-        pos.y = this->actor.posRot.pos.y + 20.0f;
-        pos.z = this->actor.posRot.pos.z;
+
+        pos.x = this->actor.world.pos.x;
+        pos.y = this->actor.world.pos.y + 20.0f;
+        pos.z = this->actor.world.pos.z;
+
         Matrix_RotateY((this->actor.shape.rot.y / (f32)0x8000) * M_PI, MTXMODE_NEW);
+
         vec1.x = 0.0f;
         vec1.y = -2.0f;
         vec1.z = 20.0f; // xz velocity
+
         Matrix_MultVec3f(&vec1, &velocity);
+
         if ((this->timer % 8) == 0) {
             isTimerMod8 = true;
         }
 
-        EnFz_SetIceSmokeFreezing(this, &pos, &velocity, &accel, 2.0f, 25.0f, primAlpha, isTimerMod8);
+        EnFz_SpawnIceSmokeFreeze(this, &pos, &velocity, &accel, 2.0f, 25.0f, primAlpha, isTimerMod8);
+
         pos.x += (velocity.x * 0.5f);
         pos.y += (velocity.y * 0.5f);
         pos.z += (velocity.z * 0.5f);
-        EnFz_SetIceSmokeFreezing(this, &pos, &velocity, &accel, 2.0f, 25.0f, primAlpha, false);
+
+        EnFz_SpawnIceSmokeFreeze(this, &pos, &velocity, &accel, 2.0f, 25.0f, primAlpha, false);
     }
 }
 
 void EnFz_SetupDespawn(EnFz* this, GlobalContext* globalCtx) {
     this->state = 0;
-    this->isAlwaysTrue = true;
+    this->updateBgInfo = true;
     this->isFreezing = false;
     this->isDespawning = true;
     this->actor.flags &= ~1;
@@ -529,8 +527,8 @@
     this->actor.gravity = 0.0f;
     this->actor.velocity.y = 0.0f;
     this->actor.speedXZ = 0.0f;
-    Actor_ChangeType(globalCtx, &globalCtx->actorCtx, &this->actor, ACTORTYPE_PROP);
-    Item_DropCollectibleRandom(globalCtx, &this->actor, &this->actor.posRot, 0x60);
+    Actor_ChangeCategory(globalCtx, &globalCtx->actorCtx, &this->actor, ACTORCAT_PROP);
+    Item_DropCollectibleRandom(globalCtx, &this->actor, &this->actor.world, 0x60);
     this->actionFunc = EnFz_Despawn;
 }
 
@@ -552,6 +550,7 @@
 
 void EnFz_Melt(EnFz* this, GlobalContext* globalCtx) {
     Math_StepToF(&this->actor.scale.y, 0.0006f, 0.0002f);
+
     if (this->actor.scale.y < 0.006f) {
         this->actor.scale.x += 0.0004f;
         this->actor.scale.z += 0.0004f;
@@ -569,17 +568,17 @@
     }
 }
 
-void EnFz_SetupFreezingStationary(EnFz* this) {
+void EnFz_SetupBlowSmokeStationary(EnFz* this) {
     this->state = 1;
     this->timer = 40;
-    this->isAlwaysTrue = true;
+    this->updateBgInfo = true;
     this->isFreezing = true;
     this->actor.flags |= 1;
-    this->actionFunc = EnFz_FreezingStationary;
+    this->actionFunc = EnFz_BlowSmokeStationary;
     this->actor.gravity = -1.0f;
 }
 
-void EnFz_FreezingStationary(EnFz* this, GlobalContext* globalCtx) {
+void EnFz_BlowSmokeStationary(EnFz* this, GlobalContext* globalCtx) {
     Vec3f vec1;
     Vec3f pos;
     Vec3f velocity;
@@ -588,67 +587,78 @@
     s16 primAlpha;
 
     if (this->counter & 0xC0) {
-        EnFz_RotateTowardsLink(this);
-        EnFz_GetCollision(this, globalCtx);
+        EnFz_SetYawTowardsPlayer(this);
+        EnFz_UpdateTargetPos(this, globalCtx);
     } else {
         isTimerMod8 = false;
         primAlpha = 150;
         func_8002F974(&this->actor, NA_SE_EN_FREEZAD_BREATH - SFX_FLAG);
+
         if ((this->counter & 0x3F) >= 48) {
             primAlpha = 630 - ((this->counter & 0x3F) * 10);
         }
 
         accel.x = accel.z = 0.0f;
         accel.y = 0.6f;
-        pos.x = this->actor.posRot.pos.x;
-        pos.y = this->actor.posRot.pos.y + 20.0f;
-        pos.z = this->actor.posRot.pos.z;
+
+        pos.x = this->actor.world.pos.x;
+        pos.y = this->actor.world.pos.y + 20.0f;
+        pos.z = this->actor.world.pos.z;
+
         Matrix_RotateY((this->actor.shape.rot.y / (f32)0x8000) * M_PI, MTXMODE_NEW);
+
         vec1.x = 0.0f;
         vec1.y = -2.0f;
         vec1.z = 20.0f;
+
         Matrix_MultVec3f(&vec1, &velocity);
+
         if ((this->counter % 8) == 0) {
             isTimerMod8 = true;
         }
 
-        EnFz_SetIceSmokeFreezing(this, &pos, &velocity, &accel, 2.0f, 25.0f, primAlpha, isTimerMod8);
+        EnFz_SpawnIceSmokeFreeze(this, &pos, &velocity, &accel, 2.0f, 25.0f, primAlpha, isTimerMod8);
+
         pos.x += (velocity.x * 0.5f);
         pos.y += (velocity.y * 0.5f);
         pos.z += (velocity.z * 0.5f);
-        EnFz_SetIceSmokeFreezing(this, &pos, &velocity, &accel, 2.0f, 25.0f, primAlpha, false);
+
+        EnFz_SpawnIceSmokeFreeze(this, &pos, &velocity, &accel, 2.0f, 25.0f, primAlpha, false);
     }
 }
 
 void EnFz_Update(Actor* thisx, GlobalContext* globalCtx) {
     EnFz* this = THIS;
     s32 pad;
-    static EnFzSpawnIceSmokeFunc SpawnIceSmoke[] = {
-        EnFz_SpawnIceSmokeHiddenState,  // Hiding
-        EnFz_SpawnIceSmokeGrowingState, // Fully grown
-        EnFz_SpawnIceSmokeActiveState,  // Growing or Shrinking to/from hiding
-        EnFz_SpawnIceSmokeActiveState,  // melting from fire attack
+    static EnFzSpawnIceSmokeFunc iceSmokeSpawnFuncs[] = {
+        EnFz_SpawnIceSmokeHiddenState,
+        EnFz_SpawnIceSmokeGrowingState,
+        EnFz_SpawnIceSmokeActiveState,
+        EnFz_SpawnIceSmokeActiveState,
     };
 
     this->counter++;
+
     if (this->unusedTimer1) {
         this->unusedTimer1--;
     }
+
     if (this->timer) {
         this->timer--;
     }
+
     if (this->unusedTimer2) {
         this->unusedTimer2--;
     }
 
-    Actor_SetHeight(&this->actor, 50.0f);
+    Actor_SetFocus(&this->actor, 50.0f);
     EnFz_ApplyDamage(this, globalCtx);
     this->actionFunc(this, globalCtx);
     if (this->isDespawning == false) {
-        Collider_CylinderUpdate(&this->actor, &this->collider1);
-        Collider_CylinderUpdate(&this->actor, &this->collider2);
+        Collider_UpdateCylinder(&this->actor, &this->collider1);
+        Collider_UpdateCylinder(&this->actor, &this->collider2);
         if (this->isFreezing) {
-            if (this->actor.dmgEffectTimer == 0) {
+            if (this->actor.colorFilterTimer == 0) {
                 CollisionCheck_SetAC(globalCtx, &globalCtx->colChkCtx, &this->collider1);
                 CollisionCheck_SetAC(globalCtx, &globalCtx->colChkCtx, &this->collider2);
             }
@@ -658,28 +668,31 @@
 
     Math_StepToF(&this->actor.speedXZ, this->speedXZ, 0.2f);
     Actor_MoveForward(&this->actor);
-    if (this->isAlwaysTrue) {
-        func_8002E4B4(globalCtx, &this->actor, 20.0f, 20.0f, 20.0f, 5);
-    }
-
-    SpawnIceSmoke[this->state](this);
-    EnFz_MoveIceSmoke(this, globalCtx);
+
+    if (this->updateBgInfo) {
+        Actor_UpdateBgCheckInfo(globalCtx, &this->actor, 20.0f, 20.0f, 20.0f, 5);
+    }
+
+    iceSmokeSpawnFuncs[this->state](this);
+    EnFz_UpdateIceSmoke(this, globalCtx);
 }
 
 void EnFz_Draw(Actor* thisx, GlobalContext* globalCtx) {
     static Gfx* displayLists[] = {
         0x06001130, // Body fully intact           (5 or 6 health)
         0x060021A0, // Top right horn chipped off  (from Freezards perspective)   (3 or 4 health)
-        0x06002CA0
-    }; // Entire head chipped off     (1 or 2 health)
+        0x06002CA0  // Entire head chipped off     (1 or 2 health)
+    };
     EnFz* this = THIS;
     s32 pad;
     s32 index;
 
     index = (6 - this->actor.colChkInfo.health) >> 1;
+
     OPEN_DISPS(globalCtx->state.gfxCtx, "../z_en_fz.c", 1167);
 
     if (1) {}
+
     if (this->actor.colChkInfo.health == 0) {
         index = 2;
     }
@@ -703,7 +716,7 @@
     EnFz_DrawIceSmoke(this, globalCtx);
 }
 
-void EnFz_SetIceSmokeNotFreezing(EnFz* this, Vec3f* pos, Vec3f* velocity, Vec3f* accel, f32 xyScale) {
+void EnFz_SpawnIceSmokeNoFreeze(EnFz* this, Vec3f* pos, Vec3f* velocity, Vec3f* accel, f32 xyScale) {
     EnFzEffectSsIceSmoke* iceSmoke = this->iceSmoke;
     s16 i;
 
@@ -719,11 +732,12 @@
             iceSmoke->timer = 0;
             break;
         }
+
         iceSmoke++;
     }
 }
 
-void EnFz_SetIceSmokeFreezing(EnFz* this, Vec3f* pos, Vec3f* velocity, Vec3f* accel, f32 xyScale, f32 xyScaleTarget,
+void EnFz_SpawnIceSmokeFreeze(EnFz* this, Vec3f* pos, Vec3f* velocity, Vec3f* accel, f32 xyScale, f32 xyScaleTarget,
                               s16 primAlpha, u8 isTimerMod8) {
     EnFzEffectSsIceSmoke* iceSmoke = this->iceSmoke;
     s16 i;
@@ -742,11 +756,12 @@
             iceSmoke->isTimerMod8 = isTimerMod8;
             break;
         }
+
         iceSmoke++;
     }
 }
 
-void EnFz_MoveIceSmoke(EnFz* this, GlobalContext* globalCtx) {
+void EnFz_UpdateIceSmoke(EnFz* this, GlobalContext* globalCtx) {
     EnFzEffectSsIceSmoke* iceSmoke = this->iceSmoke;
     s16 i;
     Vec3f pos;
@@ -760,7 +775,7 @@
             iceSmoke->velocity.x += iceSmoke->accel.x;
             iceSmoke->velocity.y += iceSmoke->accel.y;
             iceSmoke->velocity.z += iceSmoke->accel.z;
-            if (iceSmoke->type == 1) { 
+            if (iceSmoke->type == 1) {
                 if (iceSmoke->primAlphaState == 0) { // Becoming more opaque
                     iceSmoke->primAlpha += 10;
                     if (iceSmoke->primAlpha >= 100) {
@@ -774,8 +789,7 @@
                     }
                 }
             } else if (iceSmoke->type == 2) { // Freezing
-                Math_ApproachF(&iceSmoke->xyScale, iceSmoke->xyScaleTarget, 0.1f,
-                                     iceSmoke->xyScaleTarget / 10.0f);
+                Math_ApproachF(&iceSmoke->xyScale, iceSmoke->xyScaleTarget, 0.1f, iceSmoke->xyScaleTarget / 10.0f);
                 if (iceSmoke->primAlphaState == 0) { // Becoming more opaque
                     if (iceSmoke->timer >= 7) {
                         iceSmoke->primAlphaState++;
@@ -797,11 +811,12 @@
                     this->collider3.dim.pos.z = (s16)iceSmoke->pos.z;
                     CollisionCheck_SetAT(globalCtx, &globalCtx->colChkCtx, &this->collider3);
                 }
+
                 pos.x = iceSmoke->pos.x;
                 pos.y = iceSmoke->pos.y + 10.0f;
                 pos.z = iceSmoke->pos.z;
-                // Stop if collision
-                if ((iceSmoke->primAlphaState != 2) && (EnFz_IsCollision(this, &pos))) {
+
+                if ((iceSmoke->primAlphaState != 2) && EnFz_ReachedTarget(this, &pos)) {
                     iceSmoke->primAlphaState = 2;
                     iceSmoke->velocity.x = 0.0f;
                     iceSmoke->velocity.z = 0.0f;
@@ -816,22 +831,25 @@
     EnFzEffectSsIceSmoke* iceSmoke = this->iceSmoke;
     s16 i;
     GraphicsContext* state = globalCtx->state.gfxCtx;
-    u8 flag = 0;
+    u8 texLoaded = false;
 
     OPEN_DISPS(state, "../z_en_fz.c", 1384);
+
     func_80093D84(globalCtx->state.gfxCtx);
+
     for (i = 0; i < ARRAY_COUNT(this->iceSmoke); i++) {
         if (iceSmoke->type > 0) {
             gDPPipeSync(POLY_XLU_DISP++);
-            if (!flag) {
+
+            if (!texLoaded) {
                 gSPDisplayList(POLY_XLU_DISP++, SEGMENTED_TO_VIRTUAL(&D_060030A0));
-                flag++;
+                texLoaded++;
             }
 
             gDPSetPrimColor(POLY_XLU_DISP++, 0, 0, 195, 225, 235, iceSmoke->primAlpha);
             gSPSegment(POLY_XLU_DISP++, 0x08,
                        Gfx_TwoTexScroll(globalCtx->state.gfxCtx, 0, 3 * (iceSmoke->timer + (3 * i)),
-                                       15 * (iceSmoke->timer + (3 * i)), 32, 64, 1, 0, 0, 32, 32));
+                                        15 * (iceSmoke->timer + (3 * i)), 32, 64, 1, 0, 0, 32, 32));
             Matrix_Translate(iceSmoke->pos.x, iceSmoke->pos.y, iceSmoke->pos.z, MTXMODE_NEW);
             func_800D1FD4(&globalCtx->mf_11DA0);
             Matrix_Scale(iceSmoke->xyScale, iceSmoke->xyScale, 1.0f, MTXMODE_APPLY);
@@ -839,7 +857,9 @@
                       G_MTX_NOPUSH | G_MTX_LOAD | G_MTX_MODELVIEW);
             gSPDisplayList(POLY_XLU_DISP++, SEGMENTED_TO_VIRTUAL(&D_06003158));
         }
+
         iceSmoke++;
     }
+
     CLOSE_DISPS(state, "../z_en_fz.c", 1430);
 }