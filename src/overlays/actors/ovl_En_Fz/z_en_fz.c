--- conflicted
+++ resolved
@@ -697,13 +697,8 @@
         }
     }
 
-<<<<<<< HEAD
-    Math_StepToF(&this->actor.speedXZ, this->speedXZ, 0.2f);
+    Math_StepToF(&this->actor.speed, this->speedXZ, 0.2f);
     Actor_MoveXZGravity(&this->actor);
-=======
-    Math_StepToF(&this->actor.speed, this->speedXZ, 0.2f);
-    Actor_MoveForward(&this->actor);
->>>>>>> 92e03cf7
 
     if (this->updateBgInfo) {
         Actor_UpdateBgCheckInfo(play, &this->actor, 20.0f, 20.0f, 20.0f, UPDBGCHECKINFO_FLAG_0 | UPDBGCHECKINFO_FLAG_2);
