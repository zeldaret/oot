/*
 * File: z_arrow_fire.c
 * Overlay: ovl_Arrow_Fire
 * Description: Fire Arrow. Spawned as a child of a normal arrow.
 */

#include "z_arrow_fire.h"
#include "overlays/actors/ovl_En_Arrow/z_en_arrow.h"

#define FLAGS (ACTOR_FLAG_4 | ACTOR_FLAG_25)

void ArrowFire_Init(Actor* thisx, PlayState* play);
void ArrowFire_Destroy(Actor* thisx, PlayState* play);
void ArrowFire_Update(Actor* thisx, PlayState* play);
void ArrowFire_Draw(Actor* thisx, PlayState* play);

void ArrowFire_Charge(ArrowFire* this, PlayState* play);
void ArrowFire_Fly(ArrowFire* this, PlayState* play);
void ArrowFire_Hit(ArrowFire* this, PlayState* play);

#include "overlays/ovl_Arrow_Fire/ovl_Arrow_Fire.c"

const ActorInit Arrow_Fire_InitVars = {
    ACTOR_ARROW_FIRE,
    ACTORCAT_ITEMACTION,
    FLAGS,
    OBJECT_GAMEPLAY_KEEP,
    sizeof(ArrowFire),
    (ActorFunc)ArrowFire_Init,
    (ActorFunc)ArrowFire_Destroy,
    (ActorFunc)ArrowFire_Update,
    (ActorFunc)ArrowFire_Draw,
};

static InitChainEntry sInitChain[] = {
    ICHAIN_F32(uncullZoneForward, 2000, ICHAIN_STOP),
};

void ArrowFire_SetupAction(ArrowFire* this, ArrowFireActionFunc actionFunc) {
    this->actionFunc = actionFunc;
}

void ArrowFire_Init(Actor* thisx, PlayState* play) {
    ArrowFire* this = (ArrowFire*)thisx;

    Actor_ProcessInitChain(&this->actor, sInitChain);
    this->radius = 0;
    this->unk_158 = 1.0f;
    ArrowFire_SetupAction(this, ArrowFire_Charge);
    Actor_SetScale(&this->actor, 0.01f);
    this->alpha = 160;
    this->timer = 0;
    this->unk_15C = 0.0f;
}

<<<<<<< HEAD
void ArrowFire_Destroy(Actor* thisx, GlobalContext* globalCtx) {
    Magic_Reset(globalCtx);
=======
void ArrowFire_Destroy(Actor* thisx, PlayState* play) {
    func_800876C8(play);
>>>>>>> 2e6279bc
    LOG_STRING("消滅", "../z_arrow_fire.c", 421); // "Disappearance"
}

void ArrowFire_Charge(ArrowFire* this, PlayState* play) {
    EnArrow* arrow;

    arrow = (EnArrow*)this->actor.parent;
    if ((arrow == NULL) || (arrow->actor.update == NULL)) {
        Actor_Kill(&this->actor);
        return;
    }

    if (this->radius < 10) {
        this->radius += 1;
    }
    // copy position and rotation from arrow
    this->actor.world.pos = arrow->actor.world.pos;
    this->actor.shape.rot = arrow->actor.shape.rot;

    func_8002F974(&this->actor, NA_SE_PL_ARROW_CHARGE_FIRE - SFX_FLAG);

    // if arrow has no parent, player has fired the arrow
    if (arrow->actor.parent == NULL) {
        this->unkPos = this->actor.world.pos;
        this->radius = 10;
        ArrowFire_SetupAction(this, ArrowFire_Fly);
        this->alpha = 255;
    }
}

void func_80865ECC(Vec3f* unkPos, Vec3f* firePos, f32 scale) {
    unkPos->x += ((firePos->x - unkPos->x) * scale);
    unkPos->y += ((firePos->y - unkPos->y) * scale);
    unkPos->z += ((firePos->z - unkPos->z) * scale);
}

void ArrowFire_Hit(ArrowFire* this, PlayState* play) {
    f32 scale;
    f32 offset;
    u16 timer;

    if (this->actor.projectedW < 50.0f) {
        scale = 10.0f;
    } else {
        if (950.0f < this->actor.projectedW) {
            scale = 310.0f;
        } else {
            scale = this->actor.projectedW;
            scale = ((scale - 50.0f) * (1.0f / 3.0f)) + 10.0f;
        }
    }

    timer = this->timer;
    if (timer != 0) {
        this->timer -= 1;

        if (this->timer >= 8) {
            offset = ((this->timer - 8) * (1.0f / 24.0f));
            offset = SQ(offset);
            this->radius = (((1.0f - offset) * scale) + 10.0f);
            this->unk_158 += ((2.0f - this->unk_158) * 0.1f);
            if (this->timer < 16) {
                if (1) {}
                this->alpha = ((this->timer * 0x23) - 0x118);
            }
        }
    }

    if (this->timer >= 9) {
        if (this->unk_15C < 1.0f) {
            this->unk_15C += 0.25f;
        }
    } else {
        if (this->unk_15C > 0.0f) {
            this->unk_15C -= 0.125f;
        }
    }

    if (this->timer < 8) {
        this->alpha = 0;
    }

    if (this->timer == 0) {
        this->timer = 255;
        Actor_Kill(&this->actor);
    }
}

void ArrowFire_Fly(ArrowFire* this, PlayState* play) {
    EnArrow* arrow;
    f32 distanceScaled;
    s32 pad;

    arrow = (EnArrow*)this->actor.parent;
    if ((arrow == NULL) || (arrow->actor.update == NULL)) {
        Actor_Kill(&this->actor);
        return;
    }
    // copy position and rotation from arrow
    this->actor.world.pos = arrow->actor.world.pos;
    this->actor.shape.rot = arrow->actor.shape.rot;
    distanceScaled = Math_Vec3f_DistXYZ(&this->unkPos, &this->actor.world.pos) * (1.0f / 24.0f);
    this->unk_158 = distanceScaled;
    if (distanceScaled < 1.0f) {
        this->unk_158 = 1.0f;
    }
    func_80865ECC(&this->unkPos, &this->actor.world.pos, 0.05f);

    if (arrow->hitFlags & 1) {
        Audio_PlayActorSound2(&this->actor, NA_SE_IT_EXPLOSION_FRAME);
        ArrowFire_SetupAction(this, ArrowFire_Hit);
        this->timer = 32;
        this->alpha = 255;
    } else if (arrow->timer < 34) {
        if (this->alpha < 35) {
            Actor_Kill(&this->actor);
        } else {
            this->alpha -= 0x19;
        }
    }
}

void ArrowFire_Update(Actor* thisx, PlayState* play) {
    ArrowFire* this = (ArrowFire*)thisx;

    if (play->msgCtx.msgMode == MSGMODE_OCARINA_CORRECT_PLAYBACK || play->msgCtx.msgMode == MSGMODE_SONG_PLAYED) {
        Actor_Kill(&this->actor);
    } else {
        this->actionFunc(this, play);
    }
}

void ArrowFire_Draw(Actor* thisx, PlayState* play2) {
    ArrowFire* this = (ArrowFire*)thisx;
    PlayState* play = play2;
    u32 stateFrames;
    EnArrow* arrow;
    Actor* transform;

    stateFrames = play->state.frames;
    arrow = (EnArrow*)this->actor.parent;
    if (1) {}

    if ((arrow != NULL) && (arrow->actor.update != NULL) && (this->timer < 255)) {
        if (1) {}
        transform = (arrow->hitFlags & 2) ? &this->actor : &arrow->actor;

        OPEN_DISPS(play->state.gfxCtx, "../z_arrow_fire.c", 618);

        Matrix_Translate(transform->world.pos.x, transform->world.pos.y, transform->world.pos.z, MTXMODE_NEW);
        Matrix_RotateY(BINANG_TO_RAD(transform->shape.rot.y), MTXMODE_APPLY);
        Matrix_RotateX(BINANG_TO_RAD(transform->shape.rot.x), MTXMODE_APPLY);
        Matrix_RotateZ(BINANG_TO_RAD(transform->shape.rot.z), MTXMODE_APPLY);
        Matrix_Scale(0.01f, 0.01f, 0.01f, MTXMODE_APPLY);

        // Draw red effect over the screen when arrow hits
        if (this->unk_15C > 0) {
            POLY_XLU_DISP = func_800937C0(POLY_XLU_DISP);
            gDPSetPrimColor(POLY_XLU_DISP++, 0, 0, (s32)(40.0f * this->unk_15C) & 0xFF, 0, 0,
                            (s32)(150.0f * this->unk_15C) & 0xFF);
            gDPSetAlphaDither(POLY_XLU_DISP++, G_AD_DISABLE);
            gDPSetColorDither(POLY_XLU_DISP++, G_CD_DISABLE);
            gDPFillRectangle(POLY_XLU_DISP++, 0, 0, SCREEN_WIDTH - 1, SCREEN_HEIGHT - 1);
        }

        // Draw fire on the arrow
        func_80093D84(play->state.gfxCtx);
        gDPSetPrimColor(POLY_XLU_DISP++, 0x80, 0x80, 255, 200, 0, this->alpha);
        gDPSetEnvColor(POLY_XLU_DISP++, 255, 0, 0, 128);
        Matrix_RotateZYX(0x4000, 0x0, 0x0, MTXMODE_APPLY);
        if (this->timer != 0) {
            Matrix_Translate(0.0f, 0.0f, 0.0f, MTXMODE_APPLY);
        } else {
            Matrix_Translate(0.0f, 1500.0f, 0.0f, MTXMODE_APPLY);
        }
        Matrix_Scale(this->radius * 0.2f, this->unk_158 * 4.0f, this->radius * 0.2f, MTXMODE_APPLY);
        Matrix_Translate(0.0f, -700.0f, 0.0f, MTXMODE_APPLY);
        gSPMatrix(POLY_XLU_DISP++, Matrix_NewMtx(play->state.gfxCtx, "../z_arrow_fire.c", 666),
                  G_MTX_NOPUSH | G_MTX_LOAD | G_MTX_MODELVIEW);
        gSPDisplayList(POLY_XLU_DISP++, sMaterialDL);
        gSPDisplayList(POLY_XLU_DISP++,
                       Gfx_TwoTexScroll(play->state.gfxCtx, 0, 255 - (stateFrames * 2) % 256, 0, 64, 32, 1,
                                        255 - stateFrames % 256, 511 - (stateFrames * 10) % 512, 64, 64));
        gSPDisplayList(POLY_XLU_DISP++, sModelDL);

        CLOSE_DISPS(play->state.gfxCtx, "../z_arrow_fire.c", 682);
    }
}<|MERGE_RESOLUTION|>--- conflicted
+++ resolved
@@ -53,13 +53,8 @@
     this->unk_15C = 0.0f;
 }
 
-<<<<<<< HEAD
-void ArrowFire_Destroy(Actor* thisx, GlobalContext* globalCtx) {
-    Magic_Reset(globalCtx);
-=======
 void ArrowFire_Destroy(Actor* thisx, PlayState* play) {
-    func_800876C8(play);
->>>>>>> 2e6279bc
+    Magic_Reset(play);
     LOG_STRING("消滅", "../z_arrow_fire.c", 421); // "Disappearance"
 }
 
