/*
 * File: z_en_butte.c
 * Overlay: ovl_En_Butte
 * Description: Butterfly
 */

#include "z_en_butte.h"
#include "overlays/actors/ovl_En_Elf/z_en_elf.h"

#define FLAGS 0x00000000

#define THIS ((EnButte*)thisx)

void EnButte_Init(Actor* thisx, GlobalContext* globalCtx);
void EnButte_Destroy(Actor* thisx, GlobalContext* globalCtx);
void EnButte_Update(Actor* thisx, GlobalContext* globalCtx);
void EnButte_Draw(Actor* thisx, GlobalContext* globalCtx);

void EnButte_SetupFlyAround(EnButte* this);
void EnButte_FlyAround(EnButte* this, GlobalContext* globalCtx);
void EnButte_SetupFollowLink(EnButte* this);
void EnButte_FollowLink(EnButte* this, GlobalContext* globalCtx);
void EnButte_SetupTransformIntoFairy(EnButte* this);
void EnButte_TransformIntoFairy(EnButte* this, GlobalContext* globalCtx);
void EnButte_SetupWaitToDie(EnButte* this);
void EnButte_WaitToDie(EnButte* this, GlobalContext* globalCtx);

static ColliderJntSphElementInit sColliderItemInit[] = {
    { { ELEMTYPE_UNK0, { 0x00000000, 0x00, 0x00 }, { 0xFFCFFFFF, 0x000, 0x00 }, TOUCH_OFF, BUMP_OFF, OCELEM_ON },
      { 0, { { 0, 0, 0 }, 5 }, 100 } }
};
static ColliderJntSphInit sColliderInit = {
    { COLTYPE_NONE, AT_OFF, AC_OFF, OC_ON | OC_PLAYER | OC_TYPE1, OT_TYPE1, COLSHAPE_JNTSPH },
    1,
    sColliderItemInit,
};

const ActorInit En_Butte_InitVars = {
    ACTOR_EN_BUTTE,
    ACTORTYPE_ITEMACTION,
    FLAGS,
    OBJECT_GAMEPLAY_FIELD_KEEP,
    sizeof(EnButte),
    (ActorFunc)EnButte_Init,
    (ActorFunc)EnButte_Destroy,
    (ActorFunc)EnButte_Update,
    (ActorFunc)EnButte_Draw,
};

typedef struct {
    /* 0x00 */ s16 minTime;
    /* 0x02 */ s16 maxTime;
    /* 0x04 */ f32 speedXZTarget;
    /* 0x08 */ f32 speedXZScale;
    /* 0x0C */ f32 speedXZStep;
    /* 0x10 */ s16 rotYStep;
} EnButteFlightParams; // size = 0x14

static EnButteFlightParams sFlyAroundParams[] = {
    { 5, 35, 0.0f, 0.1f, 0.5f, 0 },
    { 10, 45, 1.1f, 0.1f, 0.25f, 1000 },
    { 10, 40, 1.5f, 0.1f, 0.3f, 2000 },
};
static EnButteFlightParams sFollowLinkParams[] = {
    { 3, 3, 0.8f, 0.1f, 0.2f, 0 },
    { 10, 20, 2.0f, 0.3f, 1.0f, 0 },
    { 10, 20, 2.4f, 0.3f, 1.0f, 0 },
};

extern AnimationHeader D_05002470;
extern SkeletonHeader D_050036F0;

void EnButte_SelectFlightParams(EnButte* this, EnButteFlightParams* flightParams) {
    if (this->flightParamsIdx == 0) {
        if (Math_Rand_ZeroOne() < 0.6f) {
            this->flightParamsIdx = 1;
        } else {
            this->flightParamsIdx = 2;
        }
    } else {
        this->flightParamsIdx = 0;
    }

    this->timer = Math_Rand_S16Offset(flightParams->minTime, flightParams->maxTime);
}

static f32 sTransformationEffectScale = 0.0f;
static s16 sTransformationEffectAlpha = 0;

void EnButte_ResetTransformationEffect(void) {
    sTransformationEffectScale = 0.0f;
    sTransformationEffectAlpha = 0;
}

void EnButte_UpdateTransformationEffect(void) {
    sTransformationEffectScale += 0.003f;
    sTransformationEffectAlpha += 4000;
}

void EnButte_DrawTransformationEffect(EnButte* this, GlobalContext* globalCtx) {
    static Vec3f D_809CE3C4 = { 0.0f, 0.0f, -3.0f };
    Vec3f sp5C;
    s32 alpha;
    Vec3s camDir;

    OPEN_DISPS(globalCtx->state.gfxCtx, "../z_en_choo.c", 295);

    func_80093C14(globalCtx->state.gfxCtx);

    alpha = Math_Sins(sTransformationEffectAlpha) * 250;
    alpha = CLAMP(alpha, 0, 255);

    func_8005A970(&camDir, ACTIVE_CAM);
    Matrix_RotateY(camDir.y * (M_PI / 0x8000), MTXMODE_NEW);
    Matrix_RotateX(camDir.x * (M_PI / 0x8000), MTXMODE_APPLY);
    Matrix_RotateZ(camDir.z * (M_PI / 0x8000), MTXMODE_APPLY);
    Matrix_MultVec3f(&D_809CE3C4, &sp5C);
    func_800D1694(this->actor.posRot2.pos.x + sp5C.x, this->actor.posRot2.pos.y + sp5C.y,
                  this->actor.posRot2.pos.z + sp5C.z, &camDir);
    Matrix_Scale(sTransformationEffectScale, sTransformationEffectScale, sTransformationEffectScale, MTXMODE_APPLY);
    gSPMatrix(POLY_XLU_DISP++, Matrix_NewMtx(globalCtx->state.gfxCtx, "../z_en_choo.c", 317),
              G_MTX_NOPUSH | G_MTX_LOAD | G_MTX_MODELVIEW);
    gDPSetPrimColor(POLY_XLU_DISP++, 0x80, 0x80, 200, 200, 180, alpha);
    gDPSetEnvColor(POLY_XLU_DISP++, 200, 200, 210, 255);
    gSPDisplayList(POLY_XLU_DISP++, SEGMENTED_TO_VIRTUAL(&D_04010130));

    CLOSE_DISPS(globalCtx->state.gfxCtx, "../z_en_choo.c", 326);
}

static InitChainEntry sInitChain[] = {
    ICHAIN_VEC3F_DIV1000(scale, 10, ICHAIN_CONTINUE),
    ICHAIN_F32(uncullZoneForward, 700, ICHAIN_CONTINUE),
    ICHAIN_F32(uncullZoneScale, 20, ICHAIN_CONTINUE),
    ICHAIN_F32(uncullZoneDownward, 600, ICHAIN_STOP),
};

void EnButte_Init(Actor* thisx, GlobalContext* globalCtx) {
    EnButte* this = THIS;

    if (this->actor.params == -1) {
        this->actor.params = 0;
    }

    Actor_ProcessInitChain(&this->actor, sInitChain);

    if ((this->actor.params & 1) == 1) {
        this->actor.uncullZoneScale = 200.0f;
    }

    SkelAnime_Init(globalCtx, &this->skelAnime, &D_050036F0, &D_05002470, this->limbDrawTable,
                   this->transitionDrawTable, 8);
    Collider_InitJntSph(globalCtx, &this->collider);
    Collider_SetJntSph(globalCtx, &this->collider, &this->actor, &sColliderInit, this->colliderItems);
    this->actor.colChkInfo.mass = 0;
    this->unk_25C = Math_Rand_ZeroOne() * 0xFFFF;
    this->unk_25E = Math_Rand_ZeroOne() * 0xFFFF;
    this->unk_260 = Math_Rand_ZeroOne() * 0xFFFF;
    SkelAnime_ChangeAnim(&this->skelAnime, &D_05002470, 1.0f, 0.0f, 0.0f, 1, 0.0f);
    EnButte_SetupFlyAround(this);
    this->actor.shape.rot.x -= 0x2320;
    this->drawSkelAnime = true;
    // "field keep butterfly"
    osSyncPrintf("(field keep 蝶)(%x)(arg_data 0x%04x)\n", this, this->actor.params);
}

void EnButte_Destroy(Actor* thisx, GlobalContext* globalCtx) {
    Collider_DestroyJntSph(globalCtx, &THIS->collider);
}

void func_809CD56C(EnButte* this) {
    static f32 D_809CE3E0[] = { 50.0f, 80.0f, 100.0f };
    static f32 D_809CE3EC[] = { 30.0f, 40.0f, 50.0f };

    this->actor.shape.unk_08 += Math_Sins(this->unk_25C) * D_809CE3E0[this->flightParamsIdx] +
                                Math_Sins(this->unk_25E) * D_809CE3EC[this->flightParamsIdx];
    this->actor.shape.unk_08 = CLAMP(this->actor.shape.unk_08, -2000.0f, 2000.0f);
}

void func_809CD634(EnButte* this) {
    static f32 D_809CE3F8[] = { 15.0f, 20.0f, 25.0f };
    static f32 D_809CE404[] = { 7.5f, 10.0f, 12.5f };

    this->actor.shape.unk_08 += Math_Sins(this->unk_25C) * D_809CE3F8[this->flightParamsIdx] +
                                Math_Sins(this->unk_25E) * D_809CE404[this->flightParamsIdx];
    this->actor.shape.unk_08 = CLAMP(this->actor.shape.unk_08, -500.0f, 500.0f);
}

void EnButte_Turn(EnButte* this) {
    s16 target = this->actor.posRot.rot.y + 0x8000;
    s16 diff = target - this->actor.shape.rot.y;

    Math_ApproxUpdateScaledS(&this->actor.shape.rot.y, target, ABS(diff) >> 3);
    this->actor.shape.rot.x = (s16)(sinf(this->unk_260) * 600.0f) - 0x2320;
}

void EnButte_SetupFlyAround(EnButte* this) {
    EnButte_SelectFlightParams(this, &sFlyAroundParams[this->flightParamsIdx]);
    this->actionFunc = EnButte_FlyAround;
}

void EnButte_FlyAround(EnButte* this, GlobalContext* globalCtx) {
    EnButteFlightParams* flightParams = &sFlyAroundParams[this->flightParamsIdx];
    s16 yaw;
    Player* player = PLAYER;
    f32 distSqFromHome;
    f32 maxDistSqFromHome;
    f32 minAnimSpeed;
    f32 animSpeed;
    s16 rotStep;

    distSqFromHome = Math3D_Dist2DSq(this->actor.posRot.pos.x, this->actor.posRot.pos.z, this->actor.initPosRot.pos.x,
                                     this->actor.initPosRot.pos.z);
    func_809CD56C(this);
    Math_SmoothScaleMaxMinF(&this->actor.speedXZ, flightParams->speedXZTarget, flightParams->speedXZScale,
                            flightParams->speedXZStep, 0.0f);

    if (this->unk_257 == 1) {
        maxDistSqFromHome = SQ(100.0f);
        rotStep = 1000;
    } else {
        maxDistSqFromHome = SQ(35.0f);
        rotStep = 600;
    }

    minAnimSpeed = 0.0f;
    this->posYTarget = this->actor.initPosRot.pos.y;

    if ((this->flightParamsIdx != 0) && ((distSqFromHome > maxDistSqFromHome) || (this->timer < 4))) {
        yaw = Math_Vec3f_Yaw(&this->actor.posRot.pos, &this->actor.initPosRot.pos);
        if (Math_ApproxUpdateScaledS(&this->actor.posRot.rot.y, yaw, flightParams->rotYStep) == 0) {
            minAnimSpeed = 0.5f;
        }
    } else if ((this->unk_257 == 0) && (this->actor.child != NULL) && (this->actor.child != &this->actor)) {
        yaw = Math_Vec3f_Yaw(&this->actor.posRot.pos, &this->actor.child->posRot.pos);
        if (Math_ApproxUpdateScaledS(&this->actor.posRot.rot.y, yaw, rotStep) == 0) {
            minAnimSpeed = 0.3f;
        }
    } else if (this->unk_257 == 1) {
        yaw = this->actor.yawTowardsLink + 0x8000 + (s16)((Math_Rand_ZeroOne() - 0.5f) * 0x6000);
        if (Math_ApproxUpdateScaledS(&this->actor.posRot.rot.y, yaw, rotStep) == 0) {
            minAnimSpeed = 0.4f;
        }
    } else {
        this->actor.posRot.rot.y += (s16)(sinf(this->unk_25C) * 100.0f);
    }

    EnButte_Turn(this);

    animSpeed = this->actor.speedXZ / 2.0f + Math_Rand_ZeroOne() * 0.2f + (1.0f - Math_Sins(this->unk_260)) * 0.15f +
                (1.0f - Math_Sins(this->unk_25E)) * 0.3f + minAnimSpeed;
    this->skelAnime.animPlaybackSpeed = CLAMP(animSpeed, 0.2f, 1.5f);
    SkelAnime_FrameUpdateMatrix(&this->skelAnime);

    if (this->timer <= 0) {
        EnButte_SelectFlightParams(this, &sFlyAroundParams[this->flightParamsIdx]);
    }

    if (((this->actor.params & 1) == 1) && (player->heldItemActionParam == 6) && (this->swordDownTimer <= 0) &&
        ((Math3D_Dist2DSq(player->actor.posRot.pos.x, player->actor.posRot.pos.z, this->actor.initPosRot.pos.x,
                          this->actor.initPosRot.pos.z) < SQ(120.0f)) ||
         (this->actor.xzDistFromLink < 60.0f))) {
        EnButte_SetupFollowLink(this);
        this->unk_257 = 2;
    } else if (this->actor.xzDistFromLink < 120.0) {
        this->unk_257 = 1;
    } else {
        this->unk_257 = 0;
    }
}

void EnButte_SetupFollowLink(EnButte* this) {
    EnButte_SelectFlightParams(this, &sFollowLinkParams[this->flightParamsIdx]);
    this->actionFunc = EnButte_FollowLink;
}

void EnButte_FollowLink(EnButte* this, GlobalContext* globalCtx) {
    static s32 D_809CE410 = 1500;
    EnButteFlightParams* flightParams = &sFollowLinkParams[this->flightParamsIdx];
    Player* player = PLAYER;
    f32 distSqFromHome;
    Vec3f swordTip;
    f32 animSpeed;
    f32 minAnimSpeed;
    f32 distSqFromSword;
    s16 yaw;

    func_809CD634(this);
    Math_SmoothScaleMaxMinF(&this->actor.speedXZ, flightParams->speedXZTarget, flightParams->speedXZScale,
                            flightParams->speedXZStep, 0.0f);
    minAnimSpeed = 0.0f;

    if ((this->flightParamsIdx != 0) && (this->timer < 12)) {
        swordTip.x = player->swordInfo[0].tip.x + Math_Sins(player->actor.shape.rot.y) * 10.0f;
        swordTip.y = player->swordInfo[0].tip.y;
        swordTip.z = player->swordInfo[0].tip.z + Math_Coss(player->actor.shape.rot.y) * 10.0f;

        yaw = Math_Vec3f_Yaw(&this->actor.posRot.pos, &swordTip) + (s16)(Math_Rand_ZeroOne() * D_809CE410);
        if (Math_ApproxUpdateScaledS(&this->actor.posRot.rot.y, yaw, 2000) != 0) {
            if (globalCtx->gameplayFrames % 2) {
                this->actor.posRot.rot.y += (s16)(sinf(this->unk_25C) * 60.0f);
            }
        } else {
            minAnimSpeed = 0.3f;
        }
    }

    this->posYTarget = MAX(player->actor.posRot.pos.y + 30.0f, player->swordInfo[0].tip.y);

    EnButte_Turn(this);

    animSpeed = this->actor.speedXZ / 2.0f + Math_Rand_ZeroOne() * 0.2f + (1.0f - Math_Sins(this->unk_260)) * 0.15f +
                (1.0f - Math_Sins(this->unk_25E)) * 0.3f + minAnimSpeed;
    this->skelAnime.animPlaybackSpeed = CLAMP(animSpeed, 0.2f, 1.5f);
    SkelAnime_FrameUpdateMatrix(&this->skelAnime);

    if (this->timer <= 0) {
        EnButte_SelectFlightParams(this, &sFollowLinkParams[this->flightParamsIdx]);
        D_809CE410 = -D_809CE410;
    }

    distSqFromHome = Math3D_Dist2DSq(this->actor.posRot.pos.x, this->actor.posRot.pos.z, this->actor.initPosRot.pos.x,
                                     this->actor.initPosRot.pos.z);
    if (!((player->heldItemActionParam == 6) && (fabsf(player->actor.speedXZ) < 1.8f) && (this->swordDownTimer <= 0) &&
          (distSqFromHome < SQ(320.0f)))) {
        EnButte_SetupFlyAround(this);
    } else if (distSqFromHome > SQ(240.0f)) {
        distSqFromSword = Math3D_Dist2DSq(player->swordInfo[0].tip.x, player->swordInfo[0].tip.z,
                                          this->actor.posRot.pos.x, this->actor.posRot.pos.z);
        if (distSqFromSword < SQ(60.0f)) {
            EnButte_SetupTransformIntoFairy(this);
        }
    }
}

void EnButte_SetupTransformIntoFairy(EnButte* this) {
    this->timer = 9;
    this->actor.flags |= 0x10;
    this->skelAnime.animPlaybackSpeed = 1.0f;
    EnButte_ResetTransformationEffect();
    this->actionFunc = EnButte_TransformIntoFairy;
}

void EnButte_TransformIntoFairy(EnButte* this, GlobalContext* globalCtx) {
    SkelAnime_FrameUpdateMatrix(&this->skelAnime);
    EnButte_UpdateTransformationEffect();

    if (this->timer == 5) {
        Audio_PlaySoundAtPosition(globalCtx, &this->actor.posRot.pos, 60, NA_SE_EV_BUTTERFRY_TO_FAIRY);
    } else if (this->timer == 4) {
        Actor_Spawn(&globalCtx->actorCtx, globalCtx, ACTOR_EN_ELF, this->actor.posRot2.pos.x, this->actor.posRot2.pos.y,
                    this->actor.posRot2.pos.z, 0, this->actor.shape.rot.y, 0, FAIRY_HEAL_TIMED);
        this->drawSkelAnime = false;
    } else if (this->timer <= 0) {
        EnButte_SetupWaitToDie(this);
    }
}

void EnButte_SetupWaitToDie(EnButte* this) {
    this->timer = 64;
    this->actionFunc = EnButte_WaitToDie;
    this->actor.draw = NULL;
}

void EnButte_WaitToDie(EnButte* this, GlobalContext* globalCtx) {
    if (this->timer <= 0) {
        Actor_Kill(&this->actor);
    }
}

void EnButte_Update(Actor* thisx, GlobalContext* globalCtx) {
    EnButte* this = THIS;

    if ((this->actor.child != NULL) && (this->actor.child->update == NULL) && (this->actor.child != &this->actor)) {
        this->actor.child = NULL;
    }

    if (this->timer > 0) {
        this->timer--;
    }

    this->unk_25C += 0x222;
    this->unk_25E += 0x1000;
    this->unk_260 += 0x600;

    if ((this->actor.params & 1) == 1) {
        if (PLAYER->swordState == 0) {
            if (this->swordDownTimer > 0) {
                this->swordDownTimer--;
            }
        } else {
            this->swordDownTimer = 80;
        }
    }

    this->actionFunc(this, globalCtx);

    if (this->actor.update != NULL) {
        Actor_MoveForward(&this->actor);
        Math_ApproxF(&this->actor.posRot.pos.y, this->posYTarget, 0.6f);
        if (this->actor.xyzDistFromLinkSq < 5000.0f) {
            CollisionCheck_SetOC(globalCtx, &globalCtx->colChkCtx, &this->collider.base);
        }
        Actor_SetHeight(&this->actor, this->actor.shape.unk_08 * this->actor.scale.y);
    }
}

void EnButte_Draw(Actor* thisx, GlobalContext* globalCtx) {
    EnButte* this = THIS;

    if (this->drawSkelAnime) {
        func_80093D18(globalCtx->state.gfxCtx);
<<<<<<< HEAD
        SkelAnime_Draw(globalCtx, this->skelAnime.skeleton, this->skelAnime.limbDrawTbl, NULL, NULL, NULL);
        Collider_UpdateSpheres(0, &this->collider);
=======
        SkelAnime_DrawOpa(globalCtx, this->skelAnime.skeleton, this->skelAnime.limbDrawTbl, NULL, NULL, NULL);
        func_800628A4(0, &this->collider);
>>>>>>> 4876610c
    }

    if (((this->actor.params & 1) == 1) && (this->actionFunc == EnButte_TransformIntoFairy)) {
        EnButte_DrawTransformationEffect(this, globalCtx);
    }
}<|MERGE_RESOLUTION|>--- conflicted
+++ resolved
@@ -25,14 +25,14 @@
 void EnButte_SetupWaitToDie(EnButte* this);
 void EnButte_WaitToDie(EnButte* this, GlobalContext* globalCtx);
 
-static ColliderJntSphElementInit sColliderItemInit[] = {
+static ColliderJntSphElementInit sJntSphElementsInit[] = {
     { { ELEMTYPE_UNK0, { 0x00000000, 0x00, 0x00 }, { 0xFFCFFFFF, 0x000, 0x00 }, TOUCH_OFF, BUMP_OFF, OCELEM_ON },
       { 0, { { 0, 0, 0 }, 5 }, 100 } }
 };
 static ColliderJntSphInit sColliderInit = {
     { COLTYPE_NONE, AT_OFF, AC_OFF, OC_ON | OC_PLAYER | OC_TYPE1, OT_TYPE1, COLSHAPE_JNTSPH },
     1,
-    sColliderItemInit,
+    sJntSphElementsInit,
 };
 
 const ActorInit En_Butte_InitVars = {
@@ -409,13 +409,8 @@
 
     if (this->drawSkelAnime) {
         func_80093D18(globalCtx->state.gfxCtx);
-<<<<<<< HEAD
-        SkelAnime_Draw(globalCtx, this->skelAnime.skeleton, this->skelAnime.limbDrawTbl, NULL, NULL, NULL);
+        SkelAnime_DrawOpa(globalCtx, this->skelAnime.skeleton, this->skelAnime.limbDrawTbl, NULL, NULL, NULL);
         Collider_UpdateSpheres(0, &this->collider);
-=======
-        SkelAnime_DrawOpa(globalCtx, this->skelAnime.skeleton, this->skelAnime.limbDrawTbl, NULL, NULL, NULL);
-        func_800628A4(0, &this->collider);
->>>>>>> 4876610c
     }
 
     if (((this->actor.params & 1) == 1) && (this->actionFunc == EnButte_TransformIntoFairy)) {
