/*
 * File: z_en_butte.c
 * Overlay: ovl_En_Butte
 * Description: Butterfly
 */

#include "z_en_butte.h"
#include "overlays/actors/ovl_En_Elf/z_en_elf.h"
#include "objects/gameplay_keep/gameplay_keep.h"

#define FLAGS 0x00000000

#define THIS ((EnButte*)thisx)

void EnButte_Init(Actor* thisx, GlobalContext* globalCtx);
void EnButte_Destroy(Actor* thisx, GlobalContext* globalCtx);
void EnButte_Update(Actor* thisx, GlobalContext* globalCtx);
void EnButte_Draw(Actor* thisx, GlobalContext* globalCtx);

void EnButte_SetupFlyAround(EnButte* this);
void EnButte_FlyAround(EnButte* this, GlobalContext* globalCtx);
void EnButte_SetupFollowLink(EnButte* this);
void EnButte_FollowLink(EnButte* this, GlobalContext* globalCtx);
void EnButte_SetupTransformIntoFairy(EnButte* this);
void EnButte_TransformIntoFairy(EnButte* this, GlobalContext* globalCtx);
void EnButte_SetupWaitToDie(EnButte* this);
void EnButte_WaitToDie(EnButte* this, GlobalContext* globalCtx);

static ColliderJntSphElementInit sJntSphElementsInit[] = { { {
                                                                 ELEMTYPE_UNK0,
                                                                 { 0x00000000, 0x00, 0x00 },
                                                                 { 0xFFCFFFFF, 0x000, 0x00 },
                                                                 TOUCH_OFF,
                                                                 BUMP_OFF,
                                                                 OCELEM_ON,
                                                             },
                                                             { 0, { { 0, 0, 0 }, 5 }, 100 } } };
static ColliderJntSphInit sColliderInit = {
    {
        COLTYPE_NONE,
        AT_OFF,
        AC_OFF,
        OC_ON | OC_PLAYER | OC_TYPE1,
        OT_TYPE1,
        COLSHAPE_JNTSPH,
    },
    1,
    sJntSphElementsInit,
};

const ActorInit En_Butte_InitVars = {
    ACTOR_EN_BUTTE,
    ACTORTYPE_ITEMACTION,
    FLAGS,
    OBJECT_GAMEPLAY_FIELD_KEEP,
    sizeof(EnButte),
    (ActorFunc)EnButte_Init,
    (ActorFunc)EnButte_Destroy,
    (ActorFunc)EnButte_Update,
    (ActorFunc)EnButte_Draw,
};

typedef struct {
    /* 0x00 */ s16 minTime;
    /* 0x02 */ s16 maxTime;
    /* 0x04 */ f32 speedXZTarget;
    /* 0x08 */ f32 speedXZScale;
    /* 0x0C */ f32 speedXZStep;
    /* 0x10 */ s16 rotYStep;
} EnButteFlightParams; // size = 0x14

static EnButteFlightParams sFlyAroundParams[] = {
    { 5, 35, 0.0f, 0.1f, 0.5f, 0 },
    { 10, 45, 1.1f, 0.1f, 0.25f, 1000 },
    { 10, 40, 1.5f, 0.1f, 0.3f, 2000 },
};
static EnButteFlightParams sFollowLinkParams[] = {
    { 3, 3, 0.8f, 0.1f, 0.2f, 0 },
    { 10, 20, 2.0f, 0.3f, 1.0f, 0 },
    { 10, 20, 2.4f, 0.3f, 1.0f, 0 },
};

extern AnimationHeader D_05002470;
extern SkeletonHeader D_050036F0;

void EnButte_SelectFlightParams(EnButte* this, EnButteFlightParams* flightParams) {
    if (this->flightParamsIdx == 0) {
        if (Rand_ZeroOne() < 0.6f) {
            this->flightParamsIdx = 1;
        } else {
            this->flightParamsIdx = 2;
        }
    } else {
        this->flightParamsIdx = 0;
    }

    this->timer = Rand_S16Offset(flightParams->minTime, flightParams->maxTime);
}

static f32 sTransformationEffectScale = 0.0f;
static s16 sTransformationEffectAlpha = 0;

void EnButte_ResetTransformationEffect(void) {
    sTransformationEffectScale = 0.0f;
    sTransformationEffectAlpha = 0;
}

void EnButte_UpdateTransformationEffect(void) {
    sTransformationEffectScale += 0.003f;
    sTransformationEffectAlpha += 4000;
}

void EnButte_DrawTransformationEffect(EnButte* this, GlobalContext* globalCtx) {
    static Vec3f D_809CE3C4 = { 0.0f, 0.0f, -3.0f };
    Vec3f sp5C;
    s32 alpha;
    Vec3s camDir;

    OPEN_DISPS(globalCtx->state.gfxCtx, "../z_en_choo.c", 295);

    func_80093C14(globalCtx->state.gfxCtx);

    alpha = Math_SinS(sTransformationEffectAlpha) * 250;
    alpha = CLAMP(alpha, 0, 255);

    Camera_GetCamDir(&camDir, ACTIVE_CAM);
    Matrix_RotateY(camDir.y * (M_PI / 0x8000), MTXMODE_NEW);
    Matrix_RotateX(camDir.x * (M_PI / 0x8000), MTXMODE_APPLY);
    Matrix_RotateZ(camDir.z * (M_PI / 0x8000), MTXMODE_APPLY);
    Matrix_MultVec3f(&D_809CE3C4, &sp5C);
    func_800D1694(this->actor.posRot2.pos.x + sp5C.x, this->actor.posRot2.pos.y + sp5C.y,
                  this->actor.posRot2.pos.z + sp5C.z, &camDir);
    Matrix_Scale(sTransformationEffectScale, sTransformationEffectScale, sTransformationEffectScale, MTXMODE_APPLY);
    gSPMatrix(POLY_XLU_DISP++, Matrix_NewMtx(globalCtx->state.gfxCtx, "../z_en_choo.c", 317),
              G_MTX_NOPUSH | G_MTX_LOAD | G_MTX_MODELVIEW);
    gDPSetPrimColor(POLY_XLU_DISP++, 0x80, 0x80, 200, 200, 180, alpha);
    gDPSetEnvColor(POLY_XLU_DISP++, 200, 200, 210, 255);
    gSPDisplayList(POLY_XLU_DISP++, SEGMENTED_TO_VIRTUAL(&gGameKeepMoteDL0));

    CLOSE_DISPS(globalCtx->state.gfxCtx, "../z_en_choo.c", 326);
}

static InitChainEntry sInitChain[] = {
    ICHAIN_VEC3F_DIV1000(scale, 10, ICHAIN_CONTINUE),
    ICHAIN_F32(uncullZoneForward, 700, ICHAIN_CONTINUE),
    ICHAIN_F32(uncullZoneScale, 20, ICHAIN_CONTINUE),
    ICHAIN_F32(uncullZoneDownward, 600, ICHAIN_STOP),
};

void EnButte_Init(Actor* thisx, GlobalContext* globalCtx) {
    EnButte* this = THIS;

    if (this->actor.params == -1) {
        this->actor.params = 0;
    }

    Actor_ProcessInitChain(&this->actor, sInitChain);

    if ((this->actor.params & 1) == 1) {
        this->actor.uncullZoneScale = 200.0f;
    }

    SkelAnime_Init(globalCtx, &this->skelAnime, &D_050036F0, &D_05002470, this->jointTable, this->morphTable, 8);
    Collider_InitJntSph(globalCtx, &this->collider);
    Collider_SetJntSph(globalCtx, &this->collider, &this->actor, &sColliderInit, this->colliderItems);
    this->actor.colChkInfo.mass = 0;
    this->unk_25C = Rand_ZeroOne() * 0xFFFF;
    this->unk_25E = Rand_ZeroOne() * 0xFFFF;
    this->unk_260 = Rand_ZeroOne() * 0xFFFF;
    Animation_Change(&this->skelAnime, &D_05002470, 1.0f, 0.0f, 0.0f, 1, 0.0f);
    EnButte_SetupFlyAround(this);
    this->actor.shape.rot.x -= 0x2320;
    this->drawSkelAnime = true;
    // "field keep butterfly"
    osSyncPrintf("(field keep 蝶)(%x)(arg_data 0x%04x)\n", this, this->actor.params);
}

void EnButte_Destroy(Actor* thisx, GlobalContext* globalCtx2) {
    GlobalContext* globalCtx = globalCtx2;
    EnButte* this = THIS;

    Collider_DestroyJntSph(globalCtx, &this->collider);
}

void func_809CD56C(EnButte* this) {
    static f32 D_809CE3E0[] = { 50.0f, 80.0f, 100.0f };
    static f32 D_809CE3EC[] = { 30.0f, 40.0f, 50.0f };

    this->actor.shape.unk_08 += Math_SinS(this->unk_25C) * D_809CE3E0[this->flightParamsIdx] +
                                Math_SinS(this->unk_25E) * D_809CE3EC[this->flightParamsIdx];
    this->actor.shape.unk_08 = CLAMP(this->actor.shape.unk_08, -2000.0f, 2000.0f);
}

void func_809CD634(EnButte* this) {
    static f32 D_809CE3F8[] = { 15.0f, 20.0f, 25.0f };
    static f32 D_809CE404[] = { 7.5f, 10.0f, 12.5f };

    this->actor.shape.unk_08 += Math_SinS(this->unk_25C) * D_809CE3F8[this->flightParamsIdx] +
                                Math_SinS(this->unk_25E) * D_809CE404[this->flightParamsIdx];
    this->actor.shape.unk_08 = CLAMP(this->actor.shape.unk_08, -500.0f, 500.0f);
}

void EnButte_Turn(EnButte* this) {
    s16 target = this->actor.posRot.rot.y + 0x8000;
    s16 diff = target - this->actor.shape.rot.y;

    Math_ScaledStepToS(&this->actor.shape.rot.y, target, ABS(diff) >> 3);
    this->actor.shape.rot.x = (s16)(sinf(this->unk_260) * 600.0f) - 0x2320;
}

void EnButte_SetupFlyAround(EnButte* this) {
    EnButte_SelectFlightParams(this, &sFlyAroundParams[this->flightParamsIdx]);
    this->actionFunc = EnButte_FlyAround;
}

void EnButte_FlyAround(EnButte* this, GlobalContext* globalCtx) {
    EnButteFlightParams* flightParams = &sFlyAroundParams[this->flightParamsIdx];
    s16 yaw;
    Player* player = PLAYER;
    f32 distSqFromHome;
    f32 maxDistSqFromHome;
    f32 minAnimSpeed;
    f32 animSpeed;
    s16 rotStep;

    distSqFromHome = Math3D_Dist2DSq(this->actor.posRot.pos.x, this->actor.posRot.pos.z, this->actor.initPosRot.pos.x,
                                     this->actor.initPosRot.pos.z);
    func_809CD56C(this);
    Math_SmoothStepToF(&this->actor.speedXZ, flightParams->speedXZTarget, flightParams->speedXZScale,
                       flightParams->speedXZStep, 0.0f);

    if (this->unk_257 == 1) {
        maxDistSqFromHome = SQ(100.0f);
        rotStep = 1000;
    } else {
        maxDistSqFromHome = SQ(35.0f);
        rotStep = 600;
    }

    minAnimSpeed = 0.0f;
    this->posYTarget = this->actor.initPosRot.pos.y;

    if ((this->flightParamsIdx != 0) && ((distSqFromHome > maxDistSqFromHome) || (this->timer < 4))) {
        yaw = Math_Vec3f_Yaw(&this->actor.posRot.pos, &this->actor.initPosRot.pos);
        if (Math_ScaledStepToS(&this->actor.posRot.rot.y, yaw, flightParams->rotYStep) == 0) {
            minAnimSpeed = 0.5f;
        }
    } else if ((this->unk_257 == 0) && (this->actor.child != NULL) && (this->actor.child != &this->actor)) {
        yaw = Math_Vec3f_Yaw(&this->actor.posRot.pos, &this->actor.child->posRot.pos);
        if (Math_ScaledStepToS(&this->actor.posRot.rot.y, yaw, rotStep) == 0) {
            minAnimSpeed = 0.3f;
        }
    } else if (this->unk_257 == 1) {
        yaw = this->actor.yawTowardsLink + 0x8000 + (s16)((Rand_ZeroOne() - 0.5f) * 0x6000);
        if (Math_ScaledStepToS(&this->actor.posRot.rot.y, yaw, rotStep) == 0) {
            minAnimSpeed = 0.4f;
        }
    } else {
        this->actor.posRot.rot.y += (s16)(sinf(this->unk_25C) * 100.0f);
    }

    EnButte_Turn(this);

    animSpeed = this->actor.speedXZ / 2.0f + Rand_ZeroOne() * 0.2f + (1.0f - Math_SinS(this->unk_260)) * 0.15f +
                (1.0f - Math_SinS(this->unk_25E)) * 0.3f + minAnimSpeed;
    this->skelAnime.playSpeed = CLAMP(animSpeed, 0.2f, 1.5f);
    SkelAnime_Update(&this->skelAnime);

    if (this->timer <= 0) {
        EnButte_SelectFlightParams(this, &sFlyAroundParams[this->flightParamsIdx]);
    }

    if (((this->actor.params & 1) == 1) && (player->heldItemActionParam == 6) && (this->swordDownTimer <= 0) &&
        ((Math3D_Dist2DSq(player->actor.posRot.pos.x, player->actor.posRot.pos.z, this->actor.initPosRot.pos.x,
                          this->actor.initPosRot.pos.z) < SQ(120.0f)) ||
         (this->actor.xzDistFromLink < 60.0f))) {
        EnButte_SetupFollowLink(this);
        this->unk_257 = 2;
    } else if (this->actor.xzDistFromLink < 120.0) {
        this->unk_257 = 1;
    } else {
        this->unk_257 = 0;
    }
}

void EnButte_SetupFollowLink(EnButte* this) {
    EnButte_SelectFlightParams(this, &sFollowLinkParams[this->flightParamsIdx]);
    this->actionFunc = EnButte_FollowLink;
}

void EnButte_FollowLink(EnButte* this, GlobalContext* globalCtx) {
    static s32 D_809CE410 = 1500;
    EnButteFlightParams* flightParams = &sFollowLinkParams[this->flightParamsIdx];
    Player* player = PLAYER;
    f32 distSqFromHome;
    Vec3f swordTip;
    f32 animSpeed;
    f32 minAnimSpeed;
    f32 distSqFromSword;
    s16 yaw;

    func_809CD634(this);
    Math_SmoothStepToF(&this->actor.speedXZ, flightParams->speedXZTarget, flightParams->speedXZScale,
                       flightParams->speedXZStep, 0.0f);
    minAnimSpeed = 0.0f;

    if ((this->flightParamsIdx != 0) && (this->timer < 12)) {
        swordTip.x = player->swordInfo[0].tip.x + Math_SinS(player->actor.shape.rot.y) * 10.0f;
        swordTip.y = player->swordInfo[0].tip.y;
        swordTip.z = player->swordInfo[0].tip.z + Math_CosS(player->actor.shape.rot.y) * 10.0f;

        yaw = Math_Vec3f_Yaw(&this->actor.posRot.pos, &swordTip) + (s16)(Rand_ZeroOne() * D_809CE410);
        if (Math_ScaledStepToS(&this->actor.posRot.rot.y, yaw, 2000) != 0) {
            if (globalCtx->gameplayFrames % 2) {
                this->actor.posRot.rot.y += (s16)(sinf(this->unk_25C) * 60.0f);
            }
        } else {
            minAnimSpeed = 0.3f;
        }
    }

    this->posYTarget = MAX(player->actor.posRot.pos.y + 30.0f, player->swordInfo[0].tip.y);

    EnButte_Turn(this);

    animSpeed = this->actor.speedXZ / 2.0f + Rand_ZeroOne() * 0.2f + (1.0f - Math_SinS(this->unk_260)) * 0.15f +
                (1.0f - Math_SinS(this->unk_25E)) * 0.3f + minAnimSpeed;
    this->skelAnime.playSpeed = CLAMP(animSpeed, 0.2f, 1.5f);
    SkelAnime_Update(&this->skelAnime);

    if (this->timer <= 0) {
        EnButte_SelectFlightParams(this, &sFollowLinkParams[this->flightParamsIdx]);
        D_809CE410 = -D_809CE410;
    }

    distSqFromHome = Math3D_Dist2DSq(this->actor.posRot.pos.x, this->actor.posRot.pos.z, this->actor.initPosRot.pos.x,
                                     this->actor.initPosRot.pos.z);
    if (!((player->heldItemActionParam == 6) && (fabsf(player->actor.speedXZ) < 1.8f) && (this->swordDownTimer <= 0) &&
          (distSqFromHome < SQ(320.0f)))) {
        EnButte_SetupFlyAround(this);
    } else if (distSqFromHome > SQ(240.0f)) {
        distSqFromSword = Math3D_Dist2DSq(player->swordInfo[0].tip.x, player->swordInfo[0].tip.z,
                                          this->actor.posRot.pos.x, this->actor.posRot.pos.z);
        if (distSqFromSword < SQ(60.0f)) {
            EnButte_SetupTransformIntoFairy(this);
        }
    }
}

void EnButte_SetupTransformIntoFairy(EnButte* this) {
    this->timer = 9;
    this->actor.flags |= 0x10;
    this->skelAnime.playSpeed = 1.0f;
    EnButte_ResetTransformationEffect();
    this->actionFunc = EnButte_TransformIntoFairy;
}

void EnButte_TransformIntoFairy(EnButte* this, GlobalContext* globalCtx) {
    SkelAnime_Update(&this->skelAnime);
    EnButte_UpdateTransformationEffect();

    if (this->timer == 5) {
        Audio_PlaySoundAtPosition(globalCtx, &this->actor.posRot.pos, 60, NA_SE_EV_BUTTERFRY_TO_FAIRY);
    } else if (this->timer == 4) {
        Actor_Spawn(&globalCtx->actorCtx, globalCtx, ACTOR_EN_ELF, this->actor.posRot2.pos.x, this->actor.posRot2.pos.y,
                    this->actor.posRot2.pos.z, 0, this->actor.shape.rot.y, 0, FAIRY_HEAL_TIMED);
        this->drawSkelAnime = false;
    } else if (this->timer <= 0) {
        EnButte_SetupWaitToDie(this);
    }
}

void EnButte_SetupWaitToDie(EnButte* this) {
    this->timer = 64;
    this->actionFunc = EnButte_WaitToDie;
    this->actor.draw = NULL;
}

void EnButte_WaitToDie(EnButte* this, GlobalContext* globalCtx) {
    if (this->timer <= 0) {
        Actor_Kill(&this->actor);
    }
}

void EnButte_Update(Actor* thisx, GlobalContext* globalCtx) {
    EnButte* this = THIS;

    if ((this->actor.child != NULL) && (this->actor.child->update == NULL) && (this->actor.child != &this->actor)) {
        this->actor.child = NULL;
    }

    if (this->timer > 0) {
        this->timer--;
    }

    this->unk_25C += 0x222;
    this->unk_25E += 0x1000;
    this->unk_260 += 0x600;

    if ((this->actor.params & 1) == 1) {
        if (PLAYER->swordState == 0) {
            if (this->swordDownTimer > 0) {
                this->swordDownTimer--;
            }
        } else {
            this->swordDownTimer = 80;
        }
    }

    this->actionFunc(this, globalCtx);

    if (this->actor.update != NULL) {
        Actor_MoveForward(&this->actor);
        Math_StepToF(&this->actor.posRot.pos.y, this->posYTarget, 0.6f);
        if (this->actor.xyzDistFromLinkSq < 5000.0f) {
            CollisionCheck_SetOC(globalCtx, &globalCtx->colChkCtx, &this->collider.base);
        }
        Actor_SetHeight(&this->actor, this->actor.shape.unk_08 * this->actor.scale.y);
    }
}

void EnButte_Draw(Actor* thisx, GlobalContext* globalCtx) {
    EnButte* this = THIS;

    if (this->drawSkelAnime) {
        func_80093D18(globalCtx->state.gfxCtx);
<<<<<<< HEAD
        SkelAnime_DrawOpa(globalCtx, this->skelAnime.skeleton, this->skelAnime.limbDrawTbl, NULL, NULL, NULL);
        Collider_UpdateSpheres(0, &this->collider);
=======
        SkelAnime_DrawOpa(globalCtx, this->skelAnime.skeleton, this->skelAnime.jointTable, NULL, NULL, NULL);
        func_800628A4(0, &this->collider);
>>>>>>> 22758f06
    }

    if (((this->actor.params & 1) == 1) && (this->actionFunc == EnButte_TransformIntoFairy)) {
        EnButte_DrawTransformationEffect(this, globalCtx);
    }
}<|MERGE_RESOLUTION|>--- conflicted
+++ resolved
@@ -424,13 +424,8 @@
 
     if (this->drawSkelAnime) {
         func_80093D18(globalCtx->state.gfxCtx);
-<<<<<<< HEAD
-        SkelAnime_DrawOpa(globalCtx, this->skelAnime.skeleton, this->skelAnime.limbDrawTbl, NULL, NULL, NULL);
+        SkelAnime_DrawOpa(globalCtx, this->skelAnime.skeleton, this->skelAnime.jointTable, NULL, NULL, NULL);
         Collider_UpdateSpheres(0, &this->collider);
-=======
-        SkelAnime_DrawOpa(globalCtx, this->skelAnime.skeleton, this->skelAnime.jointTable, NULL, NULL, NULL);
-        func_800628A4(0, &this->collider);
->>>>>>> 22758f06
     }
 
     if (((this->actor.params & 1) == 1) && (this->actionFunc == EnButte_TransformIntoFairy)) {
