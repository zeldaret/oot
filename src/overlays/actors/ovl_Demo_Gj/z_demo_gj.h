--- conflicted
+++ resolved
@@ -9,12 +9,6 @@
 struct DemoGj;
 
 typedef struct DemoGj {
-<<<<<<< HEAD
-    /* 0x0000 */ Actor actor;
-    /* 0x014C */ char unk_14C[0x11C];
-    /* 0x0268 */ s32 unk_268;
-    /* 0x026C */ Vec3f unk_26C;
-=======
     /* 0x0000 */ DynaPolyActor dyna;
     /* 0x0164 */ s32 updateMode;
     /* 0x0168 */ s32 drawConfig;
@@ -26,7 +20,6 @@
     /* 0x0184 */ ColliderCylinder cylinders[3];
     /* 0x0268 */ s32 killFlag; // This actor never sets this flag, but it reads it. If set to `true` and the actor type is DEMOGJ_TYPE_DESTRUCTABLE_RUBBLE_1, DEMOGJ_TYPE_DESTRUCTABLE_RUBBLE_2 or DEMOGJ_TYPE_DESTRUCTABLE_RUBBLE_TALL, then the actor will be killed and will drop the specified amount of collectibles.
     /* 0x026C */ Vec3f unk_26C; // This actor never sets this. Specifies which direction will this actor explode when killed using `killFlag`.
->>>>>>> 80d0b278
 } DemoGj; // size = 0x0278
 
 extern const ActorInit Demo_Gj_InitVars;
