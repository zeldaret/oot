--- conflicted
+++ resolved
@@ -15,6 +15,7 @@
 #include "printf.h"
 #include "regs.h"
 #include "sfx.h"
+#include "stack_pad.h"
 #include "sys_matrix.h"
 #include "terminal.h"
 #include "translation.h"
@@ -1012,17 +1013,10 @@
     ColliderCylinder* collider1 = &this->colliderCylinders[1];
     ColliderCylinder* collider2 = &this->colliderCylinders[2];
     Vec3f* actorPos = &this->dyna.actor.world.pos;
-<<<<<<< HEAD
     STACK_PAD(s32);
-    s16 theta = this->dyna.actor.world.rot.y;
-    f32 cos_theta = Math_CosS(theta);
-    f32 sin_theta = Math_SinS(theta);
-=======
-    s32 pad;
     s16 yaw = this->dyna.actor.world.rot.y;
     f32 cos = Math_CosS(yaw);
     f32 sin = Math_SinS(yaw);
->>>>>>> ed02a9db
 
     collider0->dim.pos.z = actorPos->z + (20.0f * cos) - (-20.0f * sin);
     collider0->dim.pos.x = actorPos->x + (20.0f * sin) + (-20.0f * cos);
@@ -1038,19 +1032,11 @@
 }
 
 void DemoGj_SetCylindersAsAC(DemoGj* this, PlayState* play) {
-<<<<<<< HEAD
     STACK_PADS(s32, 2);
-    Collider* cylinder0 = &this->cylinders[0].base;
-    Collider* cylinder1 = &this->cylinders[1].base;
-    Collider* cylinder2 = &this->cylinders[2].base;
-    STACK_PADS(s32, 3);
-=======
-    s32 pad[2];
     Collider* collider0 = &this->colliderCylinders[0].base;
     Collider* collider1 = &this->colliderCylinders[1].base;
     Collider* collider2 = &this->colliderCylinders[2].base;
-    s32 pad2[3];
->>>>>>> ed02a9db
+    STACK_PADS(s32, 3);
 
     CollisionCheck_SetAC(play, &play->colChkCtx, collider0);
     CollisionCheck_SetAC(play, &play->colChkCtx, collider1);
@@ -1161,17 +1147,10 @@
     ColliderCylinder* collider1 = &this->colliderCylinders[1];
     ColliderCylinder* collider2 = &this->colliderCylinders[2];
     Vec3f* actorPos = &this->dyna.actor.world.pos;
-<<<<<<< HEAD
     STACK_PAD(s32);
-    s16 theta = this->dyna.actor.world.rot.y;
-    f32 cos_theta = Math_CosS(theta);
-    f32 sin_theta = Math_SinS(theta);
-=======
-    s32 pad;
     s16 yaw = this->dyna.actor.world.rot.y;
     f32 cos = Math_CosS(yaw);
     f32 sin = Math_SinS(yaw);
->>>>>>> ed02a9db
 
     collider0->dim.pos.z = actorPos->z - (35.0f * sin);
     collider0->dim.pos.x = actorPos->x + (35.0f * cos);
@@ -1187,19 +1166,11 @@
 }
 
 void DemoGj_SetCylindersAsAC2(DemoGj* this, PlayState* play) {
-<<<<<<< HEAD
     STACK_PADS(s32, 2);
-    Collider* cylinder0 = &this->cylinders[0].base;
-    Collider* cylinder1 = &this->cylinders[1].base;
-    Collider* cylinder2 = &this->cylinders[2].base;
-    STACK_PADS(s32, 3);
-=======
-    s32 pad[2];
     Collider* cylinder0 = &this->colliderCylinders[0].base;
     Collider* cylinder1 = &this->colliderCylinders[1].base;
     Collider* cylinder2 = &this->colliderCylinders[2].base;
-    s32 pad2[3];
->>>>>>> ed02a9db
+    STACK_PADS(s32, 3);
 
     CollisionCheck_SetAC(play, &play->colChkCtx, cylinder0);
     CollisionCheck_SetAC(play, &play->colChkCtx, cylinder1);
@@ -1337,13 +1308,8 @@
  */
 void func_8097BA48(DemoGj* this, PlayState* play) {
     Actor* thisx = &this->dyna.actor;
-<<<<<<< HEAD
-    ColliderCylinder* cylinder = &this->cylinders[0];
+    ColliderCylinder* collider = &this->colliderCylinders[0];
     STACK_PADS(s32, 2);
-=======
-    ColliderCylinder* collider = &this->colliderCylinders[0];
-    s32 pad[2];
->>>>>>> ed02a9db
 
     if (func_809797E4(this, 4)) {
         Actor_Kill(thisx);
