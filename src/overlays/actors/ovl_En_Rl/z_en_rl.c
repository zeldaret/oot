/*
 * File: z_en_rl.c
 * Overlay: En_Rl
 * Description: Rauru
 */

#include "z_en_rl.h"
#include "terminal.h"
#include "assets/objects/object_rl/object_rl.h"

#define FLAGS ACTOR_FLAG_4

void EnRl_Init(Actor* thisx, PlayState* play);
void EnRl_Destroy(Actor* thisx, PlayState* play);
void EnRl_Update(Actor* thisx, PlayState* play);
void EnRl_Draw(Actor* thisx, PlayState* play);

void func_80AE7798(EnRl* this, PlayState* play);
void func_80AE77B8(EnRl* this, PlayState* play);
void func_80AE77F8(EnRl* this, PlayState* play);
void func_80AE7838(EnRl* this, PlayState* play);
void func_80AE7C64(EnRl* this, PlayState* play);
void func_80AE7C94(EnRl* this, PlayState* play);
void func_80AE7CE8(EnRl* this, PlayState* play);
void func_80AE7D40(EnRl* this, PlayState* play);
void func_80AE7FD0(EnRl* this, PlayState* play);
void func_80AE7FDC(EnRl* this, PlayState* play);
void func_80AE7D94(EnRl* this, PlayState* play);

static void* D_80AE81A0[] = { object_rl_Tex_003620, object_rl_Tex_003960, object_rl_Tex_003B60 };

void EnRl_Destroy(Actor* thisx, PlayState* play) {
    EnRl* this = (EnRl*)thisx;

    SkelAnime_Free(&this->skelAnime, play);
}

void func_80AE72D0(EnRl* this) {
    s32 pad[3];
    s16* timer = &this->timer;
    s16* eyeTextureIndex = &this->eyeTextureIndex;

    if (DECR(*timer) == 0) {
        *timer = Rand_S16Offset(60, 60);
    }

    *eyeTextureIndex = *timer;
    if (*eyeTextureIndex > 2) {
        *eyeTextureIndex = 0;
    }
}

void func_80AE7358(EnRl* this) {
    Animation_Change(&this->skelAnime, &object_rl_Anim_000A3C, 1.0f, 0.0f,
                     Animation_GetLastFrame(&object_rl_Anim_000A3C), ANIMMODE_LOOP, 0.0f);
    this->action = 4;
    this->drawConfig = 0;
    this->alpha = 0;
    this->lightBallSpawned = 0;
    this->actor.shape.shadowAlpha = 0;
    this->unk_19C = 0.0f;
}

void func_80AE73D8(EnRl* this, PlayState* play) {
    static s32 D_80AE81AC = 0;

    if (play->csCtx.state == CS_STATE_IDLE) {
        if (D_80AE81AC) {
            if (this->actor.params == 2) {
                func_80AE7358(this);
            }
            D_80AE81AC = 0;
        }
    } else if (!D_80AE81AC) {
        D_80AE81AC = 1;
    }
}

void func_80AE744C(EnRl* this, PlayState* play) {
    Actor_UpdateBgCheckInfo(play, &this->actor, 75.0f, 30.0f, 30.0f, UPDBGCHECKINFO_FLAG_0 | UPDBGCHECKINFO_FLAG_2);
}

s32 func_80AE7494(EnRl* this) {
    return SkelAnime_Update(&this->skelAnime);
}

s32 func_80AE74B4(EnRl* this, PlayState* play, u16 cueId, s32 cueChannel) {
    CsCmdActorCue* cue;

    if (play->csCtx.state != CS_STATE_IDLE) {
        cue = play->csCtx.actorCues[cueChannel];

        if (cue != NULL && cue->id == cueId) {
            return true;
        }
    }
    return false;
}

s32 func_80AE74FC(EnRl* this, PlayState* play, u16 cueId, s32 cueChannel) {
    CsCmdActorCue* cue;

    if (play->csCtx.state != CS_STATE_IDLE) {
        cue = play->csCtx.actorCues[cueChannel];

        if (cue != NULL && cue->id != cueId) {
            return true;
        }
    }
    return false;
}

void func_80AE7544(EnRl* this, PlayState* play) {
    SkelAnime_InitFlex(play, &this->skelAnime, &object_rl_Skel_007B38, &object_rl_Anim_000A3C, NULL, NULL, 0);
}

void func_80AE7590(EnRl* this, PlayState* play) {
    s32 pad;
    Player* player;
    Vec3f pos;
    s16 sceneId = play->sceneId;

<<<<<<< HEAD
    if (gSaveContext.sceneSetupIndex == 4 && sceneNum == SCENE_KENJYANOMA && play->csCtx.state != CS_STATE_IDLE &&
        play->csCtx.actorCues[6] != NULL && play->csCtx.actorCues[6]->id == 2 && !this->lightMedallionGiven) {
=======
    if (gSaveContext.sceneLayer == 4 && sceneId == SCENE_CHAMBER_OF_THE_SAGES && play->csCtx.state != CS_STATE_IDLE &&
        play->csCtx.npcActions[6] != NULL && play->csCtx.npcActions[6]->action == 2 && !this->lightMedallionGiven) {
>>>>>>> aa48c66e
        player = GET_PLAYER(play);
        pos.x = player->actor.world.pos.x;
        pos.y = player->actor.world.pos.y + 80.0f;
        pos.z = player->actor.world.pos.z;
        Actor_Spawn(&play->actorCtx, play, ACTOR_DEMO_EFFECT, pos.x, pos.y, pos.z, 0, 0, 0, 0xE);
        Item_Give(play, ITEM_MEDALLION_LIGHT);
        this->lightMedallionGiven = 1;
    }
}

void func_80AE7668(EnRl* this, PlayState* play) {
    Player* player = GET_PLAYER(play);

    this->drawConfig = 1;
    this->action = 1;
    player->actor.world.rot.y = player->actor.shape.rot.y = this->actor.world.rot.y + 0x8000;
}

void func_80AE7698(EnRl* this, PlayState* play) {
    CsCmdActorCue* cue;

    if (play->csCtx.state != CS_STATE_IDLE) {
        cue = play->csCtx.actorCues[0];

        if (cue != NULL && cue->id == 3) {
            Animation_Change(&this->skelAnime, &object_rl_Anim_00040C, 1.0f, 0.0f,
                             Animation_GetLastFrame(&object_rl_Anim_00040C), ANIMMODE_ONCE, 0.0f);
            this->action = 2;
        }
    }
}

void func_80AE772C(EnRl* this, s32 arg1) {
    if (arg1) {
        Animation_Change(&this->skelAnime, &object_rl_Anim_000830, 1.0f, 0.0f,
                         Animation_GetLastFrame(&object_rl_Anim_000830), ANIMMODE_LOOP, 0.0f);
        this->action = 3;
    }
}

void func_80AE7798(EnRl* this, PlayState* play) {
    func_80AE7668(this, play);
}

void func_80AE77B8(EnRl* this, PlayState* play) {
    func_80AE744C(this, play);
    func_80AE7494(this);
    func_80AE72D0(this);
    func_80AE7698(this, play);
}

void func_80AE77F8(EnRl* this, PlayState* play) {
    s32 temp;

    func_80AE744C(this, play);
    temp = func_80AE7494(this);
    func_80AE72D0(this);
    func_80AE772C(this, temp);
}

void func_80AE7838(EnRl* this, PlayState* play) {
    func_80AE744C(this, play);
    func_80AE7494(this);
    func_80AE72D0(this);
    func_80AE7590(this, play);
}

void func_80AE7878(EnRl* this, PlayState* play) {
    SkelAnime_InitFlex(play, &this->skelAnime, &object_rl_Skel_007B38, &object_rl_Anim_000A3C, NULL, NULL, 0);
    this->action = 4;
    this->actor.shape.shadowAlpha = 0;
}

void func_80AE78D4(EnRl* this, PlayState* play) {
    Actor_SpawnAsChild(&play->actorCtx, &this->actor, play, ACTOR_DEMO_6K, this->actor.world.pos.x,
                       kREG(18) + 22.0f + this->actor.world.pos.y, this->actor.world.pos.z, 0, 0, 0, 5);
}

void func_80AE7954(EnRl* this, PlayState* play) {
    if (func_80AE74B4(this, play, 4, 0)) {
        this->action = 5;
        this->drawConfig = 2;
        this->alpha = 0;
        this->actor.shape.shadowAlpha = 0;
        this->unk_19C = 0.0f;
    }
}

void func_80AE79A4(EnRl* this, PlayState* play) {
    f32* unk_19C = &this->unk_19C;
    s32 alpha = 255;

    if (func_80AE74B4(this, play, 4, 0)) {
        *unk_19C += 1.0f;
        if (*unk_19C >= kREG(5) + 10.0f) {
            this->action = 7;
            this->drawConfig = 1;
            *unk_19C = kREG(5) + 10.0f;
            this->alpha = alpha;
            this->actor.shape.shadowAlpha = alpha;
            return;
        }
    } else {
        *unk_19C -= 1.0f;
        if (*unk_19C <= 0.0f) {
            this->action = 4;
            this->drawConfig = 0;
            *unk_19C = 0.0f;
            this->alpha = 0;
            this->actor.shape.shadowAlpha = 0;
            return;
        }
    }
    alpha = (*unk_19C / (kREG(5) + 10.0f)) * 255.0f;
    this->alpha = alpha;
    this->actor.shape.shadowAlpha = alpha;
}

void func_80AE7AF8(EnRl* this, PlayState* play) {
    if (func_80AE74B4(this, play, 3, 0)) {
        Animation_Change(&this->skelAnime, &object_rl_Anim_00040C, 1.0f, 0.0f,
                         Animation_GetLastFrame(&object_rl_Anim_00040C), ANIMMODE_ONCE, -8.0f);
        this->action = 6;
    } else if (func_80AE74FC(this, play, 4, 0)) {
        this->action = 5;
        this->drawConfig = 2;
        this->unk_19C = kREG(5) + 10.0f;
        this->alpha = 255;
        if (!this->lightBallSpawned) {
            func_80AE78D4(this, play);
            this->lightBallSpawned = 1;
        }
        this->actor.shape.shadowAlpha = 0xFF;
    }
}

void func_80AE7BF8(EnRl* this, s32 arg1) {
    if (arg1 != 0) {
        Animation_Change(&this->skelAnime, &object_rl_Anim_000830, 1.0f, 0.0f,
                         Animation_GetLastFrame(&object_rl_Anim_000830), ANIMMODE_LOOP, 0.0f);
        this->action = 7;
    }
}

void func_80AE7C64(EnRl* this, PlayState* play) {
    func_80AE7954(this, play);
    func_80AE73D8(this, play);
}

void func_80AE7C94(EnRl* this, PlayState* play) {
    func_80AE744C(this, play);
    func_80AE7494(this);
    func_80AE72D0(this);
    func_80AE79A4(this, play);
    func_80AE73D8(this, play);
}

void func_80AE7CE8(EnRl* this, PlayState* play) {
    s32 temp;

    func_80AE744C(this, play);
    temp = func_80AE7494(this);
    func_80AE72D0(this);
    func_80AE7BF8(this, temp);
    func_80AE73D8(this, play);
}

void func_80AE7D40(EnRl* this, PlayState* play) {
    func_80AE744C(this, play);
    func_80AE7494(this);
    func_80AE72D0(this);
    func_80AE7AF8(this, play);
    func_80AE73D8(this, play);
}

void func_80AE7D94(EnRl* this, PlayState* play) {
    s32 pad[2];
    s16 temp = this->eyeTextureIndex;
    void* tex = D_80AE81A0[temp];
    SkelAnime* skelAnime = &this->skelAnime;

    OPEN_DISPS(play->state.gfxCtx, "../z_en_rl_inKenjyanomaDemo02.c", 304);

    Gfx_SetupDL_25Xlu(play->state.gfxCtx);

    gSPSegment(POLY_XLU_DISP++, 0x08, SEGMENTED_TO_VIRTUAL(tex));
    gSPSegment(POLY_XLU_DISP++, 0x09, SEGMENTED_TO_VIRTUAL(tex));
    gDPSetEnvColor(POLY_XLU_DISP++, 0, 0, 0, this->alpha);
    gSPSegment(POLY_XLU_DISP++, 0x0C, D_80116280);

    POLY_XLU_DISP = SkelAnime_DrawFlex(play, skelAnime->skeleton, skelAnime->jointTable, skelAnime->dListCount, NULL,
                                       NULL, NULL, POLY_XLU_DISP);

    CLOSE_DISPS(play->state.gfxCtx, "../z_en_rl_inKenjyanomaDemo02.c", 331);
}

static EnRlActionFunc sActionFuncs[] = {
    func_80AE7798, func_80AE77B8, func_80AE77F8, func_80AE7838,
    func_80AE7C64, func_80AE7C94, func_80AE7CE8, func_80AE7D40,
};

void EnRl_Update(Actor* thisx, PlayState* play) {
    EnRl* this = (EnRl*)thisx;

    if ((this->action < 0) || (this->action > 7) || (sActionFuncs[this->action] == NULL)) {
        osSyncPrintf(VT_FGCOL(RED) "メインモードがおかしい!!!!!!!!!!!!!!!!!!!!!!!!!\n" VT_RST);
        return;
    }
    sActionFuncs[this->action](this, play);
}

void EnRl_Init(Actor* thisx, PlayState* play) {
    EnRl* this = (EnRl*)thisx;

    ActorShape_Init(&this->actor.shape, 0.0f, ActorShadow_DrawCircle, 50.0f);
    if (this->actor.params == 2) {
        func_80AE7878(this, play);
    } else {
        func_80AE7544(this, play);
    }
}
void func_80AE7FD0(EnRl* this, PlayState* play) {
}

void func_80AE7FDC(EnRl* this, PlayState* play) {
    s32 pad[2];
    s16 temp = this->eyeTextureIndex;
    void* tex = D_80AE81A0[temp];
    SkelAnime* skelAnime = &this->skelAnime;

    OPEN_DISPS(play->state.gfxCtx, "../z_en_rl.c", 416);

    Gfx_SetupDL_25Opa(play->state.gfxCtx);

    gSPSegment(POLY_OPA_DISP++, 0x08, SEGMENTED_TO_VIRTUAL(tex));
    gSPSegment(POLY_OPA_DISP++, 0x09, SEGMENTED_TO_VIRTUAL(tex));
    gDPSetEnvColor(POLY_OPA_DISP++, 0, 0, 0, 255);
    gSPSegment(POLY_OPA_DISP++, 0x0C, &D_80116280[2]);

    SkelAnime_DrawFlexOpa(play, skelAnime->skeleton, skelAnime->jointTable, skelAnime->dListCount, NULL, NULL,
                          &this->actor);
    CLOSE_DISPS(play->state.gfxCtx, "../z_en_rl.c", 437);
}

static EnRlDrawFunc sDrawFuncs[] = {
    func_80AE7FD0,
    func_80AE7FDC,
    func_80AE7D94,
};

void EnRl_Draw(Actor* thisx, PlayState* play) {
    EnRl* this = (EnRl*)thisx;

    if (this->drawConfig < 0 || this->drawConfig >= 3 || sDrawFuncs[this->drawConfig] == NULL) {
        osSyncPrintf(VT_FGCOL(RED) "描画モードがおかしい!!!!!!!!!!!!!!!!!!!!!!!!!\n" VT_RST);
        return;
    }
    sDrawFuncs[this->drawConfig](this, play);
}

ActorInit En_Rl_InitVars = {
    ACTOR_EN_RL,
    ACTORCAT_NPC,
    FLAGS,
    OBJECT_RL,
    sizeof(EnRl),
    (ActorFunc)EnRl_Init,
    (ActorFunc)EnRl_Destroy,
    (ActorFunc)EnRl_Update,
    (ActorFunc)EnRl_Draw,
};<|MERGE_RESOLUTION|>--- conflicted
+++ resolved
@@ -120,13 +120,9 @@
     Vec3f pos;
     s16 sceneId = play->sceneId;
 
-<<<<<<< HEAD
-    if (gSaveContext.sceneSetupIndex == 4 && sceneNum == SCENE_KENJYANOMA && play->csCtx.state != CS_STATE_IDLE &&
-        play->csCtx.actorCues[6] != NULL && play->csCtx.actorCues[6]->id == 2 && !this->lightMedallionGiven) {
-=======
-    if (gSaveContext.sceneLayer == 4 && sceneId == SCENE_CHAMBER_OF_THE_SAGES && play->csCtx.state != CS_STATE_IDLE &&
-        play->csCtx.npcActions[6] != NULL && play->csCtx.npcActions[6]->action == 2 && !this->lightMedallionGiven) {
->>>>>>> aa48c66e
+    if ((gSaveContext.sceneLayer == 4) && (sceneId == SCENE_CHAMBER_OF_THE_SAGES) &&
+        (play->csCtx.state != CS_STATE_IDLE) && (play->csCtx.actorCues[6] != NULL) &&
+        (play->csCtx.actorCues[6]->id == 2) && !this->lightMedallionGiven) {
         player = GET_PLAYER(play);
         pos.x = player->actor.world.pos.x;
         pos.y = player->actor.world.pos.y + 80.0f;
