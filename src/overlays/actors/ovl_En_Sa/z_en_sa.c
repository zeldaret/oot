#include "z_en_sa.h"
#include "overlays/actors/ovl_En_Elf/z_en_elf.h"
#include "assets/objects/object_sa/object_sa.h"
#include "assets/scenes/overworld/spot04/spot04_scene.h"
#include "assets/scenes/overworld/spot05/spot05_scene.h"

#define FLAGS (ACTOR_FLAG_0 | ACTOR_FLAG_3 | ACTOR_FLAG_4 | ACTOR_FLAG_25)

void EnSa_Init(Actor* thisx, PlayState* play);
void EnSa_Destroy(Actor* thisx, PlayState* play);
void EnSa_Update(Actor* thisx, PlayState* play);
void EnSa_Draw(Actor* thisx, PlayState* play);

void func_80AF6448(EnSa* this, PlayState* play);
void func_80AF67D0(EnSa* this, PlayState* play);
void func_80AF683C(EnSa* this, PlayState* play);
void func_80AF68E4(EnSa* this, PlayState* play);
void func_80AF6B20(EnSa* this, PlayState* play);

typedef enum {
    /* 0 */ SARIA_EYE_OPEN,
    /* 1 */ SARIA_EYE_HALF,
    /* 2 */ SARIA_EYE_CLOSED,
    /* 3 */ SARIA_EYE_SUPRISED,
    /* 4 */ SARIA_EYE_SAD
} SariaEyeState;

typedef enum {
    /* 0 */ SARIA_MOUTH_CLOSED2,
    /* 1 */ SARIA_MOUTH_SUPRISED,
    /* 2 */ SARIA_MOUTH_CLOSED,
    /* 3 */ SARIA_MOUTH_SMILING_OPEN,
    /* 4 */ SARIA_MOUTH_FROWNING
} SariaMouthState;

ActorInit En_Sa_InitVars = {
    ACTOR_EN_SA,
    ACTORCAT_NPC,
    FLAGS,
    OBJECT_SA,
    sizeof(EnSa),
    (ActorFunc)EnSa_Init,
    (ActorFunc)EnSa_Destroy,
    (ActorFunc)EnSa_Update,
    (ActorFunc)EnSa_Draw,
};

static ColliderCylinderInit sCylinderInit = {
    {
        COLTYPE_NONE,
        AT_NONE,
        AC_NONE,
        OC1_ON | OC1_TYPE_ALL,
        OC2_TYPE_2,
        COLSHAPE_CYLINDER,
    },
    {
        ELEMTYPE_UNK0,
        { 0x00000000, 0x00, 0x00 },
        { 0x00000000, 0x00, 0x00 },
        TOUCH_NONE,
        BUMP_NONE,
        OCELEM_ON,
    },
    { 20, 46, 0, { 0, 0, 0 } },
};

static CollisionCheckInfoInit2 sColChkInfoInit = {
    0, 0, 0, 0, MASS_IMMOVABLE,
};

typedef enum {
    /*  0 */ ENSA_ANIM1_0,
    /*  1 */ ENSA_ANIM1_1,
    /*  2 */ ENSA_ANIM1_2,
    /*  3 */ ENSA_ANIM1_3,
    /*  4 */ ENSA_ANIM1_4,
    /*  5 */ ENSA_ANIM1_5,
    /*  6 */ ENSA_ANIM1_6,
    /*  7 */ ENSA_ANIM1_7,
    /*  8 */ ENSA_ANIM1_8,
    /*  9 */ ENSA_ANIM1_9,
    /* 10 */ ENSA_ANIM1_10,
    /* 11 */ ENSA_ANIM1_11
} EnSaAnimation1;

static AnimationFrameCountInfo sAnimationInfo1[] = {
    { &gSariaWaitArmsToSideAnim, 1.0f, ANIMMODE_LOOP, 0.0f },
    { &gSariaLookUpArmExtendedAnim, 1.0f, ANIMMODE_ONCE, -10.0f },
    { &gSariaWaveAnim, 1.0f, ANIMMODE_LOOP, -10.0f },
    { &gSariaRunAnim, 1.0f, ANIMMODE_LOOP, -10.0f },
    { &gSariaWaitArmsToSideAnim, 1.0f, ANIMMODE_LOOP, -10.0f },
    { &gSariaLookOverShoulderAnim, 1.0f, ANIMMODE_LOOP, -10.0f },
    { &gSariaPlayingOcarinaAnim, 1.0f, ANIMMODE_LOOP, -10.0f },
    { &gSariaStopPlayingOcarinaAnim, 1.0f, ANIMMODE_ONCE, -10.0f },
    { &gSariaOcarinaToMouthAnim, 1.0f, ANIMMODE_ONCE, -10.0f },
    { &gSariaLinkLearnedSariasSongAnim, 1.0f, ANIMMODE_ONCE, -10.0f },
    { &gSariaReturnToOcarinaAnim, 1.0f, ANIMMODE_ONCE, -10.0f },
    { &gSariaPlayingOcarinaAnim, 1.0f, ANIMMODE_LOOP, 0.0f },
};

typedef enum {
    /* 0 */ ENSA_ANIM2_0,
    /* 1 */ ENSA_ANIM2_1,
    /* 2 */ ENSA_ANIM2_2,
    /* 3 */ ENSA_ANIM2_3,
    /* 4 */ ENSA_ANIM2_4,
    /* 5 */ ENSA_ANIM2_5,
    /* 6 */ ENSA_ANIM2_6,
    /* 7 */ ENSA_ANIM2_7,
    /* 8 */ ENSA_ANIM2_8,
    /* 9 */ ENSA_ANIM2_9
} EnSaAnimation2;

static AnimationInfo sAnimationInfo2[] = {
    { &gSariaTransitionHandsSideToChestToSideAnim, 1.0f, 0.0f, -1.0f, ANIMMODE_ONCE, -1.0f },
    { &gSariaTransitionHandsSideToBackAnim, 1.0f, 0.0f, -1.0f, ANIMMODE_LOOP, -4.0f },
    { &gSariaRightArmExtendedWaitAnim, 1.0f, 0.0f, -1.0f, ANIMMODE_LOOP, -1.0f },
    { &gSariaHandsOutAnim, 1.0f, 0.0f, -1.0f, ANIMMODE_ONCE, -1.0f },
    { &gSariaStandHandsOnHipsAnim, 1.0f, 0.0f, -1.0f, ANIMMODE_LOOP, -1.0f },
    { &gSariaExtendRightArmAnim, 1.0f, 0.0f, -1.0f, ANIMMODE_ONCE, -1.0f },
    { &gSariaTransitionHandsSideToHipsAnim, 1.0f, 0.0f, -1.0f, ANIMMODE_LOOP, -1.0f },
    { &gSariaHandsBehindBackWaitAnim, 1.0f, 0.0f, -1.0f, ANIMMODE_LOOP, -1.0f },
    { &gSariaHandsOnFaceAnim, 1.0f, 0.0f, -1.0f, ANIMMODE_ONCE, -1.0f },
    { &gSariaWaitArmsToSideAnim, 1.0f, 0.0f, -1.0f, ANIMMODE_LOOP, -8.0f },
};

s16 func_80AF5560(EnSa* this, PlayState* play) {
    s16 textState = Message_GetState(&play->msgCtx);

    if (this->unk_209 == TEXT_STATE_AWAITING_NEXT || this->unk_209 == TEXT_STATE_EVENT ||
        this->unk_209 == TEXT_STATE_CLOSING || this->unk_209 == TEXT_STATE_DONE_HAS_NEXT) {
        if (textState != this->unk_209) {
            this->unk_208++;
        }
    }
    this->unk_209 = textState;
    return textState;
}

u16 func_80AF55E0(PlayState* play, Actor* thisx) {
    EnSa* this = (EnSa*)thisx;
    u16 reaction = Text_GetFaceReaction(play, 0x10);

    if (reaction != 0) {
        return reaction;
    }
    if (CHECK_QUEST_ITEM(QUEST_SONG_SARIA)) {
        return 0x10AD;
    }
    if (CHECK_QUEST_ITEM(QUEST_KOKIRI_EMERALD)) {
        this->unk_208 = 0;
        this->unk_209 = TEXT_STATE_NONE;
        if (GET_INFTABLE(INFTABLE_05)) {
            return 0x1048;
        } else {
            return 0x1047;
        }
    }
    if (GET_EVENTCHKINF(EVENTCHKINF_02)) {
        this->unk_208 = 0;
        this->unk_209 = TEXT_STATE_NONE;
        if (GET_INFTABLE(INFTABLE_03)) {
            return 0x1032;
        } else {
            return 0x1031;
        }
    }
    if (GET_INFTABLE(INFTABLE_00)) {
        this->unk_208 = 0;
        this->unk_209 = TEXT_STATE_NONE;
        if (GET_INFTABLE(INFTABLE_01)) {
            return 0x1003;
        } else {
            return 0x1002;
        }
    }
    return 0x1001;
}

s16 func_80AF56F4(PlayState* play, Actor* thisx) {
    s16 ret = NPC_TALK_STATE_TALKING;
    EnSa* this = (EnSa*)thisx;

    switch (func_80AF5560(this, play)) {
        case TEXT_STATE_CLOSING:
            switch (this->actor.textId) {
                case 0x1002:
                    SET_INFTABLE(INFTABLE_01);
                    ret = NPC_TALK_STATE_IDLE;
                    break;
                case 0x1031:
                    SET_EVENTCHKINF(EVENTCHKINF_03);
                    SET_INFTABLE(INFTABLE_03);
                    ret = NPC_TALK_STATE_IDLE;
                    break;
                case 0x1047:
                    SET_INFTABLE(INFTABLE_05);
                    ret = NPC_TALK_STATE_IDLE;
                    break;
                default:
                    ret = NPC_TALK_STATE_IDLE;
                    break;
            }
            break;
        case TEXT_STATE_NONE:
        case TEXT_STATE_DONE_HAS_NEXT:
        case TEXT_STATE_DONE_FADING:
        case TEXT_STATE_CHOICE:
        case TEXT_STATE_EVENT:
        case TEXT_STATE_SONG_DEMO_DONE:
        case TEXT_STATE_8:
        case TEXT_STATE_9:
            break;
    }
    return ret;
}

void func_80AF57D8(EnSa* this, PlayState* play) {
    if (play->sceneId != SCENE_SACRED_FOREST_MEADOW ||
        ABS((s16)(this->actor.yawTowardsPlayer - this->actor.shape.rot.y)) < 0x1555 ||
        this->interactInfo.talkState != NPC_TALK_STATE_IDLE) {
        Npc_UpdateTalking(play, &this->actor, &this->interactInfo.talkState, this->collider.dim.radius + 30.0f,
                          func_80AF55E0, func_80AF56F4);
    }
}

f32 func_80AF5894(EnSa* this) {
    f32 endFrame = this->skelAnime.endFrame;
    f32 startFrame = this->skelAnime.startFrame;

    this->skelAnime.startFrame = endFrame;
    this->skelAnime.curFrame = endFrame;
    this->skelAnime.endFrame = startFrame;
    this->skelAnime.playSpeed = -1.0f;
    return startFrame;
}

void func_80AF58B8(EnSa* this) {
    switch (this->unk_20A) {
        case 0:
            Animation_ChangeByInfo(&this->skelAnime, sAnimationInfo2, ENSA_ANIM2_3);
            this->unk_20A++;
            FALLTHROUGH;
        case 1:
            if (Animation_OnFrame(&this->skelAnime, this->skelAnime.endFrame)) {
                Animation_ChangeByInfo(&this->skelAnime, sAnimationInfo2, ENSA_ANIM2_2);
                this->unk_20A++;
            }
            break;
    }
}

void func_80AF594C(EnSa* this) {
    switch (this->unk_20A) {
        case 0:
            Animation_ChangeByInfo(&this->skelAnime, sAnimationInfo2, ENSA_ANIM2_8);
            this->unk_20A++;
            FALLTHROUGH;
        case 1:
            if (Animation_OnFrame(&this->skelAnime, this->skelAnime.endFrame)) {
                Animation_ChangeByInfo(&this->skelAnime, sAnimationInfo2, ENSA_ANIM2_9);
                this->unk_20A++;
            }
            break;
    }
}

void func_80AF59E0(EnSa* this) {
    switch (this->unk_20A) {
        case 0:
            Animation_ChangeByInfo(&this->skelAnime, sAnimationInfo2, ENSA_ANIM2_1);
            this->unk_20A++;
            FALLTHROUGH;
        case 1:
            if (Animation_OnFrame(&this->skelAnime, this->skelAnime.endFrame)) {
                Animation_ChangeByInfo(&this->skelAnime, sAnimationInfo2, ENSA_ANIM2_7);
                this->unk_20A++;
            }
            break;
    }
}

void func_80AF5A74(EnSa* this) {
    switch (this->unk_20A) {
        case 0:
            Animation_ChangeByInfo(&this->skelAnime, sAnimationInfo2, ENSA_ANIM2_1);
            func_80AF5894(this);
            this->unk_20A++;
            FALLTHROUGH;
        case 1:
            if (Animation_OnFrame(&this->skelAnime, this->skelAnime.endFrame)) {
                Animation_ChangeByInfo(&this->skelAnime, sAnimationInfo2, ENSA_ANIM2_9);
                this->unk_20A++;
            }
            break;
    }
}

void func_80AF5B10(EnSa* this) {
    switch (this->unk_20A) {
        case 0:
            Animation_ChangeByInfo(&this->skelAnime, sAnimationInfo2, ENSA_ANIM2_6);
            this->unk_20A++;
            FALLTHROUGH;
        case 1:
            if (Animation_OnFrame(&this->skelAnime, this->skelAnime.endFrame)) {
                Animation_ChangeByInfo(&this->skelAnime, sAnimationInfo2, ENSA_ANIM2_4);
                this->unk_20A++;
            }
            break;
    }
}

void func_80AF5BA4(EnSa* this) {
    switch (this->unk_20A) {
        case 0:
            Animation_ChangeByInfo(&this->skelAnime, sAnimationInfo2, ENSA_ANIM2_6);
            func_80AF5894(this);
            this->unk_20A++;
            FALLTHROUGH;
        case 1:
            if (Animation_OnFrame(&this->skelAnime, this->skelAnime.endFrame)) {
                Animation_ChangeByInfo(&this->skelAnime, sAnimationInfo2, ENSA_ANIM2_9);
                this->unk_20A++;
            }
            break;
    }
}

void func_80AF5C40(EnSa* this) {
    switch (this->unk_20A) {
        case 0:
            Animation_ChangeByInfo(&this->skelAnime, sAnimationInfo2, ENSA_ANIM2_5);
            this->unk_20A++;
            FALLTHROUGH;
        case 1:
            if (Animation_OnFrame(&this->skelAnime, this->skelAnime.endFrame)) {
                Animation_ChangeByInfo(&this->skelAnime, sAnimationInfo2, ENSA_ANIM2_0);
                this->unk_20A++;
            }
            break;
    }
}

void func_80AF5CD4(EnSa* this, u8 arg1) {
    this->unk_20B = arg1;
    this->unk_20A = 0;
}

void func_80AF5CE4(EnSa* this) {
    switch (this->unk_20B) {
        case 1:
            func_80AF58B8(this);
            break;
        case 2:
            func_80AF594C(this);
            break;
        case 3:
            func_80AF59E0(this);
            break;
        case 4:
            func_80AF5A74(this);
            break;
        case 5:
            func_80AF5B10(this);
            break;
        case 6:
            func_80AF5BA4(this);
            break;
        case 7:
            func_80AF5C40(this);
            break;
    }
}

void EnSa_ChangeAnim(EnSa* this, s32 index) {
    Animation_Change(&this->skelAnime, sAnimationInfo1[index].animation, 1.0f, 0.0f,
                     Animation_GetLastFrame(sAnimationInfo1[index].animation), sAnimationInfo1[index].mode,
                     sAnimationInfo1[index].morphFrames);
}

s32 func_80AF5DFC(EnSa* this, PlayState* play) {
<<<<<<< HEAD
    if (gSaveContext.save.cutsceneIndex >= 0xFFF0 && gSaveContext.save.cutsceneIndex != 0xFFFD) {
        if (play->sceneId == SCENE_SPOT04) {
=======
    if (gSaveContext.cutsceneIndex >= 0xFFF0 && gSaveContext.cutsceneIndex != 0xFFFD) {
        if (play->sceneId == SCENE_KOKIRI_FOREST) {
>>>>>>> 186ecc72
            return 4;
        }
        if (play->sceneId == SCENE_SACRED_FOREST_MEADOW) {
            return 5;
        }
    }
    if (play->sceneId == SCENE_SARIAS_HOUSE && !LINK_IS_ADULT &&
        INV_CONTENT(ITEM_OCARINA_FAIRY) == ITEM_OCARINA_FAIRY && !GET_EVENTCHKINF(EVENTCHKINF_40)) {
        return 1;
    }
    if (play->sceneId == SCENE_SACRED_FOREST_MEADOW && GET_EVENTCHKINF(EVENTCHKINF_40)) {
        return CHECK_QUEST_ITEM(QUEST_SONG_SARIA) ? 2 : 5;
    }
    if (play->sceneId == SCENE_KOKIRI_FOREST && !CHECK_QUEST_ITEM(QUEST_KOKIRI_EMERALD)) {
        if (GET_INFTABLE(INFTABLE_00)) {
            return 1;
        }
        return 4;
    }
    return 0;
}

void func_80AF5F34(EnSa* this, PlayState* play) {
    Player* player = GET_PLAYER(play);
    s16 trackingMode = NPC_TRACKING_PLAYER_AUTO_TURN;

    if (play->sceneId == SCENE_KOKIRI_FOREST) {
        trackingMode = (this->actionFunc == func_80AF68E4) ? NPC_TRACKING_NONE : NPC_TRACKING_FULL_BODY;
    }
    if (play->sceneId == SCENE_SACRED_FOREST_MEADOW) {
        trackingMode = (this->skelAnime.animation == &gSariaPlayingOcarinaAnim) ? NPC_TRACKING_NONE : NPC_TRACKING_HEAD;
    }
    if (play->sceneId == SCENE_SACRED_FOREST_MEADOW && this->actionFunc == func_80AF6448 &&
        this->skelAnime.animation == &gSariaStopPlayingOcarinaAnim) {
        trackingMode = NPC_TRACKING_NONE;
    }
    if (play->sceneId == SCENE_SACRED_FOREST_MEADOW && this->actionFunc == func_80AF68E4 &&
        this->skelAnime.animation == &gSariaOcarinaToMouthAnim) {
        trackingMode = NPC_TRACKING_NONE;
    }
    this->interactInfo.trackPos = player->actor.world.pos;
    this->interactInfo.yOffset = 4.0f;
    Npc_TrackPoint(&this->actor, &this->interactInfo, 2, trackingMode);
}

s32 func_80AF603C(EnSa* this) {
    if (this->skelAnime.animation != &gSariaPlayingOcarinaAnim &&
        this->skelAnime.animation != &gSariaOcarinaToMouthAnim) {
        return 0;
    }
    if (this->interactInfo.talkState != NPC_TALK_STATE_IDLE) {
        return 0;
    }
    this->unk_20E = 0;
    if (this->rightEyeIndex != SARIA_EYE_CLOSED) {
        return 0;
    }
    return 1;
}

void func_80AF609C(EnSa* this) {
    s16 phi_v1;

    if (func_80AF603C(this) == 0) {
        if (this->unk_20E == 0) {
            phi_v1 = 0;
        } else {
            this->unk_20E--;
            phi_v1 = this->unk_20E;
        }
        if (phi_v1 == 0) {
            this->rightEyeIndex++;
            if (this->rightEyeIndex < SARIA_EYE_SUPRISED) {
                this->leftEyeIndex = this->rightEyeIndex;
            } else {
                this->unk_20E = Rand_S16Offset(30, 30);
                this->leftEyeIndex = SARIA_EYE_OPEN;
                this->rightEyeIndex = this->leftEyeIndex;
            }
        }
    }
}

void func_80AF6130(CsCmdActorAction* csAction, Vec3f* dst) {
    dst->x = csAction->startPos.x;
    dst->y = csAction->startPos.y;
    dst->z = csAction->startPos.z;
}

void func_80AF6170(CsCmdActorAction* csAction, Vec3f* dst) {
    dst->x = csAction->endPos.x;
    dst->y = csAction->endPos.y;
    dst->z = csAction->endPos.z;
}

void EnSa_Init(Actor* thisx, PlayState* play) {
    EnSa* this = (EnSa*)thisx;
    s32 pad;

    ActorShape_Init(&this->actor.shape, 0.0f, ActorShadow_DrawCircle, 12.0f);
    SkelAnime_InitFlex(play, &this->skelAnime, &gSariaSkel, NULL, this->jointTable, this->morphTable, 17);
    Collider_InitCylinder(play, &this->collider);
    Collider_SetCylinder(play, &this->collider, &this->actor, &sCylinderInit);
    CollisionCheck_SetInfo2(&this->actor.colChkInfo, NULL, &sColChkInfoInit);

    switch (func_80AF5DFC(this, play)) {
        case 2:
            EnSa_ChangeAnim(this, ENSA_ANIM1_11);
            this->actionFunc = func_80AF6448;
            break;
        case 5:
            EnSa_ChangeAnim(this, ENSA_ANIM1_11);
            this->actionFunc = func_80AF683C;
            break;
        case 1:
            this->actor.gravity = -1.0f;
            EnSa_ChangeAnim(this, ENSA_ANIM1_0);
            this->actionFunc = func_80AF6448;
            break;
        case 4:
            this->unk_210 = 0;
            this->actor.gravity = -1.0f;
            play->csCtx.segment = SEGMENTED_TO_VIRTUAL(gSpot04Cs_10E20);
            gSaveContext.cutsceneTrigger = 1;
            EnSa_ChangeAnim(this, ENSA_ANIM1_4);
            this->actionFunc = func_80AF68E4;
            break;
        case 3:
            this->unk_210 = 0;
            this->actor.gravity = -1.0f;
            EnSa_ChangeAnim(this, ENSA_ANIM1_0);
            this->actionFunc = func_80AF68E4;
            break;
        case 0:
            Actor_Kill(&this->actor);
            return;
    }

    Actor_SetScale(&this->actor, 0.01f);

    this->actor.targetMode = 6;
    this->interactInfo.talkState = NPC_TALK_STATE_IDLE;
    this->alpha = 255;
    this->unk_21A = this->actor.shape.rot;

    Actor_SpawnAsChild(&play->actorCtx, &this->actor, play, ACTOR_EN_ELF, this->actor.world.pos.x,
                       this->actor.world.pos.y, this->actor.world.pos.z, 0, 0, 0, FAIRY_KOKIRI);
}

void EnSa_Destroy(Actor* thisx, PlayState* play) {
    EnSa* this = (EnSa*)thisx;

    Collider_DestroyCylinder(play, &this->collider);
}

void func_80AF6448(EnSa* this, PlayState* play) {
    if (play->sceneId == SCENE_KOKIRI_FOREST) {
        if (this->interactInfo.talkState != NPC_TALK_STATE_IDLE) {
            switch (this->actor.textId) {
                case 0x1002:
                    if (this->unk_208 == 0 && this->unk_20B != 1) {
                        func_80AF5CD4(this, 1);
                        this->mouthIndex = 1;
                    }
                    if (this->unk_208 == 2 && this->unk_20B != 2) {
                        func_80AF5CD4(this, 2);
                        this->mouthIndex = 1;
                    }
                    if (this->unk_208 == 5) {
                        this->mouthIndex = 0;
                    }
                    break;
                case 0x1003:
                    if (this->unk_208 == 0 && this->unk_20B != 4) {
                        func_80AF5CD4(this, 4);
                    }
                    break;
                case 0x1031:
                    if (this->unk_208 == 0 && this->unk_20B != 4 &&
                        this->skelAnime.animation == &gSariaHandsBehindBackWaitAnim) {
                        func_80AF5CD4(this, 4);
                        this->mouthIndex = 3;
                    }
                    if (this->unk_208 == 2 && this->unk_20B != 5) {
                        func_80AF5CD4(this, 5);
                        this->mouthIndex = 2;
                    }
                    if (this->unk_208 == 4 && this->unk_20B != 6) {
                        func_80AF5CD4(this, 6);
                        this->mouthIndex = 0;
                    }
                    break;
                case 0x1032:
                    if (this->unk_208 == 0 && this->unk_20B != 4 &&
                        this->skelAnime.animation == &gSariaHandsBehindBackWaitAnim) {
                        func_80AF5CD4(this, 4);
                    }
                    break;
                case 0x1047:
                    if (this->unk_208 == 1 && this->unk_20B != 7) {
                        func_80AF5CD4(this, 7);
                    }
                    break;
                case 0x1048:
                    if (this->unk_208 == 0 && this->unk_20B != 7) {
                        func_80AF5CD4(this, 7);
                    }
                    break;
            }
        } else if (!CHECK_QUEST_ITEM(QUEST_KOKIRI_EMERALD) &&
                   (GET_INFTABLE(INFTABLE_01) || GET_INFTABLE(INFTABLE_03))) {
            if (this->unk_20B != 3) {
                func_80AF5CD4(this, 3);
            }
        } else {
            func_80AF5CD4(this, 0);
        }
        func_80AF5CE4(this);
    }
    if (this->skelAnime.animation == &gSariaStopPlayingOcarinaAnim) {
        this->skelAnime.playSpeed = -1.0f;
        if ((s32)this->skelAnime.curFrame == 0) {
            EnSa_ChangeAnim(this, ENSA_ANIM1_6);
        }
    }
    if (this->interactInfo.talkState != NPC_TALK_STATE_IDLE && play->sceneId == SCENE_SACRED_FOREST_MEADOW) {
        Animation_Change(&this->skelAnime, &gSariaStopPlayingOcarinaAnim, 1.0f, 0.0f, 10.0f, ANIMMODE_ONCE, -10.0f);
        this->actionFunc = func_80AF67D0;
    }
}

void func_80AF67D0(EnSa* this, PlayState* play) {
    if (this->interactInfo.talkState == NPC_TALK_STATE_IDLE) {
        Animation_Change(&this->skelAnime, &gSariaStopPlayingOcarinaAnim, 0.0f, 10.0f, 0.0f, ANIMMODE_ONCE, -10.0f);
        this->actionFunc = func_80AF6448;
    }
}

void func_80AF683C(EnSa* this, PlayState* play) {
    Player* player = GET_PLAYER(play);

    if (!(player->actor.world.pos.z >= -2220.0f) && !Play_InCsMode(play)) {
        play->csCtx.segment = SEGMENTED_TO_VIRTUAL(spot05_scene_Cs_005730);
        gSaveContext.cutsceneTrigger = 1;
        this->actionFunc = func_80AF68E4;
    }
}

void func_80AF68E4(EnSa* this, PlayState* play) {
    s16 phi_v0;
    Vec3f startPos;
    Vec3f endPos;
    Vec3f D_80AF7448 = { 0.0f, 0.0f, 0.0f };
    CsCmdActorAction* csAction;
    f32 temp_f0;
    f32 gravity;

    if (play->csCtx.state == CS_STATE_IDLE) {
        this->actionFunc = func_80AF6B20;
        return;
    }
    csAction = play->csCtx.npcActions[1];
    if (csAction != NULL) {
        func_80AF6130(csAction, &startPos);
        func_80AF6170(csAction, &endPos);

        if (this->unk_210 == 0) {
            this->actor.world.pos = startPos;
        }
        if (this->unk_210 != csAction->action) {
            switch (csAction->action) {
                case 2:
                    this->mouthIndex = 1;
                    break;
                case 9:
                    this->mouthIndex = 1;
                    break;
                default:
                    this->mouthIndex = 0;
                    break;
            }
            EnSa_ChangeAnim(this, csAction->action);
            this->unk_210 = csAction->action;
        }
        if (phi_v0) {}
        if (csAction->action == 3) {
            if (this->unk_20C == 0) {
                phi_v0 = 0;
            } else {
                this->unk_20C--;
                phi_v0 = this->unk_20C;
            }
            if (phi_v0 == 0) {
                Audio_PlaySfxGeneral(NA_SE_PL_WALK_GROUND, &this->actor.projectedPos, 4, &gSfxDefaultFreqAndVolScale,
                                     &gSfxDefaultFreqAndVolScale, &gSfxDefaultReverb);
                this->unk_20C = 8;
            }
        }
        this->actor.shape.rot.x = csAction->urot.x;
        this->actor.shape.rot.y = csAction->urot.y;
        this->actor.shape.rot.z = csAction->urot.z;
        this->actor.velocity = D_80AF7448;

        if (play->csCtx.frames < csAction->endFrame) {
            temp_f0 = csAction->endFrame - csAction->startFrame;
            this->actor.velocity.x = (endPos.x - startPos.x) / temp_f0;
            this->actor.velocity.y = (endPos.y - startPos.y) / temp_f0;
            gravity = this->actor.gravity;
            if (play->sceneId == SCENE_SACRED_FOREST_MEADOW) {
                gravity = 0.0f;
            }
            this->actor.velocity.y += gravity;
            if (this->actor.velocity.y < this->actor.minVelocityY) {
                this->actor.velocity.y = this->actor.minVelocityY;
            }
            this->actor.velocity.z = (endPos.z - startPos.z) / temp_f0;
        }
    }
}

void func_80AF6B20(EnSa* this, PlayState* play) {
    if (play->sceneId == SCENE_SACRED_FOREST_MEADOW) {
        Item_Give(play, ITEM_SONG_SARIA);
        EnSa_ChangeAnim(this, ENSA_ANIM1_6);
    }

    if (play->sceneId == SCENE_KOKIRI_FOREST) {
        EnSa_ChangeAnim(this, ENSA_ANIM1_4);
        this->actor.world.pos = this->actor.home.pos;
        this->actor.world.rot = this->unk_21A;
        this->mouthIndex = 0;
        SET_INFTABLE(INFTABLE_00);
    }

    this->actionFunc = func_80AF6448;
}

void EnSa_Update(Actor* thisx, PlayState* play) {
    EnSa* this = (EnSa*)thisx;
    s32 pad;

    Collider_UpdateCylinder(&this->actor, &this->collider);
    CollisionCheck_SetOC(play, &play->colChkCtx, &this->collider.base);
    SkelAnime_Update(&this->skelAnime);

    if (this->skelAnime.animation == &gSariaOcarinaToMouthAnim &&
        this->skelAnime.curFrame >= Animation_GetLastFrame(&gSariaOcarinaToMouthAnim)) {
        EnSa_ChangeAnim(this, ENSA_ANIM1_6);
    }

    if (this->actionFunc != func_80AF68E4) {
        this->alpha = func_80034DD4(&this->actor, play, this->alpha, 400.0f);
    } else {
        this->alpha = 255;
    }

    this->actor.shape.shadowAlpha = this->alpha;

    if (this->actionFunc == func_80AF68E4) {
        this->actor.world.pos.x += this->actor.velocity.x;
        this->actor.world.pos.y += this->actor.velocity.y;
        this->actor.world.pos.z += this->actor.velocity.z;
    } else {
        func_8002D7EC(&this->actor);
    }

    if (play->sceneId != SCENE_SACRED_FOREST_MEADOW) {
        Actor_UpdateBgCheckInfo(play, &this->actor, 0.0f, 0.0f, 0.0f, UPDBGCHECKINFO_FLAG_2);
    }

    func_80AF609C(this);
    this->actionFunc(this, play);
    func_80AF57D8(this, play);
    func_80AF5F34(this, play);
}

s32 EnSa_OverrideLimbDraw(PlayState* play, s32 limbIndex, Gfx** dList, Vec3f* pos, Vec3s* rot, void* thisx, Gfx** gfx) {
    EnSa* this = (EnSa*)thisx;
    s32 pad;
    Vec3s sp18;

    if (limbIndex == 16) {
        Matrix_Translate(900.0f, 0.0f, 0.0f, MTXMODE_APPLY);
        sp18 = this->interactInfo.headRot;
        Matrix_RotateX(BINANG_TO_RAD_ALT(sp18.y), MTXMODE_APPLY);
        Matrix_RotateZ(BINANG_TO_RAD_ALT(sp18.x), MTXMODE_APPLY);
        Matrix_Translate(-900.0f, 0.0f, 0.0f, MTXMODE_APPLY);
    }

    if (limbIndex == 9) {
        sp18 = this->interactInfo.torsoRot;
        Matrix_RotateY(BINANG_TO_RAD_ALT(sp18.y), MTXMODE_APPLY);
        Matrix_RotateX(BINANG_TO_RAD_ALT(sp18.x), MTXMODE_APPLY);
    }

    if (play->sceneId == SCENE_SACRED_FOREST_MEADOW && limbIndex == 15) {
        *dList = gSariaRightHandAndOcarinaDL;
    }

    return 0;
}

void EnSa_PostLimbDraw(PlayState* play, s32 limbIndex, Gfx** dList, Vec3s* rot, void* thisx, Gfx** gfx) {
    EnSa* this = (EnSa*)thisx;
    Vec3f D_80AF7454 = { 400.0, 0.0f, 0.0f };

    if (limbIndex == 16) {
        Matrix_MultVec3f(&D_80AF7454, &this->actor.focus.pos);
    }
}

void EnSa_Draw(Actor* thisx, PlayState* play) {
    static void* mouthTextures[] = {
        gSariaMouthClosed2Tex,  gSariaMouthSmilingOpenTex, gSariaMouthFrowningTex,
        gSariaMouthSuprisedTex, gSariaMouthClosedTex,
    };
    static void* eyeTextures[] = {
        gSariaEyeOpenTex, gSariaEyeHalfTex, gSariaEyeClosedTex, gSariaEyeSuprisedTex, gSariaEyeSadTex,
    };
    EnSa* this = (EnSa*)thisx;

    OPEN_DISPS(play->state.gfxCtx, "../z_en_sa.c", 1444);

    if (this->alpha == 255) {
        gSPSegment(POLY_OPA_DISP++, 0x08, SEGMENTED_TO_VIRTUAL(eyeTextures[this->rightEyeIndex]));
        gSPSegment(POLY_OPA_DISP++, 0x09, SEGMENTED_TO_VIRTUAL(eyeTextures[this->leftEyeIndex]));
        gSPSegment(POLY_OPA_DISP++, 0x0A, SEGMENTED_TO_VIRTUAL(mouthTextures[this->mouthIndex]));
        func_80034BA0(play, &this->skelAnime, EnSa_OverrideLimbDraw, EnSa_PostLimbDraw, &this->actor, this->alpha);
    } else if (this->alpha != 0) {
        gSPSegment(POLY_XLU_DISP++, 0x08, SEGMENTED_TO_VIRTUAL(eyeTextures[this->rightEyeIndex]));
        gSPSegment(POLY_XLU_DISP++, 0x09, SEGMENTED_TO_VIRTUAL(eyeTextures[this->leftEyeIndex]));
        gSPSegment(POLY_XLU_DISP++, 0x0A, SEGMENTED_TO_VIRTUAL(mouthTextures[this->mouthIndex]));
        func_80034CC4(play, &this->skelAnime, EnSa_OverrideLimbDraw, EnSa_PostLimbDraw, &this->actor, this->alpha);
    }

    CLOSE_DISPS(play->state.gfxCtx, "../z_en_sa.c", 1497);
}<|MERGE_RESOLUTION|>--- conflicted
+++ resolved
@@ -381,13 +381,8 @@
 }
 
 s32 func_80AF5DFC(EnSa* this, PlayState* play) {
-<<<<<<< HEAD
     if (gSaveContext.save.cutsceneIndex >= 0xFFF0 && gSaveContext.save.cutsceneIndex != 0xFFFD) {
-        if (play->sceneId == SCENE_SPOT04) {
-=======
-    if (gSaveContext.cutsceneIndex >= 0xFFF0 && gSaveContext.cutsceneIndex != 0xFFFD) {
         if (play->sceneId == SCENE_KOKIRI_FOREST) {
->>>>>>> 186ecc72
             return 4;
         }
         if (play->sceneId == SCENE_SACRED_FOREST_MEADOW) {
