--- conflicted
+++ resolved
@@ -191,11 +191,7 @@
 void func_80AFCD60(EnSkb* this) {
     if (gSaveContext.nightFlag == 0) {
         func_80AFCF48(this);
-<<<<<<< HEAD
-    } else if ((Actor_YawInRangeWithPlayer(&this->actor, 0x11C7) != 0) &&
-=======
     } else if (Actor_IsFacingPlayer(&this->actor, 0x11C7) &&
->>>>>>> e632b9a1
                (this->actor.xzDistToPlayer < (60.0f + (this->actor.params * 6.0f)))) {
         func_80AFD33C(this);
     } else {
@@ -292,11 +288,7 @@
     }
     if (Math_Vec3f_DistXZ(&this->actor.home.pos, &player->actor.world.pos) > 800.0f || gSaveContext.nightFlag == 0) {
         func_80AFCF48(this);
-<<<<<<< HEAD
-    } else if ((Actor_YawInRangeWithPlayer(&this->actor, 0x11C7) != 0) &&
-=======
     } else if (Actor_IsFacingPlayer(&this->actor, 0x11C7) &&
->>>>>>> e632b9a1
                (this->actor.xzDistToPlayer < (60.0f + (this->actor.params * 6.0f)))) {
         func_80AFD33C(this);
     }
