/*
 * File: z_en_skb.c
 * Overlay: ovl_En_Skb
 * Description: Stalchild
 */

#include "z_en_skb.h"
#include "overlays/actors/ovl_En_Encount1/z_en_encount1.h"
#include "assets/objects/object_skb/object_skb.h"

#define FLAGS (ACTOR_FLAG_0 | ACTOR_FLAG_2 | ACTOR_FLAG_4)

typedef enum {
    SKB_BEHAVIOR_BURIED,
    SKB_BEHAVIOR_DYING,
    SKB_BEHAVIOR_DAMAGED,
    SKB_BEHAVIOR_ATTACKING,
    SKB_BEHAVIOR_WALKING,
    SKB_BEHAVIOR_RECOILING,
    SKB_BEHAVIOR_STUNNED
} StalchildBehavior;

void EnSkb_Init(Actor* thisx, PlayState* play);
void EnSkb_Destroy(Actor* thisx, PlayState* play);
void EnSkb_Update(Actor* thisx, PlayState* play);
void EnSkb_Draw(Actor* thisx, PlayState* play);

void EnSkb_SetupRiseFromGround(EnSkb* this);
void EnSkb_RiseFromGround(EnSkb* this, PlayState* play);
void EnSkb_SetupDespawn(EnSkb* this);
void EnSkb_Despawn(EnSkb* this, PlayState* play);
void EnSkb_SetupWalkForward(EnSkb* this);
void EnSkb_WalkForward(EnSkb* this, PlayState* play);
void EnSkb_SetupAttack(EnSkb* this);
void EnSkb_Attack(EnSkb* this, PlayState* play);
void EnSkb_SetupRecoil(EnSkb* this);
void EnSkb_Recoil(EnSkb* this, PlayState* play);
void EnSkb_Stunned(EnSkb* this, PlayState* play);
void EnSkb_TakeDamage(EnSkb* this, PlayState* play);
void EnSkb_SetupDeath(EnSkb* this, PlayState* play);
void EnSkb_Death(EnSkb* this, PlayState* play);

static ColliderJntSphElementInit sJntSphElementsInit[2] = {
    {
        {
            ELEMTYPE_UNK0,
            { 0xFFCFFFFF, 0x00, 0x04 },
            { 0x00000000, 0x00, 0x00 },
            TOUCH_ON | TOUCH_SFX_NORMAL,
            BUMP_NONE,
            OCELEM_NONE,
        },
        { 15, { { 0, 0, 0 }, 10 }, 100 },
    },
    {
        {
            ELEMTYPE_UNK0,
            { 0x00000000, 0x00, 0x00 },
            { 0xFFCFFFFF, 0x00, 0x00 },
            TOUCH_NONE,
            BUMP_ON | BUMP_HOOKABLE,
            OCELEM_ON,
        },
        { 1, { { 0, 0, 0 }, 20 }, 100 },
    },
};

static ColliderJntSphInit sJntSphInit = {
    {
        COLTYPE_HIT6,
        AT_ON | AT_TYPE_ENEMY,
        AC_ON | AC_TYPE_PLAYER,
        OC1_ON | OC1_TYPE_ALL,
        OC2_TYPE_1,
        COLSHAPE_JNTSPH,
    },
    2,
    sJntSphElementsInit,
};

static DamageTable sDamageTable = {
    /* Deku nut      */ DMG_ENTRY(0, 0x1),
    /* Deku stick    */ DMG_ENTRY(2, 0xF),
    /* Slingshot     */ DMG_ENTRY(1, 0xF),
    /* Explosive     */ DMG_ENTRY(2, 0xF),
    /* Boomerang     */ DMG_ENTRY(0, 0x1),
    /* Normal arrow  */ DMG_ENTRY(2, 0xF),
    /* Hammer swing  */ DMG_ENTRY(2, 0xF),
    /* Hookshot      */ DMG_ENTRY(0, 0x1),
    /* Kokiri sword  */ DMG_ENTRY(1, 0xE),
    /* Master sword  */ DMG_ENTRY(2, 0xF),
    /* Giant's Knife */ DMG_ENTRY(4, 0xF),
    /* Fire arrow    */ DMG_ENTRY(4, 0x7),
    /* Ice arrow     */ DMG_ENTRY(2, 0xF),
    /* Light arrow   */ DMG_ENTRY(2, 0xF),
    /* Unk arrow 1   */ DMG_ENTRY(2, 0xF),
    /* Unk arrow 2   */ DMG_ENTRY(0, 0x0),
    /* Unk arrow 3   */ DMG_ENTRY(0, 0x0),
    /* Fire magic    */ DMG_ENTRY(4, 0x7),
    /* Ice magic     */ DMG_ENTRY(0, 0x6),
    /* Light magic   */ DMG_ENTRY(3, 0xD),
    /* Shield        */ DMG_ENTRY(0, 0x0),
    /* Mirror Ray    */ DMG_ENTRY(0, 0x0),
    /* Kokiri spin   */ DMG_ENTRY(1, 0xD),
    /* Giant spin    */ DMG_ENTRY(4, 0xF),
    /* Master spin   */ DMG_ENTRY(2, 0xF),
    /* Kokiri jump   */ DMG_ENTRY(2, 0xF),
    /* Giant jump    */ DMG_ENTRY(8, 0xF),
    /* Master jump   */ DMG_ENTRY(4, 0xF),
    /* Unknown 1     */ DMG_ENTRY(0, 0x0),
    /* Unblockable   */ DMG_ENTRY(0, 0x0),
    /* Hammer jump   */ DMG_ENTRY(4, 0xF),
    /* Unknown 2     */ DMG_ENTRY(0, 0x0),
};

const ActorInit En_Skb_InitVars = {
    ACTOR_EN_SKB,
    ACTORCAT_ENEMY,
    FLAGS,
    OBJECT_SKB,
    sizeof(EnSkb),
    (ActorFunc)EnSkb_Init,
    (ActorFunc)EnSkb_Destroy,
    (ActorFunc)EnSkb_Update,
    (ActorFunc)EnSkb_Draw,
};

void EnSkb_SetupAction(EnSkb* this, EnSkbActionFunc actionFunc) {
    this->actionFunc = actionFunc;
}

void EnSkb_SpawnDebris(PlayState* play, EnSkb* this, Vec3f* spawnPos) {
    Vec3f pos;
    Vec3f vel = { 0.0f, 8.0f, 0.0f };
    Vec3f accel = { 0.0f, -1.5f, 0.0f };
    f32 spreadAngle;
    f32 scale;

    spreadAngle = (Rand_ZeroOne() - 0.5f) * 6.28f;
    pos.y = this->actor.floorHeight;
    pos.x = (Math_SinF(spreadAngle) * 15.0f) + spawnPos->x;
    pos.z = (Math_CosF(spreadAngle) * 15.0f) + spawnPos->z;
    accel.x = Rand_CenteredFloat(1.0f);
    accel.z = Rand_CenteredFloat(1.0f);
    vel.y += (Rand_ZeroOne() - 0.5f) * 4.0f;
    scale = (Rand_ZeroOne() * 5.0f) + 12.0f;
    EffectSsHahen_Spawn(play, &pos, &vel, &accel, 2, scale * 0.8f, -1, 10, 0);
    func_80033480(play, &pos, 10.0f, 1, 150, 0, 1);
}

static InitChainEntry sInitChain[] = {
    ICHAIN_F32(targetArrowOffset, 2000, ICHAIN_CONTINUE),
    ICHAIN_F32_DIV1000(gravity, -2000, ICHAIN_STOP),
};

void EnSkb_Init(Actor* thisx, PlayState* play) {
    EnSkb* this = (EnSkb*)thisx;
    s16 armOffset;
    s16 bodyOffset;

    Actor_ProcessInitChain(&this->actor, sInitChain);
    this->actor.colChkInfo.damageTable = &sDamageTable;
    ActorShape_Init(&this->actor.shape, 0.0f, ActorShadow_DrawCircle, 0.0f);
    this->actor.focus.pos = this->actor.world.pos;
    this->actor.colChkInfo.mass = 0xFE;
    this->actor.colChkInfo.health = 2;
    this->actor.shape.yOffset = -8000.0f;
    SkelAnime_Init(play, &this->skelAnime, &gStalchildSkel, &gStalchildUncurlingAnim, this->jointTable,
                   this->morphTable, 20);
    this->actor.naviEnemyId = NAVI_ENEMY_STALCHILD;

    Collider_InitJntSph(play, &this->collider);
    Collider_SetJntSph(play, &this->collider, &this->actor, &sJntSphInit, this->colliderItem);
    Actor_SetScale(&this->actor, ((this->actor.params * 0.1f) + 1.0f) * 0.01f);

    armOffset = this->actor.params + 0xA;
    this->collider.elements[0].dim.worldSphere.radius = armOffset;
    this->collider.elements[0].dim.modelSphere.radius = armOffset;
    if (1) {};
    bodyOffset = (this->actor.params * 2) + 0x14;
    this->collider.elements[1].dim.worldSphere.radius = bodyOffset;
    this->collider.elements[1].dim.modelSphere.radius = bodyOffset;
    this->actor.home.pos = this->actor.world.pos;
    this->actor.floorHeight = this->actor.world.pos.y;
    EnSkb_SetupRiseFromGround(this);
}

void EnSkb_Destroy(Actor* thisx, PlayState* play) {
    EnSkb* this = (EnSkb*)thisx;

    if (this->actor.parent != NULL) {
        EnEncount1* spawner = (EnEncount1*)this->actor.parent;

        if (spawner->actor.update != NULL) {
            if (spawner->curNumSpawn > 0) {
                spawner->curNumSpawn--;
            }
        }
    }
    Collider_DestroyJntSph(play, &this->collider);
}

void EnSkb_DecideNextAction(EnSkb* this) {
    if (IS_DAY) {
        EnSkb_SetupDespawn(this);
    } else if (Actor_IsFacingPlayer(&this->actor, 0x11C7) &&
               (this->actor.xzDistToPlayer < (60.0f + (this->actor.params * 6.0f)))) {
        EnSkb_SetupAttack(this);
    } else {
        EnSkb_SetupWalkForward(this);
    }
}

void EnSkb_SetupRiseFromGround(EnSkb* this) {
    Animation_PlayOnceSetSpeed(&this->skelAnime, &gStalchildUncurlingAnim, 1.0f);
    this->actionState = SKB_BEHAVIOR_BURIED;
    this->actor.flags &= ~ACTOR_FLAG_0;
    Audio_PlayActorSound2(&this->actor, NA_SE_EN_RIVA_APPEAR);
    EnSkb_SetupAction(this, EnSkb_RiseFromGround);
}

void EnSkb_RiseFromGround(EnSkb* this, PlayState* play) {
    if (this->skelAnime.curFrame < 4.0f) {
        this->actor.world.rot.y = this->actor.yawTowardsPlayer;
        this->actor.shape.rot.y = this->actor.yawTowardsPlayer;
    } else {
        this->actor.flags |= ACTOR_FLAG_0;
    }
    Math_SmoothStepToF(&this->actor.shape.yOffset, 0.0f, 1.0f, 800.0f, 0.0f);
    Math_SmoothStepToF(&this->actor.shape.shadowScale, 25.0f, 1.0f, 2.5f, 0.0f);
    if ((play->gameplayFrames & 1) != 0) {
        EnSkb_SpawnDebris(play, this, &this->actor.world.pos);
    }
    if ((SkelAnime_Update(&this->skelAnime) != 0) && (0.0f == this->actor.shape.yOffset)) {
        EnSkb_DecideNextAction(this);
    }
}

void EnSkb_SetupDespawn(EnSkb* this) {
    Animation_Change(&this->skelAnime, &gStalchildUncurlingAnim, -1.0f,
                     Animation_GetLastFrame(&gStalchildUncurlingAnim), 0.0f, ANIMMODE_ONCE, -4.0f);
    this->actionState = SKB_BEHAVIOR_BURIED;
    this->setColliderAT = false;
    this->actor.flags &= ~ACTOR_FLAG_0;
    this->actor.speedXZ = 0.0f;
    Audio_PlayActorSound2(&this->actor, NA_SE_EN_AKINDONUTS_HIDE);
    EnSkb_SetupAction(this, EnSkb_Despawn);
}

void EnSkb_Despawn(EnSkb* this, PlayState* play) {
    if ((Math_SmoothStepToF(&this->actor.shape.yOffset, -8000.0f, 1.0f, 500.0f, 0.0f) != 0.0f) &&
        (play->gameplayFrames & 1)) {
        EnSkb_SpawnDebris(play, this, &this->actor.world.pos);
    }
    Math_SmoothStepToF(&this->actor.shape.shadowScale, 0.0f, 1.0f, 2.5f, 0.0f);
    if (SkelAnime_Update(&this->skelAnime) != 0) {
        Actor_Kill(&this->actor);
    }
}

void EnSkb_SetupWalkForward(EnSkb* this) {
    Animation_Change(&this->skelAnime, &gStalchildWalkingAnim, 0.96000004f, 0.0f,
                     Animation_GetLastFrame(&gStalchildWalkingAnim), ANIMMODE_LOOP, -4.0f);
    this->actionState = SKB_BEHAVIOR_WALKING;
    this->headlessYawOffset = 0;
    this->actor.speedXZ = this->actor.scale.y * 160.0f;
    EnSkb_SetupAction(this, EnSkb_WalkForward);
}

void EnSkb_WalkForward(EnSkb* this, PlayState* play) {
    s32 thisKeyFrame;
    s32 prevKeyFrame;
    f32 playSpeed;
    Player* player = GET_PLAYER(play);

    if ((this->breakFlags != 0) && ((play->gameplayFrames & 0xF) == 0)) {
        this->headlessYawOffset = Rand_CenteredFloat(50000.0f);
    }
    Math_SmoothStepToS(&this->actor.shape.rot.y, (this->actor.yawTowardsPlayer + this->headlessYawOffset), 1, 0x2EE, 0);
    this->actor.world.rot.y = this->actor.shape.rot.y;
    thisKeyFrame = this->skelAnime.curFrame;
    SkelAnime_Update(&this->skelAnime);
    if (this->skelAnime.playSpeed >= 0.0f) {
        playSpeed = this->skelAnime.playSpeed;
    } else {
        playSpeed = -this->skelAnime.playSpeed;
    }
    prevKeyFrame = (this->skelAnime.curFrame - playSpeed);
    if (this->skelAnime.playSpeed >= 0.0f) {
        playSpeed = this->skelAnime.playSpeed;
    } else {
        playSpeed = -this->skelAnime.playSpeed;
    }
    if (thisKeyFrame != (s32)this->skelAnime.curFrame) {
        if (((prevKeyFrame < 9) && (((s32)playSpeed + thisKeyFrame) >= 8)) ||
            !((prevKeyFrame >= 16) || (((s32)playSpeed + thisKeyFrame) < 15))) {

            Audio_PlayActorSound2(&this->actor, NA_SE_EN_STALKID_WALK);
        }
    }
    if (Math_Vec3f_DistXZ(&this->actor.home.pos, &player->actor.world.pos) > 800.0f || IS_DAY) {
        EnSkb_SetupDespawn(this);
    } else if (Actor_IsFacingPlayer(&this->actor, 0x11C7) &&
               (this->actor.xzDistToPlayer < (60.0f + (this->actor.params * 6.0f)))) {
        EnSkb_SetupAttack(this);
    }
}

void EnSkb_SetupAttack(EnSkb* this) {
    Animation_Change(&this->skelAnime, &gStalchildAttackingAnim, 0.6f, 0.0f,
                     Animation_GetLastFrame(&gStalchildAttackingAnim), ANIMMODE_ONCE_INTERP, 4.0f);
    this->collider.base.atFlags &= ~AT_BOUNCED;
    this->actionState = SKB_BEHAVIOR_ATTACKING;
    this->actor.speedXZ = 0.0f;
    EnSkb_SetupAction(this, EnSkb_Attack);
}

void EnSkb_Attack(EnSkb* this, PlayState* play) {
    s32 frameData;

    frameData = this->skelAnime.curFrame;
    if (frameData == 3) {
        Audio_PlayActorSound2(&this->actor, NA_SE_EN_STALKID_ATTACK);
        this->setColliderAT = true;
    } else if (frameData == 6) {
        this->setColliderAT = false;
    }
    if (this->collider.base.atFlags & AT_BOUNCED) {
        this->collider.base.atFlags &= ~(AT_HIT | AT_BOUNCED);
        EnSkb_SetupRecoil(this);
    } else if (SkelAnime_Update(&this->skelAnime) != 0) {
        EnSkb_DecideNextAction(this);
    }
}

void EnSkb_SetupRecoil(EnSkb* this) {
    Animation_Change(&this->skelAnime, &gStalchildAttackingAnim, -0.4f, this->skelAnime.curFrame - 1.0f, 0.0f,
                     ANIMMODE_ONCE_INTERP, 0.0f);
    this->collider.base.atFlags &= ~AT_BOUNCED;
    this->actionState = SKB_BEHAVIOR_RECOILING;
    this->setColliderAT = false;
    EnSkb_SetupAction(this, EnSkb_Recoil);
}

void EnSkb_Recoil(EnSkb* this, PlayState* play) {
    if (SkelAnime_Update(&this->skelAnime) != 0) {
        EnSkb_DecideNextAction(this);
    }
}

void EnSkb_SetupStunned(EnSkb* this) {
    if (this->actor.bgCheckFlags & BGCHECKFLAG_GROUND) {
        this->actor.speedXZ = 0.0f;
    }
    Audio_PlayActorSound2(&this->actor, NA_SE_EN_GOMA_JR_FREEZE);
    this->setColliderAT = false;
    this->actionState = SKB_BEHAVIOR_STUNNED;
    EnSkb_SetupAction(this, EnSkb_Stunned);
}

void EnSkb_Stunned(EnSkb* this, PlayState* play) {
    if (this->actor.bgCheckFlags & BGCHECKFLAG_GROUND_TOUCH) {
        this->actor.speedXZ = 0.0f;
    }
    if (this->actor.bgCheckFlags & BGCHECKFLAG_GROUND) {
        if (this->actor.speedXZ < 0.0f) {
            this->actor.speedXZ += 0.05f;
        }
    }
    if ((this->actor.colorFilterTimer == 0) && (this->actor.bgCheckFlags & BGCHECKFLAG_GROUND)) {
        if (this->actor.colChkInfo.health == 0) {
            EnSkb_SetupDeath(this, play);
        } else {
            EnSkb_DecideNextAction(this);
        }
    }
}

void EnSkb_SetupTakeDamage(EnSkb* this) {
    Animation_MorphToPlayOnce(&this->skelAnime, &gStalchildDamagedAnim, -4.0f);
    if (this->actor.bgCheckFlags & BGCHECKFLAG_GROUND) {
        this->actor.speedXZ = -4.0f;
    }
    this->actor.world.rot.y = this->actor.yawTowardsPlayer;
    Audio_PlayActorSound2(&this->actor, NA_SE_EN_STALKID_DAMAGE);
    this->actionState = SKB_BEHAVIOR_DAMAGED;
    EnSkb_SetupAction(this, EnSkb_TakeDamage);
}

void EnSkb_TakeDamage(EnSkb* this, PlayState* play) {
    // this cast is likely not real, but allows for a match
    u8* new_var;

    new_var = &this->breakFlags;
    if ((this->breakFlags != 1) || BodyBreak_SpawnParts(&this->actor, &this->bodyBreak, play, 1)) {
        if ((*new_var) != 0) {
            this->breakFlags = (*new_var) | 2;
        }
        if (this->actor.bgCheckFlags & BGCHECKFLAG_GROUND_TOUCH) {
            this->actor.speedXZ = 0;
        }
        if (this->actor.bgCheckFlags & BGCHECKFLAG_GROUND) {
            if (this->actor.speedXZ < 0.0f) {
                this->actor.speedXZ += 0.05f;
            }
        }

        Math_SmoothStepToS(&this->actor.shape.rot.y, this->actor.yawTowardsPlayer, 1, 0x1194, 0);
        if (SkelAnime_Update(&this->skelAnime) && (this->actor.bgCheckFlags & BGCHECKFLAG_GROUND)) {
            EnSkb_DecideNextAction(this);
        }
    }
}

void EnSkb_SetupDeath(EnSkb* this, PlayState* play) {
    Animation_MorphToPlayOnce(&this->skelAnime, &gStalchildDyingAnim, -4.0f);
    this->actor.shape.rot.y = this->actor.yawTowardsPlayer;
    this->actor.world.rot.y = this->actor.yawTowardsPlayer;
    if (this->actor.bgCheckFlags & BGCHECKFLAG_GROUND) {
        this->actor.speedXZ = -6.0f;
    }
    this->actionState = SKB_BEHAVIOR_DYING;
    this->actor.flags &= ~ACTOR_FLAG_0;
    BodyBreak_Alloc(&this->bodyBreak, 18, play);
    this->breakFlags |= 4;
    EffectSsDeadSound_SpawnStationary(play, &this->actor.projectedPos, NA_SE_EN_STALKID_DEAD, 1, 1, 0x28);
    EnSkb_SetupAction(this, EnSkb_Death);
}

void EnSkb_Death(EnSkb* this, PlayState* play) {
    if (BodyBreak_SpawnParts(&this->actor, &this->bodyBreak, play, 1)) {
        if (this->actor.scale.x == 0.01f) {
            Item_DropCollectibleRandom(play, &this->actor, &this->actor.world.pos, 0x10);
        } else if (this->actor.scale.x <= 0.015f) {
            Item_DropCollectible(play, &this->actor.world.pos, ITEM00_RUPEE_BLUE);
        } else {
            Item_DropCollectible(play, &this->actor.world.pos, ITEM00_RUPEE_RED);
            Item_DropCollectible(play, &this->actor.world.pos, ITEM00_RUPEE_RED);
            Item_DropCollectible(play, &this->actor.world.pos, ITEM00_RUPEE_RED);
        }

        this->breakFlags |= 8;
        Actor_Kill(&this->actor);
    }
}

<<<<<<< HEAD
void func_80AFD968(EnSkb* this, PlayState* play) {
    UNUSED s16 pad;
=======
void EnSkb_CheckDamage(EnSkb* this, PlayState* play) {
    s16 pad;
>>>>>>> 3122143f
    s32 i;
    Vec3f flamePos;
    s16 scale;
    s16 colorFilterDuration;
    Player* player;

    if ((this->actionState != SKB_BEHAVIOR_DYING) &&
        (this->actor.bgCheckFlags & (BGCHECKFLAG_WATER | BGCHECKFLAG_WATER_TOUCH)) &&
        (this->actor.yDistToWater >= 40.0f)) {
        this->actor.colChkInfo.health = 0;
        this->setColliderAT = false;
        EnSkb_SetupDeath(this, play);
    } else if (this->actionState >= SKB_BEHAVIOR_ATTACKING) {
        if (this->collider.base.acFlags & AC_HIT) {
            this->collider.base.acFlags &= ~AC_HIT;
            if (this->actor.colChkInfo.damageEffect != 6) {
                this->lastDamageEffect = this->actor.colChkInfo.damageEffect;
                Actor_SetDropFlag(&this->actor, &this->collider.elements[1].info, true);
                this->setColliderAT = false;
                if (this->actor.colChkInfo.damageEffect == 1) {
                    if (this->actionState != SKB_BEHAVIOR_STUNNED) {
                        Actor_SetColorFilter(&this->actor, 0, 0x78, 0, 0x50);
                        Actor_ApplyDamage(&this->actor);
                        EnSkb_SetupStunned(this);
                    }
                } else {
                    colorFilterDuration = 8;
                    if (this->actor.colChkInfo.damageEffect == 7) {
                        scale = this->actor.scale.y * 7500.0f;
                        for (i = 4; i >= 0; i--) {
                            flamePos = this->actor.world.pos;
                            flamePos.x += Rand_CenteredFloat(20.0f);
                            flamePos.z += Rand_CenteredFloat(20.0f);
                            flamePos.y += (Rand_ZeroOne() * 25.0f);
                            EffectSsEnFire_SpawnVec3f(play, &this->actor, &flamePos, scale, 0, 0, -1);
                        }
                        colorFilterDuration = 25;
                    }
                    Actor_SetColorFilter(&this->actor, 0x4000, 0xFF, 0, colorFilterDuration);
                    if (!Actor_ApplyDamage(&this->actor)) {
                        EnSkb_SetupDeath(this, play);
                        return;
                    }
                    player = GET_PLAYER(play);
                    if (this->breakFlags == 0) {
                        if ((this->actor.colChkInfo.damageEffect == 0xD) ||
                            ((this->actor.colChkInfo.damageEffect == 0xE) &&
                             ((player->meleeWeaponAnimation >= PLAYER_MWA_RIGHT_SLASH_1H &&
                               player->meleeWeaponAnimation <= PLAYER_MWA_LEFT_COMBO_2H) ||
                              (player->meleeWeaponAnimation == PLAYER_MWA_BACKSLASH_RIGHT ||
                               player->meleeWeaponAnimation == PLAYER_MWA_BACKSLASH_LEFT)))) {
                            BodyBreak_Alloc(&this->bodyBreak, 2, play);
                            this->breakFlags = 1; // setup for head bodybreak
                        }
                    }
                    EnSkb_SetupTakeDamage(this);
                }
            }
        }
    }
}

void EnSkb_Update(Actor* thisx, PlayState* play) {
    EnSkb* this = (EnSkb*)thisx;
    UNUSED s32 pad;

    EnSkb_CheckDamage(this, play);
    Actor_MoveForward(&this->actor);
    Actor_UpdateBgCheckInfo(play, &this->actor, 15.0f, 30.0f, 60.0f,
                            UPDBGCHECKINFO_FLAG_0 | UPDBGCHECKINFO_FLAG_2 | UPDBGCHECKINFO_FLAG_3 |
                                UPDBGCHECKINFO_FLAG_4);
    this->actionFunc(this, play);
    this->actor.focus.pos = this->actor.world.pos;
    this->actor.focus.pos.y += (3000.0f * this->actor.scale.y);
    if (this->setColliderAT) {
        CollisionCheck_SetAT(play, &play->colChkCtx, &this->collider.base);
    }

    if (this->actionState >= SKB_BEHAVIOR_ATTACKING) {
        if ((this->actor.colorFilterTimer == 0) || ((this->actor.colorFilterParams & 0x4000) == 0)) {

            CollisionCheck_SetAC(play, &play->colChkCtx, &this->collider.base);
        }
    }
    CollisionCheck_SetOC(play, &play->colChkCtx, &this->collider.base);
}

s32 EnSkb_OverrideLimbDraw(PlayState* play, s32 limbIndex, Gfx** dList, Vec3f* pos, Vec3s* rot, void* thisx) {
    EnSkb* this = (EnSkb*)thisx;
    s16 color;
    UNUSED s16 pad[2];

    if (limbIndex == 11) {
        if ((this->breakFlags & 2) == 0) { // head limb, head is still attached
            OPEN_DISPS(play->state.gfxCtx, "../z_en_skb.c", 972);
            color = ABS((s16)(Math_SinS(play->gameplayFrames * 0x1770) * 95.0f)) + 160;
            gDPPipeSync(POLY_OPA_DISP++);
            gDPSetEnvColor(POLY_OPA_DISP++, color, color, color, 255);
            CLOSE_DISPS(play->state.gfxCtx, "../z_en_skb.c", 978);
        } else {
            *dList = NULL;
        }
    } else if ((limbIndex == 12) && ((this->breakFlags & 2) != 0)) { // jaw limb, don't draw if headless
        *dList = NULL;
    }
    return 0;
}

void EnSkb_PostLimbDraw(PlayState* play, s32 limbIndex, Gfx** dList, Vec3s* rot, void* thisx) {
    EnSkb* this = (EnSkb*)thisx;

    Collider_UpdateSpheres(limbIndex, &this->collider);

    if ((this->breakFlags ^ 1) == 0) {
        BodyBreak_SetInfo(&this->bodyBreak, limbIndex, 11, 12, 18, dList, BODYBREAK_OBJECT_DEFAULT);
    } else if ((this->breakFlags ^ (this->breakFlags | 4)) == 0) {
        BodyBreak_SetInfo(&this->bodyBreak, limbIndex, 0, 18, 18, dList, BODYBREAK_OBJECT_DEFAULT);
    }
}

void EnSkb_Draw(Actor* thisx, PlayState* play) {
    EnSkb* this = (EnSkb*)thisx;
    Gfx_SetupDL_25Opa(play->state.gfxCtx);
    SkelAnime_DrawOpa(play, this->skelAnime.skeleton, this->skelAnime.jointTable, EnSkb_OverrideLimbDraw,
                      EnSkb_PostLimbDraw, &this->actor);
}<|MERGE_RESOLUTION|>--- conflicted
+++ resolved
@@ -444,13 +444,8 @@
     }
 }
 
-<<<<<<< HEAD
-void func_80AFD968(EnSkb* this, PlayState* play) {
+void EnSkb_CheckDamage(EnSkb* this, PlayState* play) {
     UNUSED s16 pad;
-=======
-void EnSkb_CheckDamage(EnSkb* this, PlayState* play) {
-    s16 pad;
->>>>>>> 3122143f
     s32 i;
     Vec3f flamePos;
     s16 scale;
