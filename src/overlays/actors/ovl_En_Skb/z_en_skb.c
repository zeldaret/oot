--- conflicted
+++ resolved
@@ -80,8 +80,6 @@
     (ActorFunc)EnSkb_Update,
     (ActorFunc)EnSkb_Draw,
 };
-<<<<<<< HEAD
-=======
 
 static ColliderJntSphElementInit D_80AFE020[2] = {
     {
@@ -122,7 +120,6 @@
 };
 */
 #pragma GLOBAL_ASM("asm/non_matchings/overlays/actors/ovl_En_Skb/func_80AFC9A0.s")
->>>>>>> 20c1f4e6
 
 Vec3f D_80AFE0B8 = { 0.0f, 8.0f, 0.0f };
 
