/*
 * File: z_en_door.c
 * Overlay: ovl_En_Door
 * Description: Doors with handles
 */

#include "z_en_door.h"
#include "assets/objects/gameplay_keep/gameplay_keep.h"
#include "assets/objects/gameplay_field_keep/gameplay_field_keep.h"
#include "assets/objects/object_hidan_objects/object_hidan_objects.h"
#include "assets/objects/object_mizu_objects/object_mizu_objects.h"
#include "assets/objects/object_haka_door/object_haka_door.h"

#define FLAGS ACTOR_FLAG_4

#define DOOR_AJAR_SLAM_RANGE 120.0f
#define DOOR_AJAR_OPEN_RANGE (2 * DOOR_AJAR_SLAM_RANGE)

#define DOOR_CHECK_RANGE 40.0f

void EnDoor_Init(Actor* thisx, PlayState* play2);
void EnDoor_Destroy(Actor* thisx, PlayState* play);
void EnDoor_Update(Actor* thisx, PlayState* play);
void EnDoor_Draw(Actor* thisx, PlayState* play);

void EnDoor_SetupType(EnDoor* this, PlayState* play);
void EnDoor_Idle(EnDoor* this, PlayState* play);
void EnDoor_WaitForCheck(EnDoor* this, PlayState* play);
void EnDoor_Check(EnDoor* this, PlayState* play);
void EnDoor_AjarWait(EnDoor* this, PlayState* play);
void EnDoor_AjarOpen(EnDoor* this, PlayState* play);
void EnDoor_AjarClose(EnDoor* this, PlayState* play);
void EnDoor_Open(EnDoor* this, PlayState* play);

ActorInit En_Door_InitVars = {
    /**/ ACTOR_EN_DOOR,
    /**/ ACTORCAT_DOOR,
    /**/ FLAGS,
    /**/ OBJECT_GAMEPLAY_KEEP,
    /**/ sizeof(EnDoor),
    /**/ EnDoor_Init,
    /**/ EnDoor_Destroy,
    /**/ EnDoor_Update,
    /**/ EnDoor_Draw,
};

typedef struct {
    /* 0x00 */ s16 sceneId;
    /* 0x02 */ u8 dListIndex;
    /* 0x04 */ s16 objectId;
} EnDoorInfo;

typedef enum {
    /* 0 */ DOOR_DL_DEFAULT,
    /* 1 */ DOOR_DL_FIRE_TEMPLE,
    /* 2 */ DOOR_DL_WATER_TEMPLE,
    /* 3 */ DOOR_DL_SHADOW,
    /* 4 */ DOOR_DL_DEFAULT_FIELD_KEEP,
    /* 5 */ DOOR_DL_MAX
} EnDoorDListIndex;

/**
 * Controls which object and display lists to use in a given scene
 */
static EnDoorInfo sDoorInfo[] = {
    { SCENE_FIRE_TEMPLE, DOOR_DL_FIRE_TEMPLE, OBJECT_HIDAN_OBJECTS },
    { SCENE_WATER_TEMPLE, DOOR_DL_WATER_TEMPLE, OBJECT_MIZU_OBJECTS },
    { SCENE_SHADOW_TEMPLE, DOOR_DL_SHADOW, OBJECT_HAKA_DOOR },
    { SCENE_BOTTOM_OF_THE_WELL, DOOR_DL_SHADOW, OBJECT_HAKA_DOOR },
    // KEEP objects should remain last and in this order
    { -1, DOOR_DL_DEFAULT, OBJECT_GAMEPLAY_KEEP },
    { -1, DOOR_DL_DEFAULT_FIELD_KEEP, OBJECT_GAMEPLAY_FIELD_KEEP },
};

static InitChainEntry sInitChain[] = {
    ICHAIN_U8(targetMode, 0, ICHAIN_CONTINUE),
    ICHAIN_F32(uncullZoneForward, 4000, ICHAIN_STOP),
};

static AnimationHeader* sDoorAnims[DOOR_OPEN_ANIM_MAX] = {
    &gDoorAdultOpeningLeftAnim,  // DOOR_OPEN_ANIM_ADULT_L
    &gDoorChildOpeningLeftAnim,  // DOOR_OPEN_ANIM_CHILD_L
    &gDoorAdultOpeningRightAnim, // DOOR_OPEN_ANIM_ADULT_R
    &gDoorChildOpeningRightAnim, // DOOR_OPEN_ANIM_CHILD_R
};

static u8 sDoorAnimOpenFrames[DOOR_OPEN_ANIM_MAX] = {
    25, // DOOR_OPEN_ANIM_ADULT_L
    25, // DOOR_OPEN_ANIM_CHILD_L
    25, // DOOR_OPEN_ANIM_ADULT_R
    25, // DOOR_OPEN_ANIM_CHILD_R
};

static u8 sDoorAnimCloseFrames[DOOR_OPEN_ANIM_MAX] = {
    60, // DOOR_OPEN_ANIM_ADULT_L
    70, // DOOR_OPEN_ANIM_CHILD_L
    60, // DOOR_OPEN_ANIM_ADULT_R
    70, // DOOR_OPEN_ANIM_CHILD_R
};

static Gfx* sDoorDLists[DOOR_DL_MAX][2] = {
    { gDoorLeftDL, gDoorRightDL },                                         // DOOR_DL_DEFAULT
    { gFireTempleDoorWithHandleLeftDL, gFireTempleDoorWithHandleRightDL }, // DOOR_DL_FIRE_TEMPLE
    { gWaterTempleDoorLeftDL, gWaterTempleDoorRightDL },                   // DOOR_DL_WATER_TEMPLE
    { gShadowDoorLeftDL, gShadowDoorRightDL },                             // DOOR_DL_SHADOW
    { gFieldDoorLeftDL, gFieldDoorRightDL },                               // DOOR_DL_DEFAULT_FIELD_KEEP
};

void EnDoor_Init(Actor* thisx, PlayState* play2) {
    PlayState* play = play2;
    EnDoor* this = (EnDoor*)thisx;
    EnDoorInfo* objectInfo;
    s32 i;
    s32 objectSlot;
    f32 xOffset;
    f32 zOffset;

    objectInfo = &sDoorInfo[0];
    Actor_ProcessInitChain(&this->actor, sInitChain);
    SkelAnime_Init(play, &this->skelAnime, &gDoorSkel, &gDoorAdultOpeningLeftAnim, this->jointTable, this->morphTable,
                   5);
    for (i = 0; i < ARRAY_COUNT(sDoorInfo) - 2; i++, objectInfo++) {
        if (play->sceneId == objectInfo->sceneId) {
            break;
        }
    }
    if (i >= ARRAY_COUNT(sDoorInfo) - 2 && Object_GetSlot(&play->objectCtx, OBJECT_GAMEPLAY_FIELD_KEEP) >= 0) {
        objectInfo++;
    }

    this->dListIndex = objectInfo->dListIndex;
    objectSlot = Object_GetSlot(&play->objectCtx, objectInfo->objectId);
    if (objectSlot < 0) {
        Actor_Kill(&this->actor);
        return;
    }

    this->requiredObjectSlot = objectSlot;
    this->dListIndex = objectInfo->dListIndex;
    if (this->actor.objectSlot == this->requiredObjectSlot) {
        EnDoor_SetupType(this, play);
    } else {
        this->actionFunc = EnDoor_SetupType;
    }

    // Double doors
    if (ENDOOR_IS_DOUBLE_DOOR(&this->actor)) {
        EnDoor* other;

        xOffset = Math_CosS(this->actor.shape.rot.y) * 30.0f;
        zOffset = Math_SinS(this->actor.shape.rot.y) * 30.0f;
        other = (EnDoor*)Actor_SpawnAsChild(&play->actorCtx, &this->actor, play, ACTOR_EN_DOOR,
                                            this->actor.world.pos.x + xOffset, this->actor.world.pos.y,
                                            this->actor.world.pos.z - zOffset, 0, this->actor.shape.rot.y + 0x8000, 0,
                                            this->actor.params & ~ENDOOR_PARAMS_DOUBLE_DOOR_FLAG);
        if (other != NULL) {
            other->unk_192 = 1;
        }
        this->actor.world.pos.x -= xOffset;
        this->actor.world.pos.z += zOffset;
    }
    Actor_SetFocus(&this->actor, 70.0f);
}

void EnDoor_Destroy(Actor* thisx, PlayState* play) {
    TransitionActorEntry* transitionEntry;
    EnDoor* this = (EnDoor*)thisx;

    transitionEntry = &play->transiActorCtx.list[GET_TRANSITION_ACTOR_INDEX(&this->actor)];
    if (transitionEntry->id < 0) {
        transitionEntry->id = -transitionEntry->id;
    }
}

void EnDoor_SetupType(EnDoor* this, PlayState* play) {
    if (Object_IsLoaded(&play->objectCtx, this->requiredObjectSlot)) {
        s32 doorType = ENDOOR_GET_TYPE(&this->actor);

        this->actor.flags &= ~ACTOR_FLAG_4;
        this->actor.objectSlot = this->requiredObjectSlot;
        this->actionFunc = EnDoor_Idle;
        if (doorType == DOOR_EVENING) {
            doorType = (gSaveContext.save.dayTime > CLOCK_TIME(18, 0) && gSaveContext.save.dayTime < CLOCK_TIME(21, 0))
                           ? DOOR_SCENEEXIT
                           : DOOR_CHECKABLE;
        }
        this->actor.world.rot.y = 0x0000;
        if (doorType == DOOR_LOCKED) {
            if (!Flags_GetSwitch(play, ENDOOR_GET_LOCKED_SWITCH_FLAG(&this->actor))) {
                this->lockTimer = 10;
            }
        } else if (doorType == DOOR_AJAR) {
            Player* player = GET_PLAYER(play);

            if (Actor_WorldDistXZToActor(&this->actor, &player->actor) > DOOR_AJAR_SLAM_RANGE) {
                this->actionFunc = EnDoor_AjarWait;
                this->actor.world.rot.y = -0x1800;
            }
        } else if (doorType == DOOR_CHECKABLE) {
            this->actor.textId = ENDOOR_GET_CHECKABLE_TEXT_ID(&this->actor) + 0x0200;
            if (this->actor.textId == 0x0229 && !GET_EVENTCHKINF(EVENTCHKINF_TALON_RETURNED_FROM_CASTLE)) {
                // Talon's house door. If Talon has not been woken up at Hyrule Castle
                // this door should be openable at any time of day.
                // Note that there is no check for time of day, as the night layers for Lon Lon
                // have a door with a different text ID.
                doorType = DOOR_SCENEEXIT;
            } else {
                this->actionFunc = EnDoor_WaitForCheck;
                this->actor.flags |= ACTOR_FLAG_0 | ACTOR_FLAG_3 | ACTOR_FLAG_27;
            }
        }
        // Replace the door type it was loaded with by the new type
        this->actor.params = (this->actor.params & ~ENDOOR_PARAMS_TYPE_MASK) | (doorType << ENDOOR_PARAMS_TYPE_SHIFT);
    }
}

void EnDoor_Idle(EnDoor* this, PlayState* play) {
    Player* player = GET_PLAYER(play);
    s32 doorType;
    Vec3f playerPosRelToDoor;

    doorType = ENDOOR_GET_TYPE(&this->actor);
    func_8002DBD0(&this->actor, &playerPosRelToDoor, &player->actor.world.pos);
    if (this->playerIsOpening) {
        this->actionFunc = EnDoor_Open;
        Animation_PlayOnceSetSpeed(&this->skelAnime, sDoorAnims[this->openAnim],
                                   (player->stateFlags1 & PLAYER_STATE1_27) ? 0.75f : 1.5f);
        if (this->lockTimer != 0) {
            gSaveContext.save.info.inventory.dungeonKeys[gSaveContext.mapIndex] -= 1;
            Flags_SetSwitch(play, ENDOOR_GET_LOCKED_SWITCH_FLAG(&this->actor));
            Actor_PlaySfx(&this->actor, NA_SE_EV_CHAIN_KEY_UNLOCK);
        }
    } else if (!Player_InCsMode(play)) {
        if (fabsf(playerPosRelToDoor.y) < 20.0f && fabsf(playerPosRelToDoor.x) < 20.0f &&
            fabsf(playerPosRelToDoor.z) < 50.0f) {
            s16 yawDiff = player->actor.shape.rot.y - this->actor.shape.rot.y;

            if (playerPosRelToDoor.z > 0.0f) {
                yawDiff = 0x8000 - yawDiff;
            }
            if (ABS(yawDiff) < 0x3000) {
                if (this->lockTimer != 0) {
                    if (gSaveContext.save.info.inventory.dungeonKeys[gSaveContext.mapIndex] <= 0) {
                        Player* player2 = GET_PLAYER(play);

                        player2->naviTextId = -0x203;
                        return;
                    } else {
                        player->doorTimer = 10;
                    }
                }
                player->doorType = (doorType == DOOR_AJAR) ? PLAYER_DOORTYPE_AJAR : PLAYER_DOORTYPE_HANDLE;
                player->doorDirection = (playerPosRelToDoor.z >= 0.0f) ? 1.0f : -1.0f;
                player->doorActor = &this->actor;
            }
        } else if (doorType == DOOR_AJAR && this->actor.xzDistToPlayer > DOOR_AJAR_OPEN_RANGE) {
            this->actionFunc = EnDoor_AjarOpen;
        }
    }
}

void EnDoor_WaitForCheck(EnDoor* this, PlayState* play) {
    if (Actor_TalkOfferAccepted(&this->actor, play)) {
        this->actionFunc = EnDoor_Check;
    } else {
        Actor_OfferTalk(&this->actor, play, DOOR_CHECK_RANGE);
    }
}

void EnDoor_Check(EnDoor* this, PlayState* play) {
    if (Actor_TextboxIsClosing(&this->actor, play)) {
        this->actionFunc = EnDoor_WaitForCheck;
    }
}

void EnDoor_AjarWait(EnDoor* this, PlayState* play) {
    if (this->actor.xzDistToPlayer < DOOR_AJAR_SLAM_RANGE) {
        this->actionFunc = EnDoor_AjarClose;
    }
}

void EnDoor_AjarOpen(EnDoor* this, PlayState* play) {
    if (this->actor.xzDistToPlayer < DOOR_AJAR_SLAM_RANGE) {
        this->actionFunc = EnDoor_AjarClose;
    } else if (Math_ScaledStepToS(&this->actor.world.rot.y, -0x1800, 0x100)) {
        this->actionFunc = EnDoor_AjarWait;
    }
}

void EnDoor_AjarClose(EnDoor* this, PlayState* play) {
    if (Math_ScaledStepToS(&this->actor.world.rot.y, 0, 0x700)) {
        this->actionFunc = EnDoor_Idle;
    }
}

void EnDoor_Open(EnDoor* this, PlayState* play) {
    if (DECR(this->lockTimer) == 0) {
        if (SkelAnime_Update(&this->skelAnime)) {
            this->actionFunc = EnDoor_Idle;
            this->playerIsOpening = false;
        } else if (Animation_OnFrame(&this->skelAnime, sDoorAnimOpenFrames[this->openAnim])) {
            Actor_PlaySfx(&this->actor,
                          (play->sceneId == SCENE_SHADOW_TEMPLE || play->sceneId == SCENE_BOTTOM_OF_THE_WELL ||
                           play->sceneId == SCENE_FIRE_TEMPLE)
                              ? NA_SE_EV_IRON_DOOR_OPEN
                              : NA_SE_OC_DOOR_OPEN);
            if (this->skelAnime.playSpeed < 1.5f) {
                s32 numEffects = (s32)(Rand_ZeroOne() * 30.0f) + 50;
                s32 i;

                for (i = 0; i < numEffects; i++) {
                    EffectSsBubble_Spawn(play, &this->actor.world.pos, 60.0f, 100.0f, 50.0f, 0.15f);
                }
            }
        } else if (Animation_OnFrame(&this->skelAnime, sDoorAnimCloseFrames[this->openAnim])) {
            Actor_PlaySfx(&this->actor,
                          (play->sceneId == SCENE_SHADOW_TEMPLE || play->sceneId == SCENE_BOTTOM_OF_THE_WELL ||
                           play->sceneId == SCENE_FIRE_TEMPLE)
                              ? NA_SE_EV_IRON_DOOR_CLOSE
                              : NA_SE_EV_DOOR_CLOSE);
        }
    }
}

void EnDoor_Update(Actor* thisx, PlayState* play) {
    EnDoor* this = (EnDoor*)thisx;

    this->actionFunc(this, play);
}

s32 EnDoor_OverrideLimbDraw(PlayState* play, s32 limbIndex, Gfx** dList, Vec3f* pos, Vec3s* rot, void* thisx) {
<<<<<<< HEAD
    STACK_PAD(s32);
    TransitionActorEntry* transitionEntry;
    Gfx** doorDLists;
    STACK_PAD(s32);
    s16 rotDiff;
    s32 doorDListIndex;
    EnDoor* this = (EnDoor*)thisx;

=======
>>>>>>> bf3339a1
    if (limbIndex == 4) {
        EnDoor* this = (EnDoor*)thisx;
        TransitionActorEntry* transitionEntry;
        Gfx** doorDLists = sDoorDLists[this->dListIndex];

        transitionEntry = &play->transiActorCtx.list[GET_TRANSITION_ACTOR_INDEX(&this->actor)];
        rot->z += this->actor.world.rot.y;
        if ((play->roomCtx.prevRoom.num >= 0) || (transitionEntry->sides[0].room == transitionEntry->sides[1].room)) {
            // Draw the side of the door that is visible to the camera
            s16 rotDiff = this->actor.shape.rot.y + this->skelAnime.jointTable[3].z + rot->z -
                          Math_Vec3f_Yaw(&play->view.eye, &this->actor.world.pos);

            *dList = (ABS(rotDiff) < 0x4000) ? doorDLists[0] : doorDLists[1];
        } else {
            s32 doorDListIndex = this->unk_192;

            if (transitionEntry->sides[0].room != this->actor.room) {
                doorDListIndex ^= 1;
            }
            *dList = doorDLists[doorDListIndex];
        }
    }
    return false;
}

void EnDoor_Draw(Actor* thisx, PlayState* play) {
    EnDoor* this = (EnDoor*)thisx;

    if (this->actor.objectSlot == this->requiredObjectSlot) {
        OPEN_DISPS(play->state.gfxCtx, "../z_en_door.c", 910);

        Gfx_SetupDL_25Opa(play->state.gfxCtx);
        SkelAnime_DrawOpa(play, this->skelAnime.skeleton, this->skelAnime.jointTable, EnDoor_OverrideLimbDraw, NULL,
                          &this->actor);
        if (this->actor.world.rot.y != 0) {
            if (1) {}
            if (this->actor.world.rot.y > 0) {
                gSPDisplayList(POLY_OPA_DISP++, gDoorRightDL);
            } else {
                gSPDisplayList(POLY_OPA_DISP++, gDoorLeftDL);
            }
        }
        if (this->lockTimer != 0) {
            Actor_DrawDoorLock(play, this->lockTimer, DOORLOCK_NORMAL);
        }

        CLOSE_DISPS(play->state.gfxCtx, "../z_en_door.c", 941);
    }
}<|MERGE_RESOLUTION|>--- conflicted
+++ resolved
@@ -329,17 +329,6 @@
 }
 
 s32 EnDoor_OverrideLimbDraw(PlayState* play, s32 limbIndex, Gfx** dList, Vec3f* pos, Vec3s* rot, void* thisx) {
-<<<<<<< HEAD
-    STACK_PAD(s32);
-    TransitionActorEntry* transitionEntry;
-    Gfx** doorDLists;
-    STACK_PAD(s32);
-    s16 rotDiff;
-    s32 doorDListIndex;
-    EnDoor* this = (EnDoor*)thisx;
-
-=======
->>>>>>> bf3339a1
     if (limbIndex == 4) {
         EnDoor* this = (EnDoor*)thisx;
         TransitionActorEntry* transitionEntry;
