--- conflicted
+++ resolved
@@ -69,15 +69,10 @@
 static u8 sDoorAnimCloseFrames[] = { 60, 70, 60, 70 };
 
 static Gfx* D_809FCEE4[5][2] = {
-<<<<<<< HEAD
     { gDoorLeftDL, gDoorRightDL },
-    { gFireTempleBombableDoorDL2, gFireTempleBombableDoorDL1 },
+    { gFireTempleDoorWithHandleFrontDL, gFireTempleDoorWithHandleBackDL },
     { gWaterTempleDoorLeftDL, gWaterTempleDoorRightDL },
     { 0x060013B8, 0x06001420 },
-=======
-    { gDoorLeftDL, gDoorRightDL }, { gFireTempleDoorWithHandleFrontDL, gFireTempleDoorWithHandleBackDL },
-    { 0x06004958, 0x06004A10 },    { 0x060013B8, 0x06001420 },
->>>>>>> 03882c92
     { 0x050047A0, 0x05004978 },
 };
 
