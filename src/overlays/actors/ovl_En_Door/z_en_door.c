--- conflicted
+++ resolved
@@ -6,12 +6,8 @@
 
 #include "z_en_door.h"
 #include "objects/gameplay_keep/gameplay_keep.h"
-<<<<<<< HEAD
 #include "objects/gameplay_field_keep/gameplay_field_keep.h"
-
-=======
 #include "objects/object_hidan_objects/object_hidan_objects.h"
->>>>>>> 8f0549cd
 
 #define FLAGS 0x00000010
 
@@ -73,14 +69,9 @@
 static u8 sDoorAnimCloseFrames[] = { 60, 70, 60, 70 };
 
 static Gfx* D_809FCEE4[5][2] = {
-<<<<<<< HEAD
-    { gDoorLeftDL, gDoorRightDL }, { 0x0600F998, 0x0600F938 }, { 0x06004958, 0x06004A10 },
-    { 0x060013B8, 0x06001420 },    { gFieldDoorDlist1, gFieldDoorDlist2 },
-=======
     { gDoorLeftDL, gDoorRightDL }, { gFireTempleBombableDoorDL2, gFireTempleBombableDoorDL1 },
     { 0x06004958, 0x06004A10 },    { 0x060013B8, 0x06001420 },
-    { 0x050047A0, 0x05004978 },
->>>>>>> 8f0549cd
+    { gFieldDoorDlist1, gFieldDoorDlist2 },
 };
 
 void EnDoor_Init(Actor* thisx, GlobalContext* globalCtx2) {
