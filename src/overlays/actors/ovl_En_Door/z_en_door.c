/*
 * File: z_en_door.c
 * Overlay: ovl_En_Door
 * Description: Doors with handles
 */

#include "z_en_door.h"

#define FLAGS 0x00000010

#define THIS ((EnDoor*)thisx)

#define DOOR_AJAR_SLAM_RANGE 120.0f
#define DOOR_AJAR_OPEN_RANGE (2 * DOOR_AJAR_SLAM_RANGE)

#define DOOR_CHECK_RANGE 40.0f

void EnDoor_Init(Actor* thisx, GlobalContext* globalCtx);
void EnDoor_Destroy(Actor* thisx, GlobalContext* globalCtx);
void EnDoor_Update(Actor* thisx, GlobalContext* globalCtx);
void EnDoor_Draw(Actor* thisx, GlobalContext* globalCtx);

void EnDoor_SetupType(EnDoor* this, GlobalContext* globalCtx);
void EnDoor_Idle(EnDoor* this, GlobalContext* globalCtx);
void EnDoor_WaitForCheck(EnDoor* this, GlobalContext* globalCtx);
void EnDoor_Check(EnDoor* this, GlobalContext* globalCtx);
void EnDoor_AjarWait(EnDoor* this, GlobalContext* globalCtx);
void EnDoor_AjarOpen(EnDoor* this, GlobalContext* globalCtx);
void EnDoor_AjarClose(EnDoor* this, GlobalContext* globalCtx);
void EnDoor_Open(EnDoor* this, GlobalContext* globalCtx);

const ActorInit En_Door_InitVars = {
    ACTOR_EN_DOOR,
    ACTORTYPE_DOOR,
    FLAGS,
    OBJECT_GAMEPLAY_KEEP,
    sizeof(EnDoor),
    (ActorFunc)EnDoor_Init,
    (ActorFunc)EnDoor_Destroy,
    (ActorFunc)EnDoor_Update,
    (ActorFunc)EnDoor_Draw,
};

/**
 * Controls which object and display lists to use in a given scene
 */
static EnDoorInfo sDoorInfo[] = {
    { SCENE_HIDAN, 1, OBJECT_HIDAN_OBJECTS },
    { SCENE_MIZUSIN, 2, OBJECT_MIZU_OBJECTS },
    { SCENE_HAKADAN, 3, OBJECT_HAKA_DOOR },
    { SCENE_HAKADANCH, 3, OBJECT_HAKA_DOOR },
    // KEEP objects should remain last and in this order
    { -1, 0, OBJECT_GAMEPLAY_KEEP },
    { -1, 4, OBJECT_GAMEPLAY_FIELD_KEEP },
};

static InitChainEntry sInitChain[] = {
    ICHAIN_U8(unk_1F, 0, ICHAIN_CONTINUE),
    ICHAIN_F32(uncullZoneForward, 4000, ICHAIN_STOP),
};

AnimationHeader* D_809FCECC[] = { 0x0400E758, 0x0400E5B4, 0x04010038, 0x0400E6A0 };

static u8 sDoorAnimOpenFrames[] = { 25, 25, 25, 25 };

static u8 sDoorAnimCloseFrames[] = { 60, 70, 60, 70 };

static Gfx* D_809FCEE4[5][2] = {
    { 0x0400ECB8, 0x0400EE00 }, { 0x0600F998, 0x0600F938 }, { 0x06004958, 0x06004A10 },
    { 0x060013B8, 0x06001420 }, { 0x050047A0, 0x05004978 },
};

extern Gfx D_0400ECB8[];
extern Gfx D_0400EE00[];

extern AnimationHeader D_0400E758;
extern SkeletonHeader D_0400FF78;

void EnDoor_Init(Actor* thisx, GlobalContext* globalCtx2) {
    GlobalContext* globalCtx = globalCtx2;
    EnDoor* this = THIS;
    EnDoorInfo* objectInfo;
    s32 i;
    s32 objBankIndex;
    f32 xOffset;
    f32 zOffset;

    objectInfo = &sDoorInfo[0];
    Actor_ProcessInitChain(&this->actor, sInitChain);
    SkelAnime_Init(globalCtx, &this->skelAnime, &D_0400FF78, &D_0400E758, this->jointTbl, this->morphTbl, 5);
    for (i = 0; i < ARRAY_COUNT(sDoorInfo) - 2; i++, objectInfo++) {
        if (globalCtx->sceneNum == objectInfo->sceneNum) {
            break;
        }
    }
    if (i >= ARRAY_COUNT(sDoorInfo) - 2 && Object_GetIndex(&globalCtx->objectCtx, OBJECT_GAMEPLAY_FIELD_KEEP) >= 0) {
        objectInfo++;
    }

    this->dListIndex = objectInfo->dListIndex;
    objBankIndex = Object_GetIndex(&globalCtx->objectCtx, objectInfo->objectId);
    if (objBankIndex < 0) {
        Actor_Kill(&this->actor);
        return;
    }

    this->requiredObjBankIndex = objBankIndex;
    this->dListIndex = objectInfo->dListIndex;
    if (this->actor.objBankIndex == this->requiredObjBankIndex) {
        EnDoor_SetupType(this, globalCtx);
    } else {
        this->actionFunc = EnDoor_SetupType;
    }

    // Double doors
    if (this->actor.params & 0x40) {
        EnDoor* other;

        xOffset = Math_CosS(this->actor.shape.rot.y) * 30.0f;
        zOffset = Math_SinS(this->actor.shape.rot.y) * 30.0f;
        other = (EnDoor*)Actor_SpawnAsChild(&globalCtx->actorCtx, &this->actor, globalCtx, ACTOR_EN_DOOR,
                                            this->actor.posRot.pos.x + xOffset, this->actor.posRot.pos.y,
                                            this->actor.posRot.pos.z - zOffset, 0, this->actor.shape.rot.y + 0x8000, 0,
                                            this->actor.params & ~0x40);
        if (other != NULL) {
            other->unk_192 = 1;
        }
        this->actor.posRot.pos.x -= xOffset;
        this->actor.posRot.pos.z += zOffset;
    }
    Actor_SetHeight(&this->actor, 70.0f);
}

void EnDoor_Destroy(Actor* thisx, GlobalContext* globalCtx) {
    TransitionActorEntry* transitionEntry;
    EnDoor* this = THIS;

    transitionEntry = &globalCtx->transitionActorList[(u16)this->actor.params >> 0xA];
    if (transitionEntry->id < 0) {
        transitionEntry->id = -transitionEntry->id;
    }
}

void EnDoor_SetupType(EnDoor* this, GlobalContext* globalCtx) {
    s32 doorType;

    if (Object_IsLoaded(&globalCtx->objectCtx, this->requiredObjBankIndex)) {
        doorType = this->actor.params >> 7 & 7;
        this->actor.flags &= ~0x10;
        this->actor.objBankIndex = this->requiredObjBankIndex;
        this->actionFunc = EnDoor_Idle;
        if (doorType == DOOR_EVENING) {
            doorType =
                (gSaveContext.dayTime > 0xC000 && gSaveContext.dayTime < 0xE000) ? DOOR_SCENEEXIT : DOOR_CHECKABLE;
        }
        this->actor.posRot.rot.y = 0x0000;
        if (doorType == DOOR_LOCKED) {
            if (!Flags_GetSwitch(globalCtx, this->actor.params & 0x3F)) {
                this->lockTimer = 10;
            }
        } else if (doorType == DOOR_AJAR) {
            if (func_8002DB8C(&this->actor, &PLAYER->actor) > DOOR_AJAR_SLAM_RANGE) {
                this->actionFunc = EnDoor_AjarWait;
                this->actor.posRot.rot.y = -0x1800;
            }
        } else if (doorType == DOOR_CHECKABLE) {
            this->actor.textId = (this->actor.params & 0x3F) + 0x0200;
            if (this->actor.textId == 0x0229 && !(gSaveContext.eventChkInf[1] & 0x10)) {
                // Talon's house door. If Talon has not been woken up at Hyrule Castle
                // this door should be openable at any time of day. Note that there is no
                // check for time of day as the scene setup for Lon Lon merely initializes
                // the door with a different text id between day and night setups
                doorType = DOOR_SCENEEXIT;
            } else {
                this->actionFunc = EnDoor_WaitForCheck;
                this->actor.flags |= 0x8000009;
            }
        }
        // Replace the door type it was loaded with by the new type
        this->actor.params = (this->actor.params & ~0x380) | (doorType << 7);
    }
}

void EnDoor_Idle(EnDoor* this, GlobalContext* globalCtx) {
    Player* player = PLAYER;
    s32 doorType;
    Vec3f sp2C;
    s16 phi_v0;

    doorType = this->actor.params >> 7 & 7;
    func_8002DBD0(&this->actor, &sp2C, &player->actor.posRot.pos);
    if (this->unk_191 != 0) {
        this->actionFunc = EnDoor_Open;
        Animation_PlayOnceSetSpeed(&this->skelAnime, D_809FCECC[this->unk_190],
                                   (player->stateFlags1 & 0x8000000) ? 0.75f : 1.5f);
        if (this->lockTimer != 0) {
            gSaveContext.inventory.dungeonKeys[gSaveContext.mapIndex]--;
            Flags_SetSwitch(globalCtx, this->actor.params & 0x3F);
            Audio_PlayActorSound2(&this->actor, NA_SE_EV_CHAIN_KEY_UNLOCK);
        }
    } else if (!Player_InCsMode(globalCtx)) {
        if (fabsf(sp2C.y) < 20.0f && fabsf(sp2C.x) < 20.0f && fabsf(sp2C.z) < 50.0f) {
            phi_v0 = player->actor.shape.rot.y - this->actor.shape.rot.y;
            if (sp2C.z > 0.0f) {
                phi_v0 = 0x8000 - phi_v0;
            }
            if (ABS(phi_v0) < 0x3000) {
                if (this->lockTimer != 0) {
                    if (gSaveContext.inventory.dungeonKeys[gSaveContext.mapIndex] <= 0) {
                        Player* player2 = PLAYER;

                        player2->naviTextId = -0x203;
                        return;
                    } else {
                        player->doorTimer = 10;
                    }
                }
                player->doorType = (doorType == DOOR_AJAR) ? -1 : 1;
                player->doorDirection = (sp2C.z >= 0.0f) ? 1.0f : -1.0f;
                player->doorActor = &this->actor;
            }
        } else if (doorType == DOOR_AJAR && this->actor.xzDistFromLink > DOOR_AJAR_OPEN_RANGE) {
            this->actionFunc = EnDoor_AjarOpen;
        }
    }
}

void EnDoor_WaitForCheck(EnDoor* this, GlobalContext* globalCtx) {
    if (func_8002F194(&this->actor, globalCtx)) {
        this->actionFunc = EnDoor_Check;
    } else {
        func_8002F2CC(&this->actor, globalCtx, DOOR_CHECK_RANGE);
    }
}

void EnDoor_Check(EnDoor* this, GlobalContext* globalCtx) {
    if (func_8002F334(&this->actor, globalCtx)) {
        this->actionFunc = EnDoor_WaitForCheck;
    }
}

void EnDoor_AjarWait(EnDoor* this, GlobalContext* globalCtx) {
    if (this->actor.xzDistFromLink < DOOR_AJAR_SLAM_RANGE) {
        this->actionFunc = EnDoor_AjarClose;
    }
}

void EnDoor_AjarOpen(EnDoor* this, GlobalContext* globalCtx) {
    if (this->actor.xzDistFromLink < DOOR_AJAR_SLAM_RANGE) {
        this->actionFunc = EnDoor_AjarClose;
    } else if (Math_ScaledStepToS(&this->actor.posRot.rot.y, -0x1800, 0x100)) {
        this->actionFunc = EnDoor_AjarWait;
    }
}

void EnDoor_AjarClose(EnDoor* this, GlobalContext* globalCtx) {
    if (Math_ScaledStepToS(&this->actor.posRot.rot.y, 0, 0x700)) {
        this->actionFunc = EnDoor_Idle;
    }
}

void EnDoor_Open(EnDoor* this, GlobalContext* globalCtx) {
    s32 i;
    s32 numEffects;

    if (DECR(this->lockTimer) == 0) {
        if (SkelAnime_Update(&this->skelAnime)) {
            this->actionFunc = EnDoor_Idle;
            this->unk_191 = 0;
        } else if (Animation_OnFrame(&this->skelAnime, sDoorAnimOpenFrames[this->unk_190])) {
            Audio_PlayActorSound2(&this->actor,
                                  (globalCtx->sceneNum == SCENE_HAKADAN || globalCtx->sceneNum == SCENE_HAKADANCH ||
                                   globalCtx->sceneNum == SCENE_HIDAN)
                                      ? NA_SE_EV_IRON_DOOR_OPEN
                                      : NA_SE_OC_DOOR_OPEN);
<<<<<<< HEAD
            if (this->skelAnime.playSpeed < 1.5f) {
                numEffects = (s32)(Math_Rand_ZeroOne() * 30.0f) + 50;
=======
            if (this->skelAnime.animPlaybackSpeed < 1.5f) {
                numEffects = (s32)(Rand_ZeroOne() * 30.0f) + 50;
>>>>>>> b95643b3
                for (i = 0; i < numEffects; i++) {
                    EffectSsBubble_Spawn(globalCtx, &this->actor.posRot.pos, 60.0f, 100.0f, 50.0f, 0.15f);
                }
            }
        } else if (Animation_OnFrame(&this->skelAnime, sDoorAnimCloseFrames[this->unk_190])) {
            Audio_PlayActorSound2(&this->actor,
                                  (globalCtx->sceneNum == SCENE_HAKADAN || globalCtx->sceneNum == SCENE_HAKADANCH ||
                                   globalCtx->sceneNum == SCENE_HIDAN)
                                      ? NA_SE_EV_IRON_DOOR_CLOSE
                                      : NA_SE_EV_DOOR_CLOSE);
        }
    }
}

void EnDoor_Update(Actor* thisx, GlobalContext* globalCtx) {
    EnDoor* this = THIS;
    this->actionFunc(this, globalCtx);
}

s32 EnDoor_OverrideLimbDraw(GlobalContext* globalCtx, s32 limbIndex, Gfx** dList, Vec3f* pos, Vec3s* rot, void* thisx) {
    s32 pad;
    TransitionActorEntry* transitionEntry;
    Gfx** temp_a2;
    s32 pad2;
    s16 phi_v0_2;
    s32 phi_v0;
    EnDoor* this = THIS;

    if (limbIndex == 4) {
        temp_a2 = D_809FCEE4[this->dListIndex];
        transitionEntry = &globalCtx->transitionActorList[(u16)this->actor.params >> 0xA];
        rot->z += this->actor.posRot.rot.y;
        if ((globalCtx->roomCtx.prevRoom.num >= 0) ||
            (transitionEntry->sides[0].room == transitionEntry->sides[1].room)) {
            phi_v0_2 = ((this->actor.shape.rot.y + this->skelAnime.jointTbl[3].z) + rot->z) -
                       Math_Vec3f_Yaw(&globalCtx->view.eye, &this->actor.posRot.pos);
            *dList = (ABS(phi_v0_2) < 0x4000) ? temp_a2[0] : temp_a2[1];
        } else {
            phi_v0 = this->unk_192;
            if (transitionEntry->sides[0].room != this->actor.room) {
                phi_v0 ^= 1;
            }
            *dList = temp_a2[phi_v0];
        }
    }
    return false;
}

void EnDoor_Draw(Actor* thisx, GlobalContext* globalCtx) {
    EnDoor* this = THIS;

    if (this->actor.objBankIndex == this->requiredObjBankIndex) {
        OPEN_DISPS(globalCtx->state.gfxCtx, "../z_en_door.c", 910);

        func_80093D18(globalCtx->state.gfxCtx);
        SkelAnime_DrawOpa(globalCtx, this->skelAnime.skeleton, this->skelAnime.jointTbl, EnDoor_OverrideLimbDraw, NULL,
                          &this->actor);
        if (this->actor.posRot.rot.y != 0) {
            if (1) {}
            if (this->actor.posRot.rot.y > 0) {
                gSPDisplayList(POLY_OPA_DISP++, D_0400EE00);
            } else {
                gSPDisplayList(POLY_OPA_DISP++, D_0400ECB8);
            }
        }
        if (this->lockTimer != 0) {
            Actor_DrawDoorLock(globalCtx, this->lockTimer, 0);
        }

        CLOSE_DISPS(globalCtx->state.gfxCtx, "../z_en_door.c", 941);
    }
}<|MERGE_RESOLUTION|>--- conflicted
+++ resolved
@@ -273,13 +273,8 @@
                                    globalCtx->sceneNum == SCENE_HIDAN)
                                       ? NA_SE_EV_IRON_DOOR_OPEN
                                       : NA_SE_OC_DOOR_OPEN);
-<<<<<<< HEAD
             if (this->skelAnime.playSpeed < 1.5f) {
-                numEffects = (s32)(Math_Rand_ZeroOne() * 30.0f) + 50;
-=======
-            if (this->skelAnime.animPlaybackSpeed < 1.5f) {
                 numEffects = (s32)(Rand_ZeroOne() * 30.0f) + 50;
->>>>>>> b95643b3
                 for (i = 0; i < numEffects; i++) {
                     EffectSsBubble_Spawn(globalCtx, &this->actor.posRot.pos, 60.0f, 100.0f, 50.0f, 0.15f);
                 }
