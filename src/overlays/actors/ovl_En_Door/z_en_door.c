/*
 * File: z_en_door.c
 * Overlay: ovl_En_Door
 * Description: Doors with handles
 */

#include "z_en_door.h"
#include "objects/gameplay_keep/gameplay_keep.h"
<<<<<<< HEAD
#include "objects/object_mizu_objects/object_mizu_objects.h"
=======
#include "objects/object_hidan_objects/object_hidan_objects.h"
>>>>>>> 28cfd82a

#define FLAGS 0x00000010

#define THIS ((EnDoor*)thisx)

#define DOOR_AJAR_SLAM_RANGE 120.0f
#define DOOR_AJAR_OPEN_RANGE (2 * DOOR_AJAR_SLAM_RANGE)

#define DOOR_CHECK_RANGE 40.0f

void EnDoor_Init(Actor* thisx, GlobalContext* globalCtx);
void EnDoor_Destroy(Actor* thisx, GlobalContext* globalCtx);
void EnDoor_Update(Actor* thisx, GlobalContext* globalCtx);
void EnDoor_Draw(Actor* thisx, GlobalContext* globalCtx);

void EnDoor_SetupType(EnDoor* this, GlobalContext* globalCtx);
void EnDoor_Idle(EnDoor* this, GlobalContext* globalCtx);
void EnDoor_WaitForCheck(EnDoor* this, GlobalContext* globalCtx);
void EnDoor_Check(EnDoor* this, GlobalContext* globalCtx);
void EnDoor_AjarWait(EnDoor* this, GlobalContext* globalCtx);
void EnDoor_AjarOpen(EnDoor* this, GlobalContext* globalCtx);
void EnDoor_AjarClose(EnDoor* this, GlobalContext* globalCtx);
void EnDoor_Open(EnDoor* this, GlobalContext* globalCtx);

const ActorInit En_Door_InitVars = {
    ACTOR_EN_DOOR,
    ACTORCAT_DOOR,
    FLAGS,
    OBJECT_GAMEPLAY_KEEP,
    sizeof(EnDoor),
    (ActorFunc)EnDoor_Init,
    (ActorFunc)EnDoor_Destroy,
    (ActorFunc)EnDoor_Update,
    (ActorFunc)EnDoor_Draw,
};

/**
 * Controls which object and display lists to use in a given scene
 */
static EnDoorInfo sDoorInfo[] = {
    { SCENE_HIDAN, 1, OBJECT_HIDAN_OBJECTS },
    { SCENE_MIZUSIN, 2, OBJECT_MIZU_OBJECTS },
    { SCENE_HAKADAN, 3, OBJECT_HAKA_DOOR },
    { SCENE_HAKADANCH, 3, OBJECT_HAKA_DOOR },
    // KEEP objects should remain last and in this order
    { -1, 0, OBJECT_GAMEPLAY_KEEP },
    { -1, 4, OBJECT_GAMEPLAY_FIELD_KEEP },
};

static InitChainEntry sInitChain[] = {
    ICHAIN_U8(targetMode, 0, ICHAIN_CONTINUE),
    ICHAIN_F32(uncullZoneForward, 4000, ICHAIN_STOP),
};

AnimationHeader* D_809FCECC[] = { &gDoor3Anim, &gDoor1Anim, &gDoor4Anim, &gDoor2Anim };

static u8 sDoorAnimOpenFrames[] = { 25, 25, 25, 25 };

static u8 sDoorAnimCloseFrames[] = { 60, 70, 60, 70 };

static Gfx* D_809FCEE4[5][2] = {
<<<<<<< HEAD
    { gDoorLeftDL, gDoorRightDL }, { 0x0600F998, 0x0600F938 }, { gWaterTempleDoorLeftDL, gWaterTempleDoorRightDL },
    { 0x060013B8, 0x06001420 },    { 0x050047A0, 0x05004978 },
=======
    { gDoorLeftDL, gDoorRightDL }, { gFireTempleBombableDoorDL2, gFireTempleBombableDoorDL1 },
    { 0x06004958, 0x06004A10 },    { 0x060013B8, 0x06001420 },
    { 0x050047A0, 0x05004978 },
>>>>>>> 28cfd82a
};

void EnDoor_Init(Actor* thisx, GlobalContext* globalCtx2) {
    GlobalContext* globalCtx = globalCtx2;
    EnDoor* this = THIS;
    EnDoorInfo* objectInfo;
    s32 i;
    s32 objBankIndex;
    f32 xOffset;
    f32 zOffset;

    objectInfo = &sDoorInfo[0];
    Actor_ProcessInitChain(&this->actor, sInitChain);
    SkelAnime_Init(globalCtx, &this->skelAnime, &gDoorSkel, &gDoor3Anim, this->jointTable, this->morphTable, 5);
    for (i = 0; i < ARRAY_COUNT(sDoorInfo) - 2; i++, objectInfo++) {
        if (globalCtx->sceneNum == objectInfo->sceneNum) {
            break;
        }
    }
    if (i >= ARRAY_COUNT(sDoorInfo) - 2 && Object_GetIndex(&globalCtx->objectCtx, OBJECT_GAMEPLAY_FIELD_KEEP) >= 0) {
        objectInfo++;
    }

    this->dListIndex = objectInfo->dListIndex;
    objBankIndex = Object_GetIndex(&globalCtx->objectCtx, objectInfo->objectId);
    if (objBankIndex < 0) {
        Actor_Kill(&this->actor);
        return;
    }

    this->requiredObjBankIndex = objBankIndex;
    this->dListIndex = objectInfo->dListIndex;
    if (this->actor.objBankIndex == this->requiredObjBankIndex) {
        EnDoor_SetupType(this, globalCtx);
    } else {
        this->actionFunc = EnDoor_SetupType;
    }

    // Double doors
    if (this->actor.params & 0x40) {
        EnDoor* other;

        xOffset = Math_CosS(this->actor.shape.rot.y) * 30.0f;
        zOffset = Math_SinS(this->actor.shape.rot.y) * 30.0f;
        other = (EnDoor*)Actor_SpawnAsChild(&globalCtx->actorCtx, &this->actor, globalCtx, ACTOR_EN_DOOR,
                                            this->actor.world.pos.x + xOffset, this->actor.world.pos.y,
                                            this->actor.world.pos.z - zOffset, 0, this->actor.shape.rot.y + 0x8000, 0,
                                            this->actor.params & ~0x40);
        if (other != NULL) {
            other->unk_192 = 1;
        }
        this->actor.world.pos.x -= xOffset;
        this->actor.world.pos.z += zOffset;
    }
    Actor_SetFocus(&this->actor, 70.0f);
}

void EnDoor_Destroy(Actor* thisx, GlobalContext* globalCtx) {
    TransitionActorEntry* transitionEntry;
    EnDoor* this = THIS;

    transitionEntry = &globalCtx->transitionActorList[(u16)this->actor.params >> 0xA];
    if (transitionEntry->id < 0) {
        transitionEntry->id = -transitionEntry->id;
    }
}

void EnDoor_SetupType(EnDoor* this, GlobalContext* globalCtx) {
    s32 doorType;

    if (Object_IsLoaded(&globalCtx->objectCtx, this->requiredObjBankIndex)) {
        doorType = this->actor.params >> 7 & 7;
        this->actor.flags &= ~0x10;
        this->actor.objBankIndex = this->requiredObjBankIndex;
        this->actionFunc = EnDoor_Idle;
        if (doorType == DOOR_EVENING) {
            doorType =
                (gSaveContext.dayTime > 0xC000 && gSaveContext.dayTime < 0xE000) ? DOOR_SCENEEXIT : DOOR_CHECKABLE;
        }
        this->actor.world.rot.y = 0x0000;
        if (doorType == DOOR_LOCKED) {
            if (!Flags_GetSwitch(globalCtx, this->actor.params & 0x3F)) {
                this->lockTimer = 10;
            }
        } else if (doorType == DOOR_AJAR) {
            if (Actor_WorldDistXZToActor(&this->actor, &PLAYER->actor) > DOOR_AJAR_SLAM_RANGE) {
                this->actionFunc = EnDoor_AjarWait;
                this->actor.world.rot.y = -0x1800;
            }
        } else if (doorType == DOOR_CHECKABLE) {
            this->actor.textId = (this->actor.params & 0x3F) + 0x0200;
            if (this->actor.textId == 0x0229 && !(gSaveContext.eventChkInf[1] & 0x10)) {
                // Talon's house door. If Talon has not been woken up at Hyrule Castle
                // this door should be openable at any time of day. Note that there is no
                // check for time of day as the scene setup for Lon Lon merely initializes
                // the door with a different text id between day and night setups
                doorType = DOOR_SCENEEXIT;
            } else {
                this->actionFunc = EnDoor_WaitForCheck;
                this->actor.flags |= 0x8000009;
            }
        }
        // Replace the door type it was loaded with by the new type
        this->actor.params = (this->actor.params & ~0x380) | (doorType << 7);
    }
}

void EnDoor_Idle(EnDoor* this, GlobalContext* globalCtx) {
    Player* player = PLAYER;
    s32 doorType;
    Vec3f playerPosRelToDoor;
    s16 phi_v0;

    doorType = this->actor.params >> 7 & 7;
    func_8002DBD0(&this->actor, &playerPosRelToDoor, &player->actor.world.pos);
    if (this->playerIsOpening != 0) {
        this->actionFunc = EnDoor_Open;
        Animation_PlayOnceSetSpeed(&this->skelAnime, D_809FCECC[this->animStyle],
                                   (player->stateFlags1 & 0x8000000) ? 0.75f : 1.5f);
        if (this->lockTimer != 0) {
            gSaveContext.inventory.dungeonKeys[gSaveContext.mapIndex]--;
            Flags_SetSwitch(globalCtx, this->actor.params & 0x3F);
            Audio_PlayActorSound2(&this->actor, NA_SE_EV_CHAIN_KEY_UNLOCK);
        }
    } else if (!Player_InCsMode(globalCtx)) {
        if (fabsf(playerPosRelToDoor.y) < 20.0f && fabsf(playerPosRelToDoor.x) < 20.0f &&
            fabsf(playerPosRelToDoor.z) < 50.0f) {
            phi_v0 = player->actor.shape.rot.y - this->actor.shape.rot.y;
            if (playerPosRelToDoor.z > 0.0f) {
                phi_v0 = 0x8000 - phi_v0;
            }
            if (ABS(phi_v0) < 0x3000) {
                if (this->lockTimer != 0) {
                    if (gSaveContext.inventory.dungeonKeys[gSaveContext.mapIndex] <= 0) {
                        Player* player2 = PLAYER;

                        player2->naviTextId = -0x203;
                        return;
                    } else {
                        player->doorTimer = 10;
                    }
                }
                player->doorType = (doorType == DOOR_AJAR) ? PLAYER_DOORTYPE_AJAR : PLAYER_DOORTYPE_HANDLE;
                player->doorDirection = (playerPosRelToDoor.z >= 0.0f) ? 1.0f : -1.0f;
                player->doorActor = &this->actor;
            }
        } else if (doorType == DOOR_AJAR && this->actor.xzDistToPlayer > DOOR_AJAR_OPEN_RANGE) {
            this->actionFunc = EnDoor_AjarOpen;
        }
    }
}

void EnDoor_WaitForCheck(EnDoor* this, GlobalContext* globalCtx) {
    if (func_8002F194(&this->actor, globalCtx)) {
        this->actionFunc = EnDoor_Check;
    } else {
        func_8002F2CC(&this->actor, globalCtx, DOOR_CHECK_RANGE);
    }
}

void EnDoor_Check(EnDoor* this, GlobalContext* globalCtx) {
    if (func_8002F334(&this->actor, globalCtx)) {
        this->actionFunc = EnDoor_WaitForCheck;
    }
}

void EnDoor_AjarWait(EnDoor* this, GlobalContext* globalCtx) {
    if (this->actor.xzDistToPlayer < DOOR_AJAR_SLAM_RANGE) {
        this->actionFunc = EnDoor_AjarClose;
    }
}

void EnDoor_AjarOpen(EnDoor* this, GlobalContext* globalCtx) {
    if (this->actor.xzDistToPlayer < DOOR_AJAR_SLAM_RANGE) {
        this->actionFunc = EnDoor_AjarClose;
    } else if (Math_ScaledStepToS(&this->actor.world.rot.y, -0x1800, 0x100)) {
        this->actionFunc = EnDoor_AjarWait;
    }
}

void EnDoor_AjarClose(EnDoor* this, GlobalContext* globalCtx) {
    if (Math_ScaledStepToS(&this->actor.world.rot.y, 0, 0x700)) {
        this->actionFunc = EnDoor_Idle;
    }
}

void EnDoor_Open(EnDoor* this, GlobalContext* globalCtx) {
    s32 i;
    s32 numEffects;

    if (DECR(this->lockTimer) == 0) {
        if (SkelAnime_Update(&this->skelAnime)) {
            this->actionFunc = EnDoor_Idle;
            this->playerIsOpening = 0;
        } else if (Animation_OnFrame(&this->skelAnime, sDoorAnimOpenFrames[this->animStyle])) {
            Audio_PlayActorSound2(&this->actor,
                                  (globalCtx->sceneNum == SCENE_HAKADAN || globalCtx->sceneNum == SCENE_HAKADANCH ||
                                   globalCtx->sceneNum == SCENE_HIDAN)
                                      ? NA_SE_EV_IRON_DOOR_OPEN
                                      : NA_SE_OC_DOOR_OPEN);
            if (this->skelAnime.playSpeed < 1.5f) {
                numEffects = (s32)(Rand_ZeroOne() * 30.0f) + 50;
                for (i = 0; i < numEffects; i++) {
                    EffectSsBubble_Spawn(globalCtx, &this->actor.world.pos, 60.0f, 100.0f, 50.0f, 0.15f);
                }
            }
        } else if (Animation_OnFrame(&this->skelAnime, sDoorAnimCloseFrames[this->animStyle])) {
            Audio_PlayActorSound2(&this->actor,
                                  (globalCtx->sceneNum == SCENE_HAKADAN || globalCtx->sceneNum == SCENE_HAKADANCH ||
                                   globalCtx->sceneNum == SCENE_HIDAN)
                                      ? NA_SE_EV_IRON_DOOR_CLOSE
                                      : NA_SE_EV_DOOR_CLOSE);
        }
    }
}

void EnDoor_Update(Actor* thisx, GlobalContext* globalCtx) {
    EnDoor* this = THIS;
    this->actionFunc(this, globalCtx);
}

s32 EnDoor_OverrideLimbDraw(GlobalContext* globalCtx, s32 limbIndex, Gfx** dList, Vec3f* pos, Vec3s* rot, void* thisx) {
    s32 pad;
    TransitionActorEntry* transitionEntry;
    Gfx** temp_a2;
    s32 pad2;
    s16 phi_v0_2;
    s32 phi_v0;
    EnDoor* this = THIS;

    if (limbIndex == 4) {
        temp_a2 = D_809FCEE4[this->dListIndex];
        transitionEntry = &globalCtx->transitionActorList[(u16)this->actor.params >> 0xA];
        rot->z += this->actor.world.rot.y;
        if ((globalCtx->roomCtx.prevRoom.num >= 0) ||
            (transitionEntry->sides[0].room == transitionEntry->sides[1].room)) {
            phi_v0_2 = ((this->actor.shape.rot.y + this->skelAnime.jointTable[3].z) + rot->z) -
                       Math_Vec3f_Yaw(&globalCtx->view.eye, &this->actor.world.pos);
            *dList = (ABS(phi_v0_2) < 0x4000) ? temp_a2[0] : temp_a2[1];
        } else {
            phi_v0 = this->unk_192;
            if (transitionEntry->sides[0].room != this->actor.room) {
                phi_v0 ^= 1;
            }
            *dList = temp_a2[phi_v0];
        }
    }
    return false;
}

void EnDoor_Draw(Actor* thisx, GlobalContext* globalCtx) {
    EnDoor* this = THIS;

    if (this->actor.objBankIndex == this->requiredObjBankIndex) {
        OPEN_DISPS(globalCtx->state.gfxCtx, "../z_en_door.c", 910);

        func_80093D18(globalCtx->state.gfxCtx);
        SkelAnime_DrawOpa(globalCtx, this->skelAnime.skeleton, this->skelAnime.jointTable, EnDoor_OverrideLimbDraw,
                          NULL, &this->actor);
        if (this->actor.world.rot.y != 0) {
            if (1) {}
            if (this->actor.world.rot.y > 0) {
                gSPDisplayList(POLY_OPA_DISP++, gDoorRightDL);
            } else {
                gSPDisplayList(POLY_OPA_DISP++, gDoorLeftDL);
            }
        }
        if (this->lockTimer != 0) {
            Actor_DrawDoorLock(globalCtx, this->lockTimer, 0);
        }

        CLOSE_DISPS(globalCtx->state.gfxCtx, "../z_en_door.c", 941);
    }
}<|MERGE_RESOLUTION|>--- conflicted
+++ resolved
@@ -6,11 +6,8 @@
 
 #include "z_en_door.h"
 #include "objects/gameplay_keep/gameplay_keep.h"
-<<<<<<< HEAD
+#include "objects/object_hidan_objects/object_hidan_objects.h"
 #include "objects/object_mizu_objects/object_mizu_objects.h"
-=======
-#include "objects/object_hidan_objects/object_hidan_objects.h"
->>>>>>> 28cfd82a
 
 #define FLAGS 0x00000010
 
@@ -72,14 +69,11 @@
 static u8 sDoorAnimCloseFrames[] = { 60, 70, 60, 70 };
 
 static Gfx* D_809FCEE4[5][2] = {
-<<<<<<< HEAD
-    { gDoorLeftDL, gDoorRightDL }, { 0x0600F998, 0x0600F938 }, { gWaterTempleDoorLeftDL, gWaterTempleDoorRightDL },
-    { 0x060013B8, 0x06001420 },    { 0x050047A0, 0x05004978 },
-=======
-    { gDoorLeftDL, gDoorRightDL }, { gFireTempleBombableDoorDL2, gFireTempleBombableDoorDL1 },
-    { 0x06004958, 0x06004A10 },    { 0x060013B8, 0x06001420 },
+    { gDoorLeftDL, gDoorRightDL },
+    { gFireTempleBombableDoorDL2, gFireTempleBombableDoorDL1 },
+    { gWaterTempleDoorLeftDL, gWaterTempleDoorRightDL },
+    { 0x060013B8, 0x06001420 },
     { 0x050047A0, 0x05004978 },
->>>>>>> 28cfd82a
 };
 
 void EnDoor_Init(Actor* thisx, GlobalContext* globalCtx2) {
