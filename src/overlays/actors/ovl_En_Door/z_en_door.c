--- conflicted
+++ resolved
@@ -226,11 +226,7 @@
         Animation_PlayOnceSetSpeed(&this->skelAnime, sDoorAnims[this->openAnim],
                                    (player->stateFlags1 & PLAYER_STATE1_27) ? 0.75f : 1.5f);
         if (this->lockTimer != 0) {
-<<<<<<< HEAD
-            gSaveContext.save.info.inventory.dungeonKeys[gSaveContext.mapIndex]--;
-=======
-            gSaveContext.inventory.dungeonKeys[gSaveContext.mapIndex] -= 1;
->>>>>>> 63606af1
+            gSaveContext.save.info.inventory.dungeonKeys[gSaveContext.mapIndex] -= 1;
             Flags_SetSwitch(play, ENDOOR_GET_LOCKED_SWITCH_FLAG(&this->actor));
             Actor_PlaySfx(&this->actor, NA_SE_EV_CHAIN_KEY_UNLOCK);
         }
