#ifndef Z_EN_TORYO_H
#define Z_EN_TORYO_H

#include "ultra64.h"
#include "global.h"

struct EnToryo;

typedef void (*EnToryoActionFunc)(struct EnToryo* this, PlayState* play);

typedef struct EnToryo {
    /* 0x0000 */ Actor actor;
    /* 0x014C */ SkelAnime skelAnime;
    /* 0x0190 */ EnToryoActionFunc actionFunc;
    /* 0x0194 */ ColliderCylinder collider;
    /* 0x01E0 */ s32 exchangeItemId;
    /* 0x01E4 */ s32 messageState;
    /* 0x01E8 */ u16 stateFlags;
<<<<<<< HEAD
    /* 0x01EC */ struct_80034A14_arg1 unk_1EC;
=======
    /* 0x01EA */ s16 unk_1EA;
    /* 0x01EC */ NpcInteractInfo interactInfo;
>>>>>>> 9bad1d10
    /* 0x0214 */ Vec3s jointTable[17];
    /* 0x027A */ Vec3s morphTable[17];
} EnToryo; // size = 0x02E0

#endif<|MERGE_RESOLUTION|>--- conflicted
+++ resolved
@@ -16,12 +16,7 @@
     /* 0x01E0 */ s32 exchangeItemId;
     /* 0x01E4 */ s32 messageState;
     /* 0x01E8 */ u16 stateFlags;
-<<<<<<< HEAD
-    /* 0x01EC */ struct_80034A14_arg1 unk_1EC;
-=======
-    /* 0x01EA */ s16 unk_1EA;
     /* 0x01EC */ NpcInteractInfo interactInfo;
->>>>>>> 9bad1d10
     /* 0x0214 */ Vec3s jointTable[17];
     /* 0x027A */ Vec3s morphTable[17];
 } EnToryo; // size = 0x02E0
