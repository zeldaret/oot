/*
 * File: z_en_tory.c
 * Overlay: ovl_En_Toryo
 * Description: Boss Carpenter
 */

#include "z_en_toryo.h"

#define FLAGS 0x00000009

#define THIS ((EnToryo*)thisx)

void EnToryo_Init(Actor* thisx, GlobalContext* globalCtx);
void EnToryo_Destroy(Actor* thisx, GlobalContext* globalCtx);
void EnToryo_Update(Actor* thisx, GlobalContext* globalCtx);
void EnToryo_Draw(Actor* thisx, GlobalContext* globalCtx);

void func_80B20914(EnToryo* this, GlobalContext* globalCtx);
s32 EnToryo_OverrideLimbDraw(GlobalContext* globalCtx, s32 limbIndex, Gfx** dList, Vec3f* pos, Vec3s* rot, void* thisx);
void EnToryo_PostLimbDraw(GlobalContext* globalCtx, s32 limbIndex, Gfx** dList, Vec3s* rot, void* thisx);

const ActorInit En_Toryo_InitVars = {
    ACTOR_EN_TORYO,
    ACTORTYPE_NPC,
    FLAGS,
    OBJECT_TORYO,
    sizeof(EnToryo),
    (ActorFunc)EnToryo_Init,
    (ActorFunc)EnToryo_Destroy,
    (ActorFunc)EnToryo_Update,
    (ActorFunc)EnToryo_Draw,
};
<<<<<<< HEAD

static ColliderCylinderInit D_80B20C00 = {
    {
        COLTYPE_NONE,
        AT_OFF,
        AC_OFF,
        OC_ON | OC_ALL,
        OT_TYPE2,
        COLSHAPE_CYLINDER,
    },
    {
        ELEMTYPE_UNK0,
        { 0x00000000, 0x00, 0x00 },
        { 0x00000000, 0x00, 0x00 },
        TOUCH_OFF,
        BUMP_OFF,
        OCELEM_ON,
    },
    { 18, 63, 0, { 0, 0, 0 } },
};
*/
#pragma GLOBAL_ASM("asm/non_matchings/overlays/actors/ovl_En_Toryo/EnToryo_Init.s")
=======
>>>>>>> 1ff2f0f8

static ColliderCylinderInit sColliderCylinderInit = {
    { COLTYPE_UNK10, 0x00, 0x00, 0x39, 0x20, COLSHAPE_CYLINDER },
    { 0x00, { 0x00000000, 0x00, 0x00 }, { 0x00000000, 0x00, 0x00 }, 0x00, 0x00, 0x01 },
    { 18, 63, 0, { 0, 0, 0 } },
};

static CollisionCheckInfoInit2 sCollisionCheckInfoInit2 = { 0x00, 0x00, 0x00, 0x00, 0xFF };

static DamageTable sDamageTable = {
    0x00, 0x00, 0x00, 0x00, 0x00, 0x00, 0x00, 0x00, 0x00, 0x00, 0x00, 0x00, 0x00, 0x00, 0x00, 0x00,
    0x00, 0x00, 0x00, 0x00, 0x00, 0x00, 0x00, 0x00, 0x00, 0x00, 0x00, 0x00, 0x00, 0x00, 0x00, 0x00,
};

typedef struct {
    AnimationHeader* anim;
    f32 unk_4;
    u8 mode;
    f32 transitionRate;
} EnToryoAnimation;
static EnToryoAnimation sEnToryoAnimation = { 0x06000E50, 1.0f, 0, 0 };

static Vec3f sMultVec = { 800.0f, 1000.0f, 0.0f };

extern FlexSkeletonHeader D_06007150;

void EnToryo_Init(Actor* thisx, GlobalContext* globalCtx) {
    EnToryo* this = THIS;
    s32 pad;

    switch (globalCtx->sceneNum) {
        case SCENE_SPOT09:
            if (LINK_AGE_IN_YEARS == YEARS_ADULT) {
                this->stateFlags |= 1;
            }
            break;
        case SCENE_SPOT01:
            if ((LINK_AGE_IN_YEARS == YEARS_CHILD) && (gSaveContext.nightFlag == 0)) {
                this->stateFlags |= 2;
            }
            break;
        case SCENE_KAKARIKO:
            if ((LINK_AGE_IN_YEARS == YEARS_CHILD) && (gSaveContext.nightFlag == 1)) {
                this->stateFlags |= 4;
            }
            break;
    }

    if ((this->stateFlags & 7) == 0) {
        Actor_Kill(&this->actor);
    }

    ActorShape_Init(&this->actor.shape, 0.0f, ActorShadow_DrawFunc_Circle, 42.0f);
    SkelAnime_InitFlex(globalCtx, &this->skelAnime, &D_06007150, NULL, this->jointTable, this->morphTable, 17);
    Collider_InitCylinder(globalCtx, &this->collider);
    Collider_SetCylinder(globalCtx, &this->collider, &this->actor, &sColliderCylinderInit);
    func_80061EFC(&this->actor.colChkInfo, &sDamageTable, &sCollisionCheckInfoInit2);
    func_8002E4B4(globalCtx, &this->actor, 0.0f, 0.0f, 0.0f, 4);
    Animation_Change(&this->skelAnime, sEnToryoAnimation.anim, 1.0f, 0.0f,
                     Animation_GetLastFrame(sEnToryoAnimation.anim), sEnToryoAnimation.mode,
                     sEnToryoAnimation.transitionRate);
    this->stateFlags |= 8;
    this->actor.unk_1F = 6;
    this->actionFunc = func_80B20914;
}

void EnToryo_Destroy(Actor* thisx, GlobalContext* globalCtx) {
    EnToryo* this = THIS;

    Collider_DestroyCylinder(globalCtx, &this->collider);
}

s32 func_80B203D8(EnToryo* this, GlobalContext* globalCtx) {
    s32 pad;
    Player* player = PLAYER;
    s32 ret = 1;

    switch (func_8010BDBC(&globalCtx->msgCtx)) {
        case 0:
        case 1:
        case 2:
        case 3:
        case 5:
            ret = 1;
            break;
        case 4:
            if (func_80106BC8(globalCtx)) {
                if (globalCtx->msgCtx.choiceIndex == 0) {
                    func_80106CCC(globalCtx);
                    this->actor.parent = NULL;
                    player->exchangeItemId = EXCH_ITEM_NONE;
                    globalCtx->msgCtx.msgMode = 0x37;
                    this->actor.textId = 0x601B;
                    ret = 3;
                } else {
                    this->actor.textId = 0x606F;
                    ret = 2;
                }
            }
            break;
        case 6:
            switch (this->actor.textId) {
                case 0x5028:
                    ret = 1;
                    if (func_80106BC8(globalCtx) != 0) {
                        gSaveContext.infTable[23] |= 4;
                        ret = 0;
                    }
                    break;
                case 0x601B:
                    ret = 1;
                    if (func_80106BC8(globalCtx) != 0) {
                        ret = 4;
                    }
                    break;
                case 0x606F:
                    ret = 1;
                    if (func_80106BC8(globalCtx) != 0) {
                        gSaveContext.infTable[23] |= 2;
                        ret = 0;
                    }
                    break;
                case 0x606A:
                    ret = 1;
                    if (func_80106BC8(globalCtx) != 0) {
                        gSaveContext.infTable[23] |= 1;
                        ret = 0;
                    }
                    break;
                case 0x606B:
                case 0x606C:
                case 0x606D:
                case 0x606E:
                default:
                    ret = 1;
                    if (func_80106BC8(globalCtx) != 0) {
                        ret = 0;
                    }
                    break;
            }
            break;
    }
    return ret;
}

s32 func_80B205CC(EnToryo* this, GlobalContext* globalCtx) {
    s32 pad;
    Player* player = PLAYER;
    s32 ret = 5;

    switch (func_8010BDBC(&globalCtx->msgCtx)) {
        case 0:
        case 1:
        case 2:
        case 3:
        case 4:
        case 5:
            ret = 5;
            break;
        case 6:
            if (func_80106BC8(globalCtx) != 0) {
                ret = 0;
            }
            break;
    }
    return ret;
}

u32 func_80B20634(EnToryo* this, GlobalContext* globalCtx) {
    u32 ret;

    if (this->unk_1E0 != 0) {
        if (this->unk_1E0 == 10) {
            func_80078884(NA_SE_SY_TRE_BOX_APPEAR);
            if (gSaveContext.infTable[23] & 2) {
                ret = 0x606E;
            } else {
                ret = 0x606D;
            }
        } else {
            ret = 0x200F;
        }
    }
    //! @bug return value may be unitialized
    return ret;
}

s32 func_80B206A0(EnToryo* this, GlobalContext* globalCtx) {
    s32 textId = Text_GetFaceReaction(globalCtx, 0);
    s32 ret = textId;

    if (textId == 0) {
        if ((this->stateFlags & 1)) {
            if ((gSaveContext.eventChkInf[9] & 0xF) == 0xF) {
                ret = 0x606C;
            } else if ((gSaveContext.infTable[23] & 1)) {
                ret = 0x606B;
            } else {
                ret = 0x606A;
            }
        } else if ((this->stateFlags & 2)) {
            if ((gSaveContext.infTable[23] & 4)) {
                ret = 0x5029;
            } else {
                ret = 0x5028;
            }
        } else {
            ret = textId;
            if ((this->stateFlags & 4)) {
                ret = 0x506C;
            }
        }
    }
    return ret;
}

void func_80B20768(EnToryo* this, GlobalContext* globalCtx) {
    Player* player = PLAYER;
    s16 sp32;
    s16 sp30;

    if (this->unk_1E4 == 3) {
        func_8002F194(&this->actor, globalCtx);
        func_8010B720(globalCtx, this->actor.textId);
        this->unk_1E4 = 1;
    }

    if (this->unk_1E4 == 1) {
        this->unk_1E4 = func_80B203D8(this, globalCtx);
    }

    if (this->unk_1E4 == 5) {
        this->unk_1E4 = func_80B205CC(this, globalCtx);
        return;
    }

    if (this->unk_1E4 == 2) {
        func_8010B720(globalCtx, this->actor.textId);
        this->unk_1E4 = 1;
    }

    if (this->unk_1E4 == 4) {
        if (Actor_HasParent(&this->actor, globalCtx)) {
            this->actor.parent = NULL;
            this->unk_1E4 = 5;
        } else {
            func_8002F434(&this->actor, globalCtx, 0x22, 100.0f, 10.0f);
        }
        return;
    }

    if (this->unk_1E4 == 0) {
        if (func_8002F194(&this->actor, globalCtx) != 0) {
            this->unk_1E0 = func_8002F368(globalCtx);
            if (this->unk_1E0 != 0) {
                player->actor.textId = func_80B20634(this, globalCtx);
                this->actor.textId = player->actor.textId;
            }
            this->unk_1E4 = 1;
            return;
        }

        func_8002F374(globalCtx, &this->actor, &sp32, &sp30);
        if ((sp32 >= 0) && (sp32 < 0x141) && (sp30 >= 0) && (sp30 < 0xF1)) {
            this->actor.textId = func_80B206A0(this, globalCtx);
            func_8002F298(&this->actor, globalCtx, 100.0f, 10);
        }
    }
}

void func_80B20914(EnToryo* this, GlobalContext* globalCtx) {
    SkelAnime_Update(&this->skelAnime);
    func_80B20768(this, globalCtx);
    if (this->unk_1E4 != 0) {
        this->stateFlags |= 0x10;
    } else {
        this->stateFlags &= ~0x10;
    }
}

void EnToryo_Update(Actor* thisx, GlobalContext* globalCtx) {
    EnToryo* this = THIS;
    ColliderCylinder* collider = &this->collider;
    Player* player = PLAYER;
    f32 rot;

    Collider_CylinderUpdate(thisx, collider);
    CollisionCheck_SetOC(globalCtx, &globalCtx->colChkCtx, (Collider*)collider);

    this->actionFunc(this, globalCtx);

    if ((this->stateFlags & 8)) {
        this->unk_1EC.unk_18.x = player->actor.posRot2.pos.x;
        this->unk_1EC.unk_18.y = player->actor.posRot2.pos.y;
        this->unk_1EC.unk_18.z = player->actor.posRot2.pos.z;

        if ((this->stateFlags & 0x10)) {
            func_80034A14(thisx, &this->unk_1EC, 0, 4);
            return;
        }

        rot = thisx->yawTowardsLink - thisx->shape.rot.y;
        if ((rot < 14563.0f) && (rot > -14563.0f)) {
            func_80034A14(thisx, &this->unk_1EC, 0, 2);
        } else {
            func_80034A14(thisx, &this->unk_1EC, 0, 1);
        }
    }
}

void EnToryo_Draw(Actor* thisx, GlobalContext* globalCtx) {
    EnToryo* this = THIS;

    func_80093D18(globalCtx->state.gfxCtx);
    SkelAnime_DrawFlexOpa(globalCtx, this->skelAnime.skeleton, this->skelAnime.jointTable, this->skelAnime.dListCount,
                          EnToryo_OverrideLimbDraw, EnToryo_PostLimbDraw, this);
}

s32 EnToryo_OverrideLimbDraw(GlobalContext* globalCtx, s32 limbIndex, Gfx** dList, Vec3f* pos, Vec3s* rot,
                             void* thisx) {
    EnToryo* this = THIS;

    if ((this->stateFlags & 8)) {
        switch (limbIndex) {
            case 8:
                rot->x += this->unk_1EC.unk_0E.y;
                rot->y -= this->unk_1EC.unk_0E.x;
                break;
            case 15:
                rot->x += this->unk_1EC.unk_08.y;
                rot->z += this->unk_1EC.unk_08.x;
                break;
        }
    }
    return 0;
}

void EnToryo_PostLimbDraw(GlobalContext* globalCtx, s32 limbIndex, Gfx** dList, Vec3s* rot, void* thisx) {
    EnToryo* this = THIS;

    switch (limbIndex) {
        case 15:
            Matrix_MultVec3f(&sMultVec, &this->actor.posRot2.pos);
            break;
    }
}<|MERGE_RESOLUTION|>--- conflicted
+++ resolved
@@ -30,9 +30,8 @@
     (ActorFunc)EnToryo_Update,
     (ActorFunc)EnToryo_Draw,
 };
-<<<<<<< HEAD
-
-static ColliderCylinderInit D_80B20C00 = {
+
+static ColliderCylinderInit sCylinderInit = {
     {
         COLTYPE_NONE,
         AT_OFF,
@@ -51,22 +50,42 @@
     },
     { 18, 63, 0, { 0, 0, 0 } },
 };
-*/
-#pragma GLOBAL_ASM("asm/non_matchings/overlays/actors/ovl_En_Toryo/EnToryo_Init.s")
-=======
->>>>>>> 1ff2f0f8
-
-static ColliderCylinderInit sColliderCylinderInit = {
-    { COLTYPE_UNK10, 0x00, 0x00, 0x39, 0x20, COLSHAPE_CYLINDER },
-    { 0x00, { 0x00000000, 0x00, 0x00 }, { 0x00000000, 0x00, 0x00 }, 0x00, 0x00, 0x01 },
-    { 18, 63, 0, { 0, 0, 0 } },
-};
-
-static CollisionCheckInfoInit2 sCollisionCheckInfoInit2 = { 0x00, 0x00, 0x00, 0x00, 0xFF };
+
+static CollisionCheckInfoInit2 sColChkInfoInit = { 0, 0, 0, 0, MASS_IMMOBILE };
 
 static DamageTable sDamageTable = {
-    0x00, 0x00, 0x00, 0x00, 0x00, 0x00, 0x00, 0x00, 0x00, 0x00, 0x00, 0x00, 0x00, 0x00, 0x00, 0x00,
-    0x00, 0x00, 0x00, 0x00, 0x00, 0x00, 0x00, 0x00, 0x00, 0x00, 0x00, 0x00, 0x00, 0x00, 0x00, 0x00,
+    /* Deku nut      */ DMG_ENTRY(0 , 0x0),
+    /* Deku stick    */ DMG_ENTRY(0 , 0x0),
+    /* Slingshot     */ DMG_ENTRY(0 , 0x0),
+    /* Explosive     */ DMG_ENTRY(0 , 0x0),
+    /* Boomerang     */ DMG_ENTRY(0 , 0x0),
+    /* Normal arrow  */ DMG_ENTRY(0 , 0x0),
+    /* Hammer swing  */ DMG_ENTRY(0 , 0x0),
+    /* Hookshot      */ DMG_ENTRY(0 , 0x0),
+    /* Kokiri sword  */ DMG_ENTRY(0 , 0x0),
+    /* Master sword  */ DMG_ENTRY(0 , 0x0),
+    /* Giant's Knife */ DMG_ENTRY(0 , 0x0),
+    /* Fire arrow    */ DMG_ENTRY(0 , 0x0),
+    /* Ice arrow     */ DMG_ENTRY(0 , 0x0),
+    /* Light arrow   */ DMG_ENTRY(0 , 0x0),
+    /* Wind arrow    */ DMG_ENTRY(0 , 0x0),
+    /* Shadow arrow  */ DMG_ENTRY(0 , 0x0),
+    /* Spirit arrow  */ DMG_ENTRY(0 , 0x0),
+    /* Fire magic    */ DMG_ENTRY(0 , 0x0),
+    /* Ice magic     */ DMG_ENTRY(0 , 0x0),
+    /* Light magic   */ DMG_ENTRY(0 , 0x0),
+    /* Shield        */ DMG_ENTRY(0 , 0x0),
+    /* Mirror Ray    */ DMG_ENTRY(0 , 0x0),
+    /* Kokiri spin   */ DMG_ENTRY(0 , 0x0),
+    /* Giant spin    */ DMG_ENTRY(0 , 0x0),
+    /* Master spin   */ DMG_ENTRY(0 , 0x0),
+    /* Kokiri jump   */ DMG_ENTRY(0 , 0x0),
+    /* Giant jump    */ DMG_ENTRY(0 , 0x0),
+    /* Master jump   */ DMG_ENTRY(0 , 0x0),
+    /* Unknown 1     */ DMG_ENTRY(0 , 0x0),
+    /* Unblockable   */ DMG_ENTRY(0 , 0x0),
+    /* Hammer jump   */ DMG_ENTRY(0 , 0x0),
+    /* Unknown 2     */ DMG_ENTRY(0 , 0x0),
 };
 
 typedef struct {
@@ -75,6 +94,7 @@
     u8 mode;
     f32 transitionRate;
 } EnToryoAnimation;
+
 static EnToryoAnimation sEnToryoAnimation = { 0x06000E50, 1.0f, 0, 0 };
 
 static Vec3f sMultVec = { 800.0f, 1000.0f, 0.0f };
@@ -110,8 +130,8 @@
     ActorShape_Init(&this->actor.shape, 0.0f, ActorShadow_DrawFunc_Circle, 42.0f);
     SkelAnime_InitFlex(globalCtx, &this->skelAnime, &D_06007150, NULL, this->jointTable, this->morphTable, 17);
     Collider_InitCylinder(globalCtx, &this->collider);
-    Collider_SetCylinder(globalCtx, &this->collider, &this->actor, &sColliderCylinderInit);
-    func_80061EFC(&this->actor.colChkInfo, &sDamageTable, &sCollisionCheckInfoInit2);
+    Collider_SetCylinder(globalCtx, &this->collider, &this->actor, &sCylinderInit);
+    CollisionCheck_SetInfo2(&this->actor.colChkInfo, &sDamageTable, &sColChkInfoInit);
     func_8002E4B4(globalCtx, &this->actor, 0.0f, 0.0f, 0.0f, 4);
     Animation_Change(&this->skelAnime, sEnToryoAnimation.anim, 1.0f, 0.0f,
                      Animation_GetLastFrame(sEnToryoAnimation.anim), sEnToryoAnimation.mode,
@@ -341,7 +361,7 @@
     Player* player = PLAYER;
     f32 rot;
 
-    Collider_CylinderUpdate(thisx, collider);
+    Collider_UpdateCylinder(thisx, collider);
     CollisionCheck_SetOC(globalCtx, &globalCtx->colChkCtx, (Collider*)collider);
 
     this->actionFunc(this, globalCtx);
