/*
 * File: z_en_kz.c
 * Overlay: ovl_En_Kz
 * Description: King Zora
 */

#include "z_en_kz.h"

#define FLAGS 0x00000009

#define THIS ((EnKz*)thisx)

void EnKz_Init(Actor* thisx, GlobalContext* globalCtx);
void EnKz_Destroy(Actor* thisx, GlobalContext* globalCtx);
void EnKz_Update(Actor* thisx, GlobalContext* globalCtx);
void EnKz_Draw(Actor* thisx, GlobalContext* globalCtx);

void EnKz_PreMweepWait(EnKz* this, GlobalContext* globalCtx);
void EnKz_SetupMweep(EnKz* this, GlobalContext* globalCtx);
void EnKz_Mweep(EnKz* this, GlobalContext* globalCtx);
void EnKz_StopMweep(EnKz* this, GlobalContext* globalCtx);
void EnKz_Wait(EnKz* this, GlobalContext* globalCtx);
void EnKz_SetupGetItem(EnKz* this, GlobalContext* globalCtx);
void EnKz_StartTimer(EnKz* this, GlobalContext* globalCtx);

const ActorInit En_Kz_InitVars = {
    ACTOR_EN_KZ,
    ACTORTYPE_NPC,
    FLAGS,
    OBJECT_KZ,
    sizeof(EnKz),
    (ActorFunc)EnKz_Init,
    (ActorFunc)EnKz_Destroy,
    (ActorFunc)EnKz_Update,
    (ActorFunc)EnKz_Draw,
};

static ColliderCylinderInit sCylinderInit = {
    {
        COLTYPE_NONE,
        AT_OFF,
        AC_OFF,
        OC_ON | OC_ALL,
        OT_TYPE2,
        COLSHAPE_CYLINDER,
    },
    {
        ELEMTYPE_UNK0,
        { 0x00000000, 0x00, 0x00 },
        { 0x00000000, 0x00, 0x00 },
        TOUCH_OFF,
        BUMP_OFF,
        OCELEM_ON,
    },
    { 80, 120, 0, { 0, 0, 0 } },
};

static CollisionCheckInfoInit2 sColChkInfoInit = { 0, 0, 0, 0, MASS_IMMOBILE };

static struct_80034EC0_Entry sAnimations[] = {
    { 0x0600075C, 1.0f, 0.0f, -1.0f, 0x00, 0.0f },
    { 0x0600075C, 1.0f, 0.0f, -1.0f, 0x00, -10.0f },
    { 0x0600046C, 1.0f, 0.0f, -1.0f, 0x00, -10.0f },
};

extern FlexSkeletonHeader D_060086D0;

u16 EnKz_GetTextNoMaskChild(GlobalContext* globalCtx, EnKz* this) {
    Player* player = PLAYER;

    if (CHECK_QUEST_ITEM(QUEST_ZORA_SAPPHIRE)) {
        return 0x402B;
    } else if (gSaveContext.eventChkInf[3] & 8) {
        return 0x401C;
    } else {
        player->exchangeItemId = EXCH_ITEM_LETTER_RUTO;
        return 0x401A;
    }
}

u16 EnKz_GetTextNoMaskAdult(GlobalContext* globalCtx, EnKz* this) {
    Player* player = PLAYER;

    if (INV_CONTENT(ITEM_TRADE_ADULT) >= ITEM_FROG) {
        if (!(gSaveContext.infTable[19] & 0x200)) {
            if (CHECK_OWNED_EQUIP(EQUIP_TUNIC, 2)) {
                return 0x401F;
            } else {
                return 0x4012;
            }
        } else {
            return CHECK_QUEST_ITEM(QUEST_SONG_SERENADE) ? 0x4045 : 0x401A;
        }
    } else {
        player->exchangeItemId = EXCH_ITEM_PRESCRIPTION;
        return 0x4012;
    }
}

u16 EnKz_GetText(GlobalContext* globalCtx, EnKz* this) {
    u16 reactionText = Text_GetFaceReaction(globalCtx, 0x1E);

    if (reactionText != 0) {
        return reactionText;
    }

    if (LINK_IS_ADULT) {
        return EnKz_GetTextNoMaskAdult(globalCtx, this);
    } else {
        return EnKz_GetTextNoMaskChild(globalCtx, this);
    }
}

s16 func_80A9C6C0(GlobalContext* globalCtx, EnKz* this) {
    s32 pad;
    s16 ret = 1;

    switch (func_8010BDBC(&globalCtx->msgCtx)) {
        case 6:
            ret = 0;
            switch (this->actor.textId) {
                case 0x4012:
                    gSaveContext.infTable[19] |= 0x200;
                    ret = 2;
                    break;
                case 0x401B:
                    ret = func_80106BC8(globalCtx) == 0 ? 1 : 2;
                    break;
                case 0x401F:
                    gSaveContext.infTable[19] |= 0x200;
                    break;
            }
            break;
        case 3:
            if (this->actor.textId != 0x4014) {
                if (this->actor.textId == 0x401B && !this->sfxPlayed) {
                    Audio_PlaySoundGeneral(NA_SE_SY_CORRECT_CHIME, &D_801333D4, 4, &D_801333E0, &D_801333E0,
                                           &D_801333E8);
                    this->sfxPlayed = true;
                }
            } else if (!this->sfxPlayed) {
                Audio_PlaySoundGeneral(NA_SE_SY_TRE_BOX_APPEAR, &D_801333D4, 4, &D_801333E0, &D_801333E0, &D_801333E8);
                this->sfxPlayed = true;
            }
            break;
        case 4:
            if (func_80106BC8(globalCtx) == 0) {
                break;
            }
            if (this->actor.textId == 0x4014) {
                if (globalCtx->msgCtx.choiceIndex == 0) {
                    EnKz_SetupGetItem(this, globalCtx);
                    ret = 2;
                } else {
                    this->actor.textId = 0x4016;
                    func_8010B720(globalCtx, this->actor.textId);
                }
            }
            break;
        case 5:
            if (func_80106BC8(globalCtx) != 0) {
                ret = 2;
            }
            break;
        case 0:
        case 1:
        case 2:
        case 7:
        case 8:
        case 9:
            break;
    }
    return ret;
}

void EnKz_UpdateEyes(EnKz* this) {
    if (DECR(this->blinkTimer) == 0) {
        this->eyeIdx += 1;
        if (this->eyeIdx >= 3) {
            this->blinkTimer = Rand_S16Offset(30, 30);
            this->eyeIdx = 0;
        }
    }
}

s32 func_80A9C95C(GlobalContext* globalCtx, EnKz* this, s16* arg2, f32 unkf, callback1_800343CC callback1,
                  callback2_800343CC callback2) {
    Player* player = PLAYER;
    s16 sp32;
    s16 sp30;
    f32 xzDistFromLink;
    f32 yaw;

    if (func_8002F194(&this->actor, globalCtx) != 0) {
        *arg2 = 1;
        return 1;
    }

    if (*arg2 != 0) {
        *arg2 = callback2(globalCtx, this);
        return 0;
    }

    yaw = Math_Vec3f_Yaw(&this->actor.initPosRot.pos, &player->actor.posRot.pos);
    yaw -= this->actor.shape.rot.y;
    if ((fabsf(yaw) > 1638.0f) || (this->actor.xzDistFromLink < 265.0f)) {
        this->actor.flags &= ~1;
        return 0;
    }

    this->actor.flags |= 1;

    func_8002F374(globalCtx, &this->actor, &sp32, &sp30);
    if (!((sp32 >= -30) && (sp32 < 361) && (sp30 >= -10) && (sp30 < 241))) {
        return 0;
    }

    xzDistFromLink = this->actor.xzDistFromLink;
    this->actor.xzDistFromLink = Math_Vec3f_DistXZ(&this->actor.initPosRot.pos, &player->actor.posRot.pos);
    if (func_8002F2CC(&this->actor, globalCtx, unkf) == 0) {
        this->actor.xzDistFromLink = xzDistFromLink;
        return 0;
    }
    this->actor.xzDistFromLink = xzDistFromLink;
    this->actor.textId = callback1(globalCtx, this);

    return 0;
}

void func_80A9CB18(EnKz* this, GlobalContext* globalCtx) {
    Player* player = PLAYER;

    if (func_80A9C95C(globalCtx, this, &this->unk_1E0.unk_00, 340.0f, EnKz_GetText, func_80A9C6C0) != 0) {
        if ((this->actor.textId == 0x401A) && !(gSaveContext.eventChkInf[3] & 8)) {
            if (func_8002F368(globalCtx) == EXCH_ITEM_LETTER_RUTO) {
                this->actor.textId = 0x401B;
                this->sfxPlayed = false;
            } else {
                this->actor.textId = 0x401A;
            }
            player->actor.textId = this->actor.textId;
            return;
        }

        if (LINK_IS_ADULT) {
            if ((INV_CONTENT(ITEM_TRADE_ADULT) == ITEM_PRESCRIPTION) &&
                (func_8002F368(globalCtx) == EXCH_ITEM_PRESCRIPTION)) {
                this->actor.textId = 0x4014;
                this->sfxPlayed = false;
                player->actor.textId = this->actor.textId;
                this->isTrading = true;
                return;
            }

            this->isTrading = false;
            if (gSaveContext.infTable[19] & 0x200) {
                this->actor.textId = CHECK_QUEST_ITEM(QUEST_SONG_SERENADE) ? 0x4045 : 0x401A;
                player->actor.textId = this->actor.textId;
            } else {
                this->actor.textId = CHECK_OWNED_EQUIP(EQUIP_TUNIC, 2) ? 0x401F : 0x4012;
                player->actor.textId = this->actor.textId;
            }
        }
    }
}

s32 EnKz_FollowPath(EnKz* this, GlobalContext* globalCtx) {
    Path* path;
    Vec3s* pointPos;
    f32 pathDiffX;
    f32 pathDiffZ;

    if ((this->actor.params & 0xFF00) == 0xFF00) {
        return 0;
    }

    path = &globalCtx->setupPathList[(this->actor.params & 0xFF00) >> 8];
    pointPos = SEGMENTED_TO_VIRTUAL(path->points);
    pointPos += this->waypoint;

    pathDiffX = pointPos->x - this->actor.posRot.pos.x;
    pathDiffZ = pointPos->z - this->actor.posRot.pos.z;
    Math_SmoothStepToS(&this->actor.posRot.rot.y, (Math_FAtan2F(pathDiffX, pathDiffZ) * 10430.3779296875f), 0xA, 0x3E8,
                       1);

    if ((SQ(pathDiffX) + SQ(pathDiffZ)) < 10.0f) {
        this->waypoint++;
        if (this->waypoint >= path->count) {
            this->waypoint = 0;
        }
        return 1;
    }
    return 0;
}

s32 EnKz_SetMovedPos(EnKz* this, GlobalContext* globalCtx) {
    Path* path;
    Vec3s* lastPointPos;

    if ((this->actor.params & 0xFF00) == 0xFF00) {
        return 0;
    }

    path = &globalCtx->setupPathList[(this->actor.params & 0xFF00) >> 8];
    lastPointPos = SEGMENTED_TO_VIRTUAL(path->points);
    lastPointPos += path->count - 1;

    this->actor.posRot.pos.x = lastPointPos->x;
    this->actor.posRot.pos.y = lastPointPos->y;
    this->actor.posRot.pos.z = lastPointPos->z;

    return 1;
}

void EnKz_Init(Actor* thisx, GlobalContext* globalCtx) {
    EnKz* this = THIS;
    s32 pad;

    SkelAnime_InitFlex(globalCtx, &this->skelanime, &D_060086D0, NULL, this->jointTable, this->morphTable, 12);
    ActorShape_Init(&this->actor.shape, 0.0, NULL, 0.0);
    Collider_InitCylinder(globalCtx, &this->collider);
    Collider_SetCylinder(globalCtx, &this->collider, &this->actor, &sCylinderInit);
    CollisionCheck_SetInfo2(&this->actor.colChkInfo, NULL, &sColChkInfoInit);
    Actor_SetScale(&this->actor, 0.01);
    this->actor.unk_1F = 3;
    this->unk_1E0.unk_00 = 0;
    func_80034EC0(&this->skelanime, sAnimations, 0);

    if (gSaveContext.eventChkInf[3] & 8) {
        EnKz_SetMovedPos(this, globalCtx);
    }

    if (LINK_IS_ADULT) {
        if (!(gSaveContext.infTable[19] & 0x100)) {
            Actor_SpawnAsChild(&globalCtx->actorCtx, &this->actor, globalCtx, ACTOR_BG_ICE_SHELTER,
                               this->actor.posRot.pos.x, this->actor.posRot.pos.y, this->actor.posRot.pos.z, 0, 0, 0,
                               0x04FF);
        }
        this->actionFunc = EnKz_Wait;
    } else {
        this->actionFunc = EnKz_PreMweepWait;
    }
}

void EnKz_Destroy(Actor* thisx, GlobalContext* globalCtx) {
    EnKz* this = THIS;

    Collider_DestroyCylinder(globalCtx, &this->collider);
}

void EnKz_PreMweepWait(EnKz* this, GlobalContext* globalCtx) {
    if (this->unk_1E0.unk_00 == 2) {
        func_80034EC0(&this->skelanime, sAnimations, 2);
        this->unk_1E0.unk_00 = 0;
        this->actionFunc = EnKz_SetupMweep;
    } else {
        func_80034F54(globalCtx, &this->unk_2A6, &this->unk_2BE, 12);
    }
}

void EnKz_SetupMweep(EnKz* this, GlobalContext* globalCtx) {
    Vec3f unused = { 0.0f, 0.0f, 0.0f };
    Vec3f pos;
    Vec3f initPos;

    this->cutsceneCamera = Gameplay_CreateSubCamera(globalCtx);
    this->gameplayCamera = globalCtx->activeCamera;
    Gameplay_ChangeCameraStatus(globalCtx, this->gameplayCamera, 1);
    Gameplay_ChangeCameraStatus(globalCtx, this->cutsceneCamera, 7);
    pos = this->actor.posRot.pos;
    initPos = this->actor.initPosRot.pos;
    pos.y += 60.0f;
    initPos.y += -100.0f;
    initPos.z += 260.0f;
    Gameplay_CameraSetAtEye(globalCtx, this->cutsceneCamera, &pos, &initPos);
    func_8002DF54(globalCtx, &this->actor, 8);
    this->actor.speedXZ = 0.1f;
    this->actionFunc = EnKz_Mweep;
}

void EnKz_Mweep(EnKz* this, GlobalContext* globalCtx) {
    Vec3f unused = { 0.0f, 0.0f, 0.0f };
    Vec3f pos;
    Vec3f initPos;

    pos = this->actor.posRot.pos;
    initPos = this->actor.initPosRot.pos;
    pos.y += 60.0f;
    initPos.y += -100.0f;
    initPos.z += 260.0f;
    Gameplay_CameraSetAtEye(globalCtx, this->cutsceneCamera, &pos, &initPos);
    if ((EnKz_FollowPath(this, globalCtx) == 1) && (this->waypoint == 0)) {
        func_80034EC0(&this->skelanime, sAnimations, 1);
        Inventory_ReplaceItem(globalCtx, ITEM_LETTER_RUTO, ITEM_BOTTLE);
        EnKz_SetMovedPos(this, globalCtx);
        gSaveContext.eventChkInf[3] |= 8;
        this->actor.speedXZ = 0.0;
        this->actionFunc = EnKz_StopMweep;
    }
    if (this->skelanime.curFrame == 13.0f) {
        Audio_PlayActorSound2(&this->actor, NA_SE_VO_KZ_MOVE);
    }
}

void EnKz_StopMweep(EnKz* this, GlobalContext* globalCtx) {
    Gameplay_ChangeCameraStatus(globalCtx, this->gameplayCamera, 7);
    Gameplay_ClearCamera(globalCtx, this->cutsceneCamera);
    func_8002DF54(globalCtx, &this->actor, 7);
    this->actionFunc = EnKz_Wait;
}

void EnKz_Wait(EnKz* this, GlobalContext* globalCtx) {
    if (this->unk_1E0.unk_00 == 2) {
        this->actionFunc = EnKz_SetupGetItem;
        EnKz_SetupGetItem(this, globalCtx);
    } else {
        func_80034F54(globalCtx, &this->unk_2A6, &this->unk_2BE, 12);
    }
}

void EnKz_SetupGetItem(EnKz* this, GlobalContext* globalCtx) {
    s32 getItemID;
    f32 xzRange;
    f32 yRange;

    if (Actor_HasParent(this, globalCtx)) {
        this->actor.parent = NULL;
        this->unk_1E0.unk_00 = 1;
        this->actionFunc = EnKz_StartTimer;
    } else {
        getItemID = this->isTrading == true ? GI_FROG : GI_TUNIC_ZORA;
        yRange = fabsf(this->actor.yDistFromLink) + 1.0f;
        xzRange = this->actor.xzDistFromLink + 1.0f;
        func_8002F434(&this->actor, globalCtx, getItemID, xzRange, yRange);
    }
}

void EnKz_StartTimer(EnKz* this, GlobalContext* globalCtx) {
    if ((func_8010BDBC(&globalCtx->msgCtx) == 6) && (func_80106BC8(globalCtx))) {
        if (INV_CONTENT(ITEM_TRADE_ADULT) == ITEM_FROG) {
            func_80088AA0(180); // start timer2 with 3 minutes
            gSaveContext.eventInf[1] &= ~1;
        }
        this->unk_1E0.unk_00 = 0;
        this->actionFunc = EnKz_Wait;
    }
}

void EnKz_Update(Actor* thisx, GlobalContext* globalCtx) {
    EnKz* this = THIS;
    s32 pad;

    if (LINK_IS_ADULT && !(gSaveContext.infTable[19] & 0x100)) {
        gSaveContext.infTable[19] |= 0x100;
    }
<<<<<<< HEAD
    Collider_UpdateCylinder(&this->actor, &this->collider);
    CollisionCheck_SetOC(globalCtx, &globalCtx->colChkCtx, &this->collider.base);
    SkelAnime_FrameUpdateMatrix(&this->skelanime);
=======
    Collider_CylinderUpdate(&this->actor, &this->collider);
    CollisionCheck_SetOC(globalCtx, &globalCtx->colChkCtx, &this->collider);
    SkelAnime_Update(&this->skelanime);
>>>>>>> 22758f06
    EnKz_UpdateEyes(this);
    Actor_MoveForward(&this->actor);
    if (this->actionFunc != EnKz_StartTimer) {
        func_80A9CB18(this, globalCtx);
    }
    this->actionFunc(this, globalCtx);
}

s32 EnKz_OverrideLimbDraw(GlobalContext* globalCtx, s32 limbIndex, Gfx** dList, Vec3f* pos, Vec3s* rot, void* thisx) {
    EnKz* this = THIS;

    if (limbIndex == 8 || limbIndex == 9 || limbIndex == 10) {
        rot->y += Math_SinS(this->unk_2A6[limbIndex]) * 200.0f;
        rot->z += Math_CosS(this->unk_2BE[limbIndex]) * 200.0f;
    }
    if (limbIndex) {}
    return false;
}

void EnKz_PostLimbDraw(GlobalContext* globalCtx, s32 limbIndex, Gfx** dList, Vec3s* rot, void* thisx) {
    EnKz* this = THIS;
    Vec3f mult = { 2600.0f, 0.0f, 0.0f };

    if (limbIndex == 11) {
        Matrix_MultVec3f(&mult, &this->actor.posRot2.pos);
    }
}

void EnKz_Draw(Actor* thisx, GlobalContext* globalCtx) {
    static UNK_PTR sEyeSegments[] = {
        0x06001470,
        0x06001870,
        0x06001C70,
    };
    EnKz* this = THIS;

    OPEN_DISPS(globalCtx->state.gfxCtx, "../z_en_kz.c", 1259);

    gSPSegment(POLY_OPA_DISP++, 0x08, SEGMENTED_TO_VIRTUAL(sEyeSegments[this->eyeIdx]));
    func_800943C8(globalCtx->state.gfxCtx);
    SkelAnime_DrawFlexOpa(globalCtx, this->skelanime.skeleton, this->skelanime.jointTable, this->skelanime.dListCount,
                          EnKz_OverrideLimbDraw, EnKz_PostLimbDraw, this);

    CLOSE_DISPS(globalCtx->state.gfxCtx, "../z_en_kz.c", 1281);
}<|MERGE_RESOLUTION|>--- conflicted
+++ resolved
@@ -453,15 +453,9 @@
     if (LINK_IS_ADULT && !(gSaveContext.infTable[19] & 0x100)) {
         gSaveContext.infTable[19] |= 0x100;
     }
-<<<<<<< HEAD
     Collider_UpdateCylinder(&this->actor, &this->collider);
     CollisionCheck_SetOC(globalCtx, &globalCtx->colChkCtx, &this->collider.base);
-    SkelAnime_FrameUpdateMatrix(&this->skelanime);
-=======
-    Collider_CylinderUpdate(&this->actor, &this->collider);
-    CollisionCheck_SetOC(globalCtx, &globalCtx->colChkCtx, &this->collider);
     SkelAnime_Update(&this->skelanime);
->>>>>>> 22758f06
     EnKz_UpdateEyes(this);
     Actor_MoveForward(&this->actor);
     if (this->actionFunc != EnKz_StartTimer) {
