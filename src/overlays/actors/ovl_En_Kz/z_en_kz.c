--- conflicted
+++ resolved
@@ -291,13 +291,8 @@
 
     if (EnKz_UpdateTalking(play, &this->actor, &this->interactInfo.talkState, 340.0f, EnKz_GetTextId,
                            EnKz_UpdateTalkState)) {
-<<<<<<< HEAD
-        if ((this->actor.textId == 0x401A) && !GET_EVENTCHKINF(EVENTCHKINF_33)) {
+        if ((this->actor.textId == 0x401A) && !GET_EVENTCHKINF(EVENTCHKINF_GAVE_LETTER_TO_KING_ZORA)) {
             if (Player_GetExchangeItemId(play) == EXCH_ITEM_BOTTLE_RUTOS_LETTER) {
-=======
-        if ((this->actor.textId == 0x401A) && !GET_EVENTCHKINF(EVENTCHKINF_GAVE_LETTER_TO_KING_ZORA)) {
-            if (func_8002F368(play) == EXCH_ITEM_BOTTLE_RUTOS_LETTER) {
->>>>>>> b01b2069
                 this->actor.textId = 0x401B;
                 this->sfxPlayed = false;
             } else {
