/*
 * File: z_en_kz.c
 * Overlay: ovl_En_Kz
 * Description: King Zora
 */

#include "z_en_kz.h"
#include "objects/object_kz/object_kz.h"

#define FLAGS 0x00000009

#define THIS ((EnKz*)thisx)

void EnKz_Init(Actor* thisx, GlobalContext* globalCtx);
void EnKz_Destroy(Actor* thisx, GlobalContext* globalCtx);
void EnKz_Update(Actor* thisx, GlobalContext* globalCtx);
void EnKz_Draw(Actor* thisx, GlobalContext* globalCtx);

void EnKz_PreMweepWait(EnKz* this, GlobalContext* globalCtx);
void EnKz_SetupMweep(EnKz* this, GlobalContext* globalCtx);
void EnKz_Mweep(EnKz* this, GlobalContext* globalCtx);
void EnKz_StopMweep(EnKz* this, GlobalContext* globalCtx);
void EnKz_Wait(EnKz* this, GlobalContext* globalCtx);
void EnKz_SetupGetItem(EnKz* this, GlobalContext* globalCtx);
void EnKz_StartTimer(EnKz* this, GlobalContext* globalCtx);

const ActorInit En_Kz_InitVars = {
    ACTOR_EN_KZ,
    ACTORCAT_NPC,
    FLAGS,
    OBJECT_KZ,
    sizeof(EnKz),
    (ActorFunc)EnKz_Init,
    (ActorFunc)EnKz_Destroy,
    (ActorFunc)EnKz_Update,
    (ActorFunc)EnKz_Draw,
};

static ColliderCylinderInit sCylinderInit = {
    {
        COLTYPE_NONE,
        AT_NONE,
        AC_NONE,
        OC1_ON | OC1_TYPE_ALL,
        OC2_TYPE_2,
        COLSHAPE_CYLINDER,
    },
    {
        ELEMTYPE_UNK0,
        { 0x00000000, 0x00, 0x00 },
        { 0x00000000, 0x00, 0x00 },
        TOUCH_NONE,
        BUMP_NONE,
        OCELEM_ON,
    },
    { 80, 120, 0, { 0, 0, 0 } },
};

static CollisionCheckInfoInit2 sColChkInfoInit = { 0, 0, 0, 0, MASS_IMMOVABLE };

static struct_80034EC0_Entry sAnimations[] = {
    { &object_kz_Anim_00075C, 1.0f, 0.0f, -1.0f, ANIMMODE_LOOP, 0.0f },
    { &object_kz_Anim_00075C, 1.0f, 0.0f, -1.0f, ANIMMODE_LOOP, -10.0f },
    { &object_kz_Anim_00046C, 1.0f, 0.0f, -1.0f, ANIMMODE_LOOP, -10.0f },
};

u16 EnKz_GetTextNoMaskChild(GlobalContext* globalCtx, EnKz* this) {
    Player* player = PLAYER;

    if (CHECK_QUEST_ITEM(QUEST_ZORA_SAPPHIRE)) {
        return 0x402B;
    } else if (gSaveContext.eventChkInf[3] & 8) {
        return 0x401C;
    } else {
        player->exchangeItemId = EXCH_ITEM_LETTER_RUTO;
        return 0x401A;
    }
}

u16 EnKz_GetTextNoMaskAdult(GlobalContext* globalCtx, EnKz* this) {
    Player* player = PLAYER;

    if (INV_CONTENT(ITEM_TRADE_ADULT) >= ITEM_FROG) {
        if (!(gSaveContext.infTable[19] & 0x200)) {
            if (CHECK_OWNED_EQUIP(EQUIP_TUNIC, 2)) {
                return 0x401F;
            } else {
                return 0x4012;
            }
        } else {
            return CHECK_QUEST_ITEM(QUEST_SONG_SERENADE) ? 0x4045 : 0x401A;
        }
    } else {
        player->exchangeItemId = EXCH_ITEM_PRESCRIPTION;
        return 0x4012;
    }
}

u16 EnKz_GetText(GlobalContext* globalCtx, Actor* thisx) {
    EnKz* this = THIS;
    u16 reactionText = Text_GetFaceReaction(globalCtx, 0x1E);

    if (reactionText != 0) {
        return reactionText;
    }

    if (LINK_IS_ADULT) {
        return EnKz_GetTextNoMaskAdult(globalCtx, this);
    } else {
        return EnKz_GetTextNoMaskChild(globalCtx, this);
    }
}

s16 func_80A9C6C0(GlobalContext* globalCtx, Actor* thisx) {
    EnKz* this = THIS;
    s16 ret = 1;

    switch (func_8010BDBC(&globalCtx->msgCtx)) {
        case 6:
            ret = 0;
            switch (this->actor.textId) {
                case 0x4012:
                    gSaveContext.infTable[19] |= 0x200;
                    ret = 2;
                    break;
                case 0x401B:
                    ret = func_80106BC8(globalCtx) == 0 ? 1 : 2;
                    break;
                case 0x401F:
                    gSaveContext.infTable[19] |= 0x200;
                    break;
            }
            break;
        case 3:
            if (this->actor.textId != 0x4014) {
                if (this->actor.textId == 0x401B && !this->sfxPlayed) {
                    Audio_PlaySoundGeneral(NA_SE_SY_CORRECT_CHIME, &D_801333D4, 4, &D_801333E0, &D_801333E0,
                                           &D_801333E8);
                    this->sfxPlayed = true;
                }
            } else if (!this->sfxPlayed) {
                Audio_PlaySoundGeneral(NA_SE_SY_TRE_BOX_APPEAR, &D_801333D4, 4, &D_801333E0, &D_801333E0, &D_801333E8);
                this->sfxPlayed = true;
            }
            break;
        case 4:
            if (func_80106BC8(globalCtx) == 0) {
                break;
            }
            if (this->actor.textId == 0x4014) {
                if (globalCtx->msgCtx.choiceIndex == 0) {
                    EnKz_SetupGetItem(this, globalCtx);
                    ret = 2;
                } else {
                    this->actor.textId = 0x4016;
                    func_8010B720(globalCtx, this->actor.textId);
                }
            }
            break;
        case 5:
            if (func_80106BC8(globalCtx) != 0) {
                ret = 2;
            }
            break;
        case 0:
        case 1:
        case 2:
        case 7:
        case 8:
        case 9:
            break;
    }
    return ret;
}

void EnKz_UpdateEyes(EnKz* this) {
    if (DECR(this->blinkTimer) == 0) {
        this->eyeIdx += 1;
        if (this->eyeIdx >= 3) {
            this->blinkTimer = Rand_S16Offset(30, 30);
            this->eyeIdx = 0;
        }
    }
}

s32 func_80A9C95C(GlobalContext* globalCtx, EnKz* this, s16* arg2, f32 unkf, callback1_800343CC callback1,
                  callback2_800343CC callback2) {
    Player* player = PLAYER;
    s16 sp32;
    s16 sp30;
    f32 xzDistToPlayer;
    f32 yaw;

    if (func_8002F194(&this->actor, globalCtx) != 0) {
        *arg2 = 1;
        return 1;
    }

    if (*arg2 != 0) {
        *arg2 = callback2(globalCtx, &this->actor);
        return 0;
    }

    yaw = Math_Vec3f_Yaw(&this->actor.home.pos, &player->actor.world.pos);
    yaw -= this->actor.shape.rot.y;
    if ((fabsf(yaw) > 1638.0f) || (this->actor.xzDistToPlayer < 265.0f)) {
        this->actor.flags &= ~1;
        return 0;
    }

    this->actor.flags |= 1;

    func_8002F374(globalCtx, &this->actor, &sp32, &sp30);
    if (!((sp32 >= -30) && (sp32 < 361) && (sp30 >= -10) && (sp30 < 241))) {
        return 0;
    }

    xzDistToPlayer = this->actor.xzDistToPlayer;
    this->actor.xzDistToPlayer = Math_Vec3f_DistXZ(&this->actor.home.pos, &player->actor.world.pos);
    if (func_8002F2CC(&this->actor, globalCtx, unkf) == 0) {
        this->actor.xzDistToPlayer = xzDistToPlayer;
        return 0;
    }
    this->actor.xzDistToPlayer = xzDistToPlayer;
    this->actor.textId = callback1(globalCtx, &this->actor);

    return 0;
}

void func_80A9CB18(EnKz* this, GlobalContext* globalCtx) {
    Player* player = PLAYER;

    if (func_80A9C95C(globalCtx, this, &this->unk_1E0.unk_00, 340.0f, EnKz_GetText, func_80A9C6C0)) {
        if ((this->actor.textId == 0x401A) && !(gSaveContext.eventChkInf[3] & 8)) {
            if (func_8002F368(globalCtx) == EXCH_ITEM_LETTER_RUTO) {
                this->actor.textId = 0x401B;
                this->sfxPlayed = false;
            } else {
                this->actor.textId = 0x401A;
            }
            player->actor.textId = this->actor.textId;
            return;
        }

        if (LINK_IS_ADULT) {
            if ((INV_CONTENT(ITEM_TRADE_ADULT) == ITEM_PRESCRIPTION) &&
                (func_8002F368(globalCtx) == EXCH_ITEM_PRESCRIPTION)) {
                this->actor.textId = 0x4014;
                this->sfxPlayed = false;
                player->actor.textId = this->actor.textId;
                this->isTrading = true;
                return;
            }

            this->isTrading = false;
            if (gSaveContext.infTable[19] & 0x200) {
                this->actor.textId = CHECK_QUEST_ITEM(QUEST_SONG_SERENADE) ? 0x4045 : 0x401A;
                player->actor.textId = this->actor.textId;
            } else {
                this->actor.textId = CHECK_OWNED_EQUIP(EQUIP_TUNIC, 2) ? 0x401F : 0x4012;
                player->actor.textId = this->actor.textId;
            }
        }
    }
}

s32 EnKz_FollowPath(EnKz* this, GlobalContext* globalCtx) {
    Path* path;
    Vec3s* pointPos;
    f32 pathDiffX;
    f32 pathDiffZ;

    if ((this->actor.params & 0xFF00) == 0xFF00) {
        return 0;
    }

    path = &globalCtx->setupPathList[(this->actor.params & 0xFF00) >> 8];
    pointPos = SEGMENTED_TO_VIRTUAL(path->points);
    pointPos += this->waypoint;

    pathDiffX = pointPos->x - this->actor.world.pos.x;
    pathDiffZ = pointPos->z - this->actor.world.pos.z;
    Math_SmoothStepToS(&this->actor.world.rot.y, (Math_FAtan2F(pathDiffX, pathDiffZ) * (0x8000 / M_PI)), 0xA, 0x3E8, 1);

    if ((SQ(pathDiffX) + SQ(pathDiffZ)) < 10.0f) {
        this->waypoint++;
        if (this->waypoint >= path->count) {
            this->waypoint = 0;
        }
        return 1;
    }
    return 0;
}

s32 EnKz_SetMovedPos(EnKz* this, GlobalContext* globalCtx) {
    Path* path;
    Vec3s* lastPointPos;

    if ((this->actor.params & 0xFF00) == 0xFF00) {
        return 0;
    }

    path = &globalCtx->setupPathList[(this->actor.params & 0xFF00) >> 8];
    lastPointPos = SEGMENTED_TO_VIRTUAL(path->points);
    lastPointPos += path->count - 1;

    this->actor.world.pos.x = lastPointPos->x;
    this->actor.world.pos.y = lastPointPos->y;
    this->actor.world.pos.z = lastPointPos->z;

    return 1;
}

void EnKz_Init(Actor* thisx, GlobalContext* globalCtx) {
    EnKz* this = THIS;
    s32 pad;

    SkelAnime_InitFlex(globalCtx, &this->skelanime, &object_kz_Skel_0086D0, NULL, this->jointTable, this->morphTable,
                       12);
    ActorShape_Init(&this->actor.shape, 0.0, NULL, 0.0);
    Collider_InitCylinder(globalCtx, &this->collider);
    Collider_SetCylinder(globalCtx, &this->collider, &this->actor, &sCylinderInit);
    CollisionCheck_SetInfo2(&this->actor.colChkInfo, NULL, &sColChkInfoInit);
    Actor_SetScale(&this->actor, 0.01);
    this->actor.targetMode = 3;
    this->unk_1E0.unk_00 = 0;
    func_80034EC0(&this->skelanime, sAnimations, 0);

    if (gSaveContext.eventChkInf[3] & 8) {
        EnKz_SetMovedPos(this, globalCtx);
    }

    if (LINK_IS_ADULT) {
        if (!(gSaveContext.infTable[19] & 0x100)) {
            Actor_SpawnAsChild(&globalCtx->actorCtx, &this->actor, globalCtx, ACTOR_BG_ICE_SHELTER,
                               this->actor.world.pos.x, this->actor.world.pos.y, this->actor.world.pos.z, 0, 0, 0,
                               0x04FF);
        }
        this->actionFunc = EnKz_Wait;
    } else {
        this->actionFunc = EnKz_PreMweepWait;
    }
}

void EnKz_Destroy(Actor* thisx, GlobalContext* globalCtx) {
    EnKz* this = THIS;

    Collider_DestroyCylinder(globalCtx, &this->collider);
}

void EnKz_PreMweepWait(EnKz* this, GlobalContext* globalCtx) {
    if (this->unk_1E0.unk_00 == 2) {
        func_80034EC0(&this->skelanime, sAnimations, 2);
        this->unk_1E0.unk_00 = 0;
        this->actionFunc = EnKz_SetupMweep;
    } else {
        func_80034F54(globalCtx, this->unk_2A6, this->unk_2BE, 12);
    }
}

void EnKz_SetupMweep(EnKz* this, GlobalContext* globalCtx) {
    Vec3f unused = { 0.0f, 0.0f, 0.0f };
    Vec3f pos;
    Vec3f initPos;

    this->cutsceneCamera = Gameplay_CreateSubCamera(globalCtx);
    this->gameplayCamera = globalCtx->activeCamera;
    Gameplay_ChangeCameraStatus(globalCtx, this->gameplayCamera, CAM_STAT_WAIT);
    Gameplay_ChangeCameraStatus(globalCtx, this->cutsceneCamera, CAM_STAT_ACTIVE);
    pos = this->actor.world.pos;
    initPos = this->actor.home.pos;
    pos.y += 60.0f;
    initPos.y += -100.0f;
    initPos.z += 260.0f;
    Gameplay_CameraSetAtEye(globalCtx, this->cutsceneCamera, &pos, &initPos);
    func_8002DF54(globalCtx, &this->actor, 8);
    this->actor.speedXZ = 0.1f;
    this->actionFunc = EnKz_Mweep;
}

void EnKz_Mweep(EnKz* this, GlobalContext* globalCtx) {
    Vec3f unused = { 0.0f, 0.0f, 0.0f };
    Vec3f pos;
    Vec3f initPos;

    pos = this->actor.world.pos;
    initPos = this->actor.home.pos;
    pos.y += 60.0f;
    initPos.y += -100.0f;
    initPos.z += 260.0f;
    Gameplay_CameraSetAtEye(globalCtx, this->cutsceneCamera, &pos, &initPos);
    if ((EnKz_FollowPath(this, globalCtx) == 1) && (this->waypoint == 0)) {
        func_80034EC0(&this->skelanime, sAnimations, 1);
        Inventory_ReplaceItem(globalCtx, ITEM_LETTER_RUTO, ITEM_BOTTLE);
        EnKz_SetMovedPos(this, globalCtx);
        gSaveContext.eventChkInf[3] |= 8;
        this->actor.speedXZ = 0.0;
        this->actionFunc = EnKz_StopMweep;
    }
    if (this->skelanime.curFrame == 13.0f) {
        Audio_PlayActorSound2(&this->actor, NA_SE_VO_KZ_MOVE);
    }
}

void EnKz_StopMweep(EnKz* this, GlobalContext* globalCtx) {
    Gameplay_ChangeCameraStatus(globalCtx, this->gameplayCamera, CAM_STAT_ACTIVE);
    Gameplay_ClearCamera(globalCtx, this->cutsceneCamera);
    func_8002DF54(globalCtx, &this->actor, 7);
    this->actionFunc = EnKz_Wait;
}

void EnKz_Wait(EnKz* this, GlobalContext* globalCtx) {
    if (this->unk_1E0.unk_00 == 2) {
        this->actionFunc = EnKz_SetupGetItem;
        EnKz_SetupGetItem(this, globalCtx);
    } else {
        func_80034F54(globalCtx, this->unk_2A6, this->unk_2BE, 12);
    }
}

void EnKz_SetupGetItem(EnKz* this, GlobalContext* globalCtx) {
    s32 getItemId;
    f32 xzRange;
    f32 yRange;

    if (Actor_HasParent(&this->actor, globalCtx)) {
        this->actor.parent = NULL;
        this->unk_1E0.unk_00 = 1;
        this->actionFunc = EnKz_StartTimer;
    } else {
        getItemId = this->isTrading == true ? GI_FROG : GI_TUNIC_ZORA;
        yRange = fabsf(this->actor.yDistToPlayer) + 1.0f;
        xzRange = this->actor.xzDistToPlayer + 1.0f;
        func_8002F434(&this->actor, globalCtx, getItemId, xzRange, yRange);
    }
}

void EnKz_StartTimer(EnKz* this, GlobalContext* globalCtx) {
    if ((func_8010BDBC(&globalCtx->msgCtx) == 6) && (func_80106BC8(globalCtx))) {
        if (INV_CONTENT(ITEM_TRADE_ADULT) == ITEM_FROG) {
            func_80088AA0(180); // start timer2 with 3 minutes
            gSaveContext.eventInf[1] &= ~1;
        }
        this->unk_1E0.unk_00 = 0;
        this->actionFunc = EnKz_Wait;
    }
}

void EnKz_Update(Actor* thisx, GlobalContext* globalCtx) {
    EnKz* this = THIS;
    s32 pad;

    if (LINK_IS_ADULT && !(gSaveContext.infTable[19] & 0x100)) {
        gSaveContext.infTable[19] |= 0x100;
    }
    Collider_UpdateCylinder(&this->actor, &this->collider);
    CollisionCheck_SetOC(globalCtx, &globalCtx->colChkCtx, &this->collider.base);
    SkelAnime_Update(&this->skelanime);
    EnKz_UpdateEyes(this);
    Actor_MoveForward(&this->actor);
    if (this->actionFunc != EnKz_StartTimer) {
        func_80A9CB18(this, globalCtx);
    }
    this->actionFunc(this, globalCtx);
}

s32 EnKz_OverrideLimbDraw(GlobalContext* globalCtx, s32 limbIndex, Gfx** dList, Vec3f* pos, Vec3s* rot, void* thisx) {
    EnKz* this = THIS;

    if (limbIndex == 8 || limbIndex == 9 || limbIndex == 10) {
        rot->y += Math_SinS(this->unk_2A6[limbIndex]) * 200.0f;
        rot->z += Math_CosS(this->unk_2BE[limbIndex]) * 200.0f;
    }
    if (limbIndex) {}
    return false;
}

void EnKz_PostLimbDraw(GlobalContext* globalCtx, s32 limbIndex, Gfx** dList, Vec3s* rot, void* thisx) {
    EnKz* this = THIS;
    Vec3f mult = { 2600.0f, 0.0f, 0.0f };

    if (limbIndex == 11) {
        Matrix_MultVec3f(&mult, &this->actor.focus.pos);
    }
}

void EnKz_Draw(Actor* thisx, GlobalContext* globalCtx) {
<<<<<<< HEAD
    static UNK_PTR sEyeSegments[] = {
        object_kz_Tex_001470,
        object_kz_Tex_001870,
        object_kz_Tex_001C70,
=======
    static void* sEyeSegments[] = {
        0x06001470,
        0x06001870,
        0x06001C70,
>>>>>>> bb39f7a9
    };
    EnKz* this = THIS;

    OPEN_DISPS(globalCtx->state.gfxCtx, "../z_en_kz.c", 1259);

    gSPSegment(POLY_OPA_DISP++, 0x08, SEGMENTED_TO_VIRTUAL(sEyeSegments[this->eyeIdx]));
    func_800943C8(globalCtx->state.gfxCtx);
    SkelAnime_DrawFlexOpa(globalCtx, this->skelanime.skeleton, this->skelanime.jointTable, this->skelanime.dListCount,
                          EnKz_OverrideLimbDraw, EnKz_PostLimbDraw, this);

    CLOSE_DISPS(globalCtx->state.gfxCtx, "../z_en_kz.c", 1281);
}<|MERGE_RESOLUTION|>--- conflicted
+++ resolved
@@ -485,17 +485,10 @@
 }
 
 void EnKz_Draw(Actor* thisx, GlobalContext* globalCtx) {
-<<<<<<< HEAD
-    static UNK_PTR sEyeSegments[] = {
+    static void* sEyeSegments[] = {
         object_kz_Tex_001470,
         object_kz_Tex_001870,
         object_kz_Tex_001C70,
-=======
-    static void* sEyeSegments[] = {
-        0x06001470,
-        0x06001870,
-        0x06001C70,
->>>>>>> bb39f7a9
     };
     EnKz* this = THIS;
 
