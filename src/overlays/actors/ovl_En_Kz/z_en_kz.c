--- conflicted
+++ resolved
@@ -440,15 +440,9 @@
 
 void EnKz_StartTimer(EnKz* this, PlayState* play) {
     if ((Message_GetState(&play->msgCtx) == TEXT_STATE_DONE) && Message_ShouldAdvance(play)) {
-<<<<<<< HEAD
-        if (INV_CONTENT(ITEM_TRADE_ADULT) == ITEM_FROG) {
+        if (INV_CONTENT(ITEM_TRADE_ADULT) == ITEM_EYEBALL_FROG) {
             Interface_SetSubTimer(180);
             CLEAR_EVENTINF(EVENTINF_MARATHON_ACTIVE);
-=======
-        if (INV_CONTENT(ITEM_TRADE_ADULT) == ITEM_EYEBALL_FROG) {
-            func_80088AA0(180); // start timer2 with 3 minutes
-            CLEAR_EVENTINF(EVENTINF_10);
->>>>>>> cc240960
         }
         this->unk_1E0.unk_00 = 0;
         this->actionFunc = EnKz_Wait;
