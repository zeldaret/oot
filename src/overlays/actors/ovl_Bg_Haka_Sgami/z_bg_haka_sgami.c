--- conflicted
+++ resolved
@@ -40,9 +40,8 @@
     (ActorFunc)BgHakaSgami_Update,
     NULL,
 };
-<<<<<<< HEAD
-
-static ColliderTrisElementInit D_8087EE60[4] = {
+
+static ColliderTrisElementInit sTrisElementsInit[4] = {
     {
         { ELEMTYPE_UNK2,
           { 0x20000000, 0x00, 0x04 },
@@ -81,50 +80,15 @@
     },
 };
 
-static ColliderTrisInit D_8087EF50 = {
+static ColliderTrisInit sTrisInit = {
     { COLTYPE_NONE, AT_ON | AT_ENEMY, AC_OFF, OC_OFF, OT_TYPE2, COLSHAPE_TRIS },
     4,
-    D_8087EE60,
-};
-
-static ColliderCylinderInit D_8087EF60 = {
+    sTrisElementsInit,
+};
+
+static ColliderCylinderInit sCylinderInit = {
     { COLTYPE_NONE, AT_OFF, AC_OFF, OC_ON | OC_ALL, OT_TYPE2, COLSHAPE_CYLINDER },
     { ELEMTYPE_UNK0, { 0x00000000, 0x00, 0x00 }, { 0x00000000, 0x00, 0x00 }, TOUCH_OFF, BUMP_OFF, OCELEM_ON },
-    { 80, 130, 0, { 0, 0, 0 } },
-};
-*/
-#pragma GLOBAL_ASM("asm/non_matchings/overlays/actors/ovl_Bg_Haka_Sgami/BgHakaSgami_Init.s")
-=======
->>>>>>> df704a9f
-
-static ColliderTrisItemInit sTriItemsInit[] = {
-    {
-        { 0x02, { 0x20000000, 0x00, 0x04 }, { 0x00000000, 0x00, 0x00 }, 0x01, 0x00, 0x00 },
-        { { { 365.0f, 45.0f, 27.0f }, { 130.0f, 45.0f, 150.0f }, { 290.0f, 45.0f, 145.0f } } },
-    },
-    {
-        { 0x02, { 0x20000000, 0x00, 0x04 }, { 0x00000000, 0x00, 0x00 }, 0x01, 0x00, 0x00 },
-        { { { 250.0f, 45.0f, 90.0f }, { 50.0f, 45.0f, 80.0f }, { 160.0f, 45.0f, 160.0f } } },
-    },
-    {
-        { 0x02, { 0x20000000, 0x00, 0x04 }, { 0x00000000, 0x00, 0x00 }, 0x01, 0x00, 0x00 },
-        { { { -305.0f, 33.0f, -7.0f }, { -220.0f, 33.0f, 40.0f }, { -130.0f, 33.0f, -5.0f } } },
-    },
-    {
-        { 0x02, { 0x20000000, 0x00, 0x04 }, { 0x00000000, 0x00, 0x00 }, 0x01, 0x00, 0x00 },
-        { { { -190.0f, 33.0f, 40.0f }, { -30.0f, 33.0f, 15.0f }, { -70.0f, 33.0f, -30.0f } } },
-    },
-};
-
-static ColliderTrisInit sTrisInit = {
-    { COLTYPE_UNK10, 0x11, 0x00, 0x00, 0x20, COLSHAPE_TRIS },
-    4,
-    sTriItemsInit,
-};
-
-static ColliderCylinderInit sCylinderInit = {
-    { COLTYPE_UNK10, 0x00, 0x00, 0x39, 0x20, COLSHAPE_CYLINDER },
-    { 0x00, { 0x00000000, 0x00, 0x00 }, { 0x00000000, 0x00, 0x00 }, 0x00, 0x00, 0x01 },
     { 80, 130, 0, { 0, 0, 0 } },
 };
 
@@ -164,7 +128,7 @@
     this->colliderScytheCenter.dim.pos.y = thisx->posRot.pos.y;
     this->colliderScytheCenter.dim.pos.z = thisx->posRot.pos.z;
 
-    func_80061ED4(&thisx->colChkInfo, NULL, &sColChkInfoInit);
+    CollisionCheck_SetInfo(&thisx->colChkInfo, NULL, &sColChkInfoInit);
 
     for (i = 0; i < 4; i++) {
         blureInit.p1StartColor[i] = sP1StartColor[i];
@@ -230,7 +194,7 @@
     f32 actorRotYSin;
     f32 actorRotYCos;
     s32 iterateCount;
-    ColliderTrisItemInit* colliderList;
+    ColliderTrisElementInit* elementInit;
 
     if (this->timer != 0) {
         this->timer--;
@@ -248,24 +212,25 @@
     iterateCount = (this->actor.params != 0) ? 4 : 2;
 
     for (i = iterateCount - 2; i < iterateCount; i++) {
-        colliderList = &sTrisInit.list[i];
+        elementInit = &sTrisInit.elements[i];
 
         for (j = 0; j < 3; j++) {
-            scytheVertices[j].x = this->actor.posRot.pos.x + colliderList->dim.vtx[j].z * actorRotYSin +
-                                  colliderList->dim.vtx[j].x * actorRotYCos;
-            scytheVertices[j].y = this->actor.posRot.pos.y + colliderList->dim.vtx[j].y;
-            scytheVertices[j].z = this->actor.posRot.pos.z + colliderList->dim.vtx[j].z * actorRotYCos -
-                                  colliderList->dim.vtx[j].x * actorRotYSin;
+            scytheVertices[j].x = this->actor.posRot.pos.x + elementInit->dim.vtx[j].z * actorRotYSin +
+                                  elementInit->dim.vtx[j].x * actorRotYCos;
+            scytheVertices[j].y = this->actor.posRot.pos.y + elementInit->dim.vtx[j].y;
+            scytheVertices[j].z = this->actor.posRot.pos.z + elementInit->dim.vtx[j].z * actorRotYCos -
+                                  elementInit->dim.vtx[j].x * actorRotYSin;
         }
 
-        func_800627A0(&this->colliderScythe, i, &scytheVertices[0], &scytheVertices[1], &scytheVertices[2]);
+        Collider_SetTrisVertices(&this->colliderScythe, i, &scytheVertices[0], &scytheVertices[1], &scytheVertices[2]);
 
         for (j = 0; j < 3; j++) {
             scytheVertices[j].x = (2 * this->actor.posRot.pos.x) - scytheVertices[j].x;
             scytheVertices[j].z = (2 * this->actor.posRot.pos.z) - scytheVertices[j].z;
         }
 
-        func_800627A0(&this->colliderScythe, (i + 2) % 4, &scytheVertices[0], &scytheVertices[1], &scytheVertices[2]);
+        Collider_SetTrisVertices(&this->colliderScythe, (i + 2) % 4, &scytheVertices[0], &scytheVertices[1],
+                                 &scytheVertices[2]);
     }
 
     if ((this->unk_151 == 0) || (globalCtx->actorCtx.unk_03 != 0)) {
