--- conflicted
+++ resolved
@@ -93,11 +93,6 @@
     if (this->timer != 0) {
         this->timer--;
     }
-<<<<<<< HEAD
-    
-=======
-
->>>>>>> cf06b27b
     this->actionFunc(this, globalCtx);
 }
 
