/*
 * File: z_bg_umajump.c
 * Overlay: ovl_Bg_Umajump
 * Description: Hoppable horse fence
 */

#include "z_bg_umajump.h"

#define FLAGS 0x00000000

#define THIS ((BgUmaJump*)thisx)

void BgUmaJump_Init(Actor* thisx, GlobalContext* globalCtx);
void BgUmaJump_Destroy(Actor* thisx, GlobalContext* globalCtx);
void BgUmaJump_Update(Actor* thisx, GlobalContext* globalCtx);
void BgUmaJump_Draw(Actor* thisx, GlobalContext* globalCtx);

const ActorInit Bg_Umajump_InitVars = {
    ACTOR_BG_UMAJUMP,
    ACTORTYPE_PROP,
    FLAGS,
    OBJECT_UMAJUMP,
    sizeof(BgUmaJump),
    (ActorFunc)BgUmaJump_Init,
    (ActorFunc)BgUmaJump_Destroy,
    (ActorFunc)BgUmaJump_Update,
    (ActorFunc)BgUmaJump_Draw,
};

extern UNK_TYPE D_06001438;
extern Gfx D_06001220[];

static InitChainEntry sInitChain[] = {
    ICHAIN_VEC3F_DIV1000(scale, 100, ICHAIN_STOP),
};

void BgUmaJump_Init(Actor* thisx, GlobalContext* globalCtx) {
    BgUmaJump* this = THIS;
    s32 pad;
    u32 sp24 = 0;

<<<<<<< HEAD
    Actor_ProcessInitChain(&this->actor, initChain);
    func_80043480(&this->actor, DPM_UNK);
    func_80041880(&D_06001438, &sp24);
    this->dynaPolyId = func_8003EA74(globalCtx, &globalCtx->colCtx.dyna, &this->actor, sp24);
=======
    Actor_ProcessInitChain(&this->actor, sInitChain);
    DynaPolyInfo_SetActorMove(&this->actor, DPM_UNK);
    DynaPolyInfo_Alloc(&D_06001438, &sp24);
    this->dynaPolyId = DynaPolyInfo_RegisterActor(globalCtx, &globalCtx->colCtx.dyna, &this->actor, sp24);
>>>>>>> c5892858

    if (this->actor.params == 1) {
        if ((!Flags_GetEventChkInf(0x18)) && (DREG(1) == 0)) {
            Actor_Kill(&this->actor);
            return;
        }
        this->actor.flags |= 0x30;
    }
}

<<<<<<< HEAD
void BgUmaJump_Destroy(BgUmaJump* this, GlobalContext* globalCtx) {
    func_8003ED58(globalCtx, &globalCtx->colCtx.dyna, this->dynaPolyId);
=======
void BgUmaJump_Destroy(Actor* thisx, GlobalContext* globalCtx) {
    BgUmaJump* this = THIS;

    DynaPolyInfo_Free(globalCtx, &globalCtx->colCtx.dyna, this->dynaPolyId);
>>>>>>> c5892858
}

void BgUmaJump_Update(Actor* thisx, GlobalContext* globalCtx) {
}

void BgUmaJump_Draw(Actor* thisx, GlobalContext* globalCtx) {
    Gfx_DrawDListOpa(globalCtx, D_06001220);
}<|MERGE_RESOLUTION|>--- conflicted
+++ resolved
@@ -37,19 +37,12 @@
 void BgUmaJump_Init(Actor* thisx, GlobalContext* globalCtx) {
     BgUmaJump* this = THIS;
     s32 pad;
-    u32 sp24 = 0;
+    CollisionHeader* sp24 = NULL;
 
-<<<<<<< HEAD
-    Actor_ProcessInitChain(&this->actor, initChain);
-    func_80043480(&this->actor, DPM_UNK);
-    func_80041880(&D_06001438, &sp24);
-    this->dynaPolyId = func_8003EA74(globalCtx, &globalCtx->colCtx.dyna, &this->actor, sp24);
-=======
     Actor_ProcessInitChain(&this->actor, sInitChain);
     DynaPolyInfo_SetActorMove(&this->actor, DPM_UNK);
     DynaPolyInfo_Alloc(&D_06001438, &sp24);
     this->dynaPolyId = DynaPolyInfo_RegisterActor(globalCtx, &globalCtx->colCtx.dyna, &this->actor, sp24);
->>>>>>> c5892858
 
     if (this->actor.params == 1) {
         if ((!Flags_GetEventChkInf(0x18)) && (DREG(1) == 0)) {
@@ -60,15 +53,10 @@
     }
 }
 
-<<<<<<< HEAD
-void BgUmaJump_Destroy(BgUmaJump* this, GlobalContext* globalCtx) {
-    func_8003ED58(globalCtx, &globalCtx->colCtx.dyna, this->dynaPolyId);
-=======
 void BgUmaJump_Destroy(Actor* thisx, GlobalContext* globalCtx) {
     BgUmaJump* this = THIS;
 
     DynaPolyInfo_Free(globalCtx, &globalCtx->colCtx.dyna, this->dynaPolyId);
->>>>>>> c5892858
 }
 
 void BgUmaJump_Update(Actor* thisx, GlobalContext* globalCtx) {
