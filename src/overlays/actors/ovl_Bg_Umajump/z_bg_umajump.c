/*
 * File: z_bg_umajump.c
 * Overlay: ovl_Bg_Umajump
 * Description: Hoppable horse fence
 */

#include "z_bg_umajump.h"

#define FLAGS 0x00000000

void BgUmaJump_Init(BgUmaJump* this, GlobalContext* globalCtx);
void BgUmaJump_Destroy(BgUmaJump* this, GlobalContext* globalCtx);
void BgUmaJump_Update(BgUmaJump* this, GlobalContext* globalCtx);
void BgUmaJump_Draw(BgUmaJump* this, GlobalContext* globalCtx);

const ActorInit Bg_Umajump_InitVars = {
    ACTOR_BG_UMAJUMP,
    ACTORTYPE_PROP,
    FLAGS,
    OBJECT_UMAJUMP,
    sizeof(BgUmaJump),
    (ActorFunc)BgUmaJump_Init,
    (ActorFunc)BgUmaJump_Destroy,
    (ActorFunc)BgUmaJump_Update,
    (ActorFunc)BgUmaJump_Draw,
};

extern D_06001438; // segmented address: 0x06001438
extern D_06001220; // segmented address: 0x06001220

static InitChainEntry initChain[] = {
    ICHAIN_VEC3F_DIV1000(scale, 100, ICHAIN_STOP),
};

void BgUmaJump_Init(BgUmaJump* this, GlobalContext* globalCtx) {
    s32 pad[2];
    u32 sp24 = 0;

    Actor_ProcessInitChain(&this->actor, initChain);
    func_80043480(&this->actor, DPM_UNK);
    func_80041880(&D_06001438, &sp24);
    this->dynaPolyId = func_8003EA74(globalCtx, &globalCtx->colCtx.dyna, &this->actor, sp24);

    if (this->actor.params == 1) {
        if ((!Flags_GetEventChkInf(0x18)) && (DREG(1) == 0)) {
            Actor_Kill(&this->actor);
            return;
        }
        this->actor.flags |= 0x30;
    }
}

<<<<<<< HEAD
static void Destroy(ActorBgUmajump* this, GlobalContext* globalCtx) {
    func_8003ED58(globalCtx, &globalCtx->colCtx.dyna, this->dynaPolyId);
=======
void BgUmaJump_Destroy(BgUmaJump* this, GlobalContext* globalCtx) {
    DynaPolyInfo_Free(globalCtx, &globalCtx->colCtx.dyna, this->dynaPolyId);
>>>>>>> 045a92d7
}

void BgUmaJump_Update(BgUmaJump* this, GlobalContext* globalCtx) {
}

void BgUmaJump_Draw(BgUmaJump* this, GlobalContext* globalCtx) {
    Gfx_DrawDListOpa(globalCtx, &D_06001220);
}<|MERGE_RESOLUTION|>--- conflicted
+++ resolved
@@ -50,13 +50,8 @@
     }
 }
 
-<<<<<<< HEAD
-static void Destroy(ActorBgUmajump* this, GlobalContext* globalCtx) {
+void BgUmaJump_Destroy(BgUmaJump* this, GlobalContext* globalCtx) {
     func_8003ED58(globalCtx, &globalCtx->colCtx.dyna, this->dynaPolyId);
-=======
-void BgUmaJump_Destroy(BgUmaJump* this, GlobalContext* globalCtx) {
-    DynaPolyInfo_Free(globalCtx, &globalCtx->colCtx.dyna, this->dynaPolyId);
->>>>>>> 045a92d7
 }
 
 void BgUmaJump_Update(BgUmaJump* this, GlobalContext* globalCtx) {
