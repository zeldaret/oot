--- conflicted
+++ resolved
@@ -98,13 +98,8 @@
 
     SkelAnime_Update(&this->skelAnime);
 
-<<<<<<< HEAD
     if (Actor_TalkOfferAccepted(&this->actor, play)) {
-        this->actionFunc = EnBomBowMan_TalkAsleep;
-=======
-    if (Actor_ProcessTalkRequest(&this->actor, play)) {
         this->actionFunc = EnBomBowlMan_TalkAsleep;
->>>>>>> d1df4e4c
     } else {
         yawDiff = ABS((s16)(this->actor.yawTowardsPlayer - this->actor.shape.rot.y));
 
@@ -182,13 +177,8 @@
 void EnBomBowlMan_WaitNotBeatenDC(EnBomBowlMan* this, PlayState* play) {
     SkelAnime_Update(&this->skelAnime);
 
-<<<<<<< HEAD
     if (Actor_TalkOfferAccepted(&this->actor, play)) {
-        this->actionFunc = EnBomBowMan_TalkNotBeatenDC;
-=======
-    if (Actor_ProcessTalkRequest(&this->actor, play)) {
         this->actionFunc = EnBomBowlMan_TalkNotBeatenDC;
->>>>>>> d1df4e4c
     } else {
         Actor_OfferTalk(&this->actor, play, 120.0f);
     }
