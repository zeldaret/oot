#include "z_en_bom_bowl_man.h"
#include "terminal.h"
#include "overlays/actors/ovl_En_Syateki_Niw/z_en_syateki_niw.h"
#include "overlays/actors/ovl_En_Ex_Item/z_en_ex_item.h"
#include "assets/objects/object_bg/object_bg.h"

#define FLAGS (ACTOR_FLAG_0 | ACTOR_FLAG_3 | ACTOR_FLAG_4 | ACTOR_FLAG_5 | ACTOR_FLAG_27)

typedef enum {
    /* 0 */ CHU_GIRL_EYES_ASLEEP,
    /* 1 */ CHU_GIRL_EYES_OPEN_SLOWLY,
    /* 2 */ CHU_GIRL_EYES_BLINK_RAPIDLY,
    /* 3 */ CHU_GIRL_EYES_AWAKE
} BombchuGirlEyeMode;

void EnBomBowlMan_Init(Actor* thisx, PlayState* play2);
void EnBomBowlMan_Destroy(Actor* thisx, PlayState* play);
void EnBomBowlMan_Update(Actor* thisx, PlayState* play);
void EnBomBowlMan_Draw(Actor* thisx, PlayState* play);

void EnBomBowlMan_SetupWaitAsleep(EnBomBowlMan* this, PlayState* play);
void EnBomBowlMan_WaitAsleep(EnBomBowlMan* this, PlayState* play);
void EnBomBowlMan_TalkAsleep(EnBomBowlMan* this, PlayState* play);
void EnBomBowlMan_WakeUp(EnBomBowlMan* this, PlayState* play);
void EnBomBowlMan_BlinkAwake(EnBomBowlMan* this, PlayState* play);
void EnBomBowlMan_CheckBeatenDC(EnBomBowlMan* this, PlayState* play);
void EnBomBowlMan_WaitNotBeatenDC(EnBomBowlMan* this, PlayState* play);
void EnBomBowlMan_TalkNotBeatenDC(EnBomBowlMan* this, PlayState* play);
void EnBomBowlMan_SetupRunGame(EnBomBowlMan* this, PlayState* play);
void EnBomBowlMan_RunGame(EnBomBowlMan* this, PlayState* play);
void EnBomBowlMan_HandlePlayChoice(EnBomBowlMan* this, PlayState* play);
void func_809C41FC(EnBomBowlMan* this, PlayState* play);
void EnBomBowlMan_SetupChooseShowPrize(EnBomBowlMan* this, PlayState* play);
void EnBomBowlMan_ChooseShowPrize(EnBomBowlMan* this, PlayState* play);
void EnBomBowlMan_BeginPlayGame(EnBomBowlMan* this, PlayState* play);

ActorInit En_Bom_Bowl_Man_InitVars = {
    /**/ ACTOR_EN_BOM_BOWL_MAN,
    /**/ ACTORCAT_NPC,
    /**/ FLAGS,
    /**/ OBJECT_BG,
    /**/ sizeof(EnBomBowlMan),
    /**/ EnBomBowlMan_Init,
    /**/ EnBomBowlMan_Destroy,
    /**/ EnBomBowlMan_Update,
    /**/ EnBomBowlMan_Draw,
};

void EnBomBowlMan_Init(Actor* thisx, PlayState* play2) {
    static f32 cuccoColliderDims[][3] = { { 16.0f, 46.0f, 0.0f }, { 36.0f, 56.0f, 0.0f } };
    static Vec3f cuccoSpawnPos[] = { { 60, -60, -430 }, { 0, -120, -620 } };
    static f32 cuccoScales[] = { 0.01f, 0.03f };
    EnBomBowlMan* this = (EnBomBowlMan*)thisx;
    EnSyatekiNiw* cucco;
    s32 i;
    PlayState* play = play2;

    ActorShape_Init(&this->actor.shape, 0.0f, ActorShadow_DrawCircle, 30.0f);
    SkelAnime_InitFlex(play, &this->skelAnime, &gChuGirlSkel, &gChuGirlNoddingOffAnim, this->jointTable,
                       this->morphTable, 11);
    // "☆ Man, my shoulders hurt~ ☆"
    osSyncPrintf(VT_FGCOL(GREEN) "☆ もー 肩こっちゃうよねぇ〜 \t\t ☆ \n" VT_RST);
    // "☆ Isn't there some sort of job that will pay better and be more relaxing? ☆ %d"
    osSyncPrintf(VT_FGCOL(GREEN) "☆ もっとラクしてもうかるバイトないかしら？ ☆ %d\n" VT_RST,
                 play->bombchuBowlingStatus);
    this->posCopy = this->actor.world.pos;
    this->actor.shape.yOffset = -60.0f;
    Actor_SetScale(&this->actor, 0.013f);

    for (i = 0; i < 2; i++) {
        cucco = (EnSyatekiNiw*)Actor_Spawn(&play->actorCtx, play, ACTOR_EN_SYATEKI_NIW, cuccoSpawnPos[i].x,
                                           cuccoSpawnPos[i].y, cuccoSpawnPos[i].z, 0, 0, 0, SYATEKI_MINIGAME_ALLEY);
        if (cucco != NULL) {
            cucco->scale = cuccoScales[i];
            cucco->collider.dim.radius = (s16)cuccoColliderDims[i][0];
            cucco->collider.dim.height = (s16)cuccoColliderDims[i][1];
        }
    }

    this->prizeSelect = (s16)Rand_ZeroFloat(4.99f);
<<<<<<< HEAD
    this->actor.targetMode = TARGET_MODE_1;
    this->actionFunc = EnBomBowMan_SetupWaitAsleep;
=======
    this->actor.targetMode = 1;
    this->actionFunc = EnBomBowlMan_SetupWaitAsleep;
>>>>>>> 2aaa286c
}

void EnBomBowlMan_Destroy(Actor* thisx, PlayState* play) {
}

void EnBomBowlMan_SetupWaitAsleep(EnBomBowlMan* this, PlayState* play) {
    this->frameCount = (f32)Animation_GetLastFrame(&gChuGirlNoddingOffAnim);
    Animation_Change(&this->skelAnime, &gChuGirlNoddingOffAnim, 1.0f, 0.0f, this->frameCount, ANIMMODE_LOOP, -10.0f);
    this->actor.textId = 0xC0;
    this->dialogState = TEXT_STATE_EVENT;
    this->actionFunc = EnBomBowlMan_WaitAsleep;
}

void EnBomBowlMan_WaitAsleep(EnBomBowlMan* this, PlayState* play) {
    s16 yawDiff;

    SkelAnime_Update(&this->skelAnime);

    if (Actor_TalkOfferAccepted(&this->actor, play)) {
        this->actionFunc = EnBomBowlMan_TalkAsleep;
    } else {
        yawDiff = ABS((s16)(this->actor.yawTowardsPlayer - this->actor.shape.rot.y));

        if (!(this->actor.xzDistToPlayer > 120.0f) && (yawDiff < 0x4300)) {
            Actor_OfferTalk(&this->actor, play, 120.0f);
        }
    }
}

void EnBomBowlMan_TalkAsleep(EnBomBowlMan* this, PlayState* play) {
    SkelAnime_Update(&this->skelAnime);

    if ((Message_GetState(&play->msgCtx) == this->dialogState) && Message_ShouldAdvance(play)) {
        play->msgCtx.msgMode = MSGMODE_PAUSED;
        this->actionFunc = EnBomBowlMan_WakeUp;
    }
}

void EnBomBowlMan_WakeUp(EnBomBowlMan* this, PlayState* play) {
    this->frameCount = (f32)Animation_GetLastFrame(&gChuGirlWakeUpAnim);
    Animation_Change(&this->skelAnime, &gChuGirlWakeUpAnim, 1.0f, 0.0f, this->frameCount, ANIMMODE_ONCE, -10.0f);
    this->eyeMode = CHU_GIRL_EYES_OPEN_SLOWLY;
    this->actionFunc = EnBomBowlMan_BlinkAwake;
}

void EnBomBowlMan_BlinkAwake(EnBomBowlMan* this, PlayState* play) {
    f32 frameCount = this->skelAnime.curFrame;

    SkelAnime_Update(&this->skelAnime);
    if (frameCount == 30.0f) {
        this->dialogState = TEXT_STATE_EVENT;

        // Check for beaten Dodongo's Cavern
        if (GET_EVENTCHKINF(EVENTCHKINF_25) || BREG(2)) {
            this->actor.textId = 0xBF;
        } else {
            this->actor.textId = 0x7058;
        }
    }
    Message_ContinueTextbox(play, this->actor.textId);

    if ((this->eyeTextureIndex == 0) && (this->eyeMode == CHU_GIRL_EYES_BLINK_RAPIDLY) && (this->blinkTimer == 0)) {
        // Blink twice, then move on
        this->eyeTextureIndex = 2;
        this->blinkCount++;
        if (this->blinkCount >= 3) {
            this->actionFunc = EnBomBowlMan_CheckBeatenDC;
        }
    }
}

void EnBomBowlMan_CheckBeatenDC(EnBomBowlMan* this, PlayState* play) {
    SkelAnime_Update(&this->skelAnime);

    if ((Message_GetState(&play->msgCtx) == this->dialogState) && Message_ShouldAdvance(play)) {
        Message_CloseTextbox(play);
        this->frameCount = (f32)Animation_GetLastFrame(&gChuGirlLeanOverCounterAnim);
        Animation_Change(&this->skelAnime, &gChuGirlLeanOverCounterAnim, 1.0f, 0.0f, this->frameCount, ANIMMODE_LOOP,
                         -10.0f);
        this->eyeMode = CHU_GIRL_EYES_AWAKE;
        this->blinkTimer = (s16)Rand_ZeroFloat(60.0f) + 20;

        // Check for beaten Dodongo's Cavern
        if (!(GET_EVENTCHKINF(EVENTCHKINF_25) || BREG(2))) {
            this->actionFunc = EnBomBowlMan_WaitNotBeatenDC;
        } else {
            this->actor.textId = 0x18;
            this->dialogState = TEXT_STATE_CHOICE;
            Message_ContinueTextbox(play, this->actor.textId);
            this->actionFunc = EnBomBowlMan_HandlePlayChoice;
        }
    }
}

void EnBomBowlMan_WaitNotBeatenDC(EnBomBowlMan* this, PlayState* play) {
    SkelAnime_Update(&this->skelAnime);

    if (Actor_TalkOfferAccepted(&this->actor, play)) {
        this->actionFunc = EnBomBowlMan_TalkNotBeatenDC;
    } else {
        Actor_OfferTalk(&this->actor, play, 120.0f);
    }
}

void EnBomBowlMan_TalkNotBeatenDC(EnBomBowlMan* this, PlayState* play) {
    SkelAnime_Update(&this->skelAnime);

    if ((Message_GetState(&play->msgCtx) == this->dialogState) && Message_ShouldAdvance(play)) {
        Message_CloseTextbox(play);
        this->actionFunc = EnBomBowlMan_WaitNotBeatenDC;
    }
}

void EnBomBowlMan_SetupRunGame(EnBomBowlMan* this, PlayState* play) {
    SkelAnime_Update(&this->skelAnime);

    if (this->minigamePlayStatus == 0) {
        if (!this->startedPlaying) {
            this->actor.textId = 0x18;
        } else {
            this->actor.textId = 0x1A;
        }

        this->dialogState = TEXT_STATE_CHOICE;
    } else {
        this->actor.textId = 0x19;
        this->dialogState = TEXT_STATE_EVENT;
    }

    this->actionFunc = EnBomBowlMan_RunGame;
}

void EnBomBowlMan_RunGame(EnBomBowlMan* this, PlayState* play) {
    s16 yawDiff;

    SkelAnime_Update(&this->skelAnime);

    if (BREG(3)) {
        osSyncPrintf(VT_FGCOL(RED) "☆ game_play->bomchu_game_flag ☆ %d\n" VT_RST, play->bombchuBowlingStatus);
        // "HOW'S THE FIRST WALL DOING?"
        osSyncPrintf(VT_FGCOL(RED) "☆ 壁１の状態どう？ ☆ %d\n" VT_RST, this->wallStatus[0]);
        // "HOW'S THE SECOND WALL DOING?"
        osSyncPrintf(VT_FGCOL(RED) "☆ 壁２の状態どう？ ☆ %d\n" VT_RST, this->wallStatus[1]);
        // "HOLE INFORMATION"
        osSyncPrintf(VT_FGCOL(RED) "☆ 穴情報\t     ☆ %d\n" VT_RST, this->bowlPit->status);
        osSyncPrintf("\n\n");
    }

    this->gameResult = 0;

    if (this->bowlPit != NULL) {
        if ((this->wallStatus[0] != 1) && (this->wallStatus[1] != 1) && (this->bowlPit->status == 2)) {
            this->gameResult = 1; // Won
            this->bowlPit->status = 0;
            // "Center HIT!"
            osSyncPrintf(VT_FGCOL(MAGENTA) "☆☆☆☆☆ 中央ＨＩＴ！！！！ ☆☆☆☆☆ \n" VT_RST);
        }

        if ((play->bombchuBowlingStatus == -1) && (play->actorCtx.actorLists[ACTORCAT_EXPLOSIVE].length == 0) &&
            (this->bowlPit->status == 0) && (this->wallStatus[0] != 1) && (this->wallStatus[1] != 1)) {
            this->gameResult = 2; // Lost
            // "Bombchu lost"
            osSyncPrintf(VT_FGCOL(MAGENTA) "☆☆☆☆☆ ボムチュウ消化 ☆☆☆☆☆ \n" VT_RST);
        }
    }

    if (this->gameResult != 0) { // won or lost
        this->actor.textId = 0x1A;
        this->dialogState = TEXT_STATE_CHOICE;
        this->minigamePlayStatus = 0;

        if ((this->exItem != NULL) && (this->exItem->actor.update != NULL)) {
            this->exItem->killItem = true;
            this->exItem = NULL;
        }

        play->bombchuBowlingStatus = 0;
        this->playingAgain = true;
        Message_StartTextbox(play, this->actor.textId, NULL);

        if (this->gameResult == 2) {
            Player_SetCsActionWithHaltedActors(play, NULL, PLAYER_CSACTION_8);
        }
        this->actionFunc = EnBomBowlMan_HandlePlayChoice;
    } else {
        if (Actor_TalkOfferAccepted(&this->actor, play)) {
            if (this->minigamePlayStatus == 0) {
                this->actionFunc = EnBomBowlMan_HandlePlayChoice;
            } else {
                this->actionFunc = func_809C41FC;
            }
        } else {
            yawDiff = ABS((s16)(this->actor.yawTowardsPlayer - this->actor.shape.rot.y));

            if (!(this->actor.xzDistToPlayer > 120.0f) && (yawDiff < 0x4300)) {
                Actor_OfferTalk(&this->actor, play, 120.0f);
            }
        }
    }
}

void EnBomBowlMan_HandlePlayChoice(EnBomBowlMan* this, PlayState* play) {
    SkelAnime_Update(&this->skelAnime);

    if ((Message_GetState(&play->msgCtx) == this->dialogState) && Message_ShouldAdvance(play)) {
        Message_CloseTextbox(play);

        switch (play->msgCtx.choiceIndex) {
            case 0: // Yes
                if (gSaveContext.save.info.playerData.rupees >= 30) {
                    Rupees_ChangeBy(-30);
                    this->minigamePlayStatus = 1;
                    this->wallStatus[0] = this->wallStatus[1] = 0;
                    play->bombchuBowlingStatus = 10;
                    Flags_SetSwitch(play, 0x38);

                    if (!this->startedPlaying && !this->playingAgain) {
                        this->actor.textId = 0x19;
                        Message_ContinueTextbox(play, this->actor.textId);
                        this->dialogState = TEXT_STATE_EVENT;
                        this->actionFunc = func_809C41FC;
                    } else {
                        this->actor.textId = 0x1B;
                        Message_ContinueTextbox(play, this->actor.textId);
                        this->dialogState = TEXT_STATE_EVENT;
                        OnePointCutscene_Init(play, 8010, -99, NULL, CAM_ID_MAIN);
                        Player_SetCsActionWithHaltedActors(play, NULL, PLAYER_CSACTION_8);
                        this->actionFunc = EnBomBowlMan_SetupChooseShowPrize;
                    }
                } else {
                    this->playingAgain = false;
                    this->actor.textId = 0x85;
                    Message_ContinueTextbox(play, this->actor.textId);
                    this->dialogState = TEXT_STATE_EVENT;
                    this->actionFunc = func_809C41FC;
                }
                break;

            case 1: // No
                this->playingAgain = false;
                this->actor.textId = 0x2D;
                Message_ContinueTextbox(play, this->actor.textId);
                this->dialogState = TEXT_STATE_EVENT;
                this->actionFunc = func_809C41FC;
        }
    }
}

void func_809C41FC(EnBomBowlMan* this, PlayState* play) {
    SkelAnime_Update(&this->skelAnime);
    if ((Message_GetState(&play->msgCtx) == this->dialogState) && Message_ShouldAdvance(play)) {
        Message_CloseTextbox(play);

        if (((this->actor.textId == 0x2D) || (this->actor.textId == 0x85)) && Flags_GetSwitch(play, 0x38)) {
            Flags_UnsetSwitch(play, 0x38);
        }

        if (this->minigamePlayStatus == 1) {
            this->actor.textId = 0x1B;
            Message_ContinueTextbox(play, this->actor.textId);
            this->dialogState = TEXT_STATE_EVENT;
            OnePointCutscene_Init(play, 8010, -99, NULL, CAM_ID_MAIN);
            Player_SetCsActionWithHaltedActors(play, NULL, PLAYER_CSACTION_8);
            this->actionFunc = EnBomBowlMan_SetupChooseShowPrize;
        } else {
            if (this->gameResult == 2) {
                Player_SetCsActionWithHaltedActors(play, NULL, PLAYER_CSACTION_7);
            }
            this->actionFunc = EnBomBowlMan_SetupRunGame;
        }
    }
}

void EnBomBowlMan_SetupChooseShowPrize(EnBomBowlMan* this, PlayState* play) {
    Vec3f accel = { 0.0f, 0.1f, 0.0f };
    Vec3f velocity = { 0.0f, 0.0f, 0.0f };
    Vec3f pos;

    SkelAnime_Update(&this->skelAnime);

    if ((Message_GetState(&play->msgCtx) == this->dialogState) && Message_ShouldAdvance(play)) {
        pos.x = 148.0f;
        pos.y = 40.0f;
        pos.z = 300.0f;
        EffectSsBomb2_SpawnLayered(play, &pos, &velocity, &accel, 50, 15);
        Actor_PlaySfx(&this->actor, NA_SE_IT_GOODS_APPEAR);
        this->prizeRevealTimer = 10;
        this->actionFunc = EnBomBowlMan_ChooseShowPrize;
    }
}

static Vec3f sPrizePosOffset[] = {
    { 0.0f, 22.0f, 0.0f }, { 0.0f, 22.0f, 0.0f }, { 0.0f, 8.0f, 0.0f }, { 0.0f, 9.0f, 0.0f }, { 0.0f, -2.0f, 0.0f },
};

static s16 sPrizeRot[] = { 0x4268, 0x4268, -0x03E8, 0x0000, 0x4268, 0x0000 };

void EnBomBowlMan_ChooseShowPrize(EnBomBowlMan* this, PlayState* play) {
    s16 prizeTemp;
    s32 pad;

    SkelAnime_Update(&this->skelAnime);

    if (this->prizeRevealTimer == 0) {
        switch (this->prizeSelect) {
            case 0:
                prizeTemp = EXITEM_BOMB_BAG_BOWLING;
                if (GET_ITEMGETINF(ITEMGETINF_11)) {
                    prizeTemp = EXITEM_PURPLE_RUPEE_BOWLING;
                }
                break;
            case 1:
                prizeTemp = EXITEM_PURPLE_RUPEE_BOWLING;
                break;
            case 2:
                prizeTemp = EXITEM_BOMBCHUS_BOWLING;
                break;
            case 3:
                prizeTemp = EXITEM_HEART_PIECE_BOWLING;
                if (GET_ITEMGETINF(ITEMGETINF_12)) {
                    prizeTemp = EXITEM_PURPLE_RUPEE_BOWLING;
                }
                break;
            case 4:
                prizeTemp = EXITEM_BOMBS_BOWLING;
                break;
        }

        this->prizeIndex = prizeTemp;

        if (BREG(7)) {
            this->prizeIndex = BREG(7) - 1;
        }

        this->exItem = (EnExItem*)Actor_SpawnAsChild(
            &play->actorCtx, &this->actor, play, ACTOR_EN_EX_ITEM, sPrizePosOffset[this->prizeIndex].x + 148.0f,
            sPrizePosOffset[this->prizeIndex].y + 40.0f, sPrizePosOffset[this->prizeIndex].z + 300.0f, 0,
            sPrizeRot[this->prizeIndex], 0, this->prizeIndex + EXITEM_COUNTER);

        if (!this->startedPlaying) {
            this->bowlPit = (EnBomBowlPit*)Actor_SpawnAsChild(&play->actorCtx, &this->actor, play,
                                                              ACTOR_EN_BOM_BOWL_PIT, 0.0f, 90.0f, -860.0f, 0, 0, 0, 0);
            if (this->bowlPit != NULL) {
                this->bowlPit->prizeIndex = this->prizeIndex;
            }
        } else {
            this->bowlPit->prizeIndex = this->prizeIndex;
        }

        this->bowlPit->start = 1;
        this->minigamePlayStatus = 2;
        this->actor.textId = 0x405A;
        Message_ContinueTextbox(play, this->actor.textId);
        this->dialogState = TEXT_STATE_EVENT;

        // Cycle through prizes in order
        this->prizeSelect++;
        if (this->prizeSelect >= 5) {
            this->prizeSelect = 0;
        }
        this->actionFunc = EnBomBowlMan_BeginPlayGame;
    }
}

void EnBomBowlMan_BeginPlayGame(EnBomBowlMan* this, PlayState* play) {
    SkelAnime_Update(&this->skelAnime);

    if ((Message_GetState(&play->msgCtx) == this->dialogState) && Message_ShouldAdvance(play)) {
        Message_CloseTextbox(play);
        Camera_SetFinishedFlag(GET_ACTIVE_CAM(play));
        this->startedPlaying = true;

        if (BREG(2)) {
            BREG(2) = 0;
        }

        // "Wow"
        osSyncPrintf(VT_FGCOL(YELLOW) "☆ わー ☆ %d\n" VT_RST, play->bombchuBowlingStatus);
        Player_SetCsActionWithHaltedActors(play, NULL, PLAYER_CSACTION_7);
        this->actionFunc = EnBomBowlMan_SetupRunGame;
    }
}

void EnBomBowlMan_Update(Actor* thisx, PlayState* play) {
    EnBomBowlMan* this = (EnBomBowlMan*)thisx;

    this->timer++;
    this->actor.focus.pos.y = 60.0f;
    Actor_SetFocus(&this->actor, 60.0f);

    switch (this->eyeMode) {
        case CHU_GIRL_EYES_ASLEEP:
            this->eyeTextureIndex = 2;
            break;
        case CHU_GIRL_EYES_OPEN_SLOWLY:
            if (this->eyeTextureIndex > 0) {
                this->eyeTextureIndex--;
            } else {
                this->blinkTimer = 30;
                this->eyeMode = CHU_GIRL_EYES_BLINK_RAPIDLY;
            }
            break;
        case CHU_GIRL_EYES_BLINK_RAPIDLY:
            if ((this->blinkTimer == 0) && (this->eyeTextureIndex > 0)) {
                this->eyeTextureIndex--;
            }
            break;
        default:
            if (this->blinkTimer == 0) {
                this->eyeTextureIndex++;
                if (this->eyeTextureIndex >= 3) {
                    this->eyeTextureIndex = 0;
                    this->blinkTimer = (s16)Rand_ZeroFloat(60.0f) + 20;
                }
            }

            Actor_TrackPlayer(play, &this->actor, &this->unk_218, &this->unk_224, this->actor.focus.pos);
            break;
    }

    DECR(this->prizeRevealTimer);
    DECR(this->blinkTimer);

    this->actionFunc(this, play);
}

s32 EnBomBowlMan_OverrideLimbDraw(PlayState* play, s32 limbIndex, Gfx** dList, Vec3f* pos, Vec3s* rot, void* thisx) {
    EnBomBowlMan* this = (EnBomBowlMan*)thisx;

    if (limbIndex == 4) { // head
        rot->x += this->unk_218.y;
        rot->z += this->unk_218.z;
    }

    return false;
}

void EnBomBowlMan_Draw(Actor* thisx, PlayState* play) {
    static void* eyeTextures[] = { gChuGirlEyeOpenTex, gChuGirlEyeHalfTex, gChuGirlEyeClosedTex };
    EnBomBowlMan* this = (EnBomBowlMan*)thisx;

    OPEN_DISPS(play->state.gfxCtx, "../z_en_bom_bowl_man.c", 907);

    Gfx_SetupDL_25Opa(play->state.gfxCtx);
    gSPSegment(POLY_OPA_DISP++, 0x08, SEGMENTED_TO_VIRTUAL(eyeTextures[this->eyeTextureIndex]));
    SkelAnime_DrawFlexOpa(play, this->skelAnime.skeleton, this->skelAnime.jointTable, this->skelAnime.dListCount,
                          EnBomBowlMan_OverrideLimbDraw, NULL, this);

    CLOSE_DISPS(play->state.gfxCtx, "../z_en_bom_bowl_man.c", 923);
}<|MERGE_RESOLUTION|>--- conflicted
+++ resolved
@@ -78,13 +78,8 @@
     }
 
     this->prizeSelect = (s16)Rand_ZeroFloat(4.99f);
-<<<<<<< HEAD
     this->actor.targetMode = TARGET_MODE_1;
-    this->actionFunc = EnBomBowMan_SetupWaitAsleep;
-=======
-    this->actor.targetMode = 1;
     this->actionFunc = EnBomBowlMan_SetupWaitAsleep;
->>>>>>> 2aaa286c
 }
 
 void EnBomBowlMan_Destroy(Actor* thisx, PlayState* play) {
