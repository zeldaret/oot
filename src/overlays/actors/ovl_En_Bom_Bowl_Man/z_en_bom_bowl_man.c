--- conflicted
+++ resolved
@@ -307,15 +307,9 @@
                         this->actionFunc = func_809C41FC;
                     } else {
                         this->actor.textId = 0x1B;
-<<<<<<< HEAD
-                        func_8010B720(globalCtx, this->actor.textId);
-                        this->dialogState = 5;
-                        OnePointCutscene_Init(globalCtx, 8010, -99, NULL, CAM_ID_MAIN);
-=======
                         Message_ContinueTextbox(globalCtx, this->actor.textId);
                         this->dialogState = TEXT_STATE_EVENT;
-                        OnePointCutscene_Init(globalCtx, 8010, -99, NULL, MAIN_CAM);
->>>>>>> b3d5f549
+                        OnePointCutscene_Init(globalCtx, 8010, -99, NULL, CAM_ID_MAIN);
                         func_8002DF54(globalCtx, NULL, 8);
                         this->actionFunc = EnBomBowMan_SetupChooseShowPrize;
                     }
@@ -349,15 +343,9 @@
 
         if (this->minigamePlayStatus == 1) {
             this->actor.textId = 0x1B;
-<<<<<<< HEAD
-            func_8010B720(globalCtx, this->actor.textId);
-            this->dialogState = 5;
-            OnePointCutscene_Init(globalCtx, 8010, -99, NULL, CAM_ID_MAIN);
-=======
             Message_ContinueTextbox(globalCtx, this->actor.textId);
             this->dialogState = TEXT_STATE_EVENT;
-            OnePointCutscene_Init(globalCtx, 8010, -99, NULL, MAIN_CAM);
->>>>>>> b3d5f549
+            OnePointCutscene_Init(globalCtx, 8010, -99, NULL, CAM_ID_MAIN);
             func_8002DF54(globalCtx, NULL, 8);
             this->actionFunc = EnBomBowMan_SetupChooseShowPrize;
         } else {
