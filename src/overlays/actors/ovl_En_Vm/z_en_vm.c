--- conflicted
+++ resolved
@@ -160,13 +160,8 @@
 
             if (this->actor.xzDistFromLink <= this->beamSightRange && ABS(headRot) <= 0x2710 && pitch >= 0xE38 &&
                 this->actor.yDistFromLink <= 80.0f && this->actor.yDistFromLink >= -160.0f) {
-<<<<<<< HEAD
-                Math_SmoothScaleMaxMinS(&this->beamRot.x, pitch, 10, 0xFA0, 0);
-                if (Math_SmoothScaleMaxMinS(&this->headRotY, this->actor.yawTowardsLink - this->actor.shape.rot.y, 1,
-=======
-                Math_SmoothStepToS(&this->beamRot, pitch, 10, 0xFA0, 0);
+                Math_SmoothStepToS(&this->beamRot.x, pitch, 10, 0xFA0, 0);
                 if (Math_SmoothStepToS(&this->headRotY, this->actor.yawTowardsLink - this->actor.shape.rot.y, 1,
->>>>>>> b95643b3
                                             (ABS((s16)(dist * 180.0f)) / 3) + 0xFA0, 0) <= 5460) {
                     this->timer--;
                     if (this->timer == 0) {
@@ -248,11 +243,7 @@
     }
 
     if (this->beamRot.x < 0xAAA || this->timer == 0) {
-<<<<<<< HEAD
-        Math_SmoothScaleMaxMinF(&this->beamScale.x, 0.0f, 1.0f, 0.03f, 0.0f);
-=======
-        Math_SmoothStepToF(&this->beamScale, 0.0f, 1.0f, 0.03f, 0.0f);
->>>>>>> b95643b3
+        Math_SmoothStepToF(&this->beamScale.x, 0.0f, 1.0f, 0.03f, 0.0f);
         this->unk_260 = 0;
 
         if (this->beamScale.x == 0.0f) {
@@ -264,15 +255,9 @@
             return;
         }
 
-<<<<<<< HEAD
-        Math_SmoothScaleMaxMinS(&this->headRotY, -this->actor.shape.rot.y + this->actor.yawTowardsLink, 10, 0xDAC, 0);
-        Math_SmoothScaleMaxMinS(&this->beamRot.y, this->actor.yawTowardsLink, 10, 0xDAC, 0);
-        Math_SmoothScaleMaxMinS(&this->beamRot.x, pitch, 10, 0xDAC, 0);
-=======
         Math_SmoothStepToS(&this->headRotY, -this->actor.shape.rot.y + this->actor.yawTowardsLink, 10, 0xDAC, 0);
         Math_SmoothStepToS(&this->beamRot.y, this->actor.yawTowardsLink, 10, 0xDAC, 0);
-        Math_SmoothStepToS(&this->beamRot, pitch, 10, 0xDAC, 0);
->>>>>>> b95643b3
+        Math_SmoothStepToS(&this->beamRot.x, pitch, 10, 0xDAC, 0);
         playerPos = player->actor.posRot.pos;
 
         if (player->actor.groundY > -32000.0f) {
@@ -324,11 +309,7 @@
             }
         }
     } else {
-<<<<<<< HEAD
-        Math_SmoothScaleMaxMinS(&this->beamRot.x, 0, 10, 0x5DC, 0);
-=======
-        Math_SmoothStepToS(&this->beamRot, 0, 10, 0x5DC, 0);
->>>>>>> b95643b3
+        Math_SmoothStepToS(&this->beamRot.x, 0, 10, 0x5DC, 0);
         this->timer--;
         SkelAnime_FrameUpdateMatrix(&this->skelAnime);
     }
