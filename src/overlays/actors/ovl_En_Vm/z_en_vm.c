/*
 * File: z_en_vm.c
 * Overlay: ovl_En_Vm
 * Description: Beamos
 */

#include "z_en_vm.h"
#include "overlays/actors/ovl_En_Bom/z_en_bom.h"

#define FLAGS 0x00000011

#define THIS ((EnVm*)thisx)

void EnVm_Init(Actor* thisx, GlobalContext* globalCtx);
void EnVm_Destroy(Actor* thisx, GlobalContext* globalCtx);
void EnVm_Update(Actor* thisx, GlobalContext* globalCtx);
void EnVm_Draw(Actor* thisx, GlobalContext* globalCtx);

void EnVm_SetupWait(EnVm* this);
void EnVm_Wait(EnVm* this, GlobalContext* globalCtx);
void EnVm_SetupAttack(EnVm* this);
void EnVm_Attack(EnVm* this, GlobalContext* globalCtx);
void EnVm_Stun(EnVm* this, GlobalContext* globalCtx);
void EnVm_Die(EnVm* this, GlobalContext* globalCtx);

const ActorInit En_Vm_InitVars = {
    ACTOR_EN_VM,
    ACTORCAT_ENEMY,
    FLAGS,
    OBJECT_VM,
    sizeof(EnVm),
    (ActorFunc)EnVm_Init,
    (ActorFunc)EnVm_Destroy,
    (ActorFunc)EnVm_Update,
    (ActorFunc)EnVm_Draw,
};

static ColliderCylinderInit sCylinderInit = {
    {
        COLTYPE_METAL,
        AT_NONE,
        AC_ON | AC_HARD | AC_TYPE_PLAYER,
        OC1_ON | OC1_TYPE_ALL,
        OC2_TYPE_1,
        COLSHAPE_CYLINDER,
    },
    {
        ELEMTYPE_UNK0,
        { 0x00000000, 0x00, 0x00 },
        { 0xFFCFFFFF, 0x00, 0x00 },
        TOUCH_NONE,
        BUMP_ON,
        OCELEM_ON,
    },
    { 25, 70, 0, { 0, 0, 0 } },
};

static ColliderQuadInit sQuadInit1 = {
    {
        COLTYPE_METAL,
        AT_ON | AT_TYPE_ENEMY,
        AC_NONE,
        OC1_NONE,
        OC2_NONE,
        COLSHAPE_QUAD,
    },
    {
        ELEMTYPE_UNK0,
        { 0xFFCFFFFF, 0x00, 0x10 },
        { 0x00000000, 0x00, 0x00 },
        TOUCH_ON | TOUCH_SFX_NORMAL | TOUCH_UNK7,
        BUMP_NONE,
        OCELEM_NONE,
    },
    { { { 0.0f, 0.0f, 0.0f }, { 0.0f, 0.0f, 0.0f }, { 0.0f, 0.0f, 0.0f }, { 0.0f, 0.0f, 0.0f } } },
};

static ColliderQuadInit sQuadInit2 = {
    {
        COLTYPE_METAL,
        AT_NONE,
        AC_ON | AC_TYPE_PLAYER,
        OC1_NONE,
        OC2_NONE,
        COLSHAPE_QUAD,
    },
    {
        ELEMTYPE_UNK0,
        { 0x00000000, 0x00, 0x00 },
        { 0xFFCFFFFF, 0x00, 0x00 },
        TOUCH_NONE,
        BUMP_ON,
        OCELEM_NONE,
    },
    { { { 0.0f, 0.0f, 0.0f }, { 0.0f, 0.0f, 0.0f }, { 0.0f, 0.0f, 0.0f }, { 0.0f, 0.0f, 0.0f } } },
};

static Vec3f D_80B2EAEC = { 0.0f, 0.0f, 0.0f };

static Vec3f D_80B2EAF8 = { 0.0f, 0.0f, 0.0f };

static Vec3f D_80B2EB04 = { 500.0f, 0.0f, 0.0f };

static Vec3f D_80B2EB10 = { -500.0f, 0.0f, 0.0f };

static Vec3f D_80B2EB1C = { 0.0f, 0.0f, 0.0f };

static Vec3f D_80B2EB28 = { 0.0f, 0.0f, 1600.0f };

static Vec3f D_80B2EB34 = { 1000.0f, 700.0f, 2000.0f };

static Vec3f D_80B2EB40 = { 1000.0f, -700.0f, 2000.0f };

static Vec3f D_80B2EB4C = { -1000.0f, 700.0f, 1500.0f };

static Vec3f D_80B2EB58 = { -1000.0f, -700.0f, 1500.0f };

static Vec3f D_80B2EB64 = { 500.0f, 0.0f, 0.0f };

static Vec3f D_80B2EB70 = { -500.0f, 0.0f, 0.0f };

static Vec3f D_80B2EB7C = { 0.4f, 0.4f, 0.4f };

static UNK_PTR D_80B2EB88[] = { 0x0402CFE0, 0x0402D7E0, 0x0402DFE0, 0x0402E7E0, 0x0402EFE0,
                                0x0402F7E0, 0x0402FFE0, 0x040307E0, 0x04030FE0, 0x040317E0 };

extern SkeletonHeader D_06003F60;
extern AnimationHeader D_06000068;
extern Gfx D_04031FE0[];
extern Gfx D_06002728[];

void EnVm_SetupAction(EnVm* this, EnVmActionFunc actionFunc) {
    this->actionFunc = actionFunc;
}

void EnVm_Init(Actor* thisx, GlobalContext* globalCtx) {
    EnVm* this = THIS;

    SkelAnime_Init(globalCtx, &this->skelAnime, &D_06003F60, &D_06000068, this->jointTable, this->morphTable, 11);
    ActorShape_Init(&thisx->shape, 0.0f, NULL, 0.0f);
    Collider_InitCylinder(globalCtx, &this->colliderCylinder);
    Collider_SetCylinder(globalCtx, &this->colliderCylinder, thisx, &sCylinderInit);
    Collider_InitQuad(globalCtx, &this->colliderQuad1);
    Collider_SetQuad(globalCtx, &this->colliderQuad1, thisx, &sQuadInit1);
    Collider_InitQuad(globalCtx, &this->colliderQuad2);
    Collider_SetQuad(globalCtx, &this->colliderQuad2, thisx, &sQuadInit2);
    this->beamSightRange = (thisx->params >> 8) * 40.0f;
    thisx->params &= 0xFF;
    thisx->naviEnemyId = 0x39;

    if (thisx->params == BEAMOS_LARGE) {
        thisx->colChkInfo.health = 2;
        Actor_SetScale(thisx, 0.014f);
    } else {
        thisx->colChkInfo.health = 1;
        Actor_SetScale(thisx, 0.01f);
    }

    EnVm_SetupWait(this);
}

void EnVm_Destroy(Actor* thisx, GlobalContext* globalCtx) {
    EnVm* this = THIS;

    Collider_DestroyCylinder(globalCtx, &this->colliderCylinder);
}

void EnVm_SetupWait(EnVm* this) {
    f32 frameCount = Animation_GetLastFrame(&D_06000068);

    Animation_Change(&this->skelAnime, &D_06000068, 1.0f, frameCount, frameCount, ANIMMODE_ONCE, 0.0f);
    this->unk_25E = this->unk_260 = 0;
    this->unk_21C = 0;
    this->timer = 10;
    EnVm_SetupAction(this, EnVm_Wait);
}

void EnVm_Wait(EnVm* this, GlobalContext* globalCtx) {
    Player* player = PLAYER;
    f32 dist;
    s16 headRot;
    s16 pad;
    s16 pitch;

    switch (this->unk_25E) {
        case 0:
            Math_SmoothStepToS(&this->beamRot.x, 0, 10, 1500, 0);
            headRot = this->actor.yawTowardsPlayer - this->headRotY - this->actor.shape.rot.y;
            pitch = Math_Vec3f_Pitch(&this->beamPos1, &player->actor.world.pos);

            if (pitch > 0x1B91) {
                pitch = 0x1B91;
            }

            dist = this->beamSightRange - this->actor.xzDistToPlayer;

<<<<<<< HEAD
            if (this->actor.xzDistToPlayer <= this->beamSightRange && ABS(headRot) <= 0x2710 && pitch >= 0xE38 &&
                this->actor.yDistToPlayer <= 80.0f && this->actor.yDistToPlayer >= -160.0f) {
                Math_SmoothStepToS(&this->beamRot, pitch, 10, 0xFA0, 0);
                if (Math_SmoothStepToS(&this->headRotY, this->actor.yawTowardsPlayer - this->actor.shape.rot.y, 1,
=======
            if (this->actor.xzDistToLink <= this->beamSightRange && ABS(headRot) <= 0x2710 && pitch >= 0xE38 &&
                this->actor.yDistToLink <= 80.0f && this->actor.yDistToLink >= -160.0f) {
                Math_SmoothStepToS(&this->beamRot.x, pitch, 10, 0xFA0, 0);
                if (Math_SmoothStepToS(&this->headRotY, this->actor.yawTowardsLink - this->actor.shape.rot.y, 1,
>>>>>>> 20206fba
                                       (ABS((s16)(dist * 180.0f)) / 3) + 0xFA0, 0) <= 5460) {
                    this->timer--;
                    if (this->timer == 0) {
                        this->unk_25E++;
                        this->skelAnime.curFrame = 0.0f;
                        this->skelAnime.startFrame = 0.0f;
                        this->skelAnime.playSpeed = 2.0f;
                        Audio_PlayActorSound2(&this->actor, NA_SE_EN_BIMOS_AIM);
                    }
                }
            } else {
                this->headRotY -= 0x1F4;
            }

            SkelAnime_Update(&this->skelAnime);
            return;
        case 1:
            break;
        default:
            return;
    }

    Math_SmoothStepToS(&this->headRotY, this->actor.yawTowardsPlayer - this->actor.shape.rot.y, 1, 0x1F40, 0);

    if (SkelAnime_Update(&this->skelAnime)) {
        this->unk_260++;
        this->skelAnime.curFrame = 0.0f;
    }

    if (this->unk_260 == 2) {
<<<<<<< HEAD
        this->beamRot.y = this->actor.yawTowardsPlayer;
        this->beamRot.x = Math_Vec3f_Pitch(&this->beamPos1, &player->actor.world.pos.x);
=======
        this->beamRot.y = this->actor.yawTowardsLink;
        this->beamRot.x = Math_Vec3f_Pitch(&this->beamPos1, &player->actor.posRot.pos);
>>>>>>> 20206fba

        if (this->beamRot.x > 0x1B91) {
            this->beamRot.x = 0x1B91;
        }

        if (this->beamRot.x < 0xAAA) {
            this->skelAnime.startFrame = this->skelAnime.curFrame = this->skelAnime.endFrame;
            this->unk_25E = this->unk_260 = 0;
            this->timer = 10;
            this->skelAnime.playSpeed = 1.0f;
        } else {
            this->skelAnime.curFrame = 6.0f;
            EffectSsDeadDd_Spawn(globalCtx, &this->beamPos2, &D_80B2EAEC, &D_80B2EAEC, 150, -25, 0, 0, 255, 0, 255, 255,
                                 255, 16, 20);
            EnVm_SetupAttack(this);
        }
    }
}

void EnVm_SetupAttack(EnVm* this) {
    Animation_Change(&this->skelAnime, &D_06000068, 3.0f, 3.0f, 7.0f, ANIMMODE_ONCE, 0.0f);
    this->timer = 305;
    this->beamScale.x = 0.6f;
    this->beamSpeed = 40.0f;
    this->unk_21C = 1;
    this->colliderQuad1.base.atFlags &= ~AT_HIT;
    EnVm_SetupAction(this, EnVm_Attack);
}

void EnVm_Attack(EnVm* this, GlobalContext* globalCtx) {
    Player* player = PLAYER;
    s16 pitch = Math_Vec3f_Pitch(&this->beamPos1, &player->actor.world.pos);
    f32 dist;
    Vec3f playerPos;

    if (pitch > 0x1B91) {
        pitch = 0x1B91;
    }

    if (this->colliderQuad1.base.atFlags & AT_HIT) {
        this->colliderQuad1.base.atFlags &= ~AT_HIT;
        this->timer = 0;

        if (this->beamScale.x > 0.1f) {
            this->beamScale.x = 0.1f;
        }
    }

    if (this->beamRot.x < 0xAAA || this->timer == 0) {
        Math_SmoothStepToF(&this->beamScale.x, 0.0f, 1.0f, 0.03f, 0.0f);
        this->unk_260 = 0;

        if (this->beamScale.x == 0.0f) {
            this->beamScale.y = this->beamScale.z = 0.0f;
            EnVm_SetupWait(this);
        }
    } else {
        if (--this->timer > 300) {
            return;
        }

<<<<<<< HEAD
        Math_SmoothStepToS(&this->headRotY, -this->actor.shape.rot.y + this->actor.yawTowardsPlayer, 10, 0xDAC, 0);
        Math_SmoothStepToS(&this->beamRot.y, this->actor.yawTowardsPlayer, 10, 0xDAC, 0);
        Math_SmoothStepToS(&this->beamRot, pitch, 10, 0xDAC, 0);
        playerPos = player->actor.world.pos;
=======
        Math_SmoothStepToS(&this->headRotY, -this->actor.shape.rot.y + this->actor.yawTowardsLink, 10, 0xDAC, 0);
        Math_SmoothStepToS(&this->beamRot.y, this->actor.yawTowardsLink, 10, 0xDAC, 0);
        Math_SmoothStepToS(&this->beamRot.x, pitch, 10, 0xDAC, 0);
        playerPos = player->actor.posRot.pos;
>>>>>>> 20206fba

        if (player->actor.floorHeight > BGCHECK_Y_MIN) {
            playerPos.y = player->actor.floorHeight;
        }

        dist = Math_Vec3f_DistXYZ(&this->beamPos1, &playerPos);
        Math_SmoothStepToF(&this->beamScale.z, dist, 1.0f, this->beamSpeed, 0.0f);
        Math_SmoothStepToF(&this->beamScale.x, 0.1f, 1.0f, 0.12f, 0.0f);
        Audio_PlayActorSound2(&this->actor, NA_SE_EN_BIMOS_LAZER - SFX_FLAG);

        if (this->unk_260 > 2) {
            CollisionCheck_SetAT(globalCtx, &globalCtx->colChkCtx, &this->colliderQuad1.base);
        }

        this->unk_260 = 3;
    }

    if (SkelAnime_Update(&this->skelAnime)) {
        this->skelAnime.curFrame = this->skelAnime.startFrame;
    }
}

void EnVm_SetupStun(EnVm* this) {
    Animation_Change(&this->skelAnime, &D_06000068, -1.0f, Animation_GetLastFrame(&D_06000068), 0.0f, ANIMMODE_ONCE,
                     0.0f);
    this->unk_260 = 0;
    this->timer = 180;
    this->unk_25E = this->unk_260;
    this->unk_21C = 2;
    this->beamScale.z = 0.0f;
    this->beamScale.y = 0.0f;
    Audio_PlayActorSound2(&this->actor, NA_SE_EN_GOMA_JR_FREEZE);
    EnVm_SetupAction(this, EnVm_Stun);
}

void EnVm_Stun(EnVm* this, GlobalContext* globalCtx) {
    if (this->timer == 0) {
        if (SkelAnime_Update(&this->skelAnime)) {
            this->unk_25E++;
            if (this->unk_25E == 3) {
                EnVm_SetupWait(this);
            } else if (this->unk_25E == 1) {
                Animation_Change(&this->skelAnime, &D_06000068, 1.0f, 0.0f, Animation_GetLastFrame(&D_06000068),
                                 ANIMMODE_ONCE, 0.0f);
            } else {
                this->timer = 10;
                this->skelAnime.curFrame = 0.0f;
                this->skelAnime.playSpeed = 2.0f;
            }
        }
    } else {
        Math_SmoothStepToS(&this->beamRot.x, 0, 10, 0x5DC, 0);
        this->timer--;
        SkelAnime_Update(&this->skelAnime);
    }
}

void EnVm_SetupDie(EnVm* this) {
    Animation_Change(&this->skelAnime, &D_06000068, -1.0f, Animation_GetLastFrame(&D_06000068), 0.0f, ANIMMODE_ONCE,
                     0.0f);
    this->timer = 33;
    this->unk_25E = this->unk_260 = 0;
    this->unk_21C = 3;
    this->beamScale.z = 0.0f;
    this->beamScale.y = 0.0f;
    this->actor.shape.yOffset = -5000.0f;
    this->actor.world.pos.y += 5000.0f * this->actor.scale.y;
    this->actor.velocity.y = 8.0f;
    this->actor.gravity = -0.5f;
    this->actor.speedXZ = Rand_ZeroOne() + 1.0f;
    this->actor.world.rot.y = Rand_CenteredFloat(65535.0f);
    EnVm_SetupAction(this, EnVm_Die);
}

void EnVm_Die(EnVm* this, GlobalContext* globalCtx) {
    EnBom* bomb;

    this->beamRot.x += 0x5DC;
    this->headRotY += 0x9C4;
    Actor_MoveForward(&this->actor);

    if (--this->timer == 0) {
        bomb = (EnBom*)Actor_Spawn(&globalCtx->actorCtx, globalCtx, ACTOR_EN_BOM, this->actor.world.pos.x,
                                   this->actor.world.pos.y, this->actor.world.pos.z, 0, 0, 0x6FF, BOMB_BODY);

        if (bomb != NULL) {
            bomb->timer = 0;
        }

<<<<<<< HEAD
        Item_DropCollectibleRandom(globalCtx, &this->actor, &this->actor.world, 0xA0);
=======
        Item_DropCollectibleRandom(globalCtx, &this->actor, &this->actor.posRot.pos, 0xA0);
>>>>>>> 20206fba
        Actor_Kill(&this->actor);
    }
}

void EnVm_CheckHealth(EnVm* this, GlobalContext* globalCtx) {
    EnBom* bomb;

    if (Actor_GetCollidedExplosive(globalCtx, &this->colliderCylinder.base) != NULL) {
        this->actor.colChkInfo.health--;
        osSyncPrintf("hp down %d\n", this->actor.colChkInfo.health);
    } else {
        if (!(this->colliderQuad2.base.acFlags & AC_HIT) || this->unk_21C == 2) {
            return;
        }
        this->colliderQuad2.base.acFlags &= ~AC_HIT;
    }

    if (this->actor.colChkInfo.health != 0) {
        func_8003426C(&this->actor, 0x4000, 0xFF, 0, 8);
        EnVm_SetupStun(this);
    } else {
        bomb = (EnBom*)Actor_Spawn(&globalCtx->actorCtx, globalCtx, ACTOR_EN_BOM, this->actor.world.pos.x,
                                   this->actor.world.pos.y + 20.0f, this->actor.world.pos.z, 0, 0, 0x601, BOMB_BODY);

        if (bomb != NULL) {
            bomb->timer = 0;
        }

        EnVm_SetupDie(this);
    }
}

void EnVm_Update(Actor* thisx, GlobalContext* globalCtx) {
    EnVm* this = THIS;
    CollisionCheckContext* colChkCtx = &globalCtx->colChkCtx;

    if (this->actor.colChkInfo.health != 0) {
        EnVm_CheckHealth(this, globalCtx);
    }

    if (this->unk_260 == 4) {
        EffectSsDeadDs_SpawnStationary(globalCtx, &this->beamPos3, 20, -1, 255, 20);
        func_80033480(globalCtx, &this->beamPos3, 6.0f, 1, 120, 20, 1);
        Audio_PlayActorSound2(&this->actor, NA_SE_EN_BIMOS_LAZER_GND - SFX_FLAG);
    }

    this->actionFunc(this, globalCtx);
    this->beamTexScroll += 0xC;

    if (this->actor.colChkInfo.health != 0 && this->unk_21C != 2) {
        Audio_PlayActorSound2(&this->actor, NA_SE_EN_BIMOS_ROLL_HEAD - SFX_FLAG);
    }

    Collider_UpdateCylinder(&this->actor, &this->colliderCylinder);
    CollisionCheck_SetOC(globalCtx, colChkCtx, &this->colliderCylinder.base);

<<<<<<< HEAD
    if (this->actor.colorFilterTimer == 0 && this->actor.colChkInfo.health != 0) {
        CollisionCheck_SetAC(globalCtx, colChkCtx, &this->colliderCylinder);
    }

    CollisionCheck_SetAC(globalCtx, colChkCtx, &this->colliderQuad2);
    this->actor.focus.pos = this->actor.world.pos;
    this->actor.focus.pos.y += (6500.0f + this->actor.shape.yOffset) * this->actor.scale.y;
=======
    if (this->actor.dmgEffectTimer == 0 && this->actor.colChkInfo.health != 0) {
        CollisionCheck_SetAC(globalCtx, colChkCtx, &this->colliderCylinder.base);
    }

    CollisionCheck_SetAC(globalCtx, colChkCtx, &this->colliderQuad2.base);
    this->actor.posRot2.pos = this->actor.posRot.pos;
    this->actor.posRot2.pos.y += (6500.0f + this->actor.shape.unk_08) * this->actor.scale.y;
>>>>>>> 20206fba
}

s32 EnVm_OverrideLimbDraw(GlobalContext* globalCtx, s32 limbIndex, Gfx** dList, Vec3f* pos, Vec3s* rot, void* thisx) {
    EnVm* this = THIS;

    if (limbIndex == 2) {
        rot->x += this->beamRot.x;
        rot->y += this->headRotY;
    } else if (limbIndex == 10) {
        if (this->unk_21C == 3) {
            *dList = NULL;
        }
    }

    return false;
}

void EnVm_PostLimbDraw(GlobalContext* globalCtx, s32 limbIndex, Gfx** dList, Vec3s* rot, void* thisx) {
    EnVm* this = THIS;
    Vec3f sp80 = D_80B2EAF8;
    Vec3f sp74 = D_80B2EB04;
    Vec3f sp68 = D_80B2EB10;
    s32 pad;
    Vec3f posResult;
    CollisionPoly* poly;
    s32 bgId;
    f32 dist;

    if (limbIndex == 2) {
        Matrix_MultVec3f(&D_80B2EB1C, &this->beamPos1);
        Matrix_MultVec3f(&D_80B2EB28, &this->beamPos2);

        if (this->unk_260 >= 3) {
            poly = NULL;
            sp80.z = (this->beamScale.z + 500.0f) * (this->actor.scale.y * 10000.0f);
            Matrix_MultVec3f(&sp80, &this->beamPos3);

            if (BgCheck_EntityLineTest1(&globalCtx->colCtx, &this->beamPos1, &this->beamPos3, &posResult, &poly, true,
                                        true, false, true, &bgId) == true) {
                this->beamScale.z = Math_Vec3f_DistXYZ(&this->beamPos1, &posResult) - 5.0f;
                this->unk_260 = 4;
                this->beamPos3 = posResult;
            }
            if (this->beamScale.z != 0.0f) {
                dist = 100.0f;
                if (this->actor.scale.y > 0.01f) {
                    dist = 70.0f;
                }
                sp74.z = sp68.z = Math_Vec3f_DistXYZ(&this->beamPos1, &this->beamPos3) * dist;
                Matrix_MultVec3f(&D_80B2EB64, &this->colliderQuad1.dim.quad[3]);
                Matrix_MultVec3f(&D_80B2EB70, &this->colliderQuad1.dim.quad[2]);
                Matrix_MultVec3f(&sp74, &this->colliderQuad1.dim.quad[1]);
                Matrix_MultVec3f(&sp68, &this->colliderQuad1.dim.quad[0]);
                Collider_SetQuadVertices(&this->colliderQuad1, &this->colliderQuad1.dim.quad[0],
                                         &this->colliderQuad1.dim.quad[1], &this->colliderQuad1.dim.quad[2],
                                         &this->colliderQuad1.dim.quad[3]);
            }
        }
        Matrix_MultVec3f(&D_80B2EB34, &this->colliderQuad2.dim.quad[1]);
        Matrix_MultVec3f(&D_80B2EB40, &this->colliderQuad2.dim.quad[0]);
        Matrix_MultVec3f(&D_80B2EB4C, &this->colliderQuad2.dim.quad[3]);
        Matrix_MultVec3f(&D_80B2EB58, &this->colliderQuad2.dim.quad[2]);
        Collider_SetQuadVertices(&this->colliderQuad2, &this->colliderQuad2.dim.quad[0],
                                 &this->colliderQuad2.dim.quad[1], &this->colliderQuad2.dim.quad[2],
                                 &this->colliderQuad2.dim.quad[3]);
    }
}

void EnVm_Draw(Actor* thisx, GlobalContext* globalCtx) {
    EnVm* this = THIS;
    GlobalContext* globalCtx2 = globalCtx;
    Vec3f actorPos;

    OPEN_DISPS(globalCtx->state.gfxCtx, "../z_en_vm.c", 1014);

    func_80093D18(globalCtx->state.gfxCtx);
    func_80093D84(globalCtx->state.gfxCtx);
    SkelAnime_DrawOpa(globalCtx, this->skelAnime.skeleton, this->skelAnime.jointTable, EnVm_OverrideLimbDraw,
                      EnVm_PostLimbDraw, this);
    actorPos = this->actor.world.pos;
    func_80033C30(&actorPos, &D_80B2EB7C, 255, globalCtx);

    if (this->unk_260 >= 3) {
        Matrix_Translate(this->beamPos3.x, this->beamPos3.y + 10.0f, this->beamPos3.z, MTXMODE_NEW);
        Matrix_Scale(0.8f, 0.8f, 0.8f, MTXMODE_APPLY);
        gSPMatrix(POLY_XLU_DISP++, Matrix_NewMtx(globalCtx->state.gfxCtx, "../z_en_vm.c", 1033),
                  G_MTX_NOPUSH | G_MTX_LOAD | G_MTX_MODELVIEW);
        gDPSetPrimColor(POLY_XLU_DISP++, 0, 0, 255, 255, 255, 168);
        func_80094BC4(globalCtx->state.gfxCtx);
        gDPSetEnvColor(POLY_XLU_DISP++, 0, 0, 255, 0);
        gSPSegment(POLY_XLU_DISP++, 0x08, SEGMENTED_TO_VIRTUAL(D_80B2EB88[globalCtx2->gameplayFrames % 8]));
        gSPDisplayList(POLY_XLU_DISP++, D_04031FE0);
        Matrix_RotateY(32767.0f, MTXMODE_APPLY);
        gSPMatrix(POLY_XLU_DISP++, Matrix_NewMtx(globalCtx->state.gfxCtx, "../z_en_vm.c", 1044),
                  G_MTX_NOPUSH | G_MTX_LOAD | G_MTX_MODELVIEW);
        gSPSegment(POLY_XLU_DISP++, 0x08, SEGMENTED_TO_VIRTUAL(D_80B2EB88[(globalCtx2->gameplayFrames + 4) % 8]));
        gSPDisplayList(POLY_XLU_DISP++, D_04031FE0);
    }
    gSPSegment(POLY_OPA_DISP++, 0x08, func_80094E78(globalCtx->state.gfxCtx, 0, this->beamTexScroll));
    Matrix_Translate(this->beamPos1.x, this->beamPos1.y, this->beamPos1.z, MTXMODE_NEW);
    Matrix_RotateRPY(this->beamRot.x, this->beamRot.y, this->beamRot.z, MTXMODE_APPLY);
    Matrix_Scale(this->beamScale.x * 0.1f, this->beamScale.x * 0.1f, this->beamScale.z * 0.0015f, 1);
    gSPMatrix(POLY_OPA_DISP++, Matrix_NewMtx(globalCtx->state.gfxCtx, "../z_en_vm.c", 1063),
              G_MTX_NOPUSH | G_MTX_LOAD | G_MTX_MODELVIEW);
    gSPDisplayList(POLY_OPA_DISP++, D_06002728);

    CLOSE_DISPS(globalCtx->state.gfxCtx, "../z_en_vm.c", 1068);
}<|MERGE_RESOLUTION|>--- conflicted
+++ resolved
@@ -194,17 +194,10 @@
 
             dist = this->beamSightRange - this->actor.xzDistToPlayer;
 
-<<<<<<< HEAD
             if (this->actor.xzDistToPlayer <= this->beamSightRange && ABS(headRot) <= 0x2710 && pitch >= 0xE38 &&
                 this->actor.yDistToPlayer <= 80.0f && this->actor.yDistToPlayer >= -160.0f) {
-                Math_SmoothStepToS(&this->beamRot, pitch, 10, 0xFA0, 0);
+                Math_SmoothStepToS(&this->beamRot.x, pitch, 10, 0xFA0, 0);
                 if (Math_SmoothStepToS(&this->headRotY, this->actor.yawTowardsPlayer - this->actor.shape.rot.y, 1,
-=======
-            if (this->actor.xzDistToLink <= this->beamSightRange && ABS(headRot) <= 0x2710 && pitch >= 0xE38 &&
-                this->actor.yDistToLink <= 80.0f && this->actor.yDistToLink >= -160.0f) {
-                Math_SmoothStepToS(&this->beamRot.x, pitch, 10, 0xFA0, 0);
-                if (Math_SmoothStepToS(&this->headRotY, this->actor.yawTowardsLink - this->actor.shape.rot.y, 1,
->>>>>>> 20206fba
                                        (ABS((s16)(dist * 180.0f)) / 3) + 0xFA0, 0) <= 5460) {
                     this->timer--;
                     if (this->timer == 0) {
@@ -235,13 +228,8 @@
     }
 
     if (this->unk_260 == 2) {
-<<<<<<< HEAD
         this->beamRot.y = this->actor.yawTowardsPlayer;
-        this->beamRot.x = Math_Vec3f_Pitch(&this->beamPos1, &player->actor.world.pos.x);
-=======
-        this->beamRot.y = this->actor.yawTowardsLink;
-        this->beamRot.x = Math_Vec3f_Pitch(&this->beamPos1, &player->actor.posRot.pos);
->>>>>>> 20206fba
+        this->beamRot.x = Math_Vec3f_Pitch(&this->beamPos1, &player->actor.world.pos);
 
         if (this->beamRot.x > 0x1B91) {
             this->beamRot.x = 0x1B91;
@@ -303,17 +291,10 @@
             return;
         }
 
-<<<<<<< HEAD
         Math_SmoothStepToS(&this->headRotY, -this->actor.shape.rot.y + this->actor.yawTowardsPlayer, 10, 0xDAC, 0);
         Math_SmoothStepToS(&this->beamRot.y, this->actor.yawTowardsPlayer, 10, 0xDAC, 0);
-        Math_SmoothStepToS(&this->beamRot, pitch, 10, 0xDAC, 0);
+        Math_SmoothStepToS(&this->beamRot.x, pitch, 10, 0xDAC, 0);
         playerPos = player->actor.world.pos;
-=======
-        Math_SmoothStepToS(&this->headRotY, -this->actor.shape.rot.y + this->actor.yawTowardsLink, 10, 0xDAC, 0);
-        Math_SmoothStepToS(&this->beamRot.y, this->actor.yawTowardsLink, 10, 0xDAC, 0);
-        Math_SmoothStepToS(&this->beamRot.x, pitch, 10, 0xDAC, 0);
-        playerPos = player->actor.posRot.pos;
->>>>>>> 20206fba
 
         if (player->actor.floorHeight > BGCHECK_Y_MIN) {
             playerPos.y = player->actor.floorHeight;
@@ -403,11 +384,7 @@
             bomb->timer = 0;
         }
 
-<<<<<<< HEAD
-        Item_DropCollectibleRandom(globalCtx, &this->actor, &this->actor.world, 0xA0);
-=======
-        Item_DropCollectibleRandom(globalCtx, &this->actor, &this->actor.posRot.pos, 0xA0);
->>>>>>> 20206fba
+        Item_DropCollectibleRandom(globalCtx, &this->actor, &this->actor.world.pos, 0xA0);
         Actor_Kill(&this->actor);
     }
 }
@@ -464,23 +441,13 @@
     Collider_UpdateCylinder(&this->actor, &this->colliderCylinder);
     CollisionCheck_SetOC(globalCtx, colChkCtx, &this->colliderCylinder.base);
 
-<<<<<<< HEAD
     if (this->actor.colorFilterTimer == 0 && this->actor.colChkInfo.health != 0) {
-        CollisionCheck_SetAC(globalCtx, colChkCtx, &this->colliderCylinder);
-    }
-
-    CollisionCheck_SetAC(globalCtx, colChkCtx, &this->colliderQuad2);
+        CollisionCheck_SetAC(globalCtx, colChkCtx, &this->colliderCylinder.base);
+    }
+
+    CollisionCheck_SetAC(globalCtx, colChkCtx, &this->colliderQuad2.base);
     this->actor.focus.pos = this->actor.world.pos;
     this->actor.focus.pos.y += (6500.0f + this->actor.shape.yOffset) * this->actor.scale.y;
-=======
-    if (this->actor.dmgEffectTimer == 0 && this->actor.colChkInfo.health != 0) {
-        CollisionCheck_SetAC(globalCtx, colChkCtx, &this->colliderCylinder.base);
-    }
-
-    CollisionCheck_SetAC(globalCtx, colChkCtx, &this->colliderQuad2.base);
-    this->actor.posRot2.pos = this->actor.posRot.pos;
-    this->actor.posRot2.pos.y += (6500.0f + this->actor.shape.unk_08) * this->actor.scale.y;
->>>>>>> 20206fba
 }
 
 s32 EnVm_OverrideLimbDraw(GlobalContext* globalCtx, s32 limbIndex, Gfx** dList, Vec3f* pos, Vec3s* rot, void* thisx) {
