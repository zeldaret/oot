/*
 * File: z_en_vm.c
 * Overlay: ovl_En_Vm
 * Description: Beamos
 */

#include "z_en_vm.h"
#include "objects/object_vm/object_vm.h"
#include "overlays/actors/ovl_En_Bom/z_en_bom.h"
#include "objects/gameplay_keep/gameplay_keep.h"

#define FLAGS 0x00000011

#define THIS ((EnVm*)thisx)

void EnVm_Init(Actor* thisx, GlobalContext* globalCtx);
void EnVm_Destroy(Actor* thisx, GlobalContext* globalCtx);
void EnVm_Update(Actor* thisx, GlobalContext* globalCtx);
void EnVm_Draw(Actor* thisx, GlobalContext* globalCtx);

void EnVm_SetupWait(EnVm* this);
void EnVm_Wait(EnVm* this, GlobalContext* globalCtx);
void EnVm_SetupAttack(EnVm* this);
void EnVm_Attack(EnVm* this, GlobalContext* globalCtx);
void EnVm_Stun(EnVm* this, GlobalContext* globalCtx);
void EnVm_Die(EnVm* this, GlobalContext* globalCtx);

const ActorInit En_Vm_InitVars = {
    ACTOR_EN_VM,
    ACTORCAT_ENEMY,
    FLAGS,
    OBJECT_VM,
    sizeof(EnVm),
    (ActorFunc)EnVm_Init,
    (ActorFunc)EnVm_Destroy,
    (ActorFunc)EnVm_Update,
    (ActorFunc)EnVm_Draw,
};

static ColliderCylinderInit sCylinderInit = {
    {
        COLTYPE_METAL,
        AT_NONE,
        AC_ON | AC_HARD | AC_TYPE_PLAYER,
        OC1_ON | OC1_TYPE_ALL,
        OC2_TYPE_1,
        COLSHAPE_CYLINDER,
    },
    {
        ELEMTYPE_UNK0,
        { 0x00000000, 0x00, 0x00 },
        { 0xFFCFFFFF, 0x00, 0x00 },
        TOUCH_NONE,
        BUMP_ON,
        OCELEM_ON,
    },
    { 25, 70, 0, { 0, 0, 0 } },
};

static ColliderQuadInit sQuadInit1 = {
    {
        COLTYPE_METAL,
        AT_ON | AT_TYPE_ENEMY,
        AC_NONE,
        OC1_NONE,
        OC2_NONE,
        COLSHAPE_QUAD,
    },
    {
        ELEMTYPE_UNK0,
        { 0xFFCFFFFF, 0x00, 0x10 },
        { 0x00000000, 0x00, 0x00 },
        TOUCH_ON | TOUCH_SFX_NORMAL | TOUCH_UNK7,
        BUMP_NONE,
        OCELEM_NONE,
    },
    { { { 0.0f, 0.0f, 0.0f }, { 0.0f, 0.0f, 0.0f }, { 0.0f, 0.0f, 0.0f }, { 0.0f, 0.0f, 0.0f } } },
};

static ColliderQuadInit sQuadInit2 = {
    {
        COLTYPE_METAL,
        AT_NONE,
        AC_ON | AC_TYPE_PLAYER,
        OC1_NONE,
        OC2_NONE,
        COLSHAPE_QUAD,
    },
    {
        ELEMTYPE_UNK0,
        { 0x00000000, 0x00, 0x00 },
        { 0xFFCFFFFF, 0x00, 0x00 },
        TOUCH_NONE,
        BUMP_ON,
        OCELEM_NONE,
    },
    { { { 0.0f, 0.0f, 0.0f }, { 0.0f, 0.0f, 0.0f }, { 0.0f, 0.0f, 0.0f }, { 0.0f, 0.0f, 0.0f } } },
};

static Vec3f D_80B2EAEC = { 0.0f, 0.0f, 0.0f };

static Vec3f D_80B2EAF8 = { 0.0f, 0.0f, 0.0f };

static Vec3f D_80B2EB04 = { 500.0f, 0.0f, 0.0f };

static Vec3f D_80B2EB10 = { -500.0f, 0.0f, 0.0f };

static Vec3f D_80B2EB1C = { 0.0f, 0.0f, 0.0f };

static Vec3f D_80B2EB28 = { 0.0f, 0.0f, 1600.0f };

static Vec3f D_80B2EB34 = { 1000.0f, 700.0f, 2000.0f };

static Vec3f D_80B2EB40 = { 1000.0f, -700.0f, 2000.0f };

static Vec3f D_80B2EB4C = { -1000.0f, 700.0f, 1500.0f };

static Vec3f D_80B2EB58 = { -1000.0f, -700.0f, 1500.0f };

static Vec3f D_80B2EB64 = { 500.0f, 0.0f, 0.0f };

static Vec3f D_80B2EB70 = { -500.0f, 0.0f, 0.0f };

static Vec3f D_80B2EB7C = { 0.4f, 0.4f, 0.4f };

static void* D_80B2EB88[] = {
    gEffEnemyDeathFlame1Tex, gEffEnemyDeathFlame2Tex,  gEffEnemyDeathFlame3Tex, gEffEnemyDeathFlame4Tex,
    gEffEnemyDeathFlame5Tex, gEffEnemyDeathFlame6Tex,  gEffEnemyDeathFlame7Tex, gEffEnemyDeathFlame8Tex,
    gEffEnemyDeathFlame9Tex, gEffEnemyDeathFlame10Tex,
};

void EnVm_SetupAction(EnVm* this, EnVmActionFunc actionFunc) {
    this->actionFunc = actionFunc;
}

void EnVm_Init(Actor* thisx, GlobalContext* globalCtx) {
    EnVm* this = THIS;

    SkelAnime_Init(globalCtx, &this->skelAnime, &gBeamosSkel, &gBeamosAnim, this->jointTable, this->morphTable, 11);
    ActorShape_Init(&thisx->shape, 0.0f, NULL, 0.0f);
    Collider_InitCylinder(globalCtx, &this->colliderCylinder);
    Collider_SetCylinder(globalCtx, &this->colliderCylinder, thisx, &sCylinderInit);
    Collider_InitQuad(globalCtx, &this->colliderQuad1);
    Collider_SetQuad(globalCtx, &this->colliderQuad1, thisx, &sQuadInit1);
    Collider_InitQuad(globalCtx, &this->colliderQuad2);
    Collider_SetQuad(globalCtx, &this->colliderQuad2, thisx, &sQuadInit2);
    this->beamSightRange = (thisx->params >> 8) * 40.0f;
    thisx->params &= 0xFF;
    thisx->naviEnemyId = 0x39;

    if (thisx->params == BEAMOS_LARGE) {
        thisx->colChkInfo.health = 2;
        Actor_SetScale(thisx, 0.014f);
    } else {
        thisx->colChkInfo.health = 1;
        Actor_SetScale(thisx, 0.01f);
    }

    EnVm_SetupWait(this);
}

void EnVm_Destroy(Actor* thisx, GlobalContext* globalCtx) {
    EnVm* this = THIS;

    Collider_DestroyCylinder(globalCtx, &this->colliderCylinder);
}

void EnVm_SetupWait(EnVm* this) {
    f32 frameCount = Animation_GetLastFrame(&gBeamosAnim);

    Animation_Change(&this->skelAnime, &gBeamosAnim, 1.0f, frameCount, frameCount, ANIMMODE_ONCE, 0.0f);
    this->unk_25E = this->unk_260 = 0;
    this->unk_21C = 0;
    this->timer = 10;
    EnVm_SetupAction(this, EnVm_Wait);
}

void EnVm_Wait(EnVm* this, GlobalContext* globalCtx) {
    Player* player = GET_PLAYER(globalCtx);
    f32 dist;
    s16 headRot;
    s16 pad;
    s16 pitch;

    switch (this->unk_25E) {
        case 0:
            Math_SmoothStepToS(&this->beamRot.x, 0, 10, 1500, 0);
            headRot = this->actor.yawTowardsPlayer - this->headRotY - this->actor.shape.rot.y;
            pitch = Math_Vec3f_Pitch(&this->beamPos1, &player->actor.world.pos);

            if (pitch > 0x1B91) {
                pitch = 0x1B91;
            }

            dist = this->beamSightRange - this->actor.xzDistToPlayer;

            if (this->actor.xzDistToPlayer <= this->beamSightRange && ABS(headRot) <= 0x2710 && pitch >= 0xE38 &&
                this->actor.yDistToPlayer <= 80.0f && this->actor.yDistToPlayer >= -160.0f) {
                Math_SmoothStepToS(&this->beamRot.x, pitch, 10, 0xFA0, 0);
                if (Math_SmoothStepToS(&this->headRotY, this->actor.yawTowardsPlayer - this->actor.shape.rot.y, 1,
                                       (ABS((s16)(dist * 180.0f)) / 3) + 0xFA0, 0) <= 5460) {
                    this->timer--;
                    if (this->timer == 0) {
                        this->unk_25E++;
                        this->skelAnime.curFrame = 0.0f;
                        this->skelAnime.startFrame = 0.0f;
                        this->skelAnime.playSpeed = 2.0f;
                        Audio_PlayActorSound2(&this->actor, NA_SE_EN_BIMOS_AIM);
                    }
                }
            } else {
                this->headRotY -= 0x1F4;
            }

            SkelAnime_Update(&this->skelAnime);
            return;
        case 1:
            break;
        default:
            return;
    }

    Math_SmoothStepToS(&this->headRotY, this->actor.yawTowardsPlayer - this->actor.shape.rot.y, 1, 0x1F40, 0);

    if (SkelAnime_Update(&this->skelAnime)) {
        this->unk_260++;
        this->skelAnime.curFrame = 0.0f;
    }

    if (this->unk_260 == 2) {
        this->beamRot.y = this->actor.yawTowardsPlayer;
        this->beamRot.x = Math_Vec3f_Pitch(&this->beamPos1, &player->actor.world.pos);

        if (this->beamRot.x > 0x1B91) {
            this->beamRot.x = 0x1B91;
        }

        if (this->beamRot.x < 0xAAA) {
            this->skelAnime.startFrame = this->skelAnime.curFrame = this->skelAnime.endFrame;
            this->unk_25E = this->unk_260 = 0;
            this->timer = 10;
            this->skelAnime.playSpeed = 1.0f;
        } else {
            this->skelAnime.curFrame = 6.0f;
            EffectSsDeadDd_Spawn(globalCtx, &this->beamPos2, &D_80B2EAEC, &D_80B2EAEC, 150, -25, 0, 0, 255, 0, 255, 255,
                                 255, 16, 20);
            EnVm_SetupAttack(this);
        }
    }
}

void EnVm_SetupAttack(EnVm* this) {
    Animation_Change(&this->skelAnime, &gBeamosAnim, 3.0f, 3.0f, 7.0f, ANIMMODE_ONCE, 0.0f);
    this->timer = 305;
    this->beamScale.x = 0.6f;
    this->beamSpeed = 40.0f;
    this->unk_21C = 1;
    this->colliderQuad1.base.atFlags &= ~AT_HIT;
    EnVm_SetupAction(this, EnVm_Attack);
}

void EnVm_Attack(EnVm* this, GlobalContext* globalCtx) {
    Player* player = GET_PLAYER(globalCtx);
    s16 pitch = Math_Vec3f_Pitch(&this->beamPos1, &player->actor.world.pos);
    f32 dist;
    Vec3f playerPos;

    if (pitch > 0x1B91) {
        pitch = 0x1B91;
    }

    if (this->colliderQuad1.base.atFlags & AT_HIT) {
        this->colliderQuad1.base.atFlags &= ~AT_HIT;
        this->timer = 0;

        if (this->beamScale.x > 0.1f) {
            this->beamScale.x = 0.1f;
        }
    }

    if (this->beamRot.x < 0xAAA || this->timer == 0) {
        Math_SmoothStepToF(&this->beamScale.x, 0.0f, 1.0f, 0.03f, 0.0f);
        this->unk_260 = 0;

        if (this->beamScale.x == 0.0f) {
            this->beamScale.y = this->beamScale.z = 0.0f;
            EnVm_SetupWait(this);
        }
    } else {
        if (--this->timer > 300) {
            return;
        }

        Math_SmoothStepToS(&this->headRotY, -this->actor.shape.rot.y + this->actor.yawTowardsPlayer, 10, 0xDAC, 0);
        Math_SmoothStepToS(&this->beamRot.y, this->actor.yawTowardsPlayer, 10, 0xDAC, 0);
        Math_SmoothStepToS(&this->beamRot.x, pitch, 10, 0xDAC, 0);
        playerPos = player->actor.world.pos;

        if (player->actor.floorHeight > BGCHECK_Y_MIN) {
            playerPos.y = player->actor.floorHeight;
        }

        dist = Math_Vec3f_DistXYZ(&this->beamPos1, &playerPos);
        Math_SmoothStepToF(&this->beamScale.z, dist, 1.0f, this->beamSpeed, 0.0f);
        Math_SmoothStepToF(&this->beamScale.x, 0.1f, 1.0f, 0.12f, 0.0f);
        Audio_PlayActorSound2(&this->actor, NA_SE_EN_BIMOS_LAZER - SFX_FLAG);

        if (this->unk_260 > 2) {
            CollisionCheck_SetAT(globalCtx, &globalCtx->colChkCtx, &this->colliderQuad1.base);
        }

        this->unk_260 = 3;
    }

    if (SkelAnime_Update(&this->skelAnime)) {
        this->skelAnime.curFrame = this->skelAnime.startFrame;
    }
}

void EnVm_SetupStun(EnVm* this) {
    Animation_Change(&this->skelAnime, &gBeamosAnim, -1.0f, Animation_GetLastFrame(&gBeamosAnim), 0.0f, ANIMMODE_ONCE,
                     0.0f);
    this->unk_260 = 0;
    this->timer = 180;
    this->unk_25E = this->unk_260;
    this->unk_21C = 2;
    this->beamScale.z = 0.0f;
    this->beamScale.y = 0.0f;
    Audio_PlayActorSound2(&this->actor, NA_SE_EN_GOMA_JR_FREEZE);
    EnVm_SetupAction(this, EnVm_Stun);
}

void EnVm_Stun(EnVm* this, GlobalContext* globalCtx) {
    if (this->timer == 0) {
        if (SkelAnime_Update(&this->skelAnime)) {
            this->unk_25E++;
            if (this->unk_25E == 3) {
                EnVm_SetupWait(this);
            } else if (this->unk_25E == 1) {
                Animation_Change(&this->skelAnime, &gBeamosAnim, 1.0f, 0.0f, Animation_GetLastFrame(&gBeamosAnim),
                                 ANIMMODE_ONCE, 0.0f);
            } else {
                this->timer = 10;
                this->skelAnime.curFrame = 0.0f;
                this->skelAnime.playSpeed = 2.0f;
            }
        }
    } else {
        Math_SmoothStepToS(&this->beamRot.x, 0, 10, 0x5DC, 0);
        this->timer--;
        SkelAnime_Update(&this->skelAnime);
    }
}

void EnVm_SetupDie(EnVm* this) {
    Animation_Change(&this->skelAnime, &gBeamosAnim, -1.0f, Animation_GetLastFrame(&gBeamosAnim), 0.0f, ANIMMODE_ONCE,
                     0.0f);
    this->timer = 33;
    this->unk_25E = this->unk_260 = 0;
    this->unk_21C = 3;
    this->beamScale.z = 0.0f;
    this->beamScale.y = 0.0f;
    this->actor.shape.yOffset = -5000.0f;
    this->actor.world.pos.y += 5000.0f * this->actor.scale.y;
    this->actor.velocity.y = 8.0f;
    this->actor.gravity = -0.5f;
    this->actor.speedXZ = Rand_ZeroOne() + 1.0f;
    this->actor.world.rot.y = Rand_CenteredFloat(65535.0f);
    EnVm_SetupAction(this, EnVm_Die);
}

void EnVm_Die(EnVm* this, GlobalContext* globalCtx) {
    EnBom* bomb;

    this->beamRot.x += 0x5DC;
    this->headRotY += 0x9C4;
    Actor_MoveForward(&this->actor);

    if (--this->timer == 0) {
        bomb = (EnBom*)Actor_Spawn(&globalCtx->actorCtx, globalCtx, ACTOR_EN_BOM, this->actor.world.pos.x,
                                   this->actor.world.pos.y, this->actor.world.pos.z, 0, 0, 0x6FF, BOMB_BODY);

        if (bomb != NULL) {
            bomb->timer = 0;
        }

        Item_DropCollectibleRandom(globalCtx, &this->actor, &this->actor.world.pos, 0xA0);
        Actor_Kill(&this->actor);
    }
}

void EnVm_CheckHealth(EnVm* this, GlobalContext* globalCtx) {
    EnBom* bomb;

    if (Actor_GetCollidedExplosive(globalCtx, &this->colliderCylinder.base) != NULL) {
        this->actor.colChkInfo.health--;
        osSyncPrintf("hp down %d\n", this->actor.colChkInfo.health);
    } else {
        if (!(this->colliderQuad2.base.acFlags & AC_HIT) || this->unk_21C == 2) {
            return;
        }
        this->colliderQuad2.base.acFlags &= ~AC_HIT;
    }

    if (this->actor.colChkInfo.health != 0) {
        Actor_SetColorFilter(&this->actor, 0x4000, 0xFF, 0, 8);
        EnVm_SetupStun(this);
    } else {
        bomb = (EnBom*)Actor_Spawn(&globalCtx->actorCtx, globalCtx, ACTOR_EN_BOM, this->actor.world.pos.x,
                                   this->actor.world.pos.y + 20.0f, this->actor.world.pos.z, 0, 0, 0x601, BOMB_BODY);

        if (bomb != NULL) {
            bomb->timer = 0;
        }

        EnVm_SetupDie(this);
    }
}

void EnVm_Update(Actor* thisx, GlobalContext* globalCtx) {
    EnVm* this = THIS;
    CollisionCheckContext* colChkCtx = &globalCtx->colChkCtx;

    if (this->actor.colChkInfo.health != 0) {
        EnVm_CheckHealth(this, globalCtx);
    }

    if (this->unk_260 == 4) {
        EffectSsDeadDs_SpawnStationary(globalCtx, &this->beamPos3, 20, -1, 255, 20);
        func_80033480(globalCtx, &this->beamPos3, 6.0f, 1, 120, 20, 1);
        Audio_PlayActorSound2(&this->actor, NA_SE_EN_BIMOS_LAZER_GND - SFX_FLAG);
    }

    this->actionFunc(this, globalCtx);
    this->beamTexScroll += 0xC;

    if (this->actor.colChkInfo.health != 0 && this->unk_21C != 2) {
        Audio_PlayActorSound2(&this->actor, NA_SE_EN_BIMOS_ROLL_HEAD - SFX_FLAG);
    }

    Collider_UpdateCylinder(&this->actor, &this->colliderCylinder);
    CollisionCheck_SetOC(globalCtx, colChkCtx, &this->colliderCylinder.base);

    if (this->actor.colorFilterTimer == 0 && this->actor.colChkInfo.health != 0) {
        CollisionCheck_SetAC(globalCtx, colChkCtx, &this->colliderCylinder.base);
    }

    CollisionCheck_SetAC(globalCtx, colChkCtx, &this->colliderQuad2.base);
    this->actor.focus.pos = this->actor.world.pos;
    this->actor.focus.pos.y += (6500.0f + this->actor.shape.yOffset) * this->actor.scale.y;
}

s32 EnVm_OverrideLimbDraw(GlobalContext* globalCtx, s32 limbIndex, Gfx** dList, Vec3f* pos, Vec3s* rot, void* thisx) {
    EnVm* this = THIS;

    if (limbIndex == 2) {
        rot->x += this->beamRot.x;
        rot->y += this->headRotY;
    } else if (limbIndex == 10) {
        if (this->unk_21C == 3) {
            *dList = NULL;
        }
    }

    return false;
}

void EnVm_PostLimbDraw(GlobalContext* globalCtx, s32 limbIndex, Gfx** dList, Vec3s* rot, void* thisx) {
    EnVm* this = THIS;
    Vec3f sp80 = D_80B2EAF8;
    Vec3f sp74 = D_80B2EB04;
    Vec3f sp68 = D_80B2EB10;
    s32 pad;
    Vec3f posResult;
    CollisionPoly* poly;
    s32 bgId;
    f32 dist;

    if (limbIndex == 2) {
        Matrix_MultVec3f(&D_80B2EB1C, &this->beamPos1);
        Matrix_MultVec3f(&D_80B2EB28, &this->beamPos2);

        if (this->unk_260 >= 3) {
            poly = NULL;
            sp80.z = (this->beamScale.z + 500.0f) * (this->actor.scale.y * 10000.0f);
            Matrix_MultVec3f(&sp80, &this->beamPos3);

            if (BgCheck_EntityLineTest1(&globalCtx->colCtx, &this->beamPos1, &this->beamPos3, &posResult, &poly, true,
                                        true, false, true, &bgId) == true) {
                this->beamScale.z = Math_Vec3f_DistXYZ(&this->beamPos1, &posResult) - 5.0f;
                this->unk_260 = 4;
                this->beamPos3 = posResult;
            }
            if (this->beamScale.z != 0.0f) {
                dist = 100.0f;
                if (this->actor.scale.y > 0.01f) {
                    dist = 70.0f;
                }
                sp74.z = sp68.z = Math_Vec3f_DistXYZ(&this->beamPos1, &this->beamPos3) * dist;
                Matrix_MultVec3f(&D_80B2EB64, &this->colliderQuad1.dim.quad[3]);
                Matrix_MultVec3f(&D_80B2EB70, &this->colliderQuad1.dim.quad[2]);
                Matrix_MultVec3f(&sp74, &this->colliderQuad1.dim.quad[1]);
                Matrix_MultVec3f(&sp68, &this->colliderQuad1.dim.quad[0]);
                Collider_SetQuadVertices(&this->colliderQuad1, &this->colliderQuad1.dim.quad[0],
                                         &this->colliderQuad1.dim.quad[1], &this->colliderQuad1.dim.quad[2],
                                         &this->colliderQuad1.dim.quad[3]);
            }
        }
        Matrix_MultVec3f(&D_80B2EB34, &this->colliderQuad2.dim.quad[1]);
        Matrix_MultVec3f(&D_80B2EB40, &this->colliderQuad2.dim.quad[0]);
        Matrix_MultVec3f(&D_80B2EB4C, &this->colliderQuad2.dim.quad[3]);
        Matrix_MultVec3f(&D_80B2EB58, &this->colliderQuad2.dim.quad[2]);
        Collider_SetQuadVertices(&this->colliderQuad2, &this->colliderQuad2.dim.quad[0],
                                 &this->colliderQuad2.dim.quad[1], &this->colliderQuad2.dim.quad[2],
                                 &this->colliderQuad2.dim.quad[3]);
    }
}

void EnVm_Draw(Actor* thisx, GlobalContext* globalCtx2) {
    EnVm* this = THIS;
    GlobalContext* globalCtx = globalCtx2;
    Vec3f actorPos;

    OPEN_DISPS(globalCtx->state.gfxCtx, "../z_en_vm.c", 1014);

    func_80093D18(globalCtx->state.gfxCtx);
    func_80093D84(globalCtx->state.gfxCtx);
    SkelAnime_DrawOpa(globalCtx, this->skelAnime.skeleton, this->skelAnime.jointTable, EnVm_OverrideLimbDraw,
                      EnVm_PostLimbDraw, this);
    actorPos = this->actor.world.pos;
    func_80033C30(&actorPos, &D_80B2EB7C, 255, globalCtx);

    if (this->unk_260 >= 3) {
        Matrix_Translate(this->beamPos3.x, this->beamPos3.y + 10.0f, this->beamPos3.z, MTXMODE_NEW);
        Matrix_Scale(0.8f, 0.8f, 0.8f, MTXMODE_APPLY);
        gSPMatrix(POLY_XLU_DISP++, Matrix_NewMtx(globalCtx->state.gfxCtx, "../z_en_vm.c", 1033),
                  G_MTX_NOPUSH | G_MTX_LOAD | G_MTX_MODELVIEW);
        gDPSetPrimColor(POLY_XLU_DISP++, 0, 0, 255, 255, 255, 168);
        func_80094BC4(globalCtx->state.gfxCtx);
        gDPSetEnvColor(POLY_XLU_DISP++, 0, 0, 255, 0);
        gSPSegment(POLY_XLU_DISP++, 0x08, SEGMENTED_TO_VIRTUAL(D_80B2EB88[globalCtx->gameplayFrames % 8]));
        gSPDisplayList(POLY_XLU_DISP++, gEffEnemyDeathFlameDL);
        Matrix_RotateY(32767.0f, MTXMODE_APPLY);
        gSPMatrix(POLY_XLU_DISP++, Matrix_NewMtx(globalCtx->state.gfxCtx, "../z_en_vm.c", 1044),
                  G_MTX_NOPUSH | G_MTX_LOAD | G_MTX_MODELVIEW);
        gSPSegment(POLY_XLU_DISP++, 0x08, SEGMENTED_TO_VIRTUAL(D_80B2EB88[(globalCtx->gameplayFrames + 4) % 8]));
        gSPDisplayList(POLY_XLU_DISP++, gEffEnemyDeathFlameDL);
    }
    gSPSegment(POLY_OPA_DISP++, 0x08, func_80094E78(globalCtx->state.gfxCtx, 0, this->beamTexScroll));
    Matrix_Translate(this->beamPos1.x, this->beamPos1.y, this->beamPos1.z, MTXMODE_NEW);
<<<<<<< HEAD
    Matrix_RotateZYX(this->beamRot.x, this->beamRot.y, this->beamRot.z, MTXMODE_APPLY);
    Matrix_Scale(this->beamScale.x * 0.1f, this->beamScale.x * 0.1f, this->beamScale.z * 0.0015f, 1);
=======
    Matrix_RotateRPY(this->beamRot.x, this->beamRot.y, this->beamRot.z, MTXMODE_APPLY);
    Matrix_Scale(this->beamScale.x * 0.1f, this->beamScale.x * 0.1f, this->beamScale.z * 0.0015f, MTXMODE_APPLY);
>>>>>>> a3b4dcf3
    gSPMatrix(POLY_OPA_DISP++, Matrix_NewMtx(globalCtx->state.gfxCtx, "../z_en_vm.c", 1063),
              G_MTX_NOPUSH | G_MTX_LOAD | G_MTX_MODELVIEW);
    gSPDisplayList(POLY_OPA_DISP++, gBeamosLaserDL);

    CLOSE_DISPS(globalCtx->state.gfxCtx, "../z_en_vm.c", 1068);
}<|MERGE_RESOLUTION|>--- conflicted
+++ resolved
@@ -548,13 +548,8 @@
     }
     gSPSegment(POLY_OPA_DISP++, 0x08, func_80094E78(globalCtx->state.gfxCtx, 0, this->beamTexScroll));
     Matrix_Translate(this->beamPos1.x, this->beamPos1.y, this->beamPos1.z, MTXMODE_NEW);
-<<<<<<< HEAD
     Matrix_RotateZYX(this->beamRot.x, this->beamRot.y, this->beamRot.z, MTXMODE_APPLY);
-    Matrix_Scale(this->beamScale.x * 0.1f, this->beamScale.x * 0.1f, this->beamScale.z * 0.0015f, 1);
-=======
-    Matrix_RotateRPY(this->beamRot.x, this->beamRot.y, this->beamRot.z, MTXMODE_APPLY);
     Matrix_Scale(this->beamScale.x * 0.1f, this->beamScale.x * 0.1f, this->beamScale.z * 0.0015f, MTXMODE_APPLY);
->>>>>>> a3b4dcf3
     gSPMatrix(POLY_OPA_DISP++, Matrix_NewMtx(globalCtx->state.gfxCtx, "../z_en_vm.c", 1063),
               G_MTX_NOPUSH | G_MTX_LOAD | G_MTX_MODELVIEW);
     gSPDisplayList(POLY_OPA_DISP++, gBeamosLaserDL);
