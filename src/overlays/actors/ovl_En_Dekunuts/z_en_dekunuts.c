--- conflicted
+++ resolved
@@ -455,11 +455,7 @@
                     }
                     EnDekunuts_SetupBeDamaged(this);
                     if (Actor_ApplyDamage(&this->actor) == 0) {
-<<<<<<< HEAD
-                        Actor_PlayDeathFx(globalCtx, &this->actor);
-=======
                         Enemy_StartFinishingBlow(globalCtx, &this->actor);
->>>>>>> e632b9a1
                     }
                 } else if (this->actionFunc != EnDekunuts_BeStunned) {
                     EnDekunuts_SetupBeStunned(this);
