--- conflicted
+++ resolved
@@ -68,13 +68,8 @@
 
 void MagicWind_Destroy(Actor* thisx, PlayState* play) {
     MagicWind* this = (MagicWind*)thisx;
-<<<<<<< HEAD
-    SkelCurve_Destroy(globalCtx, &this->skelCurve);
-    Magic_Reset(globalCtx);
-=======
     SkelCurve_Destroy(play, &this->skelCurve);
-    func_800876C8(play);
->>>>>>> 2e6279bc
+    Magic_Reset(play);
     // "wipe out"
     LOG_STRING("消滅", "../z_magic_wind.c", 505);
 }
