/*
 * File: z_magic_wind.c
 * Overlay: ovl_Magic_Wind
 * Description: Farore's Wind
 */

#include "z_magic_wind.h"

#define FLAGS 0x02000010

#define THIS ((MagicWind*)thisx)

void MagicWind_Init(Actor* thisx, GlobalContext* globalCtx);
void MagicWind_Destroy(Actor* thisx, GlobalContext* globalCtx);
void MagicWind_Update(Actor* thisx, GlobalContext* globalCtx);
void MagicWind_Draw(Actor* thisx, GlobalContext* globalCtx);

void MagicWind_Shrink(MagicWind* this, GlobalContext* globalCtx);
void MagicWind_WaitForTimer(MagicWind* this, GlobalContext* globalCtx);
void MagicWind_FadeOut(MagicWind* this, GlobalContext* globalCtx);
void MagicWind_WaitAtFullSize(MagicWind* this, GlobalContext* globalCtx);
void MagicWind_Grow(MagicWind* this, GlobalContext* globalCtx);

const ActorInit Magic_Wind_InitVars = {
    ACTOR_MAGIC_WIND,
    ACTORCAT_ITEMACTION,
    FLAGS,
    OBJECT_GAMEPLAY_KEEP,
    sizeof(MagicWind),
    (ActorFunc)MagicWind_Init,
    (ActorFunc)MagicWind_Destroy,
    (ActorFunc)MagicWind_Update,
    (ActorFunc)MagicWind_Draw,
};

#include "overlays/ovl_Magic_Wind/ovl_Magic_Wind.c"

static u8 sAlphaUpdVals[] = {
    0x00, 0x03, 0x04, 0x07, 0x09, 0x0A, 0x0D, 0x0F, 0x11, 0x12, 0x15, 0x16, 0x19, 0x1B, 0x1C, 0x1F, 0x21, 0x23,
};

void MagicWind_SetupAction(MagicWind* this, MagicWindFunc actionFunc) {
    this->actionFunc = actionFunc;
}

void MagicWind_Init(Actor* thisx, GlobalContext* globalCtx) {
    MagicWind* this = THIS;
    Player* player = GET_PLAYER(globalCtx);

<<<<<<< HEAD
    if (SkelCurve_Init(globalCtx, &this->skelCurve, &sMagicWindSkel, &sMagicWindAnim) == 0) {
        // Magic_Wind_Actor_ct (): Construct failed
=======
    if (SkelCurve_Init(globalCtx, &this->skelCurve, &sLimbList, &sTransformUpdIdx) == 0) {
        // "Magic_Wind_Actor_ct (): Construct failed"
>>>>>>> c57c0f13
        osSyncPrintf("Magic_Wind_Actor_ct():コンストラクト失敗\n");
    }
    this->actor.room = -1;
    switch (this->actor.params) {
        case 0:
            SkelCurve_SetAnim(&this->skelCurve, &sMagicWindAnim, 0.0f, 60.0f, 0.0f, 1.0f);
            this->timer = 29;
            MagicWind_SetupAction(this, MagicWind_WaitForTimer);
            break;
        case 1:
            SkelCurve_SetAnim(&this->skelCurve, &sMagicWindAnim, 60.0f, 0.0f, 60.0f, -1.0f);
            MagicWind_SetupAction(this, MagicWind_Shrink);
            // "Means start"
            LOG_STRING("表示開始", "../z_magic_wind.c", 486);
            func_8002F7DC(&player->actor, NA_SE_PL_MAGIC_WIND_WARP);
            break;
    }
}

void MagicWind_Destroy(Actor* thisx, GlobalContext* globalCtx) {
    MagicWind* this = THIS;
    SkelCurve_Destroy(globalCtx, &this->skelCurve);
    func_800876C8(globalCtx);
    // "wipe out"
    LOG_STRING("消滅", "../z_magic_wind.c", 505);
}

void MagicWind_UpdateAlpha(f32 alpha) {
    s32 i;

    for (i = 0; i < ARRAY_COUNT(sAlphaUpdVals); i++) {
        sMagicWindCylinderVtx[sAlphaUpdVals[i]].n.a = alpha * 255.0f;
    }
}

void MagicWind_WaitForTimer(MagicWind* this, GlobalContext* globalCtx) {
    Player* player = GET_PLAYER(globalCtx);

    if (this->timer > 0) {
        this->timer--;
        return;
    }

    // "Means start"
    LOG_STRING("表示開始", "../z_magic_wind.c", 539);
    func_8002F7DC(&player->actor, NA_SE_PL_MAGIC_WIND_NORMAL);
    MagicWind_UpdateAlpha(1.0f);
    MagicWind_SetupAction(this, MagicWind_Grow);
    SkelCurve_Update(globalCtx, &this->skelCurve);
}

void MagicWind_Grow(MagicWind* this, GlobalContext* globalCtx) {
    if (SkelCurve_Update(globalCtx, &this->skelCurve)) {
        MagicWind_SetupAction(this, MagicWind_WaitAtFullSize);
        this->timer = 50;
    }
}

void MagicWind_WaitAtFullSize(MagicWind* this, GlobalContext* globalCtx) {
    if (this->timer > 0) {
        this->timer--;
    } else {
        MagicWind_SetupAction(this, MagicWind_FadeOut);
        this->timer = 30;
    }
}

void MagicWind_FadeOut(MagicWind* this, GlobalContext* globalCtx) {
    if (this->timer > 0) {
        MagicWind_UpdateAlpha((f32)this->timer * (1.0f / 30.0f));
        this->timer--;
    } else {
        Actor_Kill(&this->actor);
    }
}

void MagicWind_Shrink(MagicWind* this, GlobalContext* globalCtx) {
    if (SkelCurve_Update(globalCtx, &this->skelCurve)) {
        Actor_Kill(&this->actor);
    }
}

void MagicWind_Update(Actor* thisx, GlobalContext* globalCtx) {
    MagicWind* this = THIS;
    if (globalCtx->msgCtx.msgMode == 0xD || globalCtx->msgCtx.msgMode == 0x11) {
        Actor_Kill(thisx);
        return;
    }

    this->actionFunc(this, globalCtx);
}

s32 MagicWind_OverrideLimbDraw(GlobalContext* globalCtx, SkelAnimeCurve* skelCurve, s32 limbIndex, void* thisx) {
    MagicWind* this = THIS;

    OPEN_DISPS(globalCtx->state.gfxCtx, "../z_magic_wind.c", 615);

    if (limbIndex == 1) {
        gSPSegment(POLY_XLU_DISP++, 8,
                   Gfx_TwoTexScroll(globalCtx->state.gfxCtx, 0, (globalCtx->state.frames * 9) & 0xFF,
                                    0xFF - ((globalCtx->state.frames * 0xF) & 0xFF), 0x40, 0x40, 1,
                                    (globalCtx->state.frames * 0xF) & 0xFF,
                                    0xFF - ((globalCtx->state.frames * 0x1E) & 0xFF), 0x40, 0x40));

    } else if (limbIndex == 2) {
        gSPSegment(POLY_XLU_DISP++, 9,
                   Gfx_TwoTexScroll(globalCtx->state.gfxCtx, 0, (globalCtx->state.frames * 3) & 0xFF,
                                    0xFF - ((globalCtx->state.frames * 5) & 0xFF), 0x40, 0x40, 1,
                                    (globalCtx->state.frames * 6) & 0xFF,
                                    0xFF - ((globalCtx->state.frames * 0xA) & 0xFF), 0x40, 0x40));
    }

    CLOSE_DISPS(globalCtx->state.gfxCtx, "../z_magic_wind.c", 646);

    return true;
}

void MagicWind_Draw(Actor* thisx, GlobalContext* globalCtx) {
    GraphicsContext* gfxCtx = globalCtx->state.gfxCtx;
    MagicWind* this = THIS;

    OPEN_DISPS(gfxCtx, "../z_magic_wind.c", 661);

    if (this->actionFunc != MagicWind_WaitForTimer) {
        POLY_XLU_DISP = Gfx_CallSetupDL(POLY_XLU_DISP, 25);
        SkelCurve_Draw(thisx, globalCtx, &this->skelCurve, MagicWind_OverrideLimbDraw, NULL, 1, NULL);
    }

    CLOSE_DISPS(gfxCtx, "../z_magic_wind.c", 673);
}<|MERGE_RESOLUTION|>--- conflicted
+++ resolved
@@ -47,13 +47,8 @@
     MagicWind* this = THIS;
     Player* player = GET_PLAYER(globalCtx);
 
-<<<<<<< HEAD
     if (SkelCurve_Init(globalCtx, &this->skelCurve, &sMagicWindSkel, &sMagicWindAnim) == 0) {
-        // Magic_Wind_Actor_ct (): Construct failed
-=======
-    if (SkelCurve_Init(globalCtx, &this->skelCurve, &sLimbList, &sTransformUpdIdx) == 0) {
         // "Magic_Wind_Actor_ct (): Construct failed"
->>>>>>> c57c0f13
         osSyncPrintf("Magic_Wind_Actor_ct():コンストラクト失敗\n");
     }
     this->actor.room = -1;
