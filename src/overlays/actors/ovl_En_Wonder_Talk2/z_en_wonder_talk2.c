--- conflicted
+++ resolved
@@ -170,13 +170,8 @@
 
 void func_80B3A3D4(EnWonderTalk2* this, GlobalContext* globalCtx) {
     if (BREG(2) != 0) {
-<<<<<<< HEAD
-        // Oh
+        // "Oh"
         osSyncPrintf(VT_FGCOL(PURPLE) "☆☆☆☆☆ わー %d\n" VT_RST, Message_GetState(&globalCtx->msgCtx));
-=======
-        // "Oh"
-        osSyncPrintf(VT_FGCOL(PURPLE) "☆☆☆☆☆ わー %d\n" VT_RST, func_8010BDBC(&globalCtx->msgCtx));
->>>>>>> 5c95f70d
     }
 
     switch (Message_GetState(&globalCtx->msgCtx)) {
