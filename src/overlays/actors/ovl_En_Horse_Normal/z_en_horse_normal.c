/*
 * File: z_en_horse_normal.c
 * Overlay: ovl_En_Horse_Normal
 * Description: Non-rideable horses (Lon Lon Ranch and Stable)
 */

#include "z_en_horse_normal.h"
#include "assets/objects/gameplay_keep/gameplay_keep.h"
#include "assets/objects/object_horse_normal/object_horse_normal.h"

#define FLAGS 0

typedef struct {
    Vec3s pos;
    u8 unk_06; // this may be a s16 if the always-0 following byte is actually not padding
} EnHorseNormalUnkStruct1;

typedef struct {
    s32 len;
    EnHorseNormalUnkStruct1* items;
} EnHorseNormalUnkStruct2;

typedef enum {
    /* 0x00 */ HORSE_CYCLE_ANIMATIONS,
    /* 0x01 */ HORSE_WANDER,
    /* 0x02 */ HORSE_WAIT,
    /* 0x03 */ HORSE_WAIT_CLONE,
    /* 0x04 */ HORSE_FOLLOW_PATH
} EnHorseNormalAction;

void EnHorseNormal_Init(Actor* thisx, PlayState* play);
void EnHorseNormal_Destroy(Actor* thisx, PlayState* play);
void EnHorseNormal_Update(Actor* thisx, PlayState* play);
void EnHorseNormal_Draw(Actor* thisx, PlayState* play);

void func_80A6B91C(EnHorseNormal* this, PlayState* play);
void func_80A6BC48(EnHorseNormal* this);
void func_80A6BCEC(EnHorseNormal* this);
void func_80A6C4CC(EnHorseNormal* this);
void func_80A6C6B0(EnHorseNormal* this);

ActorInit En_Horse_Normal_InitVars = {
    ACTOR_EN_HORSE_NORMAL,
    ACTORCAT_BG,
    FLAGS,
    OBJECT_HORSE_NORMAL,
    sizeof(EnHorseNormal),
    (ActorFunc)EnHorseNormal_Init,
    (ActorFunc)EnHorseNormal_Destroy,
    (ActorFunc)EnHorseNormal_Update,
    (ActorFunc)EnHorseNormal_Draw,
};

static AnimationHeader* sAnimations[] = {
    &gHorseNormalIdleAnim,      &gHorseNormalWhinnyAnim,  &gHorseNormalRefuseAnim,
    &gHorseNormalRearingAnim,   &gHorseNormalWalkingAnim, &gHorseNormalTrottingAnim,
    &gHorseNormalGallopingAnim, &gHorseNormalJumpingAnim, &gHorseNormalJumpingHighAnim,
};

static ColliderCylinderInit sCylinderInit1 = {
    {
        COLTYPE_NONE,
        AT_NONE,
        AC_NONE,
        OC1_ON | OC1_TYPE_ALL,
        OC2_TYPE_1,
        COLSHAPE_CYLINDER,
    },
    {
        ELEMTYPE_UNK0,
        { 0x00000000, 0x00, 0x00 },
        { 0x00000000, 0x00, 0x00 },
        TOUCH_NONE,
        BUMP_NONE,
        OCELEM_ON,
    },
    { 40, 100, 0, { 0, 0, 0 } },
};

static ColliderCylinderInit sCylinderInit2 = {
    {
        COLTYPE_NONE,
        AT_NONE,
        AC_NONE,
        OC1_ON | OC1_TYPE_ALL,
        OC2_TYPE_1,
        COLSHAPE_CYLINDER,
    },
    {
        ELEMTYPE_UNK0,
        { 0x00000000, 0x00, 0x00 },
        { 0x00000000, 0x00, 0x00 },
        TOUCH_NONE,
        BUMP_NONE,
        OCELEM_ON,
    },
    { 60, 100, 0, { 0, 0, 0 } },
};

static ColliderJntSphElementInit sJntSphElementsInit[] = {
    {
        {
            ELEMTYPE_UNK0,
            { 0x00000000, 0x00, 0x00 },
            { 0x00000000, 0x00, 0x00 },
            TOUCH_NONE,
            BUMP_NONE,
            OCELEM_ON,
        },
        { 11, { { 0, 0, 0 }, 20 }, 100 },
    },
};

static ColliderJntSphInit sJntSphInit = {
    {
        COLTYPE_NONE,
        AT_NONE,
        AC_NONE,
        OC1_ON | OC1_TYPE_ALL,
        OC2_TYPE_1,
        COLSHAPE_JNTSPH,
    },
    ARRAY_COUNT(sJntSphElementsInit),
    sJntSphElementsInit,
};

static CollisionCheckInfoInit sColChkInfoInit = { 10, 35, 100, MASS_HEAVY };

// Unused
static EnHorseNormalUnkStruct1 D_80A6D428[] = {
    { { 1058, 1, 384 }, 7 },    { { 1653, 39, -381 }, 6 }, { { 1606, 1, -1048 }, 6 }, { { 1053, 1, -1620 }, 6 },
    { { -1012, 1, -1633 }, 7 }, { { -1655, 1, -918 }, 6 }, { { -1586, 1, -134 }, 6 }, { { -961, 1, 403 }, 7 },
};

// Unused
static EnHorseNormalUnkStruct2 D_80A6D468 = { ARRAY_COUNT(D_80A6D428), D_80A6D428 };

// Unused
static EnHorseNormalUnkStruct1 D_80A6D470[] = {
    { { 88, 0, 2078 }, 10 },       { { 2482, 376, 4631 }, 7 },    { { 2228, -28, 6605 }, 12 },
    { { 654, -100, 8864 }, 7 },    { { -297, -500, 10667 }, 12 }, { { -5303, -420, 10640 }, 10 },
    { { -6686, -500, 7760 }, 10 }, { { -5260, 100, 5411 }, 7 },   { { -3573, -269, 3893 }, 10 },
};

// Unused
static EnHorseNormalUnkStruct2 D_80A6D4B8 = { ARRAY_COUNT(D_80A6D470), D_80A6D470 };

void func_80A6B250(EnHorseNormal* this) {
    static s32 D_80A6D4C0[] = { 0, 16 };

    if (D_80A6D4C0[this->unk_200] < this->skin.skelAnime.curFrame &&
        ((this->unk_200 != 0) || !(D_80A6D4C0[1] < this->skin.skelAnime.curFrame))) {
        Audio_PlaySfxGeneral(NA_SE_EV_HORSE_WALK, &this->actor.projectedPos, 4, &gSfxDefaultFreqAndVolScale,
                             &gSfxDefaultFreqAndVolScale, &gSfxDefaultReverb);
        this->unk_200++;
        if (this->unk_200 >= ARRAY_COUNT(D_80A6D4C0)) {
            this->unk_200 = 0;
        }
    }
}

f32 func_80A6B30C(EnHorseNormal* this) {
    static f32 D_80A6D4C8[] = { 1.0f, 1.0f, 1.0f, 1.0f, 1.5f, 1.5f, 1.5f, 1.5f, 1.0f };
    f32 result;

    if (this->animationIdx == 4) {
        result = D_80A6D4C8[this->animationIdx] * this->actor.speedXZ * (1 / 2.0f);
    } else if (this->animationIdx == 5) {
        result = D_80A6D4C8[this->animationIdx] * this->actor.speedXZ * (1 / 3.0f);
    } else if (this->animationIdx == 6) {
        result = D_80A6D4C8[this->animationIdx] * this->actor.speedXZ * (1 / 5.0f);
    } else {
        result = D_80A6D4C8[this->animationIdx];
    }

    return result;
}

static InitChainEntry sInitChain[] = {
    ICHAIN_F32(uncullZoneScale, 1200, ICHAIN_CONTINUE),
    ICHAIN_F32(uncullZoneDownward, 300, ICHAIN_STOP),
};

void EnHorseNormal_Init(Actor* thisx, PlayState* play) {
    EnHorseNormal* this = (EnHorseNormal*)thisx;
    UNUSED s32 pad;

    Actor_ProcessInitChain(&this->actor, sInitChain);
    Actor_SetScale(&this->actor, 0.01f);
    this->actor.gravity = -3.5f;
    ActorShape_Init(&this->actor.shape, 0.0f, ActorShadow_DrawHorse, 20.0f);
    this->actor.speedXZ = 0.0f;
    this->actor.focus.pos = this->actor.world.pos;
    this->actor.focus.pos.y += 70.0f;
    this->action = HORSE_CYCLE_ANIMATIONS;
    this->animationIdx = 0;
    Collider_InitCylinder(play, &this->bodyCollider);
    Collider_SetCylinder(play, &this->bodyCollider, &this->actor, &sCylinderInit1);
    Collider_InitJntSph(play, &this->headCollider);
    Collider_SetJntSph(play, &this->headCollider, &this->actor, &sJntSphInit, this->headElements);
    Collider_InitCylinder(play, &this->cloneCollider);
    Collider_SetCylinder(play, &this->cloneCollider, &this->actor, &sCylinderInit2);
    CollisionCheck_SetInfo(&this->actor.colChkInfo, NULL, &sColChkInfoInit);
    if (play->sceneId == SCENE_SPOT20) {
        if (this->actor.world.rot.z == 0 || !IS_DAY) {
            Actor_Kill(&this->actor);
            return;
        }
        if (!LINK_IS_ADULT) {
            if (Flags_GetEventChkInf(EVENTCHKINF_TALON_RETURNED_FROM_CASTLE)) {
                if (this->actor.world.rot.z != 3) {
                    Actor_Kill(&this->actor);
                    return;
                }
            } else if (this->actor.world.rot.z != 1) {
                Actor_Kill(&this->actor);
                return;
            }
        } else if (Flags_GetEventChkInf(EVENTCHKINF_EPONA_OBTAINED) || (DREG(1) != 0)) {
            if (this->actor.world.rot.z != 7) {
                Actor_Kill(&this->actor);
                return;
            }
        } else if (this->actor.world.rot.z != 5) {
            Actor_Kill(&this->actor);
            return;
        }
        this->actor.home.rot.z = this->actor.world.rot.z = this->actor.shape.rot.z = 0;
        Skin_Init(play, &this->skin, &gHorseNormalSkel, &gHorseNormalIdleAnim);
        Animation_PlayOnce(&this->skin.skelAnime, sAnimations[this->animationIdx]);
        if ((this->actor.world.pos.x == -730.0f && this->actor.world.pos.y == 0.0f &&
             this->actor.world.pos.z == -1100.0f) ||
            (this->actor.world.pos.x == 880.0f && this->actor.world.pos.y == 0.0f &&
             this->actor.world.pos.z == -1170.0f)) {
            func_80A6C6B0(this);
            return;
        }
    } else if (play->sceneId == SCENE_MALON_STABLE) {
        if (IS_DAY) {
            Actor_Kill(&this->actor);
            return;
        } else {
            Skin_Init(play, &this->skin, &gHorseNormalSkel, &gHorseNormalIdleAnim);
            Animation_PlayOnce(&this->skin.skelAnime, sAnimations[this->animationIdx]);
            func_80A6C6B0(this);
            return;
        }
    } else if (play->sceneId == SCENE_SPOT12) {
        if (this->actor.world.pos.x == 3707.0f && this->actor.world.pos.y == 1413.0f &&
            this->actor.world.pos.z == -665.0f) {
            Skin_Init(play, &this->skin, &gHorseNormalSkel, &gHorseNormalIdleAnim);
            Animation_PlayOnce(&this->skin.skelAnime, sAnimations[this->animationIdx]);
            func_80A6C4CC(this);
            return;
        }
        Skin_Init(play, &this->skin, &gHorseNormalSkel, &gHorseNormalIdleAnim);
        Animation_PlayOnce(&this->skin.skelAnime, sAnimations[this->animationIdx]);
    } else {
        Skin_Init(play, &this->skin, &gHorseNormalSkel, &gHorseNormalIdleAnim);
        Animation_PlayOnce(&this->skin.skelAnime, sAnimations[this->animationIdx]);
    }
    if ((this->actor.params & 0xF0) == 0x10 && (this->actor.params & 0xF) != 0xF) {
        func_80A6B91C(this, play);
    } else {
        func_80A6BC48(this);
    }
}

void EnHorseNormal_Destroy(Actor* thisx, PlayState* play) {
    EnHorseNormal* this = (EnHorseNormal*)thisx;

    Skin_Free(play, &this->skin);
    Collider_DestroyCylinder(play, &this->bodyCollider);
    Collider_DestroyCylinder(play, &this->cloneCollider);
    Collider_DestroyJntSph(play, &this->headCollider);
}

void func_80A6B91C(EnHorseNormal* this, PlayState* play) {
    this->actor.flags |= ACTOR_FLAG_4;
    this->action = HORSE_FOLLOW_PATH;
    this->animationIdx = 6;
    this->waypoint = 0;
    this->actor.speedXZ = 7.0f;
    Animation_Change(&this->skin.skelAnime, sAnimations[this->animationIdx], func_80A6B30C(this), 0.0f,
                     Animation_GetLastFrame(sAnimations[this->animationIdx]), ANIMMODE_ONCE, 0.0f);
}

void EnHorseNormal_FollowPath(EnHorseNormal* this, PlayState* play) {
    Path* path = &play->pathList[this->actor.params & 0xF];
    Vec3s* pointPos = SEGMENTED_TO_VIRTUAL(path->points);
    f32 dx;
    f32 dz;
    UNUSED s32 pad;

    pointPos += this->waypoint;
    dx = pointPos->x - this->actor.world.pos.x;
    dz = pointPos->z - this->actor.world.pos.z;
    Math_SmoothStepToS(&this->actor.world.rot.y, RAD_TO_BINANG(Math_FAtan2F(dx, dz)), 0xA, 0x7D0, 1);
    this->actor.shape.rot.y = this->actor.world.rot.y;
    if (SQ(dx) + SQ(dz) < 600.0f) {
        this->waypoint++;
        if (this->waypoint >= path->count) {
            this->waypoint = 0;
        }
    }
    this->skin.skelAnime.playSpeed = func_80A6B30C(this);
    if (SkelAnime_Update(&this->skin.skelAnime)) {
        Animation_Change(&this->skin.skelAnime, sAnimations[this->animationIdx], func_80A6B30C(this), 0.0f,
                         Animation_GetLastFrame(sAnimations[this->animationIdx]), ANIMMODE_ONCE, 0.0f);
        func_80A6BCEC(this);
    }
}

void EnHorseNormal_NextAnimation(EnHorseNormal* this) {
    this->action = HORSE_CYCLE_ANIMATIONS;
    this->animationIdx++;

    if (this->animationIdx >= ARRAY_COUNT(sAnimations)) {
        this->animationIdx = 0;
    }

    Animation_PlayOnce(&this->skin.skelAnime, sAnimations[this->animationIdx]);
}

void EnHorseNormal_CycleAnimations(EnHorseNormal* this, PlayState* play) {
    this->actor.speedXZ = 0.0f;

    if (SkelAnime_Update(&this->skin.skelAnime)) {
        EnHorseNormal_NextAnimation(this);
    }
}

void func_80A6BC48(EnHorseNormal* this) {
    this->action = HORSE_WANDER;
    this->animationIdx = 0;
    this->unk_21C = 0;
    this->unk_21E = 0;
    this->actor.speedXZ = 0.0f;
    this->unk_218 = 0.0f;
    Animation_Change(&this->skin.skelAnime, sAnimations[this->animationIdx], func_80A6B30C(this), 0.0f,
                     Animation_GetLastFrame(sAnimations[this->animationIdx]), ANIMMODE_ONCE, 0.0f);
}

void func_80A6BCEC(EnHorseNormal* this) {
    if (this->animationIdx == 5) {
        Audio_PlaySfxGeneral(NA_SE_EV_HORSE_RUN, &this->actor.projectedPos, 4, &gSfxDefaultFreqAndVolScale,
                             &gSfxDefaultFreqAndVolScale, &gSfxDefaultReverb);
    } else if (this->animationIdx == 6) {
        Audio_PlaySfxGeneral(NA_SE_EV_HORSE_RUN, &this->actor.projectedPos, 4, &gSfxDefaultFreqAndVolScale,
                             &gSfxDefaultFreqAndVolScale, &gSfxDefaultReverb);
    }
}

void func_80A6BD7C(EnHorseNormal* this) {
    f32 frame = this->skin.skelAnime.curFrame;

    if (this->animationIdx == 0 && frame > 28.0f && !(this->unk_1E4 & 1)) {
        this->unk_1E4 |= 1;
        Audio_PlaySfxGeneral(NA_SE_EV_HORSE_SANDDUST, &this->actor.projectedPos, 4, &gSfxDefaultFreqAndVolScale,
                             &gSfxDefaultFreqAndVolScale, &gSfxDefaultReverb);
    } else if (this->animationIdx == 3 && frame > 25.0f && !(this->unk_1E4 & 2)) {
        this->unk_1E4 |= 2;
        Audio_PlaySfxGeneral(NA_SE_EV_HORSE_LAND2, &this->actor.projectedPos, 4, &gSfxDefaultFreqAndVolScale,
                             &gSfxDefaultFreqAndVolScale, &gSfxDefaultReverb);
    }
}

void EnHorseNormal_Wander(EnHorseNormal* this, PlayState* play) {
    static s32 D_80A6D4F4[] = { 0, 1, 4, 5, 6, 2, 3 };
    static s32 D_80A6D510[] = { 0, 0, 2, 2, 1, 1, 1, 3, 3 };
    s32 phi_t0 = this->animationIdx;
    UNUSED s32 pad;

    switch (D_80A6D510[this->animationIdx]) {
        case 0:
            func_80A6BD7C(this);
            this->actor.speedXZ = 0.0f;
            this->unk_218 = 0.0f;
            break;
        case 1:
            if (Rand_ZeroOne() < 0.1f) {
                this->unk_218 = 2.0f * Rand_ZeroOne() - 1.0f;
            }
            this->actor.speedXZ += this->unk_218;
            if (this->actor.speedXZ <= 0.0f) {
                this->actor.speedXZ = 0.0f;
                this->unk_218 = 0.0f;
                phi_t0 = 0;
            } else if (this->actor.speedXZ < 3.0f) {
                func_80A6B250(this);
                phi_t0 = 4;
            } else if (this->actor.speedXZ < 6.0f) {
                phi_t0 = 5;
            } else if (this->actor.speedXZ < 8.0f) {
                phi_t0 = 6;
            } else {
                this->actor.speedXZ = 8.0f;
                phi_t0 = 6;
            }
            if (Rand_ZeroOne() < 0.1f || (this->unk_21E == 0 && ((this->actor.bgCheckFlags & BGCHECKFLAG_WALL) ||
                                                                 (this->bodyCollider.base.ocFlags1 & OC1_HIT) ||
                                                                 (this->headCollider.base.ocFlags1 & OC1_HIT)))) {
                this->unk_21E += (Rand_ZeroOne() * 30.0f) - 15.0f;
                if (this->unk_21E > 50) {
                    this->unk_21E = 50;
                } else if (this->unk_21E < -50) {
                    this->unk_21E = -50;
                }
            }
            this->unk_21C += this->unk_21E;
            if (this->unk_21C < -300) {
                this->unk_21C = -300;
            } else if (this->unk_21C > 300) {
                this->unk_21C = 300;
            } else if (Rand_ZeroOne() < 0.25f && fabsf(this->unk_21C) < 100.0f) {
                this->unk_21C = 0;
                this->unk_21E = 0;
            }
            this->actor.world.rot.y += this->unk_21C;
            this->actor.shape.rot.y = this->actor.world.rot.y;
            break;
        case 2:
        case 3:
            break;
    }

    if (phi_t0 != this->animationIdx || SkelAnime_Update(&this->skin.skelAnime)) {
        if (phi_t0 != this->animationIdx) {
            this->animationIdx = phi_t0;
            this->unk_1E4 &= ~1;
            this->unk_1E4 &= ~2;
            if (phi_t0 == 1) {
                Audio_PlaySfxGeneral(NA_SE_EV_HORSE_GROAN, &this->unk_204, 4, &gSfxDefaultFreqAndVolScale,
                                     &gSfxDefaultFreqAndVolScale, &gSfxDefaultReverb);
            } else if (phi_t0 == 3) {
                Audio_PlaySfxGeneral(NA_SE_EV_HORSE_NEIGH, &this->unk_204, 4, &gSfxDefaultFreqAndVolScale,
                                     &gSfxDefaultFreqAndVolScale, &gSfxDefaultReverb);
            } else {
                func_80A6BCEC(this);
            }
            Animation_Change(&this->skin.skelAnime, sAnimations[this->animationIdx], func_80A6B30C(this), 0.0f,
                             Animation_GetLastFrame(sAnimations[this->animationIdx]), ANIMMODE_ONCE, -3.0f);
        } else {
            switch (D_80A6D510[this->animationIdx]) {
                case 0:
                    if (Rand_ZeroOne() < 0.25f) {
                        this->unk_218 = 1.0f;
                        phi_t0 = 4;
                    } else {
                        phi_t0 = D_80A6D4F4[(s32)(Rand_ZeroOne() * 2)];
                        this->actor.speedXZ = 0.0f;
                        this->unk_218 = 0.0f;
                    }
                    break;
                case 1:
                case 2:
                case 3:
                    break;
            }

            this->unk_1E4 &= ~1;
            this->unk_1E4 &= ~2;
            if (phi_t0 == 1) {
                Audio_PlaySfxGeneral(NA_SE_EV_HORSE_GROAN, &this->unk_204, 4, &gSfxDefaultFreqAndVolScale,
                                     &gSfxDefaultFreqAndVolScale, &gSfxDefaultReverb);
            } else if (phi_t0 == 3) {
                Audio_PlaySfxGeneral(NA_SE_EV_HORSE_NEIGH, &this->unk_204, 4, &gSfxDefaultFreqAndVolScale,
                                     &gSfxDefaultFreqAndVolScale, &gSfxDefaultReverb);
            } else {
                func_80A6BCEC(this);
            }
            if (phi_t0 != this->animationIdx) {
                this->animationIdx = phi_t0;
                Animation_Change(&this->skin.skelAnime, sAnimations[this->animationIdx], func_80A6B30C(this), 0.0f,
                                 Animation_GetLastFrame(sAnimations[this->animationIdx]), ANIMMODE_ONCE, -3.0f);
            } else {
                Animation_Change(&this->skin.skelAnime, sAnimations[this->animationIdx], func_80A6B30C(this), 0.0f,
                                 Animation_GetLastFrame(sAnimations[this->animationIdx]), ANIMMODE_ONCE, 0.0f);
            }
        }
    }
}

void func_80A6C4CC(EnHorseNormal* this) {
    this->action = HORSE_WAIT;
    this->animationIdx = 0;
    this->unk_21C = 0;
    this->unk_21E = 0;
    this->actor.speedXZ = 0.0f;
    this->unk_218 = 0.0f;
    Animation_Change(&this->skin.skelAnime, sAnimations[this->animationIdx], func_80A6B30C(this), 0.0f,
                     Animation_GetLastFrame(sAnimations[this->animationIdx]), ANIMMODE_ONCE, 0.0f);
}

void EnHorseNormal_Wait(EnHorseNormal* this, PlayState* play) {
    if (SkelAnime_Update(&this->skin.skelAnime)) {
        f32 rand = Rand_ZeroOne();

        if (rand < 0.4f) {
            this->animationIdx = 0;
        } else if (rand < 0.8f) {
            this->animationIdx = 1;
            Audio_PlaySfxGeneral(NA_SE_EV_HORSE_GROAN, &this->unk_204, 4, &gSfxDefaultFreqAndVolScale,
                                 &gSfxDefaultFreqAndVolScale, &gSfxDefaultReverb);
        } else {
            this->animationIdx = 3;
            Audio_PlaySfxGeneral(NA_SE_EV_HORSE_NEIGH, &this->unk_204, 4, &gSfxDefaultFreqAndVolScale,
                                 &gSfxDefaultFreqAndVolScale, &gSfxDefaultReverb);
        }

        Animation_Change(&this->skin.skelAnime, sAnimations[this->animationIdx], func_80A6B30C(this), 0.0f,
                         Animation_GetLastFrame(sAnimations[this->animationIdx]), ANIMMODE_ONCE, 0.0f);
    }
}

void func_80A6C6B0(EnHorseNormal* this) {
    this->action = HORSE_WAIT_CLONE;
    this->animationIdx = 0;
    this->unk_21C = 0;
    this->unk_21E = 0;
    this->actor.flags |= ACTOR_FLAG_4 | ACTOR_FLAG_5;
    this->actor.speedXZ = 0.0f;
    this->unk_218 = 0.0f;
    Animation_Change(&this->skin.skelAnime, sAnimations[this->animationIdx], func_80A6B30C(this), 0.0f,
                     Animation_GetLastFrame(sAnimations[this->animationIdx]), ANIMMODE_ONCE, 0.0f);
}

void EnHorseNormal_WaitClone(EnHorseNormal* this, PlayState* play) {
    func_80A6BD7C(this);

    if (SkelAnime_Update(&this->skin.skelAnime)) {
        f32 rand = Rand_ZeroOne();

        if (rand < 0.4f) {
            this->animationIdx = 0;
        } else if (rand < 0.8f) {
            this->animationIdx = 1;
            this->unk_1E4 |= 0x20;
            Audio_PlaySfxGeneral(NA_SE_EV_HORSE_GROAN, &this->unk_204, 4, &gSfxDefaultFreqAndVolScale,
                                 &gSfxDefaultFreqAndVolScale, &gSfxDefaultReverb);
        } else {
            this->animationIdx = 3;
            this->unk_1E4 |= 0x20;
            Audio_PlaySfxGeneral(NA_SE_EV_HORSE_NEIGH, &this->unk_204, 4, &gSfxDefaultFreqAndVolScale,
                                 &gSfxDefaultFreqAndVolScale, &gSfxDefaultReverb);
        }

        Animation_Change(&this->skin.skelAnime, sAnimations[this->animationIdx], func_80A6B30C(this), 0.0f,
                         Animation_GetLastFrame(sAnimations[this->animationIdx]), ANIMMODE_ONCE, 0.0f);

        this->unk_1E4 &= ~1;
        this->unk_1E4 &= ~2;
        this->unk_1E4 &= ~8;
        this->unk_1E4 &= ~0x10;
    }
}

void func_80A6C8E0(EnHorseNormal* this, PlayState* play) {
<<<<<<< HEAD
    UNUSED s32 pad1;
    CollisionPoly* sp38;
    UNUSED s32 pad2;
    Vec3f sp28;
    s32 sp24;
=======
    s32 pad;
    CollisionPoly* groundPoly;
    s32 pad2;
    Vec3f checkPos;
    s32 bgId;
>>>>>>> 451e855d

    checkPos.x = (Math_SinS(this->actor.shape.rot.y) * 30.0f) + this->actor.world.pos.x;
    checkPos.y = this->actor.world.pos.y + 60.0f;
    checkPos.z = (Math_CosS(this->actor.shape.rot.y) * 30.0f) + this->actor.world.pos.z;
    this->unk_220 = BgCheck_EntityRaycastDown3(&play->colCtx, &groundPoly, &bgId, &checkPos);
    this->actor.shape.rot.x = RAD_TO_BINANG(Math_FAtan2F(this->actor.world.pos.y - this->unk_220, 30.0f));
}

static EnHorseNormalActionFunc sActionFuncs[] = {
    EnHorseNormal_CycleAnimations, EnHorseNormal_Wander,     EnHorseNormal_Wait,
    EnHorseNormal_WaitClone,       EnHorseNormal_FollowPath,
};

void EnHorseNormal_Update(Actor* thisx, PlayState* play) {
    EnHorseNormal* this = (EnHorseNormal*)thisx;
    UNUSED s32 pad;

    sActionFuncs[this->action](this, play);
    Actor_MoveForward(&this->actor);
    Actor_UpdateBgCheckInfo(play, &this->actor, 20.0f, 35.0f, 100.0f,
                            UPDBGCHECKINFO_FLAG_0 | UPDBGCHECKINFO_FLAG_2 | UPDBGCHECKINFO_FLAG_3 |
                                UPDBGCHECKINFO_FLAG_4);
    if (play->sceneId == SCENE_SPOT20 && this->actor.world.pos.z < -2400.0f) {
        this->actor.world.pos.z = -2400.0f;
    }
    this->actor.focus.pos = this->actor.world.pos;
    this->actor.focus.pos.y += 70.0f;
    this->unk_204 = this->actor.projectedPos;
    this->unk_204.y += 120.0f;
    Collider_UpdateCylinder(&this->actor, &this->bodyCollider);
    CollisionCheck_SetOC(play, &play->colChkCtx, &this->bodyCollider.base);
    if (this->actor.speedXZ == 0.0f) {
        this->actor.colChkInfo.mass = MASS_IMMOVABLE;
    } else {
        this->actor.colChkInfo.mass = MASS_HEAVY;
    }
}

void EnHorseNormal_PostDraw(Actor* thisx, PlayState* play, Skin* skin) {
    Vec3f sp4C;
    Vec3f sp40;
    EnHorseNormal* this = (EnHorseNormal*)thisx;
    s32 i;

    for (i = 0; i < this->headCollider.count; i++) {
        sp4C.x = this->headCollider.elements[i].dim.modelSphere.center.x;
        sp4C.y = this->headCollider.elements[i].dim.modelSphere.center.y;
        sp4C.z = this->headCollider.elements[i].dim.modelSphere.center.z;
        Skin_GetLimbPos(skin, this->headCollider.elements[i].dim.limb, &sp4C, &sp40);
        this->headCollider.elements[i].dim.worldSphere.center.x = sp40.x;
        this->headCollider.elements[i].dim.worldSphere.center.y = sp40.y;
        this->headCollider.elements[i].dim.worldSphere.center.z = sp40.z;
        this->headCollider.elements[i].dim.worldSphere.radius =
            this->headCollider.elements[i].dim.modelSphere.radius * this->headCollider.elements[i].dim.scale;
    }

    //! @bug see relevant comment in `EnHorse_SkinCallback1`
    CollisionCheck_SetOC(play, &play->colChkCtx, &this->headCollider.base);
}

void func_80A6CC88(PlayState* play, EnHorseNormal* this, Vec3f* arg2) {
    f32 curFrame = this->skin.skelAnime.curFrame;
    f32 wDest;

    SkinMatrix_Vec3fMtxFMultXYZW(&play->viewProjectionMtxF, arg2, &this->unk_1E8, &wDest);
    this->unk_1F4 = this->unk_1E8;
    this->unk_1F4.y += 120.0f;

    if (this->animationIdx == 0 && curFrame > 28.0f && !(this->unk_1E4 & 8)) {
        this->unk_1E4 |= 8;
        Audio_PlaySfxGeneral(NA_SE_EV_HORSE_SANDDUST, &this->unk_1E8, 4, &gSfxDefaultFreqAndVolScale,
                             &gSfxDefaultFreqAndVolScale, &gSfxDefaultReverb);
    } else if (this->animationIdx == 3 && curFrame > 25.0f && !(this->unk_1E4 & 0x10)) {
        this->unk_1E4 |= 0x10;
        Audio_PlaySfxGeneral(NA_SE_EV_HORSE_LAND2, &this->unk_1E8, 4, &gSfxDefaultFreqAndVolScale,
                             &gSfxDefaultFreqAndVolScale, &gSfxDefaultReverb);
    } else if (this->animationIdx == 3 && this->unk_1E4 & 0x20) {
        this->unk_1E4 &= ~0x20;
        Audio_PlaySfxGeneral(NA_SE_EV_HORSE_NEIGH, &this->unk_1F4, 4, &gSfxDefaultFreqAndVolScale,
                             &gSfxDefaultFreqAndVolScale, &gSfxDefaultReverb);
    } else if (this->animationIdx == 1 && this->unk_1E4 & 0x20) {
        this->unk_1E4 &= ~0x20;
        Audio_PlaySfxGeneral(NA_SE_EV_HORSE_GROAN, &this->unk_1F4, 4, &gSfxDefaultFreqAndVolScale,
                             &gSfxDefaultFreqAndVolScale, &gSfxDefaultReverb);
    }
}

void EnHorseNormal_Draw(Actor* thisx, PlayState* play) {
    EnHorseNormal* this = (EnHorseNormal*)thisx;
    Mtx* mtx2;

    OPEN_DISPS(play->state.gfxCtx, "../z_en_horse_normal.c", 2224);

    if (play->sceneId != SCENE_SPOT20 || play->sceneId != SCENE_MALON_STABLE) {
        func_80A6C8E0(this, play);
    }
    Gfx_SetupDL_25Opa(play->state.gfxCtx);
    func_800A6330(&this->actor, play, &this->skin, EnHorseNormal_PostDraw, true);

    if (this->action == HORSE_WAIT_CLONE) {
        MtxF skinMtx;
        Mtx* mtx1;
        Vec3f clonePos = { 0.0f, 0.0f, 0.0f };
        s16 cloneRotY;
        f32 distFromGround = this->actor.world.pos.y - this->actor.floorHeight;
        f32 temp_f0_4;

        if (play->sceneId == SCENE_MALON_STABLE) {
            if (this->actor.world.pos.x == 355.0f && this->actor.world.pos.y == 0.0f &&
                this->actor.world.pos.z == -245.0f) {
                clonePos.x = 235.0f;
                clonePos.y = 0.0f;
                clonePos.z = 100.0f;
                cloneRotY = 0x7FFF;
            } else if (this->actor.world.pos.x == 238.0f && this->actor.world.pos.y == 0.0f &&
                       this->actor.world.pos.z == -245.0f) {
                clonePos.x = 478.0f;
                clonePos.y = 0.0f;
                clonePos.z = 100.0f;
                cloneRotY = 0x7FFF;
            }
        } else if (play->sceneId == SCENE_SPOT20) {
            if (this->actor.world.pos.x == -730.0f && this->actor.world.pos.y == 0.0f &&
                this->actor.world.pos.z == -1100.0f) {
                clonePos.x = 780.0f;
                clonePos.y = 0.0f;
                clonePos.z = -80.0f;
                cloneRotY = 0;
            } else if (this->actor.world.pos.x == 880.0f && this->actor.world.pos.y == 0.0f &&
                       this->actor.world.pos.z == -1170.0f) {
                clonePos.x = -1000.0f;
                clonePos.y = 0.0f;
                clonePos.z = -70.0f;
                cloneRotY = 0;
            }
        }
        func_80A6CC88(play, this, &clonePos);
        SkinMatrix_SetTranslateRotateYXZScale(&skinMtx, this->actor.scale.x, this->actor.scale.y, this->actor.scale.z,
                                              this->actor.shape.rot.x, cloneRotY, this->actor.shape.rot.z, clonePos.x,
                                              (this->actor.shape.yOffset * this->actor.scale.y) + clonePos.y,
                                              clonePos.z);
        mtx1 = SkinMatrix_MtxFToNewMtx(play->state.gfxCtx, &skinMtx);
        if (mtx1 == NULL) {
            return;
        }
        gSPMatrix(POLY_OPA_DISP++, &gMtxClear, G_MTX_NOPUSH | G_MTX_LOAD | G_MTX_MODELVIEW);
        gSPMatrix(POLY_OPA_DISP++, mtx1, G_MTX_NOPUSH | G_MTX_LOAD | G_MTX_MODELVIEW);
        func_800A63CC(&this->actor, play, &this->skin, NULL, NULL, true, 0,
                      SKIN_DRAW_FLAG_CUSTOM_TRANSFORMS | SKIN_DRAW_FLAG_CUSTOM_MATRIX);
        this->cloneCollider.dim.pos.x = clonePos.x;
        this->cloneCollider.dim.pos.y = clonePos.y;
        this->cloneCollider.dim.pos.z = clonePos.z;
        CollisionCheck_SetOC(play, &play->colChkCtx, &this->cloneCollider.base);
        Gfx_SetupDL_44Xlu(play->state.gfxCtx);
        gDPSetPrimColor(POLY_XLU_DISP++, 0, 0, 0, 0, 0, 255);
        Matrix_Translate(clonePos.x, clonePos.y, clonePos.z, MTXMODE_NEW);
        temp_f0_4 = (1.0f - (distFromGround * 0.01f)) * this->actor.shape.shadowScale;
        Matrix_Scale(this->actor.scale.x * temp_f0_4, 1.0f, this->actor.scale.z * temp_f0_4, MTXMODE_APPLY);
        Matrix_RotateY(BINANG_TO_RAD(cloneRotY), MTXMODE_APPLY);
        mtx2 = Matrix_NewMtx(play->state.gfxCtx, "../z_en_horse_normal.c", 2329);
        if (mtx2 != NULL) {
            gSPMatrix(POLY_XLU_DISP++, mtx2, G_MTX_NOPUSH | G_MTX_LOAD | G_MTX_MODELVIEW);
            gSPDisplayList(POLY_XLU_DISP++, gHorseShadowDL);
        }
    }

    CLOSE_DISPS(play->state.gfxCtx, "../z_en_horse_normal.c", 2339);
}<|MERGE_RESOLUTION|>--- conflicted
+++ resolved
@@ -556,19 +556,11 @@
 }
 
 void func_80A6C8E0(EnHorseNormal* this, PlayState* play) {
-<<<<<<< HEAD
     UNUSED s32 pad1;
-    CollisionPoly* sp38;
+    CollisionPoly* groundPoly;
     UNUSED s32 pad2;
-    Vec3f sp28;
-    s32 sp24;
-=======
-    s32 pad;
-    CollisionPoly* groundPoly;
-    s32 pad2;
     Vec3f checkPos;
     s32 bgId;
->>>>>>> 451e855d
 
     checkPos.x = (Math_SinS(this->actor.shape.rot.y) * 30.0f) + this->actor.world.pos.x;
     checkPos.y = this->actor.world.pos.y + 60.0f;
