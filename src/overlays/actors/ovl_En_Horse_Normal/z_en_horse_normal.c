--- conflicted
+++ resolved
@@ -522,15 +522,9 @@
 
     sp28.x = (Math_SinS(this->actor.shape.rot.y) * 30.0f) + this->actor.posRot.pos.x;
     sp28.y = this->actor.posRot.pos.y + 60.0f;
-<<<<<<< HEAD
-    sp28.z = (Math_Coss(this->actor.shape.rot.y) * 30.0f) + this->actor.posRot.pos.z;
+    sp28.z = (Math_CosS(this->actor.shape.rot.y) * 30.0f) + this->actor.posRot.pos.z;
     this->unk_220 = BgCheck_EntityRaycastFloor3(&globalCtx->colCtx, &sp38, &sp24, &sp28);
-    this->actor.shape.rot.x = Math_atan2f(this->actor.posRot.pos.y - this->unk_220, 30.0f) * (0x8000 / M_PI);
-=======
-    sp28.z = (Math_CosS(this->actor.shape.rot.y) * 30.0f) + this->actor.posRot.pos.z;
-    this->unk_220 = func_8003C940(&globalCtx->colCtx, &sp38, &sp24, &sp28);
     this->actor.shape.rot.x = Math_FAtan2F(this->actor.posRot.pos.y - this->unk_220, 30.0f) * (0x8000 / M_PI);
->>>>>>> b95643b3
 }
 
 static EnHorseNormalActionFunc sActionFuncs[] = {
