/*
 * File: z_en_horse_normal.c
 * Overlay: ovl_En_Horse_Normal
 * Description: Non-rideable horses (Lon Lon Ranch and Stable)
 */

#include "z_en_horse_normal.h"

#define FLAGS 0x00000000

#define THIS ((EnHorseNormal*)thisx)

typedef struct {
    Vec3s pos;
    u8 unk_06; // this may be a s16 if the always-0 following byte is actually not padding
} EnHorseNormalUnkStruct1;

typedef struct {
    s32 len;
    EnHorseNormalUnkStruct1* items;
} EnHorseNormalUnkStruct2;

typedef enum {
    /* 0x00 */ HORSE_CYCLE_ANIMATIONS,
    /* 0x01 */ HORSE_WANDER,
    /* 0x02 */ HORSE_WAIT,
    /* 0x03 */ HORSE_WAIT_CLONE,
    /* 0x04 */ HORSE_FOLLOW_PATH
} EnHorseNormalAction;

void EnHorseNormal_Init(Actor* thisx, GlobalContext* globalCtx);
void EnHorseNormal_Destroy(Actor* thisx, GlobalContext* globalCtx);
void EnHorseNormal_Update(Actor* thisx, GlobalContext* globalCtx);
void EnHorseNormal_Draw(Actor* thisx, GlobalContext* globalCtx);

void func_80A6B91C(EnHorseNormal* this, GlobalContext* globalCtx);
void func_80A6BC48(EnHorseNormal* this);
void func_80A6BCEC(EnHorseNormal* this);
void func_80A6C4CC(EnHorseNormal* this);
void func_80A6C6B0(EnHorseNormal* this);

const ActorInit En_Horse_Normal_InitVars = {
    ACTOR_EN_HORSE_NORMAL,
    ACTORTYPE_BG,
    FLAGS,
    OBJECT_HORSE_NORMAL,
    sizeof(EnHorseNormal),
    (ActorFunc)EnHorseNormal_Init,
    (ActorFunc)EnHorseNormal_Destroy,
    (ActorFunc)EnHorseNormal_Update,
    (ActorFunc)EnHorseNormal_Draw,
};

extern AnimationHeader D_06000608;
extern AnimationHeader D_06000C20;
extern AnimationHeader D_060013A8;
extern AnimationHeader D_06001A1C;
extern AnimationHeader D_06002458;
extern AnimationHeader D_060035D4;
extern AnimationHeader D_06004580;
extern AnimationHeader D_06004C20;
extern AnimationHeader D_060054BC;

extern SkeletonHeader D_06009FAC;

static AnimationHeader* sAnimations[] = {
    &D_06004580, &D_06004C20, &D_060035D4, &D_06002458, &D_060054BC, &D_06001A1C, &D_06000608, &D_06000C20, &D_060013A8,
};

static ColliderCylinderInit sCylinderInit1 = {
    { COLTYPE_UNK10, 0x00, 0x00, 0x39, 0x10, COLSHAPE_CYLINDER },
    { 0x00, { 0x00000000, 0x00, 0x00 }, { 0x00000000, 0x00, 0x00 }, 0x00, 0x00, 0x01 },
    { 40, 100, 0, { 0, 0, 0 } },
};

static ColliderCylinderInit sCylinderInit2 = {
    { COLTYPE_UNK10, 0x00, 0x00, 0x39, 0x10, COLSHAPE_CYLINDER },
    { 0x00, { 0x00000000, 0x00, 0x00 }, { 0x00000000, 0x00, 0x00 }, 0x00, 0x00, 0x01 },
    { 60, 100, 0, { 0, 0, 0 } },
};

static ColliderJntSphItemInit sJntSphItemsInit[] = {
    {
        { 0x00, { 0x00000000, 0x00, 0x00 }, { 0x00000000, 0x00, 0x00 }, 0x00, 0x00, 0x01 },
        { 11, { { 0, 0, 0 }, 20 }, 100 },
    },
};

static ColliderJntSphInit sJntSphInit = {
    { COLTYPE_UNK10, 0x00, 0x00, 0x39, 0x10, COLSHAPE_JNTSPH },
    ARRAY_COUNT(sJntSphItemsInit),
    sJntSphItemsInit,
};

static CollisionCheckInfoInit sColChkInfoInit = { 10, 35, 100, 0xFE };

// Unused
static EnHorseNormalUnkStruct1 D_80A6D428[] = {
    { { 1058, 1, 384 }, 7 },    { { 1653, 39, -381 }, 6 }, { { 1606, 1, -1048 }, 6 }, { { 1053, 1, -1620 }, 6 },
    { { -1012, 1, -1633 }, 7 }, { { -1655, 1, -918 }, 6 }, { { -1586, 1, -134 }, 6 }, { { -961, 1, 403 }, 7 },
};

// Unused
static EnHorseNormalUnkStruct2 D_80A6D468 = { ARRAY_COUNT(D_80A6D428), D_80A6D428 };

// Unused
static EnHorseNormalUnkStruct1 D_80A6D470[] = {
    { { 88, 0, 2078 }, 10 },       { { 2482, 376, 4631 }, 7 },    { { 2228, -28, 6605 }, 12 },
    { { 654, -100, 8864 }, 7 },    { { -297, -500, 10667 }, 12 }, { { -5303, -420, 10640 }, 10 },
    { { -6686, -500, 7760 }, 10 }, { { -5260, 100, 5411 }, 7 },   { { -3573, -269, 3893 }, 10 },
};

// Unused
static EnHorseNormalUnkStruct2 D_80A6D4B8 = { ARRAY_COUNT(D_80A6D470), D_80A6D470 };

void func_80A6B250(EnHorseNormal* this) {
    static s32 D_80A6D4C0[] = { 0, 16 };

    if (D_80A6D4C0[this->unk_200] < this->skin.skelAnime.animCurrentFrame &&
        ((this->unk_200 != 0) || !(D_80A6D4C0[1] < this->skin.skelAnime.animCurrentFrame))) {
        Audio_PlaySoundGeneral(NA_SE_EV_HORSE_WALK, &this->actor.projectedPos, 4, &D_801333E0, &D_801333E0,
                               &D_801333E8);
        this->unk_200++;
        if (this->unk_200 >= ARRAY_COUNT(D_80A6D4C0)) {
            this->unk_200 = 0;
        }
    }
}

f32 func_80A6B30C(EnHorseNormal* this) {
    static f32 D_80A6D4C8[] = { 1.0f, 1.0f, 1.0f, 1.0f, 1.5f, 1.5f, 1.5f, 1.5f, 1.0f };
    f32 result;

    if (this->animationIdx == 4) {
        result = D_80A6D4C8[this->animationIdx] * this->actor.speedXZ * (1 / 2.0f);
    } else if (this->animationIdx == 5) {
        result = D_80A6D4C8[this->animationIdx] * this->actor.speedXZ * (1 / 3.0f);
    } else if (this->animationIdx == 6) {
        result = D_80A6D4C8[this->animationIdx] * this->actor.speedXZ * (1 / 5.0f);
    } else {
        result = D_80A6D4C8[this->animationIdx];
    }

    return result;
}

static InitChainEntry sInitChain[] = {
    ICHAIN_F32(uncullZoneScale, 1200, ICHAIN_CONTINUE),
    ICHAIN_F32(uncullZoneDownward, 300, ICHAIN_STOP),
};

void EnHorseNormal_Init(Actor* thisx, GlobalContext* globalCtx) {
    EnHorseNormal* this = THIS;
    s32 pad;

    Actor_ProcessInitChain(&this->actor, sInitChain);
    Actor_SetScale(&this->actor, 0.01f);
    this->actor.gravity = -3.5f;
    ActorShape_Init(&this->actor.shape, 0.0f, ActorShadow_DrawFunc_Squiggly, 20.0f);
    this->actor.speedXZ = 0.0f;
    this->actor.posRot2.pos = this->actor.posRot.pos;
    this->actor.posRot2.pos.y += 70.0f;
    this->action = HORSE_CYCLE_ANIMATIONS;
    this->animationIdx = 0;
    Collider_InitCylinder(globalCtx, &this->bodyCollider);
    Collider_SetCylinder(globalCtx, &this->bodyCollider, &this->actor, &sCylinderInit1);
    Collider_InitJntSph(globalCtx, &this->headCollider);
    Collider_SetJntSph(globalCtx, &this->headCollider, &this->actor, &sJntSphInit, this->headColliderItems);
    Collider_InitCylinder(globalCtx, &this->cloneCollider);
    Collider_SetCylinder(globalCtx, &this->cloneCollider, &this->actor, &sCylinderInit2);
    func_80061ED4(&this->actor.colChkInfo, NULL, &sColChkInfoInit);
    if (globalCtx->sceneNum == SCENE_SPOT20) {
        if (this->actor.posRot.rot.z == 0 || gSaveContext.nightFlag) {
            Actor_Kill(&this->actor);
            return;
        }
        if (LINK_IS_CHILD) {
            if (Flags_GetEventChkInf(0x14)) {
                if (this->actor.posRot.rot.z != 3) {
                    Actor_Kill(&this->actor);
                    return;
                }
            } else if (this->actor.posRot.rot.z != 1) {
                Actor_Kill(&this->actor);
                return;
            }
        } else if (Flags_GetEventChkInf(0x18) || (DREG(1) != 0)) {
            if (this->actor.posRot.rot.z != 7) {
                Actor_Kill(&this->actor);
                return;
            }
        } else if (this->actor.posRot.rot.z != 5) {
            Actor_Kill(&this->actor);
            return;
        }
        this->actor.initPosRot.rot.z = this->actor.posRot.rot.z = this->actor.shape.rot.z = 0;
        func_800A663C(globalCtx, &this->skin, &D_06009FAC, &D_06004580);
        SkelAnime_ChangeAnimDefaultStop(&this->skin.skelAnime, sAnimations[this->animationIdx]);
        if ((this->actor.posRot.pos.x == -730.0f && this->actor.posRot.pos.y == 0.0f &&
             this->actor.posRot.pos.z == -1100.0f) ||
            (this->actor.posRot.pos.x == 880.0f && this->actor.posRot.pos.y == 0.0f &&
             this->actor.posRot.pos.z == -1170.0f)) {
            func_80A6C6B0(this);
            return;
        }
    } else if (globalCtx->sceneNum == SCENE_MALON_STABLE) {
        if (!gSaveContext.nightFlag) {
            Actor_Kill(&this->actor);
            return;
        } else {
            func_800A663C(globalCtx, &this->skin, &D_06009FAC, &D_06004580);
            SkelAnime_ChangeAnimDefaultStop(&this->skin.skelAnime, sAnimations[this->animationIdx]);
            func_80A6C6B0(this);
            return;
        }
    } else if (globalCtx->sceneNum == SCENE_SPOT12) {
        if (this->actor.posRot.pos.x == 3707.0f && this->actor.posRot.pos.y == 1413.0f &&
            this->actor.posRot.pos.z == -665.0f) {
            func_800A663C(globalCtx, &this->skin, &D_06009FAC, &D_06004580);
            SkelAnime_ChangeAnimDefaultStop(&this->skin.skelAnime, sAnimations[this->animationIdx]);
            func_80A6C4CC(this);
            return;
        }
        func_800A663C(globalCtx, &this->skin, &D_06009FAC, &D_06004580);
        SkelAnime_ChangeAnimDefaultStop(&this->skin.skelAnime, sAnimations[this->animationIdx]);
    } else {
        func_800A663C(globalCtx, &this->skin, &D_06009FAC, &D_06004580);
        SkelAnime_ChangeAnimDefaultStop(&this->skin.skelAnime, sAnimations[this->animationIdx]);
    }
    if ((this->actor.params & 0xF0) == 0x10 && (this->actor.params & 0xF) != 0xF) {
        func_80A6B91C(this, globalCtx);
    } else {
        func_80A6BC48(this);
    }
}

void EnHorseNormal_Destroy(Actor* thisx, GlobalContext* globalCtx) {
    EnHorseNormal* this = THIS;

    func_800A6888(globalCtx, &this->skin);
    Collider_DestroyCylinder(globalCtx, &this->bodyCollider);
    Collider_DestroyCylinder(globalCtx, &this->cloneCollider);
    Collider_DestroyJntSph(globalCtx, &this->headCollider);
}

void func_80A6B91C(EnHorseNormal* this, GlobalContext* globalCtx) {
    this->actor.flags |= 0x10;
    this->action = HORSE_FOLLOW_PATH;
    this->animationIdx = 6;
    this->waypoint = 0;
    this->actor.speedXZ = 7.0f;
    SkelAnime_ChangeAnim(&this->skin.skelAnime, sAnimations[this->animationIdx], func_80A6B30C(this), 0.0f,
                         SkelAnime_GetFrameCount(sAnimations[this->animationIdx]), 2, 0.0f);
}

void EnHorseNormal_FollowPath(EnHorseNormal* this, GlobalContext* globalCtx) {
    Path* path = &globalCtx->setupPathList[this->actor.params & 0xF];
    Vec3s* pointPos = SEGMENTED_TO_VIRTUAL(path->points);
    f32 dx;
    f32 dz;
    s32 pad;

    pointPos += this->waypoint;
    dx = pointPos->x - this->actor.posRot.pos.x;
    dz = pointPos->z - this->actor.posRot.pos.z;
    Math_SmoothScaleMaxMinS(&this->actor.posRot.rot.y, Math_atan2f(dx, dz) * (0x8000 / M_PI), 0xA, 0x7D0, 1);
    this->actor.shape.rot.y = this->actor.posRot.rot.y;
    if (SQ(dx) + SQ(dz) < 600.0f) {
        this->waypoint++;
        if (this->waypoint >= path->count) {
            this->waypoint = 0;
        }
    }
    this->skin.skelAnime.animPlaybackSpeed = func_80A6B30C(this);
    if (SkelAnime_FrameUpdateMatrix(&this->skin.skelAnime)) {
        SkelAnime_ChangeAnim(&this->skin.skelAnime, sAnimations[this->animationIdx], func_80A6B30C(this), 0.0f,
                             SkelAnime_GetFrameCount(sAnimations[this->animationIdx]), 2, 0.0f);
        func_80A6BCEC(this);
    }
}

void EnHorseNormal_NextAnimation(EnHorseNormal* this) {
    this->action = HORSE_CYCLE_ANIMATIONS;
    this->animationIdx++;

    if (this->animationIdx >= ARRAY_COUNT(sAnimations)) {
        this->animationIdx = 0;
    }

    SkelAnime_ChangeAnimDefaultStop(&this->skin.skelAnime, sAnimations[this->animationIdx]);
}

void EnHorseNormal_CycleAnimations(EnHorseNormal* this, GlobalContext* globalCtx) {
    this->actor.speedXZ = 0.0f;

    if (SkelAnime_FrameUpdateMatrix(&this->skin.skelAnime)) {
        EnHorseNormal_NextAnimation(this);
    }
}

void func_80A6BC48(EnHorseNormal* this) {
    this->action = HORSE_WANDER;
    this->animationIdx = 0;
    this->unk_21C = 0;
    this->unk_21E = 0;
    this->actor.speedXZ = 0.0f;
    this->unk_218 = 0.0f;
    SkelAnime_ChangeAnim(&this->skin.skelAnime, sAnimations[this->animationIdx], func_80A6B30C(this), 0.0f,
                         SkelAnime_GetFrameCount(sAnimations[this->animationIdx]), 2, 0.0f);
}

void func_80A6BCEC(EnHorseNormal* this) {
    if (this->animationIdx == 5) {
        Audio_PlaySoundGeneral(NA_SE_EV_HORSE_RUN, &this->actor.projectedPos, 4, &D_801333E0, &D_801333E0, &D_801333E8);
    } else if (this->animationIdx == 6) {
        Audio_PlaySoundGeneral(NA_SE_EV_HORSE_RUN, &this->actor.projectedPos, 4, &D_801333E0, &D_801333E0, &D_801333E8);
    }
}

void func_80A6BD7C(EnHorseNormal* this) {
    f32 frame = this->skin.skelAnime.animCurrentFrame;

    if (this->animationIdx == 0 && frame > 28.0f && !(this->unk_1E4 & 1)) {
        this->unk_1E4 |= 1;
        Audio_PlaySoundGeneral(NA_SE_EV_HORSE_SANDDUST, &this->actor.projectedPos, 4, &D_801333E0, &D_801333E0,
                               &D_801333E8);
    } else if (this->animationIdx == 3 && frame > 25.0f && !(this->unk_1E4 & 2)) {
        this->unk_1E4 |= 2;
        Audio_PlaySoundGeneral(NA_SE_EV_HORSE_LAND2, &this->actor.projectedPos, 4, &D_801333E0, &D_801333E0,
                               &D_801333E8);
    }
}

void EnHorseNormal_Wander(EnHorseNormal* this, GlobalContext* globalCtx) {
    static s32 D_80A6D4F4[] = { 0, 1, 4, 5, 6, 2, 3 };
    static s32 D_80A6D510[] = { 0, 0, 2, 2, 1, 1, 1, 3, 3 };
    s32 phi_t0 = this->animationIdx;
    s32 pad;

    switch (D_80A6D510[this->animationIdx]) {
        case 0:
            func_80A6BD7C(this);
            this->actor.speedXZ = 0.0f;
            this->unk_218 = 0.0f;
            break;
        case 1:
            if (Math_Rand_ZeroOne() < 0.1f) {
                this->unk_218 = 2.0f * Math_Rand_ZeroOne() - 1.0f;
            }
            this->actor.speedXZ += this->unk_218;
            if (this->actor.speedXZ <= 0.0f) {
                this->actor.speedXZ = 0.0f;
                this->unk_218 = 0.0f;
                phi_t0 = 0;
            } else if (this->actor.speedXZ < 3.0f) {
                func_80A6B250(this);
                phi_t0 = 4;
            } else if (this->actor.speedXZ < 6.0f) {
                phi_t0 = 5;
            } else if (this->actor.speedXZ < 8.0f) {
                phi_t0 = 6;
            } else {
                this->actor.speedXZ = 8.0f;
                phi_t0 = 6;
            }
            if (Math_Rand_ZeroOne() < 0.1f ||
                (this->unk_21E == 0 && (this->actor.bgCheckFlags & 8 || this->bodyCollider.base.maskA & 2 ||
                                        this->headCollider.base.maskA & 2))) {
                this->unk_21E += (Math_Rand_ZeroOne() * 30.0f) - 15.0f;
                if (this->unk_21E > 50) {
                    this->unk_21E = 50;
                } else if (this->unk_21E < -50) {
                    this->unk_21E = -50;
                }
            }
            this->unk_21C += this->unk_21E;
            if (this->unk_21C < -300) {
                this->unk_21C = -300;
            } else if (this->unk_21C > 300) {
                this->unk_21C = 300;
            } else if (Math_Rand_ZeroOne() < 0.25f && fabsf(this->unk_21C) < 100.0f) {
                this->unk_21C = 0;
                this->unk_21E = 0;
            }
            this->actor.posRot.rot.y += this->unk_21C;
            this->actor.shape.rot.y = this->actor.posRot.rot.y;
            break;
        case 2:
        case 3:
            break;
    }

    if (phi_t0 != this->animationIdx || SkelAnime_FrameUpdateMatrix(&this->skin.skelAnime)) {
        if (phi_t0 != this->animationIdx) {
            this->animationIdx = phi_t0;
            this->unk_1E4 &= ~1;
            this->unk_1E4 &= ~2;
            if (phi_t0 == 1) {
                Audio_PlaySoundGeneral(NA_SE_EV_HORSE_GROAN, &this->unk_204, 4, &D_801333E0, &D_801333E0, &D_801333E8);
            } else if (phi_t0 == 3) {
                Audio_PlaySoundGeneral(NA_SE_EV_HORSE_NEIGH, &this->unk_204, 4, &D_801333E0, &D_801333E0, &D_801333E8);
            } else {
                func_80A6BCEC(this);
            }
            SkelAnime_ChangeAnim(&this->skin.skelAnime, sAnimations[this->animationIdx], func_80A6B30C(this), 0.0f,
                                 SkelAnime_GetFrameCount(sAnimations[this->animationIdx]), 2, -3.0f);
        } else {
            switch (D_80A6D510[this->animationIdx]) {
                case 0:
                    if (Math_Rand_ZeroOne() < 0.25f) {
                        this->unk_218 = 1.0f;
                        phi_t0 = 4;
                    } else {
                        phi_t0 = D_80A6D4F4[(s32)(Math_Rand_ZeroOne() * 2)];
                        this->actor.speedXZ = 0.0f;
                        this->unk_218 = 0.0f;
                    }
                    break;
                case 1:
                case 2:
                case 3:
                    break;
            }

            this->unk_1E4 &= ~1;
            this->unk_1E4 &= ~2;
            if (phi_t0 == 1) {
                Audio_PlaySoundGeneral(NA_SE_EV_HORSE_GROAN, &this->unk_204, 4, &D_801333E0, &D_801333E0, &D_801333E8);
            } else if (phi_t0 == 3) {
                Audio_PlaySoundGeneral(NA_SE_EV_HORSE_NEIGH, &this->unk_204, 4, &D_801333E0, &D_801333E0, &D_801333E8);
            } else {
                func_80A6BCEC(this);
            }
            if (phi_t0 != this->animationIdx) {
                this->animationIdx = phi_t0;
                SkelAnime_ChangeAnim(&this->skin.skelAnime, sAnimations[this->animationIdx], func_80A6B30C(this), 0.0f,
                                     SkelAnime_GetFrameCount(sAnimations[this->animationIdx]), 2, -3.0f);
            } else {
                SkelAnime_ChangeAnim(&this->skin.skelAnime, sAnimations[this->animationIdx], func_80A6B30C(this), 0.0f,
                                     SkelAnime_GetFrameCount(sAnimations[this->animationIdx]), 2, 0.0f);
            }
        }
    }
}

void func_80A6C4CC(EnHorseNormal* this) {
    this->action = HORSE_WAIT;
    this->animationIdx = 0;
    this->unk_21C = 0;
    this->unk_21E = 0;
    this->actor.speedXZ = 0.0f;
    this->unk_218 = 0.0f;
    SkelAnime_ChangeAnim(&this->skin.skelAnime, sAnimations[this->animationIdx], func_80A6B30C(this), 0.0f,
                         SkelAnime_GetFrameCount(sAnimations[this->animationIdx]), 2, 0.0f);
}

void EnHorseNormal_Wait(EnHorseNormal* this, GlobalContext* globalCtx) {
    if (SkelAnime_FrameUpdateMatrix(&this->skin.skelAnime)) {
        f32 rand = Math_Rand_ZeroOne();

        if (rand < 0.4f) {
            this->animationIdx = 0;
        } else if (rand < 0.8f) {
            this->animationIdx = 1;
            Audio_PlaySoundGeneral(NA_SE_EV_HORSE_GROAN, &this->unk_204, 4, &D_801333E0, &D_801333E0, &D_801333E8);
        } else {
            this->animationIdx = 3;
            Audio_PlaySoundGeneral(NA_SE_EV_HORSE_NEIGH, &this->unk_204, 4, &D_801333E0, &D_801333E0, &D_801333E8);
        }

        SkelAnime_ChangeAnim(&this->skin.skelAnime, sAnimations[this->animationIdx], func_80A6B30C(this), 0.0f,
                             SkelAnime_GetFrameCount(sAnimations[this->animationIdx]), 2, 0.0f);
    }
}

void func_80A6C6B0(EnHorseNormal* this) {
    this->action = HORSE_WAIT_CLONE;
    this->animationIdx = 0;
    this->unk_21C = 0;
    this->unk_21E = 0;
    this->actor.flags |= 0x30;
    this->actor.speedXZ = 0.0f;
    this->unk_218 = 0.0f;
    SkelAnime_ChangeAnim(&this->skin.skelAnime, sAnimations[this->animationIdx], func_80A6B30C(this), 0.0f,
                         SkelAnime_GetFrameCount(sAnimations[this->animationIdx]), 2, 0.0f);
}

void EnHorseNormal_WaitClone(EnHorseNormal* this, GlobalContext* globalCtx) {
    func_80A6BD7C(this);

    if (SkelAnime_FrameUpdateMatrix(&this->skin.skelAnime)) {
        f32 rand = Math_Rand_ZeroOne();

        if (rand < 0.4f) {
            this->animationIdx = 0;
        } else if (rand < 0.8f) {
            this->animationIdx = 1;
            this->unk_1E4 |= 0x20;
            Audio_PlaySoundGeneral(NA_SE_EV_HORSE_GROAN, &this->unk_204, 4, &D_801333E0, &D_801333E0, &D_801333E8);
        } else {
            this->animationIdx = 3;
            this->unk_1E4 |= 0x20;
            Audio_PlaySoundGeneral(NA_SE_EV_HORSE_NEIGH, &this->unk_204, 4, &D_801333E0, &D_801333E0, &D_801333E8);
        }

        SkelAnime_ChangeAnim(&this->skin.skelAnime, sAnimations[this->animationIdx], func_80A6B30C(this), 0.0f,
                             SkelAnime_GetFrameCount(sAnimations[this->animationIdx]), 2, 0.0f);

        this->unk_1E4 &= ~1;
        this->unk_1E4 &= ~2;
        this->unk_1E4 &= ~8;
        this->unk_1E4 &= ~0x10;
    }
}

void func_80A6C8E0(EnHorseNormal* this, GlobalContext* globalCtx) {
    s32 pad;
    CollisionPoly* sp38;
    s32 pad2;
    Vec3f sp28;
    s32 sp24;

    sp28.x = (Math_Sins(this->actor.shape.rot.y) * 30.0f) + this->actor.posRot.pos.x;
    sp28.y = this->actor.posRot.pos.y + 60.0f;
    sp28.z = (Math_Coss(this->actor.shape.rot.y) * 30.0f) + this->actor.posRot.pos.z;
    this->unk_220 = func_8003C940(&globalCtx->colCtx, &sp38, &sp24, &sp28);
    this->actor.shape.rot.x = Math_atan2f(this->actor.posRot.pos.y - this->unk_220, 30.0f) * (0x8000 / M_PI);
}

static EnHorseNormalActionFunc sActionFuncs[] = {
    EnHorseNormal_CycleAnimations, EnHorseNormal_Wander,     EnHorseNormal_Wait,
    EnHorseNormal_WaitClone,       EnHorseNormal_FollowPath,
};

void EnHorseNormal_Update(Actor* thisx, GlobalContext* globalCtx) {
    EnHorseNormal* this = THIS;
    s32 pad;

    sActionFuncs[this->action](this, globalCtx);
    Actor_MoveForward(&this->actor);
    func_8002E4B4(globalCtx, &this->actor, 20.0f, 35.0f, 100.0f, 0x1D);
    if (globalCtx->sceneNum == SCENE_SPOT20 && this->actor.posRot.pos.z < -2400.0f) {
        this->actor.posRot.pos.z = -2400.0f;
    }
    this->actor.posRot2.pos = this->actor.posRot.pos;
    this->actor.posRot2.pos.y += 70.0f;
    this->unk_204 = this->actor.projectedPos;
    this->unk_204.y += 120.0f;
    Collider_CylinderUpdate(&this->actor, &this->bodyCollider);
    CollisionCheck_SetOC(globalCtx, &globalCtx->colChkCtx, &this->bodyCollider.base);
    if (this->actor.speedXZ == 0.0f) {
        this->actor.colChkInfo.mass = 0xFF;
    } else {
        this->actor.colChkInfo.mass = 0xFE;
    }
}

<<<<<<< HEAD
void func_80A6CAFC(Actor* thisx, GlobalContext* globalCtx, PSkinAwb* arg2) {
=======
void func_80A6CAFC(Actor* thisx, GlobalContext* globalCtx, PSkinAwb* skin) {
>>>>>>> 3237f176
    Vec3f sp4C;
    Vec3f sp40;
    EnHorseNormal* this = THIS;
    s32 i;

    for (i = 0; i < this->headCollider.count; i++) {
        sp4C.x = this->headCollider.list[i].dim.modelSphere.center.x;
        sp4C.y = this->headCollider.list[i].dim.modelSphere.center.y;
        sp4C.z = this->headCollider.list[i].dim.modelSphere.center.z;
<<<<<<< HEAD
        func_800A6408(arg2, this->headCollider.list[i].dim.joint, &sp4C, &sp40);
=======
        func_800A6408(skin, this->headCollider.list[i].dim.joint, &sp4C, &sp40);
>>>>>>> 3237f176
        this->headCollider.list[i].dim.worldSphere.center.x = sp40.x;
        this->headCollider.list[i].dim.worldSphere.center.y = sp40.y;
        this->headCollider.list[i].dim.worldSphere.center.z = sp40.z;
        this->headCollider.list[i].dim.worldSphere.radius =
            this->headCollider.list[i].dim.modelSphere.radius * this->headCollider.list[i].dim.scale;
    }

    CollisionCheck_SetOC(globalCtx, &globalCtx->colChkCtx, &this->headCollider.base);
}

void func_80A6CC88(GlobalContext* globalCtx, EnHorseNormal* this, Vec3f* arg2) {
    f32 animCurrentFrame = this->skin.skelAnime.animCurrentFrame;
    f32 wDest;

    SkinMatrix_Vec3fMtxFMultXYZW(&globalCtx->mf_11D60, arg2, &this->unk_1E8, &wDest);
    this->unk_1F4 = this->unk_1E8;
    this->unk_1F4.y += 120.0f;

    if (this->animationIdx == 0 && animCurrentFrame > 28.0f && !(this->unk_1E4 & 8)) {
        this->unk_1E4 |= 8;
        Audio_PlaySoundGeneral(NA_SE_EV_HORSE_SANDDUST, &this->unk_1E8, 4, &D_801333E0, &D_801333E0, &D_801333E8);
    } else if (this->animationIdx == 3 && animCurrentFrame > 25.0f && !(this->unk_1E4 & 0x10)) {
        this->unk_1E4 |= 0x10;
        Audio_PlaySoundGeneral(NA_SE_EV_HORSE_LAND2, &this->unk_1E8, 4, &D_801333E0, &D_801333E0, &D_801333E8);
    } else if (this->animationIdx == 3 && this->unk_1E4 & 0x20) {
        this->unk_1E4 &= ~0x20;
        Audio_PlaySoundGeneral(NA_SE_EV_HORSE_NEIGH, &this->unk_1F4, 4, &D_801333E0, &D_801333E0, &D_801333E8);
    } else if (this->animationIdx == 1 && this->unk_1E4 & 0x20) {
        this->unk_1E4 &= ~0x20;
        Audio_PlaySoundGeneral(NA_SE_EV_HORSE_GROAN, &this->unk_1F4, 4, &D_801333E0, &D_801333E0, &D_801333E8);
    }
}

void EnHorseNormal_Draw(Actor* thisx, GlobalContext* globalCtx) {
    EnHorseNormal* this = THIS;
    Mtx* mtx2;

    OPEN_DISPS(globalCtx->state.gfxCtx, "../z_en_horse_normal.c", 2224);

    if (globalCtx->sceneNum != SCENE_SPOT20 || globalCtx->sceneNum != SCENE_MALON_STABLE) {
        func_80A6C8E0(this, globalCtx);
    }
    func_80093D18(globalCtx->state.gfxCtx);
    func_800A6330(&this->actor, globalCtx, &this->skin, func_80A6CAFC, 1);

    if (this->action == HORSE_WAIT_CLONE) {
        MtxF skinMtx;
        Mtx* mtx1;
        Vec3f clonePos = { 0.0f, 0.0f, 0.0f };
        s16 cloneRotY;
        f32 distFromGround = this->actor.posRot.pos.y - this->actor.groundY;
        f32 temp_f0_4;

        if (globalCtx->sceneNum == SCENE_MALON_STABLE) {
            if (this->actor.posRot.pos.x == 355.0f && this->actor.posRot.pos.y == 0.0f &&
                this->actor.posRot.pos.z == -245.0f) {
                clonePos.x = 235.0f;
                clonePos.y = 0.0f;
                clonePos.z = 100.0f;
                cloneRotY = 0x7FFF;
            } else if (this->actor.posRot.pos.x == 238.0f && this->actor.posRot.pos.y == 0.0f &&
                       this->actor.posRot.pos.z == -245.0f) {
                clonePos.x = 478.0f;
                clonePos.y = 0.0f;
                clonePos.z = 100.0f;
                cloneRotY = 0x7FFF;
            }
        } else if (globalCtx->sceneNum == SCENE_SPOT20) {
            if (this->actor.posRot.pos.x == -730.0f && this->actor.posRot.pos.y == 0.0f &&
                this->actor.posRot.pos.z == -1100.0f) {
                clonePos.x = 780.0f;
                clonePos.y = 0.0f;
                clonePos.z = -80.0f;
                cloneRotY = 0;
            } else if (this->actor.posRot.pos.x == 880.0f && this->actor.posRot.pos.y == 0.0f &&
                       this->actor.posRot.pos.z == -1170.0f) {
                clonePos.x = -1000.0f;
                clonePos.y = 0.0f;
                clonePos.z = -70.0f;
                cloneRotY = 0;
            }
        }
        func_80A6CC88(globalCtx, this, &clonePos);
        SkinMatrix_SetScaleRotateYRPTranslate(&skinMtx, this->actor.scale.x, this->actor.scale.y, this->actor.scale.z,
                                              this->actor.shape.rot.x, cloneRotY, this->actor.shape.rot.z, clonePos.x,
                                              (this->actor.shape.unk_08 * this->actor.scale.y) + clonePos.y,
                                              clonePos.z);
        mtx1 = SkinMatrix_MtxFToNewMtx(globalCtx->state.gfxCtx, &skinMtx);
        if (mtx1 == NULL) {
            return;
        }
<<<<<<< HEAD
        gSPMatrix(oGfxCtx->polyOpa.p++, &gMtxClear, G_MTX_NOPUSH | G_MTX_LOAD | G_MTX_MODELVIEW);
        gSPMatrix(oGfxCtx->polyOpa.p++, mtx1, G_MTX_NOPUSH | G_MTX_LOAD | G_MTX_MODELVIEW);
        func_800A63CC(&this->actor, globalCtx, &this->skin, NULL, NULL, 1, 0, 3);
=======
        gSPMatrix(POLY_OPA_DISP++, &gMtxClear, G_MTX_NOPUSH | G_MTX_LOAD | G_MTX_MODELVIEW);
        gSPMatrix(POLY_OPA_DISP++, mtx1, G_MTX_NOPUSH | G_MTX_LOAD | G_MTX_MODELVIEW);
        func_800A63CC(&this->actor, globalCtx, &this->skin, 0, 0, 1, 0, 3);
>>>>>>> 3237f176
        this->cloneCollider.dim.pos.x = clonePos.x;
        this->cloneCollider.dim.pos.y = clonePos.y;
        this->cloneCollider.dim.pos.z = clonePos.z;
        CollisionCheck_SetOC(globalCtx, &globalCtx->colChkCtx, &this->cloneCollider.base);
        func_80094044(globalCtx->state.gfxCtx);
        gDPSetPrimColor(POLY_XLU_DISP++, 0, 0, 0, 0, 0, 255);
        Matrix_Translate(clonePos.x, clonePos.y, clonePos.z, MTXMODE_NEW);
        temp_f0_4 = (1.0f - (distFromGround * 0.01f)) * this->actor.shape.unk_10;
        Matrix_Scale(this->actor.scale.x * temp_f0_4, 1.0f, this->actor.scale.z * temp_f0_4, MTXMODE_APPLY);
        Matrix_RotateY(cloneRotY * (2.0f * M_PI / 0x10000), MTXMODE_APPLY);
        mtx2 = Matrix_NewMtx(globalCtx->state.gfxCtx, "../z_en_horse_normal.c", 2329);
        if (mtx2 != NULL) {
            gSPMatrix(POLY_XLU_DISP++, mtx2, G_MTX_NOPUSH | G_MTX_LOAD | G_MTX_MODELVIEW);
            gSPDisplayList(POLY_XLU_DISP++, D_04049AD0);
        }
    }

    CLOSE_DISPS(globalCtx->state.gfxCtx, "../z_en_horse_normal.c", 2339);
}<|MERGE_RESOLUTION|>--- conflicted
+++ resolved
@@ -555,11 +555,7 @@
     }
 }
 
-<<<<<<< HEAD
-void func_80A6CAFC(Actor* thisx, GlobalContext* globalCtx, PSkinAwb* arg2) {
-=======
 void func_80A6CAFC(Actor* thisx, GlobalContext* globalCtx, PSkinAwb* skin) {
->>>>>>> 3237f176
     Vec3f sp4C;
     Vec3f sp40;
     EnHorseNormal* this = THIS;
@@ -569,11 +565,7 @@
         sp4C.x = this->headCollider.list[i].dim.modelSphere.center.x;
         sp4C.y = this->headCollider.list[i].dim.modelSphere.center.y;
         sp4C.z = this->headCollider.list[i].dim.modelSphere.center.z;
-<<<<<<< HEAD
-        func_800A6408(arg2, this->headCollider.list[i].dim.joint, &sp4C, &sp40);
-=======
         func_800A6408(skin, this->headCollider.list[i].dim.joint, &sp4C, &sp40);
->>>>>>> 3237f176
         this->headCollider.list[i].dim.worldSphere.center.x = sp40.x;
         this->headCollider.list[i].dim.worldSphere.center.y = sp40.y;
         this->headCollider.list[i].dim.worldSphere.center.z = sp40.z;
@@ -665,15 +657,9 @@
         if (mtx1 == NULL) {
             return;
         }
-<<<<<<< HEAD
-        gSPMatrix(oGfxCtx->polyOpa.p++, &gMtxClear, G_MTX_NOPUSH | G_MTX_LOAD | G_MTX_MODELVIEW);
-        gSPMatrix(oGfxCtx->polyOpa.p++, mtx1, G_MTX_NOPUSH | G_MTX_LOAD | G_MTX_MODELVIEW);
-        func_800A63CC(&this->actor, globalCtx, &this->skin, NULL, NULL, 1, 0, 3);
-=======
         gSPMatrix(POLY_OPA_DISP++, &gMtxClear, G_MTX_NOPUSH | G_MTX_LOAD | G_MTX_MODELVIEW);
         gSPMatrix(POLY_OPA_DISP++, mtx1, G_MTX_NOPUSH | G_MTX_LOAD | G_MTX_MODELVIEW);
-        func_800A63CC(&this->actor, globalCtx, &this->skin, 0, 0, 1, 0, 3);
->>>>>>> 3237f176
+        func_800A63CC(&this->actor, globalCtx, &this->skin, NULL, NULL, 1, 0, 3);
         this->cloneCollider.dim.pos.x = clonePos.x;
         this->cloneCollider.dim.pos.y = clonePos.y;
         this->cloneCollider.dim.pos.z = clonePos.z;
