--- conflicted
+++ resolved
@@ -286,11 +286,7 @@
 }
 
 void EnHorseNormal_FollowPath(EnHorseNormal* this, PlayState* play) {
-<<<<<<< HEAD
-    Path* path = &play->setupPathList[PARAMS_GET(this->actor.params, 0, 4)];
-=======
-    Path* path = &play->pathList[this->actor.params & 0xF];
->>>>>>> 8913c4fa
+    Path* path = &play->pathList[PARAMS_GET(this->actor.params, 0, 4)];
     Vec3s* pointPos = SEGMENTED_TO_VIRTUAL(path->points);
     f32 dx;
     f32 dz;
