--- conflicted
+++ resolved
@@ -562,7 +562,6 @@
     s32 i;
 
     for (i = 0; i < this->headCollider.count; i++) {
-<<<<<<< HEAD
         sp4C.x = this->headCollider.elements[i].dim.modelSphere.center.x;
         sp4C.y = this->headCollider.elements[i].dim.modelSphere.center.y;
         sp4C.z = this->headCollider.elements[i].dim.modelSphere.center.z;
@@ -572,17 +571,6 @@
         this->headCollider.elements[i].dim.worldSphere.center.z = sp40.z;
         this->headCollider.elements[i].dim.worldSphere.radius =
             this->headCollider.elements[i].dim.modelSphere.radius * this->headCollider.elements[i].dim.scale;
-=======
-        sp4C.x = this->headCollider.list[i].dim.modelSphere.center.x;
-        sp4C.y = this->headCollider.list[i].dim.modelSphere.center.y;
-        sp4C.z = this->headCollider.list[i].dim.modelSphere.center.z;
-        func_800A6408(skin, this->headCollider.list[i].dim.joint, &sp4C, &sp40);
-        this->headCollider.list[i].dim.worldSphere.center.x = sp40.x;
-        this->headCollider.list[i].dim.worldSphere.center.y = sp40.y;
-        this->headCollider.list[i].dim.worldSphere.center.z = sp40.z;
-        this->headCollider.list[i].dim.worldSphere.radius =
-            this->headCollider.list[i].dim.modelSphere.radius * this->headCollider.list[i].dim.scale;
->>>>>>> 4876610c
     }
 
     CollisionCheck_SetOC(globalCtx, &globalCtx->colChkCtx, &this->headCollider.base);
