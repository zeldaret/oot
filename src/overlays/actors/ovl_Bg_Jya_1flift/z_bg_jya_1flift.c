/*
 * File: z_bg_jya_1flift.c
 * Overlay: ovl_Bg_Jya_1flift
 * Description: Shortcut Elevator used in the vanilla version of the Spirit Temple
 */

#include "z_bg_jya_1flift.h"
#include "objects/object_jya_obj/object_jya_obj.h"

#define FLAGS 0x00000010

#define THIS ((BgJya1flift*)thisx)

void BgJya1flift_Init(Actor* thisx, GlobalContext* globalCtx);
void BgJya1flift_Destroy(Actor* thisx, GlobalContext* globalCtx);
void BgJya1flift_Update(Actor* thisx, GlobalContext* globalCtx);
void BgJya1flift_Draw(Actor* thisx, GlobalContext* globalCtx);

void BgJya1flift_SetupWaitForSwitch(BgJya1flift* this);
void BgJya1flift_WaitForSwitch(BgJya1flift* this, GlobalContext* globalCtx);
void BgJya1flift_DoNothing(BgJya1flift* this, GlobalContext* globalCtx);
void BgJya1flift_ChangeDirection(BgJya1flift* this);
void BgJya1flift_Move(BgJya1flift* this, GlobalContext* globalCtx);
void BgJya1flift_SetupDoNothing(BgJya1flift* this);
void BgJya1flift_ResetMoveDelay(BgJya1flift* this);
void BgJya1flift_DelayMove(BgJya1flift* this, GlobalContext* globalCtx);

static u8 sIsSpawned = false;

const ActorInit Bg_Jya_1flift_InitVars = {
    ACTOR_BG_JYA_1FLIFT,
    ACTORCAT_BG,
    FLAGS,
    OBJECT_JYA_OBJ,
    sizeof(BgJya1flift),
    (ActorFunc)BgJya1flift_Init,
    (ActorFunc)BgJya1flift_Destroy,
    (ActorFunc)BgJya1flift_Update,
    (ActorFunc)BgJya1flift_Draw,
};

static ColliderCylinderInit sCylinderInit = {
    {
        COLTYPE_NONE,
        AT_NONE,
        AC_NONE,
        OC1_ON | OC1_TYPE_ALL,
        OC2_TYPE_2,
        COLSHAPE_CYLINDER,
    },
    {
        ELEMTYPE_UNK0,
        { 0x00000000, 0x00, 0x00 },
        { 0x00000000, 0x00, 0x00 },
        TOUCH_NONE,
        BUMP_NONE,
        OCELEM_ON,
    },
    { 70, 80, -82, { 0, 0, 0 } },
};

static f32 sFinalPositions[] = { 443.0f, -50.0f };

static InitChainEntry sInitChain[] = {
    ICHAIN_VEC3F_DIV1000(scale, 100, ICHAIN_CONTINUE),
    ICHAIN_F32(uncullZoneForward, 1200, ICHAIN_CONTINUE),
    ICHAIN_F32(uncullZoneScale, 400, ICHAIN_CONTINUE),
    ICHAIN_F32(uncullZoneDownward, 1200, ICHAIN_STOP),
};

void BgJya1flift_InitDynapoly(BgJya1flift* this, GlobalContext* globalCtx, CollisionHeader* collision,
                              DynaPolyMoveFlag moveFlag) {
    s32 pad;
    CollisionHeader* colHeader = NULL;
    s32 pad2;

    DynaPolyActor_Init(&this->dyna, moveFlag);
    CollisionHeader_GetVirtual(collision, &colHeader);
    this->dyna.bgId = DynaPoly_SetBgActor(globalCtx, &globalCtx->colCtx.dyna, &this->dyna.actor, colHeader);

    if (this->dyna.bgId == BG_ACTOR_MAX) {
        // Warning : move BG login failed
        osSyncPrintf("Warning : move BG 登録失敗(%s %d)(name %d)(arg_data 0x%04x)\n", "../z_bg_jya_1flift.c", 179,
                     this->dyna.actor.id, this->dyna.actor.params);
    }
}

void BgJya1flift_InitCollision(Actor* thisx, GlobalContext* globalCtx) {
    BgJya1flift* this = THIS;

    Collider_InitCylinder(globalCtx, &this->collider);
    Collider_SetCylinder(globalCtx, &this->collider, &this->dyna.actor, &sCylinderInit);
    this->dyna.actor.colChkInfo.mass = MASS_IMMOVABLE;
}

void BgJya1flift_Init(Actor* thisx, GlobalContext* globalCtx) {
    BgJya1flift* this = THIS;
    // 1 F lift
    osSyncPrintf("(１Ｆリフト)(flag %d)(room %d)\n", sIsSpawned, globalCtx->roomCtx.curRoom.num);
    this->hasInitialized = false;
    if (sIsSpawned) {
        Actor_Kill(thisx);
        return;
    }
    BgJya1flift_InitDynapoly(this, globalCtx, &g1fliftCol, 0);
    Actor_ProcessInitChain(thisx, sInitChain);
    BgJya1flift_InitCollision(thisx, globalCtx);
    if (Flags_GetSwitch(globalCtx, (thisx->params & 0x3F))) {
        LINK_AGE_IN_YEARS == YEARS_ADULT ? BgJya1flift_ChangeDirection(this) : BgJya1flift_SetupDoNothing(this);
    } else {
        BgJya1flift_SetupWaitForSwitch(this);
    }
    thisx->room = -1;
    sIsSpawned = true;
    this->hasInitialized = true;
}

void BgJya1flift_Destroy(Actor* thisx, GlobalContext* globalCtx) {
    BgJya1flift* this = THIS;

    if (this->hasInitialized) {
        sIsSpawned = false;
        Collider_DestroyCylinder(globalCtx, &this->collider);
        DynaPoly_DeleteBgActor(globalCtx, &globalCtx->colCtx.dyna, this->dyna.bgId);
    }
}

<<<<<<< HEAD
void BgJya1flift_SetupWaitForSwitch(BgJya1flift* this) {
    this->actionFunc = BgJya1flift_WaitForSwitch;
    this->dyna.actor.posRot.pos.y = sFinalPositions[0];
=======
void func_80892DB0(BgJya1flift* this) {
    this->actionFunc = func_80892DCC;
    this->dyna.actor.world.pos.y = sFinalPositions[0];
>>>>>>> 04ea6b13
}

void BgJya1flift_WaitForSwitch(BgJya1flift* this, GlobalContext* globalCtx) {
    if (Flags_GetSwitch(globalCtx, (this->dyna.actor.params & 0x3F))) {
        BgJya1flift_ChangeDirection(this);
    }
}

void BgJya1flift_SetupDoNothing(BgJya1flift* this) {
    this->actionFunc = BgJya1flift_DoNothing;
    this->dyna.actor.world.pos.y = sFinalPositions[0];
}

void BgJya1flift_DoNothing(BgJya1flift* this, GlobalContext* globalCtx) {
}

void BgJya1flift_ChangeDirection(BgJya1flift* this) {
    this->actionFunc = BgJya1flift_Move;
    this->isMovingDown ^= true;
    this->dyna.actor.velocity.y = 0.0f;
}

void BgJya1flift_Move(BgJya1flift* this, GlobalContext* globalCtx) {
    f32 tempVelocity;

    Math_StepToF(&this->dyna.actor.velocity.y, 6.0f, 0.4f);
    if (this->dyna.actor.velocity.y < 1.0f) {
        tempVelocity = 1.0f;
    } else {
        tempVelocity = this->dyna.actor.velocity.y;
    }
    if (fabsf(Math_SmoothStepToF(&this->dyna.actor.world.pos.y, (sFinalPositions[this->isMovingDown]), 0.5f,
                                 tempVelocity, 1.0f)) < 0.001f) {
        this->dyna.actor.world.pos.y = sFinalPositions[this->isMovingDown];
        BgJya1flift_ResetMoveDelay(this);
        Audio_PlayActorSound2(&this->dyna.actor, NA_SE_EV_BLOCK_BOUND);
    } else {
        func_8002F974(&this->dyna.actor, NA_SE_EV_ELEVATOR_MOVE3 - SFX_FLAG);
    }
}

void BgJya1flift_ResetMoveDelay(BgJya1flift* this) {
    this->actionFunc = BgJya1flift_DelayMove;
    this->moveDelay = 0;
}

void BgJya1flift_DelayMove(BgJya1flift* this, GlobalContext* globalCtx) {
    this->moveDelay++;
    if (this->moveDelay >= 21) {
        BgJya1flift_ChangeDirection(this);
    }
}

void BgJya1flift_Update(Actor* thisx, GlobalContext* globalCtx) {
    BgJya1flift* this = THIS;
    s32 pad;
    s32 tempIsRiding;

    // Room 0 is the first room and 6 is the room that the lift starts on
    if (globalCtx->roomCtx.curRoom.num == 6 || globalCtx->roomCtx.curRoom.num == 0) {
        this->actionFunc(this, globalCtx);
        if (globalCtx) {}
        tempIsRiding = func_8004356C(&this->dyna) ? true : false;
        if ((this->actionFunc == BgJya1flift_Move) || (this->actionFunc == BgJya1flift_DelayMove)) {
            if (tempIsRiding) {
                Camera_ChangeSetting(globalCtx->cameraPtrs[0], CAM_SET_HIDAN1);
            } else if (!tempIsRiding && this->isLinkRiding) {
                Camera_ChangeSetting(globalCtx->cameraPtrs[0], CAM_SET_DUNGEON0);
            }
        }
        this->isLinkRiding = tempIsRiding;
        Collider_UpdateCylinder(thisx, &this->collider);
        CollisionCheck_SetOC(globalCtx, &globalCtx->colChkCtx, &this->collider.base);
    } else {
        Actor_Kill(thisx);
    }
}

void BgJya1flift_Draw(Actor* thisx, GlobalContext* globalCtx) {
    Gfx_DrawDListOpa(globalCtx, g1fliftDlist);
}<|MERGE_RESOLUTION|>--- conflicted
+++ resolved
@@ -125,15 +125,9 @@
     }
 }
 
-<<<<<<< HEAD
 void BgJya1flift_SetupWaitForSwitch(BgJya1flift* this) {
     this->actionFunc = BgJya1flift_WaitForSwitch;
-    this->dyna.actor.posRot.pos.y = sFinalPositions[0];
-=======
-void func_80892DB0(BgJya1flift* this) {
-    this->actionFunc = func_80892DCC;
     this->dyna.actor.world.pos.y = sFinalPositions[0];
->>>>>>> 04ea6b13
 }
 
 void BgJya1flift_WaitForSwitch(BgJya1flift* this, GlobalContext* globalCtx) {
