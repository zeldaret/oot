/*
 * File: z_bg_jya_1flift.c
 * Overlay: ovl_Bg_Jya_1flift
 * Description: Shortcut Elevator used in the vanilla version of the Spirit Temple
 */

#include "z_bg_jya_1flift.h"
#include "objects/object_jya_obj/object_jya_obj.h"

#define FLAGS 0x00000010

#define THIS ((BgJya1flift*)thisx)

void BgJya1flift_Init(Actor* thisx, GlobalContext* globalCtx);
void BgJya1flift_Destroy(Actor* thisx, GlobalContext* globalCtx);
void BgJya1flift_Update(Actor* thisx, GlobalContext* globalCtx);
void BgJya1flift_Draw(Actor* thisx, GlobalContext* globalCtx);

void BgJya1flift_SetupWaitForSwitch(BgJya1flift* this);
void BgJya1flift_WaitForSwitch(BgJya1flift* this, GlobalContext* globalCtx);
void BgJya1flift_DoNothing(BgJya1flift* this, GlobalContext* globalCtx);
void BgJya1flift_ChangeDirection(BgJya1flift* this);
void BgJya1flift_Move(BgJya1flift* this, GlobalContext* globalCtx);
void BgJya1flift_SetupDoNothing(BgJya1flift* this);
void BgJya1flift_ResetMoveDelay(BgJya1flift* this);
void BgJya1flift_DelayMove(BgJya1flift* this, GlobalContext* globalCtx);

static u8 sIsSpawned = false;

const ActorInit Bg_Jya_1flift_InitVars = {
    ACTOR_BG_JYA_1FLIFT,
    ACTORCAT_BG,
    FLAGS,
    OBJECT_JYA_OBJ,
    sizeof(BgJya1flift),
    (ActorFunc)BgJya1flift_Init,
    (ActorFunc)BgJya1flift_Destroy,
    (ActorFunc)BgJya1flift_Update,
    (ActorFunc)BgJya1flift_Draw,
};

static ColliderCylinderInit sCylinderInit = {
    {
        COLTYPE_NONE,
        AT_NONE,
        AC_NONE,
        OC1_ON | OC1_TYPE_ALL,
        OC2_TYPE_2,
        COLSHAPE_CYLINDER,
    },
    {
        ELEMTYPE_UNK0,
        { 0x00000000, 0x00, 0x00 },
        { 0x00000000, 0x00, 0x00 },
        TOUCH_NONE,
        BUMP_NONE,
        OCELEM_ON,
    },
    { 70, 80, -82, { 0, 0, 0 } },
};

static f32 sFinalPositions[] = { 443.0f, -50.0f };

static InitChainEntry sInitChain[] = {
    ICHAIN_VEC3F_DIV1000(scale, 100, ICHAIN_CONTINUE),
    ICHAIN_F32(uncullZoneForward, 1200, ICHAIN_CONTINUE),
    ICHAIN_F32(uncullZoneScale, 400, ICHAIN_CONTINUE),
    ICHAIN_F32(uncullZoneDownward, 1200, ICHAIN_STOP),
};

void BgJya1flift_InitDynapoly(BgJya1flift* this, GlobalContext* globalCtx, CollisionHeader* collision, s32 moveFlag) {
    s32 pad;
    CollisionHeader* colHeader = NULL;
    s32 pad2;

    DynaPolyActor_Init(&this->dyna, moveFlag);
    CollisionHeader_GetVirtual(collision, &colHeader);
    this->dyna.bgId = DynaPoly_SetBgActor(globalCtx, &globalCtx->colCtx.dyna, &this->dyna.actor, colHeader);

    if (this->dyna.bgId == BG_ACTOR_MAX) {
        // "Warning : move BG login failed"
        osSyncPrintf("Warning : move BG 登録失敗(%s %d)(name %d)(arg_data 0x%04x)\n", "../z_bg_jya_1flift.c", 179,
                     this->dyna.actor.id, this->dyna.actor.params);
    }
}

void BgJya1flift_InitCollision(Actor* thisx, GlobalContext* globalCtx) {
    BgJya1flift* this = THIS;

    Collider_InitCylinder(globalCtx, &this->collider);
    Collider_SetCylinder(globalCtx, &this->collider, &this->dyna.actor, &sCylinderInit);
    this->dyna.actor.colChkInfo.mass = MASS_IMMOVABLE;
}

void BgJya1flift_Init(Actor* thisx, GlobalContext* globalCtx) {
    BgJya1flift* this = THIS;
    // "1 F lift"
    osSyncPrintf("(１Ｆリフト)(flag %d)(room %d)\n", sIsSpawned, globalCtx->roomCtx.curRoom.num);
    this->hasInitialized = false;
    if (sIsSpawned) {
        Actor_Kill(thisx);
        return;
    }
    BgJya1flift_InitDynapoly(this, globalCtx, &g1fliftCol, 0);
    Actor_ProcessInitChain(thisx, sInitChain);
    BgJya1flift_InitCollision(thisx, globalCtx);
    if (Flags_GetSwitch(globalCtx, (thisx->params & 0x3F))) {
        LINK_AGE_IN_YEARS == YEARS_ADULT ? BgJya1flift_ChangeDirection(this) : BgJya1flift_SetupDoNothing(this);
    } else {
        BgJya1flift_SetupWaitForSwitch(this);
    }
    thisx->room = -1;
    sIsSpawned = true;
    this->hasInitialized = true;
}

void BgJya1flift_Destroy(Actor* thisx, GlobalContext* globalCtx) {
    BgJya1flift* this = THIS;

    if (this->hasInitialized) {
        sIsSpawned = false;
        Collider_DestroyCylinder(globalCtx, &this->collider);
        DynaPoly_DeleteBgActor(globalCtx, &globalCtx->colCtx.dyna, this->dyna.bgId);
    }
}

void BgJya1flift_SetupWaitForSwitch(BgJya1flift* this) {
    this->actionFunc = BgJya1flift_WaitForSwitch;
    this->dyna.actor.world.pos.y = sFinalPositions[0];
}

void BgJya1flift_WaitForSwitch(BgJya1flift* this, GlobalContext* globalCtx) {
    if (Flags_GetSwitch(globalCtx, (this->dyna.actor.params & 0x3F))) {
        BgJya1flift_ChangeDirection(this);
    }
}

void BgJya1flift_SetupDoNothing(BgJya1flift* this) {
    this->actionFunc = BgJya1flift_DoNothing;
    this->dyna.actor.world.pos.y = sFinalPositions[0];
}

void BgJya1flift_DoNothing(BgJya1flift* this, GlobalContext* globalCtx) {
}

void BgJya1flift_ChangeDirection(BgJya1flift* this) {
    this->actionFunc = BgJya1flift_Move;
    this->isMovingDown ^= true;
    this->dyna.actor.velocity.y = 0.0f;
}

void BgJya1flift_Move(BgJya1flift* this, GlobalContext* globalCtx) {
    f32 tempVelocity;

    Math_StepToF(&this->dyna.actor.velocity.y, 6.0f, 0.4f);
    if (this->dyna.actor.velocity.y < 1.0f) {
        tempVelocity = 1.0f;
    } else {
        tempVelocity = this->dyna.actor.velocity.y;
    }
    if (fabsf(Math_SmoothStepToF(&this->dyna.actor.world.pos.y, (sFinalPositions[this->isMovingDown]), 0.5f,
                                 tempVelocity, 1.0f)) < 0.001f) {
        this->dyna.actor.world.pos.y = sFinalPositions[this->isMovingDown];
        BgJya1flift_ResetMoveDelay(this);
        Audio_PlayActorSound2(&this->dyna.actor, NA_SE_EV_BLOCK_BOUND);
    } else {
        func_8002F974(&this->dyna.actor, NA_SE_EV_ELEVATOR_MOVE3 - SFX_FLAG);
    }
}

void BgJya1flift_ResetMoveDelay(BgJya1flift* this) {
    this->actionFunc = BgJya1flift_DelayMove;
    this->moveDelay = 0;
}

void BgJya1flift_DelayMove(BgJya1flift* this, GlobalContext* globalCtx) {
    this->moveDelay++;
    if (this->moveDelay >= 21) {
        BgJya1flift_ChangeDirection(this);
    }
}

void BgJya1flift_Update(Actor* thisx, GlobalContext* globalCtx2) {
    BgJya1flift* this = THIS;
    GlobalContext* globalCtx = globalCtx2;
    s32 tempIsRiding;

    // Room 0 is the first room and 6 is the room that the lift starts on
    if (globalCtx->roomCtx.curRoom.num == 6 || globalCtx->roomCtx.curRoom.num == 0) {
        this->actionFunc(this, globalCtx);
        tempIsRiding = func_8004356C(&this->dyna) ? true : false;
        if ((this->actionFunc == BgJya1flift_Move) || (this->actionFunc == BgJya1flift_DelayMove)) {
            if (tempIsRiding) {
<<<<<<< HEAD
                Camera_ChangeSetting(globalCtx->cameraPtrs[CAM_ID_MAIN], CAM_SET_HIDAN1);
=======
                Camera_ChangeSetting(globalCtx->cameraPtrs[MAIN_CAM], CAM_SET_FIRE_PLATFORM);
>>>>>>> 0b184194
            } else if (!tempIsRiding && this->isLinkRiding) {
                Camera_ChangeSetting(globalCtx->cameraPtrs[CAM_ID_MAIN], CAM_SET_DUNGEON0);
            }
        }
        this->isLinkRiding = tempIsRiding;
        Collider_UpdateCylinder(thisx, &this->collider);
        CollisionCheck_SetOC(globalCtx, &globalCtx->colChkCtx, &this->collider.base);
    } else {
        Actor_Kill(thisx);
    }
}

void BgJya1flift_Draw(Actor* thisx, GlobalContext* globalCtx) {
    Gfx_DrawDListOpa(globalCtx, g1fliftDL);
}<|MERGE_RESOLUTION|>--- conflicted
+++ resolved
@@ -191,11 +191,7 @@
         tempIsRiding = func_8004356C(&this->dyna) ? true : false;
         if ((this->actionFunc == BgJya1flift_Move) || (this->actionFunc == BgJya1flift_DelayMove)) {
             if (tempIsRiding) {
-<<<<<<< HEAD
-                Camera_ChangeSetting(globalCtx->cameraPtrs[CAM_ID_MAIN], CAM_SET_HIDAN1);
-=======
-                Camera_ChangeSetting(globalCtx->cameraPtrs[MAIN_CAM], CAM_SET_FIRE_PLATFORM);
->>>>>>> 0b184194
+                Camera_ChangeSetting(globalCtx->cameraPtrs[CAM_ID_MAIN], CAM_SET_FIRE_PLATFORM);
             } else if (!tempIsRiding && this->isLinkRiding) {
                 Camera_ChangeSetting(globalCtx->cameraPtrs[CAM_ID_MAIN], CAM_SET_DUNGEON0);
             }
