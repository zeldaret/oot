#ifndef _Z_BG_JYA_1FLIFT_H_
#define _Z_BG_JYA_1FLIFT_H_

#include <ultra64.h>
#include <global.h>

struct BgJya1flift;
<<<<<<< HEAD
typedef void (*BgJya1fliftActionFunc)(struct BgJya1flift*, GlobalContext*);
=======

typedef void (*BgJya1fliftActionFunc)(struct BgJya1flift*, GlobalContext*);

>>>>>>> efa55333
typedef struct BgJya1flift {
    /* 0x0000 */ DynaPolyActor dyna;
    /* 0x0164 */ ColliderCylinder collider;
    /* 0x01B0 */ BgJya1fliftActionFunc actionFunc;
    /* 0x01B4 */ s16 moveDelay;
<<<<<<< HEAD
    /* 0x01B6 */ u8 direction; //1 is moving down and 0 is moving up
=======
    /* 0x01B6 */ u8 isMovingDown;
>>>>>>> efa55333
    /* 0x01B7 */ u8 hasInitialized;
    /* 0x01B8 */ u8 isLinkRiding;
} BgJya1flift; // size = 0x01BC

extern const ActorInit Bg_Jya_1flift_InitVars;

#endif<|MERGE_RESOLUTION|>--- conflicted
+++ resolved
@@ -5,23 +5,15 @@
 #include <global.h>
 
 struct BgJya1flift;
-<<<<<<< HEAD
-typedef void (*BgJya1fliftActionFunc)(struct BgJya1flift*, GlobalContext*);
-=======
 
 typedef void (*BgJya1fliftActionFunc)(struct BgJya1flift*, GlobalContext*);
 
->>>>>>> efa55333
 typedef struct BgJya1flift {
     /* 0x0000 */ DynaPolyActor dyna;
     /* 0x0164 */ ColliderCylinder collider;
     /* 0x01B0 */ BgJya1fliftActionFunc actionFunc;
     /* 0x01B4 */ s16 moveDelay;
-<<<<<<< HEAD
-    /* 0x01B6 */ u8 direction; //1 is moving down and 0 is moving up
-=======
     /* 0x01B6 */ u8 isMovingDown;
->>>>>>> efa55333
     /* 0x01B7 */ u8 hasInitialized;
     /* 0x01B8 */ u8 isLinkRiding;
 } BgJya1flift; // size = 0x01BC
