--- conflicted
+++ resolved
@@ -117,13 +117,8 @@
 
     SkelAnime_Update(&this->skelAnime);
     if ((this->timer == 1) && (this->actor.xzDistToPlayer < 150.0f) && !Gameplay_InCsMode(globalCtx) &&
-<<<<<<< HEAD
-        !(player->stateFlags1 & 0x800)) {
+        !(player->stateFlags1 & PLAYER_STATE1_11)) {
         OnePointCutscene_Init(globalCtx, 2230, -99, &this->actor, CAM_ID_MAIN);
-=======
-        !(player->stateFlags1 & PLAYER_STATE1_11)) {
-        OnePointCutscene_Init(globalCtx, 2230, -99, &this->actor, MAIN_CAM);
->>>>>>> 791d9018
         this->timer = 0;
         func_8002DF54(globalCtx, NULL, 8);
         this->actionFunc = EnDntJiji_SetupUnburrow;
