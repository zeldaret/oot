/*
 * File: z_en_dnt_jiji.c
 * Overlay: ovl_En_Dnt_Jiji
 * Description: Forest Stage scrub leader
 */

#include "z_en_dnt_jiji.h"
#include "objects/object_dns/object_dns.h"
#include "overlays/actors/ovl_En_Dnt_Demo/z_en_dnt_demo.h"
#include "overlays/effects/ovl_Effect_Ss_Hahen/z_eff_ss_hahen.h"
#include "vt.h"

#define FLAGS 0x00000019

#define THIS ((EnDntJiji*)thisx)

void EnDntJiji_Init(Actor* thisx, GlobalContext* globalCtx);
void EnDntJiji_Destroy(Actor* thisx, GlobalContext* globalCtx);
void EnDntJiji_Update(Actor* thisx, GlobalContext* globalCtx);
void EnDntJiji_Draw(Actor* thisx, GlobalContext* globalCtx);

void EnDntJiji_SetFlower(EnDntJiji* this, GlobalContext* globalCtx);

void EnDntJiji_SetupWait(EnDntJiji* this, GlobalContext* globalCtx);
void EnDntJiji_SetupUnburrow(EnDntJiji* this, GlobalContext* globalCtx);
void EnDntJiji_SetupWalk(EnDntJiji* this, GlobalContext* globalCtx);
void EnDntJiji_SetupCower(EnDntJiji* this, GlobalContext* globalCtx);
void EnDntJiji_SetupGivePrize(EnDntJiji* this, GlobalContext* globalCtx);
void EnDntJiji_SetupHide(EnDntJiji* this, GlobalContext* globalCtx);
void EnDntJiji_SetupReturn(EnDntJiji* this, GlobalContext* globalCtx);

void EnDntJiji_Wait(EnDntJiji* this, GlobalContext* globalCtx);
void EnDntJiji_Up(EnDntJiji* this, GlobalContext* globalCtx);
void EnDntJiji_Unburrow(EnDntJiji* this, GlobalContext* globalCtx);
void EnDntJiji_Walk(EnDntJiji* this, GlobalContext* globalCtx);
void EnDntJiji_Burrow(EnDntJiji* this, GlobalContext* globalCtx);
void EnDntJiji_Cower(EnDntJiji* this, GlobalContext* globalCtx);
void EnDntJiji_SetupTalk(EnDntJiji* this, GlobalContext* globalCtx);
void EnDntJiji_Talk(EnDntJiji* this, GlobalContext* globalCtx);
void EnDntJiji_GivePrize(EnDntJiji* this, GlobalContext* globalCtx);
void EnDntJiji_Hide(EnDntJiji* this, GlobalContext* globalCtx);
void EnDntJiji_Return(EnDntJiji* this, GlobalContext* globalCtx);

const ActorInit En_Dnt_Jiji_InitVars = {
    ACTOR_EN_DNT_JIJI,
    ACTORCAT_NPC,
    FLAGS,
    OBJECT_DNS,
    sizeof(EnDntJiji),
    (ActorFunc)EnDntJiji_Init,
    (ActorFunc)EnDntJiji_Destroy,
    (ActorFunc)EnDntJiji_Update,
    (ActorFunc)EnDntJiji_Draw,
};

static ColliderCylinderInit sCylinderInit = {
    {
        COLTYPE_NONE,
        AT_NONE,
        AC_NONE,
        OC1_ON | OC1_TYPE_ALL,
        OC2_TYPE_2,
        COLSHAPE_CYLINDER,
    },
    {
        ELEMTYPE_UNK0,
        { 0x00000000, 0x00, 0x00 },
        { 0x00000000, 0x00, 0x00 },
        TOUCH_NONE,
        BUMP_NONE,
        OCELEM_ON,
    },
    { 30, 80, 0, { 0, 0, 0 } },
};

void EnDntJiji_Init(Actor* thisx, GlobalContext* globalCtx) {
    EnDntJiji* this = THIS;

    ActorShape_Init(&this->actor.shape, 0.0f, ActorShadow_DrawCircle, 0.0f);
    SkelAnime_Init(globalCtx, &this->skelAnime, &gDntJijiSkel, &gDntJijiBurrowAnim, this->jointTable, this->morphTable,
                   13);
    Collider_InitCylinder(globalCtx, &this->collider);
    Collider_SetCylinder(globalCtx, &this->collider, &this->actor, &sCylinderInit);
    this->stage = (EnDntDemo*)this->actor.parent;
    osSyncPrintf("\n\n");
    // Deku Scrub mask show elder
    osSyncPrintf(VT_FGCOL(YELLOW) "☆☆☆☆☆ デグナッツお面品評会長老 ☆☆☆☆☆ %x\n" VT_RST, this->stage);
    this->actor.flags &= ~1;
    this->actor.colChkInfo.mass = 0xFF;
    this->actor.targetMode = 6;
    this->actionFunc = EnDntJiji_SetFlower;
    this->actor.gravity = -2.0f;
}

void EnDntJiji_Destroy(Actor* thisx, GlobalContext* globalCtx) {
    s32 pad;
    EnDntJiji* this = THIS;

    Collider_DestroyCylinder(globalCtx, &this->collider);
}

void EnDntJiji_SetFlower(EnDntJiji* this, GlobalContext* globalCtx) {
    if (this->actor.bgCheckFlags & 1) {
        this->flowerPos = this->actor.world.pos;
        this->actionFunc = EnDntJiji_SetupWait;
    }
}

void EnDntJiji_SetupWait(EnDntJiji* this, GlobalContext* globalCtx) {
    this->endFrame = (f32)Animation_GetLastFrame(&gDntJijiBurrowAnim);
    Animation_Change(&this->skelAnime, &gDntJijiBurrowAnim, 0.0f, 0.0f, this->endFrame, ANIMMODE_LOOP, -10.0f);
    this->skelAnime.curFrame = 8.0f;
    this->isSolid = this->action = DNT_LEADER_ACTION_NONE;
    this->actionFunc = EnDntJiji_Wait;
}

void EnDntJiji_Wait(EnDntJiji* this, GlobalContext* globalCtx) {
    Player* player = GET_PLAYER(globalCtx);

    SkelAnime_Update(&this->skelAnime);
    if ((this->timer == 1) && (this->actor.xzDistToPlayer < 150.0f) && !Gameplay_InCsMode(globalCtx) &&
        !(player->stateFlags1 & 0x800)) {
        OnePointCutscene_Init(globalCtx, 2230, -99, &this->actor, MAIN_CAM);
        this->timer = 0;
        func_8002DF54(globalCtx, NULL, 8);
        this->actionFunc = EnDntJiji_SetupUnburrow;
    }
}

void EnDntJiji_SetupUp(EnDntJiji* this, GlobalContext* globalCtx) {
    this->endFrame = (f32)Animation_GetLastFrame(&gDntJijiUpAnim);
    Animation_Change(&this->skelAnime, &gDntJijiUpAnim, 1.0f, 0.0f, this->endFrame, ANIMMODE_ONCE, -10.0f);
    EffectSsHahen_SpawnBurst(globalCtx, &this->actor.world.pos, 6.0f, 0, 15, 5, 20, HAHEN_OBJECT_DEFAULT, 10, NULL);
    Audio_PlayActorSound2(&this->actor, NA_SE_EN_NUTS_UP);
    this->actionFunc = EnDntJiji_Up;
}

void EnDntJiji_Up(EnDntJiji* this, GlobalContext* globalCtx) {
    SkelAnime_Update(&this->skelAnime);
    Math_SmoothStepToS(&this->actor.shape.rot.y, this->actor.yawTowardsPlayer, 3, 0x1388, 0);
    if (this->actor.xzDistToPlayer < 150.0f) {
        this->actionFunc = EnDntJiji_SetupCower;
    }
}

void EnDntJiji_SetupUnburrow(EnDntJiji* this, GlobalContext* globalCtx) {
    this->endFrame = (f32)Animation_GetLastFrame(&gDntJijiUnburrowAnim);
    Animation_Change(&this->skelAnime, &gDntJijiUnburrowAnim, 1.0f, 0.0f, this->endFrame, ANIMMODE_ONCE, -10.0f);
    EffectSsHahen_SpawnBurst(globalCtx, &this->actor.world.pos, 6.0f, 0, 15, 5, 20, HAHEN_OBJECT_DEFAULT, 10, NULL);
    Audio_PlayActorSound2(&this->actor, NA_SE_EN_NUTS_UP);
    this->actionFunc = EnDntJiji_Unburrow;
}

void EnDntJiji_Unburrow(EnDntJiji* this, GlobalContext* globalCtx) {
    f32 frame = this->skelAnime.curFrame;

    SkelAnime_Update(&this->skelAnime);
    if (this->endFrame <= frame) {
        if (this->action != DNT_LEADER_ACTION_ATTACK) {
            this->actionFunc = EnDntJiji_SetupWalk;
        } else {
            this->actionFunc = EnDntJiji_SetupReturn;
        }
    }
}

void EnDntJiji_SetupWalk(EnDntJiji* this, GlobalContext* globalCtx) {
    this->endFrame = (f32)Animation_GetLastFrame(&gDntJijiWalkAnim);
    Animation_Change(&this->skelAnime, &gDntJijiWalkAnim, 1.0f, 0.0f, this->endFrame, ANIMMODE_LOOP, -10.0f);
    this->actor.speedXZ = 1.0f;
    this->isSolid = true;
    this->unburrow = true;
    this->actionFunc = EnDntJiji_Walk;
}

void EnDntJiji_Walk(EnDntJiji* this, GlobalContext* globalCtx) {
    SkelAnime_Update(&this->skelAnime);
    Math_SmoothStepToS(&this->actor.shape.rot.y, this->actor.yawTowardsPlayer, 5, 0x3E8, 0);
    this->actor.world.rot.y = this->actor.shape.rot.y;
    Math_ApproachF(&this->actor.speedXZ, 1.0f, 0.2f, 0.4f);
    if (this->sfxTimer == 0) {
        this->sfxTimer = 5;
        Audio_PlayActorSound2(&this->actor, NA_SE_EN_NUTS_WALK);
    }
    if ((this->actor.bgCheckFlags & 8) && (this->actor.bgCheckFlags & 1)) {
        this->actor.velocity.y = 9.0f;
        this->actor.speedXZ = 3.0f;
    }
    if (this->actor.xzDistToPlayer < 100.0f) {
        if (CUR_UPG_VALUE(UPG_STICKS) == 1) {
            this->getItemId = GI_STICK_UPGRADE_20;
        } else {
            this->getItemId = GI_STICK_UPGRADE_30;
        }
        this->actor.textId = 0x104D;
        func_8010B680(globalCtx, this->actor.textId, NULL);
        this->actor.speedXZ = 0.0f;
        this->unused = 5;
        this->actionFunc = EnDntJiji_Talk;
    }
}

void EnDntJiji_SetupBurrow(EnDntJiji* this, GlobalContext* globalCtx) {
    this->endFrame = (f32)Animation_GetLastFrame(&gDntJijiBurrowAnim);
    Animation_Change(&this->skelAnime, &gDntJijiBurrowAnim, 1.0f, 0.0f, this->endFrame, ANIMMODE_ONCE, -10.0f);
    EffectSsHahen_SpawnBurst(globalCtx, &this->actor.world.pos, 6.0f, 0, 15, 5, 20, HAHEN_OBJECT_DEFAULT, 10, NULL);
    Audio_PlayActorSound2(&this->actor, NA_SE_EN_NUTS_UP);
    Audio_PlayActorSound2(&this->actor, NA_SE_EN_NUTS_DOWN);
    this->actionFunc = EnDntJiji_Burrow;
}

void EnDntJiji_Burrow(EnDntJiji* this, GlobalContext* globalCtx) {
    SkelAnime_Update(&this->skelAnime);
}

void EnDntJiji_SetupCower(EnDntJiji* this, GlobalContext* globalCtx) {
    this->endFrame = (f32)Animation_GetLastFrame(&gDntJijiCowerAnim);
    Animation_Change(&this->skelAnime, &gDntJijiCowerAnim, 1.0f, 0.0f, this->endFrame, ANIMMODE_ONCE, -10.0f);
    EffectSsHahen_SpawnBurst(globalCtx, &this->actor.world.pos, 3.0f, 0, 9, 3, 10, HAHEN_OBJECT_DEFAULT, 10, NULL);
    Audio_PlayActorSound2(&this->actor, NA_SE_EN_NUTS_UP);

    if ((CUR_UPG_VALUE(UPG_NUTS) == 1) || (CUR_UPG_VALUE(UPG_NUTS) == 0)) {
        this->getItemId = GI_NUT_UPGRADE_30;
    } else {
        this->getItemId = GI_NUT_UPGRADE_40;
    }
    this->actor.flags |= 1;
    this->actor.textId = 0x10DB;
    this->unused = 5;
    this->actionFunc = EnDntJiji_Cower;
}

void EnDntJiji_Cower(EnDntJiji* this, GlobalContext* globalCtx) {
    f32 frame = this->skelAnime.curFrame;

    SkelAnime_Update(&this->skelAnime);
    Math_SmoothStepToS(&this->actor.shape.rot.y, this->actor.yawTowardsPlayer, 3, 0x1388, 0);
    if (frame >= this->endFrame) {
        if (Actor_IsTalking(&this->actor, globalCtx)) {
            this->actionFunc = EnDntJiji_SetupTalk;
        } else {
            func_8002F2CC(&this->actor, globalCtx, 100.0f);
        }
    }
}

void EnDntJiji_SetupTalk(EnDntJiji* this, GlobalContext* globalCtx) {
    this->endFrame = (f32)Animation_GetLastFrame(&gDntJijiTalkAnim);
    Animation_Change(&this->skelAnime, &gDntJijiTalkAnim, 1.0f, 0.0f, this->endFrame, ANIMMODE_LOOP, -10.0f);
    this->actionFunc = EnDntJiji_Talk;
}

void EnDntJiji_Talk(EnDntJiji* this, GlobalContext* globalCtx) {
    SkelAnime_Update(&this->skelAnime);
    Math_SmoothStepToS(&this->actor.shape.rot.y, this->actor.yawTowardsPlayer, 3, 0x1388, 0);
<<<<<<< HEAD
    if ((func_8010BDBC(&globalCtx->msgCtx) == 5) && Message_ShouldAdvance(globalCtx)) {
        func_8005B1A4(ACTIVE_CAM);
=======
    if ((func_8010BDBC(&globalCtx->msgCtx) == 5) && func_80106BC8(globalCtx)) {
        func_8005B1A4(GET_ACTIVE_CAM(globalCtx));
>>>>>>> eccfd2ef
        func_80106CCC(globalCtx);
        func_8002DF54(globalCtx, NULL, 7);
        this->actor.parent = NULL;
        func_8002F434(&this->actor, globalCtx, this->getItemId, 400.0f, 200.0f);
        this->actionFunc = EnDntJiji_SetupGivePrize;
    }
}

void EnDntJiji_SetupGivePrize(EnDntJiji* this, GlobalContext* globalCtx) {
    SkelAnime_Update(&this->skelAnime);
    if (Actor_HasParent(&this->actor, globalCtx)) {
        this->actionFunc = EnDntJiji_GivePrize;
    } else {
        func_8002F434(&this->actor, globalCtx, this->getItemId, 400.0f, 200.0f);
    }
}

void EnDntJiji_GivePrize(EnDntJiji* this, GlobalContext* globalCtx) {
    SkelAnime_Update(&this->skelAnime);
    if ((func_8010BDBC(&globalCtx->msgCtx) == 6) && Message_ShouldAdvance(globalCtx)) {
        if ((this->getItemId == GI_NUT_UPGRADE_30) || (this->getItemId == GI_NUT_UPGRADE_40)) {
            // nut
            osSyncPrintf("実 \n");
            osSyncPrintf("実 \n");
            osSyncPrintf("実 \n");
            osSyncPrintf("実 \n");
            osSyncPrintf("実 \n");
            osSyncPrintf("実 \n");
            osSyncPrintf("実 \n");
            osSyncPrintf("実 \n");
            gSaveContext.itemGetInf[1] |= 0x8000;
        } else {
            // stick
            osSyncPrintf("棒 \n");
            osSyncPrintf("棒 \n");
            osSyncPrintf("棒 \n");
            osSyncPrintf("棒 \n");
            osSyncPrintf("棒 \n");
            osSyncPrintf("棒 \n");
            gSaveContext.itemGetInf[1] |= 0x4000;
        }
        this->actor.textId = 0;
        if ((this->stage != NULL) && (this->stage->actor.update != NULL)) {
            this->stage->action = DNT_ACTION_NONE;
            if (!this->unburrow) {
                this->stage->leaderSignal = DNT_SIGNAL_HIDE;
            } else {
                this->stage->leaderSignal = DNT_SIGNAL_RETURN;
            }
        }
        this->actor.flags &= ~1;
        if (!this->unburrow) {
            this->actionFunc = EnDntJiji_SetupHide;
        } else {
            this->actionFunc = EnDntJiji_SetupReturn;
        }
    }
}

void EnDntJiji_SetupHide(EnDntJiji* this, GlobalContext* globalCtx) {
    this->endFrame = (f32)Animation_GetLastFrame(&gDntJijiHideAnim);
    Animation_Change(&this->skelAnime, &gDntJijiHideAnim, 1.0f, 0.0f, this->endFrame, ANIMMODE_ONCE, -10.0f);
    this->actionFunc = EnDntJiji_Hide;
}

void EnDntJiji_Hide(EnDntJiji* this, GlobalContext* globalCtx) {
    f32 frame = this->skelAnime.curFrame;

    SkelAnime_Update(&this->skelAnime);
    if (this->endFrame <= frame) {
        this->actionFunc = EnDntJiji_SetupWait;
    }
}

void EnDntJiji_SetupReturn(EnDntJiji* this, GlobalContext* globalCtx) {
    this->endFrame = (f32)Animation_GetLastFrame(&gDntJijiWalkAnim);
    Animation_Change(&this->skelAnime, &gDntJijiWalkAnim, 1.0f, 0.0f, this->endFrame, ANIMMODE_LOOP, -10.0f);
    this->actor.speedXZ = 2.0f;
    this->isSolid = this->unburrow = true;
    this->actionFunc = EnDntJiji_Return;
}

void EnDntJiji_Return(EnDntJiji* this, GlobalContext* globalCtx) {
    f32 dx;
    f32 dz;

    SkelAnime_Update(&this->skelAnime);
    dx = this->flowerPos.x - this->actor.world.pos.x;
    dz = this->flowerPos.z - this->actor.world.pos.z;
    Math_SmoothStepToS(&this->actor.shape.rot.y, Math_FAtan2F(dx, dz) * (0x8000 / M_PI), 1, 0xBB8, 0);
    this->actor.world.rot.y = this->actor.shape.rot.y;
    if ((this->actor.bgCheckFlags & 8) && (this->actor.bgCheckFlags & 1)) {
        this->actor.velocity.y = 9.0f;
        this->actor.speedXZ = 3.0f;
    }
    if (this->sfxTimer == 0) {
        this->sfxTimer = 3;
        Audio_PlayActorSound2(&this->actor, NA_SE_EN_NUTS_WALK);
    }
    if ((fabsf(dx) < 5.0f) && (fabsf(dz) < 5.0f)) {
        this->actor.world.pos.x = this->flowerPos.x;
        this->actor.world.pos.z = this->flowerPos.z;
        if (this->attackFlag) {
            if ((this->stage->actor.update != NULL) && (this->stage->leaderSignal == DNT_SIGNAL_NONE)) {
                this->stage->leaderSignal = DNT_SIGNAL_HIDE;
                this->stage->action = DNT_ACTION_ATTACK;
                Audio_QueueSeqCmd(0x81A);
            }
        }
        this->actor.speedXZ = 0.0f;
        this->isSolid = 0;
        this->actionFunc = EnDntJiji_SetupBurrow;
    }
}

void EnDntJiji_Update(Actor* thisx, GlobalContext* globalCtx) {
    s32 pad;
    EnDntJiji* this = THIS;

    Actor_SetScale(&this->actor, 0.015f);
    this->unkTimer++;
    if (BREG(0)) {
        // time
        osSyncPrintf(VT_FGCOL(YELLOW) "☆☆☆☆☆ 時間 ☆☆☆☆☆ %d\n" VT_RST, this->timer);
    }
    if ((this->timer > 1) && (this->timer != 0)) {
        this->timer--;
    }
    if (this->sfxTimer != 0) {
        this->sfxTimer--;
    }
    if (this->blinkTimer != 0) {
        this->blinkTimer--;
    }
    switch (this->stageSignal) {
        case DNT_LEADER_SIGNAL_UP:
            this->isSolid = true;
            this->action = DNT_LEADER_ACTION_UP;
            this->actionFunc = EnDntJiji_SetupUp;
            break;
        case DNT_LEADER_SIGNAL_BURROW:
            this->isSolid = false;
            this->action = DNT_LEADER_ACTION_NONE;
            this->actionFunc = EnDntJiji_SetupBurrow;
            break;
        case DNT_LEADER_SIGNAL_RETURN:
            this->actionFunc = EnDntJiji_SetupReturn;
            break;
        case DNT_LEADER_SIGNAL_NONE:
            break;
    }
    if (this->actor.textId != 0) {
        Actor_SetFocus(&this->actor, 30.0f);
    }
    if (this->stageSignal != DNT_LEADER_SIGNAL_NONE) {
        this->stageSignal = DNT_LEADER_SIGNAL_NONE;
    }
    if (this->blinkTimer == 0) {
        this->eyeState++;
        if (this->eyeState > 2) {
            this->eyeState = 0;
            this->blinkTimer = (s16)Rand_ZeroFloat(60.0f) + 20;
        }
    }
    this->actionFunc(this, globalCtx);
    Actor_MoveForward(&this->actor);
    Actor_UpdateBgCheckInfo(globalCtx, &this->actor, 20.0f, 20.0f, 60.0f, 0x1D);
    Collider_UpdateCylinder(&this->actor, &this->collider);
    if (this->isSolid != 0) {
        CollisionCheck_SetOC(globalCtx, &globalCtx->colChkCtx, &this->collider.base);
    }
}

void EnDntJiji_Draw(Actor* thisx, GlobalContext* globalCtx) {
    static void* blinkTex[] = { &gDntJijiEyeOpenTex, &gDntJijiEyeHalfTex, &gDntJijiEyeShutTex };
    EnDntJiji* this = THIS;

    OPEN_DISPS(globalCtx->state.gfxCtx, "../z_en_dnt_jiji.c", 1019);
    func_80093D18(globalCtx->state.gfxCtx);
    Matrix_Push();
    gSPSegment(POLY_OPA_DISP++, 0x08, SEGMENTED_TO_VIRTUAL(blinkTex[this->eyeState]));
    SkelAnime_DrawOpa(globalCtx, this->skelAnime.skeleton, this->skelAnime.jointTable, NULL, NULL, this);
    Matrix_Pop();
    Matrix_Translate(this->flowerPos.x, this->flowerPos.y, this->flowerPos.z, MTXMODE_NEW);
    Matrix_Scale(0.01f, 0.01f, 0.01f, MTXMODE_APPLY);
    gSPMatrix(POLY_OPA_DISP++, Matrix_NewMtx(globalCtx->state.gfxCtx, "../z_en_dnt_jiji.c", 1040),
              G_MTX_NOPUSH | G_MTX_LOAD | G_MTX_MODELVIEW);
    gSPDisplayList(POLY_OPA_DISP++, gDntJijiFlowerDL);
    CLOSE_DISPS(globalCtx->state.gfxCtx, "../z_en_dnt_jiji.c", 1043);
}<|MERGE_RESOLUTION|>--- conflicted
+++ resolved
@@ -253,13 +253,8 @@
 void EnDntJiji_Talk(EnDntJiji* this, GlobalContext* globalCtx) {
     SkelAnime_Update(&this->skelAnime);
     Math_SmoothStepToS(&this->actor.shape.rot.y, this->actor.yawTowardsPlayer, 3, 0x1388, 0);
-<<<<<<< HEAD
     if ((func_8010BDBC(&globalCtx->msgCtx) == 5) && Message_ShouldAdvance(globalCtx)) {
-        func_8005B1A4(ACTIVE_CAM);
-=======
-    if ((func_8010BDBC(&globalCtx->msgCtx) == 5) && func_80106BC8(globalCtx)) {
         func_8005B1A4(GET_ACTIVE_CAM(globalCtx));
->>>>>>> eccfd2ef
         func_80106CCC(globalCtx);
         func_8002DF54(globalCtx, NULL, 7);
         this->actor.parent = NULL;
