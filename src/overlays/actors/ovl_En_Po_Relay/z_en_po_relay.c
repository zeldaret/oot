--- conflicted
+++ resolved
@@ -70,7 +70,7 @@
 
 static InitChainEntry sInitChain[] = {
     ICHAIN_S8(naviEnemyId, 0x4F, ICHAIN_CONTINUE),
-    ICHAIN_F32(arrowOffset, 1500, ICHAIN_STOP),
+    ICHAIN_F32(targetArrowOffset, 1500, ICHAIN_STOP),
 };
 
 static Vec3f D_80AD8D30 = { 0.0f, 1.5f, 0.0f };
@@ -127,13 +127,8 @@
     this->pathIndex = 0;
     this->actor.room = -1;
     this->actor.shape.rot.y = 0;
-<<<<<<< HEAD
     this->actor.world.rot.y = -0x8000;
-    this->actor.colChkInfo.mass = 0xFE;
-=======
-    this->actor.posRot.rot.y = -0x8000;
     this->actor.colChkInfo.mass = MASS_HEAVY;
->>>>>>> 20206fba
     this->actionFunc = EnPoRelay_Idle;
 }
 
@@ -213,15 +208,9 @@
             }
             speed = 30.0f * multiplier;
             Actor_Spawn(&globalCtx->actorCtx, globalCtx, ACTOR_EN_HONOTRAP,
-<<<<<<< HEAD
                         Math_CosS(this->unk_19A) * speed + this->actor.world.pos.x, this->actor.world.pos.y,
                         Math_SinS(this->unk_19A) * speed + this->actor.world.pos.z, 0,
-                        (this->unk_19A + 0x8000) - (0x2000 * multiplier), 0, 2);
-=======
-                        Math_CosS(this->unk_19A) * speed + this->actor.posRot.pos.x, this->actor.posRot.pos.y,
-                        Math_SinS(this->unk_19A) * speed + this->actor.posRot.pos.z, 0,
                         (this->unk_19A + 0x8000) - (0x2000 * multiplier), 0, HONOTRAP_FLAME_DROP);
->>>>>>> 20206fba
         }
     }
     Math_SmoothStepToS(&this->actor.world.rot.y, this->unk_19A, 2, 0x1000, 0x100);
@@ -371,7 +360,7 @@
     func_8002E4B4(globalCtx, &this->actor, 0.0f, 27.0f, 60.0f, 4);
     Collider_UpdateCylinder(&this->actor, &this->collider);
     CollisionCheck_SetOC(globalCtx, &globalCtx->colChkCtx, &this->collider.base);
-    Actor_SetHeight(&this->actor, 50.0f);
+    Actor_SetFocusToWorld(&this->actor, 50.0f);
     if (this->unk_195 != 0) {
         this->unk_195 -= 1;
     }
