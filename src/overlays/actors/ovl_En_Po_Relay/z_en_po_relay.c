/*
 * File: z_en_po_relay.c
 * Overlay: ovl_En_Po_Relay
 * Description: Dampé's Ghost
 */

#include "z_en_po_relay.h"
#include "overlays/actors/ovl_En_Honotrap/z_en_honotrap.h"
#include "assets/objects/object_tk/object_tk.h"

#define FLAGS (ACTOR_FLAG_0 | ACTOR_FLAG_3 | ACTOR_FLAG_4 | ACTOR_FLAG_IGNORE_QUAKE | ACTOR_FLAG_16)

void EnPoRelay_Init(Actor* thisx, PlayState* play);
void EnPoRelay_Destroy(Actor* thisx, PlayState* play);
void EnPoRelay_Update(Actor* thisx, PlayState* play);
void EnPoRelay_Draw(Actor* thisx, PlayState* play);

void EnPoRelay_Idle(EnPoRelay* this, PlayState* play);
void EnPoRelay_Race(EnPoRelay* this, PlayState* play);
void EnPoRelay_EndRace(EnPoRelay* this, PlayState* play);
void EnPoRelay_Talk(EnPoRelay* this, PlayState* play);
void EnPoRelay_Talk2(EnPoRelay* this, PlayState* play);
void EnPoRelay_DisappearAndReward(EnPoRelay* this, PlayState* play);
void EnPoRelay_SetupIdle(EnPoRelay* this);

static Vec3s D_80AD8C30[] = {
    { 0xFFC4, 0xFDEE, 0xF47A }, { 0x0186, 0xFE0C, 0xF47A }, { 0x0186, 0xFE0C, 0xF0F6 }, { 0x00D2, 0xFDEE, 0xF0F6 },
    { 0x00D2, 0xFD9E, 0xEEDA }, { 0x023A, 0xFDC6, 0xEEDA }, { 0x023A, 0xFDC6, 0xED18 }, { 0x00D2, 0xFDC6, 0xED18 },
    { 0x00D2, 0xFDC6, 0xEBCE }, { 0x00D2, 0xFDC6, 0xEAA2 }, { 0x023A, 0xFDC6, 0xEAA2 }, { 0x023A, 0xFDC6, 0xEBB0 },
    { 0x04EC, 0xFD9E, 0xEBB0 }, { 0x0672, 0xFD62, 0xED18 }, { 0x0672, 0xFD30, 0xEE80 }, { 0x07DA, 0xFD26, 0xEE80 },
    { 0x07DA, 0xFD26, 0xEF70 }, { 0x07DA, 0xFD26, 0xF204 }, { 0x0672, 0xFD44, 0xF204 }, { 0x0672, 0xFD6C, 0xF3C6 },
    { 0x088E, 0xFD6C, 0xF3C6 }, { 0x088E, 0xFDB2, 0xF5E2 }, { 0x099C, 0xFDD0, 0xF5E2 }, { 0x0B54, 0xFE66, 0xF772 },
    { 0x0B4E, 0xFE66, 0xF87E }, { 0x0B4A, 0xFE66, 0xF97A }, { 0x0B4A, 0xFE98, 0xF9FC }, { 0x0BAE, 0xFE98, 0xF9FC },
};

ActorInit En_Po_Relay_InitVars = {
    /**/ ACTOR_EN_PO_RELAY,
    /**/ ACTORCAT_NPC,
    /**/ FLAGS,
    /**/ OBJECT_TK,
    /**/ sizeof(EnPoRelay),
    /**/ EnPoRelay_Init,
    /**/ EnPoRelay_Destroy,
    /**/ EnPoRelay_Update,
    /**/ EnPoRelay_Draw,
};

static ColliderCylinderInit sCylinderInit = {
    {
        COLTYPE_NONE,
        AT_NONE,
        AC_NONE,
        OC1_ON | OC1_TYPE_ALL,
        OC2_TYPE_1,
        COLSHAPE_CYLINDER,
    },
    {
        ELEMTYPE_UNK0,
        { 0x00000000, 0x00, 0x00 },
        { 0x00000000, 0x00, 0x00 },
        ATELEM_NONE,
        ACELEM_NONE,
        OCELEM_ON,
    },
    { 30, 52, 0, { 0, 0, 0 } },
};

static s32 D_80AD8D24 = 0;

static InitChainEntry sInitChain[] = {
    ICHAIN_S8(naviEnemyId, NAVI_ENEMY_DAMPES_GHOST, ICHAIN_CONTINUE),
    ICHAIN_F32(targetArrowOffset, 1500, ICHAIN_STOP),
};

static Vec3f D_80AD8D30 = { 0.0f, 1.5f, 0.0f };

static Vec3f D_80AD8D3C = { 0.0f, 0.0f, 0.0f };

static Vec3f D_80AD8D48 = { 0.0f, 1200.0f, 0.0f };

static void* sEyesTextures[] = {
    gDampeEyeOpenTex,
    gDampeEyeHalfTex,
    gDampeEyeClosedTex,
};

void EnPoRelay_Init(Actor* thisx, PlayState* play) {
    EnPoRelay* this = (EnPoRelay*)thisx;
    s32 temp;

    Actor_ProcessInitChain(&this->actor, sInitChain);
    ActorShape_Init(&this->actor.shape, 0.0f, ActorShadow_DrawCircle, 42.0f);
    SkelAnime_InitFlex(play, &this->skelAnime, &gDampeSkel, &gDampeFloatAnim, this->jointTable, this->morphTable, 18);
    Collider_InitCylinder(play, &this->collider);
    Collider_SetCylinder(play, &this->collider, &this->actor, &sCylinderInit);
    this->lightNode = LightContext_InsertLight(play, &play->lightCtx, &this->lightInfo);
    Lights_PointNoGlowSetInfo(&this->lightInfo, this->actor.home.pos.x, this->actor.home.pos.y, this->actor.home.pos.z,
                              255, 255, 255, 200);
    this->lightColor.a = 255;
    temp = 1;
    if (D_80AD8D24 != 0) {
        Actor_Kill(&this->actor);
    } else {
        D_80AD8D24 = temp;
        Actor_SetTextWithPrefix(play, &this->actor, 65);
        this->textId = this->actor.textId;
        EnPoRelay_SetupIdle(this);
    }
    this->actor.params &= 0x3F;
}

void EnPoRelay_Destroy(Actor* thisx, PlayState* play) {
    EnPoRelay* this = (EnPoRelay*)thisx;

    LightContext_RemoveLight(play, &play->lightCtx, this->lightNode);
    Collider_DestroyCylinder(play, &this->collider);
}

void EnPoRelay_SetupIdle(EnPoRelay* this) {
    this->unk_195 = 32;
    this->pathIndex = 0;
    this->actor.room = -1;
    this->actor.shape.rot.y = 0;
    this->actor.world.rot.y = -0x8000;
    this->actor.colChkInfo.mass = MASS_HEAVY;
    this->actionFunc = EnPoRelay_Idle;
}

void EnPoRelay_Vec3sToVec3f(Vec3f* dest, Vec3s* src) {
    dest->x = src->x;
    dest->y = src->y;
    dest->z = src->z;
}

void EnPoRelay_SetupRace(EnPoRelay* this) {
    Vec3f vec;

    EnPoRelay_Vec3sToVec3f(&vec, &D_80AD8C30[this->pathIndex]);
    this->actionTimer = ((s16)(this->actor.shape.rot.y - this->actor.world.rot.y - 0x8000) >> 0xB) % 32U;
    Interface_SetTimer(0);
    this->hookshotSlotFull = INV_CONTENT(ITEM_HOOKSHOT) != ITEM_NONE;
    this->unk_19A = Actor_WorldYawTowardPoint(&this->actor, &vec);
    this->actor.flags |= ACTOR_FLAG_27;
    Actor_PlaySfx(&this->actor, NA_SE_EN_PO_LAUGH);
    this->actionFunc = EnPoRelay_Race;
}

void EnPoRelay_SetupEndRace(EnPoRelay* this) {
    this->actor.world.rot.y = this->actor.home.rot.y + 0xC000;
    this->actor.flags &= ~ACTOR_FLAG_27;
    this->actor.speed = 0.0f;
    this->actionFunc = EnPoRelay_EndRace;
}

void EnPoRelay_CorrectY(EnPoRelay* this) {
    Math_StepToF(&this->actor.home.pos.y, D_80AD8C30[(this->pathIndex >= 28) ? 27 : this->pathIndex].y + 45.0f, 2.0f);
    this->actor.world.pos.y = Math_SinS(this->unk_195 * 0x800) * 8.0f + this->actor.home.pos.y;
}

void EnPoRelay_Idle(EnPoRelay* this, PlayState* play) {
    Math_ScaledStepToS(&this->actor.shape.rot.y, this->actor.yawTowardsPlayer, 0x100);
    if (Actor_TalkOfferAccepted(&this->actor, play)) {
        this->actor.flags &= ~ACTOR_FLAG_16;
        this->actionFunc = EnPoRelay_Talk;
    } else if (this->actor.xzDistToPlayer < 250.0f) {
        this->actor.flags |= ACTOR_FLAG_16;
        this->actor.textId = this->textId;
        Actor_OfferTalk(&this->actor, play, 250.0f);
    }
    func_8002F974(&this->actor, NA_SE_EN_PO_FLY - SFX_FLAG);
}

void EnPoRelay_Talk(EnPoRelay* this, PlayState* play) {
    Math_ScaledStepToS(&this->actor.shape.rot.y, this->actor.yawTowardsPlayer, 0x100);
    if (Actor_TextboxIsClosing(&this->actor, play)) {
        Actor_SetTextWithPrefix(play, &this->actor, 0x2F);
        this->textId = this->actor.textId;
        EnPoRelay_SetupRace(this);
    }
    func_8002F974(&this->actor, NA_SE_EN_PO_FLY - SFX_FLAG);
}

void EnPoRelay_Race(EnPoRelay* this, PlayState* play) {
    Player* player = GET_PLAYER(play);
    Vec3f vec;
    f32 speedXZ;
    f32 multiplier;

    if (this->actionTimer != 0) {
        this->actionTimer--;
    }
    if (this->actionTimer == 0 && Rand_ZeroOne() < 0.03f) {
        this->actionTimer = 32;
        if (this->pathIndex < 23) {
            speedXZ = Rand_ZeroOne() * 3.0f;
            if (speedXZ < 1.0f) {
                multiplier = 1.0f;
            } else if (speedXZ < 2.0f) {
                multiplier = -1.0f;
            } else {
                multiplier = 0.0f;
            }
            speedXZ = 30.0f * multiplier;
            Actor_Spawn(&play->actorCtx, play, ACTOR_EN_HONOTRAP,
                        Math_CosS(this->unk_19A) * speedXZ + this->actor.world.pos.x, this->actor.world.pos.y,
                        Math_SinS(this->unk_19A) * speedXZ + this->actor.world.pos.z, 0,
                        (this->unk_19A + 0x8000) - (0x2000 * multiplier), 0, HONOTRAP_TYPE_FLAME_DROP);
        }
    }
    Math_SmoothStepToS(&this->actor.world.rot.y, this->unk_19A, 2, 0x1000, 0x100);
    this->actor.shape.rot.y = this->actor.world.rot.y + (this->actionTimer * 0x800) + 0x8000;
    if (this->pathIndex < 23) {
        // If the player travels along a different path to Dampé that converges later
        if ((Math3D_PointInSquare2D(660.0f, 840.0f, -4480.0f, -3760.0f, player->actor.world.pos.x,
                                    player->actor.world.pos.z) != 0) ||
            (Math3D_PointInSquare2D(1560.0f, 1740.0f, -4030.0f, -3670.0f, player->actor.world.pos.x,
                                    player->actor.world.pos.z) != 0) ||
            (Math3D_PointInSquare2D(1580.0f, 2090.0f, -3030.0f, -2500.0f, player->actor.world.pos.x,
                                    player->actor.world.pos.z) != 0)) {
            speedXZ = (this->hookshotSlotFull) ? player->actor.speed * 1.4f : player->actor.speed * 1.2f;
        } else if (this->actor.xzDistToPlayer < 150.0f) {
            speedXZ = (this->hookshotSlotFull) ? player->actor.speed * 1.2f : player->actor.speed;
        } else if (this->actor.xzDistToPlayer < 300.0f) {
            speedXZ = (this->hookshotSlotFull) ? player->actor.speed : player->actor.speed * 0.8f;
        } else if (this->hookshotSlotFull) {
            speedXZ = 4.5f;
        } else {
            speedXZ = 3.5f;
        }
        multiplier = 250.0f - this->actor.xzDistToPlayer;
        multiplier = CLAMP_MIN(multiplier, 0.0f);
        speedXZ += multiplier * 0.02f + 1.0f;
        Math_ApproachF(&this->actor.speed, speedXZ, 0.5f, 1.5f);
    } else {
        Math_ApproachF(&this->actor.speed, 3.5f, 0.5f, 1.5f);
    }
    EnPoRelay_Vec3sToVec3f(&vec, &D_80AD8C30[this->pathIndex]);
    if (Actor_WorldDistXZToPoint(&this->actor, &vec) < 40.0f) {
        this->pathIndex++;
        EnPoRelay_Vec3sToVec3f(&vec, &D_80AD8C30[this->pathIndex]);
        if (this->pathIndex == 28) {
            EnPoRelay_SetupEndRace(this);
        } else if (this->pathIndex == 9) {
            Flags_SetSwitch(play, 0x35);
        } else if (this->pathIndex == 17) {
            Flags_SetSwitch(play, 0x36);
        } else if (this->pathIndex == 25) {
            Flags_SetSwitch(play, 0x37);
        }
    }
    this->unk_19A = Actor_WorldYawTowardPoint(&this->actor, &vec);
    func_8002F974(&this->actor, NA_SE_EN_PO_AWAY - SFX_FLAG);
}

void EnPoRelay_EndRace(EnPoRelay* this, PlayState* play) {
    Math_ScaledStepToS(&this->actor.shape.rot.y, -0x4000, 0x800);
    if (Actor_TalkOfferAccepted(&this->actor, play)) {
        this->actionFunc = EnPoRelay_Talk2;
    } else if (play->roomCtx.curRoom.num == 5) {
        Actor_Kill(&this->actor);
        gSaveContext.timerState = TIMER_STATE_OFF;
    } else if (Actor_IsFacingAndNearPlayer(&this->actor, 150.0f, 0x3000)) {
        this->actor.textId = this->textId;
        Actor_OfferTalk(&this->actor, play, 250.0f);
    }
    func_8002F974(&this->actor, NA_SE_EN_PO_FLY - SFX_FLAG);
}

void EnPoRelay_Talk2(EnPoRelay* this, PlayState* play) {
    Math_ScaledStepToS(&this->actor.shape.rot.y, this->actor.yawTowardsPlayer, 0x100);
    if (Message_GetState(&play->msgCtx) == TEXT_STATE_EVENT) {
        if (Message_ShouldAdvance(play)) {
            if (this->hookshotSlotFull != 0) {
                Actor_SetTextWithPrefix(play, &this->actor, 0x2E);
            } else {
                Actor_SetTextWithPrefix(play, &this->actor, 0x2D);
            }
            this->textId = this->actor.textId;
            Message_ContinueTextbox(play, this->actor.textId);
        }
    } else if (Actor_TextboxIsClosing(&this->actor, play)) {
        gSaveContext.timerState = TIMER_STATE_OFF;
        this->actionTimer = 0;
        this->actionFunc = EnPoRelay_DisappearAndReward;
    }
    func_8002F974(&this->actor, NA_SE_EN_PO_FLY - SFX_FLAG);
}

void EnPoRelay_DisappearAndReward(EnPoRelay* this, PlayState* play) {
    Vec3f vec;
    f32 multiplier;
<<<<<<< HEAD
    STACK_PAD(s32);
    Vec3f sp60;
    STACK_PAD(s32);
=======
    s32 pad;
>>>>>>> bf3339a1

    this->actionTimer++;
    if (this->actionTimer < 8) {
        if (this->actionTimer < 5) {
            vec.y = Math_SinS((this->actionTimer * 0x1000) - 0x4000) * 23.0f + (this->actor.world.pos.y + 40.0f);
            multiplier = Math_CosS((this->actionTimer * 0x1000) - 0x4000) * 23.0f;
            vec.x =
                (Math_SinS(Camera_GetCamDirYaw(GET_ACTIVE_CAM(play)) + 0x4800) * multiplier) + this->actor.world.pos.x;
            vec.z =
                (Math_CosS(Camera_GetCamDirYaw(GET_ACTIVE_CAM(play)) + 0x4800) * multiplier) + this->actor.world.pos.z;
        } else {
            vec.y = this->actor.world.pos.y + 40.0f + 15.0f * (this->actionTimer - 5);
            vec.x = (Math_SinS(Camera_GetCamDirYaw(GET_ACTIVE_CAM(play)) + 0x4800) * 23.0f) + this->actor.world.pos.x;
            vec.z = (Math_CosS(Camera_GetCamDirYaw(GET_ACTIVE_CAM(play)) + 0x4800) * 23.0f) + this->actor.world.pos.z;
        }
        EffectSsDeadDb_Spawn(play, &vec, &D_80AD8D30, &D_80AD8D3C, this->actionTimer * 10 + 80, 0, 255, 255, 255, 255,
                             0, 0, 255, 1, 9, true);
        vec.x = (this->actor.world.pos.x + this->actor.world.pos.x) - vec.x;
        vec.z = (this->actor.world.pos.z + this->actor.world.pos.z) - vec.z;
        EffectSsDeadDb_Spawn(play, &vec, &D_80AD8D30, &D_80AD8D3C, this->actionTimer * 10 + 80, 0, 255, 255, 255, 255,
                             0, 0, 255, 1, 9, true);
        vec.x = this->actor.world.pos.x;
        vec.z = this->actor.world.pos.z;
        EffectSsDeadDb_Spawn(play, &vec, &D_80AD8D30, &D_80AD8D3C, this->actionTimer * 10 + 80, 0, 255, 255, 255, 255,
                             0, 0, 255, 1, 9, true);
        if (this->actionTimer == 1) {
            Actor_PlaySfx(&this->actor, NA_SE_EN_EXTINCT);
        }
    }
    if (Math_StepToF(&this->actor.scale.x, 0.0f, 0.001f) != 0) {
        if (this->hookshotSlotFull != 0) {
            Vec3f sp60;
            s32 pad1;

            sp60.x = this->actor.world.pos.x;
            sp60.y = this->actor.floorHeight;
            sp60.z = this->actor.world.pos.z;
            if (gSaveContext.timerSeconds < HIGH_SCORE(HS_DAMPE_RACE)) {
                HIGH_SCORE(HS_DAMPE_RACE) = gSaveContext.timerSeconds;
            }
            if (!Flags_GetCollectible(play, this->actor.params) && (gSaveContext.timerSeconds <= 60)) {
                Item_DropCollectible2(play, &sp60, (this->actor.params << 8) + (0x4000 | ITEM00_HEART_PIECE));
            } else {
                Actor_Spawn(&play->actorCtx, play, ACTOR_EN_ITEM00, sp60.x, sp60.y, sp60.z, 0, 0, 0, 2);
            }
        } else {
            Flags_SetTempClear(play, 4);
            HIGH_SCORE(HS_DAMPE_RACE) = gSaveContext.timerSeconds;
        }
        Actor_Kill(&this->actor);
    }
    this->actor.scale.y = this->actor.scale.x;
    this->actor.scale.z = this->actor.scale.x;
    this->actor.world.pos.y += 10.0f;
}

void EnPoRelay_Update(Actor* thisx, PlayState* play) {
    EnPoRelay* this = (EnPoRelay*)thisx;
    STACK_PAD(s32);

    SkelAnime_Update(&this->skelAnime);
    this->actionFunc(this, play);
    Actor_MoveXZGravity(&this->actor);
    EnPoRelay_CorrectY(this);
    Actor_UpdateBgCheckInfo(play, &this->actor, 0.0f, 27.0f, 60.0f, UPDBGCHECKINFO_FLAG_2);
    Collider_UpdateCylinder(&this->actor, &this->collider);
    CollisionCheck_SetOC(play, &play->colChkCtx, &this->collider.base);
    Actor_SetFocus(&this->actor, 50.0f);
    if (this->unk_195 != 0) {
        this->unk_195 -= 1;
    }
    if (this->unk_195 == 0) {
        this->unk_195 = 32;
    }
    this->eyeTextureIdx++;
    if (this->eyeTextureIdx == 3) {
        this->eyeTextureIdx = 0;
    }
}

void EnPoRelay_PostLimbDraw(PlayState* play, s32 limbIndex, Gfx** dList, Vec3s* rot, void* thisx) {
    EnPoRelay* this = (EnPoRelay*)thisx;

    if (limbIndex == 14) {
        f32 rand;
        Vec3f vec;

        OPEN_DISPS(play->state.gfxCtx, "../z_en_po_relay.c", 885);
        rand = Rand_ZeroOne();
        this->lightColor.r = (s16)(rand * 30.0f) + 225;
        this->lightColor.g = (s16)(rand * 100.0f) + 155;
        this->lightColor.b = (s16)(rand * 160.0f) + 95;
        gDPPipeSync(POLY_OPA_DISP++);
        gDPSetEnvColor(POLY_OPA_DISP++, this->lightColor.r, this->lightColor.g, this->lightColor.b, 128);
        gSPDisplayList(POLY_OPA_DISP++, gDampeLanternDL);
        if (1) {}
        CLOSE_DISPS(play->state.gfxCtx, "../z_en_po_relay.c", 901);
        Matrix_MultVec3f(&D_80AD8D48, &vec);
        Lights_PointNoGlowSetInfo(&this->lightInfo, vec.x, vec.y, vec.z, this->lightColor.r, this->lightColor.g,
                                  this->lightColor.b, 200);
    } else if (limbIndex == 8) {
        OPEN_DISPS(play->state.gfxCtx, "../z_en_po_relay.c", 916);
        gSPMatrix(POLY_OPA_DISP++, MATRIX_NEW(play->state.gfxCtx, "../z_en_po_relay.c", 918),
                  G_MTX_NOPUSH | G_MTX_LOAD | G_MTX_MODELVIEW);
        gSPDisplayList(POLY_OPA_DISP++, gDampeHaloDL);
        CLOSE_DISPS(play->state.gfxCtx, "../z_en_po_relay.c", 922);
    }
}

void EnPoRelay_Draw(Actor* thisx, PlayState* play) {
    EnPoRelay* this = (EnPoRelay*)thisx;

    OPEN_DISPS(play->state.gfxCtx, "../z_en_po_relay.c", 940);
    Gfx_SetupDL_25Opa(play->state.gfxCtx);
    gSPSegment(POLY_OPA_DISP++, 0x08, SEGMENTED_TO_VIRTUAL(sEyesTextures[this->eyeTextureIdx]));
    SkelAnime_DrawFlexOpa(play, this->skelAnime.skeleton, this->skelAnime.jointTable, this->skelAnime.dListCount, NULL,
                          EnPoRelay_PostLimbDraw, &this->actor);
    CLOSE_DISPS(play->state.gfxCtx, "../z_en_po_relay.c", 954);
}<|MERGE_RESOLUTION|>--- conflicted
+++ resolved
@@ -289,13 +289,7 @@
 void EnPoRelay_DisappearAndReward(EnPoRelay* this, PlayState* play) {
     Vec3f vec;
     f32 multiplier;
-<<<<<<< HEAD
     STACK_PAD(s32);
-    Vec3f sp60;
-    STACK_PAD(s32);
-=======
-    s32 pad;
->>>>>>> bf3339a1
 
     this->actionTimer++;
     if (this->actionTimer < 8) {
@@ -328,7 +322,7 @@
     if (Math_StepToF(&this->actor.scale.x, 0.0f, 0.001f) != 0) {
         if (this->hookshotSlotFull != 0) {
             Vec3f sp60;
-            s32 pad1;
+            STACK_PAD(s32);
 
             sp60.x = this->actor.world.pos.x;
             sp60.y = this->actor.floorHeight;
