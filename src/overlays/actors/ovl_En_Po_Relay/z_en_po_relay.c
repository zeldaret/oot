/*
 * File: z_en_po_relay.c
 * Overlay: ovl_En_Po_Relay
 * Description: Dampé's Ghost
 */

#include "z_en_po_relay.h"

#define FLAGS 0x00011019

#define THIS ((EnPoRelay*)thisx)

void EnPoRelay_Init(Actor* thisx, GlobalContext* globalCtx);
void EnPoRelay_Destroy(Actor* thisx, GlobalContext* globalCtx);
void EnPoRelay_Update(Actor* thisx, GlobalContext* globalCtx);
void EnPoRelay_Draw(Actor* thisx, GlobalContext* globalCtx);

void EnPoRelay_Idle(EnPoRelay* this, GlobalContext* globalCtx);
void EnPoRelay_Race(EnPoRelay* this, GlobalContext* globalCtx);
void EnPoRelay_EndRace(EnPoRelay* this, GlobalContext* globalCtx);
void EnPoRelay_Talk(EnPoRelay* this, GlobalContext* globalCtx);
void EnPoRelay_Talk2(EnPoRelay* this, GlobalContext* globalCtx);
void EnPoRelay_DisappearAndReward(EnPoRelay* this, GlobalContext* globalCtx);
void EnPoRelay_SetupIdle(EnPoRelay* this);

Vec3s D_80AD8C30[] = {
    { 0xFFC4, 0xFDEE, 0xF47A }, { 0x0186, 0xFE0C, 0xF47A }, { 0x0186, 0xFE0C, 0xF0F6 }, { 0x00D2, 0xFDEE, 0xF0F6 },
    { 0x00D2, 0xFD9E, 0xEEDA }, { 0x023A, 0xFDC6, 0xEEDA }, { 0x023A, 0xFDC6, 0xED18 }, { 0x00D2, 0xFDC6, 0xED18 },
    { 0x00D2, 0xFDC6, 0xEBCE }, { 0x00D2, 0xFDC6, 0xEAA2 }, { 0x023A, 0xFDC6, 0xEAA2 }, { 0x023A, 0xFDC6, 0xEBB0 },
    { 0x04EC, 0xFD9E, 0xEBB0 }, { 0x0672, 0xFD62, 0xED18 }, { 0x0672, 0xFD30, 0xEE80 }, { 0x07DA, 0xFD26, 0xEE80 },
    { 0x07DA, 0xFD26, 0xEF70 }, { 0x07DA, 0xFD26, 0xF204 }, { 0x0672, 0xFD44, 0xF204 }, { 0x0672, 0xFD6C, 0xF3C6 },
    { 0x088E, 0xFD6C, 0xF3C6 }, { 0x088E, 0xFDB2, 0xF5E2 }, { 0x099C, 0xFDD0, 0xF5E2 }, { 0x0B54, 0xFE66, 0xF772 },
    { 0x0B4E, 0xFE66, 0xF87E }, { 0x0B4A, 0xFE66, 0xF97A }, { 0x0B4A, 0xFE98, 0xF9FC }, { 0x0BAE, 0xFE98, 0xF9FC },
};

const ActorInit En_Po_Relay_InitVars = {
    ACTOR_EN_PO_RELAY,
    ACTORTYPE_NPC,
    FLAGS,
    OBJECT_TK,
    sizeof(EnPoRelay),
    (ActorFunc)EnPoRelay_Init,
    (ActorFunc)EnPoRelay_Destroy,
    (ActorFunc)EnPoRelay_Update,
    (ActorFunc)EnPoRelay_Draw,
};

static ColliderCylinderInit sCylinderInit = {
    { COLTYPE_UNK10, 0x00, 0x00, 0x39, 0x10, COLSHAPE_CYLINDER },
    { 0x00, { 0x00000000, 0x00, 0x00 }, { 0x00000000, 0x00, 0x00 }, 0x00, 0x00, 0x01 },
    { 30, 52, 0, { 0, 0, 0 } },
};

static s32 D_80AD8D24 = 0;

static InitChainEntry sInitChain[] = {
    ICHAIN_S8(naviEnemyId, 0x4F, ICHAIN_CONTINUE),
    ICHAIN_F32(unk_4C, 1500, ICHAIN_STOP),
};

static Vec3f D_80AD8D30 = { 0.0f, 1.5f, 0.0f };

static Vec3f D_80AD8D3C = { 0.0f, 0.0f, 0.0f };

static Vec3f D_80AD8D48 = { 0.0f, 1200.0f, 0.0f };

static UNK_PTR sEyesSegments[] = {
    0x06003B40,
    0x06004340,
    0x06004B40,
};

extern FlexSkeletonHeader D_0600BE40;
extern AnimationHeader D_06003768;
extern Gfx D_0600B838[];
extern Gfx D_0600BBA0[];

void EnPoRelay_Init(Actor* thisx, GlobalContext* globalCtx) {
    EnPoRelay* this = THIS;
    s32 temp;

    Actor_ProcessInitChain(&this->actor, sInitChain);
    ActorShape_Init(&this->actor.shape, 0.0f, ActorShadow_DrawFunc_Circle, 42.0f);
    SkelAnime_InitFlex(globalCtx, &this->skelAnime, &D_0600BE40, &D_06003768, this->jointTable, this->morphTable, 18);
    Collider_InitCylinder(globalCtx, &this->collider);
    Collider_SetCylinder(globalCtx, &this->collider, &this->actor, &sCylinderInit);
    this->lightNode = LightContext_InsertLight(globalCtx, &globalCtx->lightCtx, &this->lightInfo);
    Lights_PointNoGlowSetInfo(&this->lightInfo, this->actor.initPosRot.pos.x, this->actor.initPosRot.pos.y,
                              this->actor.initPosRot.pos.z, 255, 255, 255, 200);
    this->lightColor.a = 255;
    temp = 1;
    if (D_80AD8D24 != 0) {
        Actor_Kill(&this->actor);
    } else {
        D_80AD8D24 = temp;
        Actor_SetTextWithPrefix(globalCtx, &this->actor, 65);
        this->textId = this->actor.textId;
        EnPoRelay_SetupIdle(this);
    }
    this->actor.params &= 0x3F;
}

void EnPoRelay_Destroy(Actor* thisx, GlobalContext* globalCtx) {
    EnPoRelay* this = THIS;

    LightContext_RemoveLight(globalCtx, &globalCtx->lightCtx, this->lightNode);
    Collider_DestroyCylinder(globalCtx, &this->collider);
}

void EnPoRelay_SetupIdle(EnPoRelay* this) {
    this->unk_195 = 32;
    this->pathIndex = 0;
    this->actor.room = -1;
    this->actor.shape.rot.y = 0;
    this->actor.posRot.rot.y = -0x8000;
    this->actor.colChkInfo.mass = 0xFE;
    this->actionFunc = EnPoRelay_Idle;
}

void EnPoRelay_Vec3sToVec3f(Vec3f* dest, Vec3s* src) {
    dest->x = src->x;
    dest->y = src->y;
    dest->z = src->z;
}

void EnPoRelay_SetupRace(EnPoRelay* this) {
    Vec3f vec;

    EnPoRelay_Vec3sToVec3f(&vec, &D_80AD8C30[this->pathIndex]);
    this->actionTimer = ((s16)(this->actor.shape.rot.y - this->actor.posRot.rot.y - 0x8000) >> 0xB) % 32U;
    func_80088B34(0);
    this->hookshotSlotFull = INV_CONTENT(ITEM_HOOKSHOT) != ITEM_NONE;
    this->unk_19A = func_8002DAC0(&this->actor, &vec);
    this->actor.flags |= 0x8000000;
    Audio_PlayActorSound2(&this->actor, NA_SE_EN_PO_LAUGH);
    this->actionFunc = EnPoRelay_Race;
}

void EnPoRelay_SetupEndRace(EnPoRelay* this) {
    this->actor.posRot.rot.y = this->actor.initPosRot.rot.y + 0xC000;
    this->actor.flags &= ~0x08000000;
    this->actor.speedXZ = 0.0f;
    this->actionFunc = EnPoRelay_EndRace;
}

void EnPoRelay_CorrectY(EnPoRelay* this) {
    Math_StepToF(&this->actor.initPosRot.pos.y, D_80AD8C30[(this->pathIndex >= 28) ? 27 : this->pathIndex].y + 45.0f,
                 2.0f);
    this->actor.posRot.pos.y = Math_SinS(this->unk_195 * 0x800) * 8.0f + this->actor.initPosRot.pos.y;
}

void EnPoRelay_Idle(EnPoRelay* this, GlobalContext* globalCtx) {
    Math_ScaledStepToS(&this->actor.shape.rot.y, this->actor.yawTowardsLink, 0x100);
    if (func_8002F194(&this->actor, globalCtx) != 0) {
        this->actor.flags &= ~0x10000;
        this->actionFunc = EnPoRelay_Talk;
    } else if (this->actor.xzDistToLink < 250.0f) {
        this->actor.flags |= 0x10000;
        this->actor.textId = this->textId;
        func_8002F2CC(&this->actor, globalCtx, 250.0f);
    }
    func_8002F974(&this->actor, NA_SE_EN_PO_FLY - SFX_FLAG);
}

void EnPoRelay_Talk(EnPoRelay* this, GlobalContext* globalCtx) {
    Math_ScaledStepToS(&this->actor.shape.rot.y, this->actor.yawTowardsLink, 0x100);
    if (func_8002F334(&this->actor, globalCtx) != 0) {
        Actor_SetTextWithPrefix(globalCtx, &this->actor, 0x2F);
        this->textId = this->actor.textId;
        EnPoRelay_SetupRace(this);
    }
    func_8002F974(&this->actor, NA_SE_EN_PO_FLY - SFX_FLAG);
}

void EnPoRelay_Race(EnPoRelay* this, GlobalContext* globalCtx) {
    Player* player = PLAYER;
    Vec3f vec;
    f32 speed;
    f32 multiplier;

    if (this->actionTimer != 0) {
        this->actionTimer--;
    }
    if (this->actionTimer == 0 && Rand_ZeroOne() < 0.03f) {
        this->actionTimer = 32;
        if (this->pathIndex < 23) {
            speed = Rand_ZeroOne() * 3.0f;
            if (speed < 1.0f) {
                multiplier = 1.0f;
            } else if (speed < 2.0f) {
                multiplier = -1.0f;
            } else {
                multiplier = 0.0f;
            }
            speed = 30.0f * multiplier;
            Actor_Spawn(&globalCtx->actorCtx, globalCtx, ACTOR_EN_HONOTRAP,
                        Math_CosS(this->unk_19A) * speed + this->actor.posRot.pos.x, this->actor.posRot.pos.y,
                        Math_SinS(this->unk_19A) * speed + this->actor.posRot.pos.z, 0,
                        (this->unk_19A + 0x8000) - (0x2000 * multiplier), 0, 2);
        }
    }
    Math_SmoothStepToS(&this->actor.posRot.rot.y, this->unk_19A, 2, 0x1000, 0x100);
    this->actor.shape.rot.y = this->actor.posRot.rot.y + (this->actionTimer * 0x800) + 0x8000;
    if (this->pathIndex < 23) {
        // If the player travels along a different path to Dampé that converges later
        if ((Math3D_PointInSquare2D(660.0f, 840.0f, -4480.0f, -3760.0f, player->actor.posRot.pos.x,
                                    player->actor.posRot.pos.z) != 0) ||
            (Math3D_PointInSquare2D(1560.0f, 1740.0f, -4030.0f, -3670.0f, player->actor.posRot.pos.x,
                                    player->actor.posRot.pos.z) != 0) ||
            (Math3D_PointInSquare2D(1580.0f, 2090.0f, -3030.0f, -2500.0f, player->actor.posRot.pos.x,
                                    player->actor.posRot.pos.z) != 0)) {
            speed = (this->hookshotSlotFull) ? player->actor.speedXZ * 1.4f : player->actor.speedXZ * 1.2f;
        } else if (this->actor.xzDistToLink < 150.0f) {
            speed = (this->hookshotSlotFull) ? player->actor.speedXZ * 1.2f : player->actor.speedXZ;
        } else if (this->actor.xzDistToLink < 300.0f) {
            speed = (this->hookshotSlotFull) ? player->actor.speedXZ : player->actor.speedXZ * 0.8f;
        } else if (this->hookshotSlotFull) {
            speed = 4.5f;
        } else {
            speed = 3.5f;
        }
        multiplier = 250.0f - this->actor.xzDistToLink;
        multiplier = CLAMP_MIN(multiplier, 0.0f);
        speed += multiplier * 0.02f + 1.0f;
        Math_ApproachF(&this->actor.speedXZ, speed, 0.5f, 1.5f);
    } else {
        Math_ApproachF(&this->actor.speedXZ, 3.5f, 0.5f, 1.5f);
    }
    EnPoRelay_Vec3sToVec3f(&vec, &D_80AD8C30[this->pathIndex]);
    if (func_8002DBB0(&this->actor, &vec) < 40.0f) {
        this->pathIndex++;
        EnPoRelay_Vec3sToVec3f(&vec, &D_80AD8C30[this->pathIndex]);
        if (this->pathIndex == 28) {
            EnPoRelay_SetupEndRace(this);
        } else if (this->pathIndex == 9) {
            Flags_SetSwitch(globalCtx, 0x35);
        } else if (this->pathIndex == 17) {
            Flags_SetSwitch(globalCtx, 0x36);
        } else if (this->pathIndex == 25) {
            Flags_SetSwitch(globalCtx, 0x37);
        }
    }
    this->unk_19A = func_8002DAC0(&this->actor, &vec);
    func_8002F974(&this->actor, NA_SE_EN_PO_AWAY - SFX_FLAG);
}

void EnPoRelay_EndRace(EnPoRelay* this, GlobalContext* globalCtx) {
    Math_ScaledStepToS(&this->actor.shape.rot.y, -0x4000, 0x800);
    if (func_8002F194(&this->actor, globalCtx) != 0) {
        this->actionFunc = EnPoRelay_Talk2;
    } else if (globalCtx->roomCtx.curRoom.num == 5) {
        Actor_Kill(&this->actor);
        gSaveContext.timer1State = 0;
    } else if (func_8002E12C(&this->actor, 150.0f, 0x3000) != 0) {
        this->actor.textId = this->textId;
        func_8002F2CC(&this->actor, globalCtx, 250.0f);
    }
    func_8002F974(&this->actor, NA_SE_EN_PO_FLY - SFX_FLAG);
}

void EnPoRelay_Talk2(EnPoRelay* this, GlobalContext* globalCtx) {
    Math_ScaledStepToS(&this->actor.shape.rot.y, this->actor.yawTowardsLink, 0x100);
    if (func_8010BDBC(&globalCtx->msgCtx) == 5) {
        if (func_80106BC8(globalCtx) != 0) {
            if (this->hookshotSlotFull != 0) {
                Actor_SetTextWithPrefix(globalCtx, &this->actor, 0x2E);
            } else {
                Actor_SetTextWithPrefix(globalCtx, &this->actor, 0x2D);
            }
            this->textId = this->actor.textId;
            func_8010B720(globalCtx, this->actor.textId);
        }
    } else if (func_8002F334(&this->actor, globalCtx) != 0) {
        gSaveContext.timer1State = 0;
        this->actionTimer = 0;
        this->actionFunc = EnPoRelay_DisappearAndReward;
    }
    func_8002F974(&this->actor, NA_SE_EN_PO_FLY - SFX_FLAG);
}

void EnPoRelay_DisappearAndReward(EnPoRelay* this, GlobalContext* globalCtx) {
    Vec3f vec;
    f32 multiplier;
    s32 pad;
    Vec3f sp60;
    s32 pad1;

    this->actionTimer++;
    if (this->actionTimer < 8) {
        if (this->actionTimer < 5) {
            vec.y = Math_SinS((this->actionTimer * 0x1000) - 0x4000) * 23.0f + (this->actor.posRot.pos.y + 40.0f);
            multiplier = Math_CosS((this->actionTimer * 0x1000) - 0x4000) * 23.0f;
            vec.x = (Math_SinS(Camera_GetCamDirYaw(ACTIVE_CAM) + 0x4800) * multiplier) + this->actor.posRot.pos.x;
            vec.z = (Math_CosS(Camera_GetCamDirYaw(ACTIVE_CAM) + 0x4800) * multiplier) + this->actor.posRot.pos.z;
        } else {
            vec.y = this->actor.posRot.pos.y + 40.0f + 15.0f * (this->actionTimer - 5);
            vec.x = (Math_SinS(Camera_GetCamDirYaw(ACTIVE_CAM) + 0x4800) * 23.0f) + this->actor.posRot.pos.x;
            vec.z = (Math_CosS(Camera_GetCamDirYaw(ACTIVE_CAM) + 0x4800) * 23.0f) + this->actor.posRot.pos.z;
        }
        EffectSsDeadDb_Spawn(globalCtx, &vec, &D_80AD8D30, &D_80AD8D3C, this->actionTimer * 10 + 80, 0, 255, 255, 255,
                             255, 0, 0, 255, 1, 9, true);
        vec.x = (this->actor.posRot.pos.x + this->actor.posRot.pos.x) - vec.x;
        vec.z = (this->actor.posRot.pos.z + this->actor.posRot.pos.z) - vec.z;
        EffectSsDeadDb_Spawn(globalCtx, &vec, &D_80AD8D30, &D_80AD8D3C, this->actionTimer * 10 + 80, 0, 255, 255, 255,
                             255, 0, 0, 255, 1, 9, true);
        vec.x = this->actor.posRot.pos.x;
        vec.z = this->actor.posRot.pos.z;
        EffectSsDeadDb_Spawn(globalCtx, &vec, &D_80AD8D30, &D_80AD8D3C, this->actionTimer * 10 + 80, 0, 255, 255, 255,
                             255, 0, 0, 255, 1, 9, true);
        if (this->actionTimer == 1) {
            Audio_PlayActorSound2(&this->actor, NA_SE_EN_EXTINCT);
        }
    }
    if (Math_StepToF(&this->actor.scale.x, 0.0f, 0.001f) != 0) {
        if (this->hookshotSlotFull != 0) {
            sp60.x = this->actor.posRot.pos.x;
            sp60.y = this->actor.groundY;
            sp60.z = this->actor.posRot.pos.z;
<<<<<<< HEAD
            if (gSaveContext.timer1Value < HI_SCORE(HIGHSCORE_DAMPE_RACE)) {
                HI_SCORE(HIGHSCORE_DAMPE_RACE) = gSaveContext.timer1Value;
=======
            if (gSaveContext.timer1Value < HIGH_SCORE(HS_DAMPE_RACE)) {
                HIGH_SCORE(HS_DAMPE_RACE) = gSaveContext.timer1Value;
>>>>>>> 3cef03f5
            }
            if (Flags_GetCollectible(globalCtx, this->actor.params) == 0 && gSaveContext.timer1Value <= 60) {
                Item_DropCollectible2(globalCtx, &sp60, (this->actor.params << 8) + (0x4000 | ITEM00_HEART_PIECE));
            } else {
                Actor_Spawn(&globalCtx->actorCtx, globalCtx, ACTOR_EN_ITEM00, sp60.x, sp60.y, sp60.z, 0, 0, 0, 2);
            }
        } else {
            Flags_SetTempClear(globalCtx, 4);
<<<<<<< HEAD
            HI_SCORE(HIGHSCORE_DAMPE_RACE) = gSaveContext.timer1Value;
=======
            HIGH_SCORE(HS_DAMPE_RACE) = gSaveContext.timer1Value;
>>>>>>> 3cef03f5
        }
        Actor_Kill(&this->actor);
    }
    this->actor.scale.y = this->actor.scale.x;
    this->actor.scale.z = this->actor.scale.x;
    this->actor.posRot.pos.y += 10.0f;
}

void EnPoRelay_Update(Actor* thisx, GlobalContext* globalCtx) {
    EnPoRelay* this = THIS;
    s32 pad;

    SkelAnime_Update(&this->skelAnime);
    this->actionFunc(this, globalCtx);
    Actor_MoveForward(&this->actor);
    EnPoRelay_CorrectY(this);
    func_8002E4B4(globalCtx, &this->actor, 0.0f, 27.0f, 60.0f, 4);
    Collider_CylinderUpdate(&this->actor, &this->collider);
    CollisionCheck_SetOC(globalCtx, &globalCtx->colChkCtx, &this->collider.base);
    Actor_SetHeight(&this->actor, 50.0f);
    if (this->unk_195 != 0) {
        this->unk_195 -= 1;
    }
    if (this->unk_195 == 0) {
        this->unk_195 = 32;
    }
    this->eyeTextureIdx++;
    if (this->eyeTextureIdx == 3) {
        this->eyeTextureIdx = 0;
    }
}

void EnPoRelay_PostLimbDraw(GlobalContext* globalCtx, s32 limbIndex, Gfx** dList, Vec3s* rot, void* thisx) {
    EnPoRelay* this = THIS;

    if (limbIndex == 14) {
        f32 rand;
        Vec3f vec;

        OPEN_DISPS(globalCtx->state.gfxCtx, "../z_en_po_relay.c", 885);
        rand = Rand_ZeroOne();
        this->lightColor.r = (s16)(rand * 30.0f) + 225;
        this->lightColor.g = (s16)(rand * 100.0f) + 155;
        this->lightColor.b = (s16)(rand * 160.0f) + 95;
        gDPPipeSync(POLY_OPA_DISP++);
        gDPSetEnvColor(POLY_OPA_DISP++, this->lightColor.r, this->lightColor.g, this->lightColor.b, 128);
        gSPDisplayList(POLY_OPA_DISP++, D_0600B838);
        if (1) {}
        CLOSE_DISPS(globalCtx->state.gfxCtx, "../z_en_po_relay.c", 901);
        Matrix_MultVec3f(&D_80AD8D48, &vec);
        Lights_PointNoGlowSetInfo(&this->lightInfo, vec.x, vec.y, vec.z, this->lightColor.r, this->lightColor.g,
                                  this->lightColor.b, 200);
    } else if (limbIndex == 8) {
        OPEN_DISPS(globalCtx->state.gfxCtx, "../z_en_po_relay.c", 916);
        gSPMatrix(POLY_OPA_DISP++, Matrix_NewMtx(globalCtx->state.gfxCtx, "../z_en_po_relay.c", 918),
                  G_MTX_NOPUSH | G_MTX_LOAD | G_MTX_MODELVIEW);
        gSPDisplayList(POLY_OPA_DISP++, D_0600BBA0);
        CLOSE_DISPS(globalCtx->state.gfxCtx, "../z_en_po_relay.c", 922);
    }
}

void EnPoRelay_Draw(Actor* thisx, GlobalContext* globalCtx) {
    EnPoRelay* this = THIS;

    OPEN_DISPS(globalCtx->state.gfxCtx, "../z_en_po_relay.c", 940);
    func_80093D18(globalCtx->state.gfxCtx);
    gSPSegment(POLY_OPA_DISP++, 0x08, SEGMENTED_TO_VIRTUAL(sEyesSegments[this->eyeTextureIdx]));
    SkelAnime_DrawFlexOpa(globalCtx, this->skelAnime.skeleton, this->skelAnime.jointTable, this->skelAnime.dListCount,
                          NULL, EnPoRelay_PostLimbDraw, &this->actor);
    CLOSE_DISPS(globalCtx->state.gfxCtx, "../z_en_po_relay.c", 954);
}<|MERGE_RESOLUTION|>--- conflicted
+++ resolved
@@ -316,13 +316,8 @@
             sp60.x = this->actor.posRot.pos.x;
             sp60.y = this->actor.groundY;
             sp60.z = this->actor.posRot.pos.z;
-<<<<<<< HEAD
-            if (gSaveContext.timer1Value < HI_SCORE(HIGHSCORE_DAMPE_RACE)) {
-                HI_SCORE(HIGHSCORE_DAMPE_RACE) = gSaveContext.timer1Value;
-=======
             if (gSaveContext.timer1Value < HIGH_SCORE(HS_DAMPE_RACE)) {
                 HIGH_SCORE(HS_DAMPE_RACE) = gSaveContext.timer1Value;
->>>>>>> 3cef03f5
             }
             if (Flags_GetCollectible(globalCtx, this->actor.params) == 0 && gSaveContext.timer1Value <= 60) {
                 Item_DropCollectible2(globalCtx, &sp60, (this->actor.params << 8) + (0x4000 | ITEM00_HEART_PIECE));
@@ -331,11 +326,7 @@
             }
         } else {
             Flags_SetTempClear(globalCtx, 4);
-<<<<<<< HEAD
-            HI_SCORE(HIGHSCORE_DAMPE_RACE) = gSaveContext.timer1Value;
-=======
             HIGH_SCORE(HS_DAMPE_RACE) = gSaveContext.timer1Value;
->>>>>>> 3cef03f5
         }
         Actor_Kill(&this->actor);
     }
