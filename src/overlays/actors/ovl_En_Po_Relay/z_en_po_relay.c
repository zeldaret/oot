/*
 * File: z_en_po_relay.c
 * Overlay: ovl_En_Po_Relay
 * Description: Dampé's Ghost
 */

#include "z_en_po_relay.h"
#include "overlays/actors/ovl_En_Honotrap/z_en_honotrap.h"
#include "objects/object_tk/object_tk.h"

#define FLAGS ACTOR_FLAG_0 | ACTOR_FLAG_3 | ACTOR_FLAG_4 | ACTOR_FLAG_12 | ACTOR_FLAG_16

#define THIS ((EnPoRelay*)thisx)

void EnPoRelay_Init(Actor* thisx, GlobalContext* globalCtx);
void EnPoRelay_Destroy(Actor* thisx, GlobalContext* globalCtx);
void EnPoRelay_Update(Actor* thisx, GlobalContext* globalCtx);
void EnPoRelay_Draw(Actor* thisx, GlobalContext* globalCtx);

void EnPoRelay_Idle(EnPoRelay* this, GlobalContext* globalCtx);
void EnPoRelay_Race(EnPoRelay* this, GlobalContext* globalCtx);
void EnPoRelay_EndRace(EnPoRelay* this, GlobalContext* globalCtx);
void EnPoRelay_Talk(EnPoRelay* this, GlobalContext* globalCtx);
void EnPoRelay_Talk2(EnPoRelay* this, GlobalContext* globalCtx);
void EnPoRelay_DisappearAndReward(EnPoRelay* this, GlobalContext* globalCtx);
void EnPoRelay_SetupIdle(EnPoRelay* this);

static Vec3s D_80AD8C30[] = {
    { 0xFFC4, 0xFDEE, 0xF47A }, { 0x0186, 0xFE0C, 0xF47A }, { 0x0186, 0xFE0C, 0xF0F6 }, { 0x00D2, 0xFDEE, 0xF0F6 },
    { 0x00D2, 0xFD9E, 0xEEDA }, { 0x023A, 0xFDC6, 0xEEDA }, { 0x023A, 0xFDC6, 0xED18 }, { 0x00D2, 0xFDC6, 0xED18 },
    { 0x00D2, 0xFDC6, 0xEBCE }, { 0x00D2, 0xFDC6, 0xEAA2 }, { 0x023A, 0xFDC6, 0xEAA2 }, { 0x023A, 0xFDC6, 0xEBB0 },
    { 0x04EC, 0xFD9E, 0xEBB0 }, { 0x0672, 0xFD62, 0xED18 }, { 0x0672, 0xFD30, 0xEE80 }, { 0x07DA, 0xFD26, 0xEE80 },
    { 0x07DA, 0xFD26, 0xEF70 }, { 0x07DA, 0xFD26, 0xF204 }, { 0x0672, 0xFD44, 0xF204 }, { 0x0672, 0xFD6C, 0xF3C6 },
    { 0x088E, 0xFD6C, 0xF3C6 }, { 0x088E, 0xFDB2, 0xF5E2 }, { 0x099C, 0xFDD0, 0xF5E2 }, { 0x0B54, 0xFE66, 0xF772 },
    { 0x0B4E, 0xFE66, 0xF87E }, { 0x0B4A, 0xFE66, 0xF97A }, { 0x0B4A, 0xFE98, 0xF9FC }, { 0x0BAE, 0xFE98, 0xF9FC },
};

const ActorInit En_Po_Relay_InitVars = {
    ACTOR_EN_PO_RELAY,
    ACTORCAT_NPC,
    FLAGS,
    OBJECT_TK,
    sizeof(EnPoRelay),
    (ActorFunc)EnPoRelay_Init,
    (ActorFunc)EnPoRelay_Destroy,
    (ActorFunc)EnPoRelay_Update,
    (ActorFunc)EnPoRelay_Draw,
};

static ColliderCylinderInit sCylinderInit = {
    {
        COLTYPE_NONE,
        AT_NONE,
        AC_NONE,
        OC1_ON | OC1_TYPE_ALL,
        OC2_TYPE_1,
        COLSHAPE_CYLINDER,
    },
    {
        ELEMTYPE_UNK0,
        { 0x00000000, 0x00, 0x00 },
        { 0x00000000, 0x00, 0x00 },
        TOUCH_NONE,
        BUMP_NONE,
        OCELEM_ON,
    },
    { 30, 52, 0, { 0, 0, 0 } },
};

static s32 D_80AD8D24 = 0;

static InitChainEntry sInitChain[] = {
    ICHAIN_S8(naviEnemyId, 0x4F, ICHAIN_CONTINUE),
    ICHAIN_F32(targetArrowOffset, 1500, ICHAIN_STOP),
};

static Vec3f D_80AD8D30 = { 0.0f, 1.5f, 0.0f };

static Vec3f D_80AD8D3C = { 0.0f, 0.0f, 0.0f };

static Vec3f D_80AD8D48 = { 0.0f, 1200.0f, 0.0f };

static void* sEyesTextures[] = {
    gDampeEyeOpenTex,
    gDampeEyeHalfTex,
    gDampeEyeClosedTex,
};

void EnPoRelay_Init(Actor* thisx, GlobalContext* globalCtx) {
    EnPoRelay* this = THIS;
    s32 temp;

    Actor_ProcessInitChain(&this->actor, sInitChain);
    ActorShape_Init(&this->actor.shape, 0.0f, ActorShadow_DrawCircle, 42.0f);
    SkelAnime_InitFlex(globalCtx, &this->skelAnime, &gDampeSkel, &gDampeFloatAnim, this->jointTable, this->morphTable,
                       18);
    Collider_InitCylinder(globalCtx, &this->collider);
    Collider_SetCylinder(globalCtx, &this->collider, &this->actor, &sCylinderInit);
    this->lightNode = LightContext_InsertLight(globalCtx, &globalCtx->lightCtx, &this->lightInfo);
    Lights_PointNoGlowSetInfo(&this->lightInfo, this->actor.home.pos.x, this->actor.home.pos.y, this->actor.home.pos.z,
                              255, 255, 255, 200);
    this->lightColor.a = 255;
    temp = 1;
    if (D_80AD8D24 != 0) {
        Actor_Kill(&this->actor);
    } else {
        D_80AD8D24 = temp;
        Actor_SetTextWithPrefix(globalCtx, &this->actor, 65);
        this->textId = this->actor.textId;
        EnPoRelay_SetupIdle(this);
    }
    this->actor.params &= 0x3F;
}

void EnPoRelay_Destroy(Actor* thisx, GlobalContext* globalCtx) {
    EnPoRelay* this = THIS;

    LightContext_RemoveLight(globalCtx, &globalCtx->lightCtx, this->lightNode);
    Collider_DestroyCylinder(globalCtx, &this->collider);
}

void EnPoRelay_SetupIdle(EnPoRelay* this) {
    this->unk_195 = 32;
    this->pathIndex = 0;
    this->actor.room = -1;
    this->actor.shape.rot.y = 0;
    this->actor.world.rot.y = -0x8000;
    this->actor.colChkInfo.mass = MASS_HEAVY;
    this->actionFunc = EnPoRelay_Idle;
}

void EnPoRelay_Vec3sToVec3f(Vec3f* dest, Vec3s* src) {
    dest->x = src->x;
    dest->y = src->y;
    dest->z = src->z;
}

void EnPoRelay_SetupRace(EnPoRelay* this) {
    Vec3f vec;

    EnPoRelay_Vec3sToVec3f(&vec, &D_80AD8C30[this->pathIndex]);
    this->actionTimer = ((s16)(this->actor.shape.rot.y - this->actor.world.rot.y - 0x8000) >> 0xB) % 32U;
    func_80088B34(0);
    this->hookshotSlotFull = INV_CONTENT(ITEM_HOOKSHOT) != ITEM_NONE;
    this->unk_19A = Actor_WorldYawTowardPoint(&this->actor, &vec);
    this->actor.flags |= ACTOR_FLAG_27;
    Audio_PlayActorSound2(&this->actor, NA_SE_EN_PO_LAUGH);
    this->actionFunc = EnPoRelay_Race;
}

void EnPoRelay_SetupEndRace(EnPoRelay* this) {
    this->actor.world.rot.y = this->actor.home.rot.y + 0xC000;
    this->actor.flags &= ~ACTOR_FLAG_27;
    this->actor.speedXZ = 0.0f;
    this->actionFunc = EnPoRelay_EndRace;
}

void EnPoRelay_CorrectY(EnPoRelay* this) {
    Math_StepToF(&this->actor.home.pos.y, D_80AD8C30[(this->pathIndex >= 28) ? 27 : this->pathIndex].y + 45.0f, 2.0f);
    this->actor.world.pos.y = Math_SinS(this->unk_195 * 0x800) * 8.0f + this->actor.home.pos.y;
}

void EnPoRelay_Idle(EnPoRelay* this, GlobalContext* globalCtx) {
    Math_ScaledStepToS(&this->actor.shape.rot.y, this->actor.yawTowardsPlayer, 0x100);
<<<<<<< HEAD
    if (func_8002F194(&this->actor, globalCtx) != 0) {
        this->actor.flags &= ~ACTOR_FLAG_16;
=======
    if (Actor_ProcessTalkRequest(&this->actor, globalCtx)) {
        this->actor.flags &= ~0x10000;
>>>>>>> d9c1dffe
        this->actionFunc = EnPoRelay_Talk;
    } else if (this->actor.xzDistToPlayer < 250.0f) {
        this->actor.flags |= ACTOR_FLAG_16;
        this->actor.textId = this->textId;
        func_8002F2CC(&this->actor, globalCtx, 250.0f);
    }
    func_8002F974(&this->actor, NA_SE_EN_PO_FLY - SFX_FLAG);
}

void EnPoRelay_Talk(EnPoRelay* this, GlobalContext* globalCtx) {
    Math_ScaledStepToS(&this->actor.shape.rot.y, this->actor.yawTowardsPlayer, 0x100);
    if (Actor_TextboxIsClosing(&this->actor, globalCtx)) {
        Actor_SetTextWithPrefix(globalCtx, &this->actor, 0x2F);
        this->textId = this->actor.textId;
        EnPoRelay_SetupRace(this);
    }
    func_8002F974(&this->actor, NA_SE_EN_PO_FLY - SFX_FLAG);
}

void EnPoRelay_Race(EnPoRelay* this, GlobalContext* globalCtx) {
    Player* player = GET_PLAYER(globalCtx);
    Vec3f vec;
    f32 speed;
    f32 multiplier;

    if (this->actionTimer != 0) {
        this->actionTimer--;
    }
    if (this->actionTimer == 0 && Rand_ZeroOne() < 0.03f) {
        this->actionTimer = 32;
        if (this->pathIndex < 23) {
            speed = Rand_ZeroOne() * 3.0f;
            if (speed < 1.0f) {
                multiplier = 1.0f;
            } else if (speed < 2.0f) {
                multiplier = -1.0f;
            } else {
                multiplier = 0.0f;
            }
            speed = 30.0f * multiplier;
            Actor_Spawn(&globalCtx->actorCtx, globalCtx, ACTOR_EN_HONOTRAP,
                        Math_CosS(this->unk_19A) * speed + this->actor.world.pos.x, this->actor.world.pos.y,
                        Math_SinS(this->unk_19A) * speed + this->actor.world.pos.z, 0,
                        (this->unk_19A + 0x8000) - (0x2000 * multiplier), 0, HONOTRAP_FLAME_DROP);
        }
    }
    Math_SmoothStepToS(&this->actor.world.rot.y, this->unk_19A, 2, 0x1000, 0x100);
    this->actor.shape.rot.y = this->actor.world.rot.y + (this->actionTimer * 0x800) + 0x8000;
    if (this->pathIndex < 23) {
        // If the player travels along a different path to Dampé that converges later
        if ((Math3D_PointInSquare2D(660.0f, 840.0f, -4480.0f, -3760.0f, player->actor.world.pos.x,
                                    player->actor.world.pos.z) != 0) ||
            (Math3D_PointInSquare2D(1560.0f, 1740.0f, -4030.0f, -3670.0f, player->actor.world.pos.x,
                                    player->actor.world.pos.z) != 0) ||
            (Math3D_PointInSquare2D(1580.0f, 2090.0f, -3030.0f, -2500.0f, player->actor.world.pos.x,
                                    player->actor.world.pos.z) != 0)) {
            speed = (this->hookshotSlotFull) ? player->actor.speedXZ * 1.4f : player->actor.speedXZ * 1.2f;
        } else if (this->actor.xzDistToPlayer < 150.0f) {
            speed = (this->hookshotSlotFull) ? player->actor.speedXZ * 1.2f : player->actor.speedXZ;
        } else if (this->actor.xzDistToPlayer < 300.0f) {
            speed = (this->hookshotSlotFull) ? player->actor.speedXZ : player->actor.speedXZ * 0.8f;
        } else if (this->hookshotSlotFull) {
            speed = 4.5f;
        } else {
            speed = 3.5f;
        }
        multiplier = 250.0f - this->actor.xzDistToPlayer;
        multiplier = CLAMP_MIN(multiplier, 0.0f);
        speed += multiplier * 0.02f + 1.0f;
        Math_ApproachF(&this->actor.speedXZ, speed, 0.5f, 1.5f);
    } else {
        Math_ApproachF(&this->actor.speedXZ, 3.5f, 0.5f, 1.5f);
    }
    EnPoRelay_Vec3sToVec3f(&vec, &D_80AD8C30[this->pathIndex]);
    if (Actor_WorldDistXZToPoint(&this->actor, &vec) < 40.0f) {
        this->pathIndex++;
        EnPoRelay_Vec3sToVec3f(&vec, &D_80AD8C30[this->pathIndex]);
        if (this->pathIndex == 28) {
            EnPoRelay_SetupEndRace(this);
        } else if (this->pathIndex == 9) {
            Flags_SetSwitch(globalCtx, 0x35);
        } else if (this->pathIndex == 17) {
            Flags_SetSwitch(globalCtx, 0x36);
        } else if (this->pathIndex == 25) {
            Flags_SetSwitch(globalCtx, 0x37);
        }
    }
    this->unk_19A = Actor_WorldYawTowardPoint(&this->actor, &vec);
    func_8002F974(&this->actor, NA_SE_EN_PO_AWAY - SFX_FLAG);
}

void EnPoRelay_EndRace(EnPoRelay* this, GlobalContext* globalCtx) {
    Math_ScaledStepToS(&this->actor.shape.rot.y, -0x4000, 0x800);
    if (Actor_ProcessTalkRequest(&this->actor, globalCtx)) {
        this->actionFunc = EnPoRelay_Talk2;
    } else if (globalCtx->roomCtx.curRoom.num == 5) {
        Actor_Kill(&this->actor);
        gSaveContext.timer1State = 0;
    } else if (Actor_IsFacingAndNearPlayer(&this->actor, 150.0f, 0x3000)) {
        this->actor.textId = this->textId;
        func_8002F2CC(&this->actor, globalCtx, 250.0f);
    }
    func_8002F974(&this->actor, NA_SE_EN_PO_FLY - SFX_FLAG);
}

void EnPoRelay_Talk2(EnPoRelay* this, GlobalContext* globalCtx) {
    Math_ScaledStepToS(&this->actor.shape.rot.y, this->actor.yawTowardsPlayer, 0x100);
    if (Message_GetState(&globalCtx->msgCtx) == TEXT_STATE_EVENT) {
        if (Message_ShouldAdvance(globalCtx)) {
            if (this->hookshotSlotFull != 0) {
                Actor_SetTextWithPrefix(globalCtx, &this->actor, 0x2E);
            } else {
                Actor_SetTextWithPrefix(globalCtx, &this->actor, 0x2D);
            }
            this->textId = this->actor.textId;
            Message_ContinueTextbox(globalCtx, this->actor.textId);
        }
    } else if (Actor_TextboxIsClosing(&this->actor, globalCtx)) {
        gSaveContext.timer1State = 0;
        this->actionTimer = 0;
        this->actionFunc = EnPoRelay_DisappearAndReward;
    }
    func_8002F974(&this->actor, NA_SE_EN_PO_FLY - SFX_FLAG);
}

void EnPoRelay_DisappearAndReward(EnPoRelay* this, GlobalContext* globalCtx) {
    Vec3f vec;
    f32 multiplier;
    s32 pad;
    Vec3f sp60;
    s32 pad1;

    this->actionTimer++;
    if (this->actionTimer < 8) {
        if (this->actionTimer < 5) {
            vec.y = Math_SinS((this->actionTimer * 0x1000) - 0x4000) * 23.0f + (this->actor.world.pos.y + 40.0f);
            multiplier = Math_CosS((this->actionTimer * 0x1000) - 0x4000) * 23.0f;
            vec.x = (Math_SinS(Camera_GetCamDirYaw(GET_ACTIVE_CAM(globalCtx)) + 0x4800) * multiplier) +
                    this->actor.world.pos.x;
            vec.z = (Math_CosS(Camera_GetCamDirYaw(GET_ACTIVE_CAM(globalCtx)) + 0x4800) * multiplier) +
                    this->actor.world.pos.z;
        } else {
            vec.y = this->actor.world.pos.y + 40.0f + 15.0f * (this->actionTimer - 5);
            vec.x =
                (Math_SinS(Camera_GetCamDirYaw(GET_ACTIVE_CAM(globalCtx)) + 0x4800) * 23.0f) + this->actor.world.pos.x;
            vec.z =
                (Math_CosS(Camera_GetCamDirYaw(GET_ACTIVE_CAM(globalCtx)) + 0x4800) * 23.0f) + this->actor.world.pos.z;
        }
        EffectSsDeadDb_Spawn(globalCtx, &vec, &D_80AD8D30, &D_80AD8D3C, this->actionTimer * 10 + 80, 0, 255, 255, 255,
                             255, 0, 0, 255, 1, 9, true);
        vec.x = (this->actor.world.pos.x + this->actor.world.pos.x) - vec.x;
        vec.z = (this->actor.world.pos.z + this->actor.world.pos.z) - vec.z;
        EffectSsDeadDb_Spawn(globalCtx, &vec, &D_80AD8D30, &D_80AD8D3C, this->actionTimer * 10 + 80, 0, 255, 255, 255,
                             255, 0, 0, 255, 1, 9, true);
        vec.x = this->actor.world.pos.x;
        vec.z = this->actor.world.pos.z;
        EffectSsDeadDb_Spawn(globalCtx, &vec, &D_80AD8D30, &D_80AD8D3C, this->actionTimer * 10 + 80, 0, 255, 255, 255,
                             255, 0, 0, 255, 1, 9, true);
        if (this->actionTimer == 1) {
            Audio_PlayActorSound2(&this->actor, NA_SE_EN_EXTINCT);
        }
    }
    if (Math_StepToF(&this->actor.scale.x, 0.0f, 0.001f) != 0) {
        if (this->hookshotSlotFull != 0) {
            sp60.x = this->actor.world.pos.x;
            sp60.y = this->actor.floorHeight;
            sp60.z = this->actor.world.pos.z;
            if (gSaveContext.timer1Value < HIGH_SCORE(HS_DAMPE_RACE)) {
                HIGH_SCORE(HS_DAMPE_RACE) = gSaveContext.timer1Value;
            }
            if (Flags_GetCollectible(globalCtx, this->actor.params) == 0 && gSaveContext.timer1Value <= 60) {
                Item_DropCollectible2(globalCtx, &sp60, (this->actor.params << 8) + (0x4000 | ITEM00_HEART_PIECE));
            } else {
                Actor_Spawn(&globalCtx->actorCtx, globalCtx, ACTOR_EN_ITEM00, sp60.x, sp60.y, sp60.z, 0, 0, 0, 2);
            }
        } else {
            Flags_SetTempClear(globalCtx, 4);
            HIGH_SCORE(HS_DAMPE_RACE) = gSaveContext.timer1Value;
        }
        Actor_Kill(&this->actor);
    }
    this->actor.scale.y = this->actor.scale.x;
    this->actor.scale.z = this->actor.scale.x;
    this->actor.world.pos.y += 10.0f;
}

void EnPoRelay_Update(Actor* thisx, GlobalContext* globalCtx) {
    EnPoRelay* this = THIS;
    s32 pad;

    SkelAnime_Update(&this->skelAnime);
    this->actionFunc(this, globalCtx);
    Actor_MoveForward(&this->actor);
    EnPoRelay_CorrectY(this);
    Actor_UpdateBgCheckInfo(globalCtx, &this->actor, 0.0f, 27.0f, 60.0f, 4);
    Collider_UpdateCylinder(&this->actor, &this->collider);
    CollisionCheck_SetOC(globalCtx, &globalCtx->colChkCtx, &this->collider.base);
    Actor_SetFocus(&this->actor, 50.0f);
    if (this->unk_195 != 0) {
        this->unk_195 -= 1;
    }
    if (this->unk_195 == 0) {
        this->unk_195 = 32;
    }
    this->eyeTextureIdx++;
    if (this->eyeTextureIdx == 3) {
        this->eyeTextureIdx = 0;
    }
}

void EnPoRelay_PostLimbDraw(GlobalContext* globalCtx, s32 limbIndex, Gfx** dList, Vec3s* rot, void* thisx) {
    EnPoRelay* this = THIS;

    if (limbIndex == 14) {
        f32 rand;
        Vec3f vec;

        OPEN_DISPS(globalCtx->state.gfxCtx, "../z_en_po_relay.c", 885);
        rand = Rand_ZeroOne();
        this->lightColor.r = (s16)(rand * 30.0f) + 225;
        this->lightColor.g = (s16)(rand * 100.0f) + 155;
        this->lightColor.b = (s16)(rand * 160.0f) + 95;
        gDPPipeSync(POLY_OPA_DISP++);
        gDPSetEnvColor(POLY_OPA_DISP++, this->lightColor.r, this->lightColor.g, this->lightColor.b, 128);
        gSPDisplayList(POLY_OPA_DISP++, gDampeLanternDL);
        if (1) {}
        CLOSE_DISPS(globalCtx->state.gfxCtx, "../z_en_po_relay.c", 901);
        Matrix_MultVec3f(&D_80AD8D48, &vec);
        Lights_PointNoGlowSetInfo(&this->lightInfo, vec.x, vec.y, vec.z, this->lightColor.r, this->lightColor.g,
                                  this->lightColor.b, 200);
    } else if (limbIndex == 8) {
        OPEN_DISPS(globalCtx->state.gfxCtx, "../z_en_po_relay.c", 916);
        gSPMatrix(POLY_OPA_DISP++, Matrix_NewMtx(globalCtx->state.gfxCtx, "../z_en_po_relay.c", 918),
                  G_MTX_NOPUSH | G_MTX_LOAD | G_MTX_MODELVIEW);
        gSPDisplayList(POLY_OPA_DISP++, gDampeHaloDL);
        CLOSE_DISPS(globalCtx->state.gfxCtx, "../z_en_po_relay.c", 922);
    }
}

void EnPoRelay_Draw(Actor* thisx, GlobalContext* globalCtx) {
    EnPoRelay* this = THIS;

    OPEN_DISPS(globalCtx->state.gfxCtx, "../z_en_po_relay.c", 940);
    func_80093D18(globalCtx->state.gfxCtx);
    gSPSegment(POLY_OPA_DISP++, 0x08, SEGMENTED_TO_VIRTUAL(sEyesTextures[this->eyeTextureIdx]));
    SkelAnime_DrawFlexOpa(globalCtx, this->skelAnime.skeleton, this->skelAnime.jointTable, this->skelAnime.dListCount,
                          NULL, EnPoRelay_PostLimbDraw, &this->actor);
    CLOSE_DISPS(globalCtx->state.gfxCtx, "../z_en_po_relay.c", 954);
}<|MERGE_RESOLUTION|>--- conflicted
+++ resolved
@@ -162,13 +162,8 @@
 
 void EnPoRelay_Idle(EnPoRelay* this, GlobalContext* globalCtx) {
     Math_ScaledStepToS(&this->actor.shape.rot.y, this->actor.yawTowardsPlayer, 0x100);
-<<<<<<< HEAD
-    if (func_8002F194(&this->actor, globalCtx) != 0) {
+    if (Actor_ProcessTalkRequest(&this->actor, globalCtx)) {
         this->actor.flags &= ~ACTOR_FLAG_16;
-=======
-    if (Actor_ProcessTalkRequest(&this->actor, globalCtx)) {
-        this->actor.flags &= ~0x10000;
->>>>>>> d9c1dffe
         this->actionFunc = EnPoRelay_Talk;
     } else if (this->actor.xzDistToPlayer < 250.0f) {
         this->actor.flags |= ACTOR_FLAG_16;
