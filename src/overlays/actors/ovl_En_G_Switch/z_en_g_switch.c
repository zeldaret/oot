/*
 * File: z_en_g_switch.c
 * Overlay: ovl_En_G_Switch
 * Description: Silver rupees, shooting gallery targets, and horseback archery pots
 */

#include "z_en_g_switch.h"
#include "terminal.h"
#include "overlays/actors/ovl_En_Syateki_Itm/z_en_syateki_itm.h"
#include "overlays/effects/ovl_Effect_Ss_Kakera/z_eff_ss_kakera.h"
#include "overlays/effects/ovl_Effect_Ss_HitMark/z_eff_ss_hitmark.h"
#include "assets/objects/gameplay_keep/gameplay_keep.h"
#include "assets/objects/object_tsubo/object_tsubo.h"

#define FLAGS (ACTOR_FLAG_4 | ACTOR_FLAG_5)

typedef enum GSwitchMoveState {
    /* 0 */ MOVE_TARGET,
    /* 1 */ MOVE_HOME
} GSwitchMoveState;

void EnGSwitch_Init(Actor* thisx, PlayState* play);
void EnGSwitch_Destroy(Actor* thisx, PlayState* play);
void EnGSwitch_Update(Actor* thisx, PlayState* play);
void EnGSwitch_DrawRupee(Actor* thisx, PlayState* play);
void EnGSwitch_DrawPot(Actor* thisx, PlayState* play);

void EnGSwitch_SilverRupeeTracker(EnGSwitch* this, PlayState* play);
void EnGSwitch_SilverRupeeIdle(EnGSwitch* this, PlayState* play);
void EnGSwitch_WaitForObject(EnGSwitch* this, PlayState* play);
void EnGSwitch_SilverRupeeCollected(EnGSwitch* this, PlayState* play);
void EnGSwitch_GalleryRupee(EnGSwitch* this, PlayState* play);
void EnGSwitch_ArcheryPot(EnGSwitch* this, PlayState* play);
void EnGSwitch_Kill(EnGSwitch* this, PlayState* play);

void EnGSwitch_SpawnEffects(EnGSwitch* this, Vec3f* pos, s16 scale, s16 colorIdx);
void EnGSwitch_UpdateEffects(EnGSwitch* this, PlayState* play);
void EnGSwitch_DrawEffects(EnGSwitch* this, PlayState* play);

static s16 sCollectedCount = 0;

static ColliderCylinderInit sCylinderInit = {
    {
        COLTYPE_NONE,
        AT_NONE,
        AC_ON | AC_TYPE_PLAYER,
        OC1_NONE,
        OC2_TYPE_2,
        COLSHAPE_CYLINDER,
    },
    {
        ELEMTYPE_UNK2,
        { 0x00000000, 0x00, 0x00 },
        { 0xFFCFFFFF, 0x00, 0x00 },
        ATELEM_NONE,
        ACELEM_ON,
        OCELEM_NONE,
    },
    { 13, 40, 0, { 0, 0, 0 } },
};

// Unused, but probably intended to be this
static s16 sRupeeTypes[] = {
    ITEM00_RUPEE_GREEN, ITEM00_RUPEE_BLUE, ITEM00_RUPEE_RED, ITEM00_RUPEE_ORANGE, ITEM00_RUPEE_PURPLE,
};

ActorProfile En_G_Switch_Profile = {
    /**/ ACTOR_EN_G_SWITCH,
    /**/ ACTORCAT_PROP,
    /**/ FLAGS,
    /**/ OBJECT_GAMEPLAY_KEEP,
    /**/ sizeof(EnGSwitch),
    /**/ EnGSwitch_Init,
    /**/ EnGSwitch_Destroy,
    /**/ EnGSwitch_Update,
    /**/ NULL,
};

void EnGSwitch_Init(Actor* thisx, PlayState* play) {
    s32 pad;
    EnGSwitch* this = (EnGSwitch*)thisx;

    if (play) {}

    this->type = (this->actor.params >> 0xC) & 0xF;
    this->switchFlag = this->actor.params & 0x3F;
    this->numEffects = EN_GSWITCH_EFFECT_COUNT;
    // "index"
    PRINTF(VT_FGCOL(GREEN) "☆☆☆☆☆ インデックス ☆☆☆☆☆ %x\n" VT_RST, this->type);
    // "save"
    PRINTF(VT_FGCOL(YELLOW) "☆☆☆☆☆ セーブ\t     ☆☆☆☆☆ %x\n" VT_RST, this->switchFlag);
    switch (this->type) {
        case ENGSWITCH_SILVER_TRACKER:
            PRINTF("\n\n");
            // "parent switch spawn"
            PRINTF(VT_FGCOL(GREEN) "☆☆☆☆☆ 親スイッチ発生 ☆☆☆☆☆ %x\n" VT_RST, this->actor.params);
            sCollectedCount = 0;
            this->silverCount = this->actor.params >> 6;
            this->silverCount &= 0x3F;
            // "maximum number of checks"
            PRINTF(VT_FGCOL(MAGENTA) "☆☆☆☆☆ 最大チェック数 ☆☆☆☆☆ %d\n" VT_RST, this->silverCount);
            PRINTF("\n\n");
            if (Flags_GetSwitch(play, this->switchFlag)) {
                // This is a reference to Hokuto no Ken
                PRINTF(VT_FGCOL(GREEN) "☆☆☆☆☆ Ｙｏｕ ａｒｅ Ｓｈｏｃｋ！  ☆☆☆☆☆ %d\n" VT_RST, this->switchFlag);
                Actor_Kill(&this->actor);
            } else {
                this->actionFunc = EnGSwitch_SilverRupeeTracker;
            }
            break;
        case ENGSWITCH_SILVER_RUPEE:
            PRINTF("\n\n");
            // "child switch spawn"
            PRINTF(VT_FGCOL(GREEN) "☆☆☆☆☆ 子スイッチ発生 ☆☆☆☆☆ %x\n" VT_RST, this->actor.params);
            this->colorIdx = 5;
            this->numEffects = 20;
            Collider_InitCylinder(play, &this->collider);
            Collider_SetCylinder(play, &this->collider, &this->actor, &sCylinderInit);
            this->actor.draw = EnGSwitch_DrawRupee;
            this->actor.shape.yOffset = 700.0f;
            if (Flags_GetSwitch(play, this->switchFlag)) {
                PRINTF(VT_FGCOL(GREEN) "☆☆☆☆☆ Ｙｏｕ ａｒｅ Ｓｈｏｃｋ！  ☆☆☆☆☆ %d\n" VT_RST, this->switchFlag);
                Actor_Kill(&this->actor);
            } else {
                Actor_SetScale(&this->actor, 0.03f);
                this->actionFunc = EnGSwitch_SilverRupeeIdle;
            }
            break;
        case ENGSWITCH_ARCHERY_POT:
            PRINTF("\n\n");
            // "Horseback archery destructible pot"
            PRINTF(VT_FGCOL(GREEN) "☆☆☆☆☆ やぶさめぶち抜き壷 ☆☆☆☆☆ \n" VT_RST);
            this->actor.gravity = -3.0f;
            this->colorIdx = Rand_ZeroFloat(2.99f);
            Collider_InitCylinder(play, &this->collider);
            Collider_SetCylinder(play, &this->collider, &this->actor, &sCylinderInit);
            this->actor.scale.x = 0.25f;
            this->actor.scale.y = 0.45f;
            this->actor.scale.z = 0.25f;
            this->collider.elem.acDmgInfo.dmgFlags = DMG_ARROW;
            this->objectId = OBJECT_TSUBO;
            this->requiredObjectSlot = Object_GetSlot(&play->objectCtx, this->objectId);
            if (this->requiredObjectSlot < 0) {
                Actor_Kill(&this->actor);
                // "what?"
                PRINTF(VT_FGCOL(MAGENTA) " なにみの？ %d\n" VT_RST "\n", this->requiredObjectSlot);
                // "bank is funny"
                PRINTF(VT_FGCOL(CYAN) " バンクおかしいしぞ！%d\n" VT_RST "\n", this->actor.params);
            }
            this->collider.dim.radius = 24;
            this->collider.dim.height = 74;
            this->collider.dim.yShift = 0;
            this->actionFunc = EnGSwitch_WaitForObject;
            break;
        case ENGSWITCH_TARGET_RUPEE:
            this->actor.shape.yOffset = 700.0f;
            Actor_SetScale(&this->actor, 0.05f);
            Collider_InitCylinder(play, &this->collider);
            Collider_SetCylinder(play, &this->collider, &this->actor, &sCylinderInit);
            this->actor.draw = EnGSwitch_DrawRupee;
            this->collider.dim.radius = 20;
            this->collider.dim.height = 60;
            this->collider.dim.yShift = 5;
            this->actionFunc = EnGSwitch_GalleryRupee;
            break;
    }
}

void EnGSwitch_Destroy(Actor* thisx, PlayState* play) {
    s32 pad;
    EnGSwitch* this = (EnGSwitch*)thisx;

    Collider_DestroyCylinder(play, &this->collider);
}

void EnGSwitch_Break(EnGSwitch* this, PlayState* play) {
    Vec3f randPos;
    Vec3f hitPos;
    Vec3f accel = { 0.0f, 0.0f, 0.0f };
    Vec3f velocity = { 0.0f, 0.0f, 0.0f };
    s32 i;

    randPos.x = this->actor.world.pos.x + Rand_CenteredFloat(40.0f);
    randPos.y = this->actor.world.pos.y + 30.0f + Rand_CenteredFloat(35.0f);
    randPos.z = this->actor.world.pos.z + Rand_CenteredFloat(40.0f);
    hitPos.x = this->collider.elem.acDmgInfo.hitPos.x;
    hitPos.y = this->collider.elem.acDmgInfo.hitPos.y;
    hitPos.z = this->collider.elem.acDmgInfo.hitPos.z;
    EffectSsHitMark_SpawnCustomScale(play, EFFECT_HITMARK_WHITE, 700, &hitPos);
    if (this->type == ENGSWITCH_ARCHERY_POT) {
        velocity.y = 15.0f;
        EffectSsExtra_Spawn(play, &hitPos, &velocity, &accel, 5, 2);
    }
    if (this->type == ENGSWITCH_TARGET_RUPEE) {
        for (i = 0; i < this->numEffects; i++) {
            EnGSwitch_SpawnEffects(this, &randPos, 100, this->colorIdx);
        }
    }
}

void EnGSwitch_WaitForObject(EnGSwitch* this, PlayState* play) {
    if (Object_IsLoaded(&play->objectCtx, this->requiredObjectSlot)) {
        gSegments[6] = VIRTUAL_TO_PHYSICAL(play->objectCtx.slots[this->requiredObjectSlot].segment);
        this->actor.objectSlot = this->requiredObjectSlot;
        this->actor.draw = EnGSwitch_DrawPot;
        this->actionFunc = EnGSwitch_ArcheryPot;
    }
}

void EnGSwitch_SilverRupeeTracker(EnGSwitch* this, PlayState* play) {
    static s8 majorScale[] = { 0, 2, 4, 5, 7 };

    if (this->noteIndex < sCollectedCount) {
        if (sCollectedCount < 5) {
            // "sound?"
            PRINTF(VT_FGCOL(GREEN) "☆☆☆☆☆ 音？ ☆☆☆☆☆ %d\n" VT_RST, this->noteIndex);
            Audio_PlaySfxTransposed(&gSfxDefaultPos, NA_SE_EV_FIVE_COUNT_LUPY, majorScale[this->noteIndex]);
            this->noteIndex = sCollectedCount;
        }
    }
    if (sCollectedCount >= this->silverCount) {
        // "It is now the end of the century."
        // This another reference to Hokuto no Ken.
        PRINTF(VT_FGCOL(GREEN) "☆☆☆☆☆ 時はまさに世紀末〜  ☆☆☆☆☆ %d\n" VT_RST, this->switchFlag);
        // "Last!"
        PRINTF(VT_FGCOL(GREEN) "☆☆☆☆☆ らすとぉ！          ☆☆☆☆☆ \n" VT_RST);
        if ((play->sceneId == SCENE_GERUDO_TRAINING_GROUND) && (this->actor.room == 2)) {
            Flags_SetTempClear(play, this->actor.room);
        } else {
            Sfx_PlaySfxCentered(NA_SE_SY_CORRECT_CHIME);
            Flags_SetSwitch(play, this->switchFlag);
        }
        Sfx_PlaySfxCentered(NA_SE_SY_GET_RUPY);
        Actor_Kill(&this->actor);
    }
}

void EnGSwitch_SilverRupeeIdle(EnGSwitch* this, PlayState* play) {
    Player* player = GET_PLAYER(play);

    this->actor.shape.rot.y += 0x800;
    if (this->actor.xyzDistToPlayerSq < SQ(30.0f)) {
        Rupees_ChangeBy(5);
        sCollectedCount++;
        Sfx_PlaySfxCentered(NA_SE_SY_GET_RUPY);
        this->actor.world.pos = player->actor.world.pos;
        this->actor.world.pos.y += 40.0f;
        if (LINK_IS_ADULT) {
            this->actor.world.pos.y += 20.0f;
        }
        this->actor.gravity = 0.0f;
        this->killTimer = 15;
        this->actionFunc = EnGSwitch_SilverRupeeCollected;
    }
}

void EnGSwitch_SilverRupeeCollected(EnGSwitch* this, PlayState* play) {
    Player* player = GET_PLAYER(play);

    this->actor.shape.rot.y += 0x3C0;
    if (this->killTimer == 0) {
        Actor_Kill(&this->actor);
        return;
    }
    this->actor.world.pos = player->actor.world.pos;
    this->actor.world.pos.y =
        player->actor.world.pos.y + 40.0f + (this->killTimer * 0.3f) * Math_SinS(this->killTimer * 0x3A98);
    if (LINK_IS_ADULT) {
        this->actor.world.pos.y += 20.0f;
    }
}

void EnGSwitch_GalleryRupee(EnGSwitch* this, PlayState* play) {
    EnSyatekiItm* gallery;

    this->actor.shape.rot.y += 0x3C0;
    if (this->delayTimer == 0) {
        switch (this->moveMode) {
            case GSWITCH_THROW:
                Actor_MoveXZGravity(&this->actor);
                if ((this->actor.velocity.y < 0.0f) && (this->actor.world.pos.y < (this->actor.home.pos.y - 50.0f))) {
                    gallery = ((EnSyatekiItm*)this->actor.parent);
                    this->actor.velocity.y = 0.0f;
                    this->actor.gravity = 0.0f;
                    if (gallery->actor.update != NULL) {
                        gallery->targetState[this->index] = ENSYATEKIHIT_MISS;
                    }
                    Actor_Kill(&this->actor);
                }
                break;
            case GSWITCH_LEFT:
                Actor_UpdatePos(&this->actor);
                if ((this->actor.velocity.x < 0.0f) && (this->actor.world.pos.x < this->targetPos.x)) {
                    gallery = ((EnSyatekiItm*)this->actor.parent);
                    if (gallery->actor.update != NULL) {
                        gallery->targetState[this->index] = ENSYATEKIHIT_MISS;
                    }
                    Actor_Kill(&this->actor);
                }
                break;
            case GSWITCH_RIGHT:
                Actor_UpdatePos(&this->actor);
                if (this->actor.world.pos.x > this->targetPos.x) {
                    gallery = ((EnSyatekiItm*)this->actor.parent);
                    if (gallery->actor.update != NULL) {
                        gallery->targetState[this->index] = ENSYATEKIHIT_MISS;
                    }
                    Actor_Kill(&this->actor);
                }
                break;
            default:
                switch (this->moveState) {
                    case MOVE_TARGET:
                        if ((fabsf(this->actor.world.pos.x - this->targetPos.x) > 5.0f) ||
                            (fabsf(this->actor.world.pos.y - this->targetPos.y) > 5.0f)) {
                            Math_ApproachF(&this->actor.world.pos.x, this->targetPos.x, 0.3f, 30.0f);
                            Math_ApproachF(&this->actor.world.pos.y, this->targetPos.y, 0.3f, 30.0f);
                        } else {
                            this->moveState = MOVE_HOME;
                            this->waitTimer = 60;
                        }
                        break;
                    case MOVE_HOME:
                        if (this->waitTimer == 0) {
                            if ((fabsf(this->actor.world.pos.x - this->actor.home.pos.x) > 5.0f) ||
                                (fabsf(this->actor.world.pos.y - this->actor.home.pos.y) > 5.0f)) {
                                Math_ApproachF(&this->actor.world.pos.x, this->actor.home.pos.x, 0.3f, 30.0f);
                                Math_ApproachF(&this->actor.world.pos.y, this->actor.home.pos.y, 0.3f, 30.0f);
                            } else {
                                gallery = ((EnSyatekiItm*)this->actor.parent);
                                if (gallery->actor.update != NULL) {
                                    gallery->targetState[this->index] = ENSYATEKIHIT_MISS;
                                }
                                Actor_Kill(&this->actor);
                            }
                        }
                        break;
                }
                break;
        }
        if ((this->collider.base.acFlags & AC_HIT) || BREG(8)) {
            gallery = ((EnSyatekiItm*)this->actor.parent);
            this->collider.base.acFlags &= ~AC_HIT;
            if (gallery->actor.update != NULL) {
                gallery->hitCount++;
                gallery->targetState[this->index] = ENSYATEKIHIT_HIT;
                Sfx_PlaySfxCentered(NA_SE_EV_HIT_SOUND);
                Sfx_PlaySfxCentered(NA_SE_SY_GET_RUPY);
                // "Yeah !"
                PRINTF(VT_FGCOL(YELLOW) "☆☆☆☆☆ いぇぇーす！ＨＩＴ！！ ☆☆☆☆☆ %d\n" VT_RST, gallery->hitCount);
                EnGSwitch_Break(this, play);
                this->killTimer = 50;
                this->broken = true;
                this->actionFunc = EnGSwitch_Kill;
            }
        }
    }
}

void EnGSwitch_ArcheryPot(EnGSwitch* this, PlayState* play) {
    s32 i;
    s16 angle;
    Vec3f* thisPos = &this->actor.world.pos;

    this->actor.shape.rot.y += 0x3C0;
    if (this->collider.base.acFlags & AC_HIT) {
        this->collider.base.acFlags &= ~AC_HIT;
        for (i = 0, angle = 0; i < 30; i++, angle += 0x4E20) {
            Vec3f pos;
            Vec3f vel;
            f32 sn = Math_SinS(angle);
            f32 cs = Math_CosS(angle);
            f32 rand;
            s32 phi_s0;
            s32 scale;
            s32 pad;

            pos.x = sn * 8.0f;
            pos.y = 10.0f + Rand_CenteredFloat(5.0f);
            pos.z = cs * 8.0f;

            vel.x = pos.x / 2.0f;
            vel.y = 10.0f + Rand_ZeroOne() * 15.0f;
            vel.z = pos.z / 2.0f;

            pos.x += thisPos->x;
            pos.y += thisPos->y;
            pos.z += thisPos->z;

            rand = Rand_ZeroOne();
            if (rand < 0.2f) {
                phi_s0 = 0x60;
            } else if (rand < 0.6f) {
                phi_s0 = 0x40;
            } else {
                phi_s0 = 0x20;
            }

            scale = 30.0f + Rand_ZeroOne() * 130.0f;

            EffectSsKakera_Spawn(play, &pos, &vel, thisPos, -240, phi_s0, 10, 10, 0, scale, 0, 0x20, 60,
                                 KAKERA_COLOR_NONE, OBJECT_TSUBO, object_tsubo_DL_001960);
        }
        func_80033480(play, thisPos, 30.0f, 4, 20, 50, 0);
        SfxSource_PlaySfxAtFixedWorldPos(play, thisPos, 40, NA_SE_EV_POT_BROKEN);
        EnGSwitch_Break(this, play);
        this->killTimer = 50;
        this->broken = true;
        this->actionFunc = EnGSwitch_Kill;
    }
}

void EnGSwitch_Kill(EnGSwitch* this, PlayState* play) {
    if (this->killTimer == 0) {
        Actor_Kill(&this->actor);
    }
}

void EnGSwitch_Update(Actor* thisx, PlayState* play) {
    s32 pad;
    EnGSwitch* this = (EnGSwitch*)thisx;

    this->actionFunc(this, play);
    if (this->killTimer != 0) {
        this->killTimer--;
    }
    if (this->waitTimer != 0) {
        this->waitTimer--;
    }
    if (this->delayTimer != 0) {
        this->delayTimer--;
    }
    if ((this->type != ENGSWITCH_SILVER_TRACKER) && (this->type != ENGSWITCH_SILVER_RUPEE) &&
        (this->type != ENGSWITCH_TARGET_RUPEE)) {
        Actor_MoveXZGravity(&this->actor);
        Actor_UpdateBgCheckInfo(play, &this->actor, 50.0f, 50.0f, 100.0f,
                                UPDBGCHECKINFO_FLAG_2 | UPDBGCHECKINFO_FLAG_3 | UPDBGCHECKINFO_FLAG_4);
    }
    if (this->actor.draw != NULL) {
        if (this->type == ENGSWITCH_TARGET_RUPEE) {
            EnGSwitch_UpdateEffects(this, play);
        }
        if ((this->actionFunc != EnGSwitch_Kill) && (this->actionFunc != EnGSwitch_SilverRupeeIdle)) {
            Collider_UpdateCylinder(&this->actor, &this->collider);
            CollisionCheck_SetAC(play, &play->colChkCtx, &this->collider.base);
        }
    }

    if (OOT_DEBUG && BREG(0) != 0 && (this->type == ENGSWITCH_SILVER_TRACKER)) {
        DebugDisplay_AddObject(this->actor.world.pos.x, this->actor.world.pos.y, this->actor.world.pos.z,
                               this->actor.world.rot.x, this->actor.world.rot.y, this->actor.world.rot.z, 1.0f, 1.0f,
                               1.0f, 255, 0, 0, 255, 4, play->state.gfxCtx);
    }
}

void EnGSwitch_DrawPot(Actor* thisx, PlayState* play) {
    PlayState* play2 = (PlayState*)play;
    EnGSwitch* this = (EnGSwitch*)thisx;

    if (!this->broken) {
        OPEN_DISPS(play->state.gfxCtx, "../z_en_g_switch.c", 918);

<<<<<<< HEAD
        if (1) {}

        Gfx_SetupDL_25Opa(play->state.gfxCtx);
        gSPMATRIX_SET_NEW(POLY_OPA_DISP++, play->state.gfxCtx, "../z_en_g_switch.c", 925);
=======
        Gfx_SetupDL_25Opa(play2->state.gfxCtx);
        gSPMatrix(POLY_OPA_DISP++, MATRIX_NEW(play->state.gfxCtx, "../z_en_g_switch.c", 925),
                  G_MTX_NOPUSH | G_MTX_LOAD | G_MTX_MODELVIEW);
>>>>>>> 137e0d2a
        gSPDisplayList(POLY_OPA_DISP++, object_tsubo_DL_0017C0);
        CLOSE_DISPS(play->state.gfxCtx, "../z_en_g_switch.c", 928);
    }
}

static void* sRupeeTextures[] = {
    gRupeeGreenTex, gRupeeBlueTex, gRupeeRedTex, gRupeePinkTex, gRupeeOrangeTex, gRupeeSilverTex,
};

void EnGSwitch_DrawRupee(Actor* thisx, PlayState* play) {
    PlayState* play2 = (PlayState*)play;
    EnGSwitch* this = (EnGSwitch*)thisx;

    if (!this->broken) {
        OPEN_DISPS(play->state.gfxCtx, "../z_en_g_switch.c", 951);
        Gfx_SetupDL_25Opa(play->state.gfxCtx);
        func_8002EBCC(&this->actor, play, 0);
        gSPMATRIX_SET_NEW(POLY_OPA_DISP++, play->state.gfxCtx, "../z_en_g_switch.c", 957);
        gSPSegment(POLY_OPA_DISP++, 0x08, SEGMENTED_TO_VIRTUAL(sRupeeTextures[this->colorIdx]));
        gSPDisplayList(POLY_OPA_DISP++, gRupeeDL);
        CLOSE_DISPS(play->state.gfxCtx, "../z_en_g_switch.c", 961);
    }
    if (this->type == ENGSWITCH_TARGET_RUPEE) {
        EnGSwitch_DrawEffects(this, play2);
    }
}

void EnGSwitch_SpawnEffects(EnGSwitch* this, Vec3f* pos, s16 scale, s16 colorIdx) {
    EnGSwitchEffect* effect = this->effects;
    s16 i;
    Vec3f baseVel;
    f32 pitch;
    f32 yaw;

    for (i = 0; i < this->numEffects; i++, effect++) {
        if (!effect->flag) {

            effect->pos = *pos;
            effect->scale = scale;
            effect->colorIdx = colorIdx;
            effect->timer = 30;
            effect->rot.x = effect->rot.y = effect->rot.z = 0.0f;
            pitch = Rand_CenteredFloat(1000.0f) - 13000.0f;
            yaw = Rand_CenteredFloat(65535.0f);
            Matrix_RotateY(yaw, MTXMODE_NEW);
            Matrix_RotateX(pitch, MTXMODE_APPLY);
            baseVel.x = baseVel.y = 0.0f;
            baseVel.z = 20.0f;
            Matrix_MultVec3f(&baseVel, &effect->velocity);
            effect->flag = true;
            return;
        }
    }
}

void EnGSwitch_UpdateEffects(EnGSwitch* this, PlayState* play) {
    Vec3f temp;
    s16 i;
    EnGSwitchEffect* effect = this->effects;

    for (i = 0; i < this->numEffects; i++, effect++) {
        if (effect->flag) {
            effect->rot.x += Rand_ZeroOne() * 10.0f + 15.0f;
            effect->rot.y += Rand_ZeroOne() * 10.0f + 15.0f;
            effect->rot.z += Rand_ZeroOne() * 10.0f + 15.0f;
            temp.x = effect->pos.x + effect->velocity.x;
            temp.y = effect->pos.y + effect->velocity.y;
            temp.z = effect->pos.z + effect->velocity.z;
            Math_ApproachF(&effect->pos.x, temp.x, 0.3f, 30.0f);
            Math_ApproachF(&effect->pos.y, temp.y, 0.8f, 250.0f);
            Math_ApproachF(&effect->pos.z, temp.z, 0.3f, 30.0f);
            Math_ApproachF(&effect->velocity.y, -20.0f, 0.9f, 1.0f);
            if (effect->timer != 0) {
                effect->timer--;
            } else if (effect->scale < 10) {
                effect->flag = false;
            } else {
                effect->scale -= 2;
            }
        }
    }
}

void EnGSwitch_DrawEffects(EnGSwitch* this, PlayState* play) {
    GraphicsContext* gfxCtx = play->state.gfxCtx;
    EnGSwitchEffect* effect = this->effects;
    s16 i;
    f32 scale;
    s32 pad;

    OPEN_DISPS(gfxCtx, "../z_en_g_switch.c", 1073);
    Gfx_SetupDL_25Opa(play->state.gfxCtx);
    for (i = 0; i < this->numEffects; i++, effect++) {
        if (effect->flag) {
            scale = effect->scale / 10000.0f;
            Matrix_Translate(effect->pos.x, effect->pos.y, effect->pos.z, MTXMODE_NEW);
            Matrix_Scale(scale, scale, scale, MTXMODE_APPLY);
            Matrix_RotateX(effect->rot.x, MTXMODE_APPLY);
            Matrix_RotateY(effect->rot.y, MTXMODE_APPLY);
            Matrix_RotateZ(effect->rot.z, MTXMODE_APPLY);
            gSPMATRIX_SET_NEW(POLY_OPA_DISP++, play->state.gfxCtx, "../z_en_g_switch.c", 1088);
            gSPSegment(POLY_OPA_DISP++, 0x08, SEGMENTED_TO_VIRTUAL(sRupeeTextures[effect->colorIdx]));
            gSPDisplayList(POLY_OPA_DISP++, gRupeeDL);
        }
    }
    CLOSE_DISPS(gfxCtx, "../z_en_g_switch.c", 1095);
}<|MERGE_RESOLUTION|>--- conflicted
+++ resolved
@@ -460,16 +460,8 @@
     if (!this->broken) {
         OPEN_DISPS(play->state.gfxCtx, "../z_en_g_switch.c", 918);
 
-<<<<<<< HEAD
-        if (1) {}
-
-        Gfx_SetupDL_25Opa(play->state.gfxCtx);
+        Gfx_SetupDL_25Opa(play2->state.gfxCtx);
         gSPMATRIX_SET_NEW(POLY_OPA_DISP++, play->state.gfxCtx, "../z_en_g_switch.c", 925);
-=======
-        Gfx_SetupDL_25Opa(play2->state.gfxCtx);
-        gSPMatrix(POLY_OPA_DISP++, MATRIX_NEW(play->state.gfxCtx, "../z_en_g_switch.c", 925),
-                  G_MTX_NOPUSH | G_MTX_LOAD | G_MTX_MODELVIEW);
->>>>>>> 137e0d2a
         gSPDisplayList(POLY_OPA_DISP++, object_tsubo_DL_0017C0);
         CLOSE_DISPS(play->state.gfxCtx, "../z_en_g_switch.c", 928);
     }
