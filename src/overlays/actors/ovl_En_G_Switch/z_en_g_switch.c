/*
 * File: z_en_g_switch.c
 * Overlay: ovl_En_G_Switch
 * Description: Silver rupees, shooting gallery targets, and horseback archery pots
 */

#include "z_en_g_switch.h"
#include "terminal.h"
#include "overlays/actors/ovl_En_Syateki_Itm/z_en_syateki_itm.h"
#include "overlays/effects/ovl_Effect_Ss_Kakera/z_eff_ss_kakera.h"
#include "overlays/effects/ovl_Effect_Ss_HitMark/z_eff_ss_hitmark.h"
#include "assets/objects/gameplay_keep/gameplay_keep.h"
#include "assets/objects/object_tsubo/object_tsubo.h"

#define FLAGS (ACTOR_FLAG_4 | ACTOR_FLAG_5)

typedef enum {
    /* 0 */ MOVE_TARGET,
    /* 1 */ MOVE_HOME
} GSwitchMoveState;

void EnGSwitch_Init(Actor* thisx, PlayState* play);
void EnGSwitch_Destroy(Actor* thisx, PlayState* play);
void EnGSwitch_Update(Actor* thisx, PlayState* play);
void EnGSwitch_DrawRupee(Actor* thisx, PlayState* play);
void EnGSwitch_DrawPot(Actor* thisx, PlayState* play);

void EnGSwitch_SilverRupeeTracker(EnGSwitch* this, PlayState* play);
void EnGSwitch_SilverRupeeIdle(EnGSwitch* this, PlayState* play);
void EnGSwitch_WaitForObject(EnGSwitch* this, PlayState* play);
void EnGSwitch_SilverRupeeCollected(EnGSwitch* this, PlayState* play);
void EnGSwitch_GalleryRupee(EnGSwitch* this, PlayState* play);
void EnGSwitch_ArcheryPot(EnGSwitch* this, PlayState* play);
void EnGSwitch_Kill(EnGSwitch* this, PlayState* play);

void EnGSwitch_SpawnEffects(EnGSwitch* this, Vec3f* pos, s16 scale, s16 colorIdx);
void EnGSwitch_UpdateEffects(EnGSwitch* this, PlayState* play);
void EnGSwitch_DrawEffects(EnGSwitch* this, PlayState* play);

static s16 sCollectedCount = 0;

static ColliderCylinderInit sCylinderInit = {
    {
        COLTYPE_NONE,
        AT_NONE,
        AC_ON | AC_TYPE_PLAYER,
        OC1_NONE,
        OC2_TYPE_2,
        COLSHAPE_CYLINDER,
    },
    {
        ELEMTYPE_UNK2,
        { 0x00000000, 0x00, 0x00 },
        { 0xFFCFFFFF, 0x00, 0x00 },
        TOUCH_NONE,
        BUMP_ON,
        OCELEM_NONE,
    },
    { 13, 40, 0, { 0, 0, 0 } },
};

// Unused, but probably intended to be this
static s16 sRupeeTypes[] = {
    ITEM00_RUPEE_GREEN, ITEM00_RUPEE_BLUE, ITEM00_RUPEE_RED, ITEM00_RUPEE_ORANGE, ITEM00_RUPEE_PURPLE,
};

ActorInit En_G_Switch_InitVars = {
    ACTOR_EN_G_SWITCH,
    ACTORCAT_PROP,
    FLAGS,
    OBJECT_GAMEPLAY_KEEP,
    sizeof(EnGSwitch),
    (ActorFunc)EnGSwitch_Init,
    (ActorFunc)EnGSwitch_Destroy,
    (ActorFunc)EnGSwitch_Update,
    NULL,
};

void EnGSwitch_Init(Actor* thisx, PlayState* play) {
    s32 pad;
    EnGSwitch* this = (EnGSwitch*)thisx;

    this->type = (this->actor.params >> 0xC) & 0xF;
    this->switchFlag = this->actor.params & 0x3F;
    this->numEffects = EN_GSWITCH_EFFECT_COUNT;
    // "index"
    osSyncPrintf(VT_FGCOL(GREEN) "☆☆☆☆☆ インデックス ☆☆☆☆☆ %x\n" VT_RST, this->type);
    // "save"
    osSyncPrintf(VT_FGCOL(YELLOW) "☆☆☆☆☆ セーブ\t     ☆☆☆☆☆ %x\n" VT_RST, this->switchFlag);
    switch (this->type) {
        case ENGSWITCH_SILVER_TRACKER:
            osSyncPrintf("\n\n");
            // "parent switch spawn"
            osSyncPrintf(VT_FGCOL(GREEN) "☆☆☆☆☆ 親スイッチ発生 ☆☆☆☆☆ %x\n" VT_RST, this->actor.params);
            sCollectedCount = 0;
            this->silverCount = this->actor.params >> 6;
            this->silverCount &= 0x3F;
            // "maximum number of checks"
            osSyncPrintf(VT_FGCOL(MAGENTA) "☆☆☆☆☆ 最大チェック数 ☆☆☆☆☆ %d\n" VT_RST, this->silverCount);
            osSyncPrintf("\n\n");
            if (Flags_GetSwitch(play, this->switchFlag)) {
                // This is a reference to Hokuto no Ken
                osSyncPrintf(VT_FGCOL(GREEN) "☆☆☆☆☆ Ｙｏｕ ａｒｅ Ｓｈｏｃｋ！  ☆☆☆☆☆ %d\n" VT_RST, this->switchFlag);
                Actor_Kill(&this->actor);
            } else {
                this->actionFunc = EnGSwitch_SilverRupeeTracker;
            }
            break;
        case ENGSWITCH_SILVER_RUPEE:
            osSyncPrintf("\n\n");
            // "child switch spawn"
            osSyncPrintf(VT_FGCOL(GREEN) "☆☆☆☆☆ 子スイッチ発生 ☆☆☆☆☆ %x\n" VT_RST, this->actor.params);
            this->colorIdx = 5;
            this->numEffects = 20;
            Collider_InitCylinder(play, &this->collider);
            Collider_SetCylinder(play, &this->collider, &this->actor, &sCylinderInit);
            this->actor.draw = EnGSwitch_DrawRupee;
            this->actor.shape.yOffset = 700.0f;
            if (Flags_GetSwitch(play, this->switchFlag)) {
                osSyncPrintf(VT_FGCOL(GREEN) "☆☆☆☆☆ Ｙｏｕ ａｒｅ Ｓｈｏｃｋ！  ☆☆☆☆☆ %d\n" VT_RST, this->switchFlag);
                Actor_Kill(&this->actor);
            } else {
                Actor_SetScale(&this->actor, 0.03f);
                this->actionFunc = EnGSwitch_SilverRupeeIdle;
            }
            break;
        case ENGSWITCH_ARCHERY_POT:
            osSyncPrintf("\n\n");
            // "Horseback archery destructible pot"
            osSyncPrintf(VT_FGCOL(GREEN) "☆☆☆☆☆ やぶさめぶち抜き壷 ☆☆☆☆☆ \n" VT_RST);
            this->actor.gravity = -3.0f;
            this->colorIdx = Rand_ZeroFloat(2.99f);
            Collider_InitCylinder(play, &this->collider);
            Collider_SetCylinder(play, &this->collider, &this->actor, &sCylinderInit);
            this->actor.scale.x = 0.25f;
            this->actor.scale.y = 0.45f;
            this->actor.scale.z = 0.25f;
<<<<<<< HEAD
            this->collider.elem.bumper.dmgFlags = DMG_ARROW;
            this->objId = OBJECT_TSUBO;
            this->objIndex = Object_GetIndex(&play->objectCtx, this->objId);
            if (this->objIndex < 0) {
=======
            this->collider.info.bumper.dmgFlags = DMG_ARROW;
            this->objectId = OBJECT_TSUBO;
            this->requiredObjectSlot = Object_GetSlot(&play->objectCtx, this->objectId);
            if (this->requiredObjectSlot < 0) {
>>>>>>> d7f69619
                Actor_Kill(&this->actor);
                // "what?"
                osSyncPrintf(VT_FGCOL(MAGENTA) " なにみの？ %d\n" VT_RST "\n", this->requiredObjectSlot);
                // "bank is funny"
                osSyncPrintf(VT_FGCOL(CYAN) " バンクおかしいしぞ！%d\n" VT_RST "\n", this->actor.params);
            }
            this->collider.dim.radius = 24;
            this->collider.dim.height = 74;
            this->collider.dim.yShift = 0;
            this->actionFunc = EnGSwitch_WaitForObject;
            break;
        case ENGSWITCH_TARGET_RUPEE:
            this->actor.shape.yOffset = 700.0f;
            Actor_SetScale(&this->actor, 0.05f);
            Collider_InitCylinder(play, &this->collider);
            Collider_SetCylinder(play, &this->collider, &this->actor, &sCylinderInit);
            this->actor.draw = EnGSwitch_DrawRupee;
            this->collider.dim.radius = 20;
            this->collider.dim.height = 60;
            this->collider.dim.yShift = 5;
            this->actionFunc = EnGSwitch_GalleryRupee;
            break;
    }
}

void EnGSwitch_Destroy(Actor* thisx, PlayState* play) {
    s32 pad;
    EnGSwitch* this = (EnGSwitch*)thisx;

    Collider_DestroyCylinder(play, &this->collider);
}

void EnGSwitch_Break(EnGSwitch* this, PlayState* play) {
    Vec3f randPos;
    Vec3f hitPos;
    Vec3f accel = { 0.0f, 0.0f, 0.0f };
    Vec3f velocity = { 0.0f, 0.0f, 0.0f };
    s32 i;

    randPos.x = this->actor.world.pos.x + Rand_CenteredFloat(40.0f);
    randPos.y = this->actor.world.pos.y + 30.0f + Rand_CenteredFloat(35.0f);
    randPos.z = this->actor.world.pos.z + Rand_CenteredFloat(40.0f);
    hitPos.x = this->collider.elem.bumper.hitPos.x;
    hitPos.y = this->collider.elem.bumper.hitPos.y;
    hitPos.z = this->collider.elem.bumper.hitPos.z;
    EffectSsHitMark_SpawnCustomScale(play, EFFECT_HITMARK_WHITE, 700, &hitPos);
    if (this->type == ENGSWITCH_ARCHERY_POT) {
        velocity.y = 15.0f;
        EffectSsExtra_Spawn(play, &hitPos, &velocity, &accel, 5, 2);
    }
    if (this->type == ENGSWITCH_TARGET_RUPEE) {
        for (i = 0; i < this->numEffects; i++) {
            EnGSwitch_SpawnEffects(this, &randPos, 100, this->colorIdx);
        }
    }
}

void EnGSwitch_WaitForObject(EnGSwitch* this, PlayState* play) {
    if (Object_IsLoaded(&play->objectCtx, this->requiredObjectSlot)) {
        gSegments[6] = VIRTUAL_TO_PHYSICAL(play->objectCtx.slots[this->requiredObjectSlot].segment);
        this->actor.objectSlot = this->requiredObjectSlot;
        this->actor.draw = EnGSwitch_DrawPot;
        this->actionFunc = EnGSwitch_ArcheryPot;
    }
}

void EnGSwitch_SilverRupeeTracker(EnGSwitch* this, PlayState* play) {
    static s8 majorScale[] = { 0, 2, 4, 5, 7 };

    if (this->noteIndex < sCollectedCount) {
        if (sCollectedCount < 5) {
            // "sound?"
            osSyncPrintf(VT_FGCOL(GREEN) "☆☆☆☆☆ 音？ ☆☆☆☆☆ %d\n" VT_RST, this->noteIndex);
            Audio_PlaySfxTransposed(&gSfxDefaultPos, NA_SE_EV_FIVE_COUNT_LUPY, majorScale[this->noteIndex]);
            this->noteIndex = sCollectedCount;
        }
    }
    if (sCollectedCount >= this->silverCount) {
        // "It is now the end of the century."
        // This another reference to Hokuto no Ken.
        osSyncPrintf(VT_FGCOL(GREEN) "☆☆☆☆☆ 時はまさに世紀末〜  ☆☆☆☆☆ %d\n" VT_RST, this->switchFlag);
        // "Last!"
        osSyncPrintf(VT_FGCOL(GREEN) "☆☆☆☆☆ らすとぉ！          ☆☆☆☆☆ \n" VT_RST);
        if ((play->sceneId == SCENE_GERUDO_TRAINING_GROUND) && (this->actor.room == 2)) {
            Flags_SetTempClear(play, this->actor.room);
        } else {
            Sfx_PlaySfxCentered(NA_SE_SY_CORRECT_CHIME);
            Flags_SetSwitch(play, this->switchFlag);
        }
        Sfx_PlaySfxCentered(NA_SE_SY_GET_RUPY);
        Actor_Kill(&this->actor);
    }
}

void EnGSwitch_SilverRupeeIdle(EnGSwitch* this, PlayState* play) {
    Player* player = GET_PLAYER(play);

    this->actor.shape.rot.y += 0x800;
    if (this->actor.xyzDistToPlayerSq < SQ(30.0f)) {
        Rupees_ChangeBy(5);
        sCollectedCount++;
        Sfx_PlaySfxCentered(NA_SE_SY_GET_RUPY);
        this->actor.world.pos = player->actor.world.pos;
        this->actor.world.pos.y += 40.0f;
        if (LINK_IS_ADULT) {
            this->actor.world.pos.y += 20.0f;
        }
        this->actor.gravity = 0.0f;
        this->killTimer = 15;
        this->actionFunc = EnGSwitch_SilverRupeeCollected;
    }
}

void EnGSwitch_SilverRupeeCollected(EnGSwitch* this, PlayState* play) {
    Player* player = GET_PLAYER(play);

    this->actor.shape.rot.y += 0x3C0;
    if (this->killTimer == 0) {
        Actor_Kill(&this->actor);
        return;
    }
    this->actor.world.pos = player->actor.world.pos;
    this->actor.world.pos.y =
        player->actor.world.pos.y + 40.0f + (this->killTimer * 0.3f) * Math_SinS(this->killTimer * 0x3A98);
    if (LINK_IS_ADULT) {
        this->actor.world.pos.y += 20.0f;
    }
}

void EnGSwitch_GalleryRupee(EnGSwitch* this, PlayState* play) {
    EnSyatekiItm* gallery;

    this->actor.shape.rot.y += 0x3C0;
    if (this->delayTimer == 0) {
        switch (this->moveMode) {
            case GSWITCH_THROW:
                Actor_MoveXZGravity(&this->actor);
                if ((this->actor.velocity.y < 0.0f) && (this->actor.world.pos.y < (this->actor.home.pos.y - 50.0f))) {
                    gallery = ((EnSyatekiItm*)this->actor.parent);
                    this->actor.velocity.y = 0.0f;
                    this->actor.gravity = 0.0f;
                    if (gallery->actor.update != NULL) {
                        gallery->targetState[this->index] = ENSYATEKIHIT_MISS;
                    }
                    Actor_Kill(&this->actor);
                }
                break;
            case GSWITCH_LEFT:
                Actor_UpdatePos(&this->actor);
                if ((this->actor.velocity.x < 0.0f) && (this->actor.world.pos.x < this->targetPos.x)) {
                    gallery = ((EnSyatekiItm*)this->actor.parent);
                    if (gallery->actor.update != NULL) {
                        gallery->targetState[this->index] = ENSYATEKIHIT_MISS;
                    }
                    Actor_Kill(&this->actor);
                }
                break;
            case GSWITCH_RIGHT:
                Actor_UpdatePos(&this->actor);
                if (this->actor.world.pos.x > this->targetPos.x) {
                    gallery = ((EnSyatekiItm*)this->actor.parent);
                    if (gallery->actor.update != NULL) {
                        gallery->targetState[this->index] = ENSYATEKIHIT_MISS;
                    }
                    Actor_Kill(&this->actor);
                }
                break;
            default:
                switch (this->moveState) {
                    case MOVE_TARGET:
                        if ((fabsf(this->actor.world.pos.x - this->targetPos.x) > 5.0f) ||
                            (fabsf(this->actor.world.pos.y - this->targetPos.y) > 5.0f)) {
                            Math_ApproachF(&this->actor.world.pos.x, this->targetPos.x, 0.3f, 30.0f);
                            Math_ApproachF(&this->actor.world.pos.y, this->targetPos.y, 0.3f, 30.0f);
                        } else {
                            this->moveState = MOVE_HOME;
                            this->waitTimer = 60;
                        }
                        break;
                    case MOVE_HOME:
                        if (this->waitTimer == 0) {
                            if ((fabsf(this->actor.world.pos.x - this->actor.home.pos.x) > 5.0f) ||
                                (fabsf(this->actor.world.pos.y - this->actor.home.pos.y) > 5.0f)) {
                                Math_ApproachF(&this->actor.world.pos.x, this->actor.home.pos.x, 0.3f, 30.0f);
                                Math_ApproachF(&this->actor.world.pos.y, this->actor.home.pos.y, 0.3f, 30.0f);
                            } else {
                                gallery = ((EnSyatekiItm*)this->actor.parent);
                                if (gallery->actor.update != NULL) {
                                    gallery->targetState[this->index] = ENSYATEKIHIT_MISS;
                                }
                                Actor_Kill(&this->actor);
                            }
                        }
                        break;
                }
                break;
        }
        if ((this->collider.base.acFlags & AC_HIT) || BREG(8)) {
            gallery = ((EnSyatekiItm*)this->actor.parent);
            this->collider.base.acFlags &= ~AC_HIT;
            if (gallery->actor.update != NULL) {
                gallery->hitCount++;
                gallery->targetState[this->index] = ENSYATEKIHIT_HIT;
                Sfx_PlaySfxCentered(NA_SE_EV_HIT_SOUND);
                Sfx_PlaySfxCentered(NA_SE_SY_GET_RUPY);
                // "Yeah !"
                osSyncPrintf(VT_FGCOL(YELLOW) "☆☆☆☆☆ いぇぇーす！ＨＩＴ！！ ☆☆☆☆☆ %d\n" VT_RST, gallery->hitCount);
                EnGSwitch_Break(this, play);
                this->killTimer = 50;
                this->broken = true;
                this->actionFunc = EnGSwitch_Kill;
            }
        }
    }
}

void EnGSwitch_ArcheryPot(EnGSwitch* this, PlayState* play) {
    s32 i;
    s16 angle;
    Vec3f* thisPos = &this->actor.world.pos;

    this->actor.shape.rot.y += 0x3C0;
    if (this->collider.base.acFlags & AC_HIT) {
        this->collider.base.acFlags &= ~AC_HIT;
        for (i = 0, angle = 0; i < 30; i++, angle += 0x4E20) {
            Vec3f pos;
            Vec3f vel;
            f32 sn = Math_SinS(angle);
            f32 cs = Math_CosS(angle);
            f32 rand;
            s32 phi_s0;
            s32 scale;
            s32 pad;

            pos.x = sn * 8.0f;
            pos.y = 10.0f + Rand_CenteredFloat(5.0f);
            pos.z = cs * 8.0f;

            vel.x = pos.x / 2.0f;
            vel.y = 10.0f + Rand_ZeroOne() * 15.0f;
            vel.z = pos.z / 2.0f;

            pos.x += thisPos->x;
            pos.y += thisPos->y;
            pos.z += thisPos->z;

            rand = Rand_ZeroOne();
            if (rand < 0.2f) {
                phi_s0 = 0x60;
            } else if (rand < 0.6f) {
                phi_s0 = 0x40;
            } else {
                phi_s0 = 0x20;
            }

            scale = 30.0f + Rand_ZeroOne() * 130.0f;

            EffectSsKakera_Spawn(play, &pos, &vel, thisPos, -240, phi_s0, 10, 10, 0, scale, 0, 0x20, 60,
                                 KAKERA_COLOR_NONE, OBJECT_TSUBO, object_tsubo_DL_001960);
        }
        func_80033480(play, thisPos, 30.0f, 4, 20, 50, 0);
        SfxSource_PlaySfxAtFixedWorldPos(play, thisPos, 40, NA_SE_EV_POT_BROKEN);
        EnGSwitch_Break(this, play);
        this->killTimer = 50;
        this->broken = true;
        this->actionFunc = EnGSwitch_Kill;
    }
}

void EnGSwitch_Kill(EnGSwitch* this, PlayState* play) {
    if (this->killTimer == 0) {
        Actor_Kill(&this->actor);
    }
}

void EnGSwitch_Update(Actor* thisx, PlayState* play) {
    s32 pad;
    EnGSwitch* this = (EnGSwitch*)thisx;

    this->actionFunc(this, play);
    if (this->killTimer != 0) {
        this->killTimer--;
    }
    if (this->waitTimer != 0) {
        this->waitTimer--;
    }
    if (this->delayTimer != 0) {
        this->delayTimer--;
    }
    if ((this->type != ENGSWITCH_SILVER_TRACKER) && (this->type != ENGSWITCH_SILVER_RUPEE) &&
        (this->type != ENGSWITCH_TARGET_RUPEE)) {
        Actor_MoveXZGravity(&this->actor);
        Actor_UpdateBgCheckInfo(play, &this->actor, 50.0f, 50.0f, 100.0f,
                                UPDBGCHECKINFO_FLAG_2 | UPDBGCHECKINFO_FLAG_3 | UPDBGCHECKINFO_FLAG_4);
    }
    if (this->actor.draw != NULL) {
        if (this->type == ENGSWITCH_TARGET_RUPEE) {
            EnGSwitch_UpdateEffects(this, play);
        }
        if ((this->actionFunc != EnGSwitch_Kill) && (this->actionFunc != EnGSwitch_SilverRupeeIdle)) {
            Collider_UpdateCylinder(&this->actor, &this->collider);
            CollisionCheck_SetAC(play, &play->colChkCtx, &this->collider.base);
        }
    }
    if (BREG(0) && (this->type == ENGSWITCH_SILVER_TRACKER)) {
        DebugDisplay_AddObject(this->actor.world.pos.x, this->actor.world.pos.y, this->actor.world.pos.z,
                               this->actor.world.rot.x, this->actor.world.rot.y, this->actor.world.rot.z, 1.0f, 1.0f,
                               1.0f, 255, 0, 0, 255, 4, play->state.gfxCtx);
    }
}

void EnGSwitch_DrawPot(Actor* thisx, PlayState* play) {
    s32 pad;
    EnGSwitch* this = (EnGSwitch*)thisx;

    if (!this->broken) {
        OPEN_DISPS(play->state.gfxCtx, "../z_en_g_switch.c", 918);
        Gfx_SetupDL_25Opa(play->state.gfxCtx);
        gSPMatrix(POLY_OPA_DISP++, Matrix_NewMtx(play->state.gfxCtx, "../z_en_g_switch.c", 925),
                  G_MTX_NOPUSH | G_MTX_LOAD | G_MTX_MODELVIEW);
        gSPDisplayList(POLY_OPA_DISP++, object_tsubo_DL_0017C0);
        CLOSE_DISPS(play->state.gfxCtx, "../z_en_g_switch.c", 928);
    }
}

static void* sRupeeTextures[] = {
    gRupeeGreenTex, gRupeeBlueTex, gRupeeRedTex, gRupeePinkTex, gRupeeOrangeTex, gRupeeSilverTex,
};

void EnGSwitch_DrawRupee(Actor* thisx, PlayState* play) {
    s32 pad;
    EnGSwitch* this = (EnGSwitch*)thisx;

    if (1) {}
    if (!this->broken) {
        OPEN_DISPS(play->state.gfxCtx, "../z_en_g_switch.c", 951);
        Gfx_SetupDL_25Opa(play->state.gfxCtx);
        func_8002EBCC(&this->actor, play, 0);
        gSPMatrix(POLY_OPA_DISP++, Matrix_NewMtx(play->state.gfxCtx, "../z_en_g_switch.c", 957),
                  G_MTX_NOPUSH | G_MTX_LOAD | G_MTX_MODELVIEW);
        gSPSegment(POLY_OPA_DISP++, 0x08, SEGMENTED_TO_VIRTUAL(sRupeeTextures[this->colorIdx]));
        gSPDisplayList(POLY_OPA_DISP++, gRupeeDL);
        CLOSE_DISPS(play->state.gfxCtx, "../z_en_g_switch.c", 961);
    }
    if (this->type == ENGSWITCH_TARGET_RUPEE) {
        EnGSwitch_DrawEffects(this, play);
    }
}

void EnGSwitch_SpawnEffects(EnGSwitch* this, Vec3f* pos, s16 scale, s16 colorIdx) {
    EnGSwitchEffect* effect = this->effects;
    s16 i;

    for (i = 0; i < this->numEffects; i++, effect++) {
        if (!effect->flag) {
            Vec3f baseVel;
            f32 pitch;
            f32 yaw;

            effect->pos = *pos;
            effect->scale = scale;
            effect->colorIdx = colorIdx;
            effect->timer = 30;
            effect->rot.x = effect->rot.y = effect->rot.z = 0.0f;
            pitch = Rand_CenteredFloat(1000.0f) - 13000.0f;
            yaw = Rand_CenteredFloat(65535.0f);
            Matrix_RotateY(yaw, MTXMODE_NEW);
            Matrix_RotateX(pitch, MTXMODE_APPLY);
            baseVel.x = baseVel.y = 0.0f;
            baseVel.z = 20.0f;
            Matrix_MultVec3f(&baseVel, &effect->velocity);
            effect->flag = true;
            return;
        }
    }
}

void EnGSwitch_UpdateEffects(EnGSwitch* this, PlayState* play) {
    Vec3f temp;
    s16 i;
    EnGSwitchEffect* effect = this->effects;

    for (i = 0; i < this->numEffects; i++, effect++) {
        if (effect->flag) {
            effect->rot.x += Rand_ZeroOne() * 10.0f + 15.0f;
            effect->rot.y += Rand_ZeroOne() * 10.0f + 15.0f;
            effect->rot.z += Rand_ZeroOne() * 10.0f + 15.0f;
            temp.x = effect->pos.x + effect->velocity.x;
            temp.y = effect->pos.y + effect->velocity.y;
            temp.z = effect->pos.z + effect->velocity.z;
            Math_ApproachF(&effect->pos.x, temp.x, 0.3f, 30.0f);
            Math_ApproachF(&effect->pos.y, temp.y, 0.8f, 250.0f);
            Math_ApproachF(&effect->pos.z, temp.z, 0.3f, 30.0f);
            Math_ApproachF(&effect->velocity.y, -20.0f, 0.9f, 1.0f);
            if (effect->timer != 0) {
                effect->timer--;
            } else if (effect->scale < 10) {
                effect->flag = false;
            } else {
                effect->scale -= 2;
            }
        }
    }
}

void EnGSwitch_DrawEffects(EnGSwitch* this, PlayState* play) {
    GraphicsContext* gfxCtx = play->state.gfxCtx;
    EnGSwitchEffect* effect = this->effects;
    s16 i;
    f32 scale;
    s32 pad;

    OPEN_DISPS(gfxCtx, "../z_en_g_switch.c", 1073);
    Gfx_SetupDL_25Opa(play->state.gfxCtx);
    for (i = 0; i < this->numEffects; i++, effect++) {
        if (effect->flag) {
            scale = effect->scale / 10000.0f;
            Matrix_Translate(effect->pos.x, effect->pos.y, effect->pos.z, MTXMODE_NEW);
            Matrix_Scale(scale, scale, scale, MTXMODE_APPLY);
            Matrix_RotateX(effect->rot.x, MTXMODE_APPLY);
            Matrix_RotateY(effect->rot.y, MTXMODE_APPLY);
            Matrix_RotateZ(effect->rot.z, MTXMODE_APPLY);
            gSPMatrix(POLY_OPA_DISP++, Matrix_NewMtx(play->state.gfxCtx, "../z_en_g_switch.c", 1088),
                      G_MTX_NOPUSH | G_MTX_LOAD | G_MTX_MODELVIEW);
            gSPSegment(POLY_OPA_DISP++, 0x08, SEGMENTED_TO_VIRTUAL(sRupeeTextures[effect->colorIdx]));
            gSPDisplayList(POLY_OPA_DISP++, gRupeeDL);
        }
    }
    CLOSE_DISPS(gfxCtx, "../z_en_g_switch.c", 1095);
}<|MERGE_RESOLUTION|>--- conflicted
+++ resolved
@@ -135,17 +135,10 @@
             this->actor.scale.x = 0.25f;
             this->actor.scale.y = 0.45f;
             this->actor.scale.z = 0.25f;
-<<<<<<< HEAD
             this->collider.elem.bumper.dmgFlags = DMG_ARROW;
-            this->objId = OBJECT_TSUBO;
-            this->objIndex = Object_GetIndex(&play->objectCtx, this->objId);
-            if (this->objIndex < 0) {
-=======
-            this->collider.info.bumper.dmgFlags = DMG_ARROW;
             this->objectId = OBJECT_TSUBO;
             this->requiredObjectSlot = Object_GetSlot(&play->objectCtx, this->objectId);
             if (this->requiredObjectSlot < 0) {
->>>>>>> d7f69619
                 Actor_Kill(&this->actor);
                 // "what?"
                 osSyncPrintf(VT_FGCOL(MAGENTA) " なにみの？ %d\n" VT_RST "\n", this->requiredObjectSlot);
