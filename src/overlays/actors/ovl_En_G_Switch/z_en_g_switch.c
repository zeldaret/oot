#include "z_en_g_switch.h"
#include "vt.h"
#include "overlays/actors/ovl_En_Syateki_Itm/z_en_syateki_itm.h"
#include "overlays/effects/ovl_Effect_Ss_Kakera/z_eff_ss_kakera.h"

#define FLAGS 0x00000030

#define THIS ((EnGSwitch*)thisx)

typedef enum {
    /* 0 */ MOVE_TARGET,
    /* 1 */ MOVE_HOME
} GSwitchMoveState;

void EnGSwitch_Init(Actor* thisx, GlobalContext* globalCtx);
void EnGSwitch_Destroy(Actor* thisx, GlobalContext* globalCtx);
void EnGSwitch_Update(Actor* thisx, GlobalContext* globalCtx);
void EnGSwitch_DrawRupee(Actor* thisx, GlobalContext* globalCtx);
void EnGSwitch_DrawPot(Actor* thisx, GlobalContext* globalCtx);

void EnGSwitch_SilverRupeeTracker(EnGSwitch* this, GlobalContext* globalCtx);
void EnGSwitch_SilverRupeeIdle(EnGSwitch* this, GlobalContext* globalCtx);
void EnGSwitch_WaitForObject(EnGSwitch* this, GlobalContext* globalCtx);
void EnGSwitch_SilverRupeeCollected(EnGSwitch* this, GlobalContext* globalCtx);
void EnGSwitch_GalleryRupee(EnGSwitch* this, GlobalContext* globalCtx);
void EnGSwitch_ArcheryPot(EnGSwitch* this, GlobalContext* globalCtx);
void EnGSwitch_Kill(EnGSwitch* this, GlobalContext* globalCtx);

void EnGSwitch_SpawnEffects(EnGSwitch* this, Vec3f* pos, s16 scale, s16 colorIdx);
void EnGSwitch_UpdateEffects(EnGSwitch* this, GlobalContext* globalCtx);
void EnGSwitch_DrawEffects(EnGSwitch* this, GlobalContext* globalCtx);

extern Gfx D_060017C0[];
extern Gfx D_06001960[];

static s16 sCollectedCount = 0;

static ColliderCylinderInit sCylinderInit = {
    { COLTYPE_UNK10, 0x00, 0x09, 0x00, 0x20, COLSHAPE_CYLINDER },
    { 0x02, { 0x00000000, 0x00, 0x00 }, { 0xFFCFFFFF, 0x00, 0x00 }, 0x00, 0x01, 0x00 },
    { 13, 40, 0, { 0, 0, 0 } },
};

// Unused, but probably intended to be this
static s16 sRupeeTypes[] = {
    ITEM00_RUPEE_GREEN, ITEM00_RUPEE_BLUE, ITEM00_RUPEE_RED, ITEM00_RUPEE_ORANGE, ITEM00_RUPEE_PURPLE,
};

const ActorInit En_G_Switch_InitVars = {
    ACTOR_EN_G_SWITCH,
    ACTORTYPE_PROP,
    FLAGS,
    OBJECT_GAMEPLAY_KEEP,
    sizeof(EnGSwitch),
    (ActorFunc)EnGSwitch_Init,
    (ActorFunc)EnGSwitch_Destroy,
    (ActorFunc)EnGSwitch_Update,
    NULL,
};
<<<<<<< HEAD

static ColliderCylinderInit D_80A236E4 = {
    { COLTYPE_NONE, AT_OFF, AC_ON | AC_PLAYER, OC_OFF, OT_TYPE2, COLSHAPE_CYLINDER },
    { ELEMTYPE_UNK2, { 0x00000000, 0x00, 0x00 }, { 0xFFCFFFFF, 0x00, 0x00 }, TOUCH_OFF, BUMP_ON, OCELEM_OFF },
    { 13, 40, 0, { 0, 0, 0 } },
};
*/
#pragma GLOBAL_ASM("asm/non_matchings/overlays/actors/ovl_En_G_Switch/EnGSwitch_Init.s")
=======
>>>>>>> df704a9f

void EnGSwitch_Init(Actor* thisx, GlobalContext* globalCtx) {
    s32 pad;
    EnGSwitch* this = THIS;

    this->type = (this->actor.params >> 0xC) & 0xF;
    this->switchFlag = this->actor.params & 0x3F;
    this->numEffects = ARRAY_COUNT(this->effects);
    // index
    osSyncPrintf(VT_FGCOL(GREEN) "☆☆☆☆☆ インデックス ☆☆☆☆☆ %x\n" VT_RST, this->type);
    // save
    osSyncPrintf(VT_FGCOL(YELLOW) "☆☆☆☆☆ セーブ\t     ☆☆☆☆☆ %x\n" VT_RST, this->switchFlag);
    switch (this->type) {
        case ENGSWITCH_SILVER_TRACKER:
            osSyncPrintf("\n\n");
            // parent switch spawn
            osSyncPrintf(VT_FGCOL(GREEN) "☆☆☆☆☆ 親スイッチ発生 ☆☆☆☆☆ %x\n" VT_RST, this->actor.params);
            sCollectedCount = 0;
            this->silverCount = this->actor.params >> 6;
            this->silverCount &= 0x3F;
            // maximum number of checks
            osSyncPrintf(VT_FGCOL(PURPLE) "☆☆☆☆☆ 最大チェック数 ☆☆☆☆☆ %d\n" VT_RST, this->silverCount);
            osSyncPrintf("\n\n");
            if (Flags_GetSwitch(globalCtx, this->switchFlag)) {
                // This is a reference to Hokuto no Ken
                osSyncPrintf(VT_FGCOL(GREEN) "☆☆☆☆☆ Ｙｏｕ ａｒｅ Ｓｈｏｃｋ！  ☆☆☆☆☆ %d\n" VT_RST, this->switchFlag);
                Actor_Kill(&this->actor);
            } else {
                this->actionFunc = EnGSwitch_SilverRupeeTracker;
            }
            break;
        case ENGSWITCH_SILVER_RUPEE:
            osSyncPrintf("\n\n");
            // child switch spawn
            osSyncPrintf(VT_FGCOL(GREEN) "☆☆☆☆☆ 子スイッチ発生 ☆☆☆☆☆ %x\n" VT_RST, this->actor.params);
            this->colorIdx = 5;
            this->numEffects = 20;
            Collider_InitCylinder(globalCtx, &this->collider);
            Collider_SetCylinder(globalCtx, &this->collider, &this->actor, &sCylinderInit);
            this->actor.draw = EnGSwitch_DrawRupee;
            this->actor.shape.unk_08 = 700.0f;
            if (Flags_GetSwitch(globalCtx, this->switchFlag)) {
                osSyncPrintf(VT_FGCOL(GREEN) "☆☆☆☆☆ Ｙｏｕ ａｒｅ Ｓｈｏｃｋ！  ☆☆☆☆☆ %d\n" VT_RST, this->switchFlag);
                Actor_Kill(&this->actor);
            } else {
                Actor_SetScale(&this->actor, 0.03f);
                this->actionFunc = EnGSwitch_SilverRupeeIdle;
            }
            break;
        case ENGSWITCH_ARCHERY_POT:
            osSyncPrintf("\n\n");
            // Horseback archery destructible pot
            osSyncPrintf(VT_FGCOL(GREEN) "☆☆☆☆☆ やぶさめぶち抜き壷 ☆☆☆☆☆ \n" VT_RST);
            this->actor.gravity = -3.0f;
            this->colorIdx = Math_Rand_ZeroFloat(2.99f);
            Collider_InitCylinder(globalCtx, &this->collider);
            Collider_SetCylinder(globalCtx, &this->collider, &this->actor, &sCylinderInit);
            this->actor.scale.x = 0.25f;
            this->actor.scale.y = 0.45f;
            this->actor.scale.z = 0.25f;
            this->collider.body.bumper.flags = 0x1F820;
            this->objId = OBJECT_TSUBO;
            this->objIndex = Object_GetIndex(&globalCtx->objectCtx, this->objId);
            if (this->objIndex < 0) {
                Actor_Kill(&this->actor);
                // what?
                osSyncPrintf(VT_FGCOL(PURPLE) " なにみの？ %d\n" VT_RST "\n", this->objIndex);
                // bank is funny
                osSyncPrintf(VT_FGCOL(CYAN) " バンクおかしいしぞ！%d\n" VT_RST "\n", this->actor.params);
            }
            this->collider.dim.radius = 24;
            this->collider.dim.height = 74;
            this->collider.dim.yShift = 0;
            this->actionFunc = EnGSwitch_WaitForObject;
            break;
        case ENGSWITCH_TARGET_RUPEE:
            this->actor.shape.unk_08 = 700.0f;
            Actor_SetScale(&this->actor, 0.05f);
            Collider_InitCylinder(globalCtx, &this->collider);
            Collider_SetCylinder(globalCtx, &this->collider, &this->actor, &sCylinderInit);
            this->actor.draw = EnGSwitch_DrawRupee;
            this->collider.dim.radius = 20;
            this->collider.dim.height = 60;
            this->collider.dim.yShift = 5;
            this->actionFunc = EnGSwitch_GalleryRupee;
            break;
    }
}

void EnGSwitch_Destroy(Actor* thisx, GlobalContext* globalCtx) {
    s32 pad;
    EnGSwitch* this = THIS;

    Collider_DestroyCylinder(globalCtx, &this->collider);
}

void EnGSwitch_Break(EnGSwitch* this, GlobalContext* globalCtx) {
    Vec3f randPos;
    Vec3f hitPos;
    Vec3f accel = { 0.0f, 0.0f, 0.0f };
    Vec3f velocity = { 0.0f, 0.0f, 0.0f };
    s32 i;

    randPos.x = this->actor.posRot.pos.x + Math_Rand_CenteredFloat(40.0f);
    randPos.y = this->actor.posRot.pos.y + 30.0f + Math_Rand_CenteredFloat(35.0f);
    randPos.z = this->actor.posRot.pos.z + Math_Rand_CenteredFloat(40.0f);
    hitPos.x = this->collider.body.bumper.unk_06.x;
    hitPos.y = this->collider.body.bumper.unk_06.y;
    hitPos.z = this->collider.body.bumper.unk_06.z;
    EffectSsHitMark_SpawnCustomScale(globalCtx, 0, 700, &hitPos);
    if (this->type == ENGSWITCH_ARCHERY_POT) {
        velocity.y = 15.0f;
        EffectSsExtra_Spawn(globalCtx, &hitPos, &velocity, &accel, 5, 2);
    }
    if (this->type == ENGSWITCH_TARGET_RUPEE) {
        for (i = 0; i < this->numEffects; i++) {
            EnGSwitch_SpawnEffects(this, &randPos, 100, this->colorIdx);
        }
    }
}

void EnGSwitch_WaitForObject(EnGSwitch* this, GlobalContext* globalCtx) {
    if (Object_IsLoaded(&globalCtx->objectCtx, this->objIndex)) {
        gSegments[6] = VIRTUAL_TO_PHYSICAL(globalCtx->objectCtx.status[this->objIndex].segment);
        this->actor.objBankIndex = this->objIndex;
        this->actor.draw = EnGSwitch_DrawPot;
        this->actionFunc = EnGSwitch_ArcheryPot;
    }
}

void EnGSwitch_SilverRupeeTracker(EnGSwitch* this, GlobalContext* globalCtx) {
    static s8 rupeePitches[] = { 0, 2, 4, 5, 7 };

    if (this->pitchIndex < sCollectedCount) {
        if (sCollectedCount < 5) {
            // sound?
            osSyncPrintf(VT_FGCOL(GREEN) "☆☆☆☆☆ 音？ ☆☆☆☆☆ %d\n" VT_RST, this->pitchIndex);
            func_800F4BF4(&D_801333D4, NA_SE_EV_FIVE_COUNT_LUPY, rupeePitches[this->pitchIndex]);
            this->pitchIndex = sCollectedCount;
        }
    }
    if (sCollectedCount >= this->silverCount) {
        // It is now the end of the century.
        // This another reference to Hokuto no Ken.
        osSyncPrintf(VT_FGCOL(GREEN) "☆☆☆☆☆ 時はまさに世紀末〜  ☆☆☆☆☆ %d\n" VT_RST, this->switchFlag);
        // Last!
        osSyncPrintf(VT_FGCOL(GREEN) "☆☆☆☆☆ らすとぉ！          ☆☆☆☆☆ \n" VT_RST);
        if ((globalCtx->sceneNum == SCENE_MEN) && (this->actor.room == 2)) {
            Flags_SetTempClear(globalCtx, this->actor.room);
        } else {
            func_80078884(NA_SE_SY_CORRECT_CHIME);
            Flags_SetSwitch(globalCtx, this->switchFlag);
        }
        func_80078884(NA_SE_SY_GET_RUPY);
        Actor_Kill(&this->actor);
    }
}

void EnGSwitch_SilverRupeeIdle(EnGSwitch* this, GlobalContext* globalCtx) {
    Player* player = PLAYER;

    this->actor.shape.rot.y += 0x800;
    if (this->actor.xyzDistFromLinkSq < 900.0f) {
        Rupees_ChangeBy(5);
        sCollectedCount++;
        func_80078884(NA_SE_SY_GET_RUPY);
        this->actor.posRot.pos = player->actor.posRot.pos;
        this->actor.posRot.pos.y += 40.0f;
        if (LINK_IS_ADULT) {
            this->actor.posRot.pos.y += 20.0f;
        }
        this->actor.gravity = 0.0f;
        this->killTimer = 15;
        this->actionFunc = EnGSwitch_SilverRupeeCollected;
    }
}

void EnGSwitch_SilverRupeeCollected(EnGSwitch* this, GlobalContext* globalCtx) {
    Player* player = PLAYER;

    this->actor.shape.rot.y += 0x3C0;
    if (this->killTimer == 0) {
        Actor_Kill(&this->actor);
        return;
    }
    this->actor.posRot.pos = player->actor.posRot.pos;
    this->actor.posRot.pos.y =
        player->actor.posRot.pos.y + 40.0f + (this->killTimer * 0.3f) * Math_Sins(this->killTimer * 0x3A98);
    if (LINK_IS_ADULT) {
        this->actor.posRot.pos.y += 20.0f;
    }
}

void EnGSwitch_GalleryRupee(EnGSwitch* this, GlobalContext* globalCtx) {
    EnSyatekiItm* gallery;

    this->actor.shape.rot.y += 0x3C0;
    if (this->delayTimer == 0) {
        switch (this->moveMode) {
            case GSWITCH_THROW:
                Actor_MoveForward(&this->actor);
                if ((this->actor.velocity.y < 0.0f) &&
                    (this->actor.posRot.pos.y < (this->actor.initPosRot.pos.y - 50.0f))) {
                    gallery = ((EnSyatekiItm*)this->actor.parent);
                    this->actor.velocity.y = 0.0f;
                    this->actor.gravity = 0.0f;
                    if (gallery->actor.update != NULL) {
                        gallery->targetState[this->index] = ENSYATEKIHIT_MISS;
                    }
                    Actor_Kill(&this->actor);
                }
                break;
            case GSWITCH_LEFT:
                func_8002D7EC(&this->actor);
                if ((this->actor.velocity.x < 0.0f) && (this->actor.posRot.pos.x < this->targetPos.x)) {
                    gallery = ((EnSyatekiItm*)this->actor.parent);
                    if (gallery->actor.update != NULL) {
                        gallery->targetState[this->index] = ENSYATEKIHIT_MISS;
                    }
                    Actor_Kill(&this->actor);
                }
                break;
            case GSWITCH_RIGHT:
                func_8002D7EC(&this->actor);
                if (this->actor.posRot.pos.x > this->targetPos.x) {
                    gallery = ((EnSyatekiItm*)this->actor.parent);
                    if (gallery->actor.update != NULL) {
                        gallery->targetState[this->index] = ENSYATEKIHIT_MISS;
                    }
                    Actor_Kill(&this->actor);
                }
                break;
            default:
                switch (this->moveState) {
                    case MOVE_TARGET:
                        if ((fabsf(this->actor.posRot.pos.x - this->targetPos.x) > 5.0f) ||
                            (fabsf(this->actor.posRot.pos.y - this->targetPos.y) > 5.0f)) {
                            Math_SmoothScaleMaxF(&this->actor.posRot.pos.x, this->targetPos.x, 0.3f, 30.0f);
                            Math_SmoothScaleMaxF(&this->actor.posRot.pos.y, this->targetPos.y, 0.3f, 30.0f);
                        } else {
                            this->moveState = MOVE_HOME;
                            this->waitTimer = 60;
                        }
                        break;
                    case MOVE_HOME:
                        if (this->waitTimer == 0) {
                            if ((fabsf(this->actor.posRot.pos.x - this->actor.initPosRot.pos.x) > 5.0f) ||
                                (fabsf(this->actor.posRot.pos.y - this->actor.initPosRot.pos.y) > 5.0f)) {
                                Math_SmoothScaleMaxF(&this->actor.posRot.pos.x, this->actor.initPosRot.pos.x, 0.3f,
                                                     30.0f);
                                Math_SmoothScaleMaxF(&this->actor.posRot.pos.y, this->actor.initPosRot.pos.y, 0.3f,
                                                     30.0f);
                            } else {
                                gallery = ((EnSyatekiItm*)this->actor.parent);
                                if (gallery->actor.update != NULL) {
                                    gallery->targetState[this->index] = ENSYATEKIHIT_MISS;
                                }
                                Actor_Kill(&this->actor);
                            }
                        }
                        break;
                }
                break;
        }
        if ((this->collider.base.acFlags & 2) || BREG(8)) {
            gallery = ((EnSyatekiItm*)this->actor.parent);
            this->collider.base.acFlags &= ~2;
            if (gallery->actor.update != NULL) {
                gallery->hitCount++;
                gallery->targetState[this->index] = ENSYATEKIHIT_HIT;
                func_80078884(NA_SE_EV_HIT_SOUND);
                func_80078884(NA_SE_SY_GET_RUPY);
                // Yeah !
                osSyncPrintf(VT_FGCOL(YELLOW) "☆☆☆☆☆ いぇぇーす！ＨＩＴ！！ ☆☆☆☆☆ %d\n" VT_RST, gallery->hitCount);
                EnGSwitch_Break(this, globalCtx);
                this->killTimer = 50;
                this->broken = true;
                this->actionFunc = EnGSwitch_Kill;
            }
        }
    }
}

void EnGSwitch_ArcheryPot(EnGSwitch* this, GlobalContext* globalCtx) {
    s32 i;
    s16 angle;
    Vec3f* thisPos = &this->actor.posRot.pos;

    this->actor.shape.rot.y += 0x3C0;
    if (this->collider.base.acFlags & 2) {
        this->collider.base.acFlags &= ~2;
        for (i = 0, angle = 0; i < 30; i++, angle += 0x4E20) {
            Vec3f pos;
            Vec3f vel;
            f32 sn = Math_Sins(angle);
            f32 cs = Math_Coss(angle);
            f32 rand;
            s32 phi_s0;
            s32 scale;
            s32 pad;

            pos.x = sn * 8.0f;
            pos.y = 10.0f + Math_Rand_CenteredFloat(5.0f);
            pos.z = cs * 8.0f;

            vel.x = pos.x / 2.0f;
            vel.y = 10.0f + Math_Rand_ZeroOne() * 15.0f;
            vel.z = pos.z / 2.0f;

            pos.x += thisPos->x;
            pos.y += thisPos->y;
            pos.z += thisPos->z;

            rand = Math_Rand_ZeroOne();
            if (rand < 0.2f) {
                phi_s0 = 0x60;
            } else if (rand < 0.6f) {
                phi_s0 = 0x40;
            } else {
                phi_s0 = 0x20;
            }

            scale = 30.0f + Math_Rand_ZeroOne() * 130.0f;

            EffectSsKakera_Spawn(globalCtx, &pos, &vel, thisPos, -240, phi_s0, 10, 10, 0, scale, 0, 0x20, 60,
                                 KAKERA_COLOR_NONE, OBJECT_TSUBO, D_06001960);
        }
        func_80033480(globalCtx, thisPos, 30.0f, 4, 20, 50, 0);
        Audio_PlaySoundAtPosition(globalCtx, thisPos, 40, NA_SE_EV_POT_BROKEN);
        EnGSwitch_Break(this, globalCtx);
        this->killTimer = 50;
        this->broken = true;
        this->actionFunc = EnGSwitch_Kill;
    }
}

void EnGSwitch_Kill(EnGSwitch* this, GlobalContext* globalCtx) {
    if (this->killTimer == 0) {
        Actor_Kill(&this->actor);
    }
}

void EnGSwitch_Update(Actor* thisx, GlobalContext* globalCtx) {
    s32 pad;
    EnGSwitch* this = THIS;

    this->actionFunc(this, globalCtx);
    if (this->killTimer != 0) {
        this->killTimer--;
    }
    if (this->waitTimer != 0) {
        this->waitTimer--;
    }
    if (this->delayTimer != 0) {
        this->delayTimer--;
    }
    if ((this->type != ENGSWITCH_SILVER_TRACKER) && (this->type != ENGSWITCH_SILVER_RUPEE) &&
        (this->type != ENGSWITCH_TARGET_RUPEE)) {
        Actor_MoveForward(&this->actor);
        func_8002E4B4(globalCtx, &this->actor, 50.0f, 50.0f, 100.0f, 0x1C);
    }
    if (this->actor.draw != NULL) {
        if (this->type == ENGSWITCH_TARGET_RUPEE) {
            EnGSwitch_UpdateEffects(this, globalCtx);
        }
        if ((this->actionFunc != EnGSwitch_Kill) && (this->actionFunc != EnGSwitch_SilverRupeeIdle)) {
            Collider_CylinderUpdate(&this->actor, &this->collider);
            CollisionCheck_SetAC(globalCtx, &globalCtx->colChkCtx, &this->collider.base);
        }
    }
    if (BREG(0) && (this->type == ENGSWITCH_SILVER_TRACKER)) {
        DebugDisplay_AddObject(this->actor.posRot.pos.x, this->actor.posRot.pos.y, this->actor.posRot.pos.z,
                               this->actor.posRot.rot.x, this->actor.posRot.rot.y, this->actor.posRot.rot.z, 1.0f, 1.0f,
                               1.0f, 255, 0, 0, 255, 4, globalCtx->state.gfxCtx);
    }
}

void EnGSwitch_DrawPot(Actor* thisx, GlobalContext* globalCtx) {
    s32 pad;
    EnGSwitch* this = THIS;

    if (!this->broken) {
        OPEN_DISPS(globalCtx->state.gfxCtx, "../z_en_g_switch.c", 918);
        func_80093D18(globalCtx->state.gfxCtx);
        gSPMatrix(POLY_OPA_DISP++, Matrix_NewMtx(globalCtx->state.gfxCtx, "../z_en_g_switch.c", 925),
                  G_MTX_NOPUSH | G_MTX_LOAD | G_MTX_MODELVIEW);
        gSPDisplayList(POLY_OPA_DISP++, D_060017C0);
        CLOSE_DISPS(globalCtx->state.gfxCtx, "../z_en_g_switch.c", 928);
    }
}

static u8* sRupeeTex[] = { 0x04042140, 0x04042160, 0x04042180, 0x040421C0, 0x040421A0, 0x040421E0 };

void EnGSwitch_DrawRupee(Actor* thisx, GlobalContext* globalCtx) {
    s32 pad;
    EnGSwitch* this = THIS;

    if (1) {}
    if (!this->broken) {
        OPEN_DISPS(globalCtx->state.gfxCtx, "../z_en_g_switch.c", 951);
        func_80093D18(globalCtx->state.gfxCtx);
        func_8002EBCC(&this->actor, globalCtx, 0);
        gSPMatrix(POLY_OPA_DISP++, Matrix_NewMtx(globalCtx->state.gfxCtx, "../z_en_g_switch.c", 957),
                  G_MTX_NOPUSH | G_MTX_LOAD | G_MTX_MODELVIEW);
        gSPSegment(POLY_OPA_DISP++, 0x08, SEGMENTED_TO_VIRTUAL(sRupeeTex[this->colorIdx]));
        gSPDisplayList(POLY_OPA_DISP++, D_04042440);
        CLOSE_DISPS(globalCtx->state.gfxCtx, "../z_en_g_switch.c", 961);
    }
    if (this->type == ENGSWITCH_TARGET_RUPEE) {
        EnGSwitch_DrawEffects(this, globalCtx);
    }
}

void EnGSwitch_SpawnEffects(EnGSwitch* this, Vec3f* pos, s16 scale, s16 colorIdx) {
    EnGSwitchEffect* effect = this->effects;
    s16 i;

    for (i = 0; i < this->numEffects; i++, effect++) {
        if (!effect->flag) {
            Vec3f baseVel;
            f32 pitch;
            f32 yaw;

            effect->pos = *pos;
            effect->scale = scale;
            effect->colorIdx = colorIdx;
            effect->timer = 30;
            effect->rot.x = effect->rot.y = effect->rot.z = 0.0f;
            pitch = Math_Rand_CenteredFloat(1000.0f) - 13000.0f;
            yaw = Math_Rand_CenteredFloat(65535.0f);
            Matrix_RotateY(yaw, MTXMODE_NEW);
            Matrix_RotateX(pitch, MTXMODE_APPLY);
            baseVel.x = baseVel.y = 0.0f;
            baseVel.z = 20.0f;
            Matrix_MultVec3f(&baseVel, &effect->velocity);
            effect->flag = true;
            return;
        }
    }
}

void EnGSwitch_UpdateEffects(EnGSwitch* this, GlobalContext* globalCtx) {
    Vec3f temp;
    s16 i;
    EnGSwitchEffect* effect = this->effects;

    for (i = 0; i < this->numEffects; i++, effect++) {
        if (effect->flag) {
            effect->rot.x += Math_Rand_ZeroOne() * 10.0f + 15.0f;
            effect->rot.y += Math_Rand_ZeroOne() * 10.0f + 15.0f;
            effect->rot.z += Math_Rand_ZeroOne() * 10.0f + 15.0f;
            temp.x = effect->pos.x + effect->velocity.x;
            temp.y = effect->pos.y + effect->velocity.y;
            temp.z = effect->pos.z + effect->velocity.z;
            Math_SmoothScaleMaxF(&effect->pos.x, temp.x, 0.3f, 30.0f);
            Math_SmoothScaleMaxF(&effect->pos.y, temp.y, 0.8f, 250.0f);
            Math_SmoothScaleMaxF(&effect->pos.z, temp.z, 0.3f, 30.0f);
            Math_SmoothScaleMaxF(&effect->velocity.y, -20.0f, 0.9f, 1.0f);
            if (effect->timer != 0) {
                effect->timer--;
            } else if (effect->scale < 10) {
                effect->flag = false;
            } else {
                effect->scale -= 2;
            }
        }
    }
}

void EnGSwitch_DrawEffects(EnGSwitch* this, GlobalContext* globalCtx) {
    GraphicsContext* gfxCtx = globalCtx->state.gfxCtx;
    EnGSwitchEffect* effect = this->effects;
    s16 i;
    f32 scale;
    s32 pad;

    OPEN_DISPS(gfxCtx, "../z_en_g_switch.c", 1073);
    func_80093D18(globalCtx->state.gfxCtx);
    for (i = 0; i < this->numEffects; i++, effect++) {
        if (effect->flag) {
            scale = effect->scale / 10000.0f;
            Matrix_Translate(effect->pos.x, effect->pos.y, effect->pos.z, MTXMODE_NEW);
            Matrix_Scale(scale, scale, scale, MTXMODE_APPLY);
            Matrix_RotateX(effect->rot.x, MTXMODE_APPLY);
            Matrix_RotateY(effect->rot.y, MTXMODE_APPLY);
            Matrix_RotateZ(effect->rot.z, MTXMODE_APPLY);
            gSPMatrix(POLY_OPA_DISP++, Matrix_NewMtx(globalCtx->state.gfxCtx, "../z_en_g_switch.c", 1088),
                      G_MTX_NOPUSH | G_MTX_LOAD | G_MTX_MODELVIEW);
            gSPSegment(POLY_OPA_DISP++, 0x08, SEGMENTED_TO_VIRTUAL(sRupeeTex[effect->colorIdx]));
            gSPDisplayList(POLY_OPA_DISP++, D_04042440);
        }
    }
    CLOSE_DISPS(gfxCtx, "../z_en_g_switch.c", 1095);
}<|MERGE_RESOLUTION|>--- conflicted
+++ resolved
@@ -36,8 +36,8 @@
 static s16 sCollectedCount = 0;
 
 static ColliderCylinderInit sCylinderInit = {
-    { COLTYPE_UNK10, 0x00, 0x09, 0x00, 0x20, COLSHAPE_CYLINDER },
-    { 0x02, { 0x00000000, 0x00, 0x00 }, { 0xFFCFFFFF, 0x00, 0x00 }, 0x00, 0x01, 0x00 },
+    { COLTYPE_NONE, AT_OFF, AC_ON | AC_PLAYER, OC_OFF, OT_TYPE2, COLSHAPE_CYLINDER },
+    { ELEMTYPE_UNK2, { 0x00000000, 0x00, 0x00 }, { 0xFFCFFFFF, 0x00, 0x00 }, TOUCH_OFF, BUMP_ON, OCELEM_OFF },
     { 13, 40, 0, { 0, 0, 0 } },
 };
 
@@ -57,17 +57,6 @@
     (ActorFunc)EnGSwitch_Update,
     NULL,
 };
-<<<<<<< HEAD
-
-static ColliderCylinderInit D_80A236E4 = {
-    { COLTYPE_NONE, AT_OFF, AC_ON | AC_PLAYER, OC_OFF, OT_TYPE2, COLSHAPE_CYLINDER },
-    { ELEMTYPE_UNK2, { 0x00000000, 0x00, 0x00 }, { 0xFFCFFFFF, 0x00, 0x00 }, TOUCH_OFF, BUMP_ON, OCELEM_OFF },
-    { 13, 40, 0, { 0, 0, 0 } },
-};
-*/
-#pragma GLOBAL_ASM("asm/non_matchings/overlays/actors/ovl_En_G_Switch/EnGSwitch_Init.s")
-=======
->>>>>>> df704a9f
 
 void EnGSwitch_Init(Actor* thisx, GlobalContext* globalCtx) {
     s32 pad;
@@ -128,7 +117,7 @@
             this->actor.scale.x = 0.25f;
             this->actor.scale.y = 0.45f;
             this->actor.scale.z = 0.25f;
-            this->collider.body.bumper.flags = 0x1F820;
+            this->collider.info.bumper.dFlags = 0x1F820;
             this->objId = OBJECT_TSUBO;
             this->objIndex = Object_GetIndex(&globalCtx->objectCtx, this->objId);
             if (this->objIndex < 0) {
@@ -174,9 +163,9 @@
     randPos.x = this->actor.posRot.pos.x + Math_Rand_CenteredFloat(40.0f);
     randPos.y = this->actor.posRot.pos.y + 30.0f + Math_Rand_CenteredFloat(35.0f);
     randPos.z = this->actor.posRot.pos.z + Math_Rand_CenteredFloat(40.0f);
-    hitPos.x = this->collider.body.bumper.unk_06.x;
-    hitPos.y = this->collider.body.bumper.unk_06.y;
-    hitPos.z = this->collider.body.bumper.unk_06.z;
+    hitPos.x = this->collider.info.bumper.hitPos.x;
+    hitPos.y = this->collider.info.bumper.hitPos.y;
+    hitPos.z = this->collider.info.bumper.hitPos.z;
     EffectSsHitMark_SpawnCustomScale(globalCtx, 0, 700, &hitPos);
     if (this->type == ENGSWITCH_ARCHERY_POT) {
         velocity.y = 15.0f;
@@ -332,9 +321,9 @@
                 }
                 break;
         }
-        if ((this->collider.base.acFlags & 2) || BREG(8)) {
+        if ((this->collider.base.acFlags & AC_HIT) || BREG(8)) {
             gallery = ((EnSyatekiItm*)this->actor.parent);
-            this->collider.base.acFlags &= ~2;
+            this->collider.base.acFlags &= ~AC_HIT;
             if (gallery->actor.update != NULL) {
                 gallery->hitCount++;
                 gallery->targetState[this->index] = ENSYATEKIHIT_HIT;
@@ -357,8 +346,8 @@
     Vec3f* thisPos = &this->actor.posRot.pos;
 
     this->actor.shape.rot.y += 0x3C0;
-    if (this->collider.base.acFlags & 2) {
-        this->collider.base.acFlags &= ~2;
+    if (this->collider.base.acFlags & AC_HIT) {
+        this->collider.base.acFlags &= ~AC_HIT;
         for (i = 0, angle = 0; i < 30; i++, angle += 0x4E20) {
             Vec3f pos;
             Vec3f vel;
@@ -434,7 +423,7 @@
             EnGSwitch_UpdateEffects(this, globalCtx);
         }
         if ((this->actionFunc != EnGSwitch_Kill) && (this->actionFunc != EnGSwitch_SilverRupeeIdle)) {
-            Collider_CylinderUpdate(&this->actor, &this->collider);
+            Collider_UpdateCylinder(&this->actor, &this->collider);
             CollisionCheck_SetAC(globalCtx, &globalCtx->colChkCtx, &this->collider.base);
         }
     }
