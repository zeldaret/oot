--- conflicted
+++ resolved
@@ -5,6 +5,7 @@
  */
 
 #include "z_en_g_switch.h"
+#include "attributes.h"
 #include "overlays/actors/ovl_En_Syateki_Itm/z_en_syateki_itm.h"
 #include "overlays/effects/ovl_Effect_Ss_Kakera/z_eff_ss_kakera.h"
 #include "overlays/effects/ovl_Effect_Ss_HitMark/z_eff_ss_hitmark.h"
@@ -17,6 +18,7 @@
 #include "regs.h"
 #include "segmented_address.h"
 #include "sfx.h"
+#include "stack_pad.h"
 #include "sys_matrix.h"
 #include "terminal.h"
 #include "translation.h"
@@ -475,11 +477,7 @@
 }
 
 void EnGSwitch_DrawPot(Actor* thisx, PlayState* play) {
-<<<<<<< HEAD
-    STACK_PAD(s32);
-=======
     PlayState* play2 = (PlayState*)play;
->>>>>>> ed02a9db
     EnGSwitch* this = (EnGSwitch*)thisx;
 
     if (!this->broken) {
@@ -497,11 +495,7 @@
 };
 
 void EnGSwitch_DrawRupee(Actor* thisx, PlayState* play) {
-<<<<<<< HEAD
-    STACK_PAD(s32);
-=======
     PlayState* play2 = (PlayState*)play;
->>>>>>> ed02a9db
     EnGSwitch* this = (EnGSwitch*)thisx;
 
     if (!this->broken) {
