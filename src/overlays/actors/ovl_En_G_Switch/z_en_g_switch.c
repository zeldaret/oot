/*
 * File: z_en_g_switch.c
 * Overlay: ovl_En_G_Switch
 * Description: Silver rupees, shooting gallery targets, and horseback archery pots
 */

#include "z_en_g_switch.h"
#include "vt.h"
#include "overlays/actors/ovl_En_Syateki_Itm/z_en_syateki_itm.h"
#include "overlays/effects/ovl_Effect_Ss_Kakera/z_eff_ss_kakera.h"
#include "overlays/effects/ovl_Effect_Ss_HitMark/z_eff_ss_hitmark.h"

#define FLAGS 0x00000030

#define THIS ((EnGSwitch*)thisx)

typedef enum {
    /* 0 */ MOVE_TARGET,
    /* 1 */ MOVE_HOME
} GSwitchMoveState;

void EnGSwitch_Init(Actor* thisx, GlobalContext* globalCtx);
void EnGSwitch_Destroy(Actor* thisx, GlobalContext* globalCtx);
void EnGSwitch_Update(Actor* thisx, GlobalContext* globalCtx);
void EnGSwitch_DrawRupee(Actor* thisx, GlobalContext* globalCtx);
void EnGSwitch_DrawPot(Actor* thisx, GlobalContext* globalCtx);

void EnGSwitch_SilverRupeeTracker(EnGSwitch* this, GlobalContext* globalCtx);
void EnGSwitch_SilverRupeeIdle(EnGSwitch* this, GlobalContext* globalCtx);
void EnGSwitch_WaitForObject(EnGSwitch* this, GlobalContext* globalCtx);
void EnGSwitch_SilverRupeeCollected(EnGSwitch* this, GlobalContext* globalCtx);
void EnGSwitch_GalleryRupee(EnGSwitch* this, GlobalContext* globalCtx);
void EnGSwitch_ArcheryPot(EnGSwitch* this, GlobalContext* globalCtx);
void EnGSwitch_Kill(EnGSwitch* this, GlobalContext* globalCtx);

void EnGSwitch_SpawnEffects(EnGSwitch* this, Vec3f* pos, s16 scale, s16 colorIdx);
void EnGSwitch_UpdateEffects(EnGSwitch* this, GlobalContext* globalCtx);
void EnGSwitch_DrawEffects(EnGSwitch* this, GlobalContext* globalCtx);

extern Gfx D_060017C0[];
extern Gfx D_06001960[];

static s16 sCollectedCount = 0;

static ColliderCylinderInit sCylinderInit = {
    {
        COLTYPE_NONE,
        AT_NONE,
        AC_ON | AC_TYPE_PLAYER,
        OC1_NONE,
        OC2_TYPE_2,
        COLSHAPE_CYLINDER,
    },
    {
        ELEMTYPE_UNK2,
        { 0x00000000, 0x00, 0x00 },
        { 0xFFCFFFFF, 0x00, 0x00 },
        TOUCH_NONE,
        BUMP_ON,
        OCELEM_NONE,
    },
    { 13, 40, 0, { 0, 0, 0 } },
};

// Unused, but probably intended to be this
static s16 sRupeeTypes[] = {
    ITEM00_RUPEE_GREEN, ITEM00_RUPEE_BLUE, ITEM00_RUPEE_RED, ITEM00_RUPEE_ORANGE, ITEM00_RUPEE_PURPLE,
};

const ActorInit En_G_Switch_InitVars = {
    ACTOR_EN_G_SWITCH,
    ACTORCAT_PROP,
    FLAGS,
    OBJECT_GAMEPLAY_KEEP,
    sizeof(EnGSwitch),
    (ActorFunc)EnGSwitch_Init,
    (ActorFunc)EnGSwitch_Destroy,
    (ActorFunc)EnGSwitch_Update,
    NULL,
};

void EnGSwitch_Init(Actor* thisx, GlobalContext* globalCtx) {
    s32 pad;
    EnGSwitch* this = THIS;

    this->type = (this->actor.params >> 0xC) & 0xF;
    this->switchFlag = this->actor.params & 0x3F;
    this->numEffects = ARRAY_COUNT(this->effects);
    // index
    osSyncPrintf(VT_FGCOL(GREEN) "☆☆☆☆☆ インデックス ☆☆☆☆☆ %x\n" VT_RST, this->type);
    // save
    osSyncPrintf(VT_FGCOL(YELLOW) "☆☆☆☆☆ セーブ\t     ☆☆☆☆☆ %x\n" VT_RST, this->switchFlag);
    switch (this->type) {
        case ENGSWITCH_SILVER_TRACKER:
            osSyncPrintf("\n\n");
            // parent switch spawn
            osSyncPrintf(VT_FGCOL(GREEN) "☆☆☆☆☆ 親スイッチ発生 ☆☆☆☆☆ %x\n" VT_RST, this->actor.params);
            sCollectedCount = 0;
            this->silverCount = this->actor.params >> 6;
            this->silverCount &= 0x3F;
            // maximum number of checks
            osSyncPrintf(VT_FGCOL(PURPLE) "☆☆☆☆☆ 最大チェック数 ☆☆☆☆☆ %d\n" VT_RST, this->silverCount);
            osSyncPrintf("\n\n");
            if (Flags_GetSwitch(globalCtx, this->switchFlag)) {
                // This is a reference to Hokuto no Ken
                osSyncPrintf(VT_FGCOL(GREEN) "☆☆☆☆☆ Ｙｏｕ ａｒｅ Ｓｈｏｃｋ！  ☆☆☆☆☆ %d\n" VT_RST, this->switchFlag);
                Actor_Kill(&this->actor);
            } else {
                this->actionFunc = EnGSwitch_SilverRupeeTracker;
            }
            break;
        case ENGSWITCH_SILVER_RUPEE:
            osSyncPrintf("\n\n");
            // child switch spawn
            osSyncPrintf(VT_FGCOL(GREEN) "☆☆☆☆☆ 子スイッチ発生 ☆☆☆☆☆ %x\n" VT_RST, this->actor.params);
            this->colorIdx = 5;
            this->numEffects = 20;
            Collider_InitCylinder(globalCtx, &this->collider);
            Collider_SetCylinder(globalCtx, &this->collider, &this->actor, &sCylinderInit);
            this->actor.draw = EnGSwitch_DrawRupee;
            this->actor.shape.yOffset = 700.0f;
            if (Flags_GetSwitch(globalCtx, this->switchFlag)) {
                osSyncPrintf(VT_FGCOL(GREEN) "☆☆☆☆☆ Ｙｏｕ ａｒｅ Ｓｈｏｃｋ！  ☆☆☆☆☆ %d\n" VT_RST, this->switchFlag);
                Actor_Kill(&this->actor);
            } else {
                Actor_SetScale(&this->actor, 0.03f);
                this->actionFunc = EnGSwitch_SilverRupeeIdle;
            }
            break;
        case ENGSWITCH_ARCHERY_POT:
            osSyncPrintf("\n\n");
            // Horseback archery destructible pot
            osSyncPrintf(VT_FGCOL(GREEN) "☆☆☆☆☆ やぶさめぶち抜き壷 ☆☆☆☆☆ \n" VT_RST);
            this->actor.gravity = -3.0f;
            this->colorIdx = Rand_ZeroFloat(2.99f);
            Collider_InitCylinder(globalCtx, &this->collider);
            Collider_SetCylinder(globalCtx, &this->collider, &this->actor, &sCylinderInit);
            this->actor.scale.x = 0.25f;
            this->actor.scale.y = 0.45f;
            this->actor.scale.z = 0.25f;
            this->collider.info.bumper.dmgFlags = 0x1F820;
            this->objId = OBJECT_TSUBO;
            this->objIndex = Object_GetIndex(&globalCtx->objectCtx, this->objId);
            if (this->objIndex < 0) {
                Actor_Kill(&this->actor);
                // what?
                osSyncPrintf(VT_FGCOL(PURPLE) " なにみの？ %d\n" VT_RST "\n", this->objIndex);
                // bank is funny
                osSyncPrintf(VT_FGCOL(CYAN) " バンクおかしいしぞ！%d\n" VT_RST "\n", this->actor.params);
            }
            this->collider.dim.radius = 24;
            this->collider.dim.height = 74;
            this->collider.dim.yShift = 0;
            this->actionFunc = EnGSwitch_WaitForObject;
            break;
        case ENGSWITCH_TARGET_RUPEE:
            this->actor.shape.yOffset = 700.0f;
            Actor_SetScale(&this->actor, 0.05f);
            Collider_InitCylinder(globalCtx, &this->collider);
            Collider_SetCylinder(globalCtx, &this->collider, &this->actor, &sCylinderInit);
            this->actor.draw = EnGSwitch_DrawRupee;
            this->collider.dim.radius = 20;
            this->collider.dim.height = 60;
            this->collider.dim.yShift = 5;
            this->actionFunc = EnGSwitch_GalleryRupee;
            break;
    }
}

void EnGSwitch_Destroy(Actor* thisx, GlobalContext* globalCtx) {
    s32 pad;
    EnGSwitch* this = THIS;

    Collider_DestroyCylinder(globalCtx, &this->collider);
}

void EnGSwitch_Break(EnGSwitch* this, GlobalContext* globalCtx) {
    Vec3f randPos;
    Vec3f hitPos;
    Vec3f accel = { 0.0f, 0.0f, 0.0f };
    Vec3f velocity = { 0.0f, 0.0f, 0.0f };
    s32 i;

<<<<<<< HEAD
    randPos.x = this->actor.world.pos.x + Rand_CenteredFloat(40.0f);
    randPos.y = this->actor.world.pos.y + 30.0f + Rand_CenteredFloat(35.0f);
    randPos.z = this->actor.world.pos.z + Rand_CenteredFloat(40.0f);
    hitPos.x = this->collider.body.bumper.unk_06.x;
    hitPos.y = this->collider.body.bumper.unk_06.y;
    hitPos.z = this->collider.body.bumper.unk_06.z;
    EffectSsHitMark_SpawnCustomScale(globalCtx, 0, 700, &hitPos);
=======
    randPos.x = this->actor.posRot.pos.x + Rand_CenteredFloat(40.0f);
    randPos.y = this->actor.posRot.pos.y + 30.0f + Rand_CenteredFloat(35.0f);
    randPos.z = this->actor.posRot.pos.z + Rand_CenteredFloat(40.0f);
    hitPos.x = this->collider.info.bumper.hitPos.x;
    hitPos.y = this->collider.info.bumper.hitPos.y;
    hitPos.z = this->collider.info.bumper.hitPos.z;
    EffectSsHitMark_SpawnCustomScale(globalCtx, EFFECT_HITMARK_WHITE, 700, &hitPos);
>>>>>>> 20206fba
    if (this->type == ENGSWITCH_ARCHERY_POT) {
        velocity.y = 15.0f;
        EffectSsExtra_Spawn(globalCtx, &hitPos, &velocity, &accel, 5, 2);
    }
    if (this->type == ENGSWITCH_TARGET_RUPEE) {
        for (i = 0; i < this->numEffects; i++) {
            EnGSwitch_SpawnEffects(this, &randPos, 100, this->colorIdx);
        }
    }
}

void EnGSwitch_WaitForObject(EnGSwitch* this, GlobalContext* globalCtx) {
    if (Object_IsLoaded(&globalCtx->objectCtx, this->objIndex)) {
        gSegments[6] = VIRTUAL_TO_PHYSICAL(globalCtx->objectCtx.status[this->objIndex].segment);
        this->actor.objBankIndex = this->objIndex;
        this->actor.draw = EnGSwitch_DrawPot;
        this->actionFunc = EnGSwitch_ArcheryPot;
    }
}

void EnGSwitch_SilverRupeeTracker(EnGSwitch* this, GlobalContext* globalCtx) {
    static s8 rupeePitches[] = { 0, 2, 4, 5, 7 };

    if (this->pitchIndex < sCollectedCount) {
        if (sCollectedCount < 5) {
            // sound?
            osSyncPrintf(VT_FGCOL(GREEN) "☆☆☆☆☆ 音？ ☆☆☆☆☆ %d\n" VT_RST, this->pitchIndex);
            func_800F4BF4(&D_801333D4, NA_SE_EV_FIVE_COUNT_LUPY, rupeePitches[this->pitchIndex]);
            this->pitchIndex = sCollectedCount;
        }
    }
    if (sCollectedCount >= this->silverCount) {
        // It is now the end of the century.
        // This another reference to Hokuto no Ken.
        osSyncPrintf(VT_FGCOL(GREEN) "☆☆☆☆☆ 時はまさに世紀末〜  ☆☆☆☆☆ %d\n" VT_RST, this->switchFlag);
        // Last!
        osSyncPrintf(VT_FGCOL(GREEN) "☆☆☆☆☆ らすとぉ！          ☆☆☆☆☆ \n" VT_RST);
        if ((globalCtx->sceneNum == SCENE_MEN) && (this->actor.room == 2)) {
            Flags_SetTempClear(globalCtx, this->actor.room);
        } else {
            func_80078884(NA_SE_SY_CORRECT_CHIME);
            Flags_SetSwitch(globalCtx, this->switchFlag);
        }
        func_80078884(NA_SE_SY_GET_RUPY);
        Actor_Kill(&this->actor);
    }
}

void EnGSwitch_SilverRupeeIdle(EnGSwitch* this, GlobalContext* globalCtx) {
    Player* player = PLAYER;

    this->actor.shape.rot.y += 0x800;
    if (this->actor.xyzDistToPlayerSq < 900.0f) {
        Rupees_ChangeBy(5);
        sCollectedCount++;
        func_80078884(NA_SE_SY_GET_RUPY);
        this->actor.world.pos = player->actor.world.pos;
        this->actor.world.pos.y += 40.0f;
        if (LINK_IS_ADULT) {
            this->actor.world.pos.y += 20.0f;
        }
        this->actor.gravity = 0.0f;
        this->killTimer = 15;
        this->actionFunc = EnGSwitch_SilverRupeeCollected;
    }
}

void EnGSwitch_SilverRupeeCollected(EnGSwitch* this, GlobalContext* globalCtx) {
    Player* player = PLAYER;

    this->actor.shape.rot.y += 0x3C0;
    if (this->killTimer == 0) {
        Actor_Kill(&this->actor);
        return;
    }
    this->actor.world.pos = player->actor.world.pos;
    this->actor.world.pos.y =
        player->actor.world.pos.y + 40.0f + (this->killTimer * 0.3f) * Math_SinS(this->killTimer * 0x3A98);
    if (LINK_IS_ADULT) {
        this->actor.world.pos.y += 20.0f;
    }
}

void EnGSwitch_GalleryRupee(EnGSwitch* this, GlobalContext* globalCtx) {
    EnSyatekiItm* gallery;

    this->actor.shape.rot.y += 0x3C0;
    if (this->delayTimer == 0) {
        switch (this->moveMode) {
            case GSWITCH_THROW:
                Actor_MoveForward(&this->actor);
                if ((this->actor.velocity.y < 0.0f) && (this->actor.world.pos.y < (this->actor.home.pos.y - 50.0f))) {
                    gallery = ((EnSyatekiItm*)this->actor.parent);
                    this->actor.velocity.y = 0.0f;
                    this->actor.gravity = 0.0f;
                    if (gallery->actor.update != NULL) {
                        gallery->targetState[this->index] = ENSYATEKIHIT_MISS;
                    }
                    Actor_Kill(&this->actor);
                }
                break;
            case GSWITCH_LEFT:
                func_8002D7EC(&this->actor);
                if ((this->actor.velocity.x < 0.0f) && (this->actor.world.pos.x < this->targetPos.x)) {
                    gallery = ((EnSyatekiItm*)this->actor.parent);
                    if (gallery->actor.update != NULL) {
                        gallery->targetState[this->index] = ENSYATEKIHIT_MISS;
                    }
                    Actor_Kill(&this->actor);
                }
                break;
            case GSWITCH_RIGHT:
                func_8002D7EC(&this->actor);
                if (this->actor.world.pos.x > this->targetPos.x) {
                    gallery = ((EnSyatekiItm*)this->actor.parent);
                    if (gallery->actor.update != NULL) {
                        gallery->targetState[this->index] = ENSYATEKIHIT_MISS;
                    }
                    Actor_Kill(&this->actor);
                }
                break;
            default:
                switch (this->moveState) {
                    case MOVE_TARGET:
                        if ((fabsf(this->actor.world.pos.x - this->targetPos.x) > 5.0f) ||
                            (fabsf(this->actor.world.pos.y - this->targetPos.y) > 5.0f)) {
                            Math_ApproachF(&this->actor.world.pos.x, this->targetPos.x, 0.3f, 30.0f);
                            Math_ApproachF(&this->actor.world.pos.y, this->targetPos.y, 0.3f, 30.0f);
                        } else {
                            this->moveState = MOVE_HOME;
                            this->waitTimer = 60;
                        }
                        break;
                    case MOVE_HOME:
                        if (this->waitTimer == 0) {
                            if ((fabsf(this->actor.world.pos.x - this->actor.home.pos.x) > 5.0f) ||
                                (fabsf(this->actor.world.pos.y - this->actor.home.pos.y) > 5.0f)) {
                                Math_ApproachF(&this->actor.world.pos.x, this->actor.home.pos.x, 0.3f, 30.0f);
                                Math_ApproachF(&this->actor.world.pos.y, this->actor.home.pos.y, 0.3f, 30.0f);
                            } else {
                                gallery = ((EnSyatekiItm*)this->actor.parent);
                                if (gallery->actor.update != NULL) {
                                    gallery->targetState[this->index] = ENSYATEKIHIT_MISS;
                                }
                                Actor_Kill(&this->actor);
                            }
                        }
                        break;
                }
                break;
        }
        if ((this->collider.base.acFlags & AC_HIT) || BREG(8)) {
            gallery = ((EnSyatekiItm*)this->actor.parent);
            this->collider.base.acFlags &= ~AC_HIT;
            if (gallery->actor.update != NULL) {
                gallery->hitCount++;
                gallery->targetState[this->index] = ENSYATEKIHIT_HIT;
                func_80078884(NA_SE_EV_HIT_SOUND);
                func_80078884(NA_SE_SY_GET_RUPY);
                // Yeah !
                osSyncPrintf(VT_FGCOL(YELLOW) "☆☆☆☆☆ いぇぇーす！ＨＩＴ！！ ☆☆☆☆☆ %d\n" VT_RST, gallery->hitCount);
                EnGSwitch_Break(this, globalCtx);
                this->killTimer = 50;
                this->broken = true;
                this->actionFunc = EnGSwitch_Kill;
            }
        }
    }
}

void EnGSwitch_ArcheryPot(EnGSwitch* this, GlobalContext* globalCtx) {
    s32 i;
    s16 angle;
    Vec3f* thisPos = &this->actor.world.pos;

    this->actor.shape.rot.y += 0x3C0;
    if (this->collider.base.acFlags & AC_HIT) {
        this->collider.base.acFlags &= ~AC_HIT;
        for (i = 0, angle = 0; i < 30; i++, angle += 0x4E20) {
            Vec3f pos;
            Vec3f vel;
            f32 sn = Math_SinS(angle);
            f32 cs = Math_CosS(angle);
            f32 rand;
            s32 phi_s0;
            s32 scale;
            s32 pad;

            pos.x = sn * 8.0f;
            pos.y = 10.0f + Rand_CenteredFloat(5.0f);
            pos.z = cs * 8.0f;

            vel.x = pos.x / 2.0f;
            vel.y = 10.0f + Rand_ZeroOne() * 15.0f;
            vel.z = pos.z / 2.0f;

            pos.x += thisPos->x;
            pos.y += thisPos->y;
            pos.z += thisPos->z;

            rand = Rand_ZeroOne();
            if (rand < 0.2f) {
                phi_s0 = 0x60;
            } else if (rand < 0.6f) {
                phi_s0 = 0x40;
            } else {
                phi_s0 = 0x20;
            }

            scale = 30.0f + Rand_ZeroOne() * 130.0f;

            EffectSsKakera_Spawn(globalCtx, &pos, &vel, thisPos, -240, phi_s0, 10, 10, 0, scale, 0, 0x20, 60,
                                 KAKERA_COLOR_NONE, OBJECT_TSUBO, D_06001960);
        }
        func_80033480(globalCtx, thisPos, 30.0f, 4, 20, 50, 0);
        Audio_PlaySoundAtPosition(globalCtx, thisPos, 40, NA_SE_EV_POT_BROKEN);
        EnGSwitch_Break(this, globalCtx);
        this->killTimer = 50;
        this->broken = true;
        this->actionFunc = EnGSwitch_Kill;
    }
}

void EnGSwitch_Kill(EnGSwitch* this, GlobalContext* globalCtx) {
    if (this->killTimer == 0) {
        Actor_Kill(&this->actor);
    }
}

void EnGSwitch_Update(Actor* thisx, GlobalContext* globalCtx) {
    s32 pad;
    EnGSwitch* this = THIS;

    this->actionFunc(this, globalCtx);
    if (this->killTimer != 0) {
        this->killTimer--;
    }
    if (this->waitTimer != 0) {
        this->waitTimer--;
    }
    if (this->delayTimer != 0) {
        this->delayTimer--;
    }
    if ((this->type != ENGSWITCH_SILVER_TRACKER) && (this->type != ENGSWITCH_SILVER_RUPEE) &&
        (this->type != ENGSWITCH_TARGET_RUPEE)) {
        Actor_MoveForward(&this->actor);
        func_8002E4B4(globalCtx, &this->actor, 50.0f, 50.0f, 100.0f, 0x1C);
    }
    if (this->actor.draw != NULL) {
        if (this->type == ENGSWITCH_TARGET_RUPEE) {
            EnGSwitch_UpdateEffects(this, globalCtx);
        }
        if ((this->actionFunc != EnGSwitch_Kill) && (this->actionFunc != EnGSwitch_SilverRupeeIdle)) {
            Collider_UpdateCylinder(&this->actor, &this->collider);
            CollisionCheck_SetAC(globalCtx, &globalCtx->colChkCtx, &this->collider.base);
        }
    }
    if (BREG(0) && (this->type == ENGSWITCH_SILVER_TRACKER)) {
        DebugDisplay_AddObject(this->actor.world.pos.x, this->actor.world.pos.y, this->actor.world.pos.z,
                               this->actor.world.rot.x, this->actor.world.rot.y, this->actor.world.rot.z, 1.0f, 1.0f,
                               1.0f, 255, 0, 0, 255, 4, globalCtx->state.gfxCtx);
    }
}

void EnGSwitch_DrawPot(Actor* thisx, GlobalContext* globalCtx) {
    s32 pad;
    EnGSwitch* this = THIS;

    if (!this->broken) {
        OPEN_DISPS(globalCtx->state.gfxCtx, "../z_en_g_switch.c", 918);
        func_80093D18(globalCtx->state.gfxCtx);
        gSPMatrix(POLY_OPA_DISP++, Matrix_NewMtx(globalCtx->state.gfxCtx, "../z_en_g_switch.c", 925),
                  G_MTX_NOPUSH | G_MTX_LOAD | G_MTX_MODELVIEW);
        gSPDisplayList(POLY_OPA_DISP++, D_060017C0);
        CLOSE_DISPS(globalCtx->state.gfxCtx, "../z_en_g_switch.c", 928);
    }
}

static u8* sRupeeTex[] = { 0x04042140, 0x04042160, 0x04042180, 0x040421C0, 0x040421A0, 0x040421E0 };

void EnGSwitch_DrawRupee(Actor* thisx, GlobalContext* globalCtx) {
    s32 pad;
    EnGSwitch* this = THIS;

    if (1) {}
    if (!this->broken) {
        OPEN_DISPS(globalCtx->state.gfxCtx, "../z_en_g_switch.c", 951);
        func_80093D18(globalCtx->state.gfxCtx);
        func_8002EBCC(&this->actor, globalCtx, 0);
        gSPMatrix(POLY_OPA_DISP++, Matrix_NewMtx(globalCtx->state.gfxCtx, "../z_en_g_switch.c", 957),
                  G_MTX_NOPUSH | G_MTX_LOAD | G_MTX_MODELVIEW);
        gSPSegment(POLY_OPA_DISP++, 0x08, SEGMENTED_TO_VIRTUAL(sRupeeTex[this->colorIdx]));
        gSPDisplayList(POLY_OPA_DISP++, D_04042440);
        CLOSE_DISPS(globalCtx->state.gfxCtx, "../z_en_g_switch.c", 961);
    }
    if (this->type == ENGSWITCH_TARGET_RUPEE) {
        EnGSwitch_DrawEffects(this, globalCtx);
    }
}

void EnGSwitch_SpawnEffects(EnGSwitch* this, Vec3f* pos, s16 scale, s16 colorIdx) {
    EnGSwitchEffect* effect = this->effects;
    s16 i;

    for (i = 0; i < this->numEffects; i++, effect++) {
        if (!effect->flag) {
            Vec3f baseVel;
            f32 pitch;
            f32 yaw;

            effect->pos = *pos;
            effect->scale = scale;
            effect->colorIdx = colorIdx;
            effect->timer = 30;
            effect->rot.x = effect->rot.y = effect->rot.z = 0.0f;
            pitch = Rand_CenteredFloat(1000.0f) - 13000.0f;
            yaw = Rand_CenteredFloat(65535.0f);
            Matrix_RotateY(yaw, MTXMODE_NEW);
            Matrix_RotateX(pitch, MTXMODE_APPLY);
            baseVel.x = baseVel.y = 0.0f;
            baseVel.z = 20.0f;
            Matrix_MultVec3f(&baseVel, &effect->velocity);
            effect->flag = true;
            return;
        }
    }
}

void EnGSwitch_UpdateEffects(EnGSwitch* this, GlobalContext* globalCtx) {
    Vec3f temp;
    s16 i;
    EnGSwitchEffect* effect = this->effects;

    for (i = 0; i < this->numEffects; i++, effect++) {
        if (effect->flag) {
            effect->rot.x += Rand_ZeroOne() * 10.0f + 15.0f;
            effect->rot.y += Rand_ZeroOne() * 10.0f + 15.0f;
            effect->rot.z += Rand_ZeroOne() * 10.0f + 15.0f;
            temp.x = effect->pos.x + effect->velocity.x;
            temp.y = effect->pos.y + effect->velocity.y;
            temp.z = effect->pos.z + effect->velocity.z;
            Math_ApproachF(&effect->pos.x, temp.x, 0.3f, 30.0f);
            Math_ApproachF(&effect->pos.y, temp.y, 0.8f, 250.0f);
            Math_ApproachF(&effect->pos.z, temp.z, 0.3f, 30.0f);
            Math_ApproachF(&effect->velocity.y, -20.0f, 0.9f, 1.0f);
            if (effect->timer != 0) {
                effect->timer--;
            } else if (effect->scale < 10) {
                effect->flag = false;
            } else {
                effect->scale -= 2;
            }
        }
    }
}

void EnGSwitch_DrawEffects(EnGSwitch* this, GlobalContext* globalCtx) {
    GraphicsContext* gfxCtx = globalCtx->state.gfxCtx;
    EnGSwitchEffect* effect = this->effects;
    s16 i;
    f32 scale;
    s32 pad;

    OPEN_DISPS(gfxCtx, "../z_en_g_switch.c", 1073);
    func_80093D18(globalCtx->state.gfxCtx);
    for (i = 0; i < this->numEffects; i++, effect++) {
        if (effect->flag) {
            scale = effect->scale / 10000.0f;
            Matrix_Translate(effect->pos.x, effect->pos.y, effect->pos.z, MTXMODE_NEW);
            Matrix_Scale(scale, scale, scale, MTXMODE_APPLY);
            Matrix_RotateX(effect->rot.x, MTXMODE_APPLY);
            Matrix_RotateY(effect->rot.y, MTXMODE_APPLY);
            Matrix_RotateZ(effect->rot.z, MTXMODE_APPLY);
            gSPMatrix(POLY_OPA_DISP++, Matrix_NewMtx(globalCtx->state.gfxCtx, "../z_en_g_switch.c", 1088),
                      G_MTX_NOPUSH | G_MTX_LOAD | G_MTX_MODELVIEW);
            gSPSegment(POLY_OPA_DISP++, 0x08, SEGMENTED_TO_VIRTUAL(sRupeeTex[effect->colorIdx]));
            gSPDisplayList(POLY_OPA_DISP++, D_04042440);
        }
    }
    CLOSE_DISPS(gfxCtx, "../z_en_g_switch.c", 1095);
}<|MERGE_RESOLUTION|>--- conflicted
+++ resolved
@@ -181,23 +181,13 @@
     Vec3f velocity = { 0.0f, 0.0f, 0.0f };
     s32 i;
 
-<<<<<<< HEAD
     randPos.x = this->actor.world.pos.x + Rand_CenteredFloat(40.0f);
     randPos.y = this->actor.world.pos.y + 30.0f + Rand_CenteredFloat(35.0f);
     randPos.z = this->actor.world.pos.z + Rand_CenteredFloat(40.0f);
-    hitPos.x = this->collider.body.bumper.unk_06.x;
-    hitPos.y = this->collider.body.bumper.unk_06.y;
-    hitPos.z = this->collider.body.bumper.unk_06.z;
-    EffectSsHitMark_SpawnCustomScale(globalCtx, 0, 700, &hitPos);
-=======
-    randPos.x = this->actor.posRot.pos.x + Rand_CenteredFloat(40.0f);
-    randPos.y = this->actor.posRot.pos.y + 30.0f + Rand_CenteredFloat(35.0f);
-    randPos.z = this->actor.posRot.pos.z + Rand_CenteredFloat(40.0f);
     hitPos.x = this->collider.info.bumper.hitPos.x;
     hitPos.y = this->collider.info.bumper.hitPos.y;
     hitPos.z = this->collider.info.bumper.hitPos.z;
     EffectSsHitMark_SpawnCustomScale(globalCtx, EFFECT_HITMARK_WHITE, 700, &hitPos);
->>>>>>> 20206fba
     if (this->type == ENGSWITCH_ARCHERY_POT) {
         velocity.y = 15.0f;
         EffectSsExtra_Spawn(globalCtx, &hitPos, &velocity, &accel, 5, 2);
