/*
 * File: z_en_dns.c
 * Overlay: En_Dns
 * Description: Deku Salesman
 */

#include "z_en_dns.h"
#include "objects/object_shopnuts/object_shopnuts.h"
#include "vt.h"

#define FLAGS (ACTOR_FLAG_0 | ACTOR_FLAG_3)

void EnDns_Init(Actor* thisx, GlobalContext* globalCtx);
void EnDns_Destroy(Actor* thisx, GlobalContext* globalCtx);
void EnDns_Update(Actor* thisx, GlobalContext* globalCtx);
void EnDns_Draw(Actor* thisx, GlobalContext* globalCtx);

u32 func_809EF5A4(EnDns* this);
u32 func_809EF658(EnDns* this);
u32 func_809EF70C(EnDns* this);
u32 func_809EF73C(EnDns* this);
u32 func_809EF800(EnDns* this);
u32 func_809EF854(EnDns* this);
u32 func_809EF8F4(EnDns* this);
u32 func_809EF9A4(EnDns* this);

void func_809EF9F8(EnDns* this);
void func_809EFA28(EnDns* this);
void func_809EFA58(EnDns* this);
void func_809EFA9C(EnDns* this);
void func_809EFACC(EnDns* this);
void func_809EFAFC(EnDns* this);
void func_809EFB40(EnDns* this);

void EnDns_SetupWait(EnDns* this, GlobalContext* globalCtx);
void EnDns_Wait(EnDns* this, GlobalContext* globalCtx);
void EnDns_Talk(EnDns* this, GlobalContext* globalCtx);
void func_809EFDD0(EnDns* this, GlobalContext* globalCtx);
void func_809EFEE8(EnDns* this, GlobalContext* globalCtx);
void func_809EFF50(EnDns* this, GlobalContext* globalCtx);
void func_809EFF98(EnDns* this, GlobalContext* globalCtx);
void func_809F008C(EnDns* this, GlobalContext* globalCtx);
void EnDns_SetupBurrow(EnDns* this, GlobalContext* globalCtx);
void EnDns_Burrow(EnDns* this, GlobalContext* globalCtx);

const ActorInit En_Dns_InitVars = {
    ACTOR_EN_DNS,
    ACTORCAT_BG,
    FLAGS,
    OBJECT_SHOPNUTS,
    sizeof(EnDns),
    (ActorFunc)EnDns_Init,
    (ActorFunc)EnDns_Destroy,
    (ActorFunc)EnDns_Update,
    (ActorFunc)EnDns_Draw,
};

static ColliderCylinderInitType1 sCylinderInit = {
    {
        COLTYPE_NONE,
        AT_NONE,
        AC_ON | AC_TYPE_PLAYER,
        OC1_ON | OC1_TYPE_ALL,
        COLSHAPE_CYLINDER,
    },
    {
        ELEMTYPE_UNK0,
        { 0x00000000, 0x00, 0x00 },
        { 0xFFCFFFFF, 0x00, 0x00 },
        TOUCH_NONE,
        BUMP_ON,
        OCELEM_ON,
    },
    { 18, 32, 0, { 0, 0, 0 } },
};

static u16 D_809F040C[] = {
    0x10A0, 0x10A1, 0x10A2, 0x10CA, 0x10CB, 0x10CC, 0x10CD, 0x10CE, 0x10CF, 0x10DC, 0x10DD,
};

// Debug text: "sells"  { "Deku Nuts",    "Deku Sticks",        "Piece of Heart",  "Deku Seeds",
//                        "Deku Shield",  "Bombs",              "Arrows",          "Red Potion",
//                        "Green Potion", "Deku Stick Upgrade", "Deku Nut Upgrade" }
static char* D_809F0424[] = {
    "デクの実売り            ", "デクの棒売り            ", "ハートの欠片売り        ", "デクの種売り            ",
    "デクの盾売り            ", "バクダン売り            ", "矢売り                  ", "赤のくすり売り          ",
    "緑のくすり売り          ", "デクの棒持てる数を増やす", "デクの実持てる数を増やす",
};

static DnsItemEntry D_809F0450 = { 20, 5, GI_NUTS_5_2, func_809EF5A4, func_809EFA28 };

static DnsItemEntry D_809F0460 = { 15, 1, GI_STICKS_1, func_809EF658, func_809EF9F8 };

static DnsItemEntry D_809F0470 = { 10, 1, GI_HEART_PIECE, func_809EF70C, func_809EFA58 };

static DnsItemEntry D_809F0480 = { 40, 30, GI_SEEDS_30, func_809EF73C, func_809EF9F8 };

static DnsItemEntry D_809F0490 = { 50, 1, GI_SHIELD_DEKU, func_809EF800, func_809EF9F8 };

static DnsItemEntry D_809F04A0 = { 40, 5, GI_BOMBS_5, func_809EF854, func_809EFA9C };

static DnsItemEntry D_809F04B0 = { 70, 20, GI_ARROWS_LARGE, func_809EF8F4, func_809EFACC };

static DnsItemEntry D_809F04C0 = { 40, 1, GI_POTION_RED, func_809EF9A4, func_809EF9F8 };

static DnsItemEntry D_809F04D0 = { 40, 1, GI_POTION_GREEN, func_809EF9A4, func_809EF9F8 };

static DnsItemEntry D_809F04E0 = { 40, 1, GI_STICK_UPGRADE_20, func_809EF70C, func_809EFAFC };

static DnsItemEntry D_809F04F0 = { 40, 1, GI_NUT_UPGRADE_30, func_809EF70C, func_809EFB40 };

static DnsItemEntry* sItemEntries[] = {
    &D_809F0450, &D_809F0460, &D_809F0470, &D_809F0480, &D_809F0490, &D_809F04A0,
    &D_809F04B0, &D_809F04C0, &D_809F04D0, &D_809F04E0, &D_809F04F0,
};

static InitChainEntry sInitChain[] = {
    ICHAIN_S8(naviEnemyId, 0x4E, ICHAIN_CONTINUE),
    ICHAIN_U8(targetMode, 2, ICHAIN_CONTINUE),
    ICHAIN_F32(targetArrowOffset, 30, ICHAIN_STOP),
};

typedef enum {
    /* 0 */ ENDNS_ANIM_0,
    /* 1 */ ENDNS_ANIM_1,
    /* 2 */ ENDNS_ANIM_2
} EnDnsAnimation;

static AnimationMinimalInfo sAnimationInfo[] = {
    { &gBusinessScrubNervousIdleAnim, ANIMMODE_LOOP, 0.0f },
    { &gBusinessScrubAnim_4404, ANIMMODE_ONCE, 0.0f },
    { &gBusinessScrubNervousTransitionAnim, ANIMMODE_ONCE, 0.0f },
};

void EnDns_Init(Actor* thisx, GlobalContext* globalCtx) {
    EnDns* this = (EnDns*)thisx;

    if (this->actor.params < 0) {
        // "Function Error (Deku Salesman)"
        osSyncPrintf(VT_FGCOL(RED) "引数エラー（売りナッツ）[ arg_data = %d ]" VT_RST "\n", this->actor.params);
        Actor_Kill(&this->actor);
        return;
    }
    // Sell Seeds instead of Arrows if Link is child
    if ((this->actor.params == 0x0006) && (LINK_AGE_IN_YEARS == YEARS_CHILD)) {
        this->actor.params = 0x0003;
    }
    // "Deku Salesman"
    osSyncPrintf(VT_FGCOL(GREEN) "◆◆◆ 売りナッツ『%s』 ◆◆◆" VT_RST "\n", D_809F0424[this->actor.params],
                 this->actor.params);
    Actor_ProcessInitChain(&this->actor, sInitChain);
    SkelAnime_InitFlex(globalCtx, &this->skelAnime, &gBusinessScrubSkel, &gBusinessScrubNervousTransitionAnim,
                       this->jointTable, this->morphTable, 18);
    Collider_InitCylinder(globalCtx, &this->collider);
    Collider_SetCylinderType1(globalCtx, &this->collider, &this->actor, &sCylinderInit);
    ActorShape_Init(&this->actor.shape, 0.0f, ActorShadow_DrawCircle, 35.0f);
    this->actor.textId = D_809F040C[this->actor.params];
    Actor_SetScale(&this->actor, 0.01f);
    this->actor.colChkInfo.mass = MASS_IMMOVABLE;
    this->maintainCollider = 1;
    this->standOnGround = 1;
    this->dropCollectible = 0;
    this->actor.speedXZ = 0.0f;
    this->actor.velocity.y = 0.0f;
    this->actor.gravity = -1.0f;
    this->dnsItemEntry = sItemEntries[this->actor.params];
    this->actionFunc = EnDns_SetupWait;
}

void EnDns_Destroy(Actor* thisx, GlobalContext* globalCtx) {
    EnDns* this = (EnDns*)thisx;

    Collider_DestroyCylinder(globalCtx, &this->collider);
}

void EnDns_ChangeAnim(EnDns* this, u8 index) {
    s16 frameCount;

    frameCount = Animation_GetLastFrame(sAnimationInfo[index].animation);
    this->unk_2BA = index; // Not used anywhere else?
    Animation_Change(&this->skelAnime, sAnimationInfo[index].animation, 1.0f, 0.0f, (f32)frameCount,
                     sAnimationInfo[index].mode, sAnimationInfo[index].morphFrames);
}

/* Item give checking functions */

u32 func_809EF5A4(EnDns* this) {
    if ((CUR_CAPACITY(UPG_NUTS) != 0) && (AMMO(ITEM_NUT) >= CUR_CAPACITY(UPG_NUTS))) {
        return 1;
    }
    if (gSaveContext.rupees < this->dnsItemEntry->itemPrice) {
        return 0;
    }
    if (Item_CheckObtainability(ITEM_NUT) == ITEM_NONE) {
        return 2;
    }
    return 4;
}

u32 func_809EF658(EnDns* this) {
    if ((CUR_CAPACITY(UPG_STICKS) != 0) && (AMMO(ITEM_STICK) >= CUR_CAPACITY(UPG_STICKS))) {
        return 1;
    }
    if (gSaveContext.rupees < this->dnsItemEntry->itemPrice) {
        return 0;
    }
    if (Item_CheckObtainability(ITEM_STICK) == ITEM_NONE) {
        return 2;
    }
    return 4;
}

u32 func_809EF70C(EnDns* this) {
    if (gSaveContext.rupees < this->dnsItemEntry->itemPrice) {
        return 0;
    }
    return 4;
}

u32 func_809EF73C(EnDns* this) {
    if (INV_CONTENT(ITEM_SLINGSHOT) == ITEM_NONE) {
        return 3;
    }
    if (AMMO(ITEM_SLINGSHOT) >= CUR_CAPACITY(UPG_BULLET_BAG)) {
        return 1;
    }
    if (gSaveContext.rupees < this->dnsItemEntry->itemPrice) {
        return 0;
    }
    if (Item_CheckObtainability(ITEM_SEEDS) == ITEM_NONE) {
        return 2;
    }
    return 4;
}

u32 func_809EF800(EnDns* this) {
    if (gBitFlags[4] & gSaveContext.inventory.equipment) {
        return 1;
    }
    if (gSaveContext.rupees < this->dnsItemEntry->itemPrice) {
        return 0;
    }
    return 4;
}

u32 func_809EF854(EnDns* this) {
    if (!CHECK_QUEST_ITEM(QUEST_GORON_RUBY)) {
        return 3;
    }
    if (AMMO(ITEM_BOMB) >= CUR_CAPACITY(UPG_BOMB_BAG)) {
        return 1;
    }
    if (gSaveContext.rupees < this->dnsItemEntry->itemPrice) {
        return 0;
    }
    return 4;
}

u32 func_809EF8F4(EnDns* this) {
    if (Item_CheckObtainability(ITEM_BOW) == ITEM_NONE) {
        return 3;
    }
    if (AMMO(ITEM_BOW) >= CUR_CAPACITY(UPG_QUIVER)) {
        return 1;
    }
    if (gSaveContext.rupees < this->dnsItemEntry->itemPrice) {
        return 0;
    }
    return 4;
}

u32 func_809EF9A4(EnDns* this) {
    if (!Inventory_HasEmptyBottle()) {
        return 1;
    }
    if (gSaveContext.rupees < this->dnsItemEntry->itemPrice) {
        return 0;
    }
    return 4;
}

/* Paying and flagging functions */

void func_809EF9F8(EnDns* this) {
    Rupees_ChangeBy(-this->dnsItemEntry->itemPrice);
}

void func_809EFA28(EnDns* this) {
    Rupees_ChangeBy(-this->dnsItemEntry->itemPrice);
}

void func_809EFA58(EnDns* this) {
    gSaveContext.itemGetInf[0] |= 0x800;
    Rupees_ChangeBy(-this->dnsItemEntry->itemPrice);
}

void func_809EFA9C(EnDns* this) {
    Rupees_ChangeBy(-this->dnsItemEntry->itemPrice);
}

void func_809EFACC(EnDns* this) {
    Rupees_ChangeBy(-this->dnsItemEntry->itemPrice);
}

void func_809EFAFC(EnDns* this) {
    gSaveContext.infTable[25] |= 0x4;
    Rupees_ChangeBy(-this->dnsItemEntry->itemPrice);
}

void func_809EFB40(EnDns* this) {
    gSaveContext.infTable[25] |= 0x8;
    Rupees_ChangeBy(-this->dnsItemEntry->itemPrice);
}

void EnDns_SetupWait(EnDns* this, GlobalContext* globalCtx) {
    if (this->skelAnime.curFrame == this->skelAnime.endFrame) {
        this->actionFunc = EnDns_Wait;
        EnDns_ChangeAnim(this, ENDNS_ANIM_0);
    }
}

void EnDns_Wait(EnDns* this, GlobalContext* globalCtx) {
    Math_SmoothStepToS(&this->actor.shape.rot.y, this->actor.yawTowardsPlayer, 3, 2000, 0);
    this->actor.world.rot.y = this->actor.shape.rot.y;
    if (Actor_ProcessTalkRequest(&this->actor, globalCtx)) {
        this->actionFunc = EnDns_Talk;
    } else {
        if ((this->collider.base.ocFlags1 & OC1_HIT) || this->actor.isTargeted) {
            this->actor.flags |= ACTOR_FLAG_16;
        } else {
            this->actor.flags &= ~ACTOR_FLAG_16;
        }
        if (this->actor.xzDistToPlayer < 130.0f) {
            func_8002F2F4(&this->actor, globalCtx);
        }
    }
}

void EnDns_Talk(EnDns* this, GlobalContext* globalCtx) {
    if ((Message_GetState(&globalCtx->msgCtx) == TEXT_STATE_CHOICE) && Message_ShouldAdvance(globalCtx)) {
        switch (globalCtx->msgCtx.choiceIndex) {
            case 0: // OK
                switch (this->dnsItemEntry->purchaseableCheck(this)) {
                    case 0:
                        Message_ContinueTextbox(globalCtx, 0x10A5);
                        this->actionFunc = func_809F008C;
                        break;
                    case 1:
                        Message_ContinueTextbox(globalCtx, 0x10A6);
                        this->actionFunc = func_809F008C;
                        break;
                    case 3:
                        Message_ContinueTextbox(globalCtx, 0x10DE);
                        this->actionFunc = func_809F008C;
                        break;
                    case 2:
                    case 4:
                        Message_ContinueTextbox(globalCtx, 0x10A7);
                        this->actionFunc = func_809EFEE8;
                        break;
                }
                break;
            case 1: // No way
                Message_ContinueTextbox(globalCtx, 0x10A4);
                this->actionFunc = func_809F008C;
        }
    }
}

void func_809EFDD0(EnDns* this, GlobalContext* globalCtx) {
    if (this->actor.params == 0x9) {
        if (CUR_UPG_VALUE(UPG_STICKS) < 2) {
            func_8002F434(&this->actor, globalCtx, GI_STICK_UPGRADE_20, 130.0f, 100.0f);
        } else {
            func_8002F434(&this->actor, globalCtx, GI_STICK_UPGRADE_30, 130.0f, 100.0f);
        }
    } else if (this->actor.params == 0xA) {
        if (CUR_UPG_VALUE(UPG_NUTS) < 2) {
            func_8002F434(&this->actor, globalCtx, GI_NUT_UPGRADE_30, 130.0f, 100.0f);
        } else {
            func_8002F434(&this->actor, globalCtx, GI_NUT_UPGRADE_40, 130.0f, 100.0f);
        }
    } else {
        func_8002F434(&this->actor, globalCtx, this->dnsItemEntry->getItemId, 130.0f, 100.0f);
    }
}

void func_809EFEE8(EnDns* this, GlobalContext* globalCtx) {
    if ((Message_GetState(&globalCtx->msgCtx) == TEXT_STATE_EVENT) && Message_ShouldAdvance(globalCtx)) {
        Message_CloseTextbox(globalCtx);
        func_809EFDD0(this, globalCtx);
        this->actionFunc = func_809EFF50;
    }
}

void func_809EFF50(EnDns* this, GlobalContext* globalCtx) {
    if (Actor_HasParent(&this->actor, globalCtx)) {
        this->actor.parent = NULL;
        this->actionFunc = func_809EFF98;
    } else {
        func_809EFDD0(this, globalCtx);
    }
}

void func_809EFF98(EnDns* this, GlobalContext* globalCtx) {
    Player* player = GET_PLAYER(globalCtx);

    if (player->stateFlags1 & 0x400) {
        if ((Message_GetState(&globalCtx->msgCtx) == TEXT_STATE_DONE) && Message_ShouldAdvance(globalCtx)) {
            this->dnsItemEntry->setRupeesAndFlags(this);
            this->dropCollectible = 1;
            this->maintainCollider = 0;
<<<<<<< HEAD
            this->actor.flags &= ~1;
            EnDns_ChangeAnim(this, ENDNS_ANIM_1);
=======
            this->actor.flags &= ~ACTOR_FLAG_0;
            EnDns_Change(this, 1);
>>>>>>> a9284494
            this->actionFunc = EnDns_SetupBurrow;
        }
    } else {
        this->dnsItemEntry->setRupeesAndFlags(this);
        this->dropCollectible = 1;
        this->maintainCollider = 0;
<<<<<<< HEAD
        this->actor.flags &= ~1;
        EnDns_ChangeAnim(this, ENDNS_ANIM_1);
=======
        this->actor.flags &= ~ACTOR_FLAG_0;
        EnDns_Change(this, 1);
>>>>>>> a9284494
        this->actionFunc = EnDns_SetupBurrow;
    }
}

void func_809F008C(EnDns* this, GlobalContext* globalCtx) {
    if ((Message_GetState(&globalCtx->msgCtx) == TEXT_STATE_DONE) && Message_ShouldAdvance(globalCtx)) {
        this->maintainCollider = 0;
<<<<<<< HEAD
        this->actor.flags &= ~1;
        EnDns_ChangeAnim(this, ENDNS_ANIM_1);
=======
        this->actor.flags &= ~ACTOR_FLAG_0;
        EnDns_Change(this, 1);
>>>>>>> a9284494
        this->actionFunc = EnDns_SetupBurrow;
    }
}

void EnDns_SetupBurrow(EnDns* this, GlobalContext* globalCtx) {
    f32 frameCount = Animation_GetLastFrame(&gBusinessScrubAnim_4404);

    if (this->skelAnime.curFrame == frameCount) {
        Audio_PlayActorSound2(&this->actor, NA_SE_EN_AKINDONUTS_HIDE);
        this->actionFunc = EnDns_Burrow;
        this->standOnGround = 0;
        this->yInitPos = this->actor.world.pos.y;
    }
}

void EnDns_Burrow(EnDns* this, GlobalContext* globalCtx) {
    f32 depth;
    Vec3f initPos;
    s32 i;

    depth = this->yInitPos - this->actor.world.pos.y;
    if ((this->dustTimer & 3) == 0) {
        initPos.x = this->actor.world.pos.x;
        initPos.y = this->yInitPos;
        initPos.z = this->actor.world.pos.z;
        func_80028990(globalCtx, 20.0f, &initPos);
    }
    this->actor.shape.rot.y += 0x2000;
    // Drops only if you bought its item
    if (depth > 400.0f) {
        if (this->dropCollectible) {
            initPos.x = this->actor.world.pos.x;
            initPos.y = this->yInitPos;
            initPos.z = this->actor.world.pos.z;
            for (i = 0; i < 3; i++) {
                Item_DropCollectible(globalCtx, &initPos, ITEM00_HEART);
            }
        }
        Actor_Kill(&this->actor);
    }
}

void EnDns_Update(Actor* thisx, GlobalContext* globalCtx) {
    EnDns* this = (EnDns*)thisx;
    s16 pad;

    this->dustTimer++;
    this->actor.textId = D_809F040C[this->actor.params];
    Actor_SetFocus(&this->actor, 60.0f);
    Actor_SetScale(&this->actor, 0.01f);
    SkelAnime_Update(&this->skelAnime);
    Actor_MoveForward(&this->actor);
    this->actionFunc(this, globalCtx);
    if (this->standOnGround) {
        Actor_UpdateBgCheckInfo(globalCtx, &this->actor, 20.0f, 20.0f, 20.0f, 4);
    }
    if (this->maintainCollider) {
        Collider_UpdateCylinder(&this->actor, &this->collider);
        CollisionCheck_SetOC(globalCtx, &globalCtx->colChkCtx, &this->collider.base);
    }
}

void EnDns_Draw(Actor* thisx, GlobalContext* globalCtx) {
    EnDns* this = (EnDns*)thisx;

    func_80093D18(globalCtx->state.gfxCtx);
    SkelAnime_DrawFlexOpa(globalCtx, this->skelAnime.skeleton, this->skelAnime.jointTable, this->skelAnime.dListCount,
                          NULL, NULL, &this->actor);
}<|MERGE_RESOLUTION|>--- conflicted
+++ resolved
@@ -410,26 +410,16 @@
             this->dnsItemEntry->setRupeesAndFlags(this);
             this->dropCollectible = 1;
             this->maintainCollider = 0;
-<<<<<<< HEAD
-            this->actor.flags &= ~1;
+            this->actor.flags &= ~ACTOR_FLAG_0;
             EnDns_ChangeAnim(this, ENDNS_ANIM_1);
-=======
-            this->actor.flags &= ~ACTOR_FLAG_0;
-            EnDns_Change(this, 1);
->>>>>>> a9284494
             this->actionFunc = EnDns_SetupBurrow;
         }
     } else {
         this->dnsItemEntry->setRupeesAndFlags(this);
         this->dropCollectible = 1;
         this->maintainCollider = 0;
-<<<<<<< HEAD
-        this->actor.flags &= ~1;
+        this->actor.flags &= ~ACTOR_FLAG_0;
         EnDns_ChangeAnim(this, ENDNS_ANIM_1);
-=======
-        this->actor.flags &= ~ACTOR_FLAG_0;
-        EnDns_Change(this, 1);
->>>>>>> a9284494
         this->actionFunc = EnDns_SetupBurrow;
     }
 }
@@ -437,13 +427,8 @@
 void func_809F008C(EnDns* this, GlobalContext* globalCtx) {
     if ((Message_GetState(&globalCtx->msgCtx) == TEXT_STATE_DONE) && Message_ShouldAdvance(globalCtx)) {
         this->maintainCollider = 0;
-<<<<<<< HEAD
-        this->actor.flags &= ~1;
+        this->actor.flags &= ~ACTOR_FLAG_0;
         EnDns_ChangeAnim(this, ENDNS_ANIM_1);
-=======
-        this->actor.flags &= ~ACTOR_FLAG_0;
-        EnDns_Change(this, 1);
->>>>>>> a9284494
         this->actionFunc = EnDns_SetupBurrow;
     }
 }
