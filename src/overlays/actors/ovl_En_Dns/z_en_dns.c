/*
 * File: z_en_dns.c
 * Overlay: En_Dns
 * Description: Deku Salesman
 */

#include "z_en_dns.h"
#include "vt.h"

#define FLAGS 0x00000009

#define THIS ((EnDns*)thisx)

void EnDns_Init(Actor* thisx, GlobalContext* globalCtx);
void EnDns_Destroy(Actor* thisx, GlobalContext* globalCtx);
void EnDns_Update(Actor* thisx, GlobalContext* globalCtx);
void EnDns_Draw(Actor* thisx, GlobalContext* globalCtx);

u32 func_809EF5A4(EnDns* this);
u32 func_809EF658(EnDns* this);
u32 func_809EF70C(EnDns* this);
u32 func_809EF73C(EnDns* this);
u32 func_809EF800(EnDns* this);
u32 func_809EF854(EnDns* this);
u32 func_809EF8F4(EnDns* this);
u32 func_809EF9A4(EnDns* this);

void func_809EF9F8(EnDns* this);
void func_809EFA28(EnDns* this);
void func_809EFA58(EnDns* this);
void func_809EFA9C(EnDns* this);
void func_809EFACC(EnDns* this);
void func_809EFAFC(EnDns* this);
void func_809EFB40(EnDns* this);

void EnDns_SetupWait(EnDns* this, GlobalContext* globalCtx);
void EnDns_Wait(EnDns* this, GlobalContext* globalCtx);
void EnDns_Talk(EnDns* this, GlobalContext* globalCtx);
void func_809EFDD0(EnDns* this, GlobalContext* globalCtx);
void func_809EFEE8(EnDns* this, GlobalContext* globalCtx);
void func_809EFF50(EnDns* this, GlobalContext* globalCtx);
void func_809EFF98(EnDns* this, GlobalContext* globalCtx);
void func_809F008C(EnDns* this, GlobalContext* globalCtx);
void EnDns_SetupBurrow(EnDns* this, GlobalContext* globalCtx);
void EnDns_Burrow(EnDns* this, GlobalContext* globalCtx);

const ActorInit En_Dns_InitVars = {
    ACTOR_EN_DNS,
    ACTORCAT_BG,
    FLAGS,
    OBJECT_SHOPNUTS,
    sizeof(EnDns),
    (ActorFunc)EnDns_Init,
    (ActorFunc)EnDns_Destroy,
    (ActorFunc)EnDns_Update,
    (ActorFunc)EnDns_Draw,
};

static ColliderCylinderInitType1 sCylinderInit = {
    {
        COLTYPE_NONE,
        AT_NONE,
        AC_ON | AC_TYPE_PLAYER,
        OC1_ON | OC1_TYPE_ALL,
        COLSHAPE_CYLINDER,
    },
    {
        ELEMTYPE_UNK0,
        { 0x00000000, 0x00, 0x00 },
        { 0xFFCFFFFF, 0x00, 0x00 },
        TOUCH_NONE,
        BUMP_ON,
        OCELEM_ON,
    },
    { 18, 32, 0, { 0, 0, 0 } },
};

u16 D_809F040C[] = {
    0x10A0, 0x10A1, 0x10A2, 0x10CA, 0x10CB, 0x10CC, 0x10CD, 0x10CE, 0x10CF, 0x10DC, 0x10DD,
};

// Debug text: sells  { Deku Nuts, Deku Sticks, Piece of Heart, Deku Seeds,
//                      Deku Shield, Bombs, Arrows, Red Potion,
//                      Green Potion, Deku Stick Upgrade, Deku Nut Upgrade }
char* D_809F0424[] = {
    "デクの実売り            ", "デクの棒売り            ", "ハートの欠片売り        ", "デクの種売り            ",
    "デクの盾売り            ", "バクダン売り            ", "矢売り                  ", "赤のくすり売り          ",
    "緑のくすり売り          ", "デクの棒持てる数を増やす", "デクの実持てる数を増やす",
};

DnsItemEntry D_809F0450 = { 20, 5, GI_NUTS_5_2, func_809EF5A4, func_809EFA28 };

DnsItemEntry D_809F0460 = { 15, 1, GI_STICKS_1, func_809EF658, func_809EF9F8 };

DnsItemEntry D_809F0470 = { 10, 1, GI_HEART_PIECE, func_809EF70C, func_809EFA58 };

DnsItemEntry D_809F0480 = { 40, 30, GI_SEEDS_30, func_809EF73C, func_809EF9F8 };

DnsItemEntry D_809F0490 = { 50, 1, GI_SHIELD_DEKU, func_809EF800, func_809EF9F8 };

DnsItemEntry D_809F04A0 = { 40, 5, GI_BOMBS_5, func_809EF854, func_809EFA9C };

DnsItemEntry D_809F04B0 = { 70, 20, GI_ARROWS_LARGE, func_809EF8F4, func_809EFACC };

DnsItemEntry D_809F04C0 = { 40, 1, GI_POTION_RED, func_809EF9A4, func_809EF9F8 };

DnsItemEntry D_809F04D0 = { 40, 1, GI_POTION_GREEN, func_809EF9A4, func_809EF9F8 };

DnsItemEntry D_809F04E0 = { 40, 1, GI_STICK_UPGRADE_20, func_809EF70C, func_809EFAFC };

DnsItemEntry D_809F04F0 = { 40, 1, GI_NUT_UPGRADE_30, func_809EF70C, func_809EFB40 };

DnsItemEntry* D_809F0500[] = {
    &D_809F0450, &D_809F0460, &D_809F0470, &D_809F0480, &D_809F0490, &D_809F04A0,
    &D_809F04B0, &D_809F04C0, &D_809F04D0, &D_809F04E0, &D_809F04F0,
};

static InitChainEntry sInitChain[] = {
    ICHAIN_S8(naviEnemyId, 78, ICHAIN_CONTINUE),
    ICHAIN_U8(targetMode, 2, ICHAIN_CONTINUE),
    ICHAIN_F32(arrowOffset, 30, ICHAIN_STOP),
};

typedef struct {
    /* 0x00 */ AnimationHeader* anim;
    /* 0x04 */ u8 mode;
    /* 0x08 */ f32 transitionRate;
} DnsAnimInfo; // size = 0xC

DnsAnimInfo D_809F0538[] = {
    { 0x06001108, 0x00, 0.0f },
    { 0x06004404, 0x02, 0.0f },
    { 0x060009A0, 0x02, 0.0f },
};

extern FlexSkeletonHeader D_060041A8;
extern AnimationHeader D_060009A0;
extern AnimationHeader D_06004404;

void EnDns_Init(Actor* thisx, GlobalContext* globalCtx) {
    EnDns* this = THIS;

    if (this->actor.params < 0) {
        // "Function Error (Deku Salesman)"
        osSyncPrintf(VT_FGCOL(RED) "引数エラー（売りナッツ）[ arg_data = %d ]" VT_RST "\n", this->actor.params);
        Actor_Kill(&this->actor);
        return;
    }
    // Sell Seeds instead of Arrows if Link is child
    if ((this->actor.params == 0x0006) && (LINK_AGE_IN_YEARS == YEARS_CHILD)) {
        this->actor.params = 0x0003;
    }
    // Deku Salesman
    osSyncPrintf(VT_FGCOL(GREEN) "◆◆◆ 売りナッツ『%s』 ◆◆◆" VT_RST "\n", D_809F0424[this->actor.params],
                 this->actor.params);
    Actor_ProcessInitChain(&this->actor, sInitChain);
    SkelAnime_InitFlex(globalCtx, &this->skelAnime, &D_060041A8, &D_060009A0, this->jointTable, this->morphTable, 18);
    Collider_InitCylinder(globalCtx, &this->collider);
<<<<<<< HEAD
    Collider_SetCylinder_Set3(globalCtx, &this->collider, &this->actor, &sCylinderInit);
    ActorShape_Init(&this->actor.shape, 0.0f, &ActorShadow_DrawCircle, 35.0f);
=======
    Collider_SetCylinderType1(globalCtx, &this->collider, &this->actor, &sCylinderInit);
    ActorShape_Init(&this->actor.shape, 0.0f, &ActorShadow_DrawFunc_Circle, 35.0f);
>>>>>>> 20206fba
    this->actor.textId = D_809F040C[this->actor.params];
    Actor_SetScale(&this->actor, 0.01f);
    this->actor.colChkInfo.mass = MASS_IMMOVABLE;
    this->maintainCollider = 1;
    this->standOnGround = 1;
    this->dropCollectible = 0;
    this->actor.speedXZ = 0.0f;
    this->actor.velocity.y = 0.0f;
    this->actor.gravity = -1.0f;
    this->dnsItemEntry = D_809F0500[this->actor.params];
    this->actionFunc = EnDns_SetupWait;
}

void EnDns_Destroy(Actor* thisx, GlobalContext* globalCtx) {
    EnDns* this = THIS;

    Collider_DestroyCylinder(globalCtx, &this->collider);
}

void EnDns_Change(EnDns* this, u8 arg1) {
    s16 frameCount;

    frameCount = Animation_GetLastFrame(D_809F0538[arg1].anim);
    this->unk_2BA = arg1; // Not used anywhere else?
    Animation_Change(&this->skelAnime, D_809F0538[arg1].anim, 1.0f, 0.0f, (f32)frameCount, D_809F0538[arg1].mode,
                     D_809F0538[arg1].transitionRate);
}

/* Item give checking functions */

u32 func_809EF5A4(EnDns* this) {
    if ((CUR_CAPACITY(UPG_NUTS) != 0) && (AMMO(ITEM_NUT) >= CUR_CAPACITY(UPG_NUTS))) {
        return 1;
    }
    if (gSaveContext.rupees < this->dnsItemEntry->itemPrice) {
        return 0;
    }
    if (Item_CheckObtainability(ITEM_NUT) == ITEM_NONE) {
        return 2;
    }
    return 4;
}

u32 func_809EF658(EnDns* this) {
    if ((CUR_CAPACITY(UPG_STICKS) != 0) && (AMMO(ITEM_STICK) >= CUR_CAPACITY(UPG_STICKS))) {
        return 1;
    }
    if (gSaveContext.rupees < this->dnsItemEntry->itemPrice) {
        return 0;
    }
    if (Item_CheckObtainability(ITEM_STICK) == ITEM_NONE) {
        return 2;
    }
    return 4;
}

u32 func_809EF70C(EnDns* this) {
    if (gSaveContext.rupees < this->dnsItemEntry->itemPrice) {
        return 0;
    }
    return 4;
}

u32 func_809EF73C(EnDns* this) {
    if (INV_CONTENT(SLOT_SLINGSHOT) == ITEM_NONE) {
        return 3;
    }
    if (AMMO(ITEM_SLINGSHOT) >= CUR_CAPACITY(UPG_BULLET_BAG)) {
        return 1;
    }
    if (gSaveContext.rupees < this->dnsItemEntry->itemPrice) {
        return 0;
    }
    if (Item_CheckObtainability(ITEM_SEEDS) == ITEM_NONE) {
        return 2;
    }
    return 4;
}

u32 func_809EF800(EnDns* this) {
    if (gBitFlags[4] & gSaveContext.inventory.equipment) {
        return 1;
    }
    if (gSaveContext.rupees < this->dnsItemEntry->itemPrice) {
        return 0;
    }
    return 4;
}

u32 func_809EF854(EnDns* this) {
    if (!CHECK_QUEST_ITEM(QUEST_GORON_RUBY)) {
        return 3;
    }
    if (AMMO(ITEM_BOMB) >= CUR_CAPACITY(UPG_BOMB_BAG)) {
        return 1;
    }
    if (gSaveContext.rupees < this->dnsItemEntry->itemPrice) {
        return 0;
    }
    return 4;
}

u32 func_809EF8F4(EnDns* this) {
    if (Item_CheckObtainability(ITEM_BOW) == ITEM_NONE) {
        return 3;
    }
    if (AMMO(ITEM_BOW) >= CUR_CAPACITY(UPG_QUIVER)) {
        return 1;
    }
    if (gSaveContext.rupees < this->dnsItemEntry->itemPrice) {
        return 0;
    }
    return 4;
}

u32 func_809EF9A4(EnDns* this) {
    if (!Inventory_HasEmptyBottle()) {
        return 1;
    }
    if (gSaveContext.rupees < this->dnsItemEntry->itemPrice) {
        return 0;
    }
    return 4;
}

/* Paying and flagging functions */

void func_809EF9F8(EnDns* this) {
    Rupees_ChangeBy(-this->dnsItemEntry->itemPrice);
}

void func_809EFA28(EnDns* this) {
    Rupees_ChangeBy(-this->dnsItemEntry->itemPrice);
}

void func_809EFA58(EnDns* this) {
    gSaveContext.itemGetInf[0] |= 0x800;
    Rupees_ChangeBy(-this->dnsItemEntry->itemPrice);
}

void func_809EFA9C(EnDns* this) {
    Rupees_ChangeBy(-this->dnsItemEntry->itemPrice);
}

void func_809EFACC(EnDns* this) {
    Rupees_ChangeBy(-this->dnsItemEntry->itemPrice);
}

void func_809EFAFC(EnDns* this) {
    gSaveContext.infTable[25] |= 0x4;
    Rupees_ChangeBy(-this->dnsItemEntry->itemPrice);
}

void func_809EFB40(EnDns* this) {
    gSaveContext.infTable[25] |= 0x8;
    Rupees_ChangeBy(-this->dnsItemEntry->itemPrice);
}

void EnDns_SetupWait(EnDns* this, GlobalContext* globalCtx) {
    if (this->skelAnime.curFrame == this->skelAnime.endFrame) {
        this->actionFunc = EnDns_Wait;
        EnDns_Change(this, 0);
    }
}

void EnDns_Wait(EnDns* this, GlobalContext* globalCtx) {
    Math_SmoothStepToS(&this->actor.shape.rot.y, this->actor.yawTowardsPlayer, 3, 2000, 0);
    this->actor.world.rot.y = this->actor.shape.rot.y;
    if (func_8002F194(&this->actor, globalCtx)) {
        this->actionFunc = EnDns_Talk;
    } else {
<<<<<<< HEAD
        if ((this->collider.base.maskA & 2) || this->actor.isTargeted) {
=======
        if ((this->collider.base.ocFlags1 & OC1_HIT) || (this->actor.unk_10C != 0)) {
>>>>>>> 20206fba
            this->actor.flags |= 0x10000;
        } else {
            this->actor.flags &= ~0x10000;
        }
        if (this->actor.xzDistToPlayer < 130.0f) {
            func_8002F2F4(&this->actor, globalCtx);
        }
    }
}

void EnDns_Talk(EnDns* this, GlobalContext* globalCtx) {
    if ((func_8010BDBC(&globalCtx->msgCtx) == 4) && (func_80106BC8(globalCtx))) {
        switch (globalCtx->msgCtx.choiceIndex) {
            case 0: // OK
                switch (this->dnsItemEntry->purchaseableCheck(this)) {
                    case 0:
                        func_8010B720(globalCtx, 0x10A5);
                        this->actionFunc = func_809F008C;
                        break;
                    case 1:
                        func_8010B720(globalCtx, 0x10A6);
                        this->actionFunc = func_809F008C;
                        break;
                    case 3:
                        func_8010B720(globalCtx, 0x10DE);
                        this->actionFunc = func_809F008C;
                        break;
                    case 2:
                    case 4:
                        func_8010B720(globalCtx, 0x10A7);
                        this->actionFunc = func_809EFEE8;
                        break;
                }
                break;
            case 1: // No way
                func_8010B720(globalCtx, 0x10A4);
                this->actionFunc = func_809F008C;
        }
    }
}

void func_809EFDD0(EnDns* this, GlobalContext* globalCtx) {
    if (this->actor.params == 0x9) {
        if (CUR_UPG_VALUE(UPG_STICKS) < 2) {
            func_8002F434(&this->actor, globalCtx, GI_STICK_UPGRADE_20, 130.0f, 100.0f);
        } else {
            func_8002F434(&this->actor, globalCtx, GI_STICK_UPGRADE_30, 130.0f, 100.0f);
        }
    } else if (this->actor.params == 0xA) {
        if (CUR_UPG_VALUE(UPG_NUTS) < 2) {
            func_8002F434(&this->actor, globalCtx, GI_NUT_UPGRADE_30, 130.0f, 100.0f);
        } else {
            func_8002F434(&this->actor, globalCtx, GI_NUT_UPGRADE_40, 130.0f, 100.0f);
        }
    } else {
        func_8002F434(&this->actor, globalCtx, this->dnsItemEntry->getItemID, 130.0f, 100.0f);
    }
}

void func_809EFEE8(EnDns* this, GlobalContext* globalCtx) {
    if ((func_8010BDBC(&globalCtx->msgCtx) == 5) && (func_80106BC8(globalCtx) != 0)) {
        func_80106CCC(globalCtx);
        func_809EFDD0(this, globalCtx);
        this->actionFunc = func_809EFF50;
    }
}

void func_809EFF50(EnDns* this, GlobalContext* globalCtx) {
    if (Actor_HasParent(&this->actor, globalCtx)) {
        this->actor.parent = NULL;
        this->actionFunc = func_809EFF98;
    } else {
        func_809EFDD0(this, globalCtx);
    }
}

void func_809EFF98(EnDns* this, GlobalContext* globalCtx) {
    Player* player = PLAYER;

    if (player->stateFlags1 & 0x400) {
        if ((func_8010BDBC(&globalCtx->msgCtx) == 6) && (func_80106BC8(globalCtx) != 0)) {
            this->dnsItemEntry->setRupeesAndFlags(this);
            this->dropCollectible = 1;
            this->maintainCollider = 0;
            this->actor.flags &= ~1;
            EnDns_Change(this, 1);
            this->actionFunc = EnDns_SetupBurrow;
        }
    } else {
        this->dnsItemEntry->setRupeesAndFlags(this);
        this->dropCollectible = 1;
        this->maintainCollider = 0;
        this->actor.flags &= ~1;
        EnDns_Change(this, 1);
        this->actionFunc = EnDns_SetupBurrow;
    }
}

void func_809F008C(EnDns* this, GlobalContext* globalCtx) {
    if ((func_8010BDBC(&globalCtx->msgCtx) == 6) && (func_80106BC8(globalCtx) != 0)) {
        this->maintainCollider = 0;
        this->actor.flags &= ~1;
        EnDns_Change(this, 1);
        this->actionFunc = EnDns_SetupBurrow;
    }
}

void EnDns_SetupBurrow(EnDns* this, GlobalContext* globalCtx) {
    f32 frameCount = Animation_GetLastFrame(&D_06004404);

    if (this->skelAnime.curFrame == frameCount) {
        Audio_PlayActorSound2(&this->actor, NA_SE_EN_AKINDONUTS_HIDE);
        this->actionFunc = EnDns_Burrow;
        this->standOnGround = 0;
        this->yInitPos = this->actor.world.pos.y;
    }
}

void EnDns_Burrow(EnDns* this, GlobalContext* globalCtx) {
    f32 depth;
    Vec3f initPos;
    s32 i;

    depth = this->yInitPos - this->actor.world.pos.y;
    if ((this->dustTimer & 3) == 0) {
        initPos.x = this->actor.world.pos.x;
        initPos.y = this->yInitPos;
        initPos.z = this->actor.world.pos.z;
        func_80028990(globalCtx, 20.0f, &initPos);
    }
    this->actor.shape.rot.y += 0x2000;
    // Drops only if you bought its item
    if (depth > 400.0f) {
        if (this->dropCollectible) {
            initPos.x = this->actor.world.pos.x;
            initPos.y = this->yInitPos;
            initPos.z = this->actor.world.pos.z;
            for (i = 0; i < 3; i++) {
                Item_DropCollectible(globalCtx, &initPos, ITEM00_HEART);
            }
        }
        Actor_Kill(&this->actor);
    }
}

void EnDns_Update(Actor* thisx, GlobalContext* globalCtx) {
    EnDns* this = THIS;
    s16 pad;

    this->dustTimer++;
    this->actor.textId = D_809F040C[this->actor.params];
    Actor_SetHeight(&this->actor, 60.0f);
    Actor_SetScale(&this->actor, 0.01f);
    SkelAnime_Update(&this->skelAnime);
    Actor_MoveForward(&this->actor);
    this->actionFunc(this, globalCtx);
    if (this->standOnGround) {
        func_8002E4B4(globalCtx, &this->actor, 20.0f, 20.0f, 20.0f, 4);
    }
    if (this->maintainCollider) {
        Collider_UpdateCylinder(&this->actor, &this->collider);
        CollisionCheck_SetOC(globalCtx, &globalCtx->colChkCtx, &this->collider.base);
    }
}

void EnDns_Draw(Actor* thisx, GlobalContext* globalCtx) {
    EnDns* this = THIS;

    func_80093D18(globalCtx->state.gfxCtx);
    SkelAnime_DrawFlexOpa(globalCtx, this->skelAnime.skeleton, this->skelAnime.jointTable, this->skelAnime.dListCount,
                          NULL, NULL, &this->actor);
}<|MERGE_RESOLUTION|>--- conflicted
+++ resolved
@@ -118,7 +118,7 @@
 static InitChainEntry sInitChain[] = {
     ICHAIN_S8(naviEnemyId, 78, ICHAIN_CONTINUE),
     ICHAIN_U8(targetMode, 2, ICHAIN_CONTINUE),
-    ICHAIN_F32(arrowOffset, 30, ICHAIN_STOP),
+    ICHAIN_F32(targetArrowOffset, 30, ICHAIN_STOP),
 };
 
 typedef struct {
@@ -156,13 +156,8 @@
     Actor_ProcessInitChain(&this->actor, sInitChain);
     SkelAnime_InitFlex(globalCtx, &this->skelAnime, &D_060041A8, &D_060009A0, this->jointTable, this->morphTable, 18);
     Collider_InitCylinder(globalCtx, &this->collider);
-<<<<<<< HEAD
-    Collider_SetCylinder_Set3(globalCtx, &this->collider, &this->actor, &sCylinderInit);
+    Collider_SetCylinderType1(globalCtx, &this->collider, &this->actor, &sCylinderInit);
     ActorShape_Init(&this->actor.shape, 0.0f, &ActorShadow_DrawCircle, 35.0f);
-=======
-    Collider_SetCylinderType1(globalCtx, &this->collider, &this->actor, &sCylinderInit);
-    ActorShape_Init(&this->actor.shape, 0.0f, &ActorShadow_DrawFunc_Circle, 35.0f);
->>>>>>> 20206fba
     this->actor.textId = D_809F040C[this->actor.params];
     Actor_SetScale(&this->actor, 0.01f);
     this->actor.colChkInfo.mass = MASS_IMMOVABLE;
@@ -334,11 +329,7 @@
     if (func_8002F194(&this->actor, globalCtx)) {
         this->actionFunc = EnDns_Talk;
     } else {
-<<<<<<< HEAD
-        if ((this->collider.base.maskA & 2) || this->actor.isTargeted) {
-=======
-        if ((this->collider.base.ocFlags1 & OC1_HIT) || (this->actor.unk_10C != 0)) {
->>>>>>> 20206fba
+        if ((this->collider.base.ocFlags1 & OC1_HIT) || this->actor.isTargeted) {
             this->actor.flags |= 0x10000;
         } else {
             this->actor.flags &= ~0x10000;
@@ -490,7 +481,7 @@
 
     this->dustTimer++;
     this->actor.textId = D_809F040C[this->actor.params];
-    Actor_SetHeight(&this->actor, 60.0f);
+    Actor_SetFocusToWorld(&this->actor, 60.0f);
     Actor_SetScale(&this->actor, 0.01f);
     SkelAnime_Update(&this->skelAnime);
     Actor_MoveForward(&this->actor);
