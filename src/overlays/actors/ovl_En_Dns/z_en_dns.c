--- conflicted
+++ resolved
@@ -111,11 +111,7 @@
 
 static DnsItemEntry D_809F04F0 = { 40, 1, GI_NUT_UPGRADE_30, func_809EF70C, func_809EFB40 };
 
-<<<<<<< HEAD
-static DnsItemEntry* D_809F0500[] = {
-=======
 static DnsItemEntry* sItemEntries[] = {
->>>>>>> 74f517a9
     &D_809F0450, &D_809F0460, &D_809F0470, &D_809F0480, &D_809F0490, &D_809F04A0,
     &D_809F04B0, &D_809F04C0, &D_809F04D0, &D_809F04E0, &D_809F04F0,
 };
@@ -132,17 +128,10 @@
     /* 0x08 */ f32 transitionRate;
 } DnsAnimInfo; // size = 0xC
 
-<<<<<<< HEAD
-static DnsAnimInfo D_809F0538[] = {
-    { &gBusinessScrubNervousIdleAnim, 0x00, 0.0f },
-    { &gBusinessScrubAnim_4404, 0x02, 0.0f },
-    { &gBusinessScrubNervousTransitionAnim, 0x02, 0.0f },
-=======
 static DnsAnimInfo sAnimInfo[] = {
     { &gBusinessScrubNervousIdleAnim, ANIMMODE_LOOP, 0.0f },
     { &gBusinessScrubAnim_4404, ANIMMODE_ONCE, 0.0f },
     { &gBusinessScrubNervousTransitionAnim, ANIMMODE_ONCE, 0.0f },
->>>>>>> 74f517a9
 };
 
 void EnDns_Init(Actor* thisx, GlobalContext* globalCtx) {
