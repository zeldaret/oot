--- conflicted
+++ resolved
@@ -365,15 +365,9 @@
     };
     Vec3f subCamAt = { -421.0f, 143.0f, -5.0f };
     Vec3f subCamEye = { -512.0f, 105.0f, -4.0f };
-<<<<<<< HEAD
-    STACK_PAD(s32);
-    f32 actionLength;
-    CsCmdActorAction* npcAction;
-=======
-    s32 pad2;
+    STACK_PAD(s32);
     f32 cueDuration;
     CsCmdActorCue* cue;
->>>>>>> bedf07d5
     Vec3f sp74;
     Vec3f sp68;
     Vec3f velocity = { 0.0f, 0.0f, 0.0f };
@@ -457,23 +451,13 @@
     u8 sp84[] = {
         0x00, 0x00, 0x00, 0x00, 0x00, 0x00, 0x00, 0x02, 0x00, 0x02,
     };
-<<<<<<< HEAD
-    STACK_PAD(s32);
-    f32 actionLength;
-    Vec3f sp70;
-    Vec3f sp64;
-    Vec3f velocity = { 0.0f, 0.0f, 0.0f };
-    CsCmdActorAction* npcAction;
-    STACK_PAD(s32);
-=======
-    s32 pad2;
+    STACK_PAD(s32);
     f32 cueDuration;
     Vec3f sp70;
     Vec3f sp64;
     Vec3f velocity = { 0.0f, 0.0f, 0.0f };
     CsCmdActorCue* cue;
-    s32 pad;
->>>>>>> bedf07d5
+    STACK_PAD(s32);
     f32 frameCount;
 
     if (SkelAnime_Update(&this->skelAnime) && (this->skelAnime.animation == &gChildZelda1Anim_10B38)) {
