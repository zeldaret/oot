--- conflicted
+++ resolved
@@ -161,15 +161,9 @@
     Vec3f playerPos = { -398.0f, 84.0f, 0.0f };
     s16 rotDiff;
 
-<<<<<<< HEAD
     if (Actor_IsTalking(&this->actor, globalCtx)) {
-        Animation_Change(&this->skelAnime, &D_06010B38, 1.0f, 0.0f, Animation_GetLastFrame(&D_06010B38),
-                         ANIMMODE_ONCE_INTERP, -10.0f);
-=======
-    if (func_8002F194(&this->actor, globalCtx)) {
         Animation_Change(&this->skelAnime, &gChildZelda1Anim_10B38, 1.0f, 0.0f,
                          Animation_GetLastFrame(&gChildZelda1Anim_10B38), ANIMMODE_ONCE_INTERP, -10.0f);
->>>>>>> 0f644b75
         this->unk_1E8 = Gameplay_CreateSubCamera(globalCtx);
         Gameplay_ChangeCameraStatus(globalCtx, MAIN_CAM, CAM_STAT_WAIT);
         Gameplay_ChangeCameraStatus(globalCtx, this->unk_1E8, CAM_STAT_ACTIVE);
