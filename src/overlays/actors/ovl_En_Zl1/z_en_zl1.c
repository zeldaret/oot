--- conflicted
+++ resolved
@@ -187,11 +187,7 @@
         player->actor.speedXZ = 0.0f;
         this->unk_1E2 = 0;
         this->actionFunc = func_80B4B240;
-<<<<<<< HEAD
-        Audio_PlayFanfare(0x51);
-=======
-        func_800F5C64(NA_BGM_APPEAR);
->>>>>>> 03636166
+        Audio_PlayFanfare(NA_BGM_APPEAR);
     } else {
         if (1) {} // necessary to match
         rotDiff = ABS(this->actor.yawTowardsPlayer - this->actor.shape.rot.y);
