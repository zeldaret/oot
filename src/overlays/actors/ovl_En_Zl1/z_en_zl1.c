/*
 * File: z_en_zl1.c
 * Overlay: ovl_En_Zl1
 * Description: Child Princess Zelda (at window)
 */

#include "z_en_zl1.h"
#include "objects/object_zl1/object_zl1.h"

#define FLAGS 0x00000019

#define THIS ((EnZl1*)thisx)

void EnZl1_Init(Actor* thisx, GlobalContext* globalCtx);
void EnZl1_Destroy(Actor* thisx, GlobalContext* globalCtx);
void EnZl1_Update(Actor* thisx, GlobalContext* globalCtx);
void EnZl1_Draw(Actor* thisx, GlobalContext* globalCtx);

void func_80B4AE18(EnZl1* this);
void func_80B4AF18(EnZl1* this, GlobalContext* globalCtx);
void func_80B4B010(EnZl1* this, GlobalContext* globalCtx);
void func_80B4B240(EnZl1* this, GlobalContext* globalCtx);
void func_80B4B8B4(EnZl1* this, GlobalContext* globalCtx);
void func_80B4BBC4(EnZl1* this, GlobalContext* globalCtx);
void func_80B4BC78(EnZl1* this, GlobalContext* globalCtx);
void func_80B4BF2C(EnZl1* this, GlobalContext* globalCtx);

#include "z_en_zl1_cutscene_data.c" EARLY

const ActorInit En_Zl1_InitVars = {
    ACTOR_EN_ZL1,
    ACTORCAT_NPC,
    FLAGS,
    OBJECT_ZL1,
    sizeof(EnZl1),
    (ActorFunc)EnZl1_Init,
    (ActorFunc)EnZl1_Destroy,
    (ActorFunc)EnZl1_Update,
    (ActorFunc)EnZl1_Draw,
};

static ColliderCylinderInit sCylinderInit = {
    {
        COLTYPE_HIT0,
        AT_NONE,
        AC_NONE,
        OC1_ON | OC1_TYPE_ALL,
        OC2_TYPE_2,
        COLSHAPE_CYLINDER,
    },
    {
        ELEMTYPE_UNK1,
        { 0x00000000, 0x00, 0x00 },
        { 0x00000000, 0x00, 0x00 },
        TOUCH_NONE,
        BUMP_NONE,
        OCELEM_ON,
    },
    { 20, 46, 0, { 0, 0, 0 } },
};

<<<<<<< HEAD
static void* D_80B4E61C[] = { 0x06007208, 0x06009848, 0x06009C48, 0x06009848 };
static void* D_80B4E62C[] = { 0x06007608 };

extern AnimationHeader D_06000438;
extern u64 D_06008848[];
extern u64 D_06008C48[];
extern FlexSkeletonHeader D_0600F5D8;
extern AnimationHeader D_06010B38;
extern AnimationHeader D_06011348;
extern AnimationHeader D_060116E4;
extern AnimationHeader D_06011B88;
extern AnimationHeader D_06012118;
extern AnimationHeader D_060132D8;
extern AnimationHeader D_060138E0;
extern AnimationHeader D_06013F10;
extern AnimationHeader D_060143A8;
=======
static void* D_80B4E61C[] = { gChildZelda1EyeOpenLookingUpRightTex, gChildZelda1EyeHalf2Tex, gChildZelda1EyeClosedTex,
                              gChildZelda1EyeHalf2Tex };
static void* D_80B4E62C[] = { gChildZelda1MouthNeutralTex };
>>>>>>> 7fee0977

void func_80B4AB40(void) {
}

void func_80B4AB48(void) {
}

void EnZl1_Init(Actor* thisx, GlobalContext* globalCtx) {
    f32 frameCount;
    EnZl1* this = THIS;

    frameCount = Animation_GetLastFrame(&gChildZelda1Anim_12118);
    SkelAnime_InitFlex(globalCtx, &this->skelAnime, &gChildZelda1Skel, NULL, NULL, NULL, 0);
    Animation_Change(&this->skelAnime, &gChildZelda1Anim_12118, 1.0f, 0.0f, frameCount, ANIMMODE_LOOP, 0.0f);

    Collider_InitCylinder(globalCtx, &this->collider);
    Collider_SetCylinder(globalCtx, &this->collider, &this->actor, &sCylinderInit);
    Actor_SetScale(&this->actor, 0.01f);
    ActorShape_Init(&this->actor.shape, 0.0f, ActorShadow_DrawCircle, 24.0f);
    this->actor.targetMode = 0;

    if (gSaveContext.sceneSetupIndex >= 4) {
        frameCount = Animation_GetLastFrame(&gChildZelda1Anim_00438);
        Animation_Change(&this->skelAnime, &gChildZelda1Anim_00438, 1.0f, 0.0f, frameCount, ANIMMODE_LOOP, 0.0f);
        this->unk_1E6 = 0;
        this->actionFunc = func_80B4BC78;
    } else if (Flags_GetEventChkInf(9) && Flags_GetEventChkInf(0x25) && Flags_GetEventChkInf(0x37)) {
        Actor_Kill(&this->actor);
    } else if ((Flags_GetEventChkInf(9) && Flags_GetEventChkInf(0x25)) ||
               (Flags_GetEventChkInf(9) && Flags_GetEventChkInf(0x37))) {
        frameCount = Animation_GetLastFrame(&gChildZelda1Anim_00438);
        Animation_Change(&this->skelAnime, &gChildZelda1Anim_00438, 1.0f, 0.0f, frameCount, ANIMMODE_LOOP, 0.0f);
        this->actor.textId = 0x703D;
        this->actionFunc = func_80B4AF18;
    } else if (Flags_GetEventChkInf(0x40)) {
        frameCount = Animation_GetLastFrame(&gChildZelda1Anim_00438);
        Animation_Change(&this->skelAnime, &gChildZelda1Anim_00438, 1.0f, 0.0f, frameCount, ANIMMODE_LOOP, 0.0f);
        this->actor.textId = 0x703C;
        this->actionFunc = func_80B4AF18;
    } else {
        this->actor.textId = 0xFFFF;
        this->actionFunc = func_80B4B010;
    }
}

void EnZl1_Destroy(Actor* thisx, GlobalContext* globalCtx) {
    EnZl1* this = THIS;

    SkelAnime_Free(&this->skelAnime, globalCtx);
    Collider_DestroyCylinder(globalCtx, &this->collider);
}

void func_80B4AE18(EnZl1* this) {
    if ((this->skelAnime.animation == &gChildZelda1Anim_10B38) && (this->skelAnime.curFrame < 26.0f)) {
        this->unk_1F4 = &gChildZelda1EyeOpenLookingRightTex;
        this->unk_1F8 = &gChildZelda1EyeOpenLookingLeftTex;
        this->unk_1FC = 2;
    } else {
        if (DECR(this->unk_1FC) == 0) {
            this->unk_1FC = Rand_S16Offset(0x1E, 0xA);
        }
        this->unk_1FE = (this->unk_1FC < 4) ? this->unk_1FC : 0;

        this->unk_1F4 = D_80B4E61C[this->unk_1FE];
        this->unk_1F8 = D_80B4E61C[this->unk_1FE];
        this->unk_1EC = D_80B4E62C[this->unk_1F2];
    }
}

void func_80B4AF18(EnZl1* this, GlobalContext* globalCtx) {
    Player* player = PLAYER;
    s32 pad;

    func_80038290(globalCtx, &this->actor, &this->unk_200, &this->unk_206, this->actor.focus.pos);

    if (this->unk_1E6 != 0) {
        if (func_8002F334(&this->actor, globalCtx)) {
            this->unk_1E6 = 0;
        }
    } else if (func_8002F194(&this->actor, globalCtx)) {
        this->unk_1E6 = 1;
    } else if (this->actor.world.pos.y <= player->actor.world.pos.y) {
        func_8002F2F4(&this->actor, globalCtx);
    }

    Collider_UpdateCylinder(&this->actor, &this->collider);
    CollisionCheck_SetOC(globalCtx, &globalCtx->colChkCtx, &this->collider.base);
}

void func_80B4B010(EnZl1* this, GlobalContext* globalCtx) {
    Player* player = PLAYER;
    s32 pad2;
    s32 pad3;
    s32 pad;
    Vec3f vec1 = { -460.0f, 118.0f, 0.0f };
    Vec3f vec2 = { -406.0f, 110.0f, 0.0f };
    Vec3f playerPos = { -398.0f, 84.0f, 0.0f };
    s16 rotDiff;

    if (func_8002F194(&this->actor, globalCtx)) {
        Animation_Change(&this->skelAnime, &gChildZelda1Anim_10B38, 1.0f, 0.0f,
                         Animation_GetLastFrame(&gChildZelda1Anim_10B38), ANIMMODE_ONCE_INTERP, -10.0f);
        this->unk_1E8 = Gameplay_CreateSubCamera(globalCtx);
        Gameplay_ChangeCameraStatus(globalCtx, MAIN_CAM, CAM_STAT_WAIT);
        Gameplay_ChangeCameraStatus(globalCtx, this->unk_1E8, CAM_STAT_ACTIVE);
        func_800C0808(globalCtx, this->unk_1E8, player, CAM_SET_FREE0);
        globalCtx->envCtx.unk_E2[0] = 0xFF;
        globalCtx->envCtx.unk_E2[1] = 0xFF;
        globalCtx->envCtx.unk_E2[2] = 0xFF;
        globalCtx->envCtx.unk_E2[3] = 0x18;
        globalCtx->envCtx.unk_E1 = 1;
        Gameplay_CameraSetAtEye(globalCtx, this->unk_1E8, &vec1, &vec2);
        Gameplay_CameraSetFov(globalCtx, this->unk_1E8, 30.0f);
        ShrinkWindow_SetVal(0x20);
        Interface_ChangeAlpha(2);
        player->actor.world.pos = playerPos;
        player->actor.speedXZ = 0.0f;
        this->unk_1E2 = 0;
        this->actionFunc = func_80B4B240;
        func_800F5C64(0x51);
    } else {
        if (1) {} // necessary to match
        rotDiff = ABS(this->actor.yawTowardsPlayer - this->actor.shape.rot.y);
        if ((rotDiff < 0x238E) && !(player->actor.world.pos.y < this->actor.world.pos.y)) {
            func_8002F2F4(&this->actor, globalCtx);
        }
    }
}

void func_80B4B240(EnZl1* this, GlobalContext* globalCtx) {
    Vec3f sp74 = { -427.0f, 108.0, 26.0 };
    Vec3f sp68 = { -340.0f, 108.0f, 98.0f };
    s32 pad;
    Vec3f sp58 = { -434.0f, 84.0f, 0.0f };
    u8 sp54[] = { 0x00, 0x00, 0x02 };
    s32 pad2;
    Player* player = PLAYER;
    AnimationHeader* animHeaderSeg;
    MessageContext* msgCtx = &globalCtx->msgCtx;
    f32 frameCount;
    s32 sp3C = 0;

    switch (this->unk_1E2) {
        case 0:
            switch ((s16)this->skelAnime.curFrame) {
                case 14:
                    this->unk_1E4 = 0;
                    break;
                case 15:
                    if (DECR(this->unk_1E4) != 0) {
                        this->skelAnime.curFrame = 15.0f;
                    }
                    break;
                case 64:
                    animHeaderSeg = &gChildZelda1Anim_11348;
                    sp3C = 1;
                    this->actor.textId = 0x702E;
                    func_8010B680(globalCtx, this->actor.textId, NULL);
                    this->unk_1E2++;
                    break;
            }
            break;
        case 1:
            if ((func_8010BDBC(msgCtx) == 5) && (func_80106BC8(globalCtx) != 0)) {
                globalCtx->envCtx.unk_E1 = 0;
                Gameplay_CameraSetAtEye(globalCtx, this->unk_1E8, &sp74, &sp68);
                Gameplay_CameraSetFov(globalCtx, this->unk_1E8, 25.0f);
                player->actor.world.pos = sp58;
                this->actor.textId = 0x702F;
                func_8010B720(globalCtx, this->actor.textId);
                this->unk_1E2++;
            }
            break;
        case 2:
            if ((func_8010BDBC(msgCtx) == 4) && (func_80106BC8(globalCtx) != 0)) {
                if (msgCtx->choiceIndex == 0) {
                    animHeaderSeg = &gChildZelda1Anim_13F10;
                    sp3C = 2;
                    this->unk_1E2++;
                } else {
                    animHeaderSeg = &gChildZelda1Anim_116E4;
                    sp3C = 2;
                    this->unk_1E2 = 6;
                }
            }
            break;
        case 3:
            frameCount = Animation_GetLastFrame(&gChildZelda1Anim_13F10);
            if (this->skelAnime.curFrame == frameCount) {
                animHeaderSeg = &gChildZelda1Anim_143A8;
                sp3C = 1;
                this->actor.textId = 0x7032;
                func_8010B720(globalCtx, this->actor.textId);
                this->unk_1E2++;
            }
            break;
        case 4:
            if ((func_8010BDBC(msgCtx) == 4) && (func_80106BC8(globalCtx) != 0)) {
                if (msgCtx->choiceIndex == 0) {
                    animHeaderSeg = &gChildZelda1Anim_132D8;
                    sp3C = 2;
                    this->unk_1E2 = 9;
                } else {
                    this->actor.textId = 0x7034;
                    func_8010B720(globalCtx, this->actor.textId);
                    this->unk_1E2++;
                }
            }
            break;
        case 5:
            if ((func_8010BDBC(msgCtx) == 5) && (func_80106BC8(globalCtx) != 0)) {
                this->actor.textId = 0x7033;
                func_8010B720(globalCtx, this->actor.textId);
                this->unk_1E2--;
            }
            break;
        case 6:
            frameCount = Animation_GetLastFrame(&gChildZelda1Anim_116E4);
            if (this->skelAnime.curFrame == frameCount) {
                animHeaderSeg = &gChildZelda1Anim_12B88;
                sp3C = 1;
                this->actor.textId = 0x7031;
                func_8010B720(globalCtx, this->actor.textId);
                this->unk_1E2++;
            }
            break;
        case 7:
            if ((func_8010BDBC(msgCtx) == 5) && (func_80106BC8(globalCtx) != 0)) {
                this->actor.textId = 0x7030;
                func_8010B720(globalCtx, this->actor.textId);
                this->unk_1E2++;
            }
            break;
        case 8:
            if ((func_8010BDBC(msgCtx) == 4) && (func_80106BC8(globalCtx) != 0)) {
                if (msgCtx->choiceIndex == 0) {
                    animHeaderSeg = &gChildZelda1Anim_138E0;
                    sp3C = 2;
                    this->unk_1E2 = 3;
                } else {
                    this->actor.textId = 0x7031;
                    func_8010B720(globalCtx, this->actor.textId);
                    this->unk_1E2--;
                }
            }
            break;
        case 9:
            frameCount = Animation_GetLastFrame(&gChildZelda1Anim_132D8);
            if (this->skelAnime.curFrame == frameCount) {
                animHeaderSeg = &gChildZelda1Anim_00438;
                sp3C = 1;
                globalCtx->csCtx.segment = D_80B4C5D0;
                gSaveContext.cutsceneTrigger = 1;
                this->actionFunc = func_80B4B8B4;
                this->unk_1E2++;
            }
            break;
    }
    if (sp3C != 0) {
        frameCount = Animation_GetLastFrame(animHeaderSeg);
        Animation_Change(&this->skelAnime, animHeaderSeg, 1.0f, 0.0f, frameCount, sp54[sp3C], -10.0f);
    }
    func_80038290(globalCtx, &this->actor, &this->unk_200, &this->unk_206, this->actor.focus.pos);
}

void func_80B4B7F4(CsCmdActorAction* npcAction, Vec3f* pos) {
    pos->x = npcAction->startPos.x;
    pos->y = npcAction->startPos.y;
    pos->z = npcAction->startPos.z;
}

void func_80B4B834(CsCmdActorAction* npcAction, Vec3f* pos) {
    pos->x = npcAction->endPos.x;
    pos->y = npcAction->endPos.y;
    pos->z = npcAction->endPos.z;
}

void func_80B4B874(EnZl1* this, GlobalContext* globalCtx) {
    this->skelAnime.moveFlags |= 1;
    AnimationContext_SetMoveActor(globalCtx, &this->actor, &this->skelAnime, 1.0f);
}

void func_80B4B8B4(EnZl1* this, GlobalContext* globalCtx) {
    AnimationHeader* spB0[] = {
        NULL,
        NULL,
        NULL,
        NULL,
        NULL,
        NULL,
        NULL,
        &gChildZelda1Anim_12B04,
        &gChildZelda1Anim_12118,
        &gChildZelda1Anim_10B38,
    };
    u8 spA4[] = {
        0x00, 0x00, 0x00, 0x00, 0x00, 0x00, 0x00, 0x02, 0x00, 0x02,
    };
    Vec3f sp98 = { -421.0f, 143.0f, -5.0f };
    Vec3f sp8C = { -512.0f, 105.0f, -4.0f };
    s32 pad2;
    f32 actionLength;
    CsCmdActorAction* npcAction;
    Vec3f sp74;
    Vec3f sp68;
    Vec3f velocity = { 0.0f, 0.0f, 0.0f };
    s32 pad;
    f32 frameCount;
    Vec3f sp48;

    SkelAnime_Update(&this->skelAnime);
    func_80B4B874(this, globalCtx);
    if (globalCtx->csCtx.state == CS_STATE_IDLE) {
        this->actionFunc = func_80B4BBC4;
        return;
    }

    npcAction = globalCtx->csCtx.npcActions[0];
    if (npcAction != NULL) {
        func_80B4B7F4(npcAction, &sp74);
        func_80B4B834(npcAction, &sp68);
        if (this->unk_1E6 == 0) {
            sp48 = sp74;
            this->actor.home.pos = sp48;
            this->actor.world.pos = sp48;
        }
        if (this->unk_1E6 != npcAction->action) {
            frameCount = Animation_GetLastFrame(spB0[npcAction->action]);
            Animation_Change(&this->skelAnime, spB0[npcAction->action], 1.0f, 0.0f, frameCount, spA4[npcAction->action],
                             -10.0f);
            this->unk_1E6 = npcAction->action;
        }
        this->actor.velocity = velocity;
        if (globalCtx->csCtx.frames < npcAction->endFrame) {
            actionLength = npcAction->endFrame - npcAction->startFrame;
            this->actor.velocity.x = (sp68.x - sp74.x) / actionLength;
            this->actor.velocity.y = (sp68.y - sp74.y) / actionLength;
            this->actor.velocity.y += this->actor.gravity;
            if (this->actor.velocity.y < this->actor.minVelocityY) {
                this->actor.velocity.y = this->actor.minVelocityY;
            }
            this->actor.velocity.z = (sp68.z - sp74.z) / actionLength;
        }
        func_80038290(globalCtx, &this->actor, &this->unk_200, &this->unk_206, this->actor.focus.pos);
        Gameplay_CameraSetAtEye(globalCtx, this->unk_1E8, &sp98, &sp8C);
        Gameplay_CameraSetFov(globalCtx, this->unk_1E8, 70.0f);
    }
}

void func_80B4BBC4(EnZl1* this, GlobalContext* globalCtx) {
    s32 pad;
    f32 frameCount = Animation_GetLastFrame(&gChildZelda1Anim_00438);
    Player* player = PLAYER;

    Animation_Change(&this->skelAnime, &gChildZelda1Anim_00438, 1.0f, 0.0f, frameCount, ANIMMODE_LOOP, 0.0f);
    func_8002DF54(globalCtx, &this->actor, 1);
    func_8002F7DC(&player->actor, NA_SE_VO_LI_SURPRISE_KID);
    this->actor.textId = 0x7039;
    func_8010B680(globalCtx, this->actor.textId, NULL);
    this->unk_1E2 = 0;
    this->actionFunc = func_80B4BF2C;
}

void func_80B4BC78(EnZl1* this, GlobalContext* globalCtx) {
    AnimationHeader* sp90[] = {
        NULL,
        NULL,
        NULL,
        NULL,
        NULL,
        NULL,
        NULL,
        &gChildZelda1Anim_12B04,
        &gChildZelda1Anim_12118,
        &gChildZelda1Anim_10B38,
    };
    u8 sp84[] = {
        0x00, 0x00, 0x00, 0x00, 0x00, 0x00, 0x00, 0x02, 0x00, 0x02,
    };
    s32 pad2;
    f32 actionLength;
    Vec3f sp70;
    Vec3f sp64;
    Vec3f velocity = { 0.0f, 0.0f, 0.0f };
    CsCmdActorAction* npcAction;
    s32 pad;
    f32 frameCount;

    if (SkelAnime_Update(&this->skelAnime) && (this->skelAnime.animation == &gChildZelda1Anim_10B38)) {
        frameCount = Animation_GetLastFrame(&gChildZelda1Anim_11348);
        Animation_Change(&this->skelAnime, &gChildZelda1Anim_11348, 1.0f, 0.0f, frameCount, ANIMMODE_LOOP, -10.0f);
    }
    func_80B4B874(this, globalCtx);
    npcAction = globalCtx->csCtx.npcActions[0];
    if (npcAction != NULL) {
        func_80B4B7F4(npcAction, &sp70);
        func_80B4B834(npcAction, &sp64);
        if (this->unk_1E6 == 0) {
            this->actor.world.pos = this->actor.home.pos = sp70;
        }

        if (this->unk_1E6 != npcAction->action) {
            frameCount = Animation_GetLastFrame(sp90[npcAction->action]);
            Animation_Change(&this->skelAnime, sp90[npcAction->action], 1.0f, 0.0f, frameCount, sp84[npcAction->action],
                             -10.0f);
            this->unk_1E6 = npcAction->action;
        }
        this->actor.velocity = velocity;
        if (globalCtx->csCtx.frames < npcAction->endFrame) {
            actionLength = npcAction->endFrame - npcAction->startFrame;
            this->actor.velocity.x = (sp64.x - sp70.x) / actionLength;
            this->actor.velocity.y = (sp64.y - sp70.y) / actionLength;
            this->actor.velocity.y += this->actor.gravity;
            if (this->actor.velocity.y < this->actor.minVelocityY) {
                this->actor.velocity.y = this->actor.minVelocityY;
            }
            this->actor.velocity.z = (sp64.z - sp70.z) / actionLength;
        }
    }
}

void func_80B4BF2C(EnZl1* this, GlobalContext* globalCtx) {
    s32 pad;
    MessageContext* msgCtx = &globalCtx->msgCtx;
    Player* player = PLAYER;

    switch (this->unk_1E2) {
        case 0:
            if ((func_8010BDBC(msgCtx) == 4) && (func_80106BC8(globalCtx) != 0)) {
                if (msgCtx->choiceIndex == 0) {
                    this->actor.textId = 0x703B;
                    func_8010B720(globalCtx, this->actor.textId);
                    this->unk_1E2++;
                } else {
                    this->actor.textId = 0x703A;
                    func_8010B720(globalCtx, this->actor.textId);
                    this->unk_1E2 = 0;
                }
            }
            break;
        case 1:
            if ((func_8010BDBC(msgCtx) == 5) && (func_80106BC8(globalCtx) != 0)) {
                this->actor.textId = 0xFFFF;
                globalCtx->talkWithPlayer(globalCtx, &this->actor);
                func_8002F434(&this->actor, globalCtx, GI_LETTER_ZELDA, 120.0f, 10.0f);
                globalCtx->msgCtx.msgMode = 0x36;
                globalCtx->msgCtx.unk_E3E7 = 4;
                this->unk_1E2++;
            } else {
                break;
            }
        case 2:
            if (Actor_HasParent(&this->actor, globalCtx)) {
                Gameplay_CopyCamera(globalCtx, MAIN_CAM, this->unk_1E8);
                Gameplay_ChangeCameraStatus(globalCtx, MAIN_CAM, CAM_STAT_ACTIVE);
                Gameplay_ClearCamera(globalCtx, this->unk_1E8);
                this->actor.parent = NULL;
                this->unk_1E2++;
            } else {
                func_8002F434(&this->actor, globalCtx, GI_LETTER_ZELDA, 120.0f, 10.0f);
            }
            break;
        case 3:
            if ((func_8010BDBC(msgCtx) == 6) && (func_80106BC8(globalCtx) != 0)) {
                this->actor.textId = 0x703C;
                func_8010B720(globalCtx, this->actor.textId);
                Flags_SetEventChkInf(0x40);
                this->unk_1E2 = 6;
            }
            break;
        case 4:
            if (player->actor.world.pos.y < this->actor.world.pos.y) {
                break;
            } else {
                if (func_8002F194(&this->actor, globalCtx)) {
                    this->unk_1E2++;
                } else {
                    func_8002F2F4(&this->actor, globalCtx);
                }
            }
            break;
        case 5:
            if (func_8002F334(&this->actor, globalCtx)) {
                this->unk_1E2--;
            }
            break;
        case 6:
            if (func_8002F334(&this->actor, globalCtx)) {
                func_8002DF54(globalCtx, &this->actor, 7);
                Interface_ChangeAlpha(50);
                this->actor.flags &= ~0x100;
                this->unk_1E2 = 4;
            }
            break;
    }
    func_80038290(globalCtx, &this->actor, &this->unk_200, &this->unk_206, this->actor.focus.pos);
}

void EnZl1_Update(Actor* thisx, GlobalContext* globalCtx) {
    s32 pad;
    EnZl1* this = THIS;

    if ((this->actionFunc != func_80B4B8B4) && (this->actionFunc != func_80B4BC78)) {
        SkelAnime_Update(&this->skelAnime);
    }
    Actor_UpdateBgCheckInfo(globalCtx, &this->actor, 0.0f, 0.0f, 0.0f, 5);
    this->actionFunc(this, globalCtx);
    if (this->actionFunc != func_80B4B8B4) {
        Collider_UpdateCylinder(&this->actor, &this->collider);
        CollisionCheck_SetOC(globalCtx, &globalCtx->colChkCtx, &this->collider.base);
    }
    Math_SmoothStepToS(&this->actor.shape.rot.x, this->actor.world.rot.x, 0xA, 0x3E8, 1);
    Math_SmoothStepToS(&this->actor.shape.rot.y, this->actor.world.rot.y, 0xA, 0x3E8, 1);
    Math_SmoothStepToS(&this->actor.shape.rot.z, this->actor.world.rot.z, 0xA, 0x3E8, 1);
    func_80B4AE18(this);
}

s32 EnZl1_OverrideLimbDraw(GlobalContext* globalCtx, s32 limbIndex, Gfx** dList, Vec3f* pos, Vec3s* rot, void* thisx) {
    EnZl1* this = THIS;

    if ((limbIndex == 4) || (limbIndex == 3) || (limbIndex == 6) || (limbIndex == 5)) {
        *dList = NULL;
    }

    if (limbIndex != 10) {
        if (limbIndex == 17) {
            rot->x += this->unk_200.y;
            rot->y += this->unk_200.z;
            rot->z += this->unk_200.x;
        }
    } else {
        rot->x += this->unk_206.y;
        rot->y += this->unk_206.x;
        rot->z += this->unk_206.z;
    }
    return 0;
}

void EnZl1_PostLimbDraw(GlobalContext* globalCtx, s32 limbIndex, Gfx** dList, Vec3s* rot, void* thisx) {
    Vec3f vec = { 0.0f, 0.0f, 0.0f };
    EnZl1* this = THIS;

    if (limbIndex == 17) {
        Matrix_MultVec3f(&vec, &this->actor.focus.pos);
    }
}

void EnZl1_Draw(Actor* thisx, GlobalContext* globalCtx) {
    EnZl1* this = THIS;

    OPEN_DISPS(globalCtx->state.gfxCtx, "../z_en_girlB.c", 2011);

    gSPSegment(POLY_OPA_DISP++, 0x08, SEGMENTED_TO_VIRTUAL(this->unk_1F4));
    gSPSegment(POLY_OPA_DISP++, 0x09, SEGMENTED_TO_VIRTUAL(this->unk_1F8));
    gSPSegment(POLY_OPA_DISP++, 0x0A, SEGMENTED_TO_VIRTUAL(this->unk_1EC));

    func_80093D18(globalCtx->state.gfxCtx);
    SkelAnime_DrawFlexOpa(globalCtx, this->skelAnime.skeleton, this->skelAnime.jointTable, this->skelAnime.dListCount,
                          EnZl1_OverrideLimbDraw, EnZl1_PostLimbDraw, this);

    CLOSE_DISPS(globalCtx->state.gfxCtx, "../z_en_girlB.c", 2046);
}<|MERGE_RESOLUTION|>--- conflicted
+++ resolved
@@ -59,28 +59,13 @@
     { 20, 46, 0, { 0, 0, 0 } },
 };
 
-<<<<<<< HEAD
-static void* D_80B4E61C[] = { 0x06007208, 0x06009848, 0x06009C48, 0x06009848 };
-static void* D_80B4E62C[] = { 0x06007608 };
-
-extern AnimationHeader D_06000438;
-extern u64 D_06008848[];
-extern u64 D_06008C48[];
-extern FlexSkeletonHeader D_0600F5D8;
-extern AnimationHeader D_06010B38;
-extern AnimationHeader D_06011348;
-extern AnimationHeader D_060116E4;
-extern AnimationHeader D_06011B88;
-extern AnimationHeader D_06012118;
-extern AnimationHeader D_060132D8;
-extern AnimationHeader D_060138E0;
-extern AnimationHeader D_06013F10;
-extern AnimationHeader D_060143A8;
-=======
-static void* D_80B4E61C[] = { gChildZelda1EyeOpenLookingUpRightTex, gChildZelda1EyeHalf2Tex, gChildZelda1EyeClosedTex,
-                              gChildZelda1EyeHalf2Tex };
+static void* D_80B4E61C[] = {
+    gChildZelda1EyeOpenLookingUpRightTex,
+    gChildZelda1EyeHalf2Tex,
+    gChildZelda1EyeClosedTex,
+    gChildZelda1EyeHalf2Tex,
+};
 static void* D_80B4E62C[] = { gChildZelda1MouthNeutralTex };
->>>>>>> 7fee0977
 
 void func_80B4AB40(void) {
 }
