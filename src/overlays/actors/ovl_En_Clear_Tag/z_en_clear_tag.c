#include "z_en_clear_tag.h"

#define FLAGS (ACTOR_FLAG_0 | ACTOR_FLAG_2 | ACTOR_FLAG_4 | ACTOR_FLAG_5)

void EnClearTag_Init(Actor* thisx, PlayState* play);
void EnClearTag_Destroy(Actor* thisx, PlayState* play);
void EnClearTag_Update(Actor* thisx, PlayState* play2);
void EnClearTag_Draw(Actor* thisx, PlayState* play);

void EnClearTag_UpdateEffects(PlayState* play);
void EnClearTag_DrawEffects(PlayState* play);

void EnClearTag_CreateDebrisEffect(PlayState* play, Vec3f* position, Vec3f* velocity, Vec3f* acceleration, f32 scale,
                                   f32 floorHeight);
void EnClearTag_CreateFireEffect(PlayState* play, Vec3f* pos, f32 scale);
void EnClearTag_CreateSmokeEffect(PlayState* play, Vec3f* position, f32 scale);
void EnClearTag_CreateFlashEffect(PlayState* play, Vec3f* position, f32 scale, f32 floorHeight, Vec3f* floorTangent);

void EnClearTag_CalculateFloorTangent(EnClearTag* this);

ActorInit En_Clear_Tag_InitVars = {
    ACTOR_EN_CLEAR_TAG,
    ACTORCAT_BOSS,
    FLAGS,
    OBJECT_GAMEPLAY_KEEP,
    sizeof(EnClearTag),
    (ActorFunc)EnClearTag_Init,
    (ActorFunc)EnClearTag_Destroy,
    (ActorFunc)EnClearTag_Update,
    (ActorFunc)EnClearTag_Draw,
};

static u8 sIsEffectsInitialized = false;

static Vec3f sZeroVector = { 0.0f, 0.0f, 0.0f };

static ColliderCylinderInit sArwingCylinderInit = {
    {
        COLTYPE_HIT3,
        AT_ON | AT_TYPE_ENEMY,
        AC_ON | AC_TYPE_PLAYER,
        OC1_ON | OC1_TYPE_ALL,
        OC2_TYPE_1,
        COLSHAPE_CYLINDER,
    },
    {
        ELEMTYPE_UNK0,
        { 0xFFCFFFFF, 0x00, 0x04 },
        { 0xFFDFFFFF, 0x00, 0x00 },
        TOUCH_ON | TOUCH_SFX_NORMAL,
        BUMP_ON,
        OCELEM_ON,
    },
    { 15, 30, 10, { 0, 0, 0 } },
};

static ColliderCylinderInit sLaserCylinderInit = {
    {
        COLTYPE_METAL,
        AT_ON | AT_TYPE_ENEMY,
        AC_ON | AC_TYPE_PLAYER,
        OC1_ON | OC1_TYPE_ALL,
        OC2_TYPE_1,
        COLSHAPE_CYLINDER,
    },
    {
        ELEMTYPE_UNK0,
        { 0xFFCFFFFF, 0x00, 0x04 },
        { 0xFFDFFFFF, 0x00, 0x00 },
        TOUCH_ON | TOUCH_SFX_NORMAL,
        BUMP_ON,
        OCELEM_ON,
    },
    { 15, 30, 10, { 0, 0, 0 } },
};

static UNK_TYPE4 D_809D5C98 = 0; // unused
static UNK_TYPE4 D_809D5C9C = 0; // unused

static EnClearTagEffect sEffects[CLEAR_TAG_EFFECT_COUNT];

#include "assets/overlays/ovl_En_Clear_Tag/ovl_En_Clear_Tag.c"

/**
 * Creates a debris effect.
 * Debris effects are spawned when the Arwing dies. It spawns fire effects.
 */
void EnClearTag_CreateDebrisEffect(PlayState* play, Vec3f* position, Vec3f* velocity, Vec3f* acceleration, f32 scale,
                                   f32 floorHeight) {
    s16 i;
    EnClearTagEffect* effect = (EnClearTagEffect*)play->specialEffects;

    // Look for an available effect to allocate a Debris effect to.
    for (i = 0; i < CLEAR_TAG_EFFECT_COUNT; i++, effect++) {
        if (effect->type == CLEAR_TAG_EFFECT_AVAILABLE) {
            effect->type = CLEAR_TAG_EFFECT_DEBRIS;

            effect->position = *position;
            effect->velocity = *velocity;
            effect->acceleration = *acceleration;

            effect->scale = scale;

            // Set the debris effects to spawn in a circle.
            effect->rotationY = Rand_ZeroFloat(M_PI * 2);
            effect->rotationX = Rand_ZeroFloat(M_PI * 2);

            effect->timer = effect->bounces = 0;

            effect->floorHeight = floorHeight;

            effect->random = (s16)Rand_ZeroFloat(10.0f);

            return;
        }
    }
}

/**
 * Creates a fire effect.
 * Fire effects are spawned by debris effects. Fire effects spawn smoke effects
 */
void EnClearTag_CreateFireEffect(PlayState* play, Vec3f* pos, f32 scale) {
    s16 i;
    EnClearTagEffect* effect = (EnClearTagEffect*)play->specialEffects;

    // Look for an available effect to allocate a fire effect to.
    for (i = 0; i < CLEAR_TAG_EFFECT_COUNT; i++, effect++) {
        if (effect->type == CLEAR_TAG_EFFECT_AVAILABLE) {
            effect->random = (s16)Rand_ZeroFloat(100.0f);
            effect->type = CLEAR_TAG_EFFECT_FIRE;

            effect->position = *pos;
            effect->velocity = sZeroVector;
            effect->acceleration = sZeroVector;
            effect->acceleration.y = 0.15f;

            effect->scale = scale;

            effect->primColor.a = 200.0f;

            return;
        }
    }
}

/**
 * Creates a smoke effect.
 * Smoke effects are spawned by fire effects.
 */
void EnClearTag_CreateSmokeEffect(PlayState* play, Vec3f* position, f32 scale) {
    s16 i;
    EnClearTagEffect* effect = (EnClearTagEffect*)play->specialEffects;

    // Look for an available effect to allocate a smoke effect to.
    for (i = 0; i < CLEAR_TAG_EFFECT_COUNT; i++, effect++) {
        if (effect->type == CLEAR_TAG_EFFECT_AVAILABLE) {
            effect->random = (s16)Rand_ZeroFloat(100.0f);
            effect->type = CLEAR_TAG_EFFECT_SMOKE;

            effect->position = *position;
            effect->velocity = sZeroVector;
            effect->acceleration = sZeroVector;

            effect->scale = scale;
            effect->maxScale = scale * 2.0f;

            effect->primColor.r = 200.0f;
            effect->primColor.g = 20.0f;
            effect->primColor.b = 0.0f;
            effect->primColor.a = 255.0f;
            effect->envColor.r = 255.0f;
            effect->envColor.g = 215.0f;
            effect->envColor.b = 255.0f;

            return;
        }
    }
}

/**
 * Creates a flash effect.
 * Flash effects are spawned when the Arwing dies.
 * Flash effects two components: 1) a billboard flash, and 2) a light effect on the ground.
 */
void EnClearTag_CreateFlashEffect(PlayState* play, Vec3f* position, f32 scale, f32 floorHeight, Vec3f* floorTangent) {
    s16 i;
    EnClearTagEffect* effect = (EnClearTagEffect*)play->specialEffects;

    // Look for an available effect to allocate a flash effect to.
    for (i = 0; i < CLEAR_TAG_EFFECT_COUNT; i++, effect++) {
        if (effect->type == CLEAR_TAG_EFFECT_AVAILABLE) {
            effect->type = CLEAR_TAG_EFFECT_FLASH;

            effect->position = *position;
            effect->velocity = sZeroVector;
            effect->acceleration = sZeroVector;

            effect->scale = 0.0f;
            effect->maxScale = scale * 2.0f;

            effect->floorHeight = floorHeight;
            effect->floorTangent = *floorTangent;

            effect->primColor.a = 180.0f;

            return;
        }
    }
}

/**
 * EnClear_Tag destructor.
 * This just destroys the collider.
 */
void EnClearTag_Destroy(Actor* thisx, PlayState* play) {
    EnClearTag* this = (EnClearTag*)thisx;

    Collider_DestroyCylinder(play, &this->collider);
}

/**
 * EnClear_Tag constructor.
 * This allocates a collider, initializes effects, and sets up ClearTag instance data.
 */
void EnClearTag_Init(Actor* thisx, PlayState* play) {
    EnClearTag* this = (EnClearTag*)thisx;
    s32 defaultCutsceneTimer = 100;
    s16 i;
    s16 j;

    Collider_InitCylinder(play, &this->collider);

    // Initialize the Arwing laser.
    if (this->actor.params == CLEAR_TAG_LASER) {
        this->state = CLEAR_TAG_STATE_LASER;
        this->timers[CLEAR_TAG_TIMER_LASER_DEATH] = 70;
<<<<<<< HEAD
        this->actor.speedXZ = 35.0f;
        Actor_UpdateVelocityXYZ(&this->actor);
=======
        this->actor.speed = 35.0f;
        func_8002D908(&this->actor);
>>>>>>> 92e03cf7
        for (j = 0; j <= 0; j++) {
            Actor_UpdatePos(&this->actor);
        }
        this->actor.scale.x = 0.4f;
        this->actor.scale.y = 0.4f;
        this->actor.scale.z = 2.0f;
        this->actor.speed = 70.0f;
        this->actor.shape.rot.x = -this->actor.shape.rot.x;

        Actor_UpdateVelocityXYZ(&this->actor);
        Collider_SetCylinder(play, &this->collider, &this->actor, &sLaserCylinderInit);
        Actor_PlaySfx(&this->actor, NA_SE_IT_SWORD_REFLECT_MG);
    } else { // Initialize the Arwing.
        this->actor.flags |= ACTOR_FLAG_0;
        this->actor.targetMode = 5;
        Collider_SetCylinder(play, &this->collider, &this->actor, &sArwingCylinderInit);
        this->actor.colChkInfo.health = 3;

        // Update the Arwing to play the intro cutscene.
        if (this->actor.params == CLEAR_TAG_CUTSCENE_ARWING) {
            this->timers[CLEAR_TAG_TIMER_ARWING_UPDATE_STATE] = 70;
            this->timers[CLEAR_TAG_TIMER_ARWING_ENTER_LOCKED_ON] = 250;
            this->state = CLEAR_TAG_STATE_DEMO;
            this->actor.world.rot.x = 0x4000;
            this->cutsceneMode = CLEAR_TAG_CUTSCENE_MODE_SETUP;
            this->cutsceneTimer = defaultCutsceneTimer;
            this->timers[CLEAR_TAG_TIMER_ARWING_UPDATE_BG_INFO] = 20;
        }

        // Initialize all effects to available if effects have not been initialized.
        if (!sIsEffectsInitialized) {
            sIsEffectsInitialized = true;
            play->specialEffects = sEffects;
            for (i = 0; i < CLEAR_TAG_EFFECT_COUNT; i++) {
                sEffects[i].type = CLEAR_TAG_EFFECT_AVAILABLE;
            }
            this->drawMode = CLEAR_TAG_DRAW_MODE_ALL;
        }
    }
}

/**
 * Calculate a floor tangent.
 * This is used for the ground flash display lists and Arwing shadow display lists to snap onto the floor.
 */
void EnClearTag_CalculateFloorTangent(EnClearTag* this) {
    // If there is a floor poly below the Arwing, calculate the floor tangent.
    if (this->actor.floorPoly != NULL) {
        f32 x = COLPOLY_GET_NORMAL(this->actor.floorPoly->normal.x);
        f32 y = COLPOLY_GET_NORMAL(this->actor.floorPoly->normal.y);
        f32 z = COLPOLY_GET_NORMAL(this->actor.floorPoly->normal.z);

        this->floorTangent.x = -Math_FAtan2F(-z * y, 1.0f);
        this->floorTangent.z = Math_FAtan2F(-x * y, 1.0f);
    }
}

/**
 * EnClear_Tag update function.
 *
 * ClearTag has three variants:
 * CLEAR_TAG_CUTSCENE_ARWING which is the regular Arwing and plays a cutscene on spawn.
 * CLEAR_TAG_ARWING which is a regular Arwing.
 * CLEAR_TAG_LASER which are the lasers fired by the Arwing.
 *
 * This function controls the Arwing flying. A target position is set and the Arwing flies toward it based on
 * calculated directions from the current position.
 * This function fires Arwing lasers when the state is CLEAR_TAG_STATE_TARGET_LOCKED.
 * This function controls the cutscene that plays when the Arwing has params for
 * cutscene. The cutscene stops playing when the Arwing is a specified distance from the starting point.
 */
void EnClearTag_Update(Actor* thisx, PlayState* play2) {
    u8 hasAtHit = false;
    s16 i;
    s16 xRotationTarget;
    s16 rotationScale;
    PlayState* play = play2;
    EnClearTag* this = (EnClearTag*)thisx;
    Player* player = GET_PLAYER(play);

    this->frameCounter++;

    if (this->drawMode != CLEAR_TAG_DRAW_MODE_EFFECT) {
        for (i = 0; i < 3; i++) {
            if (this->timers[i] != 0) {
                this->timers[i]--;
            }
        }

        if (this->cutsceneTimer != 0) {
            this->cutsceneTimer--;
        }

        switch (this->state) {
            case CLEAR_TAG_STATE_DEMO:
            case CLEAR_TAG_STATE_TARGET_LOCKED:
            case CLEAR_TAG_STATE_FLYING: {
                f32 vectorToTargetX;
                f32 vectorToTargetY;
                f32 vectorToTargetZ;
                s16 worldRotationTargetX;
                s16 worldRotationTargetY;
                f32 loseTargetLockDistance;
                s16 worldRotationTargetZ;
                s32 pad;

                // Check if the Arwing should crash.
                if (this->collider.base.acFlags & AC_HIT) {

                    this->collider.base.acFlags &= ~AC_HIT;
                    this->crashingTimer = 20;
                    Actor_SetColorFilter(&this->actor, COLORFILTER_COLORFLAG_RED, 255, COLORFILTER_BUFFLAG_OPA, 5);
                    this->acceleration.x = Rand_CenteredFloat(15.0f);
                    this->acceleration.y = Rand_CenteredFloat(15.0f);
                    this->acceleration.z = Rand_CenteredFloat(15.0f);

                    Actor_PlaySfx(&this->actor, NA_SE_EN_FANTOM_THUNDER_GND);
                    this->actor.colChkInfo.health--;
                    if ((s8)this->actor.colChkInfo.health <= 0) {
                        this->state = CLEAR_TAG_STATE_CRASHING;
                        this->actor.velocity.y = 0.0f;
                        goto state_crashing;
                    }
                }
                Actor_SetScale(&this->actor, 0.2f);
                this->actor.speed = 7.0f;

                if (this->timers[CLEAR_TAG_TIMER_ARWING_UPDATE_STATE] == 0) {
                    if (this->timers[CLEAR_TAG_TIMER_ARWING_ENTER_LOCKED_ON] == 0) {
                        this->state = CLEAR_TAG_STATE_TARGET_LOCKED;
                        this->timers[CLEAR_TAG_TIMER_ARWING_UPDATE_STATE] = 300;
                    } else {
                        this->state = CLEAR_TAG_STATE_FLYING;
                        this->timers[CLEAR_TAG_TIMER_ARWING_UPDATE_STATE] = (s16)Rand_ZeroFloat(50.0f) + 20;

                        if (this->actor.params == CLEAR_TAG_ARWING) {
                            // Set the Arwing to fly in a circle around the player.
                            f32 targetCircleX = Math_SinS(player->actor.shape.rot.y) * 400.0f;
                            f32 targetCircleZ = Math_CosS(player->actor.shape.rot.y) * 400.0f;

                            this->targetPosition.x =
                                Rand_CenteredFloat(700.0f) + (player->actor.world.pos.x + targetCircleX);
                            this->targetPosition.y = Rand_ZeroFloat(200.0f) + player->actor.world.pos.y + 150.0f;
                            this->targetPosition.z =
                                Rand_CenteredFloat(700.0f) + (player->actor.world.pos.z + targetCircleZ);
                        } else {
                            // Set the Arwing to fly to a random position.
                            this->targetPosition.x = Rand_CenteredFloat(700.0f);
                            this->targetPosition.y = Rand_ZeroFloat(200.0f) + 150.0f;
                            this->targetPosition.z = Rand_CenteredFloat(700.0f);
                        }
                    }

                    this->targetDirection.x = this->targetDirection.y = this->targetDirection.z = 0.0f;
                }

                rotationScale = 10;
                xRotationTarget = 0x800;
                loseTargetLockDistance = 100.0f;
                if (this->state == CLEAR_TAG_STATE_TARGET_LOCKED) {
                    // Set the Arwing to fly towards the player.
                    this->targetPosition.x = player->actor.world.pos.x;
                    this->targetPosition.y = player->actor.world.pos.y + 40.0f;
                    this->targetPosition.z = player->actor.world.pos.z;
                    rotationScale = 7;
                    xRotationTarget = 0x1000;
                    loseTargetLockDistance = 150.0f;
                } else if (this->state == CLEAR_TAG_STATE_DEMO) {
                    // Move the Arwing for the intro cutscene.

                    // Do a Barrel Roll!
                    this->roll += 0.5f;
                    if (this->roll > M_PI * 2) {
                        this->roll -= M_PI * 2;
                    }

                    // Set the Arwing to fly to a hardcoded position.
                    this->targetPosition.x = 0.0f;
                    this->targetPosition.y = 300.0f;
                    this->targetPosition.z = 0.0f;
                    loseTargetLockDistance = 100.0f;
                }

                // If the Arwing is not in cutscene state, smoothly update the roll to zero.
                // This will reset the Arwing to be right side up after the cutscene is done.
                // The cutscene will set the Arwing to do a barrel roll and doesn't end on right side up.
                if (this->state != CLEAR_TAG_STATE_DEMO) {
                    Math_ApproachZeroF(&this->roll, 0.1f, 0.2f);
                }

                // Calculate a vector towards the targetted position.
                vectorToTargetX = this->targetPosition.x - this->actor.world.pos.x;
                vectorToTargetY = this->targetPosition.y - this->actor.world.pos.y;
                vectorToTargetZ = this->targetPosition.z - this->actor.world.pos.z;

                // If the Arwing is within a certain distance to the target position, it will be updated to flymode
                if (sqrtf(SQ(vectorToTargetX) + SQ(vectorToTargetY) + SQ(vectorToTargetZ)) < loseTargetLockDistance) {
                    this->timers[CLEAR_TAG_TIMER_ARWING_UPDATE_STATE] = 0;
                    if (this->state == CLEAR_TAG_STATE_TARGET_LOCKED) {
                        this->timers[CLEAR_TAG_TIMER_ARWING_ENTER_LOCKED_ON] = (s16)Rand_ZeroFloat(100.0f) + 100;
                    }
                    this->state = CLEAR_TAG_STATE_FLYING;
                }

                // Calculate the direction for the Arwing to fly and the rotation for the Arwing
                // based on the Arwing's direction, and current rotation.
                worldRotationTargetY = RAD_TO_BINANG(Math_FAtan2F(vectorToTargetX, vectorToTargetZ));
                worldRotationTargetX =
                    RAD_TO_BINANG(Math_FAtan2F(vectorToTargetY, sqrtf(SQ(vectorToTargetX) + SQ(vectorToTargetZ))));
                if ((worldRotationTargetX < 0) && (this->actor.world.pos.y < this->actor.floorHeight + 20.0f)) {
                    worldRotationTargetX = 0;
                }
                Math_ApproachS(&this->actor.world.rot.x, worldRotationTargetX, rotationScale, this->targetDirection.x);
                worldRotationTargetZ = Math_SmoothStepToS(&this->actor.world.rot.y, worldRotationTargetY, rotationScale,
                                                          this->targetDirection.y, 0);
                Math_ApproachF(&this->targetDirection.x, xRotationTarget, 1.0f, 0x100);
                this->targetDirection.y = this->targetDirection.x;
                if (ABS(worldRotationTargetZ) < 0x1000) {
                    Math_ApproachS(&this->actor.world.rot.z, 0, 15, this->targetDirection.z);
                    Math_ApproachF(&this->targetDirection.z, 0x500, 1.0f, 0x100);

                    // Check if the Arwing should fire its laser.
                    if ((this->frameCounter % 4) == 0 && (Rand_ZeroOne() < 0.75f) &&
                        (this->state == CLEAR_TAG_STATE_TARGET_LOCKED)) {
                        this->shouldShootLaser = true;
                    }
                } else {
                    worldRotationTargetZ = worldRotationTargetZ > 0 ? -0x2500 : 0x2500;
                    Math_ApproachS(&this->actor.world.rot.z, worldRotationTargetZ, rotationScale,
                                   this->targetDirection.z);
                    Math_ApproachF(&this->targetDirection.z, 0x1000, 1.0f, 0x200);
                }
                this->actor.shape.rot = this->actor.world.rot;
                this->actor.shape.rot.x = -this->actor.shape.rot.x;

                // Update the Arwing's velocity.
                Actor_UpdateVelocityXYZ(&this->actor);
                this->actor.velocity.x += this->acceleration.x;
                this->actor.velocity.y += this->acceleration.y;
                this->actor.velocity.z += this->acceleration.z;
                Math_ApproachZeroF(&this->acceleration.x, 1.0f, 1.0f);
                Math_ApproachZeroF(&this->acceleration.y, 1.0f, 1.0f);
                Math_ApproachZeroF(&this->acceleration.z, 1.0f, 1.0f);

                // Fire the Arwing laser.
                if (this->shouldShootLaser) {
                    this->shouldShootLaser = false;
                    Actor_Spawn(&play->actorCtx, play, ACTOR_EN_CLEAR_TAG, this->actor.world.pos.x,
                                this->actor.world.pos.y, this->actor.world.pos.z, this->actor.world.rot.x,
                                this->actor.world.rot.y, this->actor.world.rot.z, CLEAR_TAG_STATE_LASER);
                }
                FALLTHROUGH;
            }
            case CLEAR_TAG_STATE_CRASHING:
            state_crashing:
                if (this->crashingTimer != 0) {
                    this->crashingTimer--;
                }

                Actor_UpdatePos(&this->actor);

                Actor_SetFocus(&this->actor, 0.0f);

                // Update Arwing collider to better match a ground collision.
                this->collider.dim.radius = 20;
                this->collider.dim.height = 15;
                this->collider.dim.yShift = -5;
                Collider_UpdateCylinder(&this->actor, &this->collider);

                CollisionCheck_SetAC(play, &play->colChkCtx, &this->collider.base);
                CollisionCheck_SetAT(play, &play->colChkCtx, &this->collider.base);

                if (this->timers[CLEAR_TAG_TIMER_ARWING_UPDATE_BG_INFO] == 0) {
                    Actor_UpdateBgCheckInfo(play, &this->actor, 50.0f, 30.0f, 100.0f,
                                            UPDBGCHECKINFO_FLAG_0 | UPDBGCHECKINFO_FLAG_2);
                    EnClearTag_CalculateFloorTangent(this);
                }

                if (this->state == CLEAR_TAG_STATE_CRASHING) {
                    // Create fire effects while the Arwing crashes.
                    EnClearTag_CreateFireEffect(play, &this->actor.world.pos, 1.0f);

                    // Causes the Arwing to roll around seemingly randomly while crashing.
                    this->roll -= 0.5f;
                    this->actor.velocity.y -= 0.2f;
                    this->actor.shape.rot.x += 0x10;

                    Actor_PlaySfx(&this->actor, NA_SE_EN_DODO_K_BREATH - SFX_FLAG);

                    // Check if the Arwing has hit the ground or a wall.
                    if (this->actor.bgCheckFlags & (BGCHECKFLAG_GROUND | BGCHECKFLAG_WALL)) {
                        this->shouldExplode = true;

                        if (this->drawMode != CLEAR_TAG_DRAW_MODE_ARWING) {
                            this->drawMode = CLEAR_TAG_DRAW_MODE_EFFECT;
                            this->deathTimer = 70;
                            this->actor.flags &= ~ACTOR_FLAG_0;
                        } else {
                            Actor_Kill(&this->actor);
                        }
                    }
                }
                break;

            case CLEAR_TAG_STATE_LASER:
                Actor_UpdatePos(&this->actor);

                // Check if the laser has hit a target.
                if (this->collider.base.atFlags & AT_HIT) {
                    hasAtHit = true;
                }

                // Set laser collider properties.
                this->collider.dim.radius = 23;
                this->collider.dim.height = 25;
                this->collider.dim.yShift = -10;
                Collider_UpdateCylinder(&this->actor, &this->collider);
                CollisionCheck_SetAT(play, &play->colChkCtx, &this->collider.base);
                Actor_UpdateBgCheckInfo(play, &this->actor, 50.0f, 80.0f, 100.0f,
                                        UPDBGCHECKINFO_FLAG_0 | UPDBGCHECKINFO_FLAG_2);

                // Check if the laser has hit a target, timed out, or hit the ground or a wall.
                if ((this->actor.bgCheckFlags & (BGCHECKFLAG_GROUND | BGCHECKFLAG_WALL)) || hasAtHit ||
                    this->timers[CLEAR_TAG_TIMER_LASER_DEATH] == 0) {
                    // Kill the laser.
                    Actor_Kill(&this->actor);
                    // Player laser sound effect if the laser did not time out.
                    if (this->timers[CLEAR_TAG_TIMER_LASER_DEATH] != 0) {
                        SfxSource_PlaySfxAtFixedWorldPos(play, &this->actor.world.pos, 20, NA_SE_EN_FANTOM_THUNDER_GND);
                    }
                }
                break;
        }

        if (this->state < CLEAR_TAG_STATE_LASER) {
            // Play the Arwing cutscene.
            osSyncPrintf("DEMO_MODE %d\n", this->cutsceneMode);
            osSyncPrintf("CAMERA_NO %d\n", this->subCamId);

            if (this->cutsceneMode != CLEAR_TAG_CUTSCENE_MODE_NONE) {
                f32 subCamCircleX;
                f32 subCamCircleZ;
                s16 cutsceneTimer;
                Vec3f subCamEyeNext;
                Vec3f subCamAtNext;

                switch (this->cutsceneMode) {
                    case CLEAR_TAG_CUTSCENE_MODE_SETUP:
                        // Initializes Arwing cutscene camera data.
                        this->cutsceneMode = CLEAR_TAG_CUTSCENE_MODE_PLAY;
                        func_80064520(play, &play->csCtx);
                        this->subCamId = Play_CreateSubCamera(play);
                        Play_ChangeCameraStatus(play, CAM_ID_MAIN, CAM_STAT_WAIT);
                        Play_ChangeCameraStatus(play, this->subCamId, CAM_STAT_ACTIVE);
                        FALLTHROUGH;
                    case CLEAR_TAG_CUTSCENE_MODE_PLAY:
                        // Update the Arwing cutscene camera to spin around in a circle.
                        cutsceneTimer = this->frameCounter * 128;
                        subCamCircleX = Math_SinS(cutsceneTimer) * 200.0f;
                        subCamCircleZ = Math_CosS(cutsceneTimer) * 200.0f;
                        subCamEyeNext.x = this->actor.world.pos.x + subCamCircleX;
                        subCamEyeNext.y = 200.0f;
                        subCamEyeNext.z = this->actor.world.pos.z + subCamCircleZ;
                        subCamAtNext = this->actor.world.pos;
                        break;
                }

                // Make the Arwing cutscene camera approach the target.
                if (this->subCamId != SUB_CAM_ID_DONE) {
                    Math_ApproachF(&this->subCamEye.x, subCamEyeNext.x, 0.1f, 500.0f);
                    Math_ApproachF(&this->subCamEye.y, subCamEyeNext.y, 0.1f, 500.0f);
                    Math_ApproachF(&this->subCamEye.z, subCamEyeNext.z, 0.1f, 500.0f);
                    Math_ApproachF(&this->subCamAt.x, subCamAtNext.x, 0.2f, 500.0f);
                    Math_ApproachF(&this->subCamAt.y, subCamAtNext.y, 0.2f, 500.0f);
                    Math_ApproachF(&this->subCamAt.z, subCamAtNext.z, 0.2f, 500.0f);
                    Play_SetCameraAtEye(play, this->subCamId, &this->subCamAt, &this->subCamEye);
                }

                // Cutscene has finished.
                if (this->cutsceneTimer == 1) {
                    Play_ReturnToMainCam(play, this->subCamId, 0);
                    // CLEAR_TAG_CUTSCENE_MODE_NONE / SUB_CAM_ID_DONE
                    this->cutsceneMode = this->subCamId = 0;
                    func_80064534(play, &play->csCtx);
                }
            }
        }
    }

    // Explode the Arwing
    if (this->shouldExplode) {
        Vec3f crashEffectLocation;
        Vec3f crashEffectVelocity;
        Vec3f debrisEffectAcceleration;

        this->shouldExplode = false;
        SfxSource_PlaySfxAtFixedWorldPos(play, &this->actor.world.pos, 40, NA_SE_IT_BOMB_EXPLOSION);

        // Spawn flash effect.
        crashEffectLocation.x = this->actor.world.pos.x;
        crashEffectLocation.y = (this->actor.world.pos.y + 40.0f) - 30.0f;
        crashEffectLocation.z = this->actor.world.pos.z;
        EnClearTag_CreateFlashEffect(play, &crashEffectLocation, 6.0f, this->actor.floorHeight, &this->floorTangent);

        // Spawn smoke effect.
        crashEffectLocation.y = (this->actor.world.pos.y + 30.0f) - 50.0f;
        EnClearTag_CreateSmokeEffect(play, &crashEffectLocation, 3.0f);
        crashEffectLocation.y = this->actor.world.pos.y;

        // Spawn debris effects.
        for (i = 0; i < 15; i++) {
            crashEffectVelocity.x = sinf(i * 1.65f) * i * 0.3f;
            crashEffectVelocity.z = cosf(i * 1.65f) * i * 0.3f;
            crashEffectVelocity.y = Rand_ZeroFloat(6.0f) + 5.0f;
            crashEffectVelocity.x += Rand_CenteredFloat(0.5f);
            crashEffectVelocity.z += Rand_CenteredFloat(0.5f);

            debrisEffectAcceleration.x = 0.0f;
            debrisEffectAcceleration.y = -1.0f;
            debrisEffectAcceleration.z = 0.0f;

            EnClearTag_CreateDebrisEffect(play, &crashEffectLocation, &crashEffectVelocity, &debrisEffectAcceleration,
                                          Rand_ZeroFloat(0.15f) + 0.075f, this->actor.floorHeight);
        }
    }

    if (this->drawMode != CLEAR_TAG_DRAW_MODE_ARWING) {
        // Check if the Arwing should be removed.
        if ((this->drawMode == CLEAR_TAG_DRAW_MODE_EFFECT) && (DECR(this->deathTimer) == 0)) {
            Actor_Kill(&this->actor);
        }

        EnClearTag_UpdateEffects(play);
    }
}

/**
 * EnClear_Tag draw function.
 * Laser clear tag type will draw two lasers.
 * Arwing clear tage types will draw the Arwing, the backfire, and a shadow.
 */
void EnClearTag_Draw(Actor* thisx, PlayState* play) {
    s32 pad;
    EnClearTag* this = (EnClearTag*)thisx;

    OPEN_DISPS(play->state.gfxCtx, "../z_en_clear_tag.c", 983);
    if (this->drawMode != CLEAR_TAG_DRAW_MODE_EFFECT) {
        Gfx_SetupDL_25Xlu(play->state.gfxCtx);

        if (this->state >= CLEAR_TAG_STATE_LASER) {
            // Draw Arwing lasers.
            gDPSetPrimColor(POLY_XLU_DISP++, 0, 0, 0, 255, 0, 255);

            Matrix_Translate(25.0f, 0.0f, 0.0f, MTXMODE_APPLY);
            gSPMatrix(POLY_XLU_DISP++, Matrix_NewMtx(play->state.gfxCtx, "../z_en_clear_tag.c", 1004),
                      G_MTX_NOPUSH | G_MTX_LOAD | G_MTX_MODELVIEW);
            gSPDisplayList(POLY_XLU_DISP++, gArwingLaserDL);

            Matrix_Translate(-50.0f, 0.0f, 0.0f, MTXMODE_APPLY);
            gSPMatrix(POLY_XLU_DISP++, Matrix_NewMtx(play->state.gfxCtx, "../z_en_clear_tag.c", 1011),
                      G_MTX_NOPUSH | G_MTX_LOAD | G_MTX_MODELVIEW);
            gSPDisplayList(POLY_XLU_DISP++, gArwingLaserDL);
        } else {
            // Draw the Arwing itself.
            Gfx_SetupDL_25Opa(play->state.gfxCtx);
            gDPSetPrimColor(POLY_OPA_DISP++, 0, 0, 255, 255, 255, 255);
            if (this->crashingTimer != 0) {
                f32 xRotation;
                f32 yRotation;
                f32 scaledCrashingTimer = this->crashingTimer * 0.05f;

                xRotation = Math_SinS(this->frameCounter * 0x3000) * scaledCrashingTimer;
                yRotation = Math_SinS(this->frameCounter * 0x3700) * scaledCrashingTimer;
                Matrix_RotateX(xRotation, MTXMODE_APPLY);
                Matrix_RotateY(yRotation, MTXMODE_APPLY);
            }
            Matrix_RotateZ(this->roll, MTXMODE_APPLY);
            gSPMatrix(POLY_OPA_DISP++, Matrix_NewMtx(play->state.gfxCtx, "../z_en_clear_tag.c", 1030),
                      G_MTX_NOPUSH | G_MTX_LOAD | G_MTX_MODELVIEW);
            gSPDisplayList(POLY_OPA_DISP++, gArwingDL);

            // Draw the Arwing Backfire
            Matrix_Translate(0.0f, 0.0f, -60.0f, MTXMODE_APPLY);
            Matrix_ReplaceRotation(&play->billboardMtxF);
            Matrix_Scale(2.5f, 1.3f, 0.0f, MTXMODE_APPLY);
            if ((this->frameCounter % 2) != 0) {
                Matrix_Scale(1.15f, 1.15f, 1.15f, MTXMODE_APPLY);
            }
            gDPSetPrimColor(POLY_XLU_DISP++, 0, 0, 255, 255, 200, 155);
            gDPPipeSync(POLY_XLU_DISP++);
            gDPSetEnvColor(POLY_XLU_DISP++, 255, 50, 0, 0);
            gSPMatrix(POLY_XLU_DISP++, Matrix_NewMtx(play->state.gfxCtx, "../z_en_clear_tag.c", 1067),
                      G_MTX_NOPUSH | G_MTX_LOAD | G_MTX_MODELVIEW);
            gSPDisplayList(POLY_XLU_DISP++, gArwingBackfireDL);

            // Draw the Arwing shadow.
            gDPSetPrimColor(POLY_XLU_DISP++, 0, 0, 0, 0, 0, 130);
            Matrix_Translate(this->actor.world.pos.x, this->actor.floorHeight, this->actor.world.pos.z, MTXMODE_NEW);
            Matrix_RotateX(this->floorTangent.x, MTXMODE_APPLY);
            Matrix_RotateZ(this->floorTangent.z, MTXMODE_APPLY);
            Matrix_Scale(this->actor.scale.x + 0.35f, 0.0f, this->actor.scale.z + 0.35f, MTXMODE_APPLY);
            Matrix_RotateY(BINANG_TO_RAD_ALT(this->actor.shape.rot.y), MTXMODE_APPLY);
            Matrix_RotateX(BINANG_TO_RAD_ALT(this->actor.shape.rot.x), MTXMODE_APPLY);
            Matrix_RotateZ(BINANG_TO_RAD_ALT(this->actor.shape.rot.z), MTXMODE_APPLY);
            if (this->crashingTimer != 0) {
                f32 xRotation;
                f32 yRotation;
                f32 scaledCrashingTimer = this->crashingTimer * 0.05f;

                xRotation = Math_SinS(this->frameCounter * 0x3000) * scaledCrashingTimer;
                yRotation = Math_SinS(this->frameCounter * 0x3700) * scaledCrashingTimer;
                Matrix_RotateX(xRotation, MTXMODE_APPLY);
                Matrix_RotateY(yRotation, MTXMODE_APPLY);
            }
            Matrix_RotateZ(this->roll, MTXMODE_APPLY);
            gSPMatrix(POLY_XLU_DISP++, Matrix_NewMtx(play->state.gfxCtx, "../z_en_clear_tag.c", 1104),
                      G_MTX_NOPUSH | G_MTX_LOAD | G_MTX_MODELVIEW);
            gSPDisplayList(POLY_XLU_DISP++, gArwingShadowDL);
        }
    }

    if (this->drawMode != CLEAR_TAG_DRAW_MODE_ARWING) {
        EnClearTag_DrawEffects(play);
    }

    CLOSE_DISPS(play->state.gfxCtx, "../z_en_clear_tag.c", 1119);
}

/**
 * Updates the Arwing effects.
 * Performs effect physics.
 * Moves and bounces debris effects.
 * Fades most effects out of view. When effects are completely faded away they are removed.
 */
void EnClearTag_UpdateEffects(PlayState* play) {
    EnClearTagEffect* effect = (EnClearTagEffect*)play->specialEffects;
    s16 i;
    f32 originalYPosition;
    Vec3f sphereCenter;

    for (i = 0; i < CLEAR_TAG_EFFECT_COUNT; i++, effect++) {
        if (effect->type != CLEAR_TAG_EFFECT_AVAILABLE) {
            effect->random++;

            // Perform effect physics.
            effect->position.x += effect->velocity.x;
            originalYPosition = effect->position.y;
            effect->position.y += effect->velocity.y;
            effect->position.z += effect->velocity.z;
            effect->velocity.x += effect->acceleration.x;
            effect->velocity.y += effect->acceleration.y;
            effect->velocity.z += effect->acceleration.z;

            if (effect->type == CLEAR_TAG_EFFECT_DEBRIS) {
                // Clamp the velocity to -5.0
                if (effect->velocity.y < -5.0f) {
                    effect->velocity.y = -5.0f;
                }

                // While the effect is falling check if it has hit the ground.
                if (effect->velocity.y < 0.0f) {
                    sphereCenter = effect->position;
                    sphereCenter.y += 5.0f;

                    // Check if the debris has hit the ground.
                    if (BgCheck_SphVsFirstPoly(&play->colCtx, &sphereCenter, 11.0f)) {
                        effect->position.y = originalYPosition;

                        // Bounce the debris effect.
                        if (effect->bounces <= 0) {
                            effect->bounces++;
                            effect->velocity.y *= -0.5f;
                            effect->timer = ((s16)Rand_ZeroFloat(20)) + 25;
                        } else {
                            // The Debris effect is done bouncing. Set its velocity and acceleration to 0.
                            effect->velocity.x = effect->velocity.z = effect->acceleration.y = effect->velocity.y =
                                0.0f;
                        }
                    }
                }

                // Rotate the debris effect.
                if (effect->acceleration.y != 0.0f) {
                    effect->rotationY += 0.5f;
                    effect->rotationX += 0.35f;
                }

                // If the timer is completed, unload the debris effect.
                if (effect->timer == 1) {
                    effect->type = CLEAR_TAG_EFFECT_AVAILABLE;
                }

                // Spawn a fire effect every 3 frames.
                if (effect->random >= 3) {
                    effect->random = 0;
                    EnClearTag_CreateFireEffect(play, &effect->position, effect->scale * 8.0f);
                }
            } else if (effect->type == CLEAR_TAG_EFFECT_FIRE) {
                // Fade the fire effect.
                Math_ApproachZeroF(&effect->primColor.a, 1.0f, 15.0f);
                // If the fire effect is fully faded, unload it.
                if (effect->primColor.a <= 0.0f) {
                    effect->type = CLEAR_TAG_EFFECT_AVAILABLE;
                }
            } else if (effect->type == CLEAR_TAG_EFFECT_SMOKE) {
                // Fade the smoke effects.
                Math_ApproachZeroF(&effect->primColor.r, 1.0f, 20.0f);
                Math_ApproachZeroF(&effect->primColor.g, 1.0f, 2.0f);
                Math_ApproachZeroF(&effect->envColor.r, 1.0f, 25.5f);
                Math_ApproachZeroF(&effect->envColor.g, 1.0f, 21.5f);
                Math_ApproachZeroF(&effect->envColor.b, 1.0f, 25.5f);

                // Smooth scale the smoke effects.
                Math_ApproachF(&effect->scale, effect->maxScale, 0.05f, 0.1f);

                if (effect->primColor.r == 0.0f) {
                    // Fade the smoke effects.
                    Math_ApproachZeroF(&effect->primColor.a, 1.0f, 3.0f);

                    // If the smoke effect has fully faded, unload it.
                    if (effect->primColor.a <= 0.0f) {
                        effect->type = CLEAR_TAG_EFFECT_AVAILABLE;
                    }
                }
            } else if (effect->type == CLEAR_TAG_EFFECT_FLASH) {
                // Smooth scale the flash effects.
                Math_ApproachF(&effect->scale, effect->maxScale, 1.0f, 3.0f);
                // Fade the flash effects.
                Math_ApproachZeroF(&effect->primColor.a, 1.0f, 10.0f);

                // If the flash effect has fully faded, unload it.
                if (effect->primColor.a <= 0.0f) {
                    effect->type = CLEAR_TAG_EFFECT_AVAILABLE;
                }
            }

            if (effect->timer != 0) {
                effect->timer--;
            }
        }
    }
}

/**
 * Draws the Arwing effects.
 * Each effect type is drawn before the next. The function will apply a material that applies to all effects of that
 * type while drawing the first effect of that type.
 */
void EnClearTag_DrawEffects(PlayState* play) {
    s16 i;
    GraphicsContext* gfxCtx = play->state.gfxCtx;
    u8 materialFlag = 0;
    EnClearTagEffect* effect = (EnClearTagEffect*)play->specialEffects;
    EnClearTagEffect* firstEffect = effect;

    OPEN_DISPS(gfxCtx, "../z_en_clear_tag.c", 1288);
    Gfx_SetupDL_25Opa(play->state.gfxCtx);
    Gfx_SetupDL_25Xlu(play->state.gfxCtx);

    // Draw all Debris effects.
    for (i = 0; i < CLEAR_TAG_EFFECT_COUNT; i++, effect++) {
        if (effect->type == CLEAR_TAG_EFFECT_DEBRIS) {
            // Apply the debris effect material if it has not already been applied.
            if (materialFlag == 0) {
                materialFlag++;
                gSPDisplayList(POLY_OPA_DISP++, gArwingDebrisEffectMaterialDL);
            }

            // Draw the debris effect.
            Matrix_Translate(effect->position.x, effect->position.y, effect->position.z, MTXMODE_NEW);
            Matrix_Scale(effect->scale, effect->scale, effect->scale, MTXMODE_APPLY);
            Matrix_RotateY(effect->rotationY, MTXMODE_APPLY);
            Matrix_RotateX(effect->rotationX, MTXMODE_APPLY);
            gSPMatrix(POLY_OPA_DISP++, Matrix_NewMtx(gfxCtx, "../z_en_clear_tag.c", 1307),
                      G_MTX_NOPUSH | G_MTX_LOAD | G_MTX_MODELVIEW);
            gSPDisplayList(POLY_OPA_DISP++, gArwingDebrisEffectDL);
        }
    }

    // Draw all ground flash effects.
    effect = firstEffect;
    materialFlag = 0;
    for (i = 0; i < CLEAR_TAG_EFFECT_COUNT; i++, effect++) {
        if (effect->type == CLEAR_TAG_EFFECT_FLASH) {
            // Apply the flash ground effect material if it has not already been applied.
            if (materialFlag == 0) {
                gDPPipeSync(POLY_XLU_DISP++);
                gDPSetEnvColor(POLY_XLU_DISP++, 255, 255, 200, 0);
                materialFlag++;
            }

            // Draw the ground flash effect.
            gDPSetPrimColor(POLY_XLU_DISP++, 0, 0, 255, 255, 200, (s8)effect->primColor.a);
            Matrix_Translate(effect->position.x, effect->floorHeight, effect->position.z, MTXMODE_NEW);
            Matrix_RotateX(effect->floorTangent.x, MTXMODE_APPLY);
            Matrix_RotateZ(effect->floorTangent.z, MTXMODE_APPLY);
            Matrix_Scale(effect->scale + effect->scale, 1.0f, effect->scale * 2.0f, MTXMODE_APPLY);
            gSPMatrix(POLY_XLU_DISP++, Matrix_NewMtx(gfxCtx, "../z_en_clear_tag.c", 1342),
                      G_MTX_NOPUSH | G_MTX_LOAD | G_MTX_MODELVIEW);
            gSPDisplayList(POLY_XLU_DISP++, gArwingFlashEffectGroundDL);
        }
    }

    // Draw all smoke effects.
    effect = firstEffect;
    materialFlag = 0;
    for (i = 0; i < CLEAR_TAG_EFFECT_COUNT; i++, effect++) {
        if (effect->type == CLEAR_TAG_EFFECT_SMOKE) {
            // Apply the smoke effect material if it has not already been applied.
            if (materialFlag == 0) {
                gSPDisplayList(POLY_XLU_DISP++, gArwingFireEffectMaterialDL);
                materialFlag++;
            }

            // Draw the smoke effect.
            gDPPipeSync(POLY_XLU_DISP++);
            gDPSetEnvColor(POLY_XLU_DISP++, (s8)effect->envColor.r, (s8)effect->envColor.g, (s8)effect->envColor.b,
                           128);
            gDPSetPrimColor(POLY_XLU_DISP++, 0, 0, (s8)effect->primColor.r, (s8)effect->primColor.g,
                            (s8)effect->primColor.b, (s8)effect->primColor.a);
            gSPSegment(
                POLY_XLU_DISP++, 8,
                Gfx_TwoTexScroll(play->state.gfxCtx, G_TX_RENDERTILE, 0, effect->random * -5, 32, 64, 1, 0, 0, 32, 32));
            Matrix_Translate(effect->position.x, effect->position.y, effect->position.z, MTXMODE_NEW);
            Matrix_ReplaceRotation(&play->billboardMtxF);
            Matrix_Scale(effect->scale, effect->scale, 1.0f, MTXMODE_APPLY);
            Matrix_Translate(0.0f, 20.0f, 0.0f, MTXMODE_APPLY);
            gSPMatrix(POLY_XLU_DISP++, Matrix_NewMtx(gfxCtx, "../z_en_clear_tag.c", 1392),
                      G_MTX_NOPUSH | G_MTX_LOAD | G_MTX_MODELVIEW);
            gSPDisplayList(POLY_XLU_DISP++, gArwingFireEffectDL);
        }
    }

    // Draw all fire effects.
    effect = firstEffect;
    materialFlag = 0;
    for (i = 0; i < CLEAR_TAG_EFFECT_COUNT; i++, effect++) {
        if (effect->type == CLEAR_TAG_EFFECT_FIRE) {
            // Apply the fire effect material if it has not already been applied.
            if (materialFlag == 0) {
                gSPDisplayList(POLY_XLU_DISP++, gArwingFireEffectMaterialDL);
                gDPSetEnvColor(POLY_XLU_DISP++, 255, 215, 255, 128);
                materialFlag++;
            }

            // Draw the fire effect.
            gDPSetPrimColor(POLY_XLU_DISP++, 0, 0, 200, 20, 0, (s8)effect->primColor.a);
            gSPSegment(POLY_XLU_DISP++, 8,
                       Gfx_TwoTexScroll(play->state.gfxCtx, G_TX_RENDERTILE, 0, (effect->random * -15) & 0xFF, 32, 64,
                                        1, 0, 0, 32, 32));
            Matrix_Translate(effect->position.x, effect->position.y, effect->position.z, MTXMODE_NEW);
            Matrix_ReplaceRotation(&play->billboardMtxF);
            Matrix_Scale(effect->scale, effect->scale, 1.0f, MTXMODE_APPLY);
            gSPMatrix(POLY_XLU_DISP++, Matrix_NewMtx(gfxCtx, "../z_en_clear_tag.c", 1439),
                      G_MTX_NOPUSH | G_MTX_LOAD | G_MTX_MODELVIEW);
            gSPDisplayList(POLY_XLU_DISP++, gArwingFireEffectDL);
        }
    }

    // Draw all flash billboard effects.
    effect = firstEffect;
    materialFlag = 0;
    for (i = 0; i < CLEAR_TAG_EFFECT_COUNT; i++, effect++) {
        if (effect->type == CLEAR_TAG_EFFECT_FLASH) {
            // Apply the flash billboard effect material if it has not already been applied.
            if (materialFlag == 0) {
                gDPPipeSync(POLY_XLU_DISP++);
                gDPSetEnvColor(POLY_XLU_DISP++, 255, 255, 200, 0);
                materialFlag++;
            }

            // Draw the flash billboard effect.
            gDPSetPrimColor(POLY_XLU_DISP++, 0, 0, 255, 255, 200, (s8)effect->primColor.a);
            Matrix_Translate(effect->position.x, effect->position.y, effect->position.z, MTXMODE_NEW);
            Matrix_ReplaceRotation(&play->billboardMtxF);
            Matrix_Scale(effect->scale, effect->scale, 1.0f, MTXMODE_APPLY);
            gSPMatrix(POLY_XLU_DISP++, Matrix_NewMtx(gfxCtx, "../z_en_clear_tag.c", 1470),
                      G_MTX_NOPUSH | G_MTX_LOAD | G_MTX_MODELVIEW);
            gSPDisplayList(POLY_XLU_DISP++, gArwingFlashEffectDL);
        }
    }

    CLOSE_DISPS(gfxCtx, "../z_en_clear_tag.c", 1477);
}<|MERGE_RESOLUTION|>--- conflicted
+++ resolved
@@ -235,13 +235,8 @@
     if (this->actor.params == CLEAR_TAG_LASER) {
         this->state = CLEAR_TAG_STATE_LASER;
         this->timers[CLEAR_TAG_TIMER_LASER_DEATH] = 70;
-<<<<<<< HEAD
-        this->actor.speedXZ = 35.0f;
+        this->actor.speed = 35.0f;
         Actor_UpdateVelocityXYZ(&this->actor);
-=======
-        this->actor.speed = 35.0f;
-        func_8002D908(&this->actor);
->>>>>>> 92e03cf7
         for (j = 0; j <= 0; j++) {
             Actor_UpdatePos(&this->actor);
         }
