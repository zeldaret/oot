--- conflicted
+++ resolved
@@ -564,11 +564,7 @@
                     // Player laser sound effect if the laser did not time out.
                     if (this->timers[CLEAR_TAG_TIMER_LASER_DEATH] != 0) {
                         SoundSource_PlaySfxAtFixedWorldPos(globalCtx, &this->actor.world.pos, 20,
-<<<<<<< HEAD
-                                                      NA_SE_EN_FANTOM_THUNDER_GND);
-=======
                                                            NA_SE_EN_FANTOM_THUNDER_GND);
->>>>>>> 6479913d
                     }
                 }
                 break;
