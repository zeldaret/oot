/*
 * File: z_door_gerudo.c
 * Overlay: ovl_Door_Gerudo
 * Description: Metal grate door
 */

#include "z_door_gerudo.h"
#include "assets/objects/object_door_gerudo/object_door_gerudo.h"

#define FLAGS 0

void DoorGerudo_Init(Actor* thisx, PlayState* play);
void DoorGerudo_Destroy(Actor* thisx, PlayState* play);
void DoorGerudo_Update(Actor* thisx, PlayState* play);
void DoorGerudo_Draw(Actor* thisx, PlayState* play);

void func_8099485C(DoorGerudo* this, PlayState* play);
s32 func_80994750(DoorGerudo* this, PlayState* play);
void func_8099496C(DoorGerudo* this, PlayState* play);
void func_809949C8(DoorGerudo* this, PlayState* play);

ActorInit Door_Gerudo_InitVars = {
    ACTOR_DOOR_GERUDO,
    ACTORCAT_ITEMACTION,
    FLAGS,
    OBJECT_DOOR_GERUDO,
    sizeof(DoorGerudo),
    (ActorFunc)DoorGerudo_Init,
    (ActorFunc)DoorGerudo_Destroy,
    (ActorFunc)DoorGerudo_Update,
    (ActorFunc)DoorGerudo_Draw,
};

static InitChainEntry sInitChain[] = {
    ICHAIN_VEC3F(scale, 1, ICHAIN_STOP),
};

void DoorGerudo_Init(Actor* thisx, PlayState* play) {
    s32 pad;
    DoorGerudo* this = (DoorGerudo*)thisx;
    CollisionHeader* colHeader = NULL;

    Actor_ProcessInitChain(&this->dyna.actor, sInitChain);
    CollisionHeader_GetVirtual(&gGerudoCellDoorCol, &colHeader);
    this->dyna.bgId = DynaPoly_SetBgActor(play, &play->colCtx.dyna, thisx, colHeader);

    if (Flags_GetSwitch(play, PARAMS_GET(thisx->params, 0, 6))) {
        this->actionFunc = func_8099485C;
        thisx->world.pos.y = thisx->home.pos.y + 200.0f;
    } else {
        this->actionFunc = func_8099485C;
        this->unk_166 = 10;
    }
}

void DoorGerudo_Destroy(Actor* thisx, PlayState* play) {
    DoorGerudo* this = (DoorGerudo*)thisx;

    DynaPoly_DeleteBgActor(play, &play->colCtx.dyna, this->dyna.bgId);
}

f32 func_809946BC(PlayState* play, DoorGerudo* this, f32 arg2, f32 arg3, f32 arg4) {
    Player* player = GET_PLAYER(play);
    Vec3f playerPos;
    Vec3f sp1C;

    playerPos.x = player->actor.world.pos.x;
    playerPos.y = player->actor.world.pos.y + arg2;
    playerPos.z = player->actor.world.pos.z;
    func_8002DBD0(&this->dyna.actor, &sp1C, &playerPos);

    if ((arg3 < fabsf(sp1C.x)) || (arg4 < fabsf(sp1C.y))) {
        return FLT_MAX;
    } else {
        return sp1C.z;
    }
}

s32 func_80994750(DoorGerudo* this, PlayState* play) {
    Player* player = GET_PLAYER(play);
    f32 temp_f0;
    s16 rotYDiff;

    if (!Player_InCsMode(play)) {
        temp_f0 = func_809946BC(play, this, 0.0f, 20.0f, 15.0f);
        if (fabsf(temp_f0) < 40.0f) {
            rotYDiff = player->actor.shape.rot.y - this->dyna.actor.shape.rot.y;
            if (temp_f0 > 0.0f) {
                rotYDiff = 0x8000 - rotYDiff;
            }
            if (ABS(rotYDiff) < 0x2000) {
                return (temp_f0 >= 0.0f) ? 1.0f : -1.0f;
            }
        }
    }
    return 0;
}

void func_8099485C(DoorGerudo* this, PlayState* play) {
    if (this->isActive) {
        this->actionFunc = func_8099496C;
<<<<<<< HEAD
        gSaveContext.inventory.dungeonKeys[gSaveContext.mapIndex] -= 1;
        Flags_SetSwitch(play, PARAMS_GET(this->dyna.actor.params, 0, 6));
        Audio_PlayActorSfx2(&this->dyna.actor, NA_SE_EV_CHAIN_KEY_UNLOCK);
=======
        gSaveContext.save.info.inventory.dungeonKeys[gSaveContext.mapIndex] -= 1;
        Flags_SetSwitch(play, this->dyna.actor.params & 0x3F);
        Actor_PlaySfx(&this->dyna.actor, NA_SE_EV_CHAIN_KEY_UNLOCK);
>>>>>>> 8913c4fa
    } else {
        s32 direction = func_80994750(this, play);

        if (direction != 0) {
            Player* player = GET_PLAYER(play);

            if (gSaveContext.save.info.inventory.dungeonKeys[gSaveContext.mapIndex] <= 0) {
                player->naviTextId = -0x203;
            } else if (!Flags_GetCollectible(play, PARAMS_GET(this->dyna.actor.params, 8, 5))) {
                player->naviTextId = -0x225;
            } else {
                player->doorType = PLAYER_DOORTYPE_SLIDING;
                player->doorDirection = direction;
                player->doorActor = &this->dyna.actor;
                player->doorTimer = 10;
            }
        }
    }
}

void func_8099496C(DoorGerudo* this, PlayState* play) {
    if (DECR(this->unk_166) == 0) {
        Actor_PlaySfx(&this->dyna.actor, NA_SE_EV_SLIDE_DOOR_OPEN);
        this->actionFunc = func_809949C8;
    }
}

void func_809949C8(DoorGerudo* this, PlayState* play) {
    Math_StepToF(&this->dyna.actor.velocity.y, 15.0f, 3.0f);
    Math_StepToF(&this->dyna.actor.world.pos.y, this->dyna.actor.home.pos.y + 200.0f, this->dyna.actor.velocity.y);
}

void DoorGerudo_Update(Actor* thisx, PlayState* play) {
    DoorGerudo* this = (DoorGerudo*)thisx;

    this->actionFunc(this, play);
}

void DoorGerudo_Draw(Actor* thisx, PlayState* play) {
    DoorGerudo* this = (DoorGerudo*)thisx;

    OPEN_DISPS(play->state.gfxCtx, "../z_door_gerudo.c", 361);

    Gfx_SetupDL_25Opa(play->state.gfxCtx);

    gSPMatrix(POLY_OPA_DISP++, Matrix_NewMtx(play->state.gfxCtx, "../z_door_gerudo.c", 365),
              G_MTX_NOPUSH | G_MTX_LOAD | G_MTX_MODELVIEW);
    gSPDisplayList(POLY_OPA_DISP++, gGerudoCellDoorDL);

    if (this->unk_166 != 0) {
        Matrix_Scale(0.01f, 0.01f, 0.025f, MTXMODE_APPLY);
        Actor_DrawDoorLock(play, this->unk_166, DOORLOCK_NORMAL);
    }

    CLOSE_DISPS(play->state.gfxCtx, "../z_door_gerudo.c", 377);
}<|MERGE_RESOLUTION|>--- conflicted
+++ resolved
@@ -99,15 +99,9 @@
 void func_8099485C(DoorGerudo* this, PlayState* play) {
     if (this->isActive) {
         this->actionFunc = func_8099496C;
-<<<<<<< HEAD
-        gSaveContext.inventory.dungeonKeys[gSaveContext.mapIndex] -= 1;
+        gSaveContext.save.info.inventory.dungeonKeys[gSaveContext.mapIndex] -= 1;
         Flags_SetSwitch(play, PARAMS_GET(this->dyna.actor.params, 0, 6));
-        Audio_PlayActorSfx2(&this->dyna.actor, NA_SE_EV_CHAIN_KEY_UNLOCK);
-=======
-        gSaveContext.save.info.inventory.dungeonKeys[gSaveContext.mapIndex] -= 1;
-        Flags_SetSwitch(play, this->dyna.actor.params & 0x3F);
         Actor_PlaySfx(&this->dyna.actor, NA_SE_EV_CHAIN_KEY_UNLOCK);
->>>>>>> 8913c4fa
     } else {
         s32 direction = func_80994750(this, play);
 
