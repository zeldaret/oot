/*
 * File: z_bg_bom_guard.c
 * Overlay: Bg_Bom_Guard
 * Description: Bombchu Bowling Alley Walls
 */

#include "vt.h"
#include "z_bg_bom_guard.h"
#include "overlays/actors/ovl_En_Bom_Bowl_Man/z_en_bom_bowl_man.h"
#include "objects/object_bowl/object_bowl.h"

#define FLAGS 0x00000010

#define THIS ((BgBomGuard*)thisx)

void BgBomGuard_Init(Actor* thisx, GlobalContext* globalCtx);
void BgBomGuard_Destroy(Actor* thisx, GlobalContext* globalCtx);
void BgBomGuard_Update(Actor* thisx, GlobalContext* globalCtx);

void func_8086E638(BgBomGuard* this, GlobalContext* globalCtx);

const ActorInit Bg_Bom_Guard_InitVars = {
    ACTOR_BG_BOM_GUARD,
    ACTORTYPE_PROP,
    FLAGS,
    OBJECT_BOWL,
    sizeof(BgBomGuard),
    (ActorFunc)BgBomGuard_Init,
    (ActorFunc)BgBomGuard_Destroy,
    (ActorFunc)BgBomGuard_Update,
    NULL,
};

<<<<<<< HEAD
=======
extern CollisionHeader D_06001C40;

>>>>>>> a0e2ce72
void BgBomGuard_SetupAction(BgBomGuard* this, BgBomGuardActionFunc actionFunc) {
    this->actionFunc = actionFunc;
}

void BgBomGuard_Init(Actor* thisx, GlobalContext* globalCtx) {
    BgBomGuard* this = THIS;
    s32 pad[2];
    CollisionHeader* colHeader = NULL;

<<<<<<< HEAD
    DynaPolyInfo_SetActorMove(&this->dyna, 0);
    DynaPolyInfo_Alloc(&gBowlCol3, &local_c);
    this->dyna.dynaPolyId = DynaPolyInfo_RegisterActor(globalCtx, &globalCtx->colCtx.dyna, thisx, local_c);
=======
    DynaPolyActor_Init(&this->dyna, DPM_UNK);
    CollisionHeader_GetVirtual(&D_06001C40, &colHeader);
    this->dyna.bgId = DynaPoly_SetBgActor(globalCtx, &globalCtx->colCtx.dyna, thisx, colHeader);
>>>>>>> a0e2ce72

    osSyncPrintf("\n\n");
    osSyncPrintf(VT_FGCOL(GREEN) " ☆☆☆☆☆ 透明ガード出現 ☆☆☆☆☆ \n" VT_RST);

    thisx->scale.x = 1.0f;
    thisx->scale.y = 1.0f;
    thisx->scale.z = 1.0f;
    this->unk_16C = thisx->posRot.pos;
    BgBomGuard_SetupAction(this, func_8086E638);
}

void BgBomGuard_Destroy(Actor* thisx, GlobalContext* globalCtx) {
    BgBomGuard* this = THIS;

    DynaPoly_DeleteBgActor(globalCtx, &globalCtx->colCtx.dyna, this->dyna.bgId);
}

void func_8086E638(BgBomGuard* this, GlobalContext* globalCtx) {
    Actor* it = globalCtx->actorCtx.actorList[ACTORTYPE_NPC].first;
    Actor* thisx = &this->dyna.actor;

    this->unk_168 = 0;

    while (it != 0) {
        if (it->id == ACTOR_EN_BOM_BOWL_MAN) {
            if ((((EnBomBowlMan*)it)->minigamePlayStatus != 0) && (fabsf(globalCtx->view.eye.x) > -20.0f) &&
                (fabsf(globalCtx->view.eye.y) > 110.0f)) {
                this->unk_168 = 1;
            }
            break;
        }
        it = it->next;
    }

    if (this->unk_168 == 0) {
        thisx->posRot.pos.y = sREG(64) + -200.0f;
    } else {
        thisx->posRot.pos.y = 0.0f;
    }
}

void BgBomGuard_Update(Actor* thisx, GlobalContext* globalCtx) {
    BgBomGuard* this = THIS;

    this->actionFunc(this, globalCtx);
}<|MERGE_RESOLUTION|>--- conflicted
+++ resolved
@@ -31,11 +31,6 @@
     NULL,
 };
 
-<<<<<<< HEAD
-=======
-extern CollisionHeader D_06001C40;
-
->>>>>>> a0e2ce72
 void BgBomGuard_SetupAction(BgBomGuard* this, BgBomGuardActionFunc actionFunc) {
     this->actionFunc = actionFunc;
 }
@@ -45,15 +40,9 @@
     s32 pad[2];
     CollisionHeader* colHeader = NULL;
 
-<<<<<<< HEAD
-    DynaPolyInfo_SetActorMove(&this->dyna, 0);
-    DynaPolyInfo_Alloc(&gBowlCol3, &local_c);
-    this->dyna.dynaPolyId = DynaPolyInfo_RegisterActor(globalCtx, &globalCtx->colCtx.dyna, thisx, local_c);
-=======
     DynaPolyActor_Init(&this->dyna, DPM_UNK);
-    CollisionHeader_GetVirtual(&D_06001C40, &colHeader);
+    CollisionHeader_GetVirtual(&gBowlCol3, &colHeader);
     this->dyna.bgId = DynaPoly_SetBgActor(globalCtx, &globalCtx->colCtx.dyna, thisx, colHeader);
->>>>>>> a0e2ce72
 
     osSyncPrintf("\n\n");
     osSyncPrintf(VT_FGCOL(GREEN) " ☆☆☆☆☆ 透明ガード出現 ☆☆☆☆☆ \n" VT_RST);
