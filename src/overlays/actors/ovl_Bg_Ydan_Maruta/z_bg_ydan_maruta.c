/*
 * File: z_bg_ydan_maruta.c
 * Overlay: ovl_Bg_Ydan_Maruta
 * Description: Rotating spike log in Deku Tree
 */

#include "z_bg_ydan_maruta.h"

#define FLAGS 0x00000000

#define THIS ((BgYdanMaruta*)thisx)

void BgYdanMaruta_Init(Actor* thisx, GlobalContext* globalCtx);
void BgYdanMaruta_Destroy(Actor* thisx, GlobalContext* globalCtx);
void BgYdanMaruta_Update(Actor* thisx, GlobalContext* globalCtx);
void BgYdanMaruta_Draw(Actor* thisx, GlobalContext* globalCtx);

void func_808BEFF4(BgYdanMaruta* this, GlobalContext* globalCtx);
void BgYdanMaruta_DoNothing(BgYdanMaruta* this, GlobalContext* globalCtx);
void func_808BF078(BgYdanMaruta* this, GlobalContext* globalCtx);
void func_808BF108(BgYdanMaruta* this, GlobalContext* globalCtx);
void func_808BF1EC(BgYdanMaruta* this, GlobalContext* globalCtx);

const ActorInit Bg_Ydan_Maruta_InitVars = {
    ACTOR_BG_YDAN_MARUTA,
    ACTORTYPE_PROP,
    FLAGS,
    OBJECT_YDAN_OBJECTS,
    sizeof(BgYdanMaruta),
    (ActorFunc)BgYdanMaruta_Init,
    (ActorFunc)BgYdanMaruta_Destroy,
    (ActorFunc)BgYdanMaruta_Update,
    (ActorFunc)BgYdanMaruta_Draw,
};

ColliderTrisItemInit D_808BF300[2] = {
    {
        { 0x00, { 0x20000000, 0x00, 0x04 }, { 0x00000004, 0x00, 0x00 }, 0x11, 0x01, 0x00 },
        { { { 220.0f, -10.0f, 0.0f }, { 220.0f, 10.0f, 0.0f }, { -220.0f, 10.0f, 0.0f } } },
    },
    {
        { 0x00, { 0x20000000, 0x00, 0x04 }, { 0x00000004, 0x00, 0x00 }, 0x11, 0x01, 0x00 },
        { { { 16.0f, 0.0f, 0.0f }, { 16.0f, 135.0f, 0.0f }, { -16.0f, 135.0f, 0.0f } } },
    },
};

ColliderTrisInit D_808BF378 = {
    { COLTYPE_UNK10, 0x11, 0x09, 0x00, 0x20, COLSHAPE_TRIS },
    2,
    D_808BF300,
};

InitChainEntry D_808BF388[] = {
    ICHAIN_VEC3F_DIV1000(scale, 100, ICHAIN_STOP),
};

extern CollisionHeader D_060066A8;
extern Gfx D_06008D88[];
extern Gfx D_06006570[];

void BgYdanMaruta_Init(Actor* thisx, GlobalContext* globalCtx) {
    s32 pad;
    BgYdanMaruta* this = THIS;
    Vec3f sp4C[3];
    s32 i;
    f32 sinRotY;
    f32 cosRotY;
    CollisionHeader* colHeader = NULL;
    ColliderTrisItemInit* items;

    Actor_ProcessInitChain(thisx, D_808BF388);
    Collider_InitTris(globalCtx, &this->collider);
    Collider_SetTris(globalCtx, &this->collider, thisx, &D_808BF378, &this->colliderItems);

    this->unk_168 = thisx->params & 0xFFFF;
    thisx->params = (thisx->params >> 8) & 0xFF;

    if (thisx->params == 0) {
        items = &D_808BF300[0];
        this->actionFunc = func_808BEFF4;
    } else {
<<<<<<< HEAD
        func_80043480(&this->dyna, DPM_UNK);
        func_80041880(&D_060066A8, &colHeader);
        this->dyna.dynaPolyId = func_8003EA74(globalCtx, &globalCtx->colCtx.dyna, thisx, colHeader);
=======
        items = &D_808BF300[1];
        DynaPolyInfo_SetActorMove(&this->dyna, 0);
        DynaPolyInfo_Alloc(&D_060066A8, &localConst);
        this->dyna.dynaPolyId = DynaPolyInfo_RegisterActor(globalCtx, &globalCtx->colCtx.dyna, thisx, localConst);
>>>>>>> b8da64ee
        thisx->initPosRot.pos.y += -280.0f;
        if (Flags_GetSwitch(globalCtx, this->unk_168)) {
            thisx->posRot.pos.y = thisx->initPosRot.pos.y;
            this->actionFunc = BgYdanMaruta_DoNothing;
        } else {
            this->actionFunc = func_808BF078;
        }
    }

    sinRotY = Math_Sins(thisx->shape.rot.y);
    cosRotY = Math_Coss(thisx->shape.rot.y);

    for (i = 0; i < 3; i++) {
        sp4C[i].x = (items->dim.vtx[i].x * cosRotY) + thisx->posRot.pos.x;
        sp4C[i].y = items->dim.vtx[i].y + thisx->posRot.pos.y;
        sp4C[i].z = thisx->posRot.pos.z - (items->dim.vtx[i].x * sinRotY);
    }

    func_800627A0(&this->collider, 0, &sp4C[0], &sp4C[1], &sp4C[2]);

    sp4C[1].x = (items->dim.vtx[2].x * cosRotY) + thisx->posRot.pos.x;
    sp4C[1].y = items->dim.vtx[0].y + thisx->posRot.pos.y;
    sp4C[1].z = thisx->posRot.pos.z - (items->dim.vtx[2].x * sinRotY);

    func_800627A0(&this->collider, 1, &sp4C[0], &sp4C[2], &sp4C[1]);
}

void BgYdanMaruta_Destroy(Actor* thisx, GlobalContext* globalCtx) {
    BgYdanMaruta* this = THIS;

    Collider_DestroyTris(globalCtx, &this->collider);
    if (thisx->params == 1) {
        func_8003ED58(globalCtx, &globalCtx->colCtx.dyna, this->dyna.dynaPolyId);
    }
}

void func_808BEFF4(BgYdanMaruta* this, GlobalContext* globalCtx) {
    if (this->collider.base.atFlags & 2) {
        func_8002F71C(globalCtx, &this->dyna.actor, 7.0f, this->dyna.actor.shape.rot.y, 6.0f);
    }
    this->dyna.actor.shape.rot.x += 0x360;
    CollisionCheck_SetAT(globalCtx, &globalCtx->colChkCtx, &this->collider);
    func_8002F974(&this->dyna.actor, NA_SE_EV_TOGE_STICK_ROLLING - SFX_FLAG);
}

void func_808BF078(BgYdanMaruta* this, GlobalContext* globalCtx) {
    if (this->collider.base.acFlags & 2) {
        this->unk_16A = 20;
        Flags_SetSwitch(globalCtx, this->unk_168);
        func_80078884(NA_SE_SY_CORRECT_CHIME);
        this->actionFunc = func_808BF108;
        func_800800F8(globalCtx, 0xBC2, 0x32, &this->dyna.actor, 0);
    } else {
        CollisionCheck_SetAC(globalCtx, &globalCtx->colChkCtx, &this->collider);
    }
}

void func_808BF108(BgYdanMaruta* this, GlobalContext* globalCtx) {
    s16 temp;

    if (this->unk_16A != 0) {
        this->unk_16A--;
    }
    if (this->unk_16A == 0) {
        this->actionFunc = func_808BF1EC;
    }

    if (1) {}

    temp = (this->unk_16A % 4) - 2;
    if (temp == -2) {
        temp = 0;
    } else {
        temp *= 2;
    }

    this->dyna.actor.posRot.pos.x =
        (Math_Coss(this->dyna.actor.shape.rot.y) * temp) + this->dyna.actor.initPosRot.pos.x;
    this->dyna.actor.posRot.pos.z =
        (Math_Sins(this->dyna.actor.shape.rot.y) * temp) + this->dyna.actor.initPosRot.pos.z;

    func_8002F974(&this->dyna.actor, NA_SE_EV_TRAP_OBJ_SLIDE - SFX_FLAG);
}

void func_808BF1EC(BgYdanMaruta* this, GlobalContext* globalCtx) {
    this->dyna.actor.velocity.y += 1.0f;
    if (Math_ApproxF(&this->dyna.actor.posRot.pos.y, this->dyna.actor.initPosRot.pos.y, this->dyna.actor.velocity.y)) {
        Audio_PlayActorSound2(&this->dyna.actor, NA_SE_EV_LADDER_DOUND);
        this->actionFunc = BgYdanMaruta_DoNothing;
    }
}

void BgYdanMaruta_DoNothing(BgYdanMaruta* this, GlobalContext* globalCtx) {
}

void BgYdanMaruta_Update(Actor* thisx, GlobalContext* globalCtx) {
    BgYdanMaruta* this = THIS;

    this->actionFunc(this, globalCtx);
}

void BgYdanMaruta_Draw(Actor* thisx, GlobalContext* globalCtx) {
    if (thisx->params == 0) {
        Gfx_DrawDListOpa(globalCtx, D_06008D88);
    } else {
        Gfx_DrawDListOpa(globalCtx, D_06006570);
    }
}<|MERGE_RESOLUTION|>--- conflicted
+++ resolved
@@ -79,16 +79,10 @@
         items = &D_808BF300[0];
         this->actionFunc = func_808BEFF4;
     } else {
-<<<<<<< HEAD
+        items = &D_808BF300[1];
         func_80043480(&this->dyna, DPM_UNK);
         func_80041880(&D_060066A8, &colHeader);
         this->dyna.dynaPolyId = func_8003EA74(globalCtx, &globalCtx->colCtx.dyna, thisx, colHeader);
-=======
-        items = &D_808BF300[1];
-        DynaPolyInfo_SetActorMove(&this->dyna, 0);
-        DynaPolyInfo_Alloc(&D_060066A8, &localConst);
-        this->dyna.dynaPolyId = DynaPolyInfo_RegisterActor(globalCtx, &globalCtx->colCtx.dyna, thisx, localConst);
->>>>>>> b8da64ee
         thisx->initPosRot.pos.y += -280.0f;
         if (Flags_GetSwitch(globalCtx, this->unk_168)) {
             thisx->posRot.pos.y = thisx->initPosRot.pos.y;
