/*
 * File: z_bg_ydan_maruta.c
 * Overlay: ovl_Bg_Ydan_Maruta
 * Description: Rotating spike log in Deku Tree
 */

#include "z_bg_ydan_maruta.h"

#define FLAGS 0x00000000

#define THIS ((BgYdanMaruta*)thisx)

void BgYdanMaruta_Init(Actor* thisx, GlobalContext* globalCtx);
void BgYdanMaruta_Destroy(Actor* thisx, GlobalContext* globalCtx);
void BgYdanMaruta_Update(Actor* thisx, GlobalContext* globalCtx);
void BgYdanMaruta_Draw(Actor* thisx, GlobalContext* globalCtx);

void func_808BEFF4(BgYdanMaruta* this, GlobalContext* globalCtx);
void BgYdanMaruta_DoNothing(BgYdanMaruta* this, GlobalContext* globalCtx);
void func_808BF078(BgYdanMaruta* this, GlobalContext* globalCtx);
void func_808BF108(BgYdanMaruta* this, GlobalContext* globalCtx);
void func_808BF1EC(BgYdanMaruta* this, GlobalContext* globalCtx);

const ActorInit Bg_Ydan_Maruta_InitVars = {
    ACTOR_BG_YDAN_MARUTA,
    ACTORCAT_PROP,
    FLAGS,
    OBJECT_YDAN_OBJECTS,
    sizeof(BgYdanMaruta),
    (ActorFunc)BgYdanMaruta_Init,
    (ActorFunc)BgYdanMaruta_Destroy,
    (ActorFunc)BgYdanMaruta_Update,
    (ActorFunc)BgYdanMaruta_Draw,
};

static ColliderTrisElementInit sTrisElementsInit[2] = {
    {
        {
            ELEMTYPE_UNK0,
            { 0x20000000, 0x00, 0x04 },
            { 0x00000004, 0x00, 0x00 },
            TOUCH_ON | TOUCH_SFX_WOOD,
            BUMP_ON,
            OCELEM_NONE,
        },
        { { { 220.0f, -10.0f, 0.0f }, { 220.0f, 10.0f, 0.0f }, { -220.0f, 10.0f, 0.0f } } },
    },
    {
        {
            ELEMTYPE_UNK0,
            { 0x20000000, 0x00, 0x04 },
            { 0x00000004, 0x00, 0x00 },
            TOUCH_ON | TOUCH_SFX_WOOD,
            BUMP_ON,
            OCELEM_NONE,
        },
        { { { 16.0f, 0.0f, 0.0f }, { 16.0f, 135.0f, 0.0f }, { -16.0f, 135.0f, 0.0f } } },
    },
};

static ColliderTrisInit sTrisInit = {
    {
        COLTYPE_NONE,
        AT_ON | AT_TYPE_ENEMY,
        AC_ON | AC_TYPE_PLAYER,
        OC1_NONE,
        OC2_TYPE_2,
        COLSHAPE_TRIS,
    },
    2,
    sTrisElementsInit,
};

static InitChainEntry sInitChain[] = {
    ICHAIN_VEC3F_DIV1000(scale, 100, ICHAIN_STOP),
};

extern CollisionHeader D_060066A8;
extern Gfx D_06008D88[];
extern Gfx D_06006570[];

void BgYdanMaruta_Init(Actor* thisx, GlobalContext* globalCtx) {
    s32 pad;
    BgYdanMaruta* this = THIS;
    Vec3f sp4C[3];
    s32 i;
    f32 sinRotY;
    f32 cosRotY;
    CollisionHeader* colHeader = NULL;
    ColliderTrisElementInit* triInit;

    Actor_ProcessInitChain(thisx, sInitChain);
    Collider_InitTris(globalCtx, &this->collider);
    Collider_SetTris(globalCtx, &this->collider, thisx, &sTrisInit, &this->elements);

    this->unk_168 = thisx->params & 0xFFFF;
    thisx->params = (thisx->params >> 8) & 0xFF;

    if (thisx->params == 0) {
        triInit = &sTrisElementsInit[0];
        this->actionFunc = func_808BEFF4;
    } else {
        triInit = &sTrisElementsInit[1];
        DynaPolyActor_Init(&this->dyna, DPM_UNK);
        CollisionHeader_GetVirtual(&D_060066A8, &colHeader);
        this->dyna.bgId = DynaPoly_SetBgActor(globalCtx, &globalCtx->colCtx.dyna, thisx, colHeader);
        thisx->home.pos.y += -280.0f;
        if (Flags_GetSwitch(globalCtx, this->unk_168)) {
            thisx->world.pos.y = thisx->home.pos.y;
            this->actionFunc = BgYdanMaruta_DoNothing;
        } else {
            this->actionFunc = func_808BF078;
        }
    }

    sinRotY = Math_SinS(thisx->shape.rot.y);
    cosRotY = Math_CosS(thisx->shape.rot.y);

    for (i = 0; i < 3; i++) {
<<<<<<< HEAD
        sp4C[i].x = (items->dim.vtx[i].x * cosRotY) + thisx->world.pos.x;
        sp4C[i].y = items->dim.vtx[i].y + thisx->world.pos.y;
        sp4C[i].z = thisx->world.pos.z - (items->dim.vtx[i].x * sinRotY);
=======
        sp4C[i].x = (triInit->dim.vtx[i].x * cosRotY) + thisx->posRot.pos.x;
        sp4C[i].y = triInit->dim.vtx[i].y + thisx->posRot.pos.y;
        sp4C[i].z = thisx->posRot.pos.z - (triInit->dim.vtx[i].x * sinRotY);
>>>>>>> 20206fba
    }

    Collider_SetTrisVertices(&this->collider, 0, &sp4C[0], &sp4C[1], &sp4C[2]);

<<<<<<< HEAD
    sp4C[1].x = (items->dim.vtx[2].x * cosRotY) + thisx->world.pos.x;
    sp4C[1].y = items->dim.vtx[0].y + thisx->world.pos.y;
    sp4C[1].z = thisx->world.pos.z - (items->dim.vtx[2].x * sinRotY);
=======
    sp4C[1].x = (triInit->dim.vtx[2].x * cosRotY) + thisx->posRot.pos.x;
    sp4C[1].y = triInit->dim.vtx[0].y + thisx->posRot.pos.y;
    sp4C[1].z = thisx->posRot.pos.z - (triInit->dim.vtx[2].x * sinRotY);
>>>>>>> 20206fba

    Collider_SetTrisVertices(&this->collider, 1, &sp4C[0], &sp4C[2], &sp4C[1]);
}

void BgYdanMaruta_Destroy(Actor* thisx, GlobalContext* globalCtx) {
    BgYdanMaruta* this = THIS;

    Collider_DestroyTris(globalCtx, &this->collider);
    if (thisx->params == 1) {
        DynaPoly_DeleteBgActor(globalCtx, &globalCtx->colCtx.dyna, this->dyna.bgId);
    }
}

void func_808BEFF4(BgYdanMaruta* this, GlobalContext* globalCtx) {
    if (this->collider.base.atFlags & AT_HIT) {
        func_8002F71C(globalCtx, &this->dyna.actor, 7.0f, this->dyna.actor.shape.rot.y, 6.0f);
    }
    this->dyna.actor.shape.rot.x += 0x360;
    CollisionCheck_SetAT(globalCtx, &globalCtx->colChkCtx, &this->collider.base);
    func_8002F974(&this->dyna.actor, NA_SE_EV_TOGE_STICK_ROLLING - SFX_FLAG);
}

void func_808BF078(BgYdanMaruta* this, GlobalContext* globalCtx) {
    if (this->collider.base.acFlags & AC_HIT) {
        this->unk_16A = 20;
        Flags_SetSwitch(globalCtx, this->unk_168);
        func_80078884(NA_SE_SY_CORRECT_CHIME);
        this->actionFunc = func_808BF108;
        func_800800F8(globalCtx, 0xBC2, 0x32, &this->dyna.actor, 0);
    } else {
        CollisionCheck_SetAC(globalCtx, &globalCtx->colChkCtx, &this->collider.base);
    }
}

void func_808BF108(BgYdanMaruta* this, GlobalContext* globalCtx) {
    s16 temp;

    if (this->unk_16A != 0) {
        this->unk_16A--;
    }
    if (this->unk_16A == 0) {
        this->actionFunc = func_808BF1EC;
    }

    if (1) {}

    temp = (this->unk_16A % 4) - 2;
    if (temp == -2) {
        temp = 0;
    } else {
        temp *= 2;
    }

    this->dyna.actor.world.pos.x = (Math_CosS(this->dyna.actor.shape.rot.y) * temp) + this->dyna.actor.home.pos.x;
    this->dyna.actor.world.pos.z = (Math_SinS(this->dyna.actor.shape.rot.y) * temp) + this->dyna.actor.home.pos.z;

    func_8002F974(&this->dyna.actor, NA_SE_EV_TRAP_OBJ_SLIDE - SFX_FLAG);
}

void func_808BF1EC(BgYdanMaruta* this, GlobalContext* globalCtx) {
    this->dyna.actor.velocity.y += 1.0f;
    if (Math_StepToF(&this->dyna.actor.world.pos.y, this->dyna.actor.home.pos.y, this->dyna.actor.velocity.y)) {
        Audio_PlayActorSound2(&this->dyna.actor, NA_SE_EV_LADDER_DOUND);
        this->actionFunc = BgYdanMaruta_DoNothing;
    }
}

void BgYdanMaruta_DoNothing(BgYdanMaruta* this, GlobalContext* globalCtx) {
}

void BgYdanMaruta_Update(Actor* thisx, GlobalContext* globalCtx) {
    BgYdanMaruta* this = THIS;

    this->actionFunc(this, globalCtx);
}

void BgYdanMaruta_Draw(Actor* thisx, GlobalContext* globalCtx) {
    if (thisx->params == 0) {
        Gfx_DrawDListOpa(globalCtx, D_06008D88);
    } else {
        Gfx_DrawDListOpa(globalCtx, D_06006570);
    }
}<|MERGE_RESOLUTION|>--- conflicted
+++ resolved
@@ -117,28 +117,16 @@
     cosRotY = Math_CosS(thisx->shape.rot.y);
 
     for (i = 0; i < 3; i++) {
-<<<<<<< HEAD
-        sp4C[i].x = (items->dim.vtx[i].x * cosRotY) + thisx->world.pos.x;
-        sp4C[i].y = items->dim.vtx[i].y + thisx->world.pos.y;
-        sp4C[i].z = thisx->world.pos.z - (items->dim.vtx[i].x * sinRotY);
-=======
-        sp4C[i].x = (triInit->dim.vtx[i].x * cosRotY) + thisx->posRot.pos.x;
-        sp4C[i].y = triInit->dim.vtx[i].y + thisx->posRot.pos.y;
-        sp4C[i].z = thisx->posRot.pos.z - (triInit->dim.vtx[i].x * sinRotY);
->>>>>>> 20206fba
+        sp4C[i].x = (triInit->dim.vtx[i].x * cosRotY) + thisx->world.pos.x;
+        sp4C[i].y = triInit->dim.vtx[i].y + thisx->world.pos.y;
+        sp4C[i].z = thisx->world.pos.z - (triInit->dim.vtx[i].x * sinRotY);
     }
 
     Collider_SetTrisVertices(&this->collider, 0, &sp4C[0], &sp4C[1], &sp4C[2]);
 
-<<<<<<< HEAD
-    sp4C[1].x = (items->dim.vtx[2].x * cosRotY) + thisx->world.pos.x;
-    sp4C[1].y = items->dim.vtx[0].y + thisx->world.pos.y;
-    sp4C[1].z = thisx->world.pos.z - (items->dim.vtx[2].x * sinRotY);
-=======
-    sp4C[1].x = (triInit->dim.vtx[2].x * cosRotY) + thisx->posRot.pos.x;
-    sp4C[1].y = triInit->dim.vtx[0].y + thisx->posRot.pos.y;
-    sp4C[1].z = thisx->posRot.pos.z - (triInit->dim.vtx[2].x * sinRotY);
->>>>>>> 20206fba
+    sp4C[1].x = (triInit->dim.vtx[2].x * cosRotY) + thisx->world.pos.x;
+    sp4C[1].y = triInit->dim.vtx[0].y + thisx->world.pos.y;
+    sp4C[1].z = thisx->world.pos.z - (triInit->dim.vtx[2].x * sinRotY);
 
     Collider_SetTrisVertices(&this->collider, 1, &sp4C[0], &sp4C[2], &sp4C[1]);
 }
