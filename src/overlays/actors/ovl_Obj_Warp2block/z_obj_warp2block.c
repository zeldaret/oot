/*
 * File: z_obj_warp2block.c
 * Overlay: ovl_Obj_Warp2Block
 * Description: Navi Infospot (Green, Time Block)
 */

#include "z_obj_warp2block.h"
#include "assets/objects/object_timeblock/object_timeblock.h"
#include "terminal.h"

#define FLAGS (ACTOR_FLAG_0 | ACTOR_FLAG_4 | ACTOR_FLAG_25 | ACTOR_FLAG_27)

void ObjWarp2block_Init(Actor* thisx, PlayState* play2);
void ObjWarp2block_Destroy(Actor* thisx, PlayState* play);
void ObjWarp2block_Update(Actor* thisx, PlayState* play);
void ObjWarp2block_Draw(Actor* thisx, PlayState* play);

void ObjWarp2block_Spawn(ObjWarp2block* this, PlayState* play);
s32 func_80BA1ECC(ObjWarp2block* this, PlayState* play);
void ObjWarp2block_SwapWithChild(ObjWarp2block* this, PlayState* play);
s32 func_80BA2218(ObjWarp2block* this, PlayState* play);
s32 func_80BA228C(ObjWarp2block* this, PlayState* play);
s32 func_80BA2304(ObjWarp2block* this, PlayState* play);
void ObjWarp2block_SetInactive(ObjWarp2block* this);
void ObjWarp2block_DoNothing(ObjWarp2block* this, PlayState* play);
void func_80BA24E8(ObjWarp2block* this);
void func_80BA24F8(ObjWarp2block* this, PlayState* play);
void func_80BA2600(ObjWarp2block* this);
void func_80BA2610(ObjWarp2block* this, PlayState* play);

ActorInit Obj_Warp2block_InitVars = {
    /**/ ACTOR_OBJ_WARP2BLOCK,
    /**/ ACTORCAT_ITEMACTION,
    /**/ FLAGS,
    /**/ OBJECT_TIMEBLOCK,
    /**/ sizeof(ObjWarp2block),
    /**/ ObjWarp2block_Init,
    /**/ ObjWarp2block_Destroy,
    /**/ ObjWarp2block_Update,
    /**/ ObjWarp2block_Draw,
};

typedef struct {
    /* 0x00 */ f32 scale;
    /* 0x04 */ f32 focus;
    /* 0x08 */ s16 params;
} Warp2BlockSpawnData; // size = 0x0C

static Warp2BlockSpawnData sSpawnData[] = {
    { 1.0f, 60.0f, 0x0018 },
    { 0.6f, 40.0f, 0x0019 },
};

static f32 sDistances[] = { 60.0f, 100.0f, 140.0f, 180.0f, 220.0f, 260.0f, 300.0f, 300.0f };

static InitChainEntry sInitChain[] = {
    ICHAIN_F32(uncullZoneForward, 1800, ICHAIN_CONTINUE),
    ICHAIN_F32(uncullZoneScale, 300, ICHAIN_CONTINUE),
    ICHAIN_F32(uncullZoneDownward, 1500, ICHAIN_STOP),
};

static Color_RGB8 sColors[] = {
    { 100, 120, 140 }, { 80, 140, 200 }, { 100, 150, 200 }, { 100, 200, 240 },
    { 80, 110, 140 },  { 70, 160, 225 }, { 80, 100, 130 },  { 100, 110, 190 },
};

void ObjWarp2block_Spawn(ObjWarp2block* this, PlayState* play) {
    Actor_Spawn(&play->actorCtx, play, ACTOR_DEMO_EFFECT, this->dyna.actor.world.pos.x, this->dyna.actor.world.pos.y,
                this->dyna.actor.world.pos.z, 0, 0, 0, sSpawnData[PARAMS_GET(this->dyna.actor.params, 8, 1)].params);

    Actor_Spawn(&play->actorCtx, play, ACTOR_DEMO_EFFECT, this->dyna.actor.child->world.pos.x,
                this->dyna.actor.child->world.pos.y, this->dyna.actor.child->world.pos.z, 0, 0, 0,
                sSpawnData[PARAMS_GET(this->dyna.actor.child->params, 8, 1)].params);
}

s32 func_80BA1ECC(ObjWarp2block* this, PlayState* play) {
    s32 pad;
    Actor* temp_a3;
    Player* player;
    Vec3f sp20;
    f32 temp_f2;

    if (DynaPolyActor_IsPlayerAbove(&this->dyna)) {
        return 0;
    }

    temp_a3 = this->dyna.actor.child;
    player = GET_PLAYER(play);
    if ((this->dyna.actor.xzDistToPlayer <= sDistances[PARAMS_GET(this->dyna.actor.params, 11, 3)]) ||
        (temp_a3->xzDistToPlayer <= sDistances[PARAMS_GET(temp_a3->params, 11, 3)])) {

        func_8002DBD0(&this->dyna.actor, &sp20, &player->actor.world.pos);
        temp_f2 = (this->dyna.actor.scale.x * 50.0f) + 6.0f;

        if (!(temp_f2 < fabsf(sp20.x)) && !(temp_f2 < fabsf(sp20.z))) {
            return 0;
        }

        func_8002DBD0(temp_a3, &sp20, &player->actor.world.pos);
        temp_f2 = (temp_a3->scale.x * 50.0f) + 6.0f;

        if (!(temp_f2 < fabsf(sp20.x)) && !(temp_f2 < fabsf(sp20.z))) {
            return 0;
        }
    } else {
        return 0;
    }

    return 1;
}

void ObjWarp2block_SwapWithChild(ObjWarp2block* this, PlayState* play) {
    Vec3f tempVec;
    Vec3s tempRot;
    s32 temp;

    Math_Vec3f_Copy(&tempVec, &this->dyna.actor.world.pos);
    Math_Vec3f_Copy(&this->dyna.actor.world.pos, &this->dyna.actor.child->world.pos);
    Math_Vec3f_Copy(&this->dyna.actor.child->world.pos, &tempVec);

    temp = this->dyna.actor.world.rot.y;
    this->dyna.actor.world.rot.y = this->dyna.actor.child->world.rot.y;
    this->dyna.actor.child->world.rot.y = temp;

    temp = this->dyna.actor.shape.rot.y;
    this->dyna.actor.shape.rot.y = this->dyna.actor.child->shape.rot.y;
    this->dyna.actor.child->shape.rot.y = temp;

    temp = this->dyna.actor.home.rot.z;
    this->dyna.actor.home.rot.z = this->dyna.actor.child->home.rot.z;
    this->dyna.actor.child->home.rot.z = temp;

    Math_Vec3f_Copy(&tempVec, &this->dyna.actor.scale);
    Math_Vec3f_Copy(&this->dyna.actor.scale, &this->dyna.actor.child->scale);
    Math_Vec3f_Copy(&this->dyna.actor.child->scale, &tempVec);

    Math_Vec3f_Copy(&tempVec, &this->dyna.actor.focus.pos);
    Math_Vec3f_Copy(&this->dyna.actor.focus.pos, &this->dyna.actor.child->focus.pos);
    Math_Vec3f_Copy(&this->dyna.actor.child->focus.pos, &tempVec);

    tempRot = this->dyna.actor.focus.rot;
    this->dyna.actor.focus.rot = this->dyna.actor.child->focus.rot;
    this->dyna.actor.child->focus.rot = tempRot;

    temp = PARAMS_GET(this->dyna.actor.params, 0, 15);
    this->dyna.actor.params =
        PARAMS_GET_NOSHIFT(this->dyna.actor.params, 15, 1) | PARAMS_GET(this->dyna.actor.child->params, 0, 15);
    this->dyna.actor.child->params = PARAMS_GET_NOSHIFT(this->dyna.actor.child->params, 15, 1) | (temp & 0x7FFF);

    if (Math3D_Vec3fDistSq(&this->dyna.actor.world.pos, &this->dyna.actor.home.pos) < 0.01f) {
        Flags_UnsetSwitch(play, PARAMS_GET(this->dyna.actor.params, 0, 6));
    } else {
        Flags_SetSwitch(play, PARAMS_GET(this->dyna.actor.params, 0, 6));
    }
}

s32 func_80BA2218(ObjWarp2block* this, PlayState* play) {
    Player* player = GET_PLAYER(play);

    if (func_80BA1ECC(this, play)) {
        if (player->stateFlags2 & PLAYER_STATE2_24) {
            Message_StartOcarina(play, OCARINA_ACTION_FREE_PLAY);
            this->func_168 = func_80BA228C;
        } else {
            player->stateFlags2 |= PLAYER_STATE2_23;
        }
    }

    return 0;
}

s32 func_80BA228C(ObjWarp2block* this, PlayState* play) {
    if (play->msgCtx.ocarinaMode == OCARINA_MODE_04) {
        this->func_168 = func_80BA2218;
    }

    if (play->msgCtx.lastPlayedSong == OCARINA_SONG_TIME) {
        if (this->unk_172 == 0xFE) {
            this->unk_16E = 0x6E;
        } else {
            this->unk_16E--;
            if (this->unk_16E == 0) {
                return 1;
            }
        }
    }
    return 0;
}

s32 func_80BA2304(ObjWarp2block* this, PlayState* play) {
    s32 ret = this->func_168(this, play);

    this->unk_172 = play->msgCtx.lastPlayedSong;

    return ret;
}

void ObjWarp2block_Init(Actor* thisx, PlayState* play2) {
    PlayState* play = play2;
    ObjWarp2block* this = (ObjWarp2block*)thisx;
    CollisionHeader* collisionHeader;

    collisionHeader = NULL;
    this->dyna.actor.world.rot.z = this->dyna.actor.shape.rot.z = 0;
    Actor_ProcessInitChain(&this->dyna.actor, sInitChain);

    Actor_SetScale(&this->dyna.actor, sSpawnData[PARAMS_GET(this->dyna.actor.params, 8, 1)].scale);
    this->func_168 = func_80BA2218;
    Actor_SetFocus(&this->dyna.actor, sSpawnData[PARAMS_GET(this->dyna.actor.params, 8, 1)].focus);

    if (PARAMS_GET(this->dyna.actor.params, 15, 1)) {
        func_80BA24E8(this);
        if (Flags_GetSwitch(play, PARAMS_GET(this->dyna.actor.params, 0, 6))) {
            this->dyna.actor.draw = NULL;
        }
        DynaPolyActor_Init(&this->dyna, 0);
        CollisionHeader_GetVirtual(&gSongOfTimeBlockCol, &collisionHeader);
        this->dyna.bgId = DynaPoly_SetBgActor(play, &play->colCtx.dyna, &this->dyna.actor, collisionHeader);
    } else {
        ObjWarp2block_SetInactive(this);
    }

<<<<<<< HEAD
    osSyncPrintf("時のブロック(ワープ２) (<arg> %04xH <type> color:%d range:%d)\n",
                 PARAMS_GET(this->dyna.actor.params, 0, 16), this->dyna.actor.home.rot.z & 7,
                 PARAMS_GET(this->dyna.actor.params, 11, 3));
=======
    PRINTF("時のブロック(ワープ２) (<arg> %04xH <type> color:%d range:%d)\n", this->dyna.actor.params & 0xFFFF,
           this->dyna.actor.home.rot.z & 7, (this->dyna.actor.params >> 0xB) & 7);
>>>>>>> 616d6d4e
}

void ObjWarp2block_Destroy(Actor* thisx, PlayState* play) {
    ObjWarp2block* this = (ObjWarp2block*)thisx;
    if (PARAMS_GET(this->dyna.actor.params, 15, 1)) {
        DynaPoly_DeleteBgActor(play, &play->colCtx.dyna, this->dyna.bgId);
    }
}

void ObjWarp2block_SetInactive(ObjWarp2block* this) {
    this->actionFunc = ObjWarp2block_DoNothing;
    this->dyna.actor.draw = NULL;
}

void ObjWarp2block_DoNothing(ObjWarp2block* this, PlayState* play) {
}

void func_80BA24E8(ObjWarp2block* this) {
    this->actionFunc = func_80BA24F8;
}

void func_80BA24F8(ObjWarp2block* this, PlayState* play) {
    Actor* current = play->actorCtx.actorLists[ACTORCAT_ITEMACTION].head;

    while (current != NULL) {
        if (current->id == ACTOR_OBJ_WARP2BLOCK && !PARAMS_GET(current->params, 15, 1) &&
            (PARAMS_GET(this->dyna.actor.params, 0, 6) == PARAMS_GET(current->params, 0, 6))) {
            this->dyna.actor.child = current;
            if (Flags_GetSwitch(play, PARAMS_GET(this->dyna.actor.params, 0, 6))) {
                ObjWarp2block_SwapWithChild(this, play);
                this->dyna.actor.draw = ObjWarp2block_Draw;
            }
            func_80BA2600(this);
            return;
        }

        current = current->next;
    }

    this->unk_174++;
    if (this->unk_174 > 60) {
        PRINTF(VT_COL(RED, WHITE));
        PRINTF("Error : 時のブロック(ワープ２)が対でセットされていません(%s %d)\n", "../z_obj_warp2block.c", 505);
        PRINTF(VT_RST);
        Actor_Kill(&this->dyna.actor);
    }
}

void func_80BA2600(ObjWarp2block* this) {
    this->actionFunc = func_80BA2610;
}

void func_80BA2610(ObjWarp2block* this, PlayState* play) {
    if ((func_80BA2304(this, play) != 0) && (this->unk_16C <= 0)) {
        ObjWarp2block_Spawn(this, play);
        this->unk_16C = 0xA0;
        OnePointCutscene_Attention(play, &this->dyna.actor);
        this->unk_170 = 0xC;
    }

    if (this->unk_170 > 0) {
        this->unk_170--;
        if (this->unk_170 == 0) {
            ObjWarp2block_SwapWithChild(this, play);
        }
    }
    if (this->unk_16C == 0x32) {
        Sfx_PlaySfxCentered(NA_SE_SY_TRE_BOX_APPEAR);
    }
}

void ObjWarp2block_Update(Actor* thisx, PlayState* play) {
    ObjWarp2block* this = (ObjWarp2block*)thisx;

    this->actionFunc(this, play);
    if (this->unk_16C > 0) {
        this->unk_16C--;
    }
}

void ObjWarp2block_Draw(Actor* thisx, PlayState* play) {
    Color_RGB8* sp44;

    sp44 = &sColors[thisx->home.rot.z & 7];

    OPEN_DISPS(play->state.gfxCtx, "../z_obj_warp2block.c", 584);
    Gfx_SetupDL_25Opa(play->state.gfxCtx);

    gSPMatrix(POLY_OPA_DISP++, MATRIX_NEW(play->state.gfxCtx, "../z_obj_warp2block.c", 588),
              G_MTX_NOPUSH | G_MTX_LOAD | G_MTX_MODELVIEW);
    gDPSetPrimColor(POLY_OPA_DISP++, 0, 0, sp44->r, sp44->g, sp44->b, 255);
    gSPDisplayList(POLY_OPA_DISP++, gSongOfTimeBlockDL);

    CLOSE_DISPS(play->state.gfxCtx, "../z_obj_warp2block.c", 594);
}<|MERGE_RESOLUTION|>--- conflicted
+++ resolved
@@ -220,14 +220,9 @@
         ObjWarp2block_SetInactive(this);
     }
 
-<<<<<<< HEAD
-    osSyncPrintf("時のブロック(ワープ２) (<arg> %04xH <type> color:%d range:%d)\n",
+    PRINTF("時のブロック(ワープ２) (<arg> %04xH <type> color:%d range:%d)\n",
                  PARAMS_GET(this->dyna.actor.params, 0, 16), this->dyna.actor.home.rot.z & 7,
                  PARAMS_GET(this->dyna.actor.params, 11, 3));
-=======
-    PRINTF("時のブロック(ワープ２) (<arg> %04xH <type> color:%d range:%d)\n", this->dyna.actor.params & 0xFFFF,
-           this->dyna.actor.home.rot.z & 7, (this->dyna.actor.params >> 0xB) & 7);
->>>>>>> 616d6d4e
 }
 
 void ObjWarp2block_Destroy(Actor* thisx, PlayState* play) {
