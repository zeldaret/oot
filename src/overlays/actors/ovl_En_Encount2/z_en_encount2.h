#ifndef Z_EN_ENCOUNT2_H
#define Z_EN_ENCOUNT2_H

#include "ultra64.h"
#include "global.h"

struct EnEncount2;

typedef void (*EnEncount2ActionFunc)(struct EnEncount2*, GlobalContext*);

#define EN_ENCOUNT2_EFFECTS_COUNT 50

typedef struct {
    /* 0x0000 */ Vec3f pos;
    /* 0x000C */ f32 scale;
    /* 0x0010 */ u8 isAlive;
    /* 0x0014 */ Vec3f moveDirection;
    /* 0x0020 */ Vec3f rot;
} EnEncount2Effect; // size = 0x2C

typedef struct EnEncount2 {
    /* 0x0000 */ Actor actor;
    /* 0x014C */ EnEncount2ActionFunc actionFunc;
    /* 0x0150 */ char unk150[0x4];
    /* 0x0154 */ s16 deathMountainSpawnerTimer;
    /* 0x0156 */ s16 timerBetweenRockSpawns;
    /* 0x0158 */ s16 numSpawnedRocks;
    /* 0x015A */ s16 isNotDeathMountain;
    /* 0x015C */ s16 collapseSpawnerInactive;
<<<<<<< HEAD
    /* 0x015E */ s16 effectSpawnTimer;
    /* 0x0160 */ f32 unk160;
=======
    /* 0x015E */ s16 particleSpawnTimer;
    /* 0x0160 */ f32 unk_160;
>>>>>>> b2a3fb2f
    /* 0x0164 */ char unk164[0x4];
    /* 0x0168 */ f32 unk_168;
    /* 0x016C */ char unk16C[0x4];
    /* 0x0178 */ f32 unk_170;
    /* 0x0174 */ char unk174[0x4];
    /* 0x0178 */ s16 envEffectsTimer;
    /* 0x017C */ f32 unk_17C;
    /* 0x0180 */ u64 isQuaking;
    /* 0x0188 */ EnEncount2Effect effects[EN_ENCOUNT2_EFFECTS_COUNT];
} EnEncount2; // size = 0x0A20

#endif<|MERGE_RESOLUTION|>--- conflicted
+++ resolved
@@ -27,13 +27,8 @@
     /* 0x0158 */ s16 numSpawnedRocks;
     /* 0x015A */ s16 isNotDeathMountain;
     /* 0x015C */ s16 collapseSpawnerInactive;
-<<<<<<< HEAD
     /* 0x015E */ s16 effectSpawnTimer;
-    /* 0x0160 */ f32 unk160;
-=======
-    /* 0x015E */ s16 particleSpawnTimer;
     /* 0x0160 */ f32 unk_160;
->>>>>>> b2a3fb2f
     /* 0x0164 */ char unk164[0x4];
     /* 0x0168 */ f32 unk_168;
     /* 0x016C */ char unk16C[0x4];
