--- conflicted
+++ resolved
@@ -9,42 +9,34 @@
 typedef void (*EnEncount2ActionFunc)(struct EnEncount2*, GlobalContext*);
 
 typedef struct {
-    /* 0x0000 */ Vec3f unk0;
-    /* 0x000C */ f32 unkC;
-    /* 0x0010 */ u8 unk10;
-    /* 0x0014 */ Vec3f unk14;
-    /* 0x0020 */ Vec3f unk20;
-} unkStruct; // size = 0x2C
+    /* 0x0000 */ Vec3f pos;
+    /* 0x000C */ f32 scale;
+    /* 0x0010 */ u8 isAlive;
+    /* 0x0014 */ Vec3f moveDirection;
+    /* 0x0020 */ Vec3f rot;
+} EnEncount2Particle; // size = 0x2C
 
 typedef struct EnEncount2 {
     /* 0x0000 */ Actor actor;
-<<<<<<< HEAD
-    /* 0x014C */ EnEncount2ActionFunc unk14C;
-=======
-    /* 0x014C */ void* unk14C;
->>>>>>> ed82b8c0
+    /* 0x014C */ EnEncount2ActionFunc actionFunc;
     /* 0x0150 */ char unk150[0x4];
-    /* 0x0154 */ s16 unk154;
-    /* 0x0156 */ s16 unk156;
-    /* 0x0158 */ s16 unk158;
-    /* 0x015A */ s16 unk15A;
-    /* 0x015C */ s16 unk_15C;
-<<<<<<< HEAD
-    /* 0x015E */ s16 unk15E;
+    /* 0x0154 */ s16 deathMountainSpawnerTimer;
+    /* 0x0156 */ s16 timerBetweenRockSpawns;
+    /* 0x0158 */ s16 numSpawnedRocks;
+    /* 0x015A */ s16 isNotDeathMountain;
+    /* 0x015C */ s16 collapseSpawnerInactive;
+    /* 0x015E */ s16 particleSpawnTimer;
     /* 0x0160 */ f32 unk160;
     /* 0x0164 */ char unk164[0x4];
     /* 0x0168 */ f32 unk168;
     /* 0x016C */ char unk16C[0x4];
     /* 0x0178 */ f32 unk170;
     /* 0x0174 */ char unk174[0x4];
-    /* 0x0178 */ s16 unk178;
+    /* 0x0178 */ s16 envEffectsTimer;
     /* 0x017A */ char unk17A[0x2];
     /* 0x017C */ f32 unk17C;
-    /* 0x0180 */ u64 unk180;
-    /* 0x0188 */ unkStruct unk188[0x32];
-=======
-    /* 0x015E */ char unk_15E[0x8C2];
->>>>>>> ed82b8c0
+    /* 0x0180 */ u64 isQuaking;
+    /* 0x0188 */ EnEncount2Particle particles[50];
 } EnEncount2; // size = 0x0A20
 
 extern const ActorInit En_Encount2_InitVars;
