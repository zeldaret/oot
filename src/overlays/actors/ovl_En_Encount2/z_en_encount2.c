#include "z_en_encount2.h"
#include "overlays/actors/ovl_En_Fire_Rock/z_en_fire_rock.h"
#include "vt.h"
#include "objects/object_efc_star_field/object_efc_star_field.h"

#define FLAGS (ACTOR_FLAG_4 | ACTOR_FLAG_5)

typedef enum {
    /* 0x0 */ ENCOUNT2_INACTIVE,
    /* 0x1 */ ENCOUNT2_ACTIVE_DEATH_MOUNTAIN,
    /* 0x2 */ ENCOUNT2_ACTIVE_GANONS_TOWER
} Encount2State;

void EnEncount2_Init(Actor* thisx, GlobalContext* globalCtx);
void EnEncount2_Update(Actor* thisx, GlobalContext* globalCtx);
void EnEncount2_Draw(Actor* thisx, GlobalContext* globalCtx);

void EnEncount2_Wait(EnEncount2* this, GlobalContext* globalCtx);
void EnEncount2_SpawnRocks(EnEncount2* this, GlobalContext* globalCtx);

void EnEncount2_SpawnEffect(EnEncount2* this, Vec3f* position, f32 scale);
void EnEncount2_DrawEffects(Actor* thisx, GlobalContext* globalCtx);
void EnEncount2_UpdateEffects(EnEncount2* this, GlobalContext* globalCtx);

const ActorInit En_Encount2_InitVars = {
    ACTOR_EN_ENCOUNT2,
    ACTORCAT_ENEMY,
    FLAGS,
    OBJECT_EFC_STAR_FIELD,
    sizeof(EnEncount2),
    (ActorFunc)EnEncount2_Init,
    NULL,
    (ActorFunc)EnEncount2_Update,
    (ActorFunc)EnEncount2_Draw,
};

void EnEncount2_Init(Actor* thisx, GlobalContext* globalCtx) {
    EnEncount2* this = (EnEncount2*)thisx;

    if (globalCtx->sceneNum != SCENE_SPOT16) {
        this->isNotDeathMountain = true;
    }

    if (!this->isNotDeathMountain) {
        osSyncPrintf("\n\n");
        // "☆☆☆☆☆ Death Mountain Encount2 set ☆☆☆☆☆"
        osSyncPrintf(VT_FGCOL(GREEN) "☆☆☆☆☆ デスマウンテンエンカウント２セットされました ☆☆☆☆☆ %d\n" VT_RST,
                     this->actor.params);
        if (LINK_IS_ADULT && (gSaveContext.eventChkInf[4] & 0x200)) { // flag for having used fire temple blue warp
            Actor_Kill(thisx);
        }
    } else {
        osSyncPrintf("\n\n");
        // "☆☆☆☆☆ Ganon Tower Escape Encount2 set ☆☆☆☆☆"
        osSyncPrintf(VT_FGCOL(GREEN) "☆☆☆☆☆ ガノンタワー脱出エンカウント２セットされました ☆☆☆☆☆ %d\n" VT_RST,
                     this->actor.params);
    }

    this->actionFunc = EnEncount2_Wait;
}

void EnEncount2_Wait(EnEncount2* this, GlobalContext* globalCtx) {
    s32 pad;
    s16 quakeIndex;
    s16 spawnerState;
    Player* player = GET_PLAYER(globalCtx);

    spawnerState = ENCOUNT2_INACTIVE;
    if (!this->isNotDeathMountain) {
        if ((player->actor.world.pos.y > 1500.0f) && (player->actor.world.pos.x > -700.0f) &&
            (player->actor.world.pos.x < 100.0f) && (player->actor.world.pos.z < -1290.0f) &&
            (player->actor.world.pos.z > -3600.0f)) {
            spawnerState = ENCOUNT2_ACTIVE_DEATH_MOUNTAIN;
        }
    } else if ((this->actor.xzDistToPlayer < 700.0f) && (Flags_GetSwitch(globalCtx, 0x37))) {
        s16 scene = globalCtx->sceneNum;

        if (((scene == SCENE_GANON_DEMO) || (scene == SCENE_GANON_FINAL) || (scene == SCENE_GANON_SONOGO) ||
             (scene == SCENE_GANONTIKA_SONOGO)) &&
            (!this->collapseSpawnerInactive)) {
            spawnerState = ENCOUNT2_ACTIVE_GANONS_TOWER;
        }
    }

    switch (spawnerState) {
        case ENCOUNT2_INACTIVE:
            this->isQuaking = false;
            this->envEffectsTimer--;
            if (this->envEffectsTimer <= 0) {
                this->envEffectsTimer = 0;
            }
            break;
        case ENCOUNT2_ACTIVE_DEATH_MOUNTAIN:
            if ((this->deathMountainSpawnerTimer == 1) || (!this->isQuaking)) {
                quakeIndex = Quake_Add(GET_ACTIVE_CAM(globalCtx), 1);
                Quake_SetSpeed(quakeIndex, 0x7FFF);
                Quake_SetQuakeValues(quakeIndex, 50, 0, 0, 0);
                Quake_SetCountdown(quakeIndex, 300);
                this->isQuaking = true;
            }
        case ENCOUNT2_ACTIVE_GANONS_TOWER:
            this->envEffectsTimer++;
            if (this->envEffectsTimer > 60) {
                this->envEffectsTimer = 60;
            }
            if (this->deathMountainSpawnerTimer == 0) {
                this->deathMountainSpawnerTimer = 200;
                this->numSpawnedRocks = 0;
                this->actionFunc = EnEncount2_SpawnRocks;
            }
            break;
    }
    return;
}

void EnEncount2_SpawnRocks(EnEncount2* this, GlobalContext* globalCtx) {
    Player* player = GET_PLAYER(globalCtx);
    EnFireRock* spawnedRock;
    f32 tempVec1X;
    f32 tempVec1Y;
    f32 tempVec1Z;
    f32 magnitude;
    f32 tempVec2X;
    f32 tempVec2Y;
    f32 tempVec2Z;
    f32 effectScale;
    Vec3f effectPos;
    s16 spawnedRockType;
    s16 spawnerState;
    s16 maxRocks;

    this->envEffectsTimer++;

    if (this->envEffectsTimer > 60) {
        this->envEffectsTimer = 60;
    }

    spawnerState = ENCOUNT2_INACTIVE;

    if (!this->isNotDeathMountain) {
        if (this->deathMountainSpawnerTimer == 0) {
            this->deathMountainSpawnerTimer = 100;
            this->actionFunc = EnEncount2_Wait;
            return;
        }

        if ((player->actor.world.pos.y > 1500.0f) && (player->actor.world.pos.x > -700.0f) &&
            (player->actor.world.pos.x < 100.0f) && (player->actor.world.pos.z < -1290.0f) &&
            (player->actor.world.pos.z > -3860.0f)) {
            maxRocks = 2;
            spawnerState = ENCOUNT2_ACTIVE_DEATH_MOUNTAIN;
        }

        Audio_PlayActorSound2(&this->actor, NA_SE_EV_VOLCANO - SFX_FLAG);
    } else if ((this->actor.xzDistToPlayer < 700.0f) && (Flags_GetSwitch(globalCtx, 0x37) != 0)) {
        s16 scene = globalCtx->sceneNum;

        if (((scene == SCENE_GANON_DEMO) || (scene == SCENE_GANON_FINAL) || (scene == SCENE_GANON_SONOGO) ||
             (scene == SCENE_GANONTIKA_SONOGO)) &&
            (!this->collapseSpawnerInactive)) {
            maxRocks = 1;
            spawnerState = ENCOUNT2_ACTIVE_GANONS_TOWER;
        }
    }
    if (spawnerState != ENCOUNT2_INACTIVE) {
        // Direction vector for the direction the camera is facing
        tempVec1X = globalCtx->view.lookAt.x - globalCtx->view.eye.x;
        tempVec1Y = globalCtx->view.lookAt.y - globalCtx->view.eye.y;
        tempVec1Z = globalCtx->view.lookAt.z - globalCtx->view.eye.z;

        // Normalised direction vector for the direction the camera is facing
        magnitude = sqrtf(SQ(tempVec1X) + SQ(tempVec1Y) + SQ(tempVec1Z));
        tempVec2X = tempVec1X / magnitude;
        tempVec2Y = tempVec1Y / magnitude;
        tempVec2Z = tempVec1Z / magnitude;

        // Position between 160 and 300 units ahead of camera depending on camera pitch, plus a 400 unit offset in +y
        tempVec1X = globalCtx->view.eye.x + (tempVec2X * 300.0f);
        tempVec1Y = globalCtx->view.eye.y + (tempVec2Y * 160.0f) + 400.0f;
        tempVec1Z = globalCtx->view.eye.z + (tempVec2Z * 300.0f);

        // Position between 160 and 200 units ahead of camera depending on camera pitch, plus a 400 unit offset in +y
        // (plus some random variation)
        effectPos.x = Rand_CenteredFloat(200.0f) + (globalCtx->view.eye.x + (tempVec2X * 200.0f));
        effectPos.y = Rand_CenteredFloat(50.0f) + tempVec1Y;
        effectPos.z = Rand_CenteredFloat(200.0f) + (globalCtx->view.eye.z + (tempVec2Z * 200.0f));
        effectScale = Rand_CenteredFloat(0.005f) + 0.007f;

        if (spawnerState == ENCOUNT2_ACTIVE_DEATH_MOUNTAIN) {
            EnEncount2_SpawnEffect(this, &effectPos, effectScale);
        } else if (this->effectSpawnTimer == 0) {
            EnEncount2_SpawnEffect(this, &effectPos, effectScale);
            this->effectSpawnTimer = 5;
        }

        if ((this->numSpawnedRocks < maxRocks) && (this->timerBetweenRockSpawns == 0)) {
            if (spawnerState == ENCOUNT2_ACTIVE_DEATH_MOUNTAIN) {
                this->timerBetweenRockSpawns = 4;
                spawnedRockType = FIRE_ROCK_SPAWNED_FALLING1;
                if ((Rand_ZeroFloat(1.99f) < 1.0f) && !LINK_IS_ADULT) {
                    // rock spawn pos X, Z near player
                    tempVec2X = Rand_CenteredFloat(10.0f) + player->actor.world.pos.x;
                    tempVec2Z = Rand_CenteredFloat(10.0f) + player->actor.world.pos.z;
                } else {
                    if (player->linearVelocity != 0.0f) {
                        // rock spawn pos is between 300 and 600 units from the camera depending on the camera yaw.
                        // Rocks will generally spawn closer to the camera in the X axis than in the Z axis.
                        tempVec2X = Rand_CenteredFloat(200.0f) + (globalCtx->view.eye.x + (tempVec2X * 300.0f));
                        tempVec2Z = Rand_CenteredFloat(50.0f) + (globalCtx->view.eye.z + (tempVec2Z * 600.0f));
                    } else {
                        // rock spawn pos X, Z near player
                        tempVec2X = Rand_CenteredFloat(10.0f) + player->actor.world.pos.x;
                        tempVec2Z = Rand_CenteredFloat(10.0f) + player->actor.world.pos.z;
                    }
                    spawnedRockType = FIRE_ROCK_SPAWNED_FALLING2;
                }
            } else {
                this->timerBetweenRockSpawns = 50;
                spawnedRockType = FIRE_ROCK_SPAWNED_FALLING2;
                // rock spawn pos X,Z at a random position roughly 300 units ahead of camera
                tempVec2X = Rand_CenteredFloat(100.0f) + tempVec1X;
                tempVec2Z = Rand_CenteredFloat(100.0f) + tempVec1Z;

                if (Rand_ZeroFloat(3.99f) < 1.0f) {
                    // rock spawn pos X,Z at a random position near player
                    tempVec2X = Rand_CenteredFloat(70.0f) + player->actor.world.pos.x;
                    tempVec2Z = Rand_CenteredFloat(70.0f) + player->actor.world.pos.z;
                }
            }
            spawnedRock =
                (EnFireRock*)Actor_SpawnAsChild(&globalCtx->actorCtx, &this->actor, globalCtx, ACTOR_EN_FIRE_ROCK,
                                                tempVec2X, tempVec1Y, tempVec2Z, 0, 0, 0, spawnedRockType);
            if (spawnedRock != NULL) {
                spawnedRock->spawner = this;
                this->numSpawnedRocks++;
                return;
            }
            // "☆☆☆☆☆ Can't occur! ☆☆☆☆☆"
            osSyncPrintf(VT_FGCOL(GREEN) "☆☆☆☆☆ 発生できません！ ☆☆☆☆☆\n" VT_RST);
            osSyncPrintf(VT_FGCOL(GREEN) "☆☆☆☆☆ 発生できません！ ☆☆☆☆☆\n" VT_RST);
            osSyncPrintf(VT_FGCOL(GREEN) "☆☆☆☆☆ 発生できません！ ☆☆☆☆☆\n" VT_RST);
            osSyncPrintf(VT_FGCOL(GREEN) "☆☆☆☆☆ 発生できません！ ☆☆☆☆☆\n" VT_RST);
            osSyncPrintf(VT_FGCOL(GREEN) "☆☆☆☆☆ 発生できません！ ☆☆☆☆☆\n\n" VT_RST);
        }
    }
}

void EnEncount2_Update(Actor* thisx, GlobalContext* globalCtx2) {
    EnEncount2* this = (EnEncount2*)thisx;
    GlobalContext* globalCtx = globalCtx2;

    if (this->deathMountainSpawnerTimer != 0) {
        this->deathMountainSpawnerTimer--;
    }

    if (this->timerBetweenRockSpawns != 0) {
        this->timerBetweenRockSpawns--;
    }

    if (this->effectSpawnTimer != 0) {
        this->effectSpawnTimer--;
    }

    this->actionFunc(this, globalCtx);

    EnEncount2_UpdateEffects(this, globalCtx);

    if (!this->isNotDeathMountain) {
        this->unk_17C = this->envEffectsTimer / 60.0f;
        this->unk_160 = this->unk_17C * -50.0f;
        globalCtx->envCtx.adjAmbientColor[0] = (s16)this->unk_160 * -1.5f;
        globalCtx->envCtx.adjAmbientColor[1] = globalCtx->envCtx.adjAmbientColor[2] = this->unk_160;
        this->unk_168 = this->unk_17C * -20.0f;
        globalCtx->envCtx.adjLight1Color[0] = (s16)this->unk_168 * -1.5f;
        globalCtx->envCtx.adjLight1Color[1] = globalCtx->envCtx.adjLight1Color[2] = this->unk_168;
        this->unk_170 = this->unk_17C * -50.0f;
        globalCtx->envCtx.adjFogNear = this->unk_170;
        globalCtx->envCtx.adjFogColor[0] = (u8)((160.0f - globalCtx->envCtx.lightSettings.fogColor[0]) * this->unk_17C);
        globalCtx->envCtx.adjFogColor[1] = (u8)((160.0f - globalCtx->envCtx.lightSettings.fogColor[1]) * this->unk_17C);
        globalCtx->envCtx.adjFogColor[2] = (u8)((150.0f - globalCtx->envCtx.lightSettings.fogColor[2]) * this->unk_17C);
    }
}

void EnEncount2_Draw(Actor* thisx, GlobalContext* globalCtx) {
    EnEncount2* this = (EnEncount2*)thisx;

    EnEncount2_DrawEffects(&this->actor, globalCtx);
}

void EnEncount2_SpawnEffect(EnEncount2* this, Vec3f* position, f32 scale) {
    EnEncount2Effect* effect = this->effects;
    s16 i;

    for (i = 0; i < EN_ENCOUNT2_EFFECTS_COUNT; i++, effect++) {
        if (!effect->isAlive) {
            effect->pos = *position;
            effect->scale = scale;
            effect->rot.x = 0.0f;
            effect->rot.y = 0.0f;
            effect->rot.z = 0.0f;
            effect->moveDirection.x = Rand_CenteredFloat(20.0f);
            effect->moveDirection.y = -20.0f;
            effect->moveDirection.z = Rand_CenteredFloat(20.0f);
            effect->isAlive = 1;
            break;
        }
    }
}

void EnEncount2_UpdateEffects(EnEncount2* this, GlobalContext* globalCtx) {
    s16 i;
    EnEncount2Effect* effect = this->effects;
    Player* player = GET_PLAYER(globalCtx);
    Vec3f targetPos;

    for (i = 0; i < EN_ENCOUNT2_EFFECTS_COUNT; effect++, i++) {
        if (effect->isAlive) {
            effect->rot.x += Rand_ZeroOne() * 500.0f;
            effect->rot.y += Rand_ZeroOne() * 500.0f;
            effect->rot.z += Rand_ZeroOne() * 500.0f;
            targetPos.x = effect->pos.x + effect->moveDirection.x;
            targetPos.y = effect->pos.y + effect->moveDirection.y;
            targetPos.z = effect->pos.z + effect->moveDirection.z;
            Math_ApproachF(&effect->pos.x, targetPos.x, 0.3f, 30.0f);
            Math_ApproachF(&effect->pos.y, targetPos.y, 0.8f, 250.0f);
            Math_ApproachF(&effect->pos.z, targetPos.z, 0.3f, 30.0f);
            Math_ApproachF(&effect->moveDirection.y, -20.0f, 0.9f, 1.0f);

            if (globalCtx->sceneNum != SCENE_SPOT16) {
                if (effect->pos.y < (player->actor.floorHeight - 50.0f)) {
                    effect->isAlive = 0;
                }
            } else if (effect->pos.y < 1500.0f) {
                effect->isAlive = 0;
            }
        }
    }
}

void EnEncount2_DrawEffects(Actor* thisx, GlobalContext* globalCtx) {
    EnEncount2* this = (EnEncount2*)thisx;
    EnEncount2Effect* effect = this->effects;
    GraphicsContext* gfxCtx = globalCtx->state.gfxCtx;
    s16 i;
    s32 objBankIndex;

    OPEN_DISPS(gfxCtx, "../z_en_encount2.c", 642);

    objBankIndex = Object_GetIndex(&globalCtx->objectCtx, OBJECT_EFC_STAR_FIELD);

    if (objBankIndex >= 0) {
        gDPPipeSync(POLY_XLU_DISP++);
        gSPSegment(POLY_OPA_DISP++, 0x06, globalCtx->objectCtx.status[objBankIndex].segment);

<<<<<<< HEAD
        for (i = 0; i < EN_ENCOUNT2_EFFECTS_COUNT; effect++, i++) {
            if (effect->isAlive) {
                Matrix_Translate(effect->pos.x, effect->pos.y, effect->pos.z, MTXMODE_NEW);
                Matrix_RotateX(effect->rot.x * (M_PI / 180.0f), MTXMODE_APPLY);
                Matrix_RotateY(effect->rot.y * (M_PI / 180.0f), MTXMODE_APPLY);
                Matrix_RotateZ(effect->rot.z * (M_PI / 180.0f), MTXMODE_APPLY);
                Matrix_Scale(effect->scale, effect->scale, effect->scale, MTXMODE_APPLY);
=======
        for (i = 0; i < ARRAY_COUNT(this->particles); particle++, i++) {
            if (particle->isAlive) {
                Matrix_Translate(particle->pos.x, particle->pos.y, particle->pos.z, MTXMODE_NEW);
                Matrix_RotateX(DEG_TO_RAD(particle->rot.x), MTXMODE_APPLY);
                Matrix_RotateY(DEG_TO_RAD(particle->rot.y), MTXMODE_APPLY);
                Matrix_RotateZ(DEG_TO_RAD(particle->rot.z), MTXMODE_APPLY);
                Matrix_Scale(particle->scale, particle->scale, particle->scale, MTXMODE_APPLY);
>>>>>>> 4729ac13
                gDPSetPrimColor(POLY_OPA_DISP++, 0, 0, 255, 155, 55, 255);
                gDPSetEnvColor(POLY_OPA_DISP++, 155, 255, 55, 255);
                gSPMatrix(POLY_OPA_DISP++, Matrix_NewMtx(globalCtx->state.gfxCtx, "../z_en_encount2.c", 669),
                          G_MTX_NOPUSH | G_MTX_LOAD | G_MTX_MODELVIEW);
                gSPDisplayList(POLY_OPA_DISP++, object_efc_star_field_DL_000DE0);
            }
        }
    }

    CLOSE_DISPS(gfxCtx, "../z_en_encount2.c", 678);
}<|MERGE_RESOLUTION|>--- conflicted
+++ resolved
@@ -352,23 +352,13 @@
         gDPPipeSync(POLY_XLU_DISP++);
         gSPSegment(POLY_OPA_DISP++, 0x06, globalCtx->objectCtx.status[objBankIndex].segment);
 
-<<<<<<< HEAD
         for (i = 0; i < EN_ENCOUNT2_EFFECTS_COUNT; effect++, i++) {
             if (effect->isAlive) {
                 Matrix_Translate(effect->pos.x, effect->pos.y, effect->pos.z, MTXMODE_NEW);
-                Matrix_RotateX(effect->rot.x * (M_PI / 180.0f), MTXMODE_APPLY);
-                Matrix_RotateY(effect->rot.y * (M_PI / 180.0f), MTXMODE_APPLY);
-                Matrix_RotateZ(effect->rot.z * (M_PI / 180.0f), MTXMODE_APPLY);
+                Matrix_RotateX(DEG_TO_RAD(effect->rot.x), MTXMODE_APPLY);
+                Matrix_RotateY(DEG_TO_RAD(effect->rot.y), MTXMODE_APPLY);
+                Matrix_RotateZ(DEG_TO_RAD(effect->rot.z), MTXMODE_APPLY);
                 Matrix_Scale(effect->scale, effect->scale, effect->scale, MTXMODE_APPLY);
-=======
-        for (i = 0; i < ARRAY_COUNT(this->particles); particle++, i++) {
-            if (particle->isAlive) {
-                Matrix_Translate(particle->pos.x, particle->pos.y, particle->pos.z, MTXMODE_NEW);
-                Matrix_RotateX(DEG_TO_RAD(particle->rot.x), MTXMODE_APPLY);
-                Matrix_RotateY(DEG_TO_RAD(particle->rot.y), MTXMODE_APPLY);
-                Matrix_RotateZ(DEG_TO_RAD(particle->rot.z), MTXMODE_APPLY);
-                Matrix_Scale(particle->scale, particle->scale, particle->scale, MTXMODE_APPLY);
->>>>>>> 4729ac13
                 gDPSetPrimColor(POLY_OPA_DISP++, 0, 0, 255, 155, 55, 255);
                 gDPSetEnvColor(POLY_OPA_DISP++, 155, 255, 55, 255);
                 gSPMatrix(POLY_OPA_DISP++, Matrix_NewMtx(globalCtx->state.gfxCtx, "../z_en_encount2.c", 669),
