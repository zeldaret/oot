--- conflicted
+++ resolved
@@ -115,13 +115,8 @@
     BgSpot17Bakudankabe* this = (BgSpot17Bakudankabe*)thisx;
     if (this->dyna.actor.xzDistToPlayer < 650.0f && func_80033684(play, &this->dyna.actor) != NULL) {
         func_808B6BC0(this, play);
-<<<<<<< HEAD
         Flags_SetSwitch(play, PARAMS_GET(this->dyna.actor.params, 0, 6));
-        SoundSource_PlaySfxAtFixedWorldPos(play, &this->dyna.actor.world.pos, 40, NA_SE_EV_WALL_BROKEN);
-=======
-        Flags_SetSwitch(play, (this->dyna.actor.params & 0x3F));
         SfxSource_PlaySfxAtFixedWorldPos(play, &this->dyna.actor.world.pos, 40, NA_SE_EV_WALL_BROKEN);
->>>>>>> d7ea63c7
         func_80078884(NA_SE_SY_CORRECT_CHIME);
         Actor_Kill(&this->dyna.actor);
     }
