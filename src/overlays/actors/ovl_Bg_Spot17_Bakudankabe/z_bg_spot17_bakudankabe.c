--- conflicted
+++ resolved
@@ -36,12 +36,6 @@
     ICHAIN_F32(uncullZoneDownward, 1000, ICHAIN_STOP),
 };
 
-<<<<<<< HEAD
-=======
-extern CollisionHeader D_06000A38;
-extern Gfx D_060008A0[];
-extern Gfx D_06000960[];
->>>>>>> a0e2ce72
 extern Gfx D_0500A880[];
 
 void func_808B6BC0(BgSpot17Bakudankabe* this, GlobalContext* globalCtx) {
@@ -109,13 +103,9 @@
         Actor_Kill(&this->dyna.actor);
         return;
     }
-<<<<<<< HEAD
-    DynaPolyInfo_Alloc(&gCraterBombableWallCol, &sp24);
-    this->dyna.dynaPolyId = DynaPolyInfo_RegisterActor(globalCtx, &globalCtx->colCtx.dyna, &this->dyna.actor, sp24);
-=======
-    CollisionHeader_GetVirtual(&D_06000A38, &colHeader);
+
+    CollisionHeader_GetVirtual(&gCraterBombableWallCol, &colHeader);
     this->dyna.bgId = DynaPoly_SetBgActor(globalCtx, &globalCtx->colCtx.dyna, &this->dyna.actor, colHeader);
->>>>>>> a0e2ce72
     Actor_ProcessInitChain(&this->dyna.actor, sInitChain);
 }
 
