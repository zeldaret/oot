/*
 * File: z_bg_spot17_bakudankabe.c
 * Overlay: ovl_Bg_Spot17_Bakudankabe
 * Description: Death Mountain Crater Bombable Wall
 */

#include "z_bg_spot17_bakudankabe.h"
#include "overlays/effects/ovl_Effect_Ss_Kakera/z_eff_ss_kakera.h"

#include "libc64/qrand.h"
#include "gfx.h"
#include "gfx_setupdl.h"
#include "ichain.h"
#include "sfx.h"
#include "sys_matrix.h"
#include "z_lib.h"
#include "effect.h"
#include "play_state.h"

#include "assets/objects/object_spot17_obj/object_spot17_obj.h"
#include "assets/objects/gameplay_field_keep/gameplay_field_keep.h"

#define FLAGS 0

void BgSpot17Bakudankabe_Init(Actor* thisx, PlayState* play);
void BgSpot17Bakudankabe_Destroy(Actor* thisx, PlayState* play);
void BgSpot17Bakudankabe_Update(Actor* thisx, PlayState* play);
void BgSpot17Bakudankabe_Draw(Actor* thisx, PlayState* play);

ActorProfile Bg_Spot17_Bakudankabe_Profile = {
    /**/ ACTOR_BG_SPOT17_BAKUDANKABE,
    /**/ ACTORCAT_BG,
    /**/ FLAGS,
    /**/ OBJECT_SPOT17_OBJ,
    /**/ sizeof(BgSpot17Bakudankabe),
    /**/ BgSpot17Bakudankabe_Init,
    /**/ BgSpot17Bakudankabe_Destroy,
    /**/ BgSpot17Bakudankabe_Update,
    /**/ BgSpot17Bakudankabe_Draw,
};

static InitChainEntry sInitChain[] = {
    ICHAIN_VEC3F_DIV1000(scale, 100, ICHAIN_CONTINUE),
    ICHAIN_F32(cullingVolumeDistance, 3000, ICHAIN_CONTINUE),
    ICHAIN_F32(cullingVolumeScale, 500, ICHAIN_CONTINUE),
    ICHAIN_F32(cullingVolumeDownward, 1000, ICHAIN_STOP),
};

void func_808B6BC0(BgSpot17Bakudankabe* this, PlayState* play) {
    STACK_PADS(s32, 2);
    s32 i;
    Vec3f burstDepthY;
    Vec3f burstDepthX;
    f32 sinY;
    f32 cosY;

    sinY = Math_SinS(this->dyna.actor.shape.rot.y);
    cosY = Math_CosS(this->dyna.actor.shape.rot.y);

    burstDepthX.z = 0.0f;
    burstDepthX.x = 0.0f;

    for (i = 0; i < 20; i++) {
        s16 gravityInfluence;
        s16 scale;
        f32 temp1;
        f32 temp2;
        s32 rotationSpeed;

        temp1 = (Rand_ZeroOne() - 0.5f) * 140.0f;
        temp2 = (Rand_ZeroOne() - 0.5f) * 20.0f;

        burstDepthY.x = this->dyna.actor.world.pos.x + temp2 * sinY + (temp1 * cosY);
        burstDepthY.y = this->dyna.actor.world.pos.y + 30.0f + (i * 6.5f);
        burstDepthY.z = this->dyna.actor.world.pos.z + temp2 * cosY - (temp1 * sinY);

        burstDepthX.y = (Rand_ZeroOne() - 0.2f) * 12.0f;
        scale = Rand_ZeroOne() * 55.0f + 8.0f;

        if (scale < 20) {
            gravityInfluence = -300;
        } else if (scale < 35) {
            gravityInfluence = -360;
        } else {
            gravityInfluence = -420;
        }

        if (Rand_ZeroOne() < 0.4f) {
            rotationSpeed = 65;
        } else {
            rotationSpeed = 33;
        }
        EffectSsKakera_Spawn(play, &burstDepthY, &burstDepthX, &burstDepthY, gravityInfluence, rotationSpeed, 0x1E, 4,
                             0, scale, 1, 3, 80, KAKERA_COLOR_NONE, OBJECT_GAMEPLAY_FIELD_KEEP, gFieldKakeraDL);
    }
    Math_Vec3f_Copy(&burstDepthY, &this->dyna.actor.world.pos);
    func_80033480(play, &burstDepthY, 60.0f, 4, 110, 160, 1);
    burstDepthY.y += 40.0f;
    func_80033480(play, &burstDepthY, 60.0f, 4, 120, 160, 1);
    burstDepthY.y += 40.0f;
    func_80033480(play, &burstDepthY, 60.0f, 4, 110, 160, 1);
}

void BgSpot17Bakudankabe_Init(Actor* thisx, PlayState* play) {
    BgSpot17Bakudankabe* this = (BgSpot17Bakudankabe*)thisx;
    STACK_PAD(s32);
    CollisionHeader* colHeader = NULL;

    DynaPolyActor_Init(&this->dyna, 0);
    if (Flags_GetSwitch(play, PARAMS_GET_U(this->dyna.actor.params, 0, 6))) {
        Actor_Kill(&this->dyna.actor);
        return;
    }

    CollisionHeader_GetVirtual(&gCraterBombableWallCol, &colHeader);
    this->dyna.bgId = DynaPoly_SetBgActor(play, &play->colCtx.dyna, &this->dyna.actor, colHeader);
    Actor_ProcessInitChain(&this->dyna.actor, sInitChain);
}

void BgSpot17Bakudankabe_Destroy(Actor* thisx, PlayState* play) {
    BgSpot17Bakudankabe* this = (BgSpot17Bakudankabe*)thisx;
    DynaPoly_DeleteBgActor(play, &play->colCtx.dyna, this->dyna.bgId);
}

void BgSpot17Bakudankabe_Update(Actor* thisx, PlayState* play) {
    BgSpot17Bakudankabe* this = (BgSpot17Bakudankabe*)thisx;
    if (this->dyna.actor.xzDistToPlayer < 650.0f && func_80033684(play, &this->dyna.actor) != NULL) {
        func_808B6BC0(this, play);
        Flags_SetSwitch(play, PARAMS_GET_U(this->dyna.actor.params, 0, 6));
        SfxSource_PlaySfxAtFixedWorldPos(play, &this->dyna.actor.world.pos, 40, NA_SE_EV_WALL_BROKEN);
        Sfx_PlaySfxCentered(NA_SE_SY_CORRECT_CHIME);
        Actor_Kill(&this->dyna.actor);
    }
}

void BgSpot17Bakudankabe_Draw(Actor* thisx, PlayState* play) {
<<<<<<< HEAD
    STACK_PAD(s32);
    s8 r = coss(play->gameplayFrames * 1500) >> 8;
    s8 g = coss(play->gameplayFrames * 1500) >> 8;
=======
    PlayState* play2 = (PlayState*)play;
    s8 r = coss(play2->gameplayFrames * 1500) >> 8;
    s8 g = coss(play2->gameplayFrames * 1500) >> 8;
>>>>>>> ed02a9db

    OPEN_DISPS(play->state.gfxCtx, "../z_bg_spot17_bakudankabe.c", 269);

    Gfx_SetupDL_25Opa(play->state.gfxCtx);

    MATRIX_FINALIZE_AND_LOAD(POLY_OPA_DISP++, play->state.gfxCtx, "../z_bg_spot17_bakudankabe.c", 273);

    r = (r >> 1) + 0xC0;
    g = (g >> 1) + 0xC0;

    gDPSetEnvColor(POLY_OPA_DISP++, r, g, 255, 128);

    gSPDisplayList(POLY_OPA_DISP++, gCraterBombableWallDL);

    CLOSE_DISPS(play->state.gfxCtx, "../z_bg_spot17_bakudankabe.c", 283);

    OPEN_DISPS(play->state.gfxCtx, "../z_bg_spot17_bakudankabe.c", 286);

    Gfx_SetupDL_25Xlu(play->state.gfxCtx);

    MATRIX_FINALIZE_AND_LOAD(POLY_XLU_DISP++, play->state.gfxCtx, "../z_bg_spot17_bakudankabe.c", 290);
    gSPDisplayList(POLY_XLU_DISP++, gCraterBombableWallCracksDL);

    CLOSE_DISPS(play->state.gfxCtx, "../z_bg_spot17_bakudankabe.c", 295);
}<|MERGE_RESOLUTION|>--- conflicted
+++ resolved
@@ -12,6 +12,7 @@
 #include "gfx_setupdl.h"
 #include "ichain.h"
 #include "sfx.h"
+#include "stack_pad.h"
 #include "sys_matrix.h"
 #include "z_lib.h"
 #include "effect.h"
@@ -134,15 +135,9 @@
 }
 
 void BgSpot17Bakudankabe_Draw(Actor* thisx, PlayState* play) {
-<<<<<<< HEAD
-    STACK_PAD(s32);
-    s8 r = coss(play->gameplayFrames * 1500) >> 8;
-    s8 g = coss(play->gameplayFrames * 1500) >> 8;
-=======
     PlayState* play2 = (PlayState*)play;
     s8 r = coss(play2->gameplayFrames * 1500) >> 8;
     s8 g = coss(play2->gameplayFrames * 1500) >> 8;
->>>>>>> ed02a9db
 
     OPEN_DISPS(play->state.gfxCtx, "../z_bg_spot17_bakudankabe.c", 269);
 
