/*
 * File: z_en_dnt_nomal
 * Overlay: ovl_En_Dnt_Nomal
 * Description: Lost Woods minigame scrubs
 */

#include "z_en_dnt_nomal.h"
#include "assets/objects/object_dnk/object_dnk.h"
#include "overlays/actors/ovl_En_Dnt_Demo/z_en_dnt_demo.h"
#include "overlays/actors/ovl_En_Ex_Ruppy/z_en_ex_ruppy.h"
#include "overlays/actors/ovl_En_Ex_Item/z_en_ex_item.h"
#include "overlays/effects/ovl_Effect_Ss_Hahen/z_eff_ss_hahen.h"
#include "assets/objects/object_hintnuts/object_hintnuts.h"
#include "vt.h"

#define FLAGS (ACTOR_FLAG_4 | ACTOR_FLAG_5)

void EnDntNomal_Init(Actor* thisx, PlayState* play);
void EnDntNomal_Destroy(Actor* thisx, PlayState* play);
void EnDntNomal_Update(Actor* thisx, PlayState* play);
void EnDntNomal_DrawTargetScrub(Actor* thisx, PlayState* play);
void EnDntNomal_DrawStageScrub(Actor* thisx, PlayState* play);

void EnDntNomal_WaitForObject(EnDntNomal* this, PlayState* play);
void EnDntNomal_SetFlower(EnDntNomal* this, PlayState* play);

void EnDntNomal_SetupTargetWait(EnDntNomal* this, PlayState* play);
void EnDntNomal_SetupTargetUnburrow(EnDntNomal* this, PlayState* play);
void EnDntNomal_SetupTargetWalk(EnDntNomal* this, PlayState* play);
void EnDntNomal_SetupTargetTalk(EnDntNomal* this, PlayState* play);
void EnDntNomal_SetupTargetGivePrize(EnDntNomal* this, PlayState* play);

void EnDntNomal_TargetWait(EnDntNomal* this, PlayState* play);
void EnDntNomal_TargetUnburrow(EnDntNomal* this, PlayState* play);
void EnDntNomal_TargetWalk(EnDntNomal* this, PlayState* play);
void EnDntNomal_TargetFacePlayer(EnDntNomal* this, PlayState* play);
void EnDntNomal_TargetTalk(EnDntNomal* this, PlayState* play);
void EnDntNomal_TargetGivePrize(EnDntNomal* this, PlayState* play);
void EnDntNomal_TargetReturn(EnDntNomal* this, PlayState* play);
void EnDntNomal_TargetBurrow(EnDntNomal* this, PlayState* play);

void EnDntNomal_SetupStageWait(EnDntNomal* this, PlayState* play);
void EnDntNomal_SetupStageCelebrate(EnDntNomal* this, PlayState* play);
void EnDntNomal_SetupStageDance(EnDntNomal* this, PlayState* play);
void EnDntNomal_SetupStageHide(EnDntNomal* this, PlayState* play);
void EnDntNomal_SetupStageAttack(EnDntNomal* this, PlayState* play);
void EnDntNomal_StageSetupReturn(EnDntNomal* this, PlayState* play);

void EnDntNomal_StageWait(EnDntNomal* this, PlayState* play);
void EnDntNomal_StageUp(EnDntNomal* this, PlayState* play);
void EnDntNomal_StageUnburrow(EnDntNomal* this, PlayState* play);
void EnDntNomal_StageCelebrate(EnDntNomal* this, PlayState* play);
void EnDntNomal_StageDance(EnDntNomal* this, PlayState* play);
void EnDntNomal_StageHide(EnDntNomal* this, PlayState* play);
void EnDntNomal_StageAttackHide(EnDntNomal* this, PlayState* play);
void EnDntNomal_StageAttack(EnDntNomal* this, PlayState* play);
void EnDntNomal_StageReturn(EnDntNomal* this, PlayState* play);

const ActorInit En_Dnt_Nomal_InitVars = {
    ACTOR_EN_DNT_NOMAL,
    ACTORCAT_PROP,
    FLAGS,
    OBJECT_GAMEPLAY_KEEP,
    sizeof(EnDntNomal),
    (ActorFunc)EnDntNomal_Init,
    (ActorFunc)EnDntNomal_Destroy,
    (ActorFunc)EnDntNomal_Update,
    NULL,
};

static ColliderCylinderInit sBodyCylinderInit = {
    {
        COLTYPE_NONE,
        AT_NONE,
        AC_NONE,
        OC1_ON | OC1_TYPE_ALL,
        OC2_TYPE_1,
        COLSHAPE_CYLINDER,
    },
    {
        ELEMTYPE_UNK0,
        { 0x00000000, 0x00, 0x00 },
        { 0x00000000, 0x00, 0x00 },
        TOUCH_NONE,
        BUMP_NONE,
        OCELEM_ON,
    },
    { 16, 46, 0, { 0, 0, 0 } },
};

static ColliderQuadInit sTargetQuadInit = {
    {
        COLTYPE_NONE,
        AT_NONE,
        AC_ON | AC_TYPE_PLAYER,
        OC1_NONE,
        OC2_TYPE_2,
        COLSHAPE_QUAD,
    },
    {
        ELEMTYPE_UNK0,
        { 0x00000000, 0x00, 0x00 },
        { 0x0001F824, 0x00, 0x00 },
        TOUCH_NONE,
        BUMP_ON,
        OCELEM_NONE,
    },
    { { { 0.0f, 0.0f, 0.0f }, { 0.0f, 0.0f, 0.0f }, { 0.0f, 0.0f, 0.0f }, { 0.0f, 0.0f, 0.0f } } },
};

static Color_RGBA8 sLeafColors[] = {
    { 255, 255, 255, 255 }, { 255, 195, 175, 255 }, { 210, 255, 0, 255 },
    { 255, 255, 255, 255 }, { 210, 255, 0, 255 },   { 255, 195, 175, 255 },
    { 255, 255, 255, 255 }, { 255, 195, 175, 255 }, { 210, 255, 0, 255 },
};

void EnDntNomal_Init(Actor* thisx, PlayState* play) {
    s32 pad;
    EnDntNomal* this = (EnDntNomal*)thisx;

    this->type = this->actor.params;
    if (this->type < ENDNTNOMAL_TARGET) {
        this->type = ENDNTNOMAL_TARGET;
    }
    this->actor.flags &= ~ACTOR_FLAG_0;
    this->actor.colChkInfo.mass = 0xFF;
    this->objectId = -1;
    if (this->type == ENDNTNOMAL_TARGET) {
        osSyncPrintf("\n\n");
        // "Deku Scrub target"
        osSyncPrintf(VT_FGCOL(GREEN) "☆☆☆☆☆ デグナッツ的当て ☆☆☆☆☆ \n" VT_RST);
        Collider_InitQuad(play, &this->targetQuad);
        Collider_SetQuad(play, &this->targetQuad, &this->actor, &sTargetQuadInit);
        this->actor.world.rot.y = this->actor.shape.rot.y = this->actor.yawTowardsPlayer;
        this->objectId = OBJECT_HINTNUTS;
    } else {
        osSyncPrintf("\n\n");
        // "Deku Scrub mask show audience"
        osSyncPrintf(VT_FGCOL(GREEN) "☆☆☆☆☆ デグナッツお面品評会一般人 ☆☆☆☆☆ \n" VT_RST);
        Collider_InitCylinder(play, &this->bodyCyl);
        Collider_SetCylinder(play, &this->bodyCyl, &this->actor, &sBodyCylinderInit);
        this->objectId = OBJECT_DNK;
    }
    if (this->objectId >= 0) {
        this->waitObjectSlot = Object_GetSlot(&play->objectCtx, this->objectId);
        if (this->waitObjectSlot < 0) {
            Actor_Kill(&this->actor);
            // "What?"
            osSyncPrintf(VT_FGCOL(MAGENTA) " なにみの？ %d\n" VT_RST "\n", this->waitObjectSlot);
            // "Bank is funny"
            osSyncPrintf(VT_FGCOL(CYAN) " バンクおかしいしぞ！%d\n" VT_RST "\n", this->actor.params);
            return;
        }
    } else {
        Actor_Kill(&this->actor);
    }
    this->actionFunc = EnDntNomal_WaitForObject;
}

void EnDntNomal_Destroy(Actor* thisx, PlayState* play) {
    s32 pad;
    EnDntNomal* this = (EnDntNomal*)thisx;

    if (this->type == ENDNTNOMAL_TARGET) {
        Collider_DestroyQuad(play, &this->targetQuad);
    } else {
        Collider_DestroyCylinder(play, &this->bodyCyl);
    }
}

void EnDntNomal_WaitForObject(EnDntNomal* this, PlayState* play) {
<<<<<<< HEAD
    if (Object_IsLoaded(&play->objectCtx, this->waitObjectSlot)) {
        gSegments[6] = PHYSICAL_TO_VIRTUAL(play->objectCtx.slots[this->waitObjectSlot].segment);
        this->actor.objectSlot = this->waitObjectSlot;
=======
    if (Object_IsLoaded(&play->objectCtx, this->objIndex)) {
        gSegments[6] = VIRTUAL_TO_PHYSICAL(play->objectCtx.status[this->objIndex].segment);
        this->actor.objBankIndex = this->objIndex;
>>>>>>> 08c8126b
        ActorShape_Init(&this->actor.shape, 0.0f, ActorShadow_DrawCircle, 0.0f);
        this->actor.gravity = -2.0f;
        Actor_SetScale(&this->actor, 0.01f);
        if (this->type == ENDNTNOMAL_TARGET) {
            SkelAnime_Init(play, &this->skelAnime, &gHintNutsSkel, &gHintNutsBurrowAnim, this->jointTable,
                           this->morphTable, 10);
            this->actor.draw = EnDntNomal_DrawTargetScrub;
        } else {
            SkelAnime_Init(play, &this->skelAnime, &gDntStageSkel, &gDntStageHideAnim, this->jointTable,
                           this->morphTable, 11);
            this->actor.draw = EnDntNomal_DrawStageScrub;
        }
        this->actionFunc = EnDntNomal_SetFlower;
    }
}

void EnDntNomal_SetFlower(EnDntNomal* this, PlayState* play) {
    if (this->actor.bgCheckFlags & BGCHECKFLAG_GROUND) {
        this->flowerPos = this->actor.world.pos;
        if (this->type == ENDNTNOMAL_TARGET) {
            this->actionFunc = EnDntNomal_SetupTargetWait;
        } else {
            this->actionFunc = EnDntNomal_SetupStageWait;
        }
    }
}

void EnDntNomal_SetupTargetWait(EnDntNomal* this, PlayState* play) {
    this->endFrame = (f32)Animation_GetLastFrame(&gHintNutsBurrowAnim);
    Animation_Change(&this->skelAnime, &gHintNutsBurrowAnim, 0.0f, 0.0f, this->endFrame, ANIMMODE_ONCE, -10.0f);
    this->skelAnime.curFrame = 8.0f;
    this->actionFunc = EnDntNomal_TargetWait;
}

void EnDntNomal_TargetWait(EnDntNomal* this, PlayState* play) {
    Vec3f scorePos;
    f32 targetX = 1340.0f;
    f32 targetY = 50.0f;
    f32 targetZ = -30.0f;
    f32 dx;
    f32 dy;
    f32 dz;
    Vec3f scoreAccel = { 0.0f, 0.0f, 0.0f };
    Vec3f scoreVel = { 0.0f, 0.0f, 0.0f };

    this->targetVtx[0].x = this->targetVtx[1].x = this->targetVtx[2].x = this->targetVtx[3].x = targetX;

    this->targetVtx[1].y = this->targetVtx[0].y = targetY - 24.0f;

    this->targetVtx[2].z = this->targetVtx[0].z = targetZ + 24.0f;

    this->targetVtx[3].z = this->targetVtx[1].z = targetZ - 24.0f;

    this->targetVtx[3].y = this->targetVtx[2].y = targetY + 24.0f;

    SkelAnime_Update(&this->skelAnime);
    if ((this->targetQuad.base.acFlags & AC_HIT) || BREG(0)) {
        this->targetQuad.base.acFlags &= ~AC_HIT;

        dx = fabsf(targetX - this->targetQuad.info.bumper.hitPos.x);
        dy = fabsf(targetY - this->targetQuad.info.bumper.hitPos.y);
        dz = fabsf(targetZ - this->targetQuad.info.bumper.hitPos.z);

        scoreVel.y = 5.0f;

        if (sqrtf(SQ(dx) + SQ(dy) + SQ(dz)) < 8.0f) {
            scorePos.x = this->actor.world.pos.x - 20.0f;
            scorePos.y = this->actor.world.pos.y + 20.0f;
            scorePos.z = this->actor.world.pos.z;
            EffectSsExtra_Spawn(play, &scorePos, &scoreVel, &scoreAccel, 4, 2);
            Audio_StopSfxById(NA_SE_SY_TRE_BOX_APPEAR);
            func_80078884(NA_SE_SY_TRE_BOX_APPEAR);
            // "Big hit"
            osSyncPrintf(VT_FGCOL(CYAN) "☆☆☆☆☆ 大当り ☆☆☆☆☆ %d\n" VT_RST, this->hitCounter);
            if (!LINK_IS_ADULT && !GET_ITEMGETINF(ITEMGETINF_1D)) {
                this->hitCounter++;
                if (this->hitCounter >= 3) {
                    OnePointCutscene_Init(play, 4140, -99, &this->actor, CAM_ID_MAIN);
                    func_8002DF54(play, &this->actor, 1);
                    this->timer4 = 50;
                    this->actionFunc = EnDntNomal_SetupTargetUnburrow;
                }
            }
        } else if (sqrtf(SQ(dx) + SQ(dy) + SQ(dz)) < 24.0f) {
            scorePos.x = this->actor.world.pos.x;
            scorePos.y = this->actor.world.pos.y + 20.0f;
            scorePos.z = this->actor.world.pos.z;
            EffectSsExtra_Spawn(play, &scorePos, &scoreVel, &scoreAccel, 4, 0);
            this->hitCounter = 0;
        }
    }
}

void EnDntNomal_SetupTargetUnburrow(EnDntNomal* this, PlayState* play) {
    Vec3f spawnPos;

    if (this->timer4 == 0) {
        this->endFrame = (f32)Animation_GetLastFrame(&gHintNutsUnburrowAnim);
        Animation_Change(&this->skelAnime, &gHintNutsUnburrowAnim, 1.0f, 0.0f, this->endFrame, ANIMMODE_ONCE, -10.0f);
        spawnPos = this->actor.world.pos;
        spawnPos.y = this->actor.world.pos.y + 50.0f;
        EffectSsHahen_SpawnBurst(play, &spawnPos, 4.0f, 0, 10, 3, 15, HAHEN_OBJECT_DEFAULT, 10, NULL);
        Audio_PlayActorSound2(&this->actor, NA_SE_EN_NUTS_UP);
        this->actionFunc = EnDntNomal_TargetUnburrow;
    }
}

void EnDntNomal_TargetUnburrow(EnDntNomal* this, PlayState* play) {
    f32 frame = this->skelAnime.curFrame;

    SkelAnime_Update(&this->skelAnime);
    if (frame >= this->endFrame) {
        this->actionFunc = EnDntNomal_SetupTargetWalk;
    }
}

void EnDntNomal_SetupTargetWalk(EnDntNomal* this, PlayState* play) {
    this->endFrame = (f32)Animation_GetLastFrame(&gHintNutsRunAnim);
    Animation_Change(&this->skelAnime, &gHintNutsRunAnim, 1.0f, 0.0f, this->endFrame, ANIMMODE_LOOP, -10.0f);
    this->actor.speedXZ = 1.0f;
    this->actor.colChkInfo.mass = 0;
    this->actionFunc = EnDntNomal_TargetWalk;
}

void EnDntNomal_TargetWalk(EnDntNomal* this, PlayState* play) {
    f32 dx;
    f32 dz;

    SkelAnime_Update(&this->skelAnime);
    dx = 1340.0f + 3.0f - this->actor.world.pos.x;
    dz = 0.0f - this->actor.world.pos.z;
    Math_SmoothStepToS(&this->actor.shape.rot.y, RAD_TO_BINANG(Math_FAtan2F(dx, dz)), 0x32, 0xBB8, 0);
    this->actor.world.rot.y = this->actor.shape.rot.y;
    if (Animation_OnFrame(&this->skelAnime, 0.0f) || Animation_OnFrame(&this->skelAnime, 6.0f)) {
        Audio_PlayActorSound2(&this->actor, NA_SE_EN_NUTS_WALK);
    }
    if (this->actor.world.pos.z > -30.0f) {
        this->actor.speedXZ = 0.0f;
        this->actionFunc = EnDntNomal_TargetFacePlayer;
    }
}

void EnDntNomal_TargetFacePlayer(EnDntNomal* this, PlayState* play) {
    SkelAnime_Update(&this->skelAnime);
    Math_SmoothStepToS(&this->actor.shape.rot.y, this->actor.yawTowardsPlayer, 3, 0x1388, 0);
    if (Animation_OnFrame(&this->skelAnime, 0.0f) || Animation_OnFrame(&this->skelAnime, 6.0f)) {
        Audio_PlayActorSound2(&this->actor, NA_SE_EN_NUTS_WALK);
    }
    if (fabsf(this->actor.shape.rot.y - this->actor.yawTowardsPlayer) < 30.0f) {
        this->actionFunc = EnDntNomal_SetupTargetTalk;
    }
}

void EnDntNomal_SetupTargetTalk(EnDntNomal* this, PlayState* play) {
    this->endFrame = (f32)Animation_GetLastFrame(&gHintNutsTalkAnim);
    Animation_Change(&this->skelAnime, &gHintNutsTalkAnim, 1.0f, 0.0f, this->endFrame, ANIMMODE_LOOP, -10.0f);
    this->actor.textId = 0x10AF;
    Message_StartTextbox(play, this->actor.textId, NULL);
    this->actionFunc = EnDntNomal_TargetTalk;
}

void EnDntNomal_TargetTalk(EnDntNomal* this, PlayState* play) {
    SkelAnime_Update(&this->skelAnime);
    if ((Message_GetState(&play->msgCtx) == TEXT_STATE_EVENT) && Message_ShouldAdvance(play)) {
        Message_CloseTextbox(play);
        func_8005B1A4(GET_ACTIVE_CAM(play));
        GET_ACTIVE_CAM(play)->csId = 0;
        func_8002DF54(play, NULL, 8);
        this->actionFunc = EnDntNomal_SetupTargetGivePrize;
    }
}

void EnDntNomal_SetupTargetGivePrize(EnDntNomal* this, PlayState* play) {
    this->endFrame = (f32)Animation_GetLastFrame(&gHintNutsSpitAnim);
    Animation_Change(&this->skelAnime, &gHintNutsSpitAnim, 1.0f, 0.0f, this->endFrame, ANIMMODE_ONCE, -10.0f);
    this->actionFunc = EnDntNomal_TargetGivePrize;
}

void EnDntNomal_TargetGivePrize(EnDntNomal* this, PlayState* play) {
    f32 frame = this->skelAnime.curFrame;

    SkelAnime_Update(&this->skelAnime);
    if ((frame >= 8.0f) && !this->spawnedItem) {
        f32 itemX = this->mouthPos.x - 10.0f;
        f32 itemY = this->mouthPos.y;
        f32 itemZ = this->mouthPos.z;

        if (Actor_SpawnAsChild(&play->actorCtx, &this->actor, play, ACTOR_EN_EX_ITEM, itemX, itemY, itemZ, 0, 0, 0,
                               EXITEM_BULLET_BAG) == NULL) {
            func_8002DF54(play, NULL, 7);
            Actor_Kill(&this->actor);
        }
        this->spawnedItem = true;
        Audio_PlayActorSound2(&this->actor, NA_SE_EN_NUTS_THROW);
    }
    if (frame >= this->endFrame) {
        this->endFrame = (f32)Animation_GetLastFrame(&gHintNutsRunAnim);
        Animation_Change(&this->skelAnime, &gHintNutsRunAnim, 1.0f, 0.0f, this->endFrame, ANIMMODE_LOOP, -10.0f);
        this->actionFunc = EnDntNomal_TargetReturn;
    }
}

void EnDntNomal_TargetReturn(EnDntNomal* this, PlayState* play) {
    f32 dx;
    f32 dz;

    SkelAnime_Update(&this->skelAnime);
    dx = this->flowerPos.x - this->actor.world.pos.x;
    dz = -180.0f - this->actor.world.pos.z;

    Math_SmoothStepToS(&this->actor.shape.rot.y, RAD_TO_BINANG(Math_FAtan2F(dx, dz)), 3, 0x1388, 0);
    if (fabsf(this->actor.shape.rot.y - RAD_TO_BINANG(Math_FAtan2F(dx, dz))) < 20.0f) {
        this->actor.speedXZ = 1.0f;
    }
    if (Animation_OnFrame(&this->skelAnime, 0.0f) || Animation_OnFrame(&this->skelAnime, 6.0f)) {
        Audio_PlayActorSound2(&this->actor, NA_SE_EN_NUTS_WALK);
    }
    this->actor.world.rot.y = this->actor.shape.rot.y;
    if (this->actor.world.pos.z < -172.0f) {
        this->endFrame = (f32)Animation_GetLastFrame(&gHintNutsBurrowAnim);
        Animation_Change(&this->skelAnime, &gHintNutsBurrowAnim, 1.0f, 0.0f, this->endFrame, ANIMMODE_ONCE, -10.0f);
        this->actor.world.pos.z = -173.0f;
        this->actor.speedXZ = 0.0f;
        this->actionFunc = EnDntNomal_TargetBurrow;
    }
}

void EnDntNomal_TargetBurrow(EnDntNomal* this, PlayState* play) {
    f32 frame = this->skelAnime.curFrame;

    SkelAnime_Update(&this->skelAnime);
    if (frame >= this->endFrame) {
        this->actionFunc = EnDntNomal_SetupTargetWait;
    }
}

void EnDntNomal_SetupStageWait(EnDntNomal* this, PlayState* play) {
    if (this->timer3 == 0) {
        this->endFrame = (f32)Animation_GetLastFrame(&gDntStageHideAnim);
        Animation_Change(&this->skelAnime, &gDntStageHideAnim, 0.0f, 0.0f, this->endFrame, ANIMMODE_ONCE, -10.0f);
        this->skelAnime.curFrame = 8.0f;
        this->isSolid = false;
        this->actionFunc = EnDntNomal_StageWait;
    }
}

void EnDntNomal_StageWait(EnDntNomal* this, PlayState* play) {
    SkelAnime_Update(&this->skelAnime);
}

void EnDntNomal_SetupStageUp(EnDntNomal* this, PlayState* play) {
    if (this->timer3 == 0) {
        this->endFrame = (f32)Animation_GetLastFrame(&gDntStageUpAnim);
        Animation_Change(&this->skelAnime, &gDntStageUpAnim, 1.0f, 0.0f, this->endFrame, ANIMMODE_ONCE, -10.0f);
        if (this->action != DNT_ACTION_ATTACK) {
            this->rotDirection = -1;
        }
        EffectSsHahen_SpawnBurst(play, &this->actor.world.pos, 4.0f, 0, 10, 3, 15, HAHEN_OBJECT_DEFAULT, 10, NULL);
        Audio_PlayActorSound2(&this->actor, NA_SE_EN_NUTS_UP);
        this->isSolid = true;
        this->actionFunc = EnDntNomal_StageUp;
    }
}

void EnDntNomal_StageUp(EnDntNomal* this, PlayState* play) {
    s16 rotTarget;
    f32 frame = this->skelAnime.curFrame;
    f32 turnMod;

    SkelAnime_Update(&this->skelAnime);
    if ((frame >= this->endFrame) && (this->action == DNT_ACTION_ATTACK)) {
        this->actionFunc = EnDntNomal_SetupStageAttack;
    } else {
        if (this->timer4 == 0) {
            turnMod = 0.0f;
            if (this->stagePrize == DNT_PRIZE_NONE) {
                Math_SmoothStepToS(&this->actor.shape.rot.y, this->actor.yawTowardsPlayer, 3, 0x1388, 0);
            } else {
                f32 dx = this->targetPos.x - this->actor.world.pos.x;
                f32 dz = this->targetPos.z - this->actor.world.pos.z;

                Math_SmoothStepToS(&this->actor.shape.rot.y, RAD_TO_BINANG(Math_FAtan2F(dx, dz)), 1, 0xBB8, 0);
                turnMod = 90.0f;
            }
            if ((Rand_ZeroFloat(10.0f + turnMod) < 1.0f) && (this->action != DNT_ACTION_ATTACK)) {
                this->timer4 = (s16)Rand_ZeroFloat(30.0f) + 30;
            }
        } else {
            if (this->timer2 == 0) {
                this->rotDirection++;
                if (this->rotDirection > 1) {
                    this->rotDirection = -1;
                }
                this->timer2 = (s16)Rand_ZeroFloat(10.0f) + 10;
            }
            rotTarget = this->actor.yawTowardsPlayer;
            if (this->rotDirection != 0) {
                rotTarget += this->rotDirection * 0x1388;
            }
            Math_SmoothStepToS(&this->actor.shape.rot.y, rotTarget, 3, 0x1388, 0);
        }
        if (this->actor.xzDistToPlayer < 70.0f) {
            this->actionFunc = EnDntNomal_SetupStageHide;
        }
    }
}

void EnDntNomal_SetupStageUnburrow(EnDntNomal* this, PlayState* play) {
    if (this->timer3 == 0) {
        this->endFrame = (f32)Animation_GetLastFrame(&gDntStageUnburrowAnim);
        Animation_Change(&this->skelAnime, &gDntStageUnburrowAnim, 1.0f, 0.0f, this->endFrame, ANIMMODE_ONCE, -10.0f);
        this->isSolid = false;
        EffectSsHahen_SpawnBurst(play, &this->actor.world.pos, 4.0f, 0, 10, 3, 15, HAHEN_OBJECT_DEFAULT, 10, NULL);
        Audio_PlayActorSound2(&this->actor, NA_SE_EN_NUTS_UP);
        this->actionFunc = EnDntNomal_StageUnburrow;
    }
}

void EnDntNomal_StageUnburrow(EnDntNomal* this, PlayState* play) {
    f32 frame = this->skelAnime.curFrame;

    SkelAnime_Update(&this->skelAnime);
    if (frame >= this->endFrame) {
        if (this->action != DNT_ACTION_DANCE) {
            this->timer3 = (s16)Rand_ZeroFloat(2.0f) + (s16)(this->type * 0.5f);
            this->actionFunc = EnDntNomal_SetupStageCelebrate;
        } else {
            this->timer2 = 300;
            this->actionFunc = EnDntNomal_SetupStageDance;
        }
    }
}

void EnDntNomal_SetupStageCelebrate(EnDntNomal* this, PlayState* play) {
    this->endFrame = (f32)Animation_GetLastFrame(&gDntStageWalkAnim);
    Animation_Change(&this->skelAnime, &gDntStageWalkAnim, 1.0f, 0.0f, this->endFrame, ANIMMODE_LOOP, -10.0f);
    this->actor.speedXZ = 3.0f;
    this->isSolid = true;
    this->actionFunc = EnDntNomal_StageCelebrate;
}

void EnDntNomal_StageCelebrate(EnDntNomal* this, PlayState* play) {
    SkelAnime_Update(&this->skelAnime);
    if ((this->timer1 == 0) && (this->timer3 == 0)) {
        f32 dx = this->targetPos.x - this->actor.world.pos.x;
        f32 dz = this->targetPos.z - this->actor.world.pos.z;

        if ((fabsf(dx) < 10.0f) && (fabsf(dz) < 10.0f) && (Message_GetState(&play->msgCtx) != TEXT_STATE_NONE)) {
            this->action = DNT_ACTION_PRIZE;
            this->actionFunc = EnDntNomal_SetupStageDance;
            this->actor.speedXZ = 0.0f;
            return;
        }
        Math_SmoothStepToS(&this->actor.shape.rot.y, RAD_TO_BINANG(Math_FAtan2F(dx, dz)), 1, 0xBB8, 0);
        this->actor.world.rot.y = this->actor.shape.rot.y;
    } else {
        if (this->timer1 == 1) {
            this->timer3 = (s16)Rand_ZeroFloat(20.0f) + 20.0f;
        }
        Math_SmoothStepToS(&this->actor.world.rot.y, this->actor.yawTowardsPlayer, 0x14, 0x1388, 0);
        Math_SmoothStepToS(&this->actor.shape.rot.y, this->actor.yawTowardsPlayer, 3, 0x1388, 0);
    }
    if (this->timer5 == 0) {
        this->timer5 = 20;
        if ((this->type & 1) == 0) {
            Audio_PlayActorSound2(&this->actor, NA_SE_EN_NUTS_DAMAGE);
        }
    } else if ((this->timer5 & 3) == 0) {
        Audio_PlayActorSound2(&this->actor, NA_SE_EN_NUTS_WALK);
    }
    if ((this->actor.bgCheckFlags & BGCHECKFLAG_WALL) && (this->actor.bgCheckFlags & BGCHECKFLAG_GROUND)) {
        this->actor.velocity.y = 7.5f;
    }
}

void EnDntNomal_SetupStageDance(EnDntNomal* this, PlayState* play) {
    this->endFrame = (f32)Animation_GetLastFrame(&gDntStageDanceAnim);
    Animation_Change(&this->skelAnime, &gDntStageDanceAnim, 1.0f, 0.0f, this->endFrame, ANIMMODE_LOOP, -10.0f);
    this->isSolid = true;
    this->timer3 = (s16)Rand_ZeroFloat(20.0f) + 20.0f;
    this->rotDirection = -1;
    if (Rand_ZeroFloat(1.99f) < 1.0f) {
        this->rotDirection = 1;
    }
    this->actionFunc = EnDntNomal_StageDance;
}

void EnDntNomal_StageDance(EnDntNomal* this, PlayState* play) {
    SkelAnime_Update(&this->skelAnime);
    if (this->timer2 == 0) {
        if (this->action == DNT_ACTION_DANCE) {
            this->action = DNT_ACTION_HIGH_RUPEES;
            this->actionFunc = EnDntNomal_SetupStageHide;
        } else {
            this->action = DNT_ACTION_NONE;
            this->actionFunc = EnDntNomal_StageSetupReturn;
        }
    } else if (this->timer3 != 0) {
        Math_SmoothStepToS(&this->actor.shape.rot.y, this->actor.yawTowardsPlayer, 3, 0x1388, 0);
        if (this->timer3 == 1) {
            this->timer4 = (s16)Rand_ZeroFloat(20.0f) + 20.0f;
            this->rotDirection = -this->rotDirection;
        }
    } else if (this->timer4 != 0) {
        this->actor.shape.rot.y += this->rotDirection * 0x800;
        if (this->timer4 == 1) {
            this->timer3 = (s16)Rand_ZeroFloat(20.0f) + 20.0f;
        }
    }
}

void EnDntNomal_SetupStageHide(EnDntNomal* this, PlayState* play) {
    if (this->timer3 != 0) {
        if ((this->timer3 == 1) && (this->ignore == 1)) {
            func_80078884(NA_SE_SY_ERROR);
        }
    } else {
        this->endFrame = (f32)Animation_GetLastFrame(&gDntStageHideAnim);
        Animation_Change(&this->skelAnime, &gDntStageHideAnim, 1.0f, 0.0f, this->endFrame, ANIMMODE_ONCE, -10.0f);
        this->isSolid = false;
        Audio_PlayActorSound2(&this->actor, NA_SE_EN_NUTS_DOWN);
        this->actionFunc = EnDntNomal_StageHide;
    }
}

void EnDntNomal_StageHide(EnDntNomal* this, PlayState* play) {
    EnExRuppy* rupee;
    f32 frame = this->skelAnime.curFrame;
    s16 rupeeColor;

    SkelAnime_Update(&this->skelAnime);
    if (frame >= this->endFrame) {
        EffectSsHahen_SpawnBurst(play, &this->actor.world.pos, 4.0f, 0, 10, 3, 15, HAHEN_OBJECT_DEFAULT, 10, NULL);
        Audio_PlayActorSound2(&this->actor, NA_SE_EN_NUTS_UP);
        switch (this->action) {
            case DNT_ACTION_NONE:
                this->actionFunc = EnDntNomal_SetupStageWait;
                break;
            case DNT_ACTION_ATTACK:
                this->actionFunc = EnDntNomal_StageAttackHide;
                break;
            case DNT_ACTION_LOW_RUPEES:
            case DNT_ACTION_HIGH_RUPEES:
                rupee = (EnExRuppy*)Actor_Spawn(&play->actorCtx, play, ACTOR_EN_EX_RUPPY, this->actor.world.pos.x,
                                                this->actor.world.pos.y + 20.0f, this->actor.world.pos.z, 0, 0, 0, 3);
                if (rupee != NULL) {
                    rupeeColor = this->action - DNT_ACTION_LOW_RUPEES;
                    rupee->colorIdx = rupeeColor;
                    if (Rand_ZeroFloat(3.99f) < 1.0f) {
                        rupee->colorIdx = rupeeColor + 1;
                    }
                    rupee->actor.velocity.y = 5.0f;
                    if (rupee->colorIdx == 2) {
                        rupee->actor.velocity.y = 7.0f;
                    }
                    func_80078884(NA_SE_SY_TRE_BOX_APPEAR);
                }
                this->action = DNT_ACTION_NONE;
                this->actionFunc = EnDntNomal_SetupStageWait;
                break;
        }
    }
}

void EnDntNomal_StageAttackHide(EnDntNomal* this, PlayState* play) {
    if (this->actor.xzDistToPlayer > 70.0f) {
        this->actionFunc = EnDntNomal_SetupStageUp;
    }
}

void EnDntNomal_SetupStageAttack(EnDntNomal* this, PlayState* play) {
    if (this->timer3 == 0) {
        this->endFrame = (f32)Animation_GetLastFrame(&gDntStageSpitAnim);
        Animation_Change(&this->skelAnime, &gDntStageSpitAnim, 1.0f, 0.0f, this->endFrame, ANIMMODE_ONCE, -10.0f);
        this->actor.colChkInfo.mass = 0xFF;
        this->isSolid = true;
        this->timer2 = 0;
        Actor_ChangeCategory(play, &play->actorCtx, &this->actor, ACTORCAT_ENEMY);
        this->actionFunc = EnDntNomal_StageAttack;
    }
}

void EnDntNomal_StageAttack(EnDntNomal* this, PlayState* play) {
    Player* player = GET_PLAYER(play);
    Actor* nut;
    f32 frame = this->skelAnime.curFrame;
    f32 dz;
    f32 dx;
    f32 dy;

    SkelAnime_Update(&this->skelAnime);
    Math_SmoothStepToS(&this->actor.shape.rot.y, this->actor.yawTowardsPlayer, 3, 0x1388, 0);
    dx = player->actor.world.pos.x - this->mouthPos.x;
    dy = player->actor.world.pos.y + 30.0f - this->mouthPos.y;
    dz = player->actor.world.pos.z - this->mouthPos.z;
    Math_SmoothStepToS(&this->actor.shape.rot.x, -RAD_TO_BINANG(Math_FAtan2F(dy, sqrtf(SQ(dx) + SQ(dz)))), 3, 0x1388,
                       0);
    if ((frame >= this->endFrame) && (this->timer2 == 0)) {
        this->timer2 = (s16)Rand_ZeroFloat(10.0f) + 10;
    }
    if (this->timer2 == 1) {
        this->spawnedItem = false;
        this->actionFunc = EnDntNomal_SetupStageAttack;
    } else if (this->actor.xzDistToPlayer < 50.0f) {
        this->action = DNT_ACTION_ATTACK;
        this->actionFunc = EnDntNomal_SetupStageHide;
    } else if ((frame >= 8.0f) && (!this->spawnedItem)) {
        Vec3f baseOffset;
        Vec3f spawnOffset;
        f32 spawnX;
        f32 spawnY;
        f32 spawnZ;

        Matrix_RotateY(BINANG_TO_RAD_ALT(this->actor.shape.rot.y), MTXMODE_NEW);
        Matrix_RotateX(BINANG_TO_RAD_ALT(this->actor.shape.rot.x), MTXMODE_APPLY);
        baseOffset.x = 0.0f;
        baseOffset.y = 0.0f;
        baseOffset.z = 5.0f;
        Matrix_MultVec3f(&baseOffset, &spawnOffset);
        spawnX = this->mouthPos.x + spawnOffset.x;
        spawnY = this->mouthPos.y + spawnOffset.y;
        spawnZ = this->mouthPos.z + spawnOffset.z;

        nut = Actor_Spawn(&play->actorCtx, play, ACTOR_EN_NUTSBALL, spawnX, spawnY, spawnZ, this->actor.shape.rot.x,
                          this->actor.shape.rot.y, this->actor.shape.rot.z, 4);
        if (nut != NULL) {
            nut->velocity.y = spawnOffset.y * 0.5f;
        }
        Audio_PlayActorSound2(&this->actor, NA_SE_EN_NUTS_THROW);
        this->spawnedItem = true;
    }
}

void EnDntNomal_StageSetupReturn(EnDntNomal* this, PlayState* play) {
    this->endFrame = (f32)Animation_GetLastFrame(&gDntStageWalkAnim);
    Animation_Change(&this->skelAnime, &gDntStageWalkAnim, 1.5f, 0.0f, this->endFrame, ANIMMODE_LOOP, -10.0f);
    this->actor.speedXZ = 4.0f;
    this->isSolid = false;
    this->actionFunc = EnDntNomal_StageReturn;
}

void EnDntNomal_StageReturn(EnDntNomal* this, PlayState* play) {
    f32 sp2C;
    f32 sp28;

    SkelAnime_Update(&this->skelAnime);
    sp2C = this->flowerPos.x - this->actor.world.pos.x;
    sp28 = this->flowerPos.z - this->actor.world.pos.z;
    Math_SmoothStepToS(&this->actor.shape.rot.y, RAD_TO_BINANG(Math_FAtan2F(sp2C, sp28)), 1, 0xBB8, 0);
    if (this->timer5 == 0) {
        this->timer5 = 10;
    } else if (!(this->timer5 & 1)) {
        Audio_PlayActorSound2(&this->actor, NA_SE_EN_NUTS_WALK);
    }
    if ((fabsf(sp2C) < 7.0f) && (fabsf(sp28) < 7.0f)) {
        this->actor.world.pos.x = this->flowerPos.x;
        this->actor.world.pos.z = this->flowerPos.z;
        this->actor.speedXZ = 0.0f;
        this->actionFunc = EnDntNomal_SetupStageHide;
    }
}

void EnDntNomal_Update(Actor* thisx, PlayState* play) {
    s32 pad;
    EnDntNomal* this = (EnDntNomal*)thisx;

    if (this->timer1 != 0) {
        this->timer1--;
    }
    if (this->timer2 != 0) {
        this->timer2--;
    }
    if (this->timer3 != 0) {
        this->timer3--;
    }
    if (this->timer4 != 0) {
        this->timer4--;
    }
    if (this->timer5 != 0) {
        this->timer5--;
    }
    if (this->blinkTimer != 0) {
        this->blinkTimer--;
    }
    this->actor.world.rot.x = this->actor.shape.rot.x;
    if (this->actionFunc != EnDntNomal_StageCelebrate) {
        this->actor.world.rot.y = this->actor.shape.rot.y;
    }
    this->unkCounter++;
    if (this->type != ENDNTNOMAL_TARGET) {
        switch (this->stageSignal) {
            case DNT_SIGNAL_LOOK:
                if (this->stagePrize == DNT_PRIZE_NONE) {
                    this->actionFunc = EnDntNomal_SetupStageUp;
                } else {
                    this->actionFunc = EnDntNomal_StageUp;
                }
                break;
            case DNT_SIGNAL_CELEBRATE:
                this->action = DNT_ACTION_NONE;
                this->actor.colChkInfo.mass = 0;
                this->timer3 = (s16)Rand_ZeroFloat(3.0f) + (s16)(this->type * 0.5f);
                this->actionFunc = EnDntNomal_SetupStageUnburrow;
                break;
            case DNT_SIGNAL_DANCE:
                this->action = DNT_ACTION_DANCE;
                this->actionFunc = EnDntNomal_SetupStageUnburrow;
                break;
            case DNT_SIGNAL_HIDE:
                this->actionFunc = EnDntNomal_SetupStageHide;
                break;
            case DNT_SIGNAL_RETURN:
                this->actionFunc = EnDntNomal_StageSetupReturn;
                break;
            case DNT_SIGNAL_UNUSED:
                this->actionFunc = EnDntNomal_SetupStageDance;
                break;
            case DNT_SIGNAL_NONE:
                break;
        }
    }
    if (this->stageSignal != DNT_SIGNAL_NONE) {
        this->stageSignal = DNT_SIGNAL_NONE;
    }
    if (this->blinkTimer == 0) {
        this->eyeState++;
        if (this->eyeState >= 3) {
            this->eyeState = 0;
            this->blinkTimer = (s16)Rand_ZeroFloat(60.0f) + 20;
        }
    }
    this->actionFunc(this, play);
    Actor_MoveForward(&this->actor);
    Actor_UpdateBgCheckInfo(play, &this->actor, 20.0f, 20.0f, 60.0f,
                            UPDBGCHECKINFO_FLAG_0 | UPDBGCHECKINFO_FLAG_2 | UPDBGCHECKINFO_FLAG_3 |
                                UPDBGCHECKINFO_FLAG_4);
    if (this->type == ENDNTNOMAL_TARGET) {
        Collider_SetQuadVertices(&this->targetQuad, &this->targetVtx[0], &this->targetVtx[1], &this->targetVtx[2],
                                 &this->targetVtx[3]);
        CollisionCheck_SetAC(play, &play->colChkCtx, &this->targetQuad.base);
    } else {
        Collider_UpdateCylinder(&this->actor, &this->bodyCyl);
        if (this->isSolid) {
            CollisionCheck_SetOC(play, &play->colChkCtx, &this->bodyCyl.base);
        }
    }
}

s32 EnDntNomal_OverrideLimbDraw(PlayState* play, s32 limbIndex, Gfx** dList, Vec3f* pos, Vec3s* rot, void* thisx) {
    EnDntNomal* this = (EnDntNomal*)thisx;

    if ((limbIndex == 1) || (limbIndex == 3) || (limbIndex == 4) || (limbIndex == 5) || (limbIndex == 6)) {
        OPEN_DISPS(play->state.gfxCtx, "../z_en_dnt_nomal.c", 1733);
        gDPPipeSync(POLY_OPA_DISP++);
        gDPSetEnvColor(POLY_OPA_DISP++, sLeafColors[this->type - ENDNTNOMAL_STAGE].r,
                       sLeafColors[this->type - ENDNTNOMAL_STAGE].g, sLeafColors[this->type - ENDNTNOMAL_STAGE].b, 255);
        CLOSE_DISPS(play->state.gfxCtx, "../z_en_dnt_nomal.c", 1743);
    }
    return false;
}

void EnDntNomal_PostLimbDraw(PlayState* play, s32 limbIndex, Gfx** dList, Vec3s* rot, void* thisx) {
    EnDntNomal* this = (EnDntNomal*)thisx;
    Vec3f zeroVec = { 0.0f, 0.0f, 0.0f };

    if (this->type == ENDNTNOMAL_TARGET) {
        if (limbIndex == 5) {
            Matrix_MultVec3f(&zeroVec, &this->mouthPos);
        }
    } else if (limbIndex == 7) {
        Matrix_MultVec3f(&zeroVec, &this->mouthPos);
    }
}

void EnDntNomal_DrawStageScrub(Actor* thisx, PlayState* play) {
    static void* blinkTex[] = { gDntStageEyeOpenTex, gDntStageEyeHalfTex, gDntStageEyeShutTex };
    EnDntNomal* this = (EnDntNomal*)thisx;
    Vec3f dustScale = { 0.25f, 0.25f, 0.25f };
    s32 pad;

    OPEN_DISPS(play->state.gfxCtx, "../z_en_dnt_nomal.c", 1790);
    Gfx_SetupDL_25Opa(play->state.gfxCtx);
    gSPSegment(POLY_OPA_DISP++, 0x08, SEGMENTED_TO_VIRTUAL(blinkTex[this->eyeState]));
    SkelAnime_DrawOpa(play, this->skelAnime.skeleton, this->skelAnime.jointTable, EnDntNomal_OverrideLimbDraw,
                      EnDntNomal_PostLimbDraw, this);
    Matrix_Translate(this->flowerPos.x, this->flowerPos.y, this->flowerPos.z, MTXMODE_NEW);
    Matrix_Scale(0.01f, 0.01f, 0.01f, MTXMODE_APPLY);
    gDPPipeSync(POLY_OPA_DISP++);
    gDPSetEnvColor(POLY_OPA_DISP++, sLeafColors[this->type - ENDNTNOMAL_STAGE].r,
                   sLeafColors[this->type - ENDNTNOMAL_STAGE].g, sLeafColors[this->type - ENDNTNOMAL_STAGE].b, 255);
    gSPMatrix(POLY_OPA_DISP++, Matrix_NewMtx(play->state.gfxCtx, "../z_en_dnt_nomal.c", 1814),
              G_MTX_NOPUSH | G_MTX_LOAD | G_MTX_MODELVIEW);
    gSPDisplayList(POLY_OPA_DISP++, gDntStageFlowerDL);
    CLOSE_DISPS(play->state.gfxCtx, "../z_en_dnt_nomal.c", 1817);
    if (this->actionFunc == EnDntNomal_StageCelebrate) {
        func_80033C30(&this->actor.world.pos, &dustScale, 255, play);
    }
}

void EnDntNomal_DrawTargetScrub(Actor* thisx, PlayState* play) {
    EnDntNomal* this = (EnDntNomal*)thisx;

    OPEN_DISPS(play->state.gfxCtx, "../z_en_dnt_nomal.c", 1833);
    Gfx_SetupDL_25Opa(play->state.gfxCtx);
    SkelAnime_DrawOpa(play, this->skelAnime.skeleton, this->skelAnime.jointTable, NULL, EnDntNomal_PostLimbDraw, this);
    Matrix_Translate(this->flowerPos.x, this->flowerPos.y, this->flowerPos.z, MTXMODE_NEW);
    Matrix_Scale(0.01f, 0.01f, 0.01f, MTXMODE_APPLY);
    gSPMatrix(POLY_OPA_DISP++, Matrix_NewMtx(play->state.gfxCtx, "../z_en_dnt_nomal.c", 1848),
              G_MTX_NOPUSH | G_MTX_LOAD | G_MTX_MODELVIEW);
    gSPDisplayList(POLY_OPA_DISP++, gHintNutsFlowerDL);
    CLOSE_DISPS(play->state.gfxCtx, "../z_en_dnt_nomal.c", 1851);
}<|MERGE_RESOLUTION|>--- conflicted
+++ resolved
@@ -169,15 +169,9 @@
 }
 
 void EnDntNomal_WaitForObject(EnDntNomal* this, PlayState* play) {
-<<<<<<< HEAD
     if (Object_IsLoaded(&play->objectCtx, this->waitObjectSlot)) {
-        gSegments[6] = PHYSICAL_TO_VIRTUAL(play->objectCtx.slots[this->waitObjectSlot].segment);
+        gSegments[6] = VIRTUAL_TO_PHYSICAL(play->objectCtx.slots[this->waitObjectSlot].segment);
         this->actor.objectSlot = this->waitObjectSlot;
-=======
-    if (Object_IsLoaded(&play->objectCtx, this->objIndex)) {
-        gSegments[6] = VIRTUAL_TO_PHYSICAL(play->objectCtx.status[this->objIndex].segment);
-        this->actor.objBankIndex = this->objIndex;
->>>>>>> 08c8126b
         ActorShape_Init(&this->actor.shape, 0.0f, ActorShadow_DrawCircle, 0.0f);
         this->actor.gravity = -2.0f;
         Actor_SetScale(&this->actor, 0.01f);
