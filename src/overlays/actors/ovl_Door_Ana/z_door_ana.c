--- conflicted
+++ resolved
@@ -128,13 +128,8 @@
     s32 destinationIdx;
 
     player = PLAYER;
-<<<<<<< HEAD
-    if (Math_StepToF(&this->actor.scale.x, 0.01f, 0.001f) != 0) {
+    if (Math_StepToF(&this->actor.scale.x, 0.01f, 0.001f)) {
         if ((this->actor.targetMode != 0) && (globalCtx->sceneLoadFlag == 0) && (player->stateFlags1 & 0x80000000) &&
-=======
-    if (Math_StepToF(&this->actor.scale.x, 0.01f, 0.001f)) {
-        if ((this->actor.unk_1F != 0) && (globalCtx->sceneLoadFlag == 0) && (player->stateFlags1 & 0x80000000) &&
->>>>>>> 20206fba
             (player->unk_84F == 0)) {
             destinationIdx = ((this->actor.params >> 0xC) & 7) - 1;
             Gameplay_SetupRespawnPoint(globalCtx, RESPAWN_MODE_RETURN, 0x4FF);
