/*
 * File: z_door_ana.c
 * Overlay: ovl_Door_Ana
 * Description: Grotto
 */

#include "z_door_ana.h"
#include "assets/objects/gameplay_field_keep/gameplay_field_keep.h"

#define FLAGS ACTOR_FLAG_25

void DoorAna_Init(Actor* thisx, PlayState* play);
void DoorAna_Destroy(Actor* thisx, PlayState* play);
void DoorAna_Update(Actor* thisx, PlayState* play);
void DoorAna_Draw(Actor* thisx, PlayState* play);

void DoorAna_WaitClosed(DoorAna* this, PlayState* play);
void DoorAna_WaitOpen(DoorAna* this, PlayState* play);
void DoorAna_GrabPlayer(DoorAna* this, PlayState* play);

ActorInit Door_Ana_InitVars = {
    /**/ ACTOR_DOOR_ANA,
    /**/ ACTORCAT_ITEMACTION,
    /**/ FLAGS,
    /**/ OBJECT_GAMEPLAY_FIELD_KEEP,
    /**/ sizeof(DoorAna),
    /**/ DoorAna_Init,
    /**/ DoorAna_Destroy,
    /**/ DoorAna_Update,
    /**/ DoorAna_Draw,
};

static ColliderCylinderInit sCylinderInit = {
    {
        COLTYPE_NONE,
        AT_NONE,
        AC_ON | AC_TYPE_PLAYER,
        OC1_NONE,
        OC2_NONE,
        COLSHAPE_CYLINDER,
    },
    {
        ELEMTYPE_UNK2,
        { 0x00000000, 0x00, 0x00 },
        { 0x00000048, 0x00, 0x00 },
        TOUCH_NONE,
        BUMP_ON,
        OCELEM_NONE,
    },
    { 50, 10, 0, { 0 } },
};

static s16 sGrottoEntrances[] = {
    ENTR_FAIRYS_FOUNTAIN_0, ENTR_GROTTOS_0,  ENTR_GROTTOS_1,  ENTR_GROTTOS_2,  ENTR_GROTTOS_3,
    ENTR_GROTTOS_4,         ENTR_GROTTOS_5,  ENTR_GROTTOS_6,  ENTR_GROTTOS_7,  ENTR_GROTTOS_8,
    ENTR_GROTTOS_9,         ENTR_GROTTOS_10, ENTR_GROTTOS_11, ENTR_GROTTOS_12, ENTR_GROTTOS_13,
};

void DoorAna_SetupAction(DoorAna* this, DoorAnaActionFunc actionFunc) {
    this->actionFunc = actionFunc;
}

void DoorAna_Init(Actor* thisx, PlayState* play) {
    DoorAna* this = (DoorAna*)thisx;

    this->actor.shape.rot.z = 0;
    this->actor.shape.rot.y = this->actor.shape.rot.z;
    // init block for grottos that are initially "hidden" (require explosives/hammer/song of storms to open)
    if ((this->actor.params & 0x300) != 0) {
        // only allocate collider for grottos that need bombing/hammering open
        if ((this->actor.params & 0x200) != 0) {
            Collider_InitCylinder(play, &this->collider);
            Collider_SetCylinder(play, &this->collider, &this->actor, &sCylinderInit);
        } else {
            this->actor.flags |= ACTOR_FLAG_4;
        }
        Actor_SetScale(&this->actor, 0);
        DoorAna_SetupAction(this, DoorAna_WaitClosed);
    } else {
        DoorAna_SetupAction(this, DoorAna_WaitOpen);
    }
    this->actor.targetMode = TARGET_MODE_0;
}

void DoorAna_Destroy(Actor* thisx, PlayState* play) {
    DoorAna* this = (DoorAna*)thisx;

    // free collider if it has one
    if ((this->actor.params & 0x200) != 0) {
        Collider_DestroyCylinder(play, &this->collider);
    }
}

// update routine for grottos that are currently "hidden"/unopened
void DoorAna_WaitClosed(DoorAna* this, PlayState* play) {
    u32 openGrotto = false;

    if (!(this->actor.params & 0x200)) {
        // opening with song of storms
        if (this->actor.xyzDistToPlayerSq < SQ(200.0f) && CutsceneFlags_Get(play, 5)) {
            openGrotto = true;
            this->actor.flags &= ~ACTOR_FLAG_4;
        }
    } else {
        // bombing/hammering open a grotto
        if (this->collider.base.acFlags & AC_HIT) {
            openGrotto = true;
            Collider_DestroyCylinder(play, &this->collider);
        } else {
            Collider_UpdateCylinder(&this->actor, &this->collider);
            CollisionCheck_SetAC(play, &play->colChkCtx, &this->collider.base);
        }
    }
    // open the grotto
    if (openGrotto) {
        this->actor.params &= ~0x0300;
        DoorAna_SetupAction(this, DoorAna_WaitOpen);
        Audio_PlaySfxGeneral(NA_SE_SY_CORRECT_CHIME, &gSfxDefaultPos, 4, &gSfxDefaultFreqAndVolScale,
                             &gSfxDefaultFreqAndVolScale, &gSfxDefaultReverb);
    }
    Actor_SetClosestSecretDistance(&this->actor, play);
}

// update routine for grottos that are open
void DoorAna_WaitOpen(DoorAna* this, PlayState* play) {
    Player* player;
    s32 destinationIdx;

    player = GET_PLAYER(play);
    if (Math_StepToF(&this->actor.scale.x, 0.01f, 0.001f)) {
<<<<<<< HEAD
        if ((this->actor.targetMode != TARGET_MODE_0) && (play->transitionTrigger == TRANS_TRIGGER_OFF) &&
            (player->stateFlags1 & PLAYER_STATE1_31) && (player->actionVar1 == 0)) {
=======
        if ((this->actor.targetMode != 0) && (play->transitionTrigger == TRANS_TRIGGER_OFF) &&
            (player->stateFlags1 & PLAYER_STATE1_31) && (player->av1.actionVar1 == 0)) {
>>>>>>> 2aaa286c
            destinationIdx = ((this->actor.params >> 0xC) & 7) - 1;
            Play_SetupRespawnPoint(play, RESPAWN_MODE_RETURN, 0x4FF);
            gSaveContext.respawn[RESPAWN_MODE_RETURN].pos.y = this->actor.world.pos.y;
            gSaveContext.respawn[RESPAWN_MODE_RETURN].yaw = this->actor.home.rot.y;
            gSaveContext.respawn[RESPAWN_MODE_RETURN].data = this->actor.params & 0xFFFF;
            if (destinationIdx < 0) {
                destinationIdx = this->actor.home.rot.z + 1;
            }
            play->nextEntranceIndex = sGrottoEntrances[destinationIdx];
            DoorAna_SetupAction(this, DoorAna_GrabPlayer);
        } else {
            if (!Player_InCsMode(play) && !(player->stateFlags1 & (PLAYER_STATE1_23 | PLAYER_STATE1_27)) &&
                this->actor.xzDistToPlayer <= 15.0f && -50.0f <= this->actor.yDistToPlayer &&
                this->actor.yDistToPlayer <= 15.0f) {
                player->stateFlags1 |= PLAYER_STATE1_31;
                this->actor.targetMode = TARGET_MODE_1;
            } else {
                this->actor.targetMode = TARGET_MODE_0;
            }
        }
    }
    Actor_SetScale(&this->actor, this->actor.scale.x);
}

// update function for after the player has triggered the grotto
void DoorAna_GrabPlayer(DoorAna* this, PlayState* play) {
    Player* player;

    if (this->actor.yDistToPlayer <= 0.0f && 15.0f < this->actor.xzDistToPlayer) {
        player = GET_PLAYER(play);
        player->actor.world.pos.x = Math_SinS(this->actor.yawTowardsPlayer) * 15.0f + this->actor.world.pos.x;
        player->actor.world.pos.z = Math_CosS(this->actor.yawTowardsPlayer) * 15.0f + this->actor.world.pos.z;
    }
}

void DoorAna_Update(Actor* thisx, PlayState* play) {
    DoorAna* this = (DoorAna*)thisx;

    this->actionFunc(this, play);
    // changes the grottos facing angle based on camera angle
    this->actor.shape.rot.y = Camera_GetCamDirYaw(GET_ACTIVE_CAM(play)) + 0x8000;
}

void DoorAna_Draw(Actor* thisx, PlayState* play) {
    OPEN_DISPS(play->state.gfxCtx, "../z_door_ana.c", 440);

    Gfx_SetupDL_25Xlu(play->state.gfxCtx);
    gSPMatrix(POLY_XLU_DISP++, Matrix_NewMtx(play->state.gfxCtx, "../z_door_ana.c", 446),
              G_MTX_NOPUSH | G_MTX_LOAD | G_MTX_MODELVIEW);
    gSPDisplayList(POLY_XLU_DISP++, gGrottoDL);

    CLOSE_DISPS(play->state.gfxCtx, "../z_door_ana.c", 449);
}<|MERGE_RESOLUTION|>--- conflicted
+++ resolved
@@ -128,13 +128,8 @@
 
     player = GET_PLAYER(play);
     if (Math_StepToF(&this->actor.scale.x, 0.01f, 0.001f)) {
-<<<<<<< HEAD
         if ((this->actor.targetMode != TARGET_MODE_0) && (play->transitionTrigger == TRANS_TRIGGER_OFF) &&
-            (player->stateFlags1 & PLAYER_STATE1_31) && (player->actionVar1 == 0)) {
-=======
-        if ((this->actor.targetMode != 0) && (play->transitionTrigger == TRANS_TRIGGER_OFF) &&
             (player->stateFlags1 & PLAYER_STATE1_31) && (player->av1.actionVar1 == 0)) {
->>>>>>> 2aaa286c
             destinationIdx = ((this->actor.params >> 0xC) & 7) - 1;
             Play_SetupRespawnPoint(play, RESPAWN_MODE_RETURN, 0x4FF);
             gSaveContext.respawn[RESPAWN_MODE_RETURN].pos.y = this->actor.world.pos.y;
