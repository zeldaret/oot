--- conflicted
+++ resolved
@@ -129,13 +129,8 @@
     player = GET_PLAYER(play);
     if (Math_StepToF(&this->actor.scale.x, 0.01f, 0.001f)) {
         if ((this->actor.targetMode != 0) && (play->transitionTrigger == TRANS_TRIGGER_OFF) &&
-<<<<<<< HEAD
-            (player->stateFlags1 & PLAYER_STATE1_31) && (player->unk_84F == 0)) {
+            (player->stateFlags1 & PLAYER_STATE1_31) && (player->av1.actionVar1 == 0)) {
             destinationIdx = PARAMS_GET(this->actor.params, 12, 3) - 1;
-=======
-            (player->stateFlags1 & PLAYER_STATE1_31) && (player->av1.actionVar1 == 0)) {
-            destinationIdx = ((this->actor.params >> 0xC) & 7) - 1;
->>>>>>> 616d6d4e
             Play_SetupRespawnPoint(play, RESPAWN_MODE_RETURN, 0x4FF);
             gSaveContext.respawn[RESPAWN_MODE_RETURN].pos.y = this->actor.world.pos.y;
             gSaveContext.respawn[RESPAWN_MODE_RETURN].yaw = this->actor.home.rot.y;
