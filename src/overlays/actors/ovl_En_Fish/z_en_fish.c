/*
 * File: z_en_fish.c
 * Overlay: ovl_En_Fish
 * Description: Fish
 */

#include "z_en_fish.h"
#include "assets/objects/gameplay_keep/gameplay_keep.h"
#include "terminal.h"

#define FLAGS 0

void EnFish_Init(Actor* thisx, PlayState* play);
void EnFish_Destroy(Actor* thisx, PlayState* play2);
void EnFish_Update(Actor* thisx, PlayState* play);
void EnFish_Draw(Actor* thisx, PlayState* play);

void EnFish_Respawning_SetupSlowDown(EnFish* this);
void EnFish_Respawning_SlowDown(EnFish* this, PlayState* play);
void EnFish_Respawning_SetupFollowChild(EnFish* this);
void EnFish_Respawning_FollowChild(EnFish* this, PlayState* play);
void EnFish_Respawning_SetupFleePlayer(EnFish* this);
void EnFish_Respawning_FleePlayer(EnFish* this, PlayState* play);
void EnFish_Respawning_SetupApproachPlayer(EnFish* this);
void EnFish_Respawning_ApproachPlayer(EnFish* this, PlayState* play);
void EnFish_Dropped_SetupFall(EnFish* this);
void EnFish_Dropped_Fall(EnFish* this, PlayState* play);
void EnFish_Dropped_SetupFlopOnGround(EnFish* this);
void EnFish_Dropped_FlopOnGround(EnFish* this, PlayState* play);
void EnFish_Dropped_SetupSwimAway(EnFish* this);
void EnFish_Dropped_SwimAway(EnFish* this, PlayState* play);
void EnFish_Unique_SetupSwimIdle(EnFish* this);
void EnFish_Unique_SwimIdle(EnFish* this, PlayState* play);

// Used in the cutscene functions
static Actor* D_80A17010 = NULL;
static f32 D_80A17014 = 0.0f;
static f32 D_80A17018 = 0.0f;

static ColliderJntSphElementInit sJntSphElementsInit[1] = {
    {
        {
            ELEMTYPE_UNK0,
            { 0x00000000, 0x00, 0x00 },
            { 0xFFCFFFFF, 0x00, 0x00 },
            TOUCH_NONE,
            BUMP_NONE,
            OCELEM_ON,
        },
        { 0, { { 0, 0, 0 }, 5 }, 100 },
    },
};

static ColliderJntSphInit sJntSphInit = {
    {
        COLTYPE_NONE,
        AT_NONE,
        AC_NONE,
        OC1_ON | OC1_TYPE_ALL,
        OC2_TYPE_1,
        COLSHAPE_JNTSPH,
    },
    1,
    sJntSphElementsInit,
};

ActorInit En_Fish_InitVars = {
    ACTOR_EN_FISH,
    ACTORCAT_ITEMACTION,
    FLAGS,
    OBJECT_GAMEPLAY_KEEP,
    sizeof(EnFish),
    (ActorFunc)EnFish_Init,
    (ActorFunc)EnFish_Destroy,
    (ActorFunc)EnFish_Update,
    (ActorFunc)EnFish_Draw,
};

static InitChainEntry sInitChain[] = {
    ICHAIN_VEC3F_DIV1000(scale, 10, ICHAIN_CONTINUE),
    ICHAIN_F32(uncullZoneForward, 900, ICHAIN_CONTINUE),
    ICHAIN_F32(uncullZoneScale, 40, ICHAIN_CONTINUE),
    ICHAIN_F32(uncullZoneDownward, 700, ICHAIN_STOP),
};

f32 EnFish_XZDistanceSquared(Vec3f* v1, Vec3f* v2) {
    return SQ(v1->x - v2->x) + SQ(v1->z - v2->z);
}

void EnFish_SetInWaterAnimation(EnFish* this) {
    Animation_Change(&this->skelAnime, &gFishInWaterAnim, 1.0f, 0.0f, Animation_GetLastFrame(&gFishInWaterAnim),
                     ANIMMODE_LOOP_INTERP, 2.0f);
}

void EnFish_SetOutOfWaterAnimation(EnFish* this) {
    Animation_Change(&this->skelAnime, &gFishOutOfWaterAnim, 1.0f, 0.0f, Animation_GetLastFrame(&gFishOutOfWaterAnim),
                     ANIMMODE_LOOP_INTERP, 2.0f);
}

void EnFish_BeginRespawn(EnFish* this) {
    this->respawnTimer = 400;
    Actor_SetScale(&this->actor, 0.001f);
    this->actor.draw = NULL;
}

void EnFish_SetCutsceneData(EnFish* this) {
    Actor* thisx = &this->actor;

    if (D_80A17010 == NULL) {
        D_80A17010 = thisx;
        Actor_SetScale(thisx, 0.01f);
        thisx->draw = EnFish_Draw;
        thisx->shape.rot.x = 0;
        thisx->shape.rot.y = -0x6410;
        thisx->shape.rot.z = 0x4000;
        thisx->shape.yOffset = 600.0f;
        D_80A17014 = 10.0f;
        D_80A17018 = 0.0f;
        thisx->flags |= ACTOR_FLAG_4;
        EnFish_SetOutOfWaterAnimation(this);
    }
}

void EnFish_ClearCutsceneData(EnFish* this) {
    D_80A17010 = NULL;
    D_80A17014 = 0.0f;
    D_80A17018 = 0.0f;
}

void EnFish_Init(Actor* thisx, PlayState* play) {
    EnFish* this = (EnFish*)thisx;
    s16 params = this->actor.params;

    Actor_ProcessInitChain(&this->actor, sInitChain);
    SkelAnime_InitFlex(play, &this->skelAnime, &gFishSkel, &gFishInWaterAnim, this->jointTable, this->morphTable, 7);
    Collider_InitJntSph(play, &this->collider);
    Collider_SetJntSph(play, &this->collider, &this->actor, &sJntSphInit, this->colliderItems);
    this->actor.colChkInfo.mass = 50;
    this->slowPhase = Rand_ZeroOne() * (0xFFFF + 0.5f);
    this->fastPhase = Rand_ZeroOne() * (0xFFFF + 0.5f);

    if (params == FISH_DROPPED) {
        this->actor.flags |= ACTOR_FLAG_4;
        ActorShape_Init(&this->actor.shape, 0.0f, ActorShadow_DrawCircle, 8.0f);
        EnFish_Dropped_SetupFall(this);
    } else if (params == FISH_SWIMMING_UNIQUE) {
        EnFish_Unique_SetupSwimIdle(this);
    } else {
        EnFish_Respawning_SetupSlowDown(this);
    }
}

void EnFish_Destroy(Actor* thisx, PlayState* play2) {
    PlayState* play = play2;
    EnFish* this = (EnFish*)thisx;

    Collider_DestroyJntSph(play, &this->collider);
}

void EnFish_SetYOffset(EnFish* this) {
    this->actor.shape.yOffset += (Math_SinS(this->slowPhase) * 10.0f + Math_SinS(this->fastPhase) * 5.0f);
    this->actor.shape.yOffset = CLAMP(this->actor.shape.yOffset, -200.0f, 200.0f);
}

s32 EnFish_InBottleRange(EnFish* this, PlayState* play) {
    STACK_PAD(s32);
    Player* player = GET_PLAYER(play);
    Vec3f sp1C;

    if (this->actor.xzDistToPlayer < 32.0f) {
        sp1C.x = (Math_SinS(this->actor.yawTowardsPlayer + 0x8000) * 16.0f) + player->actor.world.pos.x;
        sp1C.y = player->actor.world.pos.y;
        sp1C.z = (Math_CosS(this->actor.yawTowardsPlayer + 0x8000) * 16.0f) + player->actor.world.pos.z;

        //! @bug: this check is superfluous: it is automatically satisfied if the coarse check is satisfied. It may have
        //! been intended to check the actor is in front of Player, but yawTowardsPlayer does not depend on Player's
        //! world rotation.
        if (EnFish_XZDistanceSquared(&sp1C, &this->actor.world.pos) <= SQ(20.0f)) {
            return true;
        }
    }

    return false;
}

s32 EnFish_CheckXZDistanceToPlayer(EnFish* this, PlayState* play) {
    return (this->actor.xzDistToPlayer < 60.0f);
}

// Respawning type functions

void EnFish_Respawning_SetupSlowDown(EnFish* this) {
    this->actor.gravity = 0.0f;
    this->actor.minVelocityY = 0.0f;
    this->timer = Rand_S16Offset(5, 35);
    this->unk_250 = 0;
    EnFish_SetInWaterAnimation(this);
    this->actionFunc = EnFish_Respawning_SlowDown;
}

void EnFish_Respawning_SlowDown(EnFish* this, PlayState* play) {
    EnFish_SetYOffset(this);
    Math_SmoothStepToF(&this->actor.speed, 0.0f, 0.05f, 0.3f, 0.0f);
    this->skelAnime.playSpeed = CLAMP_MAX(this->actor.speed * 1.4f + 0.8f, 2.0f);
    SkelAnime_Update(&this->skelAnime);
    this->actor.shape.rot.y = this->actor.world.rot.y;

    if (this->timer <= 0) {
        EnFish_Respawning_SetupFollowChild(this);
    } else if (&this->actor == this->actor.child) {
        EnFish_Respawning_SetupApproachPlayer(this);
    } else if (EnFish_CheckXZDistanceToPlayer(this, play)) {
        EnFish_Respawning_SetupFleePlayer(this);
    }
}

// The three following actionfunctions also turn the yaw to home if the fish is too far from it.

void EnFish_Respawning_SetupFollowChild(EnFish* this) {
    this->actor.gravity = 0.0f;
    this->actor.minVelocityY = 0.0f;
    this->timer = Rand_S16Offset(15, 45);
    this->unk_250 = 0;
    EnFish_SetInWaterAnimation(this);
    this->actionFunc = EnFish_Respawning_FollowChild;
}

void EnFish_Respawning_FollowChild(EnFish* this, PlayState* play) {
    STACK_PAD(s32);

    EnFish_SetYOffset(this);
    Math_SmoothStepToF(&this->actor.speed, 1.8f, 0.08f, 0.4f, 0.0f);

    if ((EnFish_XZDistanceSquared(&this->actor.world.pos, &this->actor.home.pos) > SQ(80.0f)) || (this->timer < 4)) {
        Math_StepToAngleS(&this->actor.world.rot.y, Math_Vec3f_Yaw(&this->actor.world.pos, &this->actor.home.pos),
                          3000);
    } else if ((this->actor.child != NULL) && (&this->actor != this->actor.child)) {
        Math_StepToAngleS(&this->actor.world.rot.y,
                          Math_Vec3f_Yaw(&this->actor.world.pos, &this->actor.child->world.pos), 3000);
    }

    this->actor.shape.rot.y = this->actor.world.rot.y;
    this->skelAnime.playSpeed = CLAMP_MAX(this->actor.speed * 1.5f + 0.8f, 4.0f);
    SkelAnime_Update(&this->skelAnime);

    if (this->timer <= 0) {
        EnFish_Respawning_SetupSlowDown(this);
    } else if (&this->actor == this->actor.child) {
        EnFish_Respawning_SetupApproachPlayer(this);
    } else if (EnFish_CheckXZDistanceToPlayer(this, play)) {
        EnFish_Respawning_SetupFleePlayer(this);
    }
}

void EnFish_Respawning_SetupFleePlayer(EnFish* this) {
    this->actor.gravity = 0.0f;
    this->actor.minVelocityY = 0.0f;
    this->timer = Rand_S16Offset(10, 40);
    this->unk_250 = 0;
    EnFish_SetInWaterAnimation(this);
    this->actionFunc = EnFish_Respawning_FleePlayer;
}

void EnFish_Respawning_FleePlayer(EnFish* this, PlayState* play) {
    STACK_PAD(s32);
    STACK_PAD(s16);
    s16 frames;
    s16 yaw;
    s16 playerClose;

    EnFish_SetYOffset(this);
    playerClose = EnFish_CheckXZDistanceToPlayer(this, play);
    Math_SmoothStepToF(&this->actor.speed, 4.2f, 0.08f, 1.4f, 0.0f);

    if (EnFish_XZDistanceSquared(&this->actor.world.pos, &this->actor.home.pos) > SQ(160.0f)) {
        yaw = Math_Vec3f_Yaw(&this->actor.world.pos, &this->actor.home.pos);
        Math_StepToAngleS(&this->actor.world.rot.y, yaw, 3000);
    } else if ((this->actor.child != NULL) && (&this->actor != this->actor.child)) {
        yaw = Math_Vec3f_Yaw(&this->actor.world.pos, &this->actor.child->world.pos);
        Math_StepToAngleS(&this->actor.world.rot.y, yaw, 2000);
    } else if (playerClose) {
        yaw = this->actor.yawTowardsPlayer + 0x8000;
        frames = play->state.frames;

        if (frames & 0x10) {
            if (frames & 0x20) {
                yaw += 0x2000;
            }
        } else {
            if (frames & 0x20) {
                yaw -= 0x2000;
            }
        }
        if (play) {}
        Math_StepToAngleS(&this->actor.world.rot.y, yaw, 2000);
    }

    this->actor.shape.rot.y = this->actor.world.rot.y;
    this->skelAnime.playSpeed = CLAMP_MAX(this->actor.speed * 1.5f + 0.8f, 4.0f);

    SkelAnime_Update(&this->skelAnime);

    if ((this->timer <= 0) || !playerClose) {
        EnFish_Respawning_SetupSlowDown(this);
    } else if (&this->actor == this->actor.child) {
        EnFish_Respawning_SetupApproachPlayer(this);
    }
}

void EnFish_Respawning_SetupApproachPlayer(EnFish* this) {
    this->actor.gravity = 0.0f;
    this->actor.minVelocityY = 0.0f;
    EnFish_SetInWaterAnimation(this);
    this->timer = Rand_S16Offset(10, 40);
    this->unk_250 = 0;
    this->actionFunc = EnFish_Respawning_ApproachPlayer;
}

void EnFish_Respawning_ApproachPlayer(EnFish* this, PlayState* play) {
    STACK_PAD(s32);
    Player* player = GET_PLAYER(play);
    STACK_PAD(s32);
    Vec3f sp38;
    s16 yaw;
    s16 temp_a0_2;

    EnFish_SetYOffset(this);
    Math_SmoothStepToF(&this->actor.speed, 1.8f, 0.1f, 0.5f, 0.0f);

    if (EnFish_XZDistanceSquared(&this->actor.world.pos, &this->actor.home.pos) > SQ(80.0f)) {
        yaw = Math_Vec3f_Yaw(&this->actor.world.pos, &this->actor.home.pos);
        Math_StepToAngleS(&this->actor.world.rot.y, yaw, 3000);
    } else {
        if ((s16)play->state.frames & 0x40) {
            temp_a0_2 = (this->actor.yawTowardsPlayer + 0x9000);
        } else {
            temp_a0_2 = (this->actor.yawTowardsPlayer + 0x7000);
        }

        sp38.x = player->actor.world.pos.x + (Math_SinS(temp_a0_2) * 20.0f);
        sp38.y = player->actor.world.pos.y;
        sp38.z = player->actor.world.pos.z + (Math_CosS(temp_a0_2) * 20.0f);

        yaw = Math_Vec3f_Yaw(&this->actor.world.pos, &sp38);
        Math_StepToAngleS(&this->actor.world.rot.y, yaw, 3000);
    }

    this->actor.shape.rot.y = this->actor.world.rot.y;
    this->skelAnime.playSpeed = CLAMP_MAX((this->actor.speed * 1.5f) + 0.8f, 4.0f);

    SkelAnime_Update(&this->skelAnime);

    if (this->timer <= 0) {
        EnFish_Respawning_SetupSlowDown(this);
    }
}

// Dropped type functions

void EnFish_Dropped_SetupFall(EnFish* this) {
    this->actor.gravity = -1.0f;
    this->actor.minVelocityY = -10.0f;
    this->actor.shape.yOffset = 0.0f;
    EnFish_SetOutOfWaterAnimation(this);
    this->unk_250 = UPDBGCHECKINFO_FLAG_0 | UPDBGCHECKINFO_FLAG_2;
    this->actionFunc = EnFish_Dropped_Fall;
    this->timer = 300;
}

void EnFish_Dropped_Fall(EnFish* this, PlayState* play) {
    Math_SmoothStepToF(&this->actor.speed, 0.0f, 0.1f, 0.1f, 0.0f);
    Math_StepToAngleS(&this->actor.world.rot.x, 0x4000, 100);
    Math_StepToAngleS(&this->actor.world.rot.z, -0x4000, 100);
    this->actor.shape.rot.x = this->actor.world.rot.x;
    this->actor.shape.rot.y = this->actor.world.rot.y;
    this->actor.shape.rot.z = this->actor.world.rot.z;
    SkelAnime_Update(&this->skelAnime);

    if (this->actor.bgCheckFlags & BGCHECKFLAG_GROUND) {
        this->timer = 400;
        EnFish_Dropped_SetupFlopOnGround(this);
    } else if (this->actor.bgCheckFlags & BGCHECKFLAG_WATER) {
        EnFish_Dropped_SetupSwimAway(this);
    } else if ((this->timer <= 0) && (this->actor.params == FISH_DROPPED) &&
               (this->actor.floorHeight < BGCHECK_Y_MIN + 10.0f)) {
        osSyncPrintf(VT_COL(YELLOW, BLACK));
        // "BG missing? Running Actor_delete"
        osSyncPrintf("BG 抜け？ Actor_delete します(%s %d)\n", "../z_en_sakana.c", 822);
        osSyncPrintf(VT_RST);
        Actor_Kill(&this->actor);
    }
}

/**
 * If the fish is on a floor, this function is looped back to by EnFish_Dropped_FlopOnGround to set a new flopping
 * height and whether the sound should play again.
 */
void EnFish_Dropped_SetupFlopOnGround(EnFish* this) {
    STACK_PAD(s32);
    f32 randomFloat;
    s32 playSfx;

    this->actor.gravity = -1.0f;
    this->actor.minVelocityY = -10.0f;
    randomFloat = Rand_ZeroOne();

    if (randomFloat < 0.1f) {
        this->actor.velocity.y = (Rand_ZeroOne() * 3.0f) + 2.5f;
        playSfx = true;
    } else if (randomFloat < 0.2f) {
        this->actor.velocity.y = (Rand_ZeroOne() * 1.2f) + 0.2f;
        playSfx = true;
    } else {
        this->actor.velocity.y = 0.0f;

        if (Rand_ZeroOne() < 0.2f) {
            playSfx = true;
        } else {
            playSfx = false;
        }
    }

    this->actor.shape.yOffset = 300.0f;
    EnFish_SetOutOfWaterAnimation(this);
    this->actionFunc = EnFish_Dropped_FlopOnGround;
    this->unk_250 = UPDBGCHECKINFO_FLAG_0 | UPDBGCHECKINFO_FLAG_2;

    if (playSfx && (this->actor.draw != NULL)) {
        Actor_PlaySfx(&this->actor, NA_SE_EV_FISH_LEAP);
    }
}

void EnFish_Dropped_FlopOnGround(EnFish* this, PlayState* play) {
    STACK_PAD(s32);
    s16 frames = play->state.frames;
    s16 targetXRot;

    Math_SmoothStepToF(&this->actor.speed, Rand_ZeroOne() * 0.2f, 0.1f, 0.1f, 0.0f);

    targetXRot = (s16)((((frames >> 5) & 2) | ((frames >> 2) & 1)) << 0xB) * 0.3f;

    if (frames & 4) {
        targetXRot = -targetXRot;
    }

    Math_StepToAngleS(&this->actor.world.rot.x, targetXRot, 4000);
    Math_StepToAngleS(&this->actor.world.rot.z, 0x4000, 1000);
    this->actor.world.rot.y +=
        (s16)(((Math_SinS(this->slowPhase) * 2000.0f) + (Math_SinS(this->fastPhase) * 1000.0f)) * Rand_ZeroOne());
    this->actor.shape.rot = this->actor.world.rot;

    SkelAnime_Update(&this->skelAnime);

    if (this->timer <= 0) {
        Actor_Kill(&this->actor);
        return;
    }

    if (this->timer <= 60) {
        // Blink when about to disappear
        if (frames & 4) {
            this->actor.draw = EnFish_Draw;
        } else {
            this->actor.draw = NULL;
        }
    } else if (this->actor.bgCheckFlags & BGCHECKFLAG_WATER) {
        EnFish_Dropped_SetupSwimAway(this);
    } else if (this->actor.bgCheckFlags & BGCHECKFLAG_GROUND) {
        EnFish_Dropped_SetupFlopOnGround(this);
    }
}

void EnFish_Dropped_SetupSwimAway(EnFish* this) {
    this->actor.home.pos = this->actor.world.pos;
    this->actor.flags |= ACTOR_FLAG_4;
    this->timer = 200;
    this->actor.gravity = 0.0f;
    this->actor.minVelocityY = 0.0f;
    this->actor.shape.yOffset = 0.0f;
    EnFish_SetInWaterAnimation(this);
    this->actionFunc = EnFish_Dropped_SwimAway;
    this->unk_250 = UPDBGCHECKINFO_FLAG_0 | UPDBGCHECKINFO_FLAG_2;
}

void EnFish_Dropped_SwimAway(EnFish* this, PlayState* play) {
    STACK_PAD(s32);

    Math_SmoothStepToF(&this->actor.speed, 2.8f, 0.1f, 0.4f, 0.0f);

    // If touching wall or not in water, turn back and slow down for one frame.
    if ((this->actor.bgCheckFlags & BGCHECKFLAG_WALL) || !(this->actor.bgCheckFlags & BGCHECKFLAG_WATER)) {
        this->actor.home.rot.y = Math_Vec3f_Yaw(&this->actor.world.pos, &this->actor.home.pos);
        this->actor.speed *= 0.5f;
    }

    Math_StepToAngleS(&this->actor.world.rot.x, 0, 1500);
    Math_StepToAngleS(&this->actor.world.rot.y, this->actor.home.rot.y, 3000);
    Math_StepToAngleS(&this->actor.world.rot.z, 0, 1000);

    this->actor.shape.rot = this->actor.world.rot;

    // Raise if on a floor.
    if (this->actor.bgCheckFlags & BGCHECKFLAG_GROUND) {
        Math_StepToF(&this->actor.world.pos.y, this->actor.home.pos.y - 4.0f, 2.0f);
    } else {
        Math_StepToF(&this->actor.world.pos.y, this->actor.home.pos.y - 10.0f, 2.0f);
    }

    // Shrink when close to disappearing.
    if (this->timer < 100) {
        Actor_SetScale(&this->actor, this->actor.scale.x * 0.982f);
    }

    this->skelAnime.playSpeed = CLAMP_MAX((this->actor.speed * 1.5f) + 1.0f, 4.0f);
    SkelAnime_Update(&this->skelAnime);

    if (this->timer <= 0) {
        Actor_Kill(&this->actor);
    }
}

// Unique type functions

void EnFish_Unique_SetupSwimIdle(EnFish* this) {
    this->actor.gravity = 0.0f;
    this->actor.minVelocityY = 0.0f;
    this->timer = Rand_S16Offset(5, 35);
    this->unk_250 = 0;
    EnFish_SetInWaterAnimation(this);
    this->actionFunc = EnFish_Unique_SwimIdle;
}

void EnFish_Unique_SwimIdle(EnFish* this, PlayState* play) {
    static f32 speedStopping[] = { 0.0f, 0.04f, 0.09f };
    static f32 speedMoving[] = { 0.5f, 0.1f, 0.15f };
    f32 playSpeed;
    u32 frames = play->gameplayFrames;
    f32* speed;
    STACK_PAD(s32);
    f32 extraPlaySpeed;
    STACK_PAD(s32);

    if (this->actor.xzDistToPlayer < 60.0f) {
        if (this->timer < 12) {
            speed = speedMoving;
        } else {
            speed = speedStopping;
        }
    } else {
        if (this->timer < 4) {
            speed = speedMoving;
        } else {
            speed = speedStopping;
        }
    }

    EnFish_SetYOffset(this);
    Math_SmoothStepToF(&this->actor.speed, speed[0], speed[1], speed[2], 0.0f);

    extraPlaySpeed = 0.0f;

    if ((EnFish_XZDistanceSquared(&this->actor.world.pos, &this->actor.home.pos) > SQ(15.0f))) {
        if (!Math_ScaledStepToS(&this->actor.world.rot.y, Math_Vec3f_Yaw(&this->actor.world.pos, &this->actor.home.pos),
                                200)) {
            extraPlaySpeed = 0.5f;
        }
    } else if ((this->timer < 4) && !Math_ScaledStepToS(&this->actor.world.rot.y, frames * 0x80, 100)) {
        extraPlaySpeed = 0.5f;
    }

    this->actor.shape.rot.y = this->actor.world.rot.y;
    playSpeed = (this->actor.speed * 1.2f) + 0.2f + extraPlaySpeed;
    this->skelAnime.playSpeed = CLAMP(playSpeed, 1.5f, 0.5);
    SkelAnime_Update(&this->skelAnime);

    if (this->timer <= 0) {
        this->timer = Rand_S16Offset(5, 80);
    }
}

// Cutscene functions

void EnFish_Cutscene_FlopOnGround(EnFish* this, PlayState* play) {
    f32 sp24 = Math_SinS(this->slowPhase);
    f32 sp20 = Math_SinS(this->fastPhase);

    D_80A17014 += D_80A17018;

    if (D_80A17014 <= 1.0f) {
        D_80A17014 = 1.0f;

        if (Rand_ZeroOne() < 0.1f) {
            D_80A17018 = (Rand_ZeroOne() * 3.0f) + 2.0f;
            Actor_PlaySfx(&this->actor, NA_SE_EV_FISH_LEAP);
        } else {
            D_80A17018 = 0.0f;
        }
    } else {
        D_80A17018 -= 0.4f;
    }

    this->skelAnime.playSpeed = ((sp24 + sp20) * 0.5f) + 2.0f;
    SkelAnime_Update(&this->skelAnime);
}

void EnFish_Cutscene_WiggleFlyingThroughAir(EnFish* this, PlayState* play) {
    STACK_PAD(s32);
    f32 sp28 = Math_SinS(this->slowPhase);
    f32 sp24 = Math_SinS(this->fastPhase);

    this->actor.shape.rot.x -= 500;
    this->actor.shape.rot.z += 100;
    Math_StepToF(&D_80A17014, 0.0f, 1.0f);
    this->skelAnime.playSpeed = ((sp28 + sp24) * 0.5f) + 2.0f;
    SkelAnime_Update(&this->skelAnime);
}

void EnFish_UpdateCutscene(EnFish* this, PlayState* play) {
<<<<<<< HEAD
    STACK_PADS(s32, 2);
    CsCmdActorAction* csAction = play->csCtx.npcActions[1];
=======
    s32 pad;
    s32 pad2;
    CsCmdActorCue* cue = play->csCtx.actorCues[1];
>>>>>>> bedf07d5
    Vec3f startPos;
    Vec3f endPos;
    f32 lerp;
    s32 bgId;

    if (cue == NULL) {
        // "Warning : DEMO ended without dousa (action) 3 termination being called"
        osSyncPrintf("Warning : dousa 3 消滅 が呼ばれずにデモが終了した(%s %d)(arg_data 0x%04x)\n", "../z_en_sakana.c",
                     1169, this->actor.params);
        EnFish_ClearCutsceneData(this);
        Actor_Kill(&this->actor);
        return;
    }

    this->slowPhase += 0x111;
    this->fastPhase += 0x500;

    switch (cue->id) {
        case 1:
            EnFish_Cutscene_FlopOnGround(this, play);
            break;
        case 2:
            EnFish_Cutscene_WiggleFlyingThroughAir(this, play);
            break;
        case 3:
            // "DEMO fish termination"
            osSyncPrintf("デモ魚消滅\n");
            EnFish_ClearCutsceneData(this);
            Actor_Kill(&this->actor);
            return;
        default:
            // "Improper DEMO action"
            osSyncPrintf("不正なデモ動作(%s %d)(arg_data 0x%04x)\n", "../z_en_sakana.c", 1200, this->actor.params);
            break;
    }

    startPos.x = cue->startPos.x;
    startPos.y = cue->startPos.y;
    startPos.z = cue->startPos.z;

    endPos.x = cue->endPos.x;
    endPos.y = cue->endPos.y;
    endPos.z = cue->endPos.z;

    lerp = Environment_LerpWeight(cue->endFrame, cue->startFrame, play->csCtx.curFrame);

    this->actor.world.pos.x = (endPos.x - startPos.x) * lerp + startPos.x;
    this->actor.world.pos.y = (endPos.y - startPos.y) * lerp + startPos.y + D_80A17014;
    this->actor.world.pos.z = (endPos.z - startPos.z) * lerp + startPos.z;

    this->actor.floorHeight =
        BgCheck_EntityRaycastDown4(&play->colCtx, &this->actor.floorPoly, &bgId, &this->actor, &this->actor.world.pos);
}

// Update functions and Draw

void EnFish_OrdinaryUpdate(EnFish* this, PlayState* play) {
    if (this->timer > 0) {
        this->timer--;
    }

    this->slowPhase += 0x111;
    this->fastPhase += 0x500;

    if ((this->actor.child != NULL) && (this->actor.child->update == NULL) && (&this->actor != this->actor.child)) {
        this->actor.child = NULL;
    }

    if ((this->actionFunc == NULL) || (this->actionFunc(this, play), (this->actor.update != NULL))) {
        Actor_MoveXZGravity(&this->actor);

        if (this->unk_250 != 0) {
            Actor_UpdateBgCheckInfo(play, &this->actor, 17.5f, 4.0f, 0.0f, this->unk_250);
        }

        if (this->actor.xzDistToPlayer < 70.0f) {
            CollisionCheck_SetOC(play, &play->colChkCtx, &this->collider.base);
        }

        Actor_SetFocus(&this->actor, this->actor.shape.yOffset * 0.01f);

        if (Actor_HasParent(&this->actor, play)) {
            this->actor.parent = NULL;

            if (this->actor.params == FISH_DROPPED) {
                Actor_Kill(&this->actor);
                return;
            }

            EnFish_BeginRespawn(this);
        } else if (EnFish_InBottleRange(this, play)) {
            // GI_MAX in this case allows the player to catch the actor in a bottle
            Actor_OfferGetItem(&this->actor, play, GI_MAX, 80.0f, 20.0f);
        }
    }
}

void EnFish_RespawningUpdate(EnFish* this, PlayState* play) {
    if (this->actor.params == FISH_SWIMMING_UNIQUE) {
        Actor_Kill(&this->actor);
        return;
    }

    if ((this->actor.child != NULL) && (this->actor.child->update == NULL) && (&this->actor != this->actor.child)) {
        this->actor.child = NULL;
    }

    if ((this->actionFunc == NULL) || (this->actionFunc(this, play), (this->actor.update != NULL))) {
        Actor_MoveXZGravity(&this->actor);

        if (this->respawnTimer == 20) {
            this->actor.draw = EnFish_Draw;
        } else if (this->respawnTimer == 0) {
            Actor_SetScale(&this->actor, 0.01f);
        } else if (this->respawnTimer < 20) {
            Actor_SetScale(&this->actor, CLAMP_MAX(this->actor.scale.x + 0.001f, 0.01f));
        }
    }
}

void EnFish_Update(Actor* thisx, PlayState* play) {
    EnFish* this = (EnFish*)thisx;

    if ((D_80A17010 == NULL) && (this->actor.params == FISH_DROPPED) && (play->csCtx.state != CS_STATE_IDLE) &&
        (play->csCtx.actorCues[1] != NULL)) {
        EnFish_SetCutsceneData(this);
    }

    if ((D_80A17010 != NULL) && (&this->actor == D_80A17010)) {
        EnFish_UpdateCutscene(this, play);
    } else if (this->respawnTimer > 0) {
        this->respawnTimer--;
        EnFish_RespawningUpdate(this, play);
    } else {
        EnFish_OrdinaryUpdate(this, play);
    }
}

void EnFish_Draw(Actor* thisx, PlayState* play) {
    EnFish* this = (EnFish*)thisx;

    Gfx_SetupDL_25Opa(play->state.gfxCtx);
    SkelAnime_DrawFlexOpa(play, this->skelAnime.skeleton, this->skelAnime.jointTable, this->skelAnime.dListCount, NULL,
                          NULL, NULL);
    Collider_UpdateSpheres(0, &this->collider);
}<|MERGE_RESOLUTION|>--- conflicted
+++ resolved
@@ -616,14 +616,8 @@
 }
 
 void EnFish_UpdateCutscene(EnFish* this, PlayState* play) {
-<<<<<<< HEAD
     STACK_PADS(s32, 2);
-    CsCmdActorAction* csAction = play->csCtx.npcActions[1];
-=======
-    s32 pad;
-    s32 pad2;
     CsCmdActorCue* cue = play->csCtx.actorCues[1];
->>>>>>> bedf07d5
     Vec3f startPos;
     Vec3f endPos;
     f32 lerp;
