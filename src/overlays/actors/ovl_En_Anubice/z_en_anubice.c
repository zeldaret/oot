--- conflicted
+++ resolved
@@ -43,10 +43,8 @@
     (ActorFunc)EnAnubice_Update,
     (ActorFunc)EnAnubice_Draw,
 };
-<<<<<<< HEAD
-=======
-
-static ColliderCylinderInit D_809B22D0 = {
+
+static ColliderCylinderInit sCylinderInit = {
     {
         COLTYPE_NONE,
         AT_NONE,
@@ -65,15 +63,6 @@
     },
     { 29, 103, 0, { 0, 0, 0 } },
 };
-*/
-#pragma GLOBAL_ASM("asm/non_matchings/overlays/actors/ovl_En_Anubice/func_809B1120.s")
->>>>>>> 088e8c09
-
-static ColliderCylinderInit sCylinderInit = {
-    { COLTYPE_UNK10, 0x00, 0x09, 0x39, 0x10, COLSHAPE_CYLINDER },
-    { 0x00, { 0xFFCFFFFF, 0x00, 0x00 }, { 0xFFCFFFFF, 0x00, 0x00 }, 0x00, 0x01, 0x01 },
-    { 29, 103, 0, { 0, 0, 0 } },
-};
 
 static DamageTable sDamageTable[] = { {
     0x00, 0xF0, 0xF0, 0xF0, 0xF0, 0xF0, 0xF1, 0xF2, 0xF0, 0xF2, 0xF6, 0x22, 0xF0, 0xF0, 0xF0, 0xF0,
@@ -88,8 +77,8 @@
     Player* player = PLAYER;
 
     this->hoverVelocityTimer += 1500.0f;
-    this->targetHeight = player->actor.posRot.pos.y + this->playerHeightOffset;
-    Math_ApproachF(&this->actor.posRot.pos.y, this->targetHeight, 0.1f, 10.0f);
+    this->targetHeight = player->actor.world.pos.y + this->playerHeightOffset;
+    Math_ApproachF(&this->actor.world.pos.y, this->targetHeight, 0.1f, 10.0f);
     Math_ApproachF(&this->playerHeightOffset, 10.0f, 0.1f, 0.5f);
     this->actor.velocity.y = Math_SinS(this->hoverVelocityTimer);
 }
@@ -101,9 +90,9 @@
     f32 z;
     Player* player = PLAYER;
 
-    x = player->actor.posRot.pos.x - this->fireballPos.x;
-    y = player->actor.posRot.pos.y + 10.0f - this->fireballPos.y;
-    z = player->actor.posRot.pos.z - this->fireballPos.z;
+    x = player->actor.world.pos.x - this->fireballPos.x;
+    y = player->actor.world.pos.y + 10.0f - this->fireballPos.y;
+    z = player->actor.world.pos.z - this->fireballPos.z;
     xzdist = sqrtf(SQ(x) + SQ(z));
 
     this->fireballRot.x = -(s16)(Math_FAtan2F(y, xzdist) * 10430.378f);
@@ -113,7 +102,7 @@
 void EnAnubice_Init(Actor* thisx, GlobalContext* globalCtx) {
     EnAnubice* this = THIS;
 
-    ActorShape_Init(&this->actor.shape, 0.0f, ActorShadow_DrawFunc_Circle, 20.0f);
+    ActorShape_Init(&this->actor.shape, 0.0f, ActorShadow_DrawCircle, 20.0f);
     SkelAnime_Init(globalCtx, &this->skelAnime, &D_06003990, &D_06000F74, this->jointTable, this->morphTable, 16);
 
     osSyncPrintf("\n\n");
@@ -129,11 +118,11 @@
 
     this->actor.colChkInfo.damageTable = sDamageTable;
     this->actor.colChkInfo.mass = 0xFF;
-    this->actor.shape.unk_08 = -4230.0f;
+    this->actor.shape.yOffset = -4230.0f;
     this->height = 0.0f;
     this->actor.flags &= ~1;
-    this->initialPos = this->actor.posRot.pos;
-    this->actor.unk_1F = 3;
+    this->initialPos = this->actor.world.pos;
+    this->actor.targetMode = 3;
     this->actionFunc = &EnAnubice_FindCurtains;
 }
 
@@ -160,7 +149,7 @@
     if (this->isMirroringLink) {
         if (!this->hasSearchedForCurtains) {
             curtainsFound = 0;
-            currentProp = globalCtx->actorCtx.actorList[ACTORTYPE_PROP].first;
+            currentProp = globalCtx->actorCtx.actorLists[ACTORCAT_PROP].head;
             while (currentProp != NULL) {
                 if (currentProp->id != ACTOR_BG_HIDAN_CURTAIN) {
                     currentProp = currentProp->next;
@@ -197,15 +186,15 @@
     Player* player = PLAYER;
 
     SkelAnime_Update(&this->skelAnime);
-    Math_ApproachZeroF(&this->actor.shape.unk_08, 0.5f, 300.0f);
+    Math_ApproachZeroF(&this->actor.shape.yOffset, 0.5f, 300.0f);
     Math_ApproachF(&this->height, 70.0f, 0.5f, 5.0f);
 
     if (!this->isKnockedback) {
-        Math_SmoothStepToS(&this->actor.shape.rot.y, this->actor.yawTowardsLink, 5, 3000, 0);
-    }
-
-    if (this->actor.shape.unk_08 > -2.0f) {
-        this->actor.shape.unk_08 = 0.0f;
+        Math_SmoothStepToS(&this->actor.shape.rot.y, this->actor.yawTowardsPlayer, 5, 3000, 0);
+    }
+
+    if (this->actor.shape.yOffset > -2.0f) {
+        this->actor.shape.yOffset = 0.0f;
 
         if (player->swordState != 0) {
             this->actionFunc = &EnAnubis_SetupShootFireball;
@@ -231,17 +220,17 @@
     f32 z;
 
     SkelAnime_Update(&this->skelAnime);
-    Math_ApproachF(&this->actor.shape.unk_08, -4230.0f, 0.5f, 300.0f);
+    Math_ApproachF(&this->actor.shape.yOffset, -4230.0f, 0.5f, 300.0f);
     Math_ApproachZeroF(&this->height, 0.5f, 5.0f);
 
     if (!this->isKnockedback) {
-        Math_SmoothStepToS(&this->actor.shape.rot.y, this->actor.yawTowardsLink, 5, 3000, 0);
-    }
-
-    posX = this->actor.posRot.pos.x;
+        Math_SmoothStepToS(&this->actor.shape.rot.y, this->actor.yawTowardsPlayer, 5, 3000, 0);
+    }
+
+    posX = this->actor.world.pos.x;
     x = this->initialPos.x - posX;
     if (fabsf(x) > 3.0f) {
-        posZ = this->actor.posRot.pos.z;
+        posZ = this->actor.world.pos.z;
         z = this->initialPos.z - posZ;
         if (fabsf(z) > 3.0f) {
             z2 = z;
@@ -251,16 +240,16 @@
                 if (1) {}
                 zRatio = z2 / xzdist;
             }
-            this->actor.posRot.pos.x = (xRatio * 8) + posX;
-            this->actor.posRot.pos.z = (zRatio * 8.0f) + posZ;
+            this->actor.world.pos.x = (xRatio * 8) + posX;
+            this->actor.world.pos.z = (zRatio * 8.0f) + posZ;
             return;
         }
     }
 
     if (&z) {}
 
-    if (this->actor.shape.unk_08 < -4220.0f) {
-        this->actor.shape.unk_08 = -4230.0f;
+    if (this->actor.shape.yOffset < -4220.0f) {
+        this->actor.shape.yOffset = -4230.0f;
         this->isMirroringLink = this->isLinkOutOfRange = 0;
         this->actionFunc = EnAnubice_FindCurtains;
         this->actor.gravity = 0.0f;
@@ -288,7 +277,7 @@
     SkelAnime_Update(&this->skelAnime);
 
     if (!this->isKnockedback) {
-        Math_SmoothStepToS(&this->actor.shape.rot.y, this->actor.yawTowardsLink, 5, 3000, 0);
+        Math_SmoothStepToS(&this->actor.shape.rot.y, this->actor.yawTowardsPlayer, 5, 3000, 0);
     }
 
     EnAnubice_SetFireballRot(this, globalCtx);
@@ -335,7 +324,7 @@
     fireEffectPos = D_809B2328;
 
     SkelAnime_Update(&this->skelAnime);
-    Math_ApproachZeroF(&this->actor.shape.unk_10, 0.4f, 0.25f);
+    Math_ApproachZeroF(&this->actor.shape.shadowScale, 0.4f, 0.25f);
 
     if (this->unk_256) {
         Math_SmoothStepToS(&this->actor.shape.rot.y, this->finalRotY, 1, 10000, 0);
@@ -352,16 +341,16 @@
     Matrix_RotateX((phi_f2 / 32768.0f) * M_PI, MTXMODE_APPLY);
     sp4C.y = Rand_CenteredFloat(10.0f) + 30.0f;
     Matrix_MultVec3f(&sp4C, &fireEffectPos);
-    fireEffectPos.x += this->actor.posRot.pos.x + Rand_CenteredFloat(40.0f);
-    fireEffectPos.y += this->actor.posRot.pos.y + Rand_CenteredFloat(40.0f);
-    fireEffectPos.z += this->actor.posRot.pos.z + Rand_CenteredFloat(30.0f);
+    fireEffectPos.x += this->actor.world.pos.x + Rand_CenteredFloat(40.0f);
+    fireEffectPos.y += this->actor.world.pos.y + Rand_CenteredFloat(40.0f);
+    fireEffectPos.z += this->actor.world.pos.z + Rand_CenteredFloat(30.0f);
     func_8003426C(&this->actor, 0x4000, 0x80, 0, 8);
     EffectSsEnFire_SpawnVec3f(globalCtx, &this->actor, &fireEffectPos, 100, 0, 0, -1);
 
     if (this->animLastFrame <= curFrame && (this->actor.bgCheckFlags & 1)) {
-        Math_ApproachF(&this->actor.shape.unk_08, -4230.0f, 0.5f, 300.0f);
-        if (this->actor.shape.unk_08 < -2000.0f) {
-            Item_DropCollectibleRandom(globalCtx, &this->actor, &this->actor.posRot.pos, 0xC0);
+        Math_ApproachF(&this->actor.shape.yOffset, -4230.0f, 0.5f, 300.0f);
+        if (this->actor.shape.yOffset < -2000.0f) {
+            Item_DropCollectibleRandom(globalCtx, &this->actor, &this->actor.world.pos, 0xC0);
             Actor_Kill(&this->actor);
         }
     }
@@ -376,15 +365,15 @@
     EnAnubice* this = THIS;
 
     if (this->actionFunc != EnAnubice_SetupDie && this->actionFunc != EnAnubice_Die &&
-        this->actor.shape.unk_08 == 0.0f) {
+        this->actor.shape.yOffset == 0.0f) {
         EnAnubice_Hover(this, globalCtx);
         for (i = 0; i < 5; i++) {
             hidanCurtain = this->hidanCurtains[i];
 
-            if (hidanCurtain != NULL && fabsf(hidanCurtain->actor.posRot.pos.x - this->actor.posRot.pos.x) < 60.0f &&
-                fabsf(this->hidanCurtains[i]->actor.posRot.pos.z - this->actor.posRot.pos.z) < 60.0f &&
+            if (hidanCurtain != NULL && fabsf(hidanCurtain->actor.world.pos.x - this->actor.world.pos.x) < 60.0f &&
+                fabsf(this->hidanCurtains[i]->actor.world.pos.z - this->actor.world.pos.z) < 60.0f &&
                 hidanCurtain->timer != 0) {
-                Actor_ChangeType(globalCtx, &globalCtx->actorCtx, &this->actor, ACTORTYPE_PROP);
+                Actor_ChangeCategory(globalCtx, &globalCtx->actorCtx, &this->actor, ACTORCAT_PROP);
                 this->actor.flags &= ~1;
                 func_80032C7C(globalCtx, &this->actor);
                 Audio_PlayActorSound2(&this->actor, NA_SE_EN_ANUBIS_DEAD);
@@ -396,7 +385,7 @@
         if (this->col.base.acFlags & 2) {
             this->col.base.acFlags &= ~2;
             if (this->actor.colChkInfo.damageEffect == 2) {
-                Actor_ChangeType(globalCtx, &globalCtx->actorCtx, &this->actor, ACTORTYPE_PROP);
+                Actor_ChangeCategory(globalCtx, &globalCtx->actorCtx, &this->actor, ACTORCAT_PROP);
                 this->actor.flags &= ~1;
                 func_80032C7C(globalCtx, &this->actor);
                 Audio_PlayActorSound2(&this->actor, NA_SE_EN_ANUBIS_DEAD);
@@ -461,17 +450,17 @@
     func_8002D7EC(&this->actor);
 
     if (!this->isLinkOutOfRange) {
-        func_8002E4B4(globalCtx, &this->actor, 5.0f, 5.0f, 10.0f, 0x1D);
+        Actor_UpdateBgCheckInfo(globalCtx, &this->actor, 5.0f, 5.0f, 10.0f, 0x1D);
     } else {
-        func_8002E4B4(globalCtx, &this->actor, 5.0f, 5.0f, 10.0f, 0x1C);
+        Actor_UpdateBgCheckInfo(globalCtx, &this->actor, 5.0f, 5.0f, 10.0f, 0x1C);
     }
 
     if (this->actionFunc != EnAnubice_SetupDie && this->actionFunc != EnAnubice_Die) {
-        Actor_SetHeight(&this->actor, this->height);
-        Collider_CylinderUpdate(&this->actor, &this->col);
+        Actor_SetFocus(&this->actor, this->height);
+        Collider_UpdateCylinder(&this->actor, &this->col);
         CollisionCheck_SetOC(globalCtx, &globalCtx->colChkCtx, &this->col.base);
 
-        if (!this->isKnockedback && this->actor.shape.unk_08 == 0.0f) {
+        if (!this->isKnockedback && this->actor.shape.yOffset == 0.0f) {
             CollisionCheck_SetAC(globalCtx, &globalCtx->colChkCtx, &this->col.base);
         }
     }
