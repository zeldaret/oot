--- conflicted
+++ resolved
@@ -338,18 +338,6 @@
     rotX = CLAMP_MIN(rotX, -11000.0f);
 
     Matrix_RotateY(BINANG_TO_RAD(this->actor.shape.rot.y), MTXMODE_NEW);
-<<<<<<< HEAD
-    Matrix_RotateX(BINANG_TO_RAD(phi_f2), MTXMODE_APPLY);
-    sp4C.y = Rand_CenteredFloat(10.0f) + 30.0f;
-    Matrix_MultVec3f(&sp4C, &fireEffectPos);
-    fireEffectPos.x += this->actor.world.pos.x + Rand_CenteredFloat(40.0f);
-    fireEffectPos.y += this->actor.world.pos.y + Rand_CenteredFloat(40.0f);
-    fireEffectPos.z += this->actor.world.pos.z + Rand_CenteredFloat(30.0f);
-    Actor_SetColorFilter(&this->actor, 0x4000, 0x80, 0, 8);
-    EffectSsEnFire_SpawnVec3f(globalCtx, &this->actor, &fireEffectPos, 100, 0, 0, -1);
-
-    if (this->animLastFrame <= curFrame && (this->actor.bgCheckFlags & BGCHECKFLAG_GROUND)) {
-=======
     Matrix_RotateX(BINANG_TO_RAD(rotX), MTXMODE_APPLY);
     baseFireEffectPos.y = Rand_CenteredFloat(10.0f) + 30.0f;
     Matrix_MultVec3f(&baseFireEffectPos, &rotatedFireEffectPos);
@@ -359,8 +347,7 @@
     Actor_SetColorFilter(&this->actor, 0x4000, 128, 0, 8);
     EffectSsEnFire_SpawnVec3f(globalCtx, &this->actor, &rotatedFireEffectPos, 100, 0, 0, -1);
 
-    if ((this->animLastFrame <= curFrame) && (this->actor.bgCheckFlags & 1)) {
->>>>>>> 2191c8b0
+    if ((this->animLastFrame <= curFrame) && (this->actor.bgCheckFlags & BGCHECKFLAG_GROUND)) {
         Math_ApproachF(&this->actor.shape.yOffset, -4230.0f, 0.5f, 300.0f);
         if (this->actor.shape.yOffset < -2000.0f) {
             Item_DropCollectibleRandom(globalCtx, &this->actor, &this->actor.world.pos, 0xC0);
