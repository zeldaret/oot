--- conflicted
+++ resolved
@@ -447,15 +447,10 @@
     this->actor.velocity.y += this->actor.gravity;
     func_8002D7EC(&this->actor);
 
-<<<<<<< HEAD
-    if (!this->isLinkOutOfRange) {
+    if (!this->isPlayerOutOfRange) {
         Actor_UpdateBgCheckInfo(globalCtx, &this->actor, 5.0f, 5.0f, 10.0f,
                                 UPDBGCHECKINFO_FLAG_0 | UPDBGCHECKINFO_FLAG_2 | UPDBGCHECKINFO_FLAG_3 |
                                     UPDBGCHECKINFO_FLAG_4);
-=======
-    if (!this->isPlayerOutOfRange) {
-        Actor_UpdateBgCheckInfo(globalCtx, &this->actor, 5.0f, 5.0f, 10.0f, 0x1D);
->>>>>>> 2191c8b0
     } else {
         Actor_UpdateBgCheckInfo(globalCtx, &this->actor, 5.0f, 5.0f, 10.0f,
                                 UPDBGCHECKINFO_FLAG_2 | UPDBGCHECKINFO_FLAG_3 | UPDBGCHECKINFO_FLAG_4);
