--- conflicted
+++ resolved
@@ -2525,13 +2525,8 @@
     EnHorse_UpdateHbaRaceInfo(this, play, &sHbaInfo);
     if ((this->hbaFlags & 1) || (this->hbaTimer >= 46)) {
         if ((isFanfarePlaying != true) && (gSaveContext.minigameState != 3)) {
-<<<<<<< HEAD
             gSaveContext.save.cutsceneIndex = 0;
-            play->nextEntranceIndex = ENTR_SPOT12_16;
-=======
-            gSaveContext.cutsceneIndex = 0;
             play->nextEntranceIndex = ENTR_GERUDOS_FORTRESS_16;
->>>>>>> 186ecc72
             play->transitionTrigger = TRANS_TRIGGER_START;
             play->transitionType = TRANS_TYPE_CIRCLE(TCA_NORMAL, TCC_BLACK, TCS_FAST);
         }
@@ -3605,11 +3600,7 @@
             this->cyl1.base.atFlags &= ~AT_ON;
         }
 
-<<<<<<< HEAD
-        if (gSaveContext.save.entranceIndex != ENTR_SPOT20_0 || gSaveContext.sceneLayer != 9) {
-=======
-        if (gSaveContext.entranceIndex != ENTR_LON_LON_RANCH_0 || gSaveContext.sceneLayer != 9) {
->>>>>>> 186ecc72
+        if (gSaveContext.save.entranceIndex != ENTR_LON_LON_RANCH_0 || gSaveContext.sceneLayer != 9) {
             if (this->dustFlags & 1) {
                 this->dustFlags &= ~1;
                 func_800287AC(play, &this->frontRightHoof, &dustVel, &dustAcc, EnHorse_RandInt(100) + 200,
