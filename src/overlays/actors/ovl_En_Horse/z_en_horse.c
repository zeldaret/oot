/**
 * File: z_en_horse.c
 * Overlay: ovl_En_Horse
 * Description: Rideable horses
 */

#include "z_en_horse.h"
#include "overlays/actors/ovl_En_In/z_en_in.h"
#include "objects/object_horse/object_horse.h"
#include "objects/object_hni/object_hni.h"
#include "scenes/overworld/spot09/spot09_scene.h"

#define FLAGS ACTOR_FLAG_4

typedef void (*EnHorseCsFunc)(EnHorse*, GlobalContext*, CsCmdActorAction*);
typedef void (*EnHorseActionFunc)(EnHorse*, GlobalContext*);

void EnHorse_Init(Actor* thisx, GlobalContext* globalCtx);
void EnHorse_Destroy(Actor* thisx, GlobalContext* globalCtx);
void EnHorse_Update(Actor* thisx, GlobalContext* globalCtx);
void EnHorse_Draw(Actor* thisx, GlobalContext* globalCtx);

void EnHorse_InitCutscene(EnHorse* this, GlobalContext* globalCtx);
void EnHorse_InitHorsebackArchery(EnHorse* this);
void EnHorse_InitFleePlayer(EnHorse* this);
void EnHorse_ResetIdleAnimation(EnHorse* this);
void EnHorse_StartIdleRidable(EnHorse* this);
void EnHorse_InitInactive(EnHorse* this);
void EnHorse_InitIngoHorse(EnHorse* this);

void EnHorse_Frozen(EnHorse* this, GlobalContext* globalCtx);
void EnHorse_Inactive(EnHorse* this, GlobalContext* globalCtx);
void EnHorse_Idle(EnHorse* this, GlobalContext* globalCtx);
void EnHorse_FollowPlayer(EnHorse* this, GlobalContext* globalCtx);
void EnHorse_UpdateIngoRace(EnHorse* this, GlobalContext* globalCtx);
void EnHorse_MountedIdle(EnHorse* this, GlobalContext* globalCtx);
void EnHorse_MountedIdleWhinneying(EnHorse* this, GlobalContext* globalCtx);
void EnHorse_MountedTurn(EnHorse* this, GlobalContext* globalCtx);
void EnHorse_MountedWalk(EnHorse* this, GlobalContext* globalCtx);
void EnHorse_MountedTrot(EnHorse* this, GlobalContext* globalCtx);
void EnHorse_MountedGallop(EnHorse* this, GlobalContext* globalCtx);
void EnHorse_MountedRearing(EnHorse* this, GlobalContext* globalCtx);
void EnHorse_Stopping(EnHorse* this, GlobalContext* globalCtx);
void EnHorse_Reverse(EnHorse* this, GlobalContext* globalCtx);
void EnHorse_LowJump(EnHorse* this, GlobalContext* globalCtx);
void EnHorse_HighJump(EnHorse* this, GlobalContext* globalCtx);
void EnHorse_BridgeJump(EnHorse* this, GlobalContext* globalCtx);
void EnHorse_CutsceneUpdate(EnHorse* this, GlobalContext* globalCtx);
void EnHorse_UpdateHorsebackArchery(EnHorse* this, GlobalContext* globalCtx);
void EnHorse_FleePlayer(EnHorse* this, GlobalContext* globalCtx);

static AnimationHeader* sEponaAnimHeaders[] = {
    &gEponaIdleAnim,     &gEponaWhinnyAnim,    &gEponaRefuseAnim,  &gEponaRearingAnim,     &gEponaWalkingAnim,
    &gEponaTrottingAnim, &gEponaGallopingAnim, &gEponaJumpingAnim, &gEponaJumpingHighAnim,
};

static AnimationHeader* sHniAnimHeaders[] = {
    &gHorseIngoIdleAnim,      &gHorseIngoWhinnyAnim,  &gHorseIngoRefuseAnim,
    &gHorseIngoRearingAnim,   &gHorseIngoWalkingAnim, &gHorseIngoTrottingAnim,
    &gHorseIngoGallopingAnim, &gHorseIngoJumpingAnim, &gHorseIngoJumpingHighAnim,
};

static AnimationHeader** sAnimationHeaders[] = { sEponaAnimHeaders, sHniAnimHeaders };

static f32 sPlaybackSpeeds[] = { 2.0f / 3.0f, 2.0f / 3.0f, 1.0f, 1.0f, 1.0f, 1.0f, 1.0f, 2.0f / 3.0f, 2.0f / 3.0f };

static SkeletonHeader* sSkeletonHeaders[] = { &gEponaSkel, &gHorseIngoSkel };

const ActorInit En_Horse_InitVars = {
    ACTOR_EN_HORSE,
    ACTORCAT_BG,
    FLAGS,
    OBJECT_HORSE,
    sizeof(EnHorse),
    (ActorFunc)EnHorse_Init,
    (ActorFunc)EnHorse_Destroy,
    (ActorFunc)EnHorse_Update,
    (ActorFunc)EnHorse_Draw,
};

static ColliderCylinderInit sCylinderInit1 = {
    {
        COLTYPE_NONE,
        AT_TYPE_PLAYER,
        AC_NONE,
        OC1_ON | OC1_TYPE_ALL,
        OC2_TYPE_1 | OC2_UNK1,
        COLSHAPE_CYLINDER,
    },
    {
        ELEMTYPE_UNK0,
        { 0x00000400, 0x00, 0x04 },
        { 0xFFCFFFFF, 0x00, 0x00 },
        TOUCH_ON | TOUCH_SFX_NONE,
        BUMP_NONE,
        OCELEM_ON,
    },
    { 20, 70, 0, { 0, 0, 0 } },
};

static ColliderCylinderInit sCylinderInit2 = {
    {
        COLTYPE_NONE,
        AT_NONE,
        AC_NONE,
        OC1_ON | OC1_TYPE_ALL,
        OC2_TYPE_1 | OC2_UNK1,
        COLSHAPE_CYLINDER,
    },
    {
        ELEMTYPE_UNK0,
        { 0xFFCFFFFF, 0x00, 0x00 },
        { 0xFFCFFFFF, 0x00, 0x00 },
        TOUCH_NONE,
        BUMP_NONE,
        OCELEM_ON,
    },
    { 20, 70, 0, { 0, 0, 0 } },
};

static ColliderJntSphElementInit sJntSphItemsInit[1] = {
    {
        {
            ELEMTYPE_UNK0,
            { 0x00000000, 0x00, 0x00 },
            { 0x0001F824, 0x00, 0x00 },
            TOUCH_NONE,
            BUMP_ON | BUMP_NO_AT_INFO | BUMP_NO_DAMAGE | BUMP_NO_SWORD_SFX | BUMP_NO_HITMARK,
            OCELEM_ON,
        },
        { 13, { { 0, 0, 0 }, 20 }, 100 },
    },
};

static ColliderJntSphInit sJntSphInit = {
    {
        COLTYPE_NONE,
        AT_NONE,
        AC_ON | AC_TYPE_PLAYER,
        OC1_ON | OC1_TYPE_ALL,
        OC2_TYPE_1 | OC2_UNK1,
        COLSHAPE_JNTSPH,
    },
    1,
    sJntSphItemsInit,
};

static CollisionCheckInfoInit D_80A65F38 = { 10, 35, 100, MASS_HEAVY };

typedef struct {
    s16 scene;
    Vec3s pos;
    s16 angle;
} EnHorseSpawnpoint;

static EnHorseSpawnpoint sHorseSpawns[] = {
    // Hyrule Field
    { SCENE_SPOT00, 16, 0, 1341, 0 },
    { SCENE_SPOT00, -1297, 0, 1459, 0 },
    { SCENE_SPOT00, -5416, -300, 1296, 0 },
    { SCENE_SPOT00, -4667, -300, 3620, 0 },
    { SCENE_SPOT00, -3837, 81, 5537, 0 },
    { SCENE_SPOT00, -5093, -226, 6661, 0 },
    { SCENE_SPOT00, -6588, -79, 5053, 0 },
    { SCENE_SPOT00, -7072, -500, 7538, 0 },
    { SCENE_SPOT00, -6139, -500, 8910, 0 },
    { SCENE_SPOT00, -8497, -300, 7802, 0 },
    { SCENE_SPOT00, -5481, -499, 12127, 0 },
    { SCENE_SPOT00, -4808, -700, 13583, 0 },
    { SCENE_SPOT00, -3416, -490, 12092, 0 },
    { SCENE_SPOT00, -2915, 100, 8339, 0 },
    { SCENE_SPOT00, -2277, -500, 13247, 0 },
    { SCENE_SPOT00, -1026, -500, 12101, 0 },
    { SCENE_SPOT00, 1427, -500, 13341, 0 },
    { SCENE_SPOT00, -200, -486, 10205, 0 },
    { SCENE_SPOT00, -1469, 100, 7496, 0 },
    { SCENE_SPOT00, -995, 168, 5652, 0 },
    { SCENE_SPOT00, 1938, 89, 6232, 0 },
    { SCENE_SPOT00, 1387, -105, 9206, 0 },
    { SCENE_SPOT00, 1571, -223, 7701, 0 },
    { SCENE_SPOT00, 3893, -121, 7068, 0 },
    { SCENE_SPOT00, 3179, 373, 5221, 0 },
    { SCENE_SPOT00, 4678, -20, 3869, 0 },
    { SCENE_SPOT00, 3460, 246, 4207, 0 },
    { SCENE_SPOT00, 3686, 128, 2366, 0 },
    { SCENE_SPOT00, 1791, 18, 152, 0 },
    { SCENE_SPOT00, 3667, -16, 1399, 0 },
    { SCENE_SPOT00, 1827, -15, 983, 0 },
    { SCENE_SPOT00, 1574, 399, 4318, 0 },
    { SCENE_SPOT00, 716, 95, 3391, 0 },
    { SCENE_SPOT00, -1189, -41, 4739, 0 },
    { SCENE_SPOT00, -1976, -171, 4172, 0 },
    { SCENE_SPOT00, 1314, 391, 5665, 0 },
    { SCENE_SPOT00, 112, 0, 1959, 0 },
    { SCENE_SPOT00, -3011, -111, 9397, 0 },
    { SCENE_SPOT00, -5674, -270, 8585, 0 },
    { SCENE_SPOT00, -8861, -300, 7836, 0 },
    { SCENE_SPOT00, -6056, -500, 7810, 0 },
    { SCENE_SPOT00, -7306, -500, 5994, 0 },
    { SCENE_SPOT00, -7305, -500, 7605, 0 },
    { SCENE_SPOT00, -7439, -300, 7600, 0 },
    { SCENE_SPOT00, -7464, -300, 6268, 0 },
    { SCENE_SPOT00, -8080, -300, 7553, 0 },
    { SCENE_SPOT00, -8091, -300, 7349, 0 },
    { SCENE_SPOT00, -8785, -300, 7383, 0 },
    { SCENE_SPOT00, -8745, -300, 7508, 0 },
    { SCENE_SPOT00, -8777, -300, 7788, 0 },
    { SCENE_SPOT00, -8048, -299, 7738, 0 },
    { SCENE_SPOT00, -7341, -184, 7730, 0 },
    { SCENE_SPOT00, -6410, -288, 7824, 0 },
    { SCENE_SPOT00, -6326, -290, 8205, 0 },
    { SCENE_SPOT00, -6546, -292, 8400, 0 },
    { SCENE_SPOT00, -7533, -180, 8459, 0 },
    { SCENE_SPOT00, -8024, -295, 7903, 0 },
    { SCENE_SPOT00, -8078, -308, 7994, 0 },
    { SCENE_SPOT00, -9425, -287, 7696, 0 },
    { SCENE_SPOT00, -9322, -292, 7577, 0 },
    { SCENE_SPOT00, -9602, -199, 7160, 0 },
    { SCENE_SPOT00, -9307, -300, 7758, 0 },
    { SCENE_SPOT00, -9230, -300, 7642, 0 },
    { SCENE_SPOT00, -7556, -499, 8695, 0 },
    { SCENE_SPOT00, -6438, -500, 8606, 0 },
    { SCENE_SPOT00, -6078, -500, 8258, 0 },
    { SCENE_SPOT00, -6233, -500, 7613, 0 },
    { SCENE_SPOT00, -5035, -205, 7814, 0 },
    { SCENE_SPOT00, -5971, -500, 8501, 0 },
    { SCENE_SPOT00, -5724, -498, 10123, 0 },
    { SCENE_SPOT00, -5094, -392, 11106, 0 },
    { SCENE_SPOT00, -5105, -393, 11312, 0 },
    { SCENE_SPOT00, -4477, -314, 11132, 0 },
    { SCENE_SPOT00, -3867, -380, 11419, 0 },
    { SCENE_SPOT00, -2952, -500, 11944, 0 },
    { SCENE_SPOT00, -2871, -488, 11743, 0 },
    { SCENE_SPOT00, -3829, -372, 11327, 0 },
    { SCENE_SPOT00, -4439, -293, 10989, 0 },
    { SCENE_SPOT00, -5014, -381, 11086, 0 },
    { SCENE_SPOT00, -5113, -188, 10968, 0 },
    { SCENE_SPOT00, -5269, -188, 11156, 0 },
    { SCENE_SPOT00, -5596, -178, 9972, 0 },
    { SCENE_SPOT00, -5801, -288, 8518, 0 },
    { SCENE_SPOT00, -4910, -178, 7931, 0 },
    { SCENE_SPOT00, -3586, 73, 8140, 0 },
    { SCENE_SPOT00, -4487, -106, 9362, 0 },
    { SCENE_SPOT00, -4339, -112, 6412, 0 },
    { SCENE_SPOT00, -3417, 105, 8194, 0 },
    { SCENE_SPOT00, -4505, -20, 6608, 0 },
    { SCENE_SPOT00, -5038, -199, 6603, 0 },
    { SCENE_SPOT00, -4481, 1, 6448, 0 },
    { SCENE_SPOT00, -5032, -168, 6418, 0 },
    { SCENE_SPOT00, -5256, -700, 14329, 0 },
    { SCENE_SPOT00, -5749, -820, 15380, 0 },
    { SCENE_SPOT00, -3122, -700, 13608, 0 },
    { SCENE_SPOT00, -3758, -525, 13228, 0 },
    { SCENE_SPOT00, -3670, -500, 13123, 0 },
    { SCENE_SPOT00, -2924, -500, 13526, 0 },
    { SCENE_SPOT00, 1389, -115, 9370, 0 },
    { SCENE_SPOT00, 548, -116, 8889, 0 },
    { SCENE_SPOT00, -106, -107, 8530, 0 },
    { SCENE_SPOT00, -1608, 85, 7646, 0 },
    { SCENE_SPOT00, -5300, -700, 13772, 0 },
    { SCENE_SPOT00, -5114, -700, 13400, 0 },
    { SCENE_SPOT00, -4561, -700, 13700, 0 },
    { SCENE_SPOT00, -4762, -700, 14084, 0 },
    { SCENE_SPOT00, -2954, 100, 8216, 0 },
    { SCENE_SPOT00, 1460, -104, 9246, 0 },
    { SCENE_SPOT00, 629, -105, 8791, 0 },
    { SCENE_SPOT00, -10, -90, 8419, 0 },
    { SCENE_SPOT00, -1462, 100, 7504, 0 },
    { SCENE_SPOT00, -3018, -500, 12493, 0 },
    { SCENE_SPOT00, -2994, -311, 10331, 0 },
    { SCENE_SPOT00, -4006, -700, 14152, 0 },
    { SCENE_SPOT00, -4341, -500, 12743, 0 },
    { SCENE_SPOT00, -5879, -497, 6799, 0 },
    { SCENE_SPOT00, 22, -473, 10103, 0 },
    { SCENE_SPOT00, -1389, -192, 8874, 0 },
    { SCENE_SPOT00, -4, 92, 6866, 0 },
    { SCENE_SPOT00, 483, 104, 6637, 0 },
    { SCENE_SPOT00, 1580, 183, 5987, 0 },
    { SCENE_SPOT00, 1548, 308, 5077, 0 },
    { SCENE_SPOT00, 1511, 399, 4267, 0 },
    { SCENE_SPOT00, 1358, 385, 4271, 0 },
    { SCENE_SPOT00, 1379, 395, 5063, 0 },
    { SCENE_SPOT00, 1360, 394, 5870, 0 },
    { SCENE_SPOT00, 813, 283, 6194, 0 },
    { SCENE_SPOT00, -57, 101, 6743, 0 },
    { SCENE_SPOT00, 91, 325, 5143, 0 },
    { SCENE_SPOT00, 1425, -214, 7659, 0 },
    { SCENE_SPOT00, 3487, -19, 880, 0 },
    { SCENE_SPOT00, 2933, 152, 2094, 0 },
    { SCENE_SPOT00, 2888, -145, 6862, 0 },
    { SCENE_SPOT00, 1511, 67, 6471, 0 },
    { SCENE_SPOT00, 4051, -47, 1722, 0 },
    { SCENE_SPOT00, -7335, -500, 8627, 0 },
    { SCENE_SPOT00, -7728, -462, 8498, 0 },
    { SCENE_SPOT00, -7791, -446, 8832, 0 },
    { SCENE_SPOT00, -2915, -435, 11334, 0 },
    { SCENE_SPOT00, 165, -278, 3352, 0 },

    // Lake Hylia
    { SCENE_SPOT06, -2109, -882, 1724, 0 },
    { SCENE_SPOT06, -328, -1238, 2705, 0 },
    { SCENE_SPOT06, -3092, -1033, 3527, 0 },

    // Gerudo Valley
    { SCENE_SPOT09, 2687, -269, 753, 0 },
    { SCENE_SPOT09, 2066, -132, 317, 0 },
    { SCENE_SPOT09, 523, -8, 635, 0 },
    { SCENE_SPOT09, 558, 36, -323, 0 },
    { SCENE_SPOT09, 615, 51, -839, 0 },
    { SCENE_SPOT09, -614, 32, 29, 0 },
    { SCENE_SPOT09, -639, -3, 553, 0 },
    { SCENE_SPOT09, -540, 10, -889, 0 },
    { SCENE_SPOT09, -1666, 58, 378, 0 },
    { SCENE_SPOT09, -3044, 210, -648, 0 },

    // Gerudo's Fortress
    { SCENE_SPOT12, -678, 21, -623, 0 },
    { SCENE_SPOT12, 149, 333, -2499, 0 },
    { SCENE_SPOT12, 499, 581, -547, 0 },
    { SCENE_SPOT12, 3187, 1413, -3775, 0 },
    { SCENE_SPOT12, 3198, 1413, 307, 0 },
    { SCENE_SPOT12, 3380, 1413, -1200, 0 },
    { SCENE_SPOT12, -966, 1, -56, 0 },
    { SCENE_SPOT12, -966, 24, -761, 0 },
    { SCENE_SPOT12, -694, 174, -2820, 0 },

    // Lon Lon Ranch
    { SCENE_SPOT20, 1039, 0, 2051, 0 },
    { SCENE_SPOT20, -1443, 0, 1429, 0 },
    { SCENE_SPOT20, 856, 0, -918, 0 }, // Hardcoded to always load in lon lon
    { SCENE_SPOT20, 882, 0, -2256, 0 },
    { SCENE_SPOT20, -1003, 0, -755, 0 }, // Hardcoded to always load in lon lon
    { SCENE_SPOT20, -2254, 0, -629, 0 },
    { SCENE_SPOT20, 907, 0, -2336, 0 },
};

typedef struct {
    s16 zMin;
    s16 zMax;

    s16 xMin;
    s16 xMax;
    s16 xOffset;

    s16 angle;
    s16 angleRange;

    Vec3s pos;
} BridgeJumpPoint;

static BridgeJumpPoint sBridgeJumps[] = {
    { -195, -40, 225, 120, 360, -0x4000, 0x7D0, -270, -52, -117 },
    { -195, -40, -240, -120, -360, 0x4000, 0x7D0, 270, -52, -117 },
};

typedef struct {
    s16 x;
    s16 y;
    s16 z;
    s16 speed;
    s16 angle;
} RaceWaypoint;

typedef struct {
    s32 numWaypoints;
    RaceWaypoint* waypoints;
} RaceInfo;

static RaceWaypoint sIngoRaceWaypoints[] = {
    { 1056, 1, -1540, 11, 0x2A8D },  { 1593, 1, -985, 10, 0xFC27 },   { 1645, 1, -221, 11, 0xE891 },
    { 985, 1, 403, 10, 0xBB9C },     { -1023, 1, 354, 11, 0xA37D },   { -1679, 1, -213, 10, 0x889C },
    { -1552, 1, -1008, 11, 0x638D }, { -947, -1, -1604, 10, 0x4002 },
};

static RaceInfo sIngoRace = { 8, sIngoRaceWaypoints };
static s32 sAnimSoundFrames[] = { 0, 16 };

static InitChainEntry sInitChain[] = {
    ICHAIN_F32(uncullZoneScale, 600, ICHAIN_CONTINUE),
    ICHAIN_F32(uncullZoneDownward, 300, ICHAIN_STOP),
};

static u8 sResetNoInput[] = { 0, 0, 0, 0, 1, 1, 1, 1, 1, 1, 1, 0 };

static s32 sIdleAnimIds[] = { 1, 3, 0, 3, 1, 0 };

static s16 sIngoAnimations[] = { 7, 6, 2, 2, 1, 1, 0, 0, 0, 0 };

void EnHorse_CsMoveInit(EnHorse* this, GlobalContext* globalCtx, CsCmdActorAction* action);
void EnHorse_CsJumpInit(EnHorse* this, GlobalContext* globalCtx, CsCmdActorAction* action);
void EnHorse_CsRearingInit(EnHorse* this, GlobalContext* globalCtx, CsCmdActorAction* action);
void EnHorse_WarpMoveInit(EnHorse* this, GlobalContext* globalCtx, CsCmdActorAction* action);
void EnHorse_CsWarpRearingInit(EnHorse* this, GlobalContext* globalCtx, CsCmdActorAction* action);

static EnHorseCsFunc sCutsceneInitFuncs[] = {
    NULL,
    EnHorse_CsMoveInit,
    EnHorse_CsJumpInit,
    EnHorse_CsRearingInit,
    EnHorse_WarpMoveInit,
    EnHorse_CsWarpRearingInit,
};

void EnHorse_CsMoveToPoint(EnHorse* this, GlobalContext* globalCtx, CsCmdActorAction* action);
void EnHorse_CsJump(EnHorse* this, GlobalContext* globalCtx, CsCmdActorAction* action);
void EnHorse_CsRearing(EnHorse* this, GlobalContext* globalCtx, CsCmdActorAction* action);
void EnHorse_CsWarpMoveToPoint(EnHorse* this, GlobalContext* globalCtx, CsCmdActorAction* action);
void EnHorse_CsWarpRearing(EnHorse* this, GlobalContext* globalCtx, CsCmdActorAction* action);

static EnHorseCsFunc sCutsceneActionFuncs[] = {
    NULL, EnHorse_CsMoveToPoint, EnHorse_CsJump, EnHorse_CsRearing, EnHorse_CsWarpMoveToPoint, EnHorse_CsWarpRearing,
};

typedef struct {
    s32 csAction;
    s32 csFuncIdx;
} CsActionEntry;

static CsActionEntry sCsActionTable[] = {
    { 36, 1 }, { 37, 2 }, { 38, 3 }, { 64, 4 }, { 65, 5 },
};

static RaceWaypoint sHbaWaypoints[] = {
    { 3600, 1413, -5055, 11, 0x8001 }, { 3360, 1413, -5220, 5, 0xC000 }, { 3100, 1413, -4900, 5, 0x0000 },
    { 3600, 1413, -4100, 11, 0x0000 }, { 3600, 1413, 360, 11, 0x0000 },
};

static RaceInfo sHbaInfo = { 5, sHbaWaypoints };

static EnHorseActionFunc sActionFuncs[] = {
    EnHorse_Frozen,
    EnHorse_Inactive,
    EnHorse_Idle,
    EnHorse_FollowPlayer,
    EnHorse_UpdateIngoRace,
    EnHorse_MountedIdle,
    EnHorse_MountedIdleWhinneying,
    EnHorse_MountedTurn,
    EnHorse_MountedWalk,
    EnHorse_MountedTrot,
    EnHorse_MountedGallop,
    EnHorse_MountedRearing,
    EnHorse_Stopping,
    EnHorse_Reverse,
    EnHorse_LowJump,
    EnHorse_HighJump,
    EnHorse_BridgeJump,
    EnHorse_CutsceneUpdate,
    EnHorse_UpdateHorsebackArchery,
    EnHorse_FleePlayer,
};

s32 EnHorse_BgCheckBridgeJumpPoint(EnHorse* this, GlobalContext* globalCtx) {
    f32 xMin;
    f32 xMax;
    s32 i;

    if (globalCtx->sceneNum != SCENE_SPOT09) {
        return false;
    }
    if (this->actor.speedXZ < 12.8f) {
        return false;
    }
    if ((gSaveContext.eventChkInf[9] & 0xF) == 0xF) {
        return false;
    }

    for (i = 0; i < 2; i++) {
        xMin = sBridgeJumps[i].xMin;
        xMax = (xMin + sBridgeJumps[i].xMax) + sBridgeJumps[i].xOffset;
        if (xMax < xMin) {
            f32 temp = xMin;

            xMin = xMax;
            xMax = temp;
        }
        if (sBridgeJumps[i].zMin < this->actor.world.pos.z && this->actor.world.pos.z < sBridgeJumps[i].zMax) {
            if (xMin < this->actor.world.pos.x && this->actor.world.pos.x < xMax) {
                if (sBridgeJumps[i].angle - sBridgeJumps[i].angleRange < this->actor.world.rot.y &&
                    this->actor.world.rot.y < sBridgeJumps[i].angle + sBridgeJumps[i].angleRange) {
                    return true;
                }
            }
        }
    }
    return false;
}

void EnHorse_StartBridgeJump(EnHorse* this, GlobalContext* globalCtx);

s32 EnHorse_CheckBridgeJumps(EnHorse* this, GlobalContext* globalCtx) {
    f32 xMin;
    f32 xMax;
    s32 i;

    if (this->actor.speedXZ < 12.8f) {
        return false;
    }

    for (i = 0; i != 2; i++) {
        xMin = sBridgeJumps[i].xMin;
        xMax = sBridgeJumps[i].xMax + xMin;

        if (xMax < xMin) {
            f32 temp = xMin;

            xMin = xMax;
            xMax = temp;
        }

        if (sBridgeJumps[i].zMin < this->actor.world.pos.z && this->actor.world.pos.z < sBridgeJumps[i].zMax) {
            if (xMin < this->actor.world.pos.x && this->actor.world.pos.x < xMax) {
                if (sBridgeJumps[i].angle - sBridgeJumps[i].angleRange < this->actor.world.rot.y &&
                    this->actor.world.rot.y < sBridgeJumps[i].angle + sBridgeJumps[i].angleRange) {
                    this->bridgeJumpIdx = i;
                    EnHorse_StartBridgeJump(this, globalCtx);
                    return true;
                }
            }
        }
    }

    return false;
}

void EnHorse_RaceWaypointPos(RaceWaypoint* waypoints, s32 idx, Vec3f* pos) {
    pos->x = waypoints[idx].x;
    pos->y = waypoints[idx].y;
    pos->z = waypoints[idx].z;
}

void EnHorse_RotateToPoint(EnHorse* this, GlobalContext* globalCtx, Vec3f* pos, s16 turnAmount) {
    Horse_RotateToPoint(&this->actor, pos, turnAmount);
}

void EnHorse_UpdateIngoRaceInfo(EnHorse* this, GlobalContext* globalCtx, RaceInfo* raceInfo) {
    Vec3f curWaypointPos;
    Vec3f prevWaypointPos;
    f32 playerDist;
    f32 sp50;
    s16 relPlayerYaw;
    f32 px;
    f32 pz;
    f32 d;
    f32 dist;
    s32 prevWaypoint;

    EnHorse_RaceWaypointPos(raceInfo->waypoints, this->curRaceWaypoint, &curWaypointPos);
    Math3D_RotateXZPlane(&curWaypointPos, raceInfo->waypoints[this->curRaceWaypoint].angle, &px, &pz, &d);
    if (((this->actor.world.pos.x * px) + (pz * this->actor.world.pos.z) + d) > 0.0f) {
        this->curRaceWaypoint++;
        if (this->curRaceWaypoint >= raceInfo->numWaypoints) {
            this->curRaceWaypoint = 0;
        }
    }

    EnHorse_RaceWaypointPos(raceInfo->waypoints, this->curRaceWaypoint, &curWaypointPos);

    prevWaypoint = this->curRaceWaypoint - 1;
    if (prevWaypoint < 0) {
        prevWaypoint = raceInfo->numWaypoints - 1;
    }
    EnHorse_RaceWaypointPos(raceInfo->waypoints, prevWaypoint, &prevWaypointPos);
    Math3D_PointDistToLine2D(this->actor.world.pos.x, this->actor.world.pos.z, prevWaypointPos.x, prevWaypointPos.z,
                             curWaypointPos.x, curWaypointPos.z, &dist);
    EnHorse_RotateToPoint(this, globalCtx, &curWaypointPos, 400);

    if (dist < 90000.0f) {
        playerDist = this->actor.xzDistToPlayer;
        if (playerDist < 130.0f || this->jntSph.elements[0].info.ocElemFlags & 2) {
            if (Math_SinS(this->actor.yawTowardsPlayer - this->actor.world.rot.y) > 0.0f) {
                this->actor.world.rot.y = this->actor.world.rot.y - 280;
            } else {
                this->actor.world.rot.y = this->actor.world.rot.y + 280;
            }
        } else if (playerDist < 300.0f) {
            if (Math_SinS(this->actor.yawTowardsPlayer - this->actor.world.rot.y) > 0.0f) {
                this->actor.world.rot.y = this->actor.world.rot.y + 280;
            } else {
                this->actor.world.rot.y = this->actor.world.rot.y - 280;
            }
        }
        this->actor.shape.rot.y = this->actor.world.rot.y;
    }

    sp50 = Actor_WorldDistXZToActor(&this->actor, &GET_PLAYER(globalCtx)->actor);
    relPlayerYaw = Actor_WorldYawTowardActor(&this->actor, &GET_PLAYER(globalCtx)->actor) - this->actor.world.rot.y;
    if (sp50 <= 200.0f || (fabsf(Math_SinS(relPlayerYaw)) < 0.8f && Math_CosS(relPlayerYaw) > 0.0f)) {
        if (this->actor.speedXZ < this->ingoHorseMaxSpeed) {
            this->actor.speedXZ += 0.47f;
        } else {
            this->actor.speedXZ -= 0.47f;
        }
        this->ingoRaceFlags |= 1;
        return;
    }

    if (this->actor.speedXZ < raceInfo->waypoints[this->curRaceWaypoint].speed) {
        this->actor.speedXZ = this->actor.speedXZ + 0.4f;
    } else {
        this->actor.speedXZ = this->actor.speedXZ - 0.4f;
    }
    this->ingoRaceFlags &= ~0x1;
}

void EnHorse_PlayWalkingSound(EnHorse* this) {
    if (sAnimSoundFrames[this->soundTimer] < this->curFrame) {
        if (this->soundTimer == 0 && (sAnimSoundFrames[1] < this->curFrame)) {
            return;
        }

        Audio_PlaySoundGeneral(NA_SE_EV_HORSE_WALK, &this->actor.projectedPos, 4, &D_801333E0, &D_801333E0,
                               &D_801333E8);
        if (++this->soundTimer > 1) {
            this->soundTimer = 0;
        }
    }
}

void EnHorse_PlayTrottingSound(EnHorse* this) {
    Audio_PlaySoundGeneral(NA_SE_EV_HORSE_RUN, &this->actor.projectedPos, 4, &D_801333E0, &D_801333E0, &D_801333E8);
}

void EnHorse_PlayGallopingSound(EnHorse* this) {
    Audio_PlaySoundGeneral(NA_SE_EV_HORSE_RUN, &this->actor.projectedPos, 4, &D_801333E0, &D_801333E0, &D_801333E8);
}

f32 EnHorse_SlopeSpeedMultiplier(EnHorse* this, GlobalContext* globalCtx) {
    f32 multiplier = 1.0f;

    if (Math_CosS(this->actor.shape.rot.x) < 0.939262f && Math_SinS(this->actor.shape.rot.x) < 0.0f) {
        multiplier = 0.7f;
    }
    return multiplier;
}

void func_80A5BB90(GlobalContext* globalCtx, Vec3f* vec, Vec3f* arg2, f32* arg3) {
    SkinMatrix_Vec3fMtxFMultXYZW(&globalCtx->viewProjectionMtxF, vec, arg2, arg3);
}

s32 func_80A5BBBC(GlobalContext* globalCtx, EnHorse* this, Vec3f* pos) {
    Vec3f sp24;
    f32 sp20;
    f32 eyeDist;

    func_80A5BB90(globalCtx, pos, &sp24, &sp20);
    if (fabsf(sp20) < 0.008f) {
        return false;
    }
    eyeDist = Math3D_Vec3f_DistXYZ(pos, &globalCtx->view.eye);
    return func_800314D4(globalCtx, &this->actor, &sp24, sp20) || eyeDist < 100.0f;
}

void EnHorse_IdleAnimSounds(EnHorse* this, GlobalContext* globalCtx) {
    if (this->animationIdx == ENHORSE_ANIM_IDLE &&
        ((this->curFrame > 35.0f && this->type == ENHORSE_EPONA) ||
         (this->curFrame > 28.0f && this->type == ENHORSE_HNI)) &&
        !(this->stateFlags & ENHORSE_SANDDUST_SOUND)) {
        this->stateFlags |= ENHORSE_SANDDUST_SOUND;
        Audio_PlaySoundGeneral(NA_SE_EV_HORSE_SANDDUST, &this->actor.projectedPos, 4, &D_801333E0, &D_801333E0,
                               &D_801333E8);
    } else if (this->animationIdx == ENHORSE_ANIM_REARING && this->curFrame > 25.0f &&
               !(this->stateFlags & ENHORSE_LAND2_SOUND)) {
        this->stateFlags |= ENHORSE_LAND2_SOUND;
        Audio_PlaySoundGeneral(NA_SE_EV_HORSE_LAND2, &this->actor.projectedPos, 4, &D_801333E0, &D_801333E0,
                               &D_801333E8);
    }
}

s32 EnHorse_Spawn(EnHorse* this, GlobalContext* globalCtx) {
    f32 minDist = 1e38f;
    s32 spawn = false;
    f32 dist;
    s32 i;
    Player* player;
    Vec3f spawnPos;

    for (i = 0; i < 169; i++) {
        if (sHorseSpawns[i].scene == globalCtx->sceneNum) {
            player = GET_PLAYER(globalCtx);
            if (globalCtx->sceneNum != SCENE_SPOT20 ||
                //! Same flag checked twice
                (Flags_GetEventChkInf(0x18) && ((gSaveContext.eventInf[0] & 0xF) != 6 || Flags_GetEventChkInf(0x18))) ||
                // always load two spawns inside lon lon
                ((sHorseSpawns[i].pos.x == 856 && sHorseSpawns[i].pos.y == 0 && sHorseSpawns[i].pos.z == -918) ||
                 (sHorseSpawns[i].pos.x == -1003 && sHorseSpawns[i].pos.y == 0 && sHorseSpawns[i].pos.z == -755))) {

                spawnPos.x = sHorseSpawns[i].pos.x;
                spawnPos.y = sHorseSpawns[i].pos.y;
                spawnPos.z = sHorseSpawns[i].pos.z;
                dist = Math3D_Vec3f_DistXYZ(&player->actor.world.pos, &spawnPos);

                if (globalCtx->sceneNum) {}
                if (!(minDist < dist) && !func_80A5BBBC(globalCtx, this, &spawnPos)) {
                    minDist = dist;
                    this->actor.world.pos.x = sHorseSpawns[i].pos.x;
                    this->actor.world.pos.y = sHorseSpawns[i].pos.y;
                    this->actor.world.pos.z = sHorseSpawns[i].pos.z;
                    this->actor.prevPos = this->actor.world.pos;
                    this->actor.world.rot.y = sHorseSpawns[i].angle;
                    this->actor.shape.rot.y = Actor_WorldYawTowardActor(&this->actor, &GET_PLAYER(globalCtx)->actor);
                    spawn = true;
                    SkinMatrix_Vec3fMtxFMultXYZW(&globalCtx->viewProjectionMtxF, &this->actor.world.pos,
                                                 &this->actor.projectedPos, &this->actor.projectedW);
                }
            }
        }
    }

    return spawn;
}

void EnHorse_ResetCutscene(EnHorse* this, GlobalContext* globalCtx) {
    this->cutsceneAction = -1;
    this->cutsceneFlags = 0;
}

void EnHorse_ResetRace(EnHorse* this, GlobalContext* globalCtx) {
    this->inRace = false;
}

s32 EnHorse_PlayerCanMove(EnHorse* this, GlobalContext* globalCtx) {
    Player* player = GET_PLAYER(globalCtx);

    if ((player->stateFlags1 & PLAYER_STATE1_0) || func_8002DD78(GET_PLAYER(globalCtx)) == 1 ||
        (player->stateFlags1 & PLAYER_STATE1_20) || ((this->stateFlags & ENHORSE_FLAG_19) && !this->inRace) ||
        this->action == ENHORSE_ACT_HBA || player->actor.flags & ACTOR_FLAG_8 || globalCtx->csCtx.state != 0) {
        return false;
    }
    return true;
}

void EnHorse_ResetHorsebackArchery(EnHorse* this, GlobalContext* globalCtx) {
    this->unk_39C = 0;
    this->hbaStarted = 0;
    this->hbaFlags = 0;
}

void EnHorse_ClearDustFlags(u16* dustFlags) {
    *dustFlags = 0;
}

void EnHorse_Init(Actor* thisx, GlobalContext* globalCtx2) {
    EnHorse* this = (EnHorse*)thisx;
    GlobalContext* globalCtx = globalCtx2;

    AREG(6) = 0;
    Actor_ProcessInitChain(&this->actor, sInitChain);
    EnHorse_ClearDustFlags(&this->dustFlags);
    DREG(53) = 0;
    this->riderPos = this->actor.world.pos;
    this->noInputTimer = 0;
    this->noInputTimerMax = 0;
    this->riderPos.y = this->riderPos.y + 70.0f;

    if (DREG(4) == 0) {
        DREG(4) = 70;
    }

    if (this->actor.params & 0x8000) {
        this->actor.params &= ~0x8000;
        this->type = ENHORSE_HNI;

        if ((this->bankIndex = Object_GetIndex(&globalCtx->objectCtx, OBJECT_HNI)) < 0) {
            Actor_Kill(&this->actor);
            return;
        }

        do {
        } while (!Object_IsLoaded(&globalCtx->objectCtx, this->bankIndex));

        this->actor.objBankIndex = this->bankIndex;
        Actor_SetObjectDependency(globalCtx, &this->actor);
        this->boostSpeed = 12;
    } else {
        this->type = ENHORSE_EPONA;
        this->boostSpeed = 14;
    }

    // params was -1
    if (this->actor.params == 0x7FFF) {
        this->actor.params = 1;
    }

    if (globalCtx->sceneNum == SCENE_SOUKO) {
        this->stateFlags = ENHORSE_UNRIDEABLE;
    } else if (globalCtx->sceneNum == SCENE_SPOT12 && this->type == ENHORSE_HNI) {
        this->stateFlags = ENHORSE_FLAG_18 | ENHORSE_UNRIDEABLE;
    } else {
        if (this->actor.params == 3) {
            this->stateFlags = ENHORSE_FLAG_19 | ENHORSE_CANT_JUMP | ENHORSE_UNRIDEABLE;
        } else if (this->actor.params == 6) {
            this->stateFlags = ENHORSE_FLAG_19 | ENHORSE_CANT_JUMP;
            if (Flags_GetEventChkInf(0x18) || DREG(1) != 0) {
                this->stateFlags &= ~ENHORSE_CANT_JUMP;
                this->stateFlags |= ENHORSE_FLAG_26;
            } else if (gSaveContext.eventInf[0] & 0x40 && this->type == ENHORSE_HNI) {
                this->stateFlags |= ENHORSE_FLAG_21 | ENHORSE_FLAG_20;
            }
        } else if (this->actor.params == 1) {
            this->stateFlags = ENHORSE_FLAG_7;
        } else {
            this->stateFlags = 0;
        }
    }

    if (globalCtx->sceneNum == SCENE_SPOT20 && (gSaveContext.eventInf[0] & 0xF) == 6 &&
        Flags_GetEventChkInf(0x18) == 0 && !DREG(1)) {
        this->stateFlags |= ENHORSE_FLAG_25;
    }

    Actor_SetScale(&this->actor, 0.01f);
    this->actor.gravity = -3.5f;
    ActorShape_Init(&this->actor.shape, 0.0f, ActorShadow_DrawHorse, 20.0f);
    this->action = ENHORSE_ACT_IDLE;
    this->actor.speedXZ = 0.0f;
    Collider_InitCylinder(globalCtx, &this->cyl1);
    Collider_SetCylinder(globalCtx, &this->cyl1, &this->actor, &sCylinderInit1);
    Collider_InitCylinder(globalCtx, &this->cyl2);
    Collider_SetCylinder(globalCtx, &this->cyl2, &this->actor, &sCylinderInit2);
    Collider_InitJntSph(globalCtx, &this->jntSph);
    Collider_SetJntSph(globalCtx, &this->jntSph, &this->actor, &sJntSphInit, &this->jntSphList);
    CollisionCheck_SetInfo(&this->actor.colChkInfo, DamageTable_Get(0xB), &D_80A65F38);
    this->actor.focus.pos = this->actor.world.pos;
    this->actor.focus.pos.y += 70.0f;
    this->playerControlled = false;

    if ((globalCtx->sceneNum == SCENE_SPOT20) && (gSaveContext.sceneSetupIndex < 4)) {
<<<<<<< HEAD
        if (this->type == ENHORSE_HNI) {
            if (this->actor.world.rot.z == 0 || gSaveContext.nightFlag) {
=======
        if (this->type == HORSE_HNI) {
            if (this->actor.world.rot.z == 0 || !IS_DAY) {
>>>>>>> 1f300f4a
                Actor_Kill(&this->actor);
                return;
            }
            if (Flags_GetEventChkInf(0x18)) {
                Actor_Kill(&this->actor);
                return;
            }
            if (this->actor.world.rot.z != 5) {
                Actor_Kill(&this->actor);
                return;
            }
        } else if (!Flags_GetEventChkInf(0x18) && !DREG(1) && !IS_DAY) {
            Actor_Kill(&this->actor);
            return;
        }
    } else if (globalCtx->sceneNum == SCENE_MALON_STABLE) {
        if (IS_DAY || Flags_GetEventChkInf(0x18) || DREG(1) != 0 || !LINK_IS_ADULT) {
            Actor_Kill(&this->actor);
            return;
        }
        this->stateFlags |= ENHORSE_UNRIDEABLE;
    }

    Skin_Init(globalCtx, &this->skin, sSkeletonHeaders[this->type], sAnimationHeaders[this->type][ENHORSE_ANIM_IDLE]);
    this->animationIdx = ENHORSE_ANIM_IDLE;
    Animation_PlayOnce(&this->skin.skelAnime, sAnimationHeaders[this->type][this->animationIdx]);
    this->numBoosts = 6;
    this->blinkTimer = this->postDrawFunc = this->boostRegenTime = 0;
    EnHorse_ResetCutscene(this, globalCtx);
    EnHorse_ResetRace(this, globalCtx);
    EnHorse_ResetHorsebackArchery(this, globalCtx);

    if (this->actor.params == 2) {
        EnHorse_InitInactive(this);
    } else if (this->actor.params == 3) {
        EnHorse_InitIngoHorse(this);
        this->rider =
            Actor_Spawn(&globalCtx->actorCtx, globalCtx, ACTOR_EN_IN, this->actor.world.pos.x, this->actor.world.pos.y,
                        this->actor.world.pos.z, this->actor.shape.rot.x, this->actor.shape.rot.y, 1, 1);
        if (this->rider == NULL) {
            __assert("this->race.rider != NULL", "../z_en_horse.c", 3077);
        }
        if (!(gSaveContext.eventInf[0] & 0x40)) {
            this->ingoHorseMaxSpeed = 12.07f;
        } else {
            this->ingoHorseMaxSpeed = 12.625f;
        }
    } else if (this->actor.params == 7) {
        EnHorse_InitCutscene(this, globalCtx);
    } else if (this->actor.params == 8) {
        EnHorse_InitHorsebackArchery(this);
        Interface_InitHorsebackArchery(globalCtx);
    } else if (globalCtx->sceneNum == SCENE_SPOT20 && !Flags_GetEventChkInf(0x18) && !DREG(1)) {
        EnHorse_InitFleePlayer(this);
    } else {
        if (globalCtx->sceneNum == SCENE_SOUKO) {
            EnHorse_ResetIdleAnimation(this);
        } else if (globalCtx->sceneNum == SCENE_SPOT12 && this->type == ENHORSE_HNI) {
            EnHorse_ResetIdleAnimation(this);
        } else {
            EnHorse_StartIdleRidable(this);
        }
    }
    this->actor.home.rot.z = this->actor.world.rot.z = this->actor.shape.rot.z = 0;
}

void EnHorse_Destroy(Actor* thisx, GlobalContext* globalCtx) {
    EnHorse* this = (EnHorse*)thisx;

    if (this->stateFlags & ENHORSE_DRAW) {
        Audio_StopSfxByPos(&this->unk_21C);
    }
    Skin_Free(globalCtx, &this->skin);
    Collider_DestroyCylinder(globalCtx, &this->cyl1);
    Collider_DestroyCylinder(globalCtx, &this->cyl2);
    Collider_DestroyJntSph(globalCtx, &this->jntSph);
}

void EnHorse_RotateToPlayer(EnHorse* this, GlobalContext* globalCtx) {
    EnHorse_RotateToPoint(this, globalCtx, &GET_PLAYER(globalCtx)->actor.world.pos, 400);
    if (this->stateFlags & ENHORSE_OBSTACLE) {
        this->actor.world.rot.y += 800.0f;
    }
    this->actor.shape.rot.y = this->actor.world.rot.y;
}

void EnHorse_Freeze(EnHorse* this) {
    if (this->action != ENHORSE_ACT_CS_UPDATE && this->action != ENHORSE_ACT_HBA) {
        if (sResetNoInput[this->actor.params] != 0 && this->actor.params != 4) {
            this->noInputTimer = 0;
            this->noInputTimerMax = 0;
        }
        this->prevAction = this->action;
        this->action = ENHORSE_ACT_FROZEN;
        this->cyl1.base.ocFlags1 &= ~OC1_ON;
        this->cyl2.base.ocFlags1 &= ~OC1_ON;
        this->jntSph.base.ocFlags1 &= ~OC1_ON;
        this->animationIdx = ENHORSE_ANIM_IDLE;
    }
}

void EnHorse_ChangeIdleAnimation(EnHorse* this, s32 arg1, f32 arg2);
void EnHorse_StartMountedIdleResetAnim(EnHorse* this);
void EnHorse_StartMountedIdle(EnHorse* this);
void EnHorse_StartGalloping(EnHorse* this);

void EnHorse_Frozen(EnHorse* this, GlobalContext* globalCtx) {
    this->actor.speedXZ = 0.0f;
    this->noInputTimer--;
    if (this->noInputTimer < 0) {
        this->cyl1.base.ocFlags1 |= OC1_ON;
        this->cyl2.base.ocFlags1 |= OC1_ON;
        this->jntSph.base.ocFlags1 |= OC1_ON;
        if (this->playerControlled == true) {
            this->stateFlags &= ~ENHORSE_FLAG_7;
            if (this->actor.params == 4) {
                EnHorse_StartMountedIdleResetAnim(this);
            } else if (this->actor.params == 9) {
                this->actor.params = 5;
                if (globalCtx->csCtx.state != 0) {
                    EnHorse_StartMountedIdle(this);
                } else {
                    this->actor.speedXZ = 8.0f;
                    EnHorse_StartGalloping(this);
                }
            } else if (this->prevAction == 2) {
                EnHorse_StartMountedIdle(this);
            } else {
                EnHorse_StartMountedIdleResetAnim(this);
            }
            if (this->actor.params != 0) {
                this->actor.params = 0;
                return;
            }
        } else {
            if (this->prevAction == 5) {
                EnHorse_ChangeIdleAnimation(this, 0, 0);
                return;
            }
            if (this->prevAction == 6) {
                EnHorse_ChangeIdleAnimation(this, 0, 0);
                return;
            }
            EnHorse_ChangeIdleAnimation(this, 0, 0);
        }
    }
}

void EnHorse_StickDirection(Vec2f* curStick, f32* stickMag, s16* angle);

void EnHorse_UpdateSpeed(EnHorse* this, GlobalContext* globalCtx, f32 brakeDecel, f32 brakeAngle, f32 minStickMag,
                         f32 decel, f32 baseSpeed, s16 turnSpeed) {
    s16* stickAnglePtr; // probably fake
    f32 stickMag;
    s16 stickAngle;
    f32 temp_f12;
    f32 traction;
    s16 turn;

    if (!EnHorse_PlayerCanMove(this, globalCtx)) {
        if (this->actor.speedXZ > 8) {
            this->actor.speedXZ -= decel;
        } else if (this->actor.speedXZ < 0) {
            this->actor.speedXZ = 0;
        }

        return;
    }

    stickAnglePtr = &stickAngle;

    baseSpeed *= EnHorse_SlopeSpeedMultiplier(this, globalCtx);
    EnHorse_StickDirection(&this->curStick, &stickMag, &stickAngle);
    if (Math_CosS(stickAngle) <= brakeAngle) {
        this->actor.speedXZ -= brakeDecel;
        this->actor.speedXZ = this->actor.speedXZ < 0.0f ? 0.0f : this->actor.speedXZ;
        return;
    }

    if (stickMag < minStickMag) {
        this->stateFlags &= ~ENHORSE_BOOST;
        this->stateFlags &= ~ENHORSE_BOOST_DECEL;
        this->actor.speedXZ -= decel;
        if (this->actor.speedXZ < 0.0f) {
            this->actor.speedXZ = 0.0f;
        }

        return;
    }

    if (this->stateFlags & ENHORSE_BOOST) {
        if ((16 - this->boostTimer) > 0) {
            this->actor.speedXZ =
                (EnHorse_SlopeSpeedMultiplier(this, globalCtx) * this->boostSpeed - this->actor.speedXZ) /
                    (16 - this->boostTimer) +
                this->actor.speedXZ;
        } else {
            this->actor.speedXZ = EnHorse_SlopeSpeedMultiplier(this, globalCtx) * this->boostSpeed;
        }

        if ((EnHorse_SlopeSpeedMultiplier(this, globalCtx) * this->boostSpeed) <= this->actor.speedXZ) {
            this->stateFlags &= ~ENHORSE_BOOST;
            this->stateFlags |= ENHORSE_BOOST_DECEL;
        }

    } else if (this->stateFlags & ENHORSE_BOOST_DECEL) {
        if (baseSpeed < this->actor.speedXZ) {
            temp_f12 = this->actor.speedXZ;
            this->actor.speedXZ = temp_f12 - 0.06f;
        } else if (this->actor.speedXZ < baseSpeed) {
            this->actor.speedXZ = baseSpeed;
            this->stateFlags &= ~ENHORSE_BOOST_DECEL;
        }
    } else {
        this->actor.speedXZ +=
            (this->actor.speedXZ <= baseSpeed * (1.0f / 54.0f) * stickMag ? 1.0f : -1.0f) * 50.0f * 0.01f;
        if (baseSpeed < this->actor.speedXZ) {
            this->actor.speedXZ = this->actor.speedXZ - decel;
            if (this->actor.speedXZ < baseSpeed) {
                this->actor.speedXZ = baseSpeed;
            }
        }
    }

    temp_f12 = *stickAnglePtr * (1 / 32236.f);
    traction = 2.2f - (this->actor.speedXZ * (1.0f / this->boostSpeed));
    turn = *stickAnglePtr * temp_f12 * temp_f12 * traction;
    turn = CLAMP(turn, -turnSpeed * traction, turnSpeed * traction);
    this->actor.world.rot.y += turn;
    this->actor.shape.rot.y = this->actor.world.rot.y;
}

void EnHorse_StartMountedIdleResetAnim(EnHorse* this) {
    this->skin.skelAnime.curFrame = 0.0f;
    EnHorse_StartMountedIdle(this);
    this->stateFlags &= ~ENHORSE_SANDDUST_SOUND;
}

void EnHorse_StartMountedIdle(EnHorse* this) {
    f32 curFrame;

    this->action = ENHORSE_ACT_MOUNTED_IDLE;
    this->animationIdx = ENHORSE_ANIM_IDLE;
    if ((this->curFrame > 35.0f && this->type == ENHORSE_EPONA) || (this->curFrame > 28.0f && this->type == ENHORSE_HNI)) {
        if (!(this->stateFlags & ENHORSE_SANDDUST_SOUND)) {
            this->stateFlags |= ENHORSE_SANDDUST_SOUND;
            Audio_PlaySoundGeneral(NA_SE_EV_HORSE_SANDDUST, &this->actor.projectedPos, 4, &D_801333E0, &D_801333E0,
                                   &D_801333E8);
        }
    }
    curFrame = this->skin.skelAnime.curFrame;
    Animation_Change(&this->skin.skelAnime, sAnimationHeaders[this->type][this->animationIdx], 1.0f, curFrame,
                     Animation_GetLastFrame(sAnimationHeaders[this->type][this->animationIdx]), ANIMMODE_ONCE, -3.0f);
}

void EnHorse_StartReversingInterruptable(EnHorse* this);
void EnHorse_StartTurning(EnHorse* this);
void EnHorse_StartWalkingFromIdle(EnHorse* this);
void EnHorse_MountedIdleAnim(EnHorse* this);
void EnHorse_StartReversing(EnHorse* this);
void EnHorse_StartWalkingInterruptable(EnHorse* this);
void EnHorse_MountedIdleWhinney(EnHorse* this);
void EnHorse_StartWalking(EnHorse* this);

void EnHorse_MountedIdle(EnHorse* this, GlobalContext* globalCtx) {
    f32 mag;
    s16 angle = 0;

    this->actor.speedXZ = 0;
    EnHorse_StickDirection(&this->curStick, &mag, &angle);
    if (mag > 10.0f && EnHorse_PlayerCanMove(this, globalCtx) == true) {
        if (Math_CosS(angle) <= -0.5f) {
            EnHorse_StartReversingInterruptable(this);
        } else if (Math_CosS(angle) <= 0.7071) { // cos(45 degrees)
            EnHorse_StartTurning(this);
        } else {
            EnHorse_StartWalkingFromIdle(this);
        }
    }
    if (SkelAnime_Update(&this->skin.skelAnime)) {
        EnHorse_MountedIdleAnim(this);
    }
}

void EnHorse_MountedIdleAnim(EnHorse* this) {
    this->skin.skelAnime.curFrame = 0.0f;
    EnHorse_MountedIdleWhinney(this);
}

void EnHorse_MountedIdleWhinney(EnHorse* this) {
    f32 curFrame;

    this->action = ENHORSE_ACT_MOUNTED_IDLE_WHINNEYING;
    this->animationIdx = ENHORSE_ANIM_WHINNEY;
    curFrame = this->skin.skelAnime.curFrame;
    Animation_Change(&this->skin.skelAnime, sAnimationHeaders[this->type][this->animationIdx], 1.0f, curFrame,
                     Animation_GetLastFrame(sAnimationHeaders[this->type][this->animationIdx]), ANIMMODE_ONCE, -3.0f);
    this->unk_21C = this->unk_228;
    if (this->stateFlags & ENHORSE_DRAW) {
        Audio_PlaySoundGeneral(NA_SE_EV_HORSE_GROAN, &this->unk_21C, 4, &D_801333E0, &D_801333E0, &D_801333E8);
    }
}

void EnHorse_MountedIdleWhinneying(EnHorse* this, GlobalContext* globalCtx) {
    f32 stickMag;
    s16 stickAngle = 0;

    this->actor.speedXZ = 0;
    EnHorse_StickDirection(&this->curStick, &stickMag, &stickAngle);
    if (stickMag > 10.0f && EnHorse_PlayerCanMove(this, globalCtx) == true) {
        if (Math_CosS(stickAngle) <= -0.5f) {
            EnHorse_StartReversingInterruptable(this);
        } else if (Math_CosS(stickAngle) <= 0.7071) { // cos(45 degrees)
            EnHorse_StartTurning(this);
        } else {
            EnHorse_StartWalkingFromIdle(this);
        }
    }
    if (SkelAnime_Update(&this->skin.skelAnime)) {
        EnHorse_StartMountedIdleResetAnim(this);
    }
}

void EnHorse_StartTurning(EnHorse* this) {
    this->action = ENHORSE_ACT_MOUNTED_TURN;
    this->soundTimer = 0;
    this->animationIdx = ENHORSE_ANIM_WALK;
    Animation_Change(&this->skin.skelAnime, sAnimationHeaders[this->type][this->animationIdx], 1.0f, 0.0f,
                     Animation_GetLastFrame(sAnimationHeaders[this->type][this->animationIdx]), ANIMMODE_ONCE, -3.0f);
}

void EnHorse_MountedTurn(EnHorse* this, GlobalContext* globalCtx) {
    f32 stickMag;
    s16 clampedYaw;
    s16 stickAngle;

    this->actor.speedXZ = 0;
    EnHorse_PlayWalkingSound(this);
    EnHorse_StickDirection(&this->curStick, &stickMag, &stickAngle);
    if (stickMag > 10.0f) {
        if (!EnHorse_PlayerCanMove(this, globalCtx)) {
            EnHorse_StartMountedIdleResetAnim(this);
        } else if (Math_CosS(stickAngle) <= -0.5f) {
            EnHorse_StartReversingInterruptable(this);
        } else if (Math_CosS(stickAngle) <= 0.7071) { // cos(45 degrees)
            clampedYaw = CLAMP(stickAngle, -800.0f, 800.0f);
            this->actor.world.rot.y = this->actor.world.rot.y + clampedYaw;
            this->actor.shape.rot.y = this->actor.world.rot.y;
        } else {
            EnHorse_StartWalkingInterruptable(this);
        }
    }

    if (SkelAnime_Update(&this->skin.skelAnime)) {
        if (Math_CosS(stickAngle) <= 0.7071) { // cos(45 degrees)
            EnHorse_StartTurning(this);
        } else {
            EnHorse_StartMountedIdleResetAnim(this);
        }
    }
}

void EnHorse_StartWalkingFromIdle(EnHorse* this) {
    EnHorse_StartWalkingInterruptable(this);

    if (!(this->stateFlags & ENHORSE_FLAG_8) && !(this->stateFlags & ENHORSE_FLAG_9)) {
        this->stateFlags |= ENHORSE_FLAG_9;
        this->waitTimer = 8;
        return;
    }
    this->waitTimer = 0;
}

void EnHorse_StartWalkingInterruptable(EnHorse* this) {
    this->noInputTimer = 0;
    this->noInputTimerMax = 0;
    EnHorse_StartWalking(this);
}

void EnHorse_StartWalking(EnHorse* this) {
    this->action = ENHORSE_ACT_MOUNTED_WALK;
    this->soundTimer = 0;
    this->animationIdx = ENHORSE_ANIM_WALK;
    this->waitTimer = 0;
    Animation_Change(&this->skin.skelAnime, sAnimationHeaders[this->type][this->animationIdx], 1.0f, 0.0f,
                     Animation_GetLastFrame(sAnimationHeaders[this->type][this->animationIdx]), ANIMMODE_ONCE, -3.0f);
}

void EnHorse_MountedWalkingReset(EnHorse* this) {
    this->action = ENHORSE_ACT_MOUNTED_WALK;
    this->soundTimer = 0;
    this->animationIdx = ENHORSE_ANIM_WALK;
    this->waitTimer = 0;
    Animation_PlayOnce(&this->skin.skelAnime, sAnimationHeaders[this->type][this->animationIdx]);
}

void EnHorse_StartTrotting(EnHorse* this);

void EnHorse_MountedWalk(EnHorse* this, GlobalContext* globalCtx) {
    f32 stickMag;
    s16 stickAngle;

    EnHorse_PlayWalkingSound(this);
    EnHorse_StickDirection(&this->curStick, &stickMag, &stickAngle);
    if (this->noInputTimerMax == 0.0f ||
        (this->noInputTimer > 0.0f && this->noInputTimer < this->noInputTimerMax - 20.0f)) {
        EnHorse_UpdateSpeed(this, globalCtx, 0.3f, -0.5f, 10.0f, 0.06f, 3.0f, 400);
    } else {
        this->actor.speedXZ = 3.0f;
    }

    if (this->actor.speedXZ == 0.0f) {
        this->stateFlags &= ~ENHORSE_FLAG_9;
        EnHorse_StartMountedIdleResetAnim(this);
        this->noInputTimer = 0;
        this->noInputTimerMax = 0;
    } else if (this->actor.speedXZ > 3.0f) {
        this->stateFlags &= ~ENHORSE_FLAG_9;
        EnHorse_StartTrotting(this);
        this->noInputTimer = 0;
        this->noInputTimerMax = 0;
    }

    if (this->noInputTimer > 0.0f) {
        this->noInputTimer--;
        if (this->noInputTimer <= 0.0f) {
            this->noInputTimerMax = 0;
        }
    }

    if (this->waitTimer <= 0) {
        this->stateFlags &= ~ENHORSE_FLAG_9;
        this->skin.skelAnime.playSpeed = this->actor.speedXZ * 0.75f;
        if (SkelAnime_Update(&this->skin.skelAnime) || this->actor.speedXZ == 0.0f) {
            if (this->noInputTimer <= 0.0f) {
                if (this->actor.speedXZ > 3.0f) {
                    EnHorse_StartTrotting(this);
                    this->noInputTimer = 0;
                    this->noInputTimerMax = 0;
                } else if ((stickMag < 10.0f) || (Math_CosS(stickAngle) <= -0.5f)) {
                    EnHorse_StartMountedIdleResetAnim(this);
                    this->noInputTimer = 0;
                    this->noInputTimerMax = 0;
                } else {
                    EnHorse_MountedWalkingReset(this);
                }
            }
        }
    } else {
        this->actor.speedXZ = 0.0f;
        this->waitTimer--;
    }
}

void EnHorse_StartTrotting(EnHorse* this) {
    this->action = ENHORSE_ACT_MOUNTED_TROT;
    this->animationIdx = ENHORSE_ANIM_TROT;
    Animation_Change(&this->skin.skelAnime, sAnimationHeaders[this->type][this->animationIdx], 1.0f, 0.0f,
                     Animation_GetLastFrame(sAnimationHeaders[this->type][this->animationIdx]), ANIMMODE_ONCE, -3.0f);
}

void EnHorse_MountedTrotReset(EnHorse* this) {
    this->action = ENHORSE_ACT_MOUNTED_TROT;
    this->animationIdx = ENHORSE_ANIM_TROT;
    Animation_PlayOnce(&this->skin.skelAnime, sAnimationHeaders[this->type][this->animationIdx]);
}

void EnHorse_StartGallopingInterruptable(EnHorse* this);

void EnHorse_MountedTrot(EnHorse* this, GlobalContext* globalCtx) {
    f32 stickMag;
    s16 stickAngle;

    EnHorse_UpdateSpeed(this, globalCtx, 0.3f, -0.5f, 10.0f, 0.06f, 6.0f, 400);
    EnHorse_StickDirection(&this->curStick, &stickMag, &stickAngle);
    if (this->actor.speedXZ < 3.0f) {
        EnHorse_StartWalkingInterruptable(this);
    }

    this->skin.skelAnime.playSpeed = this->actor.speedXZ * 0.375f;
    if (SkelAnime_Update(&this->skin.skelAnime)) {
        EnHorse_PlayTrottingSound(this);
        func_800AA000(0.0f, 60, 8, 255);
        if (this->actor.speedXZ >= 6.0f) {
            EnHorse_StartGallopingInterruptable(this);
        } else if (this->actor.speedXZ < 3.0f) {
            EnHorse_StartWalkingInterruptable(this);
        } else {
            EnHorse_MountedTrotReset(this);
        }
    }
}

void EnHorse_StartGallopingInterruptable(EnHorse* this) {
    this->noInputTimerMax = 0;
    this->noInputTimer = 0;
    EnHorse_StartGalloping(this);
}

void EnHorse_StartGalloping(EnHorse* this) {
    this->action = ENHORSE_ACT_MOUNTED_GALLOP;
    this->animationIdx = ENHORSE_ANIM_GALLOP;
    this->unk_234 = 0;
    Animation_Change(&this->skin.skelAnime, sAnimationHeaders[this->type][this->animationIdx], 1.0f, 0.0f,
                     Animation_GetLastFrame(sAnimationHeaders[this->type][this->animationIdx]), ANIMMODE_ONCE, -3.0f);
}

void EnHorse_MountedGallopReset(EnHorse* this) {
    this->noInputTimerMax = 0;
    this->noInputTimer = 0;
    this->action = ENHORSE_ACT_MOUNTED_GALLOP;
    this->animationIdx = ENHORSE_ANIM_GALLOP;
    this->unk_234 = 0;
    Animation_PlayOnce(&this->skin.skelAnime, sAnimationHeaders[this->type][this->animationIdx]);
}

void EnHorse_JumpLanding(EnHorse* this, GlobalContext* globalCtx) {
    Vec3s* jointTable;
    f32 y;

    this->action = ENHORSE_ACT_MOUNTED_GALLOP;
    this->animationIdx = ENHORSE_ANIM_GALLOP;
    Animation_PlayOnce(&this->skin.skelAnime, sAnimationHeaders[this->type][this->animationIdx]);
    jointTable = this->skin.skelAnime.jointTable;
    y = jointTable->y;
    this->riderPos.y += y * 0.01f;
    this->postDrawFunc = NULL;
}

void EnHorse_StartBraking(EnHorse* this, GlobalContext* globalCtx);

void EnHorse_MountedGallop(EnHorse* this, GlobalContext* globalCtx) {
    f32 stickMag;
    s16 stickAngle;

    EnHorse_StickDirection(&this->curStick, &stickMag, &stickAngle);

    if (this->noInputTimer <= 0.0f) {
        EnHorse_UpdateSpeed(this, globalCtx, 0.3f, -0.5f, 10.0f, 0.06f, 8.0f, 0x190);
    } else if (this->noInputTimer > 0.0f) {
        this->noInputTimer -= 1;
        this->actor.speedXZ = 8.0f;
    }
    if (this->actor.speedXZ < 6.0f) {
        EnHorse_StartTrotting(this);
    }

    this->skin.skelAnime.playSpeed = this->actor.speedXZ * 0.3f;
    if (SkelAnime_Update(&this->skin.skelAnime)) {
        EnHorse_PlayGallopingSound(this);
        func_800AA000(0, 120, 8, 255);
        if (EnHorse_PlayerCanMove(this, globalCtx) == true) {
            if (stickMag >= 10.0f && Math_CosS(stickAngle) <= -0.5f) {
                EnHorse_StartBraking(this, globalCtx);
            } else if (this->actor.speedXZ < 6.0f) {
                EnHorse_StartTrotting(this);
            } else {
                EnHorse_MountedGallopReset(this);
            }
            return;
        }
        EnHorse_MountedGallopReset(this);
    }
}

void EnHorse_StartRearing(EnHorse* this) {
    this->action = ENHORSE_ACT_MOUNTED_REARING;
    this->animationIdx = ENHORSE_ANIM_REARING;
    this->stateFlags &= ~ENHORSE_LAND2_SOUND;
    this->unk_21C = this->unk_228;
    if (this->stateFlags & ENHORSE_DRAW) {
        Audio_PlaySoundGeneral(NA_SE_EV_HORSE_NEIGH, &this->unk_21C, 4, &D_801333E0, &D_801333E0, &D_801333E8);
    }
    func_800AA000(0.0f, 180, 20, 100);
    Animation_Change(&this->skin.skelAnime, sAnimationHeaders[this->type][this->animationIdx], 1.0f, 0.0f,
                     Animation_GetLastFrame(sAnimationHeaders[this->type][this->animationIdx]), ANIMMODE_ONCE, -3.0f);
}

void EnHorse_MountedRearing(EnHorse* this, GlobalContext* globalCtx) {
    f32 stickMag;
    s16 stickAngle;

    this->actor.speedXZ = 0;
    if (this->curFrame > 25.0f) {
        if (!(this->stateFlags & ENHORSE_LAND2_SOUND)) {
            this->stateFlags |= ENHORSE_LAND2_SOUND;
            Audio_PlaySoundGeneral(NA_SE_EV_HORSE_LAND2, &this->actor.projectedPos, 4, &D_801333E0, &D_801333E0,
                                   &D_801333E8);
            func_800AA000(0, 180, 20, 100);
        }
    }

    EnHorse_StickDirection(&this->curStick, &stickMag, &stickAngle);
    if (SkelAnime_Update(&this->skin.skelAnime)) {
        if (EnHorse_PlayerCanMove(this, globalCtx) == true) {
            if (this->stateFlags & ENHORSE_FORCE_REVERSING) {
                this->noInputTimer = 100;
                this->noInputTimerMax = 100;
                this->stateFlags &= ~ENHORSE_FORCE_REVERSING;
                EnHorse_StartReversing(this);
            } else if (this->stateFlags & ENHORSE_FORCE_WALKING) {
                this->noInputTimer = 100;
                this->noInputTimerMax = 100;
                this->stateFlags &= ~ENHORSE_FORCE_WALKING;
                EnHorse_StartWalking(this);
            } else if (Math_CosS(stickAngle) <= -0.5f) {
                EnHorse_StartReversingInterruptable(this);
            } else {
                EnHorse_StartMountedIdleResetAnim(this);
            }
            return;
        }
        EnHorse_StartMountedIdleResetAnim(this);
    }
}

void EnHorse_StartBraking(EnHorse* this, GlobalContext* globalCtx) {
    this->action = ENHORSE_ACT_STOPPING;
    this->animationIdx = ENHORSE_ANIM_STOPPING;

    Audio_PlaySoundGeneral(NA_SE_EV_HORSE_SLIP, &this->actor.projectedPos, 4, &D_801333E0, &D_801333E0, &D_801333E8);
    Animation_Change(&this->skin.skelAnime, sAnimationHeaders[this->type][this->animationIdx], 1.5f, 0.0f,
                     Animation_GetLastFrame(sAnimationHeaders[this->type][this->animationIdx]), ANIMMODE_ONCE, -3.0f);

    this->stateFlags |= ENHORSE_STOPPING_NEIGH_SOUND;
    this->stateFlags &= ~ENHORSE_BOOST;
}

void EnHorse_Stopping(EnHorse* this, GlobalContext* globalCtx) {
    if (this->actor.speedXZ > 0.0f) {
        this->actor.speedXZ = this->actor.speedXZ - 0.6f;
        if (this->actor.speedXZ < 0.0f) {
            this->actor.speedXZ = 0.0f;
        }
    }

    if (this->stateFlags & ENHORSE_STOPPING_NEIGH_SOUND && this->skin.skelAnime.curFrame > 29.0f) {
        this->actor.speedXZ = 0.0f;
        if (Rand_ZeroOne() > 0.5) {
            this->unk_21C = this->unk_228;
            if (this->stateFlags & ENHORSE_DRAW) {
                Audio_PlaySoundGeneral(NA_SE_EV_HORSE_NEIGH, &this->unk_21C, 4, &D_801333E0, &D_801333E0, &D_801333E8);
            }
            func_800AA000(0.0f, 180, 20, 100);
            this->stateFlags &= ~ENHORSE_STOPPING_NEIGH_SOUND;
        } else {
            EnHorse_StartMountedIdleResetAnim(this);
        }
    }

    if (this->skin.skelAnime.curFrame > 29.0f) {
        this->actor.speedXZ = 0.0f;
    } else if (this->actor.speedXZ > 3.0f && this->stateFlags & ENHORSE_FORCE_REVERSING) {
        this->actor.speedXZ = 3.0f;
    }

    if (SkelAnime_Update(&this->skin.skelAnime)) {
        if (this->stateFlags & ENHORSE_FORCE_REVERSING) {
            this->noInputTimer = 100;
            this->noInputTimerMax = 100;
            EnHorse_StartReversing(this);
            this->stateFlags &= ~ENHORSE_FORCE_REVERSING;
        } else {
            EnHorse_StartMountedIdleResetAnim(this);
        }
    }
}

void EnHorse_StartReversingInterruptable(EnHorse* this) {
    this->noInputTimerMax = 0;
    this->noInputTimer = 0;
    EnHorse_StartReversing(this);
}

void EnHorse_StartReversing(EnHorse* this) {
    this->action = ENHORSE_ACT_REVERSE;
    this->animationIdx = ENHORSE_ANIM_WALK;
    this->soundTimer = 0;
    Animation_Change(&this->skin.skelAnime, sAnimationHeaders[this->type][this->animationIdx], 1.0f, 0.0f,
                     Animation_GetLastFrame(sAnimationHeaders[this->type][this->animationIdx]), ANIMMODE_LOOP, -3.0f);
}

void EnHorse_Reverse(EnHorse* this, GlobalContext* globalCtx) {
    f32 stickMag;
    s16 stickAngle;
    s16 turnAmount;
    Player* player = GET_PLAYER(globalCtx);

    EnHorse_PlayWalkingSound(this);
    EnHorse_StickDirection(&this->curStick, &stickMag, &stickAngle);
    if (EnHorse_PlayerCanMove(this, globalCtx) == true) {
        if (this->noInputTimerMax == 0.0f ||
            (this->noInputTimer > 0.0f && this->noInputTimer < this->noInputTimerMax - 20.0f)) {
            if (stickMag < 10.0f && this->noInputTimer <= 0.0f) {
                EnHorse_StartMountedIdleResetAnim(this);
                this->actor.speedXZ = 0.0f;
                return;
            }
            if (stickMag < 10.0f) {
                stickAngle = -0x7FFF;
            } else if (Math_CosS(stickAngle) > -0.5f) {
                this->noInputTimerMax = 0;
                EnHorse_StartMountedIdleResetAnim(this);
                this->actor.speedXZ = 0.0f;
                return;
            }
        } else if (stickMag < 10.0f) {
            stickAngle = -0x7FFF;
        }
    } else if (player->actor.flags & ACTOR_FLAG_8) {
        EnHorse_StartMountedIdleResetAnim(this);
        this->actor.speedXZ = 0.0f;
        return;
    } else {
        stickAngle = -0x7FFF;
    }

    this->actor.speedXZ = -2.0f;
    turnAmount = 0x7FFF - stickAngle;
    turnAmount = CLAMP(turnAmount, -1200.0f, 1200.0f);
    this->actor.world.rot.y += turnAmount;
    this->actor.shape.rot.y = this->actor.world.rot.y;

    if (this->noInputTimer > 0.0f) {
        this->noInputTimer--;
        if (this->noInputTimer <= 0.0f) {
            this->noInputTimerMax = 0;
        }
    }
    this->skin.skelAnime.playSpeed = this->actor.speedXZ * 0.5f * 1.5f;
    if (SkelAnime_Update(&this->skin.skelAnime) && (f32)this->noInputTimer <= 0.0f &&
        EnHorse_PlayerCanMove(this, globalCtx) == true) {
        if (stickMag > 10.0f && Math_CosS(stickAngle) <= -0.5f) {
            this->noInputTimerMax = 0;
            EnHorse_StartReversingInterruptable(this);
        } else if (stickMag < 10.0f) {
            this->noInputTimerMax = 0;
            EnHorse_StartMountedIdleResetAnim(this);
        } else {
            EnHorse_StartReversing(this);
        }
    }
}

void EnHorse_StartLowJump(EnHorse* this, GlobalContext* globalCtx);

void EnHorse_LowJumpInit(EnHorse* this, GlobalContext* globalCtx) {
    this->skin.skelAnime.curFrame = 0.0f;
    EnHorse_StartLowJump(this, globalCtx);
}

void EnHorse_StartLowJump(EnHorse* this, GlobalContext* globalCtx) {
    f32 curFrame;
    Vec3s* jointTable;
    f32 y;

    this->action = ENHORSE_ACT_LOW_JUMP;
    this->animationIdx = ENHORSE_ANIM_LOW_JUMP;
    curFrame = this->skin.skelAnime.curFrame;
    Animation_Change(&this->skin.skelAnime, sAnimationHeaders[this->type][this->animationIdx], 1.5f, curFrame,
                     Animation_GetLastFrame(sAnimationHeaders[this->type][this->animationIdx]), ANIMMODE_ONCE, -3.0f);

    this->postDrawFunc = NULL;
    this->jumpStartY = this->actor.world.pos.y;

    this->actor.gravity = 0.0f;
    this->actor.velocity.y = 0;

    jointTable = this->skin.skelAnime.jointTable;
    y = jointTable->y;
    this->riderPos.y -= y * 0.01f;

    Audio_PlaySoundGeneral(NA_SE_EV_HORSE_JUMP, &this->actor.projectedPos, 4, &D_801333E0, &D_801333E0, &D_801333E8);
    func_800AA000(0.0f, 170, 10, 10);
}

void EnHorse_Stub1(EnHorse* this) {
}

void EnHorse_LowJump(EnHorse* this, GlobalContext* globalCtx) {
    Vec3f pad;
    Vec3s* jointTable;
    f32 curFrame;
    f32 y;

    curFrame = this->skin.skelAnime.curFrame;
    this->stateFlags |= ENHORSE_JUMPING;
    this->actor.speedXZ = 12.0f;
    if (curFrame > 17.0f) {
        this->actor.gravity = -3.5f;
        if (this->actor.velocity.y == 0) {
            this->actor.velocity.y = -6.0f;
        }
        if (this->actor.world.pos.y < this->actor.floorHeight + 90.0f) {
            this->skin.skelAnime.playSpeed = 1.5f;
        } else {
            this->skin.skelAnime.playSpeed = 0;
        }
    } else {
        jointTable = this->skin.skelAnime.jointTable;
        y = jointTable->y;
        this->actor.world.pos.y = this->jumpStartY + y * 0.01f;
    }

    if (SkelAnime_Update(&this->skin.skelAnime) ||
        (curFrame > 17.0f && this->actor.world.pos.y < this->actor.floorHeight - this->actor.velocity.y + 80.0f)) {
        Audio_PlaySoundGeneral(NA_SE_EV_HORSE_LAND, &this->actor.projectedPos, 4, &D_801333E0, &D_801333E0,
                               &D_801333E8);
        func_800AA000(0.0f, 255, 10, 80);
        this->stateFlags &= ~ENHORSE_JUMPING;
        this->actor.gravity = -3.5f;
        this->actor.world.pos.y = this->actor.floorHeight;
        func_80028A54(globalCtx, 25.0f, &this->actor.world.pos);
        EnHorse_JumpLanding(this, globalCtx);
    }
}

void EnHorse_StartHighJump(EnHorse* this, GlobalContext* globalCtx);

void EnHorse_HighJumpInit(EnHorse* this, GlobalContext* globalCtx) {
    this->skin.skelAnime.curFrame = 0.0f;
    EnHorse_StartHighJump(this, globalCtx);
}

void EnHorse_StartHighJump(EnHorse* this, GlobalContext* globalCtx) {
    f32 curFrame;
    Vec3s* jointTable;
    f32 y;

    this->action = ENHORSE_ACT_HIGH_JUMP;
    this->animationIdx = ENHORSE_ANIM_HIGH_JUMP;
    curFrame = this->skin.skelAnime.curFrame;
    Animation_Change(&this->skin.skelAnime, sAnimationHeaders[this->type][this->animationIdx], 1.5f, curFrame,
                     Animation_GetLastFrame(sAnimationHeaders[this->type][this->animationIdx]), ANIMMODE_ONCE, -3.0f);

    this->jumpStartY = this->actor.world.pos.y;
    this->postDrawFunc = NULL;

    this->actor.gravity = 0;
    this->actor.velocity.y = 0.0f;

    jointTable = this->skin.skelAnime.jointTable;
    y = jointTable->y;
    this->riderPos.y -= y * 0.01f;

    this->stateFlags |= ENHORSE_CALC_RIDER_POS;
    Audio_PlaySoundGeneral(NA_SE_EV_HORSE_JUMP, &this->actor.projectedPos, 4, &D_801333E0, &D_801333E0, &D_801333E8);
    func_800AA000(0.0f, 170, 10, 10);
}

void EnHorse_Stub2(EnHorse* this) {
}

void EnHorse_HighJump(EnHorse* this, GlobalContext* globalCtx) {
    Vec3f pad;
    Vec3s* jointTable;
    f32 curFrame;
    f32 y;

    curFrame = this->skin.skelAnime.curFrame;
    this->stateFlags |= ENHORSE_JUMPING;
    this->actor.speedXZ = 13.0f;
    if (curFrame > 23.0f) {
        this->actor.gravity = -3.5f;
        if (this->actor.velocity.y == 0) {
            this->actor.velocity.y = -10.5f;
        }

        if (this->actor.world.pos.y < this->actor.floorHeight + 90.0f) {
            this->skin.skelAnime.playSpeed = 1.5f;
        } else {
            this->skin.skelAnime.playSpeed = 0;
        }
    } else {
        jointTable = this->skin.skelAnime.jointTable;
        y = jointTable->y;
        this->actor.world.pos.y = this->jumpStartY + y * 0.01f;
    }

    if (SkelAnime_Update(&this->skin.skelAnime) ||
        (curFrame > 23.0f && this->actor.world.pos.y < this->actor.floorHeight - this->actor.velocity.y + 80.0f)) {
        Audio_PlaySoundGeneral(NA_SE_EV_HORSE_LAND, &this->actor.projectedPos, 4, &D_801333E0, &D_801333E0,
                               &D_801333E8);
        func_800AA000(0.0f, 255, 10, 80);
        this->stateFlags &= ~ENHORSE_JUMPING;
        this->actor.gravity = -3.5f;
        this->actor.world.pos.y = this->actor.floorHeight;
        func_80028A54(globalCtx, 25.0f, &this->actor.world.pos);
        EnHorse_JumpLanding(this, globalCtx);
    }
}

void EnHorse_InitInactive(EnHorse* this) {
    this->cyl1.base.ocFlags1 &= ~OC1_ON;
    this->cyl2.base.ocFlags1 &= ~OC1_ON;
    this->jntSph.base.ocFlags1 &= ~OC1_ON;
    this->action = ENHORSE_ACT_INACTIVE;
    this->animationIdx = ENHORSE_ANIM_WALK;
    this->stateFlags |= ENHORSE_INACTIVE;
    this->followTimer = 0;
}

void EnHorse_SetFollowAnimation(EnHorse* this, GlobalContext* globalCtx);

void EnHorse_Inactive(EnHorse* this, GlobalContext* globalCtx2) {
    GlobalContext* globalCtx = globalCtx2;

    if (DREG(53) != 0 && this->type == ENHORSE_EPONA) {
        DREG(53) = 0;
        if (EnHorse_Spawn(this, globalCtx) != 0) {
            Audio_PlaySoundGeneral(NA_SE_EV_HORSE_NEIGH, &this->actor.projectedPos, 4, &D_801333E0, &D_801333E0,
                                   &D_801333E8);
            this->stateFlags &= ~ENHORSE_INACTIVE;
            gSaveContext.horseData.scene = globalCtx->sceneNum;

            // Focus the camera on Epona
            Camera_SetParam(globalCtx->cameraPtrs[0], 8, this);
            Camera_ChangeSetting(globalCtx->cameraPtrs[0], 0x38);
            Camera_SetCameraData(globalCtx->cameraPtrs[0], 4, NULL, NULL, 0x51, 0, 0);
        }
    }
    if (!(this->stateFlags & ENHORSE_INACTIVE)) {
        this->followTimer = 0;
        EnHorse_SetFollowAnimation(this, globalCtx);
        this->actor.params = 0;
        this->cyl1.base.ocFlags1 |= OC1_ON;
        this->cyl2.base.ocFlags1 |= OC1_ON;
        this->jntSph.base.ocFlags1 |= OC1_ON;
    }
}

void EnHorse_PlayIdleAnimation(EnHorse* this, s32 anim, f32 morphFrames, f32 startFrame) {
    this->action = ENHORSE_ACT_IDLE;
    this->actor.speedXZ = 0.0f;
    if (anim != ENHORSE_ANIM_IDLE && anim != ENHORSE_ANIM_WHINNEY && anim != ENHORSE_ANIM_REARING) {
        anim = ENHORSE_ANIM_IDLE;
    }
    if (anim != this->animationIdx) {
        this->animationIdx = anim;
        if (this->animationIdx == ENHORSE_ANIM_IDLE) {
            this->stateFlags &= ~ENHORSE_SANDDUST_SOUND;
        } else if (this->animationIdx == ENHORSE_ANIM_WHINNEY) {
            this->unk_21C = this->unk_228;
            if (this->stateFlags & ENHORSE_DRAW) {
                Audio_PlaySoundGeneral(NA_SE_EV_HORSE_GROAN, &this->unk_21C, 4, &D_801333E0, &D_801333E0, &D_801333E8);
            }
        } else if (this->animationIdx == ENHORSE_ANIM_REARING) {
            this->unk_21C = this->unk_228;
            if (this->stateFlags & ENHORSE_DRAW) {
                Audio_PlaySoundGeneral(NA_SE_EV_HORSE_NEIGH, &this->unk_21C, 4, &D_801333E0, &D_801333E0, &D_801333E8);
            }
            this->stateFlags &= ~ENHORSE_LAND2_SOUND;
        }

        Animation_Change(&this->skin.skelAnime, sAnimationHeaders[this->type][this->animationIdx], 1.0f, startFrame,
                         Animation_GetLastFrame(sAnimationHeaders[this->type][this->animationIdx]), ANIMMODE_ONCE,
                         morphFrames);
    }
}

void EnHorse_ChangeIdleAnimation(EnHorse* this, s32 anim, f32 morphFrames) {
    EnHorse_PlayIdleAnimation(this, anim, morphFrames, this->curFrame);
}

void EnHorse_ResetIdleAnimation(EnHorse* this) {
    this->animationIdx = ENHORSE_ANIM_WALK; // this forces anim 0 to play from the beginning
    EnHorse_PlayIdleAnimation(this, this->animationIdx, 0, 0);
}

void EnHorse_StartIdleRidable(EnHorse* this) {
    EnHorse_ResetIdleAnimation(this);
    this->stateFlags &= ~ENHORSE_UNRIDEABLE;
}

void EnHorse_StartMovingAnimation(EnHorse* this, s32 arg1, f32 arg2, f32 arg3);

void EnHorse_Idle(EnHorse* this, GlobalContext* globalCtx) {
    this->actor.speedXZ = 0.0f;
    EnHorse_IdleAnimSounds(this, globalCtx);

    if (DREG(53) && this->type == ENHORSE_EPONA) {
        DREG(53) = 0;
        if (!func_80A5BBBC(globalCtx, this, &this->actor.world.pos)) {
            if (EnHorse_Spawn(this, globalCtx)) {
                Audio_PlaySoundGeneral(NA_SE_EV_HORSE_NEIGH, &this->actor.projectedPos, 4, &D_801333E0, &D_801333E0,
                                       &D_801333E8);
                this->followTimer = 0;
                EnHorse_SetFollowAnimation(this, globalCtx);
                Camera_SetParam(globalCtx->cameraPtrs[0], 8, this);
                Camera_ChangeSetting(globalCtx->cameraPtrs[0], 0x38);
                Camera_SetCameraData(globalCtx->cameraPtrs[0], 4, NULL, NULL, 0x51, 0, 0);
            }
        } else {
            Audio_PlaySoundGeneral(NA_SE_EV_HORSE_NEIGH, &this->actor.projectedPos, 4, &D_801333E0, &D_801333E0,
                                   &D_801333E8);
            this->followTimer = 0;
            EnHorse_StartMovingAnimation(this, 6, -3.0f, 0.0f);
        }
    }

    if (SkelAnime_Update(&this->skin.skelAnime)) {
        s32 idleAnimIdx = 0;

        if (this->animationIdx != ENHORSE_ANIM_IDLE) {
            if (this->animationIdx == ENHORSE_ANIM_WHINNEY) {
                idleAnimIdx = 1;
            } else if (this->animationIdx == ENHORSE_ANIM_REARING) {
                idleAnimIdx = 2;
            }
        }

        // Play one of the two other idle animations
        EnHorse_PlayIdleAnimation(this, sIdleAnimIds[(Rand_ZeroOne() > 0.5f ? 0 : 1) + idleAnimIdx * 2], 0.0f, 0.0f);
    }
}

void EnHorse_StartMovingAnimation(EnHorse* this, s32 animId, f32 morphFrames, f32 startFrame) {
    this->action = ENHORSE_ACT_FOLLOW_PLAYER;
    this->stateFlags &= ~ENHORSE_TURNING_TO_PLAYER;
    if (animId != ENHORSE_ANIM_TROT && animId != ENHORSE_ANIM_GALLOP && animId != ENHORSE_ANIM_WALK) {
        animId = ENHORSE_ANIM_WALK;
    }
    if (this->animationIdx != animId) {
        this->animationIdx = animId;
        Animation_Change(&this->skin.skelAnime, sAnimationHeaders[this->type][this->animationIdx], 1.0f, startFrame,
                         Animation_GetLastFrame(sAnimationHeaders[this->type][this->animationIdx]), ANIMMODE_ONCE,
                         morphFrames);
    } else {
        Animation_Change(&this->skin.skelAnime, sAnimationHeaders[this->type][this->animationIdx], 1.0f, startFrame,
                         Animation_GetLastFrame(sAnimationHeaders[this->type][this->animationIdx]), ANIMMODE_ONCE,
                         0.0f);
    }
}

void EnHorse_SetFollowAnimation(EnHorse* this, GlobalContext* globalCtx) {
    s32 animId = ENHORSE_ANIM_WALK;
    f32 distToPlayer;

    distToPlayer = Actor_WorldDistXZToActor(&this->actor, &GET_PLAYER(globalCtx)->actor);
    if (distToPlayer > 400.0f) {
        animId = ENHORSE_ANIM_GALLOP;
    } else if (!(distToPlayer <= 300.0f)) {
        if (distToPlayer <= 400.0f) {
            animId = ENHORSE_ANIM_TROT;
        }
    }

    if (this->animationIdx == ENHORSE_ANIM_GALLOP) {
        if (distToPlayer > 400.0f) {
            animId = ENHORSE_ANIM_GALLOP;
        } else {
            animId = ENHORSE_ANIM_TROT;
        }
    } else if (this->animationIdx == ENHORSE_ANIM_TROT) {
        if (distToPlayer > 400.0f) {
            animId = ENHORSE_ANIM_GALLOP;
        } else if (distToPlayer < 300.0f) {
            animId = ENHORSE_ANIM_WALK;
        } else {
            animId = ENHORSE_ANIM_TROT;
        }
    } else if (this->animationIdx == ENHORSE_ANIM_WALK) {
        if (distToPlayer > 300.0f) {
            animId = ENHORSE_ANIM_TROT;
        } else {
            animId = ENHORSE_ANIM_WALK;
        }
    }
    EnHorse_StartMovingAnimation(this, animId, -3.0f, 0.0f);
}

void EnHorse_FollowPlayer(EnHorse* this, GlobalContext* globalCtx) {
    f32 distToPlayer;
    f32 angleDiff;

    DREG(53) = 0;
    distToPlayer = Actor_WorldDistXZToActor(&this->actor, &GET_PLAYER(globalCtx)->actor);

    // First rotate if the player is behind
    if ((this->playerDir == PLAYER_DIR_BACK_R || this->playerDir == PLAYER_DIR_BACK_L) &&
        (distToPlayer > 300.0f && !(this->stateFlags & ENHORSE_TURNING_TO_PLAYER))) {
        this->animationIdx = ENHORSE_ANIM_REARING;
        this->stateFlags |= ENHORSE_TURNING_TO_PLAYER;
        this->angleToPlayer = Actor_WorldYawTowardActor(&this->actor, &GET_PLAYER(globalCtx)->actor);
        angleDiff = (f32)this->angleToPlayer - (f32)this->actor.world.rot.y;
        if (angleDiff > 32767.f) {
            angleDiff -= 32767.0f;
        } else if (angleDiff < -32767) {
            angleDiff += 32767;
        }

        this->followPlayerTurnSpeed =
            angleDiff / Animation_GetLastFrame(sAnimationHeaders[this->type][this->animationIdx]);
        Animation_PlayOnce(&this->skin.skelAnime, sAnimationHeaders[this->type][this->animationIdx]);
        this->skin.skelAnime.playSpeed = 1.0f;
        this->stateFlags &= ~ENHORSE_LAND2_SOUND;
        this->unk_21C = this->unk_228;
    } else if (this->stateFlags & ENHORSE_TURNING_TO_PLAYER) {
        this->actor.world.rot.y = this->actor.world.rot.y + this->followPlayerTurnSpeed;
        this->actor.shape.rot.y = this->actor.world.rot.y;
        if (this->curFrame > 25.0f) {
            if (!(this->stateFlags & ENHORSE_LAND2_SOUND)) {
                this->stateFlags |= ENHORSE_LAND2_SOUND;
                Audio_PlaySoundGeneral(NA_SE_EV_HORSE_LAND2, &this->actor.projectedPos, 4, &D_801333E0, &D_801333E0,
                                       &D_801333E8);
            }
        }
    } else {
        EnHorse_RotateToPlayer(this, globalCtx);
    }

    if (this->animationIdx == ENHORSE_ANIM_GALLOP) {
        this->actor.speedXZ = 8;
        this->skin.skelAnime.playSpeed = this->actor.speedXZ * 0.3f;
    } else if (this->animationIdx == ENHORSE_ANIM_TROT) {
        this->actor.speedXZ = 6;
        this->skin.skelAnime.playSpeed = this->actor.speedXZ * 0.375f;
    } else if (this->animationIdx == ENHORSE_ANIM_WALK) {
        this->actor.speedXZ = 3;
        EnHorse_PlayWalkingSound(this);
        this->skin.skelAnime.playSpeed = this->actor.speedXZ * 0.75f;
    } else {
        this->actor.speedXZ = 0;
        this->skin.skelAnime.playSpeed = 1.0f;
    }

    if (!(this->stateFlags & ENHORSE_TURNING_TO_PLAYER) && ++this->followTimer > 300) {
        EnHorse_StartIdleRidable(this);
        this->unk_21C = this->unk_228;

        if (this->stateFlags & ENHORSE_DRAW) {
            Audio_PlaySoundGeneral(NA_SE_EV_HORSE_NEIGH, &this->unk_21C, 4, &D_801333E0, &D_801333E0, &D_801333E8);
        }
    }

    if (SkelAnime_Update(&this->skin.skelAnime)) {
        if (this->animationIdx == ENHORSE_ANIM_GALLOP) {
            EnHorse_PlayGallopingSound(this);
        } else if (this->animationIdx == ENHORSE_ANIM_TROT) {
            EnHorse_PlayTrottingSound(this);
        }
        this->stateFlags &= ~ENHORSE_TURNING_TO_PLAYER;
        if (distToPlayer < 100.0f) {
            EnHorse_StartIdleRidable(this);
        } else {
            EnHorse_SetFollowAnimation(this, globalCtx);
        }
    }
}

void EnHorse_UpdateIngoHorseAnim(EnHorse* this);

void EnHorse_InitIngoHorse(EnHorse* this) {
    this->curRaceWaypoint = 0;
    this->soundTimer = 0;
    this->actor.speedXZ = 0.0f;
    EnHorse_UpdateIngoHorseAnim(this);
    this->unk_21C = this->unk_228;
    if (this->stateFlags & ENHORSE_DRAW) {
        Audio_PlaySoundGeneral(NA_SE_IT_INGO_HORSE_NEIGH, &this->unk_21C, 4, &D_801333E0, &D_801333E0, &D_801333E8);
    }
}

void EnHorse_SetIngoAnimation(s32 idx, f32 curFrame, s32 arg2, s16* animIdxOut, f32* curFrameOut) {
    *animIdxOut = sIngoAnimations[idx];
    *curFrameOut = curFrame;
    if (idx == 3 || idx == 7 || idx == 8 || idx == 4) {
        *curFrameOut = 0.0f;
    }
    if (arg2 == 1) {
        if (idx == 5) {
            *animIdxOut = 4;
            *curFrameOut = curFrame;
        } else if (idx == 6) {
            *animIdxOut = 3;
            *curFrameOut = curFrame;
        }
    }
}

void EnHorse_UpdateIngoHorseAnim(EnHorse* this) {
    s32 animChanged = 0;
    f32 animSpeed;

    this->action = ENHORSE_ACT_INGO_RACE;
    this->stateFlags &= ~ENHORSE_SANDDUST_SOUND;
    if (this->actor.speedXZ == 0.0f) {
        if (this->animationIdx != ENHORSE_ANIM_IDLE) {
            animChanged = true;
        }
        this->animationIdx = ENHORSE_ANIM_IDLE;
    } else if (this->actor.speedXZ <= 3.0f) {
        if (this->animationIdx != ENHORSE_ANIM_WALK) {
            animChanged = true;
        }
        this->animationIdx = ENHORSE_ANIM_WALK;
    } else if (this->actor.speedXZ <= 6.0f) {
        if (this->animationIdx != ENHORSE_ANIM_TROT) {
            animChanged = true;
        }
        this->animationIdx = ENHORSE_ANIM_TROT;
    } else {
        if (this->animationIdx != ENHORSE_ANIM_GALLOP) {
            animChanged = true;
        }
        this->animationIdx = ENHORSE_ANIM_GALLOP;
    }

    if (this->animationIdx == ENHORSE_ANIM_WALK) {
        animSpeed = this->actor.speedXZ * 0.5f;
    } else if (this->animationIdx == ENHORSE_ANIM_TROT) {
        animSpeed = this->actor.speedXZ * 0.25f;
        Audio_PlaySoundGeneral(NA_SE_EV_HORSE_RUN, &this->actor.projectedPos, 4, &D_801333E0, &D_801333E0, &D_801333E8);
    } else if (this->animationIdx == ENHORSE_ANIM_GALLOP) {
        animSpeed = this->actor.speedXZ * 0.2f;
        Audio_PlaySoundGeneral(NA_SE_EV_HORSE_RUN, &this->actor.projectedPos, 4, &D_801333E0, &D_801333E0, &D_801333E8);
    } else {
        animSpeed = 1.0f;
    }

    if (animChanged == true) {
        Animation_Change(&this->skin.skelAnime, sAnimationHeaders[this->type][this->animationIdx],
                         sPlaybackSpeeds[this->animationIdx] * animSpeed * 1.5f, 0,
                         Animation_GetLastFrame(sAnimationHeaders[this->type][this->animationIdx]), ANIMMODE_ONCE, -3);
    } else {
        Animation_Change(&this->skin.skelAnime, sAnimationHeaders[this->type][this->animationIdx],
                         sPlaybackSpeeds[this->animationIdx] * animSpeed * 1.5f, 0,
                         Animation_GetLastFrame(sAnimationHeaders[this->type][this->animationIdx]), ANIMMODE_ONCE, 0);
    }
}

void EnHorse_UpdateIngoRace(EnHorse* this, GlobalContext* globalCtx) {
    f32 playSpeed;

    if (this->animationIdx == ENHORSE_ANIM_IDLE || this->animationIdx == ENHORSE_ANIM_WHINNEY) {
        EnHorse_IdleAnimSounds(this, globalCtx);
    } else if (this->animationIdx == ENHORSE_ANIM_WALK) {
        EnHorse_PlayWalkingSound(this);
    }

    EnHorse_UpdateIngoRaceInfo(this, globalCtx, &sIngoRace);
    if (!this->inRace) {
        this->actor.speedXZ = 0.0f;
        this->rider->speedXZ = 0.0f;
        if (this->animationIdx != ENHORSE_ANIM_IDLE) {
            EnHorse_UpdateIngoHorseAnim(this);
        }
    }

    if (this->animationIdx == ENHORSE_ANIM_WALK) {
        playSpeed = this->actor.speedXZ * 0.5f;
    } else if (this->animationIdx == ENHORSE_ANIM_TROT) {
        playSpeed = this->actor.speedXZ * 0.25f;
    } else if (this->animationIdx == ENHORSE_ANIM_GALLOP) {
        playSpeed = this->actor.speedXZ * 0.2f;
    } else {
        playSpeed = 1.0f;
    }
    this->skin.skelAnime.playSpeed = playSpeed;
    if (SkelAnime_Update(&this->skin.skelAnime) ||
        (this->animationIdx == ENHORSE_ANIM_IDLE && this->actor.speedXZ != 0.0f)) {
        EnHorse_UpdateIngoHorseAnim(this);
    }

    if (this->stateFlags & ENHORSE_INGO_WON) {
        ((EnIn*)this->rider)->animationIdx = 7;
        ((EnIn*)this->rider)->unk_1E0 = 0;
        return;
    }

    EnHorse_SetIngoAnimation(this->animationIdx, this->skin.skelAnime.curFrame, this->ingoRaceFlags & 1,
                             &((EnIn*)this->rider)->animationIdx, &((EnIn*)this->rider)->unk_1E0);
}

void EnHorse_CsMoveInit(EnHorse* this, GlobalContext* globalCtx, CsCmdActorAction* action) {
    this->animationIdx = ENHORSE_ANIM_GALLOP;
    this->cutsceneAction = 1;
    Animation_PlayOnceSetSpeed(&this->skin.skelAnime, sAnimationHeaders[this->type][this->animationIdx],
                               this->actor.speedXZ * 0.3f);
}

void EnHorse_CsPlayHighJumpAnim(EnHorse* this, GlobalContext* globalCtx);

void EnHorse_CsMoveToPoint(EnHorse* this, GlobalContext* globalCtx, CsCmdActorAction* action) {
    Vec3f endPos;
    f32 speed = 8.0f;

    endPos.x = action->endPos.x;
    endPos.y = action->endPos.y;
    endPos.z = action->endPos.z;
    if (Math3D_Vec3f_DistXYZ(&endPos, &this->actor.world.pos) > speed) {
        EnHorse_RotateToPoint(this, globalCtx, &endPos, 400);
        this->actor.speedXZ = speed;
        this->skin.skelAnime.playSpeed = speed * 0.3f;
    } else {
        this->actor.world.pos = endPos;
        this->actor.speedXZ = 0.0f;
    }

    if (SkelAnime_Update(&this->skin.skelAnime)) {
        EnHorse_PlayGallopingSound(this);
        func_800AA000(0.0f, 120, 8, 255);
        Animation_PlayOnceSetSpeed(&this->skin.skelAnime, sAnimationHeaders[this->type][this->animationIdx],
                                   this->actor.speedXZ * 0.3f);
    }
}

void EnHorse_CsSetAnimHighJump(EnHorse* this, GlobalContext* globalCtx) {
    this->skin.skelAnime.curFrame = 0.0f;
    EnHorse_CsPlayHighJumpAnim(this, globalCtx);
}

void EnHorse_CsPlayHighJumpAnim(EnHorse* this, GlobalContext* globalCtx) {
    f32 curFrame;
    f32 y;
    Vec3s* jointTable;

    this->animationIdx = ENHORSE_ANIM_HIGH_JUMP;
    curFrame = this->skin.skelAnime.curFrame;
    Animation_Change(&this->skin.skelAnime, sAnimationHeaders[this->type][this->animationIdx], 1.5f, curFrame,
                     Animation_GetLastFrame(sAnimationHeaders[this->type][this->animationIdx]), ANIMMODE_ONCE, -3.0f);
    this->postDrawFunc = NULL;
    this->jumpStartY = this->actor.world.pos.y;
    this->actor.gravity = 0.0f;
    this->actor.velocity.y = 0;

    jointTable = this->skin.skelAnime.jointTable;
    y = jointTable->y;
    this->riderPos.y -= y * 0.01f;

    this->stateFlags |= ENHORSE_CALC_RIDER_POS;
    Audio_PlaySoundGeneral(NA_SE_EV_HORSE_JUMP, &this->actor.projectedPos, 4, &D_801333E0, &D_801333E0, &D_801333E8);
    func_800AA000(0.0f, 170, 10, 10);
}

void EnHorse_CsJumpInit(EnHorse* this, GlobalContext* globalCtx, CsCmdActorAction* action) {
    EnHorse_CsSetAnimHighJump(this, globalCtx);
    this->cutsceneAction = 2;
    this->cutsceneFlags &= ~1;
}

void EnHorse_CsJump(EnHorse* this, GlobalContext* globalCtx, CsCmdActorAction* action) {
    f32 temp_f2;

    if (this->cutsceneFlags & 1) {
        EnHorse_CsMoveToPoint(this, globalCtx, action);
        return;
    }
    temp_f2 = this->skin.skelAnime.curFrame;
    this->stateFlags |= ENHORSE_JUMPING;
    this->actor.speedXZ = 13.0f;
    if (temp_f2 > 19.0f) {
        this->actor.gravity = -3.5f;
        if (this->actor.velocity.y == 0.0f) {
            this->actor.velocity.y = -10.5f;
        }
        if (this->actor.world.pos.y < (this->actor.floorHeight + 90.0f)) {
            this->skin.skelAnime.playSpeed = 1.5f;
        } else {
            this->skin.skelAnime.playSpeed = 0.0f;
        }
    } else {
        Vec3s* jointTable;
        f32 y;

        jointTable = this->skin.skelAnime.jointTable;
        y = jointTable->y;
        this->actor.world.pos.y = this->jumpStartY + y * 0.01f;
    }
    if (SkelAnime_Update(&this->skin.skelAnime) ||
        (temp_f2 > 19.0f && this->actor.world.pos.y < (this->actor.floorHeight - this->actor.velocity.y) + 80.0f)) {
        Vec3s* jointTable;
        f32 y;

        this->cutsceneFlags |= 1;
        Audio_PlaySoundGeneral(NA_SE_EV_HORSE_LAND, &this->actor.projectedPos, 4, &D_801333E0, &D_801333E0,
                               &D_801333E8);
        func_800AA000(0.0f, 255, 10, 80);
        this->stateFlags &= ~ENHORSE_JUMPING;
        this->actor.gravity = -3.5f;
        this->actor.velocity.y = 0;
        this->actor.world.pos.y = this->actor.floorHeight;
        func_80028A54(globalCtx, 25.0f, &this->actor.world.pos);
        this->animationIdx = ENHORSE_ANIM_GALLOP;
        Animation_PlayOnceSetSpeed(&this->skin.skelAnime, sAnimationHeaders[this->type][this->animationIdx],
                                   sPlaybackSpeeds[6]);
        jointTable = this->skin.skelAnime.jointTable;
        y = jointTable->y;
        this->riderPos.y += y * 0.01f;
        this->postDrawFunc = NULL;
    }
}

void EnHorse_CsRearingInit(EnHorse* this, GlobalContext* globalCtx, CsCmdActorAction* action) {
    this->animationIdx = ENHORSE_ANIM_REARING;
    this->cutsceneAction = 3;
    this->cutsceneFlags &= ~4;
    this->stateFlags &= ~ENHORSE_LAND2_SOUND;
    this->unk_21C = this->unk_228;
    if (this->stateFlags & ENHORSE_DRAW) {
        Audio_PlaySoundGeneral(NA_SE_EV_HORSE_NEIGH, &this->unk_21C, 4, &D_801333E0, &D_801333E0, &D_801333E8);
    }
    Animation_Change(&this->skin.skelAnime, sAnimationHeaders[this->type][this->animationIdx], 1.0f, 0.0f,
                     Animation_GetLastFrame(sAnimationHeaders[this->type][this->animationIdx]), ANIMMODE_ONCE, -3.0f);
}

void EnHorse_CsRearing(EnHorse* this, GlobalContext* globalCtx, CsCmdActorAction* action) {
    this->actor.speedXZ = 0.0f;
    if (this->curFrame > 25.0f) {
        if (!(this->stateFlags & ENHORSE_LAND2_SOUND)) {
            this->stateFlags |= ENHORSE_LAND2_SOUND;
            Audio_PlaySoundGeneral(NA_SE_EV_HORSE_LAND2, &this->actor.projectedPos, 4, &D_801333E0, &D_801333E0,
                                   &D_801333E8);
        }
    }
    if (SkelAnime_Update(&this->skin.skelAnime)) {
        this->animationIdx = ENHORSE_ANIM_IDLE;
        if (!(this->cutsceneFlags & 4)) {
            this->cutsceneFlags |= 4;
            Animation_Change(&this->skin.skelAnime, sAnimationHeaders[this->type][this->animationIdx], 1.0f, 0.0f,
                             Animation_GetLastFrame(sAnimationHeaders[this->type][this->animationIdx]), ANIMMODE_ONCE,
                             -3.0f);
        } else {
            Animation_Change(&this->skin.skelAnime, sAnimationHeaders[this->type][this->animationIdx], 1.0f, 0.0f,
                             Animation_GetLastFrame(sAnimationHeaders[this->type][this->animationIdx]), 0, 0.0f);
        }
    }
}

void EnHorse_WarpMoveInit(EnHorse* this, GlobalContext* globalCtx, CsCmdActorAction* action) {
    this->actor.world.pos.x = action->startPos.x;
    this->actor.world.pos.y = action->startPos.y;
    this->actor.world.pos.z = action->startPos.z;
    this->actor.prevPos = this->actor.world.pos;
    this->actor.world.rot.y = action->urot.y;
    this->actor.shape.rot = this->actor.world.rot;
    this->animationIdx = ENHORSE_ANIM_GALLOP;
    this->cutsceneAction = 4;
    Animation_PlayOnceSetSpeed(&this->skin.skelAnime, sAnimationHeaders[this->type][this->animationIdx],
                               this->actor.speedXZ * 0.3f);
}

void EnHorse_CsWarpMoveToPoint(EnHorse* this, GlobalContext* globalCtx, CsCmdActorAction* action) {
    Vec3f endPos;
    f32 speed = 8.0f;

    endPos.x = action->endPos.x;
    endPos.y = action->endPos.y;
    endPos.z = action->endPos.z;
    if (Math3D_Vec3f_DistXYZ(&endPos, &this->actor.world.pos) > speed) {
        EnHorse_RotateToPoint(this, globalCtx, &endPos, 400);
        this->actor.speedXZ = speed;
        this->skin.skelAnime.playSpeed = speed * 0.3f;
    } else {
        this->actor.world.pos = endPos;
        this->actor.speedXZ = 0.0f;
    }

    if (SkelAnime_Update(&this->skin.skelAnime)) {
        EnHorse_PlayGallopingSound(this);
        func_800AA000(0.0f, 120, 8, 255);
        Animation_PlayOnceSetSpeed(&this->skin.skelAnime, sAnimationHeaders[this->type][this->animationIdx],
                                   this->actor.speedXZ * 0.3f);
    }
}

void EnHorse_CsWarpRearingInit(EnHorse* this, GlobalContext* globalCtx, CsCmdActorAction* action) {
    this->actor.world.pos.x = action->startPos.x;
    this->actor.world.pos.y = action->startPos.y;
    this->actor.world.pos.z = action->startPos.z;
    this->actor.prevPos = this->actor.world.pos;
    this->actor.world.rot.y = action->urot.y;
    this->actor.shape.rot = this->actor.world.rot;
    this->animationIdx = ENHORSE_ANIM_REARING;
    this->cutsceneAction = 5;
    this->cutsceneFlags &= ~4;
    this->stateFlags &= ~ENHORSE_LAND2_SOUND;
    this->unk_21C = this->unk_228;
    if (this->stateFlags & ENHORSE_DRAW) {
        Audio_PlaySoundGeneral(NA_SE_EV_HORSE_NEIGH, &this->unk_21C, 4, &D_801333E0, &D_801333E0, &D_801333E8);
    }
    Animation_Change(&this->skin.skelAnime, sAnimationHeaders[this->type][this->animationIdx], 1.0f, 0.0f,
                     Animation_GetLastFrame(sAnimationHeaders[this->type][this->animationIdx]), ANIMMODE_ONCE, -3.0f);
}

void EnHorse_CsWarpRearing(EnHorse* this, GlobalContext* globalCtx, CsCmdActorAction* action) {
    this->actor.speedXZ = 0.0f;
    if (this->curFrame > 25.0f) {
        if (!(this->stateFlags & ENHORSE_LAND2_SOUND)) {
            this->stateFlags |= ENHORSE_LAND2_SOUND;
            Audio_PlaySoundGeneral(NA_SE_EV_HORSE_LAND2, &this->actor.projectedPos, 4, &D_801333E0, &D_801333E0,
                                   &D_801333E8);
        }
    }
    if (SkelAnime_Update(&this->skin.skelAnime)) {
        this->animationIdx = ENHORSE_ANIM_IDLE;
        if (!(this->cutsceneFlags & 4)) {
            this->cutsceneFlags |= 4;
            Animation_Change(&this->skin.skelAnime, sAnimationHeaders[this->type][this->animationIdx], 1.0f, 0.0f,
                             Animation_GetLastFrame(sAnimationHeaders[this->type][this->animationIdx]), ANIMMODE_ONCE,
                             -3.0f);
        } else {
            Animation_Change(&this->skin.skelAnime, sAnimationHeaders[this->type][this->animationIdx], 1.0f, 0.0f,
                             Animation_GetLastFrame(sAnimationHeaders[this->type][this->animationIdx]), 0, 0.0f);
        }
    }
}

void EnHorse_InitCutscene(EnHorse* this, GlobalContext* globalCtx) {
    this->playerControlled = false;
    this->action = ENHORSE_ACT_CS_UPDATE;
    this->cutsceneAction = 0;
    this->actor.speedXZ = 0.0f;
}

s32 EnHorse_GetCutsceneFunctionIndex(s32 csAction) {
    s32 numActions = ARRAY_COUNT(sCsActionTable); // prevents unrolling
    s32 i;

    for (i = 0; i < numActions; i++) {
        if (csAction == sCsActionTable[i].csAction) {
            return sCsActionTable[i].csFuncIdx;
        }
        if (csAction < sCsActionTable[i].csAction) {
            return 0;
        }
    }
    return 0;
}

void EnHorse_CutsceneUpdate(EnHorse* this, GlobalContext* globalCtx) {
    s32 csFunctionIdx;
    CsCmdActorAction* linkCsAction = globalCtx->csCtx.linkAction;

    if (globalCtx->csCtx.state == 3) {
        this->playerControlled = 1;
        this->actor.params = 10;
        this->action = ENHORSE_ACT_IDLE;
        EnHorse_Freeze(this);
        return;
    }
    if (linkCsAction != 0) {
        csFunctionIdx = EnHorse_GetCutsceneFunctionIndex(linkCsAction->action);
        if (csFunctionIdx != 0) {
            if (this->cutsceneAction != csFunctionIdx) {
                if (this->cutsceneAction == 0) {
                    this->actor.world.pos.x = linkCsAction->startPos.x;
                    this->actor.world.pos.y = linkCsAction->startPos.y;
                    this->actor.world.pos.z = linkCsAction->startPos.z;
                    this->actor.world.rot.y = linkCsAction->urot.y;
                    this->actor.shape.rot = this->actor.world.rot;
                    this->actor.prevPos = this->actor.world.pos;
                }
                this->cutsceneAction = csFunctionIdx;
                sCutsceneInitFuncs[this->cutsceneAction](this, globalCtx, linkCsAction);
            }
            sCutsceneActionFuncs[this->cutsceneAction](this, globalCtx, linkCsAction);
        }
    }
}

s32 EnHorse_UpdateHbaRaceInfo(EnHorse* this, GlobalContext* globalCtx, RaceInfo* raceInfo) {
    Vec3f pos;
    f32 px;
    f32 pz;
    f32 d;

    EnHorse_RaceWaypointPos(raceInfo->waypoints, this->curRaceWaypoint, &pos);
    Math3D_RotateXZPlane(&pos, raceInfo->waypoints[this->curRaceWaypoint].angle, &px, &pz, &d);

    if (this->curRaceWaypoint >= raceInfo->numWaypoints - 1 &&
        Math3D_Vec3f_DistXYZ(&pos, &this->actor.world.pos) < DREG(8)) {
        this->hbaFlags |= 2;
    }

    if (((this->actor.world.pos.x * px) + (pz * this->actor.world.pos.z) + d) > 0.0f) {
        this->curRaceWaypoint++;
        if (this->curRaceWaypoint >= raceInfo->numWaypoints) {
            this->hbaFlags |= 1;
            return 1;
        }
    }

    if (!(this->hbaFlags & 1)) {
        EnHorse_RotateToPoint(this, globalCtx, &pos, 800);
    }

    this->actor.shape.rot.y = this->actor.world.rot.y;
    if (this->actor.speedXZ < raceInfo->waypoints[this->curRaceWaypoint].speed && !(this->hbaFlags & 1)) {
        this->actor.speedXZ += 0.4f;
    } else {
        this->actor.speedXZ -= 0.4f;
        if (this->actor.speedXZ < 0.0f) {
            this->actor.speedXZ = 0.0f;
        }
    }
    return 0;
}

void EnHorse_UpdateHbaAnim(EnHorse* this);

void EnHorse_InitHorsebackArchery(EnHorse* this) {
    this->hbaStarted = 0;
    this->soundTimer = 0;
    this->curRaceWaypoint = 0;
    this->hbaTimer = 0;
    this->actor.speedXZ = 0.0f;
    EnHorse_UpdateHbaAnim(this);
}

void EnHorse_UpdateHbaAnim(EnHorse* this) {
    s32 animChanged = 0;
    f32 animSpeed;

    this->action = ENHORSE_ACT_HBA;
    if (this->actor.speedXZ == 0.0f) {
        if (this->animationIdx != ENHORSE_ANIM_IDLE) {
            animChanged = true;
        }
        this->animationIdx = ENHORSE_ANIM_IDLE;
    } else if (this->actor.speedXZ <= 3.0f) {
        if (this->animationIdx != ENHORSE_ANIM_WALK) {
            animChanged = true;
        }
        this->animationIdx = ENHORSE_ANIM_WALK;
    } else if (this->actor.speedXZ <= 6.0f) {
        if (this->animationIdx != ENHORSE_ANIM_TROT) {
            animChanged = true;
        }
        this->animationIdx = ENHORSE_ANIM_TROT;
    } else {
        if (this->animationIdx != ENHORSE_ANIM_GALLOP) {
            animChanged = true;
        }
        this->animationIdx = ENHORSE_ANIM_GALLOP;
    }

    if (this->animationIdx == ENHORSE_ANIM_WALK) {
        animSpeed = this->actor.speedXZ * 0.5f;
    } else if (this->animationIdx == ENHORSE_ANIM_TROT) {
        animSpeed = this->actor.speedXZ * 0.25f;
        Audio_PlaySoundGeneral(NA_SE_EV_HORSE_RUN, &this->actor.projectedPos, 4, &D_801333E0, &D_801333E0, &D_801333E8);
        func_800AA000(0.0f, 60, 8, 255);
    } else if (this->animationIdx == ENHORSE_ANIM_GALLOP) {
        animSpeed = this->actor.speedXZ * 0.2f;
        Audio_PlaySoundGeneral(NA_SE_EV_HORSE_RUN, &this->actor.projectedPos, 4, &D_801333E0, &D_801333E0, &D_801333E8);
        func_800AA000(0.0f, 120, 8, 255);
    } else {
        animSpeed = 1.0f;
    }

    if (animChanged == true) {
        Animation_Change(&this->skin.skelAnime, sAnimationHeaders[this->type][this->animationIdx],
                         sPlaybackSpeeds[this->animationIdx] * animSpeed * 1.5f, 0,
                         Animation_GetLastFrame(sAnimationHeaders[this->type][this->animationIdx]), ANIMMODE_ONCE,
                         -3.0f);
    } else {
        Animation_Change(&this->skin.skelAnime, sAnimationHeaders[this->type][this->animationIdx],
                         sPlaybackSpeeds[this->animationIdx] * animSpeed * 1.5f, 0,
                         Animation_GetLastFrame(sAnimationHeaders[this->type][this->animationIdx]), ANIMMODE_ONCE, 0);
    }
}

void EnHorse_UpdateHorsebackArchery(EnHorse* this, GlobalContext* globalCtx) {
    f32 playSpeed;
    s32 sp20;

    if (this->animationIdx == ENHORSE_ANIM_WALK) {
        EnHorse_PlayWalkingSound(this);
    }
    if (globalCtx->interfaceCtx.hbaAmmo == 0) {
        this->hbaTimer++;
    }

    sp20 = func_800F5A58(NA_BGM_HORSE_GOAL);
    EnHorse_UpdateHbaRaceInfo(this, globalCtx, &sHbaInfo);
    if (this->hbaFlags & 1 || this->hbaTimer >= 46) {
        if (sp20 != 1 && gSaveContext.minigameState != 3) {
            gSaveContext.cutsceneIndex = 0;
            globalCtx->nextEntranceIndex = 0x3B0;
            globalCtx->sceneLoadFlag = 0x14;
            globalCtx->fadeTransition = 0x20;
        }
    }

    if (globalCtx->interfaceCtx.hbaAmmo != 0) {
        if (!(this->hbaFlags & 2)) {
            if (gSaveContext.infTable[25] & 1) {
                if ((s32)gSaveContext.minigameScore >= 1500) {
                    this->hbaFlags |= 4;
                }
            } else {
                if ((s32)gSaveContext.minigameScore >= 1000) {
                    this->hbaFlags |= 4;
                }
            }
        }
    }

    if ((globalCtx->interfaceCtx.hbaAmmo == 0) || (this->hbaFlags & 2)) {
        if (this->hbaFlags & 4) {
            this->hbaFlags &= ~4;
            Audio_QueueSeqCmd(SEQ_PLAYER_BGM_MAIN << 24 | NA_BGM_HORSE_GOAL);
        }
    }

    if (!this->hbaStarted) {
        this->actor.speedXZ = 0.0f;
        if (this->animationIdx != ENHORSE_ANIM_IDLE) {
            EnHorse_UpdateHbaAnim(this);
        }
    }

    if (this->animationIdx == ENHORSE_ANIM_WALK) {
        playSpeed = this->actor.speedXZ * 0.5f;
    } else if (this->animationIdx == ENHORSE_ANIM_TROT) {
        playSpeed = this->actor.speedXZ * 0.25f;
    } else if (this->animationIdx == ENHORSE_ANIM_GALLOP) {
        playSpeed = this->actor.speedXZ * 0.2f;
    } else {
        playSpeed = 1.0f;
    }

    this->skin.skelAnime.playSpeed = playSpeed;
    if (SkelAnime_Update(&this->skin.skelAnime) ||
        (this->animationIdx == ENHORSE_ANIM_IDLE && this->actor.speedXZ != 0.0f)) {
        EnHorse_UpdateHbaAnim(this);
    }
}

void EnHorse_InitFleePlayer(EnHorse* this) {
    this->action = ENHORSE_ACT_FLEE_PLAYER;
    this->stateFlags |= ENHORSE_UNRIDEABLE;
    this->actor.speedXZ = 0.0f;
}

void EnHorse_FleePlayer(EnHorse* this, GlobalContext* globalCtx) {
    Player* player = GET_PLAYER(globalCtx);
    f32 distToHome;
    f32 playerDistToHome;
    f32 distToPlayer;
    s32 nextAnim = this->animationIdx;
    s32 animFinished;
    s16 yaw;

    if (DREG(53) || this->type == ENHORSE_HNI) {
        EnHorse_StartIdleRidable(this);
        Audio_PlaySoundGeneral(NA_SE_EV_HORSE_NEIGH, &this->actor.projectedPos, 4, &D_801333E0, &D_801333E0,
                               &D_801333E8);
    }

    distToHome = Math3D_Vec3f_DistXYZ(&this->actor.home.pos, &this->actor.world.pos);
    playerDistToHome = Math3D_Vec3f_DistXYZ(&player->actor.world.pos, &this->actor.home.pos);
    distToPlayer = Math3D_Vec3f_DistXYZ(&player->actor.world.pos, &this->actor.world.pos);

    // Run home
    if (playerDistToHome > 300.0f) {
        if (distToHome > 150.0f) {
            this->actor.speedXZ += 0.4f;
            if (this->actor.speedXZ > 8.0f) {
                this->actor.speedXZ = 8.0f;
            }
        } else {
            this->actor.speedXZ -= 0.47f;
            if (this->actor.speedXZ < 0.0f) {
                this->actor.speedXZ = 0.0f;
            }
        }
    } else {
        // Run away from Link
        if (distToPlayer < 300.0f) {
            this->actor.speedXZ += 0.4f;
            if (this->actor.speedXZ > 8.0f) {
                this->actor.speedXZ = 8.0f;
            }
        } else {
            this->actor.speedXZ -= 0.47f;
            if (this->actor.speedXZ < 0.0f) {
                this->actor.speedXZ = 0.0f;
            }
        }
    }

    if (this->actor.speedXZ >= 6.0f) { // hoof it
        this->skin.skelAnime.playSpeed = this->actor.speedXZ * 0.3f;
        nextAnim = ENHORSE_ANIM_GALLOP;
    } else if (this->actor.speedXZ >= 3.0f) { // trot
        this->skin.skelAnime.playSpeed = this->actor.speedXZ * 0.375f;
        nextAnim = ENHORSE_ANIM_TROT;
    } else if (this->actor.speedXZ > 0.1f) { // walk
        this->skin.skelAnime.playSpeed = this->actor.speedXZ * 0.75f;
        nextAnim = ENHORSE_ANIM_WALK;
        EnHorse_PlayWalkingSound(this);
    } else { // idle
        nextAnim = Rand_ZeroOne() > 0.5f ? 1 : 0;
        EnHorse_IdleAnimSounds(this, globalCtx);
        this->skin.skelAnime.playSpeed = 1.0f;
    }

    // Turn away from Link, or towards home
    if (nextAnim == ENHORSE_ANIM_GALLOP || nextAnim == ENHORSE_ANIM_TROT || nextAnim == ENHORSE_ANIM_WALK) {
        if (playerDistToHome < 300.0f) {
            yaw = player->actor.shape.rot.y;
            yaw += (Actor_WorldYawTowardActor(&this->actor, &player->actor) > 0 ? 1 : -1) * 0x3FFF;
        } else {
            yaw = Math_Vec3f_Yaw(&this->actor.world.pos, &this->actor.home.pos) - this->actor.world.rot.y;
        }

        if (yaw > 400) {
            this->actor.world.rot.y += 400;
        } else if (yaw < -400) {
            this->actor.world.rot.y -= 400;
        } else {
            this->actor.world.rot.y += yaw;
        }

        this->actor.shape.rot.y = this->actor.world.rot.y;
    }

    animFinished = SkelAnime_Update(&this->skin.skelAnime);

    if (this->animationIdx == ENHORSE_ANIM_IDLE || this->animationIdx == ENHORSE_ANIM_WHINNEY) {
        if (nextAnim == ENHORSE_ANIM_GALLOP || nextAnim == ENHORSE_ANIM_TROT || nextAnim == ENHORSE_ANIM_WALK) {
            this->animationIdx = nextAnim;
            Animation_Change(&this->skin.skelAnime, sAnimationHeaders[this->type][this->animationIdx], 1.0f, 0.0f,
                             Animation_GetLastFrame(sAnimationHeaders[this->type][this->animationIdx]), ANIMMODE_ONCE,
                             -3.0f);
            if (this->animationIdx == ENHORSE_ANIM_GALLOP) {
                EnHorse_PlayGallopingSound(this);
            } else if (this->animationIdx == ENHORSE_ANIM_TROT) {
                EnHorse_PlayTrottingSound(this);
            }
            return;
        }
    }

    if (animFinished) {
        if (nextAnim == ENHORSE_ANIM_GALLOP) {
            EnHorse_PlayGallopingSound(this);
        } else if (nextAnim == ENHORSE_ANIM_TROT) {
            EnHorse_PlayTrottingSound(this);
        }

        if (this->animationIdx == ENHORSE_ANIM_IDLE || this->animationIdx == ENHORSE_ANIM_WHINNEY) {
            if (nextAnim != this->animationIdx) {
                this->animationIdx = nextAnim;
                Animation_Change(&this->skin.skelAnime, sAnimationHeaders[this->type][this->animationIdx], 1.0f, 0.0f,
                                 Animation_GetLastFrame(sAnimationHeaders[this->type][this->animationIdx]),
                                 ANIMMODE_ONCE, -3.0f);
                return;
            } else {
                if (Rand_ZeroOne() > 0.5f) {
                    this->animationIdx = ENHORSE_ANIM_IDLE;
                    this->stateFlags &= ~ENHORSE_SANDDUST_SOUND;
                } else {
                    this->animationIdx = ENHORSE_ANIM_WHINNEY;
                    this->unk_21C = this->unk_228;
                    if (this->stateFlags & ENHORSE_DRAW) {
                        Audio_PlaySoundGeneral(NA_SE_EV_HORSE_GROAN, &this->unk_21C, 4, &D_801333E0, &D_801333E0,
                                               &D_801333E8);
                    }
                }
                Animation_Change(&this->skin.skelAnime, sAnimationHeaders[this->type][this->animationIdx], 1.0f, 0.0f,
                                 Animation_GetLastFrame(sAnimationHeaders[this->type][this->animationIdx]),
                                 ANIMMODE_ONCE, -3.0f);
                return;
            }
        }

        if (nextAnim != this->animationIdx) {
            this->animationIdx = nextAnim;
            Animation_Change(&this->skin.skelAnime, sAnimationHeaders[this->type][this->animationIdx], 1.0f, 0.0f,
                             Animation_GetLastFrame(sAnimationHeaders[this->type][this->animationIdx]), ANIMMODE_ONCE,
                             -3.0f);
        } else {
            Animation_Change(&this->skin.skelAnime, sAnimationHeaders[this->type][this->animationIdx], 1.0f, 0.0f,
                             Animation_GetLastFrame(sAnimationHeaders[this->type][this->animationIdx]), ANIMMODE_ONCE,
                             0.0f);
        }
        return;
    }

    if (this->animationIdx == ENHORSE_ANIM_WALK) {
        if (nextAnim == ENHORSE_ANIM_IDLE || nextAnim == ENHORSE_ANIM_WHINNEY) {
            this->animationIdx = nextAnim;
            Animation_Change(&this->skin.skelAnime, sAnimationHeaders[this->type][this->animationIdx], 1.0f, 0.0f,
                             Animation_GetLastFrame(sAnimationHeaders[this->type][this->animationIdx]), ANIMMODE_ONCE,
                             -3.0f);
        }
    }
}

void EnHorse_BridgeJumpInit(EnHorse* this, GlobalContext* globalCtx) {
    f32 y;

    func_80028A54(globalCtx, 25.0f, &this->actor.world.pos);
    this->action = ENHORSE_ACT_BRIDGE_JUMP;
    this->stateFlags |= ENHORSE_JUMPING;
    this->animationIdx = ENHORSE_ANIM_HIGH_JUMP;
    y = this->skin.skelAnime.jointTable->y;
    y = y * 0.01f;
    this->bridgeJumpStart = this->actor.world.pos;
    this->bridgeJumpStart.y += y;
    this->bridgeJumpYVel =
        (((sBridgeJumps[this->bridgeJumpIdx].pos.y + 48.7f) - this->bridgeJumpStart.y) - -360.0f) / 30.0f;
    this->riderPos.y -= y;
    this->stateFlags |= ENHORSE_CALC_RIDER_POS;
    this->bridgeJumpRelAngle = this->actor.world.rot.y - sBridgeJumps[this->bridgeJumpIdx].angle;
    this->bridgeJumpTimer = 0;
    this->actor.gravity = 0.0f;
    this->actor.speedXZ = 0;
    Animation_Change(&this->skin.skelAnime, sAnimationHeaders[this->type][this->animationIdx], 1.5f, 0.0f,
                     Animation_GetLastFrame(sAnimationHeaders[this->type][this->animationIdx]), ANIMMODE_ONCE, -3.0f);
    this->unk_21C = this->unk_228;
    if (this->stateFlags & ENHORSE_DRAW) {
        Audio_PlaySoundGeneral(NA_SE_EV_HORSE_NEIGH, &this->unk_21C, 4, &D_801333E0, &D_801333E0, &D_801333E8);
    }
    Audio_PlaySoundGeneral(NA_SE_EV_HORSE_JUMP, &this->actor.projectedPos, 4, &D_801333E0, &D_801333E0, &D_801333E8);
    func_800AA000(0.0f, 170, 10, 10);
    this->postDrawFunc = NULL;
}

void EnHorse_StartBridgeJump(EnHorse* this, GlobalContext* globalCtx) {
    this->postDrawFunc = EnHorse_BridgeJumpInit;
    if (this->bridgeJumpIdx == 0) {
        globalCtx->csCtx.segment = SEGMENTED_TO_VIRTUAL(gGerudoValleyBridgeJumpFieldFortressCs);
        gSaveContext.cutsceneTrigger = 1;
    } else {
        globalCtx->csCtx.segment = SEGMENTED_TO_VIRTUAL(gGerudoValleyBridgeJumpFortressToFieldCs);
        gSaveContext.cutsceneTrigger = 1;
    }
}

void EnHorse_BridgeJumpMove(EnHorse* this, GlobalContext* globalCtx) {
    f32 interp;
    f32 timeSq;

    interp = this->bridgeJumpTimer / 30.0f;
    timeSq = (this->bridgeJumpTimer * this->bridgeJumpTimer);

    this->actor.world.pos.x =
        ((sBridgeJumps[this->bridgeJumpIdx].pos.x - this->bridgeJumpStart.x) * interp) + this->bridgeJumpStart.x;
    this->actor.world.pos.z =
        ((sBridgeJumps[this->bridgeJumpIdx].pos.z - this->bridgeJumpStart.z) * interp) + this->bridgeJumpStart.z;

    this->actor.world.pos.y =
        (this->bridgeJumpStart.y + (this->bridgeJumpYVel * this->bridgeJumpTimer) + (-0.4f * timeSq));

    this->actor.world.rot.y = this->actor.shape.rot.y =
        (sBridgeJumps[this->bridgeJumpIdx].angle + ((1.0f - interp) * this->bridgeJumpRelAngle));
    this->skin.skelAnime.curFrame = 23.0f * interp;
    SkelAnime_Update(&this->skin.skelAnime);
    if (this->bridgeJumpTimer < 30) {
        this->stateFlags |= ENHORSE_FLAG_24;
    }
}

void EnHorse_CheckBridgeJumpLanding(EnHorse* this, GlobalContext* globalCtx) {
    this->actor.speedXZ = 8.0f;
    this->skin.skelAnime.playSpeed = 1.5f;
    if (SkelAnime_Update(&this->skin.skelAnime)) {
        this->stateFlags &= ~ENHORSE_JUMPING;
        this->actor.gravity = -3.5f;
        this->actor.world.pos.y = sBridgeJumps[this->bridgeJumpIdx].pos.y;
        func_80028A54(globalCtx, 25.0f, &this->actor.world.pos);
        EnHorse_JumpLanding(this, globalCtx);
        Audio_PlaySoundGeneral(NA_SE_EV_HORSE_LAND, &this->actor.projectedPos, 4, &D_801333E0, &D_801333E0,
                               &D_801333E8);
        func_800AA000(0.0f, 255, 10, 80);
    }
}

void EnHorse_BridgeJump(EnHorse* this, GlobalContext* globalCtx) {
    this->bridgeJumpTimer++;
    if (this->bridgeJumpTimer < 30) {
        EnHorse_BridgeJumpMove(this, globalCtx);
        return;
    }
    EnHorse_CheckBridgeJumpLanding(this, globalCtx);
}

void EnHorse_Vec3fOffset(Vec3f* src, s16 yaw, f32 dist, f32 height, Vec3f* dst) {
    dst->x = src->x + Math_SinS(yaw) * dist;
    dst->y = src->y + height;
    dst->z = src->z + Math_CosS(yaw) * dist;
}

s32 EnHorse_CalcFloorHeight(EnHorse* this, GlobalContext* globalCtx, Vec3f* pos, CollisionPoly** floorPoly,
                            f32* floorHeight) {
    s32 bgId;
    f32 waterY;
    WaterBox* waterBox;

    *floorPoly = NULL;
    *floorHeight = BgCheck_EntityRaycastFloor3(&globalCtx->colCtx, floorPoly, &bgId, pos);

    if (*floorHeight == BGCHECK_Y_MIN) {
        return 1; // No floor
    }

    if (WaterBox_GetSurfaceImpl(globalCtx, &globalCtx->colCtx, pos->x, pos->z, &waterY, &waterBox) == 1 &&
        *floorHeight < waterY) {
        return 2; // Water
    }

    if ((*floorPoly)->normal.y * COLPOLY_NORMAL_FRAC < 0.81915206f || // cos(35 degrees)
        SurfaceType_IsHorseBlocked(&globalCtx->colCtx, *floorPoly, bgId) ||
        func_80041D4C(&globalCtx->colCtx, *floorPoly, bgId) == 7) {
        return 3; // Horse blocked surface
    }
    return 0;
}

/**
 * obstacleType:
 *  1: Water in front
 *  2: Water behind?
 *  3: ?
 *  4: Obstructed in front
 *  5: Obstructed behind
 */
void EnHorse_ObstructMovement(EnHorse* this, GlobalContext* globalCtx, s32 obstacleType, s32 galloping) {
    if (this->action == ENHORSE_ACT_CS_UPDATE || EnHorse_BgCheckBridgeJumpPoint(this, globalCtx)) {
        return;
    }

    this->actor.world.pos = this->lastPos;
    this->actor.shape.rot.y = this->lastYaw;
    this->actor.world.rot.y = this->lastYaw;
    this->stateFlags |= ENHORSE_OBSTACLE;

    if (!this->playerControlled) {
        if (this->animationIdx != ENHORSE_ANIM_REARING) {
            return;
        }
    } else if (this->action != ENHORSE_ACT_MOUNTED_REARING) {
        if (this->stateFlags & ENHORSE_JUMPING) {
            this->stateFlags &= ~ENHORSE_JUMPING;
            this->actor.gravity = -3.5f;
            this->actor.world.pos.y = this->actor.floorHeight;
        }
        if (obstacleType == 1 || obstacleType == 4) {
            this->stateFlags |= ENHORSE_FORCE_REVERSING;
        } else if (obstacleType == 2 || obstacleType == 5) {
            this->stateFlags |= ENHORSE_FORCE_WALKING;
        }
        if (galloping == true) {
            EnHorse_StartRearing(this);
        }
    }
}

void EnHorse_CheckFloors(EnHorse* this, GlobalContext* globalCtx) {
    s32 status;
    CollisionPoly* frontFloor;
    CollisionPoly* backFloor;
    s16 floorSlope;
    Vec3f frontPos;
    Vec3f backPos;
    Vec3f pos;
    f32 nx;
    f32 ny;
    f32 nz;
    s32 galloping = this->actor.speedXZ > 8;
    f32 dist;
    f32 waterHeight;
    WaterBox* waterBox;
    s32 pad;

    if (WaterBox_GetSurfaceImpl(globalCtx, &globalCtx->colCtx, this->actor.world.pos.x, this->actor.world.pos.z,
                                &waterHeight, &waterBox) == 1 &&
        this->actor.floorHeight < waterHeight) {
        EnHorse_ObstructMovement(this, globalCtx, 1, galloping);
        return;
    }

    EnHorse_Vec3fOffset(&this->actor.world.pos, this->actor.shape.rot.y, 30.0f, 60.0f, &frontPos);
    status = EnHorse_CalcFloorHeight(this, globalCtx, &frontPos, &frontFloor, &this->yFront);
    if (status == 1) {
        this->actor.shape.rot.x = 0;
        EnHorse_ObstructMovement(this, globalCtx, 4, galloping);
        return;
    }
    if (status == 2) {
        EnHorse_ObstructMovement(this, globalCtx, 4, galloping);
        return;
    }
    if (status == 3) {
        EnHorse_ObstructMovement(this, globalCtx, 4, galloping);
        return;
    }

    EnHorse_Vec3fOffset(&this->actor.world.pos, this->actor.shape.rot.y, -30.0f, 60.0f, &backPos);
    status = EnHorse_CalcFloorHeight(this, globalCtx, &backPos, &backFloor, &this->yBack);
    if (status == 1) {
        this->actor.shape.rot.x = 0;
        EnHorse_ObstructMovement(this, globalCtx, 5, galloping);
        return;
    }
    if (status == 2) {
        EnHorse_ObstructMovement(this, globalCtx, 5, galloping);
        return;
    }
    if (status == 3) {
        EnHorse_ObstructMovement(this, globalCtx, 5, galloping);
        return;
    }

    floorSlope = Math_FAtan2F(this->yBack - this->yFront, 60.0f) * (0x8000 / M_PI);
    if (this->actor.floorPoly != 0) {
        nx = this->actor.floorPoly->normal.x * COLPOLY_NORMAL_FRAC;
        ny = this->actor.floorPoly->normal.y * COLPOLY_NORMAL_FRAC;
        nz = this->actor.floorPoly->normal.z * COLPOLY_NORMAL_FRAC;
        pos = frontPos;
        pos.y = this->yFront;
        dist = Math3D_DistPlaneToPos(nx, ny, nz, this->actor.floorPoly->dist, &pos);
        if ((frontFloor != this->actor.floorPoly) && (this->actor.speedXZ >= 0.0f)) {
            if ((!(this->stateFlags & ENHORSE_JUMPING) && dist < -40.0f) ||
                (this->stateFlags & ENHORSE_JUMPING && dist < -200.0f)) {
                EnHorse_ObstructMovement(this, globalCtx, 4, galloping);
                return;
            }
        }

        pos = backPos;
        pos.y = this->yBack;
        dist = Math3D_DistPlaneToPos(nx, ny, nz, this->actor.floorPoly->dist, &pos);
        if (((backFloor != this->actor.floorPoly) && (this->actor.speedXZ <= 0.0f) &&
             !(this->stateFlags & ENHORSE_JUMPING) && (dist < -40.0f)) ||
            (this->stateFlags & ENHORSE_JUMPING && dist < -200.0f)) {
            EnHorse_ObstructMovement(this, globalCtx, 5, galloping);
            return;
        }

        if (ny < 0.81915206f || // cos(35 degrees)
            SurfaceType_IsHorseBlocked(&globalCtx->colCtx, this->actor.floorPoly, this->actor.floorBgId) ||
            func_80041D4C(&globalCtx->colCtx, this->actor.floorPoly, this->actor.floorBgId) == 7) {
            if ((this->actor.speedXZ >= 0.0f)) {
                EnHorse_ObstructMovement(this, globalCtx, 4, galloping);
            } else {
                EnHorse_ObstructMovement(this, globalCtx, 5, galloping);
            }
            return;
        }

        if (this->stateFlags & ENHORSE_JUMPING) {
            this->actor.shape.rot.x = 0;
            return;
        }

        if (this->actor.floorHeight + 4.0f < this->actor.world.pos.y) {
            this->actor.shape.rot.x = 0;
            return;
        }

        if (fabsf(floorSlope) > 8191.0f) {
            return;
        }

        this->actor.shape.rot.x = floorSlope;
        this->actor.shape.yOffset =
            (this->yFront + (((this->yBack - this->yFront) * 20.0f) / 45.0f)) - this->actor.floorHeight;
    }
}

s32 EnHorse_GetMountSide(EnHorse* this, GlobalContext* globalCtx);

void EnHorse_MountDismount(EnHorse* this, GlobalContext* globalCtx) {
    s32 pad[2];
    s32 mountSide;
    Player* player = GET_PLAYER(globalCtx);

    mountSide = EnHorse_GetMountSide(this, globalCtx);
    if (mountSide != 0 && !(this->stateFlags & ENHORSE_UNRIDEABLE) && player->rideActor == NULL) {
        Actor_SetRideActor(globalCtx, &this->actor, mountSide);
    }

    if (this->playerControlled == false && Actor_IsMounted(globalCtx, &this->actor) == true) {
        this->noInputTimer = 55;
        this->noInputTimerMax = 55;
        this->playerControlled = 1;
        EnHorse_Freeze(this);
    } else if (this->playerControlled == true && Actor_NotMounted(globalCtx, &this->actor) == true) {
        this->noInputTimer = 35;
        this->noInputTimerMax = 35;
        this->stateFlags &= ~ENHORSE_UNRIDEABLE;
        this->playerControlled = 0;
        EnHorse_Freeze(this);
    }
}

void EnHorse_StickDirection(Vec2f* curStick, f32* stickMag, s16* angle) {
    f32 dist;
    f32 y;
    f32 x;

    x = curStick->x;
    y = curStick->y;
    dist = sqrtf(SQ(x) + SQ(y));

    *stickMag = dist;
    if (dist > 60.0f) {
        *stickMag = 60.0f;
    } else {
        *stickMag = *stickMag;
    }

    *angle = Math_FAtan2F(-curStick->x, curStick->y) * (32768.0f / M_PI);
}

void EnHorse_UpdateStick(EnHorse* this, GlobalContext* globalCtx) {
    this->lastStick = this->curStick;
    this->curStick.x = globalCtx->state.input[0].rel.stick_x;
    this->curStick.y = globalCtx->state.input[0].rel.stick_y;
}

void EnHorse_ResolveCollision(EnHorse* this, GlobalContext* globalCtx, CollisionPoly* colPoly) {
    f32 dist;
    f32 nx;
    f32 ny;
    f32 nz;
    f32 offset;

    nx = COLPOLY_GET_NORMAL(colPoly->normal.x);
    ny = COLPOLY_GET_NORMAL(colPoly->normal.y);
    nz = COLPOLY_GET_NORMAL(colPoly->normal.z);
    if (!(Math_CosS(this->actor.world.rot.y -
                    (s16)(Math_FAtan2F(colPoly->normal.x, colPoly->normal.z) * (0x8000 / M_PI)) - 0x7FFF) <
          0.7071f)) { // cos(45 degrees)
        dist = Math3D_DistPlaneToPos(nx, ny, nz, colPoly->dist, &this->actor.world.pos);
        offset = (1.0f / sqrtf(SQ(nx) + SQ(nz)));
        offset = (30.0f - dist) * offset;
        this->actor.world.pos.x += offset * nx;
        this->actor.world.pos.z += offset * nz;
    }
}

void EnHorse_BgCheckSlowMoving(EnHorse* this, GlobalContext* globalCtx) {
    f32 yOffset;
    Vec3f start;
    Vec3f end;
    Vec3f intersect;
    CollisionPoly* colPoly;
    s32 bgId;

    if (globalCtx->sceneNum == SCENE_SPOT20) {
        yOffset = 19.0f;
    } else {
        yOffset = 40.0f;
    }
    Math_Vec3f_Copy(&start, &this->actor.world.pos);
    start.y = start.y + yOffset;

    Math_Vec3f_Copy(&end, &start);
    end.x += 30.0f * Math_SinS(this->actor.world.rot.y);
    end.y += 30.0f * Math_SinS(-this->actor.shape.rot.x);
    end.z += 30.0f * Math_CosS(this->actor.world.rot.y);
    if (BgCheck_EntityLineTest1(&globalCtx->colCtx, &start, &end, &intersect, &colPoly, 1, 0, 0, 1, &bgId) != 0) {
        EnHorse_ResolveCollision(this, globalCtx, colPoly);
    }
}

void EnHorse_HighJumpInit(EnHorse* this, GlobalContext* globalCtx);
void EnHorse_Stub2(EnHorse* this);
void EnHorse_Stub1(EnHorse* this);

void EnHorse_UpdateBgCheckInfo(EnHorse* this, GlobalContext* globalCtx) {
    s32 pad;
    s32 pad2;
    Vec3f startPos;
    Vec3f endPos;
    Vec3f obstaclePos;
    f32 pad3;
    f32 intersectDist;
    CollisionPoly* wall = NULL;
    CollisionPoly* obstacleFloor = NULL;
    s32 bgId;
    f32 obstacleHeight;
    f32 behindObstacleHeight;
    f32 ny;
    s32 movingFast;
    s32 pad5;
    DynaPolyActor* dynaPoly;
    Vec3f intersect;
    Vec3f obstacleTop;

    Actor_UpdateBgCheckInfo(globalCtx, &this->actor, globalCtx->sceneNum == SCENE_SPOT20 ? 19.0f : 40.0f, 35.0f, 100.0f,
                            29);

    if (EnHorse_BgCheckBridgeJumpPoint(this, globalCtx)) {
        return;
    }

    // void 0 trick required to match, but is surely not real. revisit at a later time
    if (this->actor.bgCheckFlags & 8 && Math_CosS(this->actor.wallYaw - ((void)0, this->actor.world).rot.y) < -0.3f) {
        if (this->actor.speedXZ > 4.0f) {
            this->actor.speedXZ -= 1.0f;
            Audio_PlaySoundGeneral(NA_SE_EV_HORSE_SANDDUST, &this->actor.projectedPos, 4, &D_801333E0, &D_801333E0,
                                   &D_801333E8);
        }
    }

    if (this->stateFlags & ENHORSE_JUMPING || !this->playerControlled) {
        return;
    }

    if (this->actor.speedXZ < 0.0f) {
        return;
    }

    // Braking or rearing from obstacle
    if (this->action == ENHORSE_ACT_STOPPING || this->action == ENHORSE_ACT_MOUNTED_REARING) {
        return;
    }

    if (this->actor.speedXZ > 8.0f) {
        if (this->actor.speedXZ < 12.8f) {
            intersectDist = 160.0f;
            movingFast = 0;
        } else {
            intersectDist = 230.0f;
            movingFast = 1;
        }
    } else {
        EnHorse_BgCheckSlowMoving(this, globalCtx);
        return;
    }

    startPos = this->actor.world.pos;
    startPos.y += 19.0f;
    endPos = startPos;
    endPos.x += (intersectDist * Math_SinS(this->actor.world.rot.y));
    endPos.y += (intersectDist * Math_SinS(-this->actor.shape.rot.x));
    endPos.z += (intersectDist * Math_CosS(this->actor.world.rot.y));
    intersect = endPos;
    wall = NULL;
    if (BgCheck_EntityLineTest1(&globalCtx->colCtx, &startPos, &endPos, &intersect, &wall, 1, 0, 0, 1, &bgId) == 1) {
        intersectDist = sqrt(Math3D_Vec3fDistSq(&startPos, &intersect));
        this->stateFlags |= ENHORSE_OBSTACLE;
    }

    if (wall != NULL) {
        if (intersectDist < 30.0f) {
            EnHorse_ResolveCollision(this, globalCtx, wall);
        }
        if ((Math_CosS(this->actor.world.rot.y - (s16)(Math_FAtan2F(wall->normal.x, wall->normal.z) * (0x8000 / M_PI)) -
                       0x7FFF) < 0.5f) ||
            SurfaceType_IsHorseBlocked(&globalCtx->colCtx, wall, bgId) != 0) {
            return;
        }

        // too close to jump
        if ((movingFast == false && intersectDist < 80.0f) || (movingFast == true && intersectDist < 150.0f)) {
            if (movingFast == false) {
                this->stateFlags |= ENHORSE_FORCE_REVERSING;
            } else if (movingFast == true) {
                this->stateFlags |= ENHORSE_FORCE_REVERSING;
                EnHorse_StartBraking(this, globalCtx);
            }
            return;
        }

        dynaPoly = DynaPoly_GetActor(&globalCtx->colCtx, bgId);
        if ((this->stateFlags & ENHORSE_FLAG_26) && ((dynaPoly && dynaPoly->actor.id != 0x108) || dynaPoly == 0)) {
            if (movingFast == false) {
                this->stateFlags |= ENHORSE_FORCE_REVERSING;
            } else if (movingFast == true) {
                this->stateFlags |= ENHORSE_FORCE_REVERSING;
                EnHorse_StartBraking(this, globalCtx);
            }
            return;
        }
    }

    // Get obstacle's height
    intersectDist += 5.0f;
    obstaclePos = startPos;
    obstaclePos.x += intersectDist * Math_SinS(this->actor.world.rot.y);
    obstaclePos.y = this->actor.world.pos.y + 120.0f;
    obstaclePos.z += intersectDist * Math_CosS(this->actor.world.rot.y);
    obstacleTop = obstaclePos;
    obstacleTop.y = BgCheck_EntityRaycastFloor3(&globalCtx->colCtx, &obstacleFloor, &bgId, &obstaclePos);
    if (obstacleTop.y == BGCHECK_Y_MIN) {
        return;
    }
    obstacleHeight = obstacleTop.y - this->actor.world.pos.y;
    if (this->actor.floorPoly == NULL || obstacleFloor == NULL) {
        return;
    }

    if (Math3D_DistPlaneToPos(this->actor.floorPoly->normal.x * COLPOLY_NORMAL_FRAC,
                              this->actor.floorPoly->normal.y * COLPOLY_NORMAL_FRAC,
                              this->actor.floorPoly->normal.z * COLPOLY_NORMAL_FRAC, this->actor.floorPoly->dist,
                              &obstacleTop) < -40.0f &&
        Math3D_DistPlaneToPos(
            obstacleFloor->normal.x * COLPOLY_NORMAL_FRAC, obstacleFloor->normal.y * COLPOLY_NORMAL_FRAC,
            obstacleFloor->normal.z * COLPOLY_NORMAL_FRAC, obstacleFloor->dist, &this->actor.world.pos) > 40.0f) {
        if (movingFast == true && this->action != ENHORSE_ACT_STOPPING) {
            this->stateFlags |= ENHORSE_FORCE_REVERSING;
            EnHorse_StartBraking(this, globalCtx);
        }
        this->stateFlags |= ENHORSE_OBSTACLE;
        return;
    }

    ny = obstacleFloor->normal.y * COLPOLY_NORMAL_FRAC;
    if (ny < 0.81915206f || // cos(35 degrees)
        (SurfaceType_IsHorseBlocked(&globalCtx->colCtx, obstacleFloor, bgId) != 0) ||
        (func_80041D4C(&globalCtx->colCtx, obstacleFloor, bgId) == 7)) {
        if (movingFast == true && this->action != ENHORSE_ACT_STOPPING) {
            this->stateFlags |= ENHORSE_FORCE_REVERSING;
            EnHorse_StartBraking(this, globalCtx);
        }
        return;
    }

    if (wall == NULL || obstacleTop.y < intersect.y || (this->stateFlags & ENHORSE_CANT_JUMP)) {
        return;
    }

    obstaclePos = startPos;
    obstaclePos.y = this->actor.world.pos.y + 120.0f;
    if (movingFast == false) {
        obstaclePos.x += (276.0f * Math_SinS(this->actor.world.rot.y));
        obstaclePos.z += (276.0f * Math_CosS(this->actor.world.rot.y));
    } else {
        obstaclePos.x += (390.0f * Math_SinS(this->actor.world.rot.y));
        obstaclePos.z += (390.0f * Math_CosS(this->actor.world.rot.y));
    }

    obstacleTop = obstaclePos;
    obstacleTop.y = BgCheck_EntityRaycastFloor3(&globalCtx->colCtx, &obstacleFloor, &bgId, &obstaclePos);
    if (obstacleTop.y == BGCHECK_Y_MIN) {
        return;
    }

    behindObstacleHeight = obstacleTop.y - this->actor.world.pos.y;

    if (obstacleFloor == NULL) {
        return;
    }

    ny = obstacleFloor->normal.y * COLPOLY_NORMAL_FRAC;
    if (ny < 0.81915206f || // cos(35 degrees)
        SurfaceType_IsHorseBlocked(&globalCtx->colCtx, obstacleFloor, bgId) ||
        func_80041D4C(&globalCtx->colCtx, obstacleFloor, bgId) == 7) {
        if (movingFast == true && this->action != ENHORSE_ACT_STOPPING) {
            this->stateFlags |= ENHORSE_FORCE_REVERSING;
            EnHorse_StartBraking(this, globalCtx);
        }
    } else if (behindObstacleHeight < -DREG(4)) { // -70
        if (movingFast == true && this->action != ENHORSE_ACT_STOPPING) {
            this->stateFlags |= ENHORSE_FORCE_REVERSING;
            EnHorse_StartBraking(this, globalCtx);
        }
    } else if (movingFast == false && obstacleHeight > 19.0f && obstacleHeight <= 40.0f) {
        EnHorse_Stub1(this);
        this->postDrawFunc = EnHorse_LowJumpInit;
    } else if ((movingFast == true && this->actor.speedXZ < 13.8f && obstacleHeight > 19.0f &&
                obstacleHeight <= 72.0f) ||
               (this->actor.speedXZ > 13.8f && obstacleHeight <= 112.0f)) {

        EnHorse_Stub2(this);
        this->postDrawFunc = EnHorse_HighJumpInit;
    }
}

void EnHorse_CheckBoost(EnHorse* thisx, GlobalContext* globalCtx2) {
    EnHorse* this = (EnHorse*)thisx;
    GlobalContext* globalCtx = globalCtx2;
    s32 pad;

    if (this->action == ENHORSE_ACT_MOUNTED_WALK || this->action == ENHORSE_ACT_MOUNTED_TROT ||
        this->action == ENHORSE_ACT_MOUNTED_GALLOP) {
        if (CHECK_BTN_ALL(globalCtx->state.input[0].press.button, BTN_A) && (globalCtx->interfaceCtx.unk_1EE == 8)) {
            if (!(this->stateFlags & ENHORSE_BOOST) && !(this->stateFlags & ENHORSE_FLAG_8) &&
                !(this->stateFlags & ENHORSE_FLAG_9)) {
                if (this->numBoosts > 0) {
                    func_800AA000(0.0f, 180, 20, 100);
                    this->stateFlags |= ENHORSE_BOOST;
                    this->stateFlags |= ENHORSE_FIRST_BOOST_REGEN;
                    this->stateFlags |= ENHORSE_FLAG_8;
                    this->numBoosts--;
                    this->boostTimer = 0;
                    if (this->numBoosts == 0) {
                        this->boostRegenTime = 140;
                        return;
                    }
                    if (this->type == ENHORSE_EPONA) {
                        if (this->stateFlags & ENHORSE_FIRST_BOOST_REGEN) {
                            this->boostRegenTime = 60;
                            this->stateFlags &= ~ENHORSE_FIRST_BOOST_REGEN;
                        } else {
                            this->boostRegenTime = 8; // Never happens
                        }
                    } else {
                        this->boostRegenTime = 70;
                    }
                    return;
                }
                this->unk_21C = this->unk_228;
                if (this->stateFlags & ENHORSE_DRAW) {
                    if (Rand_ZeroOne() < 0.1f) {
                        Audio_PlaySoundGeneral(NA_SE_EV_HORSE_NEIGH, &this->unk_21C, 4, &D_801333E0, &D_801333E0,
                                               &D_801333E8);
                    }
                }
            }
        }
    }
}

void EnHorse_RegenBoost(EnHorse* this, GlobalContext* globalCtx) {
    if (this->numBoosts < 6 && this->numBoosts > 0) {
        this->boostRegenTime--;
        this->boostTimer++;

        if (this->boostRegenTime <= 0) {
            this->numBoosts = this->numBoosts + 1;

            if (!EN_HORSE_CHECK_4(this)) {
                Audio_PlaySoundGeneral(NA_SE_SY_CARROT_RECOVER, &D_801333D4, 4, &D_801333E0, &D_801333E0, &D_801333E8);
            }

            if (this->numBoosts < 6) {
                this->boostRegenTime = 11;
            }
        }
    } else if (this->numBoosts == 0) {
        this->boostRegenTime--;
        this->boostTimer++;

        if (this->boostRegenTime <= 0) {
            this->boostRegenTime = 0;
            this->numBoosts = 6;

            if (!EN_HORSE_CHECK_4(this)) {
                Audio_PlaySoundGeneral(NA_SE_SY_CARROT_RECOVER, &D_801333D4, 4, &D_801333E0, &D_801333E0, &D_801333E8);
            }
        }
    }

    if (this->boostTimer == 8 && Rand_ZeroOne() < 0.25f) {
        this->unk_21C = this->unk_228;
        if (this->stateFlags & ENHORSE_DRAW) {
            Audio_PlaySoundGeneral(NA_SE_EV_HORSE_NEIGH, &this->unk_21C, 4, &D_801333E0, &D_801333E0, &D_801333E8);
        }
    }
    globalCtx->interfaceCtx.numHorseBoosts = this->numBoosts;
}

void EnHorse_UpdatePlayerDir(EnHorse* this, GlobalContext* globalCtx) {
    EnHorse* pad;
    s16 angle;
    f32 s;
    f32 c;

    angle = Actor_WorldYawTowardActor(&this->actor, &GET_PLAYER(globalCtx)->actor) - this->actor.world.rot.y;
    s = Math_SinS(angle);
    c = Math_CosS(angle);
    if (s > 0.8660254f) { // sin(60 degrees)
        this->playerDir = PLAYER_DIR_SIDE_L;
    } else if (s < -0.8660254f) { // -sin(60 degrees)
        this->playerDir = PLAYER_DIR_SIDE_R;
    } else {
        if (c > 0.0f) {
            if (s > 0) {
                this->playerDir = PLAYER_DIR_FRONT_L;
            } else {
                this->playerDir = PLAYER_DIR_FRONT_R;
            }
        } else {
            if (s > 0) {
                this->playerDir = PLAYER_DIR_BACK_L;
            } else {
                this->playerDir = PLAYER_DIR_BACK_R;
            }
        }
    }
}

void EnHorse_TiltBody(EnHorse* this, GlobalContext* globalCtx) {
    f32 speed;
    f32 rollDiff;
    s32 targetRoll;
    s16 turnVel;

    speed = this->actor.speedXZ / this->boostSpeed;
    turnVel = this->actor.shape.rot.y - this->lastYaw;
    targetRoll = -((s16)((1820.0f * speed) * (turnVel / 480.00003f)));
    rollDiff = targetRoll - this->actor.world.rot.z;

    if (fabsf(targetRoll) < 100.0f) {
        this->actor.world.rot.z = 0;
    } else if (fabsf(rollDiff) < 100.0f) {
        this->actor.world.rot.z = targetRoll;
    } else if (rollDiff > 0.0f) {
        this->actor.world.rot.z += 100;
    } else {
        this->actor.world.rot.z -= 100;
    }

    this->actor.shape.rot.z = this->actor.world.rot.z;
}

s32 EnHorse_UpdateConveyors(EnHorse* this, GlobalContext* globalCtx) {
    Player* player = GET_PLAYER(globalCtx);
    s16 conveyorDir;

    if ((this->actor.floorPoly == NULL) && (this != (EnHorse*)player->rideActor)) {
        return 0;
    }
    conveyorDir = SurfaceType_GetConveyorDirection(&globalCtx->colCtx, this->actor.floorPoly, this->actor.floorBgId);
    conveyorDir = (conveyorDir << 10) - this->actor.world.rot.y;
    if (conveyorDir > 800.0f) {
        this->actor.world.rot.y += 800.0f;
    } else if (conveyorDir < -800.0f) {
        this->actor.world.rot.y -= 800.0f;
    } else {
        this->actor.world.rot.y += conveyorDir;
    }
    this->actor.shape.rot.y = this->actor.world.rot.y;

    return 1;
}

s32 EnHorse_RandInt(f32 range) {
    return Rand_ZeroOne() * range;
}

void EnHorse_Update(Actor* thisx, GlobalContext* globalCtx2) {
    EnHorse* this = (EnHorse*)thisx;
    GlobalContext* globalCtx = globalCtx2;
    Vec3f dustAcc = { 0.0f, 0.0f, 0.0f };
    Vec3f dustVel = { 0.0f, 1.0f, 0.0f };
    Player* player = GET_PLAYER(globalCtx);

    this->lastYaw = thisx->shape.rot.y;
    EnHorse_UpdateStick(this, globalCtx);
    EnHorse_UpdatePlayerDir(this, globalCtx);

    if (!(this->stateFlags & ENHORSE_INACTIVE)) {
        EnHorse_MountDismount(this, globalCtx);
    }

    if (this->stateFlags & ENHORSE_FLAG_19) {
        if (this->stateFlags & ENHORSE_FLAG_20 && this->inRace == true) {
            this->stateFlags &= ~ENHORSE_FLAG_20;
            EnHorse_StartRearing(this);
        } else if (!(this->stateFlags & ENHORSE_FLAG_20) && this->stateFlags & ENHORSE_FLAG_21 &&
                   this->action != ENHORSE_ACT_MOUNTED_REARING && this->inRace == true) {
            this->stateFlags &= ~ENHORSE_FLAG_21;
            EnHorse_StartRearing(this);
        }
    }

    sActionFuncs[this->action](this, globalCtx);
    this->stateFlags &= ~ENHORSE_OBSTACLE;
    this->curFrame = this->skin.skelAnime.curFrame;
    this->lastPos = thisx->world.pos;
    if (!(this->stateFlags & ENHORSE_INACTIVE)) {
        if (this->action == ENHORSE_ACT_MOUNTED_GALLOP || this->action == ENHORSE_ACT_MOUNTED_TROT ||
            this->action == ENHORSE_ACT_MOUNTED_WALK) {
            EnHorse_CheckBoost(this, globalCtx);
        }
        if (this->playerControlled == true) {
            EnHorse_RegenBoost(this, globalCtx);
        }
        Actor_MoveForward(thisx);
        if (this->action == ENHORSE_ACT_INGO_RACE) {
            if (this->rider != NULL) {
                this->rider->world.pos.x = thisx->world.pos.x;
                this->rider->world.pos.y = thisx->world.pos.y + 10.0f;
                this->rider->world.pos.z = thisx->world.pos.z;
                this->rider->shape.rot.x = thisx->shape.rot.x;
                this->rider->shape.rot.y = thisx->shape.rot.y;
            }
        }
        if (this->jntSph.elements[0].info.ocElemFlags & 2) {
            if (thisx->speedXZ > 6.0f) {
                thisx->speedXZ -= 1.0f;
            }
        }
        if (this->jntSph.base.acFlags & 2) {
            this->unk_21C = this->unk_228;
            if (this->stateFlags & ENHORSE_DRAW) {
                Audio_PlaySoundGeneral(NA_SE_EV_HORSE_NEIGH, &this->unk_21C, 4, &D_801333E0, &D_801333E0, &D_801333E8);
            }
        }
        if (this->action != ENHORSE_ACT_INGO_RACE) {
            EnHorse_TiltBody(this, globalCtx);
        }
        Collider_UpdateCylinder(thisx, &this->cyl1);
        Collider_UpdateCylinder(thisx, &this->cyl2);

        // Required to match
        this->cyl1.dim.pos.x = this->cyl1.dim.pos.x + (s16)(Math_SinS(thisx->shape.rot.y) * 11.0f);
        this->cyl1.dim.pos.z = this->cyl1.dim.pos.z + (s16)(Math_CosS(thisx->shape.rot.y) * 11.0f);
        this->cyl2.dim.pos.x = this->cyl2.dim.pos.x + (s16)(Math_SinS(thisx->shape.rot.y) * -18.0f);
        this->cyl2.dim.pos.z = this->cyl2.dim.pos.z + (s16)(Math_CosS(thisx->shape.rot.y) * -18.0f);
        CollisionCheck_SetAT(globalCtx, &globalCtx->colChkCtx, &this->cyl1.base);
        CollisionCheck_SetOC(globalCtx, &globalCtx->colChkCtx, &this->cyl1.base);
        CollisionCheck_SetOC(globalCtx, &globalCtx->colChkCtx, &this->cyl2.base);
        if ((player->stateFlags1 & PLAYER_STATE1_0) && player->rideActor != NULL) {
            if (globalCtx->sceneNum != SCENE_SPOT20 ||
                (globalCtx->sceneNum == SCENE_SPOT20 && (thisx->world.pos.z < -2400.0f))) {
                EnHorse_UpdateConveyors(this, globalCtx);
            }
        }
        if (!(this->stateFlags & ENHORSE_FLAG_24)) {
            EnHorse_UpdateBgCheckInfo(this, globalCtx);
            EnHorse_CheckFloors(this, globalCtx);
            if (thisx->world.pos.y < this->yFront && thisx->world.pos.y < this->yBack) {
                if (this->yBack < this->yFront) {
                    thisx->world.pos.y = this->yBack;
                } else {
                    thisx->world.pos.y = this->yFront;
                }
            }

        } else {
            this->stateFlags &= ~ENHORSE_FLAG_24;
        }

        if (globalCtx->sceneNum == SCENE_SPOT09 && (gSaveContext.eventChkInf[9] & 0xF) != 0xF) {
            EnHorse_CheckBridgeJumps(this, globalCtx);
        }

        thisx->focus.pos = thisx->world.pos;
        thisx->focus.pos.y += 70.0f;
        if ((Rand_ZeroOne() < 0.025f) && this->blinkTimer == 0) {
            this->blinkTimer++;
        } else if (this->blinkTimer > 0) {
            this->blinkTimer++;
            if (this->blinkTimer >= 4) {
                this->blinkTimer = 0;
            }
        }

        if (thisx->speedXZ == 0.0f && !(this->stateFlags & ENHORSE_FLAG_19)) {
            thisx->colChkInfo.mass = 0xFF;
        } else {
            thisx->colChkInfo.mass = 0xFE;
        }

        if (thisx->speedXZ >= 5.0f) {
            this->cyl1.base.atFlags |= 1;
        } else {
            this->cyl1.base.atFlags &= ~1;
        }

        if (gSaveContext.entranceIndex != 343 || gSaveContext.sceneSetupIndex != 9) {
            if (this->dustFlags & 1) {
                this->dustFlags &= ~1;
                func_800287AC(globalCtx, &this->frontRightHoof, &dustVel, &dustAcc, EnHorse_RandInt(100) + 200,
                              EnHorse_RandInt(10) + 30, EnHorse_RandInt(20) + 30);
            } else if (this->dustFlags & 2) {
                this->dustFlags &= ~2;
                func_800287AC(globalCtx, &this->frontLeftHoof, &dustVel, &dustAcc, EnHorse_RandInt(100) + 200,
                              EnHorse_RandInt(10) + 30, EnHorse_RandInt(20) + 30);
            } else if (this->dustFlags & 4) {
                this->dustFlags &= ~4;
                func_800287AC(globalCtx, &this->backRightHoof, &dustVel, &dustAcc, EnHorse_RandInt(100) + 200,
                              EnHorse_RandInt(10) + 30, EnHorse_RandInt(20) + 30);
            } else if (this->dustFlags & 8) {
                this->dustFlags &= ~8;
                func_800287AC(globalCtx, &this->backLeftHoof, &dustVel, &dustAcc, EnHorse_RandInt(100) + 200,
                              EnHorse_RandInt(10) + 30, EnHorse_RandInt(20) + 30);
            }
        }
        this->stateFlags &= ~ENHORSE_DRAW;
    }
}

s32 EnHorse_PlayerDirToMountSide(EnHorse* this, GlobalContext* globalCtx, Player* player) {
    if (this->playerDir == PLAYER_DIR_SIDE_L) {
        return -1;
    }
    if (this->playerDir == PLAYER_DIR_SIDE_R) {
        return 1;
    }
    return 0;
}

s32 EnHorse_MountSideCheck(EnHorse* this, GlobalContext* globalCtx, Player* player) {
    s32 mountSide;

    if (Actor_WorldDistXZToActor(&this->actor, &player->actor) > 75.0f) {
        return 0;
    } else if (fabsf(this->actor.world.pos.y - player->actor.world.pos.y) > 30.0f) {
        return 0;
    } else if (Math_CosS(Actor_WorldYawTowardActor(&player->actor, &this->actor) - player->actor.world.rot.y) <
               0.17364818f) { // cos(80 degrees)
        return 0;
    } else {
        mountSide = EnHorse_PlayerDirToMountSide(this, globalCtx, player);
        if (mountSide == -1) {
            return -1;
        }
        if (mountSide == 1) {
            return 1;
        }
    }
    return 0;
}

s32 EnHorse_GetMountSide(EnHorse* this, GlobalContext* globalCtx) {
    if (this->action != ENHORSE_ACT_IDLE) {
        return 0;
    }
    if ((this->animationIdx != ENHORSE_ANIM_IDLE) && (this->animationIdx != ENHORSE_ANIM_WHINNEY)) {
        return 0;
    }
    return EnHorse_MountSideCheck(this, globalCtx, GET_PLAYER(globalCtx));
}

void EnHorse_RandomOffset(Vec3f* src, f32 dist, Vec3f* dst) {
    dst->x = (Rand_ZeroOne() * (dist * 2.0f) + src->x) - dist;
    dst->y = (Rand_ZeroOne() * (dist * 2.0f) + src->y) - dist;
    dst->z = (Rand_ZeroOne() * (dist * 2.0f) + src->z) - dist;
}

void EnHorse_PostDraw(Actor* thisx, GlobalContext* globalCtx, Skin* skin) {
    EnHorse* this = (EnHorse*)thisx;
    s32 pad;
    Vec3f sp94 = { 0.0f, 0.0f, 0.0f };
    Vec3f hoofOffset = { 5.0f, -4.0f, 5.0f };
    Vec3f riderOffset = { 600.0f, -1670.0f, 0.0f };
    Vec3f sp70;
    Vec3f sp64 = { 0.0f, 0.0f, 0.0f };
    Vec3f sp58 = { 0.0f, -1.0f, 0.0f };

    f32 frame = this->skin.skelAnime.curFrame;
    Vec3f center;
    Vec3f newCenter;
    s32 i;
    Vec3f sp2C;
    f32 sp28;

    if (!(this->stateFlags & ENHORSE_CALC_RIDER_POS)) {
        Skin_GetLimbPos(skin, 30, &riderOffset, &this->riderPos);
        this->riderPos.x = this->riderPos.x - this->actor.world.pos.x;
        this->riderPos.y = this->riderPos.y - this->actor.world.pos.y;
        this->riderPos.z = this->riderPos.z - this->actor.world.pos.z;
    } else {
        this->stateFlags &= ~ENHORSE_CALC_RIDER_POS;
    }

    Skin_GetLimbPos(skin, 13, &sp94, &sp2C);
    SkinMatrix_Vec3fMtxFMultXYZW(&globalCtx->viewProjectionMtxF, &sp2C, &this->unk_228, &sp28);
    if ((this->animationIdx == ENHORSE_ANIM_IDLE && this->action != ENHORSE_ACT_FROZEN) &&
        ((frame > 40.0f && frame < 45.0f && this->type == ENHORSE_EPONA) ||
         (frame > 28.0f && frame < 33.0f && this->type == ENHORSE_HNI))) {
        if (Rand_ZeroOne() < 0.6f) {
            this->dustFlags |= 1;
            Skin_GetLimbPos(skin, 28, &hoofOffset, &this->frontRightHoof);
            this->frontRightHoof.y = this->frontRightHoof.y - 5.0f;
        }
    } else {
        if (this->action == ENHORSE_ACT_STOPPING) {
            if ((frame > 10.0f && frame < 13.0f) || (frame > 25.0f && frame < 33.0f)) {
                if (Rand_ZeroOne() < 0.7f) {
                    this->dustFlags |= 2;
                    Skin_GetLimbPos(skin, 20, &hoofOffset, &sp70);
                    EnHorse_RandomOffset(&sp70, 10.0f, &this->frontLeftHoof);
                }
                if (Rand_ZeroOne() < 0.7f) {
                    this->dustFlags |= 1;
                    Skin_GetLimbPos(skin, 28, &hoofOffset, &sp70);
                    EnHorse_RandomOffset(&sp70, 10.0f, &this->frontRightHoof);
                }
            }

            if ((frame > 6.0f && frame < 10.0f) || (frame > 23.0f && frame < 29.0f)) {
                if (Rand_ZeroOne() < 0.7f) {
                    this->dustFlags |= 8;
                    Skin_GetLimbPos(skin, 37, &hoofOffset, &sp70);
                    EnHorse_RandomOffset(&sp70, 10.0f, &this->backLeftHoof);
                }
            }

            if ((frame > 7.0f && frame < 14.0f) || (frame > 26.0f && frame < 30.0f)) {
                if (Rand_ZeroOne() < 0.7f) {
                    this->dustFlags |= 4;
                    Skin_GetLimbPos(skin, 45, &hoofOffset, &sp70);
                    EnHorse_RandomOffset(&sp70, 10.0f, &this->backRightHoof);
                }
            }
        } else if (this->animationIdx == ENHORSE_ANIM_GALLOP) {
            if ((frame > 14.0f) && (frame < 16.0f)) {
                this->dustFlags |= 1;
                Skin_GetLimbPos(skin, 28, &hoofOffset, &sp70);
                EnHorse_RandomOffset(&sp70, 5.0f, &this->frontRightHoof);
            } else if (frame > 8.0f && frame < 10.0f) {
                this->dustFlags |= 2;
                Skin_GetLimbPos(skin, 20, &hoofOffset, &sp70);
                EnHorse_RandomOffset(&sp70, 10.0f, &this->frontLeftHoof);
            } else if (frame > 1.0f && frame < 3.0f) {
                this->dustFlags |= 4;
                Skin_GetLimbPos(skin, 45, &hoofOffset, &sp70);
                EnHorse_RandomOffset(&sp70, 10.0f, &this->backRightHoof);
            } else if ((frame > 26.0f) && (frame < 28.0f)) {
                this->dustFlags |= 8;
                Skin_GetLimbPos(skin, 37, &hoofOffset, &sp70);
                EnHorse_RandomOffset(&sp70, 10.0f, &this->backLeftHoof);
            }
        } else if (this->action == ENHORSE_ACT_LOW_JUMP && frame > 6.0f &&
                   Rand_ZeroOne() < 1.0f - (frame - 6.0f) * (1.0f / 17.0f)) {
            if (Rand_ZeroOne() < 0.5f) {
                this->dustFlags |= 8;
                Skin_GetLimbPos(skin, 37, &hoofOffset, &sp70);
                EnHorse_RandomOffset(&sp70, 10.0f, &this->backLeftHoof);
            }
            if (Rand_ZeroOne() < 0.5f) {
                this->dustFlags |= 4;
                Skin_GetLimbPos(skin, 45, &hoofOffset, &sp70);
                EnHorse_RandomOffset(&sp70, 10.0f, &this->backRightHoof);
            }
        } else if (this->action == ENHORSE_ACT_HIGH_JUMP && frame > 5.0f &&
                   Rand_ZeroOne() < 1.0f - (frame - 5.0f) * (1.0f / 25.0f)) {
            if (Rand_ZeroOne() < 0.5f) {
                this->dustFlags |= 8;
                Skin_GetLimbPos(skin, 37, &hoofOffset, &sp70);
                EnHorse_RandomOffset(&sp70, 10.0f, &this->backLeftHoof);
            }
            if (Rand_ZeroOne() < 0.5f) {
                this->dustFlags |= 4;
                Skin_GetLimbPos(skin, 45, &hoofOffset, &sp70);
                EnHorse_RandomOffset(&sp70, 10.0f, &this->backRightHoof);
            }
        } else if (this->action == ENHORSE_ACT_BRIDGE_JUMP && Rand_ZeroOne() < 0.5f) {
            if (Rand_ZeroOne() < 0.5f) {
                this->dustFlags |= 8;
                Skin_GetLimbPos(skin, 37, &hoofOffset, &sp70);
                EnHorse_RandomOffset(&sp70, 10.0f, &this->backLeftHoof);
            } else {
                this->dustFlags |= 4;
                Skin_GetLimbPos(skin, 45, &hoofOffset, &sp70);
                EnHorse_RandomOffset(&sp70, 10.0f, &this->backRightHoof);
            }
        }
    }

    for (i = 0; i < this->jntSph.count; i++) {
        center.x = this->jntSph.elements[i].dim.modelSphere.center.x;
        center.y = this->jntSph.elements[i].dim.modelSphere.center.y;
        center.z = this->jntSph.elements[i].dim.modelSphere.center.z;

        Skin_GetLimbPos(skin, this->jntSph.elements[i].dim.limb, &center, &newCenter);
        this->jntSph.elements[i].dim.worldSphere.center.x = newCenter.x;
        this->jntSph.elements[i].dim.worldSphere.center.y = newCenter.y;
        this->jntSph.elements[i].dim.worldSphere.center.z = newCenter.z;
        this->jntSph.elements[i].dim.worldSphere.radius =
            this->jntSph.elements[i].dim.modelSphere.radius * this->jntSph.elements[i].dim.scale;
    }

    //! @bug Setting colliders in a draw function allows for duplicate entries to be added to their respective lists
    //! under certain conditions, like when pausing and unpausing the game.
    //! Actors will draw for a couple of frames between the pauses, but some important logic updates will not occur.
    //! In the case of OC, this can cause unwanted effects such as a very large amount of displacement being applied to
    //! a colliding actor.
    CollisionCheck_SetOC(globalCtx, &globalCtx->colChkCtx, &this->jntSph.base);
    CollisionCheck_SetAC(globalCtx, &globalCtx->colChkCtx, &this->jntSph.base);
}

// unused
static s32 D_80A667DC[] = { 0, 3, 7, 14 };

s32 EnHorse_OverrideLimbDraw(Actor* thisx, GlobalContext* globalCtx, s32 limbIndex, Skin* arg3) {
    static void* eyeTextures[] = {
        gEponaEyeOpenTex,
        gEponaEyeHalfTex,
        gEponaEyeClosedTex,
    };
    static u8 eyeBlinkIndexes[] = { 0, 1, 2, 1 };
    EnHorse* this = (EnHorse*)thisx;
    s32 drawOriginalLimb = true;

    OPEN_DISPS(globalCtx->state.gfxCtx, "../z_en_horse.c", 8582);
    if (limbIndex == 13 && this->type == ENHORSE_EPONA) {
        u8 index = eyeBlinkIndexes[this->blinkTimer];

        gSPSegment(POLY_OPA_DISP++, 0x08, SEGMENTED_TO_VIRTUAL(eyeTextures[index]));
<<<<<<< HEAD
    } else if (this->type == ENHORSE_HNI && this->stateFlags & ENHORSE_FLAG_18 && limbIndex == 30) {
        func_800A5F60(globalCtx->state.gfxCtx, &this->skin, limbIndex, gHorseIngoGerudoSaddleDL, 0);
=======
    } else if (this->type == HORSE_HNI && this->stateFlags & ENHORSE_FLAG_18 && limbIndex == 30) {
        Skin_DrawLimb(globalCtx->state.gfxCtx, &this->skin, limbIndex, gHorseIngoGerudoSaddleDL, 0);
>>>>>>> 1f300f4a
        drawOriginalLimb = false;
    }
    CLOSE_DISPS(globalCtx->state.gfxCtx, "../z_en_horse.c", 8601);
    return drawOriginalLimb;
}

void EnHorse_Draw(Actor* thisx, GlobalContext* globalCtx) {
    EnHorse* this = (EnHorse*)thisx;

    if (!(this->stateFlags & ENHORSE_INACTIVE)) {
        func_80093D18(globalCtx->state.gfxCtx);
        this->stateFlags |= ENHORSE_DRAW;
        if (this->stateFlags & ENHORSE_JUMPING) {
            func_800A6360(thisx, globalCtx, &this->skin, EnHorse_PostDraw, EnHorse_OverrideLimbDraw, false);
        } else {
            func_800A6360(thisx, globalCtx, &this->skin, EnHorse_PostDraw, EnHorse_OverrideLimbDraw, true);
        }
        if (this->postDrawFunc != NULL) {
            this->postDrawFunc(this, globalCtx);
        }
    }
}<|MERGE_RESOLUTION|>--- conflicted
+++ resolved
@@ -826,13 +826,8 @@
     this->playerControlled = false;
 
     if ((globalCtx->sceneNum == SCENE_SPOT20) && (gSaveContext.sceneSetupIndex < 4)) {
-<<<<<<< HEAD
         if (this->type == ENHORSE_HNI) {
-            if (this->actor.world.rot.z == 0 || gSaveContext.nightFlag) {
-=======
-        if (this->type == HORSE_HNI) {
             if (this->actor.world.rot.z == 0 || !IS_DAY) {
->>>>>>> 1f300f4a
                 Actor_Kill(&this->actor);
                 return;
             }
@@ -3816,13 +3811,8 @@
         u8 index = eyeBlinkIndexes[this->blinkTimer];
 
         gSPSegment(POLY_OPA_DISP++, 0x08, SEGMENTED_TO_VIRTUAL(eyeTextures[index]));
-<<<<<<< HEAD
     } else if (this->type == ENHORSE_HNI && this->stateFlags & ENHORSE_FLAG_18 && limbIndex == 30) {
-        func_800A5F60(globalCtx->state.gfxCtx, &this->skin, limbIndex, gHorseIngoGerudoSaddleDL, 0);
-=======
-    } else if (this->type == HORSE_HNI && this->stateFlags & ENHORSE_FLAG_18 && limbIndex == 30) {
         Skin_DrawLimb(globalCtx->state.gfxCtx, &this->skin, limbIndex, gHorseIngoGerudoSaddleDL, 0);
->>>>>>> 1f300f4a
         drawOriginalLimb = false;
     }
     CLOSE_DISPS(globalCtx->state.gfxCtx, "../z_en_horse.c", 8601);
