--- conflicted
+++ resolved
@@ -844,11 +844,7 @@
             return;
         }
     } else if (globalCtx->sceneNum == SCENE_MALON_STABLE) {
-<<<<<<< HEAD
         if (IS_DAY || Flags_GetEventChkInf(0x18) || DREG(1) != 0 || !LINK_IS_ADULT) {
-=======
-        if (IS_DAY || Flags_GetEventChkInf(0x18) || DREG(1) != 0 || LINK_IS_CHILD) {
->>>>>>> 74f517a9
             Actor_Kill(&this->actor);
             return;
         }
