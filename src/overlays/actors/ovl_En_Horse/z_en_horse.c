--- conflicted
+++ resolved
@@ -1752,15 +1752,9 @@
             gSaveContext.horseData.scene = globalCtx->sceneNum;
 
             // Focus the camera on Epona
-<<<<<<< HEAD
-            Camera_SetParam(globalCtx->cameraPtrs[0], CAM_STATE3_8, this);
-            Camera_ChangeSetting(globalCtx->cameraPtrs[0], 0x38);
-            Camera_SetCameraData(globalCtx->cameraPtrs[0], 4, NULL, NULL, 0x51, 0, 0);
-=======
-            Camera_SetParam(globalCtx->cameraPtrs[CAM_ID_MAIN], 8, this);
+            Camera_SetParam(globalCtx->cameraPtrs[CAM_ID_MAIN], CAM_STATE3_8, this);
             Camera_ChangeSetting(globalCtx->cameraPtrs[CAM_ID_MAIN], CAM_SET_TURN_AROUND);
             Camera_SetCameraData(globalCtx->cameraPtrs[CAM_ID_MAIN], 4, NULL, NULL, 0x51, 0, 0);
->>>>>>> bf56c94f
         }
     }
     if (!(this->stateFlags & ENHORSE_INACTIVE)) {
@@ -1832,15 +1826,9 @@
                                        &gSfxDefaultFreqAndVolScale, &gSfxDefaultReverb);
                 this->followTimer = 0;
                 EnHorse_SetFollowAnimation(this, globalCtx);
-<<<<<<< HEAD
-                Camera_SetParam(globalCtx->cameraPtrs[0], CAM_STATE3_8, this);
-                Camera_ChangeSetting(globalCtx->cameraPtrs[0], 0x38);
-                Camera_SetCameraData(globalCtx->cameraPtrs[0], 4, NULL, NULL, 0x51, 0, 0);
-=======
-                Camera_SetParam(globalCtx->cameraPtrs[CAM_ID_MAIN], 8, this);
+                Camera_SetParam(globalCtx->cameraPtrs[CAM_ID_MAIN], CAM_STATE3_8, this);
                 Camera_ChangeSetting(globalCtx->cameraPtrs[CAM_ID_MAIN], CAM_SET_TURN_AROUND);
                 Camera_SetCameraData(globalCtx->cameraPtrs[CAM_ID_MAIN], 4, NULL, NULL, 0x51, 0, 0);
->>>>>>> bf56c94f
             }
         } else {
             Audio_PlaySoundGeneral(NA_SE_EV_HORSE_NEIGH, &this->actor.projectedPos, 4, &gSfxDefaultFreqAndVolScale,
