/**
 * File: z_en_horse.c
 * Overlay: ovl_En_Horse
 * Description: Rideable horses
 */

#include "z_en_horse.h"
#include "overlays/actors/ovl_En_In/z_en_in.h"
#include "objects/object_horse/object_horse.h"
#include "objects/object_hni/object_hni.h"
#include "scenes/overworld/spot09/spot09_scene.h"

#define FLAGS ACTOR_FLAG_4

typedef void (*EnHorseCsFunc)(EnHorse*, PlayState*, CsCmdActorAction*);
typedef void (*EnHorseActionFunc)(EnHorse*, PlayState*);

void EnHorse_Init(Actor* thisx, PlayState* play);
void EnHorse_Destroy(Actor* thisx, PlayState* play);
void EnHorse_Update(Actor* thisx, PlayState* play);
void EnHorse_Draw(Actor* thisx, PlayState* play);

void EnHorse_InitCutscene(EnHorse* this, PlayState* play);
void EnHorse_InitHorsebackArchery(EnHorse* this);
void EnHorse_InitFleePlayer(EnHorse* this);
void EnHorse_ResetIdleAnimation(EnHorse* this);
void EnHorse_StartIdleRidable(EnHorse* this);
void EnHorse_InitInactive(EnHorse* this);
void EnHorse_InitIngoHorse(EnHorse* this);

void EnHorse_Frozen(EnHorse* this, PlayState* play);
void EnHorse_Inactive(EnHorse* this, PlayState* play);
void EnHorse_Idle(EnHorse* this, PlayState* play);
void EnHorse_FollowPlayer(EnHorse* this, PlayState* play);
void EnHorse_UpdateIngoRace(EnHorse* this, PlayState* play);
void EnHorse_MountedIdle(EnHorse* this, PlayState* play);
void EnHorse_MountedIdleWhinneying(EnHorse* this, PlayState* play);
void EnHorse_MountedTurn(EnHorse* this, PlayState* play);
void EnHorse_MountedWalk(EnHorse* this, PlayState* play);
void EnHorse_MountedTrot(EnHorse* this, PlayState* play);
void EnHorse_MountedGallop(EnHorse* this, PlayState* play);
void EnHorse_MountedRearing(EnHorse* this, PlayState* play);
void EnHorse_Stopping(EnHorse* this, PlayState* play);
void EnHorse_Reverse(EnHorse* this, PlayState* play);
void EnHorse_LowJump(EnHorse* this, PlayState* play);
void EnHorse_HighJump(EnHorse* this, PlayState* play);
void EnHorse_BridgeJump(EnHorse* this, PlayState* play);
void EnHorse_CutsceneUpdate(EnHorse* this, PlayState* play);
void EnHorse_UpdateHorsebackArchery(EnHorse* this, PlayState* play);
void EnHorse_FleePlayer(EnHorse* this, PlayState* play);

static AnimationHeader* sEponaAnimHeaders[] = {
    &gEponaIdleAnim,     &gEponaWhinnyAnim,    &gEponaRefuseAnim,  &gEponaRearingAnim,     &gEponaWalkingAnim,
    &gEponaTrottingAnim, &gEponaGallopingAnim, &gEponaJumpingAnim, &gEponaJumpingHighAnim,
};

static AnimationHeader* sHniAnimHeaders[] = {
    &gHorseIngoIdleAnim,      &gHorseIngoWhinnyAnim,  &gHorseIngoRefuseAnim,
    &gHorseIngoRearingAnim,   &gHorseIngoWalkingAnim, &gHorseIngoTrottingAnim,
    &gHorseIngoGallopingAnim, &gHorseIngoJumpingAnim, &gHorseIngoJumpingHighAnim,
};

static AnimationHeader** sAnimationHeaders[] = { sEponaAnimHeaders, sHniAnimHeaders };

static f32 sPlaybackSpeeds[] = { 2.0f / 3.0f, 2.0f / 3.0f, 1.0f, 1.0f, 1.0f, 1.0f, 1.0f, 2.0f / 3.0f, 2.0f / 3.0f };

static SkeletonHeader* sSkeletonHeaders[] = { &gEponaSkel, &gHorseIngoSkel };

const ActorInit En_Horse_InitVars = {
    ACTOR_EN_HORSE,
    ACTORCAT_BG,
    FLAGS,
    OBJECT_HORSE,
    sizeof(EnHorse),
    (ActorFunc)EnHorse_Init,
    (ActorFunc)EnHorse_Destroy,
    (ActorFunc)EnHorse_Update,
    (ActorFunc)EnHorse_Draw,
};

static ColliderCylinderInit sCylinderInit1 = {
    {
        COLTYPE_NONE,
        AT_TYPE_PLAYER,
        AC_NONE,
        OC1_ON | OC1_TYPE_ALL,
        OC2_TYPE_1 | OC2_UNK1,
        COLSHAPE_CYLINDER,
    },
    {
        ELEMTYPE_UNK0,
        { 0x00000400, 0x00, 0x04 },
        { 0xFFCFFFFF, 0x00, 0x00 },
        TOUCH_ON | TOUCH_SFX_NONE,
        BUMP_NONE,
        OCELEM_ON,
    },
    { 20, 70, 0, { 0, 0, 0 } },
};

static ColliderCylinderInit sCylinderInit2 = {
    {
        COLTYPE_NONE,
        AT_NONE,
        AC_NONE,
        OC1_ON | OC1_TYPE_ALL,
        OC2_TYPE_1 | OC2_UNK1,
        COLSHAPE_CYLINDER,
    },
    {
        ELEMTYPE_UNK0,
        { 0xFFCFFFFF, 0x00, 0x00 },
        { 0xFFCFFFFF, 0x00, 0x00 },
        TOUCH_NONE,
        BUMP_NONE,
        OCELEM_ON,
    },
    { 20, 70, 0, { 0, 0, 0 } },
};

static ColliderJntSphElementInit sJntSphItemsInit[1] = {
    {
        {
            ELEMTYPE_UNK0,
            { 0x00000000, 0x00, 0x00 },
            { 0x0001F824, 0x00, 0x00 },
            TOUCH_NONE,
            BUMP_ON | BUMP_NO_AT_INFO | BUMP_NO_DAMAGE | BUMP_NO_SWORD_SFX | BUMP_NO_HITMARK,
            OCELEM_ON,
        },
        { 13, { { 0, 0, 0 }, 20 }, 100 },
    },
};

static ColliderJntSphInit sJntSphInit = {
    {
        COLTYPE_NONE,
        AT_NONE,
        AC_ON | AC_TYPE_PLAYER,
        OC1_ON | OC1_TYPE_ALL,
        OC2_TYPE_1 | OC2_UNK1,
        COLSHAPE_JNTSPH,
    },
    1,
    sJntSphItemsInit,
};

static CollisionCheckInfoInit D_80A65F38 = { 10, 35, 100, MASS_HEAVY };

typedef struct {
    s16 scene;
    Vec3s pos;
    s16 angle;
} EnHorseSpawnpoint;

static EnHorseSpawnpoint sHorseSpawns[] = {
    // Hyrule Field
    { SCENE_SPOT00, 16, 0, 1341, 0 },
    { SCENE_SPOT00, -1297, 0, 1459, 0 },
    { SCENE_SPOT00, -5416, -300, 1296, 0 },
    { SCENE_SPOT00, -4667, -300, 3620, 0 },
    { SCENE_SPOT00, -3837, 81, 5537, 0 },
    { SCENE_SPOT00, -5093, -226, 6661, 0 },
    { SCENE_SPOT00, -6588, -79, 5053, 0 },
    { SCENE_SPOT00, -7072, -500, 7538, 0 },
    { SCENE_SPOT00, -6139, -500, 8910, 0 },
    { SCENE_SPOT00, -8497, -300, 7802, 0 },
    { SCENE_SPOT00, -5481, -499, 12127, 0 },
    { SCENE_SPOT00, -4808, -700, 13583, 0 },
    { SCENE_SPOT00, -3416, -490, 12092, 0 },
    { SCENE_SPOT00, -2915, 100, 8339, 0 },
    { SCENE_SPOT00, -2277, -500, 13247, 0 },
    { SCENE_SPOT00, -1026, -500, 12101, 0 },
    { SCENE_SPOT00, 1427, -500, 13341, 0 },
    { SCENE_SPOT00, -200, -486, 10205, 0 },
    { SCENE_SPOT00, -1469, 100, 7496, 0 },
    { SCENE_SPOT00, -995, 168, 5652, 0 },
    { SCENE_SPOT00, 1938, 89, 6232, 0 },
    { SCENE_SPOT00, 1387, -105, 9206, 0 },
    { SCENE_SPOT00, 1571, -223, 7701, 0 },
    { SCENE_SPOT00, 3893, -121, 7068, 0 },
    { SCENE_SPOT00, 3179, 373, 5221, 0 },
    { SCENE_SPOT00, 4678, -20, 3869, 0 },
    { SCENE_SPOT00, 3460, 246, 4207, 0 },
    { SCENE_SPOT00, 3686, 128, 2366, 0 },
    { SCENE_SPOT00, 1791, 18, 152, 0 },
    { SCENE_SPOT00, 3667, -16, 1399, 0 },
    { SCENE_SPOT00, 1827, -15, 983, 0 },
    { SCENE_SPOT00, 1574, 399, 4318, 0 },
    { SCENE_SPOT00, 716, 95, 3391, 0 },
    { SCENE_SPOT00, -1189, -41, 4739, 0 },
    { SCENE_SPOT00, -1976, -171, 4172, 0 },
    { SCENE_SPOT00, 1314, 391, 5665, 0 },
    { SCENE_SPOT00, 112, 0, 1959, 0 },
    { SCENE_SPOT00, -3011, -111, 9397, 0 },
    { SCENE_SPOT00, -5674, -270, 8585, 0 },
    { SCENE_SPOT00, -8861, -300, 7836, 0 },
    { SCENE_SPOT00, -6056, -500, 7810, 0 },
    { SCENE_SPOT00, -7306, -500, 5994, 0 },
    { SCENE_SPOT00, -7305, -500, 7605, 0 },
    { SCENE_SPOT00, -7439, -300, 7600, 0 },
    { SCENE_SPOT00, -7464, -300, 6268, 0 },
    { SCENE_SPOT00, -8080, -300, 7553, 0 },
    { SCENE_SPOT00, -8091, -300, 7349, 0 },
    { SCENE_SPOT00, -8785, -300, 7383, 0 },
    { SCENE_SPOT00, -8745, -300, 7508, 0 },
    { SCENE_SPOT00, -8777, -300, 7788, 0 },
    { SCENE_SPOT00, -8048, -299, 7738, 0 },
    { SCENE_SPOT00, -7341, -184, 7730, 0 },
    { SCENE_SPOT00, -6410, -288, 7824, 0 },
    { SCENE_SPOT00, -6326, -290, 8205, 0 },
    { SCENE_SPOT00, -6546, -292, 8400, 0 },
    { SCENE_SPOT00, -7533, -180, 8459, 0 },
    { SCENE_SPOT00, -8024, -295, 7903, 0 },
    { SCENE_SPOT00, -8078, -308, 7994, 0 },
    { SCENE_SPOT00, -9425, -287, 7696, 0 },
    { SCENE_SPOT00, -9322, -292, 7577, 0 },
    { SCENE_SPOT00, -9602, -199, 7160, 0 },
    { SCENE_SPOT00, -9307, -300, 7758, 0 },
    { SCENE_SPOT00, -9230, -300, 7642, 0 },
    { SCENE_SPOT00, -7556, -499, 8695, 0 },
    { SCENE_SPOT00, -6438, -500, 8606, 0 },
    { SCENE_SPOT00, -6078, -500, 8258, 0 },
    { SCENE_SPOT00, -6233, -500, 7613, 0 },
    { SCENE_SPOT00, -5035, -205, 7814, 0 },
    { SCENE_SPOT00, -5971, -500, 8501, 0 },
    { SCENE_SPOT00, -5724, -498, 10123, 0 },
    { SCENE_SPOT00, -5094, -392, 11106, 0 },
    { SCENE_SPOT00, -5105, -393, 11312, 0 },
    { SCENE_SPOT00, -4477, -314, 11132, 0 },
    { SCENE_SPOT00, -3867, -380, 11419, 0 },
    { SCENE_SPOT00, -2952, -500, 11944, 0 },
    { SCENE_SPOT00, -2871, -488, 11743, 0 },
    { SCENE_SPOT00, -3829, -372, 11327, 0 },
    { SCENE_SPOT00, -4439, -293, 10989, 0 },
    { SCENE_SPOT00, -5014, -381, 11086, 0 },
    { SCENE_SPOT00, -5113, -188, 10968, 0 },
    { SCENE_SPOT00, -5269, -188, 11156, 0 },
    { SCENE_SPOT00, -5596, -178, 9972, 0 },
    { SCENE_SPOT00, -5801, -288, 8518, 0 },
    { SCENE_SPOT00, -4910, -178, 7931, 0 },
    { SCENE_SPOT00, -3586, 73, 8140, 0 },
    { SCENE_SPOT00, -4487, -106, 9362, 0 },
    { SCENE_SPOT00, -4339, -112, 6412, 0 },
    { SCENE_SPOT00, -3417, 105, 8194, 0 },
    { SCENE_SPOT00, -4505, -20, 6608, 0 },
    { SCENE_SPOT00, -5038, -199, 6603, 0 },
    { SCENE_SPOT00, -4481, 1, 6448, 0 },
    { SCENE_SPOT00, -5032, -168, 6418, 0 },
    { SCENE_SPOT00, -5256, -700, 14329, 0 },
    { SCENE_SPOT00, -5749, -820, 15380, 0 },
    { SCENE_SPOT00, -3122, -700, 13608, 0 },
    { SCENE_SPOT00, -3758, -525, 13228, 0 },
    { SCENE_SPOT00, -3670, -500, 13123, 0 },
    { SCENE_SPOT00, -2924, -500, 13526, 0 },
    { SCENE_SPOT00, 1389, -115, 9370, 0 },
    { SCENE_SPOT00, 548, -116, 8889, 0 },
    { SCENE_SPOT00, -106, -107, 8530, 0 },
    { SCENE_SPOT00, -1608, 85, 7646, 0 },
    { SCENE_SPOT00, -5300, -700, 13772, 0 },
    { SCENE_SPOT00, -5114, -700, 13400, 0 },
    { SCENE_SPOT00, -4561, -700, 13700, 0 },
    { SCENE_SPOT00, -4762, -700, 14084, 0 },
    { SCENE_SPOT00, -2954, 100, 8216, 0 },
    { SCENE_SPOT00, 1460, -104, 9246, 0 },
    { SCENE_SPOT00, 629, -105, 8791, 0 },
    { SCENE_SPOT00, -10, -90, 8419, 0 },
    { SCENE_SPOT00, -1462, 100, 7504, 0 },
    { SCENE_SPOT00, -3018, -500, 12493, 0 },
    { SCENE_SPOT00, -2994, -311, 10331, 0 },
    { SCENE_SPOT00, -4006, -700, 14152, 0 },
    { SCENE_SPOT00, -4341, -500, 12743, 0 },
    { SCENE_SPOT00, -5879, -497, 6799, 0 },
    { SCENE_SPOT00, 22, -473, 10103, 0 },
    { SCENE_SPOT00, -1389, -192, 8874, 0 },
    { SCENE_SPOT00, -4, 92, 6866, 0 },
    { SCENE_SPOT00, 483, 104, 6637, 0 },
    { SCENE_SPOT00, 1580, 183, 5987, 0 },
    { SCENE_SPOT00, 1548, 308, 5077, 0 },
    { SCENE_SPOT00, 1511, 399, 4267, 0 },
    { SCENE_SPOT00, 1358, 385, 4271, 0 },
    { SCENE_SPOT00, 1379, 395, 5063, 0 },
    { SCENE_SPOT00, 1360, 394, 5870, 0 },
    { SCENE_SPOT00, 813, 283, 6194, 0 },
    { SCENE_SPOT00, -57, 101, 6743, 0 },
    { SCENE_SPOT00, 91, 325, 5143, 0 },
    { SCENE_SPOT00, 1425, -214, 7659, 0 },
    { SCENE_SPOT00, 3487, -19, 880, 0 },
    { SCENE_SPOT00, 2933, 152, 2094, 0 },
    { SCENE_SPOT00, 2888, -145, 6862, 0 },
    { SCENE_SPOT00, 1511, 67, 6471, 0 },
    { SCENE_SPOT00, 4051, -47, 1722, 0 },
    { SCENE_SPOT00, -7335, -500, 8627, 0 },
    { SCENE_SPOT00, -7728, -462, 8498, 0 },
    { SCENE_SPOT00, -7791, -446, 8832, 0 },
    { SCENE_SPOT00, -2915, -435, 11334, 0 },
    { SCENE_SPOT00, 165, -278, 3352, 0 },

    // Lake Hylia
    { SCENE_SPOT06, -2109, -882, 1724, 0 },
    { SCENE_SPOT06, -328, -1238, 2705, 0 },
    { SCENE_SPOT06, -3092, -1033, 3527, 0 },

    // Gerudo Valley
    { SCENE_SPOT09, 2687, -269, 753, 0 },
    { SCENE_SPOT09, 2066, -132, 317, 0 },
    { SCENE_SPOT09, 523, -8, 635, 0 },
    { SCENE_SPOT09, 558, 36, -323, 0 },
    { SCENE_SPOT09, 615, 51, -839, 0 },
    { SCENE_SPOT09, -614, 32, 29, 0 },
    { SCENE_SPOT09, -639, -3, 553, 0 },
    { SCENE_SPOT09, -540, 10, -889, 0 },
    { SCENE_SPOT09, -1666, 58, 378, 0 },
    { SCENE_SPOT09, -3044, 210, -648, 0 },

    // Gerudo's Fortress
    { SCENE_SPOT12, -678, 21, -623, 0 },
    { SCENE_SPOT12, 149, 333, -2499, 0 },
    { SCENE_SPOT12, 499, 581, -547, 0 },
    { SCENE_SPOT12, 3187, 1413, -3775, 0 },
    { SCENE_SPOT12, 3198, 1413, 307, 0 },
    { SCENE_SPOT12, 3380, 1413, -1200, 0 },
    { SCENE_SPOT12, -966, 1, -56, 0 },
    { SCENE_SPOT12, -966, 24, -761, 0 },
    { SCENE_SPOT12, -694, 174, -2820, 0 },

    // Lon Lon Ranch
    { SCENE_SPOT20, 1039, 0, 2051, 0 },
    { SCENE_SPOT20, -1443, 0, 1429, 0 },
    { SCENE_SPOT20, 856, 0, -918, 0 }, // Hardcoded to always load in lon lon
    { SCENE_SPOT20, 882, 0, -2256, 0 },
    { SCENE_SPOT20, -1003, 0, -755, 0 }, // Hardcoded to always load in lon lon
    { SCENE_SPOT20, -2254, 0, -629, 0 },
    { SCENE_SPOT20, 907, 0, -2336, 0 },
};

typedef struct {
    s16 zMin;
    s16 zMax;

    s16 xMin;
    s16 xMax;
    s16 xOffset;

    s16 angle;
    s16 angleRange;

    Vec3s pos;
} BridgeJumpPoint;

static BridgeJumpPoint sBridgeJumps[] = {
    { -195, -40, 225, 120, 360, -0x4000, 0x7D0, -270, -52, -117 },
    { -195, -40, -240, -120, -360, 0x4000, 0x7D0, 270, -52, -117 },
};

typedef struct {
    s16 x;
    s16 y;
    s16 z;
    s16 speed;
    s16 angle;
} RaceWaypoint;

typedef struct {
    s32 numWaypoints;
    RaceWaypoint* waypoints;
} RaceInfo;

static RaceWaypoint sIngoRaceWaypoints[] = {
    { 1056, 1, -1540, 11, 0x2A8D },  { 1593, 1, -985, 10, 0xFC27 },   { 1645, 1, -221, 11, 0xE891 },
    { 985, 1, 403, 10, 0xBB9C },     { -1023, 1, 354, 11, 0xA37D },   { -1679, 1, -213, 10, 0x889C },
    { -1552, 1, -1008, 11, 0x638D }, { -947, -1, -1604, 10, 0x4002 },
};

static RaceInfo sIngoRace = { 8, sIngoRaceWaypoints };
static s32 sAnimSoundFrames[] = { 0, 16 };

static InitChainEntry sInitChain[] = {
    ICHAIN_F32(uncullZoneScale, 600, ICHAIN_CONTINUE),
    ICHAIN_F32(uncullZoneDownward, 300, ICHAIN_STOP),
};

static u8 sResetNoInput[] = { 0, 0, 0, 0, 1, 1, 1, 1, 1, 1, 1, 0 };

static s32 sIdleAnimIds[] = { 1, 3, 0, 3, 1, 0 };

static s16 sIngoAnimations[] = { 7, 6, 2, 2, 1, 1, 0, 0, 0, 0 };

void EnHorse_CsMoveInit(EnHorse* this, PlayState* play, CsCmdActorAction* action);
void EnHorse_CsJumpInit(EnHorse* this, PlayState* play, CsCmdActorAction* action);
void EnHorse_CsRearingInit(EnHorse* this, PlayState* play, CsCmdActorAction* action);
void EnHorse_WarpMoveInit(EnHorse* this, PlayState* play, CsCmdActorAction* action);
void EnHorse_CsWarpRearingInit(EnHorse* this, PlayState* play, CsCmdActorAction* action);

static EnHorseCsFunc sCutsceneInitFuncs[] = {
    NULL,
    EnHorse_CsMoveInit,
    EnHorse_CsJumpInit,
    EnHorse_CsRearingInit,
    EnHorse_WarpMoveInit,
    EnHorse_CsWarpRearingInit,
};

void EnHorse_CsMoveToPoint(EnHorse* this, PlayState* play, CsCmdActorAction* action);
void EnHorse_CsJump(EnHorse* this, PlayState* play, CsCmdActorAction* action);
void EnHorse_CsRearing(EnHorse* this, PlayState* play, CsCmdActorAction* action);
void EnHorse_CsWarpMoveToPoint(EnHorse* this, PlayState* play, CsCmdActorAction* action);
void EnHorse_CsWarpRearing(EnHorse* this, PlayState* play, CsCmdActorAction* action);

static EnHorseCsFunc sCutsceneActionFuncs[] = {
    NULL, EnHorse_CsMoveToPoint, EnHorse_CsJump, EnHorse_CsRearing, EnHorse_CsWarpMoveToPoint, EnHorse_CsWarpRearing,
};

typedef struct {
    s32 csAction;
    s32 csFuncIdx;
} CsActionEntry;

static CsActionEntry sCsActionTable[] = {
    { 36, 1 }, { 37, 2 }, { 38, 3 }, { 64, 4 }, { 65, 5 },
};

static RaceWaypoint sHbaWaypoints[] = {
    { 3600, 1413, -5055, 11, 0x8001 }, { 3360, 1413, -5220, 5, 0xC000 }, { 3100, 1413, -4900, 5, 0x0000 },
    { 3600, 1413, -4100, 11, 0x0000 }, { 3600, 1413, 360, 11, 0x0000 },
};

static RaceInfo sHbaInfo = { 5, sHbaWaypoints };

static EnHorseActionFunc sActionFuncs[] = {
    EnHorse_Frozen,
    EnHorse_Inactive,
    EnHorse_Idle,
    EnHorse_FollowPlayer,
    EnHorse_UpdateIngoRace,
    EnHorse_MountedIdle,
    EnHorse_MountedIdleWhinneying,
    EnHorse_MountedTurn,
    EnHorse_MountedWalk,
    EnHorse_MountedTrot,
    EnHorse_MountedGallop,
    EnHorse_MountedRearing,
    EnHorse_Stopping,
    EnHorse_Reverse,
    EnHorse_LowJump,
    EnHorse_HighJump,
    EnHorse_BridgeJump,
    EnHorse_CutsceneUpdate,
    EnHorse_UpdateHorsebackArchery,
    EnHorse_FleePlayer,
};

s32 EnHorse_BgCheckBridgeJumpPoint(EnHorse* this, PlayState* play) {
    f32 xMin;
    f32 xMax;
    s32 i;

    if (play->sceneNum != SCENE_SPOT09) {
        return false;
    }
    if (this->actor.speedXZ < 12.8f) {
        return false;
    }
    if (GET_EVENTCHKINF_CARPENTERS_FREE_ALL()) {
        return false;
    }

    for (i = 0; i < 2; i++) {
        xMin = sBridgeJumps[i].xMin;
        xMax = (xMin + sBridgeJumps[i].xMax) + sBridgeJumps[i].xOffset;
        if (xMax < xMin) {
            f32 temp = xMin;

            xMin = xMax;
            xMax = temp;
        }
        if (sBridgeJumps[i].zMin < this->actor.world.pos.z && this->actor.world.pos.z < sBridgeJumps[i].zMax) {
            if (xMin < this->actor.world.pos.x && this->actor.world.pos.x < xMax) {
                if (sBridgeJumps[i].angle - sBridgeJumps[i].angleRange < this->actor.world.rot.y &&
                    this->actor.world.rot.y < sBridgeJumps[i].angle + sBridgeJumps[i].angleRange) {
                    return true;
                }
            }
        }
    }
    return false;
}

void EnHorse_StartBridgeJump(EnHorse* this, PlayState* play);

s32 EnHorse_CheckBridgeJumps(EnHorse* this, PlayState* play) {
    f32 xMin;
    f32 xMax;
    s32 i;

    if (this->actor.speedXZ < 12.8f) {
        return false;
    }

    for (i = 0; i != 2; i++) {
        xMin = sBridgeJumps[i].xMin;
        xMax = sBridgeJumps[i].xMax + xMin;

        if (xMax < xMin) {
            f32 temp = xMin;

            xMin = xMax;
            xMax = temp;
        }

        if (sBridgeJumps[i].zMin < this->actor.world.pos.z && this->actor.world.pos.z < sBridgeJumps[i].zMax) {
            if (xMin < this->actor.world.pos.x && this->actor.world.pos.x < xMax) {
                if (sBridgeJumps[i].angle - sBridgeJumps[i].angleRange < this->actor.world.rot.y &&
                    this->actor.world.rot.y < sBridgeJumps[i].angle + sBridgeJumps[i].angleRange) {
                    this->bridgeJumpIdx = i;
                    EnHorse_StartBridgeJump(this, play);
                    return true;
                }
            }
        }
    }

    return false;
}

void EnHorse_RaceWaypointPos(RaceWaypoint* waypoints, s32 idx, Vec3f* pos) {
    pos->x = waypoints[idx].x;
    pos->y = waypoints[idx].y;
    pos->z = waypoints[idx].z;
}

void EnHorse_RotateToPoint(EnHorse* this, PlayState* play, Vec3f* pos, s16 turnAmount) {
    func_8006DD9C(&this->actor, pos, turnAmount);
}

void EnHorse_UpdateIngoRaceInfo(EnHorse* this, PlayState* play, RaceInfo* raceInfo) {
    Vec3f curWaypointPos;
    Vec3f prevWaypointPos;
    f32 playerDist;
    f32 sp50;
    s16 relPlayerYaw;
    f32 px;
    f32 pz;
    f32 d;
    f32 dist;
    s32 prevWaypoint;

    EnHorse_RaceWaypointPos(raceInfo->waypoints, this->curRaceWaypoint, &curWaypointPos);
    Math3D_RotateXZPlane(&curWaypointPos, raceInfo->waypoints[this->curRaceWaypoint].angle, &px, &pz, &d);
    if (((this->actor.world.pos.x * px) + (pz * this->actor.world.pos.z) + d) > 0.0f) {
        this->curRaceWaypoint++;
        if (this->curRaceWaypoint >= raceInfo->numWaypoints) {
            this->curRaceWaypoint = 0;
        }
    }

    EnHorse_RaceWaypointPos(raceInfo->waypoints, this->curRaceWaypoint, &curWaypointPos);

    prevWaypoint = this->curRaceWaypoint - 1;
    if (prevWaypoint < 0) {
        prevWaypoint = raceInfo->numWaypoints - 1;
    }
    EnHorse_RaceWaypointPos(raceInfo->waypoints, prevWaypoint, &prevWaypointPos);
    Math3D_PointDistToLine2D(this->actor.world.pos.x, this->actor.world.pos.z, prevWaypointPos.x, prevWaypointPos.z,
                             curWaypointPos.x, curWaypointPos.z, &dist);
    EnHorse_RotateToPoint(this, play, &curWaypointPos, 400);

    if (dist < 90000.0f) {
        playerDist = this->actor.xzDistToPlayer;
        if (playerDist < 130.0f || this->jntSph.elements[0].info.ocElemFlags & 2) {
            if (Math_SinS(this->actor.yawTowardsPlayer - this->actor.world.rot.y) > 0.0f) {
                this->actor.world.rot.y = this->actor.world.rot.y - 280;
            } else {
                this->actor.world.rot.y = this->actor.world.rot.y + 280;
            }
        } else if (playerDist < 300.0f) {
            if (Math_SinS(this->actor.yawTowardsPlayer - this->actor.world.rot.y) > 0.0f) {
                this->actor.world.rot.y = this->actor.world.rot.y + 280;
            } else {
                this->actor.world.rot.y = this->actor.world.rot.y - 280;
            }
        }
        this->actor.shape.rot.y = this->actor.world.rot.y;
    }

    sp50 = Actor_WorldDistXZToActor(&this->actor, &GET_PLAYER(play)->actor);
    relPlayerYaw = Actor_WorldYawTowardActor(&this->actor, &GET_PLAYER(play)->actor) - this->actor.world.rot.y;
    if (sp50 <= 200.0f || (fabsf(Math_SinS(relPlayerYaw)) < 0.8f && Math_CosS(relPlayerYaw) > 0.0f)) {
        if (this->actor.speedXZ < this->ingoHorseMaxSpeed) {
            this->actor.speedXZ += 0.47f;
        } else {
            this->actor.speedXZ -= 0.47f;
        }
        this->ingoRaceFlags |= 1;
        return;
    }

    if (this->actor.speedXZ < raceInfo->waypoints[this->curRaceWaypoint].speed) {
        this->actor.speedXZ = this->actor.speedXZ + 0.4f;
    } else {
        this->actor.speedXZ = this->actor.speedXZ - 0.4f;
    }
    this->ingoRaceFlags &= ~0x1;
}

void EnHorse_PlayWalkingSound(EnHorse* this) {
    if (sAnimSoundFrames[this->soundTimer] < this->curFrame) {
        if (this->soundTimer == 0 && (sAnimSoundFrames[1] < this->curFrame)) {
            return;
        }

        Audio_PlaySoundGeneral(NA_SE_EV_HORSE_WALK, &this->actor.projectedPos, 4, &gSfxDefaultFreqAndVolScale,
                               &gSfxDefaultFreqAndVolScale, &gSfxDefaultReverb);
        if (++this->soundTimer > 1) {
            this->soundTimer = 0;
        }
    }
}

void EnHorse_PlayTrottingSound(EnHorse* this) {
    Audio_PlaySoundGeneral(NA_SE_EV_HORSE_RUN, &this->actor.projectedPos, 4, &gSfxDefaultFreqAndVolScale,
                           &gSfxDefaultFreqAndVolScale, &gSfxDefaultReverb);
}

void EnHorse_PlayGallopingSound(EnHorse* this) {
    Audio_PlaySoundGeneral(NA_SE_EV_HORSE_RUN, &this->actor.projectedPos, 4, &gSfxDefaultFreqAndVolScale,
                           &gSfxDefaultFreqAndVolScale, &gSfxDefaultReverb);
}

f32 EnHorse_SlopeSpeedMultiplier(EnHorse* this, PlayState* play) {
    f32 multiplier = 1.0f;

    if (Math_CosS(this->actor.shape.rot.x) < 0.939262f && Math_SinS(this->actor.shape.rot.x) < 0.0f) {
        multiplier = 0.7f;
    }
    return multiplier;
}

void func_80A5BB90(PlayState* play, Vec3f* vec, Vec3f* arg2, f32* arg3) {
    SkinMatrix_Vec3fMtxFMultXYZW(&play->viewProjectionMtxF, vec, arg2, arg3);
}

s32 func_80A5BBBC(PlayState* play, EnHorse* this, Vec3f* pos) {
    Vec3f sp24;
    f32 sp20;
    f32 eyeDist;

    func_80A5BB90(play, pos, &sp24, &sp20);
    if (fabsf(sp20) < 0.008f) {
        return false;
    }
    eyeDist = Math3D_Vec3f_DistXYZ(pos, &play->view.eye);
    return func_800314D4(play, &this->actor, &sp24, sp20) || eyeDist < 100.0f;
}

void EnHorse_IdleAnimSounds(EnHorse* this, PlayState* play) {
    if (this->animationIdx == ENHORSE_ANIM_IDLE &&
        ((this->curFrame > 35.0f && this->type == HORSE_EPONA) ||
         (this->curFrame > 28.0f && this->type == HORSE_HNI)) &&
        !(this->stateFlags & ENHORSE_SANDDUST_SOUND)) {
        this->stateFlags |= ENHORSE_SANDDUST_SOUND;
        Audio_PlaySoundGeneral(NA_SE_EV_HORSE_SANDDUST, &this->actor.projectedPos, 4, &gSfxDefaultFreqAndVolScale,
                               &gSfxDefaultFreqAndVolScale, &gSfxDefaultReverb);
    } else if (this->animationIdx == ENHORSE_ANIM_REARING && this->curFrame > 25.0f &&
               !(this->stateFlags & ENHORSE_LAND2_SOUND)) {
        this->stateFlags |= ENHORSE_LAND2_SOUND;
        Audio_PlaySoundGeneral(NA_SE_EV_HORSE_LAND2, &this->actor.projectedPos, 4, &gSfxDefaultFreqAndVolScale,
                               &gSfxDefaultFreqAndVolScale, &gSfxDefaultReverb);
    }
}

s32 EnHorse_Spawn(EnHorse* this, PlayState* play) {
    f32 minDist = 1e38f;
    s32 spawn = false;
    f32 dist;
    s32 i;
    Player* player;
    Vec3f spawnPos;

    for (i = 0; i < 169; i++) {
        if (sHorseSpawns[i].scene == play->sceneNum) {
            player = GET_PLAYER(play);
            if (play->sceneNum != SCENE_SPOT20 ||
                //! Same flag checked twice
                (Flags_GetEventChkInf(EVENTCHKINF_18) &&
                 (GET_EVENTINF_HORSES_STATE() != EVENTINF_HORSES_STATE_6 || Flags_GetEventChkInf(EVENTCHKINF_18))) ||
                // always load two spawns inside lon lon
                ((sHorseSpawns[i].pos.x == 856 && sHorseSpawns[i].pos.y == 0 && sHorseSpawns[i].pos.z == -918) ||
                 (sHorseSpawns[i].pos.x == -1003 && sHorseSpawns[i].pos.y == 0 && sHorseSpawns[i].pos.z == -755))) {

                spawnPos.x = sHorseSpawns[i].pos.x;
                spawnPos.y = sHorseSpawns[i].pos.y;
                spawnPos.z = sHorseSpawns[i].pos.z;
                dist = Math3D_Vec3f_DistXYZ(&player->actor.world.pos, &spawnPos);

                if (play->sceneNum) {}
                if (!(minDist < dist) && !func_80A5BBBC(play, this, &spawnPos)) {
                    minDist = dist;
                    this->actor.world.pos.x = sHorseSpawns[i].pos.x;
                    this->actor.world.pos.y = sHorseSpawns[i].pos.y;
                    this->actor.world.pos.z = sHorseSpawns[i].pos.z;
                    this->actor.prevPos = this->actor.world.pos;
                    this->actor.world.rot.y = sHorseSpawns[i].angle;
                    this->actor.shape.rot.y = Actor_WorldYawTowardActor(&this->actor, &GET_PLAYER(play)->actor);
                    spawn = true;
                    SkinMatrix_Vec3fMtxFMultXYZW(&play->viewProjectionMtxF, &this->actor.world.pos,
                                                 &this->actor.projectedPos, &this->actor.projectedW);
                }
            }
        }
    }

    return spawn;
}

void EnHorse_ResetCutscene(EnHorse* this, PlayState* play) {
    this->cutsceneAction = -1;
    this->cutsceneFlags = 0;
}

void EnHorse_ResetRace(EnHorse* this, PlayState* play) {
    this->inRace = false;
}

s32 EnHorse_PlayerCanMove(EnHorse* this, PlayState* play) {
    Player* player = GET_PLAYER(play);

    if ((player->stateFlags1 & PLAYER_STATE1_0) || func_8002DD78(GET_PLAYER(play)) == 1 ||
        (player->stateFlags1 & PLAYER_STATE1_20) || ((this->stateFlags & ENHORSE_FLAG_19) && !this->inRace) ||
        this->action == ENHORSE_ACT_HBA || player->actor.flags & ACTOR_FLAG_8 || play->csCtx.state != 0) {
        return false;
    }
    return true;
}

void EnHorse_ResetHorsebackArchery(EnHorse* this, PlayState* play) {
    this->unk_39C = 0;
    this->hbaStarted = 0;
    this->hbaFlags = 0;
}

void EnHorse_ClearDustFlags(u16* dustFlags) {
    *dustFlags = 0;
}

void EnHorse_Init(Actor* thisx, PlayState* play2) {
    EnHorse* this = (EnHorse*)thisx;
    PlayState* play = play2;

    AREG(6) = 0;
    Actor_ProcessInitChain(&this->actor, sInitChain);
    EnHorse_ClearDustFlags(&this->dustFlags);
    DREG(53) = 0;
    this->riderPos = this->actor.world.pos;
    this->noInputTimer = 0;
    this->noInputTimerMax = 0;
    this->riderPos.y = this->riderPos.y + 70.0f;

    if (DREG(4) == 0) {
        DREG(4) = 70;
    }

    if (this->actor.params & 0x8000) {
        this->actor.params &= ~0x8000;
        this->type = HORSE_HNI;

        if ((this->bankIndex = Object_GetIndex(&play->objectCtx, OBJECT_HNI)) < 0) {
            Actor_Kill(&this->actor);
            return;
        }

        do {
        } while (!Object_IsLoaded(&play->objectCtx, this->bankIndex));

        this->actor.objBankIndex = this->bankIndex;
        Actor_SetObjectDependency(play, &this->actor);
        this->boostSpeed = 12;
    } else {
        this->type = HORSE_EPONA;
        this->boostSpeed = 14;
    }

    // params was -1
    if (this->actor.params == 0x7FFF) {
        this->actor.params = 1;
    }

    if (play->sceneNum == SCENE_SOUKO) {
        this->stateFlags = ENHORSE_UNRIDEABLE;
    } else if (play->sceneNum == SCENE_SPOT12 && this->type == HORSE_HNI) {
        this->stateFlags = ENHORSE_FLAG_18 | ENHORSE_UNRIDEABLE;
    } else {
        if (this->actor.params == 3) {
            this->stateFlags = ENHORSE_FLAG_19 | ENHORSE_CANT_JUMP | ENHORSE_UNRIDEABLE;
        } else if (this->actor.params == 6) {
            this->stateFlags = ENHORSE_FLAG_19 | ENHORSE_CANT_JUMP;
            if (Flags_GetEventChkInf(EVENTCHKINF_18) || DREG(1) != 0) {
                this->stateFlags &= ~ENHORSE_CANT_JUMP;
                this->stateFlags |= ENHORSE_FLAG_26;
            } else if (GET_EVENTINF(EVENTINF_HORSES_06) && this->type == HORSE_HNI) {
                this->stateFlags |= ENHORSE_FLAG_21 | ENHORSE_FLAG_20;
            }
        } else if (this->actor.params == 1) {
            this->stateFlags = ENHORSE_FLAG_7;
        } else {
            this->stateFlags = 0;
        }
    }

    if (play->sceneNum == SCENE_SPOT20 && GET_EVENTINF_HORSES_STATE() == EVENTINF_HORSES_STATE_6 &&
        !Flags_GetEventChkInf(EVENTCHKINF_18) && !DREG(1)) {
        this->stateFlags |= ENHORSE_FLAG_25;
    }

    Actor_SetScale(&this->actor, 0.01f);
    this->actor.gravity = -3.5f;
    ActorShape_Init(&this->actor.shape, 0.0f, ActorShadow_DrawHorse, 20.0f);
    this->action = ENHORSE_ACT_IDLE;
    this->actor.speedXZ = 0.0f;
    Collider_InitCylinder(play, &this->cyl1);
    Collider_SetCylinder(play, &this->cyl1, &this->actor, &sCylinderInit1);
    Collider_InitCylinder(play, &this->cyl2);
    Collider_SetCylinder(play, &this->cyl2, &this->actor, &sCylinderInit2);
    Collider_InitJntSph(play, &this->jntSph);
    Collider_SetJntSph(play, &this->jntSph, &this->actor, &sJntSphInit, &this->jntSphList);
    CollisionCheck_SetInfo(&this->actor.colChkInfo, DamageTable_Get(0xB), &D_80A65F38);
    this->actor.focus.pos = this->actor.world.pos;
    this->actor.focus.pos.y += 70.0f;
    this->playerControlled = false;

    if ((play->sceneNum == SCENE_SPOT20) && (gSaveContext.sceneSetupIndex < 4)) {
        if (this->type == HORSE_HNI) {
            if (this->actor.world.rot.z == 0 || !IS_DAY) {
                Actor_Kill(&this->actor);
                return;
            }
            if (Flags_GetEventChkInf(EVENTCHKINF_18)) {
                Actor_Kill(&this->actor);
                return;
            }
            if (this->actor.world.rot.z != 5) {
                Actor_Kill(&this->actor);
                return;
            }
        } else if (!Flags_GetEventChkInf(EVENTCHKINF_18) && !DREG(1) && !IS_DAY) {
            Actor_Kill(&this->actor);
            return;
        }
    } else if (play->sceneNum == SCENE_MALON_STABLE) {
        if (IS_DAY || Flags_GetEventChkInf(EVENTCHKINF_18) || DREG(1) != 0 || !LINK_IS_ADULT) {
            Actor_Kill(&this->actor);
            return;
        }
        this->stateFlags |= ENHORSE_UNRIDEABLE;
    }

    Skin_Init(play, &this->skin, sSkeletonHeaders[this->type], sAnimationHeaders[this->type][ENHORSE_ANIM_IDLE]);
    this->animationIdx = ENHORSE_ANIM_IDLE;
    Animation_PlayOnce(&this->skin.skelAnime, sAnimationHeaders[this->type][this->animationIdx]);
    this->numBoosts = 6;
    this->blinkTimer = this->postDrawFunc = this->boostRegenTime = 0;
    EnHorse_ResetCutscene(this, play);
    EnHorse_ResetRace(this, play);
    EnHorse_ResetHorsebackArchery(this, play);

    if (this->actor.params == 2) {
        EnHorse_InitInactive(this);
    } else if (this->actor.params == 3) {
        EnHorse_InitIngoHorse(this);
        this->rider = Actor_Spawn(&play->actorCtx, play, ACTOR_EN_IN, this->actor.world.pos.x, this->actor.world.pos.y,
                                  this->actor.world.pos.z, this->actor.shape.rot.x, this->actor.shape.rot.y, 1, 1);
        ASSERT(this->rider != NULL, "this->race.rider != NULL", "../z_en_horse.c", 3077);
        if (!GET_EVENTINF(EVENTINF_HORSES_06)) {
            this->ingoHorseMaxSpeed = 12.07f;
        } else {
            this->ingoHorseMaxSpeed = 12.625f;
        }
    } else if (this->actor.params == 7) {
        EnHorse_InitCutscene(this, play);
    } else if (this->actor.params == 8) {
        EnHorse_InitHorsebackArchery(this);
        Interface_InitHorsebackArchery(play);
    } else if (play->sceneNum == SCENE_SPOT20 && !Flags_GetEventChkInf(EVENTCHKINF_18) && !DREG(1)) {
        EnHorse_InitFleePlayer(this);
    } else {
        if (play->sceneNum == SCENE_SOUKO) {
            EnHorse_ResetIdleAnimation(this);
        } else if (play->sceneNum == SCENE_SPOT12 && this->type == HORSE_HNI) {
            EnHorse_ResetIdleAnimation(this);
        } else {
            EnHorse_StartIdleRidable(this);
        }
    }
    this->actor.home.rot.z = this->actor.world.rot.z = this->actor.shape.rot.z = 0;
}

void EnHorse_Destroy(Actor* thisx, PlayState* play) {
    EnHorse* this = (EnHorse*)thisx;

    if (this->stateFlags & ENHORSE_DRAW) {
        Audio_StopSfxByPos(&this->unk_21C);
    }
    Skin_Free(play, &this->skin);
    Collider_DestroyCylinder(play, &this->cyl1);
    Collider_DestroyCylinder(play, &this->cyl2);
    Collider_DestroyJntSph(play, &this->jntSph);
}

void EnHorse_RotateToPlayer(EnHorse* this, PlayState* play) {
    EnHorse_RotateToPoint(this, play, &GET_PLAYER(play)->actor.world.pos, 400);
    if (this->stateFlags & ENHORSE_OBSTACLE) {
        this->actor.world.rot.y += 800.0f;
    }
    this->actor.shape.rot.y = this->actor.world.rot.y;
}

void EnHorse_Freeze(EnHorse* this) {
    if (this->action != ENHORSE_ACT_CS_UPDATE && this->action != ENHORSE_ACT_HBA) {
        if (sResetNoInput[this->actor.params] != 0 && this->actor.params != 4) {
            this->noInputTimer = 0;
            this->noInputTimerMax = 0;
        }
        this->prevAction = this->action;
        this->action = ENHORSE_ACT_FROZEN;
        this->cyl1.base.ocFlags1 &= ~OC1_ON;
        this->cyl2.base.ocFlags1 &= ~OC1_ON;
        this->jntSph.base.ocFlags1 &= ~OC1_ON;
        this->animationIdx = ENHORSE_ANIM_IDLE;
    }
}

void EnHorse_ChangeIdleAnimation(EnHorse* this, s32 arg1, f32 arg2);
void EnHorse_StartMountedIdleResetAnim(EnHorse* this);
void EnHorse_StartMountedIdle(EnHorse* this);
void EnHorse_StartGalloping(EnHorse* this);

void EnHorse_Frozen(EnHorse* this, PlayState* play) {
    this->actor.speedXZ = 0.0f;
    this->noInputTimer--;
    if (this->noInputTimer < 0) {
        this->cyl1.base.ocFlags1 |= OC1_ON;
        this->cyl2.base.ocFlags1 |= OC1_ON;
        this->jntSph.base.ocFlags1 |= OC1_ON;
        if (this->playerControlled == true) {
            this->stateFlags &= ~ENHORSE_FLAG_7;
            if (this->actor.params == 4) {
                EnHorse_StartMountedIdleResetAnim(this);
            } else if (this->actor.params == 9) {
                this->actor.params = 5;
                if (play->csCtx.state != 0) {
                    EnHorse_StartMountedIdle(this);
                } else {
                    this->actor.speedXZ = 8.0f;
                    EnHorse_StartGalloping(this);
                }
            } else if (this->prevAction == 2) {
                EnHorse_StartMountedIdle(this);
            } else {
                EnHorse_StartMountedIdleResetAnim(this);
            }
            if (this->actor.params != 0) {
                this->actor.params = 0;
                return;
            }
        } else {
            if (this->prevAction == 5) {
                EnHorse_ChangeIdleAnimation(this, 0, 0);
                return;
            }
            if (this->prevAction == 6) {
                EnHorse_ChangeIdleAnimation(this, 0, 0);
                return;
            }
            EnHorse_ChangeIdleAnimation(this, 0, 0);
        }
    }
}

void EnHorse_StickDirection(Vec2f* curStick, f32* stickMag, s16* angle);

void EnHorse_UpdateSpeed(EnHorse* this, PlayState* play, f32 brakeDecel, f32 brakeAngle, f32 minStickMag, f32 decel,
                         f32 baseSpeed, s16 turnSpeed) {
    s16* stickAnglePtr; // probably fake
    f32 stickMag;
    s16 stickAngle;
    f32 temp_f12;
    f32 traction;
    s16 turn;

    if (!EnHorse_PlayerCanMove(this, play)) {
        if (this->actor.speedXZ > 8) {
            this->actor.speedXZ -= decel;
        } else if (this->actor.speedXZ < 0) {
            this->actor.speedXZ = 0;
        }

        return;
    }

    stickAnglePtr = &stickAngle;

    baseSpeed *= EnHorse_SlopeSpeedMultiplier(this, play);
    EnHorse_StickDirection(&this->curStick, &stickMag, &stickAngle);
    if (Math_CosS(stickAngle) <= brakeAngle) {
        this->actor.speedXZ -= brakeDecel;
        this->actor.speedXZ = this->actor.speedXZ < 0.0f ? 0.0f : this->actor.speedXZ;
        return;
    }

    if (stickMag < minStickMag) {
        this->stateFlags &= ~ENHORSE_BOOST;
        this->stateFlags &= ~ENHORSE_BOOST_DECEL;
        this->actor.speedXZ -= decel;
        if (this->actor.speedXZ < 0.0f) {
            this->actor.speedXZ = 0.0f;
        }

        return;
    }

    if (this->stateFlags & ENHORSE_BOOST) {
        if ((16 - this->boostTimer) > 0) {
            this->actor.speedXZ = (EnHorse_SlopeSpeedMultiplier(this, play) * this->boostSpeed - this->actor.speedXZ) /
                                      (16 - this->boostTimer) +
                                  this->actor.speedXZ;
        } else {
            this->actor.speedXZ = EnHorse_SlopeSpeedMultiplier(this, play) * this->boostSpeed;
        }

        if ((EnHorse_SlopeSpeedMultiplier(this, play) * this->boostSpeed) <= this->actor.speedXZ) {
            this->stateFlags &= ~ENHORSE_BOOST;
            this->stateFlags |= ENHORSE_BOOST_DECEL;
        }

    } else if (this->stateFlags & ENHORSE_BOOST_DECEL) {
        if (baseSpeed < this->actor.speedXZ) {
            temp_f12 = this->actor.speedXZ;
            this->actor.speedXZ = temp_f12 - 0.06f;
        } else if (this->actor.speedXZ < baseSpeed) {
            this->actor.speedXZ = baseSpeed;
            this->stateFlags &= ~ENHORSE_BOOST_DECEL;
        }
    } else {
        this->actor.speedXZ +=
            (this->actor.speedXZ <= baseSpeed * (1.0f / 54.0f) * stickMag ? 1.0f : -1.0f) * 50.0f * 0.01f;
        if (baseSpeed < this->actor.speedXZ) {
            this->actor.speedXZ = this->actor.speedXZ - decel;
            if (this->actor.speedXZ < baseSpeed) {
                this->actor.speedXZ = baseSpeed;
            }
        }
    }

    temp_f12 = *stickAnglePtr * (1 / 32236.f);
    traction = 2.2f - (this->actor.speedXZ * (1.0f / this->boostSpeed));
    turn = *stickAnglePtr * temp_f12 * temp_f12 * traction;
    turn = CLAMP(turn, -turnSpeed * traction, turnSpeed * traction);
    this->actor.world.rot.y += turn;
    this->actor.shape.rot.y = this->actor.world.rot.y;
}

void EnHorse_StartMountedIdleResetAnim(EnHorse* this) {
    this->skin.skelAnime.curFrame = 0.0f;
    EnHorse_StartMountedIdle(this);
    this->stateFlags &= ~ENHORSE_SANDDUST_SOUND;
}

void EnHorse_StartMountedIdle(EnHorse* this) {
    f32 curFrame;

    this->action = ENHORSE_ACT_MOUNTED_IDLE;
    this->animationIdx = ENHORSE_ANIM_IDLE;
    if ((this->curFrame > 35.0f && this->type == HORSE_EPONA) || (this->curFrame > 28.0f && this->type == HORSE_HNI)) {
        if (!(this->stateFlags & ENHORSE_SANDDUST_SOUND)) {
            this->stateFlags |= ENHORSE_SANDDUST_SOUND;
            Audio_PlaySoundGeneral(NA_SE_EV_HORSE_SANDDUST, &this->actor.projectedPos, 4, &gSfxDefaultFreqAndVolScale,
                                   &gSfxDefaultFreqAndVolScale, &gSfxDefaultReverb);
        }
    }
    curFrame = this->skin.skelAnime.curFrame;
    Animation_Change(&this->skin.skelAnime, sAnimationHeaders[this->type][this->animationIdx], 1.0f, curFrame,
                     Animation_GetLastFrame(sAnimationHeaders[this->type][this->animationIdx]), ANIMMODE_ONCE, -3.0f);
}

void EnHorse_StartReversingInterruptable(EnHorse* this);
void EnHorse_StartTurning(EnHorse* this);
void EnHorse_StartWalkingFromIdle(EnHorse* this);
void EnHorse_MountedIdleAnim(EnHorse* this);
void EnHorse_StartReversing(EnHorse* this);
void EnHorse_StartWalkingInterruptable(EnHorse* this);
void EnHorse_MountedIdleWhinney(EnHorse* this);
void EnHorse_StartWalking(EnHorse* this);

void EnHorse_MountedIdle(EnHorse* this, PlayState* play) {
    f32 mag;
    s16 angle = 0;

    this->actor.speedXZ = 0;
    EnHorse_StickDirection(&this->curStick, &mag, &angle);
    if (mag > 10.0f && EnHorse_PlayerCanMove(this, play) == true) {
        if (Math_CosS(angle) <= -0.5f) {
            EnHorse_StartReversingInterruptable(this);
        } else if (Math_CosS(angle) <= 0.7071) { // cos(45 degrees)
            EnHorse_StartTurning(this);
        } else {
            EnHorse_StartWalkingFromIdle(this);
        }
    }
    if (SkelAnime_Update(&this->skin.skelAnime)) {
        EnHorse_MountedIdleAnim(this);
    }
}

void EnHorse_MountedIdleAnim(EnHorse* this) {
    this->skin.skelAnime.curFrame = 0.0f;
    EnHorse_MountedIdleWhinney(this);
}

void EnHorse_MountedIdleWhinney(EnHorse* this) {
    f32 curFrame;

    this->action = ENHORSE_ACT_MOUNTED_IDLE_WHINNEYING;
    this->animationIdx = ENHORSE_ANIM_WHINNEY;
    curFrame = this->skin.skelAnime.curFrame;
    Animation_Change(&this->skin.skelAnime, sAnimationHeaders[this->type][this->animationIdx], 1.0f, curFrame,
                     Animation_GetLastFrame(sAnimationHeaders[this->type][this->animationIdx]), ANIMMODE_ONCE, -3.0f);
    this->unk_21C = this->unk_228;
    if (this->stateFlags & ENHORSE_DRAW) {
        Audio_PlaySoundGeneral(NA_SE_EV_HORSE_GROAN, &this->unk_21C, 4, &gSfxDefaultFreqAndVolScale,
                               &gSfxDefaultFreqAndVolScale, &gSfxDefaultReverb);
    }
}

void EnHorse_MountedIdleWhinneying(EnHorse* this, PlayState* play) {
    f32 stickMag;
    s16 stickAngle = 0;

    this->actor.speedXZ = 0;
    EnHorse_StickDirection(&this->curStick, &stickMag, &stickAngle);
    if (stickMag > 10.0f && EnHorse_PlayerCanMove(this, play) == true) {
        if (Math_CosS(stickAngle) <= -0.5f) {
            EnHorse_StartReversingInterruptable(this);
        } else if (Math_CosS(stickAngle) <= 0.7071) { // cos(45 degrees)
            EnHorse_StartTurning(this);
        } else {
            EnHorse_StartWalkingFromIdle(this);
        }
    }
    if (SkelAnime_Update(&this->skin.skelAnime)) {
        EnHorse_StartMountedIdleResetAnim(this);
    }
}

void EnHorse_StartTurning(EnHorse* this) {
    this->action = ENHORSE_ACT_MOUNTED_TURN;
    this->soundTimer = 0;
    this->animationIdx = ENHORSE_ANIM_WALK;
    Animation_Change(&this->skin.skelAnime, sAnimationHeaders[this->type][this->animationIdx], 1.0f, 0.0f,
                     Animation_GetLastFrame(sAnimationHeaders[this->type][this->animationIdx]), ANIMMODE_ONCE, -3.0f);
}

void EnHorse_MountedTurn(EnHorse* this, PlayState* play) {
    f32 stickMag;
    s16 clampedYaw;
    s16 stickAngle;

    this->actor.speedXZ = 0;
    EnHorse_PlayWalkingSound(this);
    EnHorse_StickDirection(&this->curStick, &stickMag, &stickAngle);
    if (stickMag > 10.0f) {
        if (!EnHorse_PlayerCanMove(this, play)) {
            EnHorse_StartMountedIdleResetAnim(this);
        } else if (Math_CosS(stickAngle) <= -0.5f) {
            EnHorse_StartReversingInterruptable(this);
        } else if (Math_CosS(stickAngle) <= 0.7071) { // cos(45 degrees)
            clampedYaw = CLAMP(stickAngle, -800.0f, 800.0f);
            this->actor.world.rot.y = this->actor.world.rot.y + clampedYaw;
            this->actor.shape.rot.y = this->actor.world.rot.y;
        } else {
            EnHorse_StartWalkingInterruptable(this);
        }
    }

    if (SkelAnime_Update(&this->skin.skelAnime)) {
        if (Math_CosS(stickAngle) <= 0.7071) { // cos(45 degrees)
            EnHorse_StartTurning(this);
        } else {
            EnHorse_StartMountedIdleResetAnim(this);
        }
    }
}

void EnHorse_StartWalkingFromIdle(EnHorse* this) {
    EnHorse_StartWalkingInterruptable(this);

    if (!(this->stateFlags & ENHORSE_FLAG_8) && !(this->stateFlags & ENHORSE_FLAG_9)) {
        this->stateFlags |= ENHORSE_FLAG_9;
        this->waitTimer = 8;
        return;
    }
    this->waitTimer = 0;
}

void EnHorse_StartWalkingInterruptable(EnHorse* this) {
    this->noInputTimer = 0;
    this->noInputTimerMax = 0;
    EnHorse_StartWalking(this);
}

void EnHorse_StartWalking(EnHorse* this) {
    this->action = ENHORSE_ACT_MOUNTED_WALK;
    this->soundTimer = 0;
    this->animationIdx = ENHORSE_ANIM_WALK;
    this->waitTimer = 0;
    Animation_Change(&this->skin.skelAnime, sAnimationHeaders[this->type][this->animationIdx], 1.0f, 0.0f,
                     Animation_GetLastFrame(sAnimationHeaders[this->type][this->animationIdx]), ANIMMODE_ONCE, -3.0f);
}

void EnHorse_MountedWalkingReset(EnHorse* this) {
    this->action = ENHORSE_ACT_MOUNTED_WALK;
    this->soundTimer = 0;
    this->animationIdx = ENHORSE_ANIM_WALK;
    this->waitTimer = 0;
    Animation_PlayOnce(&this->skin.skelAnime, sAnimationHeaders[this->type][this->animationIdx]);
}

void EnHorse_StartTrotting(EnHorse* this);

void EnHorse_MountedWalk(EnHorse* this, PlayState* play) {
    f32 stickMag;
    s16 stickAngle;

    EnHorse_PlayWalkingSound(this);
    EnHorse_StickDirection(&this->curStick, &stickMag, &stickAngle);
    if (this->noInputTimerMax == 0.0f ||
        (this->noInputTimer > 0.0f && this->noInputTimer < this->noInputTimerMax - 20.0f)) {
        EnHorse_UpdateSpeed(this, play, 0.3f, -0.5f, 10.0f, 0.06f, 3.0f, 400);
    } else {
        this->actor.speedXZ = 3.0f;
    }

    if (this->actor.speedXZ == 0.0f) {
        this->stateFlags &= ~ENHORSE_FLAG_9;
        EnHorse_StartMountedIdleResetAnim(this);
        this->noInputTimer = 0;
        this->noInputTimerMax = 0;
    } else if (this->actor.speedXZ > 3.0f) {
        this->stateFlags &= ~ENHORSE_FLAG_9;
        EnHorse_StartTrotting(this);
        this->noInputTimer = 0;
        this->noInputTimerMax = 0;
    }

    if (this->noInputTimer > 0.0f) {
        this->noInputTimer--;
        if (this->noInputTimer <= 0.0f) {
            this->noInputTimerMax = 0;
        }
    }

    if (this->waitTimer <= 0) {
        this->stateFlags &= ~ENHORSE_FLAG_9;
        this->skin.skelAnime.playSpeed = this->actor.speedXZ * 0.75f;
        if (SkelAnime_Update(&this->skin.skelAnime) || this->actor.speedXZ == 0.0f) {
            if (this->noInputTimer <= 0.0f) {
                if (this->actor.speedXZ > 3.0f) {
                    EnHorse_StartTrotting(this);
                    this->noInputTimer = 0;
                    this->noInputTimerMax = 0;
                } else if ((stickMag < 10.0f) || (Math_CosS(stickAngle) <= -0.5f)) {
                    EnHorse_StartMountedIdleResetAnim(this);
                    this->noInputTimer = 0;
                    this->noInputTimerMax = 0;
                } else {
                    EnHorse_MountedWalkingReset(this);
                }
            }
        }
    } else {
        this->actor.speedXZ = 0.0f;
        this->waitTimer--;
    }
}

void EnHorse_StartTrotting(EnHorse* this) {
    this->action = ENHORSE_ACT_MOUNTED_TROT;
    this->animationIdx = ENHORSE_ANIM_TROT;
    Animation_Change(&this->skin.skelAnime, sAnimationHeaders[this->type][this->animationIdx], 1.0f, 0.0f,
                     Animation_GetLastFrame(sAnimationHeaders[this->type][this->animationIdx]), ANIMMODE_ONCE, -3.0f);
}

void EnHorse_MountedTrotReset(EnHorse* this) {
    this->action = ENHORSE_ACT_MOUNTED_TROT;
    this->animationIdx = ENHORSE_ANIM_TROT;
    Animation_PlayOnce(&this->skin.skelAnime, sAnimationHeaders[this->type][this->animationIdx]);
}

void EnHorse_StartGallopingInterruptable(EnHorse* this);

void EnHorse_MountedTrot(EnHorse* this, PlayState* play) {
    f32 stickMag;
    s16 stickAngle;

    EnHorse_UpdateSpeed(this, play, 0.3f, -0.5f, 10.0f, 0.06f, 6.0f, 400);
    EnHorse_StickDirection(&this->curStick, &stickMag, &stickAngle);
    if (this->actor.speedXZ < 3.0f) {
        EnHorse_StartWalkingInterruptable(this);
    }

    this->skin.skelAnime.playSpeed = this->actor.speedXZ * 0.375f;
    if (SkelAnime_Update(&this->skin.skelAnime)) {
        EnHorse_PlayTrottingSound(this);
        func_800AA000(0.0f, 60, 8, 255);
        if (this->actor.speedXZ >= 6.0f) {
            EnHorse_StartGallopingInterruptable(this);
        } else if (this->actor.speedXZ < 3.0f) {
            EnHorse_StartWalkingInterruptable(this);
        } else {
            EnHorse_MountedTrotReset(this);
        }
    }
}

void EnHorse_StartGallopingInterruptable(EnHorse* this) {
    this->noInputTimerMax = 0;
    this->noInputTimer = 0;
    EnHorse_StartGalloping(this);
}

void EnHorse_StartGalloping(EnHorse* this) {
    this->action = ENHORSE_ACT_MOUNTED_GALLOP;
    this->animationIdx = ENHORSE_ANIM_GALLOP;
    this->unk_234 = 0;
    Animation_Change(&this->skin.skelAnime, sAnimationHeaders[this->type][this->animationIdx], 1.0f, 0.0f,
                     Animation_GetLastFrame(sAnimationHeaders[this->type][this->animationIdx]), ANIMMODE_ONCE, -3.0f);
}

void EnHorse_MountedGallopReset(EnHorse* this) {
    this->noInputTimerMax = 0;
    this->noInputTimer = 0;
    this->action = ENHORSE_ACT_MOUNTED_GALLOP;
    this->animationIdx = ENHORSE_ANIM_GALLOP;
    this->unk_234 = 0;
    Animation_PlayOnce(&this->skin.skelAnime, sAnimationHeaders[this->type][this->animationIdx]);
}

void EnHorse_JumpLanding(EnHorse* this, PlayState* play) {
    Vec3s* jointTable;
    f32 y;

    this->action = ENHORSE_ACT_MOUNTED_GALLOP;
    this->animationIdx = ENHORSE_ANIM_GALLOP;
    Animation_PlayOnce(&this->skin.skelAnime, sAnimationHeaders[this->type][this->animationIdx]);
    jointTable = this->skin.skelAnime.jointTable;
    y = jointTable->y;
    this->riderPos.y += y * 0.01f;
    this->postDrawFunc = NULL;
}

void EnHorse_StartBraking(EnHorse* this, PlayState* play);

void EnHorse_MountedGallop(EnHorse* this, PlayState* play) {
    f32 stickMag;
    s16 stickAngle;

    EnHorse_StickDirection(&this->curStick, &stickMag, &stickAngle);

    if (this->noInputTimer <= 0.0f) {
        EnHorse_UpdateSpeed(this, play, 0.3f, -0.5f, 10.0f, 0.06f, 8.0f, 0x190);
    } else if (this->noInputTimer > 0.0f) {
        this->noInputTimer -= 1;
        this->actor.speedXZ = 8.0f;
    }
    if (this->actor.speedXZ < 6.0f) {
        EnHorse_StartTrotting(this);
    }

    this->skin.skelAnime.playSpeed = this->actor.speedXZ * 0.3f;
    if (SkelAnime_Update(&this->skin.skelAnime)) {
        EnHorse_PlayGallopingSound(this);
        func_800AA000(0, 120, 8, 255);
        if (EnHorse_PlayerCanMove(this, play) == true) {
            if (stickMag >= 10.0f && Math_CosS(stickAngle) <= -0.5f) {
                EnHorse_StartBraking(this, play);
            } else if (this->actor.speedXZ < 6.0f) {
                EnHorse_StartTrotting(this);
            } else {
                EnHorse_MountedGallopReset(this);
            }
            return;
        }
        EnHorse_MountedGallopReset(this);
    }
}

void EnHorse_StartRearing(EnHorse* this) {
    this->action = ENHORSE_ACT_MOUNTED_REARING;
    this->animationIdx = ENHORSE_ANIM_REARING;
    this->stateFlags &= ~ENHORSE_LAND2_SOUND;
    this->unk_21C = this->unk_228;
    if (this->stateFlags & ENHORSE_DRAW) {
        Audio_PlaySoundGeneral(NA_SE_EV_HORSE_NEIGH, &this->unk_21C, 4, &gSfxDefaultFreqAndVolScale,
                               &gSfxDefaultFreqAndVolScale, &gSfxDefaultReverb);
    }
    func_800AA000(0.0f, 180, 20, 100);
    Animation_Change(&this->skin.skelAnime, sAnimationHeaders[this->type][this->animationIdx], 1.0f, 0.0f,
                     Animation_GetLastFrame(sAnimationHeaders[this->type][this->animationIdx]), ANIMMODE_ONCE, -3.0f);
}

void EnHorse_MountedRearing(EnHorse* this, PlayState* play) {
    f32 stickMag;
    s16 stickAngle;

    this->actor.speedXZ = 0;
    if (this->curFrame > 25.0f) {
        if (!(this->stateFlags & ENHORSE_LAND2_SOUND)) {
            this->stateFlags |= ENHORSE_LAND2_SOUND;
            Audio_PlaySoundGeneral(NA_SE_EV_HORSE_LAND2, &this->actor.projectedPos, 4, &gSfxDefaultFreqAndVolScale,
                                   &gSfxDefaultFreqAndVolScale, &gSfxDefaultReverb);
            func_800AA000(0, 180, 20, 100);
        }
    }

    EnHorse_StickDirection(&this->curStick, &stickMag, &stickAngle);
    if (SkelAnime_Update(&this->skin.skelAnime)) {
        if (EnHorse_PlayerCanMove(this, play) == true) {
            if (this->stateFlags & ENHORSE_FORCE_REVERSING) {
                this->noInputTimer = 100;
                this->noInputTimerMax = 100;
                this->stateFlags &= ~ENHORSE_FORCE_REVERSING;
                EnHorse_StartReversing(this);
            } else if (this->stateFlags & ENHORSE_FORCE_WALKING) {
                this->noInputTimer = 100;
                this->noInputTimerMax = 100;
                this->stateFlags &= ~ENHORSE_FORCE_WALKING;
                EnHorse_StartWalking(this);
            } else if (Math_CosS(stickAngle) <= -0.5f) {
                EnHorse_StartReversingInterruptable(this);
            } else {
                EnHorse_StartMountedIdleResetAnim(this);
            }
            return;
        }
        EnHorse_StartMountedIdleResetAnim(this);
    }
}

void EnHorse_StartBraking(EnHorse* this, PlayState* play) {
    this->action = ENHORSE_ACT_STOPPING;
    this->animationIdx = ENHORSE_ANIM_STOPPING;

    Audio_PlaySoundGeneral(NA_SE_EV_HORSE_SLIP, &this->actor.projectedPos, 4, &gSfxDefaultFreqAndVolScale,
                           &gSfxDefaultFreqAndVolScale, &gSfxDefaultReverb);
    Animation_Change(&this->skin.skelAnime, sAnimationHeaders[this->type][this->animationIdx], 1.5f, 0.0f,
                     Animation_GetLastFrame(sAnimationHeaders[this->type][this->animationIdx]), ANIMMODE_ONCE, -3.0f);

    this->stateFlags |= ENHORSE_STOPPING_NEIGH_SOUND;
    this->stateFlags &= ~ENHORSE_BOOST;
}

void EnHorse_Stopping(EnHorse* this, PlayState* play) {
    if (this->actor.speedXZ > 0.0f) {
        this->actor.speedXZ = this->actor.speedXZ - 0.6f;
        if (this->actor.speedXZ < 0.0f) {
            this->actor.speedXZ = 0.0f;
        }
    }

    if (this->stateFlags & ENHORSE_STOPPING_NEIGH_SOUND && this->skin.skelAnime.curFrame > 29.0f) {
        this->actor.speedXZ = 0.0f;
        if (Rand_ZeroOne() > 0.5) {
            this->unk_21C = this->unk_228;
            if (this->stateFlags & ENHORSE_DRAW) {
                Audio_PlaySoundGeneral(NA_SE_EV_HORSE_NEIGH, &this->unk_21C, 4, &gSfxDefaultFreqAndVolScale,
                                       &gSfxDefaultFreqAndVolScale, &gSfxDefaultReverb);
            }
            func_800AA000(0.0f, 180, 20, 100);
            this->stateFlags &= ~ENHORSE_STOPPING_NEIGH_SOUND;
        } else {
            EnHorse_StartMountedIdleResetAnim(this);
        }
    }

    if (this->skin.skelAnime.curFrame > 29.0f) {
        this->actor.speedXZ = 0.0f;
    } else if (this->actor.speedXZ > 3.0f && this->stateFlags & ENHORSE_FORCE_REVERSING) {
        this->actor.speedXZ = 3.0f;
    }

    if (SkelAnime_Update(&this->skin.skelAnime)) {
        if (this->stateFlags & ENHORSE_FORCE_REVERSING) {
            this->noInputTimer = 100;
            this->noInputTimerMax = 100;
            EnHorse_StartReversing(this);
            this->stateFlags &= ~ENHORSE_FORCE_REVERSING;
        } else {
            EnHorse_StartMountedIdleResetAnim(this);
        }
    }
}

void EnHorse_StartReversingInterruptable(EnHorse* this) {
    this->noInputTimerMax = 0;
    this->noInputTimer = 0;
    EnHorse_StartReversing(this);
}

void EnHorse_StartReversing(EnHorse* this) {
    this->action = ENHORSE_ACT_REVERSE;
    this->animationIdx = ENHORSE_ANIM_WALK;
    this->soundTimer = 0;
    Animation_Change(&this->skin.skelAnime, sAnimationHeaders[this->type][this->animationIdx], 1.0f, 0.0f,
                     Animation_GetLastFrame(sAnimationHeaders[this->type][this->animationIdx]), ANIMMODE_LOOP, -3.0f);
}

void EnHorse_Reverse(EnHorse* this, PlayState* play) {
    f32 stickMag;
    s16 stickAngle;
    s16 turnAmount;
    Player* player = GET_PLAYER(play);

    EnHorse_PlayWalkingSound(this);
    EnHorse_StickDirection(&this->curStick, &stickMag, &stickAngle);
    if (EnHorse_PlayerCanMove(this, play) == true) {
        if (this->noInputTimerMax == 0.0f ||
            (this->noInputTimer > 0.0f && this->noInputTimer < this->noInputTimerMax - 20.0f)) {
            if (stickMag < 10.0f && this->noInputTimer <= 0.0f) {
                EnHorse_StartMountedIdleResetAnim(this);
                this->actor.speedXZ = 0.0f;
                return;
            }
            if (stickMag < 10.0f) {
                stickAngle = -0x7FFF;
            } else if (Math_CosS(stickAngle) > -0.5f) {
                this->noInputTimerMax = 0;
                EnHorse_StartMountedIdleResetAnim(this);
                this->actor.speedXZ = 0.0f;
                return;
            }
        } else if (stickMag < 10.0f) {
            stickAngle = -0x7FFF;
        }
    } else if (player->actor.flags & ACTOR_FLAG_8) {
        EnHorse_StartMountedIdleResetAnim(this);
        this->actor.speedXZ = 0.0f;
        return;
    } else {
        stickAngle = -0x7FFF;
    }

    this->actor.speedXZ = -2.0f;
    turnAmount = 0x7FFF - stickAngle;
    turnAmount = CLAMP(turnAmount, -1200.0f, 1200.0f);
    this->actor.world.rot.y += turnAmount;
    this->actor.shape.rot.y = this->actor.world.rot.y;

    if (this->noInputTimer > 0.0f) {
        this->noInputTimer--;
        if (this->noInputTimer <= 0.0f) {
            this->noInputTimerMax = 0;
        }
    }
    this->skin.skelAnime.playSpeed = this->actor.speedXZ * 0.5f * 1.5f;
    if (SkelAnime_Update(&this->skin.skelAnime) && (f32)this->noInputTimer <= 0.0f &&
        EnHorse_PlayerCanMove(this, play) == true) {
        if (stickMag > 10.0f && Math_CosS(stickAngle) <= -0.5f) {
            this->noInputTimerMax = 0;
            EnHorse_StartReversingInterruptable(this);
        } else if (stickMag < 10.0f) {
            this->noInputTimerMax = 0;
            EnHorse_StartMountedIdleResetAnim(this);
        } else {
            EnHorse_StartReversing(this);
        }
    }
}

void EnHorse_StartLowJump(EnHorse* this, PlayState* play);

void EnHorse_LowJumpInit(EnHorse* this, PlayState* play) {
    this->skin.skelAnime.curFrame = 0.0f;
    EnHorse_StartLowJump(this, play);
}

void EnHorse_StartLowJump(EnHorse* this, PlayState* play) {
    f32 curFrame;
    Vec3s* jointTable;
    f32 y;

    this->action = ENHORSE_ACT_LOW_JUMP;
    this->animationIdx = ENHORSE_ANIM_LOW_JUMP;
    curFrame = this->skin.skelAnime.curFrame;
    Animation_Change(&this->skin.skelAnime, sAnimationHeaders[this->type][this->animationIdx], 1.5f, curFrame,
                     Animation_GetLastFrame(sAnimationHeaders[this->type][this->animationIdx]), ANIMMODE_ONCE, -3.0f);

    this->postDrawFunc = NULL;
    this->jumpStartY = this->actor.world.pos.y;

    this->actor.gravity = 0.0f;
    this->actor.velocity.y = 0;

    jointTable = this->skin.skelAnime.jointTable;
    y = jointTable->y;
    this->riderPos.y -= y * 0.01f;

    Audio_PlaySoundGeneral(NA_SE_EV_HORSE_JUMP, &this->actor.projectedPos, 4, &gSfxDefaultFreqAndVolScale,
                           &gSfxDefaultFreqAndVolScale, &gSfxDefaultReverb);
    func_800AA000(0.0f, 170, 10, 10);
}

void EnHorse_Stub1(EnHorse* this) {
}

void EnHorse_LowJump(EnHorse* this, PlayState* play) {
    Vec3f pad;
    Vec3s* jointTable;
    f32 curFrame;
    f32 y;

    curFrame = this->skin.skelAnime.curFrame;
    this->stateFlags |= ENHORSE_JUMPING;
    this->actor.speedXZ = 12.0f;
    if (curFrame > 17.0f) {
        this->actor.gravity = -3.5f;
        if (this->actor.velocity.y == 0) {
            this->actor.velocity.y = -6.0f;
        }
        if (this->actor.world.pos.y < this->actor.floorHeight + 90.0f) {
            this->skin.skelAnime.playSpeed = 1.5f;
        } else {
            this->skin.skelAnime.playSpeed = 0;
        }
    } else {
        jointTable = this->skin.skelAnime.jointTable;
        y = jointTable->y;
        this->actor.world.pos.y = this->jumpStartY + y * 0.01f;
    }

    if (SkelAnime_Update(&this->skin.skelAnime) ||
        (curFrame > 17.0f && this->actor.world.pos.y < this->actor.floorHeight - this->actor.velocity.y + 80.0f)) {
        Audio_PlaySoundGeneral(NA_SE_EV_HORSE_LAND, &this->actor.projectedPos, 4, &gSfxDefaultFreqAndVolScale,
                               &gSfxDefaultFreqAndVolScale, &gSfxDefaultReverb);
        func_800AA000(0.0f, 255, 10, 80);
        this->stateFlags &= ~ENHORSE_JUMPING;
        this->actor.gravity = -3.5f;
        this->actor.world.pos.y = this->actor.floorHeight;
        func_80028A54(play, 25.0f, &this->actor.world.pos);
        EnHorse_JumpLanding(this, play);
    }
}

void EnHorse_StartHighJump(EnHorse* this, PlayState* play);

void EnHorse_HighJumpInit(EnHorse* this, PlayState* play) {
    this->skin.skelAnime.curFrame = 0.0f;
    EnHorse_StartHighJump(this, play);
}

void EnHorse_StartHighJump(EnHorse* this, PlayState* play) {
    f32 curFrame;
    Vec3s* jointTable;
    f32 y;

    this->action = ENHORSE_ACT_HIGH_JUMP;
    this->animationIdx = ENHORSE_ANIM_HIGH_JUMP;
    curFrame = this->skin.skelAnime.curFrame;
    Animation_Change(&this->skin.skelAnime, sAnimationHeaders[this->type][this->animationIdx], 1.5f, curFrame,
                     Animation_GetLastFrame(sAnimationHeaders[this->type][this->animationIdx]), ANIMMODE_ONCE, -3.0f);

    this->jumpStartY = this->actor.world.pos.y;
    this->postDrawFunc = NULL;

    this->actor.gravity = 0;
    this->actor.velocity.y = 0.0f;

    jointTable = this->skin.skelAnime.jointTable;
    y = jointTable->y;
    this->riderPos.y -= y * 0.01f;

    this->stateFlags |= ENHORSE_CALC_RIDER_POS;
    Audio_PlaySoundGeneral(NA_SE_EV_HORSE_JUMP, &this->actor.projectedPos, 4, &gSfxDefaultFreqAndVolScale,
                           &gSfxDefaultFreqAndVolScale, &gSfxDefaultReverb);
    func_800AA000(0.0f, 170, 10, 10);
}

void EnHorse_Stub2(EnHorse* this) {
}

void EnHorse_HighJump(EnHorse* this, PlayState* play) {
    Vec3f pad;
    Vec3s* jointTable;
    f32 curFrame;
    f32 y;

    curFrame = this->skin.skelAnime.curFrame;
    this->stateFlags |= ENHORSE_JUMPING;
    this->actor.speedXZ = 13.0f;
    if (curFrame > 23.0f) {
        this->actor.gravity = -3.5f;
        if (this->actor.velocity.y == 0) {
            this->actor.velocity.y = -10.5f;
        }

        if (this->actor.world.pos.y < this->actor.floorHeight + 90.0f) {
            this->skin.skelAnime.playSpeed = 1.5f;
        } else {
            this->skin.skelAnime.playSpeed = 0;
        }
    } else {
        jointTable = this->skin.skelAnime.jointTable;
        y = jointTable->y;
        this->actor.world.pos.y = this->jumpStartY + y * 0.01f;
    }

    if (SkelAnime_Update(&this->skin.skelAnime) ||
        (curFrame > 23.0f && this->actor.world.pos.y < this->actor.floorHeight - this->actor.velocity.y + 80.0f)) {
        Audio_PlaySoundGeneral(NA_SE_EV_HORSE_LAND, &this->actor.projectedPos, 4, &gSfxDefaultFreqAndVolScale,
                               &gSfxDefaultFreqAndVolScale, &gSfxDefaultReverb);
        func_800AA000(0.0f, 255, 10, 80);
        this->stateFlags &= ~ENHORSE_JUMPING;
        this->actor.gravity = -3.5f;
        this->actor.world.pos.y = this->actor.floorHeight;
        func_80028A54(play, 25.0f, &this->actor.world.pos);
        EnHorse_JumpLanding(this, play);
    }
}

void EnHorse_InitInactive(EnHorse* this) {
    this->cyl1.base.ocFlags1 &= ~OC1_ON;
    this->cyl2.base.ocFlags1 &= ~OC1_ON;
    this->jntSph.base.ocFlags1 &= ~OC1_ON;
    this->action = ENHORSE_ACT_INACTIVE;
    this->animationIdx = ENHORSE_ANIM_WALK;
    this->stateFlags |= ENHORSE_INACTIVE;
    this->followTimer = 0;
}

void EnHorse_SetFollowAnimation(EnHorse* this, PlayState* play);

void EnHorse_Inactive(EnHorse* this, PlayState* play2) {
    PlayState* play = play2;

    if (DREG(53) != 0 && this->type == HORSE_EPONA) {
        DREG(53) = 0;
        if (EnHorse_Spawn(this, play) != 0) {
            Audio_PlaySoundGeneral(NA_SE_EV_HORSE_NEIGH, &this->actor.projectedPos, 4, &gSfxDefaultFreqAndVolScale,
                                   &gSfxDefaultFreqAndVolScale, &gSfxDefaultReverb);
            this->stateFlags &= ~ENHORSE_INACTIVE;
            gSaveContext.horseData.scene = play->sceneNum;

            // Focus the camera on Epona
            Camera_SetParam(play->cameraPtrs[CAM_ID_MAIN], 8, this);
            Camera_ChangeSetting(play->cameraPtrs[CAM_ID_MAIN], CAM_SET_TURN_AROUND);
            Camera_SetCameraData(play->cameraPtrs[CAM_ID_MAIN], 4, NULL, NULL, 0x51, 0, 0);
        }
    }
    if (!(this->stateFlags & ENHORSE_INACTIVE)) {
        this->followTimer = 0;
        EnHorse_SetFollowAnimation(this, play);
        this->actor.params = 0;
        this->cyl1.base.ocFlags1 |= OC1_ON;
        this->cyl2.base.ocFlags1 |= OC1_ON;
        this->jntSph.base.ocFlags1 |= OC1_ON;
    }
}

void EnHorse_PlayIdleAnimation(EnHorse* this, s32 anim, f32 morphFrames, f32 startFrame) {
    this->action = ENHORSE_ACT_IDLE;
    this->actor.speedXZ = 0.0f;
    if (anim != ENHORSE_ANIM_IDLE && anim != ENHORSE_ANIM_WHINNEY && anim != ENHORSE_ANIM_REARING) {
        anim = ENHORSE_ANIM_IDLE;
    }
    if (anim != this->animationIdx) {
        this->animationIdx = anim;
        if (this->animationIdx == ENHORSE_ANIM_IDLE) {
            this->stateFlags &= ~ENHORSE_SANDDUST_SOUND;
        } else if (this->animationIdx == ENHORSE_ANIM_WHINNEY) {
            this->unk_21C = this->unk_228;
            if (this->stateFlags & ENHORSE_DRAW) {
                Audio_PlaySoundGeneral(NA_SE_EV_HORSE_GROAN, &this->unk_21C, 4, &gSfxDefaultFreqAndVolScale,
                                       &gSfxDefaultFreqAndVolScale, &gSfxDefaultReverb);
            }
        } else if (this->animationIdx == ENHORSE_ANIM_REARING) {
            this->unk_21C = this->unk_228;
            if (this->stateFlags & ENHORSE_DRAW) {
                Audio_PlaySoundGeneral(NA_SE_EV_HORSE_NEIGH, &this->unk_21C, 4, &gSfxDefaultFreqAndVolScale,
                                       &gSfxDefaultFreqAndVolScale, &gSfxDefaultReverb);
            }
            this->stateFlags &= ~ENHORSE_LAND2_SOUND;
        }

        Animation_Change(&this->skin.skelAnime, sAnimationHeaders[this->type][this->animationIdx], 1.0f, startFrame,
                         Animation_GetLastFrame(sAnimationHeaders[this->type][this->animationIdx]), ANIMMODE_ONCE,
                         morphFrames);
    }
}

void EnHorse_ChangeIdleAnimation(EnHorse* this, s32 anim, f32 morphFrames) {
    EnHorse_PlayIdleAnimation(this, anim, morphFrames, this->curFrame);
}

void EnHorse_ResetIdleAnimation(EnHorse* this) {
    this->animationIdx = ENHORSE_ANIM_WALK; // this forces anim 0 to play from the beginning
    EnHorse_PlayIdleAnimation(this, this->animationIdx, 0, 0);
}

void EnHorse_StartIdleRidable(EnHorse* this) {
    EnHorse_ResetIdleAnimation(this);
    this->stateFlags &= ~ENHORSE_UNRIDEABLE;
}

void EnHorse_StartMovingAnimation(EnHorse* this, s32 arg1, f32 arg2, f32 arg3);

void EnHorse_Idle(EnHorse* this, PlayState* play) {
    this->actor.speedXZ = 0.0f;
    EnHorse_IdleAnimSounds(this, play);

    if (DREG(53) && this->type == HORSE_EPONA) {
        DREG(53) = 0;
        if (!func_80A5BBBC(play, this, &this->actor.world.pos)) {
            if (EnHorse_Spawn(this, play)) {
                Audio_PlaySoundGeneral(NA_SE_EV_HORSE_NEIGH, &this->actor.projectedPos, 4, &gSfxDefaultFreqAndVolScale,
                                       &gSfxDefaultFreqAndVolScale, &gSfxDefaultReverb);
                this->followTimer = 0;
                EnHorse_SetFollowAnimation(this, play);
                Camera_SetParam(play->cameraPtrs[CAM_ID_MAIN], 8, this);
                Camera_ChangeSetting(play->cameraPtrs[CAM_ID_MAIN], CAM_SET_TURN_AROUND);
                Camera_SetCameraData(play->cameraPtrs[CAM_ID_MAIN], 4, NULL, NULL, 0x51, 0, 0);
            }
        } else {
            Audio_PlaySoundGeneral(NA_SE_EV_HORSE_NEIGH, &this->actor.projectedPos, 4, &gSfxDefaultFreqAndVolScale,
                                   &gSfxDefaultFreqAndVolScale, &gSfxDefaultReverb);
            this->followTimer = 0;
            EnHorse_StartMovingAnimation(this, 6, -3.0f, 0.0f);
        }
    }

    if (SkelAnime_Update(&this->skin.skelAnime)) {
        s32 idleAnimIdx = 0;

        if (this->animationIdx != ENHORSE_ANIM_IDLE) {
            if (this->animationIdx == ENHORSE_ANIM_WHINNEY) {
                idleAnimIdx = 1;
            } else if (this->animationIdx == ENHORSE_ANIM_REARING) {
                idleAnimIdx = 2;
            }
        }

        // Play one of the two other idle animations
        EnHorse_PlayIdleAnimation(this, sIdleAnimIds[(Rand_ZeroOne() > 0.5f ? 0 : 1) + idleAnimIdx * 2], 0.0f, 0.0f);
    }
}

void EnHorse_StartMovingAnimation(EnHorse* this, s32 animId, f32 morphFrames, f32 startFrame) {
    this->action = ENHORSE_ACT_FOLLOW_PLAYER;
    this->stateFlags &= ~ENHORSE_TURNING_TO_PLAYER;
    if (animId != ENHORSE_ANIM_TROT && animId != ENHORSE_ANIM_GALLOP && animId != ENHORSE_ANIM_WALK) {
        animId = ENHORSE_ANIM_WALK;
    }
    if (this->animationIdx != animId) {
        this->animationIdx = animId;
        Animation_Change(&this->skin.skelAnime, sAnimationHeaders[this->type][this->animationIdx], 1.0f, startFrame,
                         Animation_GetLastFrame(sAnimationHeaders[this->type][this->animationIdx]), ANIMMODE_ONCE,
                         morphFrames);
    } else {
        Animation_Change(&this->skin.skelAnime, sAnimationHeaders[this->type][this->animationIdx], 1.0f, startFrame,
                         Animation_GetLastFrame(sAnimationHeaders[this->type][this->animationIdx]), ANIMMODE_ONCE,
                         0.0f);
    }
}

void EnHorse_SetFollowAnimation(EnHorse* this, PlayState* play) {
    s32 animId = ENHORSE_ANIM_WALK;
    f32 distToPlayer;

    distToPlayer = Actor_WorldDistXZToActor(&this->actor, &GET_PLAYER(play)->actor);
    if (distToPlayer > 400.0f) {
        animId = ENHORSE_ANIM_GALLOP;
    } else if (!(distToPlayer <= 300.0f)) {
        if (distToPlayer <= 400.0f) {
            animId = ENHORSE_ANIM_TROT;
        }
    }

    if (this->animationIdx == ENHORSE_ANIM_GALLOP) {
        if (distToPlayer > 400.0f) {
            animId = ENHORSE_ANIM_GALLOP;
        } else {
            animId = ENHORSE_ANIM_TROT;
        }
    } else if (this->animationIdx == ENHORSE_ANIM_TROT) {
        if (distToPlayer > 400.0f) {
            animId = ENHORSE_ANIM_GALLOP;
        } else if (distToPlayer < 300.0f) {
            animId = ENHORSE_ANIM_WALK;
        } else {
            animId = ENHORSE_ANIM_TROT;
        }
    } else if (this->animationIdx == ENHORSE_ANIM_WALK) {
        if (distToPlayer > 300.0f) {
            animId = ENHORSE_ANIM_TROT;
        } else {
            animId = ENHORSE_ANIM_WALK;
        }
    }
    EnHorse_StartMovingAnimation(this, animId, -3.0f, 0.0f);
}

void EnHorse_FollowPlayer(EnHorse* this, PlayState* play) {
    f32 distToPlayer;
    f32 angleDiff;

    DREG(53) = 0;
    distToPlayer = Actor_WorldDistXZToActor(&this->actor, &GET_PLAYER(play)->actor);

    // First rotate if the player is behind
    if ((this->playerDir == PLAYER_DIR_BACK_R || this->playerDir == PLAYER_DIR_BACK_L) &&
        (distToPlayer > 300.0f && !(this->stateFlags & ENHORSE_TURNING_TO_PLAYER))) {
        this->animationIdx = ENHORSE_ANIM_REARING;
        this->stateFlags |= ENHORSE_TURNING_TO_PLAYER;
        this->angleToPlayer = Actor_WorldYawTowardActor(&this->actor, &GET_PLAYER(play)->actor);
        angleDiff = (f32)this->angleToPlayer - (f32)this->actor.world.rot.y;
        if (angleDiff > 32767.f) {
            angleDiff -= 32767.0f;
        } else if (angleDiff < -32767) {
            angleDiff += 32767;
        }

        this->followPlayerTurnSpeed =
            angleDiff / Animation_GetLastFrame(sAnimationHeaders[this->type][this->animationIdx]);
        Animation_PlayOnce(&this->skin.skelAnime, sAnimationHeaders[this->type][this->animationIdx]);
        this->skin.skelAnime.playSpeed = 1.0f;
        this->stateFlags &= ~ENHORSE_LAND2_SOUND;
        this->unk_21C = this->unk_228;
    } else if (this->stateFlags & ENHORSE_TURNING_TO_PLAYER) {
        this->actor.world.rot.y = this->actor.world.rot.y + this->followPlayerTurnSpeed;
        this->actor.shape.rot.y = this->actor.world.rot.y;
        if (this->curFrame > 25.0f) {
            if (!(this->stateFlags & ENHORSE_LAND2_SOUND)) {
                this->stateFlags |= ENHORSE_LAND2_SOUND;
                Audio_PlaySoundGeneral(NA_SE_EV_HORSE_LAND2, &this->actor.projectedPos, 4, &gSfxDefaultFreqAndVolScale,
                                       &gSfxDefaultFreqAndVolScale, &gSfxDefaultReverb);
            }
        }
    } else {
        EnHorse_RotateToPlayer(this, play);
    }

    if (this->animationIdx == ENHORSE_ANIM_GALLOP) {
        this->actor.speedXZ = 8;
        this->skin.skelAnime.playSpeed = this->actor.speedXZ * 0.3f;
    } else if (this->animationIdx == ENHORSE_ANIM_TROT) {
        this->actor.speedXZ = 6;
        this->skin.skelAnime.playSpeed = this->actor.speedXZ * 0.375f;
    } else if (this->animationIdx == ENHORSE_ANIM_WALK) {
        this->actor.speedXZ = 3;
        EnHorse_PlayWalkingSound(this);
        this->skin.skelAnime.playSpeed = this->actor.speedXZ * 0.75f;
    } else {
        this->actor.speedXZ = 0;
        this->skin.skelAnime.playSpeed = 1.0f;
    }

    if (!(this->stateFlags & ENHORSE_TURNING_TO_PLAYER) && ++this->followTimer > 300) {
        EnHorse_StartIdleRidable(this);
        this->unk_21C = this->unk_228;

        if (this->stateFlags & ENHORSE_DRAW) {
            Audio_PlaySoundGeneral(NA_SE_EV_HORSE_NEIGH, &this->unk_21C, 4, &gSfxDefaultFreqAndVolScale,
                                   &gSfxDefaultFreqAndVolScale, &gSfxDefaultReverb);
        }
    }

    if (SkelAnime_Update(&this->skin.skelAnime)) {
        if (this->animationIdx == ENHORSE_ANIM_GALLOP) {
            EnHorse_PlayGallopingSound(this);
        } else if (this->animationIdx == ENHORSE_ANIM_TROT) {
            EnHorse_PlayTrottingSound(this);
        }
        this->stateFlags &= ~ENHORSE_TURNING_TO_PLAYER;
        if (distToPlayer < 100.0f) {
            EnHorse_StartIdleRidable(this);
        } else {
            EnHorse_SetFollowAnimation(this, play);
        }
    }
}

void EnHorse_UpdateIngoHorseAnim(EnHorse* this);

void EnHorse_InitIngoHorse(EnHorse* this) {
    this->curRaceWaypoint = 0;
    this->soundTimer = 0;
    this->actor.speedXZ = 0.0f;
    EnHorse_UpdateIngoHorseAnim(this);
    this->unk_21C = this->unk_228;
    if (this->stateFlags & ENHORSE_DRAW) {
        Audio_PlaySoundGeneral(NA_SE_IT_INGO_HORSE_NEIGH, &this->unk_21C, 4, &gSfxDefaultFreqAndVolScale,
                               &gSfxDefaultFreqAndVolScale, &gSfxDefaultReverb);
    }
}

void EnHorse_SetIngoAnimation(s32 idx, f32 curFrame, s32 arg2, s16* animIdxOut, f32* curFrameOut) {
    *animIdxOut = sIngoAnimations[idx];
    *curFrameOut = curFrame;
    if (idx == 3 || idx == 7 || idx == 8 || idx == 4) {
        *curFrameOut = 0.0f;
    }
    if (arg2 == 1) {
        if (idx == 5) {
            *animIdxOut = 4;
            *curFrameOut = curFrame;
        } else if (idx == 6) {
            *animIdxOut = 3;
            *curFrameOut = curFrame;
        }
    }
}

void EnHorse_UpdateIngoHorseAnim(EnHorse* this) {
    s32 animChanged = 0;
    f32 animSpeed;

    this->action = ENHORSE_ACT_INGO_RACE;
    this->stateFlags &= ~ENHORSE_SANDDUST_SOUND;
    if (this->actor.speedXZ == 0.0f) {
        if (this->animationIdx != ENHORSE_ANIM_IDLE) {
            animChanged = true;
        }
        this->animationIdx = ENHORSE_ANIM_IDLE;
    } else if (this->actor.speedXZ <= 3.0f) {
        if (this->animationIdx != ENHORSE_ANIM_WALK) {
            animChanged = true;
        }
        this->animationIdx = ENHORSE_ANIM_WALK;
    } else if (this->actor.speedXZ <= 6.0f) {
        if (this->animationIdx != ENHORSE_ANIM_TROT) {
            animChanged = true;
        }
        this->animationIdx = ENHORSE_ANIM_TROT;
    } else {
        if (this->animationIdx != ENHORSE_ANIM_GALLOP) {
            animChanged = true;
        }
        this->animationIdx = ENHORSE_ANIM_GALLOP;
    }

    if (this->animationIdx == ENHORSE_ANIM_WALK) {
        animSpeed = this->actor.speedXZ * 0.5f;
    } else if (this->animationIdx == ENHORSE_ANIM_TROT) {
        animSpeed = this->actor.speedXZ * 0.25f;
        Audio_PlaySoundGeneral(NA_SE_EV_HORSE_RUN, &this->actor.projectedPos, 4, &gSfxDefaultFreqAndVolScale,
                               &gSfxDefaultFreqAndVolScale, &gSfxDefaultReverb);
    } else if (this->animationIdx == ENHORSE_ANIM_GALLOP) {
        animSpeed = this->actor.speedXZ * 0.2f;
        Audio_PlaySoundGeneral(NA_SE_EV_HORSE_RUN, &this->actor.projectedPos, 4, &gSfxDefaultFreqAndVolScale,
                               &gSfxDefaultFreqAndVolScale, &gSfxDefaultReverb);
    } else {
        animSpeed = 1.0f;
    }

    if (animChanged == true) {
        Animation_Change(&this->skin.skelAnime, sAnimationHeaders[this->type][this->animationIdx],
                         sPlaybackSpeeds[this->animationIdx] * animSpeed * 1.5f, 0,
                         Animation_GetLastFrame(sAnimationHeaders[this->type][this->animationIdx]), ANIMMODE_ONCE, -3);
    } else {
        Animation_Change(&this->skin.skelAnime, sAnimationHeaders[this->type][this->animationIdx],
                         sPlaybackSpeeds[this->animationIdx] * animSpeed * 1.5f, 0,
                         Animation_GetLastFrame(sAnimationHeaders[this->type][this->animationIdx]), ANIMMODE_ONCE, 0);
    }
}

void EnHorse_UpdateIngoRace(EnHorse* this, PlayState* play) {
    f32 playSpeed;

    if (this->animationIdx == ENHORSE_ANIM_IDLE || this->animationIdx == ENHORSE_ANIM_WHINNEY) {
        EnHorse_IdleAnimSounds(this, play);
    } else if (this->animationIdx == ENHORSE_ANIM_WALK) {
        EnHorse_PlayWalkingSound(this);
    }

    EnHorse_UpdateIngoRaceInfo(this, play, &sIngoRace);
    if (!this->inRace) {
        this->actor.speedXZ = 0.0f;
        this->rider->speedXZ = 0.0f;
        if (this->animationIdx != ENHORSE_ANIM_IDLE) {
            EnHorse_UpdateIngoHorseAnim(this);
        }
    }

    if (this->animationIdx == ENHORSE_ANIM_WALK) {
        playSpeed = this->actor.speedXZ * 0.5f;
    } else if (this->animationIdx == ENHORSE_ANIM_TROT) {
        playSpeed = this->actor.speedXZ * 0.25f;
    } else if (this->animationIdx == ENHORSE_ANIM_GALLOP) {
        playSpeed = this->actor.speedXZ * 0.2f;
    } else {
        playSpeed = 1.0f;
    }
    this->skin.skelAnime.playSpeed = playSpeed;
    if (SkelAnime_Update(&this->skin.skelAnime) ||
        (this->animationIdx == ENHORSE_ANIM_IDLE && this->actor.speedXZ != 0.0f)) {
        EnHorse_UpdateIngoHorseAnim(this);
    }

    if (this->stateFlags & ENHORSE_INGO_WON) {
        ((EnIn*)this->rider)->animationIdx = 7;
        ((EnIn*)this->rider)->unk_1E0 = 0;
        return;
    }

    EnHorse_SetIngoAnimation(this->animationIdx, this->skin.skelAnime.curFrame, this->ingoRaceFlags & 1,
                             &((EnIn*)this->rider)->animationIdx, &((EnIn*)this->rider)->unk_1E0);
}

void EnHorse_CsMoveInit(EnHorse* this, PlayState* play, CsCmdActorAction* action) {
    this->animationIdx = ENHORSE_ANIM_GALLOP;
    this->cutsceneAction = 1;
    Animation_PlayOnceSetSpeed(&this->skin.skelAnime, sAnimationHeaders[this->type][this->animationIdx],
                               this->actor.speedXZ * 0.3f);
}

void EnHorse_CsPlayHighJumpAnim(EnHorse* this, PlayState* play);

void EnHorse_CsMoveToPoint(EnHorse* this, PlayState* play, CsCmdActorAction* action) {
    Vec3f endPos;
    f32 speed = 8.0f;

    endPos.x = action->endPos.x;
    endPos.y = action->endPos.y;
    endPos.z = action->endPos.z;
    if (Math3D_Vec3f_DistXYZ(&endPos, &this->actor.world.pos) > speed) {
        EnHorse_RotateToPoint(this, play, &endPos, 400);
        this->actor.speedXZ = speed;
        this->skin.skelAnime.playSpeed = speed * 0.3f;
    } else {
        this->actor.world.pos = endPos;
        this->actor.speedXZ = 0.0f;
    }

    if (SkelAnime_Update(&this->skin.skelAnime)) {
        EnHorse_PlayGallopingSound(this);
        func_800AA000(0.0f, 120, 8, 255);
        Animation_PlayOnceSetSpeed(&this->skin.skelAnime, sAnimationHeaders[this->type][this->animationIdx],
                                   this->actor.speedXZ * 0.3f);
    }
}

void EnHorse_CsSetAnimHighJump(EnHorse* this, PlayState* play) {
    this->skin.skelAnime.curFrame = 0.0f;
    EnHorse_CsPlayHighJumpAnim(this, play);
}

void EnHorse_CsPlayHighJumpAnim(EnHorse* this, PlayState* play) {
    f32 curFrame;
    f32 y;
    Vec3s* jointTable;

    this->animationIdx = ENHORSE_ANIM_HIGH_JUMP;
    curFrame = this->skin.skelAnime.curFrame;
    Animation_Change(&this->skin.skelAnime, sAnimationHeaders[this->type][this->animationIdx], 1.5f, curFrame,
                     Animation_GetLastFrame(sAnimationHeaders[this->type][this->animationIdx]), ANIMMODE_ONCE, -3.0f);
    this->postDrawFunc = NULL;
    this->jumpStartY = this->actor.world.pos.y;
    this->actor.gravity = 0.0f;
    this->actor.velocity.y = 0;

    jointTable = this->skin.skelAnime.jointTable;
    y = jointTable->y;
    this->riderPos.y -= y * 0.01f;

    this->stateFlags |= ENHORSE_CALC_RIDER_POS;
    Audio_PlaySoundGeneral(NA_SE_EV_HORSE_JUMP, &this->actor.projectedPos, 4, &gSfxDefaultFreqAndVolScale,
                           &gSfxDefaultFreqAndVolScale, &gSfxDefaultReverb);
    func_800AA000(0.0f, 170, 10, 10);
}

void EnHorse_CsJumpInit(EnHorse* this, PlayState* play, CsCmdActorAction* action) {
    EnHorse_CsSetAnimHighJump(this, play);
    this->cutsceneAction = 2;
    this->cutsceneFlags &= ~1;
}

void EnHorse_CsJump(EnHorse* this, PlayState* play, CsCmdActorAction* action) {
    f32 temp_f2;

    if (this->cutsceneFlags & 1) {
        EnHorse_CsMoveToPoint(this, play, action);
        return;
    }
    temp_f2 = this->skin.skelAnime.curFrame;
    this->stateFlags |= ENHORSE_JUMPING;
    this->actor.speedXZ = 13.0f;
    if (temp_f2 > 19.0f) {
        this->actor.gravity = -3.5f;
        if (this->actor.velocity.y == 0.0f) {
            this->actor.velocity.y = -10.5f;
        }
        if (this->actor.world.pos.y < (this->actor.floorHeight + 90.0f)) {
            this->skin.skelAnime.playSpeed = 1.5f;
        } else {
            this->skin.skelAnime.playSpeed = 0.0f;
        }
    } else {
        Vec3s* jointTable;
        f32 y;

        jointTable = this->skin.skelAnime.jointTable;
        y = jointTable->y;
        this->actor.world.pos.y = this->jumpStartY + y * 0.01f;
    }
    if (SkelAnime_Update(&this->skin.skelAnime) ||
        (temp_f2 > 19.0f && this->actor.world.pos.y < (this->actor.floorHeight - this->actor.velocity.y) + 80.0f)) {
        Vec3s* jointTable;
        f32 y;

        this->cutsceneFlags |= 1;
        Audio_PlaySoundGeneral(NA_SE_EV_HORSE_LAND, &this->actor.projectedPos, 4, &gSfxDefaultFreqAndVolScale,
                               &gSfxDefaultFreqAndVolScale, &gSfxDefaultReverb);
        func_800AA000(0.0f, 255, 10, 80);
        this->stateFlags &= ~ENHORSE_JUMPING;
        this->actor.gravity = -3.5f;
        this->actor.velocity.y = 0;
        this->actor.world.pos.y = this->actor.floorHeight;
        func_80028A54(play, 25.0f, &this->actor.world.pos);
        this->animationIdx = ENHORSE_ANIM_GALLOP;
        Animation_PlayOnceSetSpeed(&this->skin.skelAnime, sAnimationHeaders[this->type][this->animationIdx],
                                   sPlaybackSpeeds[6]);
        jointTable = this->skin.skelAnime.jointTable;
        y = jointTable->y;
        this->riderPos.y += y * 0.01f;
        this->postDrawFunc = NULL;
    }
}

void EnHorse_CsRearingInit(EnHorse* this, PlayState* play, CsCmdActorAction* action) {
    this->animationIdx = ENHORSE_ANIM_REARING;
    this->cutsceneAction = 3;
    this->cutsceneFlags &= ~4;
    this->stateFlags &= ~ENHORSE_LAND2_SOUND;
    this->unk_21C = this->unk_228;
    if (this->stateFlags & ENHORSE_DRAW) {
        Audio_PlaySoundGeneral(NA_SE_EV_HORSE_NEIGH, &this->unk_21C, 4, &gSfxDefaultFreqAndVolScale,
                               &gSfxDefaultFreqAndVolScale, &gSfxDefaultReverb);
    }
    Animation_Change(&this->skin.skelAnime, sAnimationHeaders[this->type][this->animationIdx], 1.0f, 0.0f,
                     Animation_GetLastFrame(sAnimationHeaders[this->type][this->animationIdx]), ANIMMODE_ONCE, -3.0f);
}

void EnHorse_CsRearing(EnHorse* this, PlayState* play, CsCmdActorAction* action) {
    this->actor.speedXZ = 0.0f;
    if (this->curFrame > 25.0f) {
        if (!(this->stateFlags & ENHORSE_LAND2_SOUND)) {
            this->stateFlags |= ENHORSE_LAND2_SOUND;
            Audio_PlaySoundGeneral(NA_SE_EV_HORSE_LAND2, &this->actor.projectedPos, 4, &gSfxDefaultFreqAndVolScale,
                                   &gSfxDefaultFreqAndVolScale, &gSfxDefaultReverb);
        }
    }
    if (SkelAnime_Update(&this->skin.skelAnime)) {
        this->animationIdx = ENHORSE_ANIM_IDLE;
        if (!(this->cutsceneFlags & 4)) {
            this->cutsceneFlags |= 4;
            Animation_Change(&this->skin.skelAnime, sAnimationHeaders[this->type][this->animationIdx], 1.0f, 0.0f,
                             Animation_GetLastFrame(sAnimationHeaders[this->type][this->animationIdx]), ANIMMODE_ONCE,
                             -3.0f);
        } else {
            Animation_Change(&this->skin.skelAnime, sAnimationHeaders[this->type][this->animationIdx], 1.0f, 0.0f,
                             Animation_GetLastFrame(sAnimationHeaders[this->type][this->animationIdx]), 0, 0.0f);
        }
    }
}

void EnHorse_WarpMoveInit(EnHorse* this, PlayState* play, CsCmdActorAction* action) {
    this->actor.world.pos.x = action->startPos.x;
    this->actor.world.pos.y = action->startPos.y;
    this->actor.world.pos.z = action->startPos.z;
    this->actor.prevPos = this->actor.world.pos;
    this->actor.world.rot.y = action->urot.y;
    this->actor.shape.rot = this->actor.world.rot;
    this->animationIdx = ENHORSE_ANIM_GALLOP;
    this->cutsceneAction = 4;
    Animation_PlayOnceSetSpeed(&this->skin.skelAnime, sAnimationHeaders[this->type][this->animationIdx],
                               this->actor.speedXZ * 0.3f);
}

void EnHorse_CsWarpMoveToPoint(EnHorse* this, PlayState* play, CsCmdActorAction* action) {
    Vec3f endPos;
    f32 speed = 8.0f;

    endPos.x = action->endPos.x;
    endPos.y = action->endPos.y;
    endPos.z = action->endPos.z;
    if (Math3D_Vec3f_DistXYZ(&endPos, &this->actor.world.pos) > speed) {
        EnHorse_RotateToPoint(this, play, &endPos, 400);
        this->actor.speedXZ = speed;
        this->skin.skelAnime.playSpeed = speed * 0.3f;
    } else {
        this->actor.world.pos = endPos;
        this->actor.speedXZ = 0.0f;
    }

    if (SkelAnime_Update(&this->skin.skelAnime)) {
        EnHorse_PlayGallopingSound(this);
        func_800AA000(0.0f, 120, 8, 255);
        Animation_PlayOnceSetSpeed(&this->skin.skelAnime, sAnimationHeaders[this->type][this->animationIdx],
                                   this->actor.speedXZ * 0.3f);
    }
}

void EnHorse_CsWarpRearingInit(EnHorse* this, PlayState* play, CsCmdActorAction* action) {
    this->actor.world.pos.x = action->startPos.x;
    this->actor.world.pos.y = action->startPos.y;
    this->actor.world.pos.z = action->startPos.z;
    this->actor.prevPos = this->actor.world.pos;
    this->actor.world.rot.y = action->urot.y;
    this->actor.shape.rot = this->actor.world.rot;
    this->animationIdx = ENHORSE_ANIM_REARING;
    this->cutsceneAction = 5;
    this->cutsceneFlags &= ~4;
    this->stateFlags &= ~ENHORSE_LAND2_SOUND;
    this->unk_21C = this->unk_228;
    if (this->stateFlags & ENHORSE_DRAW) {
        Audio_PlaySoundGeneral(NA_SE_EV_HORSE_NEIGH, &this->unk_21C, 4, &gSfxDefaultFreqAndVolScale,
                               &gSfxDefaultFreqAndVolScale, &gSfxDefaultReverb);
    }
    Animation_Change(&this->skin.skelAnime, sAnimationHeaders[this->type][this->animationIdx], 1.0f, 0.0f,
                     Animation_GetLastFrame(sAnimationHeaders[this->type][this->animationIdx]), ANIMMODE_ONCE, -3.0f);
}

void EnHorse_CsWarpRearing(EnHorse* this, PlayState* play, CsCmdActorAction* action) {
    this->actor.speedXZ = 0.0f;
    if (this->curFrame > 25.0f) {
        if (!(this->stateFlags & ENHORSE_LAND2_SOUND)) {
            this->stateFlags |= ENHORSE_LAND2_SOUND;
            Audio_PlaySoundGeneral(NA_SE_EV_HORSE_LAND2, &this->actor.projectedPos, 4, &gSfxDefaultFreqAndVolScale,
                                   &gSfxDefaultFreqAndVolScale, &gSfxDefaultReverb);
        }
    }
    if (SkelAnime_Update(&this->skin.skelAnime)) {
        this->animationIdx = ENHORSE_ANIM_IDLE;
        if (!(this->cutsceneFlags & 4)) {
            this->cutsceneFlags |= 4;
            Animation_Change(&this->skin.skelAnime, sAnimationHeaders[this->type][this->animationIdx], 1.0f, 0.0f,
                             Animation_GetLastFrame(sAnimationHeaders[this->type][this->animationIdx]), ANIMMODE_ONCE,
                             -3.0f);
        } else {
            Animation_Change(&this->skin.skelAnime, sAnimationHeaders[this->type][this->animationIdx], 1.0f, 0.0f,
                             Animation_GetLastFrame(sAnimationHeaders[this->type][this->animationIdx]), 0, 0.0f);
        }
    }
}

void EnHorse_InitCutscene(EnHorse* this, PlayState* play) {
    this->playerControlled = false;
    this->action = ENHORSE_ACT_CS_UPDATE;
    this->cutsceneAction = 0;
    this->actor.speedXZ = 0.0f;
}

s32 EnHorse_GetCutsceneFunctionIndex(s32 csAction) {
    s32 numActions = ARRAY_COUNT(sCsActionTable); // prevents unrolling
    s32 i;

    for (i = 0; i < numActions; i++) {
        if (csAction == sCsActionTable[i].csAction) {
            return sCsActionTable[i].csFuncIdx;
        }
        if (csAction < sCsActionTable[i].csAction) {
            return 0;
        }
    }
    return 0;
}

void EnHorse_CutsceneUpdate(EnHorse* this, PlayState* play) {
    s32 csFunctionIdx;
    CsCmdActorAction* linkCsAction = play->csCtx.linkAction;

    if (play->csCtx.state == 3) {
        this->playerControlled = 1;
        this->actor.params = 10;
        this->action = ENHORSE_ACT_IDLE;
        EnHorse_Freeze(this);
        return;
    }
    if (linkCsAction != 0) {
        csFunctionIdx = EnHorse_GetCutsceneFunctionIndex(linkCsAction->action);
        if (csFunctionIdx != 0) {
            if (this->cutsceneAction != csFunctionIdx) {
                if (this->cutsceneAction == 0) {
                    this->actor.world.pos.x = linkCsAction->startPos.x;
                    this->actor.world.pos.y = linkCsAction->startPos.y;
                    this->actor.world.pos.z = linkCsAction->startPos.z;
                    this->actor.world.rot.y = linkCsAction->urot.y;
                    this->actor.shape.rot = this->actor.world.rot;
                    this->actor.prevPos = this->actor.world.pos;
                }
                this->cutsceneAction = csFunctionIdx;
                sCutsceneInitFuncs[this->cutsceneAction](this, play, linkCsAction);
            }
            sCutsceneActionFuncs[this->cutsceneAction](this, play, linkCsAction);
        }
    }
}

s32 EnHorse_UpdateHbaRaceInfo(EnHorse* this, PlayState* play, RaceInfo* raceInfo) {
    Vec3f pos;
    f32 px;
    f32 pz;
    f32 d;

    EnHorse_RaceWaypointPos(raceInfo->waypoints, this->curRaceWaypoint, &pos);
    Math3D_RotateXZPlane(&pos, raceInfo->waypoints[this->curRaceWaypoint].angle, &px, &pz, &d);

    if (this->curRaceWaypoint >= raceInfo->numWaypoints - 1 &&
        Math3D_Vec3f_DistXYZ(&pos, &this->actor.world.pos) < DREG(8)) {
        this->hbaFlags |= 2;
    }

    if (((this->actor.world.pos.x * px) + (pz * this->actor.world.pos.z) + d) > 0.0f) {
        this->curRaceWaypoint++;
        if (this->curRaceWaypoint >= raceInfo->numWaypoints) {
            this->hbaFlags |= 1;
            return 1;
        }
    }

    if (!(this->hbaFlags & 1)) {
        EnHorse_RotateToPoint(this, play, &pos, 800);
    }

    this->actor.shape.rot.y = this->actor.world.rot.y;
    if (this->actor.speedXZ < raceInfo->waypoints[this->curRaceWaypoint].speed && !(this->hbaFlags & 1)) {
        this->actor.speedXZ += 0.4f;
    } else {
        this->actor.speedXZ -= 0.4f;
        if (this->actor.speedXZ < 0.0f) {
            this->actor.speedXZ = 0.0f;
        }
    }
    return 0;
}

void EnHorse_UpdateHbaAnim(EnHorse* this);

void EnHorse_InitHorsebackArchery(EnHorse* this) {
    this->hbaStarted = 0;
    this->soundTimer = 0;
    this->curRaceWaypoint = 0;
    this->hbaTimer = 0;
    this->actor.speedXZ = 0.0f;
    EnHorse_UpdateHbaAnim(this);
}

void EnHorse_UpdateHbaAnim(EnHorse* this) {
    s32 animChanged = 0;
    f32 animSpeed;

    this->action = ENHORSE_ACT_HBA;
    if (this->actor.speedXZ == 0.0f) {
        if (this->animationIdx != ENHORSE_ANIM_IDLE) {
            animChanged = true;
        }
        this->animationIdx = ENHORSE_ANIM_IDLE;
    } else if (this->actor.speedXZ <= 3.0f) {
        if (this->animationIdx != ENHORSE_ANIM_WALK) {
            animChanged = true;
        }
        this->animationIdx = ENHORSE_ANIM_WALK;
    } else if (this->actor.speedXZ <= 6.0f) {
        if (this->animationIdx != ENHORSE_ANIM_TROT) {
            animChanged = true;
        }
        this->animationIdx = ENHORSE_ANIM_TROT;
    } else {
        if (this->animationIdx != ENHORSE_ANIM_GALLOP) {
            animChanged = true;
        }
        this->animationIdx = ENHORSE_ANIM_GALLOP;
    }

    if (this->animationIdx == ENHORSE_ANIM_WALK) {
        animSpeed = this->actor.speedXZ * 0.5f;
    } else if (this->animationIdx == ENHORSE_ANIM_TROT) {
        animSpeed = this->actor.speedXZ * 0.25f;
        Audio_PlaySoundGeneral(NA_SE_EV_HORSE_RUN, &this->actor.projectedPos, 4, &gSfxDefaultFreqAndVolScale,
                               &gSfxDefaultFreqAndVolScale, &gSfxDefaultReverb);
        func_800AA000(0.0f, 60, 8, 255);
    } else if (this->animationIdx == ENHORSE_ANIM_GALLOP) {
        animSpeed = this->actor.speedXZ * 0.2f;
        Audio_PlaySoundGeneral(NA_SE_EV_HORSE_RUN, &this->actor.projectedPos, 4, &gSfxDefaultFreqAndVolScale,
                               &gSfxDefaultFreqAndVolScale, &gSfxDefaultReverb);
        func_800AA000(0.0f, 120, 8, 255);
    } else {
        animSpeed = 1.0f;
    }

    if (animChanged == true) {
        Animation_Change(&this->skin.skelAnime, sAnimationHeaders[this->type][this->animationIdx],
                         sPlaybackSpeeds[this->animationIdx] * animSpeed * 1.5f, 0,
                         Animation_GetLastFrame(sAnimationHeaders[this->type][this->animationIdx]), ANIMMODE_ONCE,
                         -3.0f);
    } else {
        Animation_Change(&this->skin.skelAnime, sAnimationHeaders[this->type][this->animationIdx],
                         sPlaybackSpeeds[this->animationIdx] * animSpeed * 1.5f, 0,
                         Animation_GetLastFrame(sAnimationHeaders[this->type][this->animationIdx]), ANIMMODE_ONCE, 0);
    }
}

void EnHorse_UpdateHorsebackArchery(EnHorse* this, PlayState* play) {
    f32 playSpeed;
    s32 sp20;

    if (this->animationIdx == ENHORSE_ANIM_WALK) {
        EnHorse_PlayWalkingSound(this);
    }
    if (play->interfaceCtx.hbaAmmo == 0) {
        this->hbaTimer++;
    }

    sp20 = func_800F5A58(NA_BGM_HORSE_GOAL);
    EnHorse_UpdateHbaRaceInfo(this, play, &sHbaInfo);
    if (this->hbaFlags & 1 || this->hbaTimer >= 46) {
        if (sp20 != 1 && gSaveContext.minigameState != 3) {
            gSaveContext.cutsceneIndex = 0;
            play->nextEntranceIndex = ENTR_SPOT12_16;
            play->transitionTrigger = TRANS_TRIGGER_START;
            play->transitionType = TRANS_TYPE_CIRCLE(TCA_NORMAL, TCC_BLACK, TCS_FAST);
        }
    }

    if (play->interfaceCtx.hbaAmmo != 0) {
        if (!(this->hbaFlags & 2)) {
            if (GET_INFTABLE(INFTABLE_190)) {
                if ((s32)gSaveContext.minigameScore >= 1500) {
                    this->hbaFlags |= 4;
                }
            } else {
                if ((s32)gSaveContext.minigameScore >= 1000) {
                    this->hbaFlags |= 4;
                }
            }
        }
    }

    if ((play->interfaceCtx.hbaAmmo == 0) || (this->hbaFlags & 2)) {
        if (this->hbaFlags & 4) {
            this->hbaFlags &= ~4;
            Audio_QueueSeqCmd(SEQ_PLAYER_BGM_MAIN << 24 | NA_BGM_HORSE_GOAL);
        }
    }

    if (!this->hbaStarted) {
        this->actor.speedXZ = 0.0f;
        if (this->animationIdx != ENHORSE_ANIM_IDLE) {
            EnHorse_UpdateHbaAnim(this);
        }
    }

    if (this->animationIdx == ENHORSE_ANIM_WALK) {
        playSpeed = this->actor.speedXZ * 0.5f;
    } else if (this->animationIdx == ENHORSE_ANIM_TROT) {
        playSpeed = this->actor.speedXZ * 0.25f;
    } else if (this->animationIdx == ENHORSE_ANIM_GALLOP) {
        playSpeed = this->actor.speedXZ * 0.2f;
    } else {
        playSpeed = 1.0f;
    }

    this->skin.skelAnime.playSpeed = playSpeed;
    if (SkelAnime_Update(&this->skin.skelAnime) ||
        (this->animationIdx == ENHORSE_ANIM_IDLE && this->actor.speedXZ != 0.0f)) {
        EnHorse_UpdateHbaAnim(this);
    }
}

void EnHorse_InitFleePlayer(EnHorse* this) {
    this->action = ENHORSE_ACT_FLEE_PLAYER;
    this->stateFlags |= ENHORSE_UNRIDEABLE;
    this->actor.speedXZ = 0.0f;
}

void EnHorse_FleePlayer(EnHorse* this, PlayState* play) {
    Player* player = GET_PLAYER(play);
    f32 distToHome;
    f32 playerDistToHome;
    f32 distToPlayer;
    s32 nextAnim = this->animationIdx;
    s32 animFinished;
    s16 yaw;

    if (DREG(53) || this->type == HORSE_HNI) {
        EnHorse_StartIdleRidable(this);
        Audio_PlaySoundGeneral(NA_SE_EV_HORSE_NEIGH, &this->actor.projectedPos, 4, &gSfxDefaultFreqAndVolScale,
                               &gSfxDefaultFreqAndVolScale, &gSfxDefaultReverb);
    }

    distToHome = Math3D_Vec3f_DistXYZ(&this->actor.home.pos, &this->actor.world.pos);
    playerDistToHome = Math3D_Vec3f_DistXYZ(&player->actor.world.pos, &this->actor.home.pos);
    distToPlayer = Math3D_Vec3f_DistXYZ(&player->actor.world.pos, &this->actor.world.pos);

    // Run home
    if (playerDistToHome > 300.0f) {
        if (distToHome > 150.0f) {
            this->actor.speedXZ += 0.4f;
            if (this->actor.speedXZ > 8.0f) {
                this->actor.speedXZ = 8.0f;
            }
        } else {
            this->actor.speedXZ -= 0.47f;
            if (this->actor.speedXZ < 0.0f) {
                this->actor.speedXZ = 0.0f;
            }
        }
    } else {
        // Run away from Link
        if (distToPlayer < 300.0f) {
            this->actor.speedXZ += 0.4f;
            if (this->actor.speedXZ > 8.0f) {
                this->actor.speedXZ = 8.0f;
            }
        } else {
            this->actor.speedXZ -= 0.47f;
            if (this->actor.speedXZ < 0.0f) {
                this->actor.speedXZ = 0.0f;
            }
        }
    }

    if (this->actor.speedXZ >= 6.0f) { // hoof it
        this->skin.skelAnime.playSpeed = this->actor.speedXZ * 0.3f;
        nextAnim = ENHORSE_ANIM_GALLOP;
    } else if (this->actor.speedXZ >= 3.0f) { // trot
        this->skin.skelAnime.playSpeed = this->actor.speedXZ * 0.375f;
        nextAnim = ENHORSE_ANIM_TROT;
    } else if (this->actor.speedXZ > 0.1f) { // walk
        this->skin.skelAnime.playSpeed = this->actor.speedXZ * 0.75f;
        nextAnim = ENHORSE_ANIM_WALK;
        EnHorse_PlayWalkingSound(this);
    } else { // idle
        nextAnim = Rand_ZeroOne() > 0.5f ? 1 : 0;
        EnHorse_IdleAnimSounds(this, play);
        this->skin.skelAnime.playSpeed = 1.0f;
    }

    // Turn away from Link, or towards home
    if (nextAnim == ENHORSE_ANIM_GALLOP || nextAnim == ENHORSE_ANIM_TROT || nextAnim == ENHORSE_ANIM_WALK) {
        if (playerDistToHome < 300.0f) {
            yaw = player->actor.shape.rot.y;
            yaw += (Actor_WorldYawTowardActor(&this->actor, &player->actor) > 0 ? 1 : -1) * 0x3FFF;
        } else {
            yaw = Math_Vec3f_Yaw(&this->actor.world.pos, &this->actor.home.pos) - this->actor.world.rot.y;
        }

        if (yaw > 400) {
            this->actor.world.rot.y += 400;
        } else if (yaw < -400) {
            this->actor.world.rot.y -= 400;
        } else {
            this->actor.world.rot.y += yaw;
        }

        this->actor.shape.rot.y = this->actor.world.rot.y;
    }

    animFinished = SkelAnime_Update(&this->skin.skelAnime);

    if (this->animationIdx == ENHORSE_ANIM_IDLE || this->animationIdx == ENHORSE_ANIM_WHINNEY) {
        if (nextAnim == ENHORSE_ANIM_GALLOP || nextAnim == ENHORSE_ANIM_TROT || nextAnim == ENHORSE_ANIM_WALK) {
            this->animationIdx = nextAnim;
            Animation_Change(&this->skin.skelAnime, sAnimationHeaders[this->type][this->animationIdx], 1.0f, 0.0f,
                             Animation_GetLastFrame(sAnimationHeaders[this->type][this->animationIdx]), ANIMMODE_ONCE,
                             -3.0f);
            if (this->animationIdx == ENHORSE_ANIM_GALLOP) {
                EnHorse_PlayGallopingSound(this);
            } else if (this->animationIdx == ENHORSE_ANIM_TROT) {
                EnHorse_PlayTrottingSound(this);
            }
            return;
        }
    }

    if (animFinished) {
        if (nextAnim == ENHORSE_ANIM_GALLOP) {
            EnHorse_PlayGallopingSound(this);
        } else if (nextAnim == ENHORSE_ANIM_TROT) {
            EnHorse_PlayTrottingSound(this);
        }

        if (this->animationIdx == ENHORSE_ANIM_IDLE || this->animationIdx == ENHORSE_ANIM_WHINNEY) {
            if (nextAnim != this->animationIdx) {
                this->animationIdx = nextAnim;
                Animation_Change(&this->skin.skelAnime, sAnimationHeaders[this->type][this->animationIdx], 1.0f, 0.0f,
                                 Animation_GetLastFrame(sAnimationHeaders[this->type][this->animationIdx]),
                                 ANIMMODE_ONCE, -3.0f);
                return;
            } else {
                if (Rand_ZeroOne() > 0.5f) {
                    this->animationIdx = ENHORSE_ANIM_IDLE;
                    this->stateFlags &= ~ENHORSE_SANDDUST_SOUND;
                } else {
                    this->animationIdx = ENHORSE_ANIM_WHINNEY;
                    this->unk_21C = this->unk_228;
                    if (this->stateFlags & ENHORSE_DRAW) {
                        Audio_PlaySoundGeneral(NA_SE_EV_HORSE_GROAN, &this->unk_21C, 4, &gSfxDefaultFreqAndVolScale,
                                               &gSfxDefaultFreqAndVolScale, &gSfxDefaultReverb);
                    }
                }
                Animation_Change(&this->skin.skelAnime, sAnimationHeaders[this->type][this->animationIdx], 1.0f, 0.0f,
                                 Animation_GetLastFrame(sAnimationHeaders[this->type][this->animationIdx]),
                                 ANIMMODE_ONCE, -3.0f);
                return;
            }
        }

        if (nextAnim != this->animationIdx) {
            this->animationIdx = nextAnim;
            Animation_Change(&this->skin.skelAnime, sAnimationHeaders[this->type][this->animationIdx], 1.0f, 0.0f,
                             Animation_GetLastFrame(sAnimationHeaders[this->type][this->animationIdx]), ANIMMODE_ONCE,
                             -3.0f);
        } else {
            Animation_Change(&this->skin.skelAnime, sAnimationHeaders[this->type][this->animationIdx], 1.0f, 0.0f,
                             Animation_GetLastFrame(sAnimationHeaders[this->type][this->animationIdx]), ANIMMODE_ONCE,
                             0.0f);
        }
        return;
    }

    if (this->animationIdx == ENHORSE_ANIM_WALK) {
        if (nextAnim == ENHORSE_ANIM_IDLE || nextAnim == ENHORSE_ANIM_WHINNEY) {
            this->animationIdx = nextAnim;
            Animation_Change(&this->skin.skelAnime, sAnimationHeaders[this->type][this->animationIdx], 1.0f, 0.0f,
                             Animation_GetLastFrame(sAnimationHeaders[this->type][this->animationIdx]), ANIMMODE_ONCE,
                             -3.0f);
        }
    }
}

void EnHorse_BridgeJumpInit(EnHorse* this, PlayState* play) {
    f32 y;

    func_80028A54(play, 25.0f, &this->actor.world.pos);
    this->action = ENHORSE_ACT_BRIDGE_JUMP;
    this->stateFlags |= ENHORSE_JUMPING;
    this->animationIdx = ENHORSE_ANIM_HIGH_JUMP;
    y = this->skin.skelAnime.jointTable->y;
    y = y * 0.01f;
    this->bridgeJumpStart = this->actor.world.pos;
    this->bridgeJumpStart.y += y;
    this->bridgeJumpYVel =
        (((sBridgeJumps[this->bridgeJumpIdx].pos.y + 48.7f) - this->bridgeJumpStart.y) - -360.0f) / 30.0f;
    this->riderPos.y -= y;
    this->stateFlags |= ENHORSE_CALC_RIDER_POS;
    this->bridgeJumpRelAngle = this->actor.world.rot.y - sBridgeJumps[this->bridgeJumpIdx].angle;
    this->bridgeJumpTimer = 0;
    this->actor.gravity = 0.0f;
    this->actor.speedXZ = 0;
    Animation_Change(&this->skin.skelAnime, sAnimationHeaders[this->type][this->animationIdx], 1.5f, 0.0f,
                     Animation_GetLastFrame(sAnimationHeaders[this->type][this->animationIdx]), ANIMMODE_ONCE, -3.0f);
    this->unk_21C = this->unk_228;
    if (this->stateFlags & ENHORSE_DRAW) {
        Audio_PlaySoundGeneral(NA_SE_EV_HORSE_NEIGH, &this->unk_21C, 4, &gSfxDefaultFreqAndVolScale,
                               &gSfxDefaultFreqAndVolScale, &gSfxDefaultReverb);
    }
    Audio_PlaySoundGeneral(NA_SE_EV_HORSE_JUMP, &this->actor.projectedPos, 4, &gSfxDefaultFreqAndVolScale,
                           &gSfxDefaultFreqAndVolScale, &gSfxDefaultReverb);
    func_800AA000(0.0f, 170, 10, 10);
    this->postDrawFunc = NULL;
}

void EnHorse_StartBridgeJump(EnHorse* this, PlayState* play) {
    this->postDrawFunc = EnHorse_BridgeJumpInit;
    if (this->bridgeJumpIdx == 0) {
        play->csCtx.segment = SEGMENTED_TO_VIRTUAL(gGerudoValleyBridgeJumpFieldFortressCs);
        gSaveContext.cutsceneTrigger = 1;
    } else {
        play->csCtx.segment = SEGMENTED_TO_VIRTUAL(gGerudoValleyBridgeJumpFortressToFieldCs);
        gSaveContext.cutsceneTrigger = 1;
    }
}

void EnHorse_BridgeJumpMove(EnHorse* this, PlayState* play) {
    f32 interp;
    f32 timeSq;

    interp = this->bridgeJumpTimer / 30.0f;
    timeSq = (this->bridgeJumpTimer * this->bridgeJumpTimer);

    this->actor.world.pos.x =
        ((sBridgeJumps[this->bridgeJumpIdx].pos.x - this->bridgeJumpStart.x) * interp) + this->bridgeJumpStart.x;
    this->actor.world.pos.z =
        ((sBridgeJumps[this->bridgeJumpIdx].pos.z - this->bridgeJumpStart.z) * interp) + this->bridgeJumpStart.z;

    this->actor.world.pos.y =
        (this->bridgeJumpStart.y + (this->bridgeJumpYVel * this->bridgeJumpTimer) + (-0.4f * timeSq));

    this->actor.world.rot.y = this->actor.shape.rot.y =
        (sBridgeJumps[this->bridgeJumpIdx].angle + ((1.0f - interp) * this->bridgeJumpRelAngle));
    this->skin.skelAnime.curFrame = 23.0f * interp;
    SkelAnime_Update(&this->skin.skelAnime);
    if (this->bridgeJumpTimer < 30) {
        this->stateFlags |= ENHORSE_FLAG_24;
    }
}

void EnHorse_CheckBridgeJumpLanding(EnHorse* this, PlayState* play) {
    this->actor.speedXZ = 8.0f;
    this->skin.skelAnime.playSpeed = 1.5f;
    if (SkelAnime_Update(&this->skin.skelAnime)) {
        this->stateFlags &= ~ENHORSE_JUMPING;
        this->actor.gravity = -3.5f;
        this->actor.world.pos.y = sBridgeJumps[this->bridgeJumpIdx].pos.y;
        func_80028A54(play, 25.0f, &this->actor.world.pos);
        EnHorse_JumpLanding(this, play);
        Audio_PlaySoundGeneral(NA_SE_EV_HORSE_LAND, &this->actor.projectedPos, 4, &gSfxDefaultFreqAndVolScale,
                               &gSfxDefaultFreqAndVolScale, &gSfxDefaultReverb);
        func_800AA000(0.0f, 255, 10, 80);
    }
}

void EnHorse_BridgeJump(EnHorse* this, PlayState* play) {
    this->bridgeJumpTimer++;
    if (this->bridgeJumpTimer < 30) {
        EnHorse_BridgeJumpMove(this, play);
        return;
    }
    EnHorse_CheckBridgeJumpLanding(this, play);
}

void EnHorse_Vec3fOffset(Vec3f* src, s16 yaw, f32 dist, f32 height, Vec3f* dst) {
    dst->x = src->x + Math_SinS(yaw) * dist;
    dst->y = src->y + height;
    dst->z = src->z + Math_CosS(yaw) * dist;
}

s32 EnHorse_CalcFloorHeight(EnHorse* this, PlayState* play, Vec3f* pos, CollisionPoly** floorPoly, f32* floorHeight) {
    s32 bgId;
    f32 waterY;
    WaterBox* waterBox;

    *floorPoly = NULL;
    *floorHeight = BgCheck_EntityRaycastFloor3(&play->colCtx, floorPoly, &bgId, pos);

    if (*floorHeight == BGCHECK_Y_MIN) {
        return 1; // No floor
    }

    if (WaterBox_GetSurfaceImpl(play, &play->colCtx, pos->x, pos->z, &waterY, &waterBox) == 1 &&
        *floorHeight < waterY) {
        return 2; // Water
    }

    if ((*floorPoly)->normal.y * COLPOLY_NORMAL_FRAC < 0.81915206f || // cos(35 degrees)
        SurfaceType_IsHorseBlocked(&play->colCtx, *floorPoly, bgId) ||
        func_80041D4C(&play->colCtx, *floorPoly, bgId) == 7) {
        return 3; // Horse blocked surface
    }
    return 0;
}

/**
 * obstacleType:
 *  1: Water in front
 *  2: Water behind?
 *  3: ?
 *  4: Obstructed in front
 *  5: Obstructed behind
 */
void EnHorse_ObstructMovement(EnHorse* this, PlayState* play, s32 obstacleType, s32 galloping) {
    if (this->action == ENHORSE_ACT_CS_UPDATE || EnHorse_BgCheckBridgeJumpPoint(this, play)) {
        return;
    }

    this->actor.world.pos = this->lastPos;
    this->actor.shape.rot.y = this->lastYaw;
    this->actor.world.rot.y = this->lastYaw;
    this->stateFlags |= ENHORSE_OBSTACLE;

    if (!this->playerControlled) {
        if (this->animationIdx != ENHORSE_ANIM_REARING) {
            return;
        }
    } else if (this->action != ENHORSE_ACT_MOUNTED_REARING) {
        if (this->stateFlags & ENHORSE_JUMPING) {
            this->stateFlags &= ~ENHORSE_JUMPING;
            this->actor.gravity = -3.5f;
            this->actor.world.pos.y = this->actor.floorHeight;
        }
        if (obstacleType == 1 || obstacleType == 4) {
            this->stateFlags |= ENHORSE_FORCE_REVERSING;
        } else if (obstacleType == 2 || obstacleType == 5) {
            this->stateFlags |= ENHORSE_FORCE_WALKING;
        }
        if (galloping == true) {
            EnHorse_StartRearing(this);
        }
    }
}

void EnHorse_CheckFloors(EnHorse* this, PlayState* play) {
    s32 status;
    CollisionPoly* frontFloor;
    CollisionPoly* backFloor;
    s16 floorSlope;
    Vec3f frontPos;
    Vec3f backPos;
    Vec3f pos;
    f32 nx;
    f32 ny;
    f32 nz;
    s32 galloping = this->actor.speedXZ > 8;
    f32 dist;
    f32 waterHeight;
    WaterBox* waterBox;
    s32 pad;

    if (WaterBox_GetSurfaceImpl(play, &play->colCtx, this->actor.world.pos.x, this->actor.world.pos.z, &waterHeight,
                                &waterBox) == 1 &&
        this->actor.floorHeight < waterHeight) {
        EnHorse_ObstructMovement(this, play, 1, galloping);
        return;
    }

    EnHorse_Vec3fOffset(&this->actor.world.pos, this->actor.shape.rot.y, 30.0f, 60.0f, &frontPos);
    status = EnHorse_CalcFloorHeight(this, play, &frontPos, &frontFloor, &this->yFront);
    if (status == 1) {
        this->actor.shape.rot.x = 0;
        EnHorse_ObstructMovement(this, play, 4, galloping);
        return;
    }
    if (status == 2) {
        EnHorse_ObstructMovement(this, play, 4, galloping);
        return;
    }
    if (status == 3) {
        EnHorse_ObstructMovement(this, play, 4, galloping);
        return;
    }

    EnHorse_Vec3fOffset(&this->actor.world.pos, this->actor.shape.rot.y, -30.0f, 60.0f, &backPos);
    status = EnHorse_CalcFloorHeight(this, play, &backPos, &backFloor, &this->yBack);
    if (status == 1) {
        this->actor.shape.rot.x = 0;
        EnHorse_ObstructMovement(this, play, 5, galloping);
        return;
    }
    if (status == 2) {
        EnHorse_ObstructMovement(this, play, 5, galloping);
        return;
    }
    if (status == 3) {
        EnHorse_ObstructMovement(this, play, 5, galloping);
        return;
    }

    floorSlope = RAD_TO_BINANG(Math_FAtan2F(this->yBack - this->yFront, 60.0f));
    if (this->actor.floorPoly != 0) {
        nx = this->actor.floorPoly->normal.x * COLPOLY_NORMAL_FRAC;
        ny = this->actor.floorPoly->normal.y * COLPOLY_NORMAL_FRAC;
        nz = this->actor.floorPoly->normal.z * COLPOLY_NORMAL_FRAC;
        pos = frontPos;
        pos.y = this->yFront;
        dist = Math3D_DistPlaneToPos(nx, ny, nz, this->actor.floorPoly->dist, &pos);
        if ((frontFloor != this->actor.floorPoly) && (this->actor.speedXZ >= 0.0f)) {
            if ((!(this->stateFlags & ENHORSE_JUMPING) && dist < -40.0f) ||
                (this->stateFlags & ENHORSE_JUMPING && dist < -200.0f)) {
                EnHorse_ObstructMovement(this, play, 4, galloping);
                return;
            }
        }

        pos = backPos;
        pos.y = this->yBack;
        dist = Math3D_DistPlaneToPos(nx, ny, nz, this->actor.floorPoly->dist, &pos);
        if (((backFloor != this->actor.floorPoly) && (this->actor.speedXZ <= 0.0f) &&
             !(this->stateFlags & ENHORSE_JUMPING) && (dist < -40.0f)) ||
            (this->stateFlags & ENHORSE_JUMPING && dist < -200.0f)) {
            EnHorse_ObstructMovement(this, play, 5, galloping);
            return;
        }

        if (ny < 0.81915206f || // cos(35 degrees)
            SurfaceType_IsHorseBlocked(&play->colCtx, this->actor.floorPoly, this->actor.floorBgId) ||
            func_80041D4C(&play->colCtx, this->actor.floorPoly, this->actor.floorBgId) == 7) {
            if (this->actor.speedXZ >= 0.0f) {
                EnHorse_ObstructMovement(this, play, 4, galloping);
            } else {
                EnHorse_ObstructMovement(this, play, 5, galloping);
            }
            return;
        }

        if (this->stateFlags & ENHORSE_JUMPING) {
            this->actor.shape.rot.x = 0;
            return;
        }

        if (this->actor.floorHeight + 4.0f < this->actor.world.pos.y) {
            this->actor.shape.rot.x = 0;
            return;
        }

        if (fabsf(floorSlope) > 8191.0f) {
            return;
        }

        this->actor.shape.rot.x = floorSlope;
        this->actor.shape.yOffset =
            (this->yFront + (((this->yBack - this->yFront) * 20.0f) / 45.0f)) - this->actor.floorHeight;
    }
}

s32 EnHorse_GetMountSide(EnHorse* this, PlayState* play);

void EnHorse_MountDismount(EnHorse* this, PlayState* play) {
    s32 pad[2];
    s32 mountSide;
    Player* player = GET_PLAYER(play);

    mountSide = EnHorse_GetMountSide(this, play);
    if (mountSide != 0 && !(this->stateFlags & ENHORSE_UNRIDEABLE) && player->rideActor == NULL) {
        Actor_SetRideActor(play, &this->actor, mountSide);
    }

    if (this->playerControlled == false && Actor_IsMounted(play, &this->actor) == true) {
        this->noInputTimer = 55;
        this->noInputTimerMax = 55;
        this->playerControlled = 1;
        EnHorse_Freeze(this);
    } else if (this->playerControlled == true && Actor_NotMounted(play, &this->actor) == true) {
        this->noInputTimer = 35;
        this->noInputTimerMax = 35;
        this->stateFlags &= ~ENHORSE_UNRIDEABLE;
        this->playerControlled = 0;
        EnHorse_Freeze(this);
    }
}

void EnHorse_StickDirection(Vec2f* curStick, f32* stickMag, s16* angle) {
    f32 dist;
    f32 y;
    f32 x;

    x = curStick->x;
    y = curStick->y;
    dist = sqrtf(SQ(x) + SQ(y));

    *stickMag = dist;
    if (dist > 60.0f) {
        *stickMag = 60.0f;
    } else {
        *stickMag = *stickMag;
    }

    *angle = RAD_TO_BINANG(Math_FAtan2F(-curStick->x, curStick->y));
}

void EnHorse_UpdateStick(EnHorse* this, PlayState* play) {
    this->lastStick = this->curStick;
    this->curStick.x = play->state.input[0].rel.stick_x;
    this->curStick.y = play->state.input[0].rel.stick_y;
}

void EnHorse_ResolveCollision(EnHorse* this, PlayState* play, CollisionPoly* colPoly) {
    f32 dist;
    f32 nx;
    f32 ny;
    f32 nz;
    f32 offset;

    nx = COLPOLY_GET_NORMAL(colPoly->normal.x);
    ny = COLPOLY_GET_NORMAL(colPoly->normal.y);
    nz = COLPOLY_GET_NORMAL(colPoly->normal.z);
    if (!(Math_CosS(this->actor.world.rot.y - RAD_TO_BINANG(Math_FAtan2F(colPoly->normal.x, colPoly->normal.z)) -
                    0x7FFF) < 0.7071f)) { // cos(45 degrees)
        dist = Math3D_DistPlaneToPos(nx, ny, nz, colPoly->dist, &this->actor.world.pos);
        offset = (1.0f / sqrtf(SQ(nx) + SQ(nz)));
        offset = (30.0f - dist) * offset;
        this->actor.world.pos.x += offset * nx;
        this->actor.world.pos.z += offset * nz;
    }
}

void EnHorse_BgCheckSlowMoving(EnHorse* this, PlayState* play) {
    f32 yOffset;
    Vec3f start;
    Vec3f end;
    Vec3f intersect;
    CollisionPoly* colPoly;
    s32 bgId;

    if (play->sceneNum == SCENE_SPOT20) {
        yOffset = 19.0f;
    } else {
        yOffset = 40.0f;
    }
    Math_Vec3f_Copy(&start, &this->actor.world.pos);
    start.y = start.y + yOffset;

    Math_Vec3f_Copy(&end, &start);
    end.x += 30.0f * Math_SinS(this->actor.world.rot.y);
    end.y += 30.0f * Math_SinS(-this->actor.shape.rot.x);
    end.z += 30.0f * Math_CosS(this->actor.world.rot.y);
    if (BgCheck_EntityLineTest1(&play->colCtx, &start, &end, &intersect, &colPoly, 1, 0, 0, 1, &bgId) != 0) {
        EnHorse_ResolveCollision(this, play, colPoly);
    }
}

void EnHorse_HighJumpInit(EnHorse* this, PlayState* play);
void EnHorse_Stub2(EnHorse* this);
void EnHorse_Stub1(EnHorse* this);

void EnHorse_UpdateBgCheckInfo(EnHorse* this, PlayState* play) {
    s32 pad;
    s32 pad2;
    Vec3f startPos;
    Vec3f endPos;
    Vec3f obstaclePos;
    f32 pad3;
    f32 intersectDist;
    CollisionPoly* wall = NULL;
    CollisionPoly* obstacleFloor = NULL;
    s32 bgId;
    f32 obstacleHeight;
    f32 behindObstacleHeight;
    f32 ny;
    s32 movingFast;
    s32 pad5;
    DynaPolyActor* dynaPoly;
    Vec3f intersect;
    Vec3f obstacleTop;

    Actor_UpdateBgCheckInfo(play, &this->actor, play->sceneNum == SCENE_SPOT20 ? 19.0f : 40.0f, 35.0f, 100.0f,
                            UPDBGCHECKINFO_FLAG_0 | UPDBGCHECKINFO_FLAG_2 | UPDBGCHECKINFO_FLAG_3 |
                                UPDBGCHECKINFO_FLAG_4);

    if (EnHorse_BgCheckBridgeJumpPoint(this, play)) {
        return;
    }

    // void 0 trick required to match, but is surely not real. revisit at a later time
    if ((this->actor.bgCheckFlags & BGCHECKFLAG_WALL) &&
        Math_CosS(this->actor.wallYaw - ((void)0, this->actor.world).rot.y) < -0.3f) {
        if (this->actor.speedXZ > 4.0f) {
            this->actor.speedXZ -= 1.0f;
            Audio_PlaySoundGeneral(NA_SE_EV_HORSE_SANDDUST, &this->actor.projectedPos, 4, &gSfxDefaultFreqAndVolScale,
                                   &gSfxDefaultFreqAndVolScale, &gSfxDefaultReverb);
        }
    }

    if (this->stateFlags & ENHORSE_JUMPING || !this->playerControlled) {
        return;
    }

    if (this->actor.speedXZ < 0.0f) {
        return;
    }

    // Braking or rearing from obstacle
    if (this->action == ENHORSE_ACT_STOPPING || this->action == ENHORSE_ACT_MOUNTED_REARING) {
        return;
    }

    if (this->actor.speedXZ > 8.0f) {
        if (this->actor.speedXZ < 12.8f) {
            intersectDist = 160.0f;
            movingFast = 0;
        } else {
            intersectDist = 230.0f;
            movingFast = 1;
        }
    } else {
        EnHorse_BgCheckSlowMoving(this, play);
        return;
    }

    startPos = this->actor.world.pos;
    startPos.y += 19.0f;
    endPos = startPos;
    endPos.x += (intersectDist * Math_SinS(this->actor.world.rot.y));
    endPos.y += (intersectDist * Math_SinS(-this->actor.shape.rot.x));
    endPos.z += (intersectDist * Math_CosS(this->actor.world.rot.y));
    intersect = endPos;
    wall = NULL;
    if (BgCheck_EntityLineTest1(&play->colCtx, &startPos, &endPos, &intersect, &wall, 1, 0, 0, 1, &bgId) == 1) {
        intersectDist = sqrt(Math3D_Vec3fDistSq(&startPos, &intersect));
        this->stateFlags |= ENHORSE_OBSTACLE;
    }

    if (wall != NULL) {
        if (intersectDist < 30.0f) {
            EnHorse_ResolveCollision(this, play, wall);
        }
        if ((Math_CosS(this->actor.world.rot.y - RAD_TO_BINANG(Math_FAtan2F(wall->normal.x, wall->normal.z)) - 0x7FFF) <
             0.5f) ||
            SurfaceType_IsHorseBlocked(&play->colCtx, wall, bgId) != 0) {
            return;
        }

        // too close to jump
        if ((movingFast == false && intersectDist < 80.0f) || (movingFast == true && intersectDist < 150.0f)) {
            if (movingFast == false) {
                this->stateFlags |= ENHORSE_FORCE_REVERSING;
            } else if (movingFast == true) {
                this->stateFlags |= ENHORSE_FORCE_REVERSING;
                EnHorse_StartBraking(this, play);
            }
            return;
        }

        dynaPoly = DynaPoly_GetActor(&play->colCtx, bgId);
        if ((this->stateFlags & ENHORSE_FLAG_26) && ((dynaPoly && dynaPoly->actor.id != 0x108) || dynaPoly == 0)) {
            if (movingFast == false) {
                this->stateFlags |= ENHORSE_FORCE_REVERSING;
            } else if (movingFast == true) {
                this->stateFlags |= ENHORSE_FORCE_REVERSING;
                EnHorse_StartBraking(this, play);
            }
            return;
        }
    }

    // Get obstacle's height
    intersectDist += 5.0f;
    obstaclePos = startPos;
    obstaclePos.x += intersectDist * Math_SinS(this->actor.world.rot.y);
    obstaclePos.y = this->actor.world.pos.y + 120.0f;
    obstaclePos.z += intersectDist * Math_CosS(this->actor.world.rot.y);
    obstacleTop = obstaclePos;
    obstacleTop.y = BgCheck_EntityRaycastFloor3(&play->colCtx, &obstacleFloor, &bgId, &obstaclePos);
    if (obstacleTop.y == BGCHECK_Y_MIN) {
        return;
    }
    obstacleHeight = obstacleTop.y - this->actor.world.pos.y;
    if (this->actor.floorPoly == NULL || obstacleFloor == NULL) {
        return;
    }

    if (Math3D_DistPlaneToPos(this->actor.floorPoly->normal.x * COLPOLY_NORMAL_FRAC,
                              this->actor.floorPoly->normal.y * COLPOLY_NORMAL_FRAC,
                              this->actor.floorPoly->normal.z * COLPOLY_NORMAL_FRAC, this->actor.floorPoly->dist,
                              &obstacleTop) < -40.0f &&
        Math3D_DistPlaneToPos(
            obstacleFloor->normal.x * COLPOLY_NORMAL_FRAC, obstacleFloor->normal.y * COLPOLY_NORMAL_FRAC,
            obstacleFloor->normal.z * COLPOLY_NORMAL_FRAC, obstacleFloor->dist, &this->actor.world.pos) > 40.0f) {
        if (movingFast == true && this->action != ENHORSE_ACT_STOPPING) {
            this->stateFlags |= ENHORSE_FORCE_REVERSING;
            EnHorse_StartBraking(this, play);
        }
        this->stateFlags |= ENHORSE_OBSTACLE;
        return;
    }

    ny = obstacleFloor->normal.y * COLPOLY_NORMAL_FRAC;
    if (ny < 0.81915206f || // cos(35 degrees)
        (SurfaceType_IsHorseBlocked(&play->colCtx, obstacleFloor, bgId) != 0) ||
        (func_80041D4C(&play->colCtx, obstacleFloor, bgId) == 7)) {
        if (movingFast == true && this->action != ENHORSE_ACT_STOPPING) {
            this->stateFlags |= ENHORSE_FORCE_REVERSING;
            EnHorse_StartBraking(this, play);
        }
        return;
    }

    if (wall == NULL || obstacleTop.y < intersect.y || (this->stateFlags & ENHORSE_CANT_JUMP)) {
        return;
    }

    obstaclePos = startPos;
    obstaclePos.y = this->actor.world.pos.y + 120.0f;
    if (movingFast == false) {
        obstaclePos.x += (276.0f * Math_SinS(this->actor.world.rot.y));
        obstaclePos.z += (276.0f * Math_CosS(this->actor.world.rot.y));
    } else {
        obstaclePos.x += (390.0f * Math_SinS(this->actor.world.rot.y));
        obstaclePos.z += (390.0f * Math_CosS(this->actor.world.rot.y));
    }

    obstacleTop = obstaclePos;
    obstacleTop.y = BgCheck_EntityRaycastFloor3(&play->colCtx, &obstacleFloor, &bgId, &obstaclePos);
    if (obstacleTop.y == BGCHECK_Y_MIN) {
        return;
    }

    behindObstacleHeight = obstacleTop.y - this->actor.world.pos.y;

    if (obstacleFloor == NULL) {
        return;
    }

    ny = obstacleFloor->normal.y * COLPOLY_NORMAL_FRAC;
    if (ny < 0.81915206f || // cos(35 degrees)
        SurfaceType_IsHorseBlocked(&play->colCtx, obstacleFloor, bgId) ||
        func_80041D4C(&play->colCtx, obstacleFloor, bgId) == 7) {
        if (movingFast == true && this->action != ENHORSE_ACT_STOPPING) {
            this->stateFlags |= ENHORSE_FORCE_REVERSING;
            EnHorse_StartBraking(this, play);
        }
    } else if (behindObstacleHeight < -DREG(4)) { // -70
        if (movingFast == true && this->action != ENHORSE_ACT_STOPPING) {
            this->stateFlags |= ENHORSE_FORCE_REVERSING;
            EnHorse_StartBraking(this, play);
        }
    } else if (movingFast == false && obstacleHeight > 19.0f && obstacleHeight <= 40.0f) {
        EnHorse_Stub1(this);
        this->postDrawFunc = EnHorse_LowJumpInit;
    } else if ((movingFast == true && this->actor.speedXZ < 13.8f && obstacleHeight > 19.0f &&
                obstacleHeight <= 72.0f) ||
               (this->actor.speedXZ > 13.8f && obstacleHeight <= 112.0f)) {

        EnHorse_Stub2(this);
        this->postDrawFunc = EnHorse_HighJumpInit;
    }
}

void EnHorse_CheckBoost(EnHorse* thisx, PlayState* play2) {
    EnHorse* this = (EnHorse*)thisx;
    PlayState* play = play2;
    s32 pad;

    if (this->action == ENHORSE_ACT_MOUNTED_WALK || this->action == ENHORSE_ACT_MOUNTED_TROT ||
        this->action == ENHORSE_ACT_MOUNTED_GALLOP) {
        if (CHECK_BTN_ALL(play->state.input[0].press.button, BTN_A) && (play->interfaceCtx.unk_1EE == 8)) {
            if (!(this->stateFlags & ENHORSE_BOOST) && !(this->stateFlags & ENHORSE_FLAG_8) &&
                !(this->stateFlags & ENHORSE_FLAG_9)) {
                if (this->numBoosts > 0) {
                    func_800AA000(0.0f, 180, 20, 100);
                    this->stateFlags |= ENHORSE_BOOST;
                    this->stateFlags |= ENHORSE_FIRST_BOOST_REGEN;
                    this->stateFlags |= ENHORSE_FLAG_8;
                    this->numBoosts--;
                    this->boostTimer = 0;
                    if (this->numBoosts == 0) {
                        this->boostRegenTime = 140;
                        return;
                    }
                    if (this->type == HORSE_EPONA) {
                        if (this->stateFlags & ENHORSE_FIRST_BOOST_REGEN) {
                            this->boostRegenTime = 60;
                            this->stateFlags &= ~ENHORSE_FIRST_BOOST_REGEN;
                        } else {
                            this->boostRegenTime = 8; // Never happens
                        }
                    } else {
                        this->boostRegenTime = 70;
                    }
                    return;
                }
                this->unk_21C = this->unk_228;
                if (this->stateFlags & ENHORSE_DRAW) {
                    if (Rand_ZeroOne() < 0.1f) {
                        Audio_PlaySoundGeneral(NA_SE_EV_HORSE_NEIGH, &this->unk_21C, 4, &gSfxDefaultFreqAndVolScale,
                                               &gSfxDefaultFreqAndVolScale, &gSfxDefaultReverb);
                    }
                }
            }
        }
    }
}

void EnHorse_RegenBoost(EnHorse* this, PlayState* play) {
    if (this->numBoosts < 6 && this->numBoosts > 0) {
        this->boostRegenTime--;
        this->boostTimer++;

        if (this->boostRegenTime <= 0) {
            this->numBoosts = this->numBoosts + 1;

            if (!EN_HORSE_CHECK_4(this)) {
                Audio_PlaySoundGeneral(NA_SE_SY_CARROT_RECOVER, &gSfxDefaultPos, 4, &gSfxDefaultFreqAndVolScale,
                                       &gSfxDefaultFreqAndVolScale, &gSfxDefaultReverb);
            }

            if (this->numBoosts < 6) {
                this->boostRegenTime = 11;
            }
        }
    } else if (this->numBoosts == 0) {
        this->boostRegenTime--;
        this->boostTimer++;

        if (this->boostRegenTime <= 0) {
            this->boostRegenTime = 0;
            this->numBoosts = 6;

            if (!EN_HORSE_CHECK_4(this)) {
                Audio_PlaySoundGeneral(NA_SE_SY_CARROT_RECOVER, &gSfxDefaultPos, 4, &gSfxDefaultFreqAndVolScale,
                                       &gSfxDefaultFreqAndVolScale, &gSfxDefaultReverb);
            }
        }
    }

    if (this->boostTimer == 8 && Rand_ZeroOne() < 0.25f) {
        this->unk_21C = this->unk_228;
        if (this->stateFlags & ENHORSE_DRAW) {
            Audio_PlaySoundGeneral(NA_SE_EV_HORSE_NEIGH, &this->unk_21C, 4, &gSfxDefaultFreqAndVolScale,
                                   &gSfxDefaultFreqAndVolScale, &gSfxDefaultReverb);
        }
    }
    play->interfaceCtx.numHorseBoosts = this->numBoosts;
}

void EnHorse_UpdatePlayerDir(EnHorse* this, PlayState* play) {
    EnHorse* pad;
    s16 angle;
    f32 s;
    f32 c;

    angle = Actor_WorldYawTowardActor(&this->actor, &GET_PLAYER(play)->actor) - this->actor.world.rot.y;
    s = Math_SinS(angle);
    c = Math_CosS(angle);
    if (s > 0.8660254f) { // sin(60 degrees)
        this->playerDir = PLAYER_DIR_SIDE_L;
    } else if (s < -0.8660254f) { // -sin(60 degrees)
        this->playerDir = PLAYER_DIR_SIDE_R;
    } else {
        if (c > 0.0f) {
            if (s > 0) {
                this->playerDir = PLAYER_DIR_FRONT_L;
            } else {
                this->playerDir = PLAYER_DIR_FRONT_R;
            }
        } else {
            if (s > 0) {
                this->playerDir = PLAYER_DIR_BACK_L;
            } else {
                this->playerDir = PLAYER_DIR_BACK_R;
            }
        }
    }
}

void EnHorse_TiltBody(EnHorse* this, PlayState* play) {
    f32 speed;
    f32 rollDiff;
    s32 targetRoll;
    s16 turnVel;

    speed = this->actor.speedXZ / this->boostSpeed;
    turnVel = this->actor.shape.rot.y - this->lastYaw;
    targetRoll = -((s16)((1820.0f * speed) * (turnVel / 480.00003f)));
    rollDiff = targetRoll - this->actor.world.rot.z;

    if (fabsf(targetRoll) < 100.0f) {
        this->actor.world.rot.z = 0;
    } else if (fabsf(rollDiff) < 100.0f) {
        this->actor.world.rot.z = targetRoll;
    } else if (rollDiff > 0.0f) {
        this->actor.world.rot.z += 100;
    } else {
        this->actor.world.rot.z -= 100;
    }

    this->actor.shape.rot.z = this->actor.world.rot.z;
}

s32 EnHorse_UpdateConveyors(EnHorse* this, PlayState* play) {
    Player* player = GET_PLAYER(play);
    s16 conveyorDir;

    if ((this->actor.floorPoly == NULL) && (this != (EnHorse*)player->rideActor)) {
        return 0;
    }
    conveyorDir = SurfaceType_GetConveyorDirection(&play->colCtx, this->actor.floorPoly, this->actor.floorBgId);
    conveyorDir = (conveyorDir * (0x10000 / 64)) - this->actor.world.rot.y;
    if (conveyorDir > 800.0f) {
        this->actor.world.rot.y += 800.0f;
    } else if (conveyorDir < -800.0f) {
        this->actor.world.rot.y -= 800.0f;
    } else {
        this->actor.world.rot.y += conveyorDir;
    }
    this->actor.shape.rot.y = this->actor.world.rot.y;

    return 1;
}

s32 EnHorse_RandInt(f32 range) {
    return Rand_ZeroOne() * range;
}

void EnHorse_Update(Actor* thisx, PlayState* play2) {
    EnHorse* this = (EnHorse*)thisx;
    PlayState* play = play2;
    Vec3f dustAcc = { 0.0f, 0.0f, 0.0f };
    Vec3f dustVel = { 0.0f, 1.0f, 0.0f };
    Player* player = GET_PLAYER(play);

    this->lastYaw = thisx->shape.rot.y;
    EnHorse_UpdateStick(this, play);
    EnHorse_UpdatePlayerDir(this, play);

    if (!(this->stateFlags & ENHORSE_INACTIVE)) {
        EnHorse_MountDismount(this, play);
    }

    if (this->stateFlags & ENHORSE_FLAG_19) {
        if (this->stateFlags & ENHORSE_FLAG_20 && this->inRace == true) {
            this->stateFlags &= ~ENHORSE_FLAG_20;
            EnHorse_StartRearing(this);
        } else if (!(this->stateFlags & ENHORSE_FLAG_20) && this->stateFlags & ENHORSE_FLAG_21 &&
                   this->action != ENHORSE_ACT_MOUNTED_REARING && this->inRace == true) {
            this->stateFlags &= ~ENHORSE_FLAG_21;
            EnHorse_StartRearing(this);
        }
    }

    sActionFuncs[this->action](this, play);
    this->stateFlags &= ~ENHORSE_OBSTACLE;
    this->curFrame = this->skin.skelAnime.curFrame;
    this->lastPos = thisx->world.pos;
    if (!(this->stateFlags & ENHORSE_INACTIVE)) {
        if (this->action == ENHORSE_ACT_MOUNTED_GALLOP || this->action == ENHORSE_ACT_MOUNTED_TROT ||
            this->action == ENHORSE_ACT_MOUNTED_WALK) {
            EnHorse_CheckBoost(this, play);
        }
        if (this->playerControlled == true) {
            EnHorse_RegenBoost(this, play);
        }
        Actor_MoveForward(thisx);
        if (this->action == ENHORSE_ACT_INGO_RACE) {
            if (this->rider != NULL) {
                this->rider->world.pos.x = thisx->world.pos.x;
                this->rider->world.pos.y = thisx->world.pos.y + 10.0f;
                this->rider->world.pos.z = thisx->world.pos.z;
                this->rider->shape.rot.x = thisx->shape.rot.x;
                this->rider->shape.rot.y = thisx->shape.rot.y;
            }
        }
        if (this->jntSph.elements[0].info.ocElemFlags & 2) {
            if (thisx->speedXZ > 6.0f) {
                thisx->speedXZ -= 1.0f;
            }
        }
        if (this->jntSph.base.acFlags & 2) {
            this->unk_21C = this->unk_228;
            if (this->stateFlags & ENHORSE_DRAW) {
                Audio_PlaySoundGeneral(NA_SE_EV_HORSE_NEIGH, &this->unk_21C, 4, &gSfxDefaultFreqAndVolScale,
                                       &gSfxDefaultFreqAndVolScale, &gSfxDefaultReverb);
            }
        }
        if (this->action != ENHORSE_ACT_INGO_RACE) {
            EnHorse_TiltBody(this, play);
        }
        Collider_UpdateCylinder(thisx, &this->cyl1);
        Collider_UpdateCylinder(thisx, &this->cyl2);

        // Required to match
        this->cyl1.dim.pos.x = this->cyl1.dim.pos.x + (s16)(Math_SinS(thisx->shape.rot.y) * 11.0f);
        this->cyl1.dim.pos.z = this->cyl1.dim.pos.z + (s16)(Math_CosS(thisx->shape.rot.y) * 11.0f);
        this->cyl2.dim.pos.x = this->cyl2.dim.pos.x + (s16)(Math_SinS(thisx->shape.rot.y) * -18.0f);
        this->cyl2.dim.pos.z = this->cyl2.dim.pos.z + (s16)(Math_CosS(thisx->shape.rot.y) * -18.0f);
        CollisionCheck_SetAT(play, &play->colChkCtx, &this->cyl1.base);
        CollisionCheck_SetOC(play, &play->colChkCtx, &this->cyl1.base);
        CollisionCheck_SetOC(play, &play->colChkCtx, &this->cyl2.base);
        if ((player->stateFlags1 & PLAYER_STATE1_0) && player->rideActor != NULL) {
            if (play->sceneNum != SCENE_SPOT20 || (play->sceneNum == SCENE_SPOT20 && (thisx->world.pos.z < -2400.0f))) {
                EnHorse_UpdateConveyors(this, play);
            }
        }
        if (!(this->stateFlags & ENHORSE_FLAG_24)) {
            EnHorse_UpdateBgCheckInfo(this, play);
            EnHorse_CheckFloors(this, play);
            if (thisx->world.pos.y < this->yFront && thisx->world.pos.y < this->yBack) {
                if (this->yBack < this->yFront) {
                    thisx->world.pos.y = this->yBack;
                } else {
                    thisx->world.pos.y = this->yFront;
                }
            }

        } else {
            this->stateFlags &= ~ENHORSE_FLAG_24;
        }

<<<<<<< HEAD
        if (play->sceneNum == SCENE_SPOT09 &&
            !CHECK_FLAG_ALL(gSaveContext.eventChkInf[EVENTCHKINF_90_91_92_93_INDEX],
                            EVENTCHKINF_90_MASK | EVENTCHKINF_91_MASK | EVENTCHKINF_92_MASK | EVENTCHKINF_93_MASK)) {
            EnHorse_CheckBridgeJumps(this, play);
=======
        if (globalCtx->sceneNum == SCENE_SPOT09 && !GET_EVENTCHKINF_CARPENTERS_FREE_ALL()) {
            EnHorse_CheckBridgeJumps(this, globalCtx);
>>>>>>> 4f0018bf
        }

        thisx->focus.pos = thisx->world.pos;
        thisx->focus.pos.y += 70.0f;
        if ((Rand_ZeroOne() < 0.025f) && this->blinkTimer == 0) {
            this->blinkTimer++;
        } else if (this->blinkTimer > 0) {
            this->blinkTimer++;
            if (this->blinkTimer >= 4) {
                this->blinkTimer = 0;
            }
        }

        if (thisx->speedXZ == 0.0f && !(this->stateFlags & ENHORSE_FLAG_19)) {
            thisx->colChkInfo.mass = 0xFF;
        } else {
            thisx->colChkInfo.mass = 0xFE;
        }

        if (thisx->speedXZ >= 5.0f) {
            this->cyl1.base.atFlags |= 1;
        } else {
            this->cyl1.base.atFlags &= ~1;
        }

        if (gSaveContext.entranceIndex != 343 || gSaveContext.sceneSetupIndex != 9) {
            if (this->dustFlags & 1) {
                this->dustFlags &= ~1;
                func_800287AC(play, &this->frontRightHoof, &dustVel, &dustAcc, EnHorse_RandInt(100) + 200,
                              EnHorse_RandInt(10) + 30, EnHorse_RandInt(20) + 30);
            } else if (this->dustFlags & 2) {
                this->dustFlags &= ~2;
                func_800287AC(play, &this->frontLeftHoof, &dustVel, &dustAcc, EnHorse_RandInt(100) + 200,
                              EnHorse_RandInt(10) + 30, EnHorse_RandInt(20) + 30);
            } else if (this->dustFlags & 4) {
                this->dustFlags &= ~4;
                func_800287AC(play, &this->backRightHoof, &dustVel, &dustAcc, EnHorse_RandInt(100) + 200,
                              EnHorse_RandInt(10) + 30, EnHorse_RandInt(20) + 30);
            } else if (this->dustFlags & 8) {
                this->dustFlags &= ~8;
                func_800287AC(play, &this->backLeftHoof, &dustVel, &dustAcc, EnHorse_RandInt(100) + 200,
                              EnHorse_RandInt(10) + 30, EnHorse_RandInt(20) + 30);
            }
        }
        this->stateFlags &= ~ENHORSE_DRAW;
    }
}

s32 EnHorse_PlayerDirToMountSide(EnHorse* this, PlayState* play, Player* player) {
    if (this->playerDir == PLAYER_DIR_SIDE_L) {
        return -1;
    }
    if (this->playerDir == PLAYER_DIR_SIDE_R) {
        return 1;
    }
    return 0;
}

s32 EnHorse_MountSideCheck(EnHorse* this, PlayState* play, Player* player) {
    s32 mountSide;

    if (Actor_WorldDistXZToActor(&this->actor, &player->actor) > 75.0f) {
        return 0;
    } else if (fabsf(this->actor.world.pos.y - player->actor.world.pos.y) > 30.0f) {
        return 0;
    } else if (Math_CosS(Actor_WorldYawTowardActor(&player->actor, &this->actor) - player->actor.world.rot.y) <
               0.17364818f) { // cos(80 degrees)
        return 0;
    } else {
        mountSide = EnHorse_PlayerDirToMountSide(this, play, player);
        if (mountSide == -1) {
            return -1;
        }
        if (mountSide == 1) {
            return 1;
        }
    }
    return 0;
}

s32 EnHorse_GetMountSide(EnHorse* this, PlayState* play) {
    if (this->action != ENHORSE_ACT_IDLE) {
        return 0;
    }
    if ((this->animationIdx != ENHORSE_ANIM_IDLE) && (this->animationIdx != ENHORSE_ANIM_WHINNEY)) {
        return 0;
    }
    return EnHorse_MountSideCheck(this, play, GET_PLAYER(play));
}

void EnHorse_RandomOffset(Vec3f* src, f32 dist, Vec3f* dst) {
    dst->x = (Rand_ZeroOne() * (dist * 2.0f) + src->x) - dist;
    dst->y = (Rand_ZeroOne() * (dist * 2.0f) + src->y) - dist;
    dst->z = (Rand_ZeroOne() * (dist * 2.0f) + src->z) - dist;
}

void EnHorse_PostDraw(Actor* thisx, PlayState* play, Skin* skin) {
    EnHorse* this = (EnHorse*)thisx;
    s32 pad;
    Vec3f sp94 = { 0.0f, 0.0f, 0.0f };
    Vec3f hoofOffset = { 5.0f, -4.0f, 5.0f };
    Vec3f riderOffset = { 600.0f, -1670.0f, 0.0f };
    Vec3f sp70;
    Vec3f sp64 = { 0.0f, 0.0f, 0.0f };
    Vec3f sp58 = { 0.0f, -1.0f, 0.0f };

    f32 frame = this->skin.skelAnime.curFrame;
    Vec3f center;
    Vec3f newCenter;
    s32 i;
    Vec3f sp2C;
    f32 sp28;

    if (!(this->stateFlags & ENHORSE_CALC_RIDER_POS)) {
        Skin_GetLimbPos(skin, 30, &riderOffset, &this->riderPos);
        this->riderPos.x = this->riderPos.x - this->actor.world.pos.x;
        this->riderPos.y = this->riderPos.y - this->actor.world.pos.y;
        this->riderPos.z = this->riderPos.z - this->actor.world.pos.z;
    } else {
        this->stateFlags &= ~ENHORSE_CALC_RIDER_POS;
    }

    Skin_GetLimbPos(skin, 13, &sp94, &sp2C);
    SkinMatrix_Vec3fMtxFMultXYZW(&play->viewProjectionMtxF, &sp2C, &this->unk_228, &sp28);
    if ((this->animationIdx == ENHORSE_ANIM_IDLE && this->action != ENHORSE_ACT_FROZEN) &&
        ((frame > 40.0f && frame < 45.0f && this->type == HORSE_EPONA) ||
         (frame > 28.0f && frame < 33.0f && this->type == HORSE_HNI))) {
        if (Rand_ZeroOne() < 0.6f) {
            this->dustFlags |= 1;
            Skin_GetLimbPos(skin, 28, &hoofOffset, &this->frontRightHoof);
            this->frontRightHoof.y = this->frontRightHoof.y - 5.0f;
        }
    } else {
        if (this->action == ENHORSE_ACT_STOPPING) {
            if ((frame > 10.0f && frame < 13.0f) || (frame > 25.0f && frame < 33.0f)) {
                if (Rand_ZeroOne() < 0.7f) {
                    this->dustFlags |= 2;
                    Skin_GetLimbPos(skin, 20, &hoofOffset, &sp70);
                    EnHorse_RandomOffset(&sp70, 10.0f, &this->frontLeftHoof);
                }
                if (Rand_ZeroOne() < 0.7f) {
                    this->dustFlags |= 1;
                    Skin_GetLimbPos(skin, 28, &hoofOffset, &sp70);
                    EnHorse_RandomOffset(&sp70, 10.0f, &this->frontRightHoof);
                }
            }

            if ((frame > 6.0f && frame < 10.0f) || (frame > 23.0f && frame < 29.0f)) {
                if (Rand_ZeroOne() < 0.7f) {
                    this->dustFlags |= 8;
                    Skin_GetLimbPos(skin, 37, &hoofOffset, &sp70);
                    EnHorse_RandomOffset(&sp70, 10.0f, &this->backLeftHoof);
                }
            }

            if ((frame > 7.0f && frame < 14.0f) || (frame > 26.0f && frame < 30.0f)) {
                if (Rand_ZeroOne() < 0.7f) {
                    this->dustFlags |= 4;
                    Skin_GetLimbPos(skin, 45, &hoofOffset, &sp70);
                    EnHorse_RandomOffset(&sp70, 10.0f, &this->backRightHoof);
                }
            }
        } else if (this->animationIdx == ENHORSE_ANIM_GALLOP) {
            if ((frame > 14.0f) && (frame < 16.0f)) {
                this->dustFlags |= 1;
                Skin_GetLimbPos(skin, 28, &hoofOffset, &sp70);
                EnHorse_RandomOffset(&sp70, 5.0f, &this->frontRightHoof);
            } else if (frame > 8.0f && frame < 10.0f) {
                this->dustFlags |= 2;
                Skin_GetLimbPos(skin, 20, &hoofOffset, &sp70);
                EnHorse_RandomOffset(&sp70, 10.0f, &this->frontLeftHoof);
            } else if (frame > 1.0f && frame < 3.0f) {
                this->dustFlags |= 4;
                Skin_GetLimbPos(skin, 45, &hoofOffset, &sp70);
                EnHorse_RandomOffset(&sp70, 10.0f, &this->backRightHoof);
            } else if ((frame > 26.0f) && (frame < 28.0f)) {
                this->dustFlags |= 8;
                Skin_GetLimbPos(skin, 37, &hoofOffset, &sp70);
                EnHorse_RandomOffset(&sp70, 10.0f, &this->backLeftHoof);
            }
        } else if (this->action == ENHORSE_ACT_LOW_JUMP && frame > 6.0f &&
                   Rand_ZeroOne() < 1.0f - (frame - 6.0f) * (1.0f / 17.0f)) {
            if (Rand_ZeroOne() < 0.5f) {
                this->dustFlags |= 8;
                Skin_GetLimbPos(skin, 37, &hoofOffset, &sp70);
                EnHorse_RandomOffset(&sp70, 10.0f, &this->backLeftHoof);
            }
            if (Rand_ZeroOne() < 0.5f) {
                this->dustFlags |= 4;
                Skin_GetLimbPos(skin, 45, &hoofOffset, &sp70);
                EnHorse_RandomOffset(&sp70, 10.0f, &this->backRightHoof);
            }
        } else if (this->action == ENHORSE_ACT_HIGH_JUMP && frame > 5.0f &&
                   Rand_ZeroOne() < 1.0f - (frame - 5.0f) * (1.0f / 25.0f)) {
            if (Rand_ZeroOne() < 0.5f) {
                this->dustFlags |= 8;
                Skin_GetLimbPos(skin, 37, &hoofOffset, &sp70);
                EnHorse_RandomOffset(&sp70, 10.0f, &this->backLeftHoof);
            }
            if (Rand_ZeroOne() < 0.5f) {
                this->dustFlags |= 4;
                Skin_GetLimbPos(skin, 45, &hoofOffset, &sp70);
                EnHorse_RandomOffset(&sp70, 10.0f, &this->backRightHoof);
            }
        } else if (this->action == ENHORSE_ACT_BRIDGE_JUMP && Rand_ZeroOne() < 0.5f) {
            if (Rand_ZeroOne() < 0.5f) {
                this->dustFlags |= 8;
                Skin_GetLimbPos(skin, 37, &hoofOffset, &sp70);
                EnHorse_RandomOffset(&sp70, 10.0f, &this->backLeftHoof);
            } else {
                this->dustFlags |= 4;
                Skin_GetLimbPos(skin, 45, &hoofOffset, &sp70);
                EnHorse_RandomOffset(&sp70, 10.0f, &this->backRightHoof);
            }
        }
    }

    for (i = 0; i < this->jntSph.count; i++) {
        center.x = this->jntSph.elements[i].dim.modelSphere.center.x;
        center.y = this->jntSph.elements[i].dim.modelSphere.center.y;
        center.z = this->jntSph.elements[i].dim.modelSphere.center.z;

        Skin_GetLimbPos(skin, this->jntSph.elements[i].dim.limb, &center, &newCenter);
        this->jntSph.elements[i].dim.worldSphere.center.x = newCenter.x;
        this->jntSph.elements[i].dim.worldSphere.center.y = newCenter.y;
        this->jntSph.elements[i].dim.worldSphere.center.z = newCenter.z;
        this->jntSph.elements[i].dim.worldSphere.radius =
            this->jntSph.elements[i].dim.modelSphere.radius * this->jntSph.elements[i].dim.scale;
    }

    //! @bug Setting colliders in a draw function allows for duplicate entries to be added to their respective lists
    //! under certain conditions, like when pausing and unpausing the game.
    //! Actors will draw for a couple of frames between the pauses, but some important logic updates will not occur.
    //! In the case of OC, this can cause unwanted effects such as a very large amount of displacement being applied to
    //! a colliding actor.
    CollisionCheck_SetOC(play, &play->colChkCtx, &this->jntSph.base);
    CollisionCheck_SetAC(play, &play->colChkCtx, &this->jntSph.base);
}

// unused
static s32 D_80A667DC[] = { 0, 3, 7, 14 };

s32 EnHorse_OverrideLimbDraw(Actor* thisx, PlayState* play, s32 limbIndex, Skin* arg3) {
    static void* eyeTextures[] = {
        gEponaEyeOpenTex,
        gEponaEyeHalfTex,
        gEponaEyeClosedTex,
    };
    static u8 eyeBlinkIndices[] = { 0, 1, 2, 1 };
    EnHorse* this = (EnHorse*)thisx;
    s32 drawOriginalLimb = true;

    OPEN_DISPS(play->state.gfxCtx, "../z_en_horse.c", 8582);
    if (limbIndex == 13 && this->type == HORSE_EPONA) {
        u8 index = eyeBlinkIndices[this->blinkTimer];

        gSPSegment(POLY_OPA_DISP++, 0x08, SEGMENTED_TO_VIRTUAL(eyeTextures[index]));
    } else if (this->type == HORSE_HNI && this->stateFlags & ENHORSE_FLAG_18 && limbIndex == 30) {
        Skin_DrawLimb(play->state.gfxCtx, &this->skin, limbIndex, gHorseIngoGerudoSaddleDL, 0);
        drawOriginalLimb = false;
    }
    CLOSE_DISPS(play->state.gfxCtx, "../z_en_horse.c", 8601);
    return drawOriginalLimb;
}

void EnHorse_Draw(Actor* thisx, PlayState* play) {
    EnHorse* this = (EnHorse*)thisx;

    if (!(this->stateFlags & ENHORSE_INACTIVE)) {
        func_80093D18(play->state.gfxCtx);
        this->stateFlags |= ENHORSE_DRAW;
        if (this->stateFlags & ENHORSE_JUMPING) {
            func_800A6360(thisx, play, &this->skin, EnHorse_PostDraw, EnHorse_OverrideLimbDraw, false);
        } else {
            func_800A6360(thisx, play, &this->skin, EnHorse_PostDraw, EnHorse_OverrideLimbDraw, true);
        }
        if (this->postDrawFunc != NULL) {
            this->postDrawFunc(this, play);
        }
    }
}<|MERGE_RESOLUTION|>--- conflicted
+++ resolved
@@ -3573,15 +3573,8 @@
             this->stateFlags &= ~ENHORSE_FLAG_24;
         }
 
-<<<<<<< HEAD
-        if (play->sceneNum == SCENE_SPOT09 &&
-            !CHECK_FLAG_ALL(gSaveContext.eventChkInf[EVENTCHKINF_90_91_92_93_INDEX],
-                            EVENTCHKINF_90_MASK | EVENTCHKINF_91_MASK | EVENTCHKINF_92_MASK | EVENTCHKINF_93_MASK)) {
+        if (play->sceneNum == SCENE_SPOT09 && !GET_EVENTCHKINF_CARPENTERS_FREE_ALL()) {
             EnHorse_CheckBridgeJumps(this, play);
-=======
-        if (globalCtx->sceneNum == SCENE_SPOT09 && !GET_EVENTCHKINF_CARPENTERS_FREE_ALL()) {
-            EnHorse_CheckBridgeJumps(this, globalCtx);
->>>>>>> 4f0018bf
         }
 
         thisx->focus.pos = thisx->world.pos;
