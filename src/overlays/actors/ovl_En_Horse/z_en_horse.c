--- conflicted
+++ resolved
@@ -686,23 +686,8 @@
                 spawnPos.z = sHorseSpawns[i].pos.z;
                 dist = Math3D_Vec3f_DistXYZ(&player->actor.world.pos, &spawnPos);
 
-<<<<<<< HEAD
                 if ((minDist < dist) || func_80A5BBBC(play, this, &spawnPos)) {
                     continue;
-=======
-                if (play->sceneId) {}
-                if (!((minDist < dist) || func_80A5BBBC(play, this, &spawnPos))) {
-                    minDist = dist;
-                    this->actor.world.pos.x = sHorseSpawns[i].pos.x;
-                    this->actor.world.pos.y = sHorseSpawns[i].pos.y;
-                    this->actor.world.pos.z = sHorseSpawns[i].pos.z;
-                    this->actor.prevPos = this->actor.world.pos;
-                    this->actor.world.rot.y = sHorseSpawns[i].angle;
-                    this->actor.shape.rot.y = Actor_WorldYawTowardActor(&this->actor, &GET_PLAYER(play)->actor);
-                    spawn = true;
-                    SkinMatrix_Vec3fMtxFMultXYZW(&play->viewProjectionMtxF, &this->actor.world.pos,
-                                                 &this->actor.projectedPos, &this->actor.projectedW);
->>>>>>> 107c0288
                 }
 
                 minDist = dist;
