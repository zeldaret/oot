--- conflicted
+++ resolved
@@ -1749,15 +1749,9 @@
             gSaveContext.horseData.scene = play->sceneNum;
 
             // Focus the camera on Epona
-<<<<<<< HEAD
-            Camera_SetViewParam(globalCtx->cameraPtrs[CAM_ID_MAIN], CAM_VIEW_TARGET, this);
-            Camera_ChangeSetting(globalCtx->cameraPtrs[CAM_ID_MAIN], CAM_SET_TURN_AROUND);
-            Camera_SetCameraData(globalCtx->cameraPtrs[CAM_ID_MAIN], 4, NULL, NULL, 0x51, 0, 0);
-=======
-            Camera_SetParam(play->cameraPtrs[CAM_ID_MAIN], 8, this);
+            Camera_SetViewParam(play->cameraPtrs[CAM_ID_MAIN], CAM_VIEW_TARGET, this);
             Camera_ChangeSetting(play->cameraPtrs[CAM_ID_MAIN], CAM_SET_TURN_AROUND);
             Camera_SetCameraData(play->cameraPtrs[CAM_ID_MAIN], 4, NULL, NULL, 0x51, 0, 0);
->>>>>>> 2e6279bc
         }
     }
     if (!(this->stateFlags & ENHORSE_INACTIVE)) {
@@ -1828,17 +1822,10 @@
                 Audio_PlaySoundGeneral(NA_SE_EV_HORSE_NEIGH, &this->actor.projectedPos, 4, &gSfxDefaultFreqAndVolScale,
                                        &gSfxDefaultFreqAndVolScale, &gSfxDefaultReverb);
                 this->followTimer = 0;
-<<<<<<< HEAD
-                EnHorse_SetFollowAnimation(this, globalCtx);
-                Camera_SetViewParam(globalCtx->cameraPtrs[CAM_ID_MAIN], CAM_VIEW_TARGET, this);
-                Camera_ChangeSetting(globalCtx->cameraPtrs[CAM_ID_MAIN], CAM_SET_TURN_AROUND);
-                Camera_SetCameraData(globalCtx->cameraPtrs[CAM_ID_MAIN], 4, NULL, NULL, 0x51, 0, 0);
-=======
                 EnHorse_SetFollowAnimation(this, play);
-                Camera_SetParam(play->cameraPtrs[CAM_ID_MAIN], 8, this);
+                Camera_SetViewParam(play->cameraPtrs[CAM_ID_MAIN], CAM_VIEW_TARGET, this);
                 Camera_ChangeSetting(play->cameraPtrs[CAM_ID_MAIN], CAM_SET_TURN_AROUND);
                 Camera_SetCameraData(play->cameraPtrs[CAM_ID_MAIN], 4, NULL, NULL, 0x51, 0, 0);
->>>>>>> 2e6279bc
             }
         } else {
             Audio_PlaySoundGeneral(NA_SE_EV_HORSE_NEIGH, &this->actor.projectedPos, 4, &gSfxDefaultFreqAndVolScale,
