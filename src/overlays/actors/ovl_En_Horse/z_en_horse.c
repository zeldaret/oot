--- conflicted
+++ resolved
@@ -3533,15 +3533,9 @@
                 this->rider->shape.rot.y = thisx->shape.rot.y;
             }
         }
-<<<<<<< HEAD
         if (this->jntSph.elements[0].base.ocElemFlags & OCELEM_HIT) {
-            if (thisx->speedXZ > 6.0f) {
-                thisx->speedXZ -= 1.0f;
-=======
-        if (this->jntSph.elements[0].info.ocElemFlags & OCELEM_HIT) {
             if (thisx->speed > 6.0f) {
                 thisx->speed -= 1.0f;
->>>>>>> 7927e7b3
             }
         }
         if (this->jntSph.base.acFlags & AC_HIT) {
