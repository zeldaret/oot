/**
 * File: z_en_horse.c
 * Overlay: ovl_En_Horse
 * Description: Rideable horses
 */

#include "z_en_horse.h"
#include "overlays/actors/ovl_En_In/z_en_in.h"
#include "objects/object_horse/object_horse.h"
#include "objects/object_hni/object_hni.h"
#include "scenes/overworld/spot09/spot09_scene.h"

#define FLAGS 0x00000010

#define THIS ((EnHorse*)thisx)

typedef void (*EnHorseCsFunc)(EnHorse*, GlobalContext*, CsCmdActorAction*);
typedef void (*EnHorseActionFunc)(EnHorse*, GlobalContext*);

void EnHorse_Init(Actor* thisx, GlobalContext* globalCtx);
void EnHorse_Destroy(Actor* thisx, GlobalContext* globalCtx);
void EnHorse_Update(Actor* thisx, GlobalContext* globalCtx);
void EnHorse_Draw(Actor* thisx, GlobalContext* globalCtx);

void EnHorse_InitCutscene(EnHorse* this, GlobalContext* globalCtx);
void EnHorse_InitHorsebackArchery(EnHorse* this);
void EnHorse_InitFleePlayer(EnHorse* this);
void EnHorse_ResetIdleAnimation(EnHorse* this);
void EnHorse_StartIdleRidable(EnHorse* this);
void EnHorse_InitInactive(EnHorse* this);
void EnHorse_InitIngoHorse(EnHorse* this);

void EnHorse_Frozen(EnHorse* this, GlobalContext* globalCtx);
void EnHorse_Inactive(EnHorse* this, GlobalContext* globalCtx);
void EnHorse_Idle(EnHorse* this, GlobalContext* globalCtx);
void EnHorse_FollowPlayer(EnHorse* this, GlobalContext* globalCtx);
void EnHorse_UpdateIngoRace(EnHorse* this, GlobalContext* globalCtx);
void EnHorse_MountedIdle(EnHorse* this, GlobalContext* globalCtx);
void EnHorse_MountedIdleWhinneying(EnHorse* this, GlobalContext* globalCtx);
void EnHorse_MountedTurn(EnHorse* this, GlobalContext* globalCtx);
void EnHorse_MountedWalk(EnHorse* this, GlobalContext* globalCtx);
void EnHorse_MountedTrot(EnHorse* this, GlobalContext* globalCtx);
void EnHorse_MountedGallop(EnHorse* this, GlobalContext* globalCtx);
void EnHorse_MountedRearing(EnHorse* this, GlobalContext* globalCtx);
void EnHorse_Stopping(EnHorse* this, GlobalContext* globalCtx);
void EnHorse_Reverse(EnHorse* this, GlobalContext* globalCtx);
void EnHorse_LowJump(EnHorse* this, GlobalContext* globalCtx);
void EnHorse_HighJump(EnHorse* this, GlobalContext* globalCtx);
void EnHorse_BridgeJump(EnHorse* this, GlobalContext* globalCtx);
void EnHorse_CutsceneUpdate(EnHorse* this, GlobalContext* globalCtx);
void EnHorse_UpdateHorsebackArchery(EnHorse* this, GlobalContext* globalCtx);
void EnHorse_FleePlayer(EnHorse* this, GlobalContext* globalCtx);

static AnimationHeader* sEponaAnimHeaders[] = {
    &gEponaIdleAnim,     &gEponaWhinnyAnim,    &gEponaRefuseAnim,  &gEponaRearingAnim,     &gEponaWalkingAnim,
    &gEponaTrottingAnim, &gEponaGallopingAnim, &gEponaJumpingAnim, &gEponaJumpingHighAnim,
};

static AnimationHeader* sHniAnimHeaders[] = {
    &gHorseIngoIdleAnim,      &gHorseIngoWhinnyAnim,  &gHorseIngoRefuseAnim,
    &gHorseIngoRearingAnim,   &gHorseIngoWalkingAnim, &gHorseIngoTrottingAnim,
    &gHorseIngoGallopingAnim, &gHorseIngoJumpingAnim, &gHorseIngoJumpingHighAnim,
};

static AnimationHeader** sAnimationHeaders[] = { sEponaAnimHeaders, sHniAnimHeaders };

static f32 sPlaybackSpeeds[] = { 0.6666667f, 0.6666667f, 1.0f, 1.0f, 1.0f, 1.0f, 1.0f, 0.6666667f, 0.6666667f };

static SkeletonHeader* sSkeletonHeaders[] = { &gEponaSkel, &gHorseIngoSkel };

const ActorInit En_Horse_InitVars = {
    ACTOR_EN_HORSE,
    ACTORCAT_BG,
    FLAGS,
    OBJECT_HORSE,
    sizeof(EnHorse),
    (ActorFunc)EnHorse_Init,
    (ActorFunc)EnHorse_Destroy,
    (ActorFunc)EnHorse_Update,
    (ActorFunc)EnHorse_Draw,
};

static ColliderCylinderInit sCylinderInit1 = {
    {
        COLTYPE_NONE,
        AT_TYPE_PLAYER,
        AC_NONE,
        OC1_ON | OC1_TYPE_ALL,
        OC2_TYPE_1 | OC2_UNK1,
        COLSHAPE_CYLINDER,
    },
    {
        ELEMTYPE_UNK0,
        { 0x00000400, 0x00, 0x04 },
        { 0xFFCFFFFF, 0x00, 0x00 },
        TOUCH_ON | TOUCH_SFX_NONE,
        BUMP_NONE,
        OCELEM_ON,
    },
    { 20, 70, 0, { 0, 0, 0 } },
};

static ColliderCylinderInit sCylinderInit2 = {
    {
        COLTYPE_NONE,
        AT_NONE,
        AC_NONE,
        OC1_ON | OC1_TYPE_ALL,
        OC2_TYPE_1 | OC2_UNK1,
        COLSHAPE_CYLINDER,
    },
    {
        ELEMTYPE_UNK0,
        { 0xFFCFFFFF, 0x00, 0x00 },
        { 0xFFCFFFFF, 0x00, 0x00 },
        TOUCH_NONE,
        BUMP_NONE,
        OCELEM_ON,
    },
    { 20, 70, 0, { 0, 0, 0 } },
};

static ColliderJntSphElementInit sJntSphItemsInit[1] = {
    {
        {
            ELEMTYPE_UNK0,
            { 0x00000000, 0x00, 0x00 },
            { 0x0001F824, 0x00, 0x00 },
            TOUCH_NONE,
            BUMP_ON | BUMP_NO_AT_INFO | BUMP_NO_DAMAGE | BUMP_NO_SWORD_SFX | BUMP_NO_HITMARK,
            OCELEM_ON,
        },
        { 13, { { 0, 0, 0 }, 20 }, 100 },
    },
};

static ColliderJntSphInit sJntSphInit = {
    {
        COLTYPE_NONE,
        AT_NONE,
        AC_ON | AC_TYPE_PLAYER,
        OC1_ON | OC1_TYPE_ALL,
        OC2_TYPE_1 | OC2_UNK1,
        COLSHAPE_JNTSPH,
    },
    1,
    sJntSphItemsInit,
};

static CollisionCheckInfoInit D_80A65F38 = { 10, 35, 100, MASS_HEAVY };

typedef struct {
    s16 scene;
    Vec3s pos;
    s16 angle;
} EnHorseSpawnpoint;

static EnHorseSpawnpoint sHorseSpawns[] = {
    // Hyrule Field
    { SCENE_SPOT00, 16, 0, 1341, 0 },
    { SCENE_SPOT00, -1297, 0, 1459, 0 },
    { SCENE_SPOT00, -5416, -300, 1296, 0 },
    { SCENE_SPOT00, -4667, -300, 3620, 0 },
    { SCENE_SPOT00, -3837, 81, 5537, 0 },
    { SCENE_SPOT00, -5093, -226, 6661, 0 },
    { SCENE_SPOT00, -6588, -79, 5053, 0 },
    { SCENE_SPOT00, -7072, -500, 7538, 0 },
    { SCENE_SPOT00, -6139, -500, 8910, 0 },
    { SCENE_SPOT00, -8497, -300, 7802, 0 },
    { SCENE_SPOT00, -5481, -499, 12127, 0 },
    { SCENE_SPOT00, -4808, -700, 13583, 0 },
    { SCENE_SPOT00, -3416, -490, 12092, 0 },
    { SCENE_SPOT00, -2915, 100, 8339, 0 },
    { SCENE_SPOT00, -2277, -500, 13247, 0 },
    { SCENE_SPOT00, -1026, -500, 12101, 0 },
    { SCENE_SPOT00, 1427, -500, 13341, 0 },
    { SCENE_SPOT00, -200, -486, 10205, 0 },
    { SCENE_SPOT00, -1469, 100, 7496, 0 },
    { SCENE_SPOT00, -995, 168, 5652, 0 },
    { SCENE_SPOT00, 1938, 89, 6232, 0 },
    { SCENE_SPOT00, 1387, -105, 9206, 0 },
    { SCENE_SPOT00, 1571, -223, 7701, 0 },
    { SCENE_SPOT00, 3893, -121, 7068, 0 },
    { SCENE_SPOT00, 3179, 373, 5221, 0 },
    { SCENE_SPOT00, 4678, -20, 3869, 0 },
    { SCENE_SPOT00, 3460, 246, 4207, 0 },
    { SCENE_SPOT00, 3686, 128, 2366, 0 },
    { SCENE_SPOT00, 1791, 18, 152, 0 },
    { SCENE_SPOT00, 3667, -16, 1399, 0 },
    { SCENE_SPOT00, 1827, -15, 983, 0 },
    { SCENE_SPOT00, 1574, 399, 4318, 0 },
    { SCENE_SPOT00, 716, 95, 3391, 0 },
    { SCENE_SPOT00, -1189, -41, 4739, 0 },
    { SCENE_SPOT00, -1976, -171, 4172, 0 },
    { SCENE_SPOT00, 1314, 391, 5665, 0 },
    { SCENE_SPOT00, 112, 0, 1959, 0 },
    { SCENE_SPOT00, -3011, -111, 9397, 0 },
    { SCENE_SPOT00, -5674, -270, 8585, 0 },
    { SCENE_SPOT00, -8861, -300, 7836, 0 },
    { SCENE_SPOT00, -6056, -500, 7810, 0 },
    { SCENE_SPOT00, -7306, -500, 5994, 0 },
    { SCENE_SPOT00, -7305, -500, 7605, 0 },
    { SCENE_SPOT00, -7439, -300, 7600, 0 },
    { SCENE_SPOT00, -7464, -300, 6268, 0 },
    { SCENE_SPOT00, -8080, -300, 7553, 0 },
    { SCENE_SPOT00, -8091, -300, 7349, 0 },
    { SCENE_SPOT00, -8785, -300, 7383, 0 },
    { SCENE_SPOT00, -8745, -300, 7508, 0 },
    { SCENE_SPOT00, -8777, -300, 7788, 0 },
    { SCENE_SPOT00, -8048, -299, 7738, 0 },
    { SCENE_SPOT00, -7341, -184, 7730, 0 },
    { SCENE_SPOT00, -6410, -288, 7824, 0 },
    { SCENE_SPOT00, -6326, -290, 8205, 0 },
    { SCENE_SPOT00, -6546, -292, 8400, 0 },
    { SCENE_SPOT00, -7533, -180, 8459, 0 },
    { SCENE_SPOT00, -8024, -295, 7903, 0 },
    { SCENE_SPOT00, -8078, -308, 7994, 0 },
    { SCENE_SPOT00, -9425, -287, 7696, 0 },
    { SCENE_SPOT00, -9322, -292, 7577, 0 },
    { SCENE_SPOT00, -9602, -199, 7160, 0 },
    { SCENE_SPOT00, -9307, -300, 7758, 0 },
    { SCENE_SPOT00, -9230, -300, 7642, 0 },
    { SCENE_SPOT00, -7556, -499, 8695, 0 },
    { SCENE_SPOT00, -6438, -500, 8606, 0 },
    { SCENE_SPOT00, -6078, -500, 8258, 0 },
    { SCENE_SPOT00, -6233, -500, 7613, 0 },
    { SCENE_SPOT00, -5035, -205, 7814, 0 },
    { SCENE_SPOT00, -5971, -500, 8501, 0 },
    { SCENE_SPOT00, -5724, -498, 10123, 0 },
    { SCENE_SPOT00, -5094, -392, 11106, 0 },
    { SCENE_SPOT00, -5105, -393, 11312, 0 },
    { SCENE_SPOT00, -4477, -314, 11132, 0 },
    { SCENE_SPOT00, -3867, -380, 11419, 0 },
    { SCENE_SPOT00, -2952, -500, 11944, 0 },
    { SCENE_SPOT00, -2871, -488, 11743, 0 },
    { SCENE_SPOT00, -3829, -372, 11327, 0 },
    { SCENE_SPOT00, -4439, -293, 10989, 0 },
    { SCENE_SPOT00, -5014, -381, 11086, 0 },
    { SCENE_SPOT00, -5113, -188, 10968, 0 },
    { SCENE_SPOT00, -5269, -188, 11156, 0 },
    { SCENE_SPOT00, -5596, -178, 9972, 0 },
    { SCENE_SPOT00, -5801, -288, 8518, 0 },
    { SCENE_SPOT00, -4910, -178, 7931, 0 },
    { SCENE_SPOT00, -3586, 73, 8140, 0 },
    { SCENE_SPOT00, -4487, -106, 9362, 0 },
    { SCENE_SPOT00, -4339, -112, 6412, 0 },
    { SCENE_SPOT00, -3417, 105, 8194, 0 },
    { SCENE_SPOT00, -4505, -20, 6608, 0 },
    { SCENE_SPOT00, -5038, -199, 6603, 0 },
    { SCENE_SPOT00, -4481, 1, 6448, 0 },
    { SCENE_SPOT00, -5032, -168, 6418, 0 },
    { SCENE_SPOT00, -5256, -700, 14329, 0 },
    { SCENE_SPOT00, -5749, -820, 15380, 0 },
    { SCENE_SPOT00, -3122, -700, 13608, 0 },
    { SCENE_SPOT00, -3758, -525, 13228, 0 },
    { SCENE_SPOT00, -3670, -500, 13123, 0 },
    { SCENE_SPOT00, -2924, -500, 13526, 0 },
    { SCENE_SPOT00, 1389, -115, 9370, 0 },
    { SCENE_SPOT00, 548, -116, 8889, 0 },
    { SCENE_SPOT00, -106, -107, 8530, 0 },
    { SCENE_SPOT00, -1608, 85, 7646, 0 },
    { SCENE_SPOT00, -5300, -700, 13772, 0 },
    { SCENE_SPOT00, -5114, -700, 13400, 0 },
    { SCENE_SPOT00, -4561, -700, 13700, 0 },
    { SCENE_SPOT00, -4762, -700, 14084, 0 },
    { SCENE_SPOT00, -2954, 100, 8216, 0 },
    { SCENE_SPOT00, 1460, -104, 9246, 0 },
    { SCENE_SPOT00, 629, -105, 8791, 0 },
    { SCENE_SPOT00, -10, -90, 8419, 0 },
    { SCENE_SPOT00, -1462, 100, 7504, 0 },
    { SCENE_SPOT00, -3018, -500, 12493, 0 },
    { SCENE_SPOT00, -2994, -311, 10331, 0 },
    { SCENE_SPOT00, -4006, -700, 14152, 0 },
    { SCENE_SPOT00, -4341, -500, 12743, 0 },
    { SCENE_SPOT00, -5879, -497, 6799, 0 },
    { SCENE_SPOT00, 22, -473, 10103, 0 },
    { SCENE_SPOT00, -1389, -192, 8874, 0 },
    { SCENE_SPOT00, -4, 92, 6866, 0 },
    { SCENE_SPOT00, 483, 104, 6637, 0 },
    { SCENE_SPOT00, 1580, 183, 5987, 0 },
    { SCENE_SPOT00, 1548, 308, 5077, 0 },
    { SCENE_SPOT00, 1511, 399, 4267, 0 },
    { SCENE_SPOT00, 1358, 385, 4271, 0 },
    { SCENE_SPOT00, 1379, 395, 5063, 0 },
    { SCENE_SPOT00, 1360, 394, 5870, 0 },
    { SCENE_SPOT00, 813, 283, 6194, 0 },
    { SCENE_SPOT00, -57, 101, 6743, 0 },
    { SCENE_SPOT00, 91, 325, 5143, 0 },
    { SCENE_SPOT00, 1425, -214, 7659, 0 },
    { SCENE_SPOT00, 3487, -19, 880, 0 },
    { SCENE_SPOT00, 2933, 152, 2094, 0 },
    { SCENE_SPOT00, 2888, -145, 6862, 0 },
    { SCENE_SPOT00, 1511, 67, 6471, 0 },
    { SCENE_SPOT00, 4051, -47, 1722, 0 },
    { SCENE_SPOT00, -7335, -500, 8627, 0 },
    { SCENE_SPOT00, -7728, -462, 8498, 0 },
    { SCENE_SPOT00, -7791, -446, 8832, 0 },
    { SCENE_SPOT00, -2915, -435, 11334, 0 },
    { SCENE_SPOT00, 165, -278, 3352, 0 },

    // Lake Hylia
    { SCENE_SPOT06, -2109, -882, 1724, 0 },
    { SCENE_SPOT06, -328, -1238, 2705, 0 },
    { SCENE_SPOT06, -3092, -1033, 3527, 0 },

    // Gerudo Valley
    { SCENE_SPOT09, 2687, -269, 753, 0 },
    { SCENE_SPOT09, 2066, -132, 317, 0 },
    { SCENE_SPOT09, 523, -8, 635, 0 },
    { SCENE_SPOT09, 558, 36, -323, 0 },
    { SCENE_SPOT09, 615, 51, -839, 0 },
    { SCENE_SPOT09, -614, 32, 29, 0 },
    { SCENE_SPOT09, -639, -3, 553, 0 },
    { SCENE_SPOT09, -540, 10, -889, 0 },
    { SCENE_SPOT09, -1666, 58, 378, 0 },
    { SCENE_SPOT09, -3044, 210, -648, 0 },

    // Gerudo's Fortress
    { SCENE_SPOT12, -678, 21, -623, 0 },
    { SCENE_SPOT12, 149, 333, -2499, 0 },
    { SCENE_SPOT12, 499, 581, -547, 0 },
    { SCENE_SPOT12, 3187, 1413, -3775, 0 },
    { SCENE_SPOT12, 3198, 1413, 307, 0 },
    { SCENE_SPOT12, 3380, 1413, -1200, 0 },
    { SCENE_SPOT12, -966, 1, -56, 0 },
    { SCENE_SPOT12, -966, 24, -761, 0 },
    { SCENE_SPOT12, -694, 174, -2820, 0 },

<<<<<<< HEAD
    // Lon Lon Ranch
=======
    /* Lon Lon Ranch */
>>>>>>> c3880c5c
    { SCENE_SPOT20, 1039, 0, 2051, 0 },
    { SCENE_SPOT20, -1443, 0, 1429, 0 },
    { SCENE_SPOT20, 856, 0, -918, 0 }, // Hardcoded to always load in lon lon
    { SCENE_SPOT20, 882, 0, -2256, 0 },
    { SCENE_SPOT20, -1003, 0, -755, 0 }, // Hardcoded to always load in lon lon
    { SCENE_SPOT20, -2254, 0, -629, 0 },
<<<<<<< HEAD
    { SCENE_SPOT20, 907, 0, -2336, 0 }
=======
    { SCENE_SPOT20, 907, 0, -2336, 0 },
>>>>>>> c3880c5c
};

typedef struct {
    s16 zMin;
    s16 zMax;

    s16 xMin;
    s16 xMax;
    s16 xOffset;

    s16 angle;
    s16 angleRange;

    Vec3s pos;
} BridgeJumpPoint;

static BridgeJumpPoint sBridgeJumps[] = {
    { -195, -40, 225, 120, 360, -0x4000, 0x7D0, -270, -52, -117 },
    { -195, -40, -240, -120, -360, 0x4000, 0x7D0, 270, -52, -117 },
};

typedef struct {
    s16 x;
    s16 y;
    s16 z;
    s16 speed;
    s16 angle;
} RaceWaypoint;

typedef struct {
    s32 numWaypoints;
    RaceWaypoint* waypoints;
} RaceInfo;

static RaceWaypoint sIngoRaceWaypoints[] = {
<<<<<<< HEAD
    { 1056, 1, -1540, 11, 0x2A8D },  { 1593, 1, -985, 10, 0xFC27 },   { 1645, 1, -221, 11, 0xE891 },
    { 985, 1, 403, 10, 0xBB9C },     { -1023, 1, 354, 11, 0xA37D },   { -1679, 1, -213, 10, 0x889C },
    { -1552, 1, -1008, 11, 0x638D }, { -947, -1, -1604, 10, 0x4002 },
=======
    {
        1056,
        1,
        -1540,
        11,
        0x2A8D,
    },
    {
        1593,
        1,
        -985,
        10,
        0xFC27,
    },
    {
        1645,
        1,
        -221,
        11,
        0xE891,
    },
    {
        985,
        1,
        403,
        10,
        0xBB9C,
    },
    {
        -1023,
        1,
        354,
        11,
        0xA37D,
    },
    {
        -1679,
        1,
        -213,
        10,
        0x889C,
    },
    {
        -1552,
        1,
        -1008,
        11,
        0x638D,
    },
    {
        -947,
        -1,
        -1604,
        10,
        0x4002,
    },
>>>>>>> c3880c5c
};

static RaceInfo sIngoRace = { 8, sIngoRaceWaypoints };
static s32 sAnimSoundFrames[] = { 0, 16 };

static InitChainEntry sInitChain[] = {
    ICHAIN_F32(uncullZoneScale, 600, ICHAIN_CONTINUE),
    ICHAIN_F32(uncullZoneDownward, 300, ICHAIN_STOP),
};

static u8 sResetNoInput[] = { 0, 0, 0, 0, 1, 1, 1, 1, 1, 1, 1, 0 };

static s32 sIdleAnimIds[] = { 1, 3, 0, 3, 1, 0 };

static s16 sIngoAnimations[] = { 7, 6, 2, 2, 1, 1, 0, 0, 0, 0 };

void EnHorse_CsMoveInit(EnHorse* this, GlobalContext* globalCtx, CsCmdActorAction* action);
void EnHorse_CsJumpInit(EnHorse* this, GlobalContext* globalCtx, CsCmdActorAction* action);
void EnHorse_CsRearingInit(EnHorse* this, GlobalContext* globalCtx, CsCmdActorAction* action);
void EnHorse_WarpMoveInit(EnHorse* this, GlobalContext* globalCtx, CsCmdActorAction* action);
void EnHorse_CsWarpRearingInit(EnHorse* this, GlobalContext* globalCtx, CsCmdActorAction* action);

static EnHorseCsFunc sCutsceneInitFuncs[] = {
    NULL,
    EnHorse_CsMoveInit,
    EnHorse_CsJumpInit,
    EnHorse_CsRearingInit,
    EnHorse_WarpMoveInit,
    EnHorse_CsWarpRearingInit,
};

void EnHorse_CsMoveToPoint(EnHorse* this, GlobalContext* globalCtx, CsCmdActorAction* action);
void EnHorse_CsJump(EnHorse* this, GlobalContext* globalCtx, CsCmdActorAction* action);
void EnHorse_CsRearing(EnHorse* this, GlobalContext* globalCtx, CsCmdActorAction* action);
void EnHorse_CsWarpMoveToPoint(EnHorse* this, GlobalContext* globalCtx, CsCmdActorAction* action);
void EnHorse_CsWarpRearing(EnHorse* this, GlobalContext* globalCtx, CsCmdActorAction* action);

static EnHorseCsFunc sCutsceneActionFuncs[] = {
    NULL, EnHorse_CsMoveToPoint, EnHorse_CsJump, EnHorse_CsRearing, EnHorse_CsWarpMoveToPoint, EnHorse_CsWarpRearing,
};

typedef struct {
    s32 csAction;
    s32 csFuncIdx;
} CsActionEntry;

static CsActionEntry sCsActionTable[] = {
<<<<<<< HEAD
    { 36, 1 }, { 37, 2 }, { 38, 3 }, { 64, 4 }, { 65, 5 },
};

static RaceWaypoint sHbaWaypoints[] = {
    { 3600, 1413, -5055, 11, 0x8001 }, { 3360, 1413, -5220, 5, 0xC000 }, { 3100, 1413, -4900, 5, 0x0000 },
    { 3600, 1413, -4100, 11, 0x0000 }, { 3600, 1413, 360, 11, 0x0000 },
=======
    {
        36,
        1,
    },
    {
        37,
        2,
    },
    {
        38,
        3,
    },
    {
        64,
        4,
    },
    {
        65,
        5,
    },
};

static RaceWaypoint sHbaWaypoints[] = {
    {
        3600,
        1413,
        -5055,
        11,
        0x8001,
    },
    {
        3360,
        1413,
        -5220,
        5,
        0xC000,
    },
    {
        3100,
        1413,
        -4900,
        5,
        0x0000,
    },
    {
        3600,
        1413,
        -4100,
        11,
        0x0000,
    },
    {
        3600,
        1413,
        360,
        11,
        0x0000,
    },
>>>>>>> c3880c5c
};

static RaceInfo sHbaInfo = { 5, sHbaWaypoints };

static EnHorseActionFunc sActionFuncs[] = {
    EnHorse_Frozen,
    EnHorse_Inactive,
    EnHorse_Idle,
    EnHorse_FollowPlayer,
    EnHorse_UpdateIngoRace,
    EnHorse_MountedIdle,
    EnHorse_MountedIdleWhinneying,
    EnHorse_MountedTurn,
    EnHorse_MountedWalk,
    EnHorse_MountedTrot,
    EnHorse_MountedGallop,
    EnHorse_MountedRearing,
    EnHorse_Stopping,
    EnHorse_Reverse,
    EnHorse_LowJump,
    EnHorse_HighJump,
    EnHorse_BridgeJump,
    EnHorse_CutsceneUpdate,
    EnHorse_UpdateHorsebackArchery,
    EnHorse_FleePlayer,
};

s32 EnHorse_BgCheckBridgeJumpPoint(EnHorse* this, GlobalContext* globalCtx) {
    f32 xMin;
    f32 xMax;
    s32 i;

    if (globalCtx->sceneNum != SCENE_SPOT09) {
        return false;
    }
    if (this->actor.speedXZ < 12.8f) {
        return false;
    }
    if ((gSaveContext.eventChkInf[9] & 0xF) == 0xF) {
        return false;
    }

    for (i = 0; i < 2; i++) {
        xMin = sBridgeJumps[i].xMin;
        xMax = (xMin + sBridgeJumps[i].xMax) + sBridgeJumps[i].xOffset;
        if (xMax < xMin) {
            f32 temp = xMin;
            xMin = xMax;
            xMax = temp;
        }
        if (sBridgeJumps[i].zMin < this->actor.world.pos.z && this->actor.world.pos.z < sBridgeJumps[i].zMax) {
            if (xMin < this->actor.world.pos.x && this->actor.world.pos.x < xMax) {
                if (sBridgeJumps[i].angle - sBridgeJumps[i].angleRange < this->actor.world.rot.y &&
                    this->actor.world.rot.y < sBridgeJumps[i].angle + sBridgeJumps[i].angleRange) {
                    return true;
                }
            }
        }
    }
    return false;
}

void EnHorse_StartBridgeJump(EnHorse* this, GlobalContext* globalCtx);

s32 EnHorse_CheckBridgeJumps(EnHorse* this, GlobalContext* globalCtx) {
    f32 xMin;
    f32 xMax;
    s32 i;

    if (this->actor.speedXZ < 12.8f) {
        return false;
    }

    for (i = 0; i != 2; i++) {
        xMin = sBridgeJumps[i].xMin;
        xMax = sBridgeJumps[i].xMax + xMin;

        if (xMax < xMin) {
            f32 temp = xMin;
            xMin = xMax;
            xMax = temp;
        }

        if (sBridgeJumps[i].zMin < this->actor.world.pos.z && this->actor.world.pos.z < sBridgeJumps[i].zMax) {
            if (xMin < this->actor.world.pos.x && this->actor.world.pos.x < xMax) {
                if (sBridgeJumps[i].angle - sBridgeJumps[i].angleRange < this->actor.world.rot.y &&
                    this->actor.world.rot.y < sBridgeJumps[i].angle + sBridgeJumps[i].angleRange) {
                    this->bridgeJumpIdx = i;
                    EnHorse_StartBridgeJump(this, globalCtx);
                    return true;
                }
            }
        }
    }

    return false;
}

void EnHorse_RaceWaypointPos(RaceWaypoint* waypoints, s32 idx, Vec3f* pos) {
    pos->x = waypoints[idx].x;
    pos->y = waypoints[idx].y;
    pos->z = waypoints[idx].z;
}

void EnHorse_RotateToPoint(EnHorse* this, GlobalContext* globalCtx, Vec3f* pos, s16 turnAmount) {
    func_8006DD9C(&this->actor, pos, turnAmount);
}

void EnHorse_UpdateIngoRaceInfo(EnHorse* this, GlobalContext* globalCtx, RaceInfo* raceInfo) {
    Vec3f curWaypointPos;
    Vec3f prevWaypointPos;
    f32 playerDist;
    f32 sp50;
    s16 relPlayerYaw;
    f32 px;
    f32 pz;
    f32 d;
    f32 dist;
    s32 prevWaypoint;

    EnHorse_RaceWaypointPos(raceInfo->waypoints, this->curRaceWaypoint, &curWaypointPos);
    Math3D_RotateXZPlane(&curWaypointPos, raceInfo->waypoints[this->curRaceWaypoint].angle, &px, &pz, &d);
    if (((this->actor.world.pos.x * px) + (pz * this->actor.world.pos.z) + d) > 0.0f) {
        this->curRaceWaypoint++;
        if (this->curRaceWaypoint >= raceInfo->numWaypoints) {
            this->curRaceWaypoint = 0;
        }
    }

    EnHorse_RaceWaypointPos(raceInfo->waypoints, this->curRaceWaypoint, &curWaypointPos);

    prevWaypoint = this->curRaceWaypoint - 1;
    if (prevWaypoint < 0) {
        prevWaypoint = raceInfo->numWaypoints - 1;
    }
    EnHorse_RaceWaypointPos(raceInfo->waypoints, prevWaypoint, &prevWaypointPos);
    Math3D_PointDistToLine2D(this->actor.world.pos.x, this->actor.world.pos.z, prevWaypointPos.x, prevWaypointPos.z,
                             curWaypointPos.x, curWaypointPos.z, &dist);
    EnHorse_RotateToPoint(this, globalCtx, &curWaypointPos, 400);

    if (dist < 90000.0f) {
        playerDist = this->actor.xzDistToPlayer;
        if (playerDist < 130.0f || this->jntSph.elements[0].info.ocElemFlags & 2) {
            if (Math_SinS(this->actor.yawTowardsPlayer - this->actor.world.rot.y) > 0.0f) {
                this->actor.world.rot.y = this->actor.world.rot.y - 280;
            } else {
                this->actor.world.rot.y = this->actor.world.rot.y + 280;
            }
        } else if (playerDist < 300.0f) {
            if (Math_SinS(this->actor.yawTowardsPlayer - this->actor.world.rot.y) > 0.0f) {
                this->actor.world.rot.y = this->actor.world.rot.y + 280;
            } else {
                this->actor.world.rot.y = this->actor.world.rot.y - 280;
            }
        }
        this->actor.shape.rot.y = this->actor.world.rot.y;
    }

    sp50 = Actor_WorldDistXZToActor(&this->actor, &PLAYER->actor);
    relPlayerYaw = Actor_WorldYawTowardActor(&this->actor, &PLAYER->actor) - this->actor.world.rot.y;
    if (sp50 <= 200.0f || (fabsf(Math_SinS(relPlayerYaw)) < 0.8f && Math_CosS(relPlayerYaw) > 0.0f)) {
        if (this->actor.speedXZ < this->ingoHorseMaxSpeed) {
            this->actor.speedXZ += 0.47f;
        } else {
            this->actor.speedXZ -= 0.47f;
        }
        this->ingoRaceFlags |= 1;
        return;
    }

    if (this->actor.speedXZ < raceInfo->waypoints[this->curRaceWaypoint].speed) {
        this->actor.speedXZ = this->actor.speedXZ + 0.4f;
    } else {
        this->actor.speedXZ = this->actor.speedXZ - 0.4f;
    }
    this->ingoRaceFlags &= ~0x1;
}

void EnHorse_PlayWalkingSound(EnHorse* this) {
    if (sAnimSoundFrames[this->soundTimer] < this->curFrame) {
        if (this->soundTimer == 0 && (sAnimSoundFrames[1] < this->curFrame)) {
            return;
        }

        Audio_PlaySoundGeneral(NA_SE_EV_HORSE_WALK, &this->actor.projectedPos, 4, &D_801333E0, &D_801333E0,
                               &D_801333E8);
        if (++this->soundTimer > 1) {
            this->soundTimer = 0;
        }
    }
}

void EnHorse_PlayTrottingSound(EnHorse* this) {
    Audio_PlaySoundGeneral(NA_SE_EV_HORSE_RUN, &this->actor.projectedPos, 4, &D_801333E0, &D_801333E0, &D_801333E8);
}

void EnHorse_PlayGallopingSound(EnHorse* this) {
    Audio_PlaySoundGeneral(NA_SE_EV_HORSE_RUN, &this->actor.projectedPos, 4, &D_801333E0, &D_801333E0, &D_801333E8);
}

f32 EnHorse_SlopeSpeedMultiplier(EnHorse* this, GlobalContext* globalCtx) {
    f32 multiplier = 1.0f;

    if (Math_CosS(this->actor.shape.rot.x) < 0.939262f && Math_SinS(this->actor.shape.rot.x) < 0.0f) {
        multiplier = 0.7f;
    }
    return multiplier;
}

void func_80A5BB90(GlobalContext* globalCtx, Vec3f* vec, Vec3f* arg2, f32* arg3) {
    SkinMatrix_Vec3fMtxFMultXYZW(&globalCtx->mf_11D60, vec, arg2, arg3);
}

s32 func_80A5BBBC(GlobalContext* globalCtx, EnHorse* this, Vec3f* pos) {
    Vec3f sp24;
    f32 sp20;
    f32 eyeDist;

    func_80A5BB90(globalCtx, pos, &sp24, &sp20);
    if (fabsf(sp20) < 0.008f) {
        return false;
    }
    eyeDist = Math3D_Vec3f_DistXYZ(pos, &globalCtx->view.eye);
    return func_800314D4(globalCtx, &this->actor, &sp24, sp20) || eyeDist < 100.0f;
}

void EnHorse_IdleAnimSounds(EnHorse* this, GlobalContext* globalCtx) {
    if (this->animationIdx == ENHORSE_ANIM_IDLE &&
        ((this->curFrame > 35.0f && this->type == HORSE_EPONA) ||
         (this->curFrame > 28.0f && this->type == HORSE_HNI)) &&
        !(this->stateFlags & ENHORSE_SANDDUST_SOUND)) {
        this->stateFlags |= ENHORSE_SANDDUST_SOUND;
        Audio_PlaySoundGeneral(NA_SE_EV_HORSE_SANDDUST, &this->actor.projectedPos, 4, &D_801333E0, &D_801333E0,
                               &D_801333E8);
    } else if (this->animationIdx == ENHORSE_ANIM_REARING && this->curFrame > 25.0f &&
               !(this->stateFlags & ENHORSE_LAND2_SOUND)) {
        this->stateFlags |= ENHORSE_LAND2_SOUND;
        Audio_PlaySoundGeneral(NA_SE_EV_HORSE_LAND2, &this->actor.projectedPos, 4, &D_801333E0, &D_801333E0,
                               &D_801333E8);
    }
}

s32 EnHorse_Spawn(EnHorse* this, GlobalContext* globalCtx) {
    f32 minDist = 1e38f;
    s32 spawn = false;
    f32 dist;
    s32 i;
    Player* player;
    Vec3f spawnPos;

    for (i = 0; i < 169; i++) {
        if (sHorseSpawns[i].scene == globalCtx->sceneNum) {
            player = PLAYER;
            if (globalCtx->sceneNum != SCENE_SPOT20 ||
                //! Same flag checked twice
                (Flags_GetEventChkInf(0x18) && ((gSaveContext.eventInf[0] & 0xF) != 6 || Flags_GetEventChkInf(0x18))) ||
                // always load two spawns inside lon lon
                ((sHorseSpawns[i].pos.x == 856 && sHorseSpawns[i].pos.y == 0 && sHorseSpawns[i].pos.z == -918) ||
                 (sHorseSpawns[i].pos.x == -1003 && sHorseSpawns[i].pos.y == 0 && sHorseSpawns[i].pos.z == -755))) {

                spawnPos.x = sHorseSpawns[i].pos.x;
                spawnPos.y = sHorseSpawns[i].pos.y;
                spawnPos.z = sHorseSpawns[i].pos.z;
                dist = Math3D_Vec3f_DistXYZ(&player->actor.world.pos, &spawnPos);

                if (globalCtx->sceneNum) {}
                if (!(minDist < dist) && !func_80A5BBBC(globalCtx, this, &spawnPos)) {
                    minDist = dist;
                    this->actor.world.pos.x = sHorseSpawns[i].pos.x;
                    this->actor.world.pos.y = sHorseSpawns[i].pos.y;
                    this->actor.world.pos.z = sHorseSpawns[i].pos.z;
                    this->actor.prevPos = this->actor.world.pos;
                    this->actor.world.rot.y = sHorseSpawns[i].angle;
                    this->actor.shape.rot.y = Actor_WorldYawTowardActor(&this->actor, &PLAYER->actor);
                    spawn = true;
                    SkinMatrix_Vec3fMtxFMultXYZW(&globalCtx->mf_11D60, &this->actor.world.pos,
                                                 &this->actor.projectedPos, &this->actor.projectedW);
                }
            }
        }
    }

    return spawn;
}

void EnHorse_ResetCutscene(EnHorse* this, GlobalContext* globalCtx) {
    this->cutsceneAction = -1;
    this->cutsceneFlags = 0;
}

void EnHorse_ResetRace(EnHorse* this, GlobalContext* globalCtx) {
    this->inRace = false;
}

s32 EnHorse_PlayerCanMove(EnHorse* this, GlobalContext* globalCtx) {
    Player* player = PLAYER;

    if ((player->stateFlags1 & 1) || func_8002DD78(PLAYER) == 1 || (player->stateFlags1 & 0x100000) ||
        ((this->stateFlags & ENHORSE_FLAG_19) && !this->inRace) || this->action == ENHORSE_ACT_HBA ||
        player->actor.flags & 0x100 || globalCtx->csCtx.state != 0) {
        return false;
    }
    return true;
}

void EnHorse_ResetHorsebackArchery(EnHorse* this, GlobalContext* globalCtx) {
    this->unk_39C = 0;
    this->hbaStarted = 0;
    this->hbaFlags = 0;
}

void EnHorse_ClearDustFlags(u16* dustFlags) {
    *dustFlags = 0;
}

void EnHorse_Init(Actor* thisx, GlobalContext* globalCtx2) {
    EnHorse* this = THIS;
    GlobalContext* globalCtx = globalCtx2;

    AREG(6) = 0;
    Actor_ProcessInitChain(&this->actor, sInitChain);
    EnHorse_ClearDustFlags(&this->dustFlags);
    DREG(53) = 0;
    this->riderPos = this->actor.world.pos;
    this->noInputTimer = 0;
    this->noInputTimerMax = 0;
    this->riderPos.y = this->riderPos.y + 70.0f;

    if (DREG(4) == 0) {
        DREG(4) = 70;
    }

    if (this->actor.params & 0x8000) {
        this->actor.params &= ~0x8000;
        this->type = HORSE_HNI;

        if ((this->bankIndex = Object_GetIndex(&globalCtx->objectCtx, OBJECT_HNI)) < 0) {
            Actor_Kill(&this->actor);
            return;
        }

        do {
        } while (!Object_IsLoaded(&globalCtx->objectCtx, this->bankIndex));

        this->actor.objBankIndex = this->bankIndex;
        Actor_SetObjectDependency(globalCtx, &this->actor);
        this->boostSpeed = 12;
    } else {
        this->type = HORSE_EPONA;
        this->boostSpeed = 14;
    }

    // params was -1
    if (this->actor.params == 0x7FFF) {
        this->actor.params = 1;
    }

    if (globalCtx->sceneNum == SCENE_SOUKO) {
        this->stateFlags = ENHORSE_UNRIDEABLE;
    } else if (globalCtx->sceneNum == SCENE_SPOT12 && this->type == HORSE_HNI) {
        this->stateFlags = ENHORSE_FLAG_18 | ENHORSE_UNRIDEABLE;
    } else {
        if (this->actor.params == 3) {
            this->stateFlags = ENHORSE_FLAG_19 | ENHORSE_CANT_JUMP | ENHORSE_UNRIDEABLE;
        } else if (this->actor.params == 6) {
            this->stateFlags = ENHORSE_FLAG_19 | ENHORSE_CANT_JUMP;
            if (Flags_GetEventChkInf(0x18) || DREG(1) != 0) {
                this->stateFlags &= ~ENHORSE_CANT_JUMP;
                this->stateFlags |= ENHORSE_FLAG_26;
            } else if (gSaveContext.eventInf[0] & 0x40 && this->type == HORSE_HNI) {
                this->stateFlags |= ENHORSE_FLAG_21 | ENHORSE_FLAG_20;
            }
        } else if (this->actor.params == 1) {
            this->stateFlags = ENHORSE_FLAG_7;
        } else {
            this->stateFlags = 0;
        }
    }

    if (globalCtx->sceneNum == SCENE_SPOT20 && (gSaveContext.eventInf[0] & 0xF) == 6 &&
        Flags_GetEventChkInf(0x18) == 0 && !DREG(1)) {
        this->stateFlags |= ENHORSE_FLAG_25;
    }

    Actor_SetScale(&this->actor, 0.01f);
    this->actor.gravity = -3.5f;
    ActorShape_Init(&this->actor.shape, 0.0f, ActorShadow_DrawHorse, 20.0f);
    this->action = ENHORSE_ACT_IDLE;
    this->actor.speedXZ = 0.0f;
    Collider_InitCylinder(globalCtx, &this->cyl1);
    Collider_SetCylinder(globalCtx, &this->cyl1, &this->actor, &sCylinderInit1);
    Collider_InitCylinder(globalCtx, &this->cyl2);
    Collider_SetCylinder(globalCtx, &this->cyl2, &this->actor, &sCylinderInit2);
    Collider_InitJntSph(globalCtx, &this->jntSph);
    Collider_SetJntSph(globalCtx, &this->jntSph, &this->actor, &sJntSphInit, &this->jntSphList);
    CollisionCheck_SetInfo(&this->actor.colChkInfo, DamageTable_Get(0xB), &D_80A65F38);
    this->actor.focus.pos = this->actor.world.pos;
    this->actor.focus.pos.y += 70.0f;
    this->playerControlled = false;

    if ((globalCtx->sceneNum == SCENE_SPOT20) && (gSaveContext.sceneSetupIndex < 4)) {
        if (this->type == HORSE_HNI) {
            if (this->actor.world.rot.z == 0 || gSaveContext.nightFlag) {
                Actor_Kill(&this->actor);
                return;
            }
            if (Flags_GetEventChkInf(0x18)) {
                Actor_Kill(&this->actor);
                return;
            }
            if (this->actor.world.rot.z != 5) {
                Actor_Kill(&this->actor);
                return;
            }
        } else if (!Flags_GetEventChkInf(0x18) && !DREG(1) && gSaveContext.nightFlag) {
            Actor_Kill(&this->actor);
            return;
        }
    } else if (globalCtx->sceneNum == SCENE_MALON_STABLE) {
        if (!gSaveContext.nightFlag || Flags_GetEventChkInf(0x18) || DREG(1) != 0 || LINK_IS_CHILD) {
            Actor_Kill(&this->actor);
            return;
        }
        this->stateFlags |= ENHORSE_UNRIDEABLE;
    }

    func_800A663C(globalCtx, &this->skin, sSkeletonHeaders[this->type],
                  sAnimationHeaders[this->type][ENHORSE_ANIM_IDLE]);
    this->animationIdx = ENHORSE_ANIM_IDLE;
    Animation_PlayOnce(&this->skin.skelAnime, sAnimationHeaders[this->type][this->animationIdx]);
    this->numBoosts = 6;
    this->blinkTimer = this->postDrawFunc = this->boostRegenTime = 0;
    EnHorse_ResetCutscene(this, globalCtx);
    EnHorse_ResetRace(this, globalCtx);
    EnHorse_ResetHorsebackArchery(this, globalCtx);

    if (this->actor.params == 2) {
        EnHorse_InitInactive(this);
    } else if (this->actor.params == 3) {
        EnHorse_InitIngoHorse(this);
        this->rider =
            Actor_Spawn(&globalCtx->actorCtx, globalCtx, ACTOR_EN_IN, this->actor.world.pos.x, this->actor.world.pos.y,
                        this->actor.world.pos.z, this->actor.shape.rot.x, this->actor.shape.rot.y, 1, 1);
        if (this->rider == NULL) {
            __assert("this->race.rider != NULL", "../z_en_horse.c", 3077);
        }
        if (!(gSaveContext.eventInf[0] & 0x40)) {
            this->ingoHorseMaxSpeed = 12.07f;
        } else {
            this->ingoHorseMaxSpeed = 12.625f;
        }
    } else if (this->actor.params == 7) {
        EnHorse_InitCutscene(this, globalCtx);
    } else if (this->actor.params == 8) {
        EnHorse_InitHorsebackArchery(this);
        Interface_InitHorsebackArchery(globalCtx);
    } else if (globalCtx->sceneNum == SCENE_SPOT20 && !Flags_GetEventChkInf(0x18) && !DREG(1)) {
        EnHorse_InitFleePlayer(this);
    } else {
        if (globalCtx->sceneNum == SCENE_SOUKO) {
            EnHorse_ResetIdleAnimation(this);
        } else if (globalCtx->sceneNum == SCENE_SPOT12 && this->type == HORSE_HNI) {
            EnHorse_ResetIdleAnimation(this);
        } else {
            EnHorse_StartIdleRidable(this);
        }
    }
    this->actor.home.rot.z = this->actor.world.rot.z = this->actor.shape.rot.z = 0;
}

void EnHorse_Destroy(Actor* thisx, GlobalContext* globalCtx) {
    EnHorse* this = THIS;

    if (this->stateFlags & ENHORSE_DRAW) {
        func_800F89E8(&this->unk_21C);
    }
    func_800A6888(globalCtx, &this->skin);
    Collider_DestroyCylinder(globalCtx, &this->cyl1);
    Collider_DestroyCylinder(globalCtx, &this->cyl2);
    Collider_DestroyJntSph(globalCtx, &this->jntSph);
}

void EnHorse_RotateToPlayer(EnHorse* this, GlobalContext* globalCtx) {
    EnHorse_RotateToPoint(this, globalCtx, &PLAYER->actor.world.pos, 400);
    if (this->stateFlags & ENHORSE_OBSTACLE) {
        this->actor.world.rot.y += 800.0f;
    }
    this->actor.shape.rot.y = this->actor.world.rot.y;
}

void EnHorse_Freeze(EnHorse* this) {
    if (this->action != ENHORSE_ACT_CS_UPDATE && this->action != ENHORSE_ACT_HBA) {
        if (sResetNoInput[this->actor.params] != 0 && this->actor.params != 4) {
            this->noInputTimer = 0;
            this->noInputTimerMax = 0;
        }
        this->prevAction = this->action;
        this->action = ENHORSE_ACT_FROZEN;
        this->cyl1.base.ocFlags1 &= ~OC1_ON;
        this->cyl2.base.ocFlags1 &= ~OC1_ON;
        this->jntSph.base.ocFlags1 &= ~OC1_ON;
        this->animationIdx = ENHORSE_ANIM_IDLE;
    }
}

void EnHorse_ChangeIdleAnimation(EnHorse* this, s32 arg1, f32 arg2);
void EnHorse_StartMountedIdleResetAnim(EnHorse* this);
void EnHorse_StartMountedIdle(EnHorse* this);
void EnHorse_StartGalloping(EnHorse* this);

void EnHorse_Frozen(EnHorse* this, GlobalContext* globalCtx) {
    this->actor.speedXZ = 0.0f;
    this->noInputTimer--;
    if (this->noInputTimer < 0) {
        this->cyl1.base.ocFlags1 |= OC1_ON;
        this->cyl2.base.ocFlags1 |= OC1_ON;
        this->jntSph.base.ocFlags1 |= OC1_ON;
        if (this->playerControlled == true) {
            this->stateFlags &= ~ENHORSE_FLAG_7;
            if (this->actor.params == 4) {
                EnHorse_StartMountedIdleResetAnim(this);
            } else if (this->actor.params == 9) {
                this->actor.params = 5;
                if (globalCtx->csCtx.state != 0) {
                    EnHorse_StartMountedIdle(this);
                } else {
                    this->actor.speedXZ = 8.0f;
                    EnHorse_StartGalloping(this);
                }
            } else if (this->prevAction == 2) {
                EnHorse_StartMountedIdle(this);
            } else {
                EnHorse_StartMountedIdleResetAnim(this);
            }
            if (this->actor.params != 0) {
                this->actor.params = 0;
                return;
            }
        } else {
            if (this->prevAction == 5) {
                EnHorse_ChangeIdleAnimation(this, 0, 0);
                return;
            }
            if (this->prevAction == 6) {
                EnHorse_ChangeIdleAnimation(this, 0, 0);
                return;
            }
            EnHorse_ChangeIdleAnimation(this, 0, 0);
        }
    }
}

void EnHorse_StickDirection(Vec2f* curStick, f32* stickMag, s16* angle);

void EnHorse_UpdateSpeed(EnHorse* this, GlobalContext* globalCtx, f32 brakeDecel, f32 brakeAngle, f32 minStickMag,
                         f32 decel, f32 baseSpeed, s16 turnSpeed) {
    s16* stickAnglePtr; // probably fake
    f32 stickMag;
    s16 stickAngle;
    f32 temp_f12;
    f32 traction;
    s16 turn;
    if (!EnHorse_PlayerCanMove(this, globalCtx)) {
        if (this->actor.speedXZ > 8) {
            this->actor.speedXZ -= decel;
        } else if (this->actor.speedXZ < 0) {
            this->actor.speedXZ = 0;
        }

        return;
    }

    stickAnglePtr = &stickAngle;

    baseSpeed *= EnHorse_SlopeSpeedMultiplier(this, globalCtx);
    EnHorse_StickDirection(&this->curStick, &stickMag, &stickAngle);
    if (Math_CosS(stickAngle) <= brakeAngle) {
        this->actor.speedXZ -= brakeDecel;
        this->actor.speedXZ = this->actor.speedXZ < 0.0f ? 0.0f : this->actor.speedXZ;
        return;
    }

    if (stickMag < minStickMag) {
        this->stateFlags &= ~ENHORSE_BOOST;
        this->stateFlags &= ~ENHORSE_BOOST_DECEL;
        this->actor.speedXZ -= decel;
        if (this->actor.speedXZ < 0.0f) {
            this->actor.speedXZ = 0.0f;
        }

        return;
    }

    if (this->stateFlags & ENHORSE_BOOST) {
        if ((16 - this->boostTimer) > 0) {
            this->actor.speedXZ =
                (EnHorse_SlopeSpeedMultiplier(this, globalCtx) * this->boostSpeed - this->actor.speedXZ) /
                    (16 - this->boostTimer) +
                this->actor.speedXZ;
        } else {
            this->actor.speedXZ = EnHorse_SlopeSpeedMultiplier(this, globalCtx) * this->boostSpeed;
        }

        if ((EnHorse_SlopeSpeedMultiplier(this, globalCtx) * this->boostSpeed) <= this->actor.speedXZ) {
            this->stateFlags &= ~ENHORSE_BOOST;
            this->stateFlags |= ENHORSE_BOOST_DECEL;
        }

    } else if (this->stateFlags & ENHORSE_BOOST_DECEL) {
        if (baseSpeed < this->actor.speedXZ) {
            temp_f12 = this->actor.speedXZ;
            this->actor.speedXZ = temp_f12 - 0.06f;
        } else if (this->actor.speedXZ < baseSpeed) {
            this->actor.speedXZ = baseSpeed;
            this->stateFlags &= ~ENHORSE_BOOST_DECEL;
        }
    } else {
        this->actor.speedXZ +=
            (this->actor.speedXZ <= baseSpeed * (1.0f / 54.0f) * stickMag ? 1.0f : -1.0f) * 50.0f * 0.01f;
        if (baseSpeed < this->actor.speedXZ) {
            this->actor.speedXZ = this->actor.speedXZ - decel;
            if (this->actor.speedXZ < baseSpeed) {
                this->actor.speedXZ = baseSpeed;
            }
        }
    }

    temp_f12 = *stickAnglePtr * (1 / 32236.f);
    traction = 2.2f - (this->actor.speedXZ * (1.0f / this->boostSpeed));
    turn = *stickAnglePtr * temp_f12 * temp_f12 * traction;
    turn = CLAMP(turn, -turnSpeed * traction, turnSpeed * traction);
    this->actor.world.rot.y += turn;
    this->actor.shape.rot.y = this->actor.world.rot.y;
}

void EnHorse_StartMountedIdleResetAnim(EnHorse* this) {
    this->skin.skelAnime.curFrame = 0.0f;
    EnHorse_StartMountedIdle(this);
    this->stateFlags &= ~ENHORSE_SANDDUST_SOUND;
}

void EnHorse_StartMountedIdle(EnHorse* this) {
    f32 curFrame;

    this->action = ENHORSE_ACT_MOUNTED_IDLE;
    this->animationIdx = ENHORSE_ANIM_IDLE;
    if ((this->curFrame > 35.0f && this->type == HORSE_EPONA) || (this->curFrame > 28.0f && this->type == HORSE_HNI)) {
        if (!(this->stateFlags & ENHORSE_SANDDUST_SOUND)) {
            this->stateFlags |= ENHORSE_SANDDUST_SOUND;
            Audio_PlaySoundGeneral(NA_SE_EV_HORSE_SANDDUST, &this->actor.projectedPos, 4, &D_801333E0, &D_801333E0,
                                   &D_801333E8);
        }
    }
    curFrame = this->skin.skelAnime.curFrame;
    Animation_Change(&this->skin.skelAnime, sAnimationHeaders[this->type][this->animationIdx], 1.0f, curFrame,
                     Animation_GetLastFrame(sAnimationHeaders[this->type][this->animationIdx]), ANIMMODE_ONCE, -3.0f);
}

void EnHorse_StartReversingInterruptable(EnHorse* this);
void EnHorse_StartTurning(EnHorse* this);
void EnHorse_StartWalkingFromIdle(EnHorse* this);
void EnHorse_MountedIdleAnim(EnHorse* this);
void EnHorse_StartReversing(EnHorse* this);
void EnHorse_StartWalkingInterruptable(EnHorse* this);
void EnHorse_MountedIdleWhinney(EnHorse* this);
void EnHorse_StartWalking(EnHorse* this);

void EnHorse_MountedIdle(EnHorse* this, GlobalContext* globalCtx) {
    f32 mag;
    s16 angle = 0;

    this->actor.speedXZ = 0;
    EnHorse_StickDirection(&this->curStick, &mag, &angle);
    if (mag > 10.0f && EnHorse_PlayerCanMove(this, globalCtx) == true) {
        if (Math_CosS(angle) <= -0.5f) {
            EnHorse_StartReversingInterruptable(this);
        } else if (Math_CosS(angle) <= 0.7071) {
            EnHorse_StartTurning(this);
        } else {
            EnHorse_StartWalkingFromIdle(this);
        }
    }
    if (SkelAnime_Update(&this->skin.skelAnime)) {
        EnHorse_MountedIdleAnim(this);
    }
}

void EnHorse_MountedIdleAnim(EnHorse* this) {
    this->skin.skelAnime.curFrame = 0.0f;
    EnHorse_MountedIdleWhinney(this);
}

void EnHorse_MountedIdleWhinney(EnHorse* this) {
    f32 curFrame;

    this->action = ENHORSE_ACT_MOUNTED_IDLE_WHINNEYING;
    this->animationIdx = ENHORSE_ANIM_WHINNEY;
    curFrame = this->skin.skelAnime.curFrame;
    Animation_Change(&this->skin.skelAnime, sAnimationHeaders[this->type][this->animationIdx], 1.0f, curFrame,
                     Animation_GetLastFrame(sAnimationHeaders[this->type][this->animationIdx]), ANIMMODE_ONCE, -3.0f);
    this->unk_21C = this->unk_228;
    if (this->stateFlags & ENHORSE_DRAW) {
        Audio_PlaySoundGeneral(NA_SE_EV_HORSE_GROAN, &this->unk_21C, 4, &D_801333E0, &D_801333E0, &D_801333E8);
    }
}

void EnHorse_MountedIdleWhinneying(EnHorse* this, GlobalContext* globalCtx) {
    f32 stickMag;
    s16 stickAngle = 0;

    this->actor.speedXZ = 0;
    EnHorse_StickDirection(&this->curStick, &stickMag, &stickAngle);
    if (stickMag > 10.0f && EnHorse_PlayerCanMove(this, globalCtx) == true) {
        if (Math_CosS(stickAngle) <= -0.5f) {
            EnHorse_StartReversingInterruptable(this);
        } else if (Math_CosS(stickAngle) <= 0.7071) {
            EnHorse_StartTurning(this);
        } else {
            EnHorse_StartWalkingFromIdle(this);
        }
    }
    if (SkelAnime_Update(&this->skin.skelAnime)) {
        EnHorse_StartMountedIdleResetAnim(this);
    }
}

void EnHorse_StartTurning(EnHorse* this) {
    this->action = ENHORSE_ACT_MOUNTED_TURN;
    this->soundTimer = 0;
    this->animationIdx = ENHORSE_ANIM_WALK;
    Animation_Change(&this->skin.skelAnime, sAnimationHeaders[this->type][this->animationIdx], 1.0f, 0.0f,
                     Animation_GetLastFrame(sAnimationHeaders[this->type][this->animationIdx]), ANIMMODE_ONCE, -3.0f);
}

void EnHorse_MountedTurn(EnHorse* this, GlobalContext* globalCtx) {
    f32 stickMag;
    s16 clampedYaw;
    s16 stickAngle;

    this->actor.speedXZ = 0;
    EnHorse_PlayWalkingSound(this);
    EnHorse_StickDirection(&this->curStick, &stickMag, &stickAngle);
    if (stickMag > 10.0f) {
        if (!EnHorse_PlayerCanMove(this, globalCtx)) {
            EnHorse_StartMountedIdleResetAnim(this);
        } else if (Math_CosS(stickAngle) <= -0.5f) {
            EnHorse_StartReversingInterruptable(this);
        } else if (Math_CosS(stickAngle) <= 0.7071) {
            clampedYaw = CLAMP(stickAngle, -800.0f, 800.0f);
            this->actor.world.rot.y = this->actor.world.rot.y + clampedYaw;
            this->actor.shape.rot.y = this->actor.world.rot.y;
        } else {
            EnHorse_StartWalkingInterruptable(this);
        }
    }

    if (SkelAnime_Update(&this->skin.skelAnime)) {
        if (Math_CosS(stickAngle) <= 0.7071) {
            EnHorse_StartTurning(this);
        } else {
            EnHorse_StartMountedIdleResetAnim(this);
        }
    }
}

void EnHorse_StartWalkingFromIdle(EnHorse* this) {
    EnHorse_StartWalkingInterruptable(this);

    if (!(this->stateFlags & ENHORSE_FLAG_8) && !(this->stateFlags & ENHORSE_FLAG_9)) {
        this->stateFlags |= ENHORSE_FLAG_9;
        this->waitTimer = 8;
        return;
    }
    this->waitTimer = 0;
}

void EnHorse_StartWalkingInterruptable(EnHorse* this) {
    this->noInputTimer = 0;
    this->noInputTimerMax = 0;
    EnHorse_StartWalking(this);
}

void EnHorse_StartWalking(EnHorse* this) {
    this->action = ENHORSE_ACT_MOUNTED_WALK;
    this->soundTimer = 0;
    this->animationIdx = ENHORSE_ANIM_WALK;
    this->waitTimer = 0;
    Animation_Change(&this->skin.skelAnime, sAnimationHeaders[this->type][this->animationIdx], 1.0f, 0.0f,
                     Animation_GetLastFrame(sAnimationHeaders[this->type][this->animationIdx]), ANIMMODE_ONCE, -3.0f);
}

void EnHorse_MountedWalkingReset(EnHorse* this) {
    this->action = ENHORSE_ACT_MOUNTED_WALK;
    this->soundTimer = 0;
    this->animationIdx = ENHORSE_ANIM_WALK;
    this->waitTimer = 0;
    Animation_PlayOnce(&this->skin.skelAnime, sAnimationHeaders[this->type][this->animationIdx]);
}

void EnHorse_StartTrotting(EnHorse* this);

void EnHorse_MountedWalk(EnHorse* this, GlobalContext* globalCtx) {
    f32 stickMag;
    s16 stickAngle;

    EnHorse_PlayWalkingSound(this);
    EnHorse_StickDirection(&this->curStick, &stickMag, &stickAngle);
    if (this->noInputTimerMax == 0.0f ||
        (this->noInputTimer > 0.0f && this->noInputTimer < this->noInputTimerMax - 20.0f)) {
        EnHorse_UpdateSpeed(this, globalCtx, 0.3f, -0.5f, 10.0f, 0.06f, 3.0f, 400);
    } else {
        this->actor.speedXZ = 3.0f;
    }

    if (this->actor.speedXZ == 0.0f) {
        this->stateFlags &= ~ENHORSE_FLAG_9;
        EnHorse_StartMountedIdleResetAnim(this);
        this->noInputTimer = 0;
        this->noInputTimerMax = 0;
    } else if (this->actor.speedXZ > 3.0f) {
        this->stateFlags &= ~ENHORSE_FLAG_9;
        EnHorse_StartTrotting(this);
        this->noInputTimer = 0;
        this->noInputTimerMax = 0;
    }

    if (this->noInputTimer > 0.0f) {
        this->noInputTimer--;
        if (this->noInputTimer <= 0.0f) {
            this->noInputTimerMax = 0;
        }
    }

    if (this->waitTimer <= 0) {
        this->stateFlags &= ~ENHORSE_FLAG_9;
        this->skin.skelAnime.playSpeed = this->actor.speedXZ * 0.75f;
        if (SkelAnime_Update(&this->skin.skelAnime) || this->actor.speedXZ == 0.0f) {
            if (this->noInputTimer <= 0.0f) {
                if (this->actor.speedXZ > 3.0f) {
                    EnHorse_StartTrotting(this);
                    this->noInputTimer = 0;
                    this->noInputTimerMax = 0;
                } else if ((stickMag < 10.0f) || (Math_CosS(stickAngle) <= -0.5f)) {
                    EnHorse_StartMountedIdleResetAnim(this);
                    this->noInputTimer = 0;
                    this->noInputTimerMax = 0;
                } else {
                    EnHorse_MountedWalkingReset(this);
                }
            }
        }
    } else {
        this->actor.speedXZ = 0.0f;
        this->waitTimer--;
    }
}

void EnHorse_StartTrotting(EnHorse* this) {
    this->action = ENHORSE_ACT_MOUNTED_TROT;
    this->animationIdx = ENHORSE_ANIM_TROT;
    Animation_Change(&this->skin.skelAnime, sAnimationHeaders[this->type][this->animationIdx], 1.0f, 0.0f,
                     Animation_GetLastFrame(sAnimationHeaders[this->type][this->animationIdx]), ANIMMODE_ONCE, -3.0f);
}

void EnHorse_MountedTrotReset(EnHorse* this) {
    this->action = ENHORSE_ACT_MOUNTED_TROT;
    this->animationIdx = ENHORSE_ANIM_TROT;
    Animation_PlayOnce(&this->skin.skelAnime, sAnimationHeaders[this->type][this->animationIdx]);
}

void EnHorse_StartGallopingInterruptable(EnHorse* this);

void EnHorse_MountedTrot(EnHorse* this, GlobalContext* globalCtx) {
    f32 stickMag;
    s16 stickAngle;

    EnHorse_UpdateSpeed(this, globalCtx, 0.3f, -0.5f, 10.0f, 0.06f, 6.0f, 400);
    EnHorse_StickDirection(&this->curStick, &stickMag, &stickAngle);
    if (this->actor.speedXZ < 3.0f) {
        EnHorse_StartWalkingInterruptable(this);
    }

    this->skin.skelAnime.playSpeed = this->actor.speedXZ * 0.375f;
    if (SkelAnime_Update(&this->skin.skelAnime)) {
        EnHorse_PlayTrottingSound(this);
        func_800AA000(0.0f, 60, 8, 255);
        if (this->actor.speedXZ >= 6.0f) {
            EnHorse_StartGallopingInterruptable(this);
        } else if (this->actor.speedXZ < 3.0f) {
            EnHorse_StartWalkingInterruptable(this);
        } else {
            EnHorse_MountedTrotReset(this);
        }
    }
}

void EnHorse_StartGallopingInterruptable(EnHorse* this) {
    this->noInputTimerMax = 0;
    this->noInputTimer = 0;
    EnHorse_StartGalloping(this);
}

void EnHorse_StartGalloping(EnHorse* this) {
    this->action = ENHORSE_ACT_MOUNTED_GALLOP;
    this->animationIdx = ENHORSE_ANIM_GALLOP;
    this->unk_234 = 0;
    Animation_Change(&this->skin.skelAnime, sAnimationHeaders[this->type][this->animationIdx], 1.0f, 0.0f,
                     Animation_GetLastFrame(sAnimationHeaders[this->type][this->animationIdx]), ANIMMODE_ONCE, -3.0f);
}

void EnHorse_MountedGallopReset(EnHorse* this) {
    this->noInputTimerMax = 0;
    this->noInputTimer = 0;
    this->action = ENHORSE_ACT_MOUNTED_GALLOP;
    this->animationIdx = ENHORSE_ANIM_GALLOP;
    this->unk_234 = 0;
    Animation_PlayOnce(&this->skin.skelAnime, sAnimationHeaders[this->type][this->animationIdx]);
}

void EnHorse_JumpLanding(EnHorse* this, GlobalContext* globalCtx) {
    Vec3s* jointTable;
    f32 y;

    this->action = ENHORSE_ACT_MOUNTED_GALLOP;
    this->animationIdx = ENHORSE_ANIM_GALLOP;
    Animation_PlayOnce(&this->skin.skelAnime, sAnimationHeaders[this->type][this->animationIdx]);
    jointTable = this->skin.skelAnime.jointTable;
    y = jointTable->y;
    this->riderPos.y += y * 0.01f;
    this->postDrawFunc = NULL;
}

void EnHorse_StartBraking(EnHorse* this, GlobalContext* globalCtx);

void EnHorse_MountedGallop(EnHorse* this, GlobalContext* globalCtx) {
    f32 stickMag;
    s16 stickAngle;

    EnHorse_StickDirection(&this->curStick, &stickMag, &stickAngle);

    if (this->noInputTimer <= 0.0f) {
        EnHorse_UpdateSpeed(this, globalCtx, 0.3f, -0.5f, 10.0f, 0.06f, 8.0f, 0x190);
    } else if (this->noInputTimer > 0.0f) {
        this->noInputTimer -= 1;
        this->actor.speedXZ = 8.0f;
    }
    if (this->actor.speedXZ < 6.0f) {
        EnHorse_StartTrotting(this);
    }

    this->skin.skelAnime.playSpeed = this->actor.speedXZ * 0.3f;
    if (SkelAnime_Update(&this->skin.skelAnime)) {
        EnHorse_PlayGallopingSound(this);
        func_800AA000(0, 120, 8, 255);
        if (EnHorse_PlayerCanMove(this, globalCtx) == true) {
            if (stickMag >= 10.0f && Math_CosS(stickAngle) <= -0.5f) {
                EnHorse_StartBraking(this, globalCtx);
            } else if (this->actor.speedXZ < 6.0f) {
                EnHorse_StartTrotting(this);
            } else {
                EnHorse_MountedGallopReset(this);
            }
            return;
        }
        EnHorse_MountedGallopReset(this);
    }
}

void EnHorse_StartRearing(EnHorse* this) {
    this->action = ENHORSE_ACT_MOUNTED_REARING;
    this->animationIdx = ENHORSE_ANIM_REARING;
    this->stateFlags &= ~ENHORSE_LAND2_SOUND;
    this->unk_21C = this->unk_228;
    if (this->stateFlags & ENHORSE_DRAW) {
        Audio_PlaySoundGeneral(NA_SE_EV_HORSE_NEIGH, &this->unk_21C, 4, &D_801333E0, &D_801333E0, &D_801333E8);
    }
    func_800AA000(0.0f, 180, 20, 100);
    Animation_Change(&this->skin.skelAnime, sAnimationHeaders[this->type][this->animationIdx], 1.0f, 0.0f,
                     Animation_GetLastFrame(sAnimationHeaders[this->type][this->animationIdx]), ANIMMODE_ONCE, -3.0f);
}

void EnHorse_MountedRearing(EnHorse* this, GlobalContext* globalCtx) {
    f32 stickMag;
    s16 stickAngle;

    this->actor.speedXZ = 0;
    if (this->curFrame > 25.0f) {
        if (!(this->stateFlags & ENHORSE_LAND2_SOUND)) {
            this->stateFlags |= ENHORSE_LAND2_SOUND;
            Audio_PlaySoundGeneral(NA_SE_EV_HORSE_LAND2, &this->actor.projectedPos, 4, &D_801333E0, &D_801333E0,
                                   &D_801333E8);
            func_800AA000(0, 180, 20, 100);
        }
    }

    EnHorse_StickDirection(&this->curStick, &stickMag, &stickAngle);
    if (SkelAnime_Update(&this->skin.skelAnime)) {
        if (EnHorse_PlayerCanMove(this, globalCtx) == true) {
            if (this->stateFlags & ENHORSE_FORCE_REVERSING) {
                this->noInputTimer = 100;
                this->noInputTimerMax = 100;
                this->stateFlags &= ~ENHORSE_FORCE_REVERSING;
                EnHorse_StartReversing(this);
            } else if (this->stateFlags & ENHORSE_FORCE_WALKING) {
                this->noInputTimer = 100;
                this->noInputTimerMax = 100;
                this->stateFlags &= ~ENHORSE_FORCE_WALKING;
                EnHorse_StartWalking(this);
            } else if (Math_CosS(stickAngle) <= -0.5f) {
                EnHorse_StartReversingInterruptable(this);
            } else {
                EnHorse_StartMountedIdleResetAnim(this);
            }
            return;
        }
        EnHorse_StartMountedIdleResetAnim(this);
    }
}

void EnHorse_StartBraking(EnHorse* this, GlobalContext* globalCtx) {
    this->action = ENHORSE_ACT_STOPPING;
    this->animationIdx = ENHORSE_ANIM_STOPPING;

    Audio_PlaySoundGeneral(NA_SE_EV_HORSE_SLIP, &this->actor.projectedPos, 4, &D_801333E0, &D_801333E0, &D_801333E8);
    Animation_Change(&this->skin.skelAnime, sAnimationHeaders[this->type][this->animationIdx], 1.5f, 0.0f,
                     Animation_GetLastFrame(sAnimationHeaders[this->type][this->animationIdx]), ANIMMODE_ONCE, -3.0f);

    this->stateFlags |= ENHORSE_STOPPING_NEIGH_SOUND;
    this->stateFlags &= ~ENHORSE_BOOST;
}

void EnHorse_Stopping(EnHorse* this, GlobalContext* globalCtx) {
    if (this->actor.speedXZ > 0.0f) {
        this->actor.speedXZ = this->actor.speedXZ - 0.6f;
        if (this->actor.speedXZ < 0.0f) {
            this->actor.speedXZ = 0.0f;
        }
    }

    if (this->stateFlags & ENHORSE_STOPPING_NEIGH_SOUND && this->skin.skelAnime.curFrame > 29.0f) {
        this->actor.speedXZ = 0.0f;
        if (Rand_ZeroOne() > 0.5) {
            this->unk_21C = this->unk_228;
            if (this->stateFlags & ENHORSE_DRAW) {
                Audio_PlaySoundGeneral(NA_SE_EV_HORSE_NEIGH, &this->unk_21C, 4, &D_801333E0, &D_801333E0, &D_801333E8);
            }
            func_800AA000(0.0f, 180, 20, 100);
            this->stateFlags &= ~ENHORSE_STOPPING_NEIGH_SOUND;
        } else {
            EnHorse_StartMountedIdleResetAnim(this);
        }
    }

    if (this->skin.skelAnime.curFrame > 29.0f) {
        this->actor.speedXZ = 0.0f;
    } else if (this->actor.speedXZ > 3.0f && this->stateFlags & ENHORSE_FORCE_REVERSING) {
        this->actor.speedXZ = 3.0f;
    }

    if (SkelAnime_Update(&this->skin.skelAnime)) {
        if (this->stateFlags & ENHORSE_FORCE_REVERSING) {
            this->noInputTimer = 100;
            this->noInputTimerMax = 100;
            EnHorse_StartReversing(this);
            this->stateFlags &= ~ENHORSE_FORCE_REVERSING;
        } else {
            EnHorse_StartMountedIdleResetAnim(this);
        }
    }
}

void EnHorse_StartReversingInterruptable(EnHorse* this) {
    this->noInputTimerMax = 0;
    this->noInputTimer = 0;
    EnHorse_StartReversing(this);
}

void EnHorse_StartReversing(EnHorse* this) {
    this->action = ENHORSE_ACT_REVERSE;
    this->animationIdx = ENHORSE_ANIM_WALK;
    this->soundTimer = 0;
    Animation_Change(&this->skin.skelAnime, sAnimationHeaders[this->type][this->animationIdx], 1.0f, 0.0f,
                     Animation_GetLastFrame(sAnimationHeaders[this->type][this->animationIdx]), ANIMMODE_LOOP, -3.0f);
}

void EnHorse_Reverse(EnHorse* this, GlobalContext* globalCtx) {
    f32 stickMag;
    s16 stickAngle;
    s16 turnAmount;
    Player* player = PLAYER;

    EnHorse_PlayWalkingSound(this);
    EnHorse_StickDirection(&this->curStick, &stickMag, &stickAngle);
    if (EnHorse_PlayerCanMove(this, globalCtx) == true) {
        if (this->noInputTimerMax == 0.0f ||
            (this->noInputTimer > 0.0f && this->noInputTimer < this->noInputTimerMax - 20.0f)) {
            if (stickMag < 10.0f && this->noInputTimer <= 0.0f) {
                EnHorse_StartMountedIdleResetAnim(this);
                this->actor.speedXZ = 0.0f;
                return;
            }
            if (stickMag < 10.0f) {
                stickAngle = -0x7FFF;
            } else if (Math_CosS(stickAngle) > -0.5f) {
                this->noInputTimerMax = 0;
                EnHorse_StartMountedIdleResetAnim(this);
                this->actor.speedXZ = 0.0f;
                return;
            }
        } else if (stickMag < 10.0f) {
            stickAngle = -0x7FFF;
        }
    } else if (player->actor.flags & 0x100) {
        EnHorse_StartMountedIdleResetAnim(this);
        this->actor.speedXZ = 0.0f;
        return;
    } else {
        stickAngle = -0x7FFF;
    }

    this->actor.speedXZ = -2.0f;
    turnAmount = 0x7FFF - stickAngle;
    turnAmount = CLAMP(turnAmount, -1200.0f, 1200.0f);
    this->actor.world.rot.y += turnAmount;
    this->actor.shape.rot.y = this->actor.world.rot.y;

    if (this->noInputTimer > 0.0f) {
        this->noInputTimer--;
        if (this->noInputTimer <= 0.0f) {
            this->noInputTimerMax = 0;
        }
    }
    this->skin.skelAnime.playSpeed = this->actor.speedXZ * 0.5f * 1.5f;
    if (SkelAnime_Update(&this->skin.skelAnime) && (f32)this->noInputTimer <= 0.0f &&
        EnHorse_PlayerCanMove(this, globalCtx) == true) {
        if (stickMag > 10.0f && Math_CosS(stickAngle) <= -0.5f) {
            this->noInputTimerMax = 0;
            EnHorse_StartReversingInterruptable(this);
        } else if (stickMag < 10.0f) {
            this->noInputTimerMax = 0;
            EnHorse_StartMountedIdleResetAnim(this);
        } else {
            EnHorse_StartReversing(this);
        }
    }
}

void EnHorse_StartLowJump(EnHorse* this, GlobalContext* globalCtx);

void EnHorse_LowJumpInit(EnHorse* this, GlobalContext* globalCtx) {
    this->skin.skelAnime.curFrame = 0.0f;
    EnHorse_StartLowJump(this, globalCtx);
}

void EnHorse_StartLowJump(EnHorse* this, GlobalContext* globalCtx) {
    f32 curFrame;
    Vec3s* jointTable;
    f32 y;

    this->action = ENHORSE_ACT_LOW_JUMP;
    this->animationIdx = ENHORSE_ANIM_LOW_JUMP;
    curFrame = this->skin.skelAnime.curFrame;
    Animation_Change(&this->skin.skelAnime, sAnimationHeaders[this->type][this->animationIdx], 1.5f, curFrame,
                     Animation_GetLastFrame(sAnimationHeaders[this->type][this->animationIdx]), ANIMMODE_ONCE, -3.0f);

    this->postDrawFunc = NULL;
    this->jumpStartY = this->actor.world.pos.y;

    this->actor.gravity = 0.0f;
    this->actor.velocity.y = 0;

    jointTable = this->skin.skelAnime.jointTable;
    y = jointTable->y;
    this->riderPos.y -= y * 0.01f;

    Audio_PlaySoundGeneral(NA_SE_EV_HORSE_JUMP, &this->actor.projectedPos, 4, &D_801333E0, &D_801333E0, &D_801333E8);
    func_800AA000(0.0f, 170, 10, 10);
}

void EnHorse_Stub1(EnHorse* this) {
}

void EnHorse_LowJump(EnHorse* this, GlobalContext* globalCtx) {
    Vec3f pad;
    Vec3s* jointTable;
    f32 curFrame;
    f32 y;

    curFrame = this->skin.skelAnime.curFrame;
    this->stateFlags |= ENHORSE_JUMPING;
    this->actor.speedXZ = 12.0f;
    if (curFrame > 17.0f) {
        this->actor.gravity = -3.5f;
        if (this->actor.velocity.y == 0) {
            this->actor.velocity.y = -6.0f;
        }
        if (this->actor.world.pos.y < this->actor.floorHeight + 90.0f) {
            this->skin.skelAnime.playSpeed = 1.5f;
        } else {
            this->skin.skelAnime.playSpeed = 0;
        }
    } else {
        jointTable = this->skin.skelAnime.jointTable;
        y = jointTable->y;
        this->actor.world.pos.y = this->jumpStartY + y * 0.01f;
    }

    if (SkelAnime_Update(&this->skin.skelAnime) ||
        (curFrame > 17.0f && this->actor.world.pos.y < this->actor.floorHeight - this->actor.velocity.y + 80.0f)) {
        Audio_PlaySoundGeneral(NA_SE_EV_HORSE_LAND, &this->actor.projectedPos, 4, &D_801333E0, &D_801333E0,
                               &D_801333E8);
        func_800AA000(0.0f, 255, 10, 80);
        this->stateFlags &= ~ENHORSE_JUMPING;
        this->actor.gravity = -3.5f;
        this->actor.world.pos.y = this->actor.floorHeight;
        func_80028A54(globalCtx, 25.0f, &this->actor.world.pos);
        EnHorse_JumpLanding(this, globalCtx);
    }
}

void EnHorse_StartHighJump(EnHorse* this, GlobalContext* globalCtx);

void EnHorse_HighJumpInit(EnHorse* this, GlobalContext* globalCtx) {
    this->skin.skelAnime.curFrame = 0.0f;
    EnHorse_StartHighJump(this, globalCtx);
}

void EnHorse_StartHighJump(EnHorse* this, GlobalContext* globalCtx) {
    f32 curFrame;
    Vec3s* jointTable;
    f32 y;

    this->action = ENHORSE_ACT_HIGH_JUMP;
    this->animationIdx = ENHORSE_ANIM_HIGH_JUMP;
    curFrame = this->skin.skelAnime.curFrame;
    Animation_Change(&this->skin.skelAnime, sAnimationHeaders[this->type][this->animationIdx], 1.5f, curFrame,
                     Animation_GetLastFrame(sAnimationHeaders[this->type][this->animationIdx]), ANIMMODE_ONCE, -3.0f);

    this->jumpStartY = this->actor.world.pos.y;
    this->postDrawFunc = NULL;

    this->actor.gravity = 0;
    this->actor.velocity.y = 0.0f;

    jointTable = this->skin.skelAnime.jointTable;
    y = jointTable->y;
    this->riderPos.y -= y * 0.01f;

    this->stateFlags |= ENHORSE_CALC_RIDER_POS;
    Audio_PlaySoundGeneral(NA_SE_EV_HORSE_JUMP, &this->actor.projectedPos, 4, &D_801333E0, &D_801333E0, &D_801333E8);
    func_800AA000(0.0f, 170, 10, 10);
}

void EnHorse_Stub2(EnHorse* this) {
}

void EnHorse_HighJump(EnHorse* this, GlobalContext* globalCtx) {
    Vec3f pad;
    Vec3s* jointTable;
    f32 curFrame;
    f32 y;

    curFrame = this->skin.skelAnime.curFrame;
    this->stateFlags |= ENHORSE_JUMPING;
    this->actor.speedXZ = 13.0f;
    if (curFrame > 23.0f) {
        this->actor.gravity = -3.5f;
        if (this->actor.velocity.y == 0) {
            this->actor.velocity.y = -10.5f;
        }

        if (this->actor.world.pos.y < this->actor.floorHeight + 90.0f) {
            this->skin.skelAnime.playSpeed = 1.5f;
        } else {
            this->skin.skelAnime.playSpeed = 0;
        }
    } else {
        jointTable = this->skin.skelAnime.jointTable;
        y = jointTable->y;
        this->actor.world.pos.y = this->jumpStartY + y * 0.01f;
    }

    if (SkelAnime_Update(&this->skin.skelAnime) ||
        (curFrame > 23.0f && this->actor.world.pos.y < this->actor.floorHeight - this->actor.velocity.y + 80.0f)) {
        Audio_PlaySoundGeneral(NA_SE_EV_HORSE_LAND, &this->actor.projectedPos, 4, &D_801333E0, &D_801333E0,
                               &D_801333E8);
        func_800AA000(0.0f, 255, 10, 80);
        this->stateFlags &= ~ENHORSE_JUMPING;
        this->actor.gravity = -3.5f;
        this->actor.world.pos.y = this->actor.floorHeight;
        func_80028A54(globalCtx, 25.0f, &this->actor.world.pos);
        EnHorse_JumpLanding(this, globalCtx);
    }
}

void EnHorse_InitInactive(EnHorse* this) {
    this->cyl1.base.ocFlags1 &= ~OC1_ON;
    this->cyl2.base.ocFlags1 &= ~OC1_ON;
    this->jntSph.base.ocFlags1 &= ~OC1_ON;
    this->action = ENHORSE_ACT_INACTIVE;
    this->animationIdx = ENHORSE_ANIM_WALK;
    this->stateFlags |= ENHORSE_INACTIVE;
    this->followTimer = 0;
}

void EnHorse_SetFollowAnimation(EnHorse* this, GlobalContext* globalCtx);

void EnHorse_Inactive(EnHorse* this, GlobalContext* globalCtx2) {
    GlobalContext* globalCtx = globalCtx2;

    if (DREG(53) != 0 && this->type == HORSE_EPONA) {
        DREG(53) = 0;
        if (EnHorse_Spawn(this, globalCtx) != 0) {
            Audio_PlaySoundGeneral(NA_SE_EV_HORSE_NEIGH, &this->actor.projectedPos, 4, &D_801333E0, &D_801333E0,
                                   &D_801333E8);
            this->stateFlags &= ~ENHORSE_INACTIVE;
            gSaveContext.horseData.scene = globalCtx->sceneNum;

            // Focus the camera on Epona
            Camera_SetParam(globalCtx->cameraPtrs[0], 8, this);
            Camera_ChangeSetting(globalCtx->cameraPtrs[0], 0x38);
            Camera_SetCameraData(globalCtx->cameraPtrs[0], 4, NULL, NULL, 0x51, 0, 0);
        }
    }
    if (!(this->stateFlags & ENHORSE_INACTIVE)) {
        this->followTimer = 0;
        EnHorse_SetFollowAnimation(this, globalCtx);
        this->actor.params = 0;
        this->cyl1.base.ocFlags1 |= OC1_ON;
        this->cyl2.base.ocFlags1 |= OC1_ON;
        this->jntSph.base.ocFlags1 |= OC1_ON;
    }
}

void EnHorse_PlayIdleAnimation(EnHorse* this, s32 anim, f32 morphFrames, f32 startFrame) {
    this->action = ENHORSE_ACT_IDLE;
    this->actor.speedXZ = 0.0f;
    if (anim != ENHORSE_ANIM_IDLE && anim != ENHORSE_ANIM_WHINNEY && anim != ENHORSE_ANIM_REARING) {
        anim = ENHORSE_ANIM_IDLE;
    }
    if (anim != this->animationIdx) {
        this->animationIdx = anim;
        if (this->animationIdx == ENHORSE_ANIM_IDLE) {
            this->stateFlags &= ~ENHORSE_SANDDUST_SOUND;
        } else if (this->animationIdx == ENHORSE_ANIM_WHINNEY) {
            this->unk_21C = this->unk_228;
            if (this->stateFlags & ENHORSE_DRAW) {
                Audio_PlaySoundGeneral(NA_SE_EV_HORSE_GROAN, &this->unk_21C, 4, &D_801333E0, &D_801333E0, &D_801333E8);
            }
        } else if (this->animationIdx == ENHORSE_ANIM_REARING) {
            this->unk_21C = this->unk_228;
            if (this->stateFlags & ENHORSE_DRAW) {
                Audio_PlaySoundGeneral(NA_SE_EV_HORSE_NEIGH, &this->unk_21C, 4, &D_801333E0, &D_801333E0, &D_801333E8);
            }
            this->stateFlags &= ~ENHORSE_LAND2_SOUND;
        }

        Animation_Change(&this->skin.skelAnime, sAnimationHeaders[this->type][this->animationIdx], 1.0f, startFrame,
                         Animation_GetLastFrame(sAnimationHeaders[this->type][this->animationIdx]), ANIMMODE_ONCE,
                         morphFrames);
    }
}

void EnHorse_ChangeIdleAnimation(EnHorse* this, s32 anim, f32 morphFrames) {
    EnHorse_PlayIdleAnimation(this, anim, morphFrames, this->curFrame);
}

void EnHorse_ResetIdleAnimation(EnHorse* this) {
    this->animationIdx = ENHORSE_ANIM_WALK; // this forces anim 0 to play from the beginning
    EnHorse_PlayIdleAnimation(this, this->animationIdx, 0, 0);
}

void EnHorse_StartIdleRidable(EnHorse* this) {
    EnHorse_ResetIdleAnimation(this);
    this->stateFlags &= ~ENHORSE_UNRIDEABLE;
}

void EnHorse_StartMovingAnimation(EnHorse* this, s32 arg1, f32 arg2, f32 arg3);

void EnHorse_Idle(EnHorse* this, GlobalContext* globalCtx) {
    this->actor.speedXZ = 0.0f;
    EnHorse_IdleAnimSounds(this, globalCtx);

    if (DREG(53) && this->type == HORSE_EPONA) {
        DREG(53) = 0;
        if (!func_80A5BBBC(globalCtx, this, &this->actor.world.pos)) {
            if (EnHorse_Spawn(this, globalCtx)) {
                Audio_PlaySoundGeneral(NA_SE_EV_HORSE_NEIGH, &this->actor.projectedPos, 4, &D_801333E0, &D_801333E0,
                                       &D_801333E8);
                this->followTimer = 0;
                EnHorse_SetFollowAnimation(this, globalCtx);
                Camera_SetParam(globalCtx->cameraPtrs[0], 8, this);
                Camera_ChangeSetting(globalCtx->cameraPtrs[0], 0x38);
                Camera_SetCameraData(globalCtx->cameraPtrs[0], 4, NULL, NULL, 0x51, 0, 0);
            }
        } else {
            Audio_PlaySoundGeneral(NA_SE_EV_HORSE_NEIGH, &this->actor.projectedPos, 4, &D_801333E0, &D_801333E0,
                                   &D_801333E8);
            this->followTimer = 0;
            EnHorse_StartMovingAnimation(this, 6, -3.0f, 0.0f);
        }
    }

    if (SkelAnime_Update(&this->skin.skelAnime)) {
        s32 idleAnimIdx = 0;

        if (this->animationIdx != ENHORSE_ANIM_IDLE) {
            if (this->animationIdx == ENHORSE_ANIM_WHINNEY) {
                idleAnimIdx = 1;
            } else if (this->animationIdx == ENHORSE_ANIM_REARING) {
                idleAnimIdx = 2;
            }
        }

        // Play one of the two other idle animations
        EnHorse_PlayIdleAnimation(this, sIdleAnimIds[(Rand_ZeroOne() > 0.5f ? 0 : 1) + idleAnimIdx * 2], 0.0f, 0.0f);
    }
}

void EnHorse_StartMovingAnimation(EnHorse* this, s32 animId, f32 morphFrames, f32 startFrame) {
    this->action = ENHORSE_ACT_FOLLOW_PLAYER;
    this->stateFlags &= ~ENHORSE_TURNING_TO_PLAYER;
    if (animId != ENHORSE_ANIM_TROT && animId != ENHORSE_ANIM_GALLOP && animId != ENHORSE_ANIM_WALK) {
        animId = ENHORSE_ANIM_WALK;
    }
    if (this->animationIdx != animId) {
        this->animationIdx = animId;
        Animation_Change(&this->skin.skelAnime, sAnimationHeaders[this->type][this->animationIdx], 1.0f, startFrame,
                         Animation_GetLastFrame(sAnimationHeaders[this->type][this->animationIdx]), ANIMMODE_ONCE,
                         morphFrames);
    } else {
        Animation_Change(&this->skin.skelAnime, sAnimationHeaders[this->type][this->animationIdx], 1.0f, startFrame,
                         Animation_GetLastFrame(sAnimationHeaders[this->type][this->animationIdx]), ANIMMODE_ONCE,
                         0.0f);
    }
}

void EnHorse_SetFollowAnimation(EnHorse* this, GlobalContext* globalCtx) {
    s32 animId = ENHORSE_ANIM_WALK;
    f32 distToPlayer;

    distToPlayer = Actor_WorldDistXZToActor(&this->actor, &PLAYER->actor);
    if (distToPlayer > 400.0f) {
        animId = ENHORSE_ANIM_GALLOP;
    } else if (!(distToPlayer <= 300.0f)) {
        if (distToPlayer <= 400.0f) {
            animId = ENHORSE_ANIM_TROT;
        }
    }

    if (this->animationIdx == ENHORSE_ANIM_GALLOP) {
        if (distToPlayer > 400.0f) {
            animId = ENHORSE_ANIM_GALLOP;
        } else {
            animId = ENHORSE_ANIM_TROT;
        }
    } else if (this->animationIdx == ENHORSE_ANIM_TROT) {
        if (distToPlayer > 400.0f) {
            animId = ENHORSE_ANIM_GALLOP;
        } else if (distToPlayer < 300.0f) {
            animId = ENHORSE_ANIM_WALK;
        } else {
            animId = ENHORSE_ANIM_TROT;
        }
    } else if (this->animationIdx == ENHORSE_ANIM_WALK) {
        if (distToPlayer > 300.0f) {
            animId = ENHORSE_ANIM_TROT;
        } else {
            animId = ENHORSE_ANIM_WALK;
        }
    }
    EnHorse_StartMovingAnimation(this, animId, -3.0f, 0.0f);
}

void EnHorse_FollowPlayer(EnHorse* this, GlobalContext* globalCtx) {
    f32 distToPlayer;
    f32 angleDiff;

    DREG(53) = 0;
    distToPlayer = Actor_WorldDistXZToActor(&this->actor, &PLAYER->actor);

    // First rotate if the player is behind
    if ((this->playerDir == PLAYER_DIR_BACK_R || this->playerDir == PLAYER_DIR_BACK_L) &&
        (distToPlayer > 300.0f && !(this->stateFlags & ENHORSE_TURNING_TO_PLAYER))) {
        this->animationIdx = ENHORSE_ANIM_REARING;
        this->stateFlags |= ENHORSE_TURNING_TO_PLAYER;
        this->angleToPlayer = Actor_WorldYawTowardActor(&this->actor, &PLAYER->actor);
        angleDiff = (f32)this->angleToPlayer - (f32)this->actor.world.rot.y;
        if (angleDiff > 32767.f) {
            angleDiff -= 32767.0f;
        } else if (angleDiff < -32767) {
            angleDiff += 32767;
        }

        this->followPlayerTurnSpeed =
            angleDiff / Animation_GetLastFrame(sAnimationHeaders[this->type][this->animationIdx]);
        Animation_PlayOnce(&this->skin.skelAnime, sAnimationHeaders[this->type][this->animationIdx]);
        this->skin.skelAnime.playSpeed = 1.0f;
        this->stateFlags &= ~ENHORSE_LAND2_SOUND;
        this->unk_21C = this->unk_228;
    } else if (this->stateFlags & ENHORSE_TURNING_TO_PLAYER) {
        this->actor.world.rot.y = this->actor.world.rot.y + this->followPlayerTurnSpeed;
        this->actor.shape.rot.y = this->actor.world.rot.y;
        if (this->curFrame > 25.0f) {
            if (!(this->stateFlags & ENHORSE_LAND2_SOUND)) {
                this->stateFlags |= ENHORSE_LAND2_SOUND;
                Audio_PlaySoundGeneral(NA_SE_EV_HORSE_LAND2, &this->actor.projectedPos, 4, &D_801333E0, &D_801333E0,
                                       &D_801333E8);
            }
        }
    } else {
        EnHorse_RotateToPlayer(this, globalCtx);
    }

    if (this->animationIdx == ENHORSE_ANIM_GALLOP) {
        this->actor.speedXZ = 8;
        this->skin.skelAnime.playSpeed = this->actor.speedXZ * 0.3f;
    } else if (this->animationIdx == ENHORSE_ANIM_TROT) {
        this->actor.speedXZ = 6;
        this->skin.skelAnime.playSpeed = this->actor.speedXZ * 0.375f;
    } else if (this->animationIdx == ENHORSE_ANIM_WALK) {
        this->actor.speedXZ = 3;
        EnHorse_PlayWalkingSound(this);
        this->skin.skelAnime.playSpeed = this->actor.speedXZ * 0.75f;
    } else {
        this->actor.speedXZ = 0;
        this->skin.skelAnime.playSpeed = 1.0f;
    }

    if (!(this->stateFlags & ENHORSE_TURNING_TO_PLAYER) && ++this->followTimer > 300) {
        EnHorse_StartIdleRidable(this);
        this->unk_21C = this->unk_228;

        if (this->stateFlags & ENHORSE_DRAW) {
            Audio_PlaySoundGeneral(NA_SE_EV_HORSE_NEIGH, &this->unk_21C, 4, &D_801333E0, &D_801333E0, &D_801333E8);
        }
    }

    if (SkelAnime_Update(&this->skin.skelAnime)) {
        if (this->animationIdx == ENHORSE_ANIM_GALLOP) {
            EnHorse_PlayGallopingSound(this);
        } else if (this->animationIdx == ENHORSE_ANIM_TROT) {
            EnHorse_PlayTrottingSound(this);
        }
        this->stateFlags &= ~ENHORSE_TURNING_TO_PLAYER;
        if (distToPlayer < 100.0f) {
            EnHorse_StartIdleRidable(this);
        } else {
            EnHorse_SetFollowAnimation(this, globalCtx);
        }
    }
}

void EnHorse_UpdateIngoHorseAnim(EnHorse* this);

void EnHorse_InitIngoHorse(EnHorse* this) {
    this->curRaceWaypoint = 0;
    this->soundTimer = 0;
    this->actor.speedXZ = 0.0f;
    EnHorse_UpdateIngoHorseAnim(this);
    this->unk_21C = this->unk_228;
    if (this->stateFlags & ENHORSE_DRAW) {
        Audio_PlaySoundGeneral(NA_SE_IT_INGO_HORSE_NEIGH, &this->unk_21C, 4, &D_801333E0, &D_801333E0, &D_801333E8);
    }
}

void EnHorse_SetIngoAnimation(s32 idx, f32 curFrame, s32 arg2, s16* animIdxOut, f32* curFrameOut) {
    *animIdxOut = sIngoAnimations[idx];
    *curFrameOut = curFrame;
    if (idx == 3 || idx == 7 || idx == 8 || idx == 4) {
        *curFrameOut = 0.0f;
    }
    if (arg2 == 1) {
        if (idx == 5) {
            *animIdxOut = 4;
            *curFrameOut = curFrame;
        } else if (idx == 6) {
            *animIdxOut = 3;
            *curFrameOut = curFrame;
        }
    }
}

void EnHorse_UpdateIngoHorseAnim(EnHorse* this) {
    s32 animChanged = 0;
    f32 animSpeed;

    this->action = ENHORSE_ACT_INGO_RACE;
    this->stateFlags &= ~ENHORSE_SANDDUST_SOUND;
    if (this->actor.speedXZ == 0.0f) {
        if (this->animationIdx != ENHORSE_ANIM_IDLE) {
            animChanged = true;
        }
        this->animationIdx = ENHORSE_ANIM_IDLE;
    } else if (this->actor.speedXZ <= 3.0f) {
        if (this->animationIdx != ENHORSE_ANIM_WALK) {
            animChanged = true;
        }
        this->animationIdx = ENHORSE_ANIM_WALK;
    } else if (this->actor.speedXZ <= 6.0f) {
        if (this->animationIdx != ENHORSE_ANIM_TROT) {
            animChanged = true;
        }
        this->animationIdx = ENHORSE_ANIM_TROT;
    } else {
        if (this->animationIdx != ENHORSE_ANIM_GALLOP) {
            animChanged = true;
        }
        this->animationIdx = ENHORSE_ANIM_GALLOP;
    }

    if (this->animationIdx == ENHORSE_ANIM_WALK) {
        animSpeed = this->actor.speedXZ * 0.5f;
    } else if (this->animationIdx == ENHORSE_ANIM_TROT) {
        animSpeed = this->actor.speedXZ * 0.25f;
        Audio_PlaySoundGeneral(NA_SE_EV_HORSE_RUN, &this->actor.projectedPos, 4, &D_801333E0, &D_801333E0, &D_801333E8);
    } else if (this->animationIdx == ENHORSE_ANIM_GALLOP) {
        animSpeed = this->actor.speedXZ * 0.2f;
        Audio_PlaySoundGeneral(NA_SE_EV_HORSE_RUN, &this->actor.projectedPos, 4, &D_801333E0, &D_801333E0, &D_801333E8);
    } else {
        animSpeed = 1.0f;
    }

    if (animChanged == true) {
        Animation_Change(&this->skin.skelAnime, sAnimationHeaders[this->type][this->animationIdx],
                         sPlaybackSpeeds[this->animationIdx] * animSpeed * 1.5f, 0,
                         Animation_GetLastFrame(sAnimationHeaders[this->type][this->animationIdx]), ANIMMODE_ONCE, -3);
    } else {
        Animation_Change(&this->skin.skelAnime, sAnimationHeaders[this->type][this->animationIdx],
                         sPlaybackSpeeds[this->animationIdx] * animSpeed * 1.5f, 0,
                         Animation_GetLastFrame(sAnimationHeaders[this->type][this->animationIdx]), ANIMMODE_ONCE, 0);
    }
}

void EnHorse_UpdateIngoRace(EnHorse* this, GlobalContext* globalCtx) {
    f32 playSpeed;

    if (this->animationIdx == ENHORSE_ANIM_IDLE || this->animationIdx == ENHORSE_ANIM_WHINNEY) {
        EnHorse_IdleAnimSounds(this, globalCtx);
    } else if (this->animationIdx == ENHORSE_ANIM_WALK) {
        EnHorse_PlayWalkingSound(this);
    }

    EnHorse_UpdateIngoRaceInfo(this, globalCtx, &sIngoRace);
    if (!this->inRace) {
        this->actor.speedXZ = 0.0f;
        this->rider->speedXZ = 0.0f;
        if (this->animationIdx != ENHORSE_ANIM_IDLE) {
            EnHorse_UpdateIngoHorseAnim(this);
        }
    }

    if (this->animationIdx == ENHORSE_ANIM_WALK) {
        playSpeed = this->actor.speedXZ * 0.5f;
    } else if (this->animationIdx == ENHORSE_ANIM_TROT) {
        playSpeed = this->actor.speedXZ * 0.25f;
    } else if (this->animationIdx == ENHORSE_ANIM_GALLOP) {
        playSpeed = this->actor.speedXZ * 0.2f;
    } else {
        playSpeed = 1.0f;
    }
    this->skin.skelAnime.playSpeed = playSpeed;
    if (SkelAnime_Update(&this->skin.skelAnime) ||
        (this->animationIdx == ENHORSE_ANIM_IDLE && this->actor.speedXZ != 0.0f)) {
        EnHorse_UpdateIngoHorseAnim(this);
    }

    if (this->stateFlags & ENHORSE_INGO_WON) {
        ((EnIn*)this->rider)->animationIdx = 7;
        ((EnIn*)this->rider)->unk_1E0 = 0;
        return;
    }

    EnHorse_SetIngoAnimation(this->animationIdx, this->skin.skelAnime.curFrame, this->ingoRaceFlags & 1,
                             &((EnIn*)this->rider)->animationIdx, &((EnIn*)this->rider)->unk_1E0);
}

void EnHorse_CsMoveInit(EnHorse* this, GlobalContext* globalCtx, CsCmdActorAction* action) {
    this->animationIdx = ENHORSE_ANIM_GALLOP;
    this->cutsceneAction = 1;
    Animation_PlayOnceSetSpeed(&this->skin.skelAnime, sAnimationHeaders[this->type][this->animationIdx],
                               this->actor.speedXZ * 0.3f);
}

void EnHorse_CsPlayHighJumpAnim(EnHorse* this, GlobalContext* globalCtx);

void EnHorse_CsMoveToPoint(EnHorse* this, GlobalContext* globalCtx, CsCmdActorAction* action) {
    Vec3f endPos;
    f32 speed = 8.0f;

    endPos.x = action->endPos.x;
    endPos.y = action->endPos.y;
    endPos.z = action->endPos.z;
    if (Math3D_Vec3f_DistXYZ(&endPos, &this->actor.world.pos) > speed) {
        EnHorse_RotateToPoint(this, globalCtx, &endPos, 400);
        this->actor.speedXZ = speed;
        this->skin.skelAnime.playSpeed = speed * 0.3f;
    } else {
        this->actor.world.pos = endPos;
        this->actor.speedXZ = 0.0f;
    }

    if (SkelAnime_Update(&this->skin.skelAnime)) {
        EnHorse_PlayGallopingSound(this);
        func_800AA000(0.0f, 120, 8, 255);
        Animation_PlayOnceSetSpeed(&this->skin.skelAnime, sAnimationHeaders[this->type][this->animationIdx],
                                   this->actor.speedXZ * 0.3f);
    }
}

void EnHorse_CsSetAnimHighJump(EnHorse* this, GlobalContext* globalCtx) {
    this->skin.skelAnime.curFrame = 0.0f;
    EnHorse_CsPlayHighJumpAnim(this, globalCtx);
}

void EnHorse_CsPlayHighJumpAnim(EnHorse* this, GlobalContext* globalCtx) {
    f32 curFrame;
    f32 y;
    Vec3s* jointTable;

    this->animationIdx = ENHORSE_ANIM_HIGH_JUMP;
    curFrame = this->skin.skelAnime.curFrame;
    Animation_Change(&this->skin.skelAnime, sAnimationHeaders[this->type][this->animationIdx], 1.5f, curFrame,
                     Animation_GetLastFrame(sAnimationHeaders[this->type][this->animationIdx]), ANIMMODE_ONCE, -3.0f);
    this->postDrawFunc = NULL;
    this->jumpStartY = this->actor.world.pos.y;
    this->actor.gravity = 0.0f;
    this->actor.velocity.y = 0;

    jointTable = this->skin.skelAnime.jointTable;
    y = jointTable->y;
    this->riderPos.y -= y * 0.01f;

    this->stateFlags |= ENHORSE_CALC_RIDER_POS;
    Audio_PlaySoundGeneral(NA_SE_EV_HORSE_JUMP, &this->actor.projectedPos, 4, &D_801333E0, &D_801333E0, &D_801333E8);
    func_800AA000(0.0f, 170, 10, 10);
}

void EnHorse_CsJumpInit(EnHorse* this, GlobalContext* globalCtx, CsCmdActorAction* action) {
    EnHorse_CsSetAnimHighJump(this, globalCtx);
    this->cutsceneAction = 2;
    this->cutsceneFlags &= ~1;
}

void EnHorse_CsJump(EnHorse* this, GlobalContext* globalCtx, CsCmdActorAction* action) {
    f32 temp_f2;

    if (this->cutsceneFlags & 1) {
        EnHorse_CsMoveToPoint(this, globalCtx, action);
        return;
    }
    temp_f2 = this->skin.skelAnime.curFrame;
    this->stateFlags |= ENHORSE_JUMPING;
    this->actor.speedXZ = 13.0f;
    if (temp_f2 > 19.0f) {
        this->actor.gravity = -3.5f;
        if (this->actor.velocity.y == 0.0f) {
            this->actor.velocity.y = -10.5f;
        }
        if (this->actor.world.pos.y < (this->actor.floorHeight + 90.0f)) {
            this->skin.skelAnime.playSpeed = 1.5f;
        } else {
            this->skin.skelAnime.playSpeed = 0.0f;
        }
    } else {
        Vec3s* jointTable;
        f32 y;

        jointTable = this->skin.skelAnime.jointTable;
        y = jointTable->y;
        this->actor.world.pos.y = this->jumpStartY + y * 0.01f;
    }
    if (SkelAnime_Update(&this->skin.skelAnime) ||
        (temp_f2 > 19.0f && this->actor.world.pos.y < (this->actor.floorHeight - this->actor.velocity.y) + 80.0f)) {
        Vec3s* jointTable;
        f32 y;

        this->cutsceneFlags |= 1;
        Audio_PlaySoundGeneral(NA_SE_EV_HORSE_LAND, &this->actor.projectedPos, 4, &D_801333E0, &D_801333E0,
                               &D_801333E8);
        func_800AA000(0.0f, 255, 10, 80);
        this->stateFlags &= ~ENHORSE_JUMPING;
        this->actor.gravity = -3.5f;
        this->actor.velocity.y = 0;
        this->actor.world.pos.y = this->actor.floorHeight;
        func_80028A54(globalCtx, 25.0f, &this->actor.world.pos);
        this->animationIdx = ENHORSE_ANIM_GALLOP;
        Animation_PlayOnceSetSpeed(&this->skin.skelAnime, sAnimationHeaders[this->type][this->animationIdx],
                                   sPlaybackSpeeds[6]);
        jointTable = this->skin.skelAnime.jointTable;
        y = jointTable->y;
        this->riderPos.y += y * 0.01f;
        this->postDrawFunc = NULL;
    }
}

void EnHorse_CsRearingInit(EnHorse* this, GlobalContext* globalCtx, CsCmdActorAction* action) {
    this->animationIdx = ENHORSE_ANIM_REARING;
    this->cutsceneAction = 3;
    this->cutsceneFlags &= ~4;
    this->stateFlags &= ~ENHORSE_LAND2_SOUND;
    this->unk_21C = this->unk_228;
    if (this->stateFlags & ENHORSE_DRAW) {
        Audio_PlaySoundGeneral(NA_SE_EV_HORSE_NEIGH, &this->unk_21C, 4, &D_801333E0, &D_801333E0, &D_801333E8);
    }
    Animation_Change(&this->skin.skelAnime, sAnimationHeaders[this->type][this->animationIdx], 1.0f, 0.0f,
                     Animation_GetLastFrame(sAnimationHeaders[this->type][this->animationIdx]), ANIMMODE_ONCE, -3.0f);
}

void EnHorse_CsRearing(EnHorse* this, GlobalContext* globalCtx, CsCmdActorAction* action) {
    this->actor.speedXZ = 0.0f;
    if (this->curFrame > 25.0f) {
        if (!(this->stateFlags & ENHORSE_LAND2_SOUND)) {
            this->stateFlags |= ENHORSE_LAND2_SOUND;
            Audio_PlaySoundGeneral(NA_SE_EV_HORSE_LAND2, &this->actor.projectedPos, 4, &D_801333E0, &D_801333E0,
                                   &D_801333E8);
        }
    }
    if (SkelAnime_Update(&this->skin.skelAnime)) {
        this->animationIdx = ENHORSE_ANIM_IDLE;
        if (!(this->cutsceneFlags & 4)) {
            this->cutsceneFlags |= 4;
            Animation_Change(&this->skin.skelAnime, sAnimationHeaders[this->type][this->animationIdx], 1.0f, 0.0f,
                             Animation_GetLastFrame(sAnimationHeaders[this->type][this->animationIdx]), ANIMMODE_ONCE,
                             -3.0f);
        } else {
            Animation_Change(&this->skin.skelAnime, sAnimationHeaders[this->type][this->animationIdx], 1.0f, 0.0f,
                             Animation_GetLastFrame(sAnimationHeaders[this->type][this->animationIdx]), 0, 0.0f);
        }
    }
}

void EnHorse_WarpMoveInit(EnHorse* this, GlobalContext* globalCtx, CsCmdActorAction* action) {
    this->actor.world.pos.x = action->startPos.x;
    this->actor.world.pos.y = action->startPos.y;
    this->actor.world.pos.z = action->startPos.z;
    this->actor.prevPos = this->actor.world.pos;
    this->actor.world.rot.y = action->urot.y;
    this->actor.shape.rot = this->actor.world.rot;
    this->animationIdx = ENHORSE_ANIM_GALLOP;
    this->cutsceneAction = 4;
    Animation_PlayOnceSetSpeed(&this->skin.skelAnime, sAnimationHeaders[this->type][this->animationIdx],
                               this->actor.speedXZ * 0.3f);
}

void EnHorse_CsWarpMoveToPoint(EnHorse* this, GlobalContext* globalCtx, CsCmdActorAction* action) {
    Vec3f endPos;
    f32 speed = 8.0f;

    endPos.x = action->endPos.x;
    endPos.y = action->endPos.y;
    endPos.z = action->endPos.z;
    if (Math3D_Vec3f_DistXYZ(&endPos, &this->actor.world.pos) > speed) {
        EnHorse_RotateToPoint(this, globalCtx, &endPos, 400);
        this->actor.speedXZ = speed;
        this->skin.skelAnime.playSpeed = speed * 0.3f;
    } else {
        this->actor.world.pos = endPos;
        this->actor.speedXZ = 0.0f;
    }

    if (SkelAnime_Update(&this->skin.skelAnime)) {
        EnHorse_PlayGallopingSound(this);
        func_800AA000(0.0f, 120, 8, 255);
        Animation_PlayOnceSetSpeed(&this->skin.skelAnime, sAnimationHeaders[this->type][this->animationIdx],
                                   this->actor.speedXZ * 0.3f);
    }
}

void EnHorse_CsWarpRearingInit(EnHorse* this, GlobalContext* globalCtx, CsCmdActorAction* action) {
    this->actor.world.pos.x = action->startPos.x;
    this->actor.world.pos.y = action->startPos.y;
    this->actor.world.pos.z = action->startPos.z;
    this->actor.prevPos = this->actor.world.pos;
    this->actor.world.rot.y = action->urot.y;
    this->actor.shape.rot = this->actor.world.rot;
    this->animationIdx = ENHORSE_ANIM_REARING;
    this->cutsceneAction = 5;
    this->cutsceneFlags &= ~4;
    this->stateFlags &= ~ENHORSE_LAND2_SOUND;
    this->unk_21C = this->unk_228;
    if (this->stateFlags & ENHORSE_DRAW) {
        Audio_PlaySoundGeneral(NA_SE_EV_HORSE_NEIGH, &this->unk_21C, 4, &D_801333E0, &D_801333E0, &D_801333E8);
    }
    Animation_Change(&this->skin.skelAnime, sAnimationHeaders[this->type][this->animationIdx], 1.0f, 0.0f,
                     Animation_GetLastFrame(sAnimationHeaders[this->type][this->animationIdx]), ANIMMODE_ONCE, -3.0f);
}

void EnHorse_CsWarpRearing(EnHorse* this, GlobalContext* globalCtx, CsCmdActorAction* action) {
    this->actor.speedXZ = 0.0f;
    if (this->curFrame > 25.0f) {
        if (!(this->stateFlags & ENHORSE_LAND2_SOUND)) {
            this->stateFlags |= ENHORSE_LAND2_SOUND;
            Audio_PlaySoundGeneral(NA_SE_EV_HORSE_LAND2, &this->actor.projectedPos, 4, &D_801333E0, &D_801333E0,
                                   &D_801333E8);
        }
    }
    if (SkelAnime_Update(&this->skin.skelAnime)) {
        this->animationIdx = ENHORSE_ANIM_IDLE;
        if (!(this->cutsceneFlags & 4)) {
            this->cutsceneFlags |= 4;
            Animation_Change(&this->skin.skelAnime, sAnimationHeaders[this->type][this->animationIdx], 1.0f, 0.0f,
                             Animation_GetLastFrame(sAnimationHeaders[this->type][this->animationIdx]), ANIMMODE_ONCE,
                             -3.0f);
        } else {
            Animation_Change(&this->skin.skelAnime, sAnimationHeaders[this->type][this->animationIdx], 1.0f, 0.0f,
                             Animation_GetLastFrame(sAnimationHeaders[this->type][this->animationIdx]), 0, 0.0f);
        }
    }
}

void EnHorse_InitCutscene(EnHorse* this, GlobalContext* globalCtx) {
    this->playerControlled = false;
    this->action = ENHORSE_ACT_CS_UPDATE;
    this->cutsceneAction = 0;
    this->actor.speedXZ = 0.0f;
}

s32 EnHorse_GetCutsceneFunctionIndex(s32 csAction) {
    s32 numActions = ARRAY_COUNT(sCsActionTable); // prevents unrolling
    s32 i;

    for (i = 0; i < numActions; i++) {
        if (csAction == sCsActionTable[i].csAction) {
            return sCsActionTable[i].csFuncIdx;
        }
        if (csAction < sCsActionTable[i].csAction) {
            return 0;
        }
    }
    return 0;
}

void EnHorse_CutsceneUpdate(EnHorse* this, GlobalContext* globalCtx) {
    s32 csFunctionIdx;
    CsCmdActorAction* linkCsAction = globalCtx->csCtx.linkAction;

    if (globalCtx->csCtx.state == 3) {
        this->playerControlled = 1;
        this->actor.params = 10;
        this->action = ENHORSE_ACT_IDLE;
        EnHorse_Freeze(this);
        return;
    }
    if (linkCsAction != 0) {
        csFunctionIdx = EnHorse_GetCutsceneFunctionIndex(linkCsAction->action);
        if (csFunctionIdx != 0) {
            if (this->cutsceneAction != csFunctionIdx) {
                if (this->cutsceneAction == 0) {
                    this->actor.world.pos.x = linkCsAction->startPos.x;
                    this->actor.world.pos.y = linkCsAction->startPos.y;
                    this->actor.world.pos.z = linkCsAction->startPos.z;
                    this->actor.world.rot.y = linkCsAction->urot.y;
                    this->actor.shape.rot = this->actor.world.rot;
                    this->actor.prevPos = this->actor.world.pos;
                }
                this->cutsceneAction = csFunctionIdx;
                sCutsceneInitFuncs[this->cutsceneAction](this, globalCtx, linkCsAction);
            }
            sCutsceneActionFuncs[this->cutsceneAction](this, globalCtx, linkCsAction);
        }
    }
}

s32 EnHorse_UpdateHbaRaceInfo(EnHorse* this, GlobalContext* globalCtx, RaceInfo* raceInfo) {
    Vec3f pos;
    f32 px;
    f32 pz;
    f32 d;

    EnHorse_RaceWaypointPos(raceInfo->waypoints, this->curRaceWaypoint, &pos);
    Math3D_RotateXZPlane(&pos, raceInfo->waypoints[this->curRaceWaypoint].angle, &px, &pz, &d);

    if (this->curRaceWaypoint >= raceInfo->numWaypoints - 1 &&
        Math3D_Vec3f_DistXYZ(&pos, &this->actor.world.pos) < DREG(8)) {
        this->hbaFlags |= 2;
    }

    if (((this->actor.world.pos.x * px) + (pz * this->actor.world.pos.z) + d) > 0.0f) {
        this->curRaceWaypoint++;
        if (this->curRaceWaypoint >= raceInfo->numWaypoints) {
            this->hbaFlags |= 1;
            return 1;
        }
    }

    if (!(this->hbaFlags & 1)) {
        EnHorse_RotateToPoint(this, globalCtx, &pos, 800);
    }

    this->actor.shape.rot.y = this->actor.world.rot.y;
    if (this->actor.speedXZ < raceInfo->waypoints[this->curRaceWaypoint].speed && !(this->hbaFlags & 1)) {
        this->actor.speedXZ += 0.4f;
    } else {
        this->actor.speedXZ -= 0.4f;
        if (this->actor.speedXZ < 0.0f) {
            this->actor.speedXZ = 0.0f;
        }
    }
    return 0;
}

void EnHorse_UpdateHbaAnim(EnHorse* this);

void EnHorse_InitHorsebackArchery(EnHorse* this) {
    this->hbaStarted = 0;
    this->soundTimer = 0;
    this->curRaceWaypoint = 0;
    this->hbaTimer = 0;
    this->actor.speedXZ = 0.0f;
    EnHorse_UpdateHbaAnim(this);
}

void EnHorse_UpdateHbaAnim(EnHorse* this) {
    s32 animChanged = 0;
    f32 animSpeed;

    this->action = ENHORSE_ACT_HBA;
    if (this->actor.speedXZ == 0.0f) {
        if (this->animationIdx != ENHORSE_ANIM_IDLE) {
            animChanged = true;
        }
        this->animationIdx = ENHORSE_ANIM_IDLE;
    } else if (this->actor.speedXZ <= 3.0f) {
        if (this->animationIdx != ENHORSE_ANIM_WALK) {
            animChanged = true;
        }
        this->animationIdx = ENHORSE_ANIM_WALK;
    } else if (this->actor.speedXZ <= 6.0f) {
        if (this->animationIdx != ENHORSE_ANIM_TROT) {
            animChanged = true;
        }
        this->animationIdx = ENHORSE_ANIM_TROT;
    } else {
        if (this->animationIdx != ENHORSE_ANIM_GALLOP) {
            animChanged = true;
        }
        this->animationIdx = ENHORSE_ANIM_GALLOP;
    }

    if (this->animationIdx == ENHORSE_ANIM_WALK) {
        animSpeed = this->actor.speedXZ * 0.5f;
    } else if (this->animationIdx == ENHORSE_ANIM_TROT) {
        animSpeed = this->actor.speedXZ * 0.25f;
        Audio_PlaySoundGeneral(NA_SE_EV_HORSE_RUN, &this->actor.projectedPos, 4, &D_801333E0, &D_801333E0, &D_801333E8);
        func_800AA000(0.0f, 60, 8, 255);
    } else if (this->animationIdx == ENHORSE_ANIM_GALLOP) {
        animSpeed = this->actor.speedXZ * 0.2f;
        Audio_PlaySoundGeneral(NA_SE_EV_HORSE_RUN, &this->actor.projectedPos, 4, &D_801333E0, &D_801333E0, &D_801333E8);
        func_800AA000(0.0f, 120, 8, 255);
    } else {
        animSpeed = 1.0f;
    }

    if (animChanged == true) {
        Animation_Change(&this->skin.skelAnime, sAnimationHeaders[this->type][this->animationIdx],
                         sPlaybackSpeeds[this->animationIdx] * animSpeed * 1.5f, 0,
                         Animation_GetLastFrame(sAnimationHeaders[this->type][this->animationIdx]), ANIMMODE_ONCE,
                         -3.0f);
    } else {
        Animation_Change(&this->skin.skelAnime, sAnimationHeaders[this->type][this->animationIdx],
                         sPlaybackSpeeds[this->animationIdx] * animSpeed * 1.5f, 0,
                         Animation_GetLastFrame(sAnimationHeaders[this->type][this->animationIdx]), ANIMMODE_ONCE, 0);
    }
}

void EnHorse_UpdateHorsebackArchery(EnHorse* this, GlobalContext* globalCtx) {
    f32 playSpeed;
    s32 sp20;

    if (this->animationIdx == ENHORSE_ANIM_WALK) {
        EnHorse_PlayWalkingSound(this);
    }
    if (globalCtx->interfaceCtx.hbaAmmo == 0) {
        this->hbaTimer++;
    }

    sp20 = func_800F5A58(65, globalCtx);
    EnHorse_UpdateHbaRaceInfo(this, globalCtx, &sHbaInfo);
    if (this->hbaFlags & 1 || this->hbaTimer >= 46) {
        if (sp20 != 1 && gSaveContext.minigameState != 3) {
            gSaveContext.cutsceneIndex = 0;
            globalCtx->nextEntranceIndex = 0x3B0;
            globalCtx->sceneLoadFlag = 0x14;
            globalCtx->fadeTransition = 0x20;
        }
    }

    if (globalCtx->interfaceCtx.hbaAmmo != 0) {
        if (!(this->hbaFlags & 2)) {
            if (gSaveContext.infTable[25] & 1) {
                if ((s32)gSaveContext.minigameScore >= 1500) {
                    this->hbaFlags |= 4;
                }
            } else {
                if ((s32)gSaveContext.minigameScore >= 1000) {
                    this->hbaFlags |= 4;
                }
            }
        }
    }

    if ((globalCtx->interfaceCtx.hbaAmmo == 0) || (this->hbaFlags & 2)) {
        if (this->hbaFlags & 4) {
            this->hbaFlags &= ~4;
            Audio_SetBGM(65);
        }
    }

    if (!this->hbaStarted) {
        this->actor.speedXZ = 0.0f;
        if (this->animationIdx != ENHORSE_ANIM_IDLE) {
            EnHorse_UpdateHbaAnim(this);
        }
    }

    if (this->animationIdx == ENHORSE_ANIM_WALK) {
        playSpeed = this->actor.speedXZ * 0.5f;
    } else if (this->animationIdx == ENHORSE_ANIM_TROT) {
        playSpeed = this->actor.speedXZ * 0.25f;
    } else if (this->animationIdx == ENHORSE_ANIM_GALLOP) {
        playSpeed = this->actor.speedXZ * 0.2f;
    } else {
        playSpeed = 1.0f;
    }

    this->skin.skelAnime.playSpeed = playSpeed;
    if (SkelAnime_Update(&this->skin.skelAnime) ||
        (this->animationIdx == ENHORSE_ANIM_IDLE && this->actor.speedXZ != 0.0f)) {
        EnHorse_UpdateHbaAnim(this);
    }
}

void EnHorse_InitFleePlayer(EnHorse* this) {
    this->action = ENHORSE_ACT_FLEE_PLAYER;
    this->stateFlags |= ENHORSE_UNRIDEABLE;
    this->actor.speedXZ = 0.0f;
}

void EnHorse_FleePlayer(EnHorse* this, GlobalContext* globalCtx) {
    Player* player = PLAYER;
    f32 distToHome;
    f32 playerDistToHome;
    f32 distToPlayer;
    s32 nextAnim = this->animationIdx;
    s32 animFinished;
    s16 yaw;

    if (DREG(53) || this->type == HORSE_HNI) {
        EnHorse_StartIdleRidable(this);
        Audio_PlaySoundGeneral(NA_SE_EV_HORSE_NEIGH, &this->actor.projectedPos, 4, &D_801333E0, &D_801333E0,
                               &D_801333E8);
    }

    distToHome = Math3D_Vec3f_DistXYZ(&this->actor.home.pos, &this->actor.world.pos);
    playerDistToHome = Math3D_Vec3f_DistXYZ(&player->actor.world.pos, &this->actor.home.pos);
    distToPlayer = Math3D_Vec3f_DistXYZ(&player->actor.world.pos, &this->actor.world.pos);

    // Run home
    if (playerDistToHome > 300.0f) {
        if (distToHome > 150.0f) {
            this->actor.speedXZ += 0.4f;
            if (this->actor.speedXZ > 8.0f) {
                this->actor.speedXZ = 8.0f;
            }
        } else {
            this->actor.speedXZ -= 0.47f;
            if (this->actor.speedXZ < 0.0f) {
                this->actor.speedXZ = 0.0f;
            }
        }
    } else {
        // Run away from Link
        if (distToPlayer < 300.0f) {
            this->actor.speedXZ += 0.4f;
            if (this->actor.speedXZ > 8.0f) {
                this->actor.speedXZ = 8.0f;
            }
        } else {
            this->actor.speedXZ -= 0.47f;
            if (this->actor.speedXZ < 0.0f) {
                this->actor.speedXZ = 0.0f;
            }
        }
    }

    if (this->actor.speedXZ >= 6.0f) { // hoof it
        this->skin.skelAnime.playSpeed = this->actor.speedXZ * 0.3f;
        nextAnim = ENHORSE_ANIM_GALLOP;
    } else if (this->actor.speedXZ >= 3.0f) { // trot
        this->skin.skelAnime.playSpeed = this->actor.speedXZ * 0.375f;
        nextAnim = ENHORSE_ANIM_TROT;
    } else if (this->actor.speedXZ > 0.1f) { // walk
        this->skin.skelAnime.playSpeed = this->actor.speedXZ * 0.75f;
        nextAnim = ENHORSE_ANIM_WALK;
        EnHorse_PlayWalkingSound(this);
    } else { // idle
        nextAnim = Rand_ZeroOne() > 0.5f ? 1 : 0;
        EnHorse_IdleAnimSounds(this, globalCtx);
        this->skin.skelAnime.playSpeed = 1.0f;
    }

    // Turn away from Link, or towards home
    if (nextAnim == ENHORSE_ANIM_GALLOP || nextAnim == ENHORSE_ANIM_TROT || nextAnim == ENHORSE_ANIM_WALK) {
        if (playerDistToHome < 300.0f) {
            yaw = player->actor.shape.rot.y;
            yaw += (Actor_WorldYawTowardActor(&this->actor, &player->actor) > 0 ? 1 : -1) * 0x3FFF;
        } else {
            yaw = Math_Vec3f_Yaw(&this->actor.world.pos, &this->actor.home.pos) - this->actor.world.rot.y;
        }

        if (yaw > 400) {
            this->actor.world.rot.y += 400;
        } else if (yaw < -400) {
            this->actor.world.rot.y -= 400;
        } else {
            this->actor.world.rot.y += yaw;
        }

        this->actor.shape.rot.y = this->actor.world.rot.y;
    }

    animFinished = SkelAnime_Update(&this->skin.skelAnime);

    if (this->animationIdx == ENHORSE_ANIM_IDLE || this->animationIdx == ENHORSE_ANIM_WHINNEY) {
        if (nextAnim == ENHORSE_ANIM_GALLOP || nextAnim == ENHORSE_ANIM_TROT || nextAnim == ENHORSE_ANIM_WALK) {
            this->animationIdx = nextAnim;
            Animation_Change(&this->skin.skelAnime, sAnimationHeaders[this->type][this->animationIdx], 1.0f, 0.0f,
                             Animation_GetLastFrame(sAnimationHeaders[this->type][this->animationIdx]), ANIMMODE_ONCE,
                             -3.0f);
            if (this->animationIdx == ENHORSE_ANIM_GALLOP) {
                EnHorse_PlayGallopingSound(this);
            } else if (this->animationIdx == ENHORSE_ANIM_TROT) {
                EnHorse_PlayTrottingSound(this);
            }
            return;
        }
    }

    if (animFinished) {
        if (nextAnim == ENHORSE_ANIM_GALLOP) {
            EnHorse_PlayGallopingSound(this);
        } else if (nextAnim == ENHORSE_ANIM_TROT) {
            EnHorse_PlayTrottingSound(this);
        }

        if (this->animationIdx == ENHORSE_ANIM_IDLE || this->animationIdx == ENHORSE_ANIM_WHINNEY) {
            if (nextAnim != this->animationIdx) {
                this->animationIdx = nextAnim;
                Animation_Change(&this->skin.skelAnime, sAnimationHeaders[this->type][this->animationIdx], 1.0f, 0.0f,
                                 Animation_GetLastFrame(sAnimationHeaders[this->type][this->animationIdx]),
                                 ANIMMODE_ONCE, -3.0f);
                return;
            } else {
                if (Rand_ZeroOne() > 0.5f) {
                    this->animationIdx = ENHORSE_ANIM_IDLE;
                    this->stateFlags &= ~ENHORSE_SANDDUST_SOUND;
                } else {
                    this->animationIdx = ENHORSE_ANIM_WHINNEY;
                    this->unk_21C = this->unk_228;
                    if (this->stateFlags & ENHORSE_DRAW) {
                        Audio_PlaySoundGeneral(NA_SE_EV_HORSE_GROAN, &this->unk_21C, 4, &D_801333E0, &D_801333E0,
                                               &D_801333E8);
                    }
                }
                Animation_Change(&this->skin.skelAnime, sAnimationHeaders[this->type][this->animationIdx], 1.0f, 0.0f,
                                 Animation_GetLastFrame(sAnimationHeaders[this->type][this->animationIdx]),
                                 ANIMMODE_ONCE, -3.0f);
                return;
            }
        }

        if (nextAnim != this->animationIdx) {
            this->animationIdx = nextAnim;
            Animation_Change(&this->skin.skelAnime, sAnimationHeaders[this->type][this->animationIdx], 1.0f, 0.0f,
                             Animation_GetLastFrame(sAnimationHeaders[this->type][this->animationIdx]), ANIMMODE_ONCE,
                             -3.0f);
        } else {
            Animation_Change(&this->skin.skelAnime, sAnimationHeaders[this->type][this->animationIdx], 1.0f, 0.0f,
                             Animation_GetLastFrame(sAnimationHeaders[this->type][this->animationIdx]), ANIMMODE_ONCE,
                             0.0f);
        }
        return;
    }

    if (this->animationIdx == ENHORSE_ANIM_WALK) {
        if (nextAnim == ENHORSE_ANIM_IDLE || nextAnim == ENHORSE_ANIM_WHINNEY) {
            this->animationIdx = nextAnim;
            Animation_Change(&this->skin.skelAnime, sAnimationHeaders[this->type][this->animationIdx], 1.0f, 0.0f,
                             Animation_GetLastFrame(sAnimationHeaders[this->type][this->animationIdx]), ANIMMODE_ONCE,
                             -3.0f);
        }
    }
}

void EnHorse_BridgeJumpInit(EnHorse* this, GlobalContext* globalCtx) {
    f32 y;

    func_80028A54(globalCtx, 25.0f, &this->actor.world.pos);
    this->action = ENHORSE_ACT_BRIDGE_JUMP;
    this->stateFlags |= ENHORSE_JUMPING;
    this->animationIdx = ENHORSE_ANIM_HIGH_JUMP;
    y = this->skin.skelAnime.jointTable->y;
    y = y * 0.01f;
    this->bridgeJumpStart = this->actor.world.pos;
    this->bridgeJumpStart.y += y;
    this->bridgeJumpYVel =
        (((sBridgeJumps[this->bridgeJumpIdx].pos.y + 48.7f) - this->bridgeJumpStart.y) - -360.0f) / 30.0f;
    this->riderPos.y -= y;
    this->stateFlags |= ENHORSE_CALC_RIDER_POS;
    this->bridgeJumpRelAngle = this->actor.world.rot.y - sBridgeJumps[this->bridgeJumpIdx].angle;
    this->bridgeJumpTimer = 0;
    this->actor.gravity = 0.0f;
    this->actor.speedXZ = 0;
    Animation_Change(&this->skin.skelAnime, sAnimationHeaders[this->type][this->animationIdx], 1.5f, 0.0f,
                     Animation_GetLastFrame(sAnimationHeaders[this->type][this->animationIdx]), ANIMMODE_ONCE, -3.0f);
    this->unk_21C = this->unk_228;
    if (this->stateFlags & ENHORSE_DRAW) {
        Audio_PlaySoundGeneral(NA_SE_EV_HORSE_NEIGH, &this->unk_21C, 4, &D_801333E0, &D_801333E0, &D_801333E8);
    }
    Audio_PlaySoundGeneral(NA_SE_EV_HORSE_JUMP, &this->actor.projectedPos, 4, &D_801333E0, &D_801333E0, &D_801333E8);
    func_800AA000(0.0f, 170, 10, 10);
    this->postDrawFunc = NULL;
}

void EnHorse_StartBridgeJump(EnHorse* this, GlobalContext* globalCtx) {
    this->postDrawFunc = EnHorse_BridgeJumpInit;
    if (this->bridgeJumpIdx == 0) {
        globalCtx->csCtx.segment = SEGMENTED_TO_VIRTUAL(spot09_sceneCutsceneData0x002AC0);
        gSaveContext.cutsceneTrigger = 1;
    } else {
        globalCtx->csCtx.segment = SEGMENTED_TO_VIRTUAL(spot09_sceneCutsceneData0x000230);
        gSaveContext.cutsceneTrigger = 1;
    }
}

void EnHorse_BridgeJumpMove(EnHorse* this, GlobalContext* globalCtx) {
    f32 interp;
    f32 timeSq;

    interp = this->bridgeJumpTimer / 30.0f;
    timeSq = (this->bridgeJumpTimer * this->bridgeJumpTimer);

    this->actor.world.pos.x =
        ((sBridgeJumps[this->bridgeJumpIdx].pos.x - this->bridgeJumpStart.x) * interp) + this->bridgeJumpStart.x;
    this->actor.world.pos.z =
        ((sBridgeJumps[this->bridgeJumpIdx].pos.z - this->bridgeJumpStart.z) * interp) + this->bridgeJumpStart.z;

    this->actor.world.pos.y =
        (this->bridgeJumpStart.y + (this->bridgeJumpYVel * this->bridgeJumpTimer) + (-0.4f * timeSq));

    this->actor.world.rot.y = this->actor.shape.rot.y =
        (sBridgeJumps[this->bridgeJumpIdx].angle + ((1.0f - interp) * this->bridgeJumpRelAngle));
    this->skin.skelAnime.curFrame = 23.0f * interp;
    SkelAnime_Update(&this->skin.skelAnime);
    if (this->bridgeJumpTimer < 30) {
        this->stateFlags |= ENHORSE_FLAG_24;
    }
}

void EnHorse_CheckBridgeJumpLanding(EnHorse* this, GlobalContext* globalCtx) {
    this->actor.speedXZ = 8.0f;
    this->skin.skelAnime.playSpeed = 1.5f;
    if (SkelAnime_Update(&this->skin.skelAnime)) {
        this->stateFlags &= ~ENHORSE_JUMPING;
        this->actor.gravity = -3.5f;
        this->actor.world.pos.y = sBridgeJumps[this->bridgeJumpIdx].pos.y;
        func_80028A54(globalCtx, 25.0f, &this->actor.world.pos);
        EnHorse_JumpLanding(this, globalCtx);
        Audio_PlaySoundGeneral(NA_SE_EV_HORSE_LAND, &this->actor.projectedPos, 4, &D_801333E0, &D_801333E0,
                               &D_801333E8);
        func_800AA000(0.0f, 255, 10, 80);
    }
}

void EnHorse_BridgeJump(EnHorse* this, GlobalContext* globalCtx) {
    this->bridgeJumpTimer++;
    if (this->bridgeJumpTimer < 30) {
        EnHorse_BridgeJumpMove(this, globalCtx);
        return;
    }
    EnHorse_CheckBridgeJumpLanding(this, globalCtx);
}

void EnHorse_Vec3fOffset(Vec3f* src, s16 yaw, f32 dist, f32 height, Vec3f* dst) {
    dst->x = src->x + Math_SinS(yaw) * dist;
    dst->y = src->y + height;
    dst->z = src->z + Math_CosS(yaw) * dist;
}

s32 EnHorse_CalcFloorHeight(EnHorse* this, GlobalContext* globalCtx, Vec3f* pos, CollisionPoly** floorPoly,
                            f32* floorHeight) {
    s32 bgId;
    f32 waterY;
    WaterBox* waterBox;

    *floorPoly = NULL;
    *floorHeight = BgCheck_EntityRaycastFloor3(&globalCtx->colCtx, floorPoly, &bgId, pos);

    if (*floorHeight == BGCHECK_Y_MIN) {
        return 1; // No floor
    }

    if (WaterBox_GetSurfaceImpl(globalCtx, &globalCtx->colCtx, pos->x, pos->z, &waterY, &waterBox) == 1 &&
        *floorHeight < waterY) {
        return 2; // Water
    }

    if ((*floorPoly)->normal.y * 0.00003051851f < 0.81915206f ||
        SurfaceType_IsHorseBlocked(&globalCtx->colCtx, *floorPoly, bgId) ||
        func_80041D4C(&globalCtx->colCtx, *floorPoly, bgId) == 7) {
        return 3; // Horse blocked surface
    }
    return 0;
}

/**
 * obstacleType:
 *  1: Water in front
 *  2: Water behind?
 *  3: ?
 *  4: Obstructed in front
 *  5: Obstructed behind
 */
void EnHorse_ObstructMovement(EnHorse* this, GlobalContext* globalCtx, s32 obstacleType, s32 galloping) {
    if (this->action == ENHORSE_ACT_CS_UPDATE || EnHorse_BgCheckBridgeJumpPoint(this, globalCtx)) {
        return;
    }

    this->actor.world.pos = this->lastPos;
    this->actor.shape.rot.y = this->lastYaw;
    this->actor.world.rot.y = this->lastYaw;
    this->stateFlags |= ENHORSE_OBSTACLE;

    if (!this->playerControlled) {
        if (this->animationIdx != ENHORSE_ANIM_REARING) {
            return;
        }
    } else if (this->action != ENHORSE_ACT_MOUNTED_REARING) {
        if (this->stateFlags & ENHORSE_JUMPING) {
            this->stateFlags &= ~ENHORSE_JUMPING;
            this->actor.gravity = -3.5f;
            this->actor.world.pos.y = this->actor.floorHeight;
        }
        if (obstacleType == 1 || obstacleType == 4) {
            this->stateFlags |= ENHORSE_FORCE_REVERSING;
        } else if (obstacleType == 2 || obstacleType == 5) {
            this->stateFlags |= ENHORSE_FORCE_WALKING;
        }
        if (galloping == true) {
            EnHorse_StartRearing(this);
        }
    }
}

void EnHorse_CheckFloors(EnHorse* this, GlobalContext* globalCtx) {
    s32 status;
    CollisionPoly* frontFloor;
    CollisionPoly* backFloor;
    s16 floorSlope;
    Vec3f frontPos;
    Vec3f backPos;
    Vec3f pos;
    f32 nx;
    f32 ny;
    f32 nz;
    s32 galloping = this->actor.speedXZ > 8;
    f32 dist;
    f32 waterHeight;
    WaterBox* waterBox;
    s32 pad;

    if (WaterBox_GetSurfaceImpl(globalCtx, &globalCtx->colCtx, this->actor.world.pos.x, this->actor.world.pos.z,
                                &waterHeight, &waterBox) == 1 &&
        this->actor.floorHeight < waterHeight) {
        EnHorse_ObstructMovement(this, globalCtx, 1, galloping);
        return;
    }

    EnHorse_Vec3fOffset(&this->actor.world.pos, this->actor.shape.rot.y, 30.0f, 60.0f, &frontPos);
    status = EnHorse_CalcFloorHeight(this, globalCtx, &frontPos, &frontFloor, &this->yFront);
    if (status == 1) {
        this->actor.shape.rot.x = 0;
        EnHorse_ObstructMovement(this, globalCtx, 4, galloping);
        return;
    }
    if (status == 2) {
        EnHorse_ObstructMovement(this, globalCtx, 4, galloping);
        return;
    }
    if (status == 3) {
        EnHorse_ObstructMovement(this, globalCtx, 4, galloping);
        return;
    }

    EnHorse_Vec3fOffset(&this->actor.world.pos, this->actor.shape.rot.y, -30.0f, 60.0f, &backPos);
    status = EnHorse_CalcFloorHeight(this, globalCtx, &backPos, &backFloor, &this->yBack);
    if (status == 1) {
        this->actor.shape.rot.x = 0;
        EnHorse_ObstructMovement(this, globalCtx, 5, galloping);
        return;
    }
    if (status == 2) {
        EnHorse_ObstructMovement(this, globalCtx, 5, galloping);
        return;
    }
    if (status == 3) {
        EnHorse_ObstructMovement(this, globalCtx, 5, galloping);
        return;
    }

    floorSlope = Math_FAtan2F(this->yBack - this->yFront, 60.0f) * 10430.378f;
    if (this->actor.floorPoly != 0) {
        nx = this->actor.floorPoly->normal.x * COLPOLY_NORMAL_FRAC;
        ny = this->actor.floorPoly->normal.y * COLPOLY_NORMAL_FRAC;
        nz = this->actor.floorPoly->normal.z * COLPOLY_NORMAL_FRAC;
        pos = frontPos;
        pos.y = this->yFront;
        dist = Math3D_DistPlaneToPos(nx, ny, nz, this->actor.floorPoly->dist, &pos);
        if ((frontFloor != this->actor.floorPoly) && (this->actor.speedXZ >= 0.0f)) {
            if ((!(this->stateFlags & ENHORSE_JUMPING) && dist < -40.0f) ||
                (this->stateFlags & ENHORSE_JUMPING && dist < -200.0f)) {
                EnHorse_ObstructMovement(this, globalCtx, 4, galloping);
                return;
            }
        }

        pos = backPos;
        pos.y = this->yBack;
        dist = Math3D_DistPlaneToPos(nx, ny, nz, this->actor.floorPoly->dist, &pos);
        if (((backFloor != this->actor.floorPoly) && (this->actor.speedXZ <= 0.0f) &&
             !(this->stateFlags & ENHORSE_JUMPING) && (dist < -40.0f)) ||
            (this->stateFlags & ENHORSE_JUMPING && dist < -200.0f)) {
            EnHorse_ObstructMovement(this, globalCtx, 5, galloping);
            return;
        }

        if (ny < 0.81915206f ||
            SurfaceType_IsHorseBlocked(&globalCtx->colCtx, this->actor.floorPoly, this->actor.floorBgId) ||
            func_80041D4C(&globalCtx->colCtx, this->actor.floorPoly, this->actor.floorBgId) == 7) {
            if ((this->actor.speedXZ >= 0.0f)) {
                EnHorse_ObstructMovement(this, globalCtx, 4, galloping);
            } else {
                EnHorse_ObstructMovement(this, globalCtx, 5, galloping);
            }
            return;
        }

        if (this->stateFlags & ENHORSE_JUMPING) {
            this->actor.shape.rot.x = 0;
            return;
        }

        if (this->actor.floorHeight + 4.0f < this->actor.world.pos.y) {
            this->actor.shape.rot.x = 0;
            return;
        }

        if (fabsf(floorSlope) > 8191.0f) {
            return;
        }

        this->actor.shape.rot.x = floorSlope;
        this->actor.shape.yOffset =
            (this->yFront + (((this->yBack - this->yFront) * 20.0f) / 45.0f)) - this->actor.floorHeight;
    }
}

s32 EnHorse_GetMountSide(EnHorse* this, GlobalContext* globalCtx);

void EnHorse_MountDismount(EnHorse* this, GlobalContext* globalCtx) {
    s32 pad[2];
    s32 mountSide;
    Player* player = PLAYER;

    mountSide = EnHorse_GetMountSide(this, globalCtx);
    if (mountSide != 0 && !(this->stateFlags & ENHORSE_UNRIDEABLE) && player->rideActor == NULL) {
        Actor_SetRideActor(globalCtx, &this->actor, mountSide);
    }

    if (this->playerControlled == false && Actor_IsMounted(globalCtx, &this->actor) == true) {
        this->noInputTimer = 55;
        this->noInputTimerMax = 55;
        this->playerControlled = 1;
        EnHorse_Freeze(this);
    } else if (this->playerControlled == true && Actor_NotMounted(globalCtx, &this->actor) == true) {
        this->noInputTimer = 35;
        this->noInputTimerMax = 35;
        this->stateFlags &= ~ENHORSE_UNRIDEABLE;
        this->playerControlled = 0;
        EnHorse_Freeze(this);
    }
}

void EnHorse_StickDirection(Vec2f* curStick, f32* stickMag, s16* angle) {
    f32 dist;
    f32 y;
    f32 x;

    x = curStick->x;
    y = curStick->y;
    dist = sqrtf(SQ(x) + SQ(y));

    *stickMag = dist;
    if (dist > 60.0f) {
        *stickMag = 60.0f;
    } else {
        *stickMag = *stickMag;
    }

    *angle = Math_FAtan2F(-curStick->x, curStick->y) * (32768.0f / M_PI);
}

void EnHorse_UpdateStick(EnHorse* this, GlobalContext* globalCtx) {
    this->lastStick = this->curStick;
    this->curStick.x = globalCtx->state.input[0].rel.stick_x;
    this->curStick.y = globalCtx->state.input[0].rel.stick_y;
}

void EnHorse_ResolveCollision(EnHorse* this, GlobalContext* globalCtx, CollisionPoly* colPoly) {
    f32 dist;
    f32 nx;
    f32 ny;
    f32 nz;
    f32 offset;

    nx = colPoly->normal.x * 0.00003051851f;
    ny = colPoly->normal.y * 0.00003051851f;
    nz = colPoly->normal.z * 0.00003051851f;
    if (!(Math_CosS(this->actor.world.rot.y - (s16)(Math_FAtan2F(colPoly->normal.x, colPoly->normal.z) * 10430.378f) -
                    0x7FFF) < 0.7071f)) {
        dist = Math3D_DistPlaneToPos(nx, ny, nz, colPoly->dist, &this->actor.world.pos);
        offset = (1.0f / sqrtf(SQ(nx) + SQ(nz)));
        offset = (30.0f - dist) * offset;
        this->actor.world.pos.x += offset * nx;
        this->actor.world.pos.z += offset * nz;
    }
}

void EnHorse_BgCheckSlowMoving(EnHorse* this, GlobalContext* globalCtx) {
    f32 yOffset;
    Vec3f start;
    Vec3f end;
    Vec3f intersect;
    CollisionPoly* colPoly;
    s32 bgId;

    if (globalCtx->sceneNum == SCENE_SPOT20) {
        yOffset = 19.0f;
    } else {
        yOffset = 40.0f;
    }
    Math_Vec3f_Copy(&start, &this->actor.world.pos);
    start.y = start.y + yOffset;

    Math_Vec3f_Copy(&end, &start);
    end.x += 30.0f * Math_SinS(this->actor.world.rot.y);
    end.y += 30.0f * Math_SinS(-this->actor.shape.rot.x);
    end.z += 30.0f * Math_CosS(this->actor.world.rot.y);
    if (BgCheck_EntityLineTest1(&globalCtx->colCtx, &start, &end, &intersect, &colPoly, 1, 0, 0, 1, &bgId) != 0) {
        EnHorse_ResolveCollision(this, globalCtx, colPoly);
    }
}

void EnHorse_HighJumpInit(EnHorse* this, GlobalContext* globalCtx);
void EnHorse_Stub2(EnHorse* this);
void EnHorse_Stub1(EnHorse* this);

void EnHorse_UpdateBgCheckInfo(EnHorse* this, GlobalContext* globalCtx) {
    s32 pad;
    s32 pad2;
    Vec3f startPos;
    Vec3f endPos;
    Vec3f obstaclePos;
    f32 pad3;
    f32 intersectDist;
    CollisionPoly* wall = NULL;
    CollisionPoly* obstacleFloor = NULL;
    s32 bgId;
    f32 obstacleHeight;
    f32 behindObstacleHeight;
    f32 ny;
    s32 movingFast;
    s32 pad5;
    DynaPolyActor* dynaPoly;
    Vec3f intersect;
    Vec3f obstacleTop;

    Actor_UpdateBgCheckInfo(globalCtx, &this->actor, globalCtx->sceneNum == SCENE_SPOT20 ? 19.0f : 40.0f, 35.0f, 100.0f,
                            29);

    if (EnHorse_BgCheckBridgeJumpPoint(this, globalCtx)) {
        return;
    }

    // void 0 trick required to match, but is surely not real. revisit at a later time
    if (this->actor.bgCheckFlags & 8 && Math_CosS(this->actor.wallYaw - ((void)0, this->actor.world).rot.y) < -0.3f) {
        if (this->actor.speedXZ > 4.0f) {
            this->actor.speedXZ -= 1.0f;
            Audio_PlaySoundGeneral(NA_SE_EV_HORSE_SANDDUST, &this->actor.projectedPos, 4, &D_801333E0, &D_801333E0,
                                   &D_801333E8);
        }
    }

    if (this->stateFlags & ENHORSE_JUMPING || !this->playerControlled) {
        return;
    }

    if (this->actor.speedXZ < 0.0f) {
        return;
    }

    // Braking or rearing from obstacle
    if (this->action == ENHORSE_ACT_STOPPING || this->action == ENHORSE_ACT_MOUNTED_REARING) {
        return;
    }

    if (this->actor.speedXZ > 8.0f) {
        if (this->actor.speedXZ < 12.8f) {
            intersectDist = 160.0f;
            movingFast = 0;
        } else {
            intersectDist = 230.0f;
            movingFast = 1;
        }
    } else {
        EnHorse_BgCheckSlowMoving(this, globalCtx);
        return;
    }

    startPos = this->actor.world.pos;
    startPos.y += 19.0f;
    endPos = startPos;
    endPos.x += (intersectDist * Math_SinS(this->actor.world.rot.y));
    endPos.y += (intersectDist * Math_SinS(-this->actor.shape.rot.x));
    endPos.z += (intersectDist * Math_CosS(this->actor.world.rot.y));
    intersect = endPos;
    wall = NULL;
    if (BgCheck_EntityLineTest1(&globalCtx->colCtx, &startPos, &endPos, &intersect, &wall, 1, 0, 0, 1, &bgId) == 1) {
        intersectDist = sqrt(Math3D_Vec3fDistSq(&startPos, &intersect));
        this->stateFlags |= ENHORSE_OBSTACLE;
    }

    if (wall != NULL) {
        if (intersectDist < 30.0f) {
            EnHorse_ResolveCollision(this, globalCtx, wall);
        }
        if ((Math_CosS(this->actor.world.rot.y - (s16)(Math_FAtan2F(wall->normal.x, wall->normal.z) * 10430.378f) -
                       0x7FFF) < 0.5f) ||
            SurfaceType_IsHorseBlocked(&globalCtx->colCtx, wall, bgId) != 0) {
            return;
        }

        // too close to jump
        if ((movingFast == false && intersectDist < 80.0f) || (movingFast == true && intersectDist < 150.0f)) {
            if (movingFast == false) {
                this->stateFlags |= ENHORSE_FORCE_REVERSING;
            } else if (movingFast == true) {
                this->stateFlags |= ENHORSE_FORCE_REVERSING;
                EnHorse_StartBraking(this, globalCtx);
            }
            return;
        }

        dynaPoly = DynaPoly_GetActor(&globalCtx->colCtx, bgId);
        if ((this->stateFlags & ENHORSE_FLAG_26) && ((dynaPoly && dynaPoly->actor.id != 0x108) || dynaPoly == 0)) {
            if (movingFast == false) {
                this->stateFlags |= ENHORSE_FORCE_REVERSING;
            } else if (movingFast == true) {
                this->stateFlags |= ENHORSE_FORCE_REVERSING;
                EnHorse_StartBraking(this, globalCtx);
            }
            return;
        }
    }

    // Get obstacle's height
    intersectDist += 5.0f;
    obstaclePos = startPos;
    obstaclePos.x += intersectDist * Math_SinS(this->actor.world.rot.y);
    obstaclePos.y = this->actor.world.pos.y + 120.0f;
    obstaclePos.z += intersectDist * Math_CosS(this->actor.world.rot.y);
    obstacleTop = obstaclePos;
    obstacleTop.y = BgCheck_EntityRaycastFloor3(&globalCtx->colCtx, &obstacleFloor, &bgId, &obstaclePos);
    if (obstacleTop.y == -32000.0f) {
        return;
    }
    obstacleHeight = obstacleTop.y - this->actor.world.pos.y;
    if (this->actor.floorPoly == NULL || obstacleFloor == NULL) {
        return;
    }

    if (Math3D_DistPlaneToPos(this->actor.floorPoly->normal.x * COLPOLY_NORMAL_FRAC,
                              this->actor.floorPoly->normal.y * COLPOLY_NORMAL_FRAC,
                              this->actor.floorPoly->normal.z * COLPOLY_NORMAL_FRAC, this->actor.floorPoly->dist,
                              &obstacleTop) < -40.0f &&
        Math3D_DistPlaneToPos(
            obstacleFloor->normal.x * COLPOLY_NORMAL_FRAC, obstacleFloor->normal.y * COLPOLY_NORMAL_FRAC,
            obstacleFloor->normal.z * COLPOLY_NORMAL_FRAC, obstacleFloor->dist, &this->actor.world.pos) > 40.0f) {
        if (movingFast == true && this->action != ENHORSE_ACT_STOPPING) {
            this->stateFlags |= ENHORSE_FORCE_REVERSING;
            EnHorse_StartBraking(this, globalCtx);
        }
        this->stateFlags |= ENHORSE_OBSTACLE;
        return;
    }

    ny = obstacleFloor->normal.y * COLPOLY_NORMAL_FRAC;
    if (ny < 0.81915206f || (SurfaceType_IsHorseBlocked(&globalCtx->colCtx, obstacleFloor, bgId) != 0) ||
        (func_80041D4C(&globalCtx->colCtx, obstacleFloor, bgId) == 7)) {
        if (movingFast == true && this->action != ENHORSE_ACT_STOPPING) {
            this->stateFlags |= ENHORSE_FORCE_REVERSING;
            EnHorse_StartBraking(this, globalCtx);
        }
        return;
    }

    if (wall == NULL || obstacleTop.y < intersect.y || (this->stateFlags & ENHORSE_CANT_JUMP)) {
        return;
    }

    obstaclePos = startPos;
    obstaclePos.y = this->actor.world.pos.y + 120.0f;
    if (movingFast == false) {
        obstaclePos.x += (276.0f * Math_SinS(this->actor.world.rot.y));
        obstaclePos.z += (276.0f * Math_CosS(this->actor.world.rot.y));
    } else {
        obstaclePos.x += (390.0f * Math_SinS(this->actor.world.rot.y));
        obstaclePos.z += (390.0f * Math_CosS(this->actor.world.rot.y));
    }

    obstacleTop = obstaclePos;
    obstacleTop.y = BgCheck_EntityRaycastFloor3(&globalCtx->colCtx, &obstacleFloor, &bgId, &obstaclePos);
    if (obstacleTop.y == -32000.0f) {
        return;
    }

    behindObstacleHeight = obstacleTop.y - this->actor.world.pos.y;

    if (obstacleFloor == NULL) {
        return;
    }

    ny = obstacleFloor->normal.y * COLPOLY_NORMAL_FRAC;
    if (ny < 0.81915206f || SurfaceType_IsHorseBlocked(&globalCtx->colCtx, obstacleFloor, bgId) ||
        func_80041D4C(&globalCtx->colCtx, obstacleFloor, bgId) == 7) {
        if (movingFast == true && this->action != ENHORSE_ACT_STOPPING) {
            this->stateFlags |= ENHORSE_FORCE_REVERSING;
            EnHorse_StartBraking(this, globalCtx);
        }
    } else if (behindObstacleHeight < -DREG(4)) { // -70
        if (movingFast == true && this->action != ENHORSE_ACT_STOPPING) {
            this->stateFlags |= ENHORSE_FORCE_REVERSING;
            EnHorse_StartBraking(this, globalCtx);
        }
    } else if (movingFast == false && obstacleHeight > 19.0f && obstacleHeight <= 40.0f) {
        EnHorse_Stub1(this);
        this->postDrawFunc = EnHorse_LowJumpInit;
    } else if ((movingFast == true && this->actor.speedXZ < 13.8f && obstacleHeight > 19.0f &&
                obstacleHeight <= 72.0f) ||
               (this->actor.speedXZ > 13.8f && obstacleHeight <= 112.0f)) {

        EnHorse_Stub2(this);
        this->postDrawFunc = EnHorse_HighJumpInit;
    }
}

void EnHorse_CheckBoost(EnHorse* thisx, GlobalContext* globalCtx) {
    EnHorse* this = THIS;
    GlobalContext* globalCtx2 = globalCtx;
    s32 pad;

    if (this->action == ENHORSE_ACT_MOUNTED_WALK || this->action == ENHORSE_ACT_MOUNTED_TROT ||
        this->action == ENHORSE_ACT_MOUNTED_GALLOP) {
        if (CHECK_BTN_ALL(globalCtx2->state.input[0].press.button, BTN_A) && (globalCtx2->interfaceCtx.unk_1EE == 8)) {
            if (!(this->stateFlags & ENHORSE_BOOST) && !(this->stateFlags & ENHORSE_FLAG_8) &&
                !(this->stateFlags & ENHORSE_FLAG_9)) {
                if (this->numBoosts > 0) {
                    func_800AA000(0.0f, 180, 20, 100);
                    this->stateFlags |= ENHORSE_BOOST;
                    this->stateFlags |= ENHORSE_FIRST_BOOST_REGEN;
                    this->stateFlags |= ENHORSE_FLAG_8;
                    this->numBoosts--;
                    this->boostTimer = 0;
                    if (this->numBoosts == 0) {
                        this->boostRegenTime = 140;
                        return;
                    }
                    if (this->type == HORSE_EPONA) {
                        if (this->stateFlags & ENHORSE_FIRST_BOOST_REGEN) {
                            this->boostRegenTime = 60;
                            this->stateFlags &= ~ENHORSE_FIRST_BOOST_REGEN;
                        } else {
                            this->boostRegenTime = 8; // Never happens
                        }
                    } else {
                        this->boostRegenTime = 70;
                    }
                    return;
                }
                this->unk_21C = this->unk_228;
                if (this->stateFlags & ENHORSE_DRAW) {
                    if (Rand_ZeroOne() < 0.1f) {
                        Audio_PlaySoundGeneral(NA_SE_EV_HORSE_NEIGH, &this->unk_21C, 4, &D_801333E0, &D_801333E0,
                                               &D_801333E8);
                    }
                }
            }
        }
    }
}

void EnHorse_RegenBoost(EnHorse* this, GlobalContext* globalCtx) {
    if (this->numBoosts < 6 && this->numBoosts > 0) {
        this->boostRegenTime--;
        this->boostTimer++;

        if (this->boostRegenTime <= 0) {
            this->numBoosts = this->numBoosts + 1;

            if (!EN_HORSE_CHECK_4(this)) {
                Audio_PlaySoundGeneral(NA_SE_SY_CARROT_RECOVER, &D_801333D4, 4, &D_801333E0, &D_801333E0, &D_801333E8);
            }

            if (this->numBoosts < 6) {
                this->boostRegenTime = 11;
            }
        }
    } else if (this->numBoosts == 0) {
        this->boostRegenTime--;
        this->boostTimer++;

        if (this->boostRegenTime <= 0) {
            this->boostRegenTime = 0;
            this->numBoosts = 6;

            if (!EN_HORSE_CHECK_4(this)) {
                Audio_PlaySoundGeneral(NA_SE_SY_CARROT_RECOVER, &D_801333D4, 4, &D_801333E0, &D_801333E0, &D_801333E8);
            }
        }
    }

    if (this->boostTimer == 8 && Rand_ZeroOne() < 0.25f) {
        this->unk_21C = this->unk_228;
        if (this->stateFlags & ENHORSE_DRAW) {
            Audio_PlaySoundGeneral(NA_SE_EV_HORSE_NEIGH, &this->unk_21C, 4, &D_801333E0, &D_801333E0, &D_801333E8);
        }
    }
    globalCtx->interfaceCtx.numHorseBoosts = this->numBoosts;
}

void EnHorse_UpdatePlayerDir(EnHorse* this, GlobalContext* globalCtx) {
    EnHorse* pad;
    s16 angle;
    f32 s;
    f32 c;

    angle = Actor_WorldYawTowardActor(&this->actor, &PLAYER->actor) - this->actor.world.rot.y;
    s = Math_SinS(angle);
    c = Math_CosS(angle);
    if (s > 0.8660254f) {
        this->playerDir = PLAYER_DIR_SIDE_L;
        return;
    }
    if (s < -0.8660254f) {
        this->playerDir = PLAYER_DIR_SIDE_R;
        return;
    }
    if (c > 0.0f) {
        if (s > 0) {
            this->playerDir = PLAYER_DIR_FRONT_L;
        } else {
            this->playerDir = PLAYER_DIR_FRONT_R;
        }
    } else {
        if (s > 0) {
            this->playerDir = PLAYER_DIR_BACK_L;
        } else {
            this->playerDir = PLAYER_DIR_BACK_R;
        }
    }
}

void EnHorse_TiltBody(EnHorse* this, GlobalContext* globalCtx) {
    f32 speed;
    f32 rollDiff;
    s32 targetRoll;
    s16 turnVel;

    speed = this->actor.speedXZ / this->boostSpeed;
    turnVel = this->actor.shape.rot.y - this->lastYaw;
    targetRoll = -((s16)((1820.0f * speed) * (turnVel / 480.00003f)));
    rollDiff = targetRoll - this->actor.world.rot.z;

    if (fabsf(targetRoll) < 100.0f) {
        this->actor.world.rot.z = 0;
    } else if (fabsf(rollDiff) < 100.0f) {
        this->actor.world.rot.z = targetRoll;
    } else if (rollDiff > 0.0f) {
        this->actor.world.rot.z += 100;
    } else {
        this->actor.world.rot.z -= 100;
    }

    this->actor.shape.rot.z = this->actor.world.rot.z;
}

s32 EnHorse_UpdateConveyors(EnHorse* this, GlobalContext* globalCtx) {
    Player* player = PLAYER;
    s16 conveyorDir;

    if ((this->actor.floorPoly == NULL) && (this != (EnHorse*)player->rideActor)) {
        return 0;
    }
    conveyorDir = SurfaceType_GetConveyorDirection(&globalCtx->colCtx, this->actor.floorPoly, this->actor.floorBgId);
    conveyorDir = (conveyorDir << 10) - this->actor.world.rot.y;
    if (conveyorDir > 800.0f) {
        this->actor.world.rot.y += 800.0f;
    } else if (conveyorDir < -800.0f) {
        this->actor.world.rot.y -= 800.0f;
    } else {
        this->actor.world.rot.y += conveyorDir;
    }
    this->actor.shape.rot.y = this->actor.world.rot.y;

    return 1;
}

s32 EnHorse_RandInt(f32 range) {
    return Rand_ZeroOne() * range;
}

void EnHorse_Update(Actor* thisx, GlobalContext* globalCtx) {
    EnHorse* this = THIS;
    GlobalContext* globalCtx2 = globalCtx;
    Vec3f dustAcc = { 0.0f, 0.0f, 0.0f };
    Vec3f dustVel = { 0.0f, 1.0f, 0.0f };
    Player* player = PLAYER;

    this->lastYaw = thisx->shape.rot.y;
    EnHorse_UpdateStick(this, globalCtx2);
    EnHorse_UpdatePlayerDir(this, globalCtx2);

    if (!(this->stateFlags & ENHORSE_INACTIVE)) {
        EnHorse_MountDismount(this, globalCtx2);
    }

    if (this->stateFlags & ENHORSE_FLAG_19) {
        if (this->stateFlags & ENHORSE_FLAG_20 && this->inRace == true) {
            this->stateFlags &= ~ENHORSE_FLAG_20;
            EnHorse_StartRearing(this);
        } else if (!(this->stateFlags & ENHORSE_FLAG_20) && this->stateFlags & ENHORSE_FLAG_21 &&
                   this->action != ENHORSE_ACT_MOUNTED_REARING && this->inRace == true) {
            this->stateFlags &= ~ENHORSE_FLAG_21;
            EnHorse_StartRearing(this);
        }
    }

    sActionFuncs[this->action](this, globalCtx2);
    this->stateFlags &= ~ENHORSE_OBSTACLE;
    this->curFrame = this->skin.skelAnime.curFrame;
    this->lastPos = thisx->world.pos;
    if (!(this->stateFlags & ENHORSE_INACTIVE)) {
        if (this->action == ENHORSE_ACT_MOUNTED_GALLOP || this->action == ENHORSE_ACT_MOUNTED_TROT ||
            this->action == ENHORSE_ACT_MOUNTED_WALK) {
            EnHorse_CheckBoost(this, globalCtx2);
        }
        if (this->playerControlled == true) {
            EnHorse_RegenBoost(this, globalCtx2);
        }
        Actor_MoveForward(thisx);
        if (this->action == ENHORSE_ACT_INGO_RACE) {
            if (this->rider != NULL) {
                this->rider->world.pos.x = thisx->world.pos.x;
                this->rider->world.pos.y = thisx->world.pos.y + 10.0f;
                this->rider->world.pos.z = thisx->world.pos.z;
                this->rider->shape.rot.x = thisx->shape.rot.x;
                this->rider->shape.rot.y = thisx->shape.rot.y;
            }
        }
        if (this->jntSph.elements[0].info.ocElemFlags & 2) {
            if (thisx->speedXZ > 6.0f) {
                thisx->speedXZ -= 1.0f;
            }
        }
        if (this->jntSph.base.acFlags & 2) {
            this->unk_21C = this->unk_228;
            if (this->stateFlags & ENHORSE_DRAW) {
                Audio_PlaySoundGeneral(NA_SE_EV_HORSE_NEIGH, &this->unk_21C, 4, &D_801333E0, &D_801333E0, &D_801333E8);
            }
        }
        if (this->action != ENHORSE_ACT_INGO_RACE) {
            EnHorse_TiltBody(this, globalCtx2);
        }
        Collider_UpdateCylinder(thisx, &this->cyl1);
        Collider_UpdateCylinder(thisx, &this->cyl2);

        // Required to match
        this->cyl1.dim.pos.x = this->cyl1.dim.pos.x + (s16)(Math_SinS(thisx->shape.rot.y) * 11.0f);
        this->cyl1.dim.pos.z = this->cyl1.dim.pos.z + (s16)(Math_CosS(thisx->shape.rot.y) * 11.0f);
        this->cyl2.dim.pos.x = this->cyl2.dim.pos.x + (s16)(Math_SinS(thisx->shape.rot.y) * -18.0f);
        this->cyl2.dim.pos.z = this->cyl2.dim.pos.z + (s16)(Math_CosS(thisx->shape.rot.y) * -18.0f);
        CollisionCheck_SetAT(globalCtx2, &globalCtx2->colChkCtx, &this->cyl1.base);
        CollisionCheck_SetOC(globalCtx2, &globalCtx2->colChkCtx, &this->cyl1.base);
        CollisionCheck_SetOC(globalCtx2, &globalCtx2->colChkCtx, &this->cyl2.base);
        if ((player->stateFlags1 & 1) && player->rideActor != NULL) {
            if (globalCtx2->sceneNum != SCENE_SPOT20 ||
                (globalCtx2->sceneNum == SCENE_SPOT20 && (thisx->world.pos.z < -2400.0f))) {
                EnHorse_UpdateConveyors(this, globalCtx2);
            }
        }
        if (!(this->stateFlags & ENHORSE_FLAG_24)) {
            EnHorse_UpdateBgCheckInfo(this, globalCtx2);
            EnHorse_CheckFloors(this, globalCtx2);
            if (thisx->world.pos.y < this->yFront && thisx->world.pos.y < this->yBack) {
                if (this->yBack < this->yFront) {
                    thisx->world.pos.y = this->yBack;
                } else {
                    thisx->world.pos.y = this->yFront;
                }
            }

        } else {
            this->stateFlags &= ~ENHORSE_FLAG_24;
        }

        if (globalCtx2->sceneNum == SCENE_SPOT09 && (gSaveContext.eventChkInf[9] & 0xF) != 0xF) {
            EnHorse_CheckBridgeJumps(this, globalCtx2);
        }

        thisx->focus.pos = thisx->world.pos;
        thisx->focus.pos.y += 70.0f;
        if ((Rand_ZeroOne() < 0.025f) && this->blinkTimer == 0) {
            this->blinkTimer++;
        } else if (this->blinkTimer > 0) {
            this->blinkTimer++;
            if (this->blinkTimer >= 4) {
                this->blinkTimer = 0;
            }
        }

        if (thisx->speedXZ == 0.0f && !(this->stateFlags & ENHORSE_FLAG_19)) {
            thisx->colChkInfo.mass = 0xFF;
        } else {
            thisx->colChkInfo.mass = 0xFE;
        }

        if (thisx->speedXZ >= 5.0f) {
            this->cyl1.base.atFlags |= 1;
        } else {
            this->cyl1.base.atFlags &= ~1;
        }

        if (gSaveContext.entranceIndex != 343 || gSaveContext.sceneSetupIndex != 9) {
            if (this->dustFlags & 1) {
                this->dustFlags &= ~1;
                func_800287AC(globalCtx2, &this->frontRightHoof, &dustVel, &dustAcc, EnHorse_RandInt(100) + 200,
                              EnHorse_RandInt(10) + 30, EnHorse_RandInt(20) + 30);
            } else if (this->dustFlags & 2) {
                this->dustFlags &= ~2;
                func_800287AC(globalCtx2, &this->frontLeftHoof, &dustVel, &dustAcc, EnHorse_RandInt(100) + 200,
                              EnHorse_RandInt(10) + 30, EnHorse_RandInt(20) + 30);
            } else if (this->dustFlags & 4) {
                this->dustFlags &= ~4;
                func_800287AC(globalCtx2, &this->backRightHoof, &dustVel, &dustAcc, EnHorse_RandInt(100) + 200,
                              EnHorse_RandInt(10) + 30, EnHorse_RandInt(20) + 30);
            } else if (this->dustFlags & 8) {
                this->dustFlags &= ~8;
                func_800287AC(globalCtx2, &this->backLeftHoof, &dustVel, &dustAcc, EnHorse_RandInt(100) + 200,
                              EnHorse_RandInt(10) + 30, EnHorse_RandInt(20) + 30);
            }
        }
        this->stateFlags &= ~ENHORSE_DRAW;
    }
}

s32 EnHorse_PlayerDirToMountSide(EnHorse* this, GlobalContext* globalCtx, Player* player) {
    if (this->playerDir == PLAYER_DIR_SIDE_L) {
        return -1;
    }
    if (this->playerDir == PLAYER_DIR_SIDE_R) {
        return 1;
    }
    return 0;
}

s32 EnHorse_MountSideCheck(EnHorse* this, GlobalContext* globalCtx, Player* player) {
    s32 mountSide;

    if (Actor_WorldDistXZToActor(&this->actor, &player->actor) > 75.0f) {
        return 0;
    } else if (fabsf(this->actor.world.pos.y - player->actor.world.pos.y) > 30.0f) {
        return 0;
    } else if (Math_CosS(Actor_WorldYawTowardActor(&player->actor, &this->actor) - player->actor.world.rot.y) <
               0.17364818f) {
        return 0;
    } else {
        mountSide = EnHorse_PlayerDirToMountSide(this, globalCtx, player);
        if (mountSide == -1) {
            return -1;
        }
        if (mountSide == 1) {
            return 1;
        }
    }
    return 0;
}

s32 EnHorse_GetMountSide(EnHorse* this, GlobalContext* globalCtx) {
    if (this->action != ENHORSE_ACT_IDLE) {
        return 0;
    }
    if ((this->animationIdx != ENHORSE_ANIM_IDLE) && (this->animationIdx != ENHORSE_ANIM_WHINNEY)) {
        return 0;
    }
    return EnHorse_MountSideCheck(this, globalCtx, PLAYER);
}

void EnHorse_RandomOffset(Vec3f* src, f32 dist, Vec3f* dst) {
    dst->x = (Rand_ZeroOne() * (dist * 2.0f) + src->x) - dist;
    dst->y = (Rand_ZeroOne() * (dist * 2.0f) + src->y) - dist;
    dst->z = (Rand_ZeroOne() * (dist * 2.0f) + src->z) - dist;
}

void EnHorse_SkinCallback1(Actor* thisx, GlobalContext* globalCtx, PSkinAwb* skin) {
    EnHorse* this = THIS;
    s32 pad;
    Vec3f sp94 = { 0.0f, 0.0f, 0.0f };
    Vec3f hoofOffset = { 5.0f, -4.0f, 5.0f };
    Vec3f riderOffset = { 600.0f, -1670.0f, 0.0f };
    Vec3f sp70;
    Vec3f sp64 = { 0.0f, 0.0f, 0.0f };
    Vec3f sp58 = { 0.0f, -1.0f, 0.0f };

    f32 frame = this->skin.skelAnime.curFrame;
    Vec3f center;
    Vec3f newCenter;
    s32 i;
    Vec3f sp2C;
    f32 sp28;

    if (!(this->stateFlags & ENHORSE_CALC_RIDER_POS)) {
        func_800A6408(skin, 30, &riderOffset, &this->riderPos);
        this->riderPos.x = this->riderPos.x - this->actor.world.pos.x;
        this->riderPos.y = this->riderPos.y - this->actor.world.pos.y;
        this->riderPos.z = this->riderPos.z - this->actor.world.pos.z;
    } else {
        this->stateFlags &= ~ENHORSE_CALC_RIDER_POS;
    }

    func_800A6408(skin, 13, &sp94, &sp2C);
    SkinMatrix_Vec3fMtxFMultXYZW(&globalCtx->mf_11D60, &sp2C, &this->unk_228, &sp28);
    if ((this->animationIdx == ENHORSE_ANIM_IDLE && this->action != ENHORSE_ACT_FROZEN) &&
        ((frame > 40.0f && frame < 45.0f && this->type == HORSE_EPONA) ||
         (frame > 28.0f && frame < 33.0f && this->type == HORSE_HNI))) {
        if (Rand_ZeroOne() < 0.6f) {
            this->dustFlags |= 1;
            func_800A6408(skin, 28, &hoofOffset, &this->frontRightHoof);
            this->frontRightHoof.y = this->frontRightHoof.y - 5.0f;
        }
    } else {
        if (this->action == ENHORSE_ACT_STOPPING) {
            if ((frame > 10.0f && frame < 13.0f) || (frame > 25.0f && frame < 33.0f)) {
                if (Rand_ZeroOne() < 0.7f) {
                    this->dustFlags |= 2;
                    func_800A6408(skin, 20, &hoofOffset, &sp70);
                    EnHorse_RandomOffset(&sp70, 10.0f, &this->frontLeftHoof);
                }
                if (Rand_ZeroOne() < 0.7f) {
                    this->dustFlags |= 1;
                    func_800A6408(skin, 28, &hoofOffset, &sp70);
                    EnHorse_RandomOffset(&sp70, 10.0f, &this->frontRightHoof);
                }
            }

            if ((frame > 6.0f && frame < 10.0f) || (frame > 23.0f && frame < 29.0f)) {
                if (Rand_ZeroOne() < 0.7f) {
                    this->dustFlags |= 8;
                    func_800A6408(skin, 37, &hoofOffset, &sp70);
                    EnHorse_RandomOffset(&sp70, 10.0f, &this->backLeftHoof);
                }
            }

            if ((frame > 7.0f && frame < 14.0f) || (frame > 26.0f && frame < 30.0f)) {
                if (Rand_ZeroOne() < 0.7f) {
                    this->dustFlags |= 4;
                    func_800A6408(skin, 45, &hoofOffset, &sp70);
                    EnHorse_RandomOffset(&sp70, 10.0f, &this->backRightHoof);
                }
            }
        } else if (this->animationIdx == ENHORSE_ANIM_GALLOP) {
            if ((frame > 14.0f) && (frame < 16.0f)) {
                this->dustFlags |= 1;
                func_800A6408(skin, 28, &hoofOffset, &sp70);
                EnHorse_RandomOffset(&sp70, 5.0f, &this->frontRightHoof);
            } else if (frame > 8.0f && frame < 10.0f) {
                this->dustFlags |= 2;
                func_800A6408(skin, 20, &hoofOffset, &sp70);
                EnHorse_RandomOffset(&sp70, 10.0f, &this->frontLeftHoof);
            } else if (frame > 1.0f && frame < 3.0f) {
                this->dustFlags |= 4;
                func_800A6408(skin, 45, &hoofOffset, &sp70);
                EnHorse_RandomOffset(&sp70, 10.0f, &this->backRightHoof);
            } else if ((frame > 26.0f) && (frame < 28.0f)) {
                this->dustFlags |= 8;
                func_800A6408(skin, 37, &hoofOffset, &sp70);
                EnHorse_RandomOffset(&sp70, 10.0f, &this->backLeftHoof);
            }
        } else if (this->action == ENHORSE_ACT_LOW_JUMP && frame > 6.0f &&
                   Rand_ZeroOne() < 1.0f - (frame - 6.0f) * 0.05882353f) {
            if (Rand_ZeroOne() < 0.5f) {
                this->dustFlags |= 8;
                func_800A6408(skin, 37, &hoofOffset, &sp70);
                EnHorse_RandomOffset(&sp70, 10.0f, &this->backLeftHoof);
            }
            if (Rand_ZeroOne() < 0.5f) {
                this->dustFlags |= 4;
                func_800A6408(skin, 45, &hoofOffset, &sp70);
                EnHorse_RandomOffset(&sp70, 10.0f, &this->backRightHoof);
            }
        } else if (this->action == ENHORSE_ACT_HIGH_JUMP && frame > 5.0f &&
                   Rand_ZeroOne() < 1.0f - (frame - 5.0f) * 0.04f) {
            if (Rand_ZeroOne() < 0.5f) {
                this->dustFlags |= 8;
                func_800A6408(skin, 37, &hoofOffset, &sp70);
                EnHorse_RandomOffset(&sp70, 10.0f, &this->backLeftHoof);
            }
            if (Rand_ZeroOne() < 0.5f) {
                this->dustFlags |= 4;
                func_800A6408(skin, 45, &hoofOffset, &sp70);
                EnHorse_RandomOffset(&sp70, 10.0f, &this->backRightHoof);
            }
        } else if (this->action == ENHORSE_ACT_BRIDGE_JUMP && Rand_ZeroOne() < 0.5f) {
            if (Rand_ZeroOne() < 0.5f) {
                this->dustFlags |= 8;
                func_800A6408(skin, 37, &hoofOffset, &sp70);
                EnHorse_RandomOffset(&sp70, 10.0f, &this->backLeftHoof);
            } else {
                this->dustFlags |= 4;
                func_800A6408(skin, 45, &hoofOffset, &sp70);
                EnHorse_RandomOffset(&sp70, 10.0f, &this->backRightHoof);
            }
        }
    }

    for (i = 0; i < this->jntSph.count; i++) {
        center.x = this->jntSph.elements[i].dim.modelSphere.center.x;
        center.y = this->jntSph.elements[i].dim.modelSphere.center.y;
        center.z = this->jntSph.elements[i].dim.modelSphere.center.z;

        func_800A6408(skin, this->jntSph.elements[i].dim.limb, &center, &newCenter);
        this->jntSph.elements[i].dim.worldSphere.center.x = newCenter.x;
        this->jntSph.elements[i].dim.worldSphere.center.y = newCenter.y;
        this->jntSph.elements[i].dim.worldSphere.center.z = newCenter.z;
        this->jntSph.elements[i].dim.worldSphere.radius =
            this->jntSph.elements[i].dim.modelSphere.radius * this->jntSph.elements[i].dim.scale;
    }

    CollisionCheck_SetOC(globalCtx, &globalCtx->colChkCtx, &this->jntSph.base);
    CollisionCheck_SetAC(globalCtx, &globalCtx->colChkCtx, &this->jntSph.base);
}

static s32 unk_80A667DC[] = { 0, 3, 7, 14 };
static u64* sEyeTextures[] = {
    gEponaEyeOpenTex,
    gEponaEyeHalfTex,
    gEponaEyeClosedTex,
};
static u8 sBlinkTextures[] = { 0, 1, 2, 1 };

s32 EnHorse_SkinCallback2(Actor* thisx, GlobalContext* globalCtx, s32 limbIndex, PSkinAwb* arg3) {
    EnHorse* this = THIS;
    s32 drawOriginalLimb = true;

    OPEN_DISPS(globalCtx->state.gfxCtx, "../z_en_horse.c", 8582);
    if (limbIndex == 13 && this->type == HORSE_EPONA) {
        u8 index = sBlinkTextures[this->blinkTimer];

        gSPSegment(POLY_OPA_DISP++, 0x08, SEGMENTED_TO_VIRTUAL(sEyeTextures[index]));
    } else if (this->type == HORSE_HNI && this->stateFlags & ENHORSE_FLAG_18 && limbIndex == 30) {
        func_800A5F60(globalCtx->state.gfxCtx, &this->skin, limbIndex, gHorseIngoGerudoSaddleDL, 0);
        drawOriginalLimb = false;
    }
    CLOSE_DISPS(globalCtx->state.gfxCtx, "../z_en_horse.c", 8601);
    return drawOriginalLimb;
}

void EnHorse_Draw(Actor* thisx, GlobalContext* globalCtx) {
    EnHorse* this = THIS;

    if (!(this->stateFlags & ENHORSE_INACTIVE)) {
        func_80093D18(globalCtx->state.gfxCtx);
        this->stateFlags |= ENHORSE_DRAW;
        if (this->stateFlags & ENHORSE_JUMPING) {
            func_800A6360(thisx, globalCtx, &this->skin, &EnHorse_SkinCallback1, &EnHorse_SkinCallback2, 0);
        } else {
            func_800A6360(thisx, globalCtx, &this->skin, &EnHorse_SkinCallback1, &EnHorse_SkinCallback2, 1);
        }
        if (this->postDrawFunc != NULL) {
            this->postDrawFunc(this, globalCtx);
        }
    }
}<|MERGE_RESOLUTION|>--- conflicted
+++ resolved
@@ -326,22 +326,14 @@
     { SCENE_SPOT12, -966, 24, -761, 0 },
     { SCENE_SPOT12, -694, 174, -2820, 0 },
 
-<<<<<<< HEAD
     // Lon Lon Ranch
-=======
-    /* Lon Lon Ranch */
->>>>>>> c3880c5c
     { SCENE_SPOT20, 1039, 0, 2051, 0 },
     { SCENE_SPOT20, -1443, 0, 1429, 0 },
     { SCENE_SPOT20, 856, 0, -918, 0 }, // Hardcoded to always load in lon lon
     { SCENE_SPOT20, 882, 0, -2256, 0 },
     { SCENE_SPOT20, -1003, 0, -755, 0 }, // Hardcoded to always load in lon lon
     { SCENE_SPOT20, -2254, 0, -629, 0 },
-<<<<<<< HEAD
-    { SCENE_SPOT20, 907, 0, -2336, 0 }
-=======
     { SCENE_SPOT20, 907, 0, -2336, 0 },
->>>>>>> c3880c5c
 };
 
 typedef struct {
@@ -377,68 +369,9 @@
 } RaceInfo;
 
 static RaceWaypoint sIngoRaceWaypoints[] = {
-<<<<<<< HEAD
     { 1056, 1, -1540, 11, 0x2A8D },  { 1593, 1, -985, 10, 0xFC27 },   { 1645, 1, -221, 11, 0xE891 },
     { 985, 1, 403, 10, 0xBB9C },     { -1023, 1, 354, 11, 0xA37D },   { -1679, 1, -213, 10, 0x889C },
     { -1552, 1, -1008, 11, 0x638D }, { -947, -1, -1604, 10, 0x4002 },
-=======
-    {
-        1056,
-        1,
-        -1540,
-        11,
-        0x2A8D,
-    },
-    {
-        1593,
-        1,
-        -985,
-        10,
-        0xFC27,
-    },
-    {
-        1645,
-        1,
-        -221,
-        11,
-        0xE891,
-    },
-    {
-        985,
-        1,
-        403,
-        10,
-        0xBB9C,
-    },
-    {
-        -1023,
-        1,
-        354,
-        11,
-        0xA37D,
-    },
-    {
-        -1679,
-        1,
-        -213,
-        10,
-        0x889C,
-    },
-    {
-        -1552,
-        1,
-        -1008,
-        11,
-        0x638D,
-    },
-    {
-        -947,
-        -1,
-        -1604,
-        10,
-        0x4002,
-    },
->>>>>>> c3880c5c
 };
 
 static RaceInfo sIngoRace = { 8, sIngoRaceWaypoints };
@@ -486,73 +419,12 @@
 } CsActionEntry;
 
 static CsActionEntry sCsActionTable[] = {
-<<<<<<< HEAD
     { 36, 1 }, { 37, 2 }, { 38, 3 }, { 64, 4 }, { 65, 5 },
 };
 
 static RaceWaypoint sHbaWaypoints[] = {
     { 3600, 1413, -5055, 11, 0x8001 }, { 3360, 1413, -5220, 5, 0xC000 }, { 3100, 1413, -4900, 5, 0x0000 },
     { 3600, 1413, -4100, 11, 0x0000 }, { 3600, 1413, 360, 11, 0x0000 },
-=======
-    {
-        36,
-        1,
-    },
-    {
-        37,
-        2,
-    },
-    {
-        38,
-        3,
-    },
-    {
-        64,
-        4,
-    },
-    {
-        65,
-        5,
-    },
-};
-
-static RaceWaypoint sHbaWaypoints[] = {
-    {
-        3600,
-        1413,
-        -5055,
-        11,
-        0x8001,
-    },
-    {
-        3360,
-        1413,
-        -5220,
-        5,
-        0xC000,
-    },
-    {
-        3100,
-        1413,
-        -4900,
-        5,
-        0x0000,
-    },
-    {
-        3600,
-        1413,
-        -4100,
-        11,
-        0x0000,
-    },
-    {
-        3600,
-        1413,
-        360,
-        11,
-        0x0000,
-    },
->>>>>>> c3880c5c
 };
 
 static RaceInfo sHbaInfo = { 5, sHbaWaypoints };
