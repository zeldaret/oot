/**
 * File: z_en_horse.c
 * Overlay: ovl_En_Horse
 * Description: Rideable horses
 */

#include "z_en_horse.h"
#include "overlays/actors/ovl_En_In/z_en_in.h"
#include "objects/object_horse/object_horse.h"
#include "objects/object_hni/object_hni.h"
#include "scenes/overworld/spot09/spot09_scene.h"

#define FLAGS ACTOR_FLAG_4

typedef void (*EnHorseCsFunc)(EnHorse*, GlobalContext*, CsCmdActorAction*);
typedef void (*EnHorseActionFunc)(EnHorse*, GlobalContext*);

void EnHorse_Init(Actor* thisx, GlobalContext* globalCtx);
void EnHorse_Destroy(Actor* thisx, GlobalContext* globalCtx);
void EnHorse_Update(Actor* thisx, GlobalContext* globalCtx);
void EnHorse_Draw(Actor* thisx, GlobalContext* globalCtx);

void EnHorse_InitCutscene(EnHorse* this, GlobalContext* globalCtx);
void EnHorse_InitHorsebackArchery(EnHorse* this);
void EnHorse_InitFleePlayer(EnHorse* this);
void EnHorse_ResetIdleAnimation(EnHorse* this);
void EnHorse_StartIdleRidable(EnHorse* this);
void EnHorse_InitInactive(EnHorse* this);
void EnHorse_InitIngoHorse(EnHorse* this);

void EnHorse_Frozen(EnHorse* this, GlobalContext* globalCtx);
void EnHorse_Inactive(EnHorse* this, GlobalContext* globalCtx);
void EnHorse_Idle(EnHorse* this, GlobalContext* globalCtx);
void EnHorse_FollowPlayer(EnHorse* this, GlobalContext* globalCtx);
void EnHorse_UpdateIngoRace(EnHorse* this, GlobalContext* globalCtx);
void EnHorse_MountedIdle(EnHorse* this, GlobalContext* globalCtx);
void EnHorse_MountedIdleWhinneying(EnHorse* this, GlobalContext* globalCtx);
void EnHorse_MountedTurn(EnHorse* this, GlobalContext* globalCtx);
void EnHorse_MountedWalk(EnHorse* this, GlobalContext* globalCtx);
void EnHorse_MountedTrot(EnHorse* this, GlobalContext* globalCtx);
void EnHorse_MountedGallop(EnHorse* this, GlobalContext* globalCtx);
void EnHorse_MountedRearing(EnHorse* this, GlobalContext* globalCtx);
void EnHorse_Stopping(EnHorse* this, GlobalContext* globalCtx);
void EnHorse_Reverse(EnHorse* this, GlobalContext* globalCtx);
void EnHorse_LowJump(EnHorse* this, GlobalContext* globalCtx);
void EnHorse_HighJump(EnHorse* this, GlobalContext* globalCtx);
void EnHorse_BridgeJump(EnHorse* this, GlobalContext* globalCtx);
void EnHorse_CutsceneUpdate(EnHorse* this, GlobalContext* globalCtx);
void EnHorse_UpdateHorsebackArchery(EnHorse* this, GlobalContext* globalCtx);
void EnHorse_FleePlayer(EnHorse* this, GlobalContext* globalCtx);

static AnimationHeader* sEponaAnimHeaders[] = {
    &gEponaIdleAnim,     &gEponaWhinnyAnim,    &gEponaRefuseAnim,  &gEponaRearingAnim,     &gEponaWalkingAnim,
    &gEponaTrottingAnim, &gEponaGallopingAnim, &gEponaJumpingAnim, &gEponaJumpingHighAnim,
};

static AnimationHeader* sHniAnimHeaders[] = {
    &gHorseIngoIdleAnim,      &gHorseIngoWhinnyAnim,  &gHorseIngoRefuseAnim,
    &gHorseIngoRearingAnim,   &gHorseIngoWalkingAnim, &gHorseIngoTrottingAnim,
    &gHorseIngoGallopingAnim, &gHorseIngoJumpingAnim, &gHorseIngoJumpingHighAnim,
};

static AnimationHeader** sAnimationHeaders[] = { sEponaAnimHeaders, sHniAnimHeaders };

static f32 sPlaybackSpeeds[] = { 2.0f / 3.0f, 2.0f / 3.0f, 1.0f, 1.0f, 1.0f, 1.0f, 1.0f, 2.0f / 3.0f, 2.0f / 3.0f };

static SkeletonHeader* sSkeletonHeaders[] = { &gEponaSkel, &gHorseIngoSkel };

const ActorInit En_Horse_InitVars = {
    ACTOR_EN_HORSE,
    ACTORCAT_BG,
    FLAGS,
    OBJECT_HORSE,
    sizeof(EnHorse),
    (ActorFunc)EnHorse_Init,
    (ActorFunc)EnHorse_Destroy,
    (ActorFunc)EnHorse_Update,
    (ActorFunc)EnHorse_Draw,
};

static ColliderCylinderInit sCylinderInit1 = {
    {
        COLTYPE_NONE,
        AT_TYPE_PLAYER,
        AC_NONE,
        OC1_ON | OC1_TYPE_ALL,
        OC2_TYPE_1 | OC2_UNK1,
        COLSHAPE_CYLINDER,
    },
    {
        ELEMTYPE_UNK0,
        { 0x00000400, 0x00, 0x04 },
        { 0xFFCFFFFF, 0x00, 0x00 },
        TOUCH_ON | TOUCH_SFX_NONE,
        BUMP_NONE,
        OCELEM_ON,
    },
    { 20, 70, 0, { 0, 0, 0 } },
};

static ColliderCylinderInit sCylinderInit2 = {
    {
        COLTYPE_NONE,
        AT_NONE,
        AC_NONE,
        OC1_ON | OC1_TYPE_ALL,
        OC2_TYPE_1 | OC2_UNK1,
        COLSHAPE_CYLINDER,
    },
    {
        ELEMTYPE_UNK0,
        { 0xFFCFFFFF, 0x00, 0x00 },
        { 0xFFCFFFFF, 0x00, 0x00 },
        TOUCH_NONE,
        BUMP_NONE,
        OCELEM_ON,
    },
    { 20, 70, 0, { 0, 0, 0 } },
};

static ColliderJntSphElementInit sJntSphItemsInit[1] = {
    {
        {
            ELEMTYPE_UNK0,
            { 0x00000000, 0x00, 0x00 },
            { 0x0001F824, 0x00, 0x00 },
            TOUCH_NONE,
            BUMP_ON | BUMP_NO_AT_INFO | BUMP_NO_DAMAGE | BUMP_NO_SWORD_SFX | BUMP_NO_HITMARK,
            OCELEM_ON,
        },
        { 13, { { 0, 0, 0 }, 20 }, 100 },
    },
};

static ColliderJntSphInit sJntSphInit = {
    {
        COLTYPE_NONE,
        AT_NONE,
        AC_ON | AC_TYPE_PLAYER,
        OC1_ON | OC1_TYPE_ALL,
        OC2_TYPE_1 | OC2_UNK1,
        COLSHAPE_JNTSPH,
    },
    1,
    sJntSphItemsInit,
};

static CollisionCheckInfoInit D_80A65F38 = { 10, 35, 100, MASS_HEAVY };

typedef struct {
    s16 scene;
    Vec3s pos;
    s16 angle;
} EnHorseSpawnpoint;

static EnHorseSpawnpoint sHorseSpawns[] = {
    // Hyrule Field
    { SCENE_SPOT00, 16, 0, 1341, 0 },
    { SCENE_SPOT00, -1297, 0, 1459, 0 },
    { SCENE_SPOT00, -5416, -300, 1296, 0 },
    { SCENE_SPOT00, -4667, -300, 3620, 0 },
    { SCENE_SPOT00, -3837, 81, 5537, 0 },
    { SCENE_SPOT00, -5093, -226, 6661, 0 },
    { SCENE_SPOT00, -6588, -79, 5053, 0 },
    { SCENE_SPOT00, -7072, -500, 7538, 0 },
    { SCENE_SPOT00, -6139, -500, 8910, 0 },
    { SCENE_SPOT00, -8497, -300, 7802, 0 },
    { SCENE_SPOT00, -5481, -499, 12127, 0 },
    { SCENE_SPOT00, -4808, -700, 13583, 0 },
    { SCENE_SPOT00, -3416, -490, 12092, 0 },
    { SCENE_SPOT00, -2915, 100, 8339, 0 },
    { SCENE_SPOT00, -2277, -500, 13247, 0 },
    { SCENE_SPOT00, -1026, -500, 12101, 0 },
    { SCENE_SPOT00, 1427, -500, 13341, 0 },
    { SCENE_SPOT00, -200, -486, 10205, 0 },
    { SCENE_SPOT00, -1469, 100, 7496, 0 },
    { SCENE_SPOT00, -995, 168, 5652, 0 },
    { SCENE_SPOT00, 1938, 89, 6232, 0 },
    { SCENE_SPOT00, 1387, -105, 9206, 0 },
    { SCENE_SPOT00, 1571, -223, 7701, 0 },
    { SCENE_SPOT00, 3893, -121, 7068, 0 },
    { SCENE_SPOT00, 3179, 373, 5221, 0 },
    { SCENE_SPOT00, 4678, -20, 3869, 0 },
    { SCENE_SPOT00, 3460, 246, 4207, 0 },
    { SCENE_SPOT00, 3686, 128, 2366, 0 },
    { SCENE_SPOT00, 1791, 18, 152, 0 },
    { SCENE_SPOT00, 3667, -16, 1399, 0 },
    { SCENE_SPOT00, 1827, -15, 983, 0 },
    { SCENE_SPOT00, 1574, 399, 4318, 0 },
    { SCENE_SPOT00, 716, 95, 3391, 0 },
    { SCENE_SPOT00, -1189, -41, 4739, 0 },
    { SCENE_SPOT00, -1976, -171, 4172, 0 },
    { SCENE_SPOT00, 1314, 391, 5665, 0 },
    { SCENE_SPOT00, 112, 0, 1959, 0 },
    { SCENE_SPOT00, -3011, -111, 9397, 0 },
    { SCENE_SPOT00, -5674, -270, 8585, 0 },
    { SCENE_SPOT00, -8861, -300, 7836, 0 },
    { SCENE_SPOT00, -6056, -500, 7810, 0 },
    { SCENE_SPOT00, -7306, -500, 5994, 0 },
    { SCENE_SPOT00, -7305, -500, 7605, 0 },
    { SCENE_SPOT00, -7439, -300, 7600, 0 },
    { SCENE_SPOT00, -7464, -300, 6268, 0 },
    { SCENE_SPOT00, -8080, -300, 7553, 0 },
    { SCENE_SPOT00, -8091, -300, 7349, 0 },
    { SCENE_SPOT00, -8785, -300, 7383, 0 },
    { SCENE_SPOT00, -8745, -300, 7508, 0 },
    { SCENE_SPOT00, -8777, -300, 7788, 0 },
    { SCENE_SPOT00, -8048, -299, 7738, 0 },
    { SCENE_SPOT00, -7341, -184, 7730, 0 },
    { SCENE_SPOT00, -6410, -288, 7824, 0 },
    { SCENE_SPOT00, -6326, -290, 8205, 0 },
    { SCENE_SPOT00, -6546, -292, 8400, 0 },
    { SCENE_SPOT00, -7533, -180, 8459, 0 },
    { SCENE_SPOT00, -8024, -295, 7903, 0 },
    { SCENE_SPOT00, -8078, -308, 7994, 0 },
    { SCENE_SPOT00, -9425, -287, 7696, 0 },
    { SCENE_SPOT00, -9322, -292, 7577, 0 },
    { SCENE_SPOT00, -9602, -199, 7160, 0 },
    { SCENE_SPOT00, -9307, -300, 7758, 0 },
    { SCENE_SPOT00, -9230, -300, 7642, 0 },
    { SCENE_SPOT00, -7556, -499, 8695, 0 },
    { SCENE_SPOT00, -6438, -500, 8606, 0 },
    { SCENE_SPOT00, -6078, -500, 8258, 0 },
    { SCENE_SPOT00, -6233, -500, 7613, 0 },
    { SCENE_SPOT00, -5035, -205, 7814, 0 },
    { SCENE_SPOT00, -5971, -500, 8501, 0 },
    { SCENE_SPOT00, -5724, -498, 10123, 0 },
    { SCENE_SPOT00, -5094, -392, 11106, 0 },
    { SCENE_SPOT00, -5105, -393, 11312, 0 },
    { SCENE_SPOT00, -4477, -314, 11132, 0 },
    { SCENE_SPOT00, -3867, -380, 11419, 0 },
    { SCENE_SPOT00, -2952, -500, 11944, 0 },
    { SCENE_SPOT00, -2871, -488, 11743, 0 },
    { SCENE_SPOT00, -3829, -372, 11327, 0 },
    { SCENE_SPOT00, -4439, -293, 10989, 0 },
    { SCENE_SPOT00, -5014, -381, 11086, 0 },
    { SCENE_SPOT00, -5113, -188, 10968, 0 },
    { SCENE_SPOT00, -5269, -188, 11156, 0 },
    { SCENE_SPOT00, -5596, -178, 9972, 0 },
    { SCENE_SPOT00, -5801, -288, 8518, 0 },
    { SCENE_SPOT00, -4910, -178, 7931, 0 },
    { SCENE_SPOT00, -3586, 73, 8140, 0 },
    { SCENE_SPOT00, -4487, -106, 9362, 0 },
    { SCENE_SPOT00, -4339, -112, 6412, 0 },
    { SCENE_SPOT00, -3417, 105, 8194, 0 },
    { SCENE_SPOT00, -4505, -20, 6608, 0 },
    { SCENE_SPOT00, -5038, -199, 6603, 0 },
    { SCENE_SPOT00, -4481, 1, 6448, 0 },
    { SCENE_SPOT00, -5032, -168, 6418, 0 },
    { SCENE_SPOT00, -5256, -700, 14329, 0 },
    { SCENE_SPOT00, -5749, -820, 15380, 0 },
    { SCENE_SPOT00, -3122, -700, 13608, 0 },
    { SCENE_SPOT00, -3758, -525, 13228, 0 },
    { SCENE_SPOT00, -3670, -500, 13123, 0 },
    { SCENE_SPOT00, -2924, -500, 13526, 0 },
    { SCENE_SPOT00, 1389, -115, 9370, 0 },
    { SCENE_SPOT00, 548, -116, 8889, 0 },
    { SCENE_SPOT00, -106, -107, 8530, 0 },
    { SCENE_SPOT00, -1608, 85, 7646, 0 },
    { SCENE_SPOT00, -5300, -700, 13772, 0 },
    { SCENE_SPOT00, -5114, -700, 13400, 0 },
    { SCENE_SPOT00, -4561, -700, 13700, 0 },
    { SCENE_SPOT00, -4762, -700, 14084, 0 },
    { SCENE_SPOT00, -2954, 100, 8216, 0 },
    { SCENE_SPOT00, 1460, -104, 9246, 0 },
    { SCENE_SPOT00, 629, -105, 8791, 0 },
    { SCENE_SPOT00, -10, -90, 8419, 0 },
    { SCENE_SPOT00, -1462, 100, 7504, 0 },
    { SCENE_SPOT00, -3018, -500, 12493, 0 },
    { SCENE_SPOT00, -2994, -311, 10331, 0 },
    { SCENE_SPOT00, -4006, -700, 14152, 0 },
    { SCENE_SPOT00, -4341, -500, 12743, 0 },
    { SCENE_SPOT00, -5879, -497, 6799, 0 },
    { SCENE_SPOT00, 22, -473, 10103, 0 },
    { SCENE_SPOT00, -1389, -192, 8874, 0 },
    { SCENE_SPOT00, -4, 92, 6866, 0 },
    { SCENE_SPOT00, 483, 104, 6637, 0 },
    { SCENE_SPOT00, 1580, 183, 5987, 0 },
    { SCENE_SPOT00, 1548, 308, 5077, 0 },
    { SCENE_SPOT00, 1511, 399, 4267, 0 },
    { SCENE_SPOT00, 1358, 385, 4271, 0 },
    { SCENE_SPOT00, 1379, 395, 5063, 0 },
    { SCENE_SPOT00, 1360, 394, 5870, 0 },
    { SCENE_SPOT00, 813, 283, 6194, 0 },
    { SCENE_SPOT00, -57, 101, 6743, 0 },
    { SCENE_SPOT00, 91, 325, 5143, 0 },
    { SCENE_SPOT00, 1425, -214, 7659, 0 },
    { SCENE_SPOT00, 3487, -19, 880, 0 },
    { SCENE_SPOT00, 2933, 152, 2094, 0 },
    { SCENE_SPOT00, 2888, -145, 6862, 0 },
    { SCENE_SPOT00, 1511, 67, 6471, 0 },
    { SCENE_SPOT00, 4051, -47, 1722, 0 },
    { SCENE_SPOT00, -7335, -500, 8627, 0 },
    { SCENE_SPOT00, -7728, -462, 8498, 0 },
    { SCENE_SPOT00, -7791, -446, 8832, 0 },
    { SCENE_SPOT00, -2915, -435, 11334, 0 },
    { SCENE_SPOT00, 165, -278, 3352, 0 },

    // Lake Hylia
    { SCENE_SPOT06, -2109, -882, 1724, 0 },
    { SCENE_SPOT06, -328, -1238, 2705, 0 },
    { SCENE_SPOT06, -3092, -1033, 3527, 0 },

    // Gerudo Valley
    { SCENE_SPOT09, 2687, -269, 753, 0 },
    { SCENE_SPOT09, 2066, -132, 317, 0 },
    { SCENE_SPOT09, 523, -8, 635, 0 },
    { SCENE_SPOT09, 558, 36, -323, 0 },
    { SCENE_SPOT09, 615, 51, -839, 0 },
    { SCENE_SPOT09, -614, 32, 29, 0 },
    { SCENE_SPOT09, -639, -3, 553, 0 },
    { SCENE_SPOT09, -540, 10, -889, 0 },
    { SCENE_SPOT09, -1666, 58, 378, 0 },
    { SCENE_SPOT09, -3044, 210, -648, 0 },

    // Gerudo's Fortress
    { SCENE_SPOT12, -678, 21, -623, 0 },
    { SCENE_SPOT12, 149, 333, -2499, 0 },
    { SCENE_SPOT12, 499, 581, -547, 0 },
    { SCENE_SPOT12, 3187, 1413, -3775, 0 },
    { SCENE_SPOT12, 3198, 1413, 307, 0 },
    { SCENE_SPOT12, 3380, 1413, -1200, 0 },
    { SCENE_SPOT12, -966, 1, -56, 0 },
    { SCENE_SPOT12, -966, 24, -761, 0 },
    { SCENE_SPOT12, -694, 174, -2820, 0 },

    // Lon Lon Ranch
    { SCENE_SPOT20, 1039, 0, 2051, 0 },
    { SCENE_SPOT20, -1443, 0, 1429, 0 },
    { SCENE_SPOT20, 856, 0, -918, 0 }, // Hardcoded to always load in lon lon
    { SCENE_SPOT20, 882, 0, -2256, 0 },
    { SCENE_SPOT20, -1003, 0, -755, 0 }, // Hardcoded to always load in lon lon
    { SCENE_SPOT20, -2254, 0, -629, 0 },
    { SCENE_SPOT20, 907, 0, -2336, 0 },
};

typedef struct {
    s16 zMin;
    s16 zMax;

    s16 xMin;
    s16 xMax;
    s16 xOffset;

    s16 angle;
    s16 angleRange;

    Vec3s pos;
} BridgeJumpPoint;

static BridgeJumpPoint sBridgeJumps[] = {
    { -195, -40, 225, 120, 360, -0x4000, 0x7D0, -270, -52, -117 },
    { -195, -40, -240, -120, -360, 0x4000, 0x7D0, 270, -52, -117 },
};

typedef struct {
    s16 x;
    s16 y;
    s16 z;
    s16 speed;
    s16 angle;
} RaceWaypoint;

typedef struct {
    s32 numWaypoints;
    RaceWaypoint* waypoints;
} RaceInfo;

static RaceWaypoint sIngoRaceWaypoints[] = {
    { 1056, 1, -1540, 11, 0x2A8D },  { 1593, 1, -985, 10, 0xFC27 },   { 1645, 1, -221, 11, 0xE891 },
    { 985, 1, 403, 10, 0xBB9C },     { -1023, 1, 354, 11, 0xA37D },   { -1679, 1, -213, 10, 0x889C },
    { -1552, 1, -1008, 11, 0x638D }, { -947, -1, -1604, 10, 0x4002 },
};

static RaceInfo sIngoRace = { 8, sIngoRaceWaypoints };
static s32 sAnimSoundFrames[] = { 0, 16 };

static InitChainEntry sInitChain[] = {
    ICHAIN_F32(uncullZoneScale, 600, ICHAIN_CONTINUE),
    ICHAIN_F32(uncullZoneDownward, 300, ICHAIN_STOP),
};

static u8 sResetNoInput[] = { 0, 0, 0, 0, 1, 1, 1, 1, 1, 1, 1, 0 };

static s32 sIdleAnimIds[] = { 1, 3, 0, 3, 1, 0 };

static s16 sIngoAnimations[] = { 7, 6, 2, 2, 1, 1, 0, 0, 0, 0 };

void EnHorse_CsMoveInit(EnHorse* this, GlobalContext* globalCtx, CsCmdActorAction* action);
void EnHorse_CsJumpInit(EnHorse* this, GlobalContext* globalCtx, CsCmdActorAction* action);
void EnHorse_CsRearingInit(EnHorse* this, GlobalContext* globalCtx, CsCmdActorAction* action);
void EnHorse_WarpMoveInit(EnHorse* this, GlobalContext* globalCtx, CsCmdActorAction* action);
void EnHorse_CsWarpRearingInit(EnHorse* this, GlobalContext* globalCtx, CsCmdActorAction* action);

static EnHorseCsFunc sCutsceneInitFuncs[] = {
    NULL,
    EnHorse_CsMoveInit,
    EnHorse_CsJumpInit,
    EnHorse_CsRearingInit,
    EnHorse_WarpMoveInit,
    EnHorse_CsWarpRearingInit,
};

void EnHorse_CsMoveToPoint(EnHorse* this, GlobalContext* globalCtx, CsCmdActorAction* action);
void EnHorse_CsJump(EnHorse* this, GlobalContext* globalCtx, CsCmdActorAction* action);
void EnHorse_CsRearing(EnHorse* this, GlobalContext* globalCtx, CsCmdActorAction* action);
void EnHorse_CsWarpMoveToPoint(EnHorse* this, GlobalContext* globalCtx, CsCmdActorAction* action);
void EnHorse_CsWarpRearing(EnHorse* this, GlobalContext* globalCtx, CsCmdActorAction* action);

static EnHorseCsFunc sCutsceneActionFuncs[] = {
    NULL, EnHorse_CsMoveToPoint, EnHorse_CsJump, EnHorse_CsRearing, EnHorse_CsWarpMoveToPoint, EnHorse_CsWarpRearing,
};

typedef struct {
    s32 csAction;
    s32 csFuncIdx;
} CsActionEntry;

static CsActionEntry sCsActionTable[] = {
    { 36, 1 }, { 37, 2 }, { 38, 3 }, { 64, 4 }, { 65, 5 },
};

static RaceWaypoint sHbaWaypoints[] = {
    { 3600, 1413, -5055, 11, 0x8001 }, { 3360, 1413, -5220, 5, 0xC000 }, { 3100, 1413, -4900, 5, 0x0000 },
    { 3600, 1413, -4100, 11, 0x0000 }, { 3600, 1413, 360, 11, 0x0000 },
};

static RaceInfo sHbaInfo = { 5, sHbaWaypoints };

static EnHorseActionFunc sActionFuncs[] = {
    EnHorse_Frozen,
    EnHorse_Inactive,
    EnHorse_Idle,
    EnHorse_FollowPlayer,
    EnHorse_UpdateIngoRace,
    EnHorse_MountedIdle,
    EnHorse_MountedIdleWhinneying,
    EnHorse_MountedTurn,
    EnHorse_MountedWalk,
    EnHorse_MountedTrot,
    EnHorse_MountedGallop,
    EnHorse_MountedRearing,
    EnHorse_Stopping,
    EnHorse_Reverse,
    EnHorse_LowJump,
    EnHorse_HighJump,
    EnHorse_BridgeJump,
    EnHorse_CutsceneUpdate,
    EnHorse_UpdateHorsebackArchery,
    EnHorse_FleePlayer,
};

s32 EnHorse_BgCheckBridgeJumpPoint(EnHorse* this, GlobalContext* globalCtx) {
    f32 xMin;
    f32 xMax;
    s32 i;

    if (globalCtx->sceneNum != SCENE_SPOT09) {
        return false;
    }
    if (this->actor.speedXZ < 12.8f) {
        return false;
    }
    if ((gSaveContext.eventChkInf[9] & 0xF) == 0xF) {
        return false;
    }

    for (i = 0; i < 2; i++) {
        xMin = sBridgeJumps[i].xMin;
        xMax = (xMin + sBridgeJumps[i].xMax) + sBridgeJumps[i].xOffset;
        if (xMax < xMin) {
            f32 temp = xMin;

            xMin = xMax;
            xMax = temp;
        }
        if (sBridgeJumps[i].zMin < this->actor.world.pos.z && this->actor.world.pos.z < sBridgeJumps[i].zMax) {
            if (xMin < this->actor.world.pos.x && this->actor.world.pos.x < xMax) {
                if (sBridgeJumps[i].angle - sBridgeJumps[i].angleRange < this->actor.world.rot.y &&
                    this->actor.world.rot.y < sBridgeJumps[i].angle + sBridgeJumps[i].angleRange) {
                    return true;
                }
            }
        }
    }
    return false;
}

void EnHorse_StartBridgeJump(EnHorse* this, GlobalContext* globalCtx);

s32 EnHorse_CheckBridgeJumps(EnHorse* this, GlobalContext* globalCtx) {
    f32 xMin;
    f32 xMax;
    s32 i;

    if (this->actor.speedXZ < 12.8f) {
        return false;
    }

    for (i = 0; i != 2; i++) {
        xMin = sBridgeJumps[i].xMin;
        xMax = sBridgeJumps[i].xMax + xMin;

        if (xMax < xMin) {
            f32 temp = xMin;

            xMin = xMax;
            xMax = temp;
        }

        if (sBridgeJumps[i].zMin < this->actor.world.pos.z && this->actor.world.pos.z < sBridgeJumps[i].zMax) {
            if (xMin < this->actor.world.pos.x && this->actor.world.pos.x < xMax) {
                if (sBridgeJumps[i].angle - sBridgeJumps[i].angleRange < this->actor.world.rot.y &&
                    this->actor.world.rot.y < sBridgeJumps[i].angle + sBridgeJumps[i].angleRange) {
                    this->bridgeJumpIdx = i;
                    EnHorse_StartBridgeJump(this, globalCtx);
                    return true;
                }
            }
        }
    }

    return false;
}

void EnHorse_RaceWaypointPos(RaceWaypoint* waypoints, s32 idx, Vec3f* pos) {
    pos->x = waypoints[idx].x;
    pos->y = waypoints[idx].y;
    pos->z = waypoints[idx].z;
}

void EnHorse_RotateToPoint(EnHorse* this, GlobalContext* globalCtx, Vec3f* pos, s16 turnAmount) {
    func_8006DD9C(&this->actor, pos, turnAmount);
}

void EnHorse_UpdateIngoRaceInfo(EnHorse* this, GlobalContext* globalCtx, RaceInfo* raceInfo) {
    Vec3f curWaypointPos;
    Vec3f prevWaypointPos;
    f32 playerDist;
    f32 sp50;
    s16 relPlayerYaw;
    f32 px;
    f32 pz;
    f32 d;
    f32 dist;
    s32 prevWaypoint;

    EnHorse_RaceWaypointPos(raceInfo->waypoints, this->curRaceWaypoint, &curWaypointPos);
    Math3D_RotateXZPlane(&curWaypointPos, raceInfo->waypoints[this->curRaceWaypoint].angle, &px, &pz, &d);
    if (((this->actor.world.pos.x * px) + (pz * this->actor.world.pos.z) + d) > 0.0f) {
        this->curRaceWaypoint++;
        if (this->curRaceWaypoint >= raceInfo->numWaypoints) {
            this->curRaceWaypoint = 0;
        }
    }

    EnHorse_RaceWaypointPos(raceInfo->waypoints, this->curRaceWaypoint, &curWaypointPos);

    prevWaypoint = this->curRaceWaypoint - 1;
    if (prevWaypoint < 0) {
        prevWaypoint = raceInfo->numWaypoints - 1;
    }
    EnHorse_RaceWaypointPos(raceInfo->waypoints, prevWaypoint, &prevWaypointPos);
    Math3D_PointDistToLine2D(this->actor.world.pos.x, this->actor.world.pos.z, prevWaypointPos.x, prevWaypointPos.z,
                             curWaypointPos.x, curWaypointPos.z, &dist);
    EnHorse_RotateToPoint(this, globalCtx, &curWaypointPos, 400);

    if (dist < 90000.0f) {
        playerDist = this->actor.xzDistToPlayer;
        if (playerDist < 130.0f || this->jntSph.elements[0].info.ocElemFlags & 2) {
            if (Math_SinS(this->actor.yawTowardsPlayer - this->actor.world.rot.y) > 0.0f) {
                this->actor.world.rot.y = this->actor.world.rot.y - 280;
            } else {
                this->actor.world.rot.y = this->actor.world.rot.y + 280;
            }
        } else if (playerDist < 300.0f) {
            if (Math_SinS(this->actor.yawTowardsPlayer - this->actor.world.rot.y) > 0.0f) {
                this->actor.world.rot.y = this->actor.world.rot.y + 280;
            } else {
                this->actor.world.rot.y = this->actor.world.rot.y - 280;
            }
        }
        this->actor.shape.rot.y = this->actor.world.rot.y;
    }

    sp50 = Actor_WorldDistXZToActor(&this->actor, &GET_PLAYER(globalCtx)->actor);
    relPlayerYaw = Actor_WorldYawTowardActor(&this->actor, &GET_PLAYER(globalCtx)->actor) - this->actor.world.rot.y;
    if (sp50 <= 200.0f || (fabsf(Math_SinS(relPlayerYaw)) < 0.8f && Math_CosS(relPlayerYaw) > 0.0f)) {
        if (this->actor.speedXZ < this->ingoHorseMaxSpeed) {
            this->actor.speedXZ += 0.47f;
        } else {
            this->actor.speedXZ -= 0.47f;
        }
        this->ingoRaceFlags |= 1;
        return;
    }

    if (this->actor.speedXZ < raceInfo->waypoints[this->curRaceWaypoint].speed) {
        this->actor.speedXZ = this->actor.speedXZ + 0.4f;
    } else {
        this->actor.speedXZ = this->actor.speedXZ - 0.4f;
    }
    this->ingoRaceFlags &= ~0x1;
}

void EnHorse_PlayWalkingSound(EnHorse* this) {
    if (sAnimSoundFrames[this->soundTimer] < this->curFrame) {
        if (this->soundTimer == 0 && (sAnimSoundFrames[1] < this->curFrame)) {
            return;
        }

        Audio_PlaySoundGeneral(NA_SE_EV_HORSE_WALK, &this->actor.projectedPos, 4, &D_801333E0, &D_801333E0,
                               &D_801333E8);
        if (++this->soundTimer > 1) {
            this->soundTimer = 0;
        }
    }
}

void EnHorse_PlayTrottingSound(EnHorse* this) {
    Audio_PlaySoundGeneral(NA_SE_EV_HORSE_RUN, &this->actor.projectedPos, 4, &D_801333E0, &D_801333E0, &D_801333E8);
}

void EnHorse_PlayGallopingSound(EnHorse* this) {
    Audio_PlaySoundGeneral(NA_SE_EV_HORSE_RUN, &this->actor.projectedPos, 4, &D_801333E0, &D_801333E0, &D_801333E8);
}

f32 EnHorse_SlopeSpeedMultiplier(EnHorse* this, GlobalContext* globalCtx) {
    f32 multiplier = 1.0f;

    if (Math_CosS(this->actor.shape.rot.x) < 0.939262f && Math_SinS(this->actor.shape.rot.x) < 0.0f) {
        multiplier = 0.7f;
    }
    return multiplier;
}

void func_80A5BB90(GlobalContext* globalCtx, Vec3f* vec, Vec3f* arg2, f32* arg3) {
    SkinMatrix_Vec3fMtxFMultXYZW(&globalCtx->viewProjectionMtxF, vec, arg2, arg3);
}

s32 func_80A5BBBC(GlobalContext* globalCtx, EnHorse* this, Vec3f* pos) {
    Vec3f sp24;
    f32 sp20;
    f32 eyeDist;

    func_80A5BB90(globalCtx, pos, &sp24, &sp20);
    if (fabsf(sp20) < 0.008f) {
        return false;
    }
    eyeDist = Math3D_Vec3f_DistXYZ(pos, &globalCtx->view.eye);
    return func_800314D4(globalCtx, &this->actor, &sp24, sp20) || eyeDist < 100.0f;
}

void EnHorse_IdleAnimSounds(EnHorse* this, GlobalContext* globalCtx) {
    if (this->animationIdx == ENHORSE_ANIM_IDLE &&
        ((this->curFrame > 35.0f && this->type == HORSE_EPONA) ||
         (this->curFrame > 28.0f && this->type == HORSE_HNI)) &&
        !(this->stateFlags & ENHORSE_SANDDUST_SOUND)) {
        this->stateFlags |= ENHORSE_SANDDUST_SOUND;
        Audio_PlaySoundGeneral(NA_SE_EV_HORSE_SANDDUST, &this->actor.projectedPos, 4, &D_801333E0, &D_801333E0,
                               &D_801333E8);
    } else if (this->animationIdx == ENHORSE_ANIM_REARING && this->curFrame > 25.0f &&
               !(this->stateFlags & ENHORSE_LAND2_SOUND)) {
        this->stateFlags |= ENHORSE_LAND2_SOUND;
        Audio_PlaySoundGeneral(NA_SE_EV_HORSE_LAND2, &this->actor.projectedPos, 4, &D_801333E0, &D_801333E0,
                               &D_801333E8);
    }
}

s32 EnHorse_Spawn(EnHorse* this, GlobalContext* globalCtx) {
    f32 minDist = 1e38f;
    s32 spawn = false;
    f32 dist;
    s32 i;
    Player* player;
    Vec3f spawnPos;

    for (i = 0; i < 169; i++) {
        if (sHorseSpawns[i].scene == globalCtx->sceneNum) {
            player = GET_PLAYER(globalCtx);
            if (globalCtx->sceneNum != SCENE_SPOT20 ||
                //! Same flag checked twice
                (Flags_GetEventChkInf(0x18) && ((gSaveContext.eventInf[0] & 0xF) != 6 || Flags_GetEventChkInf(0x18))) ||
                // always load two spawns inside lon lon
                ((sHorseSpawns[i].pos.x == 856 && sHorseSpawns[i].pos.y == 0 && sHorseSpawns[i].pos.z == -918) ||
                 (sHorseSpawns[i].pos.x == -1003 && sHorseSpawns[i].pos.y == 0 && sHorseSpawns[i].pos.z == -755))) {

                spawnPos.x = sHorseSpawns[i].pos.x;
                spawnPos.y = sHorseSpawns[i].pos.y;
                spawnPos.z = sHorseSpawns[i].pos.z;
                dist = Math3D_Vec3f_DistXYZ(&player->actor.world.pos, &spawnPos);

                if (globalCtx->sceneNum) {}
                if (!(minDist < dist) && !func_80A5BBBC(globalCtx, this, &spawnPos)) {
                    minDist = dist;
                    this->actor.world.pos.x = sHorseSpawns[i].pos.x;
                    this->actor.world.pos.y = sHorseSpawns[i].pos.y;
                    this->actor.world.pos.z = sHorseSpawns[i].pos.z;
                    this->actor.prevPos = this->actor.world.pos;
                    this->actor.world.rot.y = sHorseSpawns[i].angle;
                    this->actor.shape.rot.y = Actor_WorldYawTowardActor(&this->actor, &GET_PLAYER(globalCtx)->actor);
                    spawn = true;
                    SkinMatrix_Vec3fMtxFMultXYZW(&globalCtx->viewProjectionMtxF, &this->actor.world.pos,
                                                 &this->actor.projectedPos, &this->actor.projectedW);
                }
            }
        }
    }

    return spawn;
}

void EnHorse_ResetCutscene(EnHorse* this, GlobalContext* globalCtx) {
    this->cutsceneAction = -1;
    this->cutsceneFlags = 0;
}

void EnHorse_ResetRace(EnHorse* this, GlobalContext* globalCtx) {
    this->inRace = false;
}

s32 EnHorse_PlayerCanMove(EnHorse* this, GlobalContext* globalCtx) {
    Player* player = GET_PLAYER(globalCtx);

    if ((player->stateFlags1 & 1) || func_8002DD78(GET_PLAYER(globalCtx)) == 1 || (player->stateFlags1 & 0x100000) ||
        ((this->stateFlags & ENHORSE_FLAG_19) && !this->inRace) || this->action == ENHORSE_ACT_HBA ||
        player->actor.flags & ACTOR_FLAG_8 || globalCtx->csCtx.state != 0) {
        return false;
    }
    return true;
}

void EnHorse_ResetHorsebackArchery(EnHorse* this, GlobalContext* globalCtx) {
    this->unk_39C = 0;
    this->hbaStarted = 0;
    this->hbaFlags = 0;
}

void EnHorse_ClearDustFlags(u16* dustFlags) {
    *dustFlags = 0;
}

void EnHorse_Init(Actor* thisx, GlobalContext* globalCtx2) {
    EnHorse* this = (EnHorse*)thisx;
    GlobalContext* globalCtx = globalCtx2;

    AREG(6) = 0;
    Actor_ProcessInitChain(&this->actor, sInitChain);
    EnHorse_ClearDustFlags(&this->dustFlags);
    DREG(53) = 0;
    this->riderPos = this->actor.world.pos;
    this->noInputTimer = 0;
    this->noInputTimerMax = 0;
    this->riderPos.y = this->riderPos.y + 70.0f;

    if (DREG(4) == 0) {
        DREG(4) = 70;
    }

    if (this->actor.params & 0x8000) {
        this->actor.params &= ~0x8000;
        this->type = HORSE_HNI;

        if ((this->bankIndex = Object_GetIndex(&globalCtx->objectCtx, OBJECT_HNI)) < 0) {
            Actor_Kill(&this->actor);
            return;
        }

        do {
        } while (!Object_IsLoaded(&globalCtx->objectCtx, this->bankIndex));

        this->actor.objBankIndex = this->bankIndex;
        Actor_SetObjectDependency(globalCtx, &this->actor);
        this->boostSpeed = 12;
    } else {
        this->type = HORSE_EPONA;
        this->boostSpeed = 14;
    }

    // params was -1
    if (this->actor.params == 0x7FFF) {
        this->actor.params = 1;
    }

    if (globalCtx->sceneNum == SCENE_SOUKO) {
        this->stateFlags = ENHORSE_UNRIDEABLE;
    } else if (globalCtx->sceneNum == SCENE_SPOT12 && this->type == HORSE_HNI) {
        this->stateFlags = ENHORSE_FLAG_18 | ENHORSE_UNRIDEABLE;
    } else {
        if (this->actor.params == 3) {
            this->stateFlags = ENHORSE_FLAG_19 | ENHORSE_CANT_JUMP | ENHORSE_UNRIDEABLE;
        } else if (this->actor.params == 6) {
            this->stateFlags = ENHORSE_FLAG_19 | ENHORSE_CANT_JUMP;
            if (Flags_GetEventChkInf(0x18) || DREG(1) != 0) {
                this->stateFlags &= ~ENHORSE_CANT_JUMP;
                this->stateFlags |= ENHORSE_FLAG_26;
            } else if (gSaveContext.eventInf[0] & 0x40 && this->type == HORSE_HNI) {
                this->stateFlags |= ENHORSE_FLAG_21 | ENHORSE_FLAG_20;
            }
        } else if (this->actor.params == 1) {
            this->stateFlags = ENHORSE_FLAG_7;
        } else {
            this->stateFlags = 0;
        }
    }

    if (globalCtx->sceneNum == SCENE_SPOT20 && (gSaveContext.eventInf[0] & 0xF) == 6 &&
        Flags_GetEventChkInf(0x18) == 0 && !DREG(1)) {
        this->stateFlags |= ENHORSE_FLAG_25;
    }

    Actor_SetScale(&this->actor, 0.01f);
    this->actor.gravity = -3.5f;
    ActorShape_Init(&this->actor.shape, 0.0f, ActorShadow_DrawHorse, 20.0f);
    this->action = ENHORSE_ACT_IDLE;
    this->actor.speedXZ = 0.0f;
    Collider_InitCylinder(globalCtx, &this->cyl1);
    Collider_SetCylinder(globalCtx, &this->cyl1, &this->actor, &sCylinderInit1);
    Collider_InitCylinder(globalCtx, &this->cyl2);
    Collider_SetCylinder(globalCtx, &this->cyl2, &this->actor, &sCylinderInit2);
    Collider_InitJntSph(globalCtx, &this->jntSph);
    Collider_SetJntSph(globalCtx, &this->jntSph, &this->actor, &sJntSphInit, &this->jntSphList);
    CollisionCheck_SetInfo(&this->actor.colChkInfo, DamageTable_Get(0xB), &D_80A65F38);
    this->actor.focus.pos = this->actor.world.pos;
    this->actor.focus.pos.y += 70.0f;
    this->playerControlled = false;

    if ((globalCtx->sceneNum == SCENE_SPOT20) && (gSaveContext.sceneSetupIndex < 4)) {
        if (this->type == HORSE_HNI) {
            if (this->actor.world.rot.z == 0 || gSaveContext.nightFlag) {
                Actor_Kill(&this->actor);
                return;
            }
            if (Flags_GetEventChkInf(0x18)) {
                Actor_Kill(&this->actor);
                return;
            }
            if (this->actor.world.rot.z != 5) {
                Actor_Kill(&this->actor);
                return;
            }
        } else if (!Flags_GetEventChkInf(0x18) && !DREG(1) && gSaveContext.nightFlag) {
            Actor_Kill(&this->actor);
            return;
        }
    } else if (globalCtx->sceneNum == SCENE_MALON_STABLE) {
        if (IS_DAY || Flags_GetEventChkInf(0x18) || DREG(1) != 0 || !LINK_IS_ADULT) {
            Actor_Kill(&this->actor);
            return;
        }
        this->stateFlags |= ENHORSE_UNRIDEABLE;
    }

    Skin_Init(globalCtx, &this->skin, sSkeletonHeaders[this->type], sAnimationHeaders[this->type][ENHORSE_ANIM_IDLE]);
    this->animationIdx = ENHORSE_ANIM_IDLE;
    Animation_PlayOnce(&this->skin.skelAnime, sAnimationHeaders[this->type][this->animationIdx]);
    this->numBoosts = 6;
    this->blinkTimer = this->postDrawFunc = this->boostRegenTime = 0;
    EnHorse_ResetCutscene(this, globalCtx);
    EnHorse_ResetRace(this, globalCtx);
    EnHorse_ResetHorsebackArchery(this, globalCtx);

    if (this->actor.params == 2) {
        EnHorse_InitInactive(this);
    } else if (this->actor.params == 3) {
        EnHorse_InitIngoHorse(this);
        this->rider =
            Actor_Spawn(&globalCtx->actorCtx, globalCtx, ACTOR_EN_IN, this->actor.world.pos.x, this->actor.world.pos.y,
                        this->actor.world.pos.z, this->actor.shape.rot.x, this->actor.shape.rot.y, 1, 1);
        if (this->rider == NULL) {
            __assert("this->race.rider != NULL", "../z_en_horse.c", 3077);
        }
        if (!(gSaveContext.eventInf[0] & 0x40)) {
            this->ingoHorseMaxSpeed = 12.07f;
        } else {
            this->ingoHorseMaxSpeed = 12.625f;
        }
    } else if (this->actor.params == 7) {
        EnHorse_InitCutscene(this, globalCtx);
    } else if (this->actor.params == 8) {
        EnHorse_InitHorsebackArchery(this);
        Interface_InitHorsebackArchery(globalCtx);
    } else if (globalCtx->sceneNum == SCENE_SPOT20 && !Flags_GetEventChkInf(0x18) && !DREG(1)) {
        EnHorse_InitFleePlayer(this);
    } else {
        if (globalCtx->sceneNum == SCENE_SOUKO) {
            EnHorse_ResetIdleAnimation(this);
        } else if (globalCtx->sceneNum == SCENE_SPOT12 && this->type == HORSE_HNI) {
            EnHorse_ResetIdleAnimation(this);
        } else {
            EnHorse_StartIdleRidable(this);
        }
    }
    this->actor.home.rot.z = this->actor.world.rot.z = this->actor.shape.rot.z = 0;
}

void EnHorse_Destroy(Actor* thisx, GlobalContext* globalCtx) {
    EnHorse* this = (EnHorse*)thisx;

    if (this->stateFlags & ENHORSE_DRAW) {
        Audio_StopSfxByPos(&this->unk_21C);
    }
    Skin_Free(globalCtx, &this->skin);
    Collider_DestroyCylinder(globalCtx, &this->cyl1);
    Collider_DestroyCylinder(globalCtx, &this->cyl2);
    Collider_DestroyJntSph(globalCtx, &this->jntSph);
}

void EnHorse_RotateToPlayer(EnHorse* this, GlobalContext* globalCtx) {
    EnHorse_RotateToPoint(this, globalCtx, &GET_PLAYER(globalCtx)->actor.world.pos, 400);
    if (this->stateFlags & ENHORSE_OBSTACLE) {
        this->actor.world.rot.y += 800.0f;
    }
    this->actor.shape.rot.y = this->actor.world.rot.y;
}

void EnHorse_Freeze(EnHorse* this) {
    if (this->action != ENHORSE_ACT_CS_UPDATE && this->action != ENHORSE_ACT_HBA) {
        if (sResetNoInput[this->actor.params] != 0 && this->actor.params != 4) {
            this->noInputTimer = 0;
            this->noInputTimerMax = 0;
        }
        this->prevAction = this->action;
        this->action = ENHORSE_ACT_FROZEN;
        this->cyl1.base.ocFlags1 &= ~OC1_ON;
        this->cyl2.base.ocFlags1 &= ~OC1_ON;
        this->jntSph.base.ocFlags1 &= ~OC1_ON;
        this->animationIdx = ENHORSE_ANIM_IDLE;
    }
}

void EnHorse_ChangeIdleAnimation(EnHorse* this, s32 arg1, f32 arg2);
void EnHorse_StartMountedIdleResetAnim(EnHorse* this);
void EnHorse_StartMountedIdle(EnHorse* this);
void EnHorse_StartGalloping(EnHorse* this);

void EnHorse_Frozen(EnHorse* this, GlobalContext* globalCtx) {
    this->actor.speedXZ = 0.0f;
    this->noInputTimer--;
    if (this->noInputTimer < 0) {
        this->cyl1.base.ocFlags1 |= OC1_ON;
        this->cyl2.base.ocFlags1 |= OC1_ON;
        this->jntSph.base.ocFlags1 |= OC1_ON;
        if (this->playerControlled == true) {
            this->stateFlags &= ~ENHORSE_FLAG_7;
            if (this->actor.params == 4) {
                EnHorse_StartMountedIdleResetAnim(this);
            } else if (this->actor.params == 9) {
                this->actor.params = 5;
                if (globalCtx->csCtx.state != 0) {
                    EnHorse_StartMountedIdle(this);
                } else {
                    this->actor.speedXZ = 8.0f;
                    EnHorse_StartGalloping(this);
                }
            } else if (this->prevAction == 2) {
                EnHorse_StartMountedIdle(this);
            } else {
                EnHorse_StartMountedIdleResetAnim(this);
            }
            if (this->actor.params != 0) {
                this->actor.params = 0;
                return;
            }
        } else {
            if (this->prevAction == 5) {
                EnHorse_ChangeIdleAnimation(this, 0, 0);
                return;
            }
            if (this->prevAction == 6) {
                EnHorse_ChangeIdleAnimation(this, 0, 0);
                return;
            }
            EnHorse_ChangeIdleAnimation(this, 0, 0);
        }
    }
}

void EnHorse_StickDirection(Vec2f* curStick, f32* stickMag, s16* angle);

void EnHorse_UpdateSpeed(EnHorse* this, GlobalContext* globalCtx, f32 brakeDecel, f32 brakeAngle, f32 minStickMag,
                         f32 decel, f32 baseSpeed, s16 turnSpeed) {
    s16* stickAnglePtr; // probably fake
    f32 stickMag;
    s16 stickAngle;
    f32 temp_f12;
    f32 traction;
    s16 turn;

    if (!EnHorse_PlayerCanMove(this, globalCtx)) {
        if (this->actor.speedXZ > 8) {
            this->actor.speedXZ -= decel;
        } else if (this->actor.speedXZ < 0) {
            this->actor.speedXZ = 0;
        }

        return;
    }

    stickAnglePtr = &stickAngle;

    baseSpeed *= EnHorse_SlopeSpeedMultiplier(this, globalCtx);
    EnHorse_StickDirection(&this->curStick, &stickMag, &stickAngle);
    if (Math_CosS(stickAngle) <= brakeAngle) {
        this->actor.speedXZ -= brakeDecel;
        this->actor.speedXZ = this->actor.speedXZ < 0.0f ? 0.0f : this->actor.speedXZ;
        return;
    }

    if (stickMag < minStickMag) {
        this->stateFlags &= ~ENHORSE_BOOST;
        this->stateFlags &= ~ENHORSE_BOOST_DECEL;
        this->actor.speedXZ -= decel;
        if (this->actor.speedXZ < 0.0f) {
            this->actor.speedXZ = 0.0f;
        }

        return;
    }

    if (this->stateFlags & ENHORSE_BOOST) {
        if ((16 - this->boostTimer) > 0) {
            this->actor.speedXZ =
                (EnHorse_SlopeSpeedMultiplier(this, globalCtx) * this->boostSpeed - this->actor.speedXZ) /
                    (16 - this->boostTimer) +
                this->actor.speedXZ;
        } else {
            this->actor.speedXZ = EnHorse_SlopeSpeedMultiplier(this, globalCtx) * this->boostSpeed;
        }

        if ((EnHorse_SlopeSpeedMultiplier(this, globalCtx) * this->boostSpeed) <= this->actor.speedXZ) {
            this->stateFlags &= ~ENHORSE_BOOST;
            this->stateFlags |= ENHORSE_BOOST_DECEL;
        }

    } else if (this->stateFlags & ENHORSE_BOOST_DECEL) {
        if (baseSpeed < this->actor.speedXZ) {
            temp_f12 = this->actor.speedXZ;
            this->actor.speedXZ = temp_f12 - 0.06f;
        } else if (this->actor.speedXZ < baseSpeed) {
            this->actor.speedXZ = baseSpeed;
            this->stateFlags &= ~ENHORSE_BOOST_DECEL;
        }
    } else {
        this->actor.speedXZ +=
            (this->actor.speedXZ <= baseSpeed * (1.0f / 54.0f) * stickMag ? 1.0f : -1.0f) * 50.0f * 0.01f;
        if (baseSpeed < this->actor.speedXZ) {
            this->actor.speedXZ = this->actor.speedXZ - decel;
            if (this->actor.speedXZ < baseSpeed) {
                this->actor.speedXZ = baseSpeed;
            }
        }
    }

    temp_f12 = *stickAnglePtr * (1 / 32236.f);
    traction = 2.2f - (this->actor.speedXZ * (1.0f / this->boostSpeed));
    turn = *stickAnglePtr * temp_f12 * temp_f12 * traction;
    turn = CLAMP(turn, -turnSpeed * traction, turnSpeed * traction);
    this->actor.world.rot.y += turn;
    this->actor.shape.rot.y = this->actor.world.rot.y;
}

void EnHorse_StartMountedIdleResetAnim(EnHorse* this) {
    this->skin.skelAnime.curFrame = 0.0f;
    EnHorse_StartMountedIdle(this);
    this->stateFlags &= ~ENHORSE_SANDDUST_SOUND;
}

void EnHorse_StartMountedIdle(EnHorse* this) {
    f32 curFrame;

    this->action = ENHORSE_ACT_MOUNTED_IDLE;
    this->animationIdx = ENHORSE_ANIM_IDLE;
    if ((this->curFrame > 35.0f && this->type == HORSE_EPONA) || (this->curFrame > 28.0f && this->type == HORSE_HNI)) {
        if (!(this->stateFlags & ENHORSE_SANDDUST_SOUND)) {
            this->stateFlags |= ENHORSE_SANDDUST_SOUND;
            Audio_PlaySoundGeneral(NA_SE_EV_HORSE_SANDDUST, &this->actor.projectedPos, 4, &D_801333E0, &D_801333E0,
                                   &D_801333E8);
        }
    }
    curFrame = this->skin.skelAnime.curFrame;
    Animation_Change(&this->skin.skelAnime, sAnimationHeaders[this->type][this->animationIdx], 1.0f, curFrame,
                     Animation_GetLastFrame(sAnimationHeaders[this->type][this->animationIdx]), ANIMMODE_ONCE, -3.0f);
}

void EnHorse_StartReversingInterruptable(EnHorse* this);
void EnHorse_StartTurning(EnHorse* this);
void EnHorse_StartWalkingFromIdle(EnHorse* this);
void EnHorse_MountedIdleAnim(EnHorse* this);
void EnHorse_StartReversing(EnHorse* this);
void EnHorse_StartWalkingInterruptable(EnHorse* this);
void EnHorse_MountedIdleWhinney(EnHorse* this);
void EnHorse_StartWalking(EnHorse* this);

void EnHorse_MountedIdle(EnHorse* this, GlobalContext* globalCtx) {
    f32 mag;
    s16 angle = 0;

    this->actor.speedXZ = 0;
    EnHorse_StickDirection(&this->curStick, &mag, &angle);
    if (mag > 10.0f && EnHorse_PlayerCanMove(this, globalCtx) == true) {
        if (Math_CosS(angle) <= -0.5f) {
            EnHorse_StartReversingInterruptable(this);
        } else if (Math_CosS(angle) <= 0.7071) { // cos(45 degrees)
            EnHorse_StartTurning(this);
        } else {
            EnHorse_StartWalkingFromIdle(this);
        }
    }
    if (SkelAnime_Update(&this->skin.skelAnime)) {
        EnHorse_MountedIdleAnim(this);
    }
}

void EnHorse_MountedIdleAnim(EnHorse* this) {
    this->skin.skelAnime.curFrame = 0.0f;
    EnHorse_MountedIdleWhinney(this);
}

void EnHorse_MountedIdleWhinney(EnHorse* this) {
    f32 curFrame;

    this->action = ENHORSE_ACT_MOUNTED_IDLE_WHINNEYING;
    this->animationIdx = ENHORSE_ANIM_WHINNEY;
    curFrame = this->skin.skelAnime.curFrame;
    Animation_Change(&this->skin.skelAnime, sAnimationHeaders[this->type][this->animationIdx], 1.0f, curFrame,
                     Animation_GetLastFrame(sAnimationHeaders[this->type][this->animationIdx]), ANIMMODE_ONCE, -3.0f);
    this->unk_21C = this->unk_228;
    if (this->stateFlags & ENHORSE_DRAW) {
        Audio_PlaySoundGeneral(NA_SE_EV_HORSE_GROAN, &this->unk_21C, 4, &D_801333E0, &D_801333E0, &D_801333E8);
    }
}

void EnHorse_MountedIdleWhinneying(EnHorse* this, GlobalContext* globalCtx) {
    f32 stickMag;
    s16 stickAngle = 0;

    this->actor.speedXZ = 0;
    EnHorse_StickDirection(&this->curStick, &stickMag, &stickAngle);
    if (stickMag > 10.0f && EnHorse_PlayerCanMove(this, globalCtx) == true) {
        if (Math_CosS(stickAngle) <= -0.5f) {
            EnHorse_StartReversingInterruptable(this);
        } else if (Math_CosS(stickAngle) <= 0.7071) { // cos(45 degrees)
            EnHorse_StartTurning(this);
        } else {
            EnHorse_StartWalkingFromIdle(this);
        }
    }
    if (SkelAnime_Update(&this->skin.skelAnime)) {
        EnHorse_StartMountedIdleResetAnim(this);
    }
}

void EnHorse_StartTurning(EnHorse* this) {
    this->action = ENHORSE_ACT_MOUNTED_TURN;
    this->soundTimer = 0;
    this->animationIdx = ENHORSE_ANIM_WALK;
    Animation_Change(&this->skin.skelAnime, sAnimationHeaders[this->type][this->animationIdx], 1.0f, 0.0f,
                     Animation_GetLastFrame(sAnimationHeaders[this->type][this->animationIdx]), ANIMMODE_ONCE, -3.0f);
}

void EnHorse_MountedTurn(EnHorse* this, GlobalContext* globalCtx) {
    f32 stickMag;
    s16 clampedYaw;
    s16 stickAngle;

    this->actor.speedXZ = 0;
    EnHorse_PlayWalkingSound(this);
    EnHorse_StickDirection(&this->curStick, &stickMag, &stickAngle);
    if (stickMag > 10.0f) {
        if (!EnHorse_PlayerCanMove(this, globalCtx)) {
            EnHorse_StartMountedIdleResetAnim(this);
        } else if (Math_CosS(stickAngle) <= -0.5f) {
            EnHorse_StartReversingInterruptable(this);
        } else if (Math_CosS(stickAngle) <= 0.7071) { // cos(45 degrees)
            clampedYaw = CLAMP(stickAngle, -800.0f, 800.0f);
            this->actor.world.rot.y = this->actor.world.rot.y + clampedYaw;
            this->actor.shape.rot.y = this->actor.world.rot.y;
        } else {
            EnHorse_StartWalkingInterruptable(this);
        }
    }

    if (SkelAnime_Update(&this->skin.skelAnime)) {
        if (Math_CosS(stickAngle) <= 0.7071) { // cos(45 degrees)
            EnHorse_StartTurning(this);
        } else {
            EnHorse_StartMountedIdleResetAnim(this);
        }
    }
}

void EnHorse_StartWalkingFromIdle(EnHorse* this) {
    EnHorse_StartWalkingInterruptable(this);

    if (!(this->stateFlags & ENHORSE_FLAG_8) && !(this->stateFlags & ENHORSE_FLAG_9)) {
        this->stateFlags |= ENHORSE_FLAG_9;
        this->waitTimer = 8;
        return;
    }
    this->waitTimer = 0;
}

void EnHorse_StartWalkingInterruptable(EnHorse* this) {
    this->noInputTimer = 0;
    this->noInputTimerMax = 0;
    EnHorse_StartWalking(this);
}

void EnHorse_StartWalking(EnHorse* this) {
    this->action = ENHORSE_ACT_MOUNTED_WALK;
    this->soundTimer = 0;
    this->animationIdx = ENHORSE_ANIM_WALK;
    this->waitTimer = 0;
    Animation_Change(&this->skin.skelAnime, sAnimationHeaders[this->type][this->animationIdx], 1.0f, 0.0f,
                     Animation_GetLastFrame(sAnimationHeaders[this->type][this->animationIdx]), ANIMMODE_ONCE, -3.0f);
}

void EnHorse_MountedWalkingReset(EnHorse* this) {
    this->action = ENHORSE_ACT_MOUNTED_WALK;
    this->soundTimer = 0;
    this->animationIdx = ENHORSE_ANIM_WALK;
    this->waitTimer = 0;
    Animation_PlayOnce(&this->skin.skelAnime, sAnimationHeaders[this->type][this->animationIdx]);
}

void EnHorse_StartTrotting(EnHorse* this);

void EnHorse_MountedWalk(EnHorse* this, GlobalContext* globalCtx) {
    f32 stickMag;
    s16 stickAngle;

    EnHorse_PlayWalkingSound(this);
    EnHorse_StickDirection(&this->curStick, &stickMag, &stickAngle);
    if (this->noInputTimerMax == 0.0f ||
        (this->noInputTimer > 0.0f && this->noInputTimer < this->noInputTimerMax - 20.0f)) {
        EnHorse_UpdateSpeed(this, globalCtx, 0.3f, -0.5f, 10.0f, 0.06f, 3.0f, 400);
    } else {
        this->actor.speedXZ = 3.0f;
    }

    if (this->actor.speedXZ == 0.0f) {
        this->stateFlags &= ~ENHORSE_FLAG_9;
        EnHorse_StartMountedIdleResetAnim(this);
        this->noInputTimer = 0;
        this->noInputTimerMax = 0;
    } else if (this->actor.speedXZ > 3.0f) {
        this->stateFlags &= ~ENHORSE_FLAG_9;
        EnHorse_StartTrotting(this);
        this->noInputTimer = 0;
        this->noInputTimerMax = 0;
    }

    if (this->noInputTimer > 0.0f) {
        this->noInputTimer--;
        if (this->noInputTimer <= 0.0f) {
            this->noInputTimerMax = 0;
        }
    }

    if (this->waitTimer <= 0) {
        this->stateFlags &= ~ENHORSE_FLAG_9;
        this->skin.skelAnime.playSpeed = this->actor.speedXZ * 0.75f;
        if (SkelAnime_Update(&this->skin.skelAnime) || this->actor.speedXZ == 0.0f) {
            if (this->noInputTimer <= 0.0f) {
                if (this->actor.speedXZ > 3.0f) {
                    EnHorse_StartTrotting(this);
                    this->noInputTimer = 0;
                    this->noInputTimerMax = 0;
                } else if ((stickMag < 10.0f) || (Math_CosS(stickAngle) <= -0.5f)) {
                    EnHorse_StartMountedIdleResetAnim(this);
                    this->noInputTimer = 0;
                    this->noInputTimerMax = 0;
                } else {
                    EnHorse_MountedWalkingReset(this);
                }
            }
        }
    } else {
        this->actor.speedXZ = 0.0f;
        this->waitTimer--;
    }
}

void EnHorse_StartTrotting(EnHorse* this) {
    this->action = ENHORSE_ACT_MOUNTED_TROT;
    this->animationIdx = ENHORSE_ANIM_TROT;
    Animation_Change(&this->skin.skelAnime, sAnimationHeaders[this->type][this->animationIdx], 1.0f, 0.0f,
                     Animation_GetLastFrame(sAnimationHeaders[this->type][this->animationIdx]), ANIMMODE_ONCE, -3.0f);
}

void EnHorse_MountedTrotReset(EnHorse* this) {
    this->action = ENHORSE_ACT_MOUNTED_TROT;
    this->animationIdx = ENHORSE_ANIM_TROT;
    Animation_PlayOnce(&this->skin.skelAnime, sAnimationHeaders[this->type][this->animationIdx]);
}

void EnHorse_StartGallopingInterruptable(EnHorse* this);

void EnHorse_MountedTrot(EnHorse* this, GlobalContext* globalCtx) {
    f32 stickMag;
    s16 stickAngle;

    EnHorse_UpdateSpeed(this, globalCtx, 0.3f, -0.5f, 10.0f, 0.06f, 6.0f, 400);
    EnHorse_StickDirection(&this->curStick, &stickMag, &stickAngle);
    if (this->actor.speedXZ < 3.0f) {
        EnHorse_StartWalkingInterruptable(this);
    }

    this->skin.skelAnime.playSpeed = this->actor.speedXZ * 0.375f;
    if (SkelAnime_Update(&this->skin.skelAnime)) {
        EnHorse_PlayTrottingSound(this);
        func_800AA000(0.0f, 60, 8, 255);
        if (this->actor.speedXZ >= 6.0f) {
            EnHorse_StartGallopingInterruptable(this);
        } else if (this->actor.speedXZ < 3.0f) {
            EnHorse_StartWalkingInterruptable(this);
        } else {
            EnHorse_MountedTrotReset(this);
        }
    }
}

void EnHorse_StartGallopingInterruptable(EnHorse* this) {
    this->noInputTimerMax = 0;
    this->noInputTimer = 0;
    EnHorse_StartGalloping(this);
}

void EnHorse_StartGalloping(EnHorse* this) {
    this->action = ENHORSE_ACT_MOUNTED_GALLOP;
    this->animationIdx = ENHORSE_ANIM_GALLOP;
    this->unk_234 = 0;
    Animation_Change(&this->skin.skelAnime, sAnimationHeaders[this->type][this->animationIdx], 1.0f, 0.0f,
                     Animation_GetLastFrame(sAnimationHeaders[this->type][this->animationIdx]), ANIMMODE_ONCE, -3.0f);
}

void EnHorse_MountedGallopReset(EnHorse* this) {
    this->noInputTimerMax = 0;
    this->noInputTimer = 0;
    this->action = ENHORSE_ACT_MOUNTED_GALLOP;
    this->animationIdx = ENHORSE_ANIM_GALLOP;
    this->unk_234 = 0;
    Animation_PlayOnce(&this->skin.skelAnime, sAnimationHeaders[this->type][this->animationIdx]);
}

void EnHorse_JumpLanding(EnHorse* this, GlobalContext* globalCtx) {
    Vec3s* jointTable;
    f32 y;

    this->action = ENHORSE_ACT_MOUNTED_GALLOP;
    this->animationIdx = ENHORSE_ANIM_GALLOP;
    Animation_PlayOnce(&this->skin.skelAnime, sAnimationHeaders[this->type][this->animationIdx]);
    jointTable = this->skin.skelAnime.jointTable;
    y = jointTable->y;
    this->riderPos.y += y * 0.01f;
    this->postDrawFunc = NULL;
}

void EnHorse_StartBraking(EnHorse* this, GlobalContext* globalCtx);

void EnHorse_MountedGallop(EnHorse* this, GlobalContext* globalCtx) {
    f32 stickMag;
    s16 stickAngle;

    EnHorse_StickDirection(&this->curStick, &stickMag, &stickAngle);

    if (this->noInputTimer <= 0.0f) {
        EnHorse_UpdateSpeed(this, globalCtx, 0.3f, -0.5f, 10.0f, 0.06f, 8.0f, 0x190);
    } else if (this->noInputTimer > 0.0f) {
        this->noInputTimer -= 1;
        this->actor.speedXZ = 8.0f;
    }
    if (this->actor.speedXZ < 6.0f) {
        EnHorse_StartTrotting(this);
    }

    this->skin.skelAnime.playSpeed = this->actor.speedXZ * 0.3f;
    if (SkelAnime_Update(&this->skin.skelAnime)) {
        EnHorse_PlayGallopingSound(this);
        func_800AA000(0, 120, 8, 255);
        if (EnHorse_PlayerCanMove(this, globalCtx) == true) {
            if (stickMag >= 10.0f && Math_CosS(stickAngle) <= -0.5f) {
                EnHorse_StartBraking(this, globalCtx);
            } else if (this->actor.speedXZ < 6.0f) {
                EnHorse_StartTrotting(this);
            } else {
                EnHorse_MountedGallopReset(this);
            }
            return;
        }
        EnHorse_MountedGallopReset(this);
    }
}

void EnHorse_StartRearing(EnHorse* this) {
    this->action = ENHORSE_ACT_MOUNTED_REARING;
    this->animationIdx = ENHORSE_ANIM_REARING;
    this->stateFlags &= ~ENHORSE_LAND2_SOUND;
    this->unk_21C = this->unk_228;
    if (this->stateFlags & ENHORSE_DRAW) {
        Audio_PlaySoundGeneral(NA_SE_EV_HORSE_NEIGH, &this->unk_21C, 4, &D_801333E0, &D_801333E0, &D_801333E8);
    }
    func_800AA000(0.0f, 180, 20, 100);
    Animation_Change(&this->skin.skelAnime, sAnimationHeaders[this->type][this->animationIdx], 1.0f, 0.0f,
                     Animation_GetLastFrame(sAnimationHeaders[this->type][this->animationIdx]), ANIMMODE_ONCE, -3.0f);
}

void EnHorse_MountedRearing(EnHorse* this, GlobalContext* globalCtx) {
    f32 stickMag;
    s16 stickAngle;

    this->actor.speedXZ = 0;
    if (this->curFrame > 25.0f) {
        if (!(this->stateFlags & ENHORSE_LAND2_SOUND)) {
            this->stateFlags |= ENHORSE_LAND2_SOUND;
            Audio_PlaySoundGeneral(NA_SE_EV_HORSE_LAND2, &this->actor.projectedPos, 4, &D_801333E0, &D_801333E0,
                                   &D_801333E8);
            func_800AA000(0, 180, 20, 100);
        }
    }

    EnHorse_StickDirection(&this->curStick, &stickMag, &stickAngle);
    if (SkelAnime_Update(&this->skin.skelAnime)) {
        if (EnHorse_PlayerCanMove(this, globalCtx) == true) {
            if (this->stateFlags & ENHORSE_FORCE_REVERSING) {
                this->noInputTimer = 100;
                this->noInputTimerMax = 100;
                this->stateFlags &= ~ENHORSE_FORCE_REVERSING;
                EnHorse_StartReversing(this);
            } else if (this->stateFlags & ENHORSE_FORCE_WALKING) {
                this->noInputTimer = 100;
                this->noInputTimerMax = 100;
                this->stateFlags &= ~ENHORSE_FORCE_WALKING;
                EnHorse_StartWalking(this);
            } else if (Math_CosS(stickAngle) <= -0.5f) {
                EnHorse_StartReversingInterruptable(this);
            } else {
                EnHorse_StartMountedIdleResetAnim(this);
            }
            return;
        }
        EnHorse_StartMountedIdleResetAnim(this);
    }
}

void EnHorse_StartBraking(EnHorse* this, GlobalContext* globalCtx) {
    this->action = ENHORSE_ACT_STOPPING;
    this->animationIdx = ENHORSE_ANIM_STOPPING;

    Audio_PlaySoundGeneral(NA_SE_EV_HORSE_SLIP, &this->actor.projectedPos, 4, &D_801333E0, &D_801333E0, &D_801333E8);
    Animation_Change(&this->skin.skelAnime, sAnimationHeaders[this->type][this->animationIdx], 1.5f, 0.0f,
                     Animation_GetLastFrame(sAnimationHeaders[this->type][this->animationIdx]), ANIMMODE_ONCE, -3.0f);

    this->stateFlags |= ENHORSE_STOPPING_NEIGH_SOUND;
    this->stateFlags &= ~ENHORSE_BOOST;
}

void EnHorse_Stopping(EnHorse* this, GlobalContext* globalCtx) {
    if (this->actor.speedXZ > 0.0f) {
        this->actor.speedXZ = this->actor.speedXZ - 0.6f;
        if (this->actor.speedXZ < 0.0f) {
            this->actor.speedXZ = 0.0f;
        }
    }

    if (this->stateFlags & ENHORSE_STOPPING_NEIGH_SOUND && this->skin.skelAnime.curFrame > 29.0f) {
        this->actor.speedXZ = 0.0f;
        if (Rand_ZeroOne() > 0.5) {
            this->unk_21C = this->unk_228;
            if (this->stateFlags & ENHORSE_DRAW) {
                Audio_PlaySoundGeneral(NA_SE_EV_HORSE_NEIGH, &this->unk_21C, 4, &D_801333E0, &D_801333E0, &D_801333E8);
            }
            func_800AA000(0.0f, 180, 20, 100);
            this->stateFlags &= ~ENHORSE_STOPPING_NEIGH_SOUND;
        } else {
            EnHorse_StartMountedIdleResetAnim(this);
        }
    }

    if (this->skin.skelAnime.curFrame > 29.0f) {
        this->actor.speedXZ = 0.0f;
    } else if (this->actor.speedXZ > 3.0f && this->stateFlags & ENHORSE_FORCE_REVERSING) {
        this->actor.speedXZ = 3.0f;
    }

    if (SkelAnime_Update(&this->skin.skelAnime)) {
        if (this->stateFlags & ENHORSE_FORCE_REVERSING) {
            this->noInputTimer = 100;
            this->noInputTimerMax = 100;
            EnHorse_StartReversing(this);
            this->stateFlags &= ~ENHORSE_FORCE_REVERSING;
        } else {
            EnHorse_StartMountedIdleResetAnim(this);
        }
    }
}

void EnHorse_StartReversingInterruptable(EnHorse* this) {
    this->noInputTimerMax = 0;
    this->noInputTimer = 0;
    EnHorse_StartReversing(this);
}

void EnHorse_StartReversing(EnHorse* this) {
    this->action = ENHORSE_ACT_REVERSE;
    this->animationIdx = ENHORSE_ANIM_WALK;
    this->soundTimer = 0;
    Animation_Change(&this->skin.skelAnime, sAnimationHeaders[this->type][this->animationIdx], 1.0f, 0.0f,
                     Animation_GetLastFrame(sAnimationHeaders[this->type][this->animationIdx]), ANIMMODE_LOOP, -3.0f);
}

void EnHorse_Reverse(EnHorse* this, GlobalContext* globalCtx) {
    f32 stickMag;
    s16 stickAngle;
    s16 turnAmount;
    Player* player = GET_PLAYER(globalCtx);

    EnHorse_PlayWalkingSound(this);
    EnHorse_StickDirection(&this->curStick, &stickMag, &stickAngle);
    if (EnHorse_PlayerCanMove(this, globalCtx) == true) {
        if (this->noInputTimerMax == 0.0f ||
            (this->noInputTimer > 0.0f && this->noInputTimer < this->noInputTimerMax - 20.0f)) {
            if (stickMag < 10.0f && this->noInputTimer <= 0.0f) {
                EnHorse_StartMountedIdleResetAnim(this);
                this->actor.speedXZ = 0.0f;
                return;
            }
            if (stickMag < 10.0f) {
                stickAngle = -0x7FFF;
            } else if (Math_CosS(stickAngle) > -0.5f) {
                this->noInputTimerMax = 0;
                EnHorse_StartMountedIdleResetAnim(this);
                this->actor.speedXZ = 0.0f;
                return;
            }
        } else if (stickMag < 10.0f) {
            stickAngle = -0x7FFF;
        }
    } else if (player->actor.flags & ACTOR_FLAG_8) {
        EnHorse_StartMountedIdleResetAnim(this);
        this->actor.speedXZ = 0.0f;
        return;
    } else {
        stickAngle = -0x7FFF;
    }

    this->actor.speedXZ = -2.0f;
    turnAmount = 0x7FFF - stickAngle;
    turnAmount = CLAMP(turnAmount, -1200.0f, 1200.0f);
    this->actor.world.rot.y += turnAmount;
    this->actor.shape.rot.y = this->actor.world.rot.y;

    if (this->noInputTimer > 0.0f) {
        this->noInputTimer--;
        if (this->noInputTimer <= 0.0f) {
            this->noInputTimerMax = 0;
        }
    }
    this->skin.skelAnime.playSpeed = this->actor.speedXZ * 0.5f * 1.5f;
    if (SkelAnime_Update(&this->skin.skelAnime) && (f32)this->noInputTimer <= 0.0f &&
        EnHorse_PlayerCanMove(this, globalCtx) == true) {
        if (stickMag > 10.0f && Math_CosS(stickAngle) <= -0.5f) {
            this->noInputTimerMax = 0;
            EnHorse_StartReversingInterruptable(this);
        } else if (stickMag < 10.0f) {
            this->noInputTimerMax = 0;
            EnHorse_StartMountedIdleResetAnim(this);
        } else {
            EnHorse_StartReversing(this);
        }
    }
}

void EnHorse_StartLowJump(EnHorse* this, GlobalContext* globalCtx);

void EnHorse_LowJumpInit(EnHorse* this, GlobalContext* globalCtx) {
    this->skin.skelAnime.curFrame = 0.0f;
    EnHorse_StartLowJump(this, globalCtx);
}

void EnHorse_StartLowJump(EnHorse* this, GlobalContext* globalCtx) {
    f32 curFrame;
    Vec3s* jointTable;
    f32 y;

    this->action = ENHORSE_ACT_LOW_JUMP;
    this->animationIdx = ENHORSE_ANIM_LOW_JUMP;
    curFrame = this->skin.skelAnime.curFrame;
    Animation_Change(&this->skin.skelAnime, sAnimationHeaders[this->type][this->animationIdx], 1.5f, curFrame,
                     Animation_GetLastFrame(sAnimationHeaders[this->type][this->animationIdx]), ANIMMODE_ONCE, -3.0f);

    this->postDrawFunc = NULL;
    this->jumpStartY = this->actor.world.pos.y;

    this->actor.gravity = 0.0f;
    this->actor.velocity.y = 0;

    jointTable = this->skin.skelAnime.jointTable;
    y = jointTable->y;
    this->riderPos.y -= y * 0.01f;

    Audio_PlaySoundGeneral(NA_SE_EV_HORSE_JUMP, &this->actor.projectedPos, 4, &D_801333E0, &D_801333E0, &D_801333E8);
    func_800AA000(0.0f, 170, 10, 10);
}

void EnHorse_Stub1(EnHorse* this) {
}

void EnHorse_LowJump(EnHorse* this, GlobalContext* globalCtx) {
    Vec3f pad;
    Vec3s* jointTable;
    f32 curFrame;
    f32 y;

    curFrame = this->skin.skelAnime.curFrame;
    this->stateFlags |= ENHORSE_JUMPING;
    this->actor.speedXZ = 12.0f;
    if (curFrame > 17.0f) {
        this->actor.gravity = -3.5f;
        if (this->actor.velocity.y == 0) {
            this->actor.velocity.y = -6.0f;
        }
        if (this->actor.world.pos.y < this->actor.floorHeight + 90.0f) {
            this->skin.skelAnime.playSpeed = 1.5f;
        } else {
            this->skin.skelAnime.playSpeed = 0;
        }
    } else {
        jointTable = this->skin.skelAnime.jointTable;
        y = jointTable->y;
        this->actor.world.pos.y = this->jumpStartY + y * 0.01f;
    }

    if (SkelAnime_Update(&this->skin.skelAnime) ||
        (curFrame > 17.0f && this->actor.world.pos.y < this->actor.floorHeight - this->actor.velocity.y + 80.0f)) {
        Audio_PlaySoundGeneral(NA_SE_EV_HORSE_LAND, &this->actor.projectedPos, 4, &D_801333E0, &D_801333E0,
                               &D_801333E8);
        func_800AA000(0.0f, 255, 10, 80);
        this->stateFlags &= ~ENHORSE_JUMPING;
        this->actor.gravity = -3.5f;
        this->actor.world.pos.y = this->actor.floorHeight;
        func_80028A54(globalCtx, 25.0f, &this->actor.world.pos);
        EnHorse_JumpLanding(this, globalCtx);
    }
}

void EnHorse_StartHighJump(EnHorse* this, GlobalContext* globalCtx);

void EnHorse_HighJumpInit(EnHorse* this, GlobalContext* globalCtx) {
    this->skin.skelAnime.curFrame = 0.0f;
    EnHorse_StartHighJump(this, globalCtx);
}

void EnHorse_StartHighJump(EnHorse* this, GlobalContext* globalCtx) {
    f32 curFrame;
    Vec3s* jointTable;
    f32 y;

    this->action = ENHORSE_ACT_HIGH_JUMP;
    this->animationIdx = ENHORSE_ANIM_HIGH_JUMP;
    curFrame = this->skin.skelAnime.curFrame;
    Animation_Change(&this->skin.skelAnime, sAnimationHeaders[this->type][this->animationIdx], 1.5f, curFrame,
                     Animation_GetLastFrame(sAnimationHeaders[this->type][this->animationIdx]), ANIMMODE_ONCE, -3.0f);

    this->jumpStartY = this->actor.world.pos.y;
    this->postDrawFunc = NULL;

    this->actor.gravity = 0;
    this->actor.velocity.y = 0.0f;

    jointTable = this->skin.skelAnime.jointTable;
    y = jointTable->y;
    this->riderPos.y -= y * 0.01f;

    this->stateFlags |= ENHORSE_CALC_RIDER_POS;
    Audio_PlaySoundGeneral(NA_SE_EV_HORSE_JUMP, &this->actor.projectedPos, 4, &D_801333E0, &D_801333E0, &D_801333E8);
    func_800AA000(0.0f, 170, 10, 10);
}

void EnHorse_Stub2(EnHorse* this) {
}

void EnHorse_HighJump(EnHorse* this, GlobalContext* globalCtx) {
    Vec3f pad;
    Vec3s* jointTable;
    f32 curFrame;
    f32 y;

    curFrame = this->skin.skelAnime.curFrame;
    this->stateFlags |= ENHORSE_JUMPING;
    this->actor.speedXZ = 13.0f;
    if (curFrame > 23.0f) {
        this->actor.gravity = -3.5f;
        if (this->actor.velocity.y == 0) {
            this->actor.velocity.y = -10.5f;
        }

        if (this->actor.world.pos.y < this->actor.floorHeight + 90.0f) {
            this->skin.skelAnime.playSpeed = 1.5f;
        } else {
            this->skin.skelAnime.playSpeed = 0;
        }
    } else {
        jointTable = this->skin.skelAnime.jointTable;
        y = jointTable->y;
        this->actor.world.pos.y = this->jumpStartY + y * 0.01f;
    }

    if (SkelAnime_Update(&this->skin.skelAnime) ||
        (curFrame > 23.0f && this->actor.world.pos.y < this->actor.floorHeight - this->actor.velocity.y + 80.0f)) {
        Audio_PlaySoundGeneral(NA_SE_EV_HORSE_LAND, &this->actor.projectedPos, 4, &D_801333E0, &D_801333E0,
                               &D_801333E8);
        func_800AA000(0.0f, 255, 10, 80);
        this->stateFlags &= ~ENHORSE_JUMPING;
        this->actor.gravity = -3.5f;
        this->actor.world.pos.y = this->actor.floorHeight;
        func_80028A54(globalCtx, 25.0f, &this->actor.world.pos);
        EnHorse_JumpLanding(this, globalCtx);
    }
}

void EnHorse_InitInactive(EnHorse* this) {
    this->cyl1.base.ocFlags1 &= ~OC1_ON;
    this->cyl2.base.ocFlags1 &= ~OC1_ON;
    this->jntSph.base.ocFlags1 &= ~OC1_ON;
    this->action = ENHORSE_ACT_INACTIVE;
    this->animationIdx = ENHORSE_ANIM_WALK;
    this->stateFlags |= ENHORSE_INACTIVE;
    this->followTimer = 0;
}

void EnHorse_SetFollowAnimation(EnHorse* this, GlobalContext* globalCtx);

void EnHorse_Inactive(EnHorse* this, GlobalContext* globalCtx2) {
    GlobalContext* globalCtx = globalCtx2;

    if (DREG(53) != 0 && this->type == HORSE_EPONA) {
        DREG(53) = 0;
        if (EnHorse_Spawn(this, globalCtx) != 0) {
            Audio_PlaySoundGeneral(NA_SE_EV_HORSE_NEIGH, &this->actor.projectedPos, 4, &D_801333E0, &D_801333E0,
                                   &D_801333E8);
            this->stateFlags &= ~ENHORSE_INACTIVE;
            gSaveContext.horseData.scene = globalCtx->sceneNum;

            // Focus the camera on Epona
            Camera_SetParam(globalCtx->cameraPtrs[0], 8, this);
            Camera_ChangeSetting(globalCtx->cameraPtrs[0], 0x38);
            Camera_SetCameraData(globalCtx->cameraPtrs[0], 4, NULL, NULL, 0x51, 0, 0);
        }
    }
    if (!(this->stateFlags & ENHORSE_INACTIVE)) {
        this->followTimer = 0;
        EnHorse_SetFollowAnimation(this, globalCtx);
        this->actor.params = 0;
        this->cyl1.base.ocFlags1 |= OC1_ON;
        this->cyl2.base.ocFlags1 |= OC1_ON;
        this->jntSph.base.ocFlags1 |= OC1_ON;
    }
}

void EnHorse_PlayIdleAnimation(EnHorse* this, s32 anim, f32 morphFrames, f32 startFrame) {
    this->action = ENHORSE_ACT_IDLE;
    this->actor.speedXZ = 0.0f;
    if (anim != ENHORSE_ANIM_IDLE && anim != ENHORSE_ANIM_WHINNEY && anim != ENHORSE_ANIM_REARING) {
        anim = ENHORSE_ANIM_IDLE;
    }
    if (anim != this->animationIdx) {
        this->animationIdx = anim;
        if (this->animationIdx == ENHORSE_ANIM_IDLE) {
            this->stateFlags &= ~ENHORSE_SANDDUST_SOUND;
        } else if (this->animationIdx == ENHORSE_ANIM_WHINNEY) {
            this->unk_21C = this->unk_228;
            if (this->stateFlags & ENHORSE_DRAW) {
                Audio_PlaySoundGeneral(NA_SE_EV_HORSE_GROAN, &this->unk_21C, 4, &D_801333E0, &D_801333E0, &D_801333E8);
            }
        } else if (this->animationIdx == ENHORSE_ANIM_REARING) {
            this->unk_21C = this->unk_228;
            if (this->stateFlags & ENHORSE_DRAW) {
                Audio_PlaySoundGeneral(NA_SE_EV_HORSE_NEIGH, &this->unk_21C, 4, &D_801333E0, &D_801333E0, &D_801333E8);
            }
            this->stateFlags &= ~ENHORSE_LAND2_SOUND;
        }

        Animation_Change(&this->skin.skelAnime, sAnimationHeaders[this->type][this->animationIdx], 1.0f, startFrame,
                         Animation_GetLastFrame(sAnimationHeaders[this->type][this->animationIdx]), ANIMMODE_ONCE,
                         morphFrames);
    }
}

void EnHorse_ChangeIdleAnimation(EnHorse* this, s32 anim, f32 morphFrames) {
    EnHorse_PlayIdleAnimation(this, anim, morphFrames, this->curFrame);
}

void EnHorse_ResetIdleAnimation(EnHorse* this) {
    this->animationIdx = ENHORSE_ANIM_WALK; // this forces anim 0 to play from the beginning
    EnHorse_PlayIdleAnimation(this, this->animationIdx, 0, 0);
}

void EnHorse_StartIdleRidable(EnHorse* this) {
    EnHorse_ResetIdleAnimation(this);
    this->stateFlags &= ~ENHORSE_UNRIDEABLE;
}

void EnHorse_StartMovingAnimation(EnHorse* this, s32 arg1, f32 arg2, f32 arg3);

void EnHorse_Idle(EnHorse* this, GlobalContext* globalCtx) {
    this->actor.speedXZ = 0.0f;
    EnHorse_IdleAnimSounds(this, globalCtx);

    if (DREG(53) && this->type == HORSE_EPONA) {
        DREG(53) = 0;
        if (!func_80A5BBBC(globalCtx, this, &this->actor.world.pos)) {
            if (EnHorse_Spawn(this, globalCtx)) {
                Audio_PlaySoundGeneral(NA_SE_EV_HORSE_NEIGH, &this->actor.projectedPos, 4, &D_801333E0, &D_801333E0,
                                       &D_801333E8);
                this->followTimer = 0;
                EnHorse_SetFollowAnimation(this, globalCtx);
                Camera_SetParam(globalCtx->cameraPtrs[0], 8, this);
                Camera_ChangeSetting(globalCtx->cameraPtrs[0], 0x38);
                Camera_SetCameraData(globalCtx->cameraPtrs[0], 4, NULL, NULL, 0x51, 0, 0);
            }
        } else {
            Audio_PlaySoundGeneral(NA_SE_EV_HORSE_NEIGH, &this->actor.projectedPos, 4, &D_801333E0, &D_801333E0,
                                   &D_801333E8);
            this->followTimer = 0;
            EnHorse_StartMovingAnimation(this, 6, -3.0f, 0.0f);
        }
    }

    if (SkelAnime_Update(&this->skin.skelAnime)) {
        s32 idleAnimIdx = 0;

        if (this->animationIdx != ENHORSE_ANIM_IDLE) {
            if (this->animationIdx == ENHORSE_ANIM_WHINNEY) {
                idleAnimIdx = 1;
            } else if (this->animationIdx == ENHORSE_ANIM_REARING) {
                idleAnimIdx = 2;
            }
        }

        // Play one of the two other idle animations
        EnHorse_PlayIdleAnimation(this, sIdleAnimIds[(Rand_ZeroOne() > 0.5f ? 0 : 1) + idleAnimIdx * 2], 0.0f, 0.0f);
    }
}

void EnHorse_StartMovingAnimation(EnHorse* this, s32 animId, f32 morphFrames, f32 startFrame) {
    this->action = ENHORSE_ACT_FOLLOW_PLAYER;
    this->stateFlags &= ~ENHORSE_TURNING_TO_PLAYER;
    if (animId != ENHORSE_ANIM_TROT && animId != ENHORSE_ANIM_GALLOP && animId != ENHORSE_ANIM_WALK) {
        animId = ENHORSE_ANIM_WALK;
    }
    if (this->animationIdx != animId) {
        this->animationIdx = animId;
        Animation_Change(&this->skin.skelAnime, sAnimationHeaders[this->type][this->animationIdx], 1.0f, startFrame,
                         Animation_GetLastFrame(sAnimationHeaders[this->type][this->animationIdx]), ANIMMODE_ONCE,
                         morphFrames);
    } else {
        Animation_Change(&this->skin.skelAnime, sAnimationHeaders[this->type][this->animationIdx], 1.0f, startFrame,
                         Animation_GetLastFrame(sAnimationHeaders[this->type][this->animationIdx]), ANIMMODE_ONCE,
                         0.0f);
    }
}

void EnHorse_SetFollowAnimation(EnHorse* this, GlobalContext* globalCtx) {
    s32 animId = ENHORSE_ANIM_WALK;
    f32 distToPlayer;

    distToPlayer = Actor_WorldDistXZToActor(&this->actor, &GET_PLAYER(globalCtx)->actor);
    if (distToPlayer > 400.0f) {
        animId = ENHORSE_ANIM_GALLOP;
    } else if (!(distToPlayer <= 300.0f)) {
        if (distToPlayer <= 400.0f) {
            animId = ENHORSE_ANIM_TROT;
        }
    }

    if (this->animationIdx == ENHORSE_ANIM_GALLOP) {
        if (distToPlayer > 400.0f) {
            animId = ENHORSE_ANIM_GALLOP;
        } else {
            animId = ENHORSE_ANIM_TROT;
        }
    } else if (this->animationIdx == ENHORSE_ANIM_TROT) {
        if (distToPlayer > 400.0f) {
            animId = ENHORSE_ANIM_GALLOP;
        } else if (distToPlayer < 300.0f) {
            animId = ENHORSE_ANIM_WALK;
        } else {
            animId = ENHORSE_ANIM_TROT;
        }
    } else if (this->animationIdx == ENHORSE_ANIM_WALK) {
        if (distToPlayer > 300.0f) {
            animId = ENHORSE_ANIM_TROT;
        } else {
            animId = ENHORSE_ANIM_WALK;
        }
    }
    EnHorse_StartMovingAnimation(this, animId, -3.0f, 0.0f);
}

void EnHorse_FollowPlayer(EnHorse* this, GlobalContext* globalCtx) {
    f32 distToPlayer;
    f32 angleDiff;

    DREG(53) = 0;
    distToPlayer = Actor_WorldDistXZToActor(&this->actor, &GET_PLAYER(globalCtx)->actor);

    // First rotate if the player is behind
    if ((this->playerDir == PLAYER_DIR_BACK_R || this->playerDir == PLAYER_DIR_BACK_L) &&
        (distToPlayer > 300.0f && !(this->stateFlags & ENHORSE_TURNING_TO_PLAYER))) {
        this->animationIdx = ENHORSE_ANIM_REARING;
        this->stateFlags |= ENHORSE_TURNING_TO_PLAYER;
        this->angleToPlayer = Actor_WorldYawTowardActor(&this->actor, &GET_PLAYER(globalCtx)->actor);
        angleDiff = (f32)this->angleToPlayer - (f32)this->actor.world.rot.y;
        if (angleDiff > 32767.f) {
            angleDiff -= 32767.0f;
        } else if (angleDiff < -32767) {
            angleDiff += 32767;
        }

        this->followPlayerTurnSpeed =
            angleDiff / Animation_GetLastFrame(sAnimationHeaders[this->type][this->animationIdx]);
        Animation_PlayOnce(&this->skin.skelAnime, sAnimationHeaders[this->type][this->animationIdx]);
        this->skin.skelAnime.playSpeed = 1.0f;
        this->stateFlags &= ~ENHORSE_LAND2_SOUND;
        this->unk_21C = this->unk_228;
    } else if (this->stateFlags & ENHORSE_TURNING_TO_PLAYER) {
        this->actor.world.rot.y = this->actor.world.rot.y + this->followPlayerTurnSpeed;
        this->actor.shape.rot.y = this->actor.world.rot.y;
        if (this->curFrame > 25.0f) {
            if (!(this->stateFlags & ENHORSE_LAND2_SOUND)) {
                this->stateFlags |= ENHORSE_LAND2_SOUND;
                Audio_PlaySoundGeneral(NA_SE_EV_HORSE_LAND2, &this->actor.projectedPos, 4, &D_801333E0, &D_801333E0,
                                       &D_801333E8);
            }
        }
    } else {
        EnHorse_RotateToPlayer(this, globalCtx);
    }

    if (this->animationIdx == ENHORSE_ANIM_GALLOP) {
        this->actor.speedXZ = 8;
        this->skin.skelAnime.playSpeed = this->actor.speedXZ * 0.3f;
    } else if (this->animationIdx == ENHORSE_ANIM_TROT) {
        this->actor.speedXZ = 6;
        this->skin.skelAnime.playSpeed = this->actor.speedXZ * 0.375f;
    } else if (this->animationIdx == ENHORSE_ANIM_WALK) {
        this->actor.speedXZ = 3;
        EnHorse_PlayWalkingSound(this);
        this->skin.skelAnime.playSpeed = this->actor.speedXZ * 0.75f;
    } else {
        this->actor.speedXZ = 0;
        this->skin.skelAnime.playSpeed = 1.0f;
    }

    if (!(this->stateFlags & ENHORSE_TURNING_TO_PLAYER) && ++this->followTimer > 300) {
        EnHorse_StartIdleRidable(this);
        this->unk_21C = this->unk_228;

        if (this->stateFlags & ENHORSE_DRAW) {
            Audio_PlaySoundGeneral(NA_SE_EV_HORSE_NEIGH, &this->unk_21C, 4, &D_801333E0, &D_801333E0, &D_801333E8);
        }
    }

    if (SkelAnime_Update(&this->skin.skelAnime)) {
        if (this->animationIdx == ENHORSE_ANIM_GALLOP) {
            EnHorse_PlayGallopingSound(this);
        } else if (this->animationIdx == ENHORSE_ANIM_TROT) {
            EnHorse_PlayTrottingSound(this);
        }
        this->stateFlags &= ~ENHORSE_TURNING_TO_PLAYER;
        if (distToPlayer < 100.0f) {
            EnHorse_StartIdleRidable(this);
        } else {
            EnHorse_SetFollowAnimation(this, globalCtx);
        }
    }
}

void EnHorse_UpdateIngoHorseAnim(EnHorse* this);

void EnHorse_InitIngoHorse(EnHorse* this) {
    this->curRaceWaypoint = 0;
    this->soundTimer = 0;
    this->actor.speedXZ = 0.0f;
    EnHorse_UpdateIngoHorseAnim(this);
    this->unk_21C = this->unk_228;
    if (this->stateFlags & ENHORSE_DRAW) {
        Audio_PlaySoundGeneral(NA_SE_IT_INGO_HORSE_NEIGH, &this->unk_21C, 4, &D_801333E0, &D_801333E0, &D_801333E8);
    }
}

void EnHorse_SetIngoAnimation(s32 idx, f32 curFrame, s32 arg2, s16* animIdxOut, f32* curFrameOut) {
    *animIdxOut = sIngoAnimations[idx];
    *curFrameOut = curFrame;
    if (idx == 3 || idx == 7 || idx == 8 || idx == 4) {
        *curFrameOut = 0.0f;
    }
    if (arg2 == 1) {
        if (idx == 5) {
            *animIdxOut = 4;
            *curFrameOut = curFrame;
        } else if (idx == 6) {
            *animIdxOut = 3;
            *curFrameOut = curFrame;
        }
    }
}

void EnHorse_UpdateIngoHorseAnim(EnHorse* this) {
    s32 animChanged = 0;
    f32 animSpeed;

    this->action = ENHORSE_ACT_INGO_RACE;
    this->stateFlags &= ~ENHORSE_SANDDUST_SOUND;
    if (this->actor.speedXZ == 0.0f) {
        if (this->animationIdx != ENHORSE_ANIM_IDLE) {
            animChanged = true;
        }
        this->animationIdx = ENHORSE_ANIM_IDLE;
    } else if (this->actor.speedXZ <= 3.0f) {
        if (this->animationIdx != ENHORSE_ANIM_WALK) {
            animChanged = true;
        }
        this->animationIdx = ENHORSE_ANIM_WALK;
    } else if (this->actor.speedXZ <= 6.0f) {
        if (this->animationIdx != ENHORSE_ANIM_TROT) {
            animChanged = true;
        }
        this->animationIdx = ENHORSE_ANIM_TROT;
    } else {
        if (this->animationIdx != ENHORSE_ANIM_GALLOP) {
            animChanged = true;
        }
        this->animationIdx = ENHORSE_ANIM_GALLOP;
    }

    if (this->animationIdx == ENHORSE_ANIM_WALK) {
        animSpeed = this->actor.speedXZ * 0.5f;
    } else if (this->animationIdx == ENHORSE_ANIM_TROT) {
        animSpeed = this->actor.speedXZ * 0.25f;
        Audio_PlaySoundGeneral(NA_SE_EV_HORSE_RUN, &this->actor.projectedPos, 4, &D_801333E0, &D_801333E0, &D_801333E8);
    } else if (this->animationIdx == ENHORSE_ANIM_GALLOP) {
        animSpeed = this->actor.speedXZ * 0.2f;
        Audio_PlaySoundGeneral(NA_SE_EV_HORSE_RUN, &this->actor.projectedPos, 4, &D_801333E0, &D_801333E0, &D_801333E8);
    } else {
        animSpeed = 1.0f;
    }

    if (animChanged == true) {
        Animation_Change(&this->skin.skelAnime, sAnimationHeaders[this->type][this->animationIdx],
                         sPlaybackSpeeds[this->animationIdx] * animSpeed * 1.5f, 0,
                         Animation_GetLastFrame(sAnimationHeaders[this->type][this->animationIdx]), ANIMMODE_ONCE, -3);
    } else {
        Animation_Change(&this->skin.skelAnime, sAnimationHeaders[this->type][this->animationIdx],
                         sPlaybackSpeeds[this->animationIdx] * animSpeed * 1.5f, 0,
                         Animation_GetLastFrame(sAnimationHeaders[this->type][this->animationIdx]), ANIMMODE_ONCE, 0);
    }
}

void EnHorse_UpdateIngoRace(EnHorse* this, GlobalContext* globalCtx) {
    f32 playSpeed;

    if (this->animationIdx == ENHORSE_ANIM_IDLE || this->animationIdx == ENHORSE_ANIM_WHINNEY) {
        EnHorse_IdleAnimSounds(this, globalCtx);
    } else if (this->animationIdx == ENHORSE_ANIM_WALK) {
        EnHorse_PlayWalkingSound(this);
    }

    EnHorse_UpdateIngoRaceInfo(this, globalCtx, &sIngoRace);
    if (!this->inRace) {
        this->actor.speedXZ = 0.0f;
        this->rider->speedXZ = 0.0f;
        if (this->animationIdx != ENHORSE_ANIM_IDLE) {
            EnHorse_UpdateIngoHorseAnim(this);
        }
    }

    if (this->animationIdx == ENHORSE_ANIM_WALK) {
        playSpeed = this->actor.speedXZ * 0.5f;
    } else if (this->animationIdx == ENHORSE_ANIM_TROT) {
        playSpeed = this->actor.speedXZ * 0.25f;
    } else if (this->animationIdx == ENHORSE_ANIM_GALLOP) {
        playSpeed = this->actor.speedXZ * 0.2f;
    } else {
        playSpeed = 1.0f;
    }
    this->skin.skelAnime.playSpeed = playSpeed;
    if (SkelAnime_Update(&this->skin.skelAnime) ||
        (this->animationIdx == ENHORSE_ANIM_IDLE && this->actor.speedXZ != 0.0f)) {
        EnHorse_UpdateIngoHorseAnim(this);
    }

    if (this->stateFlags & ENHORSE_INGO_WON) {
        ((EnIn*)this->rider)->animationIdx = 7;
        ((EnIn*)this->rider)->unk_1E0 = 0;
        return;
    }

    EnHorse_SetIngoAnimation(this->animationIdx, this->skin.skelAnime.curFrame, this->ingoRaceFlags & 1,
                             &((EnIn*)this->rider)->animationIdx, &((EnIn*)this->rider)->unk_1E0);
}

void EnHorse_CsMoveInit(EnHorse* this, GlobalContext* globalCtx, CsCmdActorAction* action) {
    this->animationIdx = ENHORSE_ANIM_GALLOP;
    this->cutsceneAction = 1;
    Animation_PlayOnceSetSpeed(&this->skin.skelAnime, sAnimationHeaders[this->type][this->animationIdx],
                               this->actor.speedXZ * 0.3f);
}

void EnHorse_CsPlayHighJumpAnim(EnHorse* this, GlobalContext* globalCtx);

void EnHorse_CsMoveToPoint(EnHorse* this, GlobalContext* globalCtx, CsCmdActorAction* action) {
    Vec3f endPos;
    f32 speed = 8.0f;

    endPos.x = action->endPos.x;
    endPos.y = action->endPos.y;
    endPos.z = action->endPos.z;
    if (Math3D_Vec3f_DistXYZ(&endPos, &this->actor.world.pos) > speed) {
        EnHorse_RotateToPoint(this, globalCtx, &endPos, 400);
        this->actor.speedXZ = speed;
        this->skin.skelAnime.playSpeed = speed * 0.3f;
    } else {
        this->actor.world.pos = endPos;
        this->actor.speedXZ = 0.0f;
    }

    if (SkelAnime_Update(&this->skin.skelAnime)) {
        EnHorse_PlayGallopingSound(this);
        func_800AA000(0.0f, 120, 8, 255);
        Animation_PlayOnceSetSpeed(&this->skin.skelAnime, sAnimationHeaders[this->type][this->animationIdx],
                                   this->actor.speedXZ * 0.3f);
    }
}

void EnHorse_CsSetAnimHighJump(EnHorse* this, GlobalContext* globalCtx) {
    this->skin.skelAnime.curFrame = 0.0f;
    EnHorse_CsPlayHighJumpAnim(this, globalCtx);
}

void EnHorse_CsPlayHighJumpAnim(EnHorse* this, GlobalContext* globalCtx) {
    f32 curFrame;
    f32 y;
    Vec3s* jointTable;

    this->animationIdx = ENHORSE_ANIM_HIGH_JUMP;
    curFrame = this->skin.skelAnime.curFrame;
    Animation_Change(&this->skin.skelAnime, sAnimationHeaders[this->type][this->animationIdx], 1.5f, curFrame,
                     Animation_GetLastFrame(sAnimationHeaders[this->type][this->animationIdx]), ANIMMODE_ONCE, -3.0f);
    this->postDrawFunc = NULL;
    this->jumpStartY = this->actor.world.pos.y;
    this->actor.gravity = 0.0f;
    this->actor.velocity.y = 0;

    jointTable = this->skin.skelAnime.jointTable;
    y = jointTable->y;
    this->riderPos.y -= y * 0.01f;

    this->stateFlags |= ENHORSE_CALC_RIDER_POS;
    Audio_PlaySoundGeneral(NA_SE_EV_HORSE_JUMP, &this->actor.projectedPos, 4, &D_801333E0, &D_801333E0, &D_801333E8);
    func_800AA000(0.0f, 170, 10, 10);
}

void EnHorse_CsJumpInit(EnHorse* this, GlobalContext* globalCtx, CsCmdActorAction* action) {
    EnHorse_CsSetAnimHighJump(this, globalCtx);
    this->cutsceneAction = 2;
    this->cutsceneFlags &= ~1;
}

void EnHorse_CsJump(EnHorse* this, GlobalContext* globalCtx, CsCmdActorAction* action) {
    f32 temp_f2;

    if (this->cutsceneFlags & 1) {
        EnHorse_CsMoveToPoint(this, globalCtx, action);
        return;
    }
    temp_f2 = this->skin.skelAnime.curFrame;
    this->stateFlags |= ENHORSE_JUMPING;
    this->actor.speedXZ = 13.0f;
    if (temp_f2 > 19.0f) {
        this->actor.gravity = -3.5f;
        if (this->actor.velocity.y == 0.0f) {
            this->actor.velocity.y = -10.5f;
        }
        if (this->actor.world.pos.y < (this->actor.floorHeight + 90.0f)) {
            this->skin.skelAnime.playSpeed = 1.5f;
        } else {
            this->skin.skelAnime.playSpeed = 0.0f;
        }
    } else {
        Vec3s* jointTable;
        f32 y;

        jointTable = this->skin.skelAnime.jointTable;
        y = jointTable->y;
        this->actor.world.pos.y = this->jumpStartY + y * 0.01f;
    }
    if (SkelAnime_Update(&this->skin.skelAnime) ||
        (temp_f2 > 19.0f && this->actor.world.pos.y < (this->actor.floorHeight - this->actor.velocity.y) + 80.0f)) {
        Vec3s* jointTable;
        f32 y;

        this->cutsceneFlags |= 1;
        Audio_PlaySoundGeneral(NA_SE_EV_HORSE_LAND, &this->actor.projectedPos, 4, &D_801333E0, &D_801333E0,
                               &D_801333E8);
        func_800AA000(0.0f, 255, 10, 80);
        this->stateFlags &= ~ENHORSE_JUMPING;
        this->actor.gravity = -3.5f;
        this->actor.velocity.y = 0;
        this->actor.world.pos.y = this->actor.floorHeight;
        func_80028A54(globalCtx, 25.0f, &this->actor.world.pos);
        this->animationIdx = ENHORSE_ANIM_GALLOP;
        Animation_PlayOnceSetSpeed(&this->skin.skelAnime, sAnimationHeaders[this->type][this->animationIdx],
                                   sPlaybackSpeeds[6]);
        jointTable = this->skin.skelAnime.jointTable;
        y = jointTable->y;
        this->riderPos.y += y * 0.01f;
        this->postDrawFunc = NULL;
    }
}

void EnHorse_CsRearingInit(EnHorse* this, GlobalContext* globalCtx, CsCmdActorAction* action) {
    this->animationIdx = ENHORSE_ANIM_REARING;
    this->cutsceneAction = 3;
    this->cutsceneFlags &= ~4;
    this->stateFlags &= ~ENHORSE_LAND2_SOUND;
    this->unk_21C = this->unk_228;
    if (this->stateFlags & ENHORSE_DRAW) {
        Audio_PlaySoundGeneral(NA_SE_EV_HORSE_NEIGH, &this->unk_21C, 4, &D_801333E0, &D_801333E0, &D_801333E8);
    }
    Animation_Change(&this->skin.skelAnime, sAnimationHeaders[this->type][this->animationIdx], 1.0f, 0.0f,
                     Animation_GetLastFrame(sAnimationHeaders[this->type][this->animationIdx]), ANIMMODE_ONCE, -3.0f);
}

void EnHorse_CsRearing(EnHorse* this, GlobalContext* globalCtx, CsCmdActorAction* action) {
    this->actor.speedXZ = 0.0f;
    if (this->curFrame > 25.0f) {
        if (!(this->stateFlags & ENHORSE_LAND2_SOUND)) {
            this->stateFlags |= ENHORSE_LAND2_SOUND;
            Audio_PlaySoundGeneral(NA_SE_EV_HORSE_LAND2, &this->actor.projectedPos, 4, &D_801333E0, &D_801333E0,
                                   &D_801333E8);
        }
    }
    if (SkelAnime_Update(&this->skin.skelAnime)) {
        this->animationIdx = ENHORSE_ANIM_IDLE;
        if (!(this->cutsceneFlags & 4)) {
            this->cutsceneFlags |= 4;
            Animation_Change(&this->skin.skelAnime, sAnimationHeaders[this->type][this->animationIdx], 1.0f, 0.0f,
                             Animation_GetLastFrame(sAnimationHeaders[this->type][this->animationIdx]), ANIMMODE_ONCE,
                             -3.0f);
        } else {
            Animation_Change(&this->skin.skelAnime, sAnimationHeaders[this->type][this->animationIdx], 1.0f, 0.0f,
                             Animation_GetLastFrame(sAnimationHeaders[this->type][this->animationIdx]), 0, 0.0f);
        }
    }
}

void EnHorse_WarpMoveInit(EnHorse* this, GlobalContext* globalCtx, CsCmdActorAction* action) {
    this->actor.world.pos.x = action->startPos.x;
    this->actor.world.pos.y = action->startPos.y;
    this->actor.world.pos.z = action->startPos.z;
    this->actor.prevPos = this->actor.world.pos;
    this->actor.world.rot.y = action->urot.y;
    this->actor.shape.rot = this->actor.world.rot;
    this->animationIdx = ENHORSE_ANIM_GALLOP;
    this->cutsceneAction = 4;
    Animation_PlayOnceSetSpeed(&this->skin.skelAnime, sAnimationHeaders[this->type][this->animationIdx],
                               this->actor.speedXZ * 0.3f);
}

void EnHorse_CsWarpMoveToPoint(EnHorse* this, GlobalContext* globalCtx, CsCmdActorAction* action) {
    Vec3f endPos;
    f32 speed = 8.0f;

    endPos.x = action->endPos.x;
    endPos.y = action->endPos.y;
    endPos.z = action->endPos.z;
    if (Math3D_Vec3f_DistXYZ(&endPos, &this->actor.world.pos) > speed) {
        EnHorse_RotateToPoint(this, globalCtx, &endPos, 400);
        this->actor.speedXZ = speed;
        this->skin.skelAnime.playSpeed = speed * 0.3f;
    } else {
        this->actor.world.pos = endPos;
        this->actor.speedXZ = 0.0f;
    }

    if (SkelAnime_Update(&this->skin.skelAnime)) {
        EnHorse_PlayGallopingSound(this);
        func_800AA000(0.0f, 120, 8, 255);
        Animation_PlayOnceSetSpeed(&this->skin.skelAnime, sAnimationHeaders[this->type][this->animationIdx],
                                   this->actor.speedXZ * 0.3f);
    }
}

void EnHorse_CsWarpRearingInit(EnHorse* this, GlobalContext* globalCtx, CsCmdActorAction* action) {
    this->actor.world.pos.x = action->startPos.x;
    this->actor.world.pos.y = action->startPos.y;
    this->actor.world.pos.z = action->startPos.z;
    this->actor.prevPos = this->actor.world.pos;
    this->actor.world.rot.y = action->urot.y;
    this->actor.shape.rot = this->actor.world.rot;
    this->animationIdx = ENHORSE_ANIM_REARING;
    this->cutsceneAction = 5;
    this->cutsceneFlags &= ~4;
    this->stateFlags &= ~ENHORSE_LAND2_SOUND;
    this->unk_21C = this->unk_228;
    if (this->stateFlags & ENHORSE_DRAW) {
        Audio_PlaySoundGeneral(NA_SE_EV_HORSE_NEIGH, &this->unk_21C, 4, &D_801333E0, &D_801333E0, &D_801333E8);
    }
    Animation_Change(&this->skin.skelAnime, sAnimationHeaders[this->type][this->animationIdx], 1.0f, 0.0f,
                     Animation_GetLastFrame(sAnimationHeaders[this->type][this->animationIdx]), ANIMMODE_ONCE, -3.0f);
}

void EnHorse_CsWarpRearing(EnHorse* this, GlobalContext* globalCtx, CsCmdActorAction* action) {
    this->actor.speedXZ = 0.0f;
    if (this->curFrame > 25.0f) {
        if (!(this->stateFlags & ENHORSE_LAND2_SOUND)) {
            this->stateFlags |= ENHORSE_LAND2_SOUND;
            Audio_PlaySoundGeneral(NA_SE_EV_HORSE_LAND2, &this->actor.projectedPos, 4, &D_801333E0, &D_801333E0,
                                   &D_801333E8);
        }
    }
    if (SkelAnime_Update(&this->skin.skelAnime)) {
        this->animationIdx = ENHORSE_ANIM_IDLE;
        if (!(this->cutsceneFlags & 4)) {
            this->cutsceneFlags |= 4;
            Animation_Change(&this->skin.skelAnime, sAnimationHeaders[this->type][this->animationIdx], 1.0f, 0.0f,
                             Animation_GetLastFrame(sAnimationHeaders[this->type][this->animationIdx]), ANIMMODE_ONCE,
                             -3.0f);
        } else {
            Animation_Change(&this->skin.skelAnime, sAnimationHeaders[this->type][this->animationIdx], 1.0f, 0.0f,
                             Animation_GetLastFrame(sAnimationHeaders[this->type][this->animationIdx]), 0, 0.0f);
        }
    }
}

void EnHorse_InitCutscene(EnHorse* this, GlobalContext* globalCtx) {
    this->playerControlled = false;
    this->action = ENHORSE_ACT_CS_UPDATE;
    this->cutsceneAction = 0;
    this->actor.speedXZ = 0.0f;
}

s32 EnHorse_GetCutsceneFunctionIndex(s32 csAction) {
    s32 numActions = ARRAY_COUNT(sCsActionTable); // prevents unrolling
    s32 i;

    for (i = 0; i < numActions; i++) {
        if (csAction == sCsActionTable[i].csAction) {
            return sCsActionTable[i].csFuncIdx;
        }
        if (csAction < sCsActionTable[i].csAction) {
            return 0;
        }
    }
    return 0;
}

void EnHorse_CutsceneUpdate(EnHorse* this, GlobalContext* globalCtx) {
    s32 csFunctionIdx;
    CsCmdActorAction* linkCsAction = globalCtx->csCtx.linkAction;

    if (globalCtx->csCtx.state == 3) {
        this->playerControlled = 1;
        this->actor.params = 10;
        this->action = ENHORSE_ACT_IDLE;
        EnHorse_Freeze(this);
        return;
    }
    if (linkCsAction != 0) {
        csFunctionIdx = EnHorse_GetCutsceneFunctionIndex(linkCsAction->action);
        if (csFunctionIdx != 0) {
            if (this->cutsceneAction != csFunctionIdx) {
                if (this->cutsceneAction == 0) {
                    this->actor.world.pos.x = linkCsAction->startPos.x;
                    this->actor.world.pos.y = linkCsAction->startPos.y;
                    this->actor.world.pos.z = linkCsAction->startPos.z;
                    this->actor.world.rot.y = linkCsAction->urot.y;
                    this->actor.shape.rot = this->actor.world.rot;
                    this->actor.prevPos = this->actor.world.pos;
                }
                this->cutsceneAction = csFunctionIdx;
                sCutsceneInitFuncs[this->cutsceneAction](this, globalCtx, linkCsAction);
            }
            sCutsceneActionFuncs[this->cutsceneAction](this, globalCtx, linkCsAction);
        }
    }
}

s32 EnHorse_UpdateHbaRaceInfo(EnHorse* this, GlobalContext* globalCtx, RaceInfo* raceInfo) {
    Vec3f pos;
    f32 px;
    f32 pz;
    f32 d;

    EnHorse_RaceWaypointPos(raceInfo->waypoints, this->curRaceWaypoint, &pos);
    Math3D_RotateXZPlane(&pos, raceInfo->waypoints[this->curRaceWaypoint].angle, &px, &pz, &d);

    if (this->curRaceWaypoint >= raceInfo->numWaypoints - 1 &&
        Math3D_Vec3f_DistXYZ(&pos, &this->actor.world.pos) < DREG(8)) {
        this->hbaFlags |= 2;
    }

    if (((this->actor.world.pos.x * px) + (pz * this->actor.world.pos.z) + d) > 0.0f) {
        this->curRaceWaypoint++;
        if (this->curRaceWaypoint >= raceInfo->numWaypoints) {
            this->hbaFlags |= 1;
            return 1;
        }
    }

    if (!(this->hbaFlags & 1)) {
        EnHorse_RotateToPoint(this, globalCtx, &pos, 800);
    }

    this->actor.shape.rot.y = this->actor.world.rot.y;
    if (this->actor.speedXZ < raceInfo->waypoints[this->curRaceWaypoint].speed && !(this->hbaFlags & 1)) {
        this->actor.speedXZ += 0.4f;
    } else {
        this->actor.speedXZ -= 0.4f;
        if (this->actor.speedXZ < 0.0f) {
            this->actor.speedXZ = 0.0f;
        }
    }
    return 0;
}

void EnHorse_UpdateHbaAnim(EnHorse* this);

void EnHorse_InitHorsebackArchery(EnHorse* this) {
    this->hbaStarted = 0;
    this->soundTimer = 0;
    this->curRaceWaypoint = 0;
    this->hbaTimer = 0;
    this->actor.speedXZ = 0.0f;
    EnHorse_UpdateHbaAnim(this);
}

void EnHorse_UpdateHbaAnim(EnHorse* this) {
    s32 animChanged = 0;
    f32 animSpeed;

    this->action = ENHORSE_ACT_HBA;
    if (this->actor.speedXZ == 0.0f) {
        if (this->animationIdx != ENHORSE_ANIM_IDLE) {
            animChanged = true;
        }
        this->animationIdx = ENHORSE_ANIM_IDLE;
    } else if (this->actor.speedXZ <= 3.0f) {
        if (this->animationIdx != ENHORSE_ANIM_WALK) {
            animChanged = true;
        }
        this->animationIdx = ENHORSE_ANIM_WALK;
    } else if (this->actor.speedXZ <= 6.0f) {
        if (this->animationIdx != ENHORSE_ANIM_TROT) {
            animChanged = true;
        }
        this->animationIdx = ENHORSE_ANIM_TROT;
    } else {
        if (this->animationIdx != ENHORSE_ANIM_GALLOP) {
            animChanged = true;
        }
        this->animationIdx = ENHORSE_ANIM_GALLOP;
    }

    if (this->animationIdx == ENHORSE_ANIM_WALK) {
        animSpeed = this->actor.speedXZ * 0.5f;
    } else if (this->animationIdx == ENHORSE_ANIM_TROT) {
        animSpeed = this->actor.speedXZ * 0.25f;
        Audio_PlaySoundGeneral(NA_SE_EV_HORSE_RUN, &this->actor.projectedPos, 4, &D_801333E0, &D_801333E0, &D_801333E8);
        func_800AA000(0.0f, 60, 8, 255);
    } else if (this->animationIdx == ENHORSE_ANIM_GALLOP) {
        animSpeed = this->actor.speedXZ * 0.2f;
        Audio_PlaySoundGeneral(NA_SE_EV_HORSE_RUN, &this->actor.projectedPos, 4, &D_801333E0, &D_801333E0, &D_801333E8);
        func_800AA000(0.0f, 120, 8, 255);
    } else {
        animSpeed = 1.0f;
    }

    if (animChanged == true) {
        Animation_Change(&this->skin.skelAnime, sAnimationHeaders[this->type][this->animationIdx],
                         sPlaybackSpeeds[this->animationIdx] * animSpeed * 1.5f, 0,
                         Animation_GetLastFrame(sAnimationHeaders[this->type][this->animationIdx]), ANIMMODE_ONCE,
                         -3.0f);
    } else {
        Animation_Change(&this->skin.skelAnime, sAnimationHeaders[this->type][this->animationIdx],
                         sPlaybackSpeeds[this->animationIdx] * animSpeed * 1.5f, 0,
                         Animation_GetLastFrame(sAnimationHeaders[this->type][this->animationIdx]), ANIMMODE_ONCE, 0);
    }
}

void EnHorse_UpdateHorsebackArchery(EnHorse* this, GlobalContext* globalCtx) {
    f32 playSpeed;
    s32 sp20;

    if (this->animationIdx == ENHORSE_ANIM_WALK) {
        EnHorse_PlayWalkingSound(this);
    }
    if (globalCtx->interfaceCtx.hbaAmmo == 0) {
        this->hbaTimer++;
    }

    sp20 = func_800F5A58(NA_BGM_HORSE_GOAL);
    EnHorse_UpdateHbaRaceInfo(this, globalCtx, &sHbaInfo);
    if (this->hbaFlags & 1 || this->hbaTimer >= 46) {
        if (sp20 != 1 && gSaveContext.minigameState != 3) {
            gSaveContext.cutsceneIndex = 0;
            globalCtx->nextEntranceIndex = 0x3B0;
            globalCtx->sceneLoadFlag = 0x14;
            globalCtx->fadeTransition = 0x20;
        }
    }

    if (globalCtx->interfaceCtx.hbaAmmo != 0) {
        if (!(this->hbaFlags & 2)) {
            if (gSaveContext.infTable[25] & 1) {
                if ((s32)gSaveContext.minigameScore >= 1500) {
                    this->hbaFlags |= 4;
                }
            } else {
                if ((s32)gSaveContext.minigameScore >= 1000) {
                    this->hbaFlags |= 4;
                }
            }
        }
    }

    if ((globalCtx->interfaceCtx.hbaAmmo == 0) || (this->hbaFlags & 2)) {
        if (this->hbaFlags & 4) {
            this->hbaFlags &= ~4;
            Audio_QueueSeqCmd(SEQ_PLAYER_BGM_MAIN << 24 | NA_BGM_HORSE_GOAL);
        }
    }

    if (!this->hbaStarted) {
        this->actor.speedXZ = 0.0f;
        if (this->animationIdx != ENHORSE_ANIM_IDLE) {
            EnHorse_UpdateHbaAnim(this);
        }
    }

    if (this->animationIdx == ENHORSE_ANIM_WALK) {
        playSpeed = this->actor.speedXZ * 0.5f;
    } else if (this->animationIdx == ENHORSE_ANIM_TROT) {
        playSpeed = this->actor.speedXZ * 0.25f;
    } else if (this->animationIdx == ENHORSE_ANIM_GALLOP) {
        playSpeed = this->actor.speedXZ * 0.2f;
    } else {
        playSpeed = 1.0f;
    }

    this->skin.skelAnime.playSpeed = playSpeed;
    if (SkelAnime_Update(&this->skin.skelAnime) ||
        (this->animationIdx == ENHORSE_ANIM_IDLE && this->actor.speedXZ != 0.0f)) {
        EnHorse_UpdateHbaAnim(this);
    }
}

void EnHorse_InitFleePlayer(EnHorse* this) {
    this->action = ENHORSE_ACT_FLEE_PLAYER;
    this->stateFlags |= ENHORSE_UNRIDEABLE;
    this->actor.speedXZ = 0.0f;
}

void EnHorse_FleePlayer(EnHorse* this, GlobalContext* globalCtx) {
    Player* player = GET_PLAYER(globalCtx);
    f32 distToHome;
    f32 playerDistToHome;
    f32 distToPlayer;
    s32 nextAnim = this->animationIdx;
    s32 animFinished;
    s16 yaw;

    if (DREG(53) || this->type == HORSE_HNI) {
        EnHorse_StartIdleRidable(this);
        Audio_PlaySoundGeneral(NA_SE_EV_HORSE_NEIGH, &this->actor.projectedPos, 4, &D_801333E0, &D_801333E0,
                               &D_801333E8);
    }

    distToHome = Math3D_Vec3f_DistXYZ(&this->actor.home.pos, &this->actor.world.pos);
    playerDistToHome = Math3D_Vec3f_DistXYZ(&player->actor.world.pos, &this->actor.home.pos);
    distToPlayer = Math3D_Vec3f_DistXYZ(&player->actor.world.pos, &this->actor.world.pos);

    // Run home
    if (playerDistToHome > 300.0f) {
        if (distToHome > 150.0f) {
            this->actor.speedXZ += 0.4f;
            if (this->actor.speedXZ > 8.0f) {
                this->actor.speedXZ = 8.0f;
            }
        } else {
            this->actor.speedXZ -= 0.47f;
            if (this->actor.speedXZ < 0.0f) {
                this->actor.speedXZ = 0.0f;
            }
        }
    } else {
        // Run away from Link
        if (distToPlayer < 300.0f) {
            this->actor.speedXZ += 0.4f;
            if (this->actor.speedXZ > 8.0f) {
                this->actor.speedXZ = 8.0f;
            }
        } else {
            this->actor.speedXZ -= 0.47f;
            if (this->actor.speedXZ < 0.0f) {
                this->actor.speedXZ = 0.0f;
            }
        }
    }

    if (this->actor.speedXZ >= 6.0f) { // hoof it
        this->skin.skelAnime.playSpeed = this->actor.speedXZ * 0.3f;
        nextAnim = ENHORSE_ANIM_GALLOP;
    } else if (this->actor.speedXZ >= 3.0f) { // trot
        this->skin.skelAnime.playSpeed = this->actor.speedXZ * 0.375f;
        nextAnim = ENHORSE_ANIM_TROT;
    } else if (this->actor.speedXZ > 0.1f) { // walk
        this->skin.skelAnime.playSpeed = this->actor.speedXZ * 0.75f;
        nextAnim = ENHORSE_ANIM_WALK;
        EnHorse_PlayWalkingSound(this);
    } else { // idle
        nextAnim = Rand_ZeroOne() > 0.5f ? 1 : 0;
        EnHorse_IdleAnimSounds(this, globalCtx);
        this->skin.skelAnime.playSpeed = 1.0f;
    }

    // Turn away from Link, or towards home
    if (nextAnim == ENHORSE_ANIM_GALLOP || nextAnim == ENHORSE_ANIM_TROT || nextAnim == ENHORSE_ANIM_WALK) {
        if (playerDistToHome < 300.0f) {
            yaw = player->actor.shape.rot.y;
            yaw += (Actor_WorldYawTowardActor(&this->actor, &player->actor) > 0 ? 1 : -1) * 0x3FFF;
        } else {
            yaw = Math_Vec3f_Yaw(&this->actor.world.pos, &this->actor.home.pos) - this->actor.world.rot.y;
        }

        if (yaw > 400) {
            this->actor.world.rot.y += 400;
        } else if (yaw < -400) {
            this->actor.world.rot.y -= 400;
        } else {
            this->actor.world.rot.y += yaw;
        }

        this->actor.shape.rot.y = this->actor.world.rot.y;
    }

    animFinished = SkelAnime_Update(&this->skin.skelAnime);

    if (this->animationIdx == ENHORSE_ANIM_IDLE || this->animationIdx == ENHORSE_ANIM_WHINNEY) {
        if (nextAnim == ENHORSE_ANIM_GALLOP || nextAnim == ENHORSE_ANIM_TROT || nextAnim == ENHORSE_ANIM_WALK) {
            this->animationIdx = nextAnim;
            Animation_Change(&this->skin.skelAnime, sAnimationHeaders[this->type][this->animationIdx], 1.0f, 0.0f,
                             Animation_GetLastFrame(sAnimationHeaders[this->type][this->animationIdx]), ANIMMODE_ONCE,
                             -3.0f);
            if (this->animationIdx == ENHORSE_ANIM_GALLOP) {
                EnHorse_PlayGallopingSound(this);
            } else if (this->animationIdx == ENHORSE_ANIM_TROT) {
                EnHorse_PlayTrottingSound(this);
            }
            return;
        }
    }

    if (animFinished) {
        if (nextAnim == ENHORSE_ANIM_GALLOP) {
            EnHorse_PlayGallopingSound(this);
        } else if (nextAnim == ENHORSE_ANIM_TROT) {
            EnHorse_PlayTrottingSound(this);
        }

        if (this->animationIdx == ENHORSE_ANIM_IDLE || this->animationIdx == ENHORSE_ANIM_WHINNEY) {
            if (nextAnim != this->animationIdx) {
                this->animationIdx = nextAnim;
                Animation_Change(&this->skin.skelAnime, sAnimationHeaders[this->type][this->animationIdx], 1.0f, 0.0f,
                                 Animation_GetLastFrame(sAnimationHeaders[this->type][this->animationIdx]),
                                 ANIMMODE_ONCE, -3.0f);
                return;
            } else {
                if (Rand_ZeroOne() > 0.5f) {
                    this->animationIdx = ENHORSE_ANIM_IDLE;
                    this->stateFlags &= ~ENHORSE_SANDDUST_SOUND;
                } else {
                    this->animationIdx = ENHORSE_ANIM_WHINNEY;
                    this->unk_21C = this->unk_228;
                    if (this->stateFlags & ENHORSE_DRAW) {
                        Audio_PlaySoundGeneral(NA_SE_EV_HORSE_GROAN, &this->unk_21C, 4, &D_801333E0, &D_801333E0,
                                               &D_801333E8);
                    }
                }
                Animation_Change(&this->skin.skelAnime, sAnimationHeaders[this->type][this->animationIdx], 1.0f, 0.0f,
                                 Animation_GetLastFrame(sAnimationHeaders[this->type][this->animationIdx]),
                                 ANIMMODE_ONCE, -3.0f);
                return;
            }
        }

        if (nextAnim != this->animationIdx) {
            this->animationIdx = nextAnim;
            Animation_Change(&this->skin.skelAnime, sAnimationHeaders[this->type][this->animationIdx], 1.0f, 0.0f,
                             Animation_GetLastFrame(sAnimationHeaders[this->type][this->animationIdx]), ANIMMODE_ONCE,
                             -3.0f);
        } else {
            Animation_Change(&this->skin.skelAnime, sAnimationHeaders[this->type][this->animationIdx], 1.0f, 0.0f,
                             Animation_GetLastFrame(sAnimationHeaders[this->type][this->animationIdx]), ANIMMODE_ONCE,
                             0.0f);
        }
        return;
    }

    if (this->animationIdx == ENHORSE_ANIM_WALK) {
        if (nextAnim == ENHORSE_ANIM_IDLE || nextAnim == ENHORSE_ANIM_WHINNEY) {
            this->animationIdx = nextAnim;
            Animation_Change(&this->skin.skelAnime, sAnimationHeaders[this->type][this->animationIdx], 1.0f, 0.0f,
                             Animation_GetLastFrame(sAnimationHeaders[this->type][this->animationIdx]), ANIMMODE_ONCE,
                             -3.0f);
        }
    }
}

void EnHorse_BridgeJumpInit(EnHorse* this, GlobalContext* globalCtx) {
    f32 y;

    func_80028A54(globalCtx, 25.0f, &this->actor.world.pos);
    this->action = ENHORSE_ACT_BRIDGE_JUMP;
    this->stateFlags |= ENHORSE_JUMPING;
    this->animationIdx = ENHORSE_ANIM_HIGH_JUMP;
    y = this->skin.skelAnime.jointTable->y;
    y = y * 0.01f;
    this->bridgeJumpStart = this->actor.world.pos;
    this->bridgeJumpStart.y += y;
    this->bridgeJumpYVel =
        (((sBridgeJumps[this->bridgeJumpIdx].pos.y + 48.7f) - this->bridgeJumpStart.y) - -360.0f) / 30.0f;
    this->riderPos.y -= y;
    this->stateFlags |= ENHORSE_CALC_RIDER_POS;
    this->bridgeJumpRelAngle = this->actor.world.rot.y - sBridgeJumps[this->bridgeJumpIdx].angle;
    this->bridgeJumpTimer = 0;
    this->actor.gravity = 0.0f;
    this->actor.speedXZ = 0;
    Animation_Change(&this->skin.skelAnime, sAnimationHeaders[this->type][this->animationIdx], 1.5f, 0.0f,
                     Animation_GetLastFrame(sAnimationHeaders[this->type][this->animationIdx]), ANIMMODE_ONCE, -3.0f);
    this->unk_21C = this->unk_228;
    if (this->stateFlags & ENHORSE_DRAW) {
        Audio_PlaySoundGeneral(NA_SE_EV_HORSE_NEIGH, &this->unk_21C, 4, &D_801333E0, &D_801333E0, &D_801333E8);
    }
    Audio_PlaySoundGeneral(NA_SE_EV_HORSE_JUMP, &this->actor.projectedPos, 4, &D_801333E0, &D_801333E0, &D_801333E8);
    func_800AA000(0.0f, 170, 10, 10);
    this->postDrawFunc = NULL;
}

void EnHorse_StartBridgeJump(EnHorse* this, GlobalContext* globalCtx) {
    this->postDrawFunc = EnHorse_BridgeJumpInit;
    if (this->bridgeJumpIdx == 0) {
        globalCtx->csCtx.segment = SEGMENTED_TO_VIRTUAL(gGerudoValleyBridgeJumpFieldFortressCs);
        gSaveContext.cutsceneTrigger = 1;
    } else {
        globalCtx->csCtx.segment = SEGMENTED_TO_VIRTUAL(gGerudoValleyBridgeJumpFortressToFieldCs);
        gSaveContext.cutsceneTrigger = 1;
    }
}

void EnHorse_BridgeJumpMove(EnHorse* this, GlobalContext* globalCtx) {
    f32 interp;
    f32 timeSq;

    interp = this->bridgeJumpTimer / 30.0f;
    timeSq = (this->bridgeJumpTimer * this->bridgeJumpTimer);

    this->actor.world.pos.x =
        ((sBridgeJumps[this->bridgeJumpIdx].pos.x - this->bridgeJumpStart.x) * interp) + this->bridgeJumpStart.x;
    this->actor.world.pos.z =
        ((sBridgeJumps[this->bridgeJumpIdx].pos.z - this->bridgeJumpStart.z) * interp) + this->bridgeJumpStart.z;

    this->actor.world.pos.y =
        (this->bridgeJumpStart.y + (this->bridgeJumpYVel * this->bridgeJumpTimer) + (-0.4f * timeSq));

    this->actor.world.rot.y = this->actor.shape.rot.y =
        (sBridgeJumps[this->bridgeJumpIdx].angle + ((1.0f - interp) * this->bridgeJumpRelAngle));
    this->skin.skelAnime.curFrame = 23.0f * interp;
    SkelAnime_Update(&this->skin.skelAnime);
    if (this->bridgeJumpTimer < 30) {
        this->stateFlags |= ENHORSE_FLAG_24;
    }
}

void EnHorse_CheckBridgeJumpLanding(EnHorse* this, GlobalContext* globalCtx) {
    this->actor.speedXZ = 8.0f;
    this->skin.skelAnime.playSpeed = 1.5f;
    if (SkelAnime_Update(&this->skin.skelAnime)) {
        this->stateFlags &= ~ENHORSE_JUMPING;
        this->actor.gravity = -3.5f;
        this->actor.world.pos.y = sBridgeJumps[this->bridgeJumpIdx].pos.y;
        func_80028A54(globalCtx, 25.0f, &this->actor.world.pos);
        EnHorse_JumpLanding(this, globalCtx);
        Audio_PlaySoundGeneral(NA_SE_EV_HORSE_LAND, &this->actor.projectedPos, 4, &D_801333E0, &D_801333E0,
                               &D_801333E8);
        func_800AA000(0.0f, 255, 10, 80);
    }
}

void EnHorse_BridgeJump(EnHorse* this, GlobalContext* globalCtx) {
    this->bridgeJumpTimer++;
    if (this->bridgeJumpTimer < 30) {
        EnHorse_BridgeJumpMove(this, globalCtx);
        return;
    }
    EnHorse_CheckBridgeJumpLanding(this, globalCtx);
}

void EnHorse_Vec3fOffset(Vec3f* src, s16 yaw, f32 dist, f32 height, Vec3f* dst) {
    dst->x = src->x + Math_SinS(yaw) * dist;
    dst->y = src->y + height;
    dst->z = src->z + Math_CosS(yaw) * dist;
}

s32 EnHorse_CalcFloorHeight(EnHorse* this, GlobalContext* globalCtx, Vec3f* pos, CollisionPoly** floorPoly,
                            f32* floorHeight) {
    s32 bgId;
    f32 waterY;
    WaterBox* waterBox;

    *floorPoly = NULL;
    *floorHeight = BgCheck_EntityRaycastFloor3(&globalCtx->colCtx, floorPoly, &bgId, pos);

    if (*floorHeight == BGCHECK_Y_MIN) {
        return 1; // No floor
    }

    if (WaterBox_GetSurfaceImpl(globalCtx, &globalCtx->colCtx, pos->x, pos->z, &waterY, &waterBox) == 1 &&
        *floorHeight < waterY) {
        return 2; // Water
    }

    if ((*floorPoly)->normal.y * COLPOLY_NORMAL_FRAC < 0.81915206f || // cos(35 degrees)
        SurfaceType_IsHorseBlocked(&globalCtx->colCtx, *floorPoly, bgId) ||
        func_80041D4C(&globalCtx->colCtx, *floorPoly, bgId) == 7) {
        return 3; // Horse blocked surface
    }
    return 0;
}

/**
 * obstacleType:
 *  1: Water in front
 *  2: Water behind?
 *  3: ?
 *  4: Obstructed in front
 *  5: Obstructed behind
 */
void EnHorse_ObstructMovement(EnHorse* this, GlobalContext* globalCtx, s32 obstacleType, s32 galloping) {
    if (this->action == ENHORSE_ACT_CS_UPDATE || EnHorse_BgCheckBridgeJumpPoint(this, globalCtx)) {
        return;
    }

    this->actor.world.pos = this->lastPos;
    this->actor.shape.rot.y = this->lastYaw;
    this->actor.world.rot.y = this->lastYaw;
    this->stateFlags |= ENHORSE_OBSTACLE;

    if (!this->playerControlled) {
        if (this->animationIdx != ENHORSE_ANIM_REARING) {
            return;
        }
    } else if (this->action != ENHORSE_ACT_MOUNTED_REARING) {
        if (this->stateFlags & ENHORSE_JUMPING) {
            this->stateFlags &= ~ENHORSE_JUMPING;
            this->actor.gravity = -3.5f;
            this->actor.world.pos.y = this->actor.floorHeight;
        }
        if (obstacleType == 1 || obstacleType == 4) {
            this->stateFlags |= ENHORSE_FORCE_REVERSING;
        } else if (obstacleType == 2 || obstacleType == 5) {
            this->stateFlags |= ENHORSE_FORCE_WALKING;
        }
        if (galloping == true) {
            EnHorse_StartRearing(this);
        }
    }
}

void EnHorse_CheckFloors(EnHorse* this, GlobalContext* globalCtx) {
    s32 status;
    CollisionPoly* frontFloor;
    CollisionPoly* backFloor;
    s16 floorSlope;
    Vec3f frontPos;
    Vec3f backPos;
    Vec3f pos;
    f32 nx;
    f32 ny;
    f32 nz;
    s32 galloping = this->actor.speedXZ > 8;
    f32 dist;
    f32 waterHeight;
    WaterBox* waterBox;
    s32 pad;

    if (WaterBox_GetSurfaceImpl(globalCtx, &globalCtx->colCtx, this->actor.world.pos.x, this->actor.world.pos.z,
                                &waterHeight, &waterBox) == 1 &&
        this->actor.floorHeight < waterHeight) {
        EnHorse_ObstructMovement(this, globalCtx, 1, galloping);
        return;
    }

    EnHorse_Vec3fOffset(&this->actor.world.pos, this->actor.shape.rot.y, 30.0f, 60.0f, &frontPos);
    status = EnHorse_CalcFloorHeight(this, globalCtx, &frontPos, &frontFloor, &this->yFront);
    if (status == 1) {
        this->actor.shape.rot.x = 0;
        EnHorse_ObstructMovement(this, globalCtx, 4, galloping);
        return;
    }
    if (status == 2) {
        EnHorse_ObstructMovement(this, globalCtx, 4, galloping);
        return;
    }
    if (status == 3) {
        EnHorse_ObstructMovement(this, globalCtx, 4, galloping);
        return;
    }

    EnHorse_Vec3fOffset(&this->actor.world.pos, this->actor.shape.rot.y, -30.0f, 60.0f, &backPos);
    status = EnHorse_CalcFloorHeight(this, globalCtx, &backPos, &backFloor, &this->yBack);
    if (status == 1) {
        this->actor.shape.rot.x = 0;
        EnHorse_ObstructMovement(this, globalCtx, 5, galloping);
        return;
    }
    if (status == 2) {
        EnHorse_ObstructMovement(this, globalCtx, 5, galloping);
        return;
    }
    if (status == 3) {
        EnHorse_ObstructMovement(this, globalCtx, 5, galloping);
        return;
    }

    floorSlope = Math_FAtan2F(this->yBack - this->yFront, 60.0f) * (0x8000 / M_PI);
    if (this->actor.floorPoly != 0) {
        nx = this->actor.floorPoly->normal.x * COLPOLY_NORMAL_FRAC;
        ny = this->actor.floorPoly->normal.y * COLPOLY_NORMAL_FRAC;
        nz = this->actor.floorPoly->normal.z * COLPOLY_NORMAL_FRAC;
        pos = frontPos;
        pos.y = this->yFront;
        dist = Math3D_DistPlaneToPos(nx, ny, nz, this->actor.floorPoly->dist, &pos);
        if ((frontFloor != this->actor.floorPoly) && (this->actor.speedXZ >= 0.0f)) {
            if ((!(this->stateFlags & ENHORSE_JUMPING) && dist < -40.0f) ||
                (this->stateFlags & ENHORSE_JUMPING && dist < -200.0f)) {
                EnHorse_ObstructMovement(this, globalCtx, 4, galloping);
                return;
            }
        }

        pos = backPos;
        pos.y = this->yBack;
        dist = Math3D_DistPlaneToPos(nx, ny, nz, this->actor.floorPoly->dist, &pos);
        if (((backFloor != this->actor.floorPoly) && (this->actor.speedXZ <= 0.0f) &&
             !(this->stateFlags & ENHORSE_JUMPING) && (dist < -40.0f)) ||
            (this->stateFlags & ENHORSE_JUMPING && dist < -200.0f)) {
            EnHorse_ObstructMovement(this, globalCtx, 5, galloping);
            return;
        }

        if (ny < 0.81915206f || // cos(35 degrees)
            SurfaceType_IsHorseBlocked(&globalCtx->colCtx, this->actor.floorPoly, this->actor.floorBgId) ||
            func_80041D4C(&globalCtx->colCtx, this->actor.floorPoly, this->actor.floorBgId) == 7) {
            if ((this->actor.speedXZ >= 0.0f)) {
                EnHorse_ObstructMovement(this, globalCtx, 4, galloping);
            } else {
                EnHorse_ObstructMovement(this, globalCtx, 5, galloping);
            }
            return;
        }

        if (this->stateFlags & ENHORSE_JUMPING) {
            this->actor.shape.rot.x = 0;
            return;
        }

        if (this->actor.floorHeight + 4.0f < this->actor.world.pos.y) {
            this->actor.shape.rot.x = 0;
            return;
        }

        if (fabsf(floorSlope) > 8191.0f) {
            return;
        }

        this->actor.shape.rot.x = floorSlope;
        this->actor.shape.yOffset =
            (this->yFront + (((this->yBack - this->yFront) * 20.0f) / 45.0f)) - this->actor.floorHeight;
    }
}

s32 EnHorse_GetMountSide(EnHorse* this, GlobalContext* globalCtx);

void EnHorse_MountDismount(EnHorse* this, GlobalContext* globalCtx) {
    s32 pad[2];
    s32 mountSide;
    Player* player = GET_PLAYER(globalCtx);

    mountSide = EnHorse_GetMountSide(this, globalCtx);
    if (mountSide != 0 && !(this->stateFlags & ENHORSE_UNRIDEABLE) && player->rideActor == NULL) {
        Actor_SetRideActor(globalCtx, &this->actor, mountSide);
    }

    if (this->playerControlled == false && Actor_IsMounted(globalCtx, &this->actor) == true) {
        this->noInputTimer = 55;
        this->noInputTimerMax = 55;
        this->playerControlled = 1;
        EnHorse_Freeze(this);
    } else if (this->playerControlled == true && Actor_NotMounted(globalCtx, &this->actor) == true) {
        this->noInputTimer = 35;
        this->noInputTimerMax = 35;
        this->stateFlags &= ~ENHORSE_UNRIDEABLE;
        this->playerControlled = 0;
        EnHorse_Freeze(this);
    }
}

void EnHorse_StickDirection(Vec2f* curStick, f32* stickMag, s16* angle) {
    f32 dist;
    f32 y;
    f32 x;

    x = curStick->x;
    y = curStick->y;
    dist = sqrtf(SQ(x) + SQ(y));

    *stickMag = dist;
    if (dist > 60.0f) {
        *stickMag = 60.0f;
    } else {
        *stickMag = *stickMag;
    }

    *angle = Math_FAtan2F(-curStick->x, curStick->y) * (32768.0f / M_PI);
}

void EnHorse_UpdateStick(EnHorse* this, GlobalContext* globalCtx) {
    this->lastStick = this->curStick;
    this->curStick.x = globalCtx->state.input[0].rel.stick_x;
    this->curStick.y = globalCtx->state.input[0].rel.stick_y;
}

void EnHorse_ResolveCollision(EnHorse* this, GlobalContext* globalCtx, CollisionPoly* colPoly) {
    f32 dist;
    f32 nx;
    f32 ny;
    f32 nz;
    f32 offset;

    nx = COLPOLY_GET_NORMAL(colPoly->normal.x);
    ny = COLPOLY_GET_NORMAL(colPoly->normal.y);
    nz = COLPOLY_GET_NORMAL(colPoly->normal.z);
    if (!(Math_CosS(this->actor.world.rot.y -
                    (s16)(Math_FAtan2F(colPoly->normal.x, colPoly->normal.z) * (0x8000 / M_PI)) - 0x7FFF) <
          0.7071f)) { // cos(45 degrees)
        dist = Math3D_DistPlaneToPos(nx, ny, nz, colPoly->dist, &this->actor.world.pos);
        offset = (1.0f / sqrtf(SQ(nx) + SQ(nz)));
        offset = (30.0f - dist) * offset;
        this->actor.world.pos.x += offset * nx;
        this->actor.world.pos.z += offset * nz;
    }
}

void EnHorse_BgCheckSlowMoving(EnHorse* this, GlobalContext* globalCtx) {
    f32 yOffset;
    Vec3f start;
    Vec3f end;
    Vec3f intersect;
    CollisionPoly* colPoly;
    s32 bgId;

    if (globalCtx->sceneNum == SCENE_SPOT20) {
        yOffset = 19.0f;
    } else {
        yOffset = 40.0f;
    }
    Math_Vec3f_Copy(&start, &this->actor.world.pos);
    start.y = start.y + yOffset;

    Math_Vec3f_Copy(&end, &start);
    end.x += 30.0f * Math_SinS(this->actor.world.rot.y);
    end.y += 30.0f * Math_SinS(-this->actor.shape.rot.x);
    end.z += 30.0f * Math_CosS(this->actor.world.rot.y);
    if (BgCheck_EntityLineTest1(&globalCtx->colCtx, &start, &end, &intersect, &colPoly, 1, 0, 0, 1, &bgId) != 0) {
        EnHorse_ResolveCollision(this, globalCtx, colPoly);
    }
}

void EnHorse_HighJumpInit(EnHorse* this, GlobalContext* globalCtx);
void EnHorse_Stub2(EnHorse* this);
void EnHorse_Stub1(EnHorse* this);

void EnHorse_UpdateBgCheckInfo(EnHorse* this, GlobalContext* globalCtx) {
    s32 pad;
    s32 pad2;
    Vec3f startPos;
    Vec3f endPos;
    Vec3f obstaclePos;
    f32 pad3;
    f32 intersectDist;
    CollisionPoly* wall = NULL;
    CollisionPoly* obstacleFloor = NULL;
    s32 bgId;
    f32 obstacleHeight;
    f32 behindObstacleHeight;
    f32 ny;
    s32 movingFast;
    s32 pad5;
    DynaPolyActor* dynaPoly;
    Vec3f intersect;
    Vec3f obstacleTop;

    Actor_UpdateBgCheckInfo(globalCtx, &this->actor, globalCtx->sceneNum == SCENE_SPOT20 ? 19.0f : 40.0f, 35.0f, 100.0f,
                            29);

    if (EnHorse_BgCheckBridgeJumpPoint(this, globalCtx)) {
        return;
    }

    // void 0 trick required to match, but is surely not real. revisit at a later time
    if (this->actor.bgCheckFlags & 8 && Math_CosS(this->actor.wallYaw - ((void)0, this->actor.world).rot.y) < -0.3f) {
        if (this->actor.speedXZ > 4.0f) {
            this->actor.speedXZ -= 1.0f;
            Audio_PlaySoundGeneral(NA_SE_EV_HORSE_SANDDUST, &this->actor.projectedPos, 4, &D_801333E0, &D_801333E0,
                                   &D_801333E8);
        }
    }

    if (this->stateFlags & ENHORSE_JUMPING || !this->playerControlled) {
        return;
    }

    if (this->actor.speedXZ < 0.0f) {
        return;
    }

    // Braking or rearing from obstacle
    if (this->action == ENHORSE_ACT_STOPPING || this->action == ENHORSE_ACT_MOUNTED_REARING) {
        return;
    }

    if (this->actor.speedXZ > 8.0f) {
        if (this->actor.speedXZ < 12.8f) {
            intersectDist = 160.0f;
            movingFast = 0;
        } else {
            intersectDist = 230.0f;
            movingFast = 1;
        }
    } else {
        EnHorse_BgCheckSlowMoving(this, globalCtx);
        return;
    }

    startPos = this->actor.world.pos;
    startPos.y += 19.0f;
    endPos = startPos;
    endPos.x += (intersectDist * Math_SinS(this->actor.world.rot.y));
    endPos.y += (intersectDist * Math_SinS(-this->actor.shape.rot.x));
    endPos.z += (intersectDist * Math_CosS(this->actor.world.rot.y));
    intersect = endPos;
    wall = NULL;
    if (BgCheck_EntityLineTest1(&globalCtx->colCtx, &startPos, &endPos, &intersect, &wall, 1, 0, 0, 1, &bgId) == 1) {
        intersectDist = sqrt(Math3D_Vec3fDistSq(&startPos, &intersect));
        this->stateFlags |= ENHORSE_OBSTACLE;
    }

    if (wall != NULL) {
        if (intersectDist < 30.0f) {
            EnHorse_ResolveCollision(this, globalCtx, wall);
        }
        if ((Math_CosS(this->actor.world.rot.y - (s16)(Math_FAtan2F(wall->normal.x, wall->normal.z) * (0x8000 / M_PI)) -
                       0x7FFF) < 0.5f) ||
            SurfaceType_IsHorseBlocked(&globalCtx->colCtx, wall, bgId) != 0) {
            return;
        }

        // too close to jump
        if ((movingFast == false && intersectDist < 80.0f) || (movingFast == true && intersectDist < 150.0f)) {
            if (movingFast == false) {
                this->stateFlags |= ENHORSE_FORCE_REVERSING;
            } else if (movingFast == true) {
                this->stateFlags |= ENHORSE_FORCE_REVERSING;
                EnHorse_StartBraking(this, globalCtx);
            }
            return;
        }

        dynaPoly = DynaPoly_GetActor(&globalCtx->colCtx, bgId);
        if ((this->stateFlags & ENHORSE_FLAG_26) && ((dynaPoly && dynaPoly->actor.id != 0x108) || dynaPoly == 0)) {
            if (movingFast == false) {
                this->stateFlags |= ENHORSE_FORCE_REVERSING;
            } else if (movingFast == true) {
                this->stateFlags |= ENHORSE_FORCE_REVERSING;
                EnHorse_StartBraking(this, globalCtx);
            }
            return;
        }
    }

    // Get obstacle's height
    intersectDist += 5.0f;
    obstaclePos = startPos;
    obstaclePos.x += intersectDist * Math_SinS(this->actor.world.rot.y);
    obstaclePos.y = this->actor.world.pos.y + 120.0f;
    obstaclePos.z += intersectDist * Math_CosS(this->actor.world.rot.y);
    obstacleTop = obstaclePos;
    obstacleTop.y = BgCheck_EntityRaycastFloor3(&globalCtx->colCtx, &obstacleFloor, &bgId, &obstaclePos);
    if (obstacleTop.y == BGCHECK_Y_MIN) {
        return;
    }
    obstacleHeight = obstacleTop.y - this->actor.world.pos.y;
    if (this->actor.floorPoly == NULL || obstacleFloor == NULL) {
        return;
    }

    if (Math3D_DistPlaneToPos(this->actor.floorPoly->normal.x * COLPOLY_NORMAL_FRAC,
                              this->actor.floorPoly->normal.y * COLPOLY_NORMAL_FRAC,
                              this->actor.floorPoly->normal.z * COLPOLY_NORMAL_FRAC, this->actor.floorPoly->dist,
                              &obstacleTop) < -40.0f &&
        Math3D_DistPlaneToPos(
            obstacleFloor->normal.x * COLPOLY_NORMAL_FRAC, obstacleFloor->normal.y * COLPOLY_NORMAL_FRAC,
            obstacleFloor->normal.z * COLPOLY_NORMAL_FRAC, obstacleFloor->dist, &this->actor.world.pos) > 40.0f) {
        if (movingFast == true && this->action != ENHORSE_ACT_STOPPING) {
            this->stateFlags |= ENHORSE_FORCE_REVERSING;
            EnHorse_StartBraking(this, globalCtx);
        }
        this->stateFlags |= ENHORSE_OBSTACLE;
        return;
    }

    ny = obstacleFloor->normal.y * COLPOLY_NORMAL_FRAC;
    if (ny < 0.81915206f || // cos(35 degrees)
        (SurfaceType_IsHorseBlocked(&globalCtx->colCtx, obstacleFloor, bgId) != 0) ||
        (func_80041D4C(&globalCtx->colCtx, obstacleFloor, bgId) == 7)) {
        if (movingFast == true && this->action != ENHORSE_ACT_STOPPING) {
            this->stateFlags |= ENHORSE_FORCE_REVERSING;
            EnHorse_StartBraking(this, globalCtx);
        }
        return;
    }

    if (wall == NULL || obstacleTop.y < intersect.y || (this->stateFlags & ENHORSE_CANT_JUMP)) {
        return;
    }

    obstaclePos = startPos;
    obstaclePos.y = this->actor.world.pos.y + 120.0f;
    if (movingFast == false) {
        obstaclePos.x += (276.0f * Math_SinS(this->actor.world.rot.y));
        obstaclePos.z += (276.0f * Math_CosS(this->actor.world.rot.y));
    } else {
        obstaclePos.x += (390.0f * Math_SinS(this->actor.world.rot.y));
        obstaclePos.z += (390.0f * Math_CosS(this->actor.world.rot.y));
    }

    obstacleTop = obstaclePos;
    obstacleTop.y = BgCheck_EntityRaycastFloor3(&globalCtx->colCtx, &obstacleFloor, &bgId, &obstaclePos);
    if (obstacleTop.y == BGCHECK_Y_MIN) {
        return;
    }

    behindObstacleHeight = obstacleTop.y - this->actor.world.pos.y;

    if (obstacleFloor == NULL) {
        return;
    }

    ny = obstacleFloor->normal.y * COLPOLY_NORMAL_FRAC;
    if (ny < 0.81915206f || // cos(35 degrees)
        SurfaceType_IsHorseBlocked(&globalCtx->colCtx, obstacleFloor, bgId) ||
        func_80041D4C(&globalCtx->colCtx, obstacleFloor, bgId) == 7) {
        if (movingFast == true && this->action != ENHORSE_ACT_STOPPING) {
            this->stateFlags |= ENHORSE_FORCE_REVERSING;
            EnHorse_StartBraking(this, globalCtx);
        }
    } else if (behindObstacleHeight < -DREG(4)) { // -70
        if (movingFast == true && this->action != ENHORSE_ACT_STOPPING) {
            this->stateFlags |= ENHORSE_FORCE_REVERSING;
            EnHorse_StartBraking(this, globalCtx);
        }
    } else if (movingFast == false && obstacleHeight > 19.0f && obstacleHeight <= 40.0f) {
        EnHorse_Stub1(this);
        this->postDrawFunc = EnHorse_LowJumpInit;
    } else if ((movingFast == true && this->actor.speedXZ < 13.8f && obstacleHeight > 19.0f &&
                obstacleHeight <= 72.0f) ||
               (this->actor.speedXZ > 13.8f && obstacleHeight <= 112.0f)) {

        EnHorse_Stub2(this);
        this->postDrawFunc = EnHorse_HighJumpInit;
    }
}

void EnHorse_CheckBoost(EnHorse* thisx, GlobalContext* globalCtx2) {
    EnHorse* this = (EnHorse*)thisx;
    GlobalContext* globalCtx = globalCtx2;
    s32 pad;

    if (this->action == ENHORSE_ACT_MOUNTED_WALK || this->action == ENHORSE_ACT_MOUNTED_TROT ||
        this->action == ENHORSE_ACT_MOUNTED_GALLOP) {
        if (CHECK_BTN_ALL(globalCtx->state.input[0].press.button, BTN_A) && (globalCtx->interfaceCtx.unk_1EE == 8)) {
            if (!(this->stateFlags & ENHORSE_BOOST) && !(this->stateFlags & ENHORSE_FLAG_8) &&
                !(this->stateFlags & ENHORSE_FLAG_9)) {
                if (this->numBoosts > 0) {
                    func_800AA000(0.0f, 180, 20, 100);
                    this->stateFlags |= ENHORSE_BOOST;
                    this->stateFlags |= ENHORSE_FIRST_BOOST_REGEN;
                    this->stateFlags |= ENHORSE_FLAG_8;
                    this->numBoosts--;
                    this->boostTimer = 0;
                    if (this->numBoosts == 0) {
                        this->boostRegenTime = 140;
                        return;
                    }
                    if (this->type == HORSE_EPONA) {
                        if (this->stateFlags & ENHORSE_FIRST_BOOST_REGEN) {
                            this->boostRegenTime = 60;
                            this->stateFlags &= ~ENHORSE_FIRST_BOOST_REGEN;
                        } else {
                            this->boostRegenTime = 8; // Never happens
                        }
                    } else {
                        this->boostRegenTime = 70;
                    }
                    return;
                }
                this->unk_21C = this->unk_228;
                if (this->stateFlags & ENHORSE_DRAW) {
                    if (Rand_ZeroOne() < 0.1f) {
                        Audio_PlaySoundGeneral(NA_SE_EV_HORSE_NEIGH, &this->unk_21C, 4, &D_801333E0, &D_801333E0,
                                               &D_801333E8);
                    }
                }
            }
        }
    }
}

void EnHorse_RegenBoost(EnHorse* this, GlobalContext* globalCtx) {
    if (this->numBoosts < 6 && this->numBoosts > 0) {
        this->boostRegenTime--;
        this->boostTimer++;

        if (this->boostRegenTime <= 0) {
            this->numBoosts = this->numBoosts + 1;

            if (!EN_HORSE_CHECK_4(this)) {
                Audio_PlaySoundGeneral(NA_SE_SY_CARROT_RECOVER, &D_801333D4, 4, &D_801333E0, &D_801333E0, &D_801333E8);
            }

            if (this->numBoosts < 6) {
                this->boostRegenTime = 11;
            }
        }
    } else if (this->numBoosts == 0) {
        this->boostRegenTime--;
        this->boostTimer++;

        if (this->boostRegenTime <= 0) {
            this->boostRegenTime = 0;
            this->numBoosts = 6;

            if (!EN_HORSE_CHECK_4(this)) {
                Audio_PlaySoundGeneral(NA_SE_SY_CARROT_RECOVER, &D_801333D4, 4, &D_801333E0, &D_801333E0, &D_801333E8);
            }
        }
    }

    if (this->boostTimer == 8 && Rand_ZeroOne() < 0.25f) {
        this->unk_21C = this->unk_228;
        if (this->stateFlags & ENHORSE_DRAW) {
            Audio_PlaySoundGeneral(NA_SE_EV_HORSE_NEIGH, &this->unk_21C, 4, &D_801333E0, &D_801333E0, &D_801333E8);
        }
    }
    globalCtx->interfaceCtx.numHorseBoosts = this->numBoosts;
}

void EnHorse_UpdatePlayerDir(EnHorse* this, GlobalContext* globalCtx) {
    EnHorse* pad;
    s16 angle;
    f32 s;
    f32 c;

    angle = Actor_WorldYawTowardActor(&this->actor, &GET_PLAYER(globalCtx)->actor) - this->actor.world.rot.y;
    s = Math_SinS(angle);
    c = Math_CosS(angle);
    if (s > 0.8660254f) { // sin(60 degrees)
        this->playerDir = PLAYER_DIR_SIDE_L;
    } else if (s < -0.8660254f) { // -sin(60 degrees)
        this->playerDir = PLAYER_DIR_SIDE_R;
    } else {
        if (c > 0.0f) {
            if (s > 0) {
                this->playerDir = PLAYER_DIR_FRONT_L;
            } else {
                this->playerDir = PLAYER_DIR_FRONT_R;
            }
        } else {
            if (s > 0) {
                this->playerDir = PLAYER_DIR_BACK_L;
            } else {
                this->playerDir = PLAYER_DIR_BACK_R;
            }
        }
    }
}

void EnHorse_TiltBody(EnHorse* this, GlobalContext* globalCtx) {
    f32 speed;
    f32 rollDiff;
    s32 targetRoll;
    s16 turnVel;

    speed = this->actor.speedXZ / this->boostSpeed;
    turnVel = this->actor.shape.rot.y - this->lastYaw;
    targetRoll = -((s16)((1820.0f * speed) * (turnVel / 480.00003f)));
    rollDiff = targetRoll - this->actor.world.rot.z;

    if (fabsf(targetRoll) < 100.0f) {
        this->actor.world.rot.z = 0;
    } else if (fabsf(rollDiff) < 100.0f) {
        this->actor.world.rot.z = targetRoll;
    } else if (rollDiff > 0.0f) {
        this->actor.world.rot.z += 100;
    } else {
        this->actor.world.rot.z -= 100;
    }

    this->actor.shape.rot.z = this->actor.world.rot.z;
}

s32 EnHorse_UpdateConveyors(EnHorse* this, GlobalContext* globalCtx) {
    Player* player = GET_PLAYER(globalCtx);
    s16 conveyorDir;

    if ((this->actor.floorPoly == NULL) && (this != (EnHorse*)player->rideActor)) {
        return 0;
    }
    conveyorDir = SurfaceType_GetConveyorDirection(&globalCtx->colCtx, this->actor.floorPoly, this->actor.floorBgId);
    conveyorDir = (conveyorDir << 10) - this->actor.world.rot.y;
    if (conveyorDir > 800.0f) {
        this->actor.world.rot.y += 800.0f;
    } else if (conveyorDir < -800.0f) {
        this->actor.world.rot.y -= 800.0f;
    } else {
        this->actor.world.rot.y += conveyorDir;
    }
    this->actor.shape.rot.y = this->actor.world.rot.y;

    return 1;
}

s32 EnHorse_RandInt(f32 range) {
    return Rand_ZeroOne() * range;
}

void EnHorse_Update(Actor* thisx, GlobalContext* globalCtx2) {
    EnHorse* this = (EnHorse*)thisx;
    GlobalContext* globalCtx = globalCtx2;
    Vec3f dustAcc = { 0.0f, 0.0f, 0.0f };
    Vec3f dustVel = { 0.0f, 1.0f, 0.0f };
    Player* player = GET_PLAYER(globalCtx);

    this->lastYaw = thisx->shape.rot.y;
    EnHorse_UpdateStick(this, globalCtx);
    EnHorse_UpdatePlayerDir(this, globalCtx);

    if (!(this->stateFlags & ENHORSE_INACTIVE)) {
        EnHorse_MountDismount(this, globalCtx);
    }

    if (this->stateFlags & ENHORSE_FLAG_19) {
        if (this->stateFlags & ENHORSE_FLAG_20 && this->inRace == true) {
            this->stateFlags &= ~ENHORSE_FLAG_20;
            EnHorse_StartRearing(this);
        } else if (!(this->stateFlags & ENHORSE_FLAG_20) && this->stateFlags & ENHORSE_FLAG_21 &&
                   this->action != ENHORSE_ACT_MOUNTED_REARING && this->inRace == true) {
            this->stateFlags &= ~ENHORSE_FLAG_21;
            EnHorse_StartRearing(this);
        }
    }

    sActionFuncs[this->action](this, globalCtx);
    this->stateFlags &= ~ENHORSE_OBSTACLE;
    this->curFrame = this->skin.skelAnime.curFrame;
    this->lastPos = thisx->world.pos;
    if (!(this->stateFlags & ENHORSE_INACTIVE)) {
        if (this->action == ENHORSE_ACT_MOUNTED_GALLOP || this->action == ENHORSE_ACT_MOUNTED_TROT ||
            this->action == ENHORSE_ACT_MOUNTED_WALK) {
            EnHorse_CheckBoost(this, globalCtx);
        }
        if (this->playerControlled == true) {
            EnHorse_RegenBoost(this, globalCtx);
        }
        Actor_MoveForward(thisx);
        if (this->action == ENHORSE_ACT_INGO_RACE) {
            if (this->rider != NULL) {
                this->rider->world.pos.x = thisx->world.pos.x;
                this->rider->world.pos.y = thisx->world.pos.y + 10.0f;
                this->rider->world.pos.z = thisx->world.pos.z;
                this->rider->shape.rot.x = thisx->shape.rot.x;
                this->rider->shape.rot.y = thisx->shape.rot.y;
            }
        }
        if (this->jntSph.elements[0].info.ocElemFlags & 2) {
            if (thisx->speedXZ > 6.0f) {
                thisx->speedXZ -= 1.0f;
            }
        }
        if (this->jntSph.base.acFlags & 2) {
            this->unk_21C = this->unk_228;
            if (this->stateFlags & ENHORSE_DRAW) {
                Audio_PlaySoundGeneral(NA_SE_EV_HORSE_NEIGH, &this->unk_21C, 4, &D_801333E0, &D_801333E0, &D_801333E8);
            }
        }
        if (this->action != ENHORSE_ACT_INGO_RACE) {
            EnHorse_TiltBody(this, globalCtx);
        }
        Collider_UpdateCylinder(thisx, &this->cyl1);
        Collider_UpdateCylinder(thisx, &this->cyl2);

        // Required to match
        this->cyl1.dim.pos.x = this->cyl1.dim.pos.x + (s16)(Math_SinS(thisx->shape.rot.y) * 11.0f);
        this->cyl1.dim.pos.z = this->cyl1.dim.pos.z + (s16)(Math_CosS(thisx->shape.rot.y) * 11.0f);
        this->cyl2.dim.pos.x = this->cyl2.dim.pos.x + (s16)(Math_SinS(thisx->shape.rot.y) * -18.0f);
        this->cyl2.dim.pos.z = this->cyl2.dim.pos.z + (s16)(Math_CosS(thisx->shape.rot.y) * -18.0f);
        CollisionCheck_SetAT(globalCtx, &globalCtx->colChkCtx, &this->cyl1.base);
        CollisionCheck_SetOC(globalCtx, &globalCtx->colChkCtx, &this->cyl1.base);
        CollisionCheck_SetOC(globalCtx, &globalCtx->colChkCtx, &this->cyl2.base);
        if ((player->stateFlags1 & 1) && player->rideActor != NULL) {
            if (globalCtx->sceneNum != SCENE_SPOT20 ||
                (globalCtx->sceneNum == SCENE_SPOT20 && (thisx->world.pos.z < -2400.0f))) {
                EnHorse_UpdateConveyors(this, globalCtx);
            }
        }
        if (!(this->stateFlags & ENHORSE_FLAG_24)) {
            EnHorse_UpdateBgCheckInfo(this, globalCtx);
            EnHorse_CheckFloors(this, globalCtx);
            if (thisx->world.pos.y < this->yFront && thisx->world.pos.y < this->yBack) {
                if (this->yBack < this->yFront) {
                    thisx->world.pos.y = this->yBack;
                } else {
                    thisx->world.pos.y = this->yFront;
                }
            }

        } else {
            this->stateFlags &= ~ENHORSE_FLAG_24;
        }

        if (globalCtx->sceneNum == SCENE_SPOT09 && (gSaveContext.eventChkInf[9] & 0xF) != 0xF) {
            EnHorse_CheckBridgeJumps(this, globalCtx);
        }

        thisx->focus.pos = thisx->world.pos;
        thisx->focus.pos.y += 70.0f;
        if ((Rand_ZeroOne() < 0.025f) && this->blinkTimer == 0) {
            this->blinkTimer++;
        } else if (this->blinkTimer > 0) {
            this->blinkTimer++;
            if (this->blinkTimer >= 4) {
                this->blinkTimer = 0;
            }
        }

        if (thisx->speedXZ == 0.0f && !(this->stateFlags & ENHORSE_FLAG_19)) {
            thisx->colChkInfo.mass = 0xFF;
        } else {
            thisx->colChkInfo.mass = 0xFE;
        }

        if (thisx->speedXZ >= 5.0f) {
            this->cyl1.base.atFlags |= 1;
        } else {
            this->cyl1.base.atFlags &= ~1;
        }

        if (gSaveContext.entranceIndex != 343 || gSaveContext.sceneSetupIndex != 9) {
            if (this->dustFlags & 1) {
                this->dustFlags &= ~1;
                func_800287AC(globalCtx, &this->frontRightHoof, &dustVel, &dustAcc, EnHorse_RandInt(100) + 200,
                              EnHorse_RandInt(10) + 30, EnHorse_RandInt(20) + 30);
            } else if (this->dustFlags & 2) {
                this->dustFlags &= ~2;
                func_800287AC(globalCtx, &this->frontLeftHoof, &dustVel, &dustAcc, EnHorse_RandInt(100) + 200,
                              EnHorse_RandInt(10) + 30, EnHorse_RandInt(20) + 30);
            } else if (this->dustFlags & 4) {
                this->dustFlags &= ~4;
                func_800287AC(globalCtx, &this->backRightHoof, &dustVel, &dustAcc, EnHorse_RandInt(100) + 200,
                              EnHorse_RandInt(10) + 30, EnHorse_RandInt(20) + 30);
            } else if (this->dustFlags & 8) {
                this->dustFlags &= ~8;
                func_800287AC(globalCtx, &this->backLeftHoof, &dustVel, &dustAcc, EnHorse_RandInt(100) + 200,
                              EnHorse_RandInt(10) + 30, EnHorse_RandInt(20) + 30);
            }
        }
        this->stateFlags &= ~ENHORSE_DRAW;
    }
}

s32 EnHorse_PlayerDirToMountSide(EnHorse* this, GlobalContext* globalCtx, Player* player) {
    if (this->playerDir == PLAYER_DIR_SIDE_L) {
        return -1;
    }
    if (this->playerDir == PLAYER_DIR_SIDE_R) {
        return 1;
    }
    return 0;
}

s32 EnHorse_MountSideCheck(EnHorse* this, GlobalContext* globalCtx, Player* player) {
    s32 mountSide;

    if (Actor_WorldDistXZToActor(&this->actor, &player->actor) > 75.0f) {
        return 0;
    } else if (fabsf(this->actor.world.pos.y - player->actor.world.pos.y) > 30.0f) {
        return 0;
    } else if (Math_CosS(Actor_WorldYawTowardActor(&player->actor, &this->actor) - player->actor.world.rot.y) <
               0.17364818f) { // cos(80 degrees)
        return 0;
    } else {
        mountSide = EnHorse_PlayerDirToMountSide(this, globalCtx, player);
        if (mountSide == -1) {
            return -1;
        }
        if (mountSide == 1) {
            return 1;
        }
    }
    return 0;
}

s32 EnHorse_GetMountSide(EnHorse* this, GlobalContext* globalCtx) {
    if (this->action != ENHORSE_ACT_IDLE) {
        return 0;
    }
    if ((this->animationIdx != ENHORSE_ANIM_IDLE) && (this->animationIdx != ENHORSE_ANIM_WHINNEY)) {
        return 0;
    }
    return EnHorse_MountSideCheck(this, globalCtx, GET_PLAYER(globalCtx));
}

void EnHorse_RandomOffset(Vec3f* src, f32 dist, Vec3f* dst) {
    dst->x = (Rand_ZeroOne() * (dist * 2.0f) + src->x) - dist;
    dst->y = (Rand_ZeroOne() * (dist * 2.0f) + src->y) - dist;
    dst->z = (Rand_ZeroOne() * (dist * 2.0f) + src->z) - dist;
}

<<<<<<< HEAD
void EnHorse_PostLimbDraw(Actor* thisx, GlobalContext* globalCtx, PSkinAwb* skin) {
    EnHorse* this = THIS;
=======
void EnHorse_SkinCallback1(Actor* thisx, GlobalContext* globalCtx, PSkinAwb* skin) {
    EnHorse* this = (EnHorse*)thisx;
>>>>>>> 05b2cbfc
    s32 pad;
    Vec3f sp94 = { 0.0f, 0.0f, 0.0f };
    Vec3f hoofOffset = { 5.0f, -4.0f, 5.0f };
    Vec3f riderOffset = { 600.0f, -1670.0f, 0.0f };
    Vec3f sp70;
    Vec3f sp64 = { 0.0f, 0.0f, 0.0f };
    Vec3f sp58 = { 0.0f, -1.0f, 0.0f };

    f32 frame = this->skin.skelAnime.curFrame;
    Vec3f center;
    Vec3f newCenter;
    s32 i;
    Vec3f sp2C;
    f32 sp28;

    if (!(this->stateFlags & ENHORSE_CALC_RIDER_POS)) {
        func_800A6408(skin, 30, &riderOffset, &this->riderPos);
        this->riderPos.x = this->riderPos.x - this->actor.world.pos.x;
        this->riderPos.y = this->riderPos.y - this->actor.world.pos.y;
        this->riderPos.z = this->riderPos.z - this->actor.world.pos.z;
    } else {
        this->stateFlags &= ~ENHORSE_CALC_RIDER_POS;
    }

    func_800A6408(skin, 13, &sp94, &sp2C);
    SkinMatrix_Vec3fMtxFMultXYZW(&globalCtx->viewProjectionMtxF, &sp2C, &this->unk_228, &sp28);
    if ((this->animationIdx == ENHORSE_ANIM_IDLE && this->action != ENHORSE_ACT_FROZEN) &&
        ((frame > 40.0f && frame < 45.0f && this->type == HORSE_EPONA) ||
         (frame > 28.0f && frame < 33.0f && this->type == HORSE_HNI))) {
        if (Rand_ZeroOne() < 0.6f) {
            this->dustFlags |= 1;
            func_800A6408(skin, 28, &hoofOffset, &this->frontRightHoof);
            this->frontRightHoof.y = this->frontRightHoof.y - 5.0f;
        }
    } else {
        if (this->action == ENHORSE_ACT_STOPPING) {
            if ((frame > 10.0f && frame < 13.0f) || (frame > 25.0f && frame < 33.0f)) {
                if (Rand_ZeroOne() < 0.7f) {
                    this->dustFlags |= 2;
                    func_800A6408(skin, 20, &hoofOffset, &sp70);
                    EnHorse_RandomOffset(&sp70, 10.0f, &this->frontLeftHoof);
                }
                if (Rand_ZeroOne() < 0.7f) {
                    this->dustFlags |= 1;
                    func_800A6408(skin, 28, &hoofOffset, &sp70);
                    EnHorse_RandomOffset(&sp70, 10.0f, &this->frontRightHoof);
                }
            }

            if ((frame > 6.0f && frame < 10.0f) || (frame > 23.0f && frame < 29.0f)) {
                if (Rand_ZeroOne() < 0.7f) {
                    this->dustFlags |= 8;
                    func_800A6408(skin, 37, &hoofOffset, &sp70);
                    EnHorse_RandomOffset(&sp70, 10.0f, &this->backLeftHoof);
                }
            }

            if ((frame > 7.0f && frame < 14.0f) || (frame > 26.0f && frame < 30.0f)) {
                if (Rand_ZeroOne() < 0.7f) {
                    this->dustFlags |= 4;
                    func_800A6408(skin, 45, &hoofOffset, &sp70);
                    EnHorse_RandomOffset(&sp70, 10.0f, &this->backRightHoof);
                }
            }
        } else if (this->animationIdx == ENHORSE_ANIM_GALLOP) {
            if ((frame > 14.0f) && (frame < 16.0f)) {
                this->dustFlags |= 1;
                func_800A6408(skin, 28, &hoofOffset, &sp70);
                EnHorse_RandomOffset(&sp70, 5.0f, &this->frontRightHoof);
            } else if (frame > 8.0f && frame < 10.0f) {
                this->dustFlags |= 2;
                func_800A6408(skin, 20, &hoofOffset, &sp70);
                EnHorse_RandomOffset(&sp70, 10.0f, &this->frontLeftHoof);
            } else if (frame > 1.0f && frame < 3.0f) {
                this->dustFlags |= 4;
                func_800A6408(skin, 45, &hoofOffset, &sp70);
                EnHorse_RandomOffset(&sp70, 10.0f, &this->backRightHoof);
            } else if ((frame > 26.0f) && (frame < 28.0f)) {
                this->dustFlags |= 8;
                func_800A6408(skin, 37, &hoofOffset, &sp70);
                EnHorse_RandomOffset(&sp70, 10.0f, &this->backLeftHoof);
            }
        } else if (this->action == ENHORSE_ACT_LOW_JUMP && frame > 6.0f &&
                   Rand_ZeroOne() < 1.0f - (frame - 6.0f) * (1.0f / 17.0f)) {
            if (Rand_ZeroOne() < 0.5f) {
                this->dustFlags |= 8;
                func_800A6408(skin, 37, &hoofOffset, &sp70);
                EnHorse_RandomOffset(&sp70, 10.0f, &this->backLeftHoof);
            }
            if (Rand_ZeroOne() < 0.5f) {
                this->dustFlags |= 4;
                func_800A6408(skin, 45, &hoofOffset, &sp70);
                EnHorse_RandomOffset(&sp70, 10.0f, &this->backRightHoof);
            }
        } else if (this->action == ENHORSE_ACT_HIGH_JUMP && frame > 5.0f &&
                   Rand_ZeroOne() < 1.0f - (frame - 5.0f) * (1.0f / 25.0f)) {
            if (Rand_ZeroOne() < 0.5f) {
                this->dustFlags |= 8;
                func_800A6408(skin, 37, &hoofOffset, &sp70);
                EnHorse_RandomOffset(&sp70, 10.0f, &this->backLeftHoof);
            }
            if (Rand_ZeroOne() < 0.5f) {
                this->dustFlags |= 4;
                func_800A6408(skin, 45, &hoofOffset, &sp70);
                EnHorse_RandomOffset(&sp70, 10.0f, &this->backRightHoof);
            }
        } else if (this->action == ENHORSE_ACT_BRIDGE_JUMP && Rand_ZeroOne() < 0.5f) {
            if (Rand_ZeroOne() < 0.5f) {
                this->dustFlags |= 8;
                func_800A6408(skin, 37, &hoofOffset, &sp70);
                EnHorse_RandomOffset(&sp70, 10.0f, &this->backLeftHoof);
            } else {
                this->dustFlags |= 4;
                func_800A6408(skin, 45, &hoofOffset, &sp70);
                EnHorse_RandomOffset(&sp70, 10.0f, &this->backRightHoof);
            }
        }
    }

    for (i = 0; i < this->jntSph.count; i++) {
        center.x = this->jntSph.elements[i].dim.modelSphere.center.x;
        center.y = this->jntSph.elements[i].dim.modelSphere.center.y;
        center.z = this->jntSph.elements[i].dim.modelSphere.center.z;

        func_800A6408(skin, this->jntSph.elements[i].dim.limb, &center, &newCenter);
        this->jntSph.elements[i].dim.worldSphere.center.x = newCenter.x;
        this->jntSph.elements[i].dim.worldSphere.center.y = newCenter.y;
        this->jntSph.elements[i].dim.worldSphere.center.z = newCenter.z;
        this->jntSph.elements[i].dim.worldSphere.radius =
            this->jntSph.elements[i].dim.modelSphere.radius * this->jntSph.elements[i].dim.scale;
    }

    //! @bug Setting colliders in a draw function allows for duplicate entries to be added to their respective lists
    //! under certain conditions, like when pausing and unpausing the game.
    //! Actors will draw for a couple of frames between the pauses, but some important logic updates will not occur.
    //! In the case of OC, this can cause unwanted effects such as a very large amount of displacement being applied to
    //! a colliding actor.
    CollisionCheck_SetOC(globalCtx, &globalCtx->colChkCtx, &this->jntSph.base);
    CollisionCheck_SetAC(globalCtx, &globalCtx->colChkCtx, &this->jntSph.base);
}

// unused
static s32 D_80A667DC[] = { 0, 3, 7, 14 };

s32 EnHorse_OverrideLimbDraw(Actor* thisx, GlobalContext* globalCtx, s32 limbIndex, PSkinAwb* arg3) {
    static void* eyeTextures[] = {
        gEponaEyeOpenTex,
        gEponaEyeHalfTex,
        gEponaEyeClosedTex,
    };
    static u8 eyeBlinkIndexes[] = { 0, 1, 2, 1 };
    EnHorse* this = (EnHorse*)thisx;
    s32 drawOriginalLimb = true;

    OPEN_DISPS(globalCtx->state.gfxCtx, "../z_en_horse.c", 8582);
    if (limbIndex == 13 && this->type == HORSE_EPONA) {
        u8 index = eyeBlinkIndexes[this->blinkTimer];

        gSPSegment(POLY_OPA_DISP++, 0x08, SEGMENTED_TO_VIRTUAL(eyeTextures[index]));
    } else if (this->type == HORSE_HNI && this->stateFlags & ENHORSE_FLAG_18 && limbIndex == 30) {
        Skin_DrawLimb(globalCtx->state.gfxCtx, &this->skin, limbIndex, gHorseIngoGerudoSaddleDL, SKIN_DRAW_FLAG_NONE);
        drawOriginalLimb = false;
    }
    CLOSE_DISPS(globalCtx->state.gfxCtx, "../z_en_horse.c", 8601);
    return drawOriginalLimb;
}

void EnHorse_Draw(Actor* thisx, GlobalContext* globalCtx) {
    EnHorse* this = (EnHorse*)thisx;

    if (!(this->stateFlags & ENHORSE_INACTIVE)) {
        func_80093D18(globalCtx->state.gfxCtx);
        this->stateFlags |= ENHORSE_DRAW;
        if (this->stateFlags & ENHORSE_JUMPING) {
<<<<<<< HEAD
            func_800A6360(thisx, globalCtx, &this->skin, EnHorse_PostLimbDraw, EnHorse_OverrideLimbDraw, 0);
        } else {
            func_800A6360(thisx, globalCtx, &this->skin, EnHorse_PostLimbDraw, EnHorse_OverrideLimbDraw, 1);
=======
            func_800A6360(thisx, globalCtx, &this->skin, EnHorse_SkinCallback1, EnHorse_SkinCallback2, 0);
        } else {
            func_800A6360(thisx, globalCtx, &this->skin, EnHorse_SkinCallback1, EnHorse_SkinCallback2, 1);
>>>>>>> 05b2cbfc
        }
        if (this->postDrawFunc != NULL) {
            this->postDrawFunc(this, globalCtx);
        }
    }
}<|MERGE_RESOLUTION|>--- conflicted
+++ resolved
@@ -3650,13 +3650,8 @@
     dst->z = (Rand_ZeroOne() * (dist * 2.0f) + src->z) - dist;
 }
 
-<<<<<<< HEAD
 void EnHorse_PostLimbDraw(Actor* thisx, GlobalContext* globalCtx, PSkinAwb* skin) {
-    EnHorse* this = THIS;
-=======
-void EnHorse_SkinCallback1(Actor* thisx, GlobalContext* globalCtx, PSkinAwb* skin) {
     EnHorse* this = (EnHorse*)thisx;
->>>>>>> 05b2cbfc
     s32 pad;
     Vec3f sp94 = { 0.0f, 0.0f, 0.0f };
     Vec3f hoofOffset = { 5.0f, -4.0f, 5.0f };
@@ -3831,15 +3826,9 @@
         func_80093D18(globalCtx->state.gfxCtx);
         this->stateFlags |= ENHORSE_DRAW;
         if (this->stateFlags & ENHORSE_JUMPING) {
-<<<<<<< HEAD
             func_800A6360(thisx, globalCtx, &this->skin, EnHorse_PostLimbDraw, EnHorse_OverrideLimbDraw, 0);
         } else {
             func_800A6360(thisx, globalCtx, &this->skin, EnHorse_PostLimbDraw, EnHorse_OverrideLimbDraw, 1);
-=======
-            func_800A6360(thisx, globalCtx, &this->skin, EnHorse_SkinCallback1, EnHorse_SkinCallback2, 0);
-        } else {
-            func_800A6360(thisx, globalCtx, &this->skin, EnHorse_SkinCallback1, EnHorse_SkinCallback2, 1);
->>>>>>> 05b2cbfc
         }
         if (this->postDrawFunc != NULL) {
             this->postDrawFunc(this, globalCtx);
