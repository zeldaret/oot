#ifndef Z_DOOR_SHUTTER_H
#define Z_DOOR_SHUTTER_H

#include "ultra64.h"
#include "global.h"

/**
 * Actor Parameters
 *
 * |                  |         |
 * | Transition Index | Type    | Switch Flag
 * |------------------|---------|-------------
 * | 0 0 0 0 0 0      | 0 0 0 0 | 0 0 0 0 0 0
 * | 6                | 4       | 6
 * |
 *
 * Transition Index     1111110000000000    Set by the actor engine when the door is spawned
 * Type                 0000001111000000
 * Switch Flag          0000000000111111
 *
 */

typedef enum {
    /* 0x00 */ SHUTTER,
    /* 0x01 */ SHUTTER_FRONT_CLEAR,
    /* 0x02 */ SHUTTER_FRONT_SWITCH,
    /* 0x03 */ SHUTTER_BACK_LOCKED,
    /* 0x04 */ SHUTTER_PG_BARS,
    /* 0x05 */ SHUTTER_BOSS,
    /* 0x06 */ SHUTTER_GOHMA_BLOCK,
    /* 0x07 */ SHUTTER_FRONT_SWITCH_BACK_CLEAR,
    /* 0x08 */ SHUTTER_8,
    /* 0x09 */ SHUTTER_9,
    /* 0x0A */ SHUTTER_A,
    /* 0x0B */ SHUTTER_KEY_LOCKED,
    /* 0x0C */ SHUTTER_C,
    /* 0x0D */ SHUTTER_D,
    /* 0x0E */ SHUTTER_E,
    /* 0x0F */ SHUTTER_F
} DoorShutterType;

struct DoorShutter;

typedef void (*DoorShutterActionFunc)(struct DoorShutter*, PlayState*);

typedef struct DoorShutter {
    /* 0x0000 */ DynaPolyActor dyna;
    /* 0x0164 */ s16 unk_164;
    /* 0x0166 */ s16 jabuDoorClosedAmount; // Ranges from 0 (open) to 100 (closed)
    /* 0x0168 */ s16 bossDoorTexIndex;
    /* 0x016A */ u8 doorType;
<<<<<<< HEAD
    /* 0x016B */ u8 unk_16B;
    /* 0x016C */ u8 unk_16C;
    /* 0x016D */ s8 requiredObjectSlot;
    /* 0x016E */ s8 unk_16E;
=======
    /* 0x016B */ u8 styleType;
    /* 0x016C */ u8 gfxType;
    /* 0x016D */ s8 requiredObjBankIndex;
    /* 0x016E */ s8 unlockTimer; // non-0 if the door is locked, ticks down while the door is unlocking
>>>>>>> c0a0688d
    /* 0x016F */ s8 unk_16F;
    /* 0x0170 */ f32 barsClosedAmount; // Ranges from 0.0f (open) to 1.0f (locked)
    /* 0x0174 */ DoorShutterActionFunc actionFunc;
} DoorShutter; // size = 0x0178

#endif<|MERGE_RESOLUTION|>--- conflicted
+++ resolved
@@ -49,17 +49,10 @@
     /* 0x0166 */ s16 jabuDoorClosedAmount; // Ranges from 0 (open) to 100 (closed)
     /* 0x0168 */ s16 bossDoorTexIndex;
     /* 0x016A */ u8 doorType;
-<<<<<<< HEAD
-    /* 0x016B */ u8 unk_16B;
-    /* 0x016C */ u8 unk_16C;
-    /* 0x016D */ s8 requiredObjectSlot;
-    /* 0x016E */ s8 unk_16E;
-=======
     /* 0x016B */ u8 styleType;
     /* 0x016C */ u8 gfxType;
-    /* 0x016D */ s8 requiredObjBankIndex;
+    /* 0x016D */ s8 requiredObjectSlot;
     /* 0x016E */ s8 unlockTimer; // non-0 if the door is locked, ticks down while the door is unlocking
->>>>>>> c0a0688d
     /* 0x016F */ s8 unk_16F;
     /* 0x0170 */ f32 barsClosedAmount; // Ranges from 0.0f (open) to 1.0f (locked)
     /* 0x0174 */ DoorShutterActionFunc actionFunc;
