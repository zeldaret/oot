--- conflicted
+++ resolved
@@ -87,15 +87,9 @@
     /* 0x000B */ u8 f;
 } ShutterInfo;
 
-<<<<<<< HEAD
 static ShutterInfo sShutterInfo[] = {
-    { 0x060067A0, gDoorMetalBarsDL, 130, 12, 20, 15 },
-    { 0x06006910, gDoorMetalBarsDL, 130, 12, 20, 15 },
-=======
-static ShutterInfo D_80998134[] = {
     { gDTDungeonDoor1DL, gDoorMetalBarsDL, 130, 12, 20, 15 },
     { gDTDungeonDoor2DL, gDoorMetalBarsDL, 130, 12, 20, 15 },
->>>>>>> 201c9ec1
     { 0x060000C0, 0x060001F0, 240, 14, 70, 15 },
     { 0x06000590, 0x06006460, 0, 110, 50, 15 },
     { gPhantomGanonBarsDL, NULL, 130, 12, 50, 15 },
@@ -691,7 +685,7 @@
     //! from drawing until initialization is complete. However if the required object is the same as the
     //! object dependency listed in init vars (gameplay_keep in this case), the check will pass even though
     //! initialization has not completed. When this happens, it will try to draw the display list of the
-    //! first entry in `D_80998134`, which will likely crash the game.
+    //! first entry in `sShutterInfo`, which will likely crash the game.
     //! This only matters in very specific scenarios, when the door is unculled on the first possible frame
     //! after spawning. It will try to draw without having run update yet.
     //!
