/*
 * File: z_door_shutter.c
 * Overlay: ovl_Door_Shutter
 * Description: Sliding doors, Phantom Ganon room bars, Gohma room rock slab
 */

#include "z_door_shutter.h"
#include "overlays/actors/ovl_Boss_Goma/z_boss_goma.h"
#include "quake.h"

#include "assets/objects/object_gnd/object_gnd.h"
#include "assets/objects/object_goma/object_goma.h"
#include "assets/objects/object_ydan_objects/object_ydan_objects.h"
#include "assets/objects/object_ddan_objects/object_ddan_objects.h"
#include "assets/objects/object_bdan_objects/object_bdan_objects.h"
#include "assets/objects/gameplay_keep/gameplay_keep.h"
#include "assets/objects/object_bdoor/object_bdoor.h"
#include "assets/objects/object_hidan_objects/object_hidan_objects.h"
#include "assets/objects/object_ganon_objects/object_ganon_objects.h"
#include "assets/objects/object_jya_door/object_jya_door.h"
#include "assets/objects/object_mizu_objects/object_mizu_objects.h"
#include "assets/objects/object_haka_door/object_haka_door.h"
#include "assets/objects/object_ice_objects/object_ice_objects.h"
#include "assets/objects/object_menkuri_objects/object_menkuri_objects.h"
#include "assets/objects/object_demo_kekkai/object_demo_kekkai.h"
#include "assets/objects/object_ouke_haka/object_ouke_haka.h"

#define FLAGS ACTOR_FLAG_4

void DoorShutter_Init(Actor* thisx, PlayState* play2);
void DoorShutter_Destroy(Actor* thisx, PlayState* play);
void DoorShutter_Update(Actor* thisx, PlayState* play);
void DoorShutter_Draw(Actor* thisx, PlayState* play);

void DoorShutter_RequestQuakeAndRumble(PlayState* play, s16 quakeY, s16 quakeDuration, s16 camId);
void DoorShutter_WaitForObject(DoorShutter* this, PlayState* play);
void DoorShutter_WaitClear(DoorShutter* this, PlayState* play);
void DoorShutter_Unopenable(DoorShutter* this, PlayState* play);
void DoorShutter_Idle(DoorShutter* this, PlayState* play);
void DoorShutter_BarAndWaitSwitchFlag(DoorShutter* this, PlayState* play);
void DoorShutter_UnbarredCheckSwitchFlag(DoorShutter* this, PlayState* play);
void DoorShutter_Open(DoorShutter* this, PlayState* play);
void DoorShutter_Unbar(DoorShutter* this, PlayState* play);
void DoorShutter_Close(DoorShutter* this, PlayState* play);
void DoorShutter_JabuDoorClose(DoorShutter* this, PlayState* play);
void DoorShutter_WaitPlayerSurprised(DoorShutter* this, PlayState* play);
void DoorShutter_GohmaBlockFall(DoorShutter* this, PlayState* play);
void DoorShutter_GohmaBlockBounce(DoorShutter* this, PlayState* play);
void DoorShutter_PhantomGanonBarsRaise(DoorShutter* this, PlayState* play);

ActorInit Door_Shutter_InitVars = {
    ACTOR_DOOR_SHUTTER,
    ACTORCAT_DOOR,
    FLAGS,
    OBJECT_GAMEPLAY_KEEP,
    sizeof(DoorShutter),
    (ActorFunc)DoorShutter_Init,
    (ActorFunc)DoorShutter_Destroy,
    (ActorFunc)DoorShutter_Update,
    (ActorFunc)DoorShutter_Draw,
};

typedef enum {
    /*  0 */ DOORSHUTTER_GFX_DEKU_TREE_1,
    /*  1 */ DOORSHUTTER_GFX_DEKU_TREE_2,
    /*  2 */ DOORSHUTTER_GFX_DODONGOS_CAVERN,
    /*  3 */ DOORSHUTTER_GFX_JABU_JABU,
    /*  4 */ DOORSHUTTER_GFX_PHANTOM_GANON_BARS,
    /*  5 */ DOORSHUTTER_GFX_GOHMA_BLOCK,
    /*  6 */ DOORSHUTTER_GFX_SPIRIT_TEMPLE,
    /*  7 */ DOORSHUTTER_GFX_BOSS_DOOR,
    /*  8 */ DOORSHUTTER_GFX_GENERIC,
    /*  9 */ DOORSHUTTER_GFX_FIRE_TEMPLE_1,
    /* 10 */ DOORSHUTTER_GFX_FIRE_TEMPLE_2,
    /* 11 */ DOORSHUTTER_GFX_GANONS_TOWER,
    /* 12 */ DOORSHUTTER_GFX_WATER_TEMPLE_1,
    /* 13 */ DOORSHUTTER_GFX_WATER_TEMPLE_2,
    /* 14 */ DOORSHUTTER_GFX_SHADOW_TEMPLE_1,
    /* 15 */ DOORSHUTTER_GFX_SHADOW_TEMPLE_2,
    /* 16 */ DOORSHUTTER_GFX_ICE_CAVERN,
    /* 17 */ DOORSHUTTER_GFX_GERUDO_TRAINING_GROUND,
    /* 18 */ DOORSHUTTER_GFX_GANONS_CASTLE,
    /* 19 */ DOORSHUTTER_GFX_ROYAL_FAMILYS_TOMB
} DoorShutterGfxType;

typedef enum {
    /* -1 */ DOORSHUTTER_STYLE_FROM_SCENE = -1, // Style is taken from `sSceneInfo`
    /*  0 */ DOORSHUTTER_STYLE_PHANTOM_GANON,
    /*  1 */ DOORSHUTTER_STYLE_GOHMA_BLOCK,
    /*  2 */ DOORSHUTTER_STYLE_DEKU_TREE,
    /*  3 */ DOORSHUTTER_STYLE_DODONGOS_CAVERN,
    /*  4 */ DOORSHUTTER_STYLE_JABU_JABU,
    /*  5 */ DOORSHUTTER_STYLE_FOREST_TEMPLE,
    /*  6 */ DOORSHUTTER_STYLE_BOSS_DOOR,
    /*  7 */ DOORSHUTTER_STYLE_GENERIC, // Default for some `DoorShutterType`s
    /*  8 */ DOORSHUTTER_STYLE_FIRE_TEMPLE,
    /*  9 */ DOORSHUTTER_STYLE_GANONS_TOWER,
    /* 10 */ DOORSHUTTER_STYLE_SPIRIT_TEMPLE,
    /* 11 */ DOORSHUTTER_STYLE_WATER_TEMPLE,
    /* 12 */ DOORSHUTTER_STYLE_SHADOW_TEMPLE,
    /* 13 */ DOORSHUTTER_STYLE_ICE_CAVERN,
    /* 14 */ DOORSHUTTER_STYLE_GERUDO_TRAINING_GROUND,
    /* 15 */ DOORSHUTTER_STYLE_GANONS_CASTLE,
    /* 16 */ DOORSHUTTER_STYLE_ROYAL_FAMILYS_TOMB
} DoorShutterStyleType;

typedef struct {
    s16 objectId;
    u8 gfxType1;
    u8 gfxType2;
} DoorShutterStyleInfo;

static DoorShutterStyleInfo sStyleInfo[] = {
    /* DOORSHUTTER_STYLE_PHANTOM_GANON */
    {
        OBJECT_GND,
        DOORSHUTTER_GFX_PHANTOM_GANON_BARS,
        DOORSHUTTER_GFX_PHANTOM_GANON_BARS,
    },
    /* DOORSHUTTER_STYLE_GOHMA_BLOCK */
    {
        OBJECT_GOMA,
        DOORSHUTTER_GFX_GOHMA_BLOCK,
        DOORSHUTTER_GFX_GOHMA_BLOCK,
    },
    /* DOORSHUTTER_STYLE_DEKU_TREE */
    {
        OBJECT_YDAN_OBJECTS,
        DOORSHUTTER_GFX_DEKU_TREE_1,
        DOORSHUTTER_GFX_DEKU_TREE_2,
    },
    /* DOORSHUTTER_STYLE_DODONGOS_CAVERN */
    {
        OBJECT_DDAN_OBJECTS,
        DOORSHUTTER_GFX_DODONGOS_CAVERN,
        DOORSHUTTER_GFX_DODONGOS_CAVERN,
    },
    /* DOORSHUTTER_STYLE_JABU_JABU */
    {
        OBJECT_BDAN_OBJECTS,
        DOORSHUTTER_GFX_JABU_JABU,
        DOORSHUTTER_GFX_JABU_JABU,
    },
    /* DOORSHUTTER_STYLE_FOREST_TEMPLE */
    {
        OBJECT_GAMEPLAY_KEEP,
        DOORSHUTTER_GFX_GENERIC,
        DOORSHUTTER_GFX_GENERIC,
    },
    /* DOORSHUTTER_STYLE_BOSS_DOOR */
    {
        OBJECT_BDOOR,
        DOORSHUTTER_GFX_BOSS_DOOR,
        DOORSHUTTER_GFX_BOSS_DOOR,
    },
    /* DOORSHUTTER_STYLE_GENERIC */
    {
        OBJECT_GAMEPLAY_KEEP,
        DOORSHUTTER_GFX_GENERIC,
        DOORSHUTTER_GFX_GENERIC,
    },
    /* DOORSHUTTER_STYLE_FIRE_TEMPLE */
    {
        OBJECT_HIDAN_OBJECTS,
        DOORSHUTTER_GFX_FIRE_TEMPLE_1,
        DOORSHUTTER_GFX_FIRE_TEMPLE_2,
    },
    /* DOORSHUTTER_STYLE_GANONS_TOWER */
    {
        OBJECT_GANON_OBJECTS,
        DOORSHUTTER_GFX_GANONS_TOWER,
        DOORSHUTTER_GFX_GANONS_TOWER,
    },
    /* DOORSHUTTER_STYLE_SPIRIT_TEMPLE */
    {
        OBJECT_JYA_DOOR,
        DOORSHUTTER_GFX_SPIRIT_TEMPLE,
        DOORSHUTTER_GFX_SPIRIT_TEMPLE,
    },
    /* DOORSHUTTER_STYLE_WATER_TEMPLE */
    {
        OBJECT_MIZU_OBJECTS,
        DOORSHUTTER_GFX_WATER_TEMPLE_1,
        DOORSHUTTER_GFX_WATER_TEMPLE_2,
    },
    /* DOORSHUTTER_STYLE_SHADOW_TEMPLE */
    {
        OBJECT_HAKA_DOOR,
        DOORSHUTTER_GFX_SHADOW_TEMPLE_1,
        DOORSHUTTER_GFX_SHADOW_TEMPLE_2,
    },
    /* DOORSHUTTER_STYLE_ICE_CAVERN */
    {
        OBJECT_ICE_OBJECTS,
        DOORSHUTTER_GFX_ICE_CAVERN,
        DOORSHUTTER_GFX_ICE_CAVERN,
    },
    /* DOORSHUTTER_STYLE_GERUDO_TRAINING_GROUND */
    {
        OBJECT_MENKURI_OBJECTS,
        DOORSHUTTER_GFX_GERUDO_TRAINING_GROUND,
        DOORSHUTTER_GFX_GERUDO_TRAINING_GROUND,
    },
    /* DOORSHUTTER_STYLE_GANONS_CASTLE */
    {
        OBJECT_DEMO_KEKKAI,
        DOORSHUTTER_GFX_GANONS_CASTLE,
        DOORSHUTTER_GFX_GANONS_CASTLE,
    },
    /* DOORSHUTTER_STYLE_ROYAL_FAMILYS_TOMB */
    {
        OBJECT_OUKE_HAKA,
        DOORSHUTTER_GFX_ROYAL_FAMILYS_TOMB,
        DOORSHUTTER_GFX_ROYAL_FAMILYS_TOMB,
    },
};

typedef struct {
    /* 0x0000 */ Gfx* doorDL;
    /* 0x0004 */ Gfx* barsDL;
    /* 0x0008 */ u8 barsOpenOffsetY;
    /* 0x0009 */ u8 barsOffsetZ;
    /* 0x000A */ u8 rangeSides;
    /* 0x000B */ u8 rangeY;
} DoorShutterGfxInfo;

static DoorShutterGfxInfo sGfxInfo[] = {
    { gDTDungeonDoor1DL, gDoorMetalBarsDL, 130, 12, 20, 15 },                      // DOORSHUTTER_GFX_DEKU_TREE_1
    { gDTDungeonDoor2DL, gDoorMetalBarsDL, 130, 12, 20, 15 },                      // DOORSHUTTER_GFX_DEKU_TREE_2
    { gDodongoDoorDL, gDodongoBarsDL, 240, 14, 70, 15 },                           // DOORSHUTTER_GFX_DODONGOS_CAVERN
    { gJabuDoorSection1DL, gJabuWebDoorDL, 0, 110, 50, 15 },                       // DOORSHUTTER_GFX_JABU_JABU
    { gPhantomGanonBarsDL, NULL, 130, 12, 50, 15 },                                // DOORSHUTTER_GFX_PHANTOM_GANON_BARS
    { gGohmaDoorDL, NULL, 130, 12, 50, 15 },                                       // DOORSHUTTER_GFX_GOHMA_BLOCK
    { gSpiritDoorDL, gJyaDoorMetalBarsDL, 240, 14, 50, 15 },                       // DOORSHUTTER_GFX_SPIRIT_TEMPLE
    { gBossDoorDL, NULL, 130, 12, 50, 15 },                                        // DOORSHUTTER_GFX_BOSS_DOOR
    { gDungeonDoorDL, gDoorMetalBarsDL, 130, 12, 20, 15 },                         // DOORSHUTTER_GFX_GENERIC
    { gFireTempleDoorFrontDL, gDoorMetalBarsDL, 130, 12, 20, 15 },                 // DOORSHUTTER_GFX_FIRE_TEMPLE_1
    { gFireTempleDoorBackDL, gDoorMetalBarsDL, 130, 12, 20, 15 },                  // DOORSHUTTER_GFX_FIRE_TEMPLE_2
    { object_ganon_objects_DL_0000C0, gDoorMetalBarsDL, 130, 12, 20, 15 },         // DOORSHUTTER_GFX_GANONS_TOWER
    { gObjectMizuObjectsDoorShutterDL_005D90, gDoorMetalBarsDL, 130, 12, 20, 15 }, // DOORSHUTTER_GFX_WATER_TEMPLE_1
    { gObjectMizuObjectsDoorShutterDL_007000, gDoorMetalBarsDL, 130, 12, 20, 15 }, // DOORSHUTTER_GFX_WATER_TEMPLE_2
    { object_haka_door_DL_002620, gDoorMetalBarsDL, 130, 12, 20, 15 },             // DOORSHUTTER_GFX_SHADOW_TEMPLE_1
    { object_haka_door_DL_003890, gDoorMetalBarsDL, 130, 12, 20, 15 },             // DOORSHUTTER_GFX_SHADOW_TEMPLE_2
    { object_ice_objects_DL_001D10, gDoorMetalBarsDL, 130, 12, 20, 15 },           // DOORSHUTTER_GFX_ICE_CAVERN
    { gGTGDoorDL, gDoorMetalBarsDL, 130, 12, 20, 15 },                 // DOORSHUTTER_GFX_GERUDO_TRAINING_GROUND
    { gGanonsCastleDoorDL, gDoorMetalBarsDL, 130, 12, 20, 15 },        // DOORSHUTTER_GFX_GANONS_CASTLE
    { object_ouke_haka_DL_0000C0, gDoorMetalBarsDL, 130, 12, 20, 15 }, // DOORSHUTTER_GFX_ROYAL_FAMILYS_TOMB
};

static s8 sTypeStyles[] = {
    DOORSHUTTER_STYLE_FROM_SCENE,    // SHUTTER
    DOORSHUTTER_STYLE_FROM_SCENE,    // SHUTTER_FRONT_CLEAR
    DOORSHUTTER_STYLE_FROM_SCENE,    // SHUTTER_FRONT_SWITCH
    DOORSHUTTER_STYLE_FROM_SCENE,    // SHUTTER_BACK_LOCKED
    DOORSHUTTER_STYLE_PHANTOM_GANON, // SHUTTER_PG_BARS
    DOORSHUTTER_STYLE_BOSS_DOOR,     // SHUTTER_BOSS
    DOORSHUTTER_STYLE_GOHMA_BLOCK,   // SHUTTER_GOHMA_BLOCK
    DOORSHUTTER_STYLE_FROM_SCENE,    // SHUTTER_FRONT_SWITCH_BACK_CLEAR
    DOORSHUTTER_STYLE_PHANTOM_GANON, // SHUTTER_8
    DOORSHUTTER_STYLE_FROM_SCENE,    // SHUTTER_9
    DOORSHUTTER_STYLE_FROM_SCENE,    // SHUTTER_A
    DOORSHUTTER_STYLE_FROM_SCENE,    // SHUTTER_KEY_LOCKED
};

static InitChainEntry sInitChain[] = {
    ICHAIN_VEC3F(scale, 1, ICHAIN_CONTINUE),
    ICHAIN_F32(uncullZoneForward, 4000, ICHAIN_CONTINUE),
    ICHAIN_F32(uncullZoneScale, 100, ICHAIN_CONTINUE),
    ICHAIN_F32(uncullZoneDownward, 400, ICHAIN_STOP),
};

typedef struct {
    s16 sceneId;
    u8 styleType;
} DoorShutterSceneInfo;

static DoorShutterSceneInfo sSceneInfo[] = {
    { SCENE_DEKU_TREE, DOORSHUTTER_STYLE_DEKU_TREE },
    { SCENE_DODONGOS_CAVERN, DOORSHUTTER_STYLE_DODONGOS_CAVERN },
    { SCENE_DODONGOS_CAVERN_BOSS, DOORSHUTTER_STYLE_DODONGOS_CAVERN },
    { SCENE_JABU_JABU, DOORSHUTTER_STYLE_JABU_JABU },
    { SCENE_FOREST_TEMPLE, DOORSHUTTER_STYLE_FOREST_TEMPLE },
    { SCENE_FIRE_TEMPLE, DOORSHUTTER_STYLE_FIRE_TEMPLE },
    { SCENE_GANONS_TOWER, DOORSHUTTER_STYLE_GANONS_TOWER },
    { SCENE_GANONDORF_BOSS, DOORSHUTTER_STYLE_GANONS_TOWER },
    { SCENE_SPIRIT_TEMPLE, DOORSHUTTER_STYLE_SPIRIT_TEMPLE },
    { SCENE_SPIRIT_TEMPLE_BOSS, DOORSHUTTER_STYLE_SPIRIT_TEMPLE },
    { SCENE_WATER_TEMPLE, DOORSHUTTER_STYLE_WATER_TEMPLE },
    { SCENE_SHADOW_TEMPLE, DOORSHUTTER_STYLE_SHADOW_TEMPLE },
    { SCENE_BOTTOM_OF_THE_WELL, DOORSHUTTER_STYLE_SHADOW_TEMPLE },
    { SCENE_ICE_CAVERN, DOORSHUTTER_STYLE_ICE_CAVERN },
    { SCENE_GERUDO_TRAINING_GROUND, DOORSHUTTER_STYLE_GERUDO_TRAINING_GROUND },
    { SCENE_INSIDE_GANONS_CASTLE, DOORSHUTTER_STYLE_GANONS_CASTLE },
    { SCENE_ROYAL_FAMILYS_TOMB, DOORSHUTTER_STYLE_ROYAL_FAMILYS_TOMB },
    { -1, DOORSHUTTER_STYLE_GENERIC },
};

typedef enum {
    /* 0 */ DOORSHUTTER_BOSSDOORTEX_0,
    /* 1 */ DOORSHUTTER_BOSSDOORTEX_FIRE,
    /* 2 */ DOORSHUTTER_BOSSDOORTEX_WATER,
    /* 3 */ DOORSHUTTER_BOSSDOORTEX_SHADOW,
    /* 4 */ DOORSHUTTER_BOSSDOORTEX_GANON,
    /* 5 */ DOORSHUTTER_BOSSDOORTEX_FOREST,
    /* 6 */ DOORSHUTTER_BOSSDOORTEX_SPIRIT
} DoorShutterBossDoorTexIndex;

typedef struct {
    s16 dungeonSceneId;
    s16 bossSceneId;
    u8 texIndex;
} DoorShutterBossDoorInfo;

static DoorShutterBossDoorInfo sBossDoorInfo[] = {
    { SCENE_FIRE_TEMPLE, SCENE_FIRE_TEMPLE_BOSS, DOORSHUTTER_BOSSDOORTEX_FIRE },
    { SCENE_WATER_TEMPLE, SCENE_WATER_TEMPLE_BOSS, DOORSHUTTER_BOSSDOORTEX_WATER },
    { SCENE_SHADOW_TEMPLE, SCENE_SHADOW_TEMPLE_BOSS, DOORSHUTTER_BOSSDOORTEX_SHADOW },
    { SCENE_GANONS_TOWER, SCENE_GANONDORF_BOSS, DOORSHUTTER_BOSSDOORTEX_GANON },
    { SCENE_FOREST_TEMPLE, SCENE_FOREST_TEMPLE_BOSS, DOORSHUTTER_BOSSDOORTEX_FOREST },
    { SCENE_SPIRIT_TEMPLE, SCENE_SPIRIT_TEMPLE_BOSS, DOORSHUTTER_BOSSDOORTEX_SPIRIT },
    { -1, -1, DOORSHUTTER_BOSSDOORTEX_0 },
};

static Gfx* sJabuDoorDLists[] = {
    gJabuDoorSection1DL, gJabuDoorSection2DL, gJabuDoorSection7DL, gJabuDoorSection4DL,
    gJabuDoorSection5DL, gJabuDoorSection4DL, gJabuDoorSection3DL, gJabuDoorSection2DL,
};

static void* sBossDoorTextures[] = {
    gBossDoorDefaultTex,      // DOORSHUTTER_BOSSDOORTEX_0
    gBossDoorFireTex,         // DOORSHUTTER_BOSSDOORTEX_FIRE
    gBossDoorWaterTex,        // DOORSHUTTER_BOSSDOORTEX_WATER
    gBossDoorShadowTex,       // DOORSHUTTER_BOSSDOORTEX_SHADOW
    gBossDoorGanonsCastleTex, // DOORSHUTTER_BOSSDOORTEX_GANON
    gBossDoorForestTex,       // DOORSHUTTER_BOSSDOORTEX_FOREST
    gBossDoorSpiritTex,       // DOORSHUTTER_BOSSDOORTEX_SPIRIT
};

void DoorShutter_SetupAction(DoorShutter* this, DoorShutterActionFunc actionFunc) {
    this->actionFunc = actionFunc;
    this->actionTimer = 0;
}

/**
 * Setup the correct action depending on the door type.
 *
 * This function is called repeatedly and not just on actor init, to check the door being barred,
 * and to handle door types that make the door behave different on the front/back sides.
 *
 * @return true if the door is barred
 */
s32 DoorShutter_SetupDoor(DoorShutter* this, PlayState* play) {
    TransitionActorEntry* transitionEntry = &play->transiActorCtx.list[GET_TRANSITION_ACTOR_INDEX(&this->dyna.actor)];
    s8 frontRoom = transitionEntry->sides[0].room;
    s32 doorType = this->doorType;
    DoorShutterStyleInfo* styleInfo = &sStyleInfo[this->styleType];

    if (doorType != SHUTTER_KEY_LOCKED) {
        if (frontRoom == transitionEntry->sides[1].room) {
            // if player is in front
            if (ABS((s16)(this->dyna.actor.shape.rot.y - this->dyna.actor.yawTowardsPlayer)) < 0x4000) {
                frontRoom = -1;
            }
        }
        if (frontRoom == this->dyna.actor.room) {
            if (doorType == SHUTTER_FRONT_SWITCH_BACK_CLEAR) { // Swap the back clear to the front clear
                doorType = SHUTTER_FRONT_CLEAR;
            } else if (doorType == SHUTTER_BOSS) {
                doorType = SHUTTER_BACK_LOCKED;
            } else {
                doorType = SHUTTER;
            }
        }
    }
    this->gfxType = (doorType == SHUTTER) ? styleInfo->gfxType1 : styleInfo->gfxType2;

    if (doorType == SHUTTER_FRONT_CLEAR) {
        if (!Flags_GetClear(play, this->dyna.actor.room)) {
            DoorShutter_SetupAction(this, DoorShutter_WaitClear);
            this->barsClosedAmount = 1.0f;
            return true;
        }
    } else if (doorType == SHUTTER_FRONT_SWITCH || doorType == SHUTTER_FRONT_SWITCH_BACK_CLEAR) {
        if (!Flags_GetSwitch(play, DOORSHUTTER_GET_SWITCH_FLAG(&this->dyna.actor))) {
            DoorShutter_SetupAction(this, DoorShutter_BarAndWaitSwitchFlag);
            this->barsClosedAmount = 1.0f;
            return true;
        } else {
            DoorShutter_SetupAction(this, DoorShutter_UnbarredCheckSwitchFlag);
            return false;
        }
    } else if (doorType == SHUTTER_BACK_LOCKED) {
        DoorShutter_SetupAction(this, DoorShutter_Unopenable);
        return false;
    }
    DoorShutter_SetupAction(this, DoorShutter_Idle);
    return false;
}

void DoorShutter_Init(Actor* thisx, PlayState* play2) {
    DoorShutter* this = (DoorShutter*)thisx;
    PlayState* play = play2;
    s32 styleType;
    s32 pad;
    s32 objectIndex;
    s32 i;

    Actor_ProcessInitChain(&this->dyna.actor, sInitChain);
    this->dyna.actor.home.pos.z = this->dyna.actor.shape.yOffset;
    DynaPolyActor_Init(&this->dyna, 0);
    this->doorType = DOORSHUTTER_GET_TYPE(&this->dyna.actor);

    styleType = sTypeStyles[this->doorType];
    if (styleType < 0) {
        DoorShutterSceneInfo* sceneInfo;

        for (sceneInfo = &sSceneInfo[0], i = 0; i < ARRAY_COUNT(sSceneInfo) - 1; i++, sceneInfo++) {
            if (play->sceneId == sceneInfo->sceneId) {
                break;
            }
        }
        styleType = sceneInfo->styleType;
    } else if (styleType == DOORSHUTTER_STYLE_BOSS_DOOR) {
        DoorShutterBossDoorInfo* bossDoorInfo;

        for (bossDoorInfo = &sBossDoorInfo[0], i = 0; i < ARRAY_COUNT(sBossDoorInfo) - 1; i++, bossDoorInfo++) {
            if (play->sceneId == bossDoorInfo->dungeonSceneId || play->sceneId == bossDoorInfo->bossSceneId) {
                break;
            }
        }
        this->bossDoorTexIndex = bossDoorInfo->texIndex;
    } else { // DOORSHUTTER_STYLE_PHANTOM_GANON, DOORSHUTTER_STYLE_GOHMA_BLOCK
        this->dyna.actor.room = -1;
    }

    if (this->requiredObjBankIndex = objectIndex = Object_GetIndex(&play->objectCtx, sStyleInfo[styleType].objectId),
        (s8)objectIndex < 0) {
        Actor_Kill(&this->dyna.actor);
        return;
    }
    DoorShutter_SetupAction(this, DoorShutter_WaitForObject);

    this->styleType = styleType;
    if (this->doorType == SHUTTER_KEY_LOCKED || this->doorType == SHUTTER_BOSS) {
        if (!Flags_GetSwitch(play, DOORSHUTTER_GET_SWITCH_FLAG(&this->dyna.actor))) {
            this->unlockTimer = 10;
        }
        Actor_SetFocus(&this->dyna.actor, 60.0f);
    } else if (styleType == DOORSHUTTER_STYLE_JABU_JABU) {
        Actor_SetScale(&this->dyna.actor, 0.1f);
        this->jabuDoorClosedAmount = 100;
        this->dyna.actor.uncullZoneScale = 200.0f;
        Actor_SetFocus(&this->dyna.actor, 0.0f);
    } else {
        Actor_SetFocus(&this->dyna.actor, 60.0f);
    }
}

void DoorShutter_Destroy(Actor* thisx, PlayState* play) {
    DoorShutter* this = (DoorShutter*)thisx;

    DynaPoly_DeleteBgActor(play, &play->colCtx.dyna, this->dyna.bgId);
    if (this->dyna.actor.room >= 0) {
        s32 transitionActorId = GET_TRANSITION_ACTOR_INDEX(&this->dyna.actor);

        play->transiActorCtx.list[transitionActorId].id *= -1;
    }
}

void DoorShutter_WaitForObject(DoorShutter* this, PlayState* play) {
    if (Object_IsLoaded(&play->objectCtx, this->requiredObjBankIndex)) {
        this->dyna.actor.objBankIndex = this->requiredObjBankIndex;
        if (this->doorType == SHUTTER_PG_BARS || this->doorType == SHUTTER_GOHMA_BLOCK) {
            // Init dynapoly for shutters of the type that uses it
            CollisionHeader* colHeader = NULL;

            Actor_SetObjectDependency(play, &this->dyna.actor);
            this->gfxType = sStyleInfo[this->styleType].gfxType1;
            CollisionHeader_GetVirtual((this->doorType == SHUTTER_GOHMA_BLOCK) ? &gGohmaDoorCol : &gPhantomGanonBarsCol,
                                       &colHeader);
            this->dyna.bgId = DynaPoly_SetBgActor(play, &play->colCtx.dyna, &this->dyna.actor, colHeader);
            if (this->doorType == SHUTTER_GOHMA_BLOCK) {
                this->dyna.actor.velocity.y = 0.0f;
                this->dyna.actor.gravity = -2.0f;
                Actor_PlaySfx(&this->dyna.actor, NA_SE_EV_SLIDE_DOOR_CLOSE);
                DoorShutter_SetupAction(this, DoorShutter_GohmaBlockFall);
            } else {
                DoorShutter_SetupAction(this, DoorShutter_PhantomGanonBarsRaise);
                this->isActive = 7;
            }
        } else {
            DoorShutter_SetupDoor(this, play);
        }
    }
}

/**
 * Compute the distance forwards to the player
 * (perpendicular to the door's left-right, and negative if the player is behind),
 * or returns the max float value if the player is too far left/right (`maxDistSides`) or above/below (`maxDistY`).
 */
f32 DoorShutter_GetPlayerDistance(PlayState* play, DoorShutter* this, f32 offsetY, f32 maxDistSides, f32 maxDistY) {
    s32 pad;
    Vec3f playerPos;
    Vec3f relPlayerPos;
    Player* player = GET_PLAYER(play);

    playerPos.x = player->actor.world.pos.x;
    playerPos.y = player->actor.world.pos.y + offsetY;
    playerPos.z = player->actor.world.pos.z;

    func_8002DBD0(&this->dyna.actor, &relPlayerPos, &playerPos);

    if (fabsf(relPlayerPos.x) > maxDistSides || fabsf(relPlayerPos.y) > maxDistY) {
        return FLT_MAX;
    } else {
        return relPlayerPos.z;
    }
}

/**
 * Returns 0 if the player is not near or is not facing the door.
 * Returns 1 if the player is near and is facing the front of the door.
 * Returns -1 if the player is near and is facing the back of the door.
 */
s32 DoorShutter_GetPlayerSide(DoorShutter* this, PlayState* play) {
    Player* player = GET_PLAYER(play);

    if (!Player_InCsMode(play)) {
        DoorShutterGfxInfo* gfxInfo = &sGfxInfo[this->gfxType];
        f32 playerDistForwards =
            DoorShutter_GetPlayerDistance(play, this, (this->gfxType != DOORSHUTTER_GFX_JABU_JABU) ? 0.0f : 80.0f,
                                          gfxInfo->rangeSides, gfxInfo->rangeY);

        if (fabsf(playerDistForwards) < 50.0f) {
            s16 yawDiff = player->actor.shape.rot.y - this->dyna.actor.shape.rot.y;

            // If the player is in front of the door (positive forwards distance)
            if (playerDistForwards > 0.0f) {
                // It is expected that, when facing the door, the player faces the opposite way compared to the door.
                // That means the corresponding yawDiff is around 0x8000 (half a turn),
                // so the yawDiff is centered on 0 here.
                yawDiff = 0x8000 - yawDiff;
            }

            if (ABS(yawDiff) < 0x3000) {
                return (playerDistForwards >= 0.0f) ? 1.0f : -1.0f;
            }
        }
    }
    return 0.0f;
}

/**
 * The door is barred and waiting for the room to be cleared.
 *
 * Either the permanent room clear flag or temporary room clear flag may be set to unbar the door.
 * When that happens, the permanent room clear flag is set.
 */
void DoorShutter_WaitClear(DoorShutter* this, PlayState* play) {
    if (Flags_GetClear(play, this->dyna.actor.room) || Flags_GetTempClear(play, this->dyna.actor.room)) {
        Flags_SetClear(play, this->dyna.actor.room);
        DoorShutter_SetupAction(this, DoorShutter_Unbar);
        OnePointCutscene_Attention(play, &this->dyna.actor);
        OnePointCutscene_Attention(play, &GET_PLAYER(play)->actor);
        this->actionTimer = -100;
    } else if (DoorShutter_GetPlayerSide(this, play) != 0) {
        Player* player = GET_PLAYER(play);

        player->naviTextId = -0x202;
    }
}

/**
 * The door cannot be interacted with.
 */
void DoorShutter_Unopenable(DoorShutter* this, PlayState* play) {
}

/**
 * The player may open the door.
 * If the door is a locked door, having a dungeon key is required and one will be consumed.
 * If the door is a boss door, having the boss key is required.
 *
 * Opening either a locked door or a boss door sets the switch flag taken from actor params.
 */
void DoorShutter_Idle(DoorShutter* this, PlayState* play) {
    if (this->isActive) {
        DoorShutter_SetupAction(this, DoorShutter_Open);
        this->dyna.actor.velocity.y = 0.0f;
        if (this->unlockTimer != 0) {
            Flags_SetSwitch(play, DOORSHUTTER_GET_SWITCH_FLAG(&this->dyna.actor));
            if (this->doorType != SHUTTER_BOSS) {
<<<<<<< HEAD
                gSaveContext.save.info.inventory.dungeonKeys[gSaveContext.mapIndex]--;
                Audio_PlayActorSfx2(&this->dyna.actor, NA_SE_EV_CHAIN_KEY_UNLOCK);
=======
                gSaveContext.inventory.dungeonKeys[gSaveContext.mapIndex] -= 1;
                Actor_PlaySfx(&this->dyna.actor, NA_SE_EV_CHAIN_KEY_UNLOCK);
>>>>>>> 63606af1
            } else {
                Actor_PlaySfx(&this->dyna.actor, NA_SE_EV_CHAIN_KEY_UNLOCK_B);
            }
        }
    } else {
        s32 doorDirection = DoorShutter_GetPlayerSide(this, play);

        if (doorDirection != 0) {
            Player* player = GET_PLAYER(play);

            if (this->unlockTimer != 0) {
                if (this->doorType == SHUTTER_BOSS) {
                    if (!CHECK_DUNGEON_ITEM(DUNGEON_BOSS_KEY, gSaveContext.mapIndex)) {
                        player->naviTextId = -0x204;
                        return;
                    }
                } else if (gSaveContext.save.info.inventory.dungeonKeys[gSaveContext.mapIndex] <= 0) {
                    player->naviTextId = -0x203;
                    return;
                }
                player->doorTimer = 10;
            }
            player->doorType = PLAYER_DOORTYPE_SLIDING;
            player->doorDirection = doorDirection;
            player->doorActor = &this->dyna.actor;
        }
    }
}

void DoorShutter_InitOpeningDoorCam(DoorShutter* this, PlayState* play) {
    // The actor category is never changed from ACTORCAT_DOOR, this condition always passes
    if (this->dyna.actor.category == ACTORCAT_DOOR) {
        Player* player = GET_PLAYER(play);
        s32 savedGfxType = this->gfxType;
        s32 doorCamTimer2 = 15;

        if (DoorShutter_SetupDoor(this, play)) {
            doorCamTimer2 = 32;
        }

        // Restore action, gfxType and barsClosedAmount after the DoorShutter_SetupDoor call
        DoorShutter_SetupAction(this, DoorShutter_Open);
        this->gfxType = savedGfxType;
        this->barsClosedAmount = 0.0f;

        Camera_ChangeDoorCam(play->cameraPtrs[CAM_ID_MAIN], &this->dyna.actor, player->doorBgCamIndex, 0.0f, 12,
                             doorCamTimer2, 10);
    }
}

/**
 * Open the door by progressively sliding it up 200 units.
 * Also handles opening Jabu doors, which don't slide like all the other types.
 *
 * On the first call of opening the door (determined based on y velocity being 0 for non-jabu doors),
 * also changes the camera appropriately.
 */
s32 DoorShutter_UpdateOpening(DoorShutter* this, PlayState* play) {
    if (this->gfxType != DOORSHUTTER_GFX_JABU_JABU) {
        if (this->dyna.actor.velocity.y == 0.0f) {
            Actor_PlaySfx(&this->dyna.actor, NA_SE_EV_SLIDE_DOOR_OPEN);
            DoorShutter_InitOpeningDoorCam(this, play);
        }
        Math_StepToF(&this->dyna.actor.velocity.y, 15.0f, 3.0f);
        if (Math_StepToF(&this->dyna.actor.world.pos.y, this->dyna.actor.home.pos.y + 200.0f,
                         this->dyna.actor.velocity.y)) {
            return true;
        }
    } else {
        if (this->jabuDoorClosedAmount == 100) {
            Actor_PlaySfx(&this->dyna.actor, NA_SE_EV_BUYODOOR_OPEN);
            DoorShutter_InitOpeningDoorCam(this, play);
        }
        if (Math_StepToS(&this->jabuDoorClosedAmount, 0, 10)) {
            return true;
        }
    }
    return false;
}

/**
 * Progressively bar or unbar the door.
 *
 * @param barsClosedAmountTarget 1.0f to bar the door, or 0.0f to unbar.
 *
 * @return true if the door is fully barred or fully unbarred.
 */
s32 DoorShutter_UpdateBarsClosed(DoorShutter* this, PlayState* play, f32 barsClosedAmountTarget) {
    if (this->barsClosedAmount == (1.0f - barsClosedAmountTarget)) {
        if (this->gfxType != DOORSHUTTER_GFX_JABU_JABU) {
            if (barsClosedAmountTarget == 1.0f) {
                Actor_PlaySfx(&this->dyna.actor, NA_SE_EV_METALDOOR_CLOSE);
            } else {
                Actor_PlaySfx(&this->dyna.actor, NA_SE_EV_METALDOOR_OPEN);
            }
        } else {
            if (barsClosedAmountTarget == 1.0f) {
                Actor_PlaySfx(&this->dyna.actor, NA_SE_EV_BUYOSHUTTER_CLOSE);
            } else {
                Actor_PlaySfx(&this->dyna.actor, NA_SE_EV_BUYOSHUTTER_OPEN);
            }
        }
    }

    if (Math_StepToF(&this->barsClosedAmount, barsClosedAmountTarget, 0.2f)) {
        return true;
    } else {
        return false;
    }
}

/**
 * Bar the door and keep it barred until the switch flag taken from the params is set.
 */
void DoorShutter_BarAndWaitSwitchFlag(DoorShutter* this, PlayState* play) {
    if (DoorShutter_UpdateBarsClosed(this, play, 1.0f)) {
        if (Flags_GetSwitch(play, DOORSHUTTER_GET_SWITCH_FLAG(&this->dyna.actor))) {
            DoorShutter_SetupAction(this, DoorShutter_Unbar);
            OnePointCutscene_Attention(play, &this->dyna.actor);
            this->actionTimer = -100;
        } else {
            if (DoorShutter_GetPlayerSide(this, play) != 0) {
                Player* player = GET_PLAYER(play);

                player->naviTextId = (play->sceneId == SCENE_JABU_JABU) ? -0x20B : -0x202;
            }
        }
    }
}

/**
 * The door has been unbarred.
 *
 * Effectively, this action is only used for switch-flag-barred door types.
 * Its purpose is to check the switch flag is still set after the door has been unbarred.
 */
void DoorShutter_UnbarredCheckSwitchFlag(DoorShutter* this, PlayState* play) {
    if (!this->isActive && !Flags_GetSwitch(play, DOORSHUTTER_GET_SWITCH_FLAG(&this->dyna.actor))) {
        DoorShutter_SetupAction(this, DoorShutter_BarAndWaitSwitchFlag);
    } else {
        DoorShutter_Idle(this, play);
    }
}

/**
 * The door is being opened.
 *
 * The door closes once the player is far enough from the door.
 */
void DoorShutter_Open(DoorShutter* this, PlayState* play) {
    if (DECR(this->unlockTimer) == 0 && play->roomCtx.status == 0 && DoorShutter_UpdateOpening(this, play)) {
        if (this->dyna.actor.xzDistToPlayer > ((this->doorType == SHUTTER_BOSS) ? 20.0f : 50.0f)) {
            if (DoorShutter_SetupDoor(this, play)) {
                // Close faster if the door is barred behind the player
                this->dyna.actor.velocity.y = 30.0f;
            }
            if (this->gfxType != DOORSHUTTER_GFX_JABU_JABU) {
                Actor_PlaySfx(&this->dyna.actor, NA_SE_EV_SLIDE_DOOR_CLOSE);
                DoorShutter_SetupAction(this, DoorShutter_Close);
            } else {
                Actor_PlaySfx(&this->dyna.actor, NA_SE_EV_BUYODOOR_CLOSE);
                if ((this->doorType == SHUTTER_FRONT_SWITCH || this->doorType == SHUTTER_FRONT_SWITCH_BACK_CLEAR) &&
                    !Flags_GetSwitch(play, DOORSHUTTER_GET_SWITCH_FLAG(&this->dyna.actor))) {
                    Actor_PlaySfx(&this->dyna.actor, NA_SE_EV_BUYOSHUTTER_CLOSE);
                }
                DoorShutter_SetupAction(this, DoorShutter_JabuDoorClose);
            }
        }
    }
}

/**
 * The door is being unbarred.
 */
void DoorShutter_Unbar(DoorShutter* this, PlayState* play) {
    if (this->actionTimer != 0) {
        if (this->actionTimer < 0) {
            if (play->state.frames % 2 != 0) {
                this->actionTimer++;
            }
            if (this->dyna.actor.category == func_8005B198() || this->actionTimer == 0) {
                this->actionTimer = 5;
            }
        } else {
            this->actionTimer--;
        }
    } else if (DoorShutter_UpdateBarsClosed(this, play, 0.0f)) {
        if (!(this->doorType == SHUTTER || this->doorType == SHUTTER_FRONT_CLEAR)) {
            DoorShutter_SetupAction(this, DoorShutter_UnbarredCheckSwitchFlag);
        } else {
            DoorShutter_SetupAction(this, DoorShutter_Idle);
        }
        func_800F5B58();
    }
}

/**
 * The door has been closed.
 *
 * The previous room is unloaded.
 */
void DoorShutter_SetupClosed(DoorShutter* this, PlayState* play) {
    Player* player = GET_PLAYER(play);
    s8 room = this->dyna.actor.room;

    if (this->dyna.actor.room >= 0) {
        Vec3f relPlayerPos;

        func_8002DBD0(&this->dyna.actor, &relPlayerPos, &player->actor.world.pos);
        this->dyna.actor.room = play->transiActorCtx.list[GET_TRANSITION_ACTOR_INDEX(&this->dyna.actor)]
                                    .sides[(relPlayerPos.z < 0.0f) ? 0 : 1]
                                    .room;
        if (room != this->dyna.actor.room) {
            Room tempRoom = play->roomCtx.curRoom;

            play->roomCtx.curRoom = play->roomCtx.prevRoom;
            play->roomCtx.prevRoom = tempRoom;
            play->roomCtx.unk_30 ^= 1;
        }
        func_80097534(play, &play->roomCtx);
        Play_SetupRespawnPoint(play, RESPAWN_MODE_DOWN, 0x0EFF);
    }
    this->isActive = false;
    this->dyna.actor.velocity.y = 0.0f;
    if (DoorShutter_SetupDoor(this, play) && !(player->stateFlags1 & PLAYER_STATE1_11)) {
        // The door is barred behind the player
        DoorShutter_SetupAction(this, DoorShutter_WaitPlayerSurprised);
        func_8002DF54(play, NULL, PLAYER_CSMODE_2);
    }
}

/**
 * The door is being closed by sliding downwards to its initial position.
 */
void DoorShutter_Close(DoorShutter* this, PlayState* play) {
    s32 quakeIndex;

    if (this->dyna.actor.velocity.y < 20.0f) {
        Math_StepToF(&this->dyna.actor.velocity.y, 20.0f, 8.0f);
    }
    if (Math_StepToF(&this->dyna.actor.world.pos.y, this->dyna.actor.home.pos.y, this->dyna.actor.velocity.y)) {
        if (this->dyna.actor.velocity.y > 20.0f) {
            this->dyna.actor.floorHeight = this->dyna.actor.home.pos.y;
            Actor_SpawnFloorDustRing(play, &this->dyna.actor, &this->dyna.actor.world.pos, 45.0f, 10, 8.0f, 500, 10,
                                     false);
        }
        Actor_PlaySfx(&this->dyna.actor, NA_SE_EV_STONE_BOUND);
        quakeIndex = Quake_Request(Play_GetCamera(play, CAM_ID_MAIN), 3);
        Quake_SetSpeed(quakeIndex, -32536);
        Quake_SetPerturbations(quakeIndex, 2, 0, 0, 0);
        Quake_SetDuration(quakeIndex, 10);
        Rumble_Request(this->dyna.actor.xyzDistToPlayerSq, 180, 20, 100);
        DoorShutter_SetupClosed(this, play);
    }
}

/**
 * The Jabu door is being closed.
 */
void DoorShutter_JabuDoorClose(DoorShutter* this, PlayState* play) {
    if (Math_StepToS(&this->jabuDoorClosedAmount, 100, 10)) {
        DoorShutter_SetupClosed(this, play);
    }
}

void DoorShutter_WaitPlayerSurprised(DoorShutter* this, PlayState* play) {
    if (this->actionTimer++ > 30) {
        func_8002DF54(play, NULL, PLAYER_CSMODE_7);
        DoorShutter_SetupDoor(this, play);
    }
}

void DoorShutter_GohmaBlockFall(DoorShutter* this, PlayState* play) {
    Actor_MoveXZGravity(&this->dyna.actor);
    Actor_UpdateBgCheckInfo(play, &this->dyna.actor, 0.0f, 0.0f, 0.0f, UPDBGCHECKINFO_FLAG_2);
    if (this->dyna.actor.bgCheckFlags & BGCHECKFLAG_GROUND) {
        DoorShutter_SetupAction(this, DoorShutter_GohmaBlockBounce);
        if (!GET_EVENTCHKINF(EVENTCHKINF_70)) {
            BossGoma* parent = (BossGoma*)this->dyna.actor.parent;

            this->isActive = 10;
            Actor_PlaySfx(&this->dyna.actor, NA_SE_EV_STONE_BOUND);
            DoorShutter_RequestQuakeAndRumble(play, 2, 10, parent->subCamId);
            Actor_SpawnFloorDustRing(play, &this->dyna.actor, &this->dyna.actor.world.pos, 70.0f, 20, 8.0f, 500, 10,
                                     true);
        }
    }
}

void DoorShutter_GohmaBlockBounce(DoorShutter* this, PlayState* play) {
    f32 bounceFactor;

    // Bounce a bit (unnoticeable in-game)
    if (this->isActive != 0) {
        this->isActive--;
        bounceFactor = sinf(this->isActive * 250.0f / 100.0f);
        this->dyna.actor.shape.yOffset = this->isActive * 3.0f / 10.0f * bounceFactor;
    }
}

void DoorShutter_PhantomGanonBarsRaise(DoorShutter* this, PlayState* play) {
    f32 targetOffsetY;

    osSyncPrintf("FHG SAKU START !!\n");
    if (this->isActive != 0) {
        this->isActive--;
    }
    targetOffsetY = (this->isActive % 2 != 0) ? -3.0f : 0.0f;
    Math_SmoothStepToF(&this->dyna.actor.world.pos.y, -34.0f + targetOffsetY, 1.0f, 20.0f, 0.0f);
    osSyncPrintf("FHG SAKU END !!\n");
}

void DoorShutter_Update(Actor* thisx, PlayState* play) {
    DoorShutter* this = (DoorShutter*)thisx;
    Player* player = GET_PLAYER(play);

    if (!(player->stateFlags1 & (PLAYER_STATE1_6 | PLAYER_STATE1_7 | PLAYER_STATE1_10 | PLAYER_STATE1_28)) ||
        (this->actionFunc == DoorShutter_WaitForObject)) {
        this->actionFunc(this, play);
    }
}

Gfx* DoorShutter_DrawJabuJabuDoor(PlayState* play, DoorShutter* this, Gfx* gfx) {
    MtxF mtx;
    f32 angle = 0.0f;
    f32 yScale = this->jabuDoorClosedAmount * 0.01f;
    s32 i;

    Matrix_Get(&mtx);

    for (i = 0; i < ARRAY_COUNT(sJabuDoorDLists); i++) {
        Matrix_RotateZ(angle, MTXMODE_APPLY);

        if (i % 2 == 0) {
            Matrix_Translate(0.0f, 800.0f, 0.0f, MTXMODE_APPLY);
        } else if (i == 1 || i == 7) {
            Matrix_Translate(0.0f, 848.52f, 0.0f, MTXMODE_APPLY);
        } else {
            Matrix_Translate(0.0f, 989.94f, 0.0f, MTXMODE_APPLY);
        }

        if (this->jabuDoorClosedAmount != 100) {
            Matrix_Scale(1.0f, yScale, 1.0f, MTXMODE_APPLY);
        }

        gSPMatrix(gfx++, Matrix_NewMtx(play->state.gfxCtx, "../z_door_shutter.c", 1991),
                  G_MTX_NOPUSH | G_MTX_LOAD | G_MTX_MODELVIEW);
        gSPDisplayList(gfx++, sJabuDoorDLists[i]);

        angle -= 2 * M_PI / ARRAY_COUNT(sJabuDoorDLists);

        Matrix_Put(&mtx);
    }
    return gfx;
}

s32 DoorShutter_ShouldDraw(DoorShutter* this, PlayState* play) {
    s32 relYawTowardsPlayer;
    s32 relYawTowardsViewEye;

    if (Player_InCsMode(play)) {
        return true;
    }

    // Return true if the view eye and the player are on the same side of the door

    relYawTowardsViewEye =
        (s16)(Actor_WorldYawTowardPoint(&this->dyna.actor, &play->view.eye) - this->dyna.actor.shape.rot.y);
    relYawTowardsPlayer = (s16)(this->dyna.actor.yawTowardsPlayer - this->dyna.actor.shape.rot.y);
    relYawTowardsViewEye = ABS(relYawTowardsViewEye);
    relYawTowardsPlayer = ABS(relYawTowardsPlayer);

    if ((relYawTowardsPlayer < 0x4000 && relYawTowardsViewEye > 0x4000) ||
        (relYawTowardsPlayer > 0x4000 && relYawTowardsViewEye < 0x4000)) {
        return false;
    } else {
        return true;
    }
}

void DoorShutter_Draw(Actor* thisx, PlayState* play) {
    DoorShutter* this = (DoorShutter*)thisx;

    //! @bug This actor is not fully initialized until the required object dependency is loaded.
    //! In most cases, the check for objBankIndex to equal requiredObjBankIndex prevents the actor
    //! from drawing until initialization is complete. However if the required object is the same as the
    //! object dependency listed in init vars (gameplay_keep in this case), the check will pass even though
    //! initialization has not completed. When this happens, it will try to draw the display list of the
    //! first entry in `sGfxInfo`, which will likely crash the game.
    //! This only matters in very specific scenarios, when the door is unculled on the first possible frame
    //! after spawning. It will try to draw without having run update yet.
    //!
    //! The best way to fix this issue (and what was done in Majora's Mask) is to null out the draw function in
    //! the init vars for the actor, and only set draw after initialization is complete.

    if (this->dyna.actor.objBankIndex == this->requiredObjBankIndex &&
        (this->styleType == DOORSHUTTER_STYLE_PHANTOM_GANON || DoorShutter_ShouldDraw(this, play))) {
        s32 pad[2];
        DoorShutterGfxInfo* gfxInfo = &sGfxInfo[this->gfxType];

        OPEN_DISPS(play->state.gfxCtx, "../z_door_shutter.c", 2048);

        Gfx_SetupDL_25Opa(play->state.gfxCtx);

        if (this->gfxType == DOORSHUTTER_GFX_JABU_JABU) {
            POLY_OPA_DISP = DoorShutter_DrawJabuJabuDoor(play, this, POLY_OPA_DISP);
            if (this->barsClosedAmount != 0.0f) {
                f32 scale = (this->jabuDoorClosedAmount * 0.01f) * this->barsClosedAmount;

                Gfx_SetupDL_25Opa(play->state.gfxCtx);
                gDPSetEnvColor(POLY_OPA_DISP++, 0, 0, 0, 255.0f * scale); // no purpose?
                Matrix_Translate(0, 0, gfxInfo->barsOffsetZ, MTXMODE_APPLY);
                Matrix_Scale(scale, scale, scale, MTXMODE_APPLY);
                gSPMatrix(POLY_OPA_DISP++, Matrix_NewMtx(play->state.gfxCtx, "../z_door_shutter.c", 2069),
                          G_MTX_NOPUSH | G_MTX_LOAD | G_MTX_MODELVIEW);
                gSPDisplayList(POLY_OPA_DISP++, gfxInfo->barsDL);
            }
        } else {
            if (gfxInfo->barsDL != NULL) {
                TransitionActorEntry* transitionEntry =
                    &play->transiActorCtx.list[GET_TRANSITION_ACTOR_INDEX(&this->dyna.actor)];

                if (play->roomCtx.prevRoom.num >= 0 ||
                    transitionEntry->sides[0].room == transitionEntry->sides[1].room) {
                    s32 yaw = Math_Vec3f_Yaw(&play->view.eye, &this->dyna.actor.world.pos);

                    if (ABS((s16)(this->dyna.actor.shape.rot.y - yaw)) < 0x4000) {
                        Matrix_RotateY(M_PI, MTXMODE_APPLY);
                    }
                } else if (this->dyna.actor.room == transitionEntry->sides[0].room) {
                    Matrix_RotateY(M_PI, MTXMODE_APPLY);
                }
            } else if (this->doorType == SHUTTER_BOSS) {
                gSPSegment(POLY_OPA_DISP++, 0x08, SEGMENTED_TO_VIRTUAL(sBossDoorTextures[this->bossDoorTexIndex]));
            }
            gSPMatrix(POLY_OPA_DISP++, Matrix_NewMtx(play->state.gfxCtx, "../z_door_shutter.c", 2109),
                      G_MTX_NOPUSH | G_MTX_LOAD | G_MTX_MODELVIEW);
            gSPDisplayList(POLY_OPA_DISP++, gfxInfo->doorDL);
            if (this->barsClosedAmount != 0.0f && gfxInfo->barsDL != NULL) {
                Matrix_Translate(0, gfxInfo->barsOpenOffsetY * (1.0f - this->barsClosedAmount), gfxInfo->barsOffsetZ,
                                 MTXMODE_APPLY);
                gSPMatrix(POLY_OPA_DISP++, Matrix_NewMtx(play->state.gfxCtx, "../z_door_shutter.c", 2119),
                          G_MTX_NOPUSH | G_MTX_LOAD | G_MTX_MODELVIEW);
                gSPDisplayList(POLY_OPA_DISP++, gfxInfo->barsDL);
            }
        }

        if (this->unlockTimer != 0) {
            Matrix_Scale(0.01f, 0.01f, 0.025f, MTXMODE_APPLY);
            Actor_DrawDoorLock(
                play, this->unlockTimer,
                (this->doorType == SHUTTER_BOSS)
                    ? DOORLOCK_BOSS
                    : ((this->gfxType == DOORSHUTTER_GFX_SPIRIT_TEMPLE) ? DOORLOCK_NORMAL_SPIRIT : DOORLOCK_NORMAL));
        }

        CLOSE_DISPS(play->state.gfxCtx, "../z_door_shutter.c", 2135);
    }
}

void DoorShutter_RequestQuakeAndRumble(PlayState* play, s16 quakeY, s16 quakeDuration, s16 camId) {
    s16 quakeIndex = Quake_Request(Play_GetCamera(play, camId), QUAKE_TYPE_3);

    Rumble_Override(0.0f, 180, 20, 100);
    Quake_SetSpeed(quakeIndex, 20000);
    Quake_SetPerturbations(quakeIndex, quakeY, 0, 0, 0);
    Quake_SetDuration(quakeIndex, quakeDuration);
}<|MERGE_RESOLUTION|>--- conflicted
+++ resolved
@@ -591,13 +591,8 @@
         if (this->unlockTimer != 0) {
             Flags_SetSwitch(play, DOORSHUTTER_GET_SWITCH_FLAG(&this->dyna.actor));
             if (this->doorType != SHUTTER_BOSS) {
-<<<<<<< HEAD
-                gSaveContext.save.info.inventory.dungeonKeys[gSaveContext.mapIndex]--;
-                Audio_PlayActorSfx2(&this->dyna.actor, NA_SE_EV_CHAIN_KEY_UNLOCK);
-=======
-                gSaveContext.inventory.dungeonKeys[gSaveContext.mapIndex] -= 1;
+                gSaveContext.save.info.inventory.dungeonKeys[gSaveContext.mapIndex] -= 1;
                 Actor_PlaySfx(&this->dyna.actor, NA_SE_EV_CHAIN_KEY_UNLOCK);
->>>>>>> 63606af1
             } else {
                 Actor_PlaySfx(&this->dyna.actor, NA_SE_EV_CHAIN_KEY_UNLOCK_B);
             }
