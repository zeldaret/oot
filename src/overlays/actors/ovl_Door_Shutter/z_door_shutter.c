/*
 * File: z_door_shutter.c
 * Overlay: ovl_Door_Shutter
 * Description: Sliding doors, Phantom Ganon room bars, Gohma room rock slab
 */

#include "z_door_shutter.h"
#include "overlays/actors/ovl_Boss_Goma/z_boss_goma.h"

#include "assets/objects/object_gnd/object_gnd.h"
#include "assets/objects/object_goma/object_goma.h"
#include "assets/objects/object_ydan_objects/object_ydan_objects.h"
#include "assets/objects/object_ddan_objects/object_ddan_objects.h"
#include "assets/objects/object_bdan_objects/object_bdan_objects.h"
#include "assets/objects/gameplay_keep/gameplay_keep.h"
#include "assets/objects/object_bdoor/object_bdoor.h"
#include "assets/objects/object_hidan_objects/object_hidan_objects.h"
#include "assets/objects/object_ganon_objects/object_ganon_objects.h"
#include "assets/objects/object_jya_door/object_jya_door.h"
#include "assets/objects/object_mizu_objects/object_mizu_objects.h"
#include "assets/objects/object_haka_door/object_haka_door.h"
#include "assets/objects/object_ice_objects/object_ice_objects.h"
#include "assets/objects/object_menkuri_objects/object_menkuri_objects.h"
#include "assets/objects/object_demo_kekkai/object_demo_kekkai.h"
#include "assets/objects/object_ouke_haka/object_ouke_haka.h"

#define FLAGS ACTOR_FLAG_4

void DoorShutter_Init(Actor* thisx, PlayState* play2);
void DoorShutter_Destroy(Actor* thisx, PlayState* play);
void DoorShutter_Update(Actor* thisx, PlayState* play);
void DoorShutter_Draw(Actor* thisx, PlayState* play);

void func_8099803C(PlayState* play, s16 y, s16 countdown, s16 camId);
void DoorShutter_SetupType(DoorShutter* this, PlayState* play);
void func_80996A54(DoorShutter* this, PlayState* play);
void func_80996B00(DoorShutter* this, PlayState* play);
void func_80996B0C(DoorShutter* this, PlayState* play);
void func_80996EE8(DoorShutter* this, PlayState* play);
void func_80996F98(DoorShutter* this, PlayState* play);
void func_80997004(DoorShutter* this, PlayState* play);
void func_80997150(DoorShutter* this, PlayState* play);
void func_809973E8(DoorShutter* this, PlayState* play);
void func_80997528(DoorShutter* this, PlayState* play);
void func_80997568(DoorShutter* this, PlayState* play);
void func_809975C0(DoorShutter* this, PlayState* play);
void func_809976B8(DoorShutter* this, PlayState* play);
void func_80997744(DoorShutter* this, PlayState* play);

const ActorInit Door_Shutter_InitVars = {
    ACTOR_DOOR_SHUTTER,
    ACTORCAT_DOOR,
    FLAGS,
    OBJECT_GAMEPLAY_KEEP,
    sizeof(DoorShutter),
    (ActorFunc)DoorShutter_Init,
    (ActorFunc)DoorShutter_Destroy,
    (ActorFunc)DoorShutter_Update,
    (ActorFunc)DoorShutter_Draw,
};

typedef struct {
    s16 objectId;
    u8 index1;
    u8 index2;
} ShutterObjectInfo;

static ShutterObjectInfo sObjectInfo[] = {
    { OBJECT_GND, 4, 4 },
    { OBJECT_GOMA, 5, 5 },
    { OBJECT_YDAN_OBJECTS, 0, 1 },
    { OBJECT_DDAN_OBJECTS, 2, 2 },
    { OBJECT_BDAN_OBJECTS, 3, 3 },
    { OBJECT_GAMEPLAY_KEEP, 8, 8 },
    { OBJECT_BDOOR, 7, 7 },
    { OBJECT_GAMEPLAY_KEEP, 8, 8 },
    { OBJECT_HIDAN_OBJECTS, 9, 10 },
    { OBJECT_GANON_OBJECTS, 11, 11 },
    { OBJECT_JYA_DOOR, 6, 6 },
    { OBJECT_MIZU_OBJECTS, 12, 13 },
    { OBJECT_HAKA_DOOR, 14, 15 },
    { OBJECT_ICE_OBJECTS, 16, 16 },
    { OBJECT_MENKURI_OBJECTS, 17, 17 },
    { OBJECT_DEMO_KEKKAI, 18, 18 },
    { OBJECT_OUKE_HAKA, 19, 19 },
};

typedef struct {
    /* 0x0000 */ Gfx* a;
    /* 0x0004 */ Gfx* b;
    /* 0x0008 */ u8 c;
    /* 0x0009 */ u8 translateZ;
    /* 0x000A */ u8 e;
    /* 0x000B */ u8 f;
} ShutterInfo;

static ShutterInfo sShutterInfo[] = {
    { gDTDungeonDoor1DL, gDoorMetalBarsDL, 130, 12, 20, 15 },
    { gDTDungeonDoor2DL, gDoorMetalBarsDL, 130, 12, 20, 15 },
    { gDodongoDoorDL, gDodongoBarsDL, 240, 14, 70, 15 },
    { gJabuDoorSection1DL, gJabuWebDoorDL, 0, 110, 50, 15 },
    { gPhantomGanonBarsDL, NULL, 130, 12, 50, 15 },
    { gGohmaDoorDL, NULL, 130, 12, 50, 15 },
    { gSpiritDoorDL, gJyaDoorMetalBarsDL, 240, 14, 50, 15 },
    { object_bdoor_DL_0010C0, NULL, 130, 12, 50, 15 },
    { gDungeonDoorDL, gDoorMetalBarsDL, 130, 12, 20, 15 },
    { gFireTempleDoorFrontDL, gDoorMetalBarsDL, 130, 12, 20, 15 },
    { gFireTempleDoorBackDL, gDoorMetalBarsDL, 130, 12, 20, 15 },
    { object_ganon_objects_DL_0000C0, gDoorMetalBarsDL, 130, 12, 20, 15 },
    { gObjectMizuObjectsDoorShutterDL_005D90, gDoorMetalBarsDL, 130, 12, 20, 15 },
    { gObjectMizuObjectsDoorShutterDL_007000, gDoorMetalBarsDL, 130, 12, 20, 15 },
    { object_haka_door_DL_002620, gDoorMetalBarsDL, 130, 12, 20, 15 },
    { object_haka_door_DL_003890, gDoorMetalBarsDL, 130, 12, 20, 15 },
    { object_ice_objects_DL_001D10, gDoorMetalBarsDL, 130, 12, 20, 15 },
    { gGTGDoorDL, gDoorMetalBarsDL, 130, 12, 20, 15 },
    { gGanonsCastleDoorDL, gDoorMetalBarsDL, 130, 12, 20, 15 },
    { object_ouke_haka_DL_0000C0, gDoorMetalBarsDL, 130, 12, 20, 15 },
};

static s8 D_80998224[] = {
    -1, -1, -1, -1, 0, 6, 1, -1, 0, -1, -1, -1,
};

static InitChainEntry sInitChain[] = {
    ICHAIN_VEC3F(scale, 1, ICHAIN_CONTINUE),
    ICHAIN_F32(uncullZoneForward, 4000, ICHAIN_CONTINUE),
    ICHAIN_F32(uncullZoneScale, 100, ICHAIN_CONTINUE),
    ICHAIN_F32(uncullZoneDownward, 400, ICHAIN_STOP),
};

typedef struct {
    s16 sceneNum;
    u8 index;
} ShutterSceneInfo;

static ShutterSceneInfo sSceneInfo[] = {
    { SCENE_YDAN, 0x02 },       { SCENE_DDAN, 0x03 },         { SCENE_DDAN_BOSS, 0x03 },
    { SCENE_BDAN, 0x04 },       { SCENE_BMORI1, 0x05 },       { SCENE_HIDAN, 0x08 },
    { SCENE_GANON, 0x09 },      { SCENE_GANON_BOSS, 0x09 },   { SCENE_JYASINZOU, 0x0A },
    { SCENE_JYASINBOSS, 0x0A }, { SCENE_MIZUSIN, 0x0B },      { SCENE_HAKADAN, 0x0C },
    { SCENE_HAKADANCH, 0x0C },  { SCENE_ICE_DOUKUTO, 0x0D },  { SCENE_MEN, 0x0E },
    { SCENE_GANONTIKA, 0x0F },  { SCENE_HAKAANA_OUKE, 0x10 }, { -1, 0x07 },
};

typedef struct {
    s16 dungeonScene;
    s16 bossScene;
    u8 index;
} BossDoorInfo;

static BossDoorInfo D_80998288[] = {
    { SCENE_HIDAN, SCENE_FIRE_BS, 0x01 },
    { SCENE_MIZUSIN, SCENE_MIZUSIN_BS, 0x02 },
    { SCENE_HAKADAN, SCENE_HAKADAN_BS, 0x03 },
    { SCENE_GANON, SCENE_GANON_BOSS, 0x04 },
    { SCENE_BMORI1, SCENE_MORIBOSSROOM, 0x05 },
    { SCENE_JYASINZOU, SCENE_JYASINBOSS, 0x06 },
    { -1, -1, 0x00 },
};

static Gfx* sJabuDoorDLists[] = {
    gJabuDoorSection1DL, gJabuDoorSection2DL, gJabuDoorSection7DL, gJabuDoorSection4DL,
    gJabuDoorSection5DL, gJabuDoorSection4DL, gJabuDoorSection3DL, gJabuDoorSection2DL,
};

static void* D_809982D4[] = {
    object_bdoor_Tex_0065C0, object_bdoor_Tex_0035C0, object_bdoor_Tex_0055C0, object_bdoor_Tex_0045C0,
    object_bdoor_Tex_000000, object_bdoor_Tex_0025C0, object_bdoor_Tex_0015C0,
};

void DoorShutter_SetupAction(DoorShutter* this, DoorShutterActionFunc actionFunc) {
    this->actionFunc = actionFunc;
    this->unk_16F = 0;
}

s32 DoorShutter_SetupDoor(DoorShutter* this, PlayState* play) {
    TransitionActorEntry* transitionEntry = &play->transiActorCtx.list[PARAMS_GET_NOMASK((u16)this->dyna.actor.params, 10)];
    s8 frontRoom = transitionEntry->sides[0].room;
    s32 doorType = this->doorType;
    ShutterObjectInfo* temp_t0 = &sObjectInfo[this->unk_16B];

    if (doorType != SHUTTER_KEY_LOCKED) {
        if (frontRoom == transitionEntry->sides[1].room) {
            if (ABS((s16)(this->dyna.actor.shape.rot.y - this->dyna.actor.yawTowardsPlayer)) < 0x4000) {
                frontRoom = -1;
            }
        }
        if (frontRoom == this->dyna.actor.room) {
            if (doorType == SHUTTER_FRONT_SWITCH_BACK_CLEAR) { // Swap the back clear to the front clear
                doorType = SHUTTER_FRONT_CLEAR;
            } else {
                doorType = (doorType == SHUTTER_BOSS) ? SHUTTER_BACK_LOCKED : SHUTTER;
            }
        }
    }
    this->unk_16C = (doorType == SHUTTER) ? temp_t0->index1 : temp_t0->index2;

    if (doorType == SHUTTER_FRONT_CLEAR) {
        if (!Flags_GetClear(play, this->dyna.actor.room)) {
            DoorShutter_SetupAction(this, func_80996A54);
            this->unk_170 = 1.0f;
            return true;
        }
    } else if (doorType == SHUTTER_FRONT_SWITCH || doorType == SHUTTER_FRONT_SWITCH_BACK_CLEAR) {
        if (!Flags_GetSwitch(play, PARAMS_GET(this->dyna.actor.params, 0, 6))) {
            DoorShutter_SetupAction(this, func_80996EE8);
            this->unk_170 = 1.0f;
            return true;
        }
        DoorShutter_SetupAction(this, func_80996F98);
        return false;
    } else if (doorType == SHUTTER_BACK_LOCKED) {
        DoorShutter_SetupAction(this, func_80996B00);
        return false;
    }
    DoorShutter_SetupAction(this, func_80996B0C);
    return false;
}

void DoorShutter_Init(Actor* thisx, PlayState* play2) {
    DoorShutter* this = (DoorShutter*)thisx;
    PlayState* play = play2;
    s32 phi_a3;
    s32 pad;
    s32 objectIndex;
    s32 i;

    Actor_ProcessInitChain(&this->dyna.actor, sInitChain);
    this->dyna.actor.home.pos.z = this->dyna.actor.shape.yOffset;
    DynaPolyActor_Init(&this->dyna, DPM_UNK);
    this->doorType = PARAMS_GET(this->dyna.actor.params, 6, 4);
    phi_a3 = D_80998224[this->doorType];
    if (phi_a3 < 0) {
        ShutterSceneInfo* phi_v1;

        for (phi_v1 = &sSceneInfo[0], i = 0; i < ARRAY_COUNT(sSceneInfo) - 1; i++, phi_v1++) {
            if (play->sceneNum == phi_v1->sceneNum) {
                break;
            }
        }
        phi_a3 = phi_v1->index;
    } else if (phi_a3 == 6) {
        BossDoorInfo* phi_v1_2;

        for (phi_v1_2 = &D_80998288[0], i = 0; i < ARRAY_COUNT(D_80998288) - 1; i++, phi_v1_2++) {
            if (play->sceneNum == phi_v1_2->dungeonScene || play->sceneNum == phi_v1_2->bossScene) {
                break;
            }
        }
        this->unk_168 = phi_v1_2->index;
    } else {
        this->dyna.actor.room = -1;
    }
    if (this->requiredObjBankIndex = objectIndex = Object_GetIndex(&play->objectCtx, sObjectInfo[phi_a3].objectId),
        (s8)objectIndex < 0) {
        Actor_Kill(&this->dyna.actor);
        return;
    }
    DoorShutter_SetupAction(this, DoorShutter_SetupType);
    this->unk_16B = phi_a3;
    if (this->doorType == SHUTTER_KEY_LOCKED || this->doorType == SHUTTER_BOSS) {
        if (!Flags_GetSwitch(play, PARAMS_GET(this->dyna.actor.params, 0, 6))) {
            this->unk_16E = 10;
        }
        Actor_SetFocus(&this->dyna.actor, 60.0f);
    } else if (phi_a3 == 4) {
        Actor_SetScale(&this->dyna.actor, 0.1f);
        this->unk_166 = 100;
        this->dyna.actor.uncullZoneScale = 200.0f;
        Actor_SetFocus(&this->dyna.actor, 0.0f);
    } else {
        Actor_SetFocus(&this->dyna.actor, 60.0f);
    }
}

void DoorShutter_Destroy(Actor* thisx, PlayState* play) {
    DoorShutter* this = (DoorShutter*)thisx;

    DynaPoly_DeleteBgActor(play, &play->colCtx.dyna, this->dyna.bgId);
    if (this->dyna.actor.room >= 0) {
        s32 transitionActorId = PARAMS_GET_NOMASK((u16)this->dyna.actor.params, 10);

        play->transiActorCtx.list[transitionActorId].id *= -1;
    }
}

void DoorShutter_SetupType(DoorShutter* this, PlayState* play) {
    if (Object_IsLoaded(&play->objectCtx, this->requiredObjBankIndex)) {
        this->dyna.actor.objBankIndex = this->requiredObjBankIndex;
        if (this->doorType == SHUTTER_PG_BARS || this->doorType == SHUTTER_GOHMA_BLOCK) {
            // Init dynapoly for shutters of the type that uses it
            CollisionHeader* colHeader = NULL;

            Actor_SetObjectDependency(play, &this->dyna.actor);
            this->unk_16C = sObjectInfo[this->unk_16B].index1;
            CollisionHeader_GetVirtual((this->doorType == SHUTTER_GOHMA_BLOCK) ? &gGohmaDoorCol : &gPhantomGanonBarsCol,
                                       &colHeader);
            this->dyna.bgId = DynaPoly_SetBgActor(play, &play->colCtx.dyna, &this->dyna.actor, colHeader);
            if (this->doorType == SHUTTER_GOHMA_BLOCK) {
                this->dyna.actor.velocity.y = 0.0f;
                this->dyna.actor.gravity = -2.0f;
                Audio_PlayActorSfx2(&this->dyna.actor, NA_SE_EV_SLIDE_DOOR_CLOSE);
                DoorShutter_SetupAction(this, func_809975C0);
            } else {
                DoorShutter_SetupAction(this, func_80997744);
                this->unk_164 = 7;
            }
        } else {
            DoorShutter_SetupDoor(this, play);
        }
    }
}

f32 func_80996840(PlayState* play, DoorShutter* this, f32 arg2, f32 arg3, f32 arg4) {
    s32 pad;
    Vec3f sp28;
    Vec3f sp1C;
    Player* player = GET_PLAYER(play);

    sp28.x = player->actor.world.pos.x;
    sp28.y = player->actor.world.pos.y + arg2;
    sp28.z = player->actor.world.pos.z;
    func_8002DBD0(&this->dyna.actor, &sp1C, &sp28);
    if (arg3 < fabsf(sp1C.x) || arg4 < fabsf(sp1C.y)) {
        return FLT_MAX;
    } else {
        return sp1C.z;
    }
}

s32 func_809968D4(DoorShutter* this, PlayState* play) {
    Player* player = GET_PLAYER(play);

    if (!Player_InCsMode(play)) {
        ShutterInfo* temp_v1 = &sShutterInfo[this->unk_16C];
        f32 temp_f2 = func_80996840(play, this, (this->unk_16C != 3) ? 0.0f : 80.0f, temp_v1->e, temp_v1->f);

        if (fabsf(temp_f2) < 50.0f) {
            s16 phi_v0 = player->actor.shape.rot.y - this->dyna.actor.shape.rot.y;

            if (temp_f2 > 0.0f) {
                phi_v0 = 0x8000 - phi_v0;
            }
            if (ABS(phi_v0) < 0x3000) {
                return (temp_f2 >= 0.0f) ? 1.0f : -1.0f;
            }
        }
    }
    return 0.0f;
}

void func_80996A54(DoorShutter* this, PlayState* play) {
    if (Flags_GetClear(play, this->dyna.actor.room) || Flags_GetTempClear(play, this->dyna.actor.room)) {
        Flags_SetClear(play, this->dyna.actor.room);
        DoorShutter_SetupAction(this, func_80997150);
        OnePointCutscene_Attention(play, &this->dyna.actor);
        OnePointCutscene_Attention(play, &GET_PLAYER(play)->actor);
        this->unk_16F = -100;
    } else if (func_809968D4(this, play) != 0) {
        Player* player = GET_PLAYER(play);

        player->naviTextId = -0x202;
    }
}

void func_80996B00(DoorShutter* this, PlayState* play) {
}

void func_80996B0C(DoorShutter* this, PlayState* play) {
    if (this->unk_164 != 0) {
        DoorShutter_SetupAction(this, func_80997004);
        this->dyna.actor.velocity.y = 0.0f;
        if (this->unk_16E != 0) {
            Flags_SetSwitch(play, PARAMS_GET(this->dyna.actor.params, 0, 6));
            if (this->doorType != SHUTTER_BOSS) {
                gSaveContext.inventory.dungeonKeys[gSaveContext.mapIndex]--;
                Audio_PlayActorSfx2(&this->dyna.actor, NA_SE_EV_CHAIN_KEY_UNLOCK);
            } else {
                Audio_PlayActorSfx2(&this->dyna.actor, NA_SE_EV_CHAIN_KEY_UNLOCK_B);
            }
        }
    } else {
        s32 doorDirection = func_809968D4(this, play);

        if (doorDirection != 0) {
            Player* player = GET_PLAYER(play);

            if (this->unk_16E != 0) {
                if (this->doorType == SHUTTER_BOSS) {
                    if (!CHECK_DUNGEON_ITEM(DUNGEON_KEY_BOSS, gSaveContext.mapIndex)) {
                        player->naviTextId = -0x204;
                        return;
                    }
                } else if (gSaveContext.inventory.dungeonKeys[gSaveContext.mapIndex] <= 0) {
                    player->naviTextId = -0x203;
                    return;
                }
                player->doorTimer = 10;
            }
            player->doorType = PLAYER_DOORTYPE_SLIDING;
            player->doorDirection = doorDirection;
            player->doorActor = &this->dyna.actor;
        }
    }
}

void func_80996C60(DoorShutter* this, PlayState* play) {
    if (this->dyna.actor.category == ACTORCAT_DOOR) {
        Player* player = GET_PLAYER(play);
        s32 sp38 = this->unk_16C;
        s32 sp34 = 0xF;

        if (DoorShutter_SetupDoor(this, play)) {
            sp34 = 0x20;
        }
        DoorShutter_SetupAction(this, func_80997004);
        this->unk_16C = sp38;
        this->unk_170 = 0.0f;
        Camera_ChangeDoorCam(play->cameraPtrs[CAM_ID_MAIN], &this->dyna.actor, player->doorBgCamIndex, 0.0f, 12, sp34,
                             10);
    }
}

s32 func_80996D14(DoorShutter* this, PlayState* play) {
    if (this->unk_16C != 3) {
        if (this->dyna.actor.velocity.y == 0.0f) {
            Audio_PlayActorSfx2(&this->dyna.actor, NA_SE_EV_SLIDE_DOOR_OPEN);
            func_80996C60(this, play);
        }
        Math_StepToF(&this->dyna.actor.velocity.y, 15.0f, 3.0f);
        if (Math_StepToF(&this->dyna.actor.world.pos.y, this->dyna.actor.home.pos.y + 200.0f,
                         this->dyna.actor.velocity.y)) {
            return true;
        }
    } else {
        if (this->unk_166 == 100) {
            Audio_PlayActorSfx2(&this->dyna.actor, NA_SE_EV_BUYODOOR_OPEN);
            func_80996C60(this, play);
        }
        if (Math_StepToS(&this->unk_166, 0, 10)) {
            return true;
        }
    }
    return false;
}

s32 func_80996E08(DoorShutter* this, PlayState* play, f32 arg2) {
    if (this->unk_170 == 1.0f - arg2) {
        if (this->unk_16C != 3) {
            if (arg2 == 1.0f) {
                Audio_PlayActorSfx2(&this->dyna.actor, NA_SE_EV_METALDOOR_CLOSE);
            } else {
                Audio_PlayActorSfx2(&this->dyna.actor, NA_SE_EV_METALDOOR_OPEN);
            }
        } else {
            if (arg2 == 1.0f) {
                Audio_PlayActorSfx2(&this->dyna.actor, NA_SE_EV_BUYOSHUTTER_CLOSE);
            } else {
                Audio_PlayActorSfx2(&this->dyna.actor, NA_SE_EV_BUYOSHUTTER_OPEN);
            }
        }
    }
    if (Math_StepToF(&this->unk_170, arg2, 0.2f)) {
        return true;
    }
    return false;
}

void func_80996EE8(DoorShutter* this, PlayState* play) {
    if (func_80996E08(this, play, 1.0f)) {
        if (Flags_GetSwitch(play, PARAMS_GET(this->dyna.actor.params, 0, 6))) {
            DoorShutter_SetupAction(this, func_80997150);
            OnePointCutscene_Attention(play, &this->dyna.actor);
            this->unk_16F = -100;
        } else if (func_809968D4(this, play)) {
            Player* player = GET_PLAYER(play);
            // Jabu navi text for switch doors is different
            player->naviTextId = (play->sceneNum == SCENE_BDAN) ? -0x20B : -0x202;
        }
    }
}

void func_80996F98(DoorShutter* this, PlayState* play) {
    if (this->unk_164 == 0 && !Flags_GetSwitch(play, PARAMS_GET(this->dyna.actor.params, 0, 6))) {
        DoorShutter_SetupAction(this, func_80996EE8);
    } else {
        func_80996B0C(this, play);
    }
}

void func_80997004(DoorShutter* this, PlayState* play) {
    if (DECR(this->unk_16E) == 0 && play->roomCtx.status == 0 && func_80996D14(this, play) != 0) {
        if (((this->doorType == SHUTTER_BOSS) ? 20.0f : 50.0f) < this->dyna.actor.xzDistToPlayer) {
            if (DoorShutter_SetupDoor(this, play)) {
                this->dyna.actor.velocity.y = 30.0f;
            }
            if (this->unk_16C != 3) {
                Audio_PlayActorSfx2(&this->dyna.actor, NA_SE_EV_SLIDE_DOOR_CLOSE);
                DoorShutter_SetupAction(this, func_809973E8);
            } else {
                Audio_PlayActorSfx2(&this->dyna.actor, NA_SE_EV_BUYODOOR_CLOSE);
                if ((this->doorType == SHUTTER_FRONT_SWITCH || this->doorType == SHUTTER_FRONT_SWITCH_BACK_CLEAR) &&
<<<<<<< HEAD
                    !Flags_GetSwitch(play, PARAMS_GET(this->dyna.actor.params, 0, 6))) {
                    Audio_PlayActorSound2(&this->dyna.actor, NA_SE_EV_BUYOSHUTTER_CLOSE);
=======
                    !Flags_GetSwitch(play, this->dyna.actor.params & 0x3F)) {
                    Audio_PlayActorSfx2(&this->dyna.actor, NA_SE_EV_BUYOSHUTTER_CLOSE);
>>>>>>> d7ea63c7
                }
                DoorShutter_SetupAction(this, func_80997528);
            }
        }
    }
}

void func_80997150(DoorShutter* this, PlayState* play) {
    if (this->unk_16F != 0) {
        if (this->unk_16F < 0) {
            if (play->state.frames % 2 != 0) {
                this->unk_16F++;
            }
            if (this->dyna.actor.category == func_8005B198() || this->unk_16F == 0) {
                this->unk_16F = 5;
            }
        } else {
            this->unk_16F--;
        }
    } else if (func_80996E08(this, play, 0.0f)) {
        if (!(this->doorType == SHUTTER || this->doorType == SHUTTER_FRONT_CLEAR)) {
            DoorShutter_SetupAction(this, func_80996F98);
        } else {
            DoorShutter_SetupAction(this, func_80996B0C);
        }
        func_800F5B58();
    }
}

void func_80997220(DoorShutter* this, PlayState* play) {
    Player* player = GET_PLAYER(play);
    s8 room = this->dyna.actor.room;

    if (this->dyna.actor.room >= 0) {
        Vec3f vec;

        func_8002DBD0(&this->dyna.actor, &vec, &player->actor.world.pos);
        this->dyna.actor.room =
            play->transiActorCtx.list[PARAMS_GET_NOMASK((u16)this->dyna.actor.params, 10)].sides[(vec.z < 0.0f) ? 0 : 1].room;
        if (room != this->dyna.actor.room) {
            Room tempRoom = play->roomCtx.curRoom;

            play->roomCtx.curRoom = play->roomCtx.prevRoom;
            play->roomCtx.prevRoom = tempRoom;
            play->roomCtx.unk_30 ^= 1;
        }
        func_80097534(play, &play->roomCtx);
        Play_SetupRespawnPoint(play, RESPAWN_MODE_DOWN, 0x0EFF);
    }
    this->unk_164 = 0;
    this->dyna.actor.velocity.y = 0.0f;
    if (DoorShutter_SetupDoor(this, play) && !(player->stateFlags1 & PLAYER_STATE1_11)) {
        DoorShutter_SetupAction(this, func_80997568);
        func_8002DF54(play, NULL, 2);
    }
}

void func_809973E8(DoorShutter* this, PlayState* play) {
    s32 quakeId;

    if (this->dyna.actor.velocity.y < 20.0f) {
        Math_StepToF(&this->dyna.actor.velocity.y, 20.0f, 8.0f);
    }
    if (Math_StepToF(&this->dyna.actor.world.pos.y, this->dyna.actor.home.pos.y, this->dyna.actor.velocity.y)) {
        if (this->dyna.actor.velocity.y > 20.0f) {
            this->dyna.actor.floorHeight = this->dyna.actor.home.pos.y;
            Actor_SpawnFloorDustRing(play, &this->dyna.actor, &this->dyna.actor.world.pos, 45.0f, 10, 8.0f, 500, 10,
                                     false);
        }
        Audio_PlayActorSfx2(&this->dyna.actor, NA_SE_EV_STONE_BOUND);
        quakeId = Quake_Add(Play_GetCamera(play, CAM_ID_MAIN), 3);
        Quake_SetSpeed(quakeId, -32536);
        Quake_SetQuakeValues(quakeId, 2, 0, 0, 0);
        Quake_SetCountdown(quakeId, 10);
        func_800AA000(this->dyna.actor.xyzDistToPlayerSq, 0xB4, 0x14, 0x64);
        func_80997220(this, play);
    }
}

void func_80997528(DoorShutter* this, PlayState* play) {
    if (Math_StepToS(&this->unk_166, 0x64, 0xA)) {
        func_80997220(this, play);
    }
}

void func_80997568(DoorShutter* this, PlayState* play) {
    if (this->unk_16F++ > 30) {
        func_8002DF54(play, NULL, 7);
        DoorShutter_SetupDoor(this, play);
    }
}

void func_809975C0(DoorShutter* this, PlayState* play) {
    Actor_MoveForward(&this->dyna.actor);
    Actor_UpdateBgCheckInfo(play, &this->dyna.actor, 0.0f, 0.0f, 0.0f, UPDBGCHECKINFO_FLAG_2);
    if (this->dyna.actor.bgCheckFlags & BGCHECKFLAG_GROUND) {
        DoorShutter_SetupAction(this, func_809976B8);
        if (!GET_EVENTCHKINF(EVENTCHKINF_70)) {
            BossGoma* parent = (BossGoma*)this->dyna.actor.parent;

            this->unk_164 = 10;
            Audio_PlayActorSfx2(&this->dyna.actor, NA_SE_EV_STONE_BOUND);
            func_8099803C(play, 2, 10, parent->subCamId);
            Actor_SpawnFloorDustRing(play, &this->dyna.actor, &this->dyna.actor.world.pos, 70.0f, 20, 8.0f, 500, 10,
                                     true);
        }
    }
}

void func_809976B8(DoorShutter* this, PlayState* play) {
    f32 mult;

    if (this->unk_164 != 0) {
        this->unk_164--;
        mult = sinf(this->unk_164 * 250.0f / 100.0f);
        this->dyna.actor.shape.yOffset = this->unk_164 * 3.0f / 10.0f * mult;
    }
}

void func_80997744(DoorShutter* this, PlayState* play) {
    f32 phi_f0;

    osSyncPrintf("FHG SAKU START !!\n");
    if (this->unk_164 != 0) {
        this->unk_164--;
    }
    phi_f0 = (this->unk_164 % 2 != 0) ? -3.0f : 0.0f;
    Math_SmoothStepToF(&this->dyna.actor.world.pos.y, -34.0f + phi_f0, 1.0f, 20.0f, 0.0f);
    osSyncPrintf("FHG SAKU END !!\n");
}

void DoorShutter_Update(Actor* thisx, PlayState* play) {
    DoorShutter* this = (DoorShutter*)thisx;
    Player* player = GET_PLAYER(play);

    if (!(player->stateFlags1 & (PLAYER_STATE1_6 | PLAYER_STATE1_7 | PLAYER_STATE1_10 | PLAYER_STATE1_28)) ||
        (this->actionFunc == DoorShutter_SetupType)) {
        this->actionFunc(this, play);
    }
}

Gfx* func_80997838(PlayState* play, DoorShutter* this, Gfx* p) {
    MtxF mtx;
    f32 angle = 0.0f;
    f32 yScale = this->unk_166 * 0.01f;
    s32 i;

    Matrix_Get(&mtx);
    for (i = 0; i < ARRAY_COUNT(sJabuDoorDLists); i++) {
        Matrix_RotateZ(angle, MTXMODE_APPLY);
        if (i % 2 == 0) {
            Matrix_Translate(0.0f, 800.0f, 0.0f, MTXMODE_APPLY);
        } else if (i == 1 || i == 7) {
            Matrix_Translate(0.0f, 848.52f, 0.0f, MTXMODE_APPLY);
        } else {
            Matrix_Translate(0.0f, 989.94f, 0.0f, MTXMODE_APPLY);
        }
        if (this->unk_166 != 100) {
            Matrix_Scale(1.0f, yScale, 1.0f, MTXMODE_APPLY);
        }
        gSPMatrix(p++, Matrix_NewMtx(play->state.gfxCtx, "../z_door_shutter.c", 1991),
                  G_MTX_NOPUSH | G_MTX_LOAD | G_MTX_MODELVIEW);
        gSPDisplayList(p++, sJabuDoorDLists[i]);
        angle -= M_PI / 4;
        Matrix_Put(&mtx);
    }
    return p;
}

s32 func_80997A34(DoorShutter* this, PlayState* play) {
    s32 phi_a1;
    s32 phi_a0;

    if (Player_InCsMode(play)) {
        return true;
    }
    phi_a0 = (s16)(Actor_WorldYawTowardPoint(&this->dyna.actor, &play->view.eye) - this->dyna.actor.shape.rot.y);
    phi_a1 = (s16)(this->dyna.actor.yawTowardsPlayer - this->dyna.actor.shape.rot.y);
    phi_a0 = ABS(phi_a0);
    phi_a1 = ABS(phi_a1);
    if ((phi_a1 < 0x4000 && phi_a0 > 0x4000) || (phi_a1 > 0x4000 && phi_a0 < 0x4000)) {
        return false;
    }
    return true;
}

void DoorShutter_Draw(Actor* thisx, PlayState* play) {
    DoorShutter* this = (DoorShutter*)thisx;

    //! @bug This actor is not fully initialized until the required object dependency is loaded.
    //! In most cases, the check for objBankIndex to equal requiredObjBankIndex prevents the actor
    //! from drawing until initialization is complete. However if the required object is the same as the
    //! object dependency listed in init vars (gameplay_keep in this case), the check will pass even though
    //! initialization has not completed. When this happens, it will try to draw the display list of the
    //! first entry in `sShutterInfo`, which will likely crash the game.
    //! This only matters in very specific scenarios, when the door is unculled on the first possible frame
    //! after spawning. It will try to draw without having run update yet.
    //!
    //! The best way to fix this issue (and what was done in Majora's Mask) is to null out the draw function in
    //! the init vars for the actor, and only set draw after initialization is complete.

    if (this->dyna.actor.objBankIndex == this->requiredObjBankIndex &&
        (this->unk_16B == 0 || func_80997A34(this, play) != 0)) {
        s32 pad[2];
        ShutterInfo* sp70 = &sShutterInfo[this->unk_16C];

        OPEN_DISPS(play->state.gfxCtx, "../z_door_shutter.c", 2048);

        Gfx_SetupDL_25Opa(play->state.gfxCtx);

        if (this->unk_16C == 3) {
            POLY_OPA_DISP = func_80997838(play, this, POLY_OPA_DISP);
            if (this->unk_170 != 0.0f) {
                f32 sp58 = (this->unk_166 * 0.01f) * this->unk_170;

                Gfx_SetupDL_25Opa(play->state.gfxCtx);
                gDPSetEnvColor(POLY_OPA_DISP++, 0, 0, 0, 255.0f * sp58);
                Matrix_Translate(0, 0, sp70->translateZ, MTXMODE_APPLY);
                Matrix_Scale(sp58, sp58, sp58, MTXMODE_APPLY);
                gSPMatrix(POLY_OPA_DISP++, Matrix_NewMtx(play->state.gfxCtx, "../z_door_shutter.c", 2069),
                          G_MTX_NOPUSH | G_MTX_LOAD | G_MTX_MODELVIEW);
                gSPDisplayList(POLY_OPA_DISP++, sp70->b);
            }
        } else {
            if (sp70->b != NULL) {
                TransitionActorEntry* transitionEntry = &play->transiActorCtx.list[PARAMS_GET_NOMASK((u16)this->dyna.actor.params, 10)];

                if (play->roomCtx.prevRoom.num >= 0 ||
                    transitionEntry->sides[0].room == transitionEntry->sides[1].room) {
                    s32 yaw = Math_Vec3f_Yaw(&play->view.eye, &this->dyna.actor.world.pos);

                    if (ABS((s16)(this->dyna.actor.shape.rot.y - yaw)) < 0x4000) {
                        Matrix_RotateY(M_PI, MTXMODE_APPLY);
                    }
                } else if (this->dyna.actor.room == transitionEntry->sides[0].room) {
                    Matrix_RotateY(M_PI, MTXMODE_APPLY);
                }
            } else if (this->doorType == SHUTTER_BOSS) {
                gSPSegment(POLY_OPA_DISP++, 0x08, SEGMENTED_TO_VIRTUAL(D_809982D4[this->unk_168]));
            }
            gSPMatrix(POLY_OPA_DISP++, Matrix_NewMtx(play->state.gfxCtx, "../z_door_shutter.c", 2109),
                      G_MTX_NOPUSH | G_MTX_LOAD | G_MTX_MODELVIEW);
            gSPDisplayList(POLY_OPA_DISP++, sp70->a);
            if (this->unk_170 != 0.0f && sp70->b != NULL) {
                Matrix_Translate(0, sp70->c * (1.0f - this->unk_170), sp70->translateZ, MTXMODE_APPLY);
                gSPMatrix(POLY_OPA_DISP++, Matrix_NewMtx(play->state.gfxCtx, "../z_door_shutter.c", 2119),
                          G_MTX_NOPUSH | G_MTX_LOAD | G_MTX_MODELVIEW);
                gSPDisplayList(POLY_OPA_DISP++, sp70->b);
            }
        }

        if (this->unk_16E != 0) {
            Matrix_Scale(0.01f, 0.01f, 0.025f, MTXMODE_APPLY);
            Actor_DrawDoorLock(play, this->unk_16E,
                               (this->doorType == SHUTTER_BOSS)
                                   ? DOORLOCK_BOSS
                                   : ((this->unk_16C == 6) ? DOORLOCK_NORMAL_SPIRIT : DOORLOCK_NORMAL));
        }

        CLOSE_DISPS(play->state.gfxCtx, "../z_door_shutter.c", 2135);
    }
}

void func_8099803C(PlayState* play, s16 y, s16 countdown, s16 camId) {
    s16 quakeId = Quake_Add(Play_GetCamera(play, camId), 3);

    func_800A9F6C(0.0f, 180, 20, 100);
    Quake_SetSpeed(quakeId, 20000);
    Quake_SetQuakeValues(quakeId, y, 0, 0, 0);
    Quake_SetCountdown(quakeId, countdown);
}<|MERGE_RESOLUTION|>--- conflicted
+++ resolved
@@ -500,13 +500,8 @@
             } else {
                 Audio_PlayActorSfx2(&this->dyna.actor, NA_SE_EV_BUYODOOR_CLOSE);
                 if ((this->doorType == SHUTTER_FRONT_SWITCH || this->doorType == SHUTTER_FRONT_SWITCH_BACK_CLEAR) &&
-<<<<<<< HEAD
                     !Flags_GetSwitch(play, PARAMS_GET(this->dyna.actor.params, 0, 6))) {
-                    Audio_PlayActorSound2(&this->dyna.actor, NA_SE_EV_BUYOSHUTTER_CLOSE);
-=======
-                    !Flags_GetSwitch(play, this->dyna.actor.params & 0x3F)) {
                     Audio_PlayActorSfx2(&this->dyna.actor, NA_SE_EV_BUYOSHUTTER_CLOSE);
->>>>>>> d7ea63c7
                 }
                 DoorShutter_SetupAction(this, func_80997528);
             }
