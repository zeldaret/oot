--- conflicted
+++ resolved
@@ -818,14 +818,9 @@
     this->moveState = false;
     this->dyna.actor.velocity.y = 0.0f;
     if (DoorShutter_SetupDoor(this, play) && !(player->stateFlags1 & PLAYER_STATE1_11)) {
-<<<<<<< HEAD
         // The door is barred behind the player
         DoorShutter_SetupAction(this, DoorShutter_WaitPlayerSurprised);
-        func_8002DF54(play, NULL, 2);
-=======
-        DoorShutter_SetupAction(this, func_80997568);
         func_8002DF54(play, NULL, PLAYER_CSMODE_2);
->>>>>>> aa48c66e
     }
 }
 
@@ -863,15 +858,9 @@
     }
 }
 
-<<<<<<< HEAD
 void DoorShutter_WaitPlayerSurprised(DoorShutter* this, PlayState* play) {
     if (this->actionTimer++ > 30) {
-        func_8002DF54(play, NULL, 7);
-=======
-void func_80997568(DoorShutter* this, PlayState* play) {
-    if (this->unk_16F++ > 30) {
         func_8002DF54(play, NULL, PLAYER_CSMODE_7);
->>>>>>> aa48c66e
         DoorShutter_SetupDoor(this, play);
     }
 }
