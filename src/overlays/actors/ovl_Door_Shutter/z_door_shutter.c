--- conflicted
+++ resolved
@@ -416,12 +416,8 @@
         DoorShutter_SetupAction(this, func_80997004);
         this->unk_16C = sp38;
         this->unk_170 = 0.0f;
-<<<<<<< HEAD
-        Camera_ChangeDoorCam(globalCtx->cameraPtrs[CAM_ID_MAIN], &this->dyna.actor, player->doorBgCamDataIndex, 0.0f,
-                             12, sp34, 10);
-=======
-        Camera_ChangeDoorCam(play->cameraPtrs[CAM_ID_MAIN], &this->dyna.actor, player->unk_46A, 0.0f, 12, sp34, 10);
->>>>>>> 2e6279bc
+        Camera_ChangeDoorCam(play->cameraPtrs[CAM_ID_MAIN], &this->dyna.actor, player->doorBgCamDataIndex, 0.0f, 12,
+                             sp34, 10);
     }
 }
 
