--- conflicted
+++ resolved
@@ -653,13 +653,8 @@
 s32 DoorShutter_UpdateOpening(DoorShutter* this, PlayState* play) {
     if (this->gfxType != DOORSHUTTER_GFX_JABU_JABU) {
         if (this->dyna.actor.velocity.y == 0.0f) {
-<<<<<<< HEAD
             Actor_PlaySfx(&this->dyna.actor, NA_SE_EV_SLIDE_DOOR_OPEN);
-            func_80996C60(this, play);
-=======
-            Audio_PlayActorSfx2(&this->dyna.actor, NA_SE_EV_SLIDE_DOOR_OPEN);
             DoorShutter_InitOpeningDoorCam(this, play);
->>>>>>> f181c2f1
         }
         Math_StepToF(&this->dyna.actor.velocity.y, 15.0f, 3.0f);
         if (Math_StepToF(&this->dyna.actor.world.pos.y, this->dyna.actor.home.pos.y + 200.0f,
@@ -668,13 +663,8 @@
         }
     } else {
         if (this->jabuDoorClosedAmount == 100) {
-<<<<<<< HEAD
             Actor_PlaySfx(&this->dyna.actor, NA_SE_EV_BUYODOOR_OPEN);
-            func_80996C60(this, play);
-=======
-            Audio_PlayActorSfx2(&this->dyna.actor, NA_SE_EV_BUYODOOR_OPEN);
             DoorShutter_InitOpeningDoorCam(this, play);
->>>>>>> f181c2f1
         }
         if (Math_StepToS(&this->jabuDoorClosedAmount, 0, 10)) {
             return true;
@@ -760,23 +750,13 @@
                 this->dyna.actor.velocity.y = 30.0f;
             }
             if (this->gfxType != DOORSHUTTER_GFX_JABU_JABU) {
-<<<<<<< HEAD
                 Actor_PlaySfx(&this->dyna.actor, NA_SE_EV_SLIDE_DOOR_CLOSE);
-                DoorShutter_SetupAction(this, func_809973E8);
-=======
-                Audio_PlayActorSfx2(&this->dyna.actor, NA_SE_EV_SLIDE_DOOR_CLOSE);
                 DoorShutter_SetupAction(this, DoorShutter_Close);
->>>>>>> f181c2f1
             } else {
                 Actor_PlaySfx(&this->dyna.actor, NA_SE_EV_BUYODOOR_CLOSE);
                 if ((this->doorType == SHUTTER_FRONT_SWITCH || this->doorType == SHUTTER_FRONT_SWITCH_BACK_CLEAR) &&
-<<<<<<< HEAD
-                    !Flags_GetSwitch(play, this->dyna.actor.params & 0x3F)) {
+                    !Flags_GetSwitch(play, DOORSHUTTER_GET_SWITCH_FLAG(&this->dyna.actor))) {
                     Actor_PlaySfx(&this->dyna.actor, NA_SE_EV_BUYOSHUTTER_CLOSE);
-=======
-                    !Flags_GetSwitch(play, DOORSHUTTER_GET_SWITCH_FLAG(&this->dyna.actor))) {
-                    Audio_PlayActorSfx2(&this->dyna.actor, NA_SE_EV_BUYOSHUTTER_CLOSE);
->>>>>>> f181c2f1
                 }
                 DoorShutter_SetupAction(this, DoorShutter_JabuDoorClose);
             }
@@ -893,13 +873,8 @@
         if (!GET_EVENTCHKINF(EVENTCHKINF_70)) {
             BossGoma* parent = (BossGoma*)this->dyna.actor.parent;
 
-<<<<<<< HEAD
-            this->unk_164 = 10;
+            this->isActive = 10;
             Actor_PlaySfx(&this->dyna.actor, NA_SE_EV_STONE_BOUND);
-=======
-            this->isActive = 10;
-            Audio_PlayActorSfx2(&this->dyna.actor, NA_SE_EV_STONE_BOUND);
->>>>>>> f181c2f1
             DoorShutter_RequestQuakeAndRumble(play, 2, 10, parent->subCamId);
             Actor_SpawnFloorDustRing(play, &this->dyna.actor, &this->dyna.actor.world.pos, 70.0f, 20, 8.0f, 500, 10,
                                      true);
