--- conflicted
+++ resolved
@@ -174,11 +174,7 @@
 }
 
 s32 DoorShutter_SetupDoor(DoorShutter* this, PlayState* play) {
-<<<<<<< HEAD
-    TransitionActorEntry* transitionEntry = &play->transiActorCtx.list[PARAMS_GET_NOMASK((u16)this->dyna.actor.params, 10)];
-=======
     TransitionActorEntry* transitionEntry = &play->transiActorCtx.list[GET_TRANSITION_ACTOR_INDEX(&this->dyna.actor)];
->>>>>>> fec5cd84
     s8 frontRoom = transitionEntry->sides[0].room;
     s32 doorType = this->doorType;
     ShutterObjectInfo* temp_t0 = &sObjectInfo[this->unk_16B];
@@ -282,11 +278,7 @@
 
     DynaPoly_DeleteBgActor(play, &play->colCtx.dyna, this->dyna.bgId);
     if (this->dyna.actor.room >= 0) {
-<<<<<<< HEAD
-        s32 transitionActorId = PARAMS_GET_NOMASK((u16)this->dyna.actor.params, 10);
-=======
         s32 transitionActorId = GET_TRANSITION_ACTOR_INDEX(&this->dyna.actor);
->>>>>>> fec5cd84
 
         play->transiActorCtx.list[transitionActorId].id *= -1;
     }
@@ -548,11 +540,7 @@
 
         func_8002DBD0(&this->dyna.actor, &vec, &player->actor.world.pos);
         this->dyna.actor.room =
-<<<<<<< HEAD
-            play->transiActorCtx.list[PARAMS_GET_NOMASK((u16)this->dyna.actor.params, 10)].sides[(vec.z < 0.0f) ? 0 : 1].room;
-=======
             play->transiActorCtx.list[GET_TRANSITION_ACTOR_INDEX(&this->dyna.actor)].sides[(vec.z < 0.0f) ? 0 : 1].room;
->>>>>>> fec5cd84
         if (room != this->dyna.actor.room) {
             Room tempRoom = play->roomCtx.curRoom;
 
@@ -739,12 +727,8 @@
             }
         } else {
             if (sp70->b != NULL) {
-<<<<<<< HEAD
-                TransitionActorEntry* transitionEntry = &play->transiActorCtx.list[PARAMS_GET_NOMASK((u16)this->dyna.actor.params, 10)];
-=======
                 TransitionActorEntry* transitionEntry =
                     &play->transiActorCtx.list[GET_TRANSITION_ACTOR_INDEX(&this->dyna.actor)];
->>>>>>> fec5cd84
 
                 if (play->roomCtx.prevRoom.num >= 0 ||
                     transitionEntry->sides[0].room == transitionEntry->sides[1].room) {
