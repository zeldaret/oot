/*
 * File: z_door_shutter.c
 * Overlay: ovl_Door_Shutter
 * Description: Sliding doors, Phantom Ganon room bars, Gohma room rock slab
 */

#include "z_door_shutter.h"
#include "objects/object_demo_kekkai/object_demo_kekkai.h"
#include "overlays/actors/ovl_Boss_Goma/z_boss_goma.h"
#include "objects/object_gnd/object_gnd.h"
#include "objects/object_goma/object_goma.h"
#include "objects/gameplay_keep/gameplay_keep.h"
#include "objects/object_hidan_objects/object_hidan_objects.h"
#include "objects/object_mizu_objects/object_mizu_objects.h"

#define FLAGS 0x00000010

#define THIS ((DoorShutter*)thisx)

void DoorShutter_Init(Actor* thisx, GlobalContext* globalCtx);
void DoorShutter_Destroy(Actor* thisx, GlobalContext* globalCtx);
void DoorShutter_Update(Actor* thisx, GlobalContext* globalCtx);
void DoorShutter_Draw(Actor* thisx, GlobalContext* globalCtx);

void func_8099803C(GlobalContext* globalCtx, s16 y, s16 countdown, s16 arg3);
void DoorShutter_SetupType(DoorShutter* this, GlobalContext* globalCtx);
void func_80996A54(DoorShutter* this, GlobalContext* globalCtx);
void func_80996B00(DoorShutter* this, GlobalContext* globalCtx);
void func_80996B0C(DoorShutter* this, GlobalContext* globalCtx);
void func_80996EE8(DoorShutter* this, GlobalContext* globalCtx);
void func_80996F98(DoorShutter* this, GlobalContext* globalCtx);
void func_80997004(DoorShutter* this, GlobalContext* globalCtx);
void func_80997150(DoorShutter* this, GlobalContext* globalCtx);
void func_809973E8(DoorShutter* this, GlobalContext* globalCtx);
void func_80997528(DoorShutter* this, GlobalContext* globalCtx);
void func_80997568(DoorShutter* this, GlobalContext* globalCtx);
void func_809975C0(DoorShutter* this, GlobalContext* globalCtx);
void func_809976B8(DoorShutter* this, GlobalContext* globalCtx);
void func_80997744(DoorShutter* this, GlobalContext* globalCtx);

const ActorInit Door_Shutter_InitVars = {
    ACTOR_DOOR_SHUTTER,
    ACTORCAT_DOOR,
    FLAGS,
    OBJECT_GAMEPLAY_KEEP,
    sizeof(DoorShutter),
    (ActorFunc)DoorShutter_Init,
    (ActorFunc)DoorShutter_Destroy,
    (ActorFunc)DoorShutter_Update,
    (ActorFunc)DoorShutter_Draw,
};

typedef struct {
    s16 objectId;
    u8 index1;
    u8 index2;
} ShutterObjectInfo;

static ShutterObjectInfo D_809980F0[] = {
    { OBJECT_GND, 4, 4 },
    { OBJECT_GOMA, 5, 5 },
    { OBJECT_YDAN_OBJECTS, 0, 1 },
    { OBJECT_DDAN_OBJECTS, 2, 2 },
    { OBJECT_BDAN_OBJECTS, 3, 3 },
    { OBJECT_GAMEPLAY_KEEP, 8, 8 },
    { OBJECT_BDOOR, 7, 7 },
    { OBJECT_GAMEPLAY_KEEP, 8, 8 },
    { OBJECT_HIDAN_OBJECTS, 9, 10 },
    { OBJECT_GANON_OBJECTS, 11, 11 },
    { OBJECT_JYA_DOOR, 6, 6 },
    { OBJECT_MIZU_OBJECTS, 12, 13 },
    { OBJECT_HAKA_DOOR, 14, 15 },
    { OBJECT_ICE_OBJECTS, 16, 16 },
    { OBJECT_MENKURI_OBJECTS, 17, 17 },
    { OBJECT_DEMO_KEKKAI, 18, 18 },
    { OBJECT_OUKE_HAKA, 19, 19 },
};

typedef struct {
    /* 0x0000 */ Gfx* a;
    /* 0x0004 */ Gfx* b;
    /* 0x0008 */ u8 c;
    /* 0x0009 */ u8 translateZ;
    /* 0x000A */ u8 e;
    /* 0x000B */ u8 f;
} ShutterInfo;

static ShutterInfo D_80998134[] = {
    { 0x060067A0, gDoorMetalBarsDL, 130, 12, 20, 15 },
    { 0x06006910, gDoorMetalBarsDL, 130, 12, 20, 15 },
    { 0x060000C0, 0x060001F0, 240, 14, 70, 15 },
    { 0x06000590, 0x06006460, 0, 110, 50, 15 },
    { gPhantomGanonBarsDL, NULL, 130, 12, 50, 15 },
    { gGohmaDoorDL, NULL, 130, 12, 50, 15 },
    { 0x06000100, 0x060001F0, 240, 14, 50, 15 },
    { 0x060010C0, NULL, 130, 12, 50, 15 },
    { gDungeonDoorDL, gDoorMetalBarsDL, 130, 12, 20, 15 },
    { gFireTempleDoorFrontDL, gDoorMetalBarsDL, 130, 12, 20, 15 },
    { gFireTempleDoorBackDL, gDoorMetalBarsDL, 130, 12, 20, 15 },
    { 0x060000C0, gDoorMetalBarsDL, 130, 12, 20, 15 },
    { gObjectMizuObjectsDoorShutterDL_005D90, gDoorMetalBarsDL, 130, 12, 20, 15 },
    { gObjectMizuObjectsDoorShutterDL_007000, gDoorMetalBarsDL, 130, 12, 20, 15 },
    { 0x06002620, gDoorMetalBarsDL, 130, 12, 20, 15 },
    { 0x06003890, gDoorMetalBarsDL, 130, 12, 20, 15 },
    { 0x06001D10, gDoorMetalBarsDL, 130, 12, 20, 15 },
    { 0x060010D0, gDoorMetalBarsDL, 130, 12, 20, 15 },
    { gGanonsCastleDoorDL, gDoorMetalBarsDL, 130, 12, 20, 15 },
    { 0x060000C0, gDoorMetalBarsDL, 130, 12, 20, 15 },
};

static s8 D_80998224[] = {
    -1, -1, -1, -1, 0, 6, 1, -1, 0, -1, -1, -1,
};

static InitChainEntry sInitChain[] = {
    ICHAIN_VEC3F(scale, 1, ICHAIN_CONTINUE),
    ICHAIN_F32(uncullZoneForward, 4000, ICHAIN_CONTINUE),
    ICHAIN_F32(uncullZoneScale, 100, ICHAIN_CONTINUE),
    ICHAIN_F32(uncullZoneDownward, 400, ICHAIN_STOP),
};

typedef struct {
    s16 sceneNum;
    u8 index;
} ShutterSceneInfo;

static ShutterSceneInfo D_80998240[] = {
    { SCENE_YDAN, 0x02 },       { SCENE_DDAN, 0x03 },         { SCENE_DDAN_BOSS, 0x03 },
    { SCENE_BDAN, 0x04 },       { SCENE_BMORI1, 0x05 },       { SCENE_HIDAN, 0x08 },
    { SCENE_GANON, 0x09 },      { SCENE_GANON_BOSS, 0x09 },   { SCENE_JYASINZOU, 0x0A },
    { SCENE_JYASINBOSS, 0x0A }, { SCENE_MIZUSIN, 0x0B },      { SCENE_HAKADAN, 0x0C },
    { SCENE_HAKADANCH, 0x0C },  { SCENE_ICE_DOUKUTO, 0x0D },  { SCENE_MEN, 0x0E },
    { SCENE_GANONTIKA, 0x0F },  { SCENE_HAKAANA_OUKE, 0x10 }, { -1, 0x07 },
};

typedef struct {
    s16 dungeonScene;
    s16 bossScene;
    u8 index;
} BossDoorInfo;

static BossDoorInfo D_80998288[] = {
    { SCENE_HIDAN, SCENE_FIRE_BS, 0x01 },
    { SCENE_MIZUSIN, SCENE_MIZUSIN_BS, 0x02 },
    { SCENE_HAKADAN, SCENE_HAKADAN_BS, 0x03 },
    { SCENE_GANON, SCENE_GANON_BOSS, 0x04 },
    { SCENE_BMORI1, SCENE_MORIBOSSROOM, 0x05 },
    { SCENE_JYASINZOU, SCENE_JYASINBOSS, 0x06 },
    { -1, -1, 0x00 },
};

static Gfx* D_809982B4[] = {
    0x06000590, 0x06000BF0, 0x06002BD0, 0x060018B0, 0x06001F10, 0x060018B0, 0x06001250, 0x06000BF0,
};

// boss door textures?
static UNK_PTR D_809982D4[] = {
    0x060065C0, 0x060035C0, 0x060055C0, 0x060045C0, 0x06000000, 0x060025C0, 0x060015C0,
};

void DoorShutter_SetupAction(DoorShutter* this, DoorShutterActionFunc actionFunc) {
    this->actionFunc = actionFunc;
    this->unk_16F = 0;
}

s32 DoorShutter_SetupDoor(DoorShutter* this, GlobalContext* globalCtx) {
    TransitionActorEntry* transitionEntry = &globalCtx->transitionActorList[(u16)this->dyna.actor.params >> 0xA];
    s8 frontRoom = transitionEntry->sides[0].room;
    s32 doorType = this->doorType;
    ShutterObjectInfo* temp_t0 = &D_809980F0[this->unk_16B];

    if (doorType != SHUTTER_KEY_LOCKED) {
        if (frontRoom == transitionEntry->sides[1].room) {
            if (ABS((s16)(this->dyna.actor.shape.rot.y - this->dyna.actor.yawTowardsPlayer)) < 0x4000) {
                frontRoom = -1;
            }
        }
        if (frontRoom == this->dyna.actor.room) {
            if (doorType == SHUTTER_FRONT_SWITCH_BACK_CLEAR) { // Swap the back clear to the front clear
                doorType = SHUTTER_FRONT_CLEAR;
            } else {
                doorType = (doorType == SHUTTER_BOSS) ? SHUTTER_BACK_LOCKED : SHUTTER;
            }
        }
    }
    this->unk_16C = (doorType == SHUTTER) ? temp_t0->index1 : temp_t0->index2;

    if (doorType == SHUTTER_FRONT_CLEAR) {
        if (!Flags_GetClear(globalCtx, this->dyna.actor.room)) {
            DoorShutter_SetupAction(this, func_80996A54);
            this->unk_170 = 1.0f;
            return true;
        }
    } else if (doorType == SHUTTER_FRONT_SWITCH || doorType == SHUTTER_FRONT_SWITCH_BACK_CLEAR) {
        if (!Flags_GetSwitch(globalCtx, this->dyna.actor.params & 0x3F)) {
            DoorShutter_SetupAction(this, func_80996EE8);
            this->unk_170 = 1.0f;
            return true;
        }
        DoorShutter_SetupAction(this, func_80996F98);
        return false;
    } else if (doorType == SHUTTER_BACK_LOCKED) {
        DoorShutter_SetupAction(this, func_80996B00);
        return false;
    }
    DoorShutter_SetupAction(this, func_80996B0C);
    return false;
}

void DoorShutter_Init(Actor* thisx, GlobalContext* globalCtx) {
    DoorShutter* this = THIS;
    GlobalContext* globalCtx2 = globalCtx;
    s32 phi_a3;
    s32 pad;
    s32 objectIndex;
    s32 i;

    Actor_ProcessInitChain(&this->dyna.actor, sInitChain);
    this->dyna.actor.home.pos.z = this->dyna.actor.shape.yOffset;
    DynaPolyActor_Init(&this->dyna, DPM_UNK);
    this->doorType = (this->dyna.actor.params >> 6) & 0xF;
    phi_a3 = D_80998224[this->doorType];
    if (phi_a3 < 0) {
        ShutterSceneInfo* phi_v1;

        for (phi_v1 = &D_80998240[0], i = 0; i < ARRAY_COUNT(D_80998240) - 1; i++, phi_v1++) {
            if (globalCtx2->sceneNum == phi_v1->sceneNum) {
                break;
            }
        }
        phi_a3 = phi_v1->index;
    } else if (phi_a3 == 6) {
        BossDoorInfo* phi_v1_2;

        for (phi_v1_2 = &D_80998288[0], i = 0; i < ARRAY_COUNT(D_80998288) - 1; i++, phi_v1_2++) {
            if (globalCtx2->sceneNum == phi_v1_2->dungeonScene || globalCtx2->sceneNum == phi_v1_2->bossScene) {
                break;
            }
        }
        this->unk_168 = phi_v1_2->index;
    } else {
        this->dyna.actor.room = -1;
    }
    if (this->requiredObjBankIndex = objectIndex = Object_GetIndex(&globalCtx2->objectCtx, D_809980F0[phi_a3].objectId),
        (s8)objectIndex < 0) {
        Actor_Kill(&this->dyna.actor);
        return;
    }
    DoorShutter_SetupAction(this, DoorShutter_SetupType);
    this->unk_16B = phi_a3;
    if (this->doorType == SHUTTER_KEY_LOCKED || this->doorType == SHUTTER_BOSS) {
        if (!Flags_GetSwitch(globalCtx2, this->dyna.actor.params & 0x3F)) {
            this->unk_16E = 10;
        }
        Actor_SetFocus(&this->dyna.actor, 60.0f);
    } else if (phi_a3 == 4) {
        Actor_SetScale(&this->dyna.actor, 0.1f);
        this->unk_166 = 100;
        this->dyna.actor.uncullZoneScale = 200.0f;
        Actor_SetFocus(&this->dyna.actor, 0.0f);
    } else {
        Actor_SetFocus(&this->dyna.actor, 60.0f);
    }
}

void DoorShutter_Destroy(Actor* thisx, GlobalContext* globalCtx) {
    DoorShutter* this = THIS;

    DynaPoly_DeleteBgActor(globalCtx, &globalCtx->colCtx.dyna, this->dyna.bgId);
    if (this->dyna.actor.room >= 0) {
        s32 transitionActorId = (u16)this->dyna.actor.params >> 0xA;

        globalCtx->transitionActorList[transitionActorId].id *= -1;
    }
}

void DoorShutter_SetupType(DoorShutter* this, GlobalContext* globalCtx) {
    if (Object_IsLoaded(&globalCtx->objectCtx, this->requiredObjBankIndex)) {
        this->dyna.actor.objBankIndex = this->requiredObjBankIndex;
        if (this->doorType == SHUTTER_PG_BARS || this->doorType == SHUTTER_GOHMA_BLOCK) {
            // Init dynapoly for shutters of the type that uses it
            CollisionHeader* colHeader = NULL;

            Actor_SetObjectDependency(globalCtx, &this->dyna.actor);
            this->unk_16C = D_809980F0[this->unk_16B].index1;
            CollisionHeader_GetVirtual((this->doorType == SHUTTER_GOHMA_BLOCK) ? &gGohmaDoorCol : &gPhantomGanonBarsCol,
                                       &colHeader);
            this->dyna.bgId = DynaPoly_SetBgActor(globalCtx, &globalCtx->colCtx.dyna, &this->dyna.actor, colHeader);
            if (this->doorType == SHUTTER_GOHMA_BLOCK) {
                this->dyna.actor.velocity.y = 0.0f;
                this->dyna.actor.gravity = -2.0f;
                Audio_PlayActorSound2(&this->dyna.actor, NA_SE_EV_SLIDE_DOOR_CLOSE);
                DoorShutter_SetupAction(this, func_809975C0);
            } else {
                DoorShutter_SetupAction(this, func_80997744);
                this->unk_164 = 7;
            }
        } else {
            DoorShutter_SetupDoor(this, globalCtx);
        }
    }
}

f32 func_80996840(GlobalContext* globalCtx, DoorShutter* this, f32 arg2, f32 arg3, f32 arg4) {
    s32 pad;
    Vec3f sp28;
    Vec3f sp1C;
    Player* player = PLAYER;

    sp28.x = player->actor.world.pos.x;
    sp28.y = player->actor.world.pos.y + arg2;
    sp28.z = player->actor.world.pos.z;
    func_8002DBD0(&this->dyna.actor, &sp1C, &sp28);
    if (arg3 < fabsf(sp1C.x) || arg4 < fabsf(sp1C.y)) {
        return FLT_MAX;
    } else {
        return sp1C.z;
    }
}

s32 func_809968D4(DoorShutter* this, GlobalContext* globalCtx) {
    Player* player = PLAYER;

    if (!Player_InCsMode(globalCtx)) {
        ShutterInfo* temp_v1 = &D_80998134[this->unk_16C];
        f32 temp_f2 = func_80996840(globalCtx, this, (this->unk_16C != 3) ? 0.0f : 80.0f, temp_v1->e, temp_v1->f);

        if (fabsf(temp_f2) < 50.0f) {
            s16 phi_v0 = player->actor.shape.rot.y - this->dyna.actor.shape.rot.y;

            if (temp_f2 > 0.0f) {
                phi_v0 = 0x8000 - phi_v0;
            }
            if (ABS(phi_v0) < 0x3000) {
                return (temp_f2 >= 0.0f) ? 1.0f : -1.0f;
            }
        }
    }
    return 0.0f;
}

void func_80996A54(DoorShutter* this, GlobalContext* globalCtx) {
    if (Flags_GetClear(globalCtx, this->dyna.actor.room) || Flags_GetTempClear(globalCtx, this->dyna.actor.room)) {
        Flags_SetClear(globalCtx, this->dyna.actor.room);
        DoorShutter_SetupAction(this, func_80997150);
        OnePointCutscene_Attention(globalCtx, &this->dyna.actor);
        OnePointCutscene_Attention(globalCtx, &PLAYER->actor);
        this->unk_16F = -100;
    } else if (func_809968D4(this, globalCtx) != 0) {
        Player* player = PLAYER;

        player->naviTextId = -0x202;
    }
}

void func_80996B00(DoorShutter* this, GlobalContext* globalCtx) {
}

void func_80996B0C(DoorShutter* this, GlobalContext* globalCtx) {
    if (this->unk_164 != 0) {
        DoorShutter_SetupAction(this, func_80997004);
        this->dyna.actor.velocity.y = 0.0f;
        if (this->unk_16E != 0) {
            Flags_SetSwitch(globalCtx, this->dyna.actor.params & 0x3F);
            if (this->doorType != SHUTTER_BOSS) {
                gSaveContext.inventory.dungeonKeys[gSaveContext.mapIndex]--;
                Audio_PlayActorSound2(&this->dyna.actor, NA_SE_EV_CHAIN_KEY_UNLOCK);
            } else {
                Audio_PlayActorSound2(&this->dyna.actor, NA_SE_EV_CHAIN_KEY_UNLOCK_B);
            }
        }
    } else {
        s32 doorDirection = func_809968D4(this, globalCtx);

        if (doorDirection != 0) {
            Player* player = PLAYER;

            if (this->unk_16E != 0) {
                if (this->doorType == SHUTTER_BOSS) {
                    if (!CHECK_DUNGEON_ITEM(DUNGEON_KEY_BOSS, gSaveContext.mapIndex)) {
                        player->naviTextId = -0x204;
                        return;
                    }
                } else if (gSaveContext.inventory.dungeonKeys[gSaveContext.mapIndex] <= 0) {
                    player->naviTextId = -0x203;
                    return;
                }
                player->doorTimer = 10;
            }
            player->doorType = PLAYER_DOORTYPE_SLIDING;
            player->doorDirection = doorDirection;
            player->doorActor = &this->dyna.actor;
        }
    }
}

void func_80996C60(DoorShutter* this, GlobalContext* globalCtx) {
    if (this->dyna.actor.category == ACTORCAT_DOOR) {
        Player* player = PLAYER;
        s32 sp38 = this->unk_16C;
        s32 sp34 = 0xF;

        if (DoorShutter_SetupDoor(this, globalCtx)) {
            sp34 = 0x20;
        }
        DoorShutter_SetupAction(this, func_80997004);
        this->unk_16C = sp38;
        this->unk_170 = 0.0f;
        Camera_ChangeDoorCam(globalCtx->cameraPtrs[MAIN_CAM], &this->dyna.actor, player->unk_46A, 0.0f, 12, sp34, 10);
    }
}

s32 func_80996D14(DoorShutter* this, GlobalContext* globalCtx) {
    if (this->unk_16C != 3) {
        if (this->dyna.actor.velocity.y == 0.0f) {
            Audio_PlayActorSound2(&this->dyna.actor, NA_SE_EV_SLIDE_DOOR_OPEN);
            func_80996C60(this, globalCtx);
        }
        Math_StepToF(&this->dyna.actor.velocity.y, 15.0f, 3.0f);
        if (Math_StepToF(&this->dyna.actor.world.pos.y, this->dyna.actor.home.pos.y + 200.0f,
                         this->dyna.actor.velocity.y)) {
            return true;
        }
    } else {
        if (this->unk_166 == 100) {
            Audio_PlayActorSound2(&this->dyna.actor, NA_SE_EV_BUYODOOR_OPEN);
            func_80996C60(this, globalCtx);
        }
        if (Math_StepToS(&this->unk_166, 0, 10)) {
            return true;
        }
    }
    return false;
}

s32 func_80996E08(DoorShutter* this, GlobalContext* globalCtx, f32 arg2) {
    if (this->unk_170 == 1.0f - arg2) {
        if (this->unk_16C != 3) {
            if (arg2 == 1.0f) {
                Audio_PlayActorSound2(&this->dyna.actor, NA_SE_EV_METALDOOR_CLOSE);
            } else {
                Audio_PlayActorSound2(&this->dyna.actor, NA_SE_EV_METALDOOR_OPEN);
            }
        } else {
            if (arg2 == 1.0f) {
                Audio_PlayActorSound2(&this->dyna.actor, NA_SE_EV_BUYOSHUTTER_CLOSE);
            } else {
                Audio_PlayActorSound2(&this->dyna.actor, NA_SE_EV_BUYOSHUTTER_OPEN);
            }
        }
    }
    if (Math_StepToF(&this->unk_170, arg2, 0.2f)) {
        return true;
    }
    return false;
}

void func_80996EE8(DoorShutter* this, GlobalContext* globalCtx) {
    if (func_80996E08(this, globalCtx, 1.0f)) {
        if (Flags_GetSwitch(globalCtx, this->dyna.actor.params & 0x3F)) {
            DoorShutter_SetupAction(this, func_80997150);
            OnePointCutscene_Attention(globalCtx, &this->dyna.actor);
            this->unk_16F = -100;
        } else if (func_809968D4(this, globalCtx)) {
            Player* player = PLAYER;
            // Jabu navi text for switch doors is different
            player->naviTextId = (globalCtx->sceneNum == SCENE_BDAN) ? -0x20B : -0x202;
        }
    }
}

void func_80996F98(DoorShutter* this, GlobalContext* globalCtx) {
    if (this->unk_164 == 0 && !Flags_GetSwitch(globalCtx, this->dyna.actor.params & 0x3F)) {
        DoorShutter_SetupAction(this, func_80996EE8);
    } else {
        func_80996B0C(this, globalCtx);
    }
}

void func_80997004(DoorShutter* this, GlobalContext* globalCtx) {
    if (DECR(this->unk_16E) == 0 && globalCtx->roomCtx.status == 0 && func_80996D14(this, globalCtx) != 0) {
        if (((this->doorType == SHUTTER_BOSS) ? 20.0f : 50.0f) < this->dyna.actor.xzDistToPlayer) {
            if (DoorShutter_SetupDoor(this, globalCtx)) {
                this->dyna.actor.velocity.y = 30.0f;
            }
            if (this->unk_16C != 3) {
                Audio_PlayActorSound2(&this->dyna.actor, NA_SE_EV_SLIDE_DOOR_CLOSE);
                DoorShutter_SetupAction(this, func_809973E8);
            } else {
                Audio_PlayActorSound2(&this->dyna.actor, NA_SE_EV_BUYODOOR_CLOSE);
                if ((this->doorType == SHUTTER_FRONT_SWITCH || this->doorType == SHUTTER_FRONT_SWITCH_BACK_CLEAR) &&
                    !Flags_GetSwitch(globalCtx, this->dyna.actor.params & 0x3F)) {
                    Audio_PlayActorSound2(&this->dyna.actor, NA_SE_EV_BUYOSHUTTER_CLOSE);
                }
                DoorShutter_SetupAction(this, func_80997528);
            }
        }
    }
}

void func_80997150(DoorShutter* this, GlobalContext* globalCtx) {
    if (this->unk_16F != 0) {
        if (this->unk_16F < 0) {
            if (globalCtx->state.frames % 2 != 0) {
                this->unk_16F++;
            }
            if (this->dyna.actor.category == func_8005B198() || this->unk_16F == 0) {
                this->unk_16F = 5;
            }
        } else {
            this->unk_16F--;
        }
    } else if (func_80996E08(this, globalCtx, 0.0f)) {
        if (!(this->doorType == SHUTTER || this->doorType == SHUTTER_FRONT_CLEAR)) {
            DoorShutter_SetupAction(this, func_80996F98);
        } else {
            DoorShutter_SetupAction(this, func_80996B0C);
        }
        func_800F5B58();
    }
}

void func_80997220(DoorShutter* this, GlobalContext* globalCtx) {
    Player* player = PLAYER;
    s8 room = this->dyna.actor.room;

    if (this->dyna.actor.room >= 0) {
        Vec3f vec;

        func_8002DBD0(&this->dyna.actor, &vec, &player->actor.world.pos);
        this->dyna.actor.room =
            globalCtx->transitionActorList[(u16)this->dyna.actor.params >> 0xA].sides[(vec.z < 0.0f) ? 0 : 1].room;
        if (room != this->dyna.actor.room) {
            Room tempRoom = globalCtx->roomCtx.curRoom;

            globalCtx->roomCtx.curRoom = globalCtx->roomCtx.prevRoom;
            globalCtx->roomCtx.prevRoom = tempRoom;
            globalCtx->roomCtx.unk_30 ^= 1;
        }
        func_80097534(globalCtx, &globalCtx->roomCtx);
        Gameplay_SetupRespawnPoint(globalCtx, RESPAWN_MODE_DOWN, 0x0EFF);
    }
    this->unk_164 = 0;
    this->dyna.actor.velocity.y = 0.0f;
    if (DoorShutter_SetupDoor(this, globalCtx) && !(player->stateFlags1 & 0x800)) {
        DoorShutter_SetupAction(this, func_80997568);
        func_8002DF54(globalCtx, NULL, 2);
    }
}

void func_809973E8(DoorShutter* this, GlobalContext* globalCtx) {
    s32 quakeId;

    if (this->dyna.actor.velocity.y < 20.0f) {
        Math_StepToF(&this->dyna.actor.velocity.y, 20.0f, 8.0f);
    }
    if (Math_StepToF(&this->dyna.actor.world.pos.y, this->dyna.actor.home.pos.y, this->dyna.actor.velocity.y)) {
        if (this->dyna.actor.velocity.y > 20.0f) {
            this->dyna.actor.floorHeight = this->dyna.actor.home.pos.y;
            func_80033260(globalCtx, &this->dyna.actor, &this->dyna.actor.world.pos, 45.0f, 0xA, 8.0f, 0x1F4, 0xA, 0);
        }
        Audio_PlayActorSound2(&this->dyna.actor, NA_SE_EV_STONE_BOUND);
        quakeId = Quake_Add(Gameplay_GetCamera(globalCtx, 0), 3);
        Quake_SetSpeed(quakeId, -32536);
        Quake_SetQuakeValues(quakeId, 2, 0, 0, 0);
        Quake_SetCountdown(quakeId, 10);
        func_800AA000(this->dyna.actor.xyzDistToPlayerSq, 0xB4, 0x14, 0x64);
        func_80997220(this, globalCtx);
    }
}

void func_80997528(DoorShutter* this, GlobalContext* globalCtx) {
    if (Math_StepToS(&this->unk_166, 0x64, 0xA)) {
        func_80997220(this, globalCtx);
    }
}

void func_80997568(DoorShutter* this, GlobalContext* globalCtx) {
    if ((this->unk_16F++ < 0x1F) ^ 1) {
        func_8002DF54(globalCtx, NULL, 7);
        DoorShutter_SetupDoor(this, globalCtx);
    }
}

void func_809975C0(DoorShutter* this, GlobalContext* globalCtx) {
    Actor_MoveForward(&this->dyna.actor);
    Actor_UpdateBgCheckInfo(globalCtx, &this->dyna.actor, 0.0f, 0.0f, 0.0f, 4);
    if (this->dyna.actor.bgCheckFlags & 1) {
        DoorShutter_SetupAction(this, func_809976B8);
        if (!(gSaveContext.eventChkInf[7] & 1)) {
            BossGoma* parent = (BossGoma*)this->dyna.actor.parent;

            this->unk_164 = 10;
            Audio_PlayActorSound2(&this->dyna.actor, NA_SE_EV_STONE_BOUND);
            func_8099803C(globalCtx, 2, 10, parent->subCameraId);
            func_80033260(globalCtx, &this->dyna.actor, &this->dyna.actor.world.pos, 70.0f, 20, 8.0f, 500, 10, 1);
        }
    }
}

void func_809976B8(DoorShutter* this, GlobalContext* globalCtx) {
    f32 mult;

    if (this->unk_164 != 0) {
        this->unk_164--;
        mult = sinf(this->unk_164 * 250.0f / 100.0f);
        this->dyna.actor.shape.yOffset = this->unk_164 * 3.0f / 10.0f * mult;
    }
}

void func_80997744(DoorShutter* this, GlobalContext* globalCtx) {
    f32 phi_f0;

    osSyncPrintf("FHG SAKU START !!\n");
    if (this->unk_164 != 0) {
        this->unk_164--;
    }
    phi_f0 = (this->unk_164 % 2 != 0) ? -3.0f : 0.0f;
    Math_SmoothStepToF(&this->dyna.actor.world.pos.y, -34.0f + phi_f0, 1.0f, 20.0f, 0.0f);
    osSyncPrintf("FHG SAKU END !!\n");
}

void DoorShutter_Update(Actor* thisx, GlobalContext* globalCtx) {
    DoorShutter* this = THIS;
    Player* player = PLAYER;

    if (!(player->stateFlags1 & 0x100004C0) || (this->actionFunc == DoorShutter_SetupType)) {
        this->actionFunc(this, globalCtx);
    }
}

Gfx* func_80997838(GlobalContext* globalCtx, DoorShutter* this, Gfx* p) {
    MtxF mtx;
    f32 angle = 0.0f;
    f32 yScale = this->unk_166 * 0.01f;
    s32 i;

    Matrix_Get(&mtx);
    for (i = 0; i < ARRAY_COUNT(D_809982B4); i++) {
        Matrix_RotateZ(angle, MTXMODE_APPLY);
        if (i % 2 == 0) {
            Matrix_Translate(0.0f, 800.0f, 0.0f, MTXMODE_APPLY);
        } else if (i == 1 || i == 7) {
            Matrix_Translate(0.0f, 848.52f, 0.0f, MTXMODE_APPLY);
        } else {
            Matrix_Translate(0.0f, 989.94f, 0.0f, MTXMODE_APPLY);
        }
        if (this->unk_166 != 100) {
            Matrix_Scale(1.0f, yScale, 1.0f, MTXMODE_APPLY);
        }
        gSPMatrix(p++, Matrix_NewMtx(globalCtx->state.gfxCtx, "../z_door_shutter.c", 1991),
                  G_MTX_NOPUSH | G_MTX_LOAD | G_MTX_MODELVIEW);
        gSPDisplayList(p++, D_809982B4[i]);
        angle -= M_PI / 4;
        Matrix_Put(&mtx);
    }
    return p;
}

s32 func_80997A34(DoorShutter* this, GlobalContext* globalCtx) {
    s32 phi_a1;
    s32 phi_a0;

    if (Player_InCsMode(globalCtx)) {
        return true;
    }
    phi_a0 = (s16)(Actor_WorldYawTowardPoint(&this->dyna.actor, &globalCtx->view.eye) - this->dyna.actor.shape.rot.y);
    phi_a1 = (s16)(this->dyna.actor.yawTowardsPlayer - this->dyna.actor.shape.rot.y);
    phi_a0 = ABS(phi_a0);
    phi_a1 = ABS(phi_a1);
    if ((phi_a1 < 0x4000 && phi_a0 > 0x4000) || (phi_a1 > 0x4000 && phi_a0 < 0x4000)) {
        return false;
    }
    return true;
}

void DoorShutter_Draw(Actor* thisx, GlobalContext* globalCtx) {
    DoorShutter* this = THIS;

    //! @bug This actor is not fully initialized until the required object dependency is loaded.
    //! In  most cases, the check for objBankIndex to equal requiredObjBankIndex prevents the actor  the
    //! from drawing until initialization is complete. However when the required object is 
    //! gameplay_keep, this check will pass no matter what.
    //! This only matters in very specific scenarios, when the door is unculled on the first possible frame after
    //! spawning. It will try to draw on the first possible frame without having run update yet.
    //! If the required object is gameplay_keep, the check will pass even though initialization has not completed
    //! yet, and will try to draw the display list of the first entry in `D_80998134`, which will likely crash the game.
    //!
    //! The best way to fix this issue (and what was done in Majora's Mask) is to null out draw in the init vars
    //! for the actor, and only set draw after initialization is complete.

    if (this->dyna.actor.objBankIndex == this->requiredObjBankIndex &&
        (this->unk_16B == 0 || func_80997A34(this, globalCtx) != 0)) {
        s32 pad[2];
        ShutterInfo* sp70 = &D_80998134[this->unk_16C];

<<<<<<< HEAD
=======
        //! @bug In very niche scenarios, depending on the placement of other doors when a new room is loading,
        //! it is possible that a newly spawned door will try to draw after init, without having run its first update.
        //! In this case, `DoorShutter_SetupDoor` will not have run yet, so unk_16C is not initialized.
        //! When this occurs, it will try to draw the display list of the first entry in `D_80998134`.
        //! This bug can be avoided either by initializing unk_16C in init, or by checking 
        //! to make sure the setup has complete before allowing it to draw.

>>>>>>> 275e5c33
        OPEN_DISPS(globalCtx->state.gfxCtx, "../z_door_shutter.c", 2048);

        func_80093D18(globalCtx->state.gfxCtx);
        
        if (this->unk_16C == 3) {
            POLY_OPA_DISP = func_80997838(globalCtx, this, POLY_OPA_DISP);
            if (this->unk_170 != 0.0f) {
                f32 sp58 = (this->unk_166 * 0.01f) * this->unk_170;

                func_80093D18(globalCtx->state.gfxCtx);
                gDPSetEnvColor(POLY_OPA_DISP++, 0, 0, 0, 255.0f * sp58);
                Matrix_Translate(0, 0, sp70->translateZ, MTXMODE_APPLY);
                Matrix_Scale(sp58, sp58, sp58, MTXMODE_APPLY);
                gSPMatrix(POLY_OPA_DISP++, Matrix_NewMtx(globalCtx->state.gfxCtx, "../z_door_shutter.c", 2069),
                          G_MTX_NOPUSH | G_MTX_LOAD | G_MTX_MODELVIEW);
                gSPDisplayList(POLY_OPA_DISP++, sp70->b);
            }
        } else {
            if (sp70->b != NULL) {
                TransitionActorEntry* transitionEntry =
                    &globalCtx->transitionActorList[(u16)this->dyna.actor.params >> 0xA];

                if (globalCtx->roomCtx.prevRoom.num >= 0 ||
                    transitionEntry->sides[0].room == transitionEntry->sides[1].room) {
                    s32 yaw = Math_Vec3f_Yaw(&globalCtx->view.eye, &this->dyna.actor.world.pos);

                    if (ABS((s16)(this->dyna.actor.shape.rot.y - yaw)) < 0x4000) {
                        Matrix_RotateY(M_PI, MTXMODE_APPLY);
                    }
                } else if (this->dyna.actor.room == transitionEntry->sides[0].room) {
                    Matrix_RotateY(M_PI, MTXMODE_APPLY);
                }
            } else if (this->doorType == SHUTTER_BOSS) {
                gSPSegment(POLY_OPA_DISP++, 0x08, SEGMENTED_TO_VIRTUAL(D_809982D4[this->unk_168]));
            }
            gSPMatrix(POLY_OPA_DISP++, Matrix_NewMtx(globalCtx->state.gfxCtx, "../z_door_shutter.c", 2109),
                      G_MTX_NOPUSH | G_MTX_LOAD | G_MTX_MODELVIEW);
            gSPDisplayList(POLY_OPA_DISP++, sp70->a);
            if (this->unk_170 != 0.0f && sp70->b != NULL) {
                Matrix_Translate(0, sp70->c * (1.0f - this->unk_170), sp70->translateZ, MTXMODE_APPLY);
                gSPMatrix(POLY_OPA_DISP++, Matrix_NewMtx(globalCtx->state.gfxCtx, "../z_door_shutter.c", 2119),
                          G_MTX_NOPUSH | G_MTX_LOAD | G_MTX_MODELVIEW);
                gSPDisplayList(POLY_OPA_DISP++, sp70->b);
            }
        }

        if (this->unk_16E != 0) {
            Matrix_Scale(0.01f, 0.01f, 0.025f, MTXMODE_APPLY);
            Actor_DrawDoorLock(globalCtx, this->unk_16E,
                               (this->doorType == SHUTTER_BOSS) ? 1 : ((this->unk_16C == 6) ? 2 : 0));
        }

        CLOSE_DISPS(globalCtx->state.gfxCtx, "../z_door_shutter.c", 2135);
    }
}

void func_8099803C(GlobalContext* globalCtx, s16 y, s16 countdown, s16 camId) {
    s16 quakeId = Quake_Add(Gameplay_GetCamera(globalCtx, camId), 3);

    func_800A9F6C(0.0f, 180, 20, 100);
    Quake_SetSpeed(quakeId, 20000);
    Quake_SetQuakeValues(quakeId, y, 0, 0, 0);
    Quake_SetCountdown(quakeId, countdown);
}<|MERGE_RESOLUTION|>--- conflicted
+++ resolved
@@ -694,20 +694,10 @@
         s32 pad[2];
         ShutterInfo* sp70 = &D_80998134[this->unk_16C];
 
-<<<<<<< HEAD
-=======
-        //! @bug In very niche scenarios, depending on the placement of other doors when a new room is loading,
-        //! it is possible that a newly spawned door will try to draw after init, without having run its first update.
-        //! In this case, `DoorShutter_SetupDoor` will not have run yet, so unk_16C is not initialized.
-        //! When this occurs, it will try to draw the display list of the first entry in `D_80998134`.
-        //! This bug can be avoided either by initializing unk_16C in init, or by checking 
-        //! to make sure the setup has complete before allowing it to draw.
-
->>>>>>> 275e5c33
         OPEN_DISPS(globalCtx->state.gfxCtx, "../z_door_shutter.c", 2048);
 
         func_80093D18(globalCtx->state.gfxCtx);
-        
+
         if (this->unk_16C == 3) {
             POLY_OPA_DISP = func_80997838(globalCtx, this, POLY_OPA_DISP);
             if (this->unk_170 != 0.0f) {
