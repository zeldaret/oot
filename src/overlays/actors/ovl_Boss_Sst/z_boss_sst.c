--- conflicted
+++ resolved
@@ -380,13 +380,8 @@
         sSubCamEye.z = ROOM_CENTER_Z - 100.0f;
     }
 
-<<<<<<< HEAD
     Play_SetCameraAtEye(play, sSubCamId, &sSubCamAt, &sSubCamEye);
-    Audio_QueueSeqCmd(0x1 << 28 | SEQ_PLAYER_BGM_MAIN << 24 | 0x100FF);
-=======
-    Play_CameraSetAtEye(play, sSubCamId, &sSubCamAt, &sSubCamEye);
     SEQCMD_STOP_SEQUENCE(SEQ_PLAYER_BGM_MAIN, 1);
->>>>>>> 2e9e895b
     this->actionFunc = BossSst_HeadIntro;
 }
 
