--- conflicted
+++ resolved
@@ -384,13 +384,8 @@
         sSubCamEye.z = ROOM_CENTER_Z - 100.0f;
     }
 
-<<<<<<< HEAD
     Gameplay_CameraSetAtEye(globalCtx, sSubCamId, &sSubCamAt, &sSubCamEye);
-    Audio_QueueSeqCmd(0x100100FF);
-=======
-    Gameplay_CameraSetAtEye(globalCtx, sCutsceneCamera, &sCameraAt, &sCameraEye);
     Audio_QueueSeqCmd(0x1 << 28 | SEQ_PLAYER_BGM_MAIN << 24 | 0x100FF);
->>>>>>> b3d5f549
     this->actionFunc = BossSst_HeadIntro;
 }
 
@@ -1017,19 +1012,11 @@
     this->colliderJntSph.base.ocFlags1 &= ~OC1_ON;
     sHands[LEFT]->colliderJntSph.base.ocFlags1 &= ~OC1_ON;
     sHands[RIGHT]->colliderJntSph.base.ocFlags1 &= ~OC1_ON;
-<<<<<<< HEAD
-    Audio_QueueSeqCmd(0x100100FF);
+    Audio_QueueSeqCmd(0x1 << 28 | SEQ_PLAYER_BGM_MAIN << 24 | 0x100FF);
     sSubCamId = Gameplay_CreateSubCamera(globalCtx);
     Gameplay_ChangeCameraStatus(globalCtx, CAM_ID_MAIN, CAM_STAT_WAIT);
     Gameplay_ChangeCameraStatus(globalCtx, sSubCamId, CAM_STAT_ACTIVE);
     Gameplay_CopyCamera(globalCtx, sSubCamId, CAM_ID_MAIN);
-=======
-    Audio_QueueSeqCmd(0x1 << 28 | SEQ_PLAYER_BGM_MAIN << 24 | 0x100FF);
-    sCutsceneCamera = Gameplay_CreateSubCamera(globalCtx);
-    Gameplay_ChangeCameraStatus(globalCtx, MAIN_CAM, CAM_STAT_WAIT);
-    Gameplay_ChangeCameraStatus(globalCtx, sCutsceneCamera, CAM_STAT_ACTIVE);
-    Gameplay_CopyCamera(globalCtx, sCutsceneCamera, MAIN_CAM);
->>>>>>> b3d5f549
     func_8002DF54(globalCtx, &player->actor, 8);
     func_80064520(globalCtx, &globalCtx->csCtx);
     Math_Vec3f_Copy(&sSubCamEye, &GET_ACTIVE_CAM(globalCtx)->eye);
