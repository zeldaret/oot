--- conflicted
+++ resolved
@@ -370,13 +370,8 @@
     player->fallStartHeight = 0;
     player->stateFlags1 |= PLAYER_STATE1_5;
 
-<<<<<<< HEAD
     Cutscene_StartManual(play, &play->csCtx);
-    func_8002DF54(play, &this->actor, 8);
-=======
-    func_80064520(play, &play->csCtx);
     func_8002DF54(play, &this->actor, PLAYER_CSMODE_8);
->>>>>>> aa48c66e
     sSubCamId = Play_CreateSubCamera(play);
     Play_ChangeCameraStatus(play, CAM_ID_MAIN, CAM_STAT_WAIT);
     Play_ChangeCameraStatus(play, sSubCamId, CAM_STAT_ACTIVE);
@@ -408,13 +403,8 @@
         sHands[RIGHT]->actor.flags |= ACTOR_FLAG_0;
         sHands[LEFT]->actor.flags |= ACTOR_FLAG_0;
         player->stateFlags1 &= ~PLAYER_STATE1_5;
-<<<<<<< HEAD
         Cutscene_StopManual(play, &play->csCtx);
-        func_8002DF54(play, &this->actor, 7);
-=======
-        func_80064534(play, &play->csCtx);
         func_8002DF54(play, &this->actor, PLAYER_CSMODE_7);
->>>>>>> aa48c66e
         sSubCamAt.y += 30.0f;
         sSubCamAt.z += 300.0f;
         Play_CameraSetAtEye(play, sSubCamId, &sSubCamAt, &sSubCamEye);
@@ -1034,13 +1024,8 @@
     Play_ChangeCameraStatus(play, CAM_ID_MAIN, CAM_STAT_WAIT);
     Play_ChangeCameraStatus(play, sSubCamId, CAM_STAT_ACTIVE);
     Play_CopyCamera(play, sSubCamId, CAM_ID_MAIN);
-<<<<<<< HEAD
-    func_8002DF54(play, &player->actor, 8);
+    func_8002DF54(play, &player->actor, PLAYER_CSMODE_8);
     Cutscene_StartManual(play, &play->csCtx);
-=======
-    func_8002DF54(play, &player->actor, PLAYER_CSMODE_8);
-    func_80064520(play, &play->csCtx);
->>>>>>> aa48c66e
     Math_Vec3f_Copy(&sSubCamEye, &GET_ACTIVE_CAM(play)->eye);
     this->actionFunc = BossSst_HeadDeath;
 }
@@ -1202,13 +1187,8 @@
             Play_ChangeCameraStatus(play, sSubCamId, CAM_STAT_WAIT);
             Play_ChangeCameraStatus(play, CAM_ID_MAIN, CAM_STAT_ACTIVE);
             Play_ClearCamera(play, sSubCamId);
-<<<<<<< HEAD
-            func_8002DF54(play, &GET_PLAYER(play)->actor, 7);
+            func_8002DF54(play, &GET_PLAYER(play)->actor, PLAYER_CSMODE_7);
             Cutscene_StopManual(play, &play->csCtx);
-=======
-            func_8002DF54(play, &GET_PLAYER(play)->actor, PLAYER_CSMODE_7);
-            func_80064534(play, &play->csCtx);
->>>>>>> aa48c66e
             Actor_Kill(&this->actor);
             Actor_Kill(&sHands[LEFT]->actor);
             Actor_Kill(&sHands[RIGHT]->actor);
