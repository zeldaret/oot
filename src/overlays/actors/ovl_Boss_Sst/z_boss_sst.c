--- conflicted
+++ resolved
@@ -32,13 +32,8 @@
 #include "assets/objects/object_sst/object_sst.h"
 #include "assets/objects/gameplay_keep/gameplay_keep.h"
 
-<<<<<<< HEAD
-#pragma increment_block_number "gc-eu:128 gc-eu-mq:128 gc-jp:0 gc-jp-ce:0 gc-jp-mq:0 gc-us:0 gc-us-mq:0 pal-1.0:128" \
-                               "pal-1.1:128"
-=======
 #pragma increment_block_number "gc-eu:0 gc-eu-mq:0 gc-jp:0 gc-jp-ce:0 gc-jp-mq:0 gc-us:0 gc-us-mq:0 ique-cn:128" \
                                "pal-1.0:128 pal-1.1:128"
->>>>>>> 3d1af546
 
 #define FLAGS                                                                                 \
     (ACTOR_FLAG_ATTENTION_ENABLED | ACTOR_FLAG_HOSTILE | ACTOR_FLAG_UPDATE_CULLING_DISABLED | \
