--- conflicted
+++ resolved
@@ -870,17 +870,10 @@
 void BossSst_HeadSetupVulnerable(BossSst* this) {
     Animation_MorphToLoop(&this->skelAnime, &gBongoHeadStunnedAnim, -5.0f);
     this->colliderCyl.base.acFlags |= AC_ON;
-<<<<<<< HEAD
     this->colliderCyl.elem.bumper.dmgFlags = DMG_SWORD | DMG_DEKU_STICK;
-    this->actor.speedXZ = 0.0f;
+    this->actor.speed = 0.0f;
     this->colliderJntSph.elements[10].base.bumperFlags |= (BUMP_ON | BUMP_HOOKABLE);
     this->colliderJntSph.elements[0].base.bumperFlags &= ~BUMP_ON;
-=======
-    this->colliderCyl.info.bumper.dmgFlags = DMG_SWORD | DMG_DEKU_STICK;
-    this->actor.speed = 0.0f;
-    this->colliderJntSph.elements[10].info.bumperFlags |= (BUMP_ON | BUMP_HOOKABLE);
-    this->colliderJntSph.elements[0].info.bumperFlags &= ~BUMP_ON;
->>>>>>> 7927e7b3
     if (this->actionFunc != BossSst_HeadDamage) {
         this->timer = 50;
     }
