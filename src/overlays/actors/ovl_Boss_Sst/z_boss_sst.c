--- conflicted
+++ resolved
@@ -31,14 +31,14 @@
     /*  9 */ HAND_FROZEN,
     /* 10 */ HAND_BREAK_ICE,
     /* 11 */ HAND_DEATH
-} BossSstHandStates;
+} BossSstHandState;
 
 typedef enum {
     /* 0 */ BONGO_NULL,
     /* 1 */ BONGO_ICE,
     /* 2 */ BONGO_SHOCKWAVE,
     /* 3 */ BONGO_SHADOW
-} BossSstEffectModes;
+} BossSstEffectMode;
 
 void BossSst_Init(Actor* thisx, GlobalContext* globalCtx);
 void BossSst_Destroy(Actor* thisx, GlobalContext* globalCtx);
@@ -219,580 +219,8 @@
     (ActorFunc)BossSst_UpdateHand,
     (ActorFunc)BossSst_DrawHand,
 };
-<<<<<<< HEAD
-=======
-
-static ColliderJntSphElementInit D_80937630[11] = {
-    {
-        {
-            ELEMTYPE_UNK1,
-            { 0x20000000, 0x00, 0x30 },
-            { 0xFFCFFFFF, 0x00, 0x00 },
-            TOUCH_ON | TOUCH_SFX_NORMAL,
-            BUMP_ON,
-            OCELEM_ON,
-        },
-        { 7, { { 1500, 0, 0 }, 70 }, 100 },
-    },
-    {
-        {
-            ELEMTYPE_UNK1,
-            { 0x20000000, 0x00, 0x30 },
-            { 0xFFCFFFFF, 0x00, 0x00 },
-            TOUCH_ON | TOUCH_SFX_NORMAL,
-            BUMP_ON,
-            OCELEM_ON,
-        },
-        { 6, { { 0, 0, 0 }, 75 }, 100 },
-    },
-    {
-        {
-            ELEMTYPE_UNK1,
-            { 0x20000000, 0x00, 0x30 },
-            { 0xFFCFFFFF, 0x00, 0x00 },
-            TOUCH_ON | TOUCH_SFX_NORMAL,
-            BUMP_ON,
-            OCELEM_ON,
-        },
-        { 4, { { 5000, 0, 0 }, 120 }, 100 },
-    },
-    {
-        {
-            ELEMTYPE_UNK1,
-            { 0x20000000, 0x00, 0x30 },
-            { 0xFFCFFFFF, 0x00, 0x00 },
-            TOUCH_ON | TOUCH_SFX_NORMAL,
-            BUMP_ON,
-            OCELEM_ON,
-        },
-        { 3, { { -2500, 0, 0 }, 150 }, 100 },
-    },
-    {
-        {
-            ELEMTYPE_UNK1,
-            { 0x20000000, 0x00, 0x30 },
-            { 0xFFCFFFFF, 0x00, 0x00 },
-            TOUCH_ON | TOUCH_SFX_NORMAL,
-            BUMP_ON,
-            OCELEM_ON,
-        },
-        { 43, { { 1500, 0, 0 }, 80 }, 100 },
-    },
-    {
-        {
-            ELEMTYPE_UNK1,
-            { 0x20000000, 0x00, 0x30 },
-            { 0xFFCFFFFF, 0x00, 0x00 },
-            TOUCH_ON | TOUCH_SFX_NORMAL,
-            BUMP_ON,
-            OCELEM_ON,
-        },
-        { 43, { { 7500, 0, 0 }, 70 }, 100 },
-    },
-    {
-        {
-            ELEMTYPE_UNK1,
-            { 0x20000000, 0x00, 0x30 },
-            { 0xFFCFFFFF, 0x00, 0x00 },
-            TOUCH_ON | TOUCH_SFX_NORMAL,
-            BUMP_ON,
-            OCELEM_ON,
-        },
-        { 44, { { 3000, 0, 0 }, 60 }, 100 },
-    },
-    {
-        {
-            ELEMTYPE_UNK1,
-            { 0x20000000, 0x00, 0x30 },
-            { 0xFFCFFFFF, 0x00, 0x00 },
-            TOUCH_ON | TOUCH_SFX_NORMAL,
-            BUMP_ON,
-            OCELEM_ON,
-        },
-        { 40, { { 1500, 0, 0 }, 80 }, 100 },
-    },
-    {
-        {
-            ELEMTYPE_UNK1,
-            { 0x20000000, 0x00, 0x30 },
-            { 0xFFCFFFFF, 0x00, 0x00 },
-            TOUCH_ON | TOUCH_SFX_NORMAL,
-            BUMP_ON,
-            OCELEM_ON,
-        },
-        { 40, { { 7500, 0, 0 }, 70 }, 100 },
-    },
-    {
-        {
-            ELEMTYPE_UNK1,
-            { 0x20000000, 0x00, 0x30 },
-            { 0xFFCFFFFF, 0x00, 0x00 },
-            TOUCH_ON | TOUCH_SFX_NORMAL,
-            BUMP_ON,
-            OCELEM_ON,
-        },
-        { 41, { { 3000, 0, 0 }, 60 }, 100 },
-    },
-    {
-        {
-            ELEMTYPE_UNK1,
-            { 0x20000000, 0x00, 0x30 },
-            { 0x00000080, 0x00, 0x00 },
-            TOUCH_ON | TOUCH_SFX_NORMAL,
-            BUMP_NONE,
-            OCELEM_ON,
-        },
-        { 8, { { 1500, 0, 0 }, 70 }, 100 },
-    },
-};
-
-static ColliderJntSphInit D_809377BC = {
-    {
-        COLTYPE_HARD,
-        AT_TYPE_ENEMY,
-        AC_ON | AC_HARD | AC_TYPE_PLAYER,
-        OC1_TYPE_ALL,
-        OC2_TYPE_1,
-        COLSHAPE_JNTSPH,
-    },
-    11,
-    D_80937630,
-};
-
-static ColliderCylinderInit D_809377CC = {
-    {
-        COLTYPE_HIT0,
-        AT_NONE,
-        AC_NONE | AC_TYPE_PLAYER,
-        OC1_NONE,
-        OC2_TYPE_1,
-        COLSHAPE_CYLINDER,
-    },
-    {
-        ELEMTYPE_UNK0,
-        { 0x00000000, 0x00, 0x00 },
-        { 0xFFCFFFFF, 0x00, 0x00 },
-        TOUCH_NONE,
-        BUMP_ON,
-        OCELEM_NONE,
-    },
-    { 85, 100, -50, { 0, 0, 0 } },
-};
-
-static ColliderJntSphElementInit D_80937494[11] = {
-    {
-        {
-            ELEMTYPE_UNK1,
-            { 0x20000000, 0x00, 0x00 },
-            { 0xFFCFFFFF, 0x00, 0x00 },
-            TOUCH_ON | TOUCH_SFX_NORMAL,
-            BUMP_ON,
-            OCELEM_ON,
-        },
-        { 2, { { 2000, -1500, 250 }, 65 }, 100 },
-    },
-    {
-        {
-            ELEMTYPE_UNK1,
-            { 0x20000000, 0x00, 0x00 },
-            { 0xFFCFFFFF, 0x00, 0x00 },
-            TOUCH_ON | TOUCH_SFX_NORMAL,
-            BUMP_ON,
-            OCELEM_ON,
-        },
-        { 10, { { 0, 0, 0 }, 22 }, 100 },
-    },
-    {
-        {
-            ELEMTYPE_UNK1,
-            { 0x20000000, 0x00, 0x00 },
-            { 0xFFCFFFFF, 0x00, 0x00 },
-            TOUCH_ON | TOUCH_SFX_NORMAL,
-            BUMP_ON,
-            OCELEM_ON,
-        },
-        { 11, { { 500, 0, 0 }, 22 }, 100 },
-    },
-    {
-        {
-            ELEMTYPE_UNK1,
-            { 0x20000000, 0x00, 0x00 },
-            { 0xFFCFFFFF, 0x00, 0x00 },
-            TOUCH_ON | TOUCH_SFX_NORMAL,
-            BUMP_ON,
-            OCELEM_ON,
-        },
-        { 15, { { -250, -250, 0 }, 25 }, 100 },
-    },
-    {
-        {
-            ELEMTYPE_UNK1,
-            { 0x20000000, 0x00, 0x00 },
-            { 0xFFCFFFFF, 0x00, 0x00 },
-            TOUCH_ON | TOUCH_SFX_NORMAL,
-            BUMP_ON,
-            OCELEM_ON,
-        },
-        { 16, { { 500, -250, 0 }, 25 }, 100 },
-    },
-    {
-        {
-            ELEMTYPE_UNK1,
-            { 0x20000000, 0x00, 0x00 },
-            { 0xFFCFFFFF, 0x00, 0x00 },
-            TOUCH_ON | TOUCH_SFX_NORMAL,
-            BUMP_ON,
-            OCELEM_ON,
-        },
-        { 20, { { 250, -250, 0 }, 25 }, 100 },
-    },
-    {
-        {
-            ELEMTYPE_UNK1,
-            { 0x20000000, 0x00, 0x00 },
-            { 0xFFCFFFFF, 0x00, 0x00 },
-            TOUCH_ON | TOUCH_SFX_NORMAL,
-            BUMP_ON,
-            OCELEM_ON,
-        },
-        { 21, { { 500, -250, 0 }, 25 }, 100 },
-    },
-    {
-        {
-            ELEMTYPE_UNK1,
-            { 0x20000000, 0x00, 0x00 },
-            { 0xFFCFFFFF, 0x00, 0x00 },
-            TOUCH_ON | TOUCH_SFX_NORMAL,
-            BUMP_ON,
-            OCELEM_ON,
-        },
-        { 25, { { 0, 0, 0 }, 27 }, 100 },
-    },
-    {
-        {
-            ELEMTYPE_UNK1,
-            { 0x20000000, 0x00, 0x00 },
-            { 0xFFCFFFFF, 0x00, 0x00 },
-            TOUCH_ON | TOUCH_SFX_NORMAL,
-            BUMP_ON,
-            OCELEM_ON,
-        },
-        { 26, { { 750, 0, 0 }, 26 }, 100 },
-    },
-    {
-        {
-            ELEMTYPE_UNK1,
-            { 0x20000000, 0x00, 0x00 },
-            { 0xFFCFFFFF, 0x00, 0x00 },
-            TOUCH_ON | TOUCH_SFX_NORMAL,
-            BUMP_ON,
-            OCELEM_ON,
-        },
-        { 5, { { 750, -150, 0 }, 21 }, 100 },
-    },
-    {
-        {
-            ELEMTYPE_UNK1,
-            { 0x20000000, 0x00, 0x00 },
-            { 0xFFCFFFFF, 0x00, 0x00 },
-            TOUCH_ON | TOUCH_SFX_NORMAL,
-            BUMP_ON,
-            OCELEM_ON,
-        },
-        { 6, { { 750, 0, 0 }, 20 }, 100 },
-    },
-};
-
-static ColliderJntSphInit D_80937620 = {
-    {
-        COLTYPE_HIT0,
-        AT_TYPE_ENEMY,
-        AC_ON | AC_TYPE_PLAYER,
-        OC1_TYPE_ALL,
-        OC2_TYPE_1,
-        COLSHAPE_JNTSPH,
-    },
-    11,
-    D_80937494,
-};
-
-static ColliderCylinderInit D_809377F8 = {
-    {
-        COLTYPE_NONE,
-        AT_TYPE_ENEMY,
-        AC_NONE,
-        OC1_NONE,
-        OC2_TYPE_1,
-        COLSHAPE_CYLINDER,
-    },
-    {
-        ELEMTYPE_UNK0,
-        { 0x20000000, 0x04, 0x10 },
-        { 0x00000000, 0x00, 0x00 },
-        TOUCH_ON | TOUCH_SFX_NONE,
-        BUMP_NONE,
-        OCELEM_NONE,
-    },
-    { 85, 1, 0, { 0, 0, 0 } },
-};
-*/
-#pragma GLOBAL_ASM("asm/non_matchings/overlays/actors/ovl_Boss_Sst/BossSst_Init.s")
-
-#pragma GLOBAL_ASM("asm/non_matchings/overlays/actors/ovl_Boss_Sst/BossSst_Destroy.s")
-
-#pragma GLOBAL_ASM("asm/non_matchings/overlays/actors/ovl_Boss_Sst/func_8092CAA0.s")
-
-#pragma GLOBAL_ASM("asm/non_matchings/overlays/actors/ovl_Boss_Sst/func_8092CAD0.s")
-
-#pragma GLOBAL_ASM("asm/non_matchings/overlays/actors/ovl_Boss_Sst/func_8092CB0C.s")
-
-#pragma GLOBAL_ASM("asm/non_matchings/overlays/actors/ovl_Boss_Sst/func_8092CC58.s")
-
-#pragma GLOBAL_ASM("asm/non_matchings/overlays/actors/ovl_Boss_Sst/func_8092DA6C.s")
-
-#pragma GLOBAL_ASM("asm/non_matchings/overlays/actors/ovl_Boss_Sst/func_8092DAB8.s")
-
-#pragma GLOBAL_ASM("asm/non_matchings/overlays/actors/ovl_Boss_Sst/func_8092DB30.s")
-
-#pragma GLOBAL_ASM("asm/non_matchings/overlays/actors/ovl_Boss_Sst/func_8092DB4C.s")
-
-#pragma GLOBAL_ASM("asm/non_matchings/overlays/actors/ovl_Boss_Sst/func_8092DCEC.s")
-
-#pragma GLOBAL_ASM("asm/non_matchings/overlays/actors/ovl_Boss_Sst/func_8092DD50.s")
-
-#pragma GLOBAL_ASM("asm/non_matchings/overlays/actors/ovl_Boss_Sst/func_8092DE48.s")
-
-#pragma GLOBAL_ASM("asm/non_matchings/overlays/actors/ovl_Boss_Sst/func_8092DEA0.s")
-
-#pragma GLOBAL_ASM("asm/non_matchings/overlays/actors/ovl_Boss_Sst/func_8092DF40.s")
-
-#pragma GLOBAL_ASM("asm/non_matchings/overlays/actors/ovl_Boss_Sst/func_8092DFFC.s")
-
-#pragma GLOBAL_ASM("asm/non_matchings/overlays/actors/ovl_Boss_Sst/func_8092E25C.s")
-
-#pragma GLOBAL_ASM("asm/non_matchings/overlays/actors/ovl_Boss_Sst/func_8092E2E0.s")
-
-#pragma GLOBAL_ASM("asm/non_matchings/overlays/actors/ovl_Boss_Sst/func_8092E34C.s")
-
-#pragma GLOBAL_ASM("asm/non_matchings/overlays/actors/ovl_Boss_Sst/func_8092E3A0.s")
-
-#pragma GLOBAL_ASM("asm/non_matchings/overlays/actors/ovl_Boss_Sst/func_8092E3E8.s")
-
-#pragma GLOBAL_ASM("asm/non_matchings/overlays/actors/ovl_Boss_Sst/func_8092E438.s")
-
-#pragma GLOBAL_ASM("asm/non_matchings/overlays/actors/ovl_Boss_Sst/func_8092E470.s")
-
-#pragma GLOBAL_ASM("asm/non_matchings/overlays/actors/ovl_Boss_Sst/func_8092E510.s")
-
-#pragma GLOBAL_ASM("asm/non_matchings/overlays/actors/ovl_Boss_Sst/func_8092E790.s")
-
-#pragma GLOBAL_ASM("asm/non_matchings/overlays/actors/ovl_Boss_Sst/func_8092E830.s")
-
-#pragma GLOBAL_ASM("asm/non_matchings/overlays/actors/ovl_Boss_Sst/func_8092E930.s")
-
-#pragma GLOBAL_ASM("asm/non_matchings/overlays/actors/ovl_Boss_Sst/func_8092EA00.s")
-
-#pragma GLOBAL_ASM("asm/non_matchings/overlays/actors/ovl_Boss_Sst/func_8092EA50.s")
-
-#pragma GLOBAL_ASM("asm/non_matchings/overlays/actors/ovl_Boss_Sst/func_8092EAE0.s")
-
-#pragma GLOBAL_ASM("asm/non_matchings/overlays/actors/ovl_Boss_Sst/func_8092EC74.s")
-
-#pragma GLOBAL_ASM("asm/non_matchings/overlays/actors/ovl_Boss_Sst/func_8092ED9C.s")
-
-#pragma GLOBAL_ASM("asm/non_matchings/overlays/actors/ovl_Boss_Sst/func_8092EF28.s")
-
-#pragma GLOBAL_ASM("asm/non_matchings/overlays/actors/ovl_Boss_Sst/func_8092F0BC.s")
-
-#pragma GLOBAL_ASM("asm/non_matchings/overlays/actors/ovl_Boss_Sst/func_8092F30C.s")
-
-#pragma GLOBAL_ASM("asm/non_matchings/overlays/actors/ovl_Boss_Sst/func_8092F374.s")
-
-#pragma GLOBAL_ASM("asm/non_matchings/overlays/actors/ovl_Boss_Sst/func_8092F3F0.s")
-
-#pragma GLOBAL_ASM("asm/non_matchings/overlays/actors/ovl_Boss_Sst/func_8092F434.s")
-
-#pragma GLOBAL_ASM("asm/non_matchings/overlays/actors/ovl_Boss_Sst/func_8092F65C.s")
-
-#pragma GLOBAL_ASM("asm/non_matchings/overlays/actors/ovl_Boss_Sst/func_8092F6F0.s")
-
-#pragma GLOBAL_ASM("asm/non_matchings/overlays/actors/ovl_Boss_Sst/func_8092F790.s")
-
-#pragma GLOBAL_ASM("asm/non_matchings/overlays/actors/ovl_Boss_Sst/func_8092F7DC.s")
-
-#pragma GLOBAL_ASM("asm/non_matchings/overlays/actors/ovl_Boss_Sst/func_8092F894.s")
-
-#pragma GLOBAL_ASM("asm/non_matchings/overlays/actors/ovl_Boss_Sst/func_8092F8F0.s")
-
-#pragma GLOBAL_ASM("asm/non_matchings/overlays/actors/ovl_Boss_Sst/func_8092FBE4.s")
-
-#pragma GLOBAL_ASM("asm/non_matchings/overlays/actors/ovl_Boss_Sst/func_8092FC60.s")
-
-#pragma GLOBAL_ASM("asm/non_matchings/overlays/actors/ovl_Boss_Sst/func_8092FDD0.s")
-
-#pragma GLOBAL_ASM("asm/non_matchings/overlays/actors/ovl_Boss_Sst/func_8092FE44.s")
-
-#pragma GLOBAL_ASM("asm/non_matchings/overlays/actors/ovl_Boss_Sst/func_8092FF94.s")
-
-#pragma GLOBAL_ASM("asm/non_matchings/overlays/actors/ovl_Boss_Sst/func_8092FFF0.s")
-
-#pragma GLOBAL_ASM("asm/non_matchings/overlays/actors/ovl_Boss_Sst/func_809300E4.s")
-
-#pragma GLOBAL_ASM("asm/non_matchings/overlays/actors/ovl_Boss_Sst/func_80930158.s")
-
-#pragma GLOBAL_ASM("asm/non_matchings/overlays/actors/ovl_Boss_Sst/func_80930238.s")
-
-#pragma GLOBAL_ASM("asm/non_matchings/overlays/actors/ovl_Boss_Sst/func_80930284.s")
-
-#pragma GLOBAL_ASM("asm/non_matchings/overlays/actors/ovl_Boss_Sst/func_809303C8.s")
-
-#pragma GLOBAL_ASM("asm/non_matchings/overlays/actors/ovl_Boss_Sst/func_8093043C.s")
-
-#pragma GLOBAL_ASM("asm/non_matchings/overlays/actors/ovl_Boss_Sst/func_80930474.s")
-
-#pragma GLOBAL_ASM("asm/non_matchings/overlays/actors/ovl_Boss_Sst/func_8093051C.s")
-
-#pragma GLOBAL_ASM("asm/non_matchings/overlays/actors/ovl_Boss_Sst/func_80930748.s")
-
-#pragma GLOBAL_ASM("asm/non_matchings/overlays/actors/ovl_Boss_Sst/func_809307B4.s")
-
-#pragma GLOBAL_ASM("asm/non_matchings/overlays/actors/ovl_Boss_Sst/func_809308A4.s")
-
-#pragma GLOBAL_ASM("asm/non_matchings/overlays/actors/ovl_Boss_Sst/func_80930934.s")
-
-#pragma GLOBAL_ASM("asm/non_matchings/overlays/actors/ovl_Boss_Sst/func_80930B18.s")
-
-#pragma GLOBAL_ASM("asm/non_matchings/overlays/actors/ovl_Boss_Sst/func_80930BC0.s")
-
-#pragma GLOBAL_ASM("asm/non_matchings/overlays/actors/ovl_Boss_Sst/func_80930CE4.s")
-
-#pragma GLOBAL_ASM("asm/non_matchings/overlays/actors/ovl_Boss_Sst/func_80930D70.s")
->>>>>>> 02994f53
-
-static ColliderJntSphItemInit sJntSphItemsInitHand[11] = {
-    {
-        { 0x01, { 0x20000000, 0x00, 0x00 }, { 0xFFCFFFFF, 0x00, 0x00 }, 0x01, 0x01, 0x01 },
-        { 2, { { 2000, -1500, 250 }, 65 }, 100 },
-    },
-    {
-        { 0x01, { 0x20000000, 0x00, 0x00 }, { 0xFFCFFFFF, 0x00, 0x00 }, 0x01, 0x01, 0x01 },
-        { 10, { { 0, 0, 0 }, 22 }, 100 },
-    },
-    {
-        { 0x01, { 0x20000000, 0x00, 0x00 }, { 0xFFCFFFFF, 0x00, 0x00 }, 0x01, 0x01, 0x01 },
-        { 11, { { 500, 0, 0 }, 22 }, 100 },
-    },
-    {
-        { 0x01, { 0x20000000, 0x00, 0x00 }, { 0xFFCFFFFF, 0x00, 0x00 }, 0x01, 0x01, 0x01 },
-        { 15, { { -250, -250, 0 }, 25 }, 100 },
-    },
-    {
-        { 0x01, { 0x20000000, 0x00, 0x00 }, { 0xFFCFFFFF, 0x00, 0x00 }, 0x01, 0x01, 0x01 },
-        { 16, { { 500, -250, 0 }, 25 }, 100 },
-    },
-    {
-        { 0x01, { 0x20000000, 0x00, 0x00 }, { 0xFFCFFFFF, 0x00, 0x00 }, 0x01, 0x01, 0x01 },
-        { 20, { { 250, -250, 0 }, 25 }, 100 },
-    },
-    {
-        { 0x01, { 0x20000000, 0x00, 0x00 }, { 0xFFCFFFFF, 0x00, 0x00 }, 0x01, 0x01, 0x01 },
-        { 21, { { 500, -250, 0 }, 25 }, 100 },
-    },
-    {
-        { 0x01, { 0x20000000, 0x00, 0x00 }, { 0xFFCFFFFF, 0x00, 0x00 }, 0x01, 0x01, 0x01 },
-        { 25, { { 0, 0, 0 }, 27 }, 100 },
-    },
-    {
-        { 0x01, { 0x20000000, 0x00, 0x00 }, { 0xFFCFFFFF, 0x00, 0x00 }, 0x01, 0x01, 0x01 },
-        { 26, { { 750, 0, 0 }, 26 }, 100 },
-    },
-    {
-        { 0x01, { 0x20000000, 0x00, 0x00 }, { 0xFFCFFFFF, 0x00, 0x00 }, 0x01, 0x01, 0x01 },
-        { 5, { { 750, -150, 0 }, 21 }, 100 },
-    },
-    {
-        { 0x01, { 0x20000000, 0x00, 0x00 }, { 0xFFCFFFFF, 0x00, 0x00 }, 0x01, 0x01, 0x01 },
-        { 6, { { 750, 0, 0 }, 20 }, 100 },
-    },
-};
-
-static ColliderJntSphInit sJntSphInitHand = {
-    { COLTYPE_UNK0, 0x10, 0x09, 0x38, 0x10, COLSHAPE_JNTSPH },
-    11,
-    sJntSphItemsInitHand,
-};
-
-static ColliderJntSphItemInit sJntSphItemsInitHead[11] = {
-    {
-        { 0x01, { 0x20000000, 0x00, 0x30 }, { 0xFFCFFFFF, 0x00, 0x00 }, 0x01, 0x01, 0x01 },
-        { 7, { { 1500, 0, 0 }, 70 }, 100 },
-    },
-    {
-        { 0x01, { 0x20000000, 0x00, 0x30 }, { 0xFFCFFFFF, 0x00, 0x00 }, 0x01, 0x01, 0x01 },
-        { 6, { { 0, 0, 0 }, 75 }, 100 },
-    },
-    {
-        { 0x01, { 0x20000000, 0x00, 0x30 }, { 0xFFCFFFFF, 0x00, 0x00 }, 0x01, 0x01, 0x01 },
-        { 4, { { 5000, 0, 0 }, 120 }, 100 },
-    },
-    {
-        { 0x01, { 0x20000000, 0x00, 0x30 }, { 0xFFCFFFFF, 0x00, 0x00 }, 0x01, 0x01, 0x01 },
-        { 3, { { -2500, 0, 0 }, 150 }, 100 },
-    },
-    {
-        { 0x01, { 0x20000000, 0x00, 0x30 }, { 0xFFCFFFFF, 0x00, 0x00 }, 0x01, 0x01, 0x01 },
-        { 43, { { 1500, 0, 0 }, 80 }, 100 },
-    },
-    {
-        { 0x01, { 0x20000000, 0x00, 0x30 }, { 0xFFCFFFFF, 0x00, 0x00 }, 0x01, 0x01, 0x01 },
-        { 43, { { 7500, 0, 0 }, 70 }, 100 },
-    },
-    {
-        { 0x01, { 0x20000000, 0x00, 0x30 }, { 0xFFCFFFFF, 0x00, 0x00 }, 0x01, 0x01, 0x01 },
-        { 44, { { 3000, 0, 0 }, 60 }, 100 },
-    },
-    {
-        { 0x01, { 0x20000000, 0x00, 0x30 }, { 0xFFCFFFFF, 0x00, 0x00 }, 0x01, 0x01, 0x01 },
-        { 40, { { 1500, 0, 0 }, 80 }, 100 },
-    },
-    {
-        { 0x01, { 0x20000000, 0x00, 0x30 }, { 0xFFCFFFFF, 0x00, 0x00 }, 0x01, 0x01, 0x01 },
-        { 40, { { 7500, 0, 0 }, 70 }, 100 },
-    },
-    {
-        { 0x01, { 0x20000000, 0x00, 0x30 }, { 0xFFCFFFFF, 0x00, 0x00 }, 0x01, 0x01, 0x01 },
-        { 41, { { 3000, 0, 0 }, 60 }, 100 },
-    },
-    {
-        { 0x01, { 0x20000000, 0x00, 0x30 }, { 0x00000080, 0x00, 0x00 }, 0x01, 0x00, 0x01 },
-        { 8, { { 1500, 0, 0 }, 70 }, 100 },
-    },
-};
-
-static ColliderJntSphInit sJntSphInitHead = {
-    { COLTYPE_UNK12, 0x10, 0x0D, 0x38, 0x10, COLSHAPE_JNTSPH },
-    11,
-    sJntSphItemsInitHead,
-};
-
-static ColliderCylinderInit sCylinderInitHead = {
-    { COLTYPE_UNK0, 0x00, 0x08, 0x00, 0x10, COLSHAPE_CYLINDER },
-    { 0x00, { 0x00000000, 0x00, 0x00 }, { 0xFFCFFFFF, 0x00, 0x00 }, 0x00, 0x01, 0x00 },
-    { 85, 100, -50, { 0, 0, 0 } },
-};
-
-static ColliderCylinderInit sCylinderInitHand = {
-    { COLTYPE_UNK10, 0x10, 0x00, 0x00, 0x10, COLSHAPE_CYLINDER },
-    { 0x00, { 0x20000000, 0x04, 0x10 }, { 0x00000000, 0x00, 0x00 }, 0x19, 0x00, 0x00 },
-    { 85, 1, 0, { 0, 0, 0 } },
-};
-
-static CollisionCheckInfoInit sColChkInfoInit = { 36, 100, 100, 200 };
-
-static DamageTable sDamageTable = {
-    0x00, 0x02, 0x01, 0x02, 0x00, 0x02, 0x02, 0x02, 0x01, 0x02, 0x04, 0x02, 0x34, 0x02, 0x04, 0x02,
-    0x02, 0x00, 0x34, 0x44, 0x00, 0x00, 0x01, 0x04, 0x02, 0x02, 0x08, 0x04, 0x00, 0x00, 0x04, 0x00,
-};
+
+#include "z_boss_sst_colchk.c"
 
 // Shockwaves
 extern Gfx D_040184B0[];
@@ -827,7 +255,7 @@
     Actor_ProcessInitChain(&this->actor, sInitChain);
     Collider_InitCylinder(globalCtx, &this->colliderCyl);
     Collider_InitJntSph(globalCtx, &this->colliderJntSph);
-    func_80061ED4(&this->actor.colChkInfo, &sDamageTable, &sColChkInfoInit);
+    CollisionCheck_SetInfo(&this->actor.colChkInfo, &sDamageTable, &sColChkInfoInit);
     Flags_SetSwitch(globalCtx, 0x14);
     if (this->actor.params == BONGO_HEAD) {
         sFloor = (BgSstFloor*)Actor_Spawn(&globalCtx->actorCtx, globalCtx, ACTOR_BG_SST_FLOOR, sRoomCenter.x,
@@ -874,7 +302,7 @@
             SkelAnime_InitFlex(globalCtx, &this->skelAnime, &gBongoLeftHandSkel, &gBongoLeftHandAnim1, this->jointTable,
                                this->morphTable, 27);
             this->parity = -1;
-            this->colliderJntSph.list[0].dim.modelSphere.center.z *= -1;
+            this->colliderJntSph.elements[0].dim.modelSphere.center.z *= -1;
         } else {
             SkelAnime_InitFlex(globalCtx, &this->skelAnime, &gBongoRightHandSkel, &gBongoRightHandAnim1,
                                this->jointTable, this->morphTable, 27);
@@ -969,9 +397,9 @@
         Gameplay_ClearCamera(globalCtx, sCutsceneCamera);
         gSaveContext.eventChkInf[7] |= 0x80;
         BossSst_HeadSetupNeutral(this);
-        this->colliderJntSph.base.maskA |= 1;
-        sHand[LEFT]->colliderJntSph.base.maskA |= 1;
-        sHand[RIGHT]->colliderJntSph.base.maskA |= 1;
+        this->colliderJntSph.base.ocFlags1 |= OC1_ON;
+        sHand[LEFT]->colliderJntSph.base.ocFlags1 |= OC1_ON;
+        sHand[RIGHT]->colliderJntSph.base.ocFlags1 |= OC1_ON;
         this->timer = 112;
     } else if (this->timer >= 546) {
         if (player->actor.posRot.pos.y > 100.0f) {
@@ -1241,7 +669,7 @@
 void BossSst_HeadSetupReadyCharge(BossSst* this) {
     Animation_MorphToLoop(&this->skelAnime, &gBongoHeadAnim10, -5.0f);
     this->actor.speedXZ = 0.0f;
-    this->colliderCyl.base.acFlags |= 1;
+    this->colliderCyl.base.acFlags |= AC_ON;
     this->actionFunc = BossSst_HeadReadyCharge;
 }
 
@@ -1260,7 +688,7 @@
                      ANIMMODE_ONCE_INTERP, -5.0f);
     BossSst_HandSetDamage(sHand[LEFT], 0x20);
     BossSst_HandSetDamage(sHand[RIGHT], 0x20);
-    this->colliderJntSph.base.atFlags |= 1;
+    this->colliderJntSph.base.atFlags |= AT_ON;
     this->actor.speedXZ = 3.0f;
     this->radius = -650.0f;
     this->ready = false;
@@ -1304,10 +732,10 @@
         sHandOffset[RIGHT].y += 5.0f;
     }
 
-    if (this->colliderJntSph.base.atFlags & 2) {
-        this->colliderJntSph.base.atFlags &= ~3;
-        sHand[LEFT]->colliderJntSph.base.atFlags &= ~3;
-        sHand[RIGHT]->colliderJntSph.base.atFlags &= ~3;
+    if (this->colliderJntSph.base.atFlags & AT_HIT) {
+        this->colliderJntSph.base.atFlags &= ~(AT_ON | AT_HIT);
+        sHand[LEFT]->colliderJntSph.base.atFlags &= ~(AT_ON | AT_HIT);
+        sHand[RIGHT]->colliderJntSph.base.atFlags &= ~(AT_ON | AT_HIT);
         func_8002F71C(globalCtx, &this->actor, 10.0f, this->actor.shape.rot.y, 5.0f);
         func_8002F7DC(&PLAYER->actor, NA_SE_PL_BODY_HIT);
     }
@@ -1316,8 +744,8 @@
 void BossSst_HeadSetupEndCharge(BossSst* this) {
     Animation_MorphToLoop(&this->skelAnime, &gBongoHeadAnim9, -20.0f);
     this->targetYaw = func_8002DAC0(&this->actor, &sRoomCenter);
-    this->colliderJntSph.base.atFlags &= ~3;
-    this->colliderCyl.base.acFlags &= ~1;
+    this->colliderJntSph.base.atFlags &= ~(AT_ON | AT_HIT);
+    this->colliderCyl.base.acFlags &= ~AC_ON;
     this->radius *= -1.0f;
     this->actionFunc = BossSst_HeadEndCharge;
 }
@@ -1334,7 +762,7 @@
 void BossSst_HeadSetupFrozenHand(BossSst* this) {
     Animation_MorphToLoop(&this->skelAnime, &gBongoHeadAnim10, -5.0f);
     this->ready = false;
-    this->colliderCyl.base.acFlags |= 1;
+    this->colliderCyl.base.acFlags |= AC_ON;
     this->actionFunc = BossSst_HeadFrozenHand;
 }
 
@@ -1347,7 +775,7 @@
 
 void BossSst_HeadSetupUnfreezeHand(BossSst* this) {
     Animation_MorphToPlayOnce(&this->skelAnime, &gBongoHeadAnim4, -5.0f);
-    this->colliderCyl.base.acFlags &= ~1;
+    this->colliderCyl.base.acFlags &= ~AC_ON;
     this->actionFunc = BossSst_HeadUnfreezeHand;
 }
 
@@ -1360,8 +788,8 @@
 void BossSst_HeadSetupStunned(BossSst* this) {
     Animation_MorphToPlayOnce(&this->skelAnime, &gBongoHeadAnim3, -5.0f);
     func_8003426C(&this->actor, 0, 0xFF, 0, Animation_GetLastFrame(&gBongoHeadAnim3));
-    this->colliderJntSph.base.atFlags &= ~3;
-    this->colliderCyl.base.acFlags &= ~1;
+    this->colliderJntSph.base.atFlags &= ~(AT_ON | AT_HIT);
+    this->colliderCyl.base.acFlags &= ~AC_ON;
     this->vanish = false;
     this->actor.flags &= ~0x80;
     BossSst_HeadSfx(this, NA_SE_EN_SHADEST_FREEZE);
@@ -1414,11 +842,11 @@
 
 void BossSst_HeadSetupVulnerable(BossSst* this) {
     Animation_MorphToLoop(&this->skelAnime, &gBongoHeadAnim1, -5.0f);
-    this->colliderCyl.base.acFlags |= 1;
-    this->colliderCyl.body.bumper.flags = 0x0FC00702; // Sword-type damage
+    this->colliderCyl.base.acFlags |= AC_ON;
+    this->colliderCyl.info.bumper.dmgFlags = 0x0FC00702; // Sword-type damage
     this->actor.speedXZ = 0.0f;
-    this->colliderJntSph.list[10].body.bumperFlags |= 5;
-    this->colliderJntSph.list[0].body.bumperFlags &= ~1;
+    this->colliderJntSph.elements[10].info.bumperFlags |= BUMP_ON | BUMP_HOOKABLE;
+    this->colliderJntSph.elements[0].info.bumperFlags &= ~BUMP_ON;
     if (this->actionFunc != BossSst_HeadDamage) {
         this->timer = 50;
     }
@@ -1451,7 +879,7 @@
     func_8003426C(&this->actor, 0x4000, 0xFF, 0, Animation_GetLastFrame(&gBongoHeadAnim7));
     func_8003426C(&sHand[LEFT]->actor, 0x4000, 0xFF, 0, Animation_GetLastFrame(&gBongoHeadAnim7));
     func_8003426C(&sHand[RIGHT]->actor, 0x4000, 0xFF, 0, Animation_GetLastFrame(&gBongoHeadAnim7));
-    this->colliderCyl.base.acFlags &= ~1;
+    this->colliderCyl.base.acFlags &= ~AC_ON;
     BossSst_HeadSfx(this, NA_SE_EN_SHADEST_DAMAGE);
     this->actionFunc = BossSst_HeadDamage;
 }
@@ -1466,10 +894,10 @@
 
 void BossSst_HeadSetupRecover(BossSst* this) {
     Animation_MorphToPlayOnce(&this->skelAnime, &gBongoHeadAnim8, -5.0f);
-    this->colliderCyl.base.acFlags &= ~1;
-    this->colliderCyl.body.bumper.flags = 0xFFCFFFFF;
-    this->colliderJntSph.list[10].body.bumperFlags &= ~5;
-    this->colliderJntSph.list[0].body.bumperFlags |= 1;
+    this->colliderCyl.base.acFlags &= ~AC_ON;
+    this->colliderCyl.info.bumper.dmgFlags = 0xFFCFFFFF;
+    this->colliderJntSph.elements[10].info.bumperFlags &= ~(BUMP_ON | BUMP_HOOKABLE);
+    this->colliderJntSph.elements[0].info.bumperFlags |= BUMP_ON;
     this->vanish = true;
     this->actor.speedXZ = 5.0f;
     this->actionFunc = BossSst_HeadRecover;
@@ -1553,10 +981,10 @@
     func_8003426C(&sHand[LEFT]->actor, 0x4000, 0xFF, 0, 60);
     func_8003426C(&sHand[RIGHT]->actor, 0x4000, 0xFF, 0, 60);
     this->timer = 60;
-    this->colliderCyl.base.acFlags &= ~1;
-    this->colliderJntSph.base.maskA &= ~1;
-    sHand[LEFT]->colliderJntSph.base.maskA &= ~1;
-    sHand[RIGHT]->colliderJntSph.base.maskA &= ~1;
+    this->colliderCyl.base.acFlags &= ~AC_ON;
+    this->colliderJntSph.base.ocFlags1 &= ~OC1_ON;
+    sHand[LEFT]->colliderJntSph.base.ocFlags1 &= ~OC1_ON;
+    sHand[RIGHT]->colliderJntSph.base.ocFlags1 &= ~OC1_ON;
     Audio_SetBGM(0x100100FF);
     sCutsceneCamera = Gameplay_CreateSubCamera(globalCtx);
     Gameplay_ChangeCameraStatus(globalCtx, 0, 1);
@@ -1754,7 +1182,7 @@
 
 void BossSst_HandSetupWait(BossSst* this) {
     HAND_STATE(this) = HAND_WAIT;
-    this->colliderJntSph.base.atFlags &= ~3;
+    this->colliderJntSph.base.atFlags &= ~(AT_ON | AT_HIT);
     Animation_MorphToLoop(&this->skelAnime, D_8093784C[this->actor.params], 5.0f);
     this->ready = false;
     this->timer = 20;
@@ -1903,7 +1331,7 @@
 
 void BossSst_HandSetupEndSlam(BossSst* this) {
     HAND_STATE(this) = HAND_RETREAT;
-    this->colliderJntSph.base.atFlags &= ~3;
+    this->colliderJntSph.base.atFlags &= ~(AT_ON | AT_HIT);
     Animation_MorphToPlayOnce(&this->skelAnime, D_8093787C[this->actor.params], 6.0f);
     this->actionFunc = BossSst_HandEndSlam;
 }
@@ -1917,8 +1345,8 @@
 void BossSst_HandSetupRetreat(BossSst* this) {
     HAND_STATE(this) = HAND_RETREAT;
     Animation_MorphToPlayOnce(&this->skelAnime, D_80937884[this->actor.params], 10.0f);
-    this->colliderJntSph.base.atFlags &= ~3;
-    this->colliderJntSph.base.acFlags |= 1;
+    this->colliderJntSph.base.atFlags &= ~(AT_ON | AT_HIT);
+    this->colliderJntSph.base.acFlags |= AC_ON;
     this->actor.flags |= 1;
     BossSst_HandSetInvulnerable(this, false);
     this->timer = 0;
@@ -2005,36 +1433,36 @@
         DECR(this->timer);
 
         if (this->timer == 0) {
-            if (this->colliderJntSph.base.acFlags & 1) {
+            if (this->colliderJntSph.base.acFlags & AC_ON) {
                 BossSst_HandSetupEndSlam(this);
             } else {
-                this->colliderJntSph.base.acFlags |= 1;
+                this->colliderJntSph.base.acFlags |= AC_ON;
                 BossSst_HandSetupWait(this);
             }
         }
     } else {
         if (this->ready) {
             this->timer = 30;
-            this->colliderJntSph.base.atFlags &= ~3;
+            this->colliderJntSph.base.atFlags &= ~(AT_ON | AT_HIT);
         } else {
             this->actor.velocity.y *= 1.5f;
             if (Math_StepToF(&this->actor.posRot.pos.y, this->actor.groundY, this->actor.velocity.y)) {
                 this->ready = true;
                 Audio_PlayActorSound2(&this->actor, NA_SE_EN_SHADEST_TAIKO_LOW);
                 BossSst_SpawnShockwave(this);
-                this->colliderCyl.base.atFlags |= 1;
-                Collider_CylinderUpdate(&this->actor, &this->colliderCyl);
+                this->colliderCyl.base.atFlags |= AT_ON;
+                Collider_UpdateCylinder(&this->actor, &this->colliderCyl);
                 this->colliderCyl.dim.radius = sCylinderInitHand.dim.radius;
             }
         }
 
-        if (this->colliderJntSph.base.atFlags & 2) {
+        if (this->colliderJntSph.base.atFlags & AT_HIT) {
             Player* player = PLAYER;
 
             player->actor.posRot.pos.x = (Math_SinS(this->actor.yawTowardsLink) * 100.0f) + this->actor.posRot.pos.x;
             player->actor.posRot.pos.z = (Math_CosS(this->actor.yawTowardsLink) * 100.0f) + this->actor.posRot.pos.z;
 
-            this->colliderJntSph.base.atFlags &= ~3;
+            this->colliderJntSph.base.atFlags &= ~(AT_ON | AT_HIT);
             func_8002F71C(globalCtx, &this->actor, 5.0f, this->actor.yawTowardsLink, 0.0f);
         }
 
@@ -2089,10 +1517,10 @@
     this->handAngSpeed = CLAMP_MAX(this->handAngSpeed, this->handMaxSpeed);
 
     if (Math_SmoothStepToS(&this->actor.shape.rot.y, this->targetYaw, 4, this->handAngSpeed, 0x10) == 0) {
-        this->colliderJntSph.base.maskA &= ~4;
+        this->colliderJntSph.base.ocFlags1 &= ~OC1_NO_PUSH;
         BossSst_HandSetupRetreat(this);
-    } else if (this->colliderJntSph.base.atFlags & 2) {
-        this->colliderJntSph.base.atFlags &= ~3;
+    } else if (this->colliderJntSph.base.atFlags & AT_HIT) {
+        this->colliderJntSph.base.atFlags &= ~(AT_ON | AT_HIT);
         this->ready = true;
         func_8002F71C(globalCtx, &this->actor, 5.0f, this->actor.shape.rot.y - (this->parity * 0x3800), 0.0f);
         func_8002F7DC(&player->actor, NA_SE_PL_BODY_HIT);
@@ -2103,11 +1531,11 @@
     }
 
     if (!this->ready && ((player->cylinder.dim.height > 40.0f) || (player->actor.posRot.pos.y > 1.0f))) {
-        this->colliderJntSph.base.atFlags |= 1;
-        this->colliderJntSph.base.maskA &= ~4;
-    } else {
-        this->colliderJntSph.base.atFlags &= ~1;
-        this->colliderJntSph.base.maskA |= 4;
+        this->colliderJntSph.base.atFlags |= AT_ON;
+        this->colliderJntSph.base.ocFlags1 &= ~OC1_NO_PUSH;
+    } else {
+        this->colliderJntSph.base.atFlags &= ~AT_ON;
+        this->colliderJntSph.base.ocFlags1 |= OC1_NO_PUSH;
     }
 
     this->actor.posRot.pos.x = (Math_SinS(this->actor.shape.rot.y) * this->radius) + sHead->actor.posRot.pos.x;
@@ -2151,7 +1579,7 @@
     this->actor.posRot.pos.z += this->actor.speedXZ * Math_CosS(this->actor.shape.rot.y);
     if (this->actor.bgCheckFlags & 8) {
         BossSst_HandSetupRetreat(this);
-    } else if (this->colliderJntSph.base.atFlags & 2) {
+    } else if (this->colliderJntSph.base.atFlags & AT_HIT) {
         func_8002F7DC(&PLAYER->actor, NA_SE_PL_BODY_HIT);
         func_8002F71C(globalCtx, &this->actor, 10.0f, this->actor.shape.rot.y, 5.0f);
         BossSst_HandSetupRetreat(this);
@@ -2230,15 +1658,15 @@
             BossSst_HandSetupEndClap(this);
         }
     } else {
-        if (this->colliderJntSph.base.atFlags & 2) {
-            this->colliderJntSph.base.atFlags &= ~3;
-            OTHER_HAND->colliderJntSph.base.atFlags &= ~3;
+        if (this->colliderJntSph.base.atFlags & AT_HIT) {
+            this->colliderJntSph.base.atFlags &= ~(AT_ON | AT_HIT);
+            OTHER_HAND->colliderJntSph.base.atFlags &= ~(AT_ON | AT_HIT);
             BossSst_HandGrabPlayer(this, globalCtx);
         }
 
         if (this->ready) {
             this->timer = 30;
-            this->colliderJntSph.base.atFlags &= ~3;
+            this->colliderJntSph.base.atFlags &= ~(AT_ON | AT_HIT);
             if (!(player->stateFlags2 & 0x80)) {
                 dropFlag = true;
             }
@@ -2269,7 +1697,7 @@
 void BossSst_HandSetupEndClap(BossSst* this) {
     this->targetYaw = this->actor.initPosRot.rot.y - (this->parity * 0x1000);
     Animation_MorphToPlayOnce(&this->skelAnime, D_8093785C[this->actor.params], 10.0f);
-    this->colliderJntSph.base.atFlags &= ~3;
+    this->colliderJntSph.base.atFlags &= ~(AT_ON | AT_HIT);
     this->actionFunc = BossSst_HandEndClap;
 }
 
@@ -2324,7 +1752,7 @@
     if (this->timer < 5) {
         Math_SmoothStepToF(&this->actor.speedXZ, 0.0f, 0.5f, 25.0f, 5.0f);
         if (SkelAnime_Update(&this->skelAnime)) {
-            this->colliderJntSph.base.atFlags &= ~3;
+            this->colliderJntSph.base.atFlags &= ~(AT_ON | AT_HIT);
             this->actor.speedXZ = 0.0f;
             if (player->stateFlags2 & 0x80) {
                 if (Rand_ZeroOne() < 0.5f) {
@@ -2343,8 +1771,8 @@
         func_8002F974(&this->actor, NA_SE_EN_SHADEST_HAND_FLY - SFX_FLAG);
     }
 
-    if (this->colliderJntSph.base.atFlags & 2) {
-        this->colliderJntSph.base.atFlags &= ~3;
+    if (this->colliderJntSph.base.atFlags & AT_HIT) {
+        this->colliderJntSph.base.atFlags &= ~(AT_ON | AT_HIT);
         Audio_PlayActorSound2(&this->actor, NA_SE_EN_SHADEST_CATCH);
         BossSst_HandGrabPlayer(this, globalCtx);
         this->timer = CLAMP_MAX(this->timer, 5);
@@ -2574,10 +2002,10 @@
         if (this->ready) {
             this->actor.dmgEffectTimer = 0;
         }
-    } else if (this->colliderJntSph.base.atFlags & 2) {
-        this->colliderJntSph.base.atFlags &= ~3;
-        OTHER_HAND->colliderJntSph.base.atFlags &= ~3;
-        sHead->colliderJntSph.base.atFlags &= ~3;
+    } else if (this->colliderJntSph.base.atFlags & AT_HIT) {
+        this->colliderJntSph.base.atFlags &= ~(AT_ON | AT_HIT);
+        OTHER_HAND->colliderJntSph.base.atFlags &= ~(AT_ON | AT_HIT);
+        sHead->colliderJntSph.base.atFlags &= ~(AT_ON | AT_HIT);
         func_8002F71C(globalCtx, &this->actor, 10.0f, this->actor.shape.rot.y, 5.0f);
         func_8002F7DC(&PLAYER->actor, NA_SE_PL_BODY_HIT);
     }
@@ -2589,8 +2017,8 @@
         hand->ready = false;
     }
 
-    hand->colliderJntSph.base.atFlags &= ~3;
-    hand->colliderJntSph.base.acFlags |= 1;
+    hand->colliderJntSph.base.atFlags &= ~(AT_ON | AT_HIT);
+    hand->colliderJntSph.base.acFlags |= AC_ON;
     BossSst_HandSetInvulnerable(hand, true);
     func_8003426C(&hand->actor, 0, 0xFF, 0, Animation_GetLastFrame(&gBongoHeadAnim3));
     hand->actionFunc = BossSst_HandStunned;
@@ -2896,9 +2324,9 @@
     if (globalCtx->grabPlayer(globalCtx, player)) {
         player->actor.parent = &this->actor;
         if (player->actor.colChkInfo.health > 0) {
-            this->colliderJntSph.base.maskA &= ~1;
+            this->colliderJntSph.base.ocFlags1 &= ~OC1_ON;
             if (HAND_STATE(this) == HAND_CLAP) {
-                OTHER_HAND->colliderJntSph.base.maskA &= ~1;
+                OTHER_HAND->colliderJntSph.base.ocFlags1 &= ~OC1_ON;
             }
         }
     }
@@ -2910,8 +2338,8 @@
     if (player->actor.parent == &this->actor) {
         player->actor.parent = NULL;
         player->unk_850 = 0x64;
-        this->colliderJntSph.base.maskA |= 1;
-        OTHER_HAND->colliderJntSph.base.maskA |= 1;
+        this->colliderJntSph.base.ocFlags1 |= OC1_ON;
+        OTHER_HAND->colliderJntSph.base.ocFlags1 |= OC1_ON;
         if (arg2 != 0) {
             func_8002F71C(globalCtx, &this->actor, 0.0f, this->actor.shape.rot.y, 0.0f);
         }
@@ -2981,20 +2409,20 @@
 void BossSst_HandSetDamage(BossSst* this, s32 damage) {
     s32 i;
 
-    this->colliderJntSph.base.atFlags |= 1;
+    this->colliderJntSph.base.atFlags |= AT_ON;
     for (i = 0; i < 11; i++) {
-        this->colliderJntSph.list[i].body.toucher.damage = damage;
+        this->colliderJntSph.elements[i].info.toucher.damage = damage;
     }
 }
 
 void BossSst_HandSetInvulnerable(BossSst* this, s32 setInv) {
-    this->colliderJntSph.base.acFlags &= ~2;
+    this->colliderJntSph.base.acFlags &= ~AC_HIT;
     if (setInv) {
-        this->colliderJntSph.base.type = COLTYPE_UNK12;
-        this->colliderJntSph.base.acFlags |= 4;
-    } else {
-        this->colliderJntSph.base.type = COLTYPE_UNK0;
-        this->colliderJntSph.base.acFlags &= ~4;
+        this->colliderJntSph.base.colType = COLTYPE_HARD;
+        this->colliderJntSph.base.acFlags |= AC_HARD;
+    } else {
+        this->colliderJntSph.base.colType = COLTYPE_HIT0;
+        this->colliderJntSph.base.acFlags &= ~AC_HARD;
     }
 }
 
@@ -3003,14 +2431,14 @@
 }
 
 void BossSst_HandCollisionCheck(BossSst* this, GlobalContext* globalCtx) {
-    if ((this->colliderJntSph.base.acFlags & 2) && (this->colliderJntSph.base.type != COLTYPE_UNK12)) {
+    if ((this->colliderJntSph.base.acFlags & AC_HIT) && (this->colliderJntSph.base.colType != COLTYPE_HARD)) {
         s32 bothHands = true;
 
-        this->colliderJntSph.base.acFlags &= ~2;
+        this->colliderJntSph.base.acFlags &= ~AC_HIT;
         if ((this->actor.colChkInfo.damageEffect != 0) || (this->actor.colChkInfo.damage != 0)) {
-            this->colliderJntSph.base.atFlags &= ~3;
-            this->colliderJntSph.base.acFlags &= ~1;
-            this->colliderJntSph.base.maskA &= ~4;
+            this->colliderJntSph.base.atFlags &= ~(AT_ON | AT_HIT);
+            this->colliderJntSph.base.acFlags &= ~AC_ON;
+            this->colliderJntSph.base.ocFlags1 &= ~OC1_NO_PUSH;
             BossSst_HandReleasePlayer(this, globalCtx, 1);
             if (HAND_STATE(OTHER_HAND) == HAND_CLAP) {
                 BossSst_HandReleasePlayer(OTHER_HAND, globalCtx, 1);
@@ -3035,8 +2463,8 @@
 }
 
 void BossSst_HeadCollisionCheck(BossSst* this, GlobalContext* globalCtx) {
-    if (this->colliderCyl.base.acFlags & 2) {
-        this->colliderCyl.base.acFlags &= ~2;
+    if (this->colliderCyl.base.acFlags & AC_HIT) {
+        this->colliderCyl.base.acFlags &= ~AC_HIT;
         if ((this->actor.colChkInfo.damageEffect != 0) || (this->actor.colChkInfo.damage != 0)) {
             if (this->actionFunc == BossSst_HeadVulnerable) {
                 if (Actor_ApplyDamage(&this->actor) == 0) {
@@ -3068,11 +2496,11 @@
     BossSst* this = THIS;
     BossSstHandTrail* trail;
 
-    if (this->colliderCyl.base.atFlags & 1) {
+    if (this->colliderCyl.base.atFlags & AT_ON) {
         if ((this->effects[0].move < 5) ||
             (this->actor.xzDistToLink < ((this->effects[2].scale * 0.01f) * sCylinderInitHand.dim.radius)) ||
-            (this->colliderCyl.base.atFlags & 2)) {
-            this->colliderCyl.base.atFlags &= ~3;
+            (this->colliderCyl.base.atFlags & AT_HIT)) {
+            this->colliderCyl.base.atFlags &= ~(AT_ON | AT_HIT);
         } else {
             this->colliderCyl.dim.radius = (this->effects[0].scale * 0.01f) * sCylinderInitHand.dim.radius;
         }
@@ -3082,7 +2510,7 @@
     this->actionFunc(this, globalCtx);
     func_8002E4B4(globalCtx, &this->actor, 50.0f, 130.0f, 0.0f, 5);
     Actor_SetHeight(&this->actor, 0.0f);
-    if (this->colliderJntSph.base.atFlags & 1) {
+    if (this->colliderJntSph.base.atFlags & AT_ON) {
         CollisionCheck_SetAT(globalCtx, &globalCtx->colChkCtx, &this->colliderJntSph.base);
     }
 
@@ -3091,11 +2519,11 @@
         CollisionCheck_SetAC(globalCtx, &globalCtx->colChkCtx, &this->colliderJntSph.base);
     }
 
-    if (this->colliderJntSph.base.maskA & 1) {
+    if (this->colliderJntSph.base.ocFlags1 & OC1_ON) {
         CollisionCheck_SetOC(globalCtx, &globalCtx->colChkCtx, &this->colliderJntSph.base);
     }
 
-    if (this->colliderCyl.base.atFlags & 1) {
+    if (this->colliderCyl.base.atFlags & AT_ON) {
         CollisionCheck_SetAT(globalCtx, &globalCtx->colChkCtx, &this->colliderCyl.base);
     }
 
@@ -3138,7 +2566,7 @@
         }
     }
 
-    if (this->colliderJntSph.base.atFlags & 1) {
+    if (this->colliderJntSph.base.atFlags & AT_ON) {
         CollisionCheck_SetAT(globalCtx, &globalCtx->colChkCtx, &this->colliderJntSph.base);
     }
 
@@ -3149,7 +2577,7 @@
         CollisionCheck_SetAC(globalCtx, &globalCtx->colChkCtx, &this->colliderJntSph.base);
     }
 
-    if (this->colliderJntSph.base.maskA & 1) {
+    if (this->colliderJntSph.base.ocFlags1 & OC1_ON) {
         CollisionCheck_SetOC(globalCtx, &globalCtx->colChkCtx, &this->colliderJntSph.base);
     }
 
@@ -3183,7 +2611,7 @@
 void BossSst_HandPost(GlobalContext* globalCtx, s32 limbIndex, Gfx** dList, Vec3s* rot, void* thisx) {
     BossSst* this = THIS;
 
-    func_800628A4(limbIndex, &this->colliderJntSph);
+    Collider_UpdateSpheres(limbIndex, &this->colliderJntSph);
 }
 
 s32 BossSst_HandTrailOverride(GlobalContext* globalCtx, s32 limbIndex, Gfx** dList, Vec3f* pos, Vec3s* rot, void* data,
@@ -3344,7 +2772,7 @@
         this->colliderCyl.dim.pos.z = headPos.z;
     }
 
-    func_800628A4(limbIndex, &this->colliderJntSph);
+    Collider_UpdateSpheres(limbIndex, &this->colliderJntSph);
 }
 
 void BossSst_DrawHead(Actor* thisx, GlobalContext* globalCtx) {
@@ -3489,7 +2917,7 @@
     Sphere16* sphere;
 
     if (index < 11) {
-        sphere = &this->colliderJntSph.list[index].dim.worldSphere;
+        sphere = &this->colliderJntSph.elements[index].dim.worldSphere;
 
         ice->pos.x = sphere->center.x;
         ice->pos.y = sphere->center.y;
@@ -3500,7 +2928,7 @@
             ice->pos.z -= 25.0f;
         }
     } else {
-        sphere = &this->colliderJntSph.list[0].dim.worldSphere;
+        sphere = &this->colliderJntSph.elements[0].dim.worldSphere;
 
         ice->pos.x = ((((index - 11) & 1) ? 1 : -1) * 25.0f) + sphere->center.x;
         ice->pos.y = ((((index - 11) & 2) ? 1 : -1) * 25.0f) + sphere->center.y;
