--- conflicted
+++ resolved
@@ -430,13 +430,8 @@
             player->currentYaw = -0x8000;
         }
 
-<<<<<<< HEAD
         Math_Vec3f_Copy(&sSubCamAt, &player->actor.world.pos);
-        if (player->actor.bgCheckFlags & 2) {
-=======
-        Math_Vec3f_Copy(&sCameraAt, &player->actor.world.pos);
         if (player->actor.bgCheckFlags & BGCHECKFLAG_GROUND_TOUCH) {
->>>>>>> 791d9018
             if (!this->ready) {
                 sFloor->dyna.actor.params = BONGOFLOOR_HIT;
                 this->ready = true;
