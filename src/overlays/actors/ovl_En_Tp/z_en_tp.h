--- conflicted
+++ resolved
@@ -35,10 +35,5 @@
     /* 11 */ TAILPASARAN_TAIL_DYING,
     /* 12 */ TAILPASARAN_HEAD_DYING
 } EnTpType;
-<<<<<<< HEAD
-
-extern const ActorInit En_Tp_InitVars;
-=======
->>>>>>> b9ad6aac
 
 #endif