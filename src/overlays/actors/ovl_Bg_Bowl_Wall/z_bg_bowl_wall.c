/*
 * File: z_bg_bowl_wall.c
 * Overlay: Bg_Bowl_Wall
 * Description: Bombchu Bowling Alley Wall
 */

#include "z_bg_bowl_wall.h"
#include "objects/object_bowl/object_bowl.h"
#include "vt.h"
#include "overlays/actors/ovl_En_Wall_Tubo/z_en_wall_tubo.h"
#include "overlays/effects/ovl_Effect_Ss_Hahen/z_eff_ss_hahen.h"

#define FLAGS 0x00000030

#define THIS ((BgBowlWall*)thisx)

void BgBowlWall_Init(Actor* thisx, GlobalContext* globalCtx);
void BgBowlWall_Destroy(Actor* thisx, GlobalContext* globalCtx);
void BgBowlWall_Update(Actor* thisx, GlobalContext* globalCtx);
void BgBowlWall_Draw(Actor* thisx, GlobalContext* globalCtx);

void BgBowlWall_SpawnBullseyes(BgBowlWall* this, GlobalContext* globalCtx);
void BgBowlWall_WaitForHit(BgBowlWall* this, GlobalContext* globalCtx);
void BgBowlWall_FallDoEffects(BgBowlWall* this, GlobalContext* globalCtx);
void BgBowlWall_FinishFall(BgBowlWall* this, GlobalContext* globalCtx);
void BgBowlWall_Reset(BgBowlWall* this, GlobalContext* globalCtx);

<<<<<<< HEAD
=======
extern CollisionHeader D_06000CB8;
extern CollisionHeader D_06001B00;
extern Gfx D_06000610[];
extern Gfx D_06001390[];

>>>>>>> a0e2ce72
const ActorInit Bg_Bowl_Wall_InitVars = {
    ACTOR_BG_BOWL_WALL,
    ACTORTYPE_PROP,
    FLAGS,
    OBJECT_BOWL,
    sizeof(BgBowlWall),
    (ActorFunc)BgBowlWall_Init,
    (ActorFunc)BgBowlWall_Destroy,
    (ActorFunc)BgBowlWall_Update,
    (ActorFunc)BgBowlWall_Draw,
};

static Vec3f sBullseyeOffset[] = {
    { 0.0f, 210.0f, -20.0f },
    { 0.0f, 170.0f, -20.0f },
    { -170.0f, 0.0f, -20.0f },
    { 170.0f, 0.0f, -20.0f },
};

static s16 sTargetRot[] = { 0x0000, 0x0000, 0x3FFF, -0x3FFF };

void BgBowlWall_Init(Actor* thisx, GlobalContext* globalCtx) {
    BgBowlWall* this = THIS;
    s32 pad1;
    s32 pad2;
    CollisionHeader* colHeader = NULL;

    DynaPolyActor_Init(&this->dyna, DPM_UNK);

    if (this->dyna.actor.params == 0) {
<<<<<<< HEAD
        DynaPolyInfo_Alloc(&gBowlCol1, &colHeader);
    } else {
        DynaPolyInfo_Alloc(&gBowlCol2, &colHeader);
=======
        CollisionHeader_GetVirtual(&D_06000CB8, &colHeader);
    } else {
        CollisionHeader_GetVirtual(&D_06001B00, &colHeader);
>>>>>>> a0e2ce72
    }

    this->dyna.bgId = DynaPoly_SetBgActor(globalCtx, &globalCtx->colCtx.dyna, &this->dyna.actor, colHeader);
    this->initPos = this->dyna.actor.posRot.pos;
    osSyncPrintf("\n\n");
    osSyncPrintf(VT_FGCOL(GREEN) " ☆☆☆☆☆ ボーリングおじゃま壁発生 ☆☆☆☆☆ %d\n" VT_RST, this->dyna.actor.params);
    this->actionFunc = BgBowlWall_SpawnBullseyes;
    this->dyna.actor.scale.x = this->dyna.actor.scale.y = this->dyna.actor.scale.z = 1.0f;
}

void BgBowlWall_Destroy(Actor* thisx, GlobalContext* globalCtx) {
    BgBowlWall* this = THIS;

    DynaPoly_DeleteBgActor(globalCtx, &globalCtx->colCtx.dyna, this->dyna.bgId);
}

void BgBowlWall_SpawnBullseyes(BgBowlWall* this, GlobalContext* globalCtx) {
    s32 pad;
    EnWallTubo* bullseye;
    Actor* lookForGirl;
    s16 type;

    type = this->dyna.actor.params;
    if (type != 0) {
        type += (s16)Rand_ZeroFloat(2.99f);
        this->dyna.actor.shape.rot.z = this->dyna.actor.posRot.rot.z = sTargetRot[type];
        osSyncPrintf("\n\n");
    }
    this->bullseyeCenter.x = sBullseyeOffset[type].x + this->dyna.actor.posRot.pos.x;
    this->bullseyeCenter.y = sBullseyeOffset[type].y + this->dyna.actor.posRot.pos.y;
    this->bullseyeCenter.z = sBullseyeOffset[type].z + this->dyna.actor.posRot.pos.z;
    if (1) {}
    bullseye = (EnWallTubo*)Actor_SpawnAsChild(&globalCtx->actorCtx, &this->dyna.actor, globalCtx, ACTOR_EN_WALL_TUBO,
                                               this->bullseyeCenter.x, this->bullseyeCenter.y, this->bullseyeCenter.z,
                                               0, 0, 0, this->dyna.actor.params);
    if (bullseye != NULL) {
        bullseye->explosionCenter = this->bullseyeCenter;
        if (type != 0) {
            bullseye->explosionCenter = this->bullseyeCenter = this->dyna.actor.posRot.pos;
        }
        if (this->chuGirl == NULL) {
            lookForGirl = globalCtx->actorCtx.actorList[ACTORTYPE_NPC].first;
            while (lookForGirl != NULL) {
                if (lookForGirl->id != ACTOR_EN_BOM_BOWL_MAN) {
                    lookForGirl = lookForGirl->next;
                } else {
                    this->chuGirl = (EnBomBowlMan*)lookForGirl;
                    break;
                }
            }
        }
        this->actionFunc = BgBowlWall_WaitForHit;
    }
}

void BgBowlWall_WaitForHit(BgBowlWall* this, GlobalContext* globalCtx) {
    if (this->isHit) {
        this->actionFunc = BgBowlWall_FallDoEffects;
    }
}

void BgBowlWall_FallDoEffects(BgBowlWall* this, GlobalContext* globalCtx) {
    s16 pad;
    Vec3f effectAccel = { 0.0f, 0.1f, 0.0f };
    Vec3f effectVelocity = { 0.0f, 0.0f, 0.0f };
    Vec3f effectPos;
    s16 quakeIndex;
    s32 wallFallen;
    s32 i;

    wallFallen = false;

    if (this->dyna.actor.params == 0) { // wall collapses backwards
        Math_SmoothStepToS(&this->dyna.actor.shape.rot.x, -0x3E80, 3, 500, 0);
        this->dyna.actor.posRot.rot.x = this->dyna.actor.shape.rot.x;
        if (this->dyna.actor.shape.rot.x < -0x3C1E) {
            wallFallen = true;
        }
    } else { // wall slides downwards
        Math_ApproachF(&this->dyna.actor.posRot.pos.y, this->initPos.y - 450.0f, 0.3f, 10.0f);
        if (this->dyna.actor.posRot.pos.y < (this->initPos.y - 400.0f)) {
            wallFallen = true;
        }
    }

    if (wallFallen) {
        for (i = 0; i < 15; i++) {
            effectPos.x = Rand_CenteredFloat(300.0f) + this->bullseyeCenter.x;
            effectPos.y = -100.0f;
            effectPos.z = Rand_CenteredFloat(400.0f) + this->bullseyeCenter.z;
            EffectSsBomb2_SpawnLayered(globalCtx, &effectPos, &effectVelocity, &effectAccel, 100, 30);
            effectPos.y = -50.0f;
            EffectSsHahen_SpawnBurst(globalCtx, &effectPos, 10.0f, 0, 50, 15, 3, HAHEN_OBJECT_DEFAULT, 10, NULL);
            Audio_PlayActorSound2(&this->dyna.actor, NA_SE_IT_BOMB_EXPLOSION);
        }
        quakeIndex = Quake_Add(ACTIVE_CAM, 1);
        Quake_SetSpeed(quakeIndex, 0x7FFF);
        Quake_SetQuakeValues(quakeIndex, 300, 0, 0, 0);
        Quake_SetCountdown(quakeIndex, 30);
        this->timer = 20;
        this->actionFunc = BgBowlWall_FinishFall;
    }
}

void BgBowlWall_FinishFall(BgBowlWall* this, GlobalContext* globalCtx) {
    if (this->timer >= 2) {
        if (this->dyna.actor.params == 0) {
            Math_SmoothStepToS(&this->dyna.actor.shape.rot.x, -0x3E80, 1, 200, 0);
        } else {
            Math_ApproachF(&this->dyna.actor.posRot.pos.y, this->initPos.y - 450.0f, 0.3f, 10.0f);
        }
    } else if (this->timer == 1) {
        this->dyna.actor.posRot.rot.x = this->dyna.actor.shape.rot.x = 0;
        this->dyna.actor.posRot.pos.y = this->initPos.y - 450.0f;
        this->chuGirl->wallStatus[this->dyna.actor.params] = 2;
        this->actionFunc = BgBowlWall_Reset;
    }
}

void BgBowlWall_Reset(BgBowlWall* this, GlobalContext* globalCtx) {
    if (this->chuGirl->wallStatus[this->dyna.actor.params] != 2) {
        Math_ApproachF(&this->dyna.actor.posRot.pos.y, this->initPos.y, 0.3f, 50.0f);
        if (fabsf(this->dyna.actor.posRot.pos.y - this->initPos.y) <= 10.0f) {
            this->dyna.actor.posRot.pos.y = this->initPos.y;
            this->isHit = false;
            this->actionFunc = BgBowlWall_SpawnBullseyes;
        }
    }
}

void BgBowlWall_Update(Actor* thisx, GlobalContext* globalCtx) {
    BgBowlWall* this = THIS;

    if (this->timer != 0) {
        this->timer--;
    }

    this->actionFunc(this, globalCtx);
}

void BgBowlWall_Draw(Actor* thisx, GlobalContext* globalCtx) {
    GlobalContext* globalCtx2 = globalCtx;
    BgBowlWall* this = THIS;
    u32 frames;

    OPEN_DISPS(globalCtx2->state.gfxCtx, "../z_bg_bowl_wall.c", 441);

    func_80093D84(globalCtx2->state.gfxCtx);
    gSPSegment(POLY_OPA_DISP++, 0x8,
               Gfx_TexScroll(globalCtx2->state.gfxCtx, 0, -2 * (frames = globalCtx2->state.frames), 16, 16));
    gDPPipeSync(POLY_OPA_DISP++);
    gSPMatrix(POLY_OPA_DISP++, Matrix_NewMtx(globalCtx2->state.gfxCtx, "../z_bg_bowl_wall.c", 453),
              G_MTX_NOPUSH | G_MTX_LOAD | G_MTX_MODELVIEW);

    if (this->dyna.actor.params == 0) {
        gSPDisplayList(POLY_OPA_DISP++, gBowlDL1);
    } else {
        gSPDisplayList(POLY_OPA_DISP++, gBowlDL2);
    }

    CLOSE_DISPS(globalCtx2->state.gfxCtx, "../z_bg_bowl_wall.c", 464);
}<|MERGE_RESOLUTION|>--- conflicted
+++ resolved
@@ -25,14 +25,6 @@
 void BgBowlWall_FinishFall(BgBowlWall* this, GlobalContext* globalCtx);
 void BgBowlWall_Reset(BgBowlWall* this, GlobalContext* globalCtx);
 
-<<<<<<< HEAD
-=======
-extern CollisionHeader D_06000CB8;
-extern CollisionHeader D_06001B00;
-extern Gfx D_06000610[];
-extern Gfx D_06001390[];
-
->>>>>>> a0e2ce72
 const ActorInit Bg_Bowl_Wall_InitVars = {
     ACTOR_BG_BOWL_WALL,
     ACTORTYPE_PROP,
@@ -63,15 +55,9 @@
     DynaPolyActor_Init(&this->dyna, DPM_UNK);
 
     if (this->dyna.actor.params == 0) {
-<<<<<<< HEAD
-        DynaPolyInfo_Alloc(&gBowlCol1, &colHeader);
+        CollisionHeader_GetVirtual(&gBowlCol1, &colHeader);
     } else {
-        DynaPolyInfo_Alloc(&gBowlCol2, &colHeader);
-=======
-        CollisionHeader_GetVirtual(&D_06000CB8, &colHeader);
-    } else {
-        CollisionHeader_GetVirtual(&D_06001B00, &colHeader);
->>>>>>> a0e2ce72
+        CollisionHeader_GetVirtual(&gBowlCol2, &colHeader);
     }
 
     this->dyna.bgId = DynaPoly_SetBgActor(globalCtx, &globalCtx->colCtx.dyna, &this->dyna.actor, colHeader);
