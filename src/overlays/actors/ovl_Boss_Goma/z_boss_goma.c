--- conflicted
+++ resolved
@@ -630,17 +630,10 @@
     this->actor.flags |= 1;
     func_80064520(globalCtx, &globalCtx->csCtx);
     func_8002DF54(globalCtx, &this->actor, 1);
-<<<<<<< HEAD
     this->subCamId = Gameplay_CreateSubCamera(globalCtx);
     Gameplay_ChangeCameraStatus(globalCtx, CAM_ID_MAIN, CAM_STAT_UNK3);
-    Gameplay_ChangeCameraStatus(globalCtx, this->subCamId, CAM_STAT_ACTIVE);
-    Animation_Change(&this->skelanime, &gGohmaAnim_010918, 1.0f, 0.0f, Animation_GetLastFrame(&gGohmaAnim_010918),
-=======
-    this->subCameraId = Gameplay_CreateSubCamera(globalCtx);
-    Gameplay_ChangeCameraStatus(globalCtx, 0, 3);
-    Gameplay_ChangeCameraStatus(globalCtx, this->subCameraId, 7);
+    Gameplay_ChangeCameraStatus(globalCtx, this->subCamId, 7);
     Animation_Change(&this->skelanime, &gGohmaEyeRollAnim, 1.0f, 0.0f, Animation_GetLastFrame(&gGohmaEyeRollAnim),
->>>>>>> 7551dc2b
                      ANIMMODE_ONCE, 0.0f);
     this->currentAnimFrameCount = Animation_GetLastFrame(&gGohmaEyeRollAnim);
 
