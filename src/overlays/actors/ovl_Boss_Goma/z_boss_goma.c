--- conflicted
+++ resolved
@@ -1821,11 +1821,7 @@
                     EffectSsSibuki_SpawnBurst(globalCtx, &this->actor.focus.pos);
                 } else {
                     BossGoma_SetupDefeated(this, globalCtx);
-<<<<<<< HEAD
-                    Actor_PlayDeathFx(globalCtx, &this->actor);
-=======
                     Enemy_StartFinishingBlow(globalCtx, &this->actor);
->>>>>>> e632b9a1
                 }
 
                 this->invincibilityFrames = 10;
