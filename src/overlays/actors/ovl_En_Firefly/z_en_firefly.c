--- conflicted
+++ resolved
@@ -146,13 +146,8 @@
     Collider_SetJntSph(play, &this->collider, &this->actor, &sJntSphInit, this->colliderItems);
     CollisionCheck_SetInfo(&this->actor.colChkInfo, &sDamageTable, &sColChkInfoInit);
 
-<<<<<<< HEAD
     if (PARAMS_GET_NOSHIFT(this->actor.params, 15, 1) != 0) {
-        this->actor.flags |= ACTOR_FLAG_7;
-=======
-    if ((this->actor.params & 0x8000) != 0) {
         this->actor.flags |= ACTOR_FLAG_REACT_TO_LENS;
->>>>>>> 616d6d4e
         if (1) {}
         this->actor.draw = EnFirefly_DrawInvisible;
         this->actor.params &= 0x7FFF;
