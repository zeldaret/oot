--- conflicted
+++ resolved
@@ -186,13 +186,8 @@
 }
 
 void EnFirefly_SetupDiveAttack(EnFirefly* this) {
-<<<<<<< HEAD
-    this->timer = Math_Rand_S16Offset(70, 100);
+    this->timer = Rand_S16Offset(70, 100);
     this->skelAnime.playSpeed = 1.0f;
-=======
-    this->timer = Rand_S16Offset(70, 100);
-    this->skelAnime.animPlaybackSpeed = 1.0f;
->>>>>>> b95643b3
     this->targetPitch = ((this->actor.yDistFromLink > 0.0f) ? -0xC00 : 0xC00) + 0x1554;
     this->actionFunc = EnFirefly_DiveAttack;
 }
@@ -329,13 +324,8 @@
     if (this->timer != 0) {
         this->timer--;
     }
-<<<<<<< HEAD
     skelanimeUpdated = Animation_OnFrame(&this->skelAnime, 0.0f);
-    this->actor.speedXZ = (Math_Rand_ZeroOne() * 1.5f) + 1.5f;
-=======
-    skelanimeUpdated = func_800A56C8(&this->skelAnime, 0.0f);
     this->actor.speedXZ = (Rand_ZeroOne() * 1.5f) + 1.5f;
->>>>>>> b95643b3
     if (this->onFire || (this->actor.params == KEESE_ICE_FLY) ||
         ((EnFirefly_ReturnToPerch(this, globalCtx) == 0) && (EnFirefly_SeekTorch(this, globalCtx) == 0))) {
         if (skelanimeUpdated) {
@@ -382,13 +372,8 @@
         this->skelAnime.playSpeed = 0.0f;
     }
     this->actor.dmgEffectTimer = 40;
-<<<<<<< HEAD
     SkelAnime_Update(&this->skelAnime);
-    Math_ApproxF(&this->actor.speedXZ, 0.0f, 0.5f);
-=======
-    SkelAnime_FrameUpdateMatrix(&this->skelAnime);
     Math_StepToF(&this->actor.speedXZ, 0.0f, 0.5f);
->>>>>>> b95643b3
     if (this->actor.flags & 0x8000) {
         this->actor.dmgEffectTimer = 40;
     } else {
@@ -462,17 +447,10 @@
 
 // Knockback after hitting player
 void EnFirefly_Rebound(EnFirefly* this, GlobalContext* globalCtx) {
-<<<<<<< HEAD
     SkelAnime_Update(&this->skelAnime);
-    Math_ApproxUpdateScaledS(&this->actor.shape.rot.x, 0, 0x100);
-    Math_ApproxF(&this->actor.velocity.y, 0.0f, 0.4f);
-    if (Math_ApproxF(&this->actor.speedXZ, 0.0f, 0.15f)) {
-=======
-    SkelAnime_FrameUpdateMatrix(&this->skelAnime);
     Math_ScaledStepToS(&this->actor.shape.rot.x, 0, 0x100);
     Math_StepToF(&this->actor.velocity.y, 0.0f, 0.4f);
     if (Math_StepToF(&this->actor.speedXZ, 0.0f, 0.15f)) {
->>>>>>> b95643b3
         if (this->timer != 0) {
             this->timer--;
         }
@@ -511,15 +489,9 @@
 }
 
 void EnFirefly_Stunned(EnFirefly* this, GlobalContext* globalCtx) {
-<<<<<<< HEAD
     SkelAnime_Update(&this->skelAnime);
-    Math_ApproxF(&this->actor.speedXZ, 0.0f, 0.5f);
-    Math_ApproxUpdateScaledS(&this->actor.shape.rot.x, 0x1554, 0x100);
-=======
-    SkelAnime_FrameUpdateMatrix(&this->skelAnime);
     Math_StepToF(&this->actor.speedXZ, 0.0f, 0.5f);
     Math_ScaledStepToS(&this->actor.shape.rot.x, 0x1554, 0x100);
->>>>>>> b95643b3
     if (this->timer != 0) {
         this->timer--;
     }
