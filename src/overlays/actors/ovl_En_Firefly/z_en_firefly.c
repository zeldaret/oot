#include "z_en_firefly.h"
#include "overlays/actors/ovl_Obj_Syokudai/z_obj_syokudai.h"

#define FLAGS 0x00005005

#define THIS ((EnFirefly*)thisx)

void EnFirefly_Init(Actor* thisx, GlobalContext* globalCtx);
void EnFirefly_Destroy(Actor* thisx, GlobalContext* globalCtx);
void EnFirefly_Update(Actor* thisx, GlobalContext* globalCtx);
void EnFirefly_Draw(Actor* thisx, GlobalContext* globalCtx);

void EnFirefly_DrawInvisible(Actor* thisx, GlobalContext* globalCtx);

void EnFirefly_FlyIdle(EnFirefly* this, GlobalContext* globalCtx);
void EnFirefly_Fall(EnFirefly* this, GlobalContext* globalCtx);
void EnFirefly_Die(EnFirefly* this, GlobalContext* globalCtx);
void EnFirefly_DiveAttack(EnFirefly* this, GlobalContext* globalCtx);
void EnFirefly_Rebound(EnFirefly* this, GlobalContext* globalCtx);
void EnFirefly_FlyAway(EnFirefly* this, GlobalContext* globalCtx);
void EnFirefly_Stunned(EnFirefly* this, GlobalContext* globalCtx);
void EnFirefly_FrozenFall(EnFirefly* this, GlobalContext* globalCtx);
void EnFirefly_Perch(EnFirefly* this, GlobalContext* globalCtx);
void EnFirefly_DisturbDiveAttack(EnFirefly* this, GlobalContext* globalCtx);

typedef enum {
    /* 0 */ KEESE_AURA_NONE,
    /* 1 */ KEESE_AURA_FIRE,
    /* 2 */ KEESE_AURA_ICE
} KeeseAuraType;

const ActorInit En_Firefly_InitVars = {
    ACTOR_EN_FIREFLY,
    ACTORCAT_ENEMY,
    FLAGS,
    OBJECT_FIREFLY,
    sizeof(EnFirefly),
    (ActorFunc)EnFirefly_Init,
    (ActorFunc)EnFirefly_Destroy,
    (ActorFunc)EnFirefly_Update,
    (ActorFunc)EnFirefly_Draw,
};

static ColliderJntSphElementInit sJntSphElementsInit[1] = {
    {
        {
            ELEMTYPE_UNK0,
            { 0xFFCFFFFF, 0x01, 0x08 },
            { 0xFFCFFFFF, 0x00, 0x00 },
            TOUCH_ON | TOUCH_SFX_HARD,
            BUMP_ON,
            OCELEM_ON,
        },
        { 1, { { 0, 1000, 0 }, 15 }, 100 },
    },
};

static ColliderJntSphInit sJntSphInit = {
    {
        COLTYPE_HIT3,
        AT_ON | AT_TYPE_ENEMY,
        AC_ON | AC_TYPE_PLAYER,
        OC1_ON | OC1_TYPE_ALL,
        OC2_TYPE_1,
        COLSHAPE_JNTSPH,
    },
    1,
    sJntSphElementsInit,
};

static CollisionCheckInfoInit sColChkInfoInit = { 1, 10, 10, 30 };

static DamageTable sDamageTable = {
    /* Deku nut      */ DMG_ENTRY(0, 0x1),
    /* Deku stick    */ DMG_ENTRY(2, 0x0),
    /* Slingshot     */ DMG_ENTRY(1, 0x0),
    /* Explosive     */ DMG_ENTRY(2, 0x0),
    /* Boomerang     */ DMG_ENTRY(1, 0x0),
    /* Normal arrow  */ DMG_ENTRY(2, 0x0),
    /* Hammer swing  */ DMG_ENTRY(2, 0x0),
    /* Hookshot      */ DMG_ENTRY(2, 0x0),
    /* Kokiri sword  */ DMG_ENTRY(1, 0x0),
    /* Master sword  */ DMG_ENTRY(2, 0x0),
    /* Giant's Knife */ DMG_ENTRY(4, 0x0),
    /* Fire arrow    */ DMG_ENTRY(2, 0xF),
    /* Ice arrow     */ DMG_ENTRY(4, 0x3),
    /* Light arrow   */ DMG_ENTRY(2, 0x0),
    /* Unk arrow 1   */ DMG_ENTRY(2, 0x0),
    /* Unk arrow 2   */ DMG_ENTRY(2, 0x0),
    /* Unk arrow 3   */ DMG_ENTRY(2, 0x0),
    /* Fire magic    */ DMG_ENTRY(0, 0x2),
    /* Ice magic     */ DMG_ENTRY(4, 0x3),
    /* Light magic   */ DMG_ENTRY(0, 0x0),
    /* Shield        */ DMG_ENTRY(0, 0x0),
    /* Mirror Ray    */ DMG_ENTRY(0, 0x0),
    /* Kokiri spin   */ DMG_ENTRY(1, 0x0),
    /* Giant spin    */ DMG_ENTRY(4, 0x0),
    /* Master spin   */ DMG_ENTRY(2, 0x0),
    /* Kokiri jump   */ DMG_ENTRY(2, 0x0),
    /* Giant jump    */ DMG_ENTRY(8, 0x0),
    /* Master jump   */ DMG_ENTRY(4, 0x0),
    /* Unknown 1     */ DMG_ENTRY(0, 0x0),
    /* Unblockable   */ DMG_ENTRY(0, 0x0),
    /* Hammer jump   */ DMG_ENTRY(4, 0x0),
    /* Unknown 2     */ DMG_ENTRY(0, 0x0),
};

static InitChainEntry sInitChain[] = {
    ICHAIN_VEC3F_DIV1000(scale, 5, ICHAIN_CONTINUE), ICHAIN_F32_DIV1000(gravity, -500, ICHAIN_CONTINUE),
    ICHAIN_F32(minVelocityY, -4, ICHAIN_CONTINUE),   ICHAIN_U8(targetMode, 2, ICHAIN_CONTINUE),
    ICHAIN_F32(arrowOffset, 4000, ICHAIN_STOP),
};

extern SkeletonHeader D_060018B8;
extern AnimationHeader D_0600017C;
extern Gfx D_06001678[];

void EnFirefly_Extinguish(EnFirefly* this) {
    this->actor.params += 2;
    this->collider.elements[0].info.toucher.effect = 0; // None
    this->auraType = KEESE_AURA_NONE;
    this->onFire = false;
    this->actor.naviEnemyId = 0x12; // Keese
}

void EnFirefly_Ignite(EnFirefly* this) {
    if (this->actor.params == KEESE_ICE_FLY) {
        this->actor.params = KEESE_FIRE_FLY;
    } else {
        this->actor.params -= 2;
    }
    this->collider.elements[0].info.toucher.effect = 1; // Fire
    this->auraType = KEESE_AURA_FIRE;
    this->onFire = true;
    this->actor.naviEnemyId = 0x11; // Fire Keese
}

void EnFirefly_Init(Actor* thisx, GlobalContext* globalCtx) {
    EnFirefly* this = THIS;

    Actor_ProcessInitChain(&this->actor, sInitChain);
    ActorShape_Init(&this->actor.shape, 0.0f, ActorShadow_DrawCircle, 25.0f);
    SkelAnime_Init(globalCtx, &this->skelAnime, &D_060018B8, &D_0600017C, this->jointTable, this->morphTable, 28);
    Collider_InitJntSph(globalCtx, &this->collider);
    Collider_SetJntSph(globalCtx, &this->collider, &this->actor, &sJntSphInit, this->colliderItems);
    CollisionCheck_SetInfo(&this->actor.colChkInfo, &sDamageTable, &sColChkInfoInit);

    if ((this->actor.params & 0x8000) != 0) {
        this->actor.flags |= 0x80;
        if (1) {}
        this->actor.draw = EnFirefly_DrawInvisible;
        this->actor.params &= 0x7FFF;
    }

    if (this->actor.params <= KEESE_FIRE_PERCH) {
        this->onFire = true;
    } else {
        this->onFire = false;
    }

    if (this->onFire) {
        this->actionFunc = EnFirefly_FlyIdle;
        this->timer = Rand_S16Offset(20, 60);
        this->actor.shape.rot.x = 0x1554;
        this->auraType = KEESE_AURA_FIRE;
        this->actor.naviEnemyId = 0x11; // Fire Keese
        this->maxAltitude = this->actor.home.pos.y;
    } else {
        if (this->actor.params == KEESE_NORMAL_PERCH) {
            this->actionFunc = EnFirefly_Perch;
        } else {
            this->actionFunc = EnFirefly_FlyIdle;
        }

        if (this->actor.params == KEESE_ICE_FLY) {
            this->collider.elements[0].info.toucher.effect = 2; // Ice
            this->actor.naviEnemyId = 0x56;                     // Ice Keese
        } else {
            this->collider.elements[0].info.toucher.effect = 0; // Nothing
            this->actor.naviEnemyId = 0x12;                     // Keese
        }

        this->maxAltitude = this->actor.home.pos.y + 100.0f;

        if (this->actor.params == KEESE_ICE_FLY) {
            this->auraType = KEESE_AURA_ICE;
        } else {
            this->auraType = KEESE_AURA_NONE;
        }
    }

    this->collider.elements[0].dim.worldSphere.radius = sJntSphInit.elements[0].dim.modelSphere.radius;
}

void EnFirefly_Destroy(Actor* thisx, GlobalContext* globalCtx) {
    EnFirefly* this = THIS;

    Collider_DestroyJntSph(globalCtx, &this->collider);
}

void EnFirefly_SetupWait(EnFirefly* this) {
    this->timer = Rand_S16Offset(70, 100);
    this->actor.speedXZ = (Rand_ZeroOne() * 1.5f) + 1.5f;
    Math_ScaledStepToS(&this->actor.shape.rot.y, func_8002DAC0(&this->actor, &this->actor.home.pos), 0x300);
    this->targetPitch = ((this->maxAltitude < this->actor.world.pos.y) ? 0xC00 : -0xC00) + 0x1554;
    this->skelAnime.playSpeed = 1.0f;
    this->actionFunc = EnFirefly_FlyIdle;
}

void EnFirefly_SetupFall(EnFirefly* this) {
    this->timer = 40;
    this->actor.velocity.y = 0.0f;
    Animation_Change(&this->skelAnime, &D_0600017C, 0.5f, 0.0f, 0.0f, ANIMMODE_LOOP_INTERP, -3.0f);
    Audio_PlayActorSound2(&this->actor, NA_SE_EN_FFLY_DEAD);
    this->actor.flags |= 0x10;
    func_8003426C(&this->actor, 0x4000, 0xFF, 0, 40);
    this->actionFunc = EnFirefly_Fall;
}

void EnFirefly_SetupDie(EnFirefly* this) {
    this->timer = 15;
    this->actor.speedXZ = 0.0f;
    this->actionFunc = EnFirefly_Die;
}

void EnFirefly_SetupRebound(EnFirefly* this) {
    this->actor.world.rot.x = 0x7000;
    this->timer = 18;
    this->skelAnime.playSpeed = 1.0f;
    this->actor.speedXZ = 2.5f;
    this->actionFunc = EnFirefly_Rebound;
}

void EnFirefly_SetupDiveAttack(EnFirefly* this) {
    this->timer = Rand_S16Offset(70, 100);
    this->skelAnime.playSpeed = 1.0f;
    this->targetPitch = ((this->actor.yDistToPlayer > 0.0f) ? -0xC00 : 0xC00) + 0x1554;
    this->actionFunc = EnFirefly_DiveAttack;
}

void EnFirefly_SetupFlyAway(EnFirefly* this) {
    this->timer = 150;
    this->skelAnime.playSpeed = 1.0f;
    this->targetPitch = 0x954;
    this->actionFunc = EnFirefly_FlyAway;
}

void EnFirefly_SetupStunned(EnFirefly* this) {
    this->timer = 80;
    func_8003426C(&this->actor, 0, 0xFF, 0, 80);
    this->auraType = KEESE_AURA_NONE;
    this->actor.velocity.y = 0.0f;
    this->skelAnime.playSpeed = 3.0f;
    Audio_PlayActorSound2(&this->actor, NA_SE_EN_GOMA_JR_FREEZE);
    this->actionFunc = EnFirefly_Stunned;
}

void EnFirefly_SetupFrozenFall(EnFirefly* this, GlobalContext* globalCtx) {
    s32 i;
    Vec3f iceParticlePos;

    this->actor.flags |= 0x10;
    this->auraType = KEESE_AURA_NONE;
    this->actor.speedXZ = 0.0f;
    func_8003426C(&this->actor, 0, 0xFF, 0, 0xFF);
    Audio_PlayActorSound2(&this->actor, NA_SE_EN_FFLY_DEAD);

    for (i = 0; i <= 7; i++) {
        iceParticlePos.x = (i & 1 ? 7.0f : -7.0f) + this->actor.world.pos.x;
        iceParticlePos.y = (i & 2 ? 7.0f : -7.0f) + this->actor.world.pos.y;
        iceParticlePos.z = (i & 4 ? 7.0f : -7.0f) + this->actor.world.pos.z;
        EffectSsEnIce_SpawnFlyingVec3f(globalCtx, &this->actor, &iceParticlePos, 150, 150, 150, 250, 235, 245, 255,
                                       (Rand_ZeroOne() * 0.15f) + 0.85f);
    }

    this->actionFunc = EnFirefly_FrozenFall;
}

void EnFirefly_SetupPerch(EnFirefly* this) {
    this->timer = 1;
    this->actor.speedXZ = 0.0f;
    this->actionFunc = EnFirefly_Perch;
}

void EnFirefly_SetupDisturbDiveAttack(EnFirefly* this) {
    this->skelAnime.playSpeed = 3.0f;
    this->actor.shape.rot.x = 0x1554;
    this->actor.shape.rot.y = this->actor.yawTowardsPlayer;
    this->actor.speedXZ = 3.0f;
    this->timer = 50;
    this->actionFunc = EnFirefly_DisturbDiveAttack;
}

s32 EnFirefly_ReturnToPerch(EnFirefly* this, GlobalContext* globalCtx) {
    Player* player = PLAYER;
    f32 distFromHome;

    if (this->actor.params != KEESE_NORMAL_PERCH) {
        return 0;
    }

    if (func_8002DBB0(&player->actor, &this->actor.home.pos) > 300.0f) {
        distFromHome = func_8002DB6C(&this->actor, &this->actor.home.pos);

        if (distFromHome < 5.0f) {
            EnFirefly_SetupPerch(this);
            return 1;
        }

        distFromHome *= 0.05f;

        if (distFromHome < 1.0f) {
            this->actor.speedXZ *= distFromHome;
        }

        Math_ScaledStepToS(&this->actor.shape.rot.y, func_8002DAC0(&this->actor, &this->actor.home.pos), 0x300);
        Math_ScaledStepToS(&this->actor.shape.rot.x, func_8002DB28(&this->actor, &this->actor.home.pos) + 0x1554,
                           0x100);
        return 1;
    }

    return 0;
}

s32 EnFirefly_SeekTorch(EnFirefly* this, GlobalContext* globalCtx) {
    ObjSyokudai* findTorch;
    ObjSyokudai* closestTorch;
    f32 torchDist;
    f32 currentMinDist;
    Vec3f flamePos;

    findTorch = (ObjSyokudai*)globalCtx->actorCtx.actorLists[ACTORCAT_PROP].head;
    closestTorch = NULL;
    currentMinDist = 35000.0f;

    while (findTorch != NULL) {
        if ((findTorch->actor.id == ACTOR_OBJ_SYOKUDAI) && (findTorch->litTimer != 0)) {
            torchDist = func_8002DB48(&this->actor, &findTorch->actor);
            if (torchDist < currentMinDist) {
                currentMinDist = torchDist;
                closestTorch = findTorch;
            }
        }
        findTorch = (ObjSyokudai*)findTorch->actor.next;
    }

    if (closestTorch != NULL) {
        flamePos.x = closestTorch->actor.world.pos.x;
        flamePos.y = closestTorch->actor.world.pos.y + 52.0f + 15.0f;
        flamePos.z = closestTorch->actor.world.pos.z;
        if (func_8002DB6C(&this->actor, &flamePos) < 15.0f) {
            EnFirefly_Ignite(this);
            return 1;
        } else {
            Math_ScaledStepToS(&this->actor.shape.rot.y, func_8002DA78(&this->actor, &closestTorch->actor), 0x300);
            Math_ScaledStepToS(&this->actor.shape.rot.x, func_8002DB28(&this->actor, &flamePos) + 0x1554, 0x100);
            return 1;
        }
    }
    return 0;
}

void EnFirefly_FlyIdle(EnFirefly* this, GlobalContext* globalCtx) {
    s32 skelanimeUpdated;
    f32 rand;

    SkelAnime_Update(&this->skelAnime);
    if (this->timer != 0) {
        this->timer--;
    }
    skelanimeUpdated = Animation_OnFrame(&this->skelAnime, 0.0f);
    this->actor.speedXZ = (Rand_ZeroOne() * 1.5f) + 1.5f;
    if (this->onFire || (this->actor.params == KEESE_ICE_FLY) ||
        ((EnFirefly_ReturnToPerch(this, globalCtx) == 0) && (EnFirefly_SeekTorch(this, globalCtx) == 0))) {
        if (skelanimeUpdated) {
            rand = Rand_ZeroOne();
            if (rand < 0.5f) {
                Math_ScaledStepToS(&this->actor.shape.rot.y, func_8002DAC0(&this->actor, &this->actor.home.pos), 0x300);
            } else if (rand < 0.8f) {
                this->actor.shape.rot.y += Rand_CenteredFloat(1536.0f);
            }
            // Climb if too close to ground
            if (this->actor.world.pos.y < (this->actor.floorHeight + 20.0f)) {
                this->targetPitch = 0x954;
                // Descend if above maxAltitude
            } else if (this->maxAltitude < this->actor.world.pos.y) {
                this->targetPitch = 0x2154;
                // Otherwise ascend or descend at random, biased towards ascending
            } else if (0.35f < Rand_ZeroOne()) {
                this->targetPitch = 0x954;
            } else {
                this->targetPitch = 0x2154;
            }
        } else {
            if (this->actor.bgCheckFlags & 1) {
                this->targetPitch = 0x954;
            } else if ((this->actor.bgCheckFlags & 0x10) || (this->maxAltitude < this->actor.world.pos.y)) {
                this->targetPitch = 0x2154;
            }
        }
        Math_ScaledStepToS(&this->actor.shape.rot.x, this->targetPitch, 0x100);
    }
    if (this->actor.bgCheckFlags & 8) {
        Math_SmoothStepToS(&this->actor.shape.rot.y, this->actor.wallYaw, 2, 0xC00, 0x300);
    }
    if ((this->timer == 0) && (this->actor.xzDistToPlayer < 200.0f) &&
        (Player_GetMask(globalCtx) != PLAYER_MASK_SKULL)) {
        EnFirefly_SetupDiveAttack(this);
    }
}

// Fall to the ground after being hit
void EnFirefly_Fall(EnFirefly* this, GlobalContext* globalCtx) {
    if (Animation_OnFrame(&this->skelAnime, 6.0f)) {
        this->skelAnime.playSpeed = 0.0f;
    }
    this->actor.colorFilterTimer = 40;
    SkelAnime_Update(&this->skelAnime);
    Math_StepToF(&this->actor.speedXZ, 0.0f, 0.5f);
    if (this->actor.flags & 0x8000) {
        this->actor.colorFilterTimer = 40;
    } else {
        Math_ScaledStepToS(&this->actor.shape.rot.x, 0x6800, 0x200);
        this->actor.shape.rot.y = this->actor.shape.rot.y - 0x300;
        if (this->timer != 0) {
            this->timer--;
        }
        if ((this->actor.bgCheckFlags & 1) || (this->timer == 0)) {
            EnFirefly_SetupDie(this);
        }
    }
}

// Hit the ground or burn up, spawn drops
void EnFirefly_Die(EnFirefly* this, GlobalContext* globalCtx) {
    if (this->timer != 0) {
        this->timer--;
    }
    Math_StepToF(&this->actor.scale.x, 0.0f, 0.00034f);
    this->actor.scale.y = this->actor.scale.z = this->actor.scale.x;
    if (this->timer == 0) {
        Item_DropCollectibleRandom(globalCtx, &this->actor, &this->actor.world.pos, 0xE0);
        Actor_Kill(&this->actor);
    }
}

void EnFirefly_DiveAttack(EnFirefly* this, GlobalContext* globalCtx) {
    Player* player = PLAYER;

    Vec3f preyPos;

    SkelAnime_Update(&this->skelAnime);
    if (this->timer != 0) {
        this->timer--;
    }
    Math_StepToF(&this->actor.speedXZ, 4.0f, 0.5f);
    if (this->actor.bgCheckFlags & 8) {
        Math_SmoothStepToS(&this->actor.shape.rot.y, this->actor.wallYaw, 2, 0xC00, 0x300);
        Math_ScaledStepToS(&this->actor.shape.rot.x, this->targetPitch, 0x100);
    } else if (func_8002E084(&this->actor, 0x2800)) {
        if (Animation_OnFrame(&this->skelAnime, 4.0f)) {
            this->skelAnime.playSpeed = 0.0f;
            this->skelAnime.curFrame = 4.0f;
        }
        Math_SmoothStepToS(&this->actor.shape.rot.y, this->actor.yawTowardsPlayer, 2, 0xC00, 0x300);
        preyPos.x = player->actor.world.pos.x;
        preyPos.y = player->actor.world.pos.y + 20.0f;
        preyPos.z = player->actor.world.pos.z;
        Math_SmoothStepToS(&this->actor.shape.rot.x, func_8002DB28(&this->actor, &preyPos) + 0x1554, 2, 0x400, 0x100);
    } else {
        this->skelAnime.playSpeed = 1.5f;
        if (this->actor.xzDistToPlayer > 80.0f) {
            Math_SmoothStepToS(&this->actor.shape.rot.y, this->actor.yawTowardsPlayer, 2, 0xC00, 0x300);
        }
        if (this->actor.bgCheckFlags & 1) {
            this->targetPitch = 0x954;
        }
        if ((this->actor.bgCheckFlags & 0x10) || (this->maxAltitude < this->actor.world.pos.y)) {
            this->targetPitch = 0x2154;
        } else {
            this->targetPitch = 0x954;
        }
        Math_ScaledStepToS(&this->actor.shape.rot.x, this->targetPitch, 0x100);
    }
    if ((this->timer == 0) || (Player_GetMask(globalCtx) == PLAYER_MASK_SKULL)) {
        EnFirefly_SetupFlyAway(this);
    }
}

// Knockback after hitting player
void EnFirefly_Rebound(EnFirefly* this, GlobalContext* globalCtx) {
    SkelAnime_Update(&this->skelAnime);
    Math_ScaledStepToS(&this->actor.shape.rot.x, 0, 0x100);
    Math_StepToF(&this->actor.velocity.y, 0.0f, 0.4f);
    if (Math_StepToF(&this->actor.speedXZ, 0.0f, 0.15f)) {
        if (this->timer != 0) {
            this->timer--;
        }
        if (this->timer == 0) {
            EnFirefly_SetupFlyAway(this);
        }
    }
}

void EnFirefly_FlyAway(EnFirefly* this, GlobalContext* globalCtx) {
    SkelAnime_Update(&this->skelAnime);
    if (this->timer != 0) {
        this->timer--;
    }
    if (((fabsf(this->actor.world.pos.y - this->maxAltitude) < 10.0f) &&
         (Math_Vec3f_DistXZ(&this->actor.world.pos, &this->actor.home.pos) < 20.0f)) ||
        (this->timer == 0)) {
        EnFirefly_SetupWait(this);
        return;
    }
    Math_StepToF(&this->actor.speedXZ, 3.0f, 0.3f);
    if (this->actor.bgCheckFlags & 1) {
        this->targetPitch = 0x954;
    } else if ((this->actor.bgCheckFlags & 0x10) || (this->maxAltitude < this->actor.world.pos.y)) {
        this->targetPitch = 0x2154;
    } else {
        this->targetPitch = 0x954;
    }
    if (this->actor.bgCheckFlags & 8) {
        Math_SmoothStepToS(&this->actor.shape.rot.y, this->actor.wallYaw, 2, 0xC00, 0x300);
    } else {
        Math_ScaledStepToS(&this->actor.shape.rot.y, func_8002DAC0(&this->actor, &this->actor.home.pos), 0x300);
    }
    Math_ScaledStepToS(&this->actor.shape.rot.x, this->targetPitch, 0x100);
}

void EnFirefly_Stunned(EnFirefly* this, GlobalContext* globalCtx) {
    SkelAnime_Update(&this->skelAnime);
    Math_StepToF(&this->actor.speedXZ, 0.0f, 0.5f);
    Math_ScaledStepToS(&this->actor.shape.rot.x, 0x1554, 0x100);
    if (this->timer != 0) {
        this->timer--;
    }
    if (this->timer == 0) {
        if (this->onFire) {
            this->auraType = KEESE_AURA_FIRE;
        } else if (this->actor.params == KEESE_ICE_FLY) {
            this->auraType = KEESE_AURA_ICE;
        }
        EnFirefly_SetupWait(this);
    }
}

void EnFirefly_FrozenFall(EnFirefly* this, GlobalContext* globalCtx) {
    if ((this->actor.bgCheckFlags & 1) || (this->actor.floorHeight == BGCHECK_Y_MIN)) {
        this->actor.colorFilterTimer = 0;
        EnFirefly_SetupDie(this);
    } else {
        this->actor.colorFilterTimer = 255;
    }
}

// When perching, sit on collision and flap at random intervals
void EnFirefly_Perch(EnFirefly* this, GlobalContext* globalCtx) {
    Math_ScaledStepToS(&this->actor.shape.rot.x, 0, 0x100);

    if (this->timer != 0) {
        SkelAnime_Update(&this->skelAnime);
        if (Animation_OnFrame(&this->skelAnime, 6.0f)) {
            this->timer--;
        }
    } else if (Rand_ZeroOne() < 0.02f) {
        this->timer = 1;
    }

    if (this->actor.xzDistToPlayer < 120.0f) {
        EnFirefly_SetupDisturbDiveAttack(this);
    }
}

void EnFirefly_DisturbDiveAttack(EnFirefly* this, GlobalContext* globalCtx) {
    Player* player = PLAYER;
    Vec3f preyPos;
    SkelAnime_Update(&this->skelAnime);

    if (this->timer != 0) {
        this->timer--;
    }

    if (this->timer < 40) {
        Math_ScaledStepToS(&this->actor.shape.rot.x, -0xAAC, 0x100);
    } else {
        preyPos.x = player->actor.world.pos.x;
        preyPos.y = player->actor.world.pos.y + 20.0f;
        preyPos.z = player->actor.world.pos.z;
        Math_ScaledStepToS(&this->actor.shape.rot.x, func_8002DB28(&this->actor, &preyPos) + 0x1554, 0x100);
        Math_ScaledStepToS(&this->actor.shape.rot.y, this->actor.yawTowardsPlayer, 0x300);
    }

    if (this->timer == 0) {
        EnFirefly_SetupWait(this);
    }
}

void EnFirefly_Combust(EnFirefly* this, GlobalContext* globalCtx) {
    s32 i;

    for (i = 0; i <= 2; i++) {
        EffectSsEnFire_SpawnVec3f(globalCtx, &this->actor, &this->actor.world.pos, 40, 0, 0, i);
    }

    this->auraType = KEESE_AURA_NONE;
}

void EnFirefly_UpdateDamage(EnFirefly* this, GlobalContext* globalCtx) {
    u8 damageEffect;

    if (this->collider.base.acFlags & AC_HIT) {
        this->collider.base.acFlags &= ~AC_HIT;
        func_80035650(&this->actor, &this->collider.elements[0].info, 1);

        if ((this->actor.colChkInfo.damageEffect != 0) || (this->actor.colChkInfo.damage != 0)) {
            if (Actor_ApplyDamage(&this->actor) == 0) {
                func_80032C7C(globalCtx, &this->actor);
                this->actor.flags &= ~1;
            }

            damageEffect = this->actor.colChkInfo.damageEffect;

            if (damageEffect == 2) { // Din's Fire
                if (this->actor.params == KEESE_ICE_FLY) {
                    this->actor.colChkInfo.health = 0;
                    func_80032C7C(globalCtx, &this->actor);
                    EnFirefly_Combust(this, globalCtx);
                    EnFirefly_SetupFall(this);
                } else if (!this->onFire) {
                    EnFirefly_Ignite(this);
                    if (this->actionFunc == EnFirefly_Perch) {
                        EnFirefly_SetupWait(this);
                    }
                }
            } else if (damageEffect == 3) { // Ice Arrows or Ice Magic
                if (this->actor.params == KEESE_ICE_FLY) {
                    EnFirefly_SetupFall(this);
                } else {
                    EnFirefly_SetupFrozenFall(this, globalCtx);
                }
            } else if (damageEffect == 1) { // Deku Nuts
                if (this->actionFunc != EnFirefly_Stunned) {
                    EnFirefly_SetupStunned(this);
                }
            } else { // Fire Arrows
                if ((damageEffect == 0xF) && (this->actor.params == KEESE_ICE_FLY)) {
                    EnFirefly_Combust(this, globalCtx);
                }
                EnFirefly_SetupFall(this);
            }
        }
    }
}

void EnFirefly_Update(Actor* thisx, GlobalContext* globalCtx2) {
    EnFirefly* this = THIS;
    GlobalContext* globalCtx = globalCtx2;

    if (this->collider.base.atFlags & AT_HIT) {
        this->collider.base.atFlags &= ~AT_HIT;
        Audio_PlayActorSound2(&this->actor, NA_SE_EN_FFLY_ATTACK);
        if (this->onFire) {
            EnFirefly_Extinguish(this);
        }
        if (this->actionFunc != EnFirefly_DisturbDiveAttack) {
            EnFirefly_SetupRebound(this);
        }
    }

    EnFirefly_UpdateDamage(this, globalCtx);

    this->actionFunc(this, globalCtx);

    if (!(this->actor.flags & 0x8000)) {
        if ((this->actor.colChkInfo.health == 0) || (this->actionFunc == EnFirefly_Stunned)) {
            Actor_MoveForward(&this->actor);
        } else {
            if (this->actionFunc != EnFirefly_Rebound) {
                this->actor.world.rot.x = 0x1554 - this->actor.shape.rot.x;
            }
            func_8002D97C(&this->actor);
        }
    }

    func_8002E4B4(globalCtx, &this->actor, 10.0f, 10.0f, 15.0f, 7);
<<<<<<< HEAD
    this->collider.list->dim.worldSphere.center.x = this->actor.world.pos.x;
    this->collider.list->dim.worldSphere.center.y = this->actor.world.pos.y + 10.0f;
    this->collider.list->dim.worldSphere.center.z = this->actor.world.pos.z;
=======
    this->collider.elements[0].dim.worldSphere.center.x = this->actor.posRot.pos.x;
    this->collider.elements[0].dim.worldSphere.center.y = this->actor.posRot.pos.y + 10.0f;
    this->collider.elements[0].dim.worldSphere.center.z = this->actor.posRot.pos.z;
>>>>>>> 20206fba

    if ((this->actionFunc == EnFirefly_DiveAttack) || (this->actionFunc == EnFirefly_DisturbDiveAttack)) {
        CollisionCheck_SetAT(globalCtx, &globalCtx->colChkCtx, &this->collider.base);
    }

    if (this->actor.colChkInfo.health != 0) {
        CollisionCheck_SetAC(globalCtx, &globalCtx->colChkCtx, &this->collider.base);
        this->actor.world.rot.y = this->actor.shape.rot.y;
        if (Animation_OnFrame(&this->skelAnime, 5.0f)) {
            Audio_PlayActorSound2(&this->actor, NA_SE_EN_FFLY_FLY);
        }
    }

    CollisionCheck_SetOC(globalCtx, &globalCtx->colChkCtx, &this->collider.base);
    this->actor.focus.pos.x =
        (10.0f * Math_SinS(this->actor.shape.rot.x) * Math_SinS(this->actor.shape.rot.y)) + this->actor.world.pos.x;
    this->actor.focus.pos.y = (10.0f * Math_CosS(this->actor.shape.rot.x)) + this->actor.world.pos.y;
    this->actor.focus.pos.z =
        (10.0f * Math_SinS(this->actor.shape.rot.x) * Math_CosS(this->actor.shape.rot.y)) + this->actor.world.pos.z;
}

s32 EnFirefly_OverrideLimbDraw(GlobalContext* globalCtx, s32 limbIndex, Gfx** dList, Vec3f* pos, Vec3s* rot,
                               void* thisx, Gfx** gfx) {
    EnFirefly* this = THIS;

    if ((this->actor.draw == EnFirefly_DrawInvisible) && (globalCtx->actorCtx.unk_03 == 0)) {
        *dList = NULL;
    } else if (limbIndex == 1) {
        pos->y += 2300.0f;
    }
    return false;
}

void EnFirefly_PostLimbDraw(GlobalContext* globalCtx, s32 limbIndex, Gfx** dList, Vec3s* rot, void* thisx, Gfx** gfx) {
    static Color_RGBA8 fireAuraPrimColor = { 255, 255, 100, 255 };
    static Color_RGBA8 fireAuraEnvColor = { 255, 50, 0, 0 };
    static Color_RGBA8 iceAuraPrimColor = { 100, 200, 255, 255 };
    static Color_RGBA8 iceAuraEnvColor = { 0, 0, 255, 0 };
    static Vec3f effVelocity = { 0.0f, 0.5f, 0.0f };
    static Vec3f effAccel = { 0.0f, 0.5f, 0.0f };
    static Vec3f limbSrc = { 0.0f, 0.0f, 0.0f };
    Vec3f effPos;
    Vec3f* limbDest;
    void* effPrimColor;
    void* effEnvColor;
    MtxF mtx;
    s16 effScaleStep;
    s16 effLife;
    EnFirefly* this = THIS;

    if (!this->onFire && (limbIndex == 27)) {
        gSPDisplayList((*gfx)++, D_06001678);
    } else {
        if ((this->auraType == KEESE_AURA_FIRE) || (this->auraType == KEESE_AURA_ICE)) {
            if ((limbIndex == 15) || (limbIndex == 21)) {
                if (this->actionFunc != EnFirefly_Die) {
                    Matrix_Get(&mtx);
                    effPos.x = (Rand_ZeroOne() * 5.0f) + mtx.wx;
                    effPos.y = (Rand_ZeroOne() * 5.0f) + mtx.wy;
                    effPos.z = (Rand_ZeroOne() * 5.0f) + mtx.wz;
                    effScaleStep = -40;
                    effLife = 3;
                } else {
                    if (limbIndex == 15) {
                        effPos.x = (Math_SinS(9100 * this->timer) * this->timer) + this->actor.world.pos.x;
                        effPos.z = (Math_CosS(9100 * this->timer) * this->timer) + this->actor.world.pos.z;
                    } else {
                        effPos.x = this->actor.world.pos.x - (Math_SinS(9100 * this->timer) * this->timer);
                        effPos.z = this->actor.world.pos.z - (Math_CosS(9100 * this->timer) * this->timer);
                    }

                    effPos.y = this->actor.world.pos.y + ((15 - this->timer) * 1.5f);
                    effScaleStep = -5;
                    effLife = 10;
                }

                if (this->auraType == KEESE_AURA_FIRE) {
                    effPrimColor = &fireAuraPrimColor;
                    effEnvColor = &fireAuraEnvColor;
                } else {
                    effPrimColor = &iceAuraPrimColor;
                    effEnvColor = &iceAuraEnvColor;
                }

                func_8002843C(globalCtx, &effPos, &effVelocity, &effAccel, effPrimColor, effEnvColor, 250, effScaleStep,
                              effLife);
            }
        }
    }
    if ((limbIndex == 15) || (limbIndex == 21) || (limbIndex == 10)) {
        if (limbIndex == 15) {
            limbDest = &this->bodyPartsPos[0];
        } else if (limbIndex == 21) {
            limbDest = &this->bodyPartsPos[1];
        } else {
            limbDest = &this->bodyPartsPos[2];
        }

        Matrix_MultVec3f(&limbSrc, limbDest);
        limbDest->y -= 5.0f;
    }
}

void EnFirefly_Draw(Actor* thisx, GlobalContext* globalCtx) {
    EnFirefly* this = THIS;

    OPEN_DISPS(globalCtx->state.gfxCtx, "../z_en_firefly.c", 1733);
    func_80093D18(globalCtx->state.gfxCtx);

    if (this->onFire) {
        gDPSetEnvColor(POLY_OPA_DISP++, 0, 0, 0, 0);
    } else {
        gDPSetEnvColor(POLY_OPA_DISP++, 0, 0, 0, 255);
    }

    POLY_OPA_DISP = SkelAnime_Draw(globalCtx, this->skelAnime.skeleton, this->skelAnime.jointTable,
                                   EnFirefly_OverrideLimbDraw, EnFirefly_PostLimbDraw, &this->actor, POLY_OPA_DISP);
    CLOSE_DISPS(globalCtx->state.gfxCtx, "../z_en_firefly.c", 1763);
}

void EnFirefly_DrawInvisible(Actor* thisx, GlobalContext* globalCtx) {
    EnFirefly* this = THIS;

    OPEN_DISPS(globalCtx->state.gfxCtx, "../z_en_firefly.c", 1775);
    func_80093D84(globalCtx->state.gfxCtx);

    if (this->onFire) {
        gDPSetEnvColor(POLY_XLU_DISP++, 0, 0, 0, 0);
    } else {
        gDPSetEnvColor(POLY_XLU_DISP++, 0, 0, 0, 255);
    }

    POLY_XLU_DISP = SkelAnime_Draw(globalCtx, this->skelAnime.skeleton, this->skelAnime.jointTable,
                                   EnFirefly_OverrideLimbDraw, EnFirefly_PostLimbDraw, this, POLY_XLU_DISP);
    CLOSE_DISPS(globalCtx->state.gfxCtx, "../z_en_firefly.c", 1805);
}<|MERGE_RESOLUTION|>--- conflicted
+++ resolved
@@ -108,7 +108,7 @@
 static InitChainEntry sInitChain[] = {
     ICHAIN_VEC3F_DIV1000(scale, 5, ICHAIN_CONTINUE), ICHAIN_F32_DIV1000(gravity, -500, ICHAIN_CONTINUE),
     ICHAIN_F32(minVelocityY, -4, ICHAIN_CONTINUE),   ICHAIN_U8(targetMode, 2, ICHAIN_CONTINUE),
-    ICHAIN_F32(arrowOffset, 4000, ICHAIN_STOP),
+    ICHAIN_F32(targetArrowOffset, 4000, ICHAIN_STOP),
 };
 
 extern SkeletonHeader D_060018B8;
@@ -685,15 +685,9 @@
     }
 
     func_8002E4B4(globalCtx, &this->actor, 10.0f, 10.0f, 15.0f, 7);
-<<<<<<< HEAD
-    this->collider.list->dim.worldSphere.center.x = this->actor.world.pos.x;
-    this->collider.list->dim.worldSphere.center.y = this->actor.world.pos.y + 10.0f;
-    this->collider.list->dim.worldSphere.center.z = this->actor.world.pos.z;
-=======
-    this->collider.elements[0].dim.worldSphere.center.x = this->actor.posRot.pos.x;
-    this->collider.elements[0].dim.worldSphere.center.y = this->actor.posRot.pos.y + 10.0f;
-    this->collider.elements[0].dim.worldSphere.center.z = this->actor.posRot.pos.z;
->>>>>>> 20206fba
+    this->collider.elements[0].dim.worldSphere.center.x = this->actor.world.pos.x;
+    this->collider.elements[0].dim.worldSphere.center.y = this->actor.world.pos.y + 10.0f;
+    this->collider.elements[0].dim.worldSphere.center.z = this->actor.world.pos.z;
 
     if ((this->actionFunc == EnFirefly_DiveAttack) || (this->actionFunc == EnFirefly_DisturbDiveAttack)) {
         CollisionCheck_SetAT(globalCtx, &globalCtx->colChkCtx, &this->collider.base);
