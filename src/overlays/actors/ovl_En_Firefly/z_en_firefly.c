--- conflicted
+++ resolved
@@ -187,13 +187,8 @@
 
 void EnFirefly_SetupDiveAttack(EnFirefly* this) {
     this->timer = Rand_S16Offset(70, 100);
-<<<<<<< HEAD
-    this->skelAnime.animPlaybackSpeed = 1.0f;
+    this->skelAnime.playSpeed = 1.0f;
     this->targetPitch = ((this->actor.yDistToLink > 0.0f) ? -0xC00 : 0xC00) + 0x1554;
-=======
-    this->skelAnime.playSpeed = 1.0f;
-    this->targetPitch = ((this->actor.yDistFromLink > 0.0f) ? -0xC00 : 0xC00) + 0x1554;
->>>>>>> 2dfa1887
     this->actionFunc = EnFirefly_DiveAttack;
 }
 
@@ -427,13 +422,8 @@
         preyPos.z = player->actor.posRot.pos.z;
         Math_SmoothStepToS(&this->actor.shape.rot.x, func_8002DB28(&this->actor, &preyPos) + 0x1554, 2, 0x400, 0x100);
     } else {
-<<<<<<< HEAD
-        this->skelAnime.animPlaybackSpeed = 1.5f;
+        this->skelAnime.playSpeed = 1.5f;
         if (this->actor.xzDistToLink > 80.0f) {
-=======
-        this->skelAnime.playSpeed = 1.5f;
-        if (this->actor.xzDistFromLink > 80.0f) {
->>>>>>> 2dfa1887
             Math_SmoothStepToS(&this->actor.shape.rot.y, this->actor.yawTowardsLink, 2, 0xC00, 0x300);
         }
         if (this->actor.bgCheckFlags & 1) {
