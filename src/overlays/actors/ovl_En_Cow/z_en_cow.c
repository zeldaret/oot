--- conflicted
+++ resolved
@@ -156,15 +156,9 @@
     if (this->unk_278 > 0) {
         this->unk_278 -= 1;
     } else {
-<<<<<<< HEAD
-        this->unk_278 = Math_Rand_ZeroFloat(500.0f) + 40.0f;
+        this->unk_278 = Rand_ZeroFloat(500.0f) + 40.0f;
         Animation_Change(&this->skelAnime, &D_060001CC, 1.0f, this->skelAnime.curFrame,
                          Animation_LastFrame(&D_060001CC), 2, 1.0f);
-=======
-        this->unk_278 = Rand_ZeroFloat(500.0f) + 40.0f;
-        SkelAnime_ChangeAnim(&this->skelAnime, &D_060001CC, 1.0f, this->skelAnime.animCurrentFrame,
-                             SkelAnime_GetFrameCount(&D_060001CC), 2, 1.0f);
->>>>>>> b95643b3
     }
 
     if ((this->actor.xzDistFromLink < 150.0f) && (!(this->unk_276 & 2))) {
@@ -278,15 +272,9 @@
     if (this->unk_278 > 0) {
         this->unk_278--;
     } else {
-<<<<<<< HEAD
-        this->unk_278 = Math_Rand_ZeroFloat(200.0f) + 40.0f;
+        this->unk_278 = Rand_ZeroFloat(200.0f) + 40.0f;
         Animation_Change(&this->skelAnime, &D_06004348, 1.0f, this->skelAnime.curFrame,
                          Animation_LastFrame(&D_06004348), 2, 1.0f);
-=======
-        this->unk_278 = Rand_ZeroFloat(200.0f) + 40.0f;
-        SkelAnime_ChangeAnim(&this->skelAnime, &D_06004348, 1.0f, this->skelAnime.animCurrentFrame,
-                             SkelAnime_GetFrameCount(&D_06004348), 2, 1.0f);
->>>>>>> b95643b3
     }
 
     if ((this->actor.xzDistFromLink < 150.0f) &&
