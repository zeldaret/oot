--- conflicted
+++ resolved
@@ -96,14 +96,9 @@
     func_8002F974(&this->actor, NA_SE_EN_YUKABYUN_FLY - SFX_FLAG);
 }
 
-<<<<<<< HEAD
-void func_80B43BCC(EnYukabyun* this, GlobalContext* globalCtx) {
-    func_800297A4(globalCtx, &this->actor.posRot.pos, 8.0f, 0, 0x514, 0x12C, 0xF, 0x5F, 0xA, D_06000A60);
-=======
 void EnYukabyun_Break(EnYukabyun* this, GlobalContext* globalCtx) {
     EffectSsHahen_SpawnBurst(globalCtx, &this->actor.posRot.pos, 8.0f, 0, 1300, 300, 15, OBJECT_YUKABYUN, 10,
-                             &D_06000A60);
->>>>>>> 9e5cbcdd
+                             D_06000A60);
     Actor_Kill(&this->actor);
 }
 
