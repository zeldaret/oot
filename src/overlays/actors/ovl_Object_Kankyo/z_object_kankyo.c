/*
 * File: z_object_kankyo.c
 * Overlay: ovl_Object_Kankyo
 * Description: Environmental Effects
 */

#include "z_object_kankyo.h"
#include "objects/object_demo_kekkai/object_demo_kekkai.h"
#include "objects/gameplay_keep/gameplay_keep.h"
#include "objects/object_spot02_objects/object_spot02_objects.h"

#define FLAGS (ACTOR_FLAG_4 | ACTOR_FLAG_5 | ACTOR_FLAG_25)

void ObjectKankyo_Init(Actor* thisx, PlayState* play);
void ObjectKankyo_Destroy(Actor* thisx, PlayState* play);
void ObjectKankyo_Update(Actor* thisx, PlayState* play);
void ObjectKankyo_Draw(Actor* thisx, PlayState* play);

void ObjectKankyo_SetupAction(ObjectKankyo* this, ObjectKankyoActionFunc func);
void ObjectKankyo_Fairies(ObjectKankyo* this, PlayState* play);
void ObjectKankyo_SunGraveSparkInit(ObjectKankyo* this, PlayState* play);
void ObjectKankyo_Snow(ObjectKankyo* this, PlayState* play);
void ObjectKankyo_Lightning(ObjectKankyo* this, PlayState* play);
void ObjectKankyo_InitBeams(ObjectKankyo* this, PlayState* play);
void ObjectKankyo_WaitForSunGraveSparkObject(ObjectKankyo* this, PlayState* play);
void ObjectKankyo_SunGraveSpark(ObjectKankyo* this, PlayState* play);
void ObjectKankyo_WaitForBeamObject(ObjectKankyo* this, PlayState* play);
void ObjectKankyo_Beams(ObjectKankyo* this, PlayState* play);

void ObjectKankyo_DrawFairies(ObjectKankyo* this, PlayState* play);
void ObjectKankyo_DrawSnow(ObjectKankyo* this, PlayState* play);
void ObjectKankyo_DrawLightning(ObjectKankyo* this, PlayState* play);
void ObjectKankyo_DrawSunGraveSpark(ObjectKankyo* this, PlayState* play);
void ObjectKankyo_DrawBeams(ObjectKankyo* this, PlayState* play);

extern Mtx D_01000000;

static void* sEffLightningTextures[] = {
    gEffLightning1Tex, gEffLightning2Tex, gEffLightning3Tex, gEffLightning4Tex,
    gEffLightning5Tex, gEffLightning6Tex, gEffLightning7Tex, gEffLightning8Tex,
};

static void* D_80BA5900[] = {
    gEffSunGraveSpark1Tex, gEffSunGraveSpark2Tex, gEffSunGraveSpark3Tex, gEffSunGraveSpark4Tex,
    gEffSunGraveSpark5Tex, gEffSunGraveSpark6Tex, gEffSunGraveSpark7Tex, gEffSunGraveSpark8Tex,
};

const ActorInit Object_Kankyo_InitVars = {
    ACTOR_OBJECT_KANKYO,
    ACTORCAT_ITEMACTION,
    FLAGS,
    OBJECT_GAMEPLAY_KEEP,
    sizeof(ObjectKankyo),
    (ActorFunc)ObjectKankyo_Init,
    (ActorFunc)ObjectKankyo_Destroy,
    (ActorFunc)ObjectKankyo_Update,
    (ActorFunc)ObjectKankyo_Draw,
};

static u8 sIsSpawned = false;
static s16 sTrailingFairies = 0;

void ObjectKankyo_SetupAction(ObjectKankyo* this, ObjectKankyoActionFunc action) {
    this->actionFunc = action;
}

void ObjectKankyo_Init(Actor* thisx, PlayState* play) {
    ObjectKankyo* this = (ObjectKankyo*)thisx;
    s32 pad;
    s16 i;

    for (i = 0; i < ARRAY_COUNT(this->effects); i++) {
        this->effects[i].state = 0;
    }

    this->actor.room = -1;
    switch (this->actor.params) {
        case 0:
            if (!sIsSpawned) {
                ObjectKankyo_SetupAction(this, ObjectKankyo_Fairies);
                sIsSpawned = true;
            } else {
                Actor_Kill(&this->actor);
            }
            break;

        case 3:
            if (!sIsSpawned) {
                ObjectKankyo_SetupAction(this, ObjectKankyo_Snow);
                sIsSpawned = true;
            } else {
                Actor_Kill(&this->actor);
            }
            break;

        case 2:
            ObjectKankyo_SetupAction(this, ObjectKankyo_Lightning);
            break;

        case 4:
            this->effects[0].alpha = 0;
            this->effects[0].amplitude = 0.0f;
            Actor_ChangeCategory(play, &play->actorCtx, &this->actor, ACTORCAT_ITEMACTION);
            this->requiredObjectLoaded = false;
            ObjectKankyo_SetupAction(this, ObjectKankyo_SunGraveSparkInit);
            break;

        case 5:
            this->effects[0].alpha = 0;
            this->effects[0].amplitude = 0.0f;

            for (i = 0; i < 6; i++) {
                this->effects[i].size = 0.1f;
            }

            // Check which beams are disabled
            if (Flags_GetEventChkInf(EVENTCHKINF_BB)) {
                this->effects[0].size = 0.0f;
            }
            if (Flags_GetEventChkInf(EVENTCHKINF_BC)) {
                this->effects[1].size = 0.0f;
            }
            if (Flags_GetEventChkInf(EVENTCHKINF_BD)) {
                this->effects[2].size = 0.0f;
            }
            if (Flags_GetEventChkInf(EVENTCHKINF_BE)) {
                this->effects[3].size = 0.0f;
            }
            if (Flags_GetEventChkInf(EVENTCHKINF_BF)) {
                this->effects[4].size = 0.0f;
            }
            if (Flags_GetEventChkInf(EVENTCHKINF_AD)) {
                this->effects[5].size = 0.0f;
            }

            if (gSaveContext.cutsceneTrigger != 0) {
                if (gSaveContext.entranceIndex == ENTR_GANONTIKA_2) {
                    this->effects[0].size = 0.1f;
                }
                if (gSaveContext.entranceIndex == ENTR_GANONTIKA_3) {
                    this->effects[1].size = 0.1f;
                }
                if (gSaveContext.entranceIndex == ENTR_GANONTIKA_4) {
                    this->effects[2].size = 0.1f;
                }
                if (gSaveContext.entranceIndex == ENTR_GANONTIKA_5) {
                    this->effects[3].size = 0.1f;
                }
                if (gSaveContext.entranceIndex == ENTR_GANONTIKA_6) {
                    this->effects[4].size = 0.1f;
                }
                if (gSaveContext.entranceIndex == ENTR_GANONTIKA_7) {
                    this->effects[5].size = 0.1f;
                }
            }

            this->requiredObjectLoaded = false;
            ObjectKankyo_SetupAction(this, ObjectKankyo_InitBeams);
            break;
    }
}

void ObjectKankyo_Destroy(Actor* thisx, PlayState* play) {
    Actor_Kill(thisx);
}

void ObjectKankyo_Snow(ObjectKankyo* this, PlayState* play) {
}

void ObjectKankyo_Fairies(ObjectKankyo* this, PlayState* play) {
    static Vec3f sSoundPos = { 0.0f, 0.0f, 0.0f };
    Player* player;
    f32 dist;
    s32 playerMoved;
    f32 dx;
    f32 dy;
    f32 dz;
    f32 viewForwardsX;
    f32 viewForwardsY;
    f32 viewForwardsZ;
    f32 maxDist;
    f32 baseX;
    f32 baseY;
    f32 baseZ;
    Vec3f vec1 = { 0.0f, 0.0f, 0.0f };
    Vec3f vec2 = { 0.0f, 0.0f, 0.0f };
    f32 random;
    s16 i;
    Vec3f viewForwards;

    player = GET_PLAYER(play);

    if (play->sceneNum == SCENE_SPOT04 && gSaveContext.sceneSetupIndex == 7) {
        dist = Math3D_Vec3f_DistXYZ(&this->prevEyePos, &play->view.eye);

        this->prevEyePos.x = play->view.eye.x;
        this->prevEyePos.y = play->view.eye.y;
        this->prevEyePos.z = play->view.eye.z;

        dist /= 30.0f;
        if (dist > 1.0f) {
            dist = 1.0f;
        }

        func_800F436C(&sSoundPos, NA_SE_EV_NAVY_FLY - SFX_FLAG, (0.4f * dist) + 0.6f);
        switch (play->csCtx.frames) {
            case 473:
                func_800788CC(NA_SE_VO_NA_HELLO_3);
                break;

            case 583:
                func_800F4524(&gSfxDefaultPos, NA_SE_VO_NA_HELLO_2, 32);
                break;

            case 763:
                func_80078884(NA_SE_EV_NAVY_CRASH - SFX_FLAG);
                break;

            case 771:
                func_80078884(NA_SE_VO_RT_THROW);
                break;
        }
    }

    if (play->envCtx.precipitation[PRECIP_SNOW_MAX] < 64 &&
        (gSaveContext.entranceIndex != ENTR_SPOT04_0 || gSaveContext.sceneSetupIndex != 4 ||
         play->envCtx.precipitation[PRECIP_SNOW_MAX])) {
        play->envCtx.precipitation[PRECIP_SNOW_MAX] += 16;
    }

    for (i = 0; i < play->envCtx.precipitation[PRECIP_SNOW_MAX]; i++) {
        // spawn in front of the camera
        dx = play->view.at.x - play->view.eye.x;
        dy = play->view.at.y - play->view.eye.y;
        dz = play->view.at.z - play->view.eye.z;
        dist = sqrtf(SQ(dx) + SQ(dy) + SQ(dz));

        viewForwards.x = dx / dist;
        viewForwards.y = dy / dist;
        viewForwards.z = dz / dist;

        viewForwardsX = viewForwards.x;
        viewForwardsY = viewForwards.y;
        viewForwardsZ = viewForwards.z;

        switch (this->effects[i].state) {
            case 0: // init
                this->effects[i].base.x = play->view.eye.x + viewForwardsX * 80.0f;
                this->effects[i].base.y = play->view.eye.y + viewForwardsY * 80.0f;
                this->effects[i].base.z = play->view.eye.z + viewForwardsZ * 80.0f;

                this->effects[i].pos.x = (Rand_ZeroOne() - 0.5f) * 160.0f;
                this->effects[i].pos.y = 30.0f;
                this->effects[i].pos.z = (Rand_ZeroOne() - 0.5f) * 160.0f;
                this->effects[i].targetSpeed = Rand_ZeroOne() * 1.6f + 0.5f;
                this->effects[i].alpha = 0;
                this->effects[i].alphaTimer = Rand_ZeroOne() * 65535.0f;
                this->effects[i].size = 0.1f;
                this->effects[i].dirPhase.x = Rand_ZeroOne() * 360.0f;
                this->effects[i].dirPhase.y = Rand_ZeroOne() * 360.0f;
                this->effects[i].dirPhase.z = Rand_ZeroOne() * 360.0f;
                this->effects[i].state++;
                this->effects[i].timer = 0;
                break;

            case 1: // blinking fairies / inactive fairy trails
            case 2: // fairy trails
                this->effects[i].alphaTimer++;
                baseX = play->view.eye.x + viewForwards.x * 80.0f;
                baseY = play->view.eye.y + viewForwards.y * 80.0f;
                baseZ = play->view.eye.z + viewForwards.z * 80.0f;

                this->effects[i].prevPos.x = this->effects[i].pos.x;
                this->effects[i].prevPos.y = this->effects[i].pos.y;
                this->effects[i].prevPos.z = this->effects[i].pos.z;

                playerMoved = true;
                // y velocity is set to -4 when the player is on the ground
                if (player->actor.velocity.x + player->actor.velocity.y + player->actor.velocity.z == -4.0f) {
                    playerMoved = false;
                    this->effects[i].timer++;
                } else {
                    this->effects[i].timer = 0;
                }

                if (this->effects[i].state == 1) {
                    // the first 32 fairies are invisible until the player stands still
                    if (i < 32 && !playerMoved && this->effects[i].timer > 256) {
                        this->effects[i].timer = 0;
                        if (Rand_ZeroOne() < 0.5f) {
                            this->effects[i].angleVel = (s16)(Rand_ZeroOne() * 200.0f) + 200;
                        } else {
                            this->effects[i].angleVel = -((s16)(Rand_ZeroOne() * 200.0f) + 200);
                        }

                        this->effects[i].flightRadius = (s16)(Rand_ZeroOne() * 50.0f) + 15;

                        // uniformly scales the length and height of the wave that the lead fairy flies in
                        // lower numbers have a larger amplitude and period
                        this->effects[i].amplitude = (Rand_ZeroOne() * 10.0f + 10.0f) * 0.01f;

                        random = Rand_ZeroOne();
                        if (random < 0.2f) {
                            sTrailingFairies = 1;
                        } else if (random < 0.2f) {
                            // unreachable
                            sTrailingFairies = 3;
                        } else if (random < 0.4f) {
                            sTrailingFairies = 7;
                        } else {
                            sTrailingFairies = 15;
                        }

                        if ((i & sTrailingFairies) == 0) {
                            this->effects[i].pos.y = 0.0f;
                        }

                        this->effects[i].state = 2;
                        this->effects[i].targetSpeed = 0.0f;
                    }

                    Math_SmoothStepToF(&this->effects[i].size, 0.1f, 0.10f, 0.001f, 0.00001f);
                    Math_SmoothStepToF(&this->effects[i].speed, this->effects[i].targetSpeed, 0.5f, 0.2f, 0.02f);

                    this->effects[i].pos.x += sinf(this->effects[i].dirPhase.x) * this->effects[i].speed;
                    this->effects[i].pos.y += sinf(this->effects[i].dirPhase.y) * this->effects[i].speed;
                    this->effects[i].pos.z += sinf(this->effects[i].dirPhase.z) * this->effects[i].speed;

                    switch ((i >> 1) & 3) {
                        case 0:
                            this->effects[i].dirPhase.x += 0.008f;
                            this->effects[i].dirPhase.y += 0.05f * Rand_ZeroOne();
                            this->effects[i].dirPhase.z += 0.015f;
                            break;

                        case 1:
                            this->effects[i].dirPhase.x += 0.01f * Rand_ZeroOne();
                            this->effects[i].dirPhase.y += 0.05f * Rand_ZeroOne();
                            this->effects[i].dirPhase.z += 0.005f * Rand_ZeroOne();
                            break;

                        case 2:
                            this->effects[i].dirPhase.x += 0.01f * Rand_ZeroOne();
                            this->effects[i].dirPhase.y += 0.4f * Rand_ZeroOne();
                            this->effects[i].dirPhase.z += 0.004f * Rand_ZeroOne();
                            break;

                        case 3:
                            this->effects[i].dirPhase.x += 0.01 * Rand_ZeroOne();
                            this->effects[i].dirPhase.y += 0.08f * Rand_ZeroOne();
                            this->effects[i].dirPhase.z += 0.05f * Rand_ZeroOne();
                            break;
                    }
                } else if (this->effects[i].state == 2) {
                    // scatter when the player moves or after a long enough time
                    if (playerMoved || this->effects[i].timer > 1280) {
                        this->effects[i].timer = 0;
                        this->effects[i].state = 1;
                        this->effects[i].speed = 1.5f;
                        this->effects[i].targetSpeed = Rand_ZeroOne() * 1.6f + 0.5f;
                    }

                    if ((i & sTrailingFairies) == 0) { // leader fairy
                        Math_SmoothStepToF(&this->effects[i].size, 0.25f, 0.1f, 0.001f, 0.00001f);

                        // move the center of the flight path to player's position
                        Math_SmoothStepToF(&this->effects[i].base.x, player->actor.world.pos.x, 0.5f, 1.0f, 0.2f);
                        Math_SmoothStepToF(&this->effects[i].base.y, player->actor.world.pos.y + 50.0f, 0.5f, 1.0f,
                                           0.2f);
                        Math_SmoothStepToF(&this->effects[i].base.z, player->actor.world.pos.z, 0.5f, 1.0f, 0.2f);

                        // results unused
                        Math_SmoothStepToF(&this->effects[i].pos.x,
                                           Math_SinS(this->effects[i].angle - 0x8000) * this->effects[i].flightRadius,
                                           0.5f, 2.0f, 0.2f);
                        Math_SmoothStepToF(&this->effects[i].pos.z,
                                           Math_CosS(this->effects[i].angle - 0x8000) * this->effects[i].flightRadius,
                                           0.5f, 2.0f, 0.2f);

                        // the lead fairy's y position approximately follows a sine wave with `amplitude` as angular
                        // frequency and `1 / amplitude` as amplitude
                        this->effects[i].angle += this->effects[i].angleVel;
                        this->effects[i].pos.y += sinf(this->effects[i].dirPhase.y);

                        this->effects[i].dirPhase.x += 0.2f * Rand_ZeroOne();
                        this->effects[i].dirPhase.y += this->effects[i].amplitude;
                        this->effects[i].dirPhase.z += 0.1f * Rand_ZeroOne();

                        // circle around the player
                        this->effects[i].pos.x =
                            Math_SinS(this->effects[i].angle - 0x8000) * this->effects[i].flightRadius;
                        this->effects[i].pos.z =
                            Math_CosS(this->effects[i].angle - 0x8000) * this->effects[i].flightRadius;
                    } else { // trailing fairy
                        Math_SmoothStepToF(&this->effects[i].size, 0.1f, 0.10f, 0.001f, 0.00001f);
                        Math_SmoothStepToF(&this->effects[i].speed, 1.5f, 0.5f, 0.1f, 0.0002f);

                        // follow previous fairy, translate their position to be relative to our home
                        this->effects[i].pos.x =
                            this->effects[i - 1].prevPos.x + (this->effects[i - 1].base.x - this->effects[i].base.x);
                        this->effects[i].pos.y =
                            this->effects[i - 1].prevPos.y + (this->effects[i - 1].base.y - this->effects[i].base.y);
                        this->effects[i].pos.z =
                            this->effects[i - 1].prevPos.z + (this->effects[i - 1].base.z - this->effects[i].base.z);
                    }
                }

                if (this->effects[i].state != 2) {
                    maxDist = 130.0f;
                    if (this->effects[i].base.x + this->effects[i].pos.x - baseX > maxDist ||
                        this->effects[i].base.x + this->effects[i].pos.x - baseX < -maxDist ||
                        this->effects[i].base.y + this->effects[i].pos.y - baseY > maxDist ||
                        this->effects[i].base.y + this->effects[i].pos.y - baseY < -maxDist ||
                        this->effects[i].base.z + this->effects[i].pos.z - baseZ > maxDist ||
                        this->effects[i].base.z + this->effects[i].pos.z - baseZ < -maxDist) {

                        // when a fairy moves off screen, wrap around to the other side
                        if (this->effects[i].base.x + this->effects[i].pos.x - baseX > maxDist) {
                            this->effects[i].base.x = baseX - maxDist;
                            this->effects[i].pos.x = 0.0f;
                        }
                        if (this->effects[i].base.x + this->effects[i].pos.x - baseX < -maxDist) {
                            this->effects[i].base.x = baseX + maxDist;
                            this->effects[i].pos.x = 0.0f;
                        }
                        if (this->effects[i].base.y + this->effects[i].pos.y - baseY > 50.0f) {
                            this->effects[i].base.y = baseY - 50.0f;
                            this->effects[i].pos.y = 0.0f;
                        }
                        if (this->effects[i].base.y + this->effects[i].pos.y - baseY < -50.0f) {
                            this->effects[i].base.y = baseY + 50.0f;
                            this->effects[i].pos.y = 0.0f;
                        }
                        if (this->effects[i].base.z + this->effects[i].pos.z - baseZ > maxDist) {
                            this->effects[i].base.z = baseZ - maxDist;
                            this->effects[i].pos.z = 0.0f;
                        }
                        if (this->effects[i].base.z + this->effects[i].pos.z - baseZ < -maxDist) {
                            this->effects[i].base.z = baseZ + maxDist;
                            this->effects[i].pos.z = 0.0f;
                        }
                    }
                }
                break;

            case 3: // reset, never reached
                this->effects[i].state = 0;
                break;
        }
    }
}

void ObjectKankyo_Update(Actor* thisx, PlayState* play) {
    ObjectKankyo* this = (ObjectKankyo*)thisx;

    this->actionFunc(this, play);
}

void ObjectKankyo_Draw(Actor* thisx, PlayState* play) {
    ObjectKankyo* this = (ObjectKankyo*)thisx;

    switch (this->actor.params) {
        case 0:
            ObjectKankyo_DrawFairies(this, play);
            break;

        case 2:
            ObjectKankyo_DrawLightning(this, play);
            break;

        case 3:
            ObjectKankyo_DrawSnow(this, play);
            break;

        case 4:
            ObjectKankyo_DrawSunGraveSpark(this, play);
            break;

        case 5:
            ObjectKankyo_DrawBeams(this, play);
            break;
    }
}

void ObjectKankyo_DrawFairies(ObjectKankyo* this2, PlayState* play2) {
    ObjectKankyo* this = this2;
    PlayState* play = play2;
    f32 alphaScale;
    Vec3f vec1 = { 0.0f, 0.0f, 0.0f };
    Vec3f vec2 = { 0.0f, 0.0f, 0.0f };
    s16 i;

<<<<<<< HEAD
    if (!(globalCtx->cameraPtrs[CAM_ID_MAIN]->stateFlags & CAM_STATE_100)) {
        OPEN_DISPS(globalCtx->state.gfxCtx, "../z_object_kankyo.c", 807);
=======
    if (!(play->cameraPtrs[CAM_ID_MAIN]->unk_14C & 0x100)) {
        OPEN_DISPS(play->state.gfxCtx, "../z_object_kankyo.c", 807);
>>>>>>> 2e6279bc
        POLY_XLU_DISP = Gfx_CallSetupDL(POLY_XLU_DISP, 0x14);
        gSPSegment(POLY_XLU_DISP++, 0x08, SEGMENTED_TO_VIRTUAL(gSun1Tex));
        gSPDisplayList(POLY_XLU_DISP++, gKokiriDustMoteMaterialDL);

        for (i = 0; i < play->envCtx.precipitation[PRECIP_SNOW_MAX]; i++) {
            Matrix_Translate(this->effects[i].base.x + this->effects[i].pos.x,
                             this->effects[i].base.y + this->effects[i].pos.y,
                             this->effects[i].base.z + this->effects[i].pos.z, MTXMODE_NEW);

            // scale when fading in or out
            alphaScale = this->effects[i].alpha / 50.0f;
            if (alphaScale > 1.0f) {
                alphaScale = 1.0f;
            }

            Matrix_Scale(this->effects[i].size * alphaScale, this->effects[i].size * alphaScale,
                         this->effects[i].size * alphaScale, MTXMODE_APPLY);
            if (i < 32) {
                if (this->effects[i].state != 2) {
                    if (this->effects[i].alpha > 0) {
                        this->effects[i].alpha--;
                    }
                } else {
                    if (this->effects[i].alpha < 100) {
                        this->effects[i].alpha++;
                    }
                }
            } else {
                if (this->effects[i].state != 2) {
                    if ((this->effects[i].alphaTimer & 0x1F) < 16) {
                        if (this->effects[i].alpha < 235) {
                            this->effects[i].alpha += 20;
                        }
                    } else {
                        if (this->effects[i].alpha > 20) {
                            this->effects[i].alpha -= 20;
                        }
                    }
                } else {
                    // unreachable
                    if ((this->effects[i].alphaTimer & 0xF) < 8) {
                        if (this->effects[i].alpha < 255) {
                            this->effects[i].alpha += 100;
                        }
                    } else {
                        if (this->effects[i].alpha > 10) {
                            this->effects[i].alpha -= 10;
                        }
                    }
                }
            }

            gDPPipeSync(POLY_XLU_DISP++);

            switch (i & 1) {
                case 0:
                    gDPSetPrimColor(POLY_XLU_DISP++, 0, 0, 255, 255, 155, this->effects[i].alpha);
                    gDPSetEnvColor(POLY_XLU_DISP++, 250, 180, 0, this->effects[i].alpha);
                    break;

                case 1:
                    gDPSetPrimColor(POLY_XLU_DISP++, 0, 0, 255, 255, 255, this->effects[i].alpha);
                    gDPSetEnvColor(POLY_XLU_DISP++, 0, 100, 255, this->effects[i].alpha);
                    break;
            }

            Matrix_Mult(&play->billboardMtxF, MTXMODE_APPLY);
            Matrix_RotateZ(DEG_TO_RAD(play->state.frames * 20.0f), MTXMODE_APPLY);
            gSPMatrix(POLY_XLU_DISP++, Matrix_NewMtx(play->state.gfxCtx, "../z_object_kankyo.c", 913), G_MTX_LOAD);
            gSPDisplayList(POLY_XLU_DISP++, gKokiriDustMoteModelDL);
        }
        CLOSE_DISPS(play->state.gfxCtx, "../z_object_kankyo.c", 922);
    }
}

void ObjectKankyo_DrawSnow(ObjectKankyo* this2, PlayState* play2) {
    ObjectKankyo* this = this2;
    PlayState* play = play2;
    f32 dist;
    f32 dx;
    f32 dy;
    f32 dz;
    f32 maxDist;
    f32 temp;
    f32 baseX;
    f32 baseY;
    f32 baseZ;
    Vec3f vec1 = { 0.0f, 0.0f, 0.0f };
    Vec3f vec2 = { 0.0f, 0.0f, 0.0f };
    s16 i;
    s32 pad;
    s32 pad2;

<<<<<<< HEAD
    if (!(globalCtx->cameraPtrs[CAM_ID_MAIN]->stateFlags & CAM_STATE_100)) {
        OPEN_DISPS(globalCtx->state.gfxCtx, "../z_object_kankyo.c", 958);
        if (globalCtx->envCtx.precipitation[PRECIP_SNOW_CUR] < globalCtx->envCtx.precipitation[PRECIP_SNOW_MAX]) {
            if (globalCtx->state.frames % 16 == 0) {
                globalCtx->envCtx.precipitation[PRECIP_SNOW_CUR] += 2;
=======
    if (!(play->cameraPtrs[CAM_ID_MAIN]->unk_14C & 0x100)) {
        OPEN_DISPS(play->state.gfxCtx, "../z_object_kankyo.c", 958);
        if (play->envCtx.precipitation[PRECIP_SNOW_CUR] < play->envCtx.precipitation[PRECIP_SNOW_MAX]) {
            if (play->state.frames % 16 == 0) {
                play->envCtx.precipitation[PRECIP_SNOW_CUR] += 2;
>>>>>>> 2e6279bc
            }
        } else if (play->envCtx.precipitation[PRECIP_SNOW_CUR] > play->envCtx.precipitation[PRECIP_SNOW_MAX]) {
            if (play->state.frames % 16 == 0) {
                play->envCtx.precipitation[PRECIP_SNOW_CUR] -= 2;
            }
        }

        for (i = 0; i < play->envCtx.precipitation[PRECIP_SNOW_CUR]; i++) {
            switch (this->effects[i].state) {
                case 0:
                    // spawn in front of the camera
                    dx = play->view.at.x - play->view.eye.x;
                    dy = play->view.at.y - play->view.eye.y;
                    dz = play->view.at.z - play->view.eye.z;
                    dist = sqrtf(SQ(dx) + SQ(dy) + SQ(dz));

                    // fake
                    temp = dz / dist;
                    this->effects[i].base.x = play->view.eye.x + dx / dist * 80.0f;
                    this->effects[i].base.y = play->view.eye.y + dy / dist * 80.0f;
                    this->effects[i].base.z = play->view.eye.z + temp * 80.0f;

                    this->effects[i].pos.x = (Rand_ZeroOne() - 0.5f) * 160.0f;
                    this->effects[i].pos.y = 80.0f;
                    this->effects[i].pos.z = (Rand_ZeroOne() - 0.5f) * 160.0f;
                    if (this->effects[i].base.y + this->effects[i].pos.y < 50.0f) {
                        this->effects[i].base.y = 50.0f;
                    }
                    this->effects[i].speed = Rand_ZeroOne() * 5.0f + 0.5f;
                    this->effects[i].dirPhase.x = Rand_ZeroOne() * 360.0f;
                    this->effects[i].dirPhase.z = Rand_ZeroOne() * 360.0f;
                    this->effects[i].state++;
                    break;

                case 1:
                    dx = play->view.at.x - play->view.eye.x;
                    dy = play->view.at.y - play->view.eye.y;
                    dz = play->view.at.z - play->view.eye.z;
                    dist = sqrtf(SQ(dx) + SQ(dy) + SQ(dz));

                    baseX = play->view.eye.x + dx / dist * 80.0f;
                    baseY = play->view.eye.y + dy / dist * 80.0f;
                    baseZ = play->view.eye.z + dz / dist * 80.0f;

                    this->effects[i].dirPhase.x += 0.049999997f * Rand_ZeroOne();
                    this->effects[i].dirPhase.z += 0.049999997f * Rand_ZeroOne();
                    this->effects[i].pos.x += sinf(this->effects[i].dirPhase.x * 0.01f);
                    this->effects[i].pos.z += cosf(this->effects[i].dirPhase.z * 0.01f);
                    this->effects[i].pos.y += -this->effects[i].speed;

                    if (this->effects[i].base.y + this->effects[i].pos.y < this->actor.world.pos.y ||
                        this->effects[i].base.y + this->effects[i].pos.y < play->view.eye.y - 150.0f) {
                        this->effects[i].state++;
                    }

                    maxDist = 80;
                    if (this->effects[i].base.x + this->effects[i].pos.x - baseX > maxDist ||
                        this->effects[i].base.x + this->effects[i].pos.x - baseX < -maxDist ||
                        this->effects[i].base.y + this->effects[i].pos.y - baseY > maxDist ||
                        this->effects[i].base.y + this->effects[i].pos.y - baseY < -maxDist ||
                        this->effects[i].base.z + this->effects[i].pos.z - baseZ > maxDist ||
                        this->effects[i].base.z + this->effects[i].pos.z - baseZ < -maxDist) {

                        // when off screen, wrap around to the other side
                        if (this->effects[i].base.x + this->effects[i].pos.x - baseX > maxDist) {
                            this->effects[i].base.x = baseX - maxDist;
                            this->effects[i].pos.x = 0.0f;
                        }
                        if (this->effects[i].base.x + this->effects[i].pos.x - baseX < -maxDist) {
                            this->effects[i].base.x = baseX + maxDist;
                            this->effects[i].pos.x = 0.0f;
                        }
                        if (this->effects[i].base.z + this->effects[i].pos.z - baseZ > maxDist) {
                            this->effects[i].base.z = baseZ - maxDist;
                            this->effects[i].pos.z = 0.0f;
                        }
                        if (this->effects[i].base.z + this->effects[i].pos.z - baseZ < -maxDist) {
                            this->effects[i].base.z = baseZ + maxDist;
                            this->effects[i].pos.z = 0.0f;
                        }
                    }
                    break;

                case 2:
                    this->effects[i].state = 0;
                    break;
            }

            if (1) {}
            if (1) {}
            Matrix_Translate(this->effects[i].base.x + this->effects[i].pos.x,
                             this->effects[i].base.y + this->effects[i].pos.y,
                             this->effects[i].base.z + this->effects[i].pos.z, MTXMODE_NEW);
            Matrix_Scale(0.05f, 0.05f, 0.05f, MTXMODE_APPLY);
            gDPPipeSync(POLY_XLU_DISP++);

            gDPSetPrimColor(POLY_XLU_DISP++, 0, 0, 200, 200, 200, 180);
            gDPSetEnvColor(POLY_XLU_DISP++, 200, 200, 200, 180);

            gSPMatrix(POLY_XLU_DISP++, Matrix_NewMtx(play->state.gfxCtx, "../z_object_kankyo.c", 1107), G_MTX_LOAD);

            gSPSegment(POLY_XLU_DISP++, 0x08, SEGMENTED_TO_VIRTUAL(gDust5Tex));

            func_80094C50(play->state.gfxCtx);
            gSPMatrix(POLY_XLU_DISP++, &D_01000000, G_MTX_MODELVIEW | G_MTX_NOPUSH | G_MTX_MUL);

            gDPPipeSync(POLY_XLU_DISP++);

            gSPDisplayList(POLY_XLU_DISP++, gEffDustDL);

            gDPPipeSync(POLY_XLU_DISP++);
        }

        CLOSE_DISPS(play->state.gfxCtx, "../z_object_kankyo.c", 1127);
    }
}

void ObjectKankyo_Lightning(ObjectKankyo* this, PlayState* play) {
    if (play->csCtx.state != 0 && play->csCtx.npcActions[0] != NULL) {
        switch (this->effects[0].state) {
            case 0:
                this->effects[0].timer = 0;
                if (play->csCtx.npcActions[0]->action == 2) {
                    this->effects[0].state++;
                }
                break;

            case 1:
                if (++this->effects[0].timer >= 7) {
                    this->effects[0].state++;
                }
                break;

            case 2:
                if (play->csCtx.npcActions[0]->action == 1) {
                    this->effects[0].state = 0;
                }
                break;
        }
    }
}

void ObjectKankyo_DrawLightning(ObjectKankyo* this, PlayState* play) {
    s32 pad;
    s32 pad2;

    OPEN_DISPS(play->state.gfxCtx, "../z_object_kankyo.c", 1182);

    if (this->effects[0].state == 1) {
        Matrix_Translate(play->csCtx.npcActions[0]->startPos.x, play->csCtx.npcActions[0]->startPos.y,
                         play->csCtx.npcActions[0]->startPos.z, MTXMODE_NEW);
        Matrix_RotateX(DEG_TO_RAD(20), MTXMODE_APPLY);
        Matrix_RotateZ(DEG_TO_RAD(20), MTXMODE_APPLY);
        Matrix_Scale(2.0f, 5.0f, 2.0f, MTXMODE_APPLY);
        gDPSetPrimColor(POLY_XLU_DISP++, 0, 0, 255, 255, 255, 128);
        gDPSetEnvColor(POLY_XLU_DISP++, 0, 255, 255, 128);
        gSPMatrix(POLY_XLU_DISP++, Matrix_NewMtx(play->state.gfxCtx, "../z_object_kankyo.c", 1213), G_MTX_LOAD);
        gSPSegment(POLY_XLU_DISP++, 0x08, SEGMENTED_TO_VIRTUAL(sEffLightningTextures[this->effects[0].timer]));
        func_80094C50(play->state.gfxCtx);
        gSPMatrix(POLY_XLU_DISP++, &D_01000000, G_MTX_MODELVIEW | G_MTX_NOPUSH | G_MTX_MUL);
        gDPPipeSync(POLY_XLU_DISP++);
        gSPDisplayList(POLY_XLU_DISP++, gEffLightningDL);
        gDPPipeSync(POLY_XLU_DISP++);
    }

    CLOSE_DISPS(play->state.gfxCtx, "../z_object_kankyo.c", 1233);
}

void ObjectKankyo_SunGraveSparkInit(ObjectKankyo* this, PlayState* play) {
    s32 objBankIndex = Object_GetIndex(&play->objectCtx, OBJECT_SPOT02_OBJECTS);

    if (objBankIndex < 0) {
        ASSERT(0, "0", "../z_object_kankyo.c", 1251);
    } else {
        this->requiredObjBankIndex = objBankIndex;
    }
    ObjectKankyo_SetupAction(this, ObjectKankyo_WaitForSunGraveSparkObject);
}

void ObjectKankyo_WaitForSunGraveSparkObject(ObjectKankyo* this, PlayState* play) {
    if (Object_IsLoaded(&play->objectCtx, this->requiredObjBankIndex)) {
        this->requiredObjectLoaded = true;
        this->effects[0].alpha = 0;
        this->actor.objBankIndex = this->requiredObjBankIndex;
        this->effects[0].size = 7.0f;
        ObjectKankyo_SetupAction(this, ObjectKankyo_SunGraveSpark);
    }
}

void ObjectKankyo_SunGraveSpark(ObjectKankyo* this, PlayState* play) {
    if (play->csCtx.state != 0) {
        if (play->csCtx.npcActions[1] != NULL && play->csCtx.npcActions[1]->action == 2) {
            Audio_PlayActorSound2(&this->actor, NA_SE_EN_BIRI_SPARK - SFX_FLAG);
            if ((s16)this->effects[0].alpha + 20 > 255) {
                this->effects[0].alpha = 255;
            } else {
                this->effects[0].alpha += 20;
            }
            Math_SmoothStepToF(&this->effects[0].size, 1.8f, 0.5f, 0.28f, 0.01f);
        }
    }
}

void ObjectKankyo_DrawSunGraveSpark(ObjectKankyo* this2, PlayState* play2) {
    ObjectKankyo* this = this2;
    PlayState* play = play2;
    Vec3f start;
    Vec3f end;
    f32 weight;

    OPEN_DISPS(play->state.gfxCtx, "../z_object_kankyo.c", 1324);
    if (play->csCtx.state != 0) {
        if (play->csCtx.npcActions[1] != NULL && play->csCtx.npcActions[1]->action == 2 && this->requiredObjectLoaded) {
            // apparently, light waves with larger amplitudes look brighter, so the name 'amplitude' kind of works here
            if (this->effects[0].state == 0) {
                this->effects[0].amplitude += 1.0f / 7.0f;
                if (this->effects[0].amplitude >= 1.0f) {
                    this->effects[0].amplitude = 1.0f;
                    this->effects[0].state++;
                }
            } else {
                this->effects[0].amplitude -= 1.0f / 7.0f;
                if (this->effects[0].amplitude <= 0.1f) {
                    this->effects[0].amplitude = 0.0f;
                    this->effects[0].state = 0;
                }
            }

            if (++this->effects[0].timer > 7) {
                this->effects[0].timer = 0;
            }

            start.x = play->csCtx.npcActions[1]->startPos.x;
            start.y = play->csCtx.npcActions[1]->startPos.y;
            start.z = play->csCtx.npcActions[1]->startPos.z;

            end.x = play->csCtx.npcActions[1]->endPos.x;
            end.y = play->csCtx.npcActions[1]->endPos.y;
            end.z = play->csCtx.npcActions[1]->endPos.z;

            weight = Environment_LerpWeight(play->csCtx.npcActions[1]->endFrame, play->csCtx.npcActions[1]->startFrame,
                                            play->csCtx.frames);
            Matrix_Translate((end.x - start.x) * weight + start.x, (end.y - start.y) * weight + start.y,
                             (end.z - start.z) * weight + start.z, MTXMODE_NEW);
            Matrix_Scale(this->effects[0].size, this->effects[0].size, this->effects[0].size, MTXMODE_APPLY);
            func_80093D84(play->state.gfxCtx);
            gDPPipeSync(POLY_XLU_DISP++);
            gDPSetPrimColor(POLY_XLU_DISP++, 0, 0, (u8)(105 * this->effects[0].amplitude) + 150, 255,
                            (u8)(105 * this->effects[0].amplitude) + 150, this->effects[0].alpha);
            gDPSetEnvColor(POLY_XLU_DISP++, (u8)(155 * this->effects[0].amplitude) + 100,
                           (u8)(255 * this->effects[0].amplitude), 255 - (u8)(255 * this->effects[0].amplitude),
                           this->effects[0].alpha);

            Matrix_Mult(&play->billboardMtxF, MTXMODE_APPLY);
            gSPMatrix(POLY_XLU_DISP++, Matrix_NewMtx(play->state.gfxCtx, "../z_object_kankyo.c", 1416), G_MTX_LOAD);

            gSPSegment(POLY_XLU_DISP++, 0x08, SEGMENTED_TO_VIRTUAL(D_80BA5900[this->effects[0].timer]));
            gDPPipeSync(POLY_XLU_DISP++);

            gSPDisplayList(POLY_XLU_DISP++, object_spot02_objects_DL_009620);
            gDPPipeSync(POLY_XLU_DISP++);
        }
    }

    CLOSE_DISPS(play->state.gfxCtx, "../z_object_kankyo.c", 1432);
}

void ObjectKankyo_InitBeams(ObjectKankyo* this, PlayState* play) {
    s32 objectIndex = Object_GetIndex(&play->objectCtx, OBJECT_DEMO_KEKKAI);

    if (objectIndex < 0) {
        ASSERT(0, "0", "../z_object_kankyo.c", 1449);
    } else {
        this->requiredObjBankIndex = objectIndex;
    }
    ObjectKankyo_SetupAction(this, ObjectKankyo_WaitForBeamObject);
}

void ObjectKankyo_WaitForBeamObject(ObjectKankyo* this, PlayState* play) {
    if (Object_IsLoaded(&play->objectCtx, this->requiredObjBankIndex)) {
        this->requiredObjectLoaded = true;
        this->actor.objBankIndex = this->requiredObjBankIndex;
        ObjectKankyo_SetupAction(this, ObjectKankyo_Beams);
    }
}

void ObjectKankyo_Beams(ObjectKankyo* this, PlayState* play) {
    u8 i;

    if (play->csCtx.state != 0) {
        for (i = 0; i < 6; i++) {
            if (play->csCtx.npcActions[i + 1] != NULL && play->csCtx.npcActions[i + 1]->action == 2) {
                if (this->effects[i].size == 0.1f) {
                    func_800F3F3C(11);
                }
                Math_ApproachZeroF(&this->effects[i].size, 0.1f, 0.1f);
            }
        }
    }
}

void ObjectKankyo_DrawBeams(ObjectKankyo* this2, PlayState* play2) {
    static Color_RGB8 sBeamPrimColors[] = {
        { 255, 255, 170 }, { 170, 255, 255 }, { 255, 170, 255 },
        { 255, 255, 170 }, { 255, 255, 170 }, { 255, 255, 170 },
    };
    static Color_RGB8 sBeamEnvColors[] = {
        { 0, 200, 0 }, { 0, 50, 255 }, { 100, 0, 200 }, { 200, 0, 0 }, { 200, 255, 0 }, { 255, 120, 0 },
    };
    ObjectKankyo* this = this2;
    PlayState* play = play2;
    s16 i;
    f32 beamX[] = { 430.0f, 860.0f, 430.0f, -426.0f, -862.0f, -440.0f };
    f32 beamY[] = { 551.0f, 551.0f, 551.0f, 554.0f, 551.0f, 547.0f };
    f32 beamZ[] = { -96.0f, -840.0f, -1585.0f, -1578.0f, -840.0f, -78.0f };
    f32 beamYaw[] = { 29.9f, 90.0f, 150.0f, 30.0f, 90.0f, -30.1f };
    f32 beamPitch[] = { 103.4f, 103.8f, 103.6f, -103.4f, -103.5f, 103.5f };

    OPEN_DISPS(play->state.gfxCtx, "../z_object_kankyo.c", 1539);

    if (this->requiredObjectLoaded) {
        for (i = 0; i < 6; i++) {
            if (this->effects[i].size > 0.001f) {
                Matrix_Translate(beamX[i], beamY[i], beamZ[i], MTXMODE_NEW);
                Matrix_RotateY(DEG_TO_RAD(beamYaw[i]), MTXMODE_APPLY);
                Matrix_RotateX(DEG_TO_RAD(beamPitch[i]), MTXMODE_APPLY);
                Matrix_Scale(this->effects[i].size, 0.1f, this->effects[i].size, MTXMODE_APPLY);
                func_80093D84(play->state.gfxCtx);
                gDPPipeSync(POLY_XLU_DISP++);
                gDPSetPrimColor(POLY_XLU_DISP++, 0, 128, sBeamPrimColors[i].r, sBeamPrimColors[i].g,
                                sBeamPrimColors[i].b, 128);
                gDPSetEnvColor(POLY_XLU_DISP++, sBeamEnvColors[i].r, sBeamEnvColors[i].g, sBeamEnvColors[i].b, 128);
                gSPMatrix(POLY_XLU_DISP++, Matrix_NewMtx(play->state.gfxCtx, "../z_object_kankyo.c", 1586), G_MTX_LOAD);
                gSPSegment(POLY_XLU_DISP++, 0x08,
                           Gfx_TwoTexScroll(play->state.gfxCtx, 0, play->state.frames * 5, play->state.frames * 10, 32,
                                            64, 1, play->state.frames * 5, play->state.frames * 10, 32, 64));
                gSPDisplayList(POLY_XLU_DISP++, gDemoKekkaiDL_005FF0);
            }
        }
    }

    CLOSE_DISPS(play->state.gfxCtx, "../z_object_kankyo.c", 1607);
}<|MERGE_RESOLUTION|>--- conflicted
+++ resolved
@@ -490,13 +490,8 @@
     Vec3f vec2 = { 0.0f, 0.0f, 0.0f };
     s16 i;
 
-<<<<<<< HEAD
-    if (!(globalCtx->cameraPtrs[CAM_ID_MAIN]->stateFlags & CAM_STATE_100)) {
-        OPEN_DISPS(globalCtx->state.gfxCtx, "../z_object_kankyo.c", 807);
-=======
-    if (!(play->cameraPtrs[CAM_ID_MAIN]->unk_14C & 0x100)) {
+    if (!(play->cameraPtrs[CAM_ID_MAIN]->stateFlags & CAM_STATE_100)) {
         OPEN_DISPS(play->state.gfxCtx, "../z_object_kankyo.c", 807);
->>>>>>> 2e6279bc
         POLY_XLU_DISP = Gfx_CallSetupDL(POLY_XLU_DISP, 0x14);
         gSPSegment(POLY_XLU_DISP++, 0x08, SEGMENTED_TO_VIRTUAL(gSun1Tex));
         gSPDisplayList(POLY_XLU_DISP++, gKokiriDustMoteMaterialDL);
@@ -590,19 +585,11 @@
     s32 pad;
     s32 pad2;
 
-<<<<<<< HEAD
-    if (!(globalCtx->cameraPtrs[CAM_ID_MAIN]->stateFlags & CAM_STATE_100)) {
-        OPEN_DISPS(globalCtx->state.gfxCtx, "../z_object_kankyo.c", 958);
-        if (globalCtx->envCtx.precipitation[PRECIP_SNOW_CUR] < globalCtx->envCtx.precipitation[PRECIP_SNOW_MAX]) {
-            if (globalCtx->state.frames % 16 == 0) {
-                globalCtx->envCtx.precipitation[PRECIP_SNOW_CUR] += 2;
-=======
-    if (!(play->cameraPtrs[CAM_ID_MAIN]->unk_14C & 0x100)) {
+    if (!(play->cameraPtrs[CAM_ID_MAIN]->stateFlags & CAM_STATE_100)) {
         OPEN_DISPS(play->state.gfxCtx, "../z_object_kankyo.c", 958);
         if (play->envCtx.precipitation[PRECIP_SNOW_CUR] < play->envCtx.precipitation[PRECIP_SNOW_MAX]) {
             if (play->state.frames % 16 == 0) {
                 play->envCtx.precipitation[PRECIP_SNOW_CUR] += 2;
->>>>>>> 2e6279bc
             }
         } else if (play->envCtx.precipitation[PRECIP_SNOW_CUR] > play->envCtx.precipitation[PRECIP_SNOW_MAX]) {
             if (play->state.frames % 16 == 0) {
