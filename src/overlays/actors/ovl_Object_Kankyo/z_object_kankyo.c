/*
 * File: z_object_kankyo.c
 * Overlay: ovl_Object_Kankyo
 * Description: Environmental Effects
 */

#include "z_object_kankyo.h"
#include "assets/objects/object_demo_kekkai/object_demo_kekkai.h"
#include "assets/objects/gameplay_keep/gameplay_keep.h"
#include "assets/objects/object_spot02_objects/object_spot02_objects.h"

#define FLAGS (ACTOR_FLAG_4 | ACTOR_FLAG_5 | ACTOR_FLAG_25)

void ObjectKankyo_Init(Actor* thisx, PlayState* play);
void ObjectKankyo_Destroy(Actor* thisx, PlayState* play);
void ObjectKankyo_Update(Actor* thisx, PlayState* play);
void ObjectKankyo_Draw(Actor* thisx, PlayState* play);

void ObjectKankyo_SetupAction(ObjectKankyo* this, ObjectKankyoActionFunc action);
void ObjectKankyo_Fairies(ObjectKankyo* this, PlayState* play);
void ObjectKankyo_SunGraveSparkInit(ObjectKankyo* this, PlayState* play);
void ObjectKankyo_Snow(ObjectKankyo* this, PlayState* play);
void ObjectKankyo_Lightning(ObjectKankyo* this, PlayState* play);
void ObjectKankyo_InitBeams(ObjectKankyo* this, PlayState* play);
void ObjectKankyo_WaitForSunGraveSparkObject(ObjectKankyo* this, PlayState* play);
void ObjectKankyo_SunGraveSpark(ObjectKankyo* this, PlayState* play);
void ObjectKankyo_WaitForBeamObject(ObjectKankyo* this, PlayState* play);
void ObjectKankyo_Beams(ObjectKankyo* this, PlayState* play);

void ObjectKankyo_DrawFairies(Actor* thisx, PlayState* play2);
void ObjectKankyo_DrawSnow(Actor* thisx, PlayState* play2);
void ObjectKankyo_DrawLightning(Actor* thisx, PlayState* play);
void ObjectKankyo_DrawSunGraveSpark(Actor* thisx, PlayState* play2);
void ObjectKankyo_DrawBeams(Actor* thisx, PlayState* play2);

static void* sEffLightningTextures[] = {
    gEffLightning1Tex, gEffLightning2Tex, gEffLightning3Tex, gEffLightning4Tex,
    gEffLightning5Tex, gEffLightning6Tex, gEffLightning7Tex, gEffLightning8Tex,
};

static void* D_80BA5900[] = {
    gEffSunGraveSpark1Tex, gEffSunGraveSpark2Tex, gEffSunGraveSpark3Tex, gEffSunGraveSpark4Tex,
    gEffSunGraveSpark5Tex, gEffSunGraveSpark6Tex, gEffSunGraveSpark7Tex, gEffSunGraveSpark8Tex,
};

ActorInit Object_Kankyo_InitVars = {
    ACTOR_OBJECT_KANKYO,
    ACTORCAT_ITEMACTION,
    FLAGS,
    OBJECT_GAMEPLAY_KEEP,
    sizeof(ObjectKankyo),
    (ActorFunc)ObjectKankyo_Init,
    (ActorFunc)ObjectKankyo_Destroy,
    (ActorFunc)ObjectKankyo_Update,
    (ActorFunc)ObjectKankyo_Draw,
};

static u8 sIsSpawned = false;
static s16 sTrailingFairies = 0;

void ObjectKankyo_SetupAction(ObjectKankyo* this, ObjectKankyoActionFunc action) {
    this->actionFunc = action;
}

void ObjectKankyo_Init(Actor* thisx, PlayState* play) {
    ObjectKankyo* this = (ObjectKankyo*)thisx;
    s32 pad;
    s16 i;

    for (i = 0; i < ARRAY_COUNT(this->effects); i++) {
        this->effects[i].state = 0;
    }

    this->actor.room = -1;
    switch (this->actor.params) {
        case 0:
            if (!sIsSpawned) {
                ObjectKankyo_SetupAction(this, ObjectKankyo_Fairies);
                sIsSpawned = true;
            } else {
                Actor_Kill(&this->actor);
            }
            break;

        case 3:
            if (!sIsSpawned) {
                ObjectKankyo_SetupAction(this, ObjectKankyo_Snow);
                sIsSpawned = true;
            } else {
                Actor_Kill(&this->actor);
            }
            break;

        case 2:
            ObjectKankyo_SetupAction(this, ObjectKankyo_Lightning);
            break;

        case 4:
            this->effects[0].alpha = 0;
            this->effects[0].amplitude = 0.0f;
            Actor_ChangeCategory(play, &play->actorCtx, &this->actor, ACTORCAT_ITEMACTION);
            this->requiredObjectLoaded = false;
            ObjectKankyo_SetupAction(this, ObjectKankyo_SunGraveSparkInit);
            break;

        case 5:
            this->effects[0].alpha = 0;
            this->effects[0].amplitude = 0.0f;

            for (i = 0; i < 6; i++) {
                this->effects[i].size = 0.1f;
            }

            // Check which beams are disabled
            if (Flags_GetEventChkInf(EVENTCHKINF_BB)) {
                this->effects[0].size = 0.0f;
            }
            if (Flags_GetEventChkInf(EVENTCHKINF_BC)) {
                this->effects[1].size = 0.0f;
            }
            if (Flags_GetEventChkInf(EVENTCHKINF_BD)) {
                this->effects[2].size = 0.0f;
            }
            if (Flags_GetEventChkInf(EVENTCHKINF_BE)) {
                this->effects[3].size = 0.0f;
            }
            if (Flags_GetEventChkInf(EVENTCHKINF_BF)) {
                this->effects[4].size = 0.0f;
            }
            if (Flags_GetEventChkInf(EVENTCHKINF_AD)) {
                this->effects[5].size = 0.0f;
            }

            if (gSaveContext.cutsceneTrigger != 0) {
                if (gSaveContext.entranceIndex == ENTR_INSIDE_GANONS_CASTLE_2) {
                    this->effects[0].size = 0.1f;
                }
                if (gSaveContext.entranceIndex == ENTR_INSIDE_GANONS_CASTLE_3) {
                    this->effects[1].size = 0.1f;
                }
                if (gSaveContext.entranceIndex == ENTR_INSIDE_GANONS_CASTLE_4) {
                    this->effects[2].size = 0.1f;
                }
                if (gSaveContext.entranceIndex == ENTR_INSIDE_GANONS_CASTLE_5) {
                    this->effects[3].size = 0.1f;
                }
                if (gSaveContext.entranceIndex == ENTR_INSIDE_GANONS_CASTLE_6) {
                    this->effects[4].size = 0.1f;
                }
                if (gSaveContext.entranceIndex == ENTR_INSIDE_GANONS_CASTLE_7) {
                    this->effects[5].size = 0.1f;
                }
            }

            this->requiredObjectLoaded = false;
            ObjectKankyo_SetupAction(this, ObjectKankyo_InitBeams);
            break;

        default:
            break;
    }
}

void ObjectKankyo_Destroy(Actor* thisx, PlayState* play) {
    Actor_Kill(thisx);
}

void ObjectKankyo_Snow(ObjectKankyo* this, PlayState* play) {
}

void ObjectKankyo_Fairies(ObjectKankyo* this, PlayState* play) {
    static Vec3f sSfxPos = { 0.0f, 0.0f, 0.0f };
    Player* player;
    f32 dist;
    s32 playerMoved;
    f32 dx;
    f32 dy;
    f32 dz;
    f32 viewForwardsX;
    f32 viewForwardsY;
    f32 viewForwardsZ;
    f32 maxDist;
    f32 baseX;
    f32 baseY;
    f32 baseZ;
    Vec3f vec1 = { 0.0f, 0.0f, 0.0f };
    Vec3f vec2 = { 0.0f, 0.0f, 0.0f };
    f32 random;
    s16 i;
    Vec3f viewForwards;

    player = GET_PLAYER(play);

    if (play->sceneId == SCENE_KOKIRI_FOREST && gSaveContext.sceneLayer == 7) {
        dist = Math3D_Vec3f_DistXYZ(&this->prevEyePos, &play->view.eye);

        this->prevEyePos.x = play->view.eye.x;
        this->prevEyePos.y = play->view.eye.y;
        this->prevEyePos.z = play->view.eye.z;

        dist /= 30.0f;
        if (dist > 1.0f) {
            dist = 1.0f;
        }

<<<<<<< HEAD
        func_800F436C(&sSoundPos, NA_SE_EV_NAVY_FLY - SFX_FLAG, (0.4f * dist) + 0.6f);
        switch (play->csCtx.curFrame) {
=======
        func_800F436C(&sSfxPos, NA_SE_EV_NAVY_FLY - SFX_FLAG, (0.4f * dist) + 0.6f);
        switch (play->csCtx.frames) {
>>>>>>> aa48c66e
            case 473:
                func_800788CC(NA_SE_VO_NA_HELLO_3);
                break;

            case 583:
                func_800F4524(&gSfxDefaultPos, NA_SE_VO_NA_HELLO_2, 32);
                break;

            case 763:
                func_80078884(NA_SE_EV_NAVY_CRASH - SFX_FLAG);
                break;

            case 771:
                func_80078884(NA_SE_VO_RT_THROW);
                break;

            default:
                break;
        }
    }

    if (play->envCtx.precipitation[PRECIP_SNOW_MAX] < 64 &&
        (gSaveContext.entranceIndex != ENTR_KOKIRI_FOREST_0 || gSaveContext.sceneLayer != 4 ||
         play->envCtx.precipitation[PRECIP_SNOW_MAX])) {
        play->envCtx.precipitation[PRECIP_SNOW_MAX] += 16;
    }

    for (i = 0; i < play->envCtx.precipitation[PRECIP_SNOW_MAX]; i++) {
        // spawn in front of the camera
        dx = play->view.at.x - play->view.eye.x;
        dy = play->view.at.y - play->view.eye.y;
        dz = play->view.at.z - play->view.eye.z;
        dist = sqrtf(SQ(dx) + SQ(dy) + SQ(dz));

        viewForwards.x = dx / dist;
        viewForwards.y = dy / dist;
        viewForwards.z = dz / dist;

        viewForwardsX = viewForwards.x;
        viewForwardsY = viewForwards.y;
        viewForwardsZ = viewForwards.z;

        switch (this->effects[i].state) {
            case 0: // init
                this->effects[i].base.x = play->view.eye.x + viewForwardsX * 80.0f;
                this->effects[i].base.y = play->view.eye.y + viewForwardsY * 80.0f;
                this->effects[i].base.z = play->view.eye.z + viewForwardsZ * 80.0f;

                this->effects[i].pos.x = (Rand_ZeroOne() - 0.5f) * 160.0f;
                this->effects[i].pos.y = 30.0f;
                this->effects[i].pos.z = (Rand_ZeroOne() - 0.5f) * 160.0f;
                this->effects[i].targetSpeed = Rand_ZeroOne() * 1.6f + 0.5f;
                this->effects[i].alpha = 0;
                this->effects[i].alphaTimer = Rand_ZeroOne() * 65535.0f;
                this->effects[i].size = 0.1f;
                this->effects[i].dirPhase.x = Rand_ZeroOne() * 360.0f;
                this->effects[i].dirPhase.y = Rand_ZeroOne() * 360.0f;
                this->effects[i].dirPhase.z = Rand_ZeroOne() * 360.0f;
                this->effects[i].state++;
                this->effects[i].timer = 0;
                break;

            case 1: // blinking fairies / inactive fairy trails
            case 2: // fairy trails
                this->effects[i].alphaTimer++;
                baseX = play->view.eye.x + viewForwards.x * 80.0f;
                baseY = play->view.eye.y + viewForwards.y * 80.0f;
                baseZ = play->view.eye.z + viewForwards.z * 80.0f;

                this->effects[i].prevPos.x = this->effects[i].pos.x;
                this->effects[i].prevPos.y = this->effects[i].pos.y;
                this->effects[i].prevPos.z = this->effects[i].pos.z;

                playerMoved = true;
                // y velocity is set to -4 when the player is on the ground
                if (player->actor.velocity.x + player->actor.velocity.y + player->actor.velocity.z == -4.0f) {
                    playerMoved = false;
                    this->effects[i].timer++;
                } else {
                    this->effects[i].timer = 0;
                }

                if (this->effects[i].state == 1) {
                    // the first 32 fairies are invisible until the player stands still
                    if (i < 32 && !playerMoved && this->effects[i].timer > 256) {
                        this->effects[i].timer = 0;
                        if (Rand_ZeroOne() < 0.5f) {
                            this->effects[i].angleVel = (s16)(Rand_ZeroOne() * 200.0f) + 200;
                        } else {
                            this->effects[i].angleVel = -((s16)(Rand_ZeroOne() * 200.0f) + 200);
                        }

                        this->effects[i].flightRadius = (s16)(Rand_ZeroOne() * 50.0f) + 15;

                        // uniformly scales the length and height of the wave that the lead fairy flies in
                        // lower numbers have a larger amplitude and period
                        this->effects[i].amplitude = (Rand_ZeroOne() * 10.0f + 10.0f) * 0.01f;

                        random = Rand_ZeroOne();
                        if (random < 0.2f) {
                            sTrailingFairies = 1;
                        } else if (random < 0.2f) {
                            // unreachable
                            sTrailingFairies = 3;
                        } else if (random < 0.4f) {
                            sTrailingFairies = 7;
                        } else {
                            sTrailingFairies = 15;
                        }

                        if ((i & sTrailingFairies) == 0) {
                            this->effects[i].pos.y = 0.0f;
                        }

                        this->effects[i].state = 2;
                        this->effects[i].targetSpeed = 0.0f;
                    }

                    Math_SmoothStepToF(&this->effects[i].size, 0.1f, 0.10f, 0.001f, 0.00001f);
                    Math_SmoothStepToF(&this->effects[i].speed, this->effects[i].targetSpeed, 0.5f, 0.2f, 0.02f);

                    this->effects[i].pos.x += sinf(this->effects[i].dirPhase.x) * this->effects[i].speed;
                    this->effects[i].pos.y += sinf(this->effects[i].dirPhase.y) * this->effects[i].speed;
                    this->effects[i].pos.z += sinf(this->effects[i].dirPhase.z) * this->effects[i].speed;

                    switch ((i >> 1) & 3) {
                        case 0:
                            this->effects[i].dirPhase.x += 0.008f;
                            this->effects[i].dirPhase.y += 0.05f * Rand_ZeroOne();
                            this->effects[i].dirPhase.z += 0.015f;
                            break;

                        case 1:
                            this->effects[i].dirPhase.x += 0.01f * Rand_ZeroOne();
                            this->effects[i].dirPhase.y += 0.05f * Rand_ZeroOne();
                            this->effects[i].dirPhase.z += 0.005f * Rand_ZeroOne();
                            break;

                        case 2:
                            this->effects[i].dirPhase.x += 0.01f * Rand_ZeroOne();
                            this->effects[i].dirPhase.y += 0.4f * Rand_ZeroOne();
                            this->effects[i].dirPhase.z += 0.004f * Rand_ZeroOne();
                            break;

                        case 3:
                            this->effects[i].dirPhase.x += 0.01 * Rand_ZeroOne();
                            this->effects[i].dirPhase.y += 0.08f * Rand_ZeroOne();
                            this->effects[i].dirPhase.z += 0.05f * Rand_ZeroOne();
                            break;

                        default:
                            break;
                    }
                } else if (this->effects[i].state == 2) {
                    // scatter when the player moves or after a long enough time
                    if (playerMoved || this->effects[i].timer > 1280) {
                        this->effects[i].timer = 0;
                        this->effects[i].state = 1;
                        this->effects[i].speed = 1.5f;
                        this->effects[i].targetSpeed = Rand_ZeroOne() * 1.6f + 0.5f;
                    }

                    if ((i & sTrailingFairies) == 0) { // leader fairy
                        Math_SmoothStepToF(&this->effects[i].size, 0.25f, 0.1f, 0.001f, 0.00001f);

                        // move the center of the flight path to player's position
                        Math_SmoothStepToF(&this->effects[i].base.x, player->actor.world.pos.x, 0.5f, 1.0f, 0.2f);
                        Math_SmoothStepToF(&this->effects[i].base.y, player->actor.world.pos.y + 50.0f, 0.5f, 1.0f,
                                           0.2f);
                        Math_SmoothStepToF(&this->effects[i].base.z, player->actor.world.pos.z, 0.5f, 1.0f, 0.2f);

                        // results unused
                        Math_SmoothStepToF(&this->effects[i].pos.x,
                                           Math_SinS(this->effects[i].angle - 0x8000) * this->effects[i].flightRadius,
                                           0.5f, 2.0f, 0.2f);
                        Math_SmoothStepToF(&this->effects[i].pos.z,
                                           Math_CosS(this->effects[i].angle - 0x8000) * this->effects[i].flightRadius,
                                           0.5f, 2.0f, 0.2f);

                        // the lead fairy's y position approximately follows a sine wave with `amplitude` as angular
                        // frequency and `1 / amplitude` as amplitude
                        this->effects[i].angle += this->effects[i].angleVel;
                        this->effects[i].pos.y += sinf(this->effects[i].dirPhase.y);

                        this->effects[i].dirPhase.x += 0.2f * Rand_ZeroOne();
                        this->effects[i].dirPhase.y += this->effects[i].amplitude;
                        this->effects[i].dirPhase.z += 0.1f * Rand_ZeroOne();

                        // circle around the player
                        this->effects[i].pos.x =
                            Math_SinS(this->effects[i].angle - 0x8000) * this->effects[i].flightRadius;
                        this->effects[i].pos.z =
                            Math_CosS(this->effects[i].angle - 0x8000) * this->effects[i].flightRadius;
                    } else { // trailing fairy
                        Math_SmoothStepToF(&this->effects[i].size, 0.1f, 0.10f, 0.001f, 0.00001f);
                        Math_SmoothStepToF(&this->effects[i].speed, 1.5f, 0.5f, 0.1f, 0.0002f);

                        // follow previous fairy, translate their position to be relative to our home
                        this->effects[i].pos.x =
                            this->effects[i - 1].prevPos.x + (this->effects[i - 1].base.x - this->effects[i].base.x);
                        this->effects[i].pos.y =
                            this->effects[i - 1].prevPos.y + (this->effects[i - 1].base.y - this->effects[i].base.y);
                        this->effects[i].pos.z =
                            this->effects[i - 1].prevPos.z + (this->effects[i - 1].base.z - this->effects[i].base.z);
                    }
                }

                if (this->effects[i].state != 2) {
                    maxDist = 130.0f;
                    if (this->effects[i].base.x + this->effects[i].pos.x - baseX > maxDist ||
                        this->effects[i].base.x + this->effects[i].pos.x - baseX < -maxDist ||
                        this->effects[i].base.y + this->effects[i].pos.y - baseY > maxDist ||
                        this->effects[i].base.y + this->effects[i].pos.y - baseY < -maxDist ||
                        this->effects[i].base.z + this->effects[i].pos.z - baseZ > maxDist ||
                        this->effects[i].base.z + this->effects[i].pos.z - baseZ < -maxDist) {

                        // when a fairy moves off screen, wrap around to the other side
                        if (this->effects[i].base.x + this->effects[i].pos.x - baseX > maxDist) {
                            this->effects[i].base.x = baseX - maxDist;
                            this->effects[i].pos.x = 0.0f;
                        }
                        if (this->effects[i].base.x + this->effects[i].pos.x - baseX < -maxDist) {
                            this->effects[i].base.x = baseX + maxDist;
                            this->effects[i].pos.x = 0.0f;
                        }
                        if (this->effects[i].base.y + this->effects[i].pos.y - baseY > 50.0f) {
                            this->effects[i].base.y = baseY - 50.0f;
                            this->effects[i].pos.y = 0.0f;
                        }
                        if (this->effects[i].base.y + this->effects[i].pos.y - baseY < -50.0f) {
                            this->effects[i].base.y = baseY + 50.0f;
                            this->effects[i].pos.y = 0.0f;
                        }
                        if (this->effects[i].base.z + this->effects[i].pos.z - baseZ > maxDist) {
                            this->effects[i].base.z = baseZ - maxDist;
                            this->effects[i].pos.z = 0.0f;
                        }
                        if (this->effects[i].base.z + this->effects[i].pos.z - baseZ < -maxDist) {
                            this->effects[i].base.z = baseZ + maxDist;
                            this->effects[i].pos.z = 0.0f;
                        }
                    }
                }
                break;

            case 3: // reset, never reached
                this->effects[i].state = 0;
                break;

            default:
                break;
        }
    }
}

void ObjectKankyo_Update(Actor* thisx, PlayState* play) {
    ObjectKankyo* this = (ObjectKankyo*)thisx;

    this->actionFunc(this, play);
}

void ObjectKankyo_Draw(Actor* thisx, PlayState* play) {
    switch (thisx->params) {
        case 0:
            ObjectKankyo_DrawFairies(thisx, play);
            break;

        case 2:
            ObjectKankyo_DrawLightning(thisx, play);
            break;

        case 3:
            ObjectKankyo_DrawSnow(thisx, play);
            break;

        case 4:
            ObjectKankyo_DrawSunGraveSpark(thisx, play);
            break;

        case 5:
            ObjectKankyo_DrawBeams(thisx, play);
            break;

        default:
            break;
    }
}

void ObjectKankyo_DrawFairies(Actor* thisx, PlayState* play2) {
    PlayState* play = play2;
    ObjectKankyo* this = (ObjectKankyo*)thisx;
    f32 alphaScale;
    Vec3f vec1 = { 0.0f, 0.0f, 0.0f };
    Vec3f vec2 = { 0.0f, 0.0f, 0.0f };
    s16 i;

    if (!(play->cameraPtrs[CAM_ID_MAIN]->stateFlags & CAM_STATE_8)) {
        OPEN_DISPS(play->state.gfxCtx, "../z_object_kankyo.c", 807);
        POLY_XLU_DISP = Gfx_SetupDL(POLY_XLU_DISP, SETUPDL_20);
        gSPSegment(POLY_XLU_DISP++, 0x08, SEGMENTED_TO_VIRTUAL(gSun1Tex));
        gSPDisplayList(POLY_XLU_DISP++, gKokiriDustMoteMaterialDL);

        for (i = 0; i < play->envCtx.precipitation[PRECIP_SNOW_MAX]; i++) {
            Matrix_Translate(this->effects[i].base.x + this->effects[i].pos.x,
                             this->effects[i].base.y + this->effects[i].pos.y,
                             this->effects[i].base.z + this->effects[i].pos.z, MTXMODE_NEW);

            // scale when fading in or out
            alphaScale = this->effects[i].alpha / 50.0f;
            if (alphaScale > 1.0f) {
                alphaScale = 1.0f;
            }

            Matrix_Scale(this->effects[i].size * alphaScale, this->effects[i].size * alphaScale,
                         this->effects[i].size * alphaScale, MTXMODE_APPLY);
            if (i < 32) {
                if (this->effects[i].state != 2) {
                    if (this->effects[i].alpha > 0) {
                        this->effects[i].alpha--;
                    }
                } else {
                    if (this->effects[i].alpha < 100) {
                        this->effects[i].alpha++;
                    }
                }
            } else {
                if (this->effects[i].state != 2) {
                    if ((this->effects[i].alphaTimer & 0x1F) < 16) {
                        if (this->effects[i].alpha < 235) {
                            this->effects[i].alpha += 20;
                        }
                    } else {
                        if (this->effects[i].alpha > 20) {
                            this->effects[i].alpha -= 20;
                        }
                    }
                } else {
                    // unreachable
                    if ((this->effects[i].alphaTimer & 0xF) < 8) {
                        if (this->effects[i].alpha < 255) {
                            this->effects[i].alpha += 100;
                        }
                    } else {
                        if (this->effects[i].alpha > 10) {
                            this->effects[i].alpha -= 10;
                        }
                    }
                }
            }

            gDPPipeSync(POLY_XLU_DISP++);

            switch (i & 1) {
                case 0:
                    gDPSetPrimColor(POLY_XLU_DISP++, 0, 0, 255, 255, 155, this->effects[i].alpha);
                    gDPSetEnvColor(POLY_XLU_DISP++, 250, 180, 0, this->effects[i].alpha);
                    break;

                case 1:
                    gDPSetPrimColor(POLY_XLU_DISP++, 0, 0, 255, 255, 255, this->effects[i].alpha);
                    gDPSetEnvColor(POLY_XLU_DISP++, 0, 100, 255, this->effects[i].alpha);
                    break;
            }

            Matrix_Mult(&play->billboardMtxF, MTXMODE_APPLY);
            Matrix_RotateZ(DEG_TO_RAD(play->state.frames * 20.0f), MTXMODE_APPLY);
            gSPMatrix(POLY_XLU_DISP++, Matrix_NewMtx(play->state.gfxCtx, "../z_object_kankyo.c", 913), G_MTX_LOAD);
            gSPDisplayList(POLY_XLU_DISP++, gKokiriDustMoteModelDL);
        }
        CLOSE_DISPS(play->state.gfxCtx, "../z_object_kankyo.c", 922);
    }
}

void ObjectKankyo_DrawSnow(Actor* thisx, PlayState* play2) {
    PlayState* play = play2;
    ObjectKankyo* this = (ObjectKankyo*)thisx;
    f32 dist;
    f32 dx;
    f32 dy;
    f32 dz;
    f32 maxDist;
    f32 temp;
    f32 baseX;
    f32 baseY;
    f32 baseZ;
    Vec3f vec1 = { 0.0f, 0.0f, 0.0f };
    Vec3f vec2 = { 0.0f, 0.0f, 0.0f };
    s16 i;
    s32 pad;
    s32 pad2;

    if (!(play->cameraPtrs[CAM_ID_MAIN]->stateFlags & CAM_STATE_8)) {
        OPEN_DISPS(play->state.gfxCtx, "../z_object_kankyo.c", 958);
        if (play->envCtx.precipitation[PRECIP_SNOW_CUR] < play->envCtx.precipitation[PRECIP_SNOW_MAX]) {
            if (play->state.frames % 16 == 0) {
                play->envCtx.precipitation[PRECIP_SNOW_CUR] += 2;
            }
        } else if (play->envCtx.precipitation[PRECIP_SNOW_CUR] > play->envCtx.precipitation[PRECIP_SNOW_MAX]) {
            if (play->state.frames % 16 == 0) {
                play->envCtx.precipitation[PRECIP_SNOW_CUR] -= 2;
            }
        }

        for (i = 0; i < play->envCtx.precipitation[PRECIP_SNOW_CUR]; i++) {
            switch (this->effects[i].state) {
                case 0:
                    // spawn in front of the camera
                    dx = play->view.at.x - play->view.eye.x;
                    dy = play->view.at.y - play->view.eye.y;
                    dz = play->view.at.z - play->view.eye.z;
                    dist = sqrtf(SQ(dx) + SQ(dy) + SQ(dz));

                    // fake
                    temp = dz / dist;
                    this->effects[i].base.x = play->view.eye.x + dx / dist * 80.0f;
                    this->effects[i].base.y = play->view.eye.y + dy / dist * 80.0f;
                    this->effects[i].base.z = play->view.eye.z + temp * 80.0f;

                    this->effects[i].pos.x = (Rand_ZeroOne() - 0.5f) * 160.0f;
                    this->effects[i].pos.y = 80.0f;
                    this->effects[i].pos.z = (Rand_ZeroOne() - 0.5f) * 160.0f;
                    if (this->effects[i].base.y + this->effects[i].pos.y < 50.0f) {
                        this->effects[i].base.y = 50.0f;
                    }
                    this->effects[i].speed = Rand_ZeroOne() * 5.0f + 0.5f;
                    this->effects[i].dirPhase.x = Rand_ZeroOne() * 360.0f;
                    this->effects[i].dirPhase.z = Rand_ZeroOne() * 360.0f;
                    this->effects[i].state++;
                    break;

                case 1:
                    dx = play->view.at.x - play->view.eye.x;
                    dy = play->view.at.y - play->view.eye.y;
                    dz = play->view.at.z - play->view.eye.z;
                    dist = sqrtf(SQ(dx) + SQ(dy) + SQ(dz));

                    baseX = play->view.eye.x + dx / dist * 80.0f;
                    baseY = play->view.eye.y + dy / dist * 80.0f;
                    baseZ = play->view.eye.z + dz / dist * 80.0f;

                    this->effects[i].dirPhase.x += 0.049999997f * Rand_ZeroOne();
                    this->effects[i].dirPhase.z += 0.049999997f * Rand_ZeroOne();
                    this->effects[i].pos.x += sinf(this->effects[i].dirPhase.x * 0.01f);
                    this->effects[i].pos.z += cosf(this->effects[i].dirPhase.z * 0.01f);
                    this->effects[i].pos.y += -this->effects[i].speed;

                    if (this->effects[i].base.y + this->effects[i].pos.y < this->actor.world.pos.y ||
                        this->effects[i].base.y + this->effects[i].pos.y < play->view.eye.y - 150.0f) {
                        this->effects[i].state++;
                    }

                    maxDist = 80;
                    if (this->effects[i].base.x + this->effects[i].pos.x - baseX > maxDist ||
                        this->effects[i].base.x + this->effects[i].pos.x - baseX < -maxDist ||
                        this->effects[i].base.y + this->effects[i].pos.y - baseY > maxDist ||
                        this->effects[i].base.y + this->effects[i].pos.y - baseY < -maxDist ||
                        this->effects[i].base.z + this->effects[i].pos.z - baseZ > maxDist ||
                        this->effects[i].base.z + this->effects[i].pos.z - baseZ < -maxDist) {

                        // when off screen, wrap around to the other side
                        if (this->effects[i].base.x + this->effects[i].pos.x - baseX > maxDist) {
                            this->effects[i].base.x = baseX - maxDist;
                            this->effects[i].pos.x = 0.0f;
                        }
                        if (this->effects[i].base.x + this->effects[i].pos.x - baseX < -maxDist) {
                            this->effects[i].base.x = baseX + maxDist;
                            this->effects[i].pos.x = 0.0f;
                        }
                        if (this->effects[i].base.z + this->effects[i].pos.z - baseZ > maxDist) {
                            this->effects[i].base.z = baseZ - maxDist;
                            this->effects[i].pos.z = 0.0f;
                        }
                        if (this->effects[i].base.z + this->effects[i].pos.z - baseZ < -maxDist) {
                            this->effects[i].base.z = baseZ + maxDist;
                            this->effects[i].pos.z = 0.0f;
                        }
                    }
                    break;

                case 2:
                    this->effects[i].state = 0;
                    break;

                default:
                    break;
            }

            if (1) {}
            if (1) {}
            Matrix_Translate(this->effects[i].base.x + this->effects[i].pos.x,
                             this->effects[i].base.y + this->effects[i].pos.y,
                             this->effects[i].base.z + this->effects[i].pos.z, MTXMODE_NEW);
            Matrix_Scale(0.05f, 0.05f, 0.05f, MTXMODE_APPLY);
            gDPPipeSync(POLY_XLU_DISP++);

            gDPSetPrimColor(POLY_XLU_DISP++, 0, 0, 200, 200, 200, 180);
            gDPSetEnvColor(POLY_XLU_DISP++, 200, 200, 200, 180);

            gSPMatrix(POLY_XLU_DISP++, Matrix_NewMtx(play->state.gfxCtx, "../z_object_kankyo.c", 1107), G_MTX_LOAD);

            gSPSegment(POLY_XLU_DISP++, 0x08, SEGMENTED_TO_VIRTUAL(gDust5Tex));

            Gfx_SetupDL_61Xlu(play->state.gfxCtx);
            gSPMatrix(POLY_XLU_DISP++, &D_01000000, G_MTX_MODELVIEW | G_MTX_NOPUSH | G_MTX_MUL);

            gDPPipeSync(POLY_XLU_DISP++);

            gSPDisplayList(POLY_XLU_DISP++, gEffDustDL);

            gDPPipeSync(POLY_XLU_DISP++);
        }

        CLOSE_DISPS(play->state.gfxCtx, "../z_object_kankyo.c", 1127);
    }
}

void ObjectKankyo_Lightning(ObjectKankyo* this, PlayState* play) {
    if (play->csCtx.state != 0 && play->csCtx.actorCues[0] != NULL) {
        switch (this->effects[0].state) {
            case 0:
                this->effects[0].timer = 0;
                if (play->csCtx.actorCues[0]->id == 2) {
                    this->effects[0].state++;
                }
                break;

            case 1:
                if (++this->effects[0].timer >= 7) {
                    this->effects[0].state++;
                }
                break;

            case 2:
                if (play->csCtx.actorCues[0]->id == 1) {
                    this->effects[0].state = 0;
                }
                break;

            default:
                break;
        }
    }
}

void ObjectKankyo_DrawLightning(Actor* thisx, PlayState* play) {
    s32 pad;
    ObjectKankyo* this = (ObjectKankyo*)thisx;

    OPEN_DISPS(play->state.gfxCtx, "../z_object_kankyo.c", 1182);

    if (this->effects[0].state == 1) {
        Matrix_Translate(play->csCtx.actorCues[0]->startPos.x, play->csCtx.actorCues[0]->startPos.y,
                         play->csCtx.actorCues[0]->startPos.z, MTXMODE_NEW);
        Matrix_RotateX(DEG_TO_RAD(20), MTXMODE_APPLY);
        Matrix_RotateZ(DEG_TO_RAD(20), MTXMODE_APPLY);
        Matrix_Scale(2.0f, 5.0f, 2.0f, MTXMODE_APPLY);
        gDPSetPrimColor(POLY_XLU_DISP++, 0, 0, 255, 255, 255, 128);
        gDPSetEnvColor(POLY_XLU_DISP++, 0, 255, 255, 128);
        gSPMatrix(POLY_XLU_DISP++, Matrix_NewMtx(play->state.gfxCtx, "../z_object_kankyo.c", 1213), G_MTX_LOAD);
        gSPSegment(POLY_XLU_DISP++, 0x08, SEGMENTED_TO_VIRTUAL(sEffLightningTextures[this->effects[0].timer]));
        Gfx_SetupDL_61Xlu(play->state.gfxCtx);
        gSPMatrix(POLY_XLU_DISP++, &D_01000000, G_MTX_MODELVIEW | G_MTX_NOPUSH | G_MTX_MUL);
        gDPPipeSync(POLY_XLU_DISP++);
        gSPDisplayList(POLY_XLU_DISP++, gEffLightningDL);
        gDPPipeSync(POLY_XLU_DISP++);
    }

    CLOSE_DISPS(play->state.gfxCtx, "../z_object_kankyo.c", 1233);
}

void ObjectKankyo_SunGraveSparkInit(ObjectKankyo* this, PlayState* play) {
    s32 objBankIndex = Object_GetIndex(&play->objectCtx, OBJECT_SPOT02_OBJECTS);

    if (objBankIndex < 0) {
        ASSERT(0, "0", "../z_object_kankyo.c", 1251);
    } else {
        this->requiredObjBankIndex = objBankIndex;
    }
    ObjectKankyo_SetupAction(this, ObjectKankyo_WaitForSunGraveSparkObject);
}

void ObjectKankyo_WaitForSunGraveSparkObject(ObjectKankyo* this, PlayState* play) {
    if (Object_IsLoaded(&play->objectCtx, this->requiredObjBankIndex)) {
        this->requiredObjectLoaded = true;
        this->effects[0].alpha = 0;
        this->actor.objBankIndex = this->requiredObjBankIndex;
        this->effects[0].size = 7.0f;
        ObjectKankyo_SetupAction(this, ObjectKankyo_SunGraveSpark);
    }
}

void ObjectKankyo_SunGraveSpark(ObjectKankyo* this, PlayState* play) {
    if (play->csCtx.state != 0) {
<<<<<<< HEAD
        if (play->csCtx.actorCues[1] != NULL && play->csCtx.actorCues[1]->id == 2) {
            Audio_PlayActorSound2(&this->actor, NA_SE_EN_BIRI_SPARK - SFX_FLAG);
=======
        if (play->csCtx.npcActions[1] != NULL && play->csCtx.npcActions[1]->action == 2) {
            Audio_PlayActorSfx2(&this->actor, NA_SE_EN_BIRI_SPARK - SFX_FLAG);
>>>>>>> aa48c66e
            if ((s16)this->effects[0].alpha + 20 > 255) {
                this->effects[0].alpha = 255;
            } else {
                this->effects[0].alpha += 20;
            }
            Math_SmoothStepToF(&this->effects[0].size, 1.8f, 0.5f, 0.28f, 0.01f);
        }
    }
}

void ObjectKankyo_DrawSunGraveSpark(Actor* thisx, PlayState* play2) {
    PlayState* play = play2;
    ObjectKankyo* this = (ObjectKankyo*)thisx;
    Vec3f start;
    Vec3f end;
    f32 weight;

    OPEN_DISPS(play->state.gfxCtx, "../z_object_kankyo.c", 1324);
    if (play->csCtx.state != 0) {
        if (play->csCtx.actorCues[1] != NULL && play->csCtx.actorCues[1]->id == 2 && this->requiredObjectLoaded) {
            // apparently, light waves with larger amplitudes look brighter, so the name 'amplitude' kind of works here
            if (this->effects[0].state == 0) {
                this->effects[0].amplitude += 1.0f / 7.0f;
                if (this->effects[0].amplitude >= 1.0f) {
                    this->effects[0].amplitude = 1.0f;
                    this->effects[0].state++;
                }
            } else {
                this->effects[0].amplitude -= 1.0f / 7.0f;
                if (this->effects[0].amplitude <= 0.1f) {
                    this->effects[0].amplitude = 0.0f;
                    this->effects[0].state = 0;
                }
            }

            if (++this->effects[0].timer > 7) {
                this->effects[0].timer = 0;
            }

            start.x = play->csCtx.actorCues[1]->startPos.x;
            start.y = play->csCtx.actorCues[1]->startPos.y;
            start.z = play->csCtx.actorCues[1]->startPos.z;

            end.x = play->csCtx.actorCues[1]->endPos.x;
            end.y = play->csCtx.actorCues[1]->endPos.y;
            end.z = play->csCtx.actorCues[1]->endPos.z;

<<<<<<< HEAD
            weight = Environment_LerpWeight(play->csCtx.actorCues[1]->endFrame, play->csCtx.actorCues[1]->startFrame,
                                            play->csCtx.curFrame);
            Matrix_Translate((end.x - start.x) * weight + start.x, (end.y - start.y) * weight + start.y,
                             (end.z - start.z) * weight + start.z, MTXMODE_NEW);
=======
            weight = Environment_LerpWeight(play->csCtx.npcActions[1]->endFrame, play->csCtx.npcActions[1]->startFrame,
                                            play->csCtx.frames);
            Matrix_Translate(LERP(start.x, end.x, weight), LERP(start.y, end.y, weight), LERP(start.z, end.z, weight),
                             MTXMODE_NEW);
>>>>>>> aa48c66e
            Matrix_Scale(this->effects[0].size, this->effects[0].size, this->effects[0].size, MTXMODE_APPLY);
            Gfx_SetupDL_25Xlu(play->state.gfxCtx);
            gDPPipeSync(POLY_XLU_DISP++);
            gDPSetPrimColor(POLY_XLU_DISP++, 0, 0, (u8)(105 * this->effects[0].amplitude) + 150, 255,
                            (u8)(105 * this->effects[0].amplitude) + 150, this->effects[0].alpha);
            gDPSetEnvColor(POLY_XLU_DISP++, (u8)(155 * this->effects[0].amplitude) + 100,
                           (u8)(255 * this->effects[0].amplitude), 255 - (u8)(255 * this->effects[0].amplitude),
                           this->effects[0].alpha);

            Matrix_Mult(&play->billboardMtxF, MTXMODE_APPLY);
            gSPMatrix(POLY_XLU_DISP++, Matrix_NewMtx(play->state.gfxCtx, "../z_object_kankyo.c", 1416), G_MTX_LOAD);

            gSPSegment(POLY_XLU_DISP++, 0x08, SEGMENTED_TO_VIRTUAL(D_80BA5900[this->effects[0].timer]));
            gDPPipeSync(POLY_XLU_DISP++);

            gSPDisplayList(POLY_XLU_DISP++, object_spot02_objects_DL_009620);
            gDPPipeSync(POLY_XLU_DISP++);
        }
    }

    CLOSE_DISPS(play->state.gfxCtx, "../z_object_kankyo.c", 1432);
}

void ObjectKankyo_InitBeams(ObjectKankyo* this, PlayState* play) {
    s32 objectIndex = Object_GetIndex(&play->objectCtx, OBJECT_DEMO_KEKKAI);

    if (objectIndex < 0) {
        ASSERT(0, "0", "../z_object_kankyo.c", 1449);
    } else {
        this->requiredObjBankIndex = objectIndex;
    }
    ObjectKankyo_SetupAction(this, ObjectKankyo_WaitForBeamObject);
}

void ObjectKankyo_WaitForBeamObject(ObjectKankyo* this, PlayState* play) {
    if (Object_IsLoaded(&play->objectCtx, this->requiredObjBankIndex)) {
        this->requiredObjectLoaded = true;
        this->actor.objBankIndex = this->requiredObjBankIndex;
        ObjectKankyo_SetupAction(this, ObjectKankyo_Beams);
    }
}

void ObjectKankyo_Beams(ObjectKankyo* this, PlayState* play) {
    u8 i;

    if (play->csCtx.state != 0) {
        for (i = 0; i < 6; i++) {
            if (play->csCtx.actorCues[i + 1] != NULL && play->csCtx.actorCues[i + 1]->id == 2) {
                if (this->effects[i].size == 0.1f) {
                    Audio_PlayCutsceneEffectsSequence(SEQ_CS_EFFECTS_TRIAL_DESTROY);
                }
                Math_ApproachZeroF(&this->effects[i].size, 0.1f, 0.1f);
            }
        }
    }
}

void ObjectKankyo_DrawBeams(Actor* thisx, PlayState* play2) {
    static Color_RGB8 sBeamPrimColors[] = {
        { 255, 255, 170 }, { 170, 255, 255 }, { 255, 170, 255 },
        { 255, 255, 170 }, { 255, 255, 170 }, { 255, 255, 170 },
    };
    static Color_RGB8 sBeamEnvColors[] = {
        { 0, 200, 0 }, { 0, 50, 255 }, { 100, 0, 200 }, { 200, 0, 0 }, { 200, 255, 0 }, { 255, 120, 0 },
    };
    PlayState* play = play2;
    ObjectKankyo* this = (ObjectKankyo*)thisx;
    s16 i;
    f32 beamX[] = { 430.0f, 860.0f, 430.0f, -426.0f, -862.0f, -440.0f };
    f32 beamY[] = { 551.0f, 551.0f, 551.0f, 554.0f, 551.0f, 547.0f };
    f32 beamZ[] = { -96.0f, -840.0f, -1585.0f, -1578.0f, -840.0f, -78.0f };
    f32 beamYaw[] = { 29.9f, 90.0f, 150.0f, 30.0f, 90.0f, -30.1f };
    f32 beamPitch[] = { 103.4f, 103.8f, 103.6f, -103.4f, -103.5f, 103.5f };

    OPEN_DISPS(play->state.gfxCtx, "../z_object_kankyo.c", 1539);

    if (this->requiredObjectLoaded) {
        for (i = 0; i < 6; i++) {
            if (this->effects[i].size > 0.001f) {
                Matrix_Translate(beamX[i], beamY[i], beamZ[i], MTXMODE_NEW);
                Matrix_RotateY(DEG_TO_RAD(beamYaw[i]), MTXMODE_APPLY);
                Matrix_RotateX(DEG_TO_RAD(beamPitch[i]), MTXMODE_APPLY);
                Matrix_Scale(this->effects[i].size, 0.1f, this->effects[i].size, MTXMODE_APPLY);
                Gfx_SetupDL_25Xlu(play->state.gfxCtx);
                gDPPipeSync(POLY_XLU_DISP++);
                gDPSetPrimColor(POLY_XLU_DISP++, 0, 128, sBeamPrimColors[i].r, sBeamPrimColors[i].g,
                                sBeamPrimColors[i].b, 128);
                gDPSetEnvColor(POLY_XLU_DISP++, sBeamEnvColors[i].r, sBeamEnvColors[i].g, sBeamEnvColors[i].b, 128);
                gSPMatrix(POLY_XLU_DISP++, Matrix_NewMtx(play->state.gfxCtx, "../z_object_kankyo.c", 1586), G_MTX_LOAD);
                gSPSegment(POLY_XLU_DISP++, 0x08,
                           Gfx_TwoTexScroll(play->state.gfxCtx, G_TX_RENDERTILE, play->state.frames * 5,
                                            play->state.frames * 10, 32, 64, 1, play->state.frames * 5,
                                            play->state.frames * 10, 32, 64));
                gSPDisplayList(POLY_XLU_DISP++, gDemoKekkaiDL_005FF0);
            }
        }
    }

    CLOSE_DISPS(play->state.gfxCtx, "../z_object_kankyo.c", 1607);
}<|MERGE_RESOLUTION|>--- conflicted
+++ resolved
@@ -203,13 +203,8 @@
             dist = 1.0f;
         }
 
-<<<<<<< HEAD
-        func_800F436C(&sSoundPos, NA_SE_EV_NAVY_FLY - SFX_FLAG, (0.4f * dist) + 0.6f);
+        func_800F436C(&sSfxPos, NA_SE_EV_NAVY_FLY - SFX_FLAG, (0.4f * dist) + 0.6f);
         switch (play->csCtx.curFrame) {
-=======
-        func_800F436C(&sSfxPos, NA_SE_EV_NAVY_FLY - SFX_FLAG, (0.4f * dist) + 0.6f);
-        switch (play->csCtx.frames) {
->>>>>>> aa48c66e
             case 473:
                 func_800788CC(NA_SE_VO_NA_HELLO_3);
                 break;
@@ -803,13 +798,8 @@
 
 void ObjectKankyo_SunGraveSpark(ObjectKankyo* this, PlayState* play) {
     if (play->csCtx.state != 0) {
-<<<<<<< HEAD
         if (play->csCtx.actorCues[1] != NULL && play->csCtx.actorCues[1]->id == 2) {
-            Audio_PlayActorSound2(&this->actor, NA_SE_EN_BIRI_SPARK - SFX_FLAG);
-=======
-        if (play->csCtx.npcActions[1] != NULL && play->csCtx.npcActions[1]->action == 2) {
             Audio_PlayActorSfx2(&this->actor, NA_SE_EN_BIRI_SPARK - SFX_FLAG);
->>>>>>> aa48c66e
             if ((s16)this->effects[0].alpha + 20 > 255) {
                 this->effects[0].alpha = 255;
             } else {
@@ -857,17 +847,10 @@
             end.y = play->csCtx.actorCues[1]->endPos.y;
             end.z = play->csCtx.actorCues[1]->endPos.z;
 
-<<<<<<< HEAD
             weight = Environment_LerpWeight(play->csCtx.actorCues[1]->endFrame, play->csCtx.actorCues[1]->startFrame,
                                             play->csCtx.curFrame);
-            Matrix_Translate((end.x - start.x) * weight + start.x, (end.y - start.y) * weight + start.y,
-                             (end.z - start.z) * weight + start.z, MTXMODE_NEW);
-=======
-            weight = Environment_LerpWeight(play->csCtx.npcActions[1]->endFrame, play->csCtx.npcActions[1]->startFrame,
-                                            play->csCtx.frames);
             Matrix_Translate(LERP(start.x, end.x, weight), LERP(start.y, end.y, weight), LERP(start.z, end.z, weight),
                              MTXMODE_NEW);
->>>>>>> aa48c66e
             Matrix_Scale(this->effects[0].size, this->effects[0].size, this->effects[0].size, MTXMODE_APPLY);
             Gfx_SetupDL_25Xlu(play->state.gfxCtx);
             gDPPipeSync(POLY_XLU_DISP++);
