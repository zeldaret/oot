--- conflicted
+++ resolved
@@ -798,13 +798,8 @@
 
 void ObjectKankyo_SunGraveSpark(ObjectKankyo* this, PlayState* play) {
     if (play->csCtx.state != 0) {
-<<<<<<< HEAD
         if (play->csCtx.actorCues[1] != NULL && play->csCtx.actorCues[1]->id == 2) {
-            Audio_PlayActorSfx2(&this->actor, NA_SE_EN_BIRI_SPARK - SFX_FLAG);
-=======
-        if (play->csCtx.npcActions[1] != NULL && play->csCtx.npcActions[1]->action == 2) {
             Actor_PlaySfx(&this->actor, NA_SE_EN_BIRI_SPARK - SFX_FLAG);
->>>>>>> 1a20d0d7
             if ((s16)this->effects[0].alpha + 20 > 255) {
                 this->effects[0].alpha = 255;
             } else {
