--- conflicted
+++ resolved
@@ -132,41 +132,22 @@
             }
 
             if (gSaveContext.cutsceneTrigger != 0) {
-<<<<<<< HEAD
-                if (gSaveContext.save.entranceIndex == ENTR_GANONTIKA_2) {
+                if (gSaveContext.save.entranceIndex == ENTR_INSIDE_GANONS_CASTLE_2) {
                     this->effects[0].size = 0.1f;
                 }
-                if (gSaveContext.save.entranceIndex == ENTR_GANONTIKA_3) {
+                if (gSaveContext.save.entranceIndex == ENTR_INSIDE_GANONS_CASTLE_3) {
                     this->effects[1].size = 0.1f;
                 }
-                if (gSaveContext.save.entranceIndex == ENTR_GANONTIKA_4) {
+                if (gSaveContext.save.entranceIndex == ENTR_INSIDE_GANONS_CASTLE_4) {
                     this->effects[2].size = 0.1f;
                 }
-                if (gSaveContext.save.entranceIndex == ENTR_GANONTIKA_5) {
+                if (gSaveContext.save.entranceIndex == ENTR_INSIDE_GANONS_CASTLE_5) {
                     this->effects[3].size = 0.1f;
                 }
-                if (gSaveContext.save.entranceIndex == ENTR_GANONTIKA_6) {
+                if (gSaveContext.save.entranceIndex == ENTR_INSIDE_GANONS_CASTLE_6) {
                     this->effects[4].size = 0.1f;
                 }
-                if (gSaveContext.save.entranceIndex == ENTR_GANONTIKA_7) {
-=======
-                if (gSaveContext.entranceIndex == ENTR_INSIDE_GANONS_CASTLE_2) {
-                    this->effects[0].size = 0.1f;
-                }
-                if (gSaveContext.entranceIndex == ENTR_INSIDE_GANONS_CASTLE_3) {
-                    this->effects[1].size = 0.1f;
-                }
-                if (gSaveContext.entranceIndex == ENTR_INSIDE_GANONS_CASTLE_4) {
-                    this->effects[2].size = 0.1f;
-                }
-                if (gSaveContext.entranceIndex == ENTR_INSIDE_GANONS_CASTLE_5) {
-                    this->effects[3].size = 0.1f;
-                }
-                if (gSaveContext.entranceIndex == ENTR_INSIDE_GANONS_CASTLE_6) {
-                    this->effects[4].size = 0.1f;
-                }
-                if (gSaveContext.entranceIndex == ENTR_INSIDE_GANONS_CASTLE_7) {
->>>>>>> 186ecc72
+                if (gSaveContext.save.entranceIndex == ENTR_INSIDE_GANONS_CASTLE_7) {
                     this->effects[5].size = 0.1f;
                 }
             }
@@ -246,11 +227,7 @@
     }
 
     if (play->envCtx.precipitation[PRECIP_SNOW_MAX] < 64 &&
-<<<<<<< HEAD
-        (gSaveContext.save.entranceIndex != ENTR_SPOT04_0 || gSaveContext.sceneLayer != 4 ||
-=======
-        (gSaveContext.entranceIndex != ENTR_KOKIRI_FOREST_0 || gSaveContext.sceneLayer != 4 ||
->>>>>>> 186ecc72
+        (gSaveContext.save.entranceIndex != ENTR_KOKIRI_FOREST_0 || gSaveContext.sceneLayer != 4 ||
          play->envCtx.precipitation[PRECIP_SNOW_MAX])) {
         play->envCtx.precipitation[PRECIP_SNOW_MAX] += 16;
     }
