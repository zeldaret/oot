/*
 * File: z_en_st.c
 * Overlay: ovl_En_St
 * Description: Skulltula (normal, big, invisible)
 */

#include "z_en_st.h"

#define FLAGS 0x00000035

#define THIS ((EnSt*)thisx)

void EnSt_Init(Actor* thisx, GlobalContext* globalCtx);
void EnSt_Destroy(Actor* thisx, GlobalContext* globalCtx);
void EnSt_Update(Actor* thisx, GlobalContext* globalCtx);
void EnSt_Draw(Actor* thisx, GlobalContext* globalCtx);
void EnSt_ReturnToCeiling(EnSt* this, GlobalContext* globalCtx);
void EnSt_MoveToGround(EnSt* this, GlobalContext* globalCtx);
void EnSt_StartOnCeilingOrGround(EnSt* this, GlobalContext* globalCtx);
void EnSt_WaitOnGround(EnSt* this, GlobalContext* globalCtx);
void EnSt_Die(EnSt* this, GlobalContext* globalCtx);
void EnSt_BounceAround(EnSt* this, GlobalContext* globalCtx);
void EnSt_FinishBouncing(EnSt* this, GlobalContext* globalCtx);

static Vtx sUnusedVertices[] = {
    VTX(-1, 0, 0, 0, 1024, 0xFF, 0xFF, 0xFF, 0xFF),
    VTX(1, 0, 0, 1024, 1024, 0xFF, 0xFF, 0xFF, 0xFF),
    VTX(1, 100, 0, 1024, 0, 0xFF, 0xFF, 0xFF, 0xFF),
    VTX(-1, 100, 0, 0, 0, 0xFF, 0xFF, 0xFF, 0xFF),
};

static Gfx sUnusedDList[] = {
    gsDPPipeSync(),
    gsSPTexture(0, 0, 0, G_TX_RENDERTILE, G_OFF),
    gsDPSetCombineLERP(0, 0, 0, 0, 0, 0, 0, 0, 0, 0, 0, PRIMITIVE, 0, 0, 0, PRIMITIVE),
    gsDPSetRenderMode(G_RM_FOG_SHADE_A, G_RM_AA_ZB_OPA_SURF2),
    gsSPClearGeometryMode(G_CULL_BACK | G_LIGHTING | G_TEXTURE_GEN | G_TEXTURE_GEN_LINEAR),
    gsDPSetPrimColor(0, 0, 255, 255, 255, 255),
    gsSPVertex(sUnusedVertices, 4, 0),
    gsSP1Triangle(0, 1, 2, 0),
    gsSP1Triangle(0, 2, 3, 0),
    gsSPEndDisplayList(),
};

const ActorInit En_St_InitVars = {
    ACTOR_EN_ST,
    ACTORCAT_ENEMY,
    FLAGS,
    OBJECT_ST,
    sizeof(EnSt),
    (ActorFunc)EnSt_Init,
    (ActorFunc)EnSt_Destroy,
    (ActorFunc)EnSt_Update,
    (ActorFunc)EnSt_Draw,
};

static ColliderCylinderInit sCylinderInit = {
    {
        COLTYPE_HIT6,
        AT_NONE,
        AC_ON | AC_TYPE_PLAYER,
        OC1_NONE,
        OC2_TYPE_1,
        COLSHAPE_CYLINDER,
    },
    {
        ELEMTYPE_UNK0,
        { 0x00000000, 0x00, 0x00 },
        { 0x00000000, 0x00, 0x00 },
        TOUCH_ON | TOUCH_SFX_NORMAL,
        BUMP_ON,
        OCELEM_NONE,
    },
    { 32, 50, -24, { 0, 0, 0 } },
};

static CollisionCheckInfoInit2 sColChkInit = { 2, 0, 0, 0, MASS_IMMOVABLE };

static ColliderCylinderInit sCylinderInit2 = {
    {
        COLTYPE_HIT6,
        AT_NONE,
        AC_NONE,
        OC1_ON | OC1_TYPE_ALL,
        OC2_TYPE_1,
        COLSHAPE_CYLINDER,
    },
    {
        ELEMTYPE_UNK0,
        { 0x00000000, 0x00, 0x00 },
        { 0x00000000, 0x00, 0x00 },
        TOUCH_NONE,
        BUMP_NONE,
        OCELEM_ON,
    },
    { 20, 60, -30, { 0, 0, 0 } },
};

static ColliderJntSphElementInit sJntSphElementsInit[1] = {
    {
        {
            ELEMTYPE_UNK0,
            { 0xFFCFFFFF, 0x00, 0x04 },
            { 0x00000000, 0x00, 0x00 },
            TOUCH_ON | TOUCH_SFX_NORMAL,
            BUMP_NONE,
            OCELEM_ON,
        },
        { 1, { { 0, -240, 0 }, 28 }, 100 },
    },
};

static ColliderJntSphInit sJntSphInit = {
    {
        COLTYPE_HIT6,
        AT_ON | AT_TYPE_ENEMY,
        AC_NONE,
        OC1_ON | OC1_TYPE_ALL,
        OC2_TYPE_1,
        COLSHAPE_JNTSPH,
    },
    1,
    sJntSphElementsInit,
};

extern SkeletonHeader D_06005298;
extern AnimationHeader D_06000304;
extern AnimationHeader D_06005B98;
extern AnimationHeader D_060055A8;
extern AnimationHeader D_060055A8;

static struct_80034EC0_Entry sAnimations[] = {
    { &D_06000304, 1.0f, 0.0f, -1.0f, ANIMMODE_LOOP_INTERP, 0.0f },
    { &D_06005B98, 1.0f, 0.0f, -1.0f, ANIMMODE_ONCE_INTERP, -8.0f },
    { &D_06000304, 4.0f, 0.0f, -1.0f, ANIMMODE_ONCE_INTERP, -8.0f },
    { &D_06000304, 1.0f, 0.0f, -1.0f, ANIMMODE_LOOP_INTERP, -8.0f },
    { &D_060055A8, 1.0f, 0.0f, -1.0f, ANIMMODE_ONCE_INTERP, -8.0f },
    { &D_06000304, 8.0f, 0.0f, -1.0f, ANIMMODE_LOOP_INTERP, -8.0f },
    { &D_06000304, 6.0f, 0.0f, -1.0f, ANIMMODE_LOOP_INTERP, -8.0f },
    { &D_06005B98, 2.0f, 0.0f, -1.0f, ANIMMODE_LOOP_INTERP, -8.0f },
};

void EnSt_SetupAction(EnSt* this, EnStActionFunc actionFunc) {
    this->actionFunc = actionFunc;
}

/**
 * Spawns `dustCnt` dust particles in a random pattern around the Skulltula
 */
void EnSt_SpawnDust(EnSt* this, GlobalContext* globalCtx, s32 dustCnt) {
    Color_RGBA8 primColor = { 170, 130, 90, 255 };
    Color_RGBA8 envColor = { 100, 60, 20, 0 };
    Vec3f dustVel = { 0.0f, 0.0f, 0.0f };
    Vec3f dustAccel = { 0.0f, 0.3f, 0.0f };
    Vec3f dustPos;
    s16 yAngle;
    s32 i;

    yAngle = (Rand_ZeroOne() - 0.5f) * 65536.0f;
    dustPos.y = this->actor.floorHeight;
    for (i = dustCnt; i >= 0; i--, yAngle += (s16)(0x10000 / dustCnt)) {
        dustAccel.x = (Rand_ZeroOne() - 0.5f) * 4.0f;
        dustAccel.z = (Rand_ZeroOne() - 0.5f) * 4.0f;
        dustPos.x = this->actor.world.pos.x + (Math_SinS(yAngle) * 22.0f);
        dustPos.z = this->actor.world.pos.z + (Math_CosS(yAngle) * 22.0f);
        func_8002836C(globalCtx, &dustPos, &dustVel, &dustAccel, &primColor, &envColor, 120, 40, 10);
    }
}

void EnSt_SpawnBlastEffect(EnSt* this, GlobalContext* globalCtx) {
    Vec3f zeroVec = { 0.0f, 0.0f, 0.0f };
    Vec3f blastPos;

    blastPos.x = this->actor.world.pos.x;
    blastPos.y = this->actor.floorHeight;
    blastPos.z = this->actor.world.pos.z;

    EffectSsBlast_SpawnWhiteCustomScale(globalCtx, &blastPos, &zeroVec, &zeroVec, 100, 220, 8);
}

void EnSt_SpawnDeadEffect(EnSt* this, GlobalContext* globalCtx) {
    Vec3f zeroVec = { 0.0f, 0.0f, 0.0f };
    Vec3f firePos;

    firePos.x = this->actor.world.pos.x + ((Rand_ZeroOne() - 0.5f) * 60.0f);
    firePos.y = (this->actor.world.pos.y + 10.0f) + ((Rand_ZeroOne() - 0.5f) * 45.0f);
    firePos.z = this->actor.world.pos.z + ((Rand_ZeroOne() - 0.5f) * 60.0f);
    EffectSsDeadDb_Spawn(globalCtx, &firePos, &zeroVec, &zeroVec, 100, 0, 255, 255, 255, 255, 255, 0, 0, 1, 9, true);
}

s32 EnSt_CreateBlureEffect(GlobalContext* globalCtx) {
    EffectBlureInit1 blureInit;
    u8 p1StartColor[] = { 255, 255, 255, 75 };
    u8 p2StartColor[] = { 255, 255, 255, 75 };
    u8 p1EndColor[] = { 255, 255, 255, 0 };
    u8 p2EndColor[] = { 255, 255, 255, 0 };
    s32 i;
    s32 blureIdx;

    for (i = 0; i < 4; i++) {
        blureInit.p1StartColor[i] = p1StartColor[i];
        blureInit.p2StartColor[i] = p2StartColor[i];
        blureInit.p1EndColor[i] = p1EndColor[i];
        blureInit.p2EndColor[i] = p2EndColor[i];
    }

    blureInit.elemDuration = 6;
    blureInit.unkFlag = 0;
    blureInit.calcMode = 3;

    Effect_Add(globalCtx, &blureIdx, EFFECT_BLURE1, 0, 0, &blureInit);
    return blureIdx;
}

/**
 * Checks for the position of the ceiling above the Skulltula.
 * If no ceiling is found it is set to 1000 units above the Skulltula
 */
s32 EnSt_CheckCeilingPos(EnSt* this, GlobalContext* globalCtx) {
    CollisionPoly* poly;
    s32 bgId;
    Vec3f checkPos;

    checkPos.x = this->actor.world.pos.x;
    checkPos.y = this->actor.world.pos.y + 1000.0f;
    checkPos.z = this->actor.world.pos.z;
    if (!BgCheck_EntityLineTest1(&globalCtx->colCtx, &this->actor.world.pos, &checkPos, &this->ceilingPos, &poly, false,
                                 false, true, true, &bgId)) {
        return false;
    }
    this->unusedPos = this->actor.world.pos;
    this->unusedPos.y -= 100.0f;
    return true;
}

void EnSt_AddBlurVertex(EnSt* this) {
    Vec3f v1 = { 834.0f, 834.0f, 0.0f };
    Vec3f v2 = { 834.0f, -584.0f, 0.0f };
    Vec3f v1Pos;
    Vec3f v2Pos;

    v1.x *= this->colliderScale;
    v1.y *= this->colliderScale;
    v1.z *= this->colliderScale;

    v2.x *= this->colliderScale;
    v2.y *= this->colliderScale;
    v2.z *= this->colliderScale;

    Matrix_Push();
    Matrix_MultVec3f(&v1, &v1Pos);
    Matrix_MultVec3f(&v2, &v2Pos);
    Matrix_Pop();
    EffectBlure_AddVertex(Effect_GetByIndex(this->blureIdx), &v1Pos, &v2Pos);
}

void EnSt_AddBlurSpace(EnSt* this) {
    EffectBlure_AddSpace(Effect_GetByIndex(this->blureIdx));
}

void EnSt_SetWaitingAnimation(EnSt* this) {
    func_80034EC0(&this->skelAnime, sAnimations, 3);
}

void EnSt_SetReturnToCeilingAnimation(EnSt* this) {
    Audio_PlayActorSound2(&this->actor, NA_SE_EN_STALTU_UP);
    func_80034EC0(&this->skelAnime, sAnimations, 2);
}

void EnSt_SetLandAnimation(EnSt* this) {
    this->actor.world.pos.y = this->actor.floorHeight + this->floorHeightOffset;
    func_80034EC0(&this->skelAnime, sAnimations, 4);
    this->sfxTimer = 0;
    this->animFrames = this->skelAnime.animLength;
}

void EnSt_SetDropAnimAndVel(EnSt* this) {
    if (this->takeDamageSpinTimer == 0) {
        func_80034EC0(&this->skelAnime, sAnimations, 4);
        this->animFrames = this->skelAnime.animLength;
    }
    this->sfxTimer = 0;
    this->actor.velocity.y = -10.0f;
}

/**
 * Initalizes the Skulltula's 6 cylinders, and sphere collider.
 */
void EnSt_InitColliders(EnSt* this, GlobalContext* globalCtx) {
    ColliderCylinderInit* cylinders[6] = {
        &sCylinderInit, &sCylinderInit, &sCylinderInit, &sCylinderInit2, &sCylinderInit2, &sCylinderInit2,
    };

    s32 i;
    s32 pad;

    for (i = 0; i < ARRAY_COUNT(cylinders); i++) {
        Collider_InitCylinder(globalCtx, &this->colCylinder[i]);
        Collider_SetCylinder(globalCtx, &this->colCylinder[i], &this->actor, cylinders[i]);
    }

    this->colCylinder[0].info.bumper.dmgFlags = 0x0003F8F9;
    this->colCylinder[1].info.bumper.dmgFlags = 0xFFC00706;
    this->colCylinder[2].base.colType = COLTYPE_METAL;
    this->colCylinder[2].info.bumperFlags = BUMP_ON | BUMP_HOOKABLE | BUMP_NO_AT_INFO;
    this->colCylinder[2].info.elemType = ELEMTYPE_UNK2;
    this->colCylinder[2].info.bumper.dmgFlags = 0xFFCC0706;

    CollisionCheck_SetInfo2(&this->actor.colChkInfo, DamageTable_Get(2), &sColChkInit);

    Collider_InitJntSph(globalCtx, &this->colSph);
    Collider_SetJntSph(globalCtx, &this->colSph, &this->actor, &sJntSphInit, this->colSphItems);
}

void EnSt_CheckBodyStickHit(EnSt* this, GlobalContext* globalCtx) {
    ColliderInfo* body = &this->colCylinder[0].info;
    Player* player = PLAYER;

    if (player->unk_860 != 0) {
        body->bumper.dmgFlags |= 2;
        this->colCylinder[1].info.bumper.dmgFlags &= ~2;
        this->colCylinder[2].info.bumper.dmgFlags &= ~2;
    } else {
        body->bumper.dmgFlags &= ~2;
        this->colCylinder[1].info.bumper.dmgFlags |= 2;
        this->colCylinder[2].info.bumper.dmgFlags |= 2;
    }
}

void EnSt_SetBodyCylinderAC(EnSt* this, GlobalContext* globalCtx) {
    Collider_UpdateCylinder(&this->actor, &this->colCylinder[0]);
    CollisionCheck_SetAC(globalCtx, &globalCtx->colChkCtx, &this->colCylinder[0].base);
}

void EnSt_SetLegsCylinderAC(EnSt* this, GlobalContext* globalCtx) {
    s16 angleTowardsLink = ABS((s16)(this->actor.yawTowardsPlayer - this->actor.shape.rot.y));

    if (angleTowardsLink < 0x3FFC) {
        Collider_UpdateCylinder(&this->actor, &this->colCylinder[2]);
        CollisionCheck_SetAC(globalCtx, &globalCtx->colChkCtx, &this->colCylinder[2].base);
    } else {
        Collider_UpdateCylinder(&this->actor, &this->colCylinder[1]);
        CollisionCheck_SetAC(globalCtx, &globalCtx->colChkCtx, &this->colCylinder[1].base);
    }
}

s32 EnSt_SetCylinderOC(EnSt* this, GlobalContext* globalCtx) {
    Vec3f cyloffsets[] = {
        { 40.0f, 0.0f, 0.0f },
        { 0.0f, 0.0f, 0.0f },
        { -40.0f, 0.0f, 0.0f },
    };
    Vec3f cylPos;
    s32 i;

    for (i = 0; i < 3; i++) {
        cylPos = this->actor.world.pos;
        cyloffsets[i].x *= this->colliderScale;
        cyloffsets[i].y *= this->colliderScale;
        cyloffsets[i].z *= this->colliderScale;
        Matrix_Push();
        Matrix_Translate(cylPos.x, cylPos.y, cylPos.z, MTXMODE_NEW);
        Matrix_RotateY((this->initalYaw / 32768.0f) * M_PI, MTXMODE_APPLY);
        Matrix_MultVec3f(&cyloffsets[i], &cylPos);
        Matrix_Pop();
        this->colCylinder[i + 3].dim.pos.x = cylPos.x;
        this->colCylinder[i + 3].dim.pos.y = cylPos.y;
        this->colCylinder[i + 3].dim.pos.z = cylPos.z;
        CollisionCheck_SetOC(globalCtx, &globalCtx->colChkCtx, &this->colCylinder[i + 3].base);
    }

    return true;
}

void EnSt_UpdateCylinders(EnSt* this, GlobalContext* globalCtx) {
    if ((this->actor.colChkInfo.health != 0) || (this->actionFunc == EnSt_FinishBouncing)) {
        if (DECR(this->gaveDamageSpinTimer) == 0) {
            EnSt_SetCylinderOC(this, globalCtx);
        }

        DECR(this->invulnerableTimer);
        DECR(this->takeDamageSpinTimer);

        if (this->invulnerableTimer == 0 && this->takeDamageSpinTimer == 0) {
            EnSt_SetBodyCylinderAC(this, globalCtx);
            EnSt_SetLegsCylinderAC(this, globalCtx);
        }
    }
}

s32 EnSt_CheckHitLink(EnSt* this, GlobalContext* globalCtx) {
    Player* player = PLAYER;
    s32 hit;
    s32 i;

    for (i = 0, hit = 0; i < 3; i++) {
        if (((this->colCylinder[i + 3].base.ocFlags2 & OC2_HIT_PLAYER) != 0) == 0) {
            continue;
        }
        this->colCylinder[i + 3].base.ocFlags2 &= ~OC2_HIT_PLAYER;
        hit = true;
    }

    if (!hit) {
        return false;
    }

    if (this->swayTimer == 0) {
        Audio_PlayActorSound2(&this->actor, NA_SE_EN_STALTU_ROLL);
    }

    this->gaveDamageSpinTimer = 30;
    globalCtx->damagePlayer(globalCtx, -8);
    Audio_PlayActorSound2(&player->actor, NA_SE_PL_BODY_HIT);
    func_8002F71C(globalCtx, &this->actor, 4.0f, this->actor.yawTowardsPlayer, 6.0f);
    return true;
}

s32 EnSt_CheckHitFrontside(EnSt* this) {
    u8 acFlags = this->colCylinder[2].base.acFlags;

    if (!!(acFlags & AC_HIT) == 0) {
        // not hit
        return false;
    } else {
        this->colCylinder[2].base.acFlags &= ~AC_HIT;
        this->invulnerableTimer = 8;
        this->playSwayFlag = 0;
        this->swayTimer = 60;
        return true;
    }
}

s32 EnSt_CheckHitBackside(EnSt* this, GlobalContext* globalCtx) {
    ColliderCylinder* cyl = &this->colCylinder[0];
    s32 flags = 0; // ac hit flags from colliders 0 and 1
    s32 hit = false;

    if (cyl->base.acFlags & AC_HIT) {
        cyl->base.acFlags &= ~AC_HIT;
        hit = true;
        flags |= cyl->info.acHitInfo->toucher.dmgFlags;
    }

    cyl = &this->colCylinder[1];
    if (cyl->base.acFlags & AC_HIT) {
        cyl->base.acFlags &= ~AC_HIT;
        hit = true;
        flags |= cyl->info.acHitInfo->toucher.dmgFlags;
    }

    if (!hit) {
        return false;
    }

    this->invulnerableTimer = 8;
    if (this->actor.colChkInfo.damageEffect == 1) {
        if (this->stunTimer == 0) {
            Audio_PlayActorSound2(&this->actor, NA_SE_EN_GOMA_JR_FREEZE);
            this->stunTimer = 120;
            Actor_SetColorFilter(&this->actor, 0, 0xC8, 0, this->stunTimer);
        }
        return false;
    }

    this->swayTimer = this->stunTimer = 0;
    this->gaveDamageSpinTimer = 1;
    func_80034EC0(&this->skelAnime, sAnimations, 3);
    this->takeDamageSpinTimer = this->skelAnime.animLength;
    Actor_SetColorFilter(&this->actor, 0x4000, 0xC8, 0, this->takeDamageSpinTimer);
    if (Actor_ApplyDamage(&this->actor)) {
        Audio_PlayActorSound2(&this->actor, NA_SE_EN_STALTU_DAMAGE);
        return false;
    }
<<<<<<< HEAD
    Actor_PlayDeathFx(globalCtx, &this->actor);
=======
    Enemy_StartFinishingBlow(globalCtx, &this->actor);
>>>>>>> e632b9a1
    this->actor.flags &= ~1;
    this->groundBounces = 3;
    this->deathTimer = 20;
    this->actor.gravity = -1.0f;
    Audio_PlayActorSound2(&this->actor, NA_SE_EN_STALWALL_DEAD);

    if (flags & 0x1F820) {
        // arrow, fire arrow, ice arrow, light arrow,
        // and three unknows, unused arrows?
        EnSt_SetupAction(this, EnSt_Die);
        this->finishDeathTimer = 8;
    } else {
        EnSt_SetupAction(this, EnSt_BounceAround);
    }

    return true;
}

/**
 * Checks if the Skulltula's colliders have been hit, returns true if the hit has dealt damage to the Skulltula
 */
s32 EnSt_CheckColliders(EnSt* this, GlobalContext* globalCtx) {
    if (EnSt_CheckHitFrontside(this)) {
        // player has hit the front shield area of the Skulltula
        return false;
    }

    if (globalCtx->actorCtx.unk_02 != 0) {
        return true;
    }

    if (EnSt_CheckHitBackside(this, globalCtx)) {
        // player has hit the backside of the Skulltula
        return true;
    }

    if (this->stunTimer == 0 && this->takeDamageSpinTimer == 0) {
        // check if the Skulltula has hit link.
        EnSt_CheckHitLink(this, globalCtx);
    }
    return false;
}

void EnSt_SetColliderScale(EnSt* this) {
    f32 scaleAmount = 1.0f;
    f32 radius;
    f32 height;
    f32 yShift;
    s32 i;

    if (this->actor.params == 1) {
        scaleAmount = 1.4f;
    }

    radius = this->colSph.elements[0].dim.modelSphere.radius;
    radius *= scaleAmount;
    this->colSph.elements[0].dim.modelSphere.radius = radius;

    for (i = 0; i < 6; i++) {
        yShift = this->colCylinder[i].dim.yShift;
        radius = this->colCylinder[i].dim.radius;
        height = this->colCylinder[i].dim.height;
        yShift *= scaleAmount;
        radius *= scaleAmount;
        height *= scaleAmount;

        this->colCylinder[i].dim.yShift = yShift;
        this->colCylinder[i].dim.radius = radius;
        this->colCylinder[i].dim.height = height;
    }
    Actor_SetScale(&this->actor, 0.04f * scaleAmount);
    this->colliderScale = scaleAmount;
    this->floorHeightOffset = 32.0f * scaleAmount;
}

s32 EnSt_SetTeethColor(EnSt* this, s16 redTarget, s16 greenTarget, s16 blueTarget, s16 minMaxStep) {
    s16 red = this->teethR;
    s16 green = this->teethG;
    s16 blue = this->teethB;

    minMaxStep = 255 / (s16)(0.6f * minMaxStep);
    if (minMaxStep <= 0) {
        minMaxStep = 1;
    }

    Math_SmoothStepToS(&red, redTarget, 1, minMaxStep, minMaxStep);
    Math_SmoothStepToS(&green, greenTarget, 1, minMaxStep, minMaxStep);
    Math_SmoothStepToS(&blue, blueTarget, 1, minMaxStep, minMaxStep);
    this->teethR = red;
    this->teethG = green;
    this->teethB = blue;
    return 1;
}

s32 EnSt_DecrStunTimer(EnSt* this) {
    if (this->stunTimer == 0) {
        return 0;
    }
    this->stunTimer--; // @bug ? no return but v0 ends up being stunTimer before decrement
}

/**
 * Updates the yaw of the Skulltula, used for the shaking animation right before
 * turning, and the actual turning to face away from the player, and then back to
 * face the player
 */
void EnSt_UpdateYaw(EnSt* this, GlobalContext* globalCtx) {
    u16 yawDir = 0;
    Vec3s rot;
    s16 yawDiff;
    s16 timer;
    s16 yawTarget;

    // Shake towards the end of the stun.
    if (this->stunTimer != 0) {
        if (this->stunTimer < 30) {
            if ((this->stunTimer % 2) != 0) {
                this->actor.shape.rot.y += 0x800;
            } else {
                this->actor.shape.rot.y -= 0x800;
            }
        }
        return;
    }

    if (this->swayTimer == 0 && this->deathTimer == 0 && this->finishDeathTimer == 0) {
        // not swaying or dying
        if (this->takeDamageSpinTimer != 0 || this->gaveDamageSpinTimer != 0) {
            // Skulltula is doing a spinning animation
            this->actor.shape.rot.y += 0x2000;
            return;
        }

        if (this->actionFunc != EnSt_WaitOnGround) {
            // set the timers to turn away or turn towards the player
            this->rotAwayTimer = 30;
            this->rotTowardsTimer = 0;
        }

        if (this->rotAwayTimer != 0) {
            // turn away from the player
            this->rotAwayTimer--;
            if (this->rotAwayTimer == 0) {
                Audio_PlayActorSound2(&this->actor, NA_SE_EN_STALTU_ROLL);
                this->rotTowardsTimer = 30;
            }
        } else if (this->rotTowardsTimer != 0) {
            // turn towards the player
            this->rotTowardsTimer--;
            if (this->rotTowardsTimer == 0) {
                Audio_PlayActorSound2(&this->actor, NA_SE_EN_STALTU_ROLL);
                this->rotAwayTimer = 30;
            }
            yawDir = 0x8000;
        }

        // calculate the new yaw to or away from the player.
        rot = this->actor.shape.rot;
        yawTarget = (this->actionFunc == EnSt_WaitOnGround ? this->actor.yawTowardsPlayer : this->initalYaw);
        yawDiff = rot.y - (yawTarget ^ yawDir);
        if (ABS(yawDiff) <= 0x4000) {
            Math_SmoothStepToS(&rot.y, yawTarget ^ yawDir, 4, 0x2000, 1);
        } else {
            rot.y += 0x2000;
        }

        this->actor.shape.rot = this->actor.world.rot = rot;

        // Do the shaking animation.
        if (yawDir == 0 && this->rotAwayTimer < 0xA) {
            timer = this->rotAwayTimer;
        } else if (yawDir == 0x8000 && this->rotTowardsTimer < 0xA) {
            timer = this->rotTowardsTimer;
        } else {
            return;
        }

        if ((timer % 2) != 0) {
            this->actor.shape.rot.y += 0x800;
        } else {
            this->actor.shape.rot.y -= 0x800;
        }
    }
}

/**
 * Checks to see if the Skulltula is done bouncing on the ground,
 * spawns dust particles as the Skulltula hits the ground
 */
s32 EnSt_IsDoneBouncing(EnSt* this, GlobalContext* globalCtx) {
    if (this->actor.velocity.y > 0.0f || this->groundBounces == 0) {
        // the Skulltula is moving upwards or the groundBounces is 0
        return false;
    }

    if (!(this->actor.bgCheckFlags & 1)) {
        // the Skulltula is not on the ground.
        return false;
    }

    Audio_PlayActorSound2(&this->actor, NA_SE_EN_DODO_M_GND);
    EnSt_SpawnDust(this, globalCtx, 10);
    // creates an elastic bouncing effect, boucing up less for each hit on the ground.
    this->actor.velocity.y = 6.0f / (4 - this->groundBounces);
    this->groundBounces--;
    if (this->groundBounces != 0) {
        return false;
    } else {
        // make sure the Skulltula stays on the ground.
        this->actor.velocity.y = 0.0f;
    }
    return true;
}

void EnSt_Bob(EnSt* this, GlobalContext* globalCtx) {
    f32 ySpeedTarget = 0.5f;

    if ((globalCtx->state.frames & 8) != 0) {
        ySpeedTarget *= -1.0f;
    }
    Math_SmoothStepToF(&this->actor.velocity.y, ySpeedTarget, 0.4f, 1000.0f, 0.0f);
}

s32 EnSt_IsCloseToPlayer(EnSt* this, GlobalContext* globalCtx) {
    Player* player = PLAYER;
    f32 yDist;

    if (this->takeDamageSpinTimer != 0) {
        // skull is spinning from damage.
        return false;
    } else if (this->actor.xzDistToPlayer > 160.0f) {
        // player is more than 160 xz units from the Skulltula
        return false;
    }

    yDist = this->actor.world.pos.y - player->actor.world.pos.y;
    if (yDist < 0.0f || yDist > 400.0f) {
        // player is above the Skulltula or more than 400 units below
        // the Skulltula
        return false;
    }

    if (player->actor.world.pos.y < this->actor.floorHeight) {
        // player is below the Skulltula's ground position
        return false;
    }
    return true;
}

s32 EnSt_IsCloseToInitalPos(EnSt* this) {
    f32 velY = this->actor.velocity.y;
    f32 checkY = this->actor.world.pos.y + (velY * 2.0f);

    if (checkY >= this->actor.home.pos.y) {
        return true;
    }
    return false;
}

s32 EnSt_IsCloseToGround(EnSt* this) {
    f32 velY = this->actor.velocity.y;
    f32 checkY = this->actor.world.pos.y + (velY * 2.0f);

    if (checkY - this->actor.floorHeight <= this->floorHeightOffset) {
        return true;
    }
    return false;
}

/**
 * Does the animation of the Skulltula swaying back and forth after the Skulltula
 * has been hit in the front by a sword
 */
void EnSt_Sway(EnSt* this) {
    Vec3f amtToTranslate;
    Vec3f translatedPos;
    f32 swayAmt;
    s16 rotAngle;

    if (this->swayTimer != 0) {

        this->swayAngle += 0xA28;
        this->swayTimer--;

        if (this->swayTimer == 0) {
            this->swayAngle = 0;
        }

        swayAmt = this->swayTimer * (7.0f / 15.0f);
        rotAngle = Math_SinS(this->swayAngle) * (swayAmt * (65536.0f / 360.0f));

        if (this->absPrevSwayAngle >= ABS(rotAngle) && this->playSwayFlag == 0) {
            Audio_PlayActorSound2(&this->actor, NA_SE_EN_STALTU_WAVE);
            this->playSwayFlag = 1;
        }

        if (this->absPrevSwayAngle < ABS(rotAngle)) {
            this->playSwayFlag = 0;
        }

        this->absPrevSwayAngle = ABS(rotAngle);
        amtToTranslate.x = Math_SinS(rotAngle) * -200.0f;
        amtToTranslate.y = Math_CosS(rotAngle) * -200.0f;
        amtToTranslate.z = 0.0f;
        Matrix_Push();
        Matrix_Translate(this->ceilingPos.x, this->ceilingPos.y, this->ceilingPos.z, MTXMODE_NEW);
        Matrix_RotateY(this->actor.world.rot.y * (M_PI / 32768.0f), MTXMODE_APPLY);
        Matrix_MultVec3f(&amtToTranslate, &translatedPos);
        Matrix_Pop();
        this->actor.shape.rot.z = -(rotAngle * 2);
        this->actor.world.pos.x = translatedPos.x;
        this->actor.world.pos.z = translatedPos.z;
    }
}

void EnSt_Init(Actor* thisx, GlobalContext* globalCtx) {
    EnSt* this = THIS;
    s32 pad;

    ActorShape_Init(&this->actor.shape, 0.0f, ActorShadow_DrawCircle, 14.0f);
    SkelAnime_Init(globalCtx, &this->skelAnime, &D_06005298, NULL, this->jointTable, this->morphTable, 30);
    func_80034EC0(&this->skelAnime, sAnimations, 0);
    this->blureIdx = EnSt_CreateBlureEffect(globalCtx);
    EnSt_InitColliders(this, globalCtx);
    if (thisx->params == 2) {
        this->actor.flags |= 0x80;
    }
    if (this->actor.params == 1) {
        this->actor.naviEnemyId = 5;
    } else {
        this->actor.naviEnemyId = 4;
    }
    EnSt_CheckCeilingPos(this, globalCtx);
    this->actor.flags |= 0x4000;
    this->actor.flags |= 0x1000000;
    EnSt_SetColliderScale(this);
    this->actor.gravity = 0.0f;
    this->initalYaw = this->actor.world.rot.y;
    EnSt_SetupAction(this, EnSt_StartOnCeilingOrGround);
}

void EnSt_Destroy(Actor* thisx, GlobalContext* globalCtx) {
    EnSt* this = THIS;
    s32 i;

    Effect_Delete(globalCtx, this->blureIdx);
    for (i = 0; i < 6; i++) {
        Collider_DestroyCylinder(globalCtx, &this->colCylinder[i]);
    }
    Collider_DestroyJntSph(globalCtx, &this->colSph);
}

void EnSt_WaitOnCeiling(EnSt* this, GlobalContext* globalCtx) {
    if (EnSt_IsCloseToPlayer(this, globalCtx)) {
        EnSt_SetDropAnimAndVel(this);
        EnSt_SetupAction(this, EnSt_MoveToGround);
    } else {
        EnSt_Bob(this, globalCtx);
    }
}

/**
 * Skulltula is waiting on the ground for the player to move away, or for
 * a collider to have contact
 */
void EnSt_WaitOnGround(EnSt* this, GlobalContext* globalCtx) {
    if (this->takeDamageSpinTimer != 0) {
        this->takeDamageSpinTimer--;
        if (this->takeDamageSpinTimer == 0) {
            func_80034EC0(&this->skelAnime, sAnimations, 3);
        }
    }

    if (this->animFrames != 0) {
        this->animFrames--;
        if (this->animFrames == 0) {
            func_80034EC0(&this->skelAnime, sAnimations, 3);
        }
    }

    if (!EnSt_IsCloseToPlayer(this, globalCtx)) {
        // Player is no longer within range, return to ceiling.
        EnSt_SetReturnToCeilingAnimation(this);
        EnSt_SetupAction(this, EnSt_ReturnToCeiling);
        return;
    }

    if (DECR(this->sfxTimer) == 0) {
        // play the "laugh" sfx every 64 frames.
        Audio_PlayActorSound2(&this->actor, NA_SE_EN_STALTU_LAUGH);
        this->sfxTimer = 64;
    }

    // simply bob up and down.
    EnSt_Bob(this, globalCtx);
}

void EnSt_LandOnGround(EnSt* this, GlobalContext* globalCtx) {
    if (this->animFrames != 0) {
        this->animFrames--;
        if (this->animFrames == 0) {
            func_80034EC0(&this->skelAnime, sAnimations, 3);
        }
    }

    if (this->takeDamageSpinTimer != 0) {
        this->takeDamageSpinTimer--;
        if (this->takeDamageSpinTimer == 0) {
            func_80034EC0(&this->skelAnime, sAnimations, 3);
        }
    }

    this->sfxTimer++;
    if (this->sfxTimer == 14) {
        // play the sound effect of the Skulltula hitting the ground.
        Audio_PlayActorSound2(&this->actor, NA_SE_EN_STALTU_DOWN_SET);
    }

    if ((this->actor.floorHeight + this->floorHeightOffset) < this->actor.world.pos.y) {
        // the Skulltula has hit the ground.
        this->sfxTimer = 0;
        EnSt_SetupAction(this, EnSt_WaitOnGround);
    } else {
        Math_SmoothStepToF(&this->actor.velocity.y, 2.0f, 0.3f, 1.0f, 0.0f);
    }
}

void EnSt_MoveToGround(EnSt* this, GlobalContext* globalCtx) {
    if (this->takeDamageSpinTimer != 0) {
        this->takeDamageSpinTimer--;
        if (this->takeDamageSpinTimer == 0) {
            func_80034EC0(&this->skelAnime, sAnimations, 5);
        }
    }

    if (!EnSt_IsCloseToPlayer(this, globalCtx)) {
        // the player moved out of range, return to the ceiling.
        EnSt_SetReturnToCeilingAnimation(this);
        EnSt_SetupAction(this, EnSt_ReturnToCeiling);
    } else if (EnSt_IsCloseToGround(this)) {
        // The Skulltula has become close to the ground.
        EnSt_SpawnBlastEffect(this, globalCtx);
        EnSt_SetLandAnimation(this);
        EnSt_SetupAction(this, EnSt_LandOnGround);
    } else if (DECR(this->sfxTimer) == 0) {
        Audio_PlayActorSound2(&this->actor, NA_SE_EN_STALTU_DOWN);
        this->sfxTimer = 3;
    }
}

void EnSt_ReturnToCeiling(EnSt* this, GlobalContext* globalCtx) {
    f32 animPctDone = this->skelAnime.curFrame / (this->skelAnime.animLength - 1.0f);

    if (animPctDone == 1.0f) {
        EnSt_SetReturnToCeilingAnimation(this);
    }

    if (EnSt_IsCloseToPlayer(this, globalCtx)) {
        // player came back into range
        EnSt_SetDropAnimAndVel(this);
        EnSt_SetupAction(this, EnSt_MoveToGround);
    } else if (EnSt_IsCloseToInitalPos(this)) {
        // the Skulltula is close to the initial postion.
        EnSt_SetWaitingAnimation(this);
        EnSt_SetupAction(this, EnSt_WaitOnCeiling);
    } else {
        // accelerate based on the current animation frame.
        this->actor.velocity.y = 4.0f * animPctDone;
    }
}

/**
 * The Skulltula has been killed, bounce around
 */
void EnSt_BounceAround(EnSt* this, GlobalContext* globalCtx) {
    this->actor.colorFilterTimer = this->deathTimer;
    func_8002D868(&this->actor);
    this->actor.world.rot.x += 0x800;
    this->actor.world.rot.z -= 0x800;
    this->actor.shape.rot = this->actor.world.rot;
    if (EnSt_IsDoneBouncing(this, globalCtx)) {
        this->actor.shape.yOffset = 400.0f;
        this->actor.speedXZ = 1.0f;
        this->actor.gravity = -2.0f;
        EnSt_SetupAction(this, EnSt_FinishBouncing);
    } else {
        Math_SmoothStepToF(&this->actor.shape.yOffset, 400.0f, 0.4f, 10000.0f, 0.0f);
    }
}

/**
 * Finish up the bouncing animation, and rotate towards the final position
 */
void EnSt_FinishBouncing(EnSt* this, GlobalContext* globalCtx) {
    Vec3f zeroVec = { 0.0f, 0.0f, 0.0f };

    if (DECR(this->deathTimer) == 0) {
        this->actor.velocity = zeroVec;
        this->finishDeathTimer = 8;
        EnSt_SetupAction(this, &EnSt_Die);
        return;
    }

    if (DECR(this->setTargetYawTimer) == 0) {
        this->deathYawTarget = Math_Vec3f_Yaw(&this->actor.world.pos, &this->actor.home.pos);
        this->setTargetYawTimer = 8;
    }

    Math_SmoothStepToS(&this->actor.world.rot.x, 0x3FFC, 4, 0x2710, 1);
    Math_SmoothStepToS(&this->actor.world.rot.z, 0, 4, 0x2710, 1);
    Math_SmoothStepToS(&this->actor.world.rot.y, this->deathYawTarget, 0xA, 0x2710, 1);

    this->actor.shape.rot = this->actor.world.rot;

    func_8002D868(&this->actor);
    this->groundBounces = 2;
    EnSt_IsDoneBouncing(this, globalCtx);
}

/**
 * Spawn the enemy dying effects, and drop a random item
 */
void EnSt_Die(EnSt* this, GlobalContext* globalCtx) {
    if (DECR(this->finishDeathTimer) != 0) {
        EnSt_SpawnDeadEffect(this, globalCtx);
    } else {
        Item_DropCollectibleRandom(globalCtx, NULL, &this->actor.world.pos, 0xE0);
        Actor_Kill(&this->actor);
    }
}

void EnSt_StartOnCeilingOrGround(EnSt* this, GlobalContext* globalCtx) {
    if (!EnSt_IsCloseToGround(this)) {
        this->rotAwayTimer = 60;
        EnSt_SetupAction(this, EnSt_WaitOnCeiling);
        EnSt_WaitOnCeiling(this, globalCtx);
    } else {
        EnSt_SetLandAnimation(this);
        EnSt_SetupAction(this, EnSt_LandOnGround);
        EnSt_LandOnGround(this, globalCtx);
    }
}

void EnSt_Update(Actor* thisx, GlobalContext* globalCtx) {
    EnSt* this = THIS;
    s32 pad;
    Color_RGBA8 color = { 0, 0, 0, 0 };

    if (this->actor.flags & 0x8000) {
        SkelAnime_Update(&this->skelAnime);
    } else if (!EnSt_CheckColliders(this, globalCtx)) {
        // no collision has been detected.

        if (this->stunTimer == 0) {
            SkelAnime_Update(&this->skelAnime);
        }

        if (this->swayTimer == 0 && this->stunTimer == 0) {
            func_8002D7EC(&this->actor);
        }

        Actor_UpdateBgCheckInfo(globalCtx, &this->actor, 0.0f, 0.0f, 0.0f, 4);

        if ((this->stunTimer == 0) && (this->swayTimer == 0)) {
            // run the current action if the Skulltula isn't stunned
            // or swaying.
            this->actionFunc(this, globalCtx);
        } else if (this->stunTimer != 0) {
            // decrement the stun timer.
            EnSt_DecrStunTimer(this);
        } else {
            // sway the Skulltula.
            EnSt_Sway(this);
        }

        EnSt_UpdateYaw(this, globalCtx);

        if (this->actionFunc == EnSt_WaitOnGround) {
            if ((globalCtx->state.frames & 0x10) != 0) {
                color.r = 255;
            }
        }

        EnSt_SetTeethColor(this, color.r, color.g, color.b, 8);
        EnSt_UpdateCylinders(this, globalCtx);
        Actor_SetFocus(&this->actor, 0.0f);
    }
}

s32 EnSt_OverrideLimbDraw(GlobalContext* globalCtx, s32 limbIndex, Gfx** dListP, Vec3f* pos, Vec3s* rot, void* thisx) {
    EnSt* this = THIS;

    OPEN_DISPS(globalCtx->state.gfxCtx, "../z_en_st.c", 2260);
    switch (limbIndex) {
        case 1:
            if (this->gaveDamageSpinTimer != 0 && this->swayTimer == 0) {
                if (this->gaveDamageSpinTimer >= 2) {
                    EnSt_AddBlurVertex(this);
                } else {
                    EnSt_AddBlurSpace(this);
                }
            }
            break;
        case 4:
            // teeth
            gDPPipeSync(POLY_OPA_DISP++);
            gDPSetEnvColor(POLY_OPA_DISP++, this->teethR, this->teethG, this->teethB, 0);
            break;
    }
    CLOSE_DISPS(globalCtx->state.gfxCtx, "../z_en_st.c", 2295);
    return false;
}

void EnSt_PostLimbDraw(GlobalContext* globalCtx, s32 limbIndex, Gfx** dListP, Vec3s* rot, void* thisx) {
    EnSt* this = THIS;

    Collider_UpdateSpheres(limbIndex, &this->colSph);
}

void EnSt_Draw(Actor* thisx, GlobalContext* globalCtx) {
    EnSt* this = THIS;

    EnSt_CheckBodyStickHit(this, globalCtx);
    func_80093D18(globalCtx->state.gfxCtx);
    SkelAnime_DrawOpa(globalCtx, this->skelAnime.skeleton, this->skelAnime.jointTable, EnSt_OverrideLimbDraw,
                      EnSt_PostLimbDraw, this);
}<|MERGE_RESOLUTION|>--- conflicted
+++ resolved
@@ -472,11 +472,7 @@
         Audio_PlayActorSound2(&this->actor, NA_SE_EN_STALTU_DAMAGE);
         return false;
     }
-<<<<<<< HEAD
-    Actor_PlayDeathFx(globalCtx, &this->actor);
-=======
     Enemy_StartFinishingBlow(globalCtx, &this->actor);
->>>>>>> e632b9a1
     this->actor.flags &= ~1;
     this->groundBounces = 3;
     this->deathTimer = 20;
