--- conflicted
+++ resolved
@@ -43,13 +43,8 @@
     /* 0x0408 */ f32 colliderScale;
     /* 0x040C */ f32 groundYOffset;
     /* 0x0410 */ s16 swayAngle;
-<<<<<<< HEAD
     /* 0x0412 */ Vec3s jointTbl[30];
-    /* 0x04C6 */ Vec3s transDrawTable[30];
-=======
-    /* 0x0412 */ Vec3s limbDrawTable[30];
-    /* 0x04C6 */ Vec3s transitionDrawTable[30];
->>>>>>> e983d2b7
+    /* 0x04C6 */ Vec3s morphTbl[30];
 } EnSt; // size = 0x057C
 
 extern const ActorInit En_St_InitVars;
