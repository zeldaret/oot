--- conflicted
+++ resolved
@@ -25,25 +25,53 @@
 extern Gfx D_05003FC0[];
 extern Gfx D_05004088[];
 
-static ColliderTrisItemInit sTrimItemInit[3] = {
-    {
-        { 0x00, { 0x00000000, 0x00, 0x00 }, { 0x40000048, 0x00, 0x00 }, 0x00, 0x01, 0x00 },
+static ColliderTrisElementInit sTrisElementsInit[3] = {
+    {
+        {
+            ELEMTYPE_UNK0,
+            { 0x00000000, 0x00, 0x00 },
+            { 0x40000048, 0x00, 0x00 },
+            TOUCH_OFF,
+            BUMP_ON,
+            OCELEM_OFF,
+        },
         { { { -70.0f, 176.0f, 0.0f }, { -70.0f, -4.0f, 0.0f }, { 0.0f, -4.0f, 30.0f } } },
     },
     {
-        { 0x00, { 0x00000000, 0x00, 0x00 }, { 0x40000048, 0x00, 0x00 }, 0x00, 0x01, 0x00 },
+        {
+            ELEMTYPE_UNK0,
+            { 0x00000000, 0x00, 0x00 },
+            { 0x40000048, 0x00, 0x00 },
+            TOUCH_OFF,
+            BUMP_ON,
+            OCELEM_OFF,
+        },
         { { { 70.0f, 176.0f, 0.0f }, { -70.0f, 176.0f, 0.0f }, { 0.0f, -4.0f, 30.0f } } },
     },
     {
-        { 0x00, { 0x00000000, 0x00, 0x00 }, { 0x40000048, 0x00, 0x00 }, 0x00, 0x01, 0x00 },
+        {
+            ELEMTYPE_UNK0,
+            { 0x00000000, 0x00, 0x00 },
+            { 0x40000048, 0x00, 0x00 },
+            TOUCH_OFF,
+            BUMP_ON,
+            OCELEM_OFF,
+        },
         { { { 70.0f, -4.0f, 0.0f }, { 70.0f, 176.0f, 0.0f }, { 0.0f, -4.0f, 30.0f } } },
     },
 };
 
 static ColliderTrisInit sTrisInit = {
-    { COLTYPE_UNK10, 0x00, 0x09, 0x00, 0x00, COLSHAPE_TRIS },
+    {
+        COLTYPE_NONE,
+        AT_OFF,
+        AC_ON | AC_PLAYER,
+        OC_OFF,
+        OT_NONE,
+        COLSHAPE_TRIS,
+    },
     3,
-    sTrimItemInit,
+    sTrisElementsInit,
 };
 
 const ActorInit Bg_Bombwall_InitVars = {
@@ -57,66 +85,6 @@
     (ActorFunc)BgBombwall_Update,
     (ActorFunc)BgBombwall_Draw,
 };
-<<<<<<< HEAD
-
-static ColliderTrisElementInit D_8086EF20[3] = {
-    {
-        {
-            ELEMTYPE_UNK0,
-            { 0x00000000, 0x00, 0x00 },
-            { 0x40000048, 0x00, 0x00 },
-            TOUCH_OFF,
-            BUMP_ON,
-            OCELEM_OFF,
-        },
-        { { { -70.0f, 176.0f, 0.0f }, { -70.0f, -4.0f, 0.0f }, { 0.0f, -4.0f, 30.0f } } },
-    },
-    {
-        {
-            ELEMTYPE_UNK0,
-            { 0x00000000, 0x00, 0x00 },
-            { 0x40000048, 0x00, 0x00 },
-            TOUCH_OFF,
-            BUMP_ON,
-            OCELEM_OFF,
-        },
-        { { { 70.0f, 176.0f, 0.0f }, { -70.0f, 176.0f, 0.0f }, { 0.0f, -4.0f, 30.0f } } },
-    },
-    {
-        {
-            ELEMTYPE_UNK0,
-            { 0x00000000, 0x00, 0x00 },
-            { 0x40000048, 0x00, 0x00 },
-            TOUCH_OFF,
-            BUMP_ON,
-            OCELEM_OFF,
-        },
-        { { { 70.0f, -4.0f, 0.0f }, { 70.0f, 176.0f, 0.0f }, { 0.0f, -4.0f, 30.0f } } },
-    },
-};
-
-static ColliderTrisInit D_8086EFD4 = {
-    {
-        COLTYPE_NONE,
-        AT_OFF,
-        AC_ON | AC_PLAYER,
-        OC_OFF,
-        OT_NONE,
-        COLSHAPE_TRIS,
-    },
-    3,
-    D_8086EF20,
-};
-*/
-#pragma GLOBAL_ASM("asm/non_matchings/overlays/actors/ovl_Bg_Bombwall/func_8086E7D0.s")
-
-#pragma GLOBAL_ASM("asm/non_matchings/overlays/actors/ovl_Bg_Bombwall/func_8086E850.s")
-
-#pragma GLOBAL_ASM("asm/non_matchings/overlays/actors/ovl_Bg_Bombwall/BgBombwall_Init.s")
-
-#pragma GLOBAL_ASM("asm/non_matchings/overlays/actors/ovl_Bg_Bombwall/func_8086EAC0.s")
-=======
->>>>>>> 1ff2f0f8
 
 void BgBombwall_InitDynapoly(BgBombwall* this, GlobalContext* globalCtx) {
     s32 pad;
@@ -169,9 +137,9 @@
 
         for (i = 0; i <= 2; i++) {
             for (j = 0; j <= 2; j++) {
-                sp80.x = sTrisInit.list[i].dim.vtx[j].x;
-                sp80.y = sTrisInit.list[i].dim.vtx[j].y;
-                sp80.z = sTrisInit.list[i].dim.vtx[j].z + 2.0f;
+                sp80.x = sTrisInit.elements[i].dim.vtx[j].x;
+                sp80.y = sTrisInit.elements[i].dim.vtx[j].y;
+                sp80.z = sTrisInit.elements[i].dim.vtx[j].z + 2.0f;
 
                 BgBombwall_RotateVec(&vecs[j], &sp80, sin, cos);
 
@@ -179,7 +147,7 @@
                 vecs[j].y += this->dyna.actor.posRot.pos.y;
                 vecs[j].z += this->dyna.actor.posRot.pos.z;
             }
-            func_800627A0(&this->collider, i, &vecs[0], &vecs[1], &vecs[2]);
+            Collider_SetTrisVertices(&this->collider, i, &vecs[0], &vecs[1], &vecs[2]);
         }
 
         this->unk_2A2 |= 1;
@@ -247,8 +215,8 @@
 }
 
 void func_8086ED70(BgBombwall* this, GlobalContext* globalCtx) {
-    if (this->collider.base.acFlags & 2) {
-        this->collider.base.acFlags &= ~2;
+    if (this->collider.base.acFlags & AC_HIT) {
+        this->collider.base.acFlags &= ~AC_HIT;
         func_8086EDFC(this, globalCtx);
         Flags_SetSwitch(globalCtx, this->dyna.actor.params & 0x3F);
     } else if (this->dyna.actor.xzDistToLink < 600.0f) {
