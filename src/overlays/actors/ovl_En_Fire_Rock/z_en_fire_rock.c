#include "z_en_fire_rock.h"
#include "overlays/actors/ovl_En_Encount2/z_en_encount2.h"
#include "vt.h"
#include "objects/object_efc_star_field/object_efc_star_field.h"

#define FLAGS (ACTOR_FLAG_4 | ACTOR_FLAG_5)

void EnFireRock_Init(Actor* thisx, PlayState* play);
void EnFireRock_Destroy(Actor* thisx, PlayState* play);
void EnFireRock_Update(Actor* thisx, PlayState* play);
void EnFireRock_Draw(Actor* thisx, PlayState* play);

void FireRock_WaitSpawnRocksFromCeiling(EnFireRock* this, PlayState* play);
void FireRock_WaitOnFloor(EnFireRock* this, PlayState* play);
void EnFireRock_Fall(EnFireRock* this, PlayState* play);
void EnFireRock_SpawnMoreBrokenPieces(EnFireRock* this, PlayState* play);

const ActorInit En_Fire_Rock_InitVars = {
    ACTOR_EN_FIRE_ROCK,
    ACTORCAT_ENEMY,
    FLAGS,
    OBJECT_EFC_STAR_FIELD,
    sizeof(EnFireRock),
    (ActorFunc)EnFireRock_Init,
    (ActorFunc)EnFireRock_Destroy,
    (ActorFunc)EnFireRock_Update,
    (ActorFunc)EnFireRock_Draw,
};

static ColliderCylinderInit D_80A12CA0 = {
    {
        COLTYPE_HARD,
        AT_ON | AT_TYPE_ENEMY,
        AC_ON | AC_TYPE_PLAYER,
        OC1_NONE,
        OC2_TYPE_2,
        COLSHAPE_CYLINDER,
    },
    {
        ELEMTYPE_UNK0,
        { 0xFFCFFFFF, 0x09, 0x08 },
        { 0xFFCFFFFF, 0x00, 0x00 },
        TOUCH_ON | TOUCH_SFX_NORMAL,
        BUMP_ON,
        OCELEM_NONE,
    },
    { 30, 30, -10, { 0, 0, 0 } },
};

static ColliderCylinderInit D_80A12CCC = {
    {
        COLTYPE_HARD,
        AT_ON | AT_TYPE_ENEMY,
        AC_ON | AC_TYPE_PLAYER,
        OC1_NONE,
        OC2_TYPE_2,
        COLSHAPE_CYLINDER,
    },
    {
        ELEMTYPE_UNK0,
        { 0xFFCFFFFF, 0x01, 0x08 },
        { 0xFFCFFFFF, 0x00, 0x00 },
        TOUCH_ON | TOUCH_SFX_NORMAL,
        BUMP_ON,
        OCELEM_NONE,
    },
    { 30, 30, -10, { 0, 0, 0 } },
};

void EnFireRock_Init(Actor* thisx, PlayState* play) {
    PlayState* play2 = play;
    Player* player = GET_PLAYER(play);
    EnFireRock* this = (EnFireRock*)thisx;
    s16 temp;

    this->type = this->actor.params;
    if (this->type != FIRE_ROCK_CEILING_SPOT_SPAWNER) {
        ActorShape_Init(&thisx->shape, 0.0f, ActorShadow_DrawCircle, 15.0f);
        if (this->type != FIRE_ROCK_ON_FLOOR) {
            this->angularVelocity.x = (Rand_ZeroFloat(10.0f) + 15.0f);
            this->angularVelocity.y = (Rand_ZeroFloat(10.0f) + 15.0f);
            this->angularVelocity.z = (Rand_ZeroFloat(10.0f) + 15.0f);
        }
    }
    switch (this->type) {
        case FIRE_ROCK_CEILING_SPOT_SPAWNER:
            this->actor.draw = NULL;
            // "☆☆☆☆☆ ceiling waiting rock ☆☆☆☆☆"
            osSyncPrintf(VT_FGCOL(YELLOW) "☆☆☆☆☆ 天井待ち岩 ☆☆☆☆☆ \n" VT_RST);
            this->actionFunc = FireRock_WaitSpawnRocksFromCeiling;
            break;
        case FIRE_ROCK_ON_FLOOR:
            Actor_SetScale(&this->actor, 0.03f);
            Collider_InitCylinder(play, &this->collider);
            Collider_SetCylinder(play, &this->collider, &this->actor, &D_80A12CCC);
            // "☆☆☆☆☆ floor rock ☆☆☆☆☆"
            osSyncPrintf(VT_FGCOL(YELLOW) "☆☆☆☆☆ 床岩 ☆☆☆☆☆ \n" VT_RST);
            this->collider.dim.radius = 23;
            this->collider.dim.height = 37;
            this->collider.dim.yShift = -10;
            Actor_ChangeCategory(play, &play->actorCtx, &this->actor, ACTORCAT_PROP);
            this->actor.colChkInfo.mass = MASS_IMMOVABLE;
            this->actionFunc = FireRock_WaitOnFloor;
            break;
        case FIRE_ROCK_SPAWNED_FALLING1: // spawned by encount2
            // sets unused vars?
            this->unk_17C.x = (f32)(Rand_CenteredFloat(50.0f) + player->actor.world.pos.x);
            this->unk_17C.z = (f32)(Rand_CenteredFloat(50.0f) + player->actor.world.pos.z);
            FALLTHROUGH;
        case FIRE_ROCK_SPAWNED_FALLING2: // spawned by encount2 and by the ceilling spawner
            this->scale = (Rand_ZeroFloat(2.0f) / 100.0f) + 0.02f;
            Actor_SetScale(&this->actor, this->scale);
            Collider_InitCylinder(play, &this->collider);
            Collider_SetCylinder(play, &this->collider, &this->actor, &D_80A12CA0);
            this->actor.world.rot.y = this->actor.shape.rot.y = Rand_CenteredFloat(65535.0f);
            this->actionFunc = EnFireRock_Fall;
            this->actor.shape.shadowScale = 15.0f;
            break;
        case FIRE_ROCK_BROKEN_PIECE1:
            this->actor.velocity.y = Rand_ZeroFloat(3.0f) + 4.0f;
            this->actor.speedXZ = Rand_ZeroFloat(3.0f) + 3.0f;
            this->scale = (Rand_ZeroFloat(1.0f) / 100.0f) + 0.02f;
            Actor_SetScale(&this->actor, this->scale);
            this->actor.gravity = -1.5f;
            Collider_InitCylinder(play, &this->collider);
            Collider_SetCylinder(play, &this->collider, &this->actor, &D_80A12CA0);
            this->actor.shape.shadowScale = 10.0f;
            this->actor.world.rot.y = this->actor.shape.rot.y = Rand_CenteredFloat(65535.0f);
            this->actionFunc = EnFireRock_Fall;
            break;
        case FIRE_ROCK_BROKEN_PIECE2:
            this->actor.velocity.y = Rand_ZeroFloat(3.0f) + 4.0f;
            this->actor.speedXZ = Rand_ZeroFloat(3.0f) + 2.0f;
            this->scale = (Rand_ZeroFloat(1.0f) / 500.0f) + 0.01f;
            Actor_SetScale(&this->actor, this->scale);
            this->actor.gravity = -1.2f;
            this->actor.shape.shadowScale = 5.0f;
            this->actor.world.rot.y = this->actor.shape.rot.y = Rand_CenteredFloat(65535.0f);
            this->actionFunc = EnFireRock_Fall;
            break;
        default:
            // "☆☆☆☆☆ No such rock! ERR !!!!!! ☆☆☆☆☆"
            osSyncPrintf(VT_FGCOL(YELLOW) "☆☆☆☆☆ そんな岩はねぇ！ERR!!!!!! ☆☆☆☆☆ \n" VT_RST);
            Actor_Kill(&this->actor);
            break;
    }
}

void EnFireRock_Destroy(Actor* thisx, PlayState* play) {
    EnFireRock* this = (EnFireRock*)thisx;

    if ((this->actor.parent != NULL) && (this->actor.parent == &this->spawner->actor)) {
        EnEncount2* spawner = (EnEncount2*)this->actor.parent;
        if ((spawner->actor.update != NULL) && (spawner->numSpawnedRocks > 0)) {
            spawner->numSpawnedRocks--;
            osSyncPrintf("\n\n");
            // "☆☆☆☆☆ Number of spawned instances recovery ☆☆☆☆☆%d"
            osSyncPrintf(VT_FGCOL(GREEN) "☆☆☆☆☆ 発生数回復 ☆☆☆☆☆%d\n" VT_RST, spawner->numSpawnedRocks);
            osSyncPrintf("\n\n");
        }
    }
    Collider_DestroyCylinder(play, &this->collider);
}

void EnFireRock_Fall(EnFireRock* this, PlayState* play) {
    Player* player;
    Vec3f flamePos;
    s32 i;

    player = GET_PLAYER(play);
    if ((this->actor.floorHeight == -10000.0f) || (this->actor.world.pos.y < (player->actor.world.pos.y - 200.0f))) {
        Actor_Kill(&this->actor);
        return;
    }
    switch (this->type) {
        case FIRE_ROCK_SPAWNED_FALLING1:
            if (player->actor.world.pos.y < this->actor.world.pos.y) {
                if ((player->actor.world.pos.x > -700.0f) || (player->actor.world.pos.x < 100.0f) ||
                    (player->actor.world.pos.z > -1290.0f) || (player->actor.world.pos.z < -3880.0f)) {
                    Math_ApproachF(&this->actor.world.pos.x, player->actor.world.pos.x, 1.0f, 10.0f);
                    Math_ApproachF(&this->actor.world.pos.z, player->actor.world.pos.z, 1.0f, 10.0f);
                }
            }
            FALLTHROUGH;
        case FIRE_ROCK_SPAWNED_FALLING2:
            flamePos.x = Rand_CenteredFloat(20.0f) + this->actor.world.pos.x;
            flamePos.y = Rand_CenteredFloat(20.0f) + this->actor.world.pos.y;
            flamePos.z = Rand_CenteredFloat(20.0f) + this->actor.world.pos.z;
            EffectSsEnFire_SpawnVec3f(play, &this->actor, &flamePos, 100, 0, 0, -1);
            break;
        case FIRE_ROCK_BROKEN_PIECE1:
            if ((play->gameplayFrames & 3) == 0) {
                Audio_PlayActorSound2(&this->actor, NA_SE_EN_VALVAISA_ROCK);
            }
            break;
    }
    if ((this->actor.bgCheckFlags & BGCHECKFLAG_GROUND) && (this->timer == 0)) {
        switch (this->type) {
            case FIRE_ROCK_SPAWNED_FALLING1:
            case FIRE_ROCK_SPAWNED_FALLING2:
<<<<<<< HEAD
                func_80033E88(&this->actor, globalCtx, 5, 2);
                FALLTHROUGH;
=======
                func_80033E88(&this->actor, play, 5, 2);
>>>>>>> e68f3217
            case FIRE_ROCK_BROKEN_PIECE1:
                Actor_SpawnFloorDustRing(play, &this->actor, &this->actor.world.pos, this->actor.shape.shadowScale, 1,
                                         8.0f, 500, 10, false);
                for (i = 0; i < 5; i++) {
                    flamePos.x = Rand_CenteredFloat(20.0f) + this->actor.world.pos.x;
                    flamePos.y = this->actor.floorHeight;
                    flamePos.z = Rand_CenteredFloat(20.0f) + this->actor.world.pos.z;
                    EffectSsEnFire_SpawnVec3f(play, &this->actor, &flamePos, 300, 0, 0, -1);
                }
                this->actionFunc = EnFireRock_SpawnMoreBrokenPieces;
                break;
            default:
                Actor_SpawnFloorDustRing(play, &this->actor, &this->actor.world.pos, this->actor.shape.shadowScale, 3,
                                         8.0f, 200, 10, false);
                SoundSource_PlaySfxAtFixedWorldPos(play, &this->actor.world.pos, 40, NA_SE_EV_EXPLOSION);
                Actor_Kill(&this->actor);
                break;
        }
    }
}

/**
 * After the rock has already hit the ground and started rolling, spawn two more, giving the illusion of breaking into
 * two pieces.
 */
void EnFireRock_SpawnMoreBrokenPieces(EnFireRock* this, PlayState* play) {
    EnFireRock* spawnedFireRock;
    s32 nextRockType;
    s32 i;
    s32 temp;

    nextRockType = FIRE_ROCK_SPAWNED_FALLING1;
    switch (this->type) {
        case FIRE_ROCK_SPAWNED_FALLING1:
        case FIRE_ROCK_SPAWNED_FALLING2:
            nextRockType = FIRE_ROCK_BROKEN_PIECE1;
            break;
        case FIRE_ROCK_BROKEN_PIECE1:
            nextRockType = FIRE_ROCK_BROKEN_PIECE2;
            break;
    }

    if (nextRockType != FIRE_ROCK_SPAWNED_FALLING1) {
        for (i = 0; i < 2; i++) {
            spawnedFireRock = (EnFireRock*)Actor_Spawn(
                &play->actorCtx, play, ACTOR_EN_FIRE_ROCK, Rand_CenteredFloat(3.0f) + this->actor.world.pos.x,
                Rand_CenteredFloat(3.0f) + (this->actor.world.pos.y + 10.0f),
                Rand_CenteredFloat(3.0f) + this->actor.world.pos.z, 0, 0, 0, nextRockType);
            if (spawnedFireRock != NULL) {
                spawnedFireRock->actor.world.rot.y = this->actor.world.rot.y;
                if (i == 0) {
                    spawnedFireRock->actor.shape.rot.y = this->actor.shape.rot.y;
                }
                spawnedFireRock->scale = this->scale - 0.01f;
            } else {
                osSyncPrintf(VT_FGCOL(YELLOW) "☆☆☆☆☆ イッパイデッス ☆☆☆☆☆ \n" VT_RST);
            }
        }
        Audio_PlayActorSound2(&this->actor, NA_SE_EN_VALVAISA_ROCK);
    }
    Actor_Kill(&this->actor);
}

void FireRock_WaitSpawnRocksFromCeiling(EnFireRock* this, PlayState* play) {
    EnFireRock* spawnedFireRock;

    if (this->actor.xzDistToPlayer < 200.0f) {
        if ((this->playerNearby == 0) && (this->timer2 == 0)) {
            this->timer2 = 30;
            spawnedFireRock = (EnFireRock*)Actor_Spawn(
                &play->actorCtx, play, ACTOR_EN_FIRE_ROCK, Rand_CenteredFloat(3.0f) + this->actor.world.pos.x,
                this->actor.world.pos.y + 10.0f, Rand_CenteredFloat(3.0f) + this->actor.world.pos.z, 0, 0, 0,
                FIRE_ROCK_SPAWNED_FALLING2);
            if (spawnedFireRock != NULL) {
                spawnedFireRock->timer = 10;
            } else {
                osSyncPrintf(VT_FGCOL(YELLOW) "☆☆☆☆☆ イッパイデッス ☆☆☆☆☆ \n" VT_RST);
            }
        }
        this->playerNearby = 1;
    } else {
        this->playerNearby = 0;
    }
    if (BREG(0) != 0) {
        DebugDisplay_AddObject(this->actor.world.pos.x, this->actor.world.pos.y, this->actor.world.pos.z,
                               this->actor.world.rot.x, this->actor.world.rot.y, this->actor.world.rot.z, 1.0f, 1.0f,
                               1.0f, 0, 255, 0, 255, 4, play->state.gfxCtx);
    }
}

void FireRock_WaitOnFloor(EnFireRock* this, PlayState* play) {
    Vec3f flamePos;
    s16 scale;

    if (this->timer2 == 0) {
        flamePos.x = Rand_CenteredFloat(20.0f) + this->actor.world.pos.x;
        flamePos.y = Rand_CenteredFloat(20.0f) + this->actor.world.pos.y;
        flamePos.z = Rand_CenteredFloat(20.0f) + this->actor.world.pos.z;
        scale = 130 + (s16)Rand_CenteredFloat(60.0f);
        this->timer2 = 3 + (s16)Rand_ZeroFloat(3.0f);
        EffectSsEnFire_SpawnVec3f(play, &this->actor, &flamePos, scale, 0, 0, -1);
    }
}

void EnFireRock_Update(Actor* thisx, PlayState* play) {
    EnFireRock* this = (EnFireRock*)thisx;
    s16 setCollision;
    Player* player = GET_PLAYER(play);
    Actor* playerActor = &GET_PLAYER(play)->actor;

    if (this->timer2 != 0) {
        this->timer2--;
    }
    if (this->timer != 0) {
        this->timer--;
    }
    this->actionFunc(this, play);

    if (this->type != FIRE_ROCK_CEILING_SPOT_SPAWNER) {
        f32 temp;

        this->rockRotation.x += this->angularVelocity.x;
        this->rockRotation.y += this->angularVelocity.y;
        this->rockRotation.z += this->angularVelocity.z;
        this->relativePos.y = 3.0f;

        temp = 10.0f + (this->scale * 300.0f);
        thisx->shape.shadowScale = temp;
        if (thisx->shape.shadowScale < 10.0f) {
            thisx->shape.shadowScale = 10.0f;
        }
        if (thisx->shape.shadowScale > 20.0f) {
            thisx->shape.shadowScale = 20.0f;
        }

        if ((this->type == FIRE_ROCK_SPAWNED_FALLING1) || (this->type == FIRE_ROCK_SPAWNED_FALLING2)) {
            thisx->gravity = -0.3f - (this->scale * 7.0f);
        }
        if (this->type != FIRE_ROCK_ON_FLOOR) {
            Actor_MoveForward(thisx);
            Actor_UpdateBgCheckInfo(play, thisx, 50.0f, 50.0f, 100.0f,
                                    UPDBGCHECKINFO_FLAG_2 | UPDBGCHECKINFO_FLAG_3 | UPDBGCHECKINFO_FLAG_4);
        }

        setCollision = false;
        if (this->actionFunc != EnFireRock_SpawnMoreBrokenPieces) {
            if ((this->type == FIRE_ROCK_SPAWNED_FALLING1) || (this->type == FIRE_ROCK_SPAWNED_FALLING2) ||
                (this->type == FIRE_ROCK_BROKEN_PIECE1)) {
                if (this->collider.base.atFlags & 4) {
                    this->collider.base.atFlags &= ~4;
                    Audio_PlayActorSound2(thisx, NA_SE_EV_BRIDGE_OPEN_STOP);
                    thisx->velocity.y = 0.0f;
                    thisx->speedXZ = 0.0f;
                    this->actionFunc = EnFireRock_SpawnMoreBrokenPieces;
                    // "☆☆☆☆☆ Shield Defense Lv1 ☆☆☆☆☆"
                    osSyncPrintf(VT_FGCOL(YELLOW) "☆☆☆☆☆ シールド防御 Lv１ ☆☆☆☆☆ \n" VT_RST);
                    return;
                }
                setCollision = true;
            }
        }

        if (this->type == FIRE_ROCK_ON_FLOOR) {
            if (this->collider.base.atFlags & 2) {
                this->collider.base.atFlags &= ~2;
                if (this->collider.base.at == playerActor) {
                    if (!(player->stateFlags1 & PLAYER_STATE1_26)) {
                        func_8002F758(play, thisx, 2.0f, -player->actor.world.rot.y, 3.0f, 4);
                    }
                    return;
                }
            }
            setCollision = true;
        }
        if (setCollision) {
            Collider_UpdateCylinder(thisx, &this->collider);
            CollisionCheck_SetAT(play, &play->colChkCtx, &this->collider.base);
            CollisionCheck_SetAC(play, &play->colChkCtx, &this->collider.base);
        }
    }
}

void EnFireRock_Draw(Actor* thisx, PlayState* play) {
    EnFireRock* this = (EnFireRock*)thisx;
    s32 pad;

    OPEN_DISPS(play->state.gfxCtx, "../z_en_fire_rock.c", 747);
    Matrix_Translate(thisx->world.pos.x + this->relativePos.x, thisx->world.pos.y + this->relativePos.y,
                     thisx->world.pos.z + this->relativePos.z, MTXMODE_NEW);
    Matrix_RotateX(DEG_TO_RAD(this->rockRotation.x), MTXMODE_APPLY);
    Matrix_RotateY(DEG_TO_RAD(this->rockRotation.y), MTXMODE_APPLY);
    Matrix_RotateZ(DEG_TO_RAD(this->rockRotation.z), MTXMODE_APPLY);
    Matrix_Scale(thisx->scale.x, thisx->scale.y, thisx->scale.z, MTXMODE_APPLY);
    func_80093D18(play->state.gfxCtx);
    gDPSetPrimColor(POLY_OPA_DISP++, 0, 0, 255, 155, 55, 255);
    gDPSetEnvColor(POLY_OPA_DISP++, 155, 255, 55, 255);
    gSPMatrix(POLY_OPA_DISP++, Matrix_NewMtx(play->state.gfxCtx, "../z_en_fire_rock.c", 768),
              G_MTX_NOPUSH | G_MTX_LOAD | G_MTX_MODELVIEW);
    gSPDisplayList(POLY_OPA_DISP++, object_efc_star_field_DL_000DE0);
    CLOSE_DISPS(play->state.gfxCtx, "../z_en_fire_rock.c", 773);
}<|MERGE_RESOLUTION|>--- conflicted
+++ resolved
@@ -198,12 +198,8 @@
         switch (this->type) {
             case FIRE_ROCK_SPAWNED_FALLING1:
             case FIRE_ROCK_SPAWNED_FALLING2:
-<<<<<<< HEAD
-                func_80033E88(&this->actor, globalCtx, 5, 2);
+                func_80033E88(&this->actor, play, 5, 2);
                 FALLTHROUGH;
-=======
-                func_80033E88(&this->actor, play, 5, 2);
->>>>>>> e68f3217
             case FIRE_ROCK_BROKEN_PIECE1:
                 Actor_SpawnFloorDustRing(play, &this->actor, &this->actor.world.pos, this->actor.shape.shadowScale, 1,
                                          8.0f, 500, 10, false);
