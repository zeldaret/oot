--- conflicted
+++ resolved
@@ -210,13 +210,8 @@
                 break;
             default:
                 Actor_SpawnFloorDustRing(globalCtx, &this->actor, &this->actor.world.pos, this->actor.shape.shadowScale,
-<<<<<<< HEAD
                                          3, 8.0f, 200, 10, false);
-                Audio_PlaySoundAtPosition(globalCtx, &this->actor.world.pos, 40, NA_SE_EV_EXPLOSION);
-=======
-                                         3, 8.0f, 200, 10, 0);
                 SoundSource_PlaySfxAtFixedWorldPos(globalCtx, &this->actor.world.pos, 40, NA_SE_EV_EXPLOSION);
->>>>>>> 67f6b50d
                 Actor_Kill(&this->actor);
                 break;
         }
