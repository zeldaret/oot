--- conflicted
+++ resolved
@@ -16,8 +16,6 @@
 void func_80A120CC(EnFireRock* this, GlobalContext* globalCtx);
 
 extern UNK_TYPE D_06000DE0;
-extern ColliderCylinderInit D_80A12CA0[];
-extern ColliderCylinderInit D_80A12CCC[];
 
 const ActorInit En_Fire_Rock_InitVars = {
     ACTOR_EN_FIRE_ROCK,
@@ -30,10 +28,8 @@
     (ActorFunc)EnFireRock_Update,
     (ActorFunc)EnFireRock_Draw,
 };
-<<<<<<< HEAD
-=======
 
-static ColliderCylinderInit D_80A12CCC = {
+static ColliderCylinderInit D_80A12CCC[] = {
     {
         COLTYPE_HARD,
         AT_ON | AT_TYPE_ENEMY,
@@ -53,7 +49,7 @@
     { 30, 30, -10, { 0, 0, 0 } },
 };
 
-static ColliderCylinderInit D_80A12CA0 = {
+static ColliderCylinderInit D_80A12CA0[] = {
     {
         COLTYPE_HARD,
         AT_ON | AT_TYPE_ENEMY,
@@ -72,9 +68,6 @@
     },
     { 30, 30, -10, { 0, 0, 0 } },
 };
-*/
-#pragma GLOBAL_ASM("asm/non_matchings/overlays/actors/ovl_En_Fire_Rock/EnFireRock_Init.s")
->>>>>>> 7c6b953f
 
 void EnFireRock_Init(Actor *thisx, GlobalContext *globalCtx) {
     
@@ -85,7 +78,7 @@
 
     this->unk18C = this->actor.params;
     if (this->unk18C != 5){
-        ActorShape_Init(&thisx->shape, 0.0f, ActorShadow_DrawFunc_Circle, 15.0f);
+        ActorShape_Init(&thisx->shape, 0.0f, ActorShadow_DrawCircle, 15.0f);
         if (this->unk18C != 6){
             this->unk14C.x = (Rand_ZeroFloat(10.0f) + 15.0f);
             this->unk14C.y = (Rand_ZeroFloat(10.0f) + 15.0f);
@@ -111,16 +104,16 @@
             this->unk168 = &func_80A12730;
             break;
         case 0:
-            this->unk17C.x = (f32) (Rand_CenteredFloat(50.0f) + player->actor.posRot.pos.x);
-            this->unk17C.z = (f32) (Rand_CenteredFloat(50.0f) + player->actor.posRot.pos.z);
+            this->unk17C.x = (f32) (Rand_CenteredFloat(50.0f) + player->actor.world.pos.x);
+            this->unk17C.z = (f32) (Rand_CenteredFloat(50.0f) + player->actor.world.pos.z);
         case 3:
             this->unk16C = (Rand_ZeroFloat(2.0f) / 100.0f) + 0.02f;
             Actor_SetScale(&this->actor, this->unk16C);
             Collider_InitCylinder(globalCtx, &this->unk194);
             Collider_SetCylinder(globalCtx, &this->unk194, &this->actor, D_80A12CA0);
-            this->actor.posRot.rot.y = this->actor.shape.rot.y = Rand_CenteredFloat(65535.0f);
+            this->actor.world.rot.y = this->actor.shape.rot.y = Rand_CenteredFloat(65535.0f);
             this->unk168 = &func_80A120CC;
-            this->actor.shape.unk_10 = 15.0f;
+            this->actor.shape.shadowScale = 15.0f;
             break;
         case 1:
             this->actor.velocity.y = Rand_ZeroFloat(3.0f) + 4.0f;
@@ -130,8 +123,8 @@
             this->actor.gravity = -1.5f;
             Collider_InitCylinder(globalCtx, &this->unk194);
             Collider_SetCylinder(globalCtx, &this->unk194, &this->actor, D_80A12CA0);
-            this->actor.shape.unk_10 = 10.0f;
-            this->actor.posRot.rot.y = this->actor.shape.rot.y = Rand_CenteredFloat(65535.0f);
+            this->actor.shape.shadowScale = 10.0f;
+            this->actor.world.rot.y = this->actor.shape.rot.y = Rand_CenteredFloat(65535.0f);
             this->unk168 = &func_80A120CC;
             break;
         case 2:
@@ -140,8 +133,8 @@
             this->unk16C = (Rand_ZeroFloat(1.0f) / 500.0f) + 0.01f;
             Actor_SetScale(&this->actor, this->unk16C);
             this->actor.gravity = -1.2f;
-            this->actor.shape.unk_10 = 5.0f;
-            this->actor.posRot.rot.y = this->actor.shape.rot.y = Rand_CenteredFloat(65535.0f);
+            this->actor.shape.shadowScale = 5.0f;
+            this->actor.world.rot.y = this->actor.shape.rot.y = Rand_CenteredFloat(65535.0f);
             this->unk168 = &func_80A120CC;
             break;
         default:
