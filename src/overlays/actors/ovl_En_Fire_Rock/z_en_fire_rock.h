--- conflicted
+++ resolved
@@ -6,6 +6,14 @@
 
 #include "overlays/actors/ovl_En_Encount2/z_en_encount2.h"
 
+typedef enum {
+    /* 0x00 */ FIRE_ROCK_SPAWNED_FALLING1,
+    /* 0x01 */ FIRE_ROCK_BROKEN_PIECE1,
+    /* 0x02 */ FIRE_ROCK_BROKEN_PIECE2,
+    /* 0x03 */ FIRE_ROCK_SPAWNED_FALLING2,
+    /* 0x05 */ FIRE_ROCK_CEILING_SPOT_SPAWNER = 5,
+    /* 0x06 */ FIRE_ROCK_ON_FLOOR,
+} EnFireRockType;
 
 struct EnFireRock;
 
@@ -13,30 +21,19 @@
 
 typedef struct EnFireRock {
     /* 0x0000 */ Actor actor;
-<<<<<<< HEAD
-    /* 0x014C */ char unk_14C[0x44];
+    /* 0x014C */ Vec3f angularVelocity;
+    /* 0x0158 */ Vec3f rockRotation;
+    /* 0x0164 */ char unk164[0x4];
+    /* 0x0168 */ EnFireRockActionFunc actionFunc;
+    /* 0x016C */ f32 scale;
+    /* 0x0170 */ Vec3f relativePos;
+    /* 0x017C */ Vec3f unk17C; // set but unused?
+    /* 0x0188 */ s16 timer; // spawn timer for rocks waiting in the ceiling amd flame timer for burning rocks on floor
+    /* 0x018A */ s16 timer2; // spawn timer for rocks waiting in the ceiling amd flame timer for burning rocks on floor
+    /* 0x018C */ s16 type;
+    /* 0x018E */ u8 playerNearby;
     /* 0x0190 */ EnEncount2* spawner;
-    /* 0x0194 */ char unk_198[0x4C];
-=======
-    /* 0x014C */ Vec3f unk14C;
-    /* 0x0158 */ f32 unk158;
-    /* 0x015C */ f32 unk15C;
-    /* 0x0160 */ f32 unk160;
-    /* 0x0164 */ char unk164[0x4];
-    /* 0x0168 */ EnFireRockActionFunc unk168;
-    /* 0x016C */ f32 unk16C;
-    /* 0x0170 */ f32 unk170;
-    /* 0x0174 */ f32 unk174;
-    /* 0x0178 */ f32 unk178;
-    /* 0x017C */ Vec3f unk17C;
-    /* 0x0188 */ s16 unk188;
-    /* 0x018A */ s16 unk18A;
-    /* 0x018C */ s16 unk18C;
-    /* 0x018E */ u8 unk18E;
-    /* 0x018F */ char unk18F[0x1];
-    /* 0x0190 */ Actor* unk190;
-    /* 0x0194 */ ColliderCylinder unk194;
->>>>>>> ed82b8c0
+    /* 0x0194 */ ColliderCylinder collider;
 } EnFireRock; // size = 0x01E0
 
 extern const ActorInit En_Fire_Rock_InitVars;
