/*
 * File: z_bg_ice_shutter.c
 * Overlay: ovl_Bg_Ice_Shutter
 * Description: Vertical Ice Bars (Doors) in Ice Cavern
 */

#include "z_bg_ice_shutter.h"
#include "assets/objects/object_ice_objects/object_ice_objects.h"

#define FLAGS ACTOR_FLAG_4

void BgIceShutter_Init(Actor* thisx, PlayState* play);
void BgIceShutter_Destroy(Actor* thisx, PlayState* play);
void BgIceShutter_Update(Actor* thisx, PlayState* play);
void BgIceShutter_Draw(Actor* thisx, PlayState* play);

void func_80891CF4(BgIceShutter* this, PlayState* play);
void func_80891D6C(BgIceShutter* this, PlayState* play);
void func_80891DD4(BgIceShutter* this, PlayState* play);

ActorInit Bg_Ice_Shutter_InitVars = {
    ACTOR_BG_ICE_SHUTTER,
    ACTORCAT_PROP,
    FLAGS,
    OBJECT_ICE_OBJECTS,
    sizeof(BgIceShutter),
    (ActorFunc)BgIceShutter_Init,
    (ActorFunc)BgIceShutter_Destroy,
    (ActorFunc)BgIceShutter_Update,
    (ActorFunc)BgIceShutter_Draw,
};

static InitChainEntry sInitChain[] = {
    ICHAIN_VEC3F_DIV1000(scale, 100, ICHAIN_STOP),
};

void func_80891AC0(BgIceShutter* this) {
    f32 sp24;

    sp24 = Math_SinS(this->dyna.actor.shape.rot.x) * this->dyna.actor.velocity.y;
    this->dyna.actor.world.pos.y =
        (Math_CosS(this->dyna.actor.shape.rot.x) * this->dyna.actor.velocity.y) + this->dyna.actor.home.pos.y;
    this->dyna.actor.world.pos.x = (Math_SinS(this->dyna.actor.shape.rot.y) * sp24) + this->dyna.actor.home.pos.x;
    this->dyna.actor.world.pos.z = (Math_CosS(this->dyna.actor.shape.rot.y) * sp24) + this->dyna.actor.home.pos.z;
}

void BgIceShutter_Init(Actor* thisx, PlayState* play) {
    BgIceShutter* this = (BgIceShutter*)thisx;
    f32 sp24;
    CollisionHeader* colHeader;
    s32 sp28;
    f32 temp_f6;

    colHeader = NULL;
    Actor_ProcessInitChain(&this->dyna.actor, sInitChain);
<<<<<<< HEAD
    DynaPolyActor_Init(&this->dyna, DPM_UNK);
    sp28 = PARAMS_GET(this->dyna.actor.params, 0, 8);
    this->dyna.actor.params = PARAMS_GET(this->dyna.actor.params, 8, 8);
=======
    DynaPolyActor_Init(&this->dyna, 0);
    sp28 = this->dyna.actor.params & 0xFF;
    this->dyna.actor.params = (this->dyna.actor.params >> 8) & 0xFF;
>>>>>>> 8913c4fa
    CollisionHeader_GetVirtual(&object_ice_objects_Col_002854, &colHeader);
    this->dyna.bgId = DynaPoly_SetBgActor(play, &play->colCtx.dyna, &this->dyna.actor, colHeader);
    if (sp28 == 2) {
        this->dyna.actor.shape.rot.x = -0x4000;
    }

    if (sp28 != 1) {
        if (Flags_GetClear(play, this->dyna.actor.room)) {
            Actor_Kill(&this->dyna.actor);
        } else {
            this->actionFunc = func_80891CF4;
        }

    } else {
        if (Flags_GetSwitch(play, this->dyna.actor.params)) {
            Actor_Kill(&this->dyna.actor);
        } else {
            this->actionFunc = func_80891D6C;
        }
    }

    if (sp28 == 2) {
        temp_f6 = Math_SinS(this->dyna.actor.shape.rot.x) * 50.0f;
        this->dyna.actor.focus.pos.x =
            (Math_SinS(this->dyna.actor.shape.rot.y) * temp_f6) + this->dyna.actor.home.pos.x;
        this->dyna.actor.focus.pos.y = this->dyna.actor.home.pos.y;
        this->dyna.actor.focus.pos.z =
            this->dyna.actor.home.pos.z + (Math_CosS(this->dyna.actor.shape.rot.y) * temp_f6);
    } else {
        Actor_SetFocus(&this->dyna.actor, 50.0f);
    }
}

void BgIceShutter_Destroy(Actor* thisx, PlayState* play) {
    BgIceShutter* this = (BgIceShutter*)thisx;
    DynaPoly_DeleteBgActor(play, &play->colCtx.dyna, this->dyna.bgId);
}

void func_80891CF4(BgIceShutter* this, PlayState* play) {
    if (Flags_GetTempClear(play, this->dyna.actor.room)) {
        Flags_SetClear(play, this->dyna.actor.room);
        SfxSource_PlaySfxAtFixedWorldPos(play, &this->dyna.actor.world.pos, 30, NA_SE_EV_SLIDE_DOOR_OPEN);
        this->actionFunc = func_80891DD4;
        if (this->dyna.actor.shape.rot.x == 0) {
            OnePointCutscene_Attention(play, &this->dyna.actor);
        }
    }
}

void func_80891D6C(BgIceShutter* this, PlayState* play) {
    if (Flags_GetSwitch(play, this->dyna.actor.params)) {
        SfxSource_PlaySfxAtFixedWorldPos(play, &this->dyna.actor.world.pos, 30, NA_SE_EV_SLIDE_DOOR_OPEN);
        this->actionFunc = func_80891DD4;
        OnePointCutscene_Attention(play, &this->dyna.actor);
    }
}

void func_80891DD4(BgIceShutter* this, PlayState* play) {
    Math_StepToF(&this->dyna.actor.speed, 30.0f, 2.0f);
    if (Math_StepToF(&this->dyna.actor.velocity.y, 210.0f, this->dyna.actor.speed)) {
        Actor_Kill(&this->dyna.actor);
        return;
    }

    func_80891AC0(this);
}

void BgIceShutter_Update(Actor* thisx, PlayState* play) {
    BgIceShutter* this = (BgIceShutter*)thisx;

    this->actionFunc(this, play);
}

void BgIceShutter_Draw(Actor* thisx, PlayState* play) {
    Gfx_DrawDListOpa(play, object_ice_objects_DL_002740);
}<|MERGE_RESOLUTION|>--- conflicted
+++ resolved
@@ -53,15 +53,9 @@
 
     colHeader = NULL;
     Actor_ProcessInitChain(&this->dyna.actor, sInitChain);
-<<<<<<< HEAD
-    DynaPolyActor_Init(&this->dyna, DPM_UNK);
+    DynaPolyActor_Init(&this->dyna, 0);
     sp28 = PARAMS_GET(this->dyna.actor.params, 0, 8);
     this->dyna.actor.params = PARAMS_GET(this->dyna.actor.params, 8, 8);
-=======
-    DynaPolyActor_Init(&this->dyna, 0);
-    sp28 = this->dyna.actor.params & 0xFF;
-    this->dyna.actor.params = (this->dyna.actor.params >> 8) & 0xFF;
->>>>>>> 8913c4fa
     CollisionHeader_GetVirtual(&object_ice_objects_Col_002854, &colHeader);
     this->dyna.bgId = DynaPoly_SetBgActor(play, &play->colCtx.dyna, &this->dyna.actor, colHeader);
     if (sp28 == 2) {
