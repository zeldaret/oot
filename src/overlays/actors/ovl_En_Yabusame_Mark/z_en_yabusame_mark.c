--- conflicted
+++ resolved
@@ -174,11 +174,7 @@
         osSyncPrintf("\n\n");
 
         if (scoreIndex == 2) {
-<<<<<<< HEAD
-            Audio_PlayFanfare(0x922);
-=======
-            func_800F5C64(NA_BGM_ITEM_GET | 0x900);
->>>>>>> 03636166
+            Audio_PlayFanfare(NA_BGM_ITEM_GET | 0x900);
         }
         if (scoreIndex == 1) {
             Audio_StopSfxById(NA_SE_SY_TRE_BOX_APPEAR);
