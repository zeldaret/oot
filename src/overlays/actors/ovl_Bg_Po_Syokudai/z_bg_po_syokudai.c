/*
 * File: z_bg_po_syokudai.c
 * Overlay: ovl_Bg_Po_Syokudai
 * Description: Golden Torch Stand (Poe Sisters)
 */

#include "z_bg_po_syokudai.h"
#include "objects/gameplay_keep/gameplay_keep.h"
#include "objects/object_syokudai/object_syokudai.h"

#define FLAGS 0

typedef enum {
    POE_FLAME_PURPLE, // Meg
    POE_FLAME_RED,    // Joelle
    POE_FLAME_BLUE,   // Beth
    POE_FLAME_GREEN   // Amy
} PoeFlameColor;

#define POE_TORCH_FLAG 0x1C

void BgPoSyokudai_Init(Actor* thisx, PlayState* play);
void BgPoSyokudai_Destroy(Actor* thisx, PlayState* play);
void BgPoSyokudai_Update(Actor* thisx, PlayState* play);
void BgPoSyokudai_Draw(Actor* thisx, PlayState* play);

static ColliderCylinderInit sCylinderInit = {
    {
        COLTYPE_METAL,
        AT_NONE,
        AC_ON | AC_HARD | AC_TYPE_PLAYER,
        OC1_ON | OC1_TYPE_ALL,
        OC2_TYPE_2,
        COLSHAPE_CYLINDER,
    },
    {
        ELEMTYPE_UNK0,
        { 0x00000000, 0x00, 0x00 },
        { 0xFFCFFFFF, 0x00, 0x00 },
        TOUCH_NONE,
        BUMP_ON,
        OCELEM_ON,
    },
    { 12, 60, 0, { 0, 0, 0 } },
};

static Color_RGBA8 sPrimColors[] = {
    { 255, 170, 255, 255 },
    { 255, 200, 0, 255 },
    { 0, 170, 255, 255 },
    { 170, 255, 0, 255 },
};

static Color_RGBA8 sEnvColors[] = {
    { 100, 0, 255, 255 },
    { 255, 0, 0, 255 },
    { 0, 0, 255, 255 },
    { 0, 150, 0, 255 },
};

const ActorInit Bg_Po_Syokudai_InitVars = {
    ACTOR_BG_PO_SYOKUDAI,
    ACTORCAT_PROP,
    FLAGS,
    OBJECT_SYOKUDAI,
    sizeof(BgPoSyokudai),
    (ActorFunc)BgPoSyokudai_Init,
    (ActorFunc)BgPoSyokudai_Destroy,
    (ActorFunc)BgPoSyokudai_Update,
    (ActorFunc)BgPoSyokudai_Draw,
};

static InitChainEntry sInitChain[] = {
    ICHAIN_VEC3F_DIV1000(scale, 1000, ICHAIN_STOP),
};

void BgPoSyokudai_Init(Actor* thisx, PlayState* play) {
    BgPoSyokudai* this = (BgPoSyokudai*)thisx;
    s32 pad;

    Actor_ProcessInitChain(thisx, sInitChain);

    this->flameColor = (thisx->params >> 8) & 0xFF;
    thisx->params &= 0x3F;

    thisx->colChkInfo.mass = MASS_IMMOVABLE;

    this->lightNode = LightContext_InsertLight(play, &play->lightCtx, &this->lightInfo);
    Lights_PointGlowSetInfo(&this->lightInfo, thisx->world.pos.x, (s16)thisx->world.pos.y + 65, thisx->world.pos.z, 0,
                            0, 0, 0);

    Collider_InitCylinder(play, &this->collider);
    Collider_SetCylinder(play, &this->collider, thisx, &sCylinderInit);

    this->collider.dim.pos.x = thisx->world.pos.x;
    this->collider.dim.pos.y = thisx->world.pos.y;
    this->collider.dim.pos.z = thisx->world.pos.z;

    if (this->flameColor == POE_FLAME_PURPLE && Flags_GetSwitch(play, POE_TORCH_FLAG + POE_FLAME_GREEN) &&
        Flags_GetSwitch(play, POE_TORCH_FLAG + POE_FLAME_BLUE) &&
        Flags_GetSwitch(play, POE_TORCH_FLAG + POE_FLAME_RED) && !Flags_GetSwitch(play, thisx->params)) {

<<<<<<< HEAD
        Actor_Spawn(&play->actorCtx, play, ACTOR_EN_PO_SISTERS, 119.0f, 225.0f, -1566.0f, 0, 0, 0, thisx->params);
        play->envCtx.unk_BF = 0x4;
=======
        Actor_Spawn(&globalCtx->actorCtx, globalCtx, ACTOR_EN_PO_SISTERS, 119.0f, 225.0f, -1566.0f, 0, 0, 0,
                    thisx->params);
        globalCtx->envCtx.lightSettingOverride = 4;
>>>>>>> 4f0018bf

    } else if (!Flags_GetSwitch(play, POE_TORCH_FLAG + POE_FLAME_PURPLE) && !Flags_GetSwitch(play, 0x1B)) {

        Actor_Spawn(&play->actorCtx, play, ACTOR_EN_PO_SISTERS, thisx->world.pos.x, thisx->world.pos.y + 52.0f,
                    thisx->world.pos.z, 0, 0, 0, (this->flameColor << 8) + thisx->params + 0x1000);

<<<<<<< HEAD
    } else if (!Flags_GetSwitch(play, thisx->params)) {
        if (play->envCtx.unk_BF == 0xFF) {
            play->envCtx.unk_BF = 4;
=======
    } else if (!Flags_GetSwitch(globalCtx, thisx->params)) {
        if (globalCtx->envCtx.lightSettingOverride == LIGHT_SETTING_OVERRIDE_NONE) {
            globalCtx->envCtx.lightSettingOverride = 4;
>>>>>>> 4f0018bf
        }
    }

    this->flameTextureScroll = (s16)(Rand_ZeroOne() * 20.0f);
}

void BgPoSyokudai_Destroy(Actor* thisx, PlayState* play) {
    BgPoSyokudai* this = (BgPoSyokudai*)thisx;

    LightContext_RemoveLight(play, &play->lightCtx, this->lightNode);
    Collider_DestroyCylinder(play, &this->collider);

<<<<<<< HEAD
    if (play->envCtx.unk_BF != 0xFF) {
        play->envCtx.unk_BF = 0xFF;
=======
    if (globalCtx->envCtx.lightSettingOverride != LIGHT_SETTING_OVERRIDE_NONE) {
        globalCtx->envCtx.lightSettingOverride = LIGHT_SETTING_OVERRIDE_NONE;
>>>>>>> 4f0018bf
    }
}

void BgPoSyokudai_Update(Actor* thisx, PlayState* play) {
    BgPoSyokudai* this = (BgPoSyokudai*)thisx;
    s32 pad;

    CollisionCheck_SetAC(play, &play->colChkCtx, &this->collider.base);
    CollisionCheck_SetOC(play, &play->colChkCtx, &this->collider.base);
    if (Flags_GetSwitch(play, this->actor.params)) {
        func_8002F974(&this->actor, NA_SE_EV_TORCH - SFX_FLAG);
    }
    this->flameTextureScroll++;
}

void BgPoSyokudai_Draw(Actor* thisx, PlayState* play) {
    BgPoSyokudai* this = (BgPoSyokudai*)thisx;
    f32 lightBrightness;
    u8 red;
    u8 green;
    u8 blue;

    OPEN_DISPS(play->state.gfxCtx, "../z_bg_po_syokudai.c", 315);

    func_80093D18(play->state.gfxCtx);
    gSPMatrix(POLY_OPA_DISP++, Matrix_NewMtx(play->state.gfxCtx, "../z_bg_po_syokudai.c", 319),
              G_MTX_NOPUSH | G_MTX_LOAD | G_MTX_MODELVIEW);
    gSPDisplayList(POLY_OPA_DISP++, gGoldenTorchDL);

    if (Flags_GetSwitch(play, this->actor.params)) {
        Color_RGBA8* primColor = &sPrimColors[this->flameColor];
        Color_RGBA8* envColor = &sEnvColors[this->flameColor];

        lightBrightness = (0.3f * Rand_ZeroOne()) + 0.7f;

        red = (u8)(primColor->r * lightBrightness);
        green = (u8)(primColor->g * lightBrightness);
        blue = (u8)(primColor->b * lightBrightness);

        Lights_PointSetColorAndRadius(&this->lightInfo, red, green, blue, 200);

        func_80093D84(play->state.gfxCtx);
        gSPSegment(POLY_XLU_DISP++, 0x08,
                   Gfx_TwoTexScroll(play->state.gfxCtx, 0, 0, 0, 32, 64, 1, 0, (this->flameTextureScroll * -20) & 0x1FF,
                                    32, 128));

        gDPSetPrimColor(POLY_XLU_DISP++, 0x80, 0x80, primColor->r, primColor->g, primColor->b, 255);
        gDPSetEnvColor(POLY_XLU_DISP++, envColor->r, envColor->g, envColor->b, 255);

        Matrix_Translate(0.0f, 52.0f, 0.0f, MTXMODE_APPLY);
        Matrix_RotateY(
            BINANG_TO_RAD((s16)(Camera_GetCamDirYaw(GET_ACTIVE_CAM(play)) - this->actor.shape.rot.y + 0x8000)),
            MTXMODE_APPLY);
        Matrix_Scale(0.0027f, 0.0027f, 0.0027f, MTXMODE_APPLY);

        gSPMatrix(POLY_XLU_DISP++, Matrix_NewMtx(play->state.gfxCtx, "../z_bg_po_syokudai.c", 368),
                  G_MTX_NOPUSH | G_MTX_LOAD | G_MTX_MODELVIEW);
        gSPDisplayList(POLY_XLU_DISP++, gEffFire1DL);
    }
    CLOSE_DISPS(play->state.gfxCtx, "../z_bg_po_syokudai.c", 373);
}<|MERGE_RESOLUTION|>--- conflicted
+++ resolved
@@ -100,29 +100,17 @@
         Flags_GetSwitch(play, POE_TORCH_FLAG + POE_FLAME_BLUE) &&
         Flags_GetSwitch(play, POE_TORCH_FLAG + POE_FLAME_RED) && !Flags_GetSwitch(play, thisx->params)) {
 
-<<<<<<< HEAD
         Actor_Spawn(&play->actorCtx, play, ACTOR_EN_PO_SISTERS, 119.0f, 225.0f, -1566.0f, 0, 0, 0, thisx->params);
-        play->envCtx.unk_BF = 0x4;
-=======
-        Actor_Spawn(&globalCtx->actorCtx, globalCtx, ACTOR_EN_PO_SISTERS, 119.0f, 225.0f, -1566.0f, 0, 0, 0,
-                    thisx->params);
-        globalCtx->envCtx.lightSettingOverride = 4;
->>>>>>> 4f0018bf
+        play->envCtx.lightSettingOverride = 4;
 
     } else if (!Flags_GetSwitch(play, POE_TORCH_FLAG + POE_FLAME_PURPLE) && !Flags_GetSwitch(play, 0x1B)) {
 
         Actor_Spawn(&play->actorCtx, play, ACTOR_EN_PO_SISTERS, thisx->world.pos.x, thisx->world.pos.y + 52.0f,
                     thisx->world.pos.z, 0, 0, 0, (this->flameColor << 8) + thisx->params + 0x1000);
 
-<<<<<<< HEAD
     } else if (!Flags_GetSwitch(play, thisx->params)) {
-        if (play->envCtx.unk_BF == 0xFF) {
-            play->envCtx.unk_BF = 4;
-=======
-    } else if (!Flags_GetSwitch(globalCtx, thisx->params)) {
-        if (globalCtx->envCtx.lightSettingOverride == LIGHT_SETTING_OVERRIDE_NONE) {
-            globalCtx->envCtx.lightSettingOverride = 4;
->>>>>>> 4f0018bf
+        if (play->envCtx.lightSettingOverride == LIGHT_SETTING_OVERRIDE_NONE) {
+            play->envCtx.lightSettingOverride = 4;
         }
     }
 
@@ -135,13 +123,8 @@
     LightContext_RemoveLight(play, &play->lightCtx, this->lightNode);
     Collider_DestroyCylinder(play, &this->collider);
 
-<<<<<<< HEAD
-    if (play->envCtx.unk_BF != 0xFF) {
-        play->envCtx.unk_BF = 0xFF;
-=======
-    if (globalCtx->envCtx.lightSettingOverride != LIGHT_SETTING_OVERRIDE_NONE) {
-        globalCtx->envCtx.lightSettingOverride = LIGHT_SETTING_OVERRIDE_NONE;
->>>>>>> 4f0018bf
+    if (play->envCtx.lightSettingOverride != LIGHT_SETTING_OVERRIDE_NONE) {
+        play->envCtx.lightSettingOverride = LIGHT_SETTING_OVERRIDE_NONE;
     }
 }
 
