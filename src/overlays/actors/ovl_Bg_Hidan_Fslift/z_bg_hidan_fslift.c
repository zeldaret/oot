/*
 * File: z_bg_hidan_fslift.c
 * Overlay: ovl_Bg_Hidan_Fslift
 * Description: Hookshot Elevator
 */

#include "z_bg_hidan_fslift.h"
#include "objects/object_hidan_objects/object_hidan_objects.h"

#define FLAGS 0x00000010

#define THIS ((BgHidanFslift*)thisx)

void BgHidanFslift_Init(Actor* thisx, GlobalContext* globalCtx);
void BgHidanFslift_Destroy(Actor* thisx, GlobalContext* globalCtx);
void BgHidanFslift_Update(Actor* thisx, GlobalContext* globalCtx);
void BgHidanFslift_Draw(Actor* thisx, GlobalContext* globalCtx);

void func_80886FCC(BgHidanFslift* this, GlobalContext* globalCtx);
void func_8088706C(BgHidanFslift* this, GlobalContext* globalCtx);
void func_808870D8(BgHidanFslift* this, GlobalContext* globalCtx);

const ActorInit Bg_Hidan_Fslift_InitVars = {
    ACTOR_BG_HIDAN_FSLIFT,
    ACTORCAT_BG,
    FLAGS,
    OBJECT_HIDAN_OBJECTS,
    sizeof(BgHidanFslift),
    (ActorFunc)BgHidanFslift_Init,
    (ActorFunc)BgHidanFslift_Destroy,
    (ActorFunc)BgHidanFslift_Update,
    (ActorFunc)BgHidanFslift_Draw,
};

static InitChainEntry sInitChain[] = {
    ICHAIN_VEC3F_DIV1000(scale, 100, ICHAIN_CONTINUE),
    ICHAIN_F32(uncullZoneScale, 300, ICHAIN_CONTINUE),
    ICHAIN_F32(uncullZoneDownward, 350, ICHAIN_CONTINUE),
    ICHAIN_F32(uncullZoneForward, 2000, ICHAIN_STOP),
};

void BgHidanFslift_Init(Actor* thisx, GlobalContext* globalCtx) {
    s32 pad1;
    BgHidanFslift* this = THIS;
    CollisionHeader* colHeader = NULL;
    s32 pad2;

    Actor_ProcessInitChain(&this->dyna.actor, sInitChain);
    DynaPolyActor_Init(&this->dyna, DPM_PLAYER);
    CollisionHeader_GetVirtual(&gFireTempleHookshotElevatorCol, &colHeader);
    this->dyna.bgId = DynaPoly_SetBgActor(globalCtx, &globalCtx->colCtx.dyna, thisx, colHeader);
    if (Actor_SpawnAsChild(&globalCtx->actorCtx, &this->dyna.actor, globalCtx, ACTOR_OBJ_HSBLOCK,
                           this->dyna.actor.world.pos.x, this->dyna.actor.world.pos.y + 40.0f,
                           this->dyna.actor.world.pos.z + -28.0f, 0, 0, 0, 2) == NULL) {
        Actor_Kill(&this->dyna.actor);
        return;
    }
    this->actionFunc = func_80886FCC;
}

void func_80886F24(BgHidanFslift* this) {
    if (this->dyna.actor.child != NULL && this->dyna.actor.child->update != NULL) {
        this->dyna.actor.child->world.pos.x = this->dyna.actor.world.pos.x;
        this->dyna.actor.child->world.pos.y = this->dyna.actor.world.pos.y + 40.0f;
        this->dyna.actor.child->world.pos.z = this->dyna.actor.world.pos.z + -28.0f;
    } else {
        this->dyna.actor.child = NULL;
    }
}

void BgHidanFslift_Destroy(Actor* thisx, GlobalContext* globalCtx) {
    BgHidanFslift* this = THIS;

    DynaPoly_DeleteBgActor(globalCtx, &globalCtx->colCtx.dyna, this->dyna.bgId);
}

void func_80886FB4(BgHidanFslift* this) {
    this->timer = 40;
    this->actionFunc = func_80886FCC;
}

void func_80886FCC(BgHidanFslift* this, GlobalContext* globalCtx) {
    s32 heightBool;

    if (this->timer) {
        this->timer--;
    }

    if (this->timer == 0) {
        heightBool = false;
        if ((this->dyna.actor.world.pos.y - this->dyna.actor.home.pos.y) < 0.5f) {
            heightBool = true;
        }
        if (func_80043590(&this->dyna) && (heightBool)) {
            this->actionFunc = func_808870D8;
        } else if (!heightBool) {
            this->actionFunc = func_8088706C;
        }
    }
}

void func_8088706C(BgHidanFslift* this, GlobalContext* globalCtx) {
    if (Math_StepToF(&this->dyna.actor.world.pos.y, this->dyna.actor.home.pos.y, 4.0f)) {
        Audio_PlayActorSound2(&this->dyna.actor, NA_SE_EV_BLOCK_BOUND);
        func_80886FB4(this);
    } else {
        func_8002F974(&this->dyna.actor, NA_SE_EV_ELEVATOR_MOVE3 - SFX_FLAG);
    }
    func_80886F24(this);
}

void func_808870D8(BgHidanFslift* this, GlobalContext* globalCtx) {
    if (func_80043590(&this->dyna)) {
        if (Math_StepToF(&this->dyna.actor.world.pos.y, this->dyna.actor.home.pos.y + 790.0f, 4.0f)) {
            Audio_PlayActorSound2(&this->dyna.actor, NA_SE_EV_BLOCK_BOUND);
            func_80886FB4(this);
        } else {
            func_8002F974(&this->dyna.actor, NA_SE_EV_ELEVATOR_MOVE3 - SFX_FLAG);
        }
    } else {
        func_80886FB4(this);
    }
    func_80886F24(this);
}

void BgHidanFslift_Update(Actor* thisx, GlobalContext* globalCtx) {
    BgHidanFslift* this = THIS;

    this->actionFunc(this, globalCtx);
    if (func_8004356C(&this->dyna)) {
        if (this->unk_16A == 0) {
            this->unk_16A = 3;
        }
<<<<<<< HEAD
        Camera_ChangeSetting(globalCtx->cameraPtrs[CAM_ID_MAIN], CAM_SET_HIDAN1);
=======
        Camera_ChangeSetting(globalCtx->cameraPtrs[MAIN_CAM], CAM_SET_FIRE_PLATFORM);
>>>>>>> 0b184194
    } else if (!func_8004356C(&this->dyna)) {
        if (this->unk_16A != 0) {
            Camera_ChangeSetting(globalCtx->cameraPtrs[CAM_ID_MAIN], CAM_SET_DUNGEON0);
        }
        this->unk_16A = 0;
    }
}

void BgHidanFslift_Draw(Actor* thisx, GlobalContext* globalCtx) {
    Gfx_DrawDListOpa(globalCtx, gFireTempleHookshotElevatorDL);
}<|MERGE_RESOLUTION|>--- conflicted
+++ resolved
@@ -131,11 +131,7 @@
         if (this->unk_16A == 0) {
             this->unk_16A = 3;
         }
-<<<<<<< HEAD
-        Camera_ChangeSetting(globalCtx->cameraPtrs[CAM_ID_MAIN], CAM_SET_HIDAN1);
-=======
-        Camera_ChangeSetting(globalCtx->cameraPtrs[MAIN_CAM], CAM_SET_FIRE_PLATFORM);
->>>>>>> 0b184194
+        Camera_ChangeSetting(globalCtx->cameraPtrs[CAM_ID_MAIN], CAM_SET_FIRE_PLATFORM);
     } else if (!func_8004356C(&this->dyna)) {
         if (this->unk_16A != 0) {
             Camera_ChangeSetting(globalCtx->cameraPtrs[CAM_ID_MAIN], CAM_SET_DUNGEON0);
