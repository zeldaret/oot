/*
 * File: z_bg_hidan_fslift.c
 * Overlay: ovl_Bg_Hidan_Fslift
 * Description: Hookshot Elevator
 */

#include "z_bg_hidan_fslift.h"

#define FLAGS 0x00000010

#define THIS ((BgHidanFslift*)thisx)

void BgHidanFslift_Init(Actor* thisx, GlobalContext* globalCtx);
void BgHidanFslift_Destroy(Actor* thisx, GlobalContext* globalCtx);
void BgHidanFslift_Update(Actor* thisx, GlobalContext* globalCtx);
void BgHidanFslift_Draw(Actor* thisx, GlobalContext* globalCtx);

void func_80886FCC(BgHidanFslift* this, GlobalContext* globalCtx);
void func_8088706C(BgHidanFslift* this, GlobalContext* globalCtx);
void func_808870D8(BgHidanFslift* this, GlobalContext* globalCtx);

extern Gfx D_0600B630[];
extern CollisionHeader D_0600E1E8;

const ActorInit Bg_Hidan_Fslift_InitVars = {
    ACTOR_BG_HIDAN_FSLIFT,
    ACTORCAT_BG,
    FLAGS,
    OBJECT_HIDAN_OBJECTS,
    sizeof(BgHidanFslift),
    (ActorFunc)BgHidanFslift_Init,
    (ActorFunc)BgHidanFslift_Destroy,
    (ActorFunc)BgHidanFslift_Update,
    (ActorFunc)BgHidanFslift_Draw,
};

static InitChainEntry sInitChain[] = {
    ICHAIN_VEC3F_DIV1000(scale, 100, ICHAIN_CONTINUE),
    ICHAIN_F32(uncullZoneScale, 300, ICHAIN_CONTINUE),
    ICHAIN_F32(uncullZoneDownward, 350, ICHAIN_CONTINUE),
    ICHAIN_F32(uncullZoneForward, 2000, ICHAIN_STOP),
};

void BgHidanFslift_Init(Actor* thisx, GlobalContext* globalCtx) {
    s32 pad1;
    BgHidanFslift* this = THIS;
    CollisionHeader* colHeader = NULL;
    s32 pad2;

    Actor_ProcessInitChain(&this->dyna.actor, sInitChain);
    DynaPolyActor_Init(&this->dyna, DPM_PLAYER);
    CollisionHeader_GetVirtual(&D_0600E1E8, &colHeader);
    this->dyna.bgId = DynaPoly_SetBgActor(globalCtx, &globalCtx->colCtx.dyna, thisx, colHeader);
    if (Actor_SpawnAsChild(&globalCtx->actorCtx, &this->dyna.actor, globalCtx, ACTOR_OBJ_HSBLOCK,
                           this->dyna.actor.world.pos.x, this->dyna.actor.world.pos.y + 40.0f,
                           this->dyna.actor.world.pos.z + -28.0f, 0, 0, 0, 2) == NULL) {
        Actor_Kill(&this->dyna.actor);
        return;
    }
    this->actionFunc = func_80886FCC;
}

void func_80886F24(BgHidanFslift* this) {
    if (this->dyna.actor.child != NULL && this->dyna.actor.child->update != NULL) {
        this->dyna.actor.child->world.pos.x = this->dyna.actor.world.pos.x;
        this->dyna.actor.child->world.pos.y = this->dyna.actor.world.pos.y + 40.0f;
        this->dyna.actor.child->world.pos.z = this->dyna.actor.world.pos.z + -28.0f;
    } else {
<<<<<<< HEAD
    this->dyna.actor.child = NULL;
=======
        this->dyna.actor.child = NULL;
>>>>>>> cf06b27b
    }
}

void BgHidanFslift_Destroy(Actor* thisx, GlobalContext* globalCtx) {
    BgHidanFslift* this = THIS;

    DynaPoly_DeleteBgActor(globalCtx, &globalCtx->colCtx.dyna, this->dyna.bgId);
}

void func_80886FB4(BgHidanFslift* this) {
    this->timer = 40;
    this->actionFunc = func_80886FCC;
}

void func_80886FCC(BgHidanFslift* this, GlobalContext* globalCtx) {
    s32 heightBool;

    if (this->timer) {
        this->timer--;
    }

    if (this->timer == 0) {
        heightBool = false;
        if ((this->dyna.actor.world.pos.y - this->dyna.actor.home.pos.y) < 0.5f) {
            heightBool = true;
        }
        if (func_80043590(&this->dyna) && (heightBool)) {
            this->actionFunc = func_808870D8;
        } else if (!heightBool) {
            this->actionFunc = func_8088706C;
        }
    }
}

void func_8088706C(BgHidanFslift* this, GlobalContext* globalCtx) {
    if (Math_StepToF(&this->dyna.actor.world.pos.y, this->dyna.actor.home.pos.y, 4.0f)) {
        Audio_PlayActorSound2(&this->dyna.actor, NA_SE_EV_BLOCK_BOUND);
        func_80886FB4(this);
    } else {
        func_8002F974(&this->dyna.actor, NA_SE_EV_ELEVATOR_MOVE3 - SFX_FLAG);
    }
    func_80886F24(this);
}

void func_808870D8(BgHidanFslift* this, GlobalContext* globalCtx) {
    if (func_80043590(&this->dyna)) {
        if (Math_StepToF(&this->dyna.actor.world.pos.y, this->dyna.actor.home.pos.y + 790.0f, 4.0f)) {
            Audio_PlayActorSound2(&this->dyna.actor, NA_SE_EV_BLOCK_BOUND);
            func_80886FB4(this);
        } else {
            func_8002F974(&this->dyna.actor, NA_SE_EV_ELEVATOR_MOVE3 - SFX_FLAG);
        }
    } else {
        func_80886FB4(this);
    }
    func_80886F24(this);
}

void BgHidanFslift_Update(Actor* thisx, GlobalContext* globalCtx) {
    BgHidanFslift* this = THIS;

    this->actionFunc(this, globalCtx);
    if (func_8004356C(&this->dyna)) {
        if (this->unk_16A == 0) {
            this->unk_16A = 3;
        }
        Camera_ChangeSetting(globalCtx->cameraPtrs[0], CAM_SET_HIDAN1);
    } else if (!func_8004356C(&this->dyna)) {
        if (this->unk_16A != 0) {
            Camera_ChangeSetting(globalCtx->cameraPtrs[0], CAM_SET_DUNGEON0);
        }
        this->unk_16A = 0;
    }
}

void BgHidanFslift_Draw(Actor* thisx, GlobalContext* globalCtx) {
    Gfx_DrawDListOpa(globalCtx, D_0600B630);
}<|MERGE_RESOLUTION|>--- conflicted
+++ resolved
@@ -66,11 +66,7 @@
         this->dyna.actor.child->world.pos.y = this->dyna.actor.world.pos.y + 40.0f;
         this->dyna.actor.child->world.pos.z = this->dyna.actor.world.pos.z + -28.0f;
     } else {
-<<<<<<< HEAD
-    this->dyna.actor.child = NULL;
-=======
         this->dyna.actor.child = NULL;
->>>>>>> cf06b27b
     }
 }
 
