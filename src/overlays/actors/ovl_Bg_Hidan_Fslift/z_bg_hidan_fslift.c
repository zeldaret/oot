/*
 * File: z_bg_hidan_fslift.c
 * Overlay: Bg_Hidan_Fslift
 * Description:
 */

#include "z_bg_hidan_fslift.h"

#define FLAGS 0x00000010

void BgHidanFslift_Init(BgHidanFslift* this, GlobalContext* globalCtx);
void BgHidanFslift_Destroy(BgHidanFslift* this, GlobalContext* globalCtx);
void BgHidanFslift_Update(BgHidanFslift* this, GlobalContext* globalCtx);
void BgHidanFslift_Draw(BgHidanFslift* this, GlobalContext* globalCtx);

void func_80886FCC(BgHidanFslift* this, GlobalContext* globalCtx);
void func_8088706C(BgHidanFslift* this, GlobalContext* globalCtx);
void func_808870D8(BgHidanFslift* this, GlobalContext* globalCtx);

extern u32 D_0600B630;
extern u32 D_0600E1E8;

const ActorInit Bg_Hidan_Fslift_InitVars = {
    ACTOR_BG_HIDAN_FSLIFT,
    ACTORTYPE_BG,
    FLAGS,
    OBJECT_HIDAN_OBJECTS,
    sizeof(BgHidanFslift),
    (ActorFunc)BgHidanFslift_Init,
    (ActorFunc)BgHidanFslift_Destroy,
    (ActorFunc)BgHidanFslift_Update,
    (ActorFunc)BgHidanFslift_Draw,
};

static InitChainEntry initChain[] = {
    ICHAIN_VEC3F_DIV1000(scale, 100, ICHAIN_CONTINUE),
    ICHAIN_F32(unk_F8, 300, ICHAIN_CONTINUE),
    ICHAIN_F32(unk_FC, 350, ICHAIN_CONTINUE),
    ICHAIN_F32(unk_F4, 2000, ICHAIN_STOP),
};

void BgHidanFslift_Init(BgHidanFslift* this, GlobalContext* globalCtx) {
    s32 pad[2];
    s32 local_c = 0;
    Actor* thisx = &this->dyna.actor;

    Actor_ProcessInitChain(thisx, initChain);
    func_80043480(thisx, 1);
    func_80041880(&D_0600E1E8, &local_c);
    this->dyna.dynaPolyId = func_8003EA74(globalCtx, &globalCtx->colCtx.dyna, thisx, local_c);
    if (Actor_SpawnAttached(&globalCtx->actorCtx, thisx, globalCtx, ACTOR_OBJ_HSBLOCK, thisx->posRot.pos.x,
                            thisx->posRot.pos.y + 40.0f, thisx->posRot.pos.z + -28.0f, 0, 0, 0, 2) == NULL) {
        Actor_Kill(thisx);
        return;
    }
    this->actionFunc = func_80886FCC;
}

void func_80886F24(BgHidanFslift* this) {
    Actor* thisx = &this->dyna.actor;
    if (thisx->attachedB != NULL && thisx->attachedB->update != NULL) {
        thisx->attachedB->posRot.pos.x = thisx->posRot.pos.x;
        thisx->attachedB->posRot.pos.y = thisx->posRot.pos.y + 40.0f;
        thisx->attachedB->posRot.pos.z = thisx->posRot.pos.z + -28.0f;
        return;
    }
    thisx->attachedB = NULL;
}

<<<<<<< HEAD
static void BgHidanFslift_Destroy(BgHidanFslift* this, GlobalContext* globalCtx) {
    func_8003ED58(globalCtx, &globalCtx->colCtx.dyna, this->dyna.dynaPolyId);
=======
void BgHidanFslift_Destroy(BgHidanFslift* this, GlobalContext* globalCtx) {
    DynaPolyInfo_Free(globalCtx, &globalCtx->colCtx.dyna, this->dyna.dynaPolyId);
>>>>>>> 045a92d7
}

void func_80886FB4(BgHidanFslift* this) {
    this->unk_168 = 0x28;
    this->actionFunc = func_80886FCC;
}

void func_80886FCC(BgHidanFslift* this, GlobalContext* globalCtx) {
    UNK_TYPE somebool;
    Actor* thisx = &this->dyna.actor;

    DECR(this->unk_168);

    if (this->unk_168 == 0) {
        somebool = 0;
        if ((thisx->posRot.pos.y - thisx->initPosRot.pos.y) < 0.5f) {
            somebool = 1;
        }
        if (func_80043590(thisx)) {
            if (somebool) {
                this->actionFunc = func_808870D8;
                return;
            }
        }
        if (!somebool) {
            this->actionFunc = func_8088706C;
        }
    }
}

void func_8088706C(BgHidanFslift* this, GlobalContext* globalCtx) {
    Actor* thisx = &this->dyna.actor;
    if (Math_ApproxF(&thisx->posRot.pos.y, thisx->initPosRot.pos.y, 4.0f)) {
        Audio_PlayActorSound2(thisx, NA_SE_EV_BLOCK_BOUND);
        func_80886FB4(this);
    } else {
        func_8002F974(thisx, 0x20b9);
    }
    func_80886F24(this);
}

void func_808870D8(BgHidanFslift* this, GlobalContext* globalCtx) {
    Actor* thisx = &this->dyna.actor;
    if (func_80043590(thisx)) {
        if (Math_ApproxF(&thisx->posRot.pos.y, thisx->initPosRot.pos.y + 790.0f, 4.0f)) {
            Audio_PlayActorSound2(thisx, NA_SE_EV_BLOCK_BOUND);
            func_80886FB4(this);
        } else {
            func_8002F974(thisx, 0x20b9);
        }
    } else {
        func_80886FB4(this);
    }
    func_80886F24(this);
}

void BgHidanFslift_Update(BgHidanFslift* this, GlobalContext* globalCtx) {
    Actor* thisx = &this->dyna.actor;
    this->actionFunc(this, globalCtx);
    if (func_8004356C(thisx)) {
        if (this->unk_16A == 0) {
            this->unk_16A = 3;
        }
        func_8005A77C(globalCtx->cameraCtx.activeCameraPtrs[0], 0x30);
        return;
    }
    if (func_8004356C(thisx) == 0) {
        if (this->unk_16A != 0) {
            func_8005A77C(globalCtx->cameraCtx.activeCameraPtrs[0], 3);
        }
        this->unk_16A = 0;
    }
}

void BgHidanFslift_Draw(BgHidanFslift* this, GlobalContext* globalCtx) {
    Gfx_DrawDListOpa(globalCtx, &D_0600B630);
}<|MERGE_RESOLUTION|>--- conflicted
+++ resolved
@@ -67,13 +67,8 @@
     thisx->attachedB = NULL;
 }
 
-<<<<<<< HEAD
-static void BgHidanFslift_Destroy(BgHidanFslift* this, GlobalContext* globalCtx) {
+void BgHidanFslift_Destroy(BgHidanFslift* this, GlobalContext* globalCtx) {
     func_8003ED58(globalCtx, &globalCtx->colCtx.dyna, this->dyna.dynaPolyId);
-=======
-void BgHidanFslift_Destroy(BgHidanFslift* this, GlobalContext* globalCtx) {
-    DynaPolyInfo_Free(globalCtx, &globalCtx->colCtx.dyna, this->dyna.dynaPolyId);
->>>>>>> 045a92d7
 }
 
 void func_80886FB4(BgHidanFslift* this) {
