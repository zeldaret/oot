/*
 * File: z_bg_hidan_fslift.c
 * Overlay: ovl_Bg_Hidan_Fslift
 * Description: Hookshot Elevator
 */

#include "z_bg_hidan_fslift.h"
#include "assets/objects/object_hidan_objects/object_hidan_objects.h"

#define FLAGS ACTOR_FLAG_4

void BgHidanFslift_Init(Actor* thisx, PlayState* play);
void BgHidanFslift_Destroy(Actor* thisx, PlayState* play);
void BgHidanFslift_Update(Actor* thisx, PlayState* play);
void BgHidanFslift_Draw(Actor* thisx, PlayState* play);

void BgHidanFslift_Idle(BgHidanFslift* this, PlayState* play);
void BgHidanFslift_Descend(BgHidanFslift* this, PlayState* play);
void BgHidanFslift_Ascend(BgHidanFslift* this, PlayState* play);

ActorInit Bg_Hidan_Fslift_InitVars = {
    /**/ ACTOR_BG_HIDAN_FSLIFT,
    /**/ ACTORCAT_BG,
    /**/ FLAGS,
    /**/ OBJECT_HIDAN_OBJECTS,
    /**/ sizeof(BgHidanFslift),
    /**/ BgHidanFslift_Init,
    /**/ BgHidanFslift_Destroy,
    /**/ BgHidanFslift_Update,
    /**/ BgHidanFslift_Draw,
};

static InitChainEntry sInitChain[] = {
    ICHAIN_VEC3F_DIV1000(scale, 100, ICHAIN_CONTINUE),
    ICHAIN_F32(uncullZoneScale, 300, ICHAIN_CONTINUE),
    ICHAIN_F32(uncullZoneDownward, 350, ICHAIN_CONTINUE),
    ICHAIN_F32(uncullZoneForward, 2000, ICHAIN_STOP),
};

void BgHidanFslift_Init(Actor* thisx, PlayState* play) {
    s32 pad1;
    BgHidanFslift* this = (BgHidanFslift*)thisx;
    CollisionHeader* colHeader = NULL;
    s32 pad2;

    Actor_ProcessInitChain(&this->dyna.actor, sInitChain);
    DynaPolyActor_Init(&this->dyna, DYNA_TRANSFORM_POS);
    CollisionHeader_GetVirtual(&gFireTempleHookshotElevatorCol, &colHeader);
    this->dyna.bgId = DynaPoly_SetBgActor(play, &play->colCtx.dyna, thisx, colHeader);
    if (Actor_SpawnAsChild(&play->actorCtx, &this->dyna.actor, play, ACTOR_OBJ_HSBLOCK, this->dyna.actor.world.pos.x,
                           this->dyna.actor.world.pos.y + 40.0f, this->dyna.actor.world.pos.z + -28.0f, 0, 0, 0,
                           2) == NULL) {
        Actor_Kill(&this->dyna.actor);
        return;
    }
    this->actionFunc = BgHidanFslift_Idle;
}

void BgHidanFslift_SetHookshotTargetPos(BgHidanFslift* this) {
    if (this->dyna.actor.child != NULL && this->dyna.actor.child->update != NULL) {
        this->dyna.actor.child->world.pos.x = this->dyna.actor.world.pos.x;
        this->dyna.actor.child->world.pos.y = this->dyna.actor.world.pos.y + 40.0f;
        this->dyna.actor.child->world.pos.z = this->dyna.actor.world.pos.z + -28.0f;
    } else {
        this->dyna.actor.child = NULL;
    }
}

void BgHidanFslift_Destroy(Actor* thisx, PlayState* play) {
    BgHidanFslift* this = (BgHidanFslift*)thisx;

    DynaPoly_DeleteBgActor(play, &play->colCtx.dyna, this->dyna.bgId);
}

void BgHidanFslift_SetupIdle(BgHidanFslift* this) {
    this->timer = 40;
    this->actionFunc = BgHidanFslift_Idle;
}

void BgHidanFslift_Idle(BgHidanFslift* this, PlayState* play) {
    s32 nearHomePos;

    if (this->timer) {
        this->timer--;
    }

    if (this->timer == 0) {
        nearHomePos = false;
        if ((this->dyna.actor.world.pos.y - this->dyna.actor.home.pos.y) < 0.5f) {
            nearHomePos = true;
        }
        if (DynaPolyActor_IsPlayerAbove(&this->dyna) && nearHomePos) {
            this->actionFunc = BgHidanFslift_Ascend;
        } else if (!nearHomePos) {
            this->actionFunc = BgHidanFslift_Descend;
        }
    }
}

void BgHidanFslift_Descend(BgHidanFslift* this, PlayState* play) {
    if (Math_StepToF(&this->dyna.actor.world.pos.y, this->dyna.actor.home.pos.y, 4.0f)) {
        Actor_PlaySfx(&this->dyna.actor, NA_SE_EV_BLOCK_BOUND);
        BgHidanFslift_SetupIdle(this);
    } else {
        func_8002F974(&this->dyna.actor, NA_SE_EV_ELEVATOR_MOVE3 - SFX_FLAG);
    }
    BgHidanFslift_SetHookshotTargetPos(this);
}

void BgHidanFslift_Ascend(BgHidanFslift* this, PlayState* play) {
    if (DynaPolyActor_IsPlayerAbove(&this->dyna)) {
        if (Math_StepToF(&this->dyna.actor.world.pos.y, this->dyna.actor.home.pos.y + 790.0f, 4.0f)) {
            Actor_PlaySfx(&this->dyna.actor, NA_SE_EV_BLOCK_BOUND);
            BgHidanFslift_SetupIdle(this);
        } else {
            func_8002F974(&this->dyna.actor, NA_SE_EV_ELEVATOR_MOVE3 - SFX_FLAG);
        }
    } else {
        BgHidanFslift_SetupIdle(this);
    }
    BgHidanFslift_SetHookshotTargetPos(this);
}

void BgHidanFslift_Update(Actor* thisx, PlayState* play) {
    BgHidanFslift* this = (BgHidanFslift*)thisx;

    this->actionFunc(this, play);
    if (DynaPolyActor_IsPlayerOnTop(&this->dyna)) {
        if (this->cameraSetting == CAM_SET_NONE) {
            this->cameraSetting = CAM_SET_DUNGEON0;
        }
        Camera_RequestSetting(play->cameraPtrs[CAM_ID_MAIN], CAM_SET_ELEVATOR_PLATFORM);
    } else if (!DynaPolyActor_IsPlayerOnTop(&this->dyna)) {
<<<<<<< HEAD
        if (this->cameraSetting != CAM_SET_NONE) {
            // Given the values that get set to `cameraSetting`, it seems likely that it was intended to be
            // passed to the function call below. But instead `CAM_SET_DUNGEON0` is used directly.
            Camera_ChangeSetting(play->cameraPtrs[CAM_ID_MAIN], CAM_SET_DUNGEON0);
=======
        if (this->unk_16A != 0) {
            Camera_RequestSetting(play->cameraPtrs[CAM_ID_MAIN], CAM_SET_DUNGEON0);
>>>>>>> c11ce9c9
        }
        this->cameraSetting = CAM_SET_NONE;
    }
}

void BgHidanFslift_Draw(Actor* thisx, PlayState* play) {
    Gfx_DrawDListOpa(play, gFireTempleHookshotElevatorDL);
}<|MERGE_RESOLUTION|>--- conflicted
+++ resolved
@@ -131,15 +131,10 @@
         }
         Camera_RequestSetting(play->cameraPtrs[CAM_ID_MAIN], CAM_SET_ELEVATOR_PLATFORM);
     } else if (!DynaPolyActor_IsPlayerOnTop(&this->dyna)) {
-<<<<<<< HEAD
         if (this->cameraSetting != CAM_SET_NONE) {
             // Given the values that get set to `cameraSetting`, it seems likely that it was intended to be
             // passed to the function call below. But instead `CAM_SET_DUNGEON0` is used directly.
-            Camera_ChangeSetting(play->cameraPtrs[CAM_ID_MAIN], CAM_SET_DUNGEON0);
-=======
-        if (this->unk_16A != 0) {
             Camera_RequestSetting(play->cameraPtrs[CAM_ID_MAIN], CAM_SET_DUNGEON0);
->>>>>>> c11ce9c9
         }
         this->cameraSetting = CAM_SET_NONE;
     }
