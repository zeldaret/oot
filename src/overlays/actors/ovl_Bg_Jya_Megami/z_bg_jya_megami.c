--- conflicted
+++ resolved
@@ -16,21 +16,6 @@
 void BgJyaMegami_SetupExplode(BgJyaMegami* this);
 void BgJyaMegami_Explode(BgJyaMegami* this, GlobalContext* globalCtx);
 
-<<<<<<< HEAD
-=======
-extern Gfx D_06005780[];
-extern CollisionHeader D_06005C4C;
-extern Gfx D_0600B9F8[];
-
-typedef struct {
-    /* 0x00 */ Vec3f unk_00;
-    /* 0x0C */ f32 velX;
-    /* 0x10 */ s16 rotVelX;
-    /* 0x12 */ s16 rotVelY;
-    /* 0x14 */ s16 delay;
-} BgJyaMegamiPieceInit; // size = 0x18
-
->>>>>>> f786f958
 const ActorInit Bg_Jya_Megami_InitVars = {
     ACTOR_BG_JYA_MEGAMI,
     ACTORTYPE_BG,
@@ -107,41 +92,14 @@
     ICHAIN_F32(uncullZoneDownward, 1200, ICHAIN_STOP),
 };
 
-<<<<<<< HEAD
 void BgJyaMegami_InitDynaPoly(BgJyaMegami* this, GlobalContext* globalCtx, CollisionHeader* collision,
                               DynaPolyMoveFlag flag) {
     s32 pad;
-    u32 localConst;
-
-    localConst = 0;
-    DynaPolyInfo_SetActorMove(&this->dyna, flag);
-    DynaPolyInfo_Alloc(collision, &localConst);
-    this->dyna.dynaPolyId = DynaPolyInfo_RegisterActor(globalCtx, &globalCtx->colCtx.dyna, &this->dyna.actor, localConst);
-=======
-static Vec3f sVec = { 0.0f, 0.0f, 0.0f };
-
-static UNK_PTR sRightSideCrumbles[] = {
-    0x06000D00, 0x06001D00, 0x06002500, 0x06002D00, 0x06004D00,
-};
-
-static UNK_PTR sLeftSideCrumbles[] = {
-    0x06001500, 0x06003500, 0x06003D00, 0x06004500, 0x06000500,
-};
-
-static Gfx* sDLists[] = {
-    0x06009928, 0x06009AC0, 0x06009C80, 0x06009DE8, 0x06009F60, 0x0600A0A8, 0x0600A278,
-    0x0600A418, 0x0600A568, 0x0600A6A0, 0x0600A7E0, 0x0600A978, 0x0600AAC8,
-};
-
-void BgJyaMegami_InitDynaPoly(BgJyaMegami* this, GlobalContext* globalCtx, CollisionHeader* collision,
-                              DynaPolyMoveFlag flags) {
-    s32 pad;
     CollisionHeader* colHeader = NULL;
 
-    DynaPolyActor_Init(&this->dyna, flags);
+    DynaPolyActor_Init(&this->dyna, flag);
     CollisionHeader_GetVirtual(collision, &colHeader);
     this->dyna.bgId = DynaPoly_SetBgActor(globalCtx, &globalCtx->colCtx.dyna, &this->dyna.actor, colHeader);
->>>>>>> f786f958
 }
 
 void BgJyaMegami_InitCollider(BgJyaMegami* this, GlobalContext* globalCtx) {
@@ -184,11 +142,7 @@
 void BgJyaMegami_Init(Actor* thisx, GlobalContext* globalCtx) {
     BgJyaMegami* this = THIS;
 
-<<<<<<< HEAD
     BgJyaMegami_InitDynaPoly(this, globalCtx, &GMegamiCol, DPM_UNK);
-=======
-    BgJyaMegami_InitDynaPoly(this, globalCtx, &D_06005C4C, DPM_UNK);
->>>>>>> f786f958
     BgJyaMegami_InitCollider(this, globalCtx);
     if (Flags_GetSwitch(globalCtx, this->dyna.actor.params & 0x3F)) {
         Actor_Kill(&this->dyna.actor);
