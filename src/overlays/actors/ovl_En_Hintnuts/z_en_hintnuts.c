/*
 * File: z_en_hintnuts.c
 * Overlay: ovl_En_Hintnuts
 * Description: Hint Deku Scrubs (Deku Tree)
 */

#include "z_en_hintnuts.h"

#define FLAGS 0x00000005

#define THIS ((EnHintnuts*)thisx)

void EnHintnuts_Init(Actor* thisx, GlobalContext* globalCtx);
void EnHintnuts_Destroy(Actor* thisx, GlobalContext* globalCtx);
void EnHintnuts_Update(Actor* thisx, GlobalContext* globalCtx);
void EnHintnuts_Draw(Actor* thisx, GlobalContext* globalCtx);

void EnHintnuts_SetupWait(EnHintnuts* this);
void EnHintnuts_Wait(EnHintnuts* this, GlobalContext* globalCtx);
void EnHintnuts_LookAround(EnHintnuts* this, GlobalContext* globalCtx);
void EnHintnuts_Stand(EnHintnuts* this, GlobalContext* globalCtx);
void EnHintnuts_ThrowNut(EnHintnuts* this, GlobalContext* globalCtx);
void EnHintnuts_Burrow(EnHintnuts* this, GlobalContext* globalCtx);
void EnHintnuts_BeginRun(EnHintnuts* this, GlobalContext* globalCtx);
void EnHintnuts_BeginFreeze(EnHintnuts* this, GlobalContext* globalCtx);
void EnHintnuts_Run(EnHintnuts* this, GlobalContext* globalCtx);
void EnHintnuts_Talk(EnHintnuts* this, GlobalContext* globalCtx);
void EnHintnuts_Leave(EnHintnuts* this, GlobalContext* globalCtx);
void EnHintnuts_Freeze(EnHintnuts* this, GlobalContext* globalCtx);

extern AnimationHeader D_06000168;
extern Gfx D_060014E0[];
extern SkeletonHeader D_060023B8;
extern AnimationHeader D_060024CC;
extern AnimationHeader D_060026C4;
extern AnimationHeader D_06002B90;
extern AnimationHeader D_06002894;
extern AnimationHeader D_060029BC;
extern AnimationHeader D_06002E84;
extern AnimationHeader D_06002F7C;
extern AnimationHeader D_06003128;

const ActorInit En_Hintnuts_InitVars = {
    ACTOR_EN_HINTNUTS,
    ACTORCAT_ENEMY,
    FLAGS,
    OBJECT_HINTNUTS,
    sizeof(EnHintnuts),
    (ActorFunc)EnHintnuts_Init,
    (ActorFunc)EnHintnuts_Destroy,
    (ActorFunc)EnHintnuts_Update,
    (ActorFunc)EnHintnuts_Draw,
};

static ColliderCylinderInit sCylinderInit = {
    {
        COLTYPE_HIT6,
        AT_NONE,
        AC_ON | AC_TYPE_PLAYER,
        OC1_ON | OC1_TYPE_ALL,
        OC2_TYPE_1,
        COLSHAPE_CYLINDER,
    },
    {
        ELEMTYPE_UNK0,
        { 0x00000000, 0x00, 0x00 },
        { 0xFFCFFFFF, 0x00, 0x00 },
        TOUCH_NONE,
        BUMP_ON,
        OCELEM_ON,
    },
    { 18, 32, 0, { 0, 0, 0 } },
};

static CollisionCheckInfoInit sColChkInfoInit = { 1, 18, 32, MASS_HEAVY };

static s16 sPuzzleCounter = 0;

static InitChainEntry sInitChain[] = {
    ICHAIN_F32(gravity, -1, ICHAIN_CONTINUE),
    ICHAIN_S8(naviEnemyId, 10, ICHAIN_CONTINUE),
    ICHAIN_F32(arrowOffset, 2600, ICHAIN_STOP),
};

void EnHintnuts_Init(Actor* thisx, GlobalContext* globalCtx) {
    EnHintnuts* this = THIS;
    s32 pad;

    Actor_ProcessInitChain(&this->actor, sInitChain);
    if (this->actor.params == 0xA) {
        this->actor.flags &= ~5;
    } else {
        ActorShape_Init(&this->actor.shape, 0x0, ActorShadow_DrawCircle, 35.0f);
        SkelAnime_Init(globalCtx, &this->skelAnime, &D_060023B8, &D_06002F7C, this->jointTable, this->morphTable, 10);
        Collider_InitCylinder(globalCtx, &this->collider);
        Collider_SetCylinder(globalCtx, &this->collider, &this->actor, &sCylinderInit);
        CollisionCheck_SetInfo(&this->actor.colChkInfo, NULL, &sColChkInfoInit);
        Actor_SetTextWithPrefix(globalCtx, &this->actor, (this->actor.params >> 8) & 0xFF);
        this->textIdCopy = this->actor.textId;
        this->actor.params &= 0xFF;
        sPuzzleCounter = 0;
        if (this->actor.textId == 0x109B) { // "Please forgive me, master!..."
            if (Flags_GetClear(globalCtx, 0x9) != 0) {
                Actor_Kill(&this->actor);
                return;
            }
        }
        EnHintnuts_SetupWait(this);
        Actor_SpawnAsChild(&globalCtx->actorCtx, &this->actor, globalCtx, ACTOR_EN_HINTNUTS, this->actor.world.pos.x,
                           this->actor.world.pos.y, this->actor.world.pos.z, 0, this->actor.world.rot.y, 0, 0xA);
    }
}

void EnHintnuts_Destroy(Actor* thisx, GlobalContext* globalCtx) {
    EnHintnuts* this = THIS;
    if (this->actor.params != 0xA) {
        Collider_DestroyCylinder(globalCtx, &this->collider);
    }
}

void EnHintnuts_HitByScrubProjectile1(EnHintnuts* this, GlobalContext* globalCtx) {
    if (this->actor.textId != 0 && this->actor.category == ACTORCAT_ENEMY &&
        ((this->actor.params == 0) || (sPuzzleCounter == 2))) {
        this->actor.flags &= ~0x5;
        this->actor.flags |= 0x9;
        Actor_ChangeCategory(globalCtx, &globalCtx->actorCtx, &this->actor, ACTORCAT_BG);
    }
}

void EnHintnuts_SetupWait(EnHintnuts* this) {
    Animation_PlayOnceSetSpeed(&this->skelAnime, &D_06002B90, 0.0f);
    this->animFlagAndTimer = Rand_S16Offset(100, 50);
    this->collider.dim.height = 5;
<<<<<<< HEAD
    this->actor.world.pos = this->actor.home.pos;
    this->collider.base.acFlags &= ~1;
=======
    this->actor.posRot.pos = this->actor.initPosRot.pos;
    this->collider.base.acFlags &= ~AC_ON;
>>>>>>> 20206fba
    this->actionFunc = EnHintnuts_Wait;
}

void EnHintnuts_SetupLookAround(EnHintnuts* this) {
    Animation_PlayLoop(&this->skelAnime, &D_06002894);
    this->animFlagAndTimer = 2;
    this->actionFunc = EnHintnuts_LookAround;
}

void EnHintnuts_SetupThrowScrubProjectile(EnHintnuts* this) {
    Animation_PlayOnce(&this->skelAnime, &D_06000168);
    this->actionFunc = EnHintnuts_ThrowNut;
}

void EnHintnuts_SetupStand(EnHintnuts* this) {
    Animation_MorphToLoop(&this->skelAnime, &D_06002F7C, -3.0f);
    if (this->actionFunc == EnHintnuts_ThrowNut) {
        this->animFlagAndTimer = 2 | 0x1000; // sets timer and flag
    } else {
        this->animFlagAndTimer = 1;
    }
    this->actionFunc = EnHintnuts_Stand;
}

void EnHintnuts_SetupBurrow(EnHintnuts* this) {
    Animation_MorphToPlayOnce(&this->skelAnime, &D_060024CC, -5.0f);
    Audio_PlayActorSound2(&this->actor, NA_SE_EN_NUTS_DOWN);
    this->actionFunc = EnHintnuts_Burrow;
}

void EnHintnuts_HitByScrubProjectile2(EnHintnuts* this) {
    Animation_MorphToPlayOnce(&this->skelAnime, &D_060026C4, -3.0f);
    this->collider.dim.height = 0x25;
    Audio_PlayActorSound2(&this->actor, NA_SE_EN_NUTS_DAMAGE);
    this->collider.base.acFlags &= ~AC_ON;

    if (this->actor.params > 0 && this->actor.params < 4 && this->actor.category == ACTORCAT_ENEMY) {
        if (sPuzzleCounter == -4) {
            sPuzzleCounter = 0;
        }
        if (this->actor.params == sPuzzleCounter + 1) {
            sPuzzleCounter++;
        } else {
            if (sPuzzleCounter > 0) {
                sPuzzleCounter = -sPuzzleCounter;
            }
            sPuzzleCounter--;
        }
        this->actor.flags |= 0x10;
        this->actionFunc = EnHintnuts_BeginFreeze;
    } else {
        this->actionFunc = EnHintnuts_BeginRun;
    }
}

void EnHintnuts_SetupRun(EnHintnuts* this) {
    Animation_PlayLoop(&this->skelAnime, &D_06003128);
    this->animFlagAndTimer = 5;
    this->actionFunc = EnHintnuts_Run;
}

void EnHintnuts_SetupTalk(EnHintnuts* this) {
    Animation_MorphToLoop(&this->skelAnime, &D_06002E84, -5.0f);
    this->actionFunc = EnHintnuts_Talk;
    this->actor.speedXZ = 0.0f;
}

void EnHintnuts_SetupLeave(EnHintnuts* this, GlobalContext* globalCtx) {
    Animation_MorphToLoop(&this->skelAnime, &D_06003128, -5.0f);
    this->actor.speedXZ = 3.0f;
    this->animFlagAndTimer = 100;
<<<<<<< HEAD
    this->actor.world.rot.y = this->actor.shape.rot.y;
    this->collider.base.maskA &= ~1;
=======
    this->actor.posRot.rot.y = this->actor.shape.rot.y;
    this->collider.base.ocFlags1 &= ~OC1_ON;
>>>>>>> 20206fba
    this->actor.flags |= 0x10;
    Audio_PlayActorSound2(&this->actor, NA_SE_EN_NUTS_DAMAGE);
    Actor_Spawn(&globalCtx->actorCtx, globalCtx, ACTOR_EN_ITEM00, this->actor.world.pos.x, this->actor.world.pos.y,
                this->actor.world.pos.z, 0x0, 0x0, 0x0, 0x3); // recovery heart
    this->actionFunc = EnHintnuts_Leave;
}

void EnHintnuts_SetupFreeze(EnHintnuts* this) {
    Animation_PlayLoop(&this->skelAnime, &D_060029BC);
    this->actor.flags &= ~1;
    func_8003426C(&this->actor, 0, 0xFF, 0, 100);
    this->actor.colorFilterTimer = 1;
    this->animFlagAndTimer = 0;
    Audio_PlayActorSound2(&this->actor, NA_SE_EN_NUTS_FAINT);
    if (sPuzzleCounter == -3) {
        func_80078884(NA_SE_SY_ERROR);
        sPuzzleCounter = -4;
    }
    this->actionFunc = EnHintnuts_Freeze;
}

void EnHintnuts_Wait(EnHintnuts* this, GlobalContext* globalCtx) {
    s32 hasSlowPlaybackSpeed = false;

    if (this->skelAnime.playSpeed < 0.5f) {
        hasSlowPlaybackSpeed = true;
    }
    if (hasSlowPlaybackSpeed && (this->animFlagAndTimer != 0)) {
        this->animFlagAndTimer--;
    }
    if (Animation_OnFrame(&this->skelAnime, 9.0f)) {
        this->collider.base.acFlags |= AC_ON;
    } else if (Animation_OnFrame(&this->skelAnime, 8.0f)) {
        Audio_PlayActorSound2(&this->actor, NA_SE_EN_NUTS_UP);
    }
<<<<<<< HEAD
    if (this->skelAnime.curFrame < 9.0f) {
        boundedCurrentFrame = 9.0f;
    } else {
        if (this->skelAnime.curFrame > 12.0f) {
            boundedCurrentFrameTemp = 12.0f;
        } else {
            boundedCurrentFrameTemp = this->skelAnime.curFrame;
        }
        boundedCurrentFrame = boundedCurrentFrameTemp;
    }
    this->collider.dim.height = (((boundedCurrentFrame - 9.0f) * 9.0f) + 5.0f);
    if (!hasSlowPlaybackSpeed && (this->actor.xzDistToPlayer < 120.0f)) {
        EnHintnuts_SetupBurrow(this);
    } else if (SkelAnime_Update(&this->skelAnime) != 0) {
        if (this->actor.xzDistToPlayer < 120.0f) {
            EnHintnuts_SetupBurrow(this);
        } else if ((this->animFlagAndTimer == 0) && (320.0f < this->actor.xzDistToPlayer)) {
=======

    this->collider.dim.height = 5.0f + ((CLAMP(this->skelAnime.curFrame, 9.0f, 12.0f) - 9.0f) * 9.0f);
    if (!hasSlowPlaybackSpeed && (this->actor.xzDistToLink < 120.0f)) {
        EnHintnuts_SetupBurrow(this);
    } else if (SkelAnime_Update(&this->skelAnime)) {
        if (this->actor.xzDistToLink < 120.0f) {
            EnHintnuts_SetupBurrow(this);
        } else if ((this->animFlagAndTimer == 0) && (this->actor.xzDistToLink > 320.0f)) {
>>>>>>> 20206fba
            EnHintnuts_SetupLookAround(this);
        } else {
            EnHintnuts_SetupStand(this);
        }
    }
    if (hasSlowPlaybackSpeed && 160.0f < this->actor.xzDistToPlayer && fabsf(this->actor.yDistToPlayer) < 120.0f &&
        ((this->animFlagAndTimer == 0) || (this->actor.xzDistToPlayer < 480.0f))) {
        this->skelAnime.playSpeed = 1.0f;
    }
}

void EnHintnuts_LookAround(EnHintnuts* this, GlobalContext* globalCtx) {
    SkelAnime_Update(&this->skelAnime);
    if (Animation_OnFrame(&this->skelAnime, 0.0f) && this->animFlagAndTimer != 0) {
        this->animFlagAndTimer--;
    }
    if ((this->actor.xzDistToPlayer < 120.0f) || (this->animFlagAndTimer == 0)) {
        EnHintnuts_SetupBurrow(this);
    }
}

void EnHintnuts_Stand(EnHintnuts* this, GlobalContext* globalCtx) {
    SkelAnime_Update(&this->skelAnime);
    if (Animation_OnFrame(&this->skelAnime, 0.0f) && this->animFlagAndTimer != 0) {
        this->animFlagAndTimer--;
    }
    if (!(this->animFlagAndTimer & 0x1000)) {
        Math_ApproachS(&this->actor.shape.rot.y, this->actor.yawTowardsPlayer, 2, 0xE38);
    }
    if (this->actor.xzDistToPlayer < 120.0f || this->animFlagAndTimer == 0x1000) {
        EnHintnuts_SetupBurrow(this);
    } else if (this->animFlagAndTimer == 0) {
        EnHintnuts_SetupThrowScrubProjectile(this);
    }
}

void EnHintnuts_ThrowNut(EnHintnuts* this, GlobalContext* globalCtx) {
    Vec3f nutPos;

    Math_ApproachS(&this->actor.shape.rot.y, this->actor.yawTowardsPlayer, 2, 0xE38);
    if (this->actor.xzDistToPlayer < 120.0f) {
        EnHintnuts_SetupBurrow(this);
    } else if (SkelAnime_Update(&this->skelAnime)) {
        EnHintnuts_SetupStand(this);
<<<<<<< HEAD
    } else if (Animation_OnFrame(&this->skelAnime, 6.0f) != 0) {
        nutPos.x = (Math_SinS(this->actor.shape.rot.y) * 23.0f) + this->actor.world.pos.x;
        nutPos.y = this->actor.world.pos.y + 12.0f;
        nutPos.z = (Math_CosS(this->actor.shape.rot.y) * 23.0f) + this->actor.world.pos.z;
=======
    } else if (Animation_OnFrame(&this->skelAnime, 6.0f)) {
        nutPos.x = this->actor.posRot.pos.x + (Math_SinS(this->actor.shape.rot.y) * 23.0f);
        nutPos.y = this->actor.posRot.pos.y + 12.0f;
        nutPos.z = this->actor.posRot.pos.z + (Math_CosS(this->actor.shape.rot.y) * 23.0f);
>>>>>>> 20206fba
        if (Actor_Spawn(&globalCtx->actorCtx, globalCtx, ACTOR_EN_NUTSBALL, nutPos.x, nutPos.y, nutPos.z,
                        this->actor.shape.rot.x, this->actor.shape.rot.y, this->actor.shape.rot.z, 1) != NULL) {
            Audio_PlayActorSound2(&this->actor, NA_SE_EN_NUTS_THROW);
        }
    }
}

void EnHintnuts_Burrow(EnHintnuts* this, GlobalContext* globalCtx) {
    if (SkelAnime_Update(&this->skelAnime)) {
        EnHintnuts_SetupWait(this);
    } else {
        this->collider.dim.height = 5.0f + ((3.0f - CLAMP(this->skelAnime.curFrame, 1.0f, 3.0f)) * 12.0f);
    }
    if (Animation_OnFrame(&this->skelAnime, 4.0f)) {
        this->collider.base.acFlags &= ~AC_ON;
    }

    Math_ApproachF(&this->actor.world.pos.x, this->actor.home.pos.x, 0.5f, 3.0f);
    Math_ApproachF(&this->actor.world.pos.z, this->actor.home.pos.z, 0.5f, 3.0f);
}

void EnHintnuts_BeginRun(EnHintnuts* this, GlobalContext* globalCtx) {
<<<<<<< HEAD
    if (SkelAnime_Update(&this->skelAnime) != 0) {
        this->unk_196 = this->actor.yawTowardsPlayer + 0x8000;
=======
    if (SkelAnime_Update(&this->skelAnime)) {
        this->unk_196 = this->actor.yawTowardsLink + 0x8000;
>>>>>>> 20206fba
        EnHintnuts_SetupRun(this);
    }
    Math_ApproachS(&this->actor.shape.rot.y, this->actor.yawTowardsPlayer, 2, 0xE38);
}

void EnHintnuts_BeginFreeze(EnHintnuts* this, GlobalContext* globalCtx) {
    if (SkelAnime_Update(&this->skelAnime)) {
        EnHintnuts_SetupFreeze(this);
    }
}

void EnHintnuts_CheckProximity(EnHintnuts* this, GlobalContext* globalCtx) {
<<<<<<< HEAD
    if (this->actor.category != ACTORCAT_ENEMY) {
        if ((this->collider.base.maskA & 2) || this->actor.isTargeted) {
=======
    if (this->actor.type != ACTORTYPE_ENEMY) {
        if ((this->collider.base.ocFlags1 & OC1_HIT) || (this->actor.unk_10C != 0)) {
>>>>>>> 20206fba
            this->actor.flags |= 0x10000;
        } else {
            this->actor.flags &= ~0x10000;
        }
        if (this->actor.xzDistToPlayer < 130.0f) {
            this->actor.textId = this->textIdCopy;
            func_8002F2F4(&this->actor, globalCtx);
        }
    }
}

void EnHintnuts_Run(EnHintnuts* this, GlobalContext* globalCtx) {
    s32 temp_ret;
    s16 diffRotInit;
    s16 diffRot;
    f32 phi_f0;

    SkelAnime_Update(&this->skelAnime);
    temp_ret = Animation_OnFrame(&this->skelAnime, 0.0f);
    if (temp_ret != 0 && this->animFlagAndTimer != 0) {
        this->animFlagAndTimer--;
    }
    if ((temp_ret != 0) || (Animation_OnFrame(&this->skelAnime, 6.0f))) {
        Audio_PlayActorSound2(&this->actor, NA_SE_EN_NUTS_WALK);
    }

    Math_StepToF(&this->actor.speedXZ, 7.5f, 1.0f);
    if (Math_SmoothStepToS(&this->actor.world.rot.y, this->unk_196, 1, 0xE38, 0xB6) == 0) {
        if (this->actor.bgCheckFlags & 0x20) {
            this->unk_196 = func_8002DAC0(&this->actor, &this->actor.home.pos);
        } else if (this->actor.bgCheckFlags & 8) {
            this->unk_196 = this->actor.wallYaw;
        } else if (this->animFlagAndTimer == 0) {
            diffRotInit = func_8002DAC0(&this->actor, &this->actor.home.pos);
            diffRot = diffRotInit - this->actor.yawTowardsPlayer;
            if (ABS(diffRot) >= 0x2001) {
                this->unk_196 = diffRotInit;
            } else {
                phi_f0 = (0.0f <= (f32)diffRot) ? 1.0f : -1.0f;
                this->unk_196 = (s16)((phi_f0 * -8192.0f) + (f32)this->actor.yawTowardsPlayer);
            }
        } else {
            this->unk_196 = (s16)(this->actor.yawTowardsPlayer + 0x8000);
        }
    }

    this->actor.shape.rot.y = this->actor.world.rot.y + 0x8000;
    if (func_8002F194(&this->actor, globalCtx) != 0) {
        EnHintnuts_SetupTalk(this);
    } else if (this->animFlagAndTimer == 0 && func_8002DBB0(&this->actor, &this->actor.home.pos) < 20.0f &&
               fabsf(this->actor.world.pos.y - this->actor.home.pos.y) < 2.0f) {
        this->actor.speedXZ = 0.0f;
        if (this->actor.category == ACTORCAT_BG) {
            this->actor.flags &= ~0x00010009;
            this->actor.flags |= 0x5;
            Actor_ChangeCategory(globalCtx, &globalCtx->actorCtx, &this->actor, ACTORCAT_ENEMY);
        }
        EnHintnuts_SetupBurrow(this);
    } else {
        EnHintnuts_CheckProximity(this, globalCtx);
    }
}

void EnHintnuts_Talk(EnHintnuts* this, GlobalContext* globalCtx) {
    SkelAnime_Update(&this->skelAnime);
    Math_SmoothStepToS(&this->actor.shape.rot.y, this->actor.yawTowardsPlayer, 0x3, 0x400, 0x100);
    if (func_8010BDBC(&globalCtx->msgCtx) == 5) {
        EnHintnuts_SetupLeave(this, globalCtx);
    }
}

void EnHintnuts_Leave(EnHintnuts* this, GlobalContext* globalCtx) {
    s16 temp_a1;

    SkelAnime_Update(&this->skelAnime);
    if (this->animFlagAndTimer != 0) {
        this->animFlagAndTimer--;
    }
    if ((Animation_OnFrame(&this->skelAnime, 0.0f)) || (Animation_OnFrame(&this->skelAnime, 6.0f))) {
        Audio_PlayActorSound2(&this->actor, NA_SE_EN_NUTS_WALK);
    }
    if (this->actor.bgCheckFlags & 8) {
        temp_a1 = this->actor.wallYaw;
    } else {
        temp_a1 =
            this->actor.yawTowardsPlayer - Camera_GetCamDirYaw(globalCtx->cameraPtrs[globalCtx->activeCamera]) - 0x8000;
        if (ABS(temp_a1) >= 0x4001) {
            temp_a1 = Camera_GetCamDirYaw(globalCtx->cameraPtrs[globalCtx->activeCamera]) + 0x8000;
        } else {
            temp_a1 = Camera_GetCamDirYaw(globalCtx->cameraPtrs[globalCtx->activeCamera]) - (temp_a1 >> 1) + 0x8000;
        }
    }
    Math_ScaledStepToS(&this->actor.shape.rot.y, temp_a1, 0x800);
    this->actor.world.rot.y = this->actor.shape.rot.y;
    if ((this->animFlagAndTimer == 0) || (this->actor.projectedPos.z < 0.0f)) {
        func_80106CCC(globalCtx);
        if (this->actor.params == 3) {
            Flags_SetClear(globalCtx, this->actor.room);
            sPuzzleCounter = 3;
        }
        if (this->actor.child != NULL) {
            Actor_ChangeCategory(globalCtx, &globalCtx->actorCtx, this->actor.child, ACTORCAT_PROP);
        }
        Actor_Kill(&this->actor);
    }
}

void EnHintnuts_Freeze(EnHintnuts* this, GlobalContext* globalCtx) {
    this->actor.colorFilterTimer = 1;
    SkelAnime_Update(&this->skelAnime);
    if (Animation_OnFrame(&this->skelAnime, 0.0f)) {
        Audio_PlayActorSound2(&this->actor, NA_SE_EN_NUTS_FAINT);
    }
    if (this->animFlagAndTimer == 0) {
        if (sPuzzleCounter == 3) {
            if (this->actor.child != NULL) {
                Actor_ChangeCategory(globalCtx, &globalCtx->actorCtx, this->actor.child, ACTORCAT_PROP);
            }
            this->animFlagAndTimer = 1;
        } else if (sPuzzleCounter == -4) {
            this->animFlagAndTimer = 2;
        }
    } else if (Math_StepToF(&this->actor.world.pos.y, this->actor.home.pos.y - 35.0f, 7.0f) != 0) {
        if (this->animFlagAndTimer == 1) {
            Actor_Kill(&this->actor);
        } else {
            this->actor.flags |= 1;
            this->actor.flags &= ~0x10;
            this->actor.colChkInfo.health = sColChkInfoInit.health;
            this->actor.colorFilterTimer = 0;
            EnHintnuts_SetupWait(this);
        }
    }
}

void EnHintnuts_ColliderCheck(EnHintnuts* this, GlobalContext* globalCtx) {
    if (this->collider.base.acFlags & AC_HIT) {
        this->collider.base.acFlags &= ~AC_HIT;
        func_80035650(&this->actor, &this->collider.info, 1);
        if (this->collider.base.ac->id != ACTOR_EN_NUTSBALL) {
            EnHintnuts_SetupBurrow(this);
        } else {
            EnHintnuts_HitByScrubProjectile1(this, globalCtx);
            EnHintnuts_HitByScrubProjectile2(this);
        }
    } else if (globalCtx->actorCtx.unk_02 != 0) {
        EnHintnuts_HitByScrubProjectile1(this, globalCtx);
        EnHintnuts_HitByScrubProjectile2(this);
    }
}

void EnHintnuts_Update(Actor* thisx, GlobalContext* globalCtx) {
    EnHintnuts* this = THIS;
    s32 pad;

    if (this->actor.params != 0xA) {
        EnHintnuts_ColliderCheck(this, globalCtx);
        this->actionFunc(this, globalCtx);
        if (this->actionFunc != EnHintnuts_Freeze && this->actionFunc != EnHintnuts_BeginFreeze) {
            Actor_MoveForward(&this->actor);
            func_8002E4B4(globalCtx, &this->actor, 20.0f, this->collider.dim.radius, this->collider.dim.height, 0x1D);
        }
        Collider_UpdateCylinder(&this->actor, &this->collider);
        if (this->collider.base.acFlags & AC_ON) {
            CollisionCheck_SetAC(globalCtx, &globalCtx->colChkCtx, &this->collider.base);
        }
        CollisionCheck_SetOC(globalCtx, &globalCtx->colChkCtx, &this->collider.base);
        if (this->actionFunc == EnHintnuts_Wait) {
            Actor_SetHeight(&this->actor, this->skelAnime.curFrame);
        } else if (this->actionFunc == EnHintnuts_Burrow) {
            Actor_SetHeight(&this->actor,
                            20.0f - ((this->skelAnime.curFrame * 20.0f) / Animation_GetLastFrame(&D_060024CC)));
        } else {
            Actor_SetHeight(&this->actor, 20.0f);
        }
    }
}

s32 EnHintnuts_OverrideLimbDraw(GlobalContext* globalCtx, s32 limbIndex, Gfx** dList, Vec3f* pos, Vec3s* rot,
                                void* thisx) {
    Vec3f vec;
    f32 curFrame;
    EnHintnuts* this = THIS;

    if (limbIndex == 5 && this->actionFunc == EnHintnuts_ThrowNut) {
        curFrame = this->skelAnime.curFrame;
        if (curFrame <= 6.0f) {
            vec.y = 1.0f - (curFrame * 0.0833f);
            vec.z = 1.0f + (curFrame * 0.1167f);
            vec.x = 1.0f + (curFrame * 0.1167f);
        } else if (curFrame <= 7.0f) {
            curFrame -= 6.0f;
            vec.y = 0.5f + curFrame;
            vec.z = 1.7f - (curFrame * 0.7f);
            vec.x = 1.7f - (curFrame * 0.7f);
        } else if (curFrame <= 10.0f) {
            vec.y = 1.5f - ((curFrame - 7.0f) * 0.1667f);
            vec.z = 1.0f;
            vec.x = 1.0f;
        } else {
            return false;
        }
        Matrix_Scale(vec.x, vec.y, vec.z, MTXMODE_APPLY);
    }
    return false;
}

void EnHintnuts_Draw(Actor* thisx, GlobalContext* globalCtx) {
    EnHintnuts* this = THIS;

    if (this->actor.params == 0xA) {
        Gfx_DrawDListOpa(globalCtx, D_060014E0);
    } else {
        SkelAnime_DrawOpa(globalCtx, this->skelAnime.skeleton, this->skelAnime.jointTable, EnHintnuts_OverrideLimbDraw,
                          NULL, this);
    }
}<|MERGE_RESOLUTION|>--- conflicted
+++ resolved
@@ -79,7 +79,7 @@
 static InitChainEntry sInitChain[] = {
     ICHAIN_F32(gravity, -1, ICHAIN_CONTINUE),
     ICHAIN_S8(naviEnemyId, 10, ICHAIN_CONTINUE),
-    ICHAIN_F32(arrowOffset, 2600, ICHAIN_STOP),
+    ICHAIN_F32(targetArrowOffset, 2600, ICHAIN_STOP),
 };
 
 void EnHintnuts_Init(Actor* thisx, GlobalContext* globalCtx) {
@@ -131,13 +131,8 @@
     Animation_PlayOnceSetSpeed(&this->skelAnime, &D_06002B90, 0.0f);
     this->animFlagAndTimer = Rand_S16Offset(100, 50);
     this->collider.dim.height = 5;
-<<<<<<< HEAD
     this->actor.world.pos = this->actor.home.pos;
-    this->collider.base.acFlags &= ~1;
-=======
-    this->actor.posRot.pos = this->actor.initPosRot.pos;
     this->collider.base.acFlags &= ~AC_ON;
->>>>>>> 20206fba
     this->actionFunc = EnHintnuts_Wait;
 }
 
@@ -209,13 +204,8 @@
     Animation_MorphToLoop(&this->skelAnime, &D_06003128, -5.0f);
     this->actor.speedXZ = 3.0f;
     this->animFlagAndTimer = 100;
-<<<<<<< HEAD
     this->actor.world.rot.y = this->actor.shape.rot.y;
-    this->collider.base.maskA &= ~1;
-=======
-    this->actor.posRot.rot.y = this->actor.shape.rot.y;
     this->collider.base.ocFlags1 &= ~OC1_ON;
->>>>>>> 20206fba
     this->actor.flags |= 0x10;
     Audio_PlayActorSound2(&this->actor, NA_SE_EN_NUTS_DAMAGE);
     Actor_Spawn(&globalCtx->actorCtx, globalCtx, ACTOR_EN_ITEM00, this->actor.world.pos.x, this->actor.world.pos.y,
@@ -251,34 +241,14 @@
     } else if (Animation_OnFrame(&this->skelAnime, 8.0f)) {
         Audio_PlayActorSound2(&this->actor, NA_SE_EN_NUTS_UP);
     }
-<<<<<<< HEAD
-    if (this->skelAnime.curFrame < 9.0f) {
-        boundedCurrentFrame = 9.0f;
-    } else {
-        if (this->skelAnime.curFrame > 12.0f) {
-            boundedCurrentFrameTemp = 12.0f;
-        } else {
-            boundedCurrentFrameTemp = this->skelAnime.curFrame;
-        }
-        boundedCurrentFrame = boundedCurrentFrameTemp;
-    }
-    this->collider.dim.height = (((boundedCurrentFrame - 9.0f) * 9.0f) + 5.0f);
+
+    this->collider.dim.height = 5.0f + ((CLAMP(this->skelAnime.curFrame, 9.0f, 12.0f) - 9.0f) * 9.0f);
     if (!hasSlowPlaybackSpeed && (this->actor.xzDistToPlayer < 120.0f)) {
         EnHintnuts_SetupBurrow(this);
-    } else if (SkelAnime_Update(&this->skelAnime) != 0) {
+    } else if (SkelAnime_Update(&this->skelAnime)) {
         if (this->actor.xzDistToPlayer < 120.0f) {
             EnHintnuts_SetupBurrow(this);
-        } else if ((this->animFlagAndTimer == 0) && (320.0f < this->actor.xzDistToPlayer)) {
-=======
-
-    this->collider.dim.height = 5.0f + ((CLAMP(this->skelAnime.curFrame, 9.0f, 12.0f) - 9.0f) * 9.0f);
-    if (!hasSlowPlaybackSpeed && (this->actor.xzDistToLink < 120.0f)) {
-        EnHintnuts_SetupBurrow(this);
-    } else if (SkelAnime_Update(&this->skelAnime)) {
-        if (this->actor.xzDistToLink < 120.0f) {
-            EnHintnuts_SetupBurrow(this);
-        } else if ((this->animFlagAndTimer == 0) && (this->actor.xzDistToLink > 320.0f)) {
->>>>>>> 20206fba
+        } else if ((this->animFlagAndTimer == 0) && (this->actor.xzDistToPlayer > 320.0f)) {
             EnHintnuts_SetupLookAround(this);
         } else {
             EnHintnuts_SetupStand(this);
@@ -323,17 +293,10 @@
         EnHintnuts_SetupBurrow(this);
     } else if (SkelAnime_Update(&this->skelAnime)) {
         EnHintnuts_SetupStand(this);
-<<<<<<< HEAD
-    } else if (Animation_OnFrame(&this->skelAnime, 6.0f) != 0) {
-        nutPos.x = (Math_SinS(this->actor.shape.rot.y) * 23.0f) + this->actor.world.pos.x;
+    } else if (Animation_OnFrame(&this->skelAnime, 6.0f)) {
+        nutPos.x = this->actor.world.pos.x + (Math_SinS(this->actor.shape.rot.y) * 23.0f);
         nutPos.y = this->actor.world.pos.y + 12.0f;
-        nutPos.z = (Math_CosS(this->actor.shape.rot.y) * 23.0f) + this->actor.world.pos.z;
-=======
-    } else if (Animation_OnFrame(&this->skelAnime, 6.0f)) {
-        nutPos.x = this->actor.posRot.pos.x + (Math_SinS(this->actor.shape.rot.y) * 23.0f);
-        nutPos.y = this->actor.posRot.pos.y + 12.0f;
-        nutPos.z = this->actor.posRot.pos.z + (Math_CosS(this->actor.shape.rot.y) * 23.0f);
->>>>>>> 20206fba
+        nutPos.z = this->actor.world.pos.z + (Math_CosS(this->actor.shape.rot.y) * 23.0f);
         if (Actor_Spawn(&globalCtx->actorCtx, globalCtx, ACTOR_EN_NUTSBALL, nutPos.x, nutPos.y, nutPos.z,
                         this->actor.shape.rot.x, this->actor.shape.rot.y, this->actor.shape.rot.z, 1) != NULL) {
             Audio_PlayActorSound2(&this->actor, NA_SE_EN_NUTS_THROW);
@@ -356,13 +319,8 @@
 }
 
 void EnHintnuts_BeginRun(EnHintnuts* this, GlobalContext* globalCtx) {
-<<<<<<< HEAD
-    if (SkelAnime_Update(&this->skelAnime) != 0) {
+    if (SkelAnime_Update(&this->skelAnime)) {
         this->unk_196 = this->actor.yawTowardsPlayer + 0x8000;
-=======
-    if (SkelAnime_Update(&this->skelAnime)) {
-        this->unk_196 = this->actor.yawTowardsLink + 0x8000;
->>>>>>> 20206fba
         EnHintnuts_SetupRun(this);
     }
     Math_ApproachS(&this->actor.shape.rot.y, this->actor.yawTowardsPlayer, 2, 0xE38);
@@ -375,13 +333,8 @@
 }
 
 void EnHintnuts_CheckProximity(EnHintnuts* this, GlobalContext* globalCtx) {
-<<<<<<< HEAD
     if (this->actor.category != ACTORCAT_ENEMY) {
-        if ((this->collider.base.maskA & 2) || this->actor.isTargeted) {
-=======
-    if (this->actor.type != ACTORTYPE_ENEMY) {
-        if ((this->collider.base.ocFlags1 & OC1_HIT) || (this->actor.unk_10C != 0)) {
->>>>>>> 20206fba
+        if ((this->collider.base.ocFlags1 & OC1_HIT) || this->actor.isTargeted) {
             this->actor.flags |= 0x10000;
         } else {
             this->actor.flags &= ~0x10000;
@@ -550,12 +503,12 @@
         }
         CollisionCheck_SetOC(globalCtx, &globalCtx->colChkCtx, &this->collider.base);
         if (this->actionFunc == EnHintnuts_Wait) {
-            Actor_SetHeight(&this->actor, this->skelAnime.curFrame);
+            Actor_SetFocusToWorld(&this->actor, this->skelAnime.curFrame);
         } else if (this->actionFunc == EnHintnuts_Burrow) {
-            Actor_SetHeight(&this->actor,
+            Actor_SetFocusToWorld(&this->actor,
                             20.0f - ((this->skelAnime.curFrame * 20.0f) / Animation_GetLastFrame(&D_060024CC)));
         } else {
-            Actor_SetHeight(&this->actor, 20.0f);
+            Actor_SetFocusToWorld(&this->actor, 20.0f);
         }
     }
 }
