--- conflicted
+++ resolved
@@ -68,7 +68,7 @@
                                                   BUMP_ON,
                                                   OCELEM_ON,
                                               },
-                                              { 18, 32, 0, { 0, 0, 0 } } };
+                                              { 18, 32, 0, { 0, 0, 0 } }, };
 
 static CollisionCheckInfoInit sColChkInfoInit = { 1, 18, 32, MASS_HEAVY };
 
@@ -237,15 +237,9 @@
     if (hasSlowPlaybackSpeed && this->animFlagAndTimer != 0) {
         this->animFlagAndTimer--;
     }
-<<<<<<< HEAD
-    if (func_800A56C8(&this->skelAnime, 9.0f) != 0) {
+    if (Animation_OnFrame(&this->skelAnime, 9.0f)) {
         this->collider.base.acFlags |= AC_ON;
-    } else if (func_800A56C8(&this->skelAnime, 8.0f) != 0) {
-=======
-    if (Animation_OnFrame(&this->skelAnime, 9.0f) != 0) {
-        this->collider.base.acFlags |= 1;
-    } else if (Animation_OnFrame(&this->skelAnime, 8.0f) != 0) {
->>>>>>> 22758f06
+    } else if (Animation_OnFrame(&this->skelAnime, 8.0f)) {
         Audio_PlayActorSound2(&this->actor, NA_SE_EN_NUTS_UP);
     }
     if (this->skelAnime.curFrame < 9.0f) {
@@ -261,7 +255,7 @@
     this->collider.dim.height = (((boundedCurrentFrame - 9.0f) * 9.0f) + 5.0f);
     if (!hasSlowPlaybackSpeed && (this->actor.xzDistFromLink < 120.0f)) {
         EnHintnuts_SetupBurrow(this);
-    } else if (SkelAnime_Update(&this->skelAnime) != 0) {
+    } else if (SkelAnime_Update(&this->skelAnime)) {
         if (this->actor.xzDistFromLink < 120.0f) {
             EnHintnuts_SetupBurrow(this);
         } else if ((this->animFlagAndTimer == 0) && (320.0f < this->actor.xzDistFromLink)) {
@@ -278,7 +272,7 @@
 
 void EnHintnuts_LookAround(EnHintnuts* this, GlobalContext* globalCtx) {
     SkelAnime_Update(&this->skelAnime);
-    if (Animation_OnFrame(&this->skelAnime, 0.0f) != 0 && this->animFlagAndTimer != 0) {
+    if (Animation_OnFrame(&this->skelAnime, 0.0f) && this->animFlagAndTimer != 0) {
         this->animFlagAndTimer--;
     }
     if ((this->actor.xzDistFromLink < 120.0f) || (this->animFlagAndTimer == 0)) {
@@ -288,7 +282,7 @@
 
 void EnHintnuts_Stand(EnHintnuts* this, GlobalContext* globalCtx) {
     SkelAnime_Update(&this->skelAnime);
-    if (Animation_OnFrame(&this->skelAnime, 0.0f) != 0 && this->animFlagAndTimer != 0) {
+    if (Animation_OnFrame(&this->skelAnime, 0.0f) && this->animFlagAndTimer != 0) {
         this->animFlagAndTimer--;
     }
     if (!(this->animFlagAndTimer & 0x1000)) {
@@ -323,20 +317,15 @@
 void EnHintnuts_Burrow(EnHintnuts* this, GlobalContext* globalCtx) {
     f32 boundedCurrentFrame;
 
-    if (SkelAnime_Update(&this->skelAnime) != 0) {
+    if (SkelAnime_Update(&this->skelAnime)) {
         EnHintnuts_SetupWait(this);
     } else {
         boundedCurrentFrame =
             this->skelAnime.curFrame < 1.0f ? 1.0f : this->skelAnime.curFrame > 3.0f ? 3.0f : this->skelAnime.curFrame;
         this->collider.dim.height = (((3.0f - boundedCurrentFrame) * 12.0f) + 5.0f);
     }
-<<<<<<< HEAD
-    if (func_800A56C8(&this->skelAnime, 4.0f) != 0) {
+    if (Animation_OnFrame(&this->skelAnime, 4.0f)) {
         this->collider.base.acFlags &= ~AC_ON;
-=======
-    if (Animation_OnFrame(&this->skelAnime, 4.0f) != 0) {
-        this->collider.base.acFlags &= ~1;
->>>>>>> 22758f06
     }
 
     Math_ApproachF(&this->actor.posRot.pos.x, this->actor.initPosRot.pos.x, 0.5f, 3.0f);
@@ -344,7 +333,7 @@
 }
 
 void EnHintnuts_BeginRun(EnHintnuts* this, GlobalContext* globalCtx) {
-    if (SkelAnime_Update(&this->skelAnime) != 0) {
+    if (SkelAnime_Update(&this->skelAnime)) {
         this->unk_196 = this->actor.yawTowardsLink + 0x8000;
         EnHintnuts_SetupRun(this);
     }
@@ -352,7 +341,7 @@
 }
 
 void EnHintnuts_BeginFreeze(EnHintnuts* this, GlobalContext* globalCtx) {
-    if (SkelAnime_Update(&this->skelAnime) != 0) {
+    if (SkelAnime_Update(&this->skelAnime)) {
         EnHintnuts_SetupFreeze(this);
     }
 }
