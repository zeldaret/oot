/*
 * File: z_en_hintnuts.c
 * Overlay: ovl_En_Hintnuts
 * Description: Hint Deku Scrubs (Deku Tree)
 */

#include "z_en_hintnuts.h"
#include "objects/object_hintnuts/object_hintnuts.h"

#define FLAGS 0x00000005

#define THIS ((EnHintnuts*)thisx)

void EnHintnuts_Init(Actor* thisx, GlobalContext* globalCtx);
void EnHintnuts_Destroy(Actor* thisx, GlobalContext* globalCtx);
void EnHintnuts_Update(Actor* thisx, GlobalContext* globalCtx);
void EnHintnuts_Draw(Actor* thisx, GlobalContext* globalCtx);

void EnHintnuts_SetupWait(EnHintnuts* this);
void EnHintnuts_Wait(EnHintnuts* this, GlobalContext* globalCtx);
void EnHintnuts_LookAround(EnHintnuts* this, GlobalContext* globalCtx);
void EnHintnuts_Stand(EnHintnuts* this, GlobalContext* globalCtx);
void EnHintnuts_ThrowNut(EnHintnuts* this, GlobalContext* globalCtx);
void EnHintnuts_Burrow(EnHintnuts* this, GlobalContext* globalCtx);
void EnHintnuts_BeginRun(EnHintnuts* this, GlobalContext* globalCtx);
void EnHintnuts_BeginFreeze(EnHintnuts* this, GlobalContext* globalCtx);
void EnHintnuts_Run(EnHintnuts* this, GlobalContext* globalCtx);
void EnHintnuts_Talk(EnHintnuts* this, GlobalContext* globalCtx);
void EnHintnuts_Leave(EnHintnuts* this, GlobalContext* globalCtx);
void EnHintnuts_Freeze(EnHintnuts* this, GlobalContext* globalCtx);

const ActorInit En_Hintnuts_InitVars = {
    ACTOR_EN_HINTNUTS,
    ACTORCAT_ENEMY,
    FLAGS,
    OBJECT_HINTNUTS,
    sizeof(EnHintnuts),
    (ActorFunc)EnHintnuts_Init,
    (ActorFunc)EnHintnuts_Destroy,
    (ActorFunc)EnHintnuts_Update,
    (ActorFunc)EnHintnuts_Draw,
};

static ColliderCylinderInit sCylinderInit = {
    {
        COLTYPE_HIT6,
        AT_NONE,
        AC_ON | AC_TYPE_PLAYER,
        OC1_ON | OC1_TYPE_ALL,
        OC2_TYPE_1,
        COLSHAPE_CYLINDER,
    },
    {
        ELEMTYPE_UNK0,
        { 0x00000000, 0x00, 0x00 },
        { 0xFFCFFFFF, 0x00, 0x00 },
        TOUCH_NONE,
        BUMP_ON,
        OCELEM_ON,
    },
    { 18, 32, 0, { 0, 0, 0 } },
};

static CollisionCheckInfoInit sColChkInfoInit = { 1, 18, 32, MASS_HEAVY };

static s16 sPuzzleCounter = 0;

static InitChainEntry sInitChain[] = {
    ICHAIN_F32(gravity, -1, ICHAIN_CONTINUE),
    ICHAIN_S8(naviEnemyId, 10, ICHAIN_CONTINUE),
    ICHAIN_F32(targetArrowOffset, 2600, ICHAIN_STOP),
};

void EnHintnuts_Init(Actor* thisx, GlobalContext* globalCtx) {
    EnHintnuts* this = THIS;
    s32 pad;

    Actor_ProcessInitChain(&this->actor, sInitChain);
    if (this->actor.params == 0xA) {
        this->actor.flags &= ~5;
    } else {
        ActorShape_Init(&this->actor.shape, 0x0, ActorShadow_DrawCircle, 35.0f);
        SkelAnime_Init(globalCtx, &this->skelAnime, &gHintNutsSkel, &gHintNutsStandAnim, this->jointTable,
                       this->morphTable, 10);
        Collider_InitCylinder(globalCtx, &this->collider);
        Collider_SetCylinder(globalCtx, &this->collider, &this->actor, &sCylinderInit);
        CollisionCheck_SetInfo(&this->actor.colChkInfo, NULL, &sColChkInfoInit);
        Actor_SetTextWithPrefix(globalCtx, &this->actor, (this->actor.params >> 8) & 0xFF);
        this->textIdCopy = this->actor.textId;
        this->actor.params &= 0xFF;
        sPuzzleCounter = 0;
        if (this->actor.textId == 0x109B) { // "Please forgive me, master!..."
            if (Flags_GetClear(globalCtx, 0x9) != 0) {
                Actor_Kill(&this->actor);
                return;
            }
        }
        EnHintnuts_SetupWait(this);
        Actor_SpawnAsChild(&globalCtx->actorCtx, &this->actor, globalCtx, ACTOR_EN_HINTNUTS, this->actor.world.pos.x,
                           this->actor.world.pos.y, this->actor.world.pos.z, 0, this->actor.world.rot.y, 0, 0xA);
    }
}

void EnHintnuts_Destroy(Actor* thisx, GlobalContext* globalCtx) {
    EnHintnuts* this = THIS;
    if (this->actor.params != 0xA) {
        Collider_DestroyCylinder(globalCtx, &this->collider);
    }
}

void EnHintnuts_HitByScrubProjectile1(EnHintnuts* this, GlobalContext* globalCtx) {
    if (this->actor.textId != 0 && this->actor.category == ACTORCAT_ENEMY &&
        ((this->actor.params == 0) || (sPuzzleCounter == 2))) {
        this->actor.flags &= ~0x5;
        this->actor.flags |= 0x9;
        Actor_ChangeCategory(globalCtx, &globalCtx->actorCtx, &this->actor, ACTORCAT_BG);
    }
}

void EnHintnuts_SetupWait(EnHintnuts* this) {
    Animation_PlayOnceSetSpeed(&this->skelAnime, &gHintNutsUpAnim, 0.0f);
    this->animFlagAndTimer = Rand_S16Offset(100, 50);
    this->collider.dim.height = 5;
    this->actor.world.pos = this->actor.home.pos;
    this->collider.base.acFlags &= ~AC_ON;
    this->actionFunc = EnHintnuts_Wait;
}

void EnHintnuts_SetupLookAround(EnHintnuts* this) {
    Animation_PlayLoop(&this->skelAnime, &gHintNutsLookAroundAnim);
    this->animFlagAndTimer = 2;
    this->actionFunc = EnHintnuts_LookAround;
}

void EnHintnuts_SetupThrowScrubProjectile(EnHintnuts* this) {
    Animation_PlayOnce(&this->skelAnime, &gHintNutsSpitAnim);
    this->actionFunc = EnHintnuts_ThrowNut;
}

void EnHintnuts_SetupStand(EnHintnuts* this) {
    Animation_MorphToLoop(&this->skelAnime, &gHintNutsStandAnim, -3.0f);
    if (this->actionFunc == EnHintnuts_ThrowNut) {
        this->animFlagAndTimer = 2 | 0x1000; // sets timer and flag
    } else {
        this->animFlagAndTimer = 1;
    }
    this->actionFunc = EnHintnuts_Stand;
}

void EnHintnuts_SetupBurrow(EnHintnuts* this) {
    Animation_MorphToPlayOnce(&this->skelAnime, &gHintNutsBurrowAnim, -5.0f);
    Audio_PlayActorSound2(&this->actor, NA_SE_EN_NUTS_DOWN);
    this->actionFunc = EnHintnuts_Burrow;
}

void EnHintnuts_HitByScrubProjectile2(EnHintnuts* this) {
    Animation_MorphToPlayOnce(&this->skelAnime, &gHintNutsUnburrowAnim, -3.0f);
    this->collider.dim.height = 0x25;
    Audio_PlayActorSound2(&this->actor, NA_SE_EN_NUTS_DAMAGE);
    this->collider.base.acFlags &= ~AC_ON;

    if (this->actor.params > 0 && this->actor.params < 4 && this->actor.category == ACTORCAT_ENEMY) {
        if (sPuzzleCounter == -4) {
            sPuzzleCounter = 0;
        }
        if (this->actor.params == sPuzzleCounter + 1) {
            sPuzzleCounter++;
        } else {
            if (sPuzzleCounter > 0) {
                sPuzzleCounter = -sPuzzleCounter;
            }
            sPuzzleCounter--;
        }
        this->actor.flags |= 0x10;
        this->actionFunc = EnHintnuts_BeginFreeze;
    } else {
        this->actionFunc = EnHintnuts_BeginRun;
    }
}

void EnHintnuts_SetupRun(EnHintnuts* this) {
    Animation_PlayLoop(&this->skelAnime, &gHintNutsRunAnim);
    this->animFlagAndTimer = 5;
    this->actionFunc = EnHintnuts_Run;
}

void EnHintnuts_SetupTalk(EnHintnuts* this) {
    Animation_MorphToLoop(&this->skelAnime, &gHintNutsTalkAnim, -5.0f);
    this->actionFunc = EnHintnuts_Talk;
    this->actor.speedXZ = 0.0f;
}

void EnHintnuts_SetupLeave(EnHintnuts* this, GlobalContext* globalCtx) {
    Animation_MorphToLoop(&this->skelAnime, &gHintNutsRunAnim, -5.0f);
    this->actor.speedXZ = 3.0f;
    this->animFlagAndTimer = 100;
    this->actor.world.rot.y = this->actor.shape.rot.y;
    this->collider.base.ocFlags1 &= ~OC1_ON;
    this->actor.flags |= 0x10;
    Audio_PlayActorSound2(&this->actor, NA_SE_EN_NUTS_DAMAGE);
    Actor_Spawn(&globalCtx->actorCtx, globalCtx, ACTOR_EN_ITEM00, this->actor.world.pos.x, this->actor.world.pos.y,
                this->actor.world.pos.z, 0x0, 0x0, 0x0, 0x3); // recovery heart
    this->actionFunc = EnHintnuts_Leave;
}

void EnHintnuts_SetupFreeze(EnHintnuts* this) {
    Animation_PlayLoop(&this->skelAnime, &gHintNutsFreezeAnim);
    this->actor.flags &= ~1;
    Actor_SetColorFilter(&this->actor, 0, 0xFF, 0, 100);
    this->actor.colorFilterTimer = 1;
    this->animFlagAndTimer = 0;
    Audio_PlayActorSound2(&this->actor, NA_SE_EN_NUTS_FAINT);
    if (sPuzzleCounter == -3) {
        func_80078884(NA_SE_SY_ERROR);
        sPuzzleCounter = -4;
    }
    this->actionFunc = EnHintnuts_Freeze;
}

void EnHintnuts_Wait(EnHintnuts* this, GlobalContext* globalCtx) {
    s32 hasSlowPlaybackSpeed = false;

    if (this->skelAnime.playSpeed < 0.5f) {
        hasSlowPlaybackSpeed = true;
    }
    if (hasSlowPlaybackSpeed && (this->animFlagAndTimer != 0)) {
        this->animFlagAndTimer--;
    }
    if (Animation_OnFrame(&this->skelAnime, 9.0f)) {
        this->collider.base.acFlags |= AC_ON;
    } else if (Animation_OnFrame(&this->skelAnime, 8.0f)) {
        Audio_PlayActorSound2(&this->actor, NA_SE_EN_NUTS_UP);
    }

    this->collider.dim.height = 5.0f + ((CLAMP(this->skelAnime.curFrame, 9.0f, 12.0f) - 9.0f) * 9.0f);
    if (!hasSlowPlaybackSpeed && (this->actor.xzDistToPlayer < 120.0f)) {
        EnHintnuts_SetupBurrow(this);
    } else if (SkelAnime_Update(&this->skelAnime)) {
        if (this->actor.xzDistToPlayer < 120.0f) {
            EnHintnuts_SetupBurrow(this);
        } else if ((this->animFlagAndTimer == 0) && (this->actor.xzDistToPlayer > 320.0f)) {
            EnHintnuts_SetupLookAround(this);
        } else {
            EnHintnuts_SetupStand(this);
        }
    }
    if (hasSlowPlaybackSpeed && 160.0f < this->actor.xzDistToPlayer && fabsf(this->actor.yDistToPlayer) < 120.0f &&
        ((this->animFlagAndTimer == 0) || (this->actor.xzDistToPlayer < 480.0f))) {
        this->skelAnime.playSpeed = 1.0f;
    }
}

void EnHintnuts_LookAround(EnHintnuts* this, GlobalContext* globalCtx) {
    SkelAnime_Update(&this->skelAnime);
    if (Animation_OnFrame(&this->skelAnime, 0.0f) && this->animFlagAndTimer != 0) {
        this->animFlagAndTimer--;
    }
    if ((this->actor.xzDistToPlayer < 120.0f) || (this->animFlagAndTimer == 0)) {
        EnHintnuts_SetupBurrow(this);
    }
}

void EnHintnuts_Stand(EnHintnuts* this, GlobalContext* globalCtx) {
    SkelAnime_Update(&this->skelAnime);
    if (Animation_OnFrame(&this->skelAnime, 0.0f) && this->animFlagAndTimer != 0) {
        this->animFlagAndTimer--;
    }
    if (!(this->animFlagAndTimer & 0x1000)) {
        Math_ApproachS(&this->actor.shape.rot.y, this->actor.yawTowardsPlayer, 2, 0xE38);
    }
    if (this->actor.xzDistToPlayer < 120.0f || this->animFlagAndTimer == 0x1000) {
        EnHintnuts_SetupBurrow(this);
    } else if (this->animFlagAndTimer == 0) {
        EnHintnuts_SetupThrowScrubProjectile(this);
    }
}

void EnHintnuts_ThrowNut(EnHintnuts* this, GlobalContext* globalCtx) {
    Vec3f nutPos;

    Math_ApproachS(&this->actor.shape.rot.y, this->actor.yawTowardsPlayer, 2, 0xE38);
    if (this->actor.xzDistToPlayer < 120.0f) {
        EnHintnuts_SetupBurrow(this);
    } else if (SkelAnime_Update(&this->skelAnime)) {
        EnHintnuts_SetupStand(this);
    } else if (Animation_OnFrame(&this->skelAnime, 6.0f)) {
        nutPos.x = this->actor.world.pos.x + (Math_SinS(this->actor.shape.rot.y) * 23.0f);
        nutPos.y = this->actor.world.pos.y + 12.0f;
        nutPos.z = this->actor.world.pos.z + (Math_CosS(this->actor.shape.rot.y) * 23.0f);
        if (Actor_Spawn(&globalCtx->actorCtx, globalCtx, ACTOR_EN_NUTSBALL, nutPos.x, nutPos.y, nutPos.z,
                        this->actor.shape.rot.x, this->actor.shape.rot.y, this->actor.shape.rot.z, 1) != NULL) {
            Audio_PlayActorSound2(&this->actor, NA_SE_EN_NUTS_THROW);
        }
    }
}

void EnHintnuts_Burrow(EnHintnuts* this, GlobalContext* globalCtx) {
    if (SkelAnime_Update(&this->skelAnime)) {
        EnHintnuts_SetupWait(this);
    } else {
        this->collider.dim.height = 5.0f + ((3.0f - CLAMP(this->skelAnime.curFrame, 1.0f, 3.0f)) * 12.0f);
    }
    if (Animation_OnFrame(&this->skelAnime, 4.0f)) {
        this->collider.base.acFlags &= ~AC_ON;
    }

    Math_ApproachF(&this->actor.world.pos.x, this->actor.home.pos.x, 0.5f, 3.0f);
    Math_ApproachF(&this->actor.world.pos.z, this->actor.home.pos.z, 0.5f, 3.0f);
}

void EnHintnuts_BeginRun(EnHintnuts* this, GlobalContext* globalCtx) {
    if (SkelAnime_Update(&this->skelAnime)) {
        this->unk_196 = this->actor.yawTowardsPlayer + 0x8000;
        EnHintnuts_SetupRun(this);
    }
    Math_ApproachS(&this->actor.shape.rot.y, this->actor.yawTowardsPlayer, 2, 0xE38);
}

void EnHintnuts_BeginFreeze(EnHintnuts* this, GlobalContext* globalCtx) {
    if (SkelAnime_Update(&this->skelAnime)) {
        EnHintnuts_SetupFreeze(this);
    }
}

void EnHintnuts_CheckProximity(EnHintnuts* this, GlobalContext* globalCtx) {
<<<<<<< HEAD
    if (this->actor.type != ACTORTYPE_ENEMY) {
        if ((this->collider.base.maskA & 2) || (this->actor.isTargeted)) {
=======
    if (this->actor.category != ACTORCAT_ENEMY) {
        if ((this->collider.base.ocFlags1 & OC1_HIT) || this->actor.isTargeted) {
>>>>>>> 8b57f36d
            this->actor.flags |= 0x10000;
        } else {
            this->actor.flags &= ~0x10000;
        }
        if (this->actor.xzDistToPlayer < 130.0f) {
            this->actor.textId = this->textIdCopy;
            func_8002F2F4(&this->actor, globalCtx);
        }
    }
}

void EnHintnuts_Run(EnHintnuts* this, GlobalContext* globalCtx) {
    s32 temp_ret;
    s16 diffRotInit;
    s16 diffRot;
    f32 phi_f0;

    SkelAnime_Update(&this->skelAnime);
    temp_ret = Animation_OnFrame(&this->skelAnime, 0.0f);
    if (temp_ret != 0 && this->animFlagAndTimer != 0) {
        this->animFlagAndTimer--;
    }
    if ((temp_ret != 0) || (Animation_OnFrame(&this->skelAnime, 6.0f))) {
        Audio_PlayActorSound2(&this->actor, NA_SE_EN_NUTS_WALK);
    }

    Math_StepToF(&this->actor.speedXZ, 7.5f, 1.0f);
    if (Math_SmoothStepToS(&this->actor.world.rot.y, this->unk_196, 1, 0xE38, 0xB6) == 0) {
        if (this->actor.bgCheckFlags & 0x20) {
            this->unk_196 = Actor_WorldYawTowardPoint(&this->actor, &this->actor.home.pos);
        } else if (this->actor.bgCheckFlags & 8) {
            this->unk_196 = this->actor.wallYaw;
        } else if (this->animFlagAndTimer == 0) {
            diffRotInit = Actor_WorldYawTowardPoint(&this->actor, &this->actor.home.pos);
            diffRot = diffRotInit - this->actor.yawTowardsPlayer;
            if (ABS(diffRot) >= 0x2001) {
                this->unk_196 = diffRotInit;
            } else {
                phi_f0 = (0.0f <= (f32)diffRot) ? 1.0f : -1.0f;
                this->unk_196 = (s16)((phi_f0 * -8192.0f) + (f32)this->actor.yawTowardsPlayer);
            }
        } else {
            this->unk_196 = (s16)(this->actor.yawTowardsPlayer + 0x8000);
        }
    }

    this->actor.shape.rot.y = this->actor.world.rot.y + 0x8000;
    if (func_8002F194(&this->actor, globalCtx) != 0) {
        EnHintnuts_SetupTalk(this);
    } else if (this->animFlagAndTimer == 0 && Actor_WorldDistXZToPoint(&this->actor, &this->actor.home.pos) < 20.0f &&
               fabsf(this->actor.world.pos.y - this->actor.home.pos.y) < 2.0f) {
        this->actor.speedXZ = 0.0f;
        if (this->actor.category == ACTORCAT_BG) {
            this->actor.flags &= ~0x00010009;
            this->actor.flags |= 0x5;
            Actor_ChangeCategory(globalCtx, &globalCtx->actorCtx, &this->actor, ACTORCAT_ENEMY);
        }
        EnHintnuts_SetupBurrow(this);
    } else {
        EnHintnuts_CheckProximity(this, globalCtx);
    }
}

void EnHintnuts_Talk(EnHintnuts* this, GlobalContext* globalCtx) {
    SkelAnime_Update(&this->skelAnime);
    Math_SmoothStepToS(&this->actor.shape.rot.y, this->actor.yawTowardsPlayer, 0x3, 0x400, 0x100);
    if (func_8010BDBC(&globalCtx->msgCtx) == 5) {
        EnHintnuts_SetupLeave(this, globalCtx);
    }
}

void EnHintnuts_Leave(EnHintnuts* this, GlobalContext* globalCtx) {
    s16 temp_a1;

    SkelAnime_Update(&this->skelAnime);
    if (this->animFlagAndTimer != 0) {
        this->animFlagAndTimer--;
    }
    if ((Animation_OnFrame(&this->skelAnime, 0.0f)) || (Animation_OnFrame(&this->skelAnime, 6.0f))) {
        Audio_PlayActorSound2(&this->actor, NA_SE_EN_NUTS_WALK);
    }
    if (this->actor.bgCheckFlags & 8) {
        temp_a1 = this->actor.wallYaw;
    } else {
        temp_a1 =
            this->actor.yawTowardsPlayer - Camera_GetCamDirYaw(globalCtx->cameraPtrs[globalCtx->activeCamera]) - 0x8000;
        if (ABS(temp_a1) >= 0x4001) {
            temp_a1 = Camera_GetCamDirYaw(globalCtx->cameraPtrs[globalCtx->activeCamera]) + 0x8000;
        } else {
            temp_a1 = Camera_GetCamDirYaw(globalCtx->cameraPtrs[globalCtx->activeCamera]) - (temp_a1 >> 1) + 0x8000;
        }
    }
    Math_ScaledStepToS(&this->actor.shape.rot.y, temp_a1, 0x800);
    this->actor.world.rot.y = this->actor.shape.rot.y;
    if ((this->animFlagAndTimer == 0) || (this->actor.projectedPos.z < 0.0f)) {
        func_80106CCC(globalCtx);
        if (this->actor.params == 3) {
            Flags_SetClear(globalCtx, this->actor.room);
            sPuzzleCounter = 3;
        }
        if (this->actor.child != NULL) {
            Actor_ChangeCategory(globalCtx, &globalCtx->actorCtx, this->actor.child, ACTORCAT_PROP);
        }
        Actor_Kill(&this->actor);
    }
}

void EnHintnuts_Freeze(EnHintnuts* this, GlobalContext* globalCtx) {
    this->actor.colorFilterTimer = 1;
    SkelAnime_Update(&this->skelAnime);
    if (Animation_OnFrame(&this->skelAnime, 0.0f)) {
        Audio_PlayActorSound2(&this->actor, NA_SE_EN_NUTS_FAINT);
    }
    if (this->animFlagAndTimer == 0) {
        if (sPuzzleCounter == 3) {
            if (this->actor.child != NULL) {
                Actor_ChangeCategory(globalCtx, &globalCtx->actorCtx, this->actor.child, ACTORCAT_PROP);
            }
            this->animFlagAndTimer = 1;
        } else if (sPuzzleCounter == -4) {
            this->animFlagAndTimer = 2;
        }
    } else if (Math_StepToF(&this->actor.world.pos.y, this->actor.home.pos.y - 35.0f, 7.0f) != 0) {
        if (this->animFlagAndTimer == 1) {
            Actor_Kill(&this->actor);
        } else {
            this->actor.flags |= 1;
            this->actor.flags &= ~0x10;
            this->actor.colChkInfo.health = sColChkInfoInit.health;
            this->actor.colorFilterTimer = 0;
            EnHintnuts_SetupWait(this);
        }
    }
}

void EnHintnuts_ColliderCheck(EnHintnuts* this, GlobalContext* globalCtx) {
    if (this->collider.base.acFlags & AC_HIT) {
        this->collider.base.acFlags &= ~AC_HIT;
        func_80035650(&this->actor, &this->collider.info, 1);
        if (this->collider.base.ac->id != ACTOR_EN_NUTSBALL) {
            EnHintnuts_SetupBurrow(this);
        } else {
            EnHintnuts_HitByScrubProjectile1(this, globalCtx);
            EnHintnuts_HitByScrubProjectile2(this);
        }
    } else if (globalCtx->actorCtx.unk_02 != 0) {
        EnHintnuts_HitByScrubProjectile1(this, globalCtx);
        EnHintnuts_HitByScrubProjectile2(this);
    }
}

void EnHintnuts_Update(Actor* thisx, GlobalContext* globalCtx) {
    EnHintnuts* this = THIS;
    s32 pad;

    if (this->actor.params != 0xA) {
        EnHintnuts_ColliderCheck(this, globalCtx);
        this->actionFunc(this, globalCtx);
        if (this->actionFunc != EnHintnuts_Freeze && this->actionFunc != EnHintnuts_BeginFreeze) {
            Actor_MoveForward(&this->actor);
            Actor_UpdateBgCheckInfo(globalCtx, &this->actor, 20.0f, this->collider.dim.radius,
                                    this->collider.dim.height, 0x1D);
        }
        Collider_UpdateCylinder(&this->actor, &this->collider);
        if (this->collider.base.acFlags & AC_ON) {
            CollisionCheck_SetAC(globalCtx, &globalCtx->colChkCtx, &this->collider.base);
        }
        CollisionCheck_SetOC(globalCtx, &globalCtx->colChkCtx, &this->collider.base);
        if (this->actionFunc == EnHintnuts_Wait) {
            Actor_SetFocus(&this->actor, this->skelAnime.curFrame);
        } else if (this->actionFunc == EnHintnuts_Burrow) {
            Actor_SetFocus(&this->actor,
                           20.0f - ((this->skelAnime.curFrame * 20.0f) / Animation_GetLastFrame(&gHintNutsBurrowAnim)));
        } else {
            Actor_SetFocus(&this->actor, 20.0f);
        }
    }
}

s32 EnHintnuts_OverrideLimbDraw(GlobalContext* globalCtx, s32 limbIndex, Gfx** dList, Vec3f* pos, Vec3s* rot,
                                void* thisx) {
    Vec3f vec;
    f32 curFrame;
    EnHintnuts* this = THIS;

    if (limbIndex == 5 && this->actionFunc == EnHintnuts_ThrowNut) {
        curFrame = this->skelAnime.curFrame;
        if (curFrame <= 6.0f) {
            vec.y = 1.0f - (curFrame * 0.0833f);
            vec.z = 1.0f + (curFrame * 0.1167f);
            vec.x = 1.0f + (curFrame * 0.1167f);
        } else if (curFrame <= 7.0f) {
            curFrame -= 6.0f;
            vec.y = 0.5f + curFrame;
            vec.z = 1.7f - (curFrame * 0.7f);
            vec.x = 1.7f - (curFrame * 0.7f);
        } else if (curFrame <= 10.0f) {
            vec.y = 1.5f - ((curFrame - 7.0f) * 0.1667f);
            vec.z = 1.0f;
            vec.x = 1.0f;
        } else {
            return false;
        }
        Matrix_Scale(vec.x, vec.y, vec.z, MTXMODE_APPLY);
    }
    return false;
}

void EnHintnuts_Draw(Actor* thisx, GlobalContext* globalCtx) {
    EnHintnuts* this = THIS;

    if (this->actor.params == 0xA) {
        Gfx_DrawDListOpa(globalCtx, gHintNutsFlowerDL);
    } else {
        SkelAnime_DrawOpa(globalCtx, this->skelAnime.skeleton, this->skelAnime.jointTable, EnHintnuts_OverrideLimbDraw,
                          NULL, this);
    }
}<|MERGE_RESOLUTION|>--- conflicted
+++ resolved
@@ -323,13 +323,8 @@
 }
 
 void EnHintnuts_CheckProximity(EnHintnuts* this, GlobalContext* globalCtx) {
-<<<<<<< HEAD
-    if (this->actor.type != ACTORTYPE_ENEMY) {
-        if ((this->collider.base.maskA & 2) || (this->actor.isTargeted)) {
-=======
     if (this->actor.category != ACTORCAT_ENEMY) {
         if ((this->collider.base.ocFlags1 & OC1_HIT) || this->actor.isTargeted) {
->>>>>>> 8b57f36d
             this->actor.flags |= 0x10000;
         } else {
             this->actor.flags &= ~0x10000;
