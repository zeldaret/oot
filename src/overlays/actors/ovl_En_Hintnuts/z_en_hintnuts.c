--- conflicted
+++ resolved
@@ -257,13 +257,8 @@
     this->collider.dim.height = (((boundedCurrentFrame - 9.0f) * 9.0f) + 5.0f);
     if (!hasSlowPlaybackSpeed && (this->actor.xzDistToLink < 120.0f)) {
         EnHintnuts_SetupBurrow(this);
-<<<<<<< HEAD
     } else if (SkelAnime_Update(&this->skelAnime)) {
-        if (this->actor.xzDistFromLink < 120.0f) {
-=======
-    } else if (SkelAnime_Update(&this->skelAnime) != 0) {
         if (this->actor.xzDistToLink < 120.0f) {
->>>>>>> 1ff2f0f8
             EnHintnuts_SetupBurrow(this);
         } else if ((this->animFlagAndTimer == 0) && (320.0f < this->actor.xzDistToLink)) {
             EnHintnuts_SetupLookAround(this);
