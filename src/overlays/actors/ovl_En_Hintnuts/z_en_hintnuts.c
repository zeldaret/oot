--- conflicted
+++ resolved
@@ -237,11 +237,7 @@
         this->animFlagAndTimer--;
     }
     if (Animation_OnFrame(&this->skelAnime, 9.0f)) {
-<<<<<<< HEAD
         this->collider.base.acFlags |= AC_ON;
-=======
-        this->collider.base.acFlags |= 1;
->>>>>>> f786f958
     } else if (Animation_OnFrame(&this->skelAnime, 8.0f)) {
         Audio_PlayActorSound2(&this->actor, NA_SE_EN_NUTS_UP);
     }
@@ -309,22 +305,13 @@
 }
 
 void EnHintnuts_Burrow(EnHintnuts* this, GlobalContext* globalCtx) {
-<<<<<<< HEAD
-    f32 boundedCurrentFrame;
-
-=======
->>>>>>> f786f958
     if (SkelAnime_Update(&this->skelAnime)) {
         EnHintnuts_SetupWait(this);
     } else {
         this->collider.dim.height = 5.0f + ((3.0f - CLAMP(this->skelAnime.curFrame, 1.0f, 3.0f)) * 12.0f);
     }
     if (Animation_OnFrame(&this->skelAnime, 4.0f)) {
-<<<<<<< HEAD
         this->collider.base.acFlags &= ~AC_ON;
-=======
-        this->collider.base.acFlags &= ~1;
->>>>>>> f786f958
     }
 
     Math_ApproachF(&this->actor.posRot.pos.x, this->actor.initPosRot.pos.x, 0.5f, 3.0f);
