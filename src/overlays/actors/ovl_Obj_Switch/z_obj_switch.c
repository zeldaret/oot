/*
 * File: z_obj_switch.c
 * Overlay: ovl_Obj_Switch
 * Description: Switches
 */

#include "z_obj_switch.h"

#include "array_count.h"
#include "gfx.h"
#include "gfx_setupdl.h"
#include "ichain.h"
#include "one_point_cutscene.h"
#include "printf.h"
#include "rumble.h"
#include "segmented_address.h"
#include "sfx.h"
#include "sys_matrix.h"
#include "terminal.h"
#include "translation.h"
#include "z_lib.h"
#include "play_state.h"
#include "player.h"

#include "assets/objects/gameplay_dangeon_keep/gameplay_dangeon_keep.h"

#define FLAGS ACTOR_FLAG_UPDATE_CULLING_DISABLED

#define OBJSWITCH_TYPE(thisx) PARAMS_GET_U((thisx)->params, 0, 3)
#define OBJSWITCH_SUBTYPE(thisx) PARAMS_GET_U((thisx)->params, 4, 3)
#define OBJSWITCH_SWITCH_FLAG(thisx) PARAMS_GET_U((thisx)->params, 8, 6)
#define OBJSWITCH_FROZEN(thisx) PARAMS_GET_U((thisx)->params, 7, 1)

#define OBJSWITCH_FROZEN_FLAG (1 << 7)

void ObjSwitch_Init(Actor* thisx, PlayState* play);
void ObjSwitch_Destroy(Actor* thisx, PlayState* play);
void ObjSwitch_Update(Actor* thisx, PlayState* play);
void ObjSwitch_Draw(Actor* thisx, PlayState* play);

void ObjSwitch_FloorUpInit(ObjSwitch* this);
void ObjSwitch_FloorUp(ObjSwitch* this, PlayState* play);
void ObjSwitch_FloorPressInit(ObjSwitch* this);
void ObjSwitch_FloorPress(ObjSwitch* this, PlayState* play);
void ObjSwitch_FloorDownInit(ObjSwitch* this);
void ObjSwitch_FloorDown(ObjSwitch* this, PlayState* play);
void ObjSwitch_FloorReleaseInit(ObjSwitch* this);
void ObjSwitch_FloorRelease(ObjSwitch* this, PlayState* play);

void ObjSwitch_EyeFrozenInit(ObjSwitch* this);
void ObjSwitch_EyeInit(ObjSwitch* this, PlayState* play);
void ObjSwitch_EyeOpenInit(ObjSwitch* this);
void ObjSwitch_EyeOpen(ObjSwitch* this, PlayState* play);
void ObjSwitch_EyeClosingInit(ObjSwitch* this);
void ObjSwitch_EyeClosing(ObjSwitch* this, PlayState* play);
void ObjSwitch_EyeClosedInit(ObjSwitch* this);
void ObjSwitch_EyeClosed(ObjSwitch* this, PlayState* play);
void ObjSwitch_EyeOpeningInit(ObjSwitch* this);
void ObjSwitch_EyeOpening(ObjSwitch* this, PlayState* play);

void ObjSwitch_CrystalOffInit(ObjSwitch* this);
void ObjSwitch_CrystalOff(ObjSwitch* this, PlayState* play);
void ObjSwitch_CrystalTurnOnInit(ObjSwitch* this);
void ObjSwitch_CrystalTurnOn(ObjSwitch* this, PlayState* play);
void ObjSwitch_CrystalOnInit(ObjSwitch* this);
void ObjSwitch_CrystalOn(ObjSwitch* this, PlayState* play);
void ObjSwitch_CrystalTurnOffInit(ObjSwitch* this);
void ObjSwitch_CrystalTurnOff(ObjSwitch* this, PlayState* play);

ActorProfile Obj_Switch_Profile = {
    /**/ ACTOR_OBJ_SWITCH,
    /**/ ACTORCAT_SWITCH,
    /**/ FLAGS,
    /**/ OBJECT_GAMEPLAY_DANGEON_KEEP,
    /**/ sizeof(ObjSwitch),
    /**/ ObjSwitch_Init,
    /**/ ObjSwitch_Destroy,
    /**/ ObjSwitch_Update,
    /**/ ObjSwitch_Draw,
};

static f32 sFocusHeights[] = {
    10, // OBJSWITCH_TYPE_FLOOR
    10, // OBJSWITCH_TYPE_FLOOR_RUSTY
    0,  // OBJSWITCH_TYPE_EYE
    30, // OBJSWITCH_TYPE_CRYSTAL
    30, // OBJSWITCH_TYPE_CRYSTAL_TARGETABLE
};

static ColliderTrisElementInit sRustyFloorTrisElementsInit[2] = {
    {
        {
            ELEM_MATERIAL_UNK0,
            { 0x00000000, 0x00, 0x00 },
            { 0x40000040, 0x00, 0x00 },
            ATELEM_NONE,
            ACELEM_ON,
            OCELEM_NONE,
        },
        { { { -20.0f, 19.0f, -20.0f }, { -20.0f, 19.0f, 20.0f }, { 20.0f, 19.0f, 20.0f } } },
    },
    {
        {
            ELEM_MATERIAL_UNK0,
            { 0x00000000, 0x00, 0x00 },
            { 0x40000040, 0x00, 0x00 },
            ATELEM_NONE,
            ACELEM_ON,
            OCELEM_NONE,
        },
        { { { 20.0f, 19.0f, 20.0f }, { 20.0f, 19.0f, -20.0f }, { -20.0f, 19.0f, -20.0f } } },
    },
};

static ColliderTrisInit sRustyFloorTrisInit = {
    {
        COL_MATERIAL_NONE,
        AT_NONE,
        AC_ON | AC_TYPE_PLAYER,
        OC1_NONE,
        OC2_NONE,
        COLSHAPE_TRIS,
    },
    ARRAY_COUNT(sRustyFloorTrisElementsInit),
    sRustyFloorTrisElementsInit,
};

static ColliderTrisElementInit sEyeTrisElementsInit[2] = {
    {
        {
            ELEM_MATERIAL_UNK4,
            { 0x00000000, 0x00, 0x00 },
            { 0x0001F824, 0x00, 0x00 },
            ATELEM_NONE,
            ACELEM_ON,
            OCELEM_NONE,
        },
        { { { 0.0f, 23.0f, 8.5f }, { -23.0f, 0.0f, 8.5f }, { 0.0f, -23.0f, 8.5f } } },
    },
    {
        {
            ELEM_MATERIAL_UNK0,
            { 0x00000000, 0x00, 0x00 },
            { 0x0001F824, 0x00, 0x00 },
            ATELEM_NONE,
            ACELEM_ON,
            OCELEM_NONE,
        },
        { { { 0.0f, 23.0f, 8.5f }, { 0.0f, -23.0f, 8.5f }, { 23.0f, 0.0f, 8.5f } } },
    },
};

static ColliderTrisInit sEyeTrisInit = {
    {
        COL_MATERIAL_NONE,
        AT_NONE,
        AC_ON | AC_TYPE_PLAYER,
        OC1_NONE,
        OC2_NONE,
        COLSHAPE_TRIS,
    },
    ARRAY_COUNT(sEyeTrisElementsInit),
    sEyeTrisElementsInit,
};

static ColliderJntSphElementInit sCrystalJntSphElementsInit[1] = {
    {
        {
            ELEM_MATERIAL_UNK0,
            { 0x00000000, 0x00, 0x00 },
            { 0xEFC1FFFE, 0x00, 0x00 },
            ATELEM_NONE,
            ACELEM_ON,
            OCELEM_ON,
        },
        { 0, { { 0, 300, 0 }, 20 }, 100 },
    },
};

static ColliderJntSphInit sCrystalJntSphInit = {
    {
        COL_MATERIAL_METAL,
        AT_NONE,
        AC_ON | AC_TYPE_PLAYER,
        OC1_ON | OC1_TYPE_ALL,
        OC2_TYPE_2,
        COLSHAPE_JNTSPH,
    },
    ARRAY_COUNT(sCrystalJntSphElementsInit),
    sCrystalJntSphElementsInit,
};

static InitChainEntry sInitChain[] = {
    ICHAIN_VEC3F_DIV1000(scale, 100, ICHAIN_CONTINUE),
    ICHAIN_F32(cullingVolumeDistance, 2000, ICHAIN_CONTINUE),
    ICHAIN_F32(cullingVolumeScale, 400, ICHAIN_CONTINUE),
    ICHAIN_F32(cullingVolumeDownward, 2000, ICHAIN_STOP),
};

void ObjSwitch_RotateY(Vec3f* dest, Vec3f* src, s16 rotY) {
    f32 s = Math_SinS(rotY);
    f32 c = Math_CosS(rotY);

    dest->x = src->z * s + src->x * c;
    dest->y = src->y;
    dest->z = src->z * c - src->x * s;
}

void ObjSwitch_InitDynaPoly(ObjSwitch* this, PlayState* play, CollisionHeader* collision, s32 moveFlag) {
    STACK_PAD(s32);
    CollisionHeader* colHeader = NULL;

    DynaPolyActor_Init(&this->dyna, moveFlag);
    CollisionHeader_GetVirtual(collision, &colHeader);
    this->dyna.bgId = DynaPoly_SetBgActor(play, &play->colCtx.dyna, &this->dyna.actor, colHeader);

#if DEBUG_FEATURES
    if (this->dyna.bgId == BG_ACTOR_MAX) {
        STACK_PAD(s32);

        PRINTF(T("Warning : move BG 登録失敗(%s %d)(name %d)(arg_data 0x%04x)\n",
                 "Warning : move BG registration failed (%s %d)(name %d)(arg_data 0x%04x)\n"),
               "../z_obj_switch.c", 531, this->dyna.actor.id, this->dyna.actor.params);
    }
#endif
}

void ObjSwitch_InitJntSphCollider(ObjSwitch* this, PlayState* play, ColliderJntSphInit* colliderJntSphInit) {
    ColliderJntSph* colliderJntSph = &this->jntSph.collider;

    Collider_InitJntSph(play, colliderJntSph);
    Collider_SetJntSph(play, colliderJntSph, &this->dyna.actor, colliderJntSphInit, this->jntSph.colliderElements);
    Matrix_SetTranslateRotateYXZ(this->dyna.actor.world.pos.x,
                                 this->dyna.actor.world.pos.y +
                                     this->dyna.actor.shape.yOffset * this->dyna.actor.scale.y,
                                 this->dyna.actor.world.pos.z, &this->dyna.actor.shape.rot);
    Matrix_Scale(this->dyna.actor.scale.x, this->dyna.actor.scale.y, this->dyna.actor.scale.z, MTXMODE_APPLY);
    Collider_UpdateSpheres(0, colliderJntSph);
}

void ObjSwitch_InitTrisCollider(ObjSwitch* this, PlayState* play, ColliderTrisInit* colliderTrisInit) {
    ColliderTris* colliderTris = &this->tris.collider;
    s32 i;
    s32 j;
    Vec3f pos[3];

    Collider_InitTris(play, colliderTris);
    Collider_SetTris(play, colliderTris, &this->dyna.actor, colliderTrisInit, this->tris.colliderElements);

    for (i = 0; i < 2; i++) {
        for (j = 0; j < 3; j++) {
            ObjSwitch_RotateY(&pos[j], &colliderTrisInit->elements[i].dim.vtx[j], this->dyna.actor.home.rot.y);
            Math_Vec3f_Sum(&pos[j], &this->dyna.actor.world.pos, &pos[j]);
        }

        Collider_SetTrisVertices(colliderTris, i, &pos[0], &pos[1], &pos[2]);
    }
}

Actor* ObjSwitch_SpawnIce(ObjSwitch* this, PlayState* play) {
    Actor* thisx = &this->dyna.actor;

    return Actor_SpawnAsChild(&play->actorCtx, thisx, play, ACTOR_OBJ_ICE_POLY, thisx->world.pos.x, thisx->world.pos.y,
                              thisx->world.pos.z, thisx->world.rot.x, thisx->world.rot.y, thisx->world.rot.z,
                              OBJSWITCH_SWITCH_FLAG(&this->dyna.actor) << 8);
}

void ObjSwitch_SetOn(ObjSwitch* this, PlayState* play) {
    STACK_PAD(s32);
    s32 subType;

    if (Flags_GetSwitch(play, OBJSWITCH_SWITCH_FLAG(&this->dyna.actor))) {
        this->cooldownOn = false;
    } else {
        subType = OBJSWITCH_SUBTYPE(&this->dyna.actor);
        Flags_SetSwitch(play, OBJSWITCH_SWITCH_FLAG(&this->dyna.actor));

        if (subType == OBJSWITCH_SUBTYPE_ONCE || subType == OBJSWITCH_SUBTYPE_SYNC) {
            OnePointCutscene_AttentionSetSfx(play, &this->dyna.actor, NA_SE_SY_CORRECT_CHIME);
        } else {
            OnePointCutscene_AttentionSetSfx(play, &this->dyna.actor, NA_SE_SY_TRE_BOX_APPEAR);
        }

        this->cooldownOn = true;
    }
}

void ObjSwitch_SetOff(ObjSwitch* this, PlayState* play) {
    this->cooldownOn = false;

    if (Flags_GetSwitch(play, OBJSWITCH_SWITCH_FLAG(&this->dyna.actor))) {
        Flags_UnsetSwitch(play, OBJSWITCH_SWITCH_FLAG(&this->dyna.actor));

        if (OBJSWITCH_SUBTYPE(&this->dyna.actor) == OBJSWITCH_SUBTYPE_TOGGLE) {
            OnePointCutscene_AttentionSetSfx(play, &this->dyna.actor, NA_SE_SY_TRE_BOX_APPEAR);
            this->cooldownOn = true;
        }
    }
}

void ObjSwitch_UpdateTwoTexScrollXY(ObjSwitch* this) {
    this->x1TexScroll = (this->x1TexScroll - 1) & 0x7F;
    this->y1TexScroll = (this->y1TexScroll + 1) & 0x7F;
    this->x2TexScroll = (this->x2TexScroll + 1) & 0x7F;
    this->y2TexScroll = (this->y2TexScroll - 1) & 0x7F;
}

void ObjSwitch_Init(Actor* thisx, PlayState* play) {
    ObjSwitch* this = (ObjSwitch*)thisx;
    s32 isSwitchFlagSet = Flags_GetSwitch(play, OBJSWITCH_SWITCH_FLAG(&this->dyna.actor));
    s32 type = OBJSWITCH_TYPE(&this->dyna.actor);

    if (type == OBJSWITCH_TYPE_FLOOR || type == OBJSWITCH_TYPE_FLOOR_RUSTY) {
        ObjSwitch_InitDynaPoly(this, play, &gFloorSwitchCol, DYNA_TRANSFORM_POS);
    }

    Actor_ProcessInitChain(&this->dyna.actor, sInitChain);

    if (type == OBJSWITCH_TYPE_FLOOR || type == OBJSWITCH_TYPE_FLOOR_RUSTY) {
        this->dyna.actor.world.pos.y = this->dyna.actor.home.pos.y + 1.0f;
    }

    Actor_SetFocus(&this->dyna.actor, sFocusHeights[type]);

    if (type == OBJSWITCH_TYPE_FLOOR_RUSTY) {
        ObjSwitch_InitTrisCollider(this, play, &sRustyFloorTrisInit);
    } else if (type == OBJSWITCH_TYPE_EYE) {
        ObjSwitch_InitTrisCollider(this, play, &sEyeTrisInit);
    } else if (type == OBJSWITCH_TYPE_CRYSTAL || type == OBJSWITCH_TYPE_CRYSTAL_TARGETABLE) {
        ObjSwitch_InitJntSphCollider(this, play, &sCrystalJntSphInit);
    }

    if (type == OBJSWITCH_TYPE_CRYSTAL_TARGETABLE) {
        this->dyna.actor.flags |= ACTOR_FLAG_ATTENTION_ENABLED;
        this->dyna.actor.attentionRangeType = ATTENTION_RANGE_4;
    }

    this->dyna.actor.colChkInfo.mass = MASS_IMMOVABLE;

    if (OBJSWITCH_FROZEN(&this->dyna.actor) && (ObjSwitch_SpawnIce(this, play) == NULL)) {
        PRINTF_COLOR_RED();
        PRINTF(T("Error : 氷発生失敗 (%s %d)\n", "Error : Ice failed to spawn (%s %d)\n"), "../z_obj_switch.c", 732);
        PRINTF_RST();
        this->dyna.actor.params &= ~OBJSWITCH_FROZEN_FLAG;
    }

    if (OBJSWITCH_FROZEN(&this->dyna.actor)) {
        ObjSwitch_EyeFrozenInit(this);
    } else if (type == OBJSWITCH_TYPE_FLOOR || type == OBJSWITCH_TYPE_FLOOR_RUSTY) {
        //! @bug This condition does not account for OBJSWITCH_SUBTYPE_HOLD_INVERTED which expects
        //! the relationship between the switch position and the switch flag to be inverted
        if (isSwitchFlagSet) {
            ObjSwitch_FloorDownInit(this);
        } else {
            ObjSwitch_FloorUpInit(this);
        }
    } else if (type == OBJSWITCH_TYPE_EYE) {
        if (isSwitchFlagSet) {
            ObjSwitch_EyeClosedInit(this);
        } else {
            ObjSwitch_EyeOpenInit(this);
        }
    } else if (type == OBJSWITCH_TYPE_CRYSTAL || type == OBJSWITCH_TYPE_CRYSTAL_TARGETABLE) {
        if (isSwitchFlagSet) {
            ObjSwitch_CrystalOnInit(this);
        } else {
            ObjSwitch_CrystalOffInit(this);
        }
    }

    PRINTF("(Dungeon switch)(arg_data 0x%04x)\n", this->dyna.actor.params);
}

void ObjSwitch_Destroy(Actor* thisx, PlayState* play) {
    ObjSwitch* this = (ObjSwitch*)thisx;

    switch (OBJSWITCH_TYPE(&this->dyna.actor)) {
        case OBJSWITCH_TYPE_FLOOR:
        case OBJSWITCH_TYPE_FLOOR_RUSTY:
            DynaPoly_DeleteBgActor(play, &play->colCtx.dyna, this->dyna.bgId);
            break;
    }

    switch (OBJSWITCH_TYPE(&this->dyna.actor)) {
        case OBJSWITCH_TYPE_FLOOR_RUSTY:
        case OBJSWITCH_TYPE_EYE:
            Collider_DestroyTris(play, &this->tris.collider);
            break;

        case OBJSWITCH_TYPE_CRYSTAL:
        case OBJSWITCH_TYPE_CRYSTAL_TARGETABLE:
            Collider_DestroyJntSph(play, &this->jntSph.collider);
            break;
    }
}

void ObjSwitch_FloorUpInit(ObjSwitch* this) {
    this->dyna.actor.scale.y = 33.0f / 200.0f;
    this->actionFunc = ObjSwitch_FloorUp;
}

void ObjSwitch_FloorUp(ObjSwitch* this, PlayState* play) {
    if (OBJSWITCH_TYPE(&this->dyna.actor) == OBJSWITCH_TYPE_FLOOR_RUSTY) {
        if (this->tris.collider.base.acFlags & AC_HIT) {
            ObjSwitch_FloorPressInit(this);
            ObjSwitch_SetOn(this, play);
            this->tris.collider.base.acFlags &= ~AC_HIT;
        } else {
            CollisionCheck_SetAC(play, &play->colChkCtx, &this->tris.collider.base);
        }
    } else {
        switch (OBJSWITCH_SUBTYPE(&this->dyna.actor)) {
            case OBJSWITCH_SUBTYPE_ONCE:
                if (DynaPolyActor_IsPlayerOnTop(&this->dyna)) {
                    ObjSwitch_FloorPressInit(this);
                    ObjSwitch_SetOn(this, play);
                }
                break;

            case OBJSWITCH_SUBTYPE_TOGGLE:
                if ((this->dyna.interactFlags & DYNA_INTERACT_PLAYER_ON_TOP) &&
                    !(this->prevColFlags & DYNA_INTERACT_PLAYER_ON_TOP)) {
                    ObjSwitch_FloorPressInit(this);
                    ObjSwitch_SetOn(this, play);
                }
                break;

            case OBJSWITCH_SUBTYPE_HOLD:
                if (DynaPolyActor_IsSwitchPressed(&this->dyna)) {
                    ObjSwitch_FloorPressInit(this);
                    ObjSwitch_SetOn(this, play);
                }
                break;

            case OBJSWITCH_SUBTYPE_HOLD_INVERTED:
                if (DynaPolyActor_IsSwitchPressed(&this->dyna)) {
                    ObjSwitch_FloorPressInit(this);
                    ObjSwitch_SetOff(this, play);
                }
                break;
        }
    }
}

void ObjSwitch_FloorPressInit(ObjSwitch* this) {
    this->actionFunc = ObjSwitch_FloorPress;
    this->cooldownTimer = 100;
}

void ObjSwitch_FloorPress(ObjSwitch* this, PlayState* play) {
    if (OBJSWITCH_SUBTYPE(&this->dyna.actor) == OBJSWITCH_SUBTYPE_HOLD_INVERTED || !this->cooldownOn ||
        func_8005B198() == this->dyna.actor.category || this->cooldownTimer <= 0) {
        this->dyna.actor.scale.y -= 99.0f / 2000.0f;
        if (this->dyna.actor.scale.y <= 33.0f / 2000.0f) {
            ObjSwitch_FloorDownInit(this);
            Actor_PlaySfx(&this->dyna.actor, NA_SE_EV_FOOT_SWITCH);
            Rumble_Request(this->dyna.actor.xyzDistToPlayerSq, 120, 20, 10);
        }
    }
}

void ObjSwitch_FloorDownInit(ObjSwitch* this) {
    this->dyna.actor.scale.y = 33.0f / 2000.0f;
    this->releaseTimer = 6;
    this->actionFunc = ObjSwitch_FloorDown;
}

void ObjSwitch_FloorDown(ObjSwitch* this, PlayState* play) {
    switch (OBJSWITCH_SUBTYPE(&this->dyna.actor)) {
        case OBJSWITCH_SUBTYPE_ONCE:
            if (!Flags_GetSwitch(play, OBJSWITCH_SWITCH_FLAG(&this->dyna.actor))) {
                ObjSwitch_FloorReleaseInit(this);
            }
            break;

        case OBJSWITCH_SUBTYPE_TOGGLE:
            if ((this->dyna.interactFlags & DYNA_INTERACT_PLAYER_ON_TOP) &&
                !(this->prevColFlags & DYNA_INTERACT_PLAYER_ON_TOP)) {
                ObjSwitch_FloorReleaseInit(this);
                ObjSwitch_SetOff(this, play);
            }
            break;

        case OBJSWITCH_SUBTYPE_HOLD:
        case OBJSWITCH_SUBTYPE_HOLD_INVERTED:
            if (!DynaPolyActor_IsSwitchPressed(&this->dyna) && !Player_InCsMode(play)) {
                if (this->releaseTimer <= 0) {
                    ObjSwitch_FloorReleaseInit(this);
                    if (OBJSWITCH_SUBTYPE(&this->dyna.actor) == OBJSWITCH_SUBTYPE_HOLD) {
                        ObjSwitch_SetOff(this, play);
                    } else {
                        ObjSwitch_SetOn(this, play);
                    }
                }
            } else {
                this->releaseTimer = 6;
            }
            break;
    }
}

void ObjSwitch_FloorReleaseInit(ObjSwitch* this) {
    this->actionFunc = ObjSwitch_FloorRelease;
    this->cooldownTimer = 100;
}

void ObjSwitch_FloorRelease(ObjSwitch* this, PlayState* play) {
    s16 subType = OBJSWITCH_SUBTYPE(&this->dyna.actor);

    if (((subType != OBJSWITCH_SUBTYPE_TOGGLE) && (subType != OBJSWITCH_SUBTYPE_HOLD_INVERTED)) || !this->cooldownOn ||
        func_8005B198() == this->dyna.actor.category || this->cooldownTimer <= 0) {

        this->dyna.actor.scale.y += 99.0f / 2000.0f;
        if (this->dyna.actor.scale.y >= 33.0f / 200.0f) {
            ObjSwitch_FloorUpInit(this);
            Actor_PlaySfx(&this->dyna.actor, NA_SE_EV_FOOT_SWITCH);
            if (subType == OBJSWITCH_SUBTYPE_TOGGLE) {
                Rumble_Request(this->dyna.actor.xyzDistToPlayerSq, 120, 20, 10);
            }
        }
    }
}

s32 ObjSwitch_EyeIsHit(ObjSwitch* this) {
    Actor* collidingActor;
    s16 yawDiff;

    if ((this->tris.collider.base.acFlags & AC_HIT) && !(this->prevColFlags & AC_HIT)) {
        collidingActor = this->tris.collider.base.ac;
        if (collidingActor != NULL) {
            yawDiff = collidingActor->world.rot.y - this->dyna.actor.shape.rot.y;
            if (ABS(yawDiff) > 0x5000) {
                return true;
            }
        }
    }
    return false;
}

void ObjSwitch_EyeFrozenInit(ObjSwitch* this) {
    this->actionFunc = ObjSwitch_EyeInit;
}

void ObjSwitch_EyeInit(ObjSwitch* this, PlayState* play) {
    if (Flags_GetSwitch(play, OBJSWITCH_SWITCH_FLAG(&this->dyna.actor))) {
        ObjSwitch_EyeClosedInit(this);
    } else {
        ObjSwitch_EyeOpenInit(this);
    }
}

void ObjSwitch_EyeOpenInit(ObjSwitch* this) {
    this->actionFunc = ObjSwitch_EyeOpen;
    this->eyeTexIndex = 0;
}

void ObjSwitch_EyeOpen(ObjSwitch* this, PlayState* play) {
    if (ObjSwitch_EyeIsHit(this) || OBJSWITCH_FROZEN(&this->dyna.actor)) {
        ObjSwitch_EyeClosingInit(this);
        ObjSwitch_SetOn(this, play);
        this->dyna.actor.params &= ~OBJSWITCH_FROZEN_FLAG;
    }
}

void ObjSwitch_EyeClosingInit(ObjSwitch* this) {
    this->actionFunc = ObjSwitch_EyeClosing;
    this->cooldownTimer = 100;
}

void ObjSwitch_EyeClosing(ObjSwitch* this, PlayState* play) {
    if (!this->cooldownOn || func_8005B198() == this->dyna.actor.category || this->cooldownTimer <= 0) {
        this->eyeTexIndex++;
        if (this->eyeTexIndex >= 3) {
            ObjSwitch_EyeClosedInit(this);
            Actor_PlaySfx(&this->dyna.actor, NA_SE_EV_FOOT_SWITCH);
        }
    }
}

void ObjSwitch_EyeClosedInit(ObjSwitch* this) {
    this->actionFunc = ObjSwitch_EyeClosed;
    this->eyeTexIndex = 3;
}

void ObjSwitch_EyeClosed(ObjSwitch* this, PlayState* play) {
    switch (OBJSWITCH_SUBTYPE(&this->dyna.actor)) {
        case OBJSWITCH_SUBTYPE_ONCE:
            if (!Flags_GetSwitch(play, OBJSWITCH_SWITCH_FLAG(&this->dyna.actor))) {
                ObjSwitch_EyeOpeningInit(this);
                this->dyna.actor.params &= ~OBJSWITCH_FROZEN_FLAG;
            }
            break;

        case OBJSWITCH_SUBTYPE_TOGGLE:
            if (ObjSwitch_EyeIsHit(this) || OBJSWITCH_FROZEN(&this->dyna.actor)) {
                ObjSwitch_EyeOpeningInit(this);
                ObjSwitch_SetOff(this, play);
                this->dyna.actor.params &= ~OBJSWITCH_FROZEN_FLAG;
            }
            break;
    }
}

void ObjSwitch_EyeOpeningInit(ObjSwitch* this) {
    this->actionFunc = ObjSwitch_EyeOpening;
    this->cooldownTimer = 100;
}

void ObjSwitch_EyeOpening(ObjSwitch* this, PlayState* play) {
    if (OBJSWITCH_SUBTYPE(&this->dyna.actor) != OBJSWITCH_SUBTYPE_TOGGLE || !this->cooldownOn ||
        func_8005B198() == this->dyna.actor.category || this->cooldownTimer <= 0) {

        this->eyeTexIndex--;
        if (this->eyeTexIndex <= 0) {
            ObjSwitch_EyeOpenInit(this);
            Actor_PlaySfx(&this->dyna.actor, NA_SE_EV_FOOT_SWITCH);
        }
    }
}

void ObjSwitch_CrystalOffInit(ObjSwitch* this) {
    this->crystalColor.r = 0;
    this->crystalColor.g = 0;
    this->crystalColor.b = 0;
    this->crystalSubtype1texture = gCrstalSwitchRedTex;
    this->actionFunc = ObjSwitch_CrystalOff;
}

void ObjSwitch_CrystalOff(ObjSwitch* this, PlayState* play) {
    switch (OBJSWITCH_SUBTYPE(&this->dyna.actor)) {
        case OBJSWITCH_SUBTYPE_ONCE:
            if ((this->jntSph.collider.base.acFlags & AC_HIT) && this->disableAcTimer <= 0) {
                this->disableAcTimer = 10;
                ObjSwitch_SetOn(this, play);
                ObjSwitch_CrystalTurnOnInit(this);
            }
            break;

        case OBJSWITCH_SUBTYPE_SYNC:
            if (((this->jntSph.collider.base.acFlags & AC_HIT) && this->disableAcTimer <= 0) ||
                Flags_GetSwitch(play, OBJSWITCH_SWITCH_FLAG(&this->dyna.actor))) {

                this->disableAcTimer = 10;
                ObjSwitch_SetOn(this, play);
                ObjSwitch_CrystalTurnOnInit(this);
            }
            break;

        case OBJSWITCH_SUBTYPE_TOGGLE:
            if ((this->jntSph.collider.base.acFlags & AC_HIT) && !(this->prevColFlags & AC_HIT) &&
                this->disableAcTimer <= 0) {
                this->disableAcTimer = 10;
                ObjSwitch_SetOn(this, play);
                ObjSwitch_CrystalTurnOnInit(this);
            }
            ObjSwitch_UpdateTwoTexScrollXY(this);
            break;
    }
}

void ObjSwitch_CrystalTurnOnInit(ObjSwitch* this) {
    this->actionFunc = ObjSwitch_CrystalTurnOn;
    this->cooldownTimer = 100;
}

void ObjSwitch_CrystalTurnOn(ObjSwitch* this, PlayState* play) {
    if (!this->cooldownOn || func_8005B198() == this->dyna.actor.category || this->cooldownTimer <= 0) {
        ObjSwitch_CrystalOnInit(this);
        if (OBJSWITCH_SUBTYPE(&this->dyna.actor) == OBJSWITCH_SUBTYPE_TOGGLE) {
            ObjSwitch_UpdateTwoTexScrollXY(this);
        }
        Actor_PlaySfx(&this->dyna.actor, NA_SE_EV_DIAMOND_SWITCH);
    }
}

void ObjSwitch_CrystalOnInit(ObjSwitch* this) {
    this->crystalColor.r = 255;
    this->crystalColor.g = 255;
    this->crystalColor.b = 255;
    this->crystalSubtype1texture = gCrstalSwitchBlueTex;
    this->actionFunc = ObjSwitch_CrystalOn;
}

void ObjSwitch_CrystalOn(ObjSwitch* this, PlayState* play) {
    switch (OBJSWITCH_SUBTYPE(&this->dyna.actor)) {
        case OBJSWITCH_SUBTYPE_ONCE:
        case OBJSWITCH_SUBTYPE_SYNC:
            if (!Flags_GetSwitch(play, OBJSWITCH_SWITCH_FLAG(&this->dyna.actor))) {
                ObjSwitch_CrystalTurnOffInit(this);
            }
            break;

        case OBJSWITCH_SUBTYPE_TOGGLE:
            if ((this->jntSph.collider.base.acFlags & AC_HIT) && !(this->prevColFlags & AC_HIT) &&
                this->disableAcTimer <= 0) {
                this->disableAcTimer = 10;
                ObjSwitch_CrystalTurnOffInit(this);
                ObjSwitch_SetOff(this, play);
            }
            break;
    }
    ObjSwitch_UpdateTwoTexScrollXY(this);
}

void ObjSwitch_CrystalTurnOffInit(ObjSwitch* this) {
    this->actionFunc = ObjSwitch_CrystalTurnOff;
    this->cooldownTimer = 100;
}

void ObjSwitch_CrystalTurnOff(ObjSwitch* this, PlayState* play) {
    if (OBJSWITCH_SUBTYPE(&this->dyna.actor) != OBJSWITCH_SUBTYPE_TOGGLE || !this->cooldownOn ||
        func_8005B198() == this->dyna.actor.category || this->cooldownTimer <= 0) {
        ObjSwitch_CrystalOffInit(this);
        ObjSwitch_UpdateTwoTexScrollXY(this);
        Actor_PlaySfx(&this->dyna.actor, NA_SE_EV_DIAMOND_SWITCH);
    }
}

void ObjSwitch_Update(Actor* thisx, PlayState* play) {
    ObjSwitch* this = (ObjSwitch*)thisx;

    if (this->releaseTimer > 0) {
        this->releaseTimer--;
    }
    if (this->cooldownTimer > 0) {
        this->cooldownTimer--;
    }

    this->actionFunc(this, play);

    switch (OBJSWITCH_TYPE(&this->dyna.actor)) {
        case OBJSWITCH_TYPE_FLOOR:
        case OBJSWITCH_TYPE_FLOOR_RUSTY:
            this->prevColFlags = this->dyna.interactFlags;
            break;

        case OBJSWITCH_TYPE_EYE:
            this->prevColFlags = this->tris.collider.base.acFlags;
            this->tris.collider.base.acFlags &= ~AC_HIT;
            CollisionCheck_SetAC(play, &play->colChkCtx, &this->tris.collider.base);
            break;

        case OBJSWITCH_TYPE_CRYSTAL:
        case OBJSWITCH_TYPE_CRYSTAL_TARGETABLE:
            if (!Player_InCsMode(play) && this->disableAcTimer > 0) {
                this->disableAcTimer--;
            }
            this->prevColFlags = this->jntSph.collider.base.acFlags;
            this->jntSph.collider.base.acFlags &= ~AC_HIT;
            if (this->disableAcTimer <= 0) {
                CollisionCheck_SetAC(play, &play->colChkCtx, &this->jntSph.collider.base);
            }
            CollisionCheck_SetOC(play, &play->colChkCtx, &this->jntSph.collider.base);
            break;
    }
}

void ObjSwitch_DrawFloor(Actor* thisx, PlayState* play) {
    static Gfx* floorSwitchDLists[] = {
        gFloorSwitch1DL, // OBJSWITCH_SUBTYPE_ONCE
        gFloorSwitch3DL, // OBJSWITCH_SUBTYPE_TOGGLE
        gFloorSwitch2DL, // OBJSWITCH_SUBTYPE_HOLD
        gFloorSwitch2DL, // OBJSWITCH_SUBTYPE_HOLD_INVERTED
    };

    Gfx_DrawDListOpa(play, floorSwitchDLists[OBJSWITCH_SUBTYPE(thisx)]);
}

void ObjSwitch_DrawFloorRusty(Actor* thisx, PlayState* play) {
    Gfx_DrawDListOpa(play, gRustyFloorSwitchDL);
}

void ObjSwitch_DrawEye(Actor* thisx, PlayState* play) {
    static void* eyeTextures[][4] = {
        // OBJSWITCH_SUBTYPE_ONCE
        { gEyeSwitchGoldOpenTex, gEyeSwitchGoldOpeningTex, gEyeSwitchGoldClosingTex, gEyeSwitchGoldClosedTex },
        // OBJSWITCH_SUBTYPE_TOGGLE
        { gEyeSwitchSilverOpenTex, gEyeSwitchSilverHalfTex, gEyeSwitchSilverClosedTex, gEyeSwitchSilverClosedTex },
    };
    static Gfx* eyeSwitchDLs[] = {
        gEyeSwitch1DL, // OBJSWITCH_SUBTYPE_ONCE
        gEyeSwitch2DL, // OBJSWITCH_SUBTYPE_TOGGLE
    };
<<<<<<< HEAD
    STACK_PAD(s32);
=======
    ObjSwitch* this = (ObjSwitch*)thisx;
>>>>>>> ed02a9db
    s32 subType = OBJSWITCH_SUBTYPE(&this->dyna.actor);

    OPEN_DISPS(play->state.gfxCtx, "../z_obj_switch.c", 1459);

    Gfx_SetupDL_25Opa(play->state.gfxCtx);
    MATRIX_FINALIZE_AND_LOAD(POLY_OPA_DISP++, play->state.gfxCtx, "../z_obj_switch.c", 1462);
    gSPSegment(POLY_OPA_DISP++, 0x08, SEGMENTED_TO_VIRTUAL(eyeTextures[subType][this->eyeTexIndex]));
    gSPDisplayList(POLY_OPA_DISP++, eyeSwitchDLs[subType]);

    CLOSE_DISPS(play->state.gfxCtx, "../z_obj_switch.c", 1471);
}

void ObjSwitch_DrawCrystal(Actor* thisx, PlayState* play) {
    static Gfx* xluDLists[] = {
        gCrystalSwitchCoreXluDL,    // OBJSWITCH_SUBTYPE_ONCE
        gCrystalSwitchDiamondXluDL, // OBJSWITCH_SUBTYPE_TOGGLE
        NULL,                       // OBJSWITCH_SUBTYPE_HOLD
        NULL,                       // OBJSWITCH_SUBTYPE_HOLD_INVERTED
        gCrystalSwitchCoreXluDL,    // OBJSWITCH_SUBTYPE_SYNC
    };
    static Gfx* opaDLists[] = {
        gCrystalSwitchCoreOpaDL,    // OBJSWITCH_SUBTYPE_ONCE
        gCrystalSwitchDiamondOpaDL, // OBJSWITCH_SUBTYPE_TOGGLE
        NULL,                       // OBJSWITCH_SUBTYPE_HOLD
        NULL,                       // OBJSWITCH_SUBTYPE_HOLD_INVERTED
        gCrystalSwitchCoreOpaDL     // OBJSWITCH_SUBTYPE_SYNC
    };
<<<<<<< HEAD
    STACK_PADS(s32, 2);
=======
    ObjSwitch* this = (ObjSwitch*)thisx;
    s32 pad;
>>>>>>> ed02a9db
    s32 subType = OBJSWITCH_SUBTYPE(&this->dyna.actor);

    func_8002ED80(&this->dyna.actor, play, 0);

    OPEN_DISPS(play->state.gfxCtx, "../z_obj_switch.c", 1494);

    Gfx_SetupDL_25Xlu(play->state.gfxCtx);
    MATRIX_FINALIZE_AND_LOAD(POLY_XLU_DISP++, play->state.gfxCtx, "../z_obj_switch.c", 1497);
    gSPDisplayList(POLY_XLU_DISP++, xluDLists[subType]);

    CLOSE_DISPS(play->state.gfxCtx, "../z_obj_switch.c", 1502);

    OPEN_DISPS(play->state.gfxCtx, "../z_obj_switch.c", 1507);

    Gfx_SetupDL_25Opa(play->state.gfxCtx);
    MATRIX_FINALIZE_AND_LOAD(POLY_OPA_DISP++, play->state.gfxCtx, "../z_obj_switch.c", 1511);

    if (subType == OBJSWITCH_SUBTYPE_TOGGLE) {
        gSPSegment(POLY_OPA_DISP++, 0x09, SEGMENTED_TO_VIRTUAL(this->crystalSubtype1texture));
    }

    gDPSetEnvColor(POLY_OPA_DISP++, this->crystalColor.r, this->crystalColor.g, this->crystalColor.b, 128);
    gSPSegment(POLY_OPA_DISP++, 0x08,
               Gfx_TwoTexScroll(play->state.gfxCtx, G_TX_RENDERTILE, this->x1TexScroll, this->y1TexScroll, 0x20, 0x20,
                                1, this->x2TexScroll, this->y2TexScroll, 0x20, 0x20));
    gSPDisplayList(POLY_OPA_DISP++, opaDLists[subType]);

    CLOSE_DISPS(play->state.gfxCtx, "../z_obj_switch.c", 1533);
}

static ObjSwitchDrawFunc sDrawFuncs[] = {
    ObjSwitch_DrawFloor,      // OBJSWITCH_TYPE_FLOOR
    ObjSwitch_DrawFloorRusty, // OBJSWITCH_TYPE_FLOOR_RUSTY
    ObjSwitch_DrawEye,        // OBJSWITCH_TYPE_EYE
    ObjSwitch_DrawCrystal,    // OBJSWITCH_TYPE_CRYSTAL
    ObjSwitch_DrawCrystal,    // OBJSWITCH_TYPE_CRYSTAL_TARGETABLE
};

void ObjSwitch_Draw(Actor* thisx, PlayState* play) {
    sDrawFuncs[OBJSWITCH_TYPE(thisx)](thisx, play);
}<|MERGE_RESOLUTION|>--- conflicted
+++ resolved
@@ -15,6 +15,7 @@
 #include "rumble.h"
 #include "segmented_address.h"
 #include "sfx.h"
+#include "stack_pad.h"
 #include "sys_matrix.h"
 #include "terminal.h"
 #include "translation.h"
@@ -781,11 +782,7 @@
         gEyeSwitch1DL, // OBJSWITCH_SUBTYPE_ONCE
         gEyeSwitch2DL, // OBJSWITCH_SUBTYPE_TOGGLE
     };
-<<<<<<< HEAD
-    STACK_PAD(s32);
-=======
     ObjSwitch* this = (ObjSwitch*)thisx;
->>>>>>> ed02a9db
     s32 subType = OBJSWITCH_SUBTYPE(&this->dyna.actor);
 
     OPEN_DISPS(play->state.gfxCtx, "../z_obj_switch.c", 1459);
@@ -813,12 +810,8 @@
         NULL,                       // OBJSWITCH_SUBTYPE_HOLD_INVERTED
         gCrystalSwitchCoreOpaDL     // OBJSWITCH_SUBTYPE_SYNC
     };
-<<<<<<< HEAD
-    STACK_PADS(s32, 2);
-=======
     ObjSwitch* this = (ObjSwitch*)thisx;
-    s32 pad;
->>>>>>> ed02a9db
+    STACK_PAD(s32);
     s32 subType = OBJSWITCH_SUBTYPE(&this->dyna.actor);
 
     func_8002ED80(&this->dyna.actor, play, 0);
