--- conflicted
+++ resolved
@@ -192,10 +192,6 @@
 void ObjSwitch_InitDynaPoly(ObjSwitch* this, PlayState* play, CollisionHeader* collision, s32 moveFlag) {
     STACK_PAD(s32);
     CollisionHeader* colHeader = NULL;
-<<<<<<< HEAD
-    STACK_PAD(s32);
-=======
->>>>>>> bf3339a1
 
     DynaPolyActor_Init(&this->dyna, moveFlag);
     CollisionHeader_GetVirtual(collision, &colHeader);
@@ -203,7 +199,7 @@
 
 #if OOT_DEBUG
     if (this->dyna.bgId == BG_ACTOR_MAX) {
-        s32 pad2;
+    STACK_PAD(s32);
 
         // "Warning : move BG registration failure"
         PRINTF("Warning : move BG 登録失敗(%s %d)(name %d)(arg_data 0x%04x)\n", "../z_obj_switch.c", 531,
