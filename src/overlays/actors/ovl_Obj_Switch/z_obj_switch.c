--- conflicted
+++ resolved
@@ -761,18 +761,12 @@
         // OBJSWITCH_SUBTYPE_TOGGLE
         { gEyeSwitchSilverOpenTex, gEyeSwitchSilverHalfTex, gEyeSwitchSilverClosedTex, gEyeSwitchSilverClosedTex },
     };
-<<<<<<< HEAD
-    static Gfx* eyeDlists[] = { gEyeSwitch1DL, gEyeSwitch2DL };
-    UNUSED s32 pad;
-    s32 subType = (this->dyna.actor.params >> 4 & 7);
-=======
     static Gfx* eyeSwitchDLs[] = {
         gEyeSwitch1DL, // OBJSWITCH_SUBTYPE_ONCE
         gEyeSwitch2DL, // OBJSWITCH_SUBTYPE_TOGGLE
     };
-    s32 pad;
+    UNUSED s32 pad;
     s32 subType = OBJSWITCH_SUBTYPE(&this->dyna.actor);
->>>>>>> 451e855d
 
     OPEN_DISPS(play->state.gfxCtx, "../z_obj_switch.c", 1459);
 
@@ -786,13 +780,6 @@
 }
 
 void ObjSwitch_DrawCrystal(ObjSwitch* this, PlayState* play) {
-<<<<<<< HEAD
-    static Gfx* xluDLists[] = { gCrystalSwitchCoreXluDL, gCrystalSwitchDiamondXluDL, NULL, NULL,
-                                gCrystalSwitchCoreXluDL };
-    static Gfx* opaDLists[] = { gCrystalSwitchCoreOpaDL, gCrystalSwitchDiamondOpaDL, NULL, NULL,
-                                gCrystalSwitchCoreOpaDL };
-    UNUSED s32 pad[2];
-=======
     static Gfx* xluDLists[] = {
         gCrystalSwitchCoreXluDL,    // OBJSWITCH_SUBTYPE_ONCE
         gCrystalSwitchDiamondXluDL, // OBJSWITCH_SUBTYPE_TOGGLE
@@ -807,12 +794,9 @@
         NULL,                       // OBJSWITCH_SUBTYPE_HOLD_INVERTED
         gCrystalSwitchCoreOpaDL     // OBJSWITCH_SUBTYPE_SYNC
     };
-    s32 pad1;
-    s32 pad2;
->>>>>>> 451e855d
-    s32 subType;
-
-    subType = OBJSWITCH_SUBTYPE(&this->dyna.actor);
+    UNUSED s32 pad[2];
+    s32 subType = OBJSWITCH_SUBTYPE(&this->dyna.actor);
+
     func_8002ED80(&this->dyna.actor, play, 0);
 
     if (1) {}
