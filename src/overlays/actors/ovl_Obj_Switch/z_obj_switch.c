--- conflicted
+++ resolved
@@ -10,18 +10,12 @@
 
 #define FLAGS ACTOR_FLAG_4
 
-<<<<<<< HEAD
-// type:        PARAMS_GET(this->dyna.actor.params, 0, 3)
-// subtype:     PARAMS_GET(this->dyna.actor.params, 4, 3)
-// switch flag: PARAMS_GET(this->dyna.actor.params, 8, 6)
-// frozen:      PARAMS_GET(this->dyna.actor.params, 7, 1)
-=======
-#define OBJSWITCH_TYPE(thisx) ((thisx)->params & 7)
-#define OBJSWITCH_SUBTYPE(thisx) (((thisx)->params >> 4) & 7)
-#define OBJSWITCH_SWITCH_FLAG(thisx) (((thisx)->params >> 8) & 0x3F)
-#define OBJSWITCH_FROZEN(thisx) (((thisx)->params >> 7) & 1)
+#define OBJSWITCH_TYPE(thisx)           PARAMS_GET((thisx)->params, 0, 3)
+#define OBJSWITCH_SUBTYPE(thisx)        PARAMS_GET((thisx)->params, 4, 3)
+#define OBJSWITCH_SWITCH_FLAG(thisx)    PARAMS_GET((thisx)->params, 8, 6)
+#define OBJSWITCH_FROZEN(thisx)         PARAMS_GET((thisx)->params, 7, 1)
+
 #define OBJSWITCH_FROZEN_FLAG (1 << 7)
->>>>>>> 8913c4fa
 
 void ObjSwitch_Init(Actor* thisx, PlayState* play);
 void ObjSwitch_Destroy(Actor* thisx, PlayState* play);
@@ -249,30 +243,18 @@
 
     return Actor_SpawnAsChild(&play->actorCtx, thisx, play, ACTOR_OBJ_ICE_POLY, thisx->world.pos.x, thisx->world.pos.y,
                               thisx->world.pos.z, thisx->world.rot.x, thisx->world.rot.y, thisx->world.rot.z,
-<<<<<<< HEAD
-                              PARAMS_GET(this->dyna.actor.params, 8, 6) << 8);
-=======
                               OBJSWITCH_SWITCH_FLAG(&this->dyna.actor) << 8);
->>>>>>> 8913c4fa
 }
 
 void ObjSwitch_SetOn(ObjSwitch* this, PlayState* play) {
     s32 pad;
     s32 subType;
 
-<<<<<<< HEAD
-    if (Flags_GetSwitch(play, PARAMS_GET(this->dyna.actor.params, 8, 6))) {
-        this->cooldownOn = false;
-    } else {
-        subType = PARAMS_GET(this->dyna.actor.params, 4, 3);
-        Flags_SetSwitch(play, PARAMS_GET(this->dyna.actor.params, 8, 6));
-=======
     if (Flags_GetSwitch(play, OBJSWITCH_SWITCH_FLAG(&this->dyna.actor))) {
         this->cooldownOn = false;
     } else {
         subType = OBJSWITCH_SUBTYPE(&this->dyna.actor);
         Flags_SetSwitch(play, OBJSWITCH_SWITCH_FLAG(&this->dyna.actor));
->>>>>>> 8913c4fa
 
         if (subType == OBJSWITCH_SUBTYPE_ONCE || subType == OBJSWITCH_SUBTYPE_SYNC) {
             OnePointCutscene_AttentionSetSfx(play, &this->dyna.actor, NA_SE_SY_CORRECT_CHIME);
@@ -287,17 +269,10 @@
 void ObjSwitch_SetOff(ObjSwitch* this, PlayState* play) {
     this->cooldownOn = false;
 
-<<<<<<< HEAD
-    if (Flags_GetSwitch(play, PARAMS_GET(this->dyna.actor.params, 8, 6))) {
-        Flags_UnsetSwitch(play, PARAMS_GET(this->dyna.actor.params, 8, 6));
-
-        if (PARAMS_GET(this->dyna.actor.params, 4, 3) == OBJSWITCH_SUBTYPE_TOGGLE) {
-=======
     if (Flags_GetSwitch(play, OBJSWITCH_SWITCH_FLAG(&this->dyna.actor))) {
         Flags_UnsetSwitch(play, OBJSWITCH_SWITCH_FLAG(&this->dyna.actor));
 
         if (OBJSWITCH_SUBTYPE(&this->dyna.actor) == OBJSWITCH_SUBTYPE_TOGGLE) {
->>>>>>> 8913c4fa
             OnePointCutscene_AttentionSetSfx(play, &this->dyna.actor, NA_SE_SY_TRE_BOX_APPEAR);
             this->cooldownOn = true;
         }
@@ -313,16 +288,8 @@
 
 void ObjSwitch_Init(Actor* thisx, PlayState* play) {
     ObjSwitch* this = (ObjSwitch*)thisx;
-    s32 isSwitchFlagSet;
-    s32 type;
-
-<<<<<<< HEAD
-    switchFlagSet = Flags_GetSwitch(play, PARAMS_GET(this->dyna.actor.params, 8, 6));
-    type = PARAMS_GET(this->dyna.actor.params, 0, 3);
-=======
-    isSwitchFlagSet = Flags_GetSwitch(play, OBJSWITCH_SWITCH_FLAG(&this->dyna.actor));
-    type = OBJSWITCH_TYPE(&this->dyna.actor);
->>>>>>> 8913c4fa
+    s32 isSwitchFlagSet = Flags_GetSwitch(play, OBJSWITCH_SWITCH_FLAG(&this->dyna.actor));
+    s32 type = OBJSWITCH_TYPE(&this->dyna.actor);
 
     if (type == OBJSWITCH_TYPE_FLOOR || type == OBJSWITCH_TYPE_FLOOR_RUSTY) {
         ObjSwitch_InitDynaPoly(this, play, &gFloorSwitchCol, DYNA_TRANSFORM_POS);
@@ -351,22 +318,14 @@
 
     this->dyna.actor.colChkInfo.mass = MASS_IMMOVABLE;
 
-<<<<<<< HEAD
-    if (PARAMS_GET(this->dyna.actor.params, 7, 1) && (ObjSwitch_SpawnIce(this, play) == NULL)) {
-=======
     if (OBJSWITCH_FROZEN(&this->dyna.actor) && (ObjSwitch_SpawnIce(this, play) == NULL)) {
->>>>>>> 8913c4fa
         osSyncPrintf(VT_FGCOL(RED));
         osSyncPrintf("Error : 氷発生失敗 (%s %d)\n", "../z_obj_switch.c", 732);
         osSyncPrintf(VT_RST);
         this->dyna.actor.params &= ~OBJSWITCH_FROZEN_FLAG;
     }
 
-<<<<<<< HEAD
-    if (PARAMS_GET(this->dyna.actor.params, 7, 1)) {
-=======
     if (OBJSWITCH_FROZEN(&this->dyna.actor)) {
->>>>>>> 8913c4fa
         ObjSwitch_EyeFrozenInit(this);
     } else if (type == OBJSWITCH_TYPE_FLOOR || type == OBJSWITCH_TYPE_FLOOR_RUSTY) {
         //! @bug This condition does not account for OBJSWITCH_SUBTYPE_HOLD_INVERTED which expects
@@ -396,22 +355,14 @@
 void ObjSwitch_Destroy(Actor* thisx, PlayState* play) {
     ObjSwitch* this = (ObjSwitch*)thisx;
 
-<<<<<<< HEAD
-    switch (PARAMS_GET(this->dyna.actor.params, 0, 3)) {
-=======
     switch (OBJSWITCH_TYPE(&this->dyna.actor)) {
->>>>>>> 8913c4fa
         case OBJSWITCH_TYPE_FLOOR:
         case OBJSWITCH_TYPE_FLOOR_RUSTY:
             DynaPoly_DeleteBgActor(play, &play->colCtx.dyna, this->dyna.bgId);
             break;
     }
 
-<<<<<<< HEAD
-    switch (PARAMS_GET(this->dyna.actor.params, 0, 3)) {
-=======
     switch (OBJSWITCH_TYPE(&this->dyna.actor)) {
->>>>>>> 8913c4fa
         case OBJSWITCH_TYPE_FLOOR_RUSTY:
         case OBJSWITCH_TYPE_EYE:
             Collider_DestroyTris(play, &this->tris.col);
@@ -430,11 +381,7 @@
 }
 
 void ObjSwitch_FloorUp(ObjSwitch* this, PlayState* play) {
-<<<<<<< HEAD
-    if (PARAMS_GET(this->dyna.actor.params, 0, 3) == OBJSWITCH_TYPE_FLOOR_RUSTY) {
-=======
     if (OBJSWITCH_TYPE(&this->dyna.actor) == OBJSWITCH_TYPE_FLOOR_RUSTY) {
->>>>>>> 8913c4fa
         if (this->tris.col.base.acFlags & AC_HIT) {
             ObjSwitch_FloorPressInit(this);
             ObjSwitch_SetOn(this, play);
@@ -443,11 +390,7 @@
             CollisionCheck_SetAC(play, &play->colChkCtx, &this->tris.col.base);
         }
     } else {
-<<<<<<< HEAD
-        switch (PARAMS_GET(this->dyna.actor.params, 4, 3)) {
-=======
         switch (OBJSWITCH_SUBTYPE(&this->dyna.actor)) {
->>>>>>> 8913c4fa
             case OBJSWITCH_SUBTYPE_ONCE:
                 if (DynaPolyActor_IsPlayerOnTop(&this->dyna)) {
                     ObjSwitch_FloorPressInit(this);
@@ -486,11 +429,7 @@
 }
 
 void ObjSwitch_FloorPress(ObjSwitch* this, PlayState* play) {
-<<<<<<< HEAD
-    if (PARAMS_GET(this->dyna.actor.params, 4, 3) == OBJSWITCH_SUBTYPE_HOLD_INVERTED || !this->cooldownOn ||
-=======
     if (OBJSWITCH_SUBTYPE(&this->dyna.actor) == OBJSWITCH_SUBTYPE_HOLD_INVERTED || !this->cooldownOn ||
->>>>>>> 8913c4fa
         func_8005B198() == this->dyna.actor.category || this->cooldownTimer <= 0) {
         this->dyna.actor.scale.y -= 99.0f / 2000.0f;
         if (this->dyna.actor.scale.y <= 33.0f / 2000.0f) {
@@ -508,15 +447,9 @@
 }
 
 void ObjSwitch_FloorDown(ObjSwitch* this, PlayState* play) {
-<<<<<<< HEAD
-    switch (PARAMS_GET(this->dyna.actor.params, 4, 3)) {
-        case OBJSWITCH_SUBTYPE_ONCE:
-            if (!Flags_GetSwitch(play, PARAMS_GET(this->dyna.actor.params, 8, 6))) {
-=======
     switch (OBJSWITCH_SUBTYPE(&this->dyna.actor)) {
         case OBJSWITCH_SUBTYPE_ONCE:
             if (!Flags_GetSwitch(play, OBJSWITCH_SWITCH_FLAG(&this->dyna.actor))) {
->>>>>>> 8913c4fa
                 ObjSwitch_FloorReleaseInit(this);
             }
             break;
@@ -534,11 +467,7 @@
             if (!func_800435B4(&this->dyna) && !Player_InCsMode(play)) {
                 if (this->releaseTimer <= 0) {
                     ObjSwitch_FloorReleaseInit(this);
-<<<<<<< HEAD
-                    if (PARAMS_GET(this->dyna.actor.params, 4, 3) == OBJSWITCH_SUBTYPE_HOLD) {
-=======
                     if (OBJSWITCH_SUBTYPE(&this->dyna.actor) == OBJSWITCH_SUBTYPE_HOLD) {
->>>>>>> 8913c4fa
                         ObjSwitch_SetOff(this, play);
                     } else {
                         ObjSwitch_SetOn(this, play);
@@ -557,11 +486,7 @@
 }
 
 void ObjSwitch_FloorRelease(ObjSwitch* this, PlayState* play) {
-<<<<<<< HEAD
-    s16 subType = PARAMS_GET(this->dyna.actor.params, 4, 3);
-=======
     s16 subType = OBJSWITCH_SUBTYPE(&this->dyna.actor);
->>>>>>> 8913c4fa
 
     if (((subType != OBJSWITCH_SUBTYPE_TOGGLE) && (subType != OBJSWITCH_SUBTYPE_HOLD_INVERTED)) || !this->cooldownOn ||
         func_8005B198() == this->dyna.actor.category || this->cooldownTimer <= 0) {
@@ -598,11 +523,7 @@
 }
 
 void ObjSwitch_EyeInit(ObjSwitch* this, PlayState* play) {
-<<<<<<< HEAD
-    if (Flags_GetSwitch(play, PARAMS_GET(this->dyna.actor.params, 8, 6))) {
-=======
     if (Flags_GetSwitch(play, OBJSWITCH_SWITCH_FLAG(&this->dyna.actor))) {
->>>>>>> 8913c4fa
         ObjSwitch_EyeClosedInit(this);
     } else {
         ObjSwitch_EyeOpenInit(this);
@@ -615,11 +536,7 @@
 }
 
 void ObjSwitch_EyeOpen(ObjSwitch* this, PlayState* play) {
-<<<<<<< HEAD
-    if (ObjSwitch_EyeIsHit(this) || PARAMS_GET(this->dyna.actor.params, 7, 1)) {
-=======
     if (ObjSwitch_EyeIsHit(this) || OBJSWITCH_FROZEN(&this->dyna.actor)) {
->>>>>>> 8913c4fa
         ObjSwitch_EyeClosingInit(this);
         ObjSwitch_SetOn(this, play);
         this->dyna.actor.params &= ~OBJSWITCH_FROZEN_FLAG;
@@ -647,26 +564,16 @@
 }
 
 void ObjSwitch_EyeClosed(ObjSwitch* this, PlayState* play) {
-<<<<<<< HEAD
-    switch (PARAMS_GET(this->dyna.actor.params, 4, 3)) {
-        case OBJSWITCH_SUBTYPE_ONCE:
-            if (!Flags_GetSwitch(play, PARAMS_GET(this->dyna.actor.params, 8, 6))) {
-=======
     switch (OBJSWITCH_SUBTYPE(&this->dyna.actor)) {
         case OBJSWITCH_SUBTYPE_ONCE:
             if (!Flags_GetSwitch(play, OBJSWITCH_SWITCH_FLAG(&this->dyna.actor))) {
->>>>>>> 8913c4fa
                 ObjSwitch_EyeOpeningInit(this);
                 this->dyna.actor.params &= ~OBJSWITCH_FROZEN_FLAG;
             }
             break;
 
         case OBJSWITCH_SUBTYPE_TOGGLE:
-<<<<<<< HEAD
-            if (ObjSwitch_EyeIsHit(this) || PARAMS_GET(this->dyna.actor.params, 7, 1)) {
-=======
             if (ObjSwitch_EyeIsHit(this) || OBJSWITCH_FROZEN(&this->dyna.actor)) {
->>>>>>> 8913c4fa
                 ObjSwitch_EyeOpeningInit(this);
                 ObjSwitch_SetOff(this, play);
                 this->dyna.actor.params &= ~OBJSWITCH_FROZEN_FLAG;
@@ -681,11 +588,7 @@
 }
 
 void ObjSwitch_EyeOpening(ObjSwitch* this, PlayState* play) {
-<<<<<<< HEAD
-    if (PARAMS_GET(this->dyna.actor.params, 4, 3) != OBJSWITCH_SUBTYPE_TOGGLE || !this->cooldownOn ||
-=======
     if (OBJSWITCH_SUBTYPE(&this->dyna.actor) != OBJSWITCH_SUBTYPE_TOGGLE || !this->cooldownOn ||
->>>>>>> 8913c4fa
         func_8005B198() == this->dyna.actor.category || this->cooldownTimer <= 0) {
 
         this->eyeTexIndex--;
@@ -705,11 +608,7 @@
 }
 
 void ObjSwitch_CrystalOff(ObjSwitch* this, PlayState* play) {
-<<<<<<< HEAD
-    switch (PARAMS_GET(this->dyna.actor.params, 4, 3)) {
-=======
     switch (OBJSWITCH_SUBTYPE(&this->dyna.actor)) {
->>>>>>> 8913c4fa
         case OBJSWITCH_SUBTYPE_ONCE:
             if ((this->jntSph.col.base.acFlags & AC_HIT) && this->disableAcTimer <= 0) {
                 this->disableAcTimer = 10;
@@ -720,12 +619,8 @@
 
         case OBJSWITCH_SUBTYPE_SYNC:
             if (((this->jntSph.col.base.acFlags & AC_HIT) && this->disableAcTimer <= 0) ||
-<<<<<<< HEAD
-                Flags_GetSwitch(play, PARAMS_GET(this->dyna.actor.params, 8, 6))) {
-=======
                 Flags_GetSwitch(play, OBJSWITCH_SWITCH_FLAG(&this->dyna.actor))) {
 
->>>>>>> 8913c4fa
                 this->disableAcTimer = 10;
                 ObjSwitch_SetOn(this, play);
                 ObjSwitch_CrystalTurnOnInit(this);
@@ -752,11 +647,7 @@
 void ObjSwitch_CrystalTurnOn(ObjSwitch* this, PlayState* play) {
     if (!this->cooldownOn || func_8005B198() == this->dyna.actor.category || this->cooldownTimer <= 0) {
         ObjSwitch_CrystalOnInit(this);
-<<<<<<< HEAD
-        if (PARAMS_GET(this->dyna.actor.params, 4, 3) == OBJSWITCH_SUBTYPE_TOGGLE) {
-=======
         if (OBJSWITCH_SUBTYPE(&this->dyna.actor) == OBJSWITCH_SUBTYPE_TOGGLE) {
->>>>>>> 8913c4fa
             ObjSwitch_UpdateTwoTexScrollXY(this);
         }
         Actor_PlaySfx(&this->dyna.actor, NA_SE_EV_DIAMOND_SWITCH);
@@ -772,17 +663,10 @@
 }
 
 void ObjSwitch_CrystalOn(ObjSwitch* this, PlayState* play) {
-<<<<<<< HEAD
-    switch (PARAMS_GET(this->dyna.actor.params, 4, 3)) {
-        case OBJSWITCH_SUBTYPE_ONCE:
-        case OBJSWITCH_SUBTYPE_SYNC:
-            if (!Flags_GetSwitch(play, PARAMS_GET(this->dyna.actor.params, 8, 6))) {
-=======
     switch (OBJSWITCH_SUBTYPE(&this->dyna.actor)) {
         case OBJSWITCH_SUBTYPE_ONCE:
         case OBJSWITCH_SUBTYPE_SYNC:
             if (!Flags_GetSwitch(play, OBJSWITCH_SWITCH_FLAG(&this->dyna.actor))) {
->>>>>>> 8913c4fa
                 ObjSwitch_CrystalTurnOffInit(this);
             }
             break;
@@ -806,11 +690,7 @@
 }
 
 void ObjSwitch_CrystalTurnOff(ObjSwitch* this, PlayState* play) {
-<<<<<<< HEAD
-    if (PARAMS_GET(this->dyna.actor.params, 4, 3) != OBJSWITCH_SUBTYPE_TOGGLE || !this->cooldownOn ||
-=======
     if (OBJSWITCH_SUBTYPE(&this->dyna.actor) != OBJSWITCH_SUBTYPE_TOGGLE || !this->cooldownOn ||
->>>>>>> 8913c4fa
         func_8005B198() == this->dyna.actor.category || this->cooldownTimer <= 0) {
         ObjSwitch_CrystalOffInit(this);
         ObjSwitch_UpdateTwoTexScrollXY(this);
@@ -830,11 +710,7 @@
 
     this->actionFunc(this, play);
 
-<<<<<<< HEAD
-    switch (PARAMS_GET(this->dyna.actor.params, 0, 3)) {
-=======
     switch (OBJSWITCH_TYPE(&this->dyna.actor)) {
->>>>>>> 8913c4fa
         case OBJSWITCH_TYPE_FLOOR:
         case OBJSWITCH_TYPE_FLOOR_RUSTY:
             this->prevColFlags = this->dyna.interactFlags;
@@ -869,11 +745,7 @@
         gFloorSwitch2DL, // OBJSWITCH_SUBTYPE_HOLD_INVERTED
     };
 
-<<<<<<< HEAD
-    Gfx_DrawDListOpa(play, floorSwitchDLists[PARAMS_GET(this->dyna.actor.params, 4, 3)]);
-=======
     Gfx_DrawDListOpa(play, floorSwitchDLists[OBJSWITCH_SUBTYPE(&this->dyna.actor)]);
->>>>>>> 8913c4fa
 }
 
 void ObjSwitch_DrawFloorRusty(ObjSwitch* this, PlayState* play) {
@@ -892,11 +764,7 @@
         gEyeSwitch2DL, // OBJSWITCH_SUBTYPE_TOGGLE
     };
     s32 pad;
-<<<<<<< HEAD
-    s32 subType = PARAMS_GET(this->dyna.actor.params, 4, 3);
-=======
     s32 subType = OBJSWITCH_SUBTYPE(&this->dyna.actor);
->>>>>>> 8913c4fa
 
     OPEN_DISPS(play->state.gfxCtx, "../z_obj_switch.c", 1459);
 
@@ -926,13 +794,8 @@
     };
     s32 pad1;
     s32 pad2;
-    s32 subType;
-
-<<<<<<< HEAD
-    subType = PARAMS_GET(this->dyna.actor.params, 4, 3);
-=======
-    subType = OBJSWITCH_SUBTYPE(&this->dyna.actor);
->>>>>>> 8913c4fa
+    s32 subType = OBJSWITCH_SUBTYPE(&this->dyna.actor);
+
     func_8002ED80(&this->dyna.actor, play, 0);
 
     if (1) {}
@@ -976,9 +839,5 @@
 void ObjSwitch_Draw(Actor* thisx, PlayState* play) {
     ObjSwitch* this = (ObjSwitch*)thisx;
 
-<<<<<<< HEAD
-    sDrawFuncs[PARAMS_GET(this->dyna.actor.params, 0, 3)](this, play);
-=======
     sDrawFuncs[OBJSWITCH_TYPE(&this->dyna.actor)](this, play);
->>>>>>> 8913c4fa
 }