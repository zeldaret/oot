--- conflicted
+++ resolved
@@ -64,10 +64,8 @@
     (ActorFunc)BgSpot06Objects_Update,
     (ActorFunc)BgSpot06Objects_Draw,
 };
-<<<<<<< HEAD
-=======
-
-static ColliderJntSphElementInit D_808AF930[1] = {
+
+static ColliderJntSphElementInit sJntSphItemsInit[1] = {
     {
         {
             ELEMTYPE_UNK0,
@@ -81,7 +79,7 @@
     },
 };
 
-static ColliderJntSphInit D_808AF954 = {
+static ColliderJntSphInit sJntSphInit = {
     {
         COLTYPE_NONE,
         AT_NONE,
@@ -91,22 +89,6 @@
         COLSHAPE_JNTSPH,
     },
     1,
-    D_808AF930,
-};
-*/
-#pragma GLOBAL_ASM("asm/non_matchings/overlays/actors/ovl_Bg_Spot06_Objects/BgSpot06Objects_Init.s")
->>>>>>> 588de66d
-
-static ColliderJntSphItemInit sJntSphItemsInit[1] = {
-    {
-        { 0x00, { 0x00000000, 0x00, 0x00 }, { 0x00000080, 0x00, 0x00 }, 0x00, 0x05, 0x01 },
-        { 1, { { 0, 0, -160 }, 18 }, 100 },
-    },
-};
-
-static ColliderJntSphInit sJntSphInit = {
-    { COLTYPE_UNK10, 0x00, 0x09, 0x39, 0x20, COLSHAPE_JNTSPH },
-    ARRAY_COUNT(sJntSphItemsInit),
     sJntSphItemsInit,
 };
 
@@ -136,7 +118,7 @@
             this->dyna.bgId = DynaPoly_SetBgActor(globalCtx, &globalCtx->colCtx.dyna, thisx, colHeader);
 
             if (LINK_IS_ADULT && (Flags_GetSwitch(globalCtx, this->switchFlag))) {
-                thisx->posRot.pos.y = thisx->initPosRot.pos.y + 120.0f;
+                thisx->world.pos.y = thisx->home.pos.y + 120.0f;
                 this->actionFunc = BgSpot06Objects_DoNothing;
 
             } else {
@@ -151,24 +133,24 @@
 
             if ((LINK_IS_ADULT) && (Flags_GetSwitch(globalCtx, this->switchFlag))) {
                 if (!(gSaveContext.eventChkInf[6] & 0x200)) {
-                    thisx->initPosRot.pos.y = thisx->posRot.pos.y = (f32)WATER_LEVEL_LOWERED;
+                    thisx->home.pos.y = thisx->world.pos.y = (f32)WATER_LEVEL_LOWERED;
                 } else {
-                    thisx->initPosRot.pos.y = thisx->posRot.pos.y = (f32)WATER_LEVEL_RAISED;
+                    thisx->home.pos.y = thisx->world.pos.y = (f32)WATER_LEVEL_RAISED;
                 }
 
                 this->actionFunc = BgSpot06Objects_LockFloat;
-                thisx->posRot.pos.z -= 100.0f;
-                thisx->initPosRot.pos.z = thisx->posRot.pos.z + 16.0f;
-                this->collider.list[0].dim.worldSphere.radius = this->collider.list[0].dim.modelSphere.radius * 2;
-                this->collider.list[0].dim.worldSphere.center.z = thisx->posRot.pos.z + 16.0f;
+                thisx->world.pos.z -= 100.0f;
+                thisx->home.pos.z = thisx->world.pos.z + 16.0f;
+                this->collider.elements[0].dim.worldSphere.radius = this->collider.elements[0].dim.modelSphere.radius * 2;
+                this->collider.elements[0].dim.worldSphere.center.z = thisx->world.pos.z + 16.0f;
             } else {
                 this->actionFunc = BgSpot06Objects_LockWait;
-                this->collider.list[0].dim.worldSphere.radius = this->collider.list[0].dim.modelSphere.radius;
-                this->collider.list[0].dim.worldSphere.center.z = thisx->posRot.pos.z;
+                this->collider.elements[0].dim.worldSphere.radius = this->collider.elements[0].dim.modelSphere.radius;
+                this->collider.elements[0].dim.worldSphere.center.z = thisx->world.pos.z;
             }
 
-            this->collider.list[0].dim.worldSphere.center.x = thisx->posRot.pos.x;
-            this->collider.list[0].dim.worldSphere.center.y = thisx->posRot.pos.y;
+            this->collider.elements[0].dim.worldSphere.center.x = thisx->world.pos.x;
+            this->collider.elements[0].dim.worldSphere.center.y = thisx->world.pos.y;
             thisx->colChkInfo.mass = MASS_IMMOVABLE;
             break;
         case LHO_WATER_PLANE:
@@ -185,8 +167,8 @@
                     globalCtx->colCtx.colHeader->waterBoxes[LHWB_MAIN_2].ySurface = WATER_LEVEL_LOWERED;
                     this->actionFunc = BgSpot06Objects_DoNothing;
                 } else {
-                    thisx->posRot.pos.y = this->lakeHyliaWaterLevel = -681.0f;
-                    thisx->posRot.pos.y += (f32)WATER_LEVEL_RAISED;
+                    thisx->world.pos.y = this->lakeHyliaWaterLevel = -681.0f;
+                    thisx->world.pos.y += (f32)WATER_LEVEL_RAISED;
                     this->actionFunc = BgSpot06Objects_WaterPlaneCutsceneWait;
                 }
             } else {
@@ -233,9 +215,9 @@
 
     if ((globalCtx->gameplayFrames % 3) == 0) {
         tmp = Rand_CenteredFloat(160.0f);
-        sp34.x = (Math_SinS(this->dyna.actor.shape.rot.y + 0x4000) * tmp) + this->dyna.actor.posRot.pos.x;
-        sp34.y = this->dyna.actor.posRot.pos.y;
-        sp34.z = (Math_CosS(this->dyna.actor.shape.rot.y + 0x4000) * tmp) + this->dyna.actor.posRot.pos.z;
+        sp34.x = (Math_SinS(this->dyna.actor.shape.rot.y + 0x4000) * tmp) + this->dyna.actor.world.pos.x;
+        sp34.y = this->dyna.actor.world.pos.y;
+        sp34.z = (Math_CosS(this->dyna.actor.shape.rot.y + 0x4000) * tmp) + this->dyna.actor.world.pos.z;
         EffectSsBubble_Spawn(globalCtx, &sp34.x, 50.0f, 70.0f, 10.0f, (Rand_ZeroOne() * 0.05f) + 0.175f);
     }
 }
@@ -248,7 +230,7 @@
 
     if (Flags_GetSwitch(globalCtx, this->switchFlag)) {
         this->timer = 100;
-        this->dyna.actor.posRot.pos.y += 3.0f;
+        this->dyna.actor.world.pos.y += 3.0f;
         this->actionFunc = BgSpot06Objects_GateWaitToOpen;
 
         for (i = 0; i < 15; i++) {
@@ -276,7 +258,7 @@
 void BgSpot06Objects_GateOpen(BgSpot06Objects* this, GlobalContext* globalCtx) {
     BgSpot06Objects_GateSpawnBubbles(this, globalCtx);
 
-    if (Math_StepToF(&this->dyna.actor.posRot.pos.y, this->dyna.actor.initPosRot.pos.y + 120.0f, 0.6f)) {
+    if (Math_StepToF(&this->dyna.actor.world.pos.y, this->dyna.actor.home.pos.y + 120.0f, 0.6f)) {
         this->actionFunc = BgSpot06Objects_DoNothing;
         this->timer = 0;
         Audio_PlayActorSound2(&this->dyna.actor, NA_SE_EV_METALDOOR_STOP);
@@ -293,13 +275,13 @@
  */
 void BgSpot06Objects_LockSpawnWaterRipples(BgSpot06Objects* this, GlobalContext* globalCtx, s32 flag) {
     if ((flag) || ((globalCtx->gameplayFrames % 7) == 0)) {
-        EffectSsGRipple_Spawn(globalCtx, &this->dyna.actor.initPosRot, 300, 700, 0);
+        EffectSsGRipple_Spawn(globalCtx, &this->dyna.actor.home, 300, 700, 0);
     }
 }
 
 void BgSpot06Objects_LockSpawnBubbles(BgSpot06Objects* this, GlobalContext* globalCtx, s32 flag) {
     if (((globalCtx->gameplayFrames % 7) == 0) || (flag)) {
-        EffectSsBubble_Spawn(globalCtx, &this->dyna.actor.posRot, 0.0f, 40.0f, 30.0f,
+        EffectSsBubble_Spawn(globalCtx, &this->dyna.actor.world, 0.0f, 40.0f, 30.0f,
                              (Rand_ZeroOne() * 0.05f) + 0.175f);
     }
 }
@@ -318,25 +300,25 @@
     if (this->collider.base.acFlags & 2) {
         this->timer = 130;
         this->dyna.actor.flags |= 0x10;
-        sin = Math_SinS(this->dyna.actor.posRot.rot.y);
-        cos = Math_CosS(this->dyna.actor.posRot.rot.y);
-        this->dyna.actor.posRot.pos.x += (3.0f * sin);
-        this->dyna.actor.posRot.pos.z += (3.0f * cos);
+        sin = Math_SinS(this->dyna.actor.world.rot.y);
+        cos = Math_CosS(this->dyna.actor.world.rot.y);
+        this->dyna.actor.world.pos.x += (3.0f * sin);
+        this->dyna.actor.world.pos.z += (3.0f * cos);
 
         for (i = 0; i < 20; i++) {
             BgSpot06Objects_LockSpawnBubbles(this, globalCtx, 1);
         }
 
-        effectPos.x = this->dyna.actor.posRot.pos.x + (5.0f * sin);
-        effectPos.y = this->dyna.actor.posRot.pos.y;
-        effectPos.z = this->dyna.actor.posRot.pos.z + (5.0f * cos);
+        effectPos.x = this->dyna.actor.world.pos.x + (5.0f * sin);
+        effectPos.y = this->dyna.actor.world.pos.y;
+        effectPos.z = this->dyna.actor.world.pos.z + (5.0f * cos);
 
         for (i = 0; i < 3; i++) {
             EffectSsBubble_Spawn(globalCtx, &effectPos, 0.0f, 20.0f, 20.0f, (Rand_ZeroOne() * 0.1f) + 0.7f);
         }
 
-        EffectSsGSplash_Spawn(globalCtx, &this->dyna.actor.posRot, NULL, NULL, 1, 700);
-        this->collider.list->dim.worldSphere.radius = 45;
+        EffectSsGSplash_Spawn(globalCtx, &this->dyna.actor.world, NULL, NULL, 1, 700);
+        this->collider.elements->dim.worldSphere.radius = 45;
         this->actionFunc = BgSpot06Objects_LockPullOutward;
         Audio_PlaySoundGeneral(NA_SE_SY_CORRECT_CHIME, &D_801333D4, 4, &D_801333E0, &D_801333E0, &D_801333E8);
         Flags_SetSwitch(globalCtx, this->switchFlag);
@@ -354,8 +336,8 @@
         this->timer--;
     }
 
-    this->dyna.actor.posRot.pos.x += (0.3f * Math_SinS(this->dyna.actor.posRot.rot.y));
-    this->dyna.actor.posRot.pos.z += (0.3f * Math_CosS(this->dyna.actor.posRot.rot.y));
+    this->dyna.actor.world.pos.x += (0.3f * Math_SinS(this->dyna.actor.world.rot.y));
+    this->dyna.actor.world.pos.z += (0.3f * Math_CosS(this->dyna.actor.world.rot.y));
     BgSpot06Objects_LockSpawnBubbles(this, globalCtx, 0);
 
     if (this->timer == 0) {
@@ -374,35 +356,35 @@
     f32 cos;
     f32 pad;
 
-    this->dyna.actor.posRot.pos.y += this->dyna.actor.velocity.y;
+    this->dyna.actor.world.pos.y += this->dyna.actor.velocity.y;
 
     if (this->dyna.actor.velocity.y <= 0.0f) {
         cos = Math_CosS(this->dyna.actor.shape.rot.x) * 4.3f;
-        this->dyna.actor.posRot.pos.x += (cos * Math_SinS(this->dyna.actor.shape.rot.y));
-        this->dyna.actor.posRot.pos.z += (cos * Math_CosS(this->dyna.actor.shape.rot.y));
-        this->dyna.actor.posRot.pos.y = this->dyna.actor.posRot.pos.y - 1.3f;
+        this->dyna.actor.world.pos.x += (cos * Math_SinS(this->dyna.actor.shape.rot.y));
+        this->dyna.actor.world.pos.z += (cos * Math_CosS(this->dyna.actor.shape.rot.y));
+        this->dyna.actor.world.pos.y = this->dyna.actor.world.pos.y - 1.3f;
         BgSpot06Objects_LockSpawnWaterRipples(this, globalCtx, 0);
 
         if (Math_ScaledStepToS(&this->dyna.actor.shape, 0, 0x260) != 0) {
-            this->dyna.actor.initPosRot.pos.x =
-                this->dyna.actor.posRot.pos.x - (Math_SinS(this->dyna.actor.shape.rot.y) * 16.0f);
-            this->dyna.actor.initPosRot.pos.z =
-                this->dyna.actor.posRot.pos.z - (Math_CosS(this->dyna.actor.shape.rot.y) * 16.0f);
-            this->dyna.actor.posRot.pos.y = -1993.0f;
+            this->dyna.actor.home.pos.x =
+                this->dyna.actor.world.pos.x - (Math_SinS(this->dyna.actor.shape.rot.y) * 16.0f);
+            this->dyna.actor.home.pos.z =
+                this->dyna.actor.world.pos.z - (Math_CosS(this->dyna.actor.shape.rot.y) * 16.0f);
+            this->dyna.actor.world.pos.y = -1993.0f;
             this->timer = 32;
             this->dyna.actor.flags &= ~0x10;
-            this->collider.list[0].dim.worldSphere.radius = this->collider.list[0].dim.modelSphere.radius * 2;
+            this->collider.elements[0].dim.worldSphere.radius = this->collider.elements[0].dim.modelSphere.radius * 2;
             this->actionFunc = BgSpot06Objects_LockFloat;
         }
     } else {
-        if (this->dyna.actor.posRot.pos.y >= -1973.0f) {
+        if (this->dyna.actor.world.pos.y >= -1973.0f) {
             this->dyna.actor.velocity.y = 0.0f;
             BgSpot06Objects_LockSpawnWaterRipples(this, globalCtx, 1);
-            EffectSsGSplash_Spawn(globalCtx, &this->dyna.actor.initPosRot, NULL, NULL, 1, 700);
+            EffectSsGSplash_Spawn(globalCtx, &this->dyna.actor.home, NULL, NULL, 1, 700);
         } else if (this->dyna.actor.shape.rot.x == -0x4000) {
             this->dyna.actor.velocity.y += 0.02f;
-            this->dyna.actor.posRot.pos.x = Rand_CenteredFloat(1.0f) + this->dyna.actor.initPosRot.pos.x;
-            this->dyna.actor.posRot.pos.z = Rand_CenteredFloat(1.0f) + this->dyna.actor.initPosRot.pos.z;
+            this->dyna.actor.world.pos.x = Rand_CenteredFloat(1.0f) + this->dyna.actor.home.pos.x;
+            this->dyna.actor.world.pos.z = Rand_CenteredFloat(1.0f) + this->dyna.actor.home.pos.z;
             this->dyna.actor.velocity.y =
                 (this->dyna.actor.velocity.y > 10.0f) ? (10.0f) : (this->dyna.actor.velocity.y);
             BgSpot06Objects_LockSpawnBubbles(this, globalCtx, 0);
@@ -410,9 +392,9 @@
             BgSpot06Objects_LockSpawnBubbles(this, globalCtx, 0);
 
             if (Math_ScaledStepToS(&this->dyna.actor.shape.rot.x, -0x4000, 0x30)) {
-                this->dyna.actor.initPosRot.pos.x = this->dyna.actor.posRot.pos.x;
-                this->dyna.actor.initPosRot.pos.y = -1993.0f;
-                this->dyna.actor.initPosRot.pos.z = ((0, this->dyna)).actor.posRot.pos.z;
+                this->dyna.actor.home.pos.x = this->dyna.actor.world.pos.x;
+                this->dyna.actor.home.pos.y = -1993.0f;
+                this->dyna.actor.home.pos.z = ((0, this->dyna)).actor.world.pos.z;
             }
         }
     }
@@ -429,7 +411,7 @@
         this->timer--;
     }
 
-    this->dyna.actor.posRot.pos.y = (2.0f * sinf(this->timer * (M_PI / 16.0f))) + this->dyna.actor.initPosRot.pos.y;
+    this->dyna.actor.world.pos.y = (2.0f * sinf(this->timer * (M_PI / 16.0f))) + this->dyna.actor.home.pos.y;
 
     if (this->timer == 0) {
         this->timer = 32;
@@ -491,7 +473,7 @@
             Gfx_DrawDListOpa(globalCtx, D_06002490);
 
             if (this->actionFunc == BgSpot06Objects_LockSwimToSurface) {
-                func_800628A4(1, &this->collider);
+                Collider_UpdateSpheres(1, &this->collider);
             }
             break;
         case LHO_WATER_PLANE:
@@ -519,16 +501,16 @@
 void BgSpot06Objects_WaterPlaneCutsceneRise(BgSpot06Objects* this, GlobalContext* globalCtx) {
     s32 pad;
 
-    this->dyna.actor.posRot.pos.y = this->lakeHyliaWaterLevel + (f32)WATER_LEVEL_RAISED;
+    this->dyna.actor.world.pos.y = this->lakeHyliaWaterLevel + (f32)WATER_LEVEL_RAISED;
 
     if (this->lakeHyliaWaterLevel >= 0.0001f) {
-        this->dyna.actor.posRot.pos.y = (f32)WATER_LEVEL_RAISED;
+        this->dyna.actor.world.pos.y = (f32)WATER_LEVEL_RAISED;
         this->actionFunc = BgSpot06Objects_DoNothing;
     } else {
         Math_SmoothStepToF(&this->lakeHyliaWaterLevel, 1.0f, 0.1f, 1.0f, 0.001f);
         globalCtx->colCtx.colHeader->waterBoxes[LHWB_GERUDO_VALLEY_RIVER_LOWER].ySurface = WATER_LEVEL_RIVER_LOWERED;
-        globalCtx->colCtx.colHeader->waterBoxes[LHWB_MAIN_1].ySurface = this->dyna.actor.posRot.pos.y;
-        globalCtx->colCtx.colHeader->waterBoxes[LHWB_MAIN_2].ySurface = this->dyna.actor.posRot.pos.y;
+        globalCtx->colCtx.colHeader->waterBoxes[LHWB_MAIN_1].ySurface = this->dyna.actor.world.pos.y;
+        globalCtx->colCtx.colHeader->waterBoxes[LHWB_MAIN_2].ySurface = this->dyna.actor.world.pos.y;
     }
 
     func_8002F948(&this->dyna.actor, NA_SE_EV_WATER_LEVEL_DOWN - SFX_FLAG);
