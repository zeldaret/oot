--- conflicted
+++ resolved
@@ -282,12 +282,8 @@
 
 void BgSpot06Objects_LockSpawnBubbles(BgSpot06Objects* this, GlobalContext* globalCtx, s32 flag) {
     if (!(globalCtx->gameplayFrames % 7) || flag) {
-<<<<<<< HEAD
-        EffectSsBubble_Spawn(globalCtx, &this->dyna.actor.world.pos, 0.0f, 40.0f, 30.0f, (Rand_ZeroOne() * 0.05f) + 0.175f);
-=======
         EffectSsBubble_Spawn(globalCtx, &this->dyna.actor.world.pos, 0.0f, 40.0f, 30.0f,
                              (Rand_ZeroOne() * 0.05f) + 0.175f);
->>>>>>> cf06b27b
     }
 }
 
