/*
 * File: z_bg_spot11_bakudankabe.c
 * Overlay: ovl_Bg_Spot11_Bakudankabe
 * Description: Destructible Wall (Desert Colossus)
 */

#include "z_bg_spot11_bakudankabe.h"
#include "overlays/effects/ovl_Effect_Ss_Kakera/z_eff_ss_kakera.h"
#include "objects/object_spot11_obj/object_spot11_obj.h"

#define FLAGS 0x00000030

#define THIS ((BgSpot11Bakudankabe*)thisx)

void BgSpot11Bakudankabe_Init(Actor* thisx, GlobalContext* globalCtx);
void BgSpot11Bakudankabe_Destroy(Actor* thisx, GlobalContext* globalCtx);
void BgSpot11Bakudankabe_Update(Actor* thisx, GlobalContext* globalCtx);
void BgSpot11Bakudankabe_Draw(Actor* thisx, GlobalContext* globalCtx);

const ActorInit Bg_Spot11_Bakudankabe_InitVars = {
    ACTOR_BG_SPOT11_BAKUDANKABE,
    ACTORTYPE_BG,
    FLAGS,
    OBJECT_SPOT11_OBJ,
    sizeof(BgSpot11Bakudankabe),
    (ActorFunc)BgSpot11Bakudankabe_Init,
    (ActorFunc)BgSpot11Bakudankabe_Destroy,
    (ActorFunc)BgSpot11Bakudankabe_Update,
    (ActorFunc)BgSpot11Bakudankabe_Draw,
};

static ColliderCylinderInit sCylinderInit = {
    { COLTYPE_UNK10, 0x00, 0x09, 0x00, 0x20, COLSHAPE_CYLINDER },
    { 0x00, { 0x00000000, 0x00, 0x00 }, { 0x00000008, 0x00, 0x00 }, 0x00, 0x01, 0x00 },
    { 40, 80, 0, { 2259, 108, -1580 } },
};

static Vec3f D_808B272C = { 2259.0f, 108.0f, -1550.0f };
static Vec3f D_808B2738 = { 2259.0f, 108.0f, -1550.0f };

extern Gfx D_0500A880[];

void func_808B2180(BgSpot11Bakudankabe* this, GlobalContext* globalCtx) {
    s32 pad;

    Collider_InitCylinder(globalCtx, &this->collider);
    Collider_SetCylinder(globalCtx, &this->collider, &this->dyna.actor, &sCylinderInit);
    this->collider.dim.pos.x += (s16)this->dyna.actor.posRot.pos.x;
    this->collider.dim.pos.y += (s16)this->dyna.actor.posRot.pos.y;
    this->collider.dim.pos.z += (s16)this->dyna.actor.posRot.pos.z;
}

void func_808B2218(BgSpot11Bakudankabe* this, GlobalContext* globalCtx) {
    Actor* thisx = &this->dyna.actor;
    Vec3f burstDepthY;
    Vec3f burstDepthX;
    s32 i;

    burstDepthX.z = 0;
    burstDepthX.x = 0;

    for (i = 0; i < 20; i++) {
        s16 scale;
        s32 gravityInfluence;
        s32 rotationSpeed;

        Math_Vec3f_Sum(&thisx->posRot.pos, &D_808B272C, &burstDepthY);

        burstDepthY.x += (Rand_ZeroOne() - 0.5f) * 120.0f;
        burstDepthY.y += (30.0f + (i * 6.5f));
        burstDepthY.z += (Rand_ZeroOne() - 0.5f) * 20.0f;

        burstDepthX.y = (Rand_ZeroOne() - 0.2f) * 12.0f;
        scale = (Rand_ZeroOne() * 55.0f) + 8.0f;

        if (scale < 20) {
            gravityInfluence = -300;
        } else if (scale < 35) {
            gravityInfluence = -360;
        } else {
            gravityInfluence = -420;
        }
        if (Rand_ZeroOne() < 0.4f) {
            rotationSpeed = 65;
        } else {
            rotationSpeed = 33;
        }
        EffectSsKakera_Spawn(globalCtx, &burstDepthY, &burstDepthX, &burstDepthY, gravityInfluence, rotationSpeed, 0x1E,
                             4, 0, scale, 1, 3, 80, KAKERA_COLOR_NONE, OBJECT_GAMEPLAY_FIELD_KEEP, D_0500A880);
    }
    Math_Vec3f_Sum(&thisx->posRot.pos, &D_808B272C, &burstDepthY);
    func_80033480(globalCtx, &burstDepthY, 70, 4, 110, 160, 1);
    burstDepthY.y += 40;
    func_80033480(globalCtx, &burstDepthY, 70, 5, 110, 160, 1);
    burstDepthY.y += 40;
    func_80033480(globalCtx, &burstDepthY, 70, 4, 110, 160, 1);
}

void BgSpot11Bakudankabe_Init(Actor* thisx, GlobalContext* globalCtx) {
    BgSpot11Bakudankabe* this = THIS;
    s32 pad;
    CollisionHeader* colHeader = NULL;

    DynaPolyActor_Init(&this->dyna, DPM_UNK);
    if (Flags_GetSwitch(globalCtx, (this->dyna.actor.params & 0x3F))) {
        Actor_Kill(&this->dyna.actor);
        return;
    }
    func_808B2180(this, globalCtx);
<<<<<<< HEAD
    DynaPolyInfo_Alloc(&gDesertColossusBombableWallCol, &sp24);
    this->dyna.dynaPolyId = DynaPolyInfo_RegisterActor(globalCtx, &globalCtx->colCtx.dyna, &this->dyna.actor, sp24);
=======
    CollisionHeader_GetVirtual(&gBgSpot11Col, &colHeader);
    this->dyna.bgId = DynaPoly_SetBgActor(globalCtx, &globalCtx->colCtx.dyna, &this->dyna.actor, colHeader);
>>>>>>> a0e2ce72
    Actor_SetScale(&this->dyna.actor, 1.0f);
    osSyncPrintf("(spot11 爆弾壁)(arg_data 0x%04x)\n", this->dyna.actor.params);
}

void BgSpot11Bakudankabe_Destroy(Actor* thisx, GlobalContext* globalCtx) {
    BgSpot11Bakudankabe* this = THIS;

    DynaPoly_DeleteBgActor(globalCtx, &globalCtx->colCtx.dyna, this->dyna.bgId);
    Collider_DestroyCylinder(globalCtx, &this->collider);
}

void BgSpot11Bakudankabe_Update(Actor* thisx, GlobalContext* globalCtx) {
    BgSpot11Bakudankabe* this = THIS;

    if (this->collider.base.acFlags & 2) {
        func_808B2218(this, globalCtx);
        Flags_SetSwitch(globalCtx, (this->dyna.actor.params & 0x3F));
        Audio_PlaySoundAtPosition(globalCtx, &D_808B2738, 40, NA_SE_EV_WALL_BROKEN);
        func_80078884(NA_SE_SY_CORRECT_CHIME);
        Actor_Kill(&this->dyna.actor);
        return;
    }
    CollisionCheck_SetAC(globalCtx, &globalCtx->colChkCtx, &this->collider.base);
}

void BgSpot11Bakudankabe_Draw(Actor* thisx, GlobalContext* globalCtx) {
    BgSpot11Bakudankabe* this = THIS;

    Gfx_DrawDListOpa(globalCtx, gDesertColossusBombableWallDL);
}<|MERGE_RESOLUTION|>--- conflicted
+++ resolved
@@ -107,13 +107,8 @@
         return;
     }
     func_808B2180(this, globalCtx);
-<<<<<<< HEAD
-    DynaPolyInfo_Alloc(&gDesertColossusBombableWallCol, &sp24);
-    this->dyna.dynaPolyId = DynaPolyInfo_RegisterActor(globalCtx, &globalCtx->colCtx.dyna, &this->dyna.actor, sp24);
-=======
     CollisionHeader_GetVirtual(&gBgSpot11Col, &colHeader);
     this->dyna.bgId = DynaPoly_SetBgActor(globalCtx, &globalCtx->colCtx.dyna, &this->dyna.actor, colHeader);
->>>>>>> a0e2ce72
     Actor_SetScale(&this->dyna.actor, 1.0f);
     osSyncPrintf("(spot11 爆弾壁)(arg_data 0x%04x)\n", this->dyna.actor.params);
 }
