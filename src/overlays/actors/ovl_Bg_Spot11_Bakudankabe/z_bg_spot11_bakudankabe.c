/*
 * File: z_bg_spot11_bakudankabe.c
 * Overlay: ovl_Bg_Spot11_Bakudankabe
 * Description: Destructible Wall (Desert Colossus)
 */

#include "z_bg_spot11_bakudankabe.h"
#include "overlays/effects/ovl_Effect_Ss_Kakera/z_eff_ss_kakera.h"
#include "assets/objects/object_spot11_obj/object_spot11_obj.h"
#include "assets/objects/gameplay_field_keep/gameplay_field_keep.h"

#define FLAGS (ACTOR_FLAG_4 | ACTOR_FLAG_5)

void BgSpot11Bakudankabe_Init(Actor* thisx, PlayState* play);
void BgSpot11Bakudankabe_Destroy(Actor* thisx, PlayState* play);
void BgSpot11Bakudankabe_Update(Actor* thisx, PlayState* play);
void BgSpot11Bakudankabe_Draw(Actor* thisx, PlayState* play);

const ActorInit Bg_Spot11_Bakudankabe_InitVars = {
    ACTOR_BG_SPOT11_BAKUDANKABE,
    ACTORCAT_BG,
    FLAGS,
    OBJECT_SPOT11_OBJ,
    sizeof(BgSpot11Bakudankabe),
    (ActorFunc)BgSpot11Bakudankabe_Init,
    (ActorFunc)BgSpot11Bakudankabe_Destroy,
    (ActorFunc)BgSpot11Bakudankabe_Update,
    (ActorFunc)BgSpot11Bakudankabe_Draw,
};

static ColliderCylinderInit sCylinderInit = {
    {
        COLTYPE_NONE,
        AT_NONE,
        AC_ON | AC_TYPE_PLAYER,
        OC1_NONE,
        OC2_TYPE_2,
        COLSHAPE_CYLINDER,
    },
    {
        ELEMTYPE_UNK0,
        { 0x00000000, 0x00, 0x00 },
        { 0x00000008, 0x00, 0x00 },
        TOUCH_NONE,
        BUMP_ON,
        OCELEM_NONE,
    },
    { 40, 80, 0, { 2259, 108, -1580 } },
};

static Vec3f D_808B272C = { 2259.0f, 108.0f, -1550.0f };
static Vec3f D_808B2738 = { 2259.0f, 108.0f, -1550.0f };

void func_808B2180(BgSpot11Bakudankabe* this, PlayState* play) {
    s32 pad;

    Collider_InitCylinder(play, &this->collider);
    Collider_SetCylinder(play, &this->collider, &this->dyna.actor, &sCylinderInit);
    this->collider.dim.pos.x += (s16)this->dyna.actor.world.pos.x;
    this->collider.dim.pos.y += (s16)this->dyna.actor.world.pos.y;
    this->collider.dim.pos.z += (s16)this->dyna.actor.world.pos.z;
}

void func_808B2218(BgSpot11Bakudankabe* this, PlayState* play) {
    Actor* thisx = &this->dyna.actor;
    Vec3f burstDepthY;
    Vec3f burstDepthX;
    s32 i;

    burstDepthX.z = 0;
    burstDepthX.x = 0;

    for (i = 0; i < 20; i++) {
        s16 scale;
        s32 gravityInfluence;
        s32 rotationSpeed;

        Math_Vec3f_Sum(&thisx->world.pos, &D_808B272C, &burstDepthY);

        burstDepthY.x += (Rand_ZeroOne() - 0.5f) * 120.0f;
        burstDepthY.y += (30.0f + (i * 6.5f));
        burstDepthY.z += (Rand_ZeroOne() - 0.5f) * 20.0f;

        burstDepthX.y = (Rand_ZeroOne() - 0.2f) * 12.0f;
        scale = (Rand_ZeroOne() * 55.0f) + 8.0f;

        if (scale < 20) {
            gravityInfluence = -300;
        } else if (scale < 35) {
            gravityInfluence = -360;
        } else {
            gravityInfluence = -420;
        }
        if (Rand_ZeroOne() < 0.4f) {
            rotationSpeed = 65;
        } else {
            rotationSpeed = 33;
        }
        EffectSsKakera_Spawn(play, &burstDepthY, &burstDepthX, &burstDepthY, gravityInfluence, rotationSpeed, 0x1E, 4,
                             0, scale, 1, 3, 80, KAKERA_COLOR_NONE, OBJECT_GAMEPLAY_FIELD_KEEP, gFieldKakeraDL);
    }
    Math_Vec3f_Sum(&thisx->world.pos, &D_808B272C, &burstDepthY);
    func_80033480(play, &burstDepthY, 70, 4, 110, 160, 1);
    burstDepthY.y += 40;
    func_80033480(play, &burstDepthY, 70, 5, 110, 160, 1);
    burstDepthY.y += 40;
    func_80033480(play, &burstDepthY, 70, 4, 110, 160, 1);
}

void BgSpot11Bakudankabe_Init(Actor* thisx, PlayState* play) {
    BgSpot11Bakudankabe* this = (BgSpot11Bakudankabe*)thisx;
    s32 pad;
    CollisionHeader* colHeader = NULL;

    DynaPolyActor_Init(&this->dyna, DPM_UNK);
    if (Flags_GetSwitch(play, PARAMS_GET(this->dyna.actor.params, 0, 6))) {
        Actor_Kill(&this->dyna.actor);
        return;
    }
    func_808B2180(this, play);
    CollisionHeader_GetVirtual(&gDesertColossusBombableWallCol, &colHeader);
    this->dyna.bgId = DynaPoly_SetBgActor(play, &play->colCtx.dyna, &this->dyna.actor, colHeader);
    Actor_SetScale(&this->dyna.actor, 1.0f);
    osSyncPrintf("(spot11 爆弾壁)(arg_data 0x%04x)\n", this->dyna.actor.params);
}

void BgSpot11Bakudankabe_Destroy(Actor* thisx, PlayState* play) {
    BgSpot11Bakudankabe* this = (BgSpot11Bakudankabe*)thisx;

    DynaPoly_DeleteBgActor(play, &play->colCtx.dyna, this->dyna.bgId);
    Collider_DestroyCylinder(play, &this->collider);
}

void BgSpot11Bakudankabe_Update(Actor* thisx, PlayState* play) {
    BgSpot11Bakudankabe* this = (BgSpot11Bakudankabe*)thisx;

    if (this->collider.base.acFlags & AC_HIT) {
        func_808B2218(this, play);
<<<<<<< HEAD
        Flags_SetSwitch(play, PARAMS_GET(this->dyna.actor.params, 0, 6));
        SoundSource_PlaySfxAtFixedWorldPos(play, &D_808B2738, 40, NA_SE_EV_WALL_BROKEN);
=======
        Flags_SetSwitch(play, (this->dyna.actor.params & 0x3F));
        SfxSource_PlaySfxAtFixedWorldPos(play, &D_808B2738, 40, NA_SE_EV_WALL_BROKEN);
>>>>>>> d7ea63c7
        func_80078884(NA_SE_SY_CORRECT_CHIME);
        Actor_Kill(&this->dyna.actor);
        return;
    }
    CollisionCheck_SetAC(play, &play->colChkCtx, &this->collider.base);
}

void BgSpot11Bakudankabe_Draw(Actor* thisx, PlayState* play) {
    BgSpot11Bakudankabe* this = (BgSpot11Bakudankabe*)thisx;

    Gfx_DrawDListOpa(play, gDesertColossusBombableWallDL);
}<|MERGE_RESOLUTION|>--- conflicted
+++ resolved
@@ -136,13 +136,8 @@
 
     if (this->collider.base.acFlags & AC_HIT) {
         func_808B2218(this, play);
-<<<<<<< HEAD
         Flags_SetSwitch(play, PARAMS_GET(this->dyna.actor.params, 0, 6));
-        SoundSource_PlaySfxAtFixedWorldPos(play, &D_808B2738, 40, NA_SE_EV_WALL_BROKEN);
-=======
-        Flags_SetSwitch(play, (this->dyna.actor.params & 0x3F));
         SfxSource_PlaySfxAtFixedWorldPos(play, &D_808B2738, 40, NA_SE_EV_WALL_BROKEN);
->>>>>>> d7ea63c7
         func_80078884(NA_SE_SY_CORRECT_CHIME);
         Actor_Kill(&this->dyna.actor);
         return;
