/*
 * File: z_en_kanban.c
 * Overlay: ovl_En_Kanban
 * Description: Cuttable square sign
 */

#include "z_en_kanban.h"
#include "vt.h"

#define FLAGS 0x00000019

#define THIS ((EnKanban*)thisx)

#define PART_UPPER_LEFT (1 << 0)
#define PART_LEFT_UPPER (1 << 1)
#define PART_LEFT_LOWER (1 << 2)
#define PART_RIGHT_UPPER (1 << 3)
#define PART_RIGHT_LOWER (1 << 4)
#define PART_LOWER_LEFT (1 << 5)
#define PART_UPPER_RIGHT (1 << 6)
#define PART_LOWER_RIGHT (1 << 7)
#define PART_POST_UPPER (1 << 8)
#define PART_POST_LOWER (1 << 9)
#define PART_POST_STAND (1 << 10)
#define LEFT_HALF (PART_UPPER_LEFT | PART_LEFT_UPPER | PART_LEFT_LOWER | PART_LOWER_LEFT)
#define RIGHT_HALF (PART_UPPER_RIGHT | PART_RIGHT_UPPER | PART_RIGHT_LOWER | PART_LOWER_RIGHT)
#define UPPER_HALF (PART_POST_UPPER | PART_UPPER_RIGHT | PART_RIGHT_UPPER | PART_UPPER_LEFT | PART_LEFT_UPPER)
#define UPPERLEFT_HALF (PART_POST_UPPER | PART_UPPER_RIGHT | PART_LEFT_LOWER | PART_UPPER_LEFT | PART_LEFT_UPPER)
#define UPPERRIGHT_HALF (PART_POST_UPPER | PART_UPPER_RIGHT | PART_RIGHT_UPPER | PART_UPPER_LEFT | PART_RIGHT_LOWER)
#define ALL_PARTS (LEFT_HALF | RIGHT_HALF | PART_POST_UPPER | PART_POST_LOWER)

typedef enum {
    ENKANBAN_SIGN,
    ENKANBAN_AIR,
    ENKANBAN_UNUSED,
    ENKANBAN_GROUND,
    ENKANBAN_WATER,
    ENKANBAN_REPAIR
} EnKanbanActionState;

typedef enum {
    PIECE_WHOLE_SIGN,
    PIECE_UPPER_HALF,
    PIECE_LOWER_HALF,
    PIECE_RIGHT_HALF,
    PIECE_LEFT_HALF,
    PIECE_2ND_QUAD,
    PIECE_1ST_QUAD,
    PIECE_3RD_QUAD,
    PIECE_4TH_QUAD,
    PIECE_UPPER_LEFT,
    PIECE_LEFT_UPPER,
    PIECE_LEFT_LOWER,
    PIECE_LOWER_LEFT,
    PIECE_UPPER_RIGHT,
    PIECE_RIGHT_UPPER,
    PIECE_RIGHT_LOWER,
    PIECE_LOWER_RIGHT,
    PIECE_POST_UPPER,
    PIECE_POST_LOWER,
    PIECE_OTHER = 100
} EnKanbanPiece;

typedef enum {
    CUT_POST,
    CUT_VERT_L,
    CUT_HORIZ,
    CUT_DIAG_L, // lower left to upper right
    CUT_DIAG_R, // upper left to lower right
    CUT_VERT_R
} EnKanbanCutType;

void EnKanban_Init(Actor* thisx, GlobalContext* globalCtx);
void EnKanban_Destroy(Actor* thisx, GlobalContext* globalCtx);
void EnKanban_Update(Actor* thisx, GlobalContext* globalCtx);
void EnKanban_Draw(Actor* thisx, GlobalContext* globalCtx);

extern Gfx D_0403C050[];
extern Gfx D_06000C30[];
extern Gfx D_06001630[];

const ActorInit En_Kanban_InitVars = {
    ACTOR_EN_KANBAN,
    ACTORTYPE_PROP,
    FLAGS,
    OBJECT_KANBAN,
    sizeof(EnKanban),
    (ActorFunc)EnKanban_Init,
    (ActorFunc)EnKanban_Destroy,
    (ActorFunc)EnKanban_Update,
    (ActorFunc)EnKanban_Draw,
};
<<<<<<< HEAD

static ColliderCylinderInit D_80A94490 = {
    {
        COLTYPE_NONE,
        AT_ON | AT_ENEMY,
        AC_ON | AC_PLAYER,
        OC_ON | OC_ALL,
        OT_TYPE1,
        COLSHAPE_CYLINDER,
    },
    {
        ELEMTYPE_UNK0,
        { 0xFFCFFFFF, 0x00, 0x00 },
        { 0xFFCFFFFF, 0x00, 0x00 },
        TOUCH_ON | TOUCH_SFX_NORMAL,
        BUMP_ON,
        OCELEM_ON,
    },
    { 20, 50, 5, { 0, 0, 0 } },
};
*/
#pragma GLOBAL_ASM("asm/non_matchings/overlays/actors/ovl_En_Kanban/func_80A91FA0.s")
=======
>>>>>>> 22758f06

static ColliderCylinderInit sCylinderInit = {
    { COLTYPE_UNK10, 0x11, 0x09, 0x39, 0x10, COLSHAPE_CYLINDER },
    { 0x00, { 0xFFCFFFFF, 0x00, 0x00 }, { 0xFFCFFFFF, 0x00, 0x00 }, 0x01, 0x01, 0x01 },
    { 20, 50, 5, { 0, 0, 0 } },
};

static u16 sPartFlags[] = {
    PART_UPPER_LEFT,  PART_LEFT_UPPER,  PART_LEFT_LOWER, PART_RIGHT_UPPER, PART_RIGHT_LOWER, PART_LOWER_LEFT,
    PART_UPPER_RIGHT, PART_LOWER_RIGHT, PART_POST_UPPER, PART_POST_LOWER,  PART_POST_STAND,
};

static Vec3f sPieceOffsets[] = {
    /* WHOLE_SIGN   */ { 0.0f, 44.0f, 0.0f },
    /* UPPER_HALF   */ { 0.0f, 50.0f, 0.0f },
    /* LOWER_HALF   */ { 0.0f, 38.0f, 0.0f },
    /* RIGHT_HALF  */ { 10.0f, 44.0f, 0.0f },
    /* LEFT_HALF  */ { -10.0f, 44.0f, 0.0f },
    /* 2ND_QUAD   */ { -10.0f, 50.0f, 0.0f },
    /* 1ST_QUAD    */ { 10.0f, 50.0f, 0.0f },
    /* 3RD_QUAD   */ { -10.0f, 38.0f, 0.0f },
    /* 4TH_QUAD    */ { 10.0f, 38.0f, 0.0f },
    /* UPPER_LEFT  */ { -7.5f, 51.0f, 0.0f },
    /* LEFT_UPPER */ { -12.5f, 48.0f, 0.0f },
    /* LEFT_LOWER */ { -12.5f, 40.0f, 0.0f },
    /* LOWER_LEFT  */ { -7.5f, 37.0f, 0.0f },
    /* UPPER_RIGHT  */ { 7.5f, 51.0f, 0.0f },
    /* RIGHT_UPPER */ { 12.5f, 48.0f, 0.0f },
    /* RIGHT_LOWER */ { 12.5f, 40.0f, 0.0f },
    /* LOWER_RIGHT  */ { 7.5f, 37.0f, 0.0f },
    /* POST_UPPER   */ { 0.0f, 50.0f, 0.0f },
    /* POST_LOWER   */ { 0.0f, 38.0f, 0.0f },
};

static Vec3f sPieceSizes[] = {
    /* WHOLE_SIGN */ { 1500.0f, 1000.0f, 0.0f },
    /* UPPER_HALF */ { 1500.0f, 500.0f, 0.0f },
    /* LOWER_HALF */ { 1500.0f, 500.0f, 0.0f },
    /* RIGHT_HALF  */ { 700.0f, 1000.0f, 0.0f },
    /* LEFT_HALF   */ { 700.0f, 1000.0f, 0.0f },
    /* 2ND_QUAD    */ { 700.0f, 500.0f, 0.0f },
    /* 1ST_QUAD    */ { 700.0f, 500.0f, 0.0f },
    /* 3RD_QUAD    */ { 700.0f, 500.0f, 0.0f },
    /* 4TH_QUAD    */ { 700.0f, 500.0f, 0.0f },
    /* UPPER_LEFT  */ { 700.0f, 500.0f, 0.0f },
    /* LEFT_UPPER  */ { 700.0f, 500.0f, 0.0f },
    /* LEFT_LOWER  */ { 700.0f, 500.0f, 0.0f },
    /* LOWER_LEFT  */ { 700.0f, 500.0f, 0.0f },
    /* UPPER_RIGHT */ { 700.0f, 500.0f, 0.0f },
    /* RIGHT_UPPER */ { 700.0f, 500.0f, 0.0f },
    /* RIGHT_LOWER */ { 700.0f, 500.0f, 0.0f },
    /* LOWER_RIGHT */ { 700.0f, 500.0f, 0.0f },
    /* POST_UPPER  */ { 200.0f, 500.0f, 0.0f },
    /* POST_LOWER  */ { 200.0f, 500.0f, 0.0f },
};

static u8 sCutTypes[] = {
    /* 1H_OVER     */ CUT_VERT_L, /* 2H_OVER     */ CUT_VERT_L,
    /* 1H_COMBO    */ CUT_DIAG_R, /* 2H_COMBO    */ CUT_DIAG_R,
    /* 1H_LEFT     */ CUT_HORIZ,  /* 2H_LEFT     */ CUT_HORIZ,
    /* 1H_COMBO    */ CUT_HORIZ,  /* 2H_COMBO    */ CUT_HORIZ,
    /* 1H_RIGHT    */ CUT_HORIZ,  /* 2H_RIGHT    */ CUT_HORIZ,
    /* 1H_COMBO    */ CUT_HORIZ,  /* 2H_COMBO    */ CUT_HORIZ,
    /* 1H_STAB     */ CUT_POST,   /* 2H_STAB     */ CUT_POST,
    /* 1H_COMBO    */ CUT_POST,   /* 2H_COMBO    */ CUT_POST,
    /* FLIP_START  */ CUT_VERT_L, /* JUMP_START  */ CUT_VERT_L,
    /* FLIP_END    */ CUT_VERT_L, /* JUMP_END    */ CUT_VERT_L,
    /* BACK_LEFT   */ CUT_HORIZ,  /* BACK_RIGHT  */ CUT_HORIZ,
    /* OVER_HAMMER */ CUT_POST,   /* SIDE_HAMMER */ CUT_POST,
    /* 1H_SPIN_ATK */ CUT_POST,   /* 2H_SPIN_ATK */ CUT_POST,
    /* 1H_BIG_SPIN */ CUT_POST,   /* 2H_BIG_SPIN */ CUT_POST,
};

static u16 sCutFlags[] = {
    /* CUT_POST   */ ALL_PARTS,       /* CUT_VERT_L */ LEFT_HALF,
    /* CUT_HORIZ  */ UPPER_HALF,      /* CUT_DIAG_L */ UPPERLEFT_HALF,
    /* CUT_DIAG_R */ UPPERRIGHT_HALF, /* CUT_VERT_R */ RIGHT_HALF,
};

void EnKanban_SetFloorRot(EnKanban* this) {
    if (this->actor.floorPoly != NULL) {
        f32 nx = this->actor.floorPoly->norm.x * COLPOLY_NORM_FRAC;
        f32 ny = this->actor.floorPoly->norm.y * COLPOLY_NORM_FRAC;
        f32 nz = this->actor.floorPoly->norm.z * COLPOLY_NORM_FRAC;

        this->floorRot.x = -Math_FAtan2F(-nz * ny, 1.0f);
        this->floorRot.z = Math_FAtan2F(-nx * ny, 1.0f);
    }
}

void EnKanban_Init(Actor* thisx, GlobalContext* globalCtx) {
    EnKanban* this = THIS;

    Actor_SetScale(&this->actor, 0.01f);
    if (this->actor.params != ENKANBAN_PIECE) {
        this->actor.unk_1F = 0;
        this->actor.flags |= 1;
        Collider_InitCylinder(globalCtx, &this->collider);
        Collider_SetCylinder(globalCtx, &this->collider, &this->actor, &sCylinderInit);
        osSyncPrintf("KANBAN ARG    %x\n", this->actor.params);
        if (this->actor.params == ENKANBAN_FISHING) {
            if (gSaveContext.linkAge == 1) {
                this->actor.textId = 0x409D;
            } else {
                this->actor.textId = 0x4090;
            }
        } else {
            this->actor.textId = this->actor.params | 0x300;
        }
        this->bounceX = 1;
        this->partFlags = 0xFFFF;
        func_8002E4B4(globalCtx, &this->actor, 10.0f, 10.0f, 50.0f, 4);
        EnKanban_SetFloorRot(this);
        if (gSaveContext.linkAge == 1) {
            this->actor.posRot.pos.y -= 15.0f;
        }
    }
}

void EnKanban_Destroy(Actor* thisx, GlobalContext* globalCtx) {
    s32 pad;
    EnKanban* this = THIS;

    if (this->actionState == ENKANBAN_SIGN) {
        Collider_DestroyCylinder(globalCtx, &this->collider);
    }
}

void EnKanban_Message(EnKanban* this, GlobalContext* globalCtx) {
    if (!this->msgFlag) {
        if (this->msgTimer == 0) {
            if (ABS((s16)(this->actor.yawTowardsLink - this->actor.shape.rot.y)) < 0x2800) {
                if (func_8002F194(&this->actor, globalCtx)) {
                    this->msgFlag = true;
                } else {
                    func_8002F2CC(&this->actor, globalCtx, 68.0f);
                }
            }
        } else {
            this->msgTimer--;
        }
    } else {
        if (func_8002F334(&this->actor, globalCtx)) {
            this->msgFlag = false;
            this->msgTimer = 20;
        }
    }
}

void EnKanban_Update(Actor* thisx, GlobalContext* globalCtx2) {
    u8 bounced = false;
    GlobalContext* globalCtx = globalCtx2;
    EnKanban* this = THIS;
    EnKanban* signpost;
    EnKanban* piece;
    Player* player = PLAYER;
    Vec3f offset;

    this->frameCount++;
    switch (this->actionState) {
        case ENKANBAN_SIGN:
            if (this->invincibilityTimer != 0) {
                this->invincibilityTimer--;
            }
            if (this->zTargetTimer != 0) {
                this->zTargetTimer--;
            }
            if (this->zTargetTimer == 1) {
                this->actor.flags &= ~1;
            }
            if (this->partFlags == 0xFFFF) {
                EnKanban_Message(this, globalCtx);
            }
            if ((this->invincibilityTimer == 0) && (this->collider.base.acFlags & 2)) {
                this->collider.base.acFlags &= ~2;
                this->invincibilityTimer = 6;
                piece = (EnKanban*)Actor_SpawnAsChild(&globalCtx->actorCtx, &this->actor, globalCtx, ACTOR_EN_KANBAN,
                                                      this->actor.posRot.pos.x, this->actor.posRot.pos.y,
                                                      this->actor.posRot.pos.z, this->actor.shape.rot.x,
                                                      this->actor.shape.rot.y, this->actor.shape.rot.z, ENKANBAN_PIECE);
                if (piece != NULL) {
                    ColliderBody* hitItem = this->collider.body.acHitItem;
                    s16 yawDiff = this->actor.yawTowardsLink - this->actor.shape.rot.y;
                    u8 i;

                    if (hitItem->toucher.flags & 0x700) {
                        this->cutType = sCutTypes[player->swordAnimation];
                    } else {
                        this->cutType = CUT_POST;
                    }
                    if (ABS(yawDiff) > 0x4000) {
                        if (this->cutType == CUT_DIAG_R) {
                            this->cutType = CUT_DIAG_L;
                        } else if (this->cutType == CUT_VERT_L) {
                            this->cutType = CUT_VERT_R;
                        }
                    }
                    piece->partFlags = sCutFlags[this->cutType] & this->partFlags;
                    if (piece->partFlags == 0) {
                        Actor_Kill(&piece->actor);
                        return;
                    }
                    piece->partCount = 0;
                    for (i = 0; i < ARRAY_COUNT(sPartFlags); i++) {
                        if (sPartFlags[i] & piece->partFlags) {
                            piece->partCount++;
                        }
                    }
                    this->partFlags &= ~sCutFlags[this->cutType];
                    if (!(this->partFlags & ALL_PARTS)) {
                        this->zTargetTimer = 10;
                    }
                    if ((piece->partFlags & PART_UPPER_LEFT) && (piece->partFlags & PART_LOWER_RIGHT)) {
                        piece->pieceType = PIECE_WHOLE_SIGN;
                    } else if ((piece->partFlags & PART_LEFT_UPPER) && (piece->partFlags & PART_RIGHT_UPPER)) {
                        piece->pieceType = PIECE_UPPER_HALF;
                    } else if ((piece->partFlags & PART_LEFT_LOWER) && (piece->partFlags & PART_RIGHT_LOWER)) {
                        piece->pieceType = PIECE_LOWER_HALF;
                    } else if ((piece->partFlags & PART_UPPER_RIGHT) && (piece->partFlags & PART_LOWER_RIGHT)) {
                        piece->pieceType = PIECE_RIGHT_HALF;
                    } else if ((piece->partFlags & PART_UPPER_LEFT) && (piece->partFlags & PART_LOWER_LEFT)) {
                        piece->pieceType = PIECE_LEFT_HALF;
                    } else if ((piece->partFlags & PART_UPPER_LEFT) && (piece->partFlags & PART_LEFT_UPPER)) {
                        piece->pieceType = PIECE_2ND_QUAD;
                    } else if ((piece->partFlags & PART_UPPER_RIGHT) && (piece->partFlags & PART_RIGHT_UPPER)) {
                        piece->pieceType = PIECE_1ST_QUAD;
                    } else if ((piece->partFlags & PART_LEFT_LOWER) && (piece->partFlags & PART_LOWER_LEFT)) {
                        piece->pieceType = PIECE_3RD_QUAD;
                    } else if ((piece->partFlags & PART_RIGHT_LOWER) && (piece->partFlags & PART_LOWER_RIGHT)) {
                        piece->pieceType = PIECE_4TH_QUAD;
                    } else if (piece->partFlags & PART_UPPER_LEFT) {
                        piece->pieceType = PIECE_UPPER_LEFT;
                    } else if (piece->partFlags & PART_LEFT_UPPER) {
                        piece->pieceType = PIECE_LEFT_UPPER;
                    } else if (piece->partFlags & PART_LEFT_LOWER) {
                        piece->pieceType = PIECE_LEFT_LOWER;
                    } else if (piece->partFlags & PART_LOWER_LEFT) {
                        piece->pieceType = PIECE_LOWER_LEFT;
                    } else if (piece->partFlags & PART_UPPER_RIGHT) {
                        piece->pieceType = PIECE_UPPER_RIGHT;
                    } else if (piece->partFlags & PART_RIGHT_UPPER) {
                        piece->pieceType = PIECE_RIGHT_UPPER;
                    } else if (piece->partFlags & PART_RIGHT_LOWER) {
                        piece->pieceType = PIECE_RIGHT_LOWER;
                    } else if (piece->partFlags & PART_LOWER_RIGHT) {
                        piece->pieceType = PIECE_LOWER_RIGHT;
                    } else if (piece->partFlags & PART_POST_UPPER) {
                        piece->pieceType = PIECE_POST_UPPER;
                    } else if (piece->partFlags & PART_POST_LOWER) {
                        piece->pieceType = PIECE_POST_LOWER;
                    } else {
                        piece->pieceType = PIECE_OTHER;
                    }
                    if (piece->pieceType == 100) {
                        piece->pieceType = PIECE_WHOLE_SIGN;
                    }

                    Matrix_RotateY((this->actor.shape.rot.y / (f32)0x8000) * M_PI, MTXMODE_NEW);
                    Matrix_MultVec3f(&sPieceOffsets[piece->pieceType], &offset);
                    piece->actor.posRot.pos.x += offset.x;
                    piece->actor.posRot.pos.y += offset.y;
                    piece->actor.posRot.pos.z += offset.z;
                    piece->offset.x = -sPieceOffsets[piece->pieceType].x / this->actor.scale.x;
                    piece->offset.y = -sPieceOffsets[piece->pieceType].y / this->actor.scale.x;
                    piece->offset.z = -sPieceOffsets[piece->pieceType].z / this->actor.scale.x;
                    piece->pieceWidth = sPieceSizes[piece->pieceType].x;
                    piece->pieceHeight = sPieceSizes[piece->pieceType].y;
                    piece->actor.gravity = -1.0f;
                    piece->actionState = ENKANBAN_AIR;
                    piece->actor.posRot.rot.y = (s16)Rand_CenteredFloat(0x3000) + this->actor.yawTowardsLink + 0x8000;
                    piece->actor.velocity.y = Rand_ZeroFloat(2.0f) + 3.0f;
                    piece->actor.speedXZ = Rand_ZeroFloat(2.0f) + 3.0f;
                    if (piece->partCount >= 4) {
                        piece->bounceX = (s16)Rand_ZeroFloat(10.0f) + 6;
                        piece->bounceZ = (s16)Rand_ZeroFloat(10.0f) + 6;
                    } else {
                        piece->bounceX = (s16)Rand_ZeroFloat(7.0f) + 3;
                        piece->bounceZ = (s16)Rand_ZeroFloat(7.0f) + 3;
                    }
                    piece->spinVel.y = Rand_CenteredFloat(0x1800);
                    if (Rand_ZeroOne() < 0.5f) {
                        piece->direction = 1;
                    } else {
                        piece->direction = -1;
                    }
                    piece->airTimer = 100;
                    piece->actor.flags &= ~1;
                    piece->actor.flags |= 0x02000000;
                    this->cutMarkTimer = 5;
                    Audio_PlayActorSound2(&this->actor, NA_SE_IT_SWORD_STRIKE);
                }
            }
            this->actor.posRot2.pos = this->actor.posRot.pos;
            this->actor.posRot2.pos.y += 44.0f;
            Collider_CylinderUpdate(&this->actor, &this->collider);
            CollisionCheck_SetAC(globalCtx, &globalCtx->colChkCtx, &this->collider.base);
            CollisionCheck_SetOC(globalCtx, &globalCtx->colChkCtx, &this->collider.base);
            if (this->actor.xzDistFromLink > 500.0f) {
                this->actor.flags |= 1;
                this->partFlags = 0xFFFF;
            }
            if (this->cutMarkTimer != 0) {
                if (this->cutMarkTimer >= 5) {
                    this->cutMarkAlpha += 255;
                    if (this->cutMarkAlpha > 255) {
                        this->cutMarkAlpha = 255;
                    }
                } else {
                    this->cutMarkAlpha -= 65;
                    if (this->cutMarkAlpha < 0) {
                        this->cutMarkAlpha = 0;
                    }
                }
                this->cutMarkTimer--;
            }
            break;
        case ENKANBAN_AIR:
        case ENKANBAN_UNUSED: {
            u16 tempBgFlags;
            f32 tempX;
            f32 tempY;
            f32 tempZ;
            f32 tempWaterY;
            u8 onGround;

            Actor_MoveForward(&this->actor);
            func_8002E4B4(globalCtx, &this->actor, 30.0f, 30.0f, 50.0f, 5);

            tempX = this->actor.posRot.pos.x;
            tempY = this->actor.posRot.pos.y;
            tempZ = this->actor.posRot.pos.z;
            tempBgFlags = this->actor.bgCheckFlags;
            tempWaterY = this->actor.waterY;

            this->actor.posRot.pos.z += ((this->actor.posRot.pos.y - this->actor.groundY) * -50.0f) / 100.0f;
            func_8002E4B4(globalCtx, &this->actor, 10.0f, 10.0f, 50.0f, 4);
            EnKanban_SetFloorRot(this);

            this->actor.posRot.pos.x = tempX;
            this->actor.posRot.pos.y = tempY;
            this->actor.posRot.pos.z = tempZ;
            this->actor.bgCheckFlags = tempBgFlags;
            this->actor.waterY = tempWaterY;

            osSyncPrintf(VT_RST);
            onGround = (this->actor.bgCheckFlags & 1);
            if (this->spinXFlag) {
                this->spinRot.x += this->spinVel.x;
                this->spinVel.x -= 0x800;
                if ((this->spinRot.x <= 0) && onGround) {
                    this->spinRot.x = 0;
                    this->spinVel.x = 0;
                }
            } else {
                this->spinRot.x -= this->spinVel.x;
                this->spinVel.x -= 0x800;
                if ((this->spinRot.x >= 0) && onGround) {
                    this->spinRot.x = 0;
                    this->spinVel.x = 0;
                }
            }
            if (this->spinVel.x < -0xC00) {
                this->spinVel.x = -0xC00;
            }
            if (this->spinZFlag) {
                this->spinRot.z += this->spinVel.z;
                this->spinVel.z -= 0x800;
                if ((this->spinRot.z <= 0) && onGround) {
                    this->spinRot.z = 0;
                    this->spinVel.z = 0;
                }
            } else {
                this->spinRot.z -= this->spinVel.z;
                this->spinVel.z -= 0x800;
                if ((this->spinRot.z >= 0) && onGround) {
                    this->spinRot.z = 0;
                    this->spinVel.z = 0;
                }
            }
            if (this->spinVel.z < -0xC00) {
                this->spinVel.z = -0xC00;
            }
            if (this->actor.bgCheckFlags & 8) {
                this->actor.speedXZ *= -0.5f;
                Audio_PlayActorSound2(&this->actor, NA_SE_EV_WOODPLATE_BOUND);
            }
            if (this->actor.bgCheckFlags & 0x40) {
                this->actionState = ENKANBAN_WATER;
                Audio_PlayActorSound2(&this->actor, NA_SE_EV_BOMB_DROP_WATER);
                this->bounceX = this->bounceZ = 0;
                this->actor.posRot.pos.y += this->actor.waterY;
                EffectSsGSplash_Spawn(globalCtx, &this->actor.posRot.pos, NULL, NULL, 0, (this->partCount * 20) + 300);
                EffectSsGRipple_Spawn(globalCtx, &this->actor.posRot.pos, 150, 650, 0);
                EffectSsGRipple_Spawn(globalCtx, &this->actor.posRot.pos, 300, 800, 5);
                this->actor.velocity.y = 0.0f;
                this->actor.gravity = 0.0f;
                osSyncPrintf(" WAT  Y  = %f\n", this->actor.waterY);
                osSyncPrintf(" POS  Y  = %f\n", this->actor.posRot.pos.y);
                osSyncPrintf(" GROUND Y  = %f\n", this->actor.groundY);
                break;
            }

            if (onGround) {
                if (this->bounceCount <= 0) {
                    this->bounceCount++;
                    this->actor.velocity.y *= -0.3f;
                    this->actor.posRot.rot.y += (s16)Rand_CenteredFloat(16384.0f);
                } else {
                    this->actor.velocity.y = 0.0f;
                }
                this->actor.speedXZ *= 0.7f;
                if ((this->spinRot.x == 0) && (this->bounceX != 0)) {
                    this->spinVel.x = this->bounceX * 0x200;
                    if (this->bounceX != 0) {
                        this->bounceX -= 5;
                        if (this->bounceX <= 0) {
                            this->bounceX = 0;
                        }
                    }
                    if (Rand_ZeroOne() < 0.5f) {
                        this->spinXFlag = true;
                    } else {
                        this->spinXFlag = false;
                    }
                    bounced = true;
                }
                if ((this->spinRot.z == 0) && (this->bounceZ != 0)) {
                    this->spinVel.z = this->bounceZ * 0x200;
                    if (this->bounceZ != 0) {
                        this->bounceZ -= 5;
                        if (this->bounceZ <= 0) {
                            this->bounceZ = 0;
                        }
                    }
                    if (Rand_ZeroOne() < 0.5f) {
                        this->spinZFlag = true;
                    } else {
                        this->spinZFlag = false;
                    }
                    bounced = true;
                }
                Math_ApproachS(&this->actor.shape.rot.x, this->direction * 0x4000, 1, 0x2000);
            } else {
                this->actor.shape.rot.y += this->spinVel.y;
                this->actor.shape.rot.x += this->direction * 0x7D0;
            }
            if (bounced) {
                s16 dustCount;
                s16 j;
                Vec3f velocity = { 0.0f, 0.0f, 0.0f };
                Vec3f accel;
                Vec3f pos;

                Audio_PlayActorSound2(&this->actor, NA_SE_EV_WOODPLATE_BOUND);
                accel.x = 0.0f;
                accel.y = 0.1f;
                accel.z = 0.0f;
                pos.y = this->actor.groundY + 3.0f;
                dustCount = this->partCount * 0.5f;
                for (j = 0; j < dustCount + 3; j++) {
                    pos.x = this->actor.posRot.pos.x + Rand_CenteredFloat((this->partCount * 0.5f) + 20.0f);
                    pos.z = this->actor.posRot.pos.z + Rand_CenteredFloat((this->partCount * 0.5f) + 20.0f);
                    func_800286CC(globalCtx, &pos, &velocity, &accel, 100, 5);
                }
            }
            if (DECR(this->airTimer) == 0) {
                this->actionState = ENKANBAN_GROUND;
            }
        }
        case ENKANBAN_GROUND:
        case ENKANBAN_WATER:
            signpost = (EnKanban*)this->actor.parent;

            if (signpost->partFlags == 0xFFFF) {
                Actor_Kill(&this->actor);
            }
            Math_ApproachF(&this->actor.shape.unk_08, 100.0f, 1.0f, 5.0f);
            if (this->actionState == ENKANBAN_WATER) {
                s32 rippleDelay;
                s32 rippleScale;

                if ((player->actor.speedXZ > 0.0f) && (player->actor.posRot.pos.y < this->actor.posRot.pos.y) &&
                    (this->actor.xyzDistFromLinkSq < 2500.0f)) {
                    Math_ApproachF(&this->actor.speedXZ, player->actor.speedXZ, 1.0f, 0.2f);
                    if (this->actor.speedXZ > 1.0f) {
                        this->actor.speedXZ = 1.0f;
                    }
                    if (Math_SmoothStepToS(&this->actor.posRot.rot.y, this->actor.yawTowardsLink + 0x8000, 1, 0x1000,
                                           0) > 0) {
                        this->spinVel.y = this->actor.speedXZ * 1000.0f;
                    } else {
                        this->spinVel.y = this->actor.speedXZ * -1000.0f;
                    }
                }
                if (this->actor.bgCheckFlags & 1) {
                    this->actor.speedXZ = 0.0f;
                }
                Actor_MoveForward(&this->actor);
                if (this->actor.speedXZ != 0.0f) {
                    func_8002E4B4(globalCtx, &this->actor, 10.0f, 10.0f, 50.0f, 5);
                    if (this->actor.bgCheckFlags & 8) {
                        this->actor.speedXZ *= -0.5f;
                        if (this->spinVel.y > 0) {
                            this->spinVel.y = -0x7D0;
                        } else {
                            this->spinVel.y = 0x7D0;
                        }
                    }
                    Math_ApproachZeroF(&this->actor.speedXZ, 1.0f, 0.15f);
                }
                this->actor.shape.rot.y += this->spinVel.y;
                Math_ApproachS(&this->spinVel.y, 0, 1, 0x3A);
                Math_ApproachS(&this->actor.shape.rot.x, this->direction * 0x4000, 2, 0x1000);
                Math_ApproachS(&this->spinRot.x, Math_SinS(2500 * this->frameCount) * 500.0f, 2, 0x1000);
                Math_ApproachS(&this->spinRot.z, Math_CosS(3000 * this->frameCount) * 500.0f, 2, 0x1000);
                Math_ApproachZeroF(&this->floorRot.x, 0.5f, 0.2f);
                Math_ApproachZeroF(&this->floorRot.z, 0.5f, 0.2f);
                if (fabsf(this->actor.speedXZ) > 1.0f) {
                    rippleDelay = 0;
                } else if (fabsf(this->actor.speedXZ) > 0.5f) {
                    rippleDelay = 3;
                } else {
                    rippleDelay = 7;
                }
                if (!(this->frameCount & rippleDelay)) {
                    if (this->partCount < 3) {
                        rippleScale = 0;
                    } else if (this->partCount < 6) {
                        rippleScale = 100;
                    } else {
                        rippleScale = 200;
                    }
                    EffectSsGRipple_Spawn(globalCtx, &this->actor.posRot.pos, rippleScale, rippleScale + 500, 0);
                }
            } else if ((globalCtx->actorCtx.unk_02 != 0) && (this->actor.xyzDistFromLinkSq < SQ(100.0f))) {
                f32 hammerStrength = (100.0f - sqrtf(this->actor.xyzDistFromLinkSq)) * 0.05f;

                this->actionState = ENKANBAN_AIR;
                this->actor.gravity = -1.0f;
                this->actor.posRot.rot.y = Rand_CenteredFloat(0x10000);
                if (this->partCount >= 4) {
                    this->bounceX = (s16)Rand_ZeroFloat(10.0f) + 6;
                    this->bounceZ = (s16)Rand_ZeroFloat(10.0f) + 6;
                    this->actor.velocity.y = 2.0f + hammerStrength;
                    this->actor.speedXZ = Rand_ZeroFloat(1.0f);
                } else {
                    this->bounceX = (s16)Rand_ZeroFloat(7.0f) + 3;
                    this->bounceZ = (s16)Rand_ZeroFloat(7.0f) + 3;
                    this->actor.velocity.y = 3.0f + hammerStrength;
                    this->actor.speedXZ = Rand_ZeroFloat(1.5f);
                }
                this->spinVel.y = Rand_CenteredFloat(0x1800);
                if (Rand_ZeroOne() < 0.5f) {
                    this->direction = 1;
                } else {
                    this->direction = -1;
                }
                this->airTimer = 70;
            }
            if (this->bounceX == 0) {
                Actor* bomb = globalCtx->actorCtx.actorList[ACTORTYPE_EXPLOSIVES].first;
                f32 dx;
                f32 dy;
                f32 dz;

                while (bomb != NULL) {
                    if (bomb->params != 1) {
                        bomb = bomb->next;
                        continue;
                    }
                    dx = this->actor.posRot.pos.x - bomb->posRot.pos.x;
                    dy = this->actor.posRot.pos.y - bomb->posRot.pos.y;
                    dz = this->actor.posRot.pos.z - bomb->posRot.pos.z;
                    if (sqrtf(SQ(dx) + SQ(dy) + SQ(dz)) < 100.0f) {
                        f32 bombStrength = (100.0f - sqrtf(SQ(dx) + SQ(dy) + SQ(dz))) * 0.05f;

                        this->actionState = ENKANBAN_AIR;
                        this->actor.gravity = -1.0f;
                        this->actor.posRot.rot.y = Math_FAtan2F(dx, dz) * (0x8000 / M_PI);
                        if (this->partCount >= 4) {
                            this->bounceX = (s16)Rand_ZeroFloat(10.0f) + 6;
                            this->bounceZ = (s16)Rand_ZeroFloat(10.0f) + 6;
                            this->actor.velocity.y = 2.5f + bombStrength;
                            this->actor.speedXZ = 3.0f + bombStrength;
                        } else {
                            this->bounceX = (s16)Rand_ZeroFloat(7.0f) + 3;
                            this->bounceZ = (s16)Rand_ZeroFloat(7.0f) + 3;
                            this->actor.velocity.y = 5.0f + bombStrength;
                            this->actor.speedXZ = 4.0f + bombStrength;
                        }
                        this->spinVel.y = Rand_CenteredFloat(0x1800);
                        if (Rand_ZeroOne() < 0.5f) {
                            this->direction = 1;
                        } else {
                            this->direction = -1;
                        }
                        this->airTimer = 70;
                    }
                    bomb = bomb->next;
                }
            }
            osSyncPrintf(VT_FGCOL(GREEN));
            osSyncPrintf("OCARINA_MODE %d\n", globalCtx->msgCtx.unk_E3EE);
            osSyncPrintf(VT_RST);
            switch (this->ocarinaFlag) {
                case 0:
                    if (globalCtx->msgCtx.unk_E3EE == 1) {
                        this->ocarinaFlag = 1;
                    }
                    break;
                case 1:
                    if ((globalCtx->msgCtx.unk_E3EE == 4) && (globalCtx->msgCtx.unk_E3F2 == 8)) {
                        this->actionState = ENKANBAN_REPAIR;
                        this->bounceX = 1;
                        Audio_PlaySoundGeneral(NA_SE_SY_TRE_BOX_APPEAR, &D_801333D4, 4, &D_801333E0, &D_801333E0,
                                               &D_801333E8);
                    }
                    break;
            }
            break;
        case ENKANBAN_REPAIR: {
            f32 distX;
            f32 distY;
            f32 distZ;
            s16 pDiff;
            s16 yDiff;
            s16 rDiff;
            signpost = (EnKanban*)this->actor.parent;

            if (signpost->partFlags == 0xFFFF) {
                Actor_Kill(&this->actor);
            }

            Matrix_RotateY((signpost->actor.shape.rot.y / 32768.0f) * 3.1415927f, MTXMODE_NEW);
            Matrix_MultVec3f(&sPieceOffsets[this->pieceType], &offset);
            distX = Math_SmoothStepToF(&this->actor.posRot.pos.x, signpost->actor.posRot.pos.x + offset.x, 1.0f, 3.0f,
                                       0.0f);
            distY = Math_SmoothStepToF(&this->actor.posRot.pos.y, signpost->actor.posRot.pos.y + offset.y, 1.0f, 3.0f,
                                       0.0f);
            distZ = Math_SmoothStepToF(&this->actor.posRot.pos.z, signpost->actor.posRot.pos.z + offset.z, 1.0f, 3.0f,
                                       0.0f);
            pDiff = Math_SmoothStepToS(&this->actor.shape.rot.x, signpost->actor.shape.rot.x, 1, 0x200, 0);
            yDiff = Math_SmoothStepToS(&this->actor.shape.rot.y, signpost->actor.shape.rot.y, 1, 0x200, 0);
            rDiff = Math_SmoothStepToS(&this->actor.shape.rot.z, signpost->actor.shape.rot.z, 1, 0x200, 0);
            Math_ApproachS(&this->spinRot.x, 0, 1, 0x200);
            Math_ApproachS(&this->spinRot.z, 0, 1, 0x200);
            Math_ApproachZeroF(&this->floorRot.x, 1.0f, 0.05f);
            Math_ApproachZeroF(&this->floorRot.z, 1.0f, 0.05f);
            Math_ApproachZeroF(&this->actor.shape.unk_08, 1.0f, 2.0f);
            if (((distX + distY + distZ) == 0.0f) &&
                ((pDiff + yDiff + rDiff + this->spinRot.x + this->spinRot.z) == 0) && (this->floorRot.x == 0.0f) &&
                (this->floorRot.z == 0.0f)) {
                signpost->partFlags |= this->partFlags;
                signpost->actor.flags |= 1;
                Actor_Kill(&this->actor);
            }
        } break;
    }
}

static Gfx* sDisplayLists[] = {
    0x06000CB0, 0x06000DB8, 0x06000E78, 0x06000F38, 0x06000FF8, 0x060010B8,
    0x060011C0, 0x060012C8, 0x060013D0, 0x06001488, 0x06001540,
};

#include "z_en_kanban_gfx.c"

static f32 sCutAngles[] = {
    /* CUT_POST   */ 0.50f * M_PI,
    /* CUT_VERT_L */ 0.00f * M_PI,
    /* CUT_HORIZ  */ 0.50f * M_PI,
    /* CUT_DIAG_L */ 0.66f * M_PI,
    /* CUT_DIAG_R */ 0.34f * M_PI,
    /* CUT_VERT_R */ 0.00f * M_PI,
};

static s32 sUnused[] = { 0, 0, 0 }; // Unused zero vector?

static Vtx sShadowVertices[] = {
    VTX(-2000, 0, 0, 0, 1024, 0xFF, 0xFF, 0xFF, 0xFF),
    VTX(2000, 0, 0, 1024, 1024, 0xFF, 0xFF, 0xFF, 0xFF),
    VTX(2000, 6000, 0, 1024, 0, 0xFF, 0xFF, 0xFF, 0xFF),
    VTX(-2000, 6000, 0, 0, 0, 0xFF, 0xFF, 0xFF, 0xFF),
};

static Gfx sShadowDList[] = {
    gsDPPipeSync(),
    gsDPSetTextureLUT(G_TT_NONE),
    gsSPTexture(0xFFFF, 0xFFFF, 0, G_TX_RENDERTILE, G_ON),
    gsDPLoadTextureBlock(0x08000000, G_IM_FMT_I, G_IM_SIZ_8b, 32, 32, 0, G_TX_NOMIRROR | G_TX_CLAMP,
                         G_TX_NOMIRROR | G_TX_CLAMP, 6, 6, G_TX_NOLOD, G_TX_NOLOD),
    gsDPSetCombineLERP(PRIMITIVE, 0, TEXEL0, 0, TEXEL0, 0, PRIMITIVE, 0, 0, 0, 0, COMBINED, 0, 0, 0, COMBINED),
    gsDPSetRenderMode(G_RM_PASS, G_RM_ZB_OVL_SURF2),
    gsSPClearGeometryMode(G_CULL_BACK | G_FOG | G_LIGHTING | G_TEXTURE_GEN | G_TEXTURE_GEN_LINEAR),
    gsSPVertex(sShadowVertices, 4, 0),
    gsSP2Triangles(0, 1, 2, 0, 0, 2, 3, 0),
    gsSPEndDisplayList(),
};

void EnKanban_Draw(Actor* thisx, GlobalContext* globalCtx) {
    EnKanban* this = THIS;
    f32 zShift;
    f32 zShift2;
    s16 i;
    u8* shadowTex = Graph_Alloc(globalCtx->state.gfxCtx, 0x400);

    OPEN_DISPS(globalCtx->state.gfxCtx, "../z_en_kanban.c", 1659);
    func_80093D18(globalCtx->state.gfxCtx);
    func_80093D84(globalCtx->state.gfxCtx);
    gSPDisplayList(POLY_OPA_DISP++, D_06000C30);
    if (this->actionState != ENKANBAN_SIGN) {
        Matrix_Translate(this->actor.posRot.pos.x, this->actor.posRot.pos.y, this->actor.posRot.pos.z, MTXMODE_NEW);
        Matrix_Scale(this->actor.scale.x, this->actor.scale.y, this->actor.scale.z, MTXMODE_APPLY);
        Matrix_RotateX(this->floorRot.x, MTXMODE_APPLY);
        Matrix_RotateZ(this->floorRot.z, MTXMODE_APPLY);
        Matrix_Translate(0.0f, this->actor.shape.unk_08, 0.0f, MTXMODE_APPLY);
        Matrix_RotateY((this->actor.shape.rot.y / (f32)0x8000) * M_PI, MTXMODE_APPLY);
        Matrix_RotateX((this->actor.shape.rot.x / (f32)0x8000) * M_PI, MTXMODE_APPLY);
        zShift = fabsf(Math_SinS(this->spinRot.x) * this->pieceHeight);
        zShift2 = fabsf(Math_SinS(this->spinRot.z) * this->pieceWidth);
        zShift = MAX(zShift2, zShift);
        zShift *= -(f32)this->direction;
        Matrix_Translate(0.0f, 0.0f, zShift, MTXMODE_APPLY);
        Matrix_RotateX((this->spinRot.x / (f32)0x8000) * M_PI, MTXMODE_APPLY);
        Matrix_RotateY((this->spinRot.z / (f32)0x8000) * M_PI, MTXMODE_APPLY);
        Matrix_Translate(this->offset.x, this->offset.y, this->offset.z - 100.0f, MTXMODE_APPLY);
        gSPMatrix(POLY_OPA_DISP++, Matrix_NewMtx(globalCtx->state.gfxCtx, "../z_en_kanban.c", 1715),
                  G_MTX_NOPUSH | G_MTX_LOAD | G_MTX_MODELVIEW);
        for (i = 0; i < ARRAY_COUNT(sPartFlags); i++) {
            if (sPartFlags[i] & this->partFlags) {
                gSPDisplayList(POLY_OPA_DISP++, sDisplayLists[i]);
            }
        }
    } else {
        Matrix_Translate(0.0f, 0.0f, -100.0f, MTXMODE_APPLY);
        gSPMatrix(POLY_OPA_DISP++, Matrix_NewMtx(globalCtx->state.gfxCtx, "../z_en_kanban.c", 1725),
                  G_MTX_NOPUSH | G_MTX_LOAD | G_MTX_MODELVIEW);
        if (this->partFlags == 0xFFFF) {
            gSPDisplayList(POLY_OPA_DISP++, D_0403C050);
        } else {
            for (i = 0; i < ARRAY_COUNT(sPartFlags); i++) {
                if (sPartFlags[i] & this->partFlags) {
                    gSPDisplayList(POLY_OPA_DISP++, sDisplayLists[i]);
                }
            }
        }
        if (this->cutMarkAlpha != 0) {
            f32 cutOffset = (this->cutType == CUT_POST) ? -1200.0f : 0.0f;

            Matrix_Translate(0.0f, 4400.0f + cutOffset, 200.0f, MTXMODE_APPLY);
            Matrix_RotateZ(sCutAngles[this->cutType], MTXMODE_APPLY);
            Matrix_Scale(0.0f, 10.0f, 2.0f, MTXMODE_APPLY);
            gDPPipeSync(POLY_XLU_DISP++);
            gDPSetPrimColor(POLY_XLU_DISP++, 0x00, 0x00, 255, 255, 255, this->cutMarkAlpha);
            gDPSetEnvColor(POLY_XLU_DISP++, 255, 255, 150, 0);
            gSPMatrix(POLY_XLU_DISP++, Matrix_NewMtx(globalCtx->state.gfxCtx, "../z_en_kanban.c", 1773),
                      G_MTX_NOPUSH | G_MTX_LOAD | G_MTX_MODELVIEW);
            gSPDisplayList(POLY_XLU_DISP++, D_06001630);
        }
    }
    if ((this->actor.projectedPos.z <= 400.0f) && (this->actor.projectedPos.z > 0.0f) &&
        (this->actor.groundY > -3000.0f)) {
        if ((this->bounceX != 0) || (this->bounceZ != 0)) {
            u16 dayTime = gSaveContext.dayTime;
            f32 shadowAlpha;

            if (dayTime >= 0x8000) {
                dayTime = 0xFFFF - dayTime;
            }
            shadowAlpha = (dayTime * 0.00275f) + 10.0f;
            if (this->actor.projectedPos.z > 300.0f) {
                shadowAlpha *= ((400.0f - this->actor.projectedPos.z) * 0.01f);
            }
            gDPSetPrimColor(POLY_XLU_DISP++, 0x00, 0x00, 0, 0, 0, (s8)shadowAlpha);

            if ((this->actionState == ENKANBAN_SIGN) && (gSaveContext.linkAge == 1)) {
                zShift = 0.0f;
            } else {
                zShift = ((this->actor.posRot.pos.y - this->actor.groundY) * -50.0f) / 100.0f;
            }

            Matrix_Translate(this->actor.posRot.pos.x, this->actor.groundY, this->actor.posRot.pos.z + zShift,
                             MTXMODE_NEW);
            Matrix_RotateX(this->floorRot.x, MTXMODE_APPLY);
            Matrix_RotateZ(this->floorRot.z, MTXMODE_APPLY);
            Matrix_Scale(this->actor.scale.x, 0.0f, this->actor.scale.z, MTXMODE_APPLY);
            if (this->actionState == ENKANBAN_SIGN) {
                Matrix_RotateX(-M_PI / 5, MTXMODE_APPLY);
            }
            Matrix_RotateY((this->actor.shape.rot.y / (f32)0x8000) * M_PI, MTXMODE_APPLY);
            Matrix_RotateX((this->actor.shape.rot.x / (f32)0x8000) * M_PI, MTXMODE_APPLY);
            Matrix_RotateX((this->spinRot.x / (f32)0x8000) * M_PI, MTXMODE_APPLY);
            Matrix_RotateY((this->spinRot.z / (f32)0x8000) * M_PI, MTXMODE_APPLY);
            Matrix_Translate(this->offset.x, this->offset.y, this->offset.z, MTXMODE_APPLY);
            gSPMatrix(POLY_XLU_DISP++, Matrix_NewMtx(globalCtx->state.gfxCtx, "../z_en_kanban.c", 1833),
                      G_MTX_NOPUSH | G_MTX_LOAD | G_MTX_MODELVIEW);

            for (i = 0; i < 0x400; i++) {
                if (sShadowTexFlags[i] & this->partFlags) {
                    shadowTex[i] = 0xFF;
                } else {
                    shadowTex[i] = 0;
                }
            }
            gSPSegment(POLY_XLU_DISP++, 0x08, SEGMENTED_TO_VIRTUAL(shadowTex));
            gSPDisplayList(POLY_XLU_DISP++, sShadowDList);
        }
    }
    CLOSE_DISPS(globalCtx->state.gfxCtx, "../z_en_kanban.c", 1857);
}<|MERGE_RESOLUTION|>--- conflicted
+++ resolved
@@ -90,9 +90,8 @@
     (ActorFunc)EnKanban_Update,
     (ActorFunc)EnKanban_Draw,
 };
-<<<<<<< HEAD
-
-static ColliderCylinderInit D_80A94490 = {
+
+static ColliderCylinderInit sCylinderInit = {
     {
         COLTYPE_NONE,
         AT_ON | AT_ENEMY,
@@ -109,16 +108,6 @@
         BUMP_ON,
         OCELEM_ON,
     },
-    { 20, 50, 5, { 0, 0, 0 } },
-};
-*/
-#pragma GLOBAL_ASM("asm/non_matchings/overlays/actors/ovl_En_Kanban/func_80A91FA0.s")
-=======
->>>>>>> 22758f06
-
-static ColliderCylinderInit sCylinderInit = {
-    { COLTYPE_UNK10, 0x11, 0x09, 0x39, 0x10, COLSHAPE_CYLINDER },
-    { 0x00, { 0xFFCFFFFF, 0x00, 0x00 }, { 0xFFCFFFFF, 0x00, 0x00 }, 0x01, 0x01, 0x01 },
     { 20, 50, 5, { 0, 0, 0 } },
 };
 
@@ -288,19 +277,19 @@
             if (this->partFlags == 0xFFFF) {
                 EnKanban_Message(this, globalCtx);
             }
-            if ((this->invincibilityTimer == 0) && (this->collider.base.acFlags & 2)) {
-                this->collider.base.acFlags &= ~2;
+            if ((this->invincibilityTimer == 0) && (this->collider.base.acFlags & AC_HIT)) {
+                this->collider.base.atFlags &= ~AC_HIT;
                 this->invincibilityTimer = 6;
                 piece = (EnKanban*)Actor_SpawnAsChild(&globalCtx->actorCtx, &this->actor, globalCtx, ACTOR_EN_KANBAN,
                                                       this->actor.posRot.pos.x, this->actor.posRot.pos.y,
                                                       this->actor.posRot.pos.z, this->actor.shape.rot.x,
                                                       this->actor.shape.rot.y, this->actor.shape.rot.z, ENKANBAN_PIECE);
                 if (piece != NULL) {
-                    ColliderBody* hitItem = this->collider.body.acHitItem;
+                    ColliderInfo* hitItem = this->collider.info.acHitInfo;
                     s16 yawDiff = this->actor.yawTowardsLink - this->actor.shape.rot.y;
                     u8 i;
 
-                    if (hitItem->toucher.flags & 0x700) {
+                    if (hitItem->toucher.dmgFlags & 0x700) {
                         this->cutType = sCutTypes[player->swordAnimation];
                     } else {
                         this->cutType = CUT_POST;
@@ -409,7 +398,7 @@
             }
             this->actor.posRot2.pos = this->actor.posRot.pos;
             this->actor.posRot2.pos.y += 44.0f;
-            Collider_CylinderUpdate(&this->actor, &this->collider);
+            Collider_UpdateCylinder(&this->actor, &this->collider);
             CollisionCheck_SetAC(globalCtx, &globalCtx->colChkCtx, &this->collider.base);
             CollisionCheck_SetOC(globalCtx, &globalCtx->colChkCtx, &this->collider.base);
             if (this->actor.xzDistFromLink > 500.0f) {
