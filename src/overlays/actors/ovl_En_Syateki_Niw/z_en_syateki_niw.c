--- conflicted
+++ resolved
@@ -103,7 +103,7 @@
     Collider_DestroyCylinder(play, &this->collider);
 }
 
-void EnSyatekiNiw_UpdateAnimationTarget(EnSyatekiNiw* this, PlayState* play, s16 animationType) {
+void EnSyatekiNiw_UpdateRotateTargets(EnSyatekiNiw* this, PlayState* play, s16 animationType) {
     if (this->peckTimer == 0) {
         if (animationType == 0) {
             this->headRotXTarget = 0.0f;
@@ -122,42 +122,42 @@
     }
 
     if (this->flapTimer == 0) {
-        this->wingRotState++;
-        this->wingRotState &= 1;
+        this->wingsRotState++;
+        this->wingsRotState &= 1;
         switch (animationType) {
             case 0:
-                this->wingLeftRotXTarget = 0.0f;
-                this->wingRightRotXTarget = 0.0f;
+                this->leftWingRotXTarget = 0.0f;
+                this->rightWingRotXTarget = 0.0f;
                 break;
 
             case 1:
                 this->flapTimer = 3;
-                this->wingLeftRotXTarget = 7000.0f;
-                this->wingRightRotXTarget = 7000.0f;
-                if (this->wingRotState == 0) {
-                    this->wingLeftRotXTarget = 0.0f;
-                    this->wingRightRotXTarget = 0.0f;
+                this->leftWingRotXTarget = 7000.0f;
+                this->rightWingRotXTarget = 7000.0f;
+                if (this->wingsRotState == 0) {
+                    this->leftWingRotXTarget = 0.0f;
+                    this->rightWingRotXTarget = 0.0f;
                 }
                 break;
 
             case 2:
                 this->flapTimer = 2;
-                this->wingRightRotXTarget = this->wingLeftRotXTarget = -10000.0f;
-                this->wingLeftRotYTarget = this->wingRightRotYTarget = 25000.0f;
-                this->wingLeftRotZTarget = this->wingRightRotZTarget = 6000.0f;
-                if (this->wingRotState == 0) {
-                    this->wingRightRotYTarget = 8000.0f;
-                    this->wingLeftRotYTarget = 8000.0f;
+                this->rightWingRotXTarget = this->leftWingRotXTarget = -10000.0f;
+                this->leftWingRotYTarget = this->rightWingRotYTarget = 25000.0f;
+                this->leftWingRotZTarget = this->rightWingRotZTarget = 6000.0f;
+                if (this->wingsRotState == 0) {
+                    this->rightWingRotYTarget = 8000.0f;
+                    this->leftWingRotYTarget = 8000.0f;
                 }
                 break;
 
             case 3:
                 this->flapTimer = 2;
-                this->wingRightRotYTarget = 10000.0f;
-                this->wingLeftRotYTarget = 10000.0f;
-                if (this->wingRotState == 0) {
-                    this->wingRightRotYTarget = 3000.0f;
-                    this->wingLeftRotYTarget = 3000.0f;
+                this->rightWingRotYTarget = 10000.0f;
+                this->leftWingRotYTarget = 10000.0f;
+                if (this->wingsRotState == 0) {
+                    this->rightWingRotYTarget = 3000.0f;
+                    this->leftWingRotYTarget = 3000.0f;
                 }
                 break;
 
@@ -167,11 +167,11 @@
 
             case 5:
                 this->flapTimer = 5;
-                this->wingRightRotYTarget = 14000.0f;
-                this->wingLeftRotYTarget = 14000.0f;
-                if (this->wingRotState == 0) {
-                    this->wingRightRotYTarget = 10000.0f;
-                    this->wingLeftRotYTarget = 10000.0f;
+                this->rightWingRotYTarget = 14000.0f;
+                this->leftWingRotYTarget = 14000.0f;
+                if (this->wingsRotState == 0) {
+                    this->rightWingRotYTarget = 10000.0f;
+                    this->leftWingRotYTarget = 10000.0f;
                 }
                 break;
         }
@@ -181,28 +181,28 @@
         Math_ApproachF(&this->headRot.x, this->headRotXTarget, 0.5f, 4000.0f);
     }
 
-    if (this->wingLeftRotXTarget != this->wingLeftRot.x) {
-        Math_ApproachF(&this->wingLeftRot.x, this->wingLeftRotXTarget, 0.8f, 7000.0f);
-    }
-
-    if (this->wingLeftRotYTarget != this->wingLeftRot.y) {
-        Math_ApproachF(&this->wingLeftRot.y, this->wingLeftRotYTarget, 0.8f, 7000.0f);
-    }
-
-    if (this->wingLeftRotZTarget != this->wingLeftRot.z) {
-        Math_ApproachF(&this->wingLeftRot.z, this->wingLeftRotZTarget, 0.8f, 7000.0f);
-    }
-
-    if (this->wingRightRotXTarget != this->wingRightRot.x) {
-        Math_ApproachF(&this->wingRightRot.x, this->wingRightRotXTarget, 0.8f, 7000.0f);
-    }
-
-    if (this->wingRightRotYTarget != this->wingRightRot.y) {
-        Math_ApproachF(&this->wingRightRot.y, this->wingRightRotYTarget, 0.8f, 7000.0f);
-    }
-
-    if (this->wingRightRotZTarget != this->wingRightRot.z) {
-        Math_ApproachF(&this->wingRightRot.z, this->wingRightRotZTarget, 0.8f, 7000.0f);
+    if (this->leftWingRotXTarget != this->leftWingRot.x) {
+        Math_ApproachF(&this->leftWingRot.x, this->leftWingRotXTarget, 0.8f, 7000.0f);
+    }
+
+    if (this->leftWingRotYTarget != this->leftWingRot.y) {
+        Math_ApproachF(&this->leftWingRot.y, this->leftWingRotYTarget, 0.8f, 7000.0f);
+    }
+
+    if (this->leftWingRotZTarget != this->leftWingRot.z) {
+        Math_ApproachF(&this->leftWingRot.z, this->leftWingRotZTarget, 0.8f, 7000.0f);
+    }
+
+    if (this->rightWingRotXTarget != this->rightWingRot.x) {
+        Math_ApproachF(&this->rightWingRot.x, this->rightWingRotXTarget, 0.8f, 7000.0f);
+    }
+
+    if (this->rightWingRotYTarget != this->rightWingRot.y) {
+        Math_ApproachF(&this->rightWingRot.y, this->rightWingRotYTarget, 0.8f, 7000.0f);
+    }
+
+    if (this->rightWingRotZTarget != this->rightWingRot.z) {
+        Math_ApproachF(&this->rightWingRot.z, this->rightWingRotZTarget, 0.8f, 7000.0f);
     }
 }
 
@@ -335,10 +335,8 @@
     }
 
     if (this->sootTimer == 0) {
-        EnSyatekiNiw_UpdateAnimationTarget(this, play, animationType);
-    }
-
-    else if ((play->gameplayFrames % 4) == 0) { // draw smoke from bombchu hit
+        EnSyatekiNiw_UpdateRotateTargets(this, play, animationType);
+    } else if ((play->gameplayFrames % 4) == 0) { // draw smoke from bombchu hit
         dustVelocity.y = Rand_CenteredFloat(5.0f);
         dustAccel.y = 0.2f;
         dustPos = this->actor.world.pos;
@@ -349,18 +347,18 @@
 void EnSyatekiNiw_SetupArchery(EnSyatekiNiw* this, PlayState* play) {
     Animation_Change(&this->skelAnime, &gCuccoAnim, 1.0f, 0.0f, Animation_GetLastFrame(&gCuccoAnim), ANIMMODE_LOOP,
                      -10.0f);
-    this->wingRightRotZTarget = 6000.0f;
+    this->rightWingRotZTarget = 6000.0f;
     this->unkArcheryFloat = -10000.0f;
-    this->wingRightRot.z = 6000.0f;
-    this->wingRightRot.y = 10000.0f;
+    this->rightWingRot.z = 6000.0f;
+    this->rightWingRot.y = 10000.0f;
     this->actionFunc = EnSyatekiNiw_Archery;
-    this->wingLeftRot.z = 6000.0f;
-    this->wingLeftRotZTarget = 6000.0f;
-    this->wingRightRot.x = -10000.0f;
-    this->wingRightRotXTarget = -10000.0f;
-    this->wingLeftRot.y = -10000.0f;
-    this->wingLeftRot.x = -10000.0f;
-    this->wingLeftRotXTarget = -10000.0f;
+    this->leftWingRot.z = 6000.0f;
+    this->leftWingRotZTarget = 6000.0f;
+    this->rightWingRot.x = -10000.0f;
+    this->rightWingRotXTarget = -10000.0f;
+    this->leftWingRot.y = -10000.0f;
+    this->leftWingRot.x = -10000.0f;
+    this->leftWingRotXTarget = -10000.0f;
 }
 
 void EnSyatekiNiw_Archery(EnSyatekiNiw* this, PlayState* play) {
@@ -376,15 +374,9 @@
             break;
 
         case 1:
-<<<<<<< HEAD
-            this->actor.speedXZ = 2.0f;
+            this->actor.speed = 2.0f;
             if (this->hopTimer == 0) {
                 this->hopTimer = 3;
-=======
-            this->actor.speed = 2.0f;
-            if (this->unk_25C == 0) {
-                this->unk_25C = 3;
->>>>>>> b4c97ce1
                 this->actor.velocity.y = 3.5f;
             }
 
@@ -411,47 +403,26 @@
             if ((this->actor.bgCheckFlags & BGCHECKFLAG_GROUND) && (this->actor.world.pos.z > 110.0f)) {
                 this->actor.velocity.y = 0.0f;
                 this->actor.gravity = 0.0f;
-<<<<<<< HEAD
-                this->wingLeftRotZTarget = 0.0f;
-                this->wingRightRotZTarget = 0.0f;
-                this->wingRightRotYTarget = 0.0f;
-                this->wingLeftRotYTarget = 0.0f;
+                this->leftWingRotZTarget = 0.0f;
+                this->rightWingRotZTarget = 0.0f;
+                this->rightWingRotYTarget = 0.0f;
+                this->leftWingRotYTarget = 0.0f;
                 this->unkArcheryFloat = 0.0f;
-                this->actor.speedXZ = 0.5f;
+                this->actor.speed = 0.5f;
                 this->peckTimer = this->timer1 = 0;
                 this->headRotXState = this->unk_290 = 0;
                 this->archeryAnimationType = 1;
                 this->archeryState = 3;
-=======
-                this->unk_284 = 0.0f;
-                this->unk_27C = 0.0f;
-                this->unk_278 = 0.0f;
-                this->unk_280 = 0.0f;
-                this->unk_288 = 0.0f;
-                this->actor.speed = 0.5f;
-                this->unk_254 = this->unk_256 = 0;
-                this->unk_28E = this->unk_290 = 0;
-                this->unk_296 = 1;
-                this->unk_29A = 3;
->>>>>>> b4c97ce1
             }
             break;
 
         case 3:
             if ((player->actor.world.pos.z - 50.0f) < this->actor.world.pos.z) {
-<<<<<<< HEAD
-                this->actor.speedXZ = 0.0f;
+                this->actor.speed = 0.0f;
                 this->cluckTimer = 60;
                 this->archeryTimer = 20;
                 this->headRotXTarget = 10000.0f;
                 this->archeryState = 4;
-=======
-                this->actor.speed = 0.0f;
-                this->unk_262 = 0x3C;
-                this->unk_25A = 0x14;
-                this->unk_264 = 10000.0f;
-                this->unk_29A = 4;
->>>>>>> b4c97ce1
             }
             break;
 
@@ -459,12 +430,12 @@
             if (this->archeryTimer == 0) {
                 this->archeryAnimationType = 4;
                 this->headRotXTarget = 5000.0f;
-                this->wingLeftRotXTarget = 0.0f;
-                this->wingRightRotXTarget = 0.0f;
-                this->wingLeftRotZTarget = 0.0f;
-                this->wingRightRotZTarget = 0.0f;
-                this->wingLeftRotYTarget = 14000.0f;
-                this->wingRightRotYTarget = 14000.0f;
+                this->leftWingRotXTarget = 0.0f;
+                this->rightWingRotXTarget = 0.0f;
+                this->leftWingRotZTarget = 0.0f;
+                this->rightWingRotZTarget = 0.0f;
+                this->leftWingRotYTarget = 14000.0f;
+                this->rightWingRotYTarget = 14000.0f;
                 Actor_PlaySfx(&this->actor, NA_SE_EV_CHICKEN_CRY_M);
                 this->peckTimer = this->timer1 = this->archeryTimer = 30;
                 this->archeryState = 5;
@@ -472,35 +443,20 @@
             break;
 
         case 5:
-<<<<<<< HEAD
             if (this->archeryTimer == 1) {
                 this->flapTimer = 0;
                 this->archeryAnimationType = 5;
                 this->timer1 = this->flapTimer;
                 this->peckTimer = this->flapTimer;
-                this->actor.speedXZ = 1.0f;
-=======
-            if (this->unk_25A == 1) {
-                this->unk_258 = 0;
-                this->unk_296 = 5;
-                this->unk_256 = this->unk_258;
-                this->unk_254 = this->unk_258;
                 this->actor.speed = 1.0f;
->>>>>>> b4c97ce1
             }
 
             if ((this->archeryTimer == 0) && ((player->actor.world.pos.z - 30.0f) < this->actor.world.pos.z)) {
                 Audio_PlaySfxGeneral(NA_SE_VO_LI_DOWN, &this->actor.projectedPos, 4, &gSfxDefaultFreqAndVolScale,
                                      &gSfxDefaultFreqAndVolScale, &gSfxDefaultReverb);
-<<<<<<< HEAD
                 this->movementTimer = 20;
                 this->archeryState = 6;
-                this->actor.speedXZ = 0.0f;
-=======
-                this->unk_25E = 0x14;
-                this->unk_29A = 6;
                 this->actor.speed = 0.0f;
->>>>>>> b4c97ce1
             }
             break;
 
@@ -523,11 +479,10 @@
                        5, this->posRotStep.y, 0);
     Math_ApproachF(&this->posRotStep.y, 3000.0f, 1.0f, 500.0f);
     if (this->archeryAnimationType == 2) {
-        this->timer1 = 10;
-        this->peckTimer = this->timer1;
-    }
-
-    EnSyatekiNiw_UpdateAnimationTarget(this, play, this->archeryAnimationType);
+        this->peckTimer = this->timer1 = 10;
+    }
+
+    EnSyatekiNiw_UpdateRotateTargets(this, play, this->archeryAnimationType);
 }
 
 void EnSyatekiNiw_ExitArchery(EnSyatekiNiw* this, PlayState* play) {
@@ -544,21 +499,12 @@
     Actor_GetScreenPos(play, &this->actor, &sp26, &sp24);
     if ((this->actor.projectedPos.z > 200.0f) && (this->actor.projectedPos.z < 800.0f) && (sp26 > 0) &&
         (sp26 < SCREEN_WIDTH) && (sp24 > 0) && (sp24 < SCREEN_HEIGHT)) {
-<<<<<<< HEAD
-        this->actor.speedXZ = 5.0f;
+        this->actor.speed = 5.0f;
         this->rotYFlip = Rand_ZeroFloat(1.99f);
         this->removeStateYaw = Rand_CenteredFloat(8000.0f) + -10000.0f;
         this->cluckTimer = 30;
         this->movementTimer = 100;
         this->actionFunc = EnSyatekiNiw_Remove;
-=======
-        this->actor.speed = 5.0f;
-        this->unk_298 = Rand_ZeroFloat(1.99f);
-        this->unk_2D8 = Rand_CenteredFloat(8000.0f) + -10000.0f;
-        this->unk_262 = 0x1E;
-        this->unk_25E = 0x64;
-        this->actionFunc = func_80B129EC;
->>>>>>> b4c97ce1
     }
 }
 
@@ -591,7 +537,7 @@
     rotYTarget = this->removeStateYaw + phi_f2;
     Math_SmoothStepToS(&this->actor.world.rot.y, rotYTarget, 3, this->posRotStep.y, 0);
     Math_ApproachF(&this->posRotStep.y, 3000.0f, 1.0f, 500.0f);
-    EnSyatekiNiw_UpdateAnimationTarget(this, play, 2);
+    EnSyatekiNiw_UpdateRotateTargets(this, play, 2);
 }
 
 void EnSyatekiNiw_CheckHit(EnSyatekiNiw* this, PlayState* play) {
@@ -730,15 +676,15 @@
     }
 
     if (limbIndex == 11) {
-        rot->x += (s16)this->wingRightRot.z;
-        rot->y += (s16)this->wingRightRot.y;
-        rot->z += (s16)this->wingRightRot.x;
+        rot->x += (s16)this->rightWingRot.z;
+        rot->y += (s16)this->rightWingRot.y;
+        rot->z += (s16)this->rightWingRot.x;
     }
 
     if (limbIndex == 7) {
-        rot->x += (s16)this->wingLeftRot.z;
-        rot->y += (s16)this->wingLeftRot.y;
-        rot->z += (s16)this->wingLeftRot.x;
+        rot->x += (s16)this->leftWingRot.z;
+        rot->y += (s16)this->leftWingRot.y;
+        rot->z += (s16)this->leftWingRot.x;
     }
 
     return false;
@@ -774,7 +720,7 @@
             effect->timer = 0;
             effect->scale = (scale / 1000.0f);
             effect->lifespan = (s16)Rand_ZeroFloat(20.0f) + 40;
-            effect->rotZPulse = Rand_ZeroFloat(1000.0f);
+            effect->rotPulse = Rand_ZeroFloat(1000.0f);
             return;
         }
     }
@@ -794,14 +740,14 @@
             effect->vel.y += effect->accel.y;
             effect->vel.z += effect->accel.z;
             if (effect->state == 1) {
-                effect->rotZPulse++;
+                effect->rotPulse++;
                 Math_ApproachF(&effect->vel.x, 0.0f, 1.0f, 0.05f);
                 Math_ApproachF(&effect->vel.z, 0.0f, 1.0f, 0.05f);
                 if (effect->vel.y < -0.5f) {
                     effect->vel.y = 0.5f;
                 }
 
-                effect->rotZ = (Math_SinS(effect->rotZPulse * 3000) * M_PI) * 0.2f;
+                effect->rot = (Math_SinS(effect->rotPulse * 3000) * M_PI) * 0.2f;
                 if (effect->lifespan < effect->timer) {
                     effect->state = 0;
                 }
@@ -830,7 +776,7 @@
             Matrix_Translate(effect->pos.x, effect->pos.y, effect->pos.z, MTXMODE_NEW);
             Matrix_ReplaceRotation(&play->billboardMtxF);
             Matrix_Scale(effect->scale, effect->scale, 1.0f, MTXMODE_APPLY);
-            Matrix_RotateZ(effect->rotZ, MTXMODE_APPLY);
+            Matrix_RotateZ(effect->rot, MTXMODE_APPLY);
             Matrix_Translate(0.0f, -1000.0f, 0.0f, MTXMODE_APPLY);
 
             gSPMatrix(POLY_XLU_DISP++, Matrix_NewMtx(gfxCtx, "../z_en_syateki_niw.c", 1251),
