--- conflicted
+++ resolved
@@ -779,11 +779,7 @@
             }
 
             Matrix_Translate(ptr->unk_04.x, ptr->unk_04.y, ptr->unk_04.z, MTXMODE_NEW);
-<<<<<<< HEAD
-            Matrix_ReplaceRotation(&globalCtx->mf_11DA0);
-=======
-            func_800D1FD4(&globalCtx->billboardMtxF);
->>>>>>> 1cf11907
+            Matrix_ReplaceRotation(&globalCtx->billboardMtxF);
             Matrix_Scale(ptr->unk_2C, ptr->unk_2C, 1.0f, MTXMODE_APPLY);
             Matrix_RotateZ(ptr->unk_30, MTXMODE_APPLY);
             Matrix_Translate(0.0f, -1000.0f, 0.0f, MTXMODE_APPLY);
