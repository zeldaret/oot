/*
 * File: z_en_zl3.c
 * Overlay: ovl_En_Zl3
 * Description: Adult Zelda
 */

#include "z_en_zl3.h"

#include "vt.h"
#include "overlays/actors/ovl_En_Encount2/z_en_encount2.h"
#include "overlays/actors/ovl_Door_Warp1/z_door_warp1.h"
#include "assets/objects/object_zl2/object_zl2.h"
#include "assets/objects/object_zl2_anime2/object_zl2_anime2.h"

#define FLAGS ACTOR_FLAG_4

void EnZl3_Init(Actor* thisx, PlayState* play);
void EnZl3_Destroy(Actor* thisx, PlayState* play);
void EnZl3_Update(Actor* thisx, PlayState* play);
void EnZl3_Draw(Actor* thisx, PlayState* play);
void func_80B59AD0(EnZl3* this, PlayState* play);

static ColliderCylinderInitType1 sCylinderInit = {
    {
        COLTYPE_HIT0,
        AT_NONE,
        AC_NONE,
        OC1_ON | OC1_TYPE_PLAYER,
        COLSHAPE_CYLINDER,
    },
    {
        ELEMTYPE_UNK0,
        { 0x00000000, 0x00, 0x00 },
        { 0x00000000, 0x00, 0x00 },
        TOUCH_NONE,
        BUMP_NONE,
        OCELEM_ON,
    },
    { 25, 80, 0, { 0, 0, 0 } },
};

static void* sEyeTextures[] = { gZelda2EyeOpenTex, gZelda2EyeHalfTex, gZelda2EyeShutTex, gZelda2Eye03Tex,
                                gZelda2Eye04Tex,   gZelda2Eye05Tex,   gZelda2Eye06Tex,   NULL };

static void* sMouthTextures[] = { gZelda2MouthSeriousTex, gZelda2MouthHappyTex, gZelda2MouthOpenTex };

static s32 D_80B5A468 = 0;

static Vec3f D_80B5A46C = { 0.0f, 0.0f, 0.0f };

static Vec3f D_80B5A478 = { 0.0f, 10.0f, 0.0f };

void func_80B533B0(Actor* thisx, PlayState* play) {
    EnZl3* this = (EnZl3*)thisx;

    Collider_InitCylinder(play, &this->collider);
    Collider_SetCylinderType1(play, &this->collider, &this->actor, &sCylinderInit);
}

void func_80B533FC(EnZl3* this, PlayState* play) {
    ColliderCylinder* collider = &this->collider;
    UNUSED s32 pad[4];

    Collider_UpdateCylinder(&this->actor, collider);
    CollisionCheck_SetOC(play, &play->colChkCtx, &collider->base);
}

void EnZl3_Destroy(Actor* thisx, PlayState* play) {
    EnZl3* this = (EnZl3*)thisx;

    Collider_DestroyCylinder(play, &this->collider);
}

void func_80B53468(void) {
    SEQCMD_PLAY_SEQUENCE(SEQ_PLAYER_BGM_MAIN, 0, 0, NA_BGM_ESCAPE);
}

BossGanon2* func_80B53488(EnZl3* this, PlayState* play) {
    if (this->ganon == NULL) {
        Actor* actorIt = play->actorCtx.actorLists[ACTORCAT_BOSS].head;

        while (actorIt != NULL) {
            if (actorIt->id == ACTOR_BOSS_GANON2) {
                this->ganon = (BossGanon2*)actorIt;
                break;
            }
            actorIt = actorIt->next;
        }
    }
    return this->ganon;
}

void EnZl3_UpdateEyes(EnZl3* this) {
    UNUSED s32 pad[2];
    s16* eyeTexIndex = &this->eyeTexIndex;
    s16* blinkTimer = &this->blinkTimer;

    if (DECR(*blinkTimer) == 0) {
        *blinkTimer = Rand_S16Offset(60, 60);
    }
    *eyeTexIndex = *blinkTimer;
    if (*eyeTexIndex >= 3) {
        *eyeTexIndex = 0;
    }
}

void EnZl3_setEyeIndex(EnZl3* this, s16 index) {
    this->eyeTexIndex = index;
}

void EnZl3_setMouthIndex(EnZl3* this, s16 index) {
    this->mouthTexIndex = index;
}

void func_80B5357C(EnZl3* this, PlayState* play) {
    Vec3f* thisPos = &this->actor.world.pos;
    Vec3f sp20;

    sp20.x = thisPos->x + ((Rand_ZeroOne() - 0.5f) * 10.0f);
    sp20.y = thisPos->y;
    sp20.z = thisPos->z + ((Rand_ZeroOne() - 0.5f) * 10.0f);
    Item_DropCollectible(play, &sp20, ITEM00_RECOVERY_HEART);
}

void func_80B53614(EnZl3* this, PlayState* play) {
    Actor_Spawn(&play->actorCtx, play, ACTOR_EN_RIVER_SOUND, -442.0f, 4102.0f, -371.0f, 0, 0, 0, 0x12);
}

void func_80B5366C(EnZl3* this, PlayState* play) {
    Actor_UpdateBgCheckInfo(play, &this->actor, 75.0f, 30.0f, 30.0f, UPDBGCHECKINFO_FLAG_0 | UPDBGCHECKINFO_FLAG_2);
}

void func_80B536B4(EnZl3* this) {
    this->actor.bgCheckFlags &= ~(BGCHECKFLAG_GROUND | BGCHECKFLAG_WALL);
}

void func_80B536C4(EnZl3* this) {
    UNUSED s32 pad[2];
    Vec3s* vec1 = &this->unk_3F8.unk_08;
    Vec3s* vec2 = &this->unk_3F8.unk_0E;

    Math_SmoothStepToS(&vec1->x, 0, 20, 6200, 100);
    Math_SmoothStepToS(&vec1->y, 0, 20, 6200, 100);
    Math_SmoothStepToS(&vec2->x, 0, 20, 6200, 100);
    Math_SmoothStepToS(&vec2->y, 0, 20, 6200, 100);
}

void func_80B53764(EnZl3* this, PlayState* play) {
    Player* player = GET_PLAYER(play);

    this->unk_3F8.unk_18 = player->actor.world.pos;
    this->unk_3F8.unk_14 = kREG(16) - 16.0f;
    func_80034A14(&this->actor, &this->unk_3F8, kREG(17) + 0xC, 2);
}

s32 func_80B537E8(EnZl3* this) {
    s16 yawTowardsPlayer = this->actor.yawTowardsPlayer;
    s16* rotY = &this->actor.world.rot.y;
    s16* unk_3D0 = &this->unk_3D0;
    s16 retVal;
    UNUSED s16 pad[2];

    Math_SmoothStepToS(unk_3D0, ABS((s16)(yawTowardsPlayer - *rotY)), 5, 6200, 100);
    retVal = Math_SmoothStepToS(rotY, yawTowardsPlayer, 5, *unk_3D0, 100);
    this->actor.shape.rot.y = *rotY;
    return retVal;
}

void func_80B538B0(EnZl3* this) {
    s16 yawTowardsPlayer = this->actor.yawTowardsPlayer;
    s16* rotY = &this->actor.world.rot.y;

    if (ABS((s16)(yawTowardsPlayer - *rotY)) >= 0x1556) {
        D_80B5A468 = 1;
    }

    if (D_80B5A468 != 0) {
        if (!func_80B537E8(this)) {
            D_80B5A468 = 0;
        }
    } else {
        this->unk_3D0 = 0;
    }
}

s32 EnZl3_UpdateSkelAnime(EnZl3* this) {
    return SkelAnime_Update(&this->skelAnime);
}

s32 func_80B5396C(EnZl3* this) {
    return this->unk_3C8;
}

void func_80B53974(EnZl3* this, u8 arg1) {
    this->unk_3C8 = arg1;
}

void func_80B53980(EnZl3* thisx, s16 y, s32 idx) {
    EnZl3* this = (EnZl3*)thisx; // this function might take thisx
    s32 action = this->action;
    s16 y2 = y;
    s32 yTemp;
    f32 curFrame;
    f32 unk_3DC;

    if (this->unk_2FC != 0) {
        SkelAnime* skelAnime = &this->skelAnime;
        s32 temp25C = this->unk_25C[idx];
        s32 temp28C = (s16)(y + this->unk_28C[idx]);
        s32 temp2BC = y - this->unk_2BC[idx];

        if ((s32)fabsf(temp2BC) > 0x8000) {
            if (y2 > 0) {
                temp2BC -= 0x10000;
            } else {
                temp2BC += 0x10000;
            }
        }

        if ((idx != 0 || action != 4) && (temp2BC != 0)) {
            temp25C += (temp2BC - temp25C) / 16;
        }

        if (temp25C != 0) {
            temp25C -= temp25C / 10;
        }

        if ((s16)(temp28C - y) != 0) {
            temp25C -= (s16)(temp28C - y) / 50;
        }

        temp28C += temp25C;
        if (((this->unk_25C[idx] * temp25C) <= 0) && (((s16)(temp28C - y) > -0x64) && ((s16)(temp28C - y) < 0x64))) {
            temp28C = y;
            temp25C = 0;
        }
        if (idx == 0 && action == 3) {
            yTemp = y + -11000;
            if (skelAnime->mode == 2) {
                curFrame = skelAnime->curFrame;
                unk_3DC = this->unk_3DC;
                yTemp = (s32)((curFrame / unk_3DC) * -11000) + y;

                if (temp28C >= yTemp) {
                    temp28C = yTemp;
                    if (temp25C > 0) {
                        temp25C /= -2;
                    }
                }
            } else {
                if (temp28C >= yTemp) {
                    temp28C = yTemp;
                    if (temp25C > 0) {
                        temp25C /= -2;
                    }
                }
            }
        }
        this->unk_25C[idx] = temp25C;
        this->unk_28C[idx] = temp28C - y;
    }
    this->unk_2BC[idx] = y;
}

void func_80B53B64(EnZl3* this, s16 z, s32 idx) {
    SkelAnime* skelAnime = &this->skelAnime;
    s32 action = this->action;
    s32 phi_a1;
    s32 idx25C;
    s32 temp_a0;
    s32 phi_v0;
    s32 phi_v1;
    s32 phi_v1_2;

    if (idx == 2) {
        phi_a1 = 15000;
        idx25C = 0;
    } else if (idx == 5) {
        phi_a1 = 13000;
        idx25C = 3;
    } else if (idx == 8) {
        phi_a1 = 12000;
        idx25C = 6;
    } else if (idx == 11) {
        phi_a1 = 0x4000;
        idx25C = 9;
    } else if (idx == 14) {
        phi_a1 = 0x4000;
        idx25C = 12;
    } else if (idx == 17) {
        phi_a1 = 0x4000;
        idx25C = 15;
    } else {
        phi_a1 = 0x4000;
        idx25C = 18;
    }

    if (this->unk_2FC != 0) {
        phi_v0 = this->unk_25C[idx];
        temp_a0 = (s16)(z + this->unk_28C[idx]);
        phi_v1 = z - this->unk_2BC[idx];

        if ((s32)fabsf(phi_v1) > 0x8000) {
            if (z > 0) {
                phi_v1 -= 0x10000;
            } else {
                phi_v1 += 0x10000;
            }
        }

        if (idx25C >= 0) {
            phi_v1 += ABS(this->unk_25C[idx25C]) / 3;
        }

        if (idx == 2 && (action == 5 || action == 24)) {
            if (phi_v1 != 0) {
                phi_v0 -= (phi_v1 - phi_v0) / 10;
            }
        } else if (idx == 2 && action == 22 && skelAnime->mode == 2) {
            if (phi_v1 != 0) {
                phi_v0 -= (phi_v1 - phi_v0) / 10;
            }
        } else if (idx == 2 && (action == 20 || action == 21) && skelAnime->mode == 2) {
            if (phi_v1 != 0) {
                phi_v0 -= (phi_v1 - phi_v0) / 10;
            }
        } else {
            if (phi_v1 != 0) {
                phi_v0 += (phi_v1 - phi_v0) / 16;
            }
        }

        if (phi_v0 != 0) {
            phi_v0 -= phi_v0 / 10;
        }

        if ((s16)(temp_a0 - phi_a1) != 0) {
            phi_v0 -= (s16)(temp_a0 - phi_a1) / 50;
        }

        temp_a0 += phi_v0;
        phi_v1 = (s16)(temp_a0 - phi_a1);

        if (((this->unk_25C[idx] * phi_v0) <= 0) && (phi_v1 > -100) && (phi_v1 < 100)) {
            temp_a0 = phi_a1;
            phi_v0 = 0;
        }

        if (idx == 2) {
            if (action == 4) {
                if (skelAnime->mode == 2) {
                    f32 curFrame = skelAnime->curFrame;
                    f32 unk_3E0 = this->unk_3E0;

                    phi_v1_2 = (s32)(((unk_3E0 - curFrame) / unk_3E0) * -2000.0f) + phi_a1;
                    if (phi_v1_2 >= temp_a0) {
                        temp_a0 = phi_v1_2;
                        if (phi_v0 < 0) {
                            phi_v0 /= -2;
                        }
                    }
                }
            } else if (action == 5) {
                if (skelAnime->mode == 2) {
                    f32 curFrame = skelAnime->curFrame;
                    f32 unk_3E4 = this->unk_3E4;

                    phi_v1_2 = (s32)((curFrame / unk_3E4) * -2000.0f) + phi_a1;
                    if (phi_v1_2 >= temp_a0) {
                        temp_a0 = phi_v1_2;
                        if (phi_v0 < 0) {
                            phi_v0 /= -2;
                        }
                    }
                } else {
                    phi_v1_2 = phi_a1 - 2000;
                    if (phi_v1_2 >= temp_a0) {
                        temp_a0 = phi_v1_2;
                        if (phi_v0 < 0) {
                            phi_v0 /= -2;
                        }
                    }
                }
            } else if ((action == 20) || (action == 21)) {
                if (skelAnime->mode == 2) {
                    f32 curFrame = skelAnime->curFrame;
                    f32 unk_3F4 = this->unk_3F4;

                    if (curFrame <= 42.0f) {
                        phi_v1_2 = phi_a1 - 2000;
                    } else {
                        phi_v1_2 = (s32)((((curFrame - 42.0f) * 6200.0f) / (unk_3F4 - 42.0f)) + -2000.0f) + phi_a1;
                    }

                    if (phi_v1_2 >= temp_a0) {
                        temp_a0 = phi_v1_2;
                        if (phi_v0 < 0) {
                            phi_v0 /= -2;
                        }
                    }
                } else {
                    phi_v1_2 = phi_a1 + 4200;
                    if (phi_v1_2 >= temp_a0) {
                        temp_a0 = phi_v1_2;
                        if (phi_v0 < 0) {
                            phi_v0 /= -2;
                        }
                    }
                }
            } else if (action == 22) {
                if (skelAnime->mode == 2) {
                    f32 curFrame = skelAnime->curFrame;
                    f32 unk_3EC = this->unk_3EC;

                    phi_v1_2 = (s32)(((curFrame / unk_3EC) * -5200.0f) + 4200.0f) + phi_a1;
                    if (phi_v1_2 >= temp_a0) {
                        temp_a0 = phi_v1_2;
                        if (phi_v0 < 0) {
                            phi_v0 /= -2;
                        }
                    }
                } else {
                    phi_v1_2 = phi_a1 - 2000;
                    if (phi_v1_2 >= temp_a0) {
                        temp_a0 = phi_v1_2;
                        if (phi_v0 < 0) {
                            phi_v0 /= -2;
                        }
                    }
                }
            } else if (action == 23) {
                if (skelAnime->mode == 2) {
                    f32 curFrame = skelAnime->curFrame;
                    f32 unk_3F0 = this->unk_3F0;

                    phi_v1_2 = (s32)(((curFrame / unk_3F0) * -7600.0f) + -2000.0f) + phi_a1;
                    if (phi_v1_2 >= temp_a0) {
                        temp_a0 = phi_v1_2;
                        if (phi_v0 < 0) {
                            phi_v0 /= -2;
                        }
                    }
                } else {
                    phi_v1_2 = phi_a1 - 9600;
                    if (phi_v1_2 >= temp_a0) {
                        temp_a0 = phi_v1_2;
                        if (phi_v0 < 0) {
                            phi_v0 /= -2;
                        }
                    }
                }
            } else if (action == 24) {
                if (skelAnime->mode == 2) {
                    f32 curFrame = skelAnime->curFrame;
                    f32 unk_3E8 = this->unk_3E8;

                    phi_v1_2 = (s32)(((curFrame / unk_3E8) * 21000.0f) + -9600.0f) + phi_a1;
                    if (phi_v1_2 >= temp_a0) {
                        temp_a0 = phi_v1_2;
                        if (phi_v0 < 0) {
                            phi_v0 /= -2;
                        }
                    }
                } else {
                    phi_v1_2 = phi_a1 + 11400;
                    if (phi_v1_2 >= temp_a0) {
                        temp_a0 = phi_v1_2;
                        if (phi_v0 < 0) {
                            phi_v0 /= -2;
                        }
                    }
                }
            }
        } else if (idx == 11 || idx == 17) {
            if (action == 4) {
                if (skelAnime->mode == 2) {
                    f32 curFrame = skelAnime->curFrame;
                    f32 unk_3E0 = this->unk_3E0;

                    phi_v1_2 = (s32)((curFrame / unk_3E0) * -7000.0f) + phi_a1;
                    if (temp_a0 >= phi_v1_2) {
                        temp_a0 = phi_v1_2;
                        if (phi_v0 > 0) {
                            phi_v0 /= -2;
                        }
                    }
                } else {
                    phi_v1_2 = phi_a1 - 7000;
                    if (temp_a0 >= phi_v1_2) {
                        temp_a0 = phi_v1_2;
                        if (phi_v0 > 0) {
                            phi_v0 /= -2;
                        }
                    }
                }
            } else if (action == 5) {
                if (skelAnime->mode == 2) {
                    f32 curFrame = skelAnime->curFrame;
                    f32 unk_3E4 = this->unk_3E4;

                    phi_v1_2 = (s32)(((unk_3E4 - curFrame) / unk_3E4) * -7000.0f) + phi_a1;
                    if (temp_a0 >= phi_v1_2) {
                        temp_a0 = phi_v1_2;
                        if (phi_v0 > 0) {
                            phi_v0 /= -2;
                        }
                    }
                }
            }
        }
        this->unk_25C[idx] = phi_v0;
        this->unk_28C[idx] = temp_a0 - z;
    }
    this->unk_2BC[idx] = z;
}

void func_80B54360(EnZl3* this, s16 arg1, s32 arg2) {
    if (this->unk_2FC != 0) {
        s32 temp_v1 = this->unk_28C[arg2] - arg1;
        s16 temp_t0 = temp_v1;
        s32 temp_t2 = temp_t0;
        s32 temp_t3 = this->unk_25C[arg2];
        s32 phi_v0 = temp_t3;
        s32 index25C;
        s32 phi_t5;

        temp_t3 = arg1 - this->unk_2BC[arg2];

        if (arg2 == 1) {
            index25C = 0;
            phi_t5 = this->unk_25C[index25C];
        } else if (arg2 == 4) {
            index25C = 3;
            phi_t5 = this->unk_25C[index25C];
        } else if (arg2 == 7) {
            index25C = 6;
            phi_t5 = this->unk_25C[index25C];
        } else if (arg2 == 10) {
            index25C = 9;
            phi_t5 = ABS(this->unk_25C[index25C]);
        } else if (arg2 == 13) {
            index25C = 12;
            phi_t5 = ABS(this->unk_25C[index25C]);
        } else if (arg2 == 16) {
            index25C = 15;
            phi_t5 = -ABS(this->unk_25C[index25C]);
        } else {
            index25C = 18;
            phi_t5 = -ABS(this->unk_25C[index25C]);
        }

        if ((s32)fabsf(temp_t3) > 0x8000) {
            if (arg1 > 0) {
                temp_t3 -= 0x10000;
            } else {
                temp_t3 += 0x10000;
            }
        }
        if (index25C >= 0) {
            temp_t3 += phi_t5 / 3;
        }

        if (temp_t3 != 0) {
            phi_v0 += (temp_t3 - phi_v0) / 16;
        }
        if (phi_v0 != 0) {
            phi_v0 -= phi_v0 / 10;
        }
        if (temp_t0 != 0) {
            phi_v0 -= temp_t0 / 50;
        }
        temp_v1 += phi_v0;
        if (((this->unk_25C[arg2] * phi_v0) <= 0) && (temp_t2 > -0x64) && (temp_t2 < 0x64)) {
            temp_v1 = 0;
            phi_v0 = 0;
        }
        this->unk_25C[arg2] = phi_v0;
        this->unk_28C[arg2] = arg1 + temp_v1;
    }
    this->unk_2BC[arg2] = arg1;
}

s32 func_80B5458C(PlayState* play, s32 limbIndex, Gfx** dList, Vec3f* pos, Vec3s* rot, void* thisx, Gfx** gfx) {
    UNUSED s32 pad[3];
    EnZl3* this = (EnZl3*)thisx;
    s16* unk_28C = this->unk_28C;
    Mtx* sp78;
    MtxF sp38;
    Vec3s sp30;
    Vec3s* unk_3F8_unk_08 = &this->unk_3F8.unk_08;
    Vec3s* unk_3F8_unk_0E = &this->unk_3F8.unk_0E;

    if (limbIndex == 14) {
        sp78 = Graph_Alloc(play->state.gfxCtx, sizeof(Mtx) * 7);
        rot->x += unk_3F8_unk_08->y;
        rot->z += unk_3F8_unk_08->x;
        gSPSegment((*gfx)++, 0x0C, sp78);

        Matrix_Push();
        Matrix_Translate(pos->x, pos->y, pos->z, MTXMODE_APPLY);
        Matrix_RotateZYX(rot->x, rot->y, rot->z, MTXMODE_APPLY);
        Matrix_Push();
        Matrix_Translate(362.0f, -133.0f, 0.0f, MTXMODE_APPLY);
        Matrix_Get(&sp38);
        Matrix_MtxFToYXZRotS(&sp38, &sp30, 0);
        if (!FrameAdvance_IsEnabled(play)) {
            func_80B53980(this, sp30.y, 0);
            func_80B54360(this, sp30.x, 1);
            func_80B53B64(this, sp30.z, 2);
        }
        Matrix_RotateZYX(unk_28C[0] + kREG(31), unk_28C[1] + kREG(32), unk_28C[2] + kREG(33), MTXMODE_APPLY);
        Matrix_Translate(-188.0f, -184.0f, 0.0f, MTXMODE_APPLY);
        Matrix_ToMtx(&sp78[0], "../z_en_zl3.c", 1490);
        Matrix_Get(&sp38);
        Matrix_MtxFToYXZRotS(&sp38, &sp30, 0);
        if (!FrameAdvance_IsEnabled(play)) {
            func_80B53980(this, sp30.y, 3);
        }
        Matrix_RotateZYX(unk_28C[3] + kREG(34), unk_28C[4] + kREG(35), unk_28C[5] + kREG(36), MTXMODE_APPLY);
        Matrix_Translate(-410.0f, -184.0f, 0.0f, MTXMODE_APPLY);
        Matrix_ToMtx(&sp78[1], "../z_en_zl3.c", 1534);
        Matrix_Get(&sp38);
        Matrix_MtxFToYXZRotS(&sp38, &sp30, 0);
        if (!FrameAdvance_IsEnabled(play)) {
            func_80B54360(this, sp30.x, 7);
        }
        Matrix_RotateZYX(unk_28C[6] + kREG(37), unk_28C[7] + kREG(38), unk_28C[8] + kREG(39), MTXMODE_APPLY);
        Matrix_Translate(-1019.0f, -26.0f, 0.0f, MTXMODE_APPLY);
        Matrix_ToMtx(&sp78[2], "../z_en_zl3.c", 1554);
        Matrix_Pop();
        Matrix_Push();
        Matrix_Translate(467.0f, 265.0f, 389.0f, MTXMODE_APPLY);
        Matrix_Get(&sp38);
        Matrix_MtxFToYXZRotS(&sp38, &sp30, 0);
        if (!FrameAdvance_IsEnabled(play)) {
            func_80B53980(this, sp30.y, 9);
            func_80B54360(this, sp30.x, 10);
            func_80B53B64(this, sp30.z, 11);
        }
        Matrix_RotateZYX(unk_28C[9] + kREG(40), unk_28C[10] + kREG(41), unk_28C[11] + kREG(42), MTXMODE_APPLY);
        Matrix_Translate(-427.0f, -1.0f, -3.0f, MTXMODE_APPLY);
        Matrix_ToMtx(&sp78[3], "../z_en_zl3.c", 1579);
        Matrix_Get(&sp38);
        Matrix_MtxFToYXZRotS(&sp38, &sp30, 0);
        if (!FrameAdvance_IsEnabled(play)) {
            func_80B53980(this, sp30.y, 12);
            func_80B54360(this, sp30.x, 13);
            func_80B53B64(this, sp30.z, 14);
        }
        Matrix_RotateZYX(unk_28C[12] + kREG(43), unk_28C[13] + kREG(44), unk_28C[14] + kREG(45), MTXMODE_APPLY);
        Matrix_Translate(-446.0f, -52.0f, 84.0f, MTXMODE_APPLY);
        Matrix_ToMtx(&sp78[4], "../z_en_zl3.c", 1598);
        Matrix_Pop();
        Matrix_Push();
        Matrix_Translate(467.0f, 265.0f, -389.0f, MTXMODE_APPLY);
        Matrix_Get(&sp38);
        Matrix_MtxFToYXZRotS(&sp38, &sp30, 0);
        if (!FrameAdvance_IsEnabled(play)) {
            func_80B53980(this, sp30.y, 15);
            func_80B54360(this, sp30.x, 16);
            func_80B53B64(this, sp30.z, 17);
        }
        Matrix_RotateZYX(unk_28C[15] + kREG(46), unk_28C[16] + kREG(47), unk_28C[17] + kREG(48), MTXMODE_APPLY);
        Matrix_Translate(-427.0f, -1.0f, 3.0f, MTXMODE_APPLY);
        Matrix_ToMtx(&sp78[5], "../z_en_zl3.c", 1623);
        Matrix_Get(&sp38);
        Matrix_MtxFToYXZRotS(&sp38, &sp30, 0);
        if (!FrameAdvance_IsEnabled(play)) {
            func_80B53980(this, sp30.y, 18);
            func_80B54360(this, sp30.x, 19);
            func_80B53B64(this, sp30.z, 20);
        }
        Matrix_RotateZYX(unk_28C[18] + kREG(49), unk_28C[19] + kREG(50), unk_28C[20] + kREG(51), MTXMODE_APPLY);
        Matrix_Translate(-446.0f, -52.0f, -84.0f, MTXMODE_APPLY);
        Matrix_ToMtx(&sp78[6], "../z_en_zl3.c", 1642);
        Matrix_Pop();
        Matrix_Pop();
        this->unk_2FC = 1;
    } else if (limbIndex == 7) {
        rot->x += unk_3F8_unk_0E->y;
        rot->y -= unk_3F8_unk_0E->x;
    }
    return false;
}

void EnZl3_PostLimbDraw(PlayState* play, s32 limbIndex, Gfx** dList, Vec3s* rot, void* thisx, Gfx** gfx) {
    EnZl3* this = (EnZl3*)thisx;
    UNUSED s32 pad1;
    Vec3f sp34;
    UNUSED s32 pad2;
    Vec3f sp24;
    Vec3f sp18;

    if (limbIndex == 13) {
        sp34 = D_80B5A46C;
        Matrix_MultVec3f(&sp34, &this->unk_31C);
    } else if (limbIndex == 14) {
        sp24 = D_80B5A478;
        Matrix_MultVec3f(&sp24, &sp18);
        this->actor.focus.pos.x = sp18.x;
        this->actor.focus.pos.y = sp18.y;
        this->actor.focus.pos.z = sp18.z;
        this->actor.focus.rot.x = this->actor.world.rot.x;
        this->actor.focus.rot.y = this->actor.world.rot.y;
        this->actor.focus.rot.z = this->actor.world.rot.z;
    }
}

s32 func_80B54DB4(EnZl3* this) {
    s32 params = this->actor.params >> 8;

    return params & 0xFF;
}

s32 func_80B54DC4(EnZl3* this) {
    s32 params = this->actor.params >> 4;

    return params & 0xF;
}

s32 func_80B54DD4(EnZl3* this) {
    s32 params = this->actor.params;

    return params & 0xF;
}

void func_80B54DE0(EnZl3* this, PlayState* play) {
    s32 idx = this->unk_318;

    gSegments[6] = VIRTUAL_TO_PHYSICAL(play->objectCtx.status[idx].segment);
}

void func_80B54E14(EnZl3* this, AnimationHeader* animation, u8 arg2, f32 morphFrames, s32 arg4) {
    f32 frameCount = Animation_GetLastFrame(animation);
    f32 playbackSpeed;
    f32 unk0;
    f32 fc;

    if (arg4 == 0) {
        unk0 = 0.0f;
        fc = frameCount;
        playbackSpeed = 1.0f;
    } else {
        unk0 = frameCount;
        fc = 0.0f;
        playbackSpeed = -1.0f;
    }

    Animation_Change(&this->skelAnime, animation, playbackSpeed, unk0, fc, arg2, morphFrames);
}

void func_80B54EA4(EnZl3* this, PlayState* play) {
    f32 posX = this->actor.world.pos.x;
    f32 posY = this->actor.world.pos.y;
    f32 posZ = this->actor.world.pos.z;

    Actor_Spawn(&play->actorCtx, play, ACTOR_EN_EG, posX, posY, posZ, 0, 0, 0, 0);
}

void func_80B54EF4(EnZl3* this) {
    func_80078914(&this->actor.projectedPos, NA_SE_VO_Z1_PAIN);
}

void func_80B54F18(EnZl3* this, PlayState* play) {
    if (this->unk_2F8 == 0) {
        f32 posX = this->actor.world.pos.x;
        f32 posY = this->actor.world.pos.y + (kREG(5) + -26.0f);
        f32 posZ = this->actor.world.pos.z;

        Actor_SpawnAsChild(&play->actorCtx, &this->actor, play, ACTOR_DOOR_WARP1, posX, posY, posZ, 0, 0x4000, 0,
                           WARP_PURPLE_CRYSTAL);
        this->unk_2F8 = 1;
    }
}

void func_80B54FB4(EnZl3* this, PlayState* play) {
    osSyncPrintf("ゼルダ姫のEn_Zl3_Actor_inFinal_Init通すよ!!!!!!!!!!!!!!!!!!!!!!!!!\n");
    func_80B54E14(this, &gZelda2Anime2Anim_008AD0, 0, 0.0f, 0);
    EnZl3_setEyeIndex(this, 4);
    EnZl3_setMouthIndex(this, 2);
    this->action = 1;
    this->drawConfig = 1;
    func_80B54F18(this, play);
    this->actor.shape.rot.z = 0;
    this->unk_3C4 = this->actor.world.rot.z;
    this->actor.world.rot.z = this->actor.shape.rot.z;
    osSyncPrintf("ゼルダ姫のEn_Zl3_Actor_inFinal_Initは通った!!!!!!!!!!!!!!!!!!!!!!!!!\n");
}

void func_80B55054(EnZl3* this) {
    if (this->unk_328 != 0) {
        Actor* child = this->actor.child;

        if (child != NULL) {
            f32* temp_v0 = &this->unk_2EC;

            if (*temp_v0 < 19.0f) {
                ((DoorWarp1*)child)->crystalAlpha = (20.0f - *temp_v0) * 12.75f;
                *temp_v0 += 1.0f;
            } else {
                Actor_Kill(child);
                this->actor.child = NULL;
            }
        }
    }
}

void func_80B550F0(EnZl3* this) {
    Actor* child = this->actor.child;

    if (child != NULL) {
        child->world.pos.x = this->actor.world.pos.x;
        child->world.pos.y = this->actor.world.pos.y + (kREG(5) + -26.0f);
        child->world.pos.z = this->actor.world.pos.z;
    }
}

void func_80B55144(EnZl3* this) {
    static f32 D_80B5A484 = 0.0f;

    if (D_80B5A484 < 2.0f) {
        D_80B5A484 += 1.0f;
        EnZl3_setEyeIndex(this, 2);
    } else if (D_80B5A484 < 4.0f) {
        D_80B5A484 += 1.0f;
        EnZl3_setEyeIndex(this, 1);
    } else {
        EnZl3_UpdateEyes(this);
    }
}

void func_80B551E0(EnZl3* this) {
    func_80B54E14(this, &gZelda2Anime2Anim_008AD0, 0, 0.0f, 0);
    this->action = 1;
}

void func_80B55220(EnZl3* this) {
    func_80B54E14(this, &gZelda2Anime2Anim_0091D8, 2, 0.0f, 0);
    this->action = 2;
    EnZl3_setMouthIndex(this, 0);
}

void func_80B55268(EnZl3* this) {
    func_80B54E14(this, &gZelda2Anime2Anim_0091D8, 2, 0.0f, 0);
    this->action = 3;
}

void func_80B552A8(EnZl3* this, s32 arg1) {
    if (arg1 != 0) {
        func_80B54E14(this, &gZelda2Anime2Anim_0099A0, 0, 0.0f, 0);
    }
}

void func_80B552DC(EnZl3* this) {
    func_80B54E14(this, &gZelda2Anime2Anim_00A598, 2, -8.0f, 0);
    func_80B54EF4(this);
    EnZl3_setMouthIndex(this, 2);
    this->action = 4;
    func_80B53468();
}

void func_80B55334(EnZl3* this, s32 arg1) {
    if (arg1 != 0) {
        func_80B54E14(this, &gZelda2Anime2Anim_00AACC, 0, 0.0f, 0);
    }
}

void func_80B55368(EnZl3* this) {
    func_80B54E14(this, &gZelda2Anime2Anim_00A334, 2, -8.0f, 0);
    EnZl3_setMouthIndex(this, 0);
    this->action = 5;
}

void func_80B553B4(EnZl3* this, s32 arg1) {
    if (arg1 != 0) {
        func_80B54E14(this, &gZelda2Anime2Anim_009FBC, 0, 0.0f, 0);
    }
}

void func_80B553E8(EnZl3* this, PlayState* play) {
    func_80B59AD0(this, play);
}

void func_80B55408(EnZl3* this) {
    Actor* child = this->actor.child;

    if (child != NULL) {
        Actor_Kill(child);
    }
    Actor_Kill(&this->actor);
}

void func_80B55444(EnZl3* this, PlayState* play) {
    s32 temp_v0 = func_80B5396C(this);

    if (temp_v0 >= 0) {
        s32 unk_2F0 = this->unk_2F0;

        if (temp_v0 != unk_2F0) {
            switch (temp_v0) {
                case 0:
                    func_80B551E0(this);
                    break;
                case 1:
                    EnZl3_setEyeIndex(this, 3);
                    func_80B54EF4(this);
                    break;
                case 3:
                    func_80B55220(this);
                    break;
                case 4:
                    func_80B55268(this);
                    break;
                case 5:
                    func_80B552DC(this);
                    break;
                case 6:
                    func_80B55368(this);
                    break;
                case 7:
                    func_80B553E8(this, play);
                    break;
                case 2:
                    func_80B55408(this);
                    break;
                case 8:
                    this->unk_328 = 1;
                    FALLTHROUGH;
                default:
                    osSyncPrintf("En_Zl3_inFinal_Check_DemoMode:そんな動作は無い!!!!!!!!\n");
                    break;
            }
            this->unk_2F0 = temp_v0;
        }
    }
}

void func_80B55550(EnZl3* this, PlayState* play) {
    func_80B54DE0(this, play);
    func_80B5366C(this, play);
    EnZl3_UpdateSkelAnime(this);
    func_80B550F0(this);
    func_80B55444(this, play);
}

void func_80B555A4(EnZl3* this, PlayState* play) {
    func_80B54DE0(this, play);
    func_80B5366C(this, play);
    EnZl3_setEyeIndex(this, 2);
    func_80B550F0(this);
    func_80B55054(this);
    func_80B55444(this, play);
}

void func_80B55604(EnZl3* this, PlayState* play) {
    func_80B54DE0(this, play);
    func_80B5366C(this, play);
    func_80B55144(this);
    func_80B552A8(this, EnZl3_UpdateSkelAnime(this));
    func_80B55054(this);
    func_80B55444(this, play);
}

void func_80B5566C(EnZl3* this, PlayState* play) {
    func_80B54DE0(this, play);
    func_80B5366C(this, play);
    EnZl3_UpdateEyes(this);
    func_80B55334(this, EnZl3_UpdateSkelAnime(this));
    func_80B55444(this, play);
}

void func_80B556CC(EnZl3* this, PlayState* play) {
    func_80B54DE0(this, play);
    func_80B5366C(this, play);
    EnZl3_UpdateEyes(this);
    func_80B553B4(this, EnZl3_UpdateSkelAnime(this));
    func_80B55444(this, play);
}

void func_80B5572C(EnZl3* this, PlayState* play) {
    func_80B54DE0(this, play);
    func_80B5366C(this, play);
    EnZl3_UpdateEyes(this);
    EnZl3_UpdateSkelAnime(this);
    func_80B55444(this, play);
}

void func_80B55780(EnZl3* this, PlayState* play) {
    osSyncPrintf("ゼルダ姫のEn_Zl3_Actor_inFinal2_Init通すよ!!!!!!!!!!!!!!!!!!!!!!!!!\n");
    func_80B54E14(this, &gZelda2Anime2Anim_005A0C, 0, 0.0f, 0);
    this->action = 7;
    this->drawConfig = 1;
    osSyncPrintf("ゼルダ姫のEn_Zl3_Actor_inFinal2_Initは通った!!!!!!!!!!!!!!!!!!!!!!!!!\n");
    EnZl3_setMouthIndex(this, 1);
    this->actor.flags &= ~ACTOR_FLAG_0;
}

void func_80B55808(EnZl3* this) {
    func_80078914(&this->actor.projectedPos, NA_SE_VO_Z1_PAIN);
}

static Vec3f D_80B5A488 = { 0.0f, 0.0f, 0.0f };

void func_80B5582C(EnZl3* this) {
    Audio_PlaySfxRandom(&D_80B5A488, NA_SE_VO_Z1_CRY_0, NA_SE_VO_Z1_CRY_1 - NA_SE_VO_Z1_CRY_0 + 1);
}

void func_80B5585C(EnZl3* this) {
    SkelAnime* skelAnime = &this->skelAnime;

    if ((skelAnime->mode == 2) && Animation_OnFrame(skelAnime, 4.0f)) {
        func_80078914(&this->actor.projectedPos, NA_SE_VO_Z1_PAIN);
    }
}

void func_80B558A8(EnZl3* this) {
    UNUSED s32 pad[4];
    s16 thisRotY = this->actor.world.rot.y;
    Vec3f* unk_338 = &this->unk_338;

    *unk_338 = this->unk_32C = this->actor.world.pos;

    unk_338->z += (-1.6074f * Math_CosS(thisRotY)) - (3.1620007f * Math_SinS(thisRotY));
    unk_338->x += (-1.6074f * Math_SinS(thisRotY)) + (3.1620007f * Math_CosS(thisRotY));
    unk_338->y += -0.012199402f;
}

void func_80B559C4(EnZl3* this) {
    Vec3f* thisPos = &this->actor.world.pos;
    Vec3f* unk_32C = &this->unk_32C;
    Vec3f* unk_338 = &this->unk_338;
    f32 temp_f0 = Environment_LerpWeightAccelDecel(Animation_GetLastFrame(&gZelda2Anime2Anim_005248), 0,
                                                   (s32)this->skelAnime.curFrame, 3, 3);

    thisPos->x = unk_32C->x + (temp_f0 * (unk_338->x - unk_32C->x));
    thisPos->z = unk_32C->z + (temp_f0 * (unk_338->z - unk_32C->z));
}

void func_80B55A58(EnZl3* this, PlayState* play) {
    if (play->activeCamId == CAM_ID_MAIN) {
        func_80B537E8(this);
    }
}

void func_80B55A84(EnZl3* this) {
    func_80B54E14(this, &gZelda2Anime2Anim_005A0C, 0, 0.0f, 0);
    this->action = 7;
}

void func_80B55AC4(EnZl3* this) {
    func_80B54E14(this, &gZelda2Anime2Anim_00499C, 2, -8.0f, 0);
    this->action = 8;
}

void func_80B55B04(EnZl3* this, s32 arg1) {
    if (arg1 != 0) {
        func_80B54E14(this, &gZelda2Anime2Anim_004408, 0, 0.0f, 0);
    }
}

void func_80B55B38(EnZl3* this) {
    func_80B54E14(this, &gZelda2Anime2Anim_006508, 2, -8.0f, 0);
    this->action = 9;
}

void func_80B55B78(EnZl3* this, s32 arg1) {
    if (arg1 != 0) {
        func_80B54E14(this, &gZelda2Anime2Anim_0061C4, 0, 0.0f, 0);
    }
}

void func_80B55BAC(EnZl3* this) {
    func_80B54E14(this, &gZelda2Anime2Anim_005248, 2, -8.0f, 0);
    func_80B558A8(this);
    func_80B55808(this);
    EnZl3_setMouthIndex(this, 2);
    this->action = 10;
}

void func_80B55C0C(EnZl3* this) {
    func_80B54E14(this, &gZelda2Anime2Anim_0054E0, 0, 0.0f, 0);
    this->action = 11;
}

void func_80B55C4C(EnZl3* this, s32 arg1) {
    if (arg1 != 0) {
        func_80B55C0C(this);
    }
}

void func_80B55C70(EnZl3* this) {
    func_80B54E14(this, &gZelda2Anime2Anim_008684, 2, -8.0f, 0);
    this->action = 12;
    this->actor.flags &= ~(ACTOR_FLAG_0 | ACTOR_FLAG_3);
    this->actor.flags &= ~ACTOR_FLAG_0;
}

void func_80B55CCC(EnZl3* this, s32 arg1) {
    if (arg1 != 0) {
        func_80B54E14(this, &gZelda2Anime2Anim_006F04, 0, 0.0f, 0);
    }
}

void func_80B55D00(EnZl3* this, PlayState* play) {
    if (Actor_ProcessTalkRequest(&this->actor, play)) {
        this->action = 13;
    } else if (ABS((s16)(this->actor.yawTowardsPlayer - this->actor.shape.rot.y)) <= 0x4300) {
        this->actor.flags |= ACTOR_FLAG_0 | ACTOR_FLAG_3;
        this->actor.flags |= ACTOR_FLAG_0;
        this->actor.textId = 0x70D5;
        func_8002F2F4(&this->actor, play);
    } else {
        this->actor.flags &= ~(ACTOR_FLAG_0 | ACTOR_FLAG_3);
        this->actor.flags &= ~ACTOR_FLAG_0;
    }
}

void func_80B55DB0(EnZl3* this, PlayState* play) {
    if (Message_GetState(&play->msgCtx) == TEXT_STATE_CLOSING) {
        this->actor.flags &= ~(ACTOR_FLAG_0 | ACTOR_FLAG_3);
        this->actor.flags &= ~ACTOR_FLAG_0;
        this->action = 12;
    }
}

void func_80B55E08(EnZl3* this) {
    func_80B54E14(this, &gZelda2Anime2Anim_006AB0, 2, -8.0f, 0);
    this->action = 14;
}

void func_80B55E48(EnZl3* this, s32 arg1) {
    if (arg1 != 0) {
        func_80B54E14(this, &gZelda2Anime2Anim_008050, 0, 0.0f, 0);
    }
}

void func_80B55E7C(EnZl3* this) {
    func_80B54E14(this, &gZelda2Anime2Anim_007A78, 2, -8.0f, 0);
    this->action = 15;
}

void func_80B55EBC(EnZl3* this, s32 arg1) {
    if (arg1 != 0) {
        func_80B54E14(this, &gZelda2Anime2Anim_007C84, 0, 0.0f, 0);
    }
}

void func_80B55EF0(EnZl3* this) {
    func_80B54E14(this, &gZelda2Anime2Anim_0082F8, 2, -8.0f, 0);
    this->action = 16;
    EnZl3_setMouthIndex(this, 0);
}

void func_80B55F38(EnZl3* this, s32 arg1) {
    if (arg1 != 0) {
        func_80B54E14(this, &gZelda2Anime2Anim_003FF8, 0, 0.0f, 0);
    }
}

void func_80B55F6C(EnZl3* this, PlayState* play) {
    if (Actor_ProcessTalkRequest(&this->actor, play)) {
        this->action = 0x12;
    } else if (ABS((s16)(this->actor.yawTowardsPlayer - this->actor.shape.rot.y)) <= 0x4300) {
        BossGanon2* bossGanon2 = func_80B53488(this, play);

        if ((bossGanon2 != NULL) && (bossGanon2->unk_324 <= (10.0f / 81.0f))) {
            this->actor.flags |= ACTOR_FLAG_0 | ACTOR_FLAG_3;
            this->actor.flags |= ACTOR_FLAG_0;
            this->actor.textId = 0x7059;
            func_8002F2F4(&this->actor, play);
        }
    } else {
        this->actor.flags &= ~(ACTOR_FLAG_0 | ACTOR_FLAG_3);
        this->actor.flags &= ~ACTOR_FLAG_0;
    }
}

void func_80B5604C(EnZl3* this) {
    func_80B54E14(this, &gZelda2Anime2Anim_007664, 2, -8.0f, 0);
    this->action = 17;
    func_80B5582C(this);
}

void func_80B56090(EnZl3* this, s32 arg1) {
    s32* unk_2F0 = &this->unk_2F0;

    if (func_80B5396C(this) == *unk_2F0) {
        if (arg1 != 0) {
            func_80B54E14(this, &gZelda2Anime2Anim_003FF8, 0, 0.0f, 0);
            this->action = 16;
            func_80B53974(this, 7);
            this->unk_2F0 = 7;
        }
    }
}

void func_80B56108(EnZl3* this, PlayState* play) {
    if (Message_GetState(&play->msgCtx) == TEXT_STATE_CLOSING) {
        this->actor.flags &= ~(ACTOR_FLAG_0 | ACTOR_FLAG_3);
        this->actor.flags &= ~ACTOR_FLAG_0;
        this->action = 16;
    }
}

void func_80B56160(EnZl3* this) {
    func_80B54E14(this, &gZelda2Anime2Anim_0001D8, 0, 0.0f, 0);
    this->action = 19;
}

void func_80B561A0(EnZl3* this) {
    func_80B54E14(this, &gZelda2Anime2Anim_001110, 2, -8.0f, 0);
    this->action = 20;
}

void func_80B561E0(EnZl3* this, s32 arg1) {
    if (arg1 != 0) {
        func_80B54E14(this, &gZelda2Anime2Anim_0004F4, 0, 0.0f, 0);
    }
}

void func_80B56214(EnZl3* this, PlayState* play) {
    if (Actor_ProcessTalkRequest(&this->actor, play)) {
        this->action = 21;
    } else if (ABS((s16)(this->actor.yawTowardsPlayer - this->actor.shape.rot.y)) <= 0x4300) {
        BossGanon2* bossGanon2 = func_80B53488(this, play);

        if (bossGanon2 != NULL) {
            if (bossGanon2->unk_324 <= (10.0f / 81.0f)) {
                this->actor.flags |= ACTOR_FLAG_0 | ACTOR_FLAG_3;
                this->actor.flags |= ACTOR_FLAG_0;
                this->actor.textId = 0x7059;
                func_8002F2F4(&this->actor, play);
            }
        }
    } else {
        this->actor.flags &= ~(ACTOR_FLAG_0 | ACTOR_FLAG_3);
        this->actor.flags &= ~ACTOR_FLAG_0;
    }
}

void func_80B562F4(EnZl3* this, PlayState* play) {
    if (Message_GetState(&play->msgCtx) == TEXT_STATE_CLOSING) {
        this->actor.flags &= ~(ACTOR_FLAG_0 | ACTOR_FLAG_3);
        this->actor.flags &= ~ACTOR_FLAG_0;
        this->action = 20;
    }
}

void func_80B5634C(EnZl3* this) {
    func_80B54E14(this, &gZelda2Anime2Anim_002348, 2, -8.0f, 0);
    this->action = 22;
}

void func_80B5638C(EnZl3* this, s32 arg1) {
    if (arg1 != 0) {
        func_80B54E14(this, &gZelda2Anime2Anim_00210C, 0, 0.0f, 0);
    }
}

void func_80B563C0(EnZl3* this) {
    func_80B54E14(this, &gZelda2Anime2Anim_002E54, 2, -8.0f, 0);
    this->action = 23;
}

void func_80B56400(EnZl3* this, s32 arg1) {
    if (arg1 != 0) {
        func_80B54E14(this, &gZelda2Anime2Anim_002710, 0, 0.0f, 0);
    }
}

void func_80B56434(EnZl3* this) {
    func_80B54E14(this, &gZelda2Anime2Anim_001D8C, 2, -8.0f, 0);
    this->action = 24;
}

void func_80B56474(EnZl3* this, s32 arg1) {
    if (arg1 != 0) {
        func_80B54E14(this, &gZelda2Anime2Anim_0014DC, 0, 0.0f, 0);
    }
}

void func_80B564A8(EnZl3* this, PlayState* play) {
    static s32 D_80B5A494 = -1;
    s32 temp_v0 = func_80B5396C(this);

    if (D_80B5A494 > 0) {
        D_80B5A494--;
    } else if (D_80B5A494 == 0) {
        D_80B5A494--;
        if (temp_v0 == 8) {
            func_80B5604C(this);
        }
    }

    if (temp_v0 >= 0) {
        s32 unk_2F0 = this->unk_2F0;

        if (temp_v0 != unk_2F0) {
            switch (temp_v0) {
                case 0:
                    func_80B55A84(this);
                    break;
                case 1:
                    func_80B55AC4(this);
                    break;
                case 2:
                    func_80B55B38(this);
                    break;
                case 3:
                    func_80B55BAC(this);
                    break;
                case 4:
                    func_80B55C70(this);
                    break;
                case 5:
                    func_80B55E08(this);
                    break;
                case 6:
                    func_80B55E7C(this);
                    break;
                case 7:
                    func_80B55EF0(this);
                    break;
                case 8:
                    D_80B5A494 = 10;
                    break;
                case 9:
                    func_80B56160(this);
                    break;
                case 10:
                    func_80B561A0(this);
                    break;
                case 11:
                    func_80B5634C(this);
                    break;
                case 12:
                    func_80B563C0(this);
                    break;
                case 13:
                    func_80B56434(this);
                    break;
                case 14:
                    Actor_Kill(&this->actor);
                    break;
                default:
                    osSyncPrintf("En_Zl3_inFinal2_Check_DemoMode:そんな動作は無い!!!!!!!!\n");
            }
            this->unk_2F0 = temp_v0;
        }
    }
}

void func_80B56658(EnZl3* this, PlayState* play) {
    func_80B54DE0(this, play);
    func_80B5366C(this, play);
    EnZl3_UpdateEyes(this);
    EnZl3_UpdateSkelAnime(this);
    func_80B564A8(this, play);
}

void func_80B566AC(EnZl3* this, PlayState* play) {
    func_80B54DE0(this, play);
    func_80B5366C(this, play);
    EnZl3_UpdateEyes(this);
    func_80B55B04(this, EnZl3_UpdateSkelAnime(this));
    func_80B564A8(this, play);
}

void func_80B5670C(EnZl3* this, PlayState* play) {
    func_80B54DE0(this, play);
    func_80B5366C(this, play);
    EnZl3_UpdateEyes(this);
    func_80B55B78(this, EnZl3_UpdateSkelAnime(this));
    func_80B564A8(this, play);
}

void func_80B5676C(EnZl3* this, PlayState* play) {
    s32 something;

    func_80B54DE0(this, play);
    func_80B5366C(this, play);
    EnZl3_UpdateEyes(this);
    something = EnZl3_UpdateSkelAnime(this);
    func_80B559C4(this);
    func_80B55C4C(this, something);
}

void func_80B567CC(EnZl3* this, PlayState* play) {
    func_80B54DE0(this, play);
    func_80B533FC(this, play);
    func_80B5366C(this, play);
    EnZl3_UpdateEyes(this);
    EnZl3_UpdateSkelAnime(this);
    func_80B564A8(this, play);
}

void func_80B5682C(EnZl3* this, PlayState* play) {
    func_80B54DE0(this, play);
    func_80B55A58(this, play);
    func_80B533FC(this, play);
    func_80B5366C(this, play);
    EnZl3_UpdateEyes(this);
    func_80B55CCC(this, EnZl3_UpdateSkelAnime(this));
    func_80B564A8(this, play);
    func_80B55D00(this, play);
}

void func_80B568B4(EnZl3* this, PlayState* play) {
    func_80B54DE0(this, play);
    func_80B537E8(this);
    func_80B533FC(this, play);
    func_80B5366C(this, play);
    EnZl3_UpdateEyes(this);
    EnZl3_UpdateSkelAnime(this);
    func_80B55DB0(this, play);
}

void func_80B5691C(EnZl3* this, PlayState* play) {
    func_80B54DE0(this, play);
    func_80B5366C(this, play);
    EnZl3_UpdateEyes(this);
    func_80B55E48(this, EnZl3_UpdateSkelAnime(this));
    func_80B564A8(this, play);
}

void func_80B5697C(EnZl3* this, PlayState* play) {
    func_80B54DE0(this, play);
    func_80B5366C(this, play);
    EnZl3_UpdateEyes(this);
    func_80B55EBC(this, EnZl3_UpdateSkelAnime(this));
    func_80B5585C(this);
    func_80B564A8(this, play);
}

void func_80B569E4(EnZl3* this, PlayState* play) {
    func_80B54DE0(this, play);
    func_80B533FC(this, play);
    func_80B537E8(this);
    func_80B5366C(this, play);
    EnZl3_UpdateEyes(this);
    func_80B55F38(this, EnZl3_UpdateSkelAnime(this));
    func_80B564A8(this, play);
    func_80B55F6C(this, play);
}

void func_80B56A68(EnZl3* this, PlayState* play) {
    s32 something;

    func_80B54DE0(this, play);
    func_80B533FC(this, play);
    func_80B537E8(this);
    func_80B5366C(this, play);
    EnZl3_UpdateEyes(this);
    something = EnZl3_UpdateSkelAnime(this);
    func_80B564A8(this, play);
    func_80B56090(this, something);
}

void func_80B56AE0(EnZl3* this, PlayState* play) {
    func_80B54DE0(this, play);
    func_80B533FC(this, play);
    func_80B537E8(this);
    func_80B5366C(this, play);
    EnZl3_UpdateEyes(this);
    func_80B55F38(this, EnZl3_UpdateSkelAnime(this));
    func_80B56108(this, play);
}

void func_80B56B54(EnZl3* this, PlayState* play) {
    func_80B54DE0(this, play);
    func_80B5366C(this, play);
    EnZl3_UpdateEyes(this);
    EnZl3_UpdateSkelAnime(this);
    func_80B564A8(this, play);
}

void func_80B56BA8(EnZl3* this, PlayState* play) {
    func_80B54DE0(this, play);
    func_80B533FC(this, play);
    func_80B5366C(this, play);
    EnZl3_UpdateEyes(this);
    func_80B561E0(this, EnZl3_UpdateSkelAnime(this));
    func_80B564A8(this, play);
    func_80B56214(this, play);
}

void func_80B56C24(EnZl3* this, PlayState* play) {
    func_80B54DE0(this, play);
    func_80B533FC(this, play);
    func_80B5366C(this, play);
    EnZl3_UpdateEyes(this);
    EnZl3_UpdateSkelAnime(this);
    func_80B562F4(this, play);
}

void func_80B56C84(EnZl3* this, PlayState* play) {
    func_80B54DE0(this, play);
    func_80B5366C(this, play);
    EnZl3_UpdateEyes(this);
    func_80B5638C(this, EnZl3_UpdateSkelAnime(this));
    func_80B564A8(this, play);
}

void func_80B56CE4(EnZl3* this, PlayState* play) {
    func_80B54DE0(this, play);
    func_80B5366C(this, play);
    EnZl3_UpdateEyes(this);
    func_80B56400(this, EnZl3_UpdateSkelAnime(this));
    func_80B564A8(this, play);
}

void func_80B56D44(EnZl3* this, PlayState* play) {
    func_80B54DE0(this, play);
    func_80B5366C(this, play);
    EnZl3_UpdateEyes(this);
    func_80B56474(this, EnZl3_UpdateSkelAnime(this));
    func_80B564A8(this, play);
}

void func_80B56DA4(EnZl3* this) {
    func_800788CC(NA_SE_EV_ZELDA_POWER);
}

void func_80B56DC8(EnZl3* this) {
    func_80078914(&this->actor.projectedPos, NA_SE_VO_Z1_PAIN);
}

void func_80B56DEC(EnZl3* this) {
    SkelAnime* skelAnime = &this->skelAnime;

    if ((skelAnime->mode == 2) && Animation_OnFrame(skelAnime, 9.0f) != 0) {
        func_80078914(&this->actor.projectedPos, NA_SE_VO_Z1_OPENDOOR);
    }
}

void func_80B56E38(EnZl3* this, PlayState* play) {
    UNUSED s32 pad[2];
    s32 sfxId;
    SkelAnime* sp20 = &this->skelAnime;

    if ((Animation_OnFrame(sp20, 6.0f) || Animation_OnFrame(sp20, 0.0f)) &&
        (this->actor.bgCheckFlags & BGCHECKFLAG_GROUND)) {
        sfxId = 0x800;
        sfxId += SurfaceType_GetSfxId(&play->colCtx, this->actor.floorPoly, this->actor.floorBgId);
        func_80078914(&this->actor.projectedPos, sfxId);
    }
}

void func_80B56EB8(EnZl3* this, PlayState* play) {
    Flags_SetSwitch(play, func_80B54DB4(this));
}

s32 func_80B56EE4(EnZl3* this, PlayState* play) {
    return Flags_GetSwitch(play, func_80B54DB4(this));
}

void func_80B56F10(EnZl3* this, PlayState* play) {
    s32 waypoint;
    Path* pathHead = play->pathList;

    if (pathHead != NULL) {
        waypoint = func_80B54DC4(this);
        pathHead += waypoint;
        this->unk_30C = pathHead;
        this->unk_310 = pathHead->count;
        osSyncPrintf("En_Zl3_Get_path_info レールデータをゲットだぜ = %d!!!!!!!!!!!!!!\n", waypoint);
    } else {
        osSyncPrintf("En_Zl3_Get_path_info レールデータが無い!!!!!!!!!!!!!!!!!!!!\n");
    }
}

s32 func_80B56F8C(EnZl3* this, s32 arg1) {
    s32 unk_310 = this->unk_310;

    if (unk_310 > arg1) {
        return 1;
    }
    return 0;
}

Vec3s* func_80B56FAC(EnZl3* this, s32 arg1) {
    Vec3s* point;
    Path* pathList = this->unk_30C;

    if ((pathList != NULL) && func_80B56F8C(this, arg1)) {
        point = &((Vec3s*)SEGMENTED_TO_VIRTUAL(pathList->points))[arg1];
        return point;
    }
    return NULL;
}

s32 func_80B57034(EnZl3* this, s32 arg1, s32 arg2) {
    Vec3s* vec1 = func_80B56FAC(this, arg1);
    Vec3s* vec2 = func_80B56FAC(this, arg2);

    if ((vec2 != NULL) && (vec1 != NULL)) {
        f32 xDiff = vec2->x - vec1->x;
        f32 zDiff = vec2->z - vec1->z;

        return ((xDiff == 0.0f) && (zDiff == 0.0f)) ? 0 : RAD_TO_BINANG(Math_FAtan2F(xDiff, zDiff));
    }
    return 0;
}

s16 func_80B57104(EnZl3* this, s32 arg1) {
    Vec3s* point = func_80B56FAC(this, arg1);

    if (point != NULL) {
        f32 xDiff = point->x - this->actor.world.pos.x;
        f32 zDiff = point->z - this->actor.world.pos.z;

        if ((xDiff != 0.0f) || (zDiff != 0.0f)) {
            return RAD_TO_BINANG(Math_FAtan2F(xDiff, zDiff));
        }
    }
    return 0;
}

s32 func_80B571A8(EnZl3* this) {
    UNUSED s32 pad1;
    s32 unk_314 = this->unk_314;
    UNUSED s32 pad2;

    if (func_80B56F8C(this, unk_314 + 1) == 0) {
        return this->actor.shape.rot.y;
    } else {
        return func_80B57034(this, unk_314, unk_314 + 1);
    }
}

s32 func_80B571FC(EnZl3* this) {
    UNUSED s32 pad;
    s32 unk_314 = this->unk_314;

    if (func_80B56F8C(this, unk_314) == 0) {
        return this->actor.shape.rot.y;
    } else {
        return func_80B57104(this, unk_314);
    }
}

void func_80B57240(EnZl3* this) {
    s32 temp_a1 = func_80B571FC(this);
    s16* rotY = &this->actor.world.rot.y;

    Math_SmoothStepToS(rotY, temp_a1, 2, 6400, 1000);
    this->actor.shape.rot.y = *rotY;
}

void func_80B57298(EnZl3* this) {
    s16* rotY = &this->actor.world.rot.y;
    s16 temp_a1 = func_80B571A8(this);

    Math_SmoothStepToS(rotY, temp_a1, 2, 6400, 1000);
    this->actor.shape.rot.y = *rotY;
}

u16 func_80B572F0(PlayState* play) {
    s16 sceneId = play->sceneId;
    u16 ret;

    if (sceneId == SCENE_GANON_SONOGO) {
        ret = 0x71A8;
    } else if (sceneId == SCENE_GANON_FINAL) {
        ret = 0x71A9;
    } else {
        ret = 0x71AB;
    }
    return ret;
}

s32 func_80B57324(EnZl3* this, PlayState* play) {
    if (Actor_ProcessTalkRequest(&this->actor, play)) {
        return 1;
    }
    return 0;
}

void func_80B57350(EnZl3* this, PlayState* play) {
    s16 temp_v0 = this->actor.yawTowardsPlayer - this->actor.shape.rot.y;

    if (ABS(temp_v0) <= 0x4300) {
        this->actor.flags |= ACTOR_FLAG_0 | ACTOR_FLAG_3;
        this->actor.textId = func_80B572F0(play);
        func_8002F2F4(&this->actor, play);
    }
}

s32 func_80B573C8(EnZl3* this, PlayState* play) {
    if (Message_GetState(&play->msgCtx) == TEXT_STATE_CLOSING) {
        return 1;
    }
    return 0;
}

s32 func_80B573FC(EnZl3* this, PlayState* play, f32 arg2) {
    Player* player = GET_PLAYER(play);
    f32 playerX = player->actor.world.pos.x;
    f32 playerZ = player->actor.world.pos.z;
    f32 thisX = this->actor.world.pos.x;
    f32 thisZ = this->actor.world.pos.z;

    if (SQ(playerX - thisX) + SQ(playerZ - thisZ) < SQ(arg2)) {
        return 1;
    }
    return 0;
}

s32 func_80B57458(EnZl3* this, PlayState* play) {
    Vec3f* thisPos = &this->actor.world.pos;
    f32 thisX = thisPos->x;
    f32 thisZ = thisPos->z;
    Player* player = GET_PLAYER(play);
    Vec3f* playerPos = &player->actor.world.pos;
    UNUSED s32 pad;
    f32 playerX = playerPos->x;
    f32 playerZ = playerPos->z;
    f32 temp_f12 = playerX - thisX;
    f32 temp_f13 = playerZ - thisZ;
    s16 temp_v0;
    s16 temp_v1 = func_80B571A8(this);

    if (temp_f12 == 0.0f && temp_f13 == 0.0f) {
        return 1;
    }

    temp_v0 = (s16)(temp_v1 - RAD_TO_BINANG(Math_FAtan2F(temp_f12, temp_f13)));

    if (temp_v0 < 0x1555) {
        return 1;
    } else if ((temp_v0 < 0x4000) && func_80B573FC(this, play, 150.0f)) {
        return 1;
    } else {
        return 0;
    }
}

s32 func_80B57564(EnZl3* this, PlayState* play) {
    if (func_80B573FC(this, play, 50.0f) || func_80B57458(this, play)) {
        return 1;
    }
    return 0;
}

s32 func_80B575B0(EnZl3* this, PlayState* play) {
    return func_80B573FC(this, play, 150.0f);
}

s32 func_80B575D0(EnZl3* this, PlayState* play) {
    return func_80B573FC(this, play, 50.0f);
}

s32 func_80B575F0(EnZl3* this, PlayState* play) {
    s16 sceneId = play->sceneId;

    if ((sceneId == SCENE_GANON_SONOGO) && (func_80B54DB4(this) == 0x26)) {
        s32 unk_314 = this->unk_314;

        if (unk_314 == 1) {
            return 1;
        }
    }
    return 0;
}

void func_80B5764C(EnZl3* this, PlayState* play) {
    s16 sceneId = play->sceneId;

    if ((sceneId == SCENE_GANON_SONOGO) && (func_80B54DB4(this) == 0x26)) {
        s32 unk_314 = this->unk_314 + 1;

        if ((unk_314 == 1) && !Play_InCsMode(play)) {
            OnePointCutscene_Init(play, 1000, 40, &this->actor, CAM_ID_MAIN);
        }
    }
}

s32 func_80B576C8(EnZl3* this, PlayState* play) {
    if (func_80B575F0(this, play) && (this->unk_3D8 == 0)) {
        return 1;
    }
    return 0;
}

void func_80B57704(EnZl3* this, PlayState* play) {
    s32 unk_3C4 = this->unk_3C4;

    Flags_SetSwitch(play, unk_3C4);
}

void func_80B5772C(EnZl3* this, PlayState* play) {
    s32 unk_3C4 = this->unk_3C4;

    Flags_UnsetSwitch(play, unk_3C4);
}

void func_80B57754(EnZl3* this, PlayState* play) {
    if (gSaveContext.magicState == MAGIC_STATE_IDLE) {
        Actor_Spawn(&play->actorCtx, play, ACTOR_OCEFF_WIPE4, this->actor.world.pos.x, this->actor.world.pos.y,
                    this->actor.world.pos.z, 0, 0, 0, 1);
        func_80B56DA4(this);
    }
}

void func_80B577BC(PlayState* play, Vec3f* vec) {
    UNUSED s32 pad;
    Player* player = GET_PLAYER(play);
    Vec3f* playerPos = &player->actor.world.pos;
    f32 posX = vec->x;
    f32 posY = vec->y;
    f32 posZ = vec->z;

    Actor_Spawn(&play->actorCtx, play, ACTOR_EN_TEST, posX, posY, posZ, 0,
                RAD_TO_BINANG(Math_FAtan2F(playerPos->x - posX, playerPos->z - posZ)), 0, 5);
}

static Vec3f D_80B5A498 = { 148.0f, 260.0f, -87.0f };
static Vec3f D_80B5A4A4 = { -12.0f, 260.0f, -147.0f };
static Vec3f D_80B5A4B0 = { 42.0f, 260.0f, 13.0f };

void func_80B57858(PlayState* play) {
    func_80B577BC(play, &D_80B5A498);
    func_80B577BC(play, &D_80B5A4A4);
}

s32 func_80B57890(EnZl3* this, PlayState* play) {
<<<<<<< HEAD
    UNUSED u8 pad[2];
    u8 curSpawn = play->curSpawn;
    s16 sceneNum = play->sceneNum;
=======
    s8 pad[2];
    u8 spawn = play->spawn;
    s16 sceneId = play->sceneId;
>>>>>>> 451e855d
    s32 result = func_80B54DB4(this);

    if (play) {} // Needed to match, this if can be almost anywhere and it still matches

    if (sceneId == SCENE_GANON_SONOGO) {
        if ((result == 0x24) && (spawn == 0)) {
            return 1;
        }
        if ((result == 0x25) && (spawn == 2)) {
            return 1;
        }
        if ((result == 0x26) && (spawn == 4)) {
            return 1;
        }
        if ((result == 0x27) && (spawn == 6)) {
            return 1;
        }
        if ((result == 0x28) && (spawn == 6)) {
            return 1;
        }
    } else if (sceneId == SCENE_GANON_FINAL) {
        if ((result == 0x20) && (spawn == 0) && Flags_GetSwitch(play, 0x37)) {
            if ((play->sceneId == SCENE_GANON_DEMO) || (play->sceneId == SCENE_GANON_FINAL) ||
                (play->sceneId == SCENE_GANON_SONOGO) || (play->sceneId == SCENE_GANONTIKA_SONOGO)) {
                return 1;
            }
        }
        if ((result == 0x21) && (spawn == 2)) {
            return 1;
        }
        if ((result == 0x22) && (spawn == 4)) {
            return 1;
        }
        if ((result == 0x23) && (spawn == 6)) {
            return 1;
        }
    } else if (sceneId == SCENE_GANONTIKA_SONOGO) {
        if ((result == 0x29) && (spawn == 0)) {
            return 1;
        }
        if ((result == 0x2A) && (spawn == 0)) {
            return 1;
        }
    }
    return 0;
}

void func_80B57A74(PlayState* play) {
    Actor* actorIt = play->actorCtx.actorLists[ACTORCAT_PROP].head;
    //! @bug checks for encount2 in ACTORCAT_PROP but encount2 is in ACTORCAT_ENEMY so this condition is never met
    while (actorIt != NULL) {
        if (actorIt->id == ACTOR_EN_ENCOUNT2) {
            ((EnEncount2*)actorIt)->collapseSpawnerInactive = true;
        }
        actorIt = actorIt->next;
    }
}

void func_80B57AAC(EnZl3* this, s32 arg1, AnimationHeader* arg2) {
    if (arg1 != 0) {
        func_80B54E14(this, arg2, 0, -8.0f, 0);
    }
}

void func_80B57AE0(EnZl3* this, PlayState* play) {
    UNUSED s32 pad1;
    s16 shapeRotY = this->actor.shape.rot.y;
    UNUSED s32 pad2;
    Vec3f* unk_354 = &this->unk_354;
    Vec3f* unk_348 = &this->unk_348;
    Vec3s* temp_v0;
    f32 xDiff;
    f32 zDiff;

    this->unk_344 = 0;
    this->unk_314 += 1;
    this->unk_360 = 0.0f;
    this->unk_364 = 0.0f;
    this->unk_368 = 0.0f;
    *unk_348 = this->actor.world.pos;
    temp_v0 = func_80B56FAC(this, this->unk_314);

    if (temp_v0 != NULL) {
        unk_354->x = temp_v0->x;
        unk_354->y = temp_v0->y;
        unk_354->z = temp_v0->z;
    } else {
        unk_354->x = unk_348->x + (Math_SinS(shapeRotY) * 200.0f);
        unk_354->y = unk_348->y;
        unk_354->z = unk_348->z + (Math_CosS(shapeRotY) * 200.0f);
    }

    xDiff = unk_354->x - unk_348->x;
    zDiff = unk_354->z - unk_348->z;
    this->unk_346 = (s32)(sqrtf(SQ(xDiff) + SQ(zDiff)) / (kREG(6) + 8.0f));
}

s32 func_80B57C54(EnZl3* this) {
    if (this->unk_344 >= this->unk_346) {
        return 1;
    }
    return 0;
}

s32 func_80B57C7C(EnZl3* this, PlayState* play) {
    return 1;
}

s32 func_80B57C8C(EnZl3* this) {
    return !func_80B56F8C(this, this->unk_314 + 2);
}

void func_80B57CB4(EnZl3* this, PlayState* play) {
    Vec3f* unk_348 = &this->unk_348;
    Vec3f* unk_354 = &this->unk_354;
    Vec3f* thisPos = &this->actor.world.pos;
    f32 temp_f0;

    this->unk_344 += 1;
    temp_f0 = Environment_LerpWeightAccelDecel(this->unk_346, 0, this->unk_344, 3, 3);
    thisPos->x = unk_348->x + (temp_f0 * (unk_354->x - unk_348->x));
    thisPos->y = (unk_348->y + (temp_f0 * (unk_354->y - unk_348->y))) + this->unk_360;
    thisPos->z = unk_348->z + (temp_f0 * (unk_354->z - unk_348->z));
}

void func_80B57D60(EnZl3* this, PlayState* play) {
    func_80B57240(this);
}

s32 func_80B57D80(EnZl3* this, PlayState* play) {
    UNUSED s32 pad1;
    s16* sp32 = &this->actor.shape.rot.y;
    struct_80034A14_arg1* unk_3F8 = &this->unk_3F8;
    Player* player = GET_PLAYER(play);
    s32 unk_314 = this->unk_314;
    s16 temp_v0 = func_80B57104(this, unk_314);
    UNUSED s32 pad2;
    s16 phi_v1;

    unk_3F8->unk_18.y = player->actor.world.pos.y;
    unk_3F8->unk_18.x = (Math_SinS(temp_v0) * this->actor.xzDistToPlayer) + this->actor.world.pos.x;
    unk_3F8->unk_18.z = (Math_CosS(temp_v0) * this->actor.xzDistToPlayer) + this->actor.world.pos.z;
    unk_3F8->unk_14 = kREG(16) - 16.0f;
    func_80034A14(&this->actor, unk_3F8, kREG(17) + 0xC, 4);

    phi_v1 = ABS(temp_v0 - *sp32);
    if (phi_v1 <= 0x320) {
        *sp32 = temp_v0;
        this->actor.world.rot.y = *sp32;
        phi_v1 = 0;
    }
    this->actor.world.rot.y = *sp32;
    return phi_v1;
}

void func_80B57EAC(EnZl3* this, PlayState* play) {
    if (func_80B57324(this, play)) {
        this->action = 26;
    } else {
        func_80B57350(this, play);
    }
}

void func_80B57EEC(EnZl3* this, PlayState* play) {
    if (func_80B573C8(this, play)) {
        this->action = 27;
    }
}

void func_80B57F1C(EnZl3* this, PlayState* play) {
    if (func_80B57D80(this, play) == 0) {
        func_80B54E14(this, &gZelda2Anime2Anim_009BE4, 0, -8.0f, 0);
        this->action = 34;
        this->unk_314 -= 1;
        func_80B57AE0(this, play);
    }
}

s32 func_80B57F84(EnZl3* this, PlayState* play) {
    if (func_80B575D0(this, play) && func_80B57C7C(this, play) && !Play_InCsMode(play)) {
        func_80B54E14(this, &gZelda2Anime2Anim_009FBC, 0, -8.0f, 0);
        this->action = 36;
        this->unk_2EC = 0.0f;
        func_80B57A74(play);
        return 1;
    }
    return 0;
}

void func_80B58014(EnZl3* this, PlayState* play) {
    UNUSED s32 pad;
    Player* player = GET_PLAYER(play);
    s8 invincibilityTimer = player->invincibilityTimer;

    if (func_80B57324(this, play)) {
        func_80B54E14(this, &gZelda2Anime2Anim_003FF8, 0, -11.0f, 0);
        this->action = 29;
        func_80B538B0(this);
    } else if (func_80B57C8C(this) && func_80B57F84(this, play)) {
        OnePointCutscene_Init(play, 4000, -99, &this->actor, CAM_ID_MAIN);
        this->unk_3D0 = 0;
    } else if (func_80B576C8(this, play) && func_80B575B0(this, play) && !Play_InCsMode(play)) {
        this->action = 0x1F;
        this->unk_3CC = 0.0f;
        func_80B537E8(this);
        this->unk_3D8 = 1;
        OnePointCutscene_Init(play, 4010, -99, &this->actor, CAM_ID_MAIN);
    } else if (!func_80B57C8C(this) && !func_80B576C8(this, play) && func_80B57564(this, play)) {
        func_80B54E14(this, &gZelda2Anime2Anim_009BE4, 0, -8.0f, 0);
        func_80B5764C(this, play);
        this->action = 34;
        this->unk_3D0 = 0;
        func_80B57AE0(this, play);
    } else if ((invincibilityTimer > 0) || (player->fallDistance >= 0x33)) {
        func_80B54E14(this, &gZelda2Anime2Anim_007664, 0, -11.0f, 0);
        this->action = 30;
        func_80B537E8(this);
        func_80B56DC8(this);
    } else {
        func_80B57350(this, play);
        func_80B538B0(this);
    }
}

void func_80B58214(EnZl3* this, PlayState* play) {
    if (func_80B573C8(this, play)) {
        func_80B54E14(this, &gZelda2Anime2Anim_009FBC, 0, -11.0f, 0);
        this->action = 28;
        this->unk_3D0 = 0;
    }
}

void func_80B58268(EnZl3* this, PlayState* play) {
    Player* player = GET_PLAYER(play);
    s8 invincibilityTimer = player->invincibilityTimer;

    if ((invincibilityTimer <= 0) && (player->fallDistance <= 50)) {
        func_80B54E14(this, &gZelda2Anime2Anim_009FBC, 0, -11.0f, 0);
        this->action = 28;
        this->unk_3D0 = 0;
    }
}

void func_80B582C8(EnZl3* this, PlayState* play) {
    f32* unk_3CC = &this->unk_3CC;
    UNUSED s32 pad;

    if (*unk_3CC == kREG(14) + 10.0f) {
        *unk_3CC += 1.0f;
        func_80B54E14(this, &gZelda2Anime2Anim_008050, 0, -12.0f, 0);
        func_80B57704(this, play);
    } else if (*unk_3CC == kREG(15) + 20.0f) {
        *unk_3CC += 1.0f;
        func_80B56DC8(this);
        func_80B54E14(this, &gZelda2Anime2Anim_003FF8, 0, -12.0f, 0);
    } else if (*unk_3CC == kREG(16) + 30.0f) {
        *unk_3CC += 1.0f;
        func_80B57858(play);
    } else if (*unk_3CC == kREG(17) + 40.0f) {
        func_8005B1A4(GET_ACTIVE_CAM(play));
        *unk_3CC += 1.0f;
    } else if (*unk_3CC >= ((kREG(17) + 40.0f) + 1.0f)) {
        this->action = 32;
        *unk_3CC = 0.0f;
    } else {
        *unk_3CC += 1.0f;
    }
}

static u32 D_80B5A4BC = 0;

void func_80B584B4(EnZl3* this, PlayState* play) {
    UNUSED s32 pad;
    Player* player = GET_PLAYER(play);
    s8 invincibilityTimer = player->invincibilityTimer;
    Actor* nearbyEnTest = Actor_FindNearby(play, &this->actor, ACTOR_EN_TEST, ACTORCAT_ENEMY, 8000.0f);

    if (D_80B5A4BC == 0) {
        if ((nearbyEnTest == NULL) && (!Play_InCsMode(play))) {
            this->action = 33;
            OnePointCutscene_Init(play, 4011, -99, &this->actor, CAM_ID_MAIN);
        } else if (invincibilityTimer > 0) {
            func_80B54E14(this, &gZelda2Anime2Anim_003FF8, 0, -12.0f, 0);
            D_80B5A4BC = 1;
            func_80B56DC8(this);
        }
    } else {
        if ((nearbyEnTest == NULL) && (!Play_InCsMode(play))) {
            func_80B54E14(this, &gZelda2Anime2Anim_007664, 0, -12.0f, 0);
            D_80B5A4BC = 0;
            this->action = 33;
            OnePointCutscene_Init(play, 4011, -99, &this->actor, CAM_ID_MAIN);
        } else if (invincibilityTimer <= 0) {
            func_80B54E14(this, &gZelda2Anime2Anim_007664, 0, -12.0f, 0);
            D_80B5A4BC = 0;
        }
    }
}

void func_80B58624(EnZl3* this, PlayState* play) {
    UNUSED s32 pad[4];
    f32* unk_3CC = &this->unk_3CC;

    if (*unk_3CC == (kREG(18) + 10.0f)) {
        *unk_3CC += 1.0f;
        func_80B54E14(this, &gZelda2Anime2Anim_008050, 0, -12.0f, 0);
        func_80B5772C(this, play);
    } else if (*unk_3CC == kREG(19) + 20.0f) {
        *unk_3CC += 1.0f;
        this->actor.textId = 0x71AC;
        Message_StartTextbox(play, this->actor.textId, NULL);
        func_80B54E14(this, &gZelda2Anime2Anim_003FF8, 0, -12.0f, 0);
    } else if (*unk_3CC == ((kREG(19) + 20.0f) + 1.0f)) {
        if (Message_GetState(&play->msgCtx) == TEXT_STATE_CLOSING) {
            *unk_3CC += 1.0f;
            func_80B5357C(this, play);
            func_80B5357C(this, play);
            func_80B5357C(this, play);
            func_80B5357C(this, play);
            func_80B5357C(this, play);
        }
    } else {
        if (*unk_3CC >= kREG(20) + 30.0f) {
            this->action = 28;
            func_8005B1A4(GET_ACTIVE_CAM(play));
            func_80B54E14(this, &gZelda2Anime2Anim_009FBC, 0, -12.0f, 0);
            *unk_3CC = 0.0f;
        } else {
            *unk_3CC += 1.0f;
        }
    }
}

void func_80B5884C(EnZl3* this, PlayState* play) {
    func_80B54E14(this, &gZelda2Anime2Anim_0038C0, 2, -8.0f, 0);
    this->action = 37;
    this->unk_36C = 1;
}

void func_80B58898(EnZl3* this, PlayState* play) {
    func_80B54E14(this, &gZelda2Anime2Anim_0038C0, 2, -8.0f, 1);
    this->action = 38;
    this->unk_374 = 1;
}

void func_80B588E8(EnZl3* this, PlayState* play) {
    func_80B54E14(this, &gZelda2Anime2Anim_009BE4, 0, -8.0f, 0);
    func_80B57AE0(this, play);
    this->action = 39;
}

s32 func_80B58938(EnZl3* this, PlayState* play) {
    if (func_80B57C54(this)) {
        func_80B54E14(this, &gZelda2Anime2Anim_009FBC, 0, -8.0f, 0);
        this->action = 28;
        this->unk_3D0 = 0;
        return 1;
    }
    return 0;
}

s32 func_80B5899C(EnZl3* this, PlayState* play) {
    if (this->actor.bgCheckFlags & BGCHECKFLAG_GROUND) {
        Player* player = GET_PLAYER(play);
        s8 invincibilityTimer = player->invincibilityTimer;

        if ((invincibilityTimer > 0) || (player->fallDistance >= 0x33)) {
            func_80B54E14(this, &gZelda2Anime2Anim_007664, 2, -11.0f, 0);
            this->action = 35;
            func_80B56DC8(this);
            return 1;
        }
    }
    return 0;
}

void func_80B58A1C(EnZl3* this, PlayState* play) {
    if (!func_80B58938(this, play)) {
        func_80B5899C(this, play);
    }
}

void func_80B58A50(EnZl3* this, PlayState* play) {
    Player* player = GET_PLAYER(play);
    s8 invincibilityTimer = player->invincibilityTimer;

    if ((invincibilityTimer <= 0) && (player->fallDistance <= 50)) {
        func_80B54E14(this, &gZelda2Anime2Anim_009BE4, 0, -11.0f, 0);
        this->action = 34;
    }
}

void func_80B58AAC(EnZl3* this, PlayState* play) {
    f32* unk_2EC = &this->unk_2EC;

    *unk_2EC += 1.0f;
    if ((*unk_2EC >= kREG(7) + 24.0f) && (this->unk_36C == 0)) {
        func_80B57754(this, play);
        func_80B5884C(this, play);
    } else if ((*unk_2EC >= kREG(8) + 50.0f) && (this->unk_370 == 0)) {
        func_80B56EB8(this, play);
        this->unk_370 = 1;
    } else if ((*unk_2EC >= kREG(9) + 56.0f) && (this->unk_374 == 0)) {
        func_80B58898(this, play);
    } else if (*unk_2EC >= kREG(10) + 82.0f) {
        func_80B588E8(this, play);
    }
}

void func_80B58C08(EnZl3* this, PlayState* play) {
    UNUSED s32 pad[2];
    Vec3f* unk_348 = &this->unk_348;
    Vec3f* unk_354 = &this->unk_354;
    Vec3f* thisPos = &this->actor.world.pos;
    s32 unk_344;
    s32 unk_346;
    s32 sp28;
    f32 temp_f0;

    this->unk_344 += 1;

    unk_344 = this->unk_344;
    unk_346 = this->unk_346;
    sp28 = unk_346 - kREG(11) - 2;
    temp_f0 = Environment_LerpWeightAccelDecel(unk_346, 0, unk_344, 3, 0);

    thisPos->x = unk_348->x + (temp_f0 * (unk_354->x - unk_348->x));
    thisPos->y = (unk_348->y + (temp_f0 * (unk_354->y - unk_348->y))) + this->unk_360;
    thisPos->z = unk_348->z + (temp_f0 * (unk_354->z - unk_348->z));

    if ((unk_344 - sp28) >= 0) {
        this->alpha = ((f32)(unk_346 - unk_344) / (kREG(11) + 2)) * 255.0f;
        this->drawConfig = 2;
    }

    if ((unk_346 - unk_344) <= 0) {
        Actor_Kill(&this->actor);
    }
}

void func_80B58D50(EnZl3* this, PlayState* play) {
    func_80B54DE0(this, play);
    func_80B533FC(this, play);
    func_80B5366C(this, play);
    EnZl3_UpdateEyes(this);
    EnZl3_UpdateSkelAnime(this);
    func_80B57EAC(this, play);
}

void func_80B58DB0(EnZl3* this, PlayState* play) {
    func_80B54DE0(this, play);
    func_80B533FC(this, play);
    func_80B5366C(this, play);
    EnZl3_UpdateEyes(this);
    EnZl3_UpdateSkelAnime(this);
    func_80B57EEC(this, play);
}

void func_80B58E10(EnZl3* this, PlayState* play) {
    func_80B54DE0(this, play);
    Actor_SetFocus(&this->actor, 60.0f);
    func_80B533FC(this, play);
    func_80B5366C(this, play);
    EnZl3_UpdateEyes(this);
    EnZl3_UpdateSkelAnime(this);
    func_80B57F1C(this, play);
}

void func_80B58E7C(EnZl3* this, PlayState* play) {
    func_80B54DE0(this, play);
    func_80B53764(this, play);
    func_80B533FC(this, play);
    func_80B5366C(this, play);
    EnZl3_UpdateEyes(this);
    EnZl3_UpdateSkelAnime(this);
    func_80B58014(this, play);
    func_80B536B4(this);
}

void func_80B58EF4(EnZl3* this, PlayState* play) {
    func_80B54DE0(this, play);
    func_80B538B0(this);
    func_80B53764(this, play);
    func_80B533FC(this, play);
    func_80B5366C(this, play);
    EnZl3_UpdateEyes(this);
    EnZl3_UpdateSkelAnime(this);
    func_80B58214(this, play);
}

void func_80B58F6C(EnZl3* this, PlayState* play) {
    func_80B54DE0(this, play);
    func_80B537E8(this);
    func_80B536C4(this);
    func_80B533FC(this, play);
    func_80B5366C(this, play);
    EnZl3_UpdateEyes(this);
    EnZl3_UpdateSkelAnime(this);
    func_80B58268(this, play);
}

void func_80B58FDC(EnZl3* this, PlayState* play) {
    func_80B54DE0(this, play);
    func_80B537E8(this);
    func_80B536C4(this);
    func_80B533FC(this, play);
    func_80B5366C(this, play);
    EnZl3_UpdateEyes(this);
    EnZl3_UpdateSkelAnime(this);
    func_80B582C8(this, play);
}

void func_80B5904C(EnZl3* this, PlayState* play) {
    func_80B54DE0(this, play);
    func_80B537E8(this);
    func_80B536C4(this);
    func_80B533FC(this, play);
    func_80B5366C(this, play);
    EnZl3_UpdateEyes(this);
    EnZl3_UpdateSkelAnime(this);
    func_80B584B4(this, play);
}

void func_80B590BC(EnZl3* this, PlayState* play) {
    func_80B54DE0(this, play);
    func_80B537E8(this);
    func_80B536C4(this);
    func_80B533FC(this, play);
    func_80B5366C(this, play);
    EnZl3_UpdateEyes(this);
    EnZl3_UpdateSkelAnime(this);
    func_80B58624(this, play);
}

void func_80B5912C(EnZl3* this, PlayState* play) {
    func_80B54DE0(this, play);
    func_80B536C4(this);
    func_80B533FC(this, play);
    func_80B5366C(this, play);
    func_80B56E38(this, play);
    EnZl3_UpdateEyes(this);
    EnZl3_UpdateSkelAnime(this);
    func_80B57CB4(this, play);
    func_80B57D60(this, play);
    func_80B58A1C(this, play);
}

void func_80B591BC(EnZl3* this, PlayState* play) {
    func_80B54DE0(this, play);
    func_80B536C4(this);
    func_80B538B0(this);
    func_80B533FC(this, play);
    func_80B5366C(this, play);
    EnZl3_UpdateEyes(this);
    EnZl3_UpdateSkelAnime(this);
    func_80B58A50(this, play);
}

void func_80B5922C(EnZl3* this, PlayState* play) {
    func_80B54DE0(this, play);
    func_80B536C4(this);
    func_80B57298(this);
    Actor_SetFocus(&this->actor, 60.0f);
    func_80B533FC(this, play);
    func_80B5366C(this, play);
    EnZl3_UpdateEyes(this);
    EnZl3_UpdateSkelAnime(this);
    func_80B58AAC(this, play);
}

void func_80B592A8(EnZl3* this, PlayState* play) {
    func_80B54DE0(this, play);
    func_80B536C4(this);
    func_80B57298(this);
    Actor_SetFocus(&this->actor, 60.0f);
    func_80B533FC(this, play);
    func_80B5366C(this, play);
    EnZl3_UpdateEyes(this);
    func_80B57AAC(this, EnZl3_UpdateSkelAnime(this), &gZelda2Anime2Anim_003D20);
    func_80B56DEC(this);
    func_80B58AAC(this, play);
}

void func_80B59340(EnZl3* this, PlayState* play) {
    func_80B54DE0(this, play);
    func_80B536C4(this);
    func_80B57298(this);
    Actor_SetFocus(&this->actor, 60.0f);
    func_80B533FC(this, play);
    func_80B5366C(this, play);
    EnZl3_UpdateEyes(this);
    func_80B57AAC(this, EnZl3_UpdateSkelAnime(this), &gZelda2Anime2Anim_009FBC);
    func_80B58AAC(this, play);
}

void func_80B593D0(EnZl3* this, PlayState* play) {
    func_80B54DE0(this, play);
    func_80B536C4(this);
    func_80B57298(this);
    func_80B5366C(this, play);
    func_80B56E38(this, play);
    Actor_SetFocus(&this->actor, 60.0f);
    EnZl3_UpdateEyes(this);
    EnZl3_UpdateSkelAnime(this);
    func_80B58C08(this, play);
}

s32 func_80B5944C(PlayState* play, s32 limbIndex, Gfx** dList, Vec3f* pos, Vec3s* rot, void* thisx, Gfx** gfx) {
    if (limbIndex == 14) {
        Mtx* mtx = Graph_Alloc(play->state.gfxCtx, sizeof(Mtx) * 7);
        EnZl3* this = (EnZl3*)thisx;
        Vec3s* vec = &this->unk_3F8.unk_08;

        gSPSegment(gfx[0]++, 0x0C, mtx);

        rot->x += vec->y;
        rot->z += vec->x;
        Matrix_Push();
        Matrix_Translate(pos->x, pos->y, pos->z, MTXMODE_APPLY);
        Matrix_RotateZYX(rot->x, rot->y, rot->z, MTXMODE_APPLY);
        Matrix_Push();
        Matrix_Translate(174.0f, -317.0f, 0.0f, MTXMODE_APPLY);
        Matrix_ToMtx(&mtx[0], "../z_en_zl3_inEscape.c", 2471);
        Matrix_Translate(-410.0f, -184.0f, 0.0f, MTXMODE_APPLY);
        Matrix_ToMtx(&mtx[1], "../z_en_zl3_inEscape.c", 2474);
        Matrix_Translate(-1019.0f, -26.0f, 0.0f, MTXMODE_APPLY);
        Matrix_ToMtx(&mtx[2], "../z_en_zl3_inEscape.c", 2477);
        Matrix_Pop();
        Matrix_Push();
        Matrix_Translate(40.0f, 264.0f, 386.0f, MTXMODE_APPLY);
        Matrix_ToMtx(&mtx[3], "../z_en_zl3_inEscape.c", 2483);
        Matrix_Translate(-446.0f, -52.0f, 84.0f, MTXMODE_APPLY);
        Matrix_ToMtx(&mtx[4], "../z_en_zl3_inEscape.c", 2486);
        Matrix_Pop();
        Matrix_Push();
        Matrix_Translate(40.0f, 264.0f, -386.0f, MTXMODE_APPLY);
        Matrix_ToMtx(&mtx[5], "../z_en_zl3_inEscape.c", 2492);
        Matrix_Translate(-446.0f, -52.0f, -84.0f, MTXMODE_APPLY);
        Matrix_ToMtx(&mtx[6], "../z_en_zl3_inEscape.c", 2495);
        Matrix_Pop();
        Matrix_Pop();
    }
    return false;
}

s32 func_80B59698(EnZl3* this, PlayState* play) {
    s32 cond = Flags_GetSwitch(play, 0x37) &&
               ((play->sceneId == SCENE_GANON_DEMO) || (play->sceneId == SCENE_GANON_FINAL) ||
                (play->sceneId == SCENE_GANON_SONOGO) || (play->sceneId == SCENE_GANONTIKA_SONOGO));

    if (cond) {
        u8 spawn = play->spawn;

        if ((func_80B54DB4(this) == 0x20) && (spawn == 0) &&
            ((gSaveContext.timer2Value <= 0) || (gSaveContext.timer2State == 0))) {
            return 1;
        }
    }
    return 0;
}

s32 func_80B59768(EnZl3* this, PlayState* play) {
    s32 cond = Flags_GetSwitch(play, 0x37) &&
               ((play->sceneId == SCENE_GANON_DEMO) || (play->sceneId == SCENE_GANON_FINAL) ||
                (play->sceneId == SCENE_GANON_SONOGO) || (play->sceneId == SCENE_GANONTIKA_SONOGO));

    if (cond) {
        u8 spawn = play->spawn;

        if ((func_80B54DB4(this) == 0x20) && (spawn == 0) && (gSaveContext.timer2Value <= 0)) {
            return 1;
        }
    }
    return 0;
}

void func_80B59828(EnZl3* this, PlayState* play) {
    if (func_80B59698(this, play) || (!func_80B56EE4(this, play) && func_80B57890(this, play))) {
        s16 newRotY;

        func_80B54E14(this, &gZelda2Anime2Anim_009FBC, 0, 0.0f, 0);
        this->actor.flags |= ACTOR_FLAG_0 | ACTOR_FLAG_3;
        func_80B56F10(this, play);
        newRotY = func_80B571A8(this);
        this->actor.shape.rot.y = newRotY;
        this->actor.world.rot.y = newRotY;
        this->unk_3C4 = this->actor.world.rot.z;
        this->actor.shape.rot.z = 0;
        this->actor.world.rot.z = this->actor.shape.rot.z;
        this->action = 28;
        this->drawConfig = 1;
    } else {
        Actor_Kill(&this->actor);
    }

    if (func_80B59698(this, play) != 0) {
        func_80088AA0(180);
        func_80B53468();
        gSaveContext.healthAccumulator = 320;
        Magic_Fill(play);
        if (Flags_GetSwitch(play, 0x20)) {
            Flags_UnsetSwitch(play, 0x20);
            Actor_Spawn(&play->actorCtx, play, ACTOR_BG_ZG, -144.0f, 3544.0f, -43.0f, 0, 0x2000, 0, 0x2000);
        }
        Flags_UnsetSwitch(play, 0x21);
        Flags_UnsetSwitch(play, 0x22);
        Flags_UnsetSwitch(play, 0x23);
        Flags_UnsetSwitch(play, 0x24);
        Flags_UnsetSwitch(play, 0x25);
        Flags_UnsetSwitch(play, 0x26);
        Flags_UnsetSwitch(play, 0x27);
        Flags_UnsetSwitch(play, 0x28);
        Flags_UnsetSwitch(play, 0x29);
        Flags_UnsetSwitch(play, 0x2A);
    }

    if (func_80B54DB4(this) == 0x20) {
        s32 cond;

        func_80B54EA4(this, play);
        cond = Flags_GetSwitch(play, 0x37) &&
               ((play->sceneId == SCENE_GANON_DEMO) || (play->sceneId == SCENE_GANON_FINAL) ||
                (play->sceneId == SCENE_GANON_SONOGO) || (play->sceneId == SCENE_GANONTIKA_SONOGO));
        if (cond) {
            func_80B53614(this, play);
        }
    }
}

void func_80B59A80(EnZl3* this, PlayState* play) {
    if (func_80B59768(this, play)) {
        Audio_PlaySfxGeneral(NA_SE_OC_REVENGE, &gSfxDefaultPos, 4, &gSfxDefaultFreqAndVolScale,
                             &gSfxDefaultFreqAndVolScale, &gSfxDefaultReverb);
    }
}

void func_80B59AD0(EnZl3* this, PlayState* play) {
    if (this) {}

    Flags_SetSwitch(play, 0x36);
    func_80088AA0(180);
    func_80B54EA4(this, play);
    func_80B53614(this, play);
    CLEAR_EVENTCHKINF(EVENTCHKINF_C7);
    func_80B56F10(this, play);
    gSaveContext.healthAccumulator = 320;
    Magic_Fill(play);
    this->action = 27;
    this->drawConfig = 1;
}

void func_80B59B6C(EnZl3* this, PlayState* play) {
    s32 sp2C = func_80B54DD4(this);

    this->unk_3DC = Animation_GetLastFrame(SEGMENTED_TO_VIRTUAL(&gZelda2Anime2Anim_0091D8));
    this->unk_3E0 = Animation_GetLastFrame(SEGMENTED_TO_VIRTUAL(&gZelda2Anime2Anim_00A598));
    this->unk_3E4 = Animation_GetLastFrame(SEGMENTED_TO_VIRTUAL(&gZelda2Anime2Anim_00A334));
    this->unk_3F4 = Animation_GetLastFrame(SEGMENTED_TO_VIRTUAL(&gZelda2Anime2Anim_001110));
    this->unk_3EC = Animation_GetLastFrame(SEGMENTED_TO_VIRTUAL(&gZelda2Anime2Anim_002348));
    this->unk_3F0 = Animation_GetLastFrame(SEGMENTED_TO_VIRTUAL(&gZelda2Anime2Anim_002E54));
    this->unk_3E8 = Animation_GetLastFrame(SEGMENTED_TO_VIRTUAL(&gZelda2Anime2Anim_001D8C));

    switch (sp2C) {
        case 0:
            func_80B54FB4(this, play);
            break;
        case 1:
            func_80B55780(this, play);
            break;
        case 3:
            func_80B59828(this, play);
            break;
        default:
            osSyncPrintf(VT_FGCOL(RED) " En_Oa3 の arg_data がおかしい!!!!!!!!!!!!!!!!!!!!!!!!!\n" VT_RST);
            Actor_Kill(&this->actor);
    }
}

void func_80B59DB8(EnZl3* this, PlayState* play) {
    UNUSED s32 pad1;
    ObjectContext* objCtx = &play->objectCtx;
    s32 objIndex = Object_GetIndex(objCtx, OBJECT_ZL2_ANIME2);
    UNUSED s32 pad2;

    if (objIndex < 0) {
        osSyncPrintf(VT_FGCOL(RED) "En_Zl3_main_bankアニメーションのバンクを読めない!!!!!!!!!!!!\n" VT_RST);
        return;
    }

    if (Object_IsLoaded(objCtx, objIndex)) {
        this->unk_318 = objIndex;
        func_80B54DE0(this, play);
        func_80B59B6C(this, play);
    }
}

static EnZl3ActionFunc sActionFuncs[] = {
    func_80B59DB8, func_80B55550, func_80B555A4, func_80B55604, func_80B5566C, func_80B556CC, func_80B5572C,
    func_80B56658, func_80B566AC, func_80B5670C, func_80B5676C, func_80B567CC, func_80B5682C, func_80B568B4,
    func_80B5691C, func_80B5697C, func_80B569E4, func_80B56A68, func_80B56AE0, func_80B56B54, func_80B56BA8,
    func_80B56C24, func_80B56C84, func_80B56CE4, func_80B56D44, func_80B58D50, func_80B58DB0, func_80B58E10,
    func_80B58E7C, func_80B58EF4, func_80B58F6C, func_80B58FDC, func_80B5904C, func_80B590BC, func_80B5912C,
    func_80B591BC, func_80B5922C, func_80B592A8, func_80B59340, func_80B593D0,
};

void EnZl3_Update(Actor* thisx, PlayState* play) {
    EnZl3* this = (EnZl3*)thisx;

    if (this->action < 0 || this->action >= ARRAY_COUNT(sActionFuncs) || sActionFuncs[this->action] == NULL) {
        osSyncPrintf(VT_FGCOL(RED) "メインモードがおかしい!!!!!!!!!!!!!!!!!!!!!!!!!\n" VT_RST);
        return;
    }
    sActionFuncs[this->action](this, play);
}

void EnZl3_Init(Actor* thisx, PlayState* play) {
    EnZl3* this = (EnZl3*)thisx;
    ActorShape* shape = &this->actor.shape;
    UNUSED s32 pad;

    osSyncPrintf("ゼルダ姫のEn_Zl3_Actor_ct通すよ!!!!!!!!!!!!!!!!!!!!!!!!!\n");
    ActorShape_Init(shape, 0.0f, ActorShadow_DrawCircle, 30.0f);
    shape->shadowAlpha = 0;
    func_80B533B0(thisx, play);
    SkelAnime_InitFlex(play, &this->skelAnime, &gZelda2Skel, NULL, this->jointTable, this->morphTable, 15);

    switch (func_80B54DD4(this)) {
        case 1:
            gSaveContext.timer2State = 0;
            break;
        case 3:
            func_80B59A80(this, play);
            break;
    }

    osSyncPrintf("ゼルダ姫のEn_Zl3_Actor_ctは通った!!!!!!!!!!!!!!!!!!!!!!!!!\n");
}

static OverrideLimbDraw sOverrideLimbDrawFuncs[] = {
    func_80B5458C,
    func_80B5944C,
};

s32 EnZl3_OverrideLimbDraw(PlayState* play, s32 limbIndex, Gfx** dList, Vec3f* pos, Vec3s* rot, void* thisx,
                           Gfx** gfx) {
    EnZl3* this = (EnZl3*)thisx;

    if (this->unk_308 < 0 || this->unk_308 >= ARRAY_COUNT(sOverrideLimbDrawFuncs) ||
        sOverrideLimbDrawFuncs[this->unk_308] == NULL) {
        osSyncPrintf(VT_FGCOL(RED) "描画前処理モードがおかしい!!!!!!!!!!!!!!!!!!!!!!!!!\n" VT_RST);
        return 0;
    }
    return sOverrideLimbDrawFuncs[this->unk_308](play, limbIndex, dList, pos, rot, thisx, gfx);
}

void func_80B59FE8(EnZl3* this, PlayState* play) {
}

void func_80B59FF4(EnZl3* this, PlayState* play) {
    UNUSED s32 pad1[2];
    s16 eyeTexIndex = this->eyeTexIndex;
    void* eyeTex = sEyeTextures[eyeTexIndex];
    s16 mouthTexIndex = this->mouthTexIndex;
    SkelAnime* skelAnime = &this->skelAnime;
    void* mouthTex = sMouthTextures[mouthTexIndex];
    UNUSED s32 pad2;

    OPEN_DISPS(play->state.gfxCtx, "../z_en_zl3.c", 2165);

    Gfx_SetupDL_25Opa(play->state.gfxCtx);

    gSPSegment(POLY_OPA_DISP++, 0x8, SEGMENTED_TO_VIRTUAL(eyeTex));
    gSPSegment(POLY_OPA_DISP++, 0x9, SEGMENTED_TO_VIRTUAL(eyeTex));
    gSPSegment(POLY_OPA_DISP++, 0xA, SEGMENTED_TO_VIRTUAL(mouthTex));
    gDPSetEnvColor(POLY_OPA_DISP++, 0, 0, 0, 255);
    gSPSegment(POLY_OPA_DISP++, 0xB, &D_80116280[2]);

    POLY_OPA_DISP = SkelAnime_DrawFlex(play, skelAnime->skeleton, skelAnime->jointTable, skelAnime->dListCount,
                                       EnZl3_OverrideLimbDraw, EnZl3_PostLimbDraw, this, POLY_OPA_DISP);

    CLOSE_DISPS(play->state.gfxCtx, "../z_en_zl3.c", 2190);
}

void func_80B5A1D0(EnZl3* this, PlayState* play) {
    UNUSED s32 pad1[2];
    s16 eyeTexIndex = this->eyeTexIndex;
    void* eyeTex = sEyeTextures[eyeTexIndex];
    s16 mouthTexIndex = this->mouthTexIndex;
    SkelAnime* skelAnime = &this->skelAnime;
    void* mouthTex = sMouthTextures[mouthTexIndex];
    UNUSED s32 pad2;

    OPEN_DISPS(play->state.gfxCtx, "../z_en_zl3.c", 2205);

    Gfx_SetupDL_25Xlu(play->state.gfxCtx);

    gSPSegment(POLY_XLU_DISP++, 8, SEGMENTED_TO_VIRTUAL(eyeTex));
    gSPSegment(POLY_XLU_DISP++, 9, SEGMENTED_TO_VIRTUAL(eyeTex));
    gSPSegment(POLY_XLU_DISP++, 10, SEGMENTED_TO_VIRTUAL(mouthTex));
    gDPSetEnvColor(POLY_XLU_DISP++, 0, 0, 0, this->alpha);
    gSPSegment(POLY_XLU_DISP++, 11, &D_80116280[0]);

    POLY_XLU_DISP = SkelAnime_DrawFlex(play, skelAnime->skeleton, skelAnime->jointTable, skelAnime->dListCount,
                                       EnZl3_OverrideLimbDraw, NULL, this, POLY_XLU_DISP);

    CLOSE_DISPS(play->state.gfxCtx, "../z_en_zl3.c", 2234);
}

static EnZl3DrawFunc sDrawFuncs[] = {
    func_80B59FE8,
    func_80B59FF4,
    func_80B5A1D0,
};

void EnZl3_Draw(Actor* thisx, PlayState* play) {
    EnZl3* this = (EnZl3*)thisx;

    if (this->drawConfig < 0 || this->drawConfig >= 3 || sDrawFuncs[this->drawConfig] == NULL) {
        osSyncPrintf(VT_FGCOL(RED) "描画モードがおかしい!!!!!!!!!!!!!!!!!!!!!!!!!\n" VT_RST);
        return;
    }
    sDrawFuncs[this->drawConfig](this, play);
}

ActorInit En_Zl3_InitVars = {
    ACTOR_EN_ZL3,
    ACTORCAT_NPC,
    FLAGS,
    OBJECT_ZL2,
    sizeof(EnZl3),
    (ActorFunc)EnZl3_Init,
    (ActorFunc)EnZl3_Destroy,
    (ActorFunc)EnZl3_Update,
    (ActorFunc)EnZl3_Draw,
};<|MERGE_RESOLUTION|>--- conflicted
+++ resolved
@@ -1824,15 +1824,9 @@
 }
 
 s32 func_80B57890(EnZl3* this, PlayState* play) {
-<<<<<<< HEAD
     UNUSED u8 pad[2];
-    u8 curSpawn = play->curSpawn;
-    s16 sceneNum = play->sceneNum;
-=======
-    s8 pad[2];
     u8 spawn = play->spawn;
     s16 sceneId = play->sceneId;
->>>>>>> 451e855d
     s32 result = func_80B54DB4(this);
 
     if (play) {} // Needed to match, this if can be almost anywhere and it still matches
