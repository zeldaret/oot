/*
 * File: z_en_zl3.c
 * Overlay: ovl_En_Zl3
 * Description: Adult Zelda
 */

#include "z_en_zl3.h"

#include "vt.h"
#include "overlays/actors/ovl_En_Encount2/z_en_encount2.h"
#include "overlays/actors/ovl_Door_Warp1/z_door_warp1.h"

#define FLAGS 0x00000010

#define THIS ((EnZl3*)thisx)

void EnZl3_Init(Actor* thisx, GlobalContext* globalCtx);
void EnZl3_Destroy(Actor* thisx, GlobalContext* globalCtx);
void EnZl3_Update(Actor* thisx, GlobalContext* globalCtx);
void EnZl3_Draw(Actor* thisx, GlobalContext* globalCtx);
void func_80B59AD0(EnZl3* this, GlobalContext* globalCtx);

static ColliderCylinderInit_Set3 sCylinderInit = {
    { COLTYPE_UNK0, 0x00, 0x00, 0x09, COLSHAPE_CYLINDER },
    { 0x00, { 0x00000000, 0x00, 0x00 }, { 0x00000000, 0x00, 0x00 }, 0x00, 0x00, 0x01 },
    { 25, 80, 0, { 0, 0, 0 } },
};

UNK_TYPE D_80B5A43C[] = {
    0x060030C8, 0x06003C48, 0x06004048, 0x06004548, 0x06004948, 0x06004D48, 0x06005148, 0x00000000
};

UNK_TYPE D_80B5A45C[] = { 0x06003508, 0x06005548, 0x06005948 };

s32 D_80B5A468 = 0;

Vec3f D_80B5A46C = { 0.0f, 0.0f, 0.0f };

Vec3f D_80B5A478 = { 0.0f, 10.0f, 0.0f };

f32 D_80B5A484 = 0.0f;

Vec3f D_80B5A488 = { 0.0f, 0.0f, 0.0f };

s32 D_80B5A494 = -1;

Vec3f D_80B5A498 = { 148.0f, 260.0f, -87.0f };

Vec3f D_80B5A4A4 = { -12.0f, 260.0f, -147.0f };

Vec3f D_80B5A4B0 = { 42.0f, 260.0f, 13.0f };

u32 D_80B5A4BC = 0;

extern FlexSkeletonHeader D_06010D70;
extern AnimationHeader D_060001D8;
extern AnimationHeader D_060004F4;
extern AnimationHeader D_060014DC;
extern AnimationHeader D_0600210C;
extern AnimationHeader D_06002710;
extern AnimationHeader D_060038C0;
extern AnimationHeader D_06003D20;
extern AnimationHeader D_06003FF8;
extern AnimationHeader D_06004408;
extern AnimationHeader D_0600499C;
extern AnimationHeader D_06005248;
extern AnimationHeader D_060054E0;
extern AnimationHeader D_06005A0C;
extern AnimationHeader D_060061C4;
extern AnimationHeader D_06006508;
extern AnimationHeader D_06006AB0;
extern AnimationHeader D_06006F04;
extern AnimationHeader D_06007664;
extern AnimationHeader D_06007A78;
extern AnimationHeader D_06007C84;
extern AnimationHeader D_06008050;
extern AnimationHeader D_060082F8;
extern AnimationHeader D_06008684;
extern AnimationHeader D_06008AD0;
extern AnimationHeader D_060091D8;
extern AnimationHeader D_060099A0;
extern AnimationHeader D_06009BE4;
extern AnimationHeader D_06009FBC;
extern AnimationHeader D_0600A334;
extern AnimationHeader D_0600A598;
extern AnimationHeader D_0600AACC;
extern AnimationHeader D_06001110;
extern AnimationHeader D_06001D8C;
extern AnimationHeader D_06002348;
extern AnimationHeader D_06002E54;

void func_80B533B0(Actor* thisx, GlobalContext* globalCtx) {
    EnZl3* this = THIS;

    Collider_InitCylinder(globalCtx, &this->collider);
    Collider_SetCylinder_Set3(globalCtx, &this->collider, &this->actor, &sCylinderInit);
}

void func_80B533FC(EnZl3* this, GlobalContext* globalCtx) {
    ColliderCylinder* collider = &this->collider;
    s32 pad[4];

    Collider_CylinderUpdate(&this->actor, collider);
    CollisionCheck_SetOC(globalCtx, &globalCtx->colChkCtx, &collider->base);
}

void EnZl3_Destroy(Actor* thisx, GlobalContext* globalCtx) {
    EnZl3* this = THIS;

    Collider_DestroyCylinder(globalCtx, &this->collider);
}

void func_80B53468(void) {
    Audio_SetBGM(0x62);
}

BossGanon2* func_80B53488(EnZl3* this, GlobalContext* globalCtx) {
    if (this->unk_3D4 == NULL) {
        Actor* actorIt = globalCtx->actorCtx.actorList[ACTORTYPE_BOSS].first;

        while (actorIt != NULL) {
            if (actorIt->id == ACTOR_BOSS_GANON2) {
                this->unk_3D4 = (BossGanon2*)actorIt;
                break;
            }
            actorIt = actorIt->next;
        }
    }
    return this->unk_3D4;
}

void func_80B534CC(EnZl3* this) {
    s32 pad[2];
    s16* unk_244 = &this->unk_244;
    s16* unk_246 = &this->unk_246;

    if (DECR(*unk_246) == 0) {
        *unk_246 = Rand_S16Offset(0x3C, 0x3C);
    }
    *unk_244 = *unk_246;
    if (*unk_244 >= 3) {
        *unk_244 = 0;
    }
}

void func_80B53554(EnZl3* this, s16 arg1) {
    this->unk_244 = arg1;
}

void func_80B53568(EnZl3* this, s16 arg1) {
    this->unk_248 = arg1;
}

void func_80B5357C(EnZl3* this, GlobalContext* globalCtx) {
    Vec3f* thisPos = &this->actor.posRot.pos;
    Vec3f sp20;

    sp20.x = thisPos->x + ((Rand_ZeroOne() - 0.5f) * 10.0f);
    sp20.y = thisPos->y;
    sp20.z = thisPos->z + ((Rand_ZeroOne() - 0.5f) * 10.0f);
    Item_DropCollectible(globalCtx, &sp20, 3);
}

void func_80B53614(EnZl3* this, GlobalContext* globalCtx) {
    Actor_Spawn(&globalCtx->actorCtx, globalCtx, ACTOR_EN_RIVER_SOUND, -442.0f, 4102.0f, -371.0f, 0, 0, 0, 0x12);
}

void func_80B5366C(EnZl3* this, GlobalContext* globalCtx) {
    func_8002E4B4(globalCtx, &this->actor, 75.0f, 30.0f, 30.0f, 5);
}

void func_80B536B4(EnZl3* this) {
    this->actor.bgCheckFlags &= ~0x9;
}

void func_80B536C4(EnZl3* this) {
    s32 pad[2];
    Vec3s* vec1 = &this->unk_3F8.unk_08;
    Vec3s* vec2 = &this->unk_3F8.unk_0E;

    Math_SmoothStepToS(&vec1->x, 0, 20, 6200, 100);
    Math_SmoothStepToS(&vec1->y, 0, 20, 6200, 100);
    Math_SmoothStepToS(&vec2->x, 0, 20, 6200, 100);
    Math_SmoothStepToS(&vec2->y, 0, 20, 6200, 100);
}

void func_80B53764(EnZl3* this, GlobalContext* globalCtx) {
    Player* player = PLAYER;

    this->unk_3F8.unk_18 = player->actor.posRot.pos;
    this->unk_3F8.unk_14 = kREG(16) - 16.0f;
    func_80034A14(&this->actor, &this->unk_3F8, kREG(17) + 0xC, 2);
}

s32 func_80B537E8(EnZl3* this) {
    s16 yawTowardsLink = this->actor.yawTowardsLink;
    s16* rotY = &this->actor.posRot.rot.y;
    s16* unk_3D0 = &this->unk_3D0;
    s16 pad[3];

    Math_SmoothStepToS(unk_3D0, ABS((s16)(yawTowardsLink - *rotY)), 5, 6200, 100);
    Math_SmoothStepToS(rotY, yawTowardsLink, 5, *unk_3D0, 100);
    this->actor.shape.rot.y = *rotY;
    // no return statement despite being of type s32
    // the function directly below needs this to not be void I guess
}

void func_80B538B0(EnZl3* this) {
    s16 yawTowardsLink = this->actor.yawTowardsLink;
    s16* rotY = &this->actor.posRot.rot.y;

    if (ABS((s16)(yawTowardsLink - *rotY)) >= 0x1556) {
        D_80B5A468 = 1;
    }

    if (D_80B5A468 != 0) {
        if (!func_80B537E8(this)) {
            D_80B5A468 = 0;
        }
    } else {
        this->unk_3D0 = 0;
    }
}

s32 EnZl3_FrameUpdateMatrix(EnZl3* this) {
    return SkelAnime_Update(&this->skelAnime);
}

s32 func_80B5396C(EnZl3* this) {
    return this->unk_3C8;
}

void func_80B53974(EnZl3* this, u8 arg1) {
    this->unk_3C8 = arg1;
}

void func_80B53980(EnZl3* thisx, s16 y, s32 idx) {
    EnZl3* this = THIS; // this function might take thisx
    s32 action = this->action;
    s16 y2 = y;
    s32 yTemp;
    f32 curFrame;
    f32 unk_3DC;

    if (this->unk_2FC != 0) {
        SkelAnime* skelAnime = &this->skelAnime;
        s32 temp25C = this->unk_25C[idx];
        s32 temp28C = (s16)(y + this->unk_28C[idx]);
        s32 temp2BC = y - this->unk_2BC[idx];

        if ((s32)fabsf(temp2BC) > 0x8000) {
            if (y2 > 0) {
                temp2BC -= 0x10000;
            } else {
                temp2BC += 0x10000;
            }
        }

        if ((idx != 0 || action != 4) && (temp2BC != 0)) {
            temp25C += (temp2BC - temp25C) / 16;
        }

        if (temp25C != 0) {
            temp25C -= temp25C / 10;
        }

        if ((s16)(temp28C - y) != 0) {
            temp25C -= (s16)(temp28C - y) / 50;
        }

        temp28C += temp25C;
        if (((this->unk_25C[idx] * temp25C) <= 0) && (((s16)(temp28C - y) > -0x64) && ((s16)(temp28C - y) < 0x64))) {
            temp28C = y;
            temp25C = 0;
        }
        if (idx == 0 && action == 3) {
            yTemp = y + -11000;
            if (skelAnime->mode == 2) {
                curFrame = skelAnime->curFrame;
                unk_3DC = this->unk_3DC;
                yTemp = (s32)((curFrame / unk_3DC) * -11000) + y;
                if (0) {};
                if (temp28C >= yTemp) {
                    temp28C = yTemp;
                    if (temp25C > 0) {
                        temp25C /= -2;
                    }
                }
            } else {
                if (temp28C >= yTemp) {
                    temp28C = yTemp;
                    if (temp25C > 0) {
                        temp25C /= -2;
                    }
                }
            }
        }
        this->unk_25C[idx] = temp25C;
        this->unk_28C[idx] = temp28C - y;
    }
    this->unk_2BC[idx] = y;
}

void func_80B53B64(EnZl3* this, s16 z, s32 idx) {
    SkelAnime* skelAnime = &this->skelAnime;
    s32 action = this->action;
    s32 phi_a1;
    s32 idx25C;
    s16 temp_t1;
    s32 temp_a0;
    s32 phi_v0;
    s32 phi_v1;
    s32 phi_v1_2;

    if (idx == 2) {
        phi_a1 = 15000;
        idx25C = 0;
    } else if (idx == 5) {
        phi_a1 = 13000;
        idx25C = 3;
    } else if (idx == 8) {
        phi_a1 = 12000;
        idx25C = 6;
    } else if (idx == 11) {
        phi_a1 = 0x4000;
        idx25C = 9;
    } else if (idx == 14) {
        phi_a1 = 0x4000;
        idx25C = 12;
    } else if (idx == 17) {
        phi_a1 = 0x4000;
        idx25C = 15;
    } else {
        phi_a1 = 0x4000;
        idx25C = 18;
    }

    if (this->unk_2FC != 0) {
        phi_v0 = this->unk_25C[idx];
        temp_a0 = (s16)(z + this->unk_28C[idx]);
        phi_v1 = z - this->unk_2BC[idx];

        if ((s32)fabsf(phi_v1) > 0x8000) {
            if (z > 0) {
                phi_v1 -= 0x10000;
            } else {
                phi_v1 += 0x10000;
            }
        }

        if (idx25C >= 0) {
            phi_v1 += ABS(this->unk_25C[idx25C]) / 3;
        }

        if (idx == 2 && (action == 5 || action == 24)) {
            if (phi_v1 != 0) {
                phi_v0 -= (phi_v1 - phi_v0) / 10;
            }
        } else if (idx == 2 && action == 22 && skelAnime->mode == 2) {
            if (phi_v1 != 0) {
                phi_v0 -= (phi_v1 - phi_v0) / 10;
            }
        } else if (idx == 2 && (action == 20 || action == 21) && skelAnime->mode == 2) {
            if (phi_v1 != 0) {
                phi_v0 -= (phi_v1 - phi_v0) / 10;
            }
        } else {
            if (phi_v1 != 0) {
                phi_v0 += (phi_v1 - phi_v0) / 16;
            }
        }

        if (phi_v0 != 0) {
            phi_v0 -= phi_v0 / 10;
        }

        if ((s16)(temp_a0 - phi_a1) != 0) {
            phi_v0 -= (s16)(temp_a0 - phi_a1) / 50;
        }

        temp_a0 += phi_v0;
        phi_v1 = (s16)(temp_a0 - phi_a1);

        if (((this->unk_25C[idx] * phi_v0) <= 0) && (phi_v1 > -100) && (phi_v1 < 100)) {
            temp_a0 = phi_a1;
            phi_v0 = 0;
        }

        if (idx == 2) {
            if (action == 4) {
                if (skelAnime->mode == 2) {
                    f32 curFrame = skelAnime->curFrame;
                    f32 unk_3E0 = this->unk_3E0;

                    phi_v1_2 = (s32)(((unk_3E0 - curFrame) / unk_3E0) * -2000.0f) + phi_a1;
                    if (phi_v1_2 >= temp_a0) {
                        temp_a0 = phi_v1_2;
                        if (phi_v0 < 0) {
                            phi_v0 /= -2;
                        }
                    }
                }
            } else if (action == 5) {
                if (skelAnime->mode == 2) {
                    f32 curFrame = skelAnime->curFrame;
                    f32 unk_3E4 = this->unk_3E4;

                    phi_v1_2 = (s32)((curFrame / unk_3E4) * -2000.0f) + phi_a1;
                    if (phi_v1_2 >= temp_a0) {
                        temp_a0 = phi_v1_2;
                        if (phi_v0 < 0) {
                            phi_v0 /= -2;
                        }
                    }
                } else {
                    phi_v1_2 = phi_a1 - 2000;
                    if (phi_v1_2 >= temp_a0) {
                        temp_a0 = phi_v1_2;
                        if (phi_v0 < 0) {
                            phi_v0 /= -2;
                        }
                    }
                }
            } else if ((action == 20) || (action == 21)) {
                if (skelAnime->mode == 2) {
                    f32 curFrame = skelAnime->curFrame;
                    f32 unk_3F4 = this->unk_3F4;

                    if (curFrame <= 42.0f) {
                        phi_v1_2 = phi_a1 - 2000;
                    } else {
<<<<<<< HEAD
                        phi_v1_2 =
                            (s32)((((animCurrentFrame - 42.0f) * 6200.0f) / (unk_3F4 - 42.0f)) + -2000.0f) + phi_a1;
=======
                        phi_v1_2 = (s32)((((curFrame - 42.0f) * 6200.0f) / (unk_3F4 - 42.0f)) + -2000.0f) + phi_a1;
>>>>>>> ba0c6965
                    }

                    if (phi_v1_2 >= temp_a0) {
                        temp_a0 = phi_v1_2;
                        if (phi_v0 < 0) {
                            phi_v0 /= -2;
                        }
                    }
                } else {
                    phi_v1_2 = phi_a1 + 4200;
                    if (phi_v1_2 >= temp_a0) {
                        temp_a0 = phi_v1_2;
                        if (phi_v0 < 0) {
                            phi_v0 /= -2;
                        }
                    }
                }
            } else if (action == 22) {
                if (skelAnime->mode == 2) {
                    f32 curFrame = skelAnime->curFrame;
                    f32 unk_3EC = this->unk_3EC;

                    phi_v1_2 = (s32)(((curFrame / unk_3EC) * -5200.0f) + 4200.0f) + phi_a1;
                    if (phi_v1_2 >= temp_a0) {
                        temp_a0 = phi_v1_2;
                        if (phi_v0 < 0) {
                            phi_v0 /= -2;
                        }
                    }
                } else {
                    phi_v1_2 = phi_a1 - 2000;
                    if (phi_v1_2 >= temp_a0) {
                        temp_a0 = phi_v1_2;
                        if (phi_v0 < 0) {
                            phi_v0 /= -2;
                        }
                    }
                }
            } else if (action == 23) {
                if (skelAnime->mode == 2) {
                    f32 curFrame = skelAnime->curFrame;
                    f32 unk_3F0 = this->unk_3F0;

                    phi_v1_2 = (s32)(((curFrame / unk_3F0) * -7600.0f) + -2000.0f) + phi_a1;
                    if (phi_v1_2 >= temp_a0) {
                        temp_a0 = phi_v1_2;
                        if (phi_v0 < 0) {
                            phi_v0 /= -2;
                        }
                    }
                } else {
                    phi_v1_2 = phi_a1 - 9600;
                    if (phi_v1_2 >= temp_a0) {
                        temp_a0 = phi_v1_2;
                        if (phi_v0 < 0) {
                            phi_v0 /= -2;
                        }
                    }
                }
            } else if (action == 24) {
                if (skelAnime->mode == 2) {
                    f32 curFrame = skelAnime->curFrame;
                    f32 unk_3E8 = this->unk_3E8;

                    phi_v1_2 = (s32)(((curFrame / unk_3E8) * 21000.0f) + -9600.0f) + phi_a1;
                    if (phi_v1_2 >= temp_a0) {
                        temp_a0 = phi_v1_2;
                        if (phi_v0 < 0) {
                            phi_v0 /= -2;
                        }
                    }
                } else {
                    phi_v1_2 = phi_a1 + 11400;
                    if (phi_v1_2 >= temp_a0) {
                        temp_a0 = phi_v1_2;
                        if (phi_v0 < 0) {
                            phi_v0 /= -2;
                        }
                    }
                }
            }
        } else if (idx == 11 || idx == 17) {
            if (action == 4) {
                if (skelAnime->mode == 2) {
                    f32 curFrame = skelAnime->curFrame;
                    f32 unk_3E0 = this->unk_3E0;

                    phi_v1_2 = (s32)((curFrame / unk_3E0) * -7000.0f) + phi_a1;
                    if (temp_a0 >= phi_v1_2) {
                        temp_a0 = phi_v1_2;
                        if (phi_v0 > 0) {
                            phi_v0 /= -2;
                        }
                    }
                } else {
                    phi_v1_2 = phi_a1 - 7000;
                    if (temp_a0 >= phi_v1_2) {
                        temp_a0 = phi_v1_2;
                        if (phi_v0 > 0) {
                            phi_v0 /= -2;
                        }
                    }
                }
            } else if (action == 5) {
                if (skelAnime->mode == 2) {
                    f32 curFrame = skelAnime->curFrame;
                    f32 unk_3E4 = this->unk_3E4;

                    phi_v1_2 = (s32)(((unk_3E4 - curFrame) / unk_3E4) * -7000.0f) + phi_a1;
                    if (temp_a0 >= phi_v1_2) {
                        temp_a0 = phi_v1_2;
                        if (phi_v0 > 0) {
                            phi_v0 /= -2;
                        }
                    }
                }
            }
        }
        this->unk_25C[idx] = phi_v0;
        this->unk_28C[idx] = temp_a0 - z;
    }
    this->unk_2BC[idx] = z;
}

void func_80B54360(EnZl3* this, s16 arg1, s32 arg2) {
    if (this->unk_2FC != 0) {
        s32 temp_v1 = this->unk_28C[arg2] - arg1;
        s16 temp_t0 = temp_v1;
        s32 temp_t2 = temp_t0;
        s32 temp_t3 = this->unk_25C[arg2];
        s32 phi_v0 = temp_t3;
        s32 index25C;
        s32 phi_t5;

        temp_t3 = arg1 - this->unk_2BC[arg2];

        if (arg2 == 1) {
            index25C = 0;
            phi_t5 = this->unk_25C[index25C];
        } else if (arg2 == 4) {
            index25C = 3;
            phi_t5 = this->unk_25C[index25C];
        } else if (arg2 == 7) {
            index25C = 6;
            phi_t5 = this->unk_25C[index25C];
        } else if (arg2 == 10) {
            index25C = 9;
            phi_t5 = ABS(this->unk_25C[index25C]);
        } else if (arg2 == 13) {
            index25C = 12;
            phi_t5 = ABS(this->unk_25C[index25C]);
        } else if (arg2 == 16) {
            index25C = 15;
            phi_t5 = -ABS(this->unk_25C[index25C]);
        } else {
            index25C = 18;
            phi_t5 = -ABS(this->unk_25C[index25C]);
        }

        if ((s32)fabsf(temp_t3) > 0x8000) {
            if (arg1 > 0) {
                temp_t3 -= 0x10000;
            } else {
                temp_t3 += 0x10000;
            }
        }
        if (index25C >= 0) {
            temp_t3 += phi_t5 / 3;
        }

        if (temp_t3 != 0) {
            phi_v0 += (temp_t3 - phi_v0) / 16;
        }
        if (phi_v0 != 0) {
            phi_v0 -= phi_v0 / 10;
        }
        if (temp_t0 != 0) {
            phi_v0 -= temp_t0 / 50;
        }
        temp_v1 += phi_v0;
        if (((this->unk_25C[arg2] * phi_v0) <= 0) && (temp_t2 > -0x64) && (temp_t2 < 0x64)) {
            temp_v1 = 0;
            phi_v0 = 0;
        }
        this->unk_25C[arg2] = phi_v0;
        this->unk_28C[arg2] = arg1 + temp_v1;
    }
    this->unk_2BC[arg2] = arg1;
}

s32 func_80B5458C(GlobalContext* globalCtx, s32 limbIndex, Gfx** dList, Vec3f* pos, Vec3s* rot, void* thisx,
                  Gfx** gfx) {
    s32 pad[3];
    EnZl3* this = THIS;
    s16* unk_28C = this->unk_28C;
    Mtx* sp78;
    MtxF sp38;
    Vec3s sp30;
    Vec3s* unk_3F8_unk_08 = &this->unk_3F8.unk_08;
    Vec3s* unk_3F8_unk_0E = &this->unk_3F8.unk_0E;

    if (limbIndex == 14) {
        sp78 = Graph_Alloc(globalCtx->state.gfxCtx, sizeof(Mtx) * 7);
        rot->x += unk_3F8_unk_08->y;
        rot->z += unk_3F8_unk_08->x;
        gSPSegment((*gfx)++, 0x0C, sp78);

        Matrix_Push();
        Matrix_Translate(pos->x, pos->y, pos->z, MTXMODE_APPLY);
        Matrix_RotateRPY(rot->x, rot->y, rot->z, MTXMODE_APPLY);
        Matrix_Push();
        Matrix_Translate(362.0f, -133.0f, 0.0f, MTXMODE_APPLY);
        Matrix_Get(&sp38);
        func_800D20CC(&sp38, &sp30, 0);
        if (!func_800C0D28(globalCtx)) {
            func_80B53980(this, sp30.y, 0);
            func_80B54360(this, sp30.x, 1);
            func_80B53B64(this, sp30.z, 2);
        }
        Matrix_RotateRPY(unk_28C[0] + kREG(31), unk_28C[1] + kREG(32), unk_28C[2] + kREG(33), MTXMODE_APPLY);
        Matrix_Translate(-188.0f, -184.0f, 0.0f, MTXMODE_APPLY);
        Matrix_ToMtx(&sp78[0], "../z_en_zl3.c", 1490);
        Matrix_Get(&sp38);
        func_800D20CC(&sp38, &sp30, 0);
        if (!func_800C0D28(globalCtx)) {
            func_80B53980(this, sp30.y, 3);
        }
        Matrix_RotateRPY(unk_28C[3] + kREG(34), unk_28C[4] + kREG(35), unk_28C[5] + kREG(36), MTXMODE_APPLY);
        Matrix_Translate(-410.0f, -184.0f, 0.0f, MTXMODE_APPLY);
        Matrix_ToMtx(&sp78[1], "../z_en_zl3.c", 1534);
        Matrix_Get(&sp38);
        func_800D20CC(&sp38, &sp30, 0);
        if (!func_800C0D28(globalCtx)) {
            func_80B54360(this, sp30.x, 7);
        }
        Matrix_RotateRPY(unk_28C[6] + kREG(37), unk_28C[7] + kREG(38), unk_28C[8] + kREG(39), MTXMODE_APPLY);
        Matrix_Translate(-1019.0f, -26.0f, 0.0f, MTXMODE_APPLY);
        Matrix_ToMtx(&sp78[2], "../z_en_zl3.c", 1554);
        Matrix_Pull();
        Matrix_Push();
        Matrix_Translate(467.0f, 265.0f, 389.0f, MTXMODE_APPLY);
        Matrix_Get(&sp38);
        func_800D20CC(&sp38, &sp30, 0);
        if (!func_800C0D28(globalCtx)) {
            func_80B53980(this, sp30.y, 9);
            func_80B54360(this, sp30.x, 10);
            func_80B53B64(this, sp30.z, 11);
        }
        Matrix_RotateRPY(unk_28C[9] + kREG(40), unk_28C[10] + kREG(41), unk_28C[11] + kREG(42), MTXMODE_APPLY);
        Matrix_Translate(-427.0f, -1.0f, -3.0f, MTXMODE_APPLY);
        Matrix_ToMtx(&sp78[3], "../z_en_zl3.c", 1579);
        Matrix_Get(&sp38);
        func_800D20CC(&sp38, &sp30, 0);
        if (!func_800C0D28(globalCtx)) {
            func_80B53980(this, sp30.y, 12);
            func_80B54360(this, sp30.x, 13);
            func_80B53B64(this, sp30.z, 14);
        }
        Matrix_RotateRPY(unk_28C[12] + kREG(43), unk_28C[13] + kREG(44), unk_28C[14] + kREG(45), MTXMODE_APPLY);
        Matrix_Translate(-446.0f, -52.0f, 84.0f, MTXMODE_APPLY);
        Matrix_ToMtx(&sp78[4], "../z_en_zl3.c", 1598);
        Matrix_Pull();
        Matrix_Push();
        Matrix_Translate(467.0f, 265.0f, -389.0f, MTXMODE_APPLY);
        Matrix_Get(&sp38);
        func_800D20CC(&sp38, &sp30, 0);
        if (!func_800C0D28(globalCtx)) {
            func_80B53980(this, sp30.y, 15);
            func_80B54360(this, sp30.x, 16);
            func_80B53B64(this, sp30.z, 17);
        }
        Matrix_RotateRPY(unk_28C[15] + kREG(46), unk_28C[16] + kREG(47), unk_28C[17] + kREG(48), MTXMODE_APPLY);
        Matrix_Translate(-427.0f, -1.0f, 3.0f, MTXMODE_APPLY);
        Matrix_ToMtx(&sp78[5], "../z_en_zl3.c", 1623);
        Matrix_Get(&sp38);
        func_800D20CC(&sp38, &sp30, 0);
        if (!func_800C0D28(globalCtx)) {
            func_80B53980(this, sp30.y, 18);
            func_80B54360(this, sp30.x, 19);
            func_80B53B64(this, sp30.z, 20);
        }
        Matrix_RotateRPY(unk_28C[18] + kREG(49), unk_28C[19] + kREG(50), unk_28C[20] + kREG(51), MTXMODE_APPLY);
        Matrix_Translate(-446.0f, -52.0f, -84.0f, MTXMODE_APPLY);
        Matrix_ToMtx(&sp78[6], "../z_en_zl3.c", 1642);
        Matrix_Pull();
        Matrix_Pull();
        this->unk_2FC = 1;
    } else if (limbIndex == 7) {
        rot->x += unk_3F8_unk_0E->y;
        rot->y -= unk_3F8_unk_0E->x;
    }
    return false;
}

void EnZl3_PostLimbDraw(GlobalContext* globalCtx, s32 limbIndex, Gfx** dList, Vec3s* rot, void* thisx, Gfx** gfx) {
    EnZl3* this = THIS;
    s32 pad;
    Vec3f sp34;
    s32 pad2;
    Vec3f sp24;
    Vec3f sp18;

    if (limbIndex == 13) {
        sp34 = D_80B5A46C;
        Matrix_MultVec3f(&sp34, &this->unk_31C);
    } else if (limbIndex == 14) {
        sp24 = D_80B5A478;
        Matrix_MultVec3f(&sp24, &sp18);
        this->actor.posRot2.pos.x = sp18.x;
        this->actor.posRot2.pos.y = sp18.y;
        this->actor.posRot2.pos.z = sp18.z;
        this->actor.posRot2.rot.x = this->actor.posRot.rot.x;
        this->actor.posRot2.rot.y = this->actor.posRot.rot.y;
        this->actor.posRot2.rot.z = this->actor.posRot.rot.z;
    }
}

s32 func_80B54DB4(EnZl3* this) {
    s32 params = this->actor.params >> 8;

    return params & 0xFF;
}

s32 func_80B54DC4(EnZl3* this) {
    s32 params = this->actor.params >> 4;

    return params & 0xF;
}

s32 func_80B54DD4(EnZl3* this) {
    s32 params = this->actor.params;

    return params & 0xF;
}

void func_80B54DE0(EnZl3* this, GlobalContext* globalCtx) {
    s32 idx = this->unk_318;

    gSegments[6] = VIRTUAL_TO_PHYSICAL(globalCtx->objectCtx.status[idx].segment);
}

void func_80B54E14(EnZl3* this, AnimationHeader* animation, u8 arg2, f32 transitionRate, s32 arg4) {
    f32 frameCount = Animation_GetLastFrame(animation);
    f32 playbackSpeed;
    f32 unk0;
    f32 fc;

    if (arg4 == 0) {
        unk0 = 0.0f;
        fc = frameCount;
        playbackSpeed = 1.0f;
    } else {
        unk0 = frameCount;
        fc = 0.0f;
        playbackSpeed = -1.0f;
    }

    Animation_Change(&this->skelAnime, animation, playbackSpeed, unk0, fc, arg2, transitionRate);
}

void func_80B54EA4(EnZl3* this, GlobalContext* globalCtx) {
    f32 posX = this->actor.posRot.pos.x;
    f32 posY = this->actor.posRot.pos.y;
    f32 posZ = this->actor.posRot.pos.z;

    Actor_Spawn(&globalCtx->actorCtx, globalCtx, ACTOR_EN_EG, posX, posY, posZ, 0, 0, 0, 0);
}

void func_80B54EF4(EnZl3* this) {
    func_80078914(&this->actor.projectedPos, NA_SE_VO_Z1_PAIN);
}

void func_80B54F18(EnZl3* this, GlobalContext* globalCtx) {
    if (this->unk_2F8 == 0) {
        f32 posX = this->actor.posRot.pos.x;
        f32 posY = this->actor.posRot.pos.y + (kREG(5) + -26.0f);
        f32 posZ = this->actor.posRot.pos.z;

        Actor_SpawnAsChild(&globalCtx->actorCtx, &this->actor, globalCtx, ACTOR_DOOR_WARP1, posX, posY, posZ, 0, 0x4000,
                           0, 3);
        this->unk_2F8 = 1;
    }
}

void func_80B54FB4(EnZl3* this, GlobalContext* globalCtx) {
    osSyncPrintf("ゼルダ姫のEn_Zl3_Actor_inFinal_Init通すよ!!!!!!!!!!!!!!!!!!!!!!!!!\n");
    func_80B54E14(this, &D_06008AD0, 0, 0.0f, 0);
    func_80B53554(this, 4);
    func_80B53568(this, 2);
    this->action = 1;
    this->drawConfig = 1;
    func_80B54F18(this, globalCtx);
    this->actor.shape.rot.z = 0;
    this->unk_3C4 = this->actor.posRot.rot.z;
    this->actor.posRot.rot.z = this->actor.shape.rot.z;
    osSyncPrintf("ゼルダ姫のEn_Zl3_Actor_inFinal_Initは通った!!!!!!!!!!!!!!!!!!!!!!!!!\n");
}

void func_80B55054(EnZl3* this) {
    if (this->unk_328 != 0) {
        Actor* child = this->actor.child;

        if (child != NULL) {
            f32* temp_v0 = &this->unk_2EC;

            if (*temp_v0 < 19.0f) {
                ((DoorWarp1*)child)->alpha = (20.0f - *temp_v0) * 12.75f;
                *temp_v0 += 1.0f;
            } else {
                Actor_Kill(child);
                this->actor.child = NULL;
            }
        }
    }
}

void func_80B550F0(EnZl3* this) {
    Actor* child = this->actor.child;

    if (child != NULL) {
        child->posRot.pos.x = this->actor.posRot.pos.x;
        child->posRot.pos.y = this->actor.posRot.pos.y + (kREG(5) + -26.0f);
        child->posRot.pos.z = this->actor.posRot.pos.z;
    }
}

void func_80B55144(EnZl3* this) {
    f32* fl = &D_80B5A484;

    if (1) {} // necessary to match

    if (*fl < 2.0f) {
        *fl += 1.0f;
        func_80B53554(this, 2);
    } else if (*fl < 4.0f) {
        *fl += 1.0f;
        func_80B53554(this, 1);
    } else {
        func_80B534CC(this);
    }
}

void func_80B551E0(EnZl3* this) {
    func_80B54E14(this, &D_06008AD0, 0, 0.0f, 0);
    this->action = 1;
}

void func_80B55220(EnZl3* this) {
    func_80B54E14(this, &D_060091D8, 2, 0.0f, 0);
    this->action = 2;
    func_80B53568(this, 0);
}

void func_80B55268(EnZl3* this) {
    func_80B54E14(this, &D_060091D8, 2, 0.0f, 0);
    this->action = 3;
}

void func_80B552A8(EnZl3* this, s32 arg1) {
    if (arg1 != 0) {
        func_80B54E14(this, &D_060099A0, 0, 0.0f, 0);
    }
}

void func_80B552DC(EnZl3* this) {
    func_80B54E14(this, &D_0600A598, 2, -8.0f, 0);
    func_80B54EF4(this);
    func_80B53568(this, 2);
    this->action = 4;
    func_80B53468();
}

void func_80B55334(EnZl3* this, s32 arg1) {
    if (arg1 != 0) {
        func_80B54E14(this, &D_0600AACC, 0, 0.0f, 0);
    }
}

void func_80B55368(EnZl3* this) {
    func_80B54E14(this, &D_0600A334, 2, -8.0f, 0);
    func_80B53568(this, 0);
    this->action = 5;
}

void func_80B553B4(EnZl3* this, s32 arg1) {
    if (arg1 != 0) {
        func_80B54E14(this, &D_06009FBC, 0, 0.0f, 0);
    }
}

void func_80B553E8(EnZl3* this, GlobalContext* globalCtx) {
    func_80B59AD0(this, globalCtx);
}

void func_80B55408(EnZl3* this) {
    Actor* child = this->actor.child;

    if (child != NULL) {
        Actor_Kill(child);
    }
    Actor_Kill(&this->actor);
}

void func_80B55444(EnZl3* this, GlobalContext* globalCtx) {
    s32 temp_v0 = func_80B5396C(this);

    if (temp_v0 >= 0) {
        s32 unk_2F0 = this->unk_2F0;

        if (temp_v0 != unk_2F0) {
            switch (temp_v0) {
                case 0:
                    func_80B551E0(this);
                    break;
                case 1:
                    func_80B53554(this, 3);
                    func_80B54EF4(this);
                    break;
                case 3:
                    func_80B55220(this);
                    break;
                case 4:
                    func_80B55268(this);
                    break;
                case 5:
                    func_80B552DC(this);
                    break;
                case 6:
                    func_80B55368(this);
                    break;
                case 7:
                    func_80B553E8(this, globalCtx);
                    break;
                case 2:
                    func_80B55408(this);
                    break;
                case 8:
                    this->unk_328 = 1;
                default:
                    osSyncPrintf("En_Zl3_inFinal_Check_DemoMode:そんな動作は無い!!!!!!!!\n");
            }
            this->unk_2F0 = temp_v0;
        }
    }
}

void func_80B55550(EnZl3* this, GlobalContext* globalCtx) {
    func_80B54DE0(this, globalCtx);
    func_80B5366C(this, globalCtx);
    EnZl3_FrameUpdateMatrix(this);
    func_80B550F0(this);
    func_80B55444(this, globalCtx);
}

void func_80B555A4(EnZl3* this, GlobalContext* globalCtx) {
    func_80B54DE0(this, globalCtx);
    func_80B5366C(this, globalCtx);
    func_80B53554(this, 2);
    func_80B550F0(this);
    func_80B55054(this);
    func_80B55444(this, globalCtx);
}

void func_80B55604(EnZl3* this, GlobalContext* globalCtx) {
    func_80B54DE0(this, globalCtx);
    func_80B5366C(this, globalCtx);
    func_80B55144(this);
    func_80B552A8(this, EnZl3_FrameUpdateMatrix(this));
    func_80B55054(this);
    func_80B55444(this, globalCtx);
}

void func_80B5566C(EnZl3* this, GlobalContext* globalCtx) {
    func_80B54DE0(this, globalCtx);
    func_80B5366C(this, globalCtx);
    func_80B534CC(this);
    func_80B55334(this, EnZl3_FrameUpdateMatrix(this));
    func_80B55444(this, globalCtx);
}

void func_80B556CC(EnZl3* this, GlobalContext* globalCtx) {
    func_80B54DE0(this, globalCtx);
    func_80B5366C(this, globalCtx);
    func_80B534CC(this);
    func_80B553B4(this, EnZl3_FrameUpdateMatrix(this));
    func_80B55444(this, globalCtx);
}

void func_80B5572C(EnZl3* this, GlobalContext* globalCtx) {
    func_80B54DE0(this, globalCtx);
    func_80B5366C(this, globalCtx);
    func_80B534CC(this);
    EnZl3_FrameUpdateMatrix(this);
    func_80B55444(this, globalCtx);
}

void func_80B55780(EnZl3* this, GlobalContext* globalCtx) {
    osSyncPrintf("ゼルダ姫のEn_Zl3_Actor_inFinal2_Init通すよ!!!!!!!!!!!!!!!!!!!!!!!!!\n");
    func_80B54E14(this, &D_06005A0C, 0, 0.0f, 0);
    this->action = 7;
    this->drawConfig = 1;
    osSyncPrintf("ゼルダ姫のEn_Zl3_Actor_inFinal2_Initは通った!!!!!!!!!!!!!!!!!!!!!!!!!\n");
    func_80B53568(this, 1);
    this->actor.flags &= ~1;
}

void func_80B55808(EnZl3* this) {
    func_80078914(&this->actor.projectedPos, NA_SE_VO_Z1_PAIN);
}

void func_80B5582C(EnZl3* this) {
    func_800F41E0(&D_80B5A488, NA_SE_VO_Z1_CRY_0, 2);
}

void func_80B5585C(EnZl3* this) {
    SkelAnime* skelAnime = &this->skelAnime;

    if ((skelAnime->mode == 2) && Animation_OnFrame(skelAnime, 4.0f)) {
        func_80078914(&this->actor.projectedPos, NA_SE_VO_Z1_PAIN);
    }
}

void func_80B558A8(EnZl3* this) {
    s32 pad[4];
    s16 thisRotY = this->actor.posRot.rot.y;
    Vec3f* unk_338 = &this->unk_338;
    Vec3f thisPos = this->actor.posRot.pos;

    this->unk_32C = thisPos;
    *unk_338 = thisPos;

    unk_338->z += ((-1.6073999404907227f) * Math_CosS(thisRotY)) - (3.1620006561279297f * Math_SinS(thisRotY));
    unk_338->x += ((-1.6073999404907227f) * Math_SinS(thisRotY)) + (3.1620006561279297f * Math_CosS(thisRotY));
    unk_338->y += -0.01219940185546875f;
}

void func_80B559C4(EnZl3* this) {
    Vec3f* thisPos = &this->actor.posRot.pos;
    Vec3f* unk_32C = &this->unk_32C;
    Vec3f* unk_338 = &this->unk_338;
    f32 temp_f0 = func_8006F9BC(Animation_GetLastFrame(&D_06005248), 0, (s32)this->skelAnime.curFrame, 3, 3);

    thisPos->x = unk_32C->x + (temp_f0 * (unk_338->x - unk_32C->x));
    thisPos->z = unk_32C->z + (temp_f0 * (unk_338->z - unk_32C->z));
}

void func_80B55A58(EnZl3* this, GlobalContext* globalCtx) {
    if (globalCtx->activeCamera == 0) {
        func_80B537E8(this);
    }
}

void func_80B55A84(EnZl3* this) {
    func_80B54E14(this, &D_06005A0C, 0, 0.0f, 0);
    this->action = 7;
}

void func_80B55AC4(EnZl3* this) {
    func_80B54E14(this, &D_0600499C, 2, -8.0f, 0);
    this->action = 8;
}

void func_80B55B04(EnZl3* this, s32 arg1) {
    if (arg1 != 0) {
        func_80B54E14(this, &D_06004408, 0, 0.0f, 0);
    }
}

void func_80B55B38(EnZl3* this) {
    func_80B54E14(this, &D_06006508, 2, -8.0f, 0);
    this->action = 9;
}

void func_80B55B78(EnZl3* this, s32 arg1) {
    if (arg1 != 0) {
        func_80B54E14(this, &D_060061C4, 0, 0.0f, 0);
    }
}

void func_80B55BAC(EnZl3* this) {
    func_80B54E14(this, &D_06005248, 2, -8.0f, 0);
    func_80B558A8(this);
    func_80B55808(this);
    func_80B53568(this, 2);
    this->action = 10;
}

void func_80B55C0C(EnZl3* this) {
    func_80B54E14(this, &D_060054E0, 0, 0.0f, 0);
    this->action = 11;
}

void func_80B55C4C(EnZl3* this, s32 arg1) {
    if (arg1 != 0) {
        func_80B55C0C(this);
    }
}

void func_80B55C70(EnZl3* this) {
    func_80B54E14(this, &D_06008684, 2, -8.0f, 0);
    this->action = 12;
    this->actor.flags &= ~0x9;
    this->actor.flags &= ~0x1;
}

void func_80B55CCC(EnZl3* this, s32 arg1) {
    if (arg1 != 0) {
        func_80B54E14(this, &D_06006F04, 0, 0.0f, 0);
    }
}

void func_80B55D00(EnZl3* this, GlobalContext* globalCtx) {
    if (func_8002F194(&this->actor, globalCtx)) {
        this->action = 13;
    } else if (ABS((s16)(this->actor.yawTowardsLink - this->actor.shape.rot.y)) <= 0x4300) {
        this->actor.flags |= 9;
        this->actor.flags |= 1;
        this->actor.textId = 0x70D5;
        func_8002F2F4(&this->actor, globalCtx);
    } else {
        this->actor.flags &= ~9;
        this->actor.flags &= ~1;
    }
}

void func_80B55DB0(EnZl3* this, GlobalContext* globalCtx) {
    if (func_8010BDBC(&globalCtx->msgCtx) == 2) {
        this->actor.flags &= ~0x9;
        this->actor.flags &= ~0x1;
        this->action = 12;
    }
}

void func_80B55E08(EnZl3* this) {
    func_80B54E14(this, &D_06006AB0, 2, -8.0f, 0);
    this->action = 14;
}

void func_80B55E48(EnZl3* this, s32 arg1) {
    if (arg1 != 0) {
        func_80B54E14(this, &D_06008050, 0, 0.0f, 0);
    }
}

void func_80B55E7C(EnZl3* this) {
    func_80B54E14(this, &D_06007A78, 2, -8.0f, 0);
    this->action = 15;
}

void func_80B55EBC(EnZl3* this, s32 arg1) {
    if (arg1 != 0) {
        func_80B54E14(this, &D_06007C84, 0, 0.0f, 0);
    }
}

void func_80B55EF0(EnZl3* this) {
    func_80B54E14(this, &D_060082F8, 2, -8.0f, 0);
    this->action = 16;
    func_80B53568(this, 0);
}

void func_80B55F38(EnZl3* this, s32 arg1) {
    if (arg1 != 0) {
        func_80B54E14(this, &D_06003FF8, 0, 0.0f, 0);
    }
}

void func_80B55F6C(EnZl3* this, GlobalContext* globalCtx) {
    if (func_8002F194(&this->actor, globalCtx)) {
        this->action = 0x12;
    } else if (ABS((s16)(this->actor.yawTowardsLink - this->actor.shape.rot.y)) <= 0x4300) {
        BossGanon2* bossGanon2 = func_80B53488(this, globalCtx);

        if ((bossGanon2 != NULL) && (bossGanon2->unk_324 <= 0.12345679104328156f)) {
            this->actor.flags |= 9;
            this->actor.flags |= 1;
            this->actor.textId = 0x7059;
            func_8002F2F4(&this->actor, globalCtx);
        }
    } else {
        this->actor.flags &= ~9;
        this->actor.flags &= ~1;
    }
}

void func_80B5604C(EnZl3* this) {
    func_80B54E14(this, &D_06007664, 2, -8.0f, 0);
    this->action = 17;
    func_80B5582C(this);
}

void func_80B56090(EnZl3* this, s32 arg1) {
    s32* unk_2F0 = &this->unk_2F0;

    if (func_80B5396C(this) == *unk_2F0) {
        if (arg1 != 0) {
            func_80B54E14(this, &D_06003FF8, 0, 0.0f, 0);
            this->action = 16;
            func_80B53974(this, 7);
            this->unk_2F0 = 7;
        }
    }
}

void func_80B56108(EnZl3* this, GlobalContext* globalCtx) {
    if (func_8010BDBC(&globalCtx->msgCtx) == 2) {
        this->actor.flags &= ~0x9;
        this->actor.flags &= ~0x1;
        this->action = 16;
    }
}

void func_80B56160(EnZl3* this) {
    func_80B54E14(this, &D_060001D8, 0, 0.0f, 0);
    this->action = 19;
}

void func_80B561A0(EnZl3* this) {
    func_80B54E14(this, &D_06001110, 2, -8.0f, 0);
    this->action = 20;
}

void func_80B561E0(EnZl3* this, s32 arg1) {
    if (arg1 != 0) {
        func_80B54E14(this, &D_060004F4, 0, 0.0f, 0);
    }
}

void func_80B56214(EnZl3* this, GlobalContext* globalCtx) {
    if (func_8002F194(&this->actor, globalCtx)) {
        this->action = 21;
    } else if (ABS((s16)(this->actor.yawTowardsLink - this->actor.shape.rot.y)) <= 0x4300) {
        BossGanon2* bossGanon2 = func_80B53488(this, globalCtx);

        if (bossGanon2 != NULL) {
            if (bossGanon2->unk_324 <= 0.12345679104328156f) {
                this->actor.flags |= 9;
                this->actor.flags |= 1;
                this->actor.textId = 0x7059;
                func_8002F2F4(&this->actor, globalCtx);
            }
        }
    } else {
        this->actor.flags &= ~9;
        this->actor.flags &= ~1;
    }
}

void func_80B562F4(EnZl3* this, GlobalContext* globalCtx) {
    if (func_8010BDBC(&globalCtx->msgCtx) == 2) {
        this->actor.flags &= ~0x9;
        this->actor.flags &= ~0x1;
        this->action = 20;
    }
}

void func_80B5634C(EnZl3* this) {
    func_80B54E14(this, &D_06002348, 2, -8.0f, 0);
    this->action = 22;
}

void func_80B5638C(EnZl3* this, s32 arg1) {
    if (arg1 != 0) {
        func_80B54E14(this, &D_0600210C, 0, 0.0f, 0);
    }
}

void func_80B563C0(EnZl3* this) {
    func_80B54E14(this, &D_06002E54, 2, -8.0f, 0);
    this->action = 23;
}

void func_80B56400(EnZl3* this, s32 arg1) {
    if (arg1 != 0) {
        func_80B54E14(this, &D_06002710, 0, 0.0f, 0);
    }
}

void func_80B56434(EnZl3* this) {
    func_80B54E14(this, &D_06001D8C, 2, -8.0f, 0);
    this->action = 24;
}

void func_80B56474(EnZl3* this, s32 arg1) {
    if (arg1 != 0) {
        func_80B54E14(this, &D_060014DC, 0, 0.0f, 0);
    }
}

void func_80B564A8(EnZl3* this, GlobalContext* globalCtx) {
    s32 temp_v0;
    s32* val = &D_80B5A494;

    temp_v0 = func_80B5396C(this);

    if (*val > 0) {
        *val -= 1;
    } else if (*val == 0) {
        *val -= 1;
        if (temp_v0 == 8) {
            func_80B5604C(this);
        }
    }

    if (temp_v0 >= 0) {
        s32 unk_2F0 = this->unk_2F0;

        if (temp_v0 != unk_2F0) {
            switch (temp_v0) {
                case 0:
                    func_80B55A84(this);
                    break;
                case 1:
                    func_80B55AC4(this);
                    break;
                case 2:
                    func_80B55B38(this);
                    break;
                case 3:
                    func_80B55BAC(this);
                    break;
                case 4:
                    func_80B55C70(this);
                    break;
                case 5:
                    func_80B55E08(this);
                    break;
                case 6:
                    func_80B55E7C(this);
                    break;
                case 7:
                    func_80B55EF0(this);
                    break;
                case 8:
                    *val = 10;
                    break;
                case 9:
                    func_80B56160(this);
                    break;
                case 10:
                    func_80B561A0(this);
                    break;
                case 11:
                    func_80B5634C(this);
                    break;
                case 12:
                    func_80B563C0(this);
                    break;
                case 13:
                    func_80B56434(this);
                    break;
                case 14:
                    Actor_Kill(&this->actor);
                    break;
                default:
                    osSyncPrintf("En_Zl3_inFinal2_Check_DemoMode:そんな動作は無い!!!!!!!!\n");
            }
            this->unk_2F0 = temp_v0;
        }
    }
}

void func_80B56658(EnZl3* this, GlobalContext* globalCtx) {
    func_80B54DE0(this, globalCtx);
    func_80B5366C(this, globalCtx);
    func_80B534CC(this);
    EnZl3_FrameUpdateMatrix(this);
    func_80B564A8(this, globalCtx);
}

void func_80B566AC(EnZl3* this, GlobalContext* globalCtx) {
    func_80B54DE0(this, globalCtx);
    func_80B5366C(this, globalCtx);
    func_80B534CC(this);
    func_80B55B04(this, EnZl3_FrameUpdateMatrix(this));
    func_80B564A8(this, globalCtx);
}

void func_80B5670C(EnZl3* this, GlobalContext* globalCtx) {
    func_80B54DE0(this, globalCtx);
    func_80B5366C(this, globalCtx);
    func_80B534CC(this);
    func_80B55B78(this, EnZl3_FrameUpdateMatrix(this));
    func_80B564A8(this, globalCtx);
}

void func_80B5676C(EnZl3* this, GlobalContext* globalCtx) {
    s32 something;

    func_80B54DE0(this, globalCtx);
    func_80B5366C(this, globalCtx);
    func_80B534CC(this);
    something = EnZl3_FrameUpdateMatrix(this);
    func_80B559C4(this);
    func_80B55C4C(this, something);
}

void func_80B567CC(EnZl3* this, GlobalContext* globalCtx) {
    func_80B54DE0(this, globalCtx);
    func_80B533FC(this, globalCtx);
    func_80B5366C(this, globalCtx);
    func_80B534CC(this);
    EnZl3_FrameUpdateMatrix(this);
    func_80B564A8(this, globalCtx);
}

void func_80B5682C(EnZl3* this, GlobalContext* globalCtx) {
    func_80B54DE0(this, globalCtx);
    func_80B55A58(this, globalCtx);
    func_80B533FC(this, globalCtx);
    func_80B5366C(this, globalCtx);
    func_80B534CC(this);
    func_80B55CCC(this, EnZl3_FrameUpdateMatrix(this));
    func_80B564A8(this, globalCtx);
    func_80B55D00(this, globalCtx);
}

void func_80B568B4(EnZl3* this, GlobalContext* globalCtx) {
    func_80B54DE0(this, globalCtx);
    func_80B537E8(this);
    func_80B533FC(this, globalCtx);
    func_80B5366C(this, globalCtx);
    func_80B534CC(this);
    EnZl3_FrameUpdateMatrix(this);
    func_80B55DB0(this, globalCtx);
}

void func_80B5691C(EnZl3* this, GlobalContext* globalCtx) {
    func_80B54DE0(this, globalCtx);
    func_80B5366C(this, globalCtx);
    func_80B534CC(this);
    func_80B55E48(this, EnZl3_FrameUpdateMatrix(this));
    func_80B564A8(this, globalCtx);
}

void func_80B5697C(EnZl3* this, GlobalContext* globalCtx) {
    func_80B54DE0(this, globalCtx);
    func_80B5366C(this, globalCtx);
    func_80B534CC(this);
    func_80B55EBC(this, EnZl3_FrameUpdateMatrix(this));
    func_80B5585C(this);
    func_80B564A8(this, globalCtx);
}

void func_80B569E4(EnZl3* this, GlobalContext* globalCtx) {
    func_80B54DE0(this, globalCtx);
    func_80B533FC(this, globalCtx);
    func_80B537E8(this);
    func_80B5366C(this, globalCtx);
    func_80B534CC(this);
    func_80B55F38(this, EnZl3_FrameUpdateMatrix(this));
    func_80B564A8(this, globalCtx);
    func_80B55F6C(this, globalCtx);
}

void func_80B56A68(EnZl3* this, GlobalContext* globalCtx) {
    s32 something;

    func_80B54DE0(this, globalCtx);
    func_80B533FC(this, globalCtx);
    func_80B537E8(this);
    func_80B5366C(this, globalCtx);
    func_80B534CC(this);
    something = EnZl3_FrameUpdateMatrix(this);
    func_80B564A8(this, globalCtx);
    func_80B56090(this, something);
}

void func_80B56AE0(EnZl3* this, GlobalContext* globalCtx) {
    func_80B54DE0(this, globalCtx);
    func_80B533FC(this, globalCtx);
    func_80B537E8(this);
    func_80B5366C(this, globalCtx);
    func_80B534CC(this);
    func_80B55F38(this, EnZl3_FrameUpdateMatrix(this));
    func_80B56108(this, globalCtx);
}

void func_80B56B54(EnZl3* this, GlobalContext* globalCtx) {
    func_80B54DE0(this, globalCtx);
    func_80B5366C(this, globalCtx);
    func_80B534CC(this);
    EnZl3_FrameUpdateMatrix(this);
    func_80B564A8(this, globalCtx);
}

void func_80B56BA8(EnZl3* this, GlobalContext* globalCtx) {
    func_80B54DE0(this, globalCtx);
    func_80B533FC(this, globalCtx);
    func_80B5366C(this, globalCtx);
    func_80B534CC(this);
    func_80B561E0(this, EnZl3_FrameUpdateMatrix(this));
    func_80B564A8(this, globalCtx);
    func_80B56214(this, globalCtx);
}

void func_80B56C24(EnZl3* this, GlobalContext* globalCtx) {
    func_80B54DE0(this, globalCtx);
    func_80B533FC(this, globalCtx);
    func_80B5366C(this, globalCtx);
    func_80B534CC(this);
    EnZl3_FrameUpdateMatrix(this);
    func_80B562F4(this, globalCtx);
}

void func_80B56C84(EnZl3* this, GlobalContext* globalCtx) {
    func_80B54DE0(this, globalCtx);
    func_80B5366C(this, globalCtx);
    func_80B534CC(this);
    func_80B5638C(this, EnZl3_FrameUpdateMatrix(this));
    func_80B564A8(this, globalCtx);
}

void func_80B56CE4(EnZl3* this, GlobalContext* globalCtx) {
    func_80B54DE0(this, globalCtx);
    func_80B5366C(this, globalCtx);
    func_80B534CC(this);
    func_80B56400(this, EnZl3_FrameUpdateMatrix(this));
    func_80B564A8(this, globalCtx);
}

void func_80B56D44(EnZl3* this, GlobalContext* globalCtx) {
    func_80B54DE0(this, globalCtx);
    func_80B5366C(this, globalCtx);
    func_80B534CC(this);
    func_80B56474(this, EnZl3_FrameUpdateMatrix(this));
    func_80B564A8(this, globalCtx);
}

void func_80B56DA4(EnZl3* this) {
    func_800788CC(NA_SE_EV_ZELDA_POWER);
}

void func_80B56DC8(EnZl3* this) {
    func_80078914(&this->actor.projectedPos, NA_SE_VO_Z1_PAIN);
}

void func_80B56DEC(EnZl3* this) {
    SkelAnime* skelAnime = &this->skelAnime;

    if ((skelAnime->mode == 2) && Animation_OnFrame(skelAnime, 9.0f) != 0) {
        func_80078914(&this->actor.projectedPos, NA_SE_VO_Z1_OPENDOOR);
    }
}

void func_80B56E38(EnZl3* this, GlobalContext* globalCtx) {
    s32 pad[2];
    s32 sfxId;
    SkelAnime* sp20 = &this->skelAnime;

    if ((Animation_OnFrame(sp20, 6.0f) || Animation_OnFrame(sp20, 0.0f)) && (this->actor.bgCheckFlags & 1)) {
        sfxId = 0x800;
        sfxId += func_80041F34(&globalCtx->colCtx, this->actor.floorPoly, this->actor.floorPolySource);
        func_80078914(&this->actor.projectedPos, sfxId);
    }
}

void func_80B56EB8(EnZl3* this, GlobalContext* globalCtx) {
    Flags_SetSwitch(globalCtx, func_80B54DB4(this));
}

s32 func_80B56EE4(EnZl3* this, GlobalContext* globalCtx) {
    return Flags_GetSwitch(globalCtx, func_80B54DB4(this));
}

void func_80B56F10(EnZl3* this, GlobalContext* globalCtx) {
    s32 waypoint;
    Path* pathHead = globalCtx->setupPathList;

    if (pathHead != NULL) {
        waypoint = func_80B54DC4(this);
        pathHead += waypoint;
        this->unk_30C = pathHead;
        this->unk_310 = pathHead->count;
        osSyncPrintf("En_Zl3_Get_path_info レールデータをゲットだぜ = %d!!!!!!!!!!!!!!\n", waypoint);
    } else {
        osSyncPrintf("En_Zl3_Get_path_info レールデータが無い!!!!!!!!!!!!!!!!!!!!\n");
    }
}

s32 func_80B56F8C(EnZl3* this, s32 arg1) {
    s32 unk_310 = this->unk_310;

    if (unk_310 > arg1) {
        return 1;
    }
    return 0;
}

Vec3s* func_80B56FAC(EnZl3* this, s32 arg1) {
    Vec3s* point;
    Path* pathList = this->unk_30C;

    if ((pathList != NULL) && func_80B56F8C(this, arg1)) {
        point = &((Vec3s*)SEGMENTED_TO_VIRTUAL(pathList->points))[arg1];
        return point;
    }
    return NULL;
}

s32 func_80B57034(EnZl3* this, s32 arg1, s32 arg2) {
    Vec3s* vec1 = func_80B56FAC(this, arg1);
    Vec3s* vec2 = func_80B56FAC(this, arg2);

    if ((vec2 != NULL) && (vec1 != NULL)) {
        f32 xDiff = vec2->x - vec1->x;
        f32 zDiff = vec2->z - vec1->z;

        return ((xDiff == 0.0f) && (zDiff == 0.0f)) ? 0 : (s16)(Math_FAtan2F(xDiff, zDiff) * 10430.3779296875f);
    }
    return 0;
}

s16 func_80B57104(EnZl3* this, s32 arg1) {
    Vec3s* point = func_80B56FAC(this, arg1);

    if (point != NULL) {
        f32 xDiff = point->x - this->actor.posRot.pos.x;
        f32 zDiff = point->z - this->actor.posRot.pos.z;

        if ((xDiff != 0.0f) || (zDiff != 0.0f)) {
            return Math_FAtan2F(xDiff, zDiff) * (0x8000 / M_PI);
        }
    }
    return 0;
}

s32 func_80B571A8(EnZl3* this) {
    s32 pad;
    s32 unk_314 = this->unk_314;
    s32 pad2;

    if (func_80B56F8C(this, unk_314 + 1) == 0) {
        return this->actor.shape.rot.y;
    } else {
        return func_80B57034(this, unk_314, unk_314 + 1);
    }
}

s32 func_80B571FC(EnZl3* this) {
    s32 pad;
    s32 unk_314 = this->unk_314;

    if (func_80B56F8C(this, unk_314) == 0) {
        return this->actor.shape.rot.y;
    } else {
        return func_80B57104(this, unk_314);
    }
}

void func_80B57240(EnZl3* this) {
    s32 temp_a1 = func_80B571FC(this);
    s16* rotY = &this->actor.posRot.rot.y;

    Math_SmoothStepToS(rotY, temp_a1, 2, 6400, 1000);
    this->actor.shape.rot.y = *rotY;
}

void func_80B57298(EnZl3* this) {
    s16* rotY = &this->actor.posRot.rot.y;
    s16 temp_a1 = func_80B571A8(this);

    Math_SmoothStepToS(rotY, temp_a1, 2, 6400, 1000);
    this->actor.shape.rot.y = *rotY;
}

u16 func_80B572F0(GlobalContext* globalCtx) {
    s16 sceneNum = globalCtx->sceneNum;
    u16 ret;

    if (sceneNum == SCENE_GANON_SONOGO) {
        ret = 0x71A8;
    } else if (sceneNum == SCENE_GANON_FINAL) {
        ret = 0x71A9;
    } else {
        ret = 0x71AB;
    }
    return ret;
}

s32 func_80B57324(EnZl3* this, GlobalContext* globalCtx) {
    if (func_8002F194(&this->actor, globalCtx)) {
        return 1;
    }
    return 0;
}

void func_80B57350(EnZl3* this, GlobalContext* globalCtx) {
    s16 temp_v0 = this->actor.yawTowardsLink - this->actor.shape.rot.y;

    if (ABS(temp_v0) <= 0x4300) {
        this->actor.flags |= 9;
        this->actor.textId = func_80B572F0(globalCtx);
        func_8002F2F4(&this->actor, globalCtx);
    }
}

s32 func_80B573C8(EnZl3* this, GlobalContext* globalCtx) {
    if (func_8010BDBC(&globalCtx->msgCtx) == 2) {
        return 1;
    }
    return 0;
}

s32 func_80B573FC(EnZl3* this, GlobalContext* globalCtx, f32 arg2) {
    Player* player = PLAYER;
    f32 playerX = player->actor.posRot.pos.x;
    f32 playerZ = player->actor.posRot.pos.z;
    f32 thisX = this->actor.posRot.pos.x;
    f32 thisZ = this->actor.posRot.pos.z;

    if (SQ(playerX - thisX) + SQ(playerZ - thisZ) < SQ(arg2)) {
        return 1;
    }
    return 0;
}

s32 func_80B57458(EnZl3* this, GlobalContext* globalCtx) {
    Vec3f* thisPos = &this->actor.posRot.pos;
    f32 thisX = thisPos->x;
    f32 thisZ = thisPos->z;
    Player* player = PLAYER;
    Vec3f* playerPos = &player->actor.posRot.pos;
    s32 pad;
    f32 playerX = playerPos->x;
    f32 playerZ = playerPos->z;
    f32 temp_f12 = playerX - thisX;
    f32 temp_f13 = playerZ - thisZ;
    s16 temp_v0;
    s16 temp_v1 = func_80B571A8(this);

    if (temp_f12 == 0.0f && temp_f13 == 0.0f) {
        return 1;
    }

    temp_v0 = (s16)(temp_v1 - (s16)(Math_FAtan2F(temp_f12, temp_f13) * 10430.3779296875f));

    if (temp_v0 < 0x1555) {
        return 1;
    } else if ((temp_v0 < 0x4000) && func_80B573FC(this, globalCtx, 150.0f)) {
        return 1;
    } else {
        return 0;
    }
}

s32 func_80B57564(EnZl3* this, GlobalContext* globalCtx) {
    if (func_80B573FC(this, globalCtx, 50.0f) || func_80B57458(this, globalCtx)) {
        return 1;
    }
    return 0;
}

s32 func_80B575B0(EnZl3* this, GlobalContext* globalCtx) {
    return func_80B573FC(this, globalCtx, 150.0f);
}

s32 func_80B575D0(EnZl3* this, GlobalContext* globalCtx) {
    return func_80B573FC(this, globalCtx, 50.0f);
}

s32 func_80B575F0(EnZl3* this, GlobalContext* globalCtx) {
    s16 sceneNum = globalCtx->sceneNum;

    if ((sceneNum == SCENE_GANON_SONOGO) && (func_80B54DB4(this) == 0x26)) {
        s32 unk_314 = this->unk_314;
        if (unk_314 == 1) {
            return 1;
        }
    }
    return 0;
}

void func_80B5764C(EnZl3* this, GlobalContext* globalCtx) {
    s16 sceneNum = globalCtx->sceneNum;

    if ((sceneNum == SCENE_GANON_SONOGO) && (func_80B54DB4(this) == 0x26)) {
        s32 unk_314 = this->unk_314 + 1;
        if (unk_314 == 1) {
            if (!Gameplay_InCsMode(globalCtx)) {
                func_800800F8(globalCtx, 0x3E8, 0x28, &this->actor, 0);
            }
        }
    }
}

s32 func_80B576C8(EnZl3* this, GlobalContext* globalCtx) {
    if (func_80B575F0(this, globalCtx) && (this->unk_3D8 == 0)) {
        return 1;
    }
    return 0;
}

void func_80B57704(EnZl3* this, GlobalContext* globalCtx) {
    s32 unk_3C4 = this->unk_3C4;

    Flags_SetSwitch(globalCtx, unk_3C4);
}

void func_80B5772C(EnZl3* this, GlobalContext* globalCtx) {
    s32 unk_3C4 = this->unk_3C4;

    Flags_UnsetSwitch(globalCtx, unk_3C4);
}

void func_80B57754(EnZl3* this, GlobalContext* globalCtx) {
    if (gSaveContext.unk_13F0 == 0) {
        Actor_Spawn(&globalCtx->actorCtx, globalCtx, ACTOR_OCEFF_WIPE4, this->actor.posRot.pos.x,
                    this->actor.posRot.pos.y, this->actor.posRot.pos.z, 0, 0, 0, 1);
        func_80B56DA4(this);
    }
}

void func_80B577BC(GlobalContext* globalCtx, Vec3f* vec) {
    s32 pad;
    Player* player = PLAYER;
    Vec3f* playerPos = &player->actor.posRot.pos;
    f32 posX = vec->x;
    f32 posY = vec->y;
    f32 posZ = vec->z;

    Actor_Spawn(&globalCtx->actorCtx, globalCtx, ACTOR_EN_TEST, posX, posY, posZ, 0,
                (Math_FAtan2F(playerPos->x - posX, playerPos->z - posZ) * 10430.3779296875f), 0, 5);
}

void func_80B57858(GlobalContext* globalCtx) {
    func_80B577BC(globalCtx, &D_80B5A498);
    func_80B577BC(globalCtx, &D_80B5A4A4);
}

s32 func_80B57890(EnZl3* this, GlobalContext* globalCtx) {
    s8 pad[2];
    u8 curSpawn = globalCtx->curSpawn;
    s16 sceneNum = globalCtx->sceneNum;
    s32 result = func_80B54DB4(this);

    if (globalCtx) {} // Needed to match, this if can be almost anywhere and it still matches

    if (sceneNum == SCENE_GANON_SONOGO) {
        if ((result == 0x24) && (curSpawn == 0)) {
            return 1;
        }
        if ((result == 0x25) && (curSpawn == 2)) {
            return 1;
        }
        if ((result == 0x26) && (curSpawn == 4)) {
            return 1;
        }
        if ((result == 0x27) && (curSpawn == 6)) {
            return 1;
        }
        if ((result == 0x28) && (curSpawn == 6)) {
            return 1;
        }
    } else if (sceneNum == SCENE_GANON_FINAL) {
        if ((result == 0x20) && (curSpawn == 0) && Flags_GetSwitch(globalCtx, 0x37)) {
            if ((globalCtx->sceneNum == SCENE_GANON_DEMO) || (globalCtx->sceneNum == SCENE_GANON_FINAL) ||
                (globalCtx->sceneNum == SCENE_GANON_SONOGO) || (globalCtx->sceneNum == SCENE_GANONTIKA_SONOGO)) {
                return 1;
            }
        }
        if ((result == 0x21) && (curSpawn == 2)) {
            return 1;
        }
        if ((result == 0x22) && (curSpawn == 4)) {
            return 1;
        }
        if ((result == 0x23) && (curSpawn == 6)) {
            return 1;
        }
    } else if (sceneNum == SCENE_GANONTIKA_SONOGO) {
        if ((result == 0x29) && (curSpawn == 0)) {
            return 1;
        }
        if ((result == 0x2A) && (curSpawn == 0)) {
            return 1;
        }
    }
    return 0;
}

void func_80B57A74(GlobalContext* globalCtx) {
    Actor* actorIt = globalCtx->actorCtx.actorList[ACTORTYPE_PROP].first;

    while (actorIt != NULL) {
        if (actorIt->id == ACTOR_EN_ENCOUNT2) {
            ((EnEncount2*)actorIt)->unk_15C = 1;
        }
        actorIt = actorIt->next;
    }
}

void func_80B57AAC(EnZl3* this, s32 arg1, AnimationHeader* arg2) {
    if (arg1 != 0) {
        func_80B54E14(this, arg2, 0, -8.0f, 0);
    }
}

void func_80B57AE0(EnZl3* this, GlobalContext* globalCtx) {
    s32 pad;
    s16 shapeRotY = this->actor.shape.rot.y;
    s32 pad2;
    Vec3f* unk_354 = &this->unk_354;
    Vec3f* unk_348 = &this->unk_348;
    Vec3s* temp_v0;
    f32 xDiff;
    f32 zDiff;

    this->unk_344 = 0;
    this->unk_314 += 1;
    this->unk_360 = 0.0f;
    this->unk_364 = 0.0f;
    this->unk_368 = 0.0f;
    *unk_348 = this->actor.posRot.pos;
    temp_v0 = func_80B56FAC(this, this->unk_314);

    if (temp_v0 != NULL) {
        unk_354->x = temp_v0->x;
        unk_354->y = temp_v0->y;
        unk_354->z = temp_v0->z;
    } else {
        unk_354->x = unk_348->x + (Math_SinS(shapeRotY) * 200.0f);
        unk_354->y = unk_348->y;
        unk_354->z = unk_348->z + (Math_CosS(shapeRotY) * 200.0f);
    }

    xDiff = unk_354->x - unk_348->x;
    zDiff = unk_354->z - unk_348->z;
    this->unk_346 = (s32)(sqrtf(SQ(xDiff) + SQ(zDiff)) / (kREG(6) + 8.0f));
}

s32 func_80B57C54(EnZl3* this) {
    if (this->unk_344 >= this->unk_346) {
        return 1;
    }
    return 0;
}

s32 func_80B57C7C(EnZl3* this, GlobalContext* globalCtx) {
    return 1;
}

s32 func_80B57C8C(EnZl3* this) {
    return !func_80B56F8C(this, this->unk_314 + 2);
}

void func_80B57CB4(EnZl3* this, GlobalContext* globalCtx) {
    Vec3f* unk_348 = &this->unk_348;
    Vec3f* unk_354 = &this->unk_354;
    Vec3f* thisPos = &this->actor.posRot.pos;
    f32 temp_f0;

    this->unk_344 += 1;
    temp_f0 = func_8006F9BC(this->unk_346, 0, this->unk_344, 3, 3);
    thisPos->x = unk_348->x + (temp_f0 * (unk_354->x - unk_348->x));
    thisPos->y = (unk_348->y + (temp_f0 * (unk_354->y - unk_348->y))) + this->unk_360;
    thisPos->z = unk_348->z + (temp_f0 * (unk_354->z - unk_348->z));
}

void func_80B57D60(EnZl3* this, GlobalContext* globalCtx) {
    func_80B57240(this);
}

s32 func_80B57D80(EnZl3* this, GlobalContext* globalCtx) {
    s32 pad;
    s16* sp32 = &this->actor.shape.rot.y;
    struct_80034A14_arg1* unk_3F8 = &this->unk_3F8;
    Player* player = PLAYER;
    s32 unk_314 = this->unk_314;
    s16 temp_v0 = func_80B57104(this, unk_314);
    s32 pad2;
    s16 phi_v1;

    unk_3F8->unk_18.y = player->actor.posRot.pos.y;
    unk_3F8->unk_18.x = (Math_SinS(temp_v0) * this->actor.xzDistToLink) + this->actor.posRot.pos.x;
    unk_3F8->unk_18.z = (Math_CosS(temp_v0) * this->actor.xzDistToLink) + this->actor.posRot.pos.z;
    unk_3F8->unk_14 = kREG(16) - 16.0f;
    func_80034A14(&this->actor, unk_3F8, kREG(17) + 0xC, 4);

    phi_v1 = ABS(temp_v0 - *sp32);
    if (phi_v1 <= 0x320) {
        *sp32 = temp_v0;
        this->actor.posRot.rot.y = *sp32;
        phi_v1 = 0;
    }
    this->actor.posRot.rot.y = *sp32;
    return phi_v1;
}

void func_80B57EAC(EnZl3* this, GlobalContext* globalCtx) {
    if (func_80B57324(this, globalCtx)) {
        this->action = 26;
    } else {
        func_80B57350(this, globalCtx);
    }
}

void func_80B57EEC(EnZl3* this, GlobalContext* globalCtx) {
    if (func_80B573C8(this, globalCtx)) {
        this->action = 27;
    }
}

void func_80B57F1C(EnZl3* this, GlobalContext* globalCtx) {
    if (func_80B57D80(this, globalCtx) == 0) {
        func_80B54E14(this, &D_06009BE4, 0, -8.0f, 0);
        this->action = 34;
        this->unk_314 -= 1;
        func_80B57AE0(this, globalCtx);
    }
}

s32 func_80B57F84(EnZl3* this, GlobalContext* globalCtx) {
    if (func_80B575D0(this, globalCtx) && func_80B57C7C(this, globalCtx) && !Gameplay_InCsMode(globalCtx)) {
        func_80B54E14(this, &D_06009FBC, 0, -8.0f, 0);
        this->action = 36;
        this->unk_2EC = 0.0f;
        func_80B57A74(globalCtx);
        return 1;
    }
    return 0;
}

void func_80B58014(EnZl3* this, GlobalContext* globalCtx) {
    s32 pad;
    Player* player = PLAYER;
    s8 invincibilityTimer = player->invincibilityTimer;

    if (func_80B57324(this, globalCtx)) {
        func_80B54E14(this, &D_06003FF8, 0, -11.0f, 0);
        this->action = 29;
        func_80B538B0(this);
    } else if (func_80B57C8C(this) && func_80B57F84(this, globalCtx)) {
        func_800800F8(globalCtx, 0xFA0, -0x63, &this->actor, 0);
        this->unk_3D0 = 0;
    } else if (func_80B576C8(this, globalCtx) && func_80B575B0(this, globalCtx) && !Gameplay_InCsMode(globalCtx)) {
        this->action = 0x1F;
        this->unk_3CC = 0.0f;
        func_80B537E8(this);
        this->unk_3D8 = 1;
        func_800800F8(globalCtx, 0xFAA, -0x63, &this->actor, 0);
    } else if (!func_80B57C8C(this) && !func_80B576C8(this, globalCtx) && func_80B57564(this, globalCtx)) {
        func_80B54E14(this, &D_06009BE4, 0, -8.0f, 0);
        func_80B5764C(this, globalCtx);
        this->action = 34;
        this->unk_3D0 = 0;
        func_80B57AE0(this, globalCtx);
    } else if ((invincibilityTimer > 0) || (player->fallDistance >= 0x33)) {
        func_80B54E14(this, &D_06007664, 0, -11.0f, 0);
        this->action = 30;
        func_80B537E8(this);
        func_80B56DC8(this);
    } else {
        func_80B57350(this, globalCtx);
        func_80B538B0(this);
    }
}

void func_80B58214(EnZl3* this, GlobalContext* globalCtx) {
    if (func_80B573C8(this, globalCtx)) {
        func_80B54E14(this, &D_06009FBC, 0, -11.0f, 0);
        this->action = 28;
        this->unk_3D0 = 0;
    }
}

void func_80B58268(EnZl3* this, GlobalContext* globalCtx) {
    Player* player = PLAYER;
    s8 invincibilityTimer = player->invincibilityTimer;

    if ((invincibilityTimer <= 0) && (player->fallDistance <= 50)) {
        func_80B54E14(this, &D_06009FBC, 0, -11.0f, 0);
        this->action = 28;
        this->unk_3D0 = 0;
    }
}

void func_80B582C8(EnZl3* this, GlobalContext* globalCtx) {
    f32* unk_3CC = &this->unk_3CC;
    s32 pad;

    if (*unk_3CC == kREG(14) + 10.0f) {
        *unk_3CC += 1.0f;
        func_80B54E14(this, &D_06008050, 0, -12.0f, 0);
        func_80B57704(this, globalCtx);
    } else if (*unk_3CC == kREG(15) + 20.0f) {
        *unk_3CC += 1.0f;
        func_80B56DC8(this);
        func_80B54E14(this, &D_06003FF8, 0, -12.0f, 0);
    } else if (*unk_3CC == kREG(16) + 30.0f) {
        *unk_3CC += 1.0f;
        func_80B57858(globalCtx);
    } else if (*unk_3CC == kREG(17) + 40.0f) {
        func_8005B1A4(ACTIVE_CAM);
        *unk_3CC += 1.0f;
    } else if (*unk_3CC >= ((kREG(17) + 40.0f) + 1.0f)) {
        this->action = 32;
        *unk_3CC = 0.0f;
    } else {
        *unk_3CC += 1.0f;
    }
}

void func_80B584B4(EnZl3* this, GlobalContext* globalCtx) {
    s32 pad;
    Player* player = PLAYER;
    s8 invincibilityTimer = player->invincibilityTimer;
    Actor* nearbyEnTest = Actor_FindNearby(globalCtx, &this->actor, ACTOR_EN_TEST, ACTORTYPE_ENEMY, 8000.0f);

    if (D_80B5A4BC == 0) {
        if ((nearbyEnTest == NULL) && (!Gameplay_InCsMode(globalCtx))) {
            this->action = 33;
            func_800800F8(globalCtx, 0xFAB, -0x63, &this->actor, 0);
        } else if (invincibilityTimer > 0) {
            func_80B54E14(this, &D_06003FF8, 0, -12.0f, 0);
            D_80B5A4BC = 1;
            func_80B56DC8(this);
        }
    } else {
        if ((nearbyEnTest == NULL) && (!Gameplay_InCsMode(globalCtx))) {
            func_80B54E14(this, &D_06007664, 0, -12.0f, 0);
            D_80B5A4BC = 0;
            this->action = 33;
            func_800800F8(globalCtx, 0xFAB, -0x63, &this->actor, 0);
        } else if (invincibilityTimer <= 0) {
            func_80B54E14(this, &D_06007664, 0, -12.0f, 0);
            D_80B5A4BC = 0;
        }
    }
}

void func_80B58624(EnZl3* this, GlobalContext* globalCtx) {
    s32 pad[4];
    f32* unk_3CC = &this->unk_3CC;

    if (*unk_3CC == (kREG(18) + 10.0f)) {
        *unk_3CC += 1.0f;
        func_80B54E14(this, &D_06008050, 0, -12.0f, 0);
        func_80B5772C(this, globalCtx);
    } else if (*unk_3CC == kREG(19) + 20.0f) {
        *unk_3CC += 1.0f;
        this->actor.textId = 0x71AC;
        func_8010B680(globalCtx, this->actor.textId, 0);
        func_80B54E14(this, &D_06003FF8, 0, -12.0f, 0);
    } else if (*unk_3CC == ((kREG(19) + 20.0f) + 1.0f)) {
        if (func_8010BDBC(&globalCtx->msgCtx) == 2) {
            *unk_3CC += 1.0f;
            func_80B5357C(this, globalCtx);
            func_80B5357C(this, globalCtx);
            func_80B5357C(this, globalCtx);
            func_80B5357C(this, globalCtx);
            func_80B5357C(this, globalCtx);
        }
    } else {
        if (*unk_3CC >= kREG(20) + 30.0f) {
            this->action = 28;
            func_8005B1A4(ACTIVE_CAM);
            func_80B54E14(this, &D_06009FBC, 0, -12.0f, 0);
            *unk_3CC = 0.0f;
        } else {
            *unk_3CC += 1.0f;
        }
    }
}

void func_80B5884C(EnZl3* this, GlobalContext* globalCtx) {
    func_80B54E14(this, &D_060038C0, 2, -8.0f, 0);
    this->action = 37;
    this->unk_36C = 1;
}

void func_80B58898(EnZl3* this, GlobalContext* globalCtx) {
    func_80B54E14(this, &D_060038C0, 2, -8.0f, 1);
    this->action = 38;
    this->unk_374 = 1;
}

void func_80B588E8(EnZl3* this, GlobalContext* globalCtx) {
    func_80B54E14(this, &D_06009BE4, 0, -8.0f, 0);
    func_80B57AE0(this, globalCtx);
    this->action = 39;
}

s32 func_80B58938(EnZl3* this, GlobalContext* globalCtx) {
    if (func_80B57C54(this)) {
        func_80B54E14(this, &D_06009FBC, 0, -8.0f, 0);
        this->action = 28;
        this->unk_3D0 = 0;
        return 1;
    }
    return 0;
}

s32 func_80B5899C(EnZl3* this, GlobalContext* globalCtx) {
    if ((this->actor.bgCheckFlags & 1)) {
        Player* player = PLAYER;
        s8 invincibilityTimer = player->invincibilityTimer;

        if ((invincibilityTimer > 0) || (player->fallDistance >= 0x33)) {
            func_80B54E14(this, &D_06007664, 2, -11.0f, 0);
            this->action = 35;
            func_80B56DC8(this);
            return 1;
        }
    }
    return 0;
}

void func_80B58A1C(EnZl3* this, GlobalContext* globalCtx) {
    if (!func_80B58938(this, globalCtx)) {
        func_80B5899C(this, globalCtx);
    }
}

void func_80B58A50(EnZl3* this, GlobalContext* globalCtx) {
    Player* player = PLAYER;
    s8 invincibilityTimer = player->invincibilityTimer;

    if ((invincibilityTimer <= 0) && (player->fallDistance <= 50)) {
        func_80B54E14(this, &D_06009BE4, 0, -11.0f, 0);
        this->action = 34;
    }
}

void func_80B58AAC(EnZl3* this, GlobalContext* globalCtx) {
    f32* unk_2EC = &this->unk_2EC;

    *unk_2EC += 1.0f;
    if ((*unk_2EC >= kREG(7) + 24.0f) && (this->unk_36C == 0)) {
        func_80B57754(this, globalCtx);
        func_80B5884C(this, globalCtx);
    } else if ((*unk_2EC >= kREG(8) + 50.0f) && (this->unk_370 == 0)) {
        func_80B56EB8(this, globalCtx);
        this->unk_370 = 1;
    } else if ((*unk_2EC >= kREG(9) + 56.0f) && (this->unk_374 == 0)) {
        func_80B58898(this, globalCtx);
    } else if (*unk_2EC >= kREG(10) + 82.0f) {
        func_80B588E8(this, globalCtx);
    }
}

void func_80B58C08(EnZl3* this, GlobalContext* globalCtx) {
    s32 pad[2];
    Vec3f* unk_348 = &this->unk_348;
    Vec3f* unk_354 = &this->unk_354;
    Vec3f* thisPos = &this->actor.posRot.pos;
    s32 unk_344;
    s32 unk_346;
    s32 sp28;
    f32 temp_f0;

    this->unk_344 += 1;

    unk_344 = this->unk_344;
    unk_346 = this->unk_346;
    sp28 = unk_346 - kREG(11) - 2;
    temp_f0 = func_8006F9BC(unk_346, 0, unk_344, 3, 0);

    thisPos->x = unk_348->x + (temp_f0 * (unk_354->x - unk_348->x));
    thisPos->y = (unk_348->y + (temp_f0 * (unk_354->y - unk_348->y))) + this->unk_360;
    thisPos->z = unk_348->z + (temp_f0 * (unk_354->z - unk_348->z));

    if ((unk_344 - sp28) >= 0) {
        this->unk_258 = ((f32)(unk_346 - unk_344) / (kREG(11) + 2)) * 255.0f;
        this->drawConfig = 2;
    }

    if ((unk_346 - unk_344) <= 0) {
        Actor_Kill(&this->actor);
    }
}

void func_80B58D50(EnZl3* this, GlobalContext* globalCtx) {
    func_80B54DE0(this, globalCtx);
    func_80B533FC(this, globalCtx);
    func_80B5366C(this, globalCtx);
    func_80B534CC(this);
    EnZl3_FrameUpdateMatrix(this);
    func_80B57EAC(this, globalCtx);
}

void func_80B58DB0(EnZl3* this, GlobalContext* globalCtx) {
    func_80B54DE0(this, globalCtx);
    func_80B533FC(this, globalCtx);
    func_80B5366C(this, globalCtx);
    func_80B534CC(this);
    EnZl3_FrameUpdateMatrix(this);
    func_80B57EEC(this, globalCtx);
}

void func_80B58E10(EnZl3* this, GlobalContext* globalCtx) {
    func_80B54DE0(this, globalCtx);
    Actor_SetHeight(&this->actor, 60.0f);
    func_80B533FC(this, globalCtx);
    func_80B5366C(this, globalCtx);
    func_80B534CC(this);
    EnZl3_FrameUpdateMatrix(this);
    func_80B57F1C(this, globalCtx);
}

void func_80B58E7C(EnZl3* this, GlobalContext* globalCtx) {
    func_80B54DE0(this, globalCtx);
    func_80B53764(this, globalCtx);
    func_80B533FC(this, globalCtx);
    func_80B5366C(this, globalCtx);
    func_80B534CC(this);
    EnZl3_FrameUpdateMatrix(this);
    func_80B58014(this, globalCtx);
    func_80B536B4(this);
}

void func_80B58EF4(EnZl3* this, GlobalContext* globalCtx) {
    func_80B54DE0(this, globalCtx);
    func_80B538B0(this);
    func_80B53764(this, globalCtx);
    func_80B533FC(this, globalCtx);
    func_80B5366C(this, globalCtx);
    func_80B534CC(this);
    EnZl3_FrameUpdateMatrix(this);
    func_80B58214(this, globalCtx);
}

void func_80B58F6C(EnZl3* this, GlobalContext* globalCtx) {
    func_80B54DE0(this, globalCtx);
    func_80B537E8(this);
    func_80B536C4(this);
    func_80B533FC(this, globalCtx);
    func_80B5366C(this, globalCtx);
    func_80B534CC(this);
    EnZl3_FrameUpdateMatrix(this);
    func_80B58268(this, globalCtx);
}

void func_80B58FDC(EnZl3* this, GlobalContext* globalCtx) {
    func_80B54DE0(this, globalCtx);
    func_80B537E8(this);
    func_80B536C4(this);
    func_80B533FC(this, globalCtx);
    func_80B5366C(this, globalCtx);
    func_80B534CC(this);
    EnZl3_FrameUpdateMatrix(this);
    func_80B582C8(this, globalCtx);
}

void func_80B5904C(EnZl3* this, GlobalContext* globalCtx) {
    func_80B54DE0(this, globalCtx);
    func_80B537E8(this);
    func_80B536C4(this);
    func_80B533FC(this, globalCtx);
    func_80B5366C(this, globalCtx);
    func_80B534CC(this);
    EnZl3_FrameUpdateMatrix(this);
    func_80B584B4(this, globalCtx);
}

void func_80B590BC(EnZl3* this, GlobalContext* globalCtx) {
    func_80B54DE0(this, globalCtx);
    func_80B537E8(this);
    func_80B536C4(this);
    func_80B533FC(this, globalCtx);
    func_80B5366C(this, globalCtx);
    func_80B534CC(this);
    EnZl3_FrameUpdateMatrix(this);
    func_80B58624(this, globalCtx);
}

void func_80B5912C(EnZl3* this, GlobalContext* globalCtx) {
    func_80B54DE0(this, globalCtx);
    func_80B536C4(this);
    func_80B533FC(this, globalCtx);
    func_80B5366C(this, globalCtx);
    func_80B56E38(this, globalCtx);
    func_80B534CC(this);
    EnZl3_FrameUpdateMatrix(this);
    func_80B57CB4(this, globalCtx);
    func_80B57D60(this, globalCtx);
    func_80B58A1C(this, globalCtx);
}

void func_80B591BC(EnZl3* this, GlobalContext* globalCtx) {
    func_80B54DE0(this, globalCtx);
    func_80B536C4(this);
    func_80B538B0(this);
    func_80B533FC(this, globalCtx);
    func_80B5366C(this, globalCtx);
    func_80B534CC(this);
    EnZl3_FrameUpdateMatrix(this);
    func_80B58A50(this, globalCtx);
}

void func_80B5922C(EnZl3* this, GlobalContext* globalCtx) {
    func_80B54DE0(this, globalCtx);
    func_80B536C4(this);
    func_80B57298(this);
    Actor_SetHeight(&this->actor, 60.0f);
    func_80B533FC(this, globalCtx);
    func_80B5366C(this, globalCtx);
    func_80B534CC(this);
    EnZl3_FrameUpdateMatrix(this);
    func_80B58AAC(this, globalCtx);
}

void func_80B592A8(EnZl3* this, GlobalContext* globalCtx) {
    func_80B54DE0(this, globalCtx);
    func_80B536C4(this);
    func_80B57298(this);
    Actor_SetHeight(&this->actor, 60.0f);
    func_80B533FC(this, globalCtx);
    func_80B5366C(this, globalCtx);
    func_80B534CC(this);
    func_80B57AAC(this, EnZl3_FrameUpdateMatrix(this), &D_06003D20);
    func_80B56DEC(this);
    func_80B58AAC(this, globalCtx);
}

void func_80B59340(EnZl3* this, GlobalContext* globalCtx) {
    func_80B54DE0(this, globalCtx);
    func_80B536C4(this);
    func_80B57298(this);
    Actor_SetHeight(&this->actor, 60.0f);
    func_80B533FC(this, globalCtx);
    func_80B5366C(this, globalCtx);
    func_80B534CC(this);
    func_80B57AAC(this, EnZl3_FrameUpdateMatrix(this), &D_06009FBC);
    func_80B58AAC(this, globalCtx);
}

void func_80B593D0(EnZl3* this, GlobalContext* globalCtx) {
    func_80B54DE0(this, globalCtx);
    func_80B536C4(this);
    func_80B57298(this);
    func_80B5366C(this, globalCtx);
    func_80B56E38(this, globalCtx);
    Actor_SetHeight(&this->actor, 60.0f);
    func_80B534CC(this);
    EnZl3_FrameUpdateMatrix(this);
    func_80B58C08(this, globalCtx);
}

s32 func_80B5944C(GlobalContext* globalCtx, s32 limbIndex, Gfx** dList, Vec3f* pos, Vec3s* rot, void* thisx,
                  Gfx** gfx) {
    if (limbIndex == 14) {
        Mtx* mtx = Graph_Alloc(globalCtx->state.gfxCtx, sizeof(Mtx) * 7);
        EnZl3* this = THIS;
        Vec3s* vec = &this->unk_3F8.unk_08;

        gSPSegment(gfx[0]++, 0x0C, mtx);

        rot->x += vec->y;
        rot->z += vec->x;
        Matrix_Push();
        Matrix_Translate(pos->x, pos->y, pos->z, MTXMODE_APPLY);
        Matrix_RotateRPY(rot->x, rot->y, rot->z, MTXMODE_APPLY);
        Matrix_Push();
        Matrix_Translate(174.0f, -317.0f, 0.0f, MTXMODE_APPLY);
        Matrix_ToMtx(&mtx[0], "../z_en_zl3_inEscape.c", 2471);
        Matrix_Translate(-410.0f, -184.0f, 0.0f, MTXMODE_APPLY);
        Matrix_ToMtx(&mtx[1], "../z_en_zl3_inEscape.c", 2474);
        Matrix_Translate(-1019.0f, -26.0f, 0.0f, MTXMODE_APPLY);
        Matrix_ToMtx(&mtx[2], "../z_en_zl3_inEscape.c", 2477);
        Matrix_Pull();
        Matrix_Push();
        Matrix_Translate(40.0f, 264.0f, 386.0f, MTXMODE_APPLY);
        Matrix_ToMtx(&mtx[3], "../z_en_zl3_inEscape.c", 2483);
        Matrix_Translate(-446.0f, -52.0f, 84.0f, MTXMODE_APPLY);
        Matrix_ToMtx(&mtx[4], "../z_en_zl3_inEscape.c", 2486);
        Matrix_Pull();
        Matrix_Push();
        Matrix_Translate(40.0f, 264.0f, -386.0f, MTXMODE_APPLY);
        Matrix_ToMtx(&mtx[5], "../z_en_zl3_inEscape.c", 2492);
        Matrix_Translate(-446.0f, -52.0f, -84.0f, MTXMODE_APPLY);
        Matrix_ToMtx(&mtx[6], "../z_en_zl3_inEscape.c", 2495);
        Matrix_Pull();
        Matrix_Pull();
    }
    return false;
}

s32 func_80B59698(EnZl3* this, GlobalContext* globalCtx) {
    s32 cond = Flags_GetSwitch(globalCtx, 0x37) &&
               ((globalCtx->sceneNum == SCENE_GANON_DEMO) || (globalCtx->sceneNum == SCENE_GANON_FINAL) ||
                (globalCtx->sceneNum == SCENE_GANON_SONOGO) || (globalCtx->sceneNum == SCENE_GANONTIKA_SONOGO));

    if (cond) {
        u8 curSpawn = globalCtx->curSpawn;
        if ((func_80B54DB4(this) == 0x20) && (curSpawn == 0) &&
            ((gSaveContext.timer2Value <= 0) || (gSaveContext.timer2State == 0))) {
            return 1;
        }
    }
    return 0;
}

s32 func_80B59768(EnZl3* this, GlobalContext* globalCtx) {
    s32 cond = Flags_GetSwitch(globalCtx, 0x37) &&
               ((globalCtx->sceneNum == SCENE_GANON_DEMO) || (globalCtx->sceneNum == SCENE_GANON_FINAL) ||
                (globalCtx->sceneNum == SCENE_GANON_SONOGO) || (globalCtx->sceneNum == SCENE_GANONTIKA_SONOGO));

    if (cond) {
        u8 curSpawn = globalCtx->curSpawn;

        if ((func_80B54DB4(this) == 0x20) && (curSpawn == 0) && (gSaveContext.timer2Value <= 0)) {
            return 1;
        }
    }
    return 0;
}

void func_80B59828(EnZl3* this, GlobalContext* globalCtx) {
    if (func_80B59698(this, globalCtx) || (!func_80B56EE4(this, globalCtx) && func_80B57890(this, globalCtx))) {
        s16 newRotY;

        func_80B54E14(this, &D_06009FBC, 0, 0.0f, 0);
        this->actor.flags |= 9;
        func_80B56F10(this, globalCtx);
        newRotY = func_80B571A8(this);
        this->actor.shape.rot.y = newRotY;
        this->actor.posRot.rot.y = newRotY;
        this->unk_3C4 = this->actor.posRot.rot.z;
        this->actor.shape.rot.z = 0;
        this->actor.posRot.rot.z = this->actor.shape.rot.z;
        this->action = 28;
        this->drawConfig = 1;
    } else {
        Actor_Kill(&this->actor);
    }

    if (func_80B59698(this, globalCtx) != 0) {
        func_80088AA0(180);
        func_80B53468();
        gSaveContext.healthAccumulator = 320;
        Magic_Fill(globalCtx);
        if (Flags_GetSwitch(globalCtx, 0x20)) {
            Flags_UnsetSwitch(globalCtx, 0x20);
            Actor_Spawn(&globalCtx->actorCtx, globalCtx, ACTOR_BG_ZG, -144.0f, 3544.0f, -43.0f, 0, 0x2000, 0, 0x2000);
        }
        Flags_UnsetSwitch(globalCtx, 0x21);
        Flags_UnsetSwitch(globalCtx, 0x22);
        Flags_UnsetSwitch(globalCtx, 0x23);
        Flags_UnsetSwitch(globalCtx, 0x24);
        Flags_UnsetSwitch(globalCtx, 0x25);
        Flags_UnsetSwitch(globalCtx, 0x26);
        Flags_UnsetSwitch(globalCtx, 0x27);
        Flags_UnsetSwitch(globalCtx, 0x28);
        Flags_UnsetSwitch(globalCtx, 0x29);
        Flags_UnsetSwitch(globalCtx, 0x2A);
    }

    if (func_80B54DB4(this) == 0x20) {
        s32 cond;

        func_80B54EA4(this, globalCtx);
        cond = Flags_GetSwitch(globalCtx, 0x37) &&
               ((globalCtx->sceneNum == SCENE_GANON_DEMO) || (globalCtx->sceneNum == SCENE_GANON_FINAL) ||
                (globalCtx->sceneNum == SCENE_GANON_SONOGO) || (globalCtx->sceneNum == SCENE_GANONTIKA_SONOGO));
        if (cond) {
            func_80B53614(this, globalCtx);
        }
    }
}

void func_80B59A80(EnZl3* this, GlobalContext* globalCtx) {
    if (func_80B59768(this, globalCtx)) {
        Audio_PlaySoundGeneral(NA_SE_OC_REVENGE, &D_801333D4, 4, &D_801333E0, &D_801333E0, &D_801333E8);
    }
}

void func_80B59AD0(EnZl3* this, GlobalContext* globalCtx) {
    // todo look into
    Actor* thisx = &this->actor; // unused, necessary to use 'this' first to fix regalloc

    Flags_SetSwitch(globalCtx, 0x36);
    func_80088AA0(180);
    func_80B54EA4(this, globalCtx);
    func_80B53614(this, globalCtx);
    gSaveContext.eventChkInf[12] &= ~0x80;
    func_80B56F10(this, globalCtx);
    gSaveContext.healthAccumulator = 320;
    Magic_Fill(globalCtx);
    this->action = 27;
    this->drawConfig = 1;
}

void func_80B59B6C(EnZl3* this, GlobalContext* globalCtx) {
    s32 sp2C = func_80B54DD4(this);

    this->unk_3DC = Animation_GetLastFrame(SEGMENTED_TO_VIRTUAL(&D_060091D8));
    this->unk_3E0 = Animation_GetLastFrame(SEGMENTED_TO_VIRTUAL(&D_0600A598));
    this->unk_3E4 = Animation_GetLastFrame(SEGMENTED_TO_VIRTUAL(&D_0600A334));
    this->unk_3F4 = Animation_GetLastFrame(SEGMENTED_TO_VIRTUAL(&D_06001110));
    this->unk_3EC = Animation_GetLastFrame(SEGMENTED_TO_VIRTUAL(&D_06002348));
    this->unk_3F0 = Animation_GetLastFrame(SEGMENTED_TO_VIRTUAL(&D_06002E54));
    this->unk_3E8 = Animation_GetLastFrame(SEGMENTED_TO_VIRTUAL(&D_06001D8C));

    switch (sp2C) {
        case 0:
            func_80B54FB4(this, globalCtx);
            break;
        case 1:
            func_80B55780(this, globalCtx);
            break;
        case 3:
            func_80B59828(this, globalCtx);
            break;
        default:
            osSyncPrintf(VT_FGCOL(RED) " En_Oa3 の arg_data がおかしい!!!!!!!!!!!!!!!!!!!!!!!!!\n" VT_RST);
            Actor_Kill(&this->actor);
    }
}

void func_80B59DB8(EnZl3* this, GlobalContext* globalCtx) {
    s32 pad;
    ObjectContext* objCtx = &globalCtx->objectCtx;
    s32 objIndex = Object_GetIndex(objCtx, OBJECT_ZL2_ANIME2);
    s32 pad2;

    if (objIndex < 0) {
        osSyncPrintf(VT_FGCOL(RED) "En_Zl3_main_bankアニメーションのバンクを読めない!!!!!!!!!!!!\n" VT_RST);
        return;
    }

    if (Object_IsLoaded(objCtx, objIndex)) {
        this->unk_318 = objIndex;
        func_80B54DE0(this, globalCtx);
        func_80B59B6C(this, globalCtx);
    }
}

static EnZl3ActionFunc sActionFuncs[] = {
    func_80B59DB8, func_80B55550, func_80B555A4, func_80B55604, func_80B5566C, func_80B556CC, func_80B5572C,
    func_80B56658, func_80B566AC, func_80B5670C, func_80B5676C, func_80B567CC, func_80B5682C, func_80B568B4,
    func_80B5691C, func_80B5697C, func_80B569E4, func_80B56A68, func_80B56AE0, func_80B56B54, func_80B56BA8,
    func_80B56C24, func_80B56C84, func_80B56CE4, func_80B56D44, func_80B58D50, func_80B58DB0, func_80B58E10,
    func_80B58E7C, func_80B58EF4, func_80B58F6C, func_80B58FDC, func_80B5904C, func_80B590BC, func_80B5912C,
    func_80B591BC, func_80B5922C, func_80B592A8, func_80B59340, func_80B593D0,
};

void EnZl3_Update(Actor* thisx, GlobalContext* globalCtx) {
    EnZl3* this = THIS;

    if (this->action < 0 || this->action >= ARRAY_COUNT(sActionFuncs) || sActionFuncs[this->action] == NULL) {
        osSyncPrintf(VT_FGCOL(RED) "メインモードがおかしい!!!!!!!!!!!!!!!!!!!!!!!!!\n" VT_RST);
        return;
    }
    sActionFuncs[this->action](this, globalCtx);
}

void EnZl3_Init(Actor* thisx, GlobalContext* globalCtx) {
    EnZl3* this = THIS;
    ActorShape* shape = &this->actor.shape;
    s32 pad;

    osSyncPrintf("ゼルダ姫のEn_Zl3_Actor_ct通すよ!!!!!!!!!!!!!!!!!!!!!!!!!\n");
    ActorShape_Init(shape, 0.0f, ActorShadow_DrawFunc_Circle, 30.0f);
    shape->unk_14 = 0;
    func_80B533B0(thisx, globalCtx);
    SkelAnime_InitFlex(globalCtx, &this->skelAnime, &D_06010D70, NULL, this->jointTable, this->morphTable, 15);

    switch (func_80B54DD4(this)) {
        case 1:
            gSaveContext.timer2State = 0;
            break;
        case 3:
            func_80B59A80(this, globalCtx);
            break;
    }

    osSyncPrintf("ゼルダ姫のEn_Zl3_Actor_ctは通った!!!!!!!!!!!!!!!!!!!!!!!!!\n");
}

static OverrideLimbDraw sOverrideLimbDrawFuncs[] = {
    func_80B5458C,
    func_80B5944C,
};

s32 EnZl3_OverrideLimbDraw(GlobalContext* globalCtx, s32 limbIndex, Gfx** dList, Vec3f* pos, Vec3s* rot, void* thisx,
                           Gfx** gfx) {
    EnZl3* this = THIS;

    if (this->unk_308 < 0 || this->unk_308 >= ARRAY_COUNT(sOverrideLimbDrawFuncs) ||
        sOverrideLimbDrawFuncs[this->unk_308] == NULL) {
        osSyncPrintf(VT_FGCOL(RED) "描画前処理モードがおかしい!!!!!!!!!!!!!!!!!!!!!!!!!\n" VT_RST);
        return 0;
    }
    return sOverrideLimbDrawFuncs[this->unk_308](globalCtx, limbIndex, dList, pos, rot, thisx, gfx);
}

void func_80B59FE8(EnZl3* this, GlobalContext* globalCtx) {
}

void func_80B59FF4(EnZl3* this, GlobalContext* globalCtx) {
    s32 pad[2];
    s16 unk_244 = this->unk_244;
    u32 sp78 = D_80B5A43C[unk_244];
    s16 unk_248 = this->unk_248;
    SkelAnime* skelAnime = &this->skelAnime;
    u32 sp6C = D_80B5A45C[unk_248];
    s32 pad2;

    OPEN_DISPS(globalCtx->state.gfxCtx, "../z_en_zl3.c", 2165);

    func_80093D18(globalCtx->state.gfxCtx);

    gSPSegment(POLY_OPA_DISP++, 0x8, SEGMENTED_TO_VIRTUAL(sp78));
    gSPSegment(POLY_OPA_DISP++, 0x9, SEGMENTED_TO_VIRTUAL(sp78));
    gSPSegment(POLY_OPA_DISP++, 0xA, SEGMENTED_TO_VIRTUAL(sp6C));
    gDPSetEnvColor(POLY_OPA_DISP++, 0, 0, 0, 255);
    gSPSegment(POLY_OPA_DISP++, 0xB, &D_80116280[2]);

    POLY_OPA_DISP = SkelAnime_DrawFlex(globalCtx, skelAnime->skeleton, skelAnime->jointTable, skelAnime->dListCount,
                                       EnZl3_OverrideLimbDraw, EnZl3_PostLimbDraw, this, POLY_OPA_DISP);

    CLOSE_DISPS(globalCtx->state.gfxCtx, "../z_en_zl3.c", 2190);
}

void func_80B5A1D0(EnZl3* this, GlobalContext* globalCtx) {
    s32 pad[2];
    s16 unk_244 = this->unk_244;
    u32 sp78 = D_80B5A43C[unk_244];
    s16 unk_248 = this->unk_248;
    SkelAnime* skelAnime = &this->skelAnime;
    u32 sp6C = D_80B5A45C[unk_248];
    s32 pad2;

    OPEN_DISPS(globalCtx->state.gfxCtx, "../z_en_zl3.c", 2205);

    func_80093D84(globalCtx->state.gfxCtx);

    gSPSegment(POLY_XLU_DISP++, 8, SEGMENTED_TO_VIRTUAL(sp78));
    gSPSegment(POLY_XLU_DISP++, 9, SEGMENTED_TO_VIRTUAL(sp78));
    gSPSegment(POLY_XLU_DISP++, 10, SEGMENTED_TO_VIRTUAL(sp6C));
    gDPSetEnvColor(POLY_XLU_DISP++, 0, 0, 0, this->unk_258);
    gSPSegment(POLY_XLU_DISP++, 11, &D_80116280[0]);

    POLY_XLU_DISP = SkelAnime_DrawFlex(globalCtx, skelAnime->skeleton, skelAnime->jointTable, skelAnime->dListCount,
                                       EnZl3_OverrideLimbDraw, NULL, this, POLY_XLU_DISP);

    CLOSE_DISPS(globalCtx->state.gfxCtx, "../z_en_zl3.c", 2234);
}

static EnZl3DrawFunc sDrawFuncs[] = {
    func_80B59FE8,
    func_80B59FF4,
    func_80B5A1D0,
};

void EnZl3_Draw(Actor* thisx, GlobalContext* globalCtx) {
    EnZl3* this = THIS;

    if (this->drawConfig < 0 || this->drawConfig >= 3 || sDrawFuncs[this->drawConfig] == NULL) {
        osSyncPrintf(VT_FGCOL(RED) "描画モードがおかしい!!!!!!!!!!!!!!!!!!!!!!!!!\n" VT_RST);
        return;
    }
    sDrawFuncs[this->drawConfig](this, globalCtx);
}

const ActorInit En_Zl3_InitVars = {
    ACTOR_EN_ZL3,
    ACTORTYPE_NPC,
    FLAGS,
    OBJECT_ZL2,
    sizeof(EnZl3),
    (ActorFunc)EnZl3_Init,
    (ActorFunc)EnZl3_Destroy,
    (ActorFunc)EnZl3_Update,
    (ActorFunc)EnZl3_Draw,
};<|MERGE_RESOLUTION|>--- conflicted
+++ resolved
@@ -429,12 +429,7 @@
                     if (curFrame <= 42.0f) {
                         phi_v1_2 = phi_a1 - 2000;
                     } else {
-<<<<<<< HEAD
-                        phi_v1_2 =
-                            (s32)((((animCurrentFrame - 42.0f) * 6200.0f) / (unk_3F4 - 42.0f)) + -2000.0f) + phi_a1;
-=======
                         phi_v1_2 = (s32)((((curFrame - 42.0f) * 6200.0f) / (unk_3F4 - 42.0f)) + -2000.0f) + phi_a1;
->>>>>>> ba0c6965
                     }
 
                     if (phi_v1_2 >= temp_a0) {
