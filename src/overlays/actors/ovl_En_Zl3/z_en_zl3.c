--- conflicted
+++ resolved
@@ -1132,15 +1132,9 @@
 }
 
 void func_80B55DB0(EnZl3* this, GlobalContext* globalCtx) {
-<<<<<<< HEAD
-    if (func_8010BDBC(&globalCtx->msgCtx) == 2) {
+    if (Message_GetState(&globalCtx->msgCtx) == TEXT_STATE_CLOSING) {
         this->actor.flags &= ~(ACTOR_FLAG_0 | ACTOR_FLAG_3);
         this->actor.flags &= ~ACTOR_FLAG_0;
-=======
-    if (Message_GetState(&globalCtx->msgCtx) == TEXT_STATE_CLOSING) {
-        this->actor.flags &= ~0x9;
-        this->actor.flags &= ~0x1;
->>>>>>> d9c1dffe
         this->action = 12;
     }
 }
@@ -1217,15 +1211,9 @@
 }
 
 void func_80B56108(EnZl3* this, GlobalContext* globalCtx) {
-<<<<<<< HEAD
-    if (func_8010BDBC(&globalCtx->msgCtx) == 2) {
+    if (Message_GetState(&globalCtx->msgCtx) == TEXT_STATE_CLOSING) {
         this->actor.flags &= ~(ACTOR_FLAG_0 | ACTOR_FLAG_3);
         this->actor.flags &= ~ACTOR_FLAG_0;
-=======
-    if (Message_GetState(&globalCtx->msgCtx) == TEXT_STATE_CLOSING) {
-        this->actor.flags &= ~0x9;
-        this->actor.flags &= ~0x1;
->>>>>>> d9c1dffe
         this->action = 16;
     }
 }
@@ -1267,15 +1255,9 @@
 }
 
 void func_80B562F4(EnZl3* this, GlobalContext* globalCtx) {
-<<<<<<< HEAD
-    if (func_8010BDBC(&globalCtx->msgCtx) == 2) {
+    if (Message_GetState(&globalCtx->msgCtx) == TEXT_STATE_CLOSING) {
         this->actor.flags &= ~(ACTOR_FLAG_0 | ACTOR_FLAG_3);
         this->actor.flags &= ~ACTOR_FLAG_0;
-=======
-    if (Message_GetState(&globalCtx->msgCtx) == TEXT_STATE_CLOSING) {
-        this->actor.flags &= ~0x9;
-        this->actor.flags &= ~0x1;
->>>>>>> d9c1dffe
         this->action = 20;
     }
 }
