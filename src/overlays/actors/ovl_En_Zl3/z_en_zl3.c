/*
 * File: z_en_zl3.c
 * Overlay: ovl_En_Zl3
 * Description: Adult Zelda
 */

#include "z_en_zl3.h"

#include "vt.h"
#include "overlays/actors/ovl_En_Encount2/z_en_encount2.h"
#include "overlays/actors/ovl_Door_Warp1/z_door_warp1.h"

#define FLAGS 0x00000010

#define THIS ((EnZl3*)thisx)

void EnZl3_Init(Actor* thisx, GlobalContext* globalCtx);
void EnZl3_Destroy(Actor* thisx, GlobalContext* globalCtx);
void EnZl3_Update(Actor* thisx, GlobalContext* globalCtx);
void EnZl3_Draw(Actor* thisx, GlobalContext* globalCtx);
void func_80B59AD0(EnZl3* this, GlobalContext* globalCtx);

static ColliderCylinderInit_Set3 sCylinderInit = {
    { COLTYPE_UNK0, 0x00, 0x00, 0x09, COLSHAPE_CYLINDER },
    { 0x00, { 0x00000000, 0x00, 0x00 }, { 0x00000000, 0x00, 0x00 }, 0x00, 0x00, 0x01 },
    { 25, 80, 0, { 0, 0, 0 } },
};

UNK_TYPE D_80B5A43C[] = {
    0x060030C8, 0x06003C48, 0x06004048, 0x06004548, 0x06004948, 0x06004D48, 0x06005148, 0x00000000
};

UNK_TYPE D_80B5A45C[] = { 0x06003508, 0x06005548, 0x06005948 };

s32 D_80B5A468 = 0;

Vec3f D_80B5A46C = { 0.0f, 0.0f, 0.0f };

Vec3f D_80B5A478 = { 0.0f, 10.0f, 0.0f };

f32 D_80B5A484 = 0.0f;

Vec3f D_80B5A488 = { 0.0f, 0.0f, 0.0f };

s32 D_80B5A494 = -1;

Vec3f D_80B5A498 = { 148.0f, 260.0f, -87.0f };

Vec3f D_80B5A4A4 = { -12.0f, 260.0f, -147.0f };

Vec3f D_80B5A4B0 = { 42.0f, 260.0f, 13.0f };

u32 D_80B5A4BC = 0;

extern FlexSkeletonHeader D_06010D70;
extern AnimationHeader D_060001D8;
extern AnimationHeader D_060004F4;
extern AnimationHeader D_060014DC;
extern AnimationHeader D_0600210C;
extern AnimationHeader D_06002710;
extern AnimationHeader D_060038C0;
extern AnimationHeader D_06003D20;
extern AnimationHeader D_06003FF8;
extern AnimationHeader D_06004408;
extern AnimationHeader D_0600499C;
extern AnimationHeader D_06005248;
extern AnimationHeader D_060054E0;
extern AnimationHeader D_06005A0C;
extern AnimationHeader D_060061C4;
extern AnimationHeader D_06006508;
extern AnimationHeader D_06006AB0;
extern AnimationHeader D_06006F04;
extern AnimationHeader D_06007664;
extern AnimationHeader D_06007A78;
extern AnimationHeader D_06007C84;
extern AnimationHeader D_06008050;
extern AnimationHeader D_060082F8;
extern AnimationHeader D_06008684;
extern AnimationHeader D_06008AD0;
extern AnimationHeader D_060091D8;
extern AnimationHeader D_060099A0;
extern AnimationHeader D_06009BE4;
extern AnimationHeader D_06009FBC;
extern AnimationHeader D_0600A334;
extern AnimationHeader D_0600A598;
extern AnimationHeader D_0600AACC;
extern AnimationHeader D_06001110;
extern AnimationHeader D_06001D8C;
extern AnimationHeader D_06002348;
extern AnimationHeader D_06002E54;

void func_80B533B0(Actor* thisx, GlobalContext* globalCtx) {
    EnZl3* this = THIS;

    Collider_InitCylinder(globalCtx, &this->collider);
    Collider_SetCylinder_Set3(globalCtx, &this->collider, &this->actor, &sCylinderInit);
}

void func_80B533FC(EnZl3* this, GlobalContext* globalCtx) {
    ColliderCylinder* collider = &this->collider;
    s32 pad[4];

    Collider_CylinderUpdate(&this->actor, collider);
    CollisionCheck_SetOC(globalCtx, &globalCtx->colChkCtx, &collider->base);
}

void EnZl3_Destroy(Actor* thisx, GlobalContext* globalCtx) {
    EnZl3* this = THIS;

    Collider_DestroyCylinder(globalCtx, &this->collider);
}

void func_80B53468(void) {
    Audio_SetBGM(0x62);
}

BossGanon2* func_80B53488(EnZl3* this, GlobalContext* globalCtx) {
    if (this->unk_3D4 == NULL) {
        Actor* actorIt = globalCtx->actorCtx.actorList[ACTORTYPE_BOSS].first;

        while (actorIt != NULL) {
            if (actorIt->id == ACTOR_BOSS_GANON2) {
                this->unk_3D4 = (BossGanon2*)actorIt;
                break;
            }
            actorIt = actorIt->next;
        }
    }
    return this->unk_3D4;
}

void func_80B534CC(EnZl3* this) {
    s32 pad[2];
    s16* unk_244 = &this->unk_244;
    s16* unk_246 = &this->unk_246;

    if (DECR(*unk_246) == 0) {
        *unk_246 = Math_Rand_S16Offset(0x3C, 0x3C);
    }
    *unk_244 = *unk_246;
    if (*unk_244 >= 3) {
        *unk_244 = 0;
    }
}

void func_80B53554(EnZl3* this, s16 arg1) {
    this->unk_244 = arg1;
}

void func_80B53568(EnZl3* this, s16 arg1) {
    this->unk_248 = arg1;
}

void func_80B5357C(EnZl3* this, GlobalContext* globalCtx) {
    Vec3f* thisPos = &this->actor.posRot.pos;
    Vec3f sp20;

    sp20.x = thisPos->x + ((Math_Rand_ZeroOne() - 0.5f) * 10.0f);
    sp20.y = thisPos->y;
    sp20.z = thisPos->z + ((Math_Rand_ZeroOne() - 0.5f) * 10.0f);
    Item_DropCollectible(globalCtx, &sp20, 3);
}

void func_80B53614(EnZl3* this, GlobalContext* globalCtx) {
    Actor_Spawn(&globalCtx->actorCtx, globalCtx, ACTOR_EN_RIVER_SOUND, -442.0f, 4102.0f, -371.0f, 0, 0, 0, 0x12);
}

void func_80B5366C(EnZl3* this, GlobalContext* globalCtx) {
    func_8002E4B4(globalCtx, &this->actor, 75.0f, 30.0f, 30.0f, 5);
}

void func_80B536B4(EnZl3* this) {
    this->actor.bgCheckFlags &= ~0x9;
}

void func_80B536C4(EnZl3* this) {
    s32 pad[2];
    Vec3s* vec1 = &this->unk_3F8.unk_08;
    Vec3s* vec2 = &this->unk_3F8.unk_0E;

    Math_SmoothScaleMaxMinS(&vec1->x, 0, 20, 6200, 100);
    Math_SmoothScaleMaxMinS(&vec1->y, 0, 20, 6200, 100);
    Math_SmoothScaleMaxMinS(&vec2->x, 0, 20, 6200, 100);
    Math_SmoothScaleMaxMinS(&vec2->y, 0, 20, 6200, 100);
}

void func_80B53764(EnZl3* this, GlobalContext* globalCtx) {
    Player* player = PLAYER;

    this->unk_3F8.unk_18 = player->actor.posRot.pos;
    this->unk_3F8.unk_14 = kREG(16) - 16.0f;
    func_80034A14(&this->actor, &this->unk_3F8, kREG(17) + 0xC, 2);
}

s32 func_80B537E8(EnZl3* this) {
    s16 yawTowardsLink = this->actor.yawTowardsLink;
    s16* rotY = &this->actor.posRot.rot.y;
    s16* unk_3D0 = &this->unk_3D0;
    s16 pad[3];

    Math_SmoothScaleMaxMinS(unk_3D0, ABS((s16)(yawTowardsLink - *rotY)), 5, 6200, 100);
    Math_SmoothScaleMaxMinS(rotY, yawTowardsLink, 5, *unk_3D0, 100);
    this->actor.shape.rot.y = *rotY;
    // no return statement despite being of type s32
    // the function directly below needs this to not be void I guess
}

void func_80B538B0(EnZl3* this) {
    s16 yawTowardsLink = this->actor.yawTowardsLink;
    s16* rotY = &this->actor.posRot.rot.y;

    if (ABS((s16)(yawTowardsLink - *rotY)) >= 0x1556) {
        D_80B5A468 = 1;
    }

    if (D_80B5A468 != 0) {
        if (!func_80B537E8(this)) {
            D_80B5A468 = 0;
        }
    } else {
        this->unk_3D0 = 0;
    }
}

s32 EnZl3_FrameUpdateMatrix(EnZl3* this) {
    return SkelAnime_FrameUpdateMatrix(&this->skelAnime);
}

s32 func_80B5396C(EnZl3* this) {
    return this->unk_3C8;
}

void func_80B53974(EnZl3* this, u8 arg1) {
    this->unk_3C8 = arg1;
}

void func_80B53980(EnZl3* thisx, s16 y, s32 idx) {
    EnZl3* this = THIS; // this function might take thisx
    s32 action = this->action;
    s16 y2 = y;
    s32 yTemp;
    f32 animCurrentFrame;
    f32 unk_3DC;

    if (this->unk_2FC != 0) {
        SkelAnime* skelAnime = &this->skelAnime;
        s32 temp25C = this->unk_25C[idx];
        s32 temp28C = (s16)(y + this->unk_28C[idx]);
        s32 temp2BC = y - this->unk_2BC[idx];

        if ((s32)fabsf(temp2BC) > 0x8000) {
            if (y2 > 0) {
                temp2BC -= 0x10000;
            } else {
                temp2BC += 0x10000;
            }
        }

        if ((idx != 0 || action != 4) && (temp2BC != 0)) {
            temp25C += (temp2BC - temp25C) / 16;
        }

        if (temp25C != 0) {
            temp25C -= temp25C / 10;
        }

        if ((s16)(temp28C - y) != 0) {
            temp25C -= (s16)(temp28C - y) / 50;
        }

        temp28C += temp25C;
        if (((this->unk_25C[idx] * temp25C) <= 0) && (((s16)(temp28C - y) > -0x64) && ((s16)(temp28C - y) < 0x64))) {
            temp28C = y;
            temp25C = 0;
        }
        if (idx == 0 && action == 3) {
            yTemp = y + -11000;
            if (skelAnime->mode == 2) {
                animCurrentFrame = skelAnime->animCurrentFrame;
                unk_3DC = this->unk_3DC;
                yTemp = (s32)((animCurrentFrame / unk_3DC) * -11000) + y;
                if (0) {};
                if (temp28C >= yTemp) {
                    temp28C = yTemp;
                    if (temp25C > 0) {
                        temp25C /= -2;
                    }
                }
            } else {
                if (temp28C >= yTemp) {
                    temp28C = yTemp;
                    if (temp25C > 0) {
                        temp25C /= -2;
                    }
                }
            }
        }
        this->unk_25C[idx] = temp25C;
        this->unk_28C[idx] = temp28C - y;
    }
    this->unk_2BC[idx] = y;
}

<<<<<<< HEAD
void func_80B53B64(EnZl3* this, s16 z, s32 idx) {
=======
// Assorted regalloc issues
#ifdef NON_MATCHING
void func_80B53B64(EnZl3* thisx, s16 z, s32 idx) {
    EnZl3* this = THIS;
>>>>>>> 2373c779
    SkelAnime* skelAnime = &this->skelAnime;
    s32 action = this->action;
    s32 phi_a1;
    s32 idx25C;
    s16 temp_t1;
    s32 temp_a0;
<<<<<<< HEAD
    s32 phi_v0;
    s32 phi_v1;
    s32 phi_v1_2;
=======
    s32 temp_a3;
    s32 temp_v1_3;
    s32 phi_v1;
    s32 phi_v0;
    s32 test;
>>>>>>> 2373c779

    if (idx == 2) {
        phi_a1 = 15000;
        idx25C = 0;
    } else if (idx == 5) {
        phi_a1 = 13000;
        idx25C = 3;
    } else if (idx == 8) {
        phi_a1 = 12000;
        idx25C = 6;
    } else if (idx == 11) {
        phi_a1 = 0x4000;
        idx25C = 9;
    } else if (idx == 14) {
        phi_a1 = 0x4000;
        idx25C = 12;
    } else if (idx == 17) {
        phi_a1 = 0x4000;
        idx25C = 15;
    } else {
        phi_a1 = 0x4000;
        idx25C = 18;
    }

    if (this->unk_2FC != 0) {
<<<<<<< HEAD
        phi_v0 = this->unk_25C[idx];
        temp_a0 = (s16)(z + this->unk_28C[idx]);
        phi_v1 = z - this->unk_2BC[idx];
=======
        phi_v0 = temp_t1 = this->unk_25C[idx];
        temp_a3 = this->unk_28C[idx] + z;
        phi_v1 = z - this->unk_2BC[idx];
        temp_a0 = (s16)(temp_a3);
>>>>>>> 2373c779

        if ((s32)fabsf(phi_v1) > 0x8000) {
            if (z > 0) {
                phi_v1 -= 0x10000;
            } else {
                phi_v1 += 0x10000;
            }
        }

        if (idx25C >= 0) {
            phi_v1 += ABS(this->unk_25C[idx25C]) / 3;
        }

        if (idx == 2 && (action == 5 || action == 24)) {
            if (phi_v1 != 0) {
                phi_v0 -= (phi_v1 - phi_v0) / 10;
            }
        } else if (idx == 2 && action == 22 && skelAnime->mode == 2) {
            if (phi_v1 != 0) {
                phi_v0 -= (phi_v1 - phi_v0) / 10;
            }
        } else if (idx == 2 && (action == 20 || action == 21) && skelAnime->mode == 2) {
            if (phi_v1 != 0) {
                phi_v0 -= (phi_v1 - phi_v0) / 10;
            }
        } else {
            if (phi_v1 != 0) {
                phi_v0 += (phi_v1 - phi_v0) / 16;
            }
        }

        if (phi_v0 != 0) {
            phi_v0 -= phi_v0 / 10;
        }
        test = (s16)(temp_a0 - phi_a1);

        if (test != 0) {
            phi_v0 -= test / 50;
        }

        temp_a0 += phi_v0;
        phi_v1 = (s16)(temp_a0 - phi_a1);


        if (((this->unk_25C[idx] * phi_v0) <= 0) && (phi_v1 > -100) && (phi_v1 < 100)) {
            temp_a0 = phi_a1;
            phi_v0 = 0;
        }

        if (idx == 2) {
            if (action == 4) {
                if (skelAnime->mode == 2) {
                    f32 animCurrentFrame = skelAnime->animCurrentFrame;
                    f32 unk_3E0 = this->unk_3E0;

<<<<<<< HEAD
                    phi_v1_2 = (s32)(((unk_3E0 - animCurrentFrame) / unk_3E0) * -2000.0f) + phi_a1;
                    if (phi_v1_2 >= temp_a0) {
                        temp_a0 = phi_v1_2;
=======
                    temp_a3 = (s32)(((this->unk_3E0 - animCurrentFrame) / this->unk_3E0) * -2000.0f) + phi_a1;
                    if (temp_a3 >= phi_a1) {
                        phi_a1 = temp_a3;
>>>>>>> 2373c779
                        if (phi_v0 < 0) {
                            phi_v0 /= -2;
                        }
                    }
                }
            } else if (action == 5) {
                if (skelAnime->mode == 2) {
<<<<<<< HEAD
                    f32 animCurrentFrame = skelAnime->animCurrentFrame;
                    f32 unk_3E4 = this->unk_3E4;

                    phi_v1_2 = (s32)((animCurrentFrame / unk_3E4) * -2000.0f) + phi_a1;
                    if (phi_v1_2 >= temp_a0) {
                        temp_a0 = phi_v1_2;
=======
                    temp_a3 = (s32)((skelAnime->animCurrentFrame / this->unk_3E4) * -2000.0f) + phi_a1;
                    if (temp_a3 >= phi_a1) {
                        phi_a1 = temp_a3;
>>>>>>> 2373c779
                        if (phi_v0 < 0) {
                            phi_v0 /= -2;
                        }
                    }
                } else {
                    phi_v1_2 = phi_a1 - 2000;
                    if (phi_v1_2 >= temp_a0) {
                        temp_a0 = phi_v1_2;
                        if (phi_v0 < 0) {
                            phi_v0 /= -2;
                        }
                    }
                }
            } else if ((action == 20) || (action == 21)) {
                if (skelAnime->mode == 2) {
                    f32 animCurrentFrame = skelAnime->animCurrentFrame;
                    f32 unk_3F4 = this->unk_3F4;

<<<<<<< HEAD
                    if (animCurrentFrame <= 42.0f) {
                        phi_v1_2 = phi_a1 - 2000;
                    } else {
                        phi_v1_2 = (s32)((((animCurrentFrame - 42.0f) * 6200.0f) / (unk_3F4 - 42.0f)) + -2000.0f) + phi_a1;
                    }

                    if (phi_v1_2 >= temp_a0) {
                        temp_a0 = phi_v1_2;
=======
                    if (skelAnime->animCurrentFrame <= 42.0f) {
                        temp_a3 = phi_a1 - 2000;
                    } else {
                        temp_a3 =
                            (s32)((((skelAnime->animCurrentFrame - 42.0f) * 6200.0f) / (unk_3F4 - 42.0f)) + -2000.0f) +
                            phi_a1;
                    }

                    if (temp_a3 >= phi_a1) {
                        phi_a1 = temp_a3;
>>>>>>> 2373c779
                        if (phi_v0 < 0) {
                            phi_v0 /= -2;
                        }
                    }
                } else {
                    phi_v1_2 = phi_a1 + 4200;
                    if (phi_v1_2 >= temp_a0) {
                        temp_a0 = phi_v1_2;
                        if (phi_v0 < 0) {
                            phi_v0 /= -2;
                        }
                    }
                }
            } else if (action == 22) {
                if (skelAnime->mode == 2) {
<<<<<<< HEAD
                    f32 animCurrentFrame = skelAnime->animCurrentFrame;
                    f32 unk_3EC = this->unk_3EC;

                    phi_v1_2 = (s32)(((animCurrentFrame / unk_3EC) * -5200.0f) + 4200.0f) + phi_a1;
                    if (phi_v1_2 >= temp_a0) {
                        temp_a0 = phi_v1_2;
=======
                    temp_a3 = (s32)(((skelAnime->animCurrentFrame / this->unk_3EC) * -5200.0f) + 4200.0f) + phi_a1;
                    if (temp_a3 >= phi_a1) {
                        phi_a1 = temp_a3;
>>>>>>> 2373c779
                        if (phi_v0 < 0) {
                            phi_v0 /= -2;
                        }
                    }
                } else {
                    phi_v1_2 = phi_a1 - 2000;
                    if (phi_v1_2 >= temp_a0) {
                        temp_a0 = phi_v1_2;
                        if (phi_v0 < 0) {
                            phi_v0 /= -2;
                        }
                    }
                }
            } else if (action == 23) {
                if (skelAnime->mode == 2) {
<<<<<<< HEAD
                    f32 animCurrentFrame = skelAnime->animCurrentFrame;
                    f32 unk_3F0 = this->unk_3F0;

                    phi_v1_2 = (s32)(((animCurrentFrame / unk_3F0) * -7600.0f) + -2000.0f) + phi_a1;
                    if (phi_v1_2 >= temp_a0) {
                        temp_a0 = phi_v1_2;
=======
                    temp_a3 = (s32)(((skelAnime->animCurrentFrame / this->unk_3F0) * -7600.0f) + -2000.0f) + phi_a1;
                    if (temp_a3 >= phi_a1) {
                        phi_a1 = temp_a3;
>>>>>>> 2373c779
                        if (phi_v0 < 0) {
                            phi_v0 /= -2;
                        }
                    }
                } else {
                    phi_v1_2 = phi_a1 - 9600;
                    if (phi_v1_2 >= temp_a0) {
                        temp_a0 = phi_v1_2;
                        if (phi_v0 < 0) {
                            phi_v0 /= -2;
                        }
                    }
                }
            } else if (action == 24) {
                if (skelAnime->mode == 2) {
<<<<<<< HEAD
                    f32 animCurrentFrame = skelAnime->animCurrentFrame;
                    f32 unk_3E8 = this->unk_3E8;

                    phi_v1_2 = (s32)(((animCurrentFrame / unk_3E8) * 21000.0f) + -9600.0f) + phi_a1;
                    if (phi_v1_2 >= temp_a0) {
                        temp_a0 = phi_v1_2;
=======
                    temp_a3 = (s32)(((skelAnime->animCurrentFrame / this->unk_3E8) * 21000.0f) + -9600.0f) + phi_a1;
                    if (temp_a3 >= phi_a1) {
                        phi_a1 = temp_a3;
>>>>>>> 2373c779
                        if (phi_v0 < 0) {
                            phi_v0 /= -2;
                        }
                    }
                } else {
                    phi_v1_2 = phi_a1 + 11400;
                    if (phi_v1_2 >= temp_a0) {
                        temp_a0 = phi_v1_2;
                        if (phi_v0 < 0) {
                            phi_v0 /= -2;
                        }
                    }
                }
            }
        } else if (idx == 11 || idx == 17) {
            if (action == 4) {
                if (skelAnime->mode == 2) {
<<<<<<< HEAD
                    f32 animCurrentFrame = skelAnime->animCurrentFrame;
                    f32 unk_3E0 = this->unk_3E0;

                    phi_v1_2 = (s32)((animCurrentFrame / unk_3E0) * -7000.0f) + phi_a1;
                    if (temp_a0 >= phi_v1_2) {
                        temp_a0 = phi_v1_2;
=======
                    temp_a3 = (s32)((skelAnime->animCurrentFrame / this->unk_3E0) * -7000.0f) + phi_a1;
                    if (phi_a1 >= temp_a3) {
                        phi_a1 = temp_a3;
>>>>>>> 2373c779
                        if (phi_v0 > 0) {
                            phi_v0 /= -2;
                        }
                    }
                } else {
                    phi_v1_2 = phi_a1 - 7000;
                    if (temp_a0 >= phi_v1_2) {
                        temp_a0 = phi_v1_2;
                        if (phi_v0 > 0) {
                            phi_v0 /= -2;
                        }
                    }
                }
            } else if (action == 5) {
                if (skelAnime->mode == 2) {
                    f32 animCurrentFrame = skelAnime->animCurrentFrame;
                    f32 unk_3E4 = this->unk_3E4;

<<<<<<< HEAD
                    phi_v1_2 = (s32)(((unk_3E4 - animCurrentFrame) / unk_3E4) * -7000.0f) + phi_a1;
                    if (temp_a0 >= phi_v1_2) {
                        temp_a0 = phi_v1_2;
=======
                    temp_a3 = (s32)(((this->unk_3E4 - animCurrentFrame) / this->unk_3E4) * -7000.0f) + phi_a1;
                    if (phi_a1 >= temp_a3) {
                        phi_a1 = temp_a3;
>>>>>>> 2373c779
                        if (phi_v0 > 0) {
                            phi_v0 /= -2;
                        }
                    }
                }
            }
        }
        this->unk_25C[idx] = phi_v0;
        this->unk_28C[idx] = temp_a0 - z;
    }
    this->unk_2BC[idx] = z;
}

void func_80B54360(EnZl3* this, s16 arg1, s32 arg2) {
    if (this->unk_2FC != 0) {
        s32 temp_v1 = this->unk_28C[arg2] - arg1;
        s16 temp_t0 = temp_v1;
        s32 temp_t2 = temp_t0;
        s32 temp_t3 = this->unk_25C[arg2];
        s32 phi_v0 = temp_t3;
        s32 index25C;
        s32 phi_t5;

        temp_t3 = arg1 - this->unk_2BC[arg2];

        if (arg2 == 1) {
            index25C = 0;
            phi_t5 = this->unk_25C[index25C];
        } else if (arg2 == 4) {
            index25C = 3;
            phi_t5 = this->unk_25C[index25C];
        } else if (arg2 == 7) {
            index25C = 6;
            phi_t5 = this->unk_25C[index25C];
        } else if (arg2 == 10) {
            index25C = 9;
            phi_t5 = ABS(this->unk_25C[index25C]);
        } else if (arg2 == 13) {
            index25C = 12;
            phi_t5 = ABS(this->unk_25C[index25C]);
        } else if (arg2 == 16) {
            index25C = 15;
            phi_t5 = -ABS(this->unk_25C[index25C]);
        } else {
            index25C = 18;
            phi_t5 = -ABS(this->unk_25C[index25C]);
        }

        if ((s32)fabsf(temp_t3) > 0x8000) {
            if (arg1 > 0) {
                temp_t3 -= 0x10000;
            } else {
                temp_t3 += 0x10000;
            }
        }
        if (index25C >= 0) {
            temp_t3 += phi_t5 / 3;
        }

        if (temp_t3 != 0) {
            phi_v0 += (temp_t3 - phi_v0) / 16;
        }
        if (phi_v0 != 0) {
            phi_v0 -= phi_v0 / 10;
        }
        if (temp_t0 != 0) {
            phi_v0 -= temp_t0 / 50;
        }
        temp_v1 += phi_v0;
        if (((this->unk_25C[arg2] * phi_v0) <= 0) && (temp_t2 > -0x64) && (temp_t2 < 0x64)) {
            temp_v1 = 0;
            phi_v0 = 0;
        }
        this->unk_25C[arg2] = phi_v0;
        this->unk_28C[arg2] = arg1 + temp_v1;
    }
    this->unk_2BC[arg2] = arg1;
}

s32 func_80B5458C(GlobalContext* globalCtx, s32 limbIndex, Gfx** dList, Vec3f* pos, Vec3s* rot, void* thisx,
                  Gfx** gfx) {
    s32 pad[3];
    EnZl3* this = THIS;
    s16* unk_28C = this->unk_28C;
    Mtx* sp78;
    MtxF sp38;
    Vec3s sp30;
    Vec3s* unk_3F8_unk_08 = &this->unk_3F8.unk_08;
    Vec3s* unk_3F8_unk_0E = &this->unk_3F8.unk_0E;

    if (limbIndex == 14) {
        sp78 = Graph_Alloc(globalCtx->state.gfxCtx, sizeof(Mtx) * 7);
        rot->x += unk_3F8_unk_08->y;
        rot->z += unk_3F8_unk_08->x;
        gSPSegment((*gfx)++, 0x0C, sp78);

        Matrix_Push();
        Matrix_Translate(pos->x, pos->y, pos->z, MTXMODE_APPLY);
        Matrix_RotateRPY(rot->x, rot->y, rot->z, MTXMODE_APPLY);
        Matrix_Push();
        Matrix_Translate(362.0f, -133.0f, 0.0f, MTXMODE_APPLY);
        Matrix_Get(&sp38);
        func_800D20CC(&sp38, &sp30, 0);
        if (!func_800C0D28(globalCtx)) {
            func_80B53980(this, sp30.y, 0);
            func_80B54360(this, sp30.x, 1);
            func_80B53B64(this, sp30.z, 2);
        }
        Matrix_RotateRPY(unk_28C[0] + kREG(31), unk_28C[1] + kREG(32), unk_28C[2] + kREG(33), MTXMODE_APPLY);
        Matrix_Translate(-188.0f, -184.0f, 0.0f, MTXMODE_APPLY);
        Matrix_ToMtx(&sp78[0], "../z_en_zl3.c", 1490);
        Matrix_Get(&sp38);
        func_800D20CC(&sp38, &sp30, 0);
        if (!func_800C0D28(globalCtx)) {
            func_80B53980(this, sp30.y, 3);
        }
        Matrix_RotateRPY(unk_28C[3] + kREG(34), unk_28C[4] + kREG(35), unk_28C[5] + kREG(36), MTXMODE_APPLY);
        Matrix_Translate(-410.0f, -184.0f, 0.0f, MTXMODE_APPLY);
        Matrix_ToMtx(&sp78[1], "../z_en_zl3.c", 1534);
        Matrix_Get(&sp38);
        func_800D20CC(&sp38, &sp30, 0);
        if (!func_800C0D28(globalCtx)) {
            func_80B54360(this, sp30.x, 7);
        }
        Matrix_RotateRPY(unk_28C[6] + kREG(37), unk_28C[7] + kREG(38), unk_28C[8] + kREG(39), MTXMODE_APPLY);
        Matrix_Translate(-1019.0f, -26.0f, 0.0f, MTXMODE_APPLY);
        Matrix_ToMtx(&sp78[2], "../z_en_zl3.c", 1554);
        Matrix_Pull();
        Matrix_Push();
        Matrix_Translate(467.0f, 265.0f, 389.0f, MTXMODE_APPLY);
        Matrix_Get(&sp38);
        func_800D20CC(&sp38, &sp30, 0);
        if (!func_800C0D28(globalCtx)) {
            func_80B53980(this, sp30.y, 9);
            func_80B54360(this, sp30.x, 10);
            func_80B53B64(this, sp30.z, 11);
        }
        Matrix_RotateRPY(unk_28C[9] + kREG(40), unk_28C[10] + kREG(41), unk_28C[11] + kREG(42), MTXMODE_APPLY);
        Matrix_Translate(-427.0f, -1.0f, -3.0f, MTXMODE_APPLY);
        Matrix_ToMtx(&sp78[3], "../z_en_zl3.c", 1579);
        Matrix_Get(&sp38);
        func_800D20CC(&sp38, &sp30, 0);
        if (!func_800C0D28(globalCtx)) {
            func_80B53980(this, sp30.y, 12);
            func_80B54360(this, sp30.x, 13);
            func_80B53B64(this, sp30.z, 14);
        }
        Matrix_RotateRPY(unk_28C[12] + kREG(43), unk_28C[13] + kREG(44), unk_28C[14] + kREG(45), MTXMODE_APPLY);
        Matrix_Translate(-446.0f, -52.0f, 84.0f, MTXMODE_APPLY);
        Matrix_ToMtx(&sp78[4], "../z_en_zl3.c", 1598);
        Matrix_Pull();
        Matrix_Push();
        Matrix_Translate(467.0f, 265.0f, -389.0f, MTXMODE_APPLY);
        Matrix_Get(&sp38);
        func_800D20CC(&sp38, &sp30, 0);
        if (!func_800C0D28(globalCtx)) {
            func_80B53980(this, sp30.y, 15);
            func_80B54360(this, sp30.x, 16);
            func_80B53B64(this, sp30.z, 17);
        }
        Matrix_RotateRPY(unk_28C[15] + kREG(46), unk_28C[16] + kREG(47), unk_28C[17] + kREG(48), MTXMODE_APPLY);
        Matrix_Translate(-427.0f, -1.0f, 3.0f, MTXMODE_APPLY);
        Matrix_ToMtx(&sp78[5], "../z_en_zl3.c", 1623);
        Matrix_Get(&sp38);
        func_800D20CC(&sp38, &sp30, 0);
        if (!func_800C0D28(globalCtx)) {
            func_80B53980(this, sp30.y, 18);
            func_80B54360(this, sp30.x, 19);
            func_80B53B64(this, sp30.z, 20);
        }
        Matrix_RotateRPY(unk_28C[18] + kREG(49), unk_28C[19] + kREG(50), unk_28C[20] + kREG(51), MTXMODE_APPLY);
        Matrix_Translate(-446.0f, -52.0f, -84.0f, MTXMODE_APPLY);
        Matrix_ToMtx(&sp78[6], "../z_en_zl3.c", 1642);
        Matrix_Pull();
        Matrix_Pull();
        this->unk_2FC = 1;
    } else if (limbIndex == 7) {
        rot->x += unk_3F8_unk_0E->y;
        rot->y -= unk_3F8_unk_0E->x;
    }
    return 0;
}

void EnZl3_PostLimbDraw(GlobalContext* globalCtx, s32 limbIndex, Gfx** dList, Vec3s* rot, void* thisx, Gfx** gfx) {
    EnZl3* this = THIS;
    s32 pad;
    Vec3f sp34;
    s32 pad2;
    Vec3f sp24;
    Vec3f sp18;

    if (limbIndex == 13) {
        sp34 = D_80B5A46C;
        Matrix_MultVec3f(&sp34, &this->unk_31C);
    } else if (limbIndex == 14) {
        sp24 = D_80B5A478;
        Matrix_MultVec3f(&sp24, &sp18);
        this->actor.posRot2.pos.x = sp18.x;
        this->actor.posRot2.pos.y = sp18.y;
        this->actor.posRot2.pos.z = sp18.z;
        this->actor.posRot2.rot.x = this->actor.posRot.rot.x;
        this->actor.posRot2.rot.y = this->actor.posRot.rot.y;
        this->actor.posRot2.rot.z = this->actor.posRot.rot.z;
    }
}

s32 func_80B54DB4(EnZl3* this) {
    s32 params = this->actor.params >> 8;

    return params & 0xFF;
}

s32 func_80B54DC4(EnZl3* this) {
    s32 params = this->actor.params >> 4;

    return params & 0xF;
}

s32 func_80B54DD4(EnZl3* this) {
    s32 params = this->actor.params;

    return params & 0xF;
}

void func_80B54DE0(EnZl3* this, GlobalContext* globalCtx) {
    s32 idx = this->unk_318;

    gSegments[6] = VIRTUAL_TO_PHYSICAL(globalCtx->objectCtx.status[idx].segment);
}

void func_80B54E14(EnZl3* this, AnimationHeader* animation, u8 arg2, f32 transitionRate, s32 arg4) {
    f32 frameCount = SkelAnime_GetFrameCount(animation);
    f32 playbackSpeed;
    f32 unk0;
    f32 fc;

    if (arg4 == 0) {
        unk0 = 0.0f;
        fc = frameCount;
        playbackSpeed = 1.0f;
    } else {
        unk0 = frameCount;
        fc = 0.0f;
        playbackSpeed = -1.0f;
    }

    SkelAnime_ChangeAnim(&this->skelAnime, animation, playbackSpeed, unk0, fc, arg2, transitionRate);
}

void func_80B54EA4(EnZl3* this, GlobalContext* globalCtx) {
    f32 posX = this->actor.posRot.pos.x;
    f32 posY = this->actor.posRot.pos.y;
    f32 posZ = this->actor.posRot.pos.z;

    Actor_Spawn(&globalCtx->actorCtx, globalCtx, ACTOR_EN_EG, posX, posY, posZ, 0, 0, 0, 0);
}

void func_80B54EF4(EnZl3* this) {
    func_80078914(&this->actor.projectedPos, NA_SE_VO_Z1_PAIN);
}

void func_80B54F18(EnZl3* this, GlobalContext* globalCtx) {
    if (this->unk_2F8 == 0) {
        f32 posX = this->actor.posRot.pos.x;
        f32 posY = this->actor.posRot.pos.y + (kREG(5) + -26.0f);
        f32 posZ = this->actor.posRot.pos.z;

        Actor_SpawnAsChild(&globalCtx->actorCtx, &this->actor, globalCtx, ACTOR_DOOR_WARP1, posX, posY, posZ, 0, 0x4000,
                           0, 3);
        this->unk_2F8 = 1;
    }
}

void func_80B54FB4(EnZl3* this, GlobalContext* globalCtx) {
    osSyncPrintf("ゼルダ姫のEn_Zl3_Actor_inFinal_Init通すよ!!!!!!!!!!!!!!!!!!!!!!!!!\n");
    func_80B54E14(this, &D_06008AD0, 0, 0.0f, 0);
    func_80B53554(this, 4);
    func_80B53568(this, 2);
    this->action = 1;
    this->drawConfig = 1;
    func_80B54F18(this, globalCtx);
    this->actor.shape.rot.z = 0;
    this->unk_3C4 = this->actor.posRot.rot.z;
    this->actor.posRot.rot.z = this->actor.shape.rot.z;
    osSyncPrintf("ゼルダ姫のEn_Zl3_Actor_inFinal_Initは通った!!!!!!!!!!!!!!!!!!!!!!!!!\n");
}

void func_80B55054(EnZl3* this) {
    if (this->unk_328 != 0) {
        Actor* child = this->actor.child;

        if (child != NULL) {
            f32* temp_v0 = &this->unk_2EC;

            if (*temp_v0 < 19.0f) {
                ((DoorWarp1*)child)->alpha = (20.0f - *temp_v0) * 12.75f;
                *temp_v0 += 1.0f;
            } else {
                Actor_Kill(child);
                this->actor.child = NULL;
            }
        }
    }
}

void func_80B550F0(EnZl3* this) {
    Actor* child = this->actor.child;

    if (child != NULL) {
        child->posRot.pos.x = this->actor.posRot.pos.x;
        child->posRot.pos.y = this->actor.posRot.pos.y + (kREG(5) + -26.0f);
        child->posRot.pos.z = this->actor.posRot.pos.z;
    }
}

void func_80B55144(EnZl3* this) {
    f32* fl = &D_80B5A484;

    if (1) {} // necessary to match

    if (*fl < 2.0f) {
        *fl += 1.0f;
        func_80B53554(this, 2);
    } else if (*fl < 4.0f) {
        *fl += 1.0f;
        func_80B53554(this, 1);
    } else {
        func_80B534CC(this);
    }
}

void func_80B551E0(EnZl3* this) {
    func_80B54E14(this, &D_06008AD0, 0, 0.0f, 0);
    this->action = 1;
}

void func_80B55220(EnZl3* this) {
    func_80B54E14(this, &D_060091D8, 2, 0.0f, 0);
    this->action = 2;
    func_80B53568(this, 0);
}

void func_80B55268(EnZl3* this) {
    func_80B54E14(this, &D_060091D8, 2, 0.0f, 0);
    this->action = 3;
}

void func_80B552A8(EnZl3* this, s32 arg1) {
    if (arg1 != 0) {
        func_80B54E14(this, &D_060099A0, 0, 0.0f, 0);
    }
}

void func_80B552DC(EnZl3* this) {
    func_80B54E14(this, &D_0600A598, 2, -8.0f, 0);
    func_80B54EF4(this);
    func_80B53568(this, 2);
    this->action = 4;
    func_80B53468();
}

void func_80B55334(EnZl3* this, s32 arg1) {
    if (arg1 != 0) {
        func_80B54E14(this, &D_0600AACC, 0, 0.0f, 0);
    }
}

void func_80B55368(EnZl3* this) {
    func_80B54E14(this, &D_0600A334, 2, -8.0f, 0);
    func_80B53568(this, 0);
    this->action = 5;
}

void func_80B553B4(EnZl3* this, s32 arg1) {
    if (arg1 != 0) {
        func_80B54E14(this, &D_06009FBC, 0, 0.0f, 0);
    }
}

void func_80B553E8(EnZl3* this, GlobalContext* globalCtx) {
    func_80B59AD0(this, globalCtx);
}

void func_80B55408(EnZl3* this) {
    Actor* child = this->actor.child;

    if (child != NULL) {
        Actor_Kill(child);
    }
    Actor_Kill(&this->actor);
}

void func_80B55444(EnZl3* this, GlobalContext* globalCtx) {
    s32 temp_v0 = func_80B5396C(this);

    if (temp_v0 >= 0) {
        s32 unk_2F0 = this->unk_2F0;

        if (temp_v0 != unk_2F0) {
            switch (temp_v0) {
                case 0:
                    func_80B551E0(this);
                    break;
                case 1:
                    func_80B53554(this, 3);
                    func_80B54EF4(this);
                    break;
                case 3:
                    func_80B55220(this);
                    break;
                case 4:
                    func_80B55268(this);
                    break;
                case 5:
                    func_80B552DC(this);
                    break;
                case 6:
                    func_80B55368(this);
                    break;
                case 7:
                    func_80B553E8(this, globalCtx);
                    break;
                case 2:
                    func_80B55408(this);
                    break;
                case 8:
                    this->unk_328 = 1;
                default:
                    osSyncPrintf("En_Zl3_inFinal_Check_DemoMode:そんな動作は無い!!!!!!!!\n");
            }
            this->unk_2F0 = temp_v0;
        }
    }
}

void func_80B55550(EnZl3* this, GlobalContext* globalCtx) {
    func_80B54DE0(this, globalCtx);
    func_80B5366C(this, globalCtx);
    EnZl3_FrameUpdateMatrix(this);
    func_80B550F0(this);
    func_80B55444(this, globalCtx);
}

void func_80B555A4(EnZl3* this, GlobalContext* globalCtx) {
    func_80B54DE0(this, globalCtx);
    func_80B5366C(this, globalCtx);
    func_80B53554(this, 2);
    func_80B550F0(this);
    func_80B55054(this);
    func_80B55444(this, globalCtx);
}

void func_80B55604(EnZl3* this, GlobalContext* globalCtx) {
    func_80B54DE0(this, globalCtx);
    func_80B5366C(this, globalCtx);
    func_80B55144(this);
    func_80B552A8(this, EnZl3_FrameUpdateMatrix(this));
    func_80B55054(this);
    func_80B55444(this, globalCtx);
}

void func_80B5566C(EnZl3* this, GlobalContext* globalCtx) {
    func_80B54DE0(this, globalCtx);
    func_80B5366C(this, globalCtx);
    func_80B534CC(this);
    func_80B55334(this, EnZl3_FrameUpdateMatrix(this));
    func_80B55444(this, globalCtx);
}

void func_80B556CC(EnZl3* this, GlobalContext* globalCtx) {
    func_80B54DE0(this, globalCtx);
    func_80B5366C(this, globalCtx);
    func_80B534CC(this);
    func_80B553B4(this, EnZl3_FrameUpdateMatrix(this));
    func_80B55444(this, globalCtx);
}

void func_80B5572C(EnZl3* this, GlobalContext* globalCtx) {
    func_80B54DE0(this, globalCtx);
    func_80B5366C(this, globalCtx);
    func_80B534CC(this);
    EnZl3_FrameUpdateMatrix(this);
    func_80B55444(this, globalCtx);
}

void func_80B55780(EnZl3* this, GlobalContext* globalCtx) {
    osSyncPrintf("ゼルダ姫のEn_Zl3_Actor_inFinal2_Init通すよ!!!!!!!!!!!!!!!!!!!!!!!!!\n");
    func_80B54E14(this, &D_06005A0C, 0, 0.0f, 0);
    this->action = 7;
    this->drawConfig = 1;
    osSyncPrintf("ゼルダ姫のEn_Zl3_Actor_inFinal2_Initは通った!!!!!!!!!!!!!!!!!!!!!!!!!\n");
    func_80B53568(this, 1);
    this->actor.flags &= ~1;
}

void func_80B55808(EnZl3* this) {
    func_80078914(&this->actor.projectedPos, NA_SE_VO_Z1_PAIN);
}

void func_80B5582C(EnZl3* this) {
    func_800F41E0(&D_80B5A488, NA_SE_VO_Z1_CRY_0, 2);
}

void func_80B5585C(EnZl3* this) {
    SkelAnime* skelAnime = &this->skelAnime;

    if ((skelAnime->mode == 2) && func_800A56C8(skelAnime, 4.0f)) {
        func_80078914(&this->actor.projectedPos, NA_SE_VO_Z1_PAIN);
    }
}

void func_80B558A8(EnZl3* this) {
    s32 pad[4];
    s16 thisRotY = this->actor.posRot.rot.y;
    Vec3f* unk_338 = &this->unk_338;
    Vec3f thisPos = this->actor.posRot.pos;

    this->unk_32C = thisPos;
    *unk_338 = thisPos;

    unk_338->z += ((-1.6073999404907227f) * Math_Coss(thisRotY)) - (3.1620006561279297f * Math_Sins(thisRotY));
    unk_338->x += ((-1.6073999404907227f) * Math_Sins(thisRotY)) + (3.1620006561279297f * Math_Coss(thisRotY));
    unk_338->y += -0.01219940185546875f;
}

void func_80B559C4(EnZl3* this) {
    Vec3f* thisPos = &this->actor.posRot.pos;
    Vec3f* unk_32C = &this->unk_32C;
    Vec3f* unk_338 = &this->unk_338;
    f32 temp_f0 = func_8006F9BC(SkelAnime_GetFrameCount(&D_06005248), 0, (s32)this->skelAnime.animCurrentFrame, 3, 3);

    thisPos->x = unk_32C->x + (temp_f0 * (unk_338->x - unk_32C->x));
    thisPos->z = unk_32C->z + (temp_f0 * (unk_338->z - unk_32C->z));
}

void func_80B55A58(EnZl3* this, GlobalContext* globalCtx) {
    if (globalCtx->activeCamera == 0) {
        func_80B537E8(this);
    }
}

void func_80B55A84(EnZl3* this) {
    func_80B54E14(this, &D_06005A0C, 0, 0.0f, 0);
    this->action = 7;
}

void func_80B55AC4(EnZl3* this) {
    func_80B54E14(this, &D_0600499C, 2, -8.0f, 0);
    this->action = 8;
}

void func_80B55B04(EnZl3* this, s32 arg1) {
    if (arg1 != 0) {
        func_80B54E14(this, &D_06004408, 0, 0.0f, 0);
    }
}

void func_80B55B38(EnZl3* this) {
    func_80B54E14(this, &D_06006508, 2, -8.0f, 0);
    this->action = 9;
}

void func_80B55B78(EnZl3* this, s32 arg1) {
    if (arg1 != 0) {
        func_80B54E14(this, &D_060061C4, 0, 0.0f, 0);
    }
}

void func_80B55BAC(EnZl3* this) {
    func_80B54E14(this, &D_06005248, 2, -8.0f, 0);
    func_80B558A8(this);
    func_80B55808(this);
    func_80B53568(this, 2);
    this->action = 10;
}

void func_80B55C0C(EnZl3* this) {
    func_80B54E14(this, &D_060054E0, 0, 0.0f, 0);
    this->action = 11;
}

void func_80B55C4C(EnZl3* this, s32 arg1) {
    if (arg1 != 0) {
        func_80B55C0C(this);
    }
}

void func_80B55C70(EnZl3* this) {
    func_80B54E14(this, &D_06008684, 2, -8.0f, 0);
    this->action = 12;
    this->actor.flags &= ~0x9;
    this->actor.flags &= ~0x1;
}

void func_80B55CCC(EnZl3* this, s32 arg1) {
    if (arg1 != 0) {
        func_80B54E14(this, &D_06006F04, 0, 0.0f, 0);
    }
}

void func_80B55D00(EnZl3* this, GlobalContext* globalCtx) {
    if (func_8002F194(&this->actor, globalCtx)) {
        this->action = 13;
    } else if (ABS((s16)(this->actor.yawTowardsLink - this->actor.shape.rot.y)) <= 0x4300) {
        this->actor.flags |= 9;
        this->actor.flags |= 1;
        this->actor.textId = 0x70D5;
        func_8002F2F4(&this->actor, globalCtx);
    } else {
        this->actor.flags &= ~9;
        this->actor.flags &= ~1;
    }
}

void func_80B55DB0(EnZl3* this, GlobalContext* globalCtx) {
    if (func_8010BDBC(&globalCtx->msgCtx) == 2) {
        this->actor.flags &= ~0x9;
        this->actor.flags &= ~0x1;
        this->action = 12;
    }
}

void func_80B55E08(EnZl3* this) {
    func_80B54E14(this, &D_06006AB0, 2, -8.0f, 0);
    this->action = 14;
}

void func_80B55E48(EnZl3* this, s32 arg1) {
    if (arg1 != 0) {
        func_80B54E14(this, &D_06008050, 0, 0.0f, 0);
    }
}

void func_80B55E7C(EnZl3* this) {
    func_80B54E14(this, &D_06007A78, 2, -8.0f, 0);
    this->action = 15;
}

void func_80B55EBC(EnZl3* this, s32 arg1) {
    if (arg1 != 0) {
        func_80B54E14(this, &D_06007C84, 0, 0.0f, 0);
    }
}

void func_80B55EF0(EnZl3* this) {
    func_80B54E14(this, &D_060082F8, 2, -8.0f, 0);
    this->action = 16;
    func_80B53568(this, 0);
}

void func_80B55F38(EnZl3* this, s32 arg1) {
    if (arg1 != 0) {
        func_80B54E14(this, &D_06003FF8, 0, 0.0f, 0);
    }
}

void func_80B55F6C(EnZl3* this, GlobalContext* globalCtx) {
    if (func_8002F194(&this->actor, globalCtx)) {
        this->action = 0x12;
    } else if (ABS((s16)(this->actor.yawTowardsLink - this->actor.shape.rot.y)) <= 0x4300) {
        BossGanon2* bossGanon2 = func_80B53488(this, globalCtx);

        if ((bossGanon2 != NULL) && (bossGanon2->unk_324 <= 0.12345679104328156f)) {
            this->actor.flags |= 9;
            this->actor.flags |= 1;
            this->actor.textId = 0x7059;
            func_8002F2F4(&this->actor, globalCtx);
        }
    } else {
        this->actor.flags &= ~9;
        this->actor.flags &= ~1;
    }
}

void func_80B5604C(EnZl3* this) {
    func_80B54E14(this, &D_06007664, 2, -8.0f, 0);
    this->action = 17;
    func_80B5582C(this);
}

void func_80B56090(EnZl3* this, s32 arg1) {
    s32* unk_2F0 = &this->unk_2F0;

    if (func_80B5396C(this) == *unk_2F0) {
        if (arg1 != 0) {
            func_80B54E14(this, &D_06003FF8, 0, 0.0f, 0);
            this->action = 16;
            func_80B53974(this, 7);
            this->unk_2F0 = 7;
        }
    }
}

void func_80B56108(EnZl3* this, GlobalContext* globalCtx) {
    if (func_8010BDBC(&globalCtx->msgCtx) == 2) {
        this->actor.flags &= ~0x9;
        this->actor.flags &= ~0x1;
        this->action = 16;
    }
}

void func_80B56160(EnZl3* this) {
    func_80B54E14(this, &D_060001D8, 0, 0.0f, 0);
    this->action = 19;
}

void func_80B561A0(EnZl3* this) {
    func_80B54E14(this, &D_06001110, 2, -8.0f, 0);
    this->action = 20;
}

void func_80B561E0(EnZl3* this, s32 arg1) {
    if (arg1 != 0) {
        func_80B54E14(this, &D_060004F4, 0, 0.0f, 0);
    }
}

void func_80B56214(EnZl3* this, GlobalContext* globalCtx) {
    if (func_8002F194(&this->actor, globalCtx)) {
        this->action = 21;
    } else if (ABS((s16)(this->actor.yawTowardsLink - this->actor.shape.rot.y)) <= 0x4300) {
        BossGanon2* bossGanon2 = func_80B53488(this, globalCtx);

        if (bossGanon2 != NULL) {
            if (bossGanon2->unk_324 <= 0.12345679104328156f) {
                this->actor.flags |= 9;
                this->actor.flags |= 1;
                this->actor.textId = 0x7059;
                func_8002F2F4(&this->actor, globalCtx);
            }
        }
    } else {
        this->actor.flags &= ~9;
        this->actor.flags &= ~1;
    }
}

void func_80B562F4(EnZl3* this, GlobalContext* globalCtx) {
    if (func_8010BDBC(&globalCtx->msgCtx) == 2) {
        this->actor.flags &= ~0x9;
        this->actor.flags &= ~0x1;
        this->action = 20;
    }
}

void func_80B5634C(EnZl3* this) {
    func_80B54E14(this, &D_06002348, 2, -8.0f, 0);
    this->action = 22;
}

void func_80B5638C(EnZl3* this, s32 arg1) {
    if (arg1 != 0) {
        func_80B54E14(this, &D_0600210C, 0, 0.0f, 0);
    }
}

void func_80B563C0(EnZl3* this) {
    func_80B54E14(this, &D_06002E54, 2, -8.0f, 0);
    this->action = 23;
}

void func_80B56400(EnZl3* this, s32 arg1) {
    if (arg1 != 0) {
        func_80B54E14(this, &D_06002710, 0, 0.0f, 0);
    }
}

void func_80B56434(EnZl3* this) {
    func_80B54E14(this, &D_06001D8C, 2, -8.0f, 0);
    this->action = 24;
}

void func_80B56474(EnZl3* this, s32 arg1) {
    if (arg1 != 0) {
        func_80B54E14(this, &D_060014DC, 0, 0.0f, 0);
    }
}

void func_80B564A8(EnZl3* this, GlobalContext* globalCtx) {
    s32 temp_v0;
    s32* val = &D_80B5A494;

    temp_v0 = func_80B5396C(this);

    if (*val > 0) {
        *val -= 1;
    } else if (*val == 0) {
        *val -= 1;
        if (temp_v0 == 8) {
            func_80B5604C(this);
        }
    }

    if (temp_v0 >= 0) {
        s32 unk_2F0 = this->unk_2F0;

        if (temp_v0 != unk_2F0) {
            switch (temp_v0) {
                case 0:
                    func_80B55A84(this);
                    break;
                case 1:
                    func_80B55AC4(this);
                    break;
                case 2:
                    func_80B55B38(this);
                    break;
                case 3:
                    func_80B55BAC(this);
                    break;
                case 4:
                    func_80B55C70(this);
                    break;
                case 5:
                    func_80B55E08(this);
                    break;
                case 6:
                    func_80B55E7C(this);
                    break;
                case 7:
                    func_80B55EF0(this);
                    break;
                case 8:
                    *val = 10;
                    break;
                case 9:
                    func_80B56160(this);
                    break;
                case 10:
                    func_80B561A0(this);
                    break;
                case 11:
                    func_80B5634C(this);
                    break;
                case 12:
                    func_80B563C0(this);
                    break;
                case 13:
                    func_80B56434(this);
                    break;
                case 14:
                    Actor_Kill(&this->actor);
                    break;
                default:
                    osSyncPrintf("En_Zl3_inFinal2_Check_DemoMode:そんな動作は無い!!!!!!!!\n");
            }
            this->unk_2F0 = temp_v0;
        }
    }
}

void func_80B56658(EnZl3* this, GlobalContext* globalCtx) {
    func_80B54DE0(this, globalCtx);
    func_80B5366C(this, globalCtx);
    func_80B534CC(this);
    EnZl3_FrameUpdateMatrix(this);
    func_80B564A8(this, globalCtx);
}

void func_80B566AC(EnZl3* this, GlobalContext* globalCtx) {
    func_80B54DE0(this, globalCtx);
    func_80B5366C(this, globalCtx);
    func_80B534CC(this);
    func_80B55B04(this, EnZl3_FrameUpdateMatrix(this));
    func_80B564A8(this, globalCtx);
}

void func_80B5670C(EnZl3* this, GlobalContext* globalCtx) {
    func_80B54DE0(this, globalCtx);
    func_80B5366C(this, globalCtx);
    func_80B534CC(this);
    func_80B55B78(this, EnZl3_FrameUpdateMatrix(this));
    func_80B564A8(this, globalCtx);
}

void func_80B5676C(EnZl3* this, GlobalContext* globalCtx) {
    s32 something;

    func_80B54DE0(this, globalCtx);
    func_80B5366C(this, globalCtx);
    func_80B534CC(this);
    something = EnZl3_FrameUpdateMatrix(this);
    func_80B559C4(this);
    func_80B55C4C(this, something);
}

void func_80B567CC(EnZl3* this, GlobalContext* globalCtx) {
    func_80B54DE0(this, globalCtx);
    func_80B533FC(this, globalCtx);
    func_80B5366C(this, globalCtx);
    func_80B534CC(this);
    EnZl3_FrameUpdateMatrix(this);
    func_80B564A8(this, globalCtx);
}

void func_80B5682C(EnZl3* this, GlobalContext* globalCtx) {
    func_80B54DE0(this, globalCtx);
    func_80B55A58(this, globalCtx);
    func_80B533FC(this, globalCtx);
    func_80B5366C(this, globalCtx);
    func_80B534CC(this);
    func_80B55CCC(this, EnZl3_FrameUpdateMatrix(this));
    func_80B564A8(this, globalCtx);
    func_80B55D00(this, globalCtx);
}

void func_80B568B4(EnZl3* this, GlobalContext* globalCtx) {
    func_80B54DE0(this, globalCtx);
    func_80B537E8(this);
    func_80B533FC(this, globalCtx);
    func_80B5366C(this, globalCtx);
    func_80B534CC(this);
    EnZl3_FrameUpdateMatrix(this);
    func_80B55DB0(this, globalCtx);
}

void func_80B5691C(EnZl3* this, GlobalContext* globalCtx) {
    func_80B54DE0(this, globalCtx);
    func_80B5366C(this, globalCtx);
    func_80B534CC(this);
    func_80B55E48(this, EnZl3_FrameUpdateMatrix(this));
    func_80B564A8(this, globalCtx);
}

void func_80B5697C(EnZl3* this, GlobalContext* globalCtx) {
    func_80B54DE0(this, globalCtx);
    func_80B5366C(this, globalCtx);
    func_80B534CC(this);
    func_80B55EBC(this, EnZl3_FrameUpdateMatrix(this));
    func_80B5585C(this);
    func_80B564A8(this, globalCtx);
}

void func_80B569E4(EnZl3* this, GlobalContext* globalCtx) {
    func_80B54DE0(this, globalCtx);
    func_80B533FC(this, globalCtx);
    func_80B537E8(this);
    func_80B5366C(this, globalCtx);
    func_80B534CC(this);
    func_80B55F38(this, EnZl3_FrameUpdateMatrix(this));
    func_80B564A8(this, globalCtx);
    func_80B55F6C(this, globalCtx);
}

void func_80B56A68(EnZl3* this, GlobalContext* globalCtx) {
    s32 something;

    func_80B54DE0(this, globalCtx);
    func_80B533FC(this, globalCtx);
    func_80B537E8(this);
    func_80B5366C(this, globalCtx);
    func_80B534CC(this);
    something = EnZl3_FrameUpdateMatrix(this);
    func_80B564A8(this, globalCtx);
    func_80B56090(this, something);
}

void func_80B56AE0(EnZl3* this, GlobalContext* globalCtx) {
    func_80B54DE0(this, globalCtx);
    func_80B533FC(this, globalCtx);
    func_80B537E8(this);
    func_80B5366C(this, globalCtx);
    func_80B534CC(this);
    func_80B55F38(this, EnZl3_FrameUpdateMatrix(this));
    func_80B56108(this, globalCtx);
}

void func_80B56B54(EnZl3* this, GlobalContext* globalCtx) {
    func_80B54DE0(this, globalCtx);
    func_80B5366C(this, globalCtx);
    func_80B534CC(this);
    EnZl3_FrameUpdateMatrix(this);
    func_80B564A8(this, globalCtx);
}

void func_80B56BA8(EnZl3* this, GlobalContext* globalCtx) {
    func_80B54DE0(this, globalCtx);
    func_80B533FC(this, globalCtx);
    func_80B5366C(this, globalCtx);
    func_80B534CC(this);
    func_80B561E0(this, EnZl3_FrameUpdateMatrix(this));
    func_80B564A8(this, globalCtx);
    func_80B56214(this, globalCtx);
}

void func_80B56C24(EnZl3* this, GlobalContext* globalCtx) {
    func_80B54DE0(this, globalCtx);
    func_80B533FC(this, globalCtx);
    func_80B5366C(this, globalCtx);
    func_80B534CC(this);
    EnZl3_FrameUpdateMatrix(this);
    func_80B562F4(this, globalCtx);
}

void func_80B56C84(EnZl3* this, GlobalContext* globalCtx) {
    func_80B54DE0(this, globalCtx);
    func_80B5366C(this, globalCtx);
    func_80B534CC(this);
    func_80B5638C(this, EnZl3_FrameUpdateMatrix(this));
    func_80B564A8(this, globalCtx);
}

void func_80B56CE4(EnZl3* this, GlobalContext* globalCtx) {
    func_80B54DE0(this, globalCtx);
    func_80B5366C(this, globalCtx);
    func_80B534CC(this);
    func_80B56400(this, EnZl3_FrameUpdateMatrix(this));
    func_80B564A8(this, globalCtx);
}

void func_80B56D44(EnZl3* this, GlobalContext* globalCtx) {
    func_80B54DE0(this, globalCtx);
    func_80B5366C(this, globalCtx);
    func_80B534CC(this);
    func_80B56474(this, EnZl3_FrameUpdateMatrix(this));
    func_80B564A8(this, globalCtx);
}

void func_80B56DA4(EnZl3* this) {
    func_800788CC(NA_SE_EV_ZELDA_POWER);
}

void func_80B56DC8(EnZl3* this) {
    func_80078914(&this->actor.projectedPos, NA_SE_VO_Z1_PAIN);
}

void func_80B56DEC(EnZl3* this) {
    SkelAnime* skelAnime = &this->skelAnime;

    if ((skelAnime->mode == 2) && func_800A56C8(skelAnime, 9.0f) != 0) {
        func_80078914(&this->actor.projectedPos, NA_SE_VO_Z1_OPENDOOR);
    }
}

void func_80B56E38(EnZl3* this, GlobalContext* globalCtx) {
    s32 pad[2];
    s32 sfxId;
    SkelAnime* sp20 = &this->skelAnime;

    if ((func_800A56C8(sp20, 6.0f) || func_800A56C8(sp20, 0.0f)) && (this->actor.bgCheckFlags & 1)) {
        sfxId = 0x800;
        sfxId += func_80041F34(&globalCtx->colCtx, this->actor.floorPoly, this->actor.floorPolySource);
        func_80078914(&this->actor.projectedPos, sfxId);
    }
}

void func_80B56EB8(EnZl3* this, GlobalContext* globalCtx) {
    Flags_SetSwitch(globalCtx, func_80B54DB4(this));
}

s32 func_80B56EE4(EnZl3* this, GlobalContext* globalCtx) {
    return Flags_GetSwitch(globalCtx, func_80B54DB4(this));
}

void func_80B56F10(EnZl3* this, GlobalContext* globalCtx) {
    s32 waypoint;
    Path* pathHead = globalCtx->setupPathList;

    if (pathHead != NULL) {
        waypoint = func_80B54DC4(this);
        pathHead += waypoint;
        this->unk_30C = pathHead;
        this->unk_310 = pathHead->count;
        osSyncPrintf("En_Zl3_Get_path_info レールデータをゲットだぜ = %d!!!!!!!!!!!!!!\n", waypoint);
    } else {
        osSyncPrintf("En_Zl3_Get_path_info レールデータが無い!!!!!!!!!!!!!!!!!!!!\n");
    }
}

s32 func_80B56F8C(EnZl3* this, s32 arg1) {
    s32 unk_310 = this->unk_310;

    if (unk_310 > arg1) {
        return 1;
    }
    return 0;
}

Vec3s* func_80B56FAC(EnZl3* this, s32 arg1) {
    Vec3s* point;
    Path* pathList = this->unk_30C;

    if ((pathList != NULL) && func_80B56F8C(this, arg1)) {
        point = &((Vec3s*)SEGMENTED_TO_VIRTUAL(pathList->points))[arg1];
        return point;
    }
    return NULL;
}

s32 func_80B57034(EnZl3* this, s32 arg1, s32 arg2) {
    Vec3s* vec1 = func_80B56FAC(this, arg1);
    Vec3s* vec2 = func_80B56FAC(this, arg2);

    if ((vec2 != NULL) && (vec1 != NULL)) {
        f32 xDiff = vec2->x - vec1->x;
        f32 zDiff = vec2->z - vec1->z;

        return ((xDiff == 0.0f) && (zDiff == 0.0f)) ? 0 : (s16)(Math_atan2f(xDiff, zDiff) * 10430.3779296875f);
    }
    return 0;
}

s16 func_80B57104(EnZl3* this, s32 arg1) {
    Vec3s* point = func_80B56FAC(this, arg1);

    if (point != NULL) {
        f32 xDiff = point->x - this->actor.posRot.pos.x;
        f32 zDiff = point->z - this->actor.posRot.pos.z;

        if ((xDiff != 0.0f) || (zDiff != 0.0f)) {
            return Math_atan2f(xDiff, zDiff) * (0x8000 / M_PI);
        }
    }
    return 0;
}

s32 func_80B571A8(EnZl3* this) {
    s32 pad;
    s32 unk_314 = this->unk_314;
    s32 pad2;

    if (func_80B56F8C(this, unk_314 + 1) == 0) {
        return this->actor.shape.rot.y;
    } else {
        return func_80B57034(this, unk_314, unk_314 + 1);
    }
}

s32 func_80B571FC(EnZl3* this) {
    s32 pad;
    s32 unk_314 = this->unk_314;

    if (func_80B56F8C(this, unk_314) == 0) {
        return this->actor.shape.rot.y;
    } else {
        return func_80B57104(this, unk_314);
    }
}

void func_80B57240(EnZl3* this) {
    s32 temp_a1 = func_80B571FC(this);
    s16* rotY = &this->actor.posRot.rot.y;

    Math_SmoothScaleMaxMinS(rotY, temp_a1, 2, 6400, 1000);
    this->actor.shape.rot.y = *rotY;
}

void func_80B57298(EnZl3* this) {
    s16* rotY = &this->actor.posRot.rot.y;
    s16 temp_a1 = func_80B571A8(this);

    Math_SmoothScaleMaxMinS(rotY, temp_a1, 2, 6400, 1000);
    this->actor.shape.rot.y = *rotY;
}

u16 func_80B572F0(GlobalContext* globalCtx) {
    s16 sceneNum = globalCtx->sceneNum;
    u16 ret;

    if (sceneNum == SCENE_GANON_SONOGO) {
        ret = 0x71A8;
    } else if (sceneNum == SCENE_GANON_FINAL) {
        ret = 0x71A9;
    } else {
        ret = 0x71AB;
    }
    return ret;
}

s32 func_80B57324(EnZl3* this, GlobalContext* globalCtx) {
    if (func_8002F194(&this->actor, globalCtx)) {
        return 1;
    }
    return 0;
}

void func_80B57350(EnZl3* this, GlobalContext* globalCtx) {
    s16 temp_v0 = this->actor.yawTowardsLink - this->actor.shape.rot.y;

    if (ABS(temp_v0) <= 0x4300) {
        this->actor.flags |= 9;
        this->actor.textId = func_80B572F0(globalCtx);
        func_8002F2F4(&this->actor, globalCtx);
    }
}

s32 func_80B573C8(EnZl3* this, GlobalContext* globalCtx) {
    if (func_8010BDBC(&globalCtx->msgCtx) == 2) {
        return 1;
    }
    return 0;
}

s32 func_80B573FC(EnZl3* this, GlobalContext* globalCtx, f32 arg2) {
    Player* player = PLAYER;
    f32 playerX = player->actor.posRot.pos.x;
    f32 playerZ = player->actor.posRot.pos.z;
    f32 thisX = this->actor.posRot.pos.x;
    f32 thisZ = this->actor.posRot.pos.z;

    if (SQ(playerX - thisX) + SQ(playerZ - thisZ) < SQ(arg2)) {
        return 1;
    }
    return 0;
}

s32 func_80B57458(EnZl3* this, GlobalContext* globalCtx) {
    Vec3f* thisPos = &this->actor.posRot.pos;
    f32 thisX = thisPos->x;
    f32 thisZ = thisPos->z;
    Player* player = PLAYER;
    Vec3f* playerPos = &player->actor.posRot.pos;
    s32 pad;
    f32 playerX = playerPos->x;
    f32 playerZ = playerPos->z;
    f32 temp_f12 = playerX - thisX;
    f32 temp_f13 = playerZ - thisZ;
    s16 temp_v0;
    s16 temp_v1 = func_80B571A8(this);

    if (temp_f12 == 0.0f && temp_f13 == 0.0f) {
        return 1;
    }

    temp_v0 = (s16)(temp_v1 - (s16)(Math_atan2f(temp_f12, temp_f13) * 10430.3779296875f));

    if (temp_v0 < 0x1555) {
        return 1;
    } else if ((temp_v0 < 0x4000) && func_80B573FC(this, globalCtx, 150.0f)) {
        return 1;
    } else {
        return 0;
    }
}

s32 func_80B57564(EnZl3* this, GlobalContext* globalCtx) {
    if (func_80B573FC(this, globalCtx, 50.0f) || func_80B57458(this, globalCtx)) {
        return 1;
    }
    return 0;
}

s32 func_80B575B0(EnZl3* this, GlobalContext* globalCtx) {
    return func_80B573FC(this, globalCtx, 150.0f);
}

s32 func_80B575D0(EnZl3* this, GlobalContext* globalCtx) {
    return func_80B573FC(this, globalCtx, 50.0f);
}

s32 func_80B575F0(EnZl3* this, GlobalContext* globalCtx) {
    s16 sceneNum = globalCtx->sceneNum;

    if ((sceneNum == SCENE_GANON_SONOGO) && (func_80B54DB4(this) == 0x26)) {
        s32 unk_314 = this->unk_314;
        if (unk_314 == 1) {
            return 1;
        }
    }
    return 0;
}

void func_80B5764C(EnZl3* this, GlobalContext* globalCtx) {
    s16 sceneNum = globalCtx->sceneNum;

    if ((sceneNum == SCENE_GANON_SONOGO) && (func_80B54DB4(this) == 0x26)) {
        s32 unk_314 = this->unk_314 + 1;
        if (unk_314 == 1) {
            if (!Gameplay_InCsMode(globalCtx)) {
                func_800800F8(globalCtx, 0x3E8, 0x28, &this->actor, 0);
            }
        }
    }
}

s32 func_80B576C8(EnZl3* this, GlobalContext* globalCtx) {
    if (func_80B575F0(this, globalCtx) && (this->unk_3D8 == 0)) {
        return 1;
    }
    return 0;
}

void func_80B57704(EnZl3* this, GlobalContext* globalCtx) {
    s32 unk_3C4 = this->unk_3C4;

    Flags_SetSwitch(globalCtx, unk_3C4);
}

void func_80B5772C(EnZl3* this, GlobalContext* globalCtx) {
    s32 unk_3C4 = this->unk_3C4;

    Flags_UnsetSwitch(globalCtx, unk_3C4);
}

void func_80B57754(EnZl3* this, GlobalContext* globalCtx) {
    if (gSaveContext.unk_13F0 == 0) {
        Actor_Spawn(&globalCtx->actorCtx, globalCtx, ACTOR_OCEFF_WIPE4, this->actor.posRot.pos.x,
                    this->actor.posRot.pos.y, this->actor.posRot.pos.z, 0, 0, 0, 1);
        func_80B56DA4(this);
    }
}

void func_80B577BC(GlobalContext* globalCtx, Vec3f* vec) {
    s32 pad;
    Player* player = PLAYER;
    Vec3f* playerPos = &player->actor.posRot.pos;
    f32 posX = vec->x;
    f32 posY = vec->y;
    f32 posZ = vec->z;

    Actor_Spawn(&globalCtx->actorCtx, globalCtx, ACTOR_EN_TEST, posX, posY, posZ, 0,
                (Math_atan2f(playerPos->x - posX, playerPos->z - posZ) * 10430.3779296875f), 0, 5);
}

void func_80B57858(GlobalContext* globalCtx) {
    func_80B577BC(globalCtx, &D_80B5A498);
    func_80B577BC(globalCtx, &D_80B5A4A4);
}

s32 func_80B57890(EnZl3* this, GlobalContext* globalCtx) {
    s8 pad[2];
    u8 curSpawn = globalCtx->curSpawn;
    s16 sceneNum = globalCtx->sceneNum;
    s32 result = func_80B54DB4(this);

    if (globalCtx) {} // Needed to match, this if can be almost anywhere and it still matches

    if (sceneNum == SCENE_GANON_SONOGO) {
        if ((result == 0x24) && (curSpawn == 0)) {
            return 1;
        }
        if ((result == 0x25) && (curSpawn == 2)) {
            return 1;
        }
        if ((result == 0x26) && (curSpawn == 4)) {
            return 1;
        }
        if ((result == 0x27) && (curSpawn == 6)) {
            return 1;
        }
        if ((result == 0x28) && (curSpawn == 6)) {
            return 1;
        }
    } else if (sceneNum == SCENE_GANON_FINAL) {
        if ((result == 0x20) && (curSpawn == 0) && Flags_GetSwitch(globalCtx, 0x37)) {
            if ((globalCtx->sceneNum == SCENE_GANON_DEMO) || (globalCtx->sceneNum == SCENE_GANON_FINAL) ||
                (globalCtx->sceneNum == SCENE_GANON_SONOGO) || (globalCtx->sceneNum == SCENE_GANONTIKA_SONOGO)) {
                return 1;
            }
        }
        if ((result == 0x21) && (curSpawn == 2)) {
            return 1;
        }
        if ((result == 0x22) && (curSpawn == 4)) {
            return 1;
        }
        if ((result == 0x23) && (curSpawn == 6)) {
            return 1;
        }
    } else if (sceneNum == SCENE_GANONTIKA_SONOGO) {
        if ((result == 0x29) && (curSpawn == 0)) {
            return 1;
        }
        if ((result == 0x2A) && (curSpawn == 0)) {
            return 1;
        }
    }
    return 0;
}

void func_80B57A74(GlobalContext* globalCtx) {
    Actor* actorIt = globalCtx->actorCtx.actorList[ACTORTYPE_PROP].first;

    while (actorIt != NULL) {
        if (actorIt->id == ACTOR_EN_ENCOUNT2) {
            ((EnEncount2*)actorIt)->unk_15C = 1;
        }
        actorIt = actorIt->next;
    }
}

void func_80B57AAC(EnZl3* this, s32 arg1, AnimationHeader* arg2) {
    if (arg1 != 0) {
        func_80B54E14(this, arg2, 0, -8.0f, 0);
    }
}

void func_80B57AE0(EnZl3* this, GlobalContext* globalCtx) {
    s32 pad;
    s16 shapeRotY = this->actor.shape.rot.y;
    s32 pad2;
    Vec3f* unk_354 = &this->unk_354;
    Vec3f* unk_348 = &this->unk_348;
    Vec3s* temp_v0;
    f32 xDiff;
    f32 zDiff;

    this->unk_344 = 0;
    this->unk_314 += 1;
    this->unk_360 = 0.0f;
    this->unk_364 = 0.0f;
    this->unk_368 = 0.0f;
    *unk_348 = this->actor.posRot.pos;
    temp_v0 = func_80B56FAC(this, this->unk_314);

    if (temp_v0 != NULL) {
        unk_354->x = temp_v0->x;
        unk_354->y = temp_v0->y;
        unk_354->z = temp_v0->z;
    } else {
        unk_354->x = unk_348->x + (Math_Sins(shapeRotY) * 200.0f);
        unk_354->y = unk_348->y;
        unk_354->z = unk_348->z + (Math_Coss(shapeRotY) * 200.0f);
    }

    xDiff = unk_354->x - unk_348->x;
    zDiff = unk_354->z - unk_348->z;
    this->unk_346 = (s32)(sqrtf(SQ(xDiff) + SQ(zDiff)) / (kREG(6) + 8.0f));
}

s32 func_80B57C54(EnZl3* this) {
    if (this->unk_344 >= this->unk_346) {
        return 1;
    }
    return 0;
}

s32 func_80B57C7C(EnZl3* this, GlobalContext* globalCtx) {
    return 1;
}

s32 func_80B57C8C(EnZl3* this) {
    return !func_80B56F8C(this, this->unk_314 + 2);
}

void func_80B57CB4(EnZl3* this, GlobalContext* globalCtx) {
    Vec3f* unk_348 = &this->unk_348;
    Vec3f* unk_354 = &this->unk_354;
    Vec3f* thisPos = &this->actor.posRot.pos;
    f32 temp_f0;

    this->unk_344 += 1;
    temp_f0 = func_8006F9BC(this->unk_346, 0, this->unk_344, 3, 3);
    thisPos->x = unk_348->x + (temp_f0 * (unk_354->x - unk_348->x));
    thisPos->y = (unk_348->y + (temp_f0 * (unk_354->y - unk_348->y))) + this->unk_360;
    thisPos->z = unk_348->z + (temp_f0 * (unk_354->z - unk_348->z));
}

void func_80B57D60(EnZl3* this, GlobalContext* globalCtx) {
    func_80B57240(this);
}

s32 func_80B57D80(EnZl3* this, GlobalContext* globalCtx) {
    s32 pad;
    s16* sp32 = &this->actor.shape.rot.y;
    struct_80034A14_arg1* unk_3F8 = &this->unk_3F8;
    Player* player = PLAYER;
    s32 unk_314 = this->unk_314;
    s16 temp_v0 = func_80B57104(this, unk_314);
    s32 pad2;
    s16 phi_v1;

    unk_3F8->unk_18.y = player->actor.posRot.pos.y;
    unk_3F8->unk_18.x = (Math_Sins(temp_v0) * this->actor.xzDistFromLink) + this->actor.posRot.pos.x;
    unk_3F8->unk_18.z = (Math_Coss(temp_v0) * this->actor.xzDistFromLink) + this->actor.posRot.pos.z;
    unk_3F8->unk_14 = kREG(16) - 16.0f;
    func_80034A14(&this->actor, unk_3F8, kREG(17) + 0xC, 4);

    phi_v1 = ABS(temp_v0 - *sp32);
    if (phi_v1 <= 0x320) {
        *sp32 = temp_v0;
        this->actor.posRot.rot.y = *sp32;
        phi_v1 = 0;
    }
    this->actor.posRot.rot.y = *sp32;
    return phi_v1;
}

void func_80B57EAC(EnZl3* this, GlobalContext* globalCtx) {
    if (func_80B57324(this, globalCtx)) {
        this->action = 26;
    } else {
        func_80B57350(this, globalCtx);
    }
}

void func_80B57EEC(EnZl3* this, GlobalContext* globalCtx) {
    if (func_80B573C8(this, globalCtx)) {
        this->action = 27;
    }
}

void func_80B57F1C(EnZl3* this, GlobalContext* globalCtx) {
    if (func_80B57D80(this, globalCtx) == 0) {
        func_80B54E14(this, &D_06009BE4, 0, -8.0f, 0);
        this->action = 34;
        this->unk_314 -= 1;
        func_80B57AE0(this, globalCtx);
    }
}

s32 func_80B57F84(EnZl3* this, GlobalContext* globalCtx) {
    if (func_80B575D0(this, globalCtx) && func_80B57C7C(this, globalCtx) && !Gameplay_InCsMode(globalCtx)) {
        func_80B54E14(this, &D_06009FBC, 0, -8.0f, 0);
        this->action = 36;
        this->unk_2EC = 0.0f;
        func_80B57A74(globalCtx);
        return 1;
    }
    return 0;
}

void func_80B58014(EnZl3* this, GlobalContext* globalCtx) {
    s32 pad;
    Player* player = PLAYER;
    s8 invincibilityTimer = player->invincibilityTimer;

    if (func_80B57324(this, globalCtx)) {
        func_80B54E14(this, &D_06003FF8, 0, -11.0f, 0);
        this->action = 29;
        func_80B538B0(this);
    } else if (func_80B57C8C(this) && func_80B57F84(this, globalCtx)) {
        func_800800F8(globalCtx, 0xFA0, -0x63, &this->actor, 0);
        this->unk_3D0 = 0;
    } else if (func_80B576C8(this, globalCtx) && func_80B575B0(this, globalCtx) && !Gameplay_InCsMode(globalCtx)) {
        this->action = 0x1F;
        this->unk_3CC = 0.0f;
        func_80B537E8(this);
        this->unk_3D8 = 1;
        func_800800F8(globalCtx, 0xFAA, -0x63, &this->actor, 0);
    } else if (!func_80B57C8C(this) && !func_80B576C8(this, globalCtx) && func_80B57564(this, globalCtx)) {
        func_80B54E14(this, &D_06009BE4, 0, -8.0f, 0);
        func_80B5764C(this, globalCtx);
        this->action = 34;
        this->unk_3D0 = 0;
        func_80B57AE0(this, globalCtx);
    } else if ((invincibilityTimer > 0) || (player->fallDistance >= 0x33)) {
        func_80B54E14(this, &D_06007664, 0, -11.0f, 0);
        this->action = 30;
        func_80B537E8(this);
        func_80B56DC8(this);
    } else {
        func_80B57350(this, globalCtx);
        func_80B538B0(this);
    }
}

void func_80B58214(EnZl3* this, GlobalContext* globalCtx) {
    if (func_80B573C8(this, globalCtx)) {
        func_80B54E14(this, &D_06009FBC, 0, -11.0f, 0);
        this->action = 28;
        this->unk_3D0 = 0;
    }
}

void func_80B58268(EnZl3* this, GlobalContext* globalCtx) {
    Player* player = PLAYER;
    s8 invincibilityTimer = player->invincibilityTimer;

    if ((invincibilityTimer <= 0) && (player->fallDistance <= 50)) {
        func_80B54E14(this, &D_06009FBC, 0, -11.0f, 0);
        this->action = 28;
        this->unk_3D0 = 0;
    }
}

void func_80B582C8(EnZl3* this, GlobalContext* globalCtx) {
    f32* unk_3CC = &this->unk_3CC;
    s32 pad;

    if (*unk_3CC == kREG(14) + 10.0f) {
        *unk_3CC += 1.0f;
        func_80B54E14(this, &D_06008050, 0, -12.0f, 0);
        func_80B57704(this, globalCtx);
    } else if (*unk_3CC == kREG(15) + 20.0f) {
        *unk_3CC += 1.0f;
        func_80B56DC8(this);
        func_80B54E14(this, &D_06003FF8, 0, -12.0f, 0);
    } else if (*unk_3CC == kREG(16) + 30.0f) {
        *unk_3CC += 1.0f;
        func_80B57858(globalCtx);
    } else if (*unk_3CC == kREG(17) + 40.0f) {
        func_8005B1A4(ACTIVE_CAM);
        *unk_3CC += 1.0f;
    } else if (*unk_3CC >= ((kREG(17) + 40.0f) + 1.0f)) {
        this->action = 32;
        *unk_3CC = 0.0f;
    } else {
        *unk_3CC += 1.0f;
    }
}

void func_80B584B4(EnZl3* this, GlobalContext* globalCtx) {
    s32 pad;
    Player* player = PLAYER;
    s8 invincibilityTimer = player->invincibilityTimer;
    Actor* nearbyEnTest = Actor_FindNearby(globalCtx, &this->actor, ACTOR_EN_TEST, ACTORTYPE_ENEMY, 8000.0f);

    if (D_80B5A4BC == 0) {
        if ((nearbyEnTest == NULL) && (!Gameplay_InCsMode(globalCtx))) {
            this->action = 33;
            func_800800F8(globalCtx, 0xFAB, -0x63, &this->actor, 0);
        } else if (invincibilityTimer > 0) {
            func_80B54E14(this, &D_06003FF8, 0, -12.0f, 0);
            D_80B5A4BC = 1;
            func_80B56DC8(this);
        }
    } else {
        if ((nearbyEnTest == NULL) && (!Gameplay_InCsMode(globalCtx))) {
            func_80B54E14(this, &D_06007664, 0, -12.0f, 0);
            D_80B5A4BC = 0;
            this->action = 33;
            func_800800F8(globalCtx, 0xFAB, -0x63, &this->actor, 0);
        } else if (invincibilityTimer <= 0) {
            func_80B54E14(this, &D_06007664, 0, -12.0f, 0);
            D_80B5A4BC = 0;
        }
    }
}

void func_80B58624(EnZl3* this, GlobalContext* globalCtx) {
    s32 pad[4];
    f32* unk_3CC = &this->unk_3CC;

    if (*unk_3CC == (kREG(18) + 10.0f)) {
        *unk_3CC += 1.0f;
        func_80B54E14(this, &D_06008050, 0, -12.0f, 0);
        func_80B5772C(this, globalCtx);
    } else if (*unk_3CC == kREG(19) + 20.0f) {
        *unk_3CC += 1.0f;
        this->actor.textId = 0x71AC;
        func_8010B680(globalCtx, this->actor.textId, 0);
        func_80B54E14(this, &D_06003FF8, 0, -12.0f, 0);
    } else if (*unk_3CC == ((kREG(19) + 20.0f) + 1.0f)) {
        if (func_8010BDBC(&globalCtx->msgCtx) == 2) {
            *unk_3CC += 1.0f;
            func_80B5357C(this, globalCtx);
            func_80B5357C(this, globalCtx);
            func_80B5357C(this, globalCtx);
            func_80B5357C(this, globalCtx);
            func_80B5357C(this, globalCtx);
        }
    } else {
        if (*unk_3CC >= kREG(20) + 30.0f) {
            this->action = 28;
            func_8005B1A4(ACTIVE_CAM);
            func_80B54E14(this, &D_06009FBC, 0, -12.0f, 0);
            *unk_3CC = 0.0f;
        } else {
            *unk_3CC += 1.0f;
        }
    }
}

void func_80B5884C(EnZl3* this, GlobalContext* globalCtx) {
    func_80B54E14(this, &D_060038C0, 2, -8.0f, 0);
    this->action = 37;
    this->unk_36C = 1;
}

void func_80B58898(EnZl3* this, GlobalContext* globalCtx) {
    func_80B54E14(this, &D_060038C0, 2, -8.0f, 1);
    this->action = 38;
    this->unk_374 = 1;
}

void func_80B588E8(EnZl3* this, GlobalContext* globalCtx) {
    func_80B54E14(this, &D_06009BE4, 0, -8.0f, 0);
    func_80B57AE0(this, globalCtx);
    this->action = 39;
}

s32 func_80B58938(EnZl3* this, GlobalContext* globalCtx) {
    if (func_80B57C54(this)) {
        func_80B54E14(this, &D_06009FBC, 0, -8.0f, 0);
        this->action = 28;
        this->unk_3D0 = 0;
        return 1;
    }
    return 0;
}

s32 func_80B5899C(EnZl3* this, GlobalContext* globalCtx) {
    if ((this->actor.bgCheckFlags & 1)) {
        Player* player = PLAYER;
        s8 invincibilityTimer = player->invincibilityTimer;

        if ((invincibilityTimer > 0) || (player->fallDistance >= 0x33)) {
            func_80B54E14(this, &D_06007664, 2, -11.0f, 0);
            this->action = 35;
            func_80B56DC8(this);
            return 1;
        }
    }
    return 0;
}

void func_80B58A1C(EnZl3* this, GlobalContext* globalCtx) {
    if (!func_80B58938(this, globalCtx)) {
        func_80B5899C(this, globalCtx);
    }
}

void func_80B58A50(EnZl3* this, GlobalContext* globalCtx) {
    Player* player = PLAYER;
    s8 invincibilityTimer = player->invincibilityTimer;

    if ((invincibilityTimer <= 0) && (player->fallDistance <= 50)) {
        func_80B54E14(this, &D_06009BE4, 0, -11.0f, 0);
        this->action = 34;
    }
}

void func_80B58AAC(EnZl3* this, GlobalContext* globalCtx) {
    f32* unk_2EC = &this->unk_2EC;

    *unk_2EC += 1.0f;
    if ((*unk_2EC >= kREG(7) + 24.0f) && (this->unk_36C == 0)) {
        func_80B57754(this, globalCtx);
        func_80B5884C(this, globalCtx);
    } else if ((*unk_2EC >= kREG(8) + 50.0f) && (this->unk_370 == 0)) {
        func_80B56EB8(this, globalCtx);
        this->unk_370 = 1;
    } else if ((*unk_2EC >= kREG(9) + 56.0f) && (this->unk_374 == 0)) {
        func_80B58898(this, globalCtx);
    } else if (*unk_2EC >= kREG(10) + 82.0f) {
        func_80B588E8(this, globalCtx);
    }
}

void func_80B58C08(EnZl3* this, GlobalContext* globalCtx) {
    s32 pad[2];
    Vec3f* unk_348 = &this->unk_348;
    Vec3f* unk_354 = &this->unk_354;
    Vec3f* thisPos = &this->actor.posRot.pos;
    s32 unk_344;
    s32 unk_346;
    s32 sp28;
    f32 temp_f0;

    this->unk_344 += 1;

    unk_344 = this->unk_344;
    unk_346 = this->unk_346;
    sp28 = unk_346 - kREG(11) - 2;
    temp_f0 = func_8006F9BC(unk_346, 0, unk_344, 3, 0);

    thisPos->x = unk_348->x + (temp_f0 * (unk_354->x - unk_348->x));
    thisPos->y = (unk_348->y + (temp_f0 * (unk_354->y - unk_348->y))) + this->unk_360;
    thisPos->z = unk_348->z + (temp_f0 * (unk_354->z - unk_348->z));

    if ((unk_344 - sp28) >= 0) {
        this->unk_258 = ((f32)(unk_346 - unk_344) / (kREG(11) + 2)) * 255.0f;
        this->drawConfig = 2;
    }

    if ((unk_346 - unk_344) <= 0) {
        Actor_Kill(&this->actor);
    }
}

void func_80B58D50(EnZl3* this, GlobalContext* globalCtx) {
    func_80B54DE0(this, globalCtx);
    func_80B533FC(this, globalCtx);
    func_80B5366C(this, globalCtx);
    func_80B534CC(this);
    EnZl3_FrameUpdateMatrix(this);
    func_80B57EAC(this, globalCtx);
}

void func_80B58DB0(EnZl3* this, GlobalContext* globalCtx) {
    func_80B54DE0(this, globalCtx);
    func_80B533FC(this, globalCtx);
    func_80B5366C(this, globalCtx);
    func_80B534CC(this);
    EnZl3_FrameUpdateMatrix(this);
    func_80B57EEC(this, globalCtx);
}

void func_80B58E10(EnZl3* this, GlobalContext* globalCtx) {
    func_80B54DE0(this, globalCtx);
    Actor_SetHeight(&this->actor, 60.0f);
    func_80B533FC(this, globalCtx);
    func_80B5366C(this, globalCtx);
    func_80B534CC(this);
    EnZl3_FrameUpdateMatrix(this);
    func_80B57F1C(this, globalCtx);
}

void func_80B58E7C(EnZl3* this, GlobalContext* globalCtx) {
    func_80B54DE0(this, globalCtx);
    func_80B53764(this, globalCtx);
    func_80B533FC(this, globalCtx);
    func_80B5366C(this, globalCtx);
    func_80B534CC(this);
    EnZl3_FrameUpdateMatrix(this);
    func_80B58014(this, globalCtx);
    func_80B536B4(this);
}

void func_80B58EF4(EnZl3* this, GlobalContext* globalCtx) {
    func_80B54DE0(this, globalCtx);
    func_80B538B0(this);
    func_80B53764(this, globalCtx);
    func_80B533FC(this, globalCtx);
    func_80B5366C(this, globalCtx);
    func_80B534CC(this);
    EnZl3_FrameUpdateMatrix(this);
    func_80B58214(this, globalCtx);
}

void func_80B58F6C(EnZl3* this, GlobalContext* globalCtx) {
    func_80B54DE0(this, globalCtx);
    func_80B537E8(this);
    func_80B536C4(this);
    func_80B533FC(this, globalCtx);
    func_80B5366C(this, globalCtx);
    func_80B534CC(this);
    EnZl3_FrameUpdateMatrix(this);
    func_80B58268(this, globalCtx);
}

void func_80B58FDC(EnZl3* this, GlobalContext* globalCtx) {
    func_80B54DE0(this, globalCtx);
    func_80B537E8(this);
    func_80B536C4(this);
    func_80B533FC(this, globalCtx);
    func_80B5366C(this, globalCtx);
    func_80B534CC(this);
    EnZl3_FrameUpdateMatrix(this);
    func_80B582C8(this, globalCtx);
}

void func_80B5904C(EnZl3* this, GlobalContext* globalCtx) {
    func_80B54DE0(this, globalCtx);
    func_80B537E8(this);
    func_80B536C4(this);
    func_80B533FC(this, globalCtx);
    func_80B5366C(this, globalCtx);
    func_80B534CC(this);
    EnZl3_FrameUpdateMatrix(this);
    func_80B584B4(this, globalCtx);
}

void func_80B590BC(EnZl3* this, GlobalContext* globalCtx) {
    func_80B54DE0(this, globalCtx);
    func_80B537E8(this);
    func_80B536C4(this);
    func_80B533FC(this, globalCtx);
    func_80B5366C(this, globalCtx);
    func_80B534CC(this);
    EnZl3_FrameUpdateMatrix(this);
    func_80B58624(this, globalCtx);
}

void func_80B5912C(EnZl3* this, GlobalContext* globalCtx) {
    func_80B54DE0(this, globalCtx);
    func_80B536C4(this);
    func_80B533FC(this, globalCtx);
    func_80B5366C(this, globalCtx);
    func_80B56E38(this, globalCtx);
    func_80B534CC(this);
    EnZl3_FrameUpdateMatrix(this);
    func_80B57CB4(this, globalCtx);
    func_80B57D60(this, globalCtx);
    func_80B58A1C(this, globalCtx);
}

void func_80B591BC(EnZl3* this, GlobalContext* globalCtx) {
    func_80B54DE0(this, globalCtx);
    func_80B536C4(this);
    func_80B538B0(this);
    func_80B533FC(this, globalCtx);
    func_80B5366C(this, globalCtx);
    func_80B534CC(this);
    EnZl3_FrameUpdateMatrix(this);
    func_80B58A50(this, globalCtx);
}

void func_80B5922C(EnZl3* this, GlobalContext* globalCtx) {
    func_80B54DE0(this, globalCtx);
    func_80B536C4(this);
    func_80B57298(this);
    Actor_SetHeight(&this->actor, 60.0f);
    func_80B533FC(this, globalCtx);
    func_80B5366C(this, globalCtx);
    func_80B534CC(this);
    EnZl3_FrameUpdateMatrix(this);
    func_80B58AAC(this, globalCtx);
}

void func_80B592A8(EnZl3* this, GlobalContext* globalCtx) {
    func_80B54DE0(this, globalCtx);
    func_80B536C4(this);
    func_80B57298(this);
    Actor_SetHeight(&this->actor, 60.0f);
    func_80B533FC(this, globalCtx);
    func_80B5366C(this, globalCtx);
    func_80B534CC(this);
    func_80B57AAC(this, EnZl3_FrameUpdateMatrix(this), &D_06003D20);
    func_80B56DEC(this);
    func_80B58AAC(this, globalCtx);
}

void func_80B59340(EnZl3* this, GlobalContext* globalCtx) {
    func_80B54DE0(this, globalCtx);
    func_80B536C4(this);
    func_80B57298(this);
    Actor_SetHeight(&this->actor, 60.0f);
    func_80B533FC(this, globalCtx);
    func_80B5366C(this, globalCtx);
    func_80B534CC(this);
    func_80B57AAC(this, EnZl3_FrameUpdateMatrix(this), &D_06009FBC);
    func_80B58AAC(this, globalCtx);
}

void func_80B593D0(EnZl3* this, GlobalContext* globalCtx) {
    func_80B54DE0(this, globalCtx);
    func_80B536C4(this);
    func_80B57298(this);
    func_80B5366C(this, globalCtx);
    func_80B56E38(this, globalCtx);
    Actor_SetHeight(&this->actor, 60.0f);
    func_80B534CC(this);
    EnZl3_FrameUpdateMatrix(this);
    func_80B58C08(this, globalCtx);
}

s32 func_80B5944C(GlobalContext* globalCtx, s32 limbIndex, Gfx** dList, Vec3f* pos, Vec3s* rot, void* thisx,
                  Gfx** gfx) {
    if (limbIndex == 14) {
        Mtx* mtx = Graph_Alloc(globalCtx->state.gfxCtx, sizeof(Mtx) * 7);
        EnZl3* this = THIS;
        Vec3s* vec = &this->unk_3F8.unk_08;

        gSPSegment(gfx[0]++, 0x0C, mtx);

        rot->x += vec->y;
        rot->z += vec->x;
        Matrix_Push();
        Matrix_Translate(pos->x, pos->y, pos->z, MTXMODE_APPLY);
        Matrix_RotateRPY(rot->x, rot->y, rot->z, MTXMODE_APPLY);
        Matrix_Push();
        Matrix_Translate(174.0f, -317.0f, 0.0f, MTXMODE_APPLY);
        Matrix_ToMtx(&mtx[0], "../z_en_zl3_inEscape.c", 2471);
        Matrix_Translate(-410.0f, -184.0f, 0.0f, MTXMODE_APPLY);
        Matrix_ToMtx(&mtx[1], "../z_en_zl3_inEscape.c", 2474);
        Matrix_Translate(-1019.0f, -26.0f, 0.0f, MTXMODE_APPLY);
        Matrix_ToMtx(&mtx[2], "../z_en_zl3_inEscape.c", 2477);
        Matrix_Pull();
        Matrix_Push();
        Matrix_Translate(40.0f, 264.0f, 386.0f, MTXMODE_APPLY);
        Matrix_ToMtx(&mtx[3], "../z_en_zl3_inEscape.c", 2483);
        Matrix_Translate(-446.0f, -52.0f, 84.0f, MTXMODE_APPLY);
        Matrix_ToMtx(&mtx[4], "../z_en_zl3_inEscape.c", 2486);
        Matrix_Pull();
        Matrix_Push();
        Matrix_Translate(40.0f, 264.0f, -386.0f, MTXMODE_APPLY);
        Matrix_ToMtx(&mtx[5], "../z_en_zl3_inEscape.c", 2492);
        Matrix_Translate(-446.0f, -52.0f, -84.0f, MTXMODE_APPLY);
        Matrix_ToMtx(&mtx[6], "../z_en_zl3_inEscape.c", 2495);
        Matrix_Pull();
        Matrix_Pull();
    }
    return 0;
}

s32 func_80B59698(EnZl3* this, GlobalContext* globalCtx) {
    s32 cond = Flags_GetSwitch(globalCtx, 0x37) &&
               ((globalCtx->sceneNum == SCENE_GANON_DEMO) || (globalCtx->sceneNum == SCENE_GANON_FINAL) ||
                (globalCtx->sceneNum == SCENE_GANON_SONOGO) || (globalCtx->sceneNum == SCENE_GANONTIKA_SONOGO));

    if (cond) {
        u8 curSpawn = globalCtx->curSpawn;
        if ((func_80B54DB4(this) == 0x20) && (curSpawn == 0) &&
            ((gSaveContext.timer2Value <= 0) || (gSaveContext.timer2State == 0))) {
            return 1;
        }
    }
    return 0;
}

s32 func_80B59768(EnZl3* this, GlobalContext* globalCtx) {
    s32 cond = Flags_GetSwitch(globalCtx, 0x37) &&
               ((globalCtx->sceneNum == SCENE_GANON_DEMO) || (globalCtx->sceneNum == SCENE_GANON_FINAL) ||
                (globalCtx->sceneNum == SCENE_GANON_SONOGO) || (globalCtx->sceneNum == SCENE_GANONTIKA_SONOGO));

    if (cond) {
        u8 curSpawn = globalCtx->curSpawn;

        if ((func_80B54DB4(this) == 0x20) && (curSpawn == 0) && (gSaveContext.timer2Value <= 0)) {
            return 1;
        }
    }
    return 0;
}

void func_80B59828(EnZl3* this, GlobalContext* globalCtx) {
    if (func_80B59698(this, globalCtx) || (!func_80B56EE4(this, globalCtx) && func_80B57890(this, globalCtx))) {
        s16 newRotY;

        func_80B54E14(this, &D_06009FBC, 0, 0.0f, 0);
        this->actor.flags |= 9;
        func_80B56F10(this, globalCtx);
        newRotY = func_80B571A8(this);
        this->actor.shape.rot.y = newRotY;
        this->actor.posRot.rot.y = newRotY;
        this->unk_3C4 = this->actor.posRot.rot.z;
        this->actor.shape.rot.z = 0;
        this->actor.posRot.rot.z = this->actor.shape.rot.z;
        this->action = 28;
        this->drawConfig = 1;
    } else {
        Actor_Kill(&this->actor);
    }

    if (func_80B59698(this, globalCtx) != 0) {
        func_80088AA0(180);
        func_80B53468();
        gSaveContext.healthAccumulator = 320;
        Magic_Fill(globalCtx);
        if (Flags_GetSwitch(globalCtx, 0x20)) {
            Flags_UnsetSwitch(globalCtx, 0x20);
            Actor_Spawn(&globalCtx->actorCtx, globalCtx, ACTOR_BG_ZG, -144.0f, 3544.0f, -43.0f, 0, 0x2000, 0, 0x2000);
        }
        Flags_UnsetSwitch(globalCtx, 0x21);
        Flags_UnsetSwitch(globalCtx, 0x22);
        Flags_UnsetSwitch(globalCtx, 0x23);
        Flags_UnsetSwitch(globalCtx, 0x24);
        Flags_UnsetSwitch(globalCtx, 0x25);
        Flags_UnsetSwitch(globalCtx, 0x26);
        Flags_UnsetSwitch(globalCtx, 0x27);
        Flags_UnsetSwitch(globalCtx, 0x28);
        Flags_UnsetSwitch(globalCtx, 0x29);
        Flags_UnsetSwitch(globalCtx, 0x2A);
    }

    if (func_80B54DB4(this) == 0x20) {
        s32 cond;

        func_80B54EA4(this, globalCtx);
        cond = Flags_GetSwitch(globalCtx, 0x37) &&
               ((globalCtx->sceneNum == SCENE_GANON_DEMO) || (globalCtx->sceneNum == SCENE_GANON_FINAL) ||
                (globalCtx->sceneNum == SCENE_GANON_SONOGO) || (globalCtx->sceneNum == SCENE_GANONTIKA_SONOGO));
        if (cond) {
            func_80B53614(this, globalCtx);
        }
    }
}

void func_80B59A80(EnZl3* this, GlobalContext* globalCtx) {
    if (func_80B59768(this, globalCtx)) {
        Audio_PlaySoundGeneral(NA_SE_OC_REVENGE, &D_801333D4, 4, &D_801333E0, &D_801333E0, &D_801333E8);
    }
}

void func_80B59AD0(EnZl3* this, GlobalContext* globalCtx) {
    // todo look into
    Actor* thisx = &this->actor; // unused, necessary to use 'this' first to fix regalloc

    Flags_SetSwitch(globalCtx, 0x36);
    func_80088AA0(180);
    func_80B54EA4(this, globalCtx);
    func_80B53614(this, globalCtx);
    gSaveContext.eventChkInf[12] &= ~0x80;
    func_80B56F10(this, globalCtx);
    gSaveContext.healthAccumulator = 320;
    Magic_Fill(globalCtx);
    this->action = 27;
    this->drawConfig = 1;
}

void func_80B59B6C(EnZl3* this, GlobalContext* globalCtx) {
    s32 sp2C = func_80B54DD4(this);

    this->unk_3DC = SkelAnime_GetFrameCount(SEGMENTED_TO_VIRTUAL(&D_060091D8));
    this->unk_3E0 = SkelAnime_GetFrameCount(SEGMENTED_TO_VIRTUAL(&D_0600A598));
    this->unk_3E4 = SkelAnime_GetFrameCount(SEGMENTED_TO_VIRTUAL(&D_0600A334));
    this->unk_3F4 = SkelAnime_GetFrameCount(SEGMENTED_TO_VIRTUAL(&D_06001110));
    this->unk_3EC = SkelAnime_GetFrameCount(SEGMENTED_TO_VIRTUAL(&D_06002348));
    this->unk_3F0 = SkelAnime_GetFrameCount(SEGMENTED_TO_VIRTUAL(&D_06002E54));
    this->unk_3E8 = SkelAnime_GetFrameCount(SEGMENTED_TO_VIRTUAL(&D_06001D8C));

    switch (sp2C) {
        case 0:
            func_80B54FB4(this, globalCtx);
            break;
        case 1:
            func_80B55780(this, globalCtx);
            break;
        case 3:
            func_80B59828(this, globalCtx);
            break;
        default:
            osSyncPrintf(VT_FGCOL(RED) " En_Oa3 の arg_data がおかしい!!!!!!!!!!!!!!!!!!!!!!!!!\n" VT_RST);
            Actor_Kill(&this->actor);
    }
}

void func_80B59DB8(EnZl3* this, GlobalContext* globalCtx) {
    s32 pad;
    ObjectContext* objCtx = &globalCtx->objectCtx;
    s32 objIndex = Object_GetIndex(objCtx, OBJECT_ZL2_ANIME2);
    s32 pad2;

    if (objIndex < 0) {
        osSyncPrintf(VT_FGCOL(RED) "En_Zl3_main_bankアニメーションのバンクを読めない!!!!!!!!!!!!\n" VT_RST);
        return;
    }

    if (Object_IsLoaded(objCtx, objIndex)) {
        this->unk_318 = objIndex;
        func_80B54DE0(this, globalCtx);
        func_80B59B6C(this, globalCtx);
    }
}

static EnZl3ActionFunc sActionFuncs[] = {
    func_80B59DB8, func_80B55550, func_80B555A4, func_80B55604, func_80B5566C, func_80B556CC, func_80B5572C,
    func_80B56658, func_80B566AC, func_80B5670C, func_80B5676C, func_80B567CC, func_80B5682C, func_80B568B4,
    func_80B5691C, func_80B5697C, func_80B569E4, func_80B56A68, func_80B56AE0, func_80B56B54, func_80B56BA8,
    func_80B56C24, func_80B56C84, func_80B56CE4, func_80B56D44, func_80B58D50, func_80B58DB0, func_80B58E10,
    func_80B58E7C, func_80B58EF4, func_80B58F6C, func_80B58FDC, func_80B5904C, func_80B590BC, func_80B5912C,
    func_80B591BC, func_80B5922C, func_80B592A8, func_80B59340, func_80B593D0,
};

void EnZl3_Update(Actor* thisx, GlobalContext* globalCtx) {
    EnZl3* this = THIS;

    if (this->action < 0 || this->action >= ARRAY_COUNT(sActionFuncs) || sActionFuncs[this->action] == NULL) {
        osSyncPrintf(VT_FGCOL(RED) "メインモードがおかしい!!!!!!!!!!!!!!!!!!!!!!!!!\n" VT_RST);
        return;
    }
    sActionFuncs[this->action](this, globalCtx);
}

void EnZl3_Init(Actor* thisx, GlobalContext* globalCtx) {
    EnZl3* this = THIS;
    ActorShape* shape = &this->actor.shape;
    s32 pad;

    osSyncPrintf("ゼルダ姫のEn_Zl3_Actor_ct通すよ!!!!!!!!!!!!!!!!!!!!!!!!!\n");
    ActorShape_Init(shape, 0.0f, ActorShadow_DrawFunc_Circle, 30.0f);
    shape->unk_14 = 0;
    func_80B533B0(thisx, globalCtx);
    SkelAnime_InitFlex(globalCtx, &this->skelAnime, &D_06010D70, NULL, this->limbDrawTable, this->transitionDrawTable,
                       15);

    switch (func_80B54DD4(this)) {
        case 1:
            gSaveContext.timer2State = 0;
            break;
        case 3:
            func_80B59A80(this, globalCtx);
            break;
    }

    osSyncPrintf("ゼルダ姫のEn_Zl3_Actor_ctは通った!!!!!!!!!!!!!!!!!!!!!!!!!\n");
}

static OverrideLimbDraw sOverrideLimbDrawFuncs[] = {
    func_80B5458C,
    func_80B5944C,
};

s32 EnZl3_OverrideLimbDraw(GlobalContext* globalCtx, s32 limbIndex, Gfx** dList, Vec3f* pos, Vec3s* rot, void* thisx,
                           Gfx** gfx) {
    EnZl3* this = THIS;

    if (this->unk_308 < 0 || this->unk_308 >= ARRAY_COUNT(sOverrideLimbDrawFuncs) ||
        sOverrideLimbDrawFuncs[this->unk_308] == NULL) {
        osSyncPrintf(VT_FGCOL(RED) "描画前処理モードがおかしい!!!!!!!!!!!!!!!!!!!!!!!!!\n" VT_RST);
        return 0;
    }
    return sOverrideLimbDrawFuncs[this->unk_308](globalCtx, limbIndex, dList, pos, rot, thisx, gfx);
}

void func_80B59FE8(EnZl3* this, GlobalContext* globalCtx) {
}

void func_80B59FF4(EnZl3* this, GlobalContext* globalCtx) {
    s32 pad[2];
    s16 unk_244 = this->unk_244;
    u32 sp78 = D_80B5A43C[unk_244];
    s16 unk_248 = this->unk_248;
    SkelAnime* skelAnime = &this->skelAnime;
    u32 sp6C = D_80B5A45C[unk_248];
    s32 pad2;

    OPEN_DISPS(globalCtx->state.gfxCtx, "../z_en_zl3.c", 2165);

    func_80093D18(globalCtx->state.gfxCtx);

    gSPSegment(POLY_OPA_DISP++, 0x8, SEGMENTED_TO_VIRTUAL(sp78));
    gSPSegment(POLY_OPA_DISP++, 0x9, SEGMENTED_TO_VIRTUAL(sp78));
    gSPSegment(POLY_OPA_DISP++, 0xA, SEGMENTED_TO_VIRTUAL(sp6C));
    gDPSetEnvColor(POLY_OPA_DISP++, 0, 0, 0, 255);
    gSPSegment(POLY_OPA_DISP++, 0xB, &D_80116280[2]);

    POLY_OPA_DISP = SkelAnime_DrawFlex(globalCtx, skelAnime->skeleton, skelAnime->limbDrawTbl, skelAnime->dListCount,
                                       EnZl3_OverrideLimbDraw, EnZl3_PostLimbDraw, this, POLY_OPA_DISP);

    CLOSE_DISPS(globalCtx->state.gfxCtx, "../z_en_zl3.c", 2190);
}

void func_80B5A1D0(EnZl3* this, GlobalContext* globalCtx) {
    s32 pad[2];
    s16 unk_244 = this->unk_244;
    u32 sp78 = D_80B5A43C[unk_244];
    s16 unk_248 = this->unk_248;
    SkelAnime* skelAnime = &this->skelAnime;
    u32 sp6C = D_80B5A45C[unk_248];
    s32 pad2;

    OPEN_DISPS(globalCtx->state.gfxCtx, "../z_en_zl3.c", 2205);

    func_80093D84(globalCtx->state.gfxCtx);

    gSPSegment(POLY_XLU_DISP++, 8, SEGMENTED_TO_VIRTUAL(sp78));
    gSPSegment(POLY_XLU_DISP++, 9, SEGMENTED_TO_VIRTUAL(sp78));
    gSPSegment(POLY_XLU_DISP++, 10, SEGMENTED_TO_VIRTUAL(sp6C));
    gDPSetEnvColor(POLY_XLU_DISP++, 0, 0, 0, this->unk_258);
    gSPSegment(POLY_XLU_DISP++, 11, &D_80116280[0]);

    POLY_XLU_DISP = SkelAnime_DrawFlex(globalCtx, skelAnime->skeleton, skelAnime->limbDrawTbl, skelAnime->dListCount,
                                       EnZl3_OverrideLimbDraw, NULL, this, POLY_XLU_DISP);

    CLOSE_DISPS(globalCtx->state.gfxCtx, "../z_en_zl3.c", 2234);
}

static EnZl3DrawFunc sDrawFuncs[] = {
    func_80B59FE8,
    func_80B59FF4,
    func_80B5A1D0,
};

void EnZl3_Draw(Actor* thisx, GlobalContext* globalCtx) {
    EnZl3* this = THIS;

    if (this->drawConfig < 0 || this->drawConfig >= 3 || sDrawFuncs[this->drawConfig] == NULL) {
        osSyncPrintf(VT_FGCOL(RED) "描画モードがおかしい!!!!!!!!!!!!!!!!!!!!!!!!!\n" VT_RST);
        return;
    }
    sDrawFuncs[this->drawConfig](this, globalCtx);
}

const ActorInit En_Zl3_InitVars = {
    ACTOR_EN_ZL3,
    ACTORTYPE_NPC,
    FLAGS,
    OBJECT_ZL2,
    sizeof(EnZl3),
    (ActorFunc)EnZl3_Init,
    (ActorFunc)EnZl3_Destroy,
    (ActorFunc)EnZl3_Update,
    (ActorFunc)EnZl3_Draw,
};<|MERGE_RESOLUTION|>--- conflicted
+++ resolved
@@ -301,31 +301,16 @@
     this->unk_2BC[idx] = y;
 }
 
-<<<<<<< HEAD
 void func_80B53B64(EnZl3* this, s16 z, s32 idx) {
-=======
-// Assorted regalloc issues
-#ifdef NON_MATCHING
-void func_80B53B64(EnZl3* thisx, s16 z, s32 idx) {
-    EnZl3* this = THIS;
->>>>>>> 2373c779
     SkelAnime* skelAnime = &this->skelAnime;
     s32 action = this->action;
     s32 phi_a1;
     s32 idx25C;
     s16 temp_t1;
     s32 temp_a0;
-<<<<<<< HEAD
     s32 phi_v0;
     s32 phi_v1;
     s32 phi_v1_2;
-=======
-    s32 temp_a3;
-    s32 temp_v1_3;
-    s32 phi_v1;
-    s32 phi_v0;
-    s32 test;
->>>>>>> 2373c779
 
     if (idx == 2) {
         phi_a1 = 15000;
@@ -351,16 +336,9 @@
     }
 
     if (this->unk_2FC != 0) {
-<<<<<<< HEAD
         phi_v0 = this->unk_25C[idx];
         temp_a0 = (s16)(z + this->unk_28C[idx]);
         phi_v1 = z - this->unk_2BC[idx];
-=======
-        phi_v0 = temp_t1 = this->unk_25C[idx];
-        temp_a3 = this->unk_28C[idx] + z;
-        phi_v1 = z - this->unk_2BC[idx];
-        temp_a0 = (s16)(temp_a3);
->>>>>>> 2373c779
 
         if ((s32)fabsf(phi_v1) > 0x8000) {
             if (z > 0) {
@@ -395,10 +373,9 @@
         if (phi_v0 != 0) {
             phi_v0 -= phi_v0 / 10;
         }
-        test = (s16)(temp_a0 - phi_a1);
-
-        if (test != 0) {
-            phi_v0 -= test / 50;
+
+        if ((s16)(temp_a0 - phi_a1) != 0) {
+            phi_v0 -= (s16)(temp_a0 - phi_a1) / 50;
         }
 
         temp_a0 += phi_v0;
@@ -416,15 +393,9 @@
                     f32 animCurrentFrame = skelAnime->animCurrentFrame;
                     f32 unk_3E0 = this->unk_3E0;
 
-<<<<<<< HEAD
                     phi_v1_2 = (s32)(((unk_3E0 - animCurrentFrame) / unk_3E0) * -2000.0f) + phi_a1;
                     if (phi_v1_2 >= temp_a0) {
                         temp_a0 = phi_v1_2;
-=======
-                    temp_a3 = (s32)(((this->unk_3E0 - animCurrentFrame) / this->unk_3E0) * -2000.0f) + phi_a1;
-                    if (temp_a3 >= phi_a1) {
-                        phi_a1 = temp_a3;
->>>>>>> 2373c779
                         if (phi_v0 < 0) {
                             phi_v0 /= -2;
                         }
@@ -432,18 +403,12 @@
                 }
             } else if (action == 5) {
                 if (skelAnime->mode == 2) {
-<<<<<<< HEAD
                     f32 animCurrentFrame = skelAnime->animCurrentFrame;
                     f32 unk_3E4 = this->unk_3E4;
 
                     phi_v1_2 = (s32)((animCurrentFrame / unk_3E4) * -2000.0f) + phi_a1;
                     if (phi_v1_2 >= temp_a0) {
                         temp_a0 = phi_v1_2;
-=======
-                    temp_a3 = (s32)((skelAnime->animCurrentFrame / this->unk_3E4) * -2000.0f) + phi_a1;
-                    if (temp_a3 >= phi_a1) {
-                        phi_a1 = temp_a3;
->>>>>>> 2373c779
                         if (phi_v0 < 0) {
                             phi_v0 /= -2;
                         }
@@ -462,7 +427,6 @@
                     f32 animCurrentFrame = skelAnime->animCurrentFrame;
                     f32 unk_3F4 = this->unk_3F4;
 
-<<<<<<< HEAD
                     if (animCurrentFrame <= 42.0f) {
                         phi_v1_2 = phi_a1 - 2000;
                     } else {
@@ -471,18 +435,6 @@
 
                     if (phi_v1_2 >= temp_a0) {
                         temp_a0 = phi_v1_2;
-=======
-                    if (skelAnime->animCurrentFrame <= 42.0f) {
-                        temp_a3 = phi_a1 - 2000;
-                    } else {
-                        temp_a3 =
-                            (s32)((((skelAnime->animCurrentFrame - 42.0f) * 6200.0f) / (unk_3F4 - 42.0f)) + -2000.0f) +
-                            phi_a1;
-                    }
-
-                    if (temp_a3 >= phi_a1) {
-                        phi_a1 = temp_a3;
->>>>>>> 2373c779
                         if (phi_v0 < 0) {
                             phi_v0 /= -2;
                         }
@@ -498,18 +450,12 @@
                 }
             } else if (action == 22) {
                 if (skelAnime->mode == 2) {
-<<<<<<< HEAD
                     f32 animCurrentFrame = skelAnime->animCurrentFrame;
                     f32 unk_3EC = this->unk_3EC;
 
                     phi_v1_2 = (s32)(((animCurrentFrame / unk_3EC) * -5200.0f) + 4200.0f) + phi_a1;
                     if (phi_v1_2 >= temp_a0) {
                         temp_a0 = phi_v1_2;
-=======
-                    temp_a3 = (s32)(((skelAnime->animCurrentFrame / this->unk_3EC) * -5200.0f) + 4200.0f) + phi_a1;
-                    if (temp_a3 >= phi_a1) {
-                        phi_a1 = temp_a3;
->>>>>>> 2373c779
                         if (phi_v0 < 0) {
                             phi_v0 /= -2;
                         }
@@ -525,18 +471,12 @@
                 }
             } else if (action == 23) {
                 if (skelAnime->mode == 2) {
-<<<<<<< HEAD
                     f32 animCurrentFrame = skelAnime->animCurrentFrame;
                     f32 unk_3F0 = this->unk_3F0;
 
                     phi_v1_2 = (s32)(((animCurrentFrame / unk_3F0) * -7600.0f) + -2000.0f) + phi_a1;
                     if (phi_v1_2 >= temp_a0) {
                         temp_a0 = phi_v1_2;
-=======
-                    temp_a3 = (s32)(((skelAnime->animCurrentFrame / this->unk_3F0) * -7600.0f) + -2000.0f) + phi_a1;
-                    if (temp_a3 >= phi_a1) {
-                        phi_a1 = temp_a3;
->>>>>>> 2373c779
                         if (phi_v0 < 0) {
                             phi_v0 /= -2;
                         }
@@ -552,18 +492,12 @@
                 }
             } else if (action == 24) {
                 if (skelAnime->mode == 2) {
-<<<<<<< HEAD
                     f32 animCurrentFrame = skelAnime->animCurrentFrame;
                     f32 unk_3E8 = this->unk_3E8;
 
                     phi_v1_2 = (s32)(((animCurrentFrame / unk_3E8) * 21000.0f) + -9600.0f) + phi_a1;
                     if (phi_v1_2 >= temp_a0) {
                         temp_a0 = phi_v1_2;
-=======
-                    temp_a3 = (s32)(((skelAnime->animCurrentFrame / this->unk_3E8) * 21000.0f) + -9600.0f) + phi_a1;
-                    if (temp_a3 >= phi_a1) {
-                        phi_a1 = temp_a3;
->>>>>>> 2373c779
                         if (phi_v0 < 0) {
                             phi_v0 /= -2;
                         }
@@ -581,18 +515,12 @@
         } else if (idx == 11 || idx == 17) {
             if (action == 4) {
                 if (skelAnime->mode == 2) {
-<<<<<<< HEAD
                     f32 animCurrentFrame = skelAnime->animCurrentFrame;
                     f32 unk_3E0 = this->unk_3E0;
 
                     phi_v1_2 = (s32)((animCurrentFrame / unk_3E0) * -7000.0f) + phi_a1;
                     if (temp_a0 >= phi_v1_2) {
                         temp_a0 = phi_v1_2;
-=======
-                    temp_a3 = (s32)((skelAnime->animCurrentFrame / this->unk_3E0) * -7000.0f) + phi_a1;
-                    if (phi_a1 >= temp_a3) {
-                        phi_a1 = temp_a3;
->>>>>>> 2373c779
                         if (phi_v0 > 0) {
                             phi_v0 /= -2;
                         }
@@ -611,15 +539,9 @@
                     f32 animCurrentFrame = skelAnime->animCurrentFrame;
                     f32 unk_3E4 = this->unk_3E4;
 
-<<<<<<< HEAD
                     phi_v1_2 = (s32)(((unk_3E4 - animCurrentFrame) / unk_3E4) * -7000.0f) + phi_a1;
                     if (temp_a0 >= phi_v1_2) {
                         temp_a0 = phi_v1_2;
-=======
-                    temp_a3 = (s32)(((this->unk_3E4 - animCurrentFrame) / this->unk_3E4) * -7000.0f) + phi_a1;
-                    if (phi_a1 >= temp_a3) {
-                        phi_a1 = temp_a3;
->>>>>>> 2373c779
                         if (phi_v0 > 0) {
                             phi_v0 /= -2;
                         }
