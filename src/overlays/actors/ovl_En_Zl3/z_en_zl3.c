/*
 * File: z_en_zl3.c
 * Overlay: ovl_En_Zl3
 * Description: Adult Zelda
 */

#include "z_en_zl3.h"

#include "terminal.h"
#include "overlays/actors/ovl_En_Encount2/z_en_encount2.h"
#include "overlays/actors/ovl_Door_Warp1/z_door_warp1.h"
#include "assets/objects/object_zl2/object_zl2.h"
#include "assets/objects/object_zl2_anime2/object_zl2_anime2.h"

#define FLAGS ACTOR_FLAG_4

void EnZl3_Init(Actor* thisx, PlayState* play);
void EnZl3_Destroy(Actor* thisx, PlayState* play);
void EnZl3_Update(Actor* thisx, PlayState* play);
void EnZl3_Draw(Actor* thisx, PlayState* play);
void func_80B59AD0(EnZl3* this, PlayState* play);

static ColliderCylinderInitType1 sCylinderInit = {
    {
        COLTYPE_HIT0,
        AT_NONE,
        AC_NONE,
        OC1_ON | OC1_TYPE_PLAYER,
        COLSHAPE_CYLINDER,
    },
    {
        ELEMTYPE_UNK0,
        { 0x00000000, 0x00, 0x00 },
        { 0x00000000, 0x00, 0x00 },
        TOUCH_NONE,
        BUMP_NONE,
        OCELEM_ON,
    },
    { 25, 80, 0, { 0, 0, 0 } },
};

static void* sEyeTextures[] = { gZelda2EyeOpenTex, gZelda2EyeHalfTex, gZelda2EyeShutTex, gZelda2Eye03Tex,
                                gZelda2Eye04Tex,   gZelda2Eye05Tex,   gZelda2Eye06Tex,   NULL };

static void* sMouthTextures[] = { gZelda2MouthSeriousTex, gZelda2MouthHappyTex, gZelda2MouthOpenTex };

static s32 D_80B5A468 = 0;

static Vec3f D_80B5A46C = { 0.0f, 0.0f, 0.0f };

static Vec3f D_80B5A478 = { 0.0f, 10.0f, 0.0f };

void func_80B533B0(Actor* thisx, PlayState* play) {
    EnZl3* this = (EnZl3*)thisx;

    Collider_InitCylinder(play, &this->collider);
    Collider_SetCylinderType1(play, &this->collider, &this->actor, &sCylinderInit);
}

void func_80B533FC(EnZl3* this, PlayState* play) {
    ColliderCylinder* collider = &this->collider;
    s32 pad[4];

    Collider_UpdateCylinder(&this->actor, collider);
    CollisionCheck_SetOC(play, &play->colChkCtx, &collider->base);
}

void EnZl3_Destroy(Actor* thisx, PlayState* play) {
    EnZl3* this = (EnZl3*)thisx;

    Collider_DestroyCylinder(play, &this->collider);
}

void func_80B53468(void) {
    SEQCMD_PLAY_SEQUENCE(SEQ_PLAYER_BGM_MAIN, 0, 0, NA_BGM_ESCAPE);
}

BossGanon2* func_80B53488(EnZl3* this, PlayState* play) {
    if (this->ganon == NULL) {
        Actor* actorIt = play->actorCtx.actorLists[ACTORCAT_BOSS].head;

        while (actorIt != NULL) {
            if (actorIt->id == ACTOR_BOSS_GANON2) {
                this->ganon = (BossGanon2*)actorIt;
                break;
            }
            actorIt = actorIt->next;
        }
    }
    return this->ganon;
}

void EnZl3_UpdateEyes(EnZl3* this) {
    s32 pad[2];
    s16* eyeTexIndex = &this->eyeTexIndex;
    s16* blinkTimer = &this->blinkTimer;

    if (DECR(*blinkTimer) == 0) {
        *blinkTimer = Rand_S16Offset(60, 60);
    }
    *eyeTexIndex = *blinkTimer;
    if (*eyeTexIndex >= 3) {
        *eyeTexIndex = 0;
    }
}

void EnZl3_setEyeIndex(EnZl3* this, s16 index) {
    this->eyeTexIndex = index;
}

void EnZl3_setMouthIndex(EnZl3* this, s16 index) {
    this->mouthTexIndex = index;
}

void func_80B5357C(EnZl3* this, PlayState* play) {
    Vec3f* thisPos = &this->actor.world.pos;
    Vec3f sp20;

    sp20.x = thisPos->x + ((Rand_ZeroOne() - 0.5f) * 10.0f);
    sp20.y = thisPos->y;
    sp20.z = thisPos->z + ((Rand_ZeroOne() - 0.5f) * 10.0f);
    Item_DropCollectible(play, &sp20, ITEM00_RECOVERY_HEART);
}

void func_80B53614(EnZl3* this, PlayState* play) {
    Actor_Spawn(&play->actorCtx, play, ACTOR_EN_RIVER_SOUND, -442.0f, 4102.0f, -371.0f, 0, 0, 0, 0x12);
}

void func_80B5366C(EnZl3* this, PlayState* play) {
    Actor_UpdateBgCheckInfo(play, &this->actor, 75.0f, 30.0f, 30.0f, UPDBGCHECKINFO_FLAG_0 | UPDBGCHECKINFO_FLAG_2);
}

void func_80B536B4(EnZl3* this) {
    this->actor.bgCheckFlags &= ~(BGCHECKFLAG_GROUND | BGCHECKFLAG_WALL);
}

void func_80B536C4(EnZl3* this) {
    s32 pad[2];
    Vec3s* headRot = &this->interactInfo.headRot;
    Vec3s* torsoRot = &this->interactInfo.torsoRot;

    Math_SmoothStepToS(&headRot->x, 0, 20, 6200, 100);
    Math_SmoothStepToS(&headRot->y, 0, 20, 6200, 100);
    Math_SmoothStepToS(&torsoRot->x, 0, 20, 6200, 100);
    Math_SmoothStepToS(&torsoRot->y, 0, 20, 6200, 100);
}

void func_80B53764(EnZl3* this, PlayState* play) {
    Player* player = GET_PLAYER(play);

    this->interactInfo.trackPos = player->actor.world.pos;
    this->interactInfo.yOffset = kREG(16) - 16.0f;
    Npc_TrackPoint(&this->actor, &this->interactInfo, kREG(17) + 0xC, NPC_TRACKING_HEAD_AND_TORSO);
}

s32 func_80B537E8(EnZl3* this) {
    s16 yawTowardsPlayer = this->actor.yawTowardsPlayer;
    s16* rotY = &this->actor.world.rot.y;
    s16* unk_3D0 = &this->unk_3D0;
    s16 retVal;
    s16 pad[2];

    Math_SmoothStepToS(unk_3D0, ABS((s16)(yawTowardsPlayer - *rotY)), 5, 6200, 100);
    retVal = Math_SmoothStepToS(rotY, yawTowardsPlayer, 5, *unk_3D0, 100);
    this->actor.shape.rot.y = *rotY;
    return retVal;
}

void func_80B538B0(EnZl3* this) {
    s16 yawTowardsPlayer = this->actor.yawTowardsPlayer;
    s16* rotY = &this->actor.world.rot.y;

    if (ABS((s16)(yawTowardsPlayer - *rotY)) >= 0x1556) {
        D_80B5A468 = 1;
    }

    if (D_80B5A468 != 0) {
        if (!func_80B537E8(this)) {
            D_80B5A468 = 0;
        }
    } else {
        this->unk_3D0 = 0;
    }
}

s32 EnZl3_UpdateSkelAnime(EnZl3* this) {
    return SkelAnime_Update(&this->skelAnime);
}

s32 func_80B5396C(EnZl3* this) {
    return this->unk_3C8;
}

void func_80B53974(EnZl3* this, u8 arg1) {
    this->unk_3C8 = arg1;
}

void func_80B53980(EnZl3* thisx, s16 y, s32 idx) {
    EnZl3* this = (EnZl3*)thisx; // this function might take thisx
    s32 action = this->action;
    s16 y2 = y;
    s32 yTemp;
    f32 curFrame;
    f32 unk_3DC;

    if (this->unk_2FC != 0) {
        SkelAnime* skelAnime = &this->skelAnime;
        s32 temp25C = this->unk_25C[idx];
        s32 temp28C = (s16)(y + this->unk_28C[idx]);
        s32 temp2BC = y - this->unk_2BC[idx];

        if ((s32)fabsf(temp2BC) > 0x8000) {
            if (y2 > 0) {
                temp2BC -= 0x10000;
            } else {
                temp2BC += 0x10000;
            }
        }

        if ((idx != 0 || action != 4) && (temp2BC != 0)) {
            temp25C += (temp2BC - temp25C) / 16;
        }

        if (temp25C != 0) {
            temp25C -= temp25C / 10;
        }

        if ((s16)(temp28C - y) != 0) {
            temp25C -= (s16)(temp28C - y) / 50;
        }

        temp28C += temp25C;
        if (((this->unk_25C[idx] * temp25C) <= 0) && (((s16)(temp28C - y) > -0x64) && ((s16)(temp28C - y) < 0x64))) {
            temp28C = y;
            temp25C = 0;
        }
        if (idx == 0 && action == 3) {
            yTemp = y + -11000;
            if (skelAnime->mode == 2) {
                curFrame = skelAnime->curFrame;
                unk_3DC = this->unk_3DC;
                yTemp = (s32)((curFrame / unk_3DC) * -11000) + y;

                if (temp28C >= yTemp) {
                    temp28C = yTemp;
                    if (temp25C > 0) {
                        temp25C /= -2;
                    }
                }
            } else {
                if (temp28C >= yTemp) {
                    temp28C = yTemp;
                    if (temp25C > 0) {
                        temp25C /= -2;
                    }
                }
            }
        }
        this->unk_25C[idx] = temp25C;
        this->unk_28C[idx] = temp28C - y;
    }
    this->unk_2BC[idx] = y;
}

void func_80B53B64(EnZl3* this, s16 z, s32 idx) {
    SkelAnime* skelAnime = &this->skelAnime;
    s32 action = this->action;
    s32 phi_a1;
    s32 idx25C;
    s16 temp_t1;
    s32 temp_a0;
    s32 phi_v0;
    s32 phi_v1;
    s32 phi_v1_2;

    if (idx == 2) {
        phi_a1 = 15000;
        idx25C = 0;
    } else if (idx == 5) {
        phi_a1 = 13000;
        idx25C = 3;
    } else if (idx == 8) {
        phi_a1 = 12000;
        idx25C = 6;
    } else if (idx == 11) {
        phi_a1 = 0x4000;
        idx25C = 9;
    } else if (idx == 14) {
        phi_a1 = 0x4000;
        idx25C = 12;
    } else if (idx == 17) {
        phi_a1 = 0x4000;
        idx25C = 15;
    } else {
        phi_a1 = 0x4000;
        idx25C = 18;
    }

    if (this->unk_2FC != 0) {
        phi_v0 = this->unk_25C[idx];
        temp_a0 = (s16)(z + this->unk_28C[idx]);
        phi_v1 = z - this->unk_2BC[idx];

        if ((s32)fabsf(phi_v1) > 0x8000) {
            if (z > 0) {
                phi_v1 -= 0x10000;
            } else {
                phi_v1 += 0x10000;
            }
        }

        if (idx25C >= 0) {
            phi_v1 += ABS(this->unk_25C[idx25C]) / 3;
        }

        if (idx == 2 && (action == 5 || action == 24)) {
            if (phi_v1 != 0) {
                phi_v0 -= (phi_v1 - phi_v0) / 10;
            }
        } else if (idx == 2 && action == 22 && skelAnime->mode == 2) {
            if (phi_v1 != 0) {
                phi_v0 -= (phi_v1 - phi_v0) / 10;
            }
        } else if (idx == 2 && (action == 20 || action == 21) && skelAnime->mode == 2) {
            if (phi_v1 != 0) {
                phi_v0 -= (phi_v1 - phi_v0) / 10;
            }
        } else {
            if (phi_v1 != 0) {
                phi_v0 += (phi_v1 - phi_v0) / 16;
            }
        }

        if (phi_v0 != 0) {
            phi_v0 -= phi_v0 / 10;
        }

        if ((s16)(temp_a0 - phi_a1) != 0) {
            phi_v0 -= (s16)(temp_a0 - phi_a1) / 50;
        }

        temp_a0 += phi_v0;
        phi_v1 = (s16)(temp_a0 - phi_a1);

        if (((this->unk_25C[idx] * phi_v0) <= 0) && (phi_v1 > -100) && (phi_v1 < 100)) {
            temp_a0 = phi_a1;
            phi_v0 = 0;
        }

        if (idx == 2) {
            if (action == 4) {
                if (skelAnime->mode == 2) {
                    f32 curFrame = skelAnime->curFrame;
                    f32 unk_3E0 = this->unk_3E0;

                    phi_v1_2 = (s32)(((unk_3E0 - curFrame) / unk_3E0) * -2000.0f) + phi_a1;
                    if (phi_v1_2 >= temp_a0) {
                        temp_a0 = phi_v1_2;
                        if (phi_v0 < 0) {
                            phi_v0 /= -2;
                        }
                    }
                }
            } else if (action == 5) {
                if (skelAnime->mode == 2) {
                    f32 curFrame = skelAnime->curFrame;
                    f32 unk_3E4 = this->unk_3E4;

                    phi_v1_2 = (s32)((curFrame / unk_3E4) * -2000.0f) + phi_a1;
                    if (phi_v1_2 >= temp_a0) {
                        temp_a0 = phi_v1_2;
                        if (phi_v0 < 0) {
                            phi_v0 /= -2;
                        }
                    }
                } else {
                    phi_v1_2 = phi_a1 - 2000;
                    if (phi_v1_2 >= temp_a0) {
                        temp_a0 = phi_v1_2;
                        if (phi_v0 < 0) {
                            phi_v0 /= -2;
                        }
                    }
                }
            } else if ((action == 20) || (action == 21)) {
                if (skelAnime->mode == 2) {
                    f32 curFrame = skelAnime->curFrame;
                    f32 unk_3F4 = this->unk_3F4;

                    if (curFrame <= 42.0f) {
                        phi_v1_2 = phi_a1 - 2000;
                    } else {
                        phi_v1_2 = (s32)((((curFrame - 42.0f) * 6200.0f) / (unk_3F4 - 42.0f)) + -2000.0f) + phi_a1;
                    }

                    if (phi_v1_2 >= temp_a0) {
                        temp_a0 = phi_v1_2;
                        if (phi_v0 < 0) {
                            phi_v0 /= -2;
                        }
                    }
                } else {
                    phi_v1_2 = phi_a1 + 4200;
                    if (phi_v1_2 >= temp_a0) {
                        temp_a0 = phi_v1_2;
                        if (phi_v0 < 0) {
                            phi_v0 /= -2;
                        }
                    }
                }
            } else if (action == 22) {
                if (skelAnime->mode == 2) {
                    f32 curFrame = skelAnime->curFrame;
                    f32 unk_3EC = this->unk_3EC;

                    phi_v1_2 = (s32)(((curFrame / unk_3EC) * -5200.0f) + 4200.0f) + phi_a1;
                    if (phi_v1_2 >= temp_a0) {
                        temp_a0 = phi_v1_2;
                        if (phi_v0 < 0) {
                            phi_v0 /= -2;
                        }
                    }
                } else {
                    phi_v1_2 = phi_a1 - 2000;
                    if (phi_v1_2 >= temp_a0) {
                        temp_a0 = phi_v1_2;
                        if (phi_v0 < 0) {
                            phi_v0 /= -2;
                        }
                    }
                }
            } else if (action == 23) {
                if (skelAnime->mode == 2) {
                    f32 curFrame = skelAnime->curFrame;
                    f32 unk_3F0 = this->unk_3F0;

                    phi_v1_2 = (s32)(((curFrame / unk_3F0) * -7600.0f) + -2000.0f) + phi_a1;
                    if (phi_v1_2 >= temp_a0) {
                        temp_a0 = phi_v1_2;
                        if (phi_v0 < 0) {
                            phi_v0 /= -2;
                        }
                    }
                } else {
                    phi_v1_2 = phi_a1 - 9600;
                    if (phi_v1_2 >= temp_a0) {
                        temp_a0 = phi_v1_2;
                        if (phi_v0 < 0) {
                            phi_v0 /= -2;
                        }
                    }
                }
            } else if (action == 24) {
                if (skelAnime->mode == 2) {
                    f32 curFrame = skelAnime->curFrame;
                    f32 unk_3E8 = this->unk_3E8;

                    phi_v1_2 = (s32)(((curFrame / unk_3E8) * 21000.0f) + -9600.0f) + phi_a1;
                    if (phi_v1_2 >= temp_a0) {
                        temp_a0 = phi_v1_2;
                        if (phi_v0 < 0) {
                            phi_v0 /= -2;
                        }
                    }
                } else {
                    phi_v1_2 = phi_a1 + 11400;
                    if (phi_v1_2 >= temp_a0) {
                        temp_a0 = phi_v1_2;
                        if (phi_v0 < 0) {
                            phi_v0 /= -2;
                        }
                    }
                }
            }
        } else if (idx == 11 || idx == 17) {
            if (action == 4) {
                if (skelAnime->mode == 2) {
                    f32 curFrame = skelAnime->curFrame;
                    f32 unk_3E0 = this->unk_3E0;

                    phi_v1_2 = (s32)((curFrame / unk_3E0) * -7000.0f) + phi_a1;
                    if (temp_a0 >= phi_v1_2) {
                        temp_a0 = phi_v1_2;
                        if (phi_v0 > 0) {
                            phi_v0 /= -2;
                        }
                    }
                } else {
                    phi_v1_2 = phi_a1 - 7000;
                    if (temp_a0 >= phi_v1_2) {
                        temp_a0 = phi_v1_2;
                        if (phi_v0 > 0) {
                            phi_v0 /= -2;
                        }
                    }
                }
            } else if (action == 5) {
                if (skelAnime->mode == 2) {
                    f32 curFrame = skelAnime->curFrame;
                    f32 unk_3E4 = this->unk_3E4;

                    phi_v1_2 = (s32)(((unk_3E4 - curFrame) / unk_3E4) * -7000.0f) + phi_a1;
                    if (temp_a0 >= phi_v1_2) {
                        temp_a0 = phi_v1_2;
                        if (phi_v0 > 0) {
                            phi_v0 /= -2;
                        }
                    }
                }
            }
        }
        this->unk_25C[idx] = phi_v0;
        this->unk_28C[idx] = temp_a0 - z;
    }
    this->unk_2BC[idx] = z;
}

void func_80B54360(EnZl3* this, s16 arg1, s32 arg2) {
    if (this->unk_2FC != 0) {
        s32 temp_v1 = this->unk_28C[arg2] - arg1;
        s16 temp_t0 = temp_v1;
        s32 temp_t2 = temp_t0;
        s32 temp_t3 = this->unk_25C[arg2];
        s32 phi_v0 = temp_t3;
        s32 index25C;
        s32 phi_t5;

        temp_t3 = arg1 - this->unk_2BC[arg2];

        if (arg2 == 1) {
            index25C = 0;
            phi_t5 = this->unk_25C[index25C];
        } else if (arg2 == 4) {
            index25C = 3;
            phi_t5 = this->unk_25C[index25C];
        } else if (arg2 == 7) {
            index25C = 6;
            phi_t5 = this->unk_25C[index25C];
        } else if (arg2 == 10) {
            index25C = 9;
            phi_t5 = ABS(this->unk_25C[index25C]);
        } else if (arg2 == 13) {
            index25C = 12;
            phi_t5 = ABS(this->unk_25C[index25C]);
        } else if (arg2 == 16) {
            index25C = 15;
            phi_t5 = -ABS(this->unk_25C[index25C]);
        } else {
            index25C = 18;
            phi_t5 = -ABS(this->unk_25C[index25C]);
        }

        if ((s32)fabsf(temp_t3) > 0x8000) {
            if (arg1 > 0) {
                temp_t3 -= 0x10000;
            } else {
                temp_t3 += 0x10000;
            }
        }
        if (index25C >= 0) {
            temp_t3 += phi_t5 / 3;
        }

        if (temp_t3 != 0) {
            phi_v0 += (temp_t3 - phi_v0) / 16;
        }
        if (phi_v0 != 0) {
            phi_v0 -= phi_v0 / 10;
        }
        if (temp_t0 != 0) {
            phi_v0 -= temp_t0 / 50;
        }
        temp_v1 += phi_v0;
        if (((this->unk_25C[arg2] * phi_v0) <= 0) && (temp_t2 > -0x64) && (temp_t2 < 0x64)) {
            temp_v1 = 0;
            phi_v0 = 0;
        }
        this->unk_25C[arg2] = phi_v0;
        this->unk_28C[arg2] = arg1 + temp_v1;
    }
    this->unk_2BC[arg2] = arg1;
}

s32 func_80B5458C(PlayState* play, s32 limbIndex, Gfx** dList, Vec3f* pos, Vec3s* rot, void* thisx, Gfx** gfx) {
    s32 pad[3];
    EnZl3* this = (EnZl3*)thisx;
    s16* unk_28C = this->unk_28C;
    Mtx* matrices;
    MtxF sp38;
    Vec3s sp30;
    Vec3s* headRot = &this->interactInfo.headRot;
    Vec3s* torsoRot = &this->interactInfo.torsoRot;

    if (limbIndex == 14) {
<<<<<<< HEAD
        matrices = Graph_Alloc(play->state.gfxCtx, sizeof(Mtx) * 7);
        rot->x += unk_3F8_unk_08->y;
        rot->z += unk_3F8_unk_08->x;
        gSPSegment((*gfx)++, 0x0C, matrices);
=======
        sp78 = Graph_Alloc(play->state.gfxCtx, sizeof(Mtx) * 7);
        rot->x += headRot->y;
        rot->z += headRot->x;
        gSPSegment((*gfx)++, 0x0C, sp78);
>>>>>>> 905b7087

        Matrix_Push();
        Matrix_Translate(pos->x, pos->y, pos->z, MTXMODE_APPLY);
        Matrix_RotateZYX(rot->x, rot->y, rot->z, MTXMODE_APPLY);
        Matrix_Push();
        Matrix_Translate(362.0f, -133.0f, 0.0f, MTXMODE_APPLY);
        Matrix_Get(&sp38);
        Matrix_MtxFToYXZRotS(&sp38, &sp30, 0);
        if (!FrameAdvance_IsEnabled(play)) {
            func_80B53980(this, sp30.y, 0);
            func_80B54360(this, sp30.x, 1);
            func_80B53B64(this, sp30.z, 2);
        }
        Matrix_RotateZYX(unk_28C[0] + kREG(31), unk_28C[1] + kREG(32), unk_28C[2] + kREG(33), MTXMODE_APPLY);
        Matrix_Translate(-188.0f, -184.0f, 0.0f, MTXMODE_APPLY);
        Matrix_ToMtx(&matrices[0], "../z_en_zl3.c", 1490);
        Matrix_Get(&sp38);
        Matrix_MtxFToYXZRotS(&sp38, &sp30, 0);
        if (!FrameAdvance_IsEnabled(play)) {
            func_80B53980(this, sp30.y, 3);
        }
        Matrix_RotateZYX(unk_28C[3] + kREG(34), unk_28C[4] + kREG(35), unk_28C[5] + kREG(36), MTXMODE_APPLY);
        Matrix_Translate(-410.0f, -184.0f, 0.0f, MTXMODE_APPLY);
        Matrix_ToMtx(&matrices[1], "../z_en_zl3.c", 1534);
        Matrix_Get(&sp38);
        Matrix_MtxFToYXZRotS(&sp38, &sp30, 0);
        if (!FrameAdvance_IsEnabled(play)) {
            func_80B54360(this, sp30.x, 7);
        }
        Matrix_RotateZYX(unk_28C[6] + kREG(37), unk_28C[7] + kREG(38), unk_28C[8] + kREG(39), MTXMODE_APPLY);
        Matrix_Translate(-1019.0f, -26.0f, 0.0f, MTXMODE_APPLY);
        Matrix_ToMtx(&matrices[2], "../z_en_zl3.c", 1554);
        Matrix_Pop();
        Matrix_Push();
        Matrix_Translate(467.0f, 265.0f, 389.0f, MTXMODE_APPLY);
        Matrix_Get(&sp38);
        Matrix_MtxFToYXZRotS(&sp38, &sp30, 0);
        if (!FrameAdvance_IsEnabled(play)) {
            func_80B53980(this, sp30.y, 9);
            func_80B54360(this, sp30.x, 10);
            func_80B53B64(this, sp30.z, 11);
        }
        Matrix_RotateZYX(unk_28C[9] + kREG(40), unk_28C[10] + kREG(41), unk_28C[11] + kREG(42), MTXMODE_APPLY);
        Matrix_Translate(-427.0f, -1.0f, -3.0f, MTXMODE_APPLY);
        Matrix_ToMtx(&matrices[3], "../z_en_zl3.c", 1579);
        Matrix_Get(&sp38);
        Matrix_MtxFToYXZRotS(&sp38, &sp30, 0);
        if (!FrameAdvance_IsEnabled(play)) {
            func_80B53980(this, sp30.y, 12);
            func_80B54360(this, sp30.x, 13);
            func_80B53B64(this, sp30.z, 14);
        }
        Matrix_RotateZYX(unk_28C[12] + kREG(43), unk_28C[13] + kREG(44), unk_28C[14] + kREG(45), MTXMODE_APPLY);
        Matrix_Translate(-446.0f, -52.0f, 84.0f, MTXMODE_APPLY);
        Matrix_ToMtx(&matrices[4], "../z_en_zl3.c", 1598);
        Matrix_Pop();
        Matrix_Push();
        Matrix_Translate(467.0f, 265.0f, -389.0f, MTXMODE_APPLY);
        Matrix_Get(&sp38);
        Matrix_MtxFToYXZRotS(&sp38, &sp30, 0);
        if (!FrameAdvance_IsEnabled(play)) {
            func_80B53980(this, sp30.y, 15);
            func_80B54360(this, sp30.x, 16);
            func_80B53B64(this, sp30.z, 17);
        }
        Matrix_RotateZYX(unk_28C[15] + kREG(46), unk_28C[16] + kREG(47), unk_28C[17] + kREG(48), MTXMODE_APPLY);
        Matrix_Translate(-427.0f, -1.0f, 3.0f, MTXMODE_APPLY);
        Matrix_ToMtx(&matrices[5], "../z_en_zl3.c", 1623);
        Matrix_Get(&sp38);
        Matrix_MtxFToYXZRotS(&sp38, &sp30, 0);
        if (!FrameAdvance_IsEnabled(play)) {
            func_80B53980(this, sp30.y, 18);
            func_80B54360(this, sp30.x, 19);
            func_80B53B64(this, sp30.z, 20);
        }
        Matrix_RotateZYX(unk_28C[18] + kREG(49), unk_28C[19] + kREG(50), unk_28C[20] + kREG(51), MTXMODE_APPLY);
        Matrix_Translate(-446.0f, -52.0f, -84.0f, MTXMODE_APPLY);
        Matrix_ToMtx(&matrices[6], "../z_en_zl3.c", 1642);
        Matrix_Pop();
        Matrix_Pop();
        this->unk_2FC = 1;
    } else if (limbIndex == 7) {
        rot->x += torsoRot->y;
        rot->y -= torsoRot->x;
    }
    return false;
}

void EnZl3_PostLimbDraw(PlayState* play, s32 limbIndex, Gfx** dList, Vec3s* rot, void* thisx, Gfx** gfx) {
    EnZl3* this = (EnZl3*)thisx;
    s32 pad;
    Vec3f sp34;
    s32 pad2;
    Vec3f sp24;
    Vec3f sp18;

    if (limbIndex == 13) {
        sp34 = D_80B5A46C;
        Matrix_MultVec3f(&sp34, &this->unk_31C);
    } else if (limbIndex == 14) {
        sp24 = D_80B5A478;
        Matrix_MultVec3f(&sp24, &sp18);
        this->actor.focus.pos.x = sp18.x;
        this->actor.focus.pos.y = sp18.y;
        this->actor.focus.pos.z = sp18.z;
        this->actor.focus.rot.x = this->actor.world.rot.x;
        this->actor.focus.rot.y = this->actor.world.rot.y;
        this->actor.focus.rot.z = this->actor.world.rot.z;
    }
}

s32 func_80B54DB4(EnZl3* this) {
    s32 params = this->actor.params >> 8;

    return params & 0xFF;
}

s32 func_80B54DC4(EnZl3* this) {
    s32 params = this->actor.params >> 4;

    return params & 0xF;
}

s32 func_80B54DD4(EnZl3* this) {
    s32 params = this->actor.params;

    return params & 0xF;
}

void func_80B54DE0(EnZl3* this, PlayState* play) {
    s32 idx = this->unk_318;

    gSegments[6] = VIRTUAL_TO_PHYSICAL(play->objectCtx.status[idx].segment);
}

void func_80B54E14(EnZl3* this, AnimationHeader* animation, u8 arg2, f32 morphFrames, s32 arg4) {
    f32 frameCount = Animation_GetLastFrame(animation);
    f32 playbackSpeed;
    f32 unk0;
    f32 fc;

    if (arg4 == 0) {
        unk0 = 0.0f;
        fc = frameCount;
        playbackSpeed = 1.0f;
    } else {
        unk0 = frameCount;
        fc = 0.0f;
        playbackSpeed = -1.0f;
    }

    Animation_Change(&this->skelAnime, animation, playbackSpeed, unk0, fc, arg2, morphFrames);
}

void func_80B54EA4(EnZl3* this, PlayState* play) {
    f32 posX = this->actor.world.pos.x;
    f32 posY = this->actor.world.pos.y;
    f32 posZ = this->actor.world.pos.z;

    Actor_Spawn(&play->actorCtx, play, ACTOR_EN_EG, posX, posY, posZ, 0, 0, 0, 0);
}

void func_80B54EF4(EnZl3* this) {
    func_80078914(&this->actor.projectedPos, NA_SE_VO_Z1_PAIN);
}

void func_80B54F18(EnZl3* this, PlayState* play) {
    if (this->unk_2F8 == 0) {
        f32 posX = this->actor.world.pos.x;
        f32 posY = this->actor.world.pos.y + (kREG(5) + -26.0f);
        f32 posZ = this->actor.world.pos.z;

        Actor_SpawnAsChild(&play->actorCtx, &this->actor, play, ACTOR_DOOR_WARP1, posX, posY, posZ, 0, 0x4000, 0,
                           WARP_PURPLE_CRYSTAL);
        this->unk_2F8 = 1;
    }
}

void func_80B54FB4(EnZl3* this, PlayState* play) {
    osSyncPrintf("ゼルダ姫のEn_Zl3_Actor_inFinal_Init通すよ!!!!!!!!!!!!!!!!!!!!!!!!!\n");
    func_80B54E14(this, &gZelda2Anime2Anim_008AD0, 0, 0.0f, 0);
    EnZl3_setEyeIndex(this, 4);
    EnZl3_setMouthIndex(this, 2);
    this->action = 1;
    this->drawConfig = 1;
    func_80B54F18(this, play);
    this->actor.shape.rot.z = 0;
    this->unk_3C4 = this->actor.world.rot.z;
    this->actor.world.rot.z = this->actor.shape.rot.z;
    osSyncPrintf("ゼルダ姫のEn_Zl3_Actor_inFinal_Initは通った!!!!!!!!!!!!!!!!!!!!!!!!!\n");
}

void func_80B55054(EnZl3* this) {
    if (this->unk_328 != 0) {
        Actor* child = this->actor.child;

        if (child != NULL) {
            f32* temp_v0 = &this->unk_2EC;

            if (*temp_v0 < 19.0f) {
                ((DoorWarp1*)child)->crystalAlpha = (20.0f - *temp_v0) * 12.75f;
                *temp_v0 += 1.0f;
            } else {
                Actor_Kill(child);
                this->actor.child = NULL;
            }
        }
    }
}

void func_80B550F0(EnZl3* this) {
    Actor* child = this->actor.child;

    if (child != NULL) {
        child->world.pos.x = this->actor.world.pos.x;
        child->world.pos.y = this->actor.world.pos.y + (kREG(5) + -26.0f);
        child->world.pos.z = this->actor.world.pos.z;
    }
}

void func_80B55144(EnZl3* this) {
    static f32 D_80B5A484 = 0.0f;

    if (D_80B5A484 < 2.0f) {
        D_80B5A484 += 1.0f;
        EnZl3_setEyeIndex(this, 2);
    } else if (D_80B5A484 < 4.0f) {
        D_80B5A484 += 1.0f;
        EnZl3_setEyeIndex(this, 1);
    } else {
        EnZl3_UpdateEyes(this);
    }
}

void func_80B551E0(EnZl3* this) {
    func_80B54E14(this, &gZelda2Anime2Anim_008AD0, 0, 0.0f, 0);
    this->action = 1;
}

void func_80B55220(EnZl3* this) {
    func_80B54E14(this, &gZelda2Anime2Anim_0091D8, 2, 0.0f, 0);
    this->action = 2;
    EnZl3_setMouthIndex(this, 0);
}

void func_80B55268(EnZl3* this) {
    func_80B54E14(this, &gZelda2Anime2Anim_0091D8, 2, 0.0f, 0);
    this->action = 3;
}

void func_80B552A8(EnZl3* this, s32 arg1) {
    if (arg1 != 0) {
        func_80B54E14(this, &gZelda2Anime2Anim_0099A0, 0, 0.0f, 0);
    }
}

void func_80B552DC(EnZl3* this) {
    func_80B54E14(this, &gZelda2Anime2Anim_00A598, 2, -8.0f, 0);
    func_80B54EF4(this);
    EnZl3_setMouthIndex(this, 2);
    this->action = 4;
    func_80B53468();
}

void func_80B55334(EnZl3* this, s32 arg1) {
    if (arg1 != 0) {
        func_80B54E14(this, &gZelda2Anime2Anim_00AACC, 0, 0.0f, 0);
    }
}

void func_80B55368(EnZl3* this) {
    func_80B54E14(this, &gZelda2Anime2Anim_00A334, 2, -8.0f, 0);
    EnZl3_setMouthIndex(this, 0);
    this->action = 5;
}

void func_80B553B4(EnZl3* this, s32 arg1) {
    if (arg1 != 0) {
        func_80B54E14(this, &gZelda2Anime2Anim_009FBC, 0, 0.0f, 0);
    }
}

void func_80B553E8(EnZl3* this, PlayState* play) {
    func_80B59AD0(this, play);
}

void func_80B55408(EnZl3* this) {
    Actor* child = this->actor.child;

    if (child != NULL) {
        Actor_Kill(child);
    }
    Actor_Kill(&this->actor);
}

void func_80B55444(EnZl3* this, PlayState* play) {
    s32 temp_v0 = func_80B5396C(this);

    if (temp_v0 >= 0) {
        s32 unk_2F0 = this->unk_2F0;

        if (temp_v0 != unk_2F0) {
            switch (temp_v0) {
                case 0:
                    func_80B551E0(this);
                    break;
                case 1:
                    EnZl3_setEyeIndex(this, 3);
                    func_80B54EF4(this);
                    break;
                case 3:
                    func_80B55220(this);
                    break;
                case 4:
                    func_80B55268(this);
                    break;
                case 5:
                    func_80B552DC(this);
                    break;
                case 6:
                    func_80B55368(this);
                    break;
                case 7:
                    func_80B553E8(this, play);
                    break;
                case 2:
                    func_80B55408(this);
                    break;
                case 8:
                    this->unk_328 = 1;
                    FALLTHROUGH;
                default:
                    osSyncPrintf("En_Zl3_inFinal_Check_DemoMode:そんな動作は無い!!!!!!!!\n");
                    break;
            }
            this->unk_2F0 = temp_v0;
        }
    }
}

void func_80B55550(EnZl3* this, PlayState* play) {
    func_80B54DE0(this, play);
    func_80B5366C(this, play);
    EnZl3_UpdateSkelAnime(this);
    func_80B550F0(this);
    func_80B55444(this, play);
}

void func_80B555A4(EnZl3* this, PlayState* play) {
    func_80B54DE0(this, play);
    func_80B5366C(this, play);
    EnZl3_setEyeIndex(this, 2);
    func_80B550F0(this);
    func_80B55054(this);
    func_80B55444(this, play);
}

void func_80B55604(EnZl3* this, PlayState* play) {
    func_80B54DE0(this, play);
    func_80B5366C(this, play);
    func_80B55144(this);
    func_80B552A8(this, EnZl3_UpdateSkelAnime(this));
    func_80B55054(this);
    func_80B55444(this, play);
}

void func_80B5566C(EnZl3* this, PlayState* play) {
    func_80B54DE0(this, play);
    func_80B5366C(this, play);
    EnZl3_UpdateEyes(this);
    func_80B55334(this, EnZl3_UpdateSkelAnime(this));
    func_80B55444(this, play);
}

void func_80B556CC(EnZl3* this, PlayState* play) {
    func_80B54DE0(this, play);
    func_80B5366C(this, play);
    EnZl3_UpdateEyes(this);
    func_80B553B4(this, EnZl3_UpdateSkelAnime(this));
    func_80B55444(this, play);
}

void func_80B5572C(EnZl3* this, PlayState* play) {
    func_80B54DE0(this, play);
    func_80B5366C(this, play);
    EnZl3_UpdateEyes(this);
    EnZl3_UpdateSkelAnime(this);
    func_80B55444(this, play);
}

void func_80B55780(EnZl3* this, PlayState* play) {
    osSyncPrintf("ゼルダ姫のEn_Zl3_Actor_inFinal2_Init通すよ!!!!!!!!!!!!!!!!!!!!!!!!!\n");
    func_80B54E14(this, &gZelda2Anime2Anim_005A0C, 0, 0.0f, 0);
    this->action = 7;
    this->drawConfig = 1;
    osSyncPrintf("ゼルダ姫のEn_Zl3_Actor_inFinal2_Initは通った!!!!!!!!!!!!!!!!!!!!!!!!!\n");
    EnZl3_setMouthIndex(this, 1);
    this->actor.flags &= ~ACTOR_FLAG_0;
}

void func_80B55808(EnZl3* this) {
    func_80078914(&this->actor.projectedPos, NA_SE_VO_Z1_PAIN);
}

static Vec3f D_80B5A488 = { 0.0f, 0.0f, 0.0f };

void func_80B5582C(EnZl3* this) {
    Audio_PlaySfxRandom(&D_80B5A488, NA_SE_VO_Z1_CRY_0, NA_SE_VO_Z1_CRY_1 - NA_SE_VO_Z1_CRY_0 + 1);
}

void func_80B5585C(EnZl3* this) {
    SkelAnime* skelAnime = &this->skelAnime;

    if ((skelAnime->mode == 2) && Animation_OnFrame(skelAnime, 4.0f)) {
        func_80078914(&this->actor.projectedPos, NA_SE_VO_Z1_PAIN);
    }
}

void func_80B558A8(EnZl3* this) {
    s32 pad[4];
    s16 thisRotY = this->actor.world.rot.y;
    Vec3f* unk_338 = &this->unk_338;

    *unk_338 = this->unk_32C = this->actor.world.pos;

    unk_338->z += (-1.6074f * Math_CosS(thisRotY)) - (3.1620007f * Math_SinS(thisRotY));
    unk_338->x += (-1.6074f * Math_SinS(thisRotY)) + (3.1620007f * Math_CosS(thisRotY));
    unk_338->y += -0.012199402f;
}

void func_80B559C4(EnZl3* this) {
    Vec3f* thisPos = &this->actor.world.pos;
    Vec3f* unk_32C = &this->unk_32C;
    Vec3f* unk_338 = &this->unk_338;
    f32 temp_f0 = Environment_LerpWeightAccelDecel(Animation_GetLastFrame(&gZelda2Anime2Anim_005248), 0,
                                                   (s32)this->skelAnime.curFrame, 3, 3);

    thisPos->x = unk_32C->x + (temp_f0 * (unk_338->x - unk_32C->x));
    thisPos->z = unk_32C->z + (temp_f0 * (unk_338->z - unk_32C->z));
}

void func_80B55A58(EnZl3* this, PlayState* play) {
    if (play->activeCamId == CAM_ID_MAIN) {
        func_80B537E8(this);
    }
}

void func_80B55A84(EnZl3* this) {
    func_80B54E14(this, &gZelda2Anime2Anim_005A0C, 0, 0.0f, 0);
    this->action = 7;
}

void func_80B55AC4(EnZl3* this) {
    func_80B54E14(this, &gZelda2Anime2Anim_00499C, 2, -8.0f, 0);
    this->action = 8;
}

void func_80B55B04(EnZl3* this, s32 arg1) {
    if (arg1 != 0) {
        func_80B54E14(this, &gZelda2Anime2Anim_004408, 0, 0.0f, 0);
    }
}

void func_80B55B38(EnZl3* this) {
    func_80B54E14(this, &gZelda2Anime2Anim_006508, 2, -8.0f, 0);
    this->action = 9;
}

void func_80B55B78(EnZl3* this, s32 arg1) {
    if (arg1 != 0) {
        func_80B54E14(this, &gZelda2Anime2Anim_0061C4, 0, 0.0f, 0);
    }
}

void func_80B55BAC(EnZl3* this) {
    func_80B54E14(this, &gZelda2Anime2Anim_005248, 2, -8.0f, 0);
    func_80B558A8(this);
    func_80B55808(this);
    EnZl3_setMouthIndex(this, 2);
    this->action = 10;
}

void func_80B55C0C(EnZl3* this) {
    func_80B54E14(this, &gZelda2Anime2Anim_0054E0, 0, 0.0f, 0);
    this->action = 11;
}

void func_80B55C4C(EnZl3* this, s32 arg1) {
    if (arg1 != 0) {
        func_80B55C0C(this);
    }
}

void func_80B55C70(EnZl3* this) {
    func_80B54E14(this, &gZelda2Anime2Anim_008684, 2, -8.0f, 0);
    this->action = 12;
    this->actor.flags &= ~(ACTOR_FLAG_0 | ACTOR_FLAG_3);
    this->actor.flags &= ~ACTOR_FLAG_0;
}

void func_80B55CCC(EnZl3* this, s32 arg1) {
    if (arg1 != 0) {
        func_80B54E14(this, &gZelda2Anime2Anim_006F04, 0, 0.0f, 0);
    }
}

void func_80B55D00(EnZl3* this, PlayState* play) {
    if (Actor_ProcessTalkRequest(&this->actor, play)) {
        this->action = 13;
    } else if (ABS((s16)(this->actor.yawTowardsPlayer - this->actor.shape.rot.y)) <= 0x4300) {
        this->actor.flags |= ACTOR_FLAG_0 | ACTOR_FLAG_3;
        this->actor.flags |= ACTOR_FLAG_0;
        this->actor.textId = 0x70D5;
        func_8002F2F4(&this->actor, play);
    } else {
        this->actor.flags &= ~(ACTOR_FLAG_0 | ACTOR_FLAG_3);
        this->actor.flags &= ~ACTOR_FLAG_0;
    }
}

void func_80B55DB0(EnZl3* this, PlayState* play) {
    if (Message_GetState(&play->msgCtx) == TEXT_STATE_CLOSING) {
        this->actor.flags &= ~(ACTOR_FLAG_0 | ACTOR_FLAG_3);
        this->actor.flags &= ~ACTOR_FLAG_0;
        this->action = 12;
    }
}

void func_80B55E08(EnZl3* this) {
    func_80B54E14(this, &gZelda2Anime2Anim_006AB0, 2, -8.0f, 0);
    this->action = 14;
}

void func_80B55E48(EnZl3* this, s32 arg1) {
    if (arg1 != 0) {
        func_80B54E14(this, &gZelda2Anime2Anim_008050, 0, 0.0f, 0);
    }
}

void func_80B55E7C(EnZl3* this) {
    func_80B54E14(this, &gZelda2Anime2Anim_007A78, 2, -8.0f, 0);
    this->action = 15;
}

void func_80B55EBC(EnZl3* this, s32 arg1) {
    if (arg1 != 0) {
        func_80B54E14(this, &gZelda2Anime2Anim_007C84, 0, 0.0f, 0);
    }
}

void func_80B55EF0(EnZl3* this) {
    func_80B54E14(this, &gZelda2Anime2Anim_0082F8, 2, -8.0f, 0);
    this->action = 16;
    EnZl3_setMouthIndex(this, 0);
}

void func_80B55F38(EnZl3* this, s32 arg1) {
    if (arg1 != 0) {
        func_80B54E14(this, &gZelda2Anime2Anim_003FF8, 0, 0.0f, 0);
    }
}

void func_80B55F6C(EnZl3* this, PlayState* play) {
    if (Actor_ProcessTalkRequest(&this->actor, play)) {
        this->action = 0x12;
    } else if (ABS((s16)(this->actor.yawTowardsPlayer - this->actor.shape.rot.y)) <= 0x4300) {
        BossGanon2* bossGanon2 = func_80B53488(this, play);

        if ((bossGanon2 != NULL) && (bossGanon2->unk_324 <= (10.0f / 81.0f))) {
            this->actor.flags |= ACTOR_FLAG_0 | ACTOR_FLAG_3;
            this->actor.flags |= ACTOR_FLAG_0;
            this->actor.textId = 0x7059;
            func_8002F2F4(&this->actor, play);
        }
    } else {
        this->actor.flags &= ~(ACTOR_FLAG_0 | ACTOR_FLAG_3);
        this->actor.flags &= ~ACTOR_FLAG_0;
    }
}

void func_80B5604C(EnZl3* this) {
    func_80B54E14(this, &gZelda2Anime2Anim_007664, 2, -8.0f, 0);
    this->action = 17;
    func_80B5582C(this);
}

void func_80B56090(EnZl3* this, s32 arg1) {
    s32* unk_2F0 = &this->unk_2F0;

    if (func_80B5396C(this) == *unk_2F0) {
        if (arg1 != 0) {
            func_80B54E14(this, &gZelda2Anime2Anim_003FF8, 0, 0.0f, 0);
            this->action = 16;
            func_80B53974(this, 7);
            this->unk_2F0 = 7;
        }
    }
}

void func_80B56108(EnZl3* this, PlayState* play) {
    if (Message_GetState(&play->msgCtx) == TEXT_STATE_CLOSING) {
        this->actor.flags &= ~(ACTOR_FLAG_0 | ACTOR_FLAG_3);
        this->actor.flags &= ~ACTOR_FLAG_0;
        this->action = 16;
    }
}

void func_80B56160(EnZl3* this) {
    func_80B54E14(this, &gZelda2Anime2Anim_0001D8, 0, 0.0f, 0);
    this->action = 19;
}

void func_80B561A0(EnZl3* this) {
    func_80B54E14(this, &gZelda2Anime2Anim_001110, 2, -8.0f, 0);
    this->action = 20;
}

void func_80B561E0(EnZl3* this, s32 arg1) {
    if (arg1 != 0) {
        func_80B54E14(this, &gZelda2Anime2Anim_0004F4, 0, 0.0f, 0);
    }
}

void func_80B56214(EnZl3* this, PlayState* play) {
    if (Actor_ProcessTalkRequest(&this->actor, play)) {
        this->action = 21;
    } else if (ABS((s16)(this->actor.yawTowardsPlayer - this->actor.shape.rot.y)) <= 0x4300) {
        BossGanon2* bossGanon2 = func_80B53488(this, play);

        if (bossGanon2 != NULL) {
            if (bossGanon2->unk_324 <= (10.0f / 81.0f)) {
                this->actor.flags |= ACTOR_FLAG_0 | ACTOR_FLAG_3;
                this->actor.flags |= ACTOR_FLAG_0;
                this->actor.textId = 0x7059;
                func_8002F2F4(&this->actor, play);
            }
        }
    } else {
        this->actor.flags &= ~(ACTOR_FLAG_0 | ACTOR_FLAG_3);
        this->actor.flags &= ~ACTOR_FLAG_0;
    }
}

void func_80B562F4(EnZl3* this, PlayState* play) {
    if (Message_GetState(&play->msgCtx) == TEXT_STATE_CLOSING) {
        this->actor.flags &= ~(ACTOR_FLAG_0 | ACTOR_FLAG_3);
        this->actor.flags &= ~ACTOR_FLAG_0;
        this->action = 20;
    }
}

void func_80B5634C(EnZl3* this) {
    func_80B54E14(this, &gZelda2Anime2Anim_002348, 2, -8.0f, 0);
    this->action = 22;
}

void func_80B5638C(EnZl3* this, s32 arg1) {
    if (arg1 != 0) {
        func_80B54E14(this, &gZelda2Anime2Anim_00210C, 0, 0.0f, 0);
    }
}

void func_80B563C0(EnZl3* this) {
    func_80B54E14(this, &gZelda2Anime2Anim_002E54, 2, -8.0f, 0);
    this->action = 23;
}

void func_80B56400(EnZl3* this, s32 arg1) {
    if (arg1 != 0) {
        func_80B54E14(this, &gZelda2Anime2Anim_002710, 0, 0.0f, 0);
    }
}

void func_80B56434(EnZl3* this) {
    func_80B54E14(this, &gZelda2Anime2Anim_001D8C, 2, -8.0f, 0);
    this->action = 24;
}

void func_80B56474(EnZl3* this, s32 arg1) {
    if (arg1 != 0) {
        func_80B54E14(this, &gZelda2Anime2Anim_0014DC, 0, 0.0f, 0);
    }
}

void func_80B564A8(EnZl3* this, PlayState* play) {
    static s32 D_80B5A494 = -1;
    s32 temp_v0 = func_80B5396C(this);

    if (D_80B5A494 > 0) {
        D_80B5A494--;
    } else if (D_80B5A494 == 0) {
        D_80B5A494--;
        if (temp_v0 == 8) {
            func_80B5604C(this);
        }
    }

    if (temp_v0 >= 0) {
        s32 unk_2F0 = this->unk_2F0;

        if (temp_v0 != unk_2F0) {
            switch (temp_v0) {
                case 0:
                    func_80B55A84(this);
                    break;
                case 1:
                    func_80B55AC4(this);
                    break;
                case 2:
                    func_80B55B38(this);
                    break;
                case 3:
                    func_80B55BAC(this);
                    break;
                case 4:
                    func_80B55C70(this);
                    break;
                case 5:
                    func_80B55E08(this);
                    break;
                case 6:
                    func_80B55E7C(this);
                    break;
                case 7:
                    func_80B55EF0(this);
                    break;
                case 8:
                    D_80B5A494 = 10;
                    break;
                case 9:
                    func_80B56160(this);
                    break;
                case 10:
                    func_80B561A0(this);
                    break;
                case 11:
                    func_80B5634C(this);
                    break;
                case 12:
                    func_80B563C0(this);
                    break;
                case 13:
                    func_80B56434(this);
                    break;
                case 14:
                    Actor_Kill(&this->actor);
                    break;
                default:
                    osSyncPrintf("En_Zl3_inFinal2_Check_DemoMode:そんな動作は無い!!!!!!!!\n");
            }
            this->unk_2F0 = temp_v0;
        }
    }
}

void func_80B56658(EnZl3* this, PlayState* play) {
    func_80B54DE0(this, play);
    func_80B5366C(this, play);
    EnZl3_UpdateEyes(this);
    EnZl3_UpdateSkelAnime(this);
    func_80B564A8(this, play);
}

void func_80B566AC(EnZl3* this, PlayState* play) {
    func_80B54DE0(this, play);
    func_80B5366C(this, play);
    EnZl3_UpdateEyes(this);
    func_80B55B04(this, EnZl3_UpdateSkelAnime(this));
    func_80B564A8(this, play);
}

void func_80B5670C(EnZl3* this, PlayState* play) {
    func_80B54DE0(this, play);
    func_80B5366C(this, play);
    EnZl3_UpdateEyes(this);
    func_80B55B78(this, EnZl3_UpdateSkelAnime(this));
    func_80B564A8(this, play);
}

void func_80B5676C(EnZl3* this, PlayState* play) {
    s32 something;

    func_80B54DE0(this, play);
    func_80B5366C(this, play);
    EnZl3_UpdateEyes(this);
    something = EnZl3_UpdateSkelAnime(this);
    func_80B559C4(this);
    func_80B55C4C(this, something);
}

void func_80B567CC(EnZl3* this, PlayState* play) {
    func_80B54DE0(this, play);
    func_80B533FC(this, play);
    func_80B5366C(this, play);
    EnZl3_UpdateEyes(this);
    EnZl3_UpdateSkelAnime(this);
    func_80B564A8(this, play);
}

void func_80B5682C(EnZl3* this, PlayState* play) {
    func_80B54DE0(this, play);
    func_80B55A58(this, play);
    func_80B533FC(this, play);
    func_80B5366C(this, play);
    EnZl3_UpdateEyes(this);
    func_80B55CCC(this, EnZl3_UpdateSkelAnime(this));
    func_80B564A8(this, play);
    func_80B55D00(this, play);
}

void func_80B568B4(EnZl3* this, PlayState* play) {
    func_80B54DE0(this, play);
    func_80B537E8(this);
    func_80B533FC(this, play);
    func_80B5366C(this, play);
    EnZl3_UpdateEyes(this);
    EnZl3_UpdateSkelAnime(this);
    func_80B55DB0(this, play);
}

void func_80B5691C(EnZl3* this, PlayState* play) {
    func_80B54DE0(this, play);
    func_80B5366C(this, play);
    EnZl3_UpdateEyes(this);
    func_80B55E48(this, EnZl3_UpdateSkelAnime(this));
    func_80B564A8(this, play);
}

void func_80B5697C(EnZl3* this, PlayState* play) {
    func_80B54DE0(this, play);
    func_80B5366C(this, play);
    EnZl3_UpdateEyes(this);
    func_80B55EBC(this, EnZl3_UpdateSkelAnime(this));
    func_80B5585C(this);
    func_80B564A8(this, play);
}

void func_80B569E4(EnZl3* this, PlayState* play) {
    func_80B54DE0(this, play);
    func_80B533FC(this, play);
    func_80B537E8(this);
    func_80B5366C(this, play);
    EnZl3_UpdateEyes(this);
    func_80B55F38(this, EnZl3_UpdateSkelAnime(this));
    func_80B564A8(this, play);
    func_80B55F6C(this, play);
}

void func_80B56A68(EnZl3* this, PlayState* play) {
    s32 something;

    func_80B54DE0(this, play);
    func_80B533FC(this, play);
    func_80B537E8(this);
    func_80B5366C(this, play);
    EnZl3_UpdateEyes(this);
    something = EnZl3_UpdateSkelAnime(this);
    func_80B564A8(this, play);
    func_80B56090(this, something);
}

void func_80B56AE0(EnZl3* this, PlayState* play) {
    func_80B54DE0(this, play);
    func_80B533FC(this, play);
    func_80B537E8(this);
    func_80B5366C(this, play);
    EnZl3_UpdateEyes(this);
    func_80B55F38(this, EnZl3_UpdateSkelAnime(this));
    func_80B56108(this, play);
}

void func_80B56B54(EnZl3* this, PlayState* play) {
    func_80B54DE0(this, play);
    func_80B5366C(this, play);
    EnZl3_UpdateEyes(this);
    EnZl3_UpdateSkelAnime(this);
    func_80B564A8(this, play);
}

void func_80B56BA8(EnZl3* this, PlayState* play) {
    func_80B54DE0(this, play);
    func_80B533FC(this, play);
    func_80B5366C(this, play);
    EnZl3_UpdateEyes(this);
    func_80B561E0(this, EnZl3_UpdateSkelAnime(this));
    func_80B564A8(this, play);
    func_80B56214(this, play);
}

void func_80B56C24(EnZl3* this, PlayState* play) {
    func_80B54DE0(this, play);
    func_80B533FC(this, play);
    func_80B5366C(this, play);
    EnZl3_UpdateEyes(this);
    EnZl3_UpdateSkelAnime(this);
    func_80B562F4(this, play);
}

void func_80B56C84(EnZl3* this, PlayState* play) {
    func_80B54DE0(this, play);
    func_80B5366C(this, play);
    EnZl3_UpdateEyes(this);
    func_80B5638C(this, EnZl3_UpdateSkelAnime(this));
    func_80B564A8(this, play);
}

void func_80B56CE4(EnZl3* this, PlayState* play) {
    func_80B54DE0(this, play);
    func_80B5366C(this, play);
    EnZl3_UpdateEyes(this);
    func_80B56400(this, EnZl3_UpdateSkelAnime(this));
    func_80B564A8(this, play);
}

void func_80B56D44(EnZl3* this, PlayState* play) {
    func_80B54DE0(this, play);
    func_80B5366C(this, play);
    EnZl3_UpdateEyes(this);
    func_80B56474(this, EnZl3_UpdateSkelAnime(this));
    func_80B564A8(this, play);
}

void func_80B56DA4(EnZl3* this) {
    func_800788CC(NA_SE_EV_ZELDA_POWER);
}

void func_80B56DC8(EnZl3* this) {
    func_80078914(&this->actor.projectedPos, NA_SE_VO_Z1_PAIN);
}

void func_80B56DEC(EnZl3* this) {
    SkelAnime* skelAnime = &this->skelAnime;

    if ((skelAnime->mode == 2) && Animation_OnFrame(skelAnime, 9.0f) != 0) {
        func_80078914(&this->actor.projectedPos, NA_SE_VO_Z1_OPENDOOR);
    }
}

void func_80B56E38(EnZl3* this, PlayState* play) {
    s32 pad[2];
    s32 sfxId;
    SkelAnime* sp20 = &this->skelAnime;

    if ((Animation_OnFrame(sp20, 6.0f) || Animation_OnFrame(sp20, 0.0f)) &&
        (this->actor.bgCheckFlags & BGCHECKFLAG_GROUND)) {
        sfxId = NA_SE_PL_WALK_GROUND;
        sfxId += SurfaceType_GetSfxOffset(&play->colCtx, this->actor.floorPoly, this->actor.floorBgId);
        func_80078914(&this->actor.projectedPos, sfxId);
    }
}

void func_80B56EB8(EnZl3* this, PlayState* play) {
    Flags_SetSwitch(play, func_80B54DB4(this));
}

s32 func_80B56EE4(EnZl3* this, PlayState* play) {
    return Flags_GetSwitch(play, func_80B54DB4(this));
}

void func_80B56F10(EnZl3* this, PlayState* play) {
    s32 waypoint;
    Path* pathHead = play->pathList;

    if (pathHead != NULL) {
        waypoint = func_80B54DC4(this);
        pathHead += waypoint;
        this->unk_30C = pathHead;
        this->unk_310 = pathHead->count;
        osSyncPrintf("En_Zl3_Get_path_info レールデータをゲットだぜ = %d!!!!!!!!!!!!!!\n", waypoint);
    } else {
        osSyncPrintf("En_Zl3_Get_path_info レールデータが無い!!!!!!!!!!!!!!!!!!!!\n");
    }
}

s32 func_80B56F8C(EnZl3* this, s32 arg1) {
    s32 unk_310 = this->unk_310;

    if (unk_310 > arg1) {
        return 1;
    }
    return 0;
}

Vec3s* func_80B56FAC(EnZl3* this, s32 arg1) {
    Vec3s* point;
    Path* pathList = this->unk_30C;

    if ((pathList != NULL) && func_80B56F8C(this, arg1)) {
        point = &((Vec3s*)SEGMENTED_TO_VIRTUAL(pathList->points))[arg1];
        return point;
    }
    return NULL;
}

s32 func_80B57034(EnZl3* this, s32 arg1, s32 arg2) {
    Vec3s* vec1 = func_80B56FAC(this, arg1);
    Vec3s* vec2 = func_80B56FAC(this, arg2);

    if ((vec2 != NULL) && (vec1 != NULL)) {
        f32 xDiff = vec2->x - vec1->x;
        f32 zDiff = vec2->z - vec1->z;

        return ((xDiff == 0.0f) && (zDiff == 0.0f)) ? 0 : RAD_TO_BINANG(Math_FAtan2F(xDiff, zDiff));
    }
    return 0;
}

s16 func_80B57104(EnZl3* this, s32 arg1) {
    Vec3s* point = func_80B56FAC(this, arg1);

    if (point != NULL) {
        f32 xDiff = point->x - this->actor.world.pos.x;
        f32 zDiff = point->z - this->actor.world.pos.z;

        if ((xDiff != 0.0f) || (zDiff != 0.0f)) {
            return RAD_TO_BINANG(Math_FAtan2F(xDiff, zDiff));
        }
    }
    return 0;
}

s32 func_80B571A8(EnZl3* this) {
    s32 pad;
    s32 unk_314 = this->unk_314;
    s32 pad2;

    if (func_80B56F8C(this, unk_314 + 1) == 0) {
        return this->actor.shape.rot.y;
    } else {
        return func_80B57034(this, unk_314, unk_314 + 1);
    }
}

s32 func_80B571FC(EnZl3* this) {
    s32 pad;
    s32 unk_314 = this->unk_314;

    if (func_80B56F8C(this, unk_314) == 0) {
        return this->actor.shape.rot.y;
    } else {
        return func_80B57104(this, unk_314);
    }
}

void func_80B57240(EnZl3* this) {
    s32 temp_a1 = func_80B571FC(this);
    s16* rotY = &this->actor.world.rot.y;

    Math_SmoothStepToS(rotY, temp_a1, 2, 6400, 1000);
    this->actor.shape.rot.y = *rotY;
}

void func_80B57298(EnZl3* this) {
    s16* rotY = &this->actor.world.rot.y;
    s16 temp_a1 = func_80B571A8(this);

    Math_SmoothStepToS(rotY, temp_a1, 2, 6400, 1000);
    this->actor.shape.rot.y = *rotY;
}

u16 func_80B572F0(PlayState* play) {
    s16 sceneId = play->sceneId;
    u16 ret;

    if (sceneId == SCENE_GANONS_TOWER_COLLAPSE_INTERIOR) {
        ret = 0x71A8;
    } else if (sceneId == SCENE_GANONS_TOWER_COLLAPSE_EXTERIOR) {
        ret = 0x71A9;
    } else {
        ret = 0x71AB;
    }
    return ret;
}

s32 func_80B57324(EnZl3* this, PlayState* play) {
    if (Actor_ProcessTalkRequest(&this->actor, play)) {
        return 1;
    }
    return 0;
}

void func_80B57350(EnZl3* this, PlayState* play) {
    s16 temp_v0 = this->actor.yawTowardsPlayer - this->actor.shape.rot.y;

    if (ABS(temp_v0) <= 0x4300) {
        this->actor.flags |= ACTOR_FLAG_0 | ACTOR_FLAG_3;
        this->actor.textId = func_80B572F0(play);
        func_8002F2F4(&this->actor, play);
    }
}

s32 func_80B573C8(EnZl3* this, PlayState* play) {
    if (Message_GetState(&play->msgCtx) == TEXT_STATE_CLOSING) {
        return 1;
    }
    return 0;
}

s32 func_80B573FC(EnZl3* this, PlayState* play, f32 arg2) {
    Player* player = GET_PLAYER(play);
    f32 playerX = player->actor.world.pos.x;
    f32 playerZ = player->actor.world.pos.z;
    f32 thisX = this->actor.world.pos.x;
    f32 thisZ = this->actor.world.pos.z;

    if (SQ(playerX - thisX) + SQ(playerZ - thisZ) < SQ(arg2)) {
        return 1;
    }
    return 0;
}

s32 func_80B57458(EnZl3* this, PlayState* play) {
    Vec3f* thisPos = &this->actor.world.pos;
    f32 thisX = thisPos->x;
    f32 thisZ = thisPos->z;
    Player* player = GET_PLAYER(play);
    Vec3f* playerPos = &player->actor.world.pos;
    s32 pad;
    f32 playerX = playerPos->x;
    f32 playerZ = playerPos->z;
    f32 temp_f12 = playerX - thisX;
    f32 temp_f13 = playerZ - thisZ;
    s16 temp_v0;
    s16 temp_v1 = func_80B571A8(this);

    if (temp_f12 == 0.0f && temp_f13 == 0.0f) {
        return 1;
    }

    temp_v0 = (s16)(temp_v1 - RAD_TO_BINANG(Math_FAtan2F(temp_f12, temp_f13)));

    if (temp_v0 < 0x1555) {
        return 1;
    } else if ((temp_v0 < 0x4000) && func_80B573FC(this, play, 150.0f)) {
        return 1;
    } else {
        return 0;
    }
}

s32 func_80B57564(EnZl3* this, PlayState* play) {
    if (func_80B573FC(this, play, 50.0f) || func_80B57458(this, play)) {
        return 1;
    }
    return 0;
}

s32 func_80B575B0(EnZl3* this, PlayState* play) {
    return func_80B573FC(this, play, 150.0f);
}

s32 func_80B575D0(EnZl3* this, PlayState* play) {
    return func_80B573FC(this, play, 50.0f);
}

s32 func_80B575F0(EnZl3* this, PlayState* play) {
    s16 sceneId = play->sceneId;

    if ((sceneId == SCENE_GANONS_TOWER_COLLAPSE_INTERIOR) && (func_80B54DB4(this) == 0x26)) {
        s32 unk_314 = this->unk_314;

        if (unk_314 == 1) {
            return 1;
        }
    }
    return 0;
}

void func_80B5764C(EnZl3* this, PlayState* play) {
    s16 sceneId = play->sceneId;

    if ((sceneId == SCENE_GANONS_TOWER_COLLAPSE_INTERIOR) && (func_80B54DB4(this) == 0x26)) {
        s32 unk_314 = this->unk_314 + 1;

        if ((unk_314 == 1) && !Play_InCsMode(play)) {
            OnePointCutscene_Init(play, 1000, 40, &this->actor, CAM_ID_MAIN);
        }
    }
}

s32 func_80B576C8(EnZl3* this, PlayState* play) {
    if (func_80B575F0(this, play) && (this->unk_3D8 == 0)) {
        return 1;
    }
    return 0;
}

void func_80B57704(EnZl3* this, PlayState* play) {
    s32 unk_3C4 = this->unk_3C4;

    Flags_SetSwitch(play, unk_3C4);
}

void func_80B5772C(EnZl3* this, PlayState* play) {
    s32 unk_3C4 = this->unk_3C4;

    Flags_UnsetSwitch(play, unk_3C4);
}

void func_80B57754(EnZl3* this, PlayState* play) {
    if (gSaveContext.magicState == MAGIC_STATE_IDLE) {
        Actor_Spawn(&play->actorCtx, play, ACTOR_OCEFF_WIPE4, this->actor.world.pos.x, this->actor.world.pos.y,
                    this->actor.world.pos.z, 0, 0, 0, 1);
        func_80B56DA4(this);
    }
}

void func_80B577BC(PlayState* play, Vec3f* vec) {
    s32 pad;
    Player* player = GET_PLAYER(play);
    Vec3f* playerPos = &player->actor.world.pos;
    f32 posX = vec->x;
    f32 posY = vec->y;
    f32 posZ = vec->z;

    Actor_Spawn(&play->actorCtx, play, ACTOR_EN_TEST, posX, posY, posZ, 0,
                RAD_TO_BINANG(Math_FAtan2F(playerPos->x - posX, playerPos->z - posZ)), 0, 5);
}

static Vec3f D_80B5A498 = { 148.0f, 260.0f, -87.0f };
static Vec3f D_80B5A4A4 = { -12.0f, 260.0f, -147.0f };
static Vec3f D_80B5A4B0 = { 42.0f, 260.0f, 13.0f };

void func_80B57858(PlayState* play) {
    func_80B577BC(play, &D_80B5A498);
    func_80B577BC(play, &D_80B5A4A4);
}

s32 func_80B57890(EnZl3* this, PlayState* play) {
    s8 pad[2];
    u8 spawn = play->spawn;
    s16 sceneId = play->sceneId;
    s32 result = func_80B54DB4(this);

    if (play) {} // Needed to match, this if can be almost anywhere and it still matches

    if (sceneId == SCENE_GANONS_TOWER_COLLAPSE_INTERIOR) {
        if ((result == 0x24) && (spawn == 0)) {
            return 1;
        }
        if ((result == 0x25) && (spawn == 2)) {
            return 1;
        }
        if ((result == 0x26) && (spawn == 4)) {
            return 1;
        }
        if ((result == 0x27) && (spawn == 6)) {
            return 1;
        }
        if ((result == 0x28) && (spawn == 6)) {
            return 1;
        }
    } else if (sceneId == SCENE_GANONS_TOWER_COLLAPSE_EXTERIOR) {
        if ((result == 0x20) && (spawn == 0) && Flags_GetSwitch(play, 0x37)) {
            if ((play->sceneId == SCENE_GANON_BOSS) || (play->sceneId == SCENE_GANONS_TOWER_COLLAPSE_EXTERIOR) ||
                (play->sceneId == SCENE_GANONS_TOWER_COLLAPSE_INTERIOR) ||
                (play->sceneId == SCENE_INSIDE_GANONS_CASTLE_COLLAPSE)) {
                return 1;
            }
        }
        if ((result == 0x21) && (spawn == 2)) {
            return 1;
        }
        if ((result == 0x22) && (spawn == 4)) {
            return 1;
        }
        if ((result == 0x23) && (spawn == 6)) {
            return 1;
        }
    } else if (sceneId == SCENE_INSIDE_GANONS_CASTLE_COLLAPSE) {
        if ((result == 0x29) && (spawn == 0)) {
            return 1;
        }
        if ((result == 0x2A) && (spawn == 0)) {
            return 1;
        }
    }
    return 0;
}

void func_80B57A74(PlayState* play) {
    Actor* actorIt = play->actorCtx.actorLists[ACTORCAT_PROP].head;
    //! @bug checks for encount2 in ACTORCAT_PROP but encount2 is in ACTORCAT_ENEMY so this condition is never met
    while (actorIt != NULL) {
        if (actorIt->id == ACTOR_EN_ENCOUNT2) {
            ((EnEncount2*)actorIt)->collapseSpawnerInactive = true;
        }
        actorIt = actorIt->next;
    }
}

void func_80B57AAC(EnZl3* this, s32 arg1, AnimationHeader* arg2) {
    if (arg1 != 0) {
        func_80B54E14(this, arg2, 0, -8.0f, 0);
    }
}

void func_80B57AE0(EnZl3* this, PlayState* play) {
    s32 pad;
    s16 shapeRotY = this->actor.shape.rot.y;
    s32 pad2;
    Vec3f* unk_354 = &this->unk_354;
    Vec3f* unk_348 = &this->unk_348;
    Vec3s* temp_v0;
    f32 xDiff;
    f32 zDiff;

    this->unk_344 = 0;
    this->unk_314 += 1;
    this->unk_360 = 0.0f;
    this->unk_364 = 0.0f;
    this->unk_368 = 0.0f;
    *unk_348 = this->actor.world.pos;
    temp_v0 = func_80B56FAC(this, this->unk_314);

    if (temp_v0 != NULL) {
        unk_354->x = temp_v0->x;
        unk_354->y = temp_v0->y;
        unk_354->z = temp_v0->z;
    } else {
        unk_354->x = unk_348->x + (Math_SinS(shapeRotY) * 200.0f);
        unk_354->y = unk_348->y;
        unk_354->z = unk_348->z + (Math_CosS(shapeRotY) * 200.0f);
    }

    xDiff = unk_354->x - unk_348->x;
    zDiff = unk_354->z - unk_348->z;
    this->unk_346 = (s32)(sqrtf(SQ(xDiff) + SQ(zDiff)) / (kREG(6) + 8.0f));
}

s32 func_80B57C54(EnZl3* this) {
    if (this->unk_344 >= this->unk_346) {
        return 1;
    }
    return 0;
}

s32 func_80B57C7C(EnZl3* this, PlayState* play) {
    return 1;
}

s32 func_80B57C8C(EnZl3* this) {
    return !func_80B56F8C(this, this->unk_314 + 2);
}

void func_80B57CB4(EnZl3* this, PlayState* play) {
    Vec3f* unk_348 = &this->unk_348;
    Vec3f* unk_354 = &this->unk_354;
    Vec3f* thisPos = &this->actor.world.pos;
    f32 temp_f0;

    this->unk_344 += 1;
    temp_f0 = Environment_LerpWeightAccelDecel(this->unk_346, 0, this->unk_344, 3, 3);
    thisPos->x = unk_348->x + (temp_f0 * (unk_354->x - unk_348->x));
    thisPos->y = (unk_348->y + (temp_f0 * (unk_354->y - unk_348->y))) + this->unk_360;
    thisPos->z = unk_348->z + (temp_f0 * (unk_354->z - unk_348->z));
}

void func_80B57D60(EnZl3* this, PlayState* play) {
    func_80B57240(this);
}

s32 func_80B57D80(EnZl3* this, PlayState* play) {
    s32 pad;
    s16* sp32 = &this->actor.shape.rot.y;
    NpcInteractInfo* interactInfo = &this->interactInfo;
    Player* player = GET_PLAYER(play);
    s32 unk_314 = this->unk_314;
    s16 temp_v0 = func_80B57104(this, unk_314);
    s32 pad2;
    s16 phi_v1;

    interactInfo->trackPos.y = player->actor.world.pos.y;
    interactInfo->trackPos.x = (Math_SinS(temp_v0) * this->actor.xzDistToPlayer) + this->actor.world.pos.x;
    interactInfo->trackPos.z = (Math_CosS(temp_v0) * this->actor.xzDistToPlayer) + this->actor.world.pos.z;
    interactInfo->yOffset = kREG(16) - 16.0f;
    Npc_TrackPoint(&this->actor, interactInfo, kREG(17) + 0xC, NPC_TRACKING_FULL_BODY);

    phi_v1 = ABS(temp_v0 - *sp32);
    if (phi_v1 <= 0x320) {
        *sp32 = temp_v0;
        this->actor.world.rot.y = *sp32;
        phi_v1 = 0;
    }
    this->actor.world.rot.y = *sp32;
    return phi_v1;
}

void func_80B57EAC(EnZl3* this, PlayState* play) {
    if (func_80B57324(this, play)) {
        this->action = 26;
    } else {
        func_80B57350(this, play);
    }
}

void func_80B57EEC(EnZl3* this, PlayState* play) {
    if (func_80B573C8(this, play)) {
        this->action = 27;
    }
}

void func_80B57F1C(EnZl3* this, PlayState* play) {
    if (func_80B57D80(this, play) == 0) {
        func_80B54E14(this, &gZelda2Anime2Anim_009BE4, 0, -8.0f, 0);
        this->action = 34;
        this->unk_314 -= 1;
        func_80B57AE0(this, play);
    }
}

s32 func_80B57F84(EnZl3* this, PlayState* play) {
    if (func_80B575D0(this, play) && func_80B57C7C(this, play) && !Play_InCsMode(play)) {
        func_80B54E14(this, &gZelda2Anime2Anim_009FBC, 0, -8.0f, 0);
        this->action = 36;
        this->unk_2EC = 0.0f;
        func_80B57A74(play);
        return 1;
    }
    return 0;
}

void func_80B58014(EnZl3* this, PlayState* play) {
    s32 pad;
    Player* player = GET_PLAYER(play);
    s8 invincibilityTimer = player->invincibilityTimer;

    if (func_80B57324(this, play)) {
        func_80B54E14(this, &gZelda2Anime2Anim_003FF8, 0, -11.0f, 0);
        this->action = 29;
        func_80B538B0(this);
    } else if (func_80B57C8C(this) && func_80B57F84(this, play)) {
        OnePointCutscene_Init(play, 4000, -99, &this->actor, CAM_ID_MAIN);
        this->unk_3D0 = 0;
    } else if (func_80B576C8(this, play) && func_80B575B0(this, play) && !Play_InCsMode(play)) {
        this->action = 0x1F;
        this->unk_3CC = 0.0f;
        func_80B537E8(this);
        this->unk_3D8 = 1;
        OnePointCutscene_Init(play, 4010, -99, &this->actor, CAM_ID_MAIN);
    } else if (!func_80B57C8C(this) && !func_80B576C8(this, play) && func_80B57564(this, play)) {
        func_80B54E14(this, &gZelda2Anime2Anim_009BE4, 0, -8.0f, 0);
        func_80B5764C(this, play);
        this->action = 34;
        this->unk_3D0 = 0;
        func_80B57AE0(this, play);
    } else if ((invincibilityTimer > 0) || (player->fallDistance >= 0x33)) {
        func_80B54E14(this, &gZelda2Anime2Anim_007664, 0, -11.0f, 0);
        this->action = 30;
        func_80B537E8(this);
        func_80B56DC8(this);
    } else {
        func_80B57350(this, play);
        func_80B538B0(this);
    }
}

void func_80B58214(EnZl3* this, PlayState* play) {
    if (func_80B573C8(this, play)) {
        func_80B54E14(this, &gZelda2Anime2Anim_009FBC, 0, -11.0f, 0);
        this->action = 28;
        this->unk_3D0 = 0;
    }
}

void func_80B58268(EnZl3* this, PlayState* play) {
    Player* player = GET_PLAYER(play);
    s8 invincibilityTimer = player->invincibilityTimer;

    if ((invincibilityTimer <= 0) && (player->fallDistance <= 50)) {
        func_80B54E14(this, &gZelda2Anime2Anim_009FBC, 0, -11.0f, 0);
        this->action = 28;
        this->unk_3D0 = 0;
    }
}

void func_80B582C8(EnZl3* this, PlayState* play) {
    f32* unk_3CC = &this->unk_3CC;
    s32 pad;

    if (*unk_3CC == kREG(14) + 10.0f) {
        *unk_3CC += 1.0f;
        func_80B54E14(this, &gZelda2Anime2Anim_008050, 0, -12.0f, 0);
        func_80B57704(this, play);
    } else if (*unk_3CC == kREG(15) + 20.0f) {
        *unk_3CC += 1.0f;
        func_80B56DC8(this);
        func_80B54E14(this, &gZelda2Anime2Anim_003FF8, 0, -12.0f, 0);
    } else if (*unk_3CC == kREG(16) + 30.0f) {
        *unk_3CC += 1.0f;
        func_80B57858(play);
    } else if (*unk_3CC == kREG(17) + 40.0f) {
        func_8005B1A4(GET_ACTIVE_CAM(play));
        *unk_3CC += 1.0f;
    } else if (*unk_3CC >= ((kREG(17) + 40.0f) + 1.0f)) {
        this->action = 32;
        *unk_3CC = 0.0f;
    } else {
        *unk_3CC += 1.0f;
    }
}

static u32 D_80B5A4BC = 0;

void func_80B584B4(EnZl3* this, PlayState* play) {
    s32 pad;
    Player* player = GET_PLAYER(play);
    s8 invincibilityTimer = player->invincibilityTimer;
    Actor* nearbyEnTest = Actor_FindNearby(play, &this->actor, ACTOR_EN_TEST, ACTORCAT_ENEMY, 8000.0f);

    if (D_80B5A4BC == 0) {
        if ((nearbyEnTest == NULL) && (!Play_InCsMode(play))) {
            this->action = 33;
            OnePointCutscene_Init(play, 4011, -99, &this->actor, CAM_ID_MAIN);
        } else if (invincibilityTimer > 0) {
            func_80B54E14(this, &gZelda2Anime2Anim_003FF8, 0, -12.0f, 0);
            D_80B5A4BC = 1;
            func_80B56DC8(this);
        }
    } else {
        if ((nearbyEnTest == NULL) && (!Play_InCsMode(play))) {
            func_80B54E14(this, &gZelda2Anime2Anim_007664, 0, -12.0f, 0);
            D_80B5A4BC = 0;
            this->action = 33;
            OnePointCutscene_Init(play, 4011, -99, &this->actor, CAM_ID_MAIN);
        } else if (invincibilityTimer <= 0) {
            func_80B54E14(this, &gZelda2Anime2Anim_007664, 0, -12.0f, 0);
            D_80B5A4BC = 0;
        }
    }
}

void func_80B58624(EnZl3* this, PlayState* play) {
    s32 pad[4];
    f32* unk_3CC = &this->unk_3CC;

    if (*unk_3CC == (kREG(18) + 10.0f)) {
        *unk_3CC += 1.0f;
        func_80B54E14(this, &gZelda2Anime2Anim_008050, 0, -12.0f, 0);
        func_80B5772C(this, play);
    } else if (*unk_3CC == kREG(19) + 20.0f) {
        *unk_3CC += 1.0f;
        this->actor.textId = 0x71AC;
        Message_StartTextbox(play, this->actor.textId, NULL);
        func_80B54E14(this, &gZelda2Anime2Anim_003FF8, 0, -12.0f, 0);
    } else if (*unk_3CC == ((kREG(19) + 20.0f) + 1.0f)) {
        if (Message_GetState(&play->msgCtx) == TEXT_STATE_CLOSING) {
            *unk_3CC += 1.0f;
            func_80B5357C(this, play);
            func_80B5357C(this, play);
            func_80B5357C(this, play);
            func_80B5357C(this, play);
            func_80B5357C(this, play);
        }
    } else {
        if (*unk_3CC >= kREG(20) + 30.0f) {
            this->action = 28;
            func_8005B1A4(GET_ACTIVE_CAM(play));
            func_80B54E14(this, &gZelda2Anime2Anim_009FBC, 0, -12.0f, 0);
            *unk_3CC = 0.0f;
        } else {
            *unk_3CC += 1.0f;
        }
    }
}

void func_80B5884C(EnZl3* this, PlayState* play) {
    func_80B54E14(this, &gZelda2Anime2Anim_0038C0, 2, -8.0f, 0);
    this->action = 37;
    this->unk_36C = 1;
}

void func_80B58898(EnZl3* this, PlayState* play) {
    func_80B54E14(this, &gZelda2Anime2Anim_0038C0, 2, -8.0f, 1);
    this->action = 38;
    this->unk_374 = 1;
}

void func_80B588E8(EnZl3* this, PlayState* play) {
    func_80B54E14(this, &gZelda2Anime2Anim_009BE4, 0, -8.0f, 0);
    func_80B57AE0(this, play);
    this->action = 39;
}

s32 func_80B58938(EnZl3* this, PlayState* play) {
    if (func_80B57C54(this)) {
        func_80B54E14(this, &gZelda2Anime2Anim_009FBC, 0, -8.0f, 0);
        this->action = 28;
        this->unk_3D0 = 0;
        return 1;
    }
    return 0;
}

s32 func_80B5899C(EnZl3* this, PlayState* play) {
    if (this->actor.bgCheckFlags & BGCHECKFLAG_GROUND) {
        Player* player = GET_PLAYER(play);
        s8 invincibilityTimer = player->invincibilityTimer;

        if ((invincibilityTimer > 0) || (player->fallDistance >= 0x33)) {
            func_80B54E14(this, &gZelda2Anime2Anim_007664, 2, -11.0f, 0);
            this->action = 35;
            func_80B56DC8(this);
            return 1;
        }
    }
    return 0;
}

void func_80B58A1C(EnZl3* this, PlayState* play) {
    if (!func_80B58938(this, play)) {
        func_80B5899C(this, play);
    }
}

void func_80B58A50(EnZl3* this, PlayState* play) {
    Player* player = GET_PLAYER(play);
    s8 invincibilityTimer = player->invincibilityTimer;

    if ((invincibilityTimer <= 0) && (player->fallDistance <= 50)) {
        func_80B54E14(this, &gZelda2Anime2Anim_009BE4, 0, -11.0f, 0);
        this->action = 34;
    }
}

void func_80B58AAC(EnZl3* this, PlayState* play) {
    f32* unk_2EC = &this->unk_2EC;

    *unk_2EC += 1.0f;
    if ((*unk_2EC >= kREG(7) + 24.0f) && (this->unk_36C == 0)) {
        func_80B57754(this, play);
        func_80B5884C(this, play);
    } else if ((*unk_2EC >= kREG(8) + 50.0f) && (this->unk_370 == 0)) {
        func_80B56EB8(this, play);
        this->unk_370 = 1;
    } else if ((*unk_2EC >= kREG(9) + 56.0f) && (this->unk_374 == 0)) {
        func_80B58898(this, play);
    } else if (*unk_2EC >= kREG(10) + 82.0f) {
        func_80B588E8(this, play);
    }
}

void func_80B58C08(EnZl3* this, PlayState* play) {
    s32 pad[2];
    Vec3f* unk_348 = &this->unk_348;
    Vec3f* unk_354 = &this->unk_354;
    Vec3f* thisPos = &this->actor.world.pos;
    s32 unk_344;
    s32 unk_346;
    s32 sp28;
    f32 temp_f0;

    this->unk_344 += 1;

    unk_344 = this->unk_344;
    unk_346 = this->unk_346;
    sp28 = unk_346 - kREG(11) - 2;
    temp_f0 = Environment_LerpWeightAccelDecel(unk_346, 0, unk_344, 3, 0);

    thisPos->x = unk_348->x + (temp_f0 * (unk_354->x - unk_348->x));
    thisPos->y = (unk_348->y + (temp_f0 * (unk_354->y - unk_348->y))) + this->unk_360;
    thisPos->z = unk_348->z + (temp_f0 * (unk_354->z - unk_348->z));

    if ((unk_344 - sp28) >= 0) {
        this->alpha = ((f32)(unk_346 - unk_344) / (kREG(11) + 2)) * 255.0f;
        this->drawConfig = 2;
    }

    if ((unk_346 - unk_344) <= 0) {
        Actor_Kill(&this->actor);
    }
}

void func_80B58D50(EnZl3* this, PlayState* play) {
    func_80B54DE0(this, play);
    func_80B533FC(this, play);
    func_80B5366C(this, play);
    EnZl3_UpdateEyes(this);
    EnZl3_UpdateSkelAnime(this);
    func_80B57EAC(this, play);
}

void func_80B58DB0(EnZl3* this, PlayState* play) {
    func_80B54DE0(this, play);
    func_80B533FC(this, play);
    func_80B5366C(this, play);
    EnZl3_UpdateEyes(this);
    EnZl3_UpdateSkelAnime(this);
    func_80B57EEC(this, play);
}

void func_80B58E10(EnZl3* this, PlayState* play) {
    func_80B54DE0(this, play);
    Actor_SetFocus(&this->actor, 60.0f);
    func_80B533FC(this, play);
    func_80B5366C(this, play);
    EnZl3_UpdateEyes(this);
    EnZl3_UpdateSkelAnime(this);
    func_80B57F1C(this, play);
}

void func_80B58E7C(EnZl3* this, PlayState* play) {
    func_80B54DE0(this, play);
    func_80B53764(this, play);
    func_80B533FC(this, play);
    func_80B5366C(this, play);
    EnZl3_UpdateEyes(this);
    EnZl3_UpdateSkelAnime(this);
    func_80B58014(this, play);
    func_80B536B4(this);
}

void func_80B58EF4(EnZl3* this, PlayState* play) {
    func_80B54DE0(this, play);
    func_80B538B0(this);
    func_80B53764(this, play);
    func_80B533FC(this, play);
    func_80B5366C(this, play);
    EnZl3_UpdateEyes(this);
    EnZl3_UpdateSkelAnime(this);
    func_80B58214(this, play);
}

void func_80B58F6C(EnZl3* this, PlayState* play) {
    func_80B54DE0(this, play);
    func_80B537E8(this);
    func_80B536C4(this);
    func_80B533FC(this, play);
    func_80B5366C(this, play);
    EnZl3_UpdateEyes(this);
    EnZl3_UpdateSkelAnime(this);
    func_80B58268(this, play);
}

void func_80B58FDC(EnZl3* this, PlayState* play) {
    func_80B54DE0(this, play);
    func_80B537E8(this);
    func_80B536C4(this);
    func_80B533FC(this, play);
    func_80B5366C(this, play);
    EnZl3_UpdateEyes(this);
    EnZl3_UpdateSkelAnime(this);
    func_80B582C8(this, play);
}

void func_80B5904C(EnZl3* this, PlayState* play) {
    func_80B54DE0(this, play);
    func_80B537E8(this);
    func_80B536C4(this);
    func_80B533FC(this, play);
    func_80B5366C(this, play);
    EnZl3_UpdateEyes(this);
    EnZl3_UpdateSkelAnime(this);
    func_80B584B4(this, play);
}

void func_80B590BC(EnZl3* this, PlayState* play) {
    func_80B54DE0(this, play);
    func_80B537E8(this);
    func_80B536C4(this);
    func_80B533FC(this, play);
    func_80B5366C(this, play);
    EnZl3_UpdateEyes(this);
    EnZl3_UpdateSkelAnime(this);
    func_80B58624(this, play);
}

void func_80B5912C(EnZl3* this, PlayState* play) {
    func_80B54DE0(this, play);
    func_80B536C4(this);
    func_80B533FC(this, play);
    func_80B5366C(this, play);
    func_80B56E38(this, play);
    EnZl3_UpdateEyes(this);
    EnZl3_UpdateSkelAnime(this);
    func_80B57CB4(this, play);
    func_80B57D60(this, play);
    func_80B58A1C(this, play);
}

void func_80B591BC(EnZl3* this, PlayState* play) {
    func_80B54DE0(this, play);
    func_80B536C4(this);
    func_80B538B0(this);
    func_80B533FC(this, play);
    func_80B5366C(this, play);
    EnZl3_UpdateEyes(this);
    EnZl3_UpdateSkelAnime(this);
    func_80B58A50(this, play);
}

void func_80B5922C(EnZl3* this, PlayState* play) {
    func_80B54DE0(this, play);
    func_80B536C4(this);
    func_80B57298(this);
    Actor_SetFocus(&this->actor, 60.0f);
    func_80B533FC(this, play);
    func_80B5366C(this, play);
    EnZl3_UpdateEyes(this);
    EnZl3_UpdateSkelAnime(this);
    func_80B58AAC(this, play);
}

void func_80B592A8(EnZl3* this, PlayState* play) {
    func_80B54DE0(this, play);
    func_80B536C4(this);
    func_80B57298(this);
    Actor_SetFocus(&this->actor, 60.0f);
    func_80B533FC(this, play);
    func_80B5366C(this, play);
    EnZl3_UpdateEyes(this);
    func_80B57AAC(this, EnZl3_UpdateSkelAnime(this), &gZelda2Anime2Anim_003D20);
    func_80B56DEC(this);
    func_80B58AAC(this, play);
}

void func_80B59340(EnZl3* this, PlayState* play) {
    func_80B54DE0(this, play);
    func_80B536C4(this);
    func_80B57298(this);
    Actor_SetFocus(&this->actor, 60.0f);
    func_80B533FC(this, play);
    func_80B5366C(this, play);
    EnZl3_UpdateEyes(this);
    func_80B57AAC(this, EnZl3_UpdateSkelAnime(this), &gZelda2Anime2Anim_009FBC);
    func_80B58AAC(this, play);
}

void func_80B593D0(EnZl3* this, PlayState* play) {
    func_80B54DE0(this, play);
    func_80B536C4(this);
    func_80B57298(this);
    func_80B5366C(this, play);
    func_80B56E38(this, play);
    Actor_SetFocus(&this->actor, 60.0f);
    EnZl3_UpdateEyes(this);
    EnZl3_UpdateSkelAnime(this);
    func_80B58C08(this, play);
}

s32 func_80B5944C(PlayState* play, s32 limbIndex, Gfx** dList, Vec3f* pos, Vec3s* rot, void* thisx, Gfx** gfx) {
    if (limbIndex == 14) {
        Mtx* matrices = Graph_Alloc(play->state.gfxCtx, sizeof(Mtx) * 7);
        EnZl3* this = (EnZl3*)thisx;
        Vec3s* headRot = &this->interactInfo.headRot;

        gSPSegment((*gfx)++, 0x0C, matrices);

        rot->x += headRot->y;
        rot->z += headRot->x;
        Matrix_Push();
        Matrix_Translate(pos->x, pos->y, pos->z, MTXMODE_APPLY);
        Matrix_RotateZYX(rot->x, rot->y, rot->z, MTXMODE_APPLY);
        Matrix_Push();
        Matrix_Translate(174.0f, -317.0f, 0.0f, MTXMODE_APPLY);
        Matrix_ToMtx(&matrices[0], "../z_en_zl3_inEscape.c", 2471);
        Matrix_Translate(-410.0f, -184.0f, 0.0f, MTXMODE_APPLY);
        Matrix_ToMtx(&matrices[1], "../z_en_zl3_inEscape.c", 2474);
        Matrix_Translate(-1019.0f, -26.0f, 0.0f, MTXMODE_APPLY);
        Matrix_ToMtx(&matrices[2], "../z_en_zl3_inEscape.c", 2477);
        Matrix_Pop();
        Matrix_Push();
        Matrix_Translate(40.0f, 264.0f, 386.0f, MTXMODE_APPLY);
        Matrix_ToMtx(&matrices[3], "../z_en_zl3_inEscape.c", 2483);
        Matrix_Translate(-446.0f, -52.0f, 84.0f, MTXMODE_APPLY);
        Matrix_ToMtx(&matrices[4], "../z_en_zl3_inEscape.c", 2486);
        Matrix_Pop();
        Matrix_Push();
        Matrix_Translate(40.0f, 264.0f, -386.0f, MTXMODE_APPLY);
        Matrix_ToMtx(&matrices[5], "../z_en_zl3_inEscape.c", 2492);
        Matrix_Translate(-446.0f, -52.0f, -84.0f, MTXMODE_APPLY);
        Matrix_ToMtx(&matrices[6], "../z_en_zl3_inEscape.c", 2495);
        Matrix_Pop();
        Matrix_Pop();
    }
    return false;
}

s32 func_80B59698(EnZl3* this, PlayState* play) {
    s32 cond = Flags_GetSwitch(play, 0x37) &&
               ((play->sceneId == SCENE_GANON_BOSS) || (play->sceneId == SCENE_GANONS_TOWER_COLLAPSE_EXTERIOR) ||
                (play->sceneId == SCENE_GANONS_TOWER_COLLAPSE_INTERIOR) ||
                (play->sceneId == SCENE_INSIDE_GANONS_CASTLE_COLLAPSE));

    if (cond) {
        u8 spawn = play->spawn;

        if ((func_80B54DB4(this) == 0x20) && (spawn == 0) &&
            ((gSaveContext.subTimerSeconds <= 0) || (gSaveContext.subTimerState == SUBTIMER_STATE_OFF))) {
            return 1;
        }
    }
    return 0;
}

s32 func_80B59768(EnZl3* this, PlayState* play) {
    s32 cond = Flags_GetSwitch(play, 0x37) &&
               ((play->sceneId == SCENE_GANON_BOSS) || (play->sceneId == SCENE_GANONS_TOWER_COLLAPSE_EXTERIOR) ||
                (play->sceneId == SCENE_GANONS_TOWER_COLLAPSE_INTERIOR) ||
                (play->sceneId == SCENE_INSIDE_GANONS_CASTLE_COLLAPSE));

    if (cond) {
        u8 spawn = play->spawn;

        if ((func_80B54DB4(this) == 0x20) && (spawn == 0) && (gSaveContext.subTimerSeconds <= 0)) {
            return 1;
        }
    }
    return 0;
}

void func_80B59828(EnZl3* this, PlayState* play) {
    if (func_80B59698(this, play) || (!func_80B56EE4(this, play) && func_80B57890(this, play))) {
        s16 newRotY;

        func_80B54E14(this, &gZelda2Anime2Anim_009FBC, 0, 0.0f, 0);
        this->actor.flags |= ACTOR_FLAG_0 | ACTOR_FLAG_3;
        func_80B56F10(this, play);
        newRotY = func_80B571A8(this);
        this->actor.shape.rot.y = newRotY;
        this->actor.world.rot.y = newRotY;
        this->unk_3C4 = this->actor.world.rot.z;
        this->actor.shape.rot.z = 0;
        this->actor.world.rot.z = this->actor.shape.rot.z;
        this->action = 28;
        this->drawConfig = 1;
    } else {
        Actor_Kill(&this->actor);
    }

    if (func_80B59698(this, play) != 0) {
        Interface_SetSubTimer(180);
        func_80B53468();
        gSaveContext.healthAccumulator = 320;
        Magic_Fill(play);
        if (Flags_GetSwitch(play, 0x20)) {
            Flags_UnsetSwitch(play, 0x20);
            Actor_Spawn(&play->actorCtx, play, ACTOR_BG_ZG, -144.0f, 3544.0f, -43.0f, 0, 0x2000, 0, 0x2000);
        }
        Flags_UnsetSwitch(play, 0x21);
        Flags_UnsetSwitch(play, 0x22);
        Flags_UnsetSwitch(play, 0x23);
        Flags_UnsetSwitch(play, 0x24);
        Flags_UnsetSwitch(play, 0x25);
        Flags_UnsetSwitch(play, 0x26);
        Flags_UnsetSwitch(play, 0x27);
        Flags_UnsetSwitch(play, 0x28);
        Flags_UnsetSwitch(play, 0x29);
        Flags_UnsetSwitch(play, 0x2A);
    }

    if (func_80B54DB4(this) == 0x20) {
        s32 cond;

        func_80B54EA4(this, play);
        cond = Flags_GetSwitch(play, 0x37) &&
               ((play->sceneId == SCENE_GANON_BOSS) || (play->sceneId == SCENE_GANONS_TOWER_COLLAPSE_EXTERIOR) ||
                (play->sceneId == SCENE_GANONS_TOWER_COLLAPSE_INTERIOR) ||
                (play->sceneId == SCENE_INSIDE_GANONS_CASTLE_COLLAPSE));
        if (cond) {
            func_80B53614(this, play);
        }
    }
}

void func_80B59A80(EnZl3* this, PlayState* play) {
    if (func_80B59768(this, play)) {
        Audio_PlaySfxGeneral(NA_SE_OC_REVENGE, &gSfxDefaultPos, 4, &gSfxDefaultFreqAndVolScale,
                             &gSfxDefaultFreqAndVolScale, &gSfxDefaultReverb);
    }
}

void func_80B59AD0(EnZl3* this, PlayState* play) {
    Actor* thisx = &this->actor;

    Flags_SetSwitch(play, 0x36);
    Interface_SetSubTimer(180);
    func_80B54EA4(this, play);
    func_80B53614(this, play);
    CLEAR_EVENTCHKINF(EVENTCHKINF_C7);
    func_80B56F10(this, play);
    gSaveContext.healthAccumulator = 320;
    Magic_Fill(play);
    this->action = 27;
    this->drawConfig = 1;
}

void func_80B59B6C(EnZl3* this, PlayState* play) {
    s32 sp2C = func_80B54DD4(this);

    this->unk_3DC = Animation_GetLastFrame(SEGMENTED_TO_VIRTUAL(&gZelda2Anime2Anim_0091D8));
    this->unk_3E0 = Animation_GetLastFrame(SEGMENTED_TO_VIRTUAL(&gZelda2Anime2Anim_00A598));
    this->unk_3E4 = Animation_GetLastFrame(SEGMENTED_TO_VIRTUAL(&gZelda2Anime2Anim_00A334));
    this->unk_3F4 = Animation_GetLastFrame(SEGMENTED_TO_VIRTUAL(&gZelda2Anime2Anim_001110));
    this->unk_3EC = Animation_GetLastFrame(SEGMENTED_TO_VIRTUAL(&gZelda2Anime2Anim_002348));
    this->unk_3F0 = Animation_GetLastFrame(SEGMENTED_TO_VIRTUAL(&gZelda2Anime2Anim_002E54));
    this->unk_3E8 = Animation_GetLastFrame(SEGMENTED_TO_VIRTUAL(&gZelda2Anime2Anim_001D8C));

    switch (sp2C) {
        case 0:
            func_80B54FB4(this, play);
            break;
        case 1:
            func_80B55780(this, play);
            break;
        case 3:
            func_80B59828(this, play);
            break;
        default:
            osSyncPrintf(VT_FGCOL(RED) " En_Oa3 の arg_data がおかしい!!!!!!!!!!!!!!!!!!!!!!!!!\n" VT_RST);
            Actor_Kill(&this->actor);
    }
}

void func_80B59DB8(EnZl3* this, PlayState* play) {
    s32 pad;
    ObjectContext* objCtx = &play->objectCtx;
    s32 objIndex = Object_GetIndex(objCtx, OBJECT_ZL2_ANIME2);
    s32 pad2;

    if (objIndex < 0) {
        osSyncPrintf(VT_FGCOL(RED) "En_Zl3_main_bankアニメーションのバンクを読めない!!!!!!!!!!!!\n" VT_RST);
        return;
    }

    if (Object_IsLoaded(objCtx, objIndex)) {
        this->unk_318 = objIndex;
        func_80B54DE0(this, play);
        func_80B59B6C(this, play);
    }
}

static EnZl3ActionFunc sActionFuncs[] = {
    func_80B59DB8, func_80B55550, func_80B555A4, func_80B55604, func_80B5566C, func_80B556CC, func_80B5572C,
    func_80B56658, func_80B566AC, func_80B5670C, func_80B5676C, func_80B567CC, func_80B5682C, func_80B568B4,
    func_80B5691C, func_80B5697C, func_80B569E4, func_80B56A68, func_80B56AE0, func_80B56B54, func_80B56BA8,
    func_80B56C24, func_80B56C84, func_80B56CE4, func_80B56D44, func_80B58D50, func_80B58DB0, func_80B58E10,
    func_80B58E7C, func_80B58EF4, func_80B58F6C, func_80B58FDC, func_80B5904C, func_80B590BC, func_80B5912C,
    func_80B591BC, func_80B5922C, func_80B592A8, func_80B59340, func_80B593D0,
};

void EnZl3_Update(Actor* thisx, PlayState* play) {
    EnZl3* this = (EnZl3*)thisx;

    if (this->action < 0 || this->action >= ARRAY_COUNT(sActionFuncs) || sActionFuncs[this->action] == NULL) {
        osSyncPrintf(VT_FGCOL(RED) "メインモードがおかしい!!!!!!!!!!!!!!!!!!!!!!!!!\n" VT_RST);
        return;
    }
    sActionFuncs[this->action](this, play);
}

void EnZl3_Init(Actor* thisx, PlayState* play) {
    EnZl3* this = (EnZl3*)thisx;
    ActorShape* shape = &this->actor.shape;
    s32 pad;

    osSyncPrintf("ゼルダ姫のEn_Zl3_Actor_ct通すよ!!!!!!!!!!!!!!!!!!!!!!!!!\n");
    ActorShape_Init(shape, 0.0f, ActorShadow_DrawCircle, 30.0f);
    shape->shadowAlpha = 0;
    func_80B533B0(thisx, play);
    SkelAnime_InitFlex(play, &this->skelAnime, &gZelda2Skel, NULL, this->jointTable, this->morphTable, 15);

    switch (func_80B54DD4(this)) {
        case 1:
            gSaveContext.subTimerState = SUBTIMER_STATE_OFF;
            break;
        case 3:
            func_80B59A80(this, play);
            break;
    }

    osSyncPrintf("ゼルダ姫のEn_Zl3_Actor_ctは通った!!!!!!!!!!!!!!!!!!!!!!!!!\n");
}

static OverrideLimbDraw sOverrideLimbDrawFuncs[] = {
    func_80B5458C,
    func_80B5944C,
};

s32 EnZl3_OverrideLimbDraw(PlayState* play, s32 limbIndex, Gfx** dList, Vec3f* pos, Vec3s* rot, void* thisx,
                           Gfx** gfx) {
    EnZl3* this = (EnZl3*)thisx;

    if (this->unk_308 < 0 || this->unk_308 >= ARRAY_COUNT(sOverrideLimbDrawFuncs) ||
        sOverrideLimbDrawFuncs[this->unk_308] == NULL) {
        osSyncPrintf(VT_FGCOL(RED) "描画前処理モードがおかしい!!!!!!!!!!!!!!!!!!!!!!!!!\n" VT_RST);
        return 0;
    }
    return sOverrideLimbDrawFuncs[this->unk_308](play, limbIndex, dList, pos, rot, thisx, gfx);
}

void func_80B59FE8(EnZl3* this, PlayState* play) {
}

void func_80B59FF4(EnZl3* this, PlayState* play) {
    s32 pad[2];
    s16 eyeTexIndex = this->eyeTexIndex;
    void* eyeTex = sEyeTextures[eyeTexIndex];
    s16 mouthTexIndex = this->mouthTexIndex;
    SkelAnime* skelAnime = &this->skelAnime;
    void* mouthTex = sMouthTextures[mouthTexIndex];
    s32 pad2;

    OPEN_DISPS(play->state.gfxCtx, "../z_en_zl3.c", 2165);

    Gfx_SetupDL_25Opa(play->state.gfxCtx);

    gSPSegment(POLY_OPA_DISP++, 0x8, SEGMENTED_TO_VIRTUAL(eyeTex));
    gSPSegment(POLY_OPA_DISP++, 0x9, SEGMENTED_TO_VIRTUAL(eyeTex));
    gSPSegment(POLY_OPA_DISP++, 0xA, SEGMENTED_TO_VIRTUAL(mouthTex));
    gDPSetEnvColor(POLY_OPA_DISP++, 0, 0, 0, 255);
    gSPSegment(POLY_OPA_DISP++, 0xB, &D_80116280[2]);

    POLY_OPA_DISP = SkelAnime_DrawFlex(play, skelAnime->skeleton, skelAnime->jointTable, skelAnime->dListCount,
                                       EnZl3_OverrideLimbDraw, EnZl3_PostLimbDraw, this, POLY_OPA_DISP);

    CLOSE_DISPS(play->state.gfxCtx, "../z_en_zl3.c", 2190);
}

void func_80B5A1D0(EnZl3* this, PlayState* play) {
    s32 pad[2];
    s16 eyeTexIndex = this->eyeTexIndex;
    void* eyeTex = sEyeTextures[eyeTexIndex];
    s16 mouthTexIndex = this->mouthTexIndex;
    SkelAnime* skelAnime = &this->skelAnime;
    void* mouthTex = sMouthTextures[mouthTexIndex];
    s32 pad2;

    OPEN_DISPS(play->state.gfxCtx, "../z_en_zl3.c", 2205);

    Gfx_SetupDL_25Xlu(play->state.gfxCtx);

    gSPSegment(POLY_XLU_DISP++, 8, SEGMENTED_TO_VIRTUAL(eyeTex));
    gSPSegment(POLY_XLU_DISP++, 9, SEGMENTED_TO_VIRTUAL(eyeTex));
    gSPSegment(POLY_XLU_DISP++, 10, SEGMENTED_TO_VIRTUAL(mouthTex));
    gDPSetEnvColor(POLY_XLU_DISP++, 0, 0, 0, this->alpha);
    gSPSegment(POLY_XLU_DISP++, 11, &D_80116280[0]);

    POLY_XLU_DISP = SkelAnime_DrawFlex(play, skelAnime->skeleton, skelAnime->jointTable, skelAnime->dListCount,
                                       EnZl3_OverrideLimbDraw, NULL, this, POLY_XLU_DISP);

    CLOSE_DISPS(play->state.gfxCtx, "../z_en_zl3.c", 2234);
}

static EnZl3DrawFunc sDrawFuncs[] = {
    func_80B59FE8,
    func_80B59FF4,
    func_80B5A1D0,
};

void EnZl3_Draw(Actor* thisx, PlayState* play) {
    EnZl3* this = (EnZl3*)thisx;

    if (this->drawConfig < 0 || this->drawConfig >= 3 || sDrawFuncs[this->drawConfig] == NULL) {
        osSyncPrintf(VT_FGCOL(RED) "描画モードがおかしい!!!!!!!!!!!!!!!!!!!!!!!!!\n" VT_RST);
        return;
    }
    sDrawFuncs[this->drawConfig](this, play);
}

ActorInit En_Zl3_InitVars = {
    ACTOR_EN_ZL3,
    ACTORCAT_NPC,
    FLAGS,
    OBJECT_ZL2,
    sizeof(EnZl3),
    (ActorFunc)EnZl3_Init,
    (ActorFunc)EnZl3_Destroy,
    (ActorFunc)EnZl3_Update,
    (ActorFunc)EnZl3_Draw,
};<|MERGE_RESOLUTION|>--- conflicted
+++ resolved
@@ -592,17 +592,10 @@
     Vec3s* torsoRot = &this->interactInfo.torsoRot;
 
     if (limbIndex == 14) {
-<<<<<<< HEAD
         matrices = Graph_Alloc(play->state.gfxCtx, sizeof(Mtx) * 7);
-        rot->x += unk_3F8_unk_08->y;
-        rot->z += unk_3F8_unk_08->x;
-        gSPSegment((*gfx)++, 0x0C, matrices);
-=======
-        sp78 = Graph_Alloc(play->state.gfxCtx, sizeof(Mtx) * 7);
         rot->x += headRot->y;
         rot->z += headRot->x;
-        gSPSegment((*gfx)++, 0x0C, sp78);
->>>>>>> 905b7087
+        gSPSegment((*gfx)++, 0x0C, matrices);
 
         Matrix_Push();
         Matrix_Translate(pos->x, pos->y, pos->z, MTXMODE_APPLY);
