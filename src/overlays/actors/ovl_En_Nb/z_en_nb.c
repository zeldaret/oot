--- conflicted
+++ resolved
@@ -166,15 +166,9 @@
 }
 
 void func_80AB10C4(EnNb* this) {
-<<<<<<< HEAD
     STACK_PADS(s32, 2);
-    Vec3s* tempPtr;
-    Vec3s* tempPtr2;
-=======
-    s32 pad2[2];
     Vec3s* headRot;
     Vec3s* torsoRot;
->>>>>>> bedf07d5
 
     headRot = &this->interactInfo.headRot;
     Math_SmoothStepToS(&headRot->x, 0, 20, 6200, 100);
@@ -243,13 +237,8 @@
     return NULL;
 }
 
-<<<<<<< HEAD
-void EnNb_SetupCsPosRot(EnNb* this, PlayState* play, s32 npcActionIdx) {
-    CsCmdActorAction* csCmdNPCAction = EnNb_GetNpcCsAction(play, npcActionIdx);
-=======
 void EnNb_SetStartPosRotFromCue1(EnNb* this, PlayState* play, s32 cueChannel) {
     CsCmdActorCue* cue = EnNb_GetCue(play, cueChannel);
->>>>>>> bedf07d5
     Actor* thisx = &this->actor;
 
     if (cue != NULL) {
@@ -599,13 +588,8 @@
 void EnNb_SetPosInPortal(EnNb* this, PlayState* play) {
     CsCmdActorCue* cue = EnNb_GetCue(play, 1);
     Vec3f* pos = &this->actor.world.pos;
-<<<<<<< HEAD
-    f32 f0;
+    f32 lerp;
     STACK_PAD(s32);
-=======
-    f32 lerp;
-    s32 pad;
->>>>>>> bedf07d5
     Vec3f startPos;
     Vec3f endPos;
 
