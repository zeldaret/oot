/*
 * File: z_en_nb.c
 * Overlay: ovl_En_Nb
 * Description: Nabooru
 */

#include "z_en_nb.h"
#include "terminal.h"
#include "assets/objects/object_nb/object_nb.h"
#include "overlays/actors/ovl_Door_Warp1/z_door_warp1.h"

#define FLAGS ACTOR_FLAG_4

typedef enum {
    /* 0x00 */ NB_CHAMBER_INIT,
    /* 0x01 */ NB_CHAMBER_UNDERGROUND,
    /* 0x02 */ NB_CHAMBER_APPEAR,
    /* 0x03 */ NB_CHAMBER_IDLE,
    /* 0x04 */ NB_CHAMBER_RAISE_ARM,
    /* 0x05 */ NB_CHAMBER_RAISE_ARM_TRANSITION,
    /* 0x06 */ NB_GIVE_MEDALLION,
    /* 0x07 */ NB_ACTION_7,
    /* 0x08 */ NB_SEAL_HIDE,
    /* 0x09 */ NB_ACTION_9,
    /* 0x0A */ NB_KIDNAPPED,
    /* 0x0B */ NB_KIDNAPPED_LOOK_AROUND,
    /* 0x0C */ NB_PORTAL_FALLTHROUGH,
    /* 0x0D */ NB_IN_CONFRONTATION,
    /* 0x0E */ NB_ACTION_14,
    /* 0x0F */ NB_KNEEL,
    /* 0x10 */ NB_LOOK_RIGHT,
    /* 0x11 */ NB_LOOK_LEFT,
    /* 0x12 */ NB_RUN,
    /* 0x13 */ NB_CONFRONTATION_DESTROYED,
    /* 0x14 */ NB_CREDITS_INIT,
    /* 0x15 */ NB_CREDITS_FADEIN,
    /* 0x16 */ NB_CREDITS_SIT,
    /* 0x17 */ NB_CREDITS_HEAD_TURN,
    /* 0x18 */ NB_CROUCH_CRAWLSPACE,
    /* 0x19 */ NB_NOTICE_PLAYER,
    /* 0x1A */ NB_IDLE_CRAWLSPACE,
    /* 0x1B */ NB_IN_DIALOG,
    /* 0x1C */ NB_IN_PATH,
    /* 0x1D */ NB_IDLE_AFTER_TALK,
    /* 0x1E */ NB_ACTION_30
} EnNbAction;

typedef enum {
    /* 0x00 */ NB_DRAW_NOTHING,
    /* 0x01 */ NB_DRAW_DEFAULT,
    /* 0x02 */ NB_DRAW_HIDE,
    /* 0x03 */ NB_DRAW_KNEEL,
    /* 0x04 */ NB_DRAW_LOOK_DIRECTION
} EnNbDrawMode;

void EnNb_Init(Actor* thisx, PlayState* play);
void EnNb_Destroy(Actor* thisx, PlayState* play);
void EnNb_Update(Actor* thisx, PlayState* play);
void EnNb_Draw(Actor* thisx, PlayState* play);

static ColliderCylinderInitType1 sCylinderInit = {
    {
        COLTYPE_HIT0,
        AT_NONE,
        AC_NONE,
        OC1_ON | OC1_TYPE_PLAYER,
        COLSHAPE_CYLINDER,
    },
    {
        ELEMTYPE_UNK0,
        { 0x00000000, 0x00, 0x00 },
        { 0x00000000, 0x00, 0x00 },
        TOUCH_NONE,
        BUMP_NONE,
        OCELEM_ON,
    },
    { 25, 80, 0, { 0, 0, 0 } },
};

static void* sEyeTextures[] = {
    gNabooruEyeOpenTex,
    gNabooruEyeHalfTex,
    gNabooruEyeClosedTex,
};

static s32 D_80AB4318 = 0;

#pragma asmproc recurse
#include "z_en_nb_cutscene_data.inc.c"

s32 EnNb_GetPath(EnNb* this) {
    s32 path = this->actor.params >> 8;

    return path & 0xFF;
}

s32 EnNb_GetType(EnNb* this) {
    s32 type = this->actor.params;

    return type & 0xFF;
}

void EnNb_UpdatePath(EnNb* this, PlayState* play) {
    Vec3s* pointPos;
    Path* pathList;
    s32 pad;
    s32 path;

    pathList = play->pathList;

    if (pathList != NULL) {
        path = EnNb_GetPath(this);
        pathList += path;
        pointPos = SEGMENTED_TO_VIRTUAL(pathList->points);
        this->initialPos.x = pointPos[0].x;
        this->initialPos.y = pointPos[0].y;
        this->initialPos.z = pointPos[0].z;
        this->finalPos.x = pointPos[1].x;
        this->finalPos.y = pointPos[1].y;
        this->finalPos.z = pointPos[1].z;
        this->pathYaw =
            RAD_TO_BINANG(Math_FAtan2F(this->finalPos.x - this->initialPos.x, this->finalPos.z - this->initialPos.z));
        // "En_Nb_Get_path_info Rail Data Get! = %d!!!!!!!!!!!!!!"
        osSyncPrintf("En_Nb_Get_path_info レールデータをゲットだぜ = %d!!!!!!!!!!!!!!\n", path);
    } else {
        // "En_Nb_Get_path_info Rail Data Doesn't Exist!!!!!!!!!!!!!!!!!!!!"
        osSyncPrintf("En_Nb_Get_path_info レールデータが無い!!!!!!!!!!!!!!!!!!!!\n");
    }
}

void EnNb_SetupCollider(Actor* thisx, PlayState* play) {
    EnNb* this = (EnNb*)thisx;

    Collider_InitCylinder(play, &this->collider);
    Collider_SetCylinderType1(play, &this->collider, thisx, &sCylinderInit);
}

void EnNb_UpdateCollider(EnNb* this, PlayState* play) {
    s32 pad[4];
    ColliderCylinder* collider = &this->collider;

    Collider_UpdateCylinder(&this->actor, collider);
    CollisionCheck_SetOC(play, &play->colChkCtx, &collider->base);
}

void EnNb_Destroy(Actor* thisx, PlayState* play) {
    EnNb* this = (EnNb*)thisx;

    Collider_DestroyCylinder(play, &this->collider);
}

void func_80AB0FBC(EnNb* this, PlayState* play) {
    Player* player = GET_PLAYER(play);

    this->interactInfo.trackPos = player->actor.world.pos;
    this->interactInfo.yOffset = kREG(16) + 9.0f;
    Npc_TrackPoint(&this->actor, &this->interactInfo, kREG(17) + 0xC, NPC_TRACKING_HEAD_AND_TORSO);
}

void func_80AB1040(EnNb* this, PlayState* play) {
    Player* player = GET_PLAYER(play);

    this->interactInfo.trackPos = player->actor.world.pos;
    this->interactInfo.yOffset = kREG(16) + 9.0f;
    Npc_TrackPoint(&this->actor, &this->interactInfo, kREG(17) + 0xC, NPC_TRACKING_FULL_BODY);
}

void func_80AB10C4(EnNb* this) {
    s32 pad2[2];
    Vec3s* headRot;
    Vec3s* torsoRot;

    headRot = &this->interactInfo.headRot;
    Math_SmoothStepToS(&headRot->x, 0, 20, 6200, 100);
    Math_SmoothStepToS(&headRot->y, 0, 20, 6200, 100);
    torsoRot = &this->interactInfo.torsoRot;
    Math_SmoothStepToS(&torsoRot->x, 0, 20, 6200, 100);
    Math_SmoothStepToS(&torsoRot->y, 0, 20, 6200, 100);
}

void EnNb_UpdateEyes(EnNb* this) {
    s32 pad[3];
    s16* blinkTimer = &this->blinkTimer;
    s16* eyeIdx = &this->eyeIdx;

    if (DECR(*blinkTimer) == 0) {
        *blinkTimer = Rand_S16Offset(60, 60);
    }

    *eyeIdx = *blinkTimer;
    if (*eyeIdx >= ARRAY_COUNT(sEyeTextures)) {
        *eyeIdx = 0;
    }
}

void func_80AB11EC(EnNb* this) {
    this->action = NB_ACTION_7;
    this->drawMode = NB_DRAW_NOTHING;
    this->alpha = 0;
    this->flag = 0;
    this->actor.shape.shadowAlpha = 0;
    this->alphaTimer = 0.0f;
}

void func_80AB1210(EnNb* this, PlayState* play) {
    s32 one; // required to match

    if (play->csCtx.state == CS_STATE_IDLE) {
        if (D_80AB4318) {
            if (this->actor.params == NB_TYPE_DEMO02) {
                func_80AB11EC(this);
            }

            D_80AB4318 = 0;
        }
    } else {
        one = 1;
        if (!D_80AB4318) {
            D_80AB4318 = one;
        }
    }
}

void func_80AB1284(EnNb* this, PlayState* play) {
    Actor_UpdateBgCheckInfo(play, &this->actor, 75.0f, 30.0f, 30.0f, UPDBGCHECKINFO_FLAG_2);
}

s32 EnNb_UpdateSkelAnime(EnNb* this) {
    return SkelAnime_Update(&this->skelAnime);
}

CsCmdActorCue* EnNb_GetCue(PlayState* play, s32 cueChannel) {
    if (play->csCtx.state != CS_STATE_IDLE) {
        return play->csCtx.actorCues[cueChannel];
    }

    return NULL;
}

void EnNb_SetStartPosRotFromCue1(EnNb* this, PlayState* play, s32 cueChannel) {
    CsCmdActorCue* cue = EnNb_GetCue(play, cueChannel);
    Actor* thisx = &this->actor;

    if (cue != NULL) {
        thisx->world.pos.x = cue->startPos.x;
        thisx->world.pos.y = cue->startPos.y;
        thisx->world.pos.z = cue->startPos.z;

        thisx->world.rot.y = thisx->shape.rot.y = cue->rot.y;
    }
}

s32 func_80AB1390(EnNb* this, PlayState* play, u16 cueId, s32 cueChannel) {
    CsCmdActorCue* cue;

    if (play->csCtx.state != CS_STATE_IDLE) {
        cue = play->csCtx.actorCues[cueChannel];

        if ((cue != NULL) && (cue->id == cueId)) {
            return true;
        }
    }

    return false;
}

s32 func_80AB13D8(EnNb* this, PlayState* play, u16 cueId, s32 cueChannel) {
    CsCmdActorCue* cue;

    if (play->csCtx.state != CS_STATE_IDLE) {
        cue = play->csCtx.actorCues[cueChannel];

        if ((cue != NULL) && (cue->id != cueId)) {
            return true;
        }
    }

    return false;
}

void EnNb_SetStartPosRotFromCue2(EnNb* this, PlayState* play, s32 cueChannel) {
    CsCmdActorCue* cue = EnNb_GetCue(play, cueChannel);
    Actor* thisx = &this->actor;

    if (cue != NULL) {
        thisx->world.pos.x = cue->startPos.x;
        thisx->world.pos.y = cue->startPos.y;
        thisx->world.pos.z = cue->startPos.z;

        thisx->world.rot.y = thisx->shape.rot.y = cue->rot.y;
    }
}

void EnNb_SetCurrentAnim(EnNb* this, AnimationHeader* animation, u8 mode, f32 morphFrames, s32 arg4) {
    f32 frameCount = Animation_GetLastFrame(animation);
    f32 playbackSpeed;
    f32 unk0;
    f32 fc;

    if (!arg4) {
        unk0 = 0.0f;
        fc = frameCount;
        playbackSpeed = 1.0f;
    } else {
        unk0 = frameCount;
        fc = 0.0f;
        playbackSpeed = -1.0f;
    }

    Animation_Change(&this->skelAnime, animation, playbackSpeed, unk0, fc, mode, morphFrames);
}

void EnNb_SetChamberAnim(EnNb* this, PlayState* play) {
    EnNb_SetCurrentAnim(this, &gNabooruStandingHandsOnHipsChamberOfSagesAnim, 0, 0, 0);
    this->actor.shape.yOffset = -10000.0f;
}

void EnNb_SpawnBlueWarp(EnNb* this, PlayState* play) {
    f32 posX = this->actor.world.pos.x;
    f32 posY = this->actor.world.pos.y;
    f32 posZ = this->actor.world.pos.z;

    Actor_SpawnAsChild(&play->actorCtx, &this->actor, play, ACTOR_DOOR_WARP1, posX, posY, posZ, 0, 0, 0, WARP_SAGES);
}

void EnNb_GiveMedallion(EnNb* this, PlayState* play) {
    Player* player = GET_PLAYER(play);
    f32 posX = player->actor.world.pos.x;
    f32 posY = player->actor.world.pos.y + 50.0f;
    f32 posZ = player->actor.world.pos.z;

    Actor_SpawnAsChild(&play->actorCtx, &this->actor, play, ACTOR_DEMO_EFFECT, posX, posY, posZ, 0, 0, 0, 0xC);
    Item_Give(play, ITEM_MEDALLION_SPIRIT);
}

void EnNb_ComeUpImpl(EnNb* this, PlayState* play) {
    this->actor.shape.yOffset += 250.0f / 3.0f;
}

void EnNb_SetupChamberCsImpl(EnNb* this, PlayState* play) {
    s32 pad[2];
    Player* player;

    if ((gSaveContext.chamberCutsceneNum == 3) && !IS_CUTSCENE_LAYER) {
        player = GET_PLAYER(play);
        this->action = NB_CHAMBER_UNDERGROUND;
        play->csCtx.script = D_80AB431C;
        gSaveContext.cutsceneTrigger = 2;
        Item_Give(play, ITEM_MEDALLION_SPIRIT);
        player->actor.world.rot.y = player->actor.shape.rot.y = this->actor.world.rot.y + 0x8000;
    }
}

void EnNb_SetupChamberWarpImpl(EnNb* this, PlayState* play) {
    CutsceneContext* csCtx = &play->csCtx;
    CsCmdActorCue* cue;

    if (csCtx->state != CS_STATE_IDLE) {
        cue = csCtx->actorCues[1];
        if (cue != NULL && cue->id == 2) {
            this->action = NB_CHAMBER_APPEAR;
            this->drawMode = NB_DRAW_DEFAULT;
            EnNb_SpawnBlueWarp(this, play);
        }
    }
}

void EnNb_SetupDefaultChamberIdle(EnNb* this) {
    if (this->actor.shape.yOffset >= 0.0f) {
        this->action = NB_CHAMBER_IDLE;
        this->actor.shape.yOffset = 0.0f;
    }
}

void EnNb_SetupArmRaise(EnNb* this, PlayState* play) {
    AnimationHeader* animation = &gNabooruRaisingArmsGivingMedallionAnim;
    CsCmdActorCue* cue;

    if (play->csCtx.state != CS_STATE_IDLE) {
        cue = play->csCtx.actorCues[1];
        if (cue != NULL && cue->id == 3) {
            Animation_Change(&this->skelAnime, animation, 1.0f, 0.0f, Animation_GetLastFrame(animation), ANIMMODE_ONCE,
                             0.0f);
            this->action = NB_CHAMBER_RAISE_ARM;
        }
    }
}

void EnNb_SetupRaisedArmTransition(EnNb* this, s32 animFinished) {
    AnimationHeader* animation = &gNabooruArmsRaisedGivingMedallionAnim;

    if (animFinished) {
        Animation_Change(&this->skelAnime, animation, 1.0f, 0.0f, Animation_GetLastFrame(animation), ANIMMODE_LOOP,
                         0.0f);
        this->action = NB_CHAMBER_RAISE_ARM_TRANSITION;
    }
}

void EnNb_SetupMedallion(EnNb* this, PlayState* play) {
    CsCmdActorCue* cue;

    if (play->csCtx.state != CS_STATE_IDLE) {
        cue = play->csCtx.actorCues[6];
        if (cue != NULL && cue->id == 2) {
            this->action = NB_GIVE_MEDALLION;
            EnNb_GiveMedallion(this, play);
        }
    }
}

// Action func is never explicitly set to this, but it runs when the memory gets zero cleared
void EnNb_SetupChamberCs(EnNb* this, PlayState* play) {
    EnNb_SetupChamberCsImpl(this, play);
}

void EnNb_SetupChamberWarp(EnNb* this, PlayState* play) {
    EnNb_SetupChamberWarpImpl(this, play);
}

void EnNb_ComeUp(EnNb* this, PlayState* play) {
    EnNb_ComeUpImpl(this, play);
    EnNb_UpdateSkelAnime(this);
    EnNb_UpdateEyes(this);
    EnNb_SetupDefaultChamberIdle(this);
}

void func_80AB193C(EnNb* this, PlayState* play) {
    func_80AB1284(this, play);
    EnNb_UpdateSkelAnime(this);
    EnNb_UpdateEyes(this);
    EnNb_SetupArmRaise(this, play);
}

void EnNb_RaiseArm(EnNb* this, PlayState* play) {
    s32 animFinished;

    func_80AB1284(this, play);
    animFinished = EnNb_UpdateSkelAnime(this);
    EnNb_UpdateEyes(this);
    EnNb_SetupRaisedArmTransition(this, animFinished);
}

void func_80AB19BC(EnNb* this, PlayState* play) {
    func_80AB1284(this, play);
    EnNb_UpdateSkelAnime(this);
    EnNb_UpdateEyes(this);
    EnNb_SetupMedallion(this, play);
}

void func_80AB19FC(EnNb* this, PlayState* play) {
    func_80AB1284(this, play);
    EnNb_UpdateSkelAnime(this);
    EnNb_UpdateEyes(this);
}

void EnNb_SetupLightArrowOrSealingCs(EnNb* this, PlayState* play) {
    EnNb_SetCurrentAnim(this, &gNabooruPuttingHandsTogetherCastingMagicAnim, 2, 0.0f, 0);
    this->action = NB_ACTION_7;
    this->actor.shape.shadowAlpha = 0;
}

void EnNb_PlaySealingSfx(void) {
    Lib_PlaySfx_Centered(NA_SE_SY_WHITE_OUT_T);
}

void EnNb_InitializeDemo6K(EnNb* this, PlayState* play) {
    Actor_SpawnAsChild(&play->actorCtx, &this->actor, play, ACTOR_DEMO_6K, this->actor.world.pos.x,
                       kREG(21) + 22.0f + this->actor.world.pos.y, this->actor.world.pos.z, 0, 0, 0, 7);
}

void EnNb_SetupHide(EnNb* this, PlayState* play) {
    if (func_80AB1390(this, play, 4, 1)) {
        this->action = NB_SEAL_HIDE;
        this->drawMode = NB_DRAW_HIDE;
        this->alpha = 0;
        this->actor.shape.shadowAlpha = 0;
        this->alphaTimer = 0.0f;
        EnNb_PlaySealingSfx();
    }
}

void EnNb_CheckToFade(EnNb* this, PlayState* play) {
    f32* alphaTimer = &this->alphaTimer;
    s32 alpha;

    if (func_80AB1390(this, play, 4, 1)) {
        *alphaTimer += 1.0f;
        if (*alphaTimer >= kREG(5) + 10.0f) {
            this->action = NB_ACTION_9;
            this->drawMode = NB_DRAW_DEFAULT;
            *alphaTimer = kREG(5) + 10.0f;
            this->alpha = 255;
            this->actor.shape.shadowAlpha = 0xFF;
            return;
        }
    } else {
        *alphaTimer -= 1.0f;
        if (*alphaTimer <= 0.0f) {
            this->action = NB_ACTION_7;
            this->drawMode = NB_DRAW_NOTHING;
            *alphaTimer = 0.0f;
            this->alpha = 0;
            this->actor.shape.shadowAlpha = 0;
            return;
        }
    }

    alpha = (*alphaTimer / (kREG(5) + 10.0f)) * 255.0f;
    this->alpha = alpha;
    this->actor.shape.shadowAlpha = alpha;
}

void EnNb_SetupLightOrb(EnNb* this, PlayState* play) {
    if (func_80AB13D8(this, play, 4, 1)) {
        this->action = NB_SEAL_HIDE;
        this->drawMode = NB_DRAW_HIDE;
        this->alphaTimer = kREG(5) + 10.0f;
        this->alpha = 255;

        if (this->flag == 0) {
            EnNb_InitializeDemo6K(this, play);
            this->flag = 1;
        }

        this->actor.shape.shadowAlpha = 0xFF;
    }
}

void EnNb_Hide(EnNb* this, PlayState* play) {
    EnNb_SetupHide(this, play);
    func_80AB1210(this, play);
}

void EnNb_Fade(EnNb* this, PlayState* play) {
    func_80AB1284(this, play);
    EnNb_UpdateSkelAnime(this);
    EnNb_UpdateEyes(this);
    EnNb_CheckToFade(this, play);
    func_80AB1210(this, play);
}

void EnNb_CreateLightOrb(EnNb* this, PlayState* play) {
    func_80AB1284(this, play);
    EnNb_UpdateSkelAnime(this);
    EnNb_UpdateEyes(this);
    EnNb_SetupLightOrb(this, play);
    func_80AB1210(this, play);
}

void EnNb_DrawTransparency(EnNb* this, PlayState* play) {
    s32 pad[2];
    s16 eyeSegIdx = this->eyeIdx;
    void* eyeTex = sEyeTextures[eyeSegIdx];
    SkelAnime* skelAnime = &this->skelAnime;

    OPEN_DISPS(play->state.gfxCtx, "../z_en_nb_inKenjyanomaDemo02.c", 263);

    Gfx_SetupDL_25Xlu(play->state.gfxCtx);
    gSPSegment(POLY_XLU_DISP++, 0x08, SEGMENTED_TO_VIRTUAL(eyeTex));
    gSPSegment(POLY_XLU_DISP++, 0x09, SEGMENTED_TO_VIRTUAL(eyeTex));
    gDPSetEnvColor(POLY_XLU_DISP++, 0, 0, 0, this->alpha);
    gSPSegment(POLY_XLU_DISP++, 0x0C, &D_80116280[0]);
    POLY_XLU_DISP = SkelAnime_DrawFlex(play, skelAnime->skeleton, skelAnime->jointTable, skelAnime->dListCount, NULL,
                                       NULL, NULL, POLY_XLU_DISP);

    CLOSE_DISPS(play->state.gfxCtx, "../z_en_nb_inKenjyanomaDemo02.c", 290);
}

void EnNb_InitKidnap(EnNb* this, PlayState* play) {
    EnNb_SetCurrentAnim(this, &gNabooruTrappedInVortexPushingGroundAnim, 0, 0.0f, 0);
    this->action = NB_KIDNAPPED;
    this->actor.shape.shadowAlpha = 0;
    SET_EVENTCHKINF(EVENTCHKINF_95);
}

void EnNb_PlayCrySFX(EnNb* this, PlayState* play) {
<<<<<<< HEAD
    if (play->csCtx.frames == 3) {
        Lib_PlaySfx_AtPos(&this->actor.projectedPos, NA_SE_VO_NB_CRY_0);
=======
    if (play->csCtx.curFrame == 3) {
        func_80078914(&this->actor.projectedPos, NA_SE_VO_NB_CRY_0);
>>>>>>> 9f0b7bb8
    }
}

void EnNb_PlayAgonySFX(EnNb* this, PlayState* play) {
<<<<<<< HEAD
    if (play->csCtx.frames == 420) {
        Lib_PlaySfx_AtPos(&this->actor.projectedPos, NA_SE_VO_NB_AGONY);
=======
    if (play->csCtx.curFrame == 420) {
        func_80078914(&this->actor.projectedPos, NA_SE_VO_NB_AGONY);
>>>>>>> 9f0b7bb8
    }
}

void EnNb_SetPosInPortal(EnNb* this, PlayState* play) {
    CsCmdActorCue* cue = EnNb_GetCue(play, 1);
    Vec3f* pos = &this->actor.world.pos;
    f32 lerp;
    s32 pad;
    Vec3f startPos;
    Vec3f endPos;

    if (cue != NULL) {
        lerp = Environment_LerpWeightAccelDecel(cue->endFrame, cue->startFrame, play->csCtx.curFrame, 4, 4);
        startPos.x = cue->startPos.x;
        startPos.y = cue->startPos.y;
        startPos.z = cue->startPos.z;

        endPos.x = cue->endPos.x;
        endPos.y = cue->endPos.y;
        endPos.z = cue->endPos.z;

        pos->x = ((endPos.x - startPos.x) * lerp) + startPos.x;
        pos->y = ((endPos.y - startPos.y) * lerp) + startPos.y;
        pos->z = ((endPos.z - startPos.z) * lerp) + startPos.z;
    }
}

void EnNb_SetupCaptureCutsceneState(EnNb* this, PlayState* play) {
    EnNb_SetStartPosRotFromCue1(this, play, 1);
    this->action = NB_KIDNAPPED;
    this->drawMode = NB_DRAW_NOTHING;
    this->actor.shape.shadowAlpha = 0;
}

void EnNb_SetRaisedArmCaptureAnim(EnNb* this, s32 animFinished) {
    AnimationHeader* animation = &gNabooruSuckedByVortexAnim;

    if (animFinished) {
        Animation_Change(&this->skelAnime, animation, 1.0f, 0.0f, Animation_GetLastFrame(animation), ANIMMODE_LOOP,
                         0.0f);
    }
}

void EnNb_SetupLookAroundInKidnap(EnNb* this) {
    AnimationHeader* animation = &gNabooruTrappedInVortexPushingGroundAnim;

    Animation_Change(&this->skelAnime, animation, 1.0f, 0.0f, Animation_GetLastFrame(animation), ANIMMODE_LOOP, -8.0f);
    this->action = NB_KIDNAPPED_LOOK_AROUND;
    this->drawMode = NB_DRAW_DEFAULT;
}

void EnNb_SetupKidnap(EnNb* this) {
    AnimationHeader* animation = &gNabooruTrappedInVortexRaisingArmAnim;

    Animation_Change(&this->skelAnime, animation, 1.0f, 0.0f, Animation_GetLastFrame(animation), ANIMMODE_ONCE, -8.0f);
    this->action = NB_PORTAL_FALLTHROUGH;
    this->drawMode = NB_DRAW_DEFAULT;
}

void EnNb_CheckKidnapCsMode(EnNb* this, PlayState* play) {
    CsCmdActorCue* cue = EnNb_GetCue(play, 1);
    s32 nextCueId;
    s32 currentCueId;

    if (cue != NULL) {
        nextCueId = cue->id;
        currentCueId = this->cueId;

        if (nextCueId != currentCueId) {
            switch (nextCueId) {
                case 1:
                    EnNb_SetupCaptureCutsceneState(this, play);
                    break;
                case 7:
                    EnNb_SetupLookAroundInKidnap(this);
                    break;
                case 8:
                    EnNb_SetupKidnap(this);
                    break;
                case 9:
                    Actor_Kill(&this->actor);
                    break;
                default:
                    // "Operation Doesn't Exist!!!!!!!!"
                    osSyncPrintf("En_Nb_Kidnap_Check_DemoMode:そんな動作は無い!!!!!!!!\n");
                    break;
            }
            this->cueId = nextCueId;
        }
    }
}

void func_80AB23A8(EnNb* this, PlayState* play) {
    EnNb_PlayCrySFX(this, play);
    EnNb_CheckKidnapCsMode(this, play);
}

void EnNb_MovingInPortal(EnNb* this, PlayState* play) {
    EnNb_PlayCrySFX(this, play);
    EnNb_PlayAgonySFX(this, play);
    EnNb_UpdateEyes(this);
    EnNb_UpdateSkelAnime(this);
    EnNb_CheckKidnapCsMode(this, play);
}

void EnNb_SuckedInByPortal(EnNb* this, PlayState* play) {
    s32 animFinished;

    EnNb_UpdateEyes(this);
    animFinished = EnNb_UpdateSkelAnime(this);
    EnNb_SetRaisedArmCaptureAnim(this, animFinished);
    EnNb_SetPosInPortal(this, play);
    EnNb_CheckKidnapCsMode(this, play);
}

void EnNb_SetupConfrontation(EnNb* this, PlayState* play) {
    AnimationHeader* animation = &gNabooruCollapseFromStandingToKneelingTransitionAnim;

    EnNb_SetCurrentAnim(this, animation, 0, 0.0f, 0);
    this->action = NB_IN_CONFRONTATION;
    this->actor.shape.shadowAlpha = 0;
}

void EnNb_PlayKnuckleDefeatSFX(EnNb* this, PlayState* play) {
    s32 pad[2];

<<<<<<< HEAD
    if (play->csCtx.frames == 548) {
        Lib_PlaySfx_AtPos(&this->actor.projectedPos, NA_SE_VO_NB_CRY_0);
        Lib_PlaySfx_AtPos(&this->actor.projectedPos, NA_SE_EN_FANTOM_HIT_THUNDER);
=======
    if (play->csCtx.curFrame == 548) {
        func_80078914(&this->actor.projectedPos, NA_SE_VO_NB_CRY_0);
        func_80078914(&this->actor.projectedPos, NA_SE_EN_FANTOM_HIT_THUNDER);
>>>>>>> 9f0b7bb8
    }
}

void EnNb_PlayKneelingOnGroundSFX(EnNb* this) {
    s32 pad[2];

    if ((this->skelAnime.mode == 2) &&
        (Animation_OnFrame(&this->skelAnime, 18.0f) || Animation_OnFrame(&this->skelAnime, 25.0f))) {
        Lib_PlaySfx_AtPos(&this->actor.projectedPos, NA_SE_EV_HUMAN_BOUND);
    }
}

void EnNb_PlayLookRightSFX(EnNb* this) {
    s32 pad[2];

    if ((this->skelAnime.mode == 2) && Animation_OnFrame(&this->skelAnime, 9.0f)) {
        Lib_PlaySfx_AtPos(&this->actor.projectedPos, NA_SE_PL_WALK_GROUND + SURFACE_SFX_OFFSET_STONE);
    }
}

void EnNb_PlayLookLeftSFX(EnNb* this) {
    s32 pad[2];

    if (Animation_OnFrame(&this->skelAnime, 9.0f) || Animation_OnFrame(&this->skelAnime, 13.0f)) {
        Lib_PlaySfx_AtPos(&this->actor.projectedPos, NA_SE_PL_WALK_GROUND + SURFACE_SFX_OFFSET_STONE);
    }
}

void EnNb_InitDemo6KInConfrontation(EnNb* this, PlayState* play) {
    Actor_Spawn(&play->actorCtx, play, ACTOR_DEMO_6K, this->actor.world.pos.x,
                kREG(21) + 22.0f + this->actor.world.pos.y, this->actor.world.pos.z, 0, 0, 0, 0xB);
}

void func_80AB2688(EnNb* this, PlayState* play) {
    this->skelAnime.moveFlags |= 1;
    AnimationContext_SetMoveActor(play, &this->actor, &this->skelAnime, 1.0f);
}

void func_80AB26C8(EnNb* this) {
    this->action = NB_IN_CONFRONTATION;
    this->drawMode = NB_DRAW_NOTHING;
    this->actor.shape.shadowAlpha = 0;
}

void func_80AB26DC(EnNb* this, PlayState* play) {
    s32 pad;
    AnimationHeader* animation = &gNabooruCollapseFromStandingToKneelingTransitionAnim;
    f32 lastFrame = Animation_GetLastFrame(animation);

    EnNb_SetStartPosRotFromCue1(this, play, 1);
    Animation_Change(&this->skelAnime, animation, 1.0f, 0.0f, lastFrame, ANIMMODE_ONCE, 0.0f);
    this->action = NB_ACTION_14;
    this->drawMode = NB_DRAW_KNEEL;
    this->actor.shape.shadowAlpha = 0xFF;
}

void EnNb_SetupKneel(EnNb* this) {
    AnimationHeader* animation = &gNabooruCollapseFromStandingToKneelingTransitionAnim;
    f32 lastFrame = Animation_GetLastFrame(animation);

    Animation_Change(&this->skelAnime, animation, 1.0f, 0.0f, lastFrame, ANIMMODE_ONCE, 0.0f);
    this->action = NB_KNEEL;
    this->drawMode = NB_DRAW_KNEEL;
    this->actor.shape.shadowAlpha = 0xFF;
}

void EnNb_CheckIfKneeling(EnNb* this, s32 animFinished) {
    AnimationHeader* animation = &gNabooruOnAllFoursAnim;

    if (animFinished) {
        Animation_Change(&this->skelAnime, animation, 1.0f, 0.0f, Animation_GetLastFrame(animation), ANIMMODE_LOOP,
                         0.0f);
        this->drawMode = NB_DRAW_KNEEL;
    }
}

void EnNb_SetupLookRight(EnNb* this) {
    AnimationHeader* animation = &gNabooruOnAllFoursToOnOneKneeLookingRightTransitionAnim;
    f32 lastFrame = Animation_GetLastFrame(animation);

    Animation_Change(&this->skelAnime, animation, 1.0f, 0.0f, lastFrame, ANIMMODE_ONCE, -8.0f);
    this->action = NB_LOOK_RIGHT;
    this->drawMode = NB_DRAW_DEFAULT;
    this->actor.shape.shadowAlpha = 0xFF;
}

void EnNb_CheckIfLookingRight(EnNb* this, s32 animFinished) {
    AnimationHeader* animation = &gNabooruOnOneKneeLookingRightAnim;

    if (animFinished) {
        Animation_Change(&this->skelAnime, animation, 1.0f, 0.0f, Animation_GetLastFrame(animation), ANIMMODE_LOOP,
                         0.0f);
        this->drawMode = NB_DRAW_LOOK_DIRECTION;
    }
}

void EnNb_SetupLookLeft(EnNb* this) {
    AnimationHeader* animation = &gNabooruOnOneKneeTurningHeadRightToLeftTransitionAnim;
    f32 lastFrame = Animation_GetLastFrame(animation);

    Animation_Change(&this->skelAnime, animation, 1.0f, 0.0f, lastFrame, ANIMMODE_ONCE, -8.0f);
    this->action = NB_LOOK_LEFT;
    this->drawMode = NB_DRAW_LOOK_DIRECTION;
    this->actor.shape.shadowAlpha = 0xFF;
}

void EnNb_CheckIfLookLeft(EnNb* this, s32 animFinished) {
    AnimationHeader* animation = &gNabooruOnOneKneeLookingLeftAnim;

    if (animFinished) {
        Animation_Change(&this->skelAnime, animation, 1.0f, 0.0f, Animation_GetLastFrame(animation), ANIMMODE_LOOP,
                         0.0f);
    }
}

void EnNb_SetupDemo6KInConfrontation(EnNb* this, PlayState* play, s32 animFinished) {
    if (!this->flag && animFinished) {
        EnNb_InitDemo6KInConfrontation(this, play);
        this->flag = 1;
    }
}

void EnNb_SetupRun(EnNb* this) {
    AnimationHeader* animation = &gNabooruKneeingToRunningToHitAnim;
    f32 lastFrame = Animation_GetLastFrame(animation);

    Animation_Change(&this->skelAnime, animation, 1.0f, 0.0f, lastFrame, ANIMMODE_ONCE, -8.0f);
    this->action = NB_RUN;
    this->drawMode = NB_DRAW_LOOK_DIRECTION;
    this->actor.shape.shadowAlpha = 0xFF;
}

void EnNb_SetupConfrontationDestroy(EnNb* this) {
    this->action = NB_CONFRONTATION_DESTROYED;
    this->drawMode = NB_DRAW_NOTHING;
    this->actor.shape.shadowAlpha = 0;
}

void EnNb_CheckConfrontationCsMode(EnNb* this, PlayState* play) {
    CsCmdActorCue* cue;
    s32 nextCueId;
    s32 currentCueId;

    cue = EnNb_GetCue(play, 1);

    if (cue != NULL) {
        nextCueId = cue->id;
        currentCueId = this->cueId;

        if (nextCueId != currentCueId) {
            switch (nextCueId) {
                case 1:
                    func_80AB26C8(this);
                    break;
                case 10:
                    func_80AB26DC(this, play);
                    break;
                case 11:
                    EnNb_SetupKneel(this);
                    break;
                case 12:
                    EnNb_SetupLookRight(this);
                    break;
                case 13:
                    EnNb_SetupLookLeft(this);
                    break;
                case 14:
                    EnNb_SetupRun(this);
                    break;
                case 9:
                    EnNb_SetupConfrontationDestroy(this);
                    break;
                default:
                    // "En_Nb_Confrontion_Check_DemoMode: Operation doesn't exist!!!!!!!!"
                    osSyncPrintf("En_Nb_Confrontion_Check_DemoMode:そんな動作は無い!!!!!!!!\n");
                    break;
            }
            this->cueId = nextCueId;
        }
    }
}

void EnNb_CheckConfrontationCsModeWrapper(EnNb* this, PlayState* play) {
    EnNb_CheckConfrontationCsMode(this, play);
}

void func_80AB2C18(EnNb* this, PlayState* play) {
    EnNb_UpdateEyes(this);
    func_80AB2688(this, play);
    func_80AB1284(this, play);
    EnNb_CheckConfrontationCsMode(this, play);
}

void EnNb_Kneel(EnNb* this, PlayState* play) {
    s32 animFinished;

    EnNb_UpdateEyes(this);
    animFinished = EnNb_UpdateSkelAnime(this);
    EnNb_CheckIfKneeling(this, animFinished);
    EnNb_PlayKneelingOnGroundSFX(this);
    func_80AB2688(this, play);
    func_80AB1284(this, play);
    EnNb_CheckConfrontationCsMode(this, play);
}

void EnNb_LookRight(EnNb* this, PlayState* play) {
    s32 animFinished;

    EnNb_UpdateEyes(this);
    animFinished = EnNb_UpdateSkelAnime(this);
    EnNb_CheckIfLookingRight(this, animFinished);
    EnNb_PlayLookRightSFX(this);
    func_80AB2688(this, play);
    func_80AB1284(this, play);
    EnNb_CheckConfrontationCsMode(this, play);
}

void EnNb_LookLeft(EnNb* this, PlayState* play) {
    s32 animFinished;

    EnNb_UpdateEyes(this);
    animFinished = EnNb_UpdateSkelAnime(this);
    EnNb_CheckIfLookLeft(this, animFinished);
    func_80AB2688(this, play);
    func_80AB1284(this, play);
    EnNb_CheckConfrontationCsMode(this, play);
}

void EnNb_Run(EnNb* this, PlayState* play) {
    s32 animFinished;

    EnNb_PlayKnuckleDefeatSFX(this, play);
    EnNb_UpdateEyes(this);
    animFinished = EnNb_UpdateSkelAnime(this);
    EnNb_PlayLookLeftSFX(this);
    func_80AB2688(this, play);
    func_80AB1284(this, play);
    EnNb_SetupDemo6KInConfrontation(this, play, animFinished);
    EnNb_CheckConfrontationCsMode(this, play);
}

void EnNb_ConfrontationDestroy(EnNb* this, PlayState* play) {
    this->timer++;

    if (this->timer > 60.0f) {
        Actor_Kill(&this->actor);
    }
}

void func_80AB2E70(EnNb* this, PlayState* play) {
    s32 pad;
    SkelAnime* skelAnime = &this->skelAnime;

    OPEN_DISPS(play->state.gfxCtx, "../z_en_nb_inConfrontion.c", 572);

    Gfx_SetupDL_25Opa(play->state.gfxCtx);
    gSPSegment(POLY_OPA_DISP++, 0x08, SEGMENTED_TO_VIRTUAL(gNabooruEyeWideTex));
    gSPSegment(POLY_OPA_DISP++, 0x09, SEGMENTED_TO_VIRTUAL(gNabooruEyeWideTex));
    gDPSetEnvColor(POLY_OPA_DISP++, 0, 0, 0, 255);
    gSPSegment(POLY_OPA_DISP++, 0x0C, &D_80116280[2]);
    SkelAnime_DrawFlexOpa(play, skelAnime->skeleton, skelAnime->jointTable, skelAnime->dListCount, NULL, NULL,
                          &this->actor);

    CLOSE_DISPS(play->state.gfxCtx, "../z_en_nb_inConfrontion.c", 593);
}

s32 func_80AB2FC0(PlayState* play, s32 limbIndex, Gfx** dList, Vec3f* pos, Vec3s* rot, void* thisx) {
    EnNb* this = (EnNb*)thisx;

    if (limbIndex == NB_LIMB_HEAD) {
        *dList = gNabooruHeadMouthOpenDL;
    }

    return 0;
}

void func_80AB2FE4(EnNb* this, PlayState* play) {
    s32 pad;
    s16 eyeIdx = this->eyeIdx;
    SkelAnime* skelAnime = &this->skelAnime;
    void* eyeTexture = sEyeTextures[eyeIdx];
    s32 pad1;

    OPEN_DISPS(play->state.gfxCtx, "../z_en_nb_inConfrontion.c", 623);

    Gfx_SetupDL_25Opa(play->state.gfxCtx);
    gSPSegment(POLY_OPA_DISP++, 0x08, SEGMENTED_TO_VIRTUAL(eyeTexture));
    gSPSegment(POLY_OPA_DISP++, 0x09, SEGMENTED_TO_VIRTUAL(eyeTexture));
    gDPSetEnvColor(POLY_OPA_DISP++, 0, 0, 0, 255);
    gSPSegment(POLY_OPA_DISP++, 0x0C, &D_80116280[2]);
    SkelAnime_DrawFlexOpa(play, skelAnime->skeleton, skelAnime->jointTable, skelAnime->dListCount, func_80AB2FC0, NULL,
                          &this->actor);

    CLOSE_DISPS(play->state.gfxCtx, "../z_en_nb_inConfrontion.c", 644);
}

void EnNb_SetupCreditsSpawn(EnNb* this, PlayState* play) {
    EnNb_SetCurrentAnim(this, &gNabooruSittingCrossLeggedAnim, 0, 0.0f, 0);
    this->action = NB_CREDITS_INIT;
    this->drawMode = NB_DRAW_NOTHING;
    this->actor.shape.shadowAlpha = 0;
}

void EnNb_SetAlphaInCredits(EnNb* this) {
    f32* alphaTimer = &this->alphaTimer;
    s32 alpha;

    this->alphaTimer++;

    if ((kREG(17) + 10.0f) <= this->alphaTimer) {
        this->alpha = 255;
        this->actor.shape.shadowAlpha = 255;
    } else {
        alpha = (*alphaTimer / (kREG(17) + 10.0f)) * 255.0f;
        this->alpha = alpha;
        this->actor.shape.shadowAlpha = alpha;
    }
}

void EnNb_SetupCreditsFadeIn(EnNb* this, PlayState* play) {
    EnNb_SetStartPosRotFromCue2(this, play, 1);
    this->action = NB_CREDITS_FADEIN;
    this->drawMode = NB_DRAW_HIDE;
}

void EnNb_SetupCreditsSit(EnNb* this) {
    if (this->alphaTimer >= kREG(17) + 10.0f) {
        this->action = NB_CREDITS_SIT;
        this->drawMode = NB_DRAW_DEFAULT;
    }
}

void EnNb_SetupCreditsHeadTurn(EnNb* this) {
    EnNb_SetCurrentAnim(this, &gNabooruSittingCrossLeggedTurningToLookUpRightTransitionAnim, 2, -8.0f, 0);
    this->action = NB_CREDITS_HEAD_TURN;
}

void EnNb_CheckIfLookingUp(EnNb* this, s32 animFinished) {
    if (animFinished) {
        EnNb_SetCurrentAnim(this, &gNabooruSittingCrossLeggedLookingUpRightAnim, 0, 0.0f, 0);
    }
}

void EnNb_CheckCreditsCsModeImpl(EnNb* this, PlayState* play) {
    CsCmdActorCue* cue = EnNb_GetCue(play, 1);
    s32 nextCueId;
    s32 currentCueId;

    if (cue != NULL) {
        nextCueId = cue->id;
        currentCueId = this->cueId;

        if (nextCueId != currentCueId) {
            switch (nextCueId) {
                case 15:
                    EnNb_SetupCreditsFadeIn(this, play);
                    break;
                case 16:
                    EnNb_SetupCreditsHeadTurn(this);
                    break;
                default:
                    // "En_Nb_inEnding_Check_DemoMode: Operation doesn't exist!!!!!!!!"
                    osSyncPrintf("En_Nb_inEnding_Check_DemoMode:そんな動作は無い!!!!!!!!\n");
                    break;
            }
            this->cueId = nextCueId;
        }
    }
}

void EnNb_CheckCreditsCsMode(EnNb* this, PlayState* play) {
    EnNb_CheckCreditsCsModeImpl(this, play);
}

void EnNb_CreditsFade(EnNb* this, PlayState* play) {
    func_80AB1284(this, play);
    EnNb_UpdateSkelAnime(this);
    EnNb_UpdateEyes(this);
    EnNb_SetAlphaInCredits(this);
    EnNb_SetupCreditsSit(this);
}

void func_80AB3428(EnNb* this, PlayState* play) {
    func_80AB1284(this, play);
    EnNb_UpdateSkelAnime(this);
    EnNb_UpdateEyes(this);
    EnNb_CheckCreditsCsModeImpl(this, play);
}

void EnNb_LookUp(EnNb* this, PlayState* play) {
    s32 animFinished;

    func_80AB1284(this, play);
    animFinished = EnNb_UpdateSkelAnime(this);
    EnNb_UpdateEyes(this);
    EnNb_CheckIfLookingUp(this, animFinished);
}

void EnNb_CrawlspaceSpawnCheck(EnNb* this, PlayState* play) {
    if (!GET_EVENTCHKINF(EVENTCHKINF_95) && LINK_IS_CHILD) {
        EnNb_UpdatePath(this, play);

        // looking into crawlspace
        if (!GET_EVENTCHKINF(EVENTCHKINF_94)) {
            EnNb_SetCurrentAnim(this, &gNabooruKneeingAtCrawlspaceAnim, 0, 0.0f, 0);
            this->action = NB_CROUCH_CRAWLSPACE;
            this->drawMode = NB_DRAW_DEFAULT;
        } else {
            EnNb_SetCurrentAnim(this, &gNabooruStandingHandsOnHipsAnim, 0, 0.0f, 0);
            this->headTurnFlag = 1;
            this->actor.flags |= ACTOR_FLAG_0 | ACTOR_FLAG_3;
            this->actor.world.pos = this->finalPos;
            this->action = NB_IDLE_AFTER_TALK;
            this->drawMode = NB_DRAW_DEFAULT;
        }
    } else {
        Actor_Kill(&this->actor);
    }
}

void func_80AB359C(EnNb* this) {
    PosRot* world = &this->actor.world;
    Vec3f* initialPos = &this->initialPos;
    Vec3f* finalPos = &this->finalPos;
    f32 lerp;
    u16 temp_t1;
    s16 temp_2;

    this->movementTimer++;
    temp_2 = kREG(17);
    temp_t1 = temp_2;
    temp_t1 += 25;

    if (temp_t1 >= this->movementTimer) {
        lerp = Environment_LerpWeightAccelDecel(temp_t1, 0, this->movementTimer, 3, 3);

        world->pos.x = initialPos->x + (lerp * (finalPos->x - initialPos->x));
        world->pos.y = initialPos->y + (lerp * (finalPos->y - initialPos->y));
        world->pos.z = initialPos->z + (lerp * (finalPos->z - initialPos->z));
    }
}

void EnNb_SetNoticeSFX(EnNb* this) {
    Lib_PlaySfx_AtPos(&this->actor.projectedPos, NA_SE_VO_NB_NOTICE);
}

s32 EnNb_GetNoticedStatus(EnNb* this, PlayState* play) {
    Player* player = GET_PLAYER(play);
    f32 playerX = player->actor.world.pos.x;
    f32 playerZ = player->actor.world.pos.z;
    f32 thisX = this->actor.world.pos.x;
    f32 thisZ = this->actor.world.pos.z;

    if (SQ(playerX - thisX) + SQ(playerZ - thisZ) < SQ(80.0f)) {
        return true;
    } else {
        return false;
    }
}

void func_80AB36DC(EnNb* this, PlayState* play) {
    u16 moveTime = this->movementTimer;

    if ((((u16)((u16)(kREG(17) + 25) - 4))) > moveTime) {
        s16 invScale = 4 - moveTime;

        if (invScale > 0) {
            Math_SmoothStepToS(&this->actor.shape.rot.y, this->pathYaw, invScale, 6200, 100);
        }
    } else {
        s16 invScale = (u16)(kREG(17) + 25) - moveTime;

        if (invScale > 0) {
            Math_SmoothStepToS(&this->actor.shape.rot.y, this->actor.home.rot.y, invScale, 6200, 100);
        }
    }
}

void EnNb_CheckNoticed(EnNb* this, PlayState* play) {
    if (EnNb_GetNoticedStatus(this, play)) {
        EnNb_SetCurrentAnim(this, &gNabooruStandingToWalkingTransitionAnim, 2, -8.0f, 0);
        this->action = NB_NOTICE_PLAYER;
        EnNb_SetNoticeSFX(this);
    }
}

void EnNb_SetupIdleCrawlspace(EnNb* this, s32 animFinished) {
    if (animFinished) {
        EnNb_SetCurrentAnim(this, &gNabooruStandingHandsOnHipsAnim, 0, -8.0f, 0);
        this->headTurnFlag = 1;
        this->actor.flags |= ACTOR_FLAG_0 | ACTOR_FLAG_3;
        this->action = NB_IDLE_CRAWLSPACE;
    }
}

void func_80AB3838(EnNb* this, PlayState* play) {
    if (Actor_ProcessTalkRequest(&this->actor, play)) {
        this->action = NB_IN_DIALOG;
    } else {
        this->actor.flags |= ACTOR_FLAG_0 | ACTOR_FLAG_3;

        if (!GET_INFTABLE(INFTABLE_16C)) {
            this->actor.textId = 0x601D;
        } else {
            this->actor.textId = 0x6024;
        }

        func_8002F2F4(&this->actor, play);
    }
}

void EnNb_SetupPathMovement(EnNb* this, PlayState* play) {
    EnNb_SetCurrentAnim(this, &gNabooruStandingToWalkingTransitionAnim, 2, -8.0f, 0);
    SET_EVENTCHKINF(EVENTCHKINF_94);
    this->action = NB_IN_PATH;
    this->actor.flags &= ~(ACTOR_FLAG_0 | ACTOR_FLAG_3);
}

void EnNb_SetTextIdAsChild(EnNb* this, PlayState* play) {
    s32 pad;
    u8 choiceIndex;
    s32 pad1;
    u16 textId;

    textId = this->actor.textId;

    if (Message_GetState(&play->msgCtx) == TEXT_STATE_CLOSING) {
        if (textId == 0x6025) {
            EnNb_SetupPathMovement(this, play);
        } else {
            if (textId == 0x6027) {
                SET_INFTABLE(INFTABLE_16C);
            }
            this->action = NB_IDLE_CRAWLSPACE;
        }
        this->actor.flags &= ~(ACTOR_FLAG_0 | ACTOR_FLAG_3);
    } else if ((Message_GetState(&play->msgCtx) == TEXT_STATE_CHOICE) && Message_ShouldAdvance(play)) {
        choiceIndex = play->msgCtx.choiceIndex;

        if (textId == 0x601D) {
            switch (choiceIndex) {
                case 0:
                    this->actor.textId = 0x601E;
                    break;
                case 1:
                    this->actor.textId = 0x601F;
                    break;
                default:
                    this->actor.textId = 0x6020;
            }
        } else if (textId == 0x6020) {
            switch (choiceIndex) {
                case 0:
                    this->actor.textId = 0x6021;
                    break;
                default:
                    this->actor.textId = 0x6022;
                    break;
            }
        } else {
            switch (choiceIndex) {
                case 0:
                    this->actor.textId = 0x6025;
                    break;
                default:
                    this->actor.textId = 0x6027;
                    break;
            }
        }

        Message_ContinueTextbox(play, this->actor.textId);
    }
}

void func_80AB3A7C(EnNb* this, PlayState* play, s32 animFinished) {
    u16 movementTimer = this->movementTimer;

    if ((u16)(kREG(17) + 25) > movementTimer) {
        if (animFinished) {
            EnNb_SetCurrentAnim(this, &gNabooruWalkingAnim, 0, 0.0f, 0);
        }
    } else {
        EnNb_SetCurrentAnim(this, &gNabooruStandingHandsOnHipsAnim, 0, -8.0f, 0);
        this->action = NB_IDLE_AFTER_TALK;
    }
}

void func_80AB3B04(EnNb* this, PlayState* play) {
    if (Actor_ProcessTalkRequest(&this->actor, play)) {
        this->action = NB_ACTION_30;
    } else {
        this->actor.flags |= ACTOR_FLAG_0 | ACTOR_FLAG_3;
        this->actor.textId = Text_GetFaceReaction(play, 0x23);

        if ((this->actor.textId) == 0) {
            this->actor.textId = 0x6026;
        }

        func_8002F2F4(&this->actor, play);
    }
}

void func_80AB3B7C(EnNb* this, PlayState* play) {
    if (Message_GetState(&play->msgCtx) == TEXT_STATE_CLOSING) {
        this->action = NB_IDLE_AFTER_TALK;
        this->actor.flags &= ~(ACTOR_FLAG_0 | ACTOR_FLAG_3);
    }
}

void EnNb_WaitForNotice(EnNb* this, PlayState* play) {
    func_80AB1284(this, play);
    EnNb_UpdateCollider(this, play);
    EnNb_UpdateSkelAnime(this);
    EnNb_UpdateEyes(this);
    EnNb_CheckNoticed(this, play);
}

void EnNb_StandUpAfterNotice(EnNb* this, PlayState* play) {
    s32 animFinished;

    func_80AB1284(this, play);
    EnNb_UpdateCollider(this, play);
    animFinished = EnNb_UpdateSkelAnime(this);
    EnNb_UpdateEyes(this);
    EnNb_SetupIdleCrawlspace(this, animFinished);
}

void EnNb_BlockCrawlspace(EnNb* this, PlayState* play) {
    func_80AB1284(this, play);
    EnNb_UpdateCollider(this, play);
    func_80AB0FBC(this, play);
    EnNb_UpdateSkelAnime(this);
    EnNb_UpdateEyes(this);
    func_80AB3838(this, play);
}

void EnNb_InitCrawlspaceDialogue(EnNb* this, PlayState* play) {
    func_80AB1284(this, play);
    EnNb_UpdateCollider(this, play);
    func_80AB0FBC(this, play);
    EnNb_UpdateSkelAnime(this);
    EnNb_UpdateEyes(this);
    EnNb_SetTextIdAsChild(this, play);
}

void EnNb_FollowPath(EnNb* this, PlayState* play) {
    s32 animFinished;

    func_80AB359C(this);
    func_80AB1284(this, play);
    EnNb_UpdateCollider(this, play);
    func_80AB36DC(this, play);
    func_80AB10C4(this);
    animFinished = EnNb_UpdateSkelAnime(this);
    EnNb_UpdateEyes(this);
    func_80AB3A7C(this, play, animFinished);
}

void func_80AB3DB0(EnNb* this, PlayState* play) {
    func_80AB1284(this, play);
    EnNb_UpdateCollider(this, play);
    func_80AB0FBC(this, play);
    EnNb_UpdateSkelAnime(this);
    EnNb_UpdateEyes(this);
    func_80AB3B04(this, play);
}

void func_80AB3E10(EnNb* this, PlayState* play) {
    func_80AB1284(this, play);
    EnNb_UpdateCollider(this, play);
    func_80AB1040(this, play);
    EnNb_UpdateSkelAnime(this);
    EnNb_UpdateEyes(this);
    func_80AB3B7C(this, play);
}

static EnNbActionFunc sActionFuncs[] = {
    EnNb_SetupChamberCs,
    EnNb_SetupChamberWarp,
    EnNb_ComeUp,
    func_80AB193C,
    EnNb_RaiseArm,
    func_80AB19BC,
    func_80AB19FC,
    EnNb_Hide,
    EnNb_Fade,
    EnNb_CreateLightOrb,
    func_80AB23A8,
    EnNb_MovingInPortal,
    EnNb_SuckedInByPortal,
    EnNb_CheckConfrontationCsModeWrapper,
    func_80AB2C18,
    EnNb_Kneel,
    EnNb_LookRight,
    EnNb_LookLeft,
    EnNb_Run,
    EnNb_ConfrontationDestroy,
    EnNb_CheckCreditsCsMode,
    EnNb_CreditsFade,
    func_80AB3428,
    EnNb_LookUp,
    EnNb_WaitForNotice,
    EnNb_StandUpAfterNotice,
    EnNb_BlockCrawlspace,
    EnNb_InitCrawlspaceDialogue,
    EnNb_FollowPath,
    func_80AB3DB0,
    func_80AB3E10,
};

void EnNb_Update(Actor* thisx, PlayState* play) {
    EnNb* this = (EnNb*)thisx;

    if (this->action < 0 || this->action > 30 || sActionFuncs[this->action] == NULL) {
        // "Main mode is wrong!!!!!!!!!!!!!!!!!!!!!!!!!"
        osSyncPrintf(VT_FGCOL(RED) "メインモードがおかしい!!!!!!!!!!!!!!!!!!!!!!!!!\n" VT_RST);
        return;
    }

    sActionFuncs[this->action](this, play);
}

void EnNb_Init(Actor* thisx, PlayState* play) {
    s32 pad;
    EnNb* this = (EnNb*)thisx;

    ActorShape_Init(&this->actor.shape, 0.0f, ActorShadow_DrawCircle, 30.0f);
    EnNb_SetupCollider(thisx, play);
    SkelAnime_InitFlex(play, &this->skelAnime, &gNabooruSkel, NULL, this->jointTable, this->morphTable, NB_LIMB_MAX);

    switch (EnNb_GetType(this)) {
        case NB_TYPE_DEMO02:
            EnNb_SetupLightArrowOrSealingCs(this, play);
            break;
        case NB_TYPE_KIDNAPPED:
            EnNb_InitKidnap(this, play);
            break;
        case NB_TYPE_KNUCKLE:
            EnNb_SetupConfrontation(this, play);
            break;
        case NB_TYPE_CREDITS:
            EnNb_SetupCreditsSpawn(this, play);
            break;
        case NB_TYPE_CRAWLSPACE:
            EnNb_CrawlspaceSpawnCheck(this, play);
            break;
        default: // giving medallion
            EnNb_SetChamberAnim(this, play);
            break;
    }
}

s32 EnNb_OverrideLimbDraw(PlayState* play, s32 limbIndex, Gfx** dList, Vec3f* pos, Vec3s* rot, void* thisx) {
    EnNb* this = (EnNb*)thisx;
    NpcInteractInfo* interactInfo = &this->interactInfo;
    s32 ret = false;

    if (this->headTurnFlag != 0) {
        if (limbIndex == NB_LIMB_TORSO) {
            rot->x += interactInfo->torsoRot.y;
            rot->y -= interactInfo->torsoRot.x;
            ret = false;
        } else if (limbIndex == NB_LIMB_HEAD) {
            rot->x += interactInfo->headRot.y;
            rot->z += interactInfo->headRot.x;
            ret = false;
        }
    }

    return ret;
}

void EnNb_PostLimbDraw(PlayState* play, s32 limbIndex, Gfx** dList, Vec3s* rot, void* thisx) {
    EnNb* this = (EnNb*)thisx;

    if (limbIndex == NB_LIMB_HEAD) {
        Vec3f vec1 = { 0.0f, 10.0f, 0.0f };
        Vec3f vec2;

        Matrix_MultVec3f(&vec1, &vec2);
        this->actor.focus.pos.x = vec2.x;
        this->actor.focus.pos.y = vec2.y;
        this->actor.focus.pos.z = vec2.z;
        this->actor.focus.rot.x = this->actor.world.rot.x;
        this->actor.focus.rot.y = this->actor.world.rot.y;
        this->actor.focus.rot.z = this->actor.world.rot.z;
    }
}

void EnNb_DrawNothing(EnNb* this, PlayState* play) {
}

void EnNb_DrawDefault(EnNb* this, PlayState* play) {
    s32 pad;
    s16 eyeIdx = this->eyeIdx;
    SkelAnime* skelAnime = &this->skelAnime;
    void* eyeTexture = sEyeTextures[eyeIdx];
    s32 pad1;

    OPEN_DISPS(play->state.gfxCtx, "../z_en_nb.c", 992);

    Gfx_SetupDL_25Opa(play->state.gfxCtx);
    gSPSegment(POLY_OPA_DISP++, 0x08, SEGMENTED_TO_VIRTUAL(eyeTexture));
    gSPSegment(POLY_OPA_DISP++, 0x09, SEGMENTED_TO_VIRTUAL(eyeTexture));
    gDPSetEnvColor(POLY_OPA_DISP++, 0, 0, 0, 255);
    gSPSegment(POLY_OPA_DISP++, 0x0C, &D_80116280[2]);
    SkelAnime_DrawFlexOpa(play, skelAnime->skeleton, skelAnime->jointTable, skelAnime->dListCount,
                          EnNb_OverrideLimbDraw, EnNb_PostLimbDraw, &this->actor);

    CLOSE_DISPS(play->state.gfxCtx, "../z_en_nb.c", 1013);
}

static EnNbDrawFunc sDrawFuncs[] = {
    EnNb_DrawNothing, EnNb_DrawDefault, EnNb_DrawTransparency, func_80AB2E70, func_80AB2FE4,
};

void EnNb_Draw(Actor* thisx, PlayState* play) {
    EnNb* this = (EnNb*)thisx;

    if (this->drawMode < 0 || this->drawMode >= 5 || sDrawFuncs[this->drawMode] == NULL) {
        // "Draw mode is wrong!!!!!!!!!!!!!!!!!!!!!!!!!"
        osSyncPrintf(VT_FGCOL(RED) "描画モードがおかしい!!!!!!!!!!!!!!!!!!!!!!!!!\n" VT_RST);
        return;
    }

    sDrawFuncs[this->drawMode](this, play);
}

ActorInit En_Nb_InitVars = {
    ACTOR_EN_NB,
    ACTORCAT_NPC,
    FLAGS,
    OBJECT_NB,
    sizeof(EnNb),
    (ActorFunc)EnNb_Init,
    (ActorFunc)EnNb_Destroy,
    (ActorFunc)EnNb_Update,
    (ActorFunc)EnNb_Draw,
};<|MERGE_RESOLUTION|>--- conflicted
+++ resolved
@@ -574,24 +574,14 @@
 }
 
 void EnNb_PlayCrySFX(EnNb* this, PlayState* play) {
-<<<<<<< HEAD
-    if (play->csCtx.frames == 3) {
+    if (play->csCtx.curFrame == 3) {
         Lib_PlaySfx_AtPos(&this->actor.projectedPos, NA_SE_VO_NB_CRY_0);
-=======
-    if (play->csCtx.curFrame == 3) {
-        func_80078914(&this->actor.projectedPos, NA_SE_VO_NB_CRY_0);
->>>>>>> 9f0b7bb8
     }
 }
 
 void EnNb_PlayAgonySFX(EnNb* this, PlayState* play) {
-<<<<<<< HEAD
-    if (play->csCtx.frames == 420) {
+    if (play->csCtx.curFrame == 420) {
         Lib_PlaySfx_AtPos(&this->actor.projectedPos, NA_SE_VO_NB_AGONY);
-=======
-    if (play->csCtx.curFrame == 420) {
-        func_80078914(&this->actor.projectedPos, NA_SE_VO_NB_AGONY);
->>>>>>> 9f0b7bb8
     }
 }
 
@@ -718,15 +708,9 @@
 void EnNb_PlayKnuckleDefeatSFX(EnNb* this, PlayState* play) {
     s32 pad[2];
 
-<<<<<<< HEAD
-    if (play->csCtx.frames == 548) {
+    if (play->csCtx.curFrame == 548) {
         Lib_PlaySfx_AtPos(&this->actor.projectedPos, NA_SE_VO_NB_CRY_0);
         Lib_PlaySfx_AtPos(&this->actor.projectedPos, NA_SE_EN_FANTOM_HIT_THUNDER);
-=======
-    if (play->csCtx.curFrame == 548) {
-        func_80078914(&this->actor.projectedPos, NA_SE_VO_NB_CRY_0);
-        func_80078914(&this->actor.projectedPos, NA_SE_EN_FANTOM_HIT_THUNDER);
->>>>>>> 9f0b7bb8
     }
 }
 
