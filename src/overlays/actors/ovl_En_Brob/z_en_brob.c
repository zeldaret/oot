--- conflicted
+++ resolved
@@ -70,12 +70,7 @@
     Collider_InitCylinder(play, &this->colliders[1]);
     Collider_SetCylinder(play, &this->colliders[1], &this->dyna.actor, &sCylinderInit);
     CollisionCheck_SetInfo(&thisx->colChkInfo, NULL, &sColChkInfoInit);
-<<<<<<< HEAD
     if (PARAMS_GET(thisx->params, 8, 8) == 0) {
-=======
-
-    if (((thisx->params >> 8) & 0xFF) == 0) {
->>>>>>> 616d6d4e
         Actor_SetScale(&this->dyna.actor, 0.01f);
         thisx->params &= 0xFF;
         if (thisx->params != 0xFF) {
