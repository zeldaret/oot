--- conflicted
+++ resolved
@@ -138,17 +138,10 @@
         this->actionFunc(this, globalCtx);
     }
     if ((this->dyna.unk_160 & 4) && ((this->unk_16B & 4) == 0)) {
-<<<<<<< HEAD
-        Camera_ChangeSetting(globalCtx->cameraPtrs[CAM_ID_MAIN], CAM_SET_TEPPEN);
+        Camera_ChangeSetting(globalCtx->cameraPtrs[CAM_ID_MAIN], CAM_SET_DIRECTED_YAW);
     } else if (((this->dyna.unk_160) & 4) == 0 && ((this->unk_16B & 4)) &&
-               (globalCtx->cameraPtrs[CAM_ID_MAIN]->setting == CAM_SET_TEPPEN)) {
+               (globalCtx->cameraPtrs[CAM_ID_MAIN]->setting == CAM_SET_DIRECTED_YAW)) {
         Camera_ChangeSetting(globalCtx->cameraPtrs[CAM_ID_MAIN], CAM_SET_DUNGEON0);
-=======
-        Camera_ChangeSetting(globalCtx->cameraPtrs[MAIN_CAM], CAM_SET_DIRECTED_YAW);
-    } else if (((this->dyna.unk_160) & 4) == 0 && ((this->unk_16B & 4)) &&
-               (globalCtx->cameraPtrs[MAIN_CAM]->setting == CAM_SET_DIRECTED_YAW)) {
-        Camera_ChangeSetting(globalCtx->cameraPtrs[MAIN_CAM], CAM_SET_DUNGEON0);
->>>>>>> 0b184194
     }
     this->unk_16B = this->dyna.unk_160;
 
