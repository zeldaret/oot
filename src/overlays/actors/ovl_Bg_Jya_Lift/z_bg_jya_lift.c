/*
 * File: z_bg_jya_lift.c
 * Overlay: ovl_Bg_Jya_Lift
 * Description: Chain Platform (Spirit Temple)
 */

#include "z_bg_jya_lift.h"
#include "objects/object_jya_obj/object_jya_obj.h"

#define FLAGS 0x00000010

#define THIS ((BgJyaLift*)thisx)

void BgJyaLift_Init(Actor* thisx, GlobalContext* globalCtx);
void BgJyaLift_Destroy(Actor* thisx, GlobalContext* globalCtx);
void BgJyaLift_Update(Actor* thisx, GlobalContext* globalCtx);
void BgJyaLift_Draw(Actor* thisx, GlobalContext* globalCtx);

<<<<<<< HEAD
=======
void BgJyaLift_InitDynapoly(BgJyaLift* this, GlobalContext* globalCtx, CollisionHeader* collisionHeader,
                            DynaPolyMoveFlag moveFlag);
>>>>>>> f786f958
void BgJyaLift_SetFinalPosY(BgJyaLift* this);
void BgJyaLift_SetInitPosY(BgJyaLift* this);
void BgJyaLift_DelayMove(BgJyaLift* this, GlobalContext* globalCtx);
void BgJyaLift_SetupMove(BgJyaLift* this);
void BgJyaLift_Move(BgJyaLift* this, GlobalContext* globalCtx);

static s16 sIsSpawned = false;

const ActorInit Bg_Jya_Lift_InitVars = {
    ACTOR_BG_JYA_LIFT,
    ACTORTYPE_BG,
    FLAGS,
    OBJECT_JYA_OBJ,
    sizeof(BgJyaLift),
    (ActorFunc)BgJyaLift_Init,
    (ActorFunc)BgJyaLift_Destroy,
    (ActorFunc)BgJyaLift_Update,
    (ActorFunc)BgJyaLift_Draw,
};

static InitChainEntry sInitChain[] = {
    ICHAIN_VEC3F_DIV1000(scale, 100, ICHAIN_CONTINUE),
    ICHAIN_F32(uncullZoneForward, 1400, ICHAIN_CONTINUE),
    ICHAIN_F32(uncullZoneScale, 1800, ICHAIN_CONTINUE),
    ICHAIN_F32(uncullZoneDownward, 2500, ICHAIN_STOP),
};

<<<<<<< HEAD
void BgJyaLift_InitDynapoly(BgJyaLift* this, GlobalContext* globalCtx, CollisionHeader* collision,
                            DynaPolyMoveFlag moveFlag) {
    s32 pad;
    s32 localConst = 0;

    DynaPolyInfo_SetActorMove(&this->dyna, moveFlag);
    DynaPolyInfo_Alloc(collision, &localConst);
    this->dyna.dynaPolyId =
        DynaPolyInfo_RegisterActor(globalCtx, &globalCtx->colCtx.dyna, &this->dyna.actor, localConst);
=======
extern CollisionHeader D_0600D7E8;
extern Gfx D_0600CCE0[];

void BgJyaLift_InitDynapoly(BgJyaLift* this, GlobalContext* globalCtx, CollisionHeader* collisionHeader,
                            DynaPolyMoveFlag moveFlag) {
    s32 pad1;
    CollisionHeader* colHeader = NULL;

    DynaPolyActor_Init(&this->dyna, moveFlag);
    CollisionHeader_GetVirtual(collisionHeader, &colHeader);
    this->dyna.bgId = DynaPoly_SetBgActor(globalCtx, &globalCtx->colCtx.dyna, &this->dyna.actor, colHeader);
>>>>>>> f786f958
}

void BgJyaLift_Init(Actor* thisx, GlobalContext* globalCtx) {
    BgJyaLift* this = THIS;
    this->isSpawned = false;

    if (sIsSpawned) {
        Actor_Kill(thisx);
        return;
    }

    // Goddess lift CT
    osSyncPrintf("女神リフト CT\n");
    BgJyaLift_InitDynapoly(this, globalCtx, &gLiftCol, DPM_UNK);
    Actor_ProcessInitChain(thisx, sInitChain);
    if (Flags_GetSwitch(globalCtx, (thisx->params & 0x3F))) {
        BgJyaLift_SetFinalPosY(this);
    } else {
        BgJyaLift_SetInitPosY(this);
    }
    thisx->room = -1;
    sIsSpawned = true;
    this->isSpawned = true;
}

void BgJyaLift_Destroy(Actor* thisx, GlobalContext* globalCtx) {
    BgJyaLift* this = THIS;

    if (this->isSpawned != false) {

        // Goddess Lift DT
        osSyncPrintf("女神リフト DT\n");
        sIsSpawned = false;
        DynaPoly_DeleteBgActor(globalCtx, &globalCtx->colCtx.dyna, this->dyna.bgId);
    }
}

void BgJyaLift_SetInitPosY(BgJyaLift* this) {
    this->actionFunc = BgJyaLift_DelayMove;
    this->dyna.actor.posRot.pos.y = 1613.0f;
    this->moveDelay = 0;
}

void BgJyaLift_DelayMove(BgJyaLift* this, GlobalContext* globalCtx) {
    if (Flags_GetSwitch(globalCtx, this->dyna.actor.params & 0x3F) || (this->moveDelay > 0)) {
        this->moveDelay++;
        if (this->moveDelay >= 20) {
            func_800800F8(globalCtx, 0xD66, -0x63, &this->dyna.actor, 0);
            BgJyaLift_SetupMove(this);
        }
    }
}

void BgJyaLift_SetupMove(BgJyaLift* this) {
    this->actionFunc = BgJyaLift_Move;
}

void BgJyaLift_Move(BgJyaLift* this, GlobalContext* globalCtx) {
    f32 distFromBottom;
    f32 tempVelocity;

    Math_SmoothStepToF(&this->dyna.actor.velocity.y, 4.0f, 0.1f, 1.0f, 0.0f);
    tempVelocity = (this->dyna.actor.velocity.y < 0.2f) ? 0.2f : this->dyna.actor.velocity.y;
    distFromBottom = Math_SmoothStepToF(&this->dyna.actor.posRot.pos.y, 973.0f, 0.1f, tempVelocity, 0.2f);
    if ((this->dyna.actor.posRot.pos.y < 1440.0f) && (1440.0f <= this->dyna.actor.pos4.y)) {
        func_8005B1A4(ACTIVE_CAM);
    }
    if (fabsf(distFromBottom) < 0.001f) {
        BgJyaLift_SetFinalPosY(this);
        Audio_PlayActorSound2(&this->dyna.actor, NA_SE_EV_ELEVATOR_STOP);
    } else {
        func_8002F974(&this->dyna.actor, NA_SE_EV_BRIDGE_OPEN - SFX_FLAG);
    }
}

void BgJyaLift_SetFinalPosY(BgJyaLift* this) {
    this->actionFunc = NULL;
    this->dyna.actor.posRot.pos.y = 973.0f;
}

void BgJyaLift_Update(Actor* thisx, GlobalContext* globalCtx) {
    BgJyaLift* this = THIS;
    GlobalContext* globalCtx2 = globalCtx;

    if (this->actionFunc != NULL) {
        this->actionFunc(this, globalCtx);
    }
    if ((this->dyna.unk_160 & 4) && ((this->unk_16B & 4) == 0)) {
        Camera_ChangeSetting(globalCtx2->cameraPtrs[0], CAM_SET_TEPPEN);
    } else if (((this->dyna.unk_160) & 4) == 0 && ((this->unk_16B & 4)) &&
               (globalCtx2->cameraPtrs[0]->setting == 0x3F)) {
        Camera_ChangeSetting(globalCtx2->cameraPtrs[0], CAM_SET_DUNGEON0);
    }
    this->unk_16B = this->dyna.unk_160;

    // Spirit Temple room 5 is the main room with the statue room 25 is directly above room 5
    if ((globalCtx2->roomCtx.curRoom.num != 5) && (globalCtx2->roomCtx.curRoom.num != 25)) {
        Actor_Kill(thisx);
    }
}

void BgJyaLift_Draw(Actor* thisx, GlobalContext* globalCtx) {
    Gfx_DrawDListOpa(globalCtx, gLiftDlist);
}<|MERGE_RESOLUTION|>--- conflicted
+++ resolved
@@ -16,11 +16,8 @@
 void BgJyaLift_Update(Actor* thisx, GlobalContext* globalCtx);
 void BgJyaLift_Draw(Actor* thisx, GlobalContext* globalCtx);
 
-<<<<<<< HEAD
-=======
 void BgJyaLift_InitDynapoly(BgJyaLift* this, GlobalContext* globalCtx, CollisionHeader* collisionHeader,
                             DynaPolyMoveFlag moveFlag);
->>>>>>> f786f958
 void BgJyaLift_SetFinalPosY(BgJyaLift* this);
 void BgJyaLift_SetInitPosY(BgJyaLift* this);
 void BgJyaLift_DelayMove(BgJyaLift* this, GlobalContext* globalCtx);
@@ -48,17 +45,6 @@
     ICHAIN_F32(uncullZoneDownward, 2500, ICHAIN_STOP),
 };
 
-<<<<<<< HEAD
-void BgJyaLift_InitDynapoly(BgJyaLift* this, GlobalContext* globalCtx, CollisionHeader* collision,
-                            DynaPolyMoveFlag moveFlag) {
-    s32 pad;
-    s32 localConst = 0;
-
-    DynaPolyInfo_SetActorMove(&this->dyna, moveFlag);
-    DynaPolyInfo_Alloc(collision, &localConst);
-    this->dyna.dynaPolyId =
-        DynaPolyInfo_RegisterActor(globalCtx, &globalCtx->colCtx.dyna, &this->dyna.actor, localConst);
-=======
 extern CollisionHeader D_0600D7E8;
 extern Gfx D_0600CCE0[];
 
@@ -70,7 +56,6 @@
     DynaPolyActor_Init(&this->dyna, moveFlag);
     CollisionHeader_GetVirtual(collisionHeader, &colHeader);
     this->dyna.bgId = DynaPoly_SetBgActor(globalCtx, &globalCtx->colCtx.dyna, &this->dyna.actor, colHeader);
->>>>>>> f786f958
 }
 
 void BgJyaLift_Init(Actor* thisx, GlobalContext* globalCtx) {
