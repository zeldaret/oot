/*
 * File: z_bg_jya_lift.c
 * Overlay: ovl_Bg_Jya_Lift
 * Description: Chain Platform (Spirit Temple)
 */

#include "z_bg_jya_lift.h"

#define FLAGS 0x00000010

#define THIS ((BgJyaLift*)thisx)

void BgJyaLift_Init(Actor* thisx, GlobalContext* globalCtx);
void BgJyaLift_Destroy(Actor* thisx, GlobalContext* globalCtx);
void BgJyaLift_Update(Actor* thisx, GlobalContext* globalCtx);
void BgJyaLift_Draw(Actor* thisx, GlobalContext* globalCtx);

void BgJyaLift_InitDynapoly(BgJyaLift* this, GlobalContext* globalCtx, u32 arg2, DynaPolyMoveFlag moveFlag);
void BgJyaLift_SetFinalPosY(BgJyaLift* this);
void BgJyaLift_SetInitPosY(BgJyaLift* this);
void BgJyaLift_DelayMove(BgJyaLift* this, GlobalContext* globalCtx);
void BgJyaLift_SetupMove(BgJyaLift* this);
void BgJyaLift_Move(BgJyaLift* this, GlobalContext* globalCtx);

s16 D_8089A020 = 0;

const ActorInit Bg_Jya_Lift_InitVars = {
    ACTOR_BG_JYA_LIFT,
    ACTORTYPE_BG,
    FLAGS,
    OBJECT_JYA_OBJ,
    sizeof(BgJyaLift),
    (ActorFunc)BgJyaLift_Init,
    (ActorFunc)BgJyaLift_Destroy,
    (ActorFunc)BgJyaLift_Update,
    (ActorFunc)BgJyaLift_Draw,
};

static InitChainEntry sInitChain[] = {
    ICHAIN_VEC3F_DIV1000(scale, 100, ICHAIN_CONTINUE),
    ICHAIN_F32(uncullZoneForward, 1400, ICHAIN_CONTINUE),
    ICHAIN_F32(uncullZoneScale, 1800, ICHAIN_CONTINUE),
    ICHAIN_F32(uncullZoneDownward, 2500, ICHAIN_STOP),
};

extern UNK_TYPE D_0600D7E8;
extern Gfx D_0600CCE0[];

void BgJyaLift_InitDynapoly(BgJyaLift* this, GlobalContext* globalCtx, u32 arg2, DynaPolyMoveFlag moveFlag) {
    s32 pad1;
    s32 localConst = 0;

    DynaPolyInfo_SetActorMove(&this->dyna, moveFlag);
    DynaPolyInfo_Alloc(arg2, &localConst);
    this->dyna.dynaPolyId = DynaPolyInfo_RegisterActor(globalCtx, &globalCtx->colCtx.dyna, &this->dyna, localConst);
}

void BgJyaLift_Init(Actor* thisx, GlobalContext* globalCtx) {
    BgJyaLift* this = THIS;
    this->unk_16A = 0;

    if (D_8089A020) {
        Actor_Kill(thisx);
        return;
    }

    // Goddess lift CT
    osSyncPrintf("女神リフト CT\n");
    BgJyaLift_InitDynapoly(this, globalCtx, &D_0600D7E8, 0);
    Actor_ProcessInitChain(thisx, sInitChain);
    if (Flags_GetSwitch(globalCtx, (thisx->params & 0x3F))) {
        BgJyaLift_SetFinalPosY(thisx);
    } else {
        BgJyaLift_SetInitPosY(thisx);
    }
    thisx->room = -1;
    D_8089A020 = 1;
    this->unk_16A = 1;
}

void BgJyaLift_Destroy(Actor* thisx, GlobalContext* globalCtx) {
    BgJyaLift* this = THIS;

    if (this->unk_16A != 0) {

        // Goddess Lift DT
        osSyncPrintf("女神リフト DT\n");
        D_8089A020 = 0;
        DynaPolyInfo_Free(globalCtx, &globalCtx->colCtx.dyna, this->dyna.dynaPolyId);
    }
}

void BgJyaLift_SetInitPosY(BgJyaLift* this) {
    this->actionFunc = BgJyaLift_DelayMove;
    this->dyna.actor.posRot.pos.y = 1613.0f;
    this->moveDelay = 0;
}

void BgJyaLift_DelayMove(BgJyaLift* this, GlobalContext* globalCtx) {
    if (Flags_GetSwitch(globalCtx, this->dyna.actor.params & 0x3F) || (this->moveDelay > 0)) {
        this->moveDelay++;
        if (this->moveDelay >= 20) {
            func_800800F8(globalCtx, 0xD66, -0x63, &this->dyna.actor, 0);
            BgJyaLift_SetupMove(this);
        }
    }
}

void BgJyaLift_SetupMove(BgJyaLift* this) {
    this->actionFunc = BgJyaLift_Move;
}

void BgJyaLift_Move(BgJyaLift* this, GlobalContext* globalCtx) {
    f32 distFromBottom;
    f32 tempVelocity;

    Math_SmoothScaleMaxMinF(&this->dyna.actor.velocity.y, 4.0f, 0.1f, 1.0f, 0.0f);
    tempVelocity = (this->dyna.actor.velocity.y < 0.2f) ? 0.2f : this->dyna.actor.velocity.y;
    distFromBottom = Math_SmoothScaleMaxMinF(&this->dyna.actor.posRot.pos.y, 973.0f, 0.1f, tempVelocity, 0.2f);
    if ((this->dyna.actor.posRot.pos.y < 1440.0f) && (1440.0f <= this->dyna.actor.pos4.y)) {
        func_8005B1A4(ACTIVE_CAM);
    }
    if (fabsf(distFromBottom) < 0.001f) {
        BgJyaLift_SetFinalPosY(this);
        Audio_PlayActorSound2(&this->dyna.actor, NA_SE_EV_ELEVATOR_STOP);
    } else {
        func_8002F974(&this->dyna.actor, NA_SE_EV_BRIDGE_OPEN - SFX_FLAG);
    }
}

void BgJyaLift_SetFinalPosY(BgJyaLift* this) {
    this->actionFunc = NULL;
    this->dyna.actor.posRot.pos.y = 973.0f;
}

void BgJyaLift_Update(Actor* thisx, GlobalContext* globalCtx) {
    BgJyaLift* this = THIS;
    GlobalContext* globalCtx2 = globalCtx;

    if (this->actionFunc != NULL) {
        this->actionFunc(this);
    }
    if ((this->dyna.unk_160 & 4) && ((this->unk_16B & 4) == 0)) {
<<<<<<< HEAD
        Camera_ChangeSettingDefaultFlags(globalCtx2->cameraPtrs[0], 0x3F);
    } else if (((this->dyna.unk_160) & 4) == 0 && ((this->unk_16B & 4)) && (globalCtx2->cameraPtrs[0]->setting == 0x3F)) {
            Camera_ChangeSettingDefaultFlags(globalCtx2->cameraPtrs[0], 3);
=======
        func_8005A77C(globalCtx2->cameraPtrs[0], 0x3F);
    } else if (((this->dyna.unk_160) & 4) == 0 && ((this->unk_16B & 4)) &&
               (globalCtx2->cameraPtrs[0]->setting == 0x3F)) {
        func_8005A77C(globalCtx2->cameraPtrs[0], 3);
>>>>>>> a00015a1
    }
    this->unk_16B = this->dyna.unk_160;

    // Spirit Temple room 5 is the main room with the statue room 25 is directly above room 5
    if ((globalCtx2->roomCtx.curRoom.num != 5) && (globalCtx2->roomCtx.curRoom.num != 25)) {
        Actor_Kill(thisx);
    }
}

void BgJyaLift_Draw(Actor* thisx, GlobalContext* globalCtx) {
    Gfx_DrawDListOpa(globalCtx, D_0600CCE0);
}<|MERGE_RESOLUTION|>--- conflicted
+++ resolved
@@ -141,16 +141,10 @@
         this->actionFunc(this);
     }
     if ((this->dyna.unk_160 & 4) && ((this->unk_16B & 4) == 0)) {
-<<<<<<< HEAD
         Camera_ChangeSettingDefaultFlags(globalCtx2->cameraPtrs[0], 0x3F);
-    } else if (((this->dyna.unk_160) & 4) == 0 && ((this->unk_16B & 4)) && (globalCtx2->cameraPtrs[0]->setting == 0x3F)) {
-            Camera_ChangeSettingDefaultFlags(globalCtx2->cameraPtrs[0], 3);
-=======
-        func_8005A77C(globalCtx2->cameraPtrs[0], 0x3F);
     } else if (((this->dyna.unk_160) & 4) == 0 && ((this->unk_16B & 4)) &&
                (globalCtx2->cameraPtrs[0]->setting == 0x3F)) {
-        func_8005A77C(globalCtx2->cameraPtrs[0], 3);
->>>>>>> a00015a1
+        Camera_ChangeSettingDefaultFlags(globalCtx2->cameraPtrs[0], 3);
     }
     this->unk_16B = this->dyna.unk_160;
 
