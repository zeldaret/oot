/*
 * File: z_bg_jya_lift.c
 * Overlay: ovl_Bg_Jya_Lift
 * Description: Chain Platform (Spirit Temple)
 */

#include "z_bg_jya_lift.h"
#include "objects/object_jya_obj/object_jya_obj.h"

#define FLAGS 0x00000010

#define THIS ((BgJyaLift*)thisx)

void BgJyaLift_Init(Actor* thisx, GlobalContext* globalCtx);
void BgJyaLift_Destroy(Actor* thisx, GlobalContext* globalCtx);
void BgJyaLift_Update(Actor* thisx, GlobalContext* globalCtx);
void BgJyaLift_Draw(Actor* thisx, GlobalContext* globalCtx);

void BgJyaLift_InitDynapoly(BgJyaLift* this, GlobalContext* globalCtx, CollisionHeader* collisionHeader,
                            DynaPolyMoveFlag moveFlag);
void BgJyaLift_SetFinalPosY(BgJyaLift* this);
void BgJyaLift_SetInitPosY(BgJyaLift* this);
void BgJyaLift_DelayMove(BgJyaLift* this, GlobalContext* globalCtx);
void BgJyaLift_SetupMove(BgJyaLift* this);
void BgJyaLift_Move(BgJyaLift* this, GlobalContext* globalCtx);

static s16 sIsSpawned = false;

const ActorInit Bg_Jya_Lift_InitVars = {
    ACTOR_BG_JYA_LIFT,
    ACTORCAT_BG,
    FLAGS,
    OBJECT_JYA_OBJ,
    sizeof(BgJyaLift),
    (ActorFunc)BgJyaLift_Init,
    (ActorFunc)BgJyaLift_Destroy,
    (ActorFunc)BgJyaLift_Update,
    (ActorFunc)BgJyaLift_Draw,
};

static InitChainEntry sInitChain[] = {
    ICHAIN_VEC3F_DIV1000(scale, 100, ICHAIN_CONTINUE),
    ICHAIN_F32(uncullZoneForward, 1400, ICHAIN_CONTINUE),
    ICHAIN_F32(uncullZoneScale, 1800, ICHAIN_CONTINUE),
    ICHAIN_F32(uncullZoneDownward, 2500, ICHAIN_STOP),
};

void BgJyaLift_InitDynapoly(BgJyaLift* this, GlobalContext* globalCtx, CollisionHeader* collisionHeader,
                            DynaPolyMoveFlag moveFlag) {
    s32 pad;
    CollisionHeader* colHeader = NULL;

    DynaPolyActor_Init(&this->dyna, moveFlag);
    CollisionHeader_GetVirtual(collisionHeader, &colHeader);
    this->dyna.bgId = DynaPoly_SetBgActor(globalCtx, &globalCtx->colCtx.dyna, &this->dyna.actor, colHeader);
}

void BgJyaLift_Init(Actor* thisx, GlobalContext* globalCtx) {
    BgJyaLift* this = THIS;

    this->isSpawned = false;
    if (sIsSpawned) {
        Actor_Kill(thisx);
        return;
    }

    // Goddess lift CT
    osSyncPrintf("女神リフト CT\n");
    BgJyaLift_InitDynapoly(this, globalCtx, &gLiftCol, DPM_UNK);
    Actor_ProcessInitChain(thisx, sInitChain);
    if (Flags_GetSwitch(globalCtx, (thisx->params & 0x3F))) {
        BgJyaLift_SetFinalPosY(this);
    } else {
        BgJyaLift_SetInitPosY(this);
    }
    thisx->room = -1;
    sIsSpawned = true;
    this->isSpawned = true;
}

void BgJyaLift_Destroy(Actor* thisx, GlobalContext* globalCtx) {
    BgJyaLift* this = THIS;

    if (this->isSpawned) {

        // Goddess Lift DT
        osSyncPrintf("女神リフト DT\n");
        sIsSpawned = false;
        DynaPoly_DeleteBgActor(globalCtx, &globalCtx->colCtx.dyna, this->dyna.bgId);
    }
}

void BgJyaLift_SetInitPosY(BgJyaLift* this) {
    this->actionFunc = BgJyaLift_DelayMove;
    this->dyna.actor.world.pos.y = 1613.0f;
    this->moveDelay = 0;
}

void BgJyaLift_DelayMove(BgJyaLift* this, GlobalContext* globalCtx) {
    if (Flags_GetSwitch(globalCtx, this->dyna.actor.params & 0x3F) || (this->moveDelay > 0)) {
        this->moveDelay++;
        if (this->moveDelay >= 20) {
            OnePointCutscene_Init(globalCtx, 3430, -99, &this->dyna.actor, CAM_ID_MAIN);
            BgJyaLift_SetupMove(this);
        }
    }
}

void BgJyaLift_SetupMove(BgJyaLift* this) {
    this->actionFunc = BgJyaLift_Move;
}

void BgJyaLift_Move(BgJyaLift* this, GlobalContext* globalCtx) {
    f32 distFromBottom;
    f32 tempVelocity;

    Math_SmoothStepToF(&this->dyna.actor.velocity.y, 4.0f, 0.1f, 1.0f, 0.0f);
    tempVelocity = (this->dyna.actor.velocity.y < 0.2f) ? 0.2f : this->dyna.actor.velocity.y;
    distFromBottom = Math_SmoothStepToF(&this->dyna.actor.world.pos.y, 973.0f, 0.1f, tempVelocity, 0.2f);
    if ((this->dyna.actor.world.pos.y < 1440.0f) && (1440.0f <= this->dyna.actor.prevPos.y)) {
        func_8005B1A4(GET_ACTIVE_CAM(globalCtx));
    }
    if (fabsf(distFromBottom) < 0.001f) {
        BgJyaLift_SetFinalPosY(this);
        Audio_PlayActorSound2(&this->dyna.actor, NA_SE_EV_ELEVATOR_STOP);
    } else {
        func_8002F974(&this->dyna.actor, NA_SE_EV_BRIDGE_OPEN - SFX_FLAG);
    }
}

void BgJyaLift_SetFinalPosY(BgJyaLift* this) {
    this->actionFunc = NULL;
    this->dyna.actor.world.pos.y = 973.0f;
}

void BgJyaLift_Update(Actor* thisx, GlobalContext* globalCtx2) {
    BgJyaLift* this = THIS;
    GlobalContext* globalCtx = globalCtx2;

    if (this->actionFunc != NULL) {
        this->actionFunc(this, globalCtx);
    }
    if ((this->dyna.unk_160 & 4) && ((this->unk_16B & 4) == 0)) {
<<<<<<< HEAD
        Camera_ChangeSetting(globalCtx2->cameraPtrs[CAM_ID_MAIN], CAM_SET_TEPPEN);
    } else if (((this->dyna.unk_160) & 4) == 0 && ((this->unk_16B & 4)) &&
               (globalCtx2->cameraPtrs[CAM_ID_MAIN]->setting == CAM_SET_TEPPEN)) {
        Camera_ChangeSetting(globalCtx2->cameraPtrs[CAM_ID_MAIN], CAM_SET_DUNGEON0);
=======
        Camera_ChangeSetting(globalCtx->cameraPtrs[MAIN_CAM], CAM_SET_TEPPEN);
    } else if (((this->dyna.unk_160) & 4) == 0 && ((this->unk_16B & 4)) &&
               (globalCtx->cameraPtrs[MAIN_CAM]->setting == CAM_SET_TEPPEN)) {
        Camera_ChangeSetting(globalCtx->cameraPtrs[MAIN_CAM], CAM_SET_DUNGEON0);
>>>>>>> e53081df
    }
    this->unk_16B = this->dyna.unk_160;

    // Spirit Temple room 5 is the main room with the statue room 25 is directly above room 5
    if ((globalCtx->roomCtx.curRoom.num != 5) && (globalCtx->roomCtx.curRoom.num != 25)) {
        Actor_Kill(thisx);
    }
}

void BgJyaLift_Draw(Actor* thisx, GlobalContext* globalCtx) {
    Gfx_DrawDListOpa(globalCtx, gLiftDL);
}<|MERGE_RESOLUTION|>--- conflicted
+++ resolved
@@ -141,17 +141,10 @@
         this->actionFunc(this, globalCtx);
     }
     if ((this->dyna.unk_160 & 4) && ((this->unk_16B & 4) == 0)) {
-<<<<<<< HEAD
-        Camera_ChangeSetting(globalCtx2->cameraPtrs[CAM_ID_MAIN], CAM_SET_TEPPEN);
+        Camera_ChangeSetting(globalCtx->cameraPtrs[CAM_ID_MAIN], CAM_SET_TEPPEN);
     } else if (((this->dyna.unk_160) & 4) == 0 && ((this->unk_16B & 4)) &&
-               (globalCtx2->cameraPtrs[CAM_ID_MAIN]->setting == CAM_SET_TEPPEN)) {
-        Camera_ChangeSetting(globalCtx2->cameraPtrs[CAM_ID_MAIN], CAM_SET_DUNGEON0);
-=======
-        Camera_ChangeSetting(globalCtx->cameraPtrs[MAIN_CAM], CAM_SET_TEPPEN);
-    } else if (((this->dyna.unk_160) & 4) == 0 && ((this->unk_16B & 4)) &&
-               (globalCtx->cameraPtrs[MAIN_CAM]->setting == CAM_SET_TEPPEN)) {
-        Camera_ChangeSetting(globalCtx->cameraPtrs[MAIN_CAM], CAM_SET_DUNGEON0);
->>>>>>> e53081df
+               (globalCtx->cameraPtrs[CAM_ID_MAIN]->setting == CAM_SET_TEPPEN)) {
+        Camera_ChangeSetting(globalCtx->cameraPtrs[CAM_ID_MAIN], CAM_SET_DUNGEON0);
     }
     this->unk_16B = this->dyna.unk_160;
 
