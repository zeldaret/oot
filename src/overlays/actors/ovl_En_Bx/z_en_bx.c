/*
 * File: z_en_bx.c
 * Overlay: ovl_En_Bx
 * Description: Jabu-Jabu Electrified Tentacle
 */

#include "z_en_bx.h"

#define FLAGS 0x00000010

#define THIS ((EnBx*)thisx)

void EnBx_Init(Actor* thisx, GlobalContext* globalCtx);
void EnBx_Destroy(Actor* thisx, GlobalContext* globalCtx);
void EnBx_Update(Actor* thisx, GlobalContext* globalCtx);
void EnBx_Draw(Actor* thisx, GlobalContext* globalCtx);

extern Gfx D_060022F0[];

const ActorInit En_Bx_InitVars = {
    ACTOR_EN_BX,
    ACTORCAT_ENEMY,
    FLAGS,
    OBJECT_BXA,
    sizeof(EnBx),
    (ActorFunc)EnBx_Init,
    (ActorFunc)EnBx_Destroy,
    (ActorFunc)EnBx_Update,
    (ActorFunc)EnBx_Draw,
};

static ColliderCylinderInit sCylinderInit = {
    {
        COLTYPE_HIT6,
        AT_ON | AT_TYPE_ENEMY,
        AC_ON | AC_TYPE_PLAYER,
        OC1_NONE,
        OC2_NONE,
        COLSHAPE_CYLINDER,
    },
    {
        ELEMTYPE_UNK1,
        { 0xFFCFFFFF, 0x03, 0x04 },
        { 0xFFCFFFFF, 0x01, 0x00 },
        TOUCH_ON | TOUCH_SFX_NORMAL,
        BUMP_ON,
        OCELEM_NONE,
    },
    { 60, 100, 100, { 0, 0, 0 } },
};

static ColliderQuadInit sQuadInit = {
    {
        COLTYPE_NONE,
        AT_ON | AT_TYPE_ENEMY,
        AC_NONE,
        OC1_NONE,
        OC2_NONE,
        COLSHAPE_QUAD,
    },
    {
        ELEMTYPE_UNK0,
        { 0xFFCFFFFF, 0x03, 0x04 },
        { 0x00000000, 0x00, 0x00 },
        TOUCH_ON | TOUCH_SFX_NORMAL,
        BUMP_NONE,
        OCELEM_NONE,
    },
    { { { 0.0f, 0.0f, 0.0f }, { 0.0f, 0.0f, 0.0f }, { 0.0f, 0.0f, 0.0f }, { 0.0f, 0.0f, 0.0f } } },
};

void EnBx_Init(Actor* thisx, GlobalContext* globalCtx) {
    EnBx* this = THIS;
    Vec3f sp48 = { 0.015f, 0.015f, 0.015f };
    Vec3f sp3C = { 0.0f, 0.0f, 0.0f };
    static InitChainEntry sInitChain[] = {
        ICHAIN_F32(arrowOffset, 5300, ICHAIN_STOP),
    };
    s32 i;
    s32 pad;

    Actor_ProcessInitChain(&this->actor, sInitChain);
    thisx->scale.x = thisx->scale.z = 0.01f;
    thisx->scale.y = 0.03f;

    thisx->world.pos.y = thisx->world.pos.y - 100.0f;
    for (i = 0; i < 4; i++) {
        this->unk_184[i] = sp48;
        if (i == 0) {
            this->unk_1B4[i].x = thisx->shape.rot.x - 0x4000;
        }
        this->unk_154[i] = thisx->world.pos;
        this->unk_154[i].y = thisx->world.pos.y + ((i + 1) * 140.0f);
    }

    ActorShape_Init(&thisx->shape, 0.0f, ActorShadow_DrawCircle, 48.0f);
    Collider_InitCylinder(globalCtx, &this->collider);
    Collider_SetCylinder(globalCtx, &this->collider, &this->actor, &sCylinderInit);
    Collider_InitQuad(globalCtx, &this->colliderQuad);
    Collider_SetQuad(globalCtx, &this->colliderQuad, &this->actor, &sQuadInit);
    thisx->colChkInfo.mass = MASS_IMMOVABLE;
    this->unk_14C = 0;
    thisx->uncullZoneDownward = 2000.0f;
    if (Flags_GetSwitch(globalCtx, (thisx->params >> 8) & 0xFF)) {
        Actor_Kill(&this->actor);
    }
    thisx->params &= 0xFF;
}

void EnBx_Destroy(Actor* thisx, GlobalContext* globalCtx) {
    EnBx* this = THIS;

    Collider_DestroyCylinder(globalCtx, &this->collider);
}

void func_809D1D0C(Actor* thisx, GlobalContext* globalCtx) {
    Vec3f sp5C = { 8000.0f, 15000.0f, 2500.0f };
    Vec3f sp50 = { 8000.0f, 10000.0f, 2500.0f };
    static Vec3f D_809D2540 = { -8000.0f, 15000.0f, 2500.0f };
    static Vec3f D_809D254C = { -8000.0f, 10000.0f, 2500.0f };
    Vec3f sp44;
    Vec3f sp38;
    EnBx* this = THIS;

    Matrix_MultVec3f(&D_809D2540, &sp44);
    Matrix_MultVec3f(&D_809D254C, &sp38);
    Matrix_MultVec3f(&sp5C, &this->colliderQuad.dim.quad[1]);
    Matrix_MultVec3f(&sp50, &this->colliderQuad.dim.quad[0]);
    Collider_SetQuadVertices(&this->colliderQuad, &sp38, &sp44, &this->colliderQuad.dim.quad[0],
                             &this->colliderQuad.dim.quad[1]);
}

void EnBx_Update(Actor* thisx, GlobalContext* globalCtx) {
    EnBx* this = THIS;
    Player* player = PLAYER;
    s32 i;
    s16 tmp32;
    s32 tmp33;

<<<<<<< HEAD
    if ((thisx->xzDistToPlayer <= 70.0f) || (this->collider.base.atFlags & 2) || (this->collider.base.acFlags & 2) ||
        (this->colliderQuad.base.atFlags & 2)) {
        if ((thisx->xzDistToPlayer <= 70.0f) || (&player->actor == this->collider.base.at) ||
=======
    if ((thisx->xzDistToLink <= 70.0f) || (this->collider.base.atFlags & AT_HIT) ||
        (this->collider.base.acFlags & AC_HIT) || (this->colliderQuad.base.atFlags & AT_HIT)) {
        if ((thisx->xzDistToLink <= 70.0f) || (&player->actor == this->collider.base.at) ||
>>>>>>> 20206fba
            (&player->actor == this->collider.base.ac) || (&player->actor == this->colliderQuad.base.at)) {
            tmp33 = player->invincibilityTimer & 0xFF;
            tmp32 = thisx->world.rot.y;
            if (!(thisx->params & 0x80)) {
                tmp32 = thisx->yawTowardsPlayer;
            }
            if ((&player->actor != this->collider.base.at) && (&player->actor != this->collider.base.ac) &&
                (&player->actor != this->colliderQuad.base.at) && (player->invincibilityTimer <= 0)) {
                if (player->invincibilityTimer < -39) {
                    player->invincibilityTimer = 0;
                } else {
                    player->invincibilityTimer = 0;
                    globalCtx->damagePlayer(globalCtx, -4);
                }
            }
            func_8002F71C(globalCtx, &this->actor, 6.0f, tmp32, 6.0f);
            player->invincibilityTimer = tmp33;
        }

        this->collider.base.atFlags &= ~AT_HIT;
        this->collider.base.acFlags &= ~AC_HIT;
        this->colliderQuad.base.atFlags &= ~AT_HIT;
        this->colliderQuad.base.at = NULL;
        this->collider.base.ac = NULL;
        this->collider.base.at = NULL;
        this->unk_14C = 0x14;
    }

    if (this->unk_14C != 0) {
        this->unk_14C--;
        for (i = 0; i < 4; i++) {
            if (!((this->unk_14C + (i << 1)) % 4)) {
                static Color_RGBA8 primColor = { 255, 255, 255, 255 };
                static Color_RGBA8 envColor = { 200, 255, 255, 255 };
                Vec3f pos;
                s16 yaw;

                yaw = (s32)Rand_CenteredFloat(12288.0f);
                yaw = (yaw + (i * 0x4000)) + 0x2000;
                pos.x = Rand_CenteredFloat(5.0f) + thisx->world.pos.x;
                pos.y = Rand_CenteredFloat(30.0f) + thisx->world.pos.y + 170.0f;
                pos.z = Rand_CenteredFloat(5.0f) + thisx->world.pos.z;
                EffectSsLightning_Spawn(globalCtx, &pos, &primColor, &envColor, 230, yaw, 6, 0);
            }
        }

        Audio_PlayActorSound2(thisx, NA_SE_EN_BIRI_SPARK - SFX_FLAG);
    }
<<<<<<< HEAD
    thisx->focus.pos = thisx->world.pos;
    Collider_CylinderUpdate(thisx, &this->collider);
=======
    thisx->posRot2.pos = thisx->posRot.pos;
    Collider_UpdateCylinder(thisx, &this->collider);
>>>>>>> 20206fba
    CollisionCheck_SetAC(globalCtx, &globalCtx->colChkCtx, &this->collider.base);
    CollisionCheck_SetAT(globalCtx, &globalCtx->colChkCtx, &this->collider.base);
    if (thisx->params & 0x80) {
        CollisionCheck_SetAT(globalCtx, &globalCtx->colChkCtx, &this->colliderQuad.base);
    }
}

void EnBx_Draw(Actor* thisx, GlobalContext* globalCtx) {
    static UNK_PTR D_809D2560[] = { 0x060024F0, 0x060027F0, 0x060029F0 };
    EnBx* this = THIS;
    s32 pad;
    Mtx* mtx = Graph_Alloc(globalCtx->state.gfxCtx, 4 * sizeof(Mtx));
    s16 i;

    OPEN_DISPS(globalCtx->state.gfxCtx, "../z_en_bx.c", 464);

    func_80093D18(globalCtx->state.gfxCtx);

    gSPSegment(POLY_OPA_DISP++, 0x0C, mtx);
    gSPSegment(POLY_OPA_DISP++, 0x08, SEGMENTED_TO_VIRTUAL(D_809D2560[this->actor.params & 0x7F]));
    gSPSegment(POLY_OPA_DISP++, 0x09,
               Gfx_TwoTexScroll(globalCtx->state.gfxCtx, 0, 0, 0, 16, 16, 1, 0, (globalCtx->gameplayFrames * -10) % 128,
                                32, 32));
    gSPMatrix(POLY_OPA_DISP++, Matrix_NewMtx(globalCtx->state.gfxCtx, "../z_en_bx.c", 478),
              G_MTX_NOPUSH | G_MTX_LOAD | G_MTX_MODELVIEW);

    if (this->actor.params & 0x80) {
        func_809D1D0C(&this->actor, globalCtx);
    }

    this->unk_14E -= 0xBB8;
    thisx->scale.z = thisx->scale.x = (Math_CosS(this->unk_14E) * 0.0075f) + 0.015f;

    for (i = 3; i >= 0; i--) {
        s16 off = (0x2000 * i);
        this->unk_184[i].z = this->unk_184[i].x = (Math_CosS(this->unk_14E + off) * 0.0075f) + 0.015f;
        this->unk_1B4[i].x = thisx->shape.rot.x;
        this->unk_1B4[i].y = thisx->shape.rot.y;
        this->unk_1B4[i].z = thisx->shape.rot.z;
    }

    for (i = 0; i < 4; i++, mtx++) {
        Matrix_Translate(this->unk_154[i].x, this->unk_154[i].y, this->unk_154[i].z, MTXMODE_NEW);
        Matrix_RotateRPY(this->unk_1B4[i].x, this->unk_1B4[i].y, this->unk_1B4[i].z, MTXMODE_APPLY);
        Matrix_Scale(this->unk_184[i].x, this->unk_184[i].y, this->unk_184[i].z, MTXMODE_APPLY);
        Matrix_ToMtx(mtx, "../z_en_bx.c", 507);
    }

    gSPDisplayList(POLY_OPA_DISP++, D_060022F0);

    CLOSE_DISPS(globalCtx->state.gfxCtx, "../z_en_bx.c", 511);
}<|MERGE_RESOLUTION|>--- conflicted
+++ resolved
@@ -74,7 +74,7 @@
     Vec3f sp48 = { 0.015f, 0.015f, 0.015f };
     Vec3f sp3C = { 0.0f, 0.0f, 0.0f };
     static InitChainEntry sInitChain[] = {
-        ICHAIN_F32(arrowOffset, 5300, ICHAIN_STOP),
+        ICHAIN_F32(targetArrowOffset, 5300, ICHAIN_STOP),
     };
     s32 i;
     s32 pad;
@@ -137,15 +137,9 @@
     s16 tmp32;
     s32 tmp33;
 
-<<<<<<< HEAD
-    if ((thisx->xzDistToPlayer <= 70.0f) || (this->collider.base.atFlags & 2) || (this->collider.base.acFlags & 2) ||
-        (this->colliderQuad.base.atFlags & 2)) {
+    if ((thisx->xzDistToPlayer <= 70.0f) || (this->collider.base.atFlags & AT_HIT) ||
+        (this->collider.base.acFlags & AC_HIT) || (this->colliderQuad.base.atFlags & AT_HIT)) {
         if ((thisx->xzDistToPlayer <= 70.0f) || (&player->actor == this->collider.base.at) ||
-=======
-    if ((thisx->xzDistToLink <= 70.0f) || (this->collider.base.atFlags & AT_HIT) ||
-        (this->collider.base.acFlags & AC_HIT) || (this->colliderQuad.base.atFlags & AT_HIT)) {
-        if ((thisx->xzDistToLink <= 70.0f) || (&player->actor == this->collider.base.at) ||
->>>>>>> 20206fba
             (&player->actor == this->collider.base.ac) || (&player->actor == this->colliderQuad.base.at)) {
             tmp33 = player->invincibilityTimer & 0xFF;
             tmp32 = thisx->world.rot.y;
@@ -194,13 +188,8 @@
 
         Audio_PlayActorSound2(thisx, NA_SE_EN_BIRI_SPARK - SFX_FLAG);
     }
-<<<<<<< HEAD
     thisx->focus.pos = thisx->world.pos;
-    Collider_CylinderUpdate(thisx, &this->collider);
-=======
-    thisx->posRot2.pos = thisx->posRot.pos;
     Collider_UpdateCylinder(thisx, &this->collider);
->>>>>>> 20206fba
     CollisionCheck_SetAC(globalCtx, &globalCtx->colChkCtx, &this->collider.base);
     CollisionCheck_SetAT(globalCtx, &globalCtx->colChkCtx, &this->collider.base);
     if (thisx->params & 0x80) {
