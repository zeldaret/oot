/*
 * File: z_en_bx.c
 * Overlay: ovl_En_Bx
 * Description: Jabu-Jabu Electrified Tentacle
 */

#include "z_en_bx.h"

#define FLAGS 0x00000010

#define THIS ((EnBx*)thisx)

void EnBx_Init(Actor* thisx, GlobalContext* globalCtx);
void EnBx_Destroy(Actor* thisx, GlobalContext* globalCtx);
void EnBx_Update(Actor* thisx, GlobalContext* globalCtx);
void EnBx_Draw(Actor* thisx, GlobalContext* globalCtx);

extern Gfx D_060022F0[];

const ActorInit En_Bx_InitVars = {
    ACTOR_EN_BX,
    ACTORTYPE_ENEMY,
    FLAGS,
    OBJECT_BXA,
    sizeof(EnBx),
    (ActorFunc)EnBx_Init,
    (ActorFunc)EnBx_Destroy,
    (ActorFunc)EnBx_Update,
    (ActorFunc)EnBx_Draw,
};

static ColliderCylinderInit sCylinderInit = {
    {
        COLTYPE_HIT6,
        AT_ON | AT_ENEMY,
        AC_ON | AC_PLAYER,
        OC_OFF,
        OT_NONE,
        COLSHAPE_CYLINDER,
    },
    {
        ELEMTYPE_UNK1,
        { 0xFFCFFFFF, 0x03, 0x04 },
        { 0xFFCFFFFF, 0x01, 0x00 },
        TOUCH_ON | TOUCH_SFX_NORMAL,
        BUMP_ON,
        OCELEM_OFF,
    },
    { 60, 100, 100, { 0, 0, 0 } },
};

static ColliderQuadInit sQuadInit = {
    {
        COLTYPE_NONE,
        AT_ON | AT_ENEMY,
        AC_OFF,
        OC_OFF,
        OT_NONE,
        COLSHAPE_QUAD,
    },
    {
        ELEMTYPE_UNK0,
        { 0xFFCFFFFF, 0x03, 0x04 },
        { 0x00000000, 0x00, 0x00 },
        TOUCH_ON | TOUCH_SFX_NORMAL,
        BUMP_OFF,
        OCELEM_OFF,
    },
    { { { 0.0f, 0.0f, 0.0f }, { 0.0f, 0.0f, 0.0f }, { 0.0f, 0.0f, 0.0f }, { 0.0f, 0.0f, 0.0f } } },
};

void EnBx_Init(Actor* thisx, GlobalContext* globalCtx) {
    EnBx* this = THIS;
    Vec3f sp48 = { 0.015f, 0.015f, 0.015f };
    Vec3f sp3C = { 0.0f, 0.0f, 0.0f };
    static InitChainEntry sInitChain[] = {
        ICHAIN_F32(unk_4C, 5300, ICHAIN_STOP),
    };
    s32 i;
    s32 pad;

    Actor_ProcessInitChain(&this->actor, sInitChain);
    thisx->scale.x = thisx->scale.z = 0.01f;
    thisx->scale.y = 0.03f;

    thisx->posRot.pos.y = thisx->posRot.pos.y - 100.0f;
    for (i = 0; i < 4; i++) {
        this->unk_184[i] = sp48;
        if (i == 0) {
            this->unk_1B4[i].x = thisx->shape.rot.x - 0x4000;
        }
        this->unk_154[i] = thisx->posRot.pos;
        this->unk_154[i].y = thisx->posRot.pos.y + ((i + 1) * 140.0f);
    }

    ActorShape_Init(&thisx->shape, 0.0f, ActorShadow_DrawFunc_Circle, 48.0f);
    Collider_InitCylinder(globalCtx, &this->collider);
    Collider_SetCylinder(globalCtx, &this->collider, &this->actor, &sCylinderInit);
    Collider_InitQuad(globalCtx, &this->colliderQuad);
    Collider_SetQuad(globalCtx, &this->colliderQuad, &this->actor, &sQuadInit);
    thisx->colChkInfo.mass = 0xFF;
    this->unk_14C = 0;
    thisx->uncullZoneDownward = 2000.0f;
    if (Flags_GetSwitch(globalCtx, (thisx->params >> 8) & 0xFF)) {
        Actor_Kill(&this->actor);
    }
    thisx->params &= 0xFF;
}

void EnBx_Destroy(Actor* thisx, GlobalContext* globalCtx) {
    EnBx* this = THIS;

    Collider_DestroyCylinder(globalCtx, &this->collider);
}

void func_809D1D0C(Actor* thisx, GlobalContext* globalCtx) {
    Vec3f sp5C = { 8000.0f, 15000.0f, 2500.0f };
    Vec3f sp50 = { 8000.0f, 10000.0f, 2500.0f };
    static Vec3f D_809D2540 = { -8000.0f, 15000.0f, 2500.0f };
    static Vec3f D_809D254C = { -8000.0f, 10000.0f, 2500.0f };
    Vec3f sp44;
    Vec3f sp38;
    EnBx* this = THIS;

    Matrix_MultVec3f(&D_809D2540, &sp44);
    Matrix_MultVec3f(&D_809D254C, &sp38);
    Matrix_MultVec3f(&sp5C, &this->colliderQuad.dim.quad[1]);
    Matrix_MultVec3f(&sp50, &this->colliderQuad.dim.quad[0]);
    Collider_SetQuadVertices(&this->colliderQuad, &sp38, &sp44, &this->colliderQuad.dim.quad[0],
                             &this->colliderQuad.dim.quad[1]);
}

void EnBx_Update(Actor* thisx, GlobalContext* globalCtx) {
    EnBx* this = THIS;
    Player* player = PLAYER;
    s32 i;
    s16 tmp32;
    s32 tmp33;

<<<<<<< HEAD
    if ((thisx->xzDistFromLink <= 70.0f) || (this->collider.base.atFlags & AT_HIT) ||
        (this->collider.base.acFlags & AC_HIT) || (this->colliderQuad.base.atFlags & AT_HIT)) {
        if ((thisx->xzDistFromLink <= 70.0f) || (&player->actor == this->collider.base.at) ||
=======
    if ((thisx->xzDistToLink <= 70.0f) || (this->collider.base.atFlags & 2) || (this->collider.base.acFlags & 2) ||
        (this->colliderQuad.base.atFlags & 2)) {
        if ((thisx->xzDistToLink <= 70.0f) || (&player->actor == this->collider.base.at) ||
>>>>>>> 1ff2f0f8
            (&player->actor == this->collider.base.ac) || (&player->actor == this->colliderQuad.base.at)) {
            tmp33 = player->invincibilityTimer & 0xFF;
            tmp32 = thisx->posRot.rot.y;
            if (!(thisx->params & 0x80)) {
                tmp32 = thisx->yawTowardsLink;
            }
            if ((&player->actor != this->collider.base.at) && (&player->actor != this->collider.base.ac) &&
                (&player->actor != this->colliderQuad.base.at) && (player->invincibilityTimer <= 0)) {
                if (player->invincibilityTimer < -39) {
                    player->invincibilityTimer = 0;
                } else {
                    player->invincibilityTimer = 0;
                    globalCtx->damagePlayer(globalCtx, -4);
                }
            }
            func_8002F71C(globalCtx, &this->actor, 6.0f, tmp32, 6.0f);
            player->invincibilityTimer = tmp33;
        }

        this->collider.base.atFlags &= ~AT_HIT;
        this->collider.base.acFlags &= ~AC_HIT;
        this->colliderQuad.base.atFlags &= ~AT_HIT;
        this->colliderQuad.base.at = NULL;
        this->collider.base.ac = NULL;
        this->collider.base.at = NULL;
        this->unk_14C = 0x14;
    }

    if (this->unk_14C != 0) {
        this->unk_14C--;
        for (i = 0; i < 4; i++) {
            if (!((this->unk_14C + (i << 1)) % 4)) {
                static Color_RGBA8 primColor = { 255, 255, 255, 255 };
                static Color_RGBA8 envColor = { 200, 255, 255, 255 };
                Vec3f pos;
                s16 yaw;

                yaw = (s32)Rand_CenteredFloat(12288.0f);
                yaw = (yaw + (i * 0x4000)) + 0x2000;
                pos.x = Rand_CenteredFloat(5.0f) + thisx->posRot.pos.x;
                pos.y = Rand_CenteredFloat(30.0f) + thisx->posRot.pos.y + 170.0f;
                pos.z = Rand_CenteredFloat(5.0f) + thisx->posRot.pos.z;
                EffectSsLightning_Spawn(globalCtx, &pos, &primColor, &envColor, 230, yaw, 6, 0);
            }
        }

        Audio_PlayActorSound2(thisx, NA_SE_EN_BIRI_SPARK - SFX_FLAG);
    }
    thisx->posRot2.pos = thisx->posRot.pos;
    Collider_UpdateCylinder(thisx, &this->collider);
    CollisionCheck_SetAC(globalCtx, &globalCtx->colChkCtx, &this->collider.base);
    CollisionCheck_SetAT(globalCtx, &globalCtx->colChkCtx, &this->collider.base);
    if (thisx->params & 0x80) {
        CollisionCheck_SetAT(globalCtx, &globalCtx->colChkCtx, &this->colliderQuad.base);
    }
}

void EnBx_Draw(Actor* thisx, GlobalContext* globalCtx) {
    static UNK_PTR D_809D2560[] = { 0x060024F0, 0x060027F0, 0x060029F0 };
    EnBx* this = THIS;
    s32 pad;
    Mtx* mtx = Graph_Alloc(globalCtx->state.gfxCtx, 4 * sizeof(Mtx));
    s16 i;

    OPEN_DISPS(globalCtx->state.gfxCtx, "../z_en_bx.c", 464);

    func_80093D18(globalCtx->state.gfxCtx);

    gSPSegment(POLY_OPA_DISP++, 0x0C, mtx);
    gSPSegment(POLY_OPA_DISP++, 0x08, SEGMENTED_TO_VIRTUAL(D_809D2560[this->actor.params & 0x7F]));
    gSPSegment(POLY_OPA_DISP++, 0x09,
               Gfx_TwoTexScroll(globalCtx->state.gfxCtx, 0, 0, 0, 16, 16, 1, 0, (globalCtx->gameplayFrames * -10) % 128,
                                32, 32));
    gSPMatrix(POLY_OPA_DISP++, Matrix_NewMtx(globalCtx->state.gfxCtx, "../z_en_bx.c", 478),
              G_MTX_NOPUSH | G_MTX_LOAD | G_MTX_MODELVIEW);

    if (this->actor.params & 0x80) {
        func_809D1D0C(&this->actor, globalCtx);
    }

    this->unk_14E -= 0xBB8;
    thisx->scale.z = thisx->scale.x = (Math_CosS(this->unk_14E) * 0.0075f) + 0.015f;

    for (i = 3; i >= 0; i--) {
        s16 off = (0x2000 * i);
        this->unk_184[i].z = this->unk_184[i].x = (Math_CosS(this->unk_14E + off) * 0.0075f) + 0.015f;
        this->unk_1B4[i].x = thisx->shape.rot.x;
        this->unk_1B4[i].y = thisx->shape.rot.y;
        this->unk_1B4[i].z = thisx->shape.rot.z;
    }

    for (i = 0; i < 4; i++, mtx++) {
        Matrix_Translate(this->unk_154[i].x, this->unk_154[i].y, this->unk_154[i].z, MTXMODE_NEW);
        Matrix_RotateRPY(this->unk_1B4[i].x, this->unk_1B4[i].y, this->unk_1B4[i].z, MTXMODE_APPLY);
        Matrix_Scale(this->unk_184[i].x, this->unk_184[i].y, this->unk_184[i].z, MTXMODE_APPLY);
        Matrix_ToMtx(mtx, "../z_en_bx.c", 507);
    }

    gSPDisplayList(POLY_OPA_DISP++, D_060022F0);

    CLOSE_DISPS(globalCtx->state.gfxCtx, "../z_en_bx.c", 511);
}<|MERGE_RESOLUTION|>--- conflicted
+++ resolved
@@ -137,15 +137,9 @@
     s16 tmp32;
     s32 tmp33;
 
-<<<<<<< HEAD
-    if ((thisx->xzDistFromLink <= 70.0f) || (this->collider.base.atFlags & AT_HIT) ||
+    if ((thisx->xzDistToLink <= 70.0f) || (this->collider.base.atFlags & AT_HIT) ||
         (this->collider.base.acFlags & AC_HIT) || (this->colliderQuad.base.atFlags & AT_HIT)) {
-        if ((thisx->xzDistFromLink <= 70.0f) || (&player->actor == this->collider.base.at) ||
-=======
-    if ((thisx->xzDistToLink <= 70.0f) || (this->collider.base.atFlags & 2) || (this->collider.base.acFlags & 2) ||
-        (this->colliderQuad.base.atFlags & 2)) {
         if ((thisx->xzDistToLink <= 70.0f) || (&player->actor == this->collider.base.at) ||
->>>>>>> 1ff2f0f8
             (&player->actor == this->collider.base.ac) || (&player->actor == this->colliderQuad.base.at)) {
             tmp33 = player->invincibilityTimer & 0xFF;
             tmp32 = thisx->posRot.rot.y;
