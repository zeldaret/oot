#include "z_en_fd_fire.h"

#define FLAGS 0x00000015

#define THIS ((EnFdFire*)thisx)

void EnFdFire_Init(Actor* thisx, GlobalContext* globalCtx);
void EnFdFire_Destroy(Actor* thisx, GlobalContext* globalCtx);
void EnFdFire_Update(Actor* thisx, GlobalContext* globalCtx);
void EnFdFire_Draw(Actor* thisx, GlobalContext* globalCtx);
void EnFdFire_Disappear(EnFdFire* this, GlobalContext* globalCtx);
void func_80A0E70C(EnFdFire* this, GlobalContext* globalCtx);
void EnFdFire_DanceTowardsPlayer(EnFdFire* this, GlobalContext* globalCtx);
void EnFdFire_WaitToDie(EnFdFire* this, GlobalContext* globalCtx);

extern Gfx D_0404D4E0[];

const ActorInit En_Fd_Fire_InitVars = {
    ACTOR_EN_FD_FIRE,
    ACTORTYPE_ENEMY,
    FLAGS,
    OBJECT_GAMEPLAY_DANGEON_KEEP,
    sizeof(EnFdFire),
    (ActorFunc)EnFdFire_Init,
    (ActorFunc)EnFdFire_Destroy,
    (ActorFunc)EnFdFire_Update,
    (ActorFunc)EnFdFire_Draw,
};
<<<<<<< HEAD

static ColliderCylinderInit D_80A0F030 = {
    { COLTYPE_NONE, AT_ON | AT_ENEMY, AC_ON | AC_PLAYER, OC_ON | OC_ALL, OT_TYPE1, COLSHAPE_CYLINDER },
    { ELEMTYPE_UNK0,
      { 0xFFCFFFFF, 0x01, 0x08 },
      { 0x0D840008, 0x00, 0x00 },
      TOUCH_ON | TOUCH_SFX_NORMAL,
      BUMP_ON,
      OCELEM_ON },
    { 12, 46, 0, { 0, 0, 0 } },
};
*/
#pragma GLOBAL_ASM("asm/non_matchings/overlays/actors/ovl_En_Fd_Fire/func_80A0E4B0.s")
=======
>>>>>>> eff219f7

static ColliderCylinderInit sCylinderInit = {
    { COLTYPE_UNK10, 0x11, 0x09, 0x39, 0x10, COLSHAPE_CYLINDER },
    { 0x00, { 0xFFCFFFFF, 0x01, 0x08 }, { 0x0D840008, 0x00, 0x00 }, 0x01, 0x01, 0x01 },
    { 12, 46, 0, { 0, 0, 0 } },
};

static CollisionCheckInfoInit2 sColChkInit = { 1, 0, 0, 0, 0xFF };

static DamageTable sDamageTable = { {
    0x00, 0x00, 0x00, 0x02, 0x00, 0x00, 0x00, 0x00, 0x00, 0x00, 0x00, 0x00, 0x00, 0x00, 0x00, 0x00,
    0x00, 0x00, 0x04, 0x00, 0x00, 0x00, 0x00, 0x00, 0x00, 0x00, 0x00, 0x00, 0x00, 0x00, 0x00, 0x00,
} };

void EnFdFire_UpdatePos(EnFdFire* this, Vec3f* targetPos) {
    f32 dist;
    f32 xDiff = targetPos->x - this->actor.posRot.pos.x;
    f32 yDiff = targetPos->y - this->actor.posRot.pos.y;
    f32 zDiff = targetPos->z - this->actor.posRot.pos.z;

    dist = sqrtf(SQ(xDiff) + SQ(yDiff) + SQ(zDiff));
    if (fabsf(dist) > fabsf(this->actor.speedXZ)) {
        this->actor.velocity.x = (xDiff / dist) * this->actor.speedXZ;
        this->actor.velocity.z = (zDiff / dist) * this->actor.speedXZ;
    } else {
        this->actor.velocity.x = 0.0f;
        this->actor.velocity.z = 0.0f;
    }

    this->actor.velocity.y += this->actor.gravity;
    if (!(this->actor.minVelocityY <= this->actor.velocity.y)) {
        this->actor.velocity.y = this->actor.minVelocityY;
    }
}

s32 EnFdFire_CheckCollider(EnFdFire* this, GlobalContext* globalCtx) {
    if (this->actionFunc == EnFdFire_Disappear) {
        return false;
    }

    if (this->collider.base.acFlags & 2) {
        this->collider.base.acFlags &= ~2;
        return true;
    }

    if (this->collider.base.maskB & 1) {
        this->collider.base.maskB &= ~1;
        return true;
    }
    return false;
}

void EnFdFire_Init(Actor* thisx, GlobalContext* globalCtx) {
    EnFdFire* this = THIS;
    s32 pad;
    Player* player = PLAYER;

    ActorShape_Init(&this->actor.shape, 0.0f, ActorShadow_DrawFunc_Circle, 20.0f);
    Collider_InitCylinder(globalCtx, &this->collider);
    Collider_SetCylinder(globalCtx, &this->collider, &this->actor, &sCylinderInit);
    func_80061EFC(&this->actor.colChkInfo, &sDamageTable, &sColChkInit);
    this->actor.flags &= ~1;
    this->actor.gravity = -0.6f;
    this->actor.speedXZ = 5.0f;
    this->actor.velocity.y = 12.0f;
    this->spawnRadius = Math_Vec3f_DistXYZ(&this->actor.posRot.pos, &player->actor.posRot.pos);
    this->scale = 3.0f;
    this->tile2Y = (s16)Math_Rand_ZeroFloat(5.0f) - 25;
    this->actionFunc = func_80A0E70C;
}

void EnFdFire_Destroy(Actor* thisx, GlobalContext* globalCtx) {
    EnFdFire* this = THIS;

    Collider_DestroyCylinder(globalCtx, &this->collider);
}

void func_80A0E70C(EnFdFire* this, GlobalContext* globalCtx) {
    Vec3f velocity = { 0.0f, 0.0f, 0.0f };
    Vec3f targetPos = this->actor.parent->posRot.pos;

    targetPos.x += this->spawnRadius * Math_Sins(this->actor.posRot.rot.y);
    targetPos.z += this->spawnRadius * Math_Coss(this->actor.posRot.rot.y);
    EnFdFire_UpdatePos(this, &targetPos);
    if (this->actor.bgCheckFlags & 1 && (!(this->actor.velocity.y > 0.0f))) {
        this->actor.velocity = velocity;
        this->actor.speedXZ = 0.0f;
        this->actor.bgCheckFlags &= ~1;
        if (this->actor.params & 0x8000) {
            this->deathTimer = 200;
            this->actionFunc = EnFdFire_DanceTowardsPlayer;
        } else {
            this->deathTimer = 300;
            this->actionFunc = EnFdFire_WaitToDie;
        }
    }
}

void EnFdFire_WaitToDie(EnFdFire* this, GlobalContext* globalCtx) {
    if (DECR(this->deathTimer) == 0) {
        this->actionFunc = EnFdFire_Disappear;
    }
}

void EnFdFire_DanceTowardsPlayer(EnFdFire* this, GlobalContext* globalCtx) {
    Player* player = PLAYER;
    f32 angles[] = {
        0.0f, 210.0f, 60.0f, 270.0f, 120.0f, 330.0f, 180.0f, 30.0f, 240.0f, 90.0f, 300.0f, 150.0f,
    };
    Vec3f pos;
    s16 idx;

    idx = ((globalCtx->state.frames / 10) + (this->actor.params & 0x7FFF)) % ARRAY_COUNT(angles);
    pos = player->actor.posRot.pos;
    pos.x += 120.0f * sinf(angles[idx]);
    pos.z += 120.0f * cosf(angles[idx]);

    if (DECR(this->deathTimer) == 0) {
        this->actionFunc = EnFdFire_Disappear;
    } else {
        Math_SmoothScaleMaxMinS(&this->actor.posRot.rot.y, Math_Vec3f_Yaw(&this->actor.posRot.pos, &pos), 8, 0xFA0, 1);
        Math_SmoothScaleMaxMinF(&this->actor.speedXZ, 0.0f, 0.4f, 1.0f, 0.0f);
        if (this->actor.speedXZ < 0.1f) {
            this->actor.speedXZ = 5.0f;
        }
        func_8002D868(&this->actor);
    }
}

void EnFdFire_Disappear(EnFdFire* this, GlobalContext* globalCtx) {
    Math_SmoothScaleMaxMinF(&this->actor.speedXZ, 0.0f, 0.6f, 9.0f, 0.0f);
    func_8002D868(&this->actor);
    Math_SmoothScaleMaxMinF(&this->scale, 0.0f, 0.3f, 0.1f, 0.0f);
    this->actor.shape.unk_10 = 20.0f;
    this->actor.shape.unk_10 *= (this->scale / 3.0f);
    if (!(this->scale > 0.01f)) {
        Actor_Kill(&this->actor);
    }
}

void EnFdFire_Update(Actor* thisx, GlobalContext* globalCtx) {
    EnFdFire* this = THIS;
    s32 pad;

    if (this->actionFunc != EnFdFire_Disappear) {
        if ((this->actor.parent->update == NULL) || EnFdFire_CheckCollider(this, globalCtx)) {
            this->actionFunc = EnFdFire_Disappear;
        }
    }

    func_8002D7EC(&this->actor);
    this->actionFunc(this, globalCtx);
    func_8002E4B4(globalCtx, &this->actor, 12.0f, 10.0f, 0.0f, 5);

    if (this->actionFunc != EnFdFire_Disappear) {
        Collider_CylinderUpdate(&this->actor, &this->collider);
        CollisionCheck_SetAT(globalCtx, &globalCtx->colChkCtx, &this->collider.base);
        CollisionCheck_SetAC(globalCtx, &globalCtx->colChkCtx, &this->collider.base);
    }
}

void EnFdFire_Draw(Actor* thisx, GlobalContext* globalCtx) {
    Color_RGBA8 primColors[] = {
        { 255, 255, 0, 255 },
        { 255, 255, 255, 255 },
    };
    Color_RGBA8 envColors[] = {
        { 255, 10, 0, 255 },
        { 0, 10, 255, 255 },
    };
    s32 pad;
    EnFdFire* this = THIS;
    Vec3f scale = { 0.0f, 0.0f, 0.0f };
    Vec3f sp90 = { 0.0f, 0.0f, 0.0f };
    s16 sp8E;
    f32 sp88;
    f32 sp84;
    f32 sp80;

    OPEN_DISPS(globalCtx->state.gfxCtx, "../z_en_fd_fire.c", 572);

    Matrix_Translate(this->actor.posRot.pos.x, this->actor.posRot.pos.y, this->actor.posRot.pos.z, MTXMODE_NEW);
    sp8E = Math_Vec3f_Yaw(&scale, &this->actor.velocity) - Camera_GetCamDirYaw(ACTIVE_CAM);
    sp84 = fabsf(Math_Coss(sp8E));
    sp88 = Math_Sins(sp8E);
    sp80 = Math_Vec3f_DistXZ(&scale, &this->actor.velocity) / 1.5f;
    if (1) {}
    if (1) {}
    if (1) {}
    Matrix_RotateY((s16)(Camera_GetCamDirYaw(ACTIVE_CAM) + 0x8000) * (M_PI / 0x8000), MTXMODE_APPLY);
    Matrix_RotateZ(((sp88 * -10.0f) * sp80) * (M_PI / 180.0f), MTXMODE_APPLY);
    scale.x = scale.y = scale.z = this->scale * 0.001f;
    Matrix_Scale(scale.x, scale.y, scale.z, MTXMODE_APPLY);
    sp84 = sp80 * ((0.01f * -15.0f) * sp84) + 1.0f;
    if (sp84 < 0.1f) {
        sp84 = 0.1f;
    }
    Matrix_Scale(1.0f, sp84, 1.0f / sp84, MTXMODE_APPLY);
    gSPMatrix(POLY_XLU_DISP++, Matrix_NewMtx(globalCtx->state.gfxCtx, "../z_en_fd_fire.c", 623),
              G_MTX_NOPUSH | G_MTX_LOAD | G_MTX_MODELVIEW);
    func_80093D84(globalCtx->state.gfxCtx);
    gSPSegment(POLY_XLU_DISP++, 0x8,
               Gfx_TwoTexScroll(globalCtx->state.gfxCtx, 0, 0, 0, 0x20, 0x40, 1, 0,
                                globalCtx->state.frames * this->tile2Y, 0x20, 0x80));
    gDPSetPrimColor(POLY_XLU_DISP++, 128, 128, primColors[((this->actor.params & 0x8000) >> 0xF)].r,
                    primColors[((this->actor.params & 0x8000) >> 0xF)].g,
                    primColors[((this->actor.params & 0x8000) >> 0xF)].b,
                    primColors[((this->actor.params & 0x8000) >> 0xF)].a);
    gDPSetEnvColor(POLY_XLU_DISP++, envColors[((this->actor.params & 0x8000) >> 0xF)].r,
                   envColors[((this->actor.params & 0x8000) >> 0xF)].g,
                   envColors[((this->actor.params & 0x8000) >> 0xF)].b,
                   envColors[((this->actor.params & 0x8000) >> 0xF)].a);
    gDPPipeSync(POLY_XLU_DISP++);
    gSPDisplayList(POLY_XLU_DISP++, &D_0404D4E0);

    CLOSE_DISPS(globalCtx->state.gfxCtx, "../z_en_fd_fire.c", 672);
}<|MERGE_RESOLUTION|>--- conflicted
+++ resolved
@@ -26,9 +26,8 @@
     (ActorFunc)EnFdFire_Update,
     (ActorFunc)EnFdFire_Draw,
 };
-<<<<<<< HEAD
-
-static ColliderCylinderInit D_80A0F030 = {
+
+static ColliderCylinderInit sCylinderInit = {
     { COLTYPE_NONE, AT_ON | AT_ENEMY, AC_ON | AC_PLAYER, OC_ON | OC_ALL, OT_TYPE1, COLSHAPE_CYLINDER },
     { ELEMTYPE_UNK0,
       { 0xFFCFFFFF, 0x01, 0x08 },
@@ -38,16 +37,6 @@
       OCELEM_ON },
     { 12, 46, 0, { 0, 0, 0 } },
 };
-*/
-#pragma GLOBAL_ASM("asm/non_matchings/overlays/actors/ovl_En_Fd_Fire/func_80A0E4B0.s")
-=======
->>>>>>> eff219f7
-
-static ColliderCylinderInit sCylinderInit = {
-    { COLTYPE_UNK10, 0x11, 0x09, 0x39, 0x10, COLSHAPE_CYLINDER },
-    { 0x00, { 0xFFCFFFFF, 0x01, 0x08 }, { 0x0D840008, 0x00, 0x00 }, 0x01, 0x01, 0x01 },
-    { 12, 46, 0, { 0, 0, 0 } },
-};
 
 static CollisionCheckInfoInit2 sColChkInit = { 1, 0, 0, 0, 0xFF };
 
@@ -87,8 +76,8 @@
         return true;
     }
 
-    if (this->collider.base.maskB & 1) {
-        this->collider.base.maskB &= ~1;
+    if (this->collider.base.ocType & 1) {
+        this->collider.base.ocType &= ~1;
         return true;
     }
     return false;
@@ -102,7 +91,7 @@
     ActorShape_Init(&this->actor.shape, 0.0f, ActorShadow_DrawFunc_Circle, 20.0f);
     Collider_InitCylinder(globalCtx, &this->collider);
     Collider_SetCylinder(globalCtx, &this->collider, &this->actor, &sCylinderInit);
-    func_80061EFC(&this->actor.colChkInfo, &sDamageTable, &sColChkInit);
+    CollisionCheck_SetInfo2(&this->actor.colChkInfo, &sDamageTable, &sColChkInit);
     this->actor.flags &= ~1;
     this->actor.gravity = -0.6f;
     this->actor.speedXZ = 5.0f;
@@ -197,7 +186,7 @@
     func_8002E4B4(globalCtx, &this->actor, 12.0f, 10.0f, 0.0f, 5);
 
     if (this->actionFunc != EnFdFire_Disappear) {
-        Collider_CylinderUpdate(&this->actor, &this->collider);
+        Collider_UpdateCylinder(&this->actor, &this->collider);
         CollisionCheck_SetAT(globalCtx, &globalCtx->colChkCtx, &this->collider.base);
         CollisionCheck_SetAC(globalCtx, &globalCtx->colChkCtx, &this->collider.base);
     }
