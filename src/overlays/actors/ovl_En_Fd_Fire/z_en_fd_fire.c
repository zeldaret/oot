--- conflicted
+++ resolved
@@ -197,13 +197,8 @@
 }
 
 void EnFdFire_Disappear(EnFdFire* this, PlayState* play) {
-<<<<<<< HEAD
-    Math_SmoothStepToF(&this->actor.speedXZ, 0.0f, 0.6f, 9.0f, 0.0f);
+    Math_SmoothStepToF(&this->actor.speed, 0.0f, 0.6f, 9.0f, 0.0f);
     Actor_UpdateVelocityXZGravity(&this->actor);
-=======
-    Math_SmoothStepToF(&this->actor.speed, 0.0f, 0.6f, 9.0f, 0.0f);
-    func_8002D868(&this->actor);
->>>>>>> 92e03cf7
     Math_SmoothStepToF(&this->scale, 0.0f, 0.3f, 0.1f, 0.0f);
     this->actor.shape.shadowScale = 20.0f;
     this->actor.shape.shadowScale *= (this->scale / 3.0f);
