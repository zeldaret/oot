#include "z_en_fd_fire.h"
#include "assets/objects/gameplay_keep/gameplay_keep.h"

#define FLAGS (ACTOR_FLAG_0 | ACTOR_FLAG_2 | ACTOR_FLAG_4)

void EnFdFire_Init(Actor* thisx, PlayState* play);
void EnFdFire_Destroy(Actor* thisx, PlayState* play);
void EnFdFire_Update(Actor* thisx, PlayState* play);
void EnFdFire_Draw(Actor* thisx, PlayState* play);
void EnFdFire_Disappear(EnFdFire* this, PlayState* play);
void func_80A0E70C(EnFdFire* this, PlayState* play);
void EnFdFire_DanceTowardsPlayer(EnFdFire* this, PlayState* play);
void EnFdFire_WaitToDie(EnFdFire* this, PlayState* play);

ActorProfile En_Fd_Fire_Profile = {
    /**/ ACTOR_EN_FD_FIRE,
    /**/ ACTORCAT_ENEMY,
    /**/ FLAGS,
    /**/ OBJECT_GAMEPLAY_DANGEON_KEEP,
    /**/ sizeof(EnFdFire),
    /**/ EnFdFire_Init,
    /**/ EnFdFire_Destroy,
    /**/ EnFdFire_Update,
    /**/ EnFdFire_Draw,
};

static ColliderCylinderInit sCylinderInit = {
    {
        COLTYPE_NONE,
        AT_ON | AT_TYPE_ENEMY,
        AC_ON | AC_TYPE_PLAYER,
        OC1_ON | OC1_TYPE_ALL,
        OC2_TYPE_1,
        COLSHAPE_CYLINDER,
    },
    {
        ELEMTYPE_UNK0,
        { 0xFFCFFFFF, 0x01, 0x08 },
        { 0x0D840008, 0x00, 0x00 },
        ATELEM_ON | ATELEM_SFX_NORMAL,
        ACELEM_ON,
        OCELEM_ON,
    },
    { 12, 46, 0, { 0, 0, 0 } },
};

static CollisionCheckInfoInit2 sColChkInit = { 1, 0, 0, 0, MASS_IMMOVABLE };

static DamageTable sDamageTable = {
    /* Deku nut      */ DMG_ENTRY(0, 0x0),
    /* Deku stick    */ DMG_ENTRY(0, 0x0),
    /* Slingshot     */ DMG_ENTRY(0, 0x0),
    /* Explosive     */ DMG_ENTRY(2, 0x0),
    /* Boomerang     */ DMG_ENTRY(0, 0x0),
    /* Normal arrow  */ DMG_ENTRY(0, 0x0),
    /* Hammer swing  */ DMG_ENTRY(0, 0x0),
    /* Hookshot      */ DMG_ENTRY(0, 0x0),
    /* Kokiri sword  */ DMG_ENTRY(0, 0x0),
    /* Master sword  */ DMG_ENTRY(0, 0x0),
    /* Giant's Knife */ DMG_ENTRY(0, 0x0),
    /* Fire arrow    */ DMG_ENTRY(0, 0x0),
    /* Ice arrow     */ DMG_ENTRY(0, 0x0),
    /* Light arrow   */ DMG_ENTRY(0, 0x0),
    /* Unk arrow 1   */ DMG_ENTRY(0, 0x0),
    /* Unk arrow 2   */ DMG_ENTRY(0, 0x0),
    /* Unk arrow 3   */ DMG_ENTRY(0, 0x0),
    /* Fire magic    */ DMG_ENTRY(0, 0x0),
    /* Ice magic     */ DMG_ENTRY(4, 0x0),
    /* Light magic   */ DMG_ENTRY(0, 0x0),
    /* Shield        */ DMG_ENTRY(0, 0x0),
    /* Mirror Ray    */ DMG_ENTRY(0, 0x0),
    /* Kokiri spin   */ DMG_ENTRY(0, 0x0),
    /* Giant spin    */ DMG_ENTRY(0, 0x0),
    /* Master spin   */ DMG_ENTRY(0, 0x0),
    /* Kokiri jump   */ DMG_ENTRY(0, 0x0),
    /* Giant jump    */ DMG_ENTRY(0, 0x0),
    /* Master jump   */ DMG_ENTRY(0, 0x0),
    /* Unknown 1     */ DMG_ENTRY(0, 0x0),
    /* Unblockable   */ DMG_ENTRY(0, 0x0),
    /* Hammer jump   */ DMG_ENTRY(0, 0x0),
    /* Unknown 2     */ DMG_ENTRY(0, 0x0),
};

void EnFdFire_UpdatePos(EnFdFire* this, Vec3f* targetPos) {
    f32 dist;
    f32 xDiff = targetPos->x - this->actor.world.pos.x;
    f32 yDiff = targetPos->y - this->actor.world.pos.y;
    f32 zDiff = targetPos->z - this->actor.world.pos.z;

    dist = sqrtf(SQ(xDiff) + SQ(yDiff) + SQ(zDiff));
    if (fabsf(dist) > fabsf(this->actor.speed)) {
        this->actor.velocity.x = (xDiff / dist) * this->actor.speed;
        this->actor.velocity.z = (zDiff / dist) * this->actor.speed;
    } else {
        this->actor.velocity.x = 0.0f;
        this->actor.velocity.z = 0.0f;
    }

    this->actor.velocity.y += this->actor.gravity;
    if (!(this->actor.minVelocityY <= this->actor.velocity.y)) {
        this->actor.velocity.y = this->actor.minVelocityY;
    }
}

s32 EnFdFire_CheckCollider(EnFdFire* this, PlayState* play) {
    if (this->actionFunc == EnFdFire_Disappear) {
        return false;
    }

    if (this->collider.base.acFlags & AC_HIT) {
        this->collider.base.acFlags &= ~AC_HIT;
        return true;
    }

    if (this->collider.base.ocFlags2 & OC2_HIT_PLAYER) {
        this->collider.base.ocFlags2 &= ~OC2_HIT_PLAYER;
        return true;
    }
    return false;
}

void EnFdFire_Init(Actor* thisx, PlayState* play) {
    EnFdFire* this = (EnFdFire*)thisx;
    s32 pad;
    Player* player = GET_PLAYER(play);

    ActorShape_Init(&this->actor.shape, 0.0f, ActorShadow_DrawCircle, 20.0f);
    Collider_InitCylinder(play, &this->collider);
    Collider_SetCylinder(play, &this->collider, &this->actor, &sCylinderInit);
    CollisionCheck_SetInfo2(&this->actor.colChkInfo, &sDamageTable, &sColChkInit);
    this->actor.flags &= ~ACTOR_FLAG_0;
    this->actor.gravity = -0.6f;
    this->actor.speed = 5.0f;
    this->actor.velocity.y = 12.0f;
    this->spawnRadius = Math_Vec3f_DistXYZ(&this->actor.world.pos, &player->actor.world.pos);
    this->scale = 3.0f;
    this->tile2Y = (s16)Rand_ZeroFloat(5.0f) - 25;
    this->actionFunc = func_80A0E70C;
}

void EnFdFire_Destroy(Actor* thisx, PlayState* play) {
    EnFdFire* this = (EnFdFire*)thisx;

    Collider_DestroyCylinder(play, &this->collider);
}

void func_80A0E70C(EnFdFire* this, PlayState* play) {
    Vec3f velocity = { 0.0f, 0.0f, 0.0f };
    Vec3f targetPos = this->actor.parent->world.pos;

    targetPos.x += this->spawnRadius * Math_SinS(this->actor.world.rot.y);
    targetPos.z += this->spawnRadius * Math_CosS(this->actor.world.rot.y);
    EnFdFire_UpdatePos(this, &targetPos);
    if ((this->actor.bgCheckFlags & BGCHECKFLAG_GROUND) && (!(this->actor.velocity.y > 0.0f))) {
        this->actor.velocity = velocity;
        this->actor.speed = 0.0f;
        this->actor.bgCheckFlags &= ~BGCHECKFLAG_GROUND;
        if (PARAMS_GET_NOSHIFT(this->actor.params, 15, 1)) {
            this->deathTimer = 200;
            this->actionFunc = EnFdFire_DanceTowardsPlayer;
        } else {
            this->deathTimer = 300;
            this->actionFunc = EnFdFire_WaitToDie;
        }
    }
}

void EnFdFire_WaitToDie(EnFdFire* this, PlayState* play) {
    if (DECR(this->deathTimer) == 0) {
        this->actionFunc = EnFdFire_Disappear;
    }
}

void EnFdFire_DanceTowardsPlayer(EnFdFire* this, PlayState* play) {
    Player* player = GET_PLAYER(play);
    f32 angles[] = {
        0.0f, 210.0f, 60.0f, 270.0f, 120.0f, 330.0f, 180.0f, 30.0f, 240.0f, 90.0f, 300.0f, 150.0f,
    };
    Vec3f pos;
    s16 idx;

    idx = ((play->state.frames / 10) + PARAMS_GET_S(this->actor.params, 0, 15)) % ARRAY_COUNT(angles);
    pos = player->actor.world.pos;
    pos.x += 120.0f * sinf(angles[idx]);
    pos.z += 120.0f * cosf(angles[idx]);

    if (DECR(this->deathTimer) == 0) {
        this->actionFunc = EnFdFire_Disappear;
    } else {
        Math_SmoothStepToS(&this->actor.world.rot.y, Math_Vec3f_Yaw(&this->actor.world.pos, &pos), 8, 0xFA0, 1);
        Math_SmoothStepToF(&this->actor.speed, 0.0f, 0.4f, 1.0f, 0.0f);
        if (this->actor.speed < 0.1f) {
            this->actor.speed = 5.0f;
        }
        Actor_UpdateVelocityXZGravity(&this->actor);
    }
}

void EnFdFire_Disappear(EnFdFire* this, PlayState* play) {
    Math_SmoothStepToF(&this->actor.speed, 0.0f, 0.6f, 9.0f, 0.0f);
    Actor_UpdateVelocityXZGravity(&this->actor);
    Math_SmoothStepToF(&this->scale, 0.0f, 0.3f, 0.1f, 0.0f);
    this->actor.shape.shadowScale = 20.0f;
    this->actor.shape.shadowScale *= (this->scale / 3.0f);
    if (!(this->scale > 0.01f)) {
        Actor_Kill(&this->actor);
    }
}

void EnFdFire_Update(Actor* thisx, PlayState* play) {
    EnFdFire* this = (EnFdFire*)thisx;
    s32 pad;

    if (this->actionFunc != EnFdFire_Disappear) {
        if ((this->actor.parent->update == NULL) || EnFdFire_CheckCollider(this, play)) {
            this->actionFunc = EnFdFire_Disappear;
        }
    }

    Actor_UpdatePos(&this->actor);
    this->actionFunc(this, play);
    Actor_UpdateBgCheckInfo(play, &this->actor, 12.0f, 10.0f, 0.0f, UPDBGCHECKINFO_FLAG_0 | UPDBGCHECKINFO_FLAG_2);

    if (this->actionFunc != EnFdFire_Disappear) {
        Collider_UpdateCylinder(&this->actor, &this->collider);
        CollisionCheck_SetAT(play, &play->colChkCtx, &this->collider.base);
        CollisionCheck_SetAC(play, &play->colChkCtx, &this->collider.base);
    }
}

void EnFdFire_Draw(Actor* thisx, PlayState* play) {
    Color_RGBA8 primColors[] = {
        { 255, 255, 0, 255 },
        { 255, 255, 255, 255 },
    };
    Color_RGBA8 envColors[] = {
        { 255, 10, 0, 255 },
        { 0, 10, 255, 255 },
    };
    s32 pad;
    EnFdFire* this = (EnFdFire*)thisx;
    Vec3f scale = { 0.0f, 0.0f, 0.0f };
    Vec3f sp90 = { 0.0f, 0.0f, 0.0f };
    s16 sp8E;
    f32 sp88;
    f32 sp84;
    f32 sp80;

    OPEN_DISPS(play->state.gfxCtx, "../z_en_fd_fire.c", 572);

    Matrix_Translate(thisx->world.pos.x, thisx->world.pos.y, thisx->world.pos.z, MTXMODE_NEW);
    sp8E = Math_Vec3f_Yaw(&scale, &thisx->velocity) - Camera_GetCamDirYaw(GET_ACTIVE_CAM(play));
    sp84 = fabsf(Math_CosS(sp8E));
    sp88 = Math_SinS(sp8E);
    sp80 = Math_Vec3f_DistXZ(&scale, &thisx->velocity) / 1.5f;
    Matrix_RotateY(BINANG_TO_RAD((s16)(Camera_GetCamDirYaw(GET_ACTIVE_CAM(play)) + 0x8000)), MTXMODE_APPLY);
    Matrix_RotateZ(DEG_TO_RAD((sp88 * -10.0f) * sp80), MTXMODE_APPLY);
    scale.x = scale.y = scale.z = this->scale * 0.001f;
    Matrix_Scale(scale.x, scale.y, scale.z, MTXMODE_APPLY);
    sp84 = sp80 * ((0.01f * -15.0f) * sp84) + 1.0f;
    if (sp84 < 0.1f) {
        sp84 = 0.1f;
    }
    Matrix_Scale(1.0f, sp84, 1.0f / sp84, MTXMODE_APPLY);
    gSPMatrix(POLY_XLU_DISP++, MATRIX_NEW(play->state.gfxCtx, "../z_en_fd_fire.c", 623),
              G_MTX_NOPUSH | G_MTX_LOAD | G_MTX_MODELVIEW);
    Gfx_SetupDL_25Xlu(play->state.gfxCtx);
    gSPSegment(POLY_XLU_DISP++, 0x8,
               Gfx_TwoTexScroll(play->state.gfxCtx, G_TX_RENDERTILE, 0, 0, 0x20, 0x40, 1, 0,
                                play->state.frames * this->tile2Y, 0x20, 0x80));
<<<<<<< HEAD
    gDPSetPrimColor(POLY_XLU_DISP++, 128, 128, primColors[PARAMS_GET_S(this->actor.params, 15, 1)].r,
                    primColors[PARAMS_GET_S(this->actor.params, 15, 1)].g,
                    primColors[PARAMS_GET_S(this->actor.params, 15, 1)].b,
                    primColors[PARAMS_GET_S(this->actor.params, 15, 1)].a);
    gDPSetEnvColor(POLY_XLU_DISP++, envColors[PARAMS_GET_S(this->actor.params, 15, 1)].r,
                   envColors[PARAMS_GET_S(this->actor.params, 15, 1)].g,
                   envColors[PARAMS_GET_S(this->actor.params, 15, 1)].b,
                   envColors[PARAMS_GET_S(this->actor.params, 15, 1)].a);
=======
    gDPSetPrimColor(POLY_XLU_DISP++, 128, 128, primColors[((thisx->params & 0x8000) >> 0xF)].r,
                    primColors[((thisx->params & 0x8000) >> 0xF)].g, primColors[((thisx->params & 0x8000) >> 0xF)].b,
                    primColors[((thisx->params & 0x8000) >> 0xF)].a);
    gDPSetEnvColor(POLY_XLU_DISP++, envColors[((thisx->params & 0x8000) >> 0xF)].r,
                   envColors[((thisx->params & 0x8000) >> 0xF)].g, envColors[((thisx->params & 0x8000) >> 0xF)].b,
                   envColors[((thisx->params & 0x8000) >> 0xF)].a);
>>>>>>> f6338bab
    gDPPipeSync(POLY_XLU_DISP++);
    gSPDisplayList(POLY_XLU_DISP++, gEffFire1DL);

    CLOSE_DISPS(play->state.gfxCtx, "../z_en_fd_fire.c", 672);
}<|MERGE_RESOLUTION|>--- conflicted
+++ resolved
@@ -268,23 +268,12 @@
     gSPSegment(POLY_XLU_DISP++, 0x8,
                Gfx_TwoTexScroll(play->state.gfxCtx, G_TX_RENDERTILE, 0, 0, 0x20, 0x40, 1, 0,
                                 play->state.frames * this->tile2Y, 0x20, 0x80));
-<<<<<<< HEAD
-    gDPSetPrimColor(POLY_XLU_DISP++, 128, 128, primColors[PARAMS_GET_S(this->actor.params, 15, 1)].r,
-                    primColors[PARAMS_GET_S(this->actor.params, 15, 1)].g,
-                    primColors[PARAMS_GET_S(this->actor.params, 15, 1)].b,
-                    primColors[PARAMS_GET_S(this->actor.params, 15, 1)].a);
-    gDPSetEnvColor(POLY_XLU_DISP++, envColors[PARAMS_GET_S(this->actor.params, 15, 1)].r,
-                   envColors[PARAMS_GET_S(this->actor.params, 15, 1)].g,
-                   envColors[PARAMS_GET_S(this->actor.params, 15, 1)].b,
-                   envColors[PARAMS_GET_S(this->actor.params, 15, 1)].a);
-=======
-    gDPSetPrimColor(POLY_XLU_DISP++, 128, 128, primColors[((thisx->params & 0x8000) >> 0xF)].r,
-                    primColors[((thisx->params & 0x8000) >> 0xF)].g, primColors[((thisx->params & 0x8000) >> 0xF)].b,
-                    primColors[((thisx->params & 0x8000) >> 0xF)].a);
-    gDPSetEnvColor(POLY_XLU_DISP++, envColors[((thisx->params & 0x8000) >> 0xF)].r,
-                   envColors[((thisx->params & 0x8000) >> 0xF)].g, envColors[((thisx->params & 0x8000) >> 0xF)].b,
-                   envColors[((thisx->params & 0x8000) >> 0xF)].a);
->>>>>>> f6338bab
+    gDPSetPrimColor(POLY_XLU_DISP++, 128, 128, primColors[PARAMS_GET_S(thisx->params, 15, 1)].r,
+                    primColors[PARAMS_GET_S(thisx->params, 15, 1)].g, primColors[PARAMS_GET_S(thisx->params, 15, 1)].b,
+                    primColors[PARAMS_GET_S(thisx->params, 15, 1)].a);
+    gDPSetEnvColor(POLY_XLU_DISP++, envColors[PARAMS_GET_S(thisx->params, 15, 1)].r,
+                   envColors[PARAMS_GET_S(thisx->params, 15, 1)].g, envColors[PARAMS_GET_S(thisx->params, 15, 1)].b,
+                   envColors[PARAMS_GET_S(thisx->params, 15, 1)].a);
     gDPPipeSync(POLY_XLU_DISP++);
     gSPDisplayList(POLY_XLU_DISP++, gEffFire1DL);
 
