#include "z_en_fd_fire.h"
#include "assets/objects/gameplay_keep/gameplay_keep.h"

#define FLAGS (ACTOR_FLAG_0 | ACTOR_FLAG_2 | ACTOR_FLAG_4)

void EnFdFire_Init(Actor* thisx, PlayState* play);
void EnFdFire_Destroy(Actor* thisx, PlayState* play);
void EnFdFire_Update(Actor* thisx, PlayState* play);
void EnFdFire_Draw(Actor* thisx, PlayState* play);
void EnFdFire_Disappear(EnFdFire* this, PlayState* play);
void func_80A0E70C(EnFdFire* this, PlayState* play);
void EnFdFire_DanceTowardsPlayer(EnFdFire* this, PlayState* play);
void EnFdFire_WaitToDie(EnFdFire* this, PlayState* play);

const ActorInit En_Fd_Fire_InitVars = {
    ACTOR_EN_FD_FIRE,
    ACTORCAT_ENEMY,
    FLAGS,
    OBJECT_GAMEPLAY_DANGEON_KEEP,
    sizeof(EnFdFire),
    (ActorFunc)EnFdFire_Init,
    (ActorFunc)EnFdFire_Destroy,
    (ActorFunc)EnFdFire_Update,
    (ActorFunc)EnFdFire_Draw,
};

static ColliderCylinderInit sCylinderInit = {
    {
        COLTYPE_NONE,
        AT_ON | AT_TYPE_ENEMY,
        AC_ON | AC_TYPE_PLAYER,
        OC1_ON | OC1_TYPE_ALL,
        OC2_TYPE_1,
        COLSHAPE_CYLINDER,
    },
    {
        ELEMTYPE_UNK0,
        { 0xFFCFFFFF, 0x01, 0x08 },
        { 0x0D840008, 0x00, 0x00 },
        TOUCH_ON | TOUCH_SFX_NORMAL,
        BUMP_ON,
        OCELEM_ON,
    },
    { 12, 46, 0, { 0, 0, 0 } },
};

static CollisionCheckInfoInit2 sColChkInit = { 1, 0, 0, 0, MASS_IMMOVABLE };

static DamageTable sDamageTable = {
    /* Deku nut      */ DMG_ENTRY(0, 0x0),
    /* Deku stick    */ DMG_ENTRY(0, 0x0),
    /* Slingshot     */ DMG_ENTRY(0, 0x0),
    /* Explosive     */ DMG_ENTRY(2, 0x0),
    /* Boomerang     */ DMG_ENTRY(0, 0x0),
    /* Normal arrow  */ DMG_ENTRY(0, 0x0),
    /* Hammer swing  */ DMG_ENTRY(0, 0x0),
    /* Hookshot      */ DMG_ENTRY(0, 0x0),
    /* Kokiri sword  */ DMG_ENTRY(0, 0x0),
    /* Master sword  */ DMG_ENTRY(0, 0x0),
    /* Giant's Knife */ DMG_ENTRY(0, 0x0),
    /* Fire arrow    */ DMG_ENTRY(0, 0x0),
    /* Ice arrow     */ DMG_ENTRY(0, 0x0),
    /* Light arrow   */ DMG_ENTRY(0, 0x0),
    /* Unk arrow 1   */ DMG_ENTRY(0, 0x0),
    /* Unk arrow 2   */ DMG_ENTRY(0, 0x0),
    /* Unk arrow 3   */ DMG_ENTRY(0, 0x0),
    /* Fire magic    */ DMG_ENTRY(0, 0x0),
    /* Ice magic     */ DMG_ENTRY(4, 0x0),
    /* Light magic   */ DMG_ENTRY(0, 0x0),
    /* Shield        */ DMG_ENTRY(0, 0x0),
    /* Mirror Ray    */ DMG_ENTRY(0, 0x0),
    /* Kokiri spin   */ DMG_ENTRY(0, 0x0),
    /* Giant spin    */ DMG_ENTRY(0, 0x0),
    /* Master spin   */ DMG_ENTRY(0, 0x0),
    /* Kokiri jump   */ DMG_ENTRY(0, 0x0),
    /* Giant jump    */ DMG_ENTRY(0, 0x0),
    /* Master jump   */ DMG_ENTRY(0, 0x0),
    /* Unknown 1     */ DMG_ENTRY(0, 0x0),
    /* Unblockable   */ DMG_ENTRY(0, 0x0),
    /* Hammer jump   */ DMG_ENTRY(0, 0x0),
    /* Unknown 2     */ DMG_ENTRY(0, 0x0),
};

void EnFdFire_UpdatePos(EnFdFire* this, Vec3f* targetPos) {
    f32 dist;
    f32 xDiff = targetPos->x - this->actor.world.pos.x;
    f32 yDiff = targetPos->y - this->actor.world.pos.y;
    f32 zDiff = targetPos->z - this->actor.world.pos.z;

    dist = sqrtf(SQ(xDiff) + SQ(yDiff) + SQ(zDiff));
    if (fabsf(dist) > fabsf(this->actor.speedXZ)) {
        this->actor.velocity.x = (xDiff / dist) * this->actor.speedXZ;
        this->actor.velocity.z = (zDiff / dist) * this->actor.speedXZ;
    } else {
        this->actor.velocity.x = 0.0f;
        this->actor.velocity.z = 0.0f;
    }

    this->actor.velocity.y += this->actor.gravity;
    if (!(this->actor.minVelocityY <= this->actor.velocity.y)) {
        this->actor.velocity.y = this->actor.minVelocityY;
    }
}

s32 EnFdFire_CheckCollider(EnFdFire* this, PlayState* play) {
    if (this->actionFunc == EnFdFire_Disappear) {
        return false;
    }

    if (this->collider.base.acFlags & AC_HIT) {
        this->collider.base.acFlags &= ~AC_HIT;
        return true;
    }

    if (this->collider.base.ocFlags2 & OC2_HIT_PLAYER) {
        this->collider.base.ocFlags2 &= ~OC2_HIT_PLAYER;
        return true;
    }
    return false;
}

void EnFdFire_Init(Actor* thisx, PlayState* play) {
    EnFdFire* this = (EnFdFire*)thisx;
    s32 pad;
    Player* player = GET_PLAYER(play);

    ActorShape_Init(&this->actor.shape, 0.0f, ActorShadow_DrawCircle, 20.0f);
    Collider_InitCylinder(play, &this->collider);
    Collider_SetCylinder(play, &this->collider, &this->actor, &sCylinderInit);
    CollisionCheck_SetInfo2(&this->actor.colChkInfo, &sDamageTable, &sColChkInit);
    this->actor.flags &= ~ACTOR_FLAG_0;
    this->actor.gravity = -0.6f;
    this->actor.speedXZ = 5.0f;
    this->actor.velocity.y = 12.0f;
    this->spawnRadius = Math_Vec3f_DistXYZ(&this->actor.world.pos, &player->actor.world.pos);
    this->scale = 3.0f;
    this->tile2Y = (s16)Rand_ZeroFloat(5.0f) - 25;
    this->actionFunc = func_80A0E70C;
}

void EnFdFire_Destroy(Actor* thisx, PlayState* play) {
    EnFdFire* this = (EnFdFire*)thisx;

    Collider_DestroyCylinder(play, &this->collider);
}

void func_80A0E70C(EnFdFire* this, PlayState* play) {
    Vec3f velocity = { 0.0f, 0.0f, 0.0f };
    Vec3f targetPos = this->actor.parent->world.pos;

    targetPos.x += this->spawnRadius * Math_SinS(this->actor.world.rot.y);
    targetPos.z += this->spawnRadius * Math_CosS(this->actor.world.rot.y);
    EnFdFire_UpdatePos(this, &targetPos);
    if ((this->actor.bgCheckFlags & BGCHECKFLAG_GROUND) && (!(this->actor.velocity.y > 0.0f))) {
        this->actor.velocity = velocity;
        this->actor.speedXZ = 0.0f;
        this->actor.bgCheckFlags &= ~BGCHECKFLAG_GROUND;
        if (PARAMS_GET_NOSHIFT(this->actor.params, 15, 1)) {
            this->deathTimer = 200;
            this->actionFunc = EnFdFire_DanceTowardsPlayer;
        } else {
            this->deathTimer = 300;
            this->actionFunc = EnFdFire_WaitToDie;
        }
    }
}

void EnFdFire_WaitToDie(EnFdFire* this, PlayState* play) {
    if (DECR(this->deathTimer) == 0) {
        this->actionFunc = EnFdFire_Disappear;
    }
}

void EnFdFire_DanceTowardsPlayer(EnFdFire* this, PlayState* play) {
    Player* player = GET_PLAYER(play);
    f32 angles[] = {
        0.0f, 210.0f, 60.0f, 270.0f, 120.0f, 330.0f, 180.0f, 30.0f, 240.0f, 90.0f, 300.0f, 150.0f,
    };
    Vec3f pos;
    s16 idx;

    idx = ((play->state.frames / 10) + PARAMS_GET2(this->actor.params, 0, 15)) % ARRAY_COUNT(angles);
    pos = player->actor.world.pos;
    pos.x += 120.0f * sinf(angles[idx]);
    pos.z += 120.0f * cosf(angles[idx]);

    if (DECR(this->deathTimer) == 0) {
        this->actionFunc = EnFdFire_Disappear;
    } else {
        Math_SmoothStepToS(&this->actor.world.rot.y, Math_Vec3f_Yaw(&this->actor.world.pos, &pos), 8, 0xFA0, 1);
        Math_SmoothStepToF(&this->actor.speedXZ, 0.0f, 0.4f, 1.0f, 0.0f);
        if (this->actor.speedXZ < 0.1f) {
            this->actor.speedXZ = 5.0f;
        }
        func_8002D868(&this->actor);
    }
}

void EnFdFire_Disappear(EnFdFire* this, PlayState* play) {
    Math_SmoothStepToF(&this->actor.speedXZ, 0.0f, 0.6f, 9.0f, 0.0f);
    func_8002D868(&this->actor);
    Math_SmoothStepToF(&this->scale, 0.0f, 0.3f, 0.1f, 0.0f);
    this->actor.shape.shadowScale = 20.0f;
    this->actor.shape.shadowScale *= (this->scale / 3.0f);
    if (!(this->scale > 0.01f)) {
        Actor_Kill(&this->actor);
    }
}

void EnFdFire_Update(Actor* thisx, PlayState* play) {
    EnFdFire* this = (EnFdFire*)thisx;
    s32 pad;

    if (this->actionFunc != EnFdFire_Disappear) {
        if ((this->actor.parent->update == NULL) || EnFdFire_CheckCollider(this, play)) {
            this->actionFunc = EnFdFire_Disappear;
        }
    }

    func_8002D7EC(&this->actor);
    this->actionFunc(this, play);
    Actor_UpdateBgCheckInfo(play, &this->actor, 12.0f, 10.0f, 0.0f, UPDBGCHECKINFO_FLAG_0 | UPDBGCHECKINFO_FLAG_2);

    if (this->actionFunc != EnFdFire_Disappear) {
        Collider_UpdateCylinder(&this->actor, &this->collider);
        CollisionCheck_SetAT(play, &play->colChkCtx, &this->collider.base);
        CollisionCheck_SetAC(play, &play->colChkCtx, &this->collider.base);
    }
}

void EnFdFire_Draw(Actor* thisx, PlayState* play) {
    Color_RGBA8 primColors[] = {
        { 255, 255, 0, 255 },
        { 255, 255, 255, 255 },
    };
    Color_RGBA8 envColors[] = {
        { 255, 10, 0, 255 },
        { 0, 10, 255, 255 },
    };
    s32 pad;
    EnFdFire* this = (EnFdFire*)thisx;
    Vec3f scale = { 0.0f, 0.0f, 0.0f };
    Vec3f sp90 = { 0.0f, 0.0f, 0.0f };
    s16 sp8E;
    f32 sp88;
    f32 sp84;
    f32 sp80;

    OPEN_DISPS(play->state.gfxCtx, "../z_en_fd_fire.c", 572);

    Matrix_Translate(this->actor.world.pos.x, this->actor.world.pos.y, this->actor.world.pos.z, MTXMODE_NEW);
    sp8E = Math_Vec3f_Yaw(&scale, &this->actor.velocity) - Camera_GetCamDirYaw(GET_ACTIVE_CAM(play));
    sp84 = fabsf(Math_CosS(sp8E));
    sp88 = Math_SinS(sp8E);
    sp80 = Math_Vec3f_DistXZ(&scale, &this->actor.velocity) / 1.5f;
    if (1) {}
    if (1) {}
    if (1) {}
    Matrix_RotateY(BINANG_TO_RAD((s16)(Camera_GetCamDirYaw(GET_ACTIVE_CAM(play)) + 0x8000)), MTXMODE_APPLY);
    Matrix_RotateZ(DEG_TO_RAD((sp88 * -10.0f) * sp80), MTXMODE_APPLY);
    scale.x = scale.y = scale.z = this->scale * 0.001f;
    Matrix_Scale(scale.x, scale.y, scale.z, MTXMODE_APPLY);
    sp84 = sp80 * ((0.01f * -15.0f) * sp84) + 1.0f;
    if (sp84 < 0.1f) {
        sp84 = 0.1f;
    }
    Matrix_Scale(1.0f, sp84, 1.0f / sp84, MTXMODE_APPLY);
    gSPMatrix(POLY_XLU_DISP++, Matrix_NewMtx(play->state.gfxCtx, "../z_en_fd_fire.c", 623),
              G_MTX_NOPUSH | G_MTX_LOAD | G_MTX_MODELVIEW);
    Gfx_SetupDL_25Xlu(play->state.gfxCtx);
<<<<<<< HEAD
    gSPSegment(
        POLY_XLU_DISP++, 0x8,
        Gfx_TwoTexScroll(play->state.gfxCtx, 0, 0, 0, 0x20, 0x40, 1, 0, play->state.frames * this->tile2Y, 0x20, 0x80));
    gDPSetPrimColor(POLY_XLU_DISP++, 128, 128, primColors[PARAMS_GET2(this->actor.params, 15, 1)].r,
                    primColors[PARAMS_GET2(this->actor.params, 15, 1)].g,
                    primColors[PARAMS_GET2(this->actor.params, 15, 1)].b,
                    primColors[PARAMS_GET2(this->actor.params, 15, 1)].a);
    gDPSetEnvColor(POLY_XLU_DISP++, envColors[PARAMS_GET2(this->actor.params, 15, 1)].r,
                   envColors[PARAMS_GET2(this->actor.params, 15, 1)].g,
                   envColors[PARAMS_GET2(this->actor.params, 15, 1)].b,
                   envColors[PARAMS_GET2(this->actor.params, 15, 1)].a);
=======
    gSPSegment(POLY_XLU_DISP++, 0x8,
               Gfx_TwoTexScroll(play->state.gfxCtx, G_TX_RENDERTILE, 0, 0, 0x20, 0x40, 1, 0,
                                play->state.frames * this->tile2Y, 0x20, 0x80));
    gDPSetPrimColor(POLY_XLU_DISP++, 128, 128, primColors[((this->actor.params & 0x8000) >> 0xF)].r,
                    primColors[((this->actor.params & 0x8000) >> 0xF)].g,
                    primColors[((this->actor.params & 0x8000) >> 0xF)].b,
                    primColors[((this->actor.params & 0x8000) >> 0xF)].a);
    gDPSetEnvColor(POLY_XLU_DISP++, envColors[((this->actor.params & 0x8000) >> 0xF)].r,
                   envColors[((this->actor.params & 0x8000) >> 0xF)].g,
                   envColors[((this->actor.params & 0x8000) >> 0xF)].b,
                   envColors[((this->actor.params & 0x8000) >> 0xF)].a);
>>>>>>> fec5cd84
    gDPPipeSync(POLY_XLU_DISP++);
    gSPDisplayList(POLY_XLU_DISP++, gEffFire1DL);

    CLOSE_DISPS(play->state.gfxCtx, "../z_en_fd_fire.c", 672);
}<|MERGE_RESOLUTION|>--- conflicted
+++ resolved
@@ -268,10 +268,9 @@
     gSPMatrix(POLY_XLU_DISP++, Matrix_NewMtx(play->state.gfxCtx, "../z_en_fd_fire.c", 623),
               G_MTX_NOPUSH | G_MTX_LOAD | G_MTX_MODELVIEW);
     Gfx_SetupDL_25Xlu(play->state.gfxCtx);
-<<<<<<< HEAD
-    gSPSegment(
-        POLY_XLU_DISP++, 0x8,
-        Gfx_TwoTexScroll(play->state.gfxCtx, 0, 0, 0, 0x20, 0x40, 1, 0, play->state.frames * this->tile2Y, 0x20, 0x80));
+    gSPSegment(POLY_XLU_DISP++, 0x8,
+               Gfx_TwoTexScroll(play->state.gfxCtx, G_TX_RENDERTILE, 0, 0, 0x20, 0x40, 1, 0,
+                                play->state.frames * this->tile2Y, 0x20, 0x80));
     gDPSetPrimColor(POLY_XLU_DISP++, 128, 128, primColors[PARAMS_GET2(this->actor.params, 15, 1)].r,
                     primColors[PARAMS_GET2(this->actor.params, 15, 1)].g,
                     primColors[PARAMS_GET2(this->actor.params, 15, 1)].b,
@@ -280,19 +279,6 @@
                    envColors[PARAMS_GET2(this->actor.params, 15, 1)].g,
                    envColors[PARAMS_GET2(this->actor.params, 15, 1)].b,
                    envColors[PARAMS_GET2(this->actor.params, 15, 1)].a);
-=======
-    gSPSegment(POLY_XLU_DISP++, 0x8,
-               Gfx_TwoTexScroll(play->state.gfxCtx, G_TX_RENDERTILE, 0, 0, 0x20, 0x40, 1, 0,
-                                play->state.frames * this->tile2Y, 0x20, 0x80));
-    gDPSetPrimColor(POLY_XLU_DISP++, 128, 128, primColors[((this->actor.params & 0x8000) >> 0xF)].r,
-                    primColors[((this->actor.params & 0x8000) >> 0xF)].g,
-                    primColors[((this->actor.params & 0x8000) >> 0xF)].b,
-                    primColors[((this->actor.params & 0x8000) >> 0xF)].a);
-    gDPSetEnvColor(POLY_XLU_DISP++, envColors[((this->actor.params & 0x8000) >> 0xF)].r,
-                   envColors[((this->actor.params & 0x8000) >> 0xF)].g,
-                   envColors[((this->actor.params & 0x8000) >> 0xF)].b,
-                   envColors[((this->actor.params & 0x8000) >> 0xF)].a);
->>>>>>> fec5cd84
     gDPPipeSync(POLY_XLU_DISP++);
     gSPDisplayList(POLY_XLU_DISP++, gEffFire1DL);
 
