/*
 * File: z_en_sth.c
 * Overlay: ovl_En_Sth
 * Description: Uncursed House of Skulltula People
 */

#include "vt.h"
#include "z_en_sth.h"
#include "assets/objects/object_ahg/object_ahg.h"
#include "assets/objects/object_boj/object_boj.h"

#define FLAGS (ACTOR_FLAG_0 | ACTOR_FLAG_3 | ACTOR_FLAG_4)

void EnSth_Init(Actor* thisx, PlayState* play);
void EnSth_Destroy(Actor* thisx, PlayState* play);
void EnSth_Update(Actor* thisx, PlayState* play);
void EnSth_Update2(Actor* thisx, PlayState* play);
void EnSth_Draw(Actor* thisx, PlayState* play);

void EnSth_WaitForObject(EnSth* this, PlayState* play);
void EnSth_ParentRewardObtainedWait(EnSth* this, PlayState* play);
void EnSth_RewardUnobtainedWait(EnSth* this, PlayState* play);
void EnSth_ChildRewardObtainedWait(EnSth* this, PlayState* play);

const ActorInit En_Sth_InitVars = {
    ACTOR_EN_STH,
    ACTORCAT_NPC,
    FLAGS,
    OBJECT_GAMEPLAY_KEEP,
    sizeof(EnSth),
    (ActorFunc)EnSth_Init,
    (ActorFunc)EnSth_Destroy,
    (ActorFunc)EnSth_Update,
    NULL,
};

#include "assets/overlays/ovl_En_Sth/ovl_En_Sth.c"

static ColliderCylinderInit sCylinderInit = {
    {
        COLTYPE_NONE,
        AT_NONE,
        AC_ON | AC_TYPE_ENEMY,
        OC1_ON | OC1_TYPE_ALL,
        OC2_TYPE_1,
        COLSHAPE_CYLINDER,
    },
    {
        ELEMTYPE_UNK0,
        { 0x00000000, 0x00, 0x00 },
        { 0xFFCFFFFF, 0x00, 0x00 },
        TOUCH_NONE,
        BUMP_ON,
        OCELEM_ON,
    },
    { 30, 40, 0, { 0, 0, 0 } },
};

static s16 sObjectIds[6] = {
    OBJECT_AHG, OBJECT_BOJ, OBJECT_BOJ, OBJECT_BOJ, OBJECT_BOJ, OBJECT_BOJ,
};

static FlexSkeletonHeader* sSkeletons[6] = {
    &object_ahg_Skel_0000F0, &object_boj_Skel_0000F0, &object_boj_Skel_0000F0,
    &object_boj_Skel_0000F0, &object_boj_Skel_0000F0, &object_boj_Skel_0000F0,
};

static AnimationHeader* sAnimations[6] = {
    &sParentDanceAnim, &sChildDanceAnim, &sChildDanceAnim, &sChildDanceAnim, &sChildDanceAnim, &sChildDanceAnim,
};

static EnSthActionFunc sRewardObtainedWaitActions[6] = {
    EnSth_ParentRewardObtainedWait, EnSth_ChildRewardObtainedWait, EnSth_ChildRewardObtainedWait,
    EnSth_ChildRewardObtainedWait,  EnSth_ChildRewardObtainedWait, EnSth_ChildRewardObtainedWait,
};

static u16 sEventFlags[6] = {
    0, EVENTCHKINF_DA_MASK, EVENTCHKINF_DB_MASK, EVENTCHKINF_DC_MASK, EVENTCHKINF_DD_MASK, EVENTCHKINF_DE_MASK,
};

static s16 sGetItemIds[6] = {
    GI_RUPEE_GOLD, GI_WALLET_ADULT, GI_STONE_OF_AGONY, GI_WALLET_GIANT, GI_BOMBCHUS_10, GI_HEART_PIECE,
};

static Vec3f D_80B0B49C = { 700.0f, 400.0f, 0.0f };

static Color_RGB8 sTunicColors[6] = {
    { 190, 110, 0 }, { 0, 180, 110 }, { 0, 255, 80 }, { 255, 160, 60 }, { 190, 230, 250 }, { 240, 230, 120 },
};

void EnSth_SetupAction(EnSth* this, EnSthActionFunc actionFunc) {
    this->actionFunc = actionFunc;
}

void EnSth_Init(Actor* thisx, PlayState* play) {
    EnSth* this = (EnSth*)thisx;

    s16 objectId;
    s32 params = this->actor.params;
    s32 objectSlot;

    osSyncPrintf(VT_FGCOL(BLUE) "金スタル屋 no = %d\n" VT_RST, params); // "Gold Skulltula Shop"
    if (this->actor.params == 0) {
        if (gSaveContext.inventory.gsTokens < 100) {
            Actor_Kill(&this->actor);
            // "Gold Skulltula Shop I still can't be a human"
            osSyncPrintf("金スタル屋 まだ 人間に戻れない \n");
            return;
        }
    } else if (gSaveContext.inventory.gsTokens < (this->actor.params * 10)) {
        Actor_Kill(&this->actor);
        // "Gold Skulltula Shop I still can't be a human"
        osSyncPrintf(VT_FGCOL(BLUE) "金スタル屋 まだ 人間に戻れない \n" VT_RST);
        return;
    }

    objectId = sObjectIds[params];
    if (objectId != 1) {
        objectSlot = Object_GetSlot(&play->objectCtx, objectId);
    } else {
        objectSlot = 0;
    }

    osSyncPrintf("bank_ID = %d\n", objectSlot);
    if (objectSlot < 0) {
        ASSERT(0, "0", "../z_en_sth.c", 1564);
    }
    this->waitObjectSlot = objectSlot;
    this->drawFunc = EnSth_Draw;
    Actor_SetScale(&this->actor, 0.01f);
    EnSth_SetupAction(this, EnSth_WaitForObject);
    this->actor.draw = NULL;
    this->unk_2B2 = 0;
    this->actor.targetMode = 6;
}

void EnSth_SetupShapeColliderUpdate2AndDraw(EnSth* this, PlayState* play) {
    s32 pad;

    ActorShape_Init(&this->actor.shape, 0.0f, ActorShadow_DrawCircle, 36.0f);
    Collider_InitCylinder(play, &this->collider);
    Collider_SetCylinder(play, &this->collider, &this->actor, &sCylinderInit);
    this->actor.colChkInfo.mass = MASS_IMMOVABLE;
    this->actor.update = EnSth_Update2;
    this->actor.draw = this->drawFunc;
}

void EnSth_SetupAfterObjectLoaded(EnSth* this, PlayState* play) {
    s32 pad;
    s16* params;

    EnSth_SetupShapeColliderUpdate2AndDraw(this, play);
<<<<<<< HEAD
    gSegments[6] = PHYSICAL_TO_VIRTUAL(play->objectCtx.slots[this->waitObjectSlot].segment);
=======
    gSegments[6] = VIRTUAL_TO_PHYSICAL(play->objectCtx.status[this->objectBankIdx].segment);
>>>>>>> 08c8126b
    SkelAnime_InitFlex(play, &this->skelAnime, sSkeletons[this->actor.params], NULL, this->jointTable, this->morphTable,
                       16);
    Animation_PlayLoop(&this->skelAnime, sAnimations[this->actor.params]);

    this->eventFlag = sEventFlags[this->actor.params];
    params = &this->actor.params;
    if (gSaveContext.eventChkInf[EVENTCHKINF_DA_DB_DC_DD_DE_INDEX] & this->eventFlag) {
        EnSth_SetupAction(this, sRewardObtainedWaitActions[*params]);
    } else {
        EnSth_SetupAction(this, EnSth_RewardUnobtainedWait);
    }
}

void EnSth_Destroy(Actor* thisx, PlayState* play) {
    EnSth* this = (EnSth*)thisx;

    Collider_DestroyCylinder(play, &this->collider);
}

void EnSth_WaitForObject(EnSth* this, PlayState* play) {
    if (Object_IsLoaded(&play->objectCtx, this->waitObjectSlot)) {
        this->actor.objectSlot = this->waitObjectSlot;
        this->actionFunc = EnSth_SetupAfterObjectLoaded;
    }
}

void EnSth_FacePlayer(EnSth* this, PlayState* play) {
    s32 pad;
    s16 diffRot = this->actor.yawTowardsPlayer - this->actor.shape.rot.y;

    if (ABS(diffRot) <= 0x4000) {
        Math_SmoothStepToS(&this->actor.shape.rot.y, this->actor.yawTowardsPlayer, 6, 0xFA0, 0x64);
        this->actor.world.rot.y = this->actor.shape.rot.y;
        Actor_TrackPlayer(play, &this->actor, &this->headRot, &this->unk_2AC, this->actor.focus.pos);
    } else {
        if (diffRot < 0) {
            Math_SmoothStepToS(&this->headRot.y, -0x2000, 6, 0x1838, 0x100);
        } else {
            Math_SmoothStepToS(&this->headRot.y, 0x2000, 6, 0x1838, 0x100);
        }
        Math_SmoothStepToS(&this->actor.shape.rot.y, this->actor.yawTowardsPlayer, 0xC, 0x3E8, 0x64);
        this->actor.world.rot.y = this->actor.shape.rot.y;
    }
}

void EnSth_LookAtPlayer(EnSth* this, PlayState* play) {
    s16 diffRot = this->actor.yawTowardsPlayer - this->actor.shape.rot.y;

    if ((ABS(diffRot) <= 0x4300) && (this->actor.xzDistToPlayer < 100.0f)) {
        Actor_TrackPlayer(play, &this->actor, &this->headRot, &this->unk_2AC, this->actor.focus.pos);
    } else {
        Math_SmoothStepToS(&this->headRot.x, 0, 6, 0x1838, 0x64);
        Math_SmoothStepToS(&this->headRot.y, 0, 6, 0x1838, 0x64);
        Math_SmoothStepToS(&this->unk_2AC.x, 0, 6, 0x1838, 0x64);
        Math_SmoothStepToS(&this->unk_2AC.y, 0, 6, 0x1838, 0x64);
    }
}

void EnSth_RewardObtainedTalk(EnSth* this, PlayState* play) {
    if (Actor_TextboxIsClosing(&this->actor, play)) {
        if (this->actor.params == 0) {
            EnSth_SetupAction(this, EnSth_ParentRewardObtainedWait);
        } else {
            EnSth_SetupAction(this, EnSth_ChildRewardObtainedWait);
        }
    }
    EnSth_FacePlayer(this, play);
}

void EnSth_ParentRewardObtainedWait(EnSth* this, PlayState* play) {
    if (Actor_ProcessTalkRequest(&this->actor, play)) {
        EnSth_SetupAction(this, EnSth_RewardObtainedTalk);
    } else {
        this->actor.textId = 0x23;
        if (this->actor.xzDistToPlayer < 100.0f) {
            func_8002F2CC(&this->actor, play, 100.0f);
        }
    }
    EnSth_LookAtPlayer(this, play);
}

void EnSth_GivePlayerItem(EnSth* this, PlayState* play) {
    u16 getItemId = sGetItemIds[this->actor.params];

    switch (this->actor.params) {
        case 1:
        case 3:
            switch (CUR_UPG_VALUE(UPG_WALLET)) {
                case 0:
                    getItemId = GI_WALLET_ADULT;
                    break;

                case 1:
                    getItemId = GI_WALLET_GIANT;
                    break;
            }
            break;
    }

    func_8002F434(&this->actor, play, getItemId, 10000.0f, 50.0f);
}

void EnSth_GiveReward(EnSth* this, PlayState* play) {
    if (Actor_HasParent(&this->actor, play)) {
        this->actor.parent = NULL;
        EnSth_SetupAction(this, EnSth_RewardObtainedTalk);
        gSaveContext.eventChkInf[EVENTCHKINF_DA_DB_DC_DD_DE_INDEX] |= this->eventFlag;
    } else {
        EnSth_GivePlayerItem(this, play);
    }
    EnSth_FacePlayer(this, play);
}

void EnSth_RewardUnobtainedTalk(EnSth* this, PlayState* play) {
    if ((Message_GetState(&play->msgCtx) == TEXT_STATE_EVENT) && Message_ShouldAdvance(play)) {
        Message_CloseTextbox(play);
        EnSth_SetupAction(this, EnSth_GiveReward);
        EnSth_GivePlayerItem(this, play);
    }
    EnSth_FacePlayer(this, play);
}

void EnSth_RewardUnobtainedWait(EnSth* this, PlayState* play) {
    if (Actor_ProcessTalkRequest(&this->actor, play)) {
        EnSth_SetupAction(this, EnSth_RewardUnobtainedTalk);
    } else {
        if (this->actor.params == 0) {
            this->actor.textId = 0x28;
        } else {
            this->actor.textId = 0x21;
        }
        if (this->actor.xzDistToPlayer < 100.0f) {
            func_8002F2CC(&this->actor, play, 100.0f);
        }
    }
    EnSth_LookAtPlayer(this, play);
}

void EnSth_ChildRewardObtainedWait(EnSth* this, PlayState* play) {
    if (Actor_ProcessTalkRequest(&this->actor, play)) {
        EnSth_SetupAction(this, EnSth_RewardObtainedTalk);
    } else {
        if (gSaveContext.inventory.gsTokens < 50) {
            this->actor.textId = 0x20;
        } else {
            this->actor.textId = 0x1F;
        }
        if (this->actor.xzDistToPlayer < 100.0f) {
            func_8002F2CC(&this->actor, play, 100.0f);
        }
    }
    EnSth_LookAtPlayer(this, play);
}

void EnSth_Update(Actor* thisx, PlayState* play) {
    EnSth* this = (EnSth*)thisx;

    this->actionFunc(this, play);
}

void EnSth_Update2(Actor* thisx, PlayState* play) {
    EnSth* this = (EnSth*)thisx;
    s32 pad;

    Collider_UpdateCylinder(&this->actor, &this->collider);
    CollisionCheck_SetOC(play, &play->colChkCtx, &this->collider.base);
    Actor_MoveForward(&this->actor);
    Actor_UpdateBgCheckInfo(play, &this->actor, 0.0f, 0.0f, 0.0f, UPDBGCHECKINFO_FLAG_2);
    if (SkelAnime_Update(&this->skelAnime)) {
        this->skelAnime.curFrame = 0.0f;
    }
    this->actionFunc(this, play);

    // Likely an unused blink timer and eye index
    if (DECR(this->unk_2B6) == 0) {
        this->unk_2B6 = Rand_S16Offset(0x3C, 0x3C);
    }
    this->unk_2B4 = this->unk_2B6;
    if (this->unk_2B4 >= 3) {
        this->unk_2B4 = 0;
    }
}

s32 EnSth_OverrideLimbDraw(PlayState* play, s32 limbIndex, Gfx** dList, Vec3f* pos, Vec3s* rot, void* thisx) {
    EnSth* this = (EnSth*)thisx;

    s32 temp_v1;

    if (limbIndex == 15) {
        rot->x += this->headRot.y;
        rot->z += this->headRot.x;
        *dList = D_80B0A050;
    }

    if (this->unk_2B2 & 2) {
        this->unk_2B2 &= ~2;
        return 0;
    }

    if ((limbIndex == 8) || (limbIndex == 10) || (limbIndex == 13)) {
        temp_v1 = limbIndex * 0x32;
        rot->y += (Math_SinS(play->state.frames * (temp_v1 + 0x814)) * 200.0f);
        rot->z += (Math_CosS(play->state.frames * (temp_v1 + 0x940)) * 200.0f);
    }
    return 0;
}

void EnSth_PostLimbDraw(PlayState* play, s32 limbIndex, Gfx** dList, Vec3s* rot, void* thisx) {
    EnSth* this = (EnSth*)thisx;

    if (limbIndex == 15) {
        Matrix_MultVec3f(&D_80B0B49C, &this->actor.focus.pos);
        if (this->actor.params != 0) { // Children
            OPEN_DISPS(play->state.gfxCtx, "../z_en_sth.c", 2079);

            gSPDisplayList(POLY_OPA_DISP++, D_80B0A3C0);

            CLOSE_DISPS(play->state.gfxCtx, "../z_en_sth.c", 2081);
        }
    }
}

Gfx* EnSth_AllocColorDList(GraphicsContext* play, u8 envR, u8 envG, u8 envB, u8 envA) {
    Gfx* dList;

    dList = Graph_Alloc(play, 2 * sizeof(Gfx));
    gDPSetEnvColor(dList, envR, envG, envB, envA);
    gSPEndDisplayList(dList + 1);

    return dList;
}

void EnSth_Draw(Actor* thisx, PlayState* play) {
    EnSth* this = (EnSth*)thisx;
    Color_RGB8* envColor1;

    OPEN_DISPS(play->state.gfxCtx, "../z_en_sth.c", 2133);

<<<<<<< HEAD
    gSegments[6] = PHYSICAL_TO_VIRTUAL(play->objectCtx.slots[this->waitObjectSlot].segment);
=======
    gSegments[6] = VIRTUAL_TO_PHYSICAL(play->objectCtx.status[this->objectBankIdx].segment);
>>>>>>> 08c8126b
    Gfx_SetupDL_37Opa(play->state.gfxCtx);

    gSPSegment(POLY_OPA_DISP++, 0x08,
               EnSth_AllocColorDList(play->state.gfxCtx, sTunicColors[this->actor.params].r,
                                     sTunicColors[this->actor.params].g, sTunicColors[this->actor.params].b, 255));

    if (this->actor.params == 0) {
        gSPSegment(POLY_OPA_DISP++, 0x09, EnSth_AllocColorDList(play->state.gfxCtx, 190, 110, 0, 255));
    } else {
        gSPSegment(POLY_OPA_DISP++, 0x09, EnSth_AllocColorDList(play->state.gfxCtx, 90, 110, 130, 255));
    }
    SkelAnime_DrawFlexOpa(play, this->skelAnime.skeleton, this->skelAnime.jointTable, this->skelAnime.dListCount,
                          EnSth_OverrideLimbDraw, EnSth_PostLimbDraw, &this->actor);

    CLOSE_DISPS(play->state.gfxCtx, "../z_en_sth.c", 2176);
}<|MERGE_RESOLUTION|>--- conflicted
+++ resolved
@@ -150,11 +150,7 @@
     s16* params;
 
     EnSth_SetupShapeColliderUpdate2AndDraw(this, play);
-<<<<<<< HEAD
-    gSegments[6] = PHYSICAL_TO_VIRTUAL(play->objectCtx.slots[this->waitObjectSlot].segment);
-=======
-    gSegments[6] = VIRTUAL_TO_PHYSICAL(play->objectCtx.status[this->objectBankIdx].segment);
->>>>>>> 08c8126b
+    gSegments[6] = VIRTUAL_TO_PHYSICAL(play->objectCtx.slots[this->waitObjectSlot].segment);
     SkelAnime_InitFlex(play, &this->skelAnime, sSkeletons[this->actor.params], NULL, this->jointTable, this->morphTable,
                        16);
     Animation_PlayLoop(&this->skelAnime, sAnimations[this->actor.params]);
@@ -393,11 +389,7 @@
 
     OPEN_DISPS(play->state.gfxCtx, "../z_en_sth.c", 2133);
 
-<<<<<<< HEAD
-    gSegments[6] = PHYSICAL_TO_VIRTUAL(play->objectCtx.slots[this->waitObjectSlot].segment);
-=======
-    gSegments[6] = VIRTUAL_TO_PHYSICAL(play->objectCtx.status[this->objectBankIdx].segment);
->>>>>>> 08c8126b
+    gSegments[6] = VIRTUAL_TO_PHYSICAL(play->objectCtx.slots[this->waitObjectSlot].segment);
     Gfx_SetupDL_37Opa(play->state.gfxCtx);
 
     gSPSegment(POLY_OPA_DISP++, 0x08,
