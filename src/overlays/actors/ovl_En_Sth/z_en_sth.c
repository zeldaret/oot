/*
 * File: z_en_sth.c
 * Overlay: ovl_En_Sth
 * Description: Uncursed House of Skulltula People
 */

#include "vt.h"
#include "z_en_sth.h"
#include "assets/objects/object_ahg/object_ahg.h"
#include "assets/objects/object_boj/object_boj.h"

#define FLAGS (ACTOR_FLAG_0 | ACTOR_FLAG_3 | ACTOR_FLAG_4)

void EnSth_Init(Actor* thisx, PlayState* play);
void EnSth_Destroy(Actor* thisx, PlayState* play);
void EnSth_Update(Actor* thisx, PlayState* play);
void EnSth_Update2(Actor* thisx, PlayState* play);
void EnSth_Draw(Actor* thisx, PlayState* play);

void EnSth_WaitForObject(EnSth* this, PlayState* play);
void EnSth_ParentRewardObtainedWait(EnSth* this, PlayState* play);
void EnSth_RewardUnobtainedWait(EnSth* this, PlayState* play);
void EnSth_ChildRewardObtainedWait(EnSth* this, PlayState* play);

const ActorInit En_Sth_InitVars = {
    ACTOR_EN_STH,
    ACTORCAT_NPC,
    FLAGS,
    OBJECT_GAMEPLAY_KEEP,
    sizeof(EnSth),
    (ActorFunc)EnSth_Init,
    (ActorFunc)EnSth_Destroy,
    (ActorFunc)EnSth_Update,
    NULL,
};

#include "assets/overlays/ovl_En_Sth/ovl_En_Sth.c"

static ColliderCylinderInit sCylinderInit = {
    {
        COLTYPE_NONE,
        AT_NONE,
        AC_ON | AC_TYPE_ENEMY,
        OC1_ON | OC1_TYPE_ALL,
        OC2_TYPE_1,
        COLSHAPE_CYLINDER,
    },
    {
        ELEMTYPE_UNK0,
        { 0x00000000, 0x00, 0x00 },
        { 0xFFCFFFFF, 0x00, 0x00 },
        TOUCH_NONE,
        BUMP_ON,
        OCELEM_ON,
    },
    { 30, 40, 0, { 0, 0, 0 } },
};

static s16 sObjectIds[6] = {
    OBJECT_AHG, OBJECT_BOJ, OBJECT_BOJ, OBJECT_BOJ, OBJECT_BOJ, OBJECT_BOJ,
};

static FlexSkeletonHeader* sSkeletons[6] = {
    &object_ahg_Skel_0000F0, &object_boj_Skel_0000F0, &object_boj_Skel_0000F0,
    &object_boj_Skel_0000F0, &object_boj_Skel_0000F0, &object_boj_Skel_0000F0,
};

static AnimationHeader* sAnimations[6] = {
    &sParentDanceAnim, &sChildDanceAnim, &sChildDanceAnim, &sChildDanceAnim, &sChildDanceAnim, &sChildDanceAnim,
};

static EnSthActionFunc sRewardObtainedWaitActions[6] = {
    EnSth_ParentRewardObtainedWait, EnSth_ChildRewardObtainedWait, EnSth_ChildRewardObtainedWait,
    EnSth_ChildRewardObtainedWait,  EnSth_ChildRewardObtainedWait, EnSth_ChildRewardObtainedWait,
};

static u16 sEventFlags[6] = {
    0, EVENTCHKINF_DA_MASK, EVENTCHKINF_DB_MASK, EVENTCHKINF_DC_MASK, EVENTCHKINF_DD_MASK, EVENTCHKINF_DE_MASK,
};

static s16 sGetItemIds[6] = {
    GI_RUPEE_GOLD, GI_WALLET_ADULT, GI_STONE_OF_AGONY, GI_WALLET_GIANT, GI_BOMBCHUS_10, GI_HEART_PIECE,
};

static Vec3f D_80B0B49C = { 700.0f, 400.0f, 0.0f };

static Color_RGB8 sTunicColors[6] = {
    { 190, 110, 0 }, { 0, 180, 110 }, { 0, 255, 80 }, { 255, 160, 60 }, { 190, 230, 250 }, { 240, 230, 120 },
};

void EnSth_SetupAction(EnSth* this, EnSthActionFunc actionFunc) {
    this->actionFunc = actionFunc;
}

void EnSth_Init(Actor* thisx, PlayState* play) {
    EnSth* this = (EnSth*)thisx;

    s16 objectId;
    s32 params = this->actor.params;
    s32 objectLoadEntryIndex;

    osSyncPrintf(VT_FGCOL(BLUE) "金スタル屋 no = %d\n" VT_RST, params); // "Gold Skulltula Shop"
    if (this->actor.params == 0) {
        if (gSaveContext.inventory.gsTokens < 100) {
            Actor_Kill(&this->actor);
            // "Gold Skulltula Shop I still can't be a human"
            osSyncPrintf("金スタル屋 まだ 人間に戻れない \n");
            return;
        }
    } else if (gSaveContext.inventory.gsTokens < (this->actor.params * 10)) {
        Actor_Kill(&this->actor);
        // "Gold Skulltula Shop I still can't be a human"
        osSyncPrintf(VT_FGCOL(BLUE) "金スタル屋 まだ 人間に戻れない \n" VT_RST);
        return;
    }

    objectId = sObjectIds[params];
    if (objectId != 1) {
        objectLoadEntryIndex = Object_GetLoadEntryIndex(&play->objectCtx, objectId);
    } else {
        objectLoadEntryIndex = 0;
    }

    osSyncPrintf("bank_ID = %d\n", objectLoadEntryIndex);
    if (objectLoadEntryIndex < 0) {
        ASSERT(0, "0", "../z_en_sth.c", 1564);
    }
    this->waitObjectLoadEntryIndex = objectLoadEntryIndex;
    this->drawFunc = EnSth_Draw;
    Actor_SetScale(&this->actor, 0.01f);
    EnSth_SetupAction(this, EnSth_WaitForObject);
    this->actor.draw = NULL;
    this->unk_2B2 = 0;
    this->actor.targetMode = 6;
}

void EnSth_SetupShapeColliderUpdate2AndDraw(EnSth* this, PlayState* play) {
    s32 pad;

    ActorShape_Init(&this->actor.shape, 0.0f, ActorShadow_DrawCircle, 36.0f);
    Collider_InitCylinder(play, &this->collider);
    Collider_SetCylinder(play, &this->collider, &this->actor, &sCylinderInit);
    this->actor.colChkInfo.mass = MASS_IMMOVABLE;
    this->actor.update = EnSth_Update2;
    this->actor.draw = this->drawFunc;
}

void EnSth_SetupAfterObjectLoaded(EnSth* this, PlayState* play) {
    s32 pad;
    s16* params;

    EnSth_SetupShapeColliderUpdate2AndDraw(this, play);
    gSegments[6] = PHYSICAL_TO_VIRTUAL(play->objectCtx.loadEntries[this->waitObjectLoadEntryIndex].segment);
    SkelAnime_InitFlex(play, &this->skelAnime, sSkeletons[this->actor.params], NULL, this->jointTable, this->morphTable,
                       16);
    Animation_PlayLoop(&this->skelAnime, sAnimations[this->actor.params]);

    this->eventFlag = sEventFlags[this->actor.params];
    params = &this->actor.params;
    if (gSaveContext.eventChkInf[EVENTCHKINF_DA_DB_DC_DD_DE_INDEX] & this->eventFlag) {
        EnSth_SetupAction(this, sRewardObtainedWaitActions[*params]);
    } else {
        EnSth_SetupAction(this, EnSth_RewardUnobtainedWait);
    }
}

void EnSth_Destroy(Actor* thisx, PlayState* play) {
    EnSth* this = (EnSth*)thisx;

    Collider_DestroyCylinder(play, &this->collider);
}

void EnSth_WaitForObject(EnSth* this, PlayState* play) {
    if (Object_IsLoadEntryLoaded(&play->objectCtx, this->waitObjectLoadEntryIndex)) {
        this->actor.objectLoadEntryIndex = this->waitObjectLoadEntryIndex;
        this->actionFunc = EnSth_SetupAfterObjectLoaded;
    }
}

void EnSth_FacePlayer(EnSth* this, PlayState* play) {
    s32 pad;
    s16 diffRot = this->actor.yawTowardsPlayer - this->actor.shape.rot.y;

    if (ABS(diffRot) <= 0x4000) {
        Math_SmoothStepToS(&this->actor.shape.rot.y, this->actor.yawTowardsPlayer, 6, 0xFA0, 0x64);
        this->actor.world.rot.y = this->actor.shape.rot.y;
        Actor_TrackPlayer(play, &this->actor, &this->headRot, &this->unk_2AC, this->actor.focus.pos);
    } else {
        if (diffRot < 0) {
            Math_SmoothStepToS(&this->headRot.y, -0x2000, 6, 0x1838, 0x100);
        } else {
            Math_SmoothStepToS(&this->headRot.y, 0x2000, 6, 0x1838, 0x100);
        }
        Math_SmoothStepToS(&this->actor.shape.rot.y, this->actor.yawTowardsPlayer, 0xC, 0x3E8, 0x64);
        this->actor.world.rot.y = this->actor.shape.rot.y;
    }
}

void EnSth_LookAtPlayer(EnSth* this, PlayState* play) {
    s16 diffRot = this->actor.yawTowardsPlayer - this->actor.shape.rot.y;

    if ((ABS(diffRot) <= 0x4300) && (this->actor.xzDistToPlayer < 100.0f)) {
        Actor_TrackPlayer(play, &this->actor, &this->headRot, &this->unk_2AC, this->actor.focus.pos);
    } else {
        Math_SmoothStepToS(&this->headRot.x, 0, 6, 0x1838, 0x64);
        Math_SmoothStepToS(&this->headRot.y, 0, 6, 0x1838, 0x64);
        Math_SmoothStepToS(&this->unk_2AC.x, 0, 6, 0x1838, 0x64);
        Math_SmoothStepToS(&this->unk_2AC.y, 0, 6, 0x1838, 0x64);
    }
}

void EnSth_RewardObtainedTalk(EnSth* this, PlayState* play) {
    if (Actor_TextboxIsClosing(&this->actor, play)) {
        if (this->actor.params == 0) {
            EnSth_SetupAction(this, EnSth_ParentRewardObtainedWait);
        } else {
            EnSth_SetupAction(this, EnSth_ChildRewardObtainedWait);
        }
    }
    EnSth_FacePlayer(this, play);
}

void EnSth_ParentRewardObtainedWait(EnSth* this, PlayState* play) {
    if (Actor_ProcessTalkRequest(&this->actor, play)) {
        EnSth_SetupAction(this, EnSth_RewardObtainedTalk);
    } else {
        this->actor.textId = 0x23;
        if (this->actor.xzDistToPlayer < 100.0f) {
            func_8002F2CC(&this->actor, play, 100.0f);
        }
    }
    EnSth_LookAtPlayer(this, play);
}

void EnSth_GivePlayerItem(EnSth* this, PlayState* play) {
    u16 getItemId = sGetItemIds[this->actor.params];

    switch (this->actor.params) {
        case 1:
        case 3:
            switch (CUR_UPG_VALUE(UPG_WALLET)) {
                case 0:
                    getItemId = GI_WALLET_ADULT;
                    break;

                case 1:
                    getItemId = GI_WALLET_GIANT;
                    break;
            }
            break;
    }

    func_8002F434(&this->actor, play, getItemId, 10000.0f, 50.0f);
}

void EnSth_GiveReward(EnSth* this, PlayState* play) {
    if (Actor_HasParent(&this->actor, play)) {
        this->actor.parent = NULL;
        EnSth_SetupAction(this, EnSth_RewardObtainedTalk);
        gSaveContext.eventChkInf[EVENTCHKINF_DA_DB_DC_DD_DE_INDEX] |= this->eventFlag;
    } else {
        EnSth_GivePlayerItem(this, play);
    }
    EnSth_FacePlayer(this, play);
}

void EnSth_RewardUnobtainedTalk(EnSth* this, PlayState* play) {
    if ((Message_GetState(&play->msgCtx) == TEXT_STATE_EVENT) && Message_ShouldAdvance(play)) {
        Message_CloseTextbox(play);
        EnSth_SetupAction(this, EnSth_GiveReward);
        EnSth_GivePlayerItem(this, play);
    }
    EnSth_FacePlayer(this, play);
}

void EnSth_RewardUnobtainedWait(EnSth* this, PlayState* play) {
    if (Actor_ProcessTalkRequest(&this->actor, play)) {
        EnSth_SetupAction(this, EnSth_RewardUnobtainedTalk);
    } else {
        if (this->actor.params == 0) {
            this->actor.textId = 0x28;
        } else {
            this->actor.textId = 0x21;
        }
        if (this->actor.xzDistToPlayer < 100.0f) {
            func_8002F2CC(&this->actor, play, 100.0f);
        }
    }
    EnSth_LookAtPlayer(this, play);
}

void EnSth_ChildRewardObtainedWait(EnSth* this, PlayState* play) {
    if (Actor_ProcessTalkRequest(&this->actor, play)) {
        EnSth_SetupAction(this, EnSth_RewardObtainedTalk);
    } else {
        if (gSaveContext.inventory.gsTokens < 50) {
            this->actor.textId = 0x20;
        } else {
            this->actor.textId = 0x1F;
        }
        if (this->actor.xzDistToPlayer < 100.0f) {
            func_8002F2CC(&this->actor, play, 100.0f);
        }
    }
    EnSth_LookAtPlayer(this, play);
}

void EnSth_Update(Actor* thisx, PlayState* play) {
    EnSth* this = (EnSth*)thisx;

    this->actionFunc(this, play);
}

void EnSth_Update2(Actor* thisx, PlayState* play) {
    EnSth* this = (EnSth*)thisx;
    s32 pad;

    Collider_UpdateCylinder(&this->actor, &this->collider);
    CollisionCheck_SetOC(play, &play->colChkCtx, &this->collider.base);
    Actor_MoveForward(&this->actor);
    Actor_UpdateBgCheckInfo(play, &this->actor, 0.0f, 0.0f, 0.0f, UPDBGCHECKINFO_FLAG_2);
    if (SkelAnime_Update(&this->skelAnime)) {
        this->skelAnime.curFrame = 0.0f;
    }
    this->actionFunc(this, play);

    // Likely an unused blink timer and eye index
    if (DECR(this->unk_2B6) == 0) {
        this->unk_2B6 = Rand_S16Offset(0x3C, 0x3C);
    }
    this->unk_2B4 = this->unk_2B6;
    if (this->unk_2B4 >= 3) {
        this->unk_2B4 = 0;
    }
}

s32 EnSth_OverrideLimbDraw(PlayState* play, s32 limbIndex, Gfx** dList, Vec3f* pos, Vec3s* rot, void* thisx) {
    EnSth* this = (EnSth*)thisx;

    s32 temp_v1;

    if (limbIndex == 15) {
        rot->x += this->headRot.y;
        rot->z += this->headRot.x;
        *dList = D_80B0A050;
    }

    if (this->unk_2B2 & 2) {
        this->unk_2B2 &= ~2;
        return 0;
    }

    if ((limbIndex == 8) || (limbIndex == 10) || (limbIndex == 13)) {
        temp_v1 = limbIndex * 0x32;
        rot->y += (Math_SinS(play->state.frames * (temp_v1 + 0x814)) * 200.0f);
        rot->z += (Math_CosS(play->state.frames * (temp_v1 + 0x940)) * 200.0f);
    }
    return 0;
}

void EnSth_PostLimbDraw(PlayState* play, s32 limbIndex, Gfx** dList, Vec3s* rot, void* thisx) {
    EnSth* this = (EnSth*)thisx;

    if (limbIndex == 15) {
        Matrix_MultVec3f(&D_80B0B49C, &this->actor.focus.pos);
        if (this->actor.params != 0) { // Children
            OPEN_DISPS(play->state.gfxCtx, "../z_en_sth.c", 2079);

            gSPDisplayList(POLY_OPA_DISP++, D_80B0A3C0);

            CLOSE_DISPS(play->state.gfxCtx, "../z_en_sth.c", 2081);
        }
    }
}

Gfx* EnSth_AllocColorDList(GraphicsContext* play, u8 envR, u8 envG, u8 envB, u8 envA) {
    Gfx* dList;

    dList = Graph_Alloc(play, 2 * sizeof(Gfx));
    gDPSetEnvColor(dList, envR, envG, envB, envA);
    gSPEndDisplayList(dList + 1);

    return dList;
}

void EnSth_Draw(Actor* thisx, PlayState* play) {
    EnSth* this = (EnSth*)thisx;
    Color_RGB8* envColor1;

    OPEN_DISPS(play->state.gfxCtx, "../z_en_sth.c", 2133);

<<<<<<< HEAD
    gSegments[6] = PHYSICAL_TO_VIRTUAL(play->objectCtx.loadEntries[this->waitObjectLoadEntryIndex].segment);
    func_800943C8(play->state.gfxCtx);
=======
    gSegments[6] = PHYSICAL_TO_VIRTUAL(play->objectCtx.status[this->objectBankIdx].segment);
    Gfx_SetupDL_37Opa(play->state.gfxCtx);
>>>>>>> 3ff19c25

    gSPSegment(POLY_OPA_DISP++, 0x08,
               EnSth_AllocColorDList(play->state.gfxCtx, sTunicColors[this->actor.params].r,
                                     sTunicColors[this->actor.params].g, sTunicColors[this->actor.params].b, 255));

    if (this->actor.params == 0) {
        gSPSegment(POLY_OPA_DISP++, 0x09, EnSth_AllocColorDList(play->state.gfxCtx, 190, 110, 0, 255));
    } else {
        gSPSegment(POLY_OPA_DISP++, 0x09, EnSth_AllocColorDList(play->state.gfxCtx, 90, 110, 130, 255));
    }
    SkelAnime_DrawFlexOpa(play, this->skelAnime.skeleton, this->skelAnime.jointTable, this->skelAnime.dListCount,
                          EnSth_OverrideLimbDraw, EnSth_PostLimbDraw, &this->actor);

    CLOSE_DISPS(play->state.gfxCtx, "../z_en_sth.c", 2176);
}<|MERGE_RESOLUTION|>--- conflicted
+++ resolved
@@ -389,13 +389,8 @@
 
     OPEN_DISPS(play->state.gfxCtx, "../z_en_sth.c", 2133);
 
-<<<<<<< HEAD
     gSegments[6] = PHYSICAL_TO_VIRTUAL(play->objectCtx.loadEntries[this->waitObjectLoadEntryIndex].segment);
-    func_800943C8(play->state.gfxCtx);
-=======
-    gSegments[6] = PHYSICAL_TO_VIRTUAL(play->objectCtx.status[this->objectBankIdx].segment);
     Gfx_SetupDL_37Opa(play->state.gfxCtx);
->>>>>>> 3ff19c25
 
     gSPSegment(POLY_OPA_DISP++, 0x08,
                EnSth_AllocColorDList(play->state.gfxCtx, sTunicColors[this->actor.params].r,
