--- conflicted
+++ resolved
@@ -37,9 +37,8 @@
     (ActorFunc)BgSpot18Basket_Update,
     (ActorFunc)BgSpot18Basket_Draw,
 };
-<<<<<<< HEAD
-
-static ColliderJntSphElementInit D_808B8570[2] = {
+
+static ColliderJntSphElementInit sJntSphElementsInit[2] = {
     {
         { ELEMTYPE_UNK0, { 0x00000000, 0x00, 0x00 }, { 0x00000000, 0x00, 0x00 }, TOUCH_OFF, BUMP_OFF, OCELEM_ON },
         { 0, { { 0, 2040, 0 }, 54 }, 100 },
@@ -50,31 +49,10 @@
     },
 };
 
-static ColliderJntSphInit D_808B85B8 = {
+static ColliderJntSphInit sJntSphInit = {
     { COLTYPE_NONE, AT_OFF, AC_ON | AC_PLAYER, OC_ON | OC_PLAYER, OT_TYPE2, COLSHAPE_JNTSPH },
     2,
-    D_808B8570,
-};
-*/
-#pragma GLOBAL_ASM("asm/non_matchings/overlays/actors/ovl_Bg_Spot18_Basket/func_808B7710.s")
-=======
->>>>>>> 4876610c
-
-static ColliderJntSphItemInit sJntSphItemsInit[2] = {
-    {
-        { 0x00, { 0x00000000, 0x00, 0x00 }, { 0x00000000, 0x00, 0x00 }, 0x00, 0x00, 0x01 },
-        { 0, { { 0, 2040, 0 }, 54 }, 100 },
-    },
-    {
-        { 0x00, { 0x00000000, 0x00, 0x00 }, { 0x00000008, 0x00, 0x00 }, 0x00, 0x01, 0x00 },
-        { 1, { { 0, 1400, 0 }, 13 }, 100 },
-    },
-};
-
-static ColliderJntSphInit sJntSphInit = {
-    { COLTYPE_UNK10, 0x00, 0x09, 0x09, 0x20, COLSHAPE_JNTSPH },
-    2,
-    sJntSphItemsInit,
+    sJntSphElementsInit,
 };
 
 static s16 D_808B85C8[] = { 0x8000, 0x2AAA, 0xD555, 0x0000 };
@@ -83,7 +61,7 @@
     BgSpot18Basket* this = THIS;
 
     Collider_InitJntSph(globalCtx, &this->colliderJntSph);
-    Collider_SetJntSph(globalCtx, &this->colliderJntSph, &this->dyna.actor, &sJntSphInit, &this->colliderJntSphItems);
+    Collider_SetJntSph(globalCtx, &this->colliderJntSph, &this->dyna.actor, &sJntSphInit, &this->ColliderJntSphElements);
     this->dyna.actor.colChkInfo.mass = 0xFF;
 }
 
@@ -219,7 +197,7 @@
     this->dyna.actor.posRot.pos.x = (Math_Sins(this->unk_20E) * this->unk_208) + this->dyna.actor.initPosRot.pos.x;
     this->dyna.actor.posRot.pos.z = (Math_Coss(this->unk_20E) * this->unk_208) + this->dyna.actor.initPosRot.pos.z;
 
-    if (this->colliderJntSph.base.acFlags & 2) {
+    if (this->colliderJntSph.base.acFlags & AC_HIT) {
         colliderBaseAc = this->colliderJntSph.base.ac;
 
         if (colliderBaseAc != NULL) {
@@ -440,7 +418,7 @@
     if (this->actionFunc != func_808B7AFC) {
         CollisionCheck_SetOC(globalCtx, &globalCtx->colChkCtx, &this->colliderJntSph);
         if (this->actionFunc != func_808B7B6C) {
-            this->colliderJntSph.base.acFlags &= ~2;
+            this->colliderJntSph.base.acFlags &= ~AC_HIT;
             CollisionCheck_SetAC(globalCtx, &globalCtx->colChkCtx, &this->colliderJntSph);
         }
     }
@@ -449,7 +427,7 @@
 void BgSpot18Basket_Draw(Actor* thisx, GlobalContext* globalCtx) {
     BgSpot18Basket* this = THIS;
 
-    func_800628A4(0, &this->colliderJntSph);
-    func_800628A4(1, &this->colliderJntSph);
+    Collider_UpdateSpheres(0, &this->colliderJntSph);
+    Collider_UpdateSpheres(1, &this->colliderJntSph);
     Gfx_DrawDListOpa(globalCtx, D_060018B0);
 }