--- conflicted
+++ resolved
@@ -82,12 +82,7 @@
     BgSpot18Basket* this = THIS;
 
     Collider_InitJntSph(globalCtx, &this->colliderJntSph);
-<<<<<<< HEAD
-    Collider_SetJntSph(globalCtx, &this->colliderJntSph, &this->dyna.actor, &sJntSphInit,
-                       this->ColliderJntSphElements);
-=======
     Collider_SetJntSph(globalCtx, &this->colliderJntSph, &this->dyna.actor, &sJntSphInit, this->ColliderJntSphElements);
->>>>>>> cf06b27b
     this->dyna.actor.colChkInfo.mass = MASS_IMMOVABLE;
 }
 
@@ -159,14 +154,9 @@
     }
 
     func_808B7AEC(this);
-<<<<<<< HEAD
-    Actor_SpawnAsChild(&globalCtx->actorCtx, &this->dyna.actor, globalCtx, ACTOR_BG_SPOT18_FUTA, this->dyna.actor.world.pos.x,
-                       this->dyna.actor.world.pos.y, this->dyna.actor.world.pos.z, this->dyna.actor.shape.rot.x, this->dyna.actor.shape.rot.y + 0x1555,
-=======
     Actor_SpawnAsChild(&globalCtx->actorCtx, &this->dyna.actor, globalCtx, ACTOR_BG_SPOT18_FUTA,
                        this->dyna.actor.world.pos.x, this->dyna.actor.world.pos.y, this->dyna.actor.world.pos.z,
                        this->dyna.actor.shape.rot.x, this->dyna.actor.shape.rot.y + 0x1555,
->>>>>>> cf06b27b
                        this->dyna.actor.shape.rot.z, -1);
 
     if (this->dyna.actor.child == NULL) {
