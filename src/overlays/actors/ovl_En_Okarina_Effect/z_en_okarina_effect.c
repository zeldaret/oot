/*
 * File: z_en_okarina_effect.c
 * Overlay: ovl_En_Okarina_Effect
 * Description: Manages the storm created when playing Song of Storms
 */

#include "z_en_okarina_effect.h"
#include "vt.h"

#define FLAGS (ACTOR_FLAG_4 | ACTOR_FLAG_25)

void EnOkarinaEffect_Init(Actor* thisx, PlayState* play);
void EnOkarinaEffect_Destroy(Actor* thisx, PlayState* play);
void EnOkarinaEffect_Update(Actor* thisx, PlayState* play);

void EnOkarinaEffect_TriggerStorm(EnOkarinaEffect* this, PlayState* play);
void EnOkarinaEffect_ManageStorm(EnOkarinaEffect* this, PlayState* play);

const ActorInit En_Okarina_Effect_InitVars = {
    ACTOR_EN_OKARINA_EFFECT,
    ACTORCAT_ITEMACTION,
    FLAGS,
    OBJECT_GAMEPLAY_KEEP,
    sizeof(EnOkarinaEffect),
    (ActorFunc)EnOkarinaEffect_Init,
    (ActorFunc)EnOkarinaEffect_Destroy,
    (ActorFunc)EnOkarinaEffect_Update,
    NULL,
};

void EnOkarinaEffect_SetupAction(EnOkarinaEffect* this, EnOkarinaEffectActionFunc actionFunc) {
    this->actionFunc = actionFunc;
}

void EnOkarinaEffect_Destroy(Actor* thisx, PlayState* play) {
    EnOkarinaEffect* this = (EnOkarinaEffect*)thisx;

    play->envCtx.precipitation[PRECIP_SOS_MAX] = 0;
    if ((gWeatherMode != WEATHER_MODE_RAIN) && (gWeatherMode != WEATHER_MODE_HEAVY_RAIN) &&
        (play->envCtx.stormRequest == STORM_REQUEST_START)) {
        play->envCtx.stormRequest = STORM_REQUEST_STOP;
        Environment_StopStormNatureAmbience(play);
    }
    play->envCtx.lightningState = LIGHTNING_LAST;
}

void EnOkarinaEffect_Init(Actor* thisx, PlayState* play) {
    EnOkarinaEffect* this = (EnOkarinaEffect*)thisx;

    osSyncPrintf("\n\n");
    // "Ocarina Storm Effect"
    osSyncPrintf(VT_FGCOL(YELLOW) "☆☆☆☆☆ オカリナあらし効果ビカビカビカ〜 ☆☆☆☆☆ \n" VT_RST);
    osSyncPrintf("\n\n");
    if (play->envCtx.precipitation[PRECIP_RAIN_CUR] != 0) {
        Actor_Kill(&this->actor);
    }
    EnOkarinaEffect_SetupAction(this, EnOkarinaEffect_TriggerStorm);
}

void EnOkarinaEffect_TriggerStorm(EnOkarinaEffect* this, PlayState* play) {
    this->timer = 400; // 20 seconds
    play->envCtx.precipitation[PRECIP_SOS_MAX] = 20;
    play->envCtx.stormRequest = STORM_REQUEST_START;
    if ((gWeatherMode != WEATHER_MODE_CLEAR) || play->envCtx.skyboxConfig != 0) {
        play->envCtx.stormState = STORM_STATE_ON;
    }
    play->envCtx.lightningState = LIGHTNING_ON;
    Environment_PlayStormNatureAmbience(play);
    EnOkarinaEffect_SetupAction(this, EnOkarinaEffect_ManageStorm);
}

void EnOkarinaEffect_ManageStorm(EnOkarinaEffect* this, PlayState* play) {
    Flags_UnsetEnv(play, 5); // clear storms env flag
    if (((play->pauseCtx.state == 0) && (play->gameOverCtx.state == GAMEOVER_INACTIVE) &&
         (play->msgCtx.msgLength == 0) && (!FrameAdvance_IsEnabled(play)) &&
         ((play->transitionMode == TRANS_MODE_OFF) || (gSaveContext.gameMode != 0))) ||
        (this->timer >= 250)) {
        if ((play->envCtx.lightMode != LIGHT_MODE_TIME) || play->envCtx.lightConfig != 1) {
            this->timer--;
        }
        osSyncPrintf("\nthis->timer=[%d]", this->timer);
        if (this->timer == 308) {
            osSyncPrintf("\n\n\n豆よ のびろ 指定\n\n\n"); // "Let's grow some beans"
            Flags_SetEnv(play, 5);                        // set storms env flag
        }
    }

    if (gInterruptSongOfStorms) {
        this->timer = 0;
    }

    if (this->timer == 0) {
<<<<<<< HEAD
        globalCtx->envCtx.precipitation[PRECIP_SOS_MAX] = 0;
        if (globalCtx->csCtx.state == CS_STATE_IDLE) {
            Environment_StopStormNatureAmbience(globalCtx);
=======
        play->envCtx.precipitation[PRECIP_SOS_MAX] = 0;
        if (play->csCtx.state == CS_STATE_IDLE) {
            Environment_StopStormNatureAmbience(play);
>>>>>>> 0a7ee113
        } else if (Audio_GetActiveSeqId(SEQ_PLAYER_BGM_MAIN) == NA_BGM_NATURE_AMBIENCE) {
            Audio_SetNatureAmbienceChannelIO(NATURE_CHANNEL_LIGHTNING, CHANNEL_IO_PORT_1, 0);
            Audio_SetNatureAmbienceChannelIO(NATURE_CHANNEL_RAIN, CHANNEL_IO_PORT_1, 0);
        }
        osSyncPrintf("\n\n\nE_wether_flg=[%d]", gWeatherMode);
        osSyncPrintf("\nrain_evt_trg=[%d]\n\n", play->envCtx.stormRequest);
        if (gWeatherMode == WEATHER_MODE_CLEAR && (play->envCtx.stormRequest == STORM_REQUEST_START)) {
            play->envCtx.stormRequest = STORM_REQUEST_STOP;
        } else {
            play->envCtx.stormRequest = STORM_REQUEST_NONE;
            play->envCtx.stormState = STORM_STATE_OFF;
        }
        play->envCtx.lightningState = LIGHTNING_LAST;
        Actor_Kill(&this->actor);
    }
}

void EnOkarinaEffect_Update(Actor* thisx, PlayState* play) {
    EnOkarinaEffect* this = (EnOkarinaEffect*)thisx;

    this->actionFunc(this, play);
    if (BREG(0) != 0) {
        DebugDisplay_AddObject(this->actor.world.pos.x, this->actor.world.pos.y, this->actor.world.pos.z,
                               this->actor.world.rot.x, this->actor.world.rot.y, this->actor.world.rot.z, 1.0f, 1.0f,
                               1.0f, 0xFF, 0, 0xFF, 0xFF, 4, play->state.gfxCtx);
    }
}<|MERGE_RESOLUTION|>--- conflicted
+++ resolved
@@ -90,15 +90,9 @@
     }
 
     if (this->timer == 0) {
-<<<<<<< HEAD
-        globalCtx->envCtx.precipitation[PRECIP_SOS_MAX] = 0;
-        if (globalCtx->csCtx.state == CS_STATE_IDLE) {
-            Environment_StopStormNatureAmbience(globalCtx);
-=======
         play->envCtx.precipitation[PRECIP_SOS_MAX] = 0;
         if (play->csCtx.state == CS_STATE_IDLE) {
             Environment_StopStormNatureAmbience(play);
->>>>>>> 0a7ee113
         } else if (Audio_GetActiveSeqId(SEQ_PLAYER_BGM_MAIN) == NA_BGM_NATURE_AMBIENCE) {
             Audio_SetNatureAmbienceChannelIO(NATURE_CHANNEL_LIGHTNING, CHANNEL_IO_PORT_1, 0);
             Audio_SetNatureAmbienceChannelIO(NATURE_CHANNEL_RAIN, CHANNEL_IO_PORT_1, 0);
