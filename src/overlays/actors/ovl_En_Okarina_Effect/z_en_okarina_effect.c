/*
 * File: z_en_okarina_effect.c
 * Overlay: ovl_En_Okarina_Effect
 * Description: Manages the storm created when playing Song of Storms
 */

#include "z_en_okarina_effect.h"
#include "vt.h"

#define FLAGS 0x02000010

#define THIS ((EnOkarinaEffect*)thisx)

void EnOkarinaEffect_Init(Actor* thisx, GlobalContext* globalCtx);
void EnOkarinaEffect_Destroy(Actor* thisx, GlobalContext* globalCtx);
void EnOkarinaEffect_Update(Actor* thisx, GlobalContext* globalCtx);

void EnOkarinaEffect_TriggerStorm(EnOkarinaEffect* this, GlobalContext* globalCtx);
void EnOkarinaEffect_ManageStorm(EnOkarinaEffect* this, GlobalContext* globalCtx);

const ActorInit En_Okarina_Effect_InitVars = {
    ACTOR_EN_OKARINA_EFFECT,
    ACTORCAT_ITEMACTION,
    FLAGS,
    OBJECT_GAMEPLAY_KEEP,
    sizeof(EnOkarinaEffect),
    (ActorFunc)EnOkarinaEffect_Init,
    (ActorFunc)EnOkarinaEffect_Destroy,
    (ActorFunc)EnOkarinaEffect_Update,
    NULL,
};

void EnOkarinaEffect_SetupAction(EnOkarinaEffect* this, EnOkarinaEffectActionFunc actionFunc) {
    this->actionFunc = actionFunc;
}

void EnOkarinaEffect_Destroy(Actor* thisx, GlobalContext* globalCtx) {
    EnOkarinaEffect* this = THIS;

    globalCtx->envCtx.unk_F2[0] = 0;
    if ((gWeatherMode != 4) && (gWeatherMode != 5) && (globalCtx->envCtx.gloomySkyMode == 1)) {
        globalCtx->envCtx.gloomySkyMode = 2; // end gloomy sky
        func_80077684(globalCtx);
    }
    globalCtx->envCtx.lightningMode = LIGHTNING_MODE_LAST;
}

void EnOkarinaEffect_Init(Actor* thisx, GlobalContext* globalCtx) {
    EnOkarinaEffect* this = THIS;

    osSyncPrintf("\n\n");
    // "Ocarina Storm Effect"
    osSyncPrintf(VT_FGCOL(YELLOW) "☆☆☆☆☆ オカリナあらし効果ビカビカビカ〜 ☆☆☆☆☆ \n" VT_RST);
    osSyncPrintf("\n\n");
    if (globalCtx->envCtx.unk_EE[1] != 0) {
        Actor_Kill(&this->actor);
    }
    EnOkarinaEffect_SetupAction(this, EnOkarinaEffect_TriggerStorm);
}

void EnOkarinaEffect_TriggerStorm(EnOkarinaEffect* this, GlobalContext* globalCtx) {
    this->timer = 400;                   // 20 seconds
    globalCtx->envCtx.unk_F2[0] = 20;    // rain intensity target
    globalCtx->envCtx.gloomySkyMode = 1; // start gloomy sky
    if ((gWeatherMode != 0) || globalCtx->envCtx.unk_17 != 0) {
        globalCtx->envCtx.unk_DE = 1;
    }
    globalCtx->envCtx.lightningMode = LIGHTNING_MODE_ON;
    func_80077624(globalCtx);
    EnOkarinaEffect_SetupAction(this, EnOkarinaEffect_ManageStorm);
}

void EnOkarinaEffect_ManageStorm(EnOkarinaEffect* this, GlobalContext* globalCtx) {
    Flags_UnsetEnv(globalCtx, 5); // clear storms env flag
    if (((globalCtx->pauseCtx.state == 0) && (globalCtx->gameOverCtx.state == GAMEOVER_INACTIVE) &&
<<<<<<< HEAD
         (globalCtx->msgCtx.unk_E300 == 0) && (FrameAdvance_IsEnabled(globalCtx) == 0) &&
=======
         (globalCtx->msgCtx.unk_E300 == 0) && (!FrameAdvance_IsEnabled(globalCtx)) &&
>>>>>>> e53081df
         ((globalCtx->transitionMode == 0) || (gSaveContext.gameMode != 0))) ||
        (this->timer >= 250)) {
        if (globalCtx->envCtx.indoors || globalCtx->envCtx.unk_1F != 1) {
            this->timer--;
        }
        osSyncPrintf("\nthis->timer=[%d]", this->timer);
        if (this->timer == 308) {
            // "Let's grow some beans"
            osSyncPrintf("\n\n\n豆よ のびろ 指定\n\n\n");
            Flags_SetEnv(globalCtx, 5); // set storms env flag
        }
    }

    if (D_8011FB38 != 0) {
        this->timer = 0;
    }

    if (this->timer == 0) {
        globalCtx->envCtx.unk_F2[0] = 0;
        if (globalCtx->csCtx.state == CS_STATE_IDLE) {
            func_80077684(globalCtx);
        } else if (func_800FA0B4(0) == 1) {
            func_800F6D58(0xF, 1, 0);
            func_800F6D58(0xE, 1, 0);
        }
        osSyncPrintf("\n\n\nE_wether_flg=[%d]", gWeatherMode);
        osSyncPrintf("\nrain_evt_trg=[%d]\n\n", globalCtx->envCtx.gloomySkyMode);
        if (gWeatherMode == 0 && (globalCtx->envCtx.gloomySkyMode == 1)) {
            globalCtx->envCtx.gloomySkyMode = 2; // end gloomy sky
        } else {
            globalCtx->envCtx.gloomySkyMode = 0;
            globalCtx->envCtx.unk_DE = 0;
        }
        globalCtx->envCtx.lightningMode = LIGHTNING_MODE_LAST;
        Actor_Kill(&this->actor);
    }
}

void EnOkarinaEffect_Update(Actor* thisx, GlobalContext* globalCtx) {
    EnOkarinaEffect* this = THIS;

    this->actionFunc(this, globalCtx);
    if (BREG(0) != 0) {
        DebugDisplay_AddObject(this->actor.world.pos.x, this->actor.world.pos.y, this->actor.world.pos.z,
                               this->actor.world.rot.x, this->actor.world.rot.y, this->actor.world.rot.z, 1.0f, 1.0f,
                               1.0f, 0xFF, 0, 0xFF, 0xFF, 4, globalCtx->state.gfxCtx);
    }
}<|MERGE_RESOLUTION|>--- conflicted
+++ resolved
@@ -73,11 +73,7 @@
 void EnOkarinaEffect_ManageStorm(EnOkarinaEffect* this, GlobalContext* globalCtx) {
     Flags_UnsetEnv(globalCtx, 5); // clear storms env flag
     if (((globalCtx->pauseCtx.state == 0) && (globalCtx->gameOverCtx.state == GAMEOVER_INACTIVE) &&
-<<<<<<< HEAD
-         (globalCtx->msgCtx.unk_E300 == 0) && (FrameAdvance_IsEnabled(globalCtx) == 0) &&
-=======
          (globalCtx->msgCtx.unk_E300 == 0) && (!FrameAdvance_IsEnabled(globalCtx)) &&
->>>>>>> e53081df
          ((globalCtx->transitionMode == 0) || (gSaveContext.gameMode != 0))) ||
         (this->timer >= 250)) {
         if (globalCtx->envCtx.indoors || globalCtx->envCtx.unk_1F != 1) {
