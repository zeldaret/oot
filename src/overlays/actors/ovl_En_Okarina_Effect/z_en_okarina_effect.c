/*
 * File: z_en_okarina_effect.c
 * Overlay: ovl_En_Okarina_Effect
 * Description: Manages the storm created when playing Song of Storms
 */

#include "z_en_okarina_effect.h"
#include "vt.h"

#define FLAGS (ACTOR_FLAG_4 | ACTOR_FLAG_25)

void EnOkarinaEffect_Init(Actor* thisx, PlayState* play);
void EnOkarinaEffect_Destroy(Actor* thisx, PlayState* play);
void EnOkarinaEffect_Update(Actor* thisx, PlayState* play);

void EnOkarinaEffect_TriggerStorm(EnOkarinaEffect* this, PlayState* play);
void EnOkarinaEffect_ManageStorm(EnOkarinaEffect* this, PlayState* play);

const ActorInit En_Okarina_Effect_InitVars = {
    ACTOR_EN_OKARINA_EFFECT,
    ACTORCAT_ITEMACTION,
    FLAGS,
    OBJECT_GAMEPLAY_KEEP,
    sizeof(EnOkarinaEffect),
    (ActorFunc)EnOkarinaEffect_Init,
    (ActorFunc)EnOkarinaEffect_Destroy,
    (ActorFunc)EnOkarinaEffect_Update,
    NULL,
};

void EnOkarinaEffect_SetupAction(EnOkarinaEffect* this, EnOkarinaEffectActionFunc actionFunc) {
    this->actionFunc = actionFunc;
}

void EnOkarinaEffect_Destroy(Actor* thisx, PlayState* play) {
    EnOkarinaEffect* this = (EnOkarinaEffect*)thisx;

    play->envCtx.precipitation[PRECIP_SOS_MAX] = 0;
    if ((gWeatherMode != WEATHER_MODE_RAIN) && (gWeatherMode != WEATHER_MODE_HEAVY_RAIN) &&
        (play->envCtx.stormRequest == STORM_REQUEST_START)) {
        play->envCtx.stormRequest = STORM_REQUEST_STOP;
        Environment_StopStormNatureAmbience(play);
    }
    play->envCtx.lightningState = LIGHTNING_LAST;
}

void EnOkarinaEffect_Init(Actor* thisx, PlayState* play) {
    EnOkarinaEffect* this = (EnOkarinaEffect*)thisx;

    osSyncPrintf("\n\n");
    // "Ocarina Storm Effect"
    osSyncPrintf(VT_FGCOL(YELLOW) "☆☆☆☆☆ オカリナあらし効果ビカビカビカ〜 ☆☆☆☆☆ \n" VT_RST);
    osSyncPrintf("\n\n");
    if (play->envCtx.precipitation[PRECIP_RAIN_CUR] != 0) {
        Actor_Kill(&this->actor);
    }
    EnOkarinaEffect_SetupAction(this, EnOkarinaEffect_TriggerStorm);
}

void EnOkarinaEffect_TriggerStorm(EnOkarinaEffect* this, PlayState* play) {
    this->timer = 400; // 20 seconds
    play->envCtx.precipitation[PRECIP_SOS_MAX] = 20;
    play->envCtx.stormRequest = STORM_REQUEST_START;
    if ((gWeatherMode != WEATHER_MODE_CLEAR) || play->envCtx.skyboxConfig != 0) {
        play->envCtx.stormState = STORM_STATE_ON;
    }
    play->envCtx.lightningState = LIGHTNING_ON;
    Environment_PlayStormNatureAmbience(play);
    EnOkarinaEffect_SetupAction(this, EnOkarinaEffect_ManageStorm);
}

void EnOkarinaEffect_ManageStorm(EnOkarinaEffect* this, PlayState* play) {
    Flags_UnsetEnv(play, 5); // clear storms env flag
    if (((play->pauseCtx.state == 0) && (play->gameOverCtx.state == GAMEOVER_INACTIVE) &&
         (play->msgCtx.msgLength == 0) && (!FrameAdvance_IsEnabled(play)) &&
         ((play->transitionMode == TRANS_MODE_OFF) || (gSaveContext.gameMode != 0))) ||
        (this->timer >= 250)) {
        if ((play->envCtx.lightMode != LIGHT_MODE_TIME) || play->envCtx.lightConfig != 1) {
            this->timer--;
        }
        osSyncPrintf("\nthis->timer=[%d]", this->timer);
        if (this->timer == 308) {
            osSyncPrintf("\n\n\n豆よ のびろ 指定\n\n\n"); // "Let's grow some beans"
            Flags_SetEnv(play, 5);                        // set storms env flag
        }
    }

    if (gInterruptSongOfStorms) {
        this->timer = 0;
    }

    if (this->timer == 0) {
<<<<<<< HEAD
        globalCtx->envCtx.precipitation[PRECIP_SOS_MAX] = 0;
        if (globalCtx->csCtx.state == CS_STATE_IDLE) {
            Environment_StopStormNatureAmbience(globalCtx);
        } else if (Audio_GetActiveSeqId(SEQ_PLAYER_BGM_MAIN) == NA_BGM_NATURE_AMBIENCE) {
=======
        play->envCtx.precipitation[PRECIP_SOS_MAX] = 0;
        if (play->csCtx.state == CS_STATE_IDLE) {
            Environment_StopStormNatureAmbience(play);
        } else if (func_800FA0B4(SEQ_PLAYER_BGM_MAIN) == NA_BGM_NATURE_AMBIENCE) {
>>>>>>> 2e6279bc
            Audio_SetNatureAmbienceChannelIO(NATURE_CHANNEL_LIGHTNING, CHANNEL_IO_PORT_1, 0);
            Audio_SetNatureAmbienceChannelIO(NATURE_CHANNEL_RAIN, CHANNEL_IO_PORT_1, 0);
        }
        osSyncPrintf("\n\n\nE_wether_flg=[%d]", gWeatherMode);
        osSyncPrintf("\nrain_evt_trg=[%d]\n\n", play->envCtx.stormRequest);
        if (gWeatherMode == WEATHER_MODE_CLEAR && (play->envCtx.stormRequest == STORM_REQUEST_START)) {
            play->envCtx.stormRequest = STORM_REQUEST_STOP;
        } else {
            play->envCtx.stormRequest = STORM_REQUEST_NONE;
            play->envCtx.stormState = STORM_STATE_OFF;
        }
        play->envCtx.lightningState = LIGHTNING_LAST;
        Actor_Kill(&this->actor);
    }
}

void EnOkarinaEffect_Update(Actor* thisx, PlayState* play) {
    EnOkarinaEffect* this = (EnOkarinaEffect*)thisx;

    this->actionFunc(this, play);
    if (BREG(0) != 0) {
        DebugDisplay_AddObject(this->actor.world.pos.x, this->actor.world.pos.y, this->actor.world.pos.z,
                               this->actor.world.rot.x, this->actor.world.rot.y, this->actor.world.rot.z, 1.0f, 1.0f,
                               1.0f, 0xFF, 0, 0xFF, 0xFF, 4, play->state.gfxCtx);
    }
}<|MERGE_RESOLUTION|>--- conflicted
+++ resolved
@@ -90,17 +90,10 @@
     }
 
     if (this->timer == 0) {
-<<<<<<< HEAD
-        globalCtx->envCtx.precipitation[PRECIP_SOS_MAX] = 0;
-        if (globalCtx->csCtx.state == CS_STATE_IDLE) {
-            Environment_StopStormNatureAmbience(globalCtx);
-        } else if (Audio_GetActiveSeqId(SEQ_PLAYER_BGM_MAIN) == NA_BGM_NATURE_AMBIENCE) {
-=======
         play->envCtx.precipitation[PRECIP_SOS_MAX] = 0;
         if (play->csCtx.state == CS_STATE_IDLE) {
             Environment_StopStormNatureAmbience(play);
-        } else if (func_800FA0B4(SEQ_PLAYER_BGM_MAIN) == NA_BGM_NATURE_AMBIENCE) {
->>>>>>> 2e6279bc
+        } else if (Audio_GetActiveSeqId(SEQ_PLAYER_BGM_MAIN) == NA_BGM_NATURE_AMBIENCE) {
             Audio_SetNatureAmbienceChannelIO(NATURE_CHANNEL_LIGHTNING, CHANNEL_IO_PORT_1, 0);
             Audio_SetNatureAmbienceChannelIO(NATURE_CHANNEL_RAIN, CHANNEL_IO_PORT_1, 0);
         }
