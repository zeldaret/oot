--- conflicted
+++ resolved
@@ -94,11 +94,7 @@
         globalCtx->envCtx.unk_F2[0] = 0;
         if (globalCtx->csCtx.state == CS_STATE_IDLE) {
             func_80077684(globalCtx);
-<<<<<<< HEAD
-        } else if (Audio_GetActiveSequence(0) == NA_BGM_NATURE_BACKGROUND) {
-=======
-        } else if (func_800FA0B4(SEQ_PLAYER_BGM_MAIN) == NA_BGM_NATURE_BACKGROUND) {
->>>>>>> b3d5f549
+        } else if (Audio_GetActiveSequence(SEQ_PLAYER_BGM_MAIN) == NA_BGM_NATURE_BACKGROUND) {
             func_800F6D58(0xF, 1, 0);
             func_800F6D58(0xE, 1, 0);
         }
