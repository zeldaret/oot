/*
 * File: z_en_okarina_effect.c
 * Overlay: ovl_En_Okarina_Effect
 * Description: Manages the storm created when playing Song of Storms
 */

#include "z_en_okarina_effect.h"
#include "vt.h"

#define FLAGS 0x02000010

#define THIS ((EnOkarinaEffect*)thisx)

void EnOkarinaEffect_Init(Actor* thisx, GlobalContext* globalCtx);
void EnOkarinaEffect_Destroy(Actor* thisx, GlobalContext* globalCtx);
void EnOkarinaEffect_Update(Actor* thisx, GlobalContext* globalCtx);

void EnOkarinaEffect_TriggerStorm(EnOkarinaEffect* this, GlobalContext* globalCtx);
void EnOkarinaEffect_ManageStorm(EnOkarinaEffect* this, GlobalContext* globalCtx);

const ActorInit En_Okarina_Effect_InitVars = {
    ACTOR_EN_OKARINA_EFFECT,
    ACTORCAT_ITEMACTION,
    FLAGS,
    OBJECT_GAMEPLAY_KEEP,
    sizeof(EnOkarinaEffect),
    (ActorFunc)EnOkarinaEffect_Init,
    (ActorFunc)EnOkarinaEffect_Destroy,
    (ActorFunc)EnOkarinaEffect_Update,
    NULL,
};

void EnOkarinaEffect_SetupAction(EnOkarinaEffect* this, EnOkarinaEffectActionFunc actionFunc) {
    this->actionFunc = actionFunc;
}

void EnOkarinaEffect_Destroy(Actor* thisx, GlobalContext* globalCtx) {
    EnOkarinaEffect* this = THIS;

    globalCtx->envCtx.unk_F2[0] = 0;
    if ((D_8011FB30 != 4) && (D_8011FB30 != 5) && (globalCtx->envCtx.gloomySkyEvent == 1)) {
        globalCtx->envCtx.gloomySkyEvent = 2; // end gloomy sky
        func_80077684(globalCtx);
    }
    globalCtx->envCtx.lightning = 2; // end lightning
}

void EnOkarinaEffect_Init(Actor* thisx, GlobalContext* globalCtx) {
    EnOkarinaEffect* this = THIS;

    osSyncPrintf("\n\n");
    // "Ocarina Storm Effect"
    osSyncPrintf(VT_FGCOL(YELLOW) "☆☆☆☆☆ オカリナあらし効果ビカビカビカ〜 ☆☆☆☆☆ \n" VT_RST);
    osSyncPrintf("\n\n");
    if (globalCtx->envCtx.unk_EE[1] != 0) {
        Actor_Kill(&this->actor); // kill if an instance is already spawned
    }
    EnOkarinaEffect_SetupAction(this, EnOkarinaEffect_TriggerStorm);
}

void EnOkarinaEffect_TriggerStorm(EnOkarinaEffect* this, GlobalContext* globalCtx) {
    this->timer = 400;                    // 20 seconds
    globalCtx->envCtx.unk_F2[0] = 20;     // rain intensity target
    globalCtx->envCtx.gloomySkyEvent = 1; // start gloomy sky
    if ((D_8011FB30 != 0) || globalCtx->envCtx.gloomySky != 0) {
        globalCtx->envCtx.unk_DE = 1;
    }
    globalCtx->envCtx.lightning = 1; // start lightning
    func_80077624(globalCtx);
    EnOkarinaEffect_SetupAction(this, EnOkarinaEffect_ManageStorm);
}

void EnOkarinaEffect_ManageStorm(EnOkarinaEffect* this, GlobalContext* globalCtx) {
    Flags_UnsetEnv(globalCtx, 5); // clear storms env flag
<<<<<<< HEAD
    if (((globalCtx->pauseCtx.state == 0) && (globalCtx->gameOverCtx.state == GAMEOVER_INACTIVE) &&
         (globalCtx->msgCtx.unk_E300 == 0) && (func_800C0D28(globalCtx) == 0) &&
         ((globalCtx->transitionMode == 0) || (gSaveContext.gameMode != 0))) ||
=======
    if (((globalCtx->pauseCtx.state == 0) && (globalCtx->unk_10A20 == 0) && (globalCtx->msgCtx.unk_E300 == 0) &&
         (!FrameAdvance_IsEnabled(globalCtx)) && ((globalCtx->transitionMode == 0) || (gSaveContext.gameMode != 0))) ||
>>>>>>> 187d2d15
        (this->timer >= 250)) {
        if (globalCtx->envCtx.unk_1E != 0 || globalCtx->envCtx.unk_1F != 1) {
            this->timer--;
        }
        osSyncPrintf("\nthis->timer=[%d]", this->timer);
        if (this->timer == 308) {
            // "Let's grow some beans"
            osSyncPrintf("\n\n\n豆よ のびろ 指定\n\n\n");
            Flags_SetEnv(globalCtx, 5); // set storms env flag
        }
    }

    if (D_8011FB38 != 0) {
        this->timer = 0;
    }

    if (this->timer == 0) {
        globalCtx->envCtx.unk_F2[0] = 0;
        if (globalCtx->csCtx.state == 0) {
            func_80077684(globalCtx);
        } else if (func_800FA0B4(0) == 1) {
            func_800F6D58(0xF, 1, 0);
            func_800F6D58(0xE, 1, 0);
        }
        osSyncPrintf("\n\n\nE_wether_flg=[%d]", D_8011FB30);
        osSyncPrintf("\nrain_evt_trg=[%d]\n\n", globalCtx->envCtx.gloomySkyEvent);
        if (D_8011FB30 == 0 && (globalCtx->envCtx.gloomySkyEvent == 1)) {
            globalCtx->envCtx.gloomySkyEvent = 2; // end gloomy sky
        } else {
            globalCtx->envCtx.gloomySkyEvent = 0;
            globalCtx->envCtx.unk_DE = 0;
        }
        globalCtx->envCtx.lightning = 2; // end lightning
        Actor_Kill(&this->actor);
    }
}

void EnOkarinaEffect_Update(Actor* thisx, GlobalContext* globalCtx) {
    EnOkarinaEffect* this = THIS;

    this->actionFunc(this, globalCtx);
    if (BREG(0) != 0) {
        DebugDisplay_AddObject(this->actor.world.pos.x, this->actor.world.pos.y, this->actor.world.pos.z,
                               this->actor.world.rot.x, this->actor.world.rot.y, this->actor.world.rot.z, 1.0f, 1.0f,
                               1.0f, 0xFF, 0, 0xFF, 0xFF, 4, globalCtx->state.gfxCtx);
    }
}<|MERGE_RESOLUTION|>--- conflicted
+++ resolved
@@ -72,14 +72,9 @@
 
 void EnOkarinaEffect_ManageStorm(EnOkarinaEffect* this, GlobalContext* globalCtx) {
     Flags_UnsetEnv(globalCtx, 5); // clear storms env flag
-<<<<<<< HEAD
     if (((globalCtx->pauseCtx.state == 0) && (globalCtx->gameOverCtx.state == GAMEOVER_INACTIVE) &&
-         (globalCtx->msgCtx.unk_E300 == 0) && (func_800C0D28(globalCtx) == 0) &&
+         (globalCtx->msgCtx.unk_E300 == 0) && (!FrameAdvance_IsEnabled(globalCtx)) &&
          ((globalCtx->transitionMode == 0) || (gSaveContext.gameMode != 0))) ||
-=======
-    if (((globalCtx->pauseCtx.state == 0) && (globalCtx->unk_10A20 == 0) && (globalCtx->msgCtx.unk_E300 == 0) &&
-         (!FrameAdvance_IsEnabled(globalCtx)) && ((globalCtx->transitionMode == 0) || (gSaveContext.gameMode != 0))) ||
->>>>>>> 187d2d15
         (this->timer >= 250)) {
         if (globalCtx->envCtx.unk_1E != 0 || globalCtx->envCtx.unk_1F != 1) {
             this->timer--;
