#include "z_en_holl.h"

#define FLAGS ACTOR_FLAG_4

// Horizontal holls parameters (`ENHOLL_H_*`)
// All horizontal holls are cuboids which react to how far (depth) and in which direction (side) the player is from the
// actor, in the actor's local z direction.

// Defines the height of horizontal holls (all kinds) with a Y range relative to the actor position.
#define ENHOLL_H_Y_MIN -50.0f
#define ENHOLL_H_Y_MAX 200.0f

// Defines the width of horizontal holls (all kinds),
// with a half-width extending on both lateral sides (towards local +x and -x).
#define ENHOLL_H_HALFWIDTH_NARROW 100.0f
#define ENHOLL_H_HALFWIDTH 200.0f

// Defines the depth range from horizontal invisible holls (`ENHOLL_H_INVISIBLE`, `ENHOLL_H_INVISIBLE_NARROW`),
// at which rooms get loaded.
// i.e. when the player's distance from the actor (along local z) is within this range, the corresponding room is loaded
// Note: This means there is a depth range in the middle of `2*ENHOLL_H_INVISIBLE_LOAD_DEPTH_MIN` where nothing happens.
//       That range where nothing happens is useful to avoid quickly repeated room swaps.
// Note: This means the player is expected to be inside the depth range at some point.
//       i.e. this range needs to be deep enough so that the player cannot move past it in a single frame.
#define ENHOLL_H_INVISIBLE_LOAD_DEPTH_MAX 100.0f
#define ENHOLL_H_INVISIBLE_LOAD_DEPTH_MIN 50.0f

// Defines the depth from horizontal switch flag holls (`ENHOLL_H_FADE_SWITCHFLAG`),
//  - at which the screen starts fading black;
#define ENHOLL_H_SWITCHFLAG_FADE_DEPTH 100.0f
//  - at which the screen is fully faded black,
//    and rooms are loaded if needed according to the side the player is on (along local z).
#define ENHOLL_H_SWITCHFLAG_LOAD_DEPTH 50.0f

// Vertical holls parameters (`ENHOLL_V_*`)
// All vertical holls are cylinders which react to how far (y dist) and in which direction (side) the player is from the
// actor, along the vertical y axis.

// Vertical down holls parameters (`ENHOLL_V_DOWN_FADE_LARGE`)
#define ENHOLL_V_DOWN_RADIUS 500.0f
// Y dist at which the screen starts fading black.
#define ENHOLL_V_DOWN_FADE_YDIST 605.0f
// Y dist at which the screen is fully faded black, and the room down is loaded.
#define ENHOLL_V_DOWN_LOAD_YDIST 95.0f

// Radius for other vertical holls (`ENHOLL_V_FADE`, `ENHOLL_V_INVISIBLE`)
#define ENHOLL_V_RADIUS 120.0f

// Vertical fade holls parameters (`ENHOLL_V_FADE`)
// Y dist at which the screen starts fading black.
#define ENHOLL_V_FADE_FADE_YDIST 200.0f
// Y dist at which the screen is fully faded black,
// and rooms are loaded if needed according to the side the player is on (along y).
#define ENHOLL_V_FADE_LOAD_YDIST 50.0f

// Vertical invisible holls parameters (`ENHOLL_V_INVISIBLE`)
// Similar to the range defined by `ENHOLL_H_INVISIBLE_LOAD_DEPTH_MAX` and min above for horizontal planes,
// but vertically (along y).
#define ENHOLL_V_INVISIBLE_LOAD_YDIST_MAX 200.0f
#define ENHOLL_V_INVISIBLE_LOAD_YDIST_MIN 50.0f

void EnHoll_Init(Actor* thisx, PlayState* play);
void EnHoll_Destroy(Actor* thisx, PlayState* play);
void EnHoll_Update(Actor* thisx, PlayState* play);
void EnHoll_Draw(Actor* thisx, PlayState* play);

void EnHoll_WaitRoomLoaded(EnHoll* this, PlayState* play);
void EnHoll_HorizontalVisibleNarrow(EnHoll* this, PlayState* play);
void EnHoll_HorizontalInvisible(EnHoll* this, PlayState* play);
void EnHoll_VerticalDownFadeLarge(EnHoll* this, PlayState* play);
void EnHoll_VerticalFade(EnHoll* this, PlayState* play);
void EnHoll_VerticalInvisible(EnHoll* this, PlayState* play);
void EnHoll_HorizontalFadeSwitchFlag(EnHoll* this, PlayState* play);

ActorInit En_Holl_InitVars = {
    ACTOR_EN_HOLL,
    ACTORCAT_DOOR,
    FLAGS,
    OBJECT_GAMEPLAY_KEEP,
    sizeof(EnHoll),
    (ActorFunc)EnHoll_Init,
    (ActorFunc)EnHoll_Destroy,
    (ActorFunc)EnHoll_Update,
    (ActorFunc)EnHoll_Draw,
};

static EnHollActionFunc sActionFuncs[] = {
    EnHoll_HorizontalVisibleNarrow,  // ENHOLL_H_VISIBLE_NARROW
    EnHoll_VerticalDownFadeLarge,    // ENHOLL_V_DOWN_FADE_LARGE
    EnHoll_VerticalInvisible,        // ENHOLL_V_INVISIBLE
    EnHoll_HorizontalFadeSwitchFlag, // ENHOLL_H_FADE_SWITCHFLAG
    EnHoll_HorizontalInvisible,      // ENHOLL_H_INVISIBLE
    EnHoll_VerticalFade,             // ENHOLL_V_FADE
    EnHoll_HorizontalInvisible,      // ENHOLL_H_INVISIBLE_NARROW
};

static InitChainEntry sInitChain[] = {
    ICHAIN_F32(uncullZoneForward, 4000, ICHAIN_CONTINUE),
    ICHAIN_F32(uncullZoneScale, 400, ICHAIN_CONTINUE),
    ICHAIN_F32(uncullZoneDownward, 400, ICHAIN_STOP),
};

void EnHoll_SetupAction(EnHoll* this, EnHollActionFunc func) {
    this->actionFunc = func;
}

s32 EnHoll_IsKokiriLayer8(void) {
    return gSaveContext.entranceIndex == ENTR_KOKIRI_FOREST_0 && gSaveContext.sceneLayer == 8;
}

void EnHoll_ChooseAction(EnHoll* this) {
    s32 action = ENHOLL_GET_TYPE(&this->actor);

    EnHoll_SetupAction(this, sActionFuncs[action]);
    if (action != ENHOLL_H_VISIBLE_NARROW) {
        this->actor.draw = NULL;
    } else {
        this->planeAlpha = 255;
    }
}

void EnHoll_Init(Actor* thisx, PlayState* play) {
    EnHoll* this = (EnHoll*)thisx;

    Actor_ProcessInitChain(&this->actor, sInitChain);
    EnHoll_ChooseAction(this);
    this->resetBgCoverAlpha = false;
}

void EnHoll_Destroy(Actor* thisx, PlayState* play) {
    s32 transitionActorIndex = GET_TRANSITION_ACTOR_INDEX(thisx);
    TransitionActorEntry* transitionEntry = &play->transiActorCtx.list[transitionActorIndex];

    transitionEntry->id = -transitionEntry->id;
}

void EnHoll_SwapRooms(PlayState* play) {
    Room tempRoom;
    RoomContext* roomCtx = &play->roomCtx;

    tempRoom = roomCtx->curRoom;
    roomCtx->curRoom = roomCtx->prevRoom;
    roomCtx->prevRoom = tempRoom;
    play->roomCtx.unk_30 ^= 1;
}

/**
 * When traversing a holl of this kind, it attempts to:
 *   Load Current Room (fails as it is already loaded)
 *   Load Next Room
 *   Load Previous Room
 *   Load Next Room
 *
 *  @bug The striped nature of holls can cause some actors to unload due to
 *      conflicting Object Lists between the two rooms
 *
 *  @bug If you can get around to the other side of the holl without triggering it,
 *      you can load the room on the other side multiple times
 */
void EnHoll_HorizontalVisibleNarrow(EnHoll* this, PlayState* play) {
    /**
     * These are all absolute distances in the relative z direction. That is, moving
     *   towards or away from the "face" of the holl regardless of orientation.
     * Moving within these distances of the holl have the following effects:
     * [0] : Load the room on this side of the holl if not already loaded
     * [1] : Load the room on the other side of the holl
     * [2] : Start of fade region, where the plane is fully opaque
     * [3] : End of fade region region, where the plane is fully transparent
     *
     * Within the fade region, the plane goes:
     *   opaque -> transparent if approaching,
     *   transparent -> opaque if receding
     */
    static f32 sTriggerDists[2][4] = {
        { 200.0f, 150.0f, 100.0f, 50.0f }, // default
        { 100.0f, 75.0f, 50.0f, 25.0f },   // SCENE_JYASINZOU
    };
    Player* player = GET_PLAYER(play);
<<<<<<< HEAD
    s32 triggerDistsIndex = (u32)((play->sceneId == SCENE_JYASINZOU) ? 1 : 0);
    Vec3f relPlayerPos;
    f32 orthogonalDistToPlayer;
    s32 transitionActorIndex;

    func_8002DBD0(&this->actor, &relPlayerPos, &player->actor.world.pos);
    this->side = (relPlayerPos.z < 0.0f) ? 0 : 1;
    orthogonalDistToPlayer = fabsf(relPlayerPos.z);
    if (relPlayerPos.y > ENHOLL_H_Y_MIN && relPlayerPos.y < ENHOLL_H_Y_MAX &&
        fabsf(relPlayerPos.x) < ENHOLL_H_HALFWIDTH_NARROW &&
        orthogonalDistToPlayer < sTriggerDists[triggerDistsIndex][0]) {

        transitionActorIndex = GET_TRANSITION_ACTOR_INDEX(&this->actor);
        if (orthogonalDistToPlayer > sTriggerDists[triggerDistsIndex][1]) {
=======
    s32 phi_t0 = ((play->sceneId == SCENE_SPIRIT_TEMPLE) ? 1 : 0) & 0xFFFFFFFF;
    Vec3f vec;
    f32 absZ;
    s32 transitionActorIdx;

    func_8002DBD0(&this->actor, &vec, &player->actor.world.pos);
    this->side = (vec.z < 0.0f) ? 0 : 1;
    absZ = fabsf(vec.z);
    if (vec.y > PLANE_Y_MIN && vec.y < PLANE_Y_MAX && fabsf(vec.x) < PLANE_HALFWIDTH &&
        absZ < sHorizTriggerDists[phi_t0][0]) {
        transitionActorIdx = GET_TRANSITION_ACTOR_INDEX(&this->actor);
        if (absZ > sHorizTriggerDists[phi_t0][1]) {
>>>>>>> 1587c550
            if (play->roomCtx.prevRoom.num >= 0 && play->roomCtx.status == 0) {
                this->actor.room = play->transiActorCtx.list[transitionActorIndex].sides[this->side].room;
                EnHoll_SwapRooms(play);
                func_80097534(play, &play->roomCtx);
            }
        } else {
            this->actor.room = play->transiActorCtx.list[transitionActorIndex].sides[this->side ^ 1].room;
            if (play->roomCtx.prevRoom.num < 0) {
                func_8009728C(play, &play->roomCtx, this->actor.room);
            } else {
                this->planeAlpha =
                    (255.0f / (sTriggerDists[triggerDistsIndex][2] - sTriggerDists[triggerDistsIndex][3])) *
                    (orthogonalDistToPlayer - sTriggerDists[triggerDistsIndex][3]);
                this->planeAlpha = CLAMP(this->planeAlpha, 0, 255);

                if (play->roomCtx.curRoom.num != this->actor.room) {
                    EnHoll_SwapRooms(play);
                }
            }
        }
    }
}

void EnHoll_HorizontalInvisible(EnHoll* this, PlayState* play) {
    Player* player = GET_PLAYER(play);
    s32 useViewEye = gDbgCamEnabled || play->csCtx.state != CS_STATE_IDLE;
    Vec3f relSubjectPos;
    s32 isKokiriLayer8;
    f32 hollHalfWidth;
    f32 orthogonalDistToSubject;

    func_8002DBD0(&this->actor, &relSubjectPos, useViewEye ? &play->view.eye : &player->actor.world.pos);
    hollHalfWidth =
        (ENHOLL_GET_TYPE(&this->actor) == ENHOLL_H_INVISIBLE_NARROW) ? ENHOLL_H_HALFWIDTH_NARROW : ENHOLL_H_HALFWIDTH;

    isKokiriLayer8 = EnHoll_IsKokiriLayer8();
    if (isKokiriLayer8 || (relSubjectPos.y > ENHOLL_H_Y_MIN && relSubjectPos.y < ENHOLL_H_Y_MAX &&
                           fabsf(relSubjectPos.x) < hollHalfWidth &&
                           (orthogonalDistToSubject = fabsf(relSubjectPos.z),
                            orthogonalDistToSubject < ENHOLL_H_INVISIBLE_LOAD_DEPTH_MAX &&
                                orthogonalDistToSubject > ENHOLL_H_INVISIBLE_LOAD_DEPTH_MIN))) {
        s32 transitionActorIndex = GET_TRANSITION_ACTOR_INDEX(&this->actor);
        s32 side = (relSubjectPos.z < 0.0f) ? 0 : 1;
        TransitionActorEntry* transitionEntry = &play->transiActorCtx.list[transitionActorIndex];
        s32 room = transitionEntry->sides[side].room;

        this->actor.room = room;
        if (isKokiriLayer8) {}
        if (this->actor.room != play->roomCtx.curRoom.num) {
            if (room) {}
            if (func_8009728C(play, &play->roomCtx, this->actor.room)) {
                EnHoll_SetupAction(this, EnHoll_WaitRoomLoaded);
            }
        }
    }
}

void EnHoll_VerticalDownFadeLarge(EnHoll* this, PlayState* play) {
    Player* player = GET_PLAYER(play);
    f32 absYDistToPlayer = fabsf(this->actor.yDistToPlayer);
    s32 transitionActorIndex;

    if (this->actor.xzDistToPlayer < ENHOLL_V_DOWN_RADIUS &&
        // Nothing happens if `absYDistToPlayer > ENHOLL_V_DOWN_FADE_YDIST`,
        // so this check may as well compare to ENHOLL_V_DOWN_FADE_YDIST
        absYDistToPlayer < (ENHOLL_V_DOWN_FADE_YDIST + 95.0f)) {

        transitionActorIndex = GET_TRANSITION_ACTOR_INDEX(&this->actor);

        if (absYDistToPlayer < ENHOLL_V_DOWN_LOAD_YDIST) {
            play->bgCoverAlpha = 255;
        } else if (absYDistToPlayer > ENHOLL_V_DOWN_FADE_YDIST) {
            play->bgCoverAlpha = 0;
        } else {
            play->bgCoverAlpha = (s16)(ENHOLL_V_DOWN_FADE_YDIST - absYDistToPlayer) *
                                 (255 / (ENHOLL_V_DOWN_FADE_YDIST - ENHOLL_V_DOWN_LOAD_YDIST));
        }

        if (absYDistToPlayer < ENHOLL_V_DOWN_LOAD_YDIST) {
            this->actor.room = play->transiActorCtx.list[transitionActorIndex].sides[1].room;
            Math_SmoothStepToF(&player->actor.world.pos.x, this->actor.world.pos.x, 1.0f, 50.0f, 10.0f);
            Math_SmoothStepToF(&player->actor.world.pos.z, this->actor.world.pos.z, 1.0f, 50.0f, 10.0f);
            if (this->actor.room != play->roomCtx.curRoom.num &&
                func_8009728C(play, &play->roomCtx, this->actor.room)) {
                EnHoll_SetupAction(this, EnHoll_WaitRoomLoaded);
                this->resetBgCoverAlpha = true;
                player->actor.speedXZ = 0.0f;
            }
        }
    } else {
        if (this->resetBgCoverAlpha) {
            play->bgCoverAlpha = 0;
            this->resetBgCoverAlpha = false;
        }
    }
}

void EnHoll_VerticalFade(EnHoll* this, PlayState* play) {
    f32 absYDistToPlayer;
    s32 side;
    s32 transitionActorIndex;

    if ((this->actor.xzDistToPlayer < ENHOLL_V_RADIUS) &&
        (absYDistToPlayer = fabsf(this->actor.yDistToPlayer), absYDistToPlayer < ENHOLL_V_FADE_FADE_YDIST)) {

        if (absYDistToPlayer < ENHOLL_V_FADE_LOAD_YDIST) {
            play->bgCoverAlpha = 255;
        } else {
            play->bgCoverAlpha = (ENHOLL_V_FADE_FADE_YDIST - absYDistToPlayer) *
                                 (255 / (ENHOLL_V_FADE_FADE_YDIST - ENHOLL_V_FADE_LOAD_YDIST));
        }

        if (absYDistToPlayer > ENHOLL_V_FADE_LOAD_YDIST) {
            transitionActorIndex = GET_TRANSITION_ACTOR_INDEX(&this->actor);
            side = (this->actor.yDistToPlayer > 0.0f) ? 0 : 1;
            this->actor.room = play->transiActorCtx.list[transitionActorIndex].sides[side].room;
            if (this->actor.room != play->roomCtx.curRoom.num &&
                func_8009728C(play, &play->roomCtx, this->actor.room)) {
                EnHoll_SetupAction(this, EnHoll_WaitRoomLoaded);
                this->resetBgCoverAlpha = true;
            }
        }
    } else {
        if (this->resetBgCoverAlpha) {
            this->resetBgCoverAlpha = false;
            play->bgCoverAlpha = 0;
        }
    }
}

void EnHoll_VerticalInvisible(EnHoll* this, PlayState* play) {
    f32 absYDistToPlayer;
    s8 side;
    s32 transitionActorIndex;

    if (this->actor.xzDistToPlayer < ENHOLL_V_RADIUS) {
        absYDistToPlayer = fabsf(this->actor.yDistToPlayer);
        if (absYDistToPlayer < ENHOLL_V_INVISIBLE_LOAD_YDIST_MAX &&
            absYDistToPlayer > ENHOLL_V_INVISIBLE_LOAD_YDIST_MIN) {
            transitionActorIndex = GET_TRANSITION_ACTOR_INDEX(&this->actor);
            side = (this->actor.yDistToPlayer > 0.0f) ? 0 : 1;
            this->actor.room = play->transiActorCtx.list[transitionActorIndex].sides[side].room;
            if (this->actor.room != play->roomCtx.curRoom.num &&
                func_8009728C(play, &play->roomCtx, this->actor.room)) {
                EnHoll_SetupAction(this, EnHoll_WaitRoomLoaded);
            }
        }
    }
}

void EnHoll_HorizontalFadeSwitchFlag(EnHoll* this, PlayState* play) {
    Player* player = GET_PLAYER(play);
    Vec3f relPlayerPos;
    f32 orthogonalDistToPlayer;
    s32 side;
    s32 transitionActorIndex;

    if (!Flags_GetSwitch(play, ENHOLL_GET_SWITCH_FLAG(&this->actor))) {
        if (this->resetBgCoverAlpha) {
            play->bgCoverAlpha = 0;
            this->resetBgCoverAlpha = false;
        }
    } else {
        func_8002DBD0(&this->actor, &relPlayerPos, &player->actor.world.pos);
        orthogonalDistToPlayer = fabsf(relPlayerPos.z);

        if (ENHOLL_H_Y_MIN < relPlayerPos.y && relPlayerPos.y < ENHOLL_H_Y_MAX &&
            fabsf(relPlayerPos.x) < ENHOLL_H_HALFWIDTH && orthogonalDistToPlayer < ENHOLL_H_SWITCHFLAG_FADE_DEPTH) {

            this->resetBgCoverAlpha = true;
            transitionActorIndex = GET_TRANSITION_ACTOR_INDEX(&this->actor);

            play->bgCoverAlpha =
                255 - (s32)((orthogonalDistToPlayer - ENHOLL_H_SWITCHFLAG_LOAD_DEPTH) *
                            (255 / (ENHOLL_H_SWITCHFLAG_FADE_DEPTH - ENHOLL_H_SWITCHFLAG_LOAD_DEPTH) + 0.8f));
            if (play->bgCoverAlpha > 255) {
                play->bgCoverAlpha = 255;
            } else if (play->bgCoverAlpha < 0) {
                play->bgCoverAlpha = 0;
            }

            if (orthogonalDistToPlayer < ENHOLL_H_SWITCHFLAG_LOAD_DEPTH) {
                side = (relPlayerPos.z < 0.0f) ? 0 : 1;
                this->actor.room = play->transiActorCtx.list[transitionActorIndex].sides[side].room;
                if (this->actor.room != play->roomCtx.curRoom.num &&
                    func_8009728C(play, &play->roomCtx, this->actor.room)) {
                    EnHoll_SetupAction(this, EnHoll_WaitRoomLoaded);
                }
            }
        } else {
            if (this->resetBgCoverAlpha) {
                play->bgCoverAlpha = 0;
                this->resetBgCoverAlpha = false;
            }
        }
    }
}

void EnHoll_WaitRoomLoaded(EnHoll* this, PlayState* play) {
    if (!EnHoll_IsKokiriLayer8() && play->roomCtx.status == 0) {
        func_80097534(play, &play->roomCtx);
        if (play->bgCoverAlpha == 0) {
            this->resetBgCoverAlpha = false;
        }
        EnHoll_ChooseAction(this);
    }
}

void EnHoll_Update(Actor* thisx, PlayState* play) {
    EnHoll* this = (EnHoll*)thisx;

    this->actionFunc(this, play);
}

#include "assets/overlays/ovl_En_Holl/ovl_En_Holl.c"

void EnHoll_Draw(Actor* thisx, PlayState* play) {
    EnHoll* this = (EnHoll*)thisx;
    Gfx* gfxP;
    u32 setupDLIndex;

    // Only draw the plane if not invisible
    if (this->planeAlpha != 0) {
        OPEN_DISPS(play->state.gfxCtx, "../z_en_holl.c", 805);

        if (this->planeAlpha == 255) {
            gfxP = POLY_OPA_DISP;
            setupDLIndex = SETUPDL_37;
        } else {
            gfxP = POLY_XLU_DISP;
            setupDLIndex = SETUPDL_0;
        }
        gfxP = Gfx_SetupDL(gfxP, setupDLIndex);
        if (this->side == 0) {
            Matrix_RotateY(M_PI, MTXMODE_APPLY);
        }

        gSPMatrix(gfxP++, Matrix_NewMtx(play->state.gfxCtx, "../z_en_holl.c", 824),
                  G_MTX_NOPUSH | G_MTX_LOAD | G_MTX_MODELVIEW);
        gDPSetPrimColor(gfxP++, 0, 0, 0, 0, 0, (u8)this->planeAlpha);
        gSPDisplayList(gfxP++, sPlaneDL);

        if (this->planeAlpha == 255) {
            POLY_OPA_DISP = gfxP;
        } else {
            POLY_XLU_DISP = gfxP;
        }

        CLOSE_DISPS(play->state.gfxCtx, "../z_en_holl.c", 831);
    }
}<|MERGE_RESOLUTION|>--- conflicted
+++ resolved
@@ -176,8 +176,7 @@
         { 100.0f, 75.0f, 50.0f, 25.0f },   // SCENE_JYASINZOU
     };
     Player* player = GET_PLAYER(play);
-<<<<<<< HEAD
-    s32 triggerDistsIndex = (u32)((play->sceneId == SCENE_JYASINZOU) ? 1 : 0);
+    s32 triggerDistsIndex = (u32)((play->sceneId == SCENE_SPIRIT_TEMPLE) ? 1 : 0);
     Vec3f relPlayerPos;
     f32 orthogonalDistToPlayer;
     s32 transitionActorIndex;
@@ -191,20 +190,6 @@
 
         transitionActorIndex = GET_TRANSITION_ACTOR_INDEX(&this->actor);
         if (orthogonalDistToPlayer > sTriggerDists[triggerDistsIndex][1]) {
-=======
-    s32 phi_t0 = ((play->sceneId == SCENE_SPIRIT_TEMPLE) ? 1 : 0) & 0xFFFFFFFF;
-    Vec3f vec;
-    f32 absZ;
-    s32 transitionActorIdx;
-
-    func_8002DBD0(&this->actor, &vec, &player->actor.world.pos);
-    this->side = (vec.z < 0.0f) ? 0 : 1;
-    absZ = fabsf(vec.z);
-    if (vec.y > PLANE_Y_MIN && vec.y < PLANE_Y_MAX && fabsf(vec.x) < PLANE_HALFWIDTH &&
-        absZ < sHorizTriggerDists[phi_t0][0]) {
-        transitionActorIdx = GET_TRANSITION_ACTOR_INDEX(&this->actor);
-        if (absZ > sHorizTriggerDists[phi_t0][1]) {
->>>>>>> 1587c550
             if (play->roomCtx.prevRoom.num >= 0 && play->roomCtx.status == 0) {
                 this->actor.room = play->transiActorCtx.list[transitionActorIndex].sides[this->side].room;
                 EnHoll_SwapRooms(play);
