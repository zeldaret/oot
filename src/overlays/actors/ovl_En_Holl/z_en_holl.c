#include "z_en_holl.h"

#define FLAGS ACTOR_FLAG_4

// Horizontal holls parameters (`ENHOLL_H_*`)
// All horizontal holls are cuboids which react to how far (depth) and in which direction (side) the player is from the
// actor, in the actor's local z direction.

// Defines the height of horizontal holls (all kinds) with a Y range relative to the actor position.
#define ENHOLL_H_Y_MIN -50.0f
#define ENHOLL_H_Y_MAX 200.0f

// Defines the width of horizontal holls (all kinds),
// with a half-width extending on both lateral sides (towards local +x and -x).
#define ENHOLL_H_HALFWIDTH_NARROW 100.0f
#define ENHOLL_H_HALFWIDTH 200.0f

// Defines the depth range from horizontal invisible holls (`ENHOLL_H_INVISIBLE`, `ENHOLL_H_INVISIBLE_NARROW`),
// at which rooms get loaded.
// i.e. when the player's distance from the actor (along local z) is within this range, the corresponding room is loaded
// Note: This means there is a depth range in the middle of `2*ENHOLL_H_INVISIBLE_LOAD_DEPTH_MIN` where nothing happens.
//       That range where nothing happens is useful to avoid quickly repeated room swaps.
// Note: This means the player is expected to be inside the depth range at some point.
//       i.e. this range needs to be deep enough so that the player cannot move past it in a single frame.
#define ENHOLL_H_INVISIBLE_LOAD_DEPTH_MAX 100.0f
#define ENHOLL_H_INVISIBLE_LOAD_DEPTH_MIN 50.0f

// Defines the depth from horizontal switch flag holls (`ENHOLL_H_BGCOVER_SWITCHFLAG`),
//  - at which the background geometry starts fading black;
#define ENHOLL_H_SWITCHFLAG_BGCOVER_DEPTH 100.0f
//  - at which the background geometry is fully faded black,
//    and rooms are loaded if needed according to the side the player is on (along local z).
#define ENHOLL_H_SWITCHFLAG_LOAD_DEPTH 50.0f

// Vertical holls parameters (`ENHOLL_V_*`)
// All vertical holls are cylinders which react to how far (y dist) and in which direction (side) the player is from the
// actor, along the vertical y axis.

// Vertical down holls parameters (`ENHOLL_V_DOWN_BGCOVER_LARGE`)
#define ENHOLL_V_DOWN_RADIUS 500.0f
// Y dist at which the background geometry starts fading black.
#define ENHOLL_V_DOWN_BGCOVER_YDIST 605.0f
// Y dist at which the background geometry is fully faded black, and the room down is loaded.
#define ENHOLL_V_DOWN_LOAD_YDIST 95.0f

// Radius for other vertical holls (`ENHOLL_V_BGCOVER`, `ENHOLL_V_INVISIBLE`)
#define ENHOLL_V_RADIUS 120.0f

// Vertical bg cover holls parameters (`ENHOLL_V_BGCOVER`)
// Y dist at which the background geometry starts fading black.
#define ENHOLL_V_BGCOVER_BGCOVER_YDIST 200.0f
// Y dist at which the background geometry is fully faded black,
// and rooms are loaded if needed according to the side the player is on (along y).
#define ENHOLL_V_BGCOVER_LOAD_YDIST 50.0f

// Vertical invisible holls parameters (`ENHOLL_V_INVISIBLE`)
// Similar to the range defined by `ENHOLL_H_INVISIBLE_LOAD_DEPTH_MAX` and min above for horizontal planes,
// but vertically (along y).
#define ENHOLL_V_INVISIBLE_LOAD_YDIST_MAX 200.0f
#define ENHOLL_V_INVISIBLE_LOAD_YDIST_MIN 50.0f

void EnHoll_Init(Actor* thisx, PlayState* play);
void EnHoll_Destroy(Actor* thisx, PlayState* play);
void EnHoll_Update(Actor* thisx, PlayState* play);
void EnHoll_Draw(Actor* thisx, PlayState* play);

void EnHoll_WaitRoomLoaded(EnHoll* this, PlayState* play);
void EnHoll_HorizontalVisibleNarrow(EnHoll* this, PlayState* play);
void EnHoll_HorizontalInvisible(EnHoll* this, PlayState* play);
void EnHoll_VerticalDownBgCoverLarge(EnHoll* this, PlayState* play);
void EnHoll_VerticalBgCover(EnHoll* this, PlayState* play);
void EnHoll_VerticalInvisible(EnHoll* this, PlayState* play);
void EnHoll_HorizontalBgCoverSwitchFlag(EnHoll* this, PlayState* play);

ActorInit En_Holl_InitVars = {
    ACTOR_EN_HOLL,
    ACTORCAT_DOOR,
    FLAGS,
    OBJECT_GAMEPLAY_KEEP,
    sizeof(EnHoll),
    (ActorFunc)EnHoll_Init,
    (ActorFunc)EnHoll_Destroy,
    (ActorFunc)EnHoll_Update,
    (ActorFunc)EnHoll_Draw,
};

static EnHollActionFunc sActionFuncs[] = {
    EnHoll_HorizontalVisibleNarrow,     // ENHOLL_H_VISIBLE_NARROW
    EnHoll_VerticalDownBgCoverLarge,    // ENHOLL_V_DOWN_BGCOVER_LARGE
    EnHoll_VerticalInvisible,           // ENHOLL_V_INVISIBLE
    EnHoll_HorizontalBgCoverSwitchFlag, // ENHOLL_H_BGCOVER_SWITCHFLAG
    EnHoll_HorizontalInvisible,         // ENHOLL_H_INVISIBLE
    EnHoll_VerticalBgCover,             // ENHOLL_V_BGCOVER
    EnHoll_HorizontalInvisible,         // ENHOLL_H_INVISIBLE_NARROW
};

static InitChainEntry sInitChain[] = {
    ICHAIN_F32(uncullZoneForward, 4000, ICHAIN_CONTINUE),
    ICHAIN_F32(uncullZoneScale, 400, ICHAIN_CONTINUE),
    ICHAIN_F32(uncullZoneDownward, 400, ICHAIN_STOP),
};

void EnHoll_SetupAction(EnHoll* this, EnHollActionFunc func) {
    this->actionFunc = func;
}

s32 EnHoll_IsKokiriLayer8(void) {
    return gSaveContext.entranceIndex == ENTR_KOKIRI_FOREST_0 && gSaveContext.sceneLayer == 8;
}

void EnHoll_ChooseAction(EnHoll* this) {
    s32 type = ENHOLL_GET_TYPE(&this->actor);

    EnHoll_SetupAction(this, sActionFuncs[type]);
    if (type != ENHOLL_H_VISIBLE_NARROW) {
        this->actor.draw = NULL;
    } else {
        this->planeAlpha = 255;
    }
}

void EnHoll_Init(Actor* thisx, PlayState* play) {
    EnHoll* this = (EnHoll*)thisx;

    Actor_ProcessInitChain(&this->actor, sInitChain);
    EnHoll_ChooseAction(this);
    this->resetBgCoverAlpha = false;
}

void EnHoll_Destroy(Actor* thisx, PlayState* play) {
    s32 transitionActorIndex = GET_TRANSITION_ACTOR_INDEX(thisx);
    TransitionActorEntry* transitionEntry = &play->transiActorCtx.list[transitionActorIndex];

    transitionEntry->id = -transitionEntry->id;
}

void EnHoll_SwapRooms(PlayState* play) {
    Room tempRoom;
    RoomContext* roomCtx = &play->roomCtx;

    tempRoom = roomCtx->curRoom;
    roomCtx->curRoom = roomCtx->prevRoom;
    roomCtx->prevRoom = tempRoom;
    play->roomCtx.unk_30 ^= 1;
}

/**
 * These are all absolute distances in the relative z direction. That is, moving
 *   towards or away from the "face" of the holl regardless of orientation.
 * Moving within these distances of the holl have the following effects:
 * [0] : Load the room on this side of the holl if not already loaded
 * [1] : Load the room on the other side of the holl
 * [2] : Start of fade region, where the plane is fully opaque
 * [3] : End of fade region region, where the plane is fully transparent
 *
 * Within the fade region, the plane goes:
 *   opaque -> transparent if approaching,
 *   transparent -> opaque if receding
 */
static f32 sHorizontalVisibleNarrowTriggerDists[2][4] = {
    { 200.0f, 150.0f, 100.0f, 50.0f }, // default
    { 100.0f, 75.0f, 50.0f, 25.0f },   // SCENE_SPIRIT_TEMPLE
};

/**
 * When traversing a holl of this kind, it attempts to:
 *   Load Current Room (fails as it is already loaded)
 *   Load Next Room
 *   Load Previous Room
 *   Load Next Room
 *
 *  @bug The striped nature of holls can cause some actors to unload due to
 *      conflicting Object Lists between the two rooms
 *
 *  @bug If you can get around to the other side of the holl without triggering it,
 *      you can load the room on the other side multiple times
 */
void EnHoll_HorizontalVisibleNarrow(EnHoll* this, PlayState* play) {
    Player* player = GET_PLAYER(play);
    s32 triggerDistsIndex = (u32)((play->sceneId == SCENE_SPIRIT_TEMPLE) ? 1 : 0);
    Vec3f relPlayerPos;
    f32 orthogonalDistToPlayer;
    s32 transitionActorIndex;

    func_8002DBD0(&this->actor, &relPlayerPos, &player->actor.world.pos);
    this->side = (relPlayerPos.z < 0.0f) ? 0 : 1;
    orthogonalDistToPlayer = fabsf(relPlayerPos.z);
    if (relPlayerPos.y > ENHOLL_H_Y_MIN && relPlayerPos.y < ENHOLL_H_Y_MAX &&
        fabsf(relPlayerPos.x) < ENHOLL_H_HALFWIDTH_NARROW &&
        orthogonalDistToPlayer < sHorizontalVisibleNarrowTriggerDists[triggerDistsIndex][0]) {

        transitionActorIndex = GET_TRANSITION_ACTOR_INDEX(&this->actor);
        if (orthogonalDistToPlayer > sHorizontalVisibleNarrowTriggerDists[triggerDistsIndex][1]) {
            if (play->roomCtx.prevRoom.num >= 0 && play->roomCtx.status == 0) {
                this->actor.room = play->transiActorCtx.list[transitionActorIndex].sides[this->side].room;
                EnHoll_SwapRooms(play);
                func_80097534(play, &play->roomCtx);
            }
        } else {
            this->actor.room = play->transiActorCtx.list[transitionActorIndex].sides[this->side ^ 1].room;
            if (play->roomCtx.prevRoom.num < 0) {
                func_8009728C(play, &play->roomCtx, this->actor.room);
            } else {
                this->planeAlpha =
                    (255.0f / (sHorizontalVisibleNarrowTriggerDists[triggerDistsIndex][2] -
                               sHorizontalVisibleNarrowTriggerDists[triggerDistsIndex][3])) *
                    (orthogonalDistToPlayer - sHorizontalVisibleNarrowTriggerDists[triggerDistsIndex][3]);
                this->planeAlpha = CLAMP(this->planeAlpha, 0, 255);

                if (play->roomCtx.curRoom.num != this->actor.room) {
                    EnHoll_SwapRooms(play);
                }
            }
        }
    }
}

void EnHoll_HorizontalInvisible(EnHoll* this, PlayState* play) {
    Player* player = GET_PLAYER(play);
    s32 useViewEye = gDbgCamEnabled || play->csCtx.state != CS_STATE_IDLE;
    Vec3f relSubjectPos;
    s32 isKokiriLayer8;
    f32 hollHalfWidth;
    f32 orthogonalDistToSubject;

    func_8002DBD0(&this->actor, &relSubjectPos, useViewEye ? &play->view.eye : &player->actor.world.pos);
    hollHalfWidth =
        (ENHOLL_GET_TYPE(&this->actor) == ENHOLL_H_INVISIBLE_NARROW) ? ENHOLL_H_HALFWIDTH_NARROW : ENHOLL_H_HALFWIDTH;

    isKokiriLayer8 = EnHoll_IsKokiriLayer8();
    if (isKokiriLayer8 || (relSubjectPos.y > ENHOLL_H_Y_MIN && relSubjectPos.y < ENHOLL_H_Y_MAX &&
                           fabsf(relSubjectPos.x) < hollHalfWidth &&
                           (orthogonalDistToSubject = fabsf(relSubjectPos.z),
                            orthogonalDistToSubject < ENHOLL_H_INVISIBLE_LOAD_DEPTH_MAX &&
                                orthogonalDistToSubject > ENHOLL_H_INVISIBLE_LOAD_DEPTH_MIN))) {
        s32 transitionActorIndex = GET_TRANSITION_ACTOR_INDEX(&this->actor);
        s32 side = (relSubjectPos.z < 0.0f) ? 0 : 1;
        TransitionActorEntry* transitionEntry = &play->transiActorCtx.list[transitionActorIndex];
        s32 room = transitionEntry->sides[side].room;

        this->actor.room = room;
        if (isKokiriLayer8) {}
        if (this->actor.room != play->roomCtx.curRoom.num) {
            if (room) {}
            if (func_8009728C(play, &play->roomCtx, this->actor.room)) {
                EnHoll_SetupAction(this, EnHoll_WaitRoomLoaded);
            }
        }
    }
}

void EnHoll_VerticalDownBgCoverLarge(EnHoll* this, PlayState* play) {
    Player* player = GET_PLAYER(play);
    f32 absYDistToPlayer = fabsf(this->actor.yDistToPlayer);
    s32 transitionActorIndex;

    if (this->actor.xzDistToPlayer < ENHOLL_V_DOWN_RADIUS &&
        // Nothing happens if `absYDistToPlayer > ENHOLL_V_DOWN_BGCOVER_YDIST`,
        // so this check may as well compare to ENHOLL_V_DOWN_BGCOVER_YDIST
        absYDistToPlayer < (ENHOLL_V_DOWN_BGCOVER_YDIST + 95.0f)) {

        transitionActorIndex = GET_TRANSITION_ACTOR_INDEX(&this->actor);

        if (absYDistToPlayer < ENHOLL_V_DOWN_LOAD_YDIST) {
            play->bgCoverAlpha = 255;
        } else if (absYDistToPlayer > ENHOLL_V_DOWN_BGCOVER_YDIST) {
            play->bgCoverAlpha = 0;
        } else {
            play->bgCoverAlpha = (s16)(ENHOLL_V_DOWN_BGCOVER_YDIST - absYDistToPlayer) *
                                 (255 / (ENHOLL_V_DOWN_BGCOVER_YDIST - ENHOLL_V_DOWN_LOAD_YDIST));
        }

        if (absYDistToPlayer < ENHOLL_V_DOWN_LOAD_YDIST) {
            this->actor.room = play->transiActorCtx.list[transitionActorIndex].sides[1].room;
            Math_SmoothStepToF(&player->actor.world.pos.x, this->actor.world.pos.x, 1.0f, 50.0f, 10.0f);
            Math_SmoothStepToF(&player->actor.world.pos.z, this->actor.world.pos.z, 1.0f, 50.0f, 10.0f);
            if (this->actor.room != play->roomCtx.curRoom.num &&
<<<<<<< HEAD
                func_8009728C(play, &play->roomCtx, this->actor.room)) {
                EnHoll_SetupAction(this, EnHoll_WaitRoomLoaded);
                this->resetBgCoverAlpha = true;
                player->actor.speedXZ = 0.0f;
=======
                func_8009728C(play, &play->roomCtx, this->actor.room) != 0) {
                EnHoll_SetupAction(this, EnHoll_NextAction);
                this->unk_14F = 1;
                player->actor.speed = 0.0f;
>>>>>>> 7927e7b3
            }
        }
    } else {
        if (this->resetBgCoverAlpha) {
            play->bgCoverAlpha = 0;
            this->resetBgCoverAlpha = false;
        }
    }
}

void EnHoll_VerticalBgCover(EnHoll* this, PlayState* play) {
    f32 absYDistToPlayer;
    s32 side;
    s32 transitionActorIndex;

    if ((this->actor.xzDistToPlayer < ENHOLL_V_RADIUS) &&
        (absYDistToPlayer = fabsf(this->actor.yDistToPlayer), absYDistToPlayer < ENHOLL_V_BGCOVER_BGCOVER_YDIST)) {

        if (absYDistToPlayer < ENHOLL_V_BGCOVER_LOAD_YDIST) {
            play->bgCoverAlpha = 255;
        } else {
            play->bgCoverAlpha = (ENHOLL_V_BGCOVER_BGCOVER_YDIST - absYDistToPlayer) *
                                 (255 / (ENHOLL_V_BGCOVER_BGCOVER_YDIST - ENHOLL_V_BGCOVER_LOAD_YDIST));
        }

        if (absYDistToPlayer > ENHOLL_V_BGCOVER_LOAD_YDIST) {
            transitionActorIndex = GET_TRANSITION_ACTOR_INDEX(&this->actor);
            side = (this->actor.yDistToPlayer > 0.0f) ? 0 : 1;
            this->actor.room = play->transiActorCtx.list[transitionActorIndex].sides[side].room;
            if (this->actor.room != play->roomCtx.curRoom.num &&
                func_8009728C(play, &play->roomCtx, this->actor.room)) {
                EnHoll_SetupAction(this, EnHoll_WaitRoomLoaded);
                this->resetBgCoverAlpha = true;
            }
        }
    } else {
        if (this->resetBgCoverAlpha) {
            this->resetBgCoverAlpha = false;
            play->bgCoverAlpha = 0;
        }
    }
}

void EnHoll_VerticalInvisible(EnHoll* this, PlayState* play) {
    f32 absYDistToPlayer;
    s8 side;
    s32 transitionActorIndex;

    if (this->actor.xzDistToPlayer < ENHOLL_V_RADIUS) {
        absYDistToPlayer = fabsf(this->actor.yDistToPlayer);
        if (absYDistToPlayer < ENHOLL_V_INVISIBLE_LOAD_YDIST_MAX &&
            absYDistToPlayer > ENHOLL_V_INVISIBLE_LOAD_YDIST_MIN) {
            transitionActorIndex = GET_TRANSITION_ACTOR_INDEX(&this->actor);
            side = (this->actor.yDistToPlayer > 0.0f) ? 0 : 1;
            this->actor.room = play->transiActorCtx.list[transitionActorIndex].sides[side].room;
            if (this->actor.room != play->roomCtx.curRoom.num &&
                func_8009728C(play, &play->roomCtx, this->actor.room)) {
                EnHoll_SetupAction(this, EnHoll_WaitRoomLoaded);
            }
        }
    }
}

void EnHoll_HorizontalBgCoverSwitchFlag(EnHoll* this, PlayState* play) {
    Player* player = GET_PLAYER(play);
    Vec3f relPlayerPos;
    f32 orthogonalDistToPlayer;
    s32 side;
    s32 transitionActorIndex;

    if (!Flags_GetSwitch(play, ENHOLL_GET_SWITCH_FLAG(&this->actor))) {
        if (this->resetBgCoverAlpha) {
            play->bgCoverAlpha = 0;
            this->resetBgCoverAlpha = false;
        }
    } else {
        func_8002DBD0(&this->actor, &relPlayerPos, &player->actor.world.pos);
        orthogonalDistToPlayer = fabsf(relPlayerPos.z);

        if (ENHOLL_H_Y_MIN < relPlayerPos.y && relPlayerPos.y < ENHOLL_H_Y_MAX &&
            fabsf(relPlayerPos.x) < ENHOLL_H_HALFWIDTH && orthogonalDistToPlayer < ENHOLL_H_SWITCHFLAG_BGCOVER_DEPTH) {

            this->resetBgCoverAlpha = true;
            transitionActorIndex = GET_TRANSITION_ACTOR_INDEX(&this->actor);

            play->bgCoverAlpha =
                255 - (s32)((orthogonalDistToPlayer - ENHOLL_H_SWITCHFLAG_LOAD_DEPTH) *
                            (255 / (ENHOLL_H_SWITCHFLAG_BGCOVER_DEPTH - ENHOLL_H_SWITCHFLAG_LOAD_DEPTH) + 0.8f));
            if (play->bgCoverAlpha > 255) {
                play->bgCoverAlpha = 255;
            } else if (play->bgCoverAlpha < 0) {
                play->bgCoverAlpha = 0;
            }

            if (orthogonalDistToPlayer < ENHOLL_H_SWITCHFLAG_LOAD_DEPTH) {
                side = (relPlayerPos.z < 0.0f) ? 0 : 1;
                this->actor.room = play->transiActorCtx.list[transitionActorIndex].sides[side].room;
                if (this->actor.room != play->roomCtx.curRoom.num &&
                    func_8009728C(play, &play->roomCtx, this->actor.room)) {
                    EnHoll_SetupAction(this, EnHoll_WaitRoomLoaded);
                }
            }
        } else {
            if (this->resetBgCoverAlpha) {
                play->bgCoverAlpha = 0;
                this->resetBgCoverAlpha = false;
            }
        }
    }
}

void EnHoll_WaitRoomLoaded(EnHoll* this, PlayState* play) {
    if (!EnHoll_IsKokiriLayer8() && play->roomCtx.status == 0) {
        func_80097534(play, &play->roomCtx);
        if (play->bgCoverAlpha == 0) {
            this->resetBgCoverAlpha = false;
        }
        EnHoll_ChooseAction(this);
    }
}

void EnHoll_Update(Actor* thisx, PlayState* play) {
    EnHoll* this = (EnHoll*)thisx;

    this->actionFunc(this, play);
}

#include "assets/overlays/ovl_En_Holl/ovl_En_Holl.c"

void EnHoll_Draw(Actor* thisx, PlayState* play) {
    EnHoll* this = (EnHoll*)thisx;
    Gfx* gfxP;
    u32 setupDLIndex;

    // Only draw the plane if not invisible
    if (this->planeAlpha != 0) {
        OPEN_DISPS(play->state.gfxCtx, "../z_en_holl.c", 805);

        if (this->planeAlpha == 255) {
            gfxP = POLY_OPA_DISP;
            setupDLIndex = SETUPDL_37;
        } else {
            gfxP = POLY_XLU_DISP;
            setupDLIndex = SETUPDL_0;
        }
        gfxP = Gfx_SetupDL(gfxP, setupDLIndex);
        if (this->side == 0) {
            Matrix_RotateY(M_PI, MTXMODE_APPLY);
        }

        gSPMatrix(gfxP++, Matrix_NewMtx(play->state.gfxCtx, "../z_en_holl.c", 824),
                  G_MTX_NOPUSH | G_MTX_LOAD | G_MTX_MODELVIEW);
        gDPSetPrimColor(gfxP++, 0, 0, 0, 0, 0, (u8)this->planeAlpha);
        gSPDisplayList(gfxP++, sPlaneDL);

        if (this->planeAlpha == 255) {
            POLY_OPA_DISP = gfxP;
        } else {
            POLY_XLU_DISP = gfxP;
        }

        CLOSE_DISPS(play->state.gfxCtx, "../z_en_holl.c", 831);
    }
}<|MERGE_RESOLUTION|>--- conflicted
+++ resolved
@@ -275,17 +275,10 @@
             Math_SmoothStepToF(&player->actor.world.pos.x, this->actor.world.pos.x, 1.0f, 50.0f, 10.0f);
             Math_SmoothStepToF(&player->actor.world.pos.z, this->actor.world.pos.z, 1.0f, 50.0f, 10.0f);
             if (this->actor.room != play->roomCtx.curRoom.num &&
-<<<<<<< HEAD
                 func_8009728C(play, &play->roomCtx, this->actor.room)) {
                 EnHoll_SetupAction(this, EnHoll_WaitRoomLoaded);
                 this->resetBgCoverAlpha = true;
-                player->actor.speedXZ = 0.0f;
-=======
-                func_8009728C(play, &play->roomCtx, this->actor.room) != 0) {
-                EnHoll_SetupAction(this, EnHoll_NextAction);
-                this->unk_14F = 1;
                 player->actor.speed = 0.0f;
->>>>>>> 7927e7b3
             }
         }
     } else {
