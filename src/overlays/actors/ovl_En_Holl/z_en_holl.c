--- conflicted
+++ resolved
@@ -100,11 +100,7 @@
 }
 
 void EnHoll_Destroy(Actor* thisx, PlayState* play) {
-<<<<<<< HEAD
-    s32 transitionActorIdx = PARAMS_GET_NOMASK((u16)thisx->params, 10);
-=======
     s32 transitionActorIdx = GET_TRANSITION_ACTOR_INDEX(thisx);
->>>>>>> fec5cd84
     TransitionActorEntry* transitionEntry = &play->transiActorCtx.list[transitionActorIdx];
 
     transitionEntry->id = -transitionEntry->id;
@@ -133,11 +129,7 @@
     absZ = fabsf(vec.z);
     if (vec.y > PLANE_Y_MIN && vec.y < PLANE_Y_MAX && fabsf(vec.x) < PLANE_HALFWIDTH &&
         absZ < sHorizTriggerDists[phi_t0][0]) {
-<<<<<<< HEAD
-        transitionActorIdx = PARAMS_GET_NOMASK((u16)this->actor.params, 10);
-=======
         transitionActorIdx = GET_TRANSITION_ACTOR_INDEX(&this->actor);
->>>>>>> fec5cd84
         if (absZ > sHorizTriggerDists[phi_t0][1]) {
             if (play->roomCtx.prevRoom.num >= 0 && play->roomCtx.status == 0) {
                 this->actor.room = play->transiActorCtx.list[transitionActorIdx].sides[this->side].room;
@@ -175,11 +167,7 @@
     temp = EnHoll_IsKokiriLayer8();
     if (temp || (PLANE_Y_MIN < vec.y && vec.y < PLANE_Y_MAX && fabsf(vec.x) < planeHalfWidth &&
                  (absZ = fabsf(vec.z), 100.0f > absZ && absZ > 50.0f))) {
-<<<<<<< HEAD
-        s32 transitionActorIdx = PARAMS_GET_NOMASK((u16)this->actor.params, 10);
-=======
         s32 transitionActorIdx = GET_TRANSITION_ACTOR_INDEX(&this->actor);
->>>>>>> fec5cd84
         s32 side = (vec.z < 0.0f) ? 0 : 1;
         TransitionActorEntry* transitionEntry = &play->transiActorCtx.list[transitionActorIdx];
         s32 room = transitionEntry->sides[side].room;
@@ -202,11 +190,7 @@
     s32 transitionActorIdx;
 
     if (this->actor.xzDistToPlayer < 500.0f && absY < 700.0f) {
-<<<<<<< HEAD
-        transitionActorIdx = PARAMS_GET_NOMASK((u16)this->actor.params, 10);
-=======
         transitionActorIdx = GET_TRANSITION_ACTOR_INDEX(&this->actor);
->>>>>>> fec5cd84
         if (absY < 95.0f) {
             play->unk_11E18 = 0xFF;
         } else if (absY > 605.0f) {
@@ -244,11 +228,7 @@
             play->unk_11E18 = (200.0f - absY) * 1.7f;
         }
         if (absY > 50.0f) {
-<<<<<<< HEAD
-            transitionActorIdx = PARAMS_GET_NOMASK((u16)this->actor.params, 10);
-=======
             transitionActorIdx = GET_TRANSITION_ACTOR_INDEX(&this->actor);
->>>>>>> fec5cd84
             side = (0.0f < this->actor.yDistToPlayer) ? 0 : 1;
             this->actor.room = play->transiActorCtx.list[transitionActorIdx].sides[side].room;
             if (this->actor.room != play->roomCtx.curRoom.num &&
@@ -272,11 +252,7 @@
     if (this->actor.xzDistToPlayer < 120.0f) {
         absY = fabsf(this->actor.yDistToPlayer);
         if (absY < 200.0f && absY > 50.0f) {
-<<<<<<< HEAD
-            transitionActorIdx = PARAMS_GET_NOMASK((u16)this->actor.params, 10);
-=======
             transitionActorIdx = GET_TRANSITION_ACTOR_INDEX(&this->actor);
->>>>>>> fec5cd84
             side = (0.0f < this->actor.yDistToPlayer) ? 0 : 1;
             this->actor.room = play->transiActorCtx.list[transitionActorIdx].sides[side].room;
             if (this->actor.room != play->roomCtx.curRoom.num &&
@@ -305,11 +281,7 @@
         absZ = fabsf(vec.z);
         if (PLANE_Y_MIN < vec.y && vec.y < PLANE_Y_MAX && fabsf(vec.x) < PLANE_HALFWIDTH_2 && absZ < 100.0f) {
             this->unk_14F = 1;
-<<<<<<< HEAD
-            transitionActorIdx = PARAMS_GET_NOMASK((u16)this->actor.params, 10);
-=======
             transitionActorIdx = GET_TRANSITION_ACTOR_INDEX(&this->actor);
->>>>>>> fec5cd84
             play->unk_11E18 = 0xFF - (s32)((absZ - 50.0f) * 5.9f);
             if (play->unk_11E18 >= 0x100) {
                 play->unk_11E18 = 0xFF;
