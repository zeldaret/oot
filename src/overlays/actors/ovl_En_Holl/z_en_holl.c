--- conflicted
+++ resolved
@@ -76,11 +76,7 @@
 }
 
 s32 EnHoll_IsKokiriLayer8(void) {
-<<<<<<< HEAD
-    return gSaveContext.save.entranceIndex == ENTR_SPOT04_0 && gSaveContext.sceneLayer == 8;
-=======
-    return gSaveContext.entranceIndex == ENTR_KOKIRI_FOREST_0 && gSaveContext.sceneLayer == 8;
->>>>>>> 186ecc72
+    return gSaveContext.save.entranceIndex == ENTR_KOKIRI_FOREST_0 && gSaveContext.sceneLayer == 8;
 }
 
 void EnHoll_ChooseAction(EnHoll* this) {
