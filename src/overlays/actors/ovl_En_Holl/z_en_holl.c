--- conflicted
+++ resolved
@@ -221,8 +221,7 @@
 
 void EnHoll_HorizontalInvisible(EnHoll* this, PlayState* play) {
     Player* player = GET_PLAYER(play);
-<<<<<<< HEAD
-    s32 useViewEye = gDbgCamEnabled || play->csCtx.state != CS_STATE_IDLE;
+    s32 useViewEye = gDebugCamEnabled || play->csCtx.state != CS_STATE_IDLE;
     Vec3f relSubjectPos;
     s32 isKokiriLayer8;
     f32 hollHalfWidth;
@@ -241,23 +240,6 @@
         s32 transitionActorIndex = GET_TRANSITION_ACTOR_INDEX(&this->actor);
         s32 side = (relSubjectPos.z < 0.0f) ? 0 : 1;
         TransitionActorEntry* transitionEntry = &play->transiActorCtx.list[transitionActorIndex];
-=======
-    s32 useViewEye = gDebugCamEnabled || play->csCtx.state != CS_STATE_IDLE;
-    Vec3f vec;
-    s32 temp;
-    f32 planeHalfWidth;
-    f32 absZ;
-
-    func_8002DBD0(&this->actor, &vec, (useViewEye) ? &play->view.eye : &player->actor.world.pos);
-    planeHalfWidth = (((this->actor.params >> 6) & 7) == 6) ? PLANE_HALFWIDTH : PLANE_HALFWIDTH_2;
-
-    temp = EnHoll_IsKokiriLayer8();
-    if (temp || (PLANE_Y_MIN < vec.y && vec.y < PLANE_Y_MAX && fabsf(vec.x) < planeHalfWidth &&
-                 (absZ = fabsf(vec.z), 100.0f > absZ && absZ > 50.0f))) {
-        s32 transitionActorIdx = GET_TRANSITION_ACTOR_INDEX(&this->actor);
-        s32 side = (vec.z < 0.0f) ? 0 : 1;
-        TransitionActorEntry* transitionEntry = &play->transiActorCtx.list[transitionActorIdx];
->>>>>>> 1149530c
         s32 room = transitionEntry->sides[side].room;
 
         this->actor.room = room;
