--- conflicted
+++ resolved
@@ -181,24 +181,12 @@
     func_8002DBD0(&this->actor, &vec, (useViewEye) ? &globalCtx->view.eye : &player->actor.world.pos);
     planeHalfWidth = (((this->actor.params >> 6) & 7) == 6) ? PLANE_HALFWIDTH : PLANE_HALFWIDTH_2;
 
-<<<<<<< HEAD
-    if (EnHoll_IsKokiriSetup8() || (PLANE_Y_MIN < vec.y && vec.y < PLANE_Y_MAX && fabsf(vec.x) < planeHalfWidth &&
-                                    (absZ = fabsf(vec.z), 100.0f > absZ && absZ > 50.0f))) {
-        transitionActorIdx = (u16)this->actor.params >> 0xA;
-        side = (vec.z < 0.0f) ? 0 : 1;
-        transitionEntry = &globalCtx->doorCtx.transitionActorList[transitionActorIdx];
-        test = transitionEntry->sides[side].room;
-        this->actor.room = test;
-        if (this->actor.room != globalCtx->roomCtx.curRoom.num &&
-            func_8009728C(globalCtx, &globalCtx->roomCtx, (u32)this->actor.room)) {
-            EnHoll_SetupAction(this, EnHoll_NextAction);
-=======
     temp = EnHoll_IsKokiriSetup8();
     if (temp || (PLANE_Y_MIN < vec.y && vec.y < PLANE_Y_MAX && fabsf(vec.x) < planeHalfWidth &&
                  (absZ = fabsf(vec.z), 100.0f > absZ && absZ > 50.0f))) {
         s32 transitionActorIdx = (u16)this->actor.params >> 0xA;
         s32 side = (vec.z < 0.0f) ? 0 : 1;
-        TransitionActorEntry* transitionEntry = &globalCtx->transitionActorList[transitionActorIdx];
+        TransitionActorEntry* transitionEntry = &globalCtx->doorCtx.transitionActorList[transitionActorIdx];
         s32 room = transitionEntry->sides[side].room;
 
         this->actor.room = room;
@@ -208,7 +196,6 @@
             if (func_8009728C(globalCtx, &globalCtx->roomCtx, this->actor.room)) {
                 EnHoll_SetupAction(this, EnHoll_NextAction);
             }
->>>>>>> 7fee0977
         }
     }
 }
@@ -356,6 +343,7 @@
     // Only draw the plane if not invisible
     if (this->planeAlpha != 0) {
         OPEN_DISPS(globalCtx->state.gfxCtx, "../z_en_holl.c", 805);
+
         if (this->planeAlpha == 255) {
             gfxP = POLY_OPA_DISP;
             setupDLIdx = 37;
@@ -378,6 +366,7 @@
         } else {
             POLY_XLU_DISP = gfxP;
         }
+
         CLOSE_DISPS(globalCtx->state.gfxCtx, "../z_en_holl.c", 831);
     }
 }