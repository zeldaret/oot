/*
 * File: z_item_etcetera.c
 * Overlay: ovl_Item_Etcetera
 * Description: Collectible Items
 */

#include "z_item_etcetera.h"

#define FLAGS ACTOR_FLAG_4

void ItemEtcetera_Init(Actor* thisx, PlayState* play);
void ItemEtcetera_Destroy(Actor* thisx, PlayState* play);
void ItemEtcetera_Update(Actor* thisx, PlayState* play);
void ItemEtcetera_DrawThroughLens(Actor* thisx, PlayState* play);
void ItemEtcetera_Draw(Actor* thisx, PlayState* play);

void func_80B857D0(ItemEtcetera* this, PlayState* play);
void func_80B85824(ItemEtcetera* this, PlayState* play);
void func_80B858B4(ItemEtcetera* this, PlayState* play);
void ItemEtcetera_SpawnSparkles(ItemEtcetera* this, PlayState* play);
void ItemEtcetera_MoveFireArrowDown(ItemEtcetera* this, PlayState* play);
void func_80B85B28(ItemEtcetera* this, PlayState* play);
void ItemEtcetera_UpdateFireArrow(ItemEtcetera* this, PlayState* play);

const ActorInit Item_Etcetera_InitVars = {
    ACTOR_ITEM_ETCETERA,
    ACTORCAT_PROP,
    FLAGS,
    OBJECT_GAMEPLAY_KEEP,
    sizeof(ItemEtcetera),
    (ActorFunc)ItemEtcetera_Init,
    (ActorFunc)ItemEtcetera_Destroy,
    (ActorFunc)ItemEtcetera_Update,
    NULL,
};

static s16 sObjectIds[] = {
    OBJECT_GI_BOTTLE,        // ITEM_ETC_BOTTLE
    OBJECT_GI_BOTTLE_LETTER, // ITEM_ETC_LETTER
    OBJECT_GI_SHIELD_2,      // ITEM_ETC_SHIELD_HYLIAN
    OBJECT_GI_ARROWCASE,     // ITEM_ETC_QUIVER
    OBJECT_GI_SCALE,         // ITEM_ETC_SCALE_SILVER
    OBJECT_GI_SCALE,         // ITEM_ETC_SCALE_GOLD
    OBJECT_GI_KEY,           // ITEM_ETC_KEY_SMALL
    OBJECT_GI_M_ARROW,       // ITEM_ETC_ARROW_FIRE
    OBJECT_GI_RUPY,          // ITEM_ETC_RUPEE_GREEN_CHEST_GAME
    OBJECT_GI_RUPY,          // ITEM_ETC_RUPEE_BLUE_CHEST_GAME
    OBJECT_GI_RUPY,          // ITEM_ETC_RUPEE_RED_CHEST_GAME
    OBJECT_GI_RUPY,          // ITEM_ETC_RUPEE_PURPLE_CHEST_GAME
    OBJECT_GI_HEARTS,        // ITEM_ETC_HEART_PIECE_CHEST_GAME
    OBJECT_GI_KEY,           // ITEM_ETC_KEY_SMALL_CHEST_GAME
};

// Indices passed to the item table in z_draw.c
static s16 sDrawItemIndices[] = {
<<<<<<< HEAD
    GID_BOTTLE_EMPTY, GID_BOTTLE_RUTOS_LETTER, GID_SHIELD_HYLIAN, GID_QUIVER_40,   GID_SCALE_SILVER,
    GID_SCALE_GOLDEN, GID_SMALL_KEY,           GID_ARROW_FIRE,    GID_RUPEE_GREEN, GID_RUPEE_BLUE,
    GID_RUPEE_RED,    GID_RUPEE_PURPLE,        GID_HEART_PIECE,   GID_SMALL_KEY,
};

static s16 sGetItemIds[] = {
    GI_BOTTLE_EMPTY,  GI_BOTTLE_RUTOS_LETTER,
    GI_SHIELD_HYLIAN, GI_QUIVER_40,
    GI_SCALE_SILVER,  GI_SCALE_GOLDEN,
    GI_SMALL_KEY,     GI_ARROW_FIRE,
    GI_NONE,          GI_NONE,
    GI_NONE,          GI_NONE,
    GI_NONE,          GI_NONE,
=======
    GID_BOTTLE,        // ITEM_ETC_BOTTLE
    GID_LETTER_RUTO,   // ITEM_ETC_LETTER
    GID_SHIELD_HYLIAN, // ITEM_ETC_SHIELD_HYLIAN
    GID_QUIVER_40,     // ITEM_ETC_QUIVER
    GID_SCALE_SILVER,  // ITEM_ETC_SCALE_SILVER
    GID_SCALE_GOLDEN,  // ITEM_ETC_SCALE_GOLD
    GID_KEY_SMALL,     // ITEM_ETC_KEY_SMALL
    GID_ARROW_FIRE,    // ITEM_ETC_ARROW_FIRE
    GID_RUPEE_GREEN,   // ITEM_ETC_RUPEE_GREEN_CHEST_GAME
    GID_RUPEE_BLUE,    // ITEM_ETC_RUPEE_BLUE_CHEST_GAME
    GID_RUPEE_RED,     // ITEM_ETC_RUPEE_RED_CHEST_GAME
    GID_RUPEE_PURPLE,  // ITEM_ETC_RUPEE_PURPLE_CHEST_GAME
    GID_HEART_PIECE,   // ITEM_ETC_HEART_PIECE_CHEST_GAME
    GID_KEY_SMALL,     // ITEM_ETC_KEY_SMALL_CHEST_GAME
};

static s16 sGetItemIds[] = {
    GI_BOTTLE,        // ITEM_ETC_BOTTLE
    GI_LETTER_RUTO,   // ITEM_ETC_LETTER
    GI_SHIELD_HYLIAN, // ITEM_ETC_SHIELD_HYLIAN
    GI_QUIVER_40,     // ITEM_ETC_QUIVER
    GI_SCALE_SILVER,  // ITEM_ETC_SCALE_SILVER
    GI_SCALE_GOLD,    // ITEM_ETC_SCALE_GOLD
    GI_KEY_SMALL,     // ITEM_ETC_KEY_SMALL
    GI_ARROW_FIRE,    // ITEM_ETC_ARROW_FIRE
    GI_NONE,          // ITEM_ETC_RUPEE_GREEN_CHEST_GAME
    GI_NONE,          // ITEM_ETC_RUPEE_BLUE_CHEST_GAME
    GI_NONE,          // ITEM_ETC_RUPEE_RED_CHEST_GAME
    GI_NONE,          // ITEM_ETC_RUPEE_PURPLE_CHEST_GAME
    GI_NONE,          // ITEM_ETC_HEART_PIECE_CHEST_GAME
    GI_NONE,          // ITEM_ETC_KEY_SMALL_CHEST_GAME
>>>>>>> 17073af8
};

void ItemEtcetera_SetupAction(ItemEtcetera* this, ItemEtceteraActionFunc actionFunc) {
    this->actionFunc = actionFunc;
}

void ItemEtcetera_Init(Actor* thisx, PlayState* play) {
    ItemEtcetera* this = (ItemEtcetera*)thisx;
    s32 pad;
    s32 type;
    s32 objBankIndex;

    type = this->actor.params & 0xFF;
    osSyncPrintf("no = %d\n", type);
    objBankIndex = Object_GetIndex(&play->objectCtx, sObjectIds[type]);
    osSyncPrintf("bank_ID = %d\n", objBankIndex);
    if (objBankIndex < 0) {
        ASSERT(0, "0", "../z_item_etcetera.c", 241);
    } else {
        this->objBankIndex = objBankIndex;
    }
    this->giDrawId = sDrawItemIndices[type];
    this->getItemId = sGetItemIds[type];
    this->futureActionFunc = func_80B85824;
    this->drawFunc = ItemEtcetera_Draw;
    Actor_SetScale(&this->actor, 0.25f);
    ItemEtcetera_SetupAction(this, func_80B857D0);
    switch (type) {
        case ITEM_ETC_LETTER:
            Actor_SetScale(&this->actor, 0.5f);
            this->futureActionFunc = func_80B858B4;
            if (GET_EVENTCHKINF(EVENTCHKINF_31)) {
                Actor_Kill(&this->actor);
            }
            break;
        case ITEM_ETC_ARROW_FIRE:
            this->futureActionFunc = ItemEtcetera_UpdateFireArrow;
            Actor_SetScale(&this->actor, 0.5f);
            this->actor.draw = NULL;
            this->actor.shape.yOffset = 50.0f;
            break;
        case ITEM_ETC_RUPEE_GREEN_CHEST_GAME:
        case ITEM_ETC_RUPEE_BLUE_CHEST_GAME:
        case ITEM_ETC_RUPEE_RED_CHEST_GAME:
        case ITEM_ETC_RUPEE_PURPLE_CHEST_GAME:
        case ITEM_ETC_HEART_PIECE_CHEST_GAME:
        case ITEM_ETC_KEY_SMALL_CHEST_GAME:
            Actor_SetScale(&this->actor, 0.5f);
            this->futureActionFunc = func_80B85B28;
            this->drawFunc = ItemEtcetera_DrawThroughLens;
            this->actor.world.pos.y += 15.0f;
            break;
    }
}

void ItemEtcetera_Destroy(Actor* thisx, PlayState* play) {
}

void func_80B857D0(ItemEtcetera* this, PlayState* play) {
    if (Object_IsLoaded(&play->objectCtx, this->objBankIndex)) {
        this->actor.objBankIndex = this->objBankIndex;
        this->actor.draw = this->drawFunc;
        this->actionFunc = this->futureActionFunc;
    }
}

void func_80B85824(ItemEtcetera* this, PlayState* play) {
    if (Actor_HasParent(&this->actor, play)) {
        if ((this->actor.params & 0xFF) == 1) {
            SET_EVENTCHKINF(EVENTCHKINF_31);
            Flags_SetSwitch(play, 0xB);
        }
        Actor_Kill(&this->actor);
    } else {
        func_8002F434(&this->actor, play, this->getItemId, 30.0f, 50.0f);
    }
}

void func_80B858B4(ItemEtcetera* this, PlayState* play) {
    if (Actor_HasParent(&this->actor, play)) {
        if ((this->actor.params & 0xFF) == 1) {
            SET_EVENTCHKINF(EVENTCHKINF_31);
            Flags_SetSwitch(play, 0xB);
        }
        Actor_Kill(&this->actor);
    } else {
        if (0) {} // Necessary to match
        func_8002F434(&this->actor, play, this->getItemId, 30.0f, 50.0f);
        if ((play->gameplayFrames & 0xD) == 0) {
            EffectSsBubble_Spawn(play, &this->actor.world.pos, 0.0f, 0.0f, 10.0f, 0.13f);
        }
    }
}

void ItemEtcetera_SpawnSparkles(ItemEtcetera* this, PlayState* play) {
    static Vec3f velocity = { 0.0f, 0.2f, 0.0f };
    static Vec3f accel = { 0.0f, 0.05f, 0.0f };
    static Color_RGBA8 primColor = { 255, 255, 255, 0 };
    static Color_RGBA8 envColor = { 255, 50, 50, 0 };
    Vec3f pos;

    velocity.x = Rand_CenteredFloat(3.0f);
    velocity.z = Rand_CenteredFloat(3.0f);
    velocity.y = -0.05f;
    accel.y = -0.025f;
    pos.x = Rand_CenteredFloat(12.0f) + this->actor.world.pos.x;
    pos.y = (Rand_ZeroOne() * 6.0f) + this->actor.world.pos.y;
    pos.z = Rand_CenteredFloat(12.0f) + this->actor.world.pos.z;
    EffectSsKiraKira_SpawnDispersed(play, &pos, &velocity, &accel, &primColor, &envColor, 5000, 16);
}

void ItemEtcetera_MoveFireArrowDown(ItemEtcetera* this, PlayState* play) {
    Actor_UpdateBgCheckInfo(play, &this->actor, 10.0f, 10.0f, 0.0f, UPDBGCHECKINFO_FLAG_0 | UPDBGCHECKINFO_FLAG_2);
    Actor_MoveForward(&this->actor);
    if (!(this->actor.bgCheckFlags & BGCHECKFLAG_GROUND)) {
        ItemEtcetera_SpawnSparkles(this, play);
    }
    this->actor.shape.rot.y += 0x400;
    func_80B85824(this, play);
}

void func_80B85B28(ItemEtcetera* this, PlayState* play) {
    if (Flags_GetTreasure(play, (this->actor.params >> 8) & 0x1F)) {
        Actor_Kill(&this->actor);
    }
}

void ItemEtcetera_UpdateFireArrow(ItemEtcetera* this, PlayState* play) {
    if ((play->csCtx.state != CS_STATE_IDLE) && (play->csCtx.npcActions[0] != NULL)) {
        LOG_NUM("(game_play->demo_play.npcdemopnt[0]->dousa)", play->csCtx.npcActions[0]->action,
                "../z_item_etcetera.c", 441);
        if (play->csCtx.npcActions[0]->action == 2) {
            this->actor.draw = ItemEtcetera_Draw;
            this->actor.gravity = -0.1f;
            this->actor.minVelocityY = -4.0f;
            this->actionFunc = ItemEtcetera_MoveFireArrowDown;
        }
    } else {
        this->actor.gravity = -0.1f;
        this->actor.minVelocityY = -4.0f;
        this->actionFunc = ItemEtcetera_MoveFireArrowDown;
    }
}

void ItemEtcetera_Update(Actor* thisx, PlayState* play) {
    ItemEtcetera* this = (ItemEtcetera*)thisx;
    this->actionFunc(this, play);
}

void ItemEtcetera_DrawThroughLens(Actor* thisx, PlayState* play) {
    ItemEtcetera* this = (ItemEtcetera*)thisx;
    if (play->actorCtx.lensActive) {
        func_8002EBCC(&this->actor, play, 0);
        func_8002ED80(&this->actor, play, 0);
        GetItem_Draw(play, this->giDrawId);
    }
}

void ItemEtcetera_Draw(Actor* thisx, PlayState* play) {
    ItemEtcetera* this = (ItemEtcetera*)thisx;

    func_8002EBCC(&this->actor, play, 0);
    func_8002ED80(&this->actor, play, 0);
    GetItem_Draw(play, this->giDrawId);
}<|MERGE_RESOLUTION|>--- conflicted
+++ resolved
@@ -53,53 +53,37 @@
 
 // Indices passed to the item table in z_draw.c
 static s16 sDrawItemIndices[] = {
-<<<<<<< HEAD
-    GID_BOTTLE_EMPTY, GID_BOTTLE_RUTOS_LETTER, GID_SHIELD_HYLIAN, GID_QUIVER_40,   GID_SCALE_SILVER,
-    GID_SCALE_GOLDEN, GID_SMALL_KEY,           GID_ARROW_FIRE,    GID_RUPEE_GREEN, GID_RUPEE_BLUE,
-    GID_RUPEE_RED,    GID_RUPEE_PURPLE,        GID_HEART_PIECE,   GID_SMALL_KEY,
+    GID_BOTTLE_EMPTY,        // ITEM_ETC_BOTTLE
+    GID_BOTTLE_RUTOS_LETTER, // ITEM_ETC_LETTER
+    GID_SHIELD_HYLIAN,       // ITEM_ETC_SHIELD_HYLIAN
+    GID_QUIVER_40,           // ITEM_ETC_QUIVER
+    GID_SCALE_SILVER,        // ITEM_ETC_SCALE_SILVER
+    GID_SCALE_GOLDEN,        // ITEM_ETC_SCALE_GOLD
+    GID_SMALL_KEY,           // ITEM_ETC_KEY_SMALL
+    GID_ARROW_FIRE,          // ITEM_ETC_ARROW_FIRE
+    GID_RUPEE_GREEN,         // ITEM_ETC_RUPEE_GREEN_CHEST_GAME
+    GID_RUPEE_BLUE,          // ITEM_ETC_RUPEE_BLUE_CHEST_GAME
+    GID_RUPEE_RED,           // ITEM_ETC_RUPEE_RED_CHEST_GAME
+    GID_RUPEE_PURPLE,        // ITEM_ETC_RUPEE_PURPLE_CHEST_GAME
+    GID_HEART_PIECE,         // ITEM_ETC_HEART_PIECE_CHEST_GAME
+    GID_SMALL_KEY,           // ITEM_ETC_KEY_SMALL_CHEST_GAME
 };
 
 static s16 sGetItemIds[] = {
-    GI_BOTTLE_EMPTY,  GI_BOTTLE_RUTOS_LETTER,
-    GI_SHIELD_HYLIAN, GI_QUIVER_40,
-    GI_SCALE_SILVER,  GI_SCALE_GOLDEN,
-    GI_SMALL_KEY,     GI_ARROW_FIRE,
-    GI_NONE,          GI_NONE,
-    GI_NONE,          GI_NONE,
-    GI_NONE,          GI_NONE,
-=======
-    GID_BOTTLE,        // ITEM_ETC_BOTTLE
-    GID_LETTER_RUTO,   // ITEM_ETC_LETTER
-    GID_SHIELD_HYLIAN, // ITEM_ETC_SHIELD_HYLIAN
-    GID_QUIVER_40,     // ITEM_ETC_QUIVER
-    GID_SCALE_SILVER,  // ITEM_ETC_SCALE_SILVER
-    GID_SCALE_GOLDEN,  // ITEM_ETC_SCALE_GOLD
-    GID_KEY_SMALL,     // ITEM_ETC_KEY_SMALL
-    GID_ARROW_FIRE,    // ITEM_ETC_ARROW_FIRE
-    GID_RUPEE_GREEN,   // ITEM_ETC_RUPEE_GREEN_CHEST_GAME
-    GID_RUPEE_BLUE,    // ITEM_ETC_RUPEE_BLUE_CHEST_GAME
-    GID_RUPEE_RED,     // ITEM_ETC_RUPEE_RED_CHEST_GAME
-    GID_RUPEE_PURPLE,  // ITEM_ETC_RUPEE_PURPLE_CHEST_GAME
-    GID_HEART_PIECE,   // ITEM_ETC_HEART_PIECE_CHEST_GAME
-    GID_KEY_SMALL,     // ITEM_ETC_KEY_SMALL_CHEST_GAME
-};
-
-static s16 sGetItemIds[] = {
-    GI_BOTTLE,        // ITEM_ETC_BOTTLE
-    GI_LETTER_RUTO,   // ITEM_ETC_LETTER
-    GI_SHIELD_HYLIAN, // ITEM_ETC_SHIELD_HYLIAN
-    GI_QUIVER_40,     // ITEM_ETC_QUIVER
-    GI_SCALE_SILVER,  // ITEM_ETC_SCALE_SILVER
-    GI_SCALE_GOLD,    // ITEM_ETC_SCALE_GOLD
-    GI_KEY_SMALL,     // ITEM_ETC_KEY_SMALL
-    GI_ARROW_FIRE,    // ITEM_ETC_ARROW_FIRE
-    GI_NONE,          // ITEM_ETC_RUPEE_GREEN_CHEST_GAME
-    GI_NONE,          // ITEM_ETC_RUPEE_BLUE_CHEST_GAME
-    GI_NONE,          // ITEM_ETC_RUPEE_RED_CHEST_GAME
-    GI_NONE,          // ITEM_ETC_RUPEE_PURPLE_CHEST_GAME
-    GI_NONE,          // ITEM_ETC_HEART_PIECE_CHEST_GAME
-    GI_NONE,          // ITEM_ETC_KEY_SMALL_CHEST_GAME
->>>>>>> 17073af8
+    GI_BOTTLE_EMPTY,        // ITEM_ETC_BOTTLE
+    GI_BOTTLE_RUTOS_LETTER, // ITEM_ETC_LETTER
+    GI_SHIELD_HYLIAN,       // ITEM_ETC_SHIELD_HYLIAN
+    GI_QUIVER_40,           // ITEM_ETC_QUIVER
+    GI_SCALE_SILVER,        // ITEM_ETC_SCALE_SILVER
+    GI_SCALE_GOLDEN,        // ITEM_ETC_SCALE_GOLD
+    GI_SMALL_KEY,           // ITEM_ETC_KEY_SMALL
+    GI_ARROW_FIRE,          // ITEM_ETC_ARROW_FIRE
+    GI_NONE,                // ITEM_ETC_RUPEE_GREEN_CHEST_GAME
+    GI_NONE,                // ITEM_ETC_RUPEE_BLUE_CHEST_GAME
+    GI_NONE,                // ITEM_ETC_RUPEE_RED_CHEST_GAME
+    GI_NONE,                // ITEM_ETC_RUPEE_PURPLE_CHEST_GAME
+    GI_NONE,                // ITEM_ETC_HEART_PIECE_CHEST_GAME
+    GI_NONE,                // ITEM_ETC_KEY_SMALL_CHEST_GAME
 };
 
 void ItemEtcetera_SetupAction(ItemEtcetera* this, ItemEtceteraActionFunc actionFunc) {
