--- conflicted
+++ resolved
@@ -96,19 +96,11 @@
     s32 type;
     s32 objectSlot;
 
-<<<<<<< HEAD
     type = PARAMS_GET(this->actor.params, 0, 8);
-    osSyncPrintf("no = %d\n", type);
-    objBankIndex = Object_GetIndex(&play->objectCtx, sObjectIds[type]);
-    osSyncPrintf("bank_ID = %d\n", objBankIndex);
-    if (objBankIndex < 0) {
-=======
-    type = this->actor.params & 0xFF;
     PRINTF("no = %d\n", type);
     objectSlot = Object_GetSlot(&play->objectCtx, sObjectIds[type]);
     PRINTF("bank_ID = %d\n", objectSlot);
     if (objectSlot < 0) {
->>>>>>> 616d6d4e
         ASSERT(0, "0", "../z_item_etcetera.c", 241);
     } else {
         this->requiredObjectSlot = objectSlot;
