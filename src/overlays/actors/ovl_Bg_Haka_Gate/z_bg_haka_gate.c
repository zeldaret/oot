/*
 * File: z_bg_haka_gate.c
 * Overlay: ovl_Bg_Haka_Gate
 * Description: Truth Spinner Puzzle (Shadow Temple)
 */

#include "z_bg_haka_gate.h"
#include "objects/gameplay_keep/gameplay_keep.h"
#include "objects/object_haka_objects/object_haka_objects.h"

#define FLAGS 0x00000000

// general purpose timer
#define vTimer actionVar1

// variables for turning the statue. Deg10 rotations are in tenths of a degree
#define vTurnDirection actionVar1
#define vTurnRateDeg10 actionVar2
#define vTurnAngleDeg10 actionVar3
#define vRotYDeg10 actionVar4
#define vInitTurnAngle actionVar5

// opening angle for floor
#define vOpenAngle actionVar2

// variables for the skull flames
#define vFlameScale actionVar3
#define vIsSkullOfTruth actionVar4
#define vScrollTimer actionVar5

#define SKULL_OF_TRUTH_FOUND 100

void BgHakaGate_Init(Actor* thisx, GlobalContext* globalCtx);
void BgHakaGate_Destroy(Actor* thisx, GlobalContext* globalCtx);
void BgHakaGate_Update(Actor* thisx, GlobalContext* globalCtx);
void BgHakaGate_Draw(Actor* this, GlobalContext* globalCtx);

void BgHakaGate_DoNothing(BgHakaGate* this, GlobalContext* globalCtx);
void BgHakaGate_StatueInactive(BgHakaGate* this, GlobalContext* globalCtx);
void BgHakaGate_StatueIdle(BgHakaGate* this, GlobalContext* globalCtx);
void BgHakaGate_StatueTurn(BgHakaGate* this, GlobalContext* globalCtx);
void BgHakaGate_FloorClosed(BgHakaGate* this, GlobalContext* globalCtx);
void BgHakaGate_FloorOpen(BgHakaGate* this, GlobalContext* globalCtx);
void BgHakaGate_GateWait(BgHakaGate* this, GlobalContext* globalCtx);
void BgHakaGate_GateOpen(BgHakaGate* this, GlobalContext* globalCtx);
void BgHakaGate_SkullOfTruth(BgHakaGate* this, GlobalContext* globalCtx);
void BgHakaGate_FalseSkull(BgHakaGate* this, GlobalContext* globalCtx);

static s16 sSkullOfTruthRotY = 0x100;
static u8 sPuzzleState = 1;
static f32 sStatueDistToPlayer = 0;

static s16 sStatueRotY;

const ActorInit Bg_Haka_Gate_InitVars = {
    ACTOR_BG_HAKA_GATE,
    ACTORCAT_PROP,
    FLAGS,
    OBJECT_HAKA_OBJECTS,
    sizeof(BgHakaGate),
    (ActorFunc)BgHakaGate_Init,
    (ActorFunc)BgHakaGate_Destroy,
    (ActorFunc)BgHakaGate_Update,
    (ActorFunc)BgHakaGate_Draw,
};

static InitChainEntry sInitChain[] = {
    ICHAIN_VEC3F_DIV1000(scale, 100, ICHAIN_STOP),
};

void BgHakaGate_Init(Actor* thisx, GlobalContext* globalCtx) {
    s32 pad;
    BgHakaGate* this = (BgHakaGate*)thisx;
    CollisionHeader* colHeader = NULL;

    Actor_ProcessInitChain(thisx, sInitChain);
    this->switchFlag = (thisx->params >> 8) & 0xFF;
    thisx->params &= 0xFF;
    DynaPolyActor_Init(&this->dyna, DPM_UNK);
    if (thisx->params == BGHAKAGATE_SKULL) {
        if (sSkullOfTruthRotY != 0x100) {
            this->actionFunc = BgHakaGate_FalseSkull;
        } else if (ABS(thisx->shape.rot.y) < 0x4000) {
            if ((Rand_ZeroOne() * 3.0f) < sPuzzleState) {
                this->vIsSkullOfTruth = true;
                sSkullOfTruthRotY = thisx->shape.rot.y + 0x8000;
                if (Flags_GetSwitch(globalCtx, this->switchFlag)) {
                    this->actionFunc = BgHakaGate_DoNothing;
                } else {
                    this->actionFunc = BgHakaGate_SkullOfTruth;
                }
            } else {
                sPuzzleState++;
                this->actionFunc = BgHakaGate_FalseSkull;
            }
        } else {
            this->actionFunc = BgHakaGate_FalseSkull;
        }
        this->vScrollTimer = Rand_ZeroOne() * 20.0f;
        thisx->flags |= 0x10;
        if (Flags_GetSwitch(globalCtx, this->switchFlag)) {
            this->vFlameScale = 350;
        }
    } else {
        if (thisx->params == BGHAKAGATE_STATUE) {
            CollisionHeader_GetVirtual(&object_haka_objects_Col_0131C4, &colHeader);
            this->vTimer = 0;
            sStatueDistToPlayer = 0.0f;
            if (Flags_GetSwitch(globalCtx, this->switchFlag)) {
                this->actionFunc = BgHakaGate_StatueInactive;
            } else {
                this->actionFunc = BgHakaGate_StatueIdle;
            }
        } else if (thisx->params == BGHAKAGATE_FLOOR) {
            CollisionHeader_GetVirtual(&object_haka_objects_Col_010E10, &colHeader);
            if (Flags_GetSwitch(globalCtx, this->switchFlag)) {
                this->actionFunc = BgHakaGate_DoNothing;
            } else {
                this->actionFunc = BgHakaGate_FloorClosed;
            }
        } else { // BGHAKAGATE_GATE
            CollisionHeader_GetVirtual(&object_haka_objects_Col_00A938, &colHeader);
            if (Flags_GetSwitch(globalCtx, this->switchFlag)) {
                this->actionFunc = BgHakaGate_DoNothing;
                thisx->world.pos.y += 80.0f;
            } else {
                thisx->flags |= 0x10;
                Actor_SetFocus(thisx, 30.0f);
                this->actionFunc = BgHakaGate_GateWait;
            }
        }
        this->dyna.bgId = DynaPoly_SetBgActor(globalCtx, &globalCtx->colCtx.dyna, thisx, colHeader);
    }
}

void BgHakaGate_Destroy(Actor* thisx, GlobalContext* globalCtx) {
    s32 pad;
    BgHakaGate* this = (BgHakaGate*)thisx;

    DynaPoly_DeleteBgActor(globalCtx, &globalCtx->colCtx.dyna, this->dyna.bgId);
    if (this->dyna.actor.params == BGHAKAGATE_STATUE) {
        sSkullOfTruthRotY = 0x100;
        sPuzzleState = 1;
    }
}

void BgHakaGate_DoNothing(BgHakaGate* this, GlobalContext* globalCtx) {
}

void BgHakaGate_StatueInactive(BgHakaGate* this, GlobalContext* globalCtx) {
    Player* player = GET_PLAYER(globalCtx);

    if (this->dyna.unk_150 != 0.0f) {
        player->stateFlags2 &= ~0x10;
        this->dyna.unk_150 = 0.0f;
    }
}

void BgHakaGate_StatueIdle(BgHakaGate* this, GlobalContext* globalCtx) {
    Player* player = GET_PLAYER(globalCtx);
    s32 linkDirection;
    f32 forceDirection;

    if (this->dyna.unk_150 != 0.0f) {
        if (this->vTimer == 0) {
            this->vInitTurnAngle = this->dyna.actor.shape.rot.y - this->dyna.actor.yawTowardsPlayer;
            sStatueDistToPlayer = this->dyna.actor.xzDistToPlayer;
            forceDirection = (this->dyna.unk_150 >= 0.0f) ? 1.0f : -1.0f;
            linkDirection = ((s16)(this->dyna.actor.yawTowardsPlayer - player->actor.shape.rot.y) > 0) ? -1 : 1;
            this->vTurnDirection = linkDirection * forceDirection;
            this->actionFunc = BgHakaGate_StatueTurn;
        } else {
            player->stateFlags2 &= ~0x10;
            this->dyna.unk_150 = 0.0f;
            if (this->vTimer != 0) {
                this->vTimer--;
            }
        }
    } else {
        if (sPuzzleState == SKULL_OF_TRUTH_FOUND) {
            this->actionFunc = BgHakaGate_StatueInactive;
        } else {
            this->vTimer = 0;
        }
    }
}

void BgHakaGate_StatueTurn(BgHakaGate* this, GlobalContext* globalCtx) {
    Player* player = GET_PLAYER(globalCtx);
    s32 turnFinished;
    s16 turnAngle;

    this->vTurnRateDeg10++;
    this->vTurnRateDeg10 = CLAMP_MAX(this->vTurnRateDeg10, 5);
    turnFinished = Math_StepToS(&this->vTurnAngleDeg10, 600, this->vTurnRateDeg10);
    turnAngle = this->vTurnAngleDeg10 * this->vTurnDirection;
    this->dyna.actor.shape.rot.y = (this->vRotYDeg10 + turnAngle) * 0.1f * (0x10000 / 360.0f);
    if ((player->stateFlags2 & 0x10) && (sStatueDistToPlayer > 0.0f)) {
        player->actor.world.pos.x =
            this->dyna.actor.home.pos.x +
            (Math_SinS(this->dyna.actor.shape.rot.y - this->vInitTurnAngle) * sStatueDistToPlayer);
        player->actor.world.pos.z =
            this->dyna.actor.home.pos.z +
            (Math_CosS(this->dyna.actor.shape.rot.y - this->vInitTurnAngle) * sStatueDistToPlayer);
    } else {
        sStatueDistToPlayer = 0.0f;
    }
    sStatueRotY = this->dyna.actor.shape.rot.y;
    if (turnFinished) {
        player->stateFlags2 &= ~0x10;
        this->vRotYDeg10 = (this->vRotYDeg10 + turnAngle) % 3600;
        this->vTurnRateDeg10 = 0;
        this->vTurnAngleDeg10 = 0;
        this->vTimer = 5;
        this->actionFunc = BgHakaGate_StatueIdle;
        this->dyna.unk_150 = 0.0f;
    }
    func_8002F974(&this->dyna.actor, NA_SE_EV_ROCK_SLIDE - SFX_FLAG);
}

void BgHakaGate_FloorClosed(BgHakaGate* this, GlobalContext* globalCtx) {
    if ((sStatueDistToPlayer > 1.0f) && (sStatueRotY != 0)) {
        Player* player = GET_PLAYER(globalCtx);
        f32 radialDist;
        f32 angDist;
        f32 cos = Math_CosS(sStatueRotY);
        f32 sin = Math_SinS(sStatueRotY);
        f32 dx = player->actor.world.pos.x - this->dyna.actor.world.pos.x;
        f32 dz = player->actor.world.pos.z - this->dyna.actor.world.pos.z;

        radialDist = dx * cos - dz * sin;
        angDist = dx * sin + dz * cos;

        if ((radialDist > 110.0f) || (fabsf(angDist) > 40.0f)) {
            s16 yawDiff = sSkullOfTruthRotY - sStatueRotY;

            sStatueDistToPlayer = 0.0f;
            if (ABS(yawDiff) < 0x80) {
                Flags_SetSwitch(globalCtx, this->switchFlag);
                sPuzzleState = SKULL_OF_TRUTH_FOUND;
                this->actionFunc = BgHakaGate_DoNothing;
            } else {
                func_80078884(NA_SE_SY_ERROR);
                Audio_PlayActorSound2(&this->dyna.actor, NA_SE_EV_GROUND_GATE_OPEN);
                func_8003EBF8(globalCtx, &globalCtx->colCtx.dyna, this->dyna.bgId);
                this->vTimer = 60;
                this->actionFunc = BgHakaGate_FloorOpen;
            }
        }
    }
}

void BgHakaGate_FloorOpen(BgHakaGate* this, GlobalContext* globalCtx) {
    if (this->vTimer != 0) {
        this->vTimer--;
    }
    if (this->vTimer == 0) {
        if (Math_ScaledStepToS(&this->vOpenAngle, 0, 0x800)) {
            func_8003EC50(globalCtx, &globalCtx->colCtx.dyna, this->dyna.bgId);
            this->actionFunc = BgHakaGate_FloorClosed;
        }
    } else {
        Math_ScaledStepToS(&this->vOpenAngle, 0x3000, 0x800);
    }
}

void BgHakaGate_GateWait(BgHakaGate* this, GlobalContext* globalCtx) {
    if (Flags_GetSwitch(globalCtx, this->switchFlag)) {
        OnePointCutscene_Attention(globalCtx, &this->dyna.actor);
        this->actionFunc = BgHakaGate_GateOpen;
    }
}

void BgHakaGate_GateOpen(BgHakaGate* this, GlobalContext* globalCtx) {
    if (Math_StepToF(&this->dyna.actor.world.pos.y, this->dyna.actor.home.pos.y + 80.0f, 1.0f)) {
        Audio_PlayActorSound2(&this->dyna.actor, NA_SE_EV_METALDOOR_STOP);
        this->dyna.actor.flags &= ~0x10;
        this->actionFunc = BgHakaGate_DoNothing;
    } else {
        func_8002F974(&this->dyna.actor, NA_SE_EV_METALDOOR_SLIDE - SFX_FLAG);
    }
}

void BgHakaGate_SkullOfTruth(BgHakaGate* this, GlobalContext* globalCtx) {
    if (Flags_GetSwitch(globalCtx, this->switchFlag) && Math_StepToS(&this->vFlameScale, 350, 20)) {
        this->actionFunc = BgHakaGate_DoNothing;
    }
}

void BgHakaGate_FalseSkull(BgHakaGate* this, GlobalContext* globalCtx) {
    if (Flags_GetSwitch(globalCtx, this->switchFlag)) {
        Math_StepToS(&this->vFlameScale, 350, 20);
    }
    if (globalCtx->actorCtx.unk_03) {
        this->dyna.actor.flags |= 0x80;
    } else {
        this->dyna.actor.flags &= ~0x80;
    }
}

void BgHakaGate_Update(Actor* thisx, GlobalContext* globalCtx) {
    s32 pad;
    BgHakaGate* this = (BgHakaGate*)thisx;

    this->actionFunc(this, globalCtx);
    if (this->dyna.actor.params == BGHAKAGATE_SKULL) {
        this->vScrollTimer++;
    }
}

void BgHakaGate_DrawFlame(BgHakaGate* this, GlobalContext* globalCtx) {
    Actor* thisx = &this->dyna.actor;
    f32 scale;

    if (this->vFlameScale > 0) {
        OPEN_DISPS(globalCtx->state.gfxCtx, "../z_bg_haka_gate.c", 716);

        if (1) {}

        func_80093D84(globalCtx->state.gfxCtx);
        gSPSegment(POLY_XLU_DISP++, 0x08,
                   Gfx_TwoTexScroll(globalCtx->state.gfxCtx, 0, 0, 0, 0x20, 0x40, 1, 0,
                                    (this->vScrollTimer * -20) & 0x1FF, 0x20, 0x80));
        gDPSetPrimColor(POLY_XLU_DISP++, 0x80, 0x80, 255, 255, 0, 255);
        gDPSetEnvColor(POLY_XLU_DISP++, 255, 0, 0, 0);

        Matrix_Translate(thisx->world.pos.x, thisx->world.pos.y + 15.0f, thisx->world.pos.z, MTXMODE_NEW);
        Matrix_RotateY(Camera_GetCamDirYaw(GET_ACTIVE_CAM(globalCtx)) * (M_PI / 0x8000), MTXMODE_APPLY);
        scale = this->vFlameScale * 0.00001f;
        Matrix_Scale(scale, scale, scale, MTXMODE_APPLY);
        gSPMatrix(POLY_XLU_DISP++, Matrix_NewMtx(globalCtx->state.gfxCtx, "../z_bg_haka_gate.c", 744),
                  G_MTX_NOPUSH | G_MTX_LOAD | G_MTX_MODELVIEW);
        gSPDisplayList(POLY_XLU_DISP++, gEffFire1DL);
        CLOSE_DISPS(globalCtx->state.gfxCtx, "../z_bg_haka_gate.c", 749);
    }
}

void BgHakaGate_Draw(Actor* thisx, GlobalContext* globalCtx) {
<<<<<<< HEAD
    static Gfx* displayLists[] = { 0x06012270, 0x06010A10, 0x0600A860, 0x0600F1B0 };
    BgHakaGate* this = (BgHakaGate*)thisx;
=======
    static Gfx* displayLists[] = {
        object_haka_objects_DL_012270,
        object_haka_objects_DL_010A10,
        object_haka_objects_DL_00A860,
        object_haka_objects_DL_00F1B0,
    };
    BgHakaGate* this = THIS;
>>>>>>> b3d5f549
    MtxF currentMtxF;

    if ((thisx->flags & 0x80) == 0x80) {
        Gfx_DrawDListXlu(globalCtx, object_haka_objects_DL_00F1B0);
    } else {
        func_80093D18(globalCtx->state.gfxCtx);
        if (thisx->params == BGHAKAGATE_FLOOR) {
            OPEN_DISPS(globalCtx->state.gfxCtx, "../z_bg_haka_gate.c", 781);
            Matrix_Get(&currentMtxF);
            Matrix_Translate(0.0f, 0.0f, -2000.0f, MTXMODE_APPLY);
            Matrix_RotateX(this->vOpenAngle * (M_PI / 0x8000), MTXMODE_APPLY);
            Matrix_Translate(0.0f, 0.0f, 2000.0f, MTXMODE_APPLY);
            gSPMatrix(POLY_OPA_DISP++, Matrix_NewMtx(globalCtx->state.gfxCtx, "../z_bg_haka_gate.c", 788),
                      G_MTX_NOPUSH | G_MTX_LOAD | G_MTX_MODELVIEW);
            gSPDisplayList(POLY_OPA_DISP++, object_haka_objects_DL_010A10);
            Matrix_Put(&currentMtxF);
            Matrix_Translate(0.0f, 0.0f, 2000.0f, MTXMODE_APPLY);
            Matrix_RotateX(-this->vOpenAngle * (M_PI / 0x8000), MTXMODE_APPLY);
            Matrix_Translate(0.0f, 0.0f, -2000.0f, MTXMODE_APPLY);
            gSPMatrix(POLY_OPA_DISP++, Matrix_NewMtx(globalCtx->state.gfxCtx, "../z_bg_haka_gate.c", 796),
                      G_MTX_NOPUSH | G_MTX_LOAD | G_MTX_MODELVIEW);
            gSPDisplayList(POLY_OPA_DISP++, object_haka_objects_DL_010C10);
            CLOSE_DISPS(globalCtx->state.gfxCtx, "../z_bg_haka_gate.c", 800);
        } else {
            Gfx_DrawDListOpa(globalCtx, displayLists[thisx->params]);
        }
    }
    if (thisx->params == BGHAKAGATE_SKULL) {
        BgHakaGate_DrawFlame(this, globalCtx);
    }
}<|MERGE_RESOLUTION|>--- conflicted
+++ resolved
@@ -336,18 +336,13 @@
 }
 
 void BgHakaGate_Draw(Actor* thisx, GlobalContext* globalCtx) {
-<<<<<<< HEAD
-    static Gfx* displayLists[] = { 0x06012270, 0x06010A10, 0x0600A860, 0x0600F1B0 };
-    BgHakaGate* this = (BgHakaGate*)thisx;
-=======
     static Gfx* displayLists[] = {
         object_haka_objects_DL_012270,
         object_haka_objects_DL_010A10,
         object_haka_objects_DL_00A860,
         object_haka_objects_DL_00F1B0,
     };
-    BgHakaGate* this = THIS;
->>>>>>> b3d5f549
+    BgHakaGate* this = (BgHakaGate*)thisx;
     MtxF currentMtxF;
 
     if ((thisx->flags & 0x80) == 0x80) {
