--- conflicted
+++ resolved
@@ -342,13 +342,8 @@
     BgHakaGate* this = THIS;
     MtxF currentMtxF;
 
-<<<<<<< HEAD
     if (ACTOR_FLAGS_ALL(thisx->flags, ACTOR_FLAG_7)) {
-        Gfx_DrawDListXlu(globalCtx, D_0600F1B0);
-=======
-    if ((thisx->flags & 0x80) == 0x80) {
         Gfx_DrawDListXlu(globalCtx, object_haka_objects_DL_00F1B0);
->>>>>>> 5e071a01
     } else {
         func_80093D18(globalCtx->state.gfxCtx);
         if (thisx->params == BGHAKAGATE_FLOOR) {
