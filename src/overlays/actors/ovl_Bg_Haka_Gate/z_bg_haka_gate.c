/*
 * File: z_bg_haka_gate.c
 * Overlay: ovl_Bg_Haka_Gate
 * Description: Truth Spinner Puzzle (Shadow Temple)
 */

#include "z_bg_haka_gate.h"
#include "objects/gameplay_keep/gameplay_keep.h"
#include "objects/object_haka_objects/object_haka_objects.h"

#define FLAGS 0

// general purpose timer
#define vTimer actionVar1

// variables for turning the statue. Deg10 rotations are in tenths of a degree
#define vTurnDirection actionVar1
#define vTurnRateDeg10 actionVar2
#define vTurnAngleDeg10 actionVar3
#define vRotYDeg10 actionVar4
#define vInitTurnAngle actionVar5

// opening angle for floor
#define vOpenAngle actionVar2

// variables for the skull flames
#define vFlameScale actionVar3
#define vIsSkullOfTruth actionVar4
#define vScrollTimer actionVar5

#define SKULL_OF_TRUTH_FOUND 100

void BgHakaGate_Init(Actor* thisx, GlobalContext* globalCtx);
void BgHakaGate_Destroy(Actor* thisx, GlobalContext* globalCtx);
void BgHakaGate_Update(Actor* thisx, GlobalContext* globalCtx);
void BgHakaGate_Draw(Actor* this, GlobalContext* globalCtx);

void BgHakaGate_DoNothing(BgHakaGate* this, GlobalContext* globalCtx);
void BgHakaGate_StatueInactive(BgHakaGate* this, GlobalContext* globalCtx);
void BgHakaGate_StatueIdle(BgHakaGate* this, GlobalContext* globalCtx);
void BgHakaGate_StatueTurn(BgHakaGate* this, GlobalContext* globalCtx);
void BgHakaGate_FloorClosed(BgHakaGate* this, GlobalContext* globalCtx);
void BgHakaGate_FloorOpen(BgHakaGate* this, GlobalContext* globalCtx);
void BgHakaGate_GateWait(BgHakaGate* this, GlobalContext* globalCtx);
void BgHakaGate_GateOpen(BgHakaGate* this, GlobalContext* globalCtx);
void BgHakaGate_SkullOfTruth(BgHakaGate* this, GlobalContext* globalCtx);
void BgHakaGate_FalseSkull(BgHakaGate* this, GlobalContext* globalCtx);

static s16 sSkullOfTruthRotY = 0x100;
static u8 sPuzzleState = 1;
static f32 sStatueDistToPlayer = 0;

static s16 sStatueRotY;

const ActorInit Bg_Haka_Gate_InitVars = {
    ACTOR_BG_HAKA_GATE,
    ACTORCAT_PROP,
    FLAGS,
    OBJECT_HAKA_OBJECTS,
    sizeof(BgHakaGate),
    (ActorFunc)BgHakaGate_Init,
    (ActorFunc)BgHakaGate_Destroy,
    (ActorFunc)BgHakaGate_Update,
    (ActorFunc)BgHakaGate_Draw,
};

static InitChainEntry sInitChain[] = {
    ICHAIN_VEC3F_DIV1000(scale, 100, ICHAIN_STOP),
};

void BgHakaGate_Init(Actor* thisx, GlobalContext* globalCtx) {
    s32 pad;
    BgHakaGate* this = (BgHakaGate*)thisx;
    CollisionHeader* colHeader = NULL;

    Actor_ProcessInitChain(thisx, sInitChain);
    this->switchFlag = (thisx->params >> 8) & 0xFF;
    thisx->params &= 0xFF;
    DynaPolyActor_Init(&this->dyna, DPM_UNK);
    if (thisx->params == BGHAKAGATE_SKULL) {
        if (sSkullOfTruthRotY != 0x100) {
            this->actionFunc = BgHakaGate_FalseSkull;
        } else if (ABS(thisx->shape.rot.y) < 0x4000) {
            if ((Rand_ZeroOne() * 3.0f) < sPuzzleState) {
                this->vIsSkullOfTruth = true;
                sSkullOfTruthRotY = thisx->shape.rot.y + 0x8000;
                if (Flags_GetSwitch(globalCtx, this->switchFlag)) {
                    this->actionFunc = BgHakaGate_DoNothing;
                } else {
                    this->actionFunc = BgHakaGate_SkullOfTruth;
                }
            } else {
                sPuzzleState++;
                this->actionFunc = BgHakaGate_FalseSkull;
            }
        } else {
            this->actionFunc = BgHakaGate_FalseSkull;
        }
        this->vScrollTimer = Rand_ZeroOne() * 20.0f;
        thisx->flags |= ACTOR_FLAG_NO_UPDATE_CULLING;
        if (Flags_GetSwitch(globalCtx, this->switchFlag)) {
            this->vFlameScale = 350;
        }
    } else {
        if (thisx->params == BGHAKAGATE_STATUE) {
            CollisionHeader_GetVirtual(&object_haka_objects_Col_0131C4, &colHeader);
            this->vTimer = 0;
            sStatueDistToPlayer = 0.0f;
            if (Flags_GetSwitch(globalCtx, this->switchFlag)) {
                this->actionFunc = BgHakaGate_StatueInactive;
            } else {
                this->actionFunc = BgHakaGate_StatueIdle;
            }
        } else if (thisx->params == BGHAKAGATE_FLOOR) {
            CollisionHeader_GetVirtual(&object_haka_objects_Col_010E10, &colHeader);
            if (Flags_GetSwitch(globalCtx, this->switchFlag)) {
                this->actionFunc = BgHakaGate_DoNothing;
            } else {
                this->actionFunc = BgHakaGate_FloorClosed;
            }
        } else { // BGHAKAGATE_GATE
            CollisionHeader_GetVirtual(&object_haka_objects_Col_00A938, &colHeader);
            if (Flags_GetSwitch(globalCtx, this->switchFlag)) {
                this->actionFunc = BgHakaGate_DoNothing;
                thisx->world.pos.y += 80.0f;
            } else {
                thisx->flags |= ACTOR_FLAG_NO_UPDATE_CULLING;
                Actor_SetFocus(thisx, 30.0f);
                this->actionFunc = BgHakaGate_GateWait;
            }
        }
        this->dyna.bgId = DynaPoly_SetBgActor(globalCtx, &globalCtx->colCtx.dyna, thisx, colHeader);
    }
}

void BgHakaGate_Destroy(Actor* thisx, GlobalContext* globalCtx) {
    s32 pad;
    BgHakaGate* this = (BgHakaGate*)thisx;

    DynaPoly_DeleteBgActor(globalCtx, &globalCtx->colCtx.dyna, this->dyna.bgId);
    if (this->dyna.actor.params == BGHAKAGATE_STATUE) {
        sSkullOfTruthRotY = 0x100;
        sPuzzleState = 1;
    }
}

void BgHakaGate_DoNothing(BgHakaGate* this, GlobalContext* globalCtx) {
}

void BgHakaGate_StatueInactive(BgHakaGate* this, GlobalContext* globalCtx) {
    Player* player = GET_PLAYER(globalCtx);

    if (this->dyna.unk_150 != 0.0f) {
        player->stateFlags2 &= ~PLAYER_STATE2_4;
        this->dyna.unk_150 = 0.0f;
    }
}

void BgHakaGate_StatueIdle(BgHakaGate* this, GlobalContext* globalCtx) {
    Player* player = GET_PLAYER(globalCtx);
    s32 linkDirection;
    f32 forceDirection;

    if (this->dyna.unk_150 != 0.0f) {
        if (this->vTimer == 0) {
            this->vInitTurnAngle = this->dyna.actor.shape.rot.y - this->dyna.actor.yawTowardsPlayer;
            sStatueDistToPlayer = this->dyna.actor.xzDistToPlayer;
            forceDirection = (this->dyna.unk_150 >= 0.0f) ? 1.0f : -1.0f;
            linkDirection = ((s16)(this->dyna.actor.yawTowardsPlayer - player->actor.shape.rot.y) > 0) ? -1 : 1;
            this->vTurnDirection = linkDirection * forceDirection;
            this->actionFunc = BgHakaGate_StatueTurn;
        } else {
            player->stateFlags2 &= ~PLAYER_STATE2_4;
            this->dyna.unk_150 = 0.0f;
            if (this->vTimer != 0) {
                this->vTimer--;
            }
        }
    } else {
        if (sPuzzleState == SKULL_OF_TRUTH_FOUND) {
            this->actionFunc = BgHakaGate_StatueInactive;
        } else {
            this->vTimer = 0;
        }
    }
}

void BgHakaGate_StatueTurn(BgHakaGate* this, GlobalContext* globalCtx) {
    Player* player = GET_PLAYER(globalCtx);
    s32 turnFinished;
    s16 turnAngle;

    this->vTurnRateDeg10++;
    this->vTurnRateDeg10 = CLAMP_MAX(this->vTurnRateDeg10, 5);
    turnFinished = Math_StepToS(&this->vTurnAngleDeg10, 600, this->vTurnRateDeg10);
    turnAngle = this->vTurnAngleDeg10 * this->vTurnDirection;
    this->dyna.actor.shape.rot.y = (this->vRotYDeg10 + turnAngle) * 0.1f * (0x10000 / 360.0f);
    if ((player->stateFlags2 & PLAYER_STATE2_4) && (sStatueDistToPlayer > 0.0f)) {
        player->actor.world.pos.x =
            this->dyna.actor.home.pos.x +
            (Math_SinS(this->dyna.actor.shape.rot.y - this->vInitTurnAngle) * sStatueDistToPlayer);
        player->actor.world.pos.z =
            this->dyna.actor.home.pos.z +
            (Math_CosS(this->dyna.actor.shape.rot.y - this->vInitTurnAngle) * sStatueDistToPlayer);
    } else {
        sStatueDistToPlayer = 0.0f;
    }
    sStatueRotY = this->dyna.actor.shape.rot.y;
    if (turnFinished) {
        player->stateFlags2 &= ~PLAYER_STATE2_4;
        this->vRotYDeg10 = (this->vRotYDeg10 + turnAngle) % 3600;
        this->vTurnRateDeg10 = 0;
        this->vTurnAngleDeg10 = 0;
        this->vTimer = 5;
        this->actionFunc = BgHakaGate_StatueIdle;
        this->dyna.unk_150 = 0.0f;
    }
    func_8002F974(&this->dyna.actor, NA_SE_EV_ROCK_SLIDE - SFX_FLAG);
}

void BgHakaGate_FloorClosed(BgHakaGate* this, GlobalContext* globalCtx) {
    if ((sStatueDistToPlayer > 1.0f) && (sStatueRotY != 0)) {
        Player* player = GET_PLAYER(globalCtx);
        f32 radialDist;
        f32 angDist;
        f32 cos = Math_CosS(sStatueRotY);
        f32 sin = Math_SinS(sStatueRotY);
        f32 dx = player->actor.world.pos.x - this->dyna.actor.world.pos.x;
        f32 dz = player->actor.world.pos.z - this->dyna.actor.world.pos.z;

        radialDist = dx * cos - dz * sin;
        angDist = dx * sin + dz * cos;

        if ((radialDist > 110.0f) || (fabsf(angDist) > 40.0f)) {
            s16 yawDiff = sSkullOfTruthRotY - sStatueRotY;

            sStatueDistToPlayer = 0.0f;
            if (ABS(yawDiff) < 0x80) {
                Flags_SetSwitch(globalCtx, this->switchFlag);
                sPuzzleState = SKULL_OF_TRUTH_FOUND;
                this->actionFunc = BgHakaGate_DoNothing;
            } else {
                func_80078884(NA_SE_SY_ERROR);
                Audio_PlayActorSound2(&this->dyna.actor, NA_SE_EV_GROUND_GATE_OPEN);
                func_8003EBF8(globalCtx, &globalCtx->colCtx.dyna, this->dyna.bgId);
                this->vTimer = 60;
                this->actionFunc = BgHakaGate_FloorOpen;
            }
        }
    }
}

void BgHakaGate_FloorOpen(BgHakaGate* this, GlobalContext* globalCtx) {
    if (this->vTimer != 0) {
        this->vTimer--;
    }
    if (this->vTimer == 0) {
        if (Math_ScaledStepToS(&this->vOpenAngle, 0, 0x800)) {
            func_8003EC50(globalCtx, &globalCtx->colCtx.dyna, this->dyna.bgId);
            this->actionFunc = BgHakaGate_FloorClosed;
        }
    } else {
        Math_ScaledStepToS(&this->vOpenAngle, 0x3000, 0x800);
    }
}

void BgHakaGate_GateWait(BgHakaGate* this, GlobalContext* globalCtx) {
    if (Flags_GetSwitch(globalCtx, this->switchFlag)) {
        OnePointCutscene_Attention(globalCtx, &this->dyna.actor);
        this->actionFunc = BgHakaGate_GateOpen;
    }
}

void BgHakaGate_GateOpen(BgHakaGate* this, GlobalContext* globalCtx) {
    if (Math_StepToF(&this->dyna.actor.world.pos.y, this->dyna.actor.home.pos.y + 80.0f, 1.0f)) {
        Audio_PlayActorSound2(&this->dyna.actor, NA_SE_EV_METALDOOR_STOP);
        this->dyna.actor.flags &= ~ACTOR_FLAG_NO_UPDATE_CULLING;
        this->actionFunc = BgHakaGate_DoNothing;
    } else {
        func_8002F974(&this->dyna.actor, NA_SE_EV_METALDOOR_SLIDE - SFX_FLAG);
    }
}

void BgHakaGate_SkullOfTruth(BgHakaGate* this, GlobalContext* globalCtx) {
    if (Flags_GetSwitch(globalCtx, this->switchFlag) && Math_StepToS(&this->vFlameScale, 350, 20)) {
        this->actionFunc = BgHakaGate_DoNothing;
    }
}

void BgHakaGate_FalseSkull(BgHakaGate* this, GlobalContext* globalCtx) {
    if (Flags_GetSwitch(globalCtx, this->switchFlag)) {
        Math_StepToS(&this->vFlameScale, 350, 20);
    }
<<<<<<< HEAD
    if (globalCtx->actorCtx.unk_03) {
        this->dyna.actor.flags |= ACTOR_FLAG_REACT_TO_LENS;
=======
    if (globalCtx->actorCtx.lensActive) {
        this->dyna.actor.flags |= ACTOR_FLAG_7;
>>>>>>> 82cedcc3
    } else {
        this->dyna.actor.flags &= ~ACTOR_FLAG_REACT_TO_LENS;
    }
}

void BgHakaGate_Update(Actor* thisx, GlobalContext* globalCtx) {
    s32 pad;
    BgHakaGate* this = (BgHakaGate*)thisx;

    this->actionFunc(this, globalCtx);
    if (this->dyna.actor.params == BGHAKAGATE_SKULL) {
        this->vScrollTimer++;
    }
}

void BgHakaGate_DrawFlame(BgHakaGate* this, GlobalContext* globalCtx) {
    Actor* thisx = &this->dyna.actor;
    f32 scale;

    if (this->vFlameScale > 0) {
        OPEN_DISPS(globalCtx->state.gfxCtx, "../z_bg_haka_gate.c", 716);

        if (1) {}

        func_80093D84(globalCtx->state.gfxCtx);
        gSPSegment(POLY_XLU_DISP++, 0x08,
                   Gfx_TwoTexScroll(globalCtx->state.gfxCtx, 0, 0, 0, 0x20, 0x40, 1, 0,
                                    (this->vScrollTimer * -20) & 0x1FF, 0x20, 0x80));
        gDPSetPrimColor(POLY_XLU_DISP++, 0x80, 0x80, 255, 255, 0, 255);
        gDPSetEnvColor(POLY_XLU_DISP++, 255, 0, 0, 0);

        Matrix_Translate(thisx->world.pos.x, thisx->world.pos.y + 15.0f, thisx->world.pos.z, MTXMODE_NEW);
        Matrix_RotateY(Camera_GetCamDirYaw(GET_ACTIVE_CAM(globalCtx)) * (M_PI / 0x8000), MTXMODE_APPLY);
        scale = this->vFlameScale * 0.00001f;
        Matrix_Scale(scale, scale, scale, MTXMODE_APPLY);
        gSPMatrix(POLY_XLU_DISP++, Matrix_NewMtx(globalCtx->state.gfxCtx, "../z_bg_haka_gate.c", 744),
                  G_MTX_NOPUSH | G_MTX_LOAD | G_MTX_MODELVIEW);
        gSPDisplayList(POLY_XLU_DISP++, gEffFire1DL);
        CLOSE_DISPS(globalCtx->state.gfxCtx, "../z_bg_haka_gate.c", 749);
    }
}

void BgHakaGate_Draw(Actor* thisx, GlobalContext* globalCtx) {
    static Gfx* displayLists[] = {
        object_haka_objects_DL_012270,
        object_haka_objects_DL_010A10,
        object_haka_objects_DL_00A860,
        object_haka_objects_DL_00F1B0,
    };
    BgHakaGate* this = (BgHakaGate*)thisx;
    MtxF currentMtxF;

    if (CHECK_FLAG_ALL(thisx->flags, ACTOR_FLAG_REACT_TO_LENS)) {
        Gfx_DrawDListXlu(globalCtx, object_haka_objects_DL_00F1B0);
    } else {
        func_80093D18(globalCtx->state.gfxCtx);
        if (thisx->params == BGHAKAGATE_FLOOR) {
            OPEN_DISPS(globalCtx->state.gfxCtx, "../z_bg_haka_gate.c", 781);
            Matrix_Get(&currentMtxF);
            Matrix_Translate(0.0f, 0.0f, -2000.0f, MTXMODE_APPLY);
            Matrix_RotateX(this->vOpenAngle * (M_PI / 0x8000), MTXMODE_APPLY);
            Matrix_Translate(0.0f, 0.0f, 2000.0f, MTXMODE_APPLY);
            gSPMatrix(POLY_OPA_DISP++, Matrix_NewMtx(globalCtx->state.gfxCtx, "../z_bg_haka_gate.c", 788),
                      G_MTX_NOPUSH | G_MTX_LOAD | G_MTX_MODELVIEW);
            gSPDisplayList(POLY_OPA_DISP++, object_haka_objects_DL_010A10);
            Matrix_Put(&currentMtxF);
            Matrix_Translate(0.0f, 0.0f, 2000.0f, MTXMODE_APPLY);
            Matrix_RotateX(-this->vOpenAngle * (M_PI / 0x8000), MTXMODE_APPLY);
            Matrix_Translate(0.0f, 0.0f, -2000.0f, MTXMODE_APPLY);
            gSPMatrix(POLY_OPA_DISP++, Matrix_NewMtx(globalCtx->state.gfxCtx, "../z_bg_haka_gate.c", 796),
                      G_MTX_NOPUSH | G_MTX_LOAD | G_MTX_MODELVIEW);
            gSPDisplayList(POLY_OPA_DISP++, object_haka_objects_DL_010C10);
            CLOSE_DISPS(globalCtx->state.gfxCtx, "../z_bg_haka_gate.c", 800);
        } else {
            Gfx_DrawDListOpa(globalCtx, displayLists[thisx->params]);
        }
    }
    if (thisx->params == BGHAKAGATE_SKULL) {
        BgHakaGate_DrawFlame(this, globalCtx);
    }
}<|MERGE_RESOLUTION|>--- conflicted
+++ resolved
@@ -291,13 +291,8 @@
     if (Flags_GetSwitch(globalCtx, this->switchFlag)) {
         Math_StepToS(&this->vFlameScale, 350, 20);
     }
-<<<<<<< HEAD
-    if (globalCtx->actorCtx.unk_03) {
+    if (globalCtx->actorCtx.lensActive) {
         this->dyna.actor.flags |= ACTOR_FLAG_REACT_TO_LENS;
-=======
-    if (globalCtx->actorCtx.lensActive) {
-        this->dyna.actor.flags |= ACTOR_FLAG_7;
->>>>>>> 82cedcc3
     } else {
         this->dyna.actor.flags &= ~ACTOR_FLAG_REACT_TO_LENS;
     }
