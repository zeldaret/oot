--- conflicted
+++ resolved
@@ -240,13 +240,8 @@
                 sPuzzleState = SKULL_OF_TRUTH_FOUND;
                 this->actionFunc = BgHakaGate_DoNothing;
             } else {
-<<<<<<< HEAD
                 Lib_PlaySfx(NA_SE_SY_ERROR);
-                Audio_PlayActorSfx2(&this->dyna.actor, NA_SE_EV_GROUND_GATE_OPEN);
-=======
-                func_80078884(NA_SE_SY_ERROR);
                 Actor_PlaySfx(&this->dyna.actor, NA_SE_EV_GROUND_GATE_OPEN);
->>>>>>> be22b836
                 DynaPoly_DisableCollision(play, &play->colCtx.dyna, this->dyna.bgId);
                 this->vTimer = 60;
                 this->actionFunc = BgHakaGate_FloorOpen;
