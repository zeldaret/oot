--- conflicted
+++ resolved
@@ -27,7 +27,7 @@
 void BgMoriRakkatenjo_SetupRise(BgMoriRakkatenjo* this);
 void BgMoriRakkatenjo_Rise(BgMoriRakkatenjo* this, GlobalContext* globalCtx);
 
-static s16 sCamSetting = 0;
+static s16 sCamSetting = CAM_SET_NONE;
 
 const ActorInit Bg_Mori_Rakkatenjo_InitVars = {
     ACTOR_BG_MORI_RAKKATENJO,
@@ -76,7 +76,7 @@
     CollisionHeader_GetVirtual(&gMoriRakkatenjoCol, &colHeader);
     this->dyna.bgId = DynaPoly_SetBgActor(globalCtx, &globalCtx->colCtx.dyna, &this->dyna.actor, colHeader);
     BgMoriRakkatenjo_SetupWaitForMoriTex(this);
-    sCamSetting = 0;
+    sCamSetting = CAM_SET_NONE;
 }
 
 void BgMoriRakkatenjo_Destroy(Actor* thisx, GlobalContext* globalCtx) {
@@ -208,20 +208,14 @@
     if (BgMoriRakkatenjo_IsLinkUnder(this, globalCtx)) {
         if (sCamSetting == CAM_SET_NONE) {
             osSyncPrintf("camera changed (mori rakka tenjyo) ... \n");
-<<<<<<< HEAD
             sCamSetting = globalCtx->cameraPtrs[CAM_ID_MAIN]->setting;
             Camera_SetCameraData(globalCtx->cameraPtrs[CAM_ID_MAIN], 1, &this->dyna.actor, NULL, 0, 0, 0);
-            Camera_ChangeSetting(globalCtx->cameraPtrs[CAM_ID_MAIN], CAM_SET_MORI1);
-=======
-            sCamSetting = globalCtx->cameraPtrs[MAIN_CAM]->setting;
-            Camera_SetCameraData(globalCtx->cameraPtrs[MAIN_CAM], 1, &this->dyna.actor, NULL, 0, 0, 0);
-            Camera_ChangeSetting(globalCtx->cameraPtrs[MAIN_CAM], CAM_SET_FOREST_BIRDS_EYE);
->>>>>>> 0b184194
+            Camera_ChangeSetting(globalCtx->cameraPtrs[CAM_ID_MAIN], CAM_SET_FOREST_BIRDS_EYE);
         }
     } else if (sCamSetting != CAM_SET_NONE) {
         osSyncPrintf("camera changed (previous) ... \n");
         Camera_ChangeSetting(globalCtx->cameraPtrs[CAM_ID_MAIN], CAM_SET_DUNGEON1);
-        sCamSetting = 0;
+        sCamSetting = CAM_SET_NONE;
     }
 }
 
