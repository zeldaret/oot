/*
 * File: z_bg_mori_rakkatenjo.c
 * Overlay: ovl_Bg_Mori_Rakkatenjo
 * Description: Falling ceiling in Forest Temple
 */

#include "z_bg_mori_rakkatenjo.h"
#include "assets/objects/object_mori_objects/object_mori_objects.h"
#include "quake.h"

#define FLAGS (ACTOR_FLAG_4 | ACTOR_FLAG_5)

void BgMoriRakkatenjo_Init(Actor* thisx, PlayState* play);
void BgMoriRakkatenjo_Destroy(Actor* thisx, PlayState* play);
void BgMoriRakkatenjo_Update(Actor* thisx, PlayState* play2);
void BgMoriRakkatenjo_Draw(Actor* thisx, PlayState* play);

void BgMoriRakkatenjo_SetupWaitForMoriTex(BgMoriRakkatenjo* this);
void BgMoriRakkatenjo_WaitForMoriTex(BgMoriRakkatenjo* this, PlayState* play);
void BgMoriRakkatenjo_SetupWait(BgMoriRakkatenjo* this);
void BgMoriRakkatenjo_Wait(BgMoriRakkatenjo* this, PlayState* play);
void BgMoriRakkatenjo_SetupFall(BgMoriRakkatenjo* this);
void BgMoriRakkatenjo_Fall(BgMoriRakkatenjo* this, PlayState* play);
void BgMoriRakkatenjo_SetupRest(BgMoriRakkatenjo* this);
void BgMoriRakkatenjo_Rest(BgMoriRakkatenjo* this, PlayState* play);
void BgMoriRakkatenjo_SetupRise(BgMoriRakkatenjo* this);
void BgMoriRakkatenjo_Rise(BgMoriRakkatenjo* this, PlayState* play);

static s16 sCamSetting = CAM_SET_NONE;

ActorInit Bg_Mori_Rakkatenjo_InitVars = {
    /**/ ACTOR_BG_MORI_RAKKATENJO,
    /**/ ACTORCAT_BG,
    /**/ FLAGS,
    /**/ OBJECT_MORI_OBJECTS,
    /**/ sizeof(BgMoriRakkatenjo),
    /**/ BgMoriRakkatenjo_Init,
    /**/ BgMoriRakkatenjo_Destroy,
    /**/ BgMoriRakkatenjo_Update,
    /**/ NULL,
};

static InitChainEntry sInitChain[] = {
    ICHAIN_F32(gravity, -1, ICHAIN_CONTINUE),
    ICHAIN_F32(minVelocityY, -11, ICHAIN_CONTINUE),
    ICHAIN_VEC3F_DIV1000(scale, 1000, ICHAIN_STOP),
};

void BgMoriRakkatenjo_Init(Actor* thisx, PlayState* play) {
    STACK_PAD(s32);
    BgMoriRakkatenjo* this = (BgMoriRakkatenjo*)thisx;
    CollisionHeader* colHeader = NULL;

    DynaPolyActor_Init(&this->dyna, DYNA_TRANSFORM_POS);

#if OOT_DEBUG
    // "Forest Temple obj. Falling Ceiling"
    PRINTF("森の神殿 obj. 落下天井 (home posY %f)\n", this->dyna.actor.home.pos.y);
    if ((fabsf(1991.0f - this->dyna.actor.home.pos.x) > 0.001f) ||
        (fabsf(683.0f - this->dyna.actor.home.pos.y) > 0.001f) ||
        (fabsf(-2520.0f - this->dyna.actor.home.pos.z) > 0.001f)) {
        // "The set position has been changed. Let's fix the program."
        PRINTF("Warning : セット位置が変更されています。プログラムを修正しましょう。\n");
    }
    if (this->dyna.actor.home.rot.y != 0x8000) {
        // "The set Angle has changed. Let's fix the program."
        PRINTF("Warning : セット Angle が変更されています。プログラムを修正しましょう。\n");
    }
#endif

    this->moriTexObjectSlot = Object_GetSlot(&play->objectCtx, OBJECT_MORI_TEX);
    if (this->moriTexObjectSlot < 0) {
        // "Forest Temple obj Falling Ceiling Bank Danger!"
        PRINTF("Error : 森の神殿 obj 落下天井 バンク危険！(%s %d)\n", "../z_bg_mori_rakkatenjo.c", 205);
        Actor_Kill(&this->dyna.actor);
        return;
    }
    Actor_ProcessInitChain(&this->dyna.actor, sInitChain);
    CollisionHeader_GetVirtual(&gMoriRakkatenjoCol, &colHeader);
    this->dyna.bgId = DynaPoly_SetBgActor(play, &play->colCtx.dyna, &this->dyna.actor, colHeader);
    BgMoriRakkatenjo_SetupWaitForMoriTex(this);
    sCamSetting = CAM_SET_NONE;
}

void BgMoriRakkatenjo_Destroy(Actor* thisx, PlayState* play) {
    STACK_PAD(s32);
    BgMoriRakkatenjo* this = (BgMoriRakkatenjo*)thisx;

    DynaPoly_DeleteBgActor(play, &play->colCtx.dyna, this->dyna.bgId);
}

int BgMoriRakkatenjo_IsLinkUnder(BgMoriRakkatenjo* this, PlayState* play) {
    Vec3f* pos = &GET_PLAYER(play)->actor.world.pos;

    return (-3300.0f < pos->z) && (pos->z < -1840.0f) && (1791.0f < pos->x) && (pos->x < 2191.0f);
}

int BgMoriRakkatenjo_IsLinkClose(BgMoriRakkatenjo* this, PlayState* play) {
    Vec3f* pos = &GET_PLAYER(play)->actor.world.pos;

    return (-3360.0f < pos->z) && (pos->z < -1840.0f) && (1791.0f < pos->x) && (pos->x < 2191.0f);
}

void BgMoriRakkatenjo_SetupWaitForMoriTex(BgMoriRakkatenjo* this) {
    this->actionFunc = BgMoriRakkatenjo_WaitForMoriTex;
}

void BgMoriRakkatenjo_WaitForMoriTex(BgMoriRakkatenjo* this, PlayState* play) {
    if (Object_IsLoaded(&play->objectCtx, this->moriTexObjectSlot)) {
        BgMoriRakkatenjo_SetupWait(this);
        this->dyna.actor.draw = BgMoriRakkatenjo_Draw;
    }
}

void BgMoriRakkatenjo_SetupWait(BgMoriRakkatenjo* this) {
    this->timer = (this->fallCount > 0) ? 100 : 21;
    this->dyna.actor.world.pos.y = 683.0f;
    this->actionFunc = BgMoriRakkatenjo_Wait;
}

void BgMoriRakkatenjo_Wait(BgMoriRakkatenjo* this, PlayState* play) {
    if (this->fallCount == 0) {
        if (BgMoriRakkatenjo_IsLinkClose(this, play) || (this->timer < 20)) {
            if (this->timer <= 0) {
                BgMoriRakkatenjo_SetupFall(this);
            }
        } else {
            this->timer = 21;
        }
    } else {
        if (BgMoriRakkatenjo_IsLinkUnder(this, play) || (this->timer < 20)) {
            if (this->timer <= 0) {
                BgMoriRakkatenjo_SetupFall(this);
            }
        } else {
            this->timer = 100;
        }
    }
    if (this->timer < 20) {
        Sfx_PlaySfxCentered2(NA_SE_EV_BLOCKSINK - SFX_FLAG);
    }
}

void BgMoriRakkatenjo_SetupFall(BgMoriRakkatenjo* this) {
    this->actionFunc = BgMoriRakkatenjo_Fall;
    this->bounceCount = 0;
    this->dyna.actor.velocity.y = 0.0f;
}

void BgMoriRakkatenjo_Fall(BgMoriRakkatenjo* this, PlayState* play) {
    static f32 bounceVel[] = { 4.0f, 1.5f, 0.4f, 0.1f };
    STACK_PAD(s32);
    Actor* thisx = &this->dyna.actor;
    s32 quakeIndex;

    Actor_MoveXZGravity(thisx);
    if ((thisx->velocity.y < 0.0f) && (thisx->world.pos.y <= 403.0f)) {
        if (this->bounceCount >= ARRAY_COUNT(bounceVel)) {
            BgMoriRakkatenjo_SetupRest(this);
        } else {
            if (this->bounceCount == 0) {
                this->fallCount++;
                Sfx_PlaySfxCentered2(NA_SE_EV_STONE_BOUND);
                Rumble_Request(SQ(thisx->yDistToPlayer), 255, 20, 150);
            }
            thisx->world.pos.y =
                403.0f - (thisx->world.pos.y - 403.0f) * bounceVel[this->bounceCount] / fabsf(thisx->velocity.y);
            thisx->velocity.y = bounceVel[this->bounceCount];
            this->bounceCount++;

            quakeIndex = Quake_Request(GET_ACTIVE_CAM(play), QUAKE_TYPE_3);
            Quake_SetSpeed(quakeIndex, 50000);
            Quake_SetPerturbations(quakeIndex, 5, 0, 0, 0);
            Quake_SetDuration(quakeIndex, 5);
        }
    }
}

void BgMoriRakkatenjo_SetupRest(BgMoriRakkatenjo* this) {
    this->actionFunc = BgMoriRakkatenjo_Rest;
    this->dyna.actor.world.pos.y = 403.0f;
    this->timer = 20;
}

void BgMoriRakkatenjo_Rest(BgMoriRakkatenjo* this, PlayState* play) {
    if (this->timer <= 0) {
        BgMoriRakkatenjo_SetupRise(this);
    }
}

void BgMoriRakkatenjo_SetupRise(BgMoriRakkatenjo* this) {
    this->actionFunc = BgMoriRakkatenjo_Rise;
    this->dyna.actor.velocity.y = -0.1f;
}

void BgMoriRakkatenjo_Rise(BgMoriRakkatenjo* this, PlayState* play) {
    Math_SmoothStepToF(&this->dyna.actor.velocity.y, 5.0f, 0.06f, 0.1f, 0.0f);
    this->dyna.actor.world.pos.y += this->dyna.actor.velocity.y;
    if (this->dyna.actor.world.pos.y >= 683.0f) {
        BgMoriRakkatenjo_SetupWait(this);
    }
}

<<<<<<< HEAD
void BgMoriRakkatenjo_Update(Actor* thisx, PlayState* play) {
    STACK_PAD(s32);
=======
void BgMoriRakkatenjo_Update(Actor* thisx, PlayState* play2) {
    PlayState* play = (PlayState*)play2;
>>>>>>> bf3339a1
    BgMoriRakkatenjo* this = (BgMoriRakkatenjo*)thisx;

    if (this->timer > 0) {
        this->timer--;
    }
    this->actionFunc(this, play);
    if (BgMoriRakkatenjo_IsLinkUnder(this, play)) {
        if (sCamSetting == CAM_SET_NONE) {
            PRINTF("camera changed (mori rakka tenjyo) ... \n");
            sCamSetting = play->cameraPtrs[CAM_ID_MAIN]->setting;
            Camera_SetCameraData(play->cameraPtrs[CAM_ID_MAIN], 1, &this->dyna.actor, NULL, 0, 0, 0);
            Camera_RequestSetting(play->cameraPtrs[CAM_ID_MAIN], CAM_SET_FOREST_BIRDS_EYE);
        }
    } else if (sCamSetting != CAM_SET_NONE) {
        PRINTF("camera changed (previous) ... \n");
        Camera_RequestSetting(play->cameraPtrs[CAM_ID_MAIN], CAM_SET_DUNGEON1);
        sCamSetting = CAM_SET_NONE;
    }
}

void BgMoriRakkatenjo_Draw(Actor* thisx, PlayState* play) {
    STACK_PAD(s32);
    BgMoriRakkatenjo* this = (BgMoriRakkatenjo*)thisx;

    OPEN_DISPS(play->state.gfxCtx, "../z_bg_mori_rakkatenjo.c", 497);
    Gfx_SetupDL_25Opa(play->state.gfxCtx);

    gSPSegment(POLY_OPA_DISP++, 0x08, play->objectCtx.slots[this->moriTexObjectSlot].segment);

    gSPMatrix(POLY_OPA_DISP++, MATRIX_NEW(play->state.gfxCtx, "../z_bg_mori_rakkatenjo.c", 502),
              G_MTX_NOPUSH | G_MTX_LOAD | G_MTX_MODELVIEW);

    gSPDisplayList(POLY_OPA_DISP++, gMoriRakkatenjoDL);

    CLOSE_DISPS(play->state.gfxCtx, "../z_bg_mori_rakkatenjo.c", 506);
}<|MERGE_RESOLUTION|>--- conflicted
+++ resolved
@@ -201,13 +201,8 @@
     }
 }
 
-<<<<<<< HEAD
-void BgMoriRakkatenjo_Update(Actor* thisx, PlayState* play) {
-    STACK_PAD(s32);
-=======
 void BgMoriRakkatenjo_Update(Actor* thisx, PlayState* play2) {
     PlayState* play = (PlayState*)play2;
->>>>>>> bf3339a1
     BgMoriRakkatenjo* this = (BgMoriRakkatenjo*)thisx;
 
     if (this->timer > 0) {
