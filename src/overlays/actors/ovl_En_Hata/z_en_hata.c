/*
 * File: z_en_hata.c
 * Overlay: ovl_En_Hata
 * Description: Wooden post with red cloth
 */

#include "z_en_hata.h"
#include "objects/object_hata/object_hata.h"

#define FLAGS 0x00000000

#define THIS ((EnHata*)thisx)

void EnHata_Init(Actor* thisx, GlobalContext* globalCtx);
void EnHata_Destroy(Actor* thisx, GlobalContext* globalCtx);
void EnHata_Update(Actor* thisx, GlobalContext* globalCtx);
void EnHata_Draw(Actor* thisx, GlobalContext* globalCtx);

const ActorInit En_Hata_InitVars = {
    ACTOR_EN_HATA,
    ACTORCAT_PROP,
    FLAGS,
    OBJECT_HATA,
    sizeof(EnHata),
    (ActorFunc)EnHata_Init,
    (ActorFunc)EnHata_Destroy,
    (ActorFunc)EnHata_Update,
    (ActorFunc)EnHata_Draw,
};

// Unused Collider and CollisionCheck data
static ColliderCylinderInit sCylinderInit = {
    {
        COLTYPE_NONE,
        AT_NONE,
        AC_ON | AC_TYPE_PLAYER,
        OC1_ON | OC1_TYPE_ALL,
        OC2_TYPE_2,
        COLSHAPE_CYLINDER,
    },
    {
        ELEMTYPE_UNK0,
        { 0x00000000, 0x00, 0x00 },
        { 0x00000080, 0x00, 0x00 },
        TOUCH_NONE | TOUCH_SFX_NORMAL,
        BUMP_ON | BUMP_HOOKABLE,
        OCELEM_ON,
    },
    { 16, 246, 0, { 0, 0, 0 } },
};

static CollisionCheckInfoInit2 sColChkInfoInit = { 0, 0, 0, 0, MASS_IMMOVABLE };

void EnHata_Init(Actor* thisx, GlobalContext* globalCtx) {
    EnHata* this = THIS;
    s32 pad;
    CollisionHeader* colHeader = NULL;
    f32 frameCount = Animation_GetLastFrame(&gFlagpoleFlapAnim);

    Actor_SetScale(&this->dyna.actor, 1.0f / 75.0f);
    SkelAnime_Init(globalCtx, &this->skelAnime, &gFlagpoleSkel, &gFlagpoleFlapAnim, NULL, NULL, 0);
    Animation_Change(&this->skelAnime, &gFlagpoleFlapAnim, 1.0f, 0.0f, frameCount, ANIMMODE_LOOP, 0.0f);
    DynaPolyActor_Init(&this->dyna, DPM_UNK);
    CollisionHeader_GetVirtual(&gFlagpoleCol, &colHeader);
    this->dyna.bgId = DynaPoly_SetBgActor(globalCtx, &globalCtx->colCtx.dyna, &this->dyna.actor, colHeader);
    this->dyna.actor.uncullZoneScale = 500.0f;
    this->dyna.actor.uncullZoneDownward = 550.0f;
    this->dyna.actor.uncullZoneForward = 2200.0f;
    this->invScale = 6;
    this->maxStep = 1000;
    this->minStep = 1;
    this->unk_278 = Rand_ZeroOne() * 0xFFFF;
}

void EnHata_Destroy(Actor* thisx, GlobalContext* globalCtx) {
    EnHata* this = THIS;

    SkelAnime_Free(&this->skelAnime, globalCtx);
    DynaPoly_DeleteBgActor(globalCtx, &globalCtx->colCtx.dyna, this->dyna.bgId);
}

void EnHata_Update(Actor* thisx, GlobalContext* globalCtx2) {
    GlobalContext* globalCtx = globalCtx2;
    EnHata* this = THIS;
    s32 pitch;
    Vec3f zeroVec = { 0.0f, 0.0f, 0.0f };
    Vec3f windVec;
    f32 sin;

    SkelAnime_Update(&this->skelAnime);
    // Rotate to hang down by default
    this->limbs[FLAGPOLE_LIMB_FLAG_1_BASE].y = this->limbs[FLAGPOLE_LIMB_FLAG_2_BASE].y = -0x4000;
<<<<<<< HEAD
    windVec.x = globalCtx->envCtx.unk_A8.x;
    windVec.y = globalCtx->envCtx.unk_A8.y;
    windVec.z = globalCtx->envCtx.unk_A8.z;
=======
    windVec.x = globalCtx->envCtx.windDirection.x;
    windVec.y = globalCtx->envCtx.windDirection.y;
    windVec.z = globalCtx->envCtx.windDirection.z;
>>>>>>> f8015f4c

    if (globalCtx->envCtx.windSpeed > 255.0f) {
        globalCtx->envCtx.windSpeed = 255.0f;
    }

    if (globalCtx->envCtx.windSpeed < 0.0f) {
        globalCtx->envCtx.windSpeed = 0.0f;
    }

    if (Rand_ZeroOne() > 0.5f) {
        this->unk_278 += 6000;
    } else {
        this->unk_278 += 3000;
    }

    // Mimic varying wind gusts
    sin = Math_SinS(this->unk_278) * 80.0f;
    pitch = -Math_Vec3f_Pitch(&zeroVec, &windVec);
    pitch = ((s32)((15000 - pitch) * (1.0f - (globalCtx->envCtx.windSpeed / (255.0f - sin))))) + pitch;
    Math_SmoothStepToS(&this->limbs[FLAGPOLE_LIMB_FLAG_1_HOIST_END_BASE].y, pitch, this->invScale, this->maxStep,
                       this->minStep);
    this->limbs[FLAGPOLE_LIMB_FLAG_2_HOIST_END_BASE].y = this->limbs[FLAGPOLE_LIMB_FLAG_1_HOIST_END_BASE].y;
    this->limbs[FLAGPOLE_LIMB_FLAG_1_HOIST_END_BASE].z = -Math_Vec3f_Yaw(&zeroVec, &windVec);
    this->limbs[FLAGPOLE_LIMB_FLAG_2_HOIST_END_BASE].z = this->limbs[FLAGPOLE_LIMB_FLAG_1_HOIST_END_BASE].z;
    this->skelAnime.playSpeed = (Rand_ZeroFloat(1.25f) + 2.75f) * (globalCtx->envCtx.windSpeed / 255.0f);
}

s32 EnHata_OverrideLimbDraw(GlobalContext* globalCtx, s32 limbIndex, Gfx** dList, Vec3f* pos, Vec3s* rot, void* thisx) {
    EnHata* this = THIS;
    Vec3s* limbs;

    if (limbIndex == FLAGPOLE_LIMB_FLAG_2_BASE || limbIndex == FLAGPOLE_LIMB_FLAG_1_BASE ||
        limbIndex == FLAGPOLE_LIMB_FLAG_2_HOIST_END_BASE || limbIndex == FLAGPOLE_LIMB_FLAG_1_HOIST_END_BASE) {
        limbs = this->limbs;
        rot->x += limbs[limbIndex].x;
        rot->y += limbs[limbIndex].y;
        rot->z += limbs[limbIndex].z;
    }
    return false;
}

void EnHata_PostLimbDraw(GlobalContext* globalCtx, s32 limbIndex, Gfx** dList, Vec3s* rot, void* thisx) {
}

void EnHata_Draw(Actor* thisx, GlobalContext* globalCtx) {
    EnHata* this = THIS;

    func_800943C8(globalCtx->state.gfxCtx);
    Matrix_Scale(1.0f, 1.1f, 1.0f, MTXMODE_APPLY);
    SkelAnime_DrawOpa(globalCtx, this->skelAnime.skeleton, this->skelAnime.jointTable, EnHata_OverrideLimbDraw,
                      EnHata_PostLimbDraw, this);
}<|MERGE_RESOLUTION|>--- conflicted
+++ resolved
@@ -90,15 +90,9 @@
     SkelAnime_Update(&this->skelAnime);
     // Rotate to hang down by default
     this->limbs[FLAGPOLE_LIMB_FLAG_1_BASE].y = this->limbs[FLAGPOLE_LIMB_FLAG_2_BASE].y = -0x4000;
-<<<<<<< HEAD
-    windVec.x = globalCtx->envCtx.unk_A8.x;
-    windVec.y = globalCtx->envCtx.unk_A8.y;
-    windVec.z = globalCtx->envCtx.unk_A8.z;
-=======
     windVec.x = globalCtx->envCtx.windDirection.x;
     windVec.y = globalCtx->envCtx.windDirection.y;
     windVec.z = globalCtx->envCtx.windDirection.z;
->>>>>>> f8015f4c
 
     if (globalCtx->envCtx.windSpeed > 255.0f) {
         globalCtx->envCtx.windSpeed = 255.0f;
