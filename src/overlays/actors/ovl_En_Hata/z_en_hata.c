/*
 * File: z_en_hata.c
 * Overlay: ovl_En_Hata
 * Description: Wooden post with red cloth
 */

#include "z_en_hata.h"

#define FLAGS 0x00000000

#define THIS ((EnHata*)thisx)

void EnHata_Init(Actor* thisx, GlobalContext* globalCtx);
void EnHata_Destroy(Actor* thisx, GlobalContext* globalCtx);
void EnHata_Update(Actor* thisx, GlobalContext* globalCtx);
void EnHata_Draw(Actor* thisx, GlobalContext* globalCtx);

const ActorInit En_Hata_InitVars = {
    ACTOR_EN_HATA,
    ACTORTYPE_PROP,
    FLAGS,
    OBJECT_HATA,
    sizeof(EnHata),
    (ActorFunc)EnHata_Init,
    (ActorFunc)EnHata_Destroy,
    (ActorFunc)EnHata_Update,
    (ActorFunc)EnHata_Draw,
};

static UNK_TYPE sUnusedData[] = {
    0x0A000939, 0x20010000, 0x00000000, 0x00000000, 0x00000000, 0x00000080, 0x00000000,
    0x00050100, 0x001000F6, 0x00000000, 0x00000000, 0x00000000, 0x00000000, 0xFF000000,
};

static Vec3f sVec = { 0, 0, 0 };

extern AnimationHeader D_06000444;
extern SkeletonHeader D_06002FD0;
extern UNK_TYPE D_060000C0;

void EnHata_Init(Actor* thisx, GlobalContext* globalCtx) {
    EnHata* this = THIS;
    s32 pad;
    u32 temp;
    f32 frameCount;

    temp = 0;
    frameCount = Animation_LastFrame(&D_06000444);
    Actor_SetScale(&this->dyna.actor, 1.0f / 75.0f);
    SkelAnime_Init(globalCtx, &this->skelAnime, &D_06002FD0, &D_06000444, NULL, NULL, 0);
    Animation_Change(&this->skelAnime, &D_06000444, 1.0f, 0.0f, frameCount, 0, 0.0f);
    DynaPolyInfo_SetActorMove(&this->dyna, DPM_UNK);
    DynaPolyInfo_Alloc(&D_060000C0, &temp);
    this->dyna.dynaPolyId = DynaPolyInfo_RegisterActor(globalCtx, &globalCtx->colCtx.dyna, &this->dyna.actor, temp);
    this->dyna.actor.uncullZoneScale = 500.0f;
    this->dyna.actor.uncullZoneDownward = 550.0f;
    this->dyna.actor.uncullZoneForward = 2200.0f;
    this->invScale = 6;
    this->maxStep = 1000;
    this->minStep = 1;
    this->unk_278 = Math_Rand_ZeroOne() * 65535.0f;
}

void EnHata_Destroy(Actor* thisx, GlobalContext* globalCtx) {
    EnHata* this = THIS;
    SkelAnime_Free(&this->skelAnime, globalCtx);
    DynaPolyInfo_Free(globalCtx, &globalCtx->colCtx.dyna, this->dyna.dynaPolyId);
}

void EnHata_Update(Actor* thisx, GlobalContext* globalCtx2) {
    GlobalContext* globalCtx = globalCtx2;
    EnHata* this = THIS;
    s32 pitch;
    Vec3f sp48 = sVec;
    Vec3f sp3C;
    f32 sin;

<<<<<<< HEAD
    sp48 = sVec;
    SkelAnime_Update(&THIS->skelAnime);
    gblCtx = globalCtx;
    THIS->limbs[3].y = THIS->limbs[12].y = -0x4000;
    sp3C.x = gblCtx->envCtx.unk_A8;
    sp3C.y = gblCtx->envCtx.unk_AA;
    sp3C.z = gblCtx->envCtx.unk_AC;
    if (gblCtx->envCtx.unk_B0 > 255.0f) {
        gblCtx->envCtx.unk_B0 = 255.0f;
=======
    SkelAnime_FrameUpdateMatrix(&this->skelAnime);
    this->limbs[3].y = this->limbs[12].y = -0x4000;
    sp3C.x = globalCtx->envCtx.unk_A8;
    sp3C.y = globalCtx->envCtx.unk_AA;
    sp3C.z = globalCtx->envCtx.unk_AC;
    if (globalCtx->envCtx.unk_B0 > 255.0f) {
        globalCtx->envCtx.unk_B0 = 255.0f;
>>>>>>> 09ddf4f7
    }
    if (globalCtx->envCtx.unk_B0 < 0.0f) {
        globalCtx->envCtx.unk_B0 = 0.0f;
    }
    if (Math_Rand_ZeroOne() > 0.5f) {
        this->unk_278 += 6000;
    } else {
        this->unk_278 += 3000;
    }
    sin = Math_Sins(this->unk_278) * 80.0f;
    pitch = -Math_Vec3f_Pitch(&sp48, &sp3C);
<<<<<<< HEAD
    target = ((s32)((0x3A98 - pitch) * (1.0f - (gblCtx->envCtx.unk_B0 / (255.0f - sin))))) + pitch;
    Math_SmoothScaleMaxMinS(&THIS->limbs[4].y, target, THIS->invScale, THIS->maxStep, THIS->minStep);
    THIS->limbs[13].y = THIS->limbs[4].y;
    THIS->limbs[4].z = -Math_Vec3f_Yaw(&sp48, &sp3C);
    THIS->limbs[13].z = THIS->limbs[4].z;
    THIS->skelAnime.playSpeed = (Math_Rand_ZeroFloat(1.25f) + 2.75f) * (gblCtx->envCtx.unk_B0 / 255.0f);
=======
    pitch = ((s32)((0x3A98 - pitch) * (1.0f - (globalCtx->envCtx.unk_B0 / (255.0f - sin))))) + pitch;
    Math_SmoothScaleMaxMinS(&this->limbs[4].y, pitch, this->invScale, this->maxStep, this->minStep);
    this->limbs[13].y = this->limbs[4].y;
    this->limbs[4].z = -Math_Vec3f_Yaw(&sp48, &sp3C);
    this->limbs[13].z = this->limbs[4].z;
    this->skelAnime.animPlaybackSpeed = (Math_Rand_ZeroFloat(1.25f) + 2.75f) * (globalCtx->envCtx.unk_B0 / 255.0f);
>>>>>>> 09ddf4f7
}

s32 EnHata_OverrideLimbDraw(GlobalContext* globalCtx, s32 limbIndex, Gfx** dList, Vec3f* pos, Vec3s* rot, void* thisx) {
    EnHata* this = THIS;
    Vec3s* limbs;

    if (limbIndex == 12 || limbIndex == 3 || limbIndex == 13 || limbIndex == 4) {
        limbs = this->limbs;
        rot->x += limbs[limbIndex].x;
        rot->y += limbs[limbIndex].y;
        rot->z += limbs[limbIndex].z;
    }
    return false;
}

void EnHata_PostLimbDraw(GlobalContext* globalCtx, s32 limbIndex, Gfx** dList, Vec3s* rot, void* thisx) {
}

void EnHata_Draw(Actor* thisx, GlobalContext* globalCtx) {
    EnHata* this = THIS;
    func_800943C8(globalCtx->state.gfxCtx);
    Matrix_Scale(1.0f, 1.1f, 1.0f, MTXMODE_APPLY);
    SkelAnime_DrawOpa(globalCtx, this->skelAnime.skeleton, this->skelAnime.jointTbl, EnHata_OverrideLimbDraw,
                      EnHata_PostLimbDraw, this);
}<|MERGE_RESOLUTION|>--- conflicted
+++ resolved
@@ -75,25 +75,13 @@
     Vec3f sp3C;
     f32 sin;
 
-<<<<<<< HEAD
-    sp48 = sVec;
-    SkelAnime_Update(&THIS->skelAnime);
-    gblCtx = globalCtx;
-    THIS->limbs[3].y = THIS->limbs[12].y = -0x4000;
-    sp3C.x = gblCtx->envCtx.unk_A8;
-    sp3C.y = gblCtx->envCtx.unk_AA;
-    sp3C.z = gblCtx->envCtx.unk_AC;
-    if (gblCtx->envCtx.unk_B0 > 255.0f) {
-        gblCtx->envCtx.unk_B0 = 255.0f;
-=======
-    SkelAnime_FrameUpdateMatrix(&this->skelAnime);
+    SkelAnime_Update(&this->skelAnime);
     this->limbs[3].y = this->limbs[12].y = -0x4000;
     sp3C.x = globalCtx->envCtx.unk_A8;
     sp3C.y = globalCtx->envCtx.unk_AA;
     sp3C.z = globalCtx->envCtx.unk_AC;
     if (globalCtx->envCtx.unk_B0 > 255.0f) {
         globalCtx->envCtx.unk_B0 = 255.0f;
->>>>>>> 09ddf4f7
     }
     if (globalCtx->envCtx.unk_B0 < 0.0f) {
         globalCtx->envCtx.unk_B0 = 0.0f;
@@ -105,21 +93,12 @@
     }
     sin = Math_Sins(this->unk_278) * 80.0f;
     pitch = -Math_Vec3f_Pitch(&sp48, &sp3C);
-<<<<<<< HEAD
-    target = ((s32)((0x3A98 - pitch) * (1.0f - (gblCtx->envCtx.unk_B0 / (255.0f - sin))))) + pitch;
-    Math_SmoothScaleMaxMinS(&THIS->limbs[4].y, target, THIS->invScale, THIS->maxStep, THIS->minStep);
-    THIS->limbs[13].y = THIS->limbs[4].y;
-    THIS->limbs[4].z = -Math_Vec3f_Yaw(&sp48, &sp3C);
-    THIS->limbs[13].z = THIS->limbs[4].z;
-    THIS->skelAnime.playSpeed = (Math_Rand_ZeroFloat(1.25f) + 2.75f) * (gblCtx->envCtx.unk_B0 / 255.0f);
-=======
     pitch = ((s32)((0x3A98 - pitch) * (1.0f - (globalCtx->envCtx.unk_B0 / (255.0f - sin))))) + pitch;
     Math_SmoothScaleMaxMinS(&this->limbs[4].y, pitch, this->invScale, this->maxStep, this->minStep);
     this->limbs[13].y = this->limbs[4].y;
     this->limbs[4].z = -Math_Vec3f_Yaw(&sp48, &sp3C);
     this->limbs[13].z = this->limbs[4].z;
-    this->skelAnime.animPlaybackSpeed = (Math_Rand_ZeroFloat(1.25f) + 2.75f) * (globalCtx->envCtx.unk_B0 / 255.0f);
->>>>>>> 09ddf4f7
+    this->skelAnime.playSpeed = (Math_Rand_ZeroFloat(1.25f) + 2.75f) * (globalCtx->envCtx.unk_B0 / 255.0f);
 }
 
 s32 EnHata_OverrideLimbDraw(GlobalContext* globalCtx, s32 limbIndex, Gfx** dList, Vec3f* pos, Vec3s* rot, void* thisx) {
