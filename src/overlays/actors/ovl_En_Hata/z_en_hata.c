--- conflicted
+++ resolved
@@ -44,13 +44,8 @@
     CollisionHeader* colHeader;
     f32 frameCount;
 
-<<<<<<< HEAD
     colHeader = NULL;
-    frameCount = SkelAnime_GetFrameCount(&D_06000444.genericHeader);
-=======
-    temp = 0;
     frameCount = SkelAnime_GetFrameCount(&D_06000444);
->>>>>>> d4e16bba
     Actor_SetScale(&this->dyna.actor, 1.0f / 75.0f);
     SkelAnime_Init(globalCtx, &this->skelAnime, &D_06002FD0, &D_06000444, NULL, NULL, 0);
     SkelAnime_ChangeAnim(&this->skelAnime, &D_06000444, 1.0f, 0.0f, frameCount, 0, 0.0f);
