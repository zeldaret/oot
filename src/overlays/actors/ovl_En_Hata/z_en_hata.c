--- conflicted
+++ resolved
@@ -88,20 +88,13 @@
     f32 sin;
 
     SkelAnime_Update(&this->skelAnime);
-<<<<<<< HEAD
-    this->limbs[3].y = this->limbs[12].y = -0x4000;
-    sp3C.x = globalCtx->envCtx.unk_A8.x;
-    sp3C.y = globalCtx->envCtx.unk_A8.y;
-    sp3C.z = globalCtx->envCtx.unk_A8.z;
-=======
 
     // Rotate to hang down by default
     this->limbs[FLAGPOLE_LIMB_FLAG_1_BASE].y = this->limbs[FLAGPOLE_LIMB_FLAG_2_BASE].y = -0x4000;
-    windVec.x = globalCtx->envCtx.unk_A8;
-    windVec.y = globalCtx->envCtx.unk_AA;
-    windVec.z = globalCtx->envCtx.unk_AC;
+    windVec.x = globalCtx->envCtx.unk_A8.x;
+    windVec.y = globalCtx->envCtx.unk_A8.y;
+    windVec.z = globalCtx->envCtx.unk_A8.z;
 
->>>>>>> 6f7312a3
     if (globalCtx->envCtx.unk_B0 > 255.0f) {
         globalCtx->envCtx.unk_B0 = 255.0f;
     }
