/*
 * File: z_en_hata.c
 * Overlay: ovl_En_Hata
 * Description: Wooden post with red cloth
 */

#include "z_en_hata.h"

#define FLAGS 0x00000000

#define THIS ((EnHata*)thisx)

void EnHata_Init(Actor* thisx, GlobalContext* globalCtx);
void EnHata_Destroy(Actor* thisx, GlobalContext* globalCtx);
void EnHata_Update(Actor* thisx, GlobalContext* globalCtx);
void EnHata_Draw(Actor* thisx, GlobalContext* globalCtx);

const ActorInit En_Hata_InitVars = {
    ACTOR_EN_HATA,
    ACTORTYPE_PROP,
    FLAGS,
    OBJECT_HATA,
    sizeof(EnHata),
    (ActorFunc)EnHata_Init,
    (ActorFunc)EnHata_Destroy,
    (ActorFunc)EnHata_Update,
    (ActorFunc)EnHata_Draw,
};

static UNK_TYPE sUnusedData[] = {
    0x0A000939, 0x20010000, 0x00000000, 0x00000000, 0x00000000, 0x00000080, 0x00000000,
    0x00050100, 0x001000F6, 0x00000000, 0x00000000, 0x00000000, 0x00000000, 0xFF000000,
};

static Vec3f sVec = { 0, 0, 0 };

extern AnimationHeader D_06000444;
extern SkeletonHeader D_06002FD0;
extern CollisionHeader D_060000C0;

void EnHata_Init(Actor* thisx, GlobalContext* globalCtx) {
    EnHata* this = THIS;
    s32 pad;
    CollisionHeader* colHeader;
    f32 frameCount;

    colHeader = NULL;
    frameCount = Animation_GetLastFrame(&D_06000444);
    Actor_SetScale(&this->dyna.actor, 1.0f / 75.0f);
    SkelAnime_Init(globalCtx, &this->skelAnime, &D_06002FD0, &D_06000444, NULL, NULL, 0);
<<<<<<< HEAD
    Animation_Change(&this->skelAnime, &D_06000444, 1.0f, 0.0f, frameCount, ANIMMODE_LOOP, 0.0f);
    DynaPolyInfo_SetActorMove(&this->dyna, DPM_UNK);
    DynaPolyInfo_Alloc(&D_060000C0, &temp);
    this->dyna.dynaPolyId = DynaPolyInfo_RegisterActor(globalCtx, &globalCtx->colCtx.dyna, &this->dyna.actor, temp);
=======
    Animation_Change(&this->skelAnime, &D_06000444, 1.0f, 0.0f, frameCount, 0, 0.0f);
    DynaPolyActor_Init(&this->dyna, DPM_UNK);
    CollisionHeader_GetVirtual(&D_060000C0, &colHeader);
    this->dyna.bgId = DynaPoly_SetBgActor(globalCtx, &globalCtx->colCtx.dyna, &this->dyna.actor, colHeader);
>>>>>>> 1ff2f0f8
    this->dyna.actor.uncullZoneScale = 500.0f;
    this->dyna.actor.uncullZoneDownward = 550.0f;
    this->dyna.actor.uncullZoneForward = 2200.0f;
    this->invScale = 6;
    this->maxStep = 1000;
    this->minStep = 1;
    this->unk_278 = Rand_ZeroOne() * 65535.0f;
}

void EnHata_Destroy(Actor* thisx, GlobalContext* globalCtx) {
    EnHata* this = THIS;
    SkelAnime_Free(&this->skelAnime, globalCtx);
    DynaPoly_DeleteBgActor(globalCtx, &globalCtx->colCtx.dyna, this->dyna.bgId);
}

void EnHata_Update(Actor* thisx, GlobalContext* globalCtx2) {
    GlobalContext* globalCtx = globalCtx2;
    EnHata* this = THIS;
    s32 pitch;
    Vec3f sp48 = sVec;
    Vec3f sp3C;
    f32 sin;

    SkelAnime_Update(&this->skelAnime);
    this->limbs[3].y = this->limbs[12].y = -0x4000;
    sp3C.x = globalCtx->envCtx.unk_A8;
    sp3C.y = globalCtx->envCtx.unk_AA;
    sp3C.z = globalCtx->envCtx.unk_AC;
    if (globalCtx->envCtx.unk_B0 > 255.0f) {
        globalCtx->envCtx.unk_B0 = 255.0f;
    }
    if (globalCtx->envCtx.unk_B0 < 0.0f) {
        globalCtx->envCtx.unk_B0 = 0.0f;
    }
    if (Rand_ZeroOne() > 0.5f) {
        this->unk_278 += 6000;
    } else {
        this->unk_278 += 3000;
    }
    sin = Math_SinS(this->unk_278) * 80.0f;
    pitch = -Math_Vec3f_Pitch(&sp48, &sp3C);
    pitch = ((s32)((0x3A98 - pitch) * (1.0f - (globalCtx->envCtx.unk_B0 / (255.0f - sin))))) + pitch;
    Math_SmoothStepToS(&this->limbs[4].y, pitch, this->invScale, this->maxStep, this->minStep);
    this->limbs[13].y = this->limbs[4].y;
    this->limbs[4].z = -Math_Vec3f_Yaw(&sp48, &sp3C);
    this->limbs[13].z = this->limbs[4].z;
    this->skelAnime.playSpeed = (Rand_ZeroFloat(1.25f) + 2.75f) * (globalCtx->envCtx.unk_B0 / 255.0f);
}

s32 EnHata_OverrideLimbDraw(GlobalContext* globalCtx, s32 limbIndex, Gfx** dList, Vec3f* pos, Vec3s* rot, void* thisx) {
    EnHata* this = THIS;
    Vec3s* limbs;

    if (limbIndex == 12 || limbIndex == 3 || limbIndex == 13 || limbIndex == 4) {
        limbs = this->limbs;
        rot->x += limbs[limbIndex].x;
        rot->y += limbs[limbIndex].y;
        rot->z += limbs[limbIndex].z;
    }
    return false;
}

void EnHata_PostLimbDraw(GlobalContext* globalCtx, s32 limbIndex, Gfx** dList, Vec3s* rot, void* thisx) {
}

void EnHata_Draw(Actor* thisx, GlobalContext* globalCtx) {
    EnHata* this = THIS;
    func_800943C8(globalCtx->state.gfxCtx);
    Matrix_Scale(1.0f, 1.1f, 1.0f, MTXMODE_APPLY);
    SkelAnime_DrawOpa(globalCtx, this->skelAnime.skeleton, this->skelAnime.jointTable, EnHata_OverrideLimbDraw,
                      EnHata_PostLimbDraw, this);
}<|MERGE_RESOLUTION|>--- conflicted
+++ resolved
@@ -48,17 +48,10 @@
     frameCount = Animation_GetLastFrame(&D_06000444);
     Actor_SetScale(&this->dyna.actor, 1.0f / 75.0f);
     SkelAnime_Init(globalCtx, &this->skelAnime, &D_06002FD0, &D_06000444, NULL, NULL, 0);
-<<<<<<< HEAD
     Animation_Change(&this->skelAnime, &D_06000444, 1.0f, 0.0f, frameCount, ANIMMODE_LOOP, 0.0f);
-    DynaPolyInfo_SetActorMove(&this->dyna, DPM_UNK);
-    DynaPolyInfo_Alloc(&D_060000C0, &temp);
-    this->dyna.dynaPolyId = DynaPolyInfo_RegisterActor(globalCtx, &globalCtx->colCtx.dyna, &this->dyna.actor, temp);
-=======
-    Animation_Change(&this->skelAnime, &D_06000444, 1.0f, 0.0f, frameCount, 0, 0.0f);
     DynaPolyActor_Init(&this->dyna, DPM_UNK);
     CollisionHeader_GetVirtual(&D_060000C0, &colHeader);
     this->dyna.bgId = DynaPoly_SetBgActor(globalCtx, &globalCtx->colCtx.dyna, &this->dyna.actor, colHeader);
->>>>>>> 1ff2f0f8
     this->dyna.actor.uncullZoneScale = 500.0f;
     this->dyna.actor.uncullZoneDownward = 550.0f;
     this->dyna.actor.uncullZoneForward = 2200.0f;
