--- conflicted
+++ resolved
@@ -141,13 +141,8 @@
 void EnHonotrap_GetNormal(Vec3f* normal, Vec3f* vec) {
     f32 magnitude = Math3D_Vec3fMagnitude(vec);
 
-<<<<<<< HEAD
     if (magnitude < 0.001f) {
-        osSyncPrintf("Warning : vector size zero (%s %d)\n", "../z_en_honotrap.c", 328, normal);
-=======
-    if (mag < 0.001f) {
         PRINTF("Warning : vector size zero (%s %d)\n", "../z_en_honotrap.c", 328, normal);
->>>>>>> 4982f323
 
         normal->x = normal->y = 0.0f;
         normal->z = 1.0f;
@@ -504,13 +499,8 @@
     OPEN_DISPS(play->state.gfxCtx, "../z_en_honotrap.c", 982);
 
     Gfx_SetupDL_25Opa(play->state.gfxCtx);
-<<<<<<< HEAD
     gSPSegment(POLY_OPA_DISP++, 0x08, SEGMENTED_TO_VIRTUAL(sSilverEyeTextures[this->eyeState]));
-    gSPMatrix(POLY_OPA_DISP++, Matrix_NewMtx(play->state.gfxCtx, "../z_en_honotrap.c", 987),
-=======
-    gSPSegment(POLY_OPA_DISP++, 0x08, SEGMENTED_TO_VIRTUAL(eyeTextures[this->eyeState]));
     gSPMatrix(POLY_OPA_DISP++, MATRIX_NEW(play->state.gfxCtx, "../z_en_honotrap.c", 987),
->>>>>>> 4982f323
               G_MTX_NOPUSH | G_MTX_LOAD | G_MTX_MODELVIEW);
     gSPDisplayList(POLY_OPA_DISP++, gEyeSwitch2DL);
 
