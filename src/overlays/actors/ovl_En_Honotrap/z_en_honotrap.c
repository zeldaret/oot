--- conflicted
+++ resolved
@@ -61,9 +61,8 @@
     (ActorFunc)EnHonotrap_Update,
     (ActorFunc)EnHonotrap_Draw,
 };
-<<<<<<< HEAD
-
-static ColliderTrisElementInit D_80A5AF80[2] = {
+
+static ColliderTrisElementInit sTrisElementsInit[2] = {
     {
         {
             ELEMTYPE_UNK4,
@@ -88,7 +87,7 @@
     },
 };
 
-static ColliderTrisInit D_80A5AFF8 = {
+static ColliderTrisInit sTrisInit = {
     {
         COLTYPE_NONE,
         AT_OFF,
@@ -98,10 +97,10 @@
         COLSHAPE_TRIS,
     },
     2,
-    D_80A5AF80,
+    sTrisElementsInit,
 };
 
-static ColliderCylinderInit D_80A5B008 = {
+static ColliderCylinderInit sCylinderInit = {
     {
         COLTYPE_NONE,
         AT_ON | AT_ENEMY,
@@ -120,55 +119,6 @@
     },
     { 10, 25, 0, { 0, 0, 0 } },
 };
-*/
-#pragma GLOBAL_ASM("asm/non_matchings/overlays/actors/ovl_En_Honotrap/func_80A59C30.s")
-
-#pragma GLOBAL_ASM("asm/non_matchings/overlays/actors/ovl_En_Honotrap/func_80A59CC0.s")
-
-#pragma GLOBAL_ASM("asm/non_matchings/overlays/actors/ovl_En_Honotrap/func_80A59D70.s")
-
-#pragma GLOBAL_ASM("asm/non_matchings/overlays/actors/ovl_En_Honotrap/func_80A59F08.s")
-
-#pragma GLOBAL_ASM("asm/non_matchings/overlays/actors/ovl_En_Honotrap/EnHonotrap_Init.s")
-
-#pragma GLOBAL_ASM("asm/non_matchings/overlays/actors/ovl_En_Honotrap/EnHonotrap_Destroy.s")
-
-#pragma GLOBAL_ASM("asm/non_matchings/overlays/actors/ovl_En_Honotrap/func_80A5A0E4.s")
-
-#pragma GLOBAL_ASM("asm/non_matchings/overlays/actors/ovl_En_Honotrap/func_80A5A0FC.s")
-
-#pragma GLOBAL_ASM("asm/non_matchings/overlays/actors/ovl_En_Honotrap/func_80A5A1B4.s")
-
-#pragma GLOBAL_ASM("asm/non_matchings/overlays/actors/ovl_En_Honotrap/func_80A5A208.s")
-
-#pragma GLOBAL_ASM("asm/non_matchings/overlays/actors/ovl_En_Honotrap/func_80A5A2D8.s")
-
-#pragma GLOBAL_ASM("asm/non_matchings/overlays/actors/ovl_En_Honotrap/func_80A5A2EC.s")
-=======
->>>>>>> 11a021a9
-
-static ColliderTrisItemInit sTrisElementsInit[2] = {
-    {
-        { 0x04, { 0x00000000, 0x00, 0x00 }, { 0x0001F824, 0x00, 0x00 }, 0x00, 0x01, 0x00 },
-        { { { 0.0f, 23.0f, 8.5f }, { -23.0f, 0.0f, 8.5f }, { 0.0f, -23.0f, 8.5f } } },
-    },
-    {
-        { 0x00, { 0x00000000, 0x00, 0x00 }, { 0x0001F824, 0x00, 0x00 }, 0x00, 0x01, 0x00 },
-        { { { 0.0f, 23.0f, 8.5f }, { 0.0f, -23.0f, 8.5f }, { 23.0f, 0.0f, 8.5f } } },
-    },
-};
-
-static ColliderTrisInit sTrisInit = {
-    { COLTYPE_UNK10, 0x00, 0x09, 0x00, 0x00, COLSHAPE_TRIS },
-    2,
-    sTrisElementsInit,
-};
-
-static ColliderCylinderInit sCylinderInit = {
-    { COLTYPE_UNK10, 0x11, 0x09, 0x39, 0x20, COLSHAPE_CYLINDER },
-    { 0x00, { 0xFFCFFFFF, 0x01, 0x04 }, { 0x00100000, 0x00, 0x00 }, 0x19, 0x01, 0x01 },
-    { 10, 25, 0, { 0, 0, 0 } },
-};
 
 static CollisionCheckInfoInit sColChkInfoInit = { 0, 9, 23, 1 };
 
@@ -181,7 +131,7 @@
 void EnHonotrap_FlameCollisionCheck(EnHonotrap* this, GlobalContext* globalCtx) {
     s32 pad[3];
 
-    Collider_CylinderUpdate(&this->actor, &this->collider.cyl);
+    Collider_UpdateCylinder(&this->actor, &this->collider.cyl);
     CollisionCheck_SetAT(globalCtx, &globalCtx->colChkCtx, &this->collider.cyl.base);
     CollisionCheck_SetAC(globalCtx, &globalCtx->colChkCtx, &this->collider.cyl.base);
     CollisionCheck_SetOC(globalCtx, &globalCtx->colChkCtx, &this->collider.cyl.base);
@@ -223,14 +173,14 @@
 
     for (i = 0; i < 2; i++) {
         for (j = 0, vtx = triangle; j < 3; j++, vtx++) {
-            Vec3f* baseVtx = &sTrisInit.list[i].dim.vtx[j];
+            Vec3f* baseVtx = &sTrisInit.elements[i].dim.vtx[j];
 
             vtx->x = baseVtx->z * sin + baseVtx->x * cos;
             vtx->y = baseVtx->y;
             vtx->z = baseVtx->z * cos - baseVtx->x * sin;
             Math_Vec3f_Sum(vtx, &thisx->posRot.pos, vtx);
         }
-        func_800627A0(&this->collider.tris, i, &triangle[0], &triangle[1], &triangle[2]);
+        Collider_SetTrisVertices(&this->collider.tris, i, &triangle[0], &triangle[1], &triangle[2]);
     }
     EnHonotrap_SetupEyeIdle(this);
     Actor_SetHeight(thisx, 0.0f);
@@ -243,9 +193,9 @@
     Actor_SetScale(&this->actor, 0.0001f);
     Collider_InitCylinder(globalCtx, &this->collider.cyl);
     Collider_SetCylinder(globalCtx, &this->collider.cyl, &this->actor, &sCylinderInit);
-    Collider_CylinderUpdate(&this->actor, &this->collider.cyl);
+    Collider_UpdateCylinder(&this->actor, &this->collider.cyl);
     this->actor.minVelocityY = -1.0f;
-    func_80061ED4(&this->actor.colChkInfo, NULL, &sColChkInfoInit);
+    CollisionCheck_SetInfo(&this->actor.colChkInfo, NULL, &sColChkInfoInit);
     ActorShape_Init(&this->actor.shape, 0.0f, ActorShadow_DrawFunc_Circle, 30.0f);
     this->actor.shape.unk_14 = 0x80;
     this->targetPos = PLAYER->actor.posRot.pos;
@@ -371,8 +321,8 @@
 }
 
 void EnHonotrap_FlameDrop(EnHonotrap* this, GlobalContext* globalCtx) {
-    if ((this->collider.cyl.base.atFlags & 2) || (this->timer <= 0)) {
-        if ((this->collider.cyl.base.atFlags & 2) && !(this->collider.cyl.base.atFlags & 4)) {
+    if ((this->collider.cyl.base.atFlags & AT_HIT) || (this->timer <= 0)) {
+        if ((this->collider.cyl.base.atFlags & AT_HIT) && !(this->collider.cyl.base.atFlags & AT_BOUNCED)) {
             func_8002F71C(globalCtx, &this->actor, 5.0f, this->actor.yawTowardsLink, 0.0f);
         }
         this->actor.velocity.x = this->actor.velocity.y = this->actor.velocity.z = 0.0f;
@@ -420,7 +370,7 @@
     ready &= Math_StepToF(&this->actor.posRot.pos.z, this->targetPos.z, speed.z);
     func_8002E4B4(globalCtx, &this->actor, 7.0f, 10.0f, 0.0f, 0x1D);
 
-    if (this->collider.tris.base.atFlags & 4) {
+    if (this->collider.tris.base.atFlags & AT_BOUNCED) {
         Player* player = PLAYER;
         Vec3f shieldNorm;
         Vec3f tempVel;
@@ -436,7 +386,7 @@
         this->actor.speedXZ = this->speedMod * 0.5f;
         this->actor.posRot.rot.y = Math_Atan2S(this->actor.velocity.z, this->actor.velocity.x);
         EnHonotrap_SetupFlameVanish(this);
-    } else if (this->collider.tris.base.atFlags & 2) {
+    } else if (this->collider.tris.base.atFlags & AT_HIT) {
         this->actor.velocity.y = this->actor.speedXZ = 0.0f;
         EnHonotrap_SetupFlameVanish(this);
     } else if (this->timer <= 0) {
@@ -471,14 +421,14 @@
     this->actor.velocity.y *= 0.95f;
     func_8002D7EC(&this->actor);
     func_8002E4B4(globalCtx, &this->actor, 7.0f, 10.0f, 0.0f, 0x1D);
-    if (this->collider.cyl.base.atFlags & 4) {
+    if (this->collider.cyl.base.atFlags & AT_BOUNCED) {
         Player* player = PLAYER;
         Vec3s shieldRot;
 
         func_800D20CC(&player->shieldMf, &shieldRot, false);
         this->actor.posRot.rot.y = ((shieldRot.y * 2) - this->actor.posRot.rot.y) + 0x8000;
         EnHonotrap_SetupFlameVanish(this);
-    } else if (this->collider.cyl.base.atFlags & 2) {
+    } else if (this->collider.cyl.base.atFlags & AT_HIT) {
         this->actor.speedXZ *= 0.1f;
         this->actor.velocity.y *= 0.1f;
         EnHonotrap_SetupFlameVanish(this);
@@ -527,11 +477,11 @@
     }
     this->actionFunc(this, globalCtx);
     if (this->actor.params == HONOTRAP_EYE) {
-        if (this->collider.tris.base.acFlags & 2) {
+        if (this->collider.tris.base.acFlags & AC_HIT) {
             EffectSsBomb2_SpawnLayered(globalCtx, &this->actor.posRot.pos, &velocity, &accel, 15, 8);
             Actor_Kill(&this->actor);
         } else if (this->eyeState < HONOTRAP_EYE_SHUT) {
-            this->collider.tris.base.acFlags &= ~2;
+            this->collider.tris.base.acFlags &= ~AC_HIT;
             CollisionCheck_SetAC(globalCtx, &globalCtx->colChkCtx, &this->collider.tris.base);
         }
     }
