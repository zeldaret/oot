#include "z_en_daiku.h"
#include "overlays/actors/ovl_En_GeldB/z_en_geldb.h"
#include "objects/object_daiku/object_daiku.h"

#define FLAGS (ACTOR_FLAG_0 | ACTOR_FLAG_3 | ACTOR_FLAG_4)

typedef struct {
    Vec3f eyePosDeltaLocal;
    s32 maxFramesActive;
} EnDaikuEscapeSubCamParam;

// state flags

// probably related to animating torso and head to look towards the player
#define ENDAIKU_STATEFLAG_1 (1 << 1)
// same
#define ENDAIKU_STATEFLAG_2 (1 << 2)
// the gerudo guard appeared (after talking to the carpenter)
#define ENDAIKU_STATEFLAG_GERUDOFIGHTING (1 << 3)
// the gerudo guard was defeated
#define ENDAIKU_STATEFLAG_GERUDODEFEATED (1 << 4)

typedef enum {
    /* 0 */ ENDAIKU_STATE_CAN_TALK,
    /* 2 */ ENDAIKU_STATE_TALKING = 2,
    /* 3 */ ENDAIKU_STATE_NO_TALK
} EnDaikuTalkState;

void EnDaiku_Init(Actor* thisx, GlobalContext* globalCtx);
void EnDaiku_Destroy(Actor* thisx, GlobalContext* globalCtx);
void EnDaiku_Update(Actor* thisx, GlobalContext* globalCtx);
void EnDaiku_Draw(Actor* thisx, GlobalContext* globalCtx);

void EnDaiku_TentIdle(EnDaiku* this, GlobalContext* globalCtx);
void EnDaiku_Jailed(EnDaiku* this, GlobalContext* globalCtx);
void EnDaiku_WaitFreedom(EnDaiku* this, GlobalContext* globalCtx);
void EnDaiku_InitEscape(EnDaiku* this, GlobalContext* globalCtx);
void EnDaiku_EscapeRotate(EnDaiku* this, GlobalContext* globalCtx);
void EnDaiku_InitSubCamera(EnDaiku* this, GlobalContext* globalCtx);
void EnDaiku_EscapeRun(EnDaiku* this, GlobalContext* globalCtx);
s32 EnDaiku_OverrideLimbDraw(GlobalContext* globalCtx, s32 limb, Gfx** dList, Vec3f* pos, Vec3s* rot, void* thisx);
void EnDaiku_PostLimbDraw(GlobalContext* globalCtx, s32 limb, Gfx** dList, Vec3s* rot, void* thisx);

const ActorInit En_Daiku_InitVars = {
    ACTOR_EN_DAIKU,
    ACTORCAT_NPC,
    FLAGS,
    OBJECT_DAIKU,
    sizeof(EnDaiku),
    (ActorFunc)EnDaiku_Init,
    (ActorFunc)EnDaiku_Destroy,
    (ActorFunc)EnDaiku_Update,
    (ActorFunc)EnDaiku_Draw,
};

static ColliderCylinderInit sCylinderInit = {
    {
        COLTYPE_NONE,
        AT_NONE,
        AC_NONE,
        OC1_ON | OC1_TYPE_ALL,
        OC2_TYPE_2,
        COLSHAPE_CYLINDER,
    },
    {
        ELEMTYPE_UNK0,
        { 0x00000000, 0x00, 0x00 },
        { 0x00000000, 0x00, 0x00 },
        TOUCH_NONE,
        BUMP_NONE,
        OCELEM_ON,
    },
    { 18, 66, 0, { 0, 0, 0 } },
};

static CollisionCheckInfoInit2 sColChkInfoInit2 = { 0, 0, 0, 0, MASS_IMMOVABLE };

static DamageTable sDamageTable = {
    /* Deku nut      */ DMG_ENTRY(0, 0x0),
    /* Deku stick    */ DMG_ENTRY(0, 0x0),
    /* Slingshot     */ DMG_ENTRY(0, 0x0),
    /* Explosive     */ DMG_ENTRY(0, 0x0),
    /* Boomerang     */ DMG_ENTRY(0, 0x0),
    /* Normal arrow  */ DMG_ENTRY(0, 0x0),
    /* Hammer swing  */ DMG_ENTRY(0, 0x0),
    /* Hookshot      */ DMG_ENTRY(0, 0x0),
    /* Kokiri sword  */ DMG_ENTRY(0, 0x0),
    /* Master sword  */ DMG_ENTRY(0, 0x0),
    /* Giant's Knife */ DMG_ENTRY(0, 0x0),
    /* Fire arrow    */ DMG_ENTRY(0, 0x0),
    /* Ice arrow     */ DMG_ENTRY(0, 0x0),
    /* Light arrow   */ DMG_ENTRY(0, 0x0),
    /* Unk arrow 1   */ DMG_ENTRY(0, 0x0),
    /* Unk arrow 2   */ DMG_ENTRY(0, 0x0),
    /* Unk arrow 3   */ DMG_ENTRY(0, 0x0),
    /* Fire magic    */ DMG_ENTRY(0, 0x0),
    /* Ice magic     */ DMG_ENTRY(0, 0x0),
    /* Light magic   */ DMG_ENTRY(0, 0x0),
    /* Shield        */ DMG_ENTRY(0, 0x0),
    /* Mirror Ray    */ DMG_ENTRY(0, 0x0),
    /* Kokiri spin   */ DMG_ENTRY(0, 0x0),
    /* Giant spin    */ DMG_ENTRY(0, 0x0),
    /* Master spin   */ DMG_ENTRY(0, 0x0),
    /* Kokiri jump   */ DMG_ENTRY(0, 0x0),
    /* Giant jump    */ DMG_ENTRY(0, 0x0),
    /* Master jump   */ DMG_ENTRY(0, 0x0),
    /* Unknown 1     */ DMG_ENTRY(0, 0x0),
    /* Unblockable   */ DMG_ENTRY(0, 0x0),
    /* Hammer jump   */ DMG_ENTRY(0, 0x0),
    /* Unknown 2     */ DMG_ENTRY(0, 0x0),
};

typedef enum {
    /* 0 */ ENDAIKU_ANIM_SHOUT,
    /* 1 */ ENDAIKU_ANIM_STAND,
    /* 2 */ ENDAIKU_ANIM_CELEBRATE,
    /* 3 */ ENDAIKU_ANIM_RUN,
    /* 4 */ ENDAIKU_ANIM_SIT
} EnDaikuAnimation;

static AnimationFrameCountInfo sAnimationInfo[] = {
    { &object_daiku_Anim_001AB0, 1.0f, 0, 0 }, { &object_daiku_Anim_007DE0, 1.0f, 0, 0 },
    { &object_daiku_Anim_00885C, 1.0f, 0, 0 }, { &object_daiku_Anim_000C44, 1.0f, 0, 0 },
    { &object_daiku_Anim_008164, 1.0f, 0, 0 },
};

static EnDaikuEscapeSubCamParam sEscapeSubCamParams[] = {
    { { 0, 130, 220 }, 100 },
    { { -20, 22, 280 }, 110 },
    { { 50, 180, 350 }, 100 },
    { { -40, 60, 60 }, 120 },
};

void EnDaiku_ChangeAnim(EnDaiku* this, s32 index, s32* currentIndex) {
    f32 morphFrames;

    if (*currentIndex < 0 || *currentIndex == index) {
        morphFrames = 0.0f;
    } else {
        morphFrames = sAnimationInfo[index].morphFrames;
    }

    Animation_Change(&this->skelAnime, sAnimationInfo[index].animation, 1.0f, 0.0f,
                     Animation_GetLastFrame(sAnimationInfo[index].animation), sAnimationInfo[index].mode, morphFrames);

    *currentIndex = index;
}

void EnDaiku_Init(Actor* thisx, GlobalContext* globalCtx) {
    EnDaiku* this = (EnDaiku*)thisx;
    s32 pad;
    s32 noKill = true;
    s32 isFree = false;

    if ((this->actor.params & 3) == 0 && GET_EVENTCHKINF(EVENTCHKINF_90)) {
        isFree = true;
    } else if ((this->actor.params & 3) == 1 && GET_EVENTCHKINF(EVENTCHKINF_91)) {
        isFree = true;
    } else if ((this->actor.params & 3) == 2 && GET_EVENTCHKINF(EVENTCHKINF_92)) {
        isFree = true;
    } else if ((this->actor.params & 3) == 3 && GET_EVENTCHKINF(EVENTCHKINF_93)) {
        isFree = true;
    }

    if (isFree == true && globalCtx->sceneNum == SCENE_GERUDOWAY) {
        noKill = false;
    } else if (isFree == false && globalCtx->sceneNum == SCENE_TENT) {
        noKill = false;
    }

    this->startFightSwitchFlag = this->actor.shape.rot.z & 0x3F;
    this->actor.shape.rot.z = 0;

    ActorShape_Init(&this->actor.shape, 0.0f, ActorShadow_DrawCircle, 40.0f);
    SkelAnime_InitFlex(globalCtx, &this->skelAnime, &object_daiku_Skel_007958, NULL, this->jointTable, this->morphTable,
                       17);

    if (!noKill) {
        Actor_Kill(&this->actor);
        return;
    }

    Collider_InitCylinder(globalCtx, &this->collider);
    Collider_SetCylinder(globalCtx, &this->collider, &this->actor, &sCylinderInit);
    CollisionCheck_SetInfo2(&this->actor.colChkInfo, &sDamageTable, &sColChkInfoInit2);

    Animation_Change(&this->skelAnime, sAnimationInfo[ENDAIKU_ANIM_SHOUT].animation, 1.0f, 0.0f,
                     Animation_GetLastFrame(sAnimationInfo[ENDAIKU_ANIM_SHOUT].animation),
                     sAnimationInfo[ENDAIKU_ANIM_SHOUT].mode, sAnimationInfo[ENDAIKU_ANIM_SHOUT].morphFrames);

    Actor_UpdateBgCheckInfo(globalCtx, &this->actor, 0.0f, 0.0f, 0.0f, UPDBGCHECKINFO_FLAG_2);

    this->actor.targetMode = 6;
    this->currentAnimIndex = -1;
    this->runSpeed = 5.0f;
    this->initRot = this->actor.world.rot;
    this->initPos = this->actor.world.pos;

    if (globalCtx->sceneNum == SCENE_GERUDOWAY) {
        EnDaiku_ChangeAnim(this, ENDAIKU_ANIM_STAND, &this->currentAnimIndex);
        this->stateFlags |= ENDAIKU_STATEFLAG_1 | ENDAIKU_STATEFLAG_2;
        this->actionFunc = EnDaiku_Jailed;
    } else {
        if ((this->actor.params & 3) == 1 || (this->actor.params & 3) == 3) {
            EnDaiku_ChangeAnim(this, ENDAIKU_ANIM_SIT, &this->currentAnimIndex);
            this->stateFlags |= ENDAIKU_STATEFLAG_1;
        } else {
            EnDaiku_ChangeAnim(this, ENDAIKU_ANIM_SHOUT, &this->currentAnimIndex);
            this->stateFlags |= ENDAIKU_STATEFLAG_1 | ENDAIKU_STATEFLAG_2;
        }

        this->skelAnime.curFrame = (s32)(Rand_ZeroOne() * this->skelAnime.endFrame);
        this->actionFunc = EnDaiku_TentIdle;
    }
}

void EnDaiku_Destroy(Actor* thisx, GlobalContext* globalCtx) {
    EnDaiku* this = (EnDaiku*)thisx;

    Collider_DestroyCylinder(globalCtx, &this->collider);
}

s32 EnDaiku_UpdateTalking(EnDaiku* this, GlobalContext* globalCtx) {
    s32 newTalkState = ENDAIKU_STATE_TALKING;

    if (Message_GetState(&globalCtx->msgCtx) == TEXT_STATE_DONE) {
        if (globalCtx->sceneNum == SCENE_GERUDOWAY) {
            if (Message_ShouldAdvance(globalCtx)) {
                if (this->actor.textId == 0x6007) {
                    Flags_SetSwitch(globalCtx, this->startFightSwitchFlag);
                    newTalkState = ENDAIKU_STATE_CAN_TALK;
                } else {
                    this->actionFunc = EnDaiku_InitEscape;
                    newTalkState = ENDAIKU_STATE_NO_TALK;
                }
            }
        } else if (globalCtx->sceneNum == SCENE_TENT) {
            if (Message_ShouldAdvance(globalCtx)) {
                switch (this->actor.textId) {
                    case 0x6061:
                        SET_INFTABLE(INFTABLE_176);
                        break;
                    case 0x6064:
                        SET_INFTABLE(INFTABLE_178);
                        break;
                }

                newTalkState = ENDAIKU_STATE_CAN_TALK;
            }
        }
    }

    return newTalkState;
}

void EnDaiku_UpdateText(EnDaiku* this, GlobalContext* globalCtx) {
    s32 carpenterType;
    s32 freedCount;
    s16 sp2E;
    s16 sp2C;

    if (this->talkState == ENDAIKU_STATE_TALKING) {
        this->talkState = EnDaiku_UpdateTalking(this, globalCtx);
    } else if (Actor_ProcessTalkRequest(&this->actor, globalCtx)) {
        this->talkState = ENDAIKU_STATE_TALKING;
    } else {
        Actor_GetScreenPos(globalCtx, &this->actor, &sp2E, &sp2C);
        if (sp2E >= 0 && sp2E <= 320 && sp2C >= 0 && sp2C <= 240 && this->talkState == ENDAIKU_STATE_CAN_TALK &&
            func_8002F2CC(&this->actor, globalCtx, 100.0f) == 1) {
            if (globalCtx->sceneNum == SCENE_GERUDOWAY) {
                if (this->stateFlags & ENDAIKU_STATEFLAG_GERUDODEFEATED) {
                    freedCount = 0;
                    for (carpenterType = 0; carpenterType < 4; carpenterType++) {
                        if (gSaveContext.eventChkInf[EVENTCHKINF_90_91_92_93_INDEX] &
                            (1 << (carpenterType + EVENTCHKINF_90_SHIFT))) {
                            freedCount++;
                        }
                    }

                    switch (freedCount) {
                        case 0:
                            this->actor.textId = 0x605B;
                            break;
                        case 1:
                            this->actor.textId = 0x605C;
                            break;
                        case 2:
                            this->actor.textId = 0x605D;
                            break;
                        case 3:
                            this->actor.textId = 0x605E;
                            break;
                    }
                } else if (!(this->stateFlags &
                             (ENDAIKU_STATEFLAG_GERUDOFIGHTING | ENDAIKU_STATEFLAG_GERUDODEFEATED))) {
                    this->actor.textId = 0x6007;
                }
            } else if (globalCtx->sceneNum == SCENE_TENT) {
                switch (this->actor.params & 3) {
                    case 0:
                        if (CHECK_QUEST_ITEM(QUEST_MEDALLION_SPIRIT)) {
                            this->actor.textId = 0x6060;
                        } else {
                            this->actor.textId = 0x605F;
                        }
                        break;
                    case 1:
                        if (CHECK_QUEST_ITEM(QUEST_MEDALLION_SPIRIT)) {
                            this->actor.textId = 0x6063;
                        } else {
                            if (!GET_INFTABLE(INFTABLE_176)) {
                                this->actor.textId = 0x6061;
                            } else {
                                this->actor.textId = 0x6062;
                            }
                        }
                        break;
                    case 2:
                        if (CHECK_QUEST_ITEM(QUEST_MEDALLION_SPIRIT)) {
                            this->actor.textId = 0x6066;
                        } else {
                            if (!GET_INFTABLE(INFTABLE_178)) {
                                this->actor.textId = 0x6064;
                            } else {
                                this->actor.textId = 0x6065;
                            }
                        }
                        break;
                    case 3:
                        if (CHECK_QUEST_ITEM(QUEST_MEDALLION_SPIRIT)) {
                            this->actor.textId = 0x6068;
                        } else {
                            this->actor.textId = 0x6067;
                        }
                        break;
                }
            }
        }
    }
}

/**
 * The carpenter is idling in the tent.
 */
void EnDaiku_TentIdle(EnDaiku* this, GlobalContext* globalCtx) {
    SkelAnime_Update(&this->skelAnime);
    EnDaiku_UpdateText(this, globalCtx);
}

/**
 * The carpenter is jailed in a Gerudo fortress cell, talking to him starts a fight against a gerudo guard
 */
void EnDaiku_Jailed(EnDaiku* this, GlobalContext* globalCtx) {
    EnGeldB* gerudo;
    s32 temp_t9;
    s32 temp_v1;

    if (!(this->stateFlags & ENDAIKU_STATEFLAG_GERUDOFIGHTING)) {
        EnDaiku_UpdateText(this, globalCtx);
    }
    SkelAnime_Update(&this->skelAnime);

    gerudo = (EnGeldB*)Actor_Find(&globalCtx->actorCtx, ACTOR_EN_GELDB, ACTORCAT_ENEMY);
    if (gerudo == NULL) {
        this->stateFlags |= ENDAIKU_STATEFLAG_GERUDODEFEATED;
        this->stateFlags &= ~ENDAIKU_STATEFLAG_GERUDOFIGHTING;
        EnDaiku_ChangeAnim(this, ENDAIKU_ANIM_CELEBRATE, &this->currentAnimIndex);
        this->actionFunc = EnDaiku_WaitFreedom;
    } else if (!(this->stateFlags & ENDAIKU_STATEFLAG_GERUDOFIGHTING) && !gerudo->invisible) {
        this->stateFlags |= ENDAIKU_STATEFLAG_GERUDOFIGHTING;
        this->actor.flags &= ~(ACTOR_FLAG_0 | ACTOR_FLAG_3);
    }
}

/**
 * The player defeated the gerudo guard and the carpenter is waiting for the cell door to be opened, and for the player
 * to then talk to him
 */
void EnDaiku_WaitFreedom(EnDaiku* this, GlobalContext* globalCtx) {
    SkelAnime_Update(&this->skelAnime);

    if (Flags_GetSwitch(globalCtx, this->actor.params >> 8 & 0x3F)) {
        this->actor.flags |= ACTOR_FLAG_0 | ACTOR_FLAG_3;
        EnDaiku_UpdateText(this, globalCtx);
    }
}

/**
 * The carpenter is free, initializes his running away animation
 */
void EnDaiku_InitEscape(EnDaiku* this, GlobalContext* globalCtx) {
    Path* path;
    f32 dxz;
    f32 dx;
    f32 dz;
    Vec3s* pointPos;
    s32 exitLoop;

    Audio_PlayFanfare(NA_BGM_APPEAR);
    EnDaiku_ChangeAnim(this, ENDAIKU_ANIM_RUN, &this->currentAnimIndex);
    this->stateFlags &= ~(ENDAIKU_STATEFLAG_1 | ENDAIKU_STATEFLAG_2);

    gSaveContext.eventChkInf[EVENTCHKINF_90_91_92_93_INDEX] |= 1 << ((this->actor.params & 3) + EVENTCHKINF_90_SHIFT);

    this->actor.gravity = -1.0f;
    this->escapeSubCamTimer = sEscapeSubCamParams[this->actor.params & 3].maxFramesActive;
    EnDaiku_InitSubCamera(this, globalCtx);

    exitLoop = false;
    path = &globalCtx->setupPathList[this->actor.params >> 4 & 0xF];
    while (!exitLoop) {
        pointPos = (Vec3s*)SEGMENTED_TO_VIRTUAL(path->points) + this->waypoint;
        dx = pointPos->x - this->actor.world.pos.x;
        dz = pointPos->z - this->actor.world.pos.z;
        this->rotYtowardsPath = RADF_TO_BINANG(Math_FAtan2F(dx, dz));
        dxz = sqrtf(SQ(dx) + SQ(dz));
        if (dxz > 10.0f) {
            exitLoop = true;
        } else {
            this->waypoint++;
        }
    }

    this->actionFunc = EnDaiku_EscapeRotate;
}

/**
 * The carpenter is rotating towards where he is going next
 */
void EnDaiku_EscapeRotate(EnDaiku* this, GlobalContext* globalCtx) {
    s16 diff;

    diff = Math_SmoothStepToS(&this->actor.shape.rot.y, this->rotYtowardsPath, 1, 0x1388, 0);
    SkelAnime_Update(&this->skelAnime);
    if (diff == 0) {
        this->actionFunc = EnDaiku_EscapeRun;
        this->actionFunc(this, globalCtx);
    }
}

void EnDaiku_InitSubCamera(EnDaiku* this, GlobalContext* globalCtx) {
    s32 pad;
    Vec3f eyePosDeltaLocal;
    Vec3f eyePosDeltaWorld;

    this->subCamActive = true;
    this->escapeSubCamTimer = sEscapeSubCamParams[this->actor.params & 3].maxFramesActive;

    eyePosDeltaLocal.x = sEscapeSubCamParams[this->actor.params & 3].eyePosDeltaLocal.x;
    eyePosDeltaLocal.y = sEscapeSubCamParams[this->actor.params & 3].eyePosDeltaLocal.y;
    eyePosDeltaLocal.z = sEscapeSubCamParams[this->actor.params & 3].eyePosDeltaLocal.z;
    Matrix_RotateY(BINANG_TO_RAD(this->actor.world.rot.y), MTXMODE_NEW);
    Matrix_MultVec3f(&eyePosDeltaLocal, &eyePosDeltaWorld);

    this->subCamEyeInit.x = this->subCamEye.x = this->actor.world.pos.x + eyePosDeltaWorld.x;
    this->subCamEyeInit.y = this->subCamEye.y = this->actor.world.pos.y + eyePosDeltaWorld.y;
    if (1) {}
    this->subCamEyeInit.z = this->subCamEye.z = this->actor.world.pos.z + eyePosDeltaWorld.z;

    if (1) {}
    this->subCamAtTarget.x = this->subCamAt.x = this->actor.world.pos.x;
    this->subCamAtTarget.y = this->subCamAt.y = this->actor.world.pos.y + 60.0f;
    if (1) {}
    this->subCamAtTarget.z = this->subCamAt.z = this->actor.world.pos.z;

    this->subCamId = Gameplay_CreateSubCamera(globalCtx);
    Gameplay_ChangeCameraStatus(globalCtx, MAIN_CAM, CAM_STAT_WAIT);
    Gameplay_ChangeCameraStatus(globalCtx, this->subCamId, CAM_STAT_ACTIVE);

    Gameplay_CameraSetAtEye(globalCtx, this->subCamId, &this->subCamAt, &this->subCamEye);
    Gameplay_CameraSetFov(globalCtx, this->subCamId, globalCtx->mainCamera.fov);
    func_8002DF54(globalCtx, &this->actor, 1);
}

void EnDaiku_UpdateSubCamera(EnDaiku* this, GlobalContext* globalCtx) {
    s32 pad;

    this->subCamAtTarget.x = this->actor.world.pos.x;
    this->subCamAtTarget.y = this->actor.world.pos.y + 60.0f;
    this->subCamAtTarget.z = this->actor.world.pos.z;

    Math_SmoothStepToF(&this->subCamAt.x, this->subCamAtTarget.x, 1.0f, 1000.0f, 0.0f);
    Math_SmoothStepToF(&this->subCamAt.y, this->subCamAtTarget.y, 1.0f, 1000.0f, 0.0f);
    Math_SmoothStepToF(&this->subCamAt.z, this->subCamAtTarget.z, 1.0f, 1000.0f, 0.0f);

    Gameplay_CameraSetAtEye(globalCtx, this->subCamId, &this->subCamAt, &this->subCamEye);
}

void EnDaiku_EscapeSuccess(EnDaiku* this, GlobalContext* globalCtx) {
    static Vec3f D_809E4148 = { 0.0f, 0.0f, 120.0f };
    Actor* gerudoGuard;
    Vec3f vec;

    Gameplay_ClearCamera(globalCtx, this->subCamId);
    Gameplay_ChangeCameraStatus(globalCtx, MAIN_CAM, CAM_STAT_ACTIVE);
    this->subCamActive = false;

<<<<<<< HEAD
    if (CHECK_FLAG_ALL(gSaveContext.eventChkInf[EVENTCHKINF_90_91_92_93_INDEX],
                       EVENTCHKINF_90_MASK | EVENTCHKINF_91_MASK | EVENTCHKINF_92_MASK | EVENTCHKINF_93_MASK)) {
        Matrix_RotateY(this->initRot.y * (M_PI / 0x8000), MTXMODE_NEW);
=======
    if ((gSaveContext.eventChkInf[9] & 0xF) == 0xF) {
        Matrix_RotateY(BINANG_TO_RAD(this->initRot.y), MTXMODE_NEW);
>>>>>>> e07d3a38
        Matrix_MultVec3f(&D_809E4148, &vec);
        gerudoGuard =
            Actor_Spawn(&globalCtx->actorCtx, globalCtx, ACTOR_EN_GE3, this->initPos.x + vec.x, this->initPos.y + vec.y,
                        this->initPos.z + vec.z, 0, RADF_TO_BINANG(Math_FAtan2F(-vec.x, -vec.z)), 0, 2);

        if (gerudoGuard == NULL) {
            Actor_Kill(&this->actor);
        }
    } else {
        func_8002DF54(globalCtx, &this->actor, 7);
    }
}

/**
 * The carpenter is running away
 */
void EnDaiku_EscapeRun(EnDaiku* this, GlobalContext* globalCtx) {
    s32 pad1;
    Path* path;
    s16 ry;
    f32 dx;
    f32 dz;
    s32 pad2;
    f32 dxz;
    Vec3s* pointPos;

    path = &globalCtx->setupPathList[this->actor.params >> 4 & 0xF];
    pointPos = (Vec3s*)SEGMENTED_TO_VIRTUAL(path->points) + this->waypoint;
    dx = pointPos->x - this->actor.world.pos.x;
    dz = pointPos->z - this->actor.world.pos.z;
    ry = RADF_TO_BINANG(Math_FAtan2F(dx, dz));
    dxz = sqrtf(SQ(dx) + SQ(dz));
    if (dxz <= 20.88f) {
        this->waypoint++;
        if (this->waypoint >= path->count) {
            if (this->subCamActive) {
                EnDaiku_EscapeSuccess(this, globalCtx);
            }
            Actor_Kill(&this->actor);
            return;
        }
    }

    Math_SmoothStepToS(&this->actor.shape.rot.y, ry, 1, 0xFA0, 0);
    this->actor.world.rot.y = this->actor.shape.rot.y;
    Math_SmoothStepToF(&this->actor.speedXZ, this->runSpeed, 0.6f, dxz, 0.0f);
    Actor_MoveForward(&this->actor);
    Actor_UpdateBgCheckInfo(globalCtx, &this->actor, 0.0f, 0.0f, 0.0f, UPDBGCHECKINFO_FLAG_2);

    if (this->subCamActive) {
        EnDaiku_UpdateSubCamera(this, globalCtx);
        if (this->escapeSubCamTimer-- <= 0) {
            EnDaiku_EscapeSuccess(this, globalCtx);
        }
    }

    SkelAnime_Update(&this->skelAnime);
}

void EnDaiku_Update(Actor* thisx, GlobalContext* globalCtx) {
    EnDaiku* this = (EnDaiku*)thisx;
    s32 curFrame;
    Player* player = GET_PLAYER(globalCtx);

    if (this->currentAnimIndex == ENDAIKU_ANIM_RUN) {
        curFrame = this->skelAnime.curFrame;
        if (curFrame == 6 || curFrame == 15) {
            Audio_PlayActorSound2(&this->actor, NA_SE_EN_MORIBLIN_WALK);
        }
    }

    Collider_UpdateCylinder(&this->actor, &this->collider);
    CollisionCheck_SetOC(globalCtx, &globalCtx->colChkCtx, &this->collider.base);

    this->actionFunc(this, globalCtx);

    if (this->stateFlags & ENDAIKU_STATEFLAG_1) {
        this->unk_244.unk_18.x = player->actor.focus.pos.x;
        this->unk_244.unk_18.y = player->actor.focus.pos.y;
        this->unk_244.unk_18.z = player->actor.focus.pos.z;

        if (this->stateFlags & ENDAIKU_STATEFLAG_2) {
            func_80034A14(&this->actor, &this->unk_244, 0, 4);
        } else {
            func_80034A14(&this->actor, &this->unk_244, 0, 2);
        }
    }
}

void EnDaiku_Draw(Actor* thisx, GlobalContext* globalCtx) {
    EnDaiku* this = (EnDaiku*)thisx;

    OPEN_DISPS(globalCtx->state.gfxCtx, "../z_en_daiku.c", 1227);

    func_80093D18(globalCtx->state.gfxCtx);

    if ((thisx->params & 3) == 0) {
        gDPSetEnvColor(POLY_OPA_DISP++, 170, 10, 70, 255);
    } else if ((thisx->params & 3) == 1) {
        gDPSetEnvColor(POLY_OPA_DISP++, 170, 200, 255, 255);
    } else if ((thisx->params & 3) == 2) {
        gDPSetEnvColor(POLY_OPA_DISP++, 0, 230, 70, 255);
    } else if ((thisx->params & 3) == 3) {
        gDPSetEnvColor(POLY_OPA_DISP++, 200, 0, 150, 255);
    }

    SkelAnime_DrawFlexOpa(globalCtx, this->skelAnime.skeleton, this->skelAnime.jointTable, this->skelAnime.dListCount,
                          EnDaiku_OverrideLimbDraw, EnDaiku_PostLimbDraw, this);

    CLOSE_DISPS(globalCtx->state.gfxCtx, "../z_en_daiku.c", 1255);
}

s32 EnDaiku_OverrideLimbDraw(GlobalContext* globalCtx, s32 limb, Gfx** dList, Vec3f* pos, Vec3s* rot, void* thisx) {
    EnDaiku* this = (EnDaiku*)thisx;

    switch (limb) {
        case 8: // torso
            rot->x += this->unk_244.unk_0E.y;
            rot->y -= this->unk_244.unk_0E.x;
            break;
        case 15: // head
            rot->x += this->unk_244.unk_08.y;
            rot->z += this->unk_244.unk_08.x;
            break;
    }

    return false;
}

void EnDaiku_PostLimbDraw(GlobalContext* globalCtx, s32 limb, Gfx** dList, Vec3s* rot, void* thisx) {
    static Gfx* hairDLists[] = { object_daiku_DL_005BD0, object_daiku_DL_005AC0, object_daiku_DL_005990,
                                 object_daiku_DL_005880 };
    static Vec3f targetPosHeadLocal = { 700, 1100, 0 };
    EnDaiku* this = (EnDaiku*)thisx;

    OPEN_DISPS(globalCtx->state.gfxCtx, "../z_en_daiku.c", 1323);

    if (limb == 15) { // head
        Matrix_MultVec3f(&targetPosHeadLocal, &this->actor.focus.pos);
        gSPDisplayList(POLY_OPA_DISP++, hairDLists[this->actor.params & 3]);
    }

    CLOSE_DISPS(globalCtx->state.gfxCtx, "../z_en_daiku.c", 1330);
}<|MERGE_RESOLUTION|>--- conflicted
+++ resolved
@@ -495,14 +495,9 @@
     Gameplay_ChangeCameraStatus(globalCtx, MAIN_CAM, CAM_STAT_ACTIVE);
     this->subCamActive = false;
 
-<<<<<<< HEAD
     if (CHECK_FLAG_ALL(gSaveContext.eventChkInf[EVENTCHKINF_90_91_92_93_INDEX],
                        EVENTCHKINF_90_MASK | EVENTCHKINF_91_MASK | EVENTCHKINF_92_MASK | EVENTCHKINF_93_MASK)) {
-        Matrix_RotateY(this->initRot.y * (M_PI / 0x8000), MTXMODE_NEW);
-=======
-    if ((gSaveContext.eventChkInf[9] & 0xF) == 0xF) {
         Matrix_RotateY(BINANG_TO_RAD(this->initRot.y), MTXMODE_NEW);
->>>>>>> e07d3a38
         Matrix_MultVec3f(&D_809E4148, &vec);
         gerudoGuard =
             Actor_Spawn(&globalCtx->actorCtx, globalCtx, ACTOR_EN_GE3, this->initPos.x + vec.x, this->initPos.y + vec.y,
