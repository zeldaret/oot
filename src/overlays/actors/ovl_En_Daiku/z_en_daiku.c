#include "z_en_daiku.h"
#include "overlays/actors/ovl_En_GeldB/z_en_geldb.h"
#include "objects/object_daiku/object_daiku.h"

#define FLAGS 0x00000019

#define THIS ((EnDaiku*)thisx)

typedef struct {
    AnimationHeader* anim;
    f32 unk_4;
    u8 mode;
    f32 transitionRate;
} EnDaikuAnimation;

typedef enum {
    /* 0 */ ENDAIKU_ANIM_SHOUT,
    /* 1 */ ENDAIKU_ANIM_STAND,
    /* 2 */ ENDAIKU_ANIM_CELEBRATE,
    /* 3 */ ENDAIKU_ANIM_RUN,
    /* 4 */ ENDAIKU_ANIM_SIT
} EnDaikuAnimationIdx;

typedef struct {
    Vec3f eyePosDeltaLocal;
    s32 maxFramesActive;
} EnDaikuEscapeSubCamParam;

// state flags

// probably related to animating torso and head to look towards the player
#define ENDAIKU_STATEFLAG_1 (1 << 1)
// same
#define ENDAIKU_STATEFLAG_2 (1 << 2)
// the gerudo guard appeared (after talking to the carpenter)
#define ENDAIKU_STATEFLAG_GERUDOFIGHTING (1 << 3)
// the gerudo guard was defeated
#define ENDAIKU_STATEFLAG_GERUDODEFEATED (1 << 4)

typedef enum {
    /* 0 */ ENDAIKU_STATE_CAN_TALK,
    /* 2 */ ENDAIKU_STATE_TALKING = 2,
    /* 3 */ ENDAIKU_STATE_NO_TALK
} EnDaikuTalkState;

void EnDaiku_Init(Actor* thisx, GlobalContext* globalCtx);
void EnDaiku_Destroy(Actor* thisx, GlobalContext* globalCtx);
void EnDaiku_Update(Actor* thisx, GlobalContext* globalCtx);
void EnDaiku_Draw(Actor* thisx, GlobalContext* globalCtx);

void EnDaiku_TentIdle(EnDaiku* this, GlobalContext* globalCtx);
void EnDaiku_Jailed(EnDaiku* this, GlobalContext* globalCtx);
void EnDaiku_WaitFreedom(EnDaiku* this, GlobalContext* globalCtx);
void EnDaiku_InitEscape(EnDaiku* this, GlobalContext* globalCtx);
void EnDaiku_EscapeRotate(EnDaiku* this, GlobalContext* globalCtx);
void EnDaiku_InitSubCamera(EnDaiku* this, GlobalContext* globalCtx);
void EnDaiku_EscapeRun(EnDaiku* this, GlobalContext* globalCtx);
s32 EnDaiku_OverrideLimbDraw(GlobalContext* globalCtx, s32 limb, Gfx** dList, Vec3f* pos, Vec3s* rot, void* thisx);
void EnDaiku_PostLimbDraw(GlobalContext* globalCtx, s32 limb, Gfx** dList, Vec3s* rot, void* thisx);

const ActorInit En_Daiku_InitVars = {
    ACTOR_EN_DAIKU,
    ACTORCAT_NPC,
    FLAGS,
    OBJECT_DAIKU,
    sizeof(EnDaiku),
    (ActorFunc)EnDaiku_Init,
    (ActorFunc)EnDaiku_Destroy,
    (ActorFunc)EnDaiku_Update,
    (ActorFunc)EnDaiku_Draw,
};

static ColliderCylinderInit sCylinderInit = {
    {
        COLTYPE_NONE,
        AT_NONE,
        AC_NONE,
        OC1_ON | OC1_TYPE_ALL,
        OC2_TYPE_2,
        COLSHAPE_CYLINDER,
    },
    {
        ELEMTYPE_UNK0,
        { 0x00000000, 0x00, 0x00 },
        { 0x00000000, 0x00, 0x00 },
        TOUCH_NONE,
        BUMP_NONE,
        OCELEM_ON,
    },
    { 18, 66, 0, { 0, 0, 0 } },
};

static CollisionCheckInfoInit2 sColChkInfoInit2 = { 0, 0, 0, 0, MASS_IMMOVABLE };

static DamageTable sDamageTable = {
    /* Deku nut      */ DMG_ENTRY(0, 0x0),
    /* Deku stick    */ DMG_ENTRY(0, 0x0),
    /* Slingshot     */ DMG_ENTRY(0, 0x0),
    /* Explosive     */ DMG_ENTRY(0, 0x0),
    /* Boomerang     */ DMG_ENTRY(0, 0x0),
    /* Normal arrow  */ DMG_ENTRY(0, 0x0),
    /* Hammer swing  */ DMG_ENTRY(0, 0x0),
    /* Hookshot      */ DMG_ENTRY(0, 0x0),
    /* Kokiri sword  */ DMG_ENTRY(0, 0x0),
    /* Master sword  */ DMG_ENTRY(0, 0x0),
    /* Giant's Knife */ DMG_ENTRY(0, 0x0),
    /* Fire arrow    */ DMG_ENTRY(0, 0x0),
    /* Ice arrow     */ DMG_ENTRY(0, 0x0),
    /* Light arrow   */ DMG_ENTRY(0, 0x0),
    /* Unk arrow 1   */ DMG_ENTRY(0, 0x0),
    /* Unk arrow 2   */ DMG_ENTRY(0, 0x0),
    /* Unk arrow 3   */ DMG_ENTRY(0, 0x0),
    /* Fire magic    */ DMG_ENTRY(0, 0x0),
    /* Ice magic     */ DMG_ENTRY(0, 0x0),
    /* Light magic   */ DMG_ENTRY(0, 0x0),
    /* Shield        */ DMG_ENTRY(0, 0x0),
    /* Mirror Ray    */ DMG_ENTRY(0, 0x0),
    /* Kokiri spin   */ DMG_ENTRY(0, 0x0),
    /* Giant spin    */ DMG_ENTRY(0, 0x0),
    /* Master spin   */ DMG_ENTRY(0, 0x0),
    /* Kokiri jump   */ DMG_ENTRY(0, 0x0),
    /* Giant jump    */ DMG_ENTRY(0, 0x0),
    /* Master jump   */ DMG_ENTRY(0, 0x0),
    /* Unknown 1     */ DMG_ENTRY(0, 0x0),
    /* Unblockable   */ DMG_ENTRY(0, 0x0),
    /* Hammer jump   */ DMG_ENTRY(0, 0x0),
    /* Unknown 2     */ DMG_ENTRY(0, 0x0),
};

static EnDaikuAnimation sAnimations[] = {
    { &object_daiku_Anim_001AB0, 1.0f, 0, 0 }, { &object_daiku_Anim_007DE0, 1.0f, 0, 0 },
    { &object_daiku_Anim_00885C, 1.0f, 0, 0 }, { &object_daiku_Anim_000C44, 1.0f, 0, 0 },
    { &object_daiku_Anim_008164, 1.0f, 0, 0 },
};

static EnDaikuEscapeSubCamParam sEscapeSubCamParams[] = {
    { { 0, 130, 220 }, 100 },
    { { -20, 22, 280 }, 110 },
    { { 50, 180, 350 }, 100 },
    { { -40, 60, 60 }, 120 },
};

void EnDaiku_Change(EnDaiku* this, s32 animIndex, s32* currentAnimIndex) {
    f32 transitionRate;

    if (*currentAnimIndex < 0 || *currentAnimIndex == animIndex) {
        transitionRate = 0.0f;
    } else {
        transitionRate = sAnimations[animIndex].transitionRate;
    }

    Animation_Change(&this->skelAnime, sAnimations[animIndex].anim, 1.0f, 0.0f,
                     Animation_GetLastFrame(sAnimations[animIndex].anim), sAnimations[animIndex].mode, transitionRate);

    *currentAnimIndex = animIndex;
}

void EnDaiku_Init(Actor* thisx, GlobalContext* globalCtx) {
    EnDaiku* this = THIS;
    s32 pad;
    s32 noKill = true;
    s32 isFree = false;

    if ((this->actor.params & 3) == 0 && (gSaveContext.eventChkInf[9] & 1)) {
        isFree = true;
    } else if ((this->actor.params & 3) == 1 && (gSaveContext.eventChkInf[9] & 2)) {
        isFree = true;
    } else if ((this->actor.params & 3) == 2 && (gSaveContext.eventChkInf[9] & 4)) {
        isFree = true;
    } else if ((this->actor.params & 3) == 3 && (gSaveContext.eventChkInf[9] & 8)) {
        isFree = true;
    }

    if (isFree == true && globalCtx->sceneNum == SCENE_GERUDOWAY) {
        noKill = false;
    } else if (isFree == false && globalCtx->sceneNum == SCENE_TENT) {
        noKill = false;
    }

    this->startFightSwitchFlag = this->actor.shape.rot.z & 0x3F;
    this->actor.shape.rot.z = 0;

    ActorShape_Init(&this->actor.shape, 0.0f, ActorShadow_DrawCircle, 40.0f);
    SkelAnime_InitFlex(globalCtx, &this->skelAnime, &object_daiku_Skel_007958, NULL, this->jointTable, this->morphTable,
                       17);

    if (!noKill) {
        Actor_Kill(&this->actor);
        return;
    }

    Collider_InitCylinder(globalCtx, &this->collider);
    Collider_SetCylinder(globalCtx, &this->collider, &this->actor, &sCylinderInit);
    CollisionCheck_SetInfo2(&this->actor.colChkInfo, &sDamageTable, &sColChkInfoInit2);

    Animation_Change(&this->skelAnime, sAnimations[0].anim, 1.0f, 0.0f, Animation_GetLastFrame(sAnimations[0].anim),
                     sAnimations[0].mode, sAnimations[0].transitionRate);

    Actor_UpdateBgCheckInfo(globalCtx, &this->actor, 0.0f, 0.0f, 0.0f, 4);

    this->actor.targetMode = 6;
    this->currentAnimIndex = -1;
    this->runSpeed = 5.0f;
    this->initRot = this->actor.world.rot;
    this->initPos = this->actor.world.pos;

    if (globalCtx->sceneNum == SCENE_GERUDOWAY) {
        EnDaiku_Change(this, ENDAIKU_ANIM_STAND, &this->currentAnimIndex);
        this->stateFlags |= ENDAIKU_STATEFLAG_1 | ENDAIKU_STATEFLAG_2;
        this->actionFunc = EnDaiku_Jailed;
    } else {
        if ((this->actor.params & 3) == 1 || (this->actor.params & 3) == 3) {
            EnDaiku_Change(this, ENDAIKU_ANIM_SIT, &this->currentAnimIndex);
            this->stateFlags |= ENDAIKU_STATEFLAG_1;
        } else {
            EnDaiku_Change(this, ENDAIKU_ANIM_SHOUT, &this->currentAnimIndex);
            this->stateFlags |= ENDAIKU_STATEFLAG_1 | ENDAIKU_STATEFLAG_2;
        }

        this->skelAnime.curFrame = (s32)(Rand_ZeroOne() * this->skelAnime.endFrame);
        this->actionFunc = EnDaiku_TentIdle;
    }
}

void EnDaiku_Destroy(Actor* thisx, GlobalContext* globalCtx) {
    EnDaiku* this = THIS;

    Collider_DestroyCylinder(globalCtx, &this->collider);
}

s32 EnDaiku_UpdateTalking(EnDaiku* this, GlobalContext* globalCtx) {
    s32 newTalkState = ENDAIKU_STATE_TALKING;

    if (Message_GetState(&globalCtx->msgCtx) == TEXT_STATE_DONE) {
        if (globalCtx->sceneNum == SCENE_GERUDOWAY) {
            if (Message_ShouldAdvance(globalCtx)) {
                if (this->actor.textId == 0x6007) {
                    Flags_SetSwitch(globalCtx, this->startFightSwitchFlag);
                    newTalkState = ENDAIKU_STATE_CAN_TALK;
                } else {
                    this->actionFunc = EnDaiku_InitEscape;
                    newTalkState = ENDAIKU_STATE_NO_TALK;
                }
            }
        } else if (globalCtx->sceneNum == SCENE_TENT) {
            if (Message_ShouldAdvance(globalCtx)) {
                switch (this->actor.textId) {
                    case 0x6061:
                        gSaveContext.infTable[23] |= 0x40;
                        break;
                    case 0x6064:
                        gSaveContext.infTable[23] |= 0x100;
                        break;
                }

                newTalkState = ENDAIKU_STATE_CAN_TALK;
            }
        }
    }

    return newTalkState;
}

void EnDaiku_UpdateText(EnDaiku* this, GlobalContext* globalCtx) {
    s32 carpenterType;
    s32 freedCount;
    s16 sp2E;
    s16 sp2C;

    if (this->talkState == ENDAIKU_STATE_TALKING) {
        this->talkState = EnDaiku_UpdateTalking(this, globalCtx);
    } else if (Actor_TalkRequested(&this->actor, globalCtx)) {
        this->talkState = ENDAIKU_STATE_TALKING;
    } else {
        Actor_GetScreenPos(globalCtx, &this->actor, &sp2E, &sp2C);
        if (sp2E >= 0 && sp2E <= 320 && sp2C >= 0 && sp2C <= 240 && this->talkState == ENDAIKU_STATE_CAN_TALK &&
            func_8002F2CC(&this->actor, globalCtx, 100.0f) == 1) {
            if (globalCtx->sceneNum == SCENE_GERUDOWAY) {
                if (this->stateFlags & ENDAIKU_STATEFLAG_GERUDODEFEATED) {
                    freedCount = 0;
                    for (carpenterType = 0; carpenterType < 4; carpenterType++) {
                        if (gSaveContext.eventChkInf[9] & (1 << carpenterType)) {
                            freedCount++;
                        }
                    }

                    switch (freedCount) {
                        case 0:
                            this->actor.textId = 0x605B;
                            break;
                        case 1:
                            this->actor.textId = 0x605C;
                            break;
                        case 2:
                            this->actor.textId = 0x605D;
                            break;
                        case 3:
                            this->actor.textId = 0x605E;
                            break;
                    }
                } else if (!(this->stateFlags &
                             (ENDAIKU_STATEFLAG_GERUDOFIGHTING | ENDAIKU_STATEFLAG_GERUDODEFEATED))) {
                    this->actor.textId = 0x6007;
                }
            } else if (globalCtx->sceneNum == SCENE_TENT) {
                switch (this->actor.params & 3) {
                    case 0:
                        if (CHECK_QUEST_ITEM(QUEST_MEDALLION_SPIRIT)) {
                            this->actor.textId = 0x6060;
                        } else {
                            this->actor.textId = 0x605F;
                        }
                        break;
                    case 1:
                        if (CHECK_QUEST_ITEM(QUEST_MEDALLION_SPIRIT)) {
                            this->actor.textId = 0x6063;
                        } else {
                            if (!(gSaveContext.infTable[23] & 0x40)) {
                                this->actor.textId = 0x6061;
                            } else {
                                this->actor.textId = 0x6062;
                            }
                        }
                        break;
                    case 2:
                        if (CHECK_QUEST_ITEM(QUEST_MEDALLION_SPIRIT)) {
                            this->actor.textId = 0x6066;
                        } else {
                            if (!(gSaveContext.infTable[23] & 0x100)) {
                                this->actor.textId = 0x6064;
                            } else {
                                this->actor.textId = 0x6065;
                            }
                        }
                        break;
                    case 3:
                        if (CHECK_QUEST_ITEM(QUEST_MEDALLION_SPIRIT)) {
                            this->actor.textId = 0x6068;
                        } else {
                            this->actor.textId = 0x6067;
                        }
                        break;
                }
            }
        }
    }
}

/**
 * The carpenter is idling in the tent.
 */
void EnDaiku_TentIdle(EnDaiku* this, GlobalContext* globalCtx) {
    SkelAnime_Update(&this->skelAnime);
    EnDaiku_UpdateText(this, globalCtx);
}

/**
 * The carpenter is jailed in a Gerudo fortress cell, talking to him starts a fight against a gerudo guard
 */
void EnDaiku_Jailed(EnDaiku* this, GlobalContext* globalCtx) {
    EnGeldB* gerudo;
    s32 temp_t9;
    s32 temp_v1;

    if (!(this->stateFlags & ENDAIKU_STATEFLAG_GERUDOFIGHTING)) {
        EnDaiku_UpdateText(this, globalCtx);
    }
    SkelAnime_Update(&this->skelAnime);

    gerudo = (EnGeldB*)Actor_Find(&globalCtx->actorCtx, ACTOR_EN_GELDB, ACTORCAT_ENEMY);
    if (gerudo == NULL) {
        this->stateFlags |= ENDAIKU_STATEFLAG_GERUDODEFEATED;
        this->stateFlags &= ~ENDAIKU_STATEFLAG_GERUDOFIGHTING;
        EnDaiku_Change(this, ENDAIKU_ANIM_CELEBRATE, &this->currentAnimIndex);
        this->actionFunc = EnDaiku_WaitFreedom;
    } else if (!(this->stateFlags & ENDAIKU_STATEFLAG_GERUDOFIGHTING) && !gerudo->invisible) {
        this->stateFlags |= ENDAIKU_STATEFLAG_GERUDOFIGHTING;
        this->actor.flags &= ~9;
    }
}

/**
 * The player defeated the gerudo guard and the carpenter is waiting for the cell door to be opened, and for the player
 * to then talk to him
 */
void EnDaiku_WaitFreedom(EnDaiku* this, GlobalContext* globalCtx) {
    SkelAnime_Update(&this->skelAnime);

    if (Flags_GetSwitch(globalCtx, this->actor.params >> 8 & 0x3F)) {
        this->actor.flags |= 9;
        EnDaiku_UpdateText(this, globalCtx);
    }
}

/**
 * The carpenter is free, initializes his running away animation
 */
void EnDaiku_InitEscape(EnDaiku* this, GlobalContext* globalCtx) {
    Path* path;
    f32 dxz;
    f32 dx;
    f32 dz;
    Vec3s* pointPos;
    s32 exitLoop;

<<<<<<< HEAD
    Audio_PlayFanfare(0x51);
=======
    func_800F5C64(NA_BGM_APPEAR);
>>>>>>> 03636166
    EnDaiku_Change(this, ENDAIKU_ANIM_RUN, &this->currentAnimIndex);
    this->stateFlags &= ~(ENDAIKU_STATEFLAG_1 | ENDAIKU_STATEFLAG_2);

    gSaveContext.eventChkInf[9] |= 1 << (this->actor.params & 3);

    this->actor.gravity = -1.0f;
    this->escapeSubCamTimer = sEscapeSubCamParams[this->actor.params & 3].maxFramesActive;
    EnDaiku_InitSubCamera(this, globalCtx);

    exitLoop = false;
    path = &globalCtx->setupPathList[this->actor.params >> 4 & 0xF];
    while (!exitLoop) {
        pointPos = (Vec3s*)SEGMENTED_TO_VIRTUAL(path->points) + this->waypoint;
        dx = pointPos->x - this->actor.world.pos.x;
        dz = pointPos->z - this->actor.world.pos.z;
        this->rotYtowardsPath = Math_FAtan2F(dx, dz) * (0x8000 / M_PI);
        dxz = sqrtf(SQ(dx) + SQ(dz));
        if (dxz > 10.0f) {
            exitLoop = true;
        } else {
            this->waypoint++;
        }
    }

    this->actionFunc = EnDaiku_EscapeRotate;
}

/**
 * The carpenter is rotating towards where he is going next
 */
void EnDaiku_EscapeRotate(EnDaiku* this, GlobalContext* globalCtx) {
    s16 diff;

    diff = Math_SmoothStepToS(&this->actor.shape.rot.y, this->rotYtowardsPath, 1, 0x1388, 0);
    SkelAnime_Update(&this->skelAnime);
    if (diff == 0) {
        this->actionFunc = EnDaiku_EscapeRun;
        this->actionFunc(this, globalCtx);
    }
}

void EnDaiku_InitSubCamera(EnDaiku* this, GlobalContext* globalCtx) {
    s32 pad;
    Vec3f eyePosDeltaLocal;
    Vec3f eyePosDeltaWorld;

    this->subCamActive = true;
    this->escapeSubCamTimer = sEscapeSubCamParams[this->actor.params & 3].maxFramesActive;

    eyePosDeltaLocal.x = sEscapeSubCamParams[this->actor.params & 3].eyePosDeltaLocal.x;
    eyePosDeltaLocal.y = sEscapeSubCamParams[this->actor.params & 3].eyePosDeltaLocal.y;
    eyePosDeltaLocal.z = sEscapeSubCamParams[this->actor.params & 3].eyePosDeltaLocal.z;
    Matrix_RotateY(this->actor.world.rot.y * (M_PI / 0x8000), MTXMODE_NEW);
    Matrix_MultVec3f(&eyePosDeltaLocal, &eyePosDeltaWorld);

    this->subCamEyeInit.x = this->subCamEye.x = this->actor.world.pos.x + eyePosDeltaWorld.x;
    this->subCamEyeInit.y = this->subCamEye.y = this->actor.world.pos.y + eyePosDeltaWorld.y;
    if (1) {}
    this->subCamEyeInit.z = this->subCamEye.z = this->actor.world.pos.z + eyePosDeltaWorld.z;

    if (1) {}
    this->subCamAtTarget.x = this->subCamAt.x = this->actor.world.pos.x;
    this->subCamAtTarget.y = this->subCamAt.y = this->actor.world.pos.y + 60.0f;
    if (1) {}
    this->subCamAtTarget.z = this->subCamAt.z = this->actor.world.pos.z;

    this->subCamId = Gameplay_CreateSubCamera(globalCtx);
    Gameplay_ChangeCameraStatus(globalCtx, MAIN_CAM, CAM_STAT_WAIT);
    Gameplay_ChangeCameraStatus(globalCtx, this->subCamId, CAM_STAT_ACTIVE);

    Gameplay_CameraSetAtEye(globalCtx, this->subCamId, &this->subCamAt, &this->subCamEye);
    Gameplay_CameraSetFov(globalCtx, this->subCamId, globalCtx->mainCamera.fov);
    func_8002DF54(globalCtx, &this->actor, 1);
}

void EnDaiku_UpdateSubCamera(EnDaiku* this, GlobalContext* globalCtx) {
    s32 pad;

    this->subCamAtTarget.x = this->actor.world.pos.x;
    this->subCamAtTarget.y = this->actor.world.pos.y + 60.0f;
    this->subCamAtTarget.z = this->actor.world.pos.z;

    Math_SmoothStepToF(&this->subCamAt.x, this->subCamAtTarget.x, 1.0f, 1000.0f, 0.0f);
    Math_SmoothStepToF(&this->subCamAt.y, this->subCamAtTarget.y, 1.0f, 1000.0f, 0.0f);
    Math_SmoothStepToF(&this->subCamAt.z, this->subCamAtTarget.z, 1.0f, 1000.0f, 0.0f);

    Gameplay_CameraSetAtEye(globalCtx, this->subCamId, &this->subCamAt, &this->subCamEye);
}

void EnDaiku_EscapeSuccess(EnDaiku* this, GlobalContext* globalCtx) {
    static Vec3f D_809E4148 = { 0.0f, 0.0f, 120.0f };
    Actor* gerudoGuard;
    Vec3f vec;

    Gameplay_ClearCamera(globalCtx, this->subCamId);
    Gameplay_ChangeCameraStatus(globalCtx, MAIN_CAM, CAM_STAT_ACTIVE);
    this->subCamActive = false;

    if ((gSaveContext.eventChkInf[9] & 0xF) == 0xF) {
        Matrix_RotateY(this->initRot.y * (M_PI / 0x8000), MTXMODE_NEW);
        Matrix_MultVec3f(&D_809E4148, &vec);
        gerudoGuard =
            Actor_Spawn(&globalCtx->actorCtx, globalCtx, ACTOR_EN_GE3, this->initPos.x + vec.x, this->initPos.y + vec.y,
                        this->initPos.z + vec.z, 0, Math_FAtan2F(-vec.x, -vec.z) * (0x8000 / M_PI), 0, 2);

        if (gerudoGuard == NULL) {
            Actor_Kill(&this->actor);
        }
    } else {
        func_8002DF54(globalCtx, &this->actor, 7);
    }
}

/**
 * The carpenter is running away
 */
void EnDaiku_EscapeRun(EnDaiku* this, GlobalContext* globalCtx) {
    s32 pad1;
    Path* path;
    s16 ry;
    f32 dx;
    f32 dz;
    s32 pad2;
    f32 dxz;
    Vec3s* pointPos;

    path = &globalCtx->setupPathList[this->actor.params >> 4 & 0xF];
    pointPos = (Vec3s*)SEGMENTED_TO_VIRTUAL(path->points) + this->waypoint;
    dx = pointPos->x - this->actor.world.pos.x;
    dz = pointPos->z - this->actor.world.pos.z;
    ry = Math_FAtan2F(dx, dz) * (0x8000 / M_PI);
    dxz = sqrtf(SQ(dx) + SQ(dz));
    if (dxz <= 20.88f) {
        this->waypoint++;
        if (this->waypoint >= path->count) {
            if (this->subCamActive) {
                EnDaiku_EscapeSuccess(this, globalCtx);
            }
            Actor_Kill(&this->actor);
            return;
        }
    }

    Math_SmoothStepToS(&this->actor.shape.rot.y, ry, 1, 0xFA0, 0);
    this->actor.world.rot.y = this->actor.shape.rot.y;
    Math_SmoothStepToF(&this->actor.speedXZ, this->runSpeed, 0.6f, dxz, 0.0f);
    Actor_MoveForward(&this->actor);
    Actor_UpdateBgCheckInfo(globalCtx, &this->actor, 0.0f, 0.0f, 0.0f, 4);

    if (this->subCamActive) {
        EnDaiku_UpdateSubCamera(this, globalCtx);
        if (this->escapeSubCamTimer-- <= 0) {
            EnDaiku_EscapeSuccess(this, globalCtx);
        }
    }

    SkelAnime_Update(&this->skelAnime);
}

void EnDaiku_Update(Actor* thisx, GlobalContext* globalCtx) {
    EnDaiku* this = THIS;
    s32 curFrame;
    Player* player = GET_PLAYER(globalCtx);

    if (this->currentAnimIndex == ENDAIKU_ANIM_RUN) {
        curFrame = this->skelAnime.curFrame;
        if (curFrame == 6 || curFrame == 15) {
            Audio_PlayActorSound2(&this->actor, NA_SE_EN_MORIBLIN_WALK);
        }
    }

    Collider_UpdateCylinder(&this->actor, &this->collider);
    CollisionCheck_SetOC(globalCtx, &globalCtx->colChkCtx, &this->collider.base);

    this->actionFunc(this, globalCtx);

    if (this->stateFlags & ENDAIKU_STATEFLAG_1) {
        this->unk_244.unk_18.x = player->actor.focus.pos.x;
        this->unk_244.unk_18.y = player->actor.focus.pos.y;
        this->unk_244.unk_18.z = player->actor.focus.pos.z;

        if (this->stateFlags & ENDAIKU_STATEFLAG_2) {
            func_80034A14(&this->actor, &this->unk_244, 0, 4);
        } else {
            func_80034A14(&this->actor, &this->unk_244, 0, 2);
        }
    }
}

void EnDaiku_Draw(Actor* thisx, GlobalContext* globalCtx) {
    EnDaiku* this = THIS;

    OPEN_DISPS(globalCtx->state.gfxCtx, "../z_en_daiku.c", 1227);

    func_80093D18(globalCtx->state.gfxCtx);

    if ((thisx->params & 3) == 0) {
        gDPSetEnvColor(POLY_OPA_DISP++, 170, 10, 70, 255);
    } else if ((thisx->params & 3) == 1) {
        gDPSetEnvColor(POLY_OPA_DISP++, 170, 200, 255, 255);
    } else if ((thisx->params & 3) == 2) {
        gDPSetEnvColor(POLY_OPA_DISP++, 0, 230, 70, 255);
    } else if ((thisx->params & 3) == 3) {
        gDPSetEnvColor(POLY_OPA_DISP++, 200, 0, 150, 255);
    }

    SkelAnime_DrawFlexOpa(globalCtx, this->skelAnime.skeleton, this->skelAnime.jointTable, this->skelAnime.dListCount,
                          EnDaiku_OverrideLimbDraw, EnDaiku_PostLimbDraw, this);

    CLOSE_DISPS(globalCtx->state.gfxCtx, "../z_en_daiku.c", 1255);
}

s32 EnDaiku_OverrideLimbDraw(GlobalContext* globalCtx, s32 limb, Gfx** dList, Vec3f* pos, Vec3s* rot, void* thisx) {
    EnDaiku* this = THIS;

    switch (limb) {
        case 8: // torso
            rot->x += this->unk_244.unk_0E.y;
            rot->y -= this->unk_244.unk_0E.x;
            break;
        case 15: // head
            rot->x += this->unk_244.unk_08.y;
            rot->z += this->unk_244.unk_08.x;
            break;
    }

    return false;
}

void EnDaiku_PostLimbDraw(GlobalContext* globalCtx, s32 limb, Gfx** dList, Vec3s* rot, void* thisx) {
    static Gfx* hairDLists[] = { object_daiku_DL_005BD0, object_daiku_DL_005AC0, object_daiku_DL_005990,
                                 object_daiku_DL_005880 };
    static Vec3f targetPosHeadLocal = { 700, 1100, 0 };
    EnDaiku* this = THIS;

    OPEN_DISPS(globalCtx->state.gfxCtx, "../z_en_daiku.c", 1323);

    if (limb == 15) { // head
        Matrix_MultVec3f(&targetPosHeadLocal, &this->actor.focus.pos);
        gSPDisplayList(POLY_OPA_DISP++, hairDLists[this->actor.params & 3]);
    }

    CLOSE_DISPS(globalCtx->state.gfxCtx, "../z_en_daiku.c", 1330);
}<|MERGE_RESOLUTION|>--- conflicted
+++ resolved
@@ -403,11 +403,7 @@
     Vec3s* pointPos;
     s32 exitLoop;
 
-<<<<<<< HEAD
-    Audio_PlayFanfare(0x51);
-=======
-    func_800F5C64(NA_BGM_APPEAR);
->>>>>>> 03636166
+    Audio_PlayFanfare(NA_BGM_APPEAR);
     EnDaiku_Change(this, ENDAIKU_ANIM_RUN, &this->currentAnimIndex);
     this->stateFlags &= ~(ENDAIKU_STATEFLAG_1 | ENDAIKU_STATEFLAG_2);
 
