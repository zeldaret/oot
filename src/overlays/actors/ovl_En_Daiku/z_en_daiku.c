--- conflicted
+++ resolved
@@ -70,21 +70,10 @@
     (ActorFunc)EnDaiku_Update,
     (ActorFunc)EnDaiku_Draw,
 };
-<<<<<<< HEAD
-
-static ColliderCylinderInit D_809E4060 = {
+
+static ColliderCylinderInit sCylinderInit = {
     { COLTYPE_NONE, AT_OFF, AC_OFF, OC_ON | OC_ALL, OT_TYPE2, COLSHAPE_CYLINDER },
     { ELEMTYPE_UNK0, { 0x00000000, 0x00, 0x00 }, { 0x00000000, 0x00, 0x00 }, TOUCH_OFF, BUMP_OFF, OCELEM_ON },
-    { 18, 66, 0, { 0, 0, 0 } },
-};
-*/
-#pragma GLOBAL_ASM("asm/non_matchings/overlays/actors/ovl_En_Daiku/func_809E2B30.s")
-=======
->>>>>>> eff219f7
-
-static ColliderCylinderInit sCylinderInit = {
-    { COLTYPE_UNK10, 0x00, 0x00, 0x39, 0x20, COLSHAPE_CYLINDER },
-    { 0x00, { 0x00000000, 0x00, 0x00 }, { 0x00000000, 0x00, 0x00 }, 0x00, 0x00, 0x01 },
     { 18, 66, 0, { 0, 0, 0 } },
 };
 
@@ -156,7 +145,7 @@
 
     Collider_InitCylinder(globalCtx, &this->collider);
     Collider_SetCylinder(globalCtx, &this->collider, &this->actor, &sCylinderInit);
-    func_80061EFC(&this->actor.colChkInfo, &sDamageTable, &sColChkInfoInit2);
+    CollisionCheck_SetInfo2(&this->actor.colChkInfo, &sDamageTable, &sColChkInfoInit2);
 
     SkelAnime_ChangeAnim(&this->skelAnime, sAnimations[0].anim, 1.0f, 0.0f,
                          SkelAnime_GetFrameCount(sAnimations[0].anim), sAnimations[0].mode,
@@ -558,7 +547,7 @@
         }
     }
 
-    Collider_CylinderUpdate(&this->actor, &this->collider);
+    Collider_UpdateCylinder(&this->actor, &this->collider);
     CollisionCheck_SetOC(globalCtx, &globalCtx->colChkCtx, &this->collider.base);
 
     this->actionFunc(this, globalCtx);
