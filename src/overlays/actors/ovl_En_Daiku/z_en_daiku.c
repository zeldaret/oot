--- conflicted
+++ resolved
@@ -164,11 +164,7 @@
 
     if (isFree == true && play->sceneId == SCENE_THIEVES_HIDEOUT) {
         noKill = false;
-<<<<<<< HEAD
-    } else if (!isFree && play->sceneId == SCENE_TENT) {
-=======
-    } else if (isFree == false && play->sceneId == SCENE_CARPENTERS_TENT) {
->>>>>>> b4c97ce1
+    } else if (!isFree && play->sceneId == SCENE_CARPENTERS_TENT) {
         noKill = false;
     }
 
