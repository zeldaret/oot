#include "z_en_daiku.h"
#include "overlays/actors/ovl_En_GeldB/z_en_geldb.h"
#include "assets/objects/object_daiku/object_daiku.h"

#define FLAGS (ACTOR_FLAG_0 | ACTOR_FLAG_3 | ACTOR_FLAG_4)

typedef struct {
    Vec3f eyePosDeltaLocal;
    s32 maxFramesActive;
} EnDaikuEscapeSubCamParam;

// state flags

// probably related to animating torso and head to look towards the player
#define ENDAIKU_STATEFLAG_1 (1 << 1)
// same
#define ENDAIKU_STATEFLAG_2 (1 << 2)
// the gerudo guard appeared (after talking to the carpenter)
#define ENDAIKU_STATEFLAG_GERUDOFIGHTING (1 << 3)
// the gerudo guard was defeated
#define ENDAIKU_STATEFLAG_GERUDODEFEATED (1 << 4)

typedef enum {
    /* 0 */ ENDAIKU_STATE_CAN_TALK,
    /* 2 */ ENDAIKU_STATE_TALKING = 2,
    /* 3 */ ENDAIKU_STATE_NO_TALK
} EnDaikuTalkState;

void EnDaiku_Init(Actor* thisx, PlayState* play);
void EnDaiku_Destroy(Actor* thisx, PlayState* play);
void EnDaiku_Update(Actor* thisx, PlayState* play);
void EnDaiku_Draw(Actor* thisx, PlayState* play);

void EnDaiku_TentIdle(EnDaiku* this, PlayState* play);
void EnDaiku_Jailed(EnDaiku* this, PlayState* play);
void EnDaiku_WaitFreedom(EnDaiku* this, PlayState* play);
void EnDaiku_InitEscape(EnDaiku* this, PlayState* play);
void EnDaiku_EscapeRotate(EnDaiku* this, PlayState* play);
void EnDaiku_InitSubCamera(EnDaiku* this, PlayState* play);
void EnDaiku_EscapeRun(EnDaiku* this, PlayState* play);
s32 EnDaiku_OverrideLimbDraw(PlayState* play, s32 limb, Gfx** dList, Vec3f* pos, Vec3s* rot, void* thisx);
void EnDaiku_PostLimbDraw(PlayState* play, s32 limb, Gfx** dList, Vec3s* rot, void* thisx);

ActorInit En_Daiku_InitVars = {
    ACTOR_EN_DAIKU,
    ACTORCAT_NPC,
    FLAGS,
    OBJECT_DAIKU,
    sizeof(EnDaiku),
    (ActorFunc)EnDaiku_Init,
    (ActorFunc)EnDaiku_Destroy,
    (ActorFunc)EnDaiku_Update,
    (ActorFunc)EnDaiku_Draw,
};

static ColliderCylinderInit sCylinderInit = {
    {
        COLTYPE_NONE,
        AT_NONE,
        AC_NONE,
        OC1_ON | OC1_TYPE_ALL,
        OC2_TYPE_2,
        COLSHAPE_CYLINDER,
    },
    {
        ELEMTYPE_UNK0,
        { 0x00000000, 0x00, 0x00 },
        { 0x00000000, 0x00, 0x00 },
        TOUCH_NONE,
        BUMP_NONE,
        OCELEM_ON,
    },
    { 18, 66, 0, { 0, 0, 0 } },
};

static CollisionCheckInfoInit2 sColChkInfoInit2 = { 0, 0, 0, 0, MASS_IMMOVABLE };

static DamageTable sDamageTable = {
    /* Deku nut      */ DMG_ENTRY(0, 0x0),
    /* Deku stick    */ DMG_ENTRY(0, 0x0),
    /* Slingshot     */ DMG_ENTRY(0, 0x0),
    /* Explosive     */ DMG_ENTRY(0, 0x0),
    /* Boomerang     */ DMG_ENTRY(0, 0x0),
    /* Normal arrow  */ DMG_ENTRY(0, 0x0),
    /* Hammer swing  */ DMG_ENTRY(0, 0x0),
    /* Hookshot      */ DMG_ENTRY(0, 0x0),
    /* Kokiri sword  */ DMG_ENTRY(0, 0x0),
    /* Master sword  */ DMG_ENTRY(0, 0x0),
    /* Giant's Knife */ DMG_ENTRY(0, 0x0),
    /* Fire arrow    */ DMG_ENTRY(0, 0x0),
    /* Ice arrow     */ DMG_ENTRY(0, 0x0),
    /* Light arrow   */ DMG_ENTRY(0, 0x0),
    /* Unk arrow 1   */ DMG_ENTRY(0, 0x0),
    /* Unk arrow 2   */ DMG_ENTRY(0, 0x0),
    /* Unk arrow 3   */ DMG_ENTRY(0, 0x0),
    /* Fire magic    */ DMG_ENTRY(0, 0x0),
    /* Ice magic     */ DMG_ENTRY(0, 0x0),
    /* Light magic   */ DMG_ENTRY(0, 0x0),
    /* Shield        */ DMG_ENTRY(0, 0x0),
    /* Mirror Ray    */ DMG_ENTRY(0, 0x0),
    /* Kokiri spin   */ DMG_ENTRY(0, 0x0),
    /* Giant spin    */ DMG_ENTRY(0, 0x0),
    /* Master spin   */ DMG_ENTRY(0, 0x0),
    /* Kokiri jump   */ DMG_ENTRY(0, 0x0),
    /* Giant jump    */ DMG_ENTRY(0, 0x0),
    /* Master jump   */ DMG_ENTRY(0, 0x0),
    /* Unknown 1     */ DMG_ENTRY(0, 0x0),
    /* Unblockable   */ DMG_ENTRY(0, 0x0),
    /* Hammer jump   */ DMG_ENTRY(0, 0x0),
    /* Unknown 2     */ DMG_ENTRY(0, 0x0),
};

typedef enum {
    /* 0 */ ENDAIKU_ANIM_SHOUT,
    /* 1 */ ENDAIKU_ANIM_STAND,
    /* 2 */ ENDAIKU_ANIM_CELEBRATE,
    /* 3 */ ENDAIKU_ANIM_RUN,
    /* 4 */ ENDAIKU_ANIM_SIT
} EnDaikuAnimation;

static AnimationFrameCountInfo sAnimationInfo[] = {
    { &object_daiku_Anim_001AB0, 1.0f, 0, 0 }, { &object_daiku_Anim_007DE0, 1.0f, 0, 0 },
    { &object_daiku_Anim_00885C, 1.0f, 0, 0 }, { &object_daiku_Anim_000C44, 1.0f, 0, 0 },
    { &object_daiku_Anim_008164, 1.0f, 0, 0 },
};

static EnDaikuEscapeSubCamParam sEscapeSubCamParams[] = {
    { { 0, 130, 220 }, 100 },
    { { -20, 22, 280 }, 110 },
    { { 50, 180, 350 }, 100 },
    { { -40, 60, 60 }, 120 },
};

void EnDaiku_ChangeAnim(EnDaiku* this, s32 index, s32* currentIndex) {
    f32 morphFrames;

    if (*currentIndex < 0 || *currentIndex == index) {
        morphFrames = 0.0f;
    } else {
        morphFrames = sAnimationInfo[index].morphFrames;
    }

    Animation_Change(&this->skelAnime, sAnimationInfo[index].animation, 1.0f, 0.0f,
                     Animation_GetLastFrame(sAnimationInfo[index].animation), sAnimationInfo[index].mode, morphFrames);

    *currentIndex = index;
}

void EnDaiku_Init(Actor* thisx, PlayState* play) {
    EnDaiku* this = (EnDaiku*)thisx;
    s32 pad;
    s32 noKill = true;
    s32 isFree = false;

    if ((this->actor.params & 3) == 0 && GET_EVENTCHKINF(EVENTCHKINF_CARPENTERS_FREE(0))) {
        isFree = true;
    } else if ((this->actor.params & 3) == 1 && GET_EVENTCHKINF(EVENTCHKINF_CARPENTERS_FREE(1))) {
        isFree = true;
    } else if ((this->actor.params & 3) == 2 && GET_EVENTCHKINF(EVENTCHKINF_CARPENTERS_FREE(2))) {
        isFree = true;
    } else if ((this->actor.params & 3) == 3 && GET_EVENTCHKINF(EVENTCHKINF_CARPENTERS_FREE(3))) {
        isFree = true;
    }

    if (isFree == true && play->sceneId == SCENE_THIEVES_HIDEOUT) {
        noKill = false;
    } else if (isFree == false && play->sceneId == SCENE_CARPENTERS_TENT) {
        noKill = false;
    }

    this->startFightSwitchFlag = this->actor.shape.rot.z & 0x3F;
    this->actor.shape.rot.z = 0;

    ActorShape_Init(&this->actor.shape, 0.0f, ActorShadow_DrawCircle, 40.0f);
    SkelAnime_InitFlex(play, &this->skelAnime, &object_daiku_Skel_007958, NULL, this->jointTable, this->morphTable, 17);

    if (!noKill) {
        Actor_Kill(&this->actor);
        return;
    }

    Collider_InitCylinder(play, &this->collider);
    Collider_SetCylinder(play, &this->collider, &this->actor, &sCylinderInit);
    CollisionCheck_SetInfo2(&this->actor.colChkInfo, &sDamageTable, &sColChkInfoInit2);

    Animation_Change(&this->skelAnime, sAnimationInfo[ENDAIKU_ANIM_SHOUT].animation, 1.0f, 0.0f,
                     Animation_GetLastFrame(sAnimationInfo[ENDAIKU_ANIM_SHOUT].animation),
                     sAnimationInfo[ENDAIKU_ANIM_SHOUT].mode, sAnimationInfo[ENDAIKU_ANIM_SHOUT].morphFrames);

    Actor_UpdateBgCheckInfo(play, &this->actor, 0.0f, 0.0f, 0.0f, UPDBGCHECKINFO_FLAG_2);

    this->actor.targetMode = 6;
    this->currentAnimIndex = -1;
    this->runSpeed = 5.0f;
    this->initRot = this->actor.world.rot;
    this->initPos = this->actor.world.pos;

    if (play->sceneId == SCENE_THIEVES_HIDEOUT) {
        EnDaiku_ChangeAnim(this, ENDAIKU_ANIM_STAND, &this->currentAnimIndex);
        this->stateFlags |= ENDAIKU_STATEFLAG_1 | ENDAIKU_STATEFLAG_2;
        this->actionFunc = EnDaiku_Jailed;
    } else {
        if ((this->actor.params & 3) == 1 || (this->actor.params & 3) == 3) {
            EnDaiku_ChangeAnim(this, ENDAIKU_ANIM_SIT, &this->currentAnimIndex);
            this->stateFlags |= ENDAIKU_STATEFLAG_1;
        } else {
            EnDaiku_ChangeAnim(this, ENDAIKU_ANIM_SHOUT, &this->currentAnimIndex);
            this->stateFlags |= ENDAIKU_STATEFLAG_1 | ENDAIKU_STATEFLAG_2;
        }

        this->skelAnime.curFrame = (s32)(Rand_ZeroOne() * this->skelAnime.endFrame);
        this->actionFunc = EnDaiku_TentIdle;
    }
}

void EnDaiku_Destroy(Actor* thisx, PlayState* play) {
    EnDaiku* this = (EnDaiku*)thisx;

    Collider_DestroyCylinder(play, &this->collider);
}

s32 EnDaiku_UpdateTalking(EnDaiku* this, PlayState* play) {
    s32 newTalkState = ENDAIKU_STATE_TALKING;

    if (Message_GetState(&play->msgCtx) == TEXT_STATE_DONE) {
        if (play->sceneId == SCENE_THIEVES_HIDEOUT) {
            if (Message_ShouldAdvance(play)) {
                if (this->actor.textId == 0x6007) {
                    Flags_SetSwitch(play, this->startFightSwitchFlag);
                    newTalkState = ENDAIKU_STATE_CAN_TALK;
                } else {
                    this->actionFunc = EnDaiku_InitEscape;
                    newTalkState = ENDAIKU_STATE_NO_TALK;
                }
            }
        } else if (play->sceneId == SCENE_CARPENTERS_TENT) {
            if (Message_ShouldAdvance(play)) {
                switch (this->actor.textId) {
                    case 0x6061:
                        SET_INFTABLE(INFTABLE_176);
                        break;
                    case 0x6064:
                        SET_INFTABLE(INFTABLE_178);
                        break;
                }

                newTalkState = ENDAIKU_STATE_CAN_TALK;
            }
        }
    }

    return newTalkState;
}

void EnDaiku_UpdateText(EnDaiku* this, PlayState* play) {
    s32 carpenterType;
    s32 freedCount;
    s16 sp2E;
    s16 sp2C;

    if (this->talkState == ENDAIKU_STATE_TALKING) {
        this->talkState = EnDaiku_UpdateTalking(this, play);
    } else if (Actor_ProcessTalkRequest(&this->actor, play)) {
        this->talkState = ENDAIKU_STATE_TALKING;
    } else {
        Actor_GetScreenPos(play, &this->actor, &sp2E, &sp2C);
        if (sp2E >= 0 && sp2E <= 320 && sp2C >= 0 && sp2C <= 240 && this->talkState == ENDAIKU_STATE_CAN_TALK &&
            func_8002F2CC(&this->actor, play, 100.0f) == 1) {
            if (play->sceneId == SCENE_THIEVES_HIDEOUT) {
                if (this->stateFlags & ENDAIKU_STATEFLAG_GERUDODEFEATED) {
                    freedCount = 0;
                    for (carpenterType = 0; carpenterType < 4; carpenterType++) {
                        if (gSaveContext.eventChkInf[EVENTCHKINF_CARPENTERS_FREE_INDEX] &
                            EVENTCHKINF_CARPENTERS_FREE_MASK(carpenterType)) {
                            freedCount++;
                        }
                    }

                    switch (freedCount) {
                        case 0:
                            this->actor.textId = 0x605B;
                            break;
                        case 1:
                            this->actor.textId = 0x605C;
                            break;
                        case 2:
                            this->actor.textId = 0x605D;
                            break;
                        case 3:
                            this->actor.textId = 0x605E;
                            break;
                    }
                } else if (!(this->stateFlags &
                             (ENDAIKU_STATEFLAG_GERUDOFIGHTING | ENDAIKU_STATEFLAG_GERUDODEFEATED))) {
                    this->actor.textId = 0x6007;
                }
            } else if (play->sceneId == SCENE_CARPENTERS_TENT) {
                switch (this->actor.params & 3) {
                    case 0:
                        if (CHECK_QUEST_ITEM(QUEST_MEDALLION_SPIRIT)) {
                            this->actor.textId = 0x6060;
                        } else {
                            this->actor.textId = 0x605F;
                        }
                        break;
                    case 1:
                        if (CHECK_QUEST_ITEM(QUEST_MEDALLION_SPIRIT)) {
                            this->actor.textId = 0x6063;
                        } else {
                            if (!GET_INFTABLE(INFTABLE_176)) {
                                this->actor.textId = 0x6061;
                            } else {
                                this->actor.textId = 0x6062;
                            }
                        }
                        break;
                    case 2:
                        if (CHECK_QUEST_ITEM(QUEST_MEDALLION_SPIRIT)) {
                            this->actor.textId = 0x6066;
                        } else {
                            if (!GET_INFTABLE(INFTABLE_178)) {
                                this->actor.textId = 0x6064;
                            } else {
                                this->actor.textId = 0x6065;
                            }
                        }
                        break;
                    case 3:
                        if (CHECK_QUEST_ITEM(QUEST_MEDALLION_SPIRIT)) {
                            this->actor.textId = 0x6068;
                        } else {
                            this->actor.textId = 0x6067;
                        }
                        break;
                }
            }
        }
    }
}

/**
 * The carpenter is idling in the tent.
 */
void EnDaiku_TentIdle(EnDaiku* this, PlayState* play) {
    SkelAnime_Update(&this->skelAnime);
    EnDaiku_UpdateText(this, play);
}

/**
 * The carpenter is jailed in a Gerudo fortress cell, talking to him starts a fight against a gerudo guard
 */
void EnDaiku_Jailed(EnDaiku* this, PlayState* play) {
    EnGeldB* gerudo;
    s32 temp_t9;
    s32 temp_v1;

    if (!(this->stateFlags & ENDAIKU_STATEFLAG_GERUDOFIGHTING)) {
        EnDaiku_UpdateText(this, play);
    }
    SkelAnime_Update(&this->skelAnime);

    gerudo = (EnGeldB*)Actor_Find(&play->actorCtx, ACTOR_EN_GELDB, ACTORCAT_ENEMY);
    if (gerudo == NULL) {
        this->stateFlags |= ENDAIKU_STATEFLAG_GERUDODEFEATED;
        this->stateFlags &= ~ENDAIKU_STATEFLAG_GERUDOFIGHTING;
        EnDaiku_ChangeAnim(this, ENDAIKU_ANIM_CELEBRATE, &this->currentAnimIndex);
        this->actionFunc = EnDaiku_WaitFreedom;
    } else if (!(this->stateFlags & ENDAIKU_STATEFLAG_GERUDOFIGHTING) && !gerudo->invisible) {
        this->stateFlags |= ENDAIKU_STATEFLAG_GERUDOFIGHTING;
        this->actor.flags &= ~(ACTOR_FLAG_0 | ACTOR_FLAG_3);
    }
}

/**
 * The player defeated the gerudo guard and the carpenter is waiting for the cell door to be opened, and for the player
 * to then talk to him
 */
void EnDaiku_WaitFreedom(EnDaiku* this, PlayState* play) {
    SkelAnime_Update(&this->skelAnime);

    if (Flags_GetSwitch(play, this->actor.params >> 8 & 0x3F)) {
        this->actor.flags |= ACTOR_FLAG_0 | ACTOR_FLAG_3;
        EnDaiku_UpdateText(this, play);
    }
}

/**
 * The carpenter is free, initializes his running away animation
 */
void EnDaiku_InitEscape(EnDaiku* this, PlayState* play) {
    Path* path;
    f32 dxz;
    f32 dx;
    f32 dz;
    Vec3s* pointPos;
    s32 exitLoop;

    Audio_PlayFanfare(NA_BGM_APPEAR);
    EnDaiku_ChangeAnim(this, ENDAIKU_ANIM_RUN, &this->currentAnimIndex);
    this->stateFlags &= ~(ENDAIKU_STATEFLAG_1 | ENDAIKU_STATEFLAG_2);

    gSaveContext.eventChkInf[EVENTCHKINF_CARPENTERS_FREE_INDEX] |=
        EVENTCHKINF_CARPENTERS_FREE_MASK(this->actor.params & 3);

    this->actor.gravity = -1.0f;
    this->escapeSubCamTimer = sEscapeSubCamParams[this->actor.params & 3].maxFramesActive;
    EnDaiku_InitSubCamera(this, play);

    exitLoop = false;
    path = &play->pathList[this->actor.params >> 4 & 0xF];
    while (!exitLoop) {
        pointPos = (Vec3s*)SEGMENTED_TO_VIRTUAL(path->points) + this->waypoint;
        dx = pointPos->x - this->actor.world.pos.x;
        dz = pointPos->z - this->actor.world.pos.z;
        this->rotYtowardsPath = RAD_TO_BINANG(Math_FAtan2F(dx, dz));
        dxz = sqrtf(SQ(dx) + SQ(dz));
        if (dxz > 10.0f) {
            exitLoop = true;
        } else {
            this->waypoint++;
        }
    }

    this->actionFunc = EnDaiku_EscapeRotate;
}

/**
 * The carpenter is rotating towards where he is going next
 */
void EnDaiku_EscapeRotate(EnDaiku* this, PlayState* play) {
    s16 diff;

    diff = Math_SmoothStepToS(&this->actor.shape.rot.y, this->rotYtowardsPath, 1, 0x1388, 0);
    SkelAnime_Update(&this->skelAnime);
    if (diff == 0) {
        this->actionFunc = EnDaiku_EscapeRun;
        this->actionFunc(this, play);
    }
}

void EnDaiku_InitSubCamera(EnDaiku* this, PlayState* play) {
    s32 pad;
    Vec3f eyePosDeltaLocal;
    Vec3f eyePosDeltaWorld;

    this->subCamActive = true;
    this->escapeSubCamTimer = sEscapeSubCamParams[this->actor.params & 3].maxFramesActive;

    eyePosDeltaLocal.x = sEscapeSubCamParams[this->actor.params & 3].eyePosDeltaLocal.x;
    eyePosDeltaLocal.y = sEscapeSubCamParams[this->actor.params & 3].eyePosDeltaLocal.y;
    eyePosDeltaLocal.z = sEscapeSubCamParams[this->actor.params & 3].eyePosDeltaLocal.z;
    Matrix_RotateY(BINANG_TO_RAD(this->actor.world.rot.y), MTXMODE_NEW);
    Matrix_MultVec3f(&eyePosDeltaLocal, &eyePosDeltaWorld);

    this->subCamEyeInit.x = this->subCamEye.x = this->actor.world.pos.x + eyePosDeltaWorld.x;
    this->subCamEyeInit.y = this->subCamEye.y = this->actor.world.pos.y + eyePosDeltaWorld.y;
    if (1) {}
    this->subCamEyeInit.z = this->subCamEye.z = this->actor.world.pos.z + eyePosDeltaWorld.z;

    if (1) {}
    this->subCamAtNext.x = this->subCamAt.x = this->actor.world.pos.x;
    this->subCamAtNext.y = this->subCamAt.y = this->actor.world.pos.y + 60.0f;
    if (1) {}
    this->subCamAtNext.z = this->subCamAt.z = this->actor.world.pos.z;

    this->subCamId = Play_CreateSubCamera(play);
    Play_ChangeCameraStatus(play, CAM_ID_MAIN, CAM_STAT_WAIT);
    Play_ChangeCameraStatus(play, this->subCamId, CAM_STAT_ACTIVE);

<<<<<<< HEAD
    Play_SetCameraAtEye(play, this->subCamId, &this->subCamAt, &this->subCamEye);
    Play_SetCameraFov(play, this->subCamId, play->mainCamera.fov);
    func_8002DF54(play, &this->actor, 1);
=======
    Play_CameraSetAtEye(play, this->subCamId, &this->subCamAt, &this->subCamEye);
    Play_CameraSetFov(play, this->subCamId, play->mainCamera.fov);
    func_8002DF54(play, &this->actor, PLAYER_CSMODE_1);
>>>>>>> aa48c66e
}

void EnDaiku_UpdateSubCamera(EnDaiku* this, PlayState* play) {
    s32 pad;

    this->subCamAtNext.x = this->actor.world.pos.x;
    this->subCamAtNext.y = this->actor.world.pos.y + 60.0f;
    this->subCamAtNext.z = this->actor.world.pos.z;

    Math_SmoothStepToF(&this->subCamAt.x, this->subCamAtNext.x, 1.0f, 1000.0f, 0.0f);
    Math_SmoothStepToF(&this->subCamAt.y, this->subCamAtNext.y, 1.0f, 1000.0f, 0.0f);
    Math_SmoothStepToF(&this->subCamAt.z, this->subCamAtNext.z, 1.0f, 1000.0f, 0.0f);

    Play_SetCameraAtEye(play, this->subCamId, &this->subCamAt, &this->subCamEye);
}

void EnDaiku_EscapeSuccess(EnDaiku* this, PlayState* play) {
    static Vec3f D_809E4148 = { 0.0f, 0.0f, 120.0f };
    Actor* gerudoGuard;
    Vec3f vec;

    Play_ClearCamera(play, this->subCamId);
    Play_ChangeCameraStatus(play, CAM_ID_MAIN, CAM_STAT_ACTIVE);
    this->subCamActive = false;

    if (GET_EVENTCHKINF_CARPENTERS_FREE_ALL()) {
        Matrix_RotateY(BINANG_TO_RAD(this->initRot.y), MTXMODE_NEW);
        Matrix_MultVec3f(&D_809E4148, &vec);
        gerudoGuard = Actor_Spawn(&play->actorCtx, play, ACTOR_EN_GE3, this->initPos.x + vec.x, this->initPos.y + vec.y,
                                  this->initPos.z + vec.z, 0, RAD_TO_BINANG(Math_FAtan2F(-vec.x, -vec.z)), 0, 2);

        if (gerudoGuard == NULL) {
            Actor_Kill(&this->actor);
        }
    } else {
        func_8002DF54(play, &this->actor, PLAYER_CSMODE_7);
    }
}

/**
 * The carpenter is running away
 */
void EnDaiku_EscapeRun(EnDaiku* this, PlayState* play) {
    s32 pad1;
    Path* path;
    s16 ry;
    f32 dx;
    f32 dz;
    s32 pad2;
    f32 dxz;
    Vec3s* pointPos;

    path = &play->pathList[this->actor.params >> 4 & 0xF];
    pointPos = (Vec3s*)SEGMENTED_TO_VIRTUAL(path->points) + this->waypoint;
    dx = pointPos->x - this->actor.world.pos.x;
    dz = pointPos->z - this->actor.world.pos.z;
    ry = RAD_TO_BINANG(Math_FAtan2F(dx, dz));
    dxz = sqrtf(SQ(dx) + SQ(dz));
    if (dxz <= 20.88f) {
        this->waypoint++;
        if (this->waypoint >= path->count) {
            if (this->subCamActive) {
                EnDaiku_EscapeSuccess(this, play);
            }
            Actor_Kill(&this->actor);
            return;
        }
    }

    Math_SmoothStepToS(&this->actor.shape.rot.y, ry, 1, 0xFA0, 0);
    this->actor.world.rot.y = this->actor.shape.rot.y;
    Math_SmoothStepToF(&this->actor.speedXZ, this->runSpeed, 0.6f, dxz, 0.0f);
    Actor_MoveForward(&this->actor);
    Actor_UpdateBgCheckInfo(play, &this->actor, 0.0f, 0.0f, 0.0f, UPDBGCHECKINFO_FLAG_2);

    if (this->subCamActive) {
        EnDaiku_UpdateSubCamera(this, play);
        if (this->escapeSubCamTimer-- <= 0) {
            EnDaiku_EscapeSuccess(this, play);
        }
    }

    SkelAnime_Update(&this->skelAnime);
}

void EnDaiku_Update(Actor* thisx, PlayState* play) {
    EnDaiku* this = (EnDaiku*)thisx;
    s32 curFrame;
    Player* player = GET_PLAYER(play);

    if (this->currentAnimIndex == ENDAIKU_ANIM_RUN) {
        curFrame = this->skelAnime.curFrame;
        if (curFrame == 6 || curFrame == 15) {
            Audio_PlayActorSfx2(&this->actor, NA_SE_EN_MORIBLIN_WALK);
        }
    }

    Collider_UpdateCylinder(&this->actor, &this->collider);
    CollisionCheck_SetOC(play, &play->colChkCtx, &this->collider.base);

    this->actionFunc(this, play);

    if (this->stateFlags & ENDAIKU_STATEFLAG_1) {
        this->interactInfo.trackPos.x = player->actor.focus.pos.x;
        this->interactInfo.trackPos.y = player->actor.focus.pos.y;
        this->interactInfo.trackPos.z = player->actor.focus.pos.z;

        if (this->stateFlags & ENDAIKU_STATEFLAG_2) {
            Npc_TrackPoint(&this->actor, &this->interactInfo, 0, NPC_TRACKING_FULL_BODY);
        } else {
            Npc_TrackPoint(&this->actor, &this->interactInfo, 0, NPC_TRACKING_HEAD_AND_TORSO);
        }
    }
}

void EnDaiku_Draw(Actor* thisx, PlayState* play) {
    EnDaiku* this = (EnDaiku*)thisx;

    OPEN_DISPS(play->state.gfxCtx, "../z_en_daiku.c", 1227);

    Gfx_SetupDL_25Opa(play->state.gfxCtx);

    if ((thisx->params & 3) == 0) {
        gDPSetEnvColor(POLY_OPA_DISP++, 170, 10, 70, 255);
    } else if ((thisx->params & 3) == 1) {
        gDPSetEnvColor(POLY_OPA_DISP++, 170, 200, 255, 255);
    } else if ((thisx->params & 3) == 2) {
        gDPSetEnvColor(POLY_OPA_DISP++, 0, 230, 70, 255);
    } else if ((thisx->params & 3) == 3) {
        gDPSetEnvColor(POLY_OPA_DISP++, 200, 0, 150, 255);
    }

    SkelAnime_DrawFlexOpa(play, this->skelAnime.skeleton, this->skelAnime.jointTable, this->skelAnime.dListCount,
                          EnDaiku_OverrideLimbDraw, EnDaiku_PostLimbDraw, this);

    CLOSE_DISPS(play->state.gfxCtx, "../z_en_daiku.c", 1255);
}

s32 EnDaiku_OverrideLimbDraw(PlayState* play, s32 limb, Gfx** dList, Vec3f* pos, Vec3s* rot, void* thisx) {
    EnDaiku* this = (EnDaiku*)thisx;

    switch (limb) {
        case 8: // torso
            rot->x += this->interactInfo.torsoRot.y;
            rot->y -= this->interactInfo.torsoRot.x;
            break;
        case 15: // head
            rot->x += this->interactInfo.headRot.y;
            rot->z += this->interactInfo.headRot.x;
            break;
    }

    return false;
}

void EnDaiku_PostLimbDraw(PlayState* play, s32 limb, Gfx** dList, Vec3s* rot, void* thisx) {
    static Gfx* hairDLists[] = { object_daiku_DL_005BD0, object_daiku_DL_005AC0, object_daiku_DL_005990,
                                 object_daiku_DL_005880 };
    static Vec3f targetPosHeadLocal = { 700, 1100, 0 };
    EnDaiku* this = (EnDaiku*)thisx;

    OPEN_DISPS(play->state.gfxCtx, "../z_en_daiku.c", 1323);

    if (limb == 15) { // head
        Matrix_MultVec3f(&targetPosHeadLocal, &this->actor.focus.pos);
        gSPDisplayList(POLY_OPA_DISP++, hairDLists[this->actor.params & 3]);
    }

    CLOSE_DISPS(play->state.gfxCtx, "../z_en_daiku.c", 1330);
}<|MERGE_RESOLUTION|>--- conflicted
+++ resolved
@@ -467,15 +467,9 @@
     Play_ChangeCameraStatus(play, CAM_ID_MAIN, CAM_STAT_WAIT);
     Play_ChangeCameraStatus(play, this->subCamId, CAM_STAT_ACTIVE);
 
-<<<<<<< HEAD
     Play_SetCameraAtEye(play, this->subCamId, &this->subCamAt, &this->subCamEye);
     Play_SetCameraFov(play, this->subCamId, play->mainCamera.fov);
-    func_8002DF54(play, &this->actor, 1);
-=======
-    Play_CameraSetAtEye(play, this->subCamId, &this->subCamAt, &this->subCamEye);
-    Play_CameraSetFov(play, this->subCamId, play->mainCamera.fov);
     func_8002DF54(play, &this->actor, PLAYER_CSMODE_1);
->>>>>>> aa48c66e
 }
 
 void EnDaiku_UpdateSubCamera(EnDaiku* this, PlayState* play) {
