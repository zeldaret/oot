--- conflicted
+++ resolved
@@ -10,14 +10,10 @@
 void EnMThunder_Update(Actor* thisx, GlobalContext* globalCtx);
 void EnMThunder_Draw(Actor* thisx, GlobalContext* globalCtx);
 
-<<<<<<< HEAD
-/*
-=======
 void func_80A9F314(GlobalContext* globalCtx, f32 arg1);
 void func_80A9F408(EnMThunder* this, GlobalContext* globalCtx);
 void func_80A9F9B4(EnMThunder* this, GlobalContext* globalCtx);
 
->>>>>>> d7397650
 const ActorInit En_M_Thunder_InitVars = {
     ACTOR_EN_M_THUNDER,
     ACTORCAT_ITEMACTION,
@@ -53,18 +49,8 @@
 static u32 D_80AA044C[] = { 0x01000000, 0x00400000, 0x00800000 };
 static u32 D_80AA0458[] = { 0x08000000, 0x02000000, 0x04000000 };
 
-static u16 sSfxIds[] = {
-    NA_SE_IT_ROLLING_CUT_LV2,
-    NA_SE_IT_ROLLING_CUT_LV1,
-    NA_SE_IT_ROLLING_CUT_LV2,
-    NA_SE_IT_ROLLING_CUT_LV1
-};
-
-extern Gfx D_04012570[];
-extern Gfx D_04012690[];
-extern Gfx D_04012AF0[];
-extern Gfx D_04012C10[];
-extern Gfx D_04013610[];
+static u16 sSfxIds[] = { NA_SE_IT_ROLLING_CUT_LV2, NA_SE_IT_ROLLING_CUT_LV1, NA_SE_IT_ROLLING_CUT_LV2,
+                         NA_SE_IT_ROLLING_CUT_LV1 };
 
 // Setup action
 void func_80A9EFE0(EnMThunder* this, EnMThunderActionFunc actionFunc) {
@@ -354,13 +340,13 @@
     switch (this->unk_1C6) {
         case 0:
             gDPSetPrimColor(POLY_XLU_DISP++, 0, 0x80, 255, 255, 170, (u8)((u32)(this->unk_1B0 * 255) & 0xFF));
-            gSPDisplayList(POLY_XLU_DISP++, D_04012AF0);
-            gSPDisplayList(POLY_XLU_DISP++, D_04012C10);
+            gSPDisplayList(POLY_XLU_DISP++, gEffectSpinAttack3DL);
+            gSPDisplayList(POLY_XLU_DISP++, gEffectSpinAttack4DL);
             break;
         case 1:
             gDPSetPrimColor(POLY_XLU_DISP++, 0, 0x80, 170, 255, 255, (u8)((u32)(this->unk_1B0 * 255) & 0xFF));
-            gSPDisplayList(POLY_XLU_DISP++, D_04012570);
-            gSPDisplayList(POLY_XLU_DISP++, D_04012690);
+            gSPDisplayList(POLY_XLU_DISP++, gEffectSpinAttack1DL);
+            gSPDisplayList(POLY_XLU_DISP++, gEffectSpinAttack2DL);
             break;
     }
 
@@ -413,7 +399,7 @@
                                 (globalCtx->gameplayFrames * 0x14) & 0xFF,
                                 (u8)(globalCtx->gameplayFrames * phi_t1) & 0xFF, 8, 8));
 
-    gSPDisplayList(POLY_XLU_DISP++, D_04013610);
+    gSPDisplayList(POLY_XLU_DISP++, gEffectSpinAttackChargingDL);
 
     CLOSE_DISPS(globalCtx->state.gfxCtx, "../z_en_m_thunder.c", 1031);
 }
