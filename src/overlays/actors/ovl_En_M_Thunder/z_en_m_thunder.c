#include "z_en_m_thunder.h"

#define FLAGS 0x00000000

#define THIS ((EnMThunder*)thisx)

void EnMThunder_Init(Actor* thisx, GlobalContext* globalCtx);
void EnMThunder_Destroy(Actor* thisx, GlobalContext* globalCtx);
void EnMThunder_Update(Actor* thisx, GlobalContext* globalCtx);
void EnMThunder_Draw(Actor* thisx, GlobalContext* globalCtx);

void func_80A9F314(GlobalContext* globalCtx, f32 arg1);
void func_80A9F408(EnMThunder* this, GlobalContext* globalCtx);
void func_80A9F9B4(EnMThunder* this, GlobalContext* globalCtx);

const ActorInit En_M_Thunder_InitVars = {
    ACTOR_EN_M_THUNDER,
    ACTORCAT_ITEMACTION,
    FLAGS,
    OBJECT_GAMEPLAY_KEEP,
    sizeof(EnMThunder),
    (ActorFunc)EnMThunder_Init,
    (ActorFunc)EnMThunder_Destroy,
    (ActorFunc)EnMThunder_Update,
    (ActorFunc)EnMThunder_Draw,
};

static ColliderCylinderInit D_80AA0420 = {
    {
        COLTYPE_NONE,
        AT_ON | AT_TYPE_PLAYER,
        AC_NONE,
        OC1_NONE,
        OC2_TYPE_1,
        COLSHAPE_CYLINDER,
    },
    {
        ELEMTYPE_UNK2,
        { 0x00000001, 0x00, 0x00 },
        { 0xFFCFFFFF, 0x00, 0x00 },
        TOUCH_ON | TOUCH_SFX_NONE,
        BUMP_ON,
        OCELEM_ON,
    },
    { 200, 200, 0, { 0, 0, 0 } },
};

static u32 D_80AA044C[] = { 0x01000000, 0x00400000, 0x00800000 };
static u32 D_80AA0458[] = { 0x08000000, 0x02000000, 0x04000000 };

<<<<<<< HEAD
static u16 sSfxIds[] = {
    NA_SE_IT_ROLLING_CUT_LV2,
    NA_SE_IT_ROLLING_CUT_LV1,
    NA_SE_IT_ROLLING_CUT_LV2,
    NA_SE_IT_ROLLING_CUT_LV1
};
=======
static u16 sSfxIds[] = { NA_SE_IT_ROLLING_CUT_LV2, NA_SE_IT_ROLLING_CUT_LV1, NA_SE_IT_ROLLING_CUT_LV2,
                         NA_SE_IT_ROLLING_CUT_LV1 };
>>>>>>> 84195fce

extern Gfx D_04012570[];
extern Gfx D_04012690[];
extern Gfx D_04012AF0[];
extern Gfx D_04012C10[];
extern Gfx D_04013610[];

// Setup action
void func_80A9EFE0(EnMThunder* this, EnMThunderActionFunc actionFunc) {
    this->actionFunc = actionFunc;
}

void EnMThunder_Init(Actor* thisx, GlobalContext* globalCtx2) {
    GlobalContext* globalCtx = globalCtx2;
    EnMThunder* this = THIS;
    Player* player = PLAYER;

    Collider_InitCylinder(globalCtx, &this->collider);
    Collider_SetCylinder(globalCtx, &this->collider, &this->actor, &D_80AA0420);
    this->unk_1C7 = (this->actor.params & 0xFF) - 1;
    Lights_PointNoGlowSetInfo(&this->lightInfo, this->actor.world.pos.x, this->actor.world.pos.y,
                              this->actor.world.pos.z, 255, 255, 255, 0);
    this->lightNode = LightContext_InsertLight(globalCtx, &globalCtx->lightCtx, &this->lightInfo);
    this->collider.dim.radius = 0;
    this->collider.dim.height = 40;
    this->collider.dim.yShift = -20;
    this->unk_1C4 = 8;
    this->unk_1B4 = 0.0f;
    this->actor.world.pos = player->bodyPartsPos[0];
    this->unk_1AC = 0.0f;
    this->unk_1BC = 0.0f;
    this->actor.shape.rot.y = player->actor.shape.rot.y + 0x8000;
    this->actor.room = -1;
    Actor_SetScale(&this->actor, 0.1f);
    this->unk_1CA = 0;

    if (player->stateFlags2 & 0x20000) {
        if (!gSaveContext.magicAcquired || gSaveContext.unk_13F0 ||
            (((this->actor.params & 0xFF00) >> 8) &&
             !(func_80087708(globalCtx, (this->actor.params & 0xFF00) >> 8, 0)))) {
            Audio_PlaySoundGeneral(NA_SE_IT_ROLLING_CUT, &player->actor.projectedPos, 4, &D_801333E0, &D_801333E0,
                                   &D_801333E8);
            Audio_PlaySoundGeneral(NA_SE_IT_SWORD_SWING_HARD, &player->actor.projectedPos, 4, &D_801333E0, &D_801333E0,
                                   &D_801333E8);
            Actor_Kill(&this->actor);
            return;
        }

        player->stateFlags2 &= ~0x20000;
        this->unk_1CA = 1;
        this->collider.info.toucher.dmgFlags = D_80AA044C[this->unk_1C7];
        this->unk_1C6 = 1;
        this->unk_1C9 = ((this->unk_1C7 == 1) ? 2 : 4);
        func_80A9EFE0(this, func_80A9F9B4);
        this->unk_1C4 = 8;
        Audio_PlaySoundGeneral(NA_SE_IT_ROLLING_CUT_LV1, &player->actor.projectedPos, 4, &D_801333E0, &D_801333E0,
                               &D_801333E8);
        this->unk_1AC = 1.0f;
    } else {
        func_80A9EFE0(this, func_80A9F408);
    }
    this->actor.child = NULL;
}

void EnMThunder_Destroy(Actor* thisx, GlobalContext* globalCtx) {
    EnMThunder* this = THIS;

    if (this->unk_1CA != 0) {
        func_800876C8(globalCtx);
    }

    Collider_DestroyCylinder(globalCtx, &this->collider);
    func_80A9F314(globalCtx, 0.0f);
    LightContext_RemoveLight(globalCtx, &globalCtx->lightCtx, this->lightNode);
}

void func_80A9F314(GlobalContext* globalCtx, f32 arg1) {
    func_800773A8(globalCtx, arg1, 850.0f, 0.2f, 0.0f);
}

void func_80A9F350(EnMThunder* this, GlobalContext* globalCtx) {
    Player* player = PLAYER;

    if (player->stateFlags2 & 0x20000) {
        if (player->swordAnimation >= 0x18) {
            Audio_PlaySoundGeneral(NA_SE_IT_ROLLING_CUT, &player->actor.projectedPos, 4, &D_801333E0, &D_801333E0,
                                   &D_801333E8);
            Audio_PlaySoundGeneral(NA_SE_IT_SWORD_SWING_HARD, &player->actor.projectedPos, 4, &D_801333E0, &D_801333E0,
                                   &D_801333E8);
        }

        Actor_Kill(&this->actor);
        return;
    }

    if (!(player->stateFlags1 & 0x1000)) {
        Actor_Kill(&this->actor);
    }
}

void func_80A9F408(EnMThunder* this, GlobalContext* globalCtx) {
    Player* player = PLAYER;
    Actor* child = this->actor.child;

    this->unk_1B8 = player->unk_858;
    this->actor.world.pos = player->bodyPartsPos[0];
    this->actor.shape.rot.y = player->actor.shape.rot.y + 0x8000;

    if (this->unk_1CA == 0) {
        if (player->unk_858 >= 0.1f) {
            if ((gSaveContext.unk_13F0) || (((this->actor.params & 0xFF00) >> 8) &&
                                            !(func_80087708(globalCtx, (this->actor.params & 0xFF00) >> 8, 4)))) {
                func_80A9F350(this, globalCtx);
                func_80A9EFE0(this, func_80A9F350);
                this->unk_1C8 = 0;
                this->unk_1BC = 0.0;
                this->unk_1AC = 0.0f;
                return;
            }

            this->unk_1CA = 1;
        }
    }

    if (player->unk_858 >= 0.1f) {
        func_800AA000(0.0f, (s32)(player->unk_858 * 150.0f) & 0xFF, 2, (s32)(player->unk_858 * 150.0f) & 0xFF);
    }

    if (player->stateFlags2 & 0x20000) {
        if ((child != NULL) && (child->update != NULL)) {
            child->parent = NULL;
        }

        if (player->unk_858 <= 0.15f) {
            if ((player->unk_858 >= 0.1f) && (player->swordAnimation >= 0x18)) {
                Audio_PlaySoundGeneral(NA_SE_IT_ROLLING_CUT, &player->actor.projectedPos, 4, &D_801333E0, &D_801333E0,
                                       &D_801333E8);
                Audio_PlaySoundGeneral(NA_SE_IT_SWORD_SWING_HARD, &player->actor.projectedPos, 4, &D_801333E0,
                                       &D_801333E0, &D_801333E8);
            }
            Actor_Kill(&this->actor);
            return;
        } else {
            player->stateFlags2 &= ~0x20000;
            if ((this->actor.params & 0xFF00) >> 8) {
                gSaveContext.unk_13F0 = 1;
            }
            if (player->unk_858 < 0.85f) {
                this->collider.info.toucher.dmgFlags = D_80AA044C[this->unk_1C7];
                this->unk_1C6 = 1;
                this->unk_1C9 = ((this->unk_1C7 == 1) ? 2 : 4);
            } else {
                this->collider.info.toucher.dmgFlags = D_80AA0458[this->unk_1C7];
                this->unk_1C6 = 0;
                this->unk_1C9 = ((this->unk_1C7 == 1) ? 4 : 8);
            }

            func_80A9EFE0(this, func_80A9F9B4);
            this->unk_1C4 = 8;
            Audio_PlaySoundGeneral(sSfxIds[this->unk_1C6], &player->actor.projectedPos, 4, &D_801333E0, &D_801333E0,
                                   &D_801333E8);
            this->unk_1AC = 1.0f;
            return;
        }
    }

    if (!(player->stateFlags1 & 0x1000)) {
        if (this->actor.child != NULL) {
            this->actor.child->parent = NULL;
        }
        Actor_Kill(&this->actor);
        return;
    }

    if (player->unk_858 > 0.15f) {
        this->unk_1C8 = 255;
        if (this->actor.child == NULL) {
            Actor_SpawnAsChild(&globalCtx->actorCtx, &this->actor, globalCtx, ACTOR_EFF_DUST, this->actor.world.pos.x,
                               this->actor.world.pos.y, this->actor.world.pos.z, 0, this->actor.shape.rot.y, 0,
                               this->unk_1C7 + 2);
        }
        this->unk_1BC += ((((player->unk_858 - 0.15f) * 1.5f) - this->unk_1BC) * 0.5f);

    } else if (player->unk_858 > .1f) {
        this->unk_1C8 = (s32)((player->unk_858 - .1f) * 255.0f * 20.0f);
        this->unk_1AC = (player->unk_858 - .1f) * 10.0f;
    } else {
        this->unk_1C8 = 0;
    }

    if (player->unk_858 > 0.85f) {
        func_800F4254(&player->actor.projectedPos, 2);
    } else if (player->unk_858 > 0.15f) {
        func_800F4254(&player->actor.projectedPos, 1);
    } else if (player->unk_858 > 0.1f) {
        func_800F4254(&player->actor.projectedPos, 0);
    }

    if (Gameplay_InCsMode(globalCtx)) {
        Actor_Kill(&this->actor);
    }
}

void func_80A9F938(EnMThunder* this, GlobalContext* globalCtx) {
    if (this->unk_1C4 < 2) {
        if (this->unk_1C8 < 40) {
            this->unk_1C8 = 0;
        } else {
            this->unk_1C8 -= 40;
        }
    }

    this->unk_1B4 += 2.0f * this->unk_1B0;

    if (this->unk_1BC < this->unk_1AC) {
        this->unk_1BC += ((this->unk_1AC - this->unk_1BC) * 0.1f);
    } else {
        this->unk_1BC = this->unk_1AC;
    }
}

void func_80A9F9B4(EnMThunder* this, GlobalContext* globalCtx) {
    Player* player = PLAYER;

    if (Math_StepToF(&this->unk_1AC, 0.0f, 0.0625f)) {
        Actor_Kill(&this->actor);
    } else {
        Math_SmoothStepToF(&this->actor.scale.x, (s32)this->unk_1C9, 0.6f, 0.8f, 0.0f);
        Actor_SetScale(&this->actor, this->actor.scale.x);
        this->collider.dim.radius = (this->actor.scale.x * 25.0f);
        Collider_UpdateCylinder(&this->actor, &this->collider);
        CollisionCheck_SetAT(globalCtx, &globalCtx->colChkCtx, &this->collider.base);
    }

    if (this->unk_1C4 > 0) {
        this->actor.world.pos.x = player->bodyPartsPos[0].x;
        this->actor.world.pos.z = player->bodyPartsPos[0].z;
        this->unk_1C4--;
    }

    if (this->unk_1AC > 0.6f) {
        this->unk_1B0 = 1.0f;
    } else {
        this->unk_1B0 = this->unk_1AC * 1.6666666f;
    }

    func_80A9F938(this, globalCtx);

    if (Gameplay_InCsMode(globalCtx)) {
        Actor_Kill(&this->actor);
    }
}

void EnMThunder_Update(Actor* thisx, GlobalContext* globalCtx) {
    EnMThunder* this = THIS;
    f32 blueRadius;
    s32 redGreen;

    this->actionFunc(this, globalCtx);
    func_80A9F314(globalCtx, this->unk_1BC);
    blueRadius = this->unk_1AC;
    redGreen = (u32)(blueRadius * 255.0f) & 0xFF;
    Lights_PointNoGlowSetInfo(&this->lightInfo, this->actor.world.pos.x, this->actor.world.pos.y,
                              this->actor.world.pos.z, redGreen, redGreen, (u32)(blueRadius * 100.0f),
                              (s32)(blueRadius * 800.0f));
}

#ifdef NON_MATCHING
void EnMThunder_Draw(Actor* thisx, GlobalContext* globalCtx2) {
    static f32 D_80AA046C[] = { 0.1f, 0.15f, 0.2f, 0.25f, 0.3f, 0.25f, 0.2f, 0.15f };
    GlobalContext* globalCtx = globalCtx2;
    EnMThunder* this = THIS;
    Player* player = PLAYER;
    f32 phi_f14;
    s32 phi_t1;
    // u8 frames;

    if (1) {}

    OPEN_DISPS(globalCtx->state.gfxCtx, "../z_en_m_thunder.c", 844);
    func_80093D84(globalCtx->state.gfxCtx);
    Matrix_Scale(0.02f, 0.02f, 0.02f, MTXMODE_APPLY);
    gSPMatrix(POLY_XLU_DISP++, Matrix_NewMtx(globalCtx->state.gfxCtx, "../z_en_m_thunder.c", 853),
              G_MTX_NOPUSH | G_MTX_LOAD | G_MTX_MODELVIEW);

    if (((this->unk_1C6 & 0xFF) == 0) || ((this->unk_1C6) == 1)) {
        gSPSegment(POLY_XLU_DISP++, 0x08,
                   Gfx_TwoTexScroll(globalCtx->state.gfxCtx, 0, 0xFF - ((s8)(this->unk_1B4 * 30) & 0xFF), 0, 0x40, 0x20,
                                    1, 0xFF - ((s8)(this->unk_1B4 * 20) & 0xFF), 0, 8, 8));
        if (1) {}
    }

    switch (this->unk_1C6) {
        case 0:
            gDPSetPrimColor(POLY_XLU_DISP++, 0, 0x80, 255, 255, 170, (u8)((u32)(this->unk_1B0 * 255) & 0xFF));
            gSPDisplayList(POLY_XLU_DISP++, D_04012AF0);
            gSPDisplayList(POLY_XLU_DISP++, D_04012C10);
            break;
        case 1:
            gDPSetPrimColor(POLY_XLU_DISP++, 0, 0x80, 170, 255, 255, (u8)((u32)(this->unk_1B0 * 255) & 0xFF));
            gSPDisplayList(POLY_XLU_DISP++, D_04012570);
            gSPDisplayList(POLY_XLU_DISP++, D_04012690);
            break;
    }

    Matrix_Mult(&player->mf_9E0, MTXMODE_NEW);

    switch (this->unk_1C7) {
        case 1:
            Matrix_Translate(0.0f, 220.0f, 0.0f, MTXMODE_APPLY);
            Matrix_Scale(-0.7f, -0.6f, -0.4f, MTXMODE_APPLY);
            Matrix_RotateX(16384.0f, MTXMODE_APPLY);
            break;
        case 0:
            Matrix_Translate(0.0f, 300.0f, -100.0f, MTXMODE_APPLY);
            Matrix_Scale(-1.2f, -1.0f, -0.7f, MTXMODE_APPLY);
            Matrix_RotateX(16384.0f, MTXMODE_APPLY);
            break;
        case 2:
            Matrix_Translate(200.0f, 350.0f, 0.0f, MTXMODE_APPLY);
            Matrix_Scale(-1.8f, -1.4f, -0.7f, MTXMODE_APPLY);
            Matrix_RotateX(16384.0f, MTXMODE_APPLY);
            break;
    }

    if (this->unk_1B8 >= 0.85f) {
        phi_f14 = (D_80AA046C[(globalCtx->gameplayFrames & 7)] * 6.0f) + 1.0f;
        gDPSetPrimColor(POLY_XLU_DISP++, 0, 0x80, 255, 255, 170, this->unk_1C8);
        gDPSetEnvColor(POLY_XLU_DISP++, 255, 100, 0, 128);
        phi_t1 = 0x28;
    } else {
        phi_f14 = (D_80AA046C[globalCtx->gameplayFrames & 7] * 2.0f) + 1.0f;
        gDPSetPrimColor(POLY_XLU_DISP++, 0, 0x80, 170, 255, 255, this->unk_1C8);
        gDPSetEnvColor(POLY_XLU_DISP++, 0, 100, 255, 128);
        phi_t1 = 0x14;
    }
    Matrix_Scale(1.0f, phi_f14, phi_f14, MTXMODE_APPLY);
    gSPMatrix(POLY_XLU_DISP++, Matrix_NewMtx(globalCtx->state.gfxCtx, "../z_en_m_thunder.c", 960),
              G_MTX_NOPUSH | G_MTX_LOAD | G_MTX_MODELVIEW);

    // redGreen_14 = temp_s0->polyXlu.p;
    // temp_s0->polyXlu.p = redGreen_14 + 8;
    // redGreen_14->words.w0 = 0xDB060024;
    // temp_v1_3 = temp_t2->unk1DE4;
    // temp_v1_3 = globalCtx->gameplayFrames;
    // sp50 = redGreen_14;
    // sp50->words.w1 = Gfx_TwoTexScroll(globalCtx->state.gfxCtx, 0, (temp_v1_3 * 5) & 0xFF, 0U, 0x20, 0x20, 1,
    // (temp_v1_3 * 0x14) & 0xFF, (temp_v1_3 * temp_t1) & 0xFF, 8, 8);
    // frames = globalCtx->gameplayFrames;
    gSPSegment(POLY_XLU_DISP++, 0x09,
               Gfx_TwoTexScroll(globalCtx->state.gfxCtx, 0, (globalCtx->gameplayFrames * 5) & 0xFF, 0, 0x20, 0x20, 1,
                                (globalCtx->gameplayFrames * 0x14) & 0xFF,
                                (u8)(globalCtx->gameplayFrames * phi_t1) & 0xFF, 8, 8));

    gSPDisplayList(POLY_XLU_DISP++, D_04013610);

    CLOSE_DISPS(globalCtx->state.gfxCtx, "../z_en_m_thunder.c", 1031);
}
#else
f32 D_80AA046C[] = { 0.1f, 0.15f, 0.2f, 0.25f, 0.3f, 0.25f, 0.2f, 0.15f };
#pragma GLOBAL_ASM("asm/non_matchings/overlays/actors/ovl_En_M_Thunder/EnMThunder_Draw.s")
#endif<|MERGE_RESOLUTION|>--- conflicted
+++ resolved
@@ -48,17 +48,8 @@
 static u32 D_80AA044C[] = { 0x01000000, 0x00400000, 0x00800000 };
 static u32 D_80AA0458[] = { 0x08000000, 0x02000000, 0x04000000 };
 
-<<<<<<< HEAD
-static u16 sSfxIds[] = {
-    NA_SE_IT_ROLLING_CUT_LV2,
-    NA_SE_IT_ROLLING_CUT_LV1,
-    NA_SE_IT_ROLLING_CUT_LV2,
-    NA_SE_IT_ROLLING_CUT_LV1
-};
-=======
 static u16 sSfxIds[] = { NA_SE_IT_ROLLING_CUT_LV2, NA_SE_IT_ROLLING_CUT_LV1, NA_SE_IT_ROLLING_CUT_LV2,
                          NA_SE_IT_ROLLING_CUT_LV1 };
->>>>>>> 84195fce
 
 extern Gfx D_04012570[];
 extern Gfx D_04012690[];
