--- conflicted
+++ resolved
@@ -84,14 +84,9 @@
     this->unk_1CA = 0;
 
     if (player->stateFlags2 & PLAYER_STATE2_17) {
-<<<<<<< HEAD
         if (!gSaveContext.isMagicAcquired || (gSaveContext.magicState != MAGIC_STATE_IDLE) ||
             (((this->actor.params & 0xFF00) >> 8) &&
-             !(Magic_RequestChange(globalCtx, (this->actor.params & 0xFF00) >> 8, MAGIC_CONSUME_NOW)))) {
-=======
-        if (!gSaveContext.magicAcquired || gSaveContext.unk_13F0 ||
-            (((this->actor.params & 0xFF00) >> 8) && !(func_80087708(play, (this->actor.params & 0xFF00) >> 8, 0)))) {
->>>>>>> 2e6279bc
+             !(Magic_RequestChange(play, (this->actor.params & 0xFF00) >> 8, MAGIC_CONSUME_NOW)))) {
             Audio_PlaySoundGeneral(NA_SE_IT_ROLLING_CUT, &player->actor.projectedPos, 4, &gSfxDefaultFreqAndVolScale,
                                    &gSfxDefaultFreqAndVolScale, &gSfxDefaultReverb);
             Audio_PlaySoundGeneral(NA_SE_IT_SWORD_SWING_HARD, &player->actor.projectedPos, 4,
@@ -120,11 +115,7 @@
     EnMThunder* this = (EnMThunder*)thisx;
 
     if (this->unk_1CA != 0) {
-<<<<<<< HEAD
-        Magic_Reset(globalCtx);
-=======
-        func_800876C8(play);
->>>>>>> 2e6279bc
+        Magic_Reset(play);
     }
 
     Collider_DestroyCylinder(play, &this->collider);
@@ -166,16 +157,10 @@
 
     if (this->unk_1CA == 0) {
         if (player->unk_858 >= 0.1f) {
-<<<<<<< HEAD
             if ((gSaveContext.magicState != MAGIC_STATE_IDLE) ||
                 (((this->actor.params & 0xFF00) >> 8) &&
-                 !(Magic_RequestChange(globalCtx, (this->actor.params & 0xFF00) >> 8, MAGIC_CONSUME_WAIT_PREVIEW)))) {
-                func_80A9F350(this, globalCtx);
-=======
-            if ((gSaveContext.unk_13F0) || (((this->actor.params & 0xFF00) >> 8) &&
-                                            !(func_80087708(play, (this->actor.params & 0xFF00) >> 8, 4)))) {
+                 !(Magic_RequestChange(play, (this->actor.params & 0xFF00) >> 8, MAGIC_CONSUME_WAIT_PREVIEW)))) {
                 func_80A9F350(this, play);
->>>>>>> 2e6279bc
                 func_80A9EFE0(this, func_80A9F350);
                 this->unk_1C8 = 0;
                 this->unk_1BC = 0.0;
