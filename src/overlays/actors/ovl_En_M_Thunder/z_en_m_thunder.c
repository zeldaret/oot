#include "z_en_m_thunder.h"
#include "objects/gameplay_keep/gameplay_keep.h"

#define FLAGS 0x00000000

#define THIS ((EnMThunder*)thisx)

void EnMThunder_Init(Actor* thisx, GlobalContext* globalCtx);
void EnMThunder_Destroy(Actor* thisx, GlobalContext* globalCtx);
void EnMThunder_Update(Actor* thisx, GlobalContext* globalCtx);
void EnMThunder_Draw(Actor* thisx, GlobalContext* globalCtx);

void func_80A9F314(GlobalContext* globalCtx, f32 arg1);
void func_80A9F408(EnMThunder* this, GlobalContext* globalCtx);
void func_80A9F9B4(EnMThunder* this, GlobalContext* globalCtx);

const ActorInit En_M_Thunder_InitVars = {
    ACTOR_EN_M_THUNDER,
    ACTORCAT_ITEMACTION,
    FLAGS,
    OBJECT_GAMEPLAY_KEEP,
    sizeof(EnMThunder),
    (ActorFunc)EnMThunder_Init,
    (ActorFunc)EnMThunder_Destroy,
    (ActorFunc)EnMThunder_Update,
    (ActorFunc)EnMThunder_Draw,
};

static ColliderCylinderInit D_80AA0420 = {
    {
        COLTYPE_NONE,
        AT_ON | AT_TYPE_PLAYER,
        AC_NONE,
        OC1_NONE,
        OC2_TYPE_1,
        COLSHAPE_CYLINDER,
    },
    {
        ELEMTYPE_UNK2,
        { 0x00000001, 0x00, 0x00 },
        { 0xFFCFFFFF, 0x00, 0x00 },
        TOUCH_ON | TOUCH_SFX_NONE,
        BUMP_ON,
        OCELEM_ON,
    },
    { 200, 200, 0, { 0, 0, 0 } },
};

static u32 D_80AA044C[] = { 0x01000000, 0x00400000, 0x00800000 };
static u32 D_80AA0458[] = { 0x08000000, 0x02000000, 0x04000000 };

<<<<<<< HEAD
static u16 sSfxIds[] = {
    NA_SE_IT_ROLLING_CUT_LV2,
    NA_SE_IT_ROLLING_CUT_LV1,
    NA_SE_IT_ROLLING_CUT_LV2,
    NA_SE_IT_ROLLING_CUT_LV1,
};

extern Gfx D_04012570[];
extern Gfx D_04012690[];
extern Gfx D_04012AF0[];
extern Gfx D_04012C10[];
extern Gfx D_04013610[];
=======
static u16 sSfxIds[] = { NA_SE_IT_ROLLING_CUT_LV2, NA_SE_IT_ROLLING_CUT_LV1, NA_SE_IT_ROLLING_CUT_LV2,
                         NA_SE_IT_ROLLING_CUT_LV1 };
>>>>>>> ea60ad60

// Setup action
void func_80A9EFE0(EnMThunder* this, EnMThunderActionFunc actionFunc) {
    this->actionFunc = actionFunc;
}

void EnMThunder_Init(Actor* thisx, GlobalContext* globalCtx2) {
    GlobalContext* globalCtx = globalCtx2;
    EnMThunder* this = THIS;
    Player* player = PLAYER;

    Collider_InitCylinder(globalCtx, &this->collider);
    Collider_SetCylinder(globalCtx, &this->collider, &this->actor, &D_80AA0420);
    this->unk_1C7 = (this->actor.params & 0xFF) - 1;
    Lights_PointNoGlowSetInfo(&this->lightInfo, this->actor.world.pos.x, this->actor.world.pos.y,
                              this->actor.world.pos.z, 255, 255, 255, 0);
    this->lightNode = LightContext_InsertLight(globalCtx, &globalCtx->lightCtx, &this->lightInfo);
    this->collider.dim.radius = 0;
    this->collider.dim.height = 40;
    this->collider.dim.yShift = -20;
    this->unk_1C4 = 8;
    this->unk_1B4 = 0.0f;
    this->actor.world.pos = player->bodyPartsPos[0];
    this->unk_1AC = 0.0f;
    this->unk_1BC = 0.0f;
    this->actor.shape.rot.y = player->actor.shape.rot.y + 0x8000;
    this->actor.room = -1;
    Actor_SetScale(&this->actor, 0.1f);
    this->unk_1CA = 0;

    if (player->stateFlags2 & 0x20000) {
        if (!gSaveContext.magicAcquired || gSaveContext.unk_13F0 ||
            (((this->actor.params & 0xFF00) >> 8) &&
             !(func_80087708(globalCtx, (this->actor.params & 0xFF00) >> 8, 0)))) {
            Audio_PlaySoundGeneral(NA_SE_IT_ROLLING_CUT, &player->actor.projectedPos, 4, &D_801333E0, &D_801333E0,
                                   &D_801333E8);
            Audio_PlaySoundGeneral(NA_SE_IT_SWORD_SWING_HARD, &player->actor.projectedPos, 4, &D_801333E0, &D_801333E0,
                                   &D_801333E8);
            Actor_Kill(&this->actor);
            return;
        }

        player->stateFlags2 &= ~0x20000;
        this->unk_1CA = 1;
        this->collider.info.toucher.dmgFlags = D_80AA044C[this->unk_1C7];
        this->unk_1C6 = 1;
        this->unk_1C9 = ((this->unk_1C7 == 1) ? 2 : 4);
        func_80A9EFE0(this, func_80A9F9B4);
        this->unk_1C4 = 8;
        Audio_PlaySoundGeneral(NA_SE_IT_ROLLING_CUT_LV1, &player->actor.projectedPos, 4, &D_801333E0, &D_801333E0,
                               &D_801333E8);
        this->unk_1AC = 1.0f;
    } else {
        func_80A9EFE0(this, func_80A9F408);
    }
    this->actor.child = NULL;
}

void EnMThunder_Destroy(Actor* thisx, GlobalContext* globalCtx) {
    EnMThunder* this = THIS;

    if (this->unk_1CA != 0) {
        func_800876C8(globalCtx);
    }

    Collider_DestroyCylinder(globalCtx, &this->collider);
    func_80A9F314(globalCtx, 0.0f);
    LightContext_RemoveLight(globalCtx, &globalCtx->lightCtx, this->lightNode);
}

void func_80A9F314(GlobalContext* globalCtx, f32 arg1) {
    func_800773A8(globalCtx, arg1, 850.0f, 0.2f, 0.0f);
}

void func_80A9F350(EnMThunder* this, GlobalContext* globalCtx) {
    Player* player = PLAYER;

    if (player->stateFlags2 & 0x20000) {
        if (player->swordAnimation >= 0x18) {
            Audio_PlaySoundGeneral(NA_SE_IT_ROLLING_CUT, &player->actor.projectedPos, 4, &D_801333E0, &D_801333E0,
                                   &D_801333E8);
            Audio_PlaySoundGeneral(NA_SE_IT_SWORD_SWING_HARD, &player->actor.projectedPos, 4, &D_801333E0, &D_801333E0,
                                   &D_801333E8);
        }

        Actor_Kill(&this->actor);
        return;
    }

    if (!(player->stateFlags1 & 0x1000)) {
        Actor_Kill(&this->actor);
    }
}

void func_80A9F408(EnMThunder* this, GlobalContext* globalCtx) {
    Player* player = PLAYER;
    Actor* child = this->actor.child;

    this->unk_1B8 = player->unk_858;
    this->actor.world.pos = player->bodyPartsPos[0];
    this->actor.shape.rot.y = player->actor.shape.rot.y + 0x8000;

    if (this->unk_1CA == 0) {
        if (player->unk_858 >= 0.1f) {
            if ((gSaveContext.unk_13F0) || (((this->actor.params & 0xFF00) >> 8) &&
                                            !(func_80087708(globalCtx, (this->actor.params & 0xFF00) >> 8, 4)))) {
                func_80A9F350(this, globalCtx);
                func_80A9EFE0(this, func_80A9F350);
                this->unk_1C8 = 0;
                this->unk_1BC = 0.0;
                this->unk_1AC = 0.0f;
                return;
            }

            this->unk_1CA = 1;
        }
    }

    if (player->unk_858 >= 0.1f) {
        func_800AA000(0.0f, (s32)(player->unk_858 * 150.0f) & 0xFF, 2, (s32)(player->unk_858 * 150.0f) & 0xFF);
    }

    if (player->stateFlags2 & 0x20000) {
        if ((child != NULL) && (child->update != NULL)) {
            child->parent = NULL;
        }

        if (player->unk_858 <= 0.15f) {
            if ((player->unk_858 >= 0.1f) && (player->swordAnimation >= 0x18)) {
                Audio_PlaySoundGeneral(NA_SE_IT_ROLLING_CUT, &player->actor.projectedPos, 4, &D_801333E0, &D_801333E0,
                                       &D_801333E8);
                Audio_PlaySoundGeneral(NA_SE_IT_SWORD_SWING_HARD, &player->actor.projectedPos, 4, &D_801333E0,
                                       &D_801333E0, &D_801333E8);
            }
            Actor_Kill(&this->actor);
            return;
        } else {
            player->stateFlags2 &= ~0x20000;
            if ((this->actor.params & 0xFF00) >> 8) {
                gSaveContext.unk_13F0 = 1;
            }
            if (player->unk_858 < 0.85f) {
                this->collider.info.toucher.dmgFlags = D_80AA044C[this->unk_1C7];
                this->unk_1C6 = 1;
                this->unk_1C9 = ((this->unk_1C7 == 1) ? 2 : 4);
            } else {
                this->collider.info.toucher.dmgFlags = D_80AA0458[this->unk_1C7];
                this->unk_1C6 = 0;
                this->unk_1C9 = ((this->unk_1C7 == 1) ? 4 : 8);
            }

            func_80A9EFE0(this, func_80A9F9B4);
            this->unk_1C4 = 8;
            Audio_PlaySoundGeneral(sSfxIds[this->unk_1C6], &player->actor.projectedPos, 4, &D_801333E0, &D_801333E0,
                                   &D_801333E8);
            this->unk_1AC = 1.0f;
            return;
        }
    }

    if (!(player->stateFlags1 & 0x1000)) {
        if (this->actor.child != NULL) {
            this->actor.child->parent = NULL;
        }
        Actor_Kill(&this->actor);
        return;
    }

    if (player->unk_858 > 0.15f) {
        this->unk_1C8 = 255;
        if (this->actor.child == NULL) {
            Actor_SpawnAsChild(&globalCtx->actorCtx, &this->actor, globalCtx, ACTOR_EFF_DUST, this->actor.world.pos.x,
                               this->actor.world.pos.y, this->actor.world.pos.z, 0, this->actor.shape.rot.y, 0,
                               this->unk_1C7 + 2);
        }
        this->unk_1BC += ((((player->unk_858 - 0.15f) * 1.5f) - this->unk_1BC) * 0.5f);

    } else if (player->unk_858 > .1f) {
        this->unk_1C8 = (s32)((player->unk_858 - .1f) * 255.0f * 20.0f);
        this->unk_1AC = (player->unk_858 - .1f) * 10.0f;
    } else {
        this->unk_1C8 = 0;
    }

    if (player->unk_858 > 0.85f) {
        func_800F4254(&player->actor.projectedPos, 2);
    } else if (player->unk_858 > 0.15f) {
        func_800F4254(&player->actor.projectedPos, 1);
    } else if (player->unk_858 > 0.1f) {
        func_800F4254(&player->actor.projectedPos, 0);
    }

    if (Gameplay_InCsMode(globalCtx)) {
        Actor_Kill(&this->actor);
    }
}

void func_80A9F938(EnMThunder* this, GlobalContext* globalCtx) {
    if (this->unk_1C4 < 2) {
        if (this->unk_1C8 < 40) {
            this->unk_1C8 = 0;
        } else {
            this->unk_1C8 -= 40;
        }
    }

    this->unk_1B4 += 2.0f * this->unk_1B0;

    if (this->unk_1BC < this->unk_1AC) {
        this->unk_1BC += ((this->unk_1AC - this->unk_1BC) * 0.1f);
    } else {
        this->unk_1BC = this->unk_1AC;
    }
}

void func_80A9F9B4(EnMThunder* this, GlobalContext* globalCtx) {
    Player* player = PLAYER;

    if (Math_StepToF(&this->unk_1AC, 0.0f, 0.0625f)) {
        Actor_Kill(&this->actor);
    } else {
        Math_SmoothStepToF(&this->actor.scale.x, (s32)this->unk_1C9, 0.6f, 0.8f, 0.0f);
        Actor_SetScale(&this->actor, this->actor.scale.x);
        this->collider.dim.radius = (this->actor.scale.x * 25.0f);
        Collider_UpdateCylinder(&this->actor, &this->collider);
        CollisionCheck_SetAT(globalCtx, &globalCtx->colChkCtx, &this->collider.base);
    }

    if (this->unk_1C4 > 0) {
        this->actor.world.pos.x = player->bodyPartsPos[0].x;
        this->actor.world.pos.z = player->bodyPartsPos[0].z;
        this->unk_1C4--;
    }

    if (this->unk_1AC > 0.6f) {
        this->unk_1B0 = 1.0f;
    } else {
        this->unk_1B0 = this->unk_1AC * 1.6666666f;
    }

    func_80A9F938(this, globalCtx);

    if (Gameplay_InCsMode(globalCtx)) {
        Actor_Kill(&this->actor);
    }
}

void EnMThunder_Update(Actor* thisx, GlobalContext* globalCtx) {
    EnMThunder* this = THIS;
    f32 blueRadius;
    s32 redGreen;

    this->actionFunc(this, globalCtx);
    func_80A9F314(globalCtx, this->unk_1BC);
    blueRadius = this->unk_1AC;
    redGreen = (u32)(blueRadius * 255.0f) & 0xFF;
    Lights_PointNoGlowSetInfo(&this->lightInfo, this->actor.world.pos.x, this->actor.world.pos.y,
                              this->actor.world.pos.z, redGreen, redGreen, (u32)(blueRadius * 100.0f),
                              (s32)(blueRadius * 800.0f));
}

#ifdef NON_MATCHING
void EnMThunder_Draw(Actor* thisx, GlobalContext* globalCtx2) {
    static f32 D_80AA046C[] = { 0.1f, 0.15f, 0.2f, 0.25f, 0.3f, 0.25f, 0.2f, 0.15f };
    GlobalContext* globalCtx = globalCtx2;
    EnMThunder* this = THIS;
    Player* player = PLAYER;
    f32 phi_f14;
    s32 phi_t1;
    // u8 frames;

    if (1) {}

    OPEN_DISPS(globalCtx->state.gfxCtx, "../z_en_m_thunder.c", 844);
    func_80093D84(globalCtx->state.gfxCtx);
    Matrix_Scale(0.02f, 0.02f, 0.02f, MTXMODE_APPLY);
    gSPMatrix(POLY_XLU_DISP++, Matrix_NewMtx(globalCtx->state.gfxCtx, "../z_en_m_thunder.c", 853),
              G_MTX_NOPUSH | G_MTX_LOAD | G_MTX_MODELVIEW);

    if (((this->unk_1C6 & 0xFF) == 0) || ((this->unk_1C6) == 1)) {
        gSPSegment(POLY_XLU_DISP++, 0x08,
                   Gfx_TwoTexScroll(globalCtx->state.gfxCtx, 0, 0xFF - ((s8)(this->unk_1B4 * 30) & 0xFF), 0, 0x40, 0x20,
                                    1, 0xFF - ((s8)(this->unk_1B4 * 20) & 0xFF), 0, 8, 8));
        if (1) {}
    }

    switch (this->unk_1C6) {
        case 0:
            gDPSetPrimColor(POLY_XLU_DISP++, 0, 0x80, 255, 255, 170, (u8)((u32)(this->unk_1B0 * 255) & 0xFF));
            gSPDisplayList(POLY_XLU_DISP++, gSpinAttack3DL);
            gSPDisplayList(POLY_XLU_DISP++, gSpinAttack4DL);
            break;
        case 1:
            gDPSetPrimColor(POLY_XLU_DISP++, 0, 0x80, 170, 255, 255, (u8)((u32)(this->unk_1B0 * 255) & 0xFF));
            gSPDisplayList(POLY_XLU_DISP++, gSpinAttack1DL);
            gSPDisplayList(POLY_XLU_DISP++, gSpinAttack2DL);
            break;
    }

    Matrix_Mult(&player->mf_9E0, MTXMODE_NEW);

    switch (this->unk_1C7) {
        case 1:
            Matrix_Translate(0.0f, 220.0f, 0.0f, MTXMODE_APPLY);
            Matrix_Scale(-0.7f, -0.6f, -0.4f, MTXMODE_APPLY);
            Matrix_RotateX(16384.0f, MTXMODE_APPLY);
            break;
        case 0:
            Matrix_Translate(0.0f, 300.0f, -100.0f, MTXMODE_APPLY);
            Matrix_Scale(-1.2f, -1.0f, -0.7f, MTXMODE_APPLY);
            Matrix_RotateX(16384.0f, MTXMODE_APPLY);
            break;
        case 2:
            Matrix_Translate(200.0f, 350.0f, 0.0f, MTXMODE_APPLY);
            Matrix_Scale(-1.8f, -1.4f, -0.7f, MTXMODE_APPLY);
            Matrix_RotateX(16384.0f, MTXMODE_APPLY);
            break;
    }

    if (this->unk_1B8 >= 0.85f) {
        phi_f14 = (D_80AA046C[(globalCtx->gameplayFrames & 7)] * 6.0f) + 1.0f;
        gDPSetPrimColor(POLY_XLU_DISP++, 0, 0x80, 255, 255, 170, this->unk_1C8);
        gDPSetEnvColor(POLY_XLU_DISP++, 255, 100, 0, 128);
        phi_t1 = 0x28;
    } else {
        phi_f14 = (D_80AA046C[globalCtx->gameplayFrames & 7] * 2.0f) + 1.0f;
        gDPSetPrimColor(POLY_XLU_DISP++, 0, 0x80, 170, 255, 255, this->unk_1C8);
        gDPSetEnvColor(POLY_XLU_DISP++, 0, 100, 255, 128);
        phi_t1 = 0x14;
    }
    Matrix_Scale(1.0f, phi_f14, phi_f14, MTXMODE_APPLY);
    gSPMatrix(POLY_XLU_DISP++, Matrix_NewMtx(globalCtx->state.gfxCtx, "../z_en_m_thunder.c", 960),
              G_MTX_NOPUSH | G_MTX_LOAD | G_MTX_MODELVIEW);

    // redGreen_14 = temp_s0->polyXlu.p;
    // temp_s0->polyXlu.p = redGreen_14 + 8;
    // redGreen_14->words.w0 = 0xDB060024;
    // temp_v1_3 = temp_t2->unk1DE4;
    // temp_v1_3 = globalCtx->gameplayFrames;
    // sp50 = redGreen_14;
    // sp50->words.w1 = Gfx_TwoTexScroll(globalCtx->state.gfxCtx, 0, (temp_v1_3 * 5) & 0xFF, 0U, 0x20, 0x20, 1,
    // (temp_v1_3 * 0x14) & 0xFF, (temp_v1_3 * temp_t1) & 0xFF, 8, 8);
    // frames = globalCtx->gameplayFrames;
    gSPSegment(POLY_XLU_DISP++, 0x09,
               Gfx_TwoTexScroll(globalCtx->state.gfxCtx, 0, (globalCtx->gameplayFrames * 5) & 0xFF, 0, 0x20, 0x20, 1,
                                (globalCtx->gameplayFrames * 0x14) & 0xFF,
                                (u8)(globalCtx->gameplayFrames * phi_t1) & 0xFF, 8, 8));

    gSPDisplayList(POLY_XLU_DISP++, gSpinAttackChargingDL);

    CLOSE_DISPS(globalCtx->state.gfxCtx, "../z_en_m_thunder.c", 1031);
}
#else
f32 D_80AA046C[] = { 0.1f, 0.15f, 0.2f, 0.25f, 0.3f, 0.25f, 0.2f, 0.15f };
#pragma GLOBAL_ASM("asm/non_matchings/overlays/actors/ovl_En_M_Thunder/EnMThunder_Draw.s")
#endif<|MERGE_RESOLUTION|>--- conflicted
+++ resolved
@@ -49,7 +49,6 @@
 static u32 D_80AA044C[] = { 0x01000000, 0x00400000, 0x00800000 };
 static u32 D_80AA0458[] = { 0x08000000, 0x02000000, 0x04000000 };
 
-<<<<<<< HEAD
 static u16 sSfxIds[] = {
     NA_SE_IT_ROLLING_CUT_LV2,
     NA_SE_IT_ROLLING_CUT_LV1,
@@ -62,10 +61,6 @@
 extern Gfx D_04012AF0[];
 extern Gfx D_04012C10[];
 extern Gfx D_04013610[];
-=======
-static u16 sSfxIds[] = { NA_SE_IT_ROLLING_CUT_LV2, NA_SE_IT_ROLLING_CUT_LV1, NA_SE_IT_ROLLING_CUT_LV2,
-                         NA_SE_IT_ROLLING_CUT_LV1 };
->>>>>>> ea60ad60
 
 // Setup action
 void func_80A9EFE0(EnMThunder* this, EnMThunderActionFunc actionFunc) {
