--- conflicted
+++ resolved
@@ -51,15 +51,6 @@
 
 static u16 sSfxIds[] = { NA_SE_IT_ROLLING_CUT_LV2, NA_SE_IT_ROLLING_CUT_LV1, NA_SE_IT_ROLLING_CUT_LV2,
                          NA_SE_IT_ROLLING_CUT_LV1 };
-<<<<<<< HEAD
-
-extern Gfx D_04012570[];
-extern Gfx D_04012690[];
-extern Gfx D_04012AF0[];
-extern Gfx D_04012C10[];
-extern Gfx D_04013610[];
-=======
->>>>>>> c2b5ae3e
 
 // Setup action
 void func_80A9EFE0(EnMThunder* this, EnMThunderActionFunc actionFunc) {
