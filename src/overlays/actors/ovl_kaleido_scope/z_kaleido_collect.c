#include "z_kaleido_scope.h"
#include "textures/parameter_static/parameter_static.h"
#include "textures/icon_item_static/icon_item_static.h"

#ifdef NON_MATCHING
// many non matching issues but should be functionally equivalent
void KaleidoScope_DrawQuestStatus(GlobalContext* globalCtx, GraphicsContext* gfxCtx) {
    static s16 D_8082A070[][4] = {
        { 255, 0, 0, 255 },
        { 255, 70, 0, 150 },
        { 255, 70, 0, 150 },
        { 255, 0, 0, 255 },
    };
    static s16 D_8082A090[][3] = {
        { 0, 0, 0 },  { 0, 0, 0 },  { 0, 0, 0 },    { 0, 0, 0 },   { 0, 0, 0 },   { 0, 0, 0 },
        { 0, 60, 0 }, { 90, 0, 0 }, { 0, 40, 110 }, { 80, 40, 0 }, { 70, 0, 90 }, { 90, 90, 0 },
    };
    static s16 D_8082A0D8[] = { 255, 255, 255, 255, 255, 255 };
    static s16 D_8082A0E4[] = { 255, 255, 255, 255, 255, 255 };
    static s16 D_8082A0F0[] = { 150, 150, 150, 150, 150, 150 };
    static s16 D_8082A0FC = 20;
    static s16 D_8082A100 = 0;
    static s16 D_8082A104 = 0;
    static s16 D_8082A108 = 0;
    static s16 D_8082A10C = 0;
    static s16 D_8082A110 = 0;
    static s16 D_8082A114 = 20;
    static s16 D_8082A118 = 0;
    static s16 D_8082A11C = 0;
    static s16 D_8082A120 = 0;
    static u8 D_8082A124[] = {
        0, 0, 0, 0, 0, 0, 0, 0, 0, 0,
    };
    static void* D_8082A130[] = {
        gOcarinaATex, gOcarinaCDownTex, gOcarinaCRightTex, gOcarinaCLeftTex, gOcarinaCUpTex,
    };
    static u16 D_8082A144[] = {
        0xFFCC, 0xFFCC, 0xFFCC, 0xFFCC, 0xFFCC,
    };
    static s16 D_8082A150[] = {
        0, 0, 0, 0, 0, 0, 0, 0, 0, 0,
    };
    static s16 D_8082A164[] = {
        150, 255, 100, 255, 255, 255, 255, 255, 255, 255, 255, 255,
    };
    static s16 D_8082A17C[] = {
        255, 80, 150, 160, 100, 240, 255, 255, 255, 255, 255, 255,
    };
    static s16 D_8082A194[] = {
        100, 40, 255, 0, 255, 100, 255, 255, 255, 255, 255, 255,
    };
    static s8 D_8082A1AC[][4] = {
        { 0x05, 0x01, 0x05, 0xFE }, { 0x00, 0x02, 0x02, 0xFE }, { 0xFF, 0x13, 0x03, 0x01 }, { 0x04, 0x02, 0x11, 0x02 },
        { 0x05, 0x03, 0x18, 0x05 }, { 0xFF, 0xFF, 0x04, 0x00 }, { 0x0C, 0xFF, 0xFD, 0x07 }, { 0x0D, 0xFF, 0x06, 0x08 },
        { 0x0E, 0xFF, 0x07, 0x09 }, { 0x0F, 0xFF, 0x08, 0x0A }, { 0x10, 0xFF, 0x09, 0x0B }, { 0x11, 0xFF, 0x0A, 0x12 },
        { 0x17, 0x06, 0xFD, 0x0D }, { 0x17, 0x07, 0x0C, 0x0E }, { 0x17, 0x08, 0x0D, 0x0F }, { 0x18, 0x09, 0x0E, 0x10 },
        { 0x18, 0x0A, 0x0F, 0x11 }, { 0x18, 0x0B, 0x10, 0x03 }, { 0x02, 0xFF, 0x0B, 0x13 }, { 0x02, 0xFF, 0x12, 0x14 },
        { 0x02, 0xFF, 0x13, 0xFE }, { 0xFF, 0x17, 0xFD, 0x16 }, { 0xFF, 0x17, 0x15, 0x18 }, { 0x15, 0x0C, 0xFD, 0x18 },
        { 0xFF, 0x10, 0x16, 0x04 }, { 0x00, 0x00, 0x00, 0x00 },
    };
    PauseContext* pauseCtx = &globalCtx->pauseCtx;
    Input* input = &globalCtx->state.input[0];
    s16 sp226;
    s16 sp224;
    s16 sp222;
    s16 sp220;
    s16 phi_s0;
    s16 phi_s3;
    s16 sp21A;
    s16 sp218;
    s16 sp216;
    s16 phi_s6;
    s16 phi_v1;
    s16 phi_a2;
    s16 phi_s0_2;
    s16 sp208[3];

    OPEN_DISPS(gfxCtx, "../z_kaleido_collect.c", 248);

    if ((!pauseCtx->unk_1E4 || (pauseCtx->unk_1E4 == 5) || (pauseCtx->unk_1E4 == 8)) &&
        (pauseCtx->pageIndex == PAUSE_QUEST)) {
        pauseCtx->cursorColorSet = 0;

        if (pauseCtx->cursorSpecialPos == 0) {
            pauseCtx->nameColorSet = 0;

            if ((pauseCtx->state != 6) || ((pauseCtx->stickRelX == 0) && (pauseCtx->stickRelY == 0))) {
                sp216 = pauseCtx->cursorSlot[PAUSE_QUEST];
            } else {
                phi_s3 = pauseCtx->cursorPoint[PAUSE_QUEST];

                if (pauseCtx->stickRelX < -30) {
                    phi_s0 = D_8082A1AC[phi_s3][2];
                    if (phi_s0 == -3) {
                        KaleidoScope_MoveCursorToSpecialPos(globalCtx, PAUSE_CURSOR_PAGE_LEFT);
                        pauseCtx->unk_1E4 = 0;
                    } else {
                        while (phi_s0 >= 0) {
                            if ((s16)KaleidoScope_UpdateQuestStatusPoint(pauseCtx, phi_s0) != 0) {
                                break;
                            }
                            phi_s0 = D_8082A1AC[phi_s0][2];
                        }
                    }
                } else if (pauseCtx->stickRelX > 30) {
                    phi_s0 = D_8082A1AC[phi_s3][3];
                    if (phi_s0 == -2) {
                        KaleidoScope_MoveCursorToSpecialPos(globalCtx, PAUSE_CURSOR_PAGE_RIGHT);
                        pauseCtx->unk_1E4 = 0;
                    } else {
                        while (phi_s0 >= 0) {
                            if ((s16)KaleidoScope_UpdateQuestStatusPoint(pauseCtx, phi_s0) != 0) {
                                break;
                            }
                            phi_s0 = D_8082A1AC[phi_s0][3];
                        }
                    }
                }

                if (pauseCtx->stickRelY < -30) {
                    phi_s0 = D_8082A1AC[phi_s3][1];
                    while (phi_s0 >= 0) {
                        if ((s16)KaleidoScope_UpdateQuestStatusPoint(pauseCtx, phi_s0) != 0) {
                            break;
                        }
                        phi_s0 = D_8082A1AC[phi_s0][1];
                    }
                } else if (pauseCtx->stickRelY > 30) {
                    phi_s0 = D_8082A1AC[phi_s3][0];
                    while (phi_s0 >= 0) {
                        if ((s16)KaleidoScope_UpdateQuestStatusPoint(pauseCtx, phi_s0) != 0) {
                            break;
                        }
                        phi_s0 = D_8082A1AC[phi_s0][0];
                    }
                }

                if (phi_s3 != pauseCtx->cursorPoint[PAUSE_QUEST]) {
                    pauseCtx->unk_1E4 = 0;
                    Audio_PlaySoundGeneral(NA_SE_SY_CURSOR, &D_801333D4, 4, &D_801333E0, &D_801333E0, &D_801333E8);
                }

                if (pauseCtx->cursorPoint[PAUSE_QUEST] != 0x18) {
                    if (CHECK_QUEST_ITEM(pauseCtx->cursorPoint[PAUSE_QUEST])) {
                        if (pauseCtx->cursorPoint[PAUSE_QUEST] < 6) {
                            phi_s0_2 = pauseCtx->cursorPoint[PAUSE_QUEST] + 0x66;
                            osSyncPrintf("000 ccc=%d\n", phi_s0_2);
                        } else if (pauseCtx->cursorPoint[PAUSE_QUEST] < 0x12) {
                            phi_s0_2 = pauseCtx->cursorPoint[PAUSE_QUEST] + 0x54;
                            osSyncPrintf("111 ccc=%d\n", phi_s0_2);
                        } else {
                            phi_s0_2 = pauseCtx->cursorPoint[PAUSE_QUEST] + 0x5A;
                            osSyncPrintf("222 ccc=%d (%d, %d, %d)\n", phi_s0_2, pauseCtx->cursorPoint[PAUSE_QUEST],
                                         0x12, 0x6C);
                        }
                    } else {
                        phi_s0_2 = PAUSE_ITEM_NONE;
                        osSyncPrintf("999 ccc=%d (%d,  %d)\n", PAUSE_ITEM_NONE, pauseCtx->cursorPoint[PAUSE_QUEST],
                                     0x18);
                    }
                } else {
                    if ((gSaveContext.inventory.questItems & 0xF0000000) != 0) {
                        phi_s0_2 = 0x72;
                    } else {
                        phi_s0_2 = PAUSE_ITEM_NONE;
                    }
                    osSyncPrintf("888 ccc=%d (%d,  %d,  %x)\n", phi_s0_2, pauseCtx->cursorPoint[PAUSE_QUEST], 0x72,
                                 gSaveContext.inventory.questItems & 0xF0000000);
                }

                sp216 = pauseCtx->cursorPoint[PAUSE_QUEST];
                pauseCtx->cursorItem[pauseCtx->pageIndex] = phi_s0_2;
                pauseCtx->cursorSlot[pauseCtx->pageIndex] = sp216;
            }

            KaleidoScope_SetCursorVtx(pauseCtx, sp216 * 4, pauseCtx->questVtx);

            if ((pauseCtx->state == 6) && (pauseCtx->unk_1E4 == 0) && (pauseCtx->cursorSpecialPos == 0)) {
                if ((sp216 >= 6) && (sp216 < 0x12)) {
                    if (CHECK_QUEST_ITEM(pauseCtx->cursorPoint[PAUSE_QUEST])) {
                        sp216 = pauseCtx->cursorSlot[PAUSE_QUEST];
                        pauseCtx->unk_264 = D_80153960[sp216];
                        D_8082A120 = 10;

                        for (phi_s3 = 0; phi_s3 < 8; phi_s3++) {
                            D_8082A124[phi_s3] = 0xFF;
                            D_8082A150[phi_s3] = 0;
                        }

                        D_8082A11C = 0;
                        func_800ED858(1);
                        func_800ECC04((1 << pauseCtx->unk_264) + 0x8000);
                        pauseCtx->unk_194 = Audio_OcaGetDisplayStaff();
                        pauseCtx->unk_194->pos = 0;
                        pauseCtx->unk_194->state = 0xFF;
                        VREG(21) = -62;
                        VREG(22) = -56;
                        VREG(23) = -49;
                        VREG(24) = -46;
                        VREG(25) = -41;
                        pauseCtx->unk_1E4 = 8;
                        func_800ED858(0);
                    }
                }
            } else if (pauseCtx->unk_1E4 == 5) {
                if ((pauseCtx->stickRelX != 0) || (pauseCtx->stickRelY != 0)) {
                    pauseCtx->unk_1E4 = 0;
                    func_800ED858(0);
                }
            } else if (pauseCtx->unk_1E4 == 8) {
                if (CHECK_BTN_ALL(input->press.button, BTN_A) && (sp216 >= 6) && (sp216 < 0x12)) {
                    pauseCtx->unk_1E4 = 9;
                    D_8082A120 = 10;
                }
            }
        } else if (pauseCtx->cursorSpecialPos == PAUSE_CURSOR_PAGE_LEFT) {
            if (pauseCtx->stickRelX > 30) {
                pauseCtx->cursorPoint[PAUSE_QUEST] = 0x15;
                pauseCtx->nameDisplayTimer = 0;
                pauseCtx->cursorSpecialPos = 0;
                sp216 = pauseCtx->cursorPoint[PAUSE_QUEST];
                KaleidoScope_SetCursorVtx(pauseCtx, sp216 * 4, pauseCtx->questVtx);
                Audio_PlaySoundGeneral(NA_SE_SY_CURSOR, &D_801333D4, 4, &D_801333E0, &D_801333E0, &D_801333E8);
                if (CHECK_QUEST_ITEM(pauseCtx->cursorPoint[PAUSE_QUEST])) {
                    phi_s0_2 = pauseCtx->cursorPoint[PAUSE_QUEST] + 0x5A;
                } else {
                    phi_s0_2 = PAUSE_ITEM_NONE;
                }
                sp216 = pauseCtx->cursorPoint[PAUSE_QUEST];
                pauseCtx->cursorItem[pauseCtx->pageIndex] = phi_s0_2;
                pauseCtx->cursorSlot[pauseCtx->pageIndex] = sp216;
            }
        } else {
            if (pauseCtx->stickRelX < -30) {
                pauseCtx->cursorPoint[PAUSE_QUEST] = 0;
                pauseCtx->nameDisplayTimer = 0;
                pauseCtx->cursorSpecialPos = 0;
                sp216 = pauseCtx->cursorPoint[PAUSE_QUEST];
                KaleidoScope_SetCursorVtx(pauseCtx, sp216 * 4, pauseCtx->questVtx);
                Audio_PlaySoundGeneral(NA_SE_SY_CURSOR, &D_801333D4, 4, &D_801333E0, &D_801333E0, &D_801333E8);
                if (CHECK_QUEST_ITEM(pauseCtx->cursorPoint[PAUSE_QUEST])) {
                    if (pauseCtx->cursorPoint[PAUSE_QUEST] < 6) {
                        phi_s0_2 = pauseCtx->cursorPoint[PAUSE_QUEST] + 0x66;
                    } else if (pauseCtx->cursorPoint[PAUSE_QUEST] < 0xC) {
                        phi_s0_2 = pauseCtx->cursorPoint[PAUSE_QUEST] + 0x4E;
                    } else {
                        phi_s0_2 = pauseCtx->cursorPoint[PAUSE_QUEST] + 0x69;
                    }
                } else {
                    phi_s0_2 = PAUSE_ITEM_NONE;
                }
                sp216 = pauseCtx->cursorPoint[PAUSE_QUEST];
                pauseCtx->cursorItem[pauseCtx->pageIndex] = phi_s0_2;
                pauseCtx->cursorSlot[pauseCtx->pageIndex] = sp216;
            }
        }

    } else {
        if (pauseCtx->unk_1E4 == 9) {
            pauseCtx->cursorColorSet = 8;
            D_8082A120--;

            if (D_8082A120 == 0) {
                for (phi_s3 = 0; phi_s3 < 8; phi_s3++) {
                    D_8082A124[phi_s3] = 0xFF;
                    D_8082A150[phi_s3] = 0;
                }

                D_8082A11C = 0;
                VREG(21) = -62;
                VREG(22) = -56;
                VREG(23) = -49;
                VREG(24) = -46;
                VREG(25) = -41;
                phi_s6 = pauseCtx->cursorSlot[PAUSE_QUEST];
                func_800ED858(1);
                func_800ED858(1);
                pauseCtx->unk_264 = D_80153960[phi_s6];
                func_800ED93C(pauseCtx->unk_264 + 1, 1);
                pauseCtx->unk_1E4 = 2;
                pauseCtx->unk_194 = Audio_OcaGetDisplayStaff();
                pauseCtx->unk_194->pos = 0;
                sp216 = pauseCtx->cursorSlot[PAUSE_QUEST];
                KaleidoScope_SetCursorVtx(pauseCtx, sp216 * 4, pauseCtx->questVtx);
            }
        } else {
            sp216 = pauseCtx->cursorSlot[PAUSE_QUEST];
            KaleidoScope_SetCursorVtx(pauseCtx, sp216 * 4, pauseCtx->questVtx);
        }
    }

    gDPPipeSync(POLY_OPA_DISP++);
    gDPSetPrimColor(POLY_OPA_DISP++, 0, 0, 255, 255, 255, pauseCtx->alpha);
    gDPSetCombineLERP(POLY_OPA_DISP++, PRIMITIVE, ENVIRONMENT, TEXEL0, ENVIRONMENT, TEXEL0, 0, PRIMITIVE, 0, PRIMITIVE,
                      ENVIRONMENT, TEXEL0, ENVIRONMENT, TEXEL0, 0, PRIMITIVE, 0);

    D_8082A0FC--;

    for (sp218 = sp21A = 0; sp218 < 6; sp218++, sp21A += 4) {
        if ((D_8082A100 != 1) && (D_8082A100 != 3)) {
            phi_v1 = (D_8082A100 != 0) ? sp218 + 6 : sp218;

            if (D_8082A0FC != 0) {
                sp226 = ABS(D_8082A0D8[sp218] - D_8082A090[phi_v1][0]) / D_8082A0FC;
                sp224 = ABS(D_8082A0E4[sp218] - D_8082A090[phi_v1][1]) / D_8082A0FC;
                sp222 = ABS(D_8082A0F0[sp218] - D_8082A090[phi_v1][2]) / D_8082A0FC;
                if (D_8082A0D8[sp218] >= D_8082A090[phi_v1][0]) {
                    D_8082A0D8[sp218] -= sp226;
                } else {
                    D_8082A0D8[sp218] += sp226;
                }
                if (D_8082A0E4[sp218] >= D_8082A090[phi_v1][1]) {
                    D_8082A0E4[sp218] -= sp224;
                } else {
                    D_8082A0E4[sp218] += sp224;
                }
                if (D_8082A0F0[sp218] >= D_8082A090[phi_v1][2]) {
                    D_8082A0F0[sp218] -= sp222;
                } else {
                    D_8082A0F0[sp218] += sp222;
                }
            } else {
                D_8082A0D8[sp218] = D_8082A090[phi_v1][0];
                D_8082A0E4[sp218] = D_8082A090[phi_v1][1];
                D_8082A0F0[sp218] = D_8082A090[phi_v1][2];
            }
        }

        if (CHECK_QUEST_ITEM(sp218)) {
            gDPPipeSync(POLY_OPA_DISP++);
            gDPSetPrimColor(POLY_OPA_DISP++, 0, 0, 255, 255, 255, pauseCtx->alpha);
            gDPSetEnvColor(POLY_OPA_DISP++, D_8082A0D8[sp218], D_8082A0E4[sp218], D_8082A0F0[sp218], 0);
            gSPVertex(POLY_OPA_DISP++, &pauseCtx->questVtx[sp21A], 4, 0);

            KaleidoScope_DrawQuadTextureRGBA32(gfxCtx, gItemIcons[ITEM_MEDALLION_FOREST + sp218], 24, 24, 0);
        }
    }

    if (D_8082A0FC == 0) {
        D_8082A0FC = ZREG(61 + D_8082A100);
        D_8082A100++;
        if (D_8082A100 >= 4) {
            D_8082A100 = 0;
        }
    }

    gDPPipeSync(POLY_OPA_DISP++);
    gDPSetPrimColor(POLY_OPA_DISP++, 0, 0, 255, 255, 255, pauseCtx->alpha);
    gDPSetEnvColor(POLY_OPA_DISP++, 0, 0, 0, 255);

    gDPLoadTextureBlock(POLY_OPA_DISP++, gSongNoteTex, G_IM_FMT_IA, G_IM_SIZ_8b, 16, 24, 0, G_TX_NOMIRROR | G_TX_WRAP,
                        G_TX_NOMIRROR | G_TX_WRAP, G_TX_NOMASK, G_TX_NOMASK, G_TX_NOLOD, G_TX_NOLOD);
    if (1) {}

    for (sp218 = 0; sp218 < 12; sp218++, sp21A += 4) {
        if (CHECK_QUEST_ITEM(sp218 + 6)) {
            if ((sp218 + 6) == sp216) {
                pauseCtx->questVtx[sp21A + 0].v.ob[0] = pauseCtx->questVtx[sp21A + 2].v.ob[0] =
                    pauseCtx->questVtx[sp21A + 0].v.ob[0] - 2;

                pauseCtx->questVtx[sp21A + 1].v.ob[0] = pauseCtx->questVtx[sp21A + 3].v.ob[0] =
                    pauseCtx->questVtx[sp21A + 1].v.ob[0] + 4;

                pauseCtx->questVtx[sp21A + 0].v.ob[1] = pauseCtx->questVtx[sp21A + 1].v.ob[1] =
                    pauseCtx->questVtx[sp21A + 0].v.ob[1] + 2;

                pauseCtx->questVtx[sp21A + 2].v.ob[1] = pauseCtx->questVtx[sp21A + 3].v.ob[1] =
                    pauseCtx->questVtx[sp21A + 2].v.ob[1] - 4;
            }

            gDPSetPrimColor(POLY_OPA_DISP++, 0, 0, D_8082A164[sp218], D_8082A17C[sp218], D_8082A194[sp218],
                            pauseCtx->alpha);
            gSPVertex(POLY_OPA_DISP++, &pauseCtx->questVtx[sp21A], 4, 0);
            gSP1Quadrangle(POLY_OPA_DISP++, 0, 2, 3, 1, 0);
        }
    }

    gDPPipeSync(POLY_OPA_DISP++);
    gDPSetPrimColor(POLY_OPA_DISP++, 0, 0, 255, 255, 255, pauseCtx->alpha);
    gDPSetEnvColor(POLY_OPA_DISP++, 0, 0, 0, 255);

    for (sp218 = 0; sp218 < 3; sp218++, sp21A += 4) {
        if (CHECK_QUEST_ITEM(sp218 + 0x12)) {
            gSPVertex(POLY_OPA_DISP++, &pauseCtx->questVtx[sp21A], 4, 0);
            KaleidoScope_DrawQuadTextureRGBA32(gfxCtx, gItemIcons[ITEM_KOKIRI_EMERALD + sp218], 24, 24, 0);
        }
    }

    gDPPipeSync(POLY_OPA_DISP++);
    gDPSetPrimColor(POLY_OPA_DISP++, 0, 0, 255, 255, 255, pauseCtx->alpha);

    for (sp218 = 0; sp218 < 3; sp218++, sp21A += 4) {
        if (CHECK_QUEST_ITEM(sp218 + 0x15)) {
            gSPVertex(POLY_OPA_DISP++, &pauseCtx->questVtx[sp21A], 4, 0);
            gDPSetPrimColor(POLY_OPA_DISP++, 0, 0, 255, 255, 255, pauseCtx->alpha);
            KaleidoScope_DrawQuadTextureRGBA32(gfxCtx, gItemIcons[ITEM_STONE_OF_AGONY + sp218], 24, 24, 0);
        }
    }

    sp226 = ABS(D_8082A104 - D_8082A070[D_8082A118][0]) / D_8082A114;
    sp224 = ABS(D_8082A108 - D_8082A070[D_8082A118][1]) / D_8082A114;
    sp222 = ABS(D_8082A10C - D_8082A070[D_8082A118][2]) / D_8082A114;
    sp220 = ABS(D_8082A110 - D_8082A070[D_8082A118][3]) / D_8082A114;
    if (D_8082A104 >= D_8082A070[D_8082A118][0]) {
        D_8082A104 -= sp226;
    } else {
        D_8082A104 += sp226;
    }
    if (D_8082A108 >= D_8082A070[D_8082A118][1]) {
        D_8082A108 -= sp224;
    } else {
        D_8082A108 += sp224;
    }
    if (D_8082A10C >= D_8082A070[D_8082A118][2]) {
        D_8082A10C -= sp222;
    } else {
        D_8082A10C += sp222;
    }
    if (D_8082A110 >= D_8082A070[D_8082A118][3]) {
        D_8082A110 -= sp220;
    } else {
        D_8082A110 += sp220;
    }

    D_8082A114--;
    if (D_8082A114 == 0) {
        D_8082A104 = D_8082A070[D_8082A118][0];
        D_8082A108 = D_8082A070[D_8082A118][1];
        D_8082A10C = D_8082A070[D_8082A118][2];
        D_8082A110 = D_8082A070[D_8082A118][3];
        D_8082A114 = ZREG(24 + D_8082A118);
        if (++D_8082A118 >= 4) {
            D_8082A118 = 0;
        }
    }

    if ((gSaveContext.inventory.questItems >> 0x1C) != 0) {
        gDPPipeSync(POLY_OPA_DISP++);
        gDPSetCombineLERP(POLY_OPA_DISP++, PRIMITIVE, ENVIRONMENT, TEXEL0, ENVIRONMENT, TEXEL0, 0, PRIMITIVE, 0,
                          PRIMITIVE, ENVIRONMENT, TEXEL0, ENVIRONMENT, TEXEL0, 0, PRIMITIVE, 0);

        if ((pauseCtx->state == 4) || (pauseCtx->state == 0x12)) {
            gDPSetPrimColor(POLY_OPA_DISP++, 0, 0, D_8082A070[0][0], D_8082A070[0][1], D_8082A070[0][2],
                            pauseCtx->alpha);
        } else {
            gDPSetPrimColor(POLY_OPA_DISP++, 0, 0, D_8082A104, D_8082A108, D_8082A10C, D_8082A110);
        }

        gDPSetEnvColor(POLY_OPA_DISP++, 0, 0, 0, 255);
        gSPVertex(POLY_OPA_DISP++, &pauseCtx->questVtx[sp21A], 4, 0);

        POLY_OPA_DISP = KaleidoScope_QuadTextureIA8(
            POLY_OPA_DISP, gItemIcons[0x79 + (((gSaveContext.inventory.questItems & 0xF0000000) & 0xF0000000) >> 0x1C)],
            48, 48, 0);
    }

    if (pauseCtx->state == 6) {
        gDPPipeSync(POLY_OPA_DISP++);
        gDPSetCombineMode(POLY_OPA_DISP++, G_CC_MODULATEIA_PRIM, G_CC_MODULATEIA_PRIM);

        sp21A += 4;
        if ((pauseCtx->cursorSpecialPos == 0) && (sp216 >= 6) && (sp216 < 0x12)) {
            if ((pauseCtx->unk_1E4 < 3) || (pauseCtx->unk_1E4 == 5) || (pauseCtx->unk_1E4 == 8)) {
                if (pauseCtx->cursorItem[pauseCtx->pageIndex] != PAUSE_ITEM_NONE) {
                    pauseCtx->cursorColorSet = 8;
                    if ((pauseCtx->unk_1E4 >= 2) && (pauseCtx->unk_1E4 < 7)) {
                        pauseCtx->cursorColorSet = 0;
                    }
                }
            }
        }

        if (pauseCtx->unk_1E4 == 2) {
            pauseCtx->unk_194 = Audio_OcaGetDisplayStaff();

            if (pauseCtx->unk_194->pos != 0) {
                if (D_8082A11C == (pauseCtx->unk_194->pos - 1)) {
                    D_8082A124[pauseCtx->unk_194->pos - 1] = pauseCtx->unk_194->noteIdx;
                    D_8082A11C++;
                }

                for (sp218 = 0; sp218 < 8; sp218++, sp21A += 4) {
                    if (D_8082A124[sp218] == 0xFF) {
                        break;
                    }

                    if (D_8082A150[sp218] != 255) {
                        D_8082A150[sp218] += VREG(50);
                        if (D_8082A150[sp218] >= 255) {
                            D_8082A150[sp218] = 255;
                        }
                    }

                    pauseCtx->questVtx[sp21A + 0].v.ob[1] = pauseCtx->questVtx[sp21A + 1].v.ob[1] =
                        VREG(21 + D_8082A124[sp218]);

                    pauseCtx->questVtx[sp21A + 2].v.ob[1] = pauseCtx->questVtx[sp21A + 3].v.ob[1] =
                        pauseCtx->questVtx[sp21A + 0].v.ob[1] - 12;

                    gDPPipeSync(POLY_OPA_DISP++);

                    if (D_8082A124[sp218] == 0) {
                        gDPSetPrimColor(POLY_OPA_DISP++, 0, 0, 80, 255, 150, D_8082A150[sp218]);
                    } else {
                        gDPSetPrimColor(POLY_OPA_DISP++, 0, 0, 255, 255, 50, D_8082A150[sp218]);
                    }

                    gDPSetEnvColor(POLY_OPA_DISP++, 10, 10, 10, 0);
                    gSPVertex(POLY_OPA_DISP++, &pauseCtx->questVtx[sp21A], 4, 0);

                    gDPLoadTextureBlock(POLY_OPA_DISP++, D_8082A130[D_8082A124[sp218]], G_IM_FMT_IA, G_IM_SIZ_8b, 16,
                                        16, 0, G_TX_NOMIRROR | G_TX_WRAP, G_TX_NOMIRROR | G_TX_WRAP, G_TX_NOMASK,
                                        G_TX_NOMASK, G_TX_NOLOD, G_TX_NOLOD);
                    if (1) {}

                    gSP1Quadrangle(POLY_OPA_DISP++, 0, 2, 3, 1, 0);
                }
            }
        } else if (((pauseCtx->unk_1E4 >= 4) && (pauseCtx->unk_1E4 <= 6)) || (pauseCtx->unk_1E4 == 8)) {
            phi_a2 = pauseCtx->unk_264;

<<<<<<< HEAD
            sp226 = D_80131C00[phi_a2].len;
=======
            sp226 = gOcarinaSongNotes[phi_a2].len;
>>>>>>> 0f644b75
            sp218 = sp21A;

            for (phi_s3 = 0; phi_s3 < sp226; phi_s3++, sp21A += 4) {
                pauseCtx->questVtx[sp21A + 0].v.ob[1] = pauseCtx->questVtx[sp21A + 1].v.ob[1] =
<<<<<<< HEAD
                    VREG(21 + D_80131C00[phi_a2].notesIdx[phi_s3]);
=======
                    VREG(21 + gOcarinaSongNotes[phi_a2].notesIdx[phi_s3]);
>>>>>>> 0f644b75

                pauseCtx->questVtx[sp21A + 2].v.ob[1] = pauseCtx->questVtx[sp21A + 3].v.ob[1] =
                    pauseCtx->questVtx[sp21A + 0].v.ob[1] - 12;

                gDPPipeSync(POLY_OPA_DISP++);

                if (pauseCtx->unk_1E4 == 8) {
<<<<<<< HEAD
                    if (D_80131C00[phi_a2].notesIdx[phi_s3] == 0) {
=======
                    if (gOcarinaSongNotes[phi_a2].notesIdx[phi_s3] == 0) {
>>>>>>> 0f644b75
                        gDPSetPrimColor(POLY_OPA_DISP++, 0, 0, 80, 255, 150, 200);
                    } else {
                        gDPSetPrimColor(POLY_OPA_DISP++, 0, 0, 255, 255, 50, 200);
                    }
                } else {
                    gDPSetPrimColor(POLY_OPA_DISP++, 0, 0, 150, 150, 150, 150);
                }

                gDPSetEnvColor(POLY_OPA_DISP++, 10, 10, 10, 0);

                gSPVertex(POLY_OPA_DISP++, &pauseCtx->questVtx[sp21A], 4, 0);

<<<<<<< HEAD
                gDPLoadTextureBlock(POLY_OPA_DISP++, D_8082A130[D_80131C00[phi_a2].notesIdx[phi_s3]], G_IM_FMT_IA,
                                    G_IM_SIZ_8b, 16, 16, 0, G_TX_NOMIRROR | G_TX_WRAP, G_TX_NOMIRROR | G_TX_WRAP,
                                    G_TX_NOMASK, G_TX_NOMASK, G_TX_NOLOD, G_TX_NOLOD);
=======
                gDPLoadTextureBlock(POLY_OPA_DISP++, D_8082A130[gOcarinaSongNotes[phi_a2].notesIdx[phi_s3]],
                                    G_IM_FMT_IA, G_IM_SIZ_8b, 16, 16, 0, G_TX_NOMIRROR | G_TX_WRAP,
                                    G_TX_NOMIRROR | G_TX_WRAP, G_TX_NOMASK, G_TX_NOMASK, G_TX_NOLOD, G_TX_NOLOD);
>>>>>>> 0f644b75
                if (1) {}

                gSP1Quadrangle(POLY_OPA_DISP++, 0, 2, 3, 1, 0);
            }

            if (pauseCtx->unk_1E4 != 8) {
                pauseCtx->unk_194 = func_800EE3D4();

                if (pauseCtx->unk_194->pos != 0) {
                    if (D_8082A11C == (pauseCtx->unk_194->pos - 1)) {
                        if ((pauseCtx->unk_194->noteIdx >= 0) && (pauseCtx->unk_194->noteIdx < 5)) {
                            D_8082A124[pauseCtx->unk_194->pos - 1] = pauseCtx->unk_194->noteIdx;
                            D_8082A124[pauseCtx->unk_194->pos] = 0xFF;
                            D_8082A11C++;
                        }
                    }
                }

                for (phi_s3 = 0, sp21A = sp218 + 32; phi_s3 < 8; phi_s3++, sp21A += 4) {
                    if (D_8082A124[phi_s3] == 0xFF) {
                        break;
                    }

                    if (D_8082A150[phi_s3] != 255) {
                        D_8082A150[phi_s3] += VREG(50);
                        if (D_8082A150[phi_s3] >= 255) {
                            D_8082A150[phi_s3] = 255;
                        }
                    }
                    pauseCtx->questVtx[sp21A + 0].v.ob[1] = pauseCtx->questVtx[sp21A + 1].v.ob[1] =
                        VREG(21 + D_8082A124[phi_s3]);

                    pauseCtx->questVtx[sp21A + 2].v.ob[1] = pauseCtx->questVtx[sp21A + 3].v.ob[1] =
                        pauseCtx->questVtx[sp21A + 0].v.ob[1] - 12;

                    gDPPipeSync(POLY_OPA_DISP++);

                    if (D_8082A124[phi_s3] == 0) {
                        gDPSetPrimColor(POLY_OPA_DISP++, 0, 0, 80, 255, 150, D_8082A150[phi_s3]);
                    } else {
                        gDPSetPrimColor(POLY_OPA_DISP++, 0, 0, 255, 255, 50, D_8082A150[phi_s3]);
                    }

                    gDPSetEnvColor(POLY_OPA_DISP++, 10, 10, 10, 0);

                    gSPVertex(POLY_OPA_DISP++, &pauseCtx->questVtx[sp21A], 4, 0);

                    gDPLoadTextureBlock(POLY_OPA_DISP++, D_8082A130[D_8082A124[phi_s3]], G_IM_FMT_IA, G_IM_SIZ_8b, 16,
                                        16, 0, G_TX_NOMIRROR | G_TX_WRAP, G_TX_NOMIRROR | G_TX_WRAP, G_TX_NOMASK,
                                        G_TX_NOMASK, G_TX_NOLOD, G_TX_NOLOD);
                    if (1) {}

                    gSP1Quadrangle(POLY_OPA_DISP++, 0, 2, 3, 1, 0);
                }

                if (pauseCtx->unk_1E4 == 4) {
                    for (phi_s3 = 0; phi_s3 < 8; phi_s3++) {
                        D_8082A124[phi_s3] = 0xFF;
                        D_8082A150[phi_s3] = 0;
                    }

                    D_8082A11C = 0;
                    func_800ED858(1);
                    func_800ECC04((1 << pauseCtx->unk_264) + 0x8000);
                    pauseCtx->unk_194 = Audio_OcaGetDisplayStaff();
                    pauseCtx->unk_194->pos = 0;
                    pauseCtx->unk_194->state = 0xFE;
                    pauseCtx->unk_1E4 = 5;
                }
            }
        }
    }

    if (CHECK_QUEST_ITEM(QUEST_SKULL_TOKEN)) {
        gDPPipeSync(POLY_OPA_DISP++);
        gDPSetCombineLERP(POLY_OPA_DISP++, PRIMITIVE, ENVIRONMENT, TEXEL0, ENVIRONMENT, TEXEL0, 0, PRIMITIVE, 0,
                          PRIMITIVE, ENVIRONMENT, TEXEL0, ENVIRONMENT, TEXEL0, 0, PRIMITIVE, 0);
        gDPSetEnvColor(POLY_OPA_DISP++, 0, 0, 0, 0);

        sp208[0] = sp208[1] = 0;
        sp208[2] = gSaveContext.inventory.gsTokens;

        while (sp208[2] >= 100) {
            sp208[0]++;
            sp208[2] -= 100;
        }

        while (sp208[2] >= 10) {
            sp208[1]++;
            sp208[2] -= 10;
        }

        gSPVertex(POLY_OPA_DISP++, &pauseCtx->questVtx[164], 24, 0);

        for (phi_s3 = 0, sp21A = 0; phi_s3 < 2; phi_s3++) {
            if (phi_s3 == 0) {
                gDPSetPrimColor(POLY_OPA_DISP++, 0, 0, 0, 0, 0, pauseCtx->alpha);
            } else if (gSaveContext.inventory.gsTokens == 100) {
                gDPSetPrimColor(POLY_OPA_DISP++, 0, 0, 200, 50, 50, pauseCtx->alpha);
            } else {
                gDPSetPrimColor(POLY_OPA_DISP++, 0, 0, 255, 255, 255, pauseCtx->alpha);
            }

            phi_s0 = 0;
            for (sp218 = 0; sp218 < 3; sp218++, sp21A += 4) {
                if ((sp218 >= 2) || (sp208[sp218] != 0) || (phi_s0 != 0)) {
                    gDPLoadTextureBlock(POLY_OPA_DISP++, ((u8*)gCounterDigit0Tex + (8 * 16 * sp208[sp218])), G_IM_FMT_I,
                                        G_IM_SIZ_8b, 8, 16, 0, G_TX_NOMIRROR | G_TX_WRAP, G_TX_NOMIRROR | G_TX_WRAP,
                                        G_TX_NOMASK, G_TX_NOMASK, G_TX_NOLOD, G_TX_NOLOD);
                    if (1) {}

                    gSP1Quadrangle(POLY_OPA_DISP++, sp21A, sp21A + 2, sp21A + 3, sp21A + 1, 0);

                    phi_s0 = 1;
                }
            }
        }
    }

    CLOSE_DISPS(gfxCtx, "../z_kaleido_collect.c", 863);
}
#else
static s16 D_8082A070[][4] = {
    { 255, 0, 0, 255 },
    { 255, 70, 0, 150 },
    { 255, 70, 0, 150 },
    { 255, 0, 0, 255 },
};
static s16 D_8082A090[][3] = {
    { 0, 0, 0 },  { 0, 0, 0 },  { 0, 0, 0 },    { 0, 0, 0 },   { 0, 0, 0 },   { 0, 0, 0 },
    { 0, 60, 0 }, { 90, 0, 0 }, { 0, 40, 110 }, { 80, 40, 0 }, { 70, 0, 90 }, { 90, 90, 0 },
};
static s16 D_8082A0D8[] = { 255, 255, 255, 255, 255, 255 };
static s16 D_8082A0E4[] = { 255, 255, 255, 255, 255, 255 };
static s16 D_8082A0F0[] = { 150, 150, 150, 150, 150, 150 };
static s16 D_8082A0FC = 20;
static s16 D_8082A100 = 0;
static s16 D_8082A104 = 0;
static s16 D_8082A108 = 0;
static s16 D_8082A10C = 0;
static s16 D_8082A110 = 0;
static s16 D_8082A114 = 20;
static s16 D_8082A118 = 0;
static s16 D_8082A11C = 0;
static s16 D_8082A120 = 0;
static u8 D_8082A124[] = {
    0, 0, 0, 0, 0, 0, 0, 0, 0, 0,
};
static void* D_8082A130[] = {
    gOcarinaATex, gOcarinaCDownTex, gOcarinaCRightTex, gOcarinaCLeftTex, gOcarinaCUpTex,
};
static u16 D_8082A144[] = {
    0xFFCC, 0xFFCC, 0xFFCC, 0xFFCC, 0xFFCC,
};
static s16 D_8082A150[] = {
    0, 0, 0, 0, 0, 0, 0, 0, 0, 0,
};
static s16 D_8082A164[] = {
    150, 255, 100, 255, 255, 255, 255, 255, 255, 255, 255, 255,
};
static s16 D_8082A17C[] = {
    255, 80, 150, 160, 100, 240, 255, 255, 255, 255, 255, 255,
};
static s16 D_8082A194[] = {
    100, 40, 255, 0, 255, 100, 255, 255, 255, 255, 255, 255,
};
static s8 D_8082A1AC[][4] = {
    { 0x05, 0x01, 0x05, 0xFE }, { 0x00, 0x02, 0x02, 0xFE }, { 0xFF, 0x13, 0x03, 0x01 }, { 0x04, 0x02, 0x11, 0x02 },
    { 0x05, 0x03, 0x18, 0x05 }, { 0xFF, 0xFF, 0x04, 0x00 }, { 0x0C, 0xFF, 0xFD, 0x07 }, { 0x0D, 0xFF, 0x06, 0x08 },
    { 0x0E, 0xFF, 0x07, 0x09 }, { 0x0F, 0xFF, 0x08, 0x0A }, { 0x10, 0xFF, 0x09, 0x0B }, { 0x11, 0xFF, 0x0A, 0x12 },
    { 0x17, 0x06, 0xFD, 0x0D }, { 0x17, 0x07, 0x0C, 0x0E }, { 0x17, 0x08, 0x0D, 0x0F }, { 0x18, 0x09, 0x0E, 0x10 },
    { 0x18, 0x0A, 0x0F, 0x11 }, { 0x18, 0x0B, 0x10, 0x03 }, { 0x02, 0xFF, 0x0B, 0x13 }, { 0x02, 0xFF, 0x12, 0x14 },
    { 0x02, 0xFF, 0x13, 0xFE }, { 0xFF, 0x17, 0xFD, 0x16 }, { 0xFF, 0x17, 0x15, 0x18 }, { 0x15, 0x0C, 0xFD, 0x18 },
    { 0xFF, 0x10, 0x16, 0x04 }, { 0x00, 0x00, 0x00, 0x00 },
};
#pragma GLOBAL_ASM("asm/non_matchings/overlays/actors/ovl_kaleido_scope/KaleidoScope_DrawQuestStatus.s")
#endif

s32 KaleidoScope_UpdateQuestStatusPoint(PauseContext* pauseCtx, s32 point) {
    pauseCtx->cursorPoint[PAUSE_QUEST] = point;

    return 1;
}<|MERGE_RESOLUTION|>--- conflicted
+++ resolved
@@ -519,20 +519,12 @@
         } else if (((pauseCtx->unk_1E4 >= 4) && (pauseCtx->unk_1E4 <= 6)) || (pauseCtx->unk_1E4 == 8)) {
             phi_a2 = pauseCtx->unk_264;
 
-<<<<<<< HEAD
-            sp226 = D_80131C00[phi_a2].len;
-=======
             sp226 = gOcarinaSongNotes[phi_a2].len;
->>>>>>> 0f644b75
             sp218 = sp21A;
 
             for (phi_s3 = 0; phi_s3 < sp226; phi_s3++, sp21A += 4) {
                 pauseCtx->questVtx[sp21A + 0].v.ob[1] = pauseCtx->questVtx[sp21A + 1].v.ob[1] =
-<<<<<<< HEAD
-                    VREG(21 + D_80131C00[phi_a2].notesIdx[phi_s3]);
-=======
                     VREG(21 + gOcarinaSongNotes[phi_a2].notesIdx[phi_s3]);
->>>>>>> 0f644b75
 
                 pauseCtx->questVtx[sp21A + 2].v.ob[1] = pauseCtx->questVtx[sp21A + 3].v.ob[1] =
                     pauseCtx->questVtx[sp21A + 0].v.ob[1] - 12;
@@ -540,11 +532,7 @@
                 gDPPipeSync(POLY_OPA_DISP++);
 
                 if (pauseCtx->unk_1E4 == 8) {
-<<<<<<< HEAD
-                    if (D_80131C00[phi_a2].notesIdx[phi_s3] == 0) {
-=======
                     if (gOcarinaSongNotes[phi_a2].notesIdx[phi_s3] == 0) {
->>>>>>> 0f644b75
                         gDPSetPrimColor(POLY_OPA_DISP++, 0, 0, 80, 255, 150, 200);
                     } else {
                         gDPSetPrimColor(POLY_OPA_DISP++, 0, 0, 255, 255, 50, 200);
@@ -557,15 +545,9 @@
 
                 gSPVertex(POLY_OPA_DISP++, &pauseCtx->questVtx[sp21A], 4, 0);
 
-<<<<<<< HEAD
-                gDPLoadTextureBlock(POLY_OPA_DISP++, D_8082A130[D_80131C00[phi_a2].notesIdx[phi_s3]], G_IM_FMT_IA,
-                                    G_IM_SIZ_8b, 16, 16, 0, G_TX_NOMIRROR | G_TX_WRAP, G_TX_NOMIRROR | G_TX_WRAP,
-                                    G_TX_NOMASK, G_TX_NOMASK, G_TX_NOLOD, G_TX_NOLOD);
-=======
                 gDPLoadTextureBlock(POLY_OPA_DISP++, D_8082A130[gOcarinaSongNotes[phi_a2].notesIdx[phi_s3]],
                                     G_IM_FMT_IA, G_IM_SIZ_8b, 16, 16, 0, G_TX_NOMIRROR | G_TX_WRAP,
                                     G_TX_NOMIRROR | G_TX_WRAP, G_TX_NOMASK, G_TX_NOMASK, G_TX_NOLOD, G_TX_NOLOD);
->>>>>>> 0f644b75
                 if (1) {}
 
                 gSP1Quadrangle(POLY_OPA_DISP++, 0, 2, 3, 1, 0);
