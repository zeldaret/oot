--- conflicted
+++ resolved
@@ -475,13 +475,8 @@
         this->sitTimer = 0;
         this->actionFunc = func_80AAE294;
 
-<<<<<<< HEAD
         if (GET_ITEMGETINF(ITEMGETINF_3B)) {
-            EnMm_ChangeAnimation(this, RM_ANIM_SPRINT, &this->curAnimIndex);
-=======
-        if (gSaveContext.itemGetInf[3] & 0x800) {
             EnMm_ChangeAnim(this, RM_ANIM_SPRINT, &this->curAnimIndex);
->>>>>>> 6479913d
             this->mouthTexIndex = RM_MOUTH_CLOSED;
         } else {
             EnMm_ChangeAnim(this, RM_ANIM_RUN, &this->curAnimIndex);
