/*
 * File: z_en_mm.c
 * Overlay: ovl_En_Mm
 * Description: Running Man (child)
 */

#include "z_en_mm.h"
#include "assets/objects/object_mm/object_mm.h"
#include "assets/objects/object_link_child/object_link_child.h"

#define FLAGS (ACTOR_FLAG_0 | ACTOR_FLAG_3 | ACTOR_FLAG_4)

typedef enum {
    /* 0 */ RM_ANIM_RUN,
    /* 1 */ RM_ANIM_SIT,
    /* 2 */ RM_ANIM_SIT_WAIT,
    /* 3 */ RM_ANIM_STAND,
    /* 4 */ RM_ANIM_SPRINT,
    /* 5 */ RM_ANIM_EXCITED, // plays when talking to him with bunny hood on
    /* 6 */ RM_ANIM_HAPPY    // plays when you sell him the bunny hood
} RunningManAnimIndex;

typedef enum {
    /* 0 */ RM_MOUTH_CLOSED,
    /* 1 */ RM_MOUTH_OPEN
} RunningManMouthTex;

void EnMm_Init(Actor* thisx, PlayState* play);
void EnMm_Destroy(Actor* thisx, PlayState* play);
void EnMm_Update(Actor* thisx, PlayState* play);
void EnMm_Draw(Actor* thisx, PlayState* play);

void func_80AAE598(EnMm* this, PlayState* play);
void func_80AAE294(EnMm* this, PlayState* play);
void func_80AAE50C(EnMm* this, PlayState* play);
void func_80AAE224(EnMm* this, PlayState* play);
s32 func_80AADA70(void);

s32 EnMm_OverrideLimbDraw(PlayState* play, s32 limbIndex, Gfx** dList, Vec3f* pos, Vec3s* rot, void* thisx);
void EnMm_PostLimbDraw(PlayState* play, s32 limbIndex, Gfx** dList, Vec3s* rot, void*);

ActorInit En_Mm_InitVars = {
    ACTOR_EN_MM,
    ACTORCAT_NPC,
    FLAGS,
    OBJECT_MM,
    sizeof(EnMm),
    (ActorFunc)EnMm_Init,
    (ActorFunc)EnMm_Destroy,
    (ActorFunc)EnMm_Update,
    (ActorFunc)EnMm_Draw,
};

static ColliderCylinderInit sCylinderInit = {
    {
        COLTYPE_NONE,
        AT_NONE,
        AC_NONE,
        OC1_ON | OC1_TYPE_ALL,
        OC2_TYPE_2,
        COLSHAPE_CYLINDER,
    },
    {
        ELEMTYPE_UNK0,
        { 0x00000000, 0x00, 0x00 },
        { 0x00000000, 0x00, 0x00 },
        TOUCH_NONE,
        BUMP_NONE,
        OCELEM_ON,
    },
    { 18, 63, 0, { 0, 0, 0 } },
};

static CollisionCheckInfoInit2 sColChkInfoInit[] = { 0, 0, 0, 0, MASS_IMMOVABLE };

static DamageTable sDamageTable = {
    /* Deku nut      */ DMG_ENTRY(0, 0x0),
    /* Deku stick    */ DMG_ENTRY(0, 0x0),
    /* Slingshot     */ DMG_ENTRY(0, 0x0),
    /* Explosive     */ DMG_ENTRY(0, 0x0),
    /* Boomerang     */ DMG_ENTRY(0, 0x0),
    /* Normal arrow  */ DMG_ENTRY(0, 0x0),
    /* Hammer swing  */ DMG_ENTRY(0, 0x0),
    /* Hookshot      */ DMG_ENTRY(0, 0x0),
    /* Kokiri sword  */ DMG_ENTRY(0, 0x0),
    /* Master sword  */ DMG_ENTRY(0, 0x0),
    /* Giant's Knife */ DMG_ENTRY(0, 0x0),
    /* Fire arrow    */ DMG_ENTRY(0, 0x0),
    /* Ice arrow     */ DMG_ENTRY(0, 0x0),
    /* Light arrow   */ DMG_ENTRY(0, 0x0),
    /* Unk arrow 1   */ DMG_ENTRY(0, 0x0),
    /* Unk arrow 2   */ DMG_ENTRY(0, 0x0),
    /* Unk arrow 3   */ DMG_ENTRY(0, 0x0),
    /* Fire magic    */ DMG_ENTRY(0, 0x0),
    /* Ice magic     */ DMG_ENTRY(0, 0x0),
    /* Light magic   */ DMG_ENTRY(0, 0x0),
    /* Shield        */ DMG_ENTRY(0, 0x0),
    /* Mirror Ray    */ DMG_ENTRY(0, 0x0),
    /* Kokiri spin   */ DMG_ENTRY(0, 0x0),
    /* Giant spin    */ DMG_ENTRY(0, 0x0),
    /* Master spin   */ DMG_ENTRY(0, 0x0),
    /* Kokiri jump   */ DMG_ENTRY(0, 0x0),
    /* Giant jump    */ DMG_ENTRY(0, 0x0),
    /* Master jump   */ DMG_ENTRY(0, 0x0),
    /* Unknown 1     */ DMG_ENTRY(0, 0x0),
    /* Unblockable   */ DMG_ENTRY(0, 0x0),
    /* Hammer jump   */ DMG_ENTRY(0, 0x0),
    /* Unknown 2     */ DMG_ENTRY(0, 0x0),
};

static AnimationSpeedInfo sAnimationInfo[] = {
    { &gRunningManRunAnim, 1.0f, ANIMMODE_LOOP, -7.0f },     { &gRunningManSitStandAnim, -1.0f, ANIMMODE_ONCE, -7.0f },
    { &gRunningManSitWaitAnim, 1.0f, ANIMMODE_LOOP, -7.0f }, { &gRunningManSitStandAnim, 1.0f, ANIMMODE_ONCE, -7.0f },
    { &gRunningManSprintAnim, 1.0f, ANIMMODE_LOOP, -7.0f },  { &gRunningManExcitedAnim, 1.0f, ANIMMODE_LOOP, -12.0f },
    { &gRunningManHappyAnim, 1.0f, ANIMMODE_LOOP, -12.0f },
};

typedef struct {
    /* 0x00 */ s32 unk_00;
    /* 0x04 */ s32 unk_04;
    /* 0x08 */ s32 unk_08;
    /* 0x0C */ s32 unk_0C;
} EnMmPathInfo;

static EnMmPathInfo sPathInfo[] = {
    { 0, 1, 0, 0 },
    { 1, 1, 0, 1 },
    { 1, 3, 2, 1 },
    { -1, 0, 2, 0 },
};

static InitChainEntry sInitChain[] = {
    ICHAIN_F32(uncullZoneForward, 4000, ICHAIN_STOP),
};

void EnMm_ChangeAnim(EnMm* this, s32 index, s32* currentIndex) {
    f32 morphFrames;

    if ((*currentIndex < 0) || (index == *currentIndex)) {
        morphFrames = 0.0f;
    } else {
        morphFrames = sAnimationInfo[index].morphFrames;
    }

    if (sAnimationInfo[index].playSpeed >= 0.0f) {
        Animation_Change(&this->skelAnime, sAnimationInfo[index].animation, sAnimationInfo[index].playSpeed, 0.0f,
                         Animation_GetLastFrame(sAnimationInfo[index].animation), sAnimationInfo[index].mode,
                         morphFrames);
    } else {
        Animation_Change(&this->skelAnime, sAnimationInfo[index].animation, sAnimationInfo[index].playSpeed,
                         Animation_GetLastFrame(sAnimationInfo[index].animation), 0.0f, sAnimationInfo[index].mode,
                         morphFrames);
    }

    *currentIndex = index;
}

void EnMm_Init(Actor* thisx, PlayState* play) {
    s32 pad;
    EnMm* this = (EnMm*)thisx;

    Actor_ProcessInitChain(&this->actor, sInitChain);
    ActorShape_Init(&this->actor.shape, 0.0f, ActorShadow_DrawCircle, 21.0f);

    SkelAnime_InitFlex(play, &this->skelAnime, &gRunningManSkel, NULL, this->jointTable, this->morphTable, 16);

    Collider_InitCylinder(play, &this->collider);
    Collider_SetCylinder(play, &this->collider, &this->actor, &sCylinderInit);
    CollisionCheck_SetInfo2(&this->actor.colChkInfo, &sDamageTable, sColChkInfoInit);

    Actor_UpdateBgCheckInfo(play, &this->actor, 0.0f, 0.0f, 0.0f, UPDBGCHECKINFO_FLAG_2);
    Animation_Change(&this->skelAnime, sAnimationInfo[RM_ANIM_RUN].animation, 1.0f, 0.0f,
                     Animation_GetLastFrame(sAnimationInfo[RM_ANIM_RUN].animation), sAnimationInfo[RM_ANIM_RUN].mode,
                     sAnimationInfo[RM_ANIM_RUN].morphFrames);

    this->path = this->actor.params & 0xFF;
    this->unk_1F0 = 2;
    this->unk_1E8 = 0;
    this->actor.targetMode = 2;
    this->actor.gravity = -1.0f;
    this->speedXZ = 3.0f;
    this->unk_204 = this->actor.objectSlot;

    if (func_80AADA70() == 1) {
        this->mouthTexIndex = RM_MOUTH_OPEN;
        EnMm_ChangeAnim(this, RM_ANIM_RUN, &this->curAnimIndex);
        this->actionFunc = func_80AAE598;
    } else {
        this->mouthTexIndex = RM_MOUTH_CLOSED;
        EnMm_ChangeAnim(this, RM_ANIM_SIT_WAIT, &this->curAnimIndex);
        this->actionFunc = func_80AAE294;
    }
}

void EnMm_Destroy(Actor* thisx, PlayState* play) {
    s32 pad;
    EnMm* this = (EnMm*)thisx;

    Collider_DestroyCylinder(play, &this->collider);
}

s32 func_80AADA70(void) {
    s32 isDay = false;

    if ((gSaveContext.dayTime > CLOCK_TIME(5, 0)) && (gSaveContext.dayTime <= CLOCK_TIME(20, 0) + 1)) {
        isDay = true;
    }

    return isDay;
}

s32 func_80AADAA0(EnMm* this, PlayState* play) {
    s32 pad;
    Player* player = GET_PLAYER(play);
    s32 sp1C = 1;

    switch (Message_GetState(&play->msgCtx)) {
        case TEXT_STATE_NONE:
        case TEXT_STATE_DONE_HAS_NEXT:
        case TEXT_STATE_CLOSING:
        case TEXT_STATE_DONE_FADING:
            break;
        case TEXT_STATE_CHOICE:
            if (Message_ShouldAdvance(play)) {
                if (play->msgCtx.choiceIndex == 0) {
                    player->actor.textId = 0x202D;
                    this->unk_254 &= ~1;
                    EnMm_ChangeAnim(this, RM_ANIM_HAPPY, &this->curAnimIndex);
                } else {
                    player->actor.textId = 0x202C;
                    SET_INFTABLE(INFTABLE_17C);
                }
                sp1C = 2;
            }
            break;
        case TEXT_STATE_EVENT:
            if (Message_ShouldAdvance(play)) {
                Player_UnsetMask(play);
                Item_Give(play, ITEM_SOLD_OUT);
                SET_ITEMGETINF(ITEMGETINF_3B);
                Rupees_ChangeBy(500);
                player->actor.textId = 0x202E;
                sp1C = 2;
            }
            break;
        case TEXT_STATE_DONE:
            if (Message_ShouldAdvance(play)) {
                if ((player->actor.textId == 0x202E) || (player->actor.textId == 0x202C)) {
                    this->unk_254 |= 1;
                    EnMm_ChangeAnim(this, RM_ANIM_SIT_WAIT, &this->curAnimIndex);
                }
                sp1C = 0;
            }
            break;
    }

    return sp1C;
}

s32 EnMm_GetTextId(EnMm* this, PlayState* play) {
    Player* player = GET_PLAYER(play);
    s32 textId;

    textId = Text_GetFaceReaction(play, 0x1C);

    if (GET_ITEMGETINF(ITEMGETINF_3B)) {
        if (textId == 0) {
            textId = 0x204D;
        }
    } else if (player->currentMask == PLAYER_MASK_BUNNY) {
        textId = GET_INFTABLE(INFTABLE_17C) ? 0x202B : 0x202A;
    } else if (textId == 0) {
        textId = 0x2029;
    }

    return textId;
}

void func_80AADCD0(EnMm* this, PlayState* play) {
    Player* player = GET_PLAYER(play);
    f32 yawDiff;
    s16 sp26;
    s16 sp24;

    if (this->unk_1E0 == 2) {
        Message_ContinueTextbox(play, player->actor.textId);
        this->unk_1E0 = 1;
    } else if (this->unk_1E0 == 1) {
        this->unk_1E0 = func_80AADAA0(this, play);
    } else {
        if (Actor_ProcessTalkRequest(&this->actor, play)) {
            this->unk_1E0 = 1;

            if (this->curAnimIndex != 5) {
                if ((this->actor.textId == 0x202A) || (this->actor.textId == 0x202B)) {
                    EnMm_ChangeAnim(this, RM_ANIM_EXCITED, &this->curAnimIndex);
                    func_80078884(NA_SE_SY_TRE_BOX_APPEAR);
                }
            }
        } else {
            Actor_GetScreenPos(play, &this->actor, &sp26, &sp24);
            yawDiff = ABS((s16)(this->actor.yawTowardsPlayer - this->actor.shape.rot.y));

            if ((sp26 >= 0) && (sp26 <= 0x140) && (sp24 >= 0) && (sp24 <= 0xF0) && (yawDiff <= 17152.0f) &&
                (this->unk_1E0 != 3) && func_8002F2CC(&this->actor, play, 100.0f)) {
                this->actor.textId = EnMm_GetTextId(this, play);
            }
        }
    }
}

s32 EnMm_GetPointCount(Path* pathList, s32 pathNum) {
    return (pathList + pathNum)->count;
}

s32 func_80AADE60(Path* pathList, Vec3f* pos, s32 pathNum, s32 waypoint) {
    Vec3s* pointPos;
    pointPos = &((Vec3s*)SEGMENTED_TO_VIRTUAL((pathList + pathNum)->points))[waypoint];

    pos->x = pointPos->x;
    pos->y = pointPos->y;
    pos->z = pointPos->z;

    return 0;
}

s32 func_80AADEF0(EnMm* this, PlayState* play) {
    f32 xDiff;
    f32 zDiff;
    Vec3f waypointPos;
    s32 phi_a2;
    s32 phi_v1;

    func_80AADE60(play->pathList, &waypointPos, this->path, this->waypoint);

    xDiff = waypointPos.x - this->actor.world.pos.x;
    zDiff = waypointPos.z - this->actor.world.pos.z;

    this->yawToWaypoint = (s32)(Math_FAtan2F(xDiff, zDiff) * (0x8000 / M_PI));
    this->distToWaypoint = sqrtf(SQ(xDiff) + SQ(zDiff));

    while ((this->distToWaypoint <= 10.44f) && (this->unk_1E8 != 0)) {
        this->waypoint += sPathInfo[this->unk_1E8].unk_00;

        phi_a2 = sPathInfo[this->unk_1E8].unk_08;

        switch (phi_a2) {
            case 0:
                phi_a2 = 0;
                break;
            case 1:
                phi_a2 = EnMm_GetPointCount(play->pathList, this->path) - 1;
                break;
            case 2:
                phi_a2 = this->unk_1F0;
                break;
        }

        phi_v1 = sPathInfo[this->unk_1E8].unk_0C;

        switch (phi_v1) {
            case 0:
                phi_v1 = 0;
                break;
            case 1:
                phi_v1 = EnMm_GetPointCount(play->pathList, this->path) - 1;
                break;
            case 2:
                phi_v1 = this->unk_1F0;
                break;
        }

        if ((sPathInfo[this->unk_1E8].unk_00 >= 0 && (this->waypoint < phi_a2 || phi_v1 < this->waypoint)) ||
            (sPathInfo[this->unk_1E8].unk_00 < 0 && (phi_a2 < this->waypoint || this->waypoint < phi_v1))) {
            this->unk_1E8 = sPathInfo[this->unk_1E8].unk_04;
            this->waypoint = sPathInfo[this->unk_1E8].unk_08;
        }

        func_80AADE60(play->pathList, &waypointPos, this->path, this->waypoint);

        xDiff = waypointPos.x - this->actor.world.pos.x;
        zDiff = waypointPos.z - this->actor.world.pos.z;

        this->yawToWaypoint = (s32)(Math_FAtan2F(xDiff, zDiff) * (0x8000 / M_PI));
        this->distToWaypoint = sqrtf(SQ(xDiff) + SQ(zDiff));
    }

    Math_SmoothStepToS(&this->actor.shape.rot.y, this->yawToWaypoint, 1, 2500, 0);
    this->actor.world.rot.y = this->actor.shape.rot.y;
    Math_SmoothStepToF(&this->actor.speed, this->speedXZ, 0.6f, this->distToWaypoint, 0.0f);
    Actor_MoveXZGravity(&this->actor);
    Actor_UpdateBgCheckInfo(play, &this->actor, 0.0f, 0.0f, 0.0f, UPDBGCHECKINFO_FLAG_2);

    return 0;
}

void func_80AAE224(EnMm* this, PlayState* play) {
    if (SkelAnime_Update(&this->skelAnime)) {
        this->actionFunc = func_80AAE598;
        this->unk_1E8 = 0;
        this->mouthTexIndex = RM_MOUTH_CLOSED;
        this->unk_254 |= 1;
        this->unk_1E0 = 0;
        this->actor.speed = 0.0f;
        EnMm_ChangeAnim(this, RM_ANIM_SIT_WAIT, &this->curAnimIndex);
    }
}

void func_80AAE294(EnMm* this, PlayState* play) {
    f32 floorPolyNormalY;
    Vec3f dustPos;

    if (!Player_InCsMode(play)) {
        SkelAnime_Update(&this->skelAnime);

        if (this->curAnimIndex == 0) {
            if (((s32)this->skelAnime.curFrame == 1) || ((s32)this->skelAnime.curFrame == 6)) {
                Actor_PlaySfx(&this->actor, NA_SE_PL_WALK_GROUND);
            }
        }

        if (this->curAnimIndex == 4) {
            if (((this->skelAnime.curFrame - this->skelAnime.playSpeed < 9.0f) && (this->skelAnime.curFrame >= 9.0f)) ||
                ((this->skelAnime.curFrame - this->skelAnime.playSpeed < 19.0f) &&
                 (this->skelAnime.curFrame >= 19.0f))) {
                Actor_PlaySfx(&this->actor, NA_SE_EN_MORIBLIN_WALK);
            }
        }

        if (GET_ITEMGETINF(ITEMGETINF_3B)) {
            this->speedXZ = 10.0f;
            this->skelAnime.playSpeed = 2.0f;
        } else {
            this->speedXZ = 3.0f;
            this->skelAnime.playSpeed = 1.0f;
        }

        func_80AADEF0(this, play);

        if (func_80AADA70() == 0) {
            if (this->actor.floorPoly != NULL) {
                floorPolyNormalY = COLPOLY_GET_NORMAL(this->actor.floorPoly->normal.y);

                if ((floorPolyNormalY > 0.9848f) || (floorPolyNormalY < -0.9848f)) {
                    if (this->sitTimer > 30) {
                        EnMm_ChangeAnim(this, RM_ANIM_SIT, &this->curAnimIndex);
                        this->actionFunc = func_80AAE224;
                    } else {
                        this->sitTimer++;
                    }
                } else {
                    this->sitTimer = 0;
                }
            }
        }

        if (GET_ITEMGETINF(ITEMGETINF_3B)) {
            dustPos.x = this->actor.world.pos.x;
            dustPos.y = this->actor.world.pos.y;
            dustPos.z = this->actor.world.pos.z;

            if (gSaveContext.gameMode != GAMEMODE_END_CREDITS) {
                func_80033480(play, &dustPos, 50.0f, 2, 350, 20, 0);
            }

            if (this->collider.base.ocFlags2 & OC2_HIT_PLAYER) {
                func_8002F71C(play, &this->actor, 3.0f, this->actor.yawTowardsPlayer, 4.0f);
            }
        }
    }
}

void func_80AAE50C(EnMm* this, PlayState* play) {
    if (SkelAnime_Update(&this->skelAnime)) {
        this->sitTimer = 0;
        this->actionFunc = func_80AAE294;

        if (GET_ITEMGETINF(ITEMGETINF_3B)) {
            EnMm_ChangeAnim(this, RM_ANIM_SPRINT, &this->curAnimIndex);
            this->mouthTexIndex = RM_MOUTH_CLOSED;
        } else {
            EnMm_ChangeAnim(this, RM_ANIM_RUN, &this->curAnimIndex);
            this->mouthTexIndex = RM_MOUTH_OPEN;
        }

        this->unk_1E8 = 1;
    }
}

void func_80AAE598(EnMm* this, PlayState* play) {
    Actor_TrackPlayer(play, &this->actor, &this->unk_248, &this->unk_24E, this->actor.focus.pos);
    SkelAnime_Update(&this->skelAnime);

    if ((func_80AADA70() != 0) && (this->unk_1E0 == 0)) {
        this->unk_1E0 = 3;
        this->actionFunc = func_80AAE50C;
        this->unk_254 &= ~1;
        EnMm_ChangeAnim(this, RM_ANIM_STAND, &this->curAnimIndex);
    }
}

void EnMm_Update(Actor* thisx, PlayState* play) {
    s32 pad;
    EnMm* this = (EnMm*)thisx;

    this->actionFunc(this, play);
    func_80AADCD0(this, play);
    Collider_UpdateCylinder(&this->actor, &this->collider);
    CollisionCheck_SetOC(play, &play->colChkCtx, &this->collider.base);
}

void EnMm_Draw(Actor* thisx, PlayState* play) {
    static void* mouthTextures[] = { gRunningManMouthOpenTex, gRunningManMouthClosedTex };
    s32 pad;
    EnMm* this = (EnMm*)thisx;

    if (0) {}

    OPEN_DISPS(play->state.gfxCtx, "../z_en_mm.c", 1065);

    Gfx_SetupDL_25Opa(play->state.gfxCtx);
    gSPSegment(POLY_OPA_DISP++, 0x08, SEGMENTED_TO_VIRTUAL(mouthTextures[this->mouthTexIndex]));
    SkelAnime_DrawFlexOpa(play, this->skelAnime.skeleton, this->skelAnime.jointTable, this->skelAnime.dListCount,
                          EnMm_OverrideLimbDraw, EnMm_PostLimbDraw, this);

    if (GET_ITEMGETINF(ITEMGETINF_3B)) {
        s32 linkChildObjectSlot = Object_GetSlot(&play->objectCtx, OBJECT_LINK_CHILD);

<<<<<<< HEAD
        if (linkChildObjectSlot >= 0) {
=======
        // Draw Bunny Hood
        if (linkChildObjBankIndex >= 0) {
>>>>>>> 905b7087
            Mtx* mtx;
            Vec3s earRot;
            Mtx* mtx2;

            mtx = Graph_Alloc(play->state.gfxCtx, sizeof(Mtx) * 2);

            Matrix_Put(&this->unk_208);
            mtx2 = Matrix_NewMtx(play->state.gfxCtx, "../z_en_mm.c", 1111);

            gSPSegment(POLY_OPA_DISP++, 0x06, play->objectCtx.slots[linkChildObjectSlot].segment);
            gSPSegment(POLY_OPA_DISP++, 0x0B, mtx);
            gSPSegment(POLY_OPA_DISP++, 0x0D, mtx2 - 7);

            // Draw the ears in the neutral position (unlike Player, no flopping physics)

            // Right ear
            earRot.x = 0x3E2;
            earRot.y = 0xDBE;
            earRot.z = -0x348A;
            Matrix_SetTranslateRotateYXZ(97.0f, -1203.0f, -240.0f, &earRot);
            Matrix_ToMtx(mtx++, "../z_en_mm.c", 1124);

            // Left ear
            earRot.x = -0x3E2;
            earRot.y = -0xDBE;
            earRot.z = -0x348A;
            Matrix_SetTranslateRotateYXZ(97.0f, -1203.0f, 240.0f, &earRot);
            Matrix_ToMtx(mtx, "../z_en_mm.c", 1131);

            gSPDisplayList(POLY_OPA_DISP++, gLinkChildBunnyHoodDL);
            gSPSegment(POLY_OPA_DISP++, 0x06, play->objectCtx.slots[this->actor.objectSlot].segment);
        }
    }

    CLOSE_DISPS(play->state.gfxCtx, "../z_en_mm.c", 1141);
}

s32 EnMm_OverrideLimbDraw(PlayState* play, s32 limbIndex, Gfx** dList, Vec3f* pos, Vec3s* rot, void* thisx) {
    EnMm* this = (EnMm*)thisx;

    if (this->unk_254 & 1) {
        switch (limbIndex) {
            case 8:
                rot->x += this->unk_24E.y;
                rot->y -= this->unk_24E.x;
                break;
            case 15:
                rot->x += this->unk_248.y;
                rot->z += (this->unk_248.x + 0xFA0);
                break;
            default:
                break;
        }
    }

    return 0;
}

void EnMm_PostLimbDraw(PlayState* play, s32 limbIndex, Gfx** dList, Vec3s* rot, void* thisx) {
    static Vec3f headOffset = { 200.0f, 800.0f, 0.0f };
    EnMm* this = (EnMm*)thisx;

    if (limbIndex == 15) {
        Matrix_MultVec3f(&headOffset, &this->actor.focus.pos);
        Matrix_Translate(260.0f, 20.0f, 0.0f, MTXMODE_APPLY);
        Matrix_RotateY(0.0f, MTXMODE_APPLY);
        Matrix_RotateX(0.0f, MTXMODE_APPLY);
        Matrix_RotateZ(4.0f * M_PI / 5.0f, MTXMODE_APPLY);
        Matrix_Translate(-260.0f, 58.0f, 10.0f, MTXMODE_APPLY);
        Matrix_Get(&this->unk_208);
    }
}<|MERGE_RESOLUTION|>--- conflicted
+++ resolved
@@ -526,12 +526,8 @@
     if (GET_ITEMGETINF(ITEMGETINF_3B)) {
         s32 linkChildObjectSlot = Object_GetSlot(&play->objectCtx, OBJECT_LINK_CHILD);
 
-<<<<<<< HEAD
+        // Draw Bunny Hood
         if (linkChildObjectSlot >= 0) {
-=======
-        // Draw Bunny Hood
-        if (linkChildObjBankIndex >= 0) {
->>>>>>> 905b7087
             Mtx* mtx;
             Vec3s earRot;
             Mtx* mtx2;
