/*
 * File: z_en_mm.c
 * Overlay: ovl_En_Mm
 * Description: Running Man (child)
 */

#include "z_en_mm.h"
#include "assets/objects/object_mm/object_mm.h"
#include "assets/objects/object_link_child/object_link_child.h"

#define FLAGS (ACTOR_FLAG_0 | ACTOR_FLAG_3 | ACTOR_FLAG_4)

typedef enum {
    /* 0 */ RM_ANIM_RUN,
    /* 1 */ RM_ANIM_SIT,
    /* 2 */ RM_ANIM_SIT_WAIT,
    /* 3 */ RM_ANIM_STAND,
    /* 4 */ RM_ANIM_SPRINT,
    /* 5 */ RM_ANIM_EXCITED, // plays when talking to him with bunny hood on
    /* 6 */ RM_ANIM_HAPPY    // plays when you sell him the bunny hood
} RunningManAnimIndex;

typedef enum {
    /* 0 */ RM_MOUTH_CLOSED,
    /* 1 */ RM_MOUTH_OPEN
} RunningManMouthTex;

void EnMm_Init(Actor* thisx, PlayState* play);
void EnMm_Destroy(Actor* thisx, PlayState* play);
void EnMm_Update(Actor* thisx, PlayState* play);
void EnMm_Draw(Actor* thisx, PlayState* play);

void func_80AAE598(EnMm* this, PlayState* play);
void func_80AAE294(EnMm* this, PlayState* play);
void func_80AAE50C(EnMm* this, PlayState* play);
void func_80AAE224(EnMm* this, PlayState* play);
s32 func_80AADA70(void);

s32 EnMm_OverrideLimbDraw(PlayState* play, s32 limbIndex, Gfx** dList, Vec3f* pos, Vec3s* rot, void* thisx);
void EnMm_PostLimbDraw(PlayState* play, s32 limbIndex, Gfx** dList, Vec3s* rot, void*);

ActorInit En_Mm_InitVars = {
    ACTOR_EN_MM,
    ACTORCAT_NPC,
    FLAGS,
    OBJECT_MM,
    sizeof(EnMm),
    (ActorFunc)EnMm_Init,
    (ActorFunc)EnMm_Destroy,
    (ActorFunc)EnMm_Update,
    (ActorFunc)EnMm_Draw,
};

static ColliderCylinderInit sCylinderInit = {
    {
        COLTYPE_NONE,
        AT_NONE,
        AC_NONE,
        OC1_ON | OC1_TYPE_ALL,
        OC2_TYPE_2,
        COLSHAPE_CYLINDER,
    },
    {
        ELEMTYPE_UNK0,
        { 0x00000000, 0x00, 0x00 },
        { 0x00000000, 0x00, 0x00 },
        TOUCH_NONE,
        BUMP_NONE,
        OCELEM_ON,
    },
    { 18, 63, 0, { 0, 0, 0 } },
};

static CollisionCheckInfoInit2 sColChkInfoInit[] = { 0, 0, 0, 0, MASS_IMMOVABLE };

static DamageTable sDamageTable = {
    /* Deku nut      */ DMG_ENTRY(0, 0x0),
    /* Deku stick    */ DMG_ENTRY(0, 0x0),
    /* Slingshot     */ DMG_ENTRY(0, 0x0),
    /* Explosive     */ DMG_ENTRY(0, 0x0),
    /* Boomerang     */ DMG_ENTRY(0, 0x0),
    /* Normal arrow  */ DMG_ENTRY(0, 0x0),
    /* Hammer swing  */ DMG_ENTRY(0, 0x0),
    /* Hookshot      */ DMG_ENTRY(0, 0x0),
    /* Kokiri sword  */ DMG_ENTRY(0, 0x0),
    /* Master sword  */ DMG_ENTRY(0, 0x0),
    /* Giant's Knife */ DMG_ENTRY(0, 0x0),
    /* Fire arrow    */ DMG_ENTRY(0, 0x0),
    /* Ice arrow     */ DMG_ENTRY(0, 0x0),
    /* Light arrow   */ DMG_ENTRY(0, 0x0),
    /* Unk arrow 1   */ DMG_ENTRY(0, 0x0),
    /* Unk arrow 2   */ DMG_ENTRY(0, 0x0),
    /* Unk arrow 3   */ DMG_ENTRY(0, 0x0),
    /* Fire magic    */ DMG_ENTRY(0, 0x0),
    /* Ice magic     */ DMG_ENTRY(0, 0x0),
    /* Light magic   */ DMG_ENTRY(0, 0x0),
    /* Shield        */ DMG_ENTRY(0, 0x0),
    /* Mirror Ray    */ DMG_ENTRY(0, 0x0),
    /* Kokiri spin   */ DMG_ENTRY(0, 0x0),
    /* Giant spin    */ DMG_ENTRY(0, 0x0),
    /* Master spin   */ DMG_ENTRY(0, 0x0),
    /* Kokiri jump   */ DMG_ENTRY(0, 0x0),
    /* Giant jump    */ DMG_ENTRY(0, 0x0),
    /* Master jump   */ DMG_ENTRY(0, 0x0),
    /* Unknown 1     */ DMG_ENTRY(0, 0x0),
    /* Unblockable   */ DMG_ENTRY(0, 0x0),
    /* Hammer jump   */ DMG_ENTRY(0, 0x0),
    /* Unknown 2     */ DMG_ENTRY(0, 0x0),
};

static AnimationSpeedInfo sAnimationInfo[] = {
    { &gRunningManRunAnim, 1.0f, ANIMMODE_LOOP, -7.0f },     { &gRunningManSitStandAnim, -1.0f, ANIMMODE_ONCE, -7.0f },
    { &gRunningManSitWaitAnim, 1.0f, ANIMMODE_LOOP, -7.0f }, { &gRunningManSitStandAnim, 1.0f, ANIMMODE_ONCE, -7.0f },
    { &gRunningManSprintAnim, 1.0f, ANIMMODE_LOOP, -7.0f },  { &gRunningManExcitedAnim, 1.0f, ANIMMODE_LOOP, -12.0f },
    { &gRunningManHappyAnim, 1.0f, ANIMMODE_LOOP, -12.0f },
};

typedef struct {
    /* 0x00 */ s32 unk_00;
    /* 0x04 */ s32 unk_04;
    /* 0x08 */ s32 unk_08;
    /* 0x0C */ s32 unk_0C;
} EnMmPathInfo;

static EnMmPathInfo sPathInfo[] = {
    { 0, 1, 0, 0 },
    { 1, 1, 0, 1 },
    { 1, 3, 2, 1 },
    { -1, 0, 2, 0 },
};

static InitChainEntry sInitChain[] = {
    ICHAIN_F32(uncullZoneForward, 4000, ICHAIN_STOP),
};

void EnMm_ChangeAnim(EnMm* this, s32 index, s32* currentIndex) {
    f32 morphFrames;

    if ((*currentIndex < 0) || (index == *currentIndex)) {
        morphFrames = 0.0f;
    } else {
        morphFrames = sAnimationInfo[index].morphFrames;
    }

    if (sAnimationInfo[index].playSpeed >= 0.0f) {
        Animation_Change(&this->skelAnime, sAnimationInfo[index].animation, sAnimationInfo[index].playSpeed, 0.0f,
                         Animation_GetLastFrame(sAnimationInfo[index].animation), sAnimationInfo[index].mode,
                         morphFrames);
    } else {
        Animation_Change(&this->skelAnime, sAnimationInfo[index].animation, sAnimationInfo[index].playSpeed,
                         Animation_GetLastFrame(sAnimationInfo[index].animation), 0.0f, sAnimationInfo[index].mode,
                         morphFrames);
    }

    *currentIndex = index;
}

void EnMm_Init(Actor* thisx, PlayState* play) {
    s32 pad;
    EnMm* this = (EnMm*)thisx;

    Actor_ProcessInitChain(&this->actor, sInitChain);
    ActorShape_Init(&this->actor.shape, 0.0f, ActorShadow_DrawCircle, 21.0f);

    SkelAnime_InitFlex(play, &this->skelAnime, &gRunningManSkel, NULL, this->jointTable, this->morphTable, 16);

    Collider_InitCylinder(play, &this->collider);
    Collider_SetCylinder(play, &this->collider, &this->actor, &sCylinderInit);
    CollisionCheck_SetInfo2(&this->actor.colChkInfo, &sDamageTable, sColChkInfoInit);

    Actor_UpdateBgCheckInfo(play, &this->actor, 0.0f, 0.0f, 0.0f, UPDBGCHECKINFO_FLAG_2);
    Animation_Change(&this->skelAnime, sAnimationInfo[RM_ANIM_RUN].animation, 1.0f, 0.0f,
                     Animation_GetLastFrame(sAnimationInfo[RM_ANIM_RUN].animation), sAnimationInfo[RM_ANIM_RUN].mode,
                     sAnimationInfo[RM_ANIM_RUN].morphFrames);

    this->path = this->actor.params & 0xFF;
    this->unk_1F0 = 2;
    this->unk_1E8 = 0;
    this->actor.targetMode = 2;
    this->actor.gravity = -1.0f;
    this->speedXZ = 3.0f;
    this->unk_204 = this->actor.objBankIndex;

    if (func_80AADA70() == 1) {
        this->mouthTexIndex = RM_MOUTH_OPEN;
        EnMm_ChangeAnim(this, RM_ANIM_RUN, &this->curAnimIndex);
        this->actionFunc = func_80AAE598;
    } else {
        this->mouthTexIndex = RM_MOUTH_CLOSED;
        EnMm_ChangeAnim(this, RM_ANIM_SIT_WAIT, &this->curAnimIndex);
        this->actionFunc = func_80AAE294;
    }
}

void EnMm_Destroy(Actor* thisx, PlayState* play) {
    s32 pad;
    EnMm* this = (EnMm*)thisx;

    Collider_DestroyCylinder(play, &this->collider);
}

s32 func_80AADA70(void) {
    s32 isDay = false;

    if ((gSaveContext.dayTime > CLOCK_TIME(5, 0)) && (gSaveContext.dayTime <= CLOCK_TIME(20, 0) + 1)) {
        isDay = true;
    }

    return isDay;
}

s32 func_80AADAA0(EnMm* this, PlayState* play) {
    s32 pad;
    Player* player = GET_PLAYER(play);
    s32 sp1C = 1;

    switch (Message_GetState(&play->msgCtx)) {
        case TEXT_STATE_NONE:
        case TEXT_STATE_DONE_HAS_NEXT:
        case TEXT_STATE_CLOSING:
        case TEXT_STATE_DONE_FADING:
            break;
        case TEXT_STATE_CHOICE:
            if (Message_ShouldAdvance(play)) {
                if (play->msgCtx.choiceIndex == 0) {
                    player->actor.textId = 0x202D;
                    this->unk_254 &= ~1;
                    EnMm_ChangeAnim(this, RM_ANIM_HAPPY, &this->curAnimIndex);
                } else {
                    player->actor.textId = 0x202C;
                    SET_INFTABLE(INFTABLE_17C);
                }
                sp1C = 2;
            }
            break;
        case TEXT_STATE_EVENT:
            if (Message_ShouldAdvance(play)) {
                Player_UnsetMask(play);
                Item_Give(play, ITEM_SOLD_OUT);
                SET_ITEMGETINF(ITEMGETINF_3B);
                Rupees_ChangeBy(500);
                player->actor.textId = 0x202E;
                sp1C = 2;
            }
            break;
        case TEXT_STATE_DONE:
            if (Message_ShouldAdvance(play)) {
                if ((player->actor.textId == 0x202E) || (player->actor.textId == 0x202C)) {
                    this->unk_254 |= 1;
                    EnMm_ChangeAnim(this, RM_ANIM_SIT_WAIT, &this->curAnimIndex);
                }
                sp1C = 0;
            }
            break;
    }

    return sp1C;
}

s32 EnMm_GetTextId(EnMm* this, PlayState* play) {
    Player* player = GET_PLAYER(play);
    s32 textId;

    textId = Text_GetFaceReaction(play, 0x1C);

    if (GET_ITEMGETINF(ITEMGETINF_3B)) {
        if (textId == 0) {
            textId = 0x204D;
        }
    } else if (player->currentMask == PLAYER_MASK_BUNNY) {
        textId = GET_INFTABLE(INFTABLE_17C) ? 0x202B : 0x202A;
    } else if (textId == 0) {
        textId = 0x2029;
    }

    return textId;
}

void func_80AADCD0(EnMm* this, PlayState* play) {
    Player* player = GET_PLAYER(play);
    f32 yawDiff;
    s16 sp26;
    s16 sp24;

    if (this->unk_1E0 == 2) {
        Message_ContinueTextbox(play, player->actor.textId);
        this->unk_1E0 = 1;
    } else if (this->unk_1E0 == 1) {
        this->unk_1E0 = func_80AADAA0(this, play);
    } else {
        if (Actor_ProcessTalkRequest(&this->actor, play)) {
            this->unk_1E0 = 1;

            if (this->curAnimIndex != 5) {
                if ((this->actor.textId == 0x202A) || (this->actor.textId == 0x202B)) {
                    EnMm_ChangeAnim(this, RM_ANIM_EXCITED, &this->curAnimIndex);
                    func_80078884(NA_SE_SY_TRE_BOX_APPEAR);
                }
            }
        } else {
            Actor_GetScreenPos(play, &this->actor, &sp26, &sp24);
            yawDiff = ABS((s16)(this->actor.yawTowardsPlayer - this->actor.shape.rot.y));

            if ((sp26 >= 0) && (sp26 <= 0x140) && (sp24 >= 0) && (sp24 <= 0xF0) && (yawDiff <= 17152.0f) &&
                (this->unk_1E0 != 3) && func_8002F2CC(&this->actor, play, 100.0f)) {
                this->actor.textId = EnMm_GetTextId(this, play);
            }
        }
    }
}

s32 EnMm_GetPointCount(Path* pathList, s32 pathNum) {
    return (pathList + pathNum)->count;
}

s32 func_80AADE60(Path* pathList, Vec3f* pos, s32 pathNum, s32 waypoint) {
    Vec3s* pointPos;
    pointPos = &((Vec3s*)SEGMENTED_TO_VIRTUAL((pathList + pathNum)->points))[waypoint];

    pos->x = pointPos->x;
    pos->y = pointPos->y;
    pos->z = pointPos->z;

    return 0;
}

s32 func_80AADEF0(EnMm* this, PlayState* play) {
    f32 xDiff;
    f32 zDiff;
    Vec3f waypointPos;
    s32 phi_a2;
    s32 phi_v1;

    func_80AADE60(play->pathList, &waypointPos, this->path, this->waypoint);

    xDiff = waypointPos.x - this->actor.world.pos.x;
    zDiff = waypointPos.z - this->actor.world.pos.z;

    this->yawToWaypoint = (s32)(Math_FAtan2F(xDiff, zDiff) * (0x8000 / M_PI));
    this->distToWaypoint = sqrtf(SQ(xDiff) + SQ(zDiff));

    while ((this->distToWaypoint <= 10.44f) && (this->unk_1E8 != 0)) {
        this->waypoint += sPathInfo[this->unk_1E8].unk_00;

        phi_a2 = sPathInfo[this->unk_1E8].unk_08;

        switch (phi_a2) {
            case 0:
                phi_a2 = 0;
                break;
            case 1:
                phi_a2 = EnMm_GetPointCount(play->pathList, this->path) - 1;
                break;
            case 2:
                phi_a2 = this->unk_1F0;
                break;
        }

        phi_v1 = sPathInfo[this->unk_1E8].unk_0C;

        switch (phi_v1) {
            case 0:
                phi_v1 = 0;
                break;
            case 1:
                phi_v1 = EnMm_GetPointCount(play->pathList, this->path) - 1;
                break;
            case 2:
                phi_v1 = this->unk_1F0;
                break;
        }

        if ((sPathInfo[this->unk_1E8].unk_00 >= 0 && (this->waypoint < phi_a2 || phi_v1 < this->waypoint)) ||
            (sPathInfo[this->unk_1E8].unk_00 < 0 && (phi_a2 < this->waypoint || this->waypoint < phi_v1))) {
            this->unk_1E8 = sPathInfo[this->unk_1E8].unk_04;
            this->waypoint = sPathInfo[this->unk_1E8].unk_08;
        }

        func_80AADE60(play->pathList, &waypointPos, this->path, this->waypoint);

        xDiff = waypointPos.x - this->actor.world.pos.x;
        zDiff = waypointPos.z - this->actor.world.pos.z;

        this->yawToWaypoint = (s32)(Math_FAtan2F(xDiff, zDiff) * (0x8000 / M_PI));
        this->distToWaypoint = sqrtf(SQ(xDiff) + SQ(zDiff));
    }

    Math_SmoothStepToS(&this->actor.shape.rot.y, this->yawToWaypoint, 1, 2500, 0);
    this->actor.world.rot.y = this->actor.shape.rot.y;
<<<<<<< HEAD
    Math_SmoothStepToF(&this->actor.speedXZ, this->speedXZ, 0.6f, this->distToWaypoint, 0.0f);
    Actor_MoveXZGravity(&this->actor);
=======
    Math_SmoothStepToF(&this->actor.speed, this->speedXZ, 0.6f, this->distToWaypoint, 0.0f);
    Actor_MoveForward(&this->actor);
>>>>>>> 92e03cf7
    Actor_UpdateBgCheckInfo(play, &this->actor, 0.0f, 0.0f, 0.0f, UPDBGCHECKINFO_FLAG_2);

    return 0;
}

void func_80AAE224(EnMm* this, PlayState* play) {
    if (SkelAnime_Update(&this->skelAnime)) {
        this->actionFunc = func_80AAE598;
        this->unk_1E8 = 0;
        this->mouthTexIndex = RM_MOUTH_CLOSED;
        this->unk_254 |= 1;
        this->unk_1E0 = 0;
        this->actor.speed = 0.0f;
        EnMm_ChangeAnim(this, RM_ANIM_SIT_WAIT, &this->curAnimIndex);
    }
}

void func_80AAE294(EnMm* this, PlayState* play) {
    f32 floorPolyNormalY;
    Vec3f dustPos;

    if (!Player_InCsMode(play)) {
        SkelAnime_Update(&this->skelAnime);

        if (this->curAnimIndex == 0) {
            if (((s32)this->skelAnime.curFrame == 1) || ((s32)this->skelAnime.curFrame == 6)) {
                Actor_PlaySfx(&this->actor, NA_SE_PL_WALK_GROUND);
            }
        }

        if (this->curAnimIndex == 4) {
            if (((this->skelAnime.curFrame - this->skelAnime.playSpeed < 9.0f) && (this->skelAnime.curFrame >= 9.0f)) ||
                ((this->skelAnime.curFrame - this->skelAnime.playSpeed < 19.0f) &&
                 (this->skelAnime.curFrame >= 19.0f))) {
                Actor_PlaySfx(&this->actor, NA_SE_EN_MORIBLIN_WALK);
            }
        }

        if (GET_ITEMGETINF(ITEMGETINF_3B)) {
            this->speedXZ = 10.0f;
            this->skelAnime.playSpeed = 2.0f;
        } else {
            this->speedXZ = 3.0f;
            this->skelAnime.playSpeed = 1.0f;
        }

        func_80AADEF0(this, play);

        if (func_80AADA70() == 0) {
            if (this->actor.floorPoly != NULL) {
                floorPolyNormalY = COLPOLY_GET_NORMAL(this->actor.floorPoly->normal.y);

                if ((floorPolyNormalY > 0.9848f) || (floorPolyNormalY < -0.9848f)) {
                    if (this->sitTimer > 30) {
                        EnMm_ChangeAnim(this, RM_ANIM_SIT, &this->curAnimIndex);
                        this->actionFunc = func_80AAE224;
                    } else {
                        this->sitTimer++;
                    }
                } else {
                    this->sitTimer = 0;
                }
            }
        }

        if (GET_ITEMGETINF(ITEMGETINF_3B)) {
            dustPos.x = this->actor.world.pos.x;
            dustPos.y = this->actor.world.pos.y;
            dustPos.z = this->actor.world.pos.z;

            if (gSaveContext.gameMode != GAMEMODE_END_CREDITS) {
                func_80033480(play, &dustPos, 50.0f, 2, 350, 20, 0);
            }

            if (this->collider.base.ocFlags2 & OC2_HIT_PLAYER) {
                func_8002F71C(play, &this->actor, 3.0f, this->actor.yawTowardsPlayer, 4.0f);
            }
        }
    }
}

void func_80AAE50C(EnMm* this, PlayState* play) {
    if (SkelAnime_Update(&this->skelAnime)) {
        this->sitTimer = 0;
        this->actionFunc = func_80AAE294;

        if (GET_ITEMGETINF(ITEMGETINF_3B)) {
            EnMm_ChangeAnim(this, RM_ANIM_SPRINT, &this->curAnimIndex);
            this->mouthTexIndex = RM_MOUTH_CLOSED;
        } else {
            EnMm_ChangeAnim(this, RM_ANIM_RUN, &this->curAnimIndex);
            this->mouthTexIndex = RM_MOUTH_OPEN;
        }

        this->unk_1E8 = 1;
    }
}

void func_80AAE598(EnMm* this, PlayState* play) {
    Actor_TrackPlayer(play, &this->actor, &this->unk_248, &this->unk_24E, this->actor.focus.pos);
    SkelAnime_Update(&this->skelAnime);

    if ((func_80AADA70() != 0) && (this->unk_1E0 == 0)) {
        this->unk_1E0 = 3;
        this->actionFunc = func_80AAE50C;
        this->unk_254 &= ~1;
        EnMm_ChangeAnim(this, RM_ANIM_STAND, &this->curAnimIndex);
    }
}

void EnMm_Update(Actor* thisx, PlayState* play) {
    s32 pad;
    EnMm* this = (EnMm*)thisx;

    this->actionFunc(this, play);
    func_80AADCD0(this, play);
    Collider_UpdateCylinder(&this->actor, &this->collider);
    CollisionCheck_SetOC(play, &play->colChkCtx, &this->collider.base);
}

void EnMm_Draw(Actor* thisx, PlayState* play) {
    static void* mouthTextures[] = { gRunningManMouthOpenTex, gRunningManMouthClosedTex };
    s32 pad;
    EnMm* this = (EnMm*)thisx;

    if (0) {}

    OPEN_DISPS(play->state.gfxCtx, "../z_en_mm.c", 1065);

    Gfx_SetupDL_25Opa(play->state.gfxCtx);
    gSPSegment(POLY_OPA_DISP++, 0x08, SEGMENTED_TO_VIRTUAL(mouthTextures[this->mouthTexIndex]));
    SkelAnime_DrawFlexOpa(play, this->skelAnime.skeleton, this->skelAnime.jointTable, this->skelAnime.dListCount,
                          EnMm_OverrideLimbDraw, EnMm_PostLimbDraw, this);

    if (GET_ITEMGETINF(ITEMGETINF_3B)) {
        s32 linkChildObjBankIndex = Object_GetIndex(&play->objectCtx, OBJECT_LINK_CHILD);

        if (linkChildObjBankIndex >= 0) {
            Mtx* mtx;
            Vec3s sp50;
            Mtx* mtx2;

            mtx = Graph_Alloc(play->state.gfxCtx, sizeof(Mtx) * 2);

            Matrix_Put(&this->unk_208);
            mtx2 = Matrix_NewMtx(play->state.gfxCtx, "../z_en_mm.c", 1111);

            gSPSegment(POLY_OPA_DISP++, 0x06, play->objectCtx.status[linkChildObjBankIndex].segment);
            gSPSegment(POLY_OPA_DISP++, 0x0B, mtx);
            gSPSegment(POLY_OPA_DISP++, 0x0D, mtx2 - 7);

            sp50.x = 994;
            sp50.y = 3518;
            sp50.z = -13450;

            Matrix_SetTranslateRotateYXZ(97.0f, -1203.0f, -240.0f, &sp50);
            Matrix_ToMtx(mtx++, "../z_en_mm.c", 1124);

            sp50.x = -994;
            sp50.y = -3518;
            sp50.z = -13450;

            Matrix_SetTranslateRotateYXZ(97.0f, -1203.0f, 240.0f, &sp50);
            Matrix_ToMtx(mtx, "../z_en_mm.c", 1131);

            gSPDisplayList(POLY_OPA_DISP++, gLinkChildBunnyHoodDL);
            gSPSegment(POLY_OPA_DISP++, 0x06, play->objectCtx.status[this->actor.objBankIndex].segment);
        }
    }

    CLOSE_DISPS(play->state.gfxCtx, "../z_en_mm.c", 1141);
}

s32 EnMm_OverrideLimbDraw(PlayState* play, s32 limbIndex, Gfx** dList, Vec3f* pos, Vec3s* rot, void* thisx) {
    EnMm* this = (EnMm*)thisx;

    if (this->unk_254 & 1) {
        switch (limbIndex) {
            case 8:
                rot->x += this->unk_24E.y;
                rot->y -= this->unk_24E.x;
                break;
            case 15:
                rot->x += this->unk_248.y;
                rot->z += (this->unk_248.x + 0xFA0);
                break;
            default:
                break;
        }
    }

    return 0;
}

void EnMm_PostLimbDraw(PlayState* play, s32 limbIndex, Gfx** dList, Vec3s* rot, void* thisx) {
    static Vec3f headOffset = { 200.0f, 800.0f, 0.0f };
    EnMm* this = (EnMm*)thisx;

    if (limbIndex == 15) {
        Matrix_MultVec3f(&headOffset, &this->actor.focus.pos);
        Matrix_Translate(260.0f, 20.0f, 0.0f, MTXMODE_APPLY);
        Matrix_RotateY(0.0f, MTXMODE_APPLY);
        Matrix_RotateX(0.0f, MTXMODE_APPLY);
        Matrix_RotateZ(4.0f * M_PI / 5.0f, MTXMODE_APPLY);
        Matrix_Translate(-260.0f, 58.0f, 10.0f, MTXMODE_APPLY);
        Matrix_Get(&this->unk_208);
    }
}<|MERGE_RESOLUTION|>--- conflicted
+++ resolved
@@ -387,13 +387,8 @@
 
     Math_SmoothStepToS(&this->actor.shape.rot.y, this->yawToWaypoint, 1, 2500, 0);
     this->actor.world.rot.y = this->actor.shape.rot.y;
-<<<<<<< HEAD
-    Math_SmoothStepToF(&this->actor.speedXZ, this->speedXZ, 0.6f, this->distToWaypoint, 0.0f);
+    Math_SmoothStepToF(&this->actor.speed, this->speedXZ, 0.6f, this->distToWaypoint, 0.0f);
     Actor_MoveXZGravity(&this->actor);
-=======
-    Math_SmoothStepToF(&this->actor.speed, this->speedXZ, 0.6f, this->distToWaypoint, 0.0f);
-    Actor_MoveForward(&this->actor);
->>>>>>> 92e03cf7
     Actor_UpdateBgCheckInfo(play, &this->actor, 0.0f, 0.0f, 0.0f, UPDBGCHECKINFO_FLAG_2);
 
     return 0;
