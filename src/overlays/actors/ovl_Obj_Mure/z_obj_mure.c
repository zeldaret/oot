--- conflicted
+++ resolved
@@ -10,12 +10,8 @@
 #include "libc64/qrand.h"
 #include "ichain.h"
 #include "printf.h"
-<<<<<<< HEAD
+#include "translation.h"
 #include "play_state.h"
-=======
-#include "translation.h"
-#include "z64play.h"
->>>>>>> c854743d
 
 #define FLAGS 0
 
