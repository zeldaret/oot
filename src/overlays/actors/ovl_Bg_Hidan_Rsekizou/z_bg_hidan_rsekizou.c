#include "z_bg_hidan_rsekizou.h"

#define FLAGS 0x00000000

#define THIS ((BgHidanRsekizou*)thisx)

void BgHidanRsekizou_Init(Actor* thisx, GlobalContext* globalCtx);
void BgHidanRsekizou_Destroy(Actor* thisx, GlobalContext* globalCtx);
void BgHidanRsekizou_Update(Actor* thisx, GlobalContext* globalCtx);
void BgHidanRsekizou_Draw(Actor* thisx, GlobalContext* globalCtx);

const ActorInit Bg_Hidan_Rsekizou_InitVars = {
    ACTOR_BG_HIDAN_RSEKIZOU,
    ACTORCAT_BG,
    FLAGS,
    OBJECT_HIDAN_OBJECTS,
    sizeof(BgHidanRsekizou),
    (ActorFunc)BgHidanRsekizou_Init,
    (ActorFunc)BgHidanRsekizou_Destroy,
    (ActorFunc)BgHidanRsekizou_Update,
    (ActorFunc)BgHidanRsekizou_Draw,
};

static ColliderJntSphElementInit sJntSphElementsInit[6] = {
    {
        {
            ELEMTYPE_UNK0,
            { 0x20000000, 0x01, 0x04 },
            { 0x00000000, 0x00, 0x00 },
            TOUCH_ON | TOUCH_SFX_NONE,
            BUMP_NONE,
            OCELEM_NONE,
        },
        { 1, { { 0, 30, 40 }, 25 }, 100 },
    },
    {
        {
            ELEMTYPE_UNK0,
            { 0x20000000, 0x01, 0x04 },
            { 0x00000000, 0x00, 0x00 },
            TOUCH_ON | TOUCH_SFX_NONE,
            BUMP_NONE,
            OCELEM_NONE,
        },
        { 1, { { -35, 32, 77 }, 32 }, 100 },
    },
    {
        {
            ELEMTYPE_UNK0,
            { 0x20000000, 0x01, 0x04 },
            { 0x00000000, 0x00, 0x00 },
            TOUCH_ON | TOUCH_SFX_NONE,
            BUMP_NONE,
            OCELEM_NONE,
        },
        { 1, { { -80, 35, 130 }, 42 }, 100 },
    },
    {
        {
            ELEMTYPE_UNK0,
            { 0x20000000, 0x01, 0x04 },
            { 0x00000000, 0x00, 0x00 },
            TOUCH_ON | TOUCH_SFX_NONE,
            BUMP_NONE,
            OCELEM_NONE,
        },
        { 1, { { 0, 30, -40 }, 25 }, 100 },
    },
    {
        {
            ELEMTYPE_UNK0,
            { 0x20000000, 0x01, 0x04 },
            { 0x00000000, 0x00, 0x00 },
            TOUCH_ON | TOUCH_SFX_NONE,
            BUMP_NONE,
            OCELEM_NONE,
        },
        { 1, { { 35, 32, -77 }, 32 }, 100 },
    },
    {
        {
            ELEMTYPE_UNK0,
            { 0x20000000, 0x01, 0x04 },
            { 0x00000000, 0x00, 0x00 },
            TOUCH_ON | TOUCH_SFX_NONE,
            BUMP_NONE,
            OCELEM_NONE,
        },
        { 1, { { 80, 35, -130 }, 42 }, 100 },
    },
};

static ColliderJntSphInit sJntSphInit = {
    {
        COLTYPE_NONE,
        AT_ON | AT_TYPE_ENEMY,
        AC_NONE,
        OC1_NONE,
        OC2_TYPE_2,
        COLSHAPE_JNTSPH,
    },
    6,
    sJntSphElementsInit,
};

static InitChainEntry sInitChain[] = {
    ICHAIN_VEC3F_DIV1000(scale, 100, ICHAIN_CONTINUE),
    ICHAIN_F32(uncullZoneScale, 400, ICHAIN_CONTINUE),
    ICHAIN_F32(uncullZoneForward, 1500, ICHAIN_STOP),
};

static UNK_PTR D_8088CD74[] = { 0x06015D20, 0x06016120, 0x06016520, 0x06016920,
                                0x06016D20, 0x06017120, 0x06017520, 0x06017920 };

extern CollisionHeader D_0600D5C0;
extern Gfx D_0600AD00[]; // Display List
extern Gfx D_0600DC30[]; // Display List

void BgHidanRsekizou_Init(Actor* thisx, GlobalContext* globalCtx) {
    BgHidanRsekizou* this = THIS;
    s32 i;
    s32 pad;
    CollisionHeader* colHeader;

    colHeader = NULL;
    Actor_ProcessInitChain(&this->dyna.actor, sInitChain);
    DynaPolyActor_Init(&this->dyna, DPM_UNK);
    CollisionHeader_GetVirtual(&D_0600D5C0, &colHeader);
    this->dyna.bgId = DynaPoly_SetBgActor(globalCtx, &globalCtx->colCtx.dyna, &this->dyna.actor, colHeader);
    Collider_InitJntSph(globalCtx, &this->collider);
    Collider_SetJntSph(globalCtx, &this->collider, &this->dyna.actor, &sJntSphInit, this->colliderItems);
    for (i = 0; i < ARRAY_COUNT(this->colliderItems); i++) {
        this->collider.elements[i].dim.worldSphere.radius = this->collider.elements[i].dim.modelSphere.radius;
    }
    this->burnFrame = 0;
    this->bendFrame = 0;
}

void BgHidanRsekizou_Destroy(Actor* thisx, GlobalContext* globalCtx) {
    BgHidanRsekizou* this = THIS;

    DynaPoly_DeleteBgActor(globalCtx, &globalCtx->colCtx.dyna, this->dyna.bgId);
    Collider_DestroyJntSph(globalCtx, &this->collider);
}

void BgHidanRsekizou_Update(Actor* thisx, GlobalContext* globalCtx) {
    BgHidanRsekizou* this = THIS;
    s32 i;
    ColliderJntSphElement* sphere;
    s32 pad;
    f32 yawSine;
    f32 yawCosine;

    this->burnFrame = (this->burnFrame + 1) % 8;

    if (this->bendFrame != 0) {
        this->bendFrame--;
    }

    if (this->bendFrame == 0) {
        this->bendFrame = 3;
    }

    this->dyna.actor.shape.rot.y += 0x180; // Approximately 2 Degrees per Frame
    yawSine = Math_SinS(this->dyna.actor.shape.rot.y);
    yawCosine = Math_CosS(this->dyna.actor.shape.rot.y);

    for (i = 0; i < ARRAY_COUNT(this->colliderItems); i++) {
<<<<<<< HEAD
        sphere = &this->collider.list[i];
        sphere->dim.worldSphere.center.x = this->dyna.actor.home.pos.x + yawCosine * sphere->dim.modelSphere.center.x +
=======
        sphere = &this->collider.elements[i];
        sphere->dim.worldSphere.center.x = this->dyna.actor.initPosRot.pos.x +
                                           yawCosine * sphere->dim.modelSphere.center.x +
>>>>>>> 20206fba
                                           yawSine * sphere->dim.modelSphere.center.z;
        sphere->dim.worldSphere.center.y = (s16)this->dyna.actor.home.pos.y + sphere->dim.modelSphere.center.y;
        sphere->dim.worldSphere.center.z = (this->dyna.actor.home.pos.z - yawSine * sphere->dim.modelSphere.center.x) +
                                           yawCosine * sphere->dim.modelSphere.center.z;
    }

    CollisionCheck_SetAT(globalCtx, &globalCtx->colChkCtx, &this->collider.base);
    func_8002F974(&this->dyna.actor, NA_SE_EV_FIRE_PILLAR - SFX_FLAG);
}

Gfx* BgHidanRsekizou_DrawFireball(GlobalContext* globalCtx, BgHidanRsekizou* this, s16 frame, MtxF* mf, s32 a,
                                  Gfx* displayList) {
    f32 coss;
    f32 sins;
    s32 temp;
    f32 fVar6;
    f32 tmpf7;

    temp = (((this->burnFrame + frame) % 8) * 7) * 0.14285715f;
    gSPSegment(displayList++, 0x09, SEGMENTED_TO_VIRTUAL(D_8088CD74[temp]));

    frame++;
    fVar6 = (frame != 4) ? frame + ((3 - this->bendFrame) * 0.33333334f) : frame;

    gDPSetPrimColor(displayList++, 0, 1, 255, 255, 0, 150);
    gDPSetEnvColor(displayList++, 255, 0, 0, 255);

    if (a == 0) {
        sins = -Math_SinS(this->dyna.actor.shape.rot.y - (frame * 1500));
        coss = -Math_CosS(this->dyna.actor.shape.rot.y - (frame * 1500));
    } else {
        sins = Math_SinS(this->dyna.actor.shape.rot.y - (frame * 1500));
        coss = Math_CosS(this->dyna.actor.shape.rot.y - (frame * 1500));
    }

    mf->xx = mf->yy = mf->zz = (0.7f * fVar6) + 0.5f;
    tmpf7 = (((((0.7f * fVar6) + 0.5f) * 10.0f) * fVar6) + 20.0f);

    mf->wx = (tmpf7 * sins) + this->dyna.actor.world.pos.x;
    mf->wy = (this->dyna.actor.world.pos.y + 30.0f) + (0.699999988079f * fVar6);
    mf->wz = (tmpf7 * coss) + this->dyna.actor.world.pos.z;

    gSPMatrix(displayList++,
              Matrix_MtxFToMtx(Matrix_CheckFloats(mf, "../z_bg_hidan_rsekizou.c", 543),
                               Graph_Alloc(globalCtx->state.gfxCtx, sizeof(Mtx))),
              G_MTX_NOPUSH | G_MTX_LOAD | G_MTX_MODELVIEW);
    gSPDisplayList(displayList++, D_0600DC30);

    return displayList;
}

void BgHidanRsekizou_Draw(Actor* thisx, GlobalContext* globalCtx) {
    BgHidanRsekizou* this = THIS;
    s32 i;
    s32 pad;
    MtxF mf;

    OPEN_DISPS(globalCtx->state.gfxCtx, "../z_bg_hidan_rsekizou.c", 564);

    func_80093D18(globalCtx->state.gfxCtx);

    gSPMatrix(POLY_OPA_DISP++, Matrix_NewMtx(globalCtx->state.gfxCtx, "../z_bg_hidan_rsekizou.c", 568),
              G_MTX_NOPUSH | G_MTX_LOAD | G_MTX_MODELVIEW);
    gSPDisplayList(POLY_OPA_DISP++, D_0600AD00);
    Matrix_MtxFCopy(&mf, &gMtxFClear);

    POLY_XLU_DISP = Gfx_CallSetupDL(POLY_XLU_DISP, 0x14);

    if ((s16)((Camera_GetCamDirYaw(ACTIVE_CAM) - this->dyna.actor.shape.rot.y) - 0x2E6C) >= 0) {
        for (i = 3; i >= 0; i--) {
            POLY_XLU_DISP = BgHidanRsekizou_DrawFireball(globalCtx, this, i, &mf, 0, POLY_XLU_DISP);
        }

        for (i = 0; i < 4; i++) {
            POLY_XLU_DISP = BgHidanRsekizou_DrawFireball(globalCtx, this, i, &mf, 1, POLY_XLU_DISP);
        }
    } else {
        for (i = 3; i >= 0; i--) {
            POLY_XLU_DISP = BgHidanRsekizou_DrawFireball(globalCtx, this, i, &mf, 1, POLY_XLU_DISP);
        }

        for (i = 0; i < 4; i++) {
            POLY_XLU_DISP = BgHidanRsekizou_DrawFireball(globalCtx, this, i, &mf, 0, POLY_XLU_DISP);
        }
    }

    CLOSE_DISPS(globalCtx->state.gfxCtx, "../z_bg_hidan_rsekizou.c", 600);
}<|MERGE_RESOLUTION|>--- conflicted
+++ resolved
@@ -166,14 +166,8 @@
     yawCosine = Math_CosS(this->dyna.actor.shape.rot.y);
 
     for (i = 0; i < ARRAY_COUNT(this->colliderItems); i++) {
-<<<<<<< HEAD
-        sphere = &this->collider.list[i];
+        sphere = &this->collider.elements[i];
         sphere->dim.worldSphere.center.x = this->dyna.actor.home.pos.x + yawCosine * sphere->dim.modelSphere.center.x +
-=======
-        sphere = &this->collider.elements[i];
-        sphere->dim.worldSphere.center.x = this->dyna.actor.initPosRot.pos.x +
-                                           yawCosine * sphere->dim.modelSphere.center.x +
->>>>>>> 20206fba
                                            yawSine * sphere->dim.modelSphere.center.z;
         sphere->dim.worldSphere.center.y = (s16)this->dyna.actor.home.pos.y + sphere->dim.modelSphere.center.y;
         sphere->dim.worldSphere.center.z = (this->dyna.actor.home.pos.z - yawSine * sphere->dim.modelSphere.center.x) +
