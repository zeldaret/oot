/*
 * File: z_en_tite.c
 * Overlay: ovl_En_Tite
 * Description: Tektite
 */

#include "z_en_tite.h"
#include "overlays/actors/ovl_En_Encount1/z_en_encount1.h"
#include "overlays/effects/ovl_Effect_Ss_Dead_Sound/z_eff_ss_dead_sound.h"
#include "vt.h"

#define FLAGS 0x00000015

#define THIS ((EnTite*)thisx)

// EnTite_Idle
#define vIdleTimer actionVar1

// EnTite_Attack (vQueuedJumps also used by EnTite_MoveTowardPlayer)
#define vAttackState actionVar1
#define vQueuedJumps actionVar2

//  EnTite_FlipOnBack
#define vOnBackTimer actionVar1
#define vLegTwitchTimer actionVar2

typedef enum {
    /* 0x0 */ TEKTITE_DEATH_CRY,
    /* 0x1 */ TEKTITE_UNK_1,
    /* 0x2 */ TEKTITE_UNK_2,
    /* 0x3 */ TEKTITE_RECOIL,
    /* 0x4 */ TEKTITE_UNK_4,
    /* 0x5 */ TEKTITE_FALL_APART,
    /* 0x6 */ TEKTITE_IDLE,
    /* 0x7 */ TEKTITE_STUNNED,
    /* 0x8 */ TEKTITE_UNK_8,
    /* 0x9 */ TEKTITE_ATTACK,
    /* 0xA */ TEKTITE_TURN_TOWARD_PLAYER,
    /* 0xB */ TEKTITE_UNK9,
    /* 0xC */ TEKTITE_MOVE_TOWARD_PLAYER
} EnTiteAction;

typedef enum {
    /* 0x0 */ TEKTITE_BEGIN_LUNGE,
    /* 0x1 */ TEKTITE_MID_LUNGE,
    /* 0x2 */ TEKTITE_LANDED,
    /* 0x2 */ TEKTITE_SUBMERGED
} EnTiteAttackState;

typedef enum {
    /* 0x0 */ TEKTITE_INITIAL,
    /* 0x1 */ TEKTITE_UNFLIPPED,
    /* 0x2 */ TEKTITE_FLIPPED
} EnTiteFlipState;

void EnTite_Init(Actor* thisx, GlobalContext* globalCtx);
void EnTite_Destroy(Actor* thisx, GlobalContext* globalCtx);
void EnTite_Update(Actor* thisx, GlobalContext* globalCtx);
void EnTite_Draw(Actor* thisx, GlobalContext* globalCtx);

void EnTite_SetupIdle(EnTite* this);
void EnTite_SetupTurnTowardPlayer(EnTite* this);
void EnTite_SetupMoveTowardPlayer(EnTite* this);
void EnTite_SetupDeathCry(EnTite* this);
void EnTite_SetupFlipUpright(EnTite* this);

void EnTite_Idle(EnTite* this, GlobalContext* globalCtx);
void EnTite_Attack(EnTite* this, GlobalContext* globalCtx);
void EnTite_TurnTowardPlayer(EnTite* this, GlobalContext* globalCtx);
void EnTite_MoveTowardPlayer(EnTite* this, GlobalContext* globalCtx);
void EnTite_Recoil(EnTite* this, GlobalContext* globalCtx);
void EnTite_Stunned(EnTite* this, GlobalContext* globalCtx);
void EnTite_DeathCry(EnTite* this, GlobalContext* globalCtx);
void EnTite_FallApart(EnTite* this, GlobalContext* globalCtx);
void EnTite_FlipOnBack(EnTite* this, GlobalContext* globalCtx);
void EnTite_FlipUpright(EnTite* this, GlobalContext* globalCtx);

extern SkeletonHeader D_06003A20;
extern AnimationHeader D_060012E4; // Idle (14 frames)
extern AnimationHeader D_06000A14; // Turning (8 frames)
extern AnimationHeader D_0600083C; // Lunge (6 frames)
extern AnimationHeader D_06000C70; // Jump / travelling to player (11 frames)

// blue tektite textures
extern u32 D_06001300;
extern u32 D_06001700;
extern u32 D_06001900;
// red tektite textures
extern u32 D_06001B00;
extern u32 D_06001F00;
extern u32 D_06002100;

const ActorInit En_Tite_InitVars = {
    ACTOR_EN_TITE,
    ACTORCAT_ENEMY,
    FLAGS,
    OBJECT_TITE,
    sizeof(EnTite),
    (ActorFunc)EnTite_Init,
    (ActorFunc)EnTite_Destroy,
    (ActorFunc)EnTite_Update,
    (ActorFunc)EnTite_Draw,
};

static ColliderJntSphElementInit sJntSphElementsInit[1] = {
    {
        {
            ELEMTYPE_UNK0,
            { 0xFFCFFFFF, 0x00, 0x08 },
            { 0xFFCFFFFF, 0x00, 0x00 },
            TOUCH_ON | TOUCH_SFX_NORMAL,
            BUMP_ON | BUMP_HOOKABLE,
            OCELEM_ON,
        },
        { 0, { { 0, 1500, 0 }, 20 }, 100 },
    },
};

static ColliderJntSphInit sJntSphInit = {
    {
        COLTYPE_HIT6,
        AT_ON | AT_TYPE_ENEMY,
        AC_ON | AC_TYPE_PLAYER,
        OC1_ON | OC1_TYPE_ALL,
        OC2_TYPE_1,
        COLSHAPE_JNTSPH,
    },
    1,
    sJntSphElementsInit,
};

static DamageTable sDamageTable[] = {
    /* Deku nut      */ DMG_ENTRY(0, 0x1),
    /* Deku stick    */ DMG_ENTRY(2, 0x0),
    /* Slingshot     */ DMG_ENTRY(1, 0x0),
    /* Explosive     */ DMG_ENTRY(2, 0x0),
    /* Boomerang     */ DMG_ENTRY(0, 0x1),
    /* Normal arrow  */ DMG_ENTRY(2, 0x0),
    /* Hammer swing  */ DMG_ENTRY(2, 0x0),
    /* Hookshot      */ DMG_ENTRY(0, 0x1),
    /* Kokiri sword  */ DMG_ENTRY(1, 0x0),
    /* Master sword  */ DMG_ENTRY(2, 0x0),
    /* Giant's Knife */ DMG_ENTRY(4, 0x0),
    /* Fire arrow    */ DMG_ENTRY(2, 0x0),
    /* Ice arrow     */ DMG_ENTRY(4, 0xF),
    /* Light arrow   */ DMG_ENTRY(2, 0x0),
    /* Unk arrow 1   */ DMG_ENTRY(2, 0x0),
    /* Unk arrow 2   */ DMG_ENTRY(2, 0x0),
    /* Unk arrow 3   */ DMG_ENTRY(2, 0x0),
    /* Fire magic    */ DMG_ENTRY(0, 0xE),
    /* Ice magic     */ DMG_ENTRY(3, 0xF),
    /* Light magic   */ DMG_ENTRY(0, 0xE),
    /* Shield        */ DMG_ENTRY(0, 0x0),
    /* Mirror Ray    */ DMG_ENTRY(0, 0x0),
    /* Kokiri spin   */ DMG_ENTRY(1, 0x0),
    /* Giant spin    */ DMG_ENTRY(4, 0x0),
    /* Master spin   */ DMG_ENTRY(2, 0x0),
    /* Kokiri jump   */ DMG_ENTRY(2, 0x0),
    /* Giant jump    */ DMG_ENTRY(8, 0x0),
    /* Master jump   */ DMG_ENTRY(4, 0x0),
    /* Unknown 1     */ DMG_ENTRY(0, 0x0),
    /* Unblockable   */ DMG_ENTRY(0, 0x0),
    /* Hammer jump   */ DMG_ENTRY(4, 0x0),
    /* Unknown 2     */ DMG_ENTRY(0, 0x0),
};

static InitChainEntry sInitChain[] = {
    ICHAIN_S8(naviEnemyId, 69, ICHAIN_CONTINUE),
    ICHAIN_F32(targetArrowOffset, 2000, ICHAIN_CONTINUE),
    ICHAIN_F32(minVelocityY, 65496, ICHAIN_CONTINUE),
    ICHAIN_F32_DIV1000(gravity, 64536, ICHAIN_STOP),
};

static AnimationHeader* D_80B1B634[] = {
    0x0600083C, 0x060004F8, 0x0600069C, NULL, NULL, NULL,
};

// Some kind of offset for the position of each tektite foot
static Vec3f sFootOffset = { 2800.0f, -200.0f, 0.0f };

// Relative positions to spawn ice chunks when tektite is frozen
static Vec3f sIceChunks[12] = {
    { 20.0f, 20.0f, 0.0f },   { 10.0f, 40.0f, 10.0f },   { -10.0f, 40.0f, 10.0f }, { -20.0f, 20.0f, 0.0f },
    { 10.0f, 40.0f, -10.0f }, { -10.0f, 40.0f, -10.0f }, { 0.0f, 20.0f, -20.0f },  { 10.0f, 0.0f, 10.0f },
    { 10.0f, 0.0f, -10.0f },  { 0.0f, 20.0f, 20.0f },    { -10.0f, 0.0f, 10.0f },  { -10.0f, 0.0f, -10.0f },
};

void EnTite_SetupAction(EnTite* this, EnTiteActionFunc actionFunc) {
    this->actionFunc = actionFunc;
}

void EnTite_Init(Actor* thisx, GlobalContext* globalCtx) {
    EnTite* this = THIS;

    Actor_ProcessInitChain(thisx, sInitChain);
    thisx->targetMode = 3;
    Actor_SetScale(thisx, 0.01f);
    SkelAnime_Init(globalCtx, &this->skelAnime, &D_06003A20, &D_060012E4, this->jointTable, this->morphTable, 25);
    ActorShape_Init(&thisx->shape, -200.0f, ActorShadow_DrawCircle, 70.0f);
    this->flipState = TEKTITE_INITIAL;
    thisx->colChkInfo.damageTable = sDamageTable;
    this->actionVar1 = 0;
    this->bodyBreak.val = BODYBREAK_STATUS_FINISHED;
    thisx->focus.pos = thisx->world.pos;
    thisx->focus.pos.y += 20.0f;
    thisx->colChkInfo.health = 2;
    thisx->colChkInfo.mass = MASS_HEAVY;
    Collider_InitJntSph(globalCtx, &this->collider);
    Collider_SetJntSph(globalCtx, &this->collider, thisx, &sJntSphInit, &this->colliderItem);
    this->unk_2DC = 0x1D;
    if (this->actor.params == TEKTITE_BLUE) {
        this->unk_2DC |= 0x40; // Don't use the actor engine's ripple spawning code
        thisx->colChkInfo.health = 4;
        thisx->naviEnemyId += 1;
    }
    EnTite_SetupIdle(this);
}

void EnTite_Destroy(Actor* thisx, GlobalContext* globalCtx) {
    EnTite* this = THIS;
    EnEncount1* spawner;

    if (thisx->parent != NULL) {
        spawner = (EnEncount1*)thisx->parent;
        if (spawner->curNumSpawn > 0) {
            spawner->curNumSpawn--;
        }
        osSyncPrintf("\n\n");
        // "Number of simultaneous occourances"
        osSyncPrintf(VT_FGCOL(GREEN) "☆☆☆☆☆ 同時発生数 ☆☆☆☆☆%d\n" VT_RST, spawner->curNumSpawn);
        osSyncPrintf("\n\n");
    }
    Collider_DestroyJntSph(globalCtx, &this->collider);
}

void EnTite_SetupIdle(EnTite* this) {
    Animation_MorphToLoop(&this->skelAnime, &D_060012E4, 4.0f);
    this->action = TEKTITE_IDLE;
    this->vIdleTimer = Rand_S16Offset(15, 30);
    this->actor.speedXZ = 0.0f;
    EnTite_SetupAction(this, EnTite_Idle);
}

void EnTite_Idle(EnTite* this, GlobalContext* globalCtx) {
    SkelAnime_Update(&this->skelAnime);
    Math_SmoothStepToF(&this->actor.speedXZ, 0.0f, 1.0f, 0.5f, 0.0f);
    if (this->actor.params == TEKTITE_BLUE) {
        if (this->actor.bgCheckFlags & 0x20) {
            // Float on water surface
            this->actor.gravity = 0.0f;
            Math_SmoothStepToF(&this->actor.velocity.y, 0.0f, 1.0f, 2.0f, 0.0f);
            Math_SmoothStepToF(&this->actor.world.pos.y, this->actor.world.pos.y + this->actor.yDistToWater, 1.0f, 2.0f,
                               0.0f);
        } else {
            this->actor.gravity = -1.0f;
        }
    }
    if ((this->actor.bgCheckFlags & 3) && (this->actor.velocity.y <= 0.0f)) {
        this->actor.velocity.y = 0.0f;
    }
    if (this->vIdleTimer > 0) {
        this->vIdleTimer--;
    } else if ((this->actor.xzDistToPlayer < 300.0f) && (this->actor.yDistToPlayer <= 80.0f)) {
        EnTite_SetupTurnTowardPlayer(this);
    }
}

void EnTite_SetupAttack(EnTite* this) {

    Animation_PlayOnce(&this->skelAnime, &D_0600083C);
    this->action = TEKTITE_ATTACK;
    this->vAttackState = TEKTITE_BEGIN_LUNGE;
    this->vQueuedJumps = Rand_S16Offset(1, 3);
    this->actor.speedXZ = 0.0f;
    this->actor.velocity.y = 0.0f;
    this->actor.world.rot.y = this->actor.shape.rot.y;
    EnTite_SetupAction(this, EnTite_Attack);
}

void EnTite_Attack(EnTite* this, GlobalContext* globalCtx) {
    s16 angleToPlayer;
    s32 attackState;
    Vec3f ripplePos;

    if (SkelAnime_Update(&this->skelAnime) != 0) {
        attackState = this->vAttackState; // for deciding whether to change animation
        switch (this->vAttackState) {
            case TEKTITE_BEGIN_LUNGE:
                // Snap to ground or water, then lunge into the air with some initial speed
                this->vAttackState = TEKTITE_MID_LUNGE;
                if ((this->actor.params != TEKTITE_BLUE) || !(this->actor.bgCheckFlags & 0x20)) {
                    if (this->actor.floorHeight > BGCHECK_Y_MIN) {
                        this->actor.world.pos.y = this->actor.floorHeight;
                    }
                    Audio_PlayActorSound2(&this->actor, NA_SE_EN_STAL_JUMP);
                } else {
                    this->actor.world.pos.y += this->actor.yDistToWater;
                    Audio_PlayActorSound2(&this->actor, NA_SE_EN_TEKU_JUMP_WATER);
                }
                this->actor.velocity.y = 8.0f;
                this->actor.gravity = -1.0f;
                this->actor.speedXZ = 4.0f;
                break;
            case TEKTITE_MID_LUNGE:
                // Continue trajectory until tektite has negative velocity and has landed on ground/water surface
                // Snap to ground/water surface, or if falling fast dip into the water and slow fall speed
                this->actor.flags |= 0x1000000;
                if ((this->actor.bgCheckFlags & 3) ||
                    ((this->actor.params == TEKTITE_BLUE) && (this->actor.bgCheckFlags & 0x20))) {
                    if (this->actor.velocity.y <= 0.0f) {
                        this->vAttackState = TEKTITE_LANDED;
                        if ((this->actor.params != TEKTITE_BLUE) || !(this->actor.bgCheckFlags & 0x20)) {
                            if (BGCHECK_Y_MIN < this->actor.floorHeight) {
                                this->actor.world.pos.y = this->actor.floorHeight;
                            }
                            this->actor.velocity.y = 0.0f;
                            this->actor.speedXZ = 0.0f;
                        } else {
                            this->actor.gravity = 0.0f;
                            if (this->actor.velocity.y < -8.0f) {
                                ripplePos = this->actor.world.pos;
                                ripplePos.y += this->actor.yDistToWater;
                                this->vAttackState++; // TEKTITE_SUBMERGED
                                this->actor.velocity.y *= 0.75f;
                                attackState = this->vAttackState;
                                EffectSsGRipple_Spawn(globalCtx, &ripplePos, 0, 500, 0);
                            } else {
                                this->actor.velocity.y = 0.0f;
                                this->actor.speedXZ = 0.0f;
                            }
                        }
                        this->actor.world.rot.y = this->actor.shape.rot.y;
                    }
                }
                break;
            case TEKTITE_LANDED:
                // Get ready to begin another lunge if more lunges are queued, otherwise start turning
                if (this->vQueuedJumps != 0) {
                    this->vQueuedJumps--;
                    this->vAttackState = TEKTITE_BEGIN_LUNGE;
                    this->collider.base.atFlags &= ~AT_HIT;
                } else {
                    EnTite_SetupTurnTowardPlayer(this);
                }
                break;
            case TEKTITE_SUBMERGED:
                // Check if floated to surface
                if (this->actor.yDistToWater == 0.0f) {
                    this->vAttackState = TEKTITE_LANDED;
                    attackState = this->vAttackState;
                }
                break;
        }
        // If switching attack state, change animation (unless tektite is switching between submerged and landed)
        if (attackState != this->vAttackState) {
            Animation_PlayOnce(&this->skelAnime, D_80B1B634[this->vAttackState]);
        }
    }

    switch (this->vAttackState) {
        case TEKTITE_BEGIN_LUNGE:
            // Slightly turn to player and switch to turning/idling action if the player is too far
            Math_SmoothStepToS(&this->actor.world.rot.y, this->actor.yawTowardsPlayer, 1, 1000, 0);
            this->actor.shape.rot.y = this->actor.world.rot.y;
            angleToPlayer = this->actor.yawTowardsPlayer - this->actor.shape.rot.y;
            if ((this->actor.xzDistToPlayer > 300.0f) && (this->actor.yDistToPlayer > 80.0f)) {
                EnTite_SetupIdle(this);
            } else if (ABS(angleToPlayer) >= 9000) {
                EnTite_SetupTurnTowardPlayer(this);
            }
            break;
        case TEKTITE_MID_LUNGE:
            // Generate sparkles at feet upon landing, set jumping animation and hurtbox and check if hit player
            if (this->actor.velocity.y >= 5.0f) {
                if (this->actor.bgCheckFlags & 1) {
                    func_800355B8(globalCtx, &this->frontLeftFootPos);
                    func_800355B8(globalCtx, &this->frontRightFootPos);
                    func_800355B8(globalCtx, &this->backRightFootPos);
                    func_800355B8(globalCtx, &this->backLeftFootPos);
                }
            }
            if (!(this->collider.base.atFlags & AT_HIT) && (this->actor.flags & 0x40)) {
                CollisionCheck_SetAT(globalCtx, &globalCtx->colChkCtx, &this->collider.base);
            } else {
                Player* player = PLAYER;
                this->collider.base.atFlags &= ~AT_HIT;
                Animation_MorphToLoop(&this->skelAnime, &D_060012E4, 4.0f);
                this->actor.speedXZ = -6.0f;
                this->actor.world.rot.y = this->actor.yawTowardsPlayer;
                if (&player->actor == this->collider.base.at) {
                    if (!(this->collider.base.atFlags & AT_BOUNCED)) {
                        Audio_PlayActorSound2(&player->actor, NA_SE_PL_BODY_HIT);
                    }
                }
                EnTite_SetupAction(this, EnTite_Recoil);
            }
            break;
        case TEKTITE_LANDED:
            // Slightly turn to player
            Math_SmoothStepToS(&this->actor.world.rot.y, this->actor.yawTowardsPlayer, 1, 1500, 0);
            break;
        case TEKTITE_SUBMERGED:
            // Float up to water surface
            Math_SmoothStepToF(&this->actor.velocity.y, 0.0f, 1.0f, 2.0f, 0.0f);
            Math_SmoothStepToF(&this->actor.speedXZ, 0.0f, 1.0f, 0.5f, 0.0f);
            Math_SmoothStepToF(&this->actor.world.pos.y, this->actor.world.pos.y + this->actor.yDistToWater, 1.0f, 2.0f,
                               0.0f);
            break;
    }
    // Create ripples on water surface where tektite feet landed
    if (this->actor.bgCheckFlags & 2) {
        if (!(this->actor.bgCheckFlags & 0x20)) {
            func_80033480(globalCtx, &this->frontLeftFootPos, 1.0f, 2, 80, 15, 1);
            func_80033480(globalCtx, &this->frontRightFootPos, 1.0f, 2, 80, 15, 1);
            func_80033480(globalCtx, &this->backRightFootPos, 1.0f, 2, 80, 15, 1);
            func_80033480(globalCtx, &this->backLeftFootPos, 1.0f, 2, 80, 15, 1);
        }
    }
    // if landed, kill XY speed and play appropriate sounds
    if (this->actor.params == TEKTITE_BLUE) {
        if (this->actor.bgCheckFlags & 0x40) {
            this->actor.speedXZ = 0.0f;
            if (this->vAttackState == TEKTITE_SUBMERGED) {
                Audio_PlayActorSound2(&this->actor, NA_SE_EN_TEKU_LAND_WATER);
            } else {
                Audio_PlayActorSound2(&this->actor, NA_SE_EN_TEKU_LAND_WATER2);
            }
            this->actor.bgCheckFlags &= ~0x40;
        } else if (this->actor.bgCheckFlags & 2) {
            Audio_PlayActorSound2(&this->actor, NA_SE_EN_DODO_M_GND);
        }
    } else if (this->actor.bgCheckFlags & 2) {
        this->actor.speedXZ = 0.0f;
        Audio_PlayActorSound2(&this->actor, NA_SE_EN_DODO_M_GND);
    }
}

void EnTite_SetupTurnTowardPlayer(EnTite* this) {
    Animation_PlayLoop(&this->skelAnime, &D_06000A14);
    this->action = TEKTITE_TURN_TOWARD_PLAYER;
    if ((this->actor.bgCheckFlags & 3) || ((this->actor.params == TEKTITE_BLUE) && (this->actor.bgCheckFlags & 0x20))) {
        if (this->actor.velocity.y <= 0.0f) {
            this->actor.gravity = 0.0f;
            this->actor.velocity.y = 0.0f;
            this->actor.speedXZ = 0.0f;
        }
    }
    EnTite_SetupAction(this, EnTite_TurnTowardPlayer);
}

void EnTite_TurnTowardPlayer(EnTite* this, GlobalContext* globalCtx) {
    s16 angleToPlayer;
    s16 turnVelocity;

    if (((this->actor.bgCheckFlags & 3) ||
         ((this->actor.params == TEKTITE_BLUE) && (this->actor.bgCheckFlags & 0x20))) &&
        (this->actor.velocity.y <= 0.0f)) {
        this->actor.gravity = 0.0f;
        this->actor.velocity.y = 0.0f;
        this->actor.speedXZ = 0.0f;
    }
    // Calculate turn velocity and animation speed based on angle to player
    if ((this->actor.params == TEKTITE_BLUE) && (this->actor.bgCheckFlags & 0x20)) {
        this->actor.world.pos.y += this->actor.yDistToWater;
    }
    angleToPlayer = Actor_WorldYawTowardActor(&this->actor, &PLAYER->actor) - this->actor.world.rot.y;
    if (angleToPlayer > 0) {
        turnVelocity = (angleToPlayer / 42.0f) + 10.0f;
        this->actor.world.rot.y += (turnVelocity * 2);
    } else {
        turnVelocity = (angleToPlayer / 42.0f) - 10.0f;
        this->actor.world.rot.y += (turnVelocity * 2);
    }
    if (angleToPlayer > 0) {
        this->skelAnime.playSpeed = turnVelocity * 0.01f;
    } else {
        this->skelAnime.playSpeed = turnVelocity * 0.01f;
    }

    /**
     * Play sounds once every animation cycle
     */
    SkelAnime_Update(&this->skelAnime);
    if (((s16)this->skelAnime.curFrame & 7) == 0) {
        if ((this->actor.params == TEKTITE_BLUE) && (this->actor.bgCheckFlags & 0x20)) {
            Audio_PlayActorSound2(&this->actor, NA_SE_EN_TEKU_WALK_WATER);
        } else {
            Audio_PlayActorSound2(&this->actor, NA_SE_EN_TEKU_WALK);
        }
    }

    // Idle if player is far enough away from the tektite, move or attack if almost facing player
    this->actor.shape.rot.y = this->actor.world.rot.y;
    if ((this->actor.xzDistToPlayer > 300.0f) && (this->actor.yDistToPlayer > 80.0f)) {
        EnTite_SetupIdle(this);
<<<<<<< HEAD
    } else if (Actor_YawInRangeWithPlayer(&this->actor, 3640)) {
=======
    } else if (Actor_IsFacingPlayer(&this->actor, 3640)) {
>>>>>>> e632b9a1
        if ((this->actor.xzDistToPlayer <= 180.0f) && (this->actor.yDistToPlayer <= 80.0f)) {
            EnTite_SetupAttack(this);
        } else {
            EnTite_SetupMoveTowardPlayer(this);
        }
    }
}

void EnTite_SetupMoveTowardPlayer(EnTite* this) {
    Animation_PlayLoop(&this->skelAnime, &D_06000C70);
    this->action = TEKTITE_MOVE_TOWARD_PLAYER;
    this->actor.velocity.y = 10.0f;
    this->actor.gravity = -1.0f;
    this->actor.speedXZ = 4.0f;
    this->vQueuedJumps = Rand_S16Offset(1, 3);
    if ((this->actor.params == TEKTITE_BLUE) && (this->actor.bgCheckFlags & 0x20)) {
        Audio_PlayActorSound2(&this->actor, NA_SE_EN_TEKU_JUMP_WATER);
    } else {
        Audio_PlayActorSound2(&this->actor, NA_SE_EN_STAL_JUMP);
    }
    EnTite_SetupAction(this, EnTite_MoveTowardPlayer);
}

/**
 *  Jumping toward player as a method of travel (different from attacking, has no hitbox)
 */
void EnTite_MoveTowardPlayer(EnTite* this, GlobalContext* globalCtx) {
    Math_SmoothStepToF(&this->actor.speedXZ, 0.0f, 0.1f, 1.0f, 0.0f);
    SkelAnime_Update(&this->skelAnime);

    if (this->actor.bgCheckFlags & 0x42) {
        if (!(this->actor.bgCheckFlags & 0x40)) {
            func_80033480(globalCtx, &this->frontLeftFootPos, 1.0f, 2, 80, 15, 1);
            func_80033480(globalCtx, &this->frontRightFootPos, 1.0f, 2, 80, 15, 1);
            func_80033480(globalCtx, &this->backRightFootPos, 1.0f, 2, 80, 15, 1);
            func_80033480(globalCtx, &this->backLeftFootPos, 1.0f, 2, 80, 15, 1);
            Audio_PlayActorSound2(&this->actor, NA_SE_EN_DODO_M_GND);
        } else {
            Audio_PlayActorSound2(&this->actor, NA_SE_EN_TEKU_LAND_WATER);
        }
    }

    if ((this->actor.bgCheckFlags & 2) || ((this->actor.params == TEKTITE_BLUE) && (this->actor.bgCheckFlags & 0x40))) {
        if (this->vQueuedJumps != 0) {
            this->vQueuedJumps--;
        } else {
            EnTite_SetupIdle(this);
        }
    }

    if (((this->actor.bgCheckFlags & 3) || (this->actor.params == TEKTITE_BLUE && (this->actor.bgCheckFlags & 0x60))) &&
        (this->actor.velocity.y <= 0.0f)) {
        // slightly turn toward player upon landing and snap to ground or water.
        this->actor.speedXZ = 0.0f;
        Math_SmoothStepToS(&this->actor.shape.rot.y, this->actor.yawTowardsPlayer, 1, 4000, 0);
        this->actor.world.rot.y = this->actor.shape.rot.y;
        if ((this->actor.params != TEKTITE_BLUE) || !(this->actor.bgCheckFlags & 0x20)) {
            if (this->actor.floorHeight > BGCHECK_Y_MIN) {
                this->actor.world.pos.y = this->actor.floorHeight;
            }
        } else if (this->actor.bgCheckFlags & 0x40) {
            Vec3f ripplePos = this->actor.world.pos;
            this->actor.bgCheckFlags &= ~0x40;
            ripplePos.y += this->actor.yDistToWater;
            this->actor.gravity = 0.0f;
            this->actor.velocity.y *= 0.75f;
            EffectSsGRipple_Spawn(globalCtx, &ripplePos, 0, 500, 0);
            return;
        } else {
            // If submerged, float to surface
            Math_SmoothStepToF(&this->actor.velocity.y, 0.0f, 1.0f, 2.0f, 0.0f);
            Math_SmoothStepToF(&this->actor.world.pos.y, this->actor.world.pos.y + this->actor.yDistToWater, 1.0f, 2.0f,
                               0.0f);
            if (this->actor.yDistToWater != 0.0f) {
                // Do not change state until tekite has floated to surface
                return;
            }
        }

        // Idle or turn if player is too far away, otherwise keep jumping
        if (((this->actor.xzDistToPlayer > 300.0f) && (this->actor.yDistToPlayer > 80.0f))) {
            EnTite_SetupIdle(this);
        } else if (((this->actor.xzDistToPlayer <= 180.0f)) && ((this->actor.yDistToPlayer <= 80.0f))) {
            if (this->vQueuedJumps <= 0) {
                EnTite_SetupTurnTowardPlayer(this);
            } else {
                this->actor.velocity.y = 10.0f;
                this->actor.speedXZ = 4.0f;
                this->actor.flags |= 0x1000000;
                this->actor.gravity = -1.0f;
                if ((this->actor.params == TEKTITE_BLUE) && (this->actor.bgCheckFlags & 0x20)) {
                    Audio_PlayActorSound2(&this->actor, NA_SE_EN_TEKU_JUMP_WATER);
                } else {
                    Audio_PlayActorSound2(&this->actor, NA_SE_EN_STAL_JUMP);
                }
            }
        } else {
            this->actor.velocity.y = 10.0f;
            this->actor.speedXZ = 4.0f;
            this->actor.flags |= 0x1000000;
            this->actor.gravity = -1.0f;
            if ((this->actor.params == TEKTITE_BLUE) && (this->actor.bgCheckFlags & 0x20)) {
                Audio_PlayActorSound2(&this->actor, NA_SE_EN_TEKU_JUMP_WATER);
            } else {
                Audio_PlayActorSound2(&this->actor, NA_SE_EN_STAL_JUMP);
            }
        }
        // If in midair:
    } else {
        // Turn slowly toward player
        this->actor.flags |= 0x1000000;
        Math_SmoothStepToS(&this->actor.shape.rot.y, this->actor.yawTowardsPlayer, 1, 1000, 0);
        if (this->actor.velocity.y >= 6.0f) {
            if (this->actor.bgCheckFlags & 1) {
                func_800355B8(globalCtx, &this->frontLeftFootPos);
                func_800355B8(globalCtx, &this->frontRightFootPos);
                func_800355B8(globalCtx, &this->backRightFootPos);
                func_800355B8(globalCtx, &this->backLeftFootPos);
            }
        }
    }
}

void EnTite_SetupRecoil(EnTite* this) {
    this->action = TEKTITE_RECOIL;
    Animation_MorphToLoop(&this->skelAnime, &D_060012E4, 4.0f);
    this->actor.speedXZ = -6.0f;
    this->actor.world.rot.y = this->actor.yawTowardsPlayer;
    this->actor.gravity = -1.0f;
    EnTite_SetupAction(this, EnTite_Recoil);
}

/**
 * After tektite hits or gets hit, recoils backwards and slides a bit upon landing
 */
void EnTite_Recoil(EnTite* this, GlobalContext* globalCtx) {
    s16 angleToPlayer;

    // Snap to ground or water surface upon landing
    Math_SmoothStepToF(&this->actor.speedXZ, 0.0f, 1.0f, 0.5f, 0.0f);
    if (((this->actor.bgCheckFlags & 3) || (this->actor.params == TEKTITE_BLUE && (this->actor.bgCheckFlags & 0x20))) &&
        (this->actor.velocity.y <= 0.0f)) {
        if ((this->actor.params != TEKTITE_BLUE) || !(this->actor.bgCheckFlags & 0x20)) {
            if (this->actor.floorHeight > BGCHECK_Y_MIN) {
                this->actor.world.pos.y = this->actor.floorHeight;
            }
        } else {
            this->actor.velocity.y = 0.0f;
            this->actor.gravity = 0.0f;
            this->actor.world.pos.y += this->actor.yDistToWater;
        }
    }

    // play sound and generate ripples
    if (this->actor.bgCheckFlags & 0x42) {
        if (!(this->actor.bgCheckFlags & 0x40)) {
            func_80033480(globalCtx, &this->frontLeftFootPos, 1.0f, 2, 80, 15, 1);
            func_80033480(globalCtx, &this->frontRightFootPos, 1.0f, 2, 80, 15, 1);
            func_80033480(globalCtx, &this->backRightFootPos, 1.0f, 2, 80, 15, 1);
            func_80033480(globalCtx, &this->backLeftFootPos, 1.0f, 2, 80, 15, 1);
            Audio_PlayActorSound2(&this->actor, NA_SE_EN_DODO_M_GND);
        } else {
            this->actor.bgCheckFlags &= ~0x40;
            Audio_PlayActorSound2(&this->actor, NA_SE_EN_TEKU_LAND_WATER2);
        }
    }

    // If player is far away, idle. Otherwise attack or move
    angleToPlayer = (this->actor.yawTowardsPlayer - this->actor.shape.rot.y);
    if ((this->actor.speedXZ == 0.0f) && ((this->actor.bgCheckFlags & 1) || ((this->actor.params == TEKTITE_BLUE) &&
                                                                             (this->actor.bgCheckFlags & 0x20)))) {
        this->actor.world.rot.y = this->actor.shape.rot.y;
        this->collider.base.atFlags &= ~AT_HIT;
        if ((this->actor.xzDistToPlayer > 300.0f) && (this->actor.yDistToPlayer > 80.0f) &&
            (ABS(this->actor.shape.rot.x) < 4000) && (ABS(this->actor.shape.rot.z) < 4000) &&
            ((this->actor.bgCheckFlags & 1) ||
             ((this->actor.params == TEKTITE_BLUE) && (this->actor.bgCheckFlags & 0x20)))) {
            EnTite_SetupIdle(this);
        } else if ((this->actor.xzDistToPlayer < 180.0f) && (this->actor.yDistToPlayer <= 80.0f) &&
                   (ABS(angleToPlayer) <= 6000)) {
            EnTite_SetupAttack(this);
        } else {
            EnTite_SetupMoveTowardPlayer(this);
        }
    }
    SkelAnime_Update(&this->skelAnime);
}

void EnTite_SetupStunned(EnTite* this) {
    Animation_Change(&this->skelAnime, &D_060012E4, 0.0f, 0.0f, (f32)Animation_GetLastFrame(&D_060012E4), ANIMMODE_LOOP,
                     4.0f);
    this->action = TEKTITE_STUNNED;
    this->actor.speedXZ = -6.0f;
    this->actor.world.rot.y = this->actor.yawTowardsPlayer;
    if (this->damageEffect == 0xF) {
        this->spawnIceTimer = 48;
    }
    Audio_PlayActorSound2(&this->actor, NA_SE_EN_GOMA_JR_FREEZE);
    EnTite_SetupAction(this, EnTite_Stunned);
}

/**
 * stunned or frozen
 */
void EnTite_Stunned(EnTite* this, GlobalContext* globalCtx) {
    s16 angleToPlayer;

    Math_SmoothStepToF(&this->actor.speedXZ, 0.0f, 1.0f, 0.5f, 0.0f);
    // Snap to ground or water
    if (((this->actor.bgCheckFlags & 3) ||
         ((this->actor.params == TEKTITE_BLUE) && (this->actor.bgCheckFlags & 0x20))) &&
        (this->actor.velocity.y <= 0.0f)) {
        if (((this->actor.params != TEKTITE_BLUE) || !(this->actor.bgCheckFlags & 0x20))) {
            if (this->actor.floorHeight > BGCHECK_Y_MIN) {
                this->actor.world.pos.y = this->actor.floorHeight;
            }
        } else {
            this->actor.velocity.y = 0.0f;
            this->actor.gravity = 0.0f;
            this->actor.world.pos.y += this->actor.yDistToWater;
        }
    }
    // Play sounds and spawn dirt effects upon landing
    if (this->actor.bgCheckFlags & 0x42) {
        if (!(this->actor.bgCheckFlags & 0x40)) {
            func_80033480(globalCtx, &this->frontLeftFootPos, 1.0f, 2, 80, 15, 1);
            func_80033480(globalCtx, &this->frontRightFootPos, 1.0f, 2, 80, 15, 1);
            func_80033480(globalCtx, &this->backRightFootPos, 1.0f, 2, 80, 15, 1);
            func_80033480(globalCtx, &this->backLeftFootPos, 1.0f, 2, 80, 15, 1);
            Audio_PlayActorSound2(&this->actor, NA_SE_EN_DODO_M_GND);
        } else {
            this->actor.bgCheckFlags &= ~0x40;
            Audio_PlayActorSound2(&this->actor, NA_SE_EN_TEKU_LAND_WATER2);
        }
    }
    // Decide on next action based on health, flip state and player distance
    angleToPlayer = this->actor.yawTowardsPlayer - this->actor.shape.rot.y;
    if (((this->actor.colorFilterTimer == 0) && (this->actor.speedXZ == 0.0f)) &&
        ((this->actor.bgCheckFlags & 1) ||
         ((this->actor.params == TEKTITE_BLUE) && (this->actor.bgCheckFlags & 0x20)))) {
        this->actor.world.rot.y = this->actor.shape.rot.y;
        if (this->actor.colChkInfo.health == 0) {
            EnTite_SetupDeathCry(this);
        } else if (this->flipState == TEKTITE_FLIPPED) {
            EnTite_SetupFlipUpright(this);
        } else if (((this->actor.xzDistToPlayer > 300.0f) && (this->actor.yDistToPlayer > 80.0f) &&
                    (ABS(this->actor.shape.rot.x) < 4000) && (ABS(this->actor.shape.rot.z) < 4000)) &&
                   ((this->actor.bgCheckFlags & 1) ||
                    ((this->actor.params == TEKTITE_BLUE) && (this->actor.bgCheckFlags & 0x20)))) {
            EnTite_SetupIdle(this);
        } else if ((this->actor.xzDistToPlayer < 180.0f) && (this->actor.yDistToPlayer <= 80.0f) &&
                   (ABS(angleToPlayer) <= 6000)) {
            EnTite_SetupAttack(this);
        } else {
            EnTite_SetupMoveTowardPlayer(this);
        }
    }
    SkelAnime_Update(&this->skelAnime);
}

void EnTite_SetupDeathCry(EnTite* this) {
    this->action = TEKTITE_DEATH_CRY;
    this->actor.colorFilterTimer = 0;
    this->actor.speedXZ = 0.0f;
    EnTite_SetupAction(this, EnTite_DeathCry);
}

/**
 * First frame of death. Scream in pain and allocate memory for EnPart data
 */
void EnTite_DeathCry(EnTite* this, GlobalContext* globalCtx) {
    EffectSsDeadSound_SpawnStationary(globalCtx, &this->actor.projectedPos, NA_SE_EN_TEKU_DEAD, true,
                                      DEADSOUND_REPEAT_MODE_OFF, 40);
    this->action = TEKTITE_FALL_APART;
    EnTite_SetupAction(this, EnTite_FallApart);
    BodyBreak_Alloc(&this->bodyBreak, 24, globalCtx);
}

/**
 * Spawn EnPart and drop items
 */
void EnTite_FallApart(EnTite* this, GlobalContext* globalCtx) {
    if (BodyBreak_SpawnParts(&this->actor, &this->bodyBreak, globalCtx, this->actor.params + 0xB)) {
        if (this->actor.params == TEKTITE_BLUE) {
            Item_DropCollectibleRandom(globalCtx, &this->actor, &this->actor.world.pos, 0xE0);
        } else {
            Item_DropCollectibleRandom(globalCtx, &this->actor, &this->actor.world.pos, 0x40);
        }
        Actor_Kill(&this->actor);
    }
}

void EnTite_SetupFlipOnBack(EnTite* this) {

    Animation_PlayLoopSetSpeed(&this->skelAnime, &D_06000A14, 1.5f);
    Audio_PlayActorSound2(&this->actor, NA_SE_EN_TEKU_REVERSE);
    this->flipState = TEKTITE_FLIPPED;
    this->vOnBackTimer = 500;
    this->actor.speedXZ = 0.0f;
    this->actor.gravity = -1.0f;
    this->vLegTwitchTimer = (Rand_ZeroOne() * 50.0f);
    this->actor.velocity.y = 11.0f;
    EnTite_SetupAction(this, EnTite_FlipOnBack);
}

/**
 * During the flip animation and also while idling on back
 */
void EnTite_FlipOnBack(EnTite* this, GlobalContext* globalCtx) {
    Math_SmoothStepToS(&this->actor.shape.rot.z, 0x7FFF, 1, 4000, 0);
    // randomly reset the leg wiggling animation whenever timer reaches 0 to give illusion of twitching legs
    this->vLegTwitchTimer--;
    if (this->vLegTwitchTimer == 0) {
        this->vLegTwitchTimer = Rand_ZeroOne() * 30.0f;
        this->skelAnime.curFrame = Rand_ZeroOne() * 5.0f;
    }
    SkelAnime_Update(&this->skelAnime);
    if (this->actor.bgCheckFlags & 3) {
        // Upon landing, spawn dust and make noise
        if (this->actor.bgCheckFlags & 2) {
            Actor_SpawnFloorDust(globalCtx, &this->actor, &this->actor.world.pos, 20.0f, 0xB, 4.0f, 0, 0, 0);
            Audio_PlayActorSound2(&this->actor, NA_SE_EN_DODO_M_GND);
        }
        this->vOnBackTimer--;
        if (this->vOnBackTimer == 0) {
            EnTite_SetupFlipUpright(this);
        }
    } else {
        // Gradually increase y offset during flip so that the actor position is at tektite's back instead of feet
        if (this->actor.shape.yOffset < 2800.0f) {
            this->actor.shape.yOffset += 400.0f;
        }
    }
}

void EnTite_SetupFlipUpright(EnTite* this) {
    this->flipState = TEKTITE_UNFLIPPED;
    this->actionVar1 = 1000; // value unused here and overwritten in SetupIdle
    //! @bug flying tektite: water sets gravity to 0 so y velocity will never decrease from 13
    this->actor.velocity.y = 13.0f;
    Audio_PlayActorSound2(&this->actor, NA_SE_EN_TEKU_REVERSE);
    EnTite_SetupAction(this, EnTite_FlipUpright);
}

void EnTite_FlipUpright(EnTite* this, GlobalContext* globalCtx) {
    Math_SmoothStepToS(&this->actor.shape.rot.z, 0, 1, 0xFA0, 0);
    SkelAnime_Update(&this->skelAnime);
    //! @bug flying tektite: the following condition is never met and tektite stays stuck in this action forever
    if (this->actor.bgCheckFlags & 2) {
        func_80033480(globalCtx, &this->frontLeftFootPos, 1.0f, 2, 80, 15, 1);
        func_80033480(globalCtx, &this->frontRightFootPos, 1.0f, 2, 80, 15, 1);
        func_80033480(globalCtx, &this->backRightFootPos, 1.0f, 2, 80, 15, 1);
        func_80033480(globalCtx, &this->backLeftFootPos, 1.0f, 2, 80, 15, 1);
        this->actor.shape.yOffset = 0.0f;
        this->actor.world.pos.y = this->actor.floorHeight;
        Audio_PlayActorSound2(&this->actor, NA_SE_EN_DODO_M_GND);
        EnTite_SetupIdle(this);
    }
}

void EnTite_CheckDamage(Actor* thisx, GlobalContext* globalCtx) {
    EnTite* this = THIS;

    if ((this->collider.base.acFlags & AC_HIT) && (this->action >= TEKTITE_IDLE)) {
        this->collider.base.acFlags &= ~AC_HIT;
        if (thisx->colChkInfo.damageEffect != 0xE) { // Immune to fire magic
            this->damageEffect = thisx->colChkInfo.damageEffect;
            Actor_SetDropFlag(thisx, &this->collider.elements[0].info, 0);
            // Stun if Tektite hit by nut, boomerang, hookshot, ice arrow or ice magic
            if ((thisx->colChkInfo.damageEffect == 1) || (thisx->colChkInfo.damageEffect == 0xF)) {
                if (this->action != TEKTITE_STUNNED) {
                    Actor_SetColorFilter(thisx, 0, 0x78, 0, 0x50);
                    Actor_ApplyDamage(thisx);
                    EnTite_SetupStunned(this);
                }
                // Otherwise apply damage and handle death where necessary
            } else {
                if ((thisx->colorFilterTimer == 0) || ((thisx->colorFilterParams & 0x4000) == 0)) {
                    Actor_SetColorFilter(thisx, 0x4000, 0xFF, 0, 8);
                    Actor_ApplyDamage(thisx);
                }
                if (thisx->colChkInfo.health == 0) {
                    EnTite_SetupDeathCry(this);
                } else {
                    // Flip tektite back up if it's on its back
                    Audio_PlayActorSound2(thisx, NA_SE_EN_TEKU_DAMAGE);
                    if (this->flipState != TEKTITE_FLIPPED) {
                        EnTite_SetupRecoil(this);
                    } else {
                        EnTite_SetupFlipUpright(this);
                    }
                }
            }
        }
        // If hammer has recently hit the floor and player is close to tektite, flip over
    } else if ((thisx->colChkInfo.health != 0) && (globalCtx->actorCtx.unk_02 != 0) &&
               (thisx->xzDistToPlayer <= 400.0f) && (thisx->bgCheckFlags & 1)) {
        if (this->flipState == TEKTITE_FLIPPED) {
            EnTite_SetupFlipUpright(this);
        } else if ((this->action >= TEKTITE_IDLE) || (this->action >= TEKTITE_IDLE)) {
            if (1) {}
            EnTite_SetupFlipOnBack(this);
        }
    }
}

void EnTite_Update(Actor* thisx, GlobalContext* globalCtx) {
    EnTite* this = THIS;
    char pad[0x4];
    CollisionPoly* floorPoly;
    WaterBox* waterBox;
    f32 waterSurfaceY;

    EnTite_CheckDamage(thisx, globalCtx);
    // Stay still if hit by immunity damage type this frame
    if (thisx->colChkInfo.damageEffect != 0xE) {
        this->actionFunc(this, globalCtx);
        Actor_MoveForward(thisx);
        Actor_UpdateBgCheckInfo(globalCtx, thisx, 25.0f, 40.0f, 20.0f, this->unk_2DC);
        // If on water, snap feet to surface and spawn ripples
        if ((this->actor.params == TEKTITE_BLUE) && (thisx->bgCheckFlags & 0x20)) {
            floorPoly = thisx->floorPoly;
            if ((((globalCtx->gameplayFrames % 8) == 0) || (thisx->velocity.y < 0.0f)) &&
                (WaterBox_GetSurfaceImpl(globalCtx, &globalCtx->colCtx, this->backRightFootPos.x,
                                         this->backRightFootPos.z, &waterSurfaceY, &waterBox)) &&
                (this->backRightFootPos.y <= waterSurfaceY)) {
                this->backRightFootPos.y = waterSurfaceY;
                EffectSsGRipple_Spawn(globalCtx, &this->backRightFootPos, 0, 220, 0);
            }
            if (((((globalCtx->gameplayFrames + 2) % 8) == 0) || (thisx->velocity.y < 0.0f)) &&
                (WaterBox_GetSurfaceImpl(globalCtx, &globalCtx->colCtx, this->backLeftFootPos.x,
                                         this->backLeftFootPos.z, &waterSurfaceY, &waterBox)) &&
                (this->backLeftFootPos.y <= waterSurfaceY)) {
                this->backLeftFootPos.y = waterSurfaceY;
                EffectSsGRipple_Spawn(globalCtx, &this->backLeftFootPos, 0, 220, 0);
            }
            if (((((globalCtx->gameplayFrames + 4) % 8) == 0) || (thisx->velocity.y < 0.0f)) &&
                (WaterBox_GetSurfaceImpl(globalCtx, &globalCtx->colCtx, this->frontLeftFootPos.x,
                                         this->frontLeftFootPos.z, &waterSurfaceY, &waterBox)) &&
                (this->frontLeftFootPos.y <= waterSurfaceY)) {
                this->frontLeftFootPos.y = waterSurfaceY;
                EffectSsGRipple_Spawn(globalCtx, &this->frontLeftFootPos, 0, 220, 0);
            }
            if (((((globalCtx->gameplayFrames + 1) % 8) == 0) || (thisx->velocity.y < 0.0f)) &&
                (WaterBox_GetSurfaceImpl(globalCtx, &globalCtx->colCtx, this->frontRightFootPos.x,
                                         this->frontRightFootPos.z, &waterSurfaceY, &waterBox)) &&
                (this->frontRightFootPos.y <= waterSurfaceY)) {
                this->frontRightFootPos.y = waterSurfaceY;
                EffectSsGRipple_Spawn(globalCtx, &this->frontRightFootPos, 0, 220, 0);
            }
            thisx->floorPoly = floorPoly;
        }

        // If on ground and currently flipped over, set tektite to be fully upside-down
        if (thisx->bgCheckFlags & 3) {
            func_800359B8(thisx, thisx->shape.rot.y, &thisx->shape.rot);
            if (this->flipState >= TEKTITE_FLIPPED) {
                thisx->shape.rot.z += 0x7FFF;
            }
            // Otherwise ensure the tektite is rotating back upright
        } else {
            Math_SmoothStepToS(&thisx->shape.rot.x, 0, 1, 1000, 0);
            if (this->flipState <= TEKTITE_UNFLIPPED) {
                Math_SmoothStepToS(&thisx->shape.rot.z, 0, 1, 1000, 0);
                if (thisx->shape.yOffset > 0) {
                    thisx->shape.yOffset -= 400.0f;
                }
            }
        }
    }
    thisx->focus.pos = thisx->world.pos;
    thisx->focus.pos.y += 20.0f;

    CollisionCheck_SetAC(globalCtx, &globalCtx->colChkCtx, &this->collider.base);
    CollisionCheck_SetOC(globalCtx, &globalCtx->colChkCtx, &this->collider.base);
}

void EnTite_PostLimbDraw(GlobalContext* globalCtx, s32 limbIndex, Gfx** limbDList, Vec3s* rot, void* thisx) {
    EnTite* this = THIS;

    switch (limbIndex) {
        case 8:
            Matrix_MultVec3f(&sFootOffset, &this->backRightFootPos);
            break;
        case 13:
            Matrix_MultVec3f(&sFootOffset, &this->frontRightFootPos);
            break;
        case 18:
            Matrix_MultVec3f(&sFootOffset, &this->backLeftFootPos);
            break;
        case 23:
            Matrix_MultVec3f(&sFootOffset, &this->frontLeftFootPos);
            break;
    }

    BodyBreak_SetInfo(&this->bodyBreak, limbIndex, 0, 24, 24, limbDList, BODYBREAK_OBJECT_DEFAULT);
}

void EnTite_Draw(Actor* thisx, GlobalContext* globalCtx) {
    EnTite* this = THIS;

    OPEN_DISPS(globalCtx->state.gfxCtx, "../z_en_tite.c", 1704);
    func_80093D18(globalCtx->state.gfxCtx);
    Collider_UpdateSpheres(0, &this->collider);
    if (this->actor.params == TEKTITE_BLUE) {
        gSPSegment(POLY_OPA_DISP++, 0x08, SEGMENTED_TO_VIRTUAL(&D_06001300));
        gSPSegment(POLY_OPA_DISP++, 0x09, SEGMENTED_TO_VIRTUAL(&D_06001700));
        gSPSegment(POLY_OPA_DISP++, 0x0A, SEGMENTED_TO_VIRTUAL(&D_06001900));
    } else {
        gSPSegment(POLY_OPA_DISP++, 0x08, SEGMENTED_TO_VIRTUAL(&D_06001B00));
        gSPSegment(POLY_OPA_DISP++, 0x09, SEGMENTED_TO_VIRTUAL(&D_06001F00));
        gSPSegment(POLY_OPA_DISP++, 0x0A, SEGMENTED_TO_VIRTUAL(&D_06002100));
    }
    SkelAnime_DrawOpa(globalCtx, this->skelAnime.skeleton, this->skelAnime.jointTable, NULL, EnTite_PostLimbDraw,
                      thisx);
    CLOSE_DISPS(globalCtx->state.gfxCtx, "../z_en_tite.c", 1735);

    if (this->spawnIceTimer != 0) {
        // Spawn chunks of ice all over the tektite's body
        thisx->colorFilterTimer++;
        this->spawnIceTimer--;
        if ((this->spawnIceTimer & 3) == 0) {
            Vec3f iceChunk;
            s32 idx = this->spawnIceTimer >> 2;
            iceChunk.x = thisx->world.pos.x + sIceChunks[idx].x;
            iceChunk.y = thisx->world.pos.y + sIceChunks[idx].y;
            iceChunk.z = thisx->world.pos.z + sIceChunks[idx].z;
            EffectSsEnIce_SpawnFlyingVec3f(globalCtx, &this->actor, &iceChunk, 150, 150, 150, 250, 235, 245, 255, 1.0f);
        }
    }
}<|MERGE_RESOLUTION|>--- conflicted
+++ resolved
@@ -493,11 +493,7 @@
     this->actor.shape.rot.y = this->actor.world.rot.y;
     if ((this->actor.xzDistToPlayer > 300.0f) && (this->actor.yDistToPlayer > 80.0f)) {
         EnTite_SetupIdle(this);
-<<<<<<< HEAD
-    } else if (Actor_YawInRangeWithPlayer(&this->actor, 3640)) {
-=======
     } else if (Actor_IsFacingPlayer(&this->actor, 3640)) {
->>>>>>> e632b9a1
         if ((this->actor.xzDistToPlayer <= 180.0f) && (this->actor.yDistToPlayer <= 80.0f)) {
             EnTite_SetupAttack(this);
         } else {
