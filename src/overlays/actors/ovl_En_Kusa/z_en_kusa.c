/*
 * File: z_en_kusa.c
 * Overlay: ovl_en_kusa
 * Description: Bush
 */

#include "z_en_kusa.h"
#include "overlays/effects/ovl_Effect_Ss_Kakera/z_eff_ss_kakera.h"
#include "vt.h"

#define FLAGS 0x00800010

#define THIS ((EnKusa*)thisx)

void EnKusa_Init(Actor* thisx, GlobalContext* globalCtx);
void EnKusa_Destroy(Actor* thisx, GlobalContext* globalCtx);
void EnKusa_Update(Actor* thisx, GlobalContext* globalCtx);
void EnKusa_Draw(Actor* thisx, GlobalContext* globalCtx);

void EnKusa_SetupLiftedUp(EnKusa* this);
void func_80A9B7EC(EnKusa* this);
void func_80A9B89C(EnKusa* this);
void func_80A9BBB0(EnKusa* this);
void func_80A9BEAC(EnKusa* this);
void func_80A9BF3C(EnKusa* this);
void func_80A9C00C(EnKusa* this);

void func_80A9BC1C(EnKusa* this, GlobalContext* globalCtx);
void func_80A9B810(EnKusa* this, GlobalContext* globalCtx);
void func_80A9B8D8(EnKusa* this, GlobalContext* globalCtx);
void EnKusa_LiftedUp(EnKusa* this, GlobalContext* globalCtx);
void func_80A9BEFC(EnKusa* this, GlobalContext* globalCtx);
void func_80A9BF30(EnKusa* this, GlobalContext* globalCtx);
void func_80A9BFA8(EnKusa* this, GlobalContext* globalCtx);
void func_80A9C068(EnKusa* this, GlobalContext* globalCtx);

s16 D_80A9C1D0 = 0;
s16 D_80A9C1D4 = 0;
s16 D_80A9C1D8 = 0;
s16 D_80A9C1DC = 0;

const ActorInit En_Kusa_InitVars = {
    ACTOR_EN_KUSA,
    ACTORCAT_PROP,
    FLAGS,
    OBJECT_GAMEPLAY_KEEP,
    sizeof(EnKusa),
    (ActorFunc)EnKusa_Init,
    (ActorFunc)EnKusa_Destroy,
    (ActorFunc)EnKusa_Update,
    NULL,
};

static s16 sObjectIds[] = { OBJECT_GAMEPLAY_FIELD_KEEP, OBJECT_KUSA, OBJECT_KUSA };

static ColliderCylinderInit sCylinderInit = {
    {
        COLTYPE_NONE,
        AT_NONE,
        AC_ON | AC_TYPE_PLAYER,
        OC1_ON | OC1_TYPE_PLAYER | OC1_TYPE_2,
        OC2_TYPE_2,
        COLSHAPE_CYLINDER,
    },
    {
        ELEMTYPE_UNK0,
        { 0x00000000, 0x00, 0x00 },
        { 0x4FC00758, 0x00, 0x00 },
        TOUCH_NONE,
        BUMP_ON,
        OCELEM_ON,
    },
    { 12, 44, 0, { 0, 0, 0 } },
};

static CollisionCheckInfoInit sColChkInfoInit = { 0, 12, 30, MASS_IMMOVABLE };

static Vec3f D_80A9C23C[] = {
    { 0.0f, 0.7071f, 0.7071f },
    { 0.7071f, 0.7071f, 0.0f },
    { 0.0f, 0.7071f, -0.7071f },
    { -0.7071f, 0.7071f, 0.0f },
};

s16 D_80A9C26C[] = { 108, 102, 96, 84, 66, 55, 42, 38 };

static InitChainEntry sInitChain[] = {
    ICHAIN_VEC3F_DIV1000(scale, 400, ICHAIN_CONTINUE),         ICHAIN_F32_DIV1000(gravity, -3200, ICHAIN_CONTINUE),
    ICHAIN_F32_DIV1000(minVelocityY, -17000, ICHAIN_CONTINUE), ICHAIN_F32(uncullZoneForward, 1200, ICHAIN_CONTINUE),
    ICHAIN_F32(uncullZoneScale, 100, ICHAIN_CONTINUE),         ICHAIN_F32(uncullZoneDownward, 120, ICHAIN_STOP),
};

extern Gfx D_060002E0[];
extern Gfx D_040355E0[]; // bush fragments 1
extern Gfx D_040356A0[]; // bush fragments 2

void EnKusa_SetupAction(EnKusa* this, EnKusaActionFunc actionFunc) {
    this->timer = 0;
    this->actionFunc = actionFunc;
}

s32 EnKusa_SnapToFloor(EnKusa* this, GlobalContext* globalCtx, f32 yOffset) {
    s32 pad;
    CollisionPoly* poly;
    Vec3f pos;
    s32 bgId;
    f32 floorY;

    pos.x = this->actor.world.pos.x;
    pos.y = this->actor.world.pos.y + 30.0f;
    pos.z = this->actor.world.pos.z;

    floorY = BgCheck_EntityRaycastFloor4(&globalCtx->colCtx, &poly, &bgId, &this->actor, &pos);

    if (floorY > BGCHECK_Y_MIN) {
        this->actor.world.pos.y = floorY + yOffset;
        Math_Vec3f_Copy(&this->actor.home.pos, &this->actor.world.pos);
        return true;
    } else {
        osSyncPrintf(VT_COL(YELLOW, BLACK));
        // Translation: Failure attaching to ground
        osSyncPrintf("地面に付着失敗(%s %d)\n", "../z_en_kusa.c", 323);
        osSyncPrintf(VT_RST);
        return false;
    }
}

void EnKusa_DropCollectible(EnKusa* this, GlobalContext* globalCtx) {
    s16 dropParams;

    switch (this->actor.params & 3) {
        case 0:
        case 2:
            dropParams = (this->actor.params >> 8) & 0xF;

            if (dropParams >= 0xD) {
                dropParams = 0;
            }
            Item_DropCollectibleRandom(globalCtx, NULL, &this->actor.world.pos, dropParams << 4);
            break;
        case 1:
            if (Rand_ZeroOne() < 0.5f) {
                Item_DropCollectible(globalCtx, &this->actor.world.pos, ITEM00_SEEDS);
            } else {
                Item_DropCollectible(globalCtx, &this->actor.world.pos, ITEM00_HEART);
            }
            break;
    }
}

void EnKusa_Fall(EnKusa* this) {
    this->actor.velocity.y += this->actor.gravity;

    if (this->actor.velocity.y < this->actor.minVelocityY) {
        this->actor.velocity.y = this->actor.minVelocityY;
    }
}

void func_80A9B174(Vec3f* vec, f32 arg1) {
    arg1 += ((Rand_ZeroOne() * 0.2f) - 0.1f) * arg1;
    vec->x -= vec->x * arg1;
    vec->y -= vec->y * arg1;
    vec->z -= vec->z * arg1;
}

void EnKusa_SetScale(EnKusa* this) {
    this->actor.scale.y = 0.16000001f;
    this->actor.scale.x = 0.120000005f;
    this->actor.scale.z = 0.120000005f;
}

void EnKusa_SpawnFragments(EnKusa* this, GlobalContext* globalCtx) {
    Vec3f velocity;
    Vec3f pos;
    s32 i;
    s32 index;
    Vec3f* scale;
    s32 pad;

    for (i = 0; i < ARRAY_COUNT(D_80A9C23C); i++) {
        scale = &D_80A9C23C[i];

        pos.x = this->actor.world.pos.x + (scale->x * this->actor.scale.x * 20.0f);
        pos.y = this->actor.world.pos.y + (scale->y * this->actor.scale.y * 20.0f) + 10.0f;
        pos.z = this->actor.world.pos.z + (scale->z * this->actor.scale.z * 20.0f);

        velocity.x = (Rand_ZeroOne() - 0.5f) * 8.0f;
        velocity.y = Rand_ZeroOne() * 10.0f;
        velocity.z = (Rand_ZeroOne() - 0.5f) * 8.0f;

        index = (s32)(Rand_ZeroOne() * 111.1f) & 7;

        EffectSsKakera_Spawn(globalCtx, &pos, &velocity, &pos, -100, 64, 40, 3, 0, D_80A9C26C[index], 0, 0, 80,
                             KAKERA_COLOR_NONE, OBJECT_GAMEPLAY_KEEP, D_040355E0);

        pos.x = this->actor.world.pos.x + (scale->x * this->actor.scale.x * 40.0f);
        pos.y = this->actor.world.pos.y + (scale->y * this->actor.scale.y * 40.0f) + 10.0f;
        pos.z = this->actor.world.pos.z + (scale->z * this->actor.scale.z * 40.0f);

        velocity.x = (Rand_ZeroOne() - 0.5f) * 6.0f;
        velocity.y = Rand_ZeroOne() * 10.0f;
        velocity.z = (Rand_ZeroOne() - 0.5f) * 6.0f;

        index = (s32)(Rand_ZeroOne() * 111.1f) % 7;

        EffectSsKakera_Spawn(globalCtx, &pos, &velocity, &pos, -100, 64, 40, 3, 0, D_80A9C26C[index], 0, 0, 80,
                             KAKERA_COLOR_NONE, OBJECT_GAMEPLAY_KEEP, D_040356A0);
    }
}

void EnKusa_SpawnBugs(EnKusa* this, GlobalContext* globalCtx) {
    s32 i;

    for (i = 0; i < 3; i++) {
        Actor* bug = Actor_Spawn(&globalCtx->actorCtx, globalCtx, ACTOR_EN_INSECT, this->actor.world.pos.x,
                                 this->actor.world.pos.y, this->actor.world.pos.z, 0, Rand_ZeroOne() * 0xFFFF, 0, 1);

        if (bug == NULL) {
            break;
        }
    }
}

void EnKusa_InitCollider(Actor* thisx, GlobalContext* globalCtx) {
    EnKusa* this = THIS;

    Collider_InitCylinder(globalCtx, &this->collider);
    Collider_SetCylinder(globalCtx, &this->collider, &this->actor, &sCylinderInit);
    Collider_UpdateCylinder(&this->actor, &this->collider);
}

void EnKusa_Init(Actor* thisx, GlobalContext* globalCtx) {
    EnKusa* this = THIS;

    Actor_ProcessInitChain(&this->actor, sInitChain);

    if (globalCtx->csCtx.state != 0) {
        this->actor.uncullZoneForward += 1000.0f;
    }

    EnKusa_InitCollider(thisx, globalCtx);
    CollisionCheck_SetInfo(&this->actor.colChkInfo, NULL, &sColChkInfoInit);

    if (this->actor.shape.rot.y == 0) {
        s16 rand = Rand_ZeroFloat(0x10000);

        this->actor.world.rot.y = rand;
        this->actor.home.rot.y = rand;
        this->actor.shape.rot.y = rand;
    }

    if (!EnKusa_SnapToFloor(this, globalCtx, 0.0f)) {
        Actor_Kill(&this->actor);
        return;
    }

    this->kusaTexObjIndex = Object_GetIndex(&globalCtx->objectCtx, sObjectIds[thisx->params & 3]);

    if (this->kusaTexObjIndex < 0) {
        // Bank danger!
        osSyncPrintf("Error : バンク危険！ (arg_data 0x%04x)(%s %d)\n", thisx->params, "../z_en_kusa.c", 561);
        Actor_Kill(&this->actor);
        return;
    }

    func_80A9B7EC(this);
}

void EnKusa_Destroy(Actor* thisx, GlobalContext* globalCtx2) {
    GlobalContext* globalCtx = globalCtx2;
    EnKusa* this = THIS;

    Collider_DestroyCylinder(globalCtx, &this->collider);
}

void func_80A9B7EC(EnKusa* this) {
    EnKusa_SetupAction(this, func_80A9B810);
}

void func_80A9B810(EnKusa* this, GlobalContext* globalCtx) {
    if (Object_IsLoaded(&globalCtx->objectCtx, this->kusaTexObjIndex)) {
        if (this->actor.flags & 0x800) {
            func_80A9BEAC(this);
        } else {
            func_80A9B89C(this);
        }

        this->actor.draw = EnKusa_Draw;
        this->actor.objBankIndex = this->kusaTexObjIndex;
        this->actor.flags &= ~0x10;
    }
}

void func_80A9B89C(EnKusa* this) {
    EnKusa_SetupAction(this, func_80A9B8D8);
    this->actor.flags &= ~0x10;
}

void func_80A9B8D8(EnKusa* this, GlobalContext* globalCtx) {
    s32 pad;

    if (Actor_HasParent(&this->actor, globalCtx)) {
        EnKusa_SetupLiftedUp(this);
<<<<<<< HEAD
        Audio_PlaySoundAtPosition(globalCtx, &this->actor.world.pos, 20, NA_SE_PL_PULL_UP_PLANT);
    } else if (this->collider.base.acFlags & 2) {
        this->collider.base.acFlags &= ~2;
=======
        Audio_PlaySoundAtPosition(globalCtx, &this->actor.posRot.pos, 20, NA_SE_PL_PULL_UP_PLANT);
    } else if (this->collider.base.acFlags & AC_HIT) {
        this->collider.base.acFlags &= ~AC_HIT;
>>>>>>> 20206fba
        EnKusa_SpawnFragments(this, globalCtx);
        EnKusa_DropCollectible(this, globalCtx);
        Audio_PlaySoundAtPosition(globalCtx, &this->actor.world.pos, 20, NA_SE_EV_PLANT_BROKEN);

        if ((this->actor.params >> 4) & 1) {
            EnKusa_SpawnBugs(this, globalCtx);
        }

        if ((this->actor.params & 3) == 0) {
            Actor_Kill(&this->actor);
            return;
        }

        func_80A9BEAC(this);
        this->actor.flags |= 0x800;
    } else {
<<<<<<< HEAD
        if (!(this->collider.base.maskA & 8) && (this->actor.xzDistToPlayer > 12.0f)) {
            this->collider.base.maskA |= 8;
        }

        if (this->actor.xzDistToPlayer < 600.0f) {
            Collider_CylinderUpdate(&this->actor, &this->collider);
=======
        if (!(this->collider.base.ocFlags1 & OC1_TYPE_PLAYER) && (this->actor.xzDistToLink > 12.0f)) {
            this->collider.base.ocFlags1 |= OC1_TYPE_PLAYER;
        }

        if (this->actor.xzDistToLink < 600.0f) {
            Collider_UpdateCylinder(&this->actor, &this->collider);
>>>>>>> 20206fba
            CollisionCheck_SetAC(globalCtx, &globalCtx->colChkCtx, &this->collider.base);

            if (this->actor.xzDistToPlayer < 400.0f) {
                CollisionCheck_SetOC(globalCtx, &globalCtx->colChkCtx, &this->collider.base);
                if (this->actor.xzDistToPlayer < 100.0f) {
                    func_8002F580(&this->actor, globalCtx);
                }
            }
        }
    }
}

void EnKusa_SetupLiftedUp(EnKusa* this) {
    EnKusa_SetupAction(this, EnKusa_LiftedUp);
    this->actor.room = -1;
    this->actor.flags |= 0x10;
}

void EnKusa_LiftedUp(EnKusa* this, GlobalContext* globalCtx) {
    if (Actor_HasNoParent(&this->actor, globalCtx)) {
        this->actor.room = globalCtx->roomCtx.curRoom.num;
        func_80A9BBB0(this);
        this->actor.velocity.x = this->actor.speedXZ * Math_SinS(this->actor.world.rot.y);
        this->actor.velocity.z = this->actor.speedXZ * Math_CosS(this->actor.world.rot.y);
        this->actor.colChkInfo.mass = 240;
        this->actor.gravity = -0.1f;
        EnKusa_Fall(this);
        func_80A9B174(&this->actor.velocity, 0.005f);
        func_8002D7EC(&this->actor);
        func_8002E4B4(globalCtx, &this->actor, 7.5f, 35.0f, 0.0f, 0xC5);
        this->actor.gravity = -3.2f;
    }
}

void func_80A9BBB0(EnKusa* this) {
    EnKusa_SetupAction(this, func_80A9BC1C);
    D_80A9C1D0 = -0xBB8;
    D_80A9C1D8 = ((Rand_ZeroOne() - 0.5f) * 1600.0f);
    D_80A9C1D4 = 0;
    D_80A9C1DC = 0;
}

void func_80A9BC1C(EnKusa* this, GlobalContext* globalCtx) {
    s32 pad;
    Vec3f contactPos;

    if (this->actor.bgCheckFlags & 11) {
        if (!(this->actor.bgCheckFlags & 32)) {
            Audio_PlaySoundAtPosition(globalCtx, &this->actor.world.pos, 20, NA_SE_EV_PLANT_BROKEN);
        }
        EnKusa_SpawnFragments(this, globalCtx);
        EnKusa_DropCollectible(this, globalCtx);
        switch (this->actor.params & 3) {
            case 0:
            case 2:
                Actor_Kill(&this->actor);
                break;

            case 1:
                func_80A9BF3C(this);
                break;
        }
    } else {
        if (this->actor.bgCheckFlags & 0x40) {
            contactPos.x = this->actor.world.pos.x;
            contactPos.y = this->actor.world.pos.y + this->actor.yDistToWater;
            contactPos.z = this->actor.world.pos.z;
            EffectSsGSplash_Spawn(globalCtx, &contactPos, NULL, NULL, 0, 400);
            EffectSsGRipple_Spawn(globalCtx, &contactPos, 150, 650, 0);
            EffectSsGRipple_Spawn(globalCtx, &contactPos, 400, 800, 4);
            EffectSsGRipple_Spawn(globalCtx, &contactPos, 500, 1100, 8);
            this->actor.minVelocityY = -3.0f;
            D_80A9C1D4 >>= 1;
            D_80A9C1D0 >>= 1;
            D_80A9C1DC >>= 1;
            D_80A9C1D8 >>= 1;
            this->actor.bgCheckFlags &= ~0x40;
            Audio_PlaySoundAtPosition(globalCtx, &this->actor.world.pos, 40, NA_SE_EV_DIVE_INTO_WATER_L);
        }
        EnKusa_Fall(this);
        Math_StepToS(&D_80A9C1D4, D_80A9C1D0, 0x1F4);
        Math_StepToS(&D_80A9C1DC, D_80A9C1D8, 0xAA);
        this->actor.shape.rot.x += D_80A9C1D4;
        this->actor.shape.rot.y += D_80A9C1DC;
        func_80A9B174(&this->actor.velocity, 0.05f);
        func_8002D7EC(&this->actor);
        func_8002E4B4(globalCtx, &this->actor, 7.5f, 35.0f, 0.0f, 0xC5);
        Collider_UpdateCylinder(&this->actor, &this->collider);
        CollisionCheck_SetOC(globalCtx, &globalCtx->colChkCtx, &this->collider.base);
    }
}

void func_80A9BEAC(EnKusa* this) {

    if ((this->actor.params & 3) != 1) {
        if ((this->actor.params & 3) == 2) {
            EnKusa_SetupAction(this, func_80A9BF30);
        }
    } else {
        EnKusa_SetupAction(this, func_80A9BEFC);
    }
}

void func_80A9BEFC(EnKusa* this, GlobalContext* globalCtx) {
    if (this->timer >= 120) {
        func_80A9C00C(this);
    }
}

void func_80A9BF30(EnKusa* this, GlobalContext* globalCtx) {
}

void func_80A9BF3C(EnKusa* this) {
    this->actor.world.pos.x = this->actor.home.pos.x;
    this->actor.world.pos.y = this->actor.home.pos.y - 9.0f;
    this->actor.world.pos.z = this->actor.home.pos.z;
    EnKusa_SetScale(this);
    this->actor.shape.rot = this->actor.home.rot;
    EnKusa_SetupAction(this, func_80A9BFA8);
}

void func_80A9BFA8(EnKusa* this, GlobalContext* globalCtx) {
    if (this->timer > 120) {
        if ((Math_StepToF(&this->actor.world.pos.y, this->actor.home.pos.y, 0.6f)) && (this->timer >= 170)) {
            func_80A9C00C(this);
        }
    }
}

void func_80A9C00C(EnKusa* this) {
    EnKusa_SetupAction(this, func_80A9C068);
    EnKusa_SetScale(this);
    this->actor.shape.rot = this->actor.home.rot;
    this->actor.flags &= ~0x800;
}

void func_80A9C068(EnKusa* this, GlobalContext* globalCtx) {
    s32 sp24;

    sp24 = Math_StepToF(&this->actor.scale.y, 0.4f, 0.014f) & 1;
    sp24 &= Math_StepToF(&this->actor.scale.x, 0.4f, 0.011f);
    this->actor.scale.z = this->actor.scale.x;

    if (sp24) {
        Actor_SetScale(&this->actor, 0.4f);
        func_80A9B89C(this);
        this->collider.base.ocFlags1 &= ~OC1_TYPE_PLAYER;
    }
}

void EnKusa_Update(Actor* thisx, GlobalContext* globalCtx) {
    EnKusa* this = THIS;

    this->timer++;

    this->actionFunc(this, globalCtx);

    if (this->actor.flags & 0x800) {
        this->actor.shape.yOffset = -6.25f;
    } else {
        this->actor.shape.yOffset = 0.0f;
    }
}

void EnKusa_Draw(Actor* thisx, GlobalContext* globalCtx) {
    static Gfx* dLists[] = { 0x0500B9D0, 0x06000140, 0x06000140 };
    EnKusa* this = THIS;

    if (this->actor.flags & 0x800) {
        Gfx_DrawDListOpa(globalCtx, D_060002E0);
    } else {
        Gfx_DrawDListOpa(globalCtx, dLists[thisx->params & 3]);
    }
}<|MERGE_RESOLUTION|>--- conflicted
+++ resolved
@@ -301,15 +301,9 @@
 
     if (Actor_HasParent(&this->actor, globalCtx)) {
         EnKusa_SetupLiftedUp(this);
-<<<<<<< HEAD
         Audio_PlaySoundAtPosition(globalCtx, &this->actor.world.pos, 20, NA_SE_PL_PULL_UP_PLANT);
-    } else if (this->collider.base.acFlags & 2) {
-        this->collider.base.acFlags &= ~2;
-=======
-        Audio_PlaySoundAtPosition(globalCtx, &this->actor.posRot.pos, 20, NA_SE_PL_PULL_UP_PLANT);
     } else if (this->collider.base.acFlags & AC_HIT) {
         this->collider.base.acFlags &= ~AC_HIT;
->>>>>>> 20206fba
         EnKusa_SpawnFragments(this, globalCtx);
         EnKusa_DropCollectible(this, globalCtx);
         Audio_PlaySoundAtPosition(globalCtx, &this->actor.world.pos, 20, NA_SE_EV_PLANT_BROKEN);
@@ -326,21 +320,12 @@
         func_80A9BEAC(this);
         this->actor.flags |= 0x800;
     } else {
-<<<<<<< HEAD
-        if (!(this->collider.base.maskA & 8) && (this->actor.xzDistToPlayer > 12.0f)) {
-            this->collider.base.maskA |= 8;
+        if (!(this->collider.base.ocFlags1 & OC1_TYPE_PLAYER) && (this->actor.xzDistToPlayer > 12.0f)) {
+            this->collider.base.ocFlags1 |= OC1_TYPE_PLAYER;
         }
 
         if (this->actor.xzDistToPlayer < 600.0f) {
-            Collider_CylinderUpdate(&this->actor, &this->collider);
-=======
-        if (!(this->collider.base.ocFlags1 & OC1_TYPE_PLAYER) && (this->actor.xzDistToLink > 12.0f)) {
-            this->collider.base.ocFlags1 |= OC1_TYPE_PLAYER;
-        }
-
-        if (this->actor.xzDistToLink < 600.0f) {
             Collider_UpdateCylinder(&this->actor, &this->collider);
->>>>>>> 20206fba
             CollisionCheck_SetAC(globalCtx, &globalCtx->colChkCtx, &this->collider.base);
 
             if (this->actor.xzDistToPlayer < 400.0f) {
