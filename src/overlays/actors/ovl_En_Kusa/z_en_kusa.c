/*
 * File: z_en_kusa.c
 * Overlay: ovl_en_kusa
 * Description: Bush
 */

#include "z_en_kusa.h"
#include "overlays/actors/ovl_En_Insect/z_en_insect.h"
#include "overlays/effects/ovl_Effect_Ss_Kakera/z_eff_ss_kakera.h"
#include "assets/objects/gameplay_keep/gameplay_keep.h"
#include "assets/objects/gameplay_field_keep/gameplay_field_keep.h"
#include "assets/objects/object_kusa/object_kusa.h"
#include "vt.h"

#define FLAGS (ACTOR_FLAG_4 | ACTOR_FLAG_23)

void EnKusa_Init(Actor* thisx, PlayState* play);
void EnKusa_Destroy(Actor* thisx, PlayState* play2);
void EnKusa_Update(Actor* thisx, PlayState* play);
void EnKusa_Draw(Actor* thisx, PlayState* play);

void EnKusa_SetupLiftedUp(EnKusa* this);
void EnKusa_SetupWaitObject(EnKusa* this);
void EnKusa_SetupMain(EnKusa* this);
void EnKusa_SetupFall(EnKusa* this);
void EnKusa_SetupCut(EnKusa* this);
void EnKusa_SetupUprootedWaitRegrow(EnKusa* this);
void EnKusa_SetupRegrow(EnKusa* this);

void EnKusa_Fall(EnKusa* this, PlayState* play);
void EnKusa_WaitObject(EnKusa* this, PlayState* play);
void EnKusa_Main(EnKusa* this, PlayState* play);
void EnKusa_LiftedUp(EnKusa* this, PlayState* play);
void EnKusa_CutWaitRegrow(EnKusa* this, PlayState* play);
void EnKusa_DoNothing(EnKusa* this, PlayState* play);
void EnKusa_UprootedWaitRegrow(EnKusa* this, PlayState* play);
void EnKusa_Regrow(EnKusa* this, PlayState* play);

static s16 rotSpeedXtarget = 0;
static s16 rotSpeedX = 0;
static s16 rotSpeedYtarget = 0;
static s16 rotSpeedY = 0;

ActorInit En_Kusa_InitVars = {
    ACTOR_EN_KUSA,
    ACTORCAT_PROP,
    FLAGS,
    OBJECT_GAMEPLAY_KEEP,
    sizeof(EnKusa),
    (ActorFunc)EnKusa_Init,
    (ActorFunc)EnKusa_Destroy,
    (ActorFunc)EnKusa_Update,
    NULL,
};

static s16 sObjectIds[] = { OBJECT_GAMEPLAY_FIELD_KEEP, OBJECT_KUSA, OBJECT_KUSA };

static ColliderCylinderInit sCylinderInit = {
    {
        COLTYPE_NONE,
        AT_NONE,
        AC_ON | AC_TYPE_PLAYER,
        OC1_ON | OC1_TYPE_PLAYER | OC1_TYPE_2,
        OC2_TYPE_2,
        COLSHAPE_CYLINDER,
    },
    {
        ELEMTYPE_UNK0,
        { 0x00000000, 0x00, 0x00 },
        { 0x4FC00758, 0x00, 0x00 },
        TOUCH_NONE,
        BUMP_ON,
        OCELEM_ON,
    },
    { 12, 44, 0, { 0, 0, 0 } },
};

static CollisionCheckInfoInit sColChkInfoInit = { 0, 12, 30, MASS_IMMOVABLE };

static Vec3f sUnitDirections[] = {
    { 0.0f, 0.7071f, 0.7071f },
    { 0.7071f, 0.7071f, 0.0f },
    { 0.0f, 0.7071f, -0.7071f },
    { -0.7071f, 0.7071f, 0.0f },
};

static s16 sFragmentScales[] = { 108, 102, 96, 84, 66, 55, 42, 38 };

static InitChainEntry sInitChain[] = {
    ICHAIN_VEC3F_DIV1000(scale, 400, ICHAIN_CONTINUE),         ICHAIN_F32_DIV1000(gravity, -3200, ICHAIN_CONTINUE),
    ICHAIN_F32_DIV1000(minVelocityY, -17000, ICHAIN_CONTINUE), ICHAIN_F32(uncullZoneForward, 1200, ICHAIN_CONTINUE),
    ICHAIN_F32(uncullZoneScale, 100, ICHAIN_CONTINUE),         ICHAIN_F32(uncullZoneDownward, 120, ICHAIN_STOP),
};

void EnKusa_SetupAction(EnKusa* this, EnKusaActionFunc actionFunc) {
    this->timer = 0;
    this->actionFunc = actionFunc;
}

s32 EnKusa_SnapToFloor(EnKusa* this, PlayState* play, f32 yOffset) {
<<<<<<< HEAD
    UNUSED s32 pad;
    CollisionPoly* poly;
=======
    s32 pad;
    CollisionPoly* groundPoly;
>>>>>>> 451e855d
    Vec3f pos;
    s32 bgId;
    f32 floorY;

    pos.x = this->actor.world.pos.x;
    pos.y = this->actor.world.pos.y + 30.0f;
    pos.z = this->actor.world.pos.z;

    floorY = BgCheck_EntityRaycastDown4(&play->colCtx, &groundPoly, &bgId, &this->actor, &pos);

    if (floorY > BGCHECK_Y_MIN) {
        this->actor.world.pos.y = floorY + yOffset;
        Math_Vec3f_Copy(&this->actor.home.pos, &this->actor.world.pos);
        return true;
    } else {
        osSyncPrintf(VT_COL(YELLOW, BLACK));
        // "Failure attaching to ground"
        osSyncPrintf("地面に付着失敗(%s %d)\n", "../z_en_kusa.c", 323);
        osSyncPrintf(VT_RST);
        return false;
    }
}

void EnKusa_DropCollectible(EnKusa* this, PlayState* play) {
    s16 dropParams;

    switch (this->actor.params & 3) {
        case ENKUSA_TYPE_0:
        case ENKUSA_TYPE_2:
            dropParams = (this->actor.params >> 8) & 0xF;

            if (dropParams >= 0xD) {
                dropParams = 0;
            }
            Item_DropCollectibleRandom(play, NULL, &this->actor.world.pos, dropParams << 4);
            break;
        case ENKUSA_TYPE_1:
            if (Rand_ZeroOne() < 0.5f) {
                Item_DropCollectible(play, &this->actor.world.pos, ITEM00_SEEDS);
            } else {
                Item_DropCollectible(play, &this->actor.world.pos, ITEM00_RECOVERY_HEART);
            }
            break;
    }
}

void EnKusa_UpdateVelY(EnKusa* this) {
    this->actor.velocity.y += this->actor.gravity;

    if (this->actor.velocity.y < this->actor.minVelocityY) {
        this->actor.velocity.y = this->actor.minVelocityY;
    }
}

void EnKusa_RandScaleVecToZero(Vec3f* vec, f32 scale) {
    scale += ((Rand_ZeroOne() * 0.2f) - 0.1f) * scale;
    vec->x -= vec->x * scale;
    vec->y -= vec->y * scale;
    vec->z -= vec->z * scale;
}

void EnKusa_SetScaleSmall(EnKusa* this) {
    this->actor.scale.y = 0.16000001f;
    this->actor.scale.x = 0.120000005f;
    this->actor.scale.z = 0.120000005f;
}

void EnKusa_SpawnFragments(EnKusa* this, PlayState* play) {
    Vec3f velocity;
    Vec3f pos;
    s32 i;
    s32 scaleIndex;
    Vec3f* dir;
    UNUSED s32 pad;

    for (i = 0; i < ARRAY_COUNT(sUnitDirections); i++) {
        dir = &sUnitDirections[i];

        pos.x = this->actor.world.pos.x + (dir->x * this->actor.scale.x * 20.0f);
        pos.y = this->actor.world.pos.y + (dir->y * this->actor.scale.y * 20.0f) + 10.0f;
        pos.z = this->actor.world.pos.z + (dir->z * this->actor.scale.z * 20.0f);

        velocity.x = (Rand_ZeroOne() - 0.5f) * 8.0f;
        velocity.y = Rand_ZeroOne() * 10.0f;
        velocity.z = (Rand_ZeroOne() - 0.5f) * 8.0f;

        scaleIndex = (s32)(Rand_ZeroOne() * 111.1f) & 7;

        EffectSsKakera_Spawn(play, &pos, &velocity, &pos, -100, 64, 40, 3, 0, sFragmentScales[scaleIndex], 0, 0, 80,
                             KAKERA_COLOR_NONE, OBJECT_GAMEPLAY_KEEP, gCuttableShrubStalkDL);

        pos.x = this->actor.world.pos.x + (dir->x * this->actor.scale.x * 40.0f);
        pos.y = this->actor.world.pos.y + (dir->y * this->actor.scale.y * 40.0f) + 10.0f;
        pos.z = this->actor.world.pos.z + (dir->z * this->actor.scale.z * 40.0f);

        velocity.x = (Rand_ZeroOne() - 0.5f) * 6.0f;
        velocity.y = Rand_ZeroOne() * 10.0f;
        velocity.z = (Rand_ZeroOne() - 0.5f) * 6.0f;

        scaleIndex = (s32)(Rand_ZeroOne() * 111.1f) % 7;

        EffectSsKakera_Spawn(play, &pos, &velocity, &pos, -100, 64, 40, 3, 0, sFragmentScales[scaleIndex], 0, 0, 80,
                             KAKERA_COLOR_NONE, OBJECT_GAMEPLAY_KEEP, gCuttableShrubTipDL);
    }
}

void EnKusa_SpawnBugs(EnKusa* this, PlayState* play) {
    s32 i;

    for (i = 0; i < 3; i++) {
        Actor* bug =
            Actor_Spawn(&play->actorCtx, play, ACTOR_EN_INSECT, this->actor.world.pos.x, this->actor.world.pos.y,
                        this->actor.world.pos.z, 0, Rand_ZeroOne() * 0xFFFF, 0, INSECT_TYPE_SPAWNED);

        if (bug == NULL) {
            break;
        }
    }
}

void EnKusa_InitCollider(Actor* thisx, PlayState* play) {
    EnKusa* this = (EnKusa*)thisx;

    Collider_InitCylinder(play, &this->collider);
    Collider_SetCylinder(play, &this->collider, &this->actor, &sCylinderInit);
    Collider_UpdateCylinder(&this->actor, &this->collider);
}

void EnKusa_Init(Actor* thisx, PlayState* play) {
    EnKusa* this = (EnKusa*)thisx;

    Actor_ProcessInitChain(&this->actor, sInitChain);

    if (play->csCtx.state != CS_STATE_IDLE) {
        this->actor.uncullZoneForward += 1000.0f;
    }

    EnKusa_InitCollider(thisx, play);
    CollisionCheck_SetInfo(&this->actor.colChkInfo, NULL, &sColChkInfoInit);

    if (this->actor.shape.rot.y == 0) {
        s16 rand = Rand_ZeroFloat(0x10000);

        this->actor.world.rot.y = rand;
        this->actor.home.rot.y = rand;
        this->actor.shape.rot.y = rand;
    }

    if (!EnKusa_SnapToFloor(this, play, 0.0f)) {
        Actor_Kill(&this->actor);
        return;
    }

    this->objBankIndex = Object_GetIndex(&play->objectCtx, sObjectIds[thisx->params & 3]);

    if (this->objBankIndex < 0) {
        // "Bank danger!"
        osSyncPrintf("Error : バンク危険！ (arg_data 0x%04x)(%s %d)\n", thisx->params, "../z_en_kusa.c", 561);
        Actor_Kill(&this->actor);
        return;
    }

    EnKusa_SetupWaitObject(this);
}

void EnKusa_Destroy(Actor* thisx, PlayState* play2) {
    PlayState* play = play2;
    EnKusa* this = (EnKusa*)thisx;

    Collider_DestroyCylinder(play, &this->collider);
}

void EnKusa_SetupWaitObject(EnKusa* this) {
    EnKusa_SetupAction(this, EnKusa_WaitObject);
}

void EnKusa_WaitObject(EnKusa* this, PlayState* play) {
    if (Object_IsLoaded(&play->objectCtx, this->objBankIndex)) {
        if (this->actor.flags & ACTOR_FLAG_ENKUSA_CUT) {
            EnKusa_SetupCut(this);
        } else {
            EnKusa_SetupMain(this);
        }

        this->actor.draw = EnKusa_Draw;
        this->actor.objBankIndex = this->objBankIndex;
        this->actor.flags &= ~ACTOR_FLAG_4;
    }
}

void EnKusa_SetupMain(EnKusa* this) {
    EnKusa_SetupAction(this, EnKusa_Main);
    this->actor.flags &= ~ACTOR_FLAG_4;
}

void EnKusa_Main(EnKusa* this, PlayState* play) {
    UNUSED s32 pad;

    if (Actor_HasParent(&this->actor, play)) {
        EnKusa_SetupLiftedUp(this);
        SfxSource_PlaySfxAtFixedWorldPos(play, &this->actor.world.pos, 20, NA_SE_PL_PULL_UP_PLANT);
    } else if (this->collider.base.acFlags & AC_HIT) {
        this->collider.base.acFlags &= ~AC_HIT;
        EnKusa_SpawnFragments(this, play);
        EnKusa_DropCollectible(this, play);
        SfxSource_PlaySfxAtFixedWorldPos(play, &this->actor.world.pos, 20, NA_SE_EV_PLANT_BROKEN);

        if ((this->actor.params >> 4) & 1) {
            EnKusa_SpawnBugs(this, play);
        }

        if ((this->actor.params & 3) == ENKUSA_TYPE_0) {
            Actor_Kill(&this->actor);
            return;
        }

        EnKusa_SetupCut(this);
        this->actor.flags |= ACTOR_FLAG_ENKUSA_CUT;
    } else {
        if (!(this->collider.base.ocFlags1 & OC1_TYPE_PLAYER) && (this->actor.xzDistToPlayer > 12.0f)) {
            this->collider.base.ocFlags1 |= OC1_TYPE_PLAYER;
        }

        if (this->actor.xzDistToPlayer < 600.0f) {
            Collider_UpdateCylinder(&this->actor, &this->collider);
            CollisionCheck_SetAC(play, &play->colChkCtx, &this->collider.base);

            if (this->actor.xzDistToPlayer < 400.0f) {
                CollisionCheck_SetOC(play, &play->colChkCtx, &this->collider.base);
                if (this->actor.xzDistToPlayer < 100.0f) {
                    func_8002F580(&this->actor, play);
                }
            }
        }
    }
}

void EnKusa_SetupLiftedUp(EnKusa* this) {
    EnKusa_SetupAction(this, EnKusa_LiftedUp);
    this->actor.room = -1;
    this->actor.flags |= ACTOR_FLAG_4;
}

void EnKusa_LiftedUp(EnKusa* this, PlayState* play) {
    if (Actor_HasNoParent(&this->actor, play)) {
        this->actor.room = play->roomCtx.curRoom.num;
        EnKusa_SetupFall(this);
        this->actor.velocity.x = this->actor.speedXZ * Math_SinS(this->actor.world.rot.y);
        this->actor.velocity.z = this->actor.speedXZ * Math_CosS(this->actor.world.rot.y);
        this->actor.colChkInfo.mass = 240;
        this->actor.gravity = -0.1f;
        EnKusa_UpdateVelY(this);
        EnKusa_RandScaleVecToZero(&this->actor.velocity, 0.005f);
        func_8002D7EC(&this->actor);
        Actor_UpdateBgCheckInfo(play, &this->actor, 7.5f, 35.0f, 0.0f,
                                UPDBGCHECKINFO_FLAG_0 | UPDBGCHECKINFO_FLAG_2 | UPDBGCHECKINFO_FLAG_6 |
                                    UPDBGCHECKINFO_FLAG_7);
        this->actor.gravity = -3.2f;
    }
}

void EnKusa_SetupFall(EnKusa* this) {
    EnKusa_SetupAction(this, EnKusa_Fall);
    rotSpeedXtarget = -0xBB8;
    rotSpeedYtarget = (Rand_ZeroOne() - 0.5f) * 1600.0f;
    rotSpeedX = 0;
    rotSpeedY = 0;
}

void EnKusa_Fall(EnKusa* this, PlayState* play) {
    UNUSED s32 pad;
    Vec3f contactPos;

    if (this->actor.bgCheckFlags & (BGCHECKFLAG_GROUND | BGCHECKFLAG_GROUND_TOUCH | BGCHECKFLAG_WALL)) {
        if (!(this->actor.bgCheckFlags & BGCHECKFLAG_WATER)) {
            SfxSource_PlaySfxAtFixedWorldPos(play, &this->actor.world.pos, 20, NA_SE_EV_PLANT_BROKEN);
        }
        EnKusa_SpawnFragments(this, play);
        EnKusa_DropCollectible(this, play);
        switch (this->actor.params & 3) {
            case ENKUSA_TYPE_0:
            case ENKUSA_TYPE_2:
                Actor_Kill(&this->actor);
                break;

            case ENKUSA_TYPE_1:
                EnKusa_SetupUprootedWaitRegrow(this);
                break;
        }
        return;
    }

    if (this->actor.bgCheckFlags & BGCHECKFLAG_WATER_TOUCH) {
        contactPos.x = this->actor.world.pos.x;
        contactPos.y = this->actor.world.pos.y + this->actor.yDistToWater;
        contactPos.z = this->actor.world.pos.z;
        EffectSsGSplash_Spawn(play, &contactPos, NULL, NULL, 0, 400);
        EffectSsGRipple_Spawn(play, &contactPos, 150, 650, 0);
        EffectSsGRipple_Spawn(play, &contactPos, 400, 800, 4);
        EffectSsGRipple_Spawn(play, &contactPos, 500, 1100, 8);
        this->actor.minVelocityY = -3.0f;
        rotSpeedX >>= 1;
        rotSpeedXtarget >>= 1;
        rotSpeedY >>= 1;
        rotSpeedYtarget >>= 1;
        this->actor.bgCheckFlags &= ~BGCHECKFLAG_WATER_TOUCH;
        SfxSource_PlaySfxAtFixedWorldPos(play, &this->actor.world.pos, 40, NA_SE_EV_DIVE_INTO_WATER_L);
    }

    EnKusa_UpdateVelY(this);
    Math_StepToS(&rotSpeedX, rotSpeedXtarget, 0x1F4);
    Math_StepToS(&rotSpeedY, rotSpeedYtarget, 0xAA);
    this->actor.shape.rot.x += rotSpeedX;
    this->actor.shape.rot.y += rotSpeedY;
    EnKusa_RandScaleVecToZero(&this->actor.velocity, 0.05f);
    func_8002D7EC(&this->actor);
    Actor_UpdateBgCheckInfo(play, &this->actor, 7.5f, 35.0f, 0.0f,
                            UPDBGCHECKINFO_FLAG_0 | UPDBGCHECKINFO_FLAG_2 | UPDBGCHECKINFO_FLAG_6 |
                                UPDBGCHECKINFO_FLAG_7);
    Collider_UpdateCylinder(&this->actor, &this->collider);
    CollisionCheck_SetOC(play, &play->colChkCtx, &this->collider.base);
}

void EnKusa_SetupCut(EnKusa* this) {
    switch (this->actor.params & 3) {
        case ENKUSA_TYPE_2:
            EnKusa_SetupAction(this, EnKusa_DoNothing);
            break;
        case ENKUSA_TYPE_1:
            EnKusa_SetupAction(this, EnKusa_CutWaitRegrow);
            break;
    }
}

void EnKusa_CutWaitRegrow(EnKusa* this, PlayState* play) {
    if (this->timer >= 120) {
        EnKusa_SetupRegrow(this);
    }
}

void EnKusa_DoNothing(EnKusa* this, PlayState* play) {
}

void EnKusa_SetupUprootedWaitRegrow(EnKusa* this) {
    this->actor.world.pos.x = this->actor.home.pos.x;
    this->actor.world.pos.y = this->actor.home.pos.y - 9.0f;
    this->actor.world.pos.z = this->actor.home.pos.z;
    EnKusa_SetScaleSmall(this);
    this->actor.shape.rot = this->actor.home.rot;
    EnKusa_SetupAction(this, EnKusa_UprootedWaitRegrow);
}

void EnKusa_UprootedWaitRegrow(EnKusa* this, PlayState* play) {
    if (this->timer > 120) {
        if (Math_StepToF(&this->actor.world.pos.y, this->actor.home.pos.y, 0.6f)) {
            if (this->timer >= 170) {
                EnKusa_SetupRegrow(this);
            }
        }
    }
}

void EnKusa_SetupRegrow(EnKusa* this) {
    EnKusa_SetupAction(this, EnKusa_Regrow);
    EnKusa_SetScaleSmall(this);
    this->actor.shape.rot = this->actor.home.rot;
    this->actor.flags &= ~ACTOR_FLAG_ENKUSA_CUT;
}

void EnKusa_Regrow(EnKusa* this, PlayState* play) {
    s32 isFullyGrown = true;

    isFullyGrown &= Math_StepToF(&this->actor.scale.y, 0.4f, 0.014f);
    isFullyGrown &= Math_StepToF(&this->actor.scale.x, 0.4f, 0.011f);
    this->actor.scale.z = this->actor.scale.x;

    if (isFullyGrown) {
        Actor_SetScale(&this->actor, 0.4f);
        EnKusa_SetupMain(this);
        this->collider.base.ocFlags1 &= ~OC1_TYPE_PLAYER;
    }
}

void EnKusa_Update(Actor* thisx, PlayState* play) {
    EnKusa* this = (EnKusa*)thisx;

    this->timer++;

    this->actionFunc(this, play);

    if (this->actor.flags & ACTOR_FLAG_ENKUSA_CUT) {
        this->actor.shape.yOffset = -6.25f;
    } else {
        this->actor.shape.yOffset = 0.0f;
    }
}

void EnKusa_Draw(Actor* thisx, PlayState* play) {
    static Gfx* dLists[] = { gFieldBushDL, object_kusa_DL_000140, object_kusa_DL_000140 };
    EnKusa* this = (EnKusa*)thisx;

    if (this->actor.flags & ACTOR_FLAG_ENKUSA_CUT) {
        Gfx_DrawDListOpa(play, object_kusa_DL_0002E0);
    } else {
        Gfx_DrawDListOpa(play, dLists[thisx->params & 3]);
    }
}<|MERGE_RESOLUTION|>--- conflicted
+++ resolved
@@ -98,13 +98,8 @@
 }
 
 s32 EnKusa_SnapToFloor(EnKusa* this, PlayState* play, f32 yOffset) {
-<<<<<<< HEAD
     UNUSED s32 pad;
-    CollisionPoly* poly;
-=======
-    s32 pad;
     CollisionPoly* groundPoly;
->>>>>>> 451e855d
     Vec3f pos;
     s32 bgId;
     f32 floorY;
