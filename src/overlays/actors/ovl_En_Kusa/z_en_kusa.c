/*
 * File: z_en_kusa.c
 * Overlay: ovl_en_kusa
 * Description: Bush
 */

#include "z_en_kusa.h"
#include "overlays/effects/ovl_Effect_Ss_Kakera/z_eff_ss_kakera.h"
#include "objects/gameplay_keep/gameplay_keep.h"
#include "objects/gameplay_field_keep/gameplay_field_keep.h"
#include "objects/object_kusa/object_kusa.h"
#include "vt.h"

#define FLAGS 0x00800010

#define THIS ((EnKusa*)thisx)

#define TYPE(params) ((params) & 3)
#define SPAWN_BUGS ((this->actor.params >> 4) & 1)
#define DROPS ((this->actor.params >> 8) & 0xF)

void EnKusa_Init(Actor* thisx, GlobalContext* globalCtx);
void EnKusa_Destroy(Actor* thisx, GlobalContext* globalCtx);
void EnKusa_Update(Actor* thisx, GlobalContext* globalCtx);
void EnKusa_Draw(Actor* thisx, GlobalContext* globalCtx);

void EnKusa_SetupLiftedUp(EnKusa* this);
void EnKusa_SetupWaitObject(EnKusa* this);
void EnKusa_SetupMain(EnKusa* this);
void EnKusa_SetupFall(EnKusa* this);
void EnKusa_SetupCut(EnKusa* this);
void EnKusa_SetupUprootedWaitRegrow(EnKusa* this);
void EnKusa_SetupRegrow(EnKusa* this);

void EnKusa_Fall(EnKusa* this, GlobalContext* globalCtx);
void EnKusa_WaitObject(EnKusa* this, GlobalContext* globalCtx);
void EnKusa_Main(EnKusa* this, GlobalContext* globalCtx);
void EnKusa_LiftedUp(EnKusa* this, GlobalContext* globalCtx);
void EnKusa_CutWaitRegrow(EnKusa* this, GlobalContext* globalCtx);
void EnKusa_DoNothing(EnKusa* this, GlobalContext* globalCtx);
void EnKusa_UprootedWaitRegrow(EnKusa* this, GlobalContext* globalCtx);
void EnKusa_Regrow(EnKusa* this, GlobalContext* globalCtx);

static s16 rotSpeedXtarget = 0;
static s16 rotSpeedX = 0;
static s16 rotSpeedYtarget = 0;
static s16 rotSpeedY = 0;

const ActorInit En_Kusa_InitVars = {
    ACTOR_EN_KUSA,
    ACTORCAT_PROP,
    FLAGS,
    OBJECT_GAMEPLAY_KEEP,
    sizeof(EnKusa),
    (ActorFunc)EnKusa_Init,
    (ActorFunc)EnKusa_Destroy,
    (ActorFunc)EnKusa_Update,
    NULL,
};

static s16 sObjectIds[] = { OBJECT_GAMEPLAY_FIELD_KEEP, OBJECT_KUSA, OBJECT_KUSA };

static ColliderCylinderInit sCylinderInit = {
    {
        COLTYPE_NONE,
        AT_NONE,
        AC_ON | AC_TYPE_PLAYER,
        OC1_ON | OC1_TYPE_PLAYER | OC1_TYPE_2,
        OC2_TYPE_2,
        COLSHAPE_CYLINDER,
    },
    {
        ELEMTYPE_UNK0,
        { 0x00000000, 0x00, 0x00 },
        { 0x4FC00758, 0x00, 0x00 },
        TOUCH_NONE,
        BUMP_ON,
        OCELEM_ON,
    },
    { 12, 44, 0, { 0, 0, 0 } },
};

static CollisionCheckInfoInit sColChkInfoInit = { 0, 12, 30, MASS_IMMOVABLE };

static Vec3f sUnitDirections[] = {
    { 0.0f, 0.7071f, 0.7071f },
    { 0.7071f, 0.7071f, 0.0f },
    { 0.0f, 0.7071f, -0.7071f },
    { -0.7071f, 0.7071f, 0.0f },
};

static s16 sFragmentScales[] = { 108, 102, 96, 84, 66, 55, 42, 38 };

static InitChainEntry sInitChain[] = {
    ICHAIN_VEC3F_DIV1000(scale, 400, ICHAIN_CONTINUE),         ICHAIN_F32_DIV1000(gravity, -3200, ICHAIN_CONTINUE),
    ICHAIN_F32_DIV1000(minVelocityY, -17000, ICHAIN_CONTINUE), ICHAIN_F32(uncullZoneForward, 1200, ICHAIN_CONTINUE),
    ICHAIN_F32(uncullZoneScale, 100, ICHAIN_CONTINUE),         ICHAIN_F32(uncullZoneDownward, 120, ICHAIN_STOP),
};

void EnKusa_SetupAction(EnKusa* this, EnKusaActionFunc actionFunc) {
    this->timer = 0;
    this->actionFunc = actionFunc;
}

s32 EnKusa_SnapToFloor(EnKusa* this, GlobalContext* globalCtx, f32 yOffset) {
    s32 pad;
    CollisionPoly* poly;
    Vec3f pos;
    s32 bgId;
    f32 floorY;

    pos.x = this->actor.world.pos.x;
    pos.y = this->actor.world.pos.y + 30.0f;
    pos.z = this->actor.world.pos.z;

    floorY = BgCheck_EntityRaycastFloor4(&globalCtx->colCtx, &poly, &bgId, &this->actor, &pos);

    if (floorY > BGCHECK_Y_MIN) {
        this->actor.world.pos.y = floorY + yOffset;
        Math_Vec3f_Copy(&this->actor.home.pos, &this->actor.world.pos);
        return true;
    } else {
        osSyncPrintf(VT_COL(YELLOW, BLACK));
        // "Failure attaching to ground"
        osSyncPrintf("地面に付着失敗(%s %d)\n", "../z_en_kusa.c", 323);
        osSyncPrintf(VT_RST);
        return false;
    }
}

void EnKusa_DropCollectible(EnKusa* this, GlobalContext* globalCtx) {
    s16 dropParams;

    switch (TYPE(this->actor.params)) {
        case ENKUSA_TYPE_0:
        case ENKUSA_TYPE_2:
            dropParams = DROPS;

            if (dropParams >= 0xD) {
                dropParams = 0;
            }
            Item_DropCollectibleRandom(globalCtx, NULL, &this->actor.world.pos, dropParams << 4);
            break;
        case ENKUSA_TYPE_1:
            if (Rand_ZeroOne() < 0.5f) {
                Item_DropCollectible(globalCtx, &this->actor.world.pos, ITEM00_SEEDS);
            } else {
                Item_DropCollectible(globalCtx, &this->actor.world.pos, ITEM00_HEART);
            }
            break;
    }
}

void EnKusa_UpdateVelY(EnKusa* this) {
    this->actor.velocity.y += this->actor.gravity;

    if (this->actor.velocity.y < this->actor.minVelocityY) {
        this->actor.velocity.y = this->actor.minVelocityY;
    }
}

void EnKusa_RandScaleVecToZero(Vec3f* vec, f32 scale) {
    scale += ((Rand_ZeroOne() * 0.2f) - 0.1f) * scale;
    vec->x -= vec->x * scale;
    vec->y -= vec->y * scale;
    vec->z -= vec->z * scale;
}

void EnKusa_SetScaleSmall(EnKusa* this) {
    this->actor.scale.y = 0.16000001f;
    this->actor.scale.x = 0.120000005f;
    this->actor.scale.z = 0.120000005f;
}

void EnKusa_SpawnFragments(EnKusa* this, GlobalContext* globalCtx) {
    Vec3f velocity;
    Vec3f pos;
    s32 i;
    s32 scaleIndex;
    Vec3f* dir;
    s32 pad;

    for (i = 0; i < ARRAY_COUNT(sUnitDirections); i++) {
        dir = &sUnitDirections[i];

        pos.x = this->actor.world.pos.x + (dir->x * this->actor.scale.x * 20.0f);
        pos.y = this->actor.world.pos.y + (dir->y * this->actor.scale.y * 20.0f) + 10.0f;
        pos.z = this->actor.world.pos.z + (dir->z * this->actor.scale.z * 20.0f);

        velocity.x = (Rand_ZeroOne() - 0.5f) * 8.0f;
        velocity.y = Rand_ZeroOne() * 10.0f;
        velocity.z = (Rand_ZeroOne() - 0.5f) * 8.0f;

        scaleIndex = (s32)(Rand_ZeroOne() * 111.1f) & 7;

        EffectSsKakera_Spawn(globalCtx, &pos, &velocity, &pos, -100, 64, 40, 3, 0, sFragmentScales[scaleIndex], 0, 0,
                             80, KAKERA_COLOR_NONE, OBJECT_GAMEPLAY_KEEP, gCuttableShrubStalkDL);

        pos.x = this->actor.world.pos.x + (dir->x * this->actor.scale.x * 40.0f);
        pos.y = this->actor.world.pos.y + (dir->y * this->actor.scale.y * 40.0f) + 10.0f;
        pos.z = this->actor.world.pos.z + (dir->z * this->actor.scale.z * 40.0f);

        velocity.x = (Rand_ZeroOne() - 0.5f) * 6.0f;
        velocity.y = Rand_ZeroOne() * 10.0f;
        velocity.z = (Rand_ZeroOne() - 0.5f) * 6.0f;

        scaleIndex = (s32)(Rand_ZeroOne() * 111.1f) % 7;

        EffectSsKakera_Spawn(globalCtx, &pos, &velocity, &pos, -100, 64, 40, 3, 0, sFragmentScales[scaleIndex], 0, 0,
                             80, KAKERA_COLOR_NONE, OBJECT_GAMEPLAY_KEEP, gCuttableShrubTipDL);
    }
}

void EnKusa_SpawnBugs(EnKusa* this, GlobalContext* globalCtx) {
    s32 i;

    for (i = 0; i < 3; i++) {
        Actor* bug = Actor_Spawn(&globalCtx->actorCtx, globalCtx, ACTOR_EN_INSECT, this->actor.world.pos.x,
                                 this->actor.world.pos.y, this->actor.world.pos.z, 0, Rand_ZeroOne() * 0xFFFF, 0, 1);

        if (bug == NULL) {
            break;
        }
    }
}

void EnKusa_InitCollider(Actor* thisx, GlobalContext* globalCtx) {
    EnKusa* this = THIS;

    Collider_InitCylinder(globalCtx, &this->collider);
    Collider_SetCylinder(globalCtx, &this->collider, &this->actor, &sCylinderInit);
    Collider_UpdateCylinder(&this->actor, &this->collider);
}

void EnKusa_Init(Actor* thisx, GlobalContext* globalCtx) {
    EnKusa* this = THIS;

    Actor_ProcessInitChain(&this->actor, sInitChain);

    if (globalCtx->csCtx.state != CS_STATE_IDLE) {
        this->actor.uncullZoneForward += 1000.0f;
    }

    EnKusa_InitCollider(thisx, globalCtx);
    CollisionCheck_SetInfo(&this->actor.colChkInfo, NULL, &sColChkInfoInit);

    if (this->actor.shape.rot.y == 0) {
        s16 rand = Rand_ZeroFloat(0x10000);

        this->actor.world.rot.y = rand;
        this->actor.home.rot.y = rand;
        this->actor.shape.rot.y = rand;
    }

    if (!EnKusa_SnapToFloor(this, globalCtx, 0.0f)) {
        Actor_Kill(&this->actor);
        return;
    }

    this->objBankIndex = Object_GetIndex(&globalCtx->objectCtx, sObjectIds[TYPE(thisx->params)]);

<<<<<<< HEAD
    if (this->objBankIndex < 0) {
        // Bank danger!
=======
    if (this->kusaTexObjIndex < 0) {
        // "Bank danger!"
>>>>>>> c57c0f13
        osSyncPrintf("Error : バンク危険！ (arg_data 0x%04x)(%s %d)\n", thisx->params, "../z_en_kusa.c", 561);
        Actor_Kill(&this->actor);
        return;
    }

    EnKusa_SetupWaitObject(this);
}

void EnKusa_Destroy(Actor* thisx, GlobalContext* globalCtx2) {
    GlobalContext* globalCtx = globalCtx2;
    EnKusa* this = THIS;

    Collider_DestroyCylinder(globalCtx, &this->collider);
}

void EnKusa_SetupWaitObject(EnKusa* this) {
    EnKusa_SetupAction(this, EnKusa_WaitObject);
}

void EnKusa_WaitObject(EnKusa* this, GlobalContext* globalCtx) {
    if (Object_IsLoaded(&globalCtx->objectCtx, this->objBankIndex)) {
        if (this->actor.flags & 0x800) {
            EnKusa_SetupCut(this);
        } else {
            EnKusa_SetupMain(this);
        }

        this->actor.draw = EnKusa_Draw;
        this->actor.objBankIndex = this->objBankIndex;
        this->actor.flags &= ~0x10;
    }
}

void EnKusa_SetupMain(EnKusa* this) {
    EnKusa_SetupAction(this, EnKusa_Main);
    this->actor.flags &= ~0x10;
}

void EnKusa_Main(EnKusa* this, GlobalContext* globalCtx) {
    s32 pad;

    if (Actor_HasParent(&this->actor, globalCtx)) {
        EnKusa_SetupLiftedUp(this);
        Audio_PlaySoundAtPosition(globalCtx, &this->actor.world.pos, 20, NA_SE_PL_PULL_UP_PLANT);
    } else if (this->collider.base.acFlags & AC_HIT) {
        this->collider.base.acFlags &= ~AC_HIT;
        EnKusa_SpawnFragments(this, globalCtx);
        EnKusa_DropCollectible(this, globalCtx);
        Audio_PlaySoundAtPosition(globalCtx, &this->actor.world.pos, 20, NA_SE_EV_PLANT_BROKEN);

        if (SPAWN_BUGS) {
            EnKusa_SpawnBugs(this, globalCtx);
        }

        if (TYPE(this->actor.params) == ENKUSA_TYPE_0) {
            Actor_Kill(&this->actor);
            return;
        }

        EnKusa_SetupCut(this);
        this->actor.flags |= 0x800;
    } else {
        if (!(this->collider.base.ocFlags1 & OC1_TYPE_PLAYER) && (this->actor.xzDistToPlayer > 12.0f)) {
            this->collider.base.ocFlags1 |= OC1_TYPE_PLAYER;
        }

        if (this->actor.xzDistToPlayer < 600.0f) {
            Collider_UpdateCylinder(&this->actor, &this->collider);
            CollisionCheck_SetAC(globalCtx, &globalCtx->colChkCtx, &this->collider.base);

            if (this->actor.xzDistToPlayer < 400.0f) {
                CollisionCheck_SetOC(globalCtx, &globalCtx->colChkCtx, &this->collider.base);
                if (this->actor.xzDistToPlayer < 100.0f) {
                    func_8002F580(&this->actor, globalCtx);
                }
            }
        }
    }
}

void EnKusa_SetupLiftedUp(EnKusa* this) {
    EnKusa_SetupAction(this, EnKusa_LiftedUp);
    this->actor.room = -1;
    this->actor.flags |= 0x10;
}

void EnKusa_LiftedUp(EnKusa* this, GlobalContext* globalCtx) {
    if (Actor_HasNoParent(&this->actor, globalCtx)) {
        this->actor.room = globalCtx->roomCtx.curRoom.num;
        EnKusa_SetupFall(this);
        this->actor.velocity.x = this->actor.speedXZ * Math_SinS(this->actor.world.rot.y);
        this->actor.velocity.z = this->actor.speedXZ * Math_CosS(this->actor.world.rot.y);
        this->actor.colChkInfo.mass = 240;
        this->actor.gravity = -0.1f;
        EnKusa_UpdateVelY(this);
        EnKusa_RandScaleVecToZero(&this->actor.velocity, 0.005f);
        func_8002D7EC(&this->actor);
        Actor_UpdateBgCheckInfo(globalCtx, &this->actor, 7.5f, 35.0f, 0.0f, 0xC5);
        this->actor.gravity = -3.2f;
    }
}

void EnKusa_SetupFall(EnKusa* this) {
    EnKusa_SetupAction(this, EnKusa_Fall);
    rotSpeedXtarget = -0xBB8;
    rotSpeedYtarget = (Rand_ZeroOne() - 0.5f) * 1600.0f;
    rotSpeedX = 0;
    rotSpeedY = 0;
}

void EnKusa_Fall(EnKusa* this, GlobalContext* globalCtx) {
    s32 pad;
    Vec3f contactPos;

    if (this->actor.bgCheckFlags & (1 | 2 | 8)) {
        if (!(this->actor.bgCheckFlags & 0x20)) {
            Audio_PlaySoundAtPosition(globalCtx, &this->actor.world.pos, 20, NA_SE_EV_PLANT_BROKEN);
        }
        EnKusa_SpawnFragments(this, globalCtx);
        EnKusa_DropCollectible(this, globalCtx);
        switch (TYPE(this->actor.params)) {
            case ENKUSA_TYPE_0:
            case ENKUSA_TYPE_2:
                Actor_Kill(&this->actor);
                break;

            case ENKUSA_TYPE_1:
                EnKusa_SetupUprootedWaitRegrow(this);
                break;
        }
        return;
    }

    if (this->actor.bgCheckFlags & 0x40) {
        contactPos.x = this->actor.world.pos.x;
        contactPos.y = this->actor.world.pos.y + this->actor.yDistToWater;
        contactPos.z = this->actor.world.pos.z;
        EffectSsGSplash_Spawn(globalCtx, &contactPos, NULL, NULL, 0, 400);
        EffectSsGRipple_Spawn(globalCtx, &contactPos, 150, 650, 0);
        EffectSsGRipple_Spawn(globalCtx, &contactPos, 400, 800, 4);
        EffectSsGRipple_Spawn(globalCtx, &contactPos, 500, 1100, 8);
        this->actor.minVelocityY = -3.0f;
        rotSpeedX >>= 1;
        rotSpeedXtarget >>= 1;
        rotSpeedY >>= 1;
        rotSpeedYtarget >>= 1;
        this->actor.bgCheckFlags &= ~0x40;
        Audio_PlaySoundAtPosition(globalCtx, &this->actor.world.pos, 40, NA_SE_EV_DIVE_INTO_WATER_L);
    }

    EnKusa_UpdateVelY(this);
    Math_StepToS(&rotSpeedX, rotSpeedXtarget, 0x1F4);
    Math_StepToS(&rotSpeedY, rotSpeedYtarget, 0xAA);
    this->actor.shape.rot.x += rotSpeedX;
    this->actor.shape.rot.y += rotSpeedY;
    EnKusa_RandScaleVecToZero(&this->actor.velocity, 0.05f);
    func_8002D7EC(&this->actor);
    Actor_UpdateBgCheckInfo(globalCtx, &this->actor, 7.5f, 35.0f, 0.0f, 0xC5);
    Collider_UpdateCylinder(&this->actor, &this->collider);
    CollisionCheck_SetOC(globalCtx, &globalCtx->colChkCtx, &this->collider.base);
}

void EnKusa_SetupCut(EnKusa* this) {
    switch (TYPE(this->actor.params)) {
        case ENKUSA_TYPE_2:
            EnKusa_SetupAction(this, EnKusa_DoNothing);
            break;
        case ENKUSA_TYPE_1:
            EnKusa_SetupAction(this, EnKusa_CutWaitRegrow);
            break;
    }
}

void EnKusa_CutWaitRegrow(EnKusa* this, GlobalContext* globalCtx) {
    if (this->timer >= 120) {
        EnKusa_SetupRegrow(this);
    }
}

void EnKusa_DoNothing(EnKusa* this, GlobalContext* globalCtx) {
}

void EnKusa_SetupUprootedWaitRegrow(EnKusa* this) {
    this->actor.world.pos.x = this->actor.home.pos.x;
    this->actor.world.pos.y = this->actor.home.pos.y - 9.0f;
    this->actor.world.pos.z = this->actor.home.pos.z;
    EnKusa_SetScaleSmall(this);
    this->actor.shape.rot = this->actor.home.rot;
    EnKusa_SetupAction(this, EnKusa_UprootedWaitRegrow);
}

void EnKusa_UprootedWaitRegrow(EnKusa* this, GlobalContext* globalCtx) {
    if (this->timer > 120) {
        if (Math_StepToF(&this->actor.world.pos.y, this->actor.home.pos.y, 0.6f)) {
            if (this->timer >= 170) {
                EnKusa_SetupRegrow(this);
            }
        }
    }
}

void EnKusa_SetupRegrow(EnKusa* this) {
    EnKusa_SetupAction(this, EnKusa_Regrow);
    EnKusa_SetScaleSmall(this);
    this->actor.shape.rot = this->actor.home.rot;
    this->actor.flags &= ~0x800;
}

void EnKusa_Regrow(EnKusa* this, GlobalContext* globalCtx) {
    s32 isFullyGrown = true;

    isFullyGrown &= Math_StepToF(&this->actor.scale.y, 0.4f, 0.014f);
    isFullyGrown &= Math_StepToF(&this->actor.scale.x, 0.4f, 0.011f);
    this->actor.scale.z = this->actor.scale.x;

    if (isFullyGrown) {
        Actor_SetScale(&this->actor, 0.4f);
        EnKusa_SetupMain(this);
        this->collider.base.ocFlags1 &= ~OC1_TYPE_PLAYER;
    }
}

void EnKusa_Update(Actor* thisx, GlobalContext* globalCtx) {
    EnKusa* this = THIS;

    this->timer++;

    this->actionFunc(this, globalCtx);

    if (this->actor.flags & 0x800) {
        this->actor.shape.yOffset = -6.25f;
    } else {
        this->actor.shape.yOffset = 0.0f;
    }
}

void EnKusa_Draw(Actor* thisx, GlobalContext* globalCtx) {
    static Gfx* dLists[] = { gFieldBushDL, object_kusa_DL_000140, object_kusa_DL_000140 };
    EnKusa* this = THIS;

    if (this->actor.flags & 0x800) {
        Gfx_DrawDListOpa(globalCtx, object_kusa_DL_0002E0);
    } else {
        Gfx_DrawDListOpa(globalCtx, dLists[TYPE(thisx->params)]);
    }
}<|MERGE_RESOLUTION|>--- conflicted
+++ resolved
@@ -259,13 +259,8 @@
 
     this->objBankIndex = Object_GetIndex(&globalCtx->objectCtx, sObjectIds[TYPE(thisx->params)]);
 
-<<<<<<< HEAD
     if (this->objBankIndex < 0) {
-        // Bank danger!
-=======
-    if (this->kusaTexObjIndex < 0) {
         // "Bank danger!"
->>>>>>> c57c0f13
         osSyncPrintf("Error : バンク危険！ (arg_data 0x%04x)(%s %d)\n", thisx->params, "../z_en_kusa.c", 561);
         Actor_Kill(&this->actor);
         return;
