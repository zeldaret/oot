--- conflicted
+++ resolved
@@ -320,21 +320,12 @@
         func_80A9BEAC(this);
         this->actor.flags |= 0x800;
     } else {
-<<<<<<< HEAD
-        if (!(this->collider.base.ocFlags & OC_PLAYER) && (this->actor.xzDistFromLink > 12.0f)) {
+        if (!(this->collider.base.ocFlags & OC_PLAYER) && (this->actor.xzDistToLink > 12.0f)) {
             this->collider.base.ocFlags |= OC_PLAYER;
         }
 
-        if (this->actor.xzDistFromLink < 600.0f) {
+        if (this->actor.xzDistToLink < 600.0f) {
             Collider_UpdateCylinder(&this->actor, &this->collider);
-=======
-        if (!(this->collider.base.maskA & 8) && (this->actor.xzDistToLink > 12.0f)) {
-            this->collider.base.maskA |= 8;
-        }
-
-        if (this->actor.xzDistToLink < 600.0f) {
-            Collider_CylinderUpdate(&this->actor, &this->collider);
->>>>>>> 1ff2f0f8
             CollisionCheck_SetAC(globalCtx, &globalCtx->colChkCtx, &this->collider.base);
 
             if (this->actor.xzDistToLink < 400.0f) {
