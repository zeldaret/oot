--- conflicted
+++ resolved
@@ -276,41 +276,23 @@
     EnKusa_SetupAction(this, EnKusa_WaitObject);
 }
 
-<<<<<<< HEAD
-void func_80A9B810(EnKusa* this, GlobalContext* globalCtx) {
-    if (Object_IsLoaded(&globalCtx->objectCtx, this->kusaTexObjIndex)) {
-        if (this->actor.flags & ACTOR_FLAG_11) {
-            func_80A9BEAC(this);
-=======
 void EnKusa_WaitObject(EnKusa* this, GlobalContext* globalCtx) {
     if (Object_IsLoaded(&globalCtx->objectCtx, this->objBankIndex)) {
-        if (this->actor.flags & 0x800) {
+        if (this->actor.flags & ACTOR_FLAG_11) {
             EnKusa_SetupCut(this);
->>>>>>> a3b4dcf3
         } else {
             EnKusa_SetupMain(this);
         }
 
         this->actor.draw = EnKusa_Draw;
-<<<<<<< HEAD
-        this->actor.objBankIndex = this->kusaTexObjIndex;
+        this->actor.objBankIndex = this->objBankIndex;
         this->actor.flags &= ~ACTOR_FLAG_4;
-    }
-}
-
-void func_80A9B89C(EnKusa* this) {
-    EnKusa_SetupAction(this, func_80A9B8D8);
-    this->actor.flags &= ~ACTOR_FLAG_4;
-=======
-        this->actor.objBankIndex = this->objBankIndex;
-        this->actor.flags &= ~0x10;
     }
 }
 
 void EnKusa_SetupMain(EnKusa* this) {
     EnKusa_SetupAction(this, EnKusa_Main);
-    this->actor.flags &= ~0x10;
->>>>>>> a3b4dcf3
+    this->actor.flags &= ~ACTOR_FLAG_4;
 }
 
 void EnKusa_Main(EnKusa* this, GlobalContext* globalCtx) {
@@ -334,13 +316,8 @@
             return;
         }
 
-<<<<<<< HEAD
-        func_80A9BEAC(this);
+        EnKusa_SetupCut(this);
         this->actor.flags |= ACTOR_FLAG_11;
-=======
-        EnKusa_SetupCut(this);
-        this->actor.flags |= 0x800;
->>>>>>> a3b4dcf3
     } else {
         if (!(this->collider.base.ocFlags1 & OC1_TYPE_PLAYER) && (this->actor.xzDistToPlayer > 12.0f)) {
             this->collider.base.ocFlags1 |= OC1_TYPE_PLAYER;
@@ -520,13 +497,8 @@
     static Gfx* dLists[] = { gFieldBushDL, object_kusa_DL_000140, object_kusa_DL_000140 };
     EnKusa* this = THIS;
 
-<<<<<<< HEAD
     if (this->actor.flags & ACTOR_FLAG_11) {
-        Gfx_DrawDListOpa(globalCtx, D_060002E0);
-=======
-    if (this->actor.flags & 0x800) {
         Gfx_DrawDListOpa(globalCtx, object_kusa_DL_0002E0);
->>>>>>> a3b4dcf3
     } else {
         Gfx_DrawDListOpa(globalCtx, dLists[thisx->params & 3]);
     }
