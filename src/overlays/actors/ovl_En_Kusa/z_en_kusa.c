/*
 * File: z_en_kusa.c
 * Overlay: ovl_en_kusa
 * Description: Bush
 */

#include "z_en_kusa.h"
#include "overlays/actors/ovl_En_Insect/z_en_insect.h"
#include "overlays/effects/ovl_Effect_Ss_Kakera/z_eff_ss_kakera.h"
#include "assets/objects/gameplay_keep/gameplay_keep.h"
#include "assets/objects/gameplay_field_keep/gameplay_field_keep.h"
#include "assets/objects/object_kusa/object_kusa.h"
#include "terminal.h"

#define FLAGS (ACTOR_FLAG_4 | ACTOR_FLAG_23)

void EnKusa_Init(Actor* thisx, PlayState* play);
void EnKusa_Destroy(Actor* thisx, PlayState* play2);
void EnKusa_Update(Actor* thisx, PlayState* play);
void EnKusa_Draw(Actor* thisx, PlayState* play);

void EnKusa_SetupLiftedUp(EnKusa* this);
void EnKusa_SetupWaitForObject(EnKusa* this);
void EnKusa_SetupMain(EnKusa* this);
void EnKusa_SetupFall(EnKusa* this);
void EnKusa_SetupCut(EnKusa* this);
void EnKusa_SetupUprootedWaitRegrow(EnKusa* this);
void EnKusa_SetupRegrow(EnKusa* this);

void EnKusa_Fall(EnKusa* this, PlayState* play);
void EnKusa_WaitForObject(EnKusa* this, PlayState* play);
void EnKusa_Main(EnKusa* this, PlayState* play);
void EnKusa_LiftedUp(EnKusa* this, PlayState* play);
void EnKusa_CutWaitRegrow(EnKusa* this, PlayState* play);
void EnKusa_DoNothing(EnKusa* this, PlayState* play);
void EnKusa_UprootedWaitRegrow(EnKusa* this, PlayState* play);
void EnKusa_Regrow(EnKusa* this, PlayState* play);

static s16 rotSpeedXtarget = 0;
static s16 rotSpeedX = 0;
static s16 rotSpeedYtarget = 0;
static s16 rotSpeedY = 0;

ActorInit En_Kusa_InitVars = {
    /**/ ACTOR_EN_KUSA,
    /**/ ACTORCAT_PROP,
    /**/ FLAGS,
    /**/ OBJECT_GAMEPLAY_KEEP,
    /**/ sizeof(EnKusa),
    /**/ EnKusa_Init,
    /**/ EnKusa_Destroy,
    /**/ EnKusa_Update,
    /**/ NULL,
};

static s16 sObjectIds[] = { OBJECT_GAMEPLAY_FIELD_KEEP, OBJECT_KUSA, OBJECT_KUSA };

static ColliderCylinderInit sCylinderInit = {
    {
        COLTYPE_NONE,
        AT_NONE,
        AC_ON | AC_TYPE_PLAYER,
        OC1_ON | OC1_TYPE_PLAYER | OC1_TYPE_2,
        OC2_TYPE_2,
        COLSHAPE_CYLINDER,
    },
    {
        ELEMTYPE_UNK0,
        { 0x00000000, 0x00, 0x00 },
        { 0x4FC00758, 0x00, 0x00 },
        TOUCH_NONE,
        BUMP_ON,
        OCELEM_ON,
    },
    { 12, 44, 0, { 0, 0, 0 } },
};

static CollisionCheckInfoInit sColChkInfoInit = { 0, 12, 30, MASS_IMMOVABLE };

static Vec3f sUnitDirections[] = {
    { 0.0f, 0.7071f, 0.7071f },
    { 0.7071f, 0.7071f, 0.0f },
    { 0.0f, 0.7071f, -0.7071f },
    { -0.7071f, 0.7071f, 0.0f },
};

static s16 sFragmentScales[] = { 108, 102, 96, 84, 66, 55, 42, 38 };

static InitChainEntry sInitChain[] = {
    ICHAIN_VEC3F_DIV1000(scale, 400, ICHAIN_CONTINUE),         ICHAIN_F32_DIV1000(gravity, -3200, ICHAIN_CONTINUE),
    ICHAIN_F32_DIV1000(minVelocityY, -17000, ICHAIN_CONTINUE), ICHAIN_F32(uncullZoneForward, 1200, ICHAIN_CONTINUE),
    ICHAIN_F32(uncullZoneScale, 100, ICHAIN_CONTINUE),         ICHAIN_F32(uncullZoneDownward, 120, ICHAIN_STOP),
};

void EnKusa_SetupAction(EnKusa* this, EnKusaActionFunc actionFunc) {
    this->timer = 0;
    this->actionFunc = actionFunc;
}

s32 EnKusa_SnapToFloor(EnKusa* this, PlayState* play, f32 yOffset) {
    s32 pad;
    CollisionPoly* groundPoly;
    Vec3f pos;
    s32 bgId;
    f32 floorY;

    pos.x = this->actor.world.pos.x;
    pos.y = this->actor.world.pos.y + 30.0f;
    pos.z = this->actor.world.pos.z;

    floorY = BgCheck_EntityRaycastDown4(&play->colCtx, &groundPoly, &bgId, &this->actor, &pos);

    if (floorY > BGCHECK_Y_MIN) {
        this->actor.world.pos.y = floorY + yOffset;
        Math_Vec3f_Copy(&this->actor.home.pos, &this->actor.world.pos);
        return true;
    } else {
        PRINTF(VT_COL(YELLOW, BLACK));
        // "Failure attaching to ground"
        PRINTF("地面に付着失敗(%s %d)\n", "../z_en_kusa.c", 323);
        PRINTF(VT_RST);
        return false;
    }
}

void EnKusa_DropCollectible(EnKusa* this, PlayState* play) {
    s16 dropParams;

    switch (PARAMS_GET(this->actor.params, 0, 2)) {
        case ENKUSA_TYPE_0:
        case ENKUSA_TYPE_2:
            dropParams = PARAMS_GET(this->actor.params, 8, 4);

            if (dropParams >= 0xD) {
                dropParams = 0;
            }
            Item_DropCollectibleRandom(play, NULL, &this->actor.world.pos, dropParams << 4);
            break;
        case ENKUSA_TYPE_1:
            if (Rand_ZeroOne() < 0.5f) {
                Item_DropCollectible(play, &this->actor.world.pos, ITEM00_SEEDS);
            } else {
                Item_DropCollectible(play, &this->actor.world.pos, ITEM00_RECOVERY_HEART);
            }
            break;
    }
}

void EnKusa_UpdateVelY(EnKusa* this) {
    this->actor.velocity.y += this->actor.gravity;

    if (this->actor.velocity.y < this->actor.minVelocityY) {
        this->actor.velocity.y = this->actor.minVelocityY;
    }
}

void EnKusa_RandScaleVecToZero(Vec3f* vec, f32 scale) {
    scale += ((Rand_ZeroOne() * 0.2f) - 0.1f) * scale;
    vec->x -= vec->x * scale;
    vec->y -= vec->y * scale;
    vec->z -= vec->z * scale;
}

void EnKusa_SetScaleSmall(EnKusa* this) {
    this->actor.scale.y = 0.16000001f;
    this->actor.scale.x = 0.120000005f;
    this->actor.scale.z = 0.120000005f;
}

void EnKusa_SpawnFragments(EnKusa* this, PlayState* play) {
    Vec3f velocity;
    Vec3f pos;
    s32 i;
    s32 scaleIndex;
    Vec3f* dir;
    s32 pad;

    for (i = 0; i < ARRAY_COUNT(sUnitDirections); i++) {
        dir = &sUnitDirections[i];

        pos.x = this->actor.world.pos.x + (dir->x * this->actor.scale.x * 20.0f);
        pos.y = this->actor.world.pos.y + (dir->y * this->actor.scale.y * 20.0f) + 10.0f;
        pos.z = this->actor.world.pos.z + (dir->z * this->actor.scale.z * 20.0f);

        velocity.x = (Rand_ZeroOne() - 0.5f) * 8.0f;
        velocity.y = Rand_ZeroOne() * 10.0f;
        velocity.z = (Rand_ZeroOne() - 0.5f) * 8.0f;

        scaleIndex = (s32)(Rand_ZeroOne() * 111.1f) & 7;

        EffectSsKakera_Spawn(play, &pos, &velocity, &pos, -100, 64, 40, 3, 0, sFragmentScales[scaleIndex], 0, 0, 80,
                             KAKERA_COLOR_NONE, OBJECT_GAMEPLAY_KEEP, gCuttableShrubStalkDL);

        pos.x = this->actor.world.pos.x + (dir->x * this->actor.scale.x * 40.0f);
        pos.y = this->actor.world.pos.y + (dir->y * this->actor.scale.y * 40.0f) + 10.0f;
        pos.z = this->actor.world.pos.z + (dir->z * this->actor.scale.z * 40.0f);

        velocity.x = (Rand_ZeroOne() - 0.5f) * 6.0f;
        velocity.y = Rand_ZeroOne() * 10.0f;
        velocity.z = (Rand_ZeroOne() - 0.5f) * 6.0f;

        scaleIndex = (s32)(Rand_ZeroOne() * 111.1f) % 7;

        EffectSsKakera_Spawn(play, &pos, &velocity, &pos, -100, 64, 40, 3, 0, sFragmentScales[scaleIndex], 0, 0, 80,
                             KAKERA_COLOR_NONE, OBJECT_GAMEPLAY_KEEP, gCuttableShrubTipDL);
    }
}

void EnKusa_SpawnBugs(EnKusa* this, PlayState* play) {
    s32 i;

    for (i = 0; i < 3; i++) {
        Actor* bug =
            Actor_Spawn(&play->actorCtx, play, ACTOR_EN_INSECT, this->actor.world.pos.x, this->actor.world.pos.y,
                        this->actor.world.pos.z, 0, Rand_ZeroOne() * 0xFFFF, 0, INSECT_TYPE_SPAWNED);

        if (bug == NULL) {
            break;
        }
    }
}

void EnKusa_InitCollider(Actor* thisx, PlayState* play) {
    EnKusa* this = (EnKusa*)thisx;

    Collider_InitCylinder(play, &this->collider);
    Collider_SetCylinder(play, &this->collider, &this->actor, &sCylinderInit);
    Collider_UpdateCylinder(&this->actor, &this->collider);
}

void EnKusa_Init(Actor* thisx, PlayState* play) {
    EnKusa* this = (EnKusa*)thisx;

    Actor_ProcessInitChain(&this->actor, sInitChain);

    if (play->csCtx.state != CS_STATE_IDLE) {
        this->actor.uncullZoneForward += 1000.0f;
    }

    EnKusa_InitCollider(thisx, play);
    CollisionCheck_SetInfo(&this->actor.colChkInfo, NULL, &sColChkInfoInit);

    if (this->actor.shape.rot.y == 0) {
        s16 rand = Rand_ZeroFloat(0x10000);

        this->actor.world.rot.y = rand;
        this->actor.home.rot.y = rand;
        this->actor.shape.rot.y = rand;
    }

    if (!EnKusa_SnapToFloor(this, play, 0.0f)) {
        Actor_Kill(&this->actor);
        return;
    }

<<<<<<< HEAD
    this->objBankIndex = Object_GetIndex(&play->objectCtx, sObjectIds[PARAMS_GET(thisx->params, 0, 2)]);
=======
    this->requiredObjectSlot = Object_GetSlot(&play->objectCtx, sObjectIds[thisx->params & 3]);
>>>>>>> 616d6d4e

    if (this->requiredObjectSlot < 0) {
        // "Bank danger!"
        PRINTF("Error : バンク危険！ (arg_data 0x%04x)(%s %d)\n", thisx->params, "../z_en_kusa.c", 561);
        Actor_Kill(&this->actor);
        return;
    }

    EnKusa_SetupWaitForObject(this);
}

void EnKusa_Destroy(Actor* thisx, PlayState* play2) {
    PlayState* play = play2;
    EnKusa* this = (EnKusa*)thisx;

    Collider_DestroyCylinder(play, &this->collider);
}

void EnKusa_SetupWaitForObject(EnKusa* this) {
    EnKusa_SetupAction(this, EnKusa_WaitForObject);
}

void EnKusa_WaitForObject(EnKusa* this, PlayState* play) {
    if (Object_IsLoaded(&play->objectCtx, this->requiredObjectSlot)) {
        if (this->actor.flags & ACTOR_FLAG_ENKUSA_CUT) {
            EnKusa_SetupCut(this);
        } else {
            EnKusa_SetupMain(this);
        }

        this->actor.draw = EnKusa_Draw;
        this->actor.objectSlot = this->requiredObjectSlot;
        this->actor.flags &= ~ACTOR_FLAG_4;
    }
}

void EnKusa_SetupMain(EnKusa* this) {
    EnKusa_SetupAction(this, EnKusa_Main);
    this->actor.flags &= ~ACTOR_FLAG_4;
}

void EnKusa_Main(EnKusa* this, PlayState* play) {
    s32 pad;

    if (Actor_HasParent(&this->actor, play)) {
        EnKusa_SetupLiftedUp(this);
        SfxSource_PlaySfxAtFixedWorldPos(play, &this->actor.world.pos, 20, NA_SE_PL_PULL_UP_PLANT);
    } else if (this->collider.base.acFlags & AC_HIT) {
        this->collider.base.acFlags &= ~AC_HIT;
        EnKusa_SpawnFragments(this, play);
        EnKusa_DropCollectible(this, play);
        SfxSource_PlaySfxAtFixedWorldPos(play, &this->actor.world.pos, 20, NA_SE_EV_PLANT_BROKEN);

        if (PARAMS_GET(this->actor.params, 4, 1)) {
            EnKusa_SpawnBugs(this, play);
        }

        if (PARAMS_GET(this->actor.params, 0, 2) == ENKUSA_TYPE_0) {
            Actor_Kill(&this->actor);
            return;
        }

        EnKusa_SetupCut(this);
        this->actor.flags |= ACTOR_FLAG_ENKUSA_CUT;
    } else {
        if (!(this->collider.base.ocFlags1 & OC1_TYPE_PLAYER) && (this->actor.xzDistToPlayer > 12.0f)) {
            this->collider.base.ocFlags1 |= OC1_TYPE_PLAYER;
        }

        if (this->actor.xzDistToPlayer < 600.0f) {
            Collider_UpdateCylinder(&this->actor, &this->collider);
            CollisionCheck_SetAC(play, &play->colChkCtx, &this->collider.base);

            if (this->actor.xzDistToPlayer < 400.0f) {
                CollisionCheck_SetOC(play, &play->colChkCtx, &this->collider.base);
                if (this->actor.xzDistToPlayer < 100.0f) {
                    Actor_OfferCarry(&this->actor, play);
                }
            }
        }
    }
}

void EnKusa_SetupLiftedUp(EnKusa* this) {
    EnKusa_SetupAction(this, EnKusa_LiftedUp);
    this->actor.room = -1;
    this->actor.flags |= ACTOR_FLAG_4;
}

void EnKusa_LiftedUp(EnKusa* this, PlayState* play) {
    if (Actor_HasNoParent(&this->actor, play)) {
        this->actor.room = play->roomCtx.curRoom.num;
        EnKusa_SetupFall(this);
        this->actor.velocity.x = this->actor.speed * Math_SinS(this->actor.world.rot.y);
        this->actor.velocity.z = this->actor.speed * Math_CosS(this->actor.world.rot.y);
        this->actor.colChkInfo.mass = 240;
        this->actor.gravity = -0.1f;
        EnKusa_UpdateVelY(this);
        EnKusa_RandScaleVecToZero(&this->actor.velocity, 0.005f);
        Actor_UpdatePos(&this->actor);
        Actor_UpdateBgCheckInfo(play, &this->actor, 7.5f, 35.0f, 0.0f,
                                UPDBGCHECKINFO_FLAG_0 | UPDBGCHECKINFO_FLAG_2 | UPDBGCHECKINFO_FLAG_6 |
                                    UPDBGCHECKINFO_FLAG_7);
        this->actor.gravity = -3.2f;
    }
}

void EnKusa_SetupFall(EnKusa* this) {
    EnKusa_SetupAction(this, EnKusa_Fall);
    rotSpeedXtarget = -0xBB8;
    rotSpeedYtarget = (Rand_ZeroOne() - 0.5f) * 1600.0f;
    rotSpeedX = 0;
    rotSpeedY = 0;
}

void EnKusa_Fall(EnKusa* this, PlayState* play) {
    s32 pad;
    Vec3f contactPos;

    if (this->actor.bgCheckFlags & (BGCHECKFLAG_GROUND | BGCHECKFLAG_GROUND_TOUCH | BGCHECKFLAG_WALL)) {
        if (!(this->actor.bgCheckFlags & BGCHECKFLAG_WATER)) {
            SfxSource_PlaySfxAtFixedWorldPos(play, &this->actor.world.pos, 20, NA_SE_EV_PLANT_BROKEN);
        }
        EnKusa_SpawnFragments(this, play);
        EnKusa_DropCollectible(this, play);
        switch (PARAMS_GET(this->actor.params, 0, 2)) {
            case ENKUSA_TYPE_0:
            case ENKUSA_TYPE_2:
                Actor_Kill(&this->actor);
                break;

            case ENKUSA_TYPE_1:
                EnKusa_SetupUprootedWaitRegrow(this);
                break;
        }
        return;
    }

    if (this->actor.bgCheckFlags & BGCHECKFLAG_WATER_TOUCH) {
        contactPos.x = this->actor.world.pos.x;
        contactPos.y = this->actor.world.pos.y + this->actor.yDistToWater;
        contactPos.z = this->actor.world.pos.z;
        EffectSsGSplash_Spawn(play, &contactPos, NULL, NULL, 0, 400);
        EffectSsGRipple_Spawn(play, &contactPos, 150, 650, 0);
        EffectSsGRipple_Spawn(play, &contactPos, 400, 800, 4);
        EffectSsGRipple_Spawn(play, &contactPos, 500, 1100, 8);
        this->actor.minVelocityY = -3.0f;
        rotSpeedX >>= 1;
        rotSpeedXtarget >>= 1;
        rotSpeedY >>= 1;
        rotSpeedYtarget >>= 1;
        this->actor.bgCheckFlags &= ~BGCHECKFLAG_WATER_TOUCH;
        SfxSource_PlaySfxAtFixedWorldPos(play, &this->actor.world.pos, 40, NA_SE_EV_DIVE_INTO_WATER_L);
    }

    EnKusa_UpdateVelY(this);
    Math_StepToS(&rotSpeedX, rotSpeedXtarget, 0x1F4);
    Math_StepToS(&rotSpeedY, rotSpeedYtarget, 0xAA);
    this->actor.shape.rot.x += rotSpeedX;
    this->actor.shape.rot.y += rotSpeedY;
    EnKusa_RandScaleVecToZero(&this->actor.velocity, 0.05f);
    Actor_UpdatePos(&this->actor);
    Actor_UpdateBgCheckInfo(play, &this->actor, 7.5f, 35.0f, 0.0f,
                            UPDBGCHECKINFO_FLAG_0 | UPDBGCHECKINFO_FLAG_2 | UPDBGCHECKINFO_FLAG_6 |
                                UPDBGCHECKINFO_FLAG_7);
    Collider_UpdateCylinder(&this->actor, &this->collider);
    CollisionCheck_SetOC(play, &play->colChkCtx, &this->collider.base);
}

void EnKusa_SetupCut(EnKusa* this) {
    switch (PARAMS_GET(this->actor.params, 0, 2)) {
        case ENKUSA_TYPE_2:
            EnKusa_SetupAction(this, EnKusa_DoNothing);
            break;
        case ENKUSA_TYPE_1:
            EnKusa_SetupAction(this, EnKusa_CutWaitRegrow);
            break;
    }
}

void EnKusa_CutWaitRegrow(EnKusa* this, PlayState* play) {
    if (this->timer >= 120) {
        EnKusa_SetupRegrow(this);
    }
}

void EnKusa_DoNothing(EnKusa* this, PlayState* play) {
}

void EnKusa_SetupUprootedWaitRegrow(EnKusa* this) {
    this->actor.world.pos.x = this->actor.home.pos.x;
    this->actor.world.pos.y = this->actor.home.pos.y - 9.0f;
    this->actor.world.pos.z = this->actor.home.pos.z;
    EnKusa_SetScaleSmall(this);
    this->actor.shape.rot = this->actor.home.rot;
    EnKusa_SetupAction(this, EnKusa_UprootedWaitRegrow);
}

void EnKusa_UprootedWaitRegrow(EnKusa* this, PlayState* play) {
    if (this->timer > 120) {
        if (Math_StepToF(&this->actor.world.pos.y, this->actor.home.pos.y, 0.6f)) {
            if (this->timer >= 170) {
                EnKusa_SetupRegrow(this);
            }
        }
    }
}

void EnKusa_SetupRegrow(EnKusa* this) {
    EnKusa_SetupAction(this, EnKusa_Regrow);
    EnKusa_SetScaleSmall(this);
    this->actor.shape.rot = this->actor.home.rot;
    this->actor.flags &= ~ACTOR_FLAG_ENKUSA_CUT;
}

void EnKusa_Regrow(EnKusa* this, PlayState* play) {
    s32 isFullyGrown = true;

    isFullyGrown &= Math_StepToF(&this->actor.scale.y, 0.4f, 0.014f);
    isFullyGrown &= Math_StepToF(&this->actor.scale.x, 0.4f, 0.011f);
    this->actor.scale.z = this->actor.scale.x;

    if (isFullyGrown) {
        Actor_SetScale(&this->actor, 0.4f);
        EnKusa_SetupMain(this);
        this->collider.base.ocFlags1 &= ~OC1_TYPE_PLAYER;
    }
}

void EnKusa_Update(Actor* thisx, PlayState* play) {
    EnKusa* this = (EnKusa*)thisx;

    this->timer++;

    this->actionFunc(this, play);

    if (this->actor.flags & ACTOR_FLAG_ENKUSA_CUT) {
        this->actor.shape.yOffset = -6.25f;
    } else {
        this->actor.shape.yOffset = 0.0f;
    }
}

void EnKusa_Draw(Actor* thisx, PlayState* play) {
    static Gfx* dLists[] = { gFieldBushDL, object_kusa_DL_000140, object_kusa_DL_000140 };
    EnKusa* this = (EnKusa*)thisx;

    if (this->actor.flags & ACTOR_FLAG_ENKUSA_CUT) {
        Gfx_DrawDListOpa(play, object_kusa_DL_0002E0);
    } else {
        Gfx_DrawDListOpa(play, dLists[PARAMS_GET(thisx->params, 0, 2)]);
    }
}<|MERGE_RESOLUTION|>--- conflicted
+++ resolved
@@ -253,11 +253,7 @@
         return;
     }
 
-<<<<<<< HEAD
-    this->objBankIndex = Object_GetIndex(&play->objectCtx, sObjectIds[PARAMS_GET(thisx->params, 0, 2)]);
-=======
-    this->requiredObjectSlot = Object_GetSlot(&play->objectCtx, sObjectIds[thisx->params & 3]);
->>>>>>> 616d6d4e
+    this->requiredObjectSlot = Object_GetSlot(&play->objectCtx, sObjectIds[PARAMS_GET(thisx->params, 0, 2)]);
 
     if (this->requiredObjectSlot < 0) {
         // "Bank danger!"
