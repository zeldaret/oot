/*
 * File: z_en_kusa.c
 * Overlay: ovl_en_kusa
 * Description: Bush
 */

#include "z_en_kusa.h"
#include "overlays/effects/ovl_Effect_Ss_Kakera/z_eff_ss_kakera.h"
#include "vt.h"

#define FLAGS 0x00800010

#define THIS ((EnKusa*)thisx)

void EnKusa_Init(Actor* thisx, GlobalContext* globalCtx);
void EnKusa_Destroy(Actor* thisx, GlobalContext* globalCtx);
void EnKusa_Update(Actor* thisx, GlobalContext* globalCtx);
void EnKusa_Draw(Actor* thisx, GlobalContext* globalCtx);

void EnKusa_SetupLiftedUp(EnKusa* this);
void func_80A9B7EC(EnKusa* this);
void func_80A9B89C(EnKusa* this);
void func_80A9BBB0(EnKusa* this);
void func_80A9BEAC(EnKusa* this);
void func_80A9BF3C(EnKusa* this);
void func_80A9C00C(EnKusa* this);

void func_80A9BC1C(EnKusa* this, GlobalContext* globalCtx);
void func_80A9B810(EnKusa* this, GlobalContext* globalCtx);
void func_80A9B8D8(EnKusa* this, GlobalContext* globalCtx);
void EnKusa_LiftedUp(EnKusa* this, GlobalContext* globalCtx);
void func_80A9BEFC(EnKusa* this, GlobalContext* globalCtx);
void func_80A9BF30(EnKusa* this, GlobalContext* globalCtx);
void func_80A9BFA8(EnKusa* this, GlobalContext* globalCtx);
void func_80A9C068(EnKusa* this, GlobalContext* globalCtx);

s16 D_80A9C1D0 = 0;
s16 D_80A9C1D4 = 0;
s16 D_80A9C1D8 = 0;
s16 D_80A9C1DC = 0;

const ActorInit En_Kusa_InitVars = {
    ACTOR_EN_KUSA,
    ACTORTYPE_PROP,
    FLAGS,
    OBJECT_GAMEPLAY_KEEP,
    sizeof(EnKusa),
    (ActorFunc)EnKusa_Init,
    (ActorFunc)EnKusa_Destroy,
    (ActorFunc)EnKusa_Update,
    NULL,
};
<<<<<<< HEAD

static ColliderCylinderInit D_80A9C208 = {
    { COLTYPE_NONE, AT_OFF, AC_ON | AC_PLAYER, OC_ON |  OC_PLAYER  | OC_TYPE2, OT_TYPE2, COLSHAPE_CYLINDER },
    { ELEMTYPE_UNK0, { 0x00000000, 0x00, 0x00 }, { 0x4FC00758, 0x00, 0x00 }, TOUCH_OFF, BUMP_ON, OCELEM_ON },
    { 12, 44, 0, { 0, 0, 0 } },
};
*/
#pragma GLOBAL_ASM("asm/non_matchings/overlays/actors/ovl_En_Kusa/func_80A9AFA0.s")
=======
>>>>>>> eff219f7

static s16 sObjectIds[] = { OBJECT_GAMEPLAY_FIELD_KEEP, OBJECT_KUSA, OBJECT_KUSA };

static ColliderCylinderInit sCylinderInit = {
    { COLTYPE_UNK10, 0x00, 0x09, 0x29, 0x20, COLSHAPE_CYLINDER },
    { 0x00, { 0x00000000, 0x00, 0x00 }, { 0x4FC00758, 0x00, 0x00 }, 0x00, 0x01, 0x01 },
    { 12, 44, 0, { 0, 0, 0 } },
};

static CollisionCheckInfoInit sColChkInfoInit = { 0, 12, 30, 0xFF };

static Vec3f D_80A9C23C[] = {
    { 0.0f, 0.7071f, 0.7071f },
    { 0.7071f, 0.7071f, 0.0f },
    { 0.0f, 0.7071f, -0.7071f },
    { -0.7071f, 0.7071f, 0.0f },
};

s16 D_80A9C26C[] = { 108, 102, 96, 84, 66, 55, 42, 38 };

static InitChainEntry sInitChain[] = {
    ICHAIN_VEC3F_DIV1000(scale, 400, ICHAIN_CONTINUE),         ICHAIN_F32_DIV1000(gravity, -3200, ICHAIN_CONTINUE),
    ICHAIN_F32_DIV1000(minVelocityY, -17000, ICHAIN_CONTINUE), ICHAIN_F32(uncullZoneForward, 1200, ICHAIN_CONTINUE),
    ICHAIN_F32(uncullZoneScale, 100, ICHAIN_CONTINUE),         ICHAIN_F32(uncullZoneDownward, 120, ICHAIN_STOP),
};

extern Gfx D_060002E0[];
extern Gfx D_040355E0[]; // bush fragments 1
extern Gfx D_040356A0[]; // bush fragments 2

void EnKusa_SetupAction(EnKusa* this, EnKusaActionFunc actionFunc) {
    this->timer = 0;
    this->actionFunc = actionFunc;
}

s32 EnKusa_SnapToFloor(EnKusa* this, GlobalContext* globalCtx, f32 yOffset) {
    s32 pad;
    CollisionPoly* sp28;
    Vec3f pos;
    UNK_TYPE sp24;
    f32 floorY;

    pos.x = this->actor.posRot.pos.x;
    pos.y = this->actor.posRot.pos.y + 30.0f;
    pos.z = this->actor.posRot.pos.z;

    floorY = func_8003C9A4(&globalCtx->colCtx, &sp28, &sp24, &this->actor, &pos);

    if (floorY > -32000.0f) {
        this->actor.posRot.pos.y = floorY + yOffset;
        Math_Vec3f_Copy(&this->actor.initPosRot.pos, &this->actor.posRot.pos);
        return true;
    } else {
        osSyncPrintf(VT_COL(YELLOW, BLACK));
        // Translation: Failure attaching to ground
        osSyncPrintf("地面に付着失敗(%s %d)\n", "../z_en_kusa.c", 323);
        osSyncPrintf(VT_RST);
        return false;
    }
}

void EnKusa_DropCollectible(EnKusa* this, GlobalContext* globalCtx) {
    s16 dropParams;

    switch (this->actor.params & 3) {
        case 0:
        case 2:
            dropParams = (this->actor.params >> 8) & 0xF;

            if (dropParams >= 0xD) {
                dropParams = 0;
            }
            Item_DropCollectibleRandom(globalCtx, NULL, &this->actor.posRot.pos, dropParams << 4);
            break;
        case 1:
            if (Math_Rand_ZeroOne() < 0.5f) {
                Item_DropCollectible(globalCtx, &this->actor.posRot.pos, ITEM00_SEEDS);
            } else {
                Item_DropCollectible(globalCtx, &this->actor.posRot.pos, ITEM00_HEART);
            }
            break;
    }
}

void EnKusa_Fall(EnKusa* this) {
    this->actor.velocity.y += this->actor.gravity;

    if (this->actor.velocity.y < this->actor.minVelocityY) {
        this->actor.velocity.y = this->actor.minVelocityY;
    }
}

void func_80A9B174(Vec3f* vec, f32 arg1) {
    arg1 += ((Math_Rand_ZeroOne() * 0.2f) - 0.1f) * arg1;
    vec->x -= vec->x * arg1;
    vec->y -= vec->y * arg1;
    vec->z -= vec->z * arg1;
}

void EnKusa_SetScale(EnKusa* this) {
    this->actor.scale.y = 0.16000001f;
    this->actor.scale.x = 0.120000005f;
    this->actor.scale.z = 0.120000005f;
}

void EnKusa_SpawnFragments(EnKusa* this, GlobalContext* globalCtx) {
    Vec3f velocity;
    Vec3f pos;
    s32 i;
    s32 index;
    Vec3f* scale;
    s32 pad;

    for (i = 0; i < ARRAY_COUNT(D_80A9C23C); i++) {
        scale = &D_80A9C23C[i];

        pos.x = this->actor.posRot.pos.x + (scale->x * this->actor.scale.x * 20.0f);
        pos.y = this->actor.posRot.pos.y + (scale->y * this->actor.scale.y * 20.0f) + 10.0f;
        pos.z = this->actor.posRot.pos.z + (scale->z * this->actor.scale.z * 20.0f);

        velocity.x = (Math_Rand_ZeroOne() - 0.5f) * 8.0f;
        velocity.y = Math_Rand_ZeroOne() * 10.0f;
        velocity.z = (Math_Rand_ZeroOne() - 0.5f) * 8.0f;

        index = (s32)(Math_Rand_ZeroOne() * 111.1f) & 7;

        EffectSsKakera_Spawn(globalCtx, &pos, &velocity, &pos, -100, 64, 40, 3, 0, D_80A9C26C[index], 0, 0, 80,
                             KAKERA_COLOR_NONE, OBJECT_GAMEPLAY_KEEP, D_040355E0);

        pos.x = this->actor.posRot.pos.x + (scale->x * this->actor.scale.x * 40.0f);
        pos.y = this->actor.posRot.pos.y + (scale->y * this->actor.scale.y * 40.0f) + 10.0f;
        pos.z = this->actor.posRot.pos.z + (scale->z * this->actor.scale.z * 40.0f);

        velocity.x = (Math_Rand_ZeroOne() - 0.5f) * 6.0f;
        velocity.y = Math_Rand_ZeroOne() * 10.0f;
        velocity.z = (Math_Rand_ZeroOne() - 0.5f) * 6.0f;

        index = (s32)(Math_Rand_ZeroOne() * 111.1f) % 7;

        EffectSsKakera_Spawn(globalCtx, &pos, &velocity, &pos, -100, 64, 40, 3, 0, D_80A9C26C[index], 0, 0, 80,
                             KAKERA_COLOR_NONE, OBJECT_GAMEPLAY_KEEP, D_040356A0);
    }
}

void EnKusa_SpawnBugs(EnKusa* this, GlobalContext* globalCtx) {
    s32 i;

    for (i = 0; i < 3; i++) {
        Actor* bug =
            Actor_Spawn(&globalCtx->actorCtx, globalCtx, ACTOR_EN_INSECT, this->actor.posRot.pos.x,
                        this->actor.posRot.pos.y, this->actor.posRot.pos.z, 0, Math_Rand_ZeroOne() * 0xFFFF, 0, 1);

        if (bug == NULL) {
            break;
        }
    }
}

void EnKusa_InitCollider(Actor* thisx, GlobalContext* globalCtx) {
    EnKusa* this = THIS;

    Collider_InitCylinder(globalCtx, &this->collider);
    Collider_SetCylinder(globalCtx, &this->collider, &this->actor, &sCylinderInit);
    Collider_CylinderUpdate(&this->actor, &this->collider);
}

void EnKusa_Init(Actor* thisx, GlobalContext* globalCtx) {
    EnKusa* this = THIS;

    Actor_ProcessInitChain(&this->actor, sInitChain);

    if (globalCtx->csCtx.state != 0) {
        this->actor.uncullZoneForward += 1000.0f;
    }

    EnKusa_InitCollider(thisx, globalCtx);
    func_80061ED4(&this->actor.colChkInfo, NULL, &sColChkInfoInit);

    if (this->actor.shape.rot.y == 0) {
        s16 rand = Math_Rand_ZeroFloat(0x10000);

        this->actor.posRot.rot.y = rand;
        this->actor.initPosRot.rot.y = rand;
        this->actor.shape.rot.y = rand;
    }

    if (!EnKusa_SnapToFloor(this, globalCtx, 0.0f)) {
        Actor_Kill(&this->actor);
        return;
    }

    this->kusaTexObjIndex = Object_GetIndex(&globalCtx->objectCtx, sObjectIds[thisx->params & 3]);

    if (this->kusaTexObjIndex < 0) {
        // Bank danger!
        osSyncPrintf("Error : バンク危険！ (arg_data 0x%04x)(%s %d)\n", thisx->params, "../z_en_kusa.c", 561);
        Actor_Kill(&this->actor);
        return;
    }

    func_80A9B7EC(this);
}

void EnKusa_Destroy(Actor* thisx, GlobalContext* globalCtx) {
    Collider_DestroyCylinder(globalCtx, &THIS->collider);
}

void func_80A9B7EC(EnKusa* this) {
    EnKusa_SetupAction(this, func_80A9B810);
}

void func_80A9B810(EnKusa* this, GlobalContext* globalCtx) {
    if (Object_IsLoaded(&globalCtx->objectCtx, this->kusaTexObjIndex)) {
        if (this->actor.flags & 0x800) {
            func_80A9BEAC(this);
        } else {
            func_80A9B89C(this);
        }

        this->actor.draw = EnKusa_Draw;
        this->actor.objBankIndex = this->kusaTexObjIndex;
        this->actor.flags &= ~0x10;
    }
}

void func_80A9B89C(EnKusa* this) {
    EnKusa_SetupAction(this, func_80A9B8D8);
    this->actor.flags &= ~0x10;
}

void func_80A9B8D8(EnKusa* this, GlobalContext* globalCtx) {
    s32 pad;

    if (Actor_HasParent(&this->actor, globalCtx)) {
        EnKusa_SetupLiftedUp(this);
        Audio_PlaySoundAtPosition(globalCtx, &this->actor.posRot.pos, 20, NA_SE_PL_PULL_UP_PLANT);
    } else if (this->collider.base.acFlags & 2) {
        this->collider.base.acFlags &= ~2;
        EnKusa_SpawnFragments(this, globalCtx);
        EnKusa_DropCollectible(this, globalCtx);
        Audio_PlaySoundAtPosition(globalCtx, &this->actor.posRot.pos, 20, NA_SE_EV_PLANT_BROKEN);

        if ((this->actor.params >> 4) & 1) {
            EnKusa_SpawnBugs(this, globalCtx);
        }

        if ((this->actor.params & 3) == 0) {
            Actor_Kill(&this->actor);
            return;
        }

        func_80A9BEAC(this);
        this->actor.flags |= 0x800;
    } else {
        if (!(this->collider.base.maskA & 8) && (this->actor.xzDistFromLink > 12.0f)) {
            this->collider.base.maskA |= 8;
        }

        if (this->actor.xzDistFromLink < 600.0f) {
            Collider_CylinderUpdate(&this->actor, &this->collider);
            CollisionCheck_SetAC(globalCtx, &globalCtx->colChkCtx, &this->collider.base);

            if (this->actor.xzDistFromLink < 400.0f) {
                CollisionCheck_SetOC(globalCtx, &globalCtx->colChkCtx, &this->collider.base);
                if (this->actor.xzDistFromLink < 100.0f) {
                    func_8002F580(&this->actor, globalCtx);
                }
            }
        }
    }
}

void EnKusa_SetupLiftedUp(EnKusa* this) {
    EnKusa_SetupAction(this, EnKusa_LiftedUp);
    this->actor.room = -1;
    this->actor.flags |= 0x10;
}

void EnKusa_LiftedUp(EnKusa* this, GlobalContext* globalCtx) {
    if (Actor_HasNoParent(&this->actor, globalCtx)) {
        this->actor.room = globalCtx->roomCtx.curRoom.num;
        func_80A9BBB0(this);
        this->actor.velocity.x = this->actor.speedXZ * Math_Sins(this->actor.posRot.rot.y);
        this->actor.velocity.z = this->actor.speedXZ * Math_Coss(this->actor.posRot.rot.y);
        this->actor.colChkInfo.mass = 240;
        this->actor.gravity = -0.1f;
        EnKusa_Fall(this);
        func_80A9B174(&this->actor.velocity, 0.005f);
        func_8002D7EC(&this->actor);
        func_8002E4B4(globalCtx, &this->actor, 7.5f, 35.0f, 0.0f, 0xC5);
        this->actor.gravity = -3.2f;
    }
}

void func_80A9BBB0(EnKusa* this) {
    EnKusa_SetupAction(this, func_80A9BC1C);
    D_80A9C1D0 = -0xBB8;
    D_80A9C1D8 = ((Math_Rand_ZeroOne() - 0.5f) * 1600.0f);
    D_80A9C1D4 = 0;
    D_80A9C1DC = 0;
}

void func_80A9BC1C(EnKusa* this, GlobalContext* globalCtx) {
    s32 pad;
    Vec3f contactPos;

    if (this->actor.bgCheckFlags & 11) {
        if (!(this->actor.bgCheckFlags & 32)) {
            Audio_PlaySoundAtPosition(globalCtx, &this->actor.posRot.pos, 20, NA_SE_EV_PLANT_BROKEN);
        }
        EnKusa_SpawnFragments(this, globalCtx);
        EnKusa_DropCollectible(this, globalCtx);
        switch (this->actor.params & 3) {
            case 0:
            case 2:
                Actor_Kill(&this->actor);
                break;

            case 1:
                func_80A9BF3C(this);
                break;
        }
    } else {
        if (this->actor.bgCheckFlags & 0x40) {
            contactPos.x = this->actor.posRot.pos.x;
            contactPos.y = this->actor.posRot.pos.y + this->actor.waterY;
            contactPos.z = this->actor.posRot.pos.z;
            EffectSsGSplash_Spawn(globalCtx, &contactPos, NULL, NULL, 0, 400);
            EffectSsGRipple_Spawn(globalCtx, &contactPos, 150, 650, 0);
            EffectSsGRipple_Spawn(globalCtx, &contactPos, 400, 800, 4);
            EffectSsGRipple_Spawn(globalCtx, &contactPos, 500, 1100, 8);
            this->actor.minVelocityY = -3.0f;
            D_80A9C1D4 >>= 1;
            D_80A9C1D0 >>= 1;
            D_80A9C1DC >>= 1;
            D_80A9C1D8 >>= 1;
            this->actor.bgCheckFlags &= ~0x40;
            Audio_PlaySoundAtPosition(globalCtx, &this->actor.posRot.pos, 40, NA_SE_EV_DIVE_INTO_WATER_L);
        }
        EnKusa_Fall(this);
        Math_ApproxS(&D_80A9C1D4, D_80A9C1D0, 0x1F4);
        Math_ApproxS(&D_80A9C1DC, D_80A9C1D8, 0xAA);
        this->actor.shape.rot.x += D_80A9C1D4;
        this->actor.shape.rot.y += D_80A9C1DC;
        func_80A9B174(&this->actor.velocity, 0.05f);
        func_8002D7EC(&this->actor);
        func_8002E4B4(globalCtx, &this->actor, 7.5f, 35.0f, 0.0f, 0xC5);
        Collider_CylinderUpdate(&this->actor, &this->collider);
        CollisionCheck_SetOC(globalCtx, &globalCtx->colChkCtx, &this->collider.base);
    }
}

void func_80A9BEAC(EnKusa* this) {

    if ((this->actor.params & 3) != 1) {
        if ((this->actor.params & 3) == 2) {
            EnKusa_SetupAction(this, func_80A9BF30);
        }
    } else {
        EnKusa_SetupAction(this, func_80A9BEFC);
    }
}

void func_80A9BEFC(EnKusa* this, GlobalContext* globalCtx) {
    if (this->timer >= 120) {
        func_80A9C00C(this);
    }
}

void func_80A9BF30(EnKusa* this, GlobalContext* globalCtx) {
}

void func_80A9BF3C(EnKusa* this) {
    this->actor.posRot.pos.x = this->actor.initPosRot.pos.x;
    this->actor.posRot.pos.y = this->actor.initPosRot.pos.y - 9.0f;
    this->actor.posRot.pos.z = this->actor.initPosRot.pos.z;
    EnKusa_SetScale(this);
    this->actor.shape.rot = this->actor.initPosRot.rot;
    EnKusa_SetupAction(this, func_80A9BFA8);
}

void func_80A9BFA8(EnKusa* this, GlobalContext* globalCtx) {
    if (this->timer > 120) {
        if ((Math_ApproxF(&this->actor.posRot.pos.y, this->actor.initPosRot.pos.y, 0.6f)) && (this->timer >= 170)) {
            func_80A9C00C(this);
        }
    }
}

void func_80A9C00C(EnKusa* this) {
    EnKusa_SetupAction(this, func_80A9C068);
    EnKusa_SetScale(this);
    this->actor.shape.rot = this->actor.initPosRot.rot;
    this->actor.flags &= ~0x800;
}

void func_80A9C068(EnKusa* this, GlobalContext* globalCtx) {
    s32 sp24;

    sp24 = Math_ApproxF(&this->actor.scale.y, 0.4f, 0.014f) & 1;
    sp24 &= Math_ApproxF(&this->actor.scale.x, 0.4f, 0.011f);
    this->actor.scale.z = this->actor.scale.x;

    if (sp24) {
        Actor_SetScale(&this->actor, 0.4f);
        func_80A9B89C(this);
        this->collider.base.maskA &= ~8;
    }
}

void EnKusa_Update(Actor* thisx, GlobalContext* globalCtx) {
    EnKusa* this = THIS;

    this->timer++;

    this->actionFunc(this, globalCtx);

    if (this->actor.flags & 0x800) {
        this->actor.shape.unk_08 = -6.25f;
    } else {
        this->actor.shape.unk_08 = 0.0f;
    }
}

void EnKusa_Draw(Actor* thisx, GlobalContext* globalCtx) {
    static Gfx* dLists[] = { 0x0500B9D0, 0x06000140, 0x06000140 };
    EnKusa* this = THIS;

    if (this->actor.flags & 0x800) {
        Gfx_DrawDListOpa(globalCtx, D_060002E0);
    } else {
        Gfx_DrawDListOpa(globalCtx, dLists[thisx->params & 3]);
    }
}<|MERGE_RESOLUTION|>--- conflicted
+++ resolved
@@ -50,23 +50,12 @@
     (ActorFunc)EnKusa_Update,
     NULL,
 };
-<<<<<<< HEAD
-
-static ColliderCylinderInit D_80A9C208 = {
+
+static s16 sObjectIds[] = { OBJECT_GAMEPLAY_FIELD_KEEP, OBJECT_KUSA, OBJECT_KUSA };
+
+static ColliderCylinderInit sCylinderInit = {
     { COLTYPE_NONE, AT_OFF, AC_ON | AC_PLAYER, OC_ON |  OC_PLAYER  | OC_TYPE2, OT_TYPE2, COLSHAPE_CYLINDER },
     { ELEMTYPE_UNK0, { 0x00000000, 0x00, 0x00 }, { 0x4FC00758, 0x00, 0x00 }, TOUCH_OFF, BUMP_ON, OCELEM_ON },
-    { 12, 44, 0, { 0, 0, 0 } },
-};
-*/
-#pragma GLOBAL_ASM("asm/non_matchings/overlays/actors/ovl_En_Kusa/func_80A9AFA0.s")
-=======
->>>>>>> eff219f7
-
-static s16 sObjectIds[] = { OBJECT_GAMEPLAY_FIELD_KEEP, OBJECT_KUSA, OBJECT_KUSA };
-
-static ColliderCylinderInit sCylinderInit = {
-    { COLTYPE_UNK10, 0x00, 0x09, 0x29, 0x20, COLSHAPE_CYLINDER },
-    { 0x00, { 0x00000000, 0x00, 0x00 }, { 0x4FC00758, 0x00, 0x00 }, 0x00, 0x01, 0x01 },
     { 12, 44, 0, { 0, 0, 0 } },
 };
 
@@ -224,7 +213,7 @@
 
     Collider_InitCylinder(globalCtx, &this->collider);
     Collider_SetCylinder(globalCtx, &this->collider, &this->actor, &sCylinderInit);
-    Collider_CylinderUpdate(&this->actor, &this->collider);
+    Collider_UpdateCylinder(&this->actor, &this->collider);
 }
 
 void EnKusa_Init(Actor* thisx, GlobalContext* globalCtx) {
@@ -237,7 +226,7 @@
     }
 
     EnKusa_InitCollider(thisx, globalCtx);
-    func_80061ED4(&this->actor.colChkInfo, NULL, &sColChkInfoInit);
+    CollisionCheck_SetInfo(&this->actor.colChkInfo, NULL, &sColChkInfoInit);
 
     if (this->actor.shape.rot.y == 0) {
         s16 rand = Math_Rand_ZeroFloat(0x10000);
@@ -315,12 +304,12 @@
         func_80A9BEAC(this);
         this->actor.flags |= 0x800;
     } else {
-        if (!(this->collider.base.maskA & 8) && (this->actor.xzDistFromLink > 12.0f)) {
-            this->collider.base.maskA |= 8;
+        if (!(this->collider.base.ocFlags & 8) && (this->actor.xzDistFromLink > 12.0f)) {
+            this->collider.base.ocFlags |= 8;
         }
 
         if (this->actor.xzDistFromLink < 600.0f) {
-            Collider_CylinderUpdate(&this->actor, &this->collider);
+            Collider_UpdateCylinder(&this->actor, &this->collider);
             CollisionCheck_SetAC(globalCtx, &globalCtx->colChkCtx, &this->collider.base);
 
             if (this->actor.xzDistFromLink < 400.0f) {
@@ -408,7 +397,7 @@
         func_80A9B174(&this->actor.velocity, 0.05f);
         func_8002D7EC(&this->actor);
         func_8002E4B4(globalCtx, &this->actor, 7.5f, 35.0f, 0.0f, 0xC5);
-        Collider_CylinderUpdate(&this->actor, &this->collider);
+        Collider_UpdateCylinder(&this->actor, &this->collider);
         CollisionCheck_SetOC(globalCtx, &globalCtx->colChkCtx, &this->collider.base);
     }
 }
@@ -467,7 +456,7 @@
     if (sp24) {
         Actor_SetScale(&this->actor, 0.4f);
         func_80A9B89C(this);
-        this->collider.base.maskA &= ~8;
+        this->collider.base.ocFlags &= ~8;
     }
 }
 
