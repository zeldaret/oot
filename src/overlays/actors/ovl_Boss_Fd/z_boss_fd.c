/*
 * File: z_boss_fd.c
 * Overlay: ovl_Boss_Fd
 * Description: Volvagia, flying form
 */

#include "z_boss_fd.h"
#include "assets/objects/object_fd/object_fd.h"
#include "overlays/actors/ovl_En_Vb_Ball/z_en_vb_ball.h"
#include "overlays/actors/ovl_Bg_Vb_Sima/z_bg_vb_sima.h"
#include "overlays/actors/ovl_Boss_Fd2/z_boss_fd2.h"
#include "overlays/actors/ovl_Door_Warp1/z_door_warp1.h"
#include "assets/objects/gameplay_keep/gameplay_keep.h"

#define FLAGS (ACTOR_FLAG_0 | ACTOR_FLAG_2 | ACTOR_FLAG_4 | ACTOR_FLAG_5)

typedef enum {
    /* 0 */ INTRO_FLY_EMERGE,
    /* 1 */ INTRO_FLY_HOLE,
    /* 2 */ INTRO_FLY_CAMERA,
    /* 3 */ INTRO_FLY_RETRAT
} BossFdIntroFlyState;

typedef enum {
    /* 0 */ MANE_CENTER,
    /* 1 */ MANE_RIGHT,
    /* 2 */ MANE_LEFT
} BossFdManeIndex;

typedef enum {
    /* 0 */ EYE_OPEN,
    /* 1 */ EYE_HALF,
    /* 2 */ EYE_CLOSED
} BossFdEyeState;

void BossFd_Init(Actor* thisx, PlayState* play);
void BossFd_Destroy(Actor* thisx, PlayState* play);
void BossFd_Update(Actor* thisx, PlayState* play);
void BossFd_Draw(Actor* thisx, PlayState* play);

void BossFd_SetupFly(BossFd* this, PlayState* play);
void BossFd_Fly(BossFd* this, PlayState* play);
void BossFd_Wait(BossFd* this, PlayState* play);
void BossFd_UpdateEffects(BossFd* this, PlayState* play);
void BossFd_DrawBody(PlayState* play, BossFd* this);

ActorInit Boss_Fd_InitVars = {
    /**/ ACTOR_BOSS_FD,
    /**/ ACTORCAT_BOSS,
    /**/ FLAGS,
    /**/ OBJECT_FD,
    /**/ sizeof(BossFd),
    /**/ BossFd_Init,
    /**/ BossFd_Destroy,
    /**/ BossFd_Update,
    /**/ BossFd_Draw,
};

#include "z_boss_fd_colchk.inc.c"

static InitChainEntry sInitChain[] = {
    ICHAIN_U8(targetMode, 5, ICHAIN_CONTINUE),
    ICHAIN_S8(naviEnemyId, NAVI_ENEMY_VOLVAGIA, ICHAIN_CONTINUE),
    ICHAIN_F32_DIV1000(gravity, 0, ICHAIN_CONTINUE),
    ICHAIN_F32(targetArrowOffset, 0, ICHAIN_STOP),
};

void BossFd_SpawnEmber(BossFdEffect* effect, Vec3f* position, Vec3f* velocity, Vec3f* acceleration, f32 scale) {
    s16 i;

    for (i = 0; i < 150; i++, effect++) {
        if (effect->type == BFD_FX_NONE) {
            effect->type = BFD_FX_EMBER;
            effect->pos = *position;
            effect->velocity = *velocity;
            effect->accel = *acceleration;
            effect->scale = scale / 1000.0f;
            effect->alpha = 255;
            effect->timer1 = (s16)Rand_ZeroFloat(10.0f);
            break;
        }
    }
}

void BossFd_SpawnDebris(BossFdEffect* effect, Vec3f* position, Vec3f* velocity, Vec3f* acceleration, f32 scale) {
    s16 i;

    for (i = 0; i < 150; i++, effect++) {
        if (effect->type == BFD_FX_NONE) {
            effect->type = BFD_FX_DEBRIS;
            effect->pos = *position;
            effect->velocity = *velocity;
            effect->accel = *acceleration;
            effect->scale = scale / 1000.0f;
            effect->vFdFxRotX = Rand_ZeroFloat(100.0f);
            effect->vFdFxRotY = Rand_ZeroFloat(100.0f);
            break;
        }
    }
}

void BossFd_SpawnDust(BossFdEffect* effect, Vec3f* position, Vec3f* velocity, Vec3f* acceleration, f32 scale) {
    s16 i;

    for (i = 0; i < 150; i++, effect++) {
        if (effect->type == BFD_FX_NONE) {
            effect->type = BFD_FX_DUST;
            effect->pos = *position;
            effect->velocity = *velocity;
            effect->accel = *acceleration;
            effect->timer2 = 0;
            effect->scale = scale / 400.0f;
            break;
        }
    }
}

void BossFd_SpawnFireBreath(BossFdEffect* effect, Vec3f* position, Vec3f* velocity, Vec3f* acceleration, f32 scale,
                            s16 alpha, s16 kbAngle) {
    s16 i;

    for (i = 0; i < 180; i++, effect++) {
        if (effect->type == BFD_FX_NONE) {
            effect->type = BFD_FX_FIRE_BREATH;
            effect->timer1 = 0;
            effect->pos = *position;
            effect->velocity = *velocity;
            effect->accel = *acceleration;
            effect->pos.x -= effect->velocity.x;
            effect->pos.y -= effect->velocity.y;
            effect->pos.z -= effect->velocity.z;
            effect->vFdFxScaleMod = 0.0f;
            effect->alpha = alpha;
            effect->vFdFxYStop = Rand_ZeroFloat(10.0f);
            effect->timer2 = 0;
            effect->scale = scale / 400.0f;
            effect->kbAngle = kbAngle;
            break;
        }
    }
}

void BossFd_SetCameraSpeed(BossFd* this, f32 velFactor) {
    this->subCamEyeVel.x = fabsf(this->subCamEye.x - this->subCamEyeNext.x) * velFactor;
    this->subCamEyeVel.y = fabsf(this->subCamEye.y - this->subCamEyeNext.y) * velFactor;
    this->subCamEyeVel.z = fabsf(this->subCamEye.z - this->subCamEyeNext.z) * velFactor;
    this->subCamAtVel.x = fabsf(this->subCamAt.x - this->subCamAtNext.x) * velFactor;
    this->subCamAtVel.y = fabsf(this->subCamAt.y - this->subCamAtNext.y) * velFactor;
    this->subCamAtVel.z = fabsf(this->subCamAt.z - this->subCamAtNext.z) * velFactor;
}

void BossFd_UpdateCamera(BossFd* this, PlayState* play) {
    if (this->subCamId != SUB_CAM_ID_DONE) {
        Math_ApproachF(&this->subCamEye.x, this->subCamEyeNext.x, this->subCamEyeMaxVelFrac.x,
                       this->subCamEyeVel.x * this->subCamVelFactor);
        Math_ApproachF(&this->subCamEye.y, this->subCamEyeNext.y, this->subCamEyeMaxVelFrac.y,
                       this->subCamEyeVel.y * this->subCamVelFactor);
        Math_ApproachF(&this->subCamEye.z, this->subCamEyeNext.z, this->subCamEyeMaxVelFrac.z,
                       this->subCamEyeVel.z * this->subCamVelFactor);
        Math_ApproachF(&this->subCamAt.x, this->subCamAtNext.x, this->subCamAtMaxVelFrac.x,
                       this->subCamAtVel.x * this->subCamVelFactor);
        Math_ApproachF(&this->subCamAt.y, this->subCamAtNext.y, this->subCamAtMaxVelFrac.y,
                       this->subCamAtVel.y * this->subCamVelFactor);
        Math_ApproachF(&this->subCamAt.z, this->subCamAtNext.z, this->subCamAtMaxVelFrac.z,
                       this->subCamAtVel.z * this->subCamVelFactor);
        Math_ApproachF(&this->subCamVelFactor, 1.0f, 1.0f, this->subCamAccel);
        this->subCamAt.y += this->subCamAtYOffset;
        Play_SetCameraAtEye(play, this->subCamId, &this->subCamAt, &this->subCamEye);
        Math_ApproachZeroF(&this->subCamAtYOffset, 1.0f, 0.1f);
    }
}

void BossFd_Init(Actor* thisx, PlayState* play) {
    STACK_PAD(s32);
    BossFd* this = (BossFd*)thisx;
    s16 i;

    Flags_SetSwitch(play, 0x14);
    Actor_SpawnAsChild(&play->actorCtx, &this->actor, play, ACTOR_BG_VB_SIMA, 680.0f, -100.0f, 0.0f, 0, 0, 0, 100);
    Actor_ProcessInitChain(&this->actor, sInitChain);
    ActorShape_Init(&this->actor.shape, 0.0f, NULL, 0.0f);
    Actor_SetScale(&this->actor, 0.05f);
    SkelAnime_Init(play, &this->skelAnimeHead, &gVolvagiaHeadSkel, &gVolvagiaHeadEmergeAnim, NULL, NULL, 0);
    SkelAnime_Init(play, &this->skelAnimeRightArm, &gVolvagiaRightArmSkel, &gVolvagiaRightArmEmergeAnim, NULL, NULL, 0);
    SkelAnime_Init(play, &this->skelAnimeLeftArm, &gVolvagiaLeftArmSkel, &gVolvagiaLeftArmEmergeAnim, NULL, NULL, 0);
    this->introState = BFD_CS_WAIT;
    if (this->introState == BFD_CS_NONE) {
        SEQCMD_PLAY_SEQUENCE(SEQ_PLAYER_BGM_MAIN, 0, 0, NA_BGM_FIRE_BOSS);
    }

    this->actor.world.pos.x = this->actor.world.pos.z = 0.0f;
    this->actor.world.pos.y = -200.0f;
    Collider_InitJntSph(play, &this->collider);
    Collider_SetJntSph(play, &this->collider, &this->actor, &sJntSphInit, this->elements);

    for (i = 0; i < 100; i++) {
        this->bodySegsPos[i].x = this->actor.world.pos.x;
        this->bodySegsPos[i].y = this->actor.world.pos.y;
        this->bodySegsPos[i].z = this->actor.world.pos.z;
        if (i < 30) {
            this->centerMane.pos[i].x = this->actor.world.pos.x;
            this->centerMane.pos[i].y = this->actor.world.pos.y;
            this->centerMane.pos[i].z = this->actor.world.pos.z;
        }
    }

    this->actor.colChkInfo.health = 24;
    this->skinSegments = 18;
    if (this->introState == BFD_CS_NONE) {
        this->actionFunc = BossFd_Wait;
    } else {
        BossFd_SetupFly(this, play);
    }

    if (Flags_GetClear(play, play->roomCtx.curRoom.num)) {
        Actor_Kill(&this->actor);
        Actor_SpawnAsChild(&play->actorCtx, &this->actor, play, ACTOR_DOOR_WARP1, 0.0f, 100.0f, 0.0f, 0, 0, 0,
                           WARP_DUNGEON_ADULT);
        Actor_Spawn(&play->actorCtx, play, ACTOR_ITEM_B_HEART, 0.0f, 100.0f, 200.0f, 0, 0, 0, 0);
    } else {
        Actor_SpawnAsChild(&play->actorCtx, &this->actor, play, ACTOR_BOSS_FD2, this->actor.world.pos.x,
                           this->actor.world.pos.y, this->actor.world.pos.z, 0, 0, 0, this->introState);
    }
}

void BossFd_Destroy(Actor* thisx, PlayState* play) {
    STACK_PAD(s32);
    BossFd* this = (BossFd*)thisx;

    SkelAnime_Free(&this->skelAnimeHead, play);
    SkelAnime_Free(&this->skelAnimeRightArm, play);
    SkelAnime_Free(&this->skelAnimeLeftArm, play);
    Collider_DestroyJntSph(play, &this->collider);
}

s32 BossFd_IsFacingLink(BossFd* this) {
    return ABS((s16)(this->actor.yawTowardsPlayer - this->actor.world.rot.y)) < 0x2000;
}

void BossFd_SetupFly(BossFd* this, PlayState* play) {
    Animation_PlayOnce(&this->skelAnimeHead, &gVolvagiaHeadEmergeAnim);
    Animation_PlayOnce(&this->skelAnimeRightArm, &gVolvagiaRightArmEmergeAnim);
    Animation_PlayOnce(&this->skelAnimeLeftArm, &gVolvagiaLeftArmEmergeAnim);
    this->actionFunc = BossFd_Fly;
    this->fwork[BFD_TURN_RATE_MAX] = 1000.0f;
}

static Vec3f sHoleLocations[] = {
    { 0.0f, 90.0f, -243.0f },    { 0.0f, 90.0f, 0.0f },    { 0.0f, 90.0f, 243.0f },
    { -243.0f, 90.0f, -243.0f }, { -243.0f, 90.0f, 0.0f }, { -243.0f, 90.0f, 243.0f },
    { 243.0f, 90.0f, -243.0f },  { 243.0f, 90.0f, 0.0f },  { 243.0f, 90.0f, 243.0f },
};

static Vec3f sCeilingTargets[] = {
    { 0.0f, 900.0f, -243.0f }, { 243.0, 900.0f, -100.0f },  { 243.0f, 900.0f, 100.0f },
    { 0.0f, 900.0f, 243.0f },  { -243.0f, 900.0f, 100.0f }, { -243.0, 900.0f, -100.0f },
};

void BossFd_Fly(BossFd* this, PlayState* play) {
    u8 sp1CF = false;
    s16 i1;
    s16 i2;
    s16 i3;
    f32 dx;
    f32 dy;
    f32 dz;
    Player* player = GET_PLAYER(play);
    f32 angleToTarget;
    f32 pitchToTarget;
    STACK_PAD(s32);
    f32 temp_y;
    f32 temp_x;
    f32 temp_z;

    SkelAnime_Update(&this->skelAnimeHead);
    SkelAnime_Update(&this->skelAnimeRightArm);
    SkelAnime_Update(&this->skelAnimeLeftArm);
    dx = this->targetPosition.x - this->actor.world.pos.x;
    dy = this->targetPosition.y - this->actor.world.pos.y;
    dz = this->targetPosition.z - this->actor.world.pos.z;
    dx += Math_SinS((2096.0f + this->fwork[BFD_FLY_WOBBLE_RATE]) * this->work[BFD_MOVE_TIMER]) *
          this->fwork[BFD_FLY_WOBBLE_AMP];
    dy += Math_SinS((1096.0f + this->fwork[BFD_FLY_WOBBLE_RATE]) * this->work[BFD_MOVE_TIMER]) *
          this->fwork[BFD_FLY_WOBBLE_AMP];
    dz += Math_SinS((1796.0f + this->fwork[BFD_FLY_WOBBLE_RATE]) * this->work[BFD_MOVE_TIMER]) *
          this->fwork[BFD_FLY_WOBBLE_AMP];
    angleToTarget = RAD_TO_BINANG(Math_FAtan2F(dx, dz));
    pitchToTarget = RAD_TO_BINANG(Math_FAtan2F(dy, sqrtf(SQ(dx) + SQ(dz))));

    PRINTF("MODE %d\n", this->work[BFD_ACTION_STATE]);

    Math_ApproachF(&this->fwork[BFD_BODY_PULSE], 0.1f, 1.0f, 0.02);

    //                                        Boss Intro Cutscene

    if (this->introState != BFD_CS_NONE) {
        Player* player2 = GET_PLAYER(play);
        Camera* mainCam = Play_GetCamera(play, CAM_ID_MAIN);

        switch (this->introState) {
            case BFD_CS_WAIT:
                this->fogMode = 3;
                this->targetPosition.x = 0.0f;
                this->targetPosition.y = -110.0f;
                this->targetPosition.z = 0.0;
                this->fwork[BFD_TURN_RATE_MAX] = 10000.0f;
                this->work[BFD_ACTION_STATE] = BOSSFD_WAIT_INTRO;
                if ((fabsf(player2->actor.world.pos.z) < 80.0f) &&
                    (fabsf(player2->actor.world.pos.x - 340.0f) < 60.0f)) {

                    this->introState = BFD_CS_START;
                    Cutscene_StartManual(play, &play->csCtx);
                    Player_SetCsActionWithHaltedActors(play, &this->actor, PLAYER_CSACTION_8);
                    this->subCamId = Play_CreateSubCamera(play);
                    Play_ChangeCameraStatus(play, CAM_ID_MAIN, CAM_STAT_WAIT);
                    Play_ChangeCameraStatus(play, this->subCamId, CAM_STAT_ACTIVE);
                    player2->actor.world.pos.x = 380.0f;
                    player2->actor.world.pos.y = 100.0f;
                    player2->actor.world.pos.z = 0.0f;
                    player2->actor.shape.rot.y = player2->actor.world.rot.y = -0x4000;
                    player2->actor.speed = 0.0f;
                    this->subCamEye.x = player2->actor.world.pos.x - 70.0f;
                    this->subCamEye.y = player2->actor.world.pos.y + 40.0f;
                    this->subCamEye.z = player2->actor.world.pos.z + 70.0f;
                    this->subCamAt.x = player2->actor.world.pos.x;
                    this->subCamAt.y = player2->actor.world.pos.y + 30.0f;
                    this->subCamAt.z = player2->actor.world.pos.z;
                    this->subCamEyeNext.x = player2->actor.world.pos.x - 50.0f + 18.0f;
                    this->subCamEyeNext.y = player2->actor.world.pos.y + 40;
                    this->subCamEyeNext.z = player2->actor.world.pos.z + 50.0f - 18.0f;
                    this->subCamAtNext.x = player2->actor.world.pos.x;
                    this->subCamAtNext.y = player2->actor.world.pos.y + 50.0f;
                    this->subCamAtNext.z = player2->actor.world.pos.z;
                    BossFd_SetCameraSpeed(this, 1.0f);
                    this->subCamAtMaxVelFrac.x = this->subCamAtMaxVelFrac.y = this->subCamAtMaxVelFrac.z = 0.05f;
                    this->subCamEyeMaxVelFrac.x = this->subCamEyeMaxVelFrac.y = this->subCamEyeMaxVelFrac.z = 0.05f;
                    this->timers[0] = 0;
                    this->subCamVelFactor = 0.0f;
                    this->subCamAccel = 0.0f;
                    if (GET_EVENTCHKINF(EVENTCHKINF_73)) {
                        this->introState = BFD_CS_EMERGE;
                        this->subCamEyeNext.x = player2->actor.world.pos.x + 100.0f + 300.0f - 600.0f;
                        this->subCamEyeNext.y = player2->actor.world.pos.y + 100.0f - 50.0f;
                        this->subCamEyeNext.z = player2->actor.world.pos.z + 200.0f - 150.0f;
                        this->subCamAtNext.x = 0.0f;
                        this->subCamAtNext.y = 120.0f;
                        this->subCamAtNext.z = 0.0f;
                        BossFd_SetCameraSpeed(this, 0.5f);
                        this->subCamEyeMaxVelFrac.x = this->subCamEyeMaxVelFrac.y = this->subCamEyeMaxVelFrac.z = 0.1f;
                        this->subCamAtMaxVelFrac.x = this->subCamAtMaxVelFrac.y = this->subCamAtMaxVelFrac.z = 0.1f;
                        this->subCamAccel = 0.005f;
                        this->timers[0] = 0;
                        this->holeIndex = 1;
                        this->targetPosition.x = sHoleLocations[this->holeIndex].x;
                        this->targetPosition.y = sHoleLocations[this->holeIndex].y - 200.0f;
                        this->targetPosition.z = sHoleLocations[this->holeIndex].z;
                        this->timers[0] = 50;
                        this->work[BFD_ACTION_STATE] = BOSSFD_EMERGE;
                        this->actor.world.rot.x = 0x4000;
                        this->work[BFD_MOVE_TIMER] = 0;
                        this->timers[3] = 250;
                        this->timers[2] = 470;
                        this->fwork[BFD_FLY_SPEED] = 5.0f;
                    }
                }
                break;
            case BFD_CS_START:
                if (this->timers[0] == 0) {
                    this->subCamAccel = 0.0010000002f;
                    this->timers[0] = 100;
                    this->introState = BFD_CS_LOOK_LINK;
                }
                FALLTHROUGH;
            case BFD_CS_LOOK_LINK:
                player2->actor.world.pos.x = 380.0f;
                player2->actor.world.pos.y = 100.0f;
                player2->actor.world.pos.z = 0.0f;
                player2->actor.speed = 0.0f;
                player2->actor.shape.rot.y = player2->actor.world.rot.y = -0x4000;
                if (this->timers[0] == 50) {
                    this->fogMode = 1;
                }
                if (this->timers[0] < 50) {
                    Audio_PlaySfxGeneral(NA_SE_EN_DODO_K_ROLL - SFX_FLAG, &this->actor.projectedPos, 4,
                                         &gSfxDefaultFreqAndVolScale, &gSfxDefaultFreqAndVolScale, &gSfxDefaultReverb);
                    this->subCamAtYOffset = Math_CosS(this->work[BFD_MOVE_TIMER] * 0x8000) * this->subCamShake;
                    Math_ApproachF(&this->subCamShake, 2.0f, 1.0f, 0.8 * 0.01f);
                }
                if (this->timers[0] == 40) {
                    Player_SetCsActionWithHaltedActors(play, &this->actor, PLAYER_CSACTION_19);
                }
                if (this->timers[0] == 0) {
                    this->introState = BFD_CS_LOOK_GROUND;
                    this->subCamAtNext.y = player2->actor.world.pos.y + 10.0f;
                    this->subCamAtMaxVelFrac.y = 0.2f;
                    this->subCamVelFactor = 0.0f;
                    this->subCamAccel = 0.02f;
                    this->timers[0] = 70;
                    this->work[BFD_MOVE_TIMER] = 0;
                }
                break;
            case BFD_CS_LOOK_GROUND:
                this->subCamAtYOffset = Math_CosS(this->work[BFD_MOVE_TIMER] * 0x8000) * this->subCamShake;
                Math_ApproachF(&this->subCamShake, 2.0f, 1.0f, 0.8 * 0.01f);
                Audio_PlaySfxGeneral(NA_SE_EN_DODO_K_ROLL - SFX_FLAG, &this->actor.projectedPos, 4,
                                     &gSfxDefaultFreqAndVolScale, &gSfxDefaultFreqAndVolScale, &gSfxDefaultReverb);
                if (this->timers[0] == 0) {
                    this->introState = BFD_CS_COLLAPSE;
                    this->subCamEyeNext.x = player2->actor.world.pos.x + 100.0f + 300.0f;
                    this->subCamEyeNext.y = player2->actor.world.pos.y + 100.0f;
                    this->subCamEyeNext.z = player2->actor.world.pos.z + 200.0f;
                    this->subCamAtNext.x = player2->actor.world.pos.x;
                    this->subCamAtNext.y = player2->actor.world.pos.y - 150.0f;
                    this->subCamAtNext.z = player2->actor.world.pos.z - 50.0f;
                    BossFd_SetCameraSpeed(this, 0.1f);
                    this->timers[0] = 170;
                    this->subCamVelFactor = 0.0f;
                    this->subCamAccel = 0.0f;
                    Player_SetCsActionWithHaltedActors(play, &this->actor, PLAYER_CSACTION_20);
                }
                break;
            case BFD_CS_COLLAPSE:
                this->subCamAccel = 0.005f;
                this->subCamAtYOffset = Math_CosS(this->work[BFD_MOVE_TIMER] * 0x8000) * this->subCamShake;
                Math_ApproachF(&this->subCamShake, 2.0f, 1.0f, 0.8 * 0.01f);
                Audio_PlaySfxGeneral(NA_SE_EN_DODO_K_ROLL - SFX_FLAG, &this->actor.projectedPos, 4,
                                     &gSfxDefaultFreqAndVolScale, &gSfxDefaultFreqAndVolScale, &gSfxDefaultReverb);
                if (this->timers[0] == 100) {
                    this->platformSignal = VBSIMA_COLLAPSE;
                }
                if (this->timers[0] == 0) {
                    this->introState = BFD_CS_EMERGE;
                    this->subCamVelFactor = 0.0f;
                    this->subCamEyeNext.x = player2->actor.world.pos.x + 100.0f + 300.0f - 600.0f;
                    this->subCamEyeNext.y = player2->actor.world.pos.y + 100.0f - 50.0f;
                    this->subCamEyeNext.z = player2->actor.world.pos.z + 200.0f - 150.0f;
                    this->subCamAtNext.x = 0.0f;
                    this->subCamAtNext.y = 120.0f;
                    this->subCamAtNext.z = 0.0f;
                    BossFd_SetCameraSpeed(this, 0.5f);
                    this->subCamAtMaxVelFrac.x = this->subCamAtMaxVelFrac.y = this->subCamAtMaxVelFrac.z = 0.1f;
                    this->subCamEyeMaxVelFrac.x = this->subCamEyeMaxVelFrac.y = this->subCamEyeMaxVelFrac.z = 0.1f;
                    this->subCamAccel = 0.005f;
                    this->timers[0] = 0;
                    this->holeIndex = 1;
                    this->targetPosition.x = sHoleLocations[this->holeIndex].x;
                    this->targetPosition.y = sHoleLocations[this->holeIndex].y - 200.0f;
                    this->targetPosition.z = sHoleLocations[this->holeIndex].z;
                    this->timers[0] = 50;
                    this->work[BFD_ACTION_STATE] = BOSSFD_EMERGE;
                    this->actor.world.rot.x = 0x4000;
                    this->work[BFD_MOVE_TIMER] = 0;
                    this->timers[3] = 250;
                    this->timers[2] = 470;
                    this->fwork[BFD_FLY_SPEED] = 5.0f;
                }
                break;
            case BFD_CS_EMERGE:
                PRINTF("WAY_SPD X = %f\n", this->subCamAtVel.x);
                PRINTF("WAY_SPD Y = %f\n", this->subCamAtVel.y);
                PRINTF("WAY_SPD Z = %f\n", this->subCamAtVel.z);
                if ((this->timers[3] > 190) && !GET_EVENTCHKINF(EVENTCHKINF_73)) {
                    Audio_PlaySfxGeneral(NA_SE_EN_DODO_K_ROLL - SFX_FLAG, &this->actor.projectedPos, 4,
                                         &gSfxDefaultFreqAndVolScale, &gSfxDefaultFreqAndVolScale, &gSfxDefaultReverb);
                }
                if (this->timers[3] == 190) {
                    this->subCamAtMaxVelFrac.x = this->subCamAtMaxVelFrac.y = this->subCamAtMaxVelFrac.z = 0.05f;
                    this->platformSignal = VBSIMA_KILL;
                    Player_SetCsActionWithHaltedActors(play, &this->actor, PLAYER_CSACTION_1);
                }
                if (this->actor.world.pos.y > 120.0f) {
                    this->subCamAtNext = this->actor.world.pos;
                    this->subCamAtVel.x = 190.0f;
                    this->subCamAtVel.y = 85.56f;
                    this->subCamAtVel.z = 25.0f;
                } else {
                    // the following `temp_z` stuff is probably fake but is required to match
                    // it's optimized to 1.0f because sp1CF is false at this point, but the 0.1f ends up in rodata
                    temp_z = 0.1f;
                    if (!sp1CF) {
                        temp_z = 1.0f;
                    }
                    Math_ApproachF(&this->subCamShake, 2.0f, temp_z, 0.1 * 0.08f);
                    this->subCamAtYOffset = Math_CosS(this->work[BFD_MOVE_TIMER] * 0x8000) * this->subCamShake;
                }
                if (this->timers[3] == 160) {
                    SEQCMD_PLAY_SEQUENCE(SEQ_PLAYER_BGM_MAIN, 0, 0, NA_BGM_FIRE_BOSS);
                }
                if ((this->timers[3] == 130) && !GET_EVENTCHKINF(EVENTCHKINF_73)) {
                    TitleCard_InitBossName(play, &play->actorCtx.titleCtx, SEGMENTED_TO_VIRTUAL(gVolvagiaTitleCardTex),
                                           160, 180, 128, 40);
                }
                if (this->timers[3] <= 100) {
                    this->subCamEyeVel.x = this->subCamEyeVel.y = this->subCamEyeVel.z = 2.0f;
                    this->subCamEyeNext.x = player2->actor.world.pos.x + 50.0f;
                    this->subCamEyeNext.y = player2->actor.world.pos.y + 50.0f;
                    this->subCamEyeNext.z = player2->actor.world.pos.z + 50.0f;
                }
                if (this->work[BFD_ACTION_STATE] == BOSSFD_FLY_HOLE) {
                    switch (this->introFlyState) {
                        case INTRO_FLY_EMERGE:
                            this->timers[5] = 100;
                            this->introFlyState = INTRO_FLY_HOLE;
                            FALLTHROUGH;
                        case INTRO_FLY_HOLE:
                            if (this->timers[5] == 0) {
                                this->introFlyState = INTRO_FLY_CAMERA;
                                this->timers[5] = 75;
                            }
                            break;
                        case INTRO_FLY_CAMERA:
                            this->targetPosition = this->subCamEye;
                            if (this->timers[5] == 0) {
                                this->timers[0] = 0;
                                this->holeIndex = 7;
                                this->targetPosition.x = sHoleLocations[this->holeIndex].x;
                                this->targetPosition.y = sHoleLocations[this->holeIndex].y + 200.0f + 50.0f;
                                this->targetPosition.z = sHoleLocations[this->holeIndex].z;
                                this->introFlyState = INTRO_FLY_RETRAT;
                            }
                            if (this->timers[5] == 30) {
                                this->work[BFD_ROAR_TIMER] = 40;
                                this->fireBreathTimer = 20;
                            }
                        case INTRO_FLY_RETRAT:
                            break;
                    }
                }
                PRINTF("this->timer[2] = %d\n", this->timers[2]);
                PRINTF("this->timer[5] = %d\n", this->timers[5]);
                if (this->timers[2] == 0) {
                    mainCam->eye = this->subCamEye;
                    mainCam->eyeNext = this->subCamEye;
                    mainCam->at = this->subCamAt;
                    Play_ReturnToMainCam(play, this->subCamId, 0);
                    // BFD_CS_NONE / BOSSFD_FLY_MAIN / SUB_CAM_ID_DONE
                    this->introState = this->introFlyState = this->subCamId = 0;
                    Cutscene_StopManual(play, &play->csCtx);
                    Player_SetCsActionWithHaltedActors(play, &this->actor, PLAYER_CSACTION_7);
                    this->actionFunc = BossFd_Wait;
                    this->handoffSignal = FD2_SIGNAL_GROUND;
                    SET_EVENTCHKINF(EVENTCHKINF_73);
                }
                break;
        }
        BossFd_UpdateCamera(this, play);
    } else {
        this->fwork[BFD_FLY_SPEED] = 5.0f;
    }

    //                             Attacks and Death Cutscene

    switch (this->work[BFD_ACTION_STATE]) {
        case BOSSFD_FLY_MAIN:
            sp1CF = true;
            if (this->timers[0] == 0) {
                if (this->actor.colChkInfo.health == 0) {
                    this->work[BFD_ACTION_STATE] = BOSSFD_DEATH_START;
                    this->timers[0] = 0;
                    this->timers[1] = 100;
                } else {
                    u8 temp_rand;

                    if (this->introState != BFD_CS_NONE) {
                        this->holeIndex = 6;
                    } else {
                        do {
                            temp_rand = Rand_ZeroFloat(8.9f);
                        } while (temp_rand == this->holeIndex);
                        this->holeIndex = temp_rand;
                    }
                    this->targetPosition.x = sHoleLocations[this->holeIndex].x;
                    this->targetPosition.y = sHoleLocations[this->holeIndex].y + 200.0f + 50.0f;
                    this->targetPosition.z = sHoleLocations[this->holeIndex].z;
                    this->fwork[BFD_TURN_RATE] = 0.0f;
                    this->fwork[BFD_TURN_RATE_MAX] = 1000.0f;
                    if (this->introState != BFD_CS_NONE) {
                        this->timers[0] = 10050;
                    } else {
                        this->timers[0] = 20;
                    }
                    this->fwork[BFD_FLY_WOBBLE_AMP] = 100.0f;
                    this->work[BFD_ACTION_STATE] = BOSSFD_FLY_HOLE;

                    if (this->work[BFD_START_ATTACK]) {
                        this->work[BFD_START_ATTACK] = false;
                        this->work[BFD_FLY_COUNT]++;
                        if (this->work[BFD_FLY_COUNT] & 1) {
                            this->work[BFD_ACTION_STATE] = BOSSFD_FLY_CHASE;
                            this->timers[0] = 300;
                            this->fwork[BFD_TURN_RATE_MAX] = 900.0f;
                            this->fwork[BFD_TARGET_Y_OFFSET] = 300.0f;
                            this->work[BFD_UNK_234] = this->work[BFD_UNK_236] = 0;
                        } else {
                            this->work[BFD_ACTION_STATE] = BOSSFD_FLY_CEILING;
                        }
                    }
                }
            }
            break;
        case BOSSFD_FLY_HOLE:
            if ((this->timers[0] == 0) && (sqrtf(SQ(dx) + SQ(dy) + SQ(dz)) < 100.0f)) {
                this->work[BFD_ACTION_STATE] = BOSSFD_BURROW;
                this->targetPosition.y = sHoleLocations[this->holeIndex].y - 70.0f;
                this->fwork[BFD_TURN_RATE_MAX] = 10000.0f;
                this->fwork[BFD_FLY_WOBBLE_AMP] = 0.0f;
                this->timers[0] = 150;
                this->work[BFD_ROAR_TIMER] = 40;
                this->holePosition.x = this->targetPosition.x;
                this->holePosition.z = this->targetPosition.z;
            }
            break;
        case BOSSFD_BURROW:
            sp1CF = true;
            if (this->timers[0] == 0) {
                this->actionFunc = BossFd_Wait;
                this->handoffSignal = FD2_SIGNAL_GROUND;
            }
            break;
        case BOSSFD_EMERGE:
            if ((this->timers[0] == 0) && (sqrtf(SQ(dx) + SQ(dy) + SQ(dz)) < 100.0f)) {
                this->actor.world.pos = this->targetPosition;
                this->work[BFD_ACTION_STATE] = BOSSFD_FLY_MAIN;
                this->actor.world.rot.x = 0x4000;
                this->targetPosition.y = sHoleLocations[this->holeIndex].y + 200.0f;
                this->timers[4] = 80;
                this->fwork[BFD_TURN_RATE_MAX] = 1000.0f;
                this->fwork[BFD_FLY_WOBBLE_AMP] = 0.0f;
                this->holePosition.x = this->targetPosition.x;
                this->holePosition.z = this->targetPosition.z;

                Actor_RequestQuakeWithSpeed(play, 1, 80, 0x5000);
                if (this->introState != BFD_CS_NONE) {
                    this->timers[0] = 50;
                } else {
                    this->timers[0] = 50;
                }
            }
            break;
        case BOSSFD_FLY_CEILING:
            this->fwork[BFD_FLY_SPEED] = 8;
            this->targetPosition.x = 0.0f;
            this->targetPosition.y = 700.0f;
            this->targetPosition.z = -300.0f;
            this->fwork[BFD_FLY_WOBBLE_AMP] = 200.0f;
            this->fwork[BFD_TURN_RATE_MAX] = 3000.0f;
            if (this->actor.world.pos.y > 700.0f) {
                this->work[BFD_ACTION_STATE] = BOSSFD_DROP_ROCKS;
                this->timers[0] = 25;
                this->timers[2] = 150;
                this->work[BFD_CEILING_TARGET] = 0;
            }
            break;
        case BOSSFD_DROP_ROCKS:
            this->fwork[BFD_FLY_SPEED] = 8;
            this->fwork[BFD_FLY_WOBBLE_AMP] = 200.0f;
            this->fwork[BFD_TURN_RATE_MAX] = 10000.0f;
            this->targetPosition.x = sCeilingTargets[this->work[BFD_CEILING_TARGET]].x;
            this->targetPosition.y = sCeilingTargets[this->work[BFD_CEILING_TARGET]].y + 900.0f;
            this->targetPosition.z = sCeilingTargets[this->work[BFD_CEILING_TARGET]].z;
            if (this->timers[0] == 0) {
                this->timers[0] = 25;
                this->work[BFD_CEILING_TARGET]++;
                if (this->work[BFD_CEILING_TARGET] >= 6) {
                    this->work[BFD_CEILING_TARGET] = 0;
                }
            }
            Actor_UpdateBgCheckInfo(play, &this->actor, 50.0f, 50.0f, 100.0f, UPDBGCHECKINFO_FLAG_1);
            if (this->timers[1] == 0) {
                PRINTF("BGCHECKKKKKKKKKKKKKKKKKKKKKKK\n");
                if (this->actor.bgCheckFlags & BGCHECKFLAG_CEILING) {
                    this->fwork[BFD_CEILING_BOUNCE] = -18384.0f;
                    this->timers[1] = 10;
                    Audio_PlaySfxGeneral(NA_SE_EV_EXPLOSION, &this->actor.projectedPos, 4, &gSfxDefaultFreqAndVolScale,
                                         &gSfxDefaultFreqAndVolScale, &gSfxDefaultReverb);
                    Actor_RequestQuakeWithSpeed(play, 3, 10, 0x7530);
                    this->work[BFD_ROCK_TIMER] = 300;
                }
            } else {
                pitchToTarget = this->fwork[BFD_CEILING_BOUNCE];
                Math_ApproachZeroF(&this->fwork[BFD_CEILING_BOUNCE], 1.0f, 1000.0f);
            }
            if (this->timers[2] == 0) {
                this->work[BFD_ACTION_STATE] = BOSSFD_FLY_MAIN;
                this->timers[0] = 0;
                this->work[BFD_START_ATTACK] = false;
            }
            break;
        case BOSSFD_FLY_CHASE:
            this->actor.flags |= ACTOR_FLAG_24;
            temp_y = Math_SinS(this->work[BFD_MOVE_TIMER] * 2396.0f) * 30.0f + this->fwork[BFD_TARGET_Y_OFFSET];
            this->targetPosition.x = player->actor.world.pos.x;
            this->targetPosition.y = player->actor.world.pos.y + temp_y + 30.0f;
            this->targetPosition.z = player->actor.world.pos.z;
            this->fwork[BFD_FLY_WOBBLE_AMP] = 0.0f;
            if (((this->timers[0] % 64) == 0) && (this->timers[0] < 450)) {
                this->work[BFD_ROAR_TIMER] = 40;
                if (BossFd_IsFacingLink(this)) {
                    this->fireBreathTimer = 20;
                }
            }
            if ((this->work[BFD_DAMAGE_FLASH_TIMER] != 0) || (this->timers[0] == 0) ||
                (player->actor.world.pos.y < 70.0f)) {
                this->work[BFD_ACTION_STATE] = BOSSFD_FLY_MAIN;
                this->timers[0] = 0;
                this->work[BFD_START_ATTACK] = false;
            } else {
                Math_ApproachF(&this->fwork[BFD_TARGET_Y_OFFSET], 50.0, 1.0f, 2.0f);
            }
            break;
        case BOSSFD_DEATH_START:
            if (sqrtf(SQ(dx) + SQ(dz)) < 50.0f) {
                this->timers[0] = 0;
            }
            if (this->timers[0] == 0) {
                this->timers[0] = (s16)Rand_ZeroFloat(10.0f) + 10;
                do {
                    this->targetPosition.x = Rand_CenteredFloat(200.0f);
                    this->targetPosition.y = 390.0f;
                    this->targetPosition.z = Rand_CenteredFloat(200.0f);
                    temp_x = this->targetPosition.x - this->actor.world.pos.x;
                    temp_z = this->targetPosition.z - this->actor.world.pos.z;
                } while (!(sqrtf(SQ(temp_x) + SQ(temp_z)) > 100.0f));
            }
            this->fwork[BFD_FLY_WOBBLE_AMP] = 200.0f;
            this->fwork[BFD_FLY_WOBBLE_RATE] = 1000.0f;
            this->fwork[BFD_TURN_RATE_MAX] = 10000.0f;
            Math_ApproachF(&this->fwork[BFD_BODY_PULSE], 0.3f, 1.0f, 0.05f);
            if (this->timers[1] == 0) {
                this->work[BFD_ACTION_STATE] = BOSSFD_SKIN_BURN;
                this->timers[0] = 30;
            }
            break;
        case BOSSFD_SKIN_BURN:
            this->targetPosition.x = 0.0f;
            this->targetPosition.y = 390.0f;
            this->targetPosition.z = 0.0f;
            this->fwork[BFD_FLY_WOBBLE_AMP] = 200.0f;
            this->fwork[BFD_FLY_WOBBLE_RATE] = 1000.0f;
            this->fwork[BFD_TURN_RATE_MAX] = 2000.0f;
            Math_ApproachF(&this->fwork[BFD_BODY_PULSE], 0.3f, 1.0f, 0.05f);
            if ((this->timers[0] == 0) && ((this->work[BFD_MOVE_TIMER] % 4) == 0)) {
                if (this->skinSegments != 0) {
                    this->skinSegments--;
                    if (this->skinSegments == 0) {
                        SEQCMD_PLAY_SEQUENCE(SEQ_PLAYER_BGM_MAIN, 0, 0, NA_BGM_BOSS_CLEAR);
                    }
                } else {
                    this->work[BFD_ACTION_STATE] = BOSSFD_BONES_FALL;
                    this->timers[0] = 30;
                }
            }
            if ((this->work[BFD_MOVE_TIMER] % 32) == 0) {
                this->work[BFD_ROAR_TIMER] = 40;
            }

            if (this->skinSegments != 0) {
                Vec3f sp188;
                Vec3f sp17C = { 0.0f, 0.0f, 0.0f };
                Vec3f sp170;
                Vec3f sp164 = { 0.0f, 0.03f, 0.0f };
                Vec3f sp158;
                STACK_PAD(s32);
                s16 temp_rand2;
                s16 sp150;

                if (this->fogMode == 0) {
                    play->envCtx.lightBlend = 0;
                }
                this->fogMode = 0xA;

                sp150 = 1;
                if (this->work[BFD_MOVE_TIMER] & 0x1C) {
                    Audio_PlaySfxGeneral(NA_SE_EN_VALVAISA_BURN - SFX_FLAG, &this->actor.projectedPos, 4,
                                         &gSfxDefaultFreqAndVolScale, &gSfxDefaultFreqAndVolScale, &gSfxDefaultReverb);
                }
                for (i1 = 0; i1 < sp150; i1++) {
                    if (sp150) { // Needed for matching
                        temp_rand2 = Rand_ZeroFloat(99.9f);

                        sp188.x = this->bodySegsPos[temp_rand2].x;
                        sp188.y = this->bodySegsPos[temp_rand2].y - 10.0f;
                        sp188.z = this->bodySegsPos[temp_rand2].z;

                        sp164.y = 0.03f;

                        EffectSsKFire_Spawn(play, &sp188, &sp17C, &sp164, (s16)Rand_ZeroFloat(20.0f) + 40, 0x64);

                        for (i2 = 0; i2 < 15; i2++) {
                            sp170.x = Rand_CenteredFloat(20.0f);
                            sp170.y = Rand_CenteredFloat(20.0f);
                            sp170.z = Rand_CenteredFloat(20.0f);

                            sp158.y = 0.4f;
                            sp158.x = Rand_CenteredFloat(0.5f);
                            sp158.z = Rand_CenteredFloat(0.5f);

                            BossFd_SpawnEmber(this->effects, &sp188, &sp170, &sp158, (s16)Rand_ZeroFloat(3.0f) + 8);
                        }
                    }
                }
            }
            break;
        case BOSSFD_BONES_FALL:
            this->work[BFD_STOP_FLAG] = true;
            this->fogMode = 3;
            if (this->timers[0] < 18) {
                this->bodyFallApart[this->timers[0]] = 1;
            }
            if (this->timers[0] == 0) {
                this->work[BFD_ACTION_STATE] = BOSSFD_SKULL_PAUSE;
                this->timers[0] = 15;
                this->work[BFD_CEILING_TARGET] = 0;
                player->actor.world.pos.y = 90.0f;
                player->actor.world.pos.x = 40.0f;
                player->actor.world.pos.z = 150.0f;
            }
            break;
        case BOSSFD_SKULL_PAUSE:
            if (this->timers[0] == 0) {
                this->work[BFD_ACTION_STATE] = BOSSFD_SKULL_FALL;
                this->timers[0] = 20;
                this->work[BFD_STOP_FLAG] = false;
            }
            break;
        case BOSSFD_SKULL_FALL:
            this->fwork[BFD_TURN_RATE] = this->fwork[BFD_TURN_RATE_MAX] = this->actor.speed =
                this->fwork[BFD_FLY_SPEED] = 0;

            if (this->timers[0] == 1) {
                this->actor.world.pos.x = 0;
                this->actor.world.pos.y = 900.0f;
                this->actor.world.pos.z = 150.0f;
                this->actor.world.rot.x = this->actor.world.rot.y = 0;
                this->actor.shape.rot.z = 0x1200;
                this->actor.velocity.x = 0;
                this->actor.velocity.z = 0;
            }
            if (this->timers[0] == 0) {
                if (this->actor.world.pos.y <= 110.0f) {
                    this->actor.world.pos.y = 110.0f;
                    this->actor.velocity.y = 0;
                    if (this->work[BFD_CEILING_TARGET] == 0) {
                        this->work[BFD_CEILING_TARGET]++;
                        this->timers[1] = 60;
                        this->work[BFD_CAM_SHAKE_TIMER] = 20;
                        Audio_PlaySfxGeneral(NA_SE_EN_VALVAISA_LAND2, &this->actor.projectedPos, 4,
                                             &gSfxDefaultFreqAndVolScale, &gSfxDefaultFreqAndVolScale,
                                             &gSfxDefaultReverb);
                        Player_SetCsActionWithHaltedActors(play, &this->actor, PLAYER_CSACTION_5);
                        for (i1 = 0; i1 < 15; i1++) {
                            Vec3f sp144 = { 0.0f, 0.0f, 0.0f };
                            Vec3f sp138 = { 0.0f, 0.0f, 0.0f };
                            Vec3f sp12C;

                            sp144.x = Rand_CenteredFloat(8.0f);
                            sp144.y = Rand_ZeroFloat(1.0f);
                            sp144.z = Rand_CenteredFloat(8.0f);

                            sp138.y = 0.3f;

                            sp12C.x = Rand_CenteredFloat(10.0f) + this->actor.world.pos.x;
                            sp12C.y = Rand_CenteredFloat(10.0f) + this->actor.world.pos.y;
                            sp12C.z = Rand_CenteredFloat(10.0f) + this->actor.world.pos.z;
                            BossFd_SpawnDust(this->effects, &sp12C, &sp144, &sp138, Rand_ZeroFloat(100.0f) + 300);
                        }
                    }
                } else {
                    this->actor.velocity.y -= 1.0f;
                }
            } else {
                this->actor.velocity.y = 0;
            }
            if (this->timers[1] == 1) {
                this->work[BFD_ACTION_STATE] = BOSSFD_SKULL_BURN;
                this->timers[0] = 70;
            }
            break;
        case BOSSFD_SKULL_BURN:
            this->actor.velocity.y = 0.0f;
            this->actor.world.pos.y = 110.0f;
            this->fwork[BFD_TURN_RATE] = this->fwork[BFD_TURN_RATE_MAX] = this->actor.speed =
                this->fwork[BFD_FLY_SPEED] = 0.0f;

            if ((50 > this->timers[0]) && (this->timers[0] > 0)) {
                Vec3f sp120;
                Vec3f sp114 = { 0.0f, 0.0f, 0.0f };
                Vec3f sp108 = { 0.0f, 0.03f, 0.0f };

                Audio_PlaySfxGeneral(NA_SE_EN_GOMA_LAST - SFX_FLAG, &this->actor.projectedPos, 4,
                                     &gSfxDefaultFreqAndVolScale, &gSfxDefaultFreqAndVolScale, &gSfxDefaultReverb);

                sp120.x = Rand_CenteredFloat(40.0f) + this->actor.world.pos.x;
                sp120.y = (Rand_CenteredFloat(10.0f) + this->actor.world.pos.y) - 10.0f;
                sp120.z = (Rand_CenteredFloat(40.0f) + this->actor.world.pos.z) + 5.0f;

                sp108.y = 0.03f;

                EffectSsKFire_Spawn(play, &sp120, &sp114, &sp108, (s16)Rand_ZeroFloat(15.0f) + 30, 0);
            }
            if (this->timers[0] < 20) {
                Math_ApproachZeroF(&this->actor.scale.x, 1.0f, 0.0025f);
                Actor_SetScale(&this->actor, this->actor.scale.x);
            }
            if (this->timers[0] == 0) {
                this->actionFunc = BossFd_Wait;
                this->actor.world.pos.y -= 1000.0f;
            }
            if (this->timers[0] == 7) {
                Actor_Spawn(&play->actorCtx, play, ACTOR_ITEM_B_HEART, this->actor.world.pos.x, this->actor.world.pos.y,
                            this->actor.world.pos.z, 0, 0, 0, 0);
            }
            break;
        case BOSSFD_WAIT_INTRO:
            break;
    }

    //                                 Update body segments and mane

    if (!this->work[BFD_STOP_FLAG]) {
        s16 i4;
<<<<<<< HEAD
        Vec3f spE0[3];
        Vec3f spBC[3];
        f32 phi_f20;
        STACK_PADS(s32, 3);
=======
>>>>>>> bf3339a1

        Math_ApproachS(&this->actor.world.rot.y, angleToTarget, 0xA, this->fwork[BFD_TURN_RATE]);

        if (((this->work[BFD_ACTION_STATE] == BOSSFD_FLY_CHASE) ||
             (this->work[BFD_ACTION_STATE] == BOSSFD_FLY_UNUSED)) &&
            (this->actor.world.pos.y < 110.0f) && (pitchToTarget < 0)) {
            pitchToTarget = 0;
            Math_ApproachF(&this->actor.world.pos.y, 110.0f, 1.0f, 5.0f);
        }

        Math_ApproachS(&this->actor.world.rot.x, pitchToTarget, 0xA, this->fwork[BFD_TURN_RATE]);
        Math_ApproachF(&this->fwork[BFD_TURN_RATE], this->fwork[BFD_TURN_RATE_MAX], 1.0f, 20000.0f);
        Math_ApproachF(&this->actor.speed, this->fwork[BFD_FLY_SPEED], 1.0f, 0.1f);
        if (this->work[BFD_ACTION_STATE] < BOSSFD_SKULL_FALL) {
            Actor_UpdateVelocityXYZ(&this->actor);
        }
        Actor_UpdatePos(&this->actor);

        this->work[BFD_LEAD_BODY_SEG]++;
        if (this->work[BFD_LEAD_BODY_SEG] >= 100) {
            this->work[BFD_LEAD_BODY_SEG] = 0;
        }
        i4 = this->work[BFD_LEAD_BODY_SEG];
        this->bodySegsPos[i4].x = this->actor.world.pos.x;
        this->bodySegsPos[i4].y = this->actor.world.pos.y;
        this->bodySegsPos[i4].z = this->actor.world.pos.z;
        this->bodySegsRot[i4].x = BINANG_TO_RAD_ALT(this->actor.world.rot.x);
        this->bodySegsRot[i4].y = BINANG_TO_RAD_ALT(this->actor.world.rot.y);
        this->bodySegsRot[i4].z = BINANG_TO_RAD_ALT(this->actor.world.rot.z);

        this->work[BFD_LEAD_MANE_SEG]++;
        if (this->work[BFD_LEAD_MANE_SEG] >= 30) {
            this->work[BFD_LEAD_MANE_SEG] = 0;
        }
        i4 = this->work[BFD_LEAD_MANE_SEG];
        this->centerMane.scale[i4] = (Math_SinS(this->work[BFD_MOVE_TIMER] * 5596.0f) * 0.3f) + 1.0f;
        this->rightMane.scale[i4] = (Math_SinS(this->work[BFD_MOVE_TIMER] * 5496.0f) * 0.3f) + 1.0f;
        this->leftMane.scale[i4] = (Math_CosS(this->work[BFD_MOVE_TIMER] * 5696.0f) * 0.3f) + 1.0f;
        this->centerMane.pos[i4] = this->centerMane.head;
        this->fireManeRot[i4].x = BINANG_TO_RAD_ALT(this->actor.world.rot.x);
        this->fireManeRot[i4].y = BINANG_TO_RAD_ALT(this->actor.world.rot.y);
        this->fireManeRot[i4].z = BINANG_TO_RAD_ALT(this->actor.world.rot.z);
        this->rightMane.pos[i4] = this->rightMane.head;
        this->leftMane.pos[i4] = this->leftMane.head;

        if ((0x3000 > this->actor.world.rot.x) && (this->actor.world.rot.x > -0x3000)) {
            Math_ApproachF(&this->flattenMane, 1.0f, 1.0f, 0.05f);
        } else {
            Math_ApproachF(&this->flattenMane, 0.5f, 1.0f, 0.05f);
        }

        if (this->work[BFD_ACTION_STATE] < BOSSFD_SKULL_FALL) {
            if ((this->actor.prevPos.y < 90.0f) && (90.0f <= this->actor.world.pos.y)) {
                this->timers[4] = 80;
                Actor_RequestQuakeWithSpeed(play, 1, 80, 0x5000);
                this->work[BFD_ROAR_TIMER] = 40;
                this->work[BFD_MANE_EMBERS_TIMER] = 30;
                this->work[BFD_SPLASH_TIMER] = 10;
            }
            if ((this->actor.prevPos.y > 90.0f) && (90.0f >= this->actor.world.pos.y)) {
                this->timers[4] = 80;
                Actor_RequestQuakeWithSpeed(play, 1, 80, 0x5000);
                this->work[BFD_MANE_EMBERS_TIMER] = 30;
                this->work[BFD_SPLASH_TIMER] = 10;
            }
        }

        if (!sp1CF) {
            Vec3f spE0[3];
            Vec3f spBC[3];
            spE0[0].x = spE0[0].y = Math_SinS(this->work[BFD_MOVE_TIMER] * 1500.0f) * 3000.0f;
            spE0[1].x = Math_SinS(this->work[BFD_MOVE_TIMER] * 2000.0f) * 4000.0f;
            spE0[1].y = Math_SinS(this->work[BFD_MOVE_TIMER] * 2200.0f) * 4000.0f;
            spE0[2].x = Math_SinS(this->work[BFD_MOVE_TIMER] * 1700.0f) * 2000.0f;
            spE0[2].y = Math_SinS(this->work[BFD_MOVE_TIMER] * 1900.0f) * 2000.0f;
            spBC[0].x = spBC[0].y = Math_SinS(this->work[BFD_MOVE_TIMER] * 1500.0f) * -3000.0f;
            spBC[1].x = Math_SinS(this->work[BFD_MOVE_TIMER] * 2200.0f) * -4000.0f;
            spBC[1].y = Math_SinS(this->work[BFD_MOVE_TIMER] * 2000.0f) * -4000.0f;
            spBC[2].x = Math_SinS(this->work[BFD_MOVE_TIMER] * 1900.0f) * -2000.0f;
            spBC[2].y = Math_SinS(this->work[BFD_MOVE_TIMER] * 1700.0f) * -2000.0f;

            for (i3 = 0; i3 < 3; i3++) {
                Math_ApproachF(&this->rightArmRot[i3].x, spE0[i3].x, 1.0f, 1000.0f);
                Math_ApproachF(&this->rightArmRot[i3].y, spE0[i3].y, 1.0f, 1000.0f);
                Math_ApproachF(&this->leftArmRot[i3].x, spBC[i3].x, 1.0f, 1000.0f);
                Math_ApproachF(&this->leftArmRot[i3].y, spBC[i3].y, 1.0f, 1000.0f);
            }
        } else {
            for (i2 = 0; i2 < 3; i2++) {
                f32 phi_f20 = 0.0f;
                f32 padB4;
                f32 padB0;
                f32 padAC;

                Math_ApproachZeroF(&this->rightArmRot[i2].y, 0.1f, 100.0f);
                Math_ApproachZeroF(&this->leftArmRot[i2].y, 0.1f, 100.0f);
                if (i2 == 0) {
                    phi_f20 = -3000.0f;
                }
                Math_ApproachF(&this->rightArmRot[i2].x, phi_f20, 0.1f, 100.0f);
                Math_ApproachF(&this->leftArmRot[i2].x, -phi_f20, 0.1f, 100.0f);
            }
        }
    }
}

void BossFd_Wait(BossFd* this, PlayState* play) {
    if (this->handoffSignal == FD2_SIGNAL_FLY) { // Set by BossFd2
        this->handoffSignal = FD2_SIGNAL_NONE;
        BossFd_SetupFly(this, play);
        {
            u8 temp_rand;

            do {
                temp_rand = Rand_ZeroFloat(8.9f);
            } while (temp_rand == this->holeIndex);
            this->holeIndex = temp_rand;
        }
        if (1) {} // Needed for matching
        this->targetPosition.x = sHoleLocations[this->holeIndex].x;
        this->targetPosition.y = sHoleLocations[this->holeIndex].y - 200.0f;
        this->targetPosition.z = sHoleLocations[this->holeIndex].z;
        this->actor.world.pos = this->targetPosition;

        this->timers[0] = 10;
        this->work[BFD_ACTION_STATE] = BOSSFD_EMERGE;
        this->work[BFD_START_ATTACK] = true;
    }
    if (this->handoffSignal == FD2_SIGNAL_DEATH) {
        this->handoffSignal = FD2_SIGNAL_NONE;
        BossFd_SetupFly(this, play);
        this->holeIndex = 1;
        this->targetPosition.x = sHoleLocations[1].x;
        this->targetPosition.y = sHoleLocations[1].y - 200.0f;
        this->targetPosition.z = sHoleLocations[1].z;
        this->actor.world.pos = this->targetPosition;
        this->timers[0] = 10;
        this->work[BFD_ACTION_STATE] = BOSSFD_EMERGE;
    }
}

static Vec3f sFireAudioVec = { 0.0f, 0.0f, 50.0f };

void BossFd_Effects(BossFd* this, PlayState* play) {
    static Color_RGBA8 colorYellow = { 255, 255, 0, 255 };
    static Color_RGBA8 colorRed = { 255, 10, 0, 255 };
    s16 breathOpacity = 0;
    f32 jawAngle;
    f32 jawSpeed;
    f32 emberRate;
    f32 emberSpeed;
    s16 eyeStates[] = { EYE_OPEN, EYE_HALF, EYE_CLOSED, EYE_CLOSED, EYE_HALF };
    f32 temp_x;
    f32 temp_z;

    if (1) {} // Needed for match

    if (this->fogMode == 0) {
        play->envCtx.lightSettingOverride = 0;
        play->envCtx.lightBlend = 0.5f + 0.5f * Math_SinS(this->work[BFD_VAR_TIMER] * 0x500);
        play->envCtx.lightBlendOverride = LIGHT_BLEND_OVERRIDE_FULL_CONTROL;
        play->envCtx.lightSetting = 1;
        play->envCtx.prevLightSetting = 0;
    } else if (this->fogMode == 3) {
        play->envCtx.lightSettingOverride = 0;
        play->envCtx.lightBlendOverride = LIGHT_BLEND_OVERRIDE_FULL_CONTROL;
        play->envCtx.lightSetting = 2;
        play->envCtx.prevLightSetting = 0;
        Math_ApproachF(&play->envCtx.lightBlend, 1.0f, 1.0f, 0.05f);
    } else if (this->fogMode == 2) {
        s16 pad;

        this->fogMode--;
        play->envCtx.lightSettingOverride = 0;
        Math_ApproachF(&play->envCtx.lightBlend, 0.55f + 0.05f * Math_SinS(this->work[BFD_VAR_TIMER] * 0x3E00), 1.0f,
                       0.15f);
        play->envCtx.lightBlendOverride = LIGHT_BLEND_OVERRIDE_FULL_CONTROL;
        play->envCtx.lightSetting = 3;
        play->envCtx.prevLightSetting = 0;
    } else if (this->fogMode == 10) {
        s16 pad;

        this->fogMode = 1;
        play->envCtx.lightSettingOverride = 0;
        Math_ApproachF(&play->envCtx.lightBlend, 0.21f + 0.07f * Math_SinS(this->work[BFD_VAR_TIMER] * 0xC00), 1.0f,
                       0.05f);
        play->envCtx.lightBlendOverride = LIGHT_BLEND_OVERRIDE_FULL_CONTROL;
        play->envCtx.lightSetting = 3;
        play->envCtx.prevLightSetting = 0;
    } else if (this->fogMode == 1) {
        Math_ApproachF(&play->envCtx.lightBlend, 0.0f, 1.0f, 0.03f);
        if (play->envCtx.lightBlend <= 0.01f) {
            this->fogMode = 0;
        }
    }

    if (this->work[BFD_MANE_EMBERS_TIMER] != 0) {
        this->work[BFD_MANE_EMBERS_TIMER]--;
        emberSpeed = emberRate = 20.0f;
    } else {
        emberRate = 3.0f;
        emberSpeed = 5.0f;
    }
    Math_ApproachF(&this->fwork[BFD_MANE_EMBER_RATE], emberRate, 1.0f, 0.1f);
    Math_ApproachF(&this->fwork[BFD_MANE_EMBER_SPEED], emberSpeed, 1.0f, 0.5f);

    if (((this->work[BFD_VAR_TIMER] % 8) == 0) && (Rand_ZeroOne() < 0.3f)) {
        this->work[BFD_BLINK_TIMER] = 4;
    }
    this->eyeState = eyeStates[this->work[BFD_BLINK_TIMER]];

    if (this->work[BFD_BLINK_TIMER] != 0) {
        this->work[BFD_BLINK_TIMER]--;
    }

    if (this->work[BFD_ROAR_TIMER] != 0) {
        if (this->work[BFD_ROAR_TIMER] == 37) {
            Audio_PlaySfxGeneral(NA_SE_EN_VALVAISA_ROAR, &this->actor.projectedPos, 4, &gSfxDefaultFreqAndVolScale,
                                 &gSfxDefaultFreqAndVolScale, &gSfxDefaultReverb);
        }
        jawAngle = 6000.0f;
        jawSpeed = 1300.0f;
    } else {
        jawAngle = (this->work[BFD_VAR_TIMER] & 0x10) ? 0.0f : 1000.0f;
        jawSpeed = 500.0f;
    }
    Math_ApproachF(&this->jawOpening, jawAngle, 0.3f, jawSpeed);

    if (this->work[BFD_ROAR_TIMER] != 0) {
        this->work[BFD_ROAR_TIMER]--;
    }

    if (this->timers[4] != 0) {
        Vec3f spawnVel1;
        Vec3f spawnAccel1;
        Vec3f spawnPos1;
<<<<<<< HEAD
        STACK_PAD(s32);
=======
        s16 i;
>>>>>>> bf3339a1

        Audio_PlaySfxGeneral(NA_SE_EN_VALVAISA_APPEAR - SFX_FLAG, &this->actor.projectedPos, 4,
                             &gSfxDefaultFreqAndVolScale, &gSfxDefaultFreqAndVolScale, &gSfxDefaultReverb);
        if (this->work[BFD_SPLASH_TIMER] != 0) {
            this->work[BFD_SPLASH_TIMER]--;
            if ((this->actor.colChkInfo.health == 0) ||
                ((this->introState == BFD_CS_EMERGE) && (this->actor.world.rot.x > 0x3000))) {
                if ((u8)this->fogMode == 0) {
                    play->envCtx.lightBlend = 0.0f;
                }
                this->fogMode = 2;
            }
            for (i = 0; i < 5; i++) {
                spawnVel1.x = Rand_CenteredFloat(20.0f);
                spawnVel1.y = Rand_ZeroFloat(5.0f) + 4.0f;
                spawnVel1.z = Rand_CenteredFloat(20.0f);

                spawnAccel1.x = spawnAccel1.z = 0.0f;
                spawnAccel1.y = -0.3f;

                temp_x = (spawnVel1.x * 20) / 10.0f;
                temp_z = (spawnVel1.z * 20) / 10.0f;
                spawnPos1.x = temp_x + this->holePosition.x;
                spawnPos1.y = 100.0f;
                spawnPos1.z = temp_z + this->holePosition.z;

                func_8002836C(play, &spawnPos1, &spawnVel1, &spawnAccel1, &colorYellow, &colorRed,
                              (s16)Rand_ZeroFloat(150.0f) + 800, 10, (s16)Rand_ZeroFloat(5.0f) + 17);
            }
        } else {
            for (i = 0; i < 2; i++) {
                spawnVel1.x = Rand_CenteredFloat(10.0f);
                spawnVel1.y = Rand_ZeroFloat(3.0f) + 3.0f;
                spawnVel1.z = Rand_CenteredFloat(10.0f);

                spawnAccel1.x = spawnAccel1.z = 0.0f;
                spawnAccel1.y = -0.3f;
                temp_x = (spawnVel1.x * 50) / 10.0f;
                temp_z = (spawnVel1.z * 50) / 10.0f;

                spawnPos1.x = temp_x + this->holePosition.x;
                spawnPos1.y = 100.0f;
                spawnPos1.z = temp_z + this->holePosition.z;

                func_8002836C(play, &spawnPos1, &spawnVel1, &spawnAccel1, &colorYellow, &colorRed, 500, 10, 20);
            }
        }

        for (i = 0; i < 8; i++) {
            spawnVel1.x = Rand_CenteredFloat(20.0f);
            spawnVel1.y = Rand_ZeroFloat(10.0f);
            spawnVel1.z = Rand_CenteredFloat(20.0f);

            spawnAccel1.y = 0.4f;
            spawnAccel1.x = Rand_CenteredFloat(0.5f);
            spawnAccel1.z = Rand_CenteredFloat(0.5f);

            spawnPos1.x = Rand_CenteredFloat(60.0) + this->holePosition.x;
            spawnPos1.y = Rand_ZeroFloat(40.0f) + 100.0f;
            spawnPos1.z = Rand_CenteredFloat(60.0) + this->holePosition.z;

            BossFd_SpawnEmber(this->effects, &spawnPos1, &spawnVel1, &spawnAccel1, (s16)Rand_ZeroFloat(1.5f) + 6);
        }
    }

    if ((this->fireBreathTimer != 0) && (this->fireBreathTimer < 17)) {
        breathOpacity = (this->fireBreathTimer >= 6) ? 255 : this->fireBreathTimer * 50;
    }
    if (breathOpacity != 0) {
        s16 i;
        f32 spawnAngleX;
        f32 spawnAngleY;
        Vec3f spawnSpeed2 = { 0.0f, 0.0f, 0.0f };
        Vec3f spawnVel2;
        Vec3f spawnAccel2 = { 0.0f, 0.0f, 0.0f };
        Vec3f spawnPos2;

        this->fogMode = 2;
        spawnSpeed2.z = 30.0f;

        Audio_PlaySfxGeneral(NA_SE_EN_VALVAISA_FIRE - SFX_FLAG, &sFireAudioVec, 4, &gSfxDefaultFreqAndVolScale,
                             &gSfxDefaultFreqAndVolScale, &gSfxDefaultReverb);
        spawnPos2 = this->headPos;

        spawnAngleY = BINANG_TO_RAD_ALT(this->actor.world.rot.y);
        spawnAngleX = BINANG_TO_RAD_ALT(-this->actor.world.rot.x) + 0.3f;
        Matrix_RotateY(spawnAngleY, MTXMODE_NEW);
        Matrix_RotateX(spawnAngleX, MTXMODE_APPLY);
        Matrix_MultVec3f(&spawnSpeed2, &spawnVel2);

        BossFd_SpawnFireBreath(this->effects, &spawnPos2, &spawnVel2, &spawnAccel2,
                               50.0f * Math_SinS(this->work[BFD_VAR_TIMER] * 0x2000) + 300.0f, breathOpacity,
                               this->actor.world.rot.y);

        spawnPos2.x += spawnVel2.x * 0.5f;
        spawnPos2.y += spawnVel2.y * 0.5f;
        spawnPos2.z += spawnVel2.z * 0.5f;

        BossFd_SpawnFireBreath(this->effects, &spawnPos2, &spawnVel2, &spawnAccel2,
                               50.0f * Math_SinS(this->work[BFD_VAR_TIMER] * 0x2000) + 300.0f, breathOpacity,
                               this->actor.world.rot.y);
        spawnSpeed2.x = 0.0f;
        spawnSpeed2.y = 17.0f;
        spawnSpeed2.z = 0.0f;

        for (i = 0; i < 6; i++) {
            spawnAngleY = Rand_ZeroFloat(2.0f * M_PI);
            spawnAngleX = Rand_ZeroFloat(2.0f * M_PI);
            Matrix_RotateY(spawnAngleY, MTXMODE_NEW);
            Matrix_RotateX(spawnAngleX, MTXMODE_APPLY);
            Matrix_MultVec3f(&spawnSpeed2, &spawnVel2);

            spawnAccel2.x = (spawnVel2.x * -10) / 100;
            spawnAccel2.y = (spawnVel2.y * -10) / 100;
            spawnAccel2.z = (spawnVel2.z * -10) / 100;

            BossFd_SpawnEmber(this->effects, &this->headPos, &spawnVel2, &spawnAccel2, (s16)Rand_ZeroFloat(2.0f) + 8);
        }
    }

    if ((this->actor.world.pos.y < 90.0f) || (700.0f < this->actor.world.pos.y) || (this->actionFunc == BossFd_Wait)) {
        this->actor.flags &= ~ACTOR_FLAG_0;
    } else {
        this->actor.flags |= ACTOR_FLAG_0;
    }
}

void BossFd_CollisionCheck(BossFd* this, PlayState* play) {
    ColliderJntSphElement* headCollider = &this->collider.elements[0];
    ColliderElement* acHitElem;

    if (headCollider->base.acElemFlags & ACELEM_HIT) {
        headCollider->base.acElemFlags &= ~ACELEM_HIT;
        acHitElem = headCollider->base.acHitElem;
        this->actor.colChkInfo.health -= 2;
        if (acHitElem->atDmgInfo.dmgFlags & DMG_ARROW_ICE) {
            this->actor.colChkInfo.health -= 2;
        }
        if ((s8)this->actor.colChkInfo.health <= 2) {
            this->actor.colChkInfo.health = 2;
        }
        this->work[BFD_DAMAGE_FLASH_TIMER] = 10;
        this->work[BFD_INVINC_TIMER] = 20;
        Audio_PlaySfxGeneral(NA_SE_EN_VALVAISA_DAMAGE1, &this->actor.projectedPos, 4, &gSfxDefaultFreqAndVolScale,
                             &gSfxDefaultFreqAndVolScale, &gSfxDefaultReverb);
    }
}

void BossFd_Update(Actor* thisx, PlayState* play) {
<<<<<<< HEAD
    STACK_PAD(s32);
    BossFd* this = (BossFd*)thisx;
    f32 headGlow;
    f32 rManeGlow;
    f32 lManeGlow;
=======
>>>>>>> bf3339a1
    s16 i;
    BossFd* this = (BossFd*)thisx;

    PRINTF("FD MOVE START \n");
    this->work[BFD_VAR_TIMER]++;
    this->work[BFD_MOVE_TIMER]++;
    this->actionFunc(this, play);

    for (i = 0; i < ARRAY_COUNT(this->timers); i++) {
        if (this->timers[i] != 0) {
            this->timers[i]--;
        }
    }
    if (this->fireBreathTimer != 0) {
        this->fireBreathTimer--;
    }
    if (this->work[BFD_DAMAGE_FLASH_TIMER] != 0) {
        this->work[BFD_DAMAGE_FLASH_TIMER]--;
    }
    if (this->work[BFD_INVINC_TIMER] != 0) {
        this->work[BFD_INVINC_TIMER]--;
    }
    if (this->work[BFD_ACTION_STATE] < BOSSFD_DEATH_START) {
        if (this->work[BFD_INVINC_TIMER] == 0) {
            BossFd_CollisionCheck(this, play);
        }
        CollisionCheck_SetAC(play, &play->colChkCtx, &this->collider.base);
        CollisionCheck_SetAT(play, &play->colChkCtx, &this->collider.base);
    }

    BossFd_Effects(this, play);
    this->fwork[BFD_TEX1_SCROLL_X] += 4.0f;
    this->fwork[BFD_TEX1_SCROLL_Y] = 120.0f;
    this->fwork[BFD_TEX2_SCROLL_X] += 3.0f;
    this->fwork[BFD_TEX2_SCROLL_Y] -= 2.0f;

    if (1) {
        f32 headGlow;
        f32 rManeGlow;
        f32 lManeGlow;
        s32 pad;

        Math_ApproachF(&this->fwork[BFD_BODY_TEX2_ALPHA], (this->work[BFD_VAR_TIMER] & 0x10) ? 30.0f : 158.0f, 1.0f,
                       8.0f);
        if (this->skinSegments == 0) {
            this->fwork[BFD_HEAD_TEX2_ALPHA] = this->fwork[BFD_BODY_TEX2_ALPHA];
        } else {
            headGlow = (this->work[BFD_VAR_TIMER] & 4) ? 0.0f : 255.0f;
            Math_ApproachF(&this->fwork[BFD_HEAD_TEX2_ALPHA], headGlow, 1.0f, 64.0f);
        }

        headGlow = (this->work[BFD_VAR_TIMER] & 8) ? 128.0f : 255.0f;
        rManeGlow = ((this->work[BFD_VAR_TIMER] + 3) & 8) ? 128.0f : 255.0f;
        lManeGlow = ((this->work[BFD_VAR_TIMER] + 6) & 8) ? 128.0f : 255.0f;

        Math_ApproachF(&this->fwork[BFD_MANE_COLOR_CENTER], headGlow, 1.0f, 16.0f);
        Math_ApproachF(&this->fwork[BFD_MANE_COLOR_RIGHT], rManeGlow, 1.0f, 16.0f);
        Math_ApproachF(&this->fwork[BFD_MANE_COLOR_LEFT], lManeGlow, 1.0f, 16.0f);

        if (this->work[BFD_ROCK_TIMER] != 0) {
            this->work[BFD_ROCK_TIMER]--;
            if ((this->work[BFD_ROCK_TIMER] % 16) == 0) {
                EnVbBall* bossFdRock = (EnVbBall*)Actor_SpawnAsChild(
                    &play->actorCtx, &this->actor, play, ACTOR_EN_VB_BALL, this->actor.world.pos.x, 1000.0f,
                    this->actor.world.pos.z, 0, 0, (s16)Rand_ZeroFloat(50.0f) + 130, 100);

                if (bossFdRock != NULL) {
                    for (i = 0; i < 10; i++) {
                        Vec3f debrisVel = { 0.0f, 0.0f, 0.0f };
                        Vec3f debrisAccel = { 0.0f, -1.0f, 0.0f };
                        Vec3f debrisPos;

                        debrisPos.x = Rand_CenteredFloat(300.0f) + bossFdRock->actor.world.pos.x;
                        debrisPos.y = Rand_CenteredFloat(300.0f) + bossFdRock->actor.world.pos.y;
                        debrisPos.z = Rand_CenteredFloat(300.0f) + bossFdRock->actor.world.pos.z;

                        BossFd_SpawnDebris(this->effects, &debrisPos, &debrisVel, &debrisAccel,
                                           (s16)Rand_ZeroFloat(15.0f) + 20);
                    }
                }
            }
        }
    }

    if (1) {
        Vec3f emberVel = { 0.0f, 0.0f, 0.0f };
        Vec3f emberAccel = { 0.0f, 0.0f, 0.0f };
        Vec3f emberPos;
        s16 temp_rand;

        for (i = 0; i < 6; i++) {
            emberAccel.y = 0.4f;
            emberAccel.x = Rand_CenteredFloat(0.5f);
            emberAccel.z = Rand_CenteredFloat(0.5f);

            temp_rand = Rand_ZeroFloat(8.9f);

            emberPos.x = sHoleLocations[temp_rand].x + Rand_CenteredFloat(60.0f);
            emberPos.y = (sHoleLocations[temp_rand].y + 10.0f) + Rand_ZeroFloat(40.0f);
            emberPos.z = sHoleLocations[temp_rand].z + Rand_CenteredFloat(60.0f);

            BossFd_SpawnEmber(this->effects, &emberPos, &emberVel, &emberAccel, (s16)Rand_ZeroFloat(2.0f) + 6);
        }

        if (this->skinSegments != 0) {
            for (i = 0; i < (s16)this->fwork[BFD_MANE_EMBER_RATE]; i++) {
                temp_rand = Rand_ZeroFloat(29.9f);
                emberPos.y = this->centerMane.pos[temp_rand].y + Rand_CenteredFloat(20.0f);

                if (emberPos.y >= 90.0f) {
                    emberPos.x = this->centerMane.pos[temp_rand].x + Rand_CenteredFloat(20.0f);
                    emberPos.z = this->centerMane.pos[temp_rand].z + Rand_CenteredFloat(20.0f);

                    emberVel.x = Rand_CenteredFloat(this->fwork[BFD_MANE_EMBER_SPEED]);
                    emberVel.y = Rand_CenteredFloat(this->fwork[BFD_MANE_EMBER_SPEED]);
                    emberVel.z = Rand_CenteredFloat(this->fwork[BFD_MANE_EMBER_SPEED]);

                    emberAccel.y = 0.4f;
                    emberAccel.x = Rand_CenteredFloat(0.5f);
                    emberAccel.z = Rand_CenteredFloat(0.5f);

                    BossFd_SpawnEmber(this->effects, &emberPos, &emberVel, &emberAccel, (s16)Rand_ZeroFloat(2.0f) + 8);
                }
            }
        }
    }
    PRINTF("FD MOVE END 1\n");
    BossFd_UpdateEffects(this, play);
    PRINTF("FD MOVE END 2\n");
}

void BossFd_UpdateEffects(BossFd* this, PlayState* play) {
    BossFdEffect* effect = this->effects;
    Player* player = GET_PLAYER(play);
    Color_RGB8 colors[4] = { { 255, 128, 0 }, { 255, 0, 0 }, { 255, 255, 0 }, { 255, 0, 0 } };
    Vec3f diff;
    s16 i1;
    s16 cInd;

    for (i1 = 0; i1 < BOSSFD_EFFECT_COUNT; i1++, effect++) {
        if (effect->type != BFD_FX_NONE) {
            effect->timer1++;

            effect->pos.x += effect->velocity.x;
            effect->pos.y += effect->velocity.y;
            effect->pos.z += effect->velocity.z;

            effect->velocity.x += effect->accel.x;
            effect->velocity.y += effect->accel.y;
            effect->velocity.z += effect->accel.z;
            if (effect->type == BFD_FX_EMBER) {
                cInd = effect->timer1 % 4;

                effect->color.r = colors[cInd].r;
                effect->color.g = colors[cInd].g;
                effect->color.b = colors[cInd].b;
                effect->alpha -= 20;
                if (effect->alpha <= 0) {
                    effect->alpha = 0;
                    effect->type = 0;
                }
            } else if ((effect->type == BFD_FX_DEBRIS) || (effect->type == BFD_FX_SKULL_PIECE)) {
                effect->vFdFxRotX += 0.55f;
                effect->vFdFxRotY += 0.1f;
                if (effect->pos.y <= 100.0f) {
                    effect->type = 0;
                }
            } else if (effect->type == BFD_FX_DUST) {
                if (effect->timer2 >= 8) {
                    effect->timer2 = 8;
                    effect->type = 0;
                } else if (((effect->timer1 % 2) != 0) || (Rand_ZeroOne() < 0.3f)) {
                    effect->timer2++;
                }
            } else if (effect->type == BFD_FX_FIRE_BREATH) {
                diff.x = player->actor.world.pos.x - effect->pos.x;
                diff.y = player->actor.world.pos.y + 30.0f - effect->pos.y;
                diff.z = player->actor.world.pos.z - effect->pos.z;
                if ((this->timers[3] == 0) && (sqrtf(SQ(diff.x) + SQ(diff.y) + SQ(diff.z)) < 20.0f)) {
                    this->timers[3] = 50;
                    func_8002F6D4(play, NULL, 5.0f, effect->kbAngle, 0.0f, 0x30);
                    if (!player->bodyIsBurning) {
                        s16 i2;

                        for (i2 = 0; i2 < PLAYER_BODYPART_MAX; i2++) {
                            player->bodyFlameTimers[i2] = Rand_S16Offset(0, 200);
                        }
                        player->bodyIsBurning = true;
                    }
                }
                if (effect->timer2 == 0) {
                    if (effect->scale < 2.5f) {
                        effect->scale += effect->vFdFxScaleMod;
                        effect->vFdFxScaleMod += 0.08f;
                    }
                    if ((effect->pos.y <= (effect->vFdFxYStop + 130.0f)) || (effect->timer1 >= 10)) {
                        effect->accel.y = 5.0f;
                        effect->timer2++;
                        effect->velocity.y = 0.0f;
                        effect->accel.x = (effect->velocity.x * -25.0f) / 100.0f;
                        effect->accel.z = (effect->velocity.z * -25.0f) / 100.0f;
                    }
                } else {
                    if (effect->scale < 2.5f) {
                        Math_ApproachF(&effect->scale, 2.5f, 0.5f, 0.5f);
                    }
                    effect->timer2++;
                    if (effect->timer2 >= 9) {
                        effect->type = 0;
                    }
                }
            }
        }
    }
}

void BossFd_DrawEffects(BossFdEffect* effect, PlayState* play) {
    static void* dustTex[] = {
        gDust1Tex, gDust1Tex, gDust2Tex, gDust3Tex, gDust4Tex, gDust5Tex, gDust6Tex, gDust7Tex, gDust8Tex,
    };
    u8 materialFlag = 0;
    GraphicsContext* gfxCtx = play->state.gfxCtx;
    s16 i;
    BossFdEffect* firstEffect = effect;

    OPEN_DISPS(gfxCtx, "../z_boss_fd.c", 4023);

    for (i = 0; i < BOSSFD_EFFECT_COUNT; i++, effect++) {
        if (effect->type == BFD_FX_EMBER) {
            if (materialFlag == 0) {
                Gfx_SetupDL_25Xlu(play->state.gfxCtx);
                gSPDisplayList(POLY_XLU_DISP++, gVolvagiaEmberMaterialDL);
                materialFlag++;
            }

            gDPSetPrimColor(POLY_XLU_DISP++, 0, 0, effect->color.r, effect->color.g, effect->color.b, effect->alpha);
            Matrix_Translate(effect->pos.x, effect->pos.y, effect->pos.z, MTXMODE_NEW);
            Matrix_ReplaceRotation(&play->billboardMtxF);
            Matrix_Scale(effect->scale, effect->scale, 1.0f, MTXMODE_APPLY);

            gSPMatrix(POLY_XLU_DISP++, MATRIX_NEW(gfxCtx, "../z_boss_fd.c", 4046),
                      G_MTX_NOPUSH | G_MTX_LOAD | G_MTX_MODELVIEW);
            gSPDisplayList(POLY_XLU_DISP++, gVolvagiaEmberModelDL);
        }
    }

    effect = firstEffect;
    materialFlag = 0;
    for (i = 0; i < BOSSFD_EFFECT_COUNT; i++, effect++) {
        if (effect->type == BFD_FX_DEBRIS) {
            if (materialFlag == 0) {
                Gfx_SetupDL_25Opa(play->state.gfxCtx);
                gSPDisplayList(POLY_OPA_DISP++, gVolvagiaDebrisMaterialDL);
                materialFlag++;
            }

            Matrix_Translate(effect->pos.x, effect->pos.y, effect->pos.z, MTXMODE_NEW);
            Matrix_RotateY(effect->vFdFxRotY, MTXMODE_APPLY);
            Matrix_RotateX(effect->vFdFxRotX, MTXMODE_APPLY);
            Matrix_Scale(effect->scale, effect->scale, 1.0f, MTXMODE_APPLY);

            gSPMatrix(POLY_OPA_DISP++, MATRIX_NEW(gfxCtx, "../z_boss_fd.c", 4068),
                      G_MTX_NOPUSH | G_MTX_LOAD | G_MTX_MODELVIEW);
            gSPDisplayList(POLY_OPA_DISP++, gVolvagiaDebrisModelDL);
        }
    }

    effect = firstEffect;
    materialFlag = 0;
    for (i = 0; i < BOSSFD_EFFECT_COUNT; i++, effect++) {
        if (effect->type == BFD_FX_DUST) {
            if (materialFlag == 0) {
                POLY_XLU_DISP = Gfx_SetupDL(POLY_XLU_DISP, SETUPDL_0);
                gSPDisplayList(POLY_XLU_DISP++, gVolvagiaDustMaterialDL);
                gDPSetPrimColor(POLY_XLU_DISP++, 0, 0, 90, 30, 0, 255);
                gDPSetEnvColor(POLY_XLU_DISP++, 90, 30, 0, 0);
                materialFlag++;
            }

            Matrix_Translate(effect->pos.x, effect->pos.y, effect->pos.z, MTXMODE_NEW);
            Matrix_Scale(effect->scale, effect->scale, effect->scale, MTXMODE_APPLY);
            Matrix_ReplaceRotation(&play->billboardMtxF);

            gSPMatrix(POLY_XLU_DISP++, MATRIX_NEW(gfxCtx, "../z_boss_fd.c", 4104),
                      G_MTX_NOPUSH | G_MTX_LOAD | G_MTX_MODELVIEW);
            gSPSegment(POLY_XLU_DISP++, 0x08, SEGMENTED_TO_VIRTUAL(dustTex[effect->timer2]));
            gSPDisplayList(POLY_XLU_DISP++, gVolvagiaDustModelDL);
        }
    }

    effect = firstEffect;
    materialFlag = 0;
    for (i = 0; i < BOSSFD_EFFECT_COUNT; i++, effect++) {
        if (effect->type == BFD_FX_FIRE_BREATH) {
            if (materialFlag == 0) {
                POLY_XLU_DISP = Gfx_SetupDL(POLY_XLU_DISP, SETUPDL_0);
                gSPDisplayList(POLY_XLU_DISP++, gVolvagiaDustMaterialDL);
                gDPSetEnvColor(POLY_XLU_DISP++, 255, 10, 0, 255);
                materialFlag++;
            }

            gDPSetPrimColor(POLY_XLU_DISP++, 0, 0, 255, 255, 0, effect->alpha);
            Matrix_Translate(effect->pos.x, effect->pos.y, effect->pos.z, MTXMODE_NEW);
            Matrix_Scale(effect->scale, effect->scale, effect->scale, MTXMODE_APPLY);
            Matrix_ReplaceRotation(&play->billboardMtxF);

            gSPMatrix(POLY_XLU_DISP++, MATRIX_NEW(gfxCtx, "../z_boss_fd.c", 4154),
                      G_MTX_NOPUSH | G_MTX_LOAD | G_MTX_MODELVIEW);
            gSPSegment(POLY_XLU_DISP++, 0x08, SEGMENTED_TO_VIRTUAL(dustTex[effect->timer2]));
            gSPDisplayList(POLY_XLU_DISP++, gVolvagiaDustModelDL);
        }
    }

    effect = firstEffect;
    materialFlag = 0;
    for (i = 0; i < BOSSFD_EFFECT_COUNT; i++, effect++) {
        if (effect->type == BFD_FX_SKULL_PIECE) {
            if (materialFlag == 0) {
                Gfx_SetupDL_25Xlu(play->state.gfxCtx);
                gSPDisplayList(POLY_XLU_DISP++, gVolvagiaSkullPieceMaterialDL);
                materialFlag++;
            }

            Matrix_Translate(effect->pos.x, effect->pos.y, effect->pos.z, MTXMODE_NEW);
            Matrix_RotateY(effect->vFdFxRotY, MTXMODE_APPLY);
            Matrix_RotateX(effect->vFdFxRotX, MTXMODE_APPLY);
            Matrix_Scale(effect->scale, effect->scale, 1.0f, MTXMODE_APPLY);

            gSPMatrix(POLY_XLU_DISP++, MATRIX_NEW(gfxCtx, "../z_boss_fd.c", 4192),
                      G_MTX_NOPUSH | G_MTX_LOAD | G_MTX_MODELVIEW);
            gSPDisplayList(POLY_XLU_DISP++, gVolvagiaSkullPieceModelDL);
        }
    }

    CLOSE_DISPS(gfxCtx, "../z_boss_fd.c", 4198);
}

void BossFd_Draw(Actor* thisx, PlayState* play) {
    STACK_PAD(s32);
    BossFd* this = (BossFd*)thisx;

    PRINTF("FD DRAW START\n");
    if (this->actionFunc != BossFd_Wait) {
        OPEN_DISPS(play->state.gfxCtx, "../z_boss_fd.c", 4217);
        Gfx_SetupDL_25Opa(play->state.gfxCtx);
        if (this->work[BFD_DAMAGE_FLASH_TIMER] & 2) {
            POLY_OPA_DISP = Gfx_SetFog(POLY_OPA_DISP, 255, 255, 255, 0, 900, 1099);
        }

        BossFd_DrawBody(play, this);
        POLY_OPA_DISP = Play_SetFog(play, POLY_OPA_DISP);
        CLOSE_DISPS(play->state.gfxCtx, "../z_boss_fd.c", 4243);
    }

    PRINTF("FD DRAW END\n");
    BossFd_DrawEffects(this->effects, play);
    PRINTF("FD DRAW END2\n");
}

s32 BossFd_OverrideRightArmDraw(PlayState* play, s32 limbIndex, Gfx** dList, Vec3f* pos, Vec3s* rot, void* thisx) {
    BossFd* this = (BossFd*)thisx;

    switch (limbIndex) {
        case 1:
            rot->y += 4000.0f + this->rightArmRot[0].x;
            break;
        case 2:
            rot->y += this->rightArmRot[1].x;
            rot->z += this->rightArmRot[1].y;
            break;
        case 3:
            rot->y += this->rightArmRot[2].x;
            rot->z += this->rightArmRot[2].y;
            break;
    }
    if (this->skinSegments < limbIndex) {
        *dList = NULL;
    }
    return false;
}

s32 BossFd_OverrideLeftArmDraw(PlayState* play, s32 limbIndex, Gfx** dList, Vec3f* pos, Vec3s* rot, void* thisx) {
    BossFd* this = (BossFd*)thisx;

    switch (limbIndex) {
        case 1:
            rot->y += -4000.0f + this->leftArmRot[0].x;
            break;
        case 2:
            rot->y += this->leftArmRot[1].x;
            rot->z += this->leftArmRot[1].y;
            break;
        case 3:
            rot->y += this->leftArmRot[2].x;
            rot->z += this->leftArmRot[2].y;
            break;
    }
    if (this->skinSegments < limbIndex) {
        *dList = NULL;
    }
    return false;
}

static s16 sBodyIndex[] = { 0, 95, 90, 85, 80, 75, 70, 65, 60, 55, 50, 45, 40, 35, 30, 25, 20, 15, 10, 5 };
UNUSED static s16 sManeIndex[] = { 0, 28, 26, 24, 22, 20, 18, 16, 14, 12, 10 };

void BossFd_DrawMane(PlayState* play, BossFd* this, Vec3f* manePos, Vec3f* maneRot, f32* maneScale, u8 mode) {
    f32 sp140[] = { 0.0f, 10.0f, 17.0f, 20.0f, 19.5f, 18.0f, 17.0f, 15.0f, 15.0f, 15.0f };
    f32 sp118[] = { 0.0f, 10.0f, 17.0f, 20.0f, 21.0f, 21.0f, 21.0f, 21.0f, 21.0f, 21.0f };
    f32 spF0[] = { 0.4636457f, 0.3366129f, 0.14879614f, 0.04995025f, 0.0f, 0.0f, 0.0f, 0.0f, 0.0f, 0.0f };
    // arctan of {0.5, 0.35, 0.15, 0.05, 0.0, 0.0, 0.0, 0.0, 0.0, 0.0}
    f32 spC8[] = { -0.4636457f, -0.3366129f, -0.14879614f, 0.024927188f, 0.07478157f,
                   0.04995025f, 0.09961288f, 0.0f,         0.0f,         0.0f };
    // arctan of {-0.5, -0.35, -0.15, 0.025, 0.075, 0.05, 0.1, 0.0, 0.0}
    s16 maneIndex;
    s16 i;
    s16 maneLength;
    Vec3f spB4;
    Vec3f spA8;
    f32 phi_f20;
    f32 phi_f22;

    OPEN_DISPS(play->state.gfxCtx, "../z_boss_fd.c", 4419);

    maneLength = this->skinSegments;
    maneLength = CLAMP_MAX(maneLength, 10);

    for (i = 0; i < maneLength; i++) {
        maneIndex = (this->work[BFD_LEAD_MANE_SEG] - (i * 2) + 30) % 30;

        if (mode == 0) {
            spB4.x = spB4.z = 0.0f;
            spB4.y = ((sp140[i] * 0.1f) * 10.0f) * this->flattenMane;
            phi_f20 = 0.0f;
            phi_f22 = spC8[i] * this->flattenMane;
        } else if (mode == 1) {
            phi_f22 = (spC8[i] * this->flattenMane) * 0.7f;
            phi_f20 = spF0[i] * this->flattenMane;

            spB4.y = (sp140[i] * this->flattenMane) * 0.7f;
            spB4.x = -sp118[i] * this->flattenMane;
            spB4.z = 0.0f;
        } else {
            phi_f22 = (spC8[i] * this->flattenMane) * 0.7f;
            phi_f20 = -spF0[i] * this->flattenMane;

            spB4.y = (sp140[i] * this->flattenMane) * 0.7f;
            spB4.x = sp118[i] * this->flattenMane;
            spB4.z = 0.0f;
        }

        Matrix_RotateY((maneRot + maneIndex)->y, MTXMODE_NEW);
        Matrix_RotateX(-(maneRot + maneIndex)->x, MTXMODE_APPLY);

        Matrix_MultVec3f(&spB4, &spA8);

        Matrix_Translate((manePos + maneIndex)->x + spA8.x, (manePos + maneIndex)->y + spA8.y,
                         (manePos + maneIndex)->z + spA8.z, MTXMODE_NEW);
        Matrix_RotateY((maneRot + maneIndex)->y + phi_f20, MTXMODE_APPLY);
        Matrix_RotateX(-((maneRot + maneIndex)->x + phi_f22), MTXMODE_APPLY);
        Matrix_Scale(maneScale[maneIndex] * (0.01f - (i * 0.0008f)), maneScale[maneIndex] * (0.01f - (i * 0.0008f)),
                     0.01f, MTXMODE_APPLY);
        Matrix_RotateX(-M_PI / 2.0f, MTXMODE_APPLY);
        gSPMatrix(POLY_XLU_DISP++, MATRIX_NEW(play->state.gfxCtx, "../z_boss_fd.c", 4480),
                  G_MTX_NOPUSH | G_MTX_LOAD | G_MTX_MODELVIEW);
        gSPDisplayList(POLY_XLU_DISP++, gVolvagiaManeModelDL);
    }

    CLOSE_DISPS(play->state.gfxCtx, "../z_boss_fd.c", 4483);
}

s32 BossFd_OverrideHeadDraw(PlayState* play, s32 limbIndex, Gfx** dList, Vec3f* pos, Vec3s* rot, void* thisx) {
    BossFd* this = (BossFd*)thisx;

    switch (limbIndex) {
        case 5:
        case 6:
            rot->z -= this->jawOpening * 0.1f;
            break;
        case 2:
            rot->z += this->jawOpening;
            break;
    }
    if ((this->faceExposed == true) && (limbIndex == 5)) {
        *dList = gVolvagiaBrokenFaceDL;
    }
    if (this->skinSegments == 0) {
        if (limbIndex == 6) {
            *dList = gVolvagiaSkullDL;
        } else if (limbIndex == 2) {
            *dList = gVolvagiaJawboneDL;
        } else {
            *dList = NULL;
        }
    }
    return false;
}

void BossFd_PostHeadDraw(PlayState* play, s32 limbIndex, Gfx** dList, Vec3s* rot, void* thisx) {
    static Vec3f targetMod = { 4500.0f, 0.0f, 0.0f };
    static Vec3f headMod = { 4000.0f, 0.0f, 0.0f };
    BossFd* this = (BossFd*)thisx;

    if (limbIndex == 5) {
        Matrix_MultVec3f(&targetMod, &this->actor.focus.pos);
        Matrix_MultVec3f(&headMod, &this->headPos);
    }
}

static void* sEyeTextures[] = {
    gVolvagiaEyeOpenTex,
    gVolvagiaEyeHalfTex,
    gVolvagiaEyeClosedTex,
};

static Gfx* sBodyDLists[] = {
    gVolvagiaBodySeg1DL,  gVolvagiaBodySeg2DL,  gVolvagiaBodySeg3DL,  gVolvagiaBodySeg4DL,  gVolvagiaBodySeg5DL,
    gVolvagiaBodySeg6DL,  gVolvagiaBodySeg7DL,  gVolvagiaBodySeg8DL,  gVolvagiaBodySeg9DL,  gVolvagiaBodySeg10DL,
    gVolvagiaBodySeg11DL, gVolvagiaBodySeg12DL, gVolvagiaBodySeg13DL, gVolvagiaBodySeg14DL, gVolvagiaBodySeg15DL,
    gVolvagiaBodySeg16DL, gVolvagiaBodySeg17DL, gVolvagiaBodySeg18DL,
};

void BossFd_DrawBody(PlayState* play, BossFd* this) {
    s16 segIndex;
    s16 i;
    f32 temp_float;
    Mtx* tempMat = GRAPH_ALLOC(play->state.gfxCtx, 18 * sizeof(Mtx));

    OPEN_DISPS(play->state.gfxCtx, "../z_boss_fd.c", 4589);
    if (this->skinSegments != 0) {
        gSPSegment(POLY_OPA_DISP++, 0x09, SEGMENTED_TO_VIRTUAL(sEyeTextures[this->eyeState]));
    }
    gSPSegment(POLY_OPA_DISP++, 0x08,
               Gfx_TwoTexScroll(play->state.gfxCtx, G_TX_RENDERTILE, (s16)this->fwork[BFD_TEX1_SCROLL_X],
                                (s16)this->fwork[BFD_TEX1_SCROLL_Y], 0x20, 0x20, 1, (s16)this->fwork[BFD_TEX2_SCROLL_X],
                                (s16)this->fwork[BFD_TEX2_SCROLL_Y], 0x20, 0x20));
    gDPSetPrimColor(POLY_OPA_DISP++, 0, 0, 255, 255, 255, 255);
    gDPSetEnvColor(POLY_OPA_DISP++, 255, 255, 255, (s8)this->fwork[BFD_BODY_TEX2_ALPHA]);

    PRINTF("LH\n");
    Matrix_Push();
    segIndex = (this->work[BFD_LEAD_BODY_SEG] + sBodyIndex[2]) % 100;
    Matrix_Translate(this->bodySegsPos[segIndex].x, this->bodySegsPos[segIndex].y, this->bodySegsPos[segIndex].z,
                     MTXMODE_NEW);
    Matrix_RotateY(this->bodySegsRot[segIndex].y, MTXMODE_APPLY);
    Matrix_RotateX(-this->bodySegsRot[segIndex].x, MTXMODE_APPLY);
    Matrix_Translate(-13.0f, -5.0f, 13.0f, MTXMODE_APPLY);
    Matrix_Scale(this->actor.scale.x * 0.1f, this->actor.scale.y * 0.1f, this->actor.scale.z * 0.1f, MTXMODE_APPLY);
    SkelAnime_DrawOpa(play, this->skelAnimeRightArm.skeleton, this->skelAnimeRightArm.jointTable,
                      BossFd_OverrideRightArmDraw, NULL, this);
    Matrix_Pop();
    PRINTF("RH\n");
    Matrix_Push();
    segIndex = (this->work[BFD_LEAD_BODY_SEG] + sBodyIndex[2]) % 100;
    Matrix_Translate(this->bodySegsPos[segIndex].x, this->bodySegsPos[segIndex].y, this->bodySegsPos[segIndex].z,
                     MTXMODE_NEW);
    Matrix_RotateY(this->bodySegsRot[segIndex].y, MTXMODE_APPLY);
    Matrix_RotateX(-this->bodySegsRot[segIndex].x, MTXMODE_APPLY);
    Matrix_Translate(13.0f, -5.0f, 13.0f, MTXMODE_APPLY);
    Matrix_Scale(this->actor.scale.x * 0.1f, this->actor.scale.y * 0.1f, this->actor.scale.z * 0.1f, MTXMODE_APPLY);
    SkelAnime_DrawOpa(play, this->skelAnimeLeftArm.skeleton, this->skelAnimeLeftArm.jointTable,
                      BossFd_OverrideLeftArmDraw, NULL, this);
    Matrix_Pop();
    PRINTF("BD\n");
    gSPSegment(POLY_OPA_DISP++, 0x0D, tempMat);

    Matrix_Push();
    for (i = 0; i < 18; i++, tempMat++) {
        segIndex = (this->work[BFD_LEAD_BODY_SEG] + sBodyIndex[i + 1]) % 100;
        Matrix_Translate(this->bodySegsPos[segIndex].x, this->bodySegsPos[segIndex].y, this->bodySegsPos[segIndex].z,
                         MTXMODE_NEW);
        Matrix_RotateY(this->bodySegsRot[segIndex].y, MTXMODE_APPLY);
        Matrix_RotateX(-this->bodySegsRot[segIndex].x, MTXMODE_APPLY);
        Matrix_Translate(0.0f, 0.0f, 35.0f, MTXMODE_APPLY);
        Matrix_Scale(this->actor.scale.x, this->actor.scale.y, this->actor.scale.z, MTXMODE_APPLY);
        if (i < this->skinSegments) {
            Matrix_Scale(1.0f + (Math_SinS((this->work[BFD_LEAD_BODY_SEG] * 5000.0f) + (i * 7000.0f)) *
                                 this->fwork[BFD_BODY_PULSE]),
                         1.0f + (Math_SinS((this->work[BFD_LEAD_BODY_SEG] * 5000.0f) + (i * 7000.0f)) *
                                 this->fwork[BFD_BODY_PULSE]),
                         1.0f, MTXMODE_APPLY);
            Matrix_RotateY(M_PI / 2.0f, MTXMODE_APPLY);
            MATRIX_TO_MTX(tempMat, "../z_boss_fd.c", 4719);
            gSPMatrix(POLY_OPA_DISP++, tempMat, G_MTX_NOPUSH | G_MTX_LOAD | G_MTX_MODELVIEW);
            gSPDisplayList(POLY_OPA_DISP++, sBodyDLists[i]);
        } else {
            MtxF spFC;
            Vec3f spF0 = { 0.0f, 0.0f, 0.0f };
            Vec3f spE4;
            Vec3s spDC;
<<<<<<< HEAD
            STACK_PAD(s32);
=======
            f32 spD8;
            f32 spD4;
>>>>>>> bf3339a1

            if (this->bodyFallApart[i] < 2) {
                spD8 = spD4 = 0.1f;

                Matrix_Translate(0.0f, 0.0f, -1100.0f, MTXMODE_APPLY);
                Matrix_RotateY(-M_PI, MTXMODE_APPLY);
                if (i >= 14) {
                    f32 sp84 = 1.0f - ((i - 14) * 0.2f);

                    Matrix_Scale(sp84, sp84, 1.0f, MTXMODE_APPLY);
                    spD4 = spD8 = spD8 * sp84;
                }
                Matrix_Scale(0.1f, 0.1f, 0.1f, MTXMODE_APPLY);
                gSPMatrix(POLY_OPA_DISP++, MATRIX_NEW(play->state.gfxCtx, "../z_boss_fd.c", 4768),
                          G_MTX_NOPUSH | G_MTX_LOAD | G_MTX_MODELVIEW);
                gSPDisplayList(POLY_OPA_DISP++, gVolvagiaRibsDL);

                if (this->bodyFallApart[i] == 1) {
                    EnVbBall* bones;

                    this->bodyFallApart[i] = 2;
                    Matrix_MultVec3f(&spF0, &spE4);
                    Matrix_Get(&spFC);
                    Matrix_MtxFToYXZRotS(&spFC, &spDC, 0);
                    bones = (EnVbBall*)Actor_SpawnAsChild(&play->actorCtx, &this->actor, play, ACTOR_EN_VB_BALL, spE4.x,
                                                          spE4.y, spE4.z, spDC.x, spDC.y, spDC.z, i + 200);

                    bones->actor.scale.x = this->actor.scale.x * spD8;
                    bones->actor.scale.y = this->actor.scale.y * spD4;
                    bones->actor.scale.z = this->actor.scale.z * 0.1f;
                }
            }
        }
        if (i > 0) {
            Collider_UpdateSpheres(i + 1, &this->collider);
        }
    }
    Matrix_Pop();
    PRINTF("BH\n");

    gDPPipeSync(POLY_OPA_DISP++);
    gDPSetEnvColor(POLY_OPA_DISP++, 255, 255, 255, (s8)this->fwork[BFD_HEAD_TEX2_ALPHA]);
    Matrix_Push();
    temp_float =
        (this->work[BFD_ACTION_STATE] >= BOSSFD_SKULL_FALL) ? -20.0f : -10.0f - ((this->actor.speed - 5.0f) * 10.0f);
    segIndex = (this->work[BFD_LEAD_BODY_SEG] + sBodyIndex[0]) % 100;
    Matrix_Translate(this->bodySegsPos[segIndex].x, this->bodySegsPos[segIndex].y, this->bodySegsPos[segIndex].z,
                     MTXMODE_NEW);
    Matrix_RotateY(this->bodySegsRot[segIndex].y, MTXMODE_APPLY);
    Matrix_RotateX(-this->bodySegsRot[segIndex].x, MTXMODE_APPLY);
    Matrix_RotateZ(BINANG_TO_RAD_ALT(this->actor.shape.rot.z), MTXMODE_APPLY);
    Matrix_Translate(0.0f, 0.0f, temp_float, MTXMODE_APPLY);
    Matrix_Push();
    Matrix_Translate(0.0f, 0.0f, 25.0f, MTXMODE_APPLY);
    PRINTF("BHC\n");
    Collider_UpdateSpheres(0, &this->collider);
    Matrix_Pop();
    PRINTF("BHCE\n");
    Matrix_Scale(this->actor.scale.x * 0.1f, this->actor.scale.y * 0.1f, this->actor.scale.z * 0.1f, MTXMODE_APPLY);
    SkelAnime_DrawOpa(play, this->skelAnimeHead.skeleton, this->skelAnimeHead.jointTable, BossFd_OverrideHeadDraw,
                      BossFd_PostHeadDraw, &this->actor);
    PRINTF("SK\n");
    {
        Vec3f spB0 = { 0.0f, 1700.0f, 7000.0f };
        Vec3f spA4 = { -1000.0f, 700.0f, 7000.0f };

        Gfx_SetupDL_25Xlu(play->state.gfxCtx);
        gSPDisplayList(POLY_XLU_DISP++, gVolvagiaManeMaterialDL);
        gDPSetPrimColor(POLY_XLU_DISP++, 0, 0, 255, this->fwork[BFD_MANE_COLOR_CENTER], 0, 255);
        Matrix_Push();
        Matrix_MultVec3f(&spB0, &this->centerMane.head);
        BossFd_DrawMane(play, this, this->centerMane.pos, this->fireManeRot, this->centerMane.scale, MANE_CENTER);
        Matrix_Pop();
        gDPSetPrimColor(POLY_XLU_DISP++, 0, 0, 255, this->fwork[BFD_MANE_COLOR_RIGHT], 0, 255);
        Matrix_Push();
        Matrix_MultVec3f(&spA4, &this->rightMane.head);
        BossFd_DrawMane(play, this, this->rightMane.pos, this->fireManeRot, this->rightMane.scale, MANE_RIGHT);
        Matrix_Pop();
        gDPSetPrimColor(POLY_XLU_DISP++, 0, 0, 255, this->fwork[BFD_MANE_COLOR_LEFT], 0, 255);
        Matrix_Push();
        spA4.x *= -1.0f;
        Matrix_MultVec3f(&spA4, &this->leftMane.head);
        BossFd_DrawMane(play, this, this->leftMane.pos, this->fireManeRot, this->leftMane.scale, MANE_LEFT);
        Matrix_Pop();
    }

    Matrix_Pop();
    PRINTF("END\n");
    CLOSE_DISPS(play->state.gfxCtx, "../z_boss_fd.c", 4987);
}<|MERGE_RESOLUTION|>--- conflicted
+++ resolved
@@ -919,13 +919,6 @@
 
     if (!this->work[BFD_STOP_FLAG]) {
         s16 i4;
-<<<<<<< HEAD
-        Vec3f spE0[3];
-        Vec3f spBC[3];
-        f32 phi_f20;
-        STACK_PADS(s32, 3);
-=======
->>>>>>> bf3339a1
 
         Math_ApproachS(&this->actor.world.rot.y, angleToTarget, 0xA, this->fwork[BFD_TURN_RATE]);
 
@@ -1016,9 +1009,7 @@
         } else {
             for (i2 = 0; i2 < 3; i2++) {
                 f32 phi_f20 = 0.0f;
-                f32 padB4;
-                f32 padB0;
-                f32 padAC;
+                STACK_PADS(s32, 3);
 
                 Math_ApproachZeroF(&this->rightArmRot[i2].y, 0.1f, 100.0f);
                 Math_ApproachZeroF(&this->leftArmRot[i2].y, 0.1f, 100.0f);
@@ -1096,7 +1087,7 @@
         play->envCtx.prevLightSetting = 0;
         Math_ApproachF(&play->envCtx.lightBlend, 1.0f, 1.0f, 0.05f);
     } else if (this->fogMode == 2) {
-        s16 pad;
+        STACK_PAD(s16);
 
         this->fogMode--;
         play->envCtx.lightSettingOverride = 0;
@@ -1106,7 +1097,7 @@
         play->envCtx.lightSetting = 3;
         play->envCtx.prevLightSetting = 0;
     } else if (this->fogMode == 10) {
-        s16 pad;
+        STACK_PAD(s16);
 
         this->fogMode = 1;
         play->envCtx.lightSettingOverride = 0;
@@ -1162,11 +1153,7 @@
         Vec3f spawnVel1;
         Vec3f spawnAccel1;
         Vec3f spawnPos1;
-<<<<<<< HEAD
-        STACK_PAD(s32);
-=======
         s16 i;
->>>>>>> bf3339a1
 
         Audio_PlaySfxGeneral(NA_SE_EN_VALVAISA_APPEAR - SFX_FLAG, &this->actor.projectedPos, 4,
                              &gSfxDefaultFreqAndVolScale, &gSfxDefaultFreqAndVolScale, &gSfxDefaultReverb);
@@ -1316,14 +1303,6 @@
 }
 
 void BossFd_Update(Actor* thisx, PlayState* play) {
-<<<<<<< HEAD
-    STACK_PAD(s32);
-    BossFd* this = (BossFd*)thisx;
-    f32 headGlow;
-    f32 rManeGlow;
-    f32 lManeGlow;
-=======
->>>>>>> bf3339a1
     s16 i;
     BossFd* this = (BossFd*)thisx;
 
@@ -1364,7 +1343,7 @@
         f32 headGlow;
         f32 rManeGlow;
         f32 lManeGlow;
-        s32 pad;
+        STACK_PAD(s32);
 
         Math_ApproachF(&this->fwork[BFD_BODY_TEX2_ALPHA], (this->work[BFD_VAR_TIMER] & 0x10) ? 30.0f : 158.0f, 1.0f,
                        8.0f);
@@ -1914,12 +1893,8 @@
             Vec3f spF0 = { 0.0f, 0.0f, 0.0f };
             Vec3f spE4;
             Vec3s spDC;
-<<<<<<< HEAD
-            STACK_PAD(s32);
-=======
             f32 spD8;
             f32 spD4;
->>>>>>> bf3339a1
 
             if (this->bodyFallApart[i] < 2) {
                 spD8 = spD4 = 0.1f;
