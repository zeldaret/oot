--- conflicted
+++ resolved
@@ -185,11 +185,7 @@
     SkelAnime_Init(play, &this->skelAnimeLeftArm, &gVolvagiaLeftArmSkel, &gVolvagiaLeftArmEmergeAnim, NULL, NULL, 0);
     this->introState = BFD_CS_WAIT;
     if (this->introState == BFD_CS_NONE) {
-<<<<<<< HEAD
-        AudioSeqCmd_PlaySequence(SEQ_PLAYER_BGM_MAIN, 0, 0, NA_BGM_FIRE_BOSS);
-=======
         SEQCMD_PLAY_SEQUENCE(SEQ_PLAYER_BGM_MAIN, 0, 0, NA_BGM_FIRE_BOSS);
->>>>>>> 0a7ee113
     }
 
     this->actor.world.pos.x = this->actor.world.pos.z = 0.0f;
@@ -491,11 +487,7 @@
                     this->subCamAtYOffset = Math_CosS(this->work[BFD_MOVE_TIMER] * 0x8000) * this->subCamShake;
                 }
                 if (this->timers[3] == 160) {
-<<<<<<< HEAD
-                    AudioSeqCmd_PlaySequence(SEQ_PLAYER_BGM_MAIN, 0, 0, NA_BGM_FIRE_BOSS);
-=======
                     SEQCMD_PLAY_SEQUENCE(SEQ_PLAYER_BGM_MAIN, 0, 0, NA_BGM_FIRE_BOSS);
->>>>>>> 0a7ee113
                 }
                 if ((this->timers[3] == 130) && !GET_EVENTCHKINF(EVENTCHKINF_73)) {
                     TitleCard_InitBossName(play, &play->actorCtx.titleCtx,
@@ -752,11 +744,7 @@
                 if (this->skinSegments != 0) {
                     this->skinSegments--;
                     if (this->skinSegments == 0) {
-<<<<<<< HEAD
-                        AudioSeqCmd_PlaySequence(SEQ_PLAYER_BGM_MAIN, 0, 0, NA_BGM_BOSS_CLEAR);
-=======
                         SEQCMD_PLAY_SEQUENCE(SEQ_PLAYER_BGM_MAIN, 0, 0, NA_BGM_BOSS_CLEAR);
->>>>>>> 0a7ee113
                     }
                 } else {
                     this->work[BFD_ACTION_STATE] = BOSSFD_BONES_FALL;
