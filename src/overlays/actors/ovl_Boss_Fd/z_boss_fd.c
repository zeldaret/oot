--- conflicted
+++ resolved
@@ -464,16 +464,10 @@
                 osSyncPrintf("WAY_SPD X = %f\n", this->camData.atVel.x);
                 osSyncPrintf("WAY_SPD Y = %f\n", this->camData.atVel.y);
                 osSyncPrintf("WAY_SPD Z = %f\n", this->camData.atVel.z);
-<<<<<<< HEAD
                 if ((this->timers[3] > 190) && !GET_EVENTCHKINF(EVENTCHKINF_73)) {
-                    Audio_PlaySoundGeneral(NA_SE_EN_DODO_K_ROLL - SFX_FLAG, &this->actor.projectedPos, 4, &D_801333E0,
-                                           &D_801333E0, &D_801333E8);
-=======
-                if ((this->timers[3] > 190) && !(gSaveContext.eventChkInf[7] & 8)) {
                     Audio_PlaySoundGeneral(NA_SE_EN_DODO_K_ROLL - SFX_FLAG, &this->actor.projectedPos, 4,
                                            &gSfxDefaultFreqAndVolScale, &gSfxDefaultFreqAndVolScale,
                                            &gSfxDefaultReverb);
->>>>>>> ef870bdd
                 }
                 if (this->timers[3] == 190) {
                     this->camData.atMaxVel.x = this->camData.atMaxVel.y = this->camData.atMaxVel.z = 0.05f;
