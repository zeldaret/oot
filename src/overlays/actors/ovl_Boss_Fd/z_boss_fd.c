/*
 * File: z_boss_fd.c
 * Overlay: ovl_Boss_Fd
 * Description: Volvagia, flying form
 */

#include "z_boss_fd.h"
#include "objects/object_fd/object_fd.h"
#include "../ovl_En_Vb_Ball/z_en_vb_ball.h"

#define FLAGS 0x00000035

#define THIS ((BossFd*)thisx)

void BossFd_Init(Actor* thisx, GlobalContext* globalCtx);
void BossFd_Destroy(Actor* thisx, GlobalContext* globalCtx);
void BossFd_Update(Actor* thisx, GlobalContext* globalCtx);
void BossFd_Draw(Actor* thisx, GlobalContext* globalCtx);

void BossFd_SetupFly(BossFd* this, GlobalContext* globalCtx);
void BossFd_Fly(BossFd* this, GlobalContext* globalCtx);
void BossFd_Wait(BossFd* this, GlobalContext* globalCtx);
void BossFd_UpdateParticles(BossFd* this, GlobalContext* globalCtx);
void BossFd_DrawBody(GlobalContext* globalCtx, BossFd* this);

// extern Gfx gVolvagiaDL_0059F8[];
// extern Gfx gVolvagiaDL_009168[];
// extern Gfx gVolvagiaDL_0091E8[];
// extern Gfx gVolvagiaDL_00B2F8[];
// extern Gfx gVolvagiaDL_00CBC8[];
// extern Gfx gVolvagiaDL_00D0A0[];
// extern AnimationHeader gVolvagiaAnim_011464;
// extern AnimationHeader gVolvagiaAnim_011524;
// extern AnimationHeader gVolvagiaAnim_0115E4;
// extern SkeletonHeader gVolvagiaSkel_0114E0;
// extern SkeletonHeader gVolvagiaSkel_0115A0;
// extern SkeletonHeader gVolvagiaSkel_011660;

// // particle display lists
// extern Gfx gVolvagiaDL_00A880[];
// extern Gfx gVolvagiaDL_00A900[];
// extern Gfx gVolvagiaDL_00B3A8[];
// extern Gfx gVolvagiaDL_00B3C8[];
// extern Gfx gVolvagiaDL_00D3A0[];
// extern Gfx gVolvagiaDL_00D420[];
// extern Gfx gVolvagiaDL_00D668[];
// extern Gfx gVolvagiaDL_00D6E8[];

// extern UNK_TYPE gVolvagiaUnknown_00D700;

typedef enum {
    /* 0 */ NO_CUTSCENE,
    /* 1 */ INTRO_WAIT,
    /* 2 */ INTRO_START,
    /* 3 */ INTRO_LOOK_LINK,
    /* 4 */ INTRO_LOOK_GROUND,
    /* 5 */ INTRO_COLLAPSE,
    /* 6 */ INTRO_EMERGE
} BossFdCutsceneState;

typedef enum {
    /* 0 */ INTRO_FLY_EMERGE,
    /* 1 */ INTRO_FLY_HOLE,
    /* 2 */ INTRO_FLY_CAMERA,
    /* 3 */ INTRO_FLY_RETRAT
} BossFdIntroFlyState;

typedef enum {
    /* 0 */ MANE_CENTER,
    /* 1 */ MANE_RIGHT,
    /* 2 */ MANE_LEFT
} BossFdManeIdx;

const ActorInit Boss_Fd_InitVars = {
    ACTOR_BOSS_FD,
    ACTORTYPE_BOSS,
    FLAGS,
    OBJECT_FD,
    sizeof(BossFd),
    (ActorFunc)BossFd_Init,
    (ActorFunc)BossFd_Destroy,
    (ActorFunc)BossFd_Update,
    (ActorFunc)BossFd_Draw,
};
<<<<<<< HEAD
=======

static ColliderJntSphElementInit D_808D1660[19] = {
    {
        {
            ELEMTYPE_UNK3,
            { 0xFFCFFFFF, 0x00, 0x10 },
            { 0xFFCDFFFE, 0x00, 0x00 },
            TOUCH_ON | TOUCH_SFX_NORMAL,
            BUMP_ON,
            OCELEM_ON,
        },
        { 0, { { 0, 0, 0 }, 20 }, 100 },
    },
    {
        {
            ELEMTYPE_UNK2,
            { 0xFFCFFFFF, 0x00, 0x10 },
            { 0xFFCDFFFE, 0x00, 0x00 },
            TOUCH_ON | TOUCH_SFX_NORMAL,
            BUMP_NONE,
            OCELEM_ON,
        },
        { 1, { { 0, 0, 0 }, 20 }, 100 },
    },
    {
        {
            ELEMTYPE_UNK2,
            { 0xFFCFFFFF, 0x00, 0x10 },
            { 0xFFCDFFFE, 0x00, 0x00 },
            TOUCH_ON | TOUCH_SFX_NORMAL,
            BUMP_NONE,
            OCELEM_ON,
        },
        { 2, { { 0, 0, 0 }, 20 }, 100 },
    },
    {
        {
            ELEMTYPE_UNK2,
            { 0xFFCFFFFF, 0x00, 0x10 },
            { 0xFFCDFFFE, 0x00, 0x00 },
            TOUCH_ON | TOUCH_SFX_NORMAL,
            BUMP_NONE,
            OCELEM_ON,
        },
        { 3, { { 0, 0, 0 }, 20 }, 100 },
    },
    {
        {
            ELEMTYPE_UNK2,
            { 0xFFCFFFFF, 0x00, 0x10 },
            { 0xFFCDFFFE, 0x00, 0x00 },
            TOUCH_ON | TOUCH_SFX_NORMAL,
            BUMP_NONE,
            OCELEM_ON,
        },
        { 4, { { 0, 0, 0 }, 20 }, 100 },
    },
    {
        {
            ELEMTYPE_UNK2,
            { 0xFFCFFFFF, 0x00, 0x10 },
            { 0xFFCDFFFE, 0x00, 0x00 },
            TOUCH_ON | TOUCH_SFX_NORMAL,
            BUMP_NONE,
            OCELEM_ON,
        },
        { 5, { { 0, 0, 0 }, 20 }, 100 },
    },
    {
        {
            ELEMTYPE_UNK2,
            { 0xFFCFFFFF, 0x00, 0x10 },
            { 0xFFCDFFFE, 0x00, 0x00 },
            TOUCH_ON | TOUCH_SFX_NORMAL,
            BUMP_NONE,
            OCELEM_ON,
        },
        { 6, { { 0, 0, 0 }, 20 }, 100 },
    },
    {
        {
            ELEMTYPE_UNK2,
            { 0xFFCFFFFF, 0x00, 0x10 },
            { 0xFFCDFFFE, 0x00, 0x00 },
            TOUCH_ON | TOUCH_SFX_NORMAL,
            BUMP_NONE,
            OCELEM_ON,
        },
        { 7, { { 0, 0, 0 }, 20 }, 100 },
    },
    {
        {
            ELEMTYPE_UNK2,
            { 0xFFCFFFFF, 0x00, 0x10 },
            { 0xFFCDFFFE, 0x00, 0x00 },
            TOUCH_ON | TOUCH_SFX_NORMAL,
            BUMP_NONE,
            OCELEM_ON,
        },
        { 8, { { 0, 0, 0 }, 20 }, 100 },
    },
    {
        {
            ELEMTYPE_UNK2,
            { 0xFFCFFFFF, 0x00, 0x10 },
            { 0xFFCDFFFE, 0x00, 0x00 },
            TOUCH_ON | TOUCH_SFX_NORMAL,
            BUMP_NONE,
            OCELEM_ON,
        },
        { 9, { { 0, 0, 0 }, 20 }, 100 },
    },
    {
        {
            ELEMTYPE_UNK2,
            { 0xFFCFFFFF, 0x00, 0x10 },
            { 0xFFCDFFFE, 0x00, 0x00 },
            TOUCH_ON | TOUCH_SFX_NORMAL,
            BUMP_NONE,
            OCELEM_ON,
        },
        { 10, { { 0, 0, 0 }, 20 }, 100 },
    },
    {
        {
            ELEMTYPE_UNK2,
            { 0xFFCFFFFF, 0x00, 0x10 },
            { 0xFFCDFFFE, 0x00, 0x00 },
            TOUCH_ON | TOUCH_SFX_NORMAL,
            BUMP_NONE,
            OCELEM_ON,
        },
        { 11, { { 0, 0, 0 }, 20 }, 100 },
    },
    {
        {
            ELEMTYPE_UNK2,
            { 0xFFCFFFFF, 0x00, 0x10 },
            { 0xFFCDFFFE, 0x00, 0x00 },
            TOUCH_ON | TOUCH_SFX_NORMAL,
            BUMP_NONE,
            OCELEM_ON,
        },
        { 12, { { 0, 0, 0 }, 20 }, 100 },
    },
    {
        {
            ELEMTYPE_UNK2,
            { 0xFFCFFFFF, 0x00, 0x10 },
            { 0xFFCDFFFE, 0x00, 0x00 },
            TOUCH_ON | TOUCH_SFX_NORMAL,
            BUMP_NONE,
            OCELEM_ON,
        },
        { 13, { { 0, 0, 0 }, 20 }, 100 },
    },
    {
        {
            ELEMTYPE_UNK2,
            { 0xFFCFFFFF, 0x00, 0x10 },
            { 0xFFCDFFFE, 0x00, 0x00 },
            TOUCH_ON | TOUCH_SFX_NORMAL,
            BUMP_NONE,
            OCELEM_ON,
        },
        { 14, { { 0, 0, 0 }, 18 }, 100 },
    },
    {
        {
            ELEMTYPE_UNK2,
            { 0xFFCFFFFF, 0x00, 0x10 },
            { 0xFFCDFFFE, 0x00, 0x00 },
            TOUCH_ON | TOUCH_SFX_NORMAL,
            BUMP_NONE,
            OCELEM_ON,
        },
        { 15, { { 0, 0, 0 }, 16 }, 100 },
    },
    {
        {
            ELEMTYPE_UNK2,
            { 0xFFCFFFFF, 0x00, 0x10 },
            { 0xFFCDFFFE, 0x00, 0x00 },
            TOUCH_ON | TOUCH_SFX_NORMAL,
            BUMP_NONE,
            OCELEM_ON,
        },
        { 16, { { 0, 0, 0 }, 14 }, 100 },
    },
    {
        {
            ELEMTYPE_UNK2,
            { 0xFFCFFFFF, 0x00, 0x10 },
            { 0xFFCDFFFE, 0x00, 0x00 },
            TOUCH_ON | TOUCH_SFX_NORMAL,
            BUMP_NONE,
            OCELEM_ON,
        },
        { 17, { { 0, 0, 0 }, 12 }, 100 },
    },
    {
        {
            ELEMTYPE_UNK2,
            { 0xFFCFFFFF, 0x00, 0x10 },
            { 0xFFCDFFFE, 0x00, 0x00 },
            TOUCH_ON | TOUCH_SFX_NORMAL,
            BUMP_NONE,
            OCELEM_ON,
        },
        { 18, { { 0, 0, 0 }, 10 }, 100 },
    },
};

static ColliderJntSphInit D_808D190C = {
    {
        COLTYPE_METAL,
        AT_ON | AT_TYPE_ENEMY,
        AC_ON | AC_TYPE_PLAYER,
        OC1_ON | OC1_TYPE_PLAYER,
        OC2_TYPE_1,
        COLSHAPE_JNTSPH,
    },
    19,
    D_808D1660,
};
*/
#pragma GLOBAL_ASM("asm/non_matchings/overlays/actors/ovl_Boss_Fd/func_808CADC0.s")
>>>>>>> 02994f53

static ColliderJntSphItemInit sJntSphItemsInit[19] = {
    {
        { 0x03, { 0xFFCFFFFF, 0x00, 0x10 }, { 0xFFCDFFFE, 0x00, 0x00 }, 0x01, 0x01, 0x01 },
        { 0, { { 0, 0, 0 }, 20 }, 100 },
    },
    {
        { 0x02, { 0xFFCFFFFF, 0x00, 0x10 }, { 0xFFCDFFFE, 0x00, 0x00 }, 0x01, 0x00, 0x01 },
        { 1, { { 0, 0, 0 }, 20 }, 100 },
    },
    {
        { 0x02, { 0xFFCFFFFF, 0x00, 0x10 }, { 0xFFCDFFFE, 0x00, 0x00 }, 0x01, 0x00, 0x01 },
        { 2, { { 0, 0, 0 }, 20 }, 100 },
    },
    {
        { 0x02, { 0xFFCFFFFF, 0x00, 0x10 }, { 0xFFCDFFFE, 0x00, 0x00 }, 0x01, 0x00, 0x01 },
        { 3, { { 0, 0, 0 }, 20 }, 100 },
    },
    {
        { 0x02, { 0xFFCFFFFF, 0x00, 0x10 }, { 0xFFCDFFFE, 0x00, 0x00 }, 0x01, 0x00, 0x01 },
        { 4, { { 0, 0, 0 }, 20 }, 100 },
    },
    {
        { 0x02, { 0xFFCFFFFF, 0x00, 0x10 }, { 0xFFCDFFFE, 0x00, 0x00 }, 0x01, 0x00, 0x01 },
        { 5, { { 0, 0, 0 }, 20 }, 100 },
    },
    {
        { 0x02, { 0xFFCFFFFF, 0x00, 0x10 }, { 0xFFCDFFFE, 0x00, 0x00 }, 0x01, 0x00, 0x01 },
        { 6, { { 0, 0, 0 }, 20 }, 100 },
    },
    {
        { 0x02, { 0xFFCFFFFF, 0x00, 0x10 }, { 0xFFCDFFFE, 0x00, 0x00 }, 0x01, 0x00, 0x01 },
        { 7, { { 0, 0, 0 }, 20 }, 100 },
    },
    {
        { 0x02, { 0xFFCFFFFF, 0x00, 0x10 }, { 0xFFCDFFFE, 0x00, 0x00 }, 0x01, 0x00, 0x01 },
        { 8, { { 0, 0, 0 }, 20 }, 100 },
    },
    {
        { 0x02, { 0xFFCFFFFF, 0x00, 0x10 }, { 0xFFCDFFFE, 0x00, 0x00 }, 0x01, 0x00, 0x01 },
        { 9, { { 0, 0, 0 }, 20 }, 100 },
    },
    {
        { 0x02, { 0xFFCFFFFF, 0x00, 0x10 }, { 0xFFCDFFFE, 0x00, 0x00 }, 0x01, 0x00, 0x01 },
        { 10, { { 0, 0, 0 }, 20 }, 100 },
    },
    {
        { 0x02, { 0xFFCFFFFF, 0x00, 0x10 }, { 0xFFCDFFFE, 0x00, 0x00 }, 0x01, 0x00, 0x01 },
        { 11, { { 0, 0, 0 }, 20 }, 100 },
    },
    {
        { 0x02, { 0xFFCFFFFF, 0x00, 0x10 }, { 0xFFCDFFFE, 0x00, 0x00 }, 0x01, 0x00, 0x01 },
        { 12, { { 0, 0, 0 }, 20 }, 100 },
    },
    {
        { 0x02, { 0xFFCFFFFF, 0x00, 0x10 }, { 0xFFCDFFFE, 0x00, 0x00 }, 0x01, 0x00, 0x01 },
        { 13, { { 0, 0, 0 }, 20 }, 100 },
    },
    {
        { 0x02, { 0xFFCFFFFF, 0x00, 0x10 }, { 0xFFCDFFFE, 0x00, 0x00 }, 0x01, 0x00, 0x01 },
        { 14, { { 0, 0, 0 }, 18 }, 100 },
    },
    {
        { 0x02, { 0xFFCFFFFF, 0x00, 0x10 }, { 0xFFCDFFFE, 0x00, 0x00 }, 0x01, 0x00, 0x01 },
        { 15, { { 0, 0, 0 }, 16 }, 100 },
    },
    {
        { 0x02, { 0xFFCFFFFF, 0x00, 0x10 }, { 0xFFCDFFFE, 0x00, 0x00 }, 0x01, 0x00, 0x01 },
        { 16, { { 0, 0, 0 }, 14 }, 100 },
    },
    {
        { 0x02, { 0xFFCFFFFF, 0x00, 0x10 }, { 0xFFCDFFFE, 0x00, 0x00 }, 0x01, 0x00, 0x01 },
        { 17, { { 0, 0, 0 }, 12 }, 100 },
    },
    {
        { 0x02, { 0xFFCFFFFF, 0x00, 0x10 }, { 0xFFCDFFFE, 0x00, 0x00 }, 0x01, 0x00, 0x01 },
        { 18, { { 0, 0, 0 }, 10 }, 100 },
    },
};

static ColliderJntSphInit sJntSphInit = {
    { COLTYPE_METAL_SHIELD, 0x11, 0x09, 0x09, 0x10, COLSHAPE_JNTSPH },
    19,
    sJntSphItemsInit,
};

static InitChainEntry sInitChain[] = {
    ICHAIN_U8(unk_1F, 5, ICHAIN_CONTINUE),
    ICHAIN_S8(naviEnemyId, 33, ICHAIN_CONTINUE),
    ICHAIN_F32_DIV1000(gravity, 0, ICHAIN_CONTINUE),
    ICHAIN_F32(unk_4C, 0, ICHAIN_STOP),
};

void BossFd_SpawnEmber(BossFdParticle* particle, Vec3f* position, Vec3f* velocity, Vec3f* acceleration, f32 scale) {
    s16 i;

    for (i = 0; i < 150; i++, particle++) {
        if (particle->type == FD_NULL) {
            particle->type = FD_EMBER;
            particle->pos = *position;
            particle->velocity = *velocity;
            particle->accel = *acceleration;
            particle->scale = scale / 1000.0f;
            particle->alpha = 255;
            particle->timer1 = (s16)Rand_ZeroFloat(10.0f);
            break;
        }
    }
}

void BossFd_SpawnDebris(BossFdParticle* particle, Vec3f* position, Vec3f* velocity, Vec3f* acceleration, f32 scale) {
    s16 i;

    for (i = 0; i < 150; i++, particle++) {
        if (particle->type == FD_NULL) {
            particle->type = FD_DEBRIS;
            particle->pos = *position;
            particle->velocity = *velocity;
            particle->accel = *acceleration;
            particle->scale = scale / 1000.0f;
            particle->xRot = Rand_ZeroFloat(100.0f);
            particle->yRot = Rand_ZeroFloat(100.0f);
            break;
        }
    }
}

void BossFd_SpawnDust(BossFdParticle* particle, Vec3f* position, Vec3f* velocity, Vec3f* acceleration, f32 scale) {
    s16 i;

    for (i = 0; i < 150; i++, particle++) {
        if (particle->type == 0) {
            particle->type = FD_DUST;
            particle->pos = *position;
            particle->velocity = *velocity;
            particle->accel = *acceleration;
            particle->timer2 = 0;
            particle->scale = scale / 400.0f;
            break;
        }
    }
}

void BossFd_SpawnFireBreath(BossFdParticle* particle, Vec3f* position, Vec3f* velocity, Vec3f* acceleration, f32 scale,
                            s16 alpha, s16 kbAngle) {
    s16 i;

    for (i = 0; i < 180; i++, particle++) {
        if (particle->type == FD_NULL) {
            particle->type = FD_FIRE_BREATH;
            particle->timer1 = 0;
            particle->pos = *position;
            particle->velocity = *velocity;
            particle->accel = *acceleration;
            particle->pos.x -= particle->velocity.x;
            particle->pos.y -= particle->velocity.y;
            particle->pos.z -= particle->velocity.z;
            particle->scaleMod = 0.0f;
            particle->alpha = alpha;
            particle->yStop = Rand_ZeroFloat(10.0f);
            particle->timer2 = 0;
            particle->scale = scale / 400.0f;
            particle->kbAngle = kbAngle;
            break;
        }
    }
}

void BossFd_SetCameraSpeed(BossFd* this, f32 speedMod) {
    this->cameraEyeVel.x = fabsf(this->cameraEye.x - this->cameraNextEye.x) * speedMod;
    this->cameraEyeVel.y = fabsf(this->cameraEye.y - this->cameraNextEye.y) * speedMod;
    this->cameraEyeVel.z = fabsf(this->cameraEye.z - this->cameraNextEye.z) * speedMod;
    this->cameraAtVel.x = fabsf(this->cameraAt.x - this->cameraNextAt.x) * speedMod;
    this->cameraAtVel.y = fabsf(this->cameraAt.y - this->cameraNextAt.y) * speedMod;
    this->cameraAtVel.z = fabsf(this->cameraAt.z - this->cameraNextAt.z) * speedMod;
}

void BossFd_UpdateCamera(BossFd* this, GlobalContext* globalCtx) {
    if (this->introCamera != 0) {
        Math_ApproachF(&this->cameraEye.x, this->cameraNextEye.x, this->cameraEyeMaxVel.x,
                       this->cameraEyeVel.x * this->cameraSpeedMod);
        Math_ApproachF(&this->cameraEye.y, this->cameraNextEye.y, this->cameraEyeMaxVel.y,
                       this->cameraEyeVel.y * this->cameraSpeedMod);
        Math_ApproachF(&this->cameraEye.z, this->cameraNextEye.z, this->cameraEyeMaxVel.z,
                       this->cameraEyeVel.z * this->cameraSpeedMod);
        Math_ApproachF(&this->cameraAt.x, this->cameraNextAt.x, this->cameraAtMaxVel.x,
                       this->cameraAtVel.x * this->cameraSpeedMod);
        Math_ApproachF(&this->cameraAt.y, this->cameraNextAt.y, this->cameraAtMaxVel.y,
                       this->cameraAtVel.y * this->cameraSpeedMod);
        Math_ApproachF(&this->cameraAt.z, this->cameraNextAt.z, this->cameraAtMaxVel.z,
                       this->cameraAtVel.z * this->cameraSpeedMod);
        Math_ApproachF(&this->cameraSpeedMod, 1.0f, 1.0f, this->cameraAccel);
        this->cameraAt.y += this->cameraYMod;
        Gameplay_CameraSetAtEye(globalCtx, this->introCamera, &this->cameraAt, &this->cameraEye);
        Math_ApproachZeroF(&this->cameraYMod, 1.0f, 0.1f);
    }
}

void BossFd_Init(Actor* thisx, GlobalContext* globalCtx) {
    s32 pad;
    BossFd* this = THIS;
    s16 i;

    Flags_SetSwitch(globalCtx, 0x14);
    Actor_SpawnAsChild(&globalCtx->actorCtx, &this->actor, globalCtx, ACTOR_BG_VB_SIMA, 680.0f, -100.0f, 0.0f, 0, 0, 0,
                       0x64);
    Actor_ProcessInitChain(&this->actor, sInitChain);
    ActorShape_Init(&this->actor.shape, 0.0f, NULL, 0.0f);
    Actor_SetScale(&this->actor, 0.05f);
    SkelAnime_Init(globalCtx, &this->skelAnimeHead, &gVolvagiaSkel_011660, &gVolvagiaAnim_0115E4, 0, 0, 0);
    SkelAnime_Init(globalCtx, &this->skelAnimeRightArm, &gVolvagiaSkel_0115A0, &gVolvagiaAnim_011524, 0, 0, 0);
    SkelAnime_Init(globalCtx, &this->skelAnimeLeftArm, &gVolvagiaSkel_0114E0, &gVolvagiaAnim_011464, 0, 0, 0);
    this->introState = INTRO_WAIT;
    if (this->introState == NO_CUTSCENE) {
        Audio_SetBGM(0x6B);
    }

    this->actor.posRot.pos.z = 0.0f;
    this->actor.posRot.pos.x = 0.0f;
    this->actor.posRot.pos.y = -200.0f;
    Collider_InitJntSph(globalCtx, &this->collider);
    Collider_SetJntSph(globalCtx, &this->collider, &this->actor, &sJntSphInit, this->colliderItems);

    for (i = 0; i < 100; i++) {
        this->bodySegsPos[i].x = this->actor.posRot.pos.x;
        this->bodySegsPos[i].y = this->actor.posRot.pos.y;
        this->bodySegsPos[i].z = this->actor.posRot.pos.z;
        if (i < 30) {
            this->centerMane.pos[i].x = this->actor.posRot.pos.x;
            this->centerMane.pos[i].y = this->actor.posRot.pos.y;
            this->centerMane.pos[i].z = this->actor.posRot.pos.z;
        }
    }

    this->actor.colChkInfo.health = 24;
    this->skinSegments = 18;
    if (this->introState == NO_CUTSCENE) {
        this->actionFunc = BossFd_Wait;
    } else {
        BossFd_SetupFly(this, globalCtx);
    }

    if (Flags_GetClear(globalCtx, globalCtx->roomCtx.curRoom.num)) {
        Actor_Kill(&this->actor);
        Actor_SpawnAsChild(&globalCtx->actorCtx, &this->actor, globalCtx, ACTOR_DOOR_WARP1, 0.0f, 100.0f, 0.0f, 0, 0, 0,
                           0xFFFF);
        Actor_Spawn(&globalCtx->actorCtx, globalCtx, ACTOR_ITEM_B_HEART, 0.0f, 100.0f, 200.0f, 0, 0, 0, 0);
    } else {
        Actor_SpawnAsChild(&globalCtx->actorCtx, &this->actor, globalCtx, ACTOR_BOSS_FD2, this->actor.posRot.pos.x,
                           this->actor.posRot.pos.y, this->actor.posRot.pos.z, 0, 0, 0, this->introState);
    }
}

void BossFd_Destroy(Actor* thisx, GlobalContext* globalCtx) {
    s32 pad;
    BossFd* this = THIS;

    SkelAnime_Free(&this->skelAnimeHead, globalCtx);
    SkelAnime_Free(&this->skelAnimeRightArm, globalCtx);
    SkelAnime_Free(&this->skelAnimeLeftArm, globalCtx);
    Collider_DestroyJntSph(globalCtx, &this->collider);
}

s32 BossFd_IsFacingLink(BossFd* this) {
    return ABS((s16)(this->actor.yawTowardsLink - this->actor.posRot.rot.y)) < 0x2000;
}

void BossFd_SetupFly(BossFd* this, GlobalContext* globalCtx) {
    Animation_PlayOnce(&this->skelAnimeHead, &gVolvagiaAnim_0115E4);
    Animation_PlayOnce(&this->skelAnimeRightArm, &gVolvagiaAnim_011524);
    Animation_PlayOnce(&this->skelAnimeLeftArm, &gVolvagiaAnim_011464);
    this->actionFunc = BossFd_Fly;
    this->maxTurnRate = 1000.0f;
}

#ifdef NON_MATCHING
// Somehow doesn't use rodata value D_808D1EB4 = 0.1f. It would occur after the 85.56f float
// literal in case 6 of the boss intro switch statement but before the next switch statement.
// All instructions match.

static Vec3f sHoleLocations[] = { { 0.0f, 90.0f, -243.0f },    { 0.0f, 90.0f, 0.0f },    { 0.0f, 90.0f, 243.0f },
                                  { -243.0f, 90.0f, -243.0f }, { -243.0f, 90.0f, 0.0f }, { -243.0f, 90.0f, 243.0f },
                                  { 243.0f, 90.0f, -243.0f },  { 243.0f, 90.0f, 0.0f },  { 243.0f, 90.0f, 243.0f } };

static Vec3f sCeilingTargets[] = {
    { 0.0f, 900.0f, -243.0f }, { 243.0, 900.0f, -100.0f },  { 243.0f, 900.0f, 100.0f },
    { 0.0f, 900.0f, 243.0f },  { -243.0f, 900.0f, 100.0f }, { -243.0, 900.0f, -100.0f }
};

void BossFd_Fly(BossFd* this, GlobalContext* globalCtx) {
    u8 sp1CF = false;
    u8 temp_rand;
    s16 i1;
    s16 i2;
    s16 i3;
    f32 dx;
    f32 dy;
    f32 dz;
    Player* player = PLAYER;
    f32 angleToTarget;
    f32 pitchToTarget;
    Vec3f* holePosition1;
    f32 temp_y;
    f32 temp_x;
    f32 temp_z;
    s32 pad19C;

    SkelAnime_Update(&this->skelAnimeHead);
    SkelAnime_Update(&this->skelAnimeRightArm);
    SkelAnime_Update(&this->skelAnimeLeftArm);
    dx = this->targetPosition.x - this->actor.posRot.pos.x;
    dy = this->targetPosition.y - this->actor.posRot.pos.y;
    dz = this->targetPosition.z - this->actor.posRot.pos.z;
    dx += Math_SinS(this->movementTimer * (2096.0f + this->flightWobbleRate)) * this->flightWobbleAmplitude;
    dy += Math_SinS(this->movementTimer * (1096.0f + this->flightWobbleRate)) * this->flightWobbleAmplitude;
    dz += Math_SinS(this->movementTimer * (1796.0f + this->flightWobbleRate)) * this->flightWobbleAmplitude;
    angleToTarget = (s16)(Math_FAtan2F(dx, dz) * (0x8000 / M_PI));
    pitchToTarget = (s16)(Math_FAtan2F(dy, sqrtf(SQ(dx) + SQ(dz))) * (0x8000 / M_PI));

    osSyncPrintf("MODE %d\n", this->actionState);

    Math_ApproachF(&this->bodyPulse, 0.1f, 1.0f, 0.02);

    /****************************************************************************************
     *                                   Boss Intro Cutscene                                *
     ****************************************************************************************/

    if (this->introState != NO_CUTSCENE) {
        Player* player2 = PLAYER; // definitely needed for match
        Camera* camera = Gameplay_GetCamera(globalCtx, 0);
        switch (this->introState) {
            case INTRO_WAIT:
                this->fogMode = 3;
                this->targetPosition.x = 0.0f;
                this->targetPosition.y = -110.0f;
                this->targetPosition.z = 0.0;
                this->maxTurnRate = 10000.0f;
                this->actionState = FD_WAIT_INTRO;
                if ((fabsf(player2->actor.posRot.pos.z) < 80.0f) &&
                    (fabsf(player2->actor.posRot.pos.x - 340.0f) < 60.0f)) {

                    this->introState = INTRO_START;
                    func_80064520(globalCtx, &globalCtx->csCtx);
                    func_8002DF54(globalCtx, &this->actor, 8);
                    this->introCamera = Gameplay_CreateSubCamera(globalCtx);
                    Gameplay_ChangeCameraStatus(globalCtx, 0, 1);
                    Gameplay_ChangeCameraStatus(globalCtx, this->introCamera, 7);
                    player2->actor.posRot.pos.x = 380.0f;
                    player2->actor.posRot.pos.y = 100.0f;
                    player2->actor.posRot.pos.z = 0.0f;
                    player2->actor.shape.rot.y = player2->actor.posRot.rot.y = -0x4000;
                    player2->actor.speedXZ = 0.0f;
                    this->cameraEye.x = player2->actor.posRot.pos.x - 70.0f;
                    this->cameraEye.y = player2->actor.posRot.pos.y + 40.0f;
                    this->cameraEye.z = player2->actor.posRot.pos.z + 70.0f;
                    this->cameraAt.x = player2->actor.posRot.pos.x;
                    this->cameraAt.y = player2->actor.posRot.pos.y + 30.0f;
                    this->cameraAt.z = player2->actor.posRot.pos.z;
                    this->cameraNextEye.x = player2->actor.posRot.pos.x - 50.0f + 18.0f;
                    this->cameraNextEye.y = player2->actor.posRot.pos.y + 40;
                    this->cameraNextEye.z = player2->actor.posRot.pos.z + 50.0f - 18.0f;
                    this->cameraNextAt.x = player2->actor.posRot.pos.x;
                    this->cameraNextAt.y = player2->actor.posRot.pos.y + 50.0f;
                    this->cameraNextAt.z = player2->actor.posRot.pos.z;
                    BossFd_SetCameraSpeed(this, 1.0f);
                    this->cameraAtMaxVel.x = this->cameraAtMaxVel.y = this->cameraAtMaxVel.z = 0.05f;
                    this->cameraEyeMaxVel.x = this->cameraEyeMaxVel.y = this->cameraEyeMaxVel.z = 0.05f;
                    this->timers[0] = 0;
                    this->cameraSpeedMod = 0.0f;
                    this->cameraAccel = 0.0f;
                    if (gSaveContext.eventChkInf[7] & 8) {
                        this->introState = INTRO_EMERGE;
                        this->cameraNextEye.x = player2->actor.posRot.pos.x + 100.0f + 300.0f - 600.0f;
                        this->cameraNextEye.y = player2->actor.posRot.pos.y + 100.0f - 50.0f;
                        this->cameraNextEye.z = player2->actor.posRot.pos.z + 200.0f - 150.0f;
                        this->cameraNextAt.x = 0.0f;
                        this->cameraNextAt.y = 120.0f;
                        this->cameraNextAt.z = 0.0f;
                        BossFd_SetCameraSpeed(this, 0.5f);
                        this->cameraEyeMaxVel.x = this->cameraEyeMaxVel.y = this->cameraEyeMaxVel.z = 0.1f;
                        this->cameraAtMaxVel.x = this->cameraAtMaxVel.y = this->cameraAtMaxVel.z = 0.1f;
                        this->cameraAccel = 0.005f;
                        this->timers[0] = 0;
                        this->holeIndex = 1;
                        this->targetPosition.x = sHoleLocations[this->holeIndex].x;
                        this->targetPosition.y = sHoleLocations[this->holeIndex].y - 200.0f;
                        this->targetPosition.z = sHoleLocations[this->holeIndex].z;
                        this->timers[0] = 50;
                        this->actionState = FD_EMERGE;
                        this->actor.posRot.rot.x = 0x4000;
                        this->movementTimer = 0;
                        this->timers[3] = 250;
                        this->timers[2] = 470;
                        this->flightSpeed = 5.0f;
                    }
                }
                break;
            case INTRO_START:
                if (this->timers[0] == 0) {
                    this->cameraAccel = 0.0010000002f; // I can't find a reasonable way to get this from a calculation
                    this->timers[0] = 100;
                    this->introState = INTRO_LOOK_LINK;
                }
            case INTRO_LOOK_LINK:
                player2->actor.posRot.pos.x = 380.0f;
                player2->actor.posRot.pos.y = 100.0f;
                player2->actor.posRot.pos.z = 0.0f;
                player2->actor.speedXZ = 0.0f;
                player2->actor.shape.rot.y = player2->actor.posRot.rot.y = -0x4000;
                if (this->timers[0] == 50) {
                    this->fogMode = 1;
                }
                if (this->timers[0] < 50) {
                    Audio_PlaySoundGeneral(NA_SE_EN_DODO_K_ROLL - SFX_FLAG, &this->actor.projectedPos, 4, &D_801333E0,
                                           &D_801333E0, &D_801333E8);
                    this->cameraYMod = Math_CosS(this->movementTimer * 0x8000) * this->cameraShake;
                    Math_ApproachF(&this->cameraShake, 2.0f, 1.0f, 0.8 * 0.01f);
                }
                if (this->timers[0] == 40) {
                    func_8002DF54(globalCtx, &this->actor, 0x13);
                }
                if (this->timers[0] == 0) {
                    this->introState = INTRO_LOOK_GROUND;
                    this->cameraNextAt.y = player2->actor.posRot.pos.y + 10.0f;
                    this->cameraAtMaxVel.y = 0.2f;
                    this->cameraSpeedMod = 0.0f;
                    this->cameraAccel = 0.02f;
                    this->timers[0] = 70;
                    this->movementTimer = 0;
                }
                break;
            case INTRO_LOOK_GROUND:
                this->cameraYMod = Math_CosS(this->movementTimer * 0x8000) * this->cameraShake;
                Math_ApproachF(&this->cameraShake, 2.0f, 1.0f, 0.8 * 0.01f);
                Audio_PlaySoundGeneral(NA_SE_EN_DODO_K_ROLL - SFX_FLAG, &this->actor.projectedPos, 4, &D_801333E0,
                                       &D_801333E0, &D_801333E8);
                if (this->timers[0] == 0) {
                    this->introState = INTRO_COLLAPSE;
                    this->cameraNextEye.x = player2->actor.posRot.pos.x + 100.0f + 300.0f;
                    this->cameraNextEye.y = player2->actor.posRot.pos.y + 100.0f;
                    this->cameraNextEye.z = player2->actor.posRot.pos.z + 200.0f;
                    this->cameraNextAt.x = player2->actor.posRot.pos.x;
                    this->cameraNextAt.y = player2->actor.posRot.pos.y - 150.0f;
                    this->cameraNextAt.z = player2->actor.posRot.pos.z - 50.0f;
                    BossFd_SetCameraSpeed(this, 0.1f);
                    this->timers[0] = 170;
                    this->cameraSpeedMod = 0.0f;
                    this->cameraAccel = 0.0f;
                    func_8002DF54(globalCtx, &this->actor, 0x14);
                }
                break;
            case INTRO_COLLAPSE:
                this->cameraAccel = 0.005f;
                this->cameraYMod = Math_CosS(this->movementTimer * 0x8000) * this->cameraShake;
                Math_ApproachF(&this->cameraShake, 2.0f, 1.0f, 0.8 * 0.01f);
                Audio_PlaySoundGeneral(NA_SE_EN_DODO_K_ROLL - SFX_FLAG, &this->actor.projectedPos, 4, &D_801333E0,
                                       &D_801333E0, &D_801333E8);
                if (this->timers[0] == 100) {
                    this->collapsePlatform = 1;
                }
                if (this->timers[0] == 0) {
                    this->introState = INTRO_EMERGE;
                    this->cameraSpeedMod = 0.0f;
                    this->cameraNextEye.x = ((player2->actor.posRot.pos.x + 100.0f) + 300.0f) - 600.0f;
                    this->cameraNextEye.y = (player2->actor.posRot.pos.y + 100.0f) - 50.0f;
                    this->cameraNextEye.z = (player2->actor.posRot.pos.z + 200.0f) - 150.0f;
                    this->cameraNextAt.x = 0.0f;
                    this->cameraNextAt.y = 120.0f;
                    this->cameraNextAt.z = 0.0f;
                    BossFd_SetCameraSpeed(this, 0.5f);
                    this->cameraAtMaxVel.x = this->cameraAtMaxVel.y = this->cameraAtMaxVel.z = 0.1f;
                    this->cameraEyeMaxVel.x = this->cameraEyeMaxVel.y = this->cameraEyeMaxVel.z = 0.1f;
                    this->cameraAccel = 0.005f;
                    this->timers[0] = 0;
                    this->holeIndex = 1;
                    this->targetPosition.x = sHoleLocations[this->holeIndex].x;
                    this->targetPosition.y = sHoleLocations[this->holeIndex].y - 200.0f;
                    this->targetPosition.z = sHoleLocations[this->holeIndex].z;
                    this->timers[0] = 50;
                    this->actionState = FD_EMERGE;
                    this->actor.posRot.rot.x = 0x4000;
                    this->movementTimer = 0;
                    this->timers[3] = 250;
                    this->timers[2] = 470;
                    this->flightSpeed = 5.0f;
                }
                break;
            case INTRO_EMERGE:
                osSyncPrintf("WAY_SPD X = %f\n", this->cameraAtVel.x);
                osSyncPrintf("WAY_SPD Y = %f\n", this->cameraAtVel.y);
                osSyncPrintf("WAY_SPD Z = %f\n", this->cameraAtVel.z);
                if ((this->timers[3] > 190) && !(gSaveContext.eventChkInf[7] & 8)) {
                    Audio_PlaySoundGeneral(NA_SE_EN_DODO_K_ROLL - SFX_FLAG, &this->actor.projectedPos, 4, &D_801333E0,
                                           &D_801333E0, &D_801333E8);
                }
                if (this->timers[3] == 190) {
                    this->cameraAtMaxVel.x = this->cameraAtMaxVel.y = this->cameraAtMaxVel.z = 0.05f;
                    this->collapsePlatform = 2;
                    func_8002DF54(globalCtx, &this->actor, 1);
                }
                if (this->actor.posRot.pos.y > 120.0f) {
                    this->cameraNextAt = this->actor.posRot.pos;
                    this->cameraAtVel.x = 190.0f;
                    this->cameraAtVel.y = 85.56f;
                    this->cameraAtVel.z = 25.0f;
                } else {
                    Math_ApproachF(&this->cameraShake, 2.0f, 1.0f, 0.1 * 0.08f);
                    this->cameraYMod = Math_CosS(this->movementTimer * 0x8000) * this->cameraShake;
                }
                if (this->timers[3] == 160) {
                    Audio_SetBGM(0x6B);
                }
                if ((this->timers[3] == 130) && !(gSaveContext.eventChkInf[7] & 8)) {
                    TitleCard_InitBossName(globalCtx, &globalCtx->actorCtx.titleCtx,
                                           SEGMENTED_TO_VIRTUAL(&gVolvagiaUnknown_00D700), 0xA0, 0xB4, 0x80, 0x28);
                }
                if (this->timers[3] <= 100) {
                    this->cameraEyeVel.x = this->cameraEyeVel.y = this->cameraEyeVel.z = 2.0f;
                    this->cameraNextEye.x = player2->actor.posRot.pos.x + 50.0f;
                    this->cameraNextEye.y = player2->actor.posRot.pos.y + 50.0f;
                    this->cameraNextEye.z = player2->actor.posRot.pos.z + 50.0f;
                }
                if (this->actionState == FD_FLY_HOLE) {
                    switch (this->introFlyState) {
                        case INTRO_FLY_EMERGE: // Volvagia emerges
                            this->timers[5] = 100;
                            this->introFlyState = INTRO_FLY_HOLE;
                        case INTRO_FLY_HOLE: // Volvagia flies above his hole
                            if (this->timers[5] == 0) {
                                this->introFlyState = INTRO_FLY_CAMERA;
                                this->timers[5] = 75;
                            }
                            break;
                        case INTRO_FLY_CAMERA: // Volvagia flies toward the camera
                            this->targetPosition = this->cameraEye;
                            if (this->timers[5] == 0) {
                                this->timers[0] = 0;
                                this->holeIndex = 7;
                                this->targetPosition.x = sHoleLocations[this->holeIndex].x;
                                this->targetPosition.y = sHoleLocations[this->holeIndex].y + 200.0f + 50.0f;
                                this->targetPosition.z = sHoleLocations[this->holeIndex].z;
                                this->introFlyState = INTRO_FLY_RETRAT;
                            }
                            if (this->timers[5] == 30) {
                                this->roarTimer = 40;
                                this->fireBreathTimer = 20;
                            }
                        case INTRO_FLY_RETRAT: // Volvagia returns to his hole
                            break;
                    }
                }
                osSyncPrintf("this->timer[2] = %d\n", this->timers[2]);
                osSyncPrintf("this->timer[5] = %d\n", this->timers[5]);
                if (this->timers[2] == 0) {
                    camera->eye = this->cameraEye;
                    camera->eyeNext = this->cameraEye;
                    camera->at = this->cameraAt;
                    func_800C08AC(globalCtx, this->introCamera, 0);
                    this->introState = this->introFlyState = this->introCamera = NO_CUTSCENE;
                    func_80064534(globalCtx, &globalCtx->csCtx);
                    func_8002DF54(globalCtx, &this->actor, 7);
                    this->actionFunc = BossFd_Wait;
                    this->handoffSignal = 100;
                    gSaveContext.eventChkInf[7] |= 8;
                }
                break;
        }
        BossFd_UpdateCamera(this, globalCtx);
    } else {
        this->flightSpeed = 5.0f;
    }

    /***********************************************************************************************
     *                              Attacks and Death Cutscene                                     *
     ***********************************************************************************************/
    switch (this->actionState) {
        case FD_FLY_MAIN:
            sp1CF = true;
            if (this->timers[0] == 0) {
                if (this->actor.colChkInfo.health == 0) {
                    this->actionState = FD_DEATH_START;
                    this->timers[0] = 0;
                    this->timers[1] = 100;
                } else {
                    if (this->introState != NO_CUTSCENE) {
                        this->holeIndex = 6;
                    } else {
                        do {
                            temp_rand = Rand_ZeroFloat(8.9f);
                        } while (temp_rand == this->holeIndex);
                        this->holeIndex = temp_rand;
                    }
                    this->targetPosition.x = sHoleLocations[this->holeIndex].x;
                    this->targetPosition.y = (sHoleLocations[this->holeIndex].y + 200.0f) + 50.0f;
                    this->targetPosition.z = sHoleLocations[this->holeIndex].z;
                    this->turnRate = 0.0f;
                    this->maxTurnRate = 1000.0f;
                    if (this->introState != NO_CUTSCENE) {
                        this->timers[0] = 10050;
                    } else {
                        this->timers[0] = 20;
                    }
                    this->flightWobbleAmplitude = 100.0f;
                    this->actionState = FD_FLY_HOLE;

                    if (this->startAttack) {
                        this->startAttack = false;
                        this->flightCount++;
                        if (this->flightCount & 1) {
                            this->actionState = FD_FLY_CHASE;
                            this->timers[0] = 300;
                            this->maxTurnRate = 900.0f;
                            this->targetLinkYOffset = 300.0f;
                            this->unk_234 = this->unk_236 = 0;
                        } else {
                            this->actionState = FD_FLY_CEILING;
                        }
                    }
                }
            }
            break;
        case FD_FLY_HOLE:
            if ((this->timers[0] == 0) && (sqrtf(SQ(dx) + SQ(dy) + SQ(dz)) < 100.0f)) {
                this->actionState = FD_BURROW;
                this->targetPosition.y = sHoleLocations[this->holeIndex].y - 70.0f;
                this->maxTurnRate = 10000.0f;
                this->flightWobbleAmplitude = 0.0f;
                this->timers[0] = 150;
                this->roarTimer = 40;
                this->holePosition.x = this->targetPosition.x;
                this->holePosition.z = this->targetPosition.z;
            }
            break;
        case FD_BURROW:
            sp1CF = true;
            if (this->timers[0] == 0) {
                this->actionFunc = BossFd_Wait;
                this->handoffSignal = 100;
            }
            break;
        case FD_EMERGE:
            if ((this->timers[0] == 0) && (sqrtf(SQ(dx) + SQ(dy) + SQ(dz)) < 100.0f)) {
                this->actor.posRot.pos = this->targetPosition;
                this->actionState = FD_FLY_MAIN;
                this->actor.posRot.rot.x = 0x4000;
                this->targetPosition.y = sHoleLocations[this->holeIndex].y + 200.0f;
                this->timers[4] = 80;
                this->maxTurnRate = 1000.0f;
                this->flightWobbleAmplitude = 0.0f;
                this->holePosition.x = this->targetPosition.x;
                this->holePosition.z = this->targetPosition.z;

                func_80033E1C(globalCtx, 1, 0x50, 0x5000);
                if (this->introState != NO_CUTSCENE) {
                    this->timers[0] = 50;
                } else { // This isn't a fake match. The game actually does this.
                    this->timers[0] = 50;
                }
            }
            break;
        case FD_FLY_CEILING:
            this->flightSpeed = 8;
            this->targetPosition.x = 0.0f;
            this->targetPosition.y = 700.0f;
            this->targetPosition.z = -300.0f;
            this->flightWobbleAmplitude = 200.0f;
            this->maxTurnRate = 3000.0f;
            if (this->actor.posRot.pos.y > 700.0f) {
                this->actionState = FD_DROP_ROCKS;
                this->timers[0] = 25;
                this->timers[2] = 150;
                this->ceilingTargetIndex = 0;
            }
            break;
        case FD_DROP_ROCKS:
            this->flightSpeed = 8;
            this->flightWobbleAmplitude = 200.0f;
            this->maxTurnRate = 10000.0f;
            this->targetPosition.x = sCeilingTargets[this->ceilingTargetIndex].x;
            this->targetPosition.y = sCeilingTargets[this->ceilingTargetIndex].y + 900.0f;
            this->targetPosition.z = sCeilingTargets[this->ceilingTargetIndex].z;
            if (this->timers[0] == 0) {
                this->timers[0] = 25;
                this->ceilingTargetIndex++;
                if (this->ceilingTargetIndex >= 6) {
                    this->ceilingTargetIndex = 0;
                }
            }
            func_8002E4B4(globalCtx, &this->actor, 50.0f, 50.0f, 100.0f, 2);
            if (this->timers[1] == 0) {
                osSyncPrintf("BGCHECKKKKKKKKKKKKKKKKKKKKKKK\n");
                if (this->actor.bgCheckFlags & 0x10) {
                    this->ceilingBounce = -18384.0f;
                    this->timers[1] = 10;
                    Audio_PlaySoundGeneral(NA_SE_EV_EXPLOSION, &this->actor.projectedPos, 4, &D_801333E0, &D_801333E0,
                                           &D_801333E8);
                    func_80033E1C(globalCtx, 3, 0xA, 0x7530);
                    this->rockTimer = 300;
                }
            } else {
                pitchToTarget = this->ceilingBounce;
                Math_ApproachZeroF(&this->ceilingBounce, 1.0f, 1000.0f);
            }
            if (this->timers[2] == 0) {
                this->actionState = FD_FLY_MAIN;
                this->timers[0] = 0;
                this->startAttack = false;
            }
            break;
        case FD_FLY_CHASE:
            this->actor.flags |= 0x1000000;
            temp_y = Math_SinS(this->movementTimer * 2396.0f) * 30.0f;
            temp_y = temp_y + this->targetLinkYOffset;
            this->targetPosition.x = player->actor.posRot.pos.x;
            this->targetPosition.y = player->actor.posRot.pos.y + temp_y + 30.0f;
            this->targetPosition.z = player->actor.posRot.pos.z;
            this->flightWobbleAmplitude = 0.0f;
            if (((this->timers[0] % 64) == 0) && (this->timers[0] < 450)) {
                this->roarTimer = 40;
                if (BossFd_IsFacingLink(this)) {
                    this->fireBreathTimer = 20;
                }
            }
            if ((this->damageFlashTimer != 0) || (this->timers[0] == 0) || (player->actor.posRot.pos.y < 70.0f)) {
                this->actionState = FD_FLY_MAIN;
                this->timers[0] = 0;
                this->startAttack = false;
            } else {
                Math_ApproachF(&this->targetLinkYOffset, 50.0, 1.0f, 2.0f);
            }
            break;
        case FD_DEATH_START:
            if (sqrtf(SQ(dx) + SQ(dz)) < 50.0f) {
                this->timers[0] = 0;
            }
            if (this->timers[0] == 0) {
                this->timers[0] = (s16)Rand_ZeroFloat(10.0f) + 10;
                while (1) {
                    this->targetPosition.x = Rand_CenteredFloat(200.0f);
                    this->targetPosition.y = 390.0f;
                    this->targetPosition.z = Rand_CenteredFloat(200.0f);
                    temp_x = this->targetPosition.x - this->actor.posRot.pos.x;
                    temp_z = this->targetPosition.z - this->actor.posRot.pos.z;
                    if (sqrtf(SQ(temp_x) + SQ(temp_z)) > 100.0f) {
                        break;
                    }
                };
            }
            this->flightWobbleAmplitude = 200.0f;
            this->flightWobbleRate = 1000.0f;
            this->maxTurnRate = 10000.0f;
            Math_ApproachF(&this->bodyPulse, 0.3f, 1.0f, 0.05f);
            if (this->timers[1] == 0) {
                this->actionState = FD_SKIN_BURN;
                this->timers[0] = 30;
            }
            break;
        case FD_SKIN_BURN:
            this->targetPosition.x = 0.0f;
            this->targetPosition.y = 390.0f;
            this->targetPosition.z = 0.0f;
            this->flightWobbleAmplitude = 200.0f;
            this->flightWobbleRate = 1000.0f;
            this->maxTurnRate = 2000.0f;
            Math_ApproachF(&this->bodyPulse, 0.3f, 1.0f, 0.05f);
            if ((this->timers[0] == 0) && ((this->movementTimer % 4) == 0)) {
                if (this->skinSegments != 0) {
                    this->skinSegments--;
                    if (this->skinSegments == 0) {
                        Audio_SetBGM(0x21);
                    }
                } else {
                    this->actionState = FD_BONES_FALL;
                    this->timers[0] = 30;
                }
            }
            if ((this->movementTimer % 32) == 0) {
                this->roarTimer = 40;
            }

            if (this->skinSegments != 0) {
                Vec3f sp188;
                Vec3f sp17C = { 0.0f, 0.0f, 0.0f };
                Vec3f sp170;
                Vec3f sp164 = { 0.0f, 0.03f, 0.0f };
                Vec3f sp158;
                f32 pad154;
                s16 temp_rand2;
                s16 sp150;

                if (this->fogMode == 0) {
                    globalCtx->envCtx.unk_D8 = 0;
                }
                this->fogMode = 0xA;

                sp150 = 1;
                if (this->movementTimer & 0x1C) {
                    Audio_PlaySoundGeneral(NA_SE_EN_VALVAISA_BURN - SFX_FLAG, &this->actor.projectedPos, 4, &D_801333E0,
                                           &D_801333E0, &D_801333E8);
                }
                for (i1 = 0; i1 < sp150; i1++) {
                    if (sp150) { // Needed for matching
                        temp_rand2 = Rand_ZeroFloat(99.9f);

                        sp188.x = this->bodySegsPos[temp_rand2].x;
                        sp188.y = this->bodySegsPos[temp_rand2].y - 10.0f;
                        sp188.z = this->bodySegsPos[temp_rand2].z;

                        sp164.y = 0.03f;

                        EffectSsKFire_Spawn(globalCtx, &sp188, &sp17C, &sp164, (s16)Rand_ZeroFloat(20.0f) + 40, 0x64);

                        for (i2 = 0; i2 < 15; i2++) {
                            sp170.x = Rand_CenteredFloat(20.0f);
                            sp170.y = Rand_CenteredFloat(20.0f);
                            sp170.z = Rand_CenteredFloat(20.0f);

                            sp158.y = 0.4f;
                            sp158.x = Rand_CenteredFloat(0.5f);
                            sp158.z = Rand_CenteredFloat(0.5f);

                            BossFd_SpawnEmber(this->particles, &sp188, &sp170, &sp158, (s16)Rand_ZeroFloat(3.0f) + 8);
                        }
                    }
                }
            }
            break;
        case FD_BONES_FALL:
            this->stopFlag = true;
            this->fogMode = 3;
            if (this->timers[0] < 18) {
                this->bodyFallApart[this->timers[0]] = 1;
            }
            if (this->timers[0] == 0) {
                this->actionState = FD_SKULL_PAUSE;
                this->timers[0] = 15;
                this->ceilingTargetIndex = 0;
                player->actor.posRot.pos.y = 90.0f;
                player->actor.posRot.pos.x = 40.0f;
                player->actor.posRot.pos.z = 150.0f;
            }
            break;
        case FD_SKULL_PAUSE:
            if (this->timers[0] == 0) {
                this->actionState = FD_SKULL_FALL;
                this->timers[0] = 20;
                this->stopFlag = false;
            }
            break;
        case FD_SKULL_FALL:
            this->turnRate = this->maxTurnRate = this->actor.speedXZ = this->flightSpeed = 0;

            if (this->timers[0] == 1) {
                this->actor.posRot.pos.x = 0;
                this->actor.posRot.pos.y = 900.0f;
                this->actor.posRot.pos.z = 150.0f;
                this->actor.posRot.rot.x = this->actor.posRot.rot.y = 0;
                this->actor.shape.rot.z = 0x1200;
                this->actor.velocity.x = 0;
                this->actor.velocity.z = 0;
            }
            if (this->timers[0] == 0) {
                if (this->actor.posRot.pos.y <= 110.0f) {
                    this->actor.posRot.pos.y = 110.0f;
                    this->actor.velocity.y = 0;
                    if (this->ceilingTargetIndex == 0) {
                        this->ceilingTargetIndex++;
                        this->timers[1] = 60;
                        this->deathCameraShakeTimer = 20;
                        Audio_PlaySoundGeneral(NA_SE_EN_VALVAISA_LAND2, &this->actor.projectedPos, 4, &D_801333E0,
                                               &D_801333E0, &D_801333E8);
                        func_8002DF54(globalCtx, &this->actor, 5);
                        for (i1 = 0; i1 < 15; i1++) {
                            Vec3f sp144 = { 0.0f, 0.0f, 0.0f };
                            Vec3f sp138 = { 0.0f, 0.0f, 0.0f };
                            Vec3f sp12C;

                            sp144.x = Rand_CenteredFloat(8.0f);
                            sp144.y = Rand_ZeroFloat(1.0f);
                            sp144.z = Rand_CenteredFloat(8.0f);

                            sp138.y = 0.3f;

                            sp12C.x = Rand_CenteredFloat(10.0f) + this->actor.posRot.pos.x;
                            sp12C.y = Rand_CenteredFloat(10.0f) + this->actor.posRot.pos.y;
                            sp12C.z = Rand_CenteredFloat(10.0f) + this->actor.posRot.pos.z;
                            BossFd_SpawnDust(this->particles, &sp12C, &sp144, &sp138, Rand_ZeroFloat(100.0f) + 300);
                        }
                    }
                } else {
                    this->actor.velocity.y -= 1.0f;
                }
            } else {
                this->actor.velocity.y = 0;
            }
            if (this->timers[1] == 1) {
                this->actionState = FD_SKULL_BURN;
                this->timers[0] = 70;
            }
            break;
        case FD_SKULL_BURN:
            this->actor.velocity.y = 0.0f;
            this->actor.posRot.pos.y = 110.0f;
            this->turnRate = this->maxTurnRate = this->actor.speedXZ = this->flightSpeed = 0.0f;

            if ((50 > this->timers[0]) && (this->timers[0] > 0)) {
                Vec3f sp120;
                Vec3f sp114 = { 0.0f, 0.0f, 0.0f };
                Vec3f sp108 = { 0.0f, 0.03f, 0.0f };

                Audio_PlaySoundGeneral(NA_SE_EN_GOMA_LAST - SFX_FLAG, &this->actor.projectedPos, 4, &D_801333E0,
                                       &D_801333E0, &D_801333E8);

                sp120.x = Rand_CenteredFloat(40.0f) + this->actor.posRot.pos.x;
                sp120.y = (Rand_CenteredFloat(10.0f) + this->actor.posRot.pos.y) - 10.0f;
                sp120.z = (Rand_CenteredFloat(40.0f) + this->actor.posRot.pos.z) + 5.0f;

                sp108.y = 0.03f;

                EffectSsKFire_Spawn(globalCtx, &sp120, &sp114, &sp108, (s16)Rand_ZeroFloat(15.0f) + 30, 0);
            }
            if (this->timers[0] < 20) {
                Math_ApproachZeroF(&this->actor.scale.x, 1.0f, 0.0025f);
                Actor_SetScale(&this->actor, this->actor.scale.x);
            }
            if (this->timers[0] == 0) {
                this->actionFunc = BossFd_Wait;
                this->actor.posRot.pos.y -= 1000.0f;
            }
            if (this->timers[0] == 7) {
                Actor_Spawn(&globalCtx->actorCtx, globalCtx, ACTOR_ITEM_B_HEART, this->actor.posRot.pos.x,
                            this->actor.posRot.pos.y, this->actor.posRot.pos.z, 0, 0, 0, 0);
            }
            break;
        case FD_WAIT_INTRO:
            break;
    }

    /*************************************************************************************************
     *                                 Body segments and Mane                                        *
     *************************************************************************************************/

    if (!this->stopFlag) {
        s16 i4;
        Vec3f spE0[3];
        Vec3f spBC[3];
        f32 phi_f20;
        f32 padB4;
        f32 padB0;
        f32 padAC;

        Math_ApproachS(&this->actor.posRot.rot.y, angleToTarget, 0xA, this->turnRate);

        if (((this->actionState == FD_FLY_CHASE) || (this->actionState == FD_FLY_UNUSED)) &&
            (this->actor.posRot.pos.y < 110.0f) && (pitchToTarget < 0)) {
            pitchToTarget = 0;
            Math_ApproachF(&this->actor.posRot.pos.y, 110.0f, 1.0f, 5.0f);
        }

        Math_ApproachS(&this->actor.posRot.rot.x, pitchToTarget, 0xA, this->turnRate);
        Math_ApproachF(&this->turnRate, this->maxTurnRate, 1.0f, 20000.0f);
        Math_ApproachF(&this->actor.speedXZ, this->flightSpeed, 1.0f, 0.1f);
        if (this->actionState < FD_SKULL_FALL) {
            func_8002D908(&this->actor);
        }
        func_8002D7EC(&this->actor);

        this->leadBodySeg++;
        if (this->leadBodySeg >= 100) {
            this->leadBodySeg = 0;
        }
        i4 = this->leadBodySeg;
        this->bodySegsPos[i4].x = this->actor.posRot.pos.x;
        this->bodySegsPos[i4].y = this->actor.posRot.pos.y;
        this->bodySegsPos[i4].z = this->actor.posRot.pos.z;
        this->bodySegsRot[i4].x = (this->actor.posRot.rot.x / (f32)0x8000) * M_PI;
        this->bodySegsRot[i4].y = (this->actor.posRot.rot.y / (f32)0x8000) * M_PI;
        this->bodySegsRot[i4].z = (this->actor.posRot.rot.z / (f32)0x8000) * M_PI;

        this->leadManeSeg++;
        if (this->leadManeSeg >= 30) {
            this->leadManeSeg = 0;
        }
        i4 = this->leadManeSeg;
        this->centerMane.scale[i4] = (Math_SinS(this->movementTimer * 5596.0f) * 0.3f) + 1.0f;
        this->rightMane.scale[i4] = (Math_SinS(this->movementTimer * 5496.0f) * 0.3f) + 1.0f;
        this->leftMane.scale[i4] = (Math_CosS(this->movementTimer * 5696.0f) * 0.3f) + 1.0f;
        this->centerMane.pos[i4] = this->centerMane.head;
        this->fireManeRot[i4].x = (this->actor.posRot.rot.x / (f32)0x8000) * M_PI;
        this->fireManeRot[i4].y = (this->actor.posRot.rot.y / (f32)0x8000) * M_PI;
        this->fireManeRot[i4].z = (this->actor.posRot.rot.z / (f32)0x8000) * M_PI;
        this->rightMane.pos[i4] = this->rightMane.head;
        this->leftMane.pos[i4] = this->leftMane.head;

        if ((0x3000 > this->actor.posRot.rot.x) && (this->actor.posRot.rot.x > -0x3000)) {
            Math_ApproachF(&this->flattenMane, 1.0f, 1.0f, 0.05f);
        } else {
            Math_ApproachF(&this->flattenMane, 0.5f, 1.0f, 0.05f);
        }

        if (this->actionState < FD_SKULL_FALL) {
            if ((this->actor.pos4.y < 90.0f) && (90.0f <= this->actor.posRot.pos.y)) {
                this->timers[4] = 80;
                func_80033E1C(globalCtx, 1, 80, 0x5000);
                this->roarTimer = 40;
                this->maneEmbersTimer = 30;
                this->holeSplashTimer = 10;
            }
            if ((this->actor.pos4.y > 90.0f) && (90.0f >= this->actor.posRot.pos.y)) {
                this->timers[4] = 80;
                func_80033E1C(globalCtx, 1, 80, 0x5000);
                this->maneEmbersTimer = 30;
                this->holeSplashTimer = 10;
            }
        }

        if (!sp1CF) {
            spE0[0].x = spE0[0].y = Math_SinS(this->movementTimer * 1500.0f) * 3000.0f;
            spE0[1].x = Math_SinS(this->movementTimer * 2000.0f) * 4000.0f;
            spE0[1].y = Math_SinS(this->movementTimer * 2200.0f) * 4000.0f;
            spE0[2].x = Math_SinS(this->movementTimer * 1700.0f) * 2000.0f;
            spE0[2].y = Math_SinS(this->movementTimer * 1900.0f) * 2000.0f;
            spBC[0].x = spBC[0].y = Math_SinS(this->movementTimer * 1500.0f) * -3000.0f;
            spBC[1].x = Math_SinS(this->movementTimer * 2200.0f) * -4000.0f;
            spBC[1].y = Math_SinS(this->movementTimer * 2000.0f) * -4000.0f;
            spBC[2].x = Math_SinS(this->movementTimer * 1900.0f) * -2000.0f;
            spBC[2].y = Math_SinS(this->movementTimer * 1700.0f) * -2000.0f;

            for (i3 = 0; i3 < 3; i3++) {
                Math_ApproachF(&this->rightArmRot[i3].x, spE0[i3].x, 1.0f, 1000.0f);
                Math_ApproachF(&this->rightArmRot[i3].y, spE0[i3].y, 1.0f, 1000.0f);
                Math_ApproachF(&this->leftArmRot[i3].x, spBC[i3].x, 1.0f, 1000.0f);
                Math_ApproachF(&this->leftArmRot[i3].y, spBC[i3].y, 1.0f, 1000.0f);
            }
        } else {
            for (i2 = 0; i2 < 3; i2++) {
                phi_f20 = 0.0f;
                Math_ApproachZeroF(&this->rightArmRot[i2].y, 0.1f, 100.0f);
                Math_ApproachZeroF(&this->leftArmRot[i2].y, 0.1f, 100.0f);
                if (i2 == 0) {
                    phi_f20 = -3000.0f;
                }
                Math_ApproachF(&this->rightArmRot[i2].x, phi_f20, 0.1f, 100.0f);
                Math_ApproachF(&this->leftArmRot[i2].x, -phi_f20, 0.1f, 100.0f);
            }
        }
    }
}
#else

Vec3f sHoleLocations[] = {
    { 0.0f, 90.0f, -243.0f },    { 0.0f, 90.0f, 0.0f },    { 0.0f, 90.0f, 243.0f },
    { -243.0f, 90.0f, -243.0f }, { -243.0f, 90.0f, 0.0f }, { -243.0f, 90.0f, 243.0f },
    { 243.0f, 90.0f, -243.0f },  { 243.0f, 90.0f, 0.0f },  { 243.0f, 90.0f, 243.0f },
};

Vec3f sCeilingTargets[] = {
    { 0.0f, 900.0f, -243.0f }, { 243.0, 900.0f, -100.0f },  { 243.0f, 900.0f, 100.0f },
    { 0.0f, 900.0f, 243.0f },  { -243.0f, 900.0f, 100.0f }, { -243.0, 900.0f, -100.0f },
};

Vec3f D_808D19E0 = { 0.0f, 0.0f, 0.0f };
Vec3f D_808D19EC = { 0.0f, 0.03f, 0.0f };

Vec3f D_808D19F8 = { 0.0f, 0.0f, 0.0f };
Vec3f D_808D1A04 = { 0.0f, 0.0f, 0.0f };

Vec3f D_808D1A10 = { 0.0f, 0.0f, 0.0f };
Vec3f D_808D1A1C = { 0.0f, 0.03f, 0.0f };
#pragma GLOBAL_ASM("asm/non_matchings/overlays/actors/ovl_Boss_Fd/BossFd_Fly.s")
#endif

void BossFd_Wait(BossFd* this, GlobalContext* globalCtx) {
    u8 temp_rand;

    if (this->handoffSignal == 1) { // Set by BossFd2
        this->handoffSignal = 0;
        BossFd_SetupFly(this, globalCtx);
        do {
            temp_rand = Rand_ZeroFloat(8.9f);
        } while (temp_rand == this->holeIndex);
        this->holeIndex = temp_rand;
        if (1) {} // Needed for matching
        this->targetPosition.x = sHoleLocations[this->holeIndex].x;
        this->targetPosition.y = sHoleLocations[this->holeIndex].y - 200.0f;
        this->targetPosition.z = sHoleLocations[this->holeIndex].z;
        this->actor.posRot.pos = this->targetPosition;
        this->timers[0] = 10;
        this->actionState = FD_EMERGE;
        this->startAttack = true;
    }
    if (this->handoffSignal == 2) {
        this->handoffSignal = 0;
        BossFd_SetupFly(this, globalCtx);
        this->holeIndex = 1;
        this->targetPosition.x = sHoleLocations[1].x;
        this->targetPosition.y = sHoleLocations[1].y - 200.0f;
        this->targetPosition.z = sHoleLocations[1].z;
        this->actor.posRot.pos = this->targetPosition;
        this->timers[0] = 10;
        this->actionState = FD_EMERGE;
    }
}

static Vec3f sFireAudioVec = { 0.0f, 0.0f, 50.0f };

void BossFd_Effects(BossFd* this, GlobalContext* globalCtx) {
    static Color_RGBA8 colorYellow = { 255, 255, 0, 255 };
    static Color_RGBA8 colorRed = { 255, 10, 0, 255 };
    s16 breathOpacity = 0;
    f32 jawAngle;
    f32 jawSpeed;
    f32 emberRate;
    f32 emberSpeed;
    s16 eyeStates[] = { 0, 1, 2, 2, 1 };
    f32 temp_x;
    f32 temp_z;
    s16 i;

    if (this->fogMode == 0) {
        globalCtx->envCtx.unk_BF = 0;
        globalCtx->envCtx.unk_D8 = 0.5f + 0.5f * Math_SinS(this->varianceTimer * 0x500);
        globalCtx->envCtx.unk_DC = 2;
        globalCtx->envCtx.unk_BD = 1;
        globalCtx->envCtx.unk_BE = 0;
    } else if (this->fogMode == 3) {
        globalCtx->envCtx.unk_BF = 0;
        globalCtx->envCtx.unk_DC = 2;
        globalCtx->envCtx.unk_BD = 2;
        globalCtx->envCtx.unk_BE = 0;
        Math_ApproachF(&globalCtx->envCtx.unk_D8, 1.0f, 1.0f, 0.05f);
    } else if (this->fogMode == 2) {
        this->fogMode--;
        globalCtx->envCtx.unk_BF = 0;
        Math_ApproachF(&globalCtx->envCtx.unk_D8, 0.55f + 0.05f * Math_SinS(this->varianceTimer * 0x3E00), 1.0f, 0.15f);
        globalCtx->envCtx.unk_DC = 2;
        globalCtx->envCtx.unk_BD = 3;
        globalCtx->envCtx.unk_BE = 0;
    } else if (this->fogMode == 10) {
        this->fogMode = 1;
        globalCtx->envCtx.unk_BF = 0;
        Math_ApproachF(&globalCtx->envCtx.unk_D8, 0.21f + 0.07f * Math_SinS(this->varianceTimer * 0xC00), 1.0f, 0.05f);
        globalCtx->envCtx.unk_DC = 2;
        globalCtx->envCtx.unk_BD = 3;
        globalCtx->envCtx.unk_BE = 0;
    } else if (this->fogMode == 1) {
        Math_ApproachF(&globalCtx->envCtx.unk_D8, 0.0f, 1.0f, 0.03f);
        if (globalCtx->envCtx.unk_D8 <= 0.01f) {
            this->fogMode = 0;
        }
    }

    if (this->maneEmbersTimer != 0) {
        this->maneEmbersTimer--;
        emberSpeed = emberRate = 20.0f;
    } else {
        emberRate = 3.0f;
        emberSpeed = 5.0f;
    }
    Math_ApproachF(&this->maneEmberRate, emberRate, 1.0f, 0.1f);
    Math_ApproachF(&this->maneEmberSpeed, emberSpeed, 1.0f, 0.5f);

    if (((this->varianceTimer % 8) == 0) && (Rand_ZeroOne() < 0.3f)) {
        this->blinkTimer = 4;
    }
    this->eyeState = eyeStates[this->blinkTimer];
    DECR(this->blinkTimer);

    if (this->roarTimer != 0) {
        if (this->roarTimer == 37) {
            Audio_PlaySoundGeneral(NA_SE_EN_VALVAISA_ROAR, &this->actor.projectedPos, 4, &D_801333E0, &D_801333E0,
                                   &D_801333E8);
        }
        jawAngle = 6000.0f;
        jawSpeed = 1300.0f;
    } else {
        jawAngle = (this->varianceTimer & 0x10) ? 0.0f : 1000.0f;
        jawSpeed = 500.0f;
    }
    Math_ApproachF(&this->jawOpening, jawAngle, 0.3f, jawSpeed);
    DECR(this->roarTimer);

    if (this->timers[4] != 0) {
        Vec3f spawnVel1;
        Vec3f spawnAccel1;
        Vec3f spawnPos1;
        f32 pad;

        Audio_PlaySoundGeneral(NA_SE_EN_VALVAISA_APPEAR - SFX_FLAG, &this->actor.projectedPos, 4, &D_801333E0,
                               &D_801333E0, &D_801333E8);
        if (this->holeSplashTimer != 0) {
            this->holeSplashTimer--;
            if ((this->actor.colChkInfo.health == 0) ||
                ((this->introState == INTRO_EMERGE) && (this->actor.posRot.rot.x > 0x3000))) {
                if ((u8)this->fogMode == 0) {
                    globalCtx->envCtx.unk_D8 = 0.0f;
                }
                this->fogMode = 2;
            }
            for (i = 0; i < 5; i++) {
                spawnVel1.x = Rand_CenteredFloat(20.0f);
                spawnVel1.y = Rand_ZeroFloat(5.0f) + 4.0f;
                spawnVel1.z = Rand_CenteredFloat(20.0f);

                spawnAccel1.x = spawnAccel1.z = 0.0f;
                spawnAccel1.y = -0.3f;

                temp_x = (spawnVel1.x * 20) / 10.0f;
                temp_z = (spawnVel1.z * 20) / 10.0f;
                spawnPos1.x = temp_x + this->holePosition.x;
                spawnPos1.y = 100.0f;
                spawnPos1.z = temp_z + this->holePosition.z;

                func_8002836C(globalCtx, &spawnPos1, &spawnVel1, &spawnAccel1, &colorYellow, &colorRed,
                              (s16)Rand_ZeroFloat(150.0f) + 800, 10, (s16)Rand_ZeroFloat(5.0f) + 17);
            }
        } else {
            for (i = 0; i < 2; i++) {
                spawnVel1.x = Rand_CenteredFloat(10.0f);
                spawnVel1.y = Rand_ZeroFloat(3.0f) + 3.0f;
                spawnVel1.z = Rand_CenteredFloat(10.0f);

                spawnAccel1.x = spawnAccel1.z = 0.0f;
                spawnAccel1.y = -0.3f;
                temp_x = (spawnVel1.x * 50) / 10.0f;
                temp_z = (spawnVel1.z * 50) / 10.0f;

                spawnPos1.x = temp_x + this->holePosition.x;
                spawnPos1.y = 100.0f;
                spawnPos1.z = temp_z + this->holePosition.z;

                func_8002836C(globalCtx, &spawnPos1, &spawnVel1, &spawnAccel1, &colorYellow, &colorRed, 500, 10, 20);
            }
        }

        for (i = 0; i < 8; i++) {
            spawnVel1.x = Rand_CenteredFloat(20.0f);
            spawnVel1.y = Rand_ZeroFloat(10.0f);
            spawnVel1.z = Rand_CenteredFloat(20.0f);

            spawnAccel1.y = 0.4f;
            spawnAccel1.x = Rand_CenteredFloat(0.5f);
            spawnAccel1.z = Rand_CenteredFloat(0.5f);

            spawnPos1.x = Rand_CenteredFloat(60.0) + this->holePosition.x;
            spawnPos1.y = Rand_ZeroFloat(40.0f) + 100.0f;
            spawnPos1.z = Rand_CenteredFloat(60.0) + this->holePosition.z;

            BossFd_SpawnEmber(this->particles, &spawnPos1, &spawnVel1, &spawnAccel1, (s16)Rand_ZeroFloat(1.5f) + 6);
        }
    }

    if ((this->fireBreathTimer != 0) && (this->fireBreathTimer < 17)) {
        breathOpacity = (this->fireBreathTimer >= 6) ? 255 : this->fireBreathTimer * 50;
    }
    if (breathOpacity != 0) {
        f32 spawnAngleX;
        f32 spawnAngleY;
        Vec3f spawnSpeed2 = { 0.0f, 0.0f, 0.0f };
        Vec3f spawnVel2;
        Vec3f spawnAccel2 = { 0.0f, 0.0f, 0.0f };
        Vec3f spawnPos2;
        this->fogMode = 2;
        spawnSpeed2.z = 30.0f;

        Audio_PlaySoundGeneral(NA_SE_EN_VALVAISA_FIRE - SFX_FLAG, &sFireAudioVec, 4, &D_801333E0, &D_801333E0,
                               &D_801333E8);
        spawnPos2 = this->headPos;

        spawnAngleY = (this->actor.posRot.rot.y / (f32)0x8000) * M_PI;
        spawnAngleX = (((-this->actor.posRot.rot.x) / (f32)0x8000) * M_PI) + 0.3f;
        Matrix_RotateY(spawnAngleY, MTXMODE_NEW);
        Matrix_RotateX(spawnAngleX, MTXMODE_APPLY);
        Matrix_MultVec3f(&spawnSpeed2, &spawnVel2);

        BossFd_SpawnFireBreath(this->particles, &spawnPos2, &spawnVel2, &spawnAccel2,
                               50.0f * Math_SinS(this->varianceTimer * 0x2000) + 300.0f, breathOpacity,
                               this->actor.posRot.rot.y);

        spawnPos2.x += spawnVel2.x * 0.5f;
        spawnPos2.y += spawnVel2.y * 0.5f;
        spawnPos2.z += spawnVel2.z * 0.5f;

        BossFd_SpawnFireBreath(this->particles, &spawnPos2, &spawnVel2, &spawnAccel2,
                               50.0f * Math_SinS(this->varianceTimer * 0x2000) + 300.0f, breathOpacity,
                               this->actor.posRot.rot.y);
        spawnSpeed2.x = 0.0f;
        spawnSpeed2.z = 0.0f;
        spawnSpeed2.y = 17.0f;

        for (i = 0; i < 6; i++) {
            spawnAngleY = Rand_ZeroFloat(2.0f * M_PI);
            spawnAngleX = Rand_ZeroFloat(2.0f * M_PI);
            Matrix_RotateY(spawnAngleY, MTXMODE_NEW);
            Matrix_RotateX(spawnAngleX, MTXMODE_APPLY);
            Matrix_MultVec3f(&spawnSpeed2, &spawnVel2);

            spawnAccel2.x = (spawnVel2.x * -10) / 100;
            spawnAccel2.y = (spawnVel2.y * -10) / 100;
            spawnAccel2.z = (spawnVel2.z * -10) / 100;

            BossFd_SpawnEmber(this->particles, &this->headPos, &spawnVel2, &spawnAccel2, (s16)Rand_ZeroFloat(2.0f) + 8);
        }
    }

    if ((this->actor.posRot.pos.y < 90.0f) || (700.0f < this->actor.posRot.pos.y) ||
        (this->actionFunc == BossFd_Wait)) {
        this->actor.flags &= ~1;
    } else {
        this->actor.flags |= 1;
    }
}

void BossFd_CollisionCheck(BossFd* this, GlobalContext* globalCtx) {
    ColliderJntSphItem* colliderItem1 = this->collider.list;
    ColliderTouch* cTouch;

    if (colliderItem1->body.bumperFlags & 2) {
        colliderItem1->body.bumperFlags &= ~2;
        cTouch = &colliderItem1->body.acHitItem->toucher;
        this->actor.colChkInfo.health -= 2;
        if (cTouch->flags & 0x1000) {
            this->actor.colChkInfo.health -= 2;
        }
        if ((s8)this->actor.colChkInfo.health <= 2) {
            this->actor.colChkInfo.health = 2;
        }
        this->damageFlashTimer = 10;
        this->invincibilityTimer = 20;
        Audio_PlaySoundGeneral(NA_SE_EN_VALVAISA_DAMAGE1, &this->actor.projectedPos, 4, &D_801333E0, &D_801333E0,
                               &D_801333E8);
    }
}

void BossFd_Update(Actor* thisx, GlobalContext* globalCtx) {
    s32 pad;
    BossFd* this = THIS;
    f32 headGlow;
    f32 rManeGlow;
    f32 lManeGlow;
    s16 i;

    osSyncPrintf("FD MOVE START \n");
    this->varianceTimer++;
    this->movementTimer++;
    this->actionFunc(this, globalCtx);

    for (i = 0; i < 6; i++) {
        DECR(this->timers[i]);
    }
    DECR(this->fireBreathTimer);
    DECR(this->damageFlashTimer);
    DECR(this->invincibilityTimer);

    if (this->actionState < FD_DEATH_START) {
        if (this->invincibilityTimer == 0) {
            BossFd_CollisionCheck(this, globalCtx);
        }
        CollisionCheck_SetAC(globalCtx, &globalCtx->colChkCtx, &this->collider.base);
        CollisionCheck_SetAT(globalCtx, &globalCtx->colChkCtx, &this->collider.base);
    }

    BossFd_Effects(this, globalCtx);
    this->bodyTex1Scroll += 4.0f;
    this->bodyTex1Rot = 120.0f;
    this->bodyTex2Scroll += 3.0f;
    this->bodyTex2Rot -= 2.0f;

    Math_ApproachF(&this->bodyTex2Opacity, (this->varianceTimer & 0x10) ? 30.0f : 158.0f, 1.0f, 8.0f);
    if (this->skinSegments == 0) {
        this->headTex2Opacity = this->bodyTex2Opacity;
    } else {
        headGlow = (this->varianceTimer & 4) ? 0.0f : 255.0f;
        Math_ApproachF(&this->headTex2Opacity, headGlow, 1.0f, 64.0f);
    }

    headGlow = (this->varianceTimer & 8) ? 128.0f : 255.0f;
    rManeGlow = ((this->varianceTimer + 3) & 8) ? 128.0f : 255.0f;
    lManeGlow = ((this->varianceTimer + 6) & 8) ? 128.0f : 255.0f;

    Math_ApproachF(&this->centerManeColor, headGlow, 1.0f, 16.0f);
    Math_ApproachF(&this->rightManeColor, rManeGlow, 1.0f, 16.0f);
    Math_ApproachF(&this->leftManeColor, lManeGlow, 1.0f, 16.0f);

    if (this->rockTimer != 0) {
        this->rockTimer--;
        if ((this->rockTimer % 16) == 0) {
            EnVbBall* bossFdRock = (EnVbBall*)Actor_SpawnAsChild(
                &globalCtx->actorCtx, &this->actor, globalCtx, ACTOR_EN_VB_BALL, this->actor.posRot.pos.x, 1000.0f,
                this->actor.posRot.pos.z, 0, 0, (s16)Rand_ZeroFloat(50.0f) + 0x82, 0x64);
            if (bossFdRock != NULL) {
                for (i = 0; i < 10; i++) {
                    Vec3f debrisVel = { 0.0f, 0.0f, 0.0f };
                    Vec3f debrisAccel = { 0.0f, -1.0f, 0.0f };
                    Vec3f debrisPos;

                    debrisPos.x = Rand_CenteredFloat(300.0f) + bossFdRock->actor.posRot.pos.x;
                    debrisPos.y = Rand_CenteredFloat(300.0f) + bossFdRock->actor.posRot.pos.y;
                    debrisPos.z = Rand_CenteredFloat(300.0f) + bossFdRock->actor.posRot.pos.z;

                    BossFd_SpawnDebris(this->particles, &debrisPos, &debrisVel, &debrisAccel,
                                       (s16)Rand_ZeroFloat(15.0f) + 0x14);
                }
            }
        }
    }

    if (1) { // Needed for matching, and also to define new variables
        Vec3f emberVel = { 0.0f, 0.0f, 0.0f };
        Vec3f emberAccel = { 0.0f, 0.0f, 0.0f };
        Vec3f emberPos;
        s16 temp_rand;

        for (i = 0; i < 6; i++) {
            emberAccel.y = 0.4f;
            emberAccel.x = Rand_CenteredFloat(0.5f);
            emberAccel.z = Rand_CenteredFloat(0.5f);

            temp_rand = Rand_ZeroFloat(8.9f);

            emberPos.x = sHoleLocations[temp_rand].x + Rand_CenteredFloat(60.0f);
            emberPos.y = (sHoleLocations[temp_rand].y + 10.0f) + Rand_ZeroFloat(40.0f);
            emberPos.z = sHoleLocations[temp_rand].z + Rand_CenteredFloat(60.0f);

            BossFd_SpawnEmber(this->particles, &emberPos, &emberVel, &emberAccel, (s16)Rand_ZeroFloat(2.0f) + 6);
        }

        if (this->skinSegments != 0) {
            for (i = 0; i < (s16)this->maneEmberRate; i++) {
                temp_rand = Rand_ZeroFloat(29.9f);
                emberPos.y = this->centerMane.pos[temp_rand].y + Rand_CenteredFloat(20.0f);
                if (emberPos.y >= 90.0f) {
                    emberPos.x = this->centerMane.pos[temp_rand].x + Rand_CenteredFloat(20.0f);
                    emberPos.z = this->centerMane.pos[temp_rand].z + Rand_CenteredFloat(20.0f);

                    emberVel.x = Rand_CenteredFloat(this->maneEmberSpeed);
                    emberVel.y = Rand_CenteredFloat(this->maneEmberSpeed);
                    emberVel.z = Rand_CenteredFloat(this->maneEmberSpeed);

                    emberAccel.y = 0.4f;
                    emberAccel.x = Rand_CenteredFloat(0.5f);
                    emberAccel.z = Rand_CenteredFloat(0.5f);

                    BossFd_SpawnEmber(this->particles, &emberPos, &emberVel, &emberAccel,
                                      (s16)Rand_ZeroFloat(2.0f) + 8);
                }
            }
        }
    }
    osSyncPrintf("FD MOVE END 1\n");
    BossFd_UpdateParticles(this, globalCtx);
    osSyncPrintf("FD MOVE END 2\n");
}

void BossFd_UpdateParticles(BossFd* this, GlobalContext* globalCtx) {
    BossFdParticle* particle = this->particles;
    Player* player = PLAYER;
    Color_RGB8 colors[4] = { { 255, 128, 0 }, { 255, 0, 0 }, { 255, 255, 0 }, { 255, 0, 0 } };
    Vec3f diff;
    s16 cInd;
    s16 i1;
    s16 i2;

    for (i1 = 0; i1 < 180; i1++, particle++) {
        if (particle->type != FD_NULL) {
            particle->timer1++;

            particle->pos.x += particle->velocity.x;
            particle->pos.y += particle->velocity.y;
            particle->pos.z += particle->velocity.z;

            particle->velocity.x += particle->accel.x;
            particle->velocity.y += particle->accel.y;
            particle->velocity.z += particle->accel.z;
            if (particle->type == FD_EMBER) {
                cInd = particle->timer1 % 4;
                particle->color.r = colors[cInd].r;
                particle->color.g = colors[cInd].g;
                particle->color.b = colors[cInd].b;
                particle->alpha -= 20;
                if (particle->alpha <= 0) {
                    particle->alpha = 0;
                    particle->type = 0;
                }
            } else if ((particle->type == FD_DEBRIS) || (particle->type == FD_SKULL_PIECE)) {
                particle->xRot += 0.55f;
                particle->yRot += 0.1f;
                if (particle->pos.y <= 100.0f) {
                    particle->type = 0;
                }
            } else if (particle->type == FD_DUST) {
                if (particle->timer2 >= 8) {
                    particle->timer2 = 8;
                    particle->type = 0;
                } else if ((particle->timer1 & 1) || (Rand_ZeroOne() < 0.3f)) {
                    particle->timer2++;
                }
            } else if (particle->type == FD_FIRE_BREATH) {
                diff.x = player->actor.posRot.pos.x - particle->pos.x;
                diff.y = (player->actor.posRot.pos.y + 30.0f) - particle->pos.y;
                diff.z = player->actor.posRot.pos.z - particle->pos.z;
                if ((this->timers[3] == 0) && (sqrtf(SQ(diff.x) + SQ(diff.y) + SQ(diff.z)) < 20.0f)) {
                    this->timers[3] = 50;
                    func_8002F6D4(globalCtx, NULL, 5.0f, particle->kbAngle, 0.0f, 0x30);
                    if (player->isBurning == 0) {
                        for (i2 = 0; i2 < 18; i2++) {
                            player->flameTimers[i2] = Rand_S16Offset(0, 200);
                        }
                        player->isBurning = 1;
                    }
                }
                if (particle->timer2 == 0) {
                    if (particle->scale < 2.5f) {
                        particle->scale += particle->scaleMod;
                        particle->scaleMod += 0.08f;
                    }
                    if ((particle->pos.y <= (particle->yStop + 130.0f)) || (particle->timer1 >= 10)) {
                        particle->accel.y = 5.0f;
                        particle->timer2++;
                        particle->velocity.y = 0.0f;
                        particle->accel.x = (particle->velocity.x * -25.0f) / 100.0f;
                        particle->accel.z = (particle->velocity.z * -25.0f) / 100.0f;
                    }
                } else {
                    if (particle->scale < 2.5f) {
                        Math_ApproachF(&particle->scale, 2.5f, 0.5f, 0.5f);
                    }
                    particle->timer2++;
                    if (particle->timer2 >= 9) {
                        particle->type = 0;
                    }
                }
            }
        }
    }
}

void BossFd_DrawParticles(BossFdParticle* particle, GlobalContext* globalCtx) {
    static UNK_TYPE particleTex[] = { 0x04051DB0, 0x04051DB0, 0x040521B0, 0x040525B0, 0x040529B0,
                                      0x04052DB0, 0x040531B0, 0x040535B0, 0x040539B0 };
    u8 flag = 0;
    s16 i;
    f32 pad;
    GraphicsContext* gfxCtx = globalCtx->state.gfxCtx;
    BossFdParticle* firstParticle;

    firstParticle = particle;
    OPEN_DISPS(gfxCtx, "../z_boss_fd.c", 4023);

    for (i = 0; i < 180; i++, particle++) {
        if (particle->type == FD_EMBER) {
            if (!flag) {
                func_80093D84(globalCtx->state.gfxCtx);
                gSPDisplayList(POLY_XLU_DISP++, gVolvagiaDL_00A880);
                flag++;
            }

            gDPSetPrimColor(POLY_XLU_DISP++, 0, 0, particle->color.r, particle->color.g, particle->color.b,
                            particle->alpha);
            Matrix_Translate(particle->pos.x, particle->pos.y, particle->pos.z, MTXMODE_NEW);
            func_800D1FD4(&globalCtx->mf_11DA0);
            Matrix_Scale(particle->scale, particle->scale, 1.0f, MTXMODE_APPLY);

            gSPMatrix(POLY_XLU_DISP++, Matrix_NewMtx(gfxCtx, "../z_boss_fd.c", 4046),
                      G_MTX_NOPUSH | G_MTX_LOAD | G_MTX_MODELVIEW);
            gSPDisplayList(POLY_XLU_DISP++, gVolvagiaDL_00A900);
        }
    }

    particle = firstParticle;
    flag = 0;
    for (i = 0; i < 180; i++, particle++) {
        if (particle->type == FD_DEBRIS) {
            if (!flag) {
                func_80093D18(globalCtx->state.gfxCtx);
                gSPDisplayList(POLY_OPA_DISP++, gVolvagiaDL_00D3A0);
                flag++;
            }

            Matrix_Translate(particle->pos.x, particle->pos.y, particle->pos.z, MTXMODE_NEW);
            Matrix_RotateY(particle->yRot, MTXMODE_APPLY);
            Matrix_RotateX(particle->xRot, MTXMODE_APPLY);
            Matrix_Scale(particle->scale, particle->scale, 1.0f, MTXMODE_APPLY);

            gSPMatrix(POLY_OPA_DISP++, Matrix_NewMtx(gfxCtx, "../z_boss_fd.c", 4068),
                      G_MTX_NOPUSH | G_MTX_LOAD | G_MTX_MODELVIEW);
            gSPDisplayList(POLY_OPA_DISP++, gVolvagiaDL_00D420);
        }
    }

    particle = firstParticle;
    flag = 0;
    for (i = 0; i < 180; i++, particle++) {
        if (particle->type == FD_DUST) {
            if (!flag) {
                POLY_XLU_DISP = Gfx_CallSetupDL(POLY_XLU_DISP, 0);
                gSPDisplayList(POLY_XLU_DISP++, gVolvagiaDL_00B3A8);
                gDPSetPrimColor(POLY_XLU_DISP++, 0, 0, 90, 30, 0, 255);
                gDPSetEnvColor(POLY_XLU_DISP++, 90, 30, 0, 0);
                flag++;
            }

            Matrix_Translate(particle->pos.x, particle->pos.y, particle->pos.z, MTXMODE_NEW);
            Matrix_Scale(particle->scale, particle->scale, particle->scale, MTXMODE_APPLY);
            func_800D1FD4(&globalCtx->mf_11DA0);

            gSPMatrix(POLY_XLU_DISP++, Matrix_NewMtx(gfxCtx, "../z_boss_fd.c", 4104),
                      G_MTX_NOPUSH | G_MTX_LOAD | G_MTX_MODELVIEW);
            gSPSegment(POLY_XLU_DISP++, 0x08, SEGMENTED_TO_VIRTUAL(particleTex[particle->timer2]));
            gSPDisplayList(POLY_XLU_DISP++, gVolvagiaDL_00B3C8);
        }
    }

    particle = firstParticle;
    flag = 0;
    for (i = 0; i < 180; i++, particle++) {
        if (particle->type == FD_FIRE_BREATH) {
            if (!flag) {
                POLY_XLU_DISP = Gfx_CallSetupDL(POLY_XLU_DISP, 0);
                gSPDisplayList(POLY_XLU_DISP++, gVolvagiaDL_00B3A8);
                gDPSetEnvColor(POLY_XLU_DISP++, 255, 10, 0, 255);
                flag++;
            }

            gDPSetPrimColor(POLY_XLU_DISP++, 0, 0, 255, 255, 0, particle->alpha);
            Matrix_Translate(particle->pos.x, particle->pos.y, particle->pos.z, MTXMODE_NEW);
            Matrix_Scale(particle->scale, particle->scale, particle->scale, MTXMODE_APPLY);
            func_800D1FD4(&globalCtx->mf_11DA0);

            gSPMatrix(POLY_XLU_DISP++, Matrix_NewMtx(gfxCtx, "../z_boss_fd.c", 4154),
                      G_MTX_NOPUSH | G_MTX_LOAD | G_MTX_MODELVIEW);
            gSPSegment(POLY_XLU_DISP++, 0x08, SEGMENTED_TO_VIRTUAL(particleTex[particle->timer2]));
            gSPDisplayList(POLY_XLU_DISP++, gVolvagiaDL_00B3C8);
        }
    }

    particle = firstParticle;
    flag = 0;
    for (i = 0; i < 180; i++, particle++) {
        if (particle->type == FD_SKULL_PIECE) {
            if (!flag) {
                func_80093D84(globalCtx->state.gfxCtx);
                gSPDisplayList(POLY_XLU_DISP++, gVolvagiaDL_00D668);
                flag++;
            }

            Matrix_Translate(particle->pos.x, particle->pos.y, particle->pos.z, MTXMODE_NEW);
            Matrix_RotateY(particle->yRot, MTXMODE_APPLY);
            Matrix_RotateX(particle->xRot, MTXMODE_APPLY);
            Matrix_Scale(particle->scale, particle->scale, 1.0f, MTXMODE_APPLY);

            gSPMatrix(POLY_XLU_DISP++, Matrix_NewMtx(gfxCtx, "../z_boss_fd.c", 4192),
                      G_MTX_NOPUSH | G_MTX_LOAD | G_MTX_MODELVIEW);
            gSPDisplayList(POLY_XLU_DISP++, gVolvagiaDL_00D6E8);
        }
    }

    CLOSE_DISPS(gfxCtx, "../z_boss_fd.c", 4198);
}

void BossFd_Draw(Actor* thisx, GlobalContext* globalCtx) {
    s32 pad;
    BossFd* this = THIS;

    osSyncPrintf("FD DRAW START\n");
    if (this->actionFunc != BossFd_Wait) {
        OPEN_DISPS(globalCtx->state.gfxCtx, "../z_boss_fd.c", 4217);
        func_80093D18(globalCtx->state.gfxCtx);
        if (this->damageFlashTimer & 2) {
            POLY_OPA_DISP = Gfx_SetFog(POLY_OPA_DISP, 255, 255, 255, 0, 0x384, 0x44B);
        }

        BossFd_DrawBody(globalCtx, this);
        POLY_OPA_DISP = func_800BC8A0(globalCtx, POLY_OPA_DISP);
        CLOSE_DISPS(globalCtx->state.gfxCtx, "../z_boss_fd.c", 4243);
    }

    osSyncPrintf("FD DRAW END\n");
    BossFd_DrawParticles(this->particles, globalCtx);
    osSyncPrintf("FD DRAW END2\n");
}

s32 BossFd_OverrideRightArmDraw(GlobalContext* globalCtx, s32 limbIndex, Gfx** dList, Vec3f* pos, Vec3s* rot,
                                void* thisx) {
    BossFd* this = THIS;

    switch (limbIndex) {
        case 1:
            rot->y += 4000.0f + this->rightArmRot[0].x;
            break;
        case 2:
            rot->y += this->rightArmRot[1].x;
            rot->z += this->rightArmRot[1].y;
            break;
        case 3:
            rot->y += this->rightArmRot[2].x;
            rot->z += this->rightArmRot[2].y;
            break;
    }
    if (this->skinSegments < limbIndex) {
        *dList = NULL;
    }
    return false;
}

s32 BossFd_OverrideLeftArmDraw(GlobalContext* globalCtx, s32 limbIndex, Gfx** dList, Vec3f* pos, Vec3s* rot,
                               void* thisx) {
    BossFd* this = THIS;

    switch (limbIndex) {
        case 1:
            rot->y += -4000.0f + this->leftArmRot[0].x;
            break;
        case 2:
            rot->y += this->leftArmRot[1].x;
            rot->z += this->leftArmRot[1].y;
            break;
        case 3:
            rot->y += this->leftArmRot[2].x;
            rot->z += this->leftArmRot[2].y;
            break;
    }
    if (this->skinSegments < limbIndex) {
        *dList = NULL;
    }
    return false;
}

static s16 sBodyIndex[] = { 0, 95, 90, 85, 80, 75, 70, 65, 60, 55, 50, 45, 40, 35, 30, 25, 20, 15, 10, 5 };
static s16 sManeIndex[] = { 0, 28, 26, 24, 22, 20, 18, 16, 14, 12, 10 }; // Unused

void BossFd_DrawMane(GlobalContext* globalCtx, BossFd* this, Vec3f* manePos, Vec3f* maneRot, f32* maneScale, u8 mode) {
    f32 sp140[] = { 0.0f, 10.0f, 17.0f, 20.0f, 19.5f, 18.0f, 17.0f, 15.0f, 15.0f, 15.0f };
    f32 sp118[] = { 0.0f, 10.0f, 17.0f, 20.0f, 21.0f, 21.0f, 21.0f, 21.0f, 21.0f, 21.0f };
    f32 spF0[] = { 0.4636457f, 0.33661291f, 0.14879614f, 0.04995025f, 0.0f, 0.0f, 0.0f, 0.0f, 0.0f, 0.0f };
    f32 spC8[] = { -0.4636457f, -0.33661291f, -0.14879614f, 0.024927188f, 0.07478157f,
                   0.04995025f, 0.09961288f,  0.0f,         0.0f,         0.0f };
    s16 maneIndex;
    s16 i;
    s16 maneLength;
    Vec3f spB4;
    Vec3f spA8;
    f32 phi_f20;
    f32 phi_f22;

    OPEN_DISPS(globalCtx->state.gfxCtx, "../z_boss_fd.c", 4419);

    maneLength = this->skinSegments;
    if (maneLength > 10) {
        maneLength = 10;
    }

    for (i = 0; i < maneLength; i++) {
        maneIndex = (this->leadManeSeg - (i * 2) + 30) % 30;

        if (mode == 0) {
            spB4.x = spB4.z = 0.0f;
            spB4.y = ((sp140[i] * 0.1f) * 10.0f) * this->flattenMane;
            phi_f20 = 0.0f;
            phi_f22 = spC8[i] * this->flattenMane;
        } else if (mode == 1) {
            phi_f22 = (spC8[i] * this->flattenMane) * 0.7f;
            phi_f20 = spF0[i] * this->flattenMane;

            spB4.y = (sp140[i] * this->flattenMane) * 0.7f;
            spB4.x = -sp118[i] * this->flattenMane;
            spB4.z = 0.0f;
        } else {
            phi_f22 = (spC8[i] * this->flattenMane) * 0.7f;
            phi_f20 = -spF0[i] * this->flattenMane;

            spB4.y = (sp140[i] * this->flattenMane) * 0.7f;
            spB4.x = sp118[i] * this->flattenMane;
            spB4.z = 0.0f;
        }

        Matrix_RotateY((maneRot + maneIndex)->y, MTXMODE_NEW);
        Matrix_RotateX(-(maneRot + maneIndex)->x, MTXMODE_APPLY);

        Matrix_MultVec3f(&spB4, &spA8);

        Matrix_Translate((manePos + maneIndex)->x + spA8.x, (manePos + maneIndex)->y + spA8.y,
                         (manePos + maneIndex)->z + spA8.z, MTXMODE_NEW);
        Matrix_RotateY((maneRot + maneIndex)->y + phi_f20, MTXMODE_APPLY);
        Matrix_RotateX(-((maneRot + maneIndex)->x + phi_f22), MTXMODE_APPLY);
        Matrix_Scale(maneScale[maneIndex] * (0.01f - (i * 0.0008f)), maneScale[maneIndex] * (0.01f - (i * 0.0008f)),
                     0.01f, 1);
        Matrix_RotateX(-M_PI / 2.0f, MTXMODE_APPLY);
        gSPMatrix(POLY_XLU_DISP++, Matrix_NewMtx(globalCtx->state.gfxCtx, "../z_boss_fd.c", 4480),
                  G_MTX_NOPUSH | G_MTX_LOAD | G_MTX_MODELVIEW);
        gSPDisplayList(POLY_XLU_DISP++, gVolvagiaDL_0091E8);
    }

    CLOSE_DISPS(globalCtx->state.gfxCtx, "../z_boss_fd.c", 4483);
}

s32 BossFd_OverrideHeadDraw(GlobalContext* globalCtx, s32 limbIndex, Gfx** dList, Vec3f* pos, Vec3s* rot, void* thisx) {
    BossFd* this = THIS;

    switch (limbIndex) {
        case 5:
        case 6:
            rot->z -= this->jawOpening * 0.1f;
            break;
        case 2:
            rot->z += this->jawOpening;
            break;
    }
    if ((this->faceExposed == true) && (limbIndex == 5)) {
        *dList = gVolvagiaDL_0059F8;
    }
    if (this->skinSegments == 0) {
        if (limbIndex == 6) {
            *dList = gVolvagiaDL_00CBC8;
        } else if (limbIndex == 2) {
            *dList = gVolvagiaDL_00D0A0;
        } else {
            *dList = NULL;
        }
    }
    return false;
}

void BossFd_PostHeadDraw(GlobalContext* globalCtx, s32 limbIndex, Gfx** dList, Vec3s* rot, void* thisx) {
    static Vec3f targetMod = { 4500.0f, 0.0f, 0.0f };
    static Vec3f headMod = { 4000.0f, 0.0f, 0.0f };
    BossFd* this = THIS;

    if (limbIndex == 5) {
        Matrix_MultVec3f(&targetMod, &this->actor.posRot2.pos);
        Matrix_MultVec3f(&headMod, &this->headPos);
    }
}

static u64* sEyeTextures[] = { gVolvagiaUnknown_0038A8, gVolvagiaUnknown_0034A8, gVolvagiaUnknown_003CA8 };

static Gfx* sBodyDLists[] = {
    gVolvagiaDL_0079A0, gVolvagiaDL_007AC0, gVolvagiaDL_007B70, gVolvagiaDL_007BD0, gVolvagiaDL_007C30,
    gVolvagiaDL_007C90, gVolvagiaDL_007CF0, gVolvagiaDL_007D50, gVolvagiaDL_007DB0, gVolvagiaDL_007E10,
    gVolvagiaDL_007E70, gVolvagiaDL_007ED0, gVolvagiaDL_007F30, gVolvagiaDL_007F90, gVolvagiaDL_007FF0,
    gVolvagiaDL_008038, gVolvagiaDL_008080, gVolvagiaDL_0080D8,
};

void BossFd_DrawBody(GlobalContext* globalCtx, BossFd* this) {
    s16 segIndex;
    s16 i;
    f32 temp_float;
    Mtx* tempMat = Graph_Alloc(globalCtx->state.gfxCtx, 18 * sizeof(Mtx));

    OPEN_DISPS(globalCtx->state.gfxCtx, "../z_boss_fd.c", 4589);
    if (this->skinSegments != 0) {
        gSPSegment(POLY_OPA_DISP++, 0x09, SEGMENTED_TO_VIRTUAL(sEyeTextures[this->eyeState]));
    }
    gSPSegment(POLY_OPA_DISP++, 0x08,
               Gfx_TwoTexScroll(globalCtx->state.gfxCtx, 0, (s16)this->bodyTex1Scroll, (s16)this->bodyTex1Rot, 0x20,
                                0x20, 1, (s16)this->bodyTex2Scroll, (s16)this->bodyTex2Rot, 0x20, 0x20));
    gDPSetPrimColor(POLY_OPA_DISP++, 0, 0, 255, 255, 255, 255);
    gDPSetEnvColor(POLY_OPA_DISP++, 255, 255, 255, (s8)this->bodyTex2Opacity);

    osSyncPrintf("LH\n");
    Matrix_Push();
    segIndex = (sBodyIndex[2] + this->leadBodySeg) % 100;
    Matrix_Translate(this->bodySegsPos[segIndex].x, this->bodySegsPos[segIndex].y, this->bodySegsPos[segIndex].z,
                     MTXMODE_NEW);
    Matrix_RotateY(this->bodySegsRot[segIndex].y, MTXMODE_APPLY);
    Matrix_RotateX(-this->bodySegsRot[segIndex].x, MTXMODE_APPLY);
    Matrix_Translate(-13.0f, -5.0f, 13.0f, MTXMODE_APPLY);
    Matrix_Scale(this->actor.scale.x * 0.1f, this->actor.scale.y * 0.1f, this->actor.scale.z * 0.1f, MTXMODE_APPLY);
    SkelAnime_DrawOpa(globalCtx, this->skelAnimeRightArm.skeleton, this->skelAnimeRightArm.jointTable,
                      BossFd_OverrideRightArmDraw, NULL, this);
    Matrix_Pull();
    osSyncPrintf("RH\n");
    Matrix_Push();
    segIndex = (sBodyIndex[2] + this->leadBodySeg) % 100;
    Matrix_Translate(this->bodySegsPos[segIndex].x, this->bodySegsPos[segIndex].y, this->bodySegsPos[segIndex].z,
                     MTXMODE_NEW);
    Matrix_RotateY(this->bodySegsRot[segIndex].y, MTXMODE_APPLY);
    Matrix_RotateX(-this->bodySegsRot[segIndex].x, MTXMODE_APPLY);
    Matrix_Translate(13.0f, -5.0f, 13.0f, MTXMODE_APPLY);
    Matrix_Scale(this->actor.scale.x * 0.1f, this->actor.scale.y * 0.1f, this->actor.scale.z * 0.1f, MTXMODE_APPLY);
    SkelAnime_DrawOpa(globalCtx, this->skelAnimeLeftArm.skeleton, this->skelAnimeLeftArm.jointTable,
                      BossFd_OverrideLeftArmDraw, NULL, this);
    Matrix_Pull();
    osSyncPrintf("BD\n");
    gSPSegment(POLY_OPA_DISP++, 0x0D, tempMat);

    Matrix_Push();
    for (i = 0; i < 18; i++, tempMat++) {
        segIndex = (sBodyIndex[i + 1] + this->leadBodySeg) % 100;
        Matrix_Translate(this->bodySegsPos[segIndex].x, this->bodySegsPos[segIndex].y, this->bodySegsPos[segIndex].z,
                         MTXMODE_NEW);
        Matrix_RotateY(this->bodySegsRot[segIndex].y, MTXMODE_APPLY);
        Matrix_RotateX(-this->bodySegsRot[segIndex].x, MTXMODE_APPLY);
        Matrix_Translate(0.0f, 0.0f, 35.0f, 1);
        Matrix_Scale(this->actor.scale.x, this->actor.scale.y, this->actor.scale.z, MTXMODE_APPLY);
        if (i < this->skinSegments) {
            Matrix_Scale(1.0f + (Math_SinS((this->leadBodySeg * 5000.0f) + (i * 7000.0f)) * (*this).bodyPulse),
                         1.0f + (Math_SinS((this->leadBodySeg * 5000.0f) + (i * 7000.0f)) * (*this).bodyPulse), 1.0f,
                         MTXMODE_APPLY);
            Matrix_RotateY(M_PI / 2.0f, MTXMODE_APPLY);
            Matrix_ToMtx(tempMat, "../z_boss_fd.c", 4719);
            gSPMatrix(POLY_OPA_DISP++, tempMat, G_MTX_NOPUSH | G_MTX_LOAD | G_MTX_MODELVIEW);
            gSPDisplayList(POLY_OPA_DISP++, sBodyDLists[i]);
        } else {
            MtxF spFC;
            Vec3f spF0 = { 0.0f, 0.0f, 0.0f };
            Vec3f spE4;
            Vec3s spDC;
            f32 spD8;
            if (this->bodyFallApart[i] < 2) {
                f32 spD4 = 0.1f;
                temp_float = 0.1f;

                Matrix_Translate(0.0f, 0.0f, -1100.0f, MTXMODE_APPLY);
                Matrix_RotateY(-M_PI, MTXMODE_APPLY);
                if (i >= 14) {
                    f32 sp84 = 1.0f - ((i - 14) * 0.2f);
                    Matrix_Scale(sp84, sp84, 1.0f, 1);
                    spD4 = 0.1f * sp84;
                    temp_float = 0.1f * sp84;
                }
                Matrix_Scale(0.1f, 0.1f, 0.1f, MTXMODE_APPLY);
                gSPMatrix(POLY_OPA_DISP++, Matrix_NewMtx(globalCtx->state.gfxCtx, "../z_boss_fd.c", 4768),
                          G_MTX_NOPUSH | G_MTX_LOAD | G_MTX_MODELVIEW);
                gSPDisplayList(POLY_OPA_DISP++, gVolvagiaDL_00B2F8);

                if (this->bodyFallApart[i] == 1) {
                    EnVbBall* bones;
                    this->bodyFallApart[i] = 2;
                    Matrix_MultVec3f(&spF0, &spE4);
                    Matrix_Get(&spFC);
                    func_800D20CC(&spFC, &spDC, 0);
                    bones =
                        (EnVbBall*)Actor_SpawnAsChild(&globalCtx->actorCtx, &this->actor, globalCtx, ACTOR_EN_VB_BALL,
                                                      spE4.x, spE4.y, spE4.z, spDC.x, spDC.y, spDC.z, i + 200);

                    bones->actor.scale.x = this->actor.scale.x * temp_float;
                    bones->actor.scale.y = this->actor.scale.y * spD4;
                    bones->actor.scale.z = this->actor.scale.z * 0.1f;
                }
            }
        }
        if (i > 0) {
            func_800628A4(i + 1, &this->collider);
        }
    }
    Matrix_Pull();
    osSyncPrintf("BH\n");

    gDPPipeSync(POLY_OPA_DISP++);
    gDPSetEnvColor(POLY_OPA_DISP++, 255, 255, 255, (s8)this->headTex2Opacity);
    Matrix_Push();
    temp_float = (this->actionState >= FD_SKULL_FALL) ? -20.0f : -10.0f - ((this->actor.speedXZ - 5.0f) * 10.0f);
    segIndex = (sBodyIndex[0] + this->leadBodySeg) % 100;
    Matrix_Translate(this->bodySegsPos[segIndex].x, this->bodySegsPos[segIndex].y, this->bodySegsPos[segIndex].z,
                     MTXMODE_NEW);
    Matrix_RotateY(this->bodySegsRot[segIndex].y, MTXMODE_APPLY);
    Matrix_RotateX(-this->bodySegsRot[segIndex].x, MTXMODE_APPLY);
    Matrix_RotateZ((this->actor.shape.rot.z / (f32)0x8000) * M_PI, MTXMODE_APPLY);
    Matrix_Translate(0.0f, 0.0f, temp_float, MTXMODE_APPLY);
    Matrix_Push();
    Matrix_Translate(0.0f, 0.0f, 25.0f, MTXMODE_APPLY);
    osSyncPrintf("BHC\n");
    func_800628A4(0, &this->collider);
    Matrix_Pull();
    osSyncPrintf("BHCE\n");
    Matrix_Scale(this->actor.scale.x * 0.1f, this->actor.scale.y * 0.1f, this->actor.scale.z * 0.1f, MTXMODE_APPLY);
    SkelAnime_DrawOpa(globalCtx, this->skelAnimeHead.skeleton, this->skelAnimeHead.jointTable, BossFd_OverrideHeadDraw,
                      BossFd_PostHeadDraw, &this->actor);
    osSyncPrintf("SK\n");
    {
        Vec3f spB0 = { 0.0f, 1700.0f, 7000.0f };
        Vec3f spA4 = { -1000.0f, 700.0f, 7000.0f };
        func_80093D84(globalCtx->state.gfxCtx);
        gSPDisplayList(POLY_XLU_DISP++, gVolvagiaDL_009168);
        gDPSetPrimColor(POLY_XLU_DISP++, 0, 0, 255, this->centerManeColor, 0, 255);
        Matrix_Push();
        Matrix_MultVec3f(&spB0, &this->centerMane.head);
        BossFd_DrawMane(globalCtx, this, this->centerMane.pos, this->fireManeRot, this->centerMane.scale, MANE_CENTER);
        Matrix_Pull();
        gDPSetPrimColor(POLY_XLU_DISP++, 0, 0, 255, this->rightManeColor, 0, 255);
        Matrix_Push();
        Matrix_MultVec3f(&spA4, &this->rightMane.head);
        BossFd_DrawMane(globalCtx, this, this->rightMane.pos, this->fireManeRot, this->rightMane.scale, MANE_RIGHT);
        Matrix_Pull();
        gDPSetPrimColor(POLY_XLU_DISP++, 0, 0, 255, this->leftManeColor, 0, 255);
        Matrix_Push();
        spA4.x *= -1.0f;
        Matrix_MultVec3f(&spA4, &this->leftMane.head);
        BossFd_DrawMane(globalCtx, this, this->leftMane.pos, this->fireManeRot, this->leftMane.scale, MANE_LEFT);
        Matrix_Pull();
        Matrix_Pull();
        osSyncPrintf("END\n");
        CLOSE_DISPS(globalCtx->state.gfxCtx, "../z_boss_fd.c", 4987);
    }
}<|MERGE_RESOLUTION|>--- conflicted
+++ resolved
@@ -82,10 +82,8 @@
     (ActorFunc)BossFd_Update,
     (ActorFunc)BossFd_Draw,
 };
-<<<<<<< HEAD
-=======
-
-static ColliderJntSphElementInit D_808D1660[19] = {
+
+static ColliderJntSphElementInit sJntSphItemsInit[19] = {
     {
         {
             ELEMTYPE_UNK3,
@@ -297,7 +295,7 @@
     },
 };
 
-static ColliderJntSphInit D_808D190C = {
+static ColliderJntSphInit sJntSphInit = {
     {
         COLTYPE_METAL,
         AT_ON | AT_TYPE_ENEMY,
@@ -306,94 +304,6 @@
         OC2_TYPE_1,
         COLSHAPE_JNTSPH,
     },
-    19,
-    D_808D1660,
-};
-*/
-#pragma GLOBAL_ASM("asm/non_matchings/overlays/actors/ovl_Boss_Fd/func_808CADC0.s")
->>>>>>> 02994f53
-
-static ColliderJntSphItemInit sJntSphItemsInit[19] = {
-    {
-        { 0x03, { 0xFFCFFFFF, 0x00, 0x10 }, { 0xFFCDFFFE, 0x00, 0x00 }, 0x01, 0x01, 0x01 },
-        { 0, { { 0, 0, 0 }, 20 }, 100 },
-    },
-    {
-        { 0x02, { 0xFFCFFFFF, 0x00, 0x10 }, { 0xFFCDFFFE, 0x00, 0x00 }, 0x01, 0x00, 0x01 },
-        { 1, { { 0, 0, 0 }, 20 }, 100 },
-    },
-    {
-        { 0x02, { 0xFFCFFFFF, 0x00, 0x10 }, { 0xFFCDFFFE, 0x00, 0x00 }, 0x01, 0x00, 0x01 },
-        { 2, { { 0, 0, 0 }, 20 }, 100 },
-    },
-    {
-        { 0x02, { 0xFFCFFFFF, 0x00, 0x10 }, { 0xFFCDFFFE, 0x00, 0x00 }, 0x01, 0x00, 0x01 },
-        { 3, { { 0, 0, 0 }, 20 }, 100 },
-    },
-    {
-        { 0x02, { 0xFFCFFFFF, 0x00, 0x10 }, { 0xFFCDFFFE, 0x00, 0x00 }, 0x01, 0x00, 0x01 },
-        { 4, { { 0, 0, 0 }, 20 }, 100 },
-    },
-    {
-        { 0x02, { 0xFFCFFFFF, 0x00, 0x10 }, { 0xFFCDFFFE, 0x00, 0x00 }, 0x01, 0x00, 0x01 },
-        { 5, { { 0, 0, 0 }, 20 }, 100 },
-    },
-    {
-        { 0x02, { 0xFFCFFFFF, 0x00, 0x10 }, { 0xFFCDFFFE, 0x00, 0x00 }, 0x01, 0x00, 0x01 },
-        { 6, { { 0, 0, 0 }, 20 }, 100 },
-    },
-    {
-        { 0x02, { 0xFFCFFFFF, 0x00, 0x10 }, { 0xFFCDFFFE, 0x00, 0x00 }, 0x01, 0x00, 0x01 },
-        { 7, { { 0, 0, 0 }, 20 }, 100 },
-    },
-    {
-        { 0x02, { 0xFFCFFFFF, 0x00, 0x10 }, { 0xFFCDFFFE, 0x00, 0x00 }, 0x01, 0x00, 0x01 },
-        { 8, { { 0, 0, 0 }, 20 }, 100 },
-    },
-    {
-        { 0x02, { 0xFFCFFFFF, 0x00, 0x10 }, { 0xFFCDFFFE, 0x00, 0x00 }, 0x01, 0x00, 0x01 },
-        { 9, { { 0, 0, 0 }, 20 }, 100 },
-    },
-    {
-        { 0x02, { 0xFFCFFFFF, 0x00, 0x10 }, { 0xFFCDFFFE, 0x00, 0x00 }, 0x01, 0x00, 0x01 },
-        { 10, { { 0, 0, 0 }, 20 }, 100 },
-    },
-    {
-        { 0x02, { 0xFFCFFFFF, 0x00, 0x10 }, { 0xFFCDFFFE, 0x00, 0x00 }, 0x01, 0x00, 0x01 },
-        { 11, { { 0, 0, 0 }, 20 }, 100 },
-    },
-    {
-        { 0x02, { 0xFFCFFFFF, 0x00, 0x10 }, { 0xFFCDFFFE, 0x00, 0x00 }, 0x01, 0x00, 0x01 },
-        { 12, { { 0, 0, 0 }, 20 }, 100 },
-    },
-    {
-        { 0x02, { 0xFFCFFFFF, 0x00, 0x10 }, { 0xFFCDFFFE, 0x00, 0x00 }, 0x01, 0x00, 0x01 },
-        { 13, { { 0, 0, 0 }, 20 }, 100 },
-    },
-    {
-        { 0x02, { 0xFFCFFFFF, 0x00, 0x10 }, { 0xFFCDFFFE, 0x00, 0x00 }, 0x01, 0x00, 0x01 },
-        { 14, { { 0, 0, 0 }, 18 }, 100 },
-    },
-    {
-        { 0x02, { 0xFFCFFFFF, 0x00, 0x10 }, { 0xFFCDFFFE, 0x00, 0x00 }, 0x01, 0x00, 0x01 },
-        { 15, { { 0, 0, 0 }, 16 }, 100 },
-    },
-    {
-        { 0x02, { 0xFFCFFFFF, 0x00, 0x10 }, { 0xFFCDFFFE, 0x00, 0x00 }, 0x01, 0x00, 0x01 },
-        { 16, { { 0, 0, 0 }, 14 }, 100 },
-    },
-    {
-        { 0x02, { 0xFFCFFFFF, 0x00, 0x10 }, { 0xFFCDFFFE, 0x00, 0x00 }, 0x01, 0x00, 0x01 },
-        { 17, { { 0, 0, 0 }, 12 }, 100 },
-    },
-    {
-        { 0x02, { 0xFFCFFFFF, 0x00, 0x10 }, { 0xFFCDFFFE, 0x00, 0x00 }, 0x01, 0x00, 0x01 },
-        { 18, { { 0, 0, 0 }, 10 }, 100 },
-    },
-};
-
-static ColliderJntSphInit sJntSphInit = {
-    { COLTYPE_METAL_SHIELD, 0x11, 0x09, 0x09, 0x10, COLSHAPE_JNTSPH },
     19,
     sJntSphItemsInit,
 };
@@ -533,7 +443,7 @@
     this->actor.posRot.pos.x = 0.0f;
     this->actor.posRot.pos.y = -200.0f;
     Collider_InitJntSph(globalCtx, &this->collider);
-    Collider_SetJntSph(globalCtx, &this->collider, &this->actor, &sJntSphInit, this->colliderItems);
+    Collider_SetJntSph(globalCtx, &this->collider, &this->actor, &sJntSphInit, this->elements);
 
     for (i = 0; i < 100; i++) {
         this->bodySegsPos[i].x = this->actor.posRot.pos.x;
@@ -592,13 +502,15 @@
 // literal in case 6 of the boss intro switch statement but before the next switch statement.
 // All instructions match.
 
-static Vec3f sHoleLocations[] = { { 0.0f, 90.0f, -243.0f },    { 0.0f, 90.0f, 0.0f },    { 0.0f, 90.0f, 243.0f },
-                                  { -243.0f, 90.0f, -243.0f }, { -243.0f, 90.0f, 0.0f }, { -243.0f, 90.0f, 243.0f },
-                                  { 243.0f, 90.0f, -243.0f },  { 243.0f, 90.0f, 0.0f },  { 243.0f, 90.0f, 243.0f } };
+static Vec3f sHoleLocations[] = {
+    { 0.0f, 90.0f, -243.0f },    { 0.0f, 90.0f, 0.0f },    { 0.0f, 90.0f, 243.0f },
+    { -243.0f, 90.0f, -243.0f }, { -243.0f, 90.0f, 0.0f }, { -243.0f, 90.0f, 243.0f },
+    { 243.0f, 90.0f, -243.0f },  { 243.0f, 90.0f, 0.0f },  { 243.0f, 90.0f, 243.0f },
+};
 
 static Vec3f sCeilingTargets[] = {
     { 0.0f, 900.0f, -243.0f }, { 243.0, 900.0f, -100.0f },  { 243.0f, 900.0f, 100.0f },
-    { 0.0f, 900.0f, 243.0f },  { -243.0f, 900.0f, 100.0f }, { -243.0, 900.0f, -100.0f }
+    { 0.0f, 900.0f, 243.0f },  { -243.0f, 900.0f, 100.0f }, { -243.0, 900.0f, -100.0f },
 };
 
 void BossFd_Fly(BossFd* this, GlobalContext* globalCtx) {
@@ -1626,14 +1538,14 @@
 }
 
 void BossFd_CollisionCheck(BossFd* this, GlobalContext* globalCtx) {
-    ColliderJntSphItem* colliderItem1 = this->collider.list;
-    ColliderTouch* cTouch;
-
-    if (colliderItem1->body.bumperFlags & 2) {
-        colliderItem1->body.bumperFlags &= ~2;
-        cTouch = &colliderItem1->body.acHitItem->toucher;
+    ColliderJntSphElement* headCollider = &this->collider.elements[0];
+    ColliderInfo* hurtbox;
+
+    if (headCollider->info.bumperFlags & BUMP_HIT) {
+        headCollider->info.bumperFlags &= ~BUMP_HIT;
+        hurtbox = headCollider->info.acHitInfo;
         this->actor.colChkInfo.health -= 2;
-        if (cTouch->flags & 0x1000) {
+        if (hurtbox->toucher.dmgFlags & 0x1000) {
             this->actor.colChkInfo.health -= 2;
         }
         if ((s8)this->actor.colChkInfo.health <= 2) {
@@ -1659,7 +1571,7 @@
     this->movementTimer++;
     this->actionFunc(this, globalCtx);
 
-    for (i = 0; i < 6; i++) {
+    for (i = 0; i < ARRAY_COUNT(this->timers); i++) {
         DECR(this->timers[i]);
     }
     DECR(this->fireBreathTimer);
@@ -1817,7 +1729,7 @@
                     this->timers[3] = 50;
                     func_8002F6D4(globalCtx, NULL, 5.0f, particle->kbAngle, 0.0f, 0x30);
                     if (player->isBurning == 0) {
-                        for (i2 = 0; i2 < 18; i2++) {
+                        for (i2 = 0; i2 < ARRAY_COUNT(player->flameTimers); i2++) {
                             player->flameTimers[i2] = Rand_S16Offset(0, 200);
                         }
                         player->isBurning = 1;
@@ -2255,7 +2167,7 @@
             }
         }
         if (i > 0) {
-            func_800628A4(i + 1, &this->collider);
+            Collider_UpdateSpheres(i + 1, &this->collider);
         }
     }
     Matrix_Pull();
@@ -2275,7 +2187,7 @@
     Matrix_Push();
     Matrix_Translate(0.0f, 0.0f, 25.0f, MTXMODE_APPLY);
     osSyncPrintf("BHC\n");
-    func_800628A4(0, &this->collider);
+    Collider_UpdateSpheres(0, &this->collider);
     Matrix_Pull();
     osSyncPrintf("BHCE\n");
     Matrix_Scale(this->actor.scale.x * 0.1f, this->actor.scale.y * 0.1f, this->actor.scale.z * 0.1f, MTXMODE_APPLY);
