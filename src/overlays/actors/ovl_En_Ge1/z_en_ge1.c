/*
 * File: z_en_ge1.c
 * Overlay: ovl_En_Ge1
 * Description: White-clothed Gerudo
 */

#include "z_en_ge1.h"

#include "libu64/debug.h"
#include "array_count.h"
#include "gfx.h"
#include "gfx_setupdl.h"
#include "printf.h"
#include "segmented_address.h"
#include "sfx.h"
#include "sys_matrix.h"
#include "terminal.h"
#include "translation.h"
#include "z_lib.h"
#include "face_reaction.h"
#include "horse.h"
#include "play_state.h"
#include "player.h"
#include "save.h"

#include "assets/objects/object_ge1/object_ge1.h"

#define FLAGS (ACTOR_FLAG_ATTENTION_ENABLED | ACTOR_FLAG_FRIENDLY)

#define GE1_STATE_TALKING (1 << 0)
#define GE1_STATE_GIVE_QUIVER (1 << 1)
#define GE1_STATE_IDLE_ANIM (1 << 2)
#define GE1_STATE_STOP_FIDGET (1 << 3)

typedef enum EnGe1Hairstyle {
    /* 00 */ GE1_HAIR_BOB,
    /* 01 */ GE1_HAIR_STRAIGHT,
    /* 02 */ GE1_HAIR_SPIKY
} EnGe1Hairstyle;

void EnGe1_Init(Actor* thisx, PlayState* play);
void EnGe1_Destroy(Actor* thisx, PlayState* play);
void EnGe1_Update(Actor* thisx, PlayState* play);
void EnGe1_Draw(Actor* thisx, PlayState* play);

s32 EnGe1_CheckAllCarpentersRescued(void);
void EnGe1_WatchForPlayerFrontOnly(EnGe1* this, PlayState* play);
void EnGe1_SetNormalText(EnGe1* this, PlayState* play);
void EnGe1_WatchForAndSensePlayer(EnGe1* this, PlayState* play);
void EnGe1_GetReaction_ValleyFloor(EnGe1* this, PlayState* play);
void EnGe1_CheckForCard_GTGGuard(EnGe1* this, PlayState* play);
void EnGe1_CheckGate_GateOp(EnGe1* this, PlayState* play);
void EnGe1_GetReaction_GateGuard(EnGe1* this, PlayState* play);
void EnGe1_TalkAfterGame_Archery(EnGe1* this, PlayState* play);
void EnGe1_Wait_Archery(EnGe1* this, PlayState* play);
void EnGe1_CueUpAnimation(EnGe1* this);
void EnGe1_StopFidget(EnGe1* this);

ActorProfile En_Ge1_Profile = {
    /**/ ACTOR_EN_GE1,
    /**/ ACTORCAT_NPC,
    /**/ FLAGS,
    /**/ OBJECT_GE1,
    /**/ sizeof(EnGe1),
    /**/ EnGe1_Init,
    /**/ EnGe1_Destroy,
    /**/ EnGe1_Update,
    /**/ EnGe1_Draw,
};

static ColliderCylinderInit sCylinderInit = {
    {
        COL_MATERIAL_NONE,
        AT_NONE,
        AC_ON | AC_TYPE_ENEMY,
        OC1_ON | OC1_TYPE_ALL,
        OC2_TYPE_1,
        COLSHAPE_CYLINDER,
    },
    {
        ELEM_MATERIAL_UNK0,
        { 0x00000000, 0x00, 0x00 },
        { 0x00000702, 0x00, 0x00 },
        ATELEM_NONE,
        ACELEM_ON,
        OCELEM_ON,
    },
    { 20, 40, 0, { 0, 0, 0 } },
};

static Gfx* sHairstyleDLists[] = {
    gGerudoWhiteHairstyleBobDL,
    gGerudoWhiteHairstyleStraightFringeDL,
    gGerudoWhiteHairstyleSpikyDL,
};

static Vec3f D_80A327A8 = { 600.0f, 700.0f, 0.0f };

static void* sEyeTextures[] = {
    gGerudoWhiteEyeOpenTex,
    gGerudoWhiteEyeHalfTex,
    gGerudoWhiteEyeClosedTex,
};

void EnGe1_Init(Actor* thisx, PlayState* play) {
    s32 pad;
    EnGe1* this = (EnGe1*)thisx;

    ActorShape_Init(&this->actor.shape, 0.0f, ActorShadow_DrawCircle, 30.0f);
    SkelAnime_InitFlex(play, &this->skelAnime, &gGerudoWhiteSkel, &gGerudoWhiteIdleAnim, this->jointTable,
<<<<<<< HEAD
                       this->morphTable, ARRAY_COUNT(this->jointTable));
=======
                       this->morphTable, GERUDO_WHITE_LIMB_MAX);
>>>>>>> fc2992ab
    Animation_PlayOnce(&this->skelAnime, &gGerudoWhiteIdleAnim);
    Collider_InitCylinder(play, &this->collider);
    Collider_SetCylinder(play, &this->collider, &this->actor, &sCylinderInit);
    this->actor.colChkInfo.mass = MASS_IMMOVABLE;
    this->animation = &gGerudoWhiteIdleAnim;
    this->animFunc = EnGe1_CueUpAnimation;
    this->actor.attentionRangeType = ATTENTION_RANGE_6;
    Actor_SetScale(&this->actor, 0.01f);

    this->actor.cullingVolumeDistance = ((play->sceneId == SCENE_GERUDO_VALLEY) ? 1000.0f : 1200.0f);

    switch (PARAMS_GET_U(this->actor.params, 0, 8)) {

        case GE1_TYPE_GATE_GUARD:
            this->hairstyle = GE1_HAIR_SPIKY;
            this->actionFunc = EnGe1_GetReaction_GateGuard;
            break;

        case GE1_TYPE_GATE_OPERATOR:
            this->hairstyle = GE1_HAIR_STRAIGHT;

            if (EnGe1_CheckAllCarpentersRescued()) {
                this->actionFunc = EnGe1_CheckGate_GateOp;
            } else {
                this->actionFunc = EnGe1_WatchForPlayerFrontOnly;
            }
            break;

        case GE1_TYPE_NORMAL:
            this->hairstyle = GE1_HAIR_STRAIGHT;

            if (EnGe1_CheckAllCarpentersRescued()) {
                this->actionFunc = EnGe1_SetNormalText;
            } else {
                this->actionFunc = EnGe1_WatchForAndSensePlayer;
            }
            break;

        case GE1_TYPE_VALLEY_FLOOR:
            if (LINK_IS_ADULT) {
                PRINTF(VT_FGCOL(CYAN) T("谷底 ゲルド 撤退 \n", "Valley floor Gerudo withdrawal \n") VT_RST);
                Actor_Kill(&this->actor);
                return;
            }
            this->hairstyle = GE1_HAIR_BOB;
            this->actionFunc = EnGe1_GetReaction_ValleyFloor;
            break;

        case GE1_TYPE_HORSEBACK_ARCHERY:
            if (INV_CONTENT(SLOT_BOW) == ITEM_NONE) {
                Actor_Kill(&this->actor);
                return;
            }
            this->actor.attentionRangeType = ATTENTION_RANGE_3;
            this->hairstyle = GE1_HAIR_BOB;
            PRINTF(VT_FGCOL(CYAN)
                       T("やぶさめ ゲルド EVENT_INF(0) = %x\n", "Horseback archery Gerudo EVENT_INF(0) = %x\n") VT_RST,
                   gSaveContext.eventInf[0]);

            if (GET_EVENTINF(EVENTINF_HORSES_08)) {
                this->actionFunc = EnGe1_TalkAfterGame_Archery;
            } else if (EnGe1_CheckAllCarpentersRescued()) {
                this->actionFunc = EnGe1_Wait_Archery;
            } else {
                this->actionFunc = EnGe1_WatchForPlayerFrontOnly;
            }
            break;

        case GE1_TYPE_TRAINING_GROUNDS_GUARD:
            this->hairstyle = GE1_HAIR_STRAIGHT;

            if (EnGe1_CheckAllCarpentersRescued()) {
                this->actionFunc = EnGe1_CheckForCard_GTGGuard;
            } else {
                this->actionFunc = EnGe1_WatchForPlayerFrontOnly;
            }
            break;
    }

    this->stateFlags = 0;
}

void EnGe1_Destroy(Actor* thisx, PlayState* play) {
    EnGe1* this = (EnGe1*)thisx;

    Collider_DestroyCylinder(play, &this->collider);
}

s32 EnGe1_SetTalkAction(EnGe1* this, PlayState* play, u16 textId, f32 arg3, EnGe1ActionFunc actionFunc) {
    if (Actor_TalkOfferAccepted(&this->actor, play)) {
        this->actionFunc = actionFunc;
        this->animFunc = EnGe1_StopFidget;
        this->stateFlags &= ~GE1_STATE_IDLE_ANIM;
        this->animation = &gGerudoWhiteIdleAnim;
        Animation_Change(&this->skelAnime, &gGerudoWhiteIdleAnim, 1.0f, 0.0f,
                         Animation_GetLastFrame(&gGerudoWhiteIdleAnim), ANIMMODE_ONCE, -8.0f);
        return true;
    }

    this->actor.textId = textId;

    if (this->actor.xzDistToPlayer < arg3) {
        Actor_OfferTalk(&this->actor, play, arg3);
    }

    return false;
}

void EnGe1_SetAnimationIdle(EnGe1* this) {
    Animation_Change(&this->skelAnime, &gGerudoWhiteIdleAnim, -1.0f, Animation_GetLastFrame(&gGerudoWhiteIdleAnim),
                     0.0f, ANIMMODE_ONCE, 8.0f);
    this->animation = &gGerudoWhiteIdleAnim;
    this->animFunc = EnGe1_CueUpAnimation;
}

s32 EnGe1_CheckAllCarpentersRescued(void) {
    if (!(GET_EVENTCHKINF(EVENTCHKINF_CARPENTER_0_RESCUED) && GET_EVENTCHKINF(EVENTCHKINF_CARPENTER_1_RESCUED) &&
          GET_EVENTCHKINF(EVENTCHKINF_CARPENTER_2_RESCUED) && GET_EVENTCHKINF(EVENTCHKINF_CARPENTER_3_RESCUED))) {
        return false;
    }
    return true;
}

/**
 * Sends player to different places depending on if has hookshot, and if this is the first time captured
 */
void EnGe1_KickPlayer(EnGe1* this, PlayState* play) {
    this->stateFlags |= GE1_STATE_TALKING;

    if (this->cutsceneTimer > 0) {
        this->cutsceneTimer--;
    } else {
        Horse_ResetHorseData(play);

        if ((INV_CONTENT(ITEM_HOOKSHOT) == ITEM_NONE) || (INV_CONTENT(ITEM_LONGSHOT) == ITEM_NONE)) {
            play->nextEntranceIndex = ENTR_GERUDO_VALLEY_1;
        } else if (GET_EVENTCHKINF(EVENTCHKINF_C7)) { // Caught previously
            play->nextEntranceIndex = ENTR_GERUDOS_FORTRESS_18;
        } else {
            play->nextEntranceIndex = ENTR_GERUDOS_FORTRESS_17;
        }

        play->transitionType = TRANS_TYPE_CIRCLE(TCA_STARBURST, TCC_BLACK, TCS_FAST);
        play->transitionTrigger = TRANS_TRIGGER_START;
    }
}

void EnGe1_SpotPlayer(EnGe1* this, PlayState* play) {
    this->cutsceneTimer = 30;
    this->actionFunc = EnGe1_KickPlayer;
    Player_SetCsActionWithHaltedActors(play, &this->actor, PLAYER_CSACTION_95);
    Sfx_PlaySfxCentered(NA_SE_SY_FOUND);
    Message_StartTextbox(play, 0x6000, &this->actor);
}

void EnGe1_WatchForPlayerFrontOnly(EnGe1* this, PlayState* play) {
    s16 angleDiff = this->actor.yawTowardsPlayer - this->actor.shape.rot.y;

    if ((ABS(angleDiff) <= 0x4300) && (this->actor.xzDistToPlayer < 100.0f)) {
        EnGe1_SpotPlayer(this, play);
    }

    if (this->collider.base.acFlags & AC_HIT) {
        EnGe1_SpotPlayer(this, play);
    }

    CollisionCheck_SetAC(play, &play->colChkCtx, &this->collider.base);
}

void EnGe1_ChooseActionFromTextId(EnGe1* this, PlayState* play) {
    this->stateFlags |= GE1_STATE_TALKING;

    if (Actor_TextboxIsClosing(&this->actor, play)) {
        switch (this->actor.textId) {
            case 0x6001:
                this->actionFunc = EnGe1_SetNormalText;
                break;

            case 0x601A:
            case 0x6019:
                this->actionFunc = EnGe1_GetReaction_ValleyFloor;
                break;

            case 0x6018:
                this->actionFunc = EnGe1_CheckGate_GateOp;
                break;

            default:
                this->actionFunc = EnGe1_GetReaction_ValleyFloor;
                break;
        }
    }
}

void EnGe1_SetNormalText(EnGe1* this, PlayState* play) {
    EnGe1_SetTalkAction(this, play, 0x6001, 100.0f, EnGe1_ChooseActionFromTextId);
}

void EnGe1_WatchForAndSensePlayer(EnGe1* this, PlayState* play) {
    s16 angleDiff = this->actor.yawTowardsPlayer - this->actor.shape.rot.y;

    if ((this->actor.xzDistToPlayer < 50.0f) || ((ABS(angleDiff) <= 0x4300) && (this->actor.xzDistToPlayer < 400.0f))) {
        EnGe1_SpotPlayer(this, play);
    }

    if (this->collider.base.acFlags & AC_HIT) {
        EnGe1_SpotPlayer(this, play);
    }
    CollisionCheck_SetAC(play, &play->colChkCtx, &this->collider.base);
}

void EnGe1_GetReaction_ValleyFloor(EnGe1* this, PlayState* play) {
    u16 textId = MaskReaction_GetTextId(play, MASK_REACTION_SET_GERUDO_WHITE);

    if (textId == 0) {
        textId = 0x6019;
    }

    EnGe1_SetTalkAction(this, play, textId, 100.0f, EnGe1_ChooseActionFromTextId);
}

// Gerudo Training Ground Guard functions

void EnGe1_WaitTillOpened_GTGGuard(EnGe1* this, PlayState* play) {
    if (this->cutsceneTimer > 0) {
        this->cutsceneTimer--;
    } else {
        EnGe1_SetAnimationIdle(this);
        this->actionFunc = EnGe1_SetNormalText;
    }

    this->stateFlags |= GE1_STATE_STOP_FIDGET;
}

void EnGe1_Open_GTGGuard(EnGe1* this, PlayState* play) {
    if (this->stateFlags & GE1_STATE_IDLE_ANIM) {
        this->actionFunc = EnGe1_WaitTillOpened_GTGGuard;
        Flags_SetSwitch(play, PARAMS_GET_U(this->actor.params, 8, 6));
        this->cutsceneTimer = 50;
        Message_CloseTextbox(play);
    } else if ((this->skelAnime.curFrame == 15.0f) || (this->skelAnime.curFrame == 19.0f)) {
        Actor_PlaySfx(&this->actor, NA_SE_IT_HAND_CLAP);
    }
}

void EnGe1_SetupOpen_GTGGuard(EnGe1* this, PlayState* play) {
    if ((Message_GetState(&play->msgCtx) == TEXT_STATE_EVENT) && Message_ShouldAdvance(play)) {
        this->actionFunc = EnGe1_Open_GTGGuard;
        Animation_Change(&this->skelAnime, &gGerudoWhiteClapAnim, 1.0f, 0.0f,
                         Animation_GetLastFrame(&gGerudoWhiteClapAnim), ANIMMODE_ONCE, -3.0f);
        this->animation = &gGerudoWhiteClapAnim;
        this->animFunc = EnGe1_StopFidget;
        this->stateFlags &= ~GE1_STATE_IDLE_ANIM;
    }
}

void EnGe1_RefuseEntryTooPoor_GTGGuard(EnGe1* this, PlayState* play) {
    if (Message_GetState(&play->msgCtx) == TEXT_STATE_CLOSING) {
        this->actionFunc = EnGe1_CheckForCard_GTGGuard;
        EnGe1_SetAnimationIdle(this);
    }
}

void EnGe1_OfferOpen_GTGGuard(EnGe1* this, PlayState* play) {
    this->stateFlags |= GE1_STATE_TALKING;
    if ((Message_GetState(&play->msgCtx) == TEXT_STATE_CHOICE) && Message_ShouldAdvance(play)) {
        Message_CloseTextbox(play);

        switch (play->msgCtx.choiceIndex) {
            case 0:
                if (gSaveContext.save.info.playerData.rupees < 10) {
                    Message_ContinueTextbox(play, 0x6016);
                    this->actionFunc = EnGe1_RefuseEntryTooPoor_GTGGuard;
                } else {
                    Rupees_ChangeBy(-10);
                    Message_ContinueTextbox(play, 0x6015);
                    this->actionFunc = EnGe1_SetupOpen_GTGGuard;
                }
                break;
            case 1:
                this->actionFunc = EnGe1_CheckForCard_GTGGuard;
                EnGe1_SetAnimationIdle(this);
                break;
        }
    }
}

void EnGe1_RefuseOpenNoCard_GTGGuard(EnGe1* this, PlayState* play) {
    this->stateFlags |= GE1_STATE_TALKING;
    if (Actor_TextboxIsClosing(&this->actor, play)) {
        this->actionFunc = EnGe1_CheckForCard_GTGGuard;
        EnGe1_SetAnimationIdle(this);
    }
}

void EnGe1_CheckForCard_GTGGuard(EnGe1* this, PlayState* play) {
    if (CHECK_QUEST_ITEM(QUEST_GERUDOS_CARD)) {
        EnGe1_SetTalkAction(this, play, 0x6014, 100.0f, EnGe1_OfferOpen_GTGGuard);
    } else {
        //! @bug This outcome is inaccessible in normal gameplay since this function it is unreachable without
        //! obtaining the card in the first place.
        EnGe1_SetTalkAction(this, play, 0x6013, 100.0f, EnGe1_RefuseOpenNoCard_GTGGuard);
    }
}

// Gate Operator functions

void EnGe1_WaitGateOpen_GateOp(EnGe1* this, PlayState* play) {
    this->stateFlags |= GE1_STATE_TALKING;

    if ((Message_GetState(&play->msgCtx) == TEXT_STATE_EVENT) && Message_ShouldAdvance(play)) {
        Message_CloseTextbox(play);
        this->actionFunc = EnGe1_CheckGate_GateOp;
        EnGe1_SetAnimationIdle(this);
    }
}

void EnGe1_WaitUntilGateOpened_GateOp(EnGe1* this, PlayState* play) {
    if (this->cutsceneTimer > 0) {
        this->cutsceneTimer--;
    } else {
        EnGe1_SetAnimationIdle(this);
        this->actionFunc = EnGe1_CheckGate_GateOp;
    }
    this->stateFlags |= GE1_STATE_STOP_FIDGET;
}

void EnGe1_OpenGate_GateOp(EnGe1* this, PlayState* play) {
    if (this->stateFlags & GE1_STATE_IDLE_ANIM) {
        this->actionFunc = EnGe1_WaitUntilGateOpened_GateOp;
        Flags_SetSwitch(play, PARAMS_GET_U(this->actor.params, 8, 6));
        this->cutsceneTimer = 50;
        Message_CloseTextbox(play);
    } else if ((this->skelAnime.curFrame == 15.0f) || (this->skelAnime.curFrame == 19.0f)) {
        Actor_PlaySfx(&this->actor, NA_SE_IT_HAND_CLAP);
    }
}

void EnGe1_SetupOpenGate_GateOp(EnGe1* this, PlayState* play) {
    this->stateFlags |= GE1_STATE_TALKING;

    if ((Message_GetState(&play->msgCtx) == TEXT_STATE_EVENT) && Message_ShouldAdvance(play)) {
        this->actionFunc = EnGe1_OpenGate_GateOp;
        Animation_Change(&this->skelAnime, &gGerudoWhiteClapAnim, 1.0f, 0.0f,
                         Animation_GetLastFrame(&gGerudoWhiteClapAnim), ANIMMODE_ONCE, -3.0f);
        this->animation = &gGerudoWhiteClapAnim;
        this->animFunc = EnGe1_StopFidget;
        this->stateFlags &= ~GE1_STATE_IDLE_ANIM;
    }
}

void EnGe1_CheckGate_GateOp(EnGe1* this, PlayState* play) {
    if (Flags_GetSwitch(play, PARAMS_GET_U(this->actor.params, 8, 6))) {
        EnGe1_SetTalkAction(this, play, 0x6018, 100.0f, EnGe1_WaitGateOpen_GateOp);
    } else {
        EnGe1_SetTalkAction(this, play, 0x6017, 100.0f, EnGe1_SetupOpenGate_GateOp);
    }
}

// Gate guard functions

void EnGe1_Talk_GateGuard(EnGe1* this, PlayState* play) {
    this->stateFlags |= GE1_STATE_TALKING;

    if (Actor_TextboxIsClosing(&this->actor, play)) {
        this->actionFunc = EnGe1_GetReaction_GateGuard;
        EnGe1_SetAnimationIdle(this);
    }
}

void EnGe1_GetReaction_GateGuard(EnGe1* this, PlayState* play) {
    u16 textId = MaskReaction_GetTextId(play, MASK_REACTION_SET_GERUDO_WHITE);

    if (textId == 0) {
        textId = 0x6069;
    }

    if (EnGe1_SetTalkAction(this, play, textId, 100.0f, EnGe1_Talk_GateGuard)) {
        this->animFunc = EnGe1_CueUpAnimation;
        this->animation = &gGerudoWhiteDismissiveAnim;
        Animation_Change(&this->skelAnime, &gGerudoWhiteDismissiveAnim, 1.0f, 0.0f,
                         Animation_GetLastFrame(&gGerudoWhiteDismissiveAnim), ANIMMODE_ONCE, -8.0f);
    }
}

// Archery functions

void EnGe1_SetupWait_Archery(EnGe1* this, PlayState* play) {
    if (Actor_TextboxIsClosing(&this->actor, play)) {
        this->actionFunc = EnGe1_Wait_Archery;
        EnGe1_SetAnimationIdle(this);
    }
}

void EnGe1_WaitTillItemGiven_Archery(EnGe1* this, PlayState* play) {
    s32 getItemId;

    if (Actor_HasParent(&this->actor, play)) {
        this->actionFunc = EnGe1_SetupWait_Archery;
        if (this->stateFlags & GE1_STATE_GIVE_QUIVER) {
            SET_ITEMGETINF(ITEMGETINF_0F);
        } else {
            SET_INFTABLE(INFTABLE_190);
        }
    } else {
        if (this->stateFlags & GE1_STATE_GIVE_QUIVER) {
            switch (CUR_UPG_VALUE(UPG_QUIVER)) {
                //! @bug Asschest. See next function for details
                case 1:
                    getItemId = GI_QUIVER_40;
                    break;
                case 2:
                    getItemId = GI_QUIVER_50;
                    break;
            }
        } else {
            getItemId = GI_HEART_PIECE;
        }
        Actor_OfferGetItem(&this->actor, play, getItemId, 10000.0f, 50.0f);
    }
}

void EnGe1_BeginGiveItem_Archery(EnGe1* this, PlayState* play) {
    s32 getItemId;

    if (Actor_TextboxIsClosing(&this->actor, play)) {
        this->actor.flags &= ~ACTOR_FLAG_TALK_OFFER_AUTO_ACCEPTED;
        this->actionFunc = EnGe1_WaitTillItemGiven_Archery;
    }

    if (this->stateFlags & GE1_STATE_GIVE_QUIVER) {
        switch (CUR_UPG_VALUE(UPG_QUIVER)) {
            //! @bug Asschest: the compiler inserts a default assigning *(sp+0x24) to getItemId, which is junk data left
            //! over from the previous function run in EnGe1_Update, namely EnGe1_CueUpAnimation. The top stack variable
            //! in that function is &this->skelAnime = thisx + 198, and depending on where this loads in memory, the
            //! getItemId changes.
            case 1:
                getItemId = GI_QUIVER_40;
                break;
            case 2:
                getItemId = GI_QUIVER_50;
                break;
        }
    } else {
        getItemId = GI_HEART_PIECE;
    }

    Actor_OfferGetItem(&this->actor, play, getItemId, 10000.0f, 50.0f);
}

void EnGe1_TalkWinPrize_Archery(EnGe1* this, PlayState* play) {
    if (Actor_TalkOfferAccepted(&this->actor, play)) {
        this->actionFunc = EnGe1_BeginGiveItem_Archery;
        this->actor.flags &= ~ACTOR_FLAG_TALK_OFFER_AUTO_ACCEPTED;
    } else {
        Actor_OfferTalk(&this->actor, play, 200.0f);
    }
}

void EnGe1_TalkTooPoor_Archery(EnGe1* this, PlayState* play) {
    if ((Message_GetState(&play->msgCtx) == TEXT_STATE_EVENT) && Message_ShouldAdvance(play)) {
        Message_CloseTextbox(play);
        this->actionFunc = EnGe1_Wait_Archery;
        EnGe1_SetAnimationIdle(this);
    }
}

void EnGe1_WaitDoNothing(EnGe1* this, PlayState* play) {
}

void EnGe1_BeginGame_Archery(EnGe1* this, PlayState* play) {
    Player* player = GET_PLAYER(play);
    Actor* horse;

    if ((Message_GetState(&play->msgCtx) == TEXT_STATE_CHOICE) && Message_ShouldAdvance(play)) {
        this->actor.flags &= ~ACTOR_FLAG_TALK_OFFER_AUTO_ACCEPTED;

        switch (play->msgCtx.choiceIndex) {
            case 0:
                if (gSaveContext.save.info.playerData.rupees < 20) {
                    Message_ContinueTextbox(play, 0x85);
                    this->actionFunc = EnGe1_TalkTooPoor_Archery;
                } else {
                    Rupees_ChangeBy(-20);
                    play->nextEntranceIndex = ENTR_GERUDOS_FORTRESS_0;
                    gSaveContext.nextCutsceneIndex = 0xFFF0;
                    play->transitionType = TRANS_TYPE_CIRCLE(TCA_STARBURST, TCC_BLACK, TCS_FAST);
                    play->transitionTrigger = TRANS_TRIGGER_START;
                    SET_EVENTINF(EVENTINF_HORSES_08);
                    SET_EVENTCHKINF(EVENTCHKINF_68);

                    if (!(player->stateFlags1 & PLAYER_STATE1_23)) {
                        Player_SetCsActionWithHaltedActors(play, &this->actor, PLAYER_CSACTION_1);
                    } else {
                        horse = Actor_FindNearby(play, &player->actor, ACTOR_EN_HORSE, ACTORCAT_BG, 1200.0f);
                        player->actor.freezeTimer = 1200;

                        if (horse != NULL) {
                            horse->freezeTimer = 1200;
                        }
                    }

                    this->actionFunc = EnGe1_WaitDoNothing;
                }
                break;

            case 1:
                this->actionFunc = EnGe1_Wait_Archery;
                Message_CloseTextbox(play);
                break;
        }
    }
}

void EnGe1_TalkOfferPlay_Archery(EnGe1* this, PlayState* play) {
    if ((Message_GetState(&play->msgCtx) == TEXT_STATE_EVENT) && Message_ShouldAdvance(play)) {
        Message_ContinueTextbox(play, 0x6041);
        this->actionFunc = EnGe1_BeginGame_Archery;
    }
}

void EnGe1_TalkNoPrize_Archery(EnGe1* this, PlayState* play) {
    if (Actor_TalkOfferAccepted(&this->actor, play)) {
        this->actionFunc = EnGe1_TalkOfferPlay_Archery;
    } else {
        Actor_OfferTalk(&this->actor, play, 300.0f);
    }
}

void EnGe1_TalkAfterGame_Archery(EnGe1* this, PlayState* play) {
    CLEAR_EVENTINF(EVENTINF_HORSES_08);
    LOG_NUM("z_common_data.yabusame_total", gSaveContext.minigameScore, "../z_en_ge1.c", 1110);
    // With the current `SaveContext` struct definition, the expression in the debug string is an out-of-bounds read,
    // see the other occurrence of this for more details.
    LOG_NUM("z_common_data.memory.information.room_inf[127][ 0 ]", HIGH_SCORE(HS_HBA), "../z_en_ge1.c", 1111);
    this->actor.flags |= ACTOR_FLAG_TALK_OFFER_AUTO_ACCEPTED;

    if (HIGH_SCORE(HS_HBA) < gSaveContext.minigameScore) {
        HIGH_SCORE(HS_HBA) = gSaveContext.minigameScore;
    }

    if (gSaveContext.minigameScore < 1000) {
        this->actor.textId = 0x6045;
        this->actionFunc = EnGe1_TalkNoPrize_Archery;
    } else if (!GET_INFTABLE(INFTABLE_190)) {
        this->actor.textId = 0x6046;
        this->actionFunc = EnGe1_TalkWinPrize_Archery;
        this->stateFlags &= ~GE1_STATE_GIVE_QUIVER;
    } else if (gSaveContext.minigameScore < 1500) {
        this->actor.textId = 0x6047;
        this->actionFunc = EnGe1_TalkNoPrize_Archery;
    } else if (GET_ITEMGETINF(ITEMGETINF_0F)) {
        this->actor.textId = 0x6047;
        this->actionFunc = EnGe1_TalkNoPrize_Archery;
    } else {
        this->actor.textId = 0x6044;
        this->actionFunc = EnGe1_TalkWinPrize_Archery;
        this->stateFlags |= GE1_STATE_GIVE_QUIVER;
    }
}

void EnGe1_TalkNoHorse_Archery(EnGe1* this, PlayState* play) {
    this->stateFlags |= GE1_STATE_TALKING;
    if (Actor_TextboxIsClosing(&this->actor, play)) {
        this->actionFunc = EnGe1_Wait_Archery;
        EnGe1_SetAnimationIdle(this);
    }
}

void EnGe1_Wait_Archery(EnGe1* this, PlayState* play) {
    Player* player = GET_PLAYER(play);
    u16 textId;

    if (!(player->stateFlags1 & PLAYER_STATE1_23)) {
        EnGe1_SetTalkAction(this, play, 0x603F, 100.0f, EnGe1_TalkNoHorse_Archery);
    } else {
        if (GET_EVENTCHKINF(EVENTCHKINF_68)) {
            if (GET_INFTABLE(INFTABLE_190)) {
                textId = 0x6042;
            } else {
                textId = 0x6043;
            }
        } else {
            textId = 0x6040;
        }
        EnGe1_SetTalkAction(this, play, textId, 200.0f, EnGe1_TalkOfferPlay_Archery);
    }
}

// General functions

void EnGe1_TurnToFacePlayer(EnGe1* this, PlayState* play) {
    s32 pad;
    s16 angleDiff = this->actor.yawTowardsPlayer - this->actor.shape.rot.y;

    if (ABS(angleDiff) <= 0x4000) {
        Math_SmoothStepToS(&this->actor.shape.rot.y, this->actor.yawTowardsPlayer, 6, 4000, 100);
        this->actor.world.rot.y = this->actor.shape.rot.y;
        Actor_TrackPlayer(play, &this->actor, &this->headRot, &this->unk_2A2, this->actor.focus.pos);
    } else {
        if (angleDiff < 0) {
            Math_SmoothStepToS(&this->headRot.y, -0x2000, 6, 6200, 0x100);
        } else {
            Math_SmoothStepToS(&this->headRot.y, 0x2000, 6, 6200, 0x100);
        }

        Math_SmoothStepToS(&this->actor.shape.rot.y, this->actor.yawTowardsPlayer, 12, 1000, 100);
        this->actor.world.rot.y = this->actor.shape.rot.y;
    }
}

void EnGe1_LookAtPlayer(EnGe1* this, PlayState* play) {
    s16 angleDiff = this->actor.yawTowardsPlayer - this->actor.shape.rot.y;

    if ((ABS(angleDiff) <= 0x4300) && (this->actor.xzDistToPlayer < 100.0f)) {
        Actor_TrackPlayer(play, &this->actor, &this->headRot, &this->unk_2A2, this->actor.focus.pos);
    } else {
        Math_SmoothStepToS(&this->headRot.x, 0, 6, 6200, 100);
        Math_SmoothStepToS(&this->headRot.y, 0, 6, 6200, 100);
    }
}

void EnGe1_Update(Actor* thisx, PlayState* play) {
    s32 pad;
    EnGe1* this = (EnGe1*)thisx;

    Collider_UpdateCylinder(&this->actor, &this->collider);
    CollisionCheck_SetOC(play, &play->colChkCtx, &this->collider.base);
    Actor_MoveXZGravity(&this->actor);
    Actor_UpdateBgCheckInfo(play, &this->actor, 40.0f, 25.0f, 40.0f, UPDBGCHECKINFO_FLAG_0 | UPDBGCHECKINFO_FLAG_2);
    this->animFunc(this);
    this->actionFunc(this, play);

    if (this->stateFlags & GE1_STATE_TALKING) {
        EnGe1_TurnToFacePlayer(this, play);
        this->stateFlags &= ~GE1_STATE_TALKING;
    } else {
        EnGe1_LookAtPlayer(this, play);
    }
    this->unk_2A2.x = this->unk_2A2.y = this->unk_2A2.z = 0;

    if (DECR(this->blinkTimer) == 0) {
        this->blinkTimer = Rand_S16Offset(60, 60);
    }
    this->eyeIndex = this->blinkTimer;

    if (this->eyeIndex >= 3) {
        this->eyeIndex = 0;
    }
}

// Animation functions

void EnGe1_CueUpAnimation(EnGe1* this) {
    if (SkelAnime_Update(&this->skelAnime)) {
        Animation_PlayOnce(&this->skelAnime, this->animation);
    }
}

void EnGe1_StopFidget(EnGe1* this) {
    if (!(this->stateFlags & GE1_STATE_IDLE_ANIM)) {
        if (SkelAnime_Update(&this->skelAnime)) {
            this->stateFlags |= GE1_STATE_IDLE_ANIM;
        }
        this->stateFlags |= GE1_STATE_STOP_FIDGET;
    }
}

s32 EnGe1_OverrideLimbDraw(PlayState* play, s32 limbIndex, Gfx** dList, Vec3f* pos, Vec3s* rot, void* thisx) {
    s32 pad;
    EnGe1* this = (EnGe1*)thisx;

    if (limbIndex == GERUDO_WHITE_LIMB_HEAD) {
        rot->x += this->headRot.y;
        rot->z += this->headRot.x;
    }

    if (this->stateFlags & GE1_STATE_STOP_FIDGET) {
        this->stateFlags &= ~GE1_STATE_STOP_FIDGET;
        return 0;
    }

    // The purpose of the state flag GE1_STATE_STOP_FIDGET is to skip this code, which this actor has in lieu of an idle
    // animation.
    if ((limbIndex == GERUDO_WHITE_LIMB_TORSO) || (limbIndex == GERUDO_WHITE_LIMB_L_FOREARM) ||
        (limbIndex == GERUDO_WHITE_LIMB_R_FOREARM)) {
        rot->y += Math_SinS(play->state.frames * (limbIndex * FIDGET_FREQ_LIMB + FIDGET_FREQ_Y)) * FIDGET_AMPLITUDE;
        rot->z += Math_CosS(play->state.frames * (limbIndex * FIDGET_FREQ_LIMB + FIDGET_FREQ_Z)) * FIDGET_AMPLITUDE;
    }
    return 0;
}

void EnGe1_PostLimbDraw(PlayState* play, s32 limbIndex, Gfx** dList, Vec3s* rot, void* thisx) {
    EnGe1* this = (EnGe1*)thisx;

    OPEN_DISPS(play->state.gfxCtx, "../z_en_ge1.c", 1419);

    if (limbIndex == GERUDO_WHITE_LIMB_HEAD) {
        gSPDisplayList(POLY_OPA_DISP++, sHairstyleDLists[this->hairstyle]);
        Matrix_MultVec3f(&D_80A327A8, &this->actor.focus.pos);
    }

    CLOSE_DISPS(play->state.gfxCtx, "../z_en_ge1.c", 1427);
}

void EnGe1_Draw(Actor* thisx, PlayState* play) {
    s32 pad;
    EnGe1* this = (EnGe1*)thisx;

    OPEN_DISPS(play->state.gfxCtx, "../z_en_ge1.c", 1442);

    Gfx_SetupDL_37Opa(play->state.gfxCtx);
    gSPSegment(POLY_OPA_DISP++, 0x08, SEGMENTED_TO_VIRTUAL(sEyeTextures[this->eyeIndex]));
    SkelAnime_DrawFlexOpa(play, this->skelAnime.skeleton, this->skelAnime.jointTable, this->skelAnime.dListCount,
                          EnGe1_OverrideLimbDraw, EnGe1_PostLimbDraw, this);

    CLOSE_DISPS(play->state.gfxCtx, "../z_en_ge1.c", 1459);
}<|MERGE_RESOLUTION|>--- conflicted
+++ resolved
@@ -108,11 +108,7 @@
 
     ActorShape_Init(&this->actor.shape, 0.0f, ActorShadow_DrawCircle, 30.0f);
     SkelAnime_InitFlex(play, &this->skelAnime, &gGerudoWhiteSkel, &gGerudoWhiteIdleAnim, this->jointTable,
-<<<<<<< HEAD
                        this->morphTable, ARRAY_COUNT(this->jointTable));
-=======
-                       this->morphTable, GERUDO_WHITE_LIMB_MAX);
->>>>>>> fc2992ab
     Animation_PlayOnce(&this->skelAnime, &gGerudoWhiteIdleAnim);
     Collider_InitCylinder(play, &this->collider);
     Collider_SetCylinder(play, &this->collider, &this->actor, &sCylinderInit);
