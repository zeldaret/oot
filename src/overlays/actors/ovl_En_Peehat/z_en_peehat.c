#include "z_en_peehat.h"
#include "../ovl_En_Bom/z_en_bom.h"

#define FLAGS 0x01000015

#define THIS ((EnPeehat*)thisx)

void EnPeehat_Init(Actor* thisx, GlobalContext* globalCtx);
void EnPeehat_Destroy(Actor* thisx, GlobalContext* globalCtx);
void EnPeehat_Update(Actor* thisx, GlobalContext* globalCtx);
void EnPeehat_Draw(Actor* thisx, GlobalContext* globalCtx);

void EnPeehat_Ground_SetStateGround(EnPeehat* this);
void EnPeehat_Fly_SetStateGround(EnPeehat* this);
void EnPeehat_Larva_SetStateInit(EnPeehat* this);
void EnPeehat_Ground_GroundState(EnPeehat* this, GlobalContext* globalCtx);
void EnPeehat_Ground_SetStateRise(EnPeehat* this); 
void EnPeehat_Fly_StateGrounded(EnPeehat* this, GlobalContext* globalCtx);
void EnPeehat_Fly_SetStateRise(EnPeehat* this); 
void EnPeehat_Fly_StateFly(EnPeehat* this, GlobalContext* globalCtx);
void func_80AD0D3C(EnPeehat* this); 
void EnPeehat_Ground_StateRise(EnPeehat* this, GlobalContext* globalCtx);
void EnPeehat_Ground_SetState_80AD0FC8(EnPeehat* this); 
void EnPeehat_Fly_StateRise(EnPeehat* this, GlobalContext* globalCtx);
void func_80AD05A8(EnPeehat* this, GlobalContext* globalCtx); 
void func_80AD1220(EnPeehat* this);
void func_80AD0B3C(EnPeehat* this);
void func_80AD076C(EnPeehat* this, GlobalContext* globalCtx);
void func_80AD1440(EnPeehat* this);
void func_80AD0B84(EnPeehat* this, GlobalContext* globalCtx); 
void EnPeehat_Fly_StateFall(EnPeehat* this, GlobalContext* globalCtx); 
void EnPeehat_Ground_State_80AD0FC8(EnPeehat* this, GlobalContext* globalCtx); 
void EnPeehat_Ground_State_80AD1258(EnPeehat* this, GlobalContext* globalCtx);
void func_80AD14A0(EnPeehat* this, GlobalContext* globalCtx);
void func_80AD1700(EnPeehat* this, GlobalContext* globalCtx);
void func_80AD17E8(EnPeehat* this, GlobalContext* globalCtx);
void func_80AD1AA8(EnPeehat* this); 
void func_80AD1B00(EnPeehat* this, GlobalContext* globalCtx);

extern SkeletonHeader D_06001C80;  
extern AnimationHeader D_060009C4; 
extern AnimationHeader D_06000844; 
extern AnimationHeader D_060005C4; 
extern AnimationHeader D_06000350; 

const ActorInit En_Peehat_InitVars = {
    ACTOR_EN_PEEHAT,
    ACTORCAT_ENEMY,
    FLAGS,
    OBJECT_PEEHAT,
    sizeof(EnPeehat),
    (ActorFunc)EnPeehat_Init,
    (ActorFunc)EnPeehat_Destroy,
    (ActorFunc)EnPeehat_Update,
    (ActorFunc)EnPeehat_Draw,
};
<<<<<<< HEAD
=======

static ColliderCylinderInit D_80AD2740 = {
    {
        COLTYPE_WOOD,
        AT_NONE,
        AC_ON | AC_TYPE_PLAYER,
        OC1_ON | OC1_TYPE_PLAYER,
        OC2_TYPE_1,
        COLSHAPE_CYLINDER,
    },
    {
        ELEMTYPE_UNK0,
        { 0x00000000, 0x00, 0x00 },
        { 0xFFCFFFFF, 0x00, 0x00 },
        TOUCH_NONE,
        BUMP_ON | BUMP_HOOKABLE,
        OCELEM_ON,
    },
    { 50, 160, -70, { 0, 0, 0 } },
};

static ColliderQuadInit D_80AD27A0 = {
    {
        COLTYPE_METAL,
        AT_ON | AT_TYPE_ENEMY,
        AC_ON | AC_HARD | AC_TYPE_PLAYER,
        OC1_NONE,
        OC2_NONE,
        COLSHAPE_QUAD,
    },
    {
        ELEMTYPE_UNK0,
        { 0xFFCFFFFF, 0x00, 0x10 },
        { 0xFFCFFFFF, 0x00, 0x00 },
        TOUCH_ON | TOUCH_SFX_NORMAL,
        BUMP_ON,
        OCELEM_NONE,
    },
    { { { 0.0f, 0.0f, 0.0f }, { 0.0f, 0.0f, 0.0f }, { 0.0f, 0.0f, 0.0f }, { 0.0f, 0.0f, 0.0f } } },
};

static ColliderJntSphElementInit D_80AD276C[1] = {
    {
        {
            ELEMTYPE_UNK0,
            { 0x00000000, 0x00, 0x00 },
            { 0xFFCFFFFF, 0x00, 0x00 },
            TOUCH_NONE,
            BUMP_ON,
            OCELEM_ON,
        },
        { 0, { { 0, 0, 0 }, 20 }, 100 },
    },
};

static ColliderJntSphInit D_80AD2790 = {
    {
        COLTYPE_HIT6,
        AT_NONE,
        AC_ON | AC_TYPE_PLAYER,
        OC1_ON | OC1_TYPE_PLAYER,
        OC2_TYPE_1,
        COLSHAPE_JNTSPH,
    },
    1,
    D_80AD276C,
};
*/
#pragma GLOBAL_ASM("asm/non_matchings/overlays/actors/ovl_En_Peehat/func_80ACF4A0.s")
>>>>>>> 7c6b953f

static ColliderCylinderInit sCylinderInit = {
    { COLTYPE_WOODEN_SHIELD, 0x00, 0x09, 0x09, 0x10, COLSHAPE_CYLINDER },
    { 0x00, { 0x00000000, 0x00, 0x00 }, { 0xFFCFFFFF, 0x00, 0x00 }, 0x00, 0x05, 0x01 },
    { 50, 160, -70, { 0, 0, 0 } },
};

static ColliderJntSphItemInit sJntSphItemsInit[1] = {
    {
        { 0x00, { 0x00000000, 0x00, 0x00 }, { 0xFFCFFFFF, 0x00, 0x00 }, 0x00, 0x01, 0x01 },
        { 0, { { 0, 0, 0 }, 20 }, 100 },
    },
};

static ColliderJntSphInit sJntSphInit = {
    { COLTYPE_UNK6, 0x00, 0x09, 0x09, 0x10, COLSHAPE_JNTSPH },
    1, sJntSphItemsInit,
};

static ColliderQuadInit sQuadInit =
{
    { COLTYPE_METAL_SHIELD, 0x11, 0x0D, 0x00, 0x00, COLSHAPE_QUAD },
    { 0x00, { 0xFFCFFFFF, 0x00, 0x10 }, { 0xFFCFFFFF, 0x00, 0x00 }, 0x01, 0x01, 0x00 },
    { { { 0.0f, 0.0f, 0.0f }, { 0.0f, 0.0f, 0.0f }, { 0.0f, 0.0f, 0.0f }, { 0.0f, 0.0f, 0.0f } } },
};

DamageTable D_80AD27F0 = {
    0xF0, 0x02, 0x01, 0x02, 0xE0, 0x02, 0x02, 0xD2, 0x01, 0x02, 0x04, 0xC4, 0x02, 0x02, 0x02, 0x02, 0x02, 0xC3, 0x60, 0x60, 0x00, 0x00, 0x01, 0x04, 0x02, 0x02, 0x08, 0x04, 0x00, 0x00, 0x04, 0x00, };

static InitChainEntry sInitChain[] = {
    ICHAIN_F32(unk_4C, 700, ICHAIN_STOP),
};

void EnPeehat_SetActionFunc(EnPeehat* this, EnPeehatActionFunc actionFunc) {
    this->actionFunc = actionFunc;
}

void EnPeehat_Init(Actor* thisx, GlobalContext* globalCtx) {
    EnPeehat* this = THIS;

    Actor_ProcessInitChain(thisx, sInitChain);
    Actor_SetScale(thisx, 36.0f * 0.001f);
    SkelAnime_Init(globalCtx, &this->skelAnime, &D_06001C80, &D_060009C4, this->limbDrawTable, this->transitionDrawTable, 24);
    ActorShape_Init(&thisx->shape, 100.0f, (void*)&ActorShadow_DrawFunc_Circle, 27.0f);
    thisx->posRot2.pos = thisx->posRot.pos;
    this->unk2D4 = 0;
    thisx->posRot.rot.y = 0;
    thisx->colChkInfo.mass = 0xFE;
    thisx->colChkInfo.health = 6;
    thisx->colChkInfo.damageTable = &D_80AD27F0;
    thisx->groundY = thisx->posRot.pos.y;
    Collider_InitCylinder(globalCtx, &this->colCylinder);
    Collider_SetCylinder(globalCtx, &this->colCylinder, thisx, &sCylinderInit);
    Collider_InitQuad(globalCtx, &this->colQuad);
    Collider_SetQuad(globalCtx, &this->colQuad, thisx, &sQuadInit);
    Collider_InitJntSph(globalCtx, &this->colJntSph);
    Collider_SetJntSph(globalCtx, &this->colJntSph, thisx, &sJntSphInit, this->colJntSphItemList);

    thisx->naviEnemyId = 0x48; 
    this->xzDistToRise = 740.0f;
    this->xzDistMax = 1200.0f;
    thisx->uncullZoneForward = 4000.0f;
    thisx->uncullZoneScale = 800.0f;
    thisx->uncullZoneDownward = 1800.0f;
    switch (thisx->params)
    {
    case TYPE_GROUNDED:
        EnPeehat_Ground_SetStateGround(this);
        break;
    case TYPE_FLYING:
        thisx->uncullZoneForward = 4200.0f;
        this->xzDistToRise = 2800.0f;
        this->xzDistMax = 1400.0f;
        EnPeehat_Fly_SetStateGround(this);
        thisx->flags &= -2;
        break;
    case TYPE_LARVA:
        thisx->scale.z = 0.006f;
        thisx->scale.x = 0.006f;
        thisx->scale.y = 0.003f;
        this->colCylinder.dim.radius = 25;
        this->colCylinder.dim.height = 15;
        this->colCylinder.dim.yShift = -5;
        this->colCylinder.body.bumper.flags = 0x1F824;
        this->colQuad.base.atFlags = 0x11;
        this->colQuad.base.acFlags = 0x09;
        thisx->naviEnemyId = 0x49; //Larva
        EnPeehat_Larva_SetStateInit(this);
    }
}

void EnPeehat_Destroy(Actor* thisx, GlobalContext* globalCtx) {
    EnPeehat* this = THIS;
    EnPeehat* parent;

    Collider_DestroyCylinder(globalCtx, &this->colCylinder);
    Collider_DestroyJntSph(globalCtx, &this->colJntSph);

    //If larva, decrement total larva spawned
    if (thisx->params > 0) {
        parent = (EnPeehat*)thisx->parent;
        if (parent != NULL && parent->actor.update != NULL) {
            parent->unk2FA--;
        }
    }
}

//Spawn dust
void EnPeehat_SpawnDust(GlobalContext* globalCtx, EnPeehat* this, Vec3f* pos, f32 arg3, s32 arg4, f32 arg5, f32 arg6) {
    static Vec3f D_80AD2814 = { 0, 8, 0 };
    static Vec3f D_80AD2820 = { 0, -1.5f, 0 };

    Vec3f sp5C;
    Vec3f sp50;
    Vec3f sp44;
    f32 sp40;
    s32 pad[2];

    sp50 = D_80AD2814;
    sp44 = D_80AD2820;

    sp40 = (Rand_ZeroOne() - 0.5f) * 6.28f;
    sp5C.y = this->actor.groundY; //unk80
    sp5C.x = (Math_SinF(sp40) * arg3) + pos->x;
    sp5C.z = (Math_CosF(sp40) * arg3) + pos->z;
    sp44.x = (Rand_ZeroOne() - 0.5f) * arg5;
    sp44.z = (Rand_ZeroOne() - 0.5f) * arg5;
    sp50.y += ((Rand_ZeroOne() - 0.5f) * 4.0f);
    EffectSsHahen_Spawn(globalCtx, &sp5C, &sp50, &sp44, arg4, (s32)(((Rand_ZeroOne() * 5.0f) + 12.0f) * arg6), -1, 10, NULL);
}

//Handles being hit when on the ground
void EnPeehat_HitWhenGrounded(EnPeehat* this, GlobalContext* globalCtx) {
    Vec3f sp9C;
    Actor* larva;
    s32 i;

    this->colCylinder.base.acFlags &= ~2;
    if ((globalCtx->gameplayFrames & 0xF) == 0) {
        sp9C = this->actor.posRot.pos;
        sp9C.y += 70.0f;
        Item_DropCollectibleRandom(globalCtx, &this->actor, &sp9C, 0x40);
        Item_DropCollectibleRandom(globalCtx, &this->actor, &sp9C, 0x40);
        Item_DropCollectibleRandom(globalCtx, &this->actor, &sp9C, 0x40);
        this->unk2D4 = 0xF0;
    }
    else {
        this->colCylinder.base.acFlags &= ~2;
        for (i = MAX_LARVA - this->unk2FA; i > 0; i--) {
            larva = Actor_SpawnAsChild(&globalCtx->actorCtx, &this->actor, globalCtx, ACTOR_EN_PEEHAT,
                Rand_CenteredFloat(25.0f) + this->actor.posRot.pos.x, Rand_CenteredFloat(25.0f) + (this->actor.posRot.pos.y + 50.0f),
                Rand_CenteredFloat(25.0f) + this->actor.posRot.pos.z,
                0, 0, 0, TYPE_LARVA);
            if (larva != NULL) {
                larva->velocity.y = 6.0f;
                larva->shape.rot.y = larva->posRot.rot.y = (s16)Rand_CenteredFloat(65535.0f);
                this->unk2FA++;
            }
        }
        this->unk2D4 = 8;
    }
    Audio_PlayActorSound2(&this->actor, NA_SE_EN_PIHAT_DAMAGE);
}

void EnPeehat_Ground_SetStateGround(EnPeehat* this) {
    Animation_Change(&this->skelAnime, &D_060009C4, 0.0f, 3.0f, (f32)Animation_GetLastFrame(&D_060009C4.common), 2, 0.0f);
    this->unk2F8 = 0x258;
    this->unk2D4 = 0;
    this->unk2FA = 0;
    this->unk2B0 = 3;
    this->colCylinder.base.acFlags &= ~2;
    EnPeehat_SetActionFunc(this, EnPeehat_Ground_GroundState);
}

void EnPeehat_Ground_GroundState(EnPeehat* this, GlobalContext* globalCtx) {

    if (gSaveContext.nightFlag == 0) {
        this->actor.flags |= 1;
        if (this->unk2F6 == 0) {
            if (this->actor.xzDistToLink < this->xzDistToRise) {
                EnPeehat_Ground_SetStateRise(this);
            }
        }
        else {
            Math_SmoothStepToF(&this->actor.shape.unk_08, -1000.0f, 1.0f, 10.0f, 0.0f);
            this->unk2F6--;
        }
    }
    else {
        this->actor.flags &= ~1;
        Math_SmoothStepToF(&this->actor.shape.unk_08, -1000.0f, 1.0f, 50.0f, 0.0f);
        if (this->unk2D4 != 0) {
            this->unk2D4--;
            if ((this->unk2D4 & 4) != 0) {
                Math_SmoothStepToF(&this->unk2EC, 0.205f, 1.0f, 0.235f, 0.0f);
            }
            else {
                Math_SmoothStepToF(&this->unk2EC, 0.0f, 1.0f, 0.005f, 0.0f);
            }

        } else if (this->colCylinder.base.acFlags & 2) {
            EnPeehat_HitWhenGrounded(this, globalCtx);
        }
    }
}

void EnPeehat_Fly_SetStateGround(EnPeehat* this) {
    Animation_Change(&this->skelAnime, &D_060009C4, 0.0f, 3.0f, (f32)Animation_GetLastFrame(&D_060009C4.common), 2, 0.0f);
    this->unk2F8 = 0x190;
    this->unk2D4 = 0;
    this->unk2FA = 0;
    this->unk2B0 = 4;
    EnPeehat_SetActionFunc(this, EnPeehat_Fly_StateGrounded);
}

void EnPeehat_Fly_StateGrounded(EnPeehat* this, GlobalContext* globalCtx) {
    if (gSaveContext.nightFlag == 0) {
        if (this->actor.xzDistToLink < this->xzDistToRise) {
            EnPeehat_Fly_SetStateRise(this);
        }
    }
    else {
        Math_SmoothStepToF(&this->actor.shape.unk_08, -1000.0f, 1.0f, 50.0f, 0.0f);
        if (this->unk2D4 != 0) {
            this->unk2D4--;
            if (this->unk2D4 & 4) {
                Math_SmoothStepToF(&this->unk2EC, 0.205f, 1.0f, 0.235f, 0.0f);
            }
            else {
                Math_SmoothStepToF(&this->unk2EC, 0.0f, 1.0f, 0.005f, 0.0f);
            }
        }
        else if (this->colCylinder.base.acFlags & 2) {
            EnPeehat_HitWhenGrounded(this, globalCtx);
        }
    }
}

void EnPeehat_Fly_SetStateFly(EnPeehat* this) {
    Animation_PlayLoop(&this->skelAnime, &D_060005C4);
    this->unk2B0 = 5;
    EnPeehat_SetActionFunc(this, EnPeehat_Fly_StateFly);
}

void EnPeehat_Fly_StateFly(EnPeehat* this, GlobalContext* globalCtx) {
    Actor* larva;

    Audio_PlayActorSound2(&this->actor, NA_SE_EN_PIHAT_FLY - SFX_FLAG);
    SkelAnime_Update(&this->skelAnime);
    if ((gSaveContext.nightFlag != 0) || this->xzDistToRise < this->actor.xzDistToLink) {
        func_80AD0D3C(this);
    }
    else {
        if (this->actor.xzDistToLink < this->xzDistMax) {
            if (this->unk2FA < MAX_LARVA && (globalCtx->gameplayFrames & 7) == 0) {
                larva = Actor_SpawnAsChild(&globalCtx->actorCtx, &this->actor, globalCtx, ACTOR_EN_PEEHAT,
                    Rand_CenteredFloat(25.0f) + this->actor.posRot.pos.x,
                    Rand_CenteredFloat(5.0f) + this->actor.posRot.pos.y,
                    Rand_CenteredFloat(25.0f) + this->actor.posRot.pos.z,
                    0, 0, 0, 1);
                if (larva != NULL) {
                    larva->shape.rot.y = larva->posRot.rot.y = (s16)Rand_CenteredFloat(65535.0f);
                    this->unk2FA++;
                }
            }
        }
    }
    this->unk2F2 += this->unk2F0;
}

void EnPeehat_Ground_SetStateRise(EnPeehat* this) {
    f32 frame;

    frame = Animation_GetLastFrame(&D_060009C4.common);
    if (this->unk2B0 != 0xD) {
        Animation_Change(&this->skelAnime, &D_060009C4, 0.0f, 3.0f, frame, 2, 0.0f);
    }
    this->unk2B0 = 8;
    this->unk2FC = (s16)frame;
    Audio_PlayActorSound2(&this->actor, NA_SE_EN_PIHAT_UP);
    EnPeehat_SetActionFunc(this, EnPeehat_Ground_StateRise);
}

void EnPeehat_Ground_StateRise(EnPeehat* this, GlobalContext* globalCtx) {
    Vec3f pos;

    Math_SmoothStepToF(&this->actor.shape.unk_08, 0.0f, 1.0f, 50.0f, 0.0f);
    if (Math_SmoothStepToS(&this->unk2F0, 4000, 1, 800, 0) == 0) {
        if (this->unk2FC != 0) {
            this->unk2FC--;
            if (0.0f == this->skelAnime.playSpeed) {
                if (this->unk2FC == 0) {
                    this->unk2FC = 40;
                    this->skelAnime.playSpeed = 1.0f;
                }
            }
        }
        if ((SkelAnime_Update(&this->skelAnime) != 0) || (this->unk2FC == 0)) {
            EnPeehat_Ground_SetState_80AD0FC8(this);
        }
        else {
            this->actor.posRot.pos.y += 6.5f;
        }
        if (this->actor.posRot.pos.y - this->actor.groundY < 80.0f) {
            pos = this->actor.posRot.pos;
            pos.y = this->actor.groundY;
            func_80033480(globalCtx, &pos, 90.0f, 1, 0x96, 100, 1);
        }
    }
    EnPeehat_SpawnDust(globalCtx, this, &this->actor.posRot.pos, 75.0f, 2, 1.05f, 2.0f);
    Math_SmoothStepToF(&this->unk2EC, 0.075f, 1.0f, 0.005f, 0.0f);
    this->unk2F2 += this->unk2F0;
}

void EnPeehat_Fly_SetStateRise(EnPeehat* this) {
    f32 timer;

    timer = Animation_GetLastFrame(&D_060009C4.common);
    if (this->unk2B0 != 0xD) {
        Animation_Change(&this->skelAnime, &D_060009C4, 0.0f, 3.0f, timer, 2, 0.0f);
    }
    this->unk2B0 = 9;
    this->unk2FC = (s16)timer;
    Audio_PlayActorSound2(&this->actor, NA_SE_EN_PIHAT_UP);
    EnPeehat_SetActionFunc(this, EnPeehat_Fly_StateRise);
}

void EnPeehat_Fly_StateRise(EnPeehat* this, GlobalContext* globalCtx) {
    Vec3f pos;

    Math_SmoothStepToF(&this->actor.shape.unk_08, 0.0f, 1.0f, 50.0f, 0.0f);
    if (Math_SmoothStepToS(&this->unk2F0, 0xFA0, 1, 0x320, 0) == 0) {
        if (this->unk2FC != 0) {
            this->unk2FC--;
            if (0.0f == this->skelAnime.playSpeed) {
                if (this->unk2FC == 0) {
                    this->unk2FC = 40;
                    this->skelAnime.playSpeed = 1.0f;
                }
            }
        }
        if ((SkelAnime_Update(&this->skelAnime) != 0) || (this->unk2FC == 0)) {
            this->unk2FA = 0;
            EnPeehat_Fly_SetStateFly(this);
        }
        else {
            this->actor.posRot.pos.y += 18.0f;
        }
        if (this->actor.posRot.pos.y - this->actor.groundY < 80.0f) {
            pos = this->actor.posRot.pos;
            pos.y = this->actor.groundY;
            func_80033480(globalCtx, &pos, 90.0f, 1, 0x96, 100, 1);
        }
    }
    EnPeehat_SpawnDust(globalCtx, this, &this->actor.posRot.pos, 75.0f, 2, 1.05f, 2.0f);
    Math_SmoothStepToF(&this->unk2EC, 0.075f, 1.0f, 0.005f, 0.0f);
    this->unk2F2 += this->unk2F0;
}

void func_80AD0558(EnPeehat* this) {
    Animation_PlayLoop(&this->skelAnime, &D_060005C4);
    this->unk2B0 = 0xE;
    this->unk2E0 = 0.0f;
    EnPeehat_SetActionFunc(this, func_80AD05A8);
}

void func_80AD05A8(EnPeehat* this, GlobalContext* globalCtx) {
    Player* player;

    player = PLAYER;
    Math_SmoothStepToF(&this->actor.speedXZ, 3.0f, 1.0f, 0.25f, 0.0f);
    Math_SmoothStepToF(&this->actor.posRot.pos.y, this->actor.groundY + 80.0f, 1.0f, 3.0f, 0.0f);
    if (this->unk2F8 <= 0) {
        func_80AD0B3C(this);
        this->unk2F6 = 40;
    }
    else {
        this->unk2F8--;
    }
    if ((gSaveContext.nightFlag == 0) && (Math_Vec3f_DistXZ(&this->actor.initPosRot.pos, &player->actor.posRot.pos) < this->xzDistMax)) {
        Math_SmoothStepToS(&this->actor.posRot.rot.y, this->actor.yawTowardsLink, 1, 1000, 0);
        if (this->unk2FA != 0) {
            this->actor.shape.rot.y += 0x1C2;
        }
        else {
            this->actor.shape.rot.y -= 0x1C2;
        }
    }
    else {
        func_80AD1220(this);
    }
    SkelAnime_Update(&this->skelAnime);
    Math_SmoothStepToS(&this->unk2F0, 4000, 1, 500, 0);
    this->unk2F2 += this->unk2F0;
    Math_SmoothStepToF(&this->unk2EC, 0.075f, 1.0f, 0.005f, 0.0f);
    Audio_PlayActorSound2(&this->actor, NA_SE_EN_PIHAT_FLY - SFX_FLAG);
}

void EnPeehat_Larva_SetStateInit(EnPeehat* this) {
    Animation_PlayLoop(&this->skelAnime, &D_060005C4);
    this->unk2B0 = 14;
    this->unk2D4 = 0;
    EnPeehat_SetActionFunc(this, func_80AD076C);
}

void func_80AD076C(EnPeehat* this, GlobalContext* globalCtx) {
    static Vec3f D_80AD282C = { 0, 0, 0 };
    s32 i;
    Player* player;
    Vec3f sp7C;
    f32 speedXZ;
    Vec3f sp6C;

    speedXZ = 5.3f;
    if (this->actor.xzDistToLink <= 5.3f) {
        speedXZ = this->actor.xzDistToLink + 0.0005f;
    }
    if (this->actor.parent != NULL) {
        if (this->actor.parent->update == NULL) {
            this->actor.parent = NULL;
        }
    }
    this->actor.speedXZ = speedXZ;
    if (70.0f <= (this->actor.posRot.pos.y - this->actor.groundY)) {
        Math_SmoothStepToF(&this->actor.velocity.y, -1.3f, 1.0f, 0.5f, 0.0f);
    }
    else {
        Math_SmoothStepToF(&this->actor.velocity.y, -0.135f, 1.0f, 0.05f, 0.0f);
    }
    if (this->unk2D4 == 0) {
        Math_SmoothStepToS(&this->actor.posRot.rot.y, this->actor.yawTowardsLink, 1, 830, 0);
    }
    else {
        this->unk2D4--;
    }
    this->actor.shape.rot.y = (s16)(this->actor.shape.rot.y + 0x15E);
    SkelAnime_Update(&this->skelAnime);
    Math_SmoothStepToS(&this->unk2F0, 4000, 1, 500, 0);
    this->unk2F2 += this->unk2F0;
    Math_SmoothStepToF(&this->unk2EC, 0.075f, 1.0f, 0.005f, 0.0f);
    Audio_PlayActorSound2(&this->actor, NA_SE_EN_PIHAT_SM_FLY - SFX_FLAG);
    if ((this->colQuad.base.atFlags & 4) != 0) {
        this->actor.colChkInfo.health = 0;
        this->colQuad.base.acFlags = this->colQuad.base.acFlags & ~0x80;
        func_80AD1440(this);
        return;
    }
    if ((this->colQuad.base.atFlags & 2) || (this->colCylinder.base.acFlags & 2) || (this->actor.bgCheckFlags & 1)) {
        player = PLAYER;
        this->colQuad.base.atFlags &= ~2;
        if ((this->colCylinder.base.acFlags & 2) == 0 && &player->actor == this->colQuad.base.at) {
            if (0.5f < Rand_ZeroOne()) {
                this->actor.posRot.rot.y += 0x2000;
            }
            else {
                this->actor.posRot.rot.y -= 0x2000;
            }
            this->unk2D4 = 0x28;
        }
        else if (this->colCylinder.base.acFlags & 2 || this->actor.bgCheckFlags & 1) {
            sp7C = D_80AD282C;
            for (i = 4; i >= 0; i--)
            {
                sp6C.x = Rand_CenteredFloat(20.0f) + this->actor.posRot.pos.x;
                sp6C.y = Rand_CenteredFloat(10.0f) + this->actor.posRot.pos.y;
                sp6C.z = Rand_CenteredFloat(20.0f) + this->actor.posRot.pos.z;
                EffectSsDeadDb_Spawn(globalCtx, &sp6C, &sp7C, &sp7C, 0x28, 7, 0xFF, 0xFF, 0xFF, 0xFF, 0xFF, 0, 0, 1, 9, 1);
            }
        }
        if (&player->actor != this->colQuad.base.at || this->colCylinder.base.acFlags & 2) {
            if ((this->actor.bgCheckFlags & 1) == 0) {
                EffectSsDeadSound_SpawnStationary(globalCtx, &this->actor.projectedPos, NA_SE_EN_PIHAT_SM_DEAD, 1, 1, 40);
            }
            Item_DropCollectibleRandom(globalCtx, &this->actor, &this->actor.posRot.pos, 0x20);
            Actor_Kill(&this->actor);
        }
    }
}

void func_80AD0B3C(EnPeehat* this) {
    this->unk2B0 = 10;
    Animation_PlayOnce(&this->skelAnime, &D_06000350);
    EnPeehat_SetActionFunc(this, func_80AD0B84);
}

void func_80AD0B84(EnPeehat* this, GlobalContext* globalCtx) {
    Vec3f pos;

    Math_SmoothStepToF(&this->actor.shape.unk_08, -1000.0f, 1.0f, 50.0f, 0.0f);
    Math_SmoothStepToF(&this->actor.speedXZ, 0.0f, 1.0f, 1.0f, 0.0f);
    Math_SmoothStepToS(&this->actor.shape.rot.x, 0, 1, 50, 0);
    if (SkelAnime_Update(&this->skelAnime) != 0) {
        EnPeehat_Ground_SetStateGround(this);
        this->actor.posRot.pos.y = this->actor.groundY;
        Audio_PlayActorSound2(&this->actor, NA_SE_EN_PIHAT_LAND);
    }
    else {
        if (this->actor.groundY < this->actor.posRot.pos.y) {
            Math_SmoothStepToF(&this->actor.posRot.pos.y, this->actor.groundY, 0.3f, 3.5f, 0.25f);
            if (this->actor.posRot.pos.y - this->actor.groundY < 60.0f) {
                pos = this->actor.posRot.pos;
                pos.y = this->actor.groundY;
                func_80033480(globalCtx, &pos, 80.0f, 1, 0x96, 0x64, 1);
                EnPeehat_SpawnDust(globalCtx, this, &pos, 75.0f, 2, 1.05f, 2.0f);
            }
        }
    }
    Math_SmoothStepToS(&this->unk2F0, 0, 1, 100, 0);
    this->unk2F2 += this->unk2F0;
}

void func_80AD0D3C(EnPeehat* this) {
    Animation_PlayOnce(&this->skelAnime, &D_06000350);
    this->unk2B0 = 10;
    EnPeehat_SetActionFunc(this, EnPeehat_Fly_StateFall);
}

void EnPeehat_Fly_StateFall(EnPeehat* this, GlobalContext* globalCtx) {
    Vec3f pos;

    Math_SmoothStepToF(&this->actor.shape.unk_08, -1000.0f, 1.0f, 50.0f, 0.0f);
    Math_SmoothStepToF(&this->actor.speedXZ, 0.0f, 1.0f, 1.0f, 0.0f);
    Math_SmoothStepToS(&this->actor.shape.rot.x, 0, 1, 50, 0);
    if (SkelAnime_Update(&this->skelAnime) != 0) {
        EnPeehat_Fly_SetStateGround(this);
        Audio_PlayActorSound2(&this->actor, NA_SE_EN_PIHAT_LAND);
        this->actor.posRot.pos.y = this->actor.groundY;
    }
    else {
        if (this->actor.groundY < this->actor.posRot.pos.y) {
            Math_SmoothStepToF(&this->actor.posRot.pos.y, this->actor.groundY, 0.3f, 13.5f, 0.25f);
            if ((this->actor.posRot.pos.y - this->actor.groundY) < 60.0f) {
                pos = this->actor.posRot.pos;
                pos.y = this->actor.groundY;
                func_80033480(globalCtx, &pos, 80.0f, 1, 0x96, 0x64, 1);
                EnPeehat_SpawnDust(globalCtx, this, &pos, 75.0f, 2, 1.05f, 2.0f);
            }
        }
    }
    Math_SmoothStepToS(&this->unk2F0, 0, 1, 100, 0);
    this->unk2F2 += this->unk2F0;
}

void EnPeehat_Ground_SetState_80AD0FC8(EnPeehat* this) {
    Animation_PlayLoop(&this->skelAnime, &D_060005C4);
    this->actor.speedXZ = Rand_ZeroOne() * 0.5f + 2.5f;
    this->unk2D4 = Rand_ZeroOne() * 10.0f + 10.0f;
    this->unk2B0 = 0xF;
    EnPeehat_SetActionFunc(this, EnPeehat_Ground_State_80AD0FC8);
}

void EnPeehat_Ground_State_80AD0FC8(EnPeehat* this, GlobalContext* globalCtx) {
    f32 phi_f0;
    Player* player; 

    player = PLAYER;

    //hover but don't gain altitude
    if (75.0f < this->actor.posRot.pos.y - this->actor.groundY) {
        this->actor.posRot.pos.y -= 1.0f;
    }
    this->actor.posRot.pos.y += Math_CosF(this->unk2E0) * 1.4f;
    phi_f0 = Math_CosF(this->unk2E0) * 0.18f;
    this->unk2E0 += ((0.0f <= phi_f0) ? phi_f0 : -phi_f0) + 0.07f;
    this->unk2D4--;
    if (this->unk2D4 <= 0) {
        this->actor.speedXZ = Rand_ZeroOne() * 0.5f + 2.5f;
        this->unk2D4 = Rand_ZeroOne() * 10.0f + 10.0f;
        this->unk2F4 = (s16)((Rand_ZeroOne() - 0.5f) * 1000.0f);
    }
    SkelAnime_Update(&this->skelAnime);
    this->actor.posRot.rot.y += this->unk2F4;
    if (this->unk2F8 <= 0) {
        func_80AD0B3C(this);
        this->unk2F6 = 40;
    }
    else {
        this->unk2F8--;
    }
    this->actor.shape.rot.y += 0x15E;
    //if daytime, and the player is close to the initial spawn position
    if ((gSaveContext.nightFlag == 0) && Math_Vec3f_DistXZ(&this->actor.initPosRot.pos, &player->actor.posRot.pos) < this->xzDistMax) {
        this->actor.posRot.rot.y = this->actor.yawTowardsLink;
        func_80AD0558(this);
        this->unk2FA = globalCtx->gameplayFrames & 1;
    }
    else {
        func_80AD1220(this);
    }
    Math_SmoothStepToS(&this->unk2F0, 4000, 1, 500, 0);
    this->unk2F2 += this->unk2F0;
    Math_SmoothStepToF(&this->unk2EC, 0.075f, 1.0f, 0.005f, 0.0f);
    Audio_PlayActorSound2(&this->actor, NA_SE_EN_PIHAT_FLY - SFX_FLAG);
}

void func_80AD1220(EnPeehat* this) {
    this->unk2B0 = 12;
    this->actor.speedXZ = 2.5f;
    EnPeehat_SetActionFunc(this, EnPeehat_Ground_State_80AD1258);
}

void EnPeehat_Ground_State_80AD1258(EnPeehat* this, GlobalContext* globalCtx) {

    f32 phi_f0;
    s16 yRot;
    Player* player;

    player = PLAYER;
    if (75.0f < this->actor.posRot.pos.y - this->actor.groundY) {
        this->actor.posRot.pos.y -= 1.0f;
    }
    else {
        this->actor.posRot.pos.y += 1.0f;
    }
    this->actor.posRot.pos.y += Math_CosF(this->unk2E0) * 1.4f;
    phi_f0 = Math_CosF(this->unk2E0) * 0.18f;
    this->unk2E0 += ((0.0f <= phi_f0) ? phi_f0 : -phi_f0) + 0.07f;
    yRot = Math_Vec3f_Yaw(&this->actor.posRot.pos, &this->actor.initPosRot.pos);
    Math_SmoothStepToS(&this->actor.posRot.rot.y, yRot, 1, 600, 0);
    Math_SmoothStepToS(&this->actor.shape.rot.x, 4500, 1, 600, 0);
    this->actor.shape.rot.y += 0x15E;
    this->unk2F2 += this->unk2F0;
    if (Math_Vec3f_DistXZ(&this->actor.posRot.pos, &this->actor.initPosRot.pos) < 2.0f) {
        func_80AD0B3C(this);
        this->unk2F6 = 0x3C;
    }
    if (gSaveContext.nightFlag == 0 && Math_Vec3f_DistXZ(&this->actor.initPosRot.pos, &player->actor.posRot.pos) < this->xzDistMax) {
        this->unk2F8 = 0x190;
        func_80AD0558(this);
        this->unk2FA = (globalCtx->gameplayFrames & 1);
    }
    Audio_PlayActorSound2(&this->actor, NA_SE_EN_PIHAT_FLY - SFX_FLAG);
}

void func_80AD1440(EnPeehat* this) {
    Animation_MorphToPlayOnce(&this->skelAnime, &D_06000844, -4.0f);
    this->unk2B0 = 7;
    this->actor.speedXZ = -9.0f;
    this->actor.posRot.rot.y = this->actor.yawTowardsLink;
    EnPeehat_SetActionFunc(this, func_80AD14A0);
}

void func_80AD14A0(EnPeehat* this, GlobalContext* globalCtx) {
    static Vec3f D_80AD2838 = { 0, 0, 0 };
    Vec3f sp84;
    s32 i;
    Vec3f sp74;

    this->unk2F2 += this->unk2F0;
    SkelAnime_Update(&this->skelAnime);
    this->actor.speedXZ += 0.5f;
    if (0.0f == this->actor.speedXZ) {
        //Is TYPE_LARVA
        if (this->actor.params > 0) {
            sp84 = D_80AD2838;
            for (i = 4; i >= 0; i--) {
                sp74.x = Rand_CenteredFloat(20.0f) + this->actor.posRot.pos.x;
                sp74.y = Rand_CenteredFloat(10.0f) + this->actor.posRot.pos.y;
                sp74.z = Rand_CenteredFloat(20.0f) + this->actor.posRot.pos.z;
                EffectSsDeadDb_Spawn(globalCtx, &sp74, &sp84, &sp84, 40, 7, 255, 255, 255, 255, 255, 0, 0, 1, 9, 1);
            }
            Actor_Kill(&this->actor);
        }
        else {
            func_80AD0558(this);
            //Is TYPE_GROUNDED
            if (this->actor.params < 0) {
                this->unk2FA = (this->unk2FA != 0) ? 0 : 1;
            }
        }
    }
    Audio_PlayActorSound2(&this->actor, NA_SE_EN_PIHAT_FLY - SFX_FLAG);
}

void func_80AD167C(EnPeehat* this) {
    this->unk2B0 = 13;
    if (this->actor.groundY < this->actor.posRot.pos.y) {
        this->actor.speedXZ = -9.0f;
    }
    this->unk2F0 = 0;
    this->actor.posRot.rot.y = this->actor.yawTowardsLink;
    func_8003426C(&this->actor, 0, 0xC8, 0, 0x50);
    Audio_PlayActorSound2(&this->actor, NA_SE_EN_GOMA_JR_FREEZE);
    EnPeehat_SetActionFunc(this, func_80AD1700);
}

void func_80AD1700(EnPeehat* this, GlobalContext* globalCtx) {
    Math_SmoothStepToF(&this->actor.speedXZ, 0.0f, 1.0f, 1.0f, 0.0f);
    Math_SmoothStepToF(&this->actor.posRot.pos.y, this->actor.groundY, 1.0f, 8.0f, 0.0f);
    if (this->actor.dmgEffectTimer == 0) {
        EnPeehat_Ground_SetStateRise(this);
    }
}

void func_80AD177C(EnPeehat* this) {
    this->unk2F0 = 0;
    this->unk2B4 = 1;
    this->actor.speedXZ = 0.0f;
    func_8003426C(&this->actor, 0x4000, 0xFF, 0, 8);
    this->unk2B0 = 0;
    this->unk2EC = 0.0f;
    this->actor.posRot.rot.y = this->actor.yawTowardsLink;
    EnPeehat_SetActionFunc(this, func_80AD17E8);
}

void func_80AD17E8(EnPeehat* this, GlobalContext* globalCtx) {
    Vec3f pos;

    if (this->unk2B4 != 0) {
        this->unk2D4--;
        if (this->unk2D4 <= 0 || this->actor.colChkInfo.health == 0) {

            Animation_MorphToPlayOnce(&this->skelAnime, &D_06000844, -4.0f);
            this->unk2F0 = 4000;
            this->unk2D4 = 14;
            this->actor.speedXZ = 0;
            this->actor.velocity.y = 6;
            this->unk2B4 = 0;
            this->actor.shape.rot.z = this->actor.shape.rot.x = 0;
        } else if (this->actor.dmgEffectTimer & 4) {
            Math_SmoothStepToF(&this->unk2EC, 0.205f, 1.0f, 0.235f, 0);
        }
        else {
            Math_SmoothStepToF(&this->unk2EC, 0, 1.0f, 0.005f, 0);
        }
    }
    else {
        SkelAnime_Update(&this->skelAnime);
        this->unk2F2 += this->unk2F0;
        Math_SmoothStepToS(&this->unk2F0, 4000, 1, 250, 0);
        if (this->actor.colChkInfo.health == 0) {
            this->actor.scale.x -= 0.0015f;
            Actor_SetScale(&this->actor, this->actor.scale.x);
        }
        if (Math_SmoothStepToF(&this->actor.posRot.pos.y, this->actor.groundY + 88.5f, 1.0f, 3.0f, 0.0f) == 0.0f
            && this->actor.posRot.pos.y - this->actor.groundY < 59.0f) {
            pos = this->actor.posRot.pos;
            pos.y = this->actor.groundY;
            func_80033480(globalCtx, &pos, 80.0f, 1, 0x96, 0x64, 1);
            EnPeehat_SpawnDust(globalCtx, this, &pos, 75.0f, 2, 1.05f, 2.0f);
        }
        if (this->actor.speedXZ < 0) {
            this->actor.speedXZ += 0.25f;
        }
        this->unk2D4--;
        if (this->unk2D4 <= 0) {
            if (this->actor.colChkInfo.health == 0) {
                func_80AD1AA8(this);

            }
            else if (this->actor.params < 0) {
                EnPeehat_Ground_SetState_80AD0FC8(this);
                this->unk2F6 = 60;
            }
            else {
                EnPeehat_Fly_SetStateFly(this);
            }
        }
    }
}

void func_80AD1AA8(EnPeehat* this) {
    Animation_PlayLoop(&this->skelAnime, &D_060005C4);
    this->unk2B0 = 1;
    this->unk2FC = 5;
    this->unk2E0 = 0.0f;
    EnPeehat_SetActionFunc(this, &func_80AD1B00);
}

void func_80AD1B00(EnPeehat* this, GlobalContext* globalCtx) {
    EnBom* bomb;
    s32 pad[2];

    if (this->unk2FC == 5) {
        bomb = (EnBom*)Actor_Spawn(&globalCtx->actorCtx, globalCtx, ACTOR_EN_BOM,
            this->actor.posRot.pos.x, this->actor.posRot.pos.y, this->actor.posRot.pos.z, 0, 0, 0x602, 0);
        if (bomb != NULL) {
            bomb->timer = 0;
        }
    }
    this->unk2FC--;
    if (this->unk2FC == 0) {
        Item_DropCollectibleRandom(globalCtx, &this->actor, &this->actor.posRot.pos, 0x40);
        Item_DropCollectibleRandom(globalCtx, &this->actor, &this->actor.posRot.pos, 0x40);
        Item_DropCollectibleRandom(globalCtx, &this->actor, &this->actor.posRot.pos, 0x40);
        Actor_Kill(&this->actor);
    }
}

void func_80AD1BD8(EnPeehat* this, GlobalContext* globalCtx) {
    Vec3f pos;
    s32 i;

    if ((this->colCylinder.base.acFlags & 0x80) || (this->colQuad.base.acFlags & 0x80)) {
        this->colQuad.base.acFlags &= ~0x80;
        this->colCylinder.base.acFlags &= ~0x80;
        this->colJntSph.base.acFlags &= ~2;

    } else if ((this->colJntSph.base.acFlags & 2) != 0) {
        this->colJntSph.base.acFlags &= ~2;
        func_8003573C(&this->actor, &this->colJntSph, 1);
        if (this->actor.colChkInfo.damageEffect == 0xF) {
            return;
        }
        if (this->actor.colChkInfo.damageEffect == 6) {
            return;
        }
        if (this->actor.colChkInfo.damageEffect == 0xD) {
            this->actor.colChkInfo.health = 0;
        }
        else if (this->actor.colChkInfo.damageEffect == 0xE) {
            if (this->unk2B0 != 0xD) {
                func_80AD167C(this);
            }
            return;
        }
        else {
            Actor_ApplyDamage(&this->actor);
            func_8003426C(&this->actor, 0x4000, 0xFF, 0, 8);
            Audio_PlayActorSound2(&this->actor, NA_SE_EN_PIHAT_DAMAGE);
        }

        if (this->actor.colChkInfo.damageEffect == 0xC) {
            for (i = 4; i >= 0; i--) {
                pos.x = Rand_CenteredFloat(20.0f) + this->actor.posRot.pos.x;
                pos.y = (Rand_ZeroOne() * 25.0f) + this->actor.posRot.pos.y;
                pos.z = Rand_CenteredFloat(20.0f) + this->actor.posRot.pos.z;
                EffectSsEnFire_SpawnVec3f(globalCtx, &this->actor, &pos, 0x46, 0, 0, -1);
            }
            func_8003426C(&this->actor, 0x4000, 0xC8, 0, 0x64);
        }
        if (this->actor.colChkInfo.health == 0) {
            func_80AD177C(this);
        }
    }
}

void EnPeehat_Update(Actor* thisx, GlobalContext* globalCtx) {
    EnPeehat* this = THIS;
    s32 i;
    Player* player;
    Vec3f sp70;
    CollisionPoly* poly;
    s32 bgId;
    Vec3f* temp2BC;

    player = PLAYER;
    if (thisx->params <= 0) {
        func_80AD1BD8(this, globalCtx);
    }
    if (thisx->colChkInfo.damageEffect != 6) {
        if ((0.0f != thisx->speedXZ) || (0.0f != thisx->velocity.y)) {
            Actor_MoveForward(thisx);
            func_8002E4B4(globalCtx, thisx, 25.0f, 30.0f, 30.0f, 5);
        }

        this->actionFunc(this, globalCtx);
        if ((globalCtx->gameplayFrames & 0x7F) == 0) {
            this->unk2E8 = (Rand_ZeroOne() * 0.25f) + 0.5f;
        }
        this->unk2E4 += this->unk2E8;
    }
    //if TYPE_GROUNDED
    if (thisx->params < 0) {
        //Set the Z-Target point on the Peahat's weak point
        thisx->posRot2.pos.x = this->colJntSph.list[0].dim.worldSphere.center.x;
        thisx->posRot2.pos.y = this->colJntSph.list[0].dim.worldSphere.center.y;
        thisx->posRot2.pos.z = this->colJntSph.list[0].dim.worldSphere.center.z;
        if (this->unk2B0 == 0xE) {
            Math_SmoothStepToS(&thisx->shape.rot.x, 6000, 1, 300, 0);
        }
        else {
            Math_SmoothStepToS(&thisx->shape.rot.x, 0, 1, 300, 0);
        }
    }
    else {
        thisx->posRot2.pos = thisx->posRot.pos;
    }
    Collider_CylinderUpdate(thisx, &this->colCylinder);
    if (thisx->colChkInfo.health > 0) {
        if (thisx->params <= 0) {
            CollisionCheck_SetOC(globalCtx, &globalCtx->colChkCtx, &this->colCylinder.base);
            CollisionCheck_SetOC(globalCtx, &globalCtx->colChkCtx, &this->colJntSph.base);
            if (thisx->dmgEffectTimer == 0 || (thisx->dmgEffectParams & 0x4000) == 0) {
                if (this->unk2B0 != 1) {
                    CollisionCheck_SetAC(globalCtx, &globalCtx->colChkCtx, &this->colJntSph.base);
                }
            }
        }
        if (thisx->params != 0) {
            if (this->colQuad.base.atFlags & 2) {
                this->colQuad.base.atFlags &= ~2;
                if (&player->actor == this->colQuad.base.at) {
                    func_80AD1440(this);
                }
            }
        }
    }
    if (this->unk2B0 == 0xF || this->unk2B0 == 0xE || this->unk2B0 == 5 || this->unk2B0 == 0xC || this->unk2B0 == 1) {
        if (thisx->params != 0) {
            CollisionCheck_SetAT(globalCtx, &globalCtx->colChkCtx, &this->colQuad.base);
            CollisionCheck_SetAC(globalCtx, &globalCtx->colChkCtx, &this->colQuad.base);
        }
        if (thisx->params < 0 && (thisx->flags & 0x40)) {
            for (i = 1; i >= 0; i--) {
                temp2BC = &this->unk2BC[i];
                poly = NULL;
                if (BgCheck_EntityLineTest1(&globalCtx->colCtx, &thisx->posRot.pos, temp2BC, &sp70, &poly, true, true, false, true, &bgId) == true) {
                    func_80033480(globalCtx, &sp70, 0.0f, 1, 0x12C, 0x96, 1);
                    EnPeehat_SpawnDust(globalCtx, this, &sp70, 0.0f, 3, 1.05f, 1.5f);
                }
            }
        }
        else if (thisx->params != 0) {
            CollisionCheck_SetAC(globalCtx, &globalCtx->colChkCtx, &this->colCylinder.base);
        }
    }
    else {
        CollisionCheck_SetAC(globalCtx, &globalCtx->colChkCtx, &this->colCylinder.base);
    }
    Math_SmoothStepToF(&this->unk2EC, 0.0f, 1.0f, 0.001f, 0.0f);
}

//override limb draw
s32 func_80AD2224(GlobalContext* globalCtx, s32 limbIndex, Gfx** dList, Vec3f* pos, Vec3s* rot, void* thisx) {
    EnPeehat* this = THIS;

    if (limbIndex == 4) {
        rot->x = -this->unk2F2;
    }
    if (limbIndex == 3 ||
        (limbIndex == 23 && (this->unk2B0 == 0 || 3 == this->unk2B0 || 4 == this->unk2B0))) {
        OPEN_DISPS(globalCtx->state.gfxCtx, "../z_en_peehat.c", 1946);
        Matrix_Push();
        Matrix_Scale(1.0f, 1.0f, 1.0f, MTXMODE_APPLY);
        Matrix_RotateX(this->unk2E4 * 0.115f, MTXMODE_APPLY);
        Matrix_RotateY(this->unk2E4 * 0.13f, MTXMODE_APPLY);
        Matrix_RotateZ(this->unk2E4 * 0.1f, MTXMODE_APPLY);
        Matrix_Scale(1.0f - this->unk2EC, this->unk2EC + 1.0f, 1.0f - this->unk2EC, MTXMODE_APPLY);
        Matrix_RotateZ(-(this->unk2E4 * 0.1f), MTXMODE_APPLY);
        Matrix_RotateY(-(this->unk2E4 * 0.13f), MTXMODE_APPLY);
        Matrix_RotateX(-(this->unk2E4 * 0.115f), MTXMODE_APPLY);
        gSPMatrix(POLY_OPA_DISP++, Matrix_NewMtx(globalCtx->state.gfxCtx, "../z_en_peehat.c", 1959), G_MTX_NOPUSH | G_MTX_LOAD | G_MTX_MODELVIEW);
        gSPDisplayList(POLY_OPA_DISP++, *dList);
        Matrix_Pull();
        CLOSE_DISPS(globalCtx->state.gfxCtx, "../z_en_peehat.c", 1963);
        return true;
    }
    return false;
}

//post limb draw
void func_80AD2438(GlobalContext* globalCtx, s32 limbIndex, Gfx** dList, Vec3s* rot, void* thisx) {
    static Vec3f D_80AD2844 = { 0, 0, 5500 };
    static Vec3f D_80AD2850 = { 0, 0, -5500 };

    EnPeehat* this = THIS;
    f32 damageYRot;

    if (limbIndex == 4) {
        Matrix_MultVec3f(&D_80AD2844, &this->unk2BC[0]);
        Matrix_MultVec3f(&D_80AD2850, &this->unk2BC[1]);
        return;
    }
    if (limbIndex == 3 && this->actor.params <= 0) {
        damageYRot = 0.0f;
        OPEN_DISPS(globalCtx->state.gfxCtx, "../z_en_peehat.c", 1981);
        Matrix_Push();
        Matrix_Translate(-1000.0f, 0.0f, 0.0f, MTXMODE_APPLY);
        func_800628A4(0, &this->colJntSph);
        Matrix_Translate(500.0f, 0.0f, 0.0f, MTXMODE_APPLY);
        if (this->actor.dmgEffectTimer != 0) {
            if (this->actor.dmgEffectParams & 0x4000) {
                damageYRot = Math_SinS(this->actor.dmgEffectTimer * 0x4E20) * 0.35f;
            }
        }
        Matrix_RotateY(3.2f + damageYRot, MTXMODE_APPLY);
        Matrix_Scale(0.3f, 0.2f, 0.2f, MTXMODE_APPLY);
        gSPMatrix(POLY_OPA_DISP++, Matrix_NewMtx(globalCtx->state.gfxCtx, "../z_en_peehat.c", 1990), G_MTX_NOPUSH | G_MTX_LOAD | G_MTX_MODELVIEW);
        gSPDisplayList(POLY_OPA_DISP++, *dList);
        Matrix_Pull();
        CLOSE_DISPS(globalCtx->state.gfxCtx, "../z_en_peehat.c", 1994);
    }
}

void EnPeehat_Draw(Actor* thisx, GlobalContext* globalCtx) {
    static Vec3f D_80AD285C = { 0, 0, -4500 };
    static Vec3f D_80AD2868 = { -4500, 0, 0 };
    static Vec3f D_80AD2874 = { 4500, 0, 0 };
    static Vec3f D_80AD2880 = { 0, 0, 4500 };
    EnPeehat* this = THIS;

    func_80093D18(globalCtx->state.gfxCtx);
    SkelAnime_DrawOpa(globalCtx, this->skelAnime.skeleton, this->skelAnime.jointTable, &func_80AD2224, &func_80AD2438, thisx);
    if (0.0f != thisx->speedXZ || 0.0f != thisx->velocity.y) {
        Matrix_MultVec3f(&D_80AD285C, &this->colQuad.dim.quad[1]); 
        Matrix_MultVec3f(&D_80AD2868, &this->colQuad.dim.quad[0]); 
        Matrix_MultVec3f(&D_80AD2874, &this->colQuad.dim.quad[3]); 
        Matrix_MultVec3f(&D_80AD2880, &this->colQuad.dim.quad[2]);
        func_80062734(&this->colQuad, &this->colQuad.dim.quad[0], &this->colQuad.dim.quad[1], &this->colQuad.dim.quad[2], &this->colQuad.dim.quad[3]);
    }
}<|MERGE_RESOLUTION|>--- conflicted
+++ resolved
@@ -54,10 +54,8 @@
     (ActorFunc)EnPeehat_Update,
     (ActorFunc)EnPeehat_Draw,
 };
-<<<<<<< HEAD
-=======
-
-static ColliderCylinderInit D_80AD2740 = {
+
+static ColliderCylinderInit sCylinderInit = {
     {
         COLTYPE_WOOD,
         AT_NONE,
@@ -77,7 +75,34 @@
     { 50, 160, -70, { 0, 0, 0 } },
 };
 
-static ColliderQuadInit D_80AD27A0 = {
+static ColliderJntSphElementInit sJntSphElemInit[1] = {
+    {
+        {
+            ELEMTYPE_UNK0,
+            { 0x00000000, 0x00, 0x00 },
+            { 0xFFCFFFFF, 0x00, 0x00 },
+            TOUCH_NONE,
+            BUMP_ON,
+            OCELEM_ON,
+        },
+        { 0, { { 0, 0, 0 }, 20 }, 100 },
+    },
+};
+
+static ColliderJntSphInit sJntSphInit = {
+    {
+        COLTYPE_HIT6,
+        AT_NONE,
+        AC_ON | AC_TYPE_PLAYER,
+        OC1_ON | OC1_TYPE_PLAYER,
+        OC2_TYPE_1,
+        COLSHAPE_JNTSPH,
+    },
+    1,
+    sJntSphElemInit,
+};
+
+static ColliderQuadInit sQuadInit = {
     {
         COLTYPE_METAL,
         AT_ON | AT_TYPE_ENEMY,
@@ -97,66 +122,11 @@
     { { { 0.0f, 0.0f, 0.0f }, { 0.0f, 0.0f, 0.0f }, { 0.0f, 0.0f, 0.0f }, { 0.0f, 0.0f, 0.0f } } },
 };
 
-static ColliderJntSphElementInit D_80AD276C[1] = {
-    {
-        {
-            ELEMTYPE_UNK0,
-            { 0x00000000, 0x00, 0x00 },
-            { 0xFFCFFFFF, 0x00, 0x00 },
-            TOUCH_NONE,
-            BUMP_ON,
-            OCELEM_ON,
-        },
-        { 0, { { 0, 0, 0 }, 20 }, 100 },
-    },
-};
-
-static ColliderJntSphInit D_80AD2790 = {
-    {
-        COLTYPE_HIT6,
-        AT_NONE,
-        AC_ON | AC_TYPE_PLAYER,
-        OC1_ON | OC1_TYPE_PLAYER,
-        OC2_TYPE_1,
-        COLSHAPE_JNTSPH,
-    },
-    1,
-    D_80AD276C,
-};
-*/
-#pragma GLOBAL_ASM("asm/non_matchings/overlays/actors/ovl_En_Peehat/func_80ACF4A0.s")
->>>>>>> 7c6b953f
-
-static ColliderCylinderInit sCylinderInit = {
-    { COLTYPE_WOODEN_SHIELD, 0x00, 0x09, 0x09, 0x10, COLSHAPE_CYLINDER },
-    { 0x00, { 0x00000000, 0x00, 0x00 }, { 0xFFCFFFFF, 0x00, 0x00 }, 0x00, 0x05, 0x01 },
-    { 50, 160, -70, { 0, 0, 0 } },
-};
-
-static ColliderJntSphItemInit sJntSphItemsInit[1] = {
-    {
-        { 0x00, { 0x00000000, 0x00, 0x00 }, { 0xFFCFFFFF, 0x00, 0x00 }, 0x00, 0x01, 0x01 },
-        { 0, { { 0, 0, 0 }, 20 }, 100 },
-    },
-};
-
-static ColliderJntSphInit sJntSphInit = {
-    { COLTYPE_UNK6, 0x00, 0x09, 0x09, 0x10, COLSHAPE_JNTSPH },
-    1, sJntSphItemsInit,
-};
-
-static ColliderQuadInit sQuadInit =
-{
-    { COLTYPE_METAL_SHIELD, 0x11, 0x0D, 0x00, 0x00, COLSHAPE_QUAD },
-    { 0x00, { 0xFFCFFFFF, 0x00, 0x10 }, { 0xFFCFFFFF, 0x00, 0x00 }, 0x01, 0x01, 0x00 },
-    { { { 0.0f, 0.0f, 0.0f }, { 0.0f, 0.0f, 0.0f }, { 0.0f, 0.0f, 0.0f }, { 0.0f, 0.0f, 0.0f } } },
-};
-
 DamageTable D_80AD27F0 = {
     0xF0, 0x02, 0x01, 0x02, 0xE0, 0x02, 0x02, 0xD2, 0x01, 0x02, 0x04, 0xC4, 0x02, 0x02, 0x02, 0x02, 0x02, 0xC3, 0x60, 0x60, 0x00, 0x00, 0x01, 0x04, 0x02, 0x02, 0x08, 0x04, 0x00, 0x00, 0x04, 0x00, };
 
 static InitChainEntry sInitChain[] = {
-    ICHAIN_F32(unk_4C, 700, ICHAIN_STOP),
+    ICHAIN_F32(targetArrowOffset, 700, ICHAIN_STOP),
 };
 
 void EnPeehat_SetActionFunc(EnPeehat* this, EnPeehatActionFunc actionFunc) {
@@ -169,14 +139,14 @@
     Actor_ProcessInitChain(thisx, sInitChain);
     Actor_SetScale(thisx, 36.0f * 0.001f);
     SkelAnime_Init(globalCtx, &this->skelAnime, &D_06001C80, &D_060009C4, this->limbDrawTable, this->transitionDrawTable, 24);
-    ActorShape_Init(&thisx->shape, 100.0f, (void*)&ActorShadow_DrawFunc_Circle, 27.0f);
-    thisx->posRot2.pos = thisx->posRot.pos;
+    ActorShape_Init(&thisx->shape, 100.0f, (void*)&ActorShadow_DrawCircle, 27.0f);
+    thisx->focus.pos = thisx->world.pos;
     this->unk2D4 = 0;
-    thisx->posRot.rot.y = 0;
+    thisx->world.rot.y = 0;
     thisx->colChkInfo.mass = 0xFE;
     thisx->colChkInfo.health = 6;
     thisx->colChkInfo.damageTable = &D_80AD27F0;
-    thisx->groundY = thisx->posRot.pos.y;
+    thisx->floorHeight = thisx->world.pos.y;
     Collider_InitCylinder(globalCtx, &this->colCylinder);
     Collider_SetCylinder(globalCtx, &this->colCylinder, thisx, &sCylinderInit);
     Collider_InitQuad(globalCtx, &this->colQuad);
@@ -209,9 +179,9 @@
         this->colCylinder.dim.radius = 25;
         this->colCylinder.dim.height = 15;
         this->colCylinder.dim.yShift = -5;
-        this->colCylinder.body.bumper.flags = 0x1F824;
-        this->colQuad.base.atFlags = 0x11;
-        this->colQuad.base.acFlags = 0x09;
+        this->colCylinder.info.bumper.dmgFlags = 0x1F824;
+        this->colQuad.base.atFlags = AT_ON | AT_TYPE_ENEMY;
+        this->colQuad.base.acFlags = AC_ON | AC_TYPE_PLAYER;
         thisx->naviEnemyId = 0x49; //Larva
         EnPeehat_Larva_SetStateInit(this);
     }
@@ -248,7 +218,7 @@
     sp44 = D_80AD2820;
 
     sp40 = (Rand_ZeroOne() - 0.5f) * 6.28f;
-    sp5C.y = this->actor.groundY; //unk80
+    sp5C.y = this->actor.floorHeight; //unk80
     sp5C.x = (Math_SinF(sp40) * arg3) + pos->x;
     sp5C.z = (Math_CosF(sp40) * arg3) + pos->z;
     sp44.x = (Rand_ZeroOne() - 0.5f) * arg5;
@@ -265,7 +235,7 @@
 
     this->colCylinder.base.acFlags &= ~2;
     if ((globalCtx->gameplayFrames & 0xF) == 0) {
-        sp9C = this->actor.posRot.pos;
+        sp9C = this->actor.world.pos;
         sp9C.y += 70.0f;
         Item_DropCollectibleRandom(globalCtx, &this->actor, &sp9C, 0x40);
         Item_DropCollectibleRandom(globalCtx, &this->actor, &sp9C, 0x40);
@@ -276,12 +246,12 @@
         this->colCylinder.base.acFlags &= ~2;
         for (i = MAX_LARVA - this->unk2FA; i > 0; i--) {
             larva = Actor_SpawnAsChild(&globalCtx->actorCtx, &this->actor, globalCtx, ACTOR_EN_PEEHAT,
-                Rand_CenteredFloat(25.0f) + this->actor.posRot.pos.x, Rand_CenteredFloat(25.0f) + (this->actor.posRot.pos.y + 50.0f),
-                Rand_CenteredFloat(25.0f) + this->actor.posRot.pos.z,
+                Rand_CenteredFloat(25.0f) + this->actor.world.pos.x, Rand_CenteredFloat(25.0f) + (this->actor.world.pos.y + 50.0f),
+                Rand_CenteredFloat(25.0f) + this->actor.world.pos.z,
                 0, 0, 0, TYPE_LARVA);
             if (larva != NULL) {
                 larva->velocity.y = 6.0f;
-                larva->shape.rot.y = larva->posRot.rot.y = (s16)Rand_CenteredFloat(65535.0f);
+                larva->shape.rot.y = larva->world.rot.y = (s16)Rand_CenteredFloat(65535.0f);
                 this->unk2FA++;
             }
         }
@@ -305,18 +275,18 @@
     if (gSaveContext.nightFlag == 0) {
         this->actor.flags |= 1;
         if (this->unk2F6 == 0) {
-            if (this->actor.xzDistToLink < this->xzDistToRise) {
+            if (this->actor.xzDistToPlayer < this->xzDistToRise) {
                 EnPeehat_Ground_SetStateRise(this);
             }
         }
         else {
-            Math_SmoothStepToF(&this->actor.shape.unk_08, -1000.0f, 1.0f, 10.0f, 0.0f);
+            Math_SmoothStepToF(&this->actor.shape.yOffset, -1000.0f, 1.0f, 10.0f, 0.0f);
             this->unk2F6--;
         }
     }
     else {
         this->actor.flags &= ~1;
-        Math_SmoothStepToF(&this->actor.shape.unk_08, -1000.0f, 1.0f, 50.0f, 0.0f);
+        Math_SmoothStepToF(&this->actor.shape.yOffset, -1000.0f, 1.0f, 50.0f, 0.0f);
         if (this->unk2D4 != 0) {
             this->unk2D4--;
             if ((this->unk2D4 & 4) != 0) {
@@ -343,12 +313,12 @@
 
 void EnPeehat_Fly_StateGrounded(EnPeehat* this, GlobalContext* globalCtx) {
     if (gSaveContext.nightFlag == 0) {
-        if (this->actor.xzDistToLink < this->xzDistToRise) {
+        if (this->actor.xzDistToPlayer < this->xzDistToRise) {
             EnPeehat_Fly_SetStateRise(this);
         }
     }
     else {
-        Math_SmoothStepToF(&this->actor.shape.unk_08, -1000.0f, 1.0f, 50.0f, 0.0f);
+        Math_SmoothStepToF(&this->actor.shape.yOffset, -1000.0f, 1.0f, 50.0f, 0.0f);
         if (this->unk2D4 != 0) {
             this->unk2D4--;
             if (this->unk2D4 & 4) {
@@ -375,19 +345,19 @@
 
     Audio_PlayActorSound2(&this->actor, NA_SE_EN_PIHAT_FLY - SFX_FLAG);
     SkelAnime_Update(&this->skelAnime);
-    if ((gSaveContext.nightFlag != 0) || this->xzDistToRise < this->actor.xzDistToLink) {
+    if ((gSaveContext.nightFlag != 0) || this->xzDistToRise < this->actor.xzDistToPlayer) {
         func_80AD0D3C(this);
     }
     else {
-        if (this->actor.xzDistToLink < this->xzDistMax) {
+        if (this->actor.xzDistToPlayer < this->xzDistMax) {
             if (this->unk2FA < MAX_LARVA && (globalCtx->gameplayFrames & 7) == 0) {
                 larva = Actor_SpawnAsChild(&globalCtx->actorCtx, &this->actor, globalCtx, ACTOR_EN_PEEHAT,
-                    Rand_CenteredFloat(25.0f) + this->actor.posRot.pos.x,
-                    Rand_CenteredFloat(5.0f) + this->actor.posRot.pos.y,
-                    Rand_CenteredFloat(25.0f) + this->actor.posRot.pos.z,
+                    Rand_CenteredFloat(25.0f) + this->actor.world.pos.x,
+                    Rand_CenteredFloat(5.0f) + this->actor.world.pos.y,
+                    Rand_CenteredFloat(25.0f) + this->actor.world.pos.z,
                     0, 0, 0, 1);
                 if (larva != NULL) {
-                    larva->shape.rot.y = larva->posRot.rot.y = (s16)Rand_CenteredFloat(65535.0f);
+                    larva->shape.rot.y = larva->world.rot.y = (s16)Rand_CenteredFloat(65535.0f);
                     this->unk2FA++;
                 }
             }
@@ -412,7 +382,7 @@
 void EnPeehat_Ground_StateRise(EnPeehat* this, GlobalContext* globalCtx) {
     Vec3f pos;
 
-    Math_SmoothStepToF(&this->actor.shape.unk_08, 0.0f, 1.0f, 50.0f, 0.0f);
+    Math_SmoothStepToF(&this->actor.shape.yOffset, 0.0f, 1.0f, 50.0f, 0.0f);
     if (Math_SmoothStepToS(&this->unk2F0, 4000, 1, 800, 0) == 0) {
         if (this->unk2FC != 0) {
             this->unk2FC--;
@@ -427,15 +397,15 @@
             EnPeehat_Ground_SetState_80AD0FC8(this);
         }
         else {
-            this->actor.posRot.pos.y += 6.5f;
-        }
-        if (this->actor.posRot.pos.y - this->actor.groundY < 80.0f) {
-            pos = this->actor.posRot.pos;
-            pos.y = this->actor.groundY;
+            this->actor.world.pos.y += 6.5f;
+        }
+        if (this->actor.world.pos.y - this->actor.floorHeight < 80.0f) {
+            pos = this->actor.world.pos;
+            pos.y = this->actor.floorHeight;
             func_80033480(globalCtx, &pos, 90.0f, 1, 0x96, 100, 1);
         }
     }
-    EnPeehat_SpawnDust(globalCtx, this, &this->actor.posRot.pos, 75.0f, 2, 1.05f, 2.0f);
+    EnPeehat_SpawnDust(globalCtx, this, &this->actor.world.pos, 75.0f, 2, 1.05f, 2.0f);
     Math_SmoothStepToF(&this->unk2EC, 0.075f, 1.0f, 0.005f, 0.0f);
     this->unk2F2 += this->unk2F0;
 }
@@ -456,7 +426,7 @@
 void EnPeehat_Fly_StateRise(EnPeehat* this, GlobalContext* globalCtx) {
     Vec3f pos;
 
-    Math_SmoothStepToF(&this->actor.shape.unk_08, 0.0f, 1.0f, 50.0f, 0.0f);
+    Math_SmoothStepToF(&this->actor.shape.yOffset, 0.0f, 1.0f, 50.0f, 0.0f);
     if (Math_SmoothStepToS(&this->unk2F0, 0xFA0, 1, 0x320, 0) == 0) {
         if (this->unk2FC != 0) {
             this->unk2FC--;
@@ -472,15 +442,15 @@
             EnPeehat_Fly_SetStateFly(this);
         }
         else {
-            this->actor.posRot.pos.y += 18.0f;
-        }
-        if (this->actor.posRot.pos.y - this->actor.groundY < 80.0f) {
-            pos = this->actor.posRot.pos;
-            pos.y = this->actor.groundY;
+            this->actor.world.pos.y += 18.0f;
+        }
+        if (this->actor.world.pos.y - this->actor.floorHeight < 80.0f) {
+            pos = this->actor.world.pos;
+            pos.y = this->actor.floorHeight;
             func_80033480(globalCtx, &pos, 90.0f, 1, 0x96, 100, 1);
         }
     }
-    EnPeehat_SpawnDust(globalCtx, this, &this->actor.posRot.pos, 75.0f, 2, 1.05f, 2.0f);
+    EnPeehat_SpawnDust(globalCtx, this, &this->actor.world.pos, 75.0f, 2, 1.05f, 2.0f);
     Math_SmoothStepToF(&this->unk2EC, 0.075f, 1.0f, 0.005f, 0.0f);
     this->unk2F2 += this->unk2F0;
 }
@@ -497,7 +467,7 @@
 
     player = PLAYER;
     Math_SmoothStepToF(&this->actor.speedXZ, 3.0f, 1.0f, 0.25f, 0.0f);
-    Math_SmoothStepToF(&this->actor.posRot.pos.y, this->actor.groundY + 80.0f, 1.0f, 3.0f, 0.0f);
+    Math_SmoothStepToF(&this->actor.world.pos.y, this->actor.floorHeight + 80.0f, 1.0f, 3.0f, 0.0f);
     if (this->unk2F8 <= 0) {
         func_80AD0B3C(this);
         this->unk2F6 = 40;
@@ -505,8 +475,8 @@
     else {
         this->unk2F8--;
     }
-    if ((gSaveContext.nightFlag == 0) && (Math_Vec3f_DistXZ(&this->actor.initPosRot.pos, &player->actor.posRot.pos) < this->xzDistMax)) {
-        Math_SmoothStepToS(&this->actor.posRot.rot.y, this->actor.yawTowardsLink, 1, 1000, 0);
+    if ((gSaveContext.nightFlag == 0) && (Math_Vec3f_DistXZ(&this->actor.home.pos, &player->actor.world.pos) < this->xzDistMax)) {
+        Math_SmoothStepToS(&this->actor.world.rot.y, this->actor.yawTowardsPlayer, 1, 1000, 0);
         if (this->unk2FA != 0) {
             this->actor.shape.rot.y += 0x1C2;
         }
@@ -540,8 +510,8 @@
     Vec3f sp6C;
 
     speedXZ = 5.3f;
-    if (this->actor.xzDistToLink <= 5.3f) {
-        speedXZ = this->actor.xzDistToLink + 0.0005f;
+    if (this->actor.xzDistToPlayer <= 5.3f) {
+        speedXZ = this->actor.xzDistToPlayer + 0.0005f;
     }
     if (this->actor.parent != NULL) {
         if (this->actor.parent->update == NULL) {
@@ -549,14 +519,14 @@
         }
     }
     this->actor.speedXZ = speedXZ;
-    if (70.0f <= (this->actor.posRot.pos.y - this->actor.groundY)) {
+    if (70.0f <= (this->actor.world.pos.y - this->actor.floorHeight)) {
         Math_SmoothStepToF(&this->actor.velocity.y, -1.3f, 1.0f, 0.5f, 0.0f);
     }
     else {
         Math_SmoothStepToF(&this->actor.velocity.y, -0.135f, 1.0f, 0.05f, 0.0f);
     }
     if (this->unk2D4 == 0) {
-        Math_SmoothStepToS(&this->actor.posRot.rot.y, this->actor.yawTowardsLink, 1, 830, 0);
+        Math_SmoothStepToS(&this->actor.world.rot.y, this->actor.yawTowardsPlayer, 1, 830, 0);
     }
     else {
         this->unk2D4--;
@@ -578,10 +548,10 @@
         this->colQuad.base.atFlags &= ~2;
         if ((this->colCylinder.base.acFlags & 2) == 0 && &player->actor == this->colQuad.base.at) {
             if (0.5f < Rand_ZeroOne()) {
-                this->actor.posRot.rot.y += 0x2000;
+                this->actor.world.rot.y += 0x2000;
             }
             else {
-                this->actor.posRot.rot.y -= 0x2000;
+                this->actor.world.rot.y -= 0x2000;
             }
             this->unk2D4 = 0x28;
         }
@@ -589,9 +559,9 @@
             sp7C = D_80AD282C;
             for (i = 4; i >= 0; i--)
             {
-                sp6C.x = Rand_CenteredFloat(20.0f) + this->actor.posRot.pos.x;
-                sp6C.y = Rand_CenteredFloat(10.0f) + this->actor.posRot.pos.y;
-                sp6C.z = Rand_CenteredFloat(20.0f) + this->actor.posRot.pos.z;
+                sp6C.x = Rand_CenteredFloat(20.0f) + this->actor.world.pos.x;
+                sp6C.y = Rand_CenteredFloat(10.0f) + this->actor.world.pos.y;
+                sp6C.z = Rand_CenteredFloat(20.0f) + this->actor.world.pos.z;
                 EffectSsDeadDb_Spawn(globalCtx, &sp6C, &sp7C, &sp7C, 0x28, 7, 0xFF, 0xFF, 0xFF, 0xFF, 0xFF, 0, 0, 1, 9, 1);
             }
         }
@@ -599,7 +569,7 @@
             if ((this->actor.bgCheckFlags & 1) == 0) {
                 EffectSsDeadSound_SpawnStationary(globalCtx, &this->actor.projectedPos, NA_SE_EN_PIHAT_SM_DEAD, 1, 1, 40);
             }
-            Item_DropCollectibleRandom(globalCtx, &this->actor, &this->actor.posRot.pos, 0x20);
+            Item_DropCollectibleRandom(globalCtx, &this->actor, &this->actor.world.pos, 0x20);
             Actor_Kill(&this->actor);
         }
     }
@@ -614,20 +584,20 @@
 void func_80AD0B84(EnPeehat* this, GlobalContext* globalCtx) {
     Vec3f pos;
 
-    Math_SmoothStepToF(&this->actor.shape.unk_08, -1000.0f, 1.0f, 50.0f, 0.0f);
+    Math_SmoothStepToF(&this->actor.shape.yOffset, -1000.0f, 1.0f, 50.0f, 0.0f);
     Math_SmoothStepToF(&this->actor.speedXZ, 0.0f, 1.0f, 1.0f, 0.0f);
     Math_SmoothStepToS(&this->actor.shape.rot.x, 0, 1, 50, 0);
     if (SkelAnime_Update(&this->skelAnime) != 0) {
         EnPeehat_Ground_SetStateGround(this);
-        this->actor.posRot.pos.y = this->actor.groundY;
+        this->actor.world.pos.y = this->actor.floorHeight;
         Audio_PlayActorSound2(&this->actor, NA_SE_EN_PIHAT_LAND);
     }
     else {
-        if (this->actor.groundY < this->actor.posRot.pos.y) {
-            Math_SmoothStepToF(&this->actor.posRot.pos.y, this->actor.groundY, 0.3f, 3.5f, 0.25f);
-            if (this->actor.posRot.pos.y - this->actor.groundY < 60.0f) {
-                pos = this->actor.posRot.pos;
-                pos.y = this->actor.groundY;
+        if (this->actor.floorHeight < this->actor.world.pos.y) {
+            Math_SmoothStepToF(&this->actor.world.pos.y, this->actor.floorHeight, 0.3f, 3.5f, 0.25f);
+            if (this->actor.world.pos.y - this->actor.floorHeight < 60.0f) {
+                pos = this->actor.world.pos;
+                pos.y = this->actor.floorHeight;
                 func_80033480(globalCtx, &pos, 80.0f, 1, 0x96, 0x64, 1);
                 EnPeehat_SpawnDust(globalCtx, this, &pos, 75.0f, 2, 1.05f, 2.0f);
             }
@@ -646,20 +616,20 @@
 void EnPeehat_Fly_StateFall(EnPeehat* this, GlobalContext* globalCtx) {
     Vec3f pos;
 
-    Math_SmoothStepToF(&this->actor.shape.unk_08, -1000.0f, 1.0f, 50.0f, 0.0f);
+    Math_SmoothStepToF(&this->actor.shape.yOffset, -1000.0f, 1.0f, 50.0f, 0.0f);
     Math_SmoothStepToF(&this->actor.speedXZ, 0.0f, 1.0f, 1.0f, 0.0f);
     Math_SmoothStepToS(&this->actor.shape.rot.x, 0, 1, 50, 0);
     if (SkelAnime_Update(&this->skelAnime) != 0) {
         EnPeehat_Fly_SetStateGround(this);
         Audio_PlayActorSound2(&this->actor, NA_SE_EN_PIHAT_LAND);
-        this->actor.posRot.pos.y = this->actor.groundY;
-    }
-    else {
-        if (this->actor.groundY < this->actor.posRot.pos.y) {
-            Math_SmoothStepToF(&this->actor.posRot.pos.y, this->actor.groundY, 0.3f, 13.5f, 0.25f);
-            if ((this->actor.posRot.pos.y - this->actor.groundY) < 60.0f) {
-                pos = this->actor.posRot.pos;
-                pos.y = this->actor.groundY;
+        this->actor.world.pos.y = this->actor.floorHeight;
+    }
+    else {
+        if (this->actor.floorHeight < this->actor.world.pos.y) {
+            Math_SmoothStepToF(&this->actor.world.pos.y, this->actor.floorHeight, 0.3f, 13.5f, 0.25f);
+            if ((this->actor.world.pos.y - this->actor.floorHeight) < 60.0f) {
+                pos = this->actor.world.pos;
+                pos.y = this->actor.floorHeight;
                 func_80033480(globalCtx, &pos, 80.0f, 1, 0x96, 0x64, 1);
                 EnPeehat_SpawnDust(globalCtx, this, &pos, 75.0f, 2, 1.05f, 2.0f);
             }
@@ -684,10 +654,10 @@
     player = PLAYER;
 
     //hover but don't gain altitude
-    if (75.0f < this->actor.posRot.pos.y - this->actor.groundY) {
-        this->actor.posRot.pos.y -= 1.0f;
-    }
-    this->actor.posRot.pos.y += Math_CosF(this->unk2E0) * 1.4f;
+    if (75.0f < this->actor.world.pos.y - this->actor.floorHeight) {
+        this->actor.world.pos.y -= 1.0f;
+    }
+    this->actor.world.pos.y += Math_CosF(this->unk2E0) * 1.4f;
     phi_f0 = Math_CosF(this->unk2E0) * 0.18f;
     this->unk2E0 += ((0.0f <= phi_f0) ? phi_f0 : -phi_f0) + 0.07f;
     this->unk2D4--;
@@ -697,7 +667,7 @@
         this->unk2F4 = (s16)((Rand_ZeroOne() - 0.5f) * 1000.0f);
     }
     SkelAnime_Update(&this->skelAnime);
-    this->actor.posRot.rot.y += this->unk2F4;
+    this->actor.world.rot.y += this->unk2F4;
     if (this->unk2F8 <= 0) {
         func_80AD0B3C(this);
         this->unk2F6 = 40;
@@ -707,8 +677,8 @@
     }
     this->actor.shape.rot.y += 0x15E;
     //if daytime, and the player is close to the initial spawn position
-    if ((gSaveContext.nightFlag == 0) && Math_Vec3f_DistXZ(&this->actor.initPosRot.pos, &player->actor.posRot.pos) < this->xzDistMax) {
-        this->actor.posRot.rot.y = this->actor.yawTowardsLink;
+    if ((gSaveContext.nightFlag == 0) && Math_Vec3f_DistXZ(&this->actor.home.pos, &player->actor.world.pos) < this->xzDistMax) {
+        this->actor.world.rot.y = this->actor.yawTowardsPlayer;
         func_80AD0558(this);
         this->unk2FA = globalCtx->gameplayFrames & 1;
     }
@@ -734,25 +704,25 @@
     Player* player;
 
     player = PLAYER;
-    if (75.0f < this->actor.posRot.pos.y - this->actor.groundY) {
-        this->actor.posRot.pos.y -= 1.0f;
-    }
-    else {
-        this->actor.posRot.pos.y += 1.0f;
-    }
-    this->actor.posRot.pos.y += Math_CosF(this->unk2E0) * 1.4f;
+    if (75.0f < this->actor.world.pos.y - this->actor.floorHeight) {
+        this->actor.world.pos.y -= 1.0f;
+    }
+    else {
+        this->actor.world.pos.y += 1.0f;
+    }
+    this->actor.world.pos.y += Math_CosF(this->unk2E0) * 1.4f;
     phi_f0 = Math_CosF(this->unk2E0) * 0.18f;
     this->unk2E0 += ((0.0f <= phi_f0) ? phi_f0 : -phi_f0) + 0.07f;
-    yRot = Math_Vec3f_Yaw(&this->actor.posRot.pos, &this->actor.initPosRot.pos);
-    Math_SmoothStepToS(&this->actor.posRot.rot.y, yRot, 1, 600, 0);
+    yRot = Math_Vec3f_Yaw(&this->actor.world.pos, &this->actor.home.pos);
+    Math_SmoothStepToS(&this->actor.world.rot.y, yRot, 1, 600, 0);
     Math_SmoothStepToS(&this->actor.shape.rot.x, 4500, 1, 600, 0);
     this->actor.shape.rot.y += 0x15E;
     this->unk2F2 += this->unk2F0;
-    if (Math_Vec3f_DistXZ(&this->actor.posRot.pos, &this->actor.initPosRot.pos) < 2.0f) {
+    if (Math_Vec3f_DistXZ(&this->actor.world.pos, &this->actor.home.pos) < 2.0f) {
         func_80AD0B3C(this);
         this->unk2F6 = 0x3C;
     }
-    if (gSaveContext.nightFlag == 0 && Math_Vec3f_DistXZ(&this->actor.initPosRot.pos, &player->actor.posRot.pos) < this->xzDistMax) {
+    if (gSaveContext.nightFlag == 0 && Math_Vec3f_DistXZ(&this->actor.home.pos, &player->actor.world.pos) < this->xzDistMax) {
         this->unk2F8 = 0x190;
         func_80AD0558(this);
         this->unk2FA = (globalCtx->gameplayFrames & 1);
@@ -764,7 +734,7 @@
     Animation_MorphToPlayOnce(&this->skelAnime, &D_06000844, -4.0f);
     this->unk2B0 = 7;
     this->actor.speedXZ = -9.0f;
-    this->actor.posRot.rot.y = this->actor.yawTowardsLink;
+    this->actor.world.rot.y = this->actor.yawTowardsPlayer;
     EnPeehat_SetActionFunc(this, func_80AD14A0);
 }
 
@@ -782,9 +752,9 @@
         if (this->actor.params > 0) {
             sp84 = D_80AD2838;
             for (i = 4; i >= 0; i--) {
-                sp74.x = Rand_CenteredFloat(20.0f) + this->actor.posRot.pos.x;
-                sp74.y = Rand_CenteredFloat(10.0f) + this->actor.posRot.pos.y;
-                sp74.z = Rand_CenteredFloat(20.0f) + this->actor.posRot.pos.z;
+                sp74.x = Rand_CenteredFloat(20.0f) + this->actor.world.pos.x;
+                sp74.y = Rand_CenteredFloat(10.0f) + this->actor.world.pos.y;
+                sp74.z = Rand_CenteredFloat(20.0f) + this->actor.world.pos.z;
                 EffectSsDeadDb_Spawn(globalCtx, &sp74, &sp84, &sp84, 40, 7, 255, 255, 255, 255, 255, 0, 0, 1, 9, 1);
             }
             Actor_Kill(&this->actor);
@@ -802,11 +772,11 @@
 
 void func_80AD167C(EnPeehat* this) {
     this->unk2B0 = 13;
-    if (this->actor.groundY < this->actor.posRot.pos.y) {
+    if (this->actor.floorHeight < this->actor.world.pos.y) {
         this->actor.speedXZ = -9.0f;
     }
     this->unk2F0 = 0;
-    this->actor.posRot.rot.y = this->actor.yawTowardsLink;
+    this->actor.world.rot.y = this->actor.yawTowardsPlayer;
     func_8003426C(&this->actor, 0, 0xC8, 0, 0x50);
     Audio_PlayActorSound2(&this->actor, NA_SE_EN_GOMA_JR_FREEZE);
     EnPeehat_SetActionFunc(this, func_80AD1700);
@@ -814,8 +784,8 @@
 
 void func_80AD1700(EnPeehat* this, GlobalContext* globalCtx) {
     Math_SmoothStepToF(&this->actor.speedXZ, 0.0f, 1.0f, 1.0f, 0.0f);
-    Math_SmoothStepToF(&this->actor.posRot.pos.y, this->actor.groundY, 1.0f, 8.0f, 0.0f);
-    if (this->actor.dmgEffectTimer == 0) {
+    Math_SmoothStepToF(&this->actor.world.pos.y, this->actor.floorHeight, 1.0f, 8.0f, 0.0f);
+    if (this->actor.colorFilterTimer == 0) {
         EnPeehat_Ground_SetStateRise(this);
     }
 }
@@ -827,7 +797,7 @@
     func_8003426C(&this->actor, 0x4000, 0xFF, 0, 8);
     this->unk2B0 = 0;
     this->unk2EC = 0.0f;
-    this->actor.posRot.rot.y = this->actor.yawTowardsLink;
+    this->actor.world.rot.y = this->actor.yawTowardsPlayer;
     EnPeehat_SetActionFunc(this, func_80AD17E8);
 }
 
@@ -845,7 +815,7 @@
             this->actor.velocity.y = 6;
             this->unk2B4 = 0;
             this->actor.shape.rot.z = this->actor.shape.rot.x = 0;
-        } else if (this->actor.dmgEffectTimer & 4) {
+        } else if (this->actor.colorFilterTimer & 4) {
             Math_SmoothStepToF(&this->unk2EC, 0.205f, 1.0f, 0.235f, 0);
         }
         else {
@@ -860,10 +830,10 @@
             this->actor.scale.x -= 0.0015f;
             Actor_SetScale(&this->actor, this->actor.scale.x);
         }
-        if (Math_SmoothStepToF(&this->actor.posRot.pos.y, this->actor.groundY + 88.5f, 1.0f, 3.0f, 0.0f) == 0.0f
-            && this->actor.posRot.pos.y - this->actor.groundY < 59.0f) {
-            pos = this->actor.posRot.pos;
-            pos.y = this->actor.groundY;
+        if (Math_SmoothStepToF(&this->actor.world.pos.y, this->actor.floorHeight + 88.5f, 1.0f, 3.0f, 0.0f) == 0.0f
+            && this->actor.world.pos.y - this->actor.floorHeight < 59.0f) {
+            pos = this->actor.world.pos;
+            pos.y = this->actor.floorHeight;
             func_80033480(globalCtx, &pos, 80.0f, 1, 0x96, 0x64, 1);
             EnPeehat_SpawnDust(globalCtx, this, &pos, 75.0f, 2, 1.05f, 2.0f);
         }
@@ -901,16 +871,16 @@
 
     if (this->unk2FC == 5) {
         bomb = (EnBom*)Actor_Spawn(&globalCtx->actorCtx, globalCtx, ACTOR_EN_BOM,
-            this->actor.posRot.pos.x, this->actor.posRot.pos.y, this->actor.posRot.pos.z, 0, 0, 0x602, 0);
+            this->actor.world.pos.x, this->actor.world.pos.y, this->actor.world.pos.z, 0, 0, 0x602, 0);
         if (bomb != NULL) {
             bomb->timer = 0;
         }
     }
     this->unk2FC--;
     if (this->unk2FC == 0) {
-        Item_DropCollectibleRandom(globalCtx, &this->actor, &this->actor.posRot.pos, 0x40);
-        Item_DropCollectibleRandom(globalCtx, &this->actor, &this->actor.posRot.pos, 0x40);
-        Item_DropCollectibleRandom(globalCtx, &this->actor, &this->actor.posRot.pos, 0x40);
+        Item_DropCollectibleRandom(globalCtx, &this->actor, &this->actor.world.pos, 0x40);
+        Item_DropCollectibleRandom(globalCtx, &this->actor, &this->actor.world.pos, 0x40);
+        Item_DropCollectibleRandom(globalCtx, &this->actor, &this->actor.world.pos, 0x40);
         Actor_Kill(&this->actor);
     }
 }
@@ -950,9 +920,9 @@
 
         if (this->actor.colChkInfo.damageEffect == 0xC) {
             for (i = 4; i >= 0; i--) {
-                pos.x = Rand_CenteredFloat(20.0f) + this->actor.posRot.pos.x;
-                pos.y = (Rand_ZeroOne() * 25.0f) + this->actor.posRot.pos.y;
-                pos.z = Rand_CenteredFloat(20.0f) + this->actor.posRot.pos.z;
+                pos.x = Rand_CenteredFloat(20.0f) + this->actor.world.pos.x;
+                pos.y = (Rand_ZeroOne() * 25.0f) + this->actor.world.pos.y;
+                pos.z = Rand_CenteredFloat(20.0f) + this->actor.world.pos.z;
                 EffectSsEnFire_SpawnVec3f(globalCtx, &this->actor, &pos, 0x46, 0, 0, -1);
             }
             func_8003426C(&this->actor, 0x4000, 0xC8, 0, 0x64);
@@ -979,7 +949,7 @@
     if (thisx->colChkInfo.damageEffect != 6) {
         if ((0.0f != thisx->speedXZ) || (0.0f != thisx->velocity.y)) {
             Actor_MoveForward(thisx);
-            func_8002E4B4(globalCtx, thisx, 25.0f, 30.0f, 30.0f, 5);
+            Actor_UpdateBgCheckInfo(globalCtx, thisx, 25.0f, 30.0f, 30.0f, 5);
         }
 
         this->actionFunc(this, globalCtx);
@@ -991,9 +961,9 @@
     //if TYPE_GROUNDED
     if (thisx->params < 0) {
         //Set the Z-Target point on the Peahat's weak point
-        thisx->posRot2.pos.x = this->colJntSph.list[0].dim.worldSphere.center.x;
-        thisx->posRot2.pos.y = this->colJntSph.list[0].dim.worldSphere.center.y;
-        thisx->posRot2.pos.z = this->colJntSph.list[0].dim.worldSphere.center.z;
+        thisx->focus.pos.x = this->colJntSph.elements[0].dim.worldSphere.center.x;
+        thisx->focus.pos.y = this->colJntSph.elements[0].dim.worldSphere.center.y;
+        thisx->focus.pos.z = this->colJntSph.elements[0].dim.worldSphere.center.z;
         if (this->unk2B0 == 0xE) {
             Math_SmoothStepToS(&thisx->shape.rot.x, 6000, 1, 300, 0);
         }
@@ -1002,14 +972,14 @@
         }
     }
     else {
-        thisx->posRot2.pos = thisx->posRot.pos;
-    }
-    Collider_CylinderUpdate(thisx, &this->colCylinder);
+        thisx->focus.pos = thisx->world.pos;
+    }
+    Collider_UpdateCylinder(thisx, &this->colCylinder);
     if (thisx->colChkInfo.health > 0) {
         if (thisx->params <= 0) {
             CollisionCheck_SetOC(globalCtx, &globalCtx->colChkCtx, &this->colCylinder.base);
             CollisionCheck_SetOC(globalCtx, &globalCtx->colChkCtx, &this->colJntSph.base);
-            if (thisx->dmgEffectTimer == 0 || (thisx->dmgEffectParams & 0x4000) == 0) {
+            if (thisx->colorFilterTimer == 0 || (thisx->colorFilterParams & 0x4000) == 0) {
                 if (this->unk2B0 != 1) {
                     CollisionCheck_SetAC(globalCtx, &globalCtx->colChkCtx, &this->colJntSph.base);
                 }
@@ -1033,7 +1003,7 @@
             for (i = 1; i >= 0; i--) {
                 temp2BC = &this->unk2BC[i];
                 poly = NULL;
-                if (BgCheck_EntityLineTest1(&globalCtx->colCtx, &thisx->posRot.pos, temp2BC, &sp70, &poly, true, true, false, true, &bgId) == true) {
+                if (BgCheck_EntityLineTest1(&globalCtx->colCtx, &thisx->world.pos, temp2BC, &sp70, &poly, true, true, false, true, &bgId) == true) {
                     func_80033480(globalCtx, &sp70, 0.0f, 1, 0x12C, 0x96, 1);
                     EnPeehat_SpawnDust(globalCtx, this, &sp70, 0.0f, 3, 1.05f, 1.5f);
                 }
@@ -1095,11 +1065,11 @@
         OPEN_DISPS(globalCtx->state.gfxCtx, "../z_en_peehat.c", 1981);
         Matrix_Push();
         Matrix_Translate(-1000.0f, 0.0f, 0.0f, MTXMODE_APPLY);
-        func_800628A4(0, &this->colJntSph);
+        Collider_UpdateSpheres(0, &this->colJntSph);
         Matrix_Translate(500.0f, 0.0f, 0.0f, MTXMODE_APPLY);
-        if (this->actor.dmgEffectTimer != 0) {
-            if (this->actor.dmgEffectParams & 0x4000) {
-                damageYRot = Math_SinS(this->actor.dmgEffectTimer * 0x4E20) * 0.35f;
+        if (this->actor.colorFilterTimer != 0) {
+            if (this->actor.colorFilterParams & 0x4000) {
+                damageYRot = Math_SinS(this->actor.colorFilterTimer * 0x4E20) * 0.35f;
             }
         }
         Matrix_RotateY(3.2f + damageYRot, MTXMODE_APPLY);
@@ -1125,6 +1095,6 @@
         Matrix_MultVec3f(&D_80AD2868, &this->colQuad.dim.quad[0]); 
         Matrix_MultVec3f(&D_80AD2874, &this->colQuad.dim.quad[3]); 
         Matrix_MultVec3f(&D_80AD2880, &this->colQuad.dim.quad[2]);
-        func_80062734(&this->colQuad, &this->colQuad.dim.quad[0], &this->colQuad.dim.quad[1], &this->colQuad.dim.quad[2], &this->colQuad.dim.quad[3]);
+        Collider_SetQuadVertices(&this->colQuad, &this->colQuad.dim.quad[0], &this->colQuad.dim.quad[1], &this->colQuad.dim.quad[2], &this->colQuad.dim.quad[3]);
     }
 }