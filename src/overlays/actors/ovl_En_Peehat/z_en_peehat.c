--- conflicted
+++ resolved
@@ -858,12 +858,7 @@
 }
 
 void EnPeehat_StateExplode(EnPeehat* this, PlayState* play) {
-<<<<<<< HEAD
-    EnBom* bomb;
     STACK_PADS(s32, 2);
-=======
-    s32 pad[2];
->>>>>>> bf3339a1
 
     if (this->animTimer == 5) {
         EnBom* bomb = (EnBom*)Actor_Spawn(&play->actorCtx, play, ACTOR_EN_BOM, this->actor.world.pos.x,
