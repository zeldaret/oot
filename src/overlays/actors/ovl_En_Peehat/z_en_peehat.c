#include "z_en_peehat.h"
#include "../ovl_En_Bom/z_en_bom.h"

#define FLAGS 0x01000015

#define THIS ((EnPeehat*)thisx)

void EnPeehat_Init(Actor* thisx, GlobalContext* globalCtx);
void EnPeehat_Destroy(Actor* thisx, GlobalContext* globalCtx);
void EnPeehat_Update(Actor* thisx, GlobalContext* globalCtx);
void EnPeehat_Draw(Actor* thisx, GlobalContext* globalCtx);

<<<<<<< HEAD
void EnPeehat_Ground_SetStateGround(EnPeehat* this);
void EnPeehat_Fly_SetStateGround(EnPeehat* this);
void EnPeehat_Larva_SetStateInit(EnPeehat* this);
void EnPeehat_Ground_GroundState(EnPeehat* this, GlobalContext* globalCtx);
void EnPeehat_Ground_SetStateRise(EnPeehat* this); 
void EnPeehat_Fly_StateGrounded(EnPeehat* this, GlobalContext* globalCtx);
void EnPeehat_Fly_SetStateRise(EnPeehat* this); 
void EnPeehat_Fly_StateFly(EnPeehat* this, GlobalContext* globalCtx);
void func_80AD0D3C(EnPeehat* this); 
void EnPeehat_Ground_StateRise(EnPeehat* this, GlobalContext* globalCtx);
void EnPeehat_Ground_SetState_80AD0FC8(EnPeehat* this); 
void EnPeehat_Fly_StateRise(EnPeehat* this, GlobalContext* globalCtx);
void func_80AD05A8(EnPeehat* this, GlobalContext* globalCtx); 
void func_80AD1220(EnPeehat* this);
void func_80AD0B3C(EnPeehat* this);
void func_80AD076C(EnPeehat* this, GlobalContext* globalCtx);
void func_80AD1440(EnPeehat* this);
void func_80AD0B84(EnPeehat* this, GlobalContext* globalCtx); 
void EnPeehat_Fly_StateFall(EnPeehat* this, GlobalContext* globalCtx); 
void EnPeehat_Ground_State_80AD0FC8(EnPeehat* this, GlobalContext* globalCtx); 
void EnPeehat_Ground_State_80AD1258(EnPeehat* this, GlobalContext* globalCtx);
void func_80AD14A0(EnPeehat* this, GlobalContext* globalCtx);
void func_80AD1700(EnPeehat* this, GlobalContext* globalCtx);
void func_80AD17E8(EnPeehat* this, GlobalContext* globalCtx);
void func_80AD1AA8(EnPeehat* this); 
void func_80AD1B00(EnPeehat* this, GlobalContext* globalCtx);

extern SkeletonHeader D_06001C80;  
extern AnimationHeader D_060009C4; 
extern AnimationHeader D_06000844; 
extern AnimationHeader D_060005C4; 
extern AnimationHeader D_06000350; 

=======
extern UNK_TYPE D_06000350;
extern UNK_TYPE D_060005C4;
extern UNK_TYPE D_06000844;
extern UNK_TYPE D_060009C4;
extern UNK_TYPE D_06001C80;

/*
>>>>>>> 115c152b
const ActorInit En_Peehat_InitVars = {
    ACTOR_EN_PEEHAT,
    ACTORTYPE_ENEMY,
    FLAGS,
    OBJECT_PEEHAT,
    sizeof(EnPeehat),
    (ActorFunc)EnPeehat_Init,
    (ActorFunc)EnPeehat_Destroy,
    (ActorFunc)EnPeehat_Update,
    (ActorFunc)EnPeehat_Draw,
};

static ColliderCylinderInit sCylinderInit = {
    { COLTYPE_WOODEN_SHIELD, 0x00, 0x09, 0x09, 0x10, COLSHAPE_CYLINDER },
    { 0x00, { 0x00000000, 0x00, 0x00 }, { 0xFFCFFFFF, 0x00, 0x00 }, 0x00, 0x05, 0x01 },
    { 50, 160, -70, { 0, 0, 0 } },
};

static ColliderJntSphItemInit sJntSphItemsInit[1] = {
    {
        { 0x00, { 0x00000000, 0x00, 0x00 }, { 0xFFCFFFFF, 0x00, 0x00 }, 0x00, 0x01, 0x01 },
        { 0, { { 0, 0, 0 }, 20 }, 100 },
    },
};

static ColliderJntSphInit sJntSphInit = {
    { COLTYPE_UNK6, 0x00, 0x09, 0x09, 0x10, COLSHAPE_JNTSPH },
    1, sJntSphItemsInit,
};

static ColliderQuadInit sQuadInit =
{
    { COLTYPE_METAL_SHIELD, 0x11, 0x0D, 0x00, 0x00, COLSHAPE_QUAD },
    { 0x00, { 0xFFCFFFFF, 0x00, 0x10 }, { 0xFFCFFFFF, 0x00, 0x00 }, 0x01, 0x01, 0x00 },
    { { { 0.0f, 0.0f, 0.0f }, { 0.0f, 0.0f, 0.0f }, { 0.0f, 0.0f, 0.0f }, { 0.0f, 0.0f, 0.0f } } },
};

DamageTable D_80AD27F0 = {
    0xF0, 0x02, 0x01, 0x02, 0xE0, 0x02, 0x02, 0xD2, 0x01, 0x02, 0x04, 0xC4, 0x02, 0x02, 0x02, 0x02, 0x02, 0xC3, 0x60, 0x60, 0x00, 0x00, 0x01, 0x04, 0x02, 0x02, 0x08, 0x04, 0x00, 0x00, 0x04, 0x00, };

static InitChainEntry sInitChain[] = {
    ICHAIN_F32(unk_4C, 700, ICHAIN_STOP),
};

void EnPeehat_SetActionFunc(EnPeehat* this, EnPeehatActionFunc actionFunc) {
    this->actionFunc = actionFunc;
}

void EnPeehat_Init(Actor* thisx, GlobalContext* globalCtx) {
    EnPeehat* this = THIS;

    Actor_ProcessInitChain(thisx, sInitChain);
    Actor_SetScale(thisx, 36.0f * 0.001f);
    SkelAnime_Init(globalCtx, &this->skelAnime, &D_06001C80, &D_060009C4, this->limbDrawTable, this->transitionDrawTable, 24);
    ActorShape_Init(&thisx->shape, 100.0f, (void*)&ActorShadow_DrawFunc_Circle, 27.0f);
    thisx->posRot2.pos = thisx->posRot.pos;
    this->unk2D4 = 0;
    thisx->posRot.rot.y = 0;
    thisx->colChkInfo.mass = 0xFE;
    thisx->colChkInfo.health = 6;
    thisx->colChkInfo.damageTable = &D_80AD27F0;
    thisx->groundY = thisx->posRot.pos.y;
    Collider_InitCylinder(globalCtx, &this->colCylinder);
    Collider_SetCylinder(globalCtx, &this->colCylinder, thisx, &sCylinderInit);
    Collider_InitQuad(globalCtx, &this->colQuad);
    Collider_SetQuad(globalCtx, &this->colQuad, thisx, &sQuadInit);
    Collider_InitJntSph(globalCtx, &this->colJntSph);
    Collider_SetJntSph(globalCtx, &this->colJntSph, thisx, &sJntSphInit, this->colJntSphItemList);

    thisx->naviEnemyId = 0x48; 
    this->xzDistToRise = 740.0f;
    this->xzDistMax = 1200.0f;
    thisx->uncullZoneForward = 4000.0f;
    thisx->uncullZoneScale = 800.0f;
    thisx->uncullZoneDownward = 1800.0f;
    switch (thisx->params)
    {
    case TYPE_GROUNDED:
        EnPeehat_Ground_SetStateGround(this);
        break;
    case TYPE_FLYING:
        thisx->uncullZoneForward = 4200.0f;
        this->xzDistToRise = 2800.0f;
        this->xzDistMax = 1400.0f;
        EnPeehat_Fly_SetStateGround(this);
        thisx->flags &= -2;
        break;
    case TYPE_LARVA:
        thisx->scale.z = 0.006f;
        thisx->scale.x = 0.006f;
        thisx->scale.y = 0.003f;
        this->colCylinder.dim.radius = 25;
        this->colCylinder.dim.height = 15;
        this->colCylinder.dim.yShift = -5;
        this->colCylinder.body.bumper.flags = 0x1F824;
        this->colQuad.base.atFlags = 0x11;
        this->colQuad.base.acFlags = 0x09;
        thisx->naviEnemyId = 0x49; //Larva
        EnPeehat_Larva_SetStateInit(this);
    }
}

void EnPeehat_Destroy(Actor* thisx, GlobalContext* globalCtx) {
    EnPeehat* this = THIS;
    EnPeehat* parent;

    Collider_DestroyCylinder(globalCtx, &this->colCylinder);
    Collider_DestroyJntSph(globalCtx, &this->colJntSph);

    //If larva, decrement total larva spawned
    if (thisx->params > 0) {
        parent = (EnPeehat*)thisx->parent;
        if (parent != NULL && parent->actor.update != NULL) {
            parent->unk2FA--;
        }
    }
}

//Spawn dust
void EnPeehat_SpawnDust(GlobalContext* globalCtx, EnPeehat* this, Vec3f* pos, f32 arg3, s32 arg4, f32 arg5, f32 arg6) {
    static Vec3f D_80AD2814 = { 0, 8, 0 };
    static Vec3f D_80AD2820 = { 0, -1.5f, 0 };

    Vec3f sp5C;
    Vec3f sp50;
    Vec3f sp44;
    f32 sp40;
    s32 pad[2];

    sp50 = D_80AD2814;
    sp44 = D_80AD2820;

    sp40 = (Math_Rand_ZeroOne() - 0.5f) * 6.28f;
    sp5C.y = this->actor.groundY; //unk80
    sp5C.x = (func_800CA720(sp40) * arg3) + pos->x;
    sp5C.z = (func_800CA774(sp40) * arg3) + pos->z;
    sp44.x = (Math_Rand_ZeroOne() - 0.5f) * arg5;
    sp44.z = (Math_Rand_ZeroOne() - 0.5f) * arg5;
    sp50.y += ((Math_Rand_ZeroOne() - 0.5f) * 4.0f);
    func_80029724(globalCtx, &sp5C, &sp50, &sp44, arg4, (s32)(((Math_Rand_ZeroOne() * 5.0f) + 12.0f) * arg6), -1, 10, NULL);
}

//Handles being hit when on the ground
void EnPeehat_HitWhenGrounded(EnPeehat* this, GlobalContext* globalCtx) {
    Vec3f sp9C;
    Actor* larva;
    s32 i;

    this->colCylinder.base.acFlags &= ~2;
    if ((globalCtx->gameplayFrames & 0xF) == 0) {
        sp9C = this->actor.posRot.pos;
        sp9C.y += 70.0f;
        Item_DropCollectibleRandom(globalCtx, &this->actor, &sp9C, 0x40);
        Item_DropCollectibleRandom(globalCtx, &this->actor, &sp9C, 0x40);
        Item_DropCollectibleRandom(globalCtx, &this->actor, &sp9C, 0x40);
        this->unk2D4 = 0xF0;
    }
    else {
        this->colCylinder.base.acFlags &= ~2;
        for (i = MAX_LARVA - this->unk2FA; i > 0; i--) {
            larva = Actor_SpawnAsChild(&globalCtx->actorCtx, &this->actor, globalCtx, ACTOR_EN_PEEHAT,
                Math_Rand_CenteredFloat(25.0f) + this->actor.posRot.pos.x, Math_Rand_CenteredFloat(25.0f) + (this->actor.posRot.pos.y + 50.0f),
                Math_Rand_CenteredFloat(25.0f) + this->actor.posRot.pos.z,
                0, 0, 0, TYPE_LARVA);
            if (larva != NULL) {
                larva->velocity.y = 6.0f;
                larva->shape.rot.y = larva->posRot.rot.y = (s16)Math_Rand_CenteredFloat(65535.0f);
                this->unk2FA++;
            }
        }
        this->unk2D4 = 8;
    }
    Audio_PlayActorSound2(&this->actor, NA_SE_EN_PIHAT_DAMAGE);
}

void EnPeehat_Ground_SetStateGround(EnPeehat* this) {
    SkelAnime_ChangeAnim(&this->skelAnime, &D_060009C4, 0.0f, 3.0f, (f32)SkelAnime_GetFrameCount(&D_060009C4.genericHeader), 2, 0.0f);
    this->unk2F8 = 0x258;
    this->unk2D4 = 0;
    this->unk2FA = 0;
    this->unk2B0 = 3;
    this->colCylinder.base.acFlags &= ~2;
    EnPeehat_SetActionFunc(this, EnPeehat_Ground_GroundState);
}

void EnPeehat_Ground_GroundState(EnPeehat* this, GlobalContext* globalCtx) {

    if (gSaveContext.nightFlag == 0) {
        this->actor.flags |= 1;
        if (this->unk2F6 == 0) {
            if (this->actor.xzDistFromLink < this->xzDistToRise) {
                EnPeehat_Ground_SetStateRise(this);
            }
        }
        else {
            Math_SmoothScaleMaxMinF(&this->actor.shape.unk_08, -1000.0f, 1.0f, 10.0f, 0.0f);
            this->unk2F6--;
        }
    }
    else {
        this->actor.flags &= ~1;
        Math_SmoothScaleMaxMinF(&this->actor.shape.unk_08, -1000.0f, 1.0f, 50.0f, 0.0f);
        if (this->unk2D4 != 0) {
            this->unk2D4--;
            if ((this->unk2D4 & 4) != 0) {
                Math_SmoothScaleMaxMinF(&this->unk2EC, 0.205f, 1.0f, 0.235f, 0.0f);
            }
            else {
                Math_SmoothScaleMaxMinF(&this->unk2EC, 0.0f, 1.0f, 0.005f, 0.0f);
            }

        } else if (this->colCylinder.base.acFlags & 2) {
            EnPeehat_HitWhenGrounded(this, globalCtx);
        }
    }
}

void EnPeehat_Fly_SetStateGround(EnPeehat* this) {
    SkelAnime_ChangeAnim(&this->skelAnime, &D_060009C4, 0.0f, 3.0f, (f32)SkelAnime_GetFrameCount(&D_060009C4.genericHeader), 2, 0.0f);
    this->unk2F8 = 0x190;
    this->unk2D4 = 0;
    this->unk2FA = 0;
    this->unk2B0 = 4;
    EnPeehat_SetActionFunc(this, EnPeehat_Fly_StateGrounded);
}

void EnPeehat_Fly_StateGrounded(EnPeehat* this, GlobalContext* globalCtx) {
    if (gSaveContext.nightFlag == 0) {
        if (this->actor.xzDistFromLink < this->xzDistToRise) {
            EnPeehat_Fly_SetStateRise(this);
        }
    }
    else {
        Math_SmoothScaleMaxMinF(&this->actor.shape.unk_08, -1000.0f, 1.0f, 50.0f, 0.0f);
        if (this->unk2D4 != 0) {
            this->unk2D4--;
            if (this->unk2D4 & 4) {
                Math_SmoothScaleMaxMinF(&this->unk2EC, 0.205f, 1.0f, 0.235f, 0.0f);
            }
            else {
                Math_SmoothScaleMaxMinF(&this->unk2EC, 0.0f, 1.0f, 0.005f, 0.0f);
            }
        }
        else if (this->colCylinder.base.acFlags & 2) {
            EnPeehat_HitWhenGrounded(this, globalCtx);
        }
    }
}

void EnPeehat_Fly_SetStateFly(EnPeehat* this) {
    SkelAnime_ChangeAnimDefaultRepeat(&this->skelAnime, &D_060005C4);
    this->unk2B0 = 5;
    EnPeehat_SetActionFunc(this, EnPeehat_Fly_StateFly);
}

void EnPeehat_Fly_StateFly(EnPeehat* this, GlobalContext* globalCtx) {
    Actor* larva;

    Audio_PlayActorSound2(&this->actor, NA_SE_EN_PIHAT_FLY - SFX_FLAG);
    SkelAnime_FrameUpdateMatrix(&this->skelAnime);
    if ((gSaveContext.nightFlag != 0) || this->xzDistToRise < this->actor.xzDistFromLink) {
        func_80AD0D3C(this);
    }
    else {
        if (this->actor.xzDistFromLink < this->xzDistMax) {
            if (this->unk2FA < MAX_LARVA && (globalCtx->gameplayFrames & 7) == 0) {
                larva = Actor_SpawnAsChild(&globalCtx->actorCtx, &this->actor, globalCtx, ACTOR_EN_PEEHAT,
                    Math_Rand_CenteredFloat(25.0f) + this->actor.posRot.pos.x,
                    Math_Rand_CenteredFloat(5.0f) + this->actor.posRot.pos.y,
                    Math_Rand_CenteredFloat(25.0f) + this->actor.posRot.pos.z,
                    0, 0, 0, 1);
                if (larva != NULL) {
                    larva->shape.rot.y = larva->posRot.rot.y = (s16)Math_Rand_CenteredFloat(65535.0f);
                    this->unk2FA++;
                }
            }
        }
    }
    this->unk2F2 += this->unk2F0;
}

void EnPeehat_Ground_SetStateRise(EnPeehat* this) {
    f32 frame;

    frame = SkelAnime_GetFrameCount(&D_060009C4.genericHeader);
    if (this->unk2B0 != 0xD) {
        SkelAnime_ChangeAnim(&this->skelAnime, &D_060009C4, 0.0f, 3.0f, frame, 2, 0.0f);
    }
    this->unk2B0 = 8;
    this->unk2FC = (s16)frame;
    Audio_PlayActorSound2(&this->actor, NA_SE_EN_PIHAT_UP);
    EnPeehat_SetActionFunc(this, EnPeehat_Ground_StateRise);
}

void EnPeehat_Ground_StateRise(EnPeehat* this, GlobalContext* globalCtx) {
    Vec3f pos;

    Math_SmoothScaleMaxMinF(&this->actor.shape.unk_08, 0.0f, 1.0f, 50.0f, 0.0f);
    if (Math_SmoothScaleMaxMinS(&this->unk2F0, 4000, 1, 800, 0) == 0) {
        if (this->unk2FC != 0) {
            this->unk2FC--;
            if (0.0f == this->skelAnime.animPlaybackSpeed) {
                if (this->unk2FC == 0) {
                    this->unk2FC = 40;
                    this->skelAnime.animPlaybackSpeed = 1.0f;
                }
            }
        }
        if ((SkelAnime_FrameUpdateMatrix(&this->skelAnime) != 0) || (this->unk2FC == 0)) {
            EnPeehat_Ground_SetState_80AD0FC8(this);
        }
        else {
            this->actor.posRot.pos.y += 6.5f;
        }
        if (this->actor.posRot.pos.y - this->actor.groundY < 80.0f) {
            pos = this->actor.posRot.pos;
            pos.y = this->actor.groundY;
            func_80033480(globalCtx, &pos, 90.0f, 1, 0x96, 100, 1);
        }
    }
    EnPeehat_SpawnDust(globalCtx, this, &this->actor.posRot.pos, 75.0f, 2, 1.05f, 2.0f);
    Math_SmoothScaleMaxMinF(&this->unk2EC, 0.075f, 1.0f, 0.005f, 0.0f);
    this->unk2F2 += this->unk2F0;
}

void EnPeehat_Fly_SetStateRise(EnPeehat* this) {
    f32 timer;

    timer = SkelAnime_GetFrameCount(&D_060009C4.genericHeader);
    if (this->unk2B0 != 0xD) {
        SkelAnime_ChangeAnim(&this->skelAnime, &D_060009C4, 0.0f, 3.0f, timer, 2, 0.0f);
    }
    this->unk2B0 = 9;
    this->unk2FC = (s16)timer;
    Audio_PlayActorSound2(&this->actor, NA_SE_EN_PIHAT_UP);
    EnPeehat_SetActionFunc(this, EnPeehat_Fly_StateRise);
}

void EnPeehat_Fly_StateRise(EnPeehat* this, GlobalContext* globalCtx) {
    Vec3f pos;

    Math_SmoothScaleMaxMinF(&this->actor.shape.unk_08, 0.0f, 1.0f, 50.0f, 0.0f);
    if (Math_SmoothScaleMaxMinS(&this->unk2F0, 0xFA0, 1, 0x320, 0) == 0) {
        if (this->unk2FC != 0) {
            this->unk2FC--;
            if (0.0f == this->skelAnime.animPlaybackSpeed) {
                if (this->unk2FC == 0) {
                    this->unk2FC = 40;
                    this->skelAnime.animPlaybackSpeed = 1.0f;
                }
            }
        }
        if ((SkelAnime_FrameUpdateMatrix(&this->skelAnime) != 0) || (this->unk2FC == 0)) {
            this->unk2FA = 0;
            EnPeehat_Fly_SetStateFly(this);
        }
        else {
            this->actor.posRot.pos.y += 18.0f;
        }
        if (this->actor.posRot.pos.y - this->actor.groundY < 80.0f) {
            pos = this->actor.posRot.pos;
            pos.y = this->actor.groundY;
            func_80033480(globalCtx, &pos, 90.0f, 1, 0x96, 100, 1);
        }
    }
    EnPeehat_SpawnDust(globalCtx, this, &this->actor.posRot.pos, 75.0f, 2, 1.05f, 2.0f);
    Math_SmoothScaleMaxMinF(&this->unk2EC, 0.075f, 1.0f, 0.005f, 0.0f);
    this->unk2F2 += this->unk2F0;
}

void func_80AD0558(EnPeehat* this) {
    SkelAnime_ChangeAnimDefaultRepeat(&this->skelAnime, &D_060005C4);
    this->unk2B0 = 0xE;
    this->unk2E0 = 0.0f;
    EnPeehat_SetActionFunc(this, func_80AD05A8);
}

void func_80AD05A8(EnPeehat* this, GlobalContext* globalCtx) {
    Player* player;

    player = PLAYER;
    Math_SmoothScaleMaxMinF(&this->actor.speedXZ, 3.0f, 1.0f, 0.25f, 0.0f);
    Math_SmoothScaleMaxMinF(&this->actor.posRot.pos.y, this->actor.groundY + 80.0f, 1.0f, 3.0f, 0.0f);
    if (this->unk2F8 <= 0) {
        func_80AD0B3C(this);
        this->unk2F6 = 40;
    }
    else {
        this->unk2F8--;
    }
    if ((gSaveContext.nightFlag == 0) && (Math_Vec3f_DistXZ(&this->actor.initPosRot.pos, &player->actor.posRot.pos) < this->xzDistMax)) {
        Math_SmoothScaleMaxMinS(&this->actor.posRot.rot.y, this->actor.yawTowardsLink, 1, 1000, 0);
        if (this->unk2FA != 0) {
            this->actor.shape.rot.y += 0x1C2;
        }
        else {
            this->actor.shape.rot.y -= 0x1C2;
        }
    }
    else {
        func_80AD1220(this);
    }
    SkelAnime_FrameUpdateMatrix(&this->skelAnime);
    Math_SmoothScaleMaxMinS(&this->unk2F0, 4000, 1, 500, 0);
    this->unk2F2 += this->unk2F0;
    Math_SmoothScaleMaxMinF(&this->unk2EC, 0.075f, 1.0f, 0.005f, 0.0f);
    Audio_PlayActorSound2(&this->actor, NA_SE_EN_PIHAT_FLY - SFX_FLAG);
}

void EnPeehat_Larva_SetStateInit(EnPeehat* this) {
    SkelAnime_ChangeAnimDefaultRepeat(&this->skelAnime, &D_060005C4);
    this->unk2B0 = 14;
    this->unk2D4 = 0;
    EnPeehat_SetActionFunc(this, func_80AD076C);
}

void func_80AD076C(EnPeehat* this, GlobalContext* globalCtx) {
    static Vec3f D_80AD282C = { 0, 0, 0 };
    s32 i;
    Player* player;
    Vec3f sp7C;
    f32 speedXZ;
    Vec3f sp6C;

    speedXZ = 5.3f;
    if (this->actor.xzDistFromLink <= 5.3f) {
        speedXZ = this->actor.xzDistFromLink + 0.0005f;
    }
    if (this->actor.parent != NULL) {
        if (this->actor.parent->update == NULL) {
            this->actor.parent = NULL;
        }
    }
    this->actor.speedXZ = speedXZ;
    if (70.0f <= (this->actor.posRot.pos.y - this->actor.groundY)) {
        Math_SmoothScaleMaxMinF(&this->actor.velocity.y, -1.3f, 1.0f, 0.5f, 0.0f);
    }
    else {
        Math_SmoothScaleMaxMinF(&this->actor.velocity.y, -0.135f, 1.0f, 0.05f, 0.0f);
    }
    if (this->unk2D4 == 0) {
        Math_SmoothScaleMaxMinS(&this->actor.posRot.rot.y, this->actor.yawTowardsLink, 1, 830, 0);
    }
    else {
        this->unk2D4--;
    }
    this->actor.shape.rot.y = (s16)(this->actor.shape.rot.y + 0x15E);
    SkelAnime_FrameUpdateMatrix(&this->skelAnime);
    Math_SmoothScaleMaxMinS(&this->unk2F0, 4000, 1, 500, 0);
    this->unk2F2 += this->unk2F0;
    Math_SmoothScaleMaxMinF(&this->unk2EC, 0.075f, 1.0f, 0.005f, 0.0f);
    Audio_PlayActorSound2(&this->actor, NA_SE_EN_PIHAT_SM_FLY - SFX_FLAG);
    if ((this->colQuad.base.atFlags & 4) != 0) {
        this->actor.colChkInfo.health = 0;
        this->colQuad.base.acFlags = this->colQuad.base.acFlags & ~0x80;
        func_80AD1440(this);
        return;
    }
    if ((this->colQuad.base.atFlags & 2) || (this->colCylinder.base.acFlags & 2) || (this->actor.bgCheckFlags & 1)) {
        player = PLAYER;
        this->colQuad.base.atFlags &= ~2;
        if ((this->colCylinder.base.acFlags & 2) == 0 && &player->actor == this->colQuad.base.at) {
            if (0.5f < Math_Rand_ZeroOne()) {
                this->actor.posRot.rot.y += 0x2000;
            }
            else {
                this->actor.posRot.rot.y -= 0x2000;
            }
            this->unk2D4 = 0x28;
        }
        else if (this->colCylinder.base.acFlags & 2 || this->actor.bgCheckFlags & 1) {
            sp7C = D_80AD282C;
            for (i = 4; i >= 0; i--)
            {
                sp6C.x = Math_Rand_CenteredFloat(20.0f) + this->actor.posRot.pos.x;
                sp6C.y = Math_Rand_CenteredFloat(10.0f) + this->actor.posRot.pos.y;
                sp6C.z = Math_Rand_CenteredFloat(20.0f) + this->actor.posRot.pos.z;
                func_8002A6B8(globalCtx, &sp6C, &sp7C, &sp7C, 0x28, 7, 0xFF, 0xFF, 0xFF, 0xFF, 0xFF, 0, 0, 1, 9, 1);
            }
        }
        if (&player->actor != this->colQuad.base.at || this->colCylinder.base.acFlags & 2) {
            if ((this->actor.bgCheckFlags & 1) == 0) {
                EffectSsDeadSound_SpawnStationary(globalCtx, &this->actor.projectedPos, NA_SE_EN_PIHAT_SM_DEAD, 1, 1, 40);
            }
            Item_DropCollectibleRandom(globalCtx, &this->actor, &this->actor.posRot.pos, 0x20);
            Actor_Kill(&this->actor);
        }
    }
}

void func_80AD0B3C(EnPeehat* this) {
    this->unk2B0 = 10;
    SkelAnime_ChangeAnimDefaultStop(&this->skelAnime, &D_06000350);
    EnPeehat_SetActionFunc(this, func_80AD0B84);
}

void func_80AD0B84(EnPeehat* this, GlobalContext* globalCtx) {
    Vec3f pos;

    Math_SmoothScaleMaxMinF(&this->actor.shape.unk_08, -1000.0f, 1.0f, 50.0f, 0.0f);
    Math_SmoothScaleMaxMinF(&this->actor.speedXZ, 0.0f, 1.0f, 1.0f, 0.0f);
    Math_SmoothScaleMaxMinS(&this->actor.shape.rot.x, 0, 1, 50, 0);
    if (SkelAnime_FrameUpdateMatrix(&this->skelAnime) != 0) {
        EnPeehat_Ground_SetStateGround(this);
        this->actor.posRot.pos.y = this->actor.groundY;
        Audio_PlayActorSound2(&this->actor, NA_SE_EN_PIHAT_LAND);
    }
    else {
        if (this->actor.groundY < this->actor.posRot.pos.y) {
            Math_SmoothScaleMaxMinF(&this->actor.posRot.pos.y, this->actor.groundY, 0.3f, 3.5f, 0.25f);
            if (this->actor.posRot.pos.y - this->actor.groundY < 60.0f) {
                pos = this->actor.posRot.pos;
                pos.y = this->actor.groundY;
                func_80033480(globalCtx, &pos, 80.0f, 1, 0x96, 0x64, 1);
                EnPeehat_SpawnDust(globalCtx, this, &pos, 75.0f, 2, 1.05f, 2.0f);
            }
        }
    }
    Math_SmoothScaleMaxMinS(&this->unk2F0, 0, 1, 100, 0);
    this->unk2F2 += this->unk2F0;
}

void func_80AD0D3C(EnPeehat* this) {
    SkelAnime_ChangeAnimDefaultStop(&this->skelAnime, &D_06000350);
    this->unk2B0 = 10;
    EnPeehat_SetActionFunc(this, EnPeehat_Fly_StateFall);
}

void EnPeehat_Fly_StateFall(EnPeehat* this, GlobalContext* globalCtx) {
    Vec3f pos;

    Math_SmoothScaleMaxMinF(&this->actor.shape.unk_08, -1000.0f, 1.0f, 50.0f, 0.0f);
    Math_SmoothScaleMaxMinF(&this->actor.speedXZ, 0.0f, 1.0f, 1.0f, 0.0f);
    Math_SmoothScaleMaxMinS(&this->actor.shape.rot.x, 0, 1, 50, 0);
    if (SkelAnime_FrameUpdateMatrix(&this->skelAnime) != 0) {
        EnPeehat_Fly_SetStateGround(this);
        Audio_PlayActorSound2(&this->actor, NA_SE_EN_PIHAT_LAND);
        this->actor.posRot.pos.y = this->actor.groundY;
    }
    else {
        if (this->actor.groundY < this->actor.posRot.pos.y) {
            Math_SmoothScaleMaxMinF(&this->actor.posRot.pos.y, this->actor.groundY, 0.3f, 13.5f, 0.25f);
            if ((this->actor.posRot.pos.y - this->actor.groundY) < 60.0f) {
                pos = this->actor.posRot.pos;
                pos.y = this->actor.groundY;
                func_80033480(globalCtx, &pos, 80.0f, 1, 0x96, 0x64, 1);
                EnPeehat_SpawnDust(globalCtx, this, &pos, 75.0f, 2, 1.05f, 2.0f);
            }
        }
    }
    Math_SmoothScaleMaxMinS(&this->unk2F0, 0, 1, 100, 0);
    this->unk2F2 += this->unk2F0;
}

void EnPeehat_Ground_SetState_80AD0FC8(EnPeehat* this) {
    SkelAnime_ChangeAnimDefaultRepeat(&this->skelAnime, &D_060005C4);
    this->actor.speedXZ = Math_Rand_ZeroOne() * 0.5f + 2.5f;
    this->unk2D4 = Math_Rand_ZeroOne() * 10.0f + 10.0f;
    this->unk2B0 = 0xF;
    EnPeehat_SetActionFunc(this, EnPeehat_Ground_State_80AD0FC8);
}

void EnPeehat_Ground_State_80AD0FC8(EnPeehat* this, GlobalContext* globalCtx) {
    f32 phi_f0;
    Player* player; 

    player = PLAYER;

    //hover but don't gain altitude
    if (75.0f < this->actor.posRot.pos.y - this->actor.groundY) {
        this->actor.posRot.pos.y -= 1.0f;
    }
    this->actor.posRot.pos.y += func_800CA774(this->unk2E0) * 1.4f;
    phi_f0 = func_800CA774(this->unk2E0) * 0.18f;
    this->unk2E0 += ((0.0f <= phi_f0) ? phi_f0 : -phi_f0) + 0.07f;
    this->unk2D4--;
    if (this->unk2D4 <= 0) {
        this->actor.speedXZ = Math_Rand_ZeroOne() * 0.5f + 2.5f;
        this->unk2D4 = Math_Rand_ZeroOne() * 10.0f + 10.0f;
        this->unk2F4 = (s16)((Math_Rand_ZeroOne() - 0.5f) * 1000.0f);
    }
    SkelAnime_FrameUpdateMatrix(&this->skelAnime);
    this->actor.posRot.rot.y += this->unk2F4;
    if (this->unk2F8 <= 0) {
        func_80AD0B3C(this);
        this->unk2F6 = 40;
    }
    else {
        this->unk2F8--;
    }
    this->actor.shape.rot.y += 0x15E;
    //if daytime, and the player is close to the initial spawn position
    if ((gSaveContext.nightFlag == 0) && Math_Vec3f_DistXZ(&this->actor.initPosRot.pos, &player->actor.posRot.pos) < this->xzDistMax) {
        this->actor.posRot.rot.y = this->actor.yawTowardsLink;
        func_80AD0558(this);
        this->unk2FA = globalCtx->gameplayFrames & 1;
    }
    else {
        func_80AD1220(this);
    }
    Math_SmoothScaleMaxMinS(&this->unk2F0, 4000, 1, 500, 0);
    this->unk2F2 += this->unk2F0;
    Math_SmoothScaleMaxMinF(&this->unk2EC, 0.075f, 1.0f, 0.005f, 0.0f);
    Audio_PlayActorSound2(&this->actor, NA_SE_EN_PIHAT_FLY - SFX_FLAG);
}

void func_80AD1220(EnPeehat* this) {
    this->unk2B0 = 12;
    this->actor.speedXZ = 2.5f;
    EnPeehat_SetActionFunc(this, EnPeehat_Ground_State_80AD1258);
}

void EnPeehat_Ground_State_80AD1258(EnPeehat* this, GlobalContext* globalCtx) {

    f32 phi_f0;
    s16 yRot;
    Player* player;

    player = PLAYER;
    if (75.0f < this->actor.posRot.pos.y - this->actor.groundY) {
        this->actor.posRot.pos.y -= 1.0f;
    }
    else {
        this->actor.posRot.pos.y += 1.0f;
    }
    this->actor.posRot.pos.y += func_800CA774(this->unk2E0) * 1.4f;
    phi_f0 = func_800CA774(this->unk2E0) * 0.18f;
    this->unk2E0 += ((0.0f <= phi_f0) ? phi_f0 : -phi_f0) + 0.07f;
    yRot = Math_Vec3f_Yaw(&this->actor.posRot.pos, &this->actor.initPosRot.pos);
    Math_SmoothScaleMaxMinS(&this->actor.posRot.rot.y, yRot, 1, 600, 0);
    Math_SmoothScaleMaxMinS(&this->actor.shape.rot.x, 4500, 1, 600, 0);
    this->actor.shape.rot.y += 0x15E;
    this->unk2F2 += this->unk2F0;
    if (Math_Vec3f_DistXZ(&this->actor.posRot.pos, &this->actor.initPosRot.pos) < 2.0f) {
        func_80AD0B3C(this);
        this->unk2F6 = 0x3C;
    }
    if (gSaveContext.nightFlag == 0 && Math_Vec3f_DistXZ(&this->actor.initPosRot.pos, &player->actor.posRot.pos) < this->xzDistMax) {
        this->unk2F8 = 0x190;
        func_80AD0558(this);
        this->unk2FA = (globalCtx->gameplayFrames & 1);
    }
    Audio_PlayActorSound2(&this->actor, NA_SE_EN_PIHAT_FLY - SFX_FLAG);
}

void func_80AD1440(EnPeehat* this) {
    SkelAnime_ChangeAnimTransitionStop(&this->skelAnime, &D_06000844, -4.0f);
    this->unk2B0 = 7;
    this->actor.speedXZ = -9.0f;
    this->actor.posRot.rot.y = this->actor.yawTowardsLink;
    EnPeehat_SetActionFunc(this, func_80AD14A0);
}

void func_80AD14A0(EnPeehat* this, GlobalContext* globalCtx) {
    static Vec3f D_80AD2838 = { 0, 0, 0 };
    Vec3f sp84;
    s32 i;
    Vec3f sp74;

    this->unk2F2 += this->unk2F0;
    SkelAnime_FrameUpdateMatrix(&this->skelAnime);
    this->actor.speedXZ += 0.5f;
    if (0.0f == this->actor.speedXZ) {
        //Is TYPE_LARVA
        if (this->actor.params > 0) {
            sp84 = D_80AD2838;
            for (i = 4; i >= 0; i--) {
                sp74.x = Math_Rand_CenteredFloat(20.0f) + this->actor.posRot.pos.x;
                sp74.y = Math_Rand_CenteredFloat(10.0f) + this->actor.posRot.pos.y;
                sp74.z = Math_Rand_CenteredFloat(20.0f) + this->actor.posRot.pos.z;
                func_8002A6B8(globalCtx, &sp74, &sp84, &sp84, 0x28, 7, 0xFF, 0xFF, 0xFF, 0xFF, 0xFF, 0, 0, 1, 9, 1);
            }
            Actor_Kill(&this->actor);
        }
        else {
            func_80AD0558(this);
            //Is TYPE_GROUNDED
            if (this->actor.params < 0) {
                this->unk2FA = (this->unk2FA != 0) ? 0 : 1;
            }
        }
    }
    Audio_PlayActorSound2(&this->actor, NA_SE_EN_PIHAT_FLY - SFX_FLAG);
}

void func_80AD167C(EnPeehat* this) {
    this->unk2B0 = 13;
    if (this->actor.groundY < this->actor.posRot.pos.y) {
        this->actor.speedXZ = -9.0f;
    }
    this->unk2F0 = 0;
    this->actor.posRot.rot.y = this->actor.yawTowardsLink;
    func_8003426C(&this->actor, 0, 0xC8, 0, 0x50);
    Audio_PlayActorSound2(&this->actor, NA_SE_EN_GOMA_JR_FREEZE);
    EnPeehat_SetActionFunc(this, func_80AD1700);
}

void func_80AD1700(EnPeehat* this, GlobalContext* globalCtx) {
    Math_SmoothScaleMaxMinF(&this->actor.speedXZ, 0.0f, 1.0f, 1.0f, 0.0f);
    Math_SmoothScaleMaxMinF(&this->actor.posRot.pos.y, this->actor.groundY, 1.0f, 8.0f, 0.0f);
    if (this->actor.dmgEffectTimer == 0) {
        EnPeehat_Ground_SetStateRise(this);
    }
}

void func_80AD177C(EnPeehat* this) {
    this->unk2F0 = 0;
    this->unk2B4 = 1;
    this->actor.speedXZ = 0.0f;
    func_8003426C(&this->actor, 0x4000, 0xFF, 0, 8);
    this->unk2B0 = 0;
    this->unk2EC = 0.0f;
    this->actor.posRot.rot.y = this->actor.yawTowardsLink;
    EnPeehat_SetActionFunc(this, func_80AD17E8);
}

void func_80AD17E8(EnPeehat* this, GlobalContext* globalCtx) {
    Vec3f pos;

    if (this->unk2B4 != 0) {
        this->unk2D4--;
        if (this->unk2D4 <= 0 || this->actor.colChkInfo.health == 0) {

            SkelAnime_ChangeAnimTransitionStop(&this->skelAnime, &D_06000844, -4.0f);
            this->unk2F0 = 4000;
            this->unk2D4 = 14;
            this->actor.speedXZ = 0;
            this->actor.velocity.y = 6;
            this->unk2B4 = 0;
            this->actor.shape.rot.z = this->actor.shape.rot.x = 0;
        } else if (this->actor.dmgEffectTimer & 4) {
            Math_SmoothScaleMaxMinF(&this->unk2EC, 0.205f, 1.0f, 0.235f, 0);
        }
        else {
            Math_SmoothScaleMaxMinF(&this->unk2EC, 0, 1.0f, 0.005f, 0);
        }
    }
    else {
        SkelAnime_FrameUpdateMatrix(&this->skelAnime);
        this->unk2F2 += this->unk2F0;
        Math_SmoothScaleMaxMinS(&this->unk2F0, 4000, 1, 250, 0);
        if (this->actor.colChkInfo.health == 0) {
            this->actor.scale.x -= 0.0015f;
            Actor_SetScale(&this->actor, this->actor.scale.x);
        }
        if (Math_SmoothScaleMaxMinF(&this->actor.posRot.pos.y, this->actor.groundY + 88.5f, 1.0f, 3.0f, 0.0f) == 0.0f
            && this->actor.posRot.pos.y - this->actor.groundY < 59.0f) {
            pos = this->actor.posRot.pos;
            pos.y = this->actor.groundY;
            func_80033480(globalCtx, &pos, 80.0f, 1, 0x96, 0x64, 1);
            EnPeehat_SpawnDust(globalCtx, this, &pos, 75.0f, 2, 1.05f, 2.0f);
        }
        if (this->actor.speedXZ < 0) {
            this->actor.speedXZ += 0.25f;
        }
        this->unk2D4--;
        if (this->unk2D4 <= 0) {
            if (this->actor.colChkInfo.health == 0) {
                func_80AD1AA8(this);

            }
            else if (this->actor.params < 0) {
                EnPeehat_Ground_SetState_80AD0FC8(this);
                this->unk2F6 = 60;
            }
            else {
                EnPeehat_Fly_SetStateFly(this);
            }
        }
    }
}

void func_80AD1AA8(EnPeehat* this) {
    SkelAnime_ChangeAnimDefaultRepeat(&this->skelAnime, &D_060005C4);
    this->unk2B0 = 1;
    this->unk2FC = 5;
    this->unk2E0 = 0.0f;
    EnPeehat_SetActionFunc(this, &func_80AD1B00);
}

void func_80AD1B00(EnPeehat* this, GlobalContext* globalCtx) {
    EnBom* bomb;
    s32 pad[2];

    if (this->unk2FC == 5) {
        bomb = (EnBom*)Actor_Spawn(&globalCtx->actorCtx, globalCtx, ACTOR_EN_BOM,
            this->actor.posRot.pos.x, this->actor.posRot.pos.y, this->actor.posRot.pos.z, 0, 0, 0x602, 0);
        if (bomb != NULL) {
            bomb->timer = 0;
        }
    }
    this->unk2FC--;
    if (this->unk2FC == 0) {
        Item_DropCollectibleRandom(globalCtx, &this->actor, &this->actor.posRot.pos, 0x40);
        Item_DropCollectibleRandom(globalCtx, &this->actor, &this->actor.posRot.pos, 0x40);
        Item_DropCollectibleRandom(globalCtx, &this->actor, &this->actor.posRot.pos, 0x40);
        Actor_Kill(&this->actor);
    }
}

void func_80AD1BD8(EnPeehat* this, GlobalContext* globalCtx) {
    Vec3f pos;
    s32 i;

    if ((this->colCylinder.base.acFlags & 0x80) || (this->colQuad.base.acFlags & 0x80)) {
        this->colQuad.base.acFlags &= ~0x80;
        this->colCylinder.base.acFlags &= ~0x80;
        this->colJntSph.base.acFlags &= ~2;

    } else if ((this->colJntSph.base.acFlags & 2) != 0) {
        this->colJntSph.base.acFlags &= ~2;
        func_8003573C(&this->actor, &this->colJntSph, 1);
        if (this->actor.colChkInfo.damageEffect == 0xF) {
            return;
        }
        if (this->actor.colChkInfo.damageEffect == 6) {
            return;
        }
        if (this->actor.colChkInfo.damageEffect == 0xD) {
            this->actor.colChkInfo.health = 0;
        }
        else if (this->actor.colChkInfo.damageEffect == 0xE) {
            if (this->unk2B0 != 0xD) {
                func_80AD167C(this);
            }
            return;
        }
        else {
            Actor_ApplyDamage(&this->actor);
            func_8003426C(&this->actor, 0x4000, 0xFF, 0, 8);
            Audio_PlayActorSound2(&this->actor, NA_SE_EN_PIHAT_DAMAGE);
        }

        if (this->actor.colChkInfo.damageEffect == 0xC) {
            for (i = 4; i >= 0; i--) {
                pos.x = Math_Rand_CenteredFloat(20.0f) + this->actor.posRot.pos.x;
                pos.y = (Math_Rand_ZeroOne() * 25.0f) + this->actor.posRot.pos.y;
                pos.z = Math_Rand_CenteredFloat(20.0f) + this->actor.posRot.pos.z;
                func_8002A4D4(globalCtx, &this->actor, &pos, 0x46, 0, 0, -1);
            }
            func_8003426C(&this->actor, 0x4000, 0xC8, 0, 0x64);
        }
        if (this->actor.colChkInfo.health == 0) {
            func_80AD177C(this);
        }
    }
}

void EnPeehat_Update(Actor* thisx, GlobalContext* globalCtx) {
    EnPeehat* this = THIS;
    s32 i;
    Player* player;
    Vec3f sp70;
    CollisionPoly* poly;
    s32 bgId;
    Vec3f* temp2BC;

    player = PLAYER;
    if (thisx->params <= 0) {
        func_80AD1BD8(this, globalCtx);
    }
    if (thisx->colChkInfo.damageEffect != 6) {
        if ((0.0f != thisx->speedXZ) || (0.0f != thisx->velocity.y)) {
            Actor_MoveForward(thisx);
            func_8002E4B4(globalCtx, thisx, 25.0f, 30.0f, 30.0f, 5);
        }

        this->actionFunc(this, globalCtx);
        if ((globalCtx->gameplayFrames & 0x7F) == 0) {
            this->unk2E8 = (Math_Rand_ZeroOne() * 0.25f) + 0.5f;
        }
        this->unk2E4 += this->unk2E8;
    }
    //if TYPE_GROUNDED
    if (thisx->params < 0) {
        //Set the Z-Target point on the Peahat's weak point
        thisx->posRot2.pos.x = this->colJntSph.list[0].dim.worldSphere.center.x;
        thisx->posRot2.pos.y = this->colJntSph.list[0].dim.worldSphere.center.y;
        thisx->posRot2.pos.z = this->colJntSph.list[0].dim.worldSphere.center.z;
        if (this->unk2B0 == 0xE) {
            Math_SmoothScaleMaxMinS(&thisx->shape.rot.x, 6000, 1, 300, 0);
        }
        else {
            Math_SmoothScaleMaxMinS(&thisx->shape.rot.x, 0, 1, 300, 0);
        }
    }
    else {
        thisx->posRot2.pos = thisx->posRot.pos;
    }
    Collider_CylinderUpdate(thisx, &this->colCylinder);
    if (thisx->colChkInfo.health > 0) {
        if (thisx->params <= 0) {
            CollisionCheck_SetOC(globalCtx, &globalCtx->colChkCtx, &this->colCylinder.base);
            CollisionCheck_SetOC(globalCtx, &globalCtx->colChkCtx, &this->colJntSph.base);
            if (thisx->dmgEffectTimer == 0 || (thisx->dmgEffectParams & 0x4000) == 0) {
                if (this->unk2B0 != 1) {
                    CollisionCheck_SetAC(globalCtx, &globalCtx->colChkCtx, &this->colJntSph.base);
                }
            }
        }
        if (thisx->params != 0) {
            if (this->colQuad.base.atFlags & 2) {
                this->colQuad.base.atFlags &= ~2;
                if (&player->actor == this->colQuad.base.at) {
                    func_80AD1440(this);
                }
            }
        }
    }
    if (this->unk2B0 == 0xF || this->unk2B0 == 0xE || this->unk2B0 == 5 || this->unk2B0 == 0xC || this->unk2B0 == 1) {
        if (thisx->params != 0) {
            CollisionCheck_SetAT(globalCtx, &globalCtx->colChkCtx, &this->colQuad.base);
            CollisionCheck_SetAC(globalCtx, &globalCtx->colChkCtx, &this->colQuad.base);
        }
        if (thisx->params < 0 && (thisx->flags & 0x40)) {
            for (i = 1; i >= 0; i--) {
                temp2BC = &this->unk2BC[i];
                poly = NULL;
                if (func_8003DE84(&globalCtx->colCtx, &thisx->posRot.pos, temp2BC, &sp70, &poly, true, true, false, true, &bgId) == true) {
                    func_80033480(globalCtx, &sp70, 0.0f, 1, 0x12C, 0x96, 1);
                    EnPeehat_SpawnDust(globalCtx, this, &sp70, 0.0f, 3, 1.05f, 1.5f);
                }
            }
        }
        else if (thisx->params != 0) {
            CollisionCheck_SetAC(globalCtx, &globalCtx->colChkCtx, &this->colCylinder.base);
        }
    }
    else {
        CollisionCheck_SetAC(globalCtx, &globalCtx->colChkCtx, &this->colCylinder.base);
    }
    Math_SmoothScaleMaxMinF(&this->unk2EC, 0.0f, 1.0f, 0.001f, 0.0f);
}

//override limb draw
s32 func_80AD2224(GlobalContext* globalCtx, s32 limbIndex, Gfx** dList, Vec3f* pos, Vec3s* rot, Actor* thisx) {
    EnPeehat* this = THIS;

    if (limbIndex == 4) {
        rot->x = -this->unk2F2;
    }
    if (limbIndex == 3 ||
        (limbIndex == 23 && (this->unk2B0 == 0 || 3 == this->unk2B0 || 4 == this->unk2B0))) {
        OPEN_DISPS(globalCtx->state.gfxCtx, "../z_en_peehat.c", 1946);
        Matrix_Push();
        Matrix_Scale(1.0f, 1.0f, 1.0f, MTXMODE_APPLY);
        Matrix_RotateX(this->unk2E4 * 0.115f, MTXMODE_APPLY);
        Matrix_RotateY(this->unk2E4 * 0.13f, MTXMODE_APPLY);
        Matrix_RotateZ(this->unk2E4 * 0.1f, MTXMODE_APPLY);
        Matrix_Scale(1.0f - this->unk2EC, this->unk2EC + 1.0f, 1.0f - this->unk2EC, MTXMODE_APPLY);
        Matrix_RotateZ(-(this->unk2E4 * 0.1f), MTXMODE_APPLY);
        Matrix_RotateY(-(this->unk2E4 * 0.13f), MTXMODE_APPLY);
        Matrix_RotateX(-(this->unk2E4 * 0.115f), MTXMODE_APPLY);
        gSPMatrix(oGfxCtx->polyOpa.p++, Matrix_NewMtx(globalCtx->state.gfxCtx, "../z_en_peehat.c", 1959), G_MTX_NOPUSH | G_MTX_LOAD | G_MTX_MODELVIEW);
        gSPDisplayList(oGfxCtx->polyOpa.p++, *dList);
        Matrix_Pull();
        CLOSE_DISPS(globalCtx->state.gfxCtx, "../z_en_peehat.c", 1963);
        return true;
    }
    return false;
}

//post limb draw
void func_80AD2438(GlobalContext* globalCtx, s32 limbIndex, Gfx** dList, Vec3s* rot, Actor* thisx) {
    static Vec3f D_80AD2844 = { 0, 0, 5500 };
    static Vec3f D_80AD2850 = { 0, 0, -5500 };

    EnPeehat* this = THIS;
    f32 damageYRot;

    if (limbIndex == 4) {
        Matrix_MultVec3f(&D_80AD2844, &this->unk2BC[0]);
        Matrix_MultVec3f(&D_80AD2850, &this->unk2BC[1]);
        return;
    }
    if (limbIndex == 3 && thisx->params <= 0) {
        damageYRot = 0.0f;
        OPEN_DISPS(globalCtx->state.gfxCtx, "../z_en_peehat.c", 1981);
        Matrix_Push();
        Matrix_Translate(-1000.0f, 0.0f, 0.0f, MTXMODE_APPLY);
        func_800628A4(0, &this->colJntSph);
        Matrix_Translate(500.0f, 0.0f, 0.0f, MTXMODE_APPLY);
        if (this->actor.dmgEffectTimer != 0) {
            if (this->actor.dmgEffectParams & 0x4000) {
                damageYRot = Math_Sins(this->actor.dmgEffectTimer * 0x4E20) * 0.35f;
            }
        }
        Matrix_RotateY(3.2f + damageYRot, MTXMODE_APPLY);
        Matrix_Scale(0.3f, 0.2f, 0.2f, MTXMODE_APPLY);
        gSPMatrix(oGfxCtx->polyOpa.p++, Matrix_NewMtx(globalCtx->state.gfxCtx, "../z_en_peehat.c", 1990), G_MTX_NOPUSH | G_MTX_LOAD | G_MTX_MODELVIEW);
        gSPDisplayList(oGfxCtx->polyOpa.p++, *dList);
        Matrix_Pull();
        CLOSE_DISPS(globalCtx->state.gfxCtx, "../z_en_peehat.c", 1994);
    }
}

void EnPeehat_Draw(Actor* thisx, GlobalContext* globalCtx) {
    static Vec3f D_80AD285C = { 0, 0, -4500 };
    static Vec3f D_80AD2868 = { -4500, 0, 0 };
    static Vec3f D_80AD2874 = { 4500, 0, 0 };
    static Vec3f D_80AD2880 = { 0, 0, 4500 };
    EnPeehat* this = THIS;

    func_80093D18(globalCtx->state.gfxCtx);
    SkelAnime_Draw(globalCtx, this->skelAnime.skeleton, this->skelAnime.limbDrawTbl, &func_80AD2224, &func_80AD2438, thisx);
    if (0.0f != thisx->speedXZ || 0.0f != thisx->velocity.y) {
        Matrix_MultVec3f(&D_80AD285C, &this->colQuad.dim.quad[1]); 
        Matrix_MultVec3f(&D_80AD2868, &this->colQuad.dim.quad[0]); 
        Matrix_MultVec3f(&D_80AD2874, &this->colQuad.dim.quad[3]); 
        Matrix_MultVec3f(&D_80AD2880, &this->colQuad.dim.quad[2]);
        func_80062734(&this->colQuad, &this->colQuad.dim.quad[0], &this->colQuad.dim.quad[1], &this->colQuad.dim.quad[2], &this->colQuad.dim.quad[3]);
    }
}<|MERGE_RESOLUTION|>--- conflicted
+++ resolved
@@ -10,7 +10,6 @@
 void EnPeehat_Update(Actor* thisx, GlobalContext* globalCtx);
 void EnPeehat_Draw(Actor* thisx, GlobalContext* globalCtx);
 
-<<<<<<< HEAD
 void EnPeehat_Ground_SetStateGround(EnPeehat* this);
 void EnPeehat_Fly_SetStateGround(EnPeehat* this);
 void EnPeehat_Larva_SetStateInit(EnPeehat* this);
@@ -44,15 +43,6 @@
 extern AnimationHeader D_060005C4; 
 extern AnimationHeader D_06000350; 
 
-=======
-extern UNK_TYPE D_06000350;
-extern UNK_TYPE D_060005C4;
-extern UNK_TYPE D_06000844;
-extern UNK_TYPE D_060009C4;
-extern UNK_TYPE D_06001C80;
-
-/*
->>>>>>> 115c152b
 const ActorInit En_Peehat_InitVars = {
     ACTOR_EN_PEEHAT,
     ACTORTYPE_ENEMY,
@@ -185,14 +175,14 @@
     sp50 = D_80AD2814;
     sp44 = D_80AD2820;
 
-    sp40 = (Math_Rand_ZeroOne() - 0.5f) * 6.28f;
+    sp40 = (Rand_ZeroOne() - 0.5f) * 6.28f;
     sp5C.y = this->actor.groundY; //unk80
-    sp5C.x = (func_800CA720(sp40) * arg3) + pos->x;
-    sp5C.z = (func_800CA774(sp40) * arg3) + pos->z;
-    sp44.x = (Math_Rand_ZeroOne() - 0.5f) * arg5;
-    sp44.z = (Math_Rand_ZeroOne() - 0.5f) * arg5;
-    sp50.y += ((Math_Rand_ZeroOne() - 0.5f) * 4.0f);
-    func_80029724(globalCtx, &sp5C, &sp50, &sp44, arg4, (s32)(((Math_Rand_ZeroOne() * 5.0f) + 12.0f) * arg6), -1, 10, NULL);
+    sp5C.x = (Math_SinF(sp40) * arg3) + pos->x;
+    sp5C.z = (Math_CosF(sp40) * arg3) + pos->z;
+    sp44.x = (Rand_ZeroOne() - 0.5f) * arg5;
+    sp44.z = (Rand_ZeroOne() - 0.5f) * arg5;
+    sp50.y += ((Rand_ZeroOne() - 0.5f) * 4.0f);
+    EffectSsHahen_Spawn(globalCtx, &sp5C, &sp50, &sp44, arg4, (s32)(((Rand_ZeroOne() * 5.0f) + 12.0f) * arg6), -1, 10, NULL);
 }
 
 //Handles being hit when on the ground
@@ -214,12 +204,12 @@
         this->colCylinder.base.acFlags &= ~2;
         for (i = MAX_LARVA - this->unk2FA; i > 0; i--) {
             larva = Actor_SpawnAsChild(&globalCtx->actorCtx, &this->actor, globalCtx, ACTOR_EN_PEEHAT,
-                Math_Rand_CenteredFloat(25.0f) + this->actor.posRot.pos.x, Math_Rand_CenteredFloat(25.0f) + (this->actor.posRot.pos.y + 50.0f),
-                Math_Rand_CenteredFloat(25.0f) + this->actor.posRot.pos.z,
+                Rand_CenteredFloat(25.0f) + this->actor.posRot.pos.x, Rand_CenteredFloat(25.0f) + (this->actor.posRot.pos.y + 50.0f),
+                Rand_CenteredFloat(25.0f) + this->actor.posRot.pos.z,
                 0, 0, 0, TYPE_LARVA);
             if (larva != NULL) {
                 larva->velocity.y = 6.0f;
-                larva->shape.rot.y = larva->posRot.rot.y = (s16)Math_Rand_CenteredFloat(65535.0f);
+                larva->shape.rot.y = larva->posRot.rot.y = (s16)Rand_CenteredFloat(65535.0f);
                 this->unk2FA++;
             }
         }
@@ -229,7 +219,7 @@
 }
 
 void EnPeehat_Ground_SetStateGround(EnPeehat* this) {
-    SkelAnime_ChangeAnim(&this->skelAnime, &D_060009C4, 0.0f, 3.0f, (f32)SkelAnime_GetFrameCount(&D_060009C4.genericHeader), 2, 0.0f);
+    Animation_Change(&this->skelAnime, &D_060009C4, 0.0f, 3.0f, (f32)Animation_GetLastFrame(&D_060009C4.common), 2, 0.0f);
     this->unk2F8 = 0x258;
     this->unk2D4 = 0;
     this->unk2FA = 0;
@@ -243,25 +233,25 @@
     if (gSaveContext.nightFlag == 0) {
         this->actor.flags |= 1;
         if (this->unk2F6 == 0) {
-            if (this->actor.xzDistFromLink < this->xzDistToRise) {
+            if (this->actor.xzDistToLink < this->xzDistToRise) {
                 EnPeehat_Ground_SetStateRise(this);
             }
         }
         else {
-            Math_SmoothScaleMaxMinF(&this->actor.shape.unk_08, -1000.0f, 1.0f, 10.0f, 0.0f);
+            Math_SmoothStepToF(&this->actor.shape.unk_08, -1000.0f, 1.0f, 10.0f, 0.0f);
             this->unk2F6--;
         }
     }
     else {
         this->actor.flags &= ~1;
-        Math_SmoothScaleMaxMinF(&this->actor.shape.unk_08, -1000.0f, 1.0f, 50.0f, 0.0f);
+        Math_SmoothStepToF(&this->actor.shape.unk_08, -1000.0f, 1.0f, 50.0f, 0.0f);
         if (this->unk2D4 != 0) {
             this->unk2D4--;
             if ((this->unk2D4 & 4) != 0) {
-                Math_SmoothScaleMaxMinF(&this->unk2EC, 0.205f, 1.0f, 0.235f, 0.0f);
+                Math_SmoothStepToF(&this->unk2EC, 0.205f, 1.0f, 0.235f, 0.0f);
             }
             else {
-                Math_SmoothScaleMaxMinF(&this->unk2EC, 0.0f, 1.0f, 0.005f, 0.0f);
+                Math_SmoothStepToF(&this->unk2EC, 0.0f, 1.0f, 0.005f, 0.0f);
             }
 
         } else if (this->colCylinder.base.acFlags & 2) {
@@ -271,7 +261,7 @@
 }
 
 void EnPeehat_Fly_SetStateGround(EnPeehat* this) {
-    SkelAnime_ChangeAnim(&this->skelAnime, &D_060009C4, 0.0f, 3.0f, (f32)SkelAnime_GetFrameCount(&D_060009C4.genericHeader), 2, 0.0f);
+    Animation_Change(&this->skelAnime, &D_060009C4, 0.0f, 3.0f, (f32)Animation_GetLastFrame(&D_060009C4.common), 2, 0.0f);
     this->unk2F8 = 0x190;
     this->unk2D4 = 0;
     this->unk2FA = 0;
@@ -281,19 +271,19 @@
 
 void EnPeehat_Fly_StateGrounded(EnPeehat* this, GlobalContext* globalCtx) {
     if (gSaveContext.nightFlag == 0) {
-        if (this->actor.xzDistFromLink < this->xzDistToRise) {
+        if (this->actor.xzDistToLink < this->xzDistToRise) {
             EnPeehat_Fly_SetStateRise(this);
         }
     }
     else {
-        Math_SmoothScaleMaxMinF(&this->actor.shape.unk_08, -1000.0f, 1.0f, 50.0f, 0.0f);
+        Math_SmoothStepToF(&this->actor.shape.unk_08, -1000.0f, 1.0f, 50.0f, 0.0f);
         if (this->unk2D4 != 0) {
             this->unk2D4--;
             if (this->unk2D4 & 4) {
-                Math_SmoothScaleMaxMinF(&this->unk2EC, 0.205f, 1.0f, 0.235f, 0.0f);
+                Math_SmoothStepToF(&this->unk2EC, 0.205f, 1.0f, 0.235f, 0.0f);
             }
             else {
-                Math_SmoothScaleMaxMinF(&this->unk2EC, 0.0f, 1.0f, 0.005f, 0.0f);
+                Math_SmoothStepToF(&this->unk2EC, 0.0f, 1.0f, 0.005f, 0.0f);
             }
         }
         else if (this->colCylinder.base.acFlags & 2) {
@@ -303,7 +293,7 @@
 }
 
 void EnPeehat_Fly_SetStateFly(EnPeehat* this) {
-    SkelAnime_ChangeAnimDefaultRepeat(&this->skelAnime, &D_060005C4);
+    Animation_PlayLoop(&this->skelAnime, &D_060005C4);
     this->unk2B0 = 5;
     EnPeehat_SetActionFunc(this, EnPeehat_Fly_StateFly);
 }
@@ -312,20 +302,20 @@
     Actor* larva;
 
     Audio_PlayActorSound2(&this->actor, NA_SE_EN_PIHAT_FLY - SFX_FLAG);
-    SkelAnime_FrameUpdateMatrix(&this->skelAnime);
-    if ((gSaveContext.nightFlag != 0) || this->xzDistToRise < this->actor.xzDistFromLink) {
+    SkelAnime_Update(&this->skelAnime);
+    if ((gSaveContext.nightFlag != 0) || this->xzDistToRise < this->actor.xzDistToLink) {
         func_80AD0D3C(this);
     }
     else {
-        if (this->actor.xzDistFromLink < this->xzDistMax) {
+        if (this->actor.xzDistToLink < this->xzDistMax) {
             if (this->unk2FA < MAX_LARVA && (globalCtx->gameplayFrames & 7) == 0) {
                 larva = Actor_SpawnAsChild(&globalCtx->actorCtx, &this->actor, globalCtx, ACTOR_EN_PEEHAT,
-                    Math_Rand_CenteredFloat(25.0f) + this->actor.posRot.pos.x,
-                    Math_Rand_CenteredFloat(5.0f) + this->actor.posRot.pos.y,
-                    Math_Rand_CenteredFloat(25.0f) + this->actor.posRot.pos.z,
+                    Rand_CenteredFloat(25.0f) + this->actor.posRot.pos.x,
+                    Rand_CenteredFloat(5.0f) + this->actor.posRot.pos.y,
+                    Rand_CenteredFloat(25.0f) + this->actor.posRot.pos.z,
                     0, 0, 0, 1);
                 if (larva != NULL) {
-                    larva->shape.rot.y = larva->posRot.rot.y = (s16)Math_Rand_CenteredFloat(65535.0f);
+                    larva->shape.rot.y = larva->posRot.rot.y = (s16)Rand_CenteredFloat(65535.0f);
                     this->unk2FA++;
                 }
             }
@@ -337,9 +327,9 @@
 void EnPeehat_Ground_SetStateRise(EnPeehat* this) {
     f32 frame;
 
-    frame = SkelAnime_GetFrameCount(&D_060009C4.genericHeader);
+    frame = Animation_GetLastFrame(&D_060009C4.common);
     if (this->unk2B0 != 0xD) {
-        SkelAnime_ChangeAnim(&this->skelAnime, &D_060009C4, 0.0f, 3.0f, frame, 2, 0.0f);
+        Animation_Change(&this->skelAnime, &D_060009C4, 0.0f, 3.0f, frame, 2, 0.0f);
     }
     this->unk2B0 = 8;
     this->unk2FC = (s16)frame;
@@ -350,18 +340,18 @@
 void EnPeehat_Ground_StateRise(EnPeehat* this, GlobalContext* globalCtx) {
     Vec3f pos;
 
-    Math_SmoothScaleMaxMinF(&this->actor.shape.unk_08, 0.0f, 1.0f, 50.0f, 0.0f);
-    if (Math_SmoothScaleMaxMinS(&this->unk2F0, 4000, 1, 800, 0) == 0) {
+    Math_SmoothStepToF(&this->actor.shape.unk_08, 0.0f, 1.0f, 50.0f, 0.0f);
+    if (Math_SmoothStepToS(&this->unk2F0, 4000, 1, 800, 0) == 0) {
         if (this->unk2FC != 0) {
             this->unk2FC--;
-            if (0.0f == this->skelAnime.animPlaybackSpeed) {
+            if (0.0f == this->skelAnime.playSpeed) {
                 if (this->unk2FC == 0) {
                     this->unk2FC = 40;
-                    this->skelAnime.animPlaybackSpeed = 1.0f;
+                    this->skelAnime.playSpeed = 1.0f;
                 }
             }
         }
-        if ((SkelAnime_FrameUpdateMatrix(&this->skelAnime) != 0) || (this->unk2FC == 0)) {
+        if ((SkelAnime_Update(&this->skelAnime) != 0) || (this->unk2FC == 0)) {
             EnPeehat_Ground_SetState_80AD0FC8(this);
         }
         else {
@@ -374,16 +364,16 @@
         }
     }
     EnPeehat_SpawnDust(globalCtx, this, &this->actor.posRot.pos, 75.0f, 2, 1.05f, 2.0f);
-    Math_SmoothScaleMaxMinF(&this->unk2EC, 0.075f, 1.0f, 0.005f, 0.0f);
+    Math_SmoothStepToF(&this->unk2EC, 0.075f, 1.0f, 0.005f, 0.0f);
     this->unk2F2 += this->unk2F0;
 }
 
 void EnPeehat_Fly_SetStateRise(EnPeehat* this) {
     f32 timer;
 
-    timer = SkelAnime_GetFrameCount(&D_060009C4.genericHeader);
+    timer = Animation_GetLastFrame(&D_060009C4.common);
     if (this->unk2B0 != 0xD) {
-        SkelAnime_ChangeAnim(&this->skelAnime, &D_060009C4, 0.0f, 3.0f, timer, 2, 0.0f);
+        Animation_Change(&this->skelAnime, &D_060009C4, 0.0f, 3.0f, timer, 2, 0.0f);
     }
     this->unk2B0 = 9;
     this->unk2FC = (s16)timer;
@@ -394,18 +384,18 @@
 void EnPeehat_Fly_StateRise(EnPeehat* this, GlobalContext* globalCtx) {
     Vec3f pos;
 
-    Math_SmoothScaleMaxMinF(&this->actor.shape.unk_08, 0.0f, 1.0f, 50.0f, 0.0f);
-    if (Math_SmoothScaleMaxMinS(&this->unk2F0, 0xFA0, 1, 0x320, 0) == 0) {
+    Math_SmoothStepToF(&this->actor.shape.unk_08, 0.0f, 1.0f, 50.0f, 0.0f);
+    if (Math_SmoothStepToS(&this->unk2F0, 0xFA0, 1, 0x320, 0) == 0) {
         if (this->unk2FC != 0) {
             this->unk2FC--;
-            if (0.0f == this->skelAnime.animPlaybackSpeed) {
+            if (0.0f == this->skelAnime.playSpeed) {
                 if (this->unk2FC == 0) {
                     this->unk2FC = 40;
-                    this->skelAnime.animPlaybackSpeed = 1.0f;
+                    this->skelAnime.playSpeed = 1.0f;
                 }
             }
         }
-        if ((SkelAnime_FrameUpdateMatrix(&this->skelAnime) != 0) || (this->unk2FC == 0)) {
+        if ((SkelAnime_Update(&this->skelAnime) != 0) || (this->unk2FC == 0)) {
             this->unk2FA = 0;
             EnPeehat_Fly_SetStateFly(this);
         }
@@ -419,12 +409,12 @@
         }
     }
     EnPeehat_SpawnDust(globalCtx, this, &this->actor.posRot.pos, 75.0f, 2, 1.05f, 2.0f);
-    Math_SmoothScaleMaxMinF(&this->unk2EC, 0.075f, 1.0f, 0.005f, 0.0f);
+    Math_SmoothStepToF(&this->unk2EC, 0.075f, 1.0f, 0.005f, 0.0f);
     this->unk2F2 += this->unk2F0;
 }
 
 void func_80AD0558(EnPeehat* this) {
-    SkelAnime_ChangeAnimDefaultRepeat(&this->skelAnime, &D_060005C4);
+    Animation_PlayLoop(&this->skelAnime, &D_060005C4);
     this->unk2B0 = 0xE;
     this->unk2E0 = 0.0f;
     EnPeehat_SetActionFunc(this, func_80AD05A8);
@@ -434,8 +424,8 @@
     Player* player;
 
     player = PLAYER;
-    Math_SmoothScaleMaxMinF(&this->actor.speedXZ, 3.0f, 1.0f, 0.25f, 0.0f);
-    Math_SmoothScaleMaxMinF(&this->actor.posRot.pos.y, this->actor.groundY + 80.0f, 1.0f, 3.0f, 0.0f);
+    Math_SmoothStepToF(&this->actor.speedXZ, 3.0f, 1.0f, 0.25f, 0.0f);
+    Math_SmoothStepToF(&this->actor.posRot.pos.y, this->actor.groundY + 80.0f, 1.0f, 3.0f, 0.0f);
     if (this->unk2F8 <= 0) {
         func_80AD0B3C(this);
         this->unk2F6 = 40;
@@ -444,7 +434,7 @@
         this->unk2F8--;
     }
     if ((gSaveContext.nightFlag == 0) && (Math_Vec3f_DistXZ(&this->actor.initPosRot.pos, &player->actor.posRot.pos) < this->xzDistMax)) {
-        Math_SmoothScaleMaxMinS(&this->actor.posRot.rot.y, this->actor.yawTowardsLink, 1, 1000, 0);
+        Math_SmoothStepToS(&this->actor.posRot.rot.y, this->actor.yawTowardsLink, 1, 1000, 0);
         if (this->unk2FA != 0) {
             this->actor.shape.rot.y += 0x1C2;
         }
@@ -455,15 +445,15 @@
     else {
         func_80AD1220(this);
     }
-    SkelAnime_FrameUpdateMatrix(&this->skelAnime);
-    Math_SmoothScaleMaxMinS(&this->unk2F0, 4000, 1, 500, 0);
+    SkelAnime_Update(&this->skelAnime);
+    Math_SmoothStepToS(&this->unk2F0, 4000, 1, 500, 0);
     this->unk2F2 += this->unk2F0;
-    Math_SmoothScaleMaxMinF(&this->unk2EC, 0.075f, 1.0f, 0.005f, 0.0f);
+    Math_SmoothStepToF(&this->unk2EC, 0.075f, 1.0f, 0.005f, 0.0f);
     Audio_PlayActorSound2(&this->actor, NA_SE_EN_PIHAT_FLY - SFX_FLAG);
 }
 
 void EnPeehat_Larva_SetStateInit(EnPeehat* this) {
-    SkelAnime_ChangeAnimDefaultRepeat(&this->skelAnime, &D_060005C4);
+    Animation_PlayLoop(&this->skelAnime, &D_060005C4);
     this->unk2B0 = 14;
     this->unk2D4 = 0;
     EnPeehat_SetActionFunc(this, func_80AD076C);
@@ -478,8 +468,8 @@
     Vec3f sp6C;
 
     speedXZ = 5.3f;
-    if (this->actor.xzDistFromLink <= 5.3f) {
-        speedXZ = this->actor.xzDistFromLink + 0.0005f;
+    if (this->actor.xzDistToLink <= 5.3f) {
+        speedXZ = this->actor.xzDistToLink + 0.0005f;
     }
     if (this->actor.parent != NULL) {
         if (this->actor.parent->update == NULL) {
@@ -488,22 +478,22 @@
     }
     this->actor.speedXZ = speedXZ;
     if (70.0f <= (this->actor.posRot.pos.y - this->actor.groundY)) {
-        Math_SmoothScaleMaxMinF(&this->actor.velocity.y, -1.3f, 1.0f, 0.5f, 0.0f);
-    }
-    else {
-        Math_SmoothScaleMaxMinF(&this->actor.velocity.y, -0.135f, 1.0f, 0.05f, 0.0f);
+        Math_SmoothStepToF(&this->actor.velocity.y, -1.3f, 1.0f, 0.5f, 0.0f);
+    }
+    else {
+        Math_SmoothStepToF(&this->actor.velocity.y, -0.135f, 1.0f, 0.05f, 0.0f);
     }
     if (this->unk2D4 == 0) {
-        Math_SmoothScaleMaxMinS(&this->actor.posRot.rot.y, this->actor.yawTowardsLink, 1, 830, 0);
+        Math_SmoothStepToS(&this->actor.posRot.rot.y, this->actor.yawTowardsLink, 1, 830, 0);
     }
     else {
         this->unk2D4--;
     }
     this->actor.shape.rot.y = (s16)(this->actor.shape.rot.y + 0x15E);
-    SkelAnime_FrameUpdateMatrix(&this->skelAnime);
-    Math_SmoothScaleMaxMinS(&this->unk2F0, 4000, 1, 500, 0);
+    SkelAnime_Update(&this->skelAnime);
+    Math_SmoothStepToS(&this->unk2F0, 4000, 1, 500, 0);
     this->unk2F2 += this->unk2F0;
-    Math_SmoothScaleMaxMinF(&this->unk2EC, 0.075f, 1.0f, 0.005f, 0.0f);
+    Math_SmoothStepToF(&this->unk2EC, 0.075f, 1.0f, 0.005f, 0.0f);
     Audio_PlayActorSound2(&this->actor, NA_SE_EN_PIHAT_SM_FLY - SFX_FLAG);
     if ((this->colQuad.base.atFlags & 4) != 0) {
         this->actor.colChkInfo.health = 0;
@@ -515,7 +505,7 @@
         player = PLAYER;
         this->colQuad.base.atFlags &= ~2;
         if ((this->colCylinder.base.acFlags & 2) == 0 && &player->actor == this->colQuad.base.at) {
-            if (0.5f < Math_Rand_ZeroOne()) {
+            if (0.5f < Rand_ZeroOne()) {
                 this->actor.posRot.rot.y += 0x2000;
             }
             else {
@@ -527,10 +517,10 @@
             sp7C = D_80AD282C;
             for (i = 4; i >= 0; i--)
             {
-                sp6C.x = Math_Rand_CenteredFloat(20.0f) + this->actor.posRot.pos.x;
-                sp6C.y = Math_Rand_CenteredFloat(10.0f) + this->actor.posRot.pos.y;
-                sp6C.z = Math_Rand_CenteredFloat(20.0f) + this->actor.posRot.pos.z;
-                func_8002A6B8(globalCtx, &sp6C, &sp7C, &sp7C, 0x28, 7, 0xFF, 0xFF, 0xFF, 0xFF, 0xFF, 0, 0, 1, 9, 1);
+                sp6C.x = Rand_CenteredFloat(20.0f) + this->actor.posRot.pos.x;
+                sp6C.y = Rand_CenteredFloat(10.0f) + this->actor.posRot.pos.y;
+                sp6C.z = Rand_CenteredFloat(20.0f) + this->actor.posRot.pos.z;
+                EffectSsDeadDb_Spawn(globalCtx, &sp6C, &sp7C, &sp7C, 0x28, 7, 0xFF, 0xFF, 0xFF, 0xFF, 0xFF, 0, 0, 1, 9, 1);
             }
         }
         if (&player->actor != this->colQuad.base.at || this->colCylinder.base.acFlags & 2) {
@@ -545,24 +535,24 @@
 
 void func_80AD0B3C(EnPeehat* this) {
     this->unk2B0 = 10;
-    SkelAnime_ChangeAnimDefaultStop(&this->skelAnime, &D_06000350);
+    Animation_PlayOnce(&this->skelAnime, &D_06000350);
     EnPeehat_SetActionFunc(this, func_80AD0B84);
 }
 
 void func_80AD0B84(EnPeehat* this, GlobalContext* globalCtx) {
     Vec3f pos;
 
-    Math_SmoothScaleMaxMinF(&this->actor.shape.unk_08, -1000.0f, 1.0f, 50.0f, 0.0f);
-    Math_SmoothScaleMaxMinF(&this->actor.speedXZ, 0.0f, 1.0f, 1.0f, 0.0f);
-    Math_SmoothScaleMaxMinS(&this->actor.shape.rot.x, 0, 1, 50, 0);
-    if (SkelAnime_FrameUpdateMatrix(&this->skelAnime) != 0) {
+    Math_SmoothStepToF(&this->actor.shape.unk_08, -1000.0f, 1.0f, 50.0f, 0.0f);
+    Math_SmoothStepToF(&this->actor.speedXZ, 0.0f, 1.0f, 1.0f, 0.0f);
+    Math_SmoothStepToS(&this->actor.shape.rot.x, 0, 1, 50, 0);
+    if (SkelAnime_Update(&this->skelAnime) != 0) {
         EnPeehat_Ground_SetStateGround(this);
         this->actor.posRot.pos.y = this->actor.groundY;
         Audio_PlayActorSound2(&this->actor, NA_SE_EN_PIHAT_LAND);
     }
     else {
         if (this->actor.groundY < this->actor.posRot.pos.y) {
-            Math_SmoothScaleMaxMinF(&this->actor.posRot.pos.y, this->actor.groundY, 0.3f, 3.5f, 0.25f);
+            Math_SmoothStepToF(&this->actor.posRot.pos.y, this->actor.groundY, 0.3f, 3.5f, 0.25f);
             if (this->actor.posRot.pos.y - this->actor.groundY < 60.0f) {
                 pos = this->actor.posRot.pos;
                 pos.y = this->actor.groundY;
@@ -571,12 +561,12 @@
             }
         }
     }
-    Math_SmoothScaleMaxMinS(&this->unk2F0, 0, 1, 100, 0);
+    Math_SmoothStepToS(&this->unk2F0, 0, 1, 100, 0);
     this->unk2F2 += this->unk2F0;
 }
 
 void func_80AD0D3C(EnPeehat* this) {
-    SkelAnime_ChangeAnimDefaultStop(&this->skelAnime, &D_06000350);
+    Animation_PlayOnce(&this->skelAnime, &D_06000350);
     this->unk2B0 = 10;
     EnPeehat_SetActionFunc(this, EnPeehat_Fly_StateFall);
 }
@@ -584,17 +574,17 @@
 void EnPeehat_Fly_StateFall(EnPeehat* this, GlobalContext* globalCtx) {
     Vec3f pos;
 
-    Math_SmoothScaleMaxMinF(&this->actor.shape.unk_08, -1000.0f, 1.0f, 50.0f, 0.0f);
-    Math_SmoothScaleMaxMinF(&this->actor.speedXZ, 0.0f, 1.0f, 1.0f, 0.0f);
-    Math_SmoothScaleMaxMinS(&this->actor.shape.rot.x, 0, 1, 50, 0);
-    if (SkelAnime_FrameUpdateMatrix(&this->skelAnime) != 0) {
+    Math_SmoothStepToF(&this->actor.shape.unk_08, -1000.0f, 1.0f, 50.0f, 0.0f);
+    Math_SmoothStepToF(&this->actor.speedXZ, 0.0f, 1.0f, 1.0f, 0.0f);
+    Math_SmoothStepToS(&this->actor.shape.rot.x, 0, 1, 50, 0);
+    if (SkelAnime_Update(&this->skelAnime) != 0) {
         EnPeehat_Fly_SetStateGround(this);
         Audio_PlayActorSound2(&this->actor, NA_SE_EN_PIHAT_LAND);
         this->actor.posRot.pos.y = this->actor.groundY;
     }
     else {
         if (this->actor.groundY < this->actor.posRot.pos.y) {
-            Math_SmoothScaleMaxMinF(&this->actor.posRot.pos.y, this->actor.groundY, 0.3f, 13.5f, 0.25f);
+            Math_SmoothStepToF(&this->actor.posRot.pos.y, this->actor.groundY, 0.3f, 13.5f, 0.25f);
             if ((this->actor.posRot.pos.y - this->actor.groundY) < 60.0f) {
                 pos = this->actor.posRot.pos;
                 pos.y = this->actor.groundY;
@@ -603,14 +593,14 @@
             }
         }
     }
-    Math_SmoothScaleMaxMinS(&this->unk2F0, 0, 1, 100, 0);
+    Math_SmoothStepToS(&this->unk2F0, 0, 1, 100, 0);
     this->unk2F2 += this->unk2F0;
 }
 
 void EnPeehat_Ground_SetState_80AD0FC8(EnPeehat* this) {
-    SkelAnime_ChangeAnimDefaultRepeat(&this->skelAnime, &D_060005C4);
-    this->actor.speedXZ = Math_Rand_ZeroOne() * 0.5f + 2.5f;
-    this->unk2D4 = Math_Rand_ZeroOne() * 10.0f + 10.0f;
+    Animation_PlayLoop(&this->skelAnime, &D_060005C4);
+    this->actor.speedXZ = Rand_ZeroOne() * 0.5f + 2.5f;
+    this->unk2D4 = Rand_ZeroOne() * 10.0f + 10.0f;
     this->unk2B0 = 0xF;
     EnPeehat_SetActionFunc(this, EnPeehat_Ground_State_80AD0FC8);
 }
@@ -625,16 +615,16 @@
     if (75.0f < this->actor.posRot.pos.y - this->actor.groundY) {
         this->actor.posRot.pos.y -= 1.0f;
     }
-    this->actor.posRot.pos.y += func_800CA774(this->unk2E0) * 1.4f;
-    phi_f0 = func_800CA774(this->unk2E0) * 0.18f;
+    this->actor.posRot.pos.y += Math_CosF(this->unk2E0) * 1.4f;
+    phi_f0 = Math_CosF(this->unk2E0) * 0.18f;
     this->unk2E0 += ((0.0f <= phi_f0) ? phi_f0 : -phi_f0) + 0.07f;
     this->unk2D4--;
     if (this->unk2D4 <= 0) {
-        this->actor.speedXZ = Math_Rand_ZeroOne() * 0.5f + 2.5f;
-        this->unk2D4 = Math_Rand_ZeroOne() * 10.0f + 10.0f;
-        this->unk2F4 = (s16)((Math_Rand_ZeroOne() - 0.5f) * 1000.0f);
-    }
-    SkelAnime_FrameUpdateMatrix(&this->skelAnime);
+        this->actor.speedXZ = Rand_ZeroOne() * 0.5f + 2.5f;
+        this->unk2D4 = Rand_ZeroOne() * 10.0f + 10.0f;
+        this->unk2F4 = (s16)((Rand_ZeroOne() - 0.5f) * 1000.0f);
+    }
+    SkelAnime_Update(&this->skelAnime);
     this->actor.posRot.rot.y += this->unk2F4;
     if (this->unk2F8 <= 0) {
         func_80AD0B3C(this);
@@ -653,9 +643,9 @@
     else {
         func_80AD1220(this);
     }
-    Math_SmoothScaleMaxMinS(&this->unk2F0, 4000, 1, 500, 0);
+    Math_SmoothStepToS(&this->unk2F0, 4000, 1, 500, 0);
     this->unk2F2 += this->unk2F0;
-    Math_SmoothScaleMaxMinF(&this->unk2EC, 0.075f, 1.0f, 0.005f, 0.0f);
+    Math_SmoothStepToF(&this->unk2EC, 0.075f, 1.0f, 0.005f, 0.0f);
     Audio_PlayActorSound2(&this->actor, NA_SE_EN_PIHAT_FLY - SFX_FLAG);
 }
 
@@ -678,12 +668,12 @@
     else {
         this->actor.posRot.pos.y += 1.0f;
     }
-    this->actor.posRot.pos.y += func_800CA774(this->unk2E0) * 1.4f;
-    phi_f0 = func_800CA774(this->unk2E0) * 0.18f;
+    this->actor.posRot.pos.y += Math_CosF(this->unk2E0) * 1.4f;
+    phi_f0 = Math_CosF(this->unk2E0) * 0.18f;
     this->unk2E0 += ((0.0f <= phi_f0) ? phi_f0 : -phi_f0) + 0.07f;
     yRot = Math_Vec3f_Yaw(&this->actor.posRot.pos, &this->actor.initPosRot.pos);
-    Math_SmoothScaleMaxMinS(&this->actor.posRot.rot.y, yRot, 1, 600, 0);
-    Math_SmoothScaleMaxMinS(&this->actor.shape.rot.x, 4500, 1, 600, 0);
+    Math_SmoothStepToS(&this->actor.posRot.rot.y, yRot, 1, 600, 0);
+    Math_SmoothStepToS(&this->actor.shape.rot.x, 4500, 1, 600, 0);
     this->actor.shape.rot.y += 0x15E;
     this->unk2F2 += this->unk2F0;
     if (Math_Vec3f_DistXZ(&this->actor.posRot.pos, &this->actor.initPosRot.pos) < 2.0f) {
@@ -699,7 +689,7 @@
 }
 
 void func_80AD1440(EnPeehat* this) {
-    SkelAnime_ChangeAnimTransitionStop(&this->skelAnime, &D_06000844, -4.0f);
+    Animation_MorphToPlayOnce(&this->skelAnime, &D_06000844, -4.0f);
     this->unk2B0 = 7;
     this->actor.speedXZ = -9.0f;
     this->actor.posRot.rot.y = this->actor.yawTowardsLink;
@@ -713,17 +703,17 @@
     Vec3f sp74;
 
     this->unk2F2 += this->unk2F0;
-    SkelAnime_FrameUpdateMatrix(&this->skelAnime);
+    SkelAnime_Update(&this->skelAnime);
     this->actor.speedXZ += 0.5f;
     if (0.0f == this->actor.speedXZ) {
         //Is TYPE_LARVA
         if (this->actor.params > 0) {
             sp84 = D_80AD2838;
             for (i = 4; i >= 0; i--) {
-                sp74.x = Math_Rand_CenteredFloat(20.0f) + this->actor.posRot.pos.x;
-                sp74.y = Math_Rand_CenteredFloat(10.0f) + this->actor.posRot.pos.y;
-                sp74.z = Math_Rand_CenteredFloat(20.0f) + this->actor.posRot.pos.z;
-                func_8002A6B8(globalCtx, &sp74, &sp84, &sp84, 0x28, 7, 0xFF, 0xFF, 0xFF, 0xFF, 0xFF, 0, 0, 1, 9, 1);
+                sp74.x = Rand_CenteredFloat(20.0f) + this->actor.posRot.pos.x;
+                sp74.y = Rand_CenteredFloat(10.0f) + this->actor.posRot.pos.y;
+                sp74.z = Rand_CenteredFloat(20.0f) + this->actor.posRot.pos.z;
+                EffectSsDeadDb_Spawn(globalCtx, &sp74, &sp84, &sp84, 40, 7, 255, 255, 255, 255, 255, 0, 0, 1, 9, 1);
             }
             Actor_Kill(&this->actor);
         }
@@ -751,8 +741,8 @@
 }
 
 void func_80AD1700(EnPeehat* this, GlobalContext* globalCtx) {
-    Math_SmoothScaleMaxMinF(&this->actor.speedXZ, 0.0f, 1.0f, 1.0f, 0.0f);
-    Math_SmoothScaleMaxMinF(&this->actor.posRot.pos.y, this->actor.groundY, 1.0f, 8.0f, 0.0f);
+    Math_SmoothStepToF(&this->actor.speedXZ, 0.0f, 1.0f, 1.0f, 0.0f);
+    Math_SmoothStepToF(&this->actor.posRot.pos.y, this->actor.groundY, 1.0f, 8.0f, 0.0f);
     if (this->actor.dmgEffectTimer == 0) {
         EnPeehat_Ground_SetStateRise(this);
     }
@@ -776,7 +766,7 @@
         this->unk2D4--;
         if (this->unk2D4 <= 0 || this->actor.colChkInfo.health == 0) {
 
-            SkelAnime_ChangeAnimTransitionStop(&this->skelAnime, &D_06000844, -4.0f);
+            Animation_MorphToPlayOnce(&this->skelAnime, &D_06000844, -4.0f);
             this->unk2F0 = 4000;
             this->unk2D4 = 14;
             this->actor.speedXZ = 0;
@@ -784,21 +774,21 @@
             this->unk2B4 = 0;
             this->actor.shape.rot.z = this->actor.shape.rot.x = 0;
         } else if (this->actor.dmgEffectTimer & 4) {
-            Math_SmoothScaleMaxMinF(&this->unk2EC, 0.205f, 1.0f, 0.235f, 0);
+            Math_SmoothStepToF(&this->unk2EC, 0.205f, 1.0f, 0.235f, 0);
         }
         else {
-            Math_SmoothScaleMaxMinF(&this->unk2EC, 0, 1.0f, 0.005f, 0);
-        }
-    }
-    else {
-        SkelAnime_FrameUpdateMatrix(&this->skelAnime);
+            Math_SmoothStepToF(&this->unk2EC, 0, 1.0f, 0.005f, 0);
+        }
+    }
+    else {
+        SkelAnime_Update(&this->skelAnime);
         this->unk2F2 += this->unk2F0;
-        Math_SmoothScaleMaxMinS(&this->unk2F0, 4000, 1, 250, 0);
+        Math_SmoothStepToS(&this->unk2F0, 4000, 1, 250, 0);
         if (this->actor.colChkInfo.health == 0) {
             this->actor.scale.x -= 0.0015f;
             Actor_SetScale(&this->actor, this->actor.scale.x);
         }
-        if (Math_SmoothScaleMaxMinF(&this->actor.posRot.pos.y, this->actor.groundY + 88.5f, 1.0f, 3.0f, 0.0f) == 0.0f
+        if (Math_SmoothStepToF(&this->actor.posRot.pos.y, this->actor.groundY + 88.5f, 1.0f, 3.0f, 0.0f) == 0.0f
             && this->actor.posRot.pos.y - this->actor.groundY < 59.0f) {
             pos = this->actor.posRot.pos;
             pos.y = this->actor.groundY;
@@ -826,7 +816,7 @@
 }
 
 void func_80AD1AA8(EnPeehat* this) {
-    SkelAnime_ChangeAnimDefaultRepeat(&this->skelAnime, &D_060005C4);
+    Animation_PlayLoop(&this->skelAnime, &D_060005C4);
     this->unk2B0 = 1;
     this->unk2FC = 5;
     this->unk2E0 = 0.0f;
@@ -888,10 +878,10 @@
 
         if (this->actor.colChkInfo.damageEffect == 0xC) {
             for (i = 4; i >= 0; i--) {
-                pos.x = Math_Rand_CenteredFloat(20.0f) + this->actor.posRot.pos.x;
-                pos.y = (Math_Rand_ZeroOne() * 25.0f) + this->actor.posRot.pos.y;
-                pos.z = Math_Rand_CenteredFloat(20.0f) + this->actor.posRot.pos.z;
-                func_8002A4D4(globalCtx, &this->actor, &pos, 0x46, 0, 0, -1);
+                pos.x = Rand_CenteredFloat(20.0f) + this->actor.posRot.pos.x;
+                pos.y = (Rand_ZeroOne() * 25.0f) + this->actor.posRot.pos.y;
+                pos.z = Rand_CenteredFloat(20.0f) + this->actor.posRot.pos.z;
+                EffectSsEnFire_SpawnVec3f(globalCtx, &this->actor, &pos, 0x46, 0, 0, -1);
             }
             func_8003426C(&this->actor, 0x4000, 0xC8, 0, 0x64);
         }
@@ -922,7 +912,7 @@
 
         this->actionFunc(this, globalCtx);
         if ((globalCtx->gameplayFrames & 0x7F) == 0) {
-            this->unk2E8 = (Math_Rand_ZeroOne() * 0.25f) + 0.5f;
+            this->unk2E8 = (Rand_ZeroOne() * 0.25f) + 0.5f;
         }
         this->unk2E4 += this->unk2E8;
     }
@@ -933,10 +923,10 @@
         thisx->posRot2.pos.y = this->colJntSph.list[0].dim.worldSphere.center.y;
         thisx->posRot2.pos.z = this->colJntSph.list[0].dim.worldSphere.center.z;
         if (this->unk2B0 == 0xE) {
-            Math_SmoothScaleMaxMinS(&thisx->shape.rot.x, 6000, 1, 300, 0);
+            Math_SmoothStepToS(&thisx->shape.rot.x, 6000, 1, 300, 0);
         }
         else {
-            Math_SmoothScaleMaxMinS(&thisx->shape.rot.x, 0, 1, 300, 0);
+            Math_SmoothStepToS(&thisx->shape.rot.x, 0, 1, 300, 0);
         }
     }
     else {
@@ -971,7 +961,7 @@
             for (i = 1; i >= 0; i--) {
                 temp2BC = &this->unk2BC[i];
                 poly = NULL;
-                if (func_8003DE84(&globalCtx->colCtx, &thisx->posRot.pos, temp2BC, &sp70, &poly, true, true, false, true, &bgId) == true) {
+                if (BgCheck_EntityLineTest1(&globalCtx->colCtx, &thisx->posRot.pos, temp2BC, &sp70, &poly, true, true, false, true, &bgId) == true) {
                     func_80033480(globalCtx, &sp70, 0.0f, 1, 0x12C, 0x96, 1);
                     EnPeehat_SpawnDust(globalCtx, this, &sp70, 0.0f, 3, 1.05f, 1.5f);
                 }
@@ -984,11 +974,11 @@
     else {
         CollisionCheck_SetAC(globalCtx, &globalCtx->colChkCtx, &this->colCylinder.base);
     }
-    Math_SmoothScaleMaxMinF(&this->unk2EC, 0.0f, 1.0f, 0.001f, 0.0f);
+    Math_SmoothStepToF(&this->unk2EC, 0.0f, 1.0f, 0.001f, 0.0f);
 }
 
 //override limb draw
-s32 func_80AD2224(GlobalContext* globalCtx, s32 limbIndex, Gfx** dList, Vec3f* pos, Vec3s* rot, Actor* thisx) {
+s32 func_80AD2224(GlobalContext* globalCtx, s32 limbIndex, Gfx** dList, Vec3f* pos, Vec3s* rot, void* thisx) {
     EnPeehat* this = THIS;
 
     if (limbIndex == 4) {
@@ -1006,8 +996,8 @@
         Matrix_RotateZ(-(this->unk2E4 * 0.1f), MTXMODE_APPLY);
         Matrix_RotateY(-(this->unk2E4 * 0.13f), MTXMODE_APPLY);
         Matrix_RotateX(-(this->unk2E4 * 0.115f), MTXMODE_APPLY);
-        gSPMatrix(oGfxCtx->polyOpa.p++, Matrix_NewMtx(globalCtx->state.gfxCtx, "../z_en_peehat.c", 1959), G_MTX_NOPUSH | G_MTX_LOAD | G_MTX_MODELVIEW);
-        gSPDisplayList(oGfxCtx->polyOpa.p++, *dList);
+        gSPMatrix(POLY_OPA_DISP++, Matrix_NewMtx(globalCtx->state.gfxCtx, "../z_en_peehat.c", 1959), G_MTX_NOPUSH | G_MTX_LOAD | G_MTX_MODELVIEW);
+        gSPDisplayList(POLY_OPA_DISP++, *dList);
         Matrix_Pull();
         CLOSE_DISPS(globalCtx->state.gfxCtx, "../z_en_peehat.c", 1963);
         return true;
@@ -1016,7 +1006,7 @@
 }
 
 //post limb draw
-void func_80AD2438(GlobalContext* globalCtx, s32 limbIndex, Gfx** dList, Vec3s* rot, Actor* thisx) {
+void func_80AD2438(GlobalContext* globalCtx, s32 limbIndex, Gfx** dList, Vec3s* rot, void* thisx) {
     static Vec3f D_80AD2844 = { 0, 0, 5500 };
     static Vec3f D_80AD2850 = { 0, 0, -5500 };
 
@@ -1028,7 +1018,7 @@
         Matrix_MultVec3f(&D_80AD2850, &this->unk2BC[1]);
         return;
     }
-    if (limbIndex == 3 && thisx->params <= 0) {
+    if (limbIndex == 3 && this->actor.params <= 0) {
         damageYRot = 0.0f;
         OPEN_DISPS(globalCtx->state.gfxCtx, "../z_en_peehat.c", 1981);
         Matrix_Push();
@@ -1037,13 +1027,13 @@
         Matrix_Translate(500.0f, 0.0f, 0.0f, MTXMODE_APPLY);
         if (this->actor.dmgEffectTimer != 0) {
             if (this->actor.dmgEffectParams & 0x4000) {
-                damageYRot = Math_Sins(this->actor.dmgEffectTimer * 0x4E20) * 0.35f;
+                damageYRot = Math_SinS(this->actor.dmgEffectTimer * 0x4E20) * 0.35f;
             }
         }
         Matrix_RotateY(3.2f + damageYRot, MTXMODE_APPLY);
         Matrix_Scale(0.3f, 0.2f, 0.2f, MTXMODE_APPLY);
-        gSPMatrix(oGfxCtx->polyOpa.p++, Matrix_NewMtx(globalCtx->state.gfxCtx, "../z_en_peehat.c", 1990), G_MTX_NOPUSH | G_MTX_LOAD | G_MTX_MODELVIEW);
-        gSPDisplayList(oGfxCtx->polyOpa.p++, *dList);
+        gSPMatrix(POLY_OPA_DISP++, Matrix_NewMtx(globalCtx->state.gfxCtx, "../z_en_peehat.c", 1990), G_MTX_NOPUSH | G_MTX_LOAD | G_MTX_MODELVIEW);
+        gSPDisplayList(POLY_OPA_DISP++, *dList);
         Matrix_Pull();
         CLOSE_DISPS(globalCtx->state.gfxCtx, "../z_en_peehat.c", 1994);
     }
@@ -1057,7 +1047,7 @@
     EnPeehat* this = THIS;
 
     func_80093D18(globalCtx->state.gfxCtx);
-    SkelAnime_Draw(globalCtx, this->skelAnime.skeleton, this->skelAnime.limbDrawTbl, &func_80AD2224, &func_80AD2438, thisx);
+    SkelAnime_DrawOpa(globalCtx, this->skelAnime.skeleton, this->skelAnime.jointTable, &func_80AD2224, &func_80AD2438, thisx);
     if (0.0f != thisx->speedXZ || 0.0f != thisx->velocity.y) {
         Matrix_MultVec3f(&D_80AD285C, &this->colQuad.dim.quad[1]); 
         Matrix_MultVec3f(&D_80AD2868, &this->colQuad.dim.quad[0]); 
