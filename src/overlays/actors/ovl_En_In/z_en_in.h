--- conflicted
+++ resolved
@@ -43,33 +43,17 @@
     /* 0x01E8 */ s16 unk_1E8;
     /* 0x01EA */ s16 blinkTimer;
     /* 0x01EC */ s16 unk_1EC;
-<<<<<<< HEAD
-    /* 0x01EE */ s16 unk_1EE;
+    /* 0x01EE */ s16 eyeIndex;
     /* 0x01F0 */ s16 subCamId;
-=======
-    /* 0x01EE */ s16 eyeIndex;
-    /* 0x01F0 */ s16 camId;
->>>>>>> b3d5f549
     /* 0x01F2 */ s16 activeCamId;
     /* 0x01F4 */ char unk_1F4[0x4];
     /* 0x01F8 */ s16 unk_1F8;
     /* 0x01FA */ s16 unk_1FA;
     /* 0x01FC */ s16 unk_1FC;
-<<<<<<< HEAD
-    /* 0x01FE */ Vec3s jointTable[20];
-    /* 0x0276 */ Vec3s morphTable[20];
+    /* 0x01FE */ Vec3s jointTable[INGO_LIMB_MAX];
+    /* 0x0276 */ Vec3s morphTable[INGO_LIMB_MAX];
     /* 0x02F0 */ Vec3f subCamAtOffset;
     /* 0x02FC */ Vec3f subCamEyeOffset;
-=======
-    /* 0x01FE */ Vec3s jointTable[INGO_LIMB_MAX];
-    /* 0x0276 */ Vec3s morphTable[INGO_LIMB_MAX];
-    /* 0x02F0 */ f32 unk_2F0;
-    /* 0x02F4 */ f32 unk_2F4;
-    /* 0x02F8 */ f32 unk_2F8;
-    /* 0x02FC */ f32 unk_2FC;
-    /* 0x0300 */ f32 unk_300;
-    /* 0x0304 */ f32 unk_304;
->>>>>>> b3d5f549
     /* 0x0308 */ struct_80034A14_arg1 unk_308;
     /* 0x0330 */ Vec3s unk_330[INGO_LIMB_MAX];
 } EnIn; // size = 0x03A8
