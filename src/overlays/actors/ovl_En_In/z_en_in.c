#include "z_en_in.h"
#include "overlays/actors/ovl_En_Horse/z_en_horse.h"

#define FLAGS 0x00000019

#define THIS ((EnIn*)thisx)

void EnIn_Init(Actor* thisx, GlobalContext* globalCtx);
void EnIn_Destroy(Actor* thisx, GlobalContext* globalCtx);
void EnIn_Update(Actor* thisx, GlobalContext* globalCtx);
void EnIn_Draw(Actor* thisx, GlobalContext* globalCtx);

void func_80A79FB0(EnIn* this, GlobalContext* globalCtx);
void func_80A7A304(EnIn* this, GlobalContext* globalCtx);
void func_80A7A4C8(EnIn* this, GlobalContext* globalCtx);
void func_80A7A568(EnIn* this, GlobalContext* globalCtx);
void func_80A7A848(EnIn* this, GlobalContext* globalCtx);
void func_80A7ABD4(EnIn* this, GlobalContext* globalCtx);
void func_80A7AEF0(EnIn* this, GlobalContext* globalCtx);
void func_80A7B018(EnIn* this, GlobalContext* globalCtx);
void func_80A7B024(EnIn* this, GlobalContext* globalCtx);
void func_80A7AE84(EnIn* this, GlobalContext* globalCtx);
void func_80A7A770(EnIn* this, GlobalContext* globalCtx);
void func_80A7A940(EnIn* this, GlobalContext* globalCtx);
void func_80A7AA40(EnIn* this, GlobalContext* globalCtx);
void func_80A7A4BC(EnIn* this, GlobalContext* globalCtx);

const ActorInit En_In_InitVars = {
    ACTOR_EN_IN,
    ACTORTYPE_NPC,
    FLAGS,
    OBJECT_IN,
    sizeof(EnIn),
    (ActorFunc)EnIn_Init,
    (ActorFunc)EnIn_Destroy,
    (ActorFunc)EnIn_Update,
    (ActorFunc)EnIn_Draw,
};
<<<<<<< HEAD

static ColliderCylinderInit D_80A7B840 = {
    {
        COLTYPE_NONE,
        AT_OFF,
        AC_OFF,
        OC_ON | OC_ALL,
        OT_TYPE2,
        COLSHAPE_CYLINDER,
    },
    {
        ELEMTYPE_UNK0,
        { 0x00000000, 0x00, 0x00 },
        { 0x00000000, 0x00, 0x00 },
        TOUCH_OFF,
        BUMP_OFF,
        OCELEM_ON,
    },
    { 18, 46, 0, { 0, 0, 0 } },
};
*/
#pragma GLOBAL_ASM("asm/non_matchings/overlays/actors/ovl_En_In/func_80A78FB0.s")

#pragma GLOBAL_ASM("asm/non_matchings/overlays/actors/ovl_En_In/func_80A79010.s")

#pragma GLOBAL_ASM("asm/non_matchings/overlays/actors/ovl_En_In/func_80A79168.s")

#pragma GLOBAL_ASM("asm/non_matchings/overlays/actors/ovl_En_In/func_80A791CC.s")

#pragma GLOBAL_ASM("asm/non_matchings/overlays/actors/ovl_En_In/func_80A7924C.s")

#pragma GLOBAL_ASM("asm/non_matchings/overlays/actors/ovl_En_In/func_80A7949C.s")

#pragma GLOBAL_ASM("asm/non_matchings/overlays/actors/ovl_En_In/func_80A79500.s")

#pragma GLOBAL_ASM("asm/non_matchings/overlays/actors/ovl_En_In/func_80A795C8.s")

#pragma GLOBAL_ASM("asm/non_matchings/overlays/actors/ovl_En_In/func_80A79690.s")

#pragma GLOBAL_ASM("asm/non_matchings/overlays/actors/ovl_En_In/func_80A796EC.s")

#pragma GLOBAL_ASM("asm/non_matchings/overlays/actors/ovl_En_In/func_80A7975C.s")

#pragma GLOBAL_ASM("asm/non_matchings/overlays/actors/ovl_En_In/func_80A79830.s")

#pragma GLOBAL_ASM("asm/non_matchings/overlays/actors/ovl_En_In/func_80A79A2C.s")

#pragma GLOBAL_ASM("asm/non_matchings/overlays/actors/ovl_En_In/func_80A79AB4.s")

#pragma GLOBAL_ASM("asm/non_matchings/overlays/actors/ovl_En_In/func_80A79BAC.s")

#pragma GLOBAL_ASM("asm/non_matchings/overlays/actors/ovl_En_In/func_80A79C78.s")

#pragma GLOBAL_ASM("asm/non_matchings/overlays/actors/ovl_En_In/EnIn_Init.s")

#pragma GLOBAL_ASM("asm/non_matchings/overlays/actors/ovl_En_In/EnIn_Destroy.s")
=======
>>>>>>> 1ff2f0f8

static ColliderCylinderInit sCylinderInit = {
    { COLTYPE_UNK10, 0x00, 0x00, 0x39, 0x20, COLSHAPE_CYLINDER },
    { 0x00, { 0x00000000, 0x00, 0x00 }, { 0x00000000, 0x00, 0x00 }, 0x00, 0x00, 0x01 },
    { 18, 46, 0, { 0, 0, 0 } },
};

static CollisionCheckInfoInit2 sColChkInfoInit = {
    0x00, 0x0000, 0x0000, 0x0000, 0xFF,
};

static struct_D_80AA1678 sAnimationInfo[] = {
    { 0x06001CC0, 1.0f, 0, 0.0f },   { 0x06001CC0, 1.0f, 0, -10.0f }, { 0x06013C6C, 1.0f, 0, 0.0f },
    { 0x06013C6C, 1.0f, 0, -10.0f }, { 0x06000CB0, 1.0f, 0, 0.0f },   { 0x060003B4, 1.0f, 0, -10.0f },
    { 0x06001BE0, 1.0f, 0, 0.0f },   { 0x06013D60, 1.0f, 0, 0.0f },   { 0x0601431C, 1.0f, 0, 0.0f },
    { 0x06014CA8, 1.0f, 0, 0.0f },
};

static AnimationHeader* D_80A7B918[] = {
    0x060151C8, 0x06015DF0, 0x06016B3C, 0x06015814, 0x0601646C, 0x060175D0, 0x06017B58, 0x06018C38,
};

static Gfx* sAlternateOutfitDLs[] = {
    NULL,       NULL,       0x06013688, 0x060137C0, 0x06013910, 0x060132B8, 0x060133F0,
    0x06013540, 0x06013100, 0x06011758, 0x06012AC0, 0x06012BF0, 0x06012D20, 0x06012480,
    0x060125B0, 0x060126E0, 0x06011AD8, 0x06012350, 0x06012220, 0x06012120,
};

extern AnimationHeader D_060003B4;
extern AnimationHeader D_06001BE0;
extern AnimationHeader D_06013D60;
extern AnimationHeader D_06014CA8;
extern AnimationHeader D_06015814;
extern AnimationHeader D_0601646C;
extern AnimationHeader D_06018C38;
extern FlexSkeletonHeader D_06013B88;
extern UNK_TYPE D_060034D0;
extern Gfx D_06007A20[];
extern Gfx D_06007BF8[];

u16 func_80A78FB0(GlobalContext* globalCtx) {
    if (gSaveContext.eventChkInf[1] & 0x10) {
        if (gSaveContext.infTable[9] & 0x80) {
            return 0x2046;
        } else {
            return 0x2045;
        }
    }
    if (gSaveContext.infTable[9] & 0x10) {
        return 0x2040;
    } else {
        return 0x203F;
    }
}

u16 func_80A79010(GlobalContext* globalCtx) {
    Player* player = PLAYER;
    u16 temp_v0 = Text_GetFaceReaction(globalCtx, 25);

    if (temp_v0 != 0) {
        return temp_v0;
    }
    if (gSaveContext.eventChkInf[1] & 0x100) {
        if (gSaveContext.nightFlag == 0) {
            return 0x205F;
        } else {
            return 0x2057;
        }
    }
    if (gSaveContext.nightFlag == 1) {
        return 0x204E;
    }
    switch (gSaveContext.eventInf[0] & 0xF) {
        case 1:
            if (!(player->stateFlags1 & 0x800000)) {
                return 0x2036;
            } else if (gSaveContext.eventChkInf[1] & 0x800) {
                if (gSaveContext.infTable[10] & 4) {
                    return 0x2036;
                } else {
                    return 0x2038;
                }
            } else {
                return 0x2037;
            }
        case 3:
            if ((gSaveContext.eventInf[0] & 0x40) || (gSaveContext.eventInf[0] & 0x20)) {
                return 0x203E;
            } else {
                return 0x203D;
            }
        case 4:
            return 0x203A;
        case 5:
        case 6:
            return 0x203C;
        case 7:
            return 0x205B;
        case 2:
        default:
            if (gSaveContext.infTable[0x9] & 0x400) {
                return 0x2031;
            } else {
                return 0x2030;
            }
    }
}

u16 func_80A79168(GlobalContext* globalCtx, Actor* thisx) {
    u16 temp_v0 = Text_GetFaceReaction(globalCtx, 25);

    if (temp_v0 != 0) {
        return temp_v0;
    }
    if (LINK_IS_CHILD) {
        return func_80A78FB0(globalCtx);
    } else {
        return func_80A79010(globalCtx);
    }
}

s16 func_80A791CC(GlobalContext* globalCtx, Actor* thisx) {
    s32 temp_var = 0;
    switch (thisx->textId) {
        case 0x2045:
            gSaveContext.infTable[9] |= 0x80;
            break;
        case 0x203E:
            temp_var = 2;
            break;
        case 0x203F:
            gSaveContext.eventChkInf[1] |= 2;
            gSaveContext.infTable[9] |= 0x10;
            break;
    }
    return temp_var;
}

s16 func_80A7924C(GlobalContext* globalCtx, Actor* thisx) {
    EnIn* this = THIS;
    s32 sp18 = 1;

    switch (this->actor.textId) {
        case 0x2030:
        case 0x2031:
            if (globalCtx->msgCtx.choiceIndex == 1) {
                this->actor.textId = 0x2032;
            } else if (gSaveContext.rupees < 10) {
                this->actor.textId = 0x2033;
            } else {
                this->actor.textId = 0x2034;
            }
            func_8010B720(globalCtx, this->actor.textId);
            gSaveContext.infTable[9] |= 0x400;
            break;
        case 0x2034:
            if (globalCtx->msgCtx.choiceIndex == 1) {
                Rupees_ChangeBy(-10);
                this->actor.textId = 0x205C;
            } else {
                this->actor.textId = 0x2035;
            }
            func_8010B720(globalCtx, this->actor.textId);
            break;
        case 0x2036:
        case 0x2037:
            if (globalCtx->msgCtx.choiceIndex == 1) {
                sp18 = 2;
            } else {
                this->actor.textId = 0x201F;
                func_8010B720(globalCtx, this->actor.textId);
            }
            break;
        case 0x2038:
            if (globalCtx->msgCtx.choiceIndex == 0 && gSaveContext.rupees >= 50) {
                sp18 = 2;
            } else {
                this->actor.textId = 0x2039;
                func_8010B720(globalCtx, this->actor.textId);
                gSaveContext.infTable[10] |= 4;
            }
            break;
        case 0x205B:
            if (globalCtx->msgCtx.choiceIndex == 0 && gSaveContext.rupees >= 50) {
                sp18 = 2;
            } else {
                func_8010B720(globalCtx, this->actor.textId = 0x2039);
                gSaveContext.eventInf[0] &= ~0xF;
                gSaveContext.eventInf[0] &= ~0x20;
                gSaveContext.eventInf[0] &= ~0x40;
                this->actionFunc = func_80A7A4C8;
            }
            break;
    }
    if (!gSaveContext.rupees) {}

    return sp18;
}

s16 func_80A7949C(GlobalContext* globalCtx, Actor* thisx) {
    s32 phi_v1 = 1;
    if (thisx->textId == 0x2035) {
        Rupees_ChangeBy(-10);
        thisx->textId = 0x205C;
        func_8010B720(globalCtx, thisx->textId);
    } else {
        phi_v1 = 2;
    }
    return phi_v1;
}

s16 func_80A79500(GlobalContext* globalCtx, Actor* thisx) {
    s16 sp1E = 1;

    osSyncPrintf("message_check->(%d[%x])\n", func_8010BDBC(&globalCtx->msgCtx), thisx->textId);
    switch (func_8010BDBC(&globalCtx->msgCtx)) {
        case 0:
        case 1:
            break;
        case 2:
            sp1E = func_80A791CC(globalCtx, thisx);
            break;
        case 3:
            break;
        case 4:
            if (func_80106BC8(globalCtx) != 0) {
                sp1E = func_80A7924C(globalCtx, thisx);
            }
            break;
        case 5:
            if (func_80106BC8(globalCtx) != 0) {
                sp1E = func_80A7949C(globalCtx, thisx);
            }
            break;
        case 6:
        case 7:
        case 8:
        case 9:
            break;
    }
    return sp1E;
}

void func_80A795C8(EnIn* this, GlobalContext* globalCtx) {
    Player* player = PLAYER;
    s16 phi_a3;

    if (this->skelAnime.animation == &D_060003B4 || this->skelAnime.animation == &D_06001BE0 ||
        this->skelAnime.animation == &D_06013D60) {
        phi_a3 = 1;
    } else {
        phi_a3 = 0;
    }
    if (this->actionFunc == func_80A7A568) {
        phi_a3 = 4;
    }
    if (this->actionFunc == func_80A7B024) {
        this->unk_308.unk_18 = globalCtx->view.eye;
        this->unk_308.unk_14 = 60.0f;
    } else {
        this->unk_308.unk_18 = player->actor.posRot.pos;
        this->unk_308.unk_14 = 16.0f;
    }
    func_80034A14(&this->actor, &this->unk_308, 1, phi_a3);
}

void func_80A79690(SkelAnime* skelAnime, EnIn* this, GlobalContext* globalCtx) {
    if (skelAnime->baseTransl.y < skelAnime->jointTable[0].y) {
        skelAnime->moveFlags |= 3;
        AnimationContext_SetMoveActor(globalCtx, &this->actor, skelAnime, 1.0f);
    }
}

void func_80A796EC(EnIn* this, s32 arg1) {
    Animation_Change(&this->skelAnime, sAnimationInfo[arg1].animation, 1.0f, 0.0f,
                         Animation_GetLastFrame(sAnimationInfo[arg1].animation), sAnimationInfo[arg1].unk_08,
                         sAnimationInfo[arg1].transitionRate);
}

s32 func_80A7975C(EnIn* this, GlobalContext* globalCtx) {
    if (this->actor.params != 1 || this->actor.shape.rot.z != 1 || LINK_IS_CHILD) {
        return 0;
    }
    this->unk_1E6 = 1;
    this->collider.base.maskA &= ~1;
    Animation_Change(&this->skelAnime, D_80A7B918[this->unk_1E6], 1.0f, 0.0f,
                         Animation_GetLastFrame(D_80A7B918[this->unk_1E6]), 2, 0.0f);
    this->actionFunc = func_80A7A304;
    return 1;
}

s32 func_80A79830(EnIn* this, GlobalContext* globalCtx) {
    if (globalCtx->sceneNum == SCENE_SPOT20 && gSaveContext.linkAge == 1 && (gSaveContext.nightFlag == 0) &&
        this->actor.shape.rot.z == 1 && !(gSaveContext.eventChkInf[1] & 0x10)) {
        return 1;
    }
    if (globalCtx->sceneNum == SCENE_MALON_STABLE && gSaveContext.linkAge == 1 && (gSaveContext.nightFlag == 0) &&
        this->actor.shape.rot.z == 3 && (gSaveContext.eventChkInf[1] & 0x10)) {
        return 1;
    }
    if (globalCtx->sceneNum == SCENE_MALON_STABLE && gSaveContext.linkAge == 1 && gSaveContext.nightFlag == 1) {
        if ((this->actor.shape.rot.z == 2) && !(gSaveContext.eventChkInf[1] & 0x10)) {
            return 1;
        }
        if ((this->actor.shape.rot.z == 4) && (gSaveContext.eventChkInf[1] & 0x10)) {
            return 1;
        }
    }
    if (globalCtx->sceneNum == SCENE_SPOT20 && LINK_IS_ADULT && (gSaveContext.nightFlag == 0)) {
        if ((this->actor.shape.rot.z == 5) && !(gSaveContext.eventChkInf[1] & 0x100)) {
            return 2;
        }
        if ((this->actor.shape.rot.z == 7) && (gSaveContext.eventChkInf[1] & 0x100)) {
            return 4;
        }
    }
    if (globalCtx->sceneNum == SCENE_SOUKO && LINK_IS_ADULT && gSaveContext.nightFlag == 1) {
        if (this->actor.shape.rot.z == 6 && !(gSaveContext.eventChkInf[1] & 0x100)) {
            return 3;
        }
        if (this->actor.shape.rot.z == 8 && (gSaveContext.eventChkInf[1] & 0x100)) {
            return 3;
        }
    }
    return 0;
}

void func_80A79A2C(EnIn* this) {
    s16 phi_v1;

    if (this->unk_1EE != 3) {
        if (this->unk_1EA == 0) {
            phi_v1 = 0;
        } else {
            phi_v1 = --this->unk_1EA;
        }
        if (phi_v1 == 0) {
            this->unk_1EE++;
            if (this->unk_1EE >= 3) {
                this->unk_1EA = Rand_S16Offset(30, 30);
                this->unk_1EE = 0;
            }
        }
    }
}

void func_80A79AB4(EnIn* this, GlobalContext* globalCtx) {
    s32 i;
    u32 f = 0;

    if (this->skelAnime.animation != &D_06014CA8) {
        f = globalCtx->gameplayFrames;
    }
    for (i = 0; i < ARRAY_COUNT(this->unk_330); i++) {
        this->unk_330[i].y = (2068 + 50 * i) * f;
        this->unk_330[i].z = (2368 + 50 * i) * f;
    }
}

void func_80A79BAC(EnIn* this, GlobalContext* globalCtx, s32 index, u32 arg3) {
    s16 entrances[] = { 0x0558, 0x04CA, 0x0157 };

    globalCtx->nextEntranceIndex = entrances[index];
    if (index == 2) {
        gSaveContext.nextCutsceneIndex = 0xFFF0;
    }
    globalCtx->fadeTransition = arg3;
    globalCtx->sceneLoadFlag = 0x14;
    func_8002DF54(globalCtx, &this->actor, 8);
    Interface_ChangeAlpha(1);
    if (index == 0) {
        AREG(6) = 0;
    }
    gSaveContext.timer1State = 0;
}

void func_80A79C78(EnIn* this, GlobalContext* globalCtx) {
    Player* player = PLAYER;
    Vec3f sp48;
    Vec3f sp3C;
    Vec3s zeroVec = { 0, 0, 0 };

    this->camId = Gameplay_CreateSubCamera(globalCtx);
    Gameplay_ChangeCameraStatus(globalCtx, 0, 1);
    Gameplay_ChangeCameraStatus(globalCtx, this->camId, 7);
    sp48.x = this->actor.posRot.pos.x;
    sp48.y = this->actor.posRot.pos.y + 60.0f;
    sp48.z = this->actor.posRot.pos.z;
    sp3C.x = sp48.x;
    sp3C.y = sp48.y - 22.0f;
    sp3C.z = sp48.z + 40.0f;
    Gameplay_CameraSetAtEye(globalCtx, this->camId, &sp48, &sp3C);
    this->actor.shape.rot.y = Math_Vec3f_Yaw(&this->actor.posRot.pos, &sp3C);
    this->unk_308.unk_08 = zeroVec;
    this->unk_308.unk_0E = zeroVec;
    func_8010B680(globalCtx, 0x2025, NULL);
    this->unk_308.unk_00 = 1;
    player->actor.posRot.pos = this->actor.posRot.pos;
    player->actor.posRot.pos.x += 100.0f * Math_SinS(this->actor.shape.rot.y);
    player->actor.posRot.pos.z += 100.0f * Math_CosS(this->actor.shape.rot.y);
    if (player->rideActor != NULL) {
        player->rideActor->posRot.pos = player->actor.posRot.pos;
        player->rideActor->freezeTimer = 10;
    }
    player->actor.freezeTimer = 10;
    this->actor.flags &= ~1;
    ShrinkWindow_SetVal(0x20);
    Interface_ChangeAlpha(2);
}

s32 D_80A7B998 = 0;

void EnIn_Init(Actor* thisx, GlobalContext* globalCtx) {
    EnIn* this = THIS;
    RespawnData* respawn = &gSaveContext.respawn[RESPAWN_MODE_DOWN];
    Vec3f respawnPos;

    this->ingoObjBankIndex = Object_GetIndex(&globalCtx->objectCtx, OBJECT_IN);
    if (this->ingoObjBankIndex < 0 && this->actor.params > 0) {
        this->actionFunc = NULL;
        Actor_Kill(&this->actor);
        return;
    }
    respawnPos = respawn->pos;
    // hardcoded coords for lon lon entrance
    if (D_80A7B998 == 0 && respawnPos.x == 1107.0f && respawnPos.y == 0.0f && respawnPos.z == -3740.0f) {
        gSaveContext.eventInf[0] = 0;
        D_80A7B998 = 1;
    }
    this->actionFunc = func_80A79FB0;
}

void EnIn_Destroy(Actor* thisx, GlobalContext* globalCtx) {
    EnIn* this = THIS;

    if (this->actionFunc != NULL && this->actionFunc != func_80A79FB0) {
        Collider_DestroyCylinder(globalCtx, &this->collider);
    }
}

void func_80A79FB0(EnIn* this, GlobalContext* globalCtx) {
    s32 sp3C = 0;

    if (Object_IsLoaded(&globalCtx->objectCtx, this->ingoObjBankIndex) || this->actor.params <= 0) {
        ActorShape_Init(&this->actor.shape, 0.0f, ActorShadow_DrawFunc_Circle, 36.0f);
        SkelAnime_InitFlex(globalCtx, &this->skelAnime, &D_06013B88, NULL, this->jointTable,
                           this->morphTable, 20);
        Collider_InitCylinder(globalCtx, &this->collider);
        Collider_SetCylinder(globalCtx, &this->collider, &this->actor, &sCylinderInit);
        func_80061EFC(&this->actor.colChkInfo, NULL, &sColChkInfoInit);
        if (func_80A7975C(this, globalCtx)) {
            gSaveContext.eventInf[0] &= ~0x8000;
            return;
        }
        Actor_SetScale(&this->actor, 0.01f);
        this->actor.unk_1F = 6;
        this->unk_308.unk_00 = 0;
        this->actionFunc = func_80A7A4BC;

        switch (func_80A79830(this, globalCtx)) {
            case 1:
                func_80A796EC(this, 9);
                this->actionFunc = func_80A7A4BC;
                break;
            case 3:
                func_80A796EC(this, 7);
                this->actionFunc = func_80A7A4BC;
                if (!(gSaveContext.eventChkInf[1] & 0x100)) {
                    this->actor.params = 5;
                }
                break;
            case 4:
                func_80A796EC(this, 8);
                this->unk_1EE = 3;
                this->actionFunc = func_80A7A4BC;
                break;
            case 0:
                Actor_Kill(&this->actor);
                break;
            default:
                switch (gSaveContext.eventInf[0] & 0xF) {
                    case 0:
                    case 2:
                    case 3:
                    case 4:
                    case 7:
                        if (this->actor.params == 2) {
                            sp3C = 1;
                        }
                        break;
                    case 1:
                        if (this->actor.params == 3) {
                            sp3C = 1;
                        }
                        break;
                    case 5:
                    case 6:
                        if (this->actor.params == 4) {
                            sp3C = 1;
                        }
                        break;
                }
                if (sp3C != 1) {
                    Actor_Kill(&this->actor);
                    return;
                }
                switch (gSaveContext.eventInf[0] & 0xF) {
                    case 0:
                    case 2:
                        func_80A796EC(this, 2);
                        this->actionFunc = func_80A7A4C8;
                        gSaveContext.eventInf[0] = 0;
                        break;
                    case 1:
                        this->actor.unk_1F = 3;
                        func_80A796EC(this, 2);
                        this->actionFunc = func_80A7A568;
                        func_80088B34(0x3C);
                        break;
                    case 3:
                        func_80A796EC(this, 4);
                        this->actionFunc = func_80A7A770;
                        break;
                    case 4:
                        func_80A796EC(this, 6);
                        this->unk_1EC = 8;
                        this->actionFunc = func_80A7A940;
                        break;
                    case 5:
                    case 6:
                        this->actor.unk_1F = 3;
                        func_80A796EC(this, 6);
                        this->unk_1EC = 8;
                        this->actionFunc = func_80A7AA40;
                        break;
                    case 7:
                        func_80A796EC(this, 2);
                        this->actionFunc = func_80A7A848;
                        break;
                }
        }
    }
}

void func_80A7A304(EnIn* this, GlobalContext* globalCtx) {
    if (this->skelAnime.animation == &D_06015814 || this->skelAnime.animation == &D_0601646C) {
        if (this->skelAnime.curFrame == 8.0f) {
            func_800F41E0(&this->actor.projectedPos, NA_SE_VO_IN_LASH_0, 2);
        }
    }
    if (this->skelAnime.animation == &D_06018C38 && this->skelAnime.curFrame == 20.0f) {
        Audio_PlayActorSound2(&this->actor, NA_SE_VO_IN_CRY_0);
    }
    if (SkelAnime_Update(&this->skelAnime) != 0) {
        this->unk_1E6 %= 8;
        this->unk_1E8 = this->unk_1E6;
        if (this->unk_1E6 == 3 || this->unk_1E6 == 4) {
            Audio_PlaySoundGeneral(NA_SE_IT_LASH, &this->actor.projectedPos, 4, &D_801333E0, &D_801333E0, &D_801333E8);
            if (Rand_ZeroOne() < 0.3f) {
                Audio_PlaySoundGeneral(NA_SE_IT_INGO_HORSE_NEIGH, &this->actor.projectedPos, 4, &D_801333E0,
                                       &D_801333E0, &D_801333E8);
            }
        }
        Animation_Change(&this->skelAnime, D_80A7B918[this->unk_1E6], 1.0f, 0.0f,
                             Animation_GetLastFrame(D_80A7B918[this->unk_1E6]), 2, -10.0f);
    }
}

void func_80A7A4BC(EnIn* this, GlobalContext* globalCtx) {
}

void func_80A7A4C8(EnIn* this, GlobalContext* globalCtx) {
    if (this->unk_308.unk_00 == 2) {
        func_80A79BAC(this, globalCtx, 1, 0x20);
        gSaveContext.eventInf[0] = (gSaveContext.eventInf[0] & ~0x000F) | 0x0001;
        gSaveContext.eventInf[0] = (gSaveContext.eventInf[0] & ~0x8000) | 0x8000;
        gSaveContext.infTable[10] &= ~4;
        func_800775F0(0x40);
        globalCtx->msgCtx.unk_E3E7 = 0;
        globalCtx->msgCtx.msgMode = 0x36;
        this->unk_308.unk_00 = 0;
    }
}

void func_80A7A568(EnIn* this, GlobalContext* globalCtx) {
    Player* player = PLAYER;
    s32 phi_a2;
    s32 phi_a3;

    if (!(gSaveContext.eventChkInf[1] & 0x800) && (player->stateFlags1 & 0x800000)) {
        gSaveContext.infTable[10] |= 0x800;
    }
    if (gSaveContext.timer1State == 10) {
        Audio_PlaySoundGeneral(NA_SE_SY_FOUND, &D_801333D4, 4, &D_801333E0, &D_801333E0, &D_801333E8);
        func_80A79C78(this, globalCtx);
        this->actionFunc = func_80A7B024;
        gSaveContext.timer1State = 0;
    } else if (this->unk_308.unk_00 == 2) {
        if (globalCtx->msgCtx.choiceIndex == 0) {
            if (gSaveContext.rupees < 50) {
                globalCtx->msgCtx.unk_E3E7 = 4;
                globalCtx->msgCtx.msgMode = 0x36;
                this->unk_308.unk_00 = 0;
                return;
            }
            gSaveContext.eventInf[0] =
                (gSaveContext.eventInf[0] & ~0x10) | (((EnHorse*)PLAYER->rideActor)->unk_158 << 4);
            gSaveContext.eventInf[0] = (gSaveContext.eventInf[0] & ~0xF) | 2;
            phi_a2 = 2;
            phi_a3 = 2;
        } else {
            Audio_PlaySoundGeneral(NA_SE_SY_FOUND, &D_801333D4, 4, &D_801333E0, &D_801333E0, &D_801333E8);
            if (!(gSaveContext.eventChkInf[1] & 0x800)) {
                if (gSaveContext.infTable[10] & 0x800) {
                    gSaveContext.eventChkInf[1] |= 0x800;
                    gSaveContext.infTable[10] |= 0x800;
                }
            }
            gSaveContext.eventInf[0] &= ~0xF;
            phi_a2 = 0;
            phi_a3 = 0x20;
        }
        func_80A79BAC(this, globalCtx, phi_a2, phi_a3);
        globalCtx->msgCtx.unk_E3E7 = 0;
        gSaveContext.eventInf[0] = (gSaveContext.eventInf[0] & ~0x8000) | 0x8000;
        globalCtx->msgCtx.msgMode = 0x36;
        this->unk_308.unk_00 = 0;
    }
}

void func_80A7A770(EnIn* this, GlobalContext* globalCtx) {
    if (this->unk_308.unk_00 == 0) {
        this->actor.flags |= 0x10000;
    } else if (this->unk_308.unk_00 == 2) {
        Rupees_ChangeBy(-50);
        this->actor.flags &= ~0x10000;
        func_80A796EC(this, 3);
        this->actionFunc = func_80A7A848;
        gSaveContext.eventInf[0] = (gSaveContext.eventInf[0] & ~0x0F) | 7;
        this->unk_308.unk_00 = 0;
        gSaveContext.eventInf[0] = (gSaveContext.eventInf[0] & 0xFFFF) | 0x20;
        if (!(gSaveContext.eventInf[0] & 0x40)) {
            globalCtx->msgCtx.unk_E3E7 = 4;
            globalCtx->msgCtx.msgMode = 0x36;
        }
    }
}

void func_80A7A848(EnIn* this, GlobalContext* globalCtx) {
    if (this->unk_308.unk_00 == 2) {
        if ((globalCtx->msgCtx.choiceIndex == 0 && gSaveContext.rupees < 50) || globalCtx->msgCtx.choiceIndex == 1) {
            gSaveContext.eventInf[0] &= ~0xF;
            this->actionFunc = func_80A7A4C8;
        } else {
            func_80A79BAC(this, globalCtx, 2, 0x26);
            gSaveContext.eventInf[0] = (gSaveContext.eventInf[0] & ~0xF) | 2;
            gSaveContext.eventInf[0] = (gSaveContext.eventInf[0] & ~0x8000) | 0x8000;
            globalCtx->msgCtx.unk_E3E7 = 0;
            globalCtx->msgCtx.msgMode = 0x36;
        }
        this->unk_308.unk_00 = 0;
        gSaveContext.eventInf[0] &= ~0x20;
        gSaveContext.eventInf[0] &= ~0x40;
    }
}

void func_80A7A940(EnIn* this, GlobalContext* globalCtx) {
    if (this->unk_308.unk_00 == 0) {
        this->actor.flags |= 0x10000;
        return;
    }
    if (this->unk_1EC != 0) {
        this->unk_1EC--;
        if (this->unk_1EC == 0) {
            Audio_PlayActorSound2(&this->actor, NA_SE_VO_IN_LOST);
        }
    }
    if (this->unk_308.unk_00 == 2) {
        this->actor.flags &= ~0x10000;
        func_80A79BAC(this, globalCtx, 2, 0x26);
        gSaveContext.eventInf[0] = (gSaveContext.eventInf[0] & ~0x000F) | 0x0002;
        gSaveContext.eventInf[0] = (gSaveContext.eventInf[0] & ~0x8000) | 0x8000;
        globalCtx->msgCtx.unk_E3E7 = 0;
        globalCtx->msgCtx.msgMode = 0x36;
        this->unk_308.unk_00 = 0;
        gSaveContext.eventInf[0] = (gSaveContext.eventInf[0] & 0xFFFF) | 0x40;
    }
}

void func_80A7AA40(EnIn* this, GlobalContext* globalCtx) {
    Vec3f zeroVec = { 0.0f, 0.0f, 0.0f };
    Vec3f sp30;
    Vec3f sp24;

    this->camId = Gameplay_CreateSubCamera(globalCtx);
    this->activeCamId = globalCtx->activeCamera;
    Gameplay_ChangeCameraStatus(globalCtx, this->activeCamId, 1);
    Gameplay_ChangeCameraStatus(globalCtx, this->camId, 7);

    this->unk_2F0 = 0.0f;
    this->unk_2F4 = 50.0f;
    this->unk_2F8 = 0.0f;
    this->unk_2FC = 0.0f;
    this->unk_300 = 50.0f;
    this->unk_304 = 50.0f;

    sp30 = this->actor.posRot.pos;
    sp24 = this->actor.posRot.pos;

    sp30.x += this->unk_2F0;
    sp30.y += this->unk_2F4;
    sp30.z += this->unk_2F8;

    sp24.x += this->unk_2FC;
    sp24.y += this->unk_300;
    sp24.z += this->unk_304;

    Gameplay_CameraSetAtEye(globalCtx, this->camId, &sp30, &sp24);
    this->actor.textId = 0x203B;
    func_8010B680(globalCtx, this->actor.textId, NULL);
    this->unk_308.unk_00 = 1;
    this->unk_1FC = 0;
    globalCtx->csCtx.frames = 0;
    ShrinkWindow_SetVal(0x20);
    Interface_ChangeAlpha(2);
    this->actionFunc = func_80A7ABD4;
}

void func_80A7ABD4(EnIn* this, GlobalContext* globalCtx) {
    Player* player = PLAYER;
    Vec3f sp48;
    Vec3f sp3C;

    if (player->rideActor != NULL) {
        player->rideActor->freezeTimer = 10;
    }
    player->actor.freezeTimer = 10;
    if (this->actor.textId == 0x203B) {
        if (this->unk_1EC != 0) {
            this->unk_1EC--;
            if (this->unk_1EC == 0) {
                Audio_PlayActorSound2(&this->actor, NA_SE_VO_IN_LOST);
            }
        }
    }
    if (this->unk_308.unk_00 != 0) {
        if (this->unk_308.unk_00 == 2) {
            if (this->actor.textId == 0x203B) {
                this->actor.textId = 0x203C;
                func_8010B680(globalCtx, this->actor.textId, NULL);
                this->unk_308.unk_00 = 1;
                func_80A796EC(this, 3);
            } else {
                globalCtx->msgCtx.msgMode = 0x36;
                this->unk_308.unk_00 = 0;
            }
        }
    } else {
        if (globalCtx->csCtx.frames++ >= 50) {
            this->actionFunc = func_80A7AE84;
            return;
        }
        if (globalCtx->csCtx.frames == 44) {
            Audio_PlayActorSound2(&this->actor, NA_SE_EV_RONRON_DOOR_CLOSE);
        }
        Math_SmoothStepToF(&this->unk_2F0, 0.0f, 0.06f, 10000.0f, 0.0f);
        Math_SmoothStepToF(&this->unk_2F4, 50.0f, 0.06f, 10000.0f, 0.0f);
        Math_SmoothStepToF(&this->unk_2F8, 0.0f, 0.06f, 10000.0f, 0.0f);
        Math_SmoothStepToF(&this->unk_2FC, 0.0f, 0.06f, 10000.0f, 0.0f);
        Math_SmoothStepToF(&this->unk_300, 150.0f, 0.06f, 10000.0f, 0.0f);
        Math_SmoothStepToF(&this->unk_304, 300.0f, 0.06f, 10000.0f, 0.0f);

        sp48 = this->actor.posRot.pos;
        sp3C = this->actor.posRot.pos;

        sp48.x += this->unk_2F0;
        sp48.y += this->unk_2F4;
        sp48.z += this->unk_2F8;
        sp3C.x += this->unk_2FC;
        sp3C.y += this->unk_300;
        sp3C.z += this->unk_304;
        Gameplay_CameraSetAtEye(globalCtx, this->camId, &sp48, &sp3C);
    }
}

void func_80A7AE84(EnIn* this, GlobalContext* globalCtx) {
    Gameplay_ChangeCameraStatus(globalCtx, this->activeCamId, 7);
    Gameplay_ClearCamera(globalCtx, this->camId);
    func_8002DF54(globalCtx, &this->actor, 7);
    Interface_ChangeAlpha(0x32);
    this->actionFunc = func_80A7AEF0;
}

void func_80A7AEF0(EnIn* this, GlobalContext* globalCtx) {
    Player* player = PLAYER;
    s32 yaw;
    Vec3f pos = this->actor.posRot.pos;

    pos.x += 90.0f * Math_SinS(this->actor.shape.rot.y);
    pos.z += 90.0f * Math_CosS(this->actor.shape.rot.y);
    yaw = Math_Vec3f_Yaw(&pos, &player->actor.posRot.pos);
    if (ABS(yaw) > 0x4000) {
        globalCtx->nextEntranceIndex = 0x0476;
        globalCtx->sceneLoadFlag = 0x14;
        globalCtx->fadeTransition = 5;
        this->actionFunc = func_80A7B018;
    } else if (this->unk_308.unk_00 == 2) {
        globalCtx->msgCtx.unk_E3E7 = 4;
        globalCtx->msgCtx.msgMode = 0x36;
        this->unk_308.unk_00 = 0;
    }
}

void func_80A7B018(EnIn* this, GlobalContext* globalCtx) {
}

void func_80A7B024(EnIn* this, GlobalContext* globalCtx) {
    Player* player = PLAYER;

    if (player->rideActor != NULL) {
        player->rideActor->freezeTimer = 10;
    }
    player->actor.freezeTimer = 10;
    if (this->unk_308.unk_00 == 2) {
        if (1) {}
        if (!(gSaveContext.eventChkInf[1] & 0x800) && (gSaveContext.infTable[10] & 0x800)) {
            gSaveContext.eventChkInf[1] |= 0x800;
            gSaveContext.infTable[10] |= 0x800;
        }
        func_80A79BAC(this, globalCtx, 0, 0x26);
        gSaveContext.eventInf[0] = gSaveContext.eventInf[0] & ~0xF;
        gSaveContext.eventInf[0] = (gSaveContext.eventInf[0] & ~0x8000) | 0x8000;
        globalCtx->msgCtx.unk_E3E7 = 4;
        globalCtx->msgCtx.msgMode = 0x36;
        this->unk_308.unk_00 = 0;
    }
}

void EnIn_Update(Actor* thisx, GlobalContext* globalCtx) {
    ColliderCylinder* collider;
    EnIn* this = THIS;

    if (this->actionFunc == func_80A79FB0) {
        this->actionFunc(this, globalCtx);
        return;
    }
    collider = &this->collider;
    Collider_CylinderUpdate(&this->actor, collider);
    CollisionCheck_SetOC(globalCtx, &globalCtx->colChkCtx, &collider->base);
    if (this->actionFunc != func_80A7A304) {
        SkelAnime_Update(&this->skelAnime);
        if (this->skelAnime.animation == &D_06001BE0 && ((gSaveContext.eventInf[0] & 0xF) != 6)) {
            func_80A79690(&this->skelAnime, this, globalCtx);
        }
        func_8002E4B4(globalCtx, &this->actor, 0.0f, 0.0f, 0.0f, 4);
    }
    func_80A79A2C(this);
    this->actionFunc(this, globalCtx);
    if (this->actionFunc != func_80A7A304) {
        func_80A79AB4(this, globalCtx);
        if (gSaveContext.timer2Value < 6 && gSaveContext.timer2State != 0 && this->unk_308.unk_00 == 0) {
            if (func_8002F194(&this->actor, globalCtx)) {}
        } else {
            func_800343CC(globalCtx, &this->actor, &this->unk_308.unk_00,
                          ((this->actor.unk_1F == 6) ? 80.0f : 320.0f) + this->collider.dim.radius, func_80A79168,
                          func_80A79500);
            if (this->unk_308.unk_00 != 0) {
                this->unk_1FA = this->unk_1F8;
                this->unk_1F8 = func_8010BDBC(&globalCtx->msgCtx);
            }
        }
        func_80A795C8(this, globalCtx);
    }
}

s32 EnIn_OverrideLimbDraw(GlobalContext* globalCtx, s32 limbIndex, Gfx** dList, Vec3f* pos, Vec3s* rot, void* thisx) {
    EnIn* this = THIS;
    Vec3s sp2C;

    if (this->actor.params > 0 && limbIndex != 16) {
        if (sAlternateOutfitDLs[limbIndex] != NULL) {
            *dList = sAlternateOutfitDLs[limbIndex];
        }
    }
    if (limbIndex == 16) {
        Matrix_Translate(1500.0f, 0.0f, 0.0f, MTXMODE_APPLY);
        sp2C = this->unk_308.unk_08;
        Matrix_RotateZ(BINANG_TO_RAD(sp2C.x), MTXMODE_APPLY);
        Matrix_RotateX(BINANG_TO_RAD(sp2C.y), MTXMODE_APPLY);
        Matrix_Translate(-1500.0f, 0.0f, 0.0f, MTXMODE_APPLY);
    }
    if (limbIndex == 9) {
        sp2C = this->unk_308.unk_0E;
        Matrix_RotateX(BINANG_TO_RAD(sp2C.x), MTXMODE_APPLY);
        Matrix_RotateY(BINANG_TO_RAD(sp2C.y), MTXMODE_APPLY);
    }
    if (limbIndex == 9 || limbIndex == 10 || limbIndex == 13) {
        rot->y += Math_SinS(this->unk_330[limbIndex].y) * 200.0f;
        rot->z += Math_CosS(this->unk_330[limbIndex].z) * 200.0f;
    }
    return 0;
}

void EnIn_PostLimbDraw(GlobalContext* globalCtx, s32 limbIndex, Gfx** dList, Vec3s* rot, void* thisx) {
    EnIn* this = THIS;
    Vec3f D_80A7B9A8 = { 1600.0, 0.0f, 0.0f };

    OPEN_DISPS(globalCtx->state.gfxCtx, "../z_en_in.c", 2335);
    if (limbIndex == 16) {
        Matrix_MultVec3f(&D_80A7B9A8, &this->actor.posRot2.pos);
        this->actor.posRot2.rot = this->actor.posRot.rot;
    }
    if (limbIndex == 12 && this->skelAnime.animation == &D_06014CA8) {
        gSPDisplayList(POLY_OPA_DISP++, D_06007A20);
    }
    if (limbIndex == 15 && this->skelAnime.animation == &D_06014CA8) {
        gSPDisplayList(POLY_OPA_DISP++, D_06007BF8);
    }
    CLOSE_DISPS(globalCtx->state.gfxCtx, "../z_en_in.c", 2365);
}

void EnIn_Draw(Actor* thisx, GlobalContext* globalCtx) {
    static UNK_TYPE* D_80A7B9B4[] = { 0x06003590, 0x060047D0, 0x06004BD0, 0x06004390 };
    EnIn* this = THIS;

    OPEN_DISPS(globalCtx->state.gfxCtx, "../z_en_in.c", 2384);
    if (this->actionFunc != func_80A79FB0) {
        func_80093D18(globalCtx->state.gfxCtx);
        gSPSegment(POLY_OPA_DISP++, 0x08, SEGMENTED_TO_VIRTUAL(D_80A7B9B4[this->unk_1EE]));
        gSPSegment(POLY_OPA_DISP++, 0x09, SEGMENTED_TO_VIRTUAL(&D_060034D0));
        SkelAnime_DrawFlexOpa(globalCtx, this->skelAnime.skeleton, this->skelAnime.jointTable,
                              this->skelAnime.dListCount, EnIn_OverrideLimbDraw, EnIn_PostLimbDraw, &this->actor);
    }
    CLOSE_DISPS(globalCtx->state.gfxCtx, "../z_en_in.c", 2416);
}<|MERGE_RESOLUTION|>--- conflicted
+++ resolved
@@ -36,9 +36,8 @@
     (ActorFunc)EnIn_Update,
     (ActorFunc)EnIn_Draw,
 };
-<<<<<<< HEAD
-
-static ColliderCylinderInit D_80A7B840 = {
+
+static ColliderCylinderInit sCylinderInit = {
     {
         COLTYPE_NONE,
         AT_OFF,
@@ -57,53 +56,9 @@
     },
     { 18, 46, 0, { 0, 0, 0 } },
 };
-*/
-#pragma GLOBAL_ASM("asm/non_matchings/overlays/actors/ovl_En_In/func_80A78FB0.s")
-
-#pragma GLOBAL_ASM("asm/non_matchings/overlays/actors/ovl_En_In/func_80A79010.s")
-
-#pragma GLOBAL_ASM("asm/non_matchings/overlays/actors/ovl_En_In/func_80A79168.s")
-
-#pragma GLOBAL_ASM("asm/non_matchings/overlays/actors/ovl_En_In/func_80A791CC.s")
-
-#pragma GLOBAL_ASM("asm/non_matchings/overlays/actors/ovl_En_In/func_80A7924C.s")
-
-#pragma GLOBAL_ASM("asm/non_matchings/overlays/actors/ovl_En_In/func_80A7949C.s")
-
-#pragma GLOBAL_ASM("asm/non_matchings/overlays/actors/ovl_En_In/func_80A79500.s")
-
-#pragma GLOBAL_ASM("asm/non_matchings/overlays/actors/ovl_En_In/func_80A795C8.s")
-
-#pragma GLOBAL_ASM("asm/non_matchings/overlays/actors/ovl_En_In/func_80A79690.s")
-
-#pragma GLOBAL_ASM("asm/non_matchings/overlays/actors/ovl_En_In/func_80A796EC.s")
-
-#pragma GLOBAL_ASM("asm/non_matchings/overlays/actors/ovl_En_In/func_80A7975C.s")
-
-#pragma GLOBAL_ASM("asm/non_matchings/overlays/actors/ovl_En_In/func_80A79830.s")
-
-#pragma GLOBAL_ASM("asm/non_matchings/overlays/actors/ovl_En_In/func_80A79A2C.s")
-
-#pragma GLOBAL_ASM("asm/non_matchings/overlays/actors/ovl_En_In/func_80A79AB4.s")
-
-#pragma GLOBAL_ASM("asm/non_matchings/overlays/actors/ovl_En_In/func_80A79BAC.s")
-
-#pragma GLOBAL_ASM("asm/non_matchings/overlays/actors/ovl_En_In/func_80A79C78.s")
-
-#pragma GLOBAL_ASM("asm/non_matchings/overlays/actors/ovl_En_In/EnIn_Init.s")
-
-#pragma GLOBAL_ASM("asm/non_matchings/overlays/actors/ovl_En_In/EnIn_Destroy.s")
-=======
->>>>>>> 1ff2f0f8
-
-static ColliderCylinderInit sCylinderInit = {
-    { COLTYPE_UNK10, 0x00, 0x00, 0x39, 0x20, COLSHAPE_CYLINDER },
-    { 0x00, { 0x00000000, 0x00, 0x00 }, { 0x00000000, 0x00, 0x00 }, 0x00, 0x00, 0x01 },
-    { 18, 46, 0, { 0, 0, 0 } },
-};
 
 static CollisionCheckInfoInit2 sColChkInfoInit = {
-    0x00, 0x0000, 0x0000, 0x0000, 0xFF,
+    0, 0, 0, 0, MASS_IMMOBILE,
 };
 
 static struct_D_80AA1678 sAnimationInfo[] = {
@@ -379,7 +334,7 @@
         return 0;
     }
     this->unk_1E6 = 1;
-    this->collider.base.maskA &= ~1;
+    this->collider.base.ocFlags &= ~OC_ON;
     Animation_Change(&this->skelAnime, D_80A7B918[this->unk_1E6], 1.0f, 0.0f,
                          Animation_GetLastFrame(D_80A7B918[this->unk_1E6]), 2, 0.0f);
     this->actionFunc = func_80A7A304;
@@ -544,7 +499,7 @@
                            this->morphTable, 20);
         Collider_InitCylinder(globalCtx, &this->collider);
         Collider_SetCylinder(globalCtx, &this->collider, &this->actor, &sCylinderInit);
-        func_80061EFC(&this->actor.colChkInfo, NULL, &sColChkInfoInit);
+        CollisionCheck_SetInfo2(&this->actor.colChkInfo, NULL, &sColChkInfoInit);
         if (func_80A7975C(this, globalCtx)) {
             gSaveContext.eventInf[0] &= ~0x8000;
             return;
@@ -942,7 +897,7 @@
         return;
     }
     collider = &this->collider;
-    Collider_CylinderUpdate(&this->actor, collider);
+    Collider_UpdateCylinder(&this->actor, collider);
     CollisionCheck_SetOC(globalCtx, &globalCtx->colChkCtx, &collider->base);
     if (this->actionFunc != func_80A7A304) {
         SkelAnime_Update(&this->skelAnime);
