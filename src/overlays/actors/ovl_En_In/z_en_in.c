#include "z_en_in.h"
#include "overlays/actors/ovl_En_Horse/z_en_horse.h"
#include "objects/object_in/object_in.h"

#define FLAGS (ACTOR_FLAG_0 | ACTOR_FLAG_3 | ACTOR_FLAG_4)

void EnIn_Init(Actor* thisx, GlobalContext* globalCtx);
void EnIn_Destroy(Actor* thisx, GlobalContext* globalCtx);
void EnIn_Update(Actor* thisx, GlobalContext* globalCtx);
void EnIn_Draw(Actor* thisx, GlobalContext* globalCtx);

void func_80A79FB0(EnIn* this, GlobalContext* globalCtx);
void func_80A7A304(EnIn* this, GlobalContext* globalCtx);
void func_80A7A4C8(EnIn* this, GlobalContext* globalCtx);
void func_80A7A568(EnIn* this, GlobalContext* globalCtx);
void func_80A7A848(EnIn* this, GlobalContext* globalCtx);
void func_80A7ABD4(EnIn* this, GlobalContext* globalCtx);
void func_80A7AEF0(EnIn* this, GlobalContext* globalCtx);
void func_80A7B018(EnIn* this, GlobalContext* globalCtx);
void func_80A7B024(EnIn* this, GlobalContext* globalCtx);
void func_80A7AE84(EnIn* this, GlobalContext* globalCtx);
void func_80A7A770(EnIn* this, GlobalContext* globalCtx);
void func_80A7A940(EnIn* this, GlobalContext* globalCtx);
void func_80A7AA40(EnIn* this, GlobalContext* globalCtx);
void func_80A7A4BC(EnIn* this, GlobalContext* globalCtx);

const ActorInit En_In_InitVars = {
    ACTOR_EN_IN,
    ACTORCAT_NPC,
    FLAGS,
    OBJECT_IN,
    sizeof(EnIn),
    (ActorFunc)EnIn_Init,
    (ActorFunc)EnIn_Destroy,
    (ActorFunc)EnIn_Update,
    (ActorFunc)EnIn_Draw,
};

static ColliderCylinderInit sCylinderInit = {
    {
        COLTYPE_NONE,
        AT_NONE,
        AC_NONE,
        OC1_ON | OC1_TYPE_ALL,
        OC2_TYPE_2,
        COLSHAPE_CYLINDER,
    },
    {
        ELEMTYPE_UNK0,
        { 0x00000000, 0x00, 0x00 },
        { 0x00000000, 0x00, 0x00 },
        TOUCH_NONE,
        BUMP_NONE,
        OCELEM_ON,
    },
    { 18, 46, 0, { 0, 0, 0 } },
};

static CollisionCheckInfoInit2 sColChkInfoInit = {
    0, 0, 0, 0, MASS_IMMOVABLE,
};

typedef enum {
    /* 0 */ ENIN_ANIM_0,
    /* 1 */ ENIN_ANIM_1,
    /* 2 */ ENIN_ANIM_2,
    /* 3 */ ENIN_ANIM_3,
    /* 4 */ ENIN_ANIM_4,
    /* 5 */ ENIN_ANIM_5,
    /* 6 */ ENIN_ANIM_6,
    /* 7 */ ENIN_ANIM_7,
    /* 8 */ ENIN_ANIM_8,
    /* 9 */ ENIN_ANIM_9
} EnInAnimation;

static AnimationFrameCountInfo sAnimationInfo[] = {
    { &object_in_Anim_001CC0, 1.0f, ANIMMODE_LOOP, 0.0f }, { &object_in_Anim_001CC0, 1.0f, ANIMMODE_LOOP, -10.0f },
    { &object_in_Anim_013C6C, 1.0f, ANIMMODE_LOOP, 0.0f }, { &object_in_Anim_013C6C, 1.0f, ANIMMODE_LOOP, -10.0f },
    { &object_in_Anim_000CB0, 1.0f, ANIMMODE_LOOP, 0.0f }, { &object_in_Anim_0003B4, 1.0f, ANIMMODE_LOOP, -10.0f },
    { &object_in_Anim_001BE0, 1.0f, ANIMMODE_LOOP, 0.0f }, { &object_in_Anim_013D60, 1.0f, ANIMMODE_LOOP, 0.0f },
    { &object_in_Anim_01431C, 1.0f, ANIMMODE_LOOP, 0.0f }, { &object_in_Anim_014CA8, 1.0f, ANIMMODE_LOOP, 0.0f },
};

static AnimationHeader* D_80A7B918[] = {
    &object_in_Anim_0151C8, &object_in_Anim_015DF0, &object_in_Anim_016B3C, &object_in_Anim_015814,
    &object_in_Anim_01646C, &object_in_Anim_0175D0, &object_in_Anim_017B58, &object_in_Anim_018C38,
};

static Gfx* sAdultEraDLs[] = {
    NULL,
    NULL,
    gIngoAdultEraLeftThighDL,
    gIngoAdultEraLeftLegDL,
    gIngoAdultEraLeftFootDL,
    gIngoAdultEraRightThighDL,
    gIngoAdultEraRightLegDL,
    gIngoAdultEraRightFootDL,
    gIngoAdultEraTorsoDL,
    gIngoAdultEraChestDL,
    gIngoAdultEraLeftShoulderDL,
    gIngoAdultEraLeftArmDL,
    gIngoAdultEraLeftHandDL,
    gIngoAdultEraRightShoulderDL,
    gIngoAdultEraRightArmDL,
    gIngoAdultEraRightHandDL,
    gIngoAdultEraHeadDL,
    gIngoAdultEraLeftEyebrowDL,
    gIngoAdultEraRightEyebrowDL,
    gIngoAdultEraMustacheDL,
};

u16 func_80A78FB0(GlobalContext* globalCtx) {
    if (GET_EVENTCHKINF(EVENTCHKINF_14)) {
        if (GET_INFTABLE(INFTABLE_97)) {
            return 0x2046;
        } else {
            return 0x2045;
        }
    }
    if (GET_INFTABLE(INFTABLE_94)) {
        return 0x2040;
    } else {
        return 0x203F;
    }
}

u16 func_80A79010(GlobalContext* globalCtx) {
    Player* player = GET_PLAYER(globalCtx);
    u16 temp_v0 = Text_GetFaceReaction(globalCtx, 25);

    if (temp_v0 != 0) {
        return temp_v0;
    }
    if (GET_EVENTCHKINF(EVENTCHKINF_18)) {
        if (IS_DAY) {
            return 0x205F;
        } else {
            return 0x2057;
        }
    }
    if (IS_NIGHT) {
        return 0x204E;
    }
    switch (gSaveContext.eventInf[EVENTINF_0X_INDEX] &
            (EVENTINF_00_MASK | EVENTINF_01_MASK | EVENTINF_02_MASK | EVENTINF_03_MASK)) {
        case EVENTINF_00_MASK:
            if (!(player->stateFlags1 & PLAYER_STATE1_23)) {
                return 0x2036;
            } else if (GET_EVENTCHKINF(EVENTCHKINF_1B)) {
                if (GET_INFTABLE(INFTABLE_A2)) {
                    return 0x2036;
                } else {
                    return 0x2038;
                }
            } else {
                return 0x2037;
            }
        case EVENTINF_00_MASK | EVENTINF_01_MASK:
            if (GET_EVENTINF(EVENTINF_06) || GET_EVENTINF(EVENTINF_05)) {
                return 0x203E;
            } else {
                return 0x203D;
            }
        case EVENTINF_02_MASK:
            return 0x203A;
        case EVENTINF_00_MASK | EVENTINF_02_MASK:
        case EVENTINF_01_MASK | EVENTINF_02_MASK:
            return 0x203C;
        case EVENTINF_00_MASK | EVENTINF_01_MASK | EVENTINF_02_MASK:
            return 0x205B;
        case EVENTINF_01_MASK:
        default:
            if (GET_INFTABLE(INFTABLE_9A)) {
                return 0x2031;
            } else {
                return 0x2030;
            }
    }
}

u16 func_80A79168(GlobalContext* globalCtx, Actor* thisx) {
    u16 temp_v0 = Text_GetFaceReaction(globalCtx, 25);

    if (temp_v0 != 0) {
        return temp_v0;
    }
    if (!LINK_IS_ADULT) {
        return func_80A78FB0(globalCtx);
    } else {
        return func_80A79010(globalCtx);
    }
}

s16 func_80A791CC(GlobalContext* globalCtx, Actor* thisx) {
    s32 ret = 0;

    switch (thisx->textId) {
        case 0x2045:
            SET_INFTABLE(INFTABLE_97);
            break;
        case 0x203E:
            ret = 2;
            break;
        case 0x203F:
            SET_EVENTCHKINF(EVENTCHKINF_11);
            SET_INFTABLE(INFTABLE_94);
            break;
    }
    return ret;
}

s16 func_80A7924C(GlobalContext* globalCtx, Actor* thisx) {
    EnIn* this = (EnIn*)thisx;
    s32 sp18 = 1;

    switch (this->actor.textId) {
        case 0x2030:
        case 0x2031:
            if (globalCtx->msgCtx.choiceIndex == 1) {
                this->actor.textId = 0x2032;
            } else if (gSaveContext.rupees < 10) {
                this->actor.textId = 0x2033;
            } else {
                this->actor.textId = 0x2034;
            }
            Message_ContinueTextbox(globalCtx, this->actor.textId);
            SET_INFTABLE(INFTABLE_9A);
            break;
        case 0x2034:
            if (globalCtx->msgCtx.choiceIndex == 1) {
                Rupees_ChangeBy(-10);
                this->actor.textId = 0x205C;
            } else {
                this->actor.textId = 0x2035;
            }
            Message_ContinueTextbox(globalCtx, this->actor.textId);
            break;
        case 0x2036:
        case 0x2037:
            if (globalCtx->msgCtx.choiceIndex == 1) {
                sp18 = 2;
            } else {
                this->actor.textId = 0x201F;
                Message_ContinueTextbox(globalCtx, this->actor.textId);
            }
            break;
        case 0x2038:
            if (globalCtx->msgCtx.choiceIndex == 0 && gSaveContext.rupees >= 50) {
                sp18 = 2;
            } else {
                this->actor.textId = 0x2039;
                Message_ContinueTextbox(globalCtx, this->actor.textId);
                SET_INFTABLE(INFTABLE_A2);
            }
            break;
        case 0x205B:
            if (globalCtx->msgCtx.choiceIndex == 0 && gSaveContext.rupees >= 50) {
                sp18 = 2;
            } else {
                Message_ContinueTextbox(globalCtx, this->actor.textId = 0x2039);
                gSaveContext.eventInf[EVENTINF_0X_INDEX] &=
                    ~(EVENTINF_00_MASK | EVENTINF_01_MASK | EVENTINF_02_MASK | EVENTINF_03_MASK);
                CLEAR_EVENTINF(EVENTINF_05);
                CLEAR_EVENTINF(EVENTINF_06);
                this->actionFunc = func_80A7A4C8;
            }
            break;
    }
    if (!gSaveContext.rupees) {}

    return sp18;
}

s16 func_80A7949C(GlobalContext* globalCtx, Actor* thisx) {
    s32 phi_v1 = 1;

    if (thisx->textId == 0x2035) {
        Rupees_ChangeBy(-10);
        thisx->textId = 0x205C;
        Message_ContinueTextbox(globalCtx, thisx->textId);
    } else {
        phi_v1 = 2;
    }
    return phi_v1;
}

s16 func_80A79500(GlobalContext* globalCtx, Actor* thisx) {
    s16 sp1E = 1;

    osSyncPrintf("message_check->(%d[%x])\n", Message_GetState(&globalCtx->msgCtx), thisx->textId);
    switch (Message_GetState(&globalCtx->msgCtx)) {
        case TEXT_STATE_NONE:
        case TEXT_STATE_DONE_HAS_NEXT:
            break;
        case TEXT_STATE_CLOSING:
            sp1E = func_80A791CC(globalCtx, thisx);
            break;
        case TEXT_STATE_DONE_FADING:
            break;
        case TEXT_STATE_CHOICE:
            if (Message_ShouldAdvance(globalCtx)) {
                sp1E = func_80A7924C(globalCtx, thisx);
            }
            break;
        case TEXT_STATE_EVENT:
            if (Message_ShouldAdvance(globalCtx)) {
                sp1E = func_80A7949C(globalCtx, thisx);
            }
            break;
        case TEXT_STATE_DONE:
        case TEXT_STATE_SONG_DEMO_DONE:
        case TEXT_STATE_8:
        case TEXT_STATE_9:
            break;
    }
    return sp1E;
}

void func_80A795C8(EnIn* this, GlobalContext* globalCtx) {
    Player* player = GET_PLAYER(globalCtx);
    s16 phi_a3;

    if (this->skelAnime.animation == &object_in_Anim_0003B4 || this->skelAnime.animation == &object_in_Anim_001BE0 ||
        this->skelAnime.animation == &object_in_Anim_013D60) {
        phi_a3 = 1;
    } else {
        phi_a3 = 0;
    }
    if (this->actionFunc == func_80A7A568) {
        phi_a3 = 4;
    }
    if (this->actionFunc == func_80A7B024) {
        this->unk_308.unk_18 = globalCtx->view.eye;
        this->unk_308.unk_14 = 60.0f;
    } else {
        this->unk_308.unk_18 = player->actor.world.pos;
        this->unk_308.unk_14 = 16.0f;
    }
    func_80034A14(&this->actor, &this->unk_308, 1, phi_a3);
}

void func_80A79690(SkelAnime* skelAnime, EnIn* this, GlobalContext* globalCtx) {
    if (skelAnime->baseTransl.y < skelAnime->jointTable[0].y) {
        skelAnime->moveFlags |= 3;
        AnimationContext_SetMoveActor(globalCtx, &this->actor, skelAnime, 1.0f);
    }
}

void EnIn_ChangeAnim(EnIn* this, s32 index) {
    Animation_Change(&this->skelAnime, sAnimationInfo[index].animation, 1.0f, 0.0f,
                     Animation_GetLastFrame(sAnimationInfo[index].animation), sAnimationInfo[index].mode,
                     sAnimationInfo[index].morphFrames);
}

s32 func_80A7975C(EnIn* this, GlobalContext* globalCtx) {
    if (this->actor.params != 1 || this->actor.shape.rot.z != 1 || !LINK_IS_ADULT) {
        return 0;
    }
    this->animationIdx = 1;
    this->collider.base.ocFlags1 &= ~OC1_ON;
    Animation_Change(&this->skelAnime, D_80A7B918[this->animationIdx], 1.0f, 0.0f,
                     Animation_GetLastFrame(D_80A7B918[this->animationIdx]), 2, 0.0f);
    this->actionFunc = func_80A7A304;
    return 1;
}

s32 func_80A79830(EnIn* this, GlobalContext* globalCtx) {
    if (globalCtx->sceneNum == SCENE_SPOT20 && LINK_IS_CHILD && IS_DAY && this->actor.shape.rot.z == 1 &&
        !GET_EVENTCHKINF(EVENTCHKINF_14)) {
        return 1;
    }
    if (globalCtx->sceneNum == SCENE_MALON_STABLE && LINK_IS_CHILD && IS_DAY && this->actor.shape.rot.z == 3 &&
        GET_EVENTCHKINF(EVENTCHKINF_14)) {
        return 1;
    }
    if (globalCtx->sceneNum == SCENE_MALON_STABLE && LINK_IS_CHILD && IS_NIGHT) {
        if ((this->actor.shape.rot.z == 2) && !GET_EVENTCHKINF(EVENTCHKINF_14)) {
            return 1;
        }
        if ((this->actor.shape.rot.z == 4) && GET_EVENTCHKINF(EVENTCHKINF_14)) {
            return 1;
        }
    }
    if (globalCtx->sceneNum == SCENE_SPOT20 && LINK_IS_ADULT && IS_DAY) {
        if ((this->actor.shape.rot.z == 5) && !GET_EVENTCHKINF(EVENTCHKINF_18)) {
            return 2;
        }
        if ((this->actor.shape.rot.z == 7) && GET_EVENTCHKINF(EVENTCHKINF_18)) {
            return 4;
        }
    }
    if (globalCtx->sceneNum == SCENE_SOUKO && LINK_IS_ADULT && IS_NIGHT) {
        if (this->actor.shape.rot.z == 6 && !GET_EVENTCHKINF(EVENTCHKINF_18)) {
            return 3;
        }
        if (this->actor.shape.rot.z == 8 && GET_EVENTCHKINF(EVENTCHKINF_18)) {
            return 3;
        }
    }
    return 0;
}

void EnIn_UpdateEyes(EnIn* this) {
    if (this->eyeIndex != 3) {
        if (DECR(this->blinkTimer) == 0) {
            this->eyeIndex++;
            if (this->eyeIndex >= 3) {
                this->blinkTimer = Rand_S16Offset(30, 30);
                this->eyeIndex = 0;
            }
        }
    }
}

void func_80A79AB4(EnIn* this, GlobalContext* globalCtx) {
    s32 i;
    u32 f = 0;

    if (this->skelAnime.animation != &object_in_Anim_014CA8) {
        f = globalCtx->gameplayFrames;
    }
    for (i = 0; i < ARRAY_COUNT(this->unk_330); i++) {
        this->unk_330[i].y = (2068 + 50 * i) * f;
        this->unk_330[i].z = (2368 + 50 * i) * f;
    }
}

void func_80A79BAC(EnIn* this, GlobalContext* globalCtx, s32 index, u32 arg3) {
    s16 entrances[] = { 0x0558, 0x04CA, 0x0157 };

    globalCtx->nextEntranceIndex = entrances[index];
    if (index == 2) {
        gSaveContext.nextCutsceneIndex = 0xFFF0;
    }
    globalCtx->fadeTransition = arg3;
    globalCtx->sceneLoadFlag = 0x14;
    func_8002DF54(globalCtx, &this->actor, 8);
    Interface_ChangeAlpha(1);
    if (index == 0) {
        AREG(6) = 0;
    }
    gSaveContext.timer1State = 0;
}

void func_80A79C78(EnIn* this, GlobalContext* globalCtx) {
    Player* player = GET_PLAYER(globalCtx);
    Vec3f sp48;
    Vec3f sp3C;
    Vec3s zeroVec = { 0, 0, 0 };

    this->camId = Gameplay_CreateSubCamera(globalCtx);
    Gameplay_ChangeCameraStatus(globalCtx, MAIN_CAM, CAM_STAT_WAIT);
    Gameplay_ChangeCameraStatus(globalCtx, this->camId, CAM_STAT_ACTIVE);
    sp48.x = this->actor.world.pos.x;
    sp48.y = this->actor.world.pos.y + 60.0f;
    sp48.z = this->actor.world.pos.z;
    sp3C.x = sp48.x;
    sp3C.y = sp48.y - 22.0f;
    sp3C.z = sp48.z + 40.0f;
    Gameplay_CameraSetAtEye(globalCtx, this->camId, &sp48, &sp3C);
    this->actor.shape.rot.y = Math_Vec3f_Yaw(&this->actor.world.pos, &sp3C);
    this->unk_308.unk_08 = zeroVec;
    this->unk_308.unk_0E = zeroVec;
    Message_StartTextbox(globalCtx, 0x2025, NULL);
    this->unk_308.unk_00 = 1;
    player->actor.world.pos = this->actor.world.pos;
    player->actor.world.pos.x += 100.0f * Math_SinS(this->actor.shape.rot.y);
    player->actor.world.pos.z += 100.0f * Math_CosS(this->actor.shape.rot.y);
    if (player->rideActor != NULL) {
        player->rideActor->world.pos = player->actor.world.pos;
        player->rideActor->freezeTimer = 10;
    }
    player->actor.freezeTimer = 10;
    this->actor.flags &= ~ACTOR_FLAG_0;
    ShrinkWindow_SetVal(0x20);
    Interface_ChangeAlpha(2);
}

static s32 D_80A7B998 = 0;

void EnIn_Init(Actor* thisx, GlobalContext* globalCtx) {
    EnIn* this = (EnIn*)thisx;
    RespawnData* respawn = &gSaveContext.respawn[RESPAWN_MODE_DOWN];
    Vec3f respawnPos;

    this->ingoObjBankIndex = Object_GetIndex(&globalCtx->objectCtx, OBJECT_IN);
    if (this->ingoObjBankIndex < 0 && this->actor.params > 0) {
        this->actionFunc = NULL;
        Actor_Kill(&this->actor);
        return;
    }
    respawnPos = respawn->pos;
    // hardcoded coords for lon lon entrance
    if (D_80A7B998 == 0 && respawnPos.x == 1107.0f && respawnPos.y == 0.0f && respawnPos.z == -3740.0f) {
        gSaveContext.eventInf[EVENTINF_0X_INDEX] = 0;
        D_80A7B998 = 1;
    }
    this->actionFunc = func_80A79FB0;
}

void EnIn_Destroy(Actor* thisx, GlobalContext* globalCtx) {
    EnIn* this = (EnIn*)thisx;

    if (this->actionFunc != NULL && this->actionFunc != func_80A79FB0) {
        Collider_DestroyCylinder(globalCtx, &this->collider);
    }
}

void func_80A79FB0(EnIn* this, GlobalContext* globalCtx) {
    s32 sp3C = 0;

    if (Object_IsLoaded(&globalCtx->objectCtx, this->ingoObjBankIndex) || this->actor.params <= 0) {
        ActorShape_Init(&this->actor.shape, 0.0f, ActorShadow_DrawCircle, 36.0f);
        SkelAnime_InitFlex(globalCtx, &this->skelAnime, &gIngoSkel, NULL, this->jointTable, this->morphTable, 20);
        Collider_InitCylinder(globalCtx, &this->collider);
        Collider_SetCylinder(globalCtx, &this->collider, &this->actor, &sCylinderInit);
        CollisionCheck_SetInfo2(&this->actor.colChkInfo, NULL, &sColChkInfoInit);
        if (func_80A7975C(this, globalCtx)) {
            CLEAR_EVENTINF(EVENTINF_0F);
            return;
        }
        Actor_SetScale(&this->actor, 0.01f);
        this->actor.targetMode = 6;
        this->unk_308.unk_00 = 0;
        this->actionFunc = func_80A7A4BC;

        switch (func_80A79830(this, globalCtx)) {
            case 1:
                EnIn_ChangeAnim(this, ENIN_ANIM_9);
                this->actionFunc = func_80A7A4BC;
                break;
            case 3:
                EnIn_ChangeAnim(this, ENIN_ANIM_7);
                this->actionFunc = func_80A7A4BC;
                if (!GET_EVENTCHKINF(EVENTCHKINF_18)) {
                    this->actor.params = 5;
                }
                break;
            case 4:
                EnIn_ChangeAnim(this, ENIN_ANIM_8);
                this->eyeIndex = 3;
                this->actionFunc = func_80A7A4BC;
                break;
            case 0:
                Actor_Kill(&this->actor);
                break;
            default:
                switch (gSaveContext.eventInf[EVENTINF_0X_INDEX] &
                        (EVENTINF_00_MASK | EVENTINF_01_MASK | EVENTINF_02_MASK | EVENTINF_03_MASK)) {
                    case 0:
                    case EVENTINF_01_MASK:
                    case EVENTINF_00_MASK | EVENTINF_01_MASK:
                    case EVENTINF_02_MASK:
                    case EVENTINF_00_MASK | EVENTINF_01_MASK | EVENTINF_02_MASK:
                        if (this->actor.params == 2) {
                            sp3C = 1;
                        }
                        break;
                    case EVENTINF_00_MASK:
                        if (this->actor.params == 3) {
                            sp3C = 1;
                        }
                        break;
                    case EVENTINF_00_MASK | EVENTINF_02_MASK:
                    case EVENTINF_01_MASK | EVENTINF_02_MASK:
                        if (this->actor.params == 4) {
                            sp3C = 1;
                        }
                        break;
                }
                if (sp3C != 1) {
                    Actor_Kill(&this->actor);
                    return;
                }
                switch (gSaveContext.eventInf[EVENTINF_0X_INDEX] &
                        (EVENTINF_00_MASK | EVENTINF_01_MASK | EVENTINF_02_MASK | EVENTINF_03_MASK)) {
                    case 0:
                    case EVENTINF_01_MASK:
                        EnIn_ChangeAnim(this, ENIN_ANIM_2);
                        this->actionFunc = func_80A7A4C8;
                        gSaveContext.eventInf[EVENTINF_0X_INDEX] = 0;
                        break;
                    case EVENTINF_00_MASK:
                        this->actor.targetMode = 3;
                        EnIn_ChangeAnim(this, ENIN_ANIM_2);
                        this->actionFunc = func_80A7A568;
                        func_80088B34(0x3C);
                        break;
                    case EVENTINF_00_MASK | EVENTINF_01_MASK:
                        EnIn_ChangeAnim(this, ENIN_ANIM_4);
                        this->actionFunc = func_80A7A770;
                        break;
                    case EVENTINF_02_MASK:
                        EnIn_ChangeAnim(this, ENIN_ANIM_6);
                        this->unk_1EC = 8;
                        this->actionFunc = func_80A7A940;
                        break;
                    case EVENTINF_00_MASK | EVENTINF_02_MASK:
                    case EVENTINF_01_MASK | EVENTINF_02_MASK:
                        this->actor.targetMode = 3;
                        EnIn_ChangeAnim(this, ENIN_ANIM_6);
                        this->unk_1EC = 8;
                        this->actionFunc = func_80A7AA40;
                        break;
                    case EVENTINF_00_MASK | EVENTINF_01_MASK | EVENTINF_02_MASK:
                        EnIn_ChangeAnim(this, ENIN_ANIM_2);
                        this->actionFunc = func_80A7A848;
                        break;
                }
        }
    }
}

void func_80A7A304(EnIn* this, GlobalContext* globalCtx) {
    if (this->skelAnime.animation == &object_in_Anim_015814 || this->skelAnime.animation == &object_in_Anim_01646C) {
        if (this->skelAnime.curFrame == 8.0f) {
            Audio_PlaySoundRandom(&this->actor.projectedPos, NA_SE_VO_IN_LASH_0,
                                  NA_SE_VO_IN_LASH_1 - NA_SE_VO_IN_LASH_0 + 1);
        }
    }
    if (this->skelAnime.animation == &object_in_Anim_018C38 && this->skelAnime.curFrame == 20.0f) {
        Audio_PlayActorSound2(&this->actor, NA_SE_VO_IN_CRY_0);
    }
    if (SkelAnime_Update(&this->skelAnime) != 0) {
        this->animationIdx %= 8;
        this->unk_1E8 = this->animationIdx;
        if (this->animationIdx == 3 || this->animationIdx == 4) {
            Audio_PlaySoundGeneral(NA_SE_IT_LASH, &this->actor.projectedPos, 4, &gSfxDefaultFreqAndVolScale,
                                   &gSfxDefaultFreqAndVolScale, &gSfxDefaultReverb);
            if (Rand_ZeroOne() < 0.3f) {
                Audio_PlaySoundGeneral(NA_SE_IT_INGO_HORSE_NEIGH, &this->actor.projectedPos, 4,
                                       &gSfxDefaultFreqAndVolScale, &gSfxDefaultFreqAndVolScale, &gSfxDefaultReverb);
            }
        }
        Animation_Change(&this->skelAnime, D_80A7B918[this->animationIdx], 1.0f, 0.0f,
                         Animation_GetLastFrame(D_80A7B918[this->animationIdx]), 2, -10.0f);
    }
}

void func_80A7A4BC(EnIn* this, GlobalContext* globalCtx) {
}

void func_80A7A4C8(EnIn* this, GlobalContext* globalCtx) {
    if (this->unk_308.unk_00 == 2) {
        func_80A79BAC(this, globalCtx, 1, 0x20);
        gSaveContext.eventInf[EVENTINF_0X_INDEX] =
            (gSaveContext.eventInf[EVENTINF_0X_INDEX] &
             ~(EVENTINF_00_MASK | EVENTINF_01_MASK | EVENTINF_02_MASK | EVENTINF_03_MASK)) |
            EVENTINF_00_MASK;
        gSaveContext.eventInf[EVENTINF_0X_INDEX] =
            (gSaveContext.eventInf[EVENTINF_0X_INDEX] & ~EVENTINF_0F_MASK) | EVENTINF_0F_MASK;
        CLEAR_INFTABLE(INFTABLE_A2);
        Environment_ForcePlaySequence(NA_BGM_HORSE);
        globalCtx->msgCtx.stateTimer = 0;
        globalCtx->msgCtx.msgMode = MSGMODE_TEXT_CLOSING;
        this->unk_308.unk_00 = 0;
    }
}

void func_80A7A568(EnIn* this, GlobalContext* globalCtx) {
    Player* player = GET_PLAYER(globalCtx);
    s32 phi_a2;
    s32 phi_a3;

    if (!GET_EVENTCHKINF(EVENTCHKINF_1B) && (player->stateFlags1 & PLAYER_STATE1_23)) {
        SET_INFTABLE(INFTABLE_AB);
    }
    if (gSaveContext.timer1State == 10) {
        Audio_PlaySoundGeneral(NA_SE_SY_FOUND, &gSfxDefaultPos, 4, &gSfxDefaultFreqAndVolScale,
                               &gSfxDefaultFreqAndVolScale, &gSfxDefaultReverb);
        func_80A79C78(this, globalCtx);
        this->actionFunc = func_80A7B024;
        gSaveContext.timer1State = 0;
    } else if (this->unk_308.unk_00 == 2) {
        if (globalCtx->msgCtx.choiceIndex == 0) {
            if (gSaveContext.rupees < 50) {
                globalCtx->msgCtx.stateTimer = 4;
                globalCtx->msgCtx.msgMode = MSGMODE_TEXT_CLOSING;
                this->unk_308.unk_00 = 0;
                return;
            }
            gSaveContext.eventInf[EVENTINF_0X_INDEX] =
                (gSaveContext.eventInf[EVENTINF_0X_INDEX] & ~EVENTINF_04_MASK) |
                (((EnHorse*)GET_PLAYER(globalCtx)->rideActor)->type << EVENTINF_04_SHIFT);
            gSaveContext.eventInf[EVENTINF_0X_INDEX] =
                (gSaveContext.eventInf[EVENTINF_0X_INDEX] &
                 ~(EVENTINF_00_MASK | EVENTINF_01_MASK | EVENTINF_02_MASK | EVENTINF_03_MASK)) |
                EVENTINF_01_MASK;
            phi_a2 = 2;
            phi_a3 = 2;
        } else {
<<<<<<< HEAD
            Audio_PlaySoundGeneral(NA_SE_SY_FOUND, &D_801333D4, 4, &D_801333E0, &D_801333E0, &D_801333E8);
            if (!GET_EVENTCHKINF(EVENTCHKINF_1B)) {
                if (GET_INFTABLE(INFTABLE_AB)) {
                    SET_EVENTCHKINF(EVENTCHKINF_1B);
                    SET_INFTABLE(INFTABLE_AB);
=======
            Audio_PlaySoundGeneral(NA_SE_SY_FOUND, &gSfxDefaultPos, 4, &gSfxDefaultFreqAndVolScale,
                                   &gSfxDefaultFreqAndVolScale, &gSfxDefaultReverb);
            if (!(gSaveContext.eventChkInf[1] & 0x800)) {
                if (gSaveContext.infTable[10] & 0x800) {
                    gSaveContext.eventChkInf[1] |= 0x800;
                    gSaveContext.infTable[10] |= 0x800;
>>>>>>> ef870bdd
                }
            }
            gSaveContext.eventInf[EVENTINF_0X_INDEX] &=
                ~(EVENTINF_00_MASK | EVENTINF_01_MASK | EVENTINF_02_MASK | EVENTINF_03_MASK);
            phi_a2 = 0;
            phi_a3 = 0x20;
        }
        func_80A79BAC(this, globalCtx, phi_a2, phi_a3);
        globalCtx->msgCtx.stateTimer = 0;
        gSaveContext.eventInf[EVENTINF_0X_INDEX] =
            (gSaveContext.eventInf[EVENTINF_0X_INDEX] & ~EVENTINF_0F_MASK) | EVENTINF_0F_MASK;
        globalCtx->msgCtx.msgMode = MSGMODE_TEXT_CLOSING;
        this->unk_308.unk_00 = 0;
    }
}

void func_80A7A770(EnIn* this, GlobalContext* globalCtx) {
    if (this->unk_308.unk_00 == 0) {
        this->actor.flags |= ACTOR_FLAG_16;
    } else if (this->unk_308.unk_00 == 2) {
        Rupees_ChangeBy(-50);
        this->actor.flags &= ~ACTOR_FLAG_16;
        EnIn_ChangeAnim(this, ENIN_ANIM_3);
        this->actionFunc = func_80A7A848;
        gSaveContext.eventInf[EVENTINF_0X_INDEX] =
            (gSaveContext.eventInf[EVENTINF_0X_INDEX] &
             ~(EVENTINF_00_MASK | EVENTINF_01_MASK | EVENTINF_02_MASK | EVENTINF_03_MASK)) |
            (EVENTINF_00_MASK | EVENTINF_01_MASK | EVENTINF_02_MASK);
        this->unk_308.unk_00 = 0;
        gSaveContext.eventInf[EVENTINF_0X_INDEX] =
            (gSaveContext.eventInf[EVENTINF_0X_INDEX] & 0xFFFF) | EVENTINF_05_MASK;
        if (!GET_EVENTINF(EVENTINF_06)) {
            globalCtx->msgCtx.stateTimer = 4;
            globalCtx->msgCtx.msgMode = MSGMODE_TEXT_CLOSING;
        }
    }
}

void func_80A7A848(EnIn* this, GlobalContext* globalCtx) {
    if (this->unk_308.unk_00 == 2) {
        if ((globalCtx->msgCtx.choiceIndex == 0 && gSaveContext.rupees < 50) || globalCtx->msgCtx.choiceIndex == 1) {
            gSaveContext.eventInf[EVENTINF_0X_INDEX] &=
                ~(EVENTINF_00_MASK | EVENTINF_01_MASK | EVENTINF_02_MASK | EVENTINF_03_MASK);
            this->actionFunc = func_80A7A4C8;
        } else {
            func_80A79BAC(this, globalCtx, 2, 0x26);
            gSaveContext.eventInf[EVENTINF_0X_INDEX] =
                (gSaveContext.eventInf[EVENTINF_0X_INDEX] &
                 ~(EVENTINF_00_MASK | EVENTINF_01_MASK | EVENTINF_02_MASK | EVENTINF_03_MASK)) |
                EVENTINF_01_MASK;
            gSaveContext.eventInf[EVENTINF_0X_INDEX] =
                (gSaveContext.eventInf[EVENTINF_0X_INDEX] & ~EVENTINF_0F_MASK) | EVENTINF_0F_MASK;
            globalCtx->msgCtx.stateTimer = 0;
            globalCtx->msgCtx.msgMode = MSGMODE_TEXT_CLOSING;
        }
        this->unk_308.unk_00 = 0;
        CLEAR_EVENTINF(EVENTINF_05);
        CLEAR_EVENTINF(EVENTINF_06);
    }
}

void func_80A7A940(EnIn* this, GlobalContext* globalCtx) {
    if (this->unk_308.unk_00 == 0) {
        this->actor.flags |= ACTOR_FLAG_16;
        return;
    }
    if (this->unk_1EC != 0) {
        this->unk_1EC--;
        if (this->unk_1EC == 0) {
            Audio_PlayActorSound2(&this->actor, NA_SE_VO_IN_LOST);
        }
    }
    if (this->unk_308.unk_00 == 2) {
        this->actor.flags &= ~ACTOR_FLAG_16;
        func_80A79BAC(this, globalCtx, 2, 0x26);
        gSaveContext.eventInf[EVENTINF_0X_INDEX] =
            (gSaveContext.eventInf[EVENTINF_0X_INDEX] &
             ~(EVENTINF_00_MASK | EVENTINF_01_MASK | EVENTINF_02_MASK | EVENTINF_03_MASK)) |
            EVENTINF_01_MASK;
        gSaveContext.eventInf[EVENTINF_0X_INDEX] =
            (gSaveContext.eventInf[EVENTINF_0X_INDEX] & ~EVENTINF_0F_MASK) | EVENTINF_0F_MASK;
        globalCtx->msgCtx.stateTimer = 0;
        globalCtx->msgCtx.msgMode = MSGMODE_TEXT_CLOSING;
        this->unk_308.unk_00 = 0;
        gSaveContext.eventInf[EVENTINF_0X_INDEX] =
            (gSaveContext.eventInf[EVENTINF_0X_INDEX] & 0xFFFF) | EVENTINF_06_MASK;
    }
}

void func_80A7AA40(EnIn* this, GlobalContext* globalCtx) {
    Vec3f zeroVec = { 0.0f, 0.0f, 0.0f };
    Vec3f sp30;
    Vec3f sp24;

    this->camId = Gameplay_CreateSubCamera(globalCtx);
    this->activeCamId = globalCtx->activeCamera;
    Gameplay_ChangeCameraStatus(globalCtx, this->activeCamId, CAM_STAT_WAIT);
    Gameplay_ChangeCameraStatus(globalCtx, this->camId, CAM_STAT_ACTIVE);

    this->unk_2F0 = 0.0f;
    this->unk_2F4 = 50.0f;
    this->unk_2F8 = 0.0f;
    this->unk_2FC = 0.0f;
    this->unk_300 = 50.0f;
    this->unk_304 = 50.0f;

    sp30 = this->actor.world.pos;
    sp24 = this->actor.world.pos;

    sp30.x += this->unk_2F0;
    sp30.y += this->unk_2F4;
    sp30.z += this->unk_2F8;

    sp24.x += this->unk_2FC;
    sp24.y += this->unk_300;
    sp24.z += this->unk_304;

    Gameplay_CameraSetAtEye(globalCtx, this->camId, &sp30, &sp24);
    this->actor.textId = 0x203B;
    Message_StartTextbox(globalCtx, this->actor.textId, NULL);
    this->unk_308.unk_00 = 1;
    this->unk_1FC = 0;
    globalCtx->csCtx.frames = 0;
    ShrinkWindow_SetVal(0x20);
    Interface_ChangeAlpha(2);
    this->actionFunc = func_80A7ABD4;
}

void func_80A7ABD4(EnIn* this, GlobalContext* globalCtx) {
    Player* player = GET_PLAYER(globalCtx);
    Vec3f sp48;
    Vec3f sp3C;

    if (player->rideActor != NULL) {
        player->rideActor->freezeTimer = 10;
    }
    player->actor.freezeTimer = 10;
    if (this->actor.textId == 0x203B) {
        if (this->unk_1EC != 0) {
            this->unk_1EC--;
            if (this->unk_1EC == 0) {
                Audio_PlayActorSound2(&this->actor, NA_SE_VO_IN_LOST);
            }
        }
    }
    if (this->unk_308.unk_00 != 0) {
        if (this->unk_308.unk_00 == 2) {
            if (this->actor.textId == 0x203B) {
                this->actor.textId = 0x203C;
                Message_StartTextbox(globalCtx, this->actor.textId, NULL);
                this->unk_308.unk_00 = 1;
                EnIn_ChangeAnim(this, ENIN_ANIM_3);
            } else {
                globalCtx->msgCtx.msgMode = MSGMODE_TEXT_CLOSING;
                this->unk_308.unk_00 = 0;
            }
        }
    } else {
        if (globalCtx->csCtx.frames++ >= 50) {
            this->actionFunc = func_80A7AE84;
            return;
        }
        if (globalCtx->csCtx.frames == 44) {
            Audio_PlayActorSound2(&this->actor, NA_SE_EV_RONRON_DOOR_CLOSE);
        }
        Math_SmoothStepToF(&this->unk_2F0, 0.0f, 0.06f, 10000.0f, 0.0f);
        Math_SmoothStepToF(&this->unk_2F4, 50.0f, 0.06f, 10000.0f, 0.0f);
        Math_SmoothStepToF(&this->unk_2F8, 0.0f, 0.06f, 10000.0f, 0.0f);
        Math_SmoothStepToF(&this->unk_2FC, 0.0f, 0.06f, 10000.0f, 0.0f);
        Math_SmoothStepToF(&this->unk_300, 150.0f, 0.06f, 10000.0f, 0.0f);
        Math_SmoothStepToF(&this->unk_304, 300.0f, 0.06f, 10000.0f, 0.0f);

        sp48 = this->actor.world.pos;
        sp3C = this->actor.world.pos;

        sp48.x += this->unk_2F0;
        sp48.y += this->unk_2F4;
        sp48.z += this->unk_2F8;
        sp3C.x += this->unk_2FC;
        sp3C.y += this->unk_300;
        sp3C.z += this->unk_304;
        Gameplay_CameraSetAtEye(globalCtx, this->camId, &sp48, &sp3C);
    }
}

void func_80A7AE84(EnIn* this, GlobalContext* globalCtx) {
    Gameplay_ChangeCameraStatus(globalCtx, this->activeCamId, CAM_STAT_ACTIVE);
    Gameplay_ClearCamera(globalCtx, this->camId);
    func_8002DF54(globalCtx, &this->actor, 7);
    Interface_ChangeAlpha(0x32);
    this->actionFunc = func_80A7AEF0;
}

void func_80A7AEF0(EnIn* this, GlobalContext* globalCtx) {
    Player* player = GET_PLAYER(globalCtx);
    s32 yaw;
    Vec3f pos = this->actor.world.pos;

    pos.x += 90.0f * Math_SinS(this->actor.shape.rot.y);
    pos.z += 90.0f * Math_CosS(this->actor.shape.rot.y);
    yaw = Math_Vec3f_Yaw(&pos, &player->actor.world.pos);
    if (ABS(yaw) > 0x4000) {
        globalCtx->nextEntranceIndex = 0x0476;
        globalCtx->sceneLoadFlag = 0x14;
        globalCtx->fadeTransition = 5;
        this->actionFunc = func_80A7B018;
    } else if (this->unk_308.unk_00 == 2) {
        globalCtx->msgCtx.stateTimer = 4;
        globalCtx->msgCtx.msgMode = MSGMODE_TEXT_CLOSING;
        this->unk_308.unk_00 = 0;
    }
}

void func_80A7B018(EnIn* this, GlobalContext* globalCtx) {
}

void func_80A7B024(EnIn* this, GlobalContext* globalCtx) {
    Player* player = GET_PLAYER(globalCtx);

    if (player->rideActor != NULL) {
        player->rideActor->freezeTimer = 10;
    }
    player->actor.freezeTimer = 10;
    if (this->unk_308.unk_00 == 2) {
        if (1) {}
        if (!GET_EVENTCHKINF(EVENTCHKINF_1B) && GET_INFTABLE(INFTABLE_AB)) {
            SET_EVENTCHKINF(EVENTCHKINF_1B);
            SET_INFTABLE(INFTABLE_AB);
        }
        func_80A79BAC(this, globalCtx, 0, 0x26);
        gSaveContext.eventInf[EVENTINF_0X_INDEX] =
            gSaveContext.eventInf[EVENTINF_0X_INDEX] &
            ~(EVENTINF_00_MASK | EVENTINF_01_MASK | EVENTINF_02_MASK | EVENTINF_03_MASK);
        gSaveContext.eventInf[EVENTINF_0X_INDEX] =
            (gSaveContext.eventInf[EVENTINF_0X_INDEX] & ~EVENTINF_0F_MASK) | EVENTINF_0F_MASK;
        globalCtx->msgCtx.stateTimer = 4;
        globalCtx->msgCtx.msgMode = MSGMODE_TEXT_CLOSING;
        this->unk_308.unk_00 = 0;
    }
}

void EnIn_Update(Actor* thisx, GlobalContext* globalCtx) {
    ColliderCylinder* collider;
    EnIn* this = (EnIn*)thisx;

    if (this->actionFunc == func_80A79FB0) {
        this->actionFunc(this, globalCtx);
        return;
    }
    collider = &this->collider;
    Collider_UpdateCylinder(&this->actor, collider);
    CollisionCheck_SetOC(globalCtx, &globalCtx->colChkCtx, &collider->base);
    if (this->actionFunc != func_80A7A304) {
        SkelAnime_Update(&this->skelAnime);
        if (this->skelAnime.animation == &object_in_Anim_001BE0 &&
            ((gSaveContext.eventInf[EVENTINF_0X_INDEX] &
              (EVENTINF_00_MASK | EVENTINF_01_MASK | EVENTINF_02_MASK | EVENTINF_03_MASK)) !=
             (EVENTINF_01_MASK | EVENTINF_02_MASK))) {
            func_80A79690(&this->skelAnime, this, globalCtx);
        }
        Actor_UpdateBgCheckInfo(globalCtx, &this->actor, 0.0f, 0.0f, 0.0f, UPDBGCHECKINFO_FLAG_2);
    }
    EnIn_UpdateEyes(this);
    this->actionFunc(this, globalCtx);
    if (this->actionFunc != func_80A7A304) {
        func_80A79AB4(this, globalCtx);
        if (gSaveContext.timer2Value < 6 && gSaveContext.timer2State != 0 && this->unk_308.unk_00 == 0) {
            if (Actor_ProcessTalkRequest(&this->actor, globalCtx)) {}
        } else {
            func_800343CC(globalCtx, &this->actor, &this->unk_308.unk_00,
                          ((this->actor.targetMode == 6) ? 80.0f : 320.0f) + this->collider.dim.radius, func_80A79168,
                          func_80A79500);
            if (this->unk_308.unk_00 != 0) {
                this->unk_1FA = this->unk_1F8;
                this->unk_1F8 = Message_GetState(&globalCtx->msgCtx);
            }
        }
        func_80A795C8(this, globalCtx);
    }
}

s32 EnIn_OverrideLimbDraw(GlobalContext* globalCtx, s32 limbIndex, Gfx** dList, Vec3f* pos, Vec3s* rot, void* thisx) {
    EnIn* this = (EnIn*)thisx;
    Vec3s sp2C;

    if (this->actor.params > 0 && limbIndex != INGO_HEAD_LIMB) {
        if (sAdultEraDLs[limbIndex] != NULL) {
            *dList = sAdultEraDLs[limbIndex];
        }
    }
    if (limbIndex == INGO_HEAD_LIMB) {
        Matrix_Translate(1500.0f, 0.0f, 0.0f, MTXMODE_APPLY);
        sp2C = this->unk_308.unk_08;
        Matrix_RotateZ(BINANG_TO_RAD_ALT(sp2C.x), MTXMODE_APPLY);
        Matrix_RotateX(BINANG_TO_RAD_ALT(sp2C.y), MTXMODE_APPLY);
        Matrix_Translate(-1500.0f, 0.0f, 0.0f, MTXMODE_APPLY);
    }
    if (limbIndex == INGO_CHEST_LIMB) {
        sp2C = this->unk_308.unk_0E;
        Matrix_RotateX(BINANG_TO_RAD_ALT(sp2C.x), MTXMODE_APPLY);
        Matrix_RotateY(BINANG_TO_RAD_ALT(sp2C.y), MTXMODE_APPLY);
    }
    if (limbIndex == INGO_CHEST_LIMB || limbIndex == INGO_LEFT_SHOULDER_LIMB || limbIndex == INGO_RIGHT_SHOULDER_LIMB) {
        rot->y += Math_SinS(this->unk_330[limbIndex].y) * 200.0f;
        rot->z += Math_CosS(this->unk_330[limbIndex].z) * 200.0f;
    }
    return 0;
}

void EnIn_PostLimbDraw(GlobalContext* globalCtx, s32 limbIndex, Gfx** dList, Vec3s* rot, void* thisx) {
    EnIn* this = (EnIn*)thisx;
    Vec3f D_80A7B9A8 = { 1600.0, 0.0f, 0.0f };

    OPEN_DISPS(globalCtx->state.gfxCtx, "../z_en_in.c", 2335);

    if (limbIndex == INGO_HEAD_LIMB) {
        Matrix_MultVec3f(&D_80A7B9A8, &this->actor.focus.pos);
        this->actor.focus.rot = this->actor.world.rot;
    }
    if (limbIndex == INGO_LEFT_HAND_LIMB && this->skelAnime.animation == &object_in_Anim_014CA8) {
        gSPDisplayList(POLY_OPA_DISP++, gIngoChildEraBasketDL);
    }
    if (limbIndex == INGO_RIGHT_HAND_LIMB && this->skelAnime.animation == &object_in_Anim_014CA8) {
        gSPDisplayList(POLY_OPA_DISP++, gIngoChildEraPitchForkDL);
    }

    CLOSE_DISPS(globalCtx->state.gfxCtx, "../z_en_in.c", 2365);
}

void EnIn_Draw(Actor* thisx, GlobalContext* globalCtx) {
    static void* eyeTextures[] = { gIngoEyeOpenTex, gIngoEyeHalfTex, gIngoEyeClosedTex, gIngoEyeClosed2Tex };

    EnIn* this = (EnIn*)thisx;

    OPEN_DISPS(globalCtx->state.gfxCtx, "../z_en_in.c", 2384);
    if (this->actionFunc != func_80A79FB0) {
        func_80093D18(globalCtx->state.gfxCtx);
        gSPSegment(POLY_OPA_DISP++, 0x08, SEGMENTED_TO_VIRTUAL(eyeTextures[this->eyeIndex]));
        gSPSegment(POLY_OPA_DISP++, 0x09, SEGMENTED_TO_VIRTUAL(gIngoHeadGradient2Tex));
        SkelAnime_DrawFlexOpa(globalCtx, this->skelAnime.skeleton, this->skelAnime.jointTable,
                              this->skelAnime.dListCount, EnIn_OverrideLimbDraw, EnIn_PostLimbDraw, &this->actor);
    }
    CLOSE_DISPS(globalCtx->state.gfxCtx, "../z_en_in.c", 2416);
}<|MERGE_RESOLUTION|>--- conflicted
+++ resolved
@@ -689,20 +689,12 @@
             phi_a2 = 2;
             phi_a3 = 2;
         } else {
-<<<<<<< HEAD
-            Audio_PlaySoundGeneral(NA_SE_SY_FOUND, &D_801333D4, 4, &D_801333E0, &D_801333E0, &D_801333E8);
+            Audio_PlaySoundGeneral(NA_SE_SY_FOUND, &gSfxDefaultPos, 4, &gSfxDefaultFreqAndVolScale,
+                                   &gSfxDefaultFreqAndVolScale, &gSfxDefaultReverb);
             if (!GET_EVENTCHKINF(EVENTCHKINF_1B)) {
                 if (GET_INFTABLE(INFTABLE_AB)) {
                     SET_EVENTCHKINF(EVENTCHKINF_1B);
                     SET_INFTABLE(INFTABLE_AB);
-=======
-            Audio_PlaySoundGeneral(NA_SE_SY_FOUND, &gSfxDefaultPos, 4, &gSfxDefaultFreqAndVolScale,
-                                   &gSfxDefaultFreqAndVolScale, &gSfxDefaultReverb);
-            if (!(gSaveContext.eventChkInf[1] & 0x800)) {
-                if (gSaveContext.infTable[10] & 0x800) {
-                    gSaveContext.eventChkInf[1] |= 0x800;
-                    gSaveContext.infTable[10] |= 0x800;
->>>>>>> ef870bdd
                 }
             }
             gSaveContext.eventInf[EVENTINF_0X_INDEX] &=
