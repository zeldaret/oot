--- conflicted
+++ resolved
@@ -699,13 +699,8 @@
         this->actor.flags |= ACTOR_FLAG_16;
     } else if (this->unk_308.unk_00 == 2) {
         Rupees_ChangeBy(-50);
-<<<<<<< HEAD
-        this->actor.flags &= ~0x10000;
+        this->actor.flags &= ~ACTOR_FLAG_16;
         EnIn_ChangeAnim(this, ENIN_ANIM_3);
-=======
-        this->actor.flags &= ~ACTOR_FLAG_16;
-        func_80A796EC(this, 3);
->>>>>>> a9284494
         this->actionFunc = func_80A7A848;
         gSaveContext.eventInf[0] = (gSaveContext.eventInf[0] & ~0x0F) | 7;
         this->unk_308.unk_00 = 0;
