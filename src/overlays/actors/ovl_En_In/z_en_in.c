--- conflicted
+++ resolved
@@ -470,13 +470,8 @@
     }
     player->actor.freezeTimer = 10;
     this->actor.flags &= ~ACTOR_FLAG_0;
-<<<<<<< HEAD
-    ShrinkWindow_SetVal(0x20);
+    Letterbox_SetSizeTarget(32);
     Interface_SetHudVisibility(HUD_VISIBILITY_NONE_ALT);
-=======
-    Letterbox_SetSizeTarget(32);
-    Interface_ChangeAlpha(2);
->>>>>>> 26d6028f
 }
 
 static s32 D_80A7B998 = 0;
@@ -796,13 +791,8 @@
     this->unk_308.unk_00 = 1;
     this->unk_1FC = 0;
     play->csCtx.frames = 0;
-<<<<<<< HEAD
-    ShrinkWindow_SetVal(0x20);
+    Letterbox_SetSizeTarget(32);
     Interface_SetHudVisibility(HUD_VISIBILITY_NONE_ALT);
-=======
-    Letterbox_SetSizeTarget(32);
-    Interface_ChangeAlpha(2);
->>>>>>> 26d6028f
     this->actionFunc = func_80A7ABD4;
 }
 
