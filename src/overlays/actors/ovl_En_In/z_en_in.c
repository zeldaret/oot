#include "z_en_in.h"
#include "overlays/actors/ovl_En_Horse/z_en_horse.h"
#include "assets/objects/object_in/object_in.h"

#define FLAGS (ACTOR_FLAG_0 | ACTOR_FLAG_3 | ACTOR_FLAG_4)

void EnIn_Init(Actor* thisx, PlayState* play);
void EnIn_Destroy(Actor* thisx, PlayState* play);
void EnIn_Update(Actor* thisx, PlayState* play);
void EnIn_Draw(Actor* thisx, PlayState* play);

void func_80A79FB0(EnIn* this, PlayState* play);
void func_80A7A304(EnIn* this, PlayState* play);
void func_80A7A4C8(EnIn* this, PlayState* play);
void func_80A7A568(EnIn* this, PlayState* play);
void func_80A7A848(EnIn* this, PlayState* play);
void func_80A7ABD4(EnIn* this, PlayState* play);
void func_80A7AEF0(EnIn* this, PlayState* play);
void func_80A7B018(EnIn* this, PlayState* play);
void func_80A7B024(EnIn* this, PlayState* play);
void func_80A7AE84(EnIn* this, PlayState* play);
void func_80A7A770(EnIn* this, PlayState* play);
void func_80A7A940(EnIn* this, PlayState* play);
void func_80A7AA40(EnIn* this, PlayState* play);
void func_80A7A4BC(EnIn* this, PlayState* play);

ActorInit En_In_InitVars = {
    ACTOR_EN_IN,
    ACTORCAT_NPC,
    FLAGS,
    OBJECT_IN,
    sizeof(EnIn),
    (ActorFunc)EnIn_Init,
    (ActorFunc)EnIn_Destroy,
    (ActorFunc)EnIn_Update,
    (ActorFunc)EnIn_Draw,
};

static ColliderCylinderInit sCylinderInit = {
    {
        COLTYPE_NONE,
        AT_NONE,
        AC_NONE,
        OC1_ON | OC1_TYPE_ALL,
        OC2_TYPE_2,
        COLSHAPE_CYLINDER,
    },
    {
        ELEMTYPE_UNK0,
        { 0x00000000, 0x00, 0x00 },
        { 0x00000000, 0x00, 0x00 },
        TOUCH_NONE,
        BUMP_NONE,
        OCELEM_ON,
    },
    { 18, 46, 0, { 0, 0, 0 } },
};

static CollisionCheckInfoInit2 sColChkInfoInit = {
    0, 0, 0, 0, MASS_IMMOVABLE,
};

typedef enum {
    /* 0 */ ENIN_ANIM_0,
    /* 1 */ ENIN_ANIM_1,
    /* 2 */ ENIN_ANIM_2,
    /* 3 */ ENIN_ANIM_3,
    /* 4 */ ENIN_ANIM_4,
    /* 5 */ ENIN_ANIM_5,
    /* 6 */ ENIN_ANIM_6,
    /* 7 */ ENIN_ANIM_7,
    /* 8 */ ENIN_ANIM_8,
    /* 9 */ ENIN_ANIM_9
} EnInAnimation;

static AnimationFrameCountInfo sAnimationInfo[] = {
    { &object_in_Anim_001CC0, 1.0f, ANIMMODE_LOOP, 0.0f }, { &object_in_Anim_001CC0, 1.0f, ANIMMODE_LOOP, -10.0f },
    { &object_in_Anim_013C6C, 1.0f, ANIMMODE_LOOP, 0.0f }, { &object_in_Anim_013C6C, 1.0f, ANIMMODE_LOOP, -10.0f },
    { &object_in_Anim_000CB0, 1.0f, ANIMMODE_LOOP, 0.0f }, { &object_in_Anim_0003B4, 1.0f, ANIMMODE_LOOP, -10.0f },
    { &object_in_Anim_001BE0, 1.0f, ANIMMODE_LOOP, 0.0f }, { &object_in_Anim_013D60, 1.0f, ANIMMODE_LOOP, 0.0f },
    { &object_in_Anim_01431C, 1.0f, ANIMMODE_LOOP, 0.0f }, { &object_in_Anim_014CA8, 1.0f, ANIMMODE_LOOP, 0.0f },
};

static AnimationHeader* D_80A7B918[] = {
    &object_in_Anim_0151C8, &object_in_Anim_015DF0, &object_in_Anim_016B3C, &object_in_Anim_015814,
    &object_in_Anim_01646C, &object_in_Anim_0175D0, &object_in_Anim_017B58, &object_in_Anim_018C38,
};

static Gfx* sAdultEraDLs[] = {
    NULL,
    NULL,
    gIngoAdultEraLeftThighDL,
    gIngoAdultEraLeftLegDL,
    gIngoAdultEraLeftFootDL,
    gIngoAdultEraRightThighDL,
    gIngoAdultEraRightLegDL,
    gIngoAdultEraRightFootDL,
    gIngoAdultEraTorsoDL,
    gIngoAdultEraChestDL,
    gIngoAdultEraLeftShoulderDL,
    gIngoAdultEraLeftArmDL,
    gIngoAdultEraLeftHandDL,
    gIngoAdultEraRightShoulderDL,
    gIngoAdultEraRightArmDL,
    gIngoAdultEraRightHandDL,
    gIngoAdultEraHeadDL,
    gIngoAdultEraLeftEyebrowDL,
    gIngoAdultEraRightEyebrowDL,
    gIngoAdultEraMustacheDL,
};

u16 func_80A78FB0(PlayState* play) {
    if (GET_EVENTCHKINF(EVENTCHKINF_TALON_RETURNED_FROM_CASTLE)) {
        if (GET_INFTABLE(INFTABLE_97)) {
            return 0x2046;
        } else {
            return 0x2045;
        }
    }
    if (GET_INFTABLE(INFTABLE_94)) {
        return 0x2040;
    } else {
        return 0x203F;
    }
}

u16 func_80A79010(PlayState* play) {
    Player* player = GET_PLAYER(play);
    u16 temp_v0 = Text_GetFaceReaction(play, 25);

    if (temp_v0 != 0) {
        return temp_v0;
    }
    if (GET_EVENTCHKINF(EVENTCHKINF_EPONA_OBTAINED)) {
        if (IS_DAY) {
            return 0x205F;
        } else {
            return 0x2057;
        }
    }
    if (IS_NIGHT) {
        return 0x204E;
    }
    switch (GET_EVENTINF_HORSES_STATE()) {
        case EVENTINF_HORSES_STATE_1:
            if (!(player->stateFlags1 & PLAYER_STATE1_23)) {
                return 0x2036;
            } else if (GET_EVENTCHKINF(EVENTCHKINF_1B)) {
                if (GET_INFTABLE(INFTABLE_A2)) {
                    return 0x2036;
                } else {
                    return 0x2038;
                }
            } else {
                return 0x2037;
            }
        case EVENTINF_HORSES_STATE_3:
            if (GET_EVENTINF(EVENTINF_HORSES_06) || GET_EVENTINF(EVENTINF_HORSES_05)) {
                return 0x203E;
            } else {
                return 0x203D;
            }
        case EVENTINF_HORSES_STATE_4:
            return 0x203A;
        case EVENTINF_HORSES_STATE_5:
        case EVENTINF_HORSES_STATE_6:
            return 0x203C;
        case EVENTINF_HORSES_STATE_7:
            return 0x205B;
        case EVENTINF_HORSES_STATE_2:
        default:
            if (GET_INFTABLE(INFTABLE_9A)) {
                return 0x2031;
            } else {
                return 0x2030;
            }
    }
}

u16 func_80A79168(PlayState* play, Actor* thisx) {
    u16 temp_v0 = Text_GetFaceReaction(play, 25);

    if (temp_v0 != 0) {
        return temp_v0;
    }
    if (!LINK_IS_ADULT) {
        return func_80A78FB0(play);
    } else {
        return func_80A79010(play);
    }
}

s16 func_80A791CC(PlayState* play, Actor* thisx) {
    s32 ret = NPC_TALK_STATE_IDLE;

    switch (thisx->textId) {
        case 0x2045:
            SET_INFTABLE(INFTABLE_97);
            break;
        case 0x203E:
            ret = NPC_TALK_STATE_ACTION;
            break;
        case 0x203F:
            SET_EVENTCHKINF(EVENTCHKINF_11);
            SET_INFTABLE(INFTABLE_94);
            break;
    }
    return ret;
}

s16 func_80A7924C(PlayState* play, Actor* thisx) {
    EnIn* this = (EnIn*)thisx;
    s32 sp18 = NPC_TALK_STATE_TALKING;

    switch (this->actor.textId) {
        case 0x2030:
        case 0x2031:
            if (play->msgCtx.choiceIndex == 1) {
                this->actor.textId = 0x2032;
            } else if (gSaveContext.rupees < 10) {
                this->actor.textId = 0x2033;
            } else {
                this->actor.textId = 0x2034;
            }
            Message_ContinueTextbox(play, this->actor.textId);
            SET_INFTABLE(INFTABLE_9A);
            break;
        case 0x2034:
            if (play->msgCtx.choiceIndex == 1) {
                Rupees_ChangeBy(-10);
                this->actor.textId = 0x205C;
            } else {
                this->actor.textId = 0x2035;
            }
            Message_ContinueTextbox(play, this->actor.textId);
            break;
        case 0x2036:
        case 0x2037:
            if (play->msgCtx.choiceIndex == 1) {
                sp18 = NPC_TALK_STATE_ACTION;
            } else {
                this->actor.textId = 0x201F;
                Message_ContinueTextbox(play, this->actor.textId);
            }
            break;
        case 0x2038:
            if (play->msgCtx.choiceIndex == 0 && gSaveContext.rupees >= 50) {
                sp18 = NPC_TALK_STATE_ACTION;
            } else {
                this->actor.textId = 0x2039;
                Message_ContinueTextbox(play, this->actor.textId);
                SET_INFTABLE(INFTABLE_A2);
            }
            break;
        case 0x205B:
            if (play->msgCtx.choiceIndex == 0 && gSaveContext.rupees >= 50) {
                sp18 = NPC_TALK_STATE_ACTION;
            } else {
                Message_ContinueTextbox(play, this->actor.textId = 0x2039);
                SET_EVENTINF_HORSES_STATE(EVENTINF_HORSES_STATE_0);
                CLEAR_EVENTINF(EVENTINF_HORSES_05);
                CLEAR_EVENTINF(EVENTINF_HORSES_06);
                this->actionFunc = func_80A7A4C8;
            }
            break;
    }
    if (!gSaveContext.rupees) {}

    return sp18;
}

s16 func_80A7949C(PlayState* play, Actor* thisx) {
    s32 phi_v1 = NPC_TALK_STATE_TALKING;

    if (thisx->textId == 0x2035) {
        Rupees_ChangeBy(-10);
        thisx->textId = 0x205C;
        Message_ContinueTextbox(play, thisx->textId);
    } else {
        phi_v1 = NPC_TALK_STATE_ACTION;
    }
    return phi_v1;
}

s16 func_80A79500(PlayState* play, Actor* thisx) {
    s16 sp1E = NPC_TALK_STATE_TALKING;

    osSyncPrintf("message_check->(%d[%x])\n", Message_GetState(&play->msgCtx), thisx->textId);
    switch (Message_GetState(&play->msgCtx)) {
        case TEXT_STATE_NONE:
        case TEXT_STATE_DONE_HAS_NEXT:
            break;
        case TEXT_STATE_CLOSING:
            sp1E = func_80A791CC(play, thisx);
            break;
        case TEXT_STATE_DONE_FADING:
            break;
        case TEXT_STATE_CHOICE:
            if (Message_ShouldAdvance(play)) {
                sp1E = func_80A7924C(play, thisx);
            }
            break;
        case TEXT_STATE_EVENT:
            if (Message_ShouldAdvance(play)) {
                sp1E = func_80A7949C(play, thisx);
            }
            break;
        case TEXT_STATE_DONE:
        case TEXT_STATE_SONG_DEMO_DONE:
        case TEXT_STATE_8:
        case TEXT_STATE_9:
            break;
    }
    return sp1E;
}

void func_80A795C8(EnIn* this, PlayState* play) {
    Player* player = GET_PLAYER(play);
    s16 npcTrackingMode;

    if (this->skelAnime.animation == &object_in_Anim_0003B4 || this->skelAnime.animation == &object_in_Anim_001BE0 ||
        this->skelAnime.animation == &object_in_Anim_013D60) {
        npcTrackingMode = NPC_TRACKING_NONE;
    } else {
        npcTrackingMode = NPC_TRACKING_PLAYER_AUTO_TURN;
    }
    if (this->actionFunc == func_80A7A568) {
        npcTrackingMode = NPC_TRACKING_FULL_BODY;
    }
    if (this->actionFunc == func_80A7B024) {
        this->interactInfo.trackPos = play->view.eye;
        this->interactInfo.yPosOffset = 60.0f;
    } else {
        this->interactInfo.trackPos = player->actor.world.pos;
        this->interactInfo.yPosOffset = 16.0f;
    }
    Npc_TrackPoint(&this->actor, &this->interactInfo, 1, npcTrackingMode);
}

void func_80A79690(SkelAnime* skelAnime, EnIn* this, PlayState* play) {
    if (skelAnime->baseTransl.y < skelAnime->jointTable[0].y) {
        skelAnime->moveFlags |= 3;
        AnimationContext_SetMoveActor(play, &this->actor, skelAnime, 1.0f);
    }
}

void EnIn_ChangeAnim(EnIn* this, s32 index) {
    Animation_Change(&this->skelAnime, sAnimationInfo[index].animation, 1.0f, 0.0f,
                     Animation_GetLastFrame(sAnimationInfo[index].animation), sAnimationInfo[index].mode,
                     sAnimationInfo[index].morphFrames);
}

s32 func_80A7975C(EnIn* this, PlayState* play) {
    if (this->actor.params != 1 || this->actor.shape.rot.z != 1 || !LINK_IS_ADULT) {
        return 0;
    }
    this->animationIdx = 1;
    this->collider.base.ocFlags1 &= ~OC1_ON;
    Animation_Change(&this->skelAnime, D_80A7B918[this->animationIdx], 1.0f, 0.0f,
                     Animation_GetLastFrame(D_80A7B918[this->animationIdx]), 2, 0.0f);
    this->actionFunc = func_80A7A304;
    return 1;
}

s32 func_80A79830(EnIn* this, PlayState* play) {
    if (play->sceneId == SCENE_SPOT20 && LINK_IS_CHILD && IS_DAY && this->actor.shape.rot.z == 1 &&
        !GET_EVENTCHKINF(EVENTCHKINF_TALON_RETURNED_FROM_CASTLE)) {
        return 1;
    }
    if (play->sceneId == SCENE_MALON_STABLE && LINK_IS_CHILD && IS_DAY && this->actor.shape.rot.z == 3 &&
        GET_EVENTCHKINF(EVENTCHKINF_TALON_RETURNED_FROM_CASTLE)) {
        return 1;
    }
    if (play->sceneId == SCENE_MALON_STABLE && LINK_IS_CHILD && IS_NIGHT) {
        if ((this->actor.shape.rot.z == 2) && !GET_EVENTCHKINF(EVENTCHKINF_TALON_RETURNED_FROM_CASTLE)) {
            return 1;
        }
        if ((this->actor.shape.rot.z == 4) && GET_EVENTCHKINF(EVENTCHKINF_TALON_RETURNED_FROM_CASTLE)) {
            return 1;
        }
    }
    if (play->sceneId == SCENE_SPOT20 && LINK_IS_ADULT && IS_DAY) {
        if ((this->actor.shape.rot.z == 5) && !GET_EVENTCHKINF(EVENTCHKINF_EPONA_OBTAINED)) {
            return 2;
        }
        if ((this->actor.shape.rot.z == 7) && GET_EVENTCHKINF(EVENTCHKINF_EPONA_OBTAINED)) {
            return 4;
        }
    }
    if (play->sceneId == SCENE_SOUKO && LINK_IS_ADULT && IS_NIGHT) {
        if (this->actor.shape.rot.z == 6 && !GET_EVENTCHKINF(EVENTCHKINF_EPONA_OBTAINED)) {
            return 3;
        }
        if (this->actor.shape.rot.z == 8 && GET_EVENTCHKINF(EVENTCHKINF_EPONA_OBTAINED)) {
            return 3;
        }
    }
    return 0;
}

void EnIn_UpdateEyes(EnIn* this) {
    if (this->eyeIndex != 3) {
        if (DECR(this->blinkTimer) == 0) {
            this->eyeIndex++;
            if (this->eyeIndex >= 3) {
                this->blinkTimer = Rand_S16Offset(30, 30);
                this->eyeIndex = 0;
            }
        }
    }
}

void func_80A79AB4(EnIn* this, PlayState* play) {
    s32 i;
    u32 f = 0;

    if (this->skelAnime.animation != &object_in_Anim_014CA8) {
        f = play->gameplayFrames;
    }
    for (i = 0; i < ARRAY_COUNT(this->unk_330); i++) {
        this->unk_330[i].y = (2068 + 50 * i) * f;
        this->unk_330[i].z = (2368 + 50 * i) * f;
    }
}

void func_80A79BAC(EnIn* this, PlayState* play, s32 index, u32 transitionType) {
    s16 entrances[] = { ENTR_SPOT20_8, ENTR_SPOT20_6, ENTR_SPOT20_0 };

    play->nextEntranceIndex = entrances[index];
    if (index == 2) {
        gSaveContext.nextCutsceneIndex = 0xFFF0;
    }
    play->transitionType = transitionType;
    play->transitionTrigger = TRANS_TRIGGER_START;
    func_8002DF54(play, &this->actor, 8);
    Interface_ChangeAlpha(1);
    if (index == 0) {
        AREG(6) = 0;
    }
    gSaveContext.timerState = TIMER_STATE_OFF;
}

void func_80A79C78(EnIn* this, PlayState* play) {
    Player* player = GET_PLAYER(play);
    Vec3f subCamAt;
    Vec3f subCamEye;
    Vec3s zeroVec = { 0, 0, 0 };

    this->subCamId = Play_CreateSubCamera(play);
    Play_ChangeCameraStatus(play, CAM_ID_MAIN, CAM_STAT_WAIT);
    Play_ChangeCameraStatus(play, this->subCamId, CAM_STAT_ACTIVE);
    subCamAt.x = this->actor.world.pos.x;
    subCamAt.y = this->actor.world.pos.y + 60.0f;
    subCamAt.z = this->actor.world.pos.z;
    subCamEye.x = subCamAt.x;
    subCamEye.y = subCamAt.y - 22.0f;
    subCamEye.z = subCamAt.z + 40.0f;
    Play_CameraSetAtEye(play, this->subCamId, &subCamAt, &subCamEye);
    this->actor.shape.rot.y = Math_Vec3f_Yaw(&this->actor.world.pos, &subCamEye);
    this->interactInfo.headRot = zeroVec;
    this->interactInfo.torsoRot = zeroVec;
    Message_StartTextbox(play, 0x2025, NULL);
    this->interactInfo.talkState = NPC_TALK_STATE_TALKING;
    player->actor.world.pos = this->actor.world.pos;
    player->actor.world.pos.x += 100.0f * Math_SinS(this->actor.shape.rot.y);
    player->actor.world.pos.z += 100.0f * Math_CosS(this->actor.shape.rot.y);
    if (player->rideActor != NULL) {
        player->rideActor->world.pos = player->actor.world.pos;
        player->rideActor->freezeTimer = 10;
    }
    player->actor.freezeTimer = 10;
    this->actor.flags &= ~ACTOR_FLAG_0;
    Letterbox_SetSizeTarget(32);
    Interface_ChangeAlpha(2);
}

static s32 D_80A7B998 = 0;

void EnIn_Init(Actor* thisx, PlayState* play) {
    EnIn* this = (EnIn*)thisx;
    RespawnData* respawn = &gSaveContext.respawn[RESPAWN_MODE_DOWN];
    Vec3f respawnPos;

    this->ingoObjBankIndex = Object_GetIndex(&play->objectCtx, OBJECT_IN);
    if (this->ingoObjBankIndex < 0 && this->actor.params > 0) {
        this->actionFunc = NULL;
        Actor_Kill(&this->actor);
        return;
    }
    respawnPos = respawn->pos;
    // hardcoded coords for lon lon entrance
    if (D_80A7B998 == 0 && respawnPos.x == 1107.0f && respawnPos.y == 0.0f && respawnPos.z == -3740.0f) {
        gSaveContext.eventInf[EVENTINF_HORSES_INDEX] = 0;
        D_80A7B998 = 1;
    }
    this->actionFunc = func_80A79FB0;
}

void EnIn_Destroy(Actor* thisx, PlayState* play) {
    EnIn* this = (EnIn*)thisx;

    if (this->actionFunc != NULL && this->actionFunc != func_80A79FB0) {
        Collider_DestroyCylinder(play, &this->collider);
    }
}

void func_80A79FB0(EnIn* this, PlayState* play) {
    s32 sp3C = 0;

    if (Object_IsLoaded(&play->objectCtx, this->ingoObjBankIndex) || this->actor.params <= 0) {
        ActorShape_Init(&this->actor.shape, 0.0f, ActorShadow_DrawCircle, 36.0f);
        SkelAnime_InitFlex(play, &this->skelAnime, &gIngoSkel, NULL, this->jointTable, this->morphTable, 20);
        Collider_InitCylinder(play, &this->collider);
        Collider_SetCylinder(play, &this->collider, &this->actor, &sCylinderInit);
        CollisionCheck_SetInfo2(&this->actor.colChkInfo, NULL, &sColChkInfoInit);
        if (func_80A7975C(this, play)) {
            SET_EVENTINF_HORSES_0F(0);
            return;
        }
        Actor_SetScale(&this->actor, 0.01f);
        this->actor.targetMode = 6;
        this->interactInfo.talkState = NPC_TALK_STATE_IDLE;
        this->actionFunc = func_80A7A4BC;

        switch (func_80A79830(this, play)) {
            case 1:
                EnIn_ChangeAnim(this, ENIN_ANIM_9);
                this->actionFunc = func_80A7A4BC;
                break;
            case 3:
                EnIn_ChangeAnim(this, ENIN_ANIM_7);
                this->actionFunc = func_80A7A4BC;
                if (!GET_EVENTCHKINF(EVENTCHKINF_EPONA_OBTAINED)) {
                    this->actor.params = 5;
                }
                break;
            case 4:
                EnIn_ChangeAnim(this, ENIN_ANIM_8);
                this->eyeIndex = 3;
                this->actionFunc = func_80A7A4BC;
                break;
            case 0:
                Actor_Kill(&this->actor);
                break;
            default:
                switch (GET_EVENTINF_HORSES_STATE()) {
                    case EVENTINF_HORSES_STATE_0:
                    case EVENTINF_HORSES_STATE_2:
                    case EVENTINF_HORSES_STATE_3:
                    case EVENTINF_HORSES_STATE_4:
                    case EVENTINF_HORSES_STATE_7:
                        if (this->actor.params == 2) {
                            sp3C = 1;
                        }
                        break;
                    case EVENTINF_HORSES_STATE_1:
                        if (this->actor.params == 3) {
                            sp3C = 1;
                        }
                        break;
                    case EVENTINF_HORSES_STATE_5:
                    case EVENTINF_HORSES_STATE_6:
                        if (this->actor.params == 4) {
                            sp3C = 1;
                        }
                        break;
                }
                if (sp3C != 1) {
                    Actor_Kill(&this->actor);
                    return;
                }
                switch (GET_EVENTINF_HORSES_STATE()) {
                    case EVENTINF_HORSES_STATE_0:
                    case EVENTINF_HORSES_STATE_2:
                        EnIn_ChangeAnim(this, ENIN_ANIM_2);
                        this->actionFunc = func_80A7A4C8;
                        gSaveContext.eventInf[EVENTINF_HORSES_INDEX] = 0;
                        break;
                    case EVENTINF_HORSES_STATE_1:
                        this->actor.targetMode = 3;
                        EnIn_ChangeAnim(this, ENIN_ANIM_2);
                        this->actionFunc = func_80A7A568;
                        Interface_SetTimer(60);
                        break;
                    case EVENTINF_HORSES_STATE_3:
                        EnIn_ChangeAnim(this, ENIN_ANIM_4);
                        this->actionFunc = func_80A7A770;
                        break;
                    case EVENTINF_HORSES_STATE_4:
                        EnIn_ChangeAnim(this, ENIN_ANIM_6);
                        this->unk_1EC = 8;
                        this->actionFunc = func_80A7A940;
                        break;
                    case EVENTINF_HORSES_STATE_5:
                    case EVENTINF_HORSES_STATE_6:
                        this->actor.targetMode = 3;
                        EnIn_ChangeAnim(this, ENIN_ANIM_6);
                        this->unk_1EC = 8;
                        this->actionFunc = func_80A7AA40;
                        break;
                    case EVENTINF_HORSES_STATE_7:
                        EnIn_ChangeAnim(this, ENIN_ANIM_2);
                        this->actionFunc = func_80A7A848;
                        break;
                }
        }
    }
}

void func_80A7A304(EnIn* this, PlayState* play) {
    if (this->skelAnime.animation == &object_in_Anim_015814 || this->skelAnime.animation == &object_in_Anim_01646C) {
        if (this->skelAnime.curFrame == 8.0f) {
            Audio_PlaySfxRandom(&this->actor.projectedPos, NA_SE_VO_IN_LASH_0,
                                NA_SE_VO_IN_LASH_1 - NA_SE_VO_IN_LASH_0 + 1);
        }
    }
    if (this->skelAnime.animation == &object_in_Anim_018C38 && this->skelAnime.curFrame == 20.0f) {
        Audio_PlayActorSfx2(&this->actor, NA_SE_VO_IN_CRY_0);
    }
    if (SkelAnime_Update(&this->skelAnime)) {
        this->animationIdx %= 8;
        this->unk_1E8 = this->animationIdx;
        if (this->animationIdx == 3 || this->animationIdx == 4) {
            Audio_PlaySfxGeneral(NA_SE_IT_LASH, &this->actor.projectedPos, 4, &gSfxDefaultFreqAndVolScale,
                                 &gSfxDefaultFreqAndVolScale, &gSfxDefaultReverb);
            if (Rand_ZeroOne() < 0.3f) {
                Audio_PlaySfxGeneral(NA_SE_IT_INGO_HORSE_NEIGH, &this->actor.projectedPos, 4,
                                     &gSfxDefaultFreqAndVolScale, &gSfxDefaultFreqAndVolScale, &gSfxDefaultReverb);
            }
        }
        Animation_Change(&this->skelAnime, D_80A7B918[this->animationIdx], 1.0f, 0.0f,
                         Animation_GetLastFrame(D_80A7B918[this->animationIdx]), 2, -10.0f);
    }
}

void func_80A7A4BC(EnIn* this, PlayState* play) {
}

void func_80A7A4C8(EnIn* this, PlayState* play) {
    if (this->interactInfo.talkState == NPC_TALK_STATE_ACTION) {
        func_80A79BAC(this, play, 1, TRANS_TYPE_CIRCLE(TCA_NORMAL, TCC_BLACK, TCS_FAST));
        SET_EVENTINF_HORSES_STATE(EVENTINF_HORSES_STATE_1);
        SET_EVENTINF_HORSES_0F(1);
        CLEAR_INFTABLE(INFTABLE_A2);
        Environment_ForcePlaySequence(NA_BGM_HORSE);
        play->msgCtx.stateTimer = 0;
        play->msgCtx.msgMode = MSGMODE_TEXT_CLOSING;
        this->interactInfo.talkState = NPC_TALK_STATE_IDLE;
    }
}

void func_80A7A568(EnIn* this, PlayState* play) {
    Player* player = GET_PLAYER(play);
    s32 phi_a2;
    s32 transitionType;

    if (!GET_EVENTCHKINF(EVENTCHKINF_1B) && (player->stateFlags1 & PLAYER_STATE1_23)) {
        SET_INFTABLE(INFTABLE_AB);
    }
    if (gSaveContext.timerState == TIMER_STATE_STOP) {
        Audio_PlaySfxGeneral(NA_SE_SY_FOUND, &gSfxDefaultPos, 4, &gSfxDefaultFreqAndVolScale,
                             &gSfxDefaultFreqAndVolScale, &gSfxDefaultReverb);
        func_80A79C78(this, play);
        this->actionFunc = func_80A7B024;
<<<<<<< HEAD
        gSaveContext.timer1State = 0;
    } else if (this->interactInfo.talkState == NPC_TALK_STATE_ACTION) {
=======
        gSaveContext.timerState = TIMER_STATE_OFF;
    } else if (this->unk_308.unk_00 == 2) {
>>>>>>> 39e4e63b
        if (play->msgCtx.choiceIndex == 0) {
            if (gSaveContext.rupees < 50) {
                play->msgCtx.stateTimer = 4;
                play->msgCtx.msgMode = MSGMODE_TEXT_CLOSING;
                this->interactInfo.talkState = NPC_TALK_STATE_IDLE;
                return;
            }
            SET_EVENTINF_HORSES_HORSETYPE(((EnHorse*)GET_PLAYER(play)->rideActor)->type);
            SET_EVENTINF_HORSES_STATE(EVENTINF_HORSES_STATE_2);
            phi_a2 = 2;
            transitionType = TRANS_TYPE_FADE_BLACK;
        } else {
            Audio_PlaySfxGeneral(NA_SE_SY_FOUND, &gSfxDefaultPos, 4, &gSfxDefaultFreqAndVolScale,
                                 &gSfxDefaultFreqAndVolScale, &gSfxDefaultReverb);
            if (!GET_EVENTCHKINF(EVENTCHKINF_1B)) {
                if (GET_INFTABLE(INFTABLE_AB)) {
                    SET_EVENTCHKINF(EVENTCHKINF_1B);
                    SET_INFTABLE(INFTABLE_AB);
                }
            }
            SET_EVENTINF_HORSES_STATE(EVENTINF_HORSES_STATE_0);
            phi_a2 = 0;
            transitionType = TRANS_TYPE_CIRCLE(TCA_NORMAL, TCC_BLACK, TCS_FAST);
        }
        func_80A79BAC(this, play, phi_a2, transitionType);
        play->msgCtx.stateTimer = 0;
        SET_EVENTINF_HORSES_0F(1);
        play->msgCtx.msgMode = MSGMODE_TEXT_CLOSING;
        this->interactInfo.talkState = NPC_TALK_STATE_IDLE;
    }
}

void func_80A7A770(EnIn* this, PlayState* play) {
    if (this->interactInfo.talkState == NPC_TALK_STATE_IDLE) {
        this->actor.flags |= ACTOR_FLAG_16;
    } else if (this->interactInfo.talkState == NPC_TALK_STATE_ACTION) {
        Rupees_ChangeBy(-50);
        this->actor.flags &= ~ACTOR_FLAG_16;
        EnIn_ChangeAnim(this, ENIN_ANIM_3);
        this->actionFunc = func_80A7A848;
        SET_EVENTINF_HORSES_STATE(EVENTINF_HORSES_STATE_7);
        this->interactInfo.talkState = NPC_TALK_STATE_IDLE;
        gSaveContext.eventInf[EVENTINF_HORSES_INDEX] =
            (gSaveContext.eventInf[EVENTINF_HORSES_INDEX] & 0xFFFF) | EVENTINF_HORSES_05_MASK;
        if (!GET_EVENTINF(EVENTINF_HORSES_06)) {
            play->msgCtx.stateTimer = 4;
            play->msgCtx.msgMode = MSGMODE_TEXT_CLOSING;
        }
    }
}

void func_80A7A848(EnIn* this, PlayState* play) {
    if (this->interactInfo.talkState == NPC_TALK_STATE_ACTION) {
        if ((play->msgCtx.choiceIndex == 0 && gSaveContext.rupees < 50) || play->msgCtx.choiceIndex == 1) {
            SET_EVENTINF_HORSES_STATE(EVENTINF_HORSES_STATE_0);
            this->actionFunc = func_80A7A4C8;
        } else {
            func_80A79BAC(this, play, 2, TRANS_TYPE_CIRCLE(TCA_STARBURST, TCC_BLACK, TCS_FAST));
            SET_EVENTINF_HORSES_STATE(EVENTINF_HORSES_STATE_2);
            SET_EVENTINF_HORSES_0F(1);
            play->msgCtx.stateTimer = 0;
            play->msgCtx.msgMode = MSGMODE_TEXT_CLOSING;
        }
        this->interactInfo.talkState = NPC_TALK_STATE_IDLE;
        CLEAR_EVENTINF(EVENTINF_HORSES_05);
        CLEAR_EVENTINF(EVENTINF_HORSES_06);
    }
}

void func_80A7A940(EnIn* this, PlayState* play) {
    if (this->interactInfo.talkState == NPC_TALK_STATE_IDLE) {
        this->actor.flags |= ACTOR_FLAG_16;
        return;
    }
    if (this->unk_1EC != 0) {
        this->unk_1EC--;
        if (this->unk_1EC == 0) {
            Audio_PlayActorSfx2(&this->actor, NA_SE_VO_IN_LOST);
        }
    }
    if (this->interactInfo.talkState == NPC_TALK_STATE_ACTION) {
        this->actor.flags &= ~ACTOR_FLAG_16;
        func_80A79BAC(this, play, 2, TRANS_TYPE_CIRCLE(TCA_STARBURST, TCC_BLACK, TCS_FAST));
        SET_EVENTINF_HORSES_STATE(EVENTINF_HORSES_STATE_2);
        SET_EVENTINF_HORSES_0F(1);
        play->msgCtx.stateTimer = 0;
        play->msgCtx.msgMode = MSGMODE_TEXT_CLOSING;
        this->interactInfo.talkState = NPC_TALK_STATE_IDLE;
        gSaveContext.eventInf[EVENTINF_HORSES_INDEX] =
            (gSaveContext.eventInf[EVENTINF_HORSES_INDEX] & 0xFFFF) | EVENTINF_HORSES_06_MASK;
    }
}

void func_80A7AA40(EnIn* this, PlayState* play) {
    Vec3f zeroVec = { 0.0f, 0.0f, 0.0f };
    Vec3f subCamAt;
    Vec3f subCamEye;

    this->subCamId = Play_CreateSubCamera(play);
    this->returnToCamId = play->activeCamId;
    Play_ChangeCameraStatus(play, this->returnToCamId, CAM_STAT_WAIT);
    Play_ChangeCameraStatus(play, this->subCamId, CAM_STAT_ACTIVE);

    this->subCamAtOffset.x = 0.0f;
    this->subCamAtOffset.y = 50.0f;
    this->subCamAtOffset.z = 0.0f;
    this->subCamEyeOffset.x = 0.0f;
    this->subCamEyeOffset.y = 50.0f;
    this->subCamEyeOffset.z = 50.0f;

    subCamAt = this->actor.world.pos;
    subCamEye = this->actor.world.pos;

    subCamAt.x += this->subCamAtOffset.x;
    subCamAt.y += this->subCamAtOffset.y;
    subCamAt.z += this->subCamAtOffset.z;

    subCamEye.x += this->subCamEyeOffset.x;
    subCamEye.y += this->subCamEyeOffset.y;
    subCamEye.z += this->subCamEyeOffset.z;

    Play_CameraSetAtEye(play, this->subCamId, &subCamAt, &subCamEye);
    this->actor.textId = 0x203B;
    Message_StartTextbox(play, this->actor.textId, NULL);
    this->interactInfo.talkState = NPC_TALK_STATE_TALKING;
    this->unk_1FC = 0;
    play->csCtx.frames = 0;
    Letterbox_SetSizeTarget(32);
    Interface_ChangeAlpha(2);
    this->actionFunc = func_80A7ABD4;
}

void func_80A7ABD4(EnIn* this, PlayState* play) {
    Player* player = GET_PLAYER(play);
    Vec3f subCamAt;
    Vec3f subCamEye;

    if (player->rideActor != NULL) {
        player->rideActor->freezeTimer = 10;
    }
    player->actor.freezeTimer = 10;
    if (this->actor.textId == 0x203B) {
        if (this->unk_1EC != 0) {
            this->unk_1EC--;
            if (this->unk_1EC == 0) {
                Audio_PlayActorSfx2(&this->actor, NA_SE_VO_IN_LOST);
            }
        }
    }
    if (this->interactInfo.talkState != NPC_TALK_STATE_IDLE) {
        if (this->interactInfo.talkState == NPC_TALK_STATE_ACTION) {
            if (this->actor.textId == 0x203B) {
                this->actor.textId = 0x203C;
                Message_StartTextbox(play, this->actor.textId, NULL);
                this->interactInfo.talkState = NPC_TALK_STATE_TALKING;
                EnIn_ChangeAnim(this, ENIN_ANIM_3);
            } else {
                play->msgCtx.msgMode = MSGMODE_TEXT_CLOSING;
                this->interactInfo.talkState = NPC_TALK_STATE_IDLE;
            }
        }
    } else {
        if (play->csCtx.frames++ >= 50) {
            this->actionFunc = func_80A7AE84;
            return;
        }
        if (play->csCtx.frames == 44) {
            Audio_PlayActorSfx2(&this->actor, NA_SE_EV_RONRON_DOOR_CLOSE);
        }
        Math_SmoothStepToF(&this->subCamAtOffset.x, 0.0f, 0.06f, 10000.0f, 0.0f);
        Math_SmoothStepToF(&this->subCamAtOffset.y, 50.0f, 0.06f, 10000.0f, 0.0f);
        Math_SmoothStepToF(&this->subCamAtOffset.z, 0.0f, 0.06f, 10000.0f, 0.0f);
        Math_SmoothStepToF(&this->subCamEyeOffset.x, 0.0f, 0.06f, 10000.0f, 0.0f);
        Math_SmoothStepToF(&this->subCamEyeOffset.y, 150.0f, 0.06f, 10000.0f, 0.0f);
        Math_SmoothStepToF(&this->subCamEyeOffset.z, 300.0f, 0.06f, 10000.0f, 0.0f);

        subCamAt = this->actor.world.pos;
        subCamEye = this->actor.world.pos;

        subCamAt.x += this->subCamAtOffset.x;
        subCamAt.y += this->subCamAtOffset.y;
        subCamAt.z += this->subCamAtOffset.z;
        subCamEye.x += this->subCamEyeOffset.x;
        subCamEye.y += this->subCamEyeOffset.y;
        subCamEye.z += this->subCamEyeOffset.z;
        Play_CameraSetAtEye(play, this->subCamId, &subCamAt, &subCamEye);
    }
}

void func_80A7AE84(EnIn* this, PlayState* play) {
    Play_ChangeCameraStatus(play, this->returnToCamId, CAM_STAT_ACTIVE);
    Play_ClearCamera(play, this->subCamId);
    func_8002DF54(play, &this->actor, 7);
    Interface_ChangeAlpha(0x32);
    this->actionFunc = func_80A7AEF0;
}

void func_80A7AEF0(EnIn* this, PlayState* play) {
    Player* player = GET_PLAYER(play);
    s32 yaw;
    Vec3f pos = this->actor.world.pos;

    pos.x += 90.0f * Math_SinS(this->actor.shape.rot.y);
    pos.z += 90.0f * Math_CosS(this->actor.shape.rot.y);
    yaw = Math_Vec3f_Yaw(&pos, &player->actor.world.pos);
    if (ABS(yaw) > 0x4000) {
        play->nextEntranceIndex = ENTR_SPOT00_15;
        play->transitionTrigger = TRANS_TRIGGER_START;
        play->transitionType = TRANS_TYPE_FADE_WHITE_FAST;
        this->actionFunc = func_80A7B018;
    } else if (this->interactInfo.talkState == NPC_TALK_STATE_ACTION) {
        play->msgCtx.stateTimer = 4;
        play->msgCtx.msgMode = MSGMODE_TEXT_CLOSING;
        this->interactInfo.talkState = NPC_TALK_STATE_IDLE;
    }
}

void func_80A7B018(EnIn* this, PlayState* play) {
}

void func_80A7B024(EnIn* this, PlayState* play) {
    Player* player = GET_PLAYER(play);

    if (player->rideActor != NULL) {
        player->rideActor->freezeTimer = 10;
    }
    player->actor.freezeTimer = 10;
    if (this->interactInfo.talkState == NPC_TALK_STATE_ACTION) {
        if (1) {}
        if (!GET_EVENTCHKINF(EVENTCHKINF_1B) && GET_INFTABLE(INFTABLE_AB)) {
            SET_EVENTCHKINF(EVENTCHKINF_1B);
            SET_INFTABLE(INFTABLE_AB);
        }
        func_80A79BAC(this, play, 0, TRANS_TYPE_CIRCLE(TCA_STARBURST, TCC_BLACK, TCS_FAST));
        SET_EVENTINF_HORSES_STATE(EVENTINF_HORSES_STATE_0);
        SET_EVENTINF_HORSES_0F(1);
        play->msgCtx.stateTimer = 4;
        play->msgCtx.msgMode = MSGMODE_TEXT_CLOSING;
        this->interactInfo.talkState = NPC_TALK_STATE_IDLE;
    }
}

void EnIn_Update(Actor* thisx, PlayState* play) {
    ColliderCylinder* collider;
    EnIn* this = (EnIn*)thisx;

    if (this->actionFunc == func_80A79FB0) {
        this->actionFunc(this, play);
        return;
    }
    collider = &this->collider;
    Collider_UpdateCylinder(&this->actor, collider);
    CollisionCheck_SetOC(play, &play->colChkCtx, &collider->base);
    if (this->actionFunc != func_80A7A304) {
        SkelAnime_Update(&this->skelAnime);
        if (this->skelAnime.animation == &object_in_Anim_001BE0 &&
            GET_EVENTINF_HORSES_STATE() != EVENTINF_HORSES_STATE_6) {
            func_80A79690(&this->skelAnime, this, play);
        }
        Actor_UpdateBgCheckInfo(play, &this->actor, 0.0f, 0.0f, 0.0f, UPDBGCHECKINFO_FLAG_2);
    }
    EnIn_UpdateEyes(this);
    this->actionFunc(this, play);
    if (this->actionFunc != func_80A7A304) {
        func_80A79AB4(this, play);
<<<<<<< HEAD
        if (gSaveContext.timer2Value < 6 && gSaveContext.timer2State != 0 &&
            this->interactInfo.talkState == NPC_TALK_STATE_IDLE) {
=======
        if ((gSaveContext.subTimerSeconds < 6) && (gSaveContext.subTimerState != SUBTIMER_STATE_OFF) &&
            (this->unk_308.unk_00 == 0)) {
>>>>>>> 39e4e63b
            if (Actor_ProcessTalkRequest(&this->actor, play)) {}
        } else {
            Npc_UpdateTalking(play, &this->actor, &this->interactInfo.talkState,
                              ((this->actor.targetMode == 6) ? 80.0f : 320.0f) + this->collider.dim.radius,
                              func_80A79168, func_80A79500);
            if (this->interactInfo.talkState != NPC_TALK_STATE_IDLE) {
                this->unk_1FA = this->unk_1F8;
                this->unk_1F8 = Message_GetState(&play->msgCtx);
            }
        }
        func_80A795C8(this, play);
    }
}

s32 EnIn_OverrideLimbDraw(PlayState* play, s32 limbIndex, Gfx** dList, Vec3f* pos, Vec3s* rot, void* thisx) {
    EnIn* this = (EnIn*)thisx;
    Vec3s sp2C;

    if (this->actor.params > 0 && limbIndex != INGO_HEAD_LIMB) {
        if (sAdultEraDLs[limbIndex] != NULL) {
            *dList = sAdultEraDLs[limbIndex];
        }
    }
    if (limbIndex == INGO_HEAD_LIMB) {
        Matrix_Translate(1500.0f, 0.0f, 0.0f, MTXMODE_APPLY);
        sp2C = this->interactInfo.headRot;
        Matrix_RotateZ(BINANG_TO_RAD_ALT(sp2C.x), MTXMODE_APPLY);
        Matrix_RotateX(BINANG_TO_RAD_ALT(sp2C.y), MTXMODE_APPLY);
        Matrix_Translate(-1500.0f, 0.0f, 0.0f, MTXMODE_APPLY);
    }
    if (limbIndex == INGO_CHEST_LIMB) {
        sp2C = this->interactInfo.torsoRot;
        Matrix_RotateX(BINANG_TO_RAD_ALT(sp2C.x), MTXMODE_APPLY);
        Matrix_RotateY(BINANG_TO_RAD_ALT(sp2C.y), MTXMODE_APPLY);
    }
    if (limbIndex == INGO_CHEST_LIMB || limbIndex == INGO_LEFT_SHOULDER_LIMB || limbIndex == INGO_RIGHT_SHOULDER_LIMB) {
        rot->y += Math_SinS(this->unk_330[limbIndex].y) * 200.0f;
        rot->z += Math_CosS(this->unk_330[limbIndex].z) * 200.0f;
    }
    return 0;
}

void EnIn_PostLimbDraw(PlayState* play, s32 limbIndex, Gfx** dList, Vec3s* rot, void* thisx) {
    EnIn* this = (EnIn*)thisx;
    Vec3f D_80A7B9A8 = { 1600.0, 0.0f, 0.0f };

    OPEN_DISPS(play->state.gfxCtx, "../z_en_in.c", 2335);

    if (limbIndex == INGO_HEAD_LIMB) {
        Matrix_MultVec3f(&D_80A7B9A8, &this->actor.focus.pos);
        this->actor.focus.rot = this->actor.world.rot;
    }
    if (limbIndex == INGO_LEFT_HAND_LIMB && this->skelAnime.animation == &object_in_Anim_014CA8) {
        gSPDisplayList(POLY_OPA_DISP++, gIngoChildEraBasketDL);
    }
    if (limbIndex == INGO_RIGHT_HAND_LIMB && this->skelAnime.animation == &object_in_Anim_014CA8) {
        gSPDisplayList(POLY_OPA_DISP++, gIngoChildEraPitchForkDL);
    }

    CLOSE_DISPS(play->state.gfxCtx, "../z_en_in.c", 2365);
}

void EnIn_Draw(Actor* thisx, PlayState* play) {
    static void* eyeTextures[] = { gIngoEyeOpenTex, gIngoEyeHalfTex, gIngoEyeClosedTex, gIngoEyeClosed2Tex };

    EnIn* this = (EnIn*)thisx;

    OPEN_DISPS(play->state.gfxCtx, "../z_en_in.c", 2384);
    if (this->actionFunc != func_80A79FB0) {
        Gfx_SetupDL_25Opa(play->state.gfxCtx);
        gSPSegment(POLY_OPA_DISP++, 0x08, SEGMENTED_TO_VIRTUAL(eyeTextures[this->eyeIndex]));
        gSPSegment(POLY_OPA_DISP++, 0x09, SEGMENTED_TO_VIRTUAL(gIngoHeadGradient2Tex));
        SkelAnime_DrawFlexOpa(play, this->skelAnime.skeleton, this->skelAnime.jointTable, this->skelAnime.dListCount,
                              EnIn_OverrideLimbDraw, EnIn_PostLimbDraw, &this->actor);
    }
    CLOSE_DISPS(play->state.gfxCtx, "../z_en_in.c", 2416);
}<|MERGE_RESOLUTION|>--- conflicted
+++ resolved
@@ -662,13 +662,8 @@
                              &gSfxDefaultFreqAndVolScale, &gSfxDefaultReverb);
         func_80A79C78(this, play);
         this->actionFunc = func_80A7B024;
-<<<<<<< HEAD
-        gSaveContext.timer1State = 0;
+        gSaveContext.timerState = TIMER_STATE_OFF;
     } else if (this->interactInfo.talkState == NPC_TALK_STATE_ACTION) {
-=======
-        gSaveContext.timerState = TIMER_STATE_OFF;
-    } else if (this->unk_308.unk_00 == 2) {
->>>>>>> 39e4e63b
         if (play->msgCtx.choiceIndex == 0) {
             if (gSaveContext.rupees < 50) {
                 play->msgCtx.stateTimer = 4;
@@ -934,13 +929,8 @@
     this->actionFunc(this, play);
     if (this->actionFunc != func_80A7A304) {
         func_80A79AB4(this, play);
-<<<<<<< HEAD
-        if (gSaveContext.timer2Value < 6 && gSaveContext.timer2State != 0 &&
+        if ((gSaveContext.subTimerSeconds < 6) && (gSaveContext.subTimerState != SUBTIMER_STATE_OFF) &&
             this->interactInfo.talkState == NPC_TALK_STATE_IDLE) {
-=======
-        if ((gSaveContext.subTimerSeconds < 6) && (gSaveContext.subTimerState != SUBTIMER_STATE_OFF) &&
-            (this->unk_308.unk_00 == 0)) {
->>>>>>> 39e4e63b
             if (Actor_ProcessTalkRequest(&this->actor, play)) {}
         } else {
             Npc_UpdateTalking(play, &this->actor, &this->interactInfo.talkState,
