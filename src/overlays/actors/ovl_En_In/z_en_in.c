#include "z_en_in.h"
#include "overlays/actors/ovl_En_Horse/z_en_horse.h"
#include "assets/objects/object_in/object_in.h"

#define FLAGS (ACTOR_FLAG_0 | ACTOR_FLAG_3 | ACTOR_FLAG_4)

void EnIn_Init(Actor* thisx, PlayState* play);
void EnIn_Destroy(Actor* thisx, PlayState* play);
void EnIn_Update(Actor* thisx, PlayState* play);
void EnIn_Draw(Actor* thisx, PlayState* play);

void EnIn_WaitForObject(EnIn* this, PlayState* play);
void func_80A7A304(EnIn* this, PlayState* play);
void func_80A7A4C8(EnIn* this, PlayState* play);
void func_80A7A568(EnIn* this, PlayState* play);
void func_80A7A848(EnIn* this, PlayState* play);
void func_80A7ABD4(EnIn* this, PlayState* play);
void func_80A7AEF0(EnIn* this, PlayState* play);
void func_80A7B018(EnIn* this, PlayState* play);
void func_80A7B024(EnIn* this, PlayState* play);
void func_80A7AE84(EnIn* this, PlayState* play);
void func_80A7A770(EnIn* this, PlayState* play);
void func_80A7A940(EnIn* this, PlayState* play);
void func_80A7AA40(EnIn* this, PlayState* play);
void func_80A7A4BC(EnIn* this, PlayState* play);

const ActorInit En_In_InitVars = {
    ACTOR_EN_IN,
    ACTORCAT_NPC,
    FLAGS,
    OBJECT_IN,
    sizeof(EnIn),
    (ActorFunc)EnIn_Init,
    (ActorFunc)EnIn_Destroy,
    (ActorFunc)EnIn_Update,
    (ActorFunc)EnIn_Draw,
};

static ColliderCylinderInit sCylinderInit = {
    {
        COLTYPE_NONE,
        AT_NONE,
        AC_NONE,
        OC1_ON | OC1_TYPE_ALL,
        OC2_TYPE_2,
        COLSHAPE_CYLINDER,
    },
    {
        ELEMTYPE_UNK0,
        { 0x00000000, 0x00, 0x00 },
        { 0x00000000, 0x00, 0x00 },
        TOUCH_NONE,
        BUMP_NONE,
        OCELEM_ON,
    },
    { 18, 46, 0, { 0, 0, 0 } },
};

static CollisionCheckInfoInit2 sColChkInfoInit = {
    0, 0, 0, 0, MASS_IMMOVABLE,
};

typedef enum {
    /* 0 */ ENIN_ANIM_0,
    /* 1 */ ENIN_ANIM_1,
    /* 2 */ ENIN_ANIM_2,
    /* 3 */ ENIN_ANIM_3,
    /* 4 */ ENIN_ANIM_4,
    /* 5 */ ENIN_ANIM_5,
    /* 6 */ ENIN_ANIM_6,
    /* 7 */ ENIN_ANIM_7,
    /* 8 */ ENIN_ANIM_8,
    /* 9 */ ENIN_ANIM_9
} EnInAnimation;

static AnimationFrameCountInfo sAnimationInfo[] = {
    { &object_in_Anim_001CC0, 1.0f, ANIMMODE_LOOP, 0.0f }, { &object_in_Anim_001CC0, 1.0f, ANIMMODE_LOOP, -10.0f },
    { &object_in_Anim_013C6C, 1.0f, ANIMMODE_LOOP, 0.0f }, { &object_in_Anim_013C6C, 1.0f, ANIMMODE_LOOP, -10.0f },
    { &object_in_Anim_000CB0, 1.0f, ANIMMODE_LOOP, 0.0f }, { &object_in_Anim_0003B4, 1.0f, ANIMMODE_LOOP, -10.0f },
    { &object_in_Anim_001BE0, 1.0f, ANIMMODE_LOOP, 0.0f }, { &object_in_Anim_013D60, 1.0f, ANIMMODE_LOOP, 0.0f },
    { &object_in_Anim_01431C, 1.0f, ANIMMODE_LOOP, 0.0f }, { &object_in_Anim_014CA8, 1.0f, ANIMMODE_LOOP, 0.0f },
};

static AnimationHeader* D_80A7B918[] = {
    &object_in_Anim_0151C8, &object_in_Anim_015DF0, &object_in_Anim_016B3C, &object_in_Anim_015814,
    &object_in_Anim_01646C, &object_in_Anim_0175D0, &object_in_Anim_017B58, &object_in_Anim_018C38,
};

static Gfx* sAdultEraDLs[] = {
    NULL,
    NULL,
    gIngoAdultEraLeftThighDL,
    gIngoAdultEraLeftLegDL,
    gIngoAdultEraLeftFootDL,
    gIngoAdultEraRightThighDL,
    gIngoAdultEraRightLegDL,
    gIngoAdultEraRightFootDL,
    gIngoAdultEraTorsoDL,
    gIngoAdultEraChestDL,
    gIngoAdultEraLeftShoulderDL,
    gIngoAdultEraLeftArmDL,
    gIngoAdultEraLeftHandDL,
    gIngoAdultEraRightShoulderDL,
    gIngoAdultEraRightArmDL,
    gIngoAdultEraRightHandDL,
    gIngoAdultEraHeadDL,
    gIngoAdultEraLeftEyebrowDL,
    gIngoAdultEraRightEyebrowDL,
    gIngoAdultEraMustacheDL,
};

u16 func_80A78FB0(PlayState* play) {
    if (GET_EVENTCHKINF(EVENTCHKINF_14)) {
        if (GET_INFTABLE(INFTABLE_97)) {
            return 0x2046;
        } else {
            return 0x2045;
        }
    }
    if (GET_INFTABLE(INFTABLE_94)) {
        return 0x2040;
    } else {
        return 0x203F;
    }
}

u16 func_80A79010(PlayState* play) {
    Player* player = GET_PLAYER(play);
    u16 temp_v0 = Text_GetFaceReaction(play, 25);

    if (temp_v0 != 0) {
        return temp_v0;
    }
    if (GET_EVENTCHKINF(EVENTCHKINF_18)) {
        if (IS_DAY) {
            return 0x205F;
        } else {
            return 0x2057;
        }
    }
    if (IS_NIGHT) {
        return 0x204E;
    }
    switch (GET_EVENTINF_HORSES_STATE()) {
        case EVENTINF_HORSES_STATE_1:
            if (!(player->stateFlags1 & PLAYER_STATE1_23)) {
                return 0x2036;
            } else if (GET_EVENTCHKINF(EVENTCHKINF_1B)) {
                if (GET_INFTABLE(INFTABLE_A2)) {
                    return 0x2036;
                } else {
                    return 0x2038;
                }
            } else {
                return 0x2037;
            }
        case EVENTINF_HORSES_STATE_3:
            if (GET_EVENTINF(EVENTINF_HORSES_06) || GET_EVENTINF(EVENTINF_HORSES_05)) {
                return 0x203E;
            } else {
                return 0x203D;
            }
        case EVENTINF_HORSES_STATE_4:
            return 0x203A;
        case EVENTINF_HORSES_STATE_5:
        case EVENTINF_HORSES_STATE_6:
            return 0x203C;
        case EVENTINF_HORSES_STATE_7:
            return 0x205B;
        case EVENTINF_HORSES_STATE_2:
        default:
            if (GET_INFTABLE(INFTABLE_9A)) {
                return 0x2031;
            } else {
                return 0x2030;
            }
    }
}

u16 func_80A79168(PlayState* play, Actor* thisx) {
    u16 temp_v0 = Text_GetFaceReaction(play, 25);

    if (temp_v0 != 0) {
        return temp_v0;
    }
    if (!LINK_IS_ADULT) {
        return func_80A78FB0(play);
    } else {
        return func_80A79010(play);
    }
}

s16 func_80A791CC(PlayState* play, Actor* thisx) {
    s32 ret = 0;

    switch (thisx->textId) {
        case 0x2045:
            SET_INFTABLE(INFTABLE_97);
            break;
        case 0x203E:
            ret = 2;
            break;
        case 0x203F:
            SET_EVENTCHKINF(EVENTCHKINF_11);
            SET_INFTABLE(INFTABLE_94);
            break;
    }
    return ret;
}

s16 func_80A7924C(PlayState* play, Actor* thisx) {
    EnIn* this = (EnIn*)thisx;
    s32 sp18 = 1;

    switch (this->actor.textId) {
        case 0x2030:
        case 0x2031:
            if (play->msgCtx.choiceIndex == 1) {
                this->actor.textId = 0x2032;
            } else if (gSaveContext.rupees < 10) {
                this->actor.textId = 0x2033;
            } else {
                this->actor.textId = 0x2034;
            }
            Message_ContinueTextbox(play, this->actor.textId);
            SET_INFTABLE(INFTABLE_9A);
            break;
        case 0x2034:
            if (play->msgCtx.choiceIndex == 1) {
                Rupees_ChangeBy(-10);
                this->actor.textId = 0x205C;
            } else {
                this->actor.textId = 0x2035;
            }
            Message_ContinueTextbox(play, this->actor.textId);
            break;
        case 0x2036:
        case 0x2037:
            if (play->msgCtx.choiceIndex == 1) {
                sp18 = 2;
            } else {
                this->actor.textId = 0x201F;
                Message_ContinueTextbox(play, this->actor.textId);
            }
            break;
        case 0x2038:
            if (play->msgCtx.choiceIndex == 0 && gSaveContext.rupees >= 50) {
                sp18 = 2;
            } else {
                this->actor.textId = 0x2039;
                Message_ContinueTextbox(play, this->actor.textId);
                SET_INFTABLE(INFTABLE_A2);
            }
            break;
        case 0x205B:
            if (play->msgCtx.choiceIndex == 0 && gSaveContext.rupees >= 50) {
                sp18 = 2;
            } else {
                Message_ContinueTextbox(play, this->actor.textId = 0x2039);
                SET_EVENTINF_HORSES_STATE(EVENTINF_HORSES_STATE_0);
                CLEAR_EVENTINF(EVENTINF_HORSES_05);
                CLEAR_EVENTINF(EVENTINF_HORSES_06);
                this->actionFunc = func_80A7A4C8;
            }
            break;
    }
    if (!gSaveContext.rupees) {}

    return sp18;
}

s16 func_80A7949C(PlayState* play, Actor* thisx) {
    s32 phi_v1 = 1;

    if (thisx->textId == 0x2035) {
        Rupees_ChangeBy(-10);
        thisx->textId = 0x205C;
        Message_ContinueTextbox(play, thisx->textId);
    } else {
        phi_v1 = 2;
    }
    return phi_v1;
}

s16 func_80A79500(PlayState* play, Actor* thisx) {
    s16 sp1E = 1;

    osSyncPrintf("message_check->(%d[%x])\n", Message_GetState(&play->msgCtx), thisx->textId);
    switch (Message_GetState(&play->msgCtx)) {
        case TEXT_STATE_NONE:
        case TEXT_STATE_DONE_HAS_NEXT:
            break;
        case TEXT_STATE_CLOSING:
            sp1E = func_80A791CC(play, thisx);
            break;
        case TEXT_STATE_DONE_FADING:
            break;
        case TEXT_STATE_CHOICE:
            if (Message_ShouldAdvance(play)) {
                sp1E = func_80A7924C(play, thisx);
            }
            break;
        case TEXT_STATE_EVENT:
            if (Message_ShouldAdvance(play)) {
                sp1E = func_80A7949C(play, thisx);
            }
            break;
        case TEXT_STATE_DONE:
        case TEXT_STATE_SONG_DEMO_DONE:
        case TEXT_STATE_8:
        case TEXT_STATE_9:
            break;
    }
    return sp1E;
}

void func_80A795C8(EnIn* this, PlayState* play) {
    Player* player = GET_PLAYER(play);
    s16 arg3;

    if (this->skelAnime.animation == &object_in_Anim_0003B4 || this->skelAnime.animation == &object_in_Anim_001BE0 ||
        this->skelAnime.animation == &object_in_Anim_013D60) {
        arg3 = 1;
    } else {
        arg3 = 0;
    }
    if (this->actionFunc == func_80A7A568) {
        arg3 = 4;
    }
    if (this->actionFunc == func_80A7B024) {
        this->unk_308.unk_18 = play->view.eye;
        this->unk_308.unk_14 = 60.0f;
    } else {
        this->unk_308.unk_18 = player->actor.world.pos;
        this->unk_308.unk_14 = 16.0f;
    }
    func_80034A14(&this->actor, &this->unk_308, 1, arg3);
}

void func_80A79690(SkelAnime* skelAnime, EnIn* this, PlayState* play) {
    if (skelAnime->baseTransl.y < skelAnime->jointTable[0].y) {
        skelAnime->moveFlags |= 3;
        AnimationContext_SetMoveActor(play, &this->actor, skelAnime, 1.0f);
    }
}

void EnIn_ChangeAnim(EnIn* this, s32 index) {
    Animation_Change(&this->skelAnime, sAnimationInfo[index].animation, 1.0f, 0.0f,
                     Animation_GetLastFrame(sAnimationInfo[index].animation), sAnimationInfo[index].mode,
                     sAnimationInfo[index].morphFrames);
}

s32 func_80A7975C(EnIn* this, PlayState* play) {
    if (this->actor.params != 1 || this->actor.shape.rot.z != 1 || !LINK_IS_ADULT) {
        return 0;
    }
    this->animationIdx = 1;
    this->collider.base.ocFlags1 &= ~OC1_ON;
    Animation_Change(&this->skelAnime, D_80A7B918[this->animationIdx], 1.0f, 0.0f,
                     Animation_GetLastFrame(D_80A7B918[this->animationIdx]), 2, 0.0f);
    this->actionFunc = func_80A7A304;
    return 1;
}

s32 func_80A79830(EnIn* this, PlayState* play) {
    if (play->sceneNum == SCENE_SPOT20 && LINK_IS_CHILD && IS_DAY && this->actor.shape.rot.z == 1 &&
        !GET_EVENTCHKINF(EVENTCHKINF_14)) {
        return 1;
    }
    if (play->sceneNum == SCENE_MALON_STABLE && LINK_IS_CHILD && IS_DAY && this->actor.shape.rot.z == 3 &&
        GET_EVENTCHKINF(EVENTCHKINF_14)) {
        return 1;
    }
    if (play->sceneNum == SCENE_MALON_STABLE && LINK_IS_CHILD && IS_NIGHT) {
        if ((this->actor.shape.rot.z == 2) && !GET_EVENTCHKINF(EVENTCHKINF_14)) {
            return 1;
        }
        if ((this->actor.shape.rot.z == 4) && GET_EVENTCHKINF(EVENTCHKINF_14)) {
            return 1;
        }
    }
    if (play->sceneNum == SCENE_SPOT20 && LINK_IS_ADULT && IS_DAY) {
        if ((this->actor.shape.rot.z == 5) && !GET_EVENTCHKINF(EVENTCHKINF_18)) {
            return 2;
        }
        if ((this->actor.shape.rot.z == 7) && GET_EVENTCHKINF(EVENTCHKINF_18)) {
            return 4;
        }
    }
    if (play->sceneNum == SCENE_SOUKO && LINK_IS_ADULT && IS_NIGHT) {
        if (this->actor.shape.rot.z == 6 && !GET_EVENTCHKINF(EVENTCHKINF_18)) {
            return 3;
        }
        if (this->actor.shape.rot.z == 8 && GET_EVENTCHKINF(EVENTCHKINF_18)) {
            return 3;
        }
    }
    return 0;
}

void EnIn_UpdateEyes(EnIn* this) {
    if (this->eyeIndex != 3) {
        if (DECR(this->blinkTimer) == 0) {
            this->eyeIndex++;
            if (this->eyeIndex >= 3) {
                this->blinkTimer = Rand_S16Offset(30, 30);
                this->eyeIndex = 0;
            }
        }
    }
}

void func_80A79AB4(EnIn* this, PlayState* play) {
    s32 i;
    u32 f = 0;

    if (this->skelAnime.animation != &object_in_Anim_014CA8) {
        f = play->gameplayFrames;
    }
    for (i = 0; i < ARRAY_COUNT(this->unk_330); i++) {
        this->unk_330[i].y = (2068 + 50 * i) * f;
        this->unk_330[i].z = (2368 + 50 * i) * f;
    }
}

void func_80A79BAC(EnIn* this, PlayState* play, s32 index, u32 transitionType) {
    s16 entrances[] = { ENTR_SPOT20_8, ENTR_SPOT20_6, ENTR_SPOT20_0 };

    play->nextEntranceIndex = entrances[index];
    if (index == 2) {
        gSaveContext.nextCutsceneIndex = 0xFFF0;
    }
    play->transitionType = transitionType;
    play->transitionTrigger = TRANS_TRIGGER_START;
    func_8002DF54(play, &this->actor, 8);
    Interface_ChangeAlpha(1);
    if (index == 0) {
        AREG(6) = 0;
    }
    gSaveContext.timer1State = 0;
}

void func_80A79C78(EnIn* this, PlayState* play) {
    Player* player = GET_PLAYER(play);
    Vec3f subCamAt;
    Vec3f subCamEye;
    Vec3s zeroVec = { 0, 0, 0 };

    this->subCamId = Play_CreateSubCamera(play);
    Play_ChangeCameraStatus(play, CAM_ID_MAIN, CAM_STAT_WAIT);
    Play_ChangeCameraStatus(play, this->subCamId, CAM_STAT_ACTIVE);
    subCamAt.x = this->actor.world.pos.x;
    subCamAt.y = this->actor.world.pos.y + 60.0f;
    subCamAt.z = this->actor.world.pos.z;
    subCamEye.x = subCamAt.x;
    subCamEye.y = subCamAt.y - 22.0f;
    subCamEye.z = subCamAt.z + 40.0f;
    Play_CameraSetAtEye(play, this->subCamId, &subCamAt, &subCamEye);
    this->actor.shape.rot.y = Math_Vec3f_Yaw(&this->actor.world.pos, &subCamEye);
    this->unk_308.unk_08 = zeroVec;
    this->unk_308.unk_0E = zeroVec;
    Message_StartTextbox(play, 0x2025, NULL);
    this->unk_308.unk_00 = 1;
    player->actor.world.pos = this->actor.world.pos;
    player->actor.world.pos.x += 100.0f * Math_SinS(this->actor.shape.rot.y);
    player->actor.world.pos.z += 100.0f * Math_CosS(this->actor.shape.rot.y);
    if (player->rideActor != NULL) {
        player->rideActor->world.pos = player->actor.world.pos;
        player->rideActor->freezeTimer = 10;
    }
    player->actor.freezeTimer = 10;
    this->actor.flags &= ~ACTOR_FLAG_0;
    ShrinkWindow_SetVal(0x20);
    Interface_ChangeAlpha(2);
}

static s32 D_80A7B998 = 0;

void EnIn_Init(Actor* thisx, PlayState* play) {
    EnIn* this = (EnIn*)thisx;
    RespawnData* respawn = &gSaveContext.respawn[RESPAWN_MODE_DOWN];
    Vec3f respawnPos;

    this->waitObjectLoadEntryIndex = Object_GetLoadEntryIndex(&play->objectCtx, OBJECT_IN);
    if (this->waitObjectLoadEntryIndex < 0 && this->actor.params > 0) {
        this->actionFunc = NULL;
        Actor_Kill(&this->actor);
        return;
    }
    respawnPos = respawn->pos;
    // hardcoded coords for lon lon entrance
    if (D_80A7B998 == 0 && respawnPos.x == 1107.0f && respawnPos.y == 0.0f && respawnPos.z == -3740.0f) {
        gSaveContext.eventInf[EVENTINF_HORSES_INDEX] = 0;
        D_80A7B998 = 1;
    }
    this->actionFunc = EnIn_WaitForObject;
}

void EnIn_Destroy(Actor* thisx, PlayState* play) {
    EnIn* this = (EnIn*)thisx;

    if (this->actionFunc != NULL && this->actionFunc != EnIn_WaitForObject) {
        Collider_DestroyCylinder(play, &this->collider);
    }
}

// This function does not actually wait since it waits for OBJECT_IN,
// but the object is already loaded at this point from being set in the ActorInit data
void EnIn_WaitForObject(EnIn* this, PlayState* play) {
    s32 sp3C = 0;

    if (Object_IsLoadEntryLoaded(&play->objectCtx, this->waitObjectLoadEntryIndex) || this->actor.params <= 0) {
        ActorShape_Init(&this->actor.shape, 0.0f, ActorShadow_DrawCircle, 36.0f);
        SkelAnime_InitFlex(play, &this->skelAnime, &gIngoSkel, NULL, this->jointTable, this->morphTable, 20);
        Collider_InitCylinder(play, &this->collider);
        Collider_SetCylinder(play, &this->collider, &this->actor, &sCylinderInit);
        CollisionCheck_SetInfo2(&this->actor.colChkInfo, NULL, &sColChkInfoInit);
        if (func_80A7975C(this, play)) {
            SET_EVENTINF_HORSES_0F(0);
            return;
        }
        Actor_SetScale(&this->actor, 0.01f);
        this->actor.targetMode = 6;
        this->unk_308.unk_00 = 0;
        this->actionFunc = func_80A7A4BC;

        switch (func_80A79830(this, play)) {
            case 1:
                EnIn_ChangeAnim(this, ENIN_ANIM_9);
                this->actionFunc = func_80A7A4BC;
                break;
            case 3:
                EnIn_ChangeAnim(this, ENIN_ANIM_7);
                this->actionFunc = func_80A7A4BC;
                if (!GET_EVENTCHKINF(EVENTCHKINF_18)) {
                    this->actor.params = 5;
                }
                break;
            case 4:
                EnIn_ChangeAnim(this, ENIN_ANIM_8);
                this->eyeIndex = 3;
                this->actionFunc = func_80A7A4BC;
                break;
            case 0:
                Actor_Kill(&this->actor);
                break;
            default:
                switch (GET_EVENTINF_HORSES_STATE()) {
                    case EVENTINF_HORSES_STATE_0:
                    case EVENTINF_HORSES_STATE_2:
                    case EVENTINF_HORSES_STATE_3:
                    case EVENTINF_HORSES_STATE_4:
                    case EVENTINF_HORSES_STATE_7:
                        if (this->actor.params == 2) {
                            sp3C = 1;
                        }
                        break;
                    case EVENTINF_HORSES_STATE_1:
                        if (this->actor.params == 3) {
                            sp3C = 1;
                        }
                        break;
                    case EVENTINF_HORSES_STATE_5:
                    case EVENTINF_HORSES_STATE_6:
                        if (this->actor.params == 4) {
                            sp3C = 1;
                        }
                        break;
                }
                if (sp3C != 1) {
                    Actor_Kill(&this->actor);
                    return;
                }
                switch (GET_EVENTINF_HORSES_STATE()) {
                    case EVENTINF_HORSES_STATE_0:
                    case EVENTINF_HORSES_STATE_2:
                        EnIn_ChangeAnim(this, ENIN_ANIM_2);
                        this->actionFunc = func_80A7A4C8;
                        gSaveContext.eventInf[EVENTINF_HORSES_INDEX] = 0;
                        break;
                    case EVENTINF_HORSES_STATE_1:
                        this->actor.targetMode = 3;
                        EnIn_ChangeAnim(this, ENIN_ANIM_2);
                        this->actionFunc = func_80A7A568;
                        func_80088B34(0x3C);
                        break;
                    case EVENTINF_HORSES_STATE_3:
                        EnIn_ChangeAnim(this, ENIN_ANIM_4);
                        this->actionFunc = func_80A7A770;
                        break;
                    case EVENTINF_HORSES_STATE_4:
                        EnIn_ChangeAnim(this, ENIN_ANIM_6);
                        this->unk_1EC = 8;
                        this->actionFunc = func_80A7A940;
                        break;
                    case EVENTINF_HORSES_STATE_5:
                    case EVENTINF_HORSES_STATE_6:
                        this->actor.targetMode = 3;
                        EnIn_ChangeAnim(this, ENIN_ANIM_6);
                        this->unk_1EC = 8;
                        this->actionFunc = func_80A7AA40;
                        break;
                    case EVENTINF_HORSES_STATE_7:
                        EnIn_ChangeAnim(this, ENIN_ANIM_2);
                        this->actionFunc = func_80A7A848;
                        break;
                }
        }
    }
}

void func_80A7A304(EnIn* this, PlayState* play) {
    if (this->skelAnime.animation == &object_in_Anim_015814 || this->skelAnime.animation == &object_in_Anim_01646C) {
        if (this->skelAnime.curFrame == 8.0f) {
            Audio_PlaySoundRandom(&this->actor.projectedPos, NA_SE_VO_IN_LASH_0,
                                  NA_SE_VO_IN_LASH_1 - NA_SE_VO_IN_LASH_0 + 1);
        }
    }
    if (this->skelAnime.animation == &object_in_Anim_018C38 && this->skelAnime.curFrame == 20.0f) {
        Audio_PlayActorSound2(&this->actor, NA_SE_VO_IN_CRY_0);
    }
    if (SkelAnime_Update(&this->skelAnime) != 0) {
        this->animationIdx %= 8;
        this->unk_1E8 = this->animationIdx;
        if (this->animationIdx == 3 || this->animationIdx == 4) {
            Audio_PlaySoundGeneral(NA_SE_IT_LASH, &this->actor.projectedPos, 4, &gSfxDefaultFreqAndVolScale,
                                   &gSfxDefaultFreqAndVolScale, &gSfxDefaultReverb);
            if (Rand_ZeroOne() < 0.3f) {
                Audio_PlaySoundGeneral(NA_SE_IT_INGO_HORSE_NEIGH, &this->actor.projectedPos, 4,
                                       &gSfxDefaultFreqAndVolScale, &gSfxDefaultFreqAndVolScale, &gSfxDefaultReverb);
            }
        }
        Animation_Change(&this->skelAnime, D_80A7B918[this->animationIdx], 1.0f, 0.0f,
                         Animation_GetLastFrame(D_80A7B918[this->animationIdx]), 2, -10.0f);
    }
}

void func_80A7A4BC(EnIn* this, PlayState* play) {
}

void func_80A7A4C8(EnIn* this, PlayState* play) {
    if (this->unk_308.unk_00 == 2) {
        func_80A79BAC(this, play, 1, TRANS_TYPE_CIRCLE(TCA_NORMAL, TCC_BLACK, TCS_FAST));
        SET_EVENTINF_HORSES_STATE(EVENTINF_HORSES_STATE_1);
        SET_EVENTINF_HORSES_0F(1);
        CLEAR_INFTABLE(INFTABLE_A2);
        Environment_ForcePlaySequence(NA_BGM_HORSE);
        play->msgCtx.stateTimer = 0;
        play->msgCtx.msgMode = MSGMODE_TEXT_CLOSING;
        this->unk_308.unk_00 = 0;
    }
}

void func_80A7A568(EnIn* this, PlayState* play) {
    Player* player = GET_PLAYER(play);
    s32 phi_a2;
    s32 transitionType;

    if (!GET_EVENTCHKINF(EVENTCHKINF_1B) && (player->stateFlags1 & PLAYER_STATE1_23)) {
        SET_INFTABLE(INFTABLE_AB);
    }
    if (gSaveContext.timer1State == 10) {
        Audio_PlaySoundGeneral(NA_SE_SY_FOUND, &gSfxDefaultPos, 4, &gSfxDefaultFreqAndVolScale,
                               &gSfxDefaultFreqAndVolScale, &gSfxDefaultReverb);
        func_80A79C78(this, play);
        this->actionFunc = func_80A7B024;
        gSaveContext.timer1State = 0;
    } else if (this->unk_308.unk_00 == 2) {
        if (play->msgCtx.choiceIndex == 0) {
            if (gSaveContext.rupees < 50) {
                play->msgCtx.stateTimer = 4;
                play->msgCtx.msgMode = MSGMODE_TEXT_CLOSING;
                this->unk_308.unk_00 = 0;
                return;
            }
            SET_EVENTINF_HORSES_HORSETYPE(((EnHorse*)GET_PLAYER(play)->rideActor)->type);
            SET_EVENTINF_HORSES_STATE(EVENTINF_HORSES_STATE_2);
            phi_a2 = 2;
            transitionType = TRANS_TYPE_FADE_BLACK;
        } else {
            Audio_PlaySoundGeneral(NA_SE_SY_FOUND, &gSfxDefaultPos, 4, &gSfxDefaultFreqAndVolScale,
                                   &gSfxDefaultFreqAndVolScale, &gSfxDefaultReverb);
            if (!GET_EVENTCHKINF(EVENTCHKINF_1B)) {
                if (GET_INFTABLE(INFTABLE_AB)) {
                    SET_EVENTCHKINF(EVENTCHKINF_1B);
                    SET_INFTABLE(INFTABLE_AB);
                }
            }
            SET_EVENTINF_HORSES_STATE(EVENTINF_HORSES_STATE_0);
            phi_a2 = 0;
            transitionType = TRANS_TYPE_CIRCLE(TCA_NORMAL, TCC_BLACK, TCS_FAST);
        }
        func_80A79BAC(this, play, phi_a2, transitionType);
        play->msgCtx.stateTimer = 0;
        SET_EVENTINF_HORSES_0F(1);
        play->msgCtx.msgMode = MSGMODE_TEXT_CLOSING;
        this->unk_308.unk_00 = 0;
    }
}

void func_80A7A770(EnIn* this, PlayState* play) {
    if (this->unk_308.unk_00 == 0) {
        this->actor.flags |= ACTOR_FLAG_16;
    } else if (this->unk_308.unk_00 == 2) {
        Rupees_ChangeBy(-50);
        this->actor.flags &= ~ACTOR_FLAG_16;
        EnIn_ChangeAnim(this, ENIN_ANIM_3);
        this->actionFunc = func_80A7A848;
        SET_EVENTINF_HORSES_STATE(EVENTINF_HORSES_STATE_7);
        this->unk_308.unk_00 = 0;
        gSaveContext.eventInf[EVENTINF_HORSES_INDEX] =
            (gSaveContext.eventInf[EVENTINF_HORSES_INDEX] & 0xFFFF) | EVENTINF_HORSES_05_MASK;
        if (!GET_EVENTINF(EVENTINF_HORSES_06)) {
            play->msgCtx.stateTimer = 4;
            play->msgCtx.msgMode = MSGMODE_TEXT_CLOSING;
        }
    }
}

void func_80A7A848(EnIn* this, PlayState* play) {
    if (this->unk_308.unk_00 == 2) {
        if ((play->msgCtx.choiceIndex == 0 && gSaveContext.rupees < 50) || play->msgCtx.choiceIndex == 1) {
            SET_EVENTINF_HORSES_STATE(EVENTINF_HORSES_STATE_0);
            this->actionFunc = func_80A7A4C8;
        } else {
            func_80A79BAC(this, play, 2, TRANS_TYPE_CIRCLE(TCA_STARBURST, TCC_BLACK, TCS_FAST));
            SET_EVENTINF_HORSES_STATE(EVENTINF_HORSES_STATE_2);
            SET_EVENTINF_HORSES_0F(1);
            play->msgCtx.stateTimer = 0;
            play->msgCtx.msgMode = MSGMODE_TEXT_CLOSING;
        }
        this->unk_308.unk_00 = 0;
        CLEAR_EVENTINF(EVENTINF_HORSES_05);
        CLEAR_EVENTINF(EVENTINF_HORSES_06);
    }
}

void func_80A7A940(EnIn* this, PlayState* play) {
    if (this->unk_308.unk_00 == 0) {
        this->actor.flags |= ACTOR_FLAG_16;
        return;
    }
    if (this->unk_1EC != 0) {
        this->unk_1EC--;
        if (this->unk_1EC == 0) {
            Audio_PlayActorSound2(&this->actor, NA_SE_VO_IN_LOST);
        }
    }
    if (this->unk_308.unk_00 == 2) {
        this->actor.flags &= ~ACTOR_FLAG_16;
        func_80A79BAC(this, play, 2, TRANS_TYPE_CIRCLE(TCA_STARBURST, TCC_BLACK, TCS_FAST));
        SET_EVENTINF_HORSES_STATE(EVENTINF_HORSES_STATE_2);
        SET_EVENTINF_HORSES_0F(1);
        play->msgCtx.stateTimer = 0;
        play->msgCtx.msgMode = MSGMODE_TEXT_CLOSING;
        this->unk_308.unk_00 = 0;
        gSaveContext.eventInf[EVENTINF_HORSES_INDEX] =
            (gSaveContext.eventInf[EVENTINF_HORSES_INDEX] & 0xFFFF) | EVENTINF_HORSES_06_MASK;
    }
}

void func_80A7AA40(EnIn* this, PlayState* play) {
    Vec3f zeroVec = { 0.0f, 0.0f, 0.0f };
    Vec3f subCamAt;
    Vec3f subCamEye;

    this->subCamId = Play_CreateSubCamera(play);
    this->returnToCamId = play->activeCamId;
    Play_ChangeCameraStatus(play, this->returnToCamId, CAM_STAT_WAIT);
    Play_ChangeCameraStatus(play, this->subCamId, CAM_STAT_ACTIVE);

    this->subCamAtOffset.x = 0.0f;
    this->subCamAtOffset.y = 50.0f;
    this->subCamAtOffset.z = 0.0f;
    this->subCamEyeOffset.x = 0.0f;
    this->subCamEyeOffset.y = 50.0f;
    this->subCamEyeOffset.z = 50.0f;

    subCamAt = this->actor.world.pos;
    subCamEye = this->actor.world.pos;

    subCamAt.x += this->subCamAtOffset.x;
    subCamAt.y += this->subCamAtOffset.y;
    subCamAt.z += this->subCamAtOffset.z;

    subCamEye.x += this->subCamEyeOffset.x;
    subCamEye.y += this->subCamEyeOffset.y;
    subCamEye.z += this->subCamEyeOffset.z;

    Play_CameraSetAtEye(play, this->subCamId, &subCamAt, &subCamEye);
    this->actor.textId = 0x203B;
    Message_StartTextbox(play, this->actor.textId, NULL);
    this->unk_308.unk_00 = 1;
    this->unk_1FC = 0;
    play->csCtx.frames = 0;
    ShrinkWindow_SetVal(0x20);
    Interface_ChangeAlpha(2);
    this->actionFunc = func_80A7ABD4;
}

void func_80A7ABD4(EnIn* this, PlayState* play) {
    Player* player = GET_PLAYER(play);
    Vec3f subCamAt;
    Vec3f subCamEye;

    if (player->rideActor != NULL) {
        player->rideActor->freezeTimer = 10;
    }
    player->actor.freezeTimer = 10;
    if (this->actor.textId == 0x203B) {
        if (this->unk_1EC != 0) {
            this->unk_1EC--;
            if (this->unk_1EC == 0) {
                Audio_PlayActorSound2(&this->actor, NA_SE_VO_IN_LOST);
            }
        }
    }
    if (this->unk_308.unk_00 != 0) {
        if (this->unk_308.unk_00 == 2) {
            if (this->actor.textId == 0x203B) {
                this->actor.textId = 0x203C;
                Message_StartTextbox(play, this->actor.textId, NULL);
                this->unk_308.unk_00 = 1;
                EnIn_ChangeAnim(this, ENIN_ANIM_3);
            } else {
                play->msgCtx.msgMode = MSGMODE_TEXT_CLOSING;
                this->unk_308.unk_00 = 0;
            }
        }
    } else {
        if (play->csCtx.frames++ >= 50) {
            this->actionFunc = func_80A7AE84;
            return;
        }
        if (play->csCtx.frames == 44) {
            Audio_PlayActorSound2(&this->actor, NA_SE_EV_RONRON_DOOR_CLOSE);
        }
        Math_SmoothStepToF(&this->subCamAtOffset.x, 0.0f, 0.06f, 10000.0f, 0.0f);
        Math_SmoothStepToF(&this->subCamAtOffset.y, 50.0f, 0.06f, 10000.0f, 0.0f);
        Math_SmoothStepToF(&this->subCamAtOffset.z, 0.0f, 0.06f, 10000.0f, 0.0f);
        Math_SmoothStepToF(&this->subCamEyeOffset.x, 0.0f, 0.06f, 10000.0f, 0.0f);
        Math_SmoothStepToF(&this->subCamEyeOffset.y, 150.0f, 0.06f, 10000.0f, 0.0f);
        Math_SmoothStepToF(&this->subCamEyeOffset.z, 300.0f, 0.06f, 10000.0f, 0.0f);

        subCamAt = this->actor.world.pos;
        subCamEye = this->actor.world.pos;

        subCamAt.x += this->subCamAtOffset.x;
        subCamAt.y += this->subCamAtOffset.y;
        subCamAt.z += this->subCamAtOffset.z;
        subCamEye.x += this->subCamEyeOffset.x;
        subCamEye.y += this->subCamEyeOffset.y;
        subCamEye.z += this->subCamEyeOffset.z;
        Play_CameraSetAtEye(play, this->subCamId, &subCamAt, &subCamEye);
    }
}

void func_80A7AE84(EnIn* this, PlayState* play) {
    Play_ChangeCameraStatus(play, this->returnToCamId, CAM_STAT_ACTIVE);
    Play_ClearCamera(play, this->subCamId);
    func_8002DF54(play, &this->actor, 7);
    Interface_ChangeAlpha(0x32);
    this->actionFunc = func_80A7AEF0;
}

void func_80A7AEF0(EnIn* this, PlayState* play) {
    Player* player = GET_PLAYER(play);
    s32 yaw;
    Vec3f pos = this->actor.world.pos;

    pos.x += 90.0f * Math_SinS(this->actor.shape.rot.y);
    pos.z += 90.0f * Math_CosS(this->actor.shape.rot.y);
    yaw = Math_Vec3f_Yaw(&pos, &player->actor.world.pos);
    if (ABS(yaw) > 0x4000) {
        play->nextEntranceIndex = ENTR_SPOT00_15;
        play->transitionTrigger = TRANS_TRIGGER_START;
        play->transitionType = TRANS_TYPE_FADE_WHITE_FAST;
        this->actionFunc = func_80A7B018;
    } else if (this->unk_308.unk_00 == 2) {
        play->msgCtx.stateTimer = 4;
        play->msgCtx.msgMode = MSGMODE_TEXT_CLOSING;
        this->unk_308.unk_00 = 0;
    }
}

void func_80A7B018(EnIn* this, PlayState* play) {
}

void func_80A7B024(EnIn* this, PlayState* play) {
    Player* player = GET_PLAYER(play);

    if (player->rideActor != NULL) {
        player->rideActor->freezeTimer = 10;
    }
    player->actor.freezeTimer = 10;
    if (this->unk_308.unk_00 == 2) {
        if (1) {}
        if (!GET_EVENTCHKINF(EVENTCHKINF_1B) && GET_INFTABLE(INFTABLE_AB)) {
            SET_EVENTCHKINF(EVENTCHKINF_1B);
            SET_INFTABLE(INFTABLE_AB);
        }
        func_80A79BAC(this, play, 0, TRANS_TYPE_CIRCLE(TCA_STARBURST, TCC_BLACK, TCS_FAST));
        SET_EVENTINF_HORSES_STATE(EVENTINF_HORSES_STATE_0);
        SET_EVENTINF_HORSES_0F(1);
        play->msgCtx.stateTimer = 4;
        play->msgCtx.msgMode = MSGMODE_TEXT_CLOSING;
        this->unk_308.unk_00 = 0;
    }
}

void EnIn_Update(Actor* thisx, PlayState* play) {
    ColliderCylinder* collider;
    EnIn* this = (EnIn*)thisx;

    if (this->actionFunc == EnIn_WaitForObject) {
        this->actionFunc(this, play);
        return;
    }
    collider = &this->collider;
    Collider_UpdateCylinder(&this->actor, collider);
    CollisionCheck_SetOC(play, &play->colChkCtx, &collider->base);
    if (this->actionFunc != func_80A7A304) {
        SkelAnime_Update(&this->skelAnime);
        if (this->skelAnime.animation == &object_in_Anim_001BE0 &&
            GET_EVENTINF_HORSES_STATE() != EVENTINF_HORSES_STATE_6) {
            func_80A79690(&this->skelAnime, this, play);
        }
        Actor_UpdateBgCheckInfo(play, &this->actor, 0.0f, 0.0f, 0.0f, UPDBGCHECKINFO_FLAG_2);
    }
    EnIn_UpdateEyes(this);
    this->actionFunc(this, play);
    if (this->actionFunc != func_80A7A304) {
        func_80A79AB4(this, play);
        if (gSaveContext.timer2Value < 6 && gSaveContext.timer2State != 0 && this->unk_308.unk_00 == 0) {
            if (Actor_ProcessTalkRequest(&this->actor, play)) {}
        } else {
            func_800343CC(play, &this->actor, &this->unk_308.unk_00,
                          ((this->actor.targetMode == 6) ? 80.0f : 320.0f) + this->collider.dim.radius, func_80A79168,
                          func_80A79500);
            if (this->unk_308.unk_00 != 0) {
                this->unk_1FA = this->unk_1F8;
                this->unk_1F8 = Message_GetState(&play->msgCtx);
            }
        }
        func_80A795C8(this, play);
    }
}

s32 EnIn_OverrideLimbDraw(PlayState* play, s32 limbIndex, Gfx** dList, Vec3f* pos, Vec3s* rot, void* thisx) {
    EnIn* this = (EnIn*)thisx;
    Vec3s sp2C;

    if (this->actor.params > 0 && limbIndex != INGO_HEAD_LIMB) {
        if (sAdultEraDLs[limbIndex] != NULL) {
            *dList = sAdultEraDLs[limbIndex];
        }
    }
    if (limbIndex == INGO_HEAD_LIMB) {
        Matrix_Translate(1500.0f, 0.0f, 0.0f, MTXMODE_APPLY);
        sp2C = this->unk_308.unk_08;
        Matrix_RotateZ(BINANG_TO_RAD_ALT(sp2C.x), MTXMODE_APPLY);
        Matrix_RotateX(BINANG_TO_RAD_ALT(sp2C.y), MTXMODE_APPLY);
        Matrix_Translate(-1500.0f, 0.0f, 0.0f, MTXMODE_APPLY);
    }
    if (limbIndex == INGO_CHEST_LIMB) {
        sp2C = this->unk_308.unk_0E;
        Matrix_RotateX(BINANG_TO_RAD_ALT(sp2C.x), MTXMODE_APPLY);
        Matrix_RotateY(BINANG_TO_RAD_ALT(sp2C.y), MTXMODE_APPLY);
    }
    if (limbIndex == INGO_CHEST_LIMB || limbIndex == INGO_LEFT_SHOULDER_LIMB || limbIndex == INGO_RIGHT_SHOULDER_LIMB) {
        rot->y += Math_SinS(this->unk_330[limbIndex].y) * 200.0f;
        rot->z += Math_CosS(this->unk_330[limbIndex].z) * 200.0f;
    }
    return 0;
}

void EnIn_PostLimbDraw(PlayState* play, s32 limbIndex, Gfx** dList, Vec3s* rot, void* thisx) {
    EnIn* this = (EnIn*)thisx;
    Vec3f D_80A7B9A8 = { 1600.0, 0.0f, 0.0f };

    OPEN_DISPS(play->state.gfxCtx, "../z_en_in.c", 2335);

    if (limbIndex == INGO_HEAD_LIMB) {
        Matrix_MultVec3f(&D_80A7B9A8, &this->actor.focus.pos);
        this->actor.focus.rot = this->actor.world.rot;
    }
    if (limbIndex == INGO_LEFT_HAND_LIMB && this->skelAnime.animation == &object_in_Anim_014CA8) {
        gSPDisplayList(POLY_OPA_DISP++, gIngoChildEraBasketDL);
    }
    if (limbIndex == INGO_RIGHT_HAND_LIMB && this->skelAnime.animation == &object_in_Anim_014CA8) {
        gSPDisplayList(POLY_OPA_DISP++, gIngoChildEraPitchForkDL);
    }

    CLOSE_DISPS(play->state.gfxCtx, "../z_en_in.c", 2365);
}

void EnIn_Draw(Actor* thisx, PlayState* play) {
    static void* eyeTextures[] = { gIngoEyeOpenTex, gIngoEyeHalfTex, gIngoEyeClosedTex, gIngoEyeClosed2Tex };

    EnIn* this = (EnIn*)thisx;

    OPEN_DISPS(play->state.gfxCtx, "../z_en_in.c", 2384);
<<<<<<< HEAD
    if (this->actionFunc != EnIn_WaitForObject) {
        func_80093D18(play->state.gfxCtx);
=======
    if (this->actionFunc != func_80A79FB0) {
        Gfx_SetupDL_25Opa(play->state.gfxCtx);
>>>>>>> 3ff19c25
        gSPSegment(POLY_OPA_DISP++, 0x08, SEGMENTED_TO_VIRTUAL(eyeTextures[this->eyeIndex]));
        gSPSegment(POLY_OPA_DISP++, 0x09, SEGMENTED_TO_VIRTUAL(gIngoHeadGradient2Tex));
        SkelAnime_DrawFlexOpa(play, this->skelAnime.skeleton, this->skelAnime.jointTable, this->skelAnime.dListCount,
                              EnIn_OverrideLimbDraw, EnIn_PostLimbDraw, &this->actor);
    }
    CLOSE_DISPS(play->state.gfxCtx, "../z_en_in.c", 2416);
}<|MERGE_RESOLUTION|>--- conflicted
+++ resolved
@@ -1000,13 +1000,8 @@
     EnIn* this = (EnIn*)thisx;
 
     OPEN_DISPS(play->state.gfxCtx, "../z_en_in.c", 2384);
-<<<<<<< HEAD
     if (this->actionFunc != EnIn_WaitForObject) {
-        func_80093D18(play->state.gfxCtx);
-=======
-    if (this->actionFunc != func_80A79FB0) {
         Gfx_SetupDL_25Opa(play->state.gfxCtx);
->>>>>>> 3ff19c25
         gSPSegment(POLY_OPA_DISP++, 0x08, SEGMENTED_TO_VIRTUAL(eyeTextures[this->eyeIndex]));
         gSPSegment(POLY_OPA_DISP++, 0x09, SEGMENTED_TO_VIRTUAL(gIngoHeadGradient2Tex));
         SkelAnime_DrawFlexOpa(play, this->skelAnime.skeleton, this->skelAnime.jointTable, this->skelAnime.dListCount,
