--- conflicted
+++ resolved
@@ -977,12 +977,8 @@
 }
 
 void EnIn_Draw(Actor* thisx, GlobalContext* globalCtx) {
-<<<<<<< HEAD
     static void* eyeTextures[] = { gIngoEyeOpenTex, gIngoEyeHalfTex, gIngoEyeClosedTex, gIngoEyeClosed2Tex };
-=======
-    static void* D_80A7B9B4[] = { object_in_Tex_003590, object_in_Tex_0047D0, object_in_Tex_004BD0,
-                                  object_in_Tex_004390 };
->>>>>>> ceb57142
+
     EnIn* this = THIS;
 
     OPEN_DISPS(globalCtx->state.gfxCtx, "../z_en_in.c", 2384);
