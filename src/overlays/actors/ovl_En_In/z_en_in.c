--- conflicted
+++ resolved
@@ -636,15 +636,9 @@
         gSaveContext.eventInf[0] = (gSaveContext.eventInf[0] & ~0x000F) | 0x0001;
         gSaveContext.eventInf[0] = (gSaveContext.eventInf[0] & ~0x8000) | 0x8000;
         gSaveContext.infTable[10] &= ~4;
-<<<<<<< HEAD
-        func_800775F0(0x40);
+        func_800775F0(NA_BGM_HORSE);
         globalCtx->msgCtx.stateTimer = 0;
         globalCtx->msgCtx.msgMode = MSGMODE_TEXT_CLOSING;
-=======
-        func_800775F0(NA_BGM_HORSE);
-        globalCtx->msgCtx.unk_E3E7 = 0;
-        globalCtx->msgCtx.msgMode = 0x36;
->>>>>>> 03636166
         this->unk_308.unk_00 = 0;
     }
 }
