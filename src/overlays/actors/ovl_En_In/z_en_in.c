#include "z_en_in.h"
#include "overlays/actors/ovl_En_Horse/z_en_horse.h"
#include "objects/object_in/object_in.h"

#define FLAGS (ACTOR_FLAG_0 | ACTOR_FLAG_3 | ACTOR_FLAG_4)

void EnIn_Init(Actor* thisx, GlobalContext* globalCtx);
void EnIn_Destroy(Actor* thisx, GlobalContext* globalCtx);
void EnIn_Update(Actor* thisx, GlobalContext* globalCtx);
void EnIn_Draw(Actor* thisx, GlobalContext* globalCtx);

void func_80A79FB0(EnIn* this, GlobalContext* globalCtx);
void func_80A7A304(EnIn* this, GlobalContext* globalCtx);
void func_80A7A4C8(EnIn* this, GlobalContext* globalCtx);
void func_80A7A568(EnIn* this, GlobalContext* globalCtx);
void func_80A7A848(EnIn* this, GlobalContext* globalCtx);
void func_80A7ABD4(EnIn* this, GlobalContext* globalCtx);
void func_80A7AEF0(EnIn* this, GlobalContext* globalCtx);
void func_80A7B018(EnIn* this, GlobalContext* globalCtx);
void func_80A7B024(EnIn* this, GlobalContext* globalCtx);
void func_80A7AE84(EnIn* this, GlobalContext* globalCtx);
void func_80A7A770(EnIn* this, GlobalContext* globalCtx);
void func_80A7A940(EnIn* this, GlobalContext* globalCtx);
void func_80A7AA40(EnIn* this, GlobalContext* globalCtx);
void func_80A7A4BC(EnIn* this, GlobalContext* globalCtx);

const ActorInit En_In_InitVars = {
    ACTOR_EN_IN,
    ACTORCAT_NPC,
    FLAGS,
    OBJECT_IN,
    sizeof(EnIn),
    (ActorFunc)EnIn_Init,
    (ActorFunc)EnIn_Destroy,
    (ActorFunc)EnIn_Update,
    (ActorFunc)EnIn_Draw,
};

static ColliderCylinderInit sCylinderInit = {
    {
        COLTYPE_NONE,
        AT_NONE,
        AC_NONE,
        OC1_ON | OC1_TYPE_ALL,
        OC2_TYPE_2,
        COLSHAPE_CYLINDER,
    },
    {
        ELEMTYPE_UNK0,
        { 0x00000000, 0x00, 0x00 },
        { 0x00000000, 0x00, 0x00 },
        TOUCH_NONE,
        BUMP_NONE,
        OCELEM_ON,
    },
    { 18, 46, 0, { 0, 0, 0 } },
};

static CollisionCheckInfoInit2 sColChkInfoInit = {
    0, 0, 0, 0, MASS_IMMOVABLE,
};

typedef enum {
    /* 0 */ ENIN_ANIM_0,
    /* 1 */ ENIN_ANIM_1,
    /* 2 */ ENIN_ANIM_2,
    /* 3 */ ENIN_ANIM_3,
    /* 4 */ ENIN_ANIM_4,
    /* 5 */ ENIN_ANIM_5,
    /* 6 */ ENIN_ANIM_6,
    /* 7 */ ENIN_ANIM_7,
    /* 8 */ ENIN_ANIM_8,
    /* 9 */ ENIN_ANIM_9
} EnInAnimation;

static AnimationFrameCountInfo sAnimationInfo[] = {
    { &object_in_Anim_001CC0, 1.0f, ANIMMODE_LOOP, 0.0f }, { &object_in_Anim_001CC0, 1.0f, ANIMMODE_LOOP, -10.0f },
    { &object_in_Anim_013C6C, 1.0f, ANIMMODE_LOOP, 0.0f }, { &object_in_Anim_013C6C, 1.0f, ANIMMODE_LOOP, -10.0f },
    { &object_in_Anim_000CB0, 1.0f, ANIMMODE_LOOP, 0.0f }, { &object_in_Anim_0003B4, 1.0f, ANIMMODE_LOOP, -10.0f },
    { &object_in_Anim_001BE0, 1.0f, ANIMMODE_LOOP, 0.0f }, { &object_in_Anim_013D60, 1.0f, ANIMMODE_LOOP, 0.0f },
    { &object_in_Anim_01431C, 1.0f, ANIMMODE_LOOP, 0.0f }, { &object_in_Anim_014CA8, 1.0f, ANIMMODE_LOOP, 0.0f },
};

static AnimationHeader* D_80A7B918[] = {
    &object_in_Anim_0151C8, &object_in_Anim_015DF0, &object_in_Anim_016B3C, &object_in_Anim_015814,
    &object_in_Anim_01646C, &object_in_Anim_0175D0, &object_in_Anim_017B58, &object_in_Anim_018C38,
};

static Gfx* sAdultEraDLs[] = {
    NULL,
    NULL,
    gIngoAdultEraLeftThighDL,
    gIngoAdultEraLeftLegDL,
    gIngoAdultEraLeftFootDL,
    gIngoAdultEraRightThighDL,
    gIngoAdultEraRightLegDL,
    gIngoAdultEraRightFootDL,
    gIngoAdultEraTorsoDL,
    gIngoAdultEraChestDL,
    gIngoAdultEraLeftShoulderDL,
    gIngoAdultEraLeftArmDL,
    gIngoAdultEraLeftHandDL,
    gIngoAdultEraRightShoulderDL,
    gIngoAdultEraRightArmDL,
    gIngoAdultEraRightHandDL,
    gIngoAdultEraHeadDL,
    gIngoAdultEraLeftEyebrowDL,
    gIngoAdultEraRightEyebrowDL,
    gIngoAdultEraMustacheDL,
};

u16 func_80A78FB0(GlobalContext* globalCtx) {
    if (GET_EVENTCHKINF(EVENTCHKINF_14)) {
        if (GET_INFTABLE(INFTABLE_97)) {
            return 0x2046;
        } else {
            return 0x2045;
        }
    }
    if (GET_INFTABLE(INFTABLE_94)) {
        return 0x2040;
    } else {
        return 0x203F;
    }
}

u16 func_80A79010(GlobalContext* globalCtx) {
    Player* player = GET_PLAYER(globalCtx);
    u16 temp_v0 = Text_GetFaceReaction(globalCtx, 25);

    if (temp_v0 != 0) {
        return temp_v0;
    }
    if (GET_EVENTCHKINF(EVENTCHKINF_18)) {
        if (IS_DAY) {
            return 0x205F;
        } else {
            return 0x2057;
        }
    }
    if (IS_NIGHT) {
        return 0x204E;
    }
    switch (gSaveContext.eventInf[EVENTINF_0X_INDEX] &
            (EVENTINF_00_MASK | EVENTINF_01_MASK | EVENTINF_02_MASK | EVENTINF_03_MASK)) {
        case EVENTINF_00_MASK:
            if (!(player->stateFlags1 & PLAYER_STATE1_23)) {
                return 0x2036;
            } else if (GET_EVENTCHKINF(EVENTCHKINF_1B)) {
                if (GET_INFTABLE(INFTABLE_A2)) {
                    return 0x2036;
                } else {
                    return 0x2038;
                }
            } else {
                return 0x2037;
            }
        case EVENTINF_00_MASK | EVENTINF_01_MASK:
            if (GET_EVENTINF(EVENTINF_06) || GET_EVENTINF(EVENTINF_05)) {
                return 0x203E;
            } else {
                return 0x203D;
            }
        case EVENTINF_02_MASK:
            return 0x203A;
        case EVENTINF_00_MASK | EVENTINF_02_MASK:
        case EVENTINF_01_MASK | EVENTINF_02_MASK:
            return 0x203C;
        case EVENTINF_00_MASK | EVENTINF_01_MASK | EVENTINF_02_MASK:
            return 0x205B;
        case EVENTINF_01_MASK:
        default:
            if (GET_INFTABLE(INFTABLE_9A)) {
                return 0x2031;
            } else {
                return 0x2030;
            }
    }
}

u16 func_80A79168(GlobalContext* globalCtx, Actor* thisx) {
    u16 temp_v0 = Text_GetFaceReaction(globalCtx, 25);

    if (temp_v0 != 0) {
        return temp_v0;
    }
    if (!LINK_IS_ADULT) {
        return func_80A78FB0(globalCtx);
    } else {
        return func_80A79010(globalCtx);
    }
}

s16 func_80A791CC(GlobalContext* globalCtx, Actor* thisx) {
    s32 ret = 0;

    switch (thisx->textId) {
        case 0x2045:
            SET_INFTABLE(INFTABLE_97);
            break;
        case 0x203E:
            ret = 2;
            break;
        case 0x203F:
            SET_EVENTCHKINF(EVENTCHKINF_11);
            SET_INFTABLE(INFTABLE_94);
            break;
    }
    return ret;
}

s16 func_80A7924C(GlobalContext* globalCtx, Actor* thisx) {
    EnIn* this = (EnIn*)thisx;
    s32 sp18 = 1;

    switch (this->actor.textId) {
        case 0x2030:
        case 0x2031:
            if (globalCtx->msgCtx.choiceIndex == 1) {
                this->actor.textId = 0x2032;
            } else if (gSaveContext.rupees < 10) {
                this->actor.textId = 0x2033;
            } else {
                this->actor.textId = 0x2034;
            }
            Message_ContinueTextbox(globalCtx, this->actor.textId);
            SET_INFTABLE(INFTABLE_9A);
            break;
        case 0x2034:
            if (globalCtx->msgCtx.choiceIndex == 1) {
                Rupees_ChangeBy(-10);
                this->actor.textId = 0x205C;
            } else {
                this->actor.textId = 0x2035;
            }
            Message_ContinueTextbox(globalCtx, this->actor.textId);
            break;
        case 0x2036:
        case 0x2037:
            if (globalCtx->msgCtx.choiceIndex == 1) {
                sp18 = 2;
            } else {
                this->actor.textId = 0x201F;
                Message_ContinueTextbox(globalCtx, this->actor.textId);
            }
            break;
        case 0x2038:
            if (globalCtx->msgCtx.choiceIndex == 0 && gSaveContext.rupees >= 50) {
                sp18 = 2;
            } else {
                this->actor.textId = 0x2039;
                Message_ContinueTextbox(globalCtx, this->actor.textId);
                SET_INFTABLE(INFTABLE_A2);
            }
            break;
        case 0x205B:
            if (globalCtx->msgCtx.choiceIndex == 0 && gSaveContext.rupees >= 50) {
                sp18 = 2;
            } else {
                Message_ContinueTextbox(globalCtx, this->actor.textId = 0x2039);
                gSaveContext.eventInf[EVENTINF_0X_INDEX] &=
                    ~(EVENTINF_00_MASK | EVENTINF_01_MASK | EVENTINF_02_MASK | EVENTINF_03_MASK);
                CLEAR_EVENTINF(EVENTINF_05);
                CLEAR_EVENTINF(EVENTINF_06);
                this->actionFunc = func_80A7A4C8;
            }
            break;
    }
    if (!gSaveContext.rupees) {}

    return sp18;
}

s16 func_80A7949C(GlobalContext* globalCtx, Actor* thisx) {
    s32 phi_v1 = 1;

    if (thisx->textId == 0x2035) {
        Rupees_ChangeBy(-10);
        thisx->textId = 0x205C;
        Message_ContinueTextbox(globalCtx, thisx->textId);
    } else {
        phi_v1 = 2;
    }
    return phi_v1;
}

s16 func_80A79500(GlobalContext* globalCtx, Actor* thisx) {
    s16 sp1E = 1;

    osSyncPrintf("message_check->(%d[%x])\n", Message_GetState(&globalCtx->msgCtx), thisx->textId);
    switch (Message_GetState(&globalCtx->msgCtx)) {
        case TEXT_STATE_NONE:
        case TEXT_STATE_DONE_HAS_NEXT:
            break;
        case TEXT_STATE_CLOSING:
            sp1E = func_80A791CC(globalCtx, thisx);
            break;
        case TEXT_STATE_DONE_FADING:
            break;
        case TEXT_STATE_CHOICE:
            if (Message_ShouldAdvance(globalCtx)) {
                sp1E = func_80A7924C(globalCtx, thisx);
            }
            break;
        case TEXT_STATE_EVENT:
            if (Message_ShouldAdvance(globalCtx)) {
                sp1E = func_80A7949C(globalCtx, thisx);
            }
            break;
        case TEXT_STATE_DONE:
        case TEXT_STATE_SONG_DEMO_DONE:
        case TEXT_STATE_8:
        case TEXT_STATE_9:
            break;
    }
    return sp1E;
}

void func_80A795C8(EnIn* this, GlobalContext* globalCtx) {
    Player* player = GET_PLAYER(globalCtx);
    s16 arg3;

    if (this->skelAnime.animation == &object_in_Anim_0003B4 || this->skelAnime.animation == &object_in_Anim_001BE0 ||
        this->skelAnime.animation == &object_in_Anim_013D60) {
        arg3 = 1;
    } else {
        arg3 = 0;
    }
    if (this->actionFunc == func_80A7A568) {
        arg3 = 4;
    }
    if (this->actionFunc == func_80A7B024) {
        this->unk_308.unk_18 = globalCtx->view.eye;
        this->unk_308.unk_14 = 60.0f;
    } else {
        this->unk_308.unk_18 = player->actor.world.pos;
        this->unk_308.unk_14 = 16.0f;
    }
    func_80034A14(&this->actor, &this->unk_308, 1, arg3);
}

void func_80A79690(SkelAnime* skelAnime, EnIn* this, GlobalContext* globalCtx) {
    if (skelAnime->baseTransl.y < skelAnime->jointTable[0].y) {
        skelAnime->moveFlags |= 3;
        AnimationContext_SetMoveActor(globalCtx, &this->actor, skelAnime, 1.0f);
    }
}

void EnIn_ChangeAnim(EnIn* this, s32 index) {
    Animation_Change(&this->skelAnime, sAnimationInfo[index].animation, 1.0f, 0.0f,
                     Animation_GetLastFrame(sAnimationInfo[index].animation), sAnimationInfo[index].mode,
                     sAnimationInfo[index].morphFrames);
}

s32 func_80A7975C(EnIn* this, GlobalContext* globalCtx) {
    if (this->actor.params != 1 || this->actor.shape.rot.z != 1 || !LINK_IS_ADULT) {
        return 0;
    }
    this->animationIdx = 1;
    this->collider.base.ocFlags1 &= ~OC1_ON;
    Animation_Change(&this->skelAnime, D_80A7B918[this->animationIdx], 1.0f, 0.0f,
                     Animation_GetLastFrame(D_80A7B918[this->animationIdx]), 2, 0.0f);
    this->actionFunc = func_80A7A304;
    return 1;
}

s32 func_80A79830(EnIn* this, GlobalContext* globalCtx) {
    if (globalCtx->sceneNum == SCENE_SPOT20 && LINK_IS_CHILD && IS_DAY && this->actor.shape.rot.z == 1 &&
        !GET_EVENTCHKINF(EVENTCHKINF_14)) {
        return 1;
    }
    if (globalCtx->sceneNum == SCENE_MALON_STABLE && LINK_IS_CHILD && IS_DAY && this->actor.shape.rot.z == 3 &&
        GET_EVENTCHKINF(EVENTCHKINF_14)) {
        return 1;
    }
    if (globalCtx->sceneNum == SCENE_MALON_STABLE && LINK_IS_CHILD && IS_NIGHT) {
        if ((this->actor.shape.rot.z == 2) && !GET_EVENTCHKINF(EVENTCHKINF_14)) {
            return 1;
        }
        if ((this->actor.shape.rot.z == 4) && GET_EVENTCHKINF(EVENTCHKINF_14)) {
            return 1;
        }
    }
    if (globalCtx->sceneNum == SCENE_SPOT20 && LINK_IS_ADULT && IS_DAY) {
        if ((this->actor.shape.rot.z == 5) && !GET_EVENTCHKINF(EVENTCHKINF_18)) {
            return 2;
        }
        if ((this->actor.shape.rot.z == 7) && GET_EVENTCHKINF(EVENTCHKINF_18)) {
            return 4;
        }
    }
    if (globalCtx->sceneNum == SCENE_SOUKO && LINK_IS_ADULT && IS_NIGHT) {
        if (this->actor.shape.rot.z == 6 && !GET_EVENTCHKINF(EVENTCHKINF_18)) {
            return 3;
        }
        if (this->actor.shape.rot.z == 8 && GET_EVENTCHKINF(EVENTCHKINF_18)) {
            return 3;
        }
    }
    return 0;
}

void EnIn_UpdateEyes(EnIn* this) {
    if (this->eyeIndex != 3) {
        if (DECR(this->blinkTimer) == 0) {
            this->eyeIndex++;
            if (this->eyeIndex >= 3) {
                this->blinkTimer = Rand_S16Offset(30, 30);
                this->eyeIndex = 0;
            }
        }
    }
}

void func_80A79AB4(EnIn* this, GlobalContext* globalCtx) {
    s32 i;
    u32 f = 0;

    if (this->skelAnime.animation != &object_in_Anim_014CA8) {
        f = globalCtx->gameplayFrames;
    }
    for (i = 0; i < ARRAY_COUNT(this->unk_330); i++) {
        this->unk_330[i].y = (2068 + 50 * i) * f;
        this->unk_330[i].z = (2368 + 50 * i) * f;
    }
}

void func_80A79BAC(EnIn* this, GlobalContext* globalCtx, s32 index, u32 transitionType) {
    s16 entrances[] = { 0x0558, 0x04CA, 0x0157 };

    globalCtx->nextEntranceIndex = entrances[index];
    if (index == 2) {
        gSaveContext.nextCutsceneIndex = 0xFFF0;
    }
    globalCtx->transitionType = transitionType;
    globalCtx->transitionTrigger = TRANS_TRIGGER_START;
    func_8002DF54(globalCtx, &this->actor, 8);
    Interface_ChangeAlpha(1);
    if (index == 0) {
        AREG(6) = 0;
    }
    gSaveContext.timer1State = 0;
}

void func_80A79C78(EnIn* this, GlobalContext* globalCtx) {
    Player* player = GET_PLAYER(globalCtx);
    Vec3f sp48;
    Vec3f sp3C;
    Vec3s zeroVec = { 0, 0, 0 };

    this->camId = Gameplay_CreateSubCamera(globalCtx);
    Gameplay_ChangeCameraStatus(globalCtx, MAIN_CAM, CAM_STAT_WAIT);
    Gameplay_ChangeCameraStatus(globalCtx, this->camId, CAM_STAT_ACTIVE);
    sp48.x = this->actor.world.pos.x;
    sp48.y = this->actor.world.pos.y + 60.0f;
    sp48.z = this->actor.world.pos.z;
    sp3C.x = sp48.x;
    sp3C.y = sp48.y - 22.0f;
    sp3C.z = sp48.z + 40.0f;
    Gameplay_CameraSetAtEye(globalCtx, this->camId, &sp48, &sp3C);
    this->actor.shape.rot.y = Math_Vec3f_Yaw(&this->actor.world.pos, &sp3C);
    this->unk_308.unk_08 = zeroVec;
    this->unk_308.unk_0E = zeroVec;
    Message_StartTextbox(globalCtx, 0x2025, NULL);
    this->unk_308.unk_00 = 1;
    player->actor.world.pos = this->actor.world.pos;
    player->actor.world.pos.x += 100.0f * Math_SinS(this->actor.shape.rot.y);
    player->actor.world.pos.z += 100.0f * Math_CosS(this->actor.shape.rot.y);
    if (player->rideActor != NULL) {
        player->rideActor->world.pos = player->actor.world.pos;
        player->rideActor->freezeTimer = 10;
    }
    player->actor.freezeTimer = 10;
    this->actor.flags &= ~ACTOR_FLAG_0;
    ShrinkWindow_SetVal(0x20);
    Interface_ChangeAlpha(2);
}

static s32 D_80A7B998 = 0;

void EnIn_Init(Actor* thisx, GlobalContext* globalCtx) {
    EnIn* this = (EnIn*)thisx;
    RespawnData* respawn = &gSaveContext.respawn[RESPAWN_MODE_DOWN];
    Vec3f respawnPos;

    this->ingoObjBankIndex = Object_GetIndex(&globalCtx->objectCtx, OBJECT_IN);
    if (this->ingoObjBankIndex < 0 && this->actor.params > 0) {
        this->actionFunc = NULL;
        Actor_Kill(&this->actor);
        return;
    }
    respawnPos = respawn->pos;
    // hardcoded coords for lon lon entrance
    if (D_80A7B998 == 0 && respawnPos.x == 1107.0f && respawnPos.y == 0.0f && respawnPos.z == -3740.0f) {
        gSaveContext.eventInf[EVENTINF_0X_INDEX] = 0;
        D_80A7B998 = 1;
    }
    this->actionFunc = func_80A79FB0;
}

void EnIn_Destroy(Actor* thisx, GlobalContext* globalCtx) {
    EnIn* this = (EnIn*)thisx;

    if (this->actionFunc != NULL && this->actionFunc != func_80A79FB0) {
        Collider_DestroyCylinder(globalCtx, &this->collider);
    }
}

void func_80A79FB0(EnIn* this, GlobalContext* globalCtx) {
    s32 sp3C = 0;

    if (Object_IsLoaded(&globalCtx->objectCtx, this->ingoObjBankIndex) || this->actor.params <= 0) {
        ActorShape_Init(&this->actor.shape, 0.0f, ActorShadow_DrawCircle, 36.0f);
        SkelAnime_InitFlex(globalCtx, &this->skelAnime, &gIngoSkel, NULL, this->jointTable, this->morphTable, 20);
        Collider_InitCylinder(globalCtx, &this->collider);
        Collider_SetCylinder(globalCtx, &this->collider, &this->actor, &sCylinderInit);
        CollisionCheck_SetInfo2(&this->actor.colChkInfo, NULL, &sColChkInfoInit);
        if (func_80A7975C(this, globalCtx)) {
            CLEAR_EVENTINF(EVENTINF_0F);
            return;
        }
        Actor_SetScale(&this->actor, 0.01f);
        this->actor.targetMode = 6;
        this->unk_308.unk_00 = 0;
        this->actionFunc = func_80A7A4BC;

        switch (func_80A79830(this, globalCtx)) {
            case 1:
                EnIn_ChangeAnim(this, ENIN_ANIM_9);
                this->actionFunc = func_80A7A4BC;
                break;
            case 3:
                EnIn_ChangeAnim(this, ENIN_ANIM_7);
                this->actionFunc = func_80A7A4BC;
                if (!GET_EVENTCHKINF(EVENTCHKINF_18)) {
                    this->actor.params = 5;
                }
                break;
            case 4:
                EnIn_ChangeAnim(this, ENIN_ANIM_8);
                this->eyeIndex = 3;
                this->actionFunc = func_80A7A4BC;
                break;
            case 0:
                Actor_Kill(&this->actor);
                break;
            default:
                switch (gSaveContext.eventInf[EVENTINF_0X_INDEX] &
                        (EVENTINF_00_MASK | EVENTINF_01_MASK | EVENTINF_02_MASK | EVENTINF_03_MASK)) {
                    case 0:
                    case EVENTINF_01_MASK:
                    case EVENTINF_00_MASK | EVENTINF_01_MASK:
                    case EVENTINF_02_MASK:
                    case EVENTINF_00_MASK | EVENTINF_01_MASK | EVENTINF_02_MASK:
                        if (this->actor.params == 2) {
                            sp3C = 1;
                        }
                        break;
                    case EVENTINF_00_MASK:
                        if (this->actor.params == 3) {
                            sp3C = 1;
                        }
                        break;
                    case EVENTINF_00_MASK | EVENTINF_02_MASK:
                    case EVENTINF_01_MASK | EVENTINF_02_MASK:
                        if (this->actor.params == 4) {
                            sp3C = 1;
                        }
                        break;
                }
                if (sp3C != 1) {
                    Actor_Kill(&this->actor);
                    return;
                }
                switch (gSaveContext.eventInf[EVENTINF_0X_INDEX] &
                        (EVENTINF_00_MASK | EVENTINF_01_MASK | EVENTINF_02_MASK | EVENTINF_03_MASK)) {
                    case 0:
                    case EVENTINF_01_MASK:
                        EnIn_ChangeAnim(this, ENIN_ANIM_2);
                        this->actionFunc = func_80A7A4C8;
                        gSaveContext.eventInf[EVENTINF_0X_INDEX] = 0;
                        break;
                    case EVENTINF_00_MASK:
                        this->actor.targetMode = 3;
                        EnIn_ChangeAnim(this, ENIN_ANIM_2);
                        this->actionFunc = func_80A7A568;
                        func_80088B34(0x3C);
                        break;
                    case EVENTINF_00_MASK | EVENTINF_01_MASK:
                        EnIn_ChangeAnim(this, ENIN_ANIM_4);
                        this->actionFunc = func_80A7A770;
                        break;
                    case EVENTINF_02_MASK:
                        EnIn_ChangeAnim(this, ENIN_ANIM_6);
                        this->unk_1EC = 8;
                        this->actionFunc = func_80A7A940;
                        break;
                    case EVENTINF_00_MASK | EVENTINF_02_MASK:
                    case EVENTINF_01_MASK | EVENTINF_02_MASK:
                        this->actor.targetMode = 3;
                        EnIn_ChangeAnim(this, ENIN_ANIM_6);
                        this->unk_1EC = 8;
                        this->actionFunc = func_80A7AA40;
                        break;
                    case EVENTINF_00_MASK | EVENTINF_01_MASK | EVENTINF_02_MASK:
                        EnIn_ChangeAnim(this, ENIN_ANIM_2);
                        this->actionFunc = func_80A7A848;
                        break;
                }
        }
    }
}

void func_80A7A304(EnIn* this, GlobalContext* globalCtx) {
    if (this->skelAnime.animation == &object_in_Anim_015814 || this->skelAnime.animation == &object_in_Anim_01646C) {
        if (this->skelAnime.curFrame == 8.0f) {
            Audio_PlaySoundRandom(&this->actor.projectedPos, NA_SE_VO_IN_LASH_0,
                                  NA_SE_VO_IN_LASH_1 - NA_SE_VO_IN_LASH_0 + 1);
        }
    }
    if (this->skelAnime.animation == &object_in_Anim_018C38 && this->skelAnime.curFrame == 20.0f) {
        Audio_PlayActorSound2(&this->actor, NA_SE_VO_IN_CRY_0);
    }
    if (SkelAnime_Update(&this->skelAnime) != 0) {
        this->animationIdx %= 8;
        this->unk_1E8 = this->animationIdx;
        if (this->animationIdx == 3 || this->animationIdx == 4) {
            Audio_PlaySoundGeneral(NA_SE_IT_LASH, &this->actor.projectedPos, 4, &gSfxDefaultFreqAndVolScale,
                                   &gSfxDefaultFreqAndVolScale, &gSfxDefaultReverb);
            if (Rand_ZeroOne() < 0.3f) {
                Audio_PlaySoundGeneral(NA_SE_IT_INGO_HORSE_NEIGH, &this->actor.projectedPos, 4,
                                       &gSfxDefaultFreqAndVolScale, &gSfxDefaultFreqAndVolScale, &gSfxDefaultReverb);
            }
        }
        Animation_Change(&this->skelAnime, D_80A7B918[this->animationIdx], 1.0f, 0.0f,
                         Animation_GetLastFrame(D_80A7B918[this->animationIdx]), 2, -10.0f);
    }
}

void func_80A7A4BC(EnIn* this, GlobalContext* globalCtx) {
}

void func_80A7A4C8(EnIn* this, GlobalContext* globalCtx) {
    if (this->unk_308.unk_00 == 2) {
<<<<<<< HEAD
        func_80A79BAC(this, globalCtx, 1, 0x20);
        gSaveContext.eventInf[EVENTINF_0X_INDEX] =
            (gSaveContext.eventInf[EVENTINF_0X_INDEX] &
             ~(EVENTINF_00_MASK | EVENTINF_01_MASK | EVENTINF_02_MASK | EVENTINF_03_MASK)) |
            EVENTINF_00_MASK;
        gSaveContext.eventInf[EVENTINF_0X_INDEX] =
            (gSaveContext.eventInf[EVENTINF_0X_INDEX] & ~EVENTINF_0F_MASK) | EVENTINF_0F_MASK;
        CLEAR_INFTABLE(INFTABLE_A2);
=======
        func_80A79BAC(this, globalCtx, 1, TRANS_TYPE_CIRCLE(TCA_NORMAL, TCC_BLACK, TCS_FAST));
        gSaveContext.eventInf[0] = (gSaveContext.eventInf[0] & ~0x000F) | 0x0001;
        gSaveContext.eventInf[0] = (gSaveContext.eventInf[0] & ~0x8000) | 0x8000;
        gSaveContext.infTable[10] &= ~4;
>>>>>>> 16790bc2
        Environment_ForcePlaySequence(NA_BGM_HORSE);
        globalCtx->msgCtx.stateTimer = 0;
        globalCtx->msgCtx.msgMode = MSGMODE_TEXT_CLOSING;
        this->unk_308.unk_00 = 0;
    }
}

void func_80A7A568(EnIn* this, GlobalContext* globalCtx) {
    Player* player = GET_PLAYER(globalCtx);
    s32 phi_a2;
    s32 transitionType;

    if (!GET_EVENTCHKINF(EVENTCHKINF_1B) && (player->stateFlags1 & PLAYER_STATE1_23)) {
        SET_INFTABLE(INFTABLE_AB);
    }
    if (gSaveContext.timer1State == 10) {
        Audio_PlaySoundGeneral(NA_SE_SY_FOUND, &gSfxDefaultPos, 4, &gSfxDefaultFreqAndVolScale,
                               &gSfxDefaultFreqAndVolScale, &gSfxDefaultReverb);
        func_80A79C78(this, globalCtx);
        this->actionFunc = func_80A7B024;
        gSaveContext.timer1State = 0;
    } else if (this->unk_308.unk_00 == 2) {
        if (globalCtx->msgCtx.choiceIndex == 0) {
            if (gSaveContext.rupees < 50) {
                globalCtx->msgCtx.stateTimer = 4;
                globalCtx->msgCtx.msgMode = MSGMODE_TEXT_CLOSING;
                this->unk_308.unk_00 = 0;
                return;
            }
            gSaveContext.eventInf[EVENTINF_0X_INDEX] =
                (gSaveContext.eventInf[EVENTINF_0X_INDEX] & ~EVENTINF_04_MASK) |
                (((EnHorse*)GET_PLAYER(globalCtx)->rideActor)->type << EVENTINF_04_SHIFT);
            gSaveContext.eventInf[EVENTINF_0X_INDEX] =
                (gSaveContext.eventInf[EVENTINF_0X_INDEX] &
                 ~(EVENTINF_00_MASK | EVENTINF_01_MASK | EVENTINF_02_MASK | EVENTINF_03_MASK)) |
                EVENTINF_01_MASK;
            phi_a2 = 2;
            transitionType = TRANS_TYPE_FADE_BLACK;
        } else {
            Audio_PlaySoundGeneral(NA_SE_SY_FOUND, &gSfxDefaultPos, 4, &gSfxDefaultFreqAndVolScale,
                                   &gSfxDefaultFreqAndVolScale, &gSfxDefaultReverb);
            if (!GET_EVENTCHKINF(EVENTCHKINF_1B)) {
                if (GET_INFTABLE(INFTABLE_AB)) {
                    SET_EVENTCHKINF(EVENTCHKINF_1B);
                    SET_INFTABLE(INFTABLE_AB);
                }
            }
            gSaveContext.eventInf[EVENTINF_0X_INDEX] &=
                ~(EVENTINF_00_MASK | EVENTINF_01_MASK | EVENTINF_02_MASK | EVENTINF_03_MASK);
            phi_a2 = 0;
            transitionType = TRANS_TYPE_CIRCLE(TCA_NORMAL, TCC_BLACK, TCS_FAST);
        }
        func_80A79BAC(this, globalCtx, phi_a2, transitionType);
        globalCtx->msgCtx.stateTimer = 0;
        gSaveContext.eventInf[EVENTINF_0X_INDEX] =
            (gSaveContext.eventInf[EVENTINF_0X_INDEX] & ~EVENTINF_0F_MASK) | EVENTINF_0F_MASK;
        globalCtx->msgCtx.msgMode = MSGMODE_TEXT_CLOSING;
        this->unk_308.unk_00 = 0;
    }
}

void func_80A7A770(EnIn* this, GlobalContext* globalCtx) {
    if (this->unk_308.unk_00 == 0) {
        this->actor.flags |= ACTOR_FLAG_16;
    } else if (this->unk_308.unk_00 == 2) {
        Rupees_ChangeBy(-50);
        this->actor.flags &= ~ACTOR_FLAG_16;
        EnIn_ChangeAnim(this, ENIN_ANIM_3);
        this->actionFunc = func_80A7A848;
        gSaveContext.eventInf[EVENTINF_0X_INDEX] =
            (gSaveContext.eventInf[EVENTINF_0X_INDEX] &
             ~(EVENTINF_00_MASK | EVENTINF_01_MASK | EVENTINF_02_MASK | EVENTINF_03_MASK)) |
            (EVENTINF_00_MASK | EVENTINF_01_MASK | EVENTINF_02_MASK);
        this->unk_308.unk_00 = 0;
        gSaveContext.eventInf[EVENTINF_0X_INDEX] =
            (gSaveContext.eventInf[EVENTINF_0X_INDEX] & 0xFFFF) | EVENTINF_05_MASK;
        if (!GET_EVENTINF(EVENTINF_06)) {
            globalCtx->msgCtx.stateTimer = 4;
            globalCtx->msgCtx.msgMode = MSGMODE_TEXT_CLOSING;
        }
    }
}

void func_80A7A848(EnIn* this, GlobalContext* globalCtx) {
    if (this->unk_308.unk_00 == 2) {
        if ((globalCtx->msgCtx.choiceIndex == 0 && gSaveContext.rupees < 50) || globalCtx->msgCtx.choiceIndex == 1) {
            gSaveContext.eventInf[EVENTINF_0X_INDEX] &=
                ~(EVENTINF_00_MASK | EVENTINF_01_MASK | EVENTINF_02_MASK | EVENTINF_03_MASK);
            this->actionFunc = func_80A7A4C8;
        } else {
<<<<<<< HEAD
            func_80A79BAC(this, globalCtx, 2, 0x26);
            gSaveContext.eventInf[EVENTINF_0X_INDEX] =
                (gSaveContext.eventInf[EVENTINF_0X_INDEX] &
                 ~(EVENTINF_00_MASK | EVENTINF_01_MASK | EVENTINF_02_MASK | EVENTINF_03_MASK)) |
                EVENTINF_01_MASK;
            gSaveContext.eventInf[EVENTINF_0X_INDEX] =
                (gSaveContext.eventInf[EVENTINF_0X_INDEX] & ~EVENTINF_0F_MASK) | EVENTINF_0F_MASK;
=======
            func_80A79BAC(this, globalCtx, 2, TRANS_TYPE_CIRCLE(TCA_STARBURST, TCC_BLACK, TCS_FAST));
            gSaveContext.eventInf[0] = (gSaveContext.eventInf[0] & ~0xF) | 2;
            gSaveContext.eventInf[0] = (gSaveContext.eventInf[0] & ~0x8000) | 0x8000;
>>>>>>> 16790bc2
            globalCtx->msgCtx.stateTimer = 0;
            globalCtx->msgCtx.msgMode = MSGMODE_TEXT_CLOSING;
        }
        this->unk_308.unk_00 = 0;
        CLEAR_EVENTINF(EVENTINF_05);
        CLEAR_EVENTINF(EVENTINF_06);
    }
}

void func_80A7A940(EnIn* this, GlobalContext* globalCtx) {
    if (this->unk_308.unk_00 == 0) {
        this->actor.flags |= ACTOR_FLAG_16;
        return;
    }
    if (this->unk_1EC != 0) {
        this->unk_1EC--;
        if (this->unk_1EC == 0) {
            Audio_PlayActorSound2(&this->actor, NA_SE_VO_IN_LOST);
        }
    }
    if (this->unk_308.unk_00 == 2) {
        this->actor.flags &= ~ACTOR_FLAG_16;
<<<<<<< HEAD
        func_80A79BAC(this, globalCtx, 2, 0x26);
        gSaveContext.eventInf[EVENTINF_0X_INDEX] =
            (gSaveContext.eventInf[EVENTINF_0X_INDEX] &
             ~(EVENTINF_00_MASK | EVENTINF_01_MASK | EVENTINF_02_MASK | EVENTINF_03_MASK)) |
            EVENTINF_01_MASK;
        gSaveContext.eventInf[EVENTINF_0X_INDEX] =
            (gSaveContext.eventInf[EVENTINF_0X_INDEX] & ~EVENTINF_0F_MASK) | EVENTINF_0F_MASK;
=======
        func_80A79BAC(this, globalCtx, 2, TRANS_TYPE_CIRCLE(TCA_STARBURST, TCC_BLACK, TCS_FAST));
        gSaveContext.eventInf[0] = (gSaveContext.eventInf[0] & ~0x000F) | 0x0002;
        gSaveContext.eventInf[0] = (gSaveContext.eventInf[0] & ~0x8000) | 0x8000;
>>>>>>> 16790bc2
        globalCtx->msgCtx.stateTimer = 0;
        globalCtx->msgCtx.msgMode = MSGMODE_TEXT_CLOSING;
        this->unk_308.unk_00 = 0;
        gSaveContext.eventInf[EVENTINF_0X_INDEX] =
            (gSaveContext.eventInf[EVENTINF_0X_INDEX] & 0xFFFF) | EVENTINF_06_MASK;
    }
}

void func_80A7AA40(EnIn* this, GlobalContext* globalCtx) {
    Vec3f zeroVec = { 0.0f, 0.0f, 0.0f };
    Vec3f sp30;
    Vec3f sp24;

    this->camId = Gameplay_CreateSubCamera(globalCtx);
    this->activeCamId = globalCtx->activeCamera;
    Gameplay_ChangeCameraStatus(globalCtx, this->activeCamId, CAM_STAT_WAIT);
    Gameplay_ChangeCameraStatus(globalCtx, this->camId, CAM_STAT_ACTIVE);

    this->unk_2F0 = 0.0f;
    this->unk_2F4 = 50.0f;
    this->unk_2F8 = 0.0f;
    this->unk_2FC = 0.0f;
    this->unk_300 = 50.0f;
    this->unk_304 = 50.0f;

    sp30 = this->actor.world.pos;
    sp24 = this->actor.world.pos;

    sp30.x += this->unk_2F0;
    sp30.y += this->unk_2F4;
    sp30.z += this->unk_2F8;

    sp24.x += this->unk_2FC;
    sp24.y += this->unk_300;
    sp24.z += this->unk_304;

    Gameplay_CameraSetAtEye(globalCtx, this->camId, &sp30, &sp24);
    this->actor.textId = 0x203B;
    Message_StartTextbox(globalCtx, this->actor.textId, NULL);
    this->unk_308.unk_00 = 1;
    this->unk_1FC = 0;
    globalCtx->csCtx.frames = 0;
    ShrinkWindow_SetVal(0x20);
    Interface_ChangeAlpha(2);
    this->actionFunc = func_80A7ABD4;
}

void func_80A7ABD4(EnIn* this, GlobalContext* globalCtx) {
    Player* player = GET_PLAYER(globalCtx);
    Vec3f sp48;
    Vec3f sp3C;

    if (player->rideActor != NULL) {
        player->rideActor->freezeTimer = 10;
    }
    player->actor.freezeTimer = 10;
    if (this->actor.textId == 0x203B) {
        if (this->unk_1EC != 0) {
            this->unk_1EC--;
            if (this->unk_1EC == 0) {
                Audio_PlayActorSound2(&this->actor, NA_SE_VO_IN_LOST);
            }
        }
    }
    if (this->unk_308.unk_00 != 0) {
        if (this->unk_308.unk_00 == 2) {
            if (this->actor.textId == 0x203B) {
                this->actor.textId = 0x203C;
                Message_StartTextbox(globalCtx, this->actor.textId, NULL);
                this->unk_308.unk_00 = 1;
                EnIn_ChangeAnim(this, ENIN_ANIM_3);
            } else {
                globalCtx->msgCtx.msgMode = MSGMODE_TEXT_CLOSING;
                this->unk_308.unk_00 = 0;
            }
        }
    } else {
        if (globalCtx->csCtx.frames++ >= 50) {
            this->actionFunc = func_80A7AE84;
            return;
        }
        if (globalCtx->csCtx.frames == 44) {
            Audio_PlayActorSound2(&this->actor, NA_SE_EV_RONRON_DOOR_CLOSE);
        }
        Math_SmoothStepToF(&this->unk_2F0, 0.0f, 0.06f, 10000.0f, 0.0f);
        Math_SmoothStepToF(&this->unk_2F4, 50.0f, 0.06f, 10000.0f, 0.0f);
        Math_SmoothStepToF(&this->unk_2F8, 0.0f, 0.06f, 10000.0f, 0.0f);
        Math_SmoothStepToF(&this->unk_2FC, 0.0f, 0.06f, 10000.0f, 0.0f);
        Math_SmoothStepToF(&this->unk_300, 150.0f, 0.06f, 10000.0f, 0.0f);
        Math_SmoothStepToF(&this->unk_304, 300.0f, 0.06f, 10000.0f, 0.0f);

        sp48 = this->actor.world.pos;
        sp3C = this->actor.world.pos;

        sp48.x += this->unk_2F0;
        sp48.y += this->unk_2F4;
        sp48.z += this->unk_2F8;
        sp3C.x += this->unk_2FC;
        sp3C.y += this->unk_300;
        sp3C.z += this->unk_304;
        Gameplay_CameraSetAtEye(globalCtx, this->camId, &sp48, &sp3C);
    }
}

void func_80A7AE84(EnIn* this, GlobalContext* globalCtx) {
    Gameplay_ChangeCameraStatus(globalCtx, this->activeCamId, CAM_STAT_ACTIVE);
    Gameplay_ClearCamera(globalCtx, this->camId);
    func_8002DF54(globalCtx, &this->actor, 7);
    Interface_ChangeAlpha(0x32);
    this->actionFunc = func_80A7AEF0;
}

void func_80A7AEF0(EnIn* this, GlobalContext* globalCtx) {
    Player* player = GET_PLAYER(globalCtx);
    s32 yaw;
    Vec3f pos = this->actor.world.pos;

    pos.x += 90.0f * Math_SinS(this->actor.shape.rot.y);
    pos.z += 90.0f * Math_CosS(this->actor.shape.rot.y);
    yaw = Math_Vec3f_Yaw(&pos, &player->actor.world.pos);
    if (ABS(yaw) > 0x4000) {
        globalCtx->nextEntranceIndex = 0x0476;
        globalCtx->transitionTrigger = TRANS_TRIGGER_START;
        globalCtx->transitionType = TRANS_TYPE_FADE_WHITE_FAST;
        this->actionFunc = func_80A7B018;
    } else if (this->unk_308.unk_00 == 2) {
        globalCtx->msgCtx.stateTimer = 4;
        globalCtx->msgCtx.msgMode = MSGMODE_TEXT_CLOSING;
        this->unk_308.unk_00 = 0;
    }
}

void func_80A7B018(EnIn* this, GlobalContext* globalCtx) {
}

void func_80A7B024(EnIn* this, GlobalContext* globalCtx) {
    Player* player = GET_PLAYER(globalCtx);

    if (player->rideActor != NULL) {
        player->rideActor->freezeTimer = 10;
    }
    player->actor.freezeTimer = 10;
    if (this->unk_308.unk_00 == 2) {
        if (1) {}
        if (!GET_EVENTCHKINF(EVENTCHKINF_1B) && GET_INFTABLE(INFTABLE_AB)) {
            SET_EVENTCHKINF(EVENTCHKINF_1B);
            SET_INFTABLE(INFTABLE_AB);
        }
<<<<<<< HEAD
        func_80A79BAC(this, globalCtx, 0, 0x26);
        gSaveContext.eventInf[EVENTINF_0X_INDEX] =
            gSaveContext.eventInf[EVENTINF_0X_INDEX] &
            ~(EVENTINF_00_MASK | EVENTINF_01_MASK | EVENTINF_02_MASK | EVENTINF_03_MASK);
        gSaveContext.eventInf[EVENTINF_0X_INDEX] =
            (gSaveContext.eventInf[EVENTINF_0X_INDEX] & ~EVENTINF_0F_MASK) | EVENTINF_0F_MASK;
=======
        func_80A79BAC(this, globalCtx, 0, TRANS_TYPE_CIRCLE(TCA_STARBURST, TCC_BLACK, TCS_FAST));
        gSaveContext.eventInf[0] = gSaveContext.eventInf[0] & ~0xF;
        gSaveContext.eventInf[0] = (gSaveContext.eventInf[0] & ~0x8000) | 0x8000;
>>>>>>> 16790bc2
        globalCtx->msgCtx.stateTimer = 4;
        globalCtx->msgCtx.msgMode = MSGMODE_TEXT_CLOSING;
        this->unk_308.unk_00 = 0;
    }
}

void EnIn_Update(Actor* thisx, GlobalContext* globalCtx) {
    ColliderCylinder* collider;
    EnIn* this = (EnIn*)thisx;

    if (this->actionFunc == func_80A79FB0) {
        this->actionFunc(this, globalCtx);
        return;
    }
    collider = &this->collider;
    Collider_UpdateCylinder(&this->actor, collider);
    CollisionCheck_SetOC(globalCtx, &globalCtx->colChkCtx, &collider->base);
    if (this->actionFunc != func_80A7A304) {
        SkelAnime_Update(&this->skelAnime);
        if (this->skelAnime.animation == &object_in_Anim_001BE0 &&
            ((gSaveContext.eventInf[EVENTINF_0X_INDEX] &
              (EVENTINF_00_MASK | EVENTINF_01_MASK | EVENTINF_02_MASK | EVENTINF_03_MASK)) !=
             (EVENTINF_01_MASK | EVENTINF_02_MASK))) {
            func_80A79690(&this->skelAnime, this, globalCtx);
        }
        Actor_UpdateBgCheckInfo(globalCtx, &this->actor, 0.0f, 0.0f, 0.0f, UPDBGCHECKINFO_FLAG_2);
    }
    EnIn_UpdateEyes(this);
    this->actionFunc(this, globalCtx);
    if (this->actionFunc != func_80A7A304) {
        func_80A79AB4(this, globalCtx);
        if (gSaveContext.timer2Value < 6 && gSaveContext.timer2State != 0 && this->unk_308.unk_00 == 0) {
            if (Actor_ProcessTalkRequest(&this->actor, globalCtx)) {}
        } else {
            func_800343CC(globalCtx, &this->actor, &this->unk_308.unk_00,
                          ((this->actor.targetMode == 6) ? 80.0f : 320.0f) + this->collider.dim.radius, func_80A79168,
                          func_80A79500);
            if (this->unk_308.unk_00 != 0) {
                this->unk_1FA = this->unk_1F8;
                this->unk_1F8 = Message_GetState(&globalCtx->msgCtx);
            }
        }
        func_80A795C8(this, globalCtx);
    }
}

s32 EnIn_OverrideLimbDraw(GlobalContext* globalCtx, s32 limbIndex, Gfx** dList, Vec3f* pos, Vec3s* rot, void* thisx) {
    EnIn* this = (EnIn*)thisx;
    Vec3s sp2C;

    if (this->actor.params > 0 && limbIndex != INGO_HEAD_LIMB) {
        if (sAdultEraDLs[limbIndex] != NULL) {
            *dList = sAdultEraDLs[limbIndex];
        }
    }
    if (limbIndex == INGO_HEAD_LIMB) {
        Matrix_Translate(1500.0f, 0.0f, 0.0f, MTXMODE_APPLY);
        sp2C = this->unk_308.unk_08;
        Matrix_RotateZ(BINANG_TO_RAD_ALT(sp2C.x), MTXMODE_APPLY);
        Matrix_RotateX(BINANG_TO_RAD_ALT(sp2C.y), MTXMODE_APPLY);
        Matrix_Translate(-1500.0f, 0.0f, 0.0f, MTXMODE_APPLY);
    }
    if (limbIndex == INGO_CHEST_LIMB) {
        sp2C = this->unk_308.unk_0E;
        Matrix_RotateX(BINANG_TO_RAD_ALT(sp2C.x), MTXMODE_APPLY);
        Matrix_RotateY(BINANG_TO_RAD_ALT(sp2C.y), MTXMODE_APPLY);
    }
    if (limbIndex == INGO_CHEST_LIMB || limbIndex == INGO_LEFT_SHOULDER_LIMB || limbIndex == INGO_RIGHT_SHOULDER_LIMB) {
        rot->y += Math_SinS(this->unk_330[limbIndex].y) * 200.0f;
        rot->z += Math_CosS(this->unk_330[limbIndex].z) * 200.0f;
    }
    return 0;
}

void EnIn_PostLimbDraw(GlobalContext* globalCtx, s32 limbIndex, Gfx** dList, Vec3s* rot, void* thisx) {
    EnIn* this = (EnIn*)thisx;
    Vec3f D_80A7B9A8 = { 1600.0, 0.0f, 0.0f };

    OPEN_DISPS(globalCtx->state.gfxCtx, "../z_en_in.c", 2335);

    if (limbIndex == INGO_HEAD_LIMB) {
        Matrix_MultVec3f(&D_80A7B9A8, &this->actor.focus.pos);
        this->actor.focus.rot = this->actor.world.rot;
    }
    if (limbIndex == INGO_LEFT_HAND_LIMB && this->skelAnime.animation == &object_in_Anim_014CA8) {
        gSPDisplayList(POLY_OPA_DISP++, gIngoChildEraBasketDL);
    }
    if (limbIndex == INGO_RIGHT_HAND_LIMB && this->skelAnime.animation == &object_in_Anim_014CA8) {
        gSPDisplayList(POLY_OPA_DISP++, gIngoChildEraPitchForkDL);
    }

    CLOSE_DISPS(globalCtx->state.gfxCtx, "../z_en_in.c", 2365);
}

void EnIn_Draw(Actor* thisx, GlobalContext* globalCtx) {
    static void* eyeTextures[] = { gIngoEyeOpenTex, gIngoEyeHalfTex, gIngoEyeClosedTex, gIngoEyeClosed2Tex };

    EnIn* this = (EnIn*)thisx;

    OPEN_DISPS(globalCtx->state.gfxCtx, "../z_en_in.c", 2384);
    if (this->actionFunc != func_80A79FB0) {
        func_80093D18(globalCtx->state.gfxCtx);
        gSPSegment(POLY_OPA_DISP++, 0x08, SEGMENTED_TO_VIRTUAL(eyeTextures[this->eyeIndex]));
        gSPSegment(POLY_OPA_DISP++, 0x09, SEGMENTED_TO_VIRTUAL(gIngoHeadGradient2Tex));
        SkelAnime_DrawFlexOpa(globalCtx, this->skelAnime.skeleton, this->skelAnime.jointTable,
                              this->skelAnime.dListCount, EnIn_OverrideLimbDraw, EnIn_PostLimbDraw, &this->actor);
    }
    CLOSE_DISPS(globalCtx->state.gfxCtx, "../z_en_in.c", 2416);
}<|MERGE_RESOLUTION|>--- conflicted
+++ resolved
@@ -642,8 +642,7 @@
 
 void func_80A7A4C8(EnIn* this, GlobalContext* globalCtx) {
     if (this->unk_308.unk_00 == 2) {
-<<<<<<< HEAD
-        func_80A79BAC(this, globalCtx, 1, 0x20);
+        func_80A79BAC(this, globalCtx, 1, TRANS_TYPE_CIRCLE(TCA_NORMAL, TCC_BLACK, TCS_FAST));
         gSaveContext.eventInf[EVENTINF_0X_INDEX] =
             (gSaveContext.eventInf[EVENTINF_0X_INDEX] &
              ~(EVENTINF_00_MASK | EVENTINF_01_MASK | EVENTINF_02_MASK | EVENTINF_03_MASK)) |
@@ -651,12 +650,6 @@
         gSaveContext.eventInf[EVENTINF_0X_INDEX] =
             (gSaveContext.eventInf[EVENTINF_0X_INDEX] & ~EVENTINF_0F_MASK) | EVENTINF_0F_MASK;
         CLEAR_INFTABLE(INFTABLE_A2);
-=======
-        func_80A79BAC(this, globalCtx, 1, TRANS_TYPE_CIRCLE(TCA_NORMAL, TCC_BLACK, TCS_FAST));
-        gSaveContext.eventInf[0] = (gSaveContext.eventInf[0] & ~0x000F) | 0x0001;
-        gSaveContext.eventInf[0] = (gSaveContext.eventInf[0] & ~0x8000) | 0x8000;
-        gSaveContext.infTable[10] &= ~4;
->>>>>>> 16790bc2
         Environment_ForcePlaySequence(NA_BGM_HORSE);
         globalCtx->msgCtx.stateTimer = 0;
         globalCtx->msgCtx.msgMode = MSGMODE_TEXT_CLOSING;
@@ -747,19 +740,13 @@
                 ~(EVENTINF_00_MASK | EVENTINF_01_MASK | EVENTINF_02_MASK | EVENTINF_03_MASK);
             this->actionFunc = func_80A7A4C8;
         } else {
-<<<<<<< HEAD
-            func_80A79BAC(this, globalCtx, 2, 0x26);
+            func_80A79BAC(this, globalCtx, 2, TRANS_TYPE_CIRCLE(TCA_STARBURST, TCC_BLACK, TCS_FAST));
             gSaveContext.eventInf[EVENTINF_0X_INDEX] =
                 (gSaveContext.eventInf[EVENTINF_0X_INDEX] &
                  ~(EVENTINF_00_MASK | EVENTINF_01_MASK | EVENTINF_02_MASK | EVENTINF_03_MASK)) |
                 EVENTINF_01_MASK;
             gSaveContext.eventInf[EVENTINF_0X_INDEX] =
                 (gSaveContext.eventInf[EVENTINF_0X_INDEX] & ~EVENTINF_0F_MASK) | EVENTINF_0F_MASK;
-=======
-            func_80A79BAC(this, globalCtx, 2, TRANS_TYPE_CIRCLE(TCA_STARBURST, TCC_BLACK, TCS_FAST));
-            gSaveContext.eventInf[0] = (gSaveContext.eventInf[0] & ~0xF) | 2;
-            gSaveContext.eventInf[0] = (gSaveContext.eventInf[0] & ~0x8000) | 0x8000;
->>>>>>> 16790bc2
             globalCtx->msgCtx.stateTimer = 0;
             globalCtx->msgCtx.msgMode = MSGMODE_TEXT_CLOSING;
         }
@@ -782,19 +769,13 @@
     }
     if (this->unk_308.unk_00 == 2) {
         this->actor.flags &= ~ACTOR_FLAG_16;
-<<<<<<< HEAD
-        func_80A79BAC(this, globalCtx, 2, 0x26);
+        func_80A79BAC(this, globalCtx, 2, TRANS_TYPE_CIRCLE(TCA_STARBURST, TCC_BLACK, TCS_FAST));
         gSaveContext.eventInf[EVENTINF_0X_INDEX] =
             (gSaveContext.eventInf[EVENTINF_0X_INDEX] &
              ~(EVENTINF_00_MASK | EVENTINF_01_MASK | EVENTINF_02_MASK | EVENTINF_03_MASK)) |
             EVENTINF_01_MASK;
         gSaveContext.eventInf[EVENTINF_0X_INDEX] =
             (gSaveContext.eventInf[EVENTINF_0X_INDEX] & ~EVENTINF_0F_MASK) | EVENTINF_0F_MASK;
-=======
-        func_80A79BAC(this, globalCtx, 2, TRANS_TYPE_CIRCLE(TCA_STARBURST, TCC_BLACK, TCS_FAST));
-        gSaveContext.eventInf[0] = (gSaveContext.eventInf[0] & ~0x000F) | 0x0002;
-        gSaveContext.eventInf[0] = (gSaveContext.eventInf[0] & ~0x8000) | 0x8000;
->>>>>>> 16790bc2
         globalCtx->msgCtx.stateTimer = 0;
         globalCtx->msgCtx.msgMode = MSGMODE_TEXT_CLOSING;
         this->unk_308.unk_00 = 0;
@@ -943,18 +924,12 @@
             SET_EVENTCHKINF(EVENTCHKINF_1B);
             SET_INFTABLE(INFTABLE_AB);
         }
-<<<<<<< HEAD
-        func_80A79BAC(this, globalCtx, 0, 0x26);
+        func_80A79BAC(this, globalCtx, 0, TRANS_TYPE_CIRCLE(TCA_STARBURST, TCC_BLACK, TCS_FAST));
         gSaveContext.eventInf[EVENTINF_0X_INDEX] =
             gSaveContext.eventInf[EVENTINF_0X_INDEX] &
             ~(EVENTINF_00_MASK | EVENTINF_01_MASK | EVENTINF_02_MASK | EVENTINF_03_MASK);
         gSaveContext.eventInf[EVENTINF_0X_INDEX] =
             (gSaveContext.eventInf[EVENTINF_0X_INDEX] & ~EVENTINF_0F_MASK) | EVENTINF_0F_MASK;
-=======
-        func_80A79BAC(this, globalCtx, 0, TRANS_TYPE_CIRCLE(TCA_STARBURST, TCC_BLACK, TCS_FAST));
-        gSaveContext.eventInf[0] = gSaveContext.eventInf[0] & ~0xF;
-        gSaveContext.eventInf[0] = (gSaveContext.eventInf[0] & ~0x8000) | 0x8000;
->>>>>>> 16790bc2
         globalCtx->msgCtx.stateTimer = 4;
         globalCtx->msgCtx.msgMode = MSGMODE_TEXT_CLOSING;
         this->unk_308.unk_00 = 0;
