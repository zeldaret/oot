#include "z_boss_ganon.h"
#include "assets/overlays/ovl_Boss_Ganon/ovl_Boss_Ganon.h"
#include "overlays/actors/ovl_En_Ganon_Mant/z_en_ganon_mant.h"
#include "overlays/actors/ovl_En_Zl3/z_en_zl3.h"
#include "overlays/actors/ovl_Bg_Ganon_Otyuka/z_bg_ganon_otyuka.h"
#include "overlays/actors/ovl_En_Bom/z_en_bom.h"
#include "assets/objects/object_ganon/object_ganon.h"
#include "assets/objects/object_ganon_anime1/object_ganon_anime1.h"
#include "assets/objects/object_ganon_anime2/object_ganon_anime2.h"
#include "assets/scenes/dungeons/ganon_boss/ganon_boss_scene.h"

#define FLAGS (ACTOR_FLAG_0 | ACTOR_FLAG_2 | ACTOR_FLAG_4 | ACTOR_FLAG_5)

void BossGanon_Init(Actor* thisx, PlayState* play2);
void BossGanon_Destroy(Actor* thisx, PlayState* play);
void BossGanon_Update(Actor* thisx, PlayState* play2);
void BossGanon_Draw(Actor* thisx, PlayState* play);
void func_808E1EB4(Actor* thisx, PlayState* play2); // update
void func_808E2544(Actor* thisx, PlayState* play);  // update
void BossGanon_LightBall_Update(Actor* thisx, PlayState* play2);
void func_808E229C(Actor* thisx, PlayState* play2); // draw
void func_808E324C(Actor* thisx, PlayState* play);  // draw
void BossGanon_LightBall_Draw(Actor* thisx, PlayState* play);

void BossGanon_SetupIntroCutscene(BossGanon* this, PlayState* play);
void BossGanon_SetupTowerCutscene(BossGanon* this, PlayState* play);
void BossGanon_IntroCutscene(BossGanon* this, PlayState* play);
void BossGanon_DeathAndTowerCutscene(BossGanon* this, PlayState* play);
void BossGanon_Wait(BossGanon* this, PlayState* play);
void BossGanon_ChargeLightBall(BossGanon* this, PlayState* play);
void BossGanon_PlayTennis(BossGanon* this, PlayState* play);
void BossGanon_PoundFloor(BossGanon* this, PlayState* play);
void BossGanon_ChargeBigMagic(BossGanon* this, PlayState* play);
void BossGanon_Block(BossGanon* this, PlayState* play);
void BossGanon_HitByLightBall(BossGanon* this, PlayState* play);
void BossGanon_Vulnerable(BossGanon* this, PlayState* play);
void BossGanon_Damaged(BossGanon* this, PlayState* play);

void BossGanon_SetupWait(BossGanon* this, PlayState* play);
void BossGanon_SetupChargeLightBall(BossGanon* this, PlayState* play);
void BossGanon_SetupPlayTennis(BossGanon* this, PlayState* play);

void BossGanon_DrawEffects(PlayState* play);
void BossGanon_UpdateEffects(PlayState* play);

s32 BossGanon_CheckFallingPlatforms(BossGanon* this, PlayState* play, Vec3f* checkPos);

const ActorInit Boss_Ganon_InitVars = {
    ACTOR_BOSS_GANON,
    ACTORCAT_BOSS,
    FLAGS,
    OBJECT_GANON,
    sizeof(BossGanon),
    (ActorFunc)BossGanon_Init,
    (ActorFunc)BossGanon_Destroy,
    (ActorFunc)BossGanon_Update,
    (ActorFunc)BossGanon_Draw,
};

static ColliderCylinderInit sDorfCylinderInit = {
    {
        COLTYPE_HIT3,
        AT_ON | AT_TYPE_ENEMY,
        AC_ON | AC_TYPE_PLAYER,
        OC1_ON | OC1_TYPE_ALL,
        OC2_TYPE_1,
        COLSHAPE_CYLINDER,
    },
    {
        ELEMTYPE_UNK0,
        { 0xFFCFFFFF, 0x00, 0x10 },
        { 0xFFCFFFFE, 0x00, 0x00 },
        TOUCH_ON | TOUCH_SFX_NORMAL,
        BUMP_ON | BUMP_HOOKABLE,
        OCELEM_ON,
    },
    { 20, 80, -50, { 0, 0, 0 } },
};

static ColliderCylinderInit sLightBallCylinderInit = {
    {
        COLTYPE_NONE,
        AT_ON | AT_TYPE_ENEMY,
        AC_ON | AC_TYPE_PLAYER,
        OC1_ON | OC1_TYPE_ALL,
        OC2_TYPE_1,
        COLSHAPE_CYLINDER,
    },
    {
        ELEMTYPE_UNK6,
        { 0x00100700, 0x00, 0x08 },
        { 0x0D900740, 0x00, 0x00 },
        TOUCH_ON | TOUCH_SFX_NORMAL,
        BUMP_ON,
        OCELEM_ON,
    },
    { 20, 30, -15, { 0, 0, 0 } },
};

static u8 D_808E4C58[] = { 0, 12, 10, 12, 14, 16, 12, 14, 16, 12, 14, 16, 12, 14, 16, 10, 16, 14 };
static Vec3f sZeroVec = { 0.0f, 0.0f, 0.0f };

static EnGanonMant* sCape;

static s32 sSeed1;
static s32 sSeed2;
static s32 sSeed3;

static BossGanon* sGanondorf;

static EnZl3* sZelda;

#define BOSSGANON_EFFECT_COUNT 200

typedef struct {
    /* 0x00 */ u8 type;
    /* 0x01 */ u8 timer;
    /* 0x04 */ Vec3f pos;
    /* 0x10 */ Vec3f velocity;
    /* 0x1C */ Vec3f accel;
    /* 0x28 */ Color_RGB8 color;
    /* 0x2C */ s16 alpha;
    /* 0x2E */ s16 unk_2E;
    /* 0x30 */ s16 unk_30;
    /* 0x34 */ f32 scale;
    /* 0x38 */ f32 unk_38; // scale target mostly, but used for other things
    /* 0x3C */ f32 unk_3C; // mostly z rot
    /* 0x40 */ f32 unk_40;
    /* 0x44 */ f32 unk_44; // mostly x rot
    /* 0x48 */ f32 unk_48; // mostly y rot
} GanondorfEffect;         // size = 0x4C

GanondorfEffect sEffects[BOSSGANON_EFFECT_COUNT];

void BossGanonEff_SpawnWindowShard(PlayState* play, Vec3f* pos, Vec3f* velocity, f32 scale) {
    static Color_RGB8 shardColors[] = { { 255, 175, 85 }, { 155, 205, 155 }, { 155, 125, 55 } };
    s16 i;
    GanondorfEffect* eff = play->specialEffects;
    Color_RGB8* color;

    for (i = 0; i < 200; i++, eff++) {
        if (eff->type == GDF_EFF_NONE) {
            eff->type = GDF_EFF_WINDOW_SHARD;
            eff->pos = *pos;
            eff->velocity = *velocity;
            eff->accel = sZeroVec;
            eff->scale = scale;
            eff->accel.y = -1.5f;
            eff->unk_44 = Rand_ZeroFloat(6.28f);
            eff->unk_48 = Rand_ZeroFloat(6.28f);
            color = &shardColors[(s16)Rand_ZeroFloat(2.99f)];
            eff->color.r = color->r;
            eff->color.g = color->g;
            eff->color.b = color->b;
            eff->timer = (s16)Rand_ZeroFloat(20.0f);
            break;
        }
    }
}

void BossGanonEff_SpawnSparkle(PlayState* play, Vec3f* pos, Vec3f* velocity, Vec3f* accel, f32 scale, s16 arg6) {
    s16 i;
    GanondorfEffect* eff = play->specialEffects;

    for (i = 0; i < 150; i++, eff++) {
        if (eff->type == GDF_EFF_NONE) {
            eff->type = GDF_EFF_SPARKLE;
            eff->pos = *pos;
            eff->velocity = *velocity;
            eff->accel = *accel;
            eff->scale = scale / 1000.0f;
            eff->unk_2E = (s16)Rand_ZeroFloat(100.0f) + 0xC8;
            eff->unk_30 = arg6;
            eff->timer = (s16)Rand_ZeroFloat(10.0f);
            break;
        }
    }
}

void BossGanonEff_SpawnLightRay(PlayState* play, Vec3f* pos, Vec3f* velocity, Vec3f* accel, f32 scale, f32 arg5,
                                s16 arg6) {
    s16 i;
    GanondorfEffect* eff = play->specialEffects;

    for (i = 0; i < 150; i++, eff++) {
        if (eff->type == GDF_EFF_NONE) {
            eff->type = GDF_EFF_LIGHT_RAY;
            eff->pos = *pos;
            eff->velocity = *velocity;
            eff->accel = *accel;
            eff->scale = scale / 1000.0f;
            eff->unk_38 = 1.0f;
            eff->unk_40 = arg5;
            eff->unk_2E = (s16)Rand_ZeroFloat(100.0f) + 0xC8;
            eff->unk_30 = arg6;
            eff->timer = (s16)Rand_ZeroFloat(10.0f);
            eff->unk_48 = Math_Atan2F(eff->velocity.z, eff->velocity.x);
            eff->unk_44 = -Math_Atan2F(sqrtf(SQXZ(eff->velocity)), eff->velocity.y);
            break;
        }
    }
}

void BossGanonEff_SpawnShock(PlayState* play, f32 scale, s16 shockType) {
    s16 i;
    GanondorfEffect* eff = play->specialEffects;

    for (i = 0; i < 75; i++, eff++) {
        if (eff->type == GDF_EFF_NONE) {
            eff->type = GDF_EFF_SHOCK;
            eff->pos = sZeroVec;
            eff->pos.y = -2000.0f;
            eff->velocity = sZeroVec;
            eff->accel = sZeroVec;
            eff->scale = scale / 1000.0f;
            eff->unk_2E = shockType;
            eff->timer = 0;
            break;
        }
    }
}

void BossGanonEff_SpawnLightning(PlayState* play, f32 scale, f32 arg2, f32 arg3) {
    s16 i;
    GanondorfEffect* eff = play->specialEffects;

    for (i = 0; i < 150; i++, eff++) {
        if (eff->type == GDF_EFF_NONE) {
            eff->type = GDF_EFF_LIGHTNING;
            eff->velocity = sZeroVec;
            eff->accel = sZeroVec;
            eff->unk_2E = 0;
            eff->scale = scale;
            eff->unk_48 = arg2;
            eff->unk_3C = arg3;
            eff->timer = 0;
            break;
        }
    }
}

void BossGanonEff_SpawnDustDark(PlayState* play, Vec3f* pos, f32 scale, f32 arg3) {
    s16 i;
    GanondorfEffect* eff = play->specialEffects;

    for (i = 0; i < 150; i++, eff++) {
        if (eff->type == GDF_EFF_NONE) {
            eff->type = GDF_EFF_IMPACT_DUST_DARK;
            eff->pos = *pos;
            eff->velocity = sZeroVec;
            eff->accel = sZeroVec;
            eff->scale = scale;
            eff->unk_40 = 1.0f;
            eff->unk_38 = arg3;
            eff->unk_30 = (s16)Rand_ZeroFloat(100.0f);
            eff->unk_2E = eff->timer = eff->alpha = 0;
            break;
        }
    }
}

void BossGanonEff_SpawnDustLight(PlayState* play, Vec3f* pos, f32 scale, f32 arg3, s16 bufIndex) {
    GanondorfEffect* effArr = play->specialEffects;

    effArr[bufIndex].type = GDF_EFF_IMPACT_DUST_LIGHT;
    effArr[bufIndex].pos = *pos;
    effArr[bufIndex].velocity = sZeroVec;
    effArr[bufIndex].accel = sZeroVec;
    effArr[bufIndex].unk_40 = 1.0f;
    effArr[bufIndex].scale = scale;
    effArr[bufIndex].unk_38 = arg3;
    effArr[bufIndex].unk_30 = Rand_ZeroFloat(100.0f);
    effArr[bufIndex].unk_2E = effArr[bufIndex].timer = effArr[bufIndex].alpha = 0;
}

void BossGanonEff_SpawnShockwave(PlayState* play, Vec3f* pos, f32 scale, f32 arg3) {
    s16 i;
    GanondorfEffect* eff = play->specialEffects;

    for (i = 0; i < 150; i++, eff++) {
        if (eff->type == GDF_EFF_NONE) {
            eff->type = GDF_EFF_SHOCKWAVE;
            eff->pos = *pos;
            eff->velocity = sZeroVec;
            eff->accel = sZeroVec;
            eff->alpha = 255;
            eff->unk_40 = 0.6f;
            eff->scale = scale;
            eff->unk_38 = arg3;
            eff->unk_30 = (s16)Rand_ZeroFloat(100.0f);
            eff->unk_2E = eff->timer = 0;
            break;
        }
    }
}

void BossGanonEff_SpawnBlackDot(PlayState* play, Vec3f* pos, f32 scale) {
    s16 i;
    GanondorfEffect* eff = play->specialEffects;

    for (i = 0; i < 150; i++, eff++) {
        if (eff->type == GDF_EFF_NONE) {
            eff->type = GDF_EFF_BLACK_DOT;
            eff->pos = *pos;
            eff->velocity = sZeroVec;
            eff->accel = sZeroVec;
            eff->unk_38 = 0.0f;
            eff->scale = scale / 1000.0f;
            eff->timer = 0;
            eff->alpha = 0;
            eff->unk_2E = 0;
            break;
        }
    }
}

void BossGanon_SetColliderPos(Vec3f* pos, ColliderCylinder* collider) {
    collider->dim.pos.x = pos->x;
    collider->dim.pos.y = pos->y;
    collider->dim.pos.z = pos->z;
}

void BossGanon_SetAnimationObject(BossGanon* this, PlayState* play, s32 objectId) {
    this->animObjectSlot = Object_GetSlot(&play->objectCtx, objectId);
    gSegments[6] = VIRTUAL_TO_PHYSICAL(play->objectCtx.slots[this->animObjectSlot].segment);
}

static InitChainEntry sInitChain[] = {
    ICHAIN_U8(targetMode, 5, ICHAIN_CONTINUE),
    ICHAIN_S8(naviEnemyId, NAVI_ENEMY_GANONDORF, ICHAIN_CONTINUE),
    ICHAIN_F32_DIV1000(gravity, 0, ICHAIN_CONTINUE),
    ICHAIN_F32(targetArrowOffset, 0, ICHAIN_STOP),
};

void BossGanon_Init(Actor* thisx, PlayState* play2) {
    s16 i;
    PlayState* play = play2;
    BossGanon* this = (BossGanon*)thisx;
    s32 cond;
    f32 xDistFromPlayer;
    f32 yDistFromPlayer;
    f32 zDistFromPlayer;
    Player* player = GET_PLAYER(play);

    if (thisx->params < 0x64) {
        Flags_SetSwitch(play, 0x14);
        play->specialEffects = sEffects;

        for (i = 0; i < BOSSGANON_EFFECT_COUNT; i++) {
            sEffects[i].type = GDF_EFF_NONE;
        }

        sGanondorf = this;
        thisx->colChkInfo.health = 40;
        Actor_ProcessInitChain(thisx, sInitChain);
        ActorShape_Init(&thisx->shape, 0, NULL, 0);
        Actor_SetScale(thisx, 0.01f);
        SkelAnime_InitFlex(play, &this->skelAnime, &gGanondorfSkel, NULL, NULL, NULL, 0);
        Collider_InitCylinder(play, &this->collider);
        Collider_SetCylinder(play, &this->collider, thisx, &sDorfCylinderInit);

        if (thisx->params != 1) {
            BossGanon_SetupIntroCutscene(this, play);
            this->organAlpha = 255;
        } else {
            cond = Flags_GetSwitch(play, 0x37) &&
                   ((play->sceneId == SCENE_GANON_DEMO) || (play->sceneId == SCENE_GANON_FINAL) ||
                    (play->sceneId == SCENE_GANON_SONOGO) || (play->sceneId == SCENE_GANONTIKA_SONOGO));

            if (!cond) {
                BossGanon_SetupTowerCutscene(this, play);
            } else {
                Actor_Kill(thisx);
                return;
            }

            BossGanon_SetupTowerCutscene(this, play);
        }

        sCape = (EnGanonMant*)Actor_SpawnAsChild(&play->actorCtx, thisx, play, ACTOR_EN_GANON_MANT, 0.0f, 0.0f, 0.0f, 0,
                                                 0, 0, 1);
        Actor_ChangeCategory(play, &play->actorCtx, thisx, ACTORCAT_BOSS);
    } else {
        thisx->flags &= ~ACTOR_FLAG_0;
        this->fwork[GDF_FWORK_1] = 255.0f;

        if (thisx->params >= 0xC8) {
            if (thisx->params == 0x12C) {
                thisx->update = BossGanon_LightBall_Update;
                thisx->draw = BossGanon_LightBall_Draw;
                this->unk_1A8 = 2;
            } else if (thisx->params == 0x190) {
                thisx->update = BossGanon_LightBall_Update;
                thisx->draw = BossGanon_LightBall_Draw;
                this->unk_1A8 = 1;
            } else if (thisx->params >= 0x104) {
                // big magic light ball thrown
                thisx->update = func_808E2544;
                thisx->draw = func_808E324C;
                this->unk_1C2 = 10;
                this->unk_1A2 = 520 + (-thisx->params * 2);

                for (i = 0; i < 15; i++) {
                    this->unk_2EC[i] = thisx->world.pos;
                }

                this->timers[1] = 3;
                Collider_InitCylinder(play, &this->collider);
                Collider_SetCylinder(play, &this->collider, thisx, &sLightBallCylinderInit);
            } else if (thisx->params >= 0xFA) {
                // big magic light ball charge
                thisx->update = func_808E2544;
                thisx->draw = func_808E324C;
                this->unk_1A2 = Rand_ZeroFloat(10000.0f);

                for (i = 0; i < 15; i++) {
                    this->unk_2EC[i] = thisx->world.pos;
                }

                this->fwork[GDF_FWORK_1] = 0;
            } else {
                thisx->update = func_808E1EB4;
                thisx->draw = func_808E229C;
                if (1) {}
                thisx->speedXZ = 11.0f;

                if (thisx->params == 0xC8) {
                    this->timers[0] = 7;
                } else {
                    this->timers[0] = (s16)Rand_ZeroFloat(3.0f) + 3;
                }

                for (i = 0; i < 15; i++) {
                    this->unk_2EC[i].y = 5000.0f;
                }
            }
        } else {
            // light ball (anything from 0x64 - 0xC7)
            thisx->update = BossGanon_LightBall_Update;
            thisx->draw = BossGanon_LightBall_Draw;
            thisx->speedXZ = 12.0f;

            xDistFromPlayer = player->actor.world.pos.x - thisx->world.pos.x;
            yDistFromPlayer = (player->actor.world.pos.y + 30.0f) - thisx->world.pos.y;
            zDistFromPlayer = player->actor.world.pos.z - thisx->world.pos.z;

            thisx->world.rot.y = Math_Atan2S(zDistFromPlayer, xDistFromPlayer);
            thisx->world.rot.x = Math_Atan2S(sqrtf(SQ(xDistFromPlayer) + SQ(zDistFromPlayer)), yDistFromPlayer);

            if (Rand_ZeroOne() < 0) {
                thisx->world.rot.y += (s16)Rand_CenteredFloat(5000.0f);
                thisx->world.rot.x += (s16)Rand_CenteredFloat(5000.0f);
            }

            this->timers[1] = 3;
            Collider_InitCylinder(play, &this->collider);
            Collider_SetCylinder(play, &this->collider, thisx, &sLightBallCylinderInit);
        }
    }
}

void BossGanon_Destroy(Actor* thisx, PlayState* play) {
    BossGanon* this = (BossGanon*)thisx;

    if ((this->actor.params < 0xC8) || (this->actor.params >= 0x104)) {
        Collider_DestroyCylinder(play, &this->collider);
    }

    if (this->actor.params < 0x64) {
        SkelAnime_Free(&this->skelAnime, play);
    }
}

void BossGanon_SetupIntroCutscene(BossGanon* this, PlayState* play) {
    s32 pad;
    s32 animObjectSlot = Object_GetSlot(&play->objectCtx, OBJECT_GANON_ANIME2);

    if (animObjectSlot < 0) {
        Actor_Kill(&this->actor);
        return;
    }

    if (Object_IsLoaded(&play->objectCtx, animObjectSlot)) {
        this->actionFunc = BossGanon_IntroCutscene;
        this->unk_198 = 1;
<<<<<<< HEAD
        this->animObjectSlot = animObjectSlot;
        gSegments[6] = VIRTUAL_TO_PHYSICAL(play->objectCtx.slots[animObjectSlot].segment);
        Animation_MorphToLoop(&this->skelAnime, &object_ganon_anime2_Anim_005FFC, 0.0f);
=======
        this->animBankIndex = animBankIndex;
        gSegments[6] = VIRTUAL_TO_PHYSICAL(play->objectCtx.status[animBankIndex].segment);
        Animation_MorphToLoop(&this->skelAnime, &gGanondorfPlayOrganAnim, 0.0f);
>>>>>>> fe8d5988
    } else {
        this->actionFunc = BossGanon_SetupIntroCutscene;
    }
}

typedef struct {
    /* 0x00 */ Vec3s eye;
    /* 0x06 */ Vec3s at;
} CutsceneCameraPosition; // size = 0x12

static CutsceneCameraPosition sIntroCsCameraPositions[] = {
    { { 0, 40, 0 }, { 0, 50, 430 } },
    { { -20, 30, 400 }, { 10, 55, 440 } },
    { { 0, 60, 300 }, { 0, 273, -150 } },
    { { 0, 180, -260 }, { 0, 155, -300 } },
    { { -30, 60, 440 }, { 20, 25, 390 } },
    { { -50, 140, -360 }, { 50, 92, -390 } },
    { { -10, 264, -121 }, { 5, 266, -160 } },
    { { -13, 200, -310 }, { 0, 125, -410 } },
    { { 0, 40, -50 }, { 0, 35, 230 } },
    { { 0, 140, -250 }, { 0, 115, -570 } },
    { { -410, 150, -130 }, { 50, 155, -170 } },
    { { 0, 130, -230 }, { 0, 125, -2000 } },
    { { -2, 147, -293 }, { -200, 345, -2000 } },
};

void BossGanon_SetIntroCsCamera(BossGanon* this, u8 camPosIndex) {
    CutsceneCameraPosition* camPos = &sIntroCsCameraPositions[camPosIndex];

    this->csCamEye.x = camPos->eye.x;
    this->csCamEye.y = camPos->eye.y;
    this->csCamEye.z = camPos->eye.z;

    this->csCamAt.x = camPos->at.x;
    this->csCamAt.y = camPos->at.y;
    this->csCamAt.z = camPos->at.z;
}

void BossGanon_IntroCutscene(BossGanon* this, PlayState* play) {
    u8 moveCam = false;
    Player* player = GET_PLAYER(play);
    s32 pad;
    f32 sin;
    f32 cos;
    Camera* mainCam;

    gSegments[6] = VIRTUAL_TO_PHYSICAL(play->objectCtx.slots[this->animObjectSlot].segment);

    sCape->backPush = -2.0f;
    sCape->backSwayMagnitude = 0.25f;
    sCape->sideSwayMagnitude = -1.0f;
    sCape->minDist = 0.0f;

    this->csTimer++;

    SkelAnime_Update(&this->skelAnime);

    switch (this->csState) {
        case 0:
            player->actor.world.pos.x = 0.0f;
            player->actor.world.pos.y = 0.0f;
            player->actor.world.pos.z = 430.0f;

            this->actor.world.pos.x = 0.0f;
            this->actor.world.pos.y = 112.0f;
            this->actor.world.pos.z = -333.0f;

            this->actor.shape.yOffset = -7000.0f;
            this->actor.shape.rot.y = 0;

            func_80064520(play, &play->csCtx);
            func_8002DF54(play, &this->actor, 8);
            this->csCamIndex = Play_CreateSubCamera(play);
            Play_ChangeCameraStatus(play, CAM_ID_MAIN, CAM_STAT_WAIT);
            Play_ChangeCameraStatus(play, this->csCamIndex, CAM_STAT_ACTIVE);
            this->csCamFov = 60.0f;

            if (GET_EVENTCHKINF(EVENTCHKINF_78)) {
                // watched cutscene already, skip most of it
                this->csState = 17;
                this->csTimer = 0;
                player->actor.world.pos.z = 20.0f;
                this->useOpenHand = false;
                Animation_MorphToLoop(&this->skelAnime, &gGanondorfStandBackwardsAnim, -5.0f);
                this->fwork[GDF_FWORK_1] = 1000.0f;
                BossGanon_SetIntroCsCamera(this, 11);
                this->unk_198 = 2;
                this->timers[2] = 110;
                gSaveContext.healthAccumulator = 0x140;
                Audio_QueueSeqCmd(NA_BGM_STOP);
            } else {
                this->useOpenHand = true;
                BossGanon_SetIntroCsCamera(this, 0);
                this->csState = 1;
                sZelda = (EnZl3*)Actor_SpawnAsChild(&play->actorCtx, &this->actor, play, ACTOR_EN_ZL3, 0.0f, 220.0f,
                                                    -150.0f, 0, 0, 0, 0x2000);
            }

            Actor_SpawnAsChild(&play->actorCtx, &this->actor, play, ACTOR_EN_GANON_ORGAN, 0.0f, 0.0f, 0.0f, 0, 0, 0, 1);
            sCape->minY = 57.0f;
            FALLTHROUGH;
        case 1:
            this->envLightMode = 3;
            if (this->csTimer == 70) {
                this->csState = 2;
                this->csTimer = 0;
            }
            break;

        case 2:
            BossGanon_SetIntroCsCamera(this, 1);

            if (this->csTimer == 10) {
                func_8002DF54(play, &this->actor, 5);
            }

            if (this->csTimer == 13) {
                func_8002F7DC(&player->actor, player->ageProperties->unk_92 + NA_SE_VO_LI_SURPRISE);
            }

            if (this->csTimer != 35) {
                break;
            }

            this->csState = 3;
            this->csTimer = 0;

            this->csCamEye.x = 0.0f;
            this->csCamEye.y = 60.0f;
            this->csCamEye.z = 300.0f;

            this->csCamAt.x = 0.0f;
            this->unk_704 = 1.2566371f;
            FALLTHROUGH;
        case 3:
            this->envLightMode = 0;
            play->envCtx.lightBlend = 0.0f;
            this->csCamAt.y = (sinf(this->unk_704) * 300.0f) + this->csCamEye.y;
            this->csCamAt.z = (cosf(this->unk_704) * -300.0f) + this->csCamEye.z;
            Math_ApproachF(&this->unk_704, 0.25f, 0.05f, this->csCamAtMaxStep.y);
            Math_ApproachF(&this->csCamAtMaxStep.y, 0.01f, 1.0f, 0.0001f);

            if (this->csTimer != 200) {
                break;
            }

            func_8002DF54(play, &this->actor, 8);
            this->csState = 4;
            BossGanon_SetIntroCsCamera(this, 2);
            this->csTimer = 0;
            FALLTHROUGH;
        case 4:
            if ((this->csTimer == 0) || (this->csTimer == 10) || (this->csTimer == 20)) {
                this->csCamEye.y += 68.0f;
                this->csCamEye.z -= 142.0f;
            }

            if (this->csTimer >= 20) {
                this->envLightMode = 4;
            } else {
                this->envLightMode = 35;
            }

            if (this->csTimer == 60) {
                BossGanon_SetIntroCsCamera(this, 1);
                this->csState = 5;
                this->csTimer = 0;
            }
            break;

        case 5:
            this->envLightMode = 5;

            if (this->csTimer < 50) {
                play->envCtx.lightBlend = 1.0f;
            }

            if (this->csTimer == 10) {
                func_8002DF54(play, &this->actor, 0x4B);
            }

            if (this->csTimer == 70) {
                BossGanon_SetIntroCsCamera(this, 3);
                this->csState = 6;
                this->csTimer = 0;
                this->envLightMode = 3;
            }
            break;

        case 6:
            this->envLightMode = 3;

            if (this->csTimer != 30) {
                break;
            }

            this->csState = 7;
            this->csTimer = 0;
            BossGanon_SetIntroCsCamera(this, 4);
            this->triforceType = GDF_TRIFORCE_PLAYER;
            this->fwork[GDF_TRIFORCE_SCALE] = 10.0f;
            this->fwork[GDF_TRIFORCE_PRIM_A] = 0.0f;
            this->fwork[GDF_TRIFORCE_PRIM_B] = 255.0f;
            this->fwork[GDF_TRIFORCE_ENV_G] = 100.0f;
            func_80078884(NA_SE_EV_TRIFORCE_MARK);
            play->envCtx.lightBlend = 0.0f;
            FALLTHROUGH;
        case 7:
            this->envLightMode = 6;
            // fade in links triforce
            Math_ApproachF(&this->fwork[GDF_TRIFORCE_PRIM_A], 255.0f, 1.0f, 10.0f);
            Math_ApproachF(&this->fwork[GDF_TRIFORCE_SCALE], 0.4f, 1.0f, 0.3f);
            Math_ApproachF(&this->fwork[GDF_TRIFORCE_PRIM_B], 170.0f, 1.0f, 2.55f);
            Math_ApproachF(&this->fwork[GDF_TRIFORCE_ENV_G], 200.0f, 1.0f, 3.0f);

            if (this->csTimer >= 30) {
                this->envLightMode = 65;
            }

            if (this->csTimer == 30) {
                play->envCtx.lightBlend = 1.0f;
            }

            BossGanon_SetIntroCsCamera(this, 4);
            this->csCamEye.x += 5.0f;
            this->csCamEye.z += -10.0f;
            this->csCamAt.x += 18.0f;

            if (this->csTimer == 60) {
                this->csState = 8;
                this->csTimer = 0;
            }
            break;

        case 8:
            this->envLightMode = 3;
            BossGanon_SetIntroCsCamera(this, 5);

            if (this->csTimer != 30) {
                break;
            }

            this->csState = 9;
            this->csTimer = 0;
            func_8002DF54(play, &this->actor, 8);
            sZelda->unk_3C8 = 0;
            this->triforceType = GDF_TRIFORCE_ZELDA;
            this->fwork[GDF_TRIFORCE_SCALE] = 10.0f;
            this->fwork[GDF_TRIFORCE_PRIM_A] = 0.0f;
            this->fwork[GDF_TRIFORCE_PRIM_B] = 255.0f;
            this->fwork[GDF_TRIFORCE_ENV_G] = 100.0f;
            func_80078884(NA_SE_EV_TRIFORCE_MARK);
            play->envCtx.lightBlend = 0.0f;
            FALLTHROUGH;
        case 9:
            this->envLightMode = 7;
            BossGanon_SetIntroCsCamera(this, 6);
            // fade in zeldas triforce
            Math_ApproachF(&this->fwork[GDF_TRIFORCE_PRIM_A], 255.0f, 1.0f, 10.0f);
            Math_ApproachF(&this->fwork[GDF_TRIFORCE_SCALE], 0.4f, 1.0f, 0.3f);
            Math_ApproachF(&this->fwork[GDF_TRIFORCE_PRIM_B], 170.0f, 1.0f, 2.55f);
            Math_ApproachF(&this->fwork[GDF_TRIFORCE_ENV_G], 200.0f, 1.0f, 3.0f);

            if (this->csTimer == 30) {
                sZelda->unk_3C8 = 1;
            }

            if (this->csTimer >= 32) {
                this->envLightMode = 75;
            }

            if (this->csTimer == 32) {
                play->envCtx.lightBlend = 1.0f;
            }

            if (this->csTimer == 50) {
                this->csState = 10;
                this->csTimer = 0;
            }
            break;

        case 10: // top view of playing the organ
            this->envLightMode = 3;
            BossGanon_SetIntroCsCamera(this, 7);

            if (this->csTimer == 40) {
                this->csState = 11;
                this->csTimer = 0;
                this->fwork[GDF_TRIFORCE_PRIM_A] = 0.0f;
            }
            break;

        case 11: // link is healed
            this->envLightMode = 3;
            BossGanon_SetIntroCsCamera(this, 8);
            player->actor.world.pos.z = 20.0f;

            if (this->csTimer == 20) {
                func_8002DF54(play, &this->actor, 0x17);
                Interface_ChangeAlpha(11); // show hearts only
            }

            if (this->csTimer == 25) {
                gSaveContext.healthAccumulator = 0x140;
            }

            if (this->csTimer == 100) {
                Interface_ChangeAlpha(1);
            }

            if (this->csTimer == 120) {
                this->csState = 12;
                this->csTimer = 0;
            }
            break;

        case 12: // first dialogue, ganondorf facing away from link
            this->envLightMode = 3;
            BossGanon_SetIntroCsCamera(this, 9);

            if (this->csTimer == 30) {
                Audio_QueueSeqCmd(0x100100FF);
                this->fwork[GDF_FWORK_1] = Animation_GetLastFrame(&gGanondorfStopPlayingOrganAnim);
                Animation_MorphToPlayOnce(&this->skelAnime, &gGanondorfStopPlayingOrganAnim, -5.0f);
            }

            if ((this->csTimer > 30) && Animation_OnFrame(&this->skelAnime, this->fwork[GDF_FWORK_1])) {
                Animation_MorphToLoop(&this->skelAnime, &gGanondorfLeanOnOrganAnim, 0.0f);
                this->fwork[GDF_FWORK_1] = 1000.0f;
            }

            if (this->csTimer == 80) {
                Message_StartTextbox(play, 0x70C8, NULL);
            }

            if ((this->csTimer > 180) && (Message_GetState(&play->msgCtx) == TEXT_STATE_NONE)) {
                this->csState = 15;
                this->csTimer = 0;
                this->useOpenHand = false;
            }
            break;

        case 15: // side view of all 3 of them
            this->envLightMode = 0;
            play->envCtx.lightBlend = 0.0f;
            BossGanon_SetIntroCsCamera(this, 10);

            if (this->csTimer == 30) {
                Message_StartTextbox(play, 0x70C9, NULL);
            }

            if ((this->csTimer > 100) && (Message_GetState(&play->msgCtx) == TEXT_STATE_NONE)) {
                this->csState = 16;
                this->csTimer = 0;
                BossGanon_SetIntroCsCamera(this, 11);
                this->unk_198 = 2;
                sZelda->unk_3C8 = 2;
                this->timers[2] = 110;
                this->envLightMode = 3;
            }
            break;

        case 16:
            this->envLightMode = 3;

            if (this->csTimer <= 20) {
                if (this->csTimer == 20) {
                    Animation_MorphToPlayOnce(&this->skelAnime, &gGanondorfStandUpFromOrganAnim, -5.0f);
                    this->fwork[GDF_FWORK_1] = Animation_GetLastFrame(&gGanondorfStandUpFromOrganAnim);
                }
            } else if (Animation_OnFrame(&this->skelAnime, this->fwork[GDF_FWORK_1])) {
                Message_StartTextbox(play, 0x70CA, NULL);
                Animation_MorphToLoop(&this->skelAnime, &gGanondorfStandBackwardsAnim, -5.0f);
                this->fwork[GDF_FWORK_1] = 1000.0f;
            }

            if ((this->csTimer > 100) && (Message_GetState(&play->msgCtx) == TEXT_STATE_NONE)) {
                this->csState = 17;
                this->csTimer = 0;
            }
            break;

        case 17: // turns around
            this->envLightMode = 3;

            if (this->csTimer == 20) {
                Animation_MorphToPlayOnce(&this->skelAnime, &gGanondorfTurnAroundAnim, -5.0f);
                this->fwork[GDF_FWORK_1] = Animation_GetLastFrame(&gGanondorfTurnAroundAnim);
            }

            if (this->csTimer > 10) {
                if (this->csTimer == 62) {
                    sCape->attachRightArmTimer = 20.0f;
                }

                if (this->csTimer == 57) {
                    Audio_PlayActorSfx2(&this->actor, NA_SE_EV_GANON_MANTLE);
                }

                Math_ApproachF(&this->csCamFov, 110.0f, 0.1f, this->csCamMaxStepScale * 2.0f);
                Math_ApproachF(&this->csCamEye.z, -290.0f, 0.1f, this->csCamMaxStepScale * 2.4f);
                Math_ApproachF(&this->csCamMaxStepScale, 0.75f, 1.0f, 0.05f);

                if (this->csTimer == 70) {
                    this->csState = 18;
                    this->csTimer = 0;
                    this->csCamFov = 60.0f;
                    BossGanon_SetIntroCsCamera(this, 12);
                    Message_StartTextbox(play, 0x70CB, NULL);
                }
            }
            break;

        case 18: // last dialog before triforce
            this->envLightMode = 3;
            BossGanon_SetIntroCsCamera(this, 12);
            this->csCamEye.y += -6.0f;
            this->csCamEye.z += 6.0f;

            if (Animation_OnFrame(&this->skelAnime, this->fwork[GDF_FWORK_1] - 5.0f)) {
                Animation_MorphToLoop(&this->skelAnime, &gGanondorfStandIdleAnim, -5.0f);
                this->fwork[GDF_FWORK_1] = 1000.0f;
            }

            if ((this->csTimer <= 50) || (Message_GetState(&play->msgCtx) != TEXT_STATE_NONE)) {
                break;
            }

            this->csState = 19;
            this->csTimer = 0;
            Message_StartTextbox(play, 0x70CC, NULL);
            Animation_MorphToPlayOnce(&this->skelAnime, &gGanondorfRaiseHandStartAnim, -5.0f);
            this->triforceType = GDF_TRIFORCE_DORF;
            this->fwork[GDF_TRIFORCE_SCALE] = 10.0f;
            this->fwork[GDF_TRIFORCE_PRIM_A] = 0.0f;
            this->fwork[GDF_TRIFORCE_PRIM_B] = 255.0f;
            this->fwork[GDF_TRIFORCE_ENV_G] = 100.0f;
            play->envCtx.lightBlend = 0.0f;
            FALLTHROUGH;
        case 19: // show triforce
            this->envLightMode = 8;

            if (this->csTimer >= 60) {
                this->envLightMode = 9;

                if (this->csTimer == 60) {
                    play->envCtx.lightBlend = 1.0f;
                }
            }

            BossGanon_SetIntroCsCamera(this, 12);
            this->csCamEye.y += -6.0f;
            this->csCamEye.z += 6.0f;

            if (this->csTimer >= 30) {
                if (this->csTimer == 30) {
                    func_80078884(NA_SE_EV_TRIFORCE_MARK);
                }

                // fade in ganondorf's triforce
                Math_ApproachF(&this->fwork[GDF_TRIFORCE_PRIM_A], 255.0f, 1.0f, 10.0f);
                Math_ApproachF(&this->fwork[GDF_TRIFORCE_SCALE], 0.6f, 1.0f, 0.3f);
                Math_ApproachF(&this->fwork[GDF_TRIFORCE_PRIM_B], 170.0f, 1.0f, 2.55f);
                Math_ApproachF(&this->fwork[GDF_TRIFORCE_ENV_G], 200.0f, 1.0f, 3.0f);
            }

            if (this->csTimer == 17) {
                Animation_MorphToLoop(&this->skelAnime, &gGanondorfRaiseHandLoopAnim, -5.0f);
            }

            if ((this->csTimer > 80) && (Message_GetState(&play->msgCtx) == TEXT_STATE_NONE)) {
                this->csState = 20;
                this->csTimer = 0;

                this->csCamTargetEye.x = this->csCamEye.x - 50.0f;
                this->csCamTargetEye.y = this->csCamEye.y - 100.0f;
                this->csCamTargetEye.z = this->csCamEye.z + 400.0f;

                this->csCamEyeMaxStep.x = 50.0f;
                this->csCamEyeMaxStep.y = 100.0f;
                this->csCamEyeMaxStep.z = 400.0f;

                this->csCamAtMaxStep.x = 400.0f;
                this->csCamMaxStepScale = 0.0f;

                this->csCamTargetAt.x = this->csCamAt.x + 400.0f;
                this->csCamTargetAt.y = this->csCamAt.y;
                this->csCamTargetAt.z = this->csCamAt.z;

                this->csCamMovementScale = 0.2f;

                this->fwork[GDF_VORTEX_ALPHA] = 0.0f;
                this->fwork[GDF_VORTEX_SCALE] = 0.1f;

                Audio_PlayActorSfx2(&this->actor, NA_SE_EN_GANON_DARKWAVE);
            }
            break;

        case 20: // zoom cam out
            this->envLightMode = 10;
            moveCam = true;
            Math_ApproachF(&this->csCamMaxStepScale, 0.15f, 1.0f, 0.015f);

            if (this->csTimer <= 40) {
                Math_ApproachF(&this->fwork[GDF_VORTEX_ALPHA], 255.0f, 1.0f, 6.5f);
                Math_ApproachF(&this->fwork[GDF_VORTEX_SCALE], 0.2f, 1.0f, 0.025f);
            }

            if (this->csTimer > 20) {
                Audio_PlayActorSfx2(&this->actor, NA_SE_EN_GANON_DARKWAVE_M - SFX_FLAG);
            }

            if (this->csTimer > 20) {
                BossGanonEff_SpawnShock(play, 700.0f, GDF_SHOCK_PLAYER_PURPLE);
                BossGanonEff_SpawnShock(play, 700.0f, GDF_SHOCK_PLAYER_PURPLE);
            }

            if (this->csTimer == 30) {
                func_8002DF54(play, &this->actor, 0x4A);
            }

            if (this->csTimer <= 50) {
                break;
            }

            this->csState = 21;
            this->csTimer = 0;
            this->fwork[GDF_TRIFORCE_PRIM_A] = 0.0f;
            this->fwork[GDF_VORTEX_SCALE] = 0.16f;
            goto skip_sound_and_fx;

        case 21: // purple vortex
            this->envLightMode = 11;
            Audio_PlayActorSfx2(&this->actor, NA_SE_EN_GANON_DARKWAVE_M - SFX_FLAG);
            BossGanonEff_SpawnShock(play, 700.0f, GDF_SHOCK_PLAYER_PURPLE);
            BossGanonEff_SpawnShock(play, 700.0f, GDF_SHOCK_PLAYER_PURPLE);

        skip_sound_and_fx:
            this->csCamEye.x = -30.0f;
            this->csCamEye.y = 37.0f;
            this->csCamEye.z = -30.0f;

            this->csCamAt.x = -10.0f;
            this->csCamAt.y = 45.0f;
            this->csCamAt.z = 0.0f;

            if (this->csTimer == 13) {
                Message_StartTextbox(play, 0x70CD, NULL);
            }

            if ((this->csTimer <= 120) || (Message_GetState(&play->msgCtx) != TEXT_STATE_NONE)) {
                break;
            }

            this->csState = 22;
            this->csTimer = 0;
            this->timers[2] = 30;
            this->organAlpha = 254;
            this->csCamAt.x = this->unk_1FC.x - 10.0f;
            this->csCamAt.y = this->unk_1FC.y + 30.0f;
            this->csCamAt.z = this->unk_1FC.z;
            this->fwork[GDF_VORTEX_ALPHA] = 255.0f;
            this->fwork[GDF_VORTEX_SCALE] = 0.2f;
            FALLTHROUGH;
        case 22: // start floating, show title card, start fight
            if (this->csTimer > 30) {
                this->envLightMode = 0;
            } else {
                this->envLightMode = 12;
            }

            Math_ApproachZeroF(&this->fwork[GDF_VORTEX_ALPHA], 1.0f, 10.0f);

            this->csCamEye.x = -30.0f;
            this->csCamEye.y = 137.0f;
            this->csCamEye.z = -110.0f;

            Math_ApproachF(&this->csCamAt.y, this->unk_1FC.y + 30.0f, 0.1f, 20.0f);
            Math_ApproachF(&this->csCamAt.x, this->unk_1FC.x - 10.0f, 0.1f, 5.0f);

            if (this->csTimer == 20) {
                BossGanon_SetAnimationObject(this, play, OBJECT_GANON_ANIME1);
                Animation_MorphToPlayOnce(&this->skelAnime, &gGanondorfGetUp3Anim, 0.0f);
                SkelAnime_Update(&this->skelAnime);
                this->actor.shape.yOffset = 0.0f;
                sCape->attachShouldersTimer = 18.0f;
                Audio_PlayActorSfx2(&this->actor, NA_SE_EV_GANON_MANTLE);
                this->unk_198 = 0;
                Audio_QueueSeqCmd(SEQ_PLAYER_BGM_MAIN << 24 | NA_BGM_GANONDORF_BOSS);
            }

            if (this->csTimer == 50) {
                gSegments[6] =
                    VIRTUAL_TO_PHYSICAL(play->objectCtx.slots[Object_GetSlot(&play->objectCtx, OBJECT_GANON)].segment);

                if (!GET_EVENTCHKINF(EVENTCHKINF_78)) {
                    TitleCard_InitBossName(play, &play->actorCtx.titleCtx, SEGMENTED_TO_VIRTUAL(gGanondorfTitleCardTex),
                                           160, 180, 128, 40);
                }

                SET_EVENTCHKINF(EVENTCHKINF_78);
            }

            if (this->csTimer >= 20) {
                this->legSwayEnabled = true;
                Audio_PlayActorSfx2(&this->actor, NA_SE_EN_GANON_FLOAT - SFX_FLAG);

                Math_ApproachF(&this->actor.world.pos.y, 228.0f, 0.05f, 2.0f);
                Math_ApproachF(&this->actor.world.pos.z, -230.0f, 0.05f, 4.0f);

                sCape->backPush = -3.0f;
                sCape->backSwayMagnitude = 0.25f;
                sCape->sideSwayMagnitude = -3.0f;

                sin = Math_SinS(this->csTimer * 1500);
                this->actor.velocity.y = this->fwork[GDF_FWORK_0] * sin * 0.04f;
                this->actor.world.pos.y += this->actor.velocity.y;

                cos = Math_CosS(this->csTimer * 1800);
                this->actor.world.pos.x = this->fwork[GDF_FWORK_0] * cos * 0.5f;
                this->actor.velocity.x = this->actor.world.pos.x - this->actor.prevPos.x;

                Math_ApproachF(&this->fwork[GDF_FWORK_0], 50.0f, 1.0f, 1.0f);
            }

            if (this->csTimer > 30) {
                this->organAlpha -= 5;

                if (this->organAlpha < 0) {
                    this->organAlpha = 0;
                }
            }

            if (this->csTimer == 120) {
                mainCam = Play_GetCamera(play, CAM_ID_MAIN);
                mainCam->eye = this->csCamEye;
                mainCam->eyeNext = this->csCamEye;
                mainCam->at = this->csCamAt;
                func_800C08AC(play, this->csCamIndex, 0);
                this->csState = this->csCamIndex = 0;
                func_80064534(play, &play->csCtx);
                func_8002DF54(play, &this->actor, 7);
                BossGanon_SetupWait(this, play);
            }

            if (sZelda != NULL) {
                sZelda->actor.world.pos.x = 0.0f;
                sZelda->actor.world.pos.y = 350.0f;
                sZelda->actor.world.pos.z = 0.0f;
            }
    }

    if (this->csCamIndex != 0) {
        if (moveCam) {
            Math_ApproachF(&this->csCamEye.x, this->csCamTargetEye.x, this->csCamMovementScale,
                           this->csCamEyeMaxStep.x * this->csCamMaxStepScale);
            Math_ApproachF(&this->csCamEye.y, this->csCamTargetEye.y, this->csCamMovementScale,
                           this->csCamEyeMaxStep.y * this->csCamMaxStepScale);
            Math_ApproachF(&this->csCamEye.z, this->csCamTargetEye.z, this->csCamMovementScale,
                           this->csCamEyeMaxStep.z * this->csCamMaxStepScale);

            Math_ApproachF(&this->csCamAt.x, this->csCamTargetAt.x, this->csCamMovementScale,
                           this->csCamAtMaxStep.x * this->csCamMaxStepScale);
            Math_ApproachF(&this->csCamAt.y, this->csCamTargetAt.y, this->csCamMovementScale,
                           this->csCamAtMaxStep.y * this->csCamMaxStepScale);
            Math_ApproachF(&this->csCamAt.z, this->csCamTargetAt.z, this->csCamMovementScale,
                           this->csCamAtMaxStep.z * this->csCamMaxStepScale);
        }

        Play_CameraSetAtEye(play, this->csCamIndex, &this->csCamAt, &this->csCamEye);
        Play_CameraSetFov(play, this->csCamIndex, this->csCamFov);
    }
}

void BossGanon_SetupDeathCutscene(BossGanon* this, PlayState* play) {
    s32 pad;
    s32 animObjectSlot = Object_GetSlot(&play->objectCtx, OBJECT_GANON_ANIME2);

    if (Object_IsLoaded(&play->objectCtx, animObjectSlot)) {
        this->actionFunc = BossGanon_DeathAndTowerCutscene;
        this->csTimer = this->csState = 0;
        this->unk_198 = 1;
<<<<<<< HEAD
        this->animObjectSlot = animObjectSlot;
        gSegments[6] = VIRTUAL_TO_PHYSICAL(play->objectCtx.slots[animObjectSlot].segment);
        Animation_MorphToPlayOnce(&this->skelAnime, &object_ganon_anime2_Anim_00EA00, 0.0f);
        this->fwork[GDF_FWORK_1] = Animation_GetLastFrame(&object_ganon_anime2_Anim_00EA00);
=======
        this->animBankIndex = animBankIndex;
        gSegments[6] = VIRTUAL_TO_PHYSICAL(play->objectCtx.status[animBankIndex].segment);
        Animation_MorphToPlayOnce(&this->skelAnime, &gGanondorfDefeatedStartAnim, 0.0f);
        this->fwork[GDF_FWORK_1] = Animation_GetLastFrame(&gGanondorfDefeatedStartAnim);
>>>>>>> fe8d5988
        this->unk_508 = 0.0f;
    }
}

void BossGanon_SetupTowerCutscene(BossGanon* this, PlayState* play) {
    s32 pad;
    s32 animObjectSlot = Object_GetSlot(&play->objectCtx, OBJECT_GANON_ANIME2);

<<<<<<< HEAD
    if (Object_IsLoaded(&play->objectCtx, animObjectSlot)) {
        this->animObjectSlot = animObjectSlot;
        gSegments[6] = VIRTUAL_TO_PHYSICAL(play->objectCtx.slots[animObjectSlot].segment);
        Animation_MorphToPlayOnce(&this->skelAnime, &object_ganon_anime2_Anim_00EA00, 0.0f);
        this->fwork[GDF_FWORK_1] = Animation_GetLastFrame(&object_ganon_anime2_Anim_00EA00);
=======
    if (Object_IsLoaded(&play->objectCtx, animBankIndex)) {
        this->animBankIndex = animBankIndex;
        gSegments[6] = VIRTUAL_TO_PHYSICAL(play->objectCtx.status[animBankIndex].segment);
        Animation_MorphToPlayOnce(&this->skelAnime, &gGanondorfDefeatedStartAnim, 0.0f);
        this->fwork[GDF_FWORK_1] = Animation_GetLastFrame(&gGanondorfDefeatedStartAnim);
>>>>>>> fe8d5988
        this->actionFunc = BossGanon_DeathAndTowerCutscene;
        this->csTimer = 0;
        this->csState = 100;
        this->unk_198 = 1;
        gSaveContext.magic = gSaveContext.magicCapacity;
        gSaveContext.health = gSaveContext.healthCapacity;
    } else {
        this->actionFunc = BossGanon_SetupTowerCutscene;
    }
}

void BossGanon_ShatterWindows(u8 windowShatterState) {
    s16 i;
    u8* tex1 = SEGMENTED_TO_VIRTUAL(ganon_boss_sceneTex_006C18);
    u8* tex2 = SEGMENTED_TO_VIRTUAL(ganon_boss_sceneTex_007418);

    for (i = 0; i < 2048; i++) {
        if ((tex1[i] != 0) && (Rand_ZeroOne() < 0.03f)) {
            if ((((u8*)gGanondorfWindowShatterTemplateTex)[i] == 0) ||
                (windowShatterState == GDF_WINDOW_SHATTER_FULL)) {
                tex1[i] = tex2[i] = 1;
            }
        }
    }
}

void BossGanon_DeathAndTowerCutscene(BossGanon* this, PlayState* play) {
    static Color_RGBA8 bloodPrimColor = { 0, 120, 0, 255 };
    static Color_RGBA8 bloodEnvColor = { 0, 120, 0, 255 };
    s16 i;
    u8 moveCam = false;
    Player* player = GET_PLAYER(play);
    s16 pad;
    Vec3f sp98;
    Vec3f sp8C;
    Vec3f sp80;
    Vec3f sp74;
    Camera* mainCam;
    Vec3f sp64;

    gSegments[6] = VIRTUAL_TO_PHYSICAL(play->objectCtx.slots[this->animObjectSlot].segment);

    this->csTimer++;
    SkelAnime_Update(&this->skelAnime);

    switch (this->csState) {
        case 0:
            func_80064520(play, &play->csCtx);
            func_8002DF54(play, &this->actor, 8);
            this->csCamIndex = Play_CreateSubCamera(play);
            Play_ChangeCameraStatus(play, CAM_ID_MAIN, CAM_STAT_WAIT);
            Play_ChangeCameraStatus(play, this->csCamIndex, CAM_STAT_ACTIVE);

            this->actor.world.pos.x = 0.0f;
            this->actor.world.pos.y = 70.0f;
            this->actor.world.pos.z = -80.0f;

            this->actor.shape.yOffset = -7000.0f;

            this->actor.shape.rot.y = 0;
            this->csState = 1;
            this->csTimer = 0;
            this->useOpenHand = true;
            FALLTHROUGH;
        case 1:
            player->actor.shape.rot.y = -0x8000;

            player->actor.world.pos.x = -10.0f;
            player->actor.world.pos.y = 0.0f;
            player->actor.world.pos.z = 115.0f;

            this->envLightMode = 13;

            if (this->csTimer < 30) {
                play->envCtx.lightBlend = 0.0f;
            }

            if (this->csTimer >= 2) {
                play->envCtx.fillScreen = false;
            }

            this->csCamEye.x = -50.0f;
            this->csCamEye.z = -50.0f;
            this->csCamEye.y = 50.0f;

            this->csCamAt.x = this->unk_1FC.x;
            this->csCamAt.y = this->unk_1FC.y + 30.0f;
            this->csCamAt.z = this->unk_1FC.z;

            if (Animation_OnFrame(&this->skelAnime, this->fwork[GDF_FWORK_1])) {
                Animation_MorphToLoop(&this->skelAnime, &gGanondorfDefeatedLoopAnim, 0.0f);
                this->csState = 2;
                this->csTimer = 0;
            }
            break;

        case 2:
            this->csCamEye.x = -100.0f;
            this->csCamEye.y = 20.0f;
            this->csCamEye.z = -130.0f;

            this->envLightMode = 13;

            this->csCamAt.x = this->unk_1FC.x;
            this->csCamAt.y = this->unk_1FC.y;
            this->csCamAt.z = this->unk_1FC.z + 40.0f;

            if (this->csTimer >= 30) {
                this->csState = 3;
                this->csTimer = 0;
                Message_StartTextbox(play, 0x70CE, NULL);
                this->fwork[GDF_FWORK_1] = 1000.0f;
            }

            if ((this->unk_1A2 % 32) == 0) {
                Audio_PlayActorSfx2(&this->actor, NA_SE_EN_GANON_BREATH);
            }
            break;

        case 3:
            this->envLightMode = 14;

            if ((this->fwork[GDF_FWORK_1] > 100.0f) && ((this->unk_1A2 % 32) == 0)) {
                Audio_PlayActorSfx2(&this->actor, NA_SE_EN_GANON_BREATH);
            }

            this->csCamEye.x = 7.0f;
            this->csCamEye.y = 52.0f;
            this->csCamEye.z = -15.0f;

            this->csCamAt.x = this->unk_1FC.x - 5.0f;
            this->csCamAt.y = this->unk_1FC.y + 30.0f - 10.0f;
            this->csCamAt.z = this->unk_1FC.z;

            if ((this->fwork[GDF_FWORK_1] > 100.0f) && (this->csTimer > 100) &&
                (Message_GetState(&play->msgCtx) == TEXT_STATE_NONE)) {
                Animation_MorphToPlayOnce(&this->skelAnime, &gGanondorfVomitStartAnim, 0.0f);
                this->fwork[GDF_FWORK_1] = Animation_GetLastFrame(&gGanondorfVomitStartAnim);
                Audio_PlayActorSfx2(&this->actor, NA_SE_EN_GANON_TOKETU);
            } else {
                if (Animation_OnFrame(&this->skelAnime, this->fwork[GDF_FWORK_1] - 16.0f)) {
                    for (i = 0; i < 40; i++) {
                        sp98.x = Rand_CenteredFloat(5.0f);
                        sp98.y = Rand_CenteredFloat(1.5f) + 1.0f;
                        sp98.z = Rand_ZeroFloat(5.0f) + 2.0f;

                        sp8C.x = 0.0f;
                        sp8C.y = -1.0f;
                        sp8C.z = 0.0f;

                        sp80.x = this->unk_208.x;
                        sp80.y = this->unk_208.y - 10.0f;
                        sp80.z = this->unk_208.z;

                        func_8002836C(play, &sp80, &sp98, &sp8C, &bloodPrimColor, &bloodEnvColor,
                                      (s16)Rand_ZeroFloat(50.0f) + 50, 0, 17);
                    }
                }

                if (Animation_OnFrame(&this->skelAnime, this->fwork[GDF_FWORK_1])) {
                    Animation_MorphToLoop(&this->skelAnime, &gGanondorfVomitLoopAnim, 0.0f);
                    this->csState = 4;
                    this->csTimer = 0;
                }
            }
            break;

        case 4:
            this->envLightMode = 14;

            if (this->csTimer == 30) {
                Message_StartTextbox(play, 0x70CF, NULL);
                this->csState = 5;
                this->csTimer = 0;
            }
            break;

        case 5:
            this->envLightMode = 14;

            if ((this->csTimer > 70) && (Message_GetState(&play->msgCtx) == TEXT_STATE_NONE)) {
                this->csState = 6;
                this->csTimer = 0;
                Animation_MorphToPlayOnce(&this->skelAnime, &gGanondorfYellStartAnim, 0.0f);
                this->fwork[GDF_FWORK_1] = Animation_GetLastFrame(&gGanondorfYellStartAnim);

                this->csCamMovementScale = 0.05f;
                this->csCamMaxStepScale = 0.0f;

                this->csCamTargetEye.x = 7.0f;
                this->csCamTargetEye.y = 12.0f;
                this->csCamTargetEye.z = 70.0f;

                this->csCamTargetAt.x = this->unk_1FC.x - 5.0f;
                this->csCamTargetAt.y = (this->unk_1FC.y + 30.0f) - 10.0f;
                this->csCamTargetAt.z = this->unk_1FC.z;

                this->csCamEyeMaxStep.x = fabsf(this->csCamEye.x - this->csCamTargetEye.x);
                this->csCamEyeMaxStep.y = fabsf(this->csCamEye.y - this->csCamTargetEye.y);
                this->csCamEyeMaxStep.z = fabsf(this->csCamEye.z - this->csCamTargetEye.z);

                this->csCamAtMaxStep.x = fabsf(this->csCamAt.x - this->csCamTargetAt.x);
                this->csCamAtMaxStep.y = fabsf(this->csCamAt.y - this->csCamTargetAt.y);
                this->csCamAtMaxStep.z = fabsf(this->csCamAt.z - this->csCamTargetAt.z);

                Audio_PlayActorSfx2(&this->actor, NA_SE_EN_GANON_CASBREAK);
            }
            break;

        case 6:
            this->envLightMode = 14;
            moveCam = true;
            Math_ApproachF(&this->csCamMaxStepScale, 0.2f, 1.0f, 0.01f);

            if (Animation_OnFrame(&this->skelAnime, this->fwork[GDF_FWORK_1])) {
                Animation_MorphToLoop(&this->skelAnime, &gGanondorfYellLoopAnim, 0.0f);
                this->csState = 7;
                this->csTimer = 0;
                this->unk_2E8 = 0;
                this->envLightMode = 15;
                this->unk_508 = 0.0f;
                this->fwork[GDF_FWORK_1] = 1000.0f;
                play->envCtx.lightBlend = 0.0f;
            }
            break;

        case 7:
            if (this->csTimer < 10) {
                play->envCtx.lightBlend = 0.0f;
            }

            if (this->csTimer == 30) {
                this->csState = 8;
                this->csTimer = 0;
                this->unk_70C = 0.0f;
            }
            goto skip_cam_and_quake;

        case 8:
            this->csCamEye.x = -60.0f;
            this->csCamEye.y = 80.0f;
            this->csCamEye.z = -130.0f;

            this->csCamAt.x = 0.0f;
            this->csCamAt.y = 0.0f;
            this->csCamAt.z = 70.0f;

            this->unk_70C = Math_SinS(this->csTimer * 0x6300) * 0.2f;

            func_80078884(NA_SE_EV_EARTHQUAKE - SFX_FLAG);

        skip_cam_and_quake:
            this->envLightMode = 15;
            Audio_PlayActorSfx2(&this->actor, NA_SE_EN_GANON_BODY_SPARK - SFX_FLAG);

            for (i = 1; i < 15; i++) {
                this->unk_4E4[i] = 0xA;
            }

            this->unk_2E6 = 20000;
            Math_ApproachF(&this->unk_508, 5.0f, 0.05f, 0.1f);

            if (this->csTimer == 30) {
                this->csState = 9;
                this->csTimer = 0;

                this->csCamEye.x = -30.0f;
                this->csCamEye.y = 40.0f;
                this->csCamEye.z = 60.0f;

                this->csCamAt.x = 492.0f;
                this->csCamAt.y = 43.0f;
                this->csCamAt.z = 580.0f;

                this->csCamMaxStepScale = 0.0f;
                this->unk_710 = 10.0f;
            }
            break;

        case 9:
            Audio_PlayActorSfx2(&this->actor, NA_SE_EN_GANON_BODY_SPARK - SFX_FLAG);

            if (this->csTimer == 2) {
                func_8002DF54(play, &this->actor, 0x39);
            }

            if (this->csTimer > 50) {
                Math_ApproachZeroF(&this->unk_710, 1.0f, 0.2f);
                Math_ApproachF(&this->csCamEye.x, 270.0f, 0.05f, this->csCamMaxStepScale * 30.0f);
                Math_ApproachF(&this->csCamEye.z, 260.0f, 0.05f, this->csCamMaxStepScale * 20.0f);
                Math_ApproachF(&this->csCamAt.y, 103.0f, 0.05f, this->csCamMaxStepScale * 6.0f);
                Math_ApproachF(&this->csCamAt.z, 280.0f, 0.05f, this->csCamMaxStepScale * 20.0f);
                Math_ApproachF(&this->csCamMaxStepScale, 1.0f, 1.0f, 0.01f);
            }

            this->unk_70C = Math_SinS(this->csTimer * 0x6300) * this->unk_710;
            func_80078884(NA_SE_EV_EARTHQUAKE - SFX_FLAG);

            if (this->csTimer < 100) {
                this->windowShatterState = GDF_WINDOW_SHATTER_PARTIAL;
                this->envLightMode = 15;
            } else {
                this->envLightMode = 16;
                this->windowShatterState = GDF_WINDOW_SHATTER_FULL;
            }

            if (this->csTimer >= 130) {
                Math_ApproachF(&this->whiteFillAlpha, 255.0f, 1.0f, 5.0f);
            }

            if (this->csTimer == 180) {
                play->transitionTrigger = TRANS_TRIGGER_START;
                play->nextEntranceIndex = ENTR_GANON_FINAL_0;
                play->transitionType = TRANS_TYPE_FADE_WHITE_FAST;
            }
            break;

        case 100:
            func_80064520(play, &play->csCtx);
            func_8002DF54(play, &this->actor, 8);
            this->csCamIndex = Play_CreateSubCamera(play);
            Play_ChangeCameraStatus(play, CAM_ID_MAIN, CAM_STAT_WAIT);
            Play_ChangeCameraStatus(play, this->csCamIndex, CAM_STAT_ACTIVE);
            Animation_MorphToPlayOnce(&this->skelAnime, &gGanondorfCollapseAnim, 0.0f);
            this->fwork[1] = Animation_GetLastFrame(&gGanondorfDefeatedStartAnim);
            this->csState = 101;
            this->skelAnime.playSpeed = 0.0f;
            sZelda = (EnZl3*)Actor_SpawnAsChild(&play->actorCtx, &this->actor, play, ACTOR_EN_ZL3, 0.0f, 6000.0f, 0.0f,
                                                0, 0, 0, 0x2000);

            player->actor.world.pos.x = -472.0f;
            player->actor.world.pos.y = 4102.0f;
            player->actor.world.pos.z = -130.0f;

            player->actor.shape.rot.y = -0x8000;

            this->actor.world.pos.x = -472.0f;
            this->actor.world.pos.y = 4172.0f;
            this->actor.world.pos.z = -400.0f;

            this->actor.shape.yOffset = -7000.0f;
            this->actor.shape.rot.y = 0;

            this->csCamEye.x = this->csCamAt.x = -472.0f;
            this->csCamEye.y = this->csCamAt.y = 4152.0f;
            this->csCamEye.z = -160.0f;

            this->csCamAt.z = -100.0f;

            sCape->backPush = -2.0f;
            sCape->backSwayMagnitude = 0.25f;
            sCape->sideSwayMagnitude = -1.0f;
            sCape->minDist = 0.0f;
            sCape->minY = 4104.0f;
            sCape->tearTimer = 20;

            this->whiteFillAlpha = 255.0f;
            play->envCtx.lightBlend = 1.0f;
            FALLTHROUGH;
        case 101:
            player->actor.world.pos.y = 4102.0f;
            Math_ApproachZeroF(&this->whiteFillAlpha, 1.0f, 5.0f);

            if (this->csTimer > 40) {
                Math_ApproachF(&this->csCamEye.z, -520.0f, 0.1f, this->csCamMaxStepScale);
                Math_ApproachF(&this->csCamMaxStepScale, 5.0f, 1.0f, 0.1f);

                if (this->csTimer == 150) {
                    this->skelAnime.playSpeed = 1.0f;
                }

                if (this->csTimer == 160) {
                    Audio_PlayActorSfx2(&this->actor, NA_SE_PL_BOUND_NOWEAPON);
                }

                if (this->csTimer == 187) {
                    Audio_PlayActorSfx2(&this->actor, NA_SE_PL_BODY_HIT);
                }

                if (this->csTimer == 180) {
                    Audio_PlayActorSfx2(&this->actor, NA_SE_EV_GANON_MANTLE);
                }

                if (this->csTimer == 190) {
                    sp74 = this->actor.world.pos;
                    sp74.y = 4102.0f;
                    BossGanonEff_SpawnDustDark(play, &sp74, 0.2f, 0.7f);
                }

                if (this->csTimer == 230) {
                    this->csState = 102;
                    this->csTimer = 0;
                }
            }
            break;

        case 102:
            player->actor.world.pos.y = 4102.0f;

            this->csCamEye.x = -442.0f;
            this->csCamEye.y = 4152.0f;
            this->csCamEye.z = -135.0f;

            this->csCamAt.x = -472.0f;
            this->csCamAt.y = 4152.0f;
            this->csCamAt.z = -135.0f;

            if (this->csTimer == 5) {
                func_8002DF54(play, &this->actor, 0x4C);
            }

            if (this->csTimer == 70) {
                func_8002DF54(play, &this->actor, 0x4D);
            }

            if (this->csTimer == 90) {
                this->csState = 103;
                this->csTimer = 0;
                sZelda->actor.world.pos.x = -472.0f;
                sZelda->actor.world.pos.y = 4352.0f;
                sZelda->actor.world.pos.z = -200.0f;
                sZelda->unk_3C8 = 3;
            }
            break;

        case 103:
            Audio_PlayActorSfx2(&sZelda->actor, NA_SE_EV_DOWN_TO_GROUND - SFX_FLAG);
            Math_ApproachF(&sZelda->actor.world.pos.y, 4102.0f, 0.05f, 1.5f);

            this->csCamEye.x = -242.0f;
            this->csCamEye.y = 4122.0f;
            this->csCamEye.z = -190.0f;

            this->csCamAt.x = sZelda->actor.world.pos.x;
            this->csCamAt.y = sZelda->actor.world.pos.y + 40.0f + 5.0f;
            this->csCamAt.z = sZelda->actor.world.pos.z;

            if (this->csTimer == 200) {
                sZelda->actor.world.pos.y = 4102.0f;
                this->csState = 104;
                this->csTimer = 0;
            } else {
                break;
            }
            FALLTHROUGH;
        case 104:
            this->csCamEye.x = -432.0f;
            this->csCamEye.y = 4147.0f;
            this->csCamEye.z = -200.0f;

            this->csCamAt.x = sZelda->actor.world.pos.x;
            this->csCamAt.y = sZelda->actor.world.pos.y + 40.0f + 5.0f;
            this->csCamAt.z = sZelda->actor.world.pos.z;

            if (this->csTimer >= 10) {
                Math_ApproachZeroF(&play->envCtx.lightBlend, 1.0f, 0.05f);
            }

            if (this->csTimer == 10) {
                sZelda->unk_3C8 = 8;
            }

            if (this->csTimer == 50) {
                sZelda->unk_3C8 = 4;
            }

            if (this->csTimer == 100) {
                this->csState = 105;
                this->csTimer = 0;
            }
            break;

        case 105:
            this->csCamEye.x = -450.0f;
            this->csCamEye.y = 4154.0f;
            this->csCamEye.z = -182.0f;

            this->csCamAt.x = sZelda->actor.world.pos.x - 5.0f;
            this->csCamAt.y = sZelda->actor.world.pos.y + 40.0f + 5.0f;
            this->csCamAt.z = sZelda->actor.world.pos.z - 25.0f;

            if (this->csTimer == 10) {
                Message_StartTextbox(play, 0x70D0, NULL);
            }

            if ((this->csTimer > 100) && (Message_GetState(&play->msgCtx) == TEXT_STATE_NONE)) {
                this->csState = 1055;
                this->csTimer = 0;
            }
            break;

        case 1055:
            this->unk_70C = Math_SinS(this->csTimer * 0x6300) * 0.3f;
            func_80078884(NA_SE_EV_EARTHQUAKE - SFX_FLAG);

            if (this->csTimer == 20) {
                sZelda->unk_3C8 = 5;
                func_8002DF54(play, &this->actor, 0x39);
            }

            if (this->csTimer == 40) {
                this->csState = 1056;
                this->csTimer = 0;
            }
            break;

        case 1056:
            this->unk_70C = Math_SinS(this->csTimer * 0x6300) * 0.3f;
            func_80078884(NA_SE_EV_EARTHQUAKE - SFX_FLAG);

            this->csCamEye.x = -503.0f;
            this->csCamEye.y = 4128.0f;
            this->csCamEye.z = -162.0f;

            this->csCamAt.x = -416.0f;
            this->csCamAt.y = 4181.0f;
            this->csCamAt.z = -75.0f;

            if (this->csTimer > 40) {
                this->csState = 1057;
                this->csTimer = 0;
            }
            break;

        case 1057:
            this->unk_70C = Math_SinS(this->csTimer * 0x6300) * (50.0f * this->csCamMovementScale);
            func_80078884(NA_SE_EV_EARTHQUAKE - SFX_FLAG);

            Math_ApproachF(&this->csCamEye.x, -1200.0f, 0.1f, this->csCamMovementScale * 697.0f);
            Math_ApproachF(&this->csCamEye.y, 4241.0f, 0.1f, this->csCamMovementScale * 113.0f);
            Math_ApproachF(&this->csCamEye.z, -1048.0f, 0.1f, this->csCamMovementScale * 886.0f);

            Math_ApproachF(&this->csCamMovementScale, 0.05f, 1.0f, 0.001f);

            if (this->csTimer > 80) {
                this->csState = 106;
                this->csTimer = 60;
            }
            break;

        case 106:
            this->csCamEye.x = -450.0f;
            this->csCamEye.y = 4154.0f;
            this->csCamEye.z = -182.0f;

            this->csCamAt.x = sZelda->actor.world.pos.x - 5.0f;
            this->csCamAt.y = sZelda->actor.world.pos.y + 40.0f + 5.0f;
            this->csCamAt.z = sZelda->actor.world.pos.z - 25.0f;

            this->unk_70C = Math_SinS(this->csTimer * 0x6300) * 0.3f;
            func_80078884(NA_SE_EV_EARTHQUAKE - SFX_FLAG);

            if (this->csTimer == 70) {
                sZelda->unk_3C8 = 6;
            }

            if (this->csTimer == 90) {
                Message_StartTextbox(play, 0x70D1, NULL);
            }

            if ((this->csTimer > 150) && (Message_GetState(&play->msgCtx) == TEXT_STATE_NONE)) {
                this->csState = 107;
                this->csTimer = 0;
                Message_StartTextbox(play, 0x70D2, NULL);
                func_8002DF54(play, &this->actor, 0x39);
            }
            break;

        case 107:
            this->unk_70C = Math_SinS(this->csTimer * 0x6300) * 0.8f;
            func_80078884(NA_SE_EV_EARTHQUAKE - SFX_FLAG);

            this->csCamEye.x = -380.0f;
            this->csCamEye.y = 4154.0f;
            this->csCamEye.z = -242.0f;

            this->csCamAt.x = (sZelda->actor.world.pos.x - 5.0f) - 30.0f;
            this->csCamAt.y = (sZelda->actor.world.pos.y + 40.0f + 5.0f) - 20.0f;
            this->csCamAt.z = (sZelda->actor.world.pos.z - 25.0f) + 80.0f;

            if ((this->csTimer > 50) && (Message_GetState(&play->msgCtx) == TEXT_STATE_NONE)) {
                sZelda->unk_3C8 = 7;
                this->csState = 108;
                this->csTimer = 0;
            }
            break;

        case 108:
            this->unk_70C = Math_SinS(this->csTimer * 0x6300) * 0.8f;
            func_80078884(NA_SE_EV_EARTHQUAKE - SFX_FLAG);

            this->csCamAt.x = (sZelda->actor.world.pos.x - 5.0f) - 30.0f;
            this->csCamAt.y = (sZelda->actor.world.pos.y + 40.0f + 5.0f) - 20.0f;
            this->csCamAt.z = (sZelda->actor.world.pos.z - 25.0f) + 80.0f;

            if (this->csTimer > 50) {
                mainCam = Play_GetCamera(play, CAM_ID_MAIN);

                mainCam->eye = this->csCamEye;
                mainCam->eyeNext = this->csCamEye;
                mainCam->at = this->csCamAt;

                func_800C08AC(play, this->csCamIndex, 0);
                this->csState = 109;
                this->csCamIndex = 0;
                func_80064534(play, &play->csCtx);
                func_8002DF54(play, &this->actor, 7);
                Flags_SetSwitch(play, 0x37);
            }
            break;

        case 109:
            func_80078884(NA_SE_EV_EARTHQUAKE - SFX_FLAG);
            break;
    }

    if (this->csState >= 100) {
        this->envLightMode = 20;
    }

    if (this->csCamIndex != 0) {
        if (moveCam) {
            Math_ApproachF(&this->csCamEye.x, this->csCamTargetEye.x, this->csCamMovementScale,
                           this->csCamEyeMaxStep.x * this->csCamMaxStepScale);
            Math_ApproachF(&this->csCamEye.y, this->csCamTargetEye.y, this->csCamMovementScale,
                           this->csCamEyeMaxStep.y * this->csCamMaxStepScale);
            Math_ApproachF(&this->csCamEye.z, this->csCamTargetEye.z, this->csCamMovementScale,
                           this->csCamEyeMaxStep.z * this->csCamMaxStepScale);
            Math_ApproachF(&this->csCamAt.x, this->csCamTargetAt.x, this->csCamMovementScale,
                           this->csCamAtMaxStep.x * this->csCamMaxStepScale);
            Math_ApproachF(&this->csCamAt.y, this->csCamTargetAt.y, this->csCamMovementScale,
                           this->csCamAtMaxStep.y * this->csCamMaxStepScale);
            Math_ApproachF(&this->csCamAt.z, this->csCamTargetAt.z, this->csCamMovementScale,
                           this->csCamAtMaxStep.z * this->csCamMaxStepScale);
        }

        sp64 = this->csCamAt;
        sp64.y += this->unk_70C;
        Play_CameraSetAtEye(play, this->csCamIndex, &sp64, &this->csCamEye);
    }
}

void BossGanon_SetupPoundFloor(BossGanon* this, PlayState* play) {
    this->unk_1C2 = 0;
    this->timers[0] = 40;
    this->actionFunc = BossGanon_PoundFloor;
    this->actor.velocity.x = 0.0f;
    this->actor.velocity.y = 0.0f;
    this->fwork[GDF_CENTER_POS] = 100.0f;
}

void BossGanon_PoundFloor(BossGanon* this, PlayState* play) {
    s16 i;
    f32 heightTarget;
    f32 targetPosX;
    f32 targetPosZ;
    Vec3f sp6C;
    Vec3f sp60;
    Vec3f sp54;
    Vec3f sp48;

    SkelAnime_Update(&this->skelAnime);

    switch (this->unk_1C2) {
        case 0:
            targetPosX = Math_SinS(this->unk_1A2 * 1280);
            targetPosX = targetPosX * this->fwork[GDF_CENTER_POS];
            targetPosZ = Math_CosS(this->unk_1A2 * 1792);
            targetPosZ = targetPosZ * this->fwork[GDF_CENTER_POS];

            Math_ApproachF(&this->actor.world.pos.x, targetPosX, 0.05f, this->fwork[GDF_FWORK_0]);
            Math_ApproachF(&this->actor.world.pos.z, targetPosZ, 0.05f, this->fwork[GDF_FWORK_0]);
            Math_ApproachF(&this->fwork[GDF_CENTER_POS], 0.0f, 1, 1.5f);

            if (this->timers[0] == 5) {
                Audio_PlayActorSfx2(&this->actor, NA_SE_EN_GANON_HIT_GND);
            }

            if (this->timers[0] < 14) {
                heightTarget = 250.0f;
                this->unk_258 += (Rand_ZeroFloat(M_PI / 2) + (M_PI / 2));
                Math_ApproachF(&this->handLightBallScale, 7.0f, 0.5f, 1.0f);
                this->envLightMode = 1;
            } else {
                heightTarget = 200.0f;
            }

            Math_ApproachF(&this->actor.world.pos.y, heightTarget, 0.1f, this->actor.velocity.y);
            Math_ApproachF(&this->actor.velocity.y, 20.0f, 1.0f, 1.0f);

            if (this->timers[0] == 14) {
                this->fwork[GDF_FWORK_1] = Animation_GetLastFrame(&gGanondorfPoundAnim);
                Animation_MorphToPlayOnce(&this->skelAnime, &gGanondorfPoundAnim, 0.0f);
                this->actor.velocity.y = 0.0f;
            }

            if (this->timers[0] == 0) {
                this->unk_1C2 = 1;
                this->actor.velocity.y = 0.0f;
            }
            break;

        case 1:
            sCape->gravity = -1.0f;
            this->envLightMode = 1;
            Math_ApproachF(&this->actor.velocity.y, -50.0f, 1.0f, 10.0f);
            this->actor.world.pos.y += this->actor.velocity.y;

            if (this->actor.world.pos.y < 60.0f) {
                this->actor.world.pos.y = 60.0f;
                this->unk_1C2 = 2;
                this->timers[0] = 10;
                func_80033E88(&this->actor, play, 0xA, 0x14); // rumble
                this->unk_19C = 35;
                this->unk_19E = 0;
                Audio_PlayActorSfx2(&this->actor, NA_SE_EN_GANON_HIT_GND_IMP);
                this->handLightBallScale = 0.0f;
                sp60 = this->unk_260;
                sp60.y = 0.0f;

                for (i = 0; i < 80; i++) {
                    sp6C.x = Rand_CenteredFloat(25.0f);
                    sp6C.y = Rand_ZeroFloat(17.0f);
                    sp6C.z = Rand_CenteredFloat(25.0f);
                    BossGanonEff_SpawnLightRay(play, &sp60, &sp6C, &sZeroVec, Rand_ZeroFloat(300.0f) + 500.0f, 13.0f,
                                               0x1E);
                }
            }
            break;

        case 2:
            this->envLightMode = 1;

            if (this->timers[0] == 0) {
                this->fwork[GDF_FWORK_1] = Animation_GetLastFrame(&gGanondorfPoundEndAnim);
                Animation_MorphToPlayOnce(&this->skelAnime, &gGanondorfPoundEndAnim, 0.0f);
                this->unk_1C2 = 3;
                this->unk_19F = 1;
                this->actor.velocity.y = 0.0f;
            }
            break;

        case 3:
            Math_ApproachF(&this->actor.world.pos.y, 150.0f, 0.1f, this->actor.velocity.y);
            Math_ApproachF(&this->actor.velocity.y, 20.0f, 1.0f, 1.0f);

            if (Animation_OnFrame(&this->skelAnime, this->fwork[GDF_FWORK_1])) {
                this->fwork[GDF_FWORK_1] = Animation_GetLastFrame(&gGanondorfGetUp3Anim);
                Animation_MorphToPlayOnce(&this->skelAnime, &gGanondorfGetUp3Anim, 0.0f);
                SkelAnime_Update(&this->skelAnime);
                sCape->attachShouldersTimer = 18.0f;
                Audio_PlayActorSfx2(&this->actor, NA_SE_EV_GANON_MANTLE);
                this->unk_1C2 = 4;
            }
            break;

        case 4:
            Math_ApproachF(&this->actor.world.pos.y, 150.0f, 0.1f, this->actor.velocity.y);
            Math_ApproachF(&this->actor.velocity.y, 20.0f, 1.0f, 1.0f);

            if (Animation_OnFrame(&this->skelAnime, this->fwork[GDF_FWORK_1])) {
                BossGanon_SetupWait(this, play);
            }
            break;
    }

    if ((this->unk_19C == 35) || (this->unk_19C == 30) || (this->unk_19C == 25)) {
        sp54 = this->actor.world.pos;
        sp54.y = 0.0f;
        BossGanonEff_SpawnDustLight(play, &sp54, 0, 3.0f, this->unk_19C - 25);
    }

    if (this->unk_19C == 35) {
        sp48 = this->actor.world.pos;
        sp48.y = 0.0f;
        BossGanonEff_SpawnShockwave(play, &sp48, 0, 3.0f);
    }
}

void BossGanon_SetupChargeBigMagic(BossGanon* this, PlayState* play) {
    this->unk_1C2 = 0;
    this->timers[0] = 30;
    this->actor.velocity.x = 0.0f;
    this->actor.velocity.y = 0.0f;
    this->fwork[GDF_CENTER_POS] = 100.0f;
    this->unk_1AA = Rand_ZeroFloat(20000.0f);
    this->unk_1AC = 0;
    this->actionFunc = BossGanon_ChargeBigMagic;
}

void BossGanon_ChargeBigMagic(BossGanon* this, PlayState* play) {
    s32 pad;
    f32 targetPosX;
    f32 targetPosZ;
    Vec3f sp80;
    Vec3f sp74;
    Vec3f sp68;
    s16 i;

    SkelAnime_Update(&this->skelAnime);

    targetPosX = Math_SinS(this->unk_1A2 * 1280);
    targetPosX = targetPosX * this->fwork[GDF_CENTER_POS];

    targetPosZ = Math_CosS(this->unk_1A2 * 1792);
    targetPosZ = targetPosZ * this->fwork[GDF_CENTER_POS];

    Math_ApproachF(&this->actor.world.pos.x, targetPosX, 0.05f, this->fwork[GDF_FWORK_0]);
    Math_ApproachF(&this->actor.world.pos.z, targetPosZ, 0.05, this->fwork[GDF_FWORK_0]);

    Math_ApproachF(&this->fwork[GDF_CENTER_POS], 0.0f, 1.0f, 1.5f);
    Math_ApproachF(&this->actor.world.pos.y, 200.0f, 0.05f, this->actor.velocity.y);
    Math_ApproachF(&this->actor.velocity.y, 20.0f, 1.0f, 1.0f);

    switch (this->unk_1C2) {
        case 0:
            if (this->timers[0] == 0) {
                this->fwork[GDF_FWORK_1] = Animation_GetLastFrame(&gGanondorfBigMagicChargeStartAnim);
                Animation_MorphToPlayOnce(&this->skelAnime, &gGanondorfBigMagicChargeStartAnim, 0.0f);
                this->unk_1C2 = 1;
            }
            break;

        case 1:
            if (Animation_OnFrame(&this->skelAnime, this->fwork[GDF_FWORK_1])) {
                this->fwork[GDF_FWORK_1] = Animation_GetLastFrame(&gGanondorfBigMagicChargeHoldAnim);
                Animation_MorphToLoop(&this->skelAnime, &gGanondorfBigMagicChargeHoldAnim, 0.0f);
                this->unk_1C2 = 2;
                this->timers[0] = 100;
            }
            break;

        case 2:
            this->envLightMode = 2;
            Audio_PlayActorSfx2(&this->actor, NA_SE_EN_GANON_CHARGE_MASIC - SFX_FLAG);
            this->unk_278.x = this->unk_2EC[0].x;
            this->unk_278.y = this->unk_2EC[0].y + 50.0f + 30.0f;
            this->unk_278.z = this->unk_2EC[0].z;

            Math_ApproachF(&this->unk_284, 0.25f, 0.1f, 0.006f);
            Math_ApproachF(&this->unk_288, 255.0f, 1.0f, 255.0f);
            Math_ApproachF(&this->unk_28C, 0.25f, 0.1f, 0.006f);

            if ((this->timers[0] > 20) && (this->timers[0] < 60)) {
                Math_ApproachF(&this->unk_290, 255.0f, 1.0f, 15.0f);
            }

            if (this->timers[0] == 0) {
                this->fwork[GDF_FWORK_1] = Animation_GetLastFrame(&gGanondorfBigMagicWindupAnim);
                Animation_MorphToPlayOnce(&this->skelAnime, &gGanondorfBigMagicWindupAnim, 0.0f);
                this->unk_1C2 = 3;
                this->timers[0] = 6;
                this->timers[1] = 15;
                Audio_PlayActorSfx2(&this->actor, NA_SE_EN_GANON_DARKWAVE);
                break;
            }

            Math_ApproachS(&this->actor.shape.rot.y, this->actor.yawTowardsPlayer, 5, 0x3E8);

            if (this->timers[0] < -4) {
                for (i = 0; i < ARRAY_COUNT(this->unk_294); i++) {
                    Math_ApproachF(&this->unk_294[i], 0.0f, 1.0f, 40.0f);
                }
            } else if ((this->timers[0] >= 7) && (this->timers[0] < 26)) {
                if (this->unk_1AC < ARRAY_COUNT(this->unk_294)) {
                    this->unk_1AC++;
                }

                for (i = 0; i < this->unk_1AC; i++) {
                    Math_ApproachF(&this->unk_294[i], 200.0f, 1.0f, 40.0f);
                }
            }

            if (this->timers[0] <= 30) {
                Math_ApproachF(&this->unk_284, 0.4f, 0.5f, 0.017f);
                this->unk_28C = this->unk_284;
            }

            if (this->timers[0] <= 30) {
                Math_ApproachF(&this->unk_2D0, 45.0f, 0.1f, 10.0f);
                this->lensFlareTimer = 1;
                this->lensFlareMode = 2;
                gCustomLensFlarePos = this->unk_278;
            }

            if (this->timers[0] == 47) {
                this->unk_274 = 1;
            }

            if (this->timers[0] == 46) {
                this->unk_274 = 2;
            }

            if (this->timers[0] == 45) {
                this->unk_274 = 3;
            }

            if (this->timers[0] == 44) {
                this->unk_274 = 4;
            }

            if (this->timers[0] == 43) {
                this->unk_274 = 5;
            }

            if (this->timers[0] == 42) {
                this->unk_274 = 6;
            }

            if (this->timers[0] > 30) {
                sp74.x = 0.0f;
                sp74.y = Rand_ZeroFloat(10.0f) + 150.0f;
                sp74.z = 0.0f;

                Matrix_RotateY(BINANG_TO_RAD_ALT(this->actor.yawTowardsPlayer), MTXMODE_NEW);
                Matrix_RotateZ(Rand_ZeroFloat(65536.0f), MTXMODE_APPLY);
                Matrix_MultVec3f(&sp74, &sp68);

                sp80.x = this->unk_278.x + sp68.x;
                sp80.y = this->unk_278.y + sp68.y;
                sp80.z = this->unk_278.z + sp68.z;

                BossGanonEff_SpawnBlackDot(play, &sp80, 20.0f);
            }
            break;

        case 3:
            this->envLightMode = 2;

            for (i = 0; i < ARRAY_COUNT(this->unk_294); i++) {
                Math_ApproachF(&this->unk_294[i], 0.0f, 1.0f, 40.0f);
            }

            if (this->timers[0] == 1) {
                sCape->attachLeftArmTimer = 15.0f;
                Audio_PlayActorSfx2(&this->actor, NA_SE_EV_GANON_MANTLE);
            }

            if (this->timers[0] == 0) {
                Math_ApproachZeroF(&this->unk_284, 1.0f, 0.08f);
                this->unk_28C = this->unk_284;
                Math_ApproachZeroF(&this->unk_2D0, 1.0f, 10.0f);
                Math_ApproachF(&this->unk_278.x, this->unk_1FC.x, 0.5f, 30.0f);
                Math_ApproachF(&this->unk_278.y, this->unk_1FC.y, 0.5f, 30.0f);
                Math_ApproachF(&this->unk_278.z, this->unk_1FC.z, 0.5f, 30.0f);
            }

            if (this->timers[1] == 0) {
                this->fwork[GDF_FWORK_1] = Animation_GetLastFrame(&gGanondorfBigMagicThrowAnim);
                Animation_MorphToLoop(&this->skelAnime, &gGanondorfBigMagicThrowAnim, 0.0f);
                this->unk_1C2 = 4;
                this->unk_288 = 0.0f;
                this->unk_290 = 0.0f;
                this->unk_284 = 0.0f;
                this->unk_28C = 0.0f;
            }
            break;

        case 4:
            this->envLightMode = 2;

            if (Animation_OnFrame(&this->skelAnime, 5.0f)) {
                for (i = 0; i < 5; i++) {
                    Actor_SpawnAsChild(&play->actorCtx, &this->actor, play, ACTOR_BOSS_GANON, this->unk_1FC.x,
                                       this->unk_1FC.y, this->unk_1FC.z, 0, this->actor.yawTowardsPlayer, 0, 0x104 + i);
                }

                Audio_PlayActorSfx2(&this->actor, NA_SE_EN_GANON_BIGMASIC);
                Audio_PlayActorSfx2(&this->actor, NA_SE_EN_GANON_THROW_BIG);
            }

            if (Animation_OnFrame(&this->skelAnime, 3.0f)) {
                sCape->attachShouldersTimer = 26.0f;
                Audio_PlayActorSfx2(&this->actor, NA_SE_EV_GANON_MANTLE);
            }

            if (Animation_OnFrame(&this->skelAnime, this->fwork[GDF_FWORK_1])) {
                this->fwork[GDF_FWORK_1] = Animation_GetLastFrame(&gGanondorfBigMagicThrowEndAnim);
                Animation_MorphToLoop(&this->skelAnime, &gGanondorfBigMagicThrowEndAnim, 0.0f);
                this->unk_1C2 = 5;
            }
            break;

        case 5:
            this->envLightMode = 2;

            if (Animation_OnFrame(&this->skelAnime, this->fwork[GDF_FWORK_1])) {
                BossGanon_SetupWait(this, play);
            }
            break;
    }
}

void BossGanon_SetupWait(BossGanon* this, PlayState* play) {
    BossGanon_SetAnimationObject(this, play, OBJECT_GANON_ANIME1);
    Animation_MorphToLoop(&this->skelAnime, &gGanondorfFloatAnim, -10.0f);
    this->actionFunc = BossGanon_Wait;
    this->fwork[GDF_FWORK_0] = 0.0f;
    this->timers[0] = (s16)Rand_ZeroFloat(64.0f) + 30;
    this->unk_1C2 = 0;
    sCape->minY = 2.0f;
}

void BossGanon_Wait(BossGanon* this, PlayState* play) {
    f32 sin;
    s32 pad;
    f32 cos;
    Player* player = GET_PLAYER(play);

    this->legSwayEnabled = true;

    sCape->backPush = -3.0f;
    sCape->backSwayMagnitude = 0.25f;
    sCape->sideSwayMagnitude = -3.0f;
    sCape->minDist = 20.0f;

    SkelAnime_Update(&this->skelAnime);

    if ((this->unk_1C2 == 0) && !(player->actor.world.pos.y < 0.0f)) {
        if (!(player->stateFlags1 & PLAYER_STATE1_13) && (fabsf(player->actor.world.pos.x) < 110.0f) &&
            (fabsf(player->actor.world.pos.z) < 110.0f)) {
            BossGanon_SetupPoundFloor(this, play);
        } else if ((this->timers[0] == 0) && !(player->stateFlags1 & PLAYER_STATE1_13)) {
            this->timers[0] = (s16)Rand_ZeroFloat(30.0f) + 30;

            if ((s8)this->actor.colChkInfo.health >= 20) {
                BossGanon_SetupChargeLightBall(this, play);
            } else if (Rand_ZeroOne() >= 0.5f) {
                if ((Rand_ZeroOne() >= 0.5f) || (this->actor.xzDistToPlayer > 350.0f)) {
                    BossGanon_SetupChargeBigMagic(this, play);
                } else {
                    BossGanon_SetupPoundFloor(this, play);
                }
            } else {
                BossGanon_SetupChargeLightBall(this, play);
            }
        }
    }

    sin = Math_SinS(this->unk_1A2 * 1280) * 100.0f;
    cos = Math_CosS(this->unk_1A2 * 1792) * 100.0f;

    Math_ApproachF(&this->actor.world.pos.x, sin, 0.05f, this->fwork[GDF_FWORK_0]);
    Math_ApproachF(&this->actor.world.pos.y, 150.0f, 0.05f, this->fwork[GDF_FWORK_0] * 0.2f);
    Math_ApproachF(&this->actor.world.pos.z, cos, 0.05f, this->fwork[GDF_FWORK_0]);
    Math_ApproachF(&this->fwork[GDF_FWORK_0], 50.0f, 1.0f, 0.5f);

    this->actor.velocity.x = this->actor.world.pos.x - this->actor.prevPos.x;
    this->actor.velocity.z = this->actor.world.pos.z - this->actor.prevPos.z;

    sin = Math_SinS(this->unk_1A2 * 1500);
    this->actor.velocity.y = this->fwork[GDF_FWORK_0] * sin * 0.04f;
    this->actor.world.pos.y += this->actor.velocity.y;

    Math_ApproachS(&this->actor.shape.rot.y, this->actor.yawTowardsPlayer, 5, 0xBB8);
    func_80078914(&this->actor.projectedPos, NA_SE_EN_FANTOM_FLOAT - SFX_FLAG);
}

void BossGanon_SetupChargeLightBall(BossGanon* this, PlayState* play) {
    BossGanon_SetAnimationObject(this, play, OBJECT_GANON_ANIME1);
    this->fwork[GDF_FWORK_1] = Animation_GetLastFrame(&gGanondorfChargeLightBallAnim);
    Animation_MorphToPlayOnce(&this->skelAnime, &gGanondorfChargeLightBallAnim, -3.0f);
    this->actionFunc = BossGanon_ChargeLightBall;
    this->timers[0] = 25;
}

void BossGanon_ChargeLightBall(BossGanon* this, PlayState* play) {
    SkelAnime_Update(&this->skelAnime);

    sCape->backPush = -3.0f;
    sCape->backSwayMagnitude = 1.25f;
    sCape->sideSwayMagnitude = -2.0f;
    sCape->minDist = 10.0f;

    if (this->timers[0] < 17) {
        this->envLightMode = 1;
    }

    if (this->timers[0] == 17) {
        this->unk_26C = 10;
        this->unk_270 = Rand_ZeroFloat(M_PI);
        Audio_PlayActorSfx2(&this->actor, NA_SE_EN_GANON_SPARK);
    }

    if (this->timers[0] < 10) {
        this->unk_258 += (Rand_ZeroFloat(M_PI / 2) + (M_PI / 2));
        Math_ApproachF(&this->handLightBallScale, 10.0f, 0.5f, 1.25f);

        if (this->timers[0] == 0) {
            BossGanon_SetupPlayTennis(this, play);
        }
    }

    Math_ApproachS(&this->actor.shape.rot.y, this->actor.yawTowardsPlayer, 5, 0x7D0);

    this->actor.world.pos.x += this->actor.velocity.x;
    this->actor.world.pos.z += this->actor.velocity.z;

    Math_ApproachZeroF(&this->actor.velocity.x, 1.0f, 0.5f);
    Math_ApproachZeroF(&this->actor.velocity.z, 1.0f, 0.5f);

    this->actor.velocity.y = Math_SinS(this->unk_1A2 * 1500) * 2.0f;
    this->actor.world.pos.y += this->actor.velocity.y;
}

void BossGanon_SetupPlayTennis(BossGanon* this, PlayState* play) {
    BossGanon_SetAnimationObject(this, play, OBJECT_GANON_ANIME1);
    this->fwork[GDF_FWORK_1] = Animation_GetLastFrame(&gGanondorfThrowAnim);
    Animation_MorphToPlayOnce(&this->skelAnime, &gGanondorfThrowAnim, 0.0f);
    this->actionFunc = BossGanon_PlayTennis;
}

void BossGanon_PlayTennis(BossGanon* this, PlayState* play) {
    static AnimationHeader* volleyAnims[] = { &gGanondorfVolleyLeftAnim, &gGanondorfVolleyRightAnim };
    static s16 capeRightArmDurations[] = { 26, 20 };
    s16 rand;

    SkelAnime_Update(&this->skelAnime);
    Math_ApproachZeroF(&this->handLightBallScale, 1.0f, 0.2f);

    switch (this->unk_1C2) {
        case 0:
            this->envLightMode = 1;

            if (Animation_OnFrame(&this->skelAnime, this->fwork[GDF_FWORK_1])) {
                this->unk_1C2 = 1;
                Animation_MorphToLoop(&this->skelAnime, &gGanondorfFloatAnim, 0.0f);
            }

            if (this->skelAnime.curFrame <= 12.0f) {
                this->lensFlareTimer = 2;
                this->lensFlareMode = 2;
                gCustomLensFlarePos = this->unk_260;
            }

            if (Animation_OnFrame(&this->skelAnime, 12.0f)) {
                this->handLightBallScale = 0.0f;
            }

            if (Animation_OnFrame(&this->skelAnime, 11.0f)) {
                this->unk_25C = 1;
                Audio_PlayActorSfx2(&this->actor, NA_SE_EN_GANON_THROW);
                Audio_PlayActorSfx2(&this->actor, NA_SE_EN_GANON_THROW_MASIC);
                Actor_SpawnAsChild(&play->actorCtx, &this->actor, play, ACTOR_BOSS_GANON, this->unk_260.x,
                                   this->unk_260.y, this->unk_260.z, 0, 0, 0, 0x64);
            }
            break;

        case 1:
            if (this->startVolley) {
                rand = Rand_ZeroOne() * 1.99f;
                this->fwork[GDF_FWORK_1] = Animation_GetLastFrame(volleyAnims[rand]);
                Animation_MorphToPlayOnce(&this->skelAnime, volleyAnims[rand], 0.0f);
                sCape->attachRightArmTimer = capeRightArmDurations[rand];
                Audio_PlayActorSfx2(&this->actor, NA_SE_EV_GANON_MANTLE);
                this->startVolley = false;
            }
            break;
    }

    Math_ApproachS(&this->actor.shape.rot.y, this->actor.yawTowardsPlayer, 5, 0x7D0);

    this->actor.world.pos.x += this->actor.velocity.x;
    this->actor.world.pos.z += this->actor.velocity.z;

    Math_SmoothStepToF(&this->actor.velocity.x, 0.0f, 1.0f, 0.5f, 0.0f);
    Math_SmoothStepToF(&this->actor.velocity.z, 0.0f, 1.0f, 0.5f, 0.0f);

    this->actor.velocity.y = Math_SinS(this->unk_1A2 * 1500) * 2.0f;
    this->actor.world.pos.y += this->actor.velocity.y;
}

void BossGanon_SetupBlock(BossGanon* this, PlayState* play) {
    if ((this->actionFunc != BossGanon_Block) || (this->unk_1C2 != 0)) {
        BossGanon_SetAnimationObject(this, play, OBJECT_GANON_ANIME1);
        this->fwork[GDF_FWORK_1] = Animation_GetLastFrame(&gGanondorfBlockAnim);
        Animation_MorphToPlayOnce(&this->skelAnime, &gGanondorfBlockAnim, 0.0f);
        this->actionFunc = BossGanon_Block;
    }

    this->unk_1C2 = 0;
    sCape->attachLeftArmTimer = this->timers[0] = 10;
    Audio_PlayActorSfx2(&this->actor, NA_SE_EV_GANON_MANTLE);
    this->handLightBallScale = 0.0f;
}

void BossGanon_Block(BossGanon* this, PlayState* play) {
    this->collider.base.colType = 9;
    SkelAnime_Update(&this->skelAnime);
    sCape->backPush = -9.0f;
    sCape->backSwayMagnitude = 0.25f;
    sCape->sideSwayMagnitude = -2.0f;
    sCape->minDist = 13.0f;

    if (this->unk_1C2 == 0) {
        if (this->timers[0] == 0) {
            this->unk_1C2 = 1;
            Animation_MorphToPlayOnce(&this->skelAnime, &gGanondorfBlockReleaseAnim, 0.0f);
            this->fwork[GDF_FWORK_1] = Animation_GetLastFrame(&gGanondorfBlockReleaseAnim);
            SkelAnime_Update(&this->skelAnime);
            sCape->attachShouldersTimer = 15.0f;
            Audio_PlayActorSfx2(&this->actor, NA_SE_EV_GANON_MANTLE);
        }
    } else {
        sCape->sideSwayMagnitude = -13.0f;

        if (Animation_OnFrame(&this->skelAnime, this->fwork[GDF_FWORK_1])) {
            BossGanon_SetupWait(this, play);
        }
    }

    this->actor.world.pos.x += this->actor.velocity.x;
    this->actor.world.pos.y += this->actor.velocity.y;
    this->actor.world.pos.z += this->actor.velocity.z;

    Math_ApproachZeroF(&this->actor.velocity.x, 1.0f, 0.5f);
    Math_ApproachZeroF(&this->actor.velocity.y, 1.0f, 0.5f);
    Math_ApproachZeroF(&this->actor.velocity.z, 1.0f, 0.5f);
}

void BossGanon_SetupHitByLightBall(BossGanon* this, PlayState* play) {
    s16 i;

    BossGanon_SetAnimationObject(this, play, OBJECT_GANON_ANIME1);
    this->fwork[GDF_FWORK_1] = Animation_GetLastFrame(&gGanondorfBigMagicHitAnim);
    Animation_MorphToPlayOnce(&this->skelAnime, &gGanondorfBigMagicHitAnim, 0);
    this->timers[0] = 70;
    sCape->attachRightArmTimer = sCape->attachLeftArmTimer = 0;

    for (i = 1; i < 15; i++) {
        this->unk_4E4[i] = D_808E4C58[i];
    }

    this->unk_2E6 = 80;
    this->unk_2E8 = 0;
    this->actionFunc = BossGanon_HitByLightBall;
    this->actor.velocity.x = this->actor.velocity.z = 0.0f;
    this->unk_1C2 = 0;
    this->unk_1A6 = 15;
    this->unk_508 = 6.0f;
}

void BossGanon_HitByLightBall(BossGanon* this, PlayState* play) {
    s16 i;
    Vec3f sp50;

    SkelAnime_Update(&this->skelAnime);

    if (this->unk_1C2 == 0) {
        BossGanonEff_SpawnShock(play, 1500.0f, GDF_SHOCK_DORF_YELLOW);

        if (Animation_OnFrame(&this->skelAnime, this->fwork[GDF_FWORK_1])) {
            this->fwork[GDF_FWORK_1] = Animation_GetLastFrame(&gGanondorfLightArrowWaitAnim);
            Animation_MorphToLoop(&this->skelAnime, &gGanondorfLightArrowWaitAnim, 0.0f);
            this->unk_1C2 = 1;
        }
    } else if (this->unk_1C2 == 1) {
        BossGanonEff_SpawnShock(play, 1000.0f, GDF_SHOCK_DORF_YELLOW);

        if (this->timers[0] == 0) {
            this->fwork[GDF_FWORK_1] = Animation_GetLastFrame(&gGanondorfGetUp3Anim);
            Animation_MorphToPlayOnce(&this->skelAnime, &gGanondorfGetUp3Anim, 0.0f);
            this->unk_1C2 = 2;
            SkelAnime_Update(&this->skelAnime);
            sCape->attachShouldersTimer = 18.0f;
            Audio_PlayActorSfx2(&this->actor, NA_SE_EV_GANON_MANTLE);
            Audio_PlayActorSfx2(&this->actor, NA_SE_EN_GANON_RESTORE);
            this->timers[2] = 130;
        }
    } else {
        if (Animation_OnFrame(&this->skelAnime, 7.0f)) {
            for (i = 0; i < 100; i++) {
                sp50.x = Rand_CenteredFloat(25.0f);
                sp50.y = Rand_CenteredFloat(25.0f);
                sp50.z = Rand_CenteredFloat(25.0f);

                BossGanonEff_SpawnSparkle(play, &this->unk_1FC, &sp50, &sZeroVec, Rand_ZeroFloat(200.0f) + 500.0f,
                                          0x14);
            }
            Audio_PlayActorSfx2(&this->actor, NA_SE_PL_WALK_WATER2);
        }

        if (Animation_OnFrame(&this->skelAnime, this->fwork[GDF_FWORK_1])) {
            BossGanon_SetupWait(this, play);
        }
    }

    this->actor.velocity.y = Math_SinS(this->unk_1A2 * 1500) * 2.0f;
    this->actor.world.pos.y += this->actor.velocity.y;
}

void BossGanon_SetupVulnerable(BossGanon* this, PlayState* play) {
    s16 i;

    if (this->actionFunc != BossGanon_Vulnerable) {
        BossGanon_SetAnimationObject(this, play, OBJECT_GANON_ANIME1);
        this->fwork[GDF_FWORK_1] = Animation_GetLastFrame(&gGanondorfLightArrowHitAnim);
        Animation_MorphToPlayOnce(&this->skelAnime, &gGanondorfLightArrowHitAnim, 0.0f);
        sCape->attachRightArmTimer = sCape->attachLeftArmTimer = 0;
        this->actionFunc = BossGanon_Vulnerable;

        this->actor.velocity.x = 0.0f;
        this->actor.velocity.y = 0.0f;
        this->actor.velocity.z = 0.0f;

        this->unk_1C2 = 0;
        sCape->backPush = -4.0f;
        sCape->backSwayMagnitude = 0.75f;
        sCape->sideSwayMagnitude = -3.0f;
        sCape->minDist = 20.0f;

        for (i = 0; i < 10; i++) {
            Actor_SpawnAsChild(&play->actorCtx, &this->actor, play, ACTOR_BOSS_GANON, this->unk_1FC.x, this->unk_1FC.y,
                               this->unk_1FC.z, Rand_CenteredFloat(0x8000),
                               (s16)Rand_CenteredFloat(0x8000) + this->actor.yawTowardsPlayer, 0, 0xC8 + i);
        }

        this->unk_1A4 = 0;
        this->unk_288 = 0.0f;
        this->unk_290 = 0.0f;
        this->unk_284 = 0.0f;
        this->unk_28C = 0.0f;
    }
}

void BossGanon_Vulnerable(BossGanon* this, PlayState* play) {
    s16 i;
    Vec3f sp40;

    if (this->timers[3] == 0) {
        this->actor.flags |= ACTOR_FLAG_0;
    }

    SkelAnime_Update(&this->skelAnime);

    this->envLightMode = 1;
    this->actor.world.pos.y += this->actor.velocity.y;

    if (this->unk_1A4 < 0x28) {
        Math_ApproachF(&this->unk_508, 4.0f, 0.1f, 0.1f);
    }

    if ((this->unk_1A4 >= 0x28) && (this->unk_1A4 < 0x37)) {
        Math_ApproachF(&this->unk_508, 0.0f, 1.0f, 0.5f);
    }

    if (this->unk_1A4 >= 0x37) {
        Math_ApproachF(&this->unk_508, 5.0f, 0.1f, 0.15f);
        this->shockGlow = true;
    }

    switch (this->unk_1C2) {
        case 0:
            if (Animation_OnFrame(&this->skelAnime, this->fwork[GDF_FWORK_1])) {
                this->unk_1C2 = 1;
                this->fwork[GDF_FWORK_1] = Animation_GetLastFrame(&gGanondorfLightEnergyHitAnim);
                Animation_MorphToPlayOnce(&this->skelAnime, &gGanondorfLightEnergyHitAnim, 0.0f);
            }
            break;

        case 1:
            if (Animation_OnFrame(&this->skelAnime, this->fwork[GDF_FWORK_1])) {
                this->unk_1C2 = 2;
                this->fwork[GDF_FWORK_1] = Animation_GetLastFrame(&gGanondorfDownedAnim);
                Animation_MorphToPlayOnce(&this->skelAnime, &gGanondorfDownedAnim, 0.0f);
            }
            break;

        case 2:
            sCape->minDist = 0.0f;
            this->actor.velocity.y = this->actor.velocity.y - 0.5f;

            if (this->actor.world.pos.y < 40.0f) {
                this->actor.world.pos.y = 40.0f;
                this->actor.velocity.y = 0.0f;
                this->unk_1C2 = 3;
                this->fwork[GDF_FWORK_1] = Animation_GetLastFrame(&gGanondorfLandAnim);
                Animation_MorphToPlayOnce(&this->skelAnime, &gGanondorfLandAnim, 0.0f);
                this->timers[0] = 70;
                this->actor.flags |= ACTOR_FLAG_10;
            }
            break;

        case 3:
            if (this->timers[0] == 68) {
                this->unk_19F = 1;
            }

            if (Animation_OnFrame(&this->skelAnime, this->fwork[GDF_FWORK_1])) {
                this->unk_1C2 = 4;
                this->fwork[GDF_FWORK_1] = Animation_GetLastFrame(&gGanondorfVulnerableAnim);
                Animation_MorphToLoop(&this->skelAnime, &gGanondorfVulnerableAnim, 0.0f);
            }
            break;

        case 4:
            if (Animation_OnFrame(&this->skelAnime, 5.0f)) {
                Audio_PlayActorSfx2(&this->actor, NA_SE_EN_GANON_DOWN);
            }

            if (this->timers[0] == 0) {
                this->unk_1C2 = 5;
                this->fwork[GDF_FWORK_1] = Animation_GetLastFrame(&gGanondorfGetUp1Anim);
                Animation_MorphToPlayOnce(&this->skelAnime, &gGanondorfGetUp1Anim, 0.0f);
                this->unk_2D4 = 80;

                for (i = 1; i < 15; i++) {
                    this->unk_4E4[i] = Rand_ZeroFloat(10.0f);
                }

                this->unk_2E6 = 80;
                this->unk_2E8 = 0;
                this->actor.flags &= ~ACTOR_FLAG_10;
            }
            break;

        case 5:
            BossGanonEff_SpawnShock(play, 1000.0f, GDF_SHOCK_DORF_YELLOW);

            if (Animation_OnFrame(&this->skelAnime, this->fwork[GDF_FWORK_1])) {
                this->unk_1C2 = 6;
                this->fwork[GDF_FWORK_1] = Animation_GetLastFrame(&gGanondorfGetUp2Anim);
                Animation_MorphToPlayOnce(&this->skelAnime, &gGanondorfGetUp2Anim, 0.0f);
                sCape->minDist = 20.0f;
                this->unk_19F = 1;
            }
            break;

        case 6:
            this->envLightMode = 0;
            Math_ApproachF(&this->actor.world.pos.y, 200.0f, 0.1f, 1000.0f);

            if (Animation_OnFrame(&this->skelAnime, this->fwork[GDF_FWORK_1])) {
                this->unk_1C2 = 7;
            }
            break;

        case 7:
            this->envLightMode = 0;
            Math_ApproachF(&this->actor.world.pos.y, 150.0f, 0.05f, 30.0f);
            this->fwork[GDF_FWORK_1] = Animation_GetLastFrame(&gGanondorfGetUp3Anim);
            Animation_MorphToPlayOnce(&this->skelAnime, &gGanondorfGetUp3Anim, 0.0f);
            this->unk_1C2 = 8;
            SkelAnime_Update(&this->skelAnime);
            sCape->attachShouldersTimer = 18.0f;
            Audio_PlayActorSfx2(&this->actor, NA_SE_EV_GANON_MANTLE);
            Audio_PlayActorSfx2(&this->actor, NA_SE_EN_GANON_RESTORE);
            break;

        case 8:
            this->envLightMode = 0;

            if (Animation_OnFrame(&this->skelAnime, 7.0f)) {
                for (i = 0; i < 100; i++) {
                    sp40.x = Rand_CenteredFloat(25.0f);
                    sp40.y = Rand_CenteredFloat(25.0f);
                    sp40.z = Rand_CenteredFloat(25.0f);
                    BossGanonEff_SpawnSparkle(play, &this->unk_1FC, &sp40, &sZeroVec, Rand_ZeroFloat(200.0f) + 500.0f,
                                              0x14);
                }

                Audio_PlayActorSfx2(&this->actor, NA_SE_PL_WALK_WATER2);
                this->timers[3] = 50;
            }

            if (Animation_OnFrame(&this->skelAnime, this->fwork[GDF_FWORK_1])) {
                BossGanon_SetupWait(this, play);
            }
            break;
    }
}

void BossGanon_SetupDamaged(BossGanon* this, PlayState* play) {
    BossGanon_SetAnimationObject(this, play, OBJECT_GANON_ANIME1);
    this->fwork[GDF_FWORK_1] = Animation_GetLastFrame(&gGanondorfDamageAnim);
    Animation_MorphToPlayOnce(&this->skelAnime, &gGanondorfDamageAnim, 0.0f);
    this->actionFunc = BossGanon_Damaged;
}

void BossGanon_Damaged(BossGanon* this, PlayState* play) {
    this->actor.flags |= ACTOR_FLAG_0;

    SkelAnime_Update(&this->skelAnime);

    if (this->unk_1A4 >= 0x37) {
        Math_ApproachF(&this->unk_508, 5.0f, 0.1f, 0.15f);
        this->shockGlow = true;
    }

    if (Animation_OnFrame(&this->skelAnime, this->fwork[GDF_FWORK_1])) {
        this->actionFunc = BossGanon_Vulnerable;
        this->unk_1C2 = 4;
        this->fwork[GDF_FWORK_1] = Animation_GetLastFrame(&gGanondorfVulnerableAnim);
        Animation_MorphToLoop(&this->skelAnime, &gGanondorfVulnerableAnim, 0.0f);
    }
}

void BossGanon_UpdateDamage(BossGanon* this, PlayState* play) {
    s16 i;
    s16 j;
    ColliderInfo* acHitInfo;

    if (this->collider.base.acFlags & AC_HIT) {
        this->unk_2D4 = 2;
        this->collider.base.acFlags &= ~AC_HIT;
        acHitInfo = this->collider.info.acHitInfo;

        if ((this->actionFunc == BossGanon_HitByLightBall) || (this->actionFunc == BossGanon_ChargeBigMagic)) {
            if (acHitInfo->toucher.dmgFlags & DMG_ARROW_LIGHT) {
                BossGanon_SetupVulnerable(this, play);
                this->timers[2] = 0;
                Audio_PlayActorSfx2(&this->actor, NA_SE_EN_GANON_DAMAGE1);
                this->unk_1A6 = 15;
            }
        } else if ((this->actionFunc == BossGanon_Vulnerable) && (this->unk_1C2 >= 3)) {
            if (!(acHitInfo->toucher.dmgFlags & DMG_HOOKSHOT)) {
                u8 hitWithSword = false;
                u8 damage;
                Vec3f sp50;
                u32 flags;

                for (i = 0; i < 30; i++) {
                    sp50.x = Rand_CenteredFloat(20.0f);
                    sp50.y = Rand_CenteredFloat(20.0f);
                    sp50.z = Rand_CenteredFloat(20.0f);
                    BossGanonEff_SpawnSparkle(play, &this->unk_1FC, &sp50, &sZeroVec, Rand_ZeroFloat(200.0f) + 500.0f,
                                              0x1E);
                }

                damage = flags = CollisionCheck_GetSwordDamage(acHitInfo->toucher.dmgFlags);

                if (flags == 0) {
                    damage = 2;
                } else {
                    hitWithSword = true;
                }

                if (((s8)this->actor.colChkInfo.health >= 3) || hitWithSword) {
                    this->actor.colChkInfo.health -= damage;
                }

                for (i = 0; i < ARRAY_COUNT(sCape->strands); i++) {
                    for (j = 1; j < 12; j++) {
                        sCape->strands[i].velocities[j].x = Rand_CenteredFloat(15.0f);
                        sCape->strands[i].velocities[j].z = Rand_CenteredFloat(15.0f);
                    }
                }

                if ((s8)this->actor.colChkInfo.health <= 0) {
                    BossGanon_SetupDeathCutscene(this, play);
                    Audio_PlayActorSfx2(&this->actor, NA_SE_EN_GANON_DEAD);
                    Audio_PlayActorSfx2(&this->actor, NA_SE_EN_GANON_DD_THUNDER);
                    func_80078914(&sZeroVec, NA_SE_EN_LAST_DAMAGE);
                    Audio_QueueSeqCmd(0x100100FF);
                    this->screenFlashTimer = 4;
                } else {
                    Audio_PlayActorSfx2(&this->actor, NA_SE_EN_GANON_DAMAGE2);
                    Audio_PlayActorSfx2(&this->actor, NA_SE_EN_GANON_CUTBODY);
                    BossGanon_SetupDamaged(this, play);
                    this->unk_1A6 = 15;
                    sCape->tearTimer = 1;
                }
            }
        } else if (acHitInfo->toucher.dmgFlags & DMG_RANGED) {
            Audio_PlayActorSfx2(&this->actor, 0);

            for (i = 0; i < ARRAY_COUNT(sCape->strands); i++) {
                for (j = 1; j < 12; j++) {
                    sCape->strands[i].velocities[j].x = Rand_CenteredFloat(15.0f);
                    sCape->strands[i].velocities[j].z = Rand_CenteredFloat(15.0f);
                }
            }
        }
    }
}

static f32 D_808E4D44[] = {
    1.0f, 3.0f, 0.0f, 7.0f, 13.0f, 4.0f, 6.0f, 11.0f, 5.0f, 2.0f, 8.0f, 14.0f, 10.0f, 12.0f, 9.0f,
};

void BossGanon_Update(Actor* thisx, PlayState* play2) {
    BossGanon* this = (BossGanon*)thisx;
    PlayState* play = play2;
    f32 legRotX;
    f32 legRotY;
    f32 legRotZ;
    Player* player = GET_PLAYER(play);
    s16 i;
    f32 sin;
    f32 cos;
    Vec3f shardPos;
    Vec3f shardVel;
    Vec3f spE8;
    s16 i2;
    s16 j;
    Vec3f spD8;
    Vec3f platformCheckPos;
    Actor* explosive;
    Vec3f spBC;
    Vec3f spB0;
    Vec3f platCheckPosBomb;
    Actor* prop;
    BgGanonOtyuka* platform;
    f32 targetLensFlareScale;
    f32 xOffset;
    f32 zOffset;

    if ((this->actionFunc != BossGanon_IntroCutscene) && (this->actionFunc != BossGanon_DeathAndTowerCutscene)) {
        BossGanon_SetAnimationObject(this, play, OBJECT_GANON_ANIME1);
    } else {
        gSegments[6] = VIRTUAL_TO_PHYSICAL(play->objectCtx.slots[this->animObjectSlot].segment);
    }

    if (this->windowShatterState != GDF_WINDOW_SHATTER_OFF) {
        BossGanon_ShatterWindows(this->windowShatterState);
        shardVel.y = 0.0f;

        for (i = 0; i < 10; i++) {
            shardPos.y = Rand_ZeroFloat(240.0f) + 20.0f;

            if (Rand_ZeroOne() < 0.5f) {
                shardPos.x = 463;
                shardPos.z = Rand_ZeroFloat(463.0f);

                shardVel.x = Rand_ZeroFloat(2.0f);
                shardVel.z = Rand_ZeroFloat(1.0f);
            } else {
                shardPos.z = 463;
                shardPos.x = Rand_ZeroFloat(463.0f);

                shardVel.z = Rand_ZeroFloat(2.0f);
                shardVel.x = Rand_ZeroFloat(1.0f);
            }

            BossGanonEff_SpawnWindowShard(play, &shardPos, &shardVel, Rand_ZeroFloat(0.075f) + 0.08f);
        }
    }

    this->collider.base.colType = 3;
    sCape->gravity = -3.0f;
    this->shockGlow = false;
    this->actor.flags &= ~ACTOR_FLAG_0;
    this->unk_1A2++;
    this->unk_1A4++;

    // block players attack if hes shooting something
    if ((this->actionFunc == BossGanon_Wait) || (this->actionFunc == BossGanon_Block)) {
        if (player->unk_A73 != 0) {
            BossGanon_SetupBlock(this, play);
        }
    }

    this->actionFunc(this, play);

    for (i = 0; i < ARRAY_COUNT(this->timers); i++) {
        if (this->timers[i] != 0) {
            this->timers[i]--;
        }
    }

    if (this->unk_1A6 != 0) {
        this->unk_1A6--;
    }

    if (this->unk_2D4 != 0) {
        this->unk_2D4--;
    }

    if (this->unk_2E8 != 0) {
        this->unk_2E8--;
    }

    if (this->unk_2E6 != 0) {
        this->unk_2E6--;
    }

    if (this->unk_19C != 0) {
        this->unk_19C--;
    }

    if (this->csState == 0) {
        BossGanon_UpdateDamage(this, play);
        BossGanon_SetColliderPos(&this->unk_1FC, &this->collider);
        CollisionCheck_SetOC(play, &play->colChkCtx, &this->collider.base);

        if (this->unk_2D4 == 0) {
            CollisionCheck_SetAC(play, &play->colChkCtx, &this->collider.base);

            if ((this->actionFunc != BossGanon_HitByLightBall) && (this->actionFunc != BossGanon_Vulnerable) &&
                (this->actionFunc != BossGanon_Damaged)) {
                CollisionCheck_SetAT(play, &play->colChkCtx, &this->collider.base);
            }
        }
    }

    if (this->legSwayEnabled) {
        sin = Math_SinS(-this->actor.shape.rot.y);
        cos = Math_CosS(-this->actor.shape.rot.y);

        legRotX = ((this->actor.velocity.z * sin) + (cos * this->actor.velocity.x)) * 300.0f;
        legRotY = ((-sin * this->actor.velocity.x) + (cos * this->actor.velocity.z)) * 300.0f;
        legRotZ = (Math_SinS(this->unk_1A2 * 2268) * -500.0f) - 500.0f;
    } else {
        legRotY = legRotX = legRotZ = 0.0f;
    }

    this->legSwayEnabled = false;

    Math_SmoothStepToF(&this->legRot.x, legRotX, 1.0f, 600.0f, 0.0f);
    Math_SmoothStepToF(&this->legRot.y, legRotY, 1.0f, 600.0f, 0.0f);
    Math_SmoothStepToF(&this->legRot.z, legRotZ, 1.0f, 100.0f, 0.0f);

    if (this->timers[2] == 1) {
        Audio_PlayActorSfx2(&this->actor, NA_SE_EN_GANON_LAUGH);
    }

    if (this->timers[2] == 100) {
        Audio_PlayActorSfx2(&this->actor, NA_SE_EN_FANTOM_ST_LAUGH);
        this->timers[2] = 0;
    }

    if ((this->unk_2E6 != 0) || (this->unk_2E8 != 0)) {
        for (i = 1; i < ARRAY_COUNT(this->unk_49C); i++) {
            if (this->unk_4E4[i] != 0) {
                this->unk_4E4[i]--;
                Math_ApproachF(&this->unk_49C[i], this->unk_508, 1.0f, 2.0f);
            } else {
                Math_ApproachZeroF(&this->unk_49C[i], 1.0f, 0.2f);
            }
        }

        // player hit, spawn shock and play sound effect
        if (this->unk_2E8 != 0) {
            func_80078914(&player->actor.projectedPos, NA_SE_PL_SPARK - SFX_FLAG);
            BossGanonEff_SpawnShock(play, 700.0f, GDF_SHOCK_PLAYER_YELLOW);
        }
    }

    if (this->unk_19F != 0) {
        this->unk_19F = 0;
        spE8 = this->actor.world.pos;
        spE8.y = 0.0f;
        BossGanonEff_SpawnDustDark(play, &spE8, 0.2, 0.7f);
        BossGanonEff_SpawnDustDark(play, &spE8, 0.3f, 0.8f);
    }

    if (this->unk_26C != 0) {
        this->unk_26C--;

        if (this->unk_26C == 0) {
            BossGanonEff_SpawnLightning(play, 1.0f, 0.0f, 0.0f);
        }

        BossGanonEff_SpawnLightning(play, 1.0f, D_808E4D44[this->unk_26C] * (M_PI / 5) + this->unk_270,
                                    Rand_CenteredFloat(M_PI / 5) + (M_PI / 2));
    }

    // see if light ball hit and should knock platform down?
    if ((this->unk_19C != 0) && (this->unk_19E < 4)) {
        if ((this->unk_19A == 0) && (this->unk_19C == 20)) {
            this->unk_19A = 1;
            platformCheckPos.x = -180.0f;
            platformCheckPos.y = 0.0f;

            for (i2 = 0; i2 < 4; i2++) {
                for (j = 0, platformCheckPos.z = -180.0f; j < 4; j++) {
                    BossGanon_CheckFallingPlatforms(this, play, &platformCheckPos);
                    platformCheckPos.z += 120.0f;
                }

                platformCheckPos.x += 120.0f;
            }
        } else if (this->unk_19C < 30) {
            spD8.x = 0.0f;
            spD8.y = 0.0f;
            spD8.z = 15.0f * (30.0f - this->unk_19C);

            Matrix_RotateY(Rand_ZeroFloat(6.2831855f), MTXMODE_NEW);
            Matrix_MultVec3f(&spD8, &platformCheckPos);

            this->unk_19E += BossGanon_CheckFallingPlatforms(this, play, &platformCheckPos);
        }
    }

    // see if a bomb exploded near a group of platforms and if they should fall
    explosive = play->actorCtx.actorLists[ACTORCAT_EXPLOSIVE].head;

    while (explosive != NULL) {
        if (explosive->params != BOMB_EXPLOSION) {
            explosive = explosive->next;
        } else {
            for (i = 0; i < 8; i++) {
                spBC.x = 0.0f;
                spBC.y = 0.0f;
                spBC.z = 60.0f;

                Matrix_RotateY(i * (M_PI / 4), MTXMODE_NEW);
                Matrix_MultVec3f(&spBC, &spB0);

                platCheckPosBomb.x = explosive->world.pos.x + spB0.x;
                platCheckPosBomb.y = explosive->world.pos.y;
                platCheckPosBomb.z = explosive->world.pos.z + spB0.z;

                BossGanon_CheckFallingPlatforms(this, play, &platCheckPosBomb);
            }

            explosive = explosive->next;
        }
    }

    BossGanon_UpdateEffects(play);

    prop = play->actorCtx.actorLists[ACTORCAT_PROP].head;

    // if a platform is lit up, change the room lighting
    while (prop != NULL) {
        if (prop->id != ACTOR_BG_GANON_OTYUKA) {
            prop = prop->next;
        } else {
            platform = (BgGanonOtyuka*)prop;

            if (platform->flashState != 0) {
                this->envLightMode = 1;
                break;
            }

            prop = prop->next;
        }
    }

    play->envCtx.lightSettingOverride = 0;
    play->envCtx.prevLightSetting = 0;
    play->envCtx.lightBlendOverride = LIGHT_BLEND_OVERRIDE_FULL_CONTROL;

    switch (this->envLightMode) {
        case -1:
            break;
        case 0:
            Math_ApproachF(&play->envCtx.lightBlend, 0.0f, 1.0f, 0.02f);
            break;
        case 1:
            play->envCtx.lightSetting = 1;
            Math_ApproachF(&play->envCtx.lightBlend, 1.0f, 1.0f, 0.1f);
            break;
        case 2:
            play->envCtx.lightSetting = 1;
            Math_ApproachF(&play->envCtx.lightBlend, 1.0f, 1.0f, 0.02f);
            break;
        case 3:
            play->envCtx.lightSetting = 3;
            play->envCtx.lightBlend = 1.0f;
            break;
        case 35:
            play->envCtx.lightSetting = 0;
            play->envCtx.lightBlend = 1.0f;
            break;
        case 4:
            play->envCtx.lightSetting = 4;
            play->envCtx.lightBlend = 1.0f;
            break;
        case 5:
            play->envCtx.prevLightSetting = 5;
            play->envCtx.lightSetting = 3;
            Math_ApproachZeroF(&play->envCtx.lightBlend, 1.0f, 0.075f);
            break;
        case 6:
            play->envCtx.prevLightSetting = 5;
            play->envCtx.lightBlend = 0.0f;
            break;
        case 65:
            play->envCtx.prevLightSetting = 3;
            play->envCtx.lightSetting = 6;
            Math_ApproachZeroF(&play->envCtx.lightBlend, 1.0f, 0.05f);
            break;
        case 7:
            play->envCtx.prevLightSetting = 7;
            play->envCtx.lightBlend = 0.0f;
            break;
        case 75:
            play->envCtx.prevLightSetting = 4;
            play->envCtx.lightSetting = 8;
            Math_ApproachZeroF(&play->envCtx.lightBlend, 1.0f, 0.05f);
            break;
        case 8:
            play->envCtx.prevLightSetting = 3;
            play->envCtx.lightSetting = 9;
            Math_ApproachF(&play->envCtx.lightBlend, 1.0f, 1.0f, 0.05f);
            break;
        case 9:
            play->envCtx.prevLightSetting = 3;
            play->envCtx.lightSetting = 10;
            Math_ApproachZeroF(&play->envCtx.lightBlend, 1.0f, 0.05f);
            break;
        case 10:
            play->envCtx.prevLightSetting = 3;
            play->envCtx.lightSetting = 11;
            Math_ApproachF(&play->envCtx.lightBlend, 1.0f, 1.0f, 0.05f);
            this->unk_1A4 = 0;
            break;
        case 11:
            play->envCtx.prevLightSetting = 12;
            play->envCtx.lightSetting = 11;
            Math_ApproachF(&play->envCtx.lightBlend, (Math_CosS(this->unk_1A4 * 0x1800) * 0.5f) + 0.5f, 1.0f, 1.0f);
            break;
        case 12:
            play->envCtx.prevLightSetting = 12;
            play->envCtx.lightSetting = 3;
            Math_ApproachF(&play->envCtx.lightBlend, 1.0f, 1.0f, 0.05f);
            break;
        case 13:
            play->envCtx.lightSetting = 13;
            Math_ApproachF(&play->envCtx.lightBlend, 1.0f, 1.0f, 0.025f);
            break;
        case 14:
            play->envCtx.lightSetting = 14;
            play->envCtx.lightBlend = 1.0f;
            break;
        case 15:
            play->envCtx.prevLightSetting = 14;
            play->envCtx.lightSetting = 15;
            Math_ApproachF(&play->envCtx.lightBlend, 1.0f, 1.0f, 0.01f);
            break;
        case 16:
            play->envCtx.prevLightSetting = 16;
            play->envCtx.lightSetting = 15;
            Math_ApproachZeroF(&play->envCtx.lightBlend, 1.0f, 0.05f);
            break;
        case 20:
            play->envCtx.prevLightSetting = 2;
            play->envCtx.lightSetting = 1;
            break;
        default:
            break;
    }

    this->envLightMode = 0;

    if (this->whiteFillAlpha != 0) {
        play->envCtx.screenFillColor[3] = (s8)(u8)this->whiteFillAlpha;
        play->envCtx.screenFillColor[0] = play->envCtx.screenFillColor[1] = play->envCtx.screenFillColor[2] = 255;
        play->envCtx.fillScreen = true;
    } else if (this->screenFlashTimer != 0) {
        play->envCtx.fillScreen = true;
        play->envCtx.screenFillColor[0] = play->envCtx.screenFillColor[1] = play->envCtx.screenFillColor[2] = 255;

        play->envCtx.screenFillColor[3] = ((this->screenFlashTimer % 2) != 0) ? 100 : 0;

        this->screenFlashTimer--;
    } else {
        play->envCtx.fillScreen = play->envCtx.screenFillColor[3] = 0;
    }

    if (this->lensFlareTimer != 0) {
        this->lensFlareTimer--;

        if (this->lensFlareMode == 1) {
            targetLensFlareScale = 40.0f;
        } else if (this->lensFlareMode == 4) {
            targetLensFlareScale = 25.0f;
        } else {
            targetLensFlareScale = 10.0f;
        }

        Math_ApproachF(&this->lensFlareScale, targetLensFlareScale, 0.3f, 10.0f);
    } else {
        Math_ApproachZeroF(&this->lensFlareScale, 1.0f, 5.0f);

        if (this->lensFlareScale == 0.0f) {
            this->lensFlareMode = 0;
        }
    }

    if (this->lensFlareMode != 0) {
        gCustomLensFlareOn = true;

        if (this->lensFlareMode == 1) {
            gCustomLensFlarePos = this->actor.world.pos;
        }

        gLensFlareScale = this->lensFlareScale;
        gLensFlareColorIntensity = 10.0f;
        gLensFlareGlareStrength = 0;
    } else {
        gCustomLensFlareOn = false;
    }

    if (this->unk_274 != 0) {
        i = this->unk_274 - 1;

        this->unk_278.x = this->unk_2EC[0].x;
        this->unk_278.y = this->unk_2EC[0].y + 50.0f + 30.0f;
        this->unk_278.z = this->unk_2EC[0].z;

        xOffset = (sinf(i * 1.2566371f) * 600.0f);
        zOffset = (cosf(i * 1.2566371f) * 600.0f);

        // 5 or 6 light balls that go into the charge. not the same as the ones that he throws
        Actor_SpawnAsChild(&play->actorCtx, &this->actor, play, ACTOR_BOSS_GANON, this->unk_1FC.x + xOffset,
                           this->unk_1FC.y, this->unk_1FC.z + zOffset, 0, (s16)(i * 13107.2f) + 0x6000, 0, 0xFA + i);
        this->unk_274 = 0;
    }
}

s32 BossGanon_OverrideLimbDraw(PlayState* play, s32 limbIndex, Gfx** dList, Vec3f* pos, Vec3s* rot, void* thisx) {
    BossGanon* this = (BossGanon*)thisx;

    switch (limbIndex) {
        case GANONDORF_LIMB_RIGHT_HAND:
            if (this->useOpenHand) {
                *dList = gGanondorfRightHandOpenDL;
            }
            break;

        case GANONDORF_LIMB_LEFT_THIGH:
            rot->y += this->legRot.x + this->legRot.z;
            rot->z += this->legRot.y;
            break;

        case GANONDORF_LIMB_LEFT_SHIN:
            if (this->legRot.y > 0.0f) {
                rot->z += this->legRot.y;
            }
            break;

        case GANONDORF_LIMB_LEFT_FOOT:
            rot->y += this->legRot.x + this->legRot.z;
            rot->z += this->legRot.y;
            break;

        case GANONDORF_LIMB_RIGHT_THIGH:
            rot->y += this->legRot.x - this->legRot.z;
            rot->z += this->legRot.y;
            break;

        case GANONDORF_LIMB_RIGHT_SHIN:
            if (this->legRot.y > 0.0f) {
                rot->z += this->legRot.y;
            }
            break;

        case GANONDORF_LIMB_RIGHT_FOOT:
            rot->y += this->legRot.x - this->legRot.z;
            rot->z += this->legRot.y;
            break;

        default:
            break;
    }

    return 0;
}

void BossGanon_PostLimbDraw(PlayState* play, s32 limbIndex, Gfx** dList, Vec3s* rot, void* thisx) {
    static s8 bodyPartLimbMap[] = {
        -1, -1, 1, -1, 3, 4, 5, -1, 6, 7, 8, -1, -1, -1, -1, -1, -1, -1, -1, 2, 12, 13, 14, 9, 10, 11, -1, -1, -1, -1,
    };
    static Vec3f D_808E4DA0 = { -500.0f, 200.0f, -300.0f };
    static Vec3f D_808E4DAC = { -500.0f, 200.0f, 300.0f };
    static Vec3f D_808E4DB8 = { 0.0f, 0.0f, 0.0f };
    static Vec3f D_808E4DC4 = { 0.0f, 0.0f, 0.0f };
    static Vec3f D_808E4DD0 = { 0.0f, 0.0f, 0.0f };
    static Vec3f D_808E4DDC = { 1300.0f, 0.0f, 0.0f };
    static Vec3f D_808E4DE8 = { 600.0f, 420.0f, 100.0f };
    s8 bodyPart;
    BossGanon* this = (BossGanon*)thisx;

    bodyPart = bodyPartLimbMap[limbIndex];
    if (bodyPart >= 0) {
        Matrix_MultVec3f(&D_808E4DB8, &this->unk_2EC[bodyPart]);
    }

    if (limbIndex == GANONDORF_LIMB_TORSO) {
        Matrix_MultVec3f(&D_808E4DB8, &this->unk_1FC);
    } else if (limbIndex == GANONDORF_LIMB_PELVIS) {
        Matrix_MultVec3f(&D_808E4DB8, &this->actor.focus.pos);
    } else if (limbIndex == GANONDORF_LIMB_JEWEL) {
        OPEN_DISPS(play->state.gfxCtx, "../z_boss_ganon.c", 7191);

        Matrix_MultVec3f(&D_808E4DB8, &this->unk_208);
        gSPMatrix(POLY_XLU_DISP++, Matrix_NewMtx(play->state.gfxCtx, "../z_boss_ganon.c", 7196),
                  G_MTX_NOPUSH | G_MTX_LOAD | G_MTX_MODELVIEW);
        gSPDisplayList(POLY_XLU_DISP++, SEGMENTED_TO_VIRTUAL(gGanondorfEyesDL));

        CLOSE_DISPS(play->state.gfxCtx, "../z_boss_ganon.c", 7198);
    } else if (limbIndex == GANONDORF_LIMB_LEFT_HAND) {
        Matrix_MultVec3f(&D_808E4DC4, &this->unk_238);
    } else if (limbIndex == GANONDORF_LIMB_RIGHT_HAND) {
        Matrix_MultVec3f(&D_808E4DD0, &this->unk_22C);

        if (this->unk_25C == 0) {
            Matrix_MultVec3f(&D_808E4DDC, &this->unk_260);
        }

        this->unk_25C = 0;

        if (this->triforceType == GDF_TRIFORCE_DORF) {
            Matrix_MultVec3f(&D_808E4DE8, &this->triforcePos);
        }
    } else if (limbIndex == GANONDORF_LIMB_LEFT_UPPER_ARM) {
        Vec3f sp28 = D_808E4DA0;

        if (this->unk_198 == 1) {
            sp28.x += -300.0f;
            sp28.y += -300.0f;
            sp28.z += 700.0f;
        } else if (this->unk_198 == 2) {
            sp28.x += -300.0f;
            sp28.z += 700.0f;
        }

        Matrix_MultVec3f(&sp28, &this->unk_220);
    } else if (limbIndex == GANONDORF_LIMB_RIGHT_UPPER_ARM) {
        Vec3f sp1C = D_808E4DAC;

        if (this->unk_198 == 1) {
            sp1C.x += -300.0f;
            sp1C.y += -300.0f;
            sp1C.z += -700.0f;
        } else if (this->unk_198 == 2) {
            sp1C.x += -300.0f;
            sp1C.y += 100.0f;
            sp1C.z += -700.0f;
        }

        Matrix_MultVec3f(&sp1C, &this->unk_214);
    }
}

void BossGanon_InitRand(s32 seedInit0, s32 seedInit1, s32 seedInit2) {
    sSeed1 = seedInit0;
    sSeed2 = seedInit1;
    sSeed3 = seedInit2;
}

f32 BossGanon_RandZeroOne(void) {
    // Wichmann-Hill algorithm
    f32 randFloat;

    sSeed1 = (sSeed1 * 171) % 30269;
    sSeed2 = (sSeed2 * 172) % 30307;
    sSeed3 = (sSeed3 * 170) % 30323;

    randFloat = (sSeed1 / 30269.0f) + (sSeed2 / 30307.0f) + (sSeed3 / 30323.0f);

    while (randFloat >= 1.0f) {
        randFloat -= 1.0f;
    }

    return fabsf(randFloat);
}

void BossGanon_DrawShock(BossGanon* this, PlayState* play) {
    s32 pad;
    GraphicsContext* gfxCtx = play->state.gfxCtx;
    s16 i;

    OPEN_DISPS(gfxCtx, "../z_boss_ganon.c", 7350);

    if ((this->unk_2E8 != 0) || (this->unk_2E6 != 0)) {
        Gfx_SetupDL_25Xlu(play->state.gfxCtx);
        gDPSetPrimColor(POLY_XLU_DISP++, 0, 0, 255, 255, 255, 255);
        gDPSetEnvColor(POLY_XLU_DISP++, 255, 255, 0, 0);
        gSPDisplayList(POLY_XLU_DISP++, gGanondorfLightBallMaterialDL);

        if (this->unk_2E8 != 0) {
            Player* player = GET_PLAYER(play);

            for (i = 0; i < PLAYER_BODYPART_MAX; i++) {
                Matrix_Translate(player->bodyPartsPos[i].x, player->bodyPartsPos[i].y, player->bodyPartsPos[i].z,
                                 MTXMODE_NEW);
                Matrix_ReplaceRotation(&play->billboardMtxF);
                Matrix_Scale(this->unk_49C[i], this->unk_49C[i], this->unk_49C[i], MTXMODE_APPLY);
                Matrix_RotateZ(Rand_CenteredFloat(M_PI), MTXMODE_APPLY);
                gSPMatrix(POLY_XLU_DISP++, Matrix_NewMtx(gfxCtx, "../z_boss_ganon.c", 7384),
                          G_MTX_NOPUSH | G_MTX_LOAD | G_MTX_MODELVIEW);
                gSPDisplayList(POLY_XLU_DISP++, gGanondorfSquareDL);
            }
        } else {
            for (i = 1; i < 15; i++) {
                Matrix_Translate(this->unk_2EC[i].x, this->unk_2EC[i].y, this->unk_2EC[i].z, MTXMODE_NEW);
                Matrix_ReplaceRotation(&play->billboardMtxF);
                Matrix_Scale(this->unk_49C[i], this->unk_49C[i], this->unk_49C[i], MTXMODE_APPLY);

                if (!this->shockGlow) {
                    Matrix_RotateZ(Rand_CenteredFloat(M_PI), MTXMODE_APPLY);
                }

                gSPMatrix(POLY_XLU_DISP++, Matrix_NewMtx(gfxCtx, "../z_boss_ganon.c", 7401),
                          G_MTX_NOPUSH | G_MTX_LOAD | G_MTX_MODELVIEW);

                if (this->shockGlow) {
                    gSPSegment(POLY_XLU_DISP++, 0x08,
                               Gfx_TwoTexScroll(play->state.gfxCtx, G_TX_RENDERTILE, 0, 0, 32, 64, 1, 0,
                                                (this->unk_1A2 + i) * -15, 32, 64));
                    gDPSetPrimColor(POLY_XLU_DISP++, 0, 0, 200, 255, 170, 255);
                    gDPSetEnvColor(POLY_XLU_DISP++, 255, 255, 0, 128);
                    gSPDisplayList(POLY_XLU_DISP++, gGanondorfShockGlowDL);
                } else {
                    gSPDisplayList(POLY_XLU_DISP++, gGanondorfSquareDL);
                }
            }
        }
    }

    CLOSE_DISPS(gfxCtx, "../z_boss_ganon.c", 7465);
}

void BossGanon_DrawHandLightBall(BossGanon* this, PlayState* play) {
    s32 pad;
    GraphicsContext* gfxCtx = play->state.gfxCtx;
    s32 alpha;

    OPEN_DISPS(gfxCtx, "../z_boss_ganon.c", 7476);

    if (this->handLightBallScale > 0.0f) {
        Gfx_SetupDL_25Xlu(play->state.gfxCtx);
        gDPSetPrimColor(POLY_XLU_DISP++, 0, 0, 255, 255, 255, 255);

        if ((this->unk_1A2 % 2) != 0) {
            gDPSetEnvColor(POLY_XLU_DISP++, 255, 255, 0, 0);
        } else {
            gDPSetEnvColor(POLY_XLU_DISP++, 100, 255, 0, 0);
        }

        gSPDisplayList(POLY_XLU_DISP++, gGanondorfLightBallMaterialDL);

        Matrix_Translate(this->unk_260.x, this->unk_260.y, this->unk_260.z, MTXMODE_NEW);
        Matrix_ReplaceRotation(&play->billboardMtxF);
        Matrix_Scale(this->handLightBallScale, this->handLightBallScale, this->handLightBallScale, MTXMODE_APPLY);
        Matrix_RotateZ(this->unk_258, 1);
        gSPMatrix(POLY_XLU_DISP++, Matrix_NewMtx(gfxCtx, "../z_boss_ganon.c", 7510),
                  G_MTX_NOPUSH | G_MTX_LOAD | G_MTX_MODELVIEW);
        gSPDisplayList(POLY_XLU_DISP++, gGanondorfSquareDL);

        alpha = ((this->unk_1A2 % 2) != 0) ? 100 : 80;
        gDPPipeSync(POLY_XLU_DISP++);
        gDPSetPrimColor(POLY_XLU_DISP++, 0, 0, 255, 255, 155, alpha);
        Matrix_Translate(this->unk_260.x, 0.0f, this->unk_260.z, MTXMODE_NEW);
        Matrix_Scale(this->handLightBallScale * 0.75f, 1.0f, this->handLightBallScale * 0.75f, MTXMODE_APPLY);
        gSPMatrix(POLY_XLU_DISP++, Matrix_NewMtx(play->state.gfxCtx, "../z_boss_ganon.c", 7531),
                  G_MTX_NOPUSH | G_MTX_LOAD | G_MTX_MODELVIEW);
        gSPDisplayList(POLY_XLU_DISP++, gGanondorfLightCoreDL);

        CLOSE_DISPS(gfxCtx, "../z_boss_ganon.c", 7534);
    }
}

void BossGanon_DrawBigMagicCharge(BossGanon* this, PlayState* play) {
    s32 pad;
    f32 yRot;
    GraphicsContext* gfxCtx = play->state.gfxCtx;
    s16 i;

    OPEN_DISPS(gfxCtx, "../z_boss_ganon.c", 7548);

    if (this->unk_284 > 0.0f) {
        Gfx_SetupDL_25Xlu(play->state.gfxCtx);

        // light flecks
        gDPSetPrimColor(POLY_XLU_DISP++, 0, 0, 255, 255, 170, (s8)this->unk_290);
        gDPSetEnvColor(POLY_XLU_DISP++, 200, 255, 0, 128);
        gSPSegment(POLY_XLU_DISP++, 0x08,
                   Gfx_TwoTexScroll(play->state.gfxCtx, G_TX_RENDERTILE, this->unk_1A2 * -2, 0, 0x40, 0x40, 1, 0,
                                    this->unk_1A2 * 0xA, 0x40, 0x40));
        Matrix_Translate(this->unk_278.x, this->unk_278.y, this->unk_278.z, MTXMODE_NEW);
        Matrix_ReplaceRotation(&play->billboardMtxF);
        Matrix_Scale(this->unk_28C, this->unk_28C, this->unk_28C, MTXMODE_APPLY);
        gSPMatrix(POLY_XLU_DISP++, Matrix_NewMtx(gfxCtx, "../z_boss_ganon.c", 7588),
                  G_MTX_NOPUSH | G_MTX_LOAD | G_MTX_MODELVIEW);
        gSPDisplayList(POLY_XLU_DISP++, gGanondorfLightFlecksDL);

        // background circle texture
        Matrix_Translate(this->unk_278.x, this->unk_278.y, this->unk_278.z, MTXMODE_NEW);
        Matrix_ReplaceRotation(&play->billboardMtxF);
        Matrix_Scale(this->unk_284, this->unk_284, this->unk_284, MTXMODE_APPLY);
        gSPMatrix(POLY_XLU_DISP++, Matrix_NewMtx(gfxCtx, "../z_boss_ganon.c", 7601),
                  G_MTX_NOPUSH | G_MTX_LOAD | G_MTX_MODELVIEW);
        gDPSetPrimColor(POLY_XLU_DISP++, 0, 0, 255, 0, 100, (s8)this->unk_288);
        gSPSegment(POLY_XLU_DISP++, 0x09,
                   Gfx_TwoTexScroll(play->state.gfxCtx, G_TX_RENDERTILE, 0, 0, 0x20, 0x20, 1, 0, this->unk_1A2 * -4,
                                    0x20, 0x20));
        gSPDisplayList(POLY_XLU_DISP++, gGanondorfBigMagicBGCircleDL);

        // yellow background dot
        gDPSetPrimColor(POLY_XLU_DISP++, 0, 0, 150, 170, 0, (s8)this->unk_288);
        gSPSegment(POLY_XLU_DISP++, 0x0A,
                   Gfx_TwoTexScroll(play->state.gfxCtx, G_TX_RENDERTILE, 0, 0, 0x20, 0x20, 1, this->unk_1A2 * 2,
                                    this->unk_1A2 * -0x14, 0x40, 0x40));
        gSPDisplayList(POLY_XLU_DISP++, gGanondorfDotDL);

        // light ball material
        gDPSetPrimColor(POLY_XLU_DISP++, 0, 0, 255, 255, 255, 255);
        gDPSetEnvColor(POLY_XLU_DISP++, 255, 255, 100, 0);
        gSPDisplayList(POLY_XLU_DISP++, gGanondorfLightBallMaterialDL);

        // light ball geometry
        Matrix_Translate(this->unk_278.x, this->unk_278.y, this->unk_278.z, MTXMODE_NEW);
        Matrix_ReplaceRotation(&play->billboardMtxF);
        Matrix_Scale(this->unk_2D0, this->unk_2D0, this->unk_2D0, MTXMODE_APPLY);
        Matrix_RotateZ((this->unk_1A2 * 10.0f) / 1000.0f, MTXMODE_APPLY);
        gSPMatrix(POLY_XLU_DISP++, Matrix_NewMtx(gfxCtx, "../z_boss_ganon.c", 7673),
                  G_MTX_NOPUSH | G_MTX_LOAD | G_MTX_MODELVIEW);
        gSPDisplayList(POLY_XLU_DISP++, gGanondorfSquareDL);

        BossGanon_InitRand(this->unk_1AA + 1, 0x71AC, 0x263A);
        Matrix_Translate(this->unk_278.x, this->unk_278.y, this->unk_278.z, MTXMODE_NEW);
        Matrix_RotateY((this->unk_1A2 * 10.0f) / 1000.0f, MTXMODE_APPLY);
        gDPSetEnvColor(POLY_XLU_DISP++, 200, 255, 0, 0);

        yRot = BINANG_TO_RAD_ALT(this->actor.yawTowardsPlayer);

        for (i = 0; i < this->unk_1AC; i++) {
            f32 xzRot = (BossGanon_RandZeroOne() - 0.5f) * M_PI * 1.5f;

            gDPSetPrimColor(POLY_XLU_DISP++, 0, 0, 255, 255, 255, (s8)this->unk_294[i]);
            Matrix_Push();
            Matrix_RotateY(xzRot + yRot, MTXMODE_APPLY);
            Matrix_RotateX((BossGanon_RandZeroOne() - 0.5f) * M_PI, MTXMODE_APPLY);
            Matrix_RotateZ(xzRot, MTXMODE_APPLY);
            Matrix_Translate(0.0f, 0.0f, 50.0f, MTXMODE_APPLY);
            Matrix_Scale(4.0f, 4.0f, 1.0f, MTXMODE_APPLY);
            gSPMatrix(POLY_XLU_DISP++, Matrix_NewMtx(gfxCtx, "../z_boss_ganon.c", 7713),
                      G_MTX_NOPUSH | G_MTX_LOAD | G_MTX_MODELVIEW);
            gSPDisplayList(POLY_XLU_DISP++, gGanondorfLightRayTriDL);

            Matrix_Pop();
        }

        CLOSE_DISPS(gfxCtx, "../z_boss_ganon.c", 7721);
    }
}

void BossGanon_DrawTriforce(BossGanon* this, PlayState* play) {
    s32 pad;

    if (this->fwork[GDF_TRIFORCE_PRIM_A] > 0.0f) {
        OPEN_DISPS(play->state.gfxCtx, "../z_boss_ganon.c", 7732);

        Matrix_Push();

        gDPPipeSync(POLY_XLU_DISP++);
        gDPSetPrimColor(POLY_XLU_DISP++, 0, 0, 255, 255, (u8)this->fwork[GDF_TRIFORCE_PRIM_B],
                        (s8)this->fwork[GDF_TRIFORCE_PRIM_A]);
        gDPSetEnvColor(POLY_XLU_DISP++, 255, (u8)this->fwork[GDF_TRIFORCE_ENV_G], 0, 128);

        if (this->triforceType == GDF_TRIFORCE_PLAYER) {
            Player* player = GET_PLAYER(play);

            this->triforcePos = player->bodyPartsPos[PLAYER_BODYPART_L_HAND];

            this->triforcePos.x += -0.6f;
            this->triforcePos.y += 3.0f;
            this->triforcePos.z += -2.0f;
        } else if (this->triforceType == GDF_TRIFORCE_ZELDA) {
            this->triforcePos = sZelda->unk_31C;

            this->triforcePos.y += 1.8f;
            this->triforcePos.z += 4.0f;
        }

        Matrix_Translate(this->triforcePos.x, this->triforcePos.y, this->triforcePos.z, MTXMODE_NEW);

        if (this->triforceType == GDF_TRIFORCE_PLAYER) {
            Matrix_RotateX(-1.4f, MTXMODE_APPLY);
            Matrix_RotateZ(4.0f, MTXMODE_APPLY);
        } else if (this->triforceType == GDF_TRIFORCE_ZELDA) {
            Matrix_RotateY(1.5f, 1);
            Matrix_RotateX(1.1f, 1);
            Matrix_RotateZ(-0.99999994f, MTXMODE_APPLY);
        } else {
            Matrix_ReplaceRotation(&play->billboardMtxF);
        }

        Matrix_Scale(this->fwork[GDF_TRIFORCE_SCALE], this->fwork[GDF_TRIFORCE_SCALE], 1.0f, MTXMODE_APPLY);
        gSPMatrix(POLY_XLU_DISP++, Matrix_NewMtx(play->state.gfxCtx, "../z_boss_ganon.c", 7779),
                  G_MTX_NOPUSH | G_MTX_LOAD | G_MTX_MODELVIEW);
        gSPDisplayList(POLY_XLU_DISP++, SEGMENTED_TO_VIRTUAL(gGanondorfTriforceDL));

        Matrix_Pop();

        CLOSE_DISPS(play->state.gfxCtx, "../z_boss_ganon.c", 7782);
    }
}

void BossGanon_DrawDarkVortex(BossGanon* this, PlayState* play) {
    s32 pad;

    if (this->fwork[GDF_VORTEX_ALPHA] > 0.0f) {
        OPEN_DISPS(play->state.gfxCtx, "../z_boss_ganon.c", 7792);

        Matrix_Push();
        gDPPipeSync(POLY_XLU_DISP++);
        gSPSegment(POLY_XLU_DISP++, 0x08,
                   Gfx_TwoTexScroll(play->state.gfxCtx, G_TX_RENDERTILE, this->unk_1A2 * -8, 0, 0x20, 0x40, 1,
                                    this->unk_1A2 * -4, this->unk_1A2 * -8, 0x20, 0x20));
        gDPSetPrimColor(POLY_XLU_DISP++, 0, 0, 100, 0, 200, (s8)this->fwork[GDF_VORTEX_ALPHA]);
        gDPSetEnvColor(POLY_XLU_DISP++, 130, 0, 0, 128);

        if (this->csState != 21) {
            Matrix_Translate(0.0f, 105.0f, -400.0f, MTXMODE_NEW);
            Matrix_RotateX(M_PI / 2, MTXMODE_APPLY);
        } else {
            Matrix_Translate(-50.0f, 50.0f, -150.0f, MTXMODE_NEW);
            Matrix_RotateY(M_PI / 10, MTXMODE_APPLY);
            Matrix_RotateX(M_PI / 2, MTXMODE_APPLY);
        }

        Matrix_Scale(this->fwork[GDF_VORTEX_SCALE], this->fwork[GDF_VORTEX_SCALE], this->fwork[GDF_VORTEX_SCALE],
                     MTXMODE_APPLY);
        gSPMatrix(POLY_XLU_DISP++, Matrix_NewMtx(play->state.gfxCtx, "../z_boss_ganon.c", 7841),
                  G_MTX_NOPUSH | G_MTX_LOAD | G_MTX_MODELVIEW);
        gSPDisplayList(POLY_XLU_DISP++, SEGMENTED_TO_VIRTUAL(gGanondorfVortexDL));

        Matrix_Pop();

        CLOSE_DISPS(play->state.gfxCtx, "../z_boss_ganon.c", 7844);
    }
}

void func_808E0254(BossGanon* this, u8* tex, f32 arg2) {
    static s16 D_808E4DF4[] = { 1, 2, 3, 3, 2, 1 };
    static s16 D_808E4E00[] = { 2, 3, 4, 4, 4, 3, 2 };
    static s16 D_808E4E10[] = { 2, 3, 4, 4, 4, 4, 3, 2 };
    static s16 D_808E4E20[] = { 2, 4, 5, 5, 6, 6, 6, 6, 5, 5, 4, 2 };
    static s16 D_808E4E38[] = { 1, -1, 1, 1, 3, 4, 1, 6, 7, 2, 9, 10, 2, 12, 13 };
    static u8 D_808E4E58[] = { 3, 2, 2, 1, 3, 3, 1, 3, 3, 1, 0, 3, 1, 0, 3 };
    s16 baseX;
    s16 index;
    s16 i;
    s16 baseY;
    s16 x;
    s16 addY;
    f32 lerpX;
    s16 y;
    f32 lerpY;
    f32 lerpZ;
    Vec3f sp68;
    Vec3f sp5C;

    for (i = 0; i < 15; i++) {
        if (arg2 == 0.0f || (y = D_808E4E38[i]) >= 0) {
            if (arg2 > 0.0f) {
                lerpX = this->unk_2EC[i].x + (this->unk_2EC[y].x - this->unk_2EC[i].x) * arg2;
                lerpY = this->unk_2EC[i].y + (this->unk_2EC[y].y - this->unk_2EC[i].y) * arg2;
                lerpZ = this->unk_2EC[i].z + (this->unk_2EC[y].z - this->unk_2EC[i].z) * arg2;

                sp68.x = lerpX - this->actor.world.pos.x;
                sp68.y = lerpY - this->actor.world.pos.y + 76 + 30 + 30;
                sp68.z = lerpZ - this->actor.world.pos.z;
            } else {

                sp68.x = this->unk_2EC[i].x - this->actor.world.pos.x;
                sp68.y = this->unk_2EC[i].y - this->actor.world.pos.y + 76 + 30 + 30;
                sp68.z = this->unk_2EC[i].z - this->actor.world.pos.z;
            }
            Matrix_MultVec3f(&sp68, &sp5C);

            sp5C.x *= 0.4f;
            sp5C.y *= 0.4f;

            baseX = (s16)(sp5C.x + 32.0f);
            baseY = (s16)sp5C.y * 64;

            if (D_808E4E58[i] == 2) {
                for (y = 0, addY = -0x180; y < 12; y++, addY += 0x40) {
                    for (x = -D_808E4E20[y]; x < D_808E4E20[y]; x++) {
                        index = baseX + x + baseY + addY;
                        if ((index >= 0) && (index < 0x1000)) {
                            tex[index] = 255;
                        }
                    }
                }
            } else if (D_808E4E58[i] == 1) {
                for (y = 0, addY = -0x100; y < 8; y++, addY += 0x40) {
                    for (x = -D_808E4E10[y]; x < D_808E4E10[y]; x++) {
                        index = baseX + x + baseY + addY;
                        if ((index >= 0) && (index < 0x1000)) {
                            tex[index] = 255;
                        }
                    }
                }
            } else if (D_808E4E58[i] == 0) {
                for (y = 0, addY = -0xC0; y < 7; y++, addY += 0x40) {
                    for (x = -D_808E4E00[y]; x < D_808E4E00[y] - 1; x++) {
                        index = baseX + x + baseY + addY;
                        if ((index >= 0) && (index < 0x1000)) {
                            tex[index] = 255;
                        }
                    }
                }
            } else {
                for (y = 0, addY = -0x80; y < 6; y++, addY += 0x40) {
                    for (x = -D_808E4DF4[y]; x < D_808E4DF4[y] - 1; x++) {
                        index = baseX + x + baseY + addY;
                        if ((index >= 0) && (index < 0x1000)) {
                            tex[index] = 255;
                        }
                    }
                }
            }
        }
    }
}

void BossGanon_GenShadowTexture(u8* tex, BossGanon* this, PlayState* play) {
    s16 addY;
    s16 baseX;
    s16 baseY;
    s16 i;
    s16 j;
    s16 y;
    s16 x;
    s16 index;
    Vec3f sp7C;
    Vec3f sp70;
    s32* ptr = (s32*)tex;

    for (i = 0; i < 64 * 64 / 4; i++, ptr++) {
        *ptr = 0;
    }

    Matrix_RotateX(1.0f, MTXMODE_NEW);

    for (i = 0; i <= 5; i++) {
        func_808E0254(this, tex, i / 5.0f);
    }

    for (i = 0; i < 12; i++) {
        for (j = 0; j < 12; j++) {
            sp7C.x = sCape->strands[i].joints[j].x - this->actor.world.pos.x;
            sp7C.y = sCape->strands[i].joints[j].y - this->actor.world.pos.y + 76.0f + 100.0f + 30.0f;
            sp7C.z = sCape->strands[i].joints[j].z - this->actor.world.pos.z;

            Matrix_MultVec3f(&sp7C, &sp70);

            sp70.x = sp70.x * 0.28f;
            sp70.y = sp70.y * 0.28f;

            baseX = (s32)(sp70.x + 32.0f);
            baseY = (s16)sp70.y * 0x40;

            if (!sCape->strands[i].torn[j]) {
                for (y = -1, addY = -0x40; y <= 1; y++, addY += 0x40) {
                    for (x = -3; x <= 3; x++) {
                        index = baseX + x + baseY + addY;
                        if (0 <= index && index < 0x1000) {
                            tex[index] = 255;
                        }
                    }
                }
            } else {
                for (y = -1, addY = -0x40; y <= 1; y++, addY += 0x40) {
                    for (x = -1; x <= 1; x++) {
                        index = baseX + x + baseY + addY;
                        if (0 <= index && index < 0x1000) {
                            tex[index] = 255;
                        }
                    }
                }
            }
        }
    }
}

void BossGanon_DrawShadowTexture(void* tex, BossGanon* this, PlayState* play) {
    s32 pad;
    f32 zOffset;
    GraphicsContext* gfxCtx = play->state.gfxCtx;

    OPEN_DISPS(gfxCtx, "../z_boss_ganon.c", 8372);

    Gfx_SetupDL_25Opa(play->state.gfxCtx);
    gDPSetPrimColor(POLY_OPA_DISP++, 0, 0, 0, 0, 0, 50);
    gDPSetEnvColor(POLY_OPA_DISP++, 0, 0, 0, 0);

    if (this->csState < 100) {
        zOffset = (((((this->actor.world.pos.y - 10) + 70.0f) * -5.0f) / 10.0f) + 10.0f);
        Matrix_Translate(this->actor.world.pos.x, 0.0f, this->actor.world.pos.z + zOffset, MTXMODE_NEW);
    } else {
        Matrix_Translate(this->actor.world.pos.x, 4102.0f, this->actor.world.pos.z - 20.0f, MTXMODE_NEW);
    }

    Matrix_Scale(0.95000005f, 1.0f, 0.95000005f, MTXMODE_APPLY);
    gSPMatrix(POLY_OPA_DISP++, Matrix_NewMtx(play->state.gfxCtx, "../z_boss_ganon.c", 8396),
              G_MTX_NOPUSH | G_MTX_LOAD | G_MTX_MODELVIEW);
    gSPDisplayList(POLY_OPA_DISP++, gGanondorfShadowSetupDL);
    gDPLoadTextureBlock(POLY_OPA_DISP++, tex, G_IM_FMT_I, G_IM_SIZ_8b, 64, 64, 0, G_TX_NOMIRROR | G_TX_CLAMP,
                        G_TX_NOMIRROR | G_TX_CLAMP, 6, 6, G_TX_NOLOD, G_TX_NOLOD);
    gSPDisplayList(POLY_OPA_DISP++, gGanondorfShadowModelDL);

    CLOSE_DISPS(gfxCtx, "../z_boss_ganon.c", 8426);
}

void BossGanon_Draw(Actor* thisx, PlayState* play) {
    s32 i;
    BossGanon* this = (BossGanon*)thisx;
    void* shadowTex;

    shadowTex = Graph_Alloc(play->state.gfxCtx, 64 * 64);

    OPEN_DISPS(play->state.gfxCtx, "../z_boss_ganon.c", 9138);

    Gfx_SetupDL_25Opa(play->state.gfxCtx);
    Gfx_SetupDL_25Xlu(play->state.gfxCtx);

    if ((this->unk_1A6 & 2) != 0) {
        POLY_OPA_DISP = Gfx_SetFog(POLY_OPA_DISP, 255, 50, 0, 0, 900, 1099);
    }

    gSPSegment(POLY_XLU_DISP++, 0x08, SEGMENTED_TO_VIRTUAL(gGanondorfNormalEyeTex));

    SkelAnime_DrawFlexOpa(play, this->skelAnime.skeleton, this->skelAnime.jointTable, this->skelAnime.dListCount,
                          BossGanon_OverrideLimbDraw, BossGanon_PostLimbDraw, &this->actor);

    this->unk_2EC[0].x = this->unk_2EC[1].x;
    this->unk_2EC[0].y = this->unk_2EC[1].y + 30.0f;
    this->unk_2EC[0].z = this->unk_2EC[1].z;

    POLY_OPA_DISP = Play_SetFog(play, POLY_OPA_DISP);

    BossGanon_DrawEffects(play);

    sCape->actor.world.pos = this->actor.world.pos;

    sCape->rightForearmPos = this->unk_214;
    sCape->leftForearmPos = this->unk_220;

    sCape->rightShoulderPos = this->unk_22C;
    sCape->leftShoulderPos = this->unk_238;

    BossGanon_DrawShock(this, play);
    BossGanon_DrawHandLightBall(this, play);
    BossGanon_DrawBigMagicCharge(this, play);
    BossGanon_DrawTriforce(this, play);
    BossGanon_DrawDarkVortex(this, play);

    BossGanon_GenShadowTexture(shadowTex, this, play);
    BossGanon_DrawShadowTexture(shadowTex, this, play);

    CLOSE_DISPS(play->state.gfxCtx, "../z_boss_ganon.c", 9393);
}

s32 BossGanon_CheckFallingPlatforms(BossGanon* this, PlayState* play, Vec3f* checkPos) {
    Actor* prop = play->actorCtx.actorLists[ACTORCAT_PROP].head;

    while (prop != NULL) {
        if (((BossGanon*)prop == this) || (prop->id != ACTOR_BG_GANON_OTYUKA)) {
            prop = prop->next;
        } else {
            BgGanonOtyuka* platform = (BgGanonOtyuka*)prop;
            f32 xDiff = platform->dyna.actor.world.pos.x - checkPos->x;
            f32 yDiff = platform->dyna.actor.world.pos.y - checkPos->y;
            f32 zDiff = platform->dyna.actor.world.pos.z - checkPos->z;

            if ((fabsf(xDiff) < 60.0f) && (yDiff < 20.0f) && (yDiff > -20.0f) && (fabsf(zDiff) < 60.0f)) {
                platform->isFalling = true;
                platform->visibleSides = OTYUKA_SIDE_ALL;

                return 1;
            } else {
                prop = prop->next;
            }
        }
    }

    return 0;
}

void BossGanon_LightBall_Update(Actor* thisx, PlayState* play2) {
    u8 hitWithBottle;
    s16 i;
    s16 spBA = 0;
    Vec3f spAC;
    Vec3f spA0;
    Vec3f sp94;
    BossGanon* this = (BossGanon*)thisx;
    PlayState* play = play2;
    f32 xDistFromLink;
    f32 yDistFromLink;
    f32 zDistFromLink;
    f32 minReflectDist;
    f32 xDistFromGanondorf;
    f32 yDistFromGanondorf;
    f32 zDistFromGanondorf;
    Player* player = GET_PLAYER(play);
    s32 pad;
    BossGanon* ganondorf = (BossGanon*)this->actor.parent;
    s32 pad1;

    this->unk_1A2++;
    ganondorf->envLightMode = 1;

    if (this->unk_1A8 != 0) {
        if (this->unk_1A8 == 2) {
            Math_ApproachZeroF(&this->fwork[GDF_FWORK_1], 1.0f, 10.0f);
            Math_ApproachF(&this->actor.scale.x, 30.0f, 0.5f, 100.0f);
        } else {
            this->actor.shape.rot.y += 0x1000;
            ganondorf->lensFlareTimer = 1;
            gCustomLensFlarePos = this->actor.world.pos;
            Math_ApproachZeroF(&this->fwork[GDF_FWORK_1], 1.0f, 30.0f);
            Math_ApproachF(&this->actor.scale.x, 20.0f, 0.5f, 100.0f);
            this->fwork[GDF_FWORK_0] += ((M_PI / 2) + Rand_ZeroFloat(M_PI / 4));
        }

        Actor_SetScale(&this->actor, this->actor.scale.x);

        if (this->fwork[GDF_FWORK_1] == 0.0f) {
            Actor_Kill(&this->actor);
        }
    } else {
        Audio_PlayActorSfx2(&this->actor, NA_SE_EN_GANON_FIRE - SFX_FLAG);

        if ((this->unk_1A2 % 2) != 0) {
            Actor_SetScale(&this->actor, 6.0f);
        } else {
            Actor_SetScale(&this->actor, 5.25f);
        }

        this->actor.shape.rot.z += (s16)(Rand_ZeroOne() * 20000.0f) + 0x4000;

        for (i = 0; i < ARRAY_COUNT(this->timers); i++) {
            if (this->timers[i] != 0) {
                this->timers[i]--;
            }
        }

        xDistFromGanondorf = ganondorf->unk_1FC.x - this->actor.world.pos.x;
        yDistFromGanondorf = ganondorf->unk_1FC.y - this->actor.world.pos.y;
        zDistFromGanondorf = ganondorf->unk_1FC.z - this->actor.world.pos.z;

        xDistFromLink = player->actor.world.pos.x - this->actor.world.pos.x;
        yDistFromLink = (player->actor.world.pos.y + 40.0f) - this->actor.world.pos.y;
        zDistFromLink = player->actor.world.pos.z - this->actor.world.pos.z;

        func_8002D908(&this->actor);
        func_8002D7EC(&this->actor);

        switch (this->unk_1C2) {
            case 0:
                if ((player->stateFlags1 & PLAYER_STATE1_SWINGING_BOTTLE) &&
                    (ABS((s16)(player->actor.shape.rot.y - (s16)(ganondorf->actor.yawTowardsPlayer + 0x8000))) <
                     0x2000) &&
                    (sqrtf(SQ(xDistFromLink) + SQ(yDistFromLink) + SQ(zDistFromLink)) <= 25.0f)) {
                    hitWithBottle = true;
                } else {
                    hitWithBottle = false;
                }

                if ((this->collider.base.acFlags & AC_HIT) || hitWithBottle) {
                    ColliderInfo* acHitInfo = this->collider.info.acHitInfo;

                    this->collider.base.acFlags &= ~AC_HIT;

                    if ((hitWithBottle == false) && (acHitInfo->toucher.dmgFlags & DMG_SHIELD)) {
                        spBA = 2;
                        Audio_PlaySfxGeneral(NA_SE_IT_SHIELD_REFLECT_MG, &player->actor.projectedPos, 4,
                                             &gSfxDefaultFreqAndVolScale, &gSfxDefaultFreqAndVolScale,
                                             &gSfxDefaultReverb);
                        func_800AA000(this->actor.xyzDistToPlayerSq, 0xFF, 0x14, 0x96);
                    } else {
                        spBA = 1;
                        this->actor.world.rot.y = Math_Atan2S(zDistFromGanondorf, xDistFromGanondorf);
                        this->actor.world.rot.x =
                            Math_Atan2S(sqrtf(SQ(xDistFromGanondorf) + SQ(zDistFromGanondorf)), yDistFromGanondorf);
                        this->unk_1A4++;
                        this->timers[1] = 2;
                        Audio_PlaySfxGeneral(NA_SE_IT_SWORD_REFLECT_MG, &player->actor.projectedPos, 4,
                                             &gSfxDefaultFreqAndVolScale, &gSfxDefaultFreqAndVolScale,
                                             &gSfxDefaultReverb);
                        func_800AA000(this->actor.xyzDistToPlayerSq, 0xB4, 0x14, 0x64);

                        if (hitWithBottle == false) {
                            // if ganondorf is 250 units away from link, at least 3 volleys are required
                            if ((ganondorf->actor.xyzDistToPlayerSq > SQ(250.0f)) && (this->unk_1A4 < 3)) {
                                this->unk_1C2 = 1;
                            } else if (Rand_ZeroOne() < 0.7f) {
                                this->unk_1C2 = 1;
                            } else {
                                this->unk_1C2 = 3;
                            }

                            if (player->meleeWeaponAnimation >= PLAYER_MWA_SPIN_ATTACK_1H) {
                                this->actor.speedXZ = 20.0f;
                            }
                            break;
                        } else {
                            if (Rand_ZeroOne() < 0.9f) {
                                this->unk_1C2 = 1;
                            } else {
                                this->unk_1C2 = 3;
                            }
                        }
                    }
                } else {
                    if (sqrtf(SQ(xDistFromLink) + SQ(yDistFromLink) + SQ(zDistFromLink)) <= 25.0f) {
                        spBA = 5;
                        func_8002F6D4(play, &this->actor, 3.0f, this->actor.world.rot.y, 0.0f, 0x30);
                        SfxSource_PlaySfxAtFixedWorldPos(play, &this->actor.world.pos, 40, NA_SE_EN_GANON_HIT_THUNDER);
                        ganondorf->timers[2] = 20;

                        for (i = 0; i < ARRAY_COUNT(ganondorf->unk_4E4); i++) {
                            ganondorf->unk_4E4[i] = D_808E4C58[i];
                        }

                        ganondorf->unk_2E6 = 0;
                        ganondorf->unk_2E8 = 60;
                        ganondorf->unk_508 = 4.0f;
                    }
                }
                break;

            case 1:
                if ((ganondorf->actionFunc == BossGanon_PlayTennis) && (ganondorf->unk_1C2 == 1)) {
                    minReflectDist = (this->actor.speedXZ >= 19.0f) ? 250.0f : 170.0f;

                    if (sqrtf(SQ(xDistFromGanondorf) + SQ(yDistFromGanondorf) + SQ(zDistFromGanondorf)) <
                        minReflectDist) {
                        ganondorf->startVolley = true;
                        this->timers[0] = 8;
                        this->unk_1C2 = 2;
                    }
                }
                break;

            case 2:
                if (this->timers[0] == 1) {
                    spBA = 1;
                    this->actor.world.rot.y = Math_Atan2S(zDistFromLink, xDistFromLink);
                    this->actor.world.rot.x = Math_Atan2S(sqrtf(SQ(xDistFromLink) + SQ(zDistFromLink)), yDistFromLink);
                    this->timers[1] = 2;
                    Audio_PlayActorSfx2(&this->actor, NA_SE_IT_SWORD_REFLECT_MG);
                    Audio_PlayActorSfx2(&this->actor, NA_SE_EN_GANON_AT_RETURN);
                    this->unk_1C2 = 0;
                    break;
                }
                FALLTHROUGH;
            case 4:
                if (sqrtf(SQ(xDistFromGanondorf) + SQ(yDistFromGanondorf) + SQ(zDistFromGanondorf)) < 30.0f) {
                    spBA = 3;
                    SfxSource_PlaySfxAtFixedWorldPos(play, &this->actor.world.pos, 40, NA_SE_EN_GANON_DAMAGE1);
                    SfxSource_PlaySfxAtFixedWorldPos(play, &this->actor.world.pos, 40, NA_SE_EN_GANON_HIT_THUNDER);
                }
                break;

            case 3:
                if (sqrtf(SQ(xDistFromGanondorf) + SQ(yDistFromGanondorf) + SQ(zDistFromGanondorf)) < 100.0f) {
                    ganondorf->startVolley = true;
                    this->unk_1C2 = 4;
                }
                break;
        }

        Collider_UpdateCylinder(&this->actor, &this->collider);

        if (this->timers[1] == 0) {
            CollisionCheck_SetAC(play, &play->colChkCtx, &this->collider.base);
        }

        for (i = 0; i < 2; i++) {
            spA0.x = spA0.z = 0.0f;
            spA0.y = 0.2f;

            spAC.x = spAC.y = spAC.z = 0.0f;

            sp94.x = Rand_CenteredFloat(30.0f) + this->actor.world.pos.x;
            sp94.y = Rand_CenteredFloat(30.0f) + this->actor.world.pos.y;
            sp94.z = Rand_CenteredFloat(30.0f) + this->actor.world.pos.z;

            BossGanonEff_SpawnSparkle(play, &sp94, &spAC, &spA0, Rand_ZeroFloat(500.0f) + 700.0f, 0x1E);
        }

        if (this->actor.world.pos.y < 10.0f) {
            Actor_UpdateBgCheckInfo(play, &this->actor, 0.0f, 20.0f, 20.0f, UPDBGCHECKINFO_FLAG_2);
        }

        if ((fabsf(this->actor.world.pos.x) > 465.0f) || (this->actor.world.pos.y > 500.0f) ||
            (fabsf(this->actor.world.pos.z) > 465.0f)) {
            spBA = 4;
        }

        if ((spBA != 0) || (this->actor.bgCheckFlags & BGCHECKFLAG_GROUND)) {
            f32 sp58;
            f32 sp54;
            f32 phi_f20;
            s16 sp4E;

            if (spBA == 1) {
                sp58 = Rand_ZeroFloat(100.0f) + 300.0f;
                sp54 = 10.0f;
                phi_f20 = 25.0f;
                sp4E = 40;
            } else {
                sp58 = Rand_ZeroFloat(200.0f) + 500.0f;
                sp54 = 15.0f;
                phi_f20 = 30.0f;
                sp4E = 70;
                SfxSource_PlaySfxAtFixedWorldPos(play, &this->actor.world.pos, 80, NA_SE_EN_GANON_HIT_THUNDER);
            }

            for (i = 0; i < sp4E; i++) {
                if (spBA != 0) {
                    spAC.x = Rand_CenteredFloat(phi_f20);
                    spAC.y = Rand_CenteredFloat(phi_f20);
                    spAC.z = Rand_CenteredFloat(phi_f20);
                } else {
                    spAC.x = Rand_CenteredFloat(phi_f20);
                    spAC.y = Rand_ZeroFloat(25.0f);
                    spAC.z = Rand_CenteredFloat(phi_f20);
                }

                BossGanonEff_SpawnLightRay(play, &this->actor.world.pos, &spAC, &sZeroVec, sp58, sp54, 0x1E);
            }

            if (spBA != 1) {
                this->unk_1A8 = 1;

                if (spBA == 0) {
                    BossGanon_CheckFallingPlatforms(this, play, &this->actor.world.pos);
                }

                if (spBA == 3) {
                    BossGanon_SetupHitByLightBall(ganondorf, play);
                } else if (ganondorf->actionFunc == BossGanon_PlayTennis) {
                    BossGanon_SetupWait(ganondorf, play);

                    if (spBA == 5) {
                        ganondorf->timers[0] = 125;
                    }
                }
            }
        }
    }
}

void BossGanon_LightBall_Draw(Actor* thisx, PlayState* play) {
    BossGanon* this = (BossGanon*)thisx;
    s16 i;
    f32 alpha;
    s32 pad;

    OPEN_DISPS(play->state.gfxCtx, "../z_boss_ganon.c", 9849);

    Gfx_SetupDL_25Xlu(play->state.gfxCtx);

    alpha = ((this->unk_1A2 % 2) != 0) ? this->fwork[GDF_FWORK_1] * 0.4f : this->fwork[GDF_FWORK_1] * 0.35f;

    gDPSetPrimColor(POLY_XLU_DISP++, 0, 0, 255, 255, 155, (s8)alpha);
    Matrix_Push();
    Matrix_Translate(this->actor.world.pos.x, this->actor.floorHeight, this->actor.world.pos.z, MTXMODE_NEW);
    Matrix_Scale(this->actor.scale.x * 0.75f, 1.0f, this->actor.scale.z * 0.75f, MTXMODE_APPLY);
    gSPMatrix(POLY_XLU_DISP++, Matrix_NewMtx(play->state.gfxCtx, "../z_boss_ganon.c", 9875),
              G_MTX_NOPUSH | G_MTX_LOAD | G_MTX_MODELVIEW);
    gSPDisplayList(POLY_XLU_DISP++, gGanondorfLightCoreDL);

    Matrix_Pop();
    gSPDisplayList(POLY_XLU_DISP++, gGanondorfLightBallMaterialDL);

    gDPPipeSync(POLY_XLU_DISP++);
    gDPSetPrimColor(POLY_XLU_DISP++, 0, 0, 255, 255, 255, (s8)this->fwork[GDF_FWORK_1]);
    gDPSetEnvColor(POLY_XLU_DISP++, 255, 255, 0, 0);

    if (this->unk_1A8 == 1) {
        for (i = 0; i < 8; i++) {
            Matrix_Push();
            Matrix_RotateY(i * (M_PI / 8), MTXMODE_APPLY);
            Matrix_RotateZ(this->fwork[GDF_FWORK_0], MTXMODE_APPLY);
            gSPMatrix(POLY_XLU_DISP++, Matrix_NewMtx(play->state.gfxCtx, "../z_boss_ganon.c", 9899),
                      G_MTX_NOPUSH | G_MTX_LOAD | G_MTX_MODELVIEW);

            gSPDisplayList(POLY_XLU_DISP++, gGanondorfSquareDL);
            Matrix_Pop();
        }
    } else if (this->unk_1A8 == 0) {
        Matrix_ReplaceRotation(&play->billboardMtxF);
        Matrix_RotateZ((this->actor.shape.rot.z / 32768.0f) * 3.1416f, MTXMODE_APPLY);
        gSPMatrix(POLY_XLU_DISP++, Matrix_NewMtx(play->state.gfxCtx, "../z_boss_ganon.c", 9907),
                  G_MTX_NOPUSH | G_MTX_LOAD | G_MTX_MODELVIEW);
        gSPDisplayList(POLY_XLU_DISP++, gGanondorfSquareDL);
    }

    CLOSE_DISPS(play->state.gfxCtx, "../z_boss_ganon.c", 9911);
}

void func_808E1EB4(Actor* thisx, PlayState* play2) {
    s16 i;
    BossGanon* this = (BossGanon*)thisx;
    PlayState* play = play2;
    BossGanon* dorf = (BossGanon*)this->actor.parent;
    f32 xDiff;
    f32 yDiff;
    f32 zDiff;
    f32 xzDist;
    s16 xRotTarget;
    s16 yRotTarget;
    Vec3f vel;
    Vec3f accel;

    this->unk_1A2++;
    dorf->envLightMode = 1;
    Actor_SetScale(&this->actor, 6.0f);
    this->actor.shape.rot.z += ((s16)(Rand_ZeroOne() * 20000.0f) + 0x4000);

    for (i = 0; i < ARRAY_COUNT(this->timers); i++) {
        if (this->timers[i] != 0) {
            this->timers[i]--;
        }
    }

    func_8002D908(&this->actor);
    func_8002D7EC(&this->actor);

    this->unk_1A6++;

    if (this->unk_1A6 >= 15) {
        this->unk_1A6 = 0;
    }

    this->unk_2EC[this->unk_1A6] = this->actor.world.pos;

    if (this->unk_1C2 == 0) {
        if (1) {}
        if (this->timers[0] == 0) {
            this->unk_1C2 = 1;
        }
    } else if (this->unk_1C2 == 1) {
        xDiff = dorf->unk_1FC.x - this->actor.world.pos.x;
        yDiff = dorf->unk_1FC.y - this->actor.world.pos.y;
        zDiff = dorf->unk_1FC.z - this->actor.world.pos.z;

        yRotTarget = RAD_TO_BINANG(Math_FAtan2F(xDiff, zDiff));
        xzDist = sqrtf(SQ(xDiff) + SQ(zDiff));
        xRotTarget = RAD_TO_BINANG(Math_FAtan2F(yDiff, xzDist));

        Math_ApproachS(&this->actor.world.rot.x, xRotTarget, 1, 0x1000);
        Math_ApproachS(&this->actor.world.rot.y, yRotTarget, 1, 0x1000);

        if (sqrtf(SQ(xDiff) + SQ(zDiff) + SQ(yDiff)) < 40.0f) {
            this->unk_1C2 = 2;
            this->timers[0] = 30;
            this->actor.speedXZ = 0.0f;

            if (this->actor.params == 0xC8) {
                func_80078884(NA_SE_EN_GANON_DAMAGE2);
                func_80078884(NA_SE_EN_GANON_DD_THUNDER);

                for (i = 0; i < 150; i++) {

                    vel.x = Rand_CenteredFloat(25.0f);
                    vel.y = Rand_CenteredFloat(25.0f);
                    vel.z = Rand_CenteredFloat(25.0f);

                    accel.x = vel.x * -0.03f;
                    accel.y = vel.y * -0.03f;
                    accel.z = vel.z * -0.03f;

                    BossGanonEff_SpawnLightRay(play, &dorf->unk_1FC, &vel, &accel, Rand_ZeroFloat(500.0f) + 1000.0f,
                                               15.0f, 0x14);
                }

                for (i = 1; i < 15; i++) {
                    dorf->unk_4E4[i] = 1000;
                }

                dorf->unk_2E6 = 1000;
                dorf->unk_2E8 = 0;
                dorf->screenFlashTimer = 4;
                dorf->lensFlareTimer = 10;
                dorf->lensFlareMode = 1;
                dorf->unk_508 = 10.0f;

                Actor_SpawnAsChild(&play->actorCtx, &dorf->actor, play, ACTOR_BOSS_GANON, dorf->unk_1FC.x,
                                   dorf->unk_1FC.y, dorf->unk_1FC.z, 0, 0, 0, 0x12C);
            }

            this->actor.world.pos.y = 5000.0f;
        }
    } else if (this->timers[0] == 0) {
        Actor_Kill(&this->actor);
    }
}

void func_808E229C(Actor* thisx, PlayState* play2) {
    BossGanon* this = (BossGanon*)thisx;
    PlayState* play = play2;
    s16 i;
    s32 temp;

    OPEN_DISPS(play->state.gfxCtx, "../z_boss_ganon.c", 10081);
    Gfx_SetupDL_25Xlu(play->state.gfxCtx);
    gDPSetPrimColor(POLY_XLU_DISP++, 0, 0, 255, 255, 255, 255);
    gDPSetEnvColor(POLY_XLU_DISP++, 255, 255, 0, 0);
    gSPDisplayList(POLY_XLU_DISP++, gGanondorfLightBallMaterialDL);

    for (i = 9; i >= 0; i--) {
        temp = (s16)(((this->unk_1A6 - i) + 0xF) % 15);
        Matrix_Translate(this->unk_2EC[temp].x, this->unk_2EC[temp].y, this->unk_2EC[temp].z, MTXMODE_NEW);
        Matrix_Scale(this->actor.scale.x * (1.0f - (i * 0.07000001f)), this->actor.scale.y * (1.0f - (i * 0.07000001f)),
                     this->actor.scale.z * (1.0f - (i * 0.07000001f)), MTXMODE_APPLY);
        Matrix_ReplaceRotation(&play->billboardMtxF);
        Matrix_RotateZ(((2.0f * (i * M_PI)) / 10.0f) + BINANG_TO_RAD_ALT(this->actor.shape.rot.z), MTXMODE_APPLY);
        gSPMatrix(POLY_XLU_DISP++, Matrix_NewMtx(play->state.gfxCtx, "../z_boss_ganon.c", 10109),
                  G_MTX_NOPUSH | G_MTX_LOAD | G_MTX_MODELVIEW);
        gSPDisplayList(POLY_XLU_DISP++, gGanondorfSquareDL);
    }

    CLOSE_DISPS(play->state.gfxCtx, "../z_boss_ganon.c", 10113);
}

void func_808E2544(Actor* thisx, PlayState* play) {
    u8 numEffects = 0;
    s16 xRot;
    f32 xDiff;
    f32 yDiff;
    f32 zDiff;
    f32 xzDist;
    f32 new_var;
    f32 sp84;
    s16 i;
    s16 sp80;
    BossGanon* this = (BossGanon*)thisx;
    BossGanon* dorf = (BossGanon*)this->actor.parent;
    s32 pad;
    Player* player = GET_PLAYER(play);
    ColliderInfo* acHitInfo;
    Vec3f sp60;

    this->unk_1A2++;
    Actor_SetScale(&this->actor, 0.01f);

    for (i = 0; i < ARRAY_COUNT(this->timers); i++) {
        if (this->timers[i] != 0) {
            this->timers[i]--;
        }
    }

    func_8002D908(&this->actor);
    func_8002D7EC(&this->actor);

    this->unk_1A6++;

    if (this->unk_1A6 >= 15) {
        this->unk_1A6 = 0;
    }

    this->unk_2EC[this->unk_1A6] = this->actor.world.pos;
    this->unk_3C4[this->unk_1A6].x = BINANG_TO_RAD_ALT(this->actor.world.rot.x);
    this->unk_3C4[this->unk_1A6].y = BINANG_TO_RAD_ALT(this->actor.world.rot.y);

    switch (this->unk_1C2) {
        if (1) {}
        case 0:
            this->actor.speedXZ = 40.0f;
            Math_ApproachF(&this->fwork[1], 255.0f, 1.0f, 40.0f);
            xDiff = dorf->unk_278.x - this->actor.world.pos.x;
            yDiff = dorf->unk_278.y - this->actor.world.pos.y;
            zDiff = dorf->unk_278.z - this->actor.world.pos.z;
            sp80 = RAD_TO_BINANG(Math_FAtan2F(xDiff, zDiff));
            xzDist = sqrtf(SQ(xDiff) + SQ(zDiff));

            xRot = RAD_TO_BINANG(Math_FAtan2F(yDiff, xzDist));
            sp84 = (xzDist * 700.0f) / 10.0f;
            if (sp84 > 6144.0f) {
                sp84 = 6144.0f;
            }

            xRot += (Math_CosS(this->unk_1A2 * 0x2200) * sp84);
            this->actor.world.rot.x = xRot;
            Math_ApproachS(&this->actor.shape.rot.y, sp80, 1, this->csCamMaxStepScale);
            Math_ApproachF(&this->csCamMaxStepScale, 4096.0f, 1.0f, 256.0f);
            this->actor.world.rot.y = (Math_SinS(this->unk_1A2 * 0x1A00) * sp84) + this->actor.shape.rot.y;

            if (sqrtf(SQ(xDiff) + SQ(zDiff) + SQ(yDiff)) < 45.0f) {
                this->unk_1C2 = 1;
                this->actor.speedXZ = 0.0f;
            }
            break;

        case 1:
            Math_ApproachZeroF(&this->fwork[1], 1.0f, 40.0f);

            if (this->fwork[1] == 0.0f) {
                Actor_Kill(&this->actor);
            }
            break;

        case 10:
            this->unk_1C2 = 0xB;
            this->timers[0] = 14;

            this->collider.dim.radius = 15;
            this->collider.dim.height = 20;
            this->collider.dim.yShift = -10;

            this->actor.speedXZ = 20.0f;
            this->fwork[1] = 255.0f;
            this->unk_1F0 = player->actor.world.pos;
            new_var = this->unk_1F0.x - this->actor.world.pos.x;
            this->actor.shape.rot.y = RAD_TO_BINANG(Math_FAtan2F(new_var, this->unk_1F0.z - this->actor.world.pos.z)) +
                                      (this->actor.params << 0xD) - 0x20C000;
            FALLTHROUGH;
        case 11:
            if (this->timers[0] != 0) {
                this->unk_1F0 = player->actor.world.pos;
                xDiff = this->unk_1F0.x - this->actor.world.pos.x;
                yDiff = (this->unk_1F0.y + 30.0f) - this->actor.world.pos.y;
                zDiff = this->unk_1F0.z - this->actor.world.pos.z;

                sp80 = RAD_TO_BINANG(Math_FAtan2F(xDiff, zDiff));
                this->actor.shape.rot.x = RAD_TO_BINANG(Math_FAtan2F(yDiff, sqrtf(SQ(xDiff) + SQ(zDiff))));
                Math_ApproachS(&this->actor.shape.rot.y, sp80, 1, this->csCamMaxStepScale);
                Math_ApproachF(&this->csCamMaxStepScale, 4096.0f, 1.0f, 256.0f);
            }

            sp84 = (sqrtf(this->actor.xyzDistToPlayerSq) * 200.0f) / 10.0f;
            if (sp84 > 13824.0f) {
                sp84 = 13824.0f;
            }

            this->actor.world.rot.x = (Math_CosS(this->unk_1A2 * 0x3400) * sp84 * 0.1f) + this->actor.shape.rot.x;
            this->actor.world.rot.y = (Math_SinS(this->unk_1A2 * 0x1A00) * sp84) + this->actor.shape.rot.y;

            if ((player->meleeWeaponState != 0) && (player->meleeWeaponAnimation >= PLAYER_MWA_SPIN_ATTACK_1H) &&
                (this->actor.xzDistToPlayer < 80.0f)) {
                this->unk_1C2 = 0xC;
                this->actor.speedXZ = -30.0f;
                func_8002D908(&this->actor);
                func_8002D7EC(&this->actor);
                this->unk_1F0 = dorf->unk_1FC;
                numEffects = 10;
                break;
            }

            if (this->collider.base.acFlags & AC_HIT) {
                acHitInfo = this->collider.info.acHitInfo;

                this->collider.base.acFlags &= ~AC_HIT;

                if (!(acHitInfo->toucher.dmgFlags & DMG_SHIELD) || Player_HasMirrorShieldEquipped(play)) {
                    func_800AA000(this->actor.xyzDistToPlayerSq, 0xB4, 0x14, 0x64);
                    this->unk_1C2 = 0xC;
                    this->actor.speedXZ = -30.0f;

                    func_8002D908(&this->actor);
                    func_8002D7EC(&this->actor);

                    this->unk_1F0.x = Rand_CenteredFloat(700.0f) + dorf->unk_1FC.x;
                    this->unk_1F0.y = Rand_CenteredFloat(200.0f) + dorf->unk_1FC.y;
                    this->unk_1F0.z = Rand_CenteredFloat(700.0f) + dorf->unk_1FC.z;

                    this->unk_1F0.x = this->unk_1F0.x + ((this->unk_1F0.x - this->actor.world.pos.x) * 100.0f);
                    this->unk_1F0.y = this->unk_1F0.y + ((this->unk_1F0.y - this->actor.world.pos.y) * 100.0f);
                    this->unk_1F0.z = this->unk_1F0.z + ((this->unk_1F0.z - this->actor.world.pos.z) * 100.0f);

                    numEffects = 10;
                    break;
                }
            }

            Collider_UpdateCylinder(&this->actor, &this->collider);

            if (this->timers[1] == 0) {
                CollisionCheck_SetAC(play, &play->colChkCtx, &this->collider.base);
            }

            xDiff = player->actor.world.pos.x - this->actor.world.pos.x;
            yDiff = (player->actor.world.pos.y + 30.0f) - this->actor.world.pos.y;
            zDiff = player->actor.world.pos.z - this->actor.world.pos.z;

            if (sqrtf(SQ(xDiff) + SQ(zDiff) + SQ(yDiff)) < 30.0f) {
                this->unk_1C2 = 1;
                this->actor.speedXZ = 0.0f;

                if (dorf->timers[2] == 0) {
                    func_8002F6D4(play, &this->actor, 3.0f, this->actor.world.rot.y, 0.0f, 0x50);
                    SfxSource_PlaySfxAtFixedWorldPos(play, &this->actor.world.pos, 40, NA_SE_EN_GANON_HIT_THUNDER);
                    dorf->timers[2] = 20;

                    for (i = 0; i < ARRAY_COUNT(this->unk_4E4); i++) {
                        dorf->unk_4E4[i] = D_808E4C58[i];
                    }

                    dorf->unk_2E6 = 0;
                    dorf->unk_2E8 = 60;
                    dorf->unk_508 = 4.0f;
                    numEffects = 40;
                }
            }
            break;

        case 12:
            this->actor.speedXZ = 20.0f;

            xDiff = this->unk_1F0.x - this->actor.world.pos.x;
            yDiff = this->unk_1F0.y - this->actor.world.pos.y;
            zDiff = this->unk_1F0.z - this->actor.world.pos.z;

            sp80 = RAD_TO_BINANG(Math_FAtan2F(xDiff, zDiff));
            xzDist = sqrtf(SQ(xDiff) + SQ(zDiff));
            xRot = RAD_TO_BINANG(Math_FAtan2F(yDiff, xzDist));
            sp84 = (xzDist * 700.0f) / 10.0f;

            if (sp84 > 6144.0f) {
                sp84 = 6144.0f;
            }

            sp80 += Math_SinS(this->unk_1A2 * 0x2200) * sp84;

            xRot += Math_CosS(this->unk_1A2 * 0x1800) * sp84;

            this->actor.world.rot.x = xRot;
            this->actor.world.rot.y = sp80;

            xDiff = dorf->unk_1FC.x - this->actor.world.pos.x;
            yDiff = dorf->unk_1FC.y - this->actor.world.pos.y;
            zDiff = dorf->unk_1FC.z - this->actor.world.pos.z;

            if (sqrtf(SQ(xDiff) + SQ(zDiff) + SQ(yDiff)) < 45.0f) {
                BossGanon_SetupHitByLightBall(dorf, play);
                this->timers[0] = 150;
                numEffects = 40;
                this->unk_1C2 = 1;
                this->actor.speedXZ = 0.0f;
            }
            break;
    }

    if (this->unk_1C2 >= 0xB) {
        xzDist = (this->unk_1C2 == 0xC) ? -65.0f : 0.0f;

        if ((fabsf(this->actor.world.pos.x) > (465.0f + xzDist)) ||
            (fabsf(this->actor.world.pos.z) > (465.0f + xzDist)) || (this->actor.world.pos.y < 0.0f) ||
            (this->actor.world.pos.y > 450.0f)) {
            this->unk_1C2 = 1;
            this->actor.speedXZ = 0.0f;
            numEffects = 10;
            BossGanon_CheckFallingPlatforms(this, play, &this->actor.world.pos);
            Actor_SpawnAsChild(&play->actorCtx, &dorf->actor, play, ACTOR_BOSS_GANON, this->actor.world.pos.x,
                               this->actor.world.pos.y, this->actor.world.pos.z, 0, 0, 0, 0x190);
        }
    }

    if (numEffects) {
        SfxSource_PlaySfxAtFixedWorldPos(play, &this->actor.world.pos, 80, NA_SE_EN_FANTOM_THUNDER);

        for (i = 0; i < numEffects; i++) {
            sp60.x = Rand_CenteredFloat(30.0f);
            sp60.y = Rand_CenteredFloat(30.0f);
            sp60.z = Rand_CenteredFloat(30.0);

            BossGanonEff_SpawnLightRay(play, &this->actor.world.pos, &sp60, &sZeroVec, Rand_ZeroFloat(200.0f) + 500.0f,
                                       15.0f, 0x1E);
        }
    }
}

static Gfx* sBigMagicLightStreakDLists[] = {
    gGanondorfLightStreak12DL, gGanondorfLightStreak11DL, gGanondorfLightStreak10DL, gGanondorfLightStreak9DL,
    gGanondorfLightStreak8DL,  gGanondorfLightStreak7DL,  gGanondorfLightStreak6DL,  gGanondorfLightStreak5DL,
    gGanondorfLightStreak4DL,  gGanondorfLightStreak3DL,  gGanondorfLightStreak2DL,  gGanondorfLightStreak1DL,
};

void func_808E324C(Actor* thisx, PlayState* play) {
    BossGanon* this = (BossGanon*)thisx;
    Mtx* mtx;
    s16 i;
    s32 temp;

    mtx = Graph_Alloc(play->state.gfxCtx, 12 * sizeof(Mtx));

    OPEN_DISPS(play->state.gfxCtx, "../z_boss_ganon.c", 10489);

    Gfx_SetupDL_25Xlu(play->state.gfxCtx);
    gDPSetPrimColor(POLY_XLU_DISP++, 0, 0x80, 255, 255, 255, (s8)this->fwork[GDF_FWORK_1]);
    gDPSetEnvColor(POLY_XLU_DISP++, 150, 255, 0, 128);
    gSPSegment(POLY_XLU_DISP++, 0x0D, mtx);

    for (i = 0; i < 12; i++) {
        temp = (s16)(((this->unk_1A6 - i) + 0xF) % 15);
        Matrix_Translate(this->unk_2EC[temp].x, this->unk_2EC[temp].y, this->unk_2EC[temp].z, MTXMODE_NEW);
        Matrix_RotateY(this->unk_3C4[temp].y, MTXMODE_APPLY);
        Matrix_RotateX(-this->unk_3C4[temp].x, MTXMODE_APPLY);
        Matrix_Scale(this->actor.scale.x, this->actor.scale.y, this->actor.scale.z, MTXMODE_APPLY);
        Matrix_RotateY(M_PI / 2, MTXMODE_APPLY);
        Matrix_ToMtx(mtx, "../z_boss_ganon.c", 10520);
        gSPMatrix(POLY_XLU_DISP++, mtx, G_MTX_NOPUSH | G_MTX_LOAD | G_MTX_MODELVIEW);
        gSPDisplayList(POLY_XLU_DISP++, sBigMagicLightStreakDLists[i]);
        mtx++;
    };

    Matrix_Translate(this->actor.world.pos.x, this->actor.world.pos.y, this->actor.world.pos.z, MTXMODE_NEW);
    Matrix_ReplaceRotation(&play->billboardMtxF);
    Matrix_Scale(10.0f, 10.0f, 10.0f, MTXMODE_APPLY);
    Matrix_RotateZ(Rand_CenteredFloat(M_PI), MTXMODE_APPLY);
    gSPMatrix(POLY_XLU_DISP++, Matrix_NewMtx(play->state.gfxCtx, "../z_boss_ganon.c", 10534),
              G_MTX_NOPUSH | G_MTX_LOAD | G_MTX_MODELVIEW);
    gSPDisplayList(POLY_XLU_DISP++, gGanondorfLightBallMaterialDL);

    gSPDisplayList(POLY_XLU_DISP++, gGanondorfSquareDL);

    CLOSE_DISPS(play->state.gfxCtx, "../z_boss_ganon.c", 10541);
}

void BossGanon_UpdateEffects(PlayState* play) {
    Player* player = GET_PLAYER(play);
    GanondorfEffect* eff = play->specialEffects;
    s16 i;
    s32 pad;
    f32 xDiff;
    f32 yDiff;
    f32 zDiff;
    f32 yRot;
    f32 xRot;
    Vec3f spA0;
    s16 bodyPart;
    f32 distToPlayer;
    s32 pad2;
    s32 pad3;

    spA0.x = 0.0f;
    spA0.y = 0.0f;

    for (i = 0; i < BOSSGANON_EFFECT_COUNT; i++, eff++) {
        if (eff->type != GDF_EFF_NONE) {
            eff->pos.x += eff->velocity.x;
            eff->pos.y += eff->velocity.y;
            eff->pos.z += eff->velocity.z;

            eff->timer++;

            eff->velocity.x += eff->accel.x;
            eff->velocity.y += eff->accel.y;
            eff->velocity.z += eff->accel.z;

            if (eff->type == GDF_EFF_WINDOW_SHARD) {
                eff->unk_44 += 0.3f;
                eff->unk_48 += 0.5f;

                if (eff->pos.y < 0.0f) {
                    eff->type = GDF_EFF_NONE;
                }
            } else if (eff->type == GDF_EFF_SPARKLE) {
                eff->unk_3C += Rand_ZeroFloat(M_PI / 2) + M_PI / 2;
                eff->unk_2E -= eff->unk_30;

                if (eff->unk_2E <= 0) {
                    eff->unk_2E = 0;
                    eff->type = GDF_EFF_NONE;
                }

                eff->alpha = eff->unk_2E;

                if (eff->alpha > 255) {
                    eff->alpha = 255;
                }
            } else if (eff->type == GDF_EFF_BLACK_DOT) {
                xDiff = sGanondorf->unk_278.x - eff->pos.x;
                yDiff = sGanondorf->unk_278.y - eff->pos.y;
                zDiff = sGanondorf->unk_278.z - eff->pos.z;

                yRot = Math_FAtan2F(xDiff, zDiff);

                xRot = -Math_FAtan2F(yDiff, sqrtf(SQ(xDiff) + SQ(zDiff)));
                spA0.z = eff->unk_38;
                Matrix_RotateY(yRot, MTXMODE_NEW);
                Matrix_RotateX(xRot, MTXMODE_APPLY);
                Matrix_MultVec3f(&spA0, &eff->velocity);
                Math_ApproachF(&eff->unk_38, 10.0f, 1.0f, 0.5f);

                eff->alpha += 10;

                if (eff->alpha > 255) {
                    eff->alpha = 255;
                }

                if ((sqrtf(SQ(xDiff) + SQ(yDiff) + SQ(zDiff)) < 20.0f) || (eff->timer > 70)) {
                    eff->type = GDF_EFF_NONE;
                }
            } else if (eff->type == GDF_EFF_LIGHT_RAY) {
                eff->unk_3C += Rand_ZeroFloat(M_PI / 2) + M_PI / 2;
                eff->unk_2E -= eff->unk_30;

                if (eff->unk_2E <= 0) {
                    eff->unk_2E = 0;
                    eff->type = GDF_EFF_NONE;
                }

                eff->alpha = eff->unk_2E;

                if (eff->alpha > 255) {
                    eff->alpha = 255;
                }

                Math_ApproachF(&eff->unk_38, eff->unk_40, 1.0f, (eff->unk_40 / 15.0f) * 4.0f);
            } else if (eff->type == GDF_EFF_SHOCK) {
                if (eff->unk_2E == GDF_SHOCK_DORF_YELLOW) {
                    bodyPart = (s16)Rand_ZeroFloat(13.9f) + 1;

                    eff->pos.x = sGanondorf->unk_2EC[bodyPart].x + Rand_CenteredFloat(20.0f);
                    eff->pos.y = sGanondorf->unk_2EC[bodyPart].y + Rand_CenteredFloat(20.0f);
                    eff->pos.z = sGanondorf->unk_2EC[bodyPart].z + Rand_CenteredFloat(20.0f);
                } else {
                    bodyPart = (s16)Rand_ZeroFloat(PLAYER_BODYPART_MAX - 0.1f);

                    eff->pos.x = player->bodyPartsPos[bodyPart].x + Rand_CenteredFloat(10.0f);
                    eff->pos.y = player->bodyPartsPos[bodyPart].y + Rand_CenteredFloat(15.0f);
                    eff->pos.z = player->bodyPartsPos[bodyPart].z + Rand_CenteredFloat(10.0f);
                }

                eff->unk_3C += (Rand_ZeroFloat(M_PI / 2) + M_PI / 2);

                if (eff->timer > 20) {
                    eff->type = GDF_EFF_NONE;
                }
            } else if (eff->type == GDF_EFF_LIGHTNING) {
                if (eff->unk_3C == 0.0f) {
                    eff->unk_44 = BINANG_TO_RAD_ALT(Camera_GetInputDirYaw(Play_GetCamera(play, CAM_ID_MAIN)));
                } else {
                    eff->unk_44 = M_PI / 2;
                }

                if (eff->timer > 12) {
                    eff->type = GDF_EFF_NONE;
                }
            } else if (eff->type == GDF_EFF_IMPACT_DUST_DARK) {
                eff->unk_30++; // unused

                if (eff->unk_2E == 0) {
                    eff->alpha += 26;

                    if (eff->alpha > 255) {
                        eff->alpha = 255;
                        eff->unk_2E = 1;
                    }
                } else if (eff->unk_2E == 1) {
                    eff->unk_2E = 2;
                } else if (eff->unk_2E == 2) {
                    eff->alpha -= 26;

                    if (eff->alpha < 0) {
                        eff->alpha = 0;
                        eff->type = GDF_EFF_NONE;
                    }
                }

                Math_ApproachF(&eff->scale, eff->unk_38, 1.0f, 0.01f);
                Math_ApproachF(&eff->unk_40, 4.0f, 1.0f, 0.15f);
            } else if (eff->type == GDF_EFF_IMPACT_DUST_LIGHT) {
                if (i == 0) {
                    func_80078884(NA_SE_EN_GANON_WAVE_GND - SFX_FLAG);
                }

                eff->unk_30++; // unused

                if (eff->unk_2E == 0) {
                    eff->alpha += 100;

                    if (eff->alpha > 255) {
                        eff->alpha = 255;
                        eff->unk_2E = 1;
                    }
                } else if (eff->unk_2E == 1) {
                    if (eff->timer >= 20) {
                        eff->unk_2E = 2;
                    }
                } else if (eff->unk_2E == 2) {
                    eff->alpha -= 30;

                    if (eff->alpha < 0) {
                        eff->alpha = 0;
                        eff->type = GDF_EFF_NONE;
                    }
                }

                Math_ApproachF(&eff->scale, eff->unk_38, 1.0f, 0.1f);
                Math_ApproachF(&eff->unk_40, 1.0f, 1.0f, 0.15f);
            } else if (eff->type == GDF_EFF_SHOCKWAVE) {
                eff->unk_30++; // unused
                eff->alpha -= 30;

                if (eff->alpha < 0) {
                    eff->alpha = 0;
                    eff->type = GDF_EFF_NONE;
                }

                Math_ApproachF(&eff->scale, eff->unk_38, 1.0f, 0.13f);

                if ((eff->timer < 150) && (fabsf(player->actor.world.pos.y) < 5.0f)) {
                    distToPlayer =
                        sqrtf(SQ(eff->pos.x - player->actor.world.pos.x) + SQ(eff->pos.z - player->actor.world.pos.z));

                    if (((eff->scale * 150.0f) < distToPlayer) && (distToPlayer < (eff->scale * 300.0f))) {
                        eff->timer = 150;
                        func_8002F6D4(play, &sGanondorf->actor, 7.0f, sGanondorf->actor.yawTowardsPlayer, 0.0f, 0x20);
                    }
                }
            }
        }
    }
}

static void* sLightningTextures[] = {
    gGanondorfLightning1Tex,  gGanondorfLightning1Tex, gGanondorfLightning2Tex,  gGanondorfLightning3Tex,
    gGanondorfLightning4Tex,  gGanondorfLightning5Tex, gGanondorfLightning6Tex,  gGanondorfLightning7Tex,
    gGanondorfLightning8Tex,  gGanondorfLightning9Tex, gGanondorfLightning10Tex, gGanondorfLightning11Tex,
    gGanondorfLightning12Tex,
};

static u8 sLightningPrimColors[] = {
    0,   0,   0,   255, 255, 255, 231, 250, 231, 208, 245, 208, 185, 240, 185, 162, 235, 162, 139, 230,
    139, 115, 225, 115, 92,  220, 92,  69,  215, 69,  46,  210, 46,  23,  205, 23,  0,   200, 0,
};

static u8 sLightningEnvColors[] = {
    0,   0,   0,   255, 255, 0,   240, 231, 23,  226, 208, 46,  212, 185, 69,  198, 162, 92,
    184, 139, 115, 170, 115, 139, 156, 92,  162, 142, 69,  185, 128, 46,  208, 114, 23,  231,
    100, 0,   255, 0,   0,   0,   0,   0,   0,   0,   0,   0,   0,   0,   0,   0,
};

void BossGanon_DrawEffects(PlayState* play) {
    u8 materialFlag = 0;
    s16 i;
    s32 pad;
    GraphicsContext* gfxCtx = play->state.gfxCtx;
    GanondorfEffect* eff = play->specialEffects;
    GanondorfEffect* effFirst = eff;

    OPEN_DISPS(gfxCtx, "../z_boss_ganon.c", 10865);
    Gfx_SetupDL_25Xlu(play->state.gfxCtx);

    for (i = 0; i < 200; i++, eff++) {
        if (eff->type == GDF_EFF_WINDOW_SHARD) {
            gDPPipeSync(POLY_OPA_DISP++);
            if (materialFlag == 0) {
                gSPDisplayList(POLY_OPA_DISP++, gGanondorfWindowShardMaterialDL);
                materialFlag++;
            }
            if ((eff->timer & 7) != 0) {
                gDPSetPrimColor(POLY_OPA_DISP++, 0, 0, eff->color.r, eff->color.g, eff->color.b, 255);
            } else {
                gDPSetPrimColor(POLY_OPA_DISP++, 0, 0, 255, 255, 255, 255);
            }
            Matrix_Translate(eff->pos.x, eff->pos.y, eff->pos.z, MTXMODE_NEW);
            Matrix_Scale(eff->scale, eff->scale, eff->scale, MTXMODE_APPLY);
            Matrix_RotateY(eff->unk_48, MTXMODE_APPLY);
            Matrix_RotateX(eff->unk_44, MTXMODE_APPLY);
            gSPMatrix(POLY_OPA_DISP++, Matrix_NewMtx(gfxCtx, "../z_boss_ganon.c", 10898),
                      G_MTX_NOPUSH | G_MTX_LOAD | G_MTX_MODELVIEW);
            gSPDisplayList(POLY_OPA_DISP++, gGanondorfWindowShardModelDL);
        }
    }

    eff = effFirst;
    materialFlag = 0;

    for (i = 0; i < 150; i++, eff++) {
        if (eff->type == GDF_EFF_SPARKLE) {
            gDPPipeSync(POLY_XLU_DISP++);
            if (materialFlag == 0) {
                gDPSetEnvColor(POLY_XLU_DISP++, 255, 255, 0, 0);
                gSPDisplayList(POLY_XLU_DISP++, gGanondorfLightBallMaterialDL);
                materialFlag++;
            }
            gDPSetPrimColor(POLY_XLU_DISP++, 0, 0, 255, 255, 255, eff->alpha);
            Matrix_Translate(eff->pos.x, eff->pos.y, eff->pos.z, MTXMODE_NEW);
            Matrix_ReplaceRotation(&play->billboardMtxF);
            Matrix_Scale(eff->scale, eff->scale, 1.0f, MTXMODE_APPLY);
            Matrix_RotateZ(eff->unk_3C, MTXMODE_APPLY);
            gSPMatrix(POLY_XLU_DISP++, Matrix_NewMtx(gfxCtx, "../z_boss_ganon.c", 10932),
                      G_MTX_NOPUSH | G_MTX_LOAD | G_MTX_MODELVIEW);
            gSPDisplayList(POLY_XLU_DISP++, gGanondorfSquareDL);
        }
    }

    eff = effFirst;
    materialFlag = 0;

    for (i = 0; i < 150; i++, eff++) {
        if (eff->type == GDF_EFF_LIGHT_RAY) {
            gDPPipeSync(POLY_XLU_DISP++);
            if (materialFlag == 0) {
                gDPSetEnvColor(POLY_XLU_DISP++, 255, 255, 0, 0);
                gSPDisplayList(POLY_XLU_DISP++, gGanondorfLightBallMaterialDL);
                materialFlag++;
            }
            gDPSetPrimColor(POLY_XLU_DISP++, 0, 0, 255, 255, 255, eff->alpha);
            Matrix_Translate(eff->pos.x, eff->pos.y, eff->pos.z, MTXMODE_NEW);
            Matrix_RotateY(eff->unk_48, MTXMODE_APPLY);
            Matrix_RotateX(eff->unk_44, MTXMODE_APPLY);
            Matrix_RotateZ(eff->unk_3C, MTXMODE_APPLY);
            Matrix_Scale(eff->scale, eff->scale, eff->unk_38 * eff->scale, MTXMODE_APPLY);
            Matrix_RotateX(M_PI / 2, MTXMODE_APPLY);
            gSPMatrix(POLY_XLU_DISP++, Matrix_NewMtx(gfxCtx, "../z_boss_ganon.c", 10971),
                      G_MTX_NOPUSH | G_MTX_LOAD | G_MTX_MODELVIEW);
            gSPDisplayList(POLY_XLU_DISP++, gGanondorfSquareDL);
        }
    }

    eff = effFirst;
    materialFlag = 0;

    for (i = 0; i < 150; i++, eff++) {
        if (eff->type == GDF_EFF_SHOCK) {
            if (materialFlag == 0) {
                gDPPipeSync(POLY_XLU_DISP++);
                if (eff->unk_2E == GDF_SHOCK_PLAYER_PURPLE) {
                    gDPSetPrimColor(POLY_XLU_DISP++, 0, 0, 100, 0, 200, 255);
                    gDPSetEnvColor(POLY_XLU_DISP++, 130, 0, 0, 0);
                } else { // GDF_SHOCK_DORF_YELLOW or GDF_SHOCK_PLAYER_YELLOW
                    gDPSetPrimColor(POLY_XLU_DISP++, 0, 0, 255, 255, 255, 255);
                    gDPSetEnvColor(POLY_XLU_DISP++, 255, 255, 0, 0);
                }
                materialFlag++;
            }
            Matrix_Translate(eff->pos.x, eff->pos.y, eff->pos.z, MTXMODE_NEW);
            Matrix_Scale(eff->scale, eff->scale, 1.0f, MTXMODE_APPLY);
            Matrix_RotateX(eff->unk_3C * 1.3f, MTXMODE_APPLY);
            Matrix_RotateZ(eff->unk_3C, MTXMODE_APPLY);
            gSPMatrix(POLY_XLU_DISP++, Matrix_NewMtx(gfxCtx, "../z_boss_ganon.c", 11023),
                      G_MTX_NOPUSH | G_MTX_LOAD | G_MTX_MODELVIEW);
            gSPDisplayList(POLY_XLU_DISP++, gGanondorfShockDL);
        }
    }

    eff = effFirst;

    for (i = 0; i < 150; i++, eff++) {
        if (eff->type == GDF_EFF_LIGHTNING) {
            gDPPipeSync(POLY_XLU_DISP++);
            gDPSetPrimColor(POLY_XLU_DISP++, 0, 0, sLightningPrimColors[(eff->timer * 3) + 0],
                            sLightningPrimColors[(eff->timer * 3) + 1], sLightningPrimColors[(eff->timer * 3) + 2],
                            255);
            gDPSetEnvColor(POLY_XLU_DISP++, sLightningEnvColors[(eff->timer * 3) + 0],
                           sLightningEnvColors[(eff->timer * 3) + 1], sLightningEnvColors[(eff->timer * 3) + 2], 0);
            Matrix_Translate(sGanondorf->unk_260.x, sGanondorf->unk_260.y, sGanondorf->unk_260.z, MTXMODE_NEW);
            Matrix_RotateY(eff->unk_48, MTXMODE_APPLY);
            Matrix_RotateZ(eff->unk_3C, MTXMODE_APPLY);
            Matrix_Scale(eff->scale, eff->scale, eff->scale, MTXMODE_APPLY);
            Matrix_RotateY(eff->unk_44, MTXMODE_APPLY);
            gSPMatrix(POLY_XLU_DISP++, Matrix_NewMtx(gfxCtx, "../z_boss_ganon.c", 11074),
                      G_MTX_NOPUSH | G_MTX_LOAD | G_MTX_MODELVIEW);
            gSPSegment(POLY_XLU_DISP++, 0x08, SEGMENTED_TO_VIRTUAL(sLightningTextures[eff->timer]));
            gSPDisplayList(POLY_XLU_DISP++, gGanondorfLightningDL);
        }
    }

    eff = effFirst;

    for (i = 0; i < 150; i++, eff++) {
        if (eff->type == GDF_EFF_IMPACT_DUST_DARK) {
            gDPPipeSync(POLY_XLU_DISP++);
            gDPSetPrimColor(POLY_XLU_DISP++, 0, 0, 0, 0, 0, eff->alpha);
            gDPSetEnvColor(POLY_XLU_DISP++, 100, 70, 0, 128);
            gSPSegment(POLY_XLU_DISP++, 0x08,
                       Gfx_TwoTexScroll(play->state.gfxCtx, G_TX_RENDERTILE, eff->timer * 4, 0, 32, 64, 1,
                                        eff->timer * 2, eff->timer * -20, 32, 32));
            Matrix_Translate(eff->pos.x, eff->pos.y, eff->pos.z, MTXMODE_NEW);
            Matrix_Scale(eff->scale, eff->unk_40 * eff->scale, eff->scale, MTXMODE_APPLY);
            gSPMatrix(POLY_XLU_DISP++, Matrix_NewMtx(gfxCtx, "../z_boss_ganon.c", 11121),
                      G_MTX_NOPUSH | G_MTX_LOAD | G_MTX_MODELVIEW);
            gSPDisplayList(POLY_XLU_DISP++, gGanondorfImpactDarkDL);
        }
    }

    eff = effFirst;

    for (i = 0; i < 150; i++, eff++) {
        if (eff->type == GDF_EFF_IMPACT_DUST_LIGHT) {
            gDPPipeSync(POLY_XLU_DISP++);
            gDPSetPrimColor(POLY_XLU_DISP++, 0, 0, 255, 255, 255, eff->alpha);
            gDPSetEnvColor(POLY_XLU_DISP++, 200, 100, 0, 128);
            gSPSegment(POLY_XLU_DISP++, 0x08,
                       Gfx_TwoTexScroll(play->state.gfxCtx, G_TX_RENDERTILE, eff->timer * 4, 0, 32, 64, 1,
                                        eff->timer * 2, eff->timer * -20, 32, 32));
            Matrix_Translate(eff->pos.x, eff->pos.y, eff->pos.z, MTXMODE_NEW);
            Matrix_Scale(eff->scale, eff->unk_40 * eff->scale, eff->scale, MTXMODE_APPLY);
            gSPMatrix(POLY_XLU_DISP++, Matrix_NewMtx(gfxCtx, "../z_boss_ganon.c", 11165),
                      G_MTX_NOPUSH | G_MTX_LOAD | G_MTX_MODELVIEW);
            gSPDisplayList(POLY_XLU_DISP++, gGanondorfImpactLightDL);
        }
    }

    eff = effFirst;

    for (i = 0; i < 150; i++, eff++) {
        if (eff->type == GDF_EFF_SHOCKWAVE) {
            gDPPipeSync(POLY_XLU_DISP++);
            gDPSetPrimColor(POLY_XLU_DISP++, 0, 0, 255, 255, 170, eff->alpha);
            gDPSetEnvColor(POLY_XLU_DISP++, 150, 255, 0, 128);
            gSPSegment(POLY_XLU_DISP++, 0x08,
                       Gfx_TwoTexScroll(play->state.gfxCtx, G_TX_RENDERTILE, (eff->timer * 100), 0, 64, 32, 1,
                                        (eff->timer * 100), 0, 64, 32));
            Matrix_Translate(eff->pos.x, eff->pos.y, eff->pos.z, MTXMODE_NEW);
            Matrix_Scale((eff->scale * 200.0f) / 1500.0f, (eff->unk_40 * 200.0f) / 1500.0f,
                         (eff->scale * 200.0f) / 1500.0f, MTXMODE_APPLY);
            gSPMatrix(POLY_XLU_DISP++, Matrix_NewMtx(gfxCtx, "../z_boss_ganon.c", 11209),
                      G_MTX_NOPUSH | G_MTX_LOAD | G_MTX_MODELVIEW);
            gSPDisplayList(POLY_XLU_DISP++, gGanondorfShockwaveDL);
        }
    }

    eff = effFirst;

    for (i = 0; i < 150; i++, eff++) {
        if (eff->type == GDF_EFF_BLACK_DOT) {
            gDPPipeSync(POLY_XLU_DISP++);
            gDPSetPrimColor(POLY_XLU_DISP++, 0, 0, 150, 170, 0, eff->alpha);
            gDPSetEnvColor(POLY_XLU_DISP++, 255, 255, 255, 128);
            gSPSegment(POLY_XLU_DISP++, 0x0A,
                       Gfx_TwoTexScroll(play->state.gfxCtx, G_TX_RENDERTILE, 0, 0, 32, 32, 1, eff->timer * 2,
                                        eff->timer * -20, 64, 64));
            Matrix_Translate(eff->pos.x, eff->pos.y, eff->pos.z, MTXMODE_NEW);
            Matrix_ReplaceRotation(&play->billboardMtxF);
            Matrix_Scale(eff->scale, eff->scale, 1.0f, MTXMODE_APPLY);
            gSPMatrix(POLY_XLU_DISP++, Matrix_NewMtx(gfxCtx, "../z_boss_ganon.c", 11250),
                      G_MTX_NOPUSH | G_MTX_LOAD | G_MTX_MODELVIEW);
            gSPDisplayList(POLY_XLU_DISP++, gGanondorfDotDL);
        }
    }

    CLOSE_DISPS(gfxCtx, "../z_boss_ganon.c", 11255);
}

#include "assets/overlays/ovl_Boss_Ganon/ovl_Boss_Ganon.c"<|MERGE_RESOLUTION|>--- conflicted
+++ resolved
@@ -483,15 +483,9 @@
     if (Object_IsLoaded(&play->objectCtx, animObjectSlot)) {
         this->actionFunc = BossGanon_IntroCutscene;
         this->unk_198 = 1;
-<<<<<<< HEAD
         this->animObjectSlot = animObjectSlot;
         gSegments[6] = VIRTUAL_TO_PHYSICAL(play->objectCtx.slots[animObjectSlot].segment);
-        Animation_MorphToLoop(&this->skelAnime, &object_ganon_anime2_Anim_005FFC, 0.0f);
-=======
-        this->animBankIndex = animBankIndex;
-        gSegments[6] = VIRTUAL_TO_PHYSICAL(play->objectCtx.status[animBankIndex].segment);
         Animation_MorphToLoop(&this->skelAnime, &gGanondorfPlayOrganAnim, 0.0f);
->>>>>>> fe8d5988
     } else {
         this->actionFunc = BossGanon_SetupIntroCutscene;
     }
@@ -1174,17 +1168,10 @@
         this->actionFunc = BossGanon_DeathAndTowerCutscene;
         this->csTimer = this->csState = 0;
         this->unk_198 = 1;
-<<<<<<< HEAD
         this->animObjectSlot = animObjectSlot;
         gSegments[6] = VIRTUAL_TO_PHYSICAL(play->objectCtx.slots[animObjectSlot].segment);
-        Animation_MorphToPlayOnce(&this->skelAnime, &object_ganon_anime2_Anim_00EA00, 0.0f);
-        this->fwork[GDF_FWORK_1] = Animation_GetLastFrame(&object_ganon_anime2_Anim_00EA00);
-=======
-        this->animBankIndex = animBankIndex;
-        gSegments[6] = VIRTUAL_TO_PHYSICAL(play->objectCtx.status[animBankIndex].segment);
         Animation_MorphToPlayOnce(&this->skelAnime, &gGanondorfDefeatedStartAnim, 0.0f);
         this->fwork[GDF_FWORK_1] = Animation_GetLastFrame(&gGanondorfDefeatedStartAnim);
->>>>>>> fe8d5988
         this->unk_508 = 0.0f;
     }
 }
@@ -1193,19 +1180,11 @@
     s32 pad;
     s32 animObjectSlot = Object_GetSlot(&play->objectCtx, OBJECT_GANON_ANIME2);
 
-<<<<<<< HEAD
     if (Object_IsLoaded(&play->objectCtx, animObjectSlot)) {
         this->animObjectSlot = animObjectSlot;
         gSegments[6] = VIRTUAL_TO_PHYSICAL(play->objectCtx.slots[animObjectSlot].segment);
-        Animation_MorphToPlayOnce(&this->skelAnime, &object_ganon_anime2_Anim_00EA00, 0.0f);
-        this->fwork[GDF_FWORK_1] = Animation_GetLastFrame(&object_ganon_anime2_Anim_00EA00);
-=======
-    if (Object_IsLoaded(&play->objectCtx, animBankIndex)) {
-        this->animBankIndex = animBankIndex;
-        gSegments[6] = VIRTUAL_TO_PHYSICAL(play->objectCtx.status[animBankIndex].segment);
         Animation_MorphToPlayOnce(&this->skelAnime, &gGanondorfDefeatedStartAnim, 0.0f);
         this->fwork[GDF_FWORK_1] = Animation_GetLastFrame(&gGanondorfDefeatedStartAnim);
->>>>>>> fe8d5988
         this->actionFunc = BossGanon_DeathAndTowerCutscene;
         this->csTimer = 0;
         this->csState = 100;
