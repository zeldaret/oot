#include "z_boss_ganon.h"
#include "assets/overlays/ovl_Boss_Ganon/ovl_Boss_Ganon.h"
#include "overlays/actors/ovl_En_Ganon_Mant/z_en_ganon_mant.h"
#include "overlays/actors/ovl_En_Zl3/z_en_zl3.h"
#include "overlays/actors/ovl_Bg_Ganon_Otyuka/z_bg_ganon_otyuka.h"
#include "overlays/actors/ovl_En_Bom/z_en_bom.h"
#include "assets/objects/object_ganon/object_ganon.h"
#include "assets/objects/object_ganon_anime1/object_ganon_anime1.h"
#include "assets/objects/object_ganon_anime2/object_ganon_anime2.h"
#include "assets/scenes/dungeons/ganon_boss/ganon_boss_scene.h"

#define FLAGS (ACTOR_FLAG_0 | ACTOR_FLAG_2 | ACTOR_FLAG_4 | ACTOR_FLAG_5)

void BossGanon_Init(Actor* thisx, PlayState* play2);
void BossGanon_Destroy(Actor* thisx, PlayState* play);
void BossGanon_Update(Actor* thisx, PlayState* play2);
void BossGanon_Draw(Actor* thisx, PlayState* play);
void func_808E1EB4(Actor* thisx, PlayState* play2); // update
void func_808E2544(Actor* thisx, PlayState* play);  // update
void BossGanon_LightBall_Update(Actor* thisx, PlayState* play2);
void func_808E229C(Actor* thisx, PlayState* play2); // draw
void func_808E324C(Actor* thisx, PlayState* play);  // draw
void BossGanon_LightBall_Draw(Actor* thisx, PlayState* play);

void BossGanon_SetupIntroCutscene(BossGanon* this, PlayState* play);
void BossGanon_SetupTowerCutscene(BossGanon* this, PlayState* play);
void BossGanon_IntroCutscene(BossGanon* this, PlayState* play);
void BossGanon_DeathAndTowerCutscene(BossGanon* this, PlayState* play);
void BossGanon_Wait(BossGanon* this, PlayState* play);
void BossGanon_ChargeLightBall(BossGanon* this, PlayState* play);
void BossGanon_PlayTennis(BossGanon* this, PlayState* play);
void BossGanon_PoundFloor(BossGanon* this, PlayState* play);
void BossGanon_ChargeBigMagic(BossGanon* this, PlayState* play);
void BossGanon_Block(BossGanon* this, PlayState* play);
void BossGanon_HitByLightBall(BossGanon* this, PlayState* play);
void BossGanon_Vulnerable(BossGanon* this, PlayState* play);
void BossGanon_Damaged(BossGanon* this, PlayState* play);

void BossGanon_SetupWait(BossGanon* this, PlayState* play);
void BossGanon_SetupChargeLightBall(BossGanon* this, PlayState* play);
void BossGanon_SetupPlayTennis(BossGanon* this, PlayState* play);

void BossGanon_DrawEffects(PlayState* play);
void BossGanon_UpdateEffects(PlayState* play);

s32 BossGanon_CheckFallingPlatforms(BossGanon* this, PlayState* play, Vec3f* checkPos);

ActorInit Boss_Ganon_InitVars = {
    ACTOR_BOSS_GANON,
    ACTORCAT_BOSS,
    FLAGS,
    OBJECT_GANON,
    sizeof(BossGanon),
    (ActorFunc)BossGanon_Init,
    (ActorFunc)BossGanon_Destroy,
    (ActorFunc)BossGanon_Update,
    (ActorFunc)BossGanon_Draw,
};

static ColliderCylinderInit sDorfCylinderInit = {
    {
        COLTYPE_HIT3,
        AT_ON | AT_TYPE_ENEMY,
        AC_ON | AC_TYPE_PLAYER,
        OC1_ON | OC1_TYPE_ALL,
        OC2_TYPE_1,
        COLSHAPE_CYLINDER,
    },
    {
        ELEMTYPE_UNK0,
        { 0xFFCFFFFF, 0x00, 0x10 },
        { 0xFFCFFFFE, 0x00, 0x00 },
        TOUCH_ON | TOUCH_SFX_NORMAL,
        BUMP_ON | BUMP_HOOKABLE,
        OCELEM_ON,
    },
    { 20, 80, -50, { 0, 0, 0 } },
};

static ColliderCylinderInit sLightBallCylinderInit = {
    {
        COLTYPE_NONE,
        AT_ON | AT_TYPE_ENEMY,
        AC_ON | AC_TYPE_PLAYER,
        OC1_ON | OC1_TYPE_ALL,
        OC2_TYPE_1,
        COLSHAPE_CYLINDER,
    },
    {
        ELEMTYPE_UNK6,
        { 0x00100700, 0x00, 0x08 },
        { 0x0D900740, 0x00, 0x00 },
        TOUCH_ON | TOUCH_SFX_NORMAL,
        BUMP_ON,
        OCELEM_ON,
    },
    { 20, 30, -15, { 0, 0, 0 } },
};

static u8 D_808E4C58[] = { 0, 12, 10, 12, 14, 16, 12, 14, 16, 12, 14, 16, 12, 14, 16, 10, 16, 14 };
static Vec3f sZeroVec = { 0.0f, 0.0f, 0.0f };

static EnGanonMant* sCape;

static s32 sSeed1;
static s32 sSeed2;
static s32 sSeed3;

static BossGanon* sGanondorf;

static EnZl3* sZelda;

#define BOSSGANON_EFFECT_COUNT 200

typedef struct {
    /* 0x00 */ u8 type;
    /* 0x01 */ u8 timer;
    /* 0x04 */ Vec3f pos;
    /* 0x10 */ Vec3f velocity;
    /* 0x1C */ Vec3f accel;
    /* 0x28 */ Color_RGB8 color;
    /* 0x2C */ s16 alpha;
    /* 0x2E */ s16 unk_2E;
    /* 0x30 */ s16 unk_30;
    /* 0x34 */ f32 scale;
    /* 0x38 */ f32 unk_38; // scale target mostly, but used for other things
    /* 0x3C */ f32 unk_3C; // mostly z rot
    /* 0x40 */ f32 unk_40;
    /* 0x44 */ f32 unk_44; // mostly x rot
    /* 0x48 */ f32 unk_48; // mostly y rot
} GanondorfEffect;         // size = 0x4C

GanondorfEffect sEffects[BOSSGANON_EFFECT_COUNT];

void BossGanonEff_SpawnWindowShard(PlayState* play, Vec3f* pos, Vec3f* velocity, f32 scale) {
    static Color_RGB8 shardColors[] = { { 255, 175, 85 }, { 155, 205, 155 }, { 155, 125, 55 } };
    s16 i;
    GanondorfEffect* eff = play->specialEffects;
    Color_RGB8* color;

    for (i = 0; i < 200; i++, eff++) {
        if (eff->type == GDF_EFF_NONE) {
            eff->type = GDF_EFF_WINDOW_SHARD;
            eff->pos = *pos;
            eff->velocity = *velocity;
            eff->accel = sZeroVec;
            eff->scale = scale;
            eff->accel.y = -1.5f;
            eff->unk_44 = Rand_ZeroFloat(6.28f);
            eff->unk_48 = Rand_ZeroFloat(6.28f);
            color = &shardColors[(s16)Rand_ZeroFloat(2.99f)];
            eff->color.r = color->r;
            eff->color.g = color->g;
            eff->color.b = color->b;
            eff->timer = (s16)Rand_ZeroFloat(20.0f);
            break;
        }
    }
}

void BossGanonEff_SpawnSparkle(PlayState* play, Vec3f* pos, Vec3f* velocity, Vec3f* accel, f32 scale, s16 arg6) {
    s16 i;
    GanondorfEffect* eff = play->specialEffects;

    for (i = 0; i < 150; i++, eff++) {
        if (eff->type == GDF_EFF_NONE) {
            eff->type = GDF_EFF_SPARKLE;
            eff->pos = *pos;
            eff->velocity = *velocity;
            eff->accel = *accel;
            eff->scale = scale / 1000.0f;
            eff->unk_2E = (s16)Rand_ZeroFloat(100.0f) + 0xC8;
            eff->unk_30 = arg6;
            eff->timer = (s16)Rand_ZeroFloat(10.0f);
            break;
        }
    }
}

void BossGanonEff_SpawnLightRay(PlayState* play, Vec3f* pos, Vec3f* velocity, Vec3f* accel, f32 scale, f32 arg5,
                                s16 arg6) {
    s16 i;
    GanondorfEffect* eff = play->specialEffects;

    for (i = 0; i < 150; i++, eff++) {
        if (eff->type == GDF_EFF_NONE) {
            eff->type = GDF_EFF_LIGHT_RAY;
            eff->pos = *pos;
            eff->velocity = *velocity;
            eff->accel = *accel;
            eff->scale = scale / 1000.0f;
            eff->unk_38 = 1.0f;
            eff->unk_40 = arg5;
            eff->unk_2E = (s16)Rand_ZeroFloat(100.0f) + 0xC8;
            eff->unk_30 = arg6;
            eff->timer = (s16)Rand_ZeroFloat(10.0f);
            eff->unk_48 = Math_Atan2F(eff->velocity.z, eff->velocity.x);
            eff->unk_44 = -Math_Atan2F(sqrtf(SQXZ(eff->velocity)), eff->velocity.y);
            break;
        }
    }
}

void BossGanonEff_SpawnShock(PlayState* play, f32 scale, s16 shockType) {
    s16 i;
    GanondorfEffect* eff = play->specialEffects;

    for (i = 0; i < 75; i++, eff++) {
        if (eff->type == GDF_EFF_NONE) {
            eff->type = GDF_EFF_SHOCK;
            eff->pos = sZeroVec;
            eff->pos.y = -2000.0f;
            eff->velocity = sZeroVec;
            eff->accel = sZeroVec;
            eff->scale = scale / 1000.0f;
            eff->unk_2E = shockType;
            eff->timer = 0;
            break;
        }
    }
}

void BossGanonEff_SpawnLightning(PlayState* play, f32 scale, f32 arg2, f32 arg3) {
    s16 i;
    GanondorfEffect* eff = play->specialEffects;

    for (i = 0; i < 150; i++, eff++) {
        if (eff->type == GDF_EFF_NONE) {
            eff->type = GDF_EFF_LIGHTNING;
            eff->velocity = sZeroVec;
            eff->accel = sZeroVec;
            eff->unk_2E = 0;
            eff->scale = scale;
            eff->unk_48 = arg2;
            eff->unk_3C = arg3;
            eff->timer = 0;
            break;
        }
    }
}

void BossGanonEff_SpawnDustDark(PlayState* play, Vec3f* pos, f32 scale, f32 arg3) {
    s16 i;
    GanondorfEffect* eff = play->specialEffects;

    for (i = 0; i < 150; i++, eff++) {
        if (eff->type == GDF_EFF_NONE) {
            eff->type = GDF_EFF_IMPACT_DUST_DARK;
            eff->pos = *pos;
            eff->velocity = sZeroVec;
            eff->accel = sZeroVec;
            eff->scale = scale;
            eff->unk_40 = 1.0f;
            eff->unk_38 = arg3;
            eff->unk_30 = (s16)Rand_ZeroFloat(100.0f);
            eff->unk_2E = eff->timer = eff->alpha = 0;
            break;
        }
    }
}

void BossGanonEff_SpawnDustLight(PlayState* play, Vec3f* pos, f32 scale, f32 arg3, s16 bufIndex) {
    GanondorfEffect* effArr = play->specialEffects;

    effArr[bufIndex].type = GDF_EFF_IMPACT_DUST_LIGHT;
    effArr[bufIndex].pos = *pos;
    effArr[bufIndex].velocity = sZeroVec;
    effArr[bufIndex].accel = sZeroVec;
    effArr[bufIndex].unk_40 = 1.0f;
    effArr[bufIndex].scale = scale;
    effArr[bufIndex].unk_38 = arg3;
    effArr[bufIndex].unk_30 = Rand_ZeroFloat(100.0f);
    effArr[bufIndex].unk_2E = effArr[bufIndex].timer = effArr[bufIndex].alpha = 0;
}

void BossGanonEff_SpawnShockwave(PlayState* play, Vec3f* pos, f32 scale, f32 arg3) {
    s16 i;
    GanondorfEffect* eff = play->specialEffects;

    for (i = 0; i < 150; i++, eff++) {
        if (eff->type == GDF_EFF_NONE) {
            eff->type = GDF_EFF_SHOCKWAVE;
            eff->pos = *pos;
            eff->velocity = sZeroVec;
            eff->accel = sZeroVec;
            eff->alpha = 255;
            eff->unk_40 = 0.6f;
            eff->scale = scale;
            eff->unk_38 = arg3;
            eff->unk_30 = (s16)Rand_ZeroFloat(100.0f);
            eff->unk_2E = eff->timer = 0;
            break;
        }
    }
}

void BossGanonEff_SpawnBlackDot(PlayState* play, Vec3f* pos, f32 scale) {
    s16 i;
    GanondorfEffect* eff = play->specialEffects;

    for (i = 0; i < 150; i++, eff++) {
        if (eff->type == GDF_EFF_NONE) {
            eff->type = GDF_EFF_BLACK_DOT;
            eff->pos = *pos;
            eff->velocity = sZeroVec;
            eff->accel = sZeroVec;
            eff->unk_38 = 0.0f;
            eff->scale = scale / 1000.0f;
            eff->timer = 0;
            eff->alpha = 0;
            eff->unk_2E = 0;
            break;
        }
    }
}

void BossGanon_SetColliderPos(Vec3f* pos, ColliderCylinder* collider) {
    collider->dim.pos.x = pos->x;
    collider->dim.pos.y = pos->y;
    collider->dim.pos.z = pos->z;
}

void BossGanon_SetAnimationObject(BossGanon* this, PlayState* play, s32 objectId) {
    this->animBankIndex = Object_GetIndex(&play->objectCtx, objectId);
    gSegments[6] = VIRTUAL_TO_PHYSICAL(play->objectCtx.status[this->animBankIndex].segment);
}

static InitChainEntry sInitChain[] = {
    ICHAIN_U8(targetMode, 5, ICHAIN_CONTINUE),
    ICHAIN_S8(naviEnemyId, NAVI_ENEMY_GANONDORF, ICHAIN_CONTINUE),
    ICHAIN_F32_DIV1000(gravity, 0, ICHAIN_CONTINUE),
    ICHAIN_F32(targetArrowOffset, 0, ICHAIN_STOP),
};

void BossGanon_Init(Actor* thisx, PlayState* play2) {
    s16 i;
    PlayState* play = play2;
    BossGanon* this = (BossGanon*)thisx;
    s32 cond;
    f32 xDistFromPlayer;
    f32 yDistFromPlayer;
    f32 zDistFromPlayer;
    Player* player = GET_PLAYER(play);

    if (thisx->params < 0x64) {
        Flags_SetSwitch(play, 0x14);
        play->specialEffects = sEffects;

        for (i = 0; i < BOSSGANON_EFFECT_COUNT; i++) {
            sEffects[i].type = GDF_EFF_NONE;
        }

        sGanondorf = this;
        thisx->colChkInfo.health = 40;
        Actor_ProcessInitChain(thisx, sInitChain);
        ActorShape_Init(&thisx->shape, 0, NULL, 0);
        Actor_SetScale(thisx, 0.01f);
        SkelAnime_InitFlex(play, &this->skelAnime, &gGanondorfSkel, NULL, NULL, NULL, 0);
        Collider_InitCylinder(play, &this->collider);
        Collider_SetCylinder(play, &this->collider, thisx, &sDorfCylinderInit);

        if (thisx->params != 1) {
            BossGanon_SetupIntroCutscene(this, play);
            this->organAlpha = 255;
        } else {
            cond = Flags_GetSwitch(play, 0x37) &&
                   ((play->sceneId == SCENE_GANON_BOSS) || (play->sceneId == SCENE_GANONS_TOWER_COLLAPSE_EXTERIOR) ||
                    (play->sceneId == SCENE_GANONS_TOWER_COLLAPSE_INTERIOR) ||
                    (play->sceneId == SCENE_INSIDE_GANONS_CASTLE_COLLAPSE));

            if (!cond) {
                BossGanon_SetupTowerCutscene(this, play);
            } else {
                Actor_Kill(thisx);
                return;
            }

            BossGanon_SetupTowerCutscene(this, play);
        }

        sCape = (EnGanonMant*)Actor_SpawnAsChild(&play->actorCtx, thisx, play, ACTOR_EN_GANON_MANT, 0.0f, 0.0f, 0.0f, 0,
                                                 0, 0, 1);
        Actor_ChangeCategory(play, &play->actorCtx, thisx, ACTORCAT_BOSS);
    } else {
        thisx->flags &= ~ACTOR_FLAG_0;
        this->fwork[GDF_FWORK_1] = 255.0f;

        if (thisx->params >= 0xC8) {
            if (thisx->params == 0x12C) {
                thisx->update = BossGanon_LightBall_Update;
                thisx->draw = BossGanon_LightBall_Draw;
                this->unk_1A8 = 2;
            } else if (thisx->params == 0x190) {
                thisx->update = BossGanon_LightBall_Update;
                thisx->draw = BossGanon_LightBall_Draw;
                this->unk_1A8 = 1;
            } else if (thisx->params >= 0x104) {
                // big magic light ball thrown
                thisx->update = func_808E2544;
                thisx->draw = func_808E324C;
                this->unk_1C2 = 10;
                this->unk_1A2 = 520 + (-thisx->params * 2);

                for (i = 0; i < 15; i++) {
                    this->unk_2EC[i] = thisx->world.pos;
                }

                this->timers[1] = 3;
                Collider_InitCylinder(play, &this->collider);
                Collider_SetCylinder(play, &this->collider, thisx, &sLightBallCylinderInit);
            } else if (thisx->params >= 0xFA) {
                // big magic light ball charge
                thisx->update = func_808E2544;
                thisx->draw = func_808E324C;
                this->unk_1A2 = Rand_ZeroFloat(10000.0f);

                for (i = 0; i < 15; i++) {
                    this->unk_2EC[i] = thisx->world.pos;
                }

                this->fwork[GDF_FWORK_1] = 0;
            } else {
                thisx->update = func_808E1EB4;
                thisx->draw = func_808E229C;
                if (1) {}
                thisx->speed = 11.0f;

                if (thisx->params == 0xC8) {
                    this->timers[0] = 7;
                } else {
                    this->timers[0] = (s16)Rand_ZeroFloat(3.0f) + 3;
                }

                for (i = 0; i < 15; i++) {
                    this->unk_2EC[i].y = 5000.0f;
                }
            }
        } else {
            // light ball (anything from 0x64 - 0xC7)
            thisx->update = BossGanon_LightBall_Update;
            thisx->draw = BossGanon_LightBall_Draw;
            thisx->speed = 12.0f;

            xDistFromPlayer = player->actor.world.pos.x - thisx->world.pos.x;
            yDistFromPlayer = (player->actor.world.pos.y + 30.0f) - thisx->world.pos.y;
            zDistFromPlayer = player->actor.world.pos.z - thisx->world.pos.z;

            thisx->world.rot.y = Math_Atan2S(zDistFromPlayer, xDistFromPlayer);
            thisx->world.rot.x = Math_Atan2S(sqrtf(SQ(xDistFromPlayer) + SQ(zDistFromPlayer)), yDistFromPlayer);

            if (Rand_ZeroOne() < 0) {
                thisx->world.rot.y += (s16)Rand_CenteredFloat(5000.0f);
                thisx->world.rot.x += (s16)Rand_CenteredFloat(5000.0f);
            }

            this->timers[1] = 3;
            Collider_InitCylinder(play, &this->collider);
            Collider_SetCylinder(play, &this->collider, thisx, &sLightBallCylinderInit);
        }
    }
}

void BossGanon_Destroy(Actor* thisx, PlayState* play) {
    BossGanon* this = (BossGanon*)thisx;

    if ((this->actor.params < 0xC8) || (this->actor.params >= 0x104)) {
        Collider_DestroyCylinder(play, &this->collider);
    }

    if (this->actor.params < 0x64) {
        SkelAnime_Free(&this->skelAnime, play);
    }
}

void BossGanon_SetupIntroCutscene(BossGanon* this, PlayState* play) {
    s32 pad;
    s32 animBankIndex = Object_GetIndex(&play->objectCtx, OBJECT_GANON_ANIME2);

    if (animBankIndex < 0) {
        Actor_Kill(&this->actor);
        return;
    }

    if (Object_IsLoaded(&play->objectCtx, animBankIndex)) {
        this->actionFunc = BossGanon_IntroCutscene;
        this->unk_198 = 1;
        this->animBankIndex = animBankIndex;
        gSegments[6] = VIRTUAL_TO_PHYSICAL(play->objectCtx.status[animBankIndex].segment);
        Animation_MorphToLoop(&this->skelAnime, &gGanondorfPlayOrganAnim, 0.0f);
    } else {
        this->actionFunc = BossGanon_SetupIntroCutscene;
    }
}

typedef struct {
    /* 0x00 */ Vec3s eye;
    /* 0x06 */ Vec3s at;
} CutsceneCameraPosition; // size = 0x12

static CutsceneCameraPosition sIntroCsCameraPositions[] = {
    { { 0, 40, 0 }, { 0, 50, 430 } },
    { { -20, 30, 400 }, { 10, 55, 440 } },
    { { 0, 60, 300 }, { 0, 273, -150 } },
    { { 0, 180, -260 }, { 0, 155, -300 } },
    { { -30, 60, 440 }, { 20, 25, 390 } },
    { { -50, 140, -360 }, { 50, 92, -390 } },
    { { -10, 264, -121 }, { 5, 266, -160 } },
    { { -13, 200, -310 }, { 0, 125, -410 } },
    { { 0, 40, -50 }, { 0, 35, 230 } },
    { { 0, 140, -250 }, { 0, 115, -570 } },
    { { -410, 150, -130 }, { 50, 155, -170 } },
    { { 0, 130, -230 }, { 0, 125, -2000 } },
    { { -2, 147, -293 }, { -200, 345, -2000 } },
};

void BossGanon_SetIntroCsCamera(BossGanon* this, u8 camPosIndex) {
    CutsceneCameraPosition* camPos = &sIntroCsCameraPositions[camPosIndex];

    this->csCamEye.x = camPos->eye.x;
    this->csCamEye.y = camPos->eye.y;
    this->csCamEye.z = camPos->eye.z;

    this->csCamAt.x = camPos->at.x;
    this->csCamAt.y = camPos->at.y;
    this->csCamAt.z = camPos->at.z;
}

void BossGanon_IntroCutscene(BossGanon* this, PlayState* play) {
    u8 moveCam = false;
    Player* player = GET_PLAYER(play);
    s32 pad;
    f32 sin;
    f32 cos;
    Camera* mainCam;

    gSegments[6] = VIRTUAL_TO_PHYSICAL(play->objectCtx.status[this->animBankIndex].segment);

    sCape->backPush = -2.0f;
    sCape->backSwayMagnitude = 0.25f;
    sCape->sideSwayMagnitude = -1.0f;
    sCape->minDist = 0.0f;

    this->csTimer++;

    SkelAnime_Update(&this->skelAnime);

    switch (this->csState) {
        case 0:
            player->actor.world.pos.x = 0.0f;
            player->actor.world.pos.y = 0.0f;
            player->actor.world.pos.z = 430.0f;

            this->actor.world.pos.x = 0.0f;
            this->actor.world.pos.y = 112.0f;
            this->actor.world.pos.z = -333.0f;

            this->actor.shape.yOffset = -7000.0f;
            this->actor.shape.rot.y = 0;

            func_80064520(play, &play->csCtx);
            func_8002DF54(play, &this->actor, PLAYER_CSMODE_8);
            this->csCamIndex = Play_CreateSubCamera(play);
            Play_ChangeCameraStatus(play, CAM_ID_MAIN, CAM_STAT_WAIT);
            Play_ChangeCameraStatus(play, this->csCamIndex, CAM_STAT_ACTIVE);
            this->csCamFov = 60.0f;

            if (GET_EVENTCHKINF(EVENTCHKINF_78)) {
                // watched cutscene already, skip most of it
                this->csState = 17;
                this->csTimer = 0;
                player->actor.world.pos.z = 20.0f;
                this->useOpenHand = false;
                Animation_MorphToLoop(&this->skelAnime, &gGanondorfStandBackwardsAnim, -5.0f);
                this->fwork[GDF_FWORK_1] = 1000.0f;
                BossGanon_SetIntroCsCamera(this, 11);
                this->unk_198 = 2;
                this->timers[2] = 110;
                gSaveContext.healthAccumulator = 0x140;
                SEQCMD_STOP_SEQUENCE(SEQ_PLAYER_BGM_MAIN, 0);
            } else {
                this->useOpenHand = true;
                BossGanon_SetIntroCsCamera(this, 0);
                this->csState = 1;
                sZelda = (EnZl3*)Actor_SpawnAsChild(&play->actorCtx, &this->actor, play, ACTOR_EN_ZL3, 0.0f, 220.0f,
                                                    -150.0f, 0, 0, 0, 0x2000);
            }

            Actor_SpawnAsChild(&play->actorCtx, &this->actor, play, ACTOR_EN_GANON_ORGAN, 0.0f, 0.0f, 0.0f, 0, 0, 0, 1);
            sCape->minY = 57.0f;
            FALLTHROUGH;
        case 1:
            this->envLightMode = 3;
            if (this->csTimer == 70) {
                this->csState = 2;
                this->csTimer = 0;
            }
            break;

        case 2:
            BossGanon_SetIntroCsCamera(this, 1);

            if (this->csTimer == 10) {
                func_8002DF54(play, &this->actor, PLAYER_CSMODE_5);
            }

            if (this->csTimer == 13) {
                Player_PlaySfx(player, player->ageProperties->unk_92 + NA_SE_VO_LI_SURPRISE);
            }

            if (this->csTimer != 35) {
                break;
            }

            this->csState = 3;
            this->csTimer = 0;

            this->csCamEye.x = 0.0f;
            this->csCamEye.y = 60.0f;
            this->csCamEye.z = 300.0f;

            this->csCamAt.x = 0.0f;
            this->unk_704 = 2 * M_PI / 5;
            FALLTHROUGH;
        case 3:
            this->envLightMode = 0;
            play->envCtx.lightBlend = 0.0f;
            this->csCamAt.y = (sinf(this->unk_704) * 300.0f) + this->csCamEye.y;
            this->csCamAt.z = (cosf(this->unk_704) * -300.0f) + this->csCamEye.z;
            Math_ApproachF(&this->unk_704, 0.25f, 0.05f, this->csCamAtMaxStep.y);
            Math_ApproachF(&this->csCamAtMaxStep.y, 0.01f, 1.0f, 0.0001f);

            if (this->csTimer != 200) {
                break;
            }

            func_8002DF54(play, &this->actor, PLAYER_CSMODE_8);
            this->csState = 4;
            BossGanon_SetIntroCsCamera(this, 2);
            this->csTimer = 0;
            FALLTHROUGH;
        case 4:
            if ((this->csTimer == 0) || (this->csTimer == 10) || (this->csTimer == 20)) {
                this->csCamEye.y += 68.0f;
                this->csCamEye.z -= 142.0f;
            }

            if (this->csTimer >= 20) {
                this->envLightMode = 4;
            } else {
                this->envLightMode = 35;
            }

            if (this->csTimer == 60) {
                BossGanon_SetIntroCsCamera(this, 1);
                this->csState = 5;
                this->csTimer = 0;
            }
            break;

        case 5:
            this->envLightMode = 5;

            if (this->csTimer < 50) {
                play->envCtx.lightBlend = 1.0f;
            }

            if (this->csTimer == 10) {
                func_8002DF54(play, &this->actor, PLAYER_CSMODE_75);
            }

            if (this->csTimer == 70) {
                BossGanon_SetIntroCsCamera(this, 3);
                this->csState = 6;
                this->csTimer = 0;
                this->envLightMode = 3;
            }
            break;

        case 6:
            this->envLightMode = 3;

            if (this->csTimer != 30) {
                break;
            }

            this->csState = 7;
            this->csTimer = 0;
            BossGanon_SetIntroCsCamera(this, 4);
            this->triforceType = GDF_TRIFORCE_PLAYER;
            this->fwork[GDF_TRIFORCE_SCALE] = 10.0f;
            this->fwork[GDF_TRIFORCE_PRIM_A] = 0.0f;
            this->fwork[GDF_TRIFORCE_PRIM_B] = 255.0f;
            this->fwork[GDF_TRIFORCE_ENV_G] = 100.0f;
            func_80078884(NA_SE_EV_TRIFORCE_MARK);
            play->envCtx.lightBlend = 0.0f;
            FALLTHROUGH;
        case 7:
            this->envLightMode = 6;
            // fade in links triforce
            Math_ApproachF(&this->fwork[GDF_TRIFORCE_PRIM_A], 255.0f, 1.0f, 10.0f);
            Math_ApproachF(&this->fwork[GDF_TRIFORCE_SCALE], 0.4f, 1.0f, 0.3f);
            Math_ApproachF(&this->fwork[GDF_TRIFORCE_PRIM_B], 170.0f, 1.0f, 2.55f);
            Math_ApproachF(&this->fwork[GDF_TRIFORCE_ENV_G], 200.0f, 1.0f, 3.0f);

            if (this->csTimer >= 30) {
                this->envLightMode = 65;
            }

            if (this->csTimer == 30) {
                play->envCtx.lightBlend = 1.0f;
            }

            BossGanon_SetIntroCsCamera(this, 4);
            this->csCamEye.x += 5.0f;
            this->csCamEye.z += -10.0f;
            this->csCamAt.x += 18.0f;

            if (this->csTimer == 60) {
                this->csState = 8;
                this->csTimer = 0;
            }
            break;

        case 8:
            this->envLightMode = 3;
            BossGanon_SetIntroCsCamera(this, 5);

            if (this->csTimer != 30) {
                break;
            }

            this->csState = 9;
            this->csTimer = 0;
            func_8002DF54(play, &this->actor, PLAYER_CSMODE_8);
            sZelda->unk_3C8 = 0;
            this->triforceType = GDF_TRIFORCE_ZELDA;
            this->fwork[GDF_TRIFORCE_SCALE] = 10.0f;
            this->fwork[GDF_TRIFORCE_PRIM_A] = 0.0f;
            this->fwork[GDF_TRIFORCE_PRIM_B] = 255.0f;
            this->fwork[GDF_TRIFORCE_ENV_G] = 100.0f;
            func_80078884(NA_SE_EV_TRIFORCE_MARK);
            play->envCtx.lightBlend = 0.0f;
            FALLTHROUGH;
        case 9:
            this->envLightMode = 7;
            BossGanon_SetIntroCsCamera(this, 6);
            // fade in zeldas triforce
            Math_ApproachF(&this->fwork[GDF_TRIFORCE_PRIM_A], 255.0f, 1.0f, 10.0f);
            Math_ApproachF(&this->fwork[GDF_TRIFORCE_SCALE], 0.4f, 1.0f, 0.3f);
            Math_ApproachF(&this->fwork[GDF_TRIFORCE_PRIM_B], 170.0f, 1.0f, 2.55f);
            Math_ApproachF(&this->fwork[GDF_TRIFORCE_ENV_G], 200.0f, 1.0f, 3.0f);

            if (this->csTimer == 30) {
                sZelda->unk_3C8 = 1;
            }

            if (this->csTimer >= 32) {
                this->envLightMode = 75;
            }

            if (this->csTimer == 32) {
                play->envCtx.lightBlend = 1.0f;
            }

            if (this->csTimer == 50) {
                this->csState = 10;
                this->csTimer = 0;
            }
            break;

        case 10: // top view of playing the organ
            this->envLightMode = 3;
            BossGanon_SetIntroCsCamera(this, 7);

            if (this->csTimer == 40) {
                this->csState = 11;
                this->csTimer = 0;
                this->fwork[GDF_TRIFORCE_PRIM_A] = 0.0f;
            }
            break;

        case 11: // link is healed
            this->envLightMode = 3;
            BossGanon_SetIntroCsCamera(this, 8);
            player->actor.world.pos.z = 20.0f;

            if (this->csTimer == 20) {
                func_8002DF54(play, &this->actor, PLAYER_CSMODE_23);
                Interface_ChangeHudVisibilityMode(HUD_VISIBILITY_HEARTS);
            }

            if (this->csTimer == 25) {
                gSaveContext.healthAccumulator = 0x140;
            }

            if (this->csTimer == 100) {
                Interface_ChangeHudVisibilityMode(HUD_VISIBILITY_NOTHING);
            }

            if (this->csTimer == 120) {
                this->csState = 12;
                this->csTimer = 0;
            }
            break;

        case 12: // first dialogue, ganondorf facing away from link
            this->envLightMode = 3;
            BossGanon_SetIntroCsCamera(this, 9);

            if (this->csTimer == 30) {
                SEQCMD_STOP_SEQUENCE(SEQ_PLAYER_BGM_MAIN, 1);
                this->fwork[GDF_FWORK_1] = Animation_GetLastFrame(&gGanondorfStopPlayingOrganAnim);
                Animation_MorphToPlayOnce(&this->skelAnime, &gGanondorfStopPlayingOrganAnim, -5.0f);
            }

            if ((this->csTimer > 30) && Animation_OnFrame(&this->skelAnime, this->fwork[GDF_FWORK_1])) {
                Animation_MorphToLoop(&this->skelAnime, &gGanondorfLeanOnOrganAnim, 0.0f);
                this->fwork[GDF_FWORK_1] = 1000.0f;
            }

            if (this->csTimer == 80) {
                Message_StartTextbox(play, 0x70C8, NULL);
            }

            if ((this->csTimer > 180) && (Message_GetState(&play->msgCtx) == TEXT_STATE_NONE)) {
                this->csState = 15;
                this->csTimer = 0;
                this->useOpenHand = false;
            }
            break;

        case 15: // side view of all 3 of them
            this->envLightMode = 0;
            play->envCtx.lightBlend = 0.0f;
            BossGanon_SetIntroCsCamera(this, 10);

            if (this->csTimer == 30) {
                Message_StartTextbox(play, 0x70C9, NULL);
            }

            if ((this->csTimer > 100) && (Message_GetState(&play->msgCtx) == TEXT_STATE_NONE)) {
                this->csState = 16;
                this->csTimer = 0;
                BossGanon_SetIntroCsCamera(this, 11);
                this->unk_198 = 2;
                sZelda->unk_3C8 = 2;
                this->timers[2] = 110;
                this->envLightMode = 3;
            }
            break;

        case 16:
            this->envLightMode = 3;

            if (this->csTimer <= 20) {
                if (this->csTimer == 20) {
                    Animation_MorphToPlayOnce(&this->skelAnime, &gGanondorfStandUpFromOrganAnim, -5.0f);
                    this->fwork[GDF_FWORK_1] = Animation_GetLastFrame(&gGanondorfStandUpFromOrganAnim);
                }
            } else if (Animation_OnFrame(&this->skelAnime, this->fwork[GDF_FWORK_1])) {
                Message_StartTextbox(play, 0x70CA, NULL);
                Animation_MorphToLoop(&this->skelAnime, &gGanondorfStandBackwardsAnim, -5.0f);
                this->fwork[GDF_FWORK_1] = 1000.0f;
            }

            if ((this->csTimer > 100) && (Message_GetState(&play->msgCtx) == TEXT_STATE_NONE)) {
                this->csState = 17;
                this->csTimer = 0;
            }
            break;

        case 17: // turns around
            this->envLightMode = 3;

            if (this->csTimer == 20) {
                Animation_MorphToPlayOnce(&this->skelAnime, &gGanondorfTurnAroundAnim, -5.0f);
                this->fwork[GDF_FWORK_1] = Animation_GetLastFrame(&gGanondorfTurnAroundAnim);
            }

            if (this->csTimer > 10) {
                if (this->csTimer == 62) {
                    sCape->attachRightArmTimer = 20.0f;
                }

                if (this->csTimer == 57) {
                    Actor_PlaySfx(&this->actor, NA_SE_EV_GANON_MANTLE);
                }

                Math_ApproachF(&this->csCamFov, 110.0f, 0.1f, this->csCamMaxStepScale * 2.0f);
                Math_ApproachF(&this->csCamEye.z, -290.0f, 0.1f, this->csCamMaxStepScale * 2.4f);
                Math_ApproachF(&this->csCamMaxStepScale, 0.75f, 1.0f, 0.05f);

                if (this->csTimer == 70) {
                    this->csState = 18;
                    this->csTimer = 0;
                    this->csCamFov = 60.0f;
                    BossGanon_SetIntroCsCamera(this, 12);
                    Message_StartTextbox(play, 0x70CB, NULL);
                }
            }
            break;

        case 18: // last dialog before triforce
            this->envLightMode = 3;
            BossGanon_SetIntroCsCamera(this, 12);
            this->csCamEye.y += -6.0f;
            this->csCamEye.z += 6.0f;

            if (Animation_OnFrame(&this->skelAnime, this->fwork[GDF_FWORK_1] - 5.0f)) {
                Animation_MorphToLoop(&this->skelAnime, &gGanondorfStandIdleAnim, -5.0f);
                this->fwork[GDF_FWORK_1] = 1000.0f;
            }

            if ((this->csTimer <= 50) || (Message_GetState(&play->msgCtx) != TEXT_STATE_NONE)) {
                break;
            }

            this->csState = 19;
            this->csTimer = 0;
            Message_StartTextbox(play, 0x70CC, NULL);
            Animation_MorphToPlayOnce(&this->skelAnime, &gGanondorfRaiseHandStartAnim, -5.0f);
            this->triforceType = GDF_TRIFORCE_DORF;
            this->fwork[GDF_TRIFORCE_SCALE] = 10.0f;
            this->fwork[GDF_TRIFORCE_PRIM_A] = 0.0f;
            this->fwork[GDF_TRIFORCE_PRIM_B] = 255.0f;
            this->fwork[GDF_TRIFORCE_ENV_G] = 100.0f;
            play->envCtx.lightBlend = 0.0f;
            FALLTHROUGH;
        case 19: // show triforce
            this->envLightMode = 8;

            if (this->csTimer >= 60) {
                this->envLightMode = 9;

                if (this->csTimer == 60) {
                    play->envCtx.lightBlend = 1.0f;
                }
            }

            BossGanon_SetIntroCsCamera(this, 12);
            this->csCamEye.y += -6.0f;
            this->csCamEye.z += 6.0f;

            if (this->csTimer >= 30) {
                if (this->csTimer == 30) {
                    func_80078884(NA_SE_EV_TRIFORCE_MARK);
                }

                // fade in ganondorf's triforce
                Math_ApproachF(&this->fwork[GDF_TRIFORCE_PRIM_A], 255.0f, 1.0f, 10.0f);
                Math_ApproachF(&this->fwork[GDF_TRIFORCE_SCALE], 0.6f, 1.0f, 0.3f);
                Math_ApproachF(&this->fwork[GDF_TRIFORCE_PRIM_B], 170.0f, 1.0f, 2.55f);
                Math_ApproachF(&this->fwork[GDF_TRIFORCE_ENV_G], 200.0f, 1.0f, 3.0f);
            }

            if (this->csTimer == 17) {
                Animation_MorphToLoop(&this->skelAnime, &gGanondorfRaiseHandLoopAnim, -5.0f);
            }

            if ((this->csTimer > 80) && (Message_GetState(&play->msgCtx) == TEXT_STATE_NONE)) {
                this->csState = 20;
                this->csTimer = 0;

                this->csCamTargetEye.x = this->csCamEye.x - 50.0f;
                this->csCamTargetEye.y = this->csCamEye.y - 100.0f;
                this->csCamTargetEye.z = this->csCamEye.z + 400.0f;

                this->csCamEyeMaxStep.x = 50.0f;
                this->csCamEyeMaxStep.y = 100.0f;
                this->csCamEyeMaxStep.z = 400.0f;

                this->csCamAtMaxStep.x = 400.0f;
                this->csCamMaxStepScale = 0.0f;

                this->csCamTargetAt.x = this->csCamAt.x + 400.0f;
                this->csCamTargetAt.y = this->csCamAt.y;
                this->csCamTargetAt.z = this->csCamAt.z;

                this->csCamMovementScale = 0.2f;

                this->fwork[GDF_VORTEX_ALPHA] = 0.0f;
                this->fwork[GDF_VORTEX_SCALE] = 0.1f;

                Actor_PlaySfx(&this->actor, NA_SE_EN_GANON_DARKWAVE);
            }
            break;

        case 20: // zoom cam out
            this->envLightMode = 10;
            moveCam = true;
            Math_ApproachF(&this->csCamMaxStepScale, 0.15f, 1.0f, 0.015f);

            if (this->csTimer <= 40) {
                Math_ApproachF(&this->fwork[GDF_VORTEX_ALPHA], 255.0f, 1.0f, 6.5f);
                Math_ApproachF(&this->fwork[GDF_VORTEX_SCALE], 0.2f, 1.0f, 0.025f);
            }

            if (this->csTimer > 20) {
                Actor_PlaySfx(&this->actor, NA_SE_EN_GANON_DARKWAVE_M - SFX_FLAG);
            }

            if (this->csTimer > 20) {
                BossGanonEff_SpawnShock(play, 700.0f, GDF_SHOCK_PLAYER_PURPLE);
                BossGanonEff_SpawnShock(play, 700.0f, GDF_SHOCK_PLAYER_PURPLE);
            }

            if (this->csTimer == 30) {
                func_8002DF54(play, &this->actor, PLAYER_CSMODE_74);
            }

            if (this->csTimer <= 50) {
                break;
            }

            this->csState = 21;
            this->csTimer = 0;
            this->fwork[GDF_TRIFORCE_PRIM_A] = 0.0f;
            this->fwork[GDF_VORTEX_SCALE] = 0.16f;
            goto skip_sound_and_fx;

        case 21: // purple vortex
            this->envLightMode = 11;
            Actor_PlaySfx(&this->actor, NA_SE_EN_GANON_DARKWAVE_M - SFX_FLAG);
            BossGanonEff_SpawnShock(play, 700.0f, GDF_SHOCK_PLAYER_PURPLE);
            BossGanonEff_SpawnShock(play, 700.0f, GDF_SHOCK_PLAYER_PURPLE);

        skip_sound_and_fx:
            this->csCamEye.x = -30.0f;
            this->csCamEye.y = 37.0f;
            this->csCamEye.z = -30.0f;

            this->csCamAt.x = -10.0f;
            this->csCamAt.y = 45.0f;
            this->csCamAt.z = 0.0f;

            if (this->csTimer == 13) {
                Message_StartTextbox(play, 0x70CD, NULL);
            }

            if ((this->csTimer <= 120) || (Message_GetState(&play->msgCtx) != TEXT_STATE_NONE)) {
                break;
            }

            this->csState = 22;
            this->csTimer = 0;
            this->timers[2] = 30;
            this->organAlpha = 254;
            this->csCamAt.x = this->unk_1FC.x - 10.0f;
            this->csCamAt.y = this->unk_1FC.y + 30.0f;
            this->csCamAt.z = this->unk_1FC.z;
            this->fwork[GDF_VORTEX_ALPHA] = 255.0f;
            this->fwork[GDF_VORTEX_SCALE] = 0.2f;
            FALLTHROUGH;
        case 22: // start floating, show title card, start fight
            if (this->csTimer > 30) {
                this->envLightMode = 0;
            } else {
                this->envLightMode = 12;
            }

            Math_ApproachZeroF(&this->fwork[GDF_VORTEX_ALPHA], 1.0f, 10.0f);

            this->csCamEye.x = -30.0f;
            this->csCamEye.y = 137.0f;
            this->csCamEye.z = -110.0f;

            Math_ApproachF(&this->csCamAt.y, this->unk_1FC.y + 30.0f, 0.1f, 20.0f);
            Math_ApproachF(&this->csCamAt.x, this->unk_1FC.x - 10.0f, 0.1f, 5.0f);

            if (this->csTimer == 20) {
                BossGanon_SetAnimationObject(this, play, OBJECT_GANON_ANIME1);
                Animation_MorphToPlayOnce(&this->skelAnime, &gGanondorfGetUp3Anim, 0.0f);
                SkelAnime_Update(&this->skelAnime);
                this->actor.shape.yOffset = 0.0f;
                sCape->attachShouldersTimer = 18.0f;
                Actor_PlaySfx(&this->actor, NA_SE_EV_GANON_MANTLE);
                this->unk_198 = 0;
                SEQCMD_PLAY_SEQUENCE(SEQ_PLAYER_BGM_MAIN, 0, 0, NA_BGM_GANONDORF_BOSS);
            }

            if (this->csTimer == 50) {
                gSegments[6] = VIRTUAL_TO_PHYSICAL(
                    play->objectCtx.status[Object_GetIndex(&play->objectCtx, OBJECT_GANON)].segment);

                if (!GET_EVENTCHKINF(EVENTCHKINF_78)) {
                    TitleCard_InitBossName(play, &play->actorCtx.titleCtx, SEGMENTED_TO_VIRTUAL(gGanondorfTitleCardTex),
                                           160, 180, 128, 40);
                }

                SET_EVENTCHKINF(EVENTCHKINF_78);
            }

            if (this->csTimer >= 20) {
                this->legSwayEnabled = true;
                Actor_PlaySfx(&this->actor, NA_SE_EN_GANON_FLOAT - SFX_FLAG);

                Math_ApproachF(&this->actor.world.pos.y, 228.0f, 0.05f, 2.0f);
                Math_ApproachF(&this->actor.world.pos.z, -230.0f, 0.05f, 4.0f);

                sCape->backPush = -3.0f;
                sCape->backSwayMagnitude = 0.25f;
                sCape->sideSwayMagnitude = -3.0f;

                sin = Math_SinS(this->csTimer * 1500);
                this->actor.velocity.y = this->fwork[GDF_FWORK_0] * sin * 0.04f;
                this->actor.world.pos.y += this->actor.velocity.y;

                cos = Math_CosS(this->csTimer * 1800);
                this->actor.world.pos.x = this->fwork[GDF_FWORK_0] * cos * 0.5f;
                this->actor.velocity.x = this->actor.world.pos.x - this->actor.prevPos.x;

                Math_ApproachF(&this->fwork[GDF_FWORK_0], 50.0f, 1.0f, 1.0f);
            }

            if (this->csTimer > 30) {
                this->organAlpha -= 5;

                if (this->organAlpha < 0) {
                    this->organAlpha = 0;
                }
            }

            if (this->csTimer == 120) {
                mainCam = Play_GetCamera(play, CAM_ID_MAIN);
                mainCam->eye = this->csCamEye;
                mainCam->eyeNext = this->csCamEye;
                mainCam->at = this->csCamAt;
                Play_ReturnToMainCam(play, this->csCamIndex, 0);
                this->csState = this->csCamIndex = 0;
                func_80064534(play, &play->csCtx);
                func_8002DF54(play, &this->actor, PLAYER_CSMODE_7);
                BossGanon_SetupWait(this, play);
            }

            if (sZelda != NULL) {
                sZelda->actor.world.pos.x = 0.0f;
                sZelda->actor.world.pos.y = 350.0f;
                sZelda->actor.world.pos.z = 0.0f;
            }
    }

    if (this->csCamIndex != 0) {
        if (moveCam) {
            Math_ApproachF(&this->csCamEye.x, this->csCamTargetEye.x, this->csCamMovementScale,
                           this->csCamEyeMaxStep.x * this->csCamMaxStepScale);
            Math_ApproachF(&this->csCamEye.y, this->csCamTargetEye.y, this->csCamMovementScale,
                           this->csCamEyeMaxStep.y * this->csCamMaxStepScale);
            Math_ApproachF(&this->csCamEye.z, this->csCamTargetEye.z, this->csCamMovementScale,
                           this->csCamEyeMaxStep.z * this->csCamMaxStepScale);

            Math_ApproachF(&this->csCamAt.x, this->csCamTargetAt.x, this->csCamMovementScale,
                           this->csCamAtMaxStep.x * this->csCamMaxStepScale);
            Math_ApproachF(&this->csCamAt.y, this->csCamTargetAt.y, this->csCamMovementScale,
                           this->csCamAtMaxStep.y * this->csCamMaxStepScale);
            Math_ApproachF(&this->csCamAt.z, this->csCamTargetAt.z, this->csCamMovementScale,
                           this->csCamAtMaxStep.z * this->csCamMaxStepScale);
        }

        Play_SetCameraAtEye(play, this->csCamIndex, &this->csCamAt, &this->csCamEye);
        Play_SetCameraFov(play, this->csCamIndex, this->csCamFov);
    }
}

void BossGanon_SetupDeathCutscene(BossGanon* this, PlayState* play) {
    s32 pad;
    s32 animBankIndex = Object_GetIndex(&play->objectCtx, OBJECT_GANON_ANIME2);

    if (Object_IsLoaded(&play->objectCtx, animBankIndex)) {
        this->actionFunc = BossGanon_DeathAndTowerCutscene;
        this->csTimer = this->csState = 0;
        this->unk_198 = 1;
        this->animBankIndex = animBankIndex;
        gSegments[6] = VIRTUAL_TO_PHYSICAL(play->objectCtx.status[animBankIndex].segment);
        Animation_MorphToPlayOnce(&this->skelAnime, &gGanondorfDefeatedStartAnim, 0.0f);
        this->fwork[GDF_FWORK_1] = Animation_GetLastFrame(&gGanondorfDefeatedStartAnim);
        this->unk_508 = 0.0f;
    }
}

void BossGanon_SetupTowerCutscene(BossGanon* this, PlayState* play) {
    s32 pad;
    s32 animBankIndex = Object_GetIndex(&play->objectCtx, OBJECT_GANON_ANIME2);

    if (Object_IsLoaded(&play->objectCtx, animBankIndex)) {
        this->animBankIndex = animBankIndex;
        gSegments[6] = VIRTUAL_TO_PHYSICAL(play->objectCtx.status[animBankIndex].segment);
        Animation_MorphToPlayOnce(&this->skelAnime, &gGanondorfDefeatedStartAnim, 0.0f);
        this->fwork[GDF_FWORK_1] = Animation_GetLastFrame(&gGanondorfDefeatedStartAnim);
        this->actionFunc = BossGanon_DeathAndTowerCutscene;
        this->csTimer = 0;
        this->csState = 100;
        this->unk_198 = 1;
        gSaveContext.magic = gSaveContext.magicCapacity;
        gSaveContext.health = gSaveContext.healthCapacity;
    } else {
        this->actionFunc = BossGanon_SetupTowerCutscene;
    }
}

void BossGanon_ShatterWindows(u8 windowShatterState) {
    s16 i;
    u8* tex1 = SEGMENTED_TO_VIRTUAL(ganon_boss_sceneTex_006C18);
    u8* tex2 = SEGMENTED_TO_VIRTUAL(ganon_boss_sceneTex_007418);

    for (i = 0; i < 2048; i++) {
        if ((tex1[i] != 0) && (Rand_ZeroOne() < 0.03f)) {
            if ((((u8*)gGanondorfWindowShatterTemplateTex)[i] == 0) ||
                (windowShatterState == GDF_WINDOW_SHATTER_FULL)) {
                tex1[i] = tex2[i] = 1;
            }
        }
    }
}

void BossGanon_DeathAndTowerCutscene(BossGanon* this, PlayState* play) {
    static Color_RGBA8 bloodPrimColor = { 0, 120, 0, 255 };
    static Color_RGBA8 bloodEnvColor = { 0, 120, 0, 255 };
    s16 i;
    u8 moveCam = false;
    Player* player = GET_PLAYER(play);
    s16 pad;
    Vec3f sp98;
    Vec3f sp8C;
    Vec3f sp80;
    Vec3f sp74;
    Camera* mainCam;
    Vec3f sp64;

    gSegments[6] = VIRTUAL_TO_PHYSICAL(play->objectCtx.status[this->animBankIndex].segment);

    this->csTimer++;
    SkelAnime_Update(&this->skelAnime);

    switch (this->csState) {
        case 0:
            func_80064520(play, &play->csCtx);
            func_8002DF54(play, &this->actor, PLAYER_CSMODE_8);
            this->csCamIndex = Play_CreateSubCamera(play);
            Play_ChangeCameraStatus(play, CAM_ID_MAIN, CAM_STAT_WAIT);
            Play_ChangeCameraStatus(play, this->csCamIndex, CAM_STAT_ACTIVE);

            this->actor.world.pos.x = 0.0f;
            this->actor.world.pos.y = 70.0f;
            this->actor.world.pos.z = -80.0f;

            this->actor.shape.yOffset = -7000.0f;

            this->actor.shape.rot.y = 0;
            this->csState = 1;
            this->csTimer = 0;
            this->useOpenHand = true;
            FALLTHROUGH;
        case 1:
            player->actor.shape.rot.y = -0x8000;

            player->actor.world.pos.x = -10.0f;
            player->actor.world.pos.y = 0.0f;
            player->actor.world.pos.z = 115.0f;

            this->envLightMode = 13;

            if (this->csTimer < 30) {
                play->envCtx.lightBlend = 0.0f;
            }

            if (this->csTimer >= 2) {
                play->envCtx.fillScreen = false;
            }

            this->csCamEye.x = -50.0f;
            this->csCamEye.z = -50.0f;
            this->csCamEye.y = 50.0f;

            this->csCamAt.x = this->unk_1FC.x;
            this->csCamAt.y = this->unk_1FC.y + 30.0f;
            this->csCamAt.z = this->unk_1FC.z;

            if (Animation_OnFrame(&this->skelAnime, this->fwork[GDF_FWORK_1])) {
                Animation_MorphToLoop(&this->skelAnime, &gGanondorfDefeatedLoopAnim, 0.0f);
                this->csState = 2;
                this->csTimer = 0;
            }
            break;

        case 2:
            this->csCamEye.x = -100.0f;
            this->csCamEye.y = 20.0f;
            this->csCamEye.z = -130.0f;

            this->envLightMode = 13;

            this->csCamAt.x = this->unk_1FC.x;
            this->csCamAt.y = this->unk_1FC.y;
            this->csCamAt.z = this->unk_1FC.z + 40.0f;

            if (this->csTimer >= 30) {
                this->csState = 3;
                this->csTimer = 0;
                Message_StartTextbox(play, 0x70CE, NULL);
                this->fwork[GDF_FWORK_1] = 1000.0f;
            }

            if ((this->unk_1A2 % 32) == 0) {
                Actor_PlaySfx(&this->actor, NA_SE_EN_GANON_BREATH);
            }
            break;

        case 3:
            this->envLightMode = 14;

            if ((this->fwork[GDF_FWORK_1] > 100.0f) && ((this->unk_1A2 % 32) == 0)) {
                Actor_PlaySfx(&this->actor, NA_SE_EN_GANON_BREATH);
            }

            this->csCamEye.x = 7.0f;
            this->csCamEye.y = 52.0f;
            this->csCamEye.z = -15.0f;

            this->csCamAt.x = this->unk_1FC.x - 5.0f;
            this->csCamAt.y = this->unk_1FC.y + 30.0f - 10.0f;
            this->csCamAt.z = this->unk_1FC.z;

            if ((this->fwork[GDF_FWORK_1] > 100.0f) && (this->csTimer > 100) &&
                (Message_GetState(&play->msgCtx) == TEXT_STATE_NONE)) {
                Animation_MorphToPlayOnce(&this->skelAnime, &gGanondorfVomitStartAnim, 0.0f);
                this->fwork[GDF_FWORK_1] = Animation_GetLastFrame(&gGanondorfVomitStartAnim);
                Actor_PlaySfx(&this->actor, NA_SE_EN_GANON_TOKETU);
            } else {
                if (Animation_OnFrame(&this->skelAnime, this->fwork[GDF_FWORK_1] - 16.0f)) {
                    for (i = 0; i < 40; i++) {
                        sp98.x = Rand_CenteredFloat(5.0f);
                        sp98.y = Rand_CenteredFloat(1.5f) + 1.0f;
                        sp98.z = Rand_ZeroFloat(5.0f) + 2.0f;

                        sp8C.x = 0.0f;
                        sp8C.y = -1.0f;
                        sp8C.z = 0.0f;

                        sp80.x = this->unk_208.x;
                        sp80.y = this->unk_208.y - 10.0f;
                        sp80.z = this->unk_208.z;

                        func_8002836C(play, &sp80, &sp98, &sp8C, &bloodPrimColor, &bloodEnvColor,
                                      (s16)Rand_ZeroFloat(50.0f) + 50, 0, 17);
                    }
                }

                if (Animation_OnFrame(&this->skelAnime, this->fwork[GDF_FWORK_1])) {
                    Animation_MorphToLoop(&this->skelAnime, &gGanondorfVomitLoopAnim, 0.0f);
                    this->csState = 4;
                    this->csTimer = 0;
                }
            }
            break;

        case 4:
            this->envLightMode = 14;

            if (this->csTimer == 30) {
                Message_StartTextbox(play, 0x70CF, NULL);
                this->csState = 5;
                this->csTimer = 0;
            }
            break;

        case 5:
            this->envLightMode = 14;

            if ((this->csTimer > 70) && (Message_GetState(&play->msgCtx) == TEXT_STATE_NONE)) {
                this->csState = 6;
                this->csTimer = 0;
                Animation_MorphToPlayOnce(&this->skelAnime, &gGanondorfYellStartAnim, 0.0f);
                this->fwork[GDF_FWORK_1] = Animation_GetLastFrame(&gGanondorfYellStartAnim);

                this->csCamMovementScale = 0.05f;
                this->csCamMaxStepScale = 0.0f;

                this->csCamTargetEye.x = 7.0f;
                this->csCamTargetEye.y = 12.0f;
                this->csCamTargetEye.z = 70.0f;

                this->csCamTargetAt.x = this->unk_1FC.x - 5.0f;
                this->csCamTargetAt.y = (this->unk_1FC.y + 30.0f) - 10.0f;
                this->csCamTargetAt.z = this->unk_1FC.z;

                this->csCamEyeMaxStep.x = fabsf(this->csCamEye.x - this->csCamTargetEye.x);
                this->csCamEyeMaxStep.y = fabsf(this->csCamEye.y - this->csCamTargetEye.y);
                this->csCamEyeMaxStep.z = fabsf(this->csCamEye.z - this->csCamTargetEye.z);

                this->csCamAtMaxStep.x = fabsf(this->csCamAt.x - this->csCamTargetAt.x);
                this->csCamAtMaxStep.y = fabsf(this->csCamAt.y - this->csCamTargetAt.y);
                this->csCamAtMaxStep.z = fabsf(this->csCamAt.z - this->csCamTargetAt.z);

                Actor_PlaySfx(&this->actor, NA_SE_EN_GANON_CASBREAK);
            }
            break;

        case 6:
            this->envLightMode = 14;
            moveCam = true;
            Math_ApproachF(&this->csCamMaxStepScale, 0.2f, 1.0f, 0.01f);

            if (Animation_OnFrame(&this->skelAnime, this->fwork[GDF_FWORK_1])) {
                Animation_MorphToLoop(&this->skelAnime, &gGanondorfYellLoopAnim, 0.0f);
                this->csState = 7;
                this->csTimer = 0;
                this->unk_2E8 = 0;
                this->envLightMode = 15;
                this->unk_508 = 0.0f;
                this->fwork[GDF_FWORK_1] = 1000.0f;
                play->envCtx.lightBlend = 0.0f;
            }
            break;

        case 7:
            if (this->csTimer < 10) {
                play->envCtx.lightBlend = 0.0f;
            }

            if (this->csTimer == 30) {
                this->csState = 8;
                this->csTimer = 0;
                this->unk_70C = 0.0f;
            }
            goto skip_cam_and_quake;

        case 8:
            this->csCamEye.x = -60.0f;
            this->csCamEye.y = 80.0f;
            this->csCamEye.z = -130.0f;

            this->csCamAt.x = 0.0f;
            this->csCamAt.y = 0.0f;
            this->csCamAt.z = 70.0f;

            this->unk_70C = Math_SinS(this->csTimer * 0x6300) * 0.2f;

            func_80078884(NA_SE_EV_EARTHQUAKE - SFX_FLAG);

        skip_cam_and_quake:
            this->envLightMode = 15;
            Actor_PlaySfx(&this->actor, NA_SE_EN_GANON_BODY_SPARK - SFX_FLAG);

            for (i = 1; i < 15; i++) {
                this->unk_4E4[i] = 0xA;
            }

            this->unk_2E6 = 20000;
            Math_ApproachF(&this->unk_508, 5.0f, 0.05f, 0.1f);

            if (this->csTimer == 30) {
                this->csState = 9;
                this->csTimer = 0;

                this->csCamEye.x = -30.0f;
                this->csCamEye.y = 40.0f;
                this->csCamEye.z = 60.0f;

                this->csCamAt.x = 492.0f;
                this->csCamAt.y = 43.0f;
                this->csCamAt.z = 580.0f;

                this->csCamMaxStepScale = 0.0f;
                this->unk_710 = 10.0f;
            }
            break;

        case 9:
            Actor_PlaySfx(&this->actor, NA_SE_EN_GANON_BODY_SPARK - SFX_FLAG);

            if (this->csTimer == 2) {
                func_8002DF54(play, &this->actor, PLAYER_CSMODE_57);
            }

            if (this->csTimer > 50) {
                Math_ApproachZeroF(&this->unk_710, 1.0f, 0.2f);
                Math_ApproachF(&this->csCamEye.x, 270.0f, 0.05f, this->csCamMaxStepScale * 30.0f);
                Math_ApproachF(&this->csCamEye.z, 260.0f, 0.05f, this->csCamMaxStepScale * 20.0f);
                Math_ApproachF(&this->csCamAt.y, 103.0f, 0.05f, this->csCamMaxStepScale * 6.0f);
                Math_ApproachF(&this->csCamAt.z, 280.0f, 0.05f, this->csCamMaxStepScale * 20.0f);
                Math_ApproachF(&this->csCamMaxStepScale, 1.0f, 1.0f, 0.01f);
            }

            this->unk_70C = Math_SinS(this->csTimer * 0x6300) * this->unk_710;
            func_80078884(NA_SE_EV_EARTHQUAKE - SFX_FLAG);

            if (this->csTimer < 100) {
                this->windowShatterState = GDF_WINDOW_SHATTER_PARTIAL;
                this->envLightMode = 15;
            } else {
                this->envLightMode = 16;
                this->windowShatterState = GDF_WINDOW_SHATTER_FULL;
            }

            if (this->csTimer >= 130) {
                Math_ApproachF(&this->whiteFillAlpha, 255.0f, 1.0f, 5.0f);
            }

            if (this->csTimer == 180) {
                play->transitionTrigger = TRANS_TRIGGER_START;
                play->nextEntranceIndex = ENTR_GANONS_TOWER_COLLAPSE_EXTERIOR_0;
                play->transitionType = TRANS_TYPE_FADE_WHITE_FAST;
            }
            break;

        case 100:
            func_80064520(play, &play->csCtx);
            func_8002DF54(play, &this->actor, PLAYER_CSMODE_8);
            this->csCamIndex = Play_CreateSubCamera(play);
            Play_ChangeCameraStatus(play, CAM_ID_MAIN, CAM_STAT_WAIT);
            Play_ChangeCameraStatus(play, this->csCamIndex, CAM_STAT_ACTIVE);
            Animation_MorphToPlayOnce(&this->skelAnime, &gGanondorfCollapseAnim, 0.0f);
            this->fwork[1] = Animation_GetLastFrame(&gGanondorfDefeatedStartAnim);
            this->csState = 101;
            this->skelAnime.playSpeed = 0.0f;
            sZelda = (EnZl3*)Actor_SpawnAsChild(&play->actorCtx, &this->actor, play, ACTOR_EN_ZL3, 0.0f, 6000.0f, 0.0f,
                                                0, 0, 0, 0x2000);

            player->actor.world.pos.x = -472.0f;
            player->actor.world.pos.y = 4102.0f;
            player->actor.world.pos.z = -130.0f;

            player->actor.shape.rot.y = -0x8000;

            this->actor.world.pos.x = -472.0f;
            this->actor.world.pos.y = 4172.0f;
            this->actor.world.pos.z = -400.0f;

            this->actor.shape.yOffset = -7000.0f;
            this->actor.shape.rot.y = 0;

            this->csCamEye.x = this->csCamAt.x = -472.0f;
            this->csCamEye.y = this->csCamAt.y = 4152.0f;
            this->csCamEye.z = -160.0f;

            this->csCamAt.z = -100.0f;

            sCape->backPush = -2.0f;
            sCape->backSwayMagnitude = 0.25f;
            sCape->sideSwayMagnitude = -1.0f;
            sCape->minDist = 0.0f;
            sCape->minY = 4104.0f;
            sCape->tearTimer = 20;

            this->whiteFillAlpha = 255.0f;
            play->envCtx.lightBlend = 1.0f;
            FALLTHROUGH;
        case 101:
            player->actor.world.pos.y = 4102.0f;
            Math_ApproachZeroF(&this->whiteFillAlpha, 1.0f, 5.0f);

            if (this->csTimer > 40) {
                Math_ApproachF(&this->csCamEye.z, -520.0f, 0.1f, this->csCamMaxStepScale);
                Math_ApproachF(&this->csCamMaxStepScale, 5.0f, 1.0f, 0.1f);

                if (this->csTimer == 150) {
                    this->skelAnime.playSpeed = 1.0f;
                }

                if (this->csTimer == 160) {
                    Actor_PlaySfx(&this->actor, NA_SE_PL_BOUND_NOWEAPON);
                }

                if (this->csTimer == 187) {
                    Actor_PlaySfx(&this->actor, NA_SE_PL_BODY_HIT);
                }

                if (this->csTimer == 180) {
                    Actor_PlaySfx(&this->actor, NA_SE_EV_GANON_MANTLE);
                }

                if (this->csTimer == 190) {
                    sp74 = this->actor.world.pos;
                    sp74.y = 4102.0f;
                    BossGanonEff_SpawnDustDark(play, &sp74, 0.2f, 0.7f);
                }

                if (this->csTimer == 230) {
                    this->csState = 102;
                    this->csTimer = 0;
                }
            }
            break;

        case 102:
            player->actor.world.pos.y = 4102.0f;

            this->csCamEye.x = -442.0f;
            this->csCamEye.y = 4152.0f;
            this->csCamEye.z = -135.0f;

            this->csCamAt.x = -472.0f;
            this->csCamAt.y = 4152.0f;
            this->csCamAt.z = -135.0f;

            if (this->csTimer == 5) {
                func_8002DF54(play, &this->actor, PLAYER_CSMODE_76);
            }

            if (this->csTimer == 70) {
                func_8002DF54(play, &this->actor, PLAYER_CSMODE_77);
            }

            if (this->csTimer == 90) {
                this->csState = 103;
                this->csTimer = 0;
                sZelda->actor.world.pos.x = -472.0f;
                sZelda->actor.world.pos.y = 4352.0f;
                sZelda->actor.world.pos.z = -200.0f;
                sZelda->unk_3C8 = 3;
            }
            break;

        case 103:
            Actor_PlaySfx(&sZelda->actor, NA_SE_EV_DOWN_TO_GROUND - SFX_FLAG);
            Math_ApproachF(&sZelda->actor.world.pos.y, 4102.0f, 0.05f, 1.5f);

            this->csCamEye.x = -242.0f;
            this->csCamEye.y = 4122.0f;
            this->csCamEye.z = -190.0f;

            this->csCamAt.x = sZelda->actor.world.pos.x;
            this->csCamAt.y = sZelda->actor.world.pos.y + 40.0f + 5.0f;
            this->csCamAt.z = sZelda->actor.world.pos.z;

            if (this->csTimer == 200) {
                sZelda->actor.world.pos.y = 4102.0f;
                this->csState = 104;
                this->csTimer = 0;
            } else {
                break;
            }
            FALLTHROUGH;
        case 104:
            this->csCamEye.x = -432.0f;
            this->csCamEye.y = 4147.0f;
            this->csCamEye.z = -200.0f;

            this->csCamAt.x = sZelda->actor.world.pos.x;
            this->csCamAt.y = sZelda->actor.world.pos.y + 40.0f + 5.0f;
            this->csCamAt.z = sZelda->actor.world.pos.z;

            if (this->csTimer >= 10) {
                Math_ApproachZeroF(&play->envCtx.lightBlend, 1.0f, 0.05f);
            }

            if (this->csTimer == 10) {
                sZelda->unk_3C8 = 8;
            }

            if (this->csTimer == 50) {
                sZelda->unk_3C8 = 4;
            }

            if (this->csTimer == 100) {
                this->csState = 105;
                this->csTimer = 0;
            }
            break;

        case 105:
            this->csCamEye.x = -450.0f;
            this->csCamEye.y = 4154.0f;
            this->csCamEye.z = -182.0f;

            this->csCamAt.x = sZelda->actor.world.pos.x - 5.0f;
            this->csCamAt.y = sZelda->actor.world.pos.y + 40.0f + 5.0f;
            this->csCamAt.z = sZelda->actor.world.pos.z - 25.0f;

            if (this->csTimer == 10) {
                Message_StartTextbox(play, 0x70D0, NULL);
            }

            if ((this->csTimer > 100) && (Message_GetState(&play->msgCtx) == TEXT_STATE_NONE)) {
                this->csState = 1055;
                this->csTimer = 0;
            }
            break;

        case 1055:
            this->unk_70C = Math_SinS(this->csTimer * 0x6300) * 0.3f;
            func_80078884(NA_SE_EV_EARTHQUAKE - SFX_FLAG);

            if (this->csTimer == 20) {
                sZelda->unk_3C8 = 5;
                func_8002DF54(play, &this->actor, PLAYER_CSMODE_57);
            }

            if (this->csTimer == 40) {
                this->csState = 1056;
                this->csTimer = 0;
            }
            break;

        case 1056:
            this->unk_70C = Math_SinS(this->csTimer * 0x6300) * 0.3f;
            func_80078884(NA_SE_EV_EARTHQUAKE - SFX_FLAG);

            this->csCamEye.x = -503.0f;
            this->csCamEye.y = 4128.0f;
            this->csCamEye.z = -162.0f;

            this->csCamAt.x = -416.0f;
            this->csCamAt.y = 4181.0f;
            this->csCamAt.z = -75.0f;

            if (this->csTimer > 40) {
                this->csState = 1057;
                this->csTimer = 0;
            }
            break;

        case 1057:
            this->unk_70C = Math_SinS(this->csTimer * 0x6300) * (50.0f * this->csCamMovementScale);
            func_80078884(NA_SE_EV_EARTHQUAKE - SFX_FLAG);

            Math_ApproachF(&this->csCamEye.x, -1200.0f, 0.1f, this->csCamMovementScale * 697.0f);
            Math_ApproachF(&this->csCamEye.y, 4241.0f, 0.1f, this->csCamMovementScale * 113.0f);
            Math_ApproachF(&this->csCamEye.z, -1048.0f, 0.1f, this->csCamMovementScale * 886.0f);

            Math_ApproachF(&this->csCamMovementScale, 0.05f, 1.0f, 0.001f);

            if (this->csTimer > 80) {
                this->csState = 106;
                this->csTimer = 60;
            }
            break;

        case 106:
            this->csCamEye.x = -450.0f;
            this->csCamEye.y = 4154.0f;
            this->csCamEye.z = -182.0f;

            this->csCamAt.x = sZelda->actor.world.pos.x - 5.0f;
            this->csCamAt.y = sZelda->actor.world.pos.y + 40.0f + 5.0f;
            this->csCamAt.z = sZelda->actor.world.pos.z - 25.0f;

            this->unk_70C = Math_SinS(this->csTimer * 0x6300) * 0.3f;
            func_80078884(NA_SE_EV_EARTHQUAKE - SFX_FLAG);

            if (this->csTimer == 70) {
                sZelda->unk_3C8 = 6;
            }

            if (this->csTimer == 90) {
                Message_StartTextbox(play, 0x70D1, NULL);
            }

            if ((this->csTimer > 150) && (Message_GetState(&play->msgCtx) == TEXT_STATE_NONE)) {
                this->csState = 107;
                this->csTimer = 0;
                Message_StartTextbox(play, 0x70D2, NULL);
                func_8002DF54(play, &this->actor, PLAYER_CSMODE_57);
            }
            break;

        case 107:
            this->unk_70C = Math_SinS(this->csTimer * 0x6300) * 0.8f;
            func_80078884(NA_SE_EV_EARTHQUAKE - SFX_FLAG);

            this->csCamEye.x = -380.0f;
            this->csCamEye.y = 4154.0f;
            this->csCamEye.z = -242.0f;

            this->csCamAt.x = (sZelda->actor.world.pos.x - 5.0f) - 30.0f;
            this->csCamAt.y = (sZelda->actor.world.pos.y + 40.0f + 5.0f) - 20.0f;
            this->csCamAt.z = (sZelda->actor.world.pos.z - 25.0f) + 80.0f;

            if ((this->csTimer > 50) && (Message_GetState(&play->msgCtx) == TEXT_STATE_NONE)) {
                sZelda->unk_3C8 = 7;
                this->csState = 108;
                this->csTimer = 0;
            }
            break;

        case 108:
            this->unk_70C = Math_SinS(this->csTimer * 0x6300) * 0.8f;
            func_80078884(NA_SE_EV_EARTHQUAKE - SFX_FLAG);

            this->csCamAt.x = (sZelda->actor.world.pos.x - 5.0f) - 30.0f;
            this->csCamAt.y = (sZelda->actor.world.pos.y + 40.0f + 5.0f) - 20.0f;
            this->csCamAt.z = (sZelda->actor.world.pos.z - 25.0f) + 80.0f;

            if (this->csTimer > 50) {
                mainCam = Play_GetCamera(play, CAM_ID_MAIN);

                mainCam->eye = this->csCamEye;
                mainCam->eyeNext = this->csCamEye;
                mainCam->at = this->csCamAt;

                Play_ReturnToMainCam(play, this->csCamIndex, 0);
                this->csState = 109;
                this->csCamIndex = 0;
                func_80064534(play, &play->csCtx);
                func_8002DF54(play, &this->actor, PLAYER_CSMODE_7);
                Flags_SetSwitch(play, 0x37);
            }
            break;

        case 109:
            func_80078884(NA_SE_EV_EARTHQUAKE - SFX_FLAG);
            break;
    }

    if (this->csState >= 100) {
        this->envLightMode = 20;
    }

    if (this->csCamIndex != 0) {
        if (moveCam) {
            Math_ApproachF(&this->csCamEye.x, this->csCamTargetEye.x, this->csCamMovementScale,
                           this->csCamEyeMaxStep.x * this->csCamMaxStepScale);
            Math_ApproachF(&this->csCamEye.y, this->csCamTargetEye.y, this->csCamMovementScale,
                           this->csCamEyeMaxStep.y * this->csCamMaxStepScale);
            Math_ApproachF(&this->csCamEye.z, this->csCamTargetEye.z, this->csCamMovementScale,
                           this->csCamEyeMaxStep.z * this->csCamMaxStepScale);
            Math_ApproachF(&this->csCamAt.x, this->csCamTargetAt.x, this->csCamMovementScale,
                           this->csCamAtMaxStep.x * this->csCamMaxStepScale);
            Math_ApproachF(&this->csCamAt.y, this->csCamTargetAt.y, this->csCamMovementScale,
                           this->csCamAtMaxStep.y * this->csCamMaxStepScale);
            Math_ApproachF(&this->csCamAt.z, this->csCamTargetAt.z, this->csCamMovementScale,
                           this->csCamAtMaxStep.z * this->csCamMaxStepScale);
        }

        sp64 = this->csCamAt;
        sp64.y += this->unk_70C;
        Play_SetCameraAtEye(play, this->csCamIndex, &sp64, &this->csCamEye);
    }
}

void BossGanon_SetupPoundFloor(BossGanon* this, PlayState* play) {
    this->unk_1C2 = 0;
    this->timers[0] = 40;
    this->actionFunc = BossGanon_PoundFloor;
    this->actor.velocity.x = 0.0f;
    this->actor.velocity.y = 0.0f;
    this->fwork[GDF_CENTER_POS] = 100.0f;
}

void BossGanon_PoundFloor(BossGanon* this, PlayState* play) {
    s16 i;
    f32 heightTarget;
    f32 targetPosX;
    f32 targetPosZ;
    Vec3f sp6C;
    Vec3f sp60;
    Vec3f sp54;
    Vec3f sp48;

    SkelAnime_Update(&this->skelAnime);

    switch (this->unk_1C2) {
        case 0:
            targetPosX = Math_SinS(this->unk_1A2 * 1280);
            targetPosX = targetPosX * this->fwork[GDF_CENTER_POS];
            targetPosZ = Math_CosS(this->unk_1A2 * 1792);
            targetPosZ = targetPosZ * this->fwork[GDF_CENTER_POS];

            Math_ApproachF(&this->actor.world.pos.x, targetPosX, 0.05f, this->fwork[GDF_FWORK_0]);
            Math_ApproachF(&this->actor.world.pos.z, targetPosZ, 0.05f, this->fwork[GDF_FWORK_0]);
            Math_ApproachF(&this->fwork[GDF_CENTER_POS], 0.0f, 1, 1.5f);

            if (this->timers[0] == 5) {
                Actor_PlaySfx(&this->actor, NA_SE_EN_GANON_HIT_GND);
            }

            if (this->timers[0] < 14) {
                heightTarget = 250.0f;
                this->unk_258 += (Rand_ZeroFloat(M_PI / 2) + (M_PI / 2));
                Math_ApproachF(&this->handLightBallScale, 7.0f, 0.5f, 1.0f);
                this->envLightMode = 1;
            } else {
                heightTarget = 200.0f;
            }

            Math_ApproachF(&this->actor.world.pos.y, heightTarget, 0.1f, this->actor.velocity.y);
            Math_ApproachF(&this->actor.velocity.y, 20.0f, 1.0f, 1.0f);

            if (this->timers[0] == 14) {
                this->fwork[GDF_FWORK_1] = Animation_GetLastFrame(&gGanondorfPoundAnim);
                Animation_MorphToPlayOnce(&this->skelAnime, &gGanondorfPoundAnim, 0.0f);
                this->actor.velocity.y = 0.0f;
            }

            if (this->timers[0] == 0) {
                this->unk_1C2 = 1;
                this->actor.velocity.y = 0.0f;
            }
            break;

        case 1:
            sCape->gravity = -1.0f;
            this->envLightMode = 1;
            Math_ApproachF(&this->actor.velocity.y, -50.0f, 1.0f, 10.0f);
            this->actor.world.pos.y += this->actor.velocity.y;

            if (this->actor.world.pos.y < 60.0f) {
                this->actor.world.pos.y = 60.0f;
                this->unk_1C2 = 2;
                this->timers[0] = 10;
                Actor_RequestQuakeAndRumble(&this->actor, play, 10, 20);
                this->unk_19C = 35;
                this->unk_19E = 0;
                Actor_PlaySfx(&this->actor, NA_SE_EN_GANON_HIT_GND_IMP);
                this->handLightBallScale = 0.0f;
                sp60 = this->unk_260;
                sp60.y = 0.0f;

                for (i = 0; i < 80; i++) {
                    sp6C.x = Rand_CenteredFloat(25.0f);
                    sp6C.y = Rand_ZeroFloat(17.0f);
                    sp6C.z = Rand_CenteredFloat(25.0f);
                    BossGanonEff_SpawnLightRay(play, &sp60, &sp6C, &sZeroVec, Rand_ZeroFloat(300.0f) + 500.0f, 13.0f,
                                               0x1E);
                }
            }
            break;

        case 2:
            this->envLightMode = 1;

            if (this->timers[0] == 0) {
                this->fwork[GDF_FWORK_1] = Animation_GetLastFrame(&gGanondorfPoundEndAnim);
                Animation_MorphToPlayOnce(&this->skelAnime, &gGanondorfPoundEndAnim, 0.0f);
                this->unk_1C2 = 3;
                this->unk_19F = 1;
                this->actor.velocity.y = 0.0f;
            }
            break;

        case 3:
            Math_ApproachF(&this->actor.world.pos.y, 150.0f, 0.1f, this->actor.velocity.y);
            Math_ApproachF(&this->actor.velocity.y, 20.0f, 1.0f, 1.0f);

            if (Animation_OnFrame(&this->skelAnime, this->fwork[GDF_FWORK_1])) {
                this->fwork[GDF_FWORK_1] = Animation_GetLastFrame(&gGanondorfGetUp3Anim);
                Animation_MorphToPlayOnce(&this->skelAnime, &gGanondorfGetUp3Anim, 0.0f);
                SkelAnime_Update(&this->skelAnime);
                sCape->attachShouldersTimer = 18.0f;
                Actor_PlaySfx(&this->actor, NA_SE_EV_GANON_MANTLE);
                this->unk_1C2 = 4;
            }
            break;

        case 4:
            Math_ApproachF(&this->actor.world.pos.y, 150.0f, 0.1f, this->actor.velocity.y);
            Math_ApproachF(&this->actor.velocity.y, 20.0f, 1.0f, 1.0f);

            if (Animation_OnFrame(&this->skelAnime, this->fwork[GDF_FWORK_1])) {
                BossGanon_SetupWait(this, play);
            }
            break;
    }

    if ((this->unk_19C == 35) || (this->unk_19C == 30) || (this->unk_19C == 25)) {
        sp54 = this->actor.world.pos;
        sp54.y = 0.0f;
        BossGanonEff_SpawnDustLight(play, &sp54, 0, 3.0f, this->unk_19C - 25);
    }

    if (this->unk_19C == 35) {
        sp48 = this->actor.world.pos;
        sp48.y = 0.0f;
        BossGanonEff_SpawnShockwave(play, &sp48, 0, 3.0f);
    }
}

void BossGanon_SetupChargeBigMagic(BossGanon* this, PlayState* play) {
    this->unk_1C2 = 0;
    this->timers[0] = 30;
    this->actor.velocity.x = 0.0f;
    this->actor.velocity.y = 0.0f;
    this->fwork[GDF_CENTER_POS] = 100.0f;
    this->unk_1AA = Rand_ZeroFloat(20000.0f);
    this->unk_1AC = 0;
    this->actionFunc = BossGanon_ChargeBigMagic;
}

void BossGanon_ChargeBigMagic(BossGanon* this, PlayState* play) {
    s32 pad;
    f32 targetPosX;
    f32 targetPosZ;
    Vec3f sp80;
    Vec3f sp74;
    Vec3f sp68;
    s16 i;

    SkelAnime_Update(&this->skelAnime);

    targetPosX = Math_SinS(this->unk_1A2 * 1280);
    targetPosX = targetPosX * this->fwork[GDF_CENTER_POS];

    targetPosZ = Math_CosS(this->unk_1A2 * 1792);
    targetPosZ = targetPosZ * this->fwork[GDF_CENTER_POS];

    Math_ApproachF(&this->actor.world.pos.x, targetPosX, 0.05f, this->fwork[GDF_FWORK_0]);
    Math_ApproachF(&this->actor.world.pos.z, targetPosZ, 0.05, this->fwork[GDF_FWORK_0]);

    Math_ApproachF(&this->fwork[GDF_CENTER_POS], 0.0f, 1.0f, 1.5f);
    Math_ApproachF(&this->actor.world.pos.y, 200.0f, 0.05f, this->actor.velocity.y);
    Math_ApproachF(&this->actor.velocity.y, 20.0f, 1.0f, 1.0f);

    switch (this->unk_1C2) {
        case 0:
            if (this->timers[0] == 0) {
                this->fwork[GDF_FWORK_1] = Animation_GetLastFrame(&gGanondorfBigMagicChargeStartAnim);
                Animation_MorphToPlayOnce(&this->skelAnime, &gGanondorfBigMagicChargeStartAnim, 0.0f);
                this->unk_1C2 = 1;
            }
            break;

        case 1:
            if (Animation_OnFrame(&this->skelAnime, this->fwork[GDF_FWORK_1])) {
                this->fwork[GDF_FWORK_1] = Animation_GetLastFrame(&gGanondorfBigMagicChargeHoldAnim);
                Animation_MorphToLoop(&this->skelAnime, &gGanondorfBigMagicChargeHoldAnim, 0.0f);
                this->unk_1C2 = 2;
                this->timers[0] = 100;
            }
            break;

        case 2:
            this->envLightMode = 2;
            Actor_PlaySfx(&this->actor, NA_SE_EN_GANON_CHARGE_MASIC - SFX_FLAG);
            this->unk_278.x = this->unk_2EC[0].x;
            this->unk_278.y = this->unk_2EC[0].y + 50.0f + 30.0f;
            this->unk_278.z = this->unk_2EC[0].z;

            Math_ApproachF(&this->unk_284, 0.25f, 0.1f, 0.006f);
            Math_ApproachF(&this->unk_288, 255.0f, 1.0f, 255.0f);
            Math_ApproachF(&this->unk_28C, 0.25f, 0.1f, 0.006f);

            if ((this->timers[0] > 20) && (this->timers[0] < 60)) {
                Math_ApproachF(&this->unk_290, 255.0f, 1.0f, 15.0f);
            }

            if (this->timers[0] == 0) {
                this->fwork[GDF_FWORK_1] = Animation_GetLastFrame(&gGanondorfBigMagicWindupAnim);
                Animation_MorphToPlayOnce(&this->skelAnime, &gGanondorfBigMagicWindupAnim, 0.0f);
                this->unk_1C2 = 3;
                this->timers[0] = 6;
                this->timers[1] = 15;
                Actor_PlaySfx(&this->actor, NA_SE_EN_GANON_DARKWAVE);
                break;
            }

            Math_ApproachS(&this->actor.shape.rot.y, this->actor.yawTowardsPlayer, 5, 0x3E8);

            if (this->timers[0] < -4) {
                for (i = 0; i < ARRAY_COUNT(this->unk_294); i++) {
                    Math_ApproachF(&this->unk_294[i], 0.0f, 1.0f, 40.0f);
                }
            } else if ((this->timers[0] >= 7) && (this->timers[0] < 26)) {
                if (this->unk_1AC < ARRAY_COUNT(this->unk_294)) {
                    this->unk_1AC++;
                }

                for (i = 0; i < this->unk_1AC; i++) {
                    Math_ApproachF(&this->unk_294[i], 200.0f, 1.0f, 40.0f);
                }
            }

            if (this->timers[0] <= 30) {
                Math_ApproachF(&this->unk_284, 0.4f, 0.5f, 0.017f);
                this->unk_28C = this->unk_284;
            }

            if (this->timers[0] <= 30) {
                Math_ApproachF(&this->unk_2D0, 45.0f, 0.1f, 10.0f);
                this->lensFlareTimer = 1;
                this->lensFlareMode = 2;
                gCustomLensFlarePos = this->unk_278;
            }

            if (this->timers[0] == 47) {
                this->unk_274 = 1;
            }

            if (this->timers[0] == 46) {
                this->unk_274 = 2;
            }

            if (this->timers[0] == 45) {
                this->unk_274 = 3;
            }

            if (this->timers[0] == 44) {
                this->unk_274 = 4;
            }

            if (this->timers[0] == 43) {
                this->unk_274 = 5;
            }

            if (this->timers[0] == 42) {
                this->unk_274 = 6;
            }

            if (this->timers[0] > 30) {
                sp74.x = 0.0f;
                sp74.y = Rand_ZeroFloat(10.0f) + 150.0f;
                sp74.z = 0.0f;

                Matrix_RotateY(BINANG_TO_RAD_ALT(this->actor.yawTowardsPlayer), MTXMODE_NEW);
                Matrix_RotateZ(Rand_ZeroFloat(65536.0f), MTXMODE_APPLY);
                Matrix_MultVec3f(&sp74, &sp68);

                sp80.x = this->unk_278.x + sp68.x;
                sp80.y = this->unk_278.y + sp68.y;
                sp80.z = this->unk_278.z + sp68.z;

                BossGanonEff_SpawnBlackDot(play, &sp80, 20.0f);
            }
            break;

        case 3:
            this->envLightMode = 2;

            for (i = 0; i < ARRAY_COUNT(this->unk_294); i++) {
                Math_ApproachF(&this->unk_294[i], 0.0f, 1.0f, 40.0f);
            }

            if (this->timers[0] == 1) {
                sCape->attachLeftArmTimer = 15.0f;
                Actor_PlaySfx(&this->actor, NA_SE_EV_GANON_MANTLE);
            }

            if (this->timers[0] == 0) {
                Math_ApproachZeroF(&this->unk_284, 1.0f, 0.08f);
                this->unk_28C = this->unk_284;
                Math_ApproachZeroF(&this->unk_2D0, 1.0f, 10.0f);
                Math_ApproachF(&this->unk_278.x, this->unk_1FC.x, 0.5f, 30.0f);
                Math_ApproachF(&this->unk_278.y, this->unk_1FC.y, 0.5f, 30.0f);
                Math_ApproachF(&this->unk_278.z, this->unk_1FC.z, 0.5f, 30.0f);
            }

            if (this->timers[1] == 0) {
                this->fwork[GDF_FWORK_1] = Animation_GetLastFrame(&gGanondorfBigMagicThrowAnim);
                Animation_MorphToLoop(&this->skelAnime, &gGanondorfBigMagicThrowAnim, 0.0f);
                this->unk_1C2 = 4;
                this->unk_288 = 0.0f;
                this->unk_290 = 0.0f;
                this->unk_284 = 0.0f;
                this->unk_28C = 0.0f;
            }
            break;

        case 4:
            this->envLightMode = 2;

            if (Animation_OnFrame(&this->skelAnime, 5.0f)) {
                for (i = 0; i < 5; i++) {
                    Actor_SpawnAsChild(&play->actorCtx, &this->actor, play, ACTOR_BOSS_GANON, this->unk_1FC.x,
                                       this->unk_1FC.y, this->unk_1FC.z, 0, this->actor.yawTowardsPlayer, 0, 0x104 + i);
                }

                Actor_PlaySfx(&this->actor, NA_SE_EN_GANON_BIGMASIC);
                Actor_PlaySfx(&this->actor, NA_SE_EN_GANON_THROW_BIG);
            }

            if (Animation_OnFrame(&this->skelAnime, 3.0f)) {
                sCape->attachShouldersTimer = 26.0f;
                Actor_PlaySfx(&this->actor, NA_SE_EV_GANON_MANTLE);
            }

            if (Animation_OnFrame(&this->skelAnime, this->fwork[GDF_FWORK_1])) {
                this->fwork[GDF_FWORK_1] = Animation_GetLastFrame(&gGanondorfBigMagicThrowEndAnim);
                Animation_MorphToLoop(&this->skelAnime, &gGanondorfBigMagicThrowEndAnim, 0.0f);
                this->unk_1C2 = 5;
            }
            break;

        case 5:
            this->envLightMode = 2;

            if (Animation_OnFrame(&this->skelAnime, this->fwork[GDF_FWORK_1])) {
                BossGanon_SetupWait(this, play);
            }
            break;
    }
}

void BossGanon_SetupWait(BossGanon* this, PlayState* play) {
    BossGanon_SetAnimationObject(this, play, OBJECT_GANON_ANIME1);
    Animation_MorphToLoop(&this->skelAnime, &gGanondorfFloatAnim, -10.0f);
    this->actionFunc = BossGanon_Wait;
    this->fwork[GDF_FWORK_0] = 0.0f;
    this->timers[0] = (s16)Rand_ZeroFloat(64.0f) + 30;
    this->unk_1C2 = 0;
    sCape->minY = 2.0f;
}

void BossGanon_Wait(BossGanon* this, PlayState* play) {
    f32 sin;
    s32 pad;
    f32 cos;
    Player* player = GET_PLAYER(play);

    this->legSwayEnabled = true;

    sCape->backPush = -3.0f;
    sCape->backSwayMagnitude = 0.25f;
    sCape->sideSwayMagnitude = -3.0f;
    sCape->minDist = 20.0f;

    SkelAnime_Update(&this->skelAnime);

    if ((this->unk_1C2 == 0) && !(player->actor.world.pos.y < 0.0f)) {
        if (!(player->stateFlags1 & PLAYER_STATE1_13) && (fabsf(player->actor.world.pos.x) < 110.0f) &&
            (fabsf(player->actor.world.pos.z) < 110.0f)) {
            BossGanon_SetupPoundFloor(this, play);
        } else if ((this->timers[0] == 0) && !(player->stateFlags1 & PLAYER_STATE1_13)) {
            this->timers[0] = (s16)Rand_ZeroFloat(30.0f) + 30;

            if ((s8)this->actor.colChkInfo.health >= 20) {
                BossGanon_SetupChargeLightBall(this, play);
            } else if (Rand_ZeroOne() >= 0.5f) {
                if ((Rand_ZeroOne() >= 0.5f) || (this->actor.xzDistToPlayer > 350.0f)) {
                    BossGanon_SetupChargeBigMagic(this, play);
                } else {
                    BossGanon_SetupPoundFloor(this, play);
                }
            } else {
                BossGanon_SetupChargeLightBall(this, play);
            }
        }
    }

    sin = Math_SinS(this->unk_1A2 * 1280) * 100.0f;
    cos = Math_CosS(this->unk_1A2 * 1792) * 100.0f;

    Math_ApproachF(&this->actor.world.pos.x, sin, 0.05f, this->fwork[GDF_FWORK_0]);
    Math_ApproachF(&this->actor.world.pos.y, 150.0f, 0.05f, this->fwork[GDF_FWORK_0] * 0.2f);
    Math_ApproachF(&this->actor.world.pos.z, cos, 0.05f, this->fwork[GDF_FWORK_0]);
    Math_ApproachF(&this->fwork[GDF_FWORK_0], 50.0f, 1.0f, 0.5f);

    this->actor.velocity.x = this->actor.world.pos.x - this->actor.prevPos.x;
    this->actor.velocity.z = this->actor.world.pos.z - this->actor.prevPos.z;

    sin = Math_SinS(this->unk_1A2 * 1500);
    this->actor.velocity.y = this->fwork[GDF_FWORK_0] * sin * 0.04f;
    this->actor.world.pos.y += this->actor.velocity.y;

    Math_ApproachS(&this->actor.shape.rot.y, this->actor.yawTowardsPlayer, 5, 0xBB8);
    func_80078914(&this->actor.projectedPos, NA_SE_EN_FANTOM_FLOAT - SFX_FLAG);
}

void BossGanon_SetupChargeLightBall(BossGanon* this, PlayState* play) {
    BossGanon_SetAnimationObject(this, play, OBJECT_GANON_ANIME1);
    this->fwork[GDF_FWORK_1] = Animation_GetLastFrame(&gGanondorfChargeLightBallAnim);
    Animation_MorphToPlayOnce(&this->skelAnime, &gGanondorfChargeLightBallAnim, -3.0f);
    this->actionFunc = BossGanon_ChargeLightBall;
    this->timers[0] = 25;
}

void BossGanon_ChargeLightBall(BossGanon* this, PlayState* play) {
    SkelAnime_Update(&this->skelAnime);

    sCape->backPush = -3.0f;
    sCape->backSwayMagnitude = 1.25f;
    sCape->sideSwayMagnitude = -2.0f;
    sCape->minDist = 10.0f;

    if (this->timers[0] < 17) {
        this->envLightMode = 1;
    }

    if (this->timers[0] == 17) {
        this->unk_26C = 10;
        this->unk_270 = Rand_ZeroFloat(M_PI);
        Actor_PlaySfx(&this->actor, NA_SE_EN_GANON_SPARK);
    }

    if (this->timers[0] < 10) {
        this->unk_258 += (Rand_ZeroFloat(M_PI / 2) + (M_PI / 2));
        Math_ApproachF(&this->handLightBallScale, 10.0f, 0.5f, 1.25f);

        if (this->timers[0] == 0) {
            BossGanon_SetupPlayTennis(this, play);
        }
    }

    Math_ApproachS(&this->actor.shape.rot.y, this->actor.yawTowardsPlayer, 5, 0x7D0);

    this->actor.world.pos.x += this->actor.velocity.x;
    this->actor.world.pos.z += this->actor.velocity.z;

    Math_ApproachZeroF(&this->actor.velocity.x, 1.0f, 0.5f);
    Math_ApproachZeroF(&this->actor.velocity.z, 1.0f, 0.5f);

    this->actor.velocity.y = Math_SinS(this->unk_1A2 * 1500) * 2.0f;
    this->actor.world.pos.y += this->actor.velocity.y;
}

void BossGanon_SetupPlayTennis(BossGanon* this, PlayState* play) {
    BossGanon_SetAnimationObject(this, play, OBJECT_GANON_ANIME1);
    this->fwork[GDF_FWORK_1] = Animation_GetLastFrame(&gGanondorfThrowAnim);
    Animation_MorphToPlayOnce(&this->skelAnime, &gGanondorfThrowAnim, 0.0f);
    this->actionFunc = BossGanon_PlayTennis;
}

void BossGanon_PlayTennis(BossGanon* this, PlayState* play) {
    static AnimationHeader* volleyAnims[] = { &gGanondorfVolleyLeftAnim, &gGanondorfVolleyRightAnim };
    static s16 capeRightArmDurations[] = { 26, 20 };
    s16 rand;

    SkelAnime_Update(&this->skelAnime);
    Math_ApproachZeroF(&this->handLightBallScale, 1.0f, 0.2f);

    switch (this->unk_1C2) {
        case 0:
            this->envLightMode = 1;

            if (Animation_OnFrame(&this->skelAnime, this->fwork[GDF_FWORK_1])) {
                this->unk_1C2 = 1;
                Animation_MorphToLoop(&this->skelAnime, &gGanondorfFloatAnim, 0.0f);
            }

            if (this->skelAnime.curFrame <= 12.0f) {
                this->lensFlareTimer = 2;
                this->lensFlareMode = 2;
                gCustomLensFlarePos = this->unk_260;
            }

            if (Animation_OnFrame(&this->skelAnime, 12.0f)) {
                this->handLightBallScale = 0.0f;
            }

            if (Animation_OnFrame(&this->skelAnime, 11.0f)) {
                this->unk_25C = 1;
                Actor_PlaySfx(&this->actor, NA_SE_EN_GANON_THROW);
                Actor_PlaySfx(&this->actor, NA_SE_EN_GANON_THROW_MASIC);
                Actor_SpawnAsChild(&play->actorCtx, &this->actor, play, ACTOR_BOSS_GANON, this->unk_260.x,
                                   this->unk_260.y, this->unk_260.z, 0, 0, 0, 0x64);
            }
            break;

        case 1:
            if (this->startVolley) {
                rand = Rand_ZeroOne() * 1.99f;
                this->fwork[GDF_FWORK_1] = Animation_GetLastFrame(volleyAnims[rand]);
                Animation_MorphToPlayOnce(&this->skelAnime, volleyAnims[rand], 0.0f);
                sCape->attachRightArmTimer = capeRightArmDurations[rand];
                Actor_PlaySfx(&this->actor, NA_SE_EV_GANON_MANTLE);
                this->startVolley = false;
            }
            break;
    }

    Math_ApproachS(&this->actor.shape.rot.y, this->actor.yawTowardsPlayer, 5, 0x7D0);

    this->actor.world.pos.x += this->actor.velocity.x;
    this->actor.world.pos.z += this->actor.velocity.z;

    Math_SmoothStepToF(&this->actor.velocity.x, 0.0f, 1.0f, 0.5f, 0.0f);
    Math_SmoothStepToF(&this->actor.velocity.z, 0.0f, 1.0f, 0.5f, 0.0f);

    this->actor.velocity.y = Math_SinS(this->unk_1A2 * 1500) * 2.0f;
    this->actor.world.pos.y += this->actor.velocity.y;
}

void BossGanon_SetupBlock(BossGanon* this, PlayState* play) {
    if ((this->actionFunc != BossGanon_Block) || (this->unk_1C2 != 0)) {
        BossGanon_SetAnimationObject(this, play, OBJECT_GANON_ANIME1);
        this->fwork[GDF_FWORK_1] = Animation_GetLastFrame(&gGanondorfBlockAnim);
        Animation_MorphToPlayOnce(&this->skelAnime, &gGanondorfBlockAnim, 0.0f);
        this->actionFunc = BossGanon_Block;
    }

    this->unk_1C2 = 0;
    sCape->attachLeftArmTimer = this->timers[0] = 10;
    Actor_PlaySfx(&this->actor, NA_SE_EV_GANON_MANTLE);
    this->handLightBallScale = 0.0f;
}

void BossGanon_Block(BossGanon* this, PlayState* play) {
    this->collider.base.colType = 9;
    SkelAnime_Update(&this->skelAnime);
    sCape->backPush = -9.0f;
    sCape->backSwayMagnitude = 0.25f;
    sCape->sideSwayMagnitude = -2.0f;
    sCape->minDist = 13.0f;

    if (this->unk_1C2 == 0) {
        if (this->timers[0] == 0) {
            this->unk_1C2 = 1;
            Animation_MorphToPlayOnce(&this->skelAnime, &gGanondorfBlockReleaseAnim, 0.0f);
            this->fwork[GDF_FWORK_1] = Animation_GetLastFrame(&gGanondorfBlockReleaseAnim);
            SkelAnime_Update(&this->skelAnime);
            sCape->attachShouldersTimer = 15.0f;
            Actor_PlaySfx(&this->actor, NA_SE_EV_GANON_MANTLE);
        }
    } else {
        sCape->sideSwayMagnitude = -13.0f;

        if (Animation_OnFrame(&this->skelAnime, this->fwork[GDF_FWORK_1])) {
            BossGanon_SetupWait(this, play);
        }
    }

    this->actor.world.pos.x += this->actor.velocity.x;
    this->actor.world.pos.y += this->actor.velocity.y;
    this->actor.world.pos.z += this->actor.velocity.z;

    Math_ApproachZeroF(&this->actor.velocity.x, 1.0f, 0.5f);
    Math_ApproachZeroF(&this->actor.velocity.y, 1.0f, 0.5f);
    Math_ApproachZeroF(&this->actor.velocity.z, 1.0f, 0.5f);
}

void BossGanon_SetupHitByLightBall(BossGanon* this, PlayState* play) {
    s16 i;

    BossGanon_SetAnimationObject(this, play, OBJECT_GANON_ANIME1);
    this->fwork[GDF_FWORK_1] = Animation_GetLastFrame(&gGanondorfBigMagicHitAnim);
    Animation_MorphToPlayOnce(&this->skelAnime, &gGanondorfBigMagicHitAnim, 0);
    this->timers[0] = 70;
    sCape->attachRightArmTimer = sCape->attachLeftArmTimer = 0;

    for (i = 1; i < 15; i++) {
        this->unk_4E4[i] = D_808E4C58[i];
    }

    this->unk_2E6 = 80;
    this->unk_2E8 = 0;
    this->actionFunc = BossGanon_HitByLightBall;
    this->actor.velocity.x = this->actor.velocity.z = 0.0f;
    this->unk_1C2 = 0;
    this->unk_1A6 = 15;
    this->unk_508 = 6.0f;
}

void BossGanon_HitByLightBall(BossGanon* this, PlayState* play) {
    s16 i;
    Vec3f sp50;

    SkelAnime_Update(&this->skelAnime);

    if (this->unk_1C2 == 0) {
        BossGanonEff_SpawnShock(play, 1500.0f, GDF_SHOCK_DORF_YELLOW);

        if (Animation_OnFrame(&this->skelAnime, this->fwork[GDF_FWORK_1])) {
            this->fwork[GDF_FWORK_1] = Animation_GetLastFrame(&gGanondorfLightArrowWaitAnim);
            Animation_MorphToLoop(&this->skelAnime, &gGanondorfLightArrowWaitAnim, 0.0f);
            this->unk_1C2 = 1;
        }
    } else if (this->unk_1C2 == 1) {
        BossGanonEff_SpawnShock(play, 1000.0f, GDF_SHOCK_DORF_YELLOW);

        if (this->timers[0] == 0) {
            this->fwork[GDF_FWORK_1] = Animation_GetLastFrame(&gGanondorfGetUp3Anim);
            Animation_MorphToPlayOnce(&this->skelAnime, &gGanondorfGetUp3Anim, 0.0f);
            this->unk_1C2 = 2;
            SkelAnime_Update(&this->skelAnime);
            sCape->attachShouldersTimer = 18.0f;
            Actor_PlaySfx(&this->actor, NA_SE_EV_GANON_MANTLE);
            Actor_PlaySfx(&this->actor, NA_SE_EN_GANON_RESTORE);
            this->timers[2] = 130;
        }
    } else {
        if (Animation_OnFrame(&this->skelAnime, 7.0f)) {
            for (i = 0; i < 100; i++) {
                sp50.x = Rand_CenteredFloat(25.0f);
                sp50.y = Rand_CenteredFloat(25.0f);
                sp50.z = Rand_CenteredFloat(25.0f);

                BossGanonEff_SpawnSparkle(play, &this->unk_1FC, &sp50, &sZeroVec, Rand_ZeroFloat(200.0f) + 500.0f,
                                          0x14);
            }
            Actor_PlaySfx(&this->actor, NA_SE_PL_WALK_GROUND + SURFACE_SFX_OFFSET_TALL_GRASS);
        }

        if (Animation_OnFrame(&this->skelAnime, this->fwork[GDF_FWORK_1])) {
            BossGanon_SetupWait(this, play);
        }
    }

    this->actor.velocity.y = Math_SinS(this->unk_1A2 * 1500) * 2.0f;
    this->actor.world.pos.y += this->actor.velocity.y;
}

void BossGanon_SetupVulnerable(BossGanon* this, PlayState* play) {
    s16 i;

    if (this->actionFunc != BossGanon_Vulnerable) {
        BossGanon_SetAnimationObject(this, play, OBJECT_GANON_ANIME1);
        this->fwork[GDF_FWORK_1] = Animation_GetLastFrame(&gGanondorfLightArrowHitAnim);
        Animation_MorphToPlayOnce(&this->skelAnime, &gGanondorfLightArrowHitAnim, 0.0f);
        sCape->attachRightArmTimer = sCape->attachLeftArmTimer = 0;
        this->actionFunc = BossGanon_Vulnerable;

        this->actor.velocity.x = 0.0f;
        this->actor.velocity.y = 0.0f;
        this->actor.velocity.z = 0.0f;

        this->unk_1C2 = 0;
        sCape->backPush = -4.0f;
        sCape->backSwayMagnitude = 0.75f;
        sCape->sideSwayMagnitude = -3.0f;
        sCape->minDist = 20.0f;

        for (i = 0; i < 10; i++) {
            Actor_SpawnAsChild(&play->actorCtx, &this->actor, play, ACTOR_BOSS_GANON, this->unk_1FC.x, this->unk_1FC.y,
                               this->unk_1FC.z, Rand_CenteredFloat(0x8000),
                               (s16)Rand_CenteredFloat(0x8000) + this->actor.yawTowardsPlayer, 0, 0xC8 + i);
        }

        this->unk_1A4 = 0;
        this->unk_288 = 0.0f;
        this->unk_290 = 0.0f;
        this->unk_284 = 0.0f;
        this->unk_28C = 0.0f;
    }
}

void BossGanon_Vulnerable(BossGanon* this, PlayState* play) {
    s16 i;
    Vec3f sp40;

    if (this->timers[3] == 0) {
        this->actor.flags |= ACTOR_FLAG_0;
    }

    SkelAnime_Update(&this->skelAnime);

    this->envLightMode = 1;
    this->actor.world.pos.y += this->actor.velocity.y;

    if (this->unk_1A4 < 0x28) {
        Math_ApproachF(&this->unk_508, 4.0f, 0.1f, 0.1f);
    }

    if ((this->unk_1A4 >= 0x28) && (this->unk_1A4 < 0x37)) {
        Math_ApproachF(&this->unk_508, 0.0f, 1.0f, 0.5f);
    }

    if (this->unk_1A4 >= 0x37) {
        Math_ApproachF(&this->unk_508, 5.0f, 0.1f, 0.15f);
        this->shockGlow = true;
    }

    switch (this->unk_1C2) {
        case 0:
            if (Animation_OnFrame(&this->skelAnime, this->fwork[GDF_FWORK_1])) {
                this->unk_1C2 = 1;
                this->fwork[GDF_FWORK_1] = Animation_GetLastFrame(&gGanondorfLightEnergyHitAnim);
                Animation_MorphToPlayOnce(&this->skelAnime, &gGanondorfLightEnergyHitAnim, 0.0f);
            }
            break;

        case 1:
            if (Animation_OnFrame(&this->skelAnime, this->fwork[GDF_FWORK_1])) {
                this->unk_1C2 = 2;
                this->fwork[GDF_FWORK_1] = Animation_GetLastFrame(&gGanondorfDownedAnim);
                Animation_MorphToPlayOnce(&this->skelAnime, &gGanondorfDownedAnim, 0.0f);
            }
            break;

        case 2:
            sCape->minDist = 0.0f;
            this->actor.velocity.y = this->actor.velocity.y - 0.5f;

            if (this->actor.world.pos.y < 40.0f) {
                this->actor.world.pos.y = 40.0f;
                this->actor.velocity.y = 0.0f;
                this->unk_1C2 = 3;
                this->fwork[GDF_FWORK_1] = Animation_GetLastFrame(&gGanondorfLandAnim);
                Animation_MorphToPlayOnce(&this->skelAnime, &gGanondorfLandAnim, 0.0f);
                this->timers[0] = 70;
                this->actor.flags |= ACTOR_FLAG_10;
            }
            break;

        case 3:
            if (this->timers[0] == 68) {
                this->unk_19F = 1;
            }

            if (Animation_OnFrame(&this->skelAnime, this->fwork[GDF_FWORK_1])) {
                this->unk_1C2 = 4;
                this->fwork[GDF_FWORK_1] = Animation_GetLastFrame(&gGanondorfVulnerableAnim);
                Animation_MorphToLoop(&this->skelAnime, &gGanondorfVulnerableAnim, 0.0f);
            }
            break;

        case 4:
            if (Animation_OnFrame(&this->skelAnime, 5.0f)) {
                Actor_PlaySfx(&this->actor, NA_SE_EN_GANON_DOWN);
            }

            if (this->timers[0] == 0) {
                this->unk_1C2 = 5;
                this->fwork[GDF_FWORK_1] = Animation_GetLastFrame(&gGanondorfGetUp1Anim);
                Animation_MorphToPlayOnce(&this->skelAnime, &gGanondorfGetUp1Anim, 0.0f);
                this->unk_2D4 = 80;

                for (i = 1; i < 15; i++) {
                    this->unk_4E4[i] = Rand_ZeroFloat(10.0f);
                }

                this->unk_2E6 = 80;
                this->unk_2E8 = 0;
                this->actor.flags &= ~ACTOR_FLAG_10;
            }
            break;

        case 5:
            BossGanonEff_SpawnShock(play, 1000.0f, GDF_SHOCK_DORF_YELLOW);

            if (Animation_OnFrame(&this->skelAnime, this->fwork[GDF_FWORK_1])) {
                this->unk_1C2 = 6;
                this->fwork[GDF_FWORK_1] = Animation_GetLastFrame(&gGanondorfGetUp2Anim);
                Animation_MorphToPlayOnce(&this->skelAnime, &gGanondorfGetUp2Anim, 0.0f);
                sCape->minDist = 20.0f;
                this->unk_19F = 1;
            }
            break;

        case 6:
            this->envLightMode = 0;
            Math_ApproachF(&this->actor.world.pos.y, 200.0f, 0.1f, 1000.0f);

            if (Animation_OnFrame(&this->skelAnime, this->fwork[GDF_FWORK_1])) {
                this->unk_1C2 = 7;
            }
            break;

        case 7:
            this->envLightMode = 0;
            Math_ApproachF(&this->actor.world.pos.y, 150.0f, 0.05f, 30.0f);
            this->fwork[GDF_FWORK_1] = Animation_GetLastFrame(&gGanondorfGetUp3Anim);
            Animation_MorphToPlayOnce(&this->skelAnime, &gGanondorfGetUp3Anim, 0.0f);
            this->unk_1C2 = 8;
            SkelAnime_Update(&this->skelAnime);
            sCape->attachShouldersTimer = 18.0f;
            Actor_PlaySfx(&this->actor, NA_SE_EV_GANON_MANTLE);
            Actor_PlaySfx(&this->actor, NA_SE_EN_GANON_RESTORE);
            break;

        case 8:
            this->envLightMode = 0;

            if (Animation_OnFrame(&this->skelAnime, 7.0f)) {
                for (i = 0; i < 100; i++) {
                    sp40.x = Rand_CenteredFloat(25.0f);
                    sp40.y = Rand_CenteredFloat(25.0f);
                    sp40.z = Rand_CenteredFloat(25.0f);
                    BossGanonEff_SpawnSparkle(play, &this->unk_1FC, &sp40, &sZeroVec, Rand_ZeroFloat(200.0f) + 500.0f,
                                              0x14);
                }

                Actor_PlaySfx(&this->actor, NA_SE_PL_WALK_GROUND + SURFACE_SFX_OFFSET_TALL_GRASS);
                this->timers[3] = 50;
            }

            if (Animation_OnFrame(&this->skelAnime, this->fwork[GDF_FWORK_1])) {
                BossGanon_SetupWait(this, play);
            }
            break;
    }
}

void BossGanon_SetupDamaged(BossGanon* this, PlayState* play) {
    BossGanon_SetAnimationObject(this, play, OBJECT_GANON_ANIME1);
    this->fwork[GDF_FWORK_1] = Animation_GetLastFrame(&gGanondorfDamageAnim);
    Animation_MorphToPlayOnce(&this->skelAnime, &gGanondorfDamageAnim, 0.0f);
    this->actionFunc = BossGanon_Damaged;
}

void BossGanon_Damaged(BossGanon* this, PlayState* play) {
    this->actor.flags |= ACTOR_FLAG_0;

    SkelAnime_Update(&this->skelAnime);

    if (this->unk_1A4 >= 0x37) {
        Math_ApproachF(&this->unk_508, 5.0f, 0.1f, 0.15f);
        this->shockGlow = true;
    }

    if (Animation_OnFrame(&this->skelAnime, this->fwork[GDF_FWORK_1])) {
        this->actionFunc = BossGanon_Vulnerable;
        this->unk_1C2 = 4;
        this->fwork[GDF_FWORK_1] = Animation_GetLastFrame(&gGanondorfVulnerableAnim);
        Animation_MorphToLoop(&this->skelAnime, &gGanondorfVulnerableAnim, 0.0f);
    }
}

void BossGanon_UpdateDamage(BossGanon* this, PlayState* play) {
    s16 i;
    s16 j;
    ColliderInfo* acHitInfo;

    if (this->collider.base.acFlags & AC_HIT) {
        this->unk_2D4 = 2;
        this->collider.base.acFlags &= ~AC_HIT;
        acHitInfo = this->collider.info.acHitInfo;

        if ((this->actionFunc == BossGanon_HitByLightBall) || (this->actionFunc == BossGanon_ChargeBigMagic)) {
            if (acHitInfo->toucher.dmgFlags & DMG_ARROW_LIGHT) {
                BossGanon_SetupVulnerable(this, play);
                this->timers[2] = 0;
                Actor_PlaySfx(&this->actor, NA_SE_EN_GANON_DAMAGE1);
                this->unk_1A6 = 15;
            }
        } else if ((this->actionFunc == BossGanon_Vulnerable) && (this->unk_1C2 >= 3)) {
            if (!(acHitInfo->toucher.dmgFlags & DMG_HOOKSHOT)) {
                u8 hitWithSword = false;
                u8 damage;
                Vec3f sp50;
                u32 flags;

                for (i = 0; i < 30; i++) {
                    sp50.x = Rand_CenteredFloat(20.0f);
                    sp50.y = Rand_CenteredFloat(20.0f);
                    sp50.z = Rand_CenteredFloat(20.0f);
                    BossGanonEff_SpawnSparkle(play, &this->unk_1FC, &sp50, &sZeroVec, Rand_ZeroFloat(200.0f) + 500.0f,
                                              0x1E);
                }

                damage = flags = CollisionCheck_GetSwordDamage(acHitInfo->toucher.dmgFlags);

                if (flags == 0) {
                    damage = 2;
                } else {
                    hitWithSword = true;
                }

                if (((s8)this->actor.colChkInfo.health >= 3) || hitWithSword) {
                    this->actor.colChkInfo.health -= damage;
                }

                for (i = 0; i < ARRAY_COUNT(sCape->strands); i++) {
                    for (j = 1; j < 12; j++) {
                        sCape->strands[i].velocities[j].x = Rand_CenteredFloat(15.0f);
                        sCape->strands[i].velocities[j].z = Rand_CenteredFloat(15.0f);
                    }
                }

                if ((s8)this->actor.colChkInfo.health <= 0) {
                    BossGanon_SetupDeathCutscene(this, play);
                    Actor_PlaySfx(&this->actor, NA_SE_EN_GANON_DEAD);
                    Actor_PlaySfx(&this->actor, NA_SE_EN_GANON_DD_THUNDER);
                    func_80078914(&sZeroVec, NA_SE_EN_LAST_DAMAGE);
                    SEQCMD_STOP_SEQUENCE(SEQ_PLAYER_BGM_MAIN, 1);
                    this->screenFlashTimer = 4;
                } else {
                    Actor_PlaySfx(&this->actor, NA_SE_EN_GANON_DAMAGE2);
                    Actor_PlaySfx(&this->actor, NA_SE_EN_GANON_CUTBODY);
                    BossGanon_SetupDamaged(this, play);
                    this->unk_1A6 = 15;
                    sCape->tearTimer = 1;
                }
            }
        } else if (acHitInfo->toucher.dmgFlags & DMG_RANGED) {
            Actor_PlaySfx(&this->actor, 0);

            for (i = 0; i < ARRAY_COUNT(sCape->strands); i++) {
                for (j = 1; j < 12; j++) {
                    sCape->strands[i].velocities[j].x = Rand_CenteredFloat(15.0f);
                    sCape->strands[i].velocities[j].z = Rand_CenteredFloat(15.0f);
                }
            }
        }
    }
}

static f32 D_808E4D44[] = {
    1.0f, 3.0f, 0.0f, 7.0f, 13.0f, 4.0f, 6.0f, 11.0f, 5.0f, 2.0f, 8.0f, 14.0f, 10.0f, 12.0f, 9.0f,
};

void BossGanon_Update(Actor* thisx, PlayState* play2) {
    BossGanon* this = (BossGanon*)thisx;
    PlayState* play = play2;
    f32 legRotX;
    f32 legRotY;
    f32 legRotZ;
    Player* player = GET_PLAYER(play);
    s16 i;
    f32 sin;
    f32 cos;
    Vec3f shardPos;
    Vec3f shardVel;
    Vec3f spE8;
    s16 i2;
    s16 j;
    Vec3f spD8;
    Vec3f platformCheckPos;
    Actor* explosive;
    Vec3f spBC;
    Vec3f spB0;
    Vec3f platCheckPosBomb;
    Actor* prop;
    BgGanonOtyuka* platform;
    f32 targetLensFlareScale;
    f32 xOffset;
    f32 zOffset;

    if ((this->actionFunc != BossGanon_IntroCutscene) && (this->actionFunc != BossGanon_DeathAndTowerCutscene)) {
        BossGanon_SetAnimationObject(this, play, OBJECT_GANON_ANIME1);
    } else {
        gSegments[6] = VIRTUAL_TO_PHYSICAL(play->objectCtx.status[this->animBankIndex].segment);
    }

    if (this->windowShatterState != GDF_WINDOW_SHATTER_OFF) {
        BossGanon_ShatterWindows(this->windowShatterState);
        shardVel.y = 0.0f;

        for (i = 0; i < 10; i++) {
            shardPos.y = Rand_ZeroFloat(240.0f) + 20.0f;

            if (Rand_ZeroOne() < 0.5f) {
                shardPos.x = 463;
                shardPos.z = Rand_ZeroFloat(463.0f);

                shardVel.x = Rand_ZeroFloat(2.0f);
                shardVel.z = Rand_ZeroFloat(1.0f);
            } else {
                shardPos.z = 463;
                shardPos.x = Rand_ZeroFloat(463.0f);

                shardVel.z = Rand_ZeroFloat(2.0f);
                shardVel.x = Rand_ZeroFloat(1.0f);
            }

            BossGanonEff_SpawnWindowShard(play, &shardPos, &shardVel, Rand_ZeroFloat(0.075f) + 0.08f);
        }
    }

    this->collider.base.colType = 3;
    sCape->gravity = -3.0f;
    this->shockGlow = false;
    this->actor.flags &= ~ACTOR_FLAG_0;
    this->unk_1A2++;
    this->unk_1A4++;

    // block players attack if hes shooting something
    if ((this->actionFunc == BossGanon_Wait) || (this->actionFunc == BossGanon_Block)) {
        if (player->unk_A73 != 0) {
            BossGanon_SetupBlock(this, play);
        }
    }

    this->actionFunc(this, play);

    for (i = 0; i < ARRAY_COUNT(this->timers); i++) {
        if (this->timers[i] != 0) {
            this->timers[i]--;
        }
    }

    if (this->unk_1A6 != 0) {
        this->unk_1A6--;
    }

    if (this->unk_2D4 != 0) {
        this->unk_2D4--;
    }

    if (this->unk_2E8 != 0) {
        this->unk_2E8--;
    }

    if (this->unk_2E6 != 0) {
        this->unk_2E6--;
    }

    if (this->unk_19C != 0) {
        this->unk_19C--;
    }

    if (this->csState == 0) {
        BossGanon_UpdateDamage(this, play);
        BossGanon_SetColliderPos(&this->unk_1FC, &this->collider);
        CollisionCheck_SetOC(play, &play->colChkCtx, &this->collider.base);

        if (this->unk_2D4 == 0) {
            CollisionCheck_SetAC(play, &play->colChkCtx, &this->collider.base);

            if ((this->actionFunc != BossGanon_HitByLightBall) && (this->actionFunc != BossGanon_Vulnerable) &&
                (this->actionFunc != BossGanon_Damaged)) {
                CollisionCheck_SetAT(play, &play->colChkCtx, &this->collider.base);
            }
        }
    }

    if (this->legSwayEnabled) {
        sin = Math_SinS(-this->actor.shape.rot.y);
        cos = Math_CosS(-this->actor.shape.rot.y);

        legRotX = ((this->actor.velocity.z * sin) + (cos * this->actor.velocity.x)) * 300.0f;
        legRotY = ((-sin * this->actor.velocity.x) + (cos * this->actor.velocity.z)) * 300.0f;
        legRotZ = (Math_SinS(this->unk_1A2 * 2268) * -500.0f) - 500.0f;
    } else {
        legRotY = legRotX = legRotZ = 0.0f;
    }

    this->legSwayEnabled = false;

    Math_SmoothStepToF(&this->legRot.x, legRotX, 1.0f, 600.0f, 0.0f);
    Math_SmoothStepToF(&this->legRot.y, legRotY, 1.0f, 600.0f, 0.0f);
    Math_SmoothStepToF(&this->legRot.z, legRotZ, 1.0f, 100.0f, 0.0f);

    if (this->timers[2] == 1) {
        Actor_PlaySfx(&this->actor, NA_SE_EN_GANON_LAUGH);
    }

    if (this->timers[2] == 100) {
        Actor_PlaySfx(&this->actor, NA_SE_EN_FANTOM_ST_LAUGH);
        this->timers[2] = 0;
    }

    if ((this->unk_2E6 != 0) || (this->unk_2E8 != 0)) {
        for (i = 1; i < ARRAY_COUNT(this->unk_49C); i++) {
            if (this->unk_4E4[i] != 0) {
                this->unk_4E4[i]--;
                Math_ApproachF(&this->unk_49C[i], this->unk_508, 1.0f, 2.0f);
            } else {
                Math_ApproachZeroF(&this->unk_49C[i], 1.0f, 0.2f);
            }
        }

        // player hit, spawn shock and play sound effect
        if (this->unk_2E8 != 0) {
            func_80078914(&player->actor.projectedPos, NA_SE_PL_SPARK - SFX_FLAG);
            BossGanonEff_SpawnShock(play, 700.0f, GDF_SHOCK_PLAYER_YELLOW);
        }
    }

    if (this->unk_19F != 0) {
        this->unk_19F = 0;
        spE8 = this->actor.world.pos;
        spE8.y = 0.0f;
        BossGanonEff_SpawnDustDark(play, &spE8, 0.2, 0.7f);
        BossGanonEff_SpawnDustDark(play, &spE8, 0.3f, 0.8f);
    }

    if (this->unk_26C != 0) {
        this->unk_26C--;

        if (this->unk_26C == 0) {
            BossGanonEff_SpawnLightning(play, 1.0f, 0.0f, 0.0f);
        }

        BossGanonEff_SpawnLightning(play, 1.0f, D_808E4D44[this->unk_26C] * (M_PI / 5) + this->unk_270,
                                    Rand_CenteredFloat(M_PI / 5) + (M_PI / 2));
    }

    // see if light ball hit and should knock platform down?
    if ((this->unk_19C != 0) && (this->unk_19E < 4)) {
        if ((this->unk_19A == 0) && (this->unk_19C == 20)) {
            this->unk_19A = 1;
            platformCheckPos.x = -180.0f;
            platformCheckPos.y = 0.0f;

            for (i2 = 0; i2 < 4; i2++) {
                for (j = 0, platformCheckPos.z = -180.0f; j < 4; j++) {
                    BossGanon_CheckFallingPlatforms(this, play, &platformCheckPos);
                    platformCheckPos.z += 120.0f;
                }

                platformCheckPos.x += 120.0f;
            }
        } else if (this->unk_19C < 30) {
            spD8.x = 0.0f;
            spD8.y = 0.0f;
            spD8.z = 15.0f * (30.0f - this->unk_19C);

            Matrix_RotateY(Rand_ZeroFloat(6.2831855f), MTXMODE_NEW);
            Matrix_MultVec3f(&spD8, &platformCheckPos);

            this->unk_19E += BossGanon_CheckFallingPlatforms(this, play, &platformCheckPos);
        }
    }

    // see if a bomb exploded near a group of platforms and if they should fall
    explosive = play->actorCtx.actorLists[ACTORCAT_EXPLOSIVE].head;

    while (explosive != NULL) {
        if (explosive->params != BOMB_EXPLOSION) {
            explosive = explosive->next;
        } else {
            for (i = 0; i < 8; i++) {
                spBC.x = 0.0f;
                spBC.y = 0.0f;
                spBC.z = 60.0f;

                Matrix_RotateY(i * (M_PI / 4), MTXMODE_NEW);
                Matrix_MultVec3f(&spBC, &spB0);

                platCheckPosBomb.x = explosive->world.pos.x + spB0.x;
                platCheckPosBomb.y = explosive->world.pos.y;
                platCheckPosBomb.z = explosive->world.pos.z + spB0.z;

                BossGanon_CheckFallingPlatforms(this, play, &platCheckPosBomb);
            }

            explosive = explosive->next;
        }
    }

    BossGanon_UpdateEffects(play);

    prop = play->actorCtx.actorLists[ACTORCAT_PROP].head;

    // if a platform is lit up, change the room lighting
    while (prop != NULL) {
        if (prop->id != ACTOR_BG_GANON_OTYUKA) {
            prop = prop->next;
        } else {
            platform = (BgGanonOtyuka*)prop;

            if (platform->flashState != 0) {
                this->envLightMode = 1;
                break;
            }

            prop = prop->next;
        }
    }

    play->envCtx.lightSettingOverride = 0;
    play->envCtx.prevLightSetting = 0;
    play->envCtx.lightBlendOverride = LIGHT_BLEND_OVERRIDE_FULL_CONTROL;

    switch (this->envLightMode) {
        case -1:
            break;
        case 0:
            Math_ApproachF(&play->envCtx.lightBlend, 0.0f, 1.0f, 0.02f);
            break;
        case 1:
            play->envCtx.lightSetting = 1;
            Math_ApproachF(&play->envCtx.lightBlend, 1.0f, 1.0f, 0.1f);
            break;
        case 2:
            play->envCtx.lightSetting = 1;
            Math_ApproachF(&play->envCtx.lightBlend, 1.0f, 1.0f, 0.02f);
            break;
        case 3:
            play->envCtx.lightSetting = 3;
            play->envCtx.lightBlend = 1.0f;
            break;
        case 35:
            play->envCtx.lightSetting = 0;
            play->envCtx.lightBlend = 1.0f;
            break;
        case 4:
            play->envCtx.lightSetting = 4;
            play->envCtx.lightBlend = 1.0f;
            break;
        case 5:
            play->envCtx.prevLightSetting = 5;
            play->envCtx.lightSetting = 3;
            Math_ApproachZeroF(&play->envCtx.lightBlend, 1.0f, 0.075f);
            break;
        case 6:
            play->envCtx.prevLightSetting = 5;
            play->envCtx.lightBlend = 0.0f;
            break;
        case 65:
            play->envCtx.prevLightSetting = 3;
            play->envCtx.lightSetting = 6;
            Math_ApproachZeroF(&play->envCtx.lightBlend, 1.0f, 0.05f);
            break;
        case 7:
            play->envCtx.prevLightSetting = 7;
            play->envCtx.lightBlend = 0.0f;
            break;
        case 75:
            play->envCtx.prevLightSetting = 4;
            play->envCtx.lightSetting = 8;
            Math_ApproachZeroF(&play->envCtx.lightBlend, 1.0f, 0.05f);
            break;
        case 8:
            play->envCtx.prevLightSetting = 3;
            play->envCtx.lightSetting = 9;
            Math_ApproachF(&play->envCtx.lightBlend, 1.0f, 1.0f, 0.05f);
            break;
        case 9:
            play->envCtx.prevLightSetting = 3;
            play->envCtx.lightSetting = 10;
            Math_ApproachZeroF(&play->envCtx.lightBlend, 1.0f, 0.05f);
            break;
        case 10:
            play->envCtx.prevLightSetting = 3;
            play->envCtx.lightSetting = 11;
            Math_ApproachF(&play->envCtx.lightBlend, 1.0f, 1.0f, 0.05f);
            this->unk_1A4 = 0;
            break;
        case 11:
            play->envCtx.prevLightSetting = 12;
            play->envCtx.lightSetting = 11;
            Math_ApproachF(&play->envCtx.lightBlend, (Math_CosS(this->unk_1A4 * 0x1800) * 0.5f) + 0.5f, 1.0f, 1.0f);
            break;
        case 12:
            play->envCtx.prevLightSetting = 12;
            play->envCtx.lightSetting = 3;
            Math_ApproachF(&play->envCtx.lightBlend, 1.0f, 1.0f, 0.05f);
            break;
        case 13:
            play->envCtx.lightSetting = 13;
            Math_ApproachF(&play->envCtx.lightBlend, 1.0f, 1.0f, 0.025f);
            break;
        case 14:
            play->envCtx.lightSetting = 14;
            play->envCtx.lightBlend = 1.0f;
            break;
        case 15:
            play->envCtx.prevLightSetting = 14;
            play->envCtx.lightSetting = 15;
            Math_ApproachF(&play->envCtx.lightBlend, 1.0f, 1.0f, 0.01f);
            break;
        case 16:
            play->envCtx.prevLightSetting = 16;
            play->envCtx.lightSetting = 15;
            Math_ApproachZeroF(&play->envCtx.lightBlend, 1.0f, 0.05f);
            break;
        case 20:
            play->envCtx.prevLightSetting = 2;
            play->envCtx.lightSetting = 1;
            break;
        default:
            break;
    }

    this->envLightMode = 0;

    if (this->whiteFillAlpha != 0) {
        play->envCtx.screenFillColor[3] = (s8)(u8)this->whiteFillAlpha;
        play->envCtx.screenFillColor[0] = play->envCtx.screenFillColor[1] = play->envCtx.screenFillColor[2] = 255;
        play->envCtx.fillScreen = true;
    } else if (this->screenFlashTimer != 0) {
        play->envCtx.fillScreen = true;
        play->envCtx.screenFillColor[0] = play->envCtx.screenFillColor[1] = play->envCtx.screenFillColor[2] = 255;

        play->envCtx.screenFillColor[3] = ((this->screenFlashTimer % 2) != 0) ? 100 : 0;

        this->screenFlashTimer--;
    } else {
        play->envCtx.fillScreen = play->envCtx.screenFillColor[3] = 0;
    }

    if (this->lensFlareTimer != 0) {
        this->lensFlareTimer--;

        if (this->lensFlareMode == 1) {
            targetLensFlareScale = 40.0f;
        } else if (this->lensFlareMode == 4) {
            targetLensFlareScale = 25.0f;
        } else {
            targetLensFlareScale = 10.0f;
        }

        Math_ApproachF(&this->lensFlareScale, targetLensFlareScale, 0.3f, 10.0f);
    } else {
        Math_ApproachZeroF(&this->lensFlareScale, 1.0f, 5.0f);

        if (this->lensFlareScale == 0.0f) {
            this->lensFlareMode = 0;
        }
    }

    if (this->lensFlareMode != 0) {
        gCustomLensFlareOn = true;

        if (this->lensFlareMode == 1) {
            gCustomLensFlarePos = this->actor.world.pos;
        }

        gLensFlareScale = this->lensFlareScale;
        gLensFlareColorIntensity = 10.0f;
        gLensFlareGlareStrength = 0;
    } else {
        gCustomLensFlareOn = false;
    }

    if (this->unk_274 != 0) {
        i = this->unk_274 - 1;

        this->unk_278.x = this->unk_2EC[0].x;
        this->unk_278.y = this->unk_2EC[0].y + 50.0f + 30.0f;
        this->unk_278.z = this->unk_2EC[0].z;

        xOffset = (sinf(i * (2 * M_PI / 5)) * 600.0f);
        zOffset = (cosf(i * (2 * M_PI / 5)) * 600.0f);

        // 5 or 6 light balls that go into the charge. not the same as the ones that he throws
        Actor_SpawnAsChild(&play->actorCtx, &this->actor, play, ACTOR_BOSS_GANON, this->unk_1FC.x + xOffset,
                           this->unk_1FC.y, this->unk_1FC.z + zOffset, 0, (s16)(i * 13107.2f) + 0x6000, 0, 0xFA + i);
        this->unk_274 = 0;
    }
}

s32 BossGanon_OverrideLimbDraw(PlayState* play, s32 limbIndex, Gfx** dList, Vec3f* pos, Vec3s* rot, void* thisx) {
    BossGanon* this = (BossGanon*)thisx;

    switch (limbIndex) {
        case GANONDORF_LIMB_RIGHT_HAND:
            if (this->useOpenHand) {
                *dList = gGanondorfRightHandOpenDL;
            }
            break;

        case GANONDORF_LIMB_LEFT_THIGH:
            rot->y += this->legRot.x + this->legRot.z;
            rot->z += this->legRot.y;
            break;

        case GANONDORF_LIMB_LEFT_SHIN:
            if (this->legRot.y > 0.0f) {
                rot->z += this->legRot.y;
            }
            break;

        case GANONDORF_LIMB_LEFT_FOOT:
            rot->y += this->legRot.x + this->legRot.z;
            rot->z += this->legRot.y;
            break;

        case GANONDORF_LIMB_RIGHT_THIGH:
            rot->y += this->legRot.x - this->legRot.z;
            rot->z += this->legRot.y;
            break;

        case GANONDORF_LIMB_RIGHT_SHIN:
            if (this->legRot.y > 0.0f) {
                rot->z += this->legRot.y;
            }
            break;

        case GANONDORF_LIMB_RIGHT_FOOT:
            rot->y += this->legRot.x - this->legRot.z;
            rot->z += this->legRot.y;
            break;

        default:
            break;
    }

    return 0;
}

void BossGanon_PostLimbDraw(PlayState* play, s32 limbIndex, Gfx** dList, Vec3s* rot, void* thisx) {
    static s8 bodyPartLimbMap[] = {
        -1, -1, 1, -1, 3, 4, 5, -1, 6, 7, 8, -1, -1, -1, -1, -1, -1, -1, -1, 2, 12, 13, 14, 9, 10, 11, -1, -1, -1, -1,
    };
    static Vec3f D_808E4DA0 = { -500.0f, 200.0f, -300.0f };
    static Vec3f D_808E4DAC = { -500.0f, 200.0f, 300.0f };
    static Vec3f D_808E4DB8 = { 0.0f, 0.0f, 0.0f };
    static Vec3f D_808E4DC4 = { 0.0f, 0.0f, 0.0f };
    static Vec3f D_808E4DD0 = { 0.0f, 0.0f, 0.0f };
    static Vec3f D_808E4DDC = { 1300.0f, 0.0f, 0.0f };
    static Vec3f D_808E4DE8 = { 600.0f, 420.0f, 100.0f };
    s8 bodyPart;
    BossGanon* this = (BossGanon*)thisx;

    bodyPart = bodyPartLimbMap[limbIndex];
    if (bodyPart >= 0) {
        Matrix_MultVec3f(&D_808E4DB8, &this->unk_2EC[bodyPart]);
    }

    if (limbIndex == GANONDORF_LIMB_TORSO) {
        Matrix_MultVec3f(&D_808E4DB8, &this->unk_1FC);
    } else if (limbIndex == GANONDORF_LIMB_PELVIS) {
        Matrix_MultVec3f(&D_808E4DB8, &this->actor.focus.pos);
    } else if (limbIndex == GANONDORF_LIMB_JEWEL) {
        OPEN_DISPS(play->state.gfxCtx, "../z_boss_ganon.c", 7191);

        Matrix_MultVec3f(&D_808E4DB8, &this->unk_208);
        gSPMatrix(POLY_XLU_DISP++, Matrix_NewMtx(play->state.gfxCtx, "../z_boss_ganon.c", 7196),
                  G_MTX_NOPUSH | G_MTX_LOAD | G_MTX_MODELVIEW);
        gSPDisplayList(POLY_XLU_DISP++, SEGMENTED_TO_VIRTUAL(gGanondorfEyesDL));

        CLOSE_DISPS(play->state.gfxCtx, "../z_boss_ganon.c", 7198);
    } else if (limbIndex == GANONDORF_LIMB_LEFT_HAND) {
        Matrix_MultVec3f(&D_808E4DC4, &this->unk_238);
    } else if (limbIndex == GANONDORF_LIMB_RIGHT_HAND) {
        Matrix_MultVec3f(&D_808E4DD0, &this->unk_22C);

        if (this->unk_25C == 0) {
            Matrix_MultVec3f(&D_808E4DDC, &this->unk_260);
        }

        this->unk_25C = 0;

        if (this->triforceType == GDF_TRIFORCE_DORF) {
            Matrix_MultVec3f(&D_808E4DE8, &this->triforcePos);
        }
    } else if (limbIndex == GANONDORF_LIMB_LEFT_UPPER_ARM) {
        Vec3f sp28 = D_808E4DA0;

        if (this->unk_198 == 1) {
            sp28.x += -300.0f;
            sp28.y += -300.0f;
            sp28.z += 700.0f;
        } else if (this->unk_198 == 2) {
            sp28.x += -300.0f;
            sp28.z += 700.0f;
        }

        Matrix_MultVec3f(&sp28, &this->unk_220);
    } else if (limbIndex == GANONDORF_LIMB_RIGHT_UPPER_ARM) {
        Vec3f sp1C = D_808E4DAC;

        if (this->unk_198 == 1) {
            sp1C.x += -300.0f;
            sp1C.y += -300.0f;
            sp1C.z += -700.0f;
        } else if (this->unk_198 == 2) {
            sp1C.x += -300.0f;
            sp1C.y += 100.0f;
            sp1C.z += -700.0f;
        }

        Matrix_MultVec3f(&sp1C, &this->unk_214);
    }
}

void BossGanon_InitRand(s32 seedInit0, s32 seedInit1, s32 seedInit2) {
    sSeed1 = seedInit0;
    sSeed2 = seedInit1;
    sSeed3 = seedInit2;
}

f32 BossGanon_RandZeroOne(void) {
    // Wichmann-Hill algorithm
    f32 randFloat;

    sSeed1 = (sSeed1 * 171) % 30269;
    sSeed2 = (sSeed2 * 172) % 30307;
    sSeed3 = (sSeed3 * 170) % 30323;

    randFloat = (sSeed1 / 30269.0f) + (sSeed2 / 30307.0f) + (sSeed3 / 30323.0f);

    while (randFloat >= 1.0f) {
        randFloat -= 1.0f;
    }

    return fabsf(randFloat);
}

void BossGanon_DrawShock(BossGanon* this, PlayState* play) {
    s32 pad;
    GraphicsContext* gfxCtx = play->state.gfxCtx;
    s16 i;

    OPEN_DISPS(gfxCtx, "../z_boss_ganon.c", 7350);

    if ((this->unk_2E8 != 0) || (this->unk_2E6 != 0)) {
        Gfx_SetupDL_25Xlu(play->state.gfxCtx);
        gDPSetPrimColor(POLY_XLU_DISP++, 0, 0, 255, 255, 255, 255);
        gDPSetEnvColor(POLY_XLU_DISP++, 255, 255, 0, 0);
        gSPDisplayList(POLY_XLU_DISP++, gGanondorfLightBallMaterialDL);

        if (this->unk_2E8 != 0) {
            Player* player = GET_PLAYER(play);

            for (i = 0; i < PLAYER_BODYPART_MAX; i++) {
                Matrix_Translate(player->bodyPartsPos[i].x, player->bodyPartsPos[i].y, player->bodyPartsPos[i].z,
                                 MTXMODE_NEW);
                Matrix_ReplaceRotation(&play->billboardMtxF);
                Matrix_Scale(this->unk_49C[i], this->unk_49C[i], this->unk_49C[i], MTXMODE_APPLY);
                Matrix_RotateZ(Rand_CenteredFloat(M_PI), MTXMODE_APPLY);
                gSPMatrix(POLY_XLU_DISP++, Matrix_NewMtx(gfxCtx, "../z_boss_ganon.c", 7384),
                          G_MTX_NOPUSH | G_MTX_LOAD | G_MTX_MODELVIEW);
                gSPDisplayList(POLY_XLU_DISP++, gGanondorfSquareDL);
            }
        } else {
            for (i = 1; i < 15; i++) {
                Matrix_Translate(this->unk_2EC[i].x, this->unk_2EC[i].y, this->unk_2EC[i].z, MTXMODE_NEW);
                Matrix_ReplaceRotation(&play->billboardMtxF);
                Matrix_Scale(this->unk_49C[i], this->unk_49C[i], this->unk_49C[i], MTXMODE_APPLY);

                if (!this->shockGlow) {
                    Matrix_RotateZ(Rand_CenteredFloat(M_PI), MTXMODE_APPLY);
                }

                gSPMatrix(POLY_XLU_DISP++, Matrix_NewMtx(gfxCtx, "../z_boss_ganon.c", 7401),
                          G_MTX_NOPUSH | G_MTX_LOAD | G_MTX_MODELVIEW);

                if (this->shockGlow) {
                    gSPSegment(POLY_XLU_DISP++, 0x08,
                               Gfx_TwoTexScroll(play->state.gfxCtx, G_TX_RENDERTILE, 0, 0, 32, 64, 1, 0,
                                                (this->unk_1A2 + i) * -15, 32, 64));
                    gDPSetPrimColor(POLY_XLU_DISP++, 0, 0, 200, 255, 170, 255);
                    gDPSetEnvColor(POLY_XLU_DISP++, 255, 255, 0, 128);
                    gSPDisplayList(POLY_XLU_DISP++, gGanondorfShockGlowDL);
                } else {
                    gSPDisplayList(POLY_XLU_DISP++, gGanondorfSquareDL);
                }
            }
        }
    }

    CLOSE_DISPS(gfxCtx, "../z_boss_ganon.c", 7465);
}

void BossGanon_DrawHandLightBall(BossGanon* this, PlayState* play) {
    s32 pad;
    GraphicsContext* gfxCtx = play->state.gfxCtx;
    s32 alpha;

    OPEN_DISPS(gfxCtx, "../z_boss_ganon.c", 7476);

    if (this->handLightBallScale > 0.0f) {
        Gfx_SetupDL_25Xlu(play->state.gfxCtx);
        gDPSetPrimColor(POLY_XLU_DISP++, 0, 0, 255, 255, 255, 255);

        if ((this->unk_1A2 % 2) != 0) {
            gDPSetEnvColor(POLY_XLU_DISP++, 255, 255, 0, 0);
        } else {
            gDPSetEnvColor(POLY_XLU_DISP++, 100, 255, 0, 0);
        }

        gSPDisplayList(POLY_XLU_DISP++, gGanondorfLightBallMaterialDL);

        Matrix_Translate(this->unk_260.x, this->unk_260.y, this->unk_260.z, MTXMODE_NEW);
        Matrix_ReplaceRotation(&play->billboardMtxF);
        Matrix_Scale(this->handLightBallScale, this->handLightBallScale, this->handLightBallScale, MTXMODE_APPLY);
        Matrix_RotateZ(this->unk_258, 1);
        gSPMatrix(POLY_XLU_DISP++, Matrix_NewMtx(gfxCtx, "../z_boss_ganon.c", 7510),
                  G_MTX_NOPUSH | G_MTX_LOAD | G_MTX_MODELVIEW);
        gSPDisplayList(POLY_XLU_DISP++, gGanondorfSquareDL);

        alpha = ((this->unk_1A2 % 2) != 0) ? 100 : 80;
        gDPPipeSync(POLY_XLU_DISP++);
        gDPSetPrimColor(POLY_XLU_DISP++, 0, 0, 255, 255, 155, alpha);
        Matrix_Translate(this->unk_260.x, 0.0f, this->unk_260.z, MTXMODE_NEW);
        Matrix_Scale(this->handLightBallScale * 0.75f, 1.0f, this->handLightBallScale * 0.75f, MTXMODE_APPLY);
        gSPMatrix(POLY_XLU_DISP++, Matrix_NewMtx(play->state.gfxCtx, "../z_boss_ganon.c", 7531),
                  G_MTX_NOPUSH | G_MTX_LOAD | G_MTX_MODELVIEW);
        gSPDisplayList(POLY_XLU_DISP++, gGanondorfLightCoreDL);

        CLOSE_DISPS(gfxCtx, "../z_boss_ganon.c", 7534);
    }
}

void BossGanon_DrawBigMagicCharge(BossGanon* this, PlayState* play) {
    s32 pad;
    f32 yRot;
    GraphicsContext* gfxCtx = play->state.gfxCtx;
    s16 i;

    OPEN_DISPS(gfxCtx, "../z_boss_ganon.c", 7548);

    if (this->unk_284 > 0.0f) {
        Gfx_SetupDL_25Xlu(play->state.gfxCtx);

        // light flecks
        gDPSetPrimColor(POLY_XLU_DISP++, 0, 0, 255, 255, 170, (s8)this->unk_290);
        gDPSetEnvColor(POLY_XLU_DISP++, 200, 255, 0, 128);
        gSPSegment(POLY_XLU_DISP++, 0x08,
                   Gfx_TwoTexScroll(play->state.gfxCtx, G_TX_RENDERTILE, this->unk_1A2 * -2, 0, 0x40, 0x40, 1, 0,
                                    this->unk_1A2 * 0xA, 0x40, 0x40));
        Matrix_Translate(this->unk_278.x, this->unk_278.y, this->unk_278.z, MTXMODE_NEW);
        Matrix_ReplaceRotation(&play->billboardMtxF);
        Matrix_Scale(this->unk_28C, this->unk_28C, this->unk_28C, MTXMODE_APPLY);
        gSPMatrix(POLY_XLU_DISP++, Matrix_NewMtx(gfxCtx, "../z_boss_ganon.c", 7588),
                  G_MTX_NOPUSH | G_MTX_LOAD | G_MTX_MODELVIEW);
        gSPDisplayList(POLY_XLU_DISP++, gGanondorfLightFlecksDL);

        // background circle texture
        Matrix_Translate(this->unk_278.x, this->unk_278.y, this->unk_278.z, MTXMODE_NEW);
        Matrix_ReplaceRotation(&play->billboardMtxF);
        Matrix_Scale(this->unk_284, this->unk_284, this->unk_284, MTXMODE_APPLY);
        gSPMatrix(POLY_XLU_DISP++, Matrix_NewMtx(gfxCtx, "../z_boss_ganon.c", 7601),
                  G_MTX_NOPUSH | G_MTX_LOAD | G_MTX_MODELVIEW);
        gDPSetPrimColor(POLY_XLU_DISP++, 0, 0, 255, 0, 100, (s8)this->unk_288);
        gSPSegment(POLY_XLU_DISP++, 0x09,
                   Gfx_TwoTexScroll(play->state.gfxCtx, G_TX_RENDERTILE, 0, 0, 0x20, 0x20, 1, 0, this->unk_1A2 * -4,
                                    0x20, 0x20));
        gSPDisplayList(POLY_XLU_DISP++, gGanondorfBigMagicBGCircleDL);

        // yellow background dot
        gDPSetPrimColor(POLY_XLU_DISP++, 0, 0, 150, 170, 0, (s8)this->unk_288);
        gSPSegment(POLY_XLU_DISP++, 0x0A,
                   Gfx_TwoTexScroll(play->state.gfxCtx, G_TX_RENDERTILE, 0, 0, 0x20, 0x20, 1, this->unk_1A2 * 2,
                                    this->unk_1A2 * -0x14, 0x40, 0x40));
        gSPDisplayList(POLY_XLU_DISP++, gGanondorfDotDL);

        // light ball material
        gDPSetPrimColor(POLY_XLU_DISP++, 0, 0, 255, 255, 255, 255);
        gDPSetEnvColor(POLY_XLU_DISP++, 255, 255, 100, 0);
        gSPDisplayList(POLY_XLU_DISP++, gGanondorfLightBallMaterialDL);

        // light ball geometry
        Matrix_Translate(this->unk_278.x, this->unk_278.y, this->unk_278.z, MTXMODE_NEW);
        Matrix_ReplaceRotation(&play->billboardMtxF);
        Matrix_Scale(this->unk_2D0, this->unk_2D0, this->unk_2D0, MTXMODE_APPLY);
        Matrix_RotateZ((this->unk_1A2 * 10.0f) / 1000.0f, MTXMODE_APPLY);
        gSPMatrix(POLY_XLU_DISP++, Matrix_NewMtx(gfxCtx, "../z_boss_ganon.c", 7673),
                  G_MTX_NOPUSH | G_MTX_LOAD | G_MTX_MODELVIEW);
        gSPDisplayList(POLY_XLU_DISP++, gGanondorfSquareDL);

        BossGanon_InitRand(this->unk_1AA + 1, 0x71AC, 0x263A);
        Matrix_Translate(this->unk_278.x, this->unk_278.y, this->unk_278.z, MTXMODE_NEW);
        Matrix_RotateY((this->unk_1A2 * 10.0f) / 1000.0f, MTXMODE_APPLY);
        gDPSetEnvColor(POLY_XLU_DISP++, 200, 255, 0, 0);

        yRot = BINANG_TO_RAD_ALT(this->actor.yawTowardsPlayer);

        for (i = 0; i < this->unk_1AC; i++) {
            f32 xzRot = (BossGanon_RandZeroOne() - 0.5f) * M_PI * 1.5f;

            gDPSetPrimColor(POLY_XLU_DISP++, 0, 0, 255, 255, 255, (s8)this->unk_294[i]);
            Matrix_Push();
            Matrix_RotateY(xzRot + yRot, MTXMODE_APPLY);
            Matrix_RotateX((BossGanon_RandZeroOne() - 0.5f) * M_PI, MTXMODE_APPLY);
            Matrix_RotateZ(xzRot, MTXMODE_APPLY);
            Matrix_Translate(0.0f, 0.0f, 50.0f, MTXMODE_APPLY);
            Matrix_Scale(4.0f, 4.0f, 1.0f, MTXMODE_APPLY);
            gSPMatrix(POLY_XLU_DISP++, Matrix_NewMtx(gfxCtx, "../z_boss_ganon.c", 7713),
                      G_MTX_NOPUSH | G_MTX_LOAD | G_MTX_MODELVIEW);
            gSPDisplayList(POLY_XLU_DISP++, gGanondorfLightRayTriDL);

            Matrix_Pop();
        }

        CLOSE_DISPS(gfxCtx, "../z_boss_ganon.c", 7721);
    }
}

void BossGanon_DrawTriforce(BossGanon* this, PlayState* play) {
    s32 pad;

    if (this->fwork[GDF_TRIFORCE_PRIM_A] > 0.0f) {
        OPEN_DISPS(play->state.gfxCtx, "../z_boss_ganon.c", 7732);

        Matrix_Push();

        gDPPipeSync(POLY_XLU_DISP++);
        gDPSetPrimColor(POLY_XLU_DISP++, 0, 0, 255, 255, (u8)this->fwork[GDF_TRIFORCE_PRIM_B],
                        (s8)this->fwork[GDF_TRIFORCE_PRIM_A]);
        gDPSetEnvColor(POLY_XLU_DISP++, 255, (u8)this->fwork[GDF_TRIFORCE_ENV_G], 0, 128);

        if (this->triforceType == GDF_TRIFORCE_PLAYER) {
            Player* player = GET_PLAYER(play);

            this->triforcePos = player->bodyPartsPos[PLAYER_BODYPART_L_HAND];

            this->triforcePos.x += -0.6f;
            this->triforcePos.y += 3.0f;
            this->triforcePos.z += -2.0f;
        } else if (this->triforceType == GDF_TRIFORCE_ZELDA) {
            this->triforcePos = sZelda->unk_31C;

            this->triforcePos.y += 1.8f;
            this->triforcePos.z += 4.0f;
        }

        Matrix_Translate(this->triforcePos.x, this->triforcePos.y, this->triforcePos.z, MTXMODE_NEW);

        if (this->triforceType == GDF_TRIFORCE_PLAYER) {
            Matrix_RotateX(-1.4f, MTXMODE_APPLY);
            Matrix_RotateZ(4.0f, MTXMODE_APPLY);
        } else if (this->triforceType == GDF_TRIFORCE_ZELDA) {
            Matrix_RotateY(1.5f, 1);
            Matrix_RotateX(1.1f, 1);
            Matrix_RotateZ(-0.99999994f, MTXMODE_APPLY);
        } else {
            Matrix_ReplaceRotation(&play->billboardMtxF);
        }

        Matrix_Scale(this->fwork[GDF_TRIFORCE_SCALE], this->fwork[GDF_TRIFORCE_SCALE], 1.0f, MTXMODE_APPLY);
        gSPMatrix(POLY_XLU_DISP++, Matrix_NewMtx(play->state.gfxCtx, "../z_boss_ganon.c", 7779),
                  G_MTX_NOPUSH | G_MTX_LOAD | G_MTX_MODELVIEW);
        gSPDisplayList(POLY_XLU_DISP++, SEGMENTED_TO_VIRTUAL(gGanondorfTriforceDL));

        Matrix_Pop();

        CLOSE_DISPS(play->state.gfxCtx, "../z_boss_ganon.c", 7782);
    }
}

void BossGanon_DrawDarkVortex(BossGanon* this, PlayState* play) {
    s32 pad;

    if (this->fwork[GDF_VORTEX_ALPHA] > 0.0f) {
        OPEN_DISPS(play->state.gfxCtx, "../z_boss_ganon.c", 7792);

        Matrix_Push();
        gDPPipeSync(POLY_XLU_DISP++);
        gSPSegment(POLY_XLU_DISP++, 0x08,
                   Gfx_TwoTexScroll(play->state.gfxCtx, G_TX_RENDERTILE, this->unk_1A2 * -8, 0, 0x20, 0x40, 1,
                                    this->unk_1A2 * -4, this->unk_1A2 * -8, 0x20, 0x20));
        gDPSetPrimColor(POLY_XLU_DISP++, 0, 0, 100, 0, 200, (s8)this->fwork[GDF_VORTEX_ALPHA]);
        gDPSetEnvColor(POLY_XLU_DISP++, 130, 0, 0, 128);

        if (this->csState != 21) {
            Matrix_Translate(0.0f, 105.0f, -400.0f, MTXMODE_NEW);
            Matrix_RotateX(M_PI / 2, MTXMODE_APPLY);
        } else {
            Matrix_Translate(-50.0f, 50.0f, -150.0f, MTXMODE_NEW);
            Matrix_RotateY(M_PI / 10, MTXMODE_APPLY);
            Matrix_RotateX(M_PI / 2, MTXMODE_APPLY);
        }

        Matrix_Scale(this->fwork[GDF_VORTEX_SCALE], this->fwork[GDF_VORTEX_SCALE], this->fwork[GDF_VORTEX_SCALE],
                     MTXMODE_APPLY);
        gSPMatrix(POLY_XLU_DISP++, Matrix_NewMtx(play->state.gfxCtx, "../z_boss_ganon.c", 7841),
                  G_MTX_NOPUSH | G_MTX_LOAD | G_MTX_MODELVIEW);
        gSPDisplayList(POLY_XLU_DISP++, SEGMENTED_TO_VIRTUAL(gGanondorfVortexDL));

        Matrix_Pop();

        CLOSE_DISPS(play->state.gfxCtx, "../z_boss_ganon.c", 7844);
    }
}

void func_808E0254(BossGanon* this, u8* tex, f32 arg2) {
    static s16 D_808E4DF4[] = { 1, 2, 3, 3, 2, 1 };
    static s16 D_808E4E00[] = { 2, 3, 4, 4, 4, 3, 2 };
    static s16 D_808E4E10[] = { 2, 3, 4, 4, 4, 4, 3, 2 };
    static s16 D_808E4E20[] = { 2, 4, 5, 5, 6, 6, 6, 6, 5, 5, 4, 2 };
    static s16 D_808E4E38[] = { 1, -1, 1, 1, 3, 4, 1, 6, 7, 2, 9, 10, 2, 12, 13 };
    static u8 D_808E4E58[] = { 3, 2, 2, 1, 3, 3, 1, 3, 3, 1, 0, 3, 1, 0, 3 };
    s16 baseX;
    s16 index;
    s16 i;
    s16 baseY;
    s16 x;
    s16 addY;
    f32 lerpX;
    s16 y;
    f32 lerpY;
    f32 lerpZ;
    Vec3f sp68;
    Vec3f sp5C;

    for (i = 0; i < 15; i++) {
        if (arg2 == 0.0f || (y = D_808E4E38[i]) >= 0) {
            if (arg2 > 0.0f) {
                lerpX = this->unk_2EC[i].x + (this->unk_2EC[y].x - this->unk_2EC[i].x) * arg2;
                lerpY = this->unk_2EC[i].y + (this->unk_2EC[y].y - this->unk_2EC[i].y) * arg2;
                lerpZ = this->unk_2EC[i].z + (this->unk_2EC[y].z - this->unk_2EC[i].z) * arg2;

                sp68.x = lerpX - this->actor.world.pos.x;
                sp68.y = lerpY - this->actor.world.pos.y + 76 + 30 + 30;
                sp68.z = lerpZ - this->actor.world.pos.z;
            } else {

                sp68.x = this->unk_2EC[i].x - this->actor.world.pos.x;
                sp68.y = this->unk_2EC[i].y - this->actor.world.pos.y + 76 + 30 + 30;
                sp68.z = this->unk_2EC[i].z - this->actor.world.pos.z;
            }
            Matrix_MultVec3f(&sp68, &sp5C);

            sp5C.x *= 0.4f;
            sp5C.y *= 0.4f;

            baseX = (s16)(sp5C.x + 32.0f);
            baseY = (s16)sp5C.y * 64;

            if (D_808E4E58[i] == 2) {
                for (y = 0, addY = -0x180; y < 12; y++, addY += 0x40) {
                    for (x = -D_808E4E20[y]; x < D_808E4E20[y]; x++) {
                        index = baseX + x + baseY + addY;
                        if ((index >= 0) && (index < 0x1000)) {
                            tex[index] = 255;
                        }
                    }
                }
            } else if (D_808E4E58[i] == 1) {
                for (y = 0, addY = -0x100; y < 8; y++, addY += 0x40) {
                    for (x = -D_808E4E10[y]; x < D_808E4E10[y]; x++) {
                        index = baseX + x + baseY + addY;
                        if ((index >= 0) && (index < 0x1000)) {
                            tex[index] = 255;
                        }
                    }
                }
            } else if (D_808E4E58[i] == 0) {
                for (y = 0, addY = -0xC0; y < 7; y++, addY += 0x40) {
                    for (x = -D_808E4E00[y]; x < D_808E4E00[y] - 1; x++) {
                        index = baseX + x + baseY + addY;
                        if ((index >= 0) && (index < 0x1000)) {
                            tex[index] = 255;
                        }
                    }
                }
            } else {
                for (y = 0, addY = -0x80; y < 6; y++, addY += 0x40) {
                    for (x = -D_808E4DF4[y]; x < D_808E4DF4[y] - 1; x++) {
                        index = baseX + x + baseY + addY;
                        if ((index >= 0) && (index < 0x1000)) {
                            tex[index] = 255;
                        }
                    }
                }
            }
        }
    }
}

void BossGanon_GenShadowTexture(u8* tex, BossGanon* this, PlayState* play) {
    s16 addY;
    s16 baseX;
    s16 baseY;
    s16 i;
    s16 j;
    s16 y;
    s16 x;
    s16 index;
    Vec3f sp7C;
    Vec3f sp70;
    s32* ptr = (s32*)tex;

    for (i = 0; i < 64 * 64 / 4; i++, ptr++) {
        *ptr = 0;
    }

    Matrix_RotateX(1.0f, MTXMODE_NEW);

    for (i = 0; i <= 5; i++) {
        func_808E0254(this, tex, i / 5.0f);
    }

    for (i = 0; i < 12; i++) {
        for (j = 0; j < 12; j++) {
            sp7C.x = sCape->strands[i].joints[j].x - this->actor.world.pos.x;
            sp7C.y = sCape->strands[i].joints[j].y - this->actor.world.pos.y + 76.0f + 100.0f + 30.0f;
            sp7C.z = sCape->strands[i].joints[j].z - this->actor.world.pos.z;

            Matrix_MultVec3f(&sp7C, &sp70);

            sp70.x = sp70.x * 0.28f;
            sp70.y = sp70.y * 0.28f;

            baseX = (s32)(sp70.x + 32.0f);
            baseY = (s16)sp70.y * 0x40;

            if (!sCape->strands[i].torn[j]) {
                for (y = -1, addY = -0x40; y <= 1; y++, addY += 0x40) {
                    for (x = -3; x <= 3; x++) {
                        index = baseX + x + baseY + addY;
                        if (0 <= index && index < 0x1000) {
                            tex[index] = 255;
                        }
                    }
                }
            } else {
                for (y = -1, addY = -0x40; y <= 1; y++, addY += 0x40) {
                    for (x = -1; x <= 1; x++) {
                        index = baseX + x + baseY + addY;
                        if (0 <= index && index < 0x1000) {
                            tex[index] = 255;
                        }
                    }
                }
            }
        }
    }
}

void BossGanon_DrawShadowTexture(void* tex, BossGanon* this, PlayState* play) {
    s32 pad;
    f32 zOffset;
    GraphicsContext* gfxCtx = play->state.gfxCtx;

    OPEN_DISPS(gfxCtx, "../z_boss_ganon.c", 8372);

    Gfx_SetupDL_25Opa(play->state.gfxCtx);
    gDPSetPrimColor(POLY_OPA_DISP++, 0, 0, 0, 0, 0, 50);
    gDPSetEnvColor(POLY_OPA_DISP++, 0, 0, 0, 0);

    if (this->csState < 100) {
        zOffset = (((((this->actor.world.pos.y - 10) + 70.0f) * -5.0f) / 10.0f) + 10.0f);
        Matrix_Translate(this->actor.world.pos.x, 0.0f, this->actor.world.pos.z + zOffset, MTXMODE_NEW);
    } else {
        Matrix_Translate(this->actor.world.pos.x, 4102.0f, this->actor.world.pos.z - 20.0f, MTXMODE_NEW);
    }

    Matrix_Scale(0.95000005f, 1.0f, 0.95000005f, MTXMODE_APPLY);
    gSPMatrix(POLY_OPA_DISP++, Matrix_NewMtx(play->state.gfxCtx, "../z_boss_ganon.c", 8396),
              G_MTX_NOPUSH | G_MTX_LOAD | G_MTX_MODELVIEW);
    gSPDisplayList(POLY_OPA_DISP++, gGanondorfShadowSetupDL);
    gDPLoadTextureBlock(POLY_OPA_DISP++, tex, G_IM_FMT_I, G_IM_SIZ_8b, 64, 64, 0, G_TX_NOMIRROR | G_TX_CLAMP,
                        G_TX_NOMIRROR | G_TX_CLAMP, 6, 6, G_TX_NOLOD, G_TX_NOLOD);
    gSPDisplayList(POLY_OPA_DISP++, gGanondorfShadowModelDL);

    CLOSE_DISPS(gfxCtx, "../z_boss_ganon.c", 8426);
}

void BossGanon_Draw(Actor* thisx, PlayState* play) {
    s32 i;
    BossGanon* this = (BossGanon*)thisx;
    void* shadowTex;

    shadowTex = Graph_Alloc(play->state.gfxCtx, 64 * 64);

    OPEN_DISPS(play->state.gfxCtx, "../z_boss_ganon.c", 9138);

    Gfx_SetupDL_25Opa(play->state.gfxCtx);
    Gfx_SetupDL_25Xlu(play->state.gfxCtx);

    if ((this->unk_1A6 & 2) != 0) {
        POLY_OPA_DISP = Gfx_SetFog(POLY_OPA_DISP, 255, 50, 0, 0, 900, 1099);
    }

    gSPSegment(POLY_XLU_DISP++, 0x08, SEGMENTED_TO_VIRTUAL(gGanondorfNormalEyeTex));

    SkelAnime_DrawFlexOpa(play, this->skelAnime.skeleton, this->skelAnime.jointTable, this->skelAnime.dListCount,
                          BossGanon_OverrideLimbDraw, BossGanon_PostLimbDraw, &this->actor);

    this->unk_2EC[0].x = this->unk_2EC[1].x;
    this->unk_2EC[0].y = this->unk_2EC[1].y + 30.0f;
    this->unk_2EC[0].z = this->unk_2EC[1].z;

    POLY_OPA_DISP = Play_SetFog(play, POLY_OPA_DISP);

    BossGanon_DrawEffects(play);

    sCape->actor.world.pos = this->actor.world.pos;

    sCape->rightForearmPos = this->unk_214;
    sCape->leftForearmPos = this->unk_220;

    sCape->rightShoulderPos = this->unk_22C;
    sCape->leftShoulderPos = this->unk_238;

    BossGanon_DrawShock(this, play);
    BossGanon_DrawHandLightBall(this, play);
    BossGanon_DrawBigMagicCharge(this, play);
    BossGanon_DrawTriforce(this, play);
    BossGanon_DrawDarkVortex(this, play);

    BossGanon_GenShadowTexture(shadowTex, this, play);
    BossGanon_DrawShadowTexture(shadowTex, this, play);

    CLOSE_DISPS(play->state.gfxCtx, "../z_boss_ganon.c", 9393);
}

s32 BossGanon_CheckFallingPlatforms(BossGanon* this, PlayState* play, Vec3f* checkPos) {
    Actor* prop = play->actorCtx.actorLists[ACTORCAT_PROP].head;

    while (prop != NULL) {
        if (((BossGanon*)prop == this) || (prop->id != ACTOR_BG_GANON_OTYUKA)) {
            prop = prop->next;
        } else {
            BgGanonOtyuka* platform = (BgGanonOtyuka*)prop;
            f32 xDiff = platform->dyna.actor.world.pos.x - checkPos->x;
            f32 yDiff = platform->dyna.actor.world.pos.y - checkPos->y;
            f32 zDiff = platform->dyna.actor.world.pos.z - checkPos->z;

            if ((fabsf(xDiff) < 60.0f) && (yDiff < 20.0f) && (yDiff > -20.0f) && (fabsf(zDiff) < 60.0f)) {
                platform->isFalling = true;
                platform->visibleSides = OTYUKA_SIDE_ALL;

                return 1;
            } else {
                prop = prop->next;
            }
        }
    }

    return 0;
}

void BossGanon_LightBall_Update(Actor* thisx, PlayState* play2) {
    u8 hitWithBottle;
    s16 i;
    s16 spBA = 0;
    Vec3f spAC;
    Vec3f spA0;
    Vec3f sp94;
    BossGanon* this = (BossGanon*)thisx;
    PlayState* play = play2;
    f32 xDistFromLink;
    f32 yDistFromLink;
    f32 zDistFromLink;
    f32 minReflectDist;
    f32 xDistFromGanondorf;
    f32 yDistFromGanondorf;
    f32 zDistFromGanondorf;
    Player* player = GET_PLAYER(play);
    s32 pad;
    BossGanon* ganondorf = (BossGanon*)this->actor.parent;
    s32 pad1;

    this->unk_1A2++;
    ganondorf->envLightMode = 1;

    if (this->unk_1A8 != 0) {
        if (this->unk_1A8 == 2) {
            Math_ApproachZeroF(&this->fwork[GDF_FWORK_1], 1.0f, 10.0f);
            Math_ApproachF(&this->actor.scale.x, 30.0f, 0.5f, 100.0f);
        } else {
            this->actor.shape.rot.y += 0x1000;
            ganondorf->lensFlareTimer = 1;
            gCustomLensFlarePos = this->actor.world.pos;
            Math_ApproachZeroF(&this->fwork[GDF_FWORK_1], 1.0f, 30.0f);
            Math_ApproachF(&this->actor.scale.x, 20.0f, 0.5f, 100.0f);
            this->fwork[GDF_FWORK_0] += ((M_PI / 2) + Rand_ZeroFloat(M_PI / 4));
        }

        Actor_SetScale(&this->actor, this->actor.scale.x);

        if (this->fwork[GDF_FWORK_1] == 0.0f) {
            Actor_Kill(&this->actor);
        }
    } else {
        Actor_PlaySfx(&this->actor, NA_SE_EN_GANON_FIRE - SFX_FLAG);

        if ((this->unk_1A2 % 2) != 0) {
            Actor_SetScale(&this->actor, 6.0f);
        } else {
            Actor_SetScale(&this->actor, 5.25f);
        }

        this->actor.shape.rot.z += (s16)(Rand_ZeroOne() * 20000.0f) + 0x4000;

        for (i = 0; i < ARRAY_COUNT(this->timers); i++) {
            if (this->timers[i] != 0) {
                this->timers[i]--;
            }
        }

        xDistFromGanondorf = ganondorf->unk_1FC.x - this->actor.world.pos.x;
        yDistFromGanondorf = ganondorf->unk_1FC.y - this->actor.world.pos.y;
        zDistFromGanondorf = ganondorf->unk_1FC.z - this->actor.world.pos.z;

        xDistFromLink = player->actor.world.pos.x - this->actor.world.pos.x;
        yDistFromLink = (player->actor.world.pos.y + 40.0f) - this->actor.world.pos.y;
        zDistFromLink = player->actor.world.pos.z - this->actor.world.pos.z;

        Actor_UpdateVelocityXYZ(&this->actor);
        Actor_UpdatePos(&this->actor);

        switch (this->unk_1C2) {
            case 0:
                if ((player->stateFlags1 & PLAYER_STATE1_SWINGING_BOTTLE) &&
                    (ABS((s16)(player->actor.shape.rot.y - (s16)(ganondorf->actor.yawTowardsPlayer + 0x8000))) <
                     0x2000) &&
                    (sqrtf(SQ(xDistFromLink) + SQ(yDistFromLink) + SQ(zDistFromLink)) <= 25.0f)) {
                    hitWithBottle = true;
                } else {
                    hitWithBottle = false;
                }

                if ((this->collider.base.acFlags & AC_HIT) || hitWithBottle) {
                    ColliderInfo* acHitInfo = this->collider.info.acHitInfo;

                    this->collider.base.acFlags &= ~AC_HIT;

                    if ((hitWithBottle == false) && (acHitInfo->toucher.dmgFlags & DMG_SHIELD)) {
                        spBA = 2;
                        Audio_PlaySfxGeneral(NA_SE_IT_SHIELD_REFLECT_MG, &player->actor.projectedPos, 4,
                                             &gSfxDefaultFreqAndVolScale, &gSfxDefaultFreqAndVolScale,
                                             &gSfxDefaultReverb);
                        Rumble_Request(this->actor.xyzDistToPlayerSq, 255, 20, 150);
                    } else {
                        spBA = 1;
                        this->actor.world.rot.y = Math_Atan2S(zDistFromGanondorf, xDistFromGanondorf);
                        this->actor.world.rot.x =
                            Math_Atan2S(sqrtf(SQ(xDistFromGanondorf) + SQ(zDistFromGanondorf)), yDistFromGanondorf);
                        this->unk_1A4++;
                        this->timers[1] = 2;
                        Audio_PlaySfxGeneral(NA_SE_IT_SWORD_REFLECT_MG, &player->actor.projectedPos, 4,
                                             &gSfxDefaultFreqAndVolScale, &gSfxDefaultFreqAndVolScale,
                                             &gSfxDefaultReverb);
                        Rumble_Request(this->actor.xyzDistToPlayerSq, 180, 20, 100);

                        if (hitWithBottle == false) {
                            // if ganondorf is 250 units away from link, at least 3 volleys are required
                            if ((ganondorf->actor.xyzDistToPlayerSq > SQ(250.0f)) && (this->unk_1A4 < 3)) {
                                this->unk_1C2 = 1;
                            } else if (Rand_ZeroOne() < 0.7f) {
                                this->unk_1C2 = 1;
                            } else {
                                this->unk_1C2 = 3;
                            }

                            if (player->meleeWeaponAnimation >= PLAYER_MWA_SPIN_ATTACK_1H) {
                                this->actor.speed = 20.0f;
                            }
                            break;
                        } else {
                            if (Rand_ZeroOne() < 0.9f) {
                                this->unk_1C2 = 1;
                            } else {
                                this->unk_1C2 = 3;
                            }
                        }
                    }
                } else {
                    if (sqrtf(SQ(xDistFromLink) + SQ(yDistFromLink) + SQ(zDistFromLink)) <= 25.0f) {
                        spBA = 5;
                        func_8002F6D4(play, &this->actor, 3.0f, this->actor.world.rot.y, 0.0f, 0x30);
                        SfxSource_PlaySfxAtFixedWorldPos(play, &this->actor.world.pos, 40, NA_SE_EN_GANON_HIT_THUNDER);
                        ganondorf->timers[2] = 20;

                        for (i = 0; i < ARRAY_COUNT(ganondorf->unk_4E4); i++) {
                            ganondorf->unk_4E4[i] = D_808E4C58[i];
                        }

                        ganondorf->unk_2E6 = 0;
                        ganondorf->unk_2E8 = 60;
                        ganondorf->unk_508 = 4.0f;
                    }
                }
                break;

            case 1:
                if ((ganondorf->actionFunc == BossGanon_PlayTennis) && (ganondorf->unk_1C2 == 1)) {
                    minReflectDist = (this->actor.speed >= 19.0f) ? 250.0f : 170.0f;

                    if (sqrtf(SQ(xDistFromGanondorf) + SQ(yDistFromGanondorf) + SQ(zDistFromGanondorf)) <
                        minReflectDist) {
                        ganondorf->startVolley = true;
                        this->timers[0] = 8;
                        this->unk_1C2 = 2;
                    }
                }
                break;

            case 2:
                if (this->timers[0] == 1) {
                    spBA = 1;
                    this->actor.world.rot.y = Math_Atan2S(zDistFromLink, xDistFromLink);
                    this->actor.world.rot.x = Math_Atan2S(sqrtf(SQ(xDistFromLink) + SQ(zDistFromLink)), yDistFromLink);
                    this->timers[1] = 2;
                    Actor_PlaySfx(&this->actor, NA_SE_IT_SWORD_REFLECT_MG);
                    Actor_PlaySfx(&this->actor, NA_SE_EN_GANON_AT_RETURN);
                    this->unk_1C2 = 0;
                    break;
                }
                FALLTHROUGH;
            case 4:
                if (sqrtf(SQ(xDistFromGanondorf) + SQ(yDistFromGanondorf) + SQ(zDistFromGanondorf)) < 30.0f) {
                    spBA = 3;
                    SfxSource_PlaySfxAtFixedWorldPos(play, &this->actor.world.pos, 40, NA_SE_EN_GANON_DAMAGE1);
                    SfxSource_PlaySfxAtFixedWorldPos(play, &this->actor.world.pos, 40, NA_SE_EN_GANON_HIT_THUNDER);
                }
                break;

            case 3:
                if (sqrtf(SQ(xDistFromGanondorf) + SQ(yDistFromGanondorf) + SQ(zDistFromGanondorf)) < 100.0f) {
                    ganondorf->startVolley = true;
                    this->unk_1C2 = 4;
                }
                break;
        }

        Collider_UpdateCylinder(&this->actor, &this->collider);

        if (this->timers[1] == 0) {
            CollisionCheck_SetAC(play, &play->colChkCtx, &this->collider.base);
        }

        for (i = 0; i < 2; i++) {
            spA0.x = spA0.z = 0.0f;
            spA0.y = 0.2f;

            spAC.x = spAC.y = spAC.z = 0.0f;

            sp94.x = Rand_CenteredFloat(30.0f) + this->actor.world.pos.x;
            sp94.y = Rand_CenteredFloat(30.0f) + this->actor.world.pos.y;
            sp94.z = Rand_CenteredFloat(30.0f) + this->actor.world.pos.z;

            BossGanonEff_SpawnSparkle(play, &sp94, &spAC, &spA0, Rand_ZeroFloat(500.0f) + 700.0f, 0x1E);
        }

        if (this->actor.world.pos.y < 10.0f) {
            Actor_UpdateBgCheckInfo(play, &this->actor, 0.0f, 20.0f, 20.0f, UPDBGCHECKINFO_FLAG_2);
        }

        if ((fabsf(this->actor.world.pos.x) > 465.0f) || (this->actor.world.pos.y > 500.0f) ||
            (fabsf(this->actor.world.pos.z) > 465.0f)) {
            spBA = 4;
        }

        if ((spBA != 0) || (this->actor.bgCheckFlags & BGCHECKFLAG_GROUND)) {
            f32 sp58;
            f32 sp54;
            f32 phi_f20;
            s16 sp4E;

            if (spBA == 1) {
                sp58 = Rand_ZeroFloat(100.0f) + 300.0f;
                sp54 = 10.0f;
                phi_f20 = 25.0f;
                sp4E = 40;
            } else {
                sp58 = Rand_ZeroFloat(200.0f) + 500.0f;
                sp54 = 15.0f;
                phi_f20 = 30.0f;
                sp4E = 70;
                SfxSource_PlaySfxAtFixedWorldPos(play, &this->actor.world.pos, 80, NA_SE_EN_GANON_HIT_THUNDER);
            }

            for (i = 0; i < sp4E; i++) {
                if (spBA != 0) {
                    spAC.x = Rand_CenteredFloat(phi_f20);
                    spAC.y = Rand_CenteredFloat(phi_f20);
                    spAC.z = Rand_CenteredFloat(phi_f20);
                } else {
                    spAC.x = Rand_CenteredFloat(phi_f20);
                    spAC.y = Rand_ZeroFloat(25.0f);
                    spAC.z = Rand_CenteredFloat(phi_f20);
                }

                BossGanonEff_SpawnLightRay(play, &this->actor.world.pos, &spAC, &sZeroVec, sp58, sp54, 0x1E);
            }

            if (spBA != 1) {
                this->unk_1A8 = 1;

                if (spBA == 0) {
                    BossGanon_CheckFallingPlatforms(this, play, &this->actor.world.pos);
                }

                if (spBA == 3) {
                    BossGanon_SetupHitByLightBall(ganondorf, play);
                } else if (ganondorf->actionFunc == BossGanon_PlayTennis) {
                    BossGanon_SetupWait(ganondorf, play);

                    if (spBA == 5) {
                        ganondorf->timers[0] = 125;
                    }
                }
            }
        }
    }
}

void BossGanon_LightBall_Draw(Actor* thisx, PlayState* play) {
    BossGanon* this = (BossGanon*)thisx;
    s16 i;
    f32 alpha;
    s32 pad;

    OPEN_DISPS(play->state.gfxCtx, "../z_boss_ganon.c", 9849);

    Gfx_SetupDL_25Xlu(play->state.gfxCtx);

    alpha = ((this->unk_1A2 % 2) != 0) ? this->fwork[GDF_FWORK_1] * 0.4f : this->fwork[GDF_FWORK_1] * 0.35f;

    gDPSetPrimColor(POLY_XLU_DISP++, 0, 0, 255, 255, 155, (s8)alpha);
    Matrix_Push();
    Matrix_Translate(this->actor.world.pos.x, this->actor.floorHeight, this->actor.world.pos.z, MTXMODE_NEW);
    Matrix_Scale(this->actor.scale.x * 0.75f, 1.0f, this->actor.scale.z * 0.75f, MTXMODE_APPLY);
    gSPMatrix(POLY_XLU_DISP++, Matrix_NewMtx(play->state.gfxCtx, "../z_boss_ganon.c", 9875),
              G_MTX_NOPUSH | G_MTX_LOAD | G_MTX_MODELVIEW);
    gSPDisplayList(POLY_XLU_DISP++, gGanondorfLightCoreDL);

    Matrix_Pop();
    gSPDisplayList(POLY_XLU_DISP++, gGanondorfLightBallMaterialDL);

    gDPPipeSync(POLY_XLU_DISP++);
    gDPSetPrimColor(POLY_XLU_DISP++, 0, 0, 255, 255, 255, (s8)this->fwork[GDF_FWORK_1]);
    gDPSetEnvColor(POLY_XLU_DISP++, 255, 255, 0, 0);

    if (this->unk_1A8 == 1) {
        for (i = 0; i < 8; i++) {
            Matrix_Push();
            Matrix_RotateY(i * (M_PI / 8), MTXMODE_APPLY);
            Matrix_RotateZ(this->fwork[GDF_FWORK_0], MTXMODE_APPLY);
            gSPMatrix(POLY_XLU_DISP++, Matrix_NewMtx(play->state.gfxCtx, "../z_boss_ganon.c", 9899),
                      G_MTX_NOPUSH | G_MTX_LOAD | G_MTX_MODELVIEW);

            gSPDisplayList(POLY_XLU_DISP++, gGanondorfSquareDL);
            Matrix_Pop();
        }
    } else if (this->unk_1A8 == 0) {
        Matrix_ReplaceRotation(&play->billboardMtxF);
        Matrix_RotateZ((this->actor.shape.rot.z / 32768.0f) * 3.1416f, MTXMODE_APPLY);
        gSPMatrix(POLY_XLU_DISP++, Matrix_NewMtx(play->state.gfxCtx, "../z_boss_ganon.c", 9907),
                  G_MTX_NOPUSH | G_MTX_LOAD | G_MTX_MODELVIEW);
        gSPDisplayList(POLY_XLU_DISP++, gGanondorfSquareDL);
    }

    CLOSE_DISPS(play->state.gfxCtx, "../z_boss_ganon.c", 9911);
}

void func_808E1EB4(Actor* thisx, PlayState* play2) {
    s16 i;
    BossGanon* this = (BossGanon*)thisx;
    PlayState* play = play2;
    BossGanon* dorf = (BossGanon*)this->actor.parent;
    f32 xDiff;
    f32 yDiff;
    f32 zDiff;
    f32 xzDist;
    s16 xRotTarget;
    s16 yRotTarget;
    Vec3f vel;
    Vec3f accel;

    this->unk_1A2++;
    dorf->envLightMode = 1;
    Actor_SetScale(&this->actor, 6.0f);
    this->actor.shape.rot.z += ((s16)(Rand_ZeroOne() * 20000.0f) + 0x4000);

    for (i = 0; i < ARRAY_COUNT(this->timers); i++) {
        if (this->timers[i] != 0) {
            this->timers[i]--;
        }
    }

    Actor_UpdateVelocityXYZ(&this->actor);
    Actor_UpdatePos(&this->actor);

    this->unk_1A6++;

    if (this->unk_1A6 >= 15) {
        this->unk_1A6 = 0;
    }

    this->unk_2EC[this->unk_1A6] = this->actor.world.pos;

    if (this->unk_1C2 == 0) {
        if (1) {}
        if (this->timers[0] == 0) {
            this->unk_1C2 = 1;
        }
    } else if (this->unk_1C2 == 1) {
        xDiff = dorf->unk_1FC.x - this->actor.world.pos.x;
        yDiff = dorf->unk_1FC.y - this->actor.world.pos.y;
        zDiff = dorf->unk_1FC.z - this->actor.world.pos.z;

        yRotTarget = RAD_TO_BINANG(Math_FAtan2F(xDiff, zDiff));
        xzDist = sqrtf(SQ(xDiff) + SQ(zDiff));
        xRotTarget = RAD_TO_BINANG(Math_FAtan2F(yDiff, xzDist));

        Math_ApproachS(&this->actor.world.rot.x, xRotTarget, 1, 0x1000);
        Math_ApproachS(&this->actor.world.rot.y, yRotTarget, 1, 0x1000);

        if (sqrtf(SQ(xDiff) + SQ(zDiff) + SQ(yDiff)) < 40.0f) {
            this->unk_1C2 = 2;
            this->timers[0] = 30;
            this->actor.speed = 0.0f;

            if (this->actor.params == 0xC8) {
                func_80078884(NA_SE_EN_GANON_DAMAGE2);
                func_80078884(NA_SE_EN_GANON_DD_THUNDER);

                for (i = 0; i < 150; i++) {

                    vel.x = Rand_CenteredFloat(25.0f);
                    vel.y = Rand_CenteredFloat(25.0f);
                    vel.z = Rand_CenteredFloat(25.0f);

                    accel.x = vel.x * -0.03f;
                    accel.y = vel.y * -0.03f;
                    accel.z = vel.z * -0.03f;

                    BossGanonEff_SpawnLightRay(play, &dorf->unk_1FC, &vel, &accel, Rand_ZeroFloat(500.0f) + 1000.0f,
                                               15.0f, 0x14);
                }

                for (i = 1; i < 15; i++) {
                    dorf->unk_4E4[i] = 1000;
                }

                dorf->unk_2E6 = 1000;
                dorf->unk_2E8 = 0;
                dorf->screenFlashTimer = 4;
                dorf->lensFlareTimer = 10;
                dorf->lensFlareMode = 1;
                dorf->unk_508 = 10.0f;

                Actor_SpawnAsChild(&play->actorCtx, &dorf->actor, play, ACTOR_BOSS_GANON, dorf->unk_1FC.x,
                                   dorf->unk_1FC.y, dorf->unk_1FC.z, 0, 0, 0, 0x12C);
            }

            this->actor.world.pos.y = 5000.0f;
        }
    } else if (this->timers[0] == 0) {
        Actor_Kill(&this->actor);
    }
}

void func_808E229C(Actor* thisx, PlayState* play2) {
    BossGanon* this = (BossGanon*)thisx;
    PlayState* play = play2;
    s16 i;
    s32 temp;

    OPEN_DISPS(play->state.gfxCtx, "../z_boss_ganon.c", 10081);
    Gfx_SetupDL_25Xlu(play->state.gfxCtx);
    gDPSetPrimColor(POLY_XLU_DISP++, 0, 0, 255, 255, 255, 255);
    gDPSetEnvColor(POLY_XLU_DISP++, 255, 255, 0, 0);
    gSPDisplayList(POLY_XLU_DISP++, gGanondorfLightBallMaterialDL);

    for (i = 9; i >= 0; i--) {
        temp = (s16)(((this->unk_1A6 - i) + 0xF) % 15);
        Matrix_Translate(this->unk_2EC[temp].x, this->unk_2EC[temp].y, this->unk_2EC[temp].z, MTXMODE_NEW);
        Matrix_Scale(this->actor.scale.x * (1.0f - (i * 0.07000001f)), this->actor.scale.y * (1.0f - (i * 0.07000001f)),
                     this->actor.scale.z * (1.0f - (i * 0.07000001f)), MTXMODE_APPLY);
        Matrix_ReplaceRotation(&play->billboardMtxF);
        Matrix_RotateZ(((2.0f * (i * M_PI)) / 10.0f) + BINANG_TO_RAD_ALT(this->actor.shape.rot.z), MTXMODE_APPLY);
        gSPMatrix(POLY_XLU_DISP++, Matrix_NewMtx(play->state.gfxCtx, "../z_boss_ganon.c", 10109),
                  G_MTX_NOPUSH | G_MTX_LOAD | G_MTX_MODELVIEW);
        gSPDisplayList(POLY_XLU_DISP++, gGanondorfSquareDL);
    }

    CLOSE_DISPS(play->state.gfxCtx, "../z_boss_ganon.c", 10113);
}

void func_808E2544(Actor* thisx, PlayState* play) {
    u8 numEffects = 0;
    s16 xRot;
    f32 xDiff;
    f32 yDiff;
    f32 zDiff;
    f32 xzDist;
    f32 new_var;
    f32 sp84;
    s16 i;
    s16 sp80;
    BossGanon* this = (BossGanon*)thisx;
    BossGanon* dorf = (BossGanon*)this->actor.parent;
    s32 pad;
    Player* player = GET_PLAYER(play);
    ColliderInfo* acHitInfo;
    Vec3f sp60;

    this->unk_1A2++;
    Actor_SetScale(&this->actor, 0.01f);

    for (i = 0; i < ARRAY_COUNT(this->timers); i++) {
        if (this->timers[i] != 0) {
            this->timers[i]--;
        }
    }

    Actor_UpdateVelocityXYZ(&this->actor);
    Actor_UpdatePos(&this->actor);

    this->unk_1A6++;

    if (this->unk_1A6 >= 15) {
        this->unk_1A6 = 0;
    }

    this->unk_2EC[this->unk_1A6] = this->actor.world.pos;
    this->unk_3C4[this->unk_1A6].x = BINANG_TO_RAD_ALT(this->actor.world.rot.x);
    this->unk_3C4[this->unk_1A6].y = BINANG_TO_RAD_ALT(this->actor.world.rot.y);

    switch (this->unk_1C2) {
        if (1) {}
        case 0:
            this->actor.speed = 40.0f;
            Math_ApproachF(&this->fwork[1], 255.0f, 1.0f, 40.0f);
            xDiff = dorf->unk_278.x - this->actor.world.pos.x;
            yDiff = dorf->unk_278.y - this->actor.world.pos.y;
            zDiff = dorf->unk_278.z - this->actor.world.pos.z;
            sp80 = RAD_TO_BINANG(Math_FAtan2F(xDiff, zDiff));
            xzDist = sqrtf(SQ(xDiff) + SQ(zDiff));

            xRot = RAD_TO_BINANG(Math_FAtan2F(yDiff, xzDist));
            sp84 = (xzDist * 700.0f) / 10.0f;
            if (sp84 > 6144.0f) {
                sp84 = 6144.0f;
            }

            xRot += (Math_CosS(this->unk_1A2 * 0x2200) * sp84);
            this->actor.world.rot.x = xRot;
            Math_ApproachS(&this->actor.shape.rot.y, sp80, 1, this->csCamMaxStepScale);
            Math_ApproachF(&this->csCamMaxStepScale, 4096.0f, 1.0f, 256.0f);
            this->actor.world.rot.y = (Math_SinS(this->unk_1A2 * 0x1A00) * sp84) + this->actor.shape.rot.y;

            if (sqrtf(SQ(xDiff) + SQ(zDiff) + SQ(yDiff)) < 45.0f) {
                this->unk_1C2 = 1;
                this->actor.speed = 0.0f;
            }
            break;

        case 1:
            Math_ApproachZeroF(&this->fwork[1], 1.0f, 40.0f);

            if (this->fwork[1] == 0.0f) {
                Actor_Kill(&this->actor);
            }
            break;

        case 10:
            this->unk_1C2 = 0xB;
            this->timers[0] = 14;

            this->collider.dim.radius = 15;
            this->collider.dim.height = 20;
            this->collider.dim.yShift = -10;

            this->actor.speed = 20.0f;
            this->fwork[1] = 255.0f;
            this->unk_1F0 = player->actor.world.pos;
            new_var = this->unk_1F0.x - this->actor.world.pos.x;
            this->actor.shape.rot.y = RAD_TO_BINANG(Math_FAtan2F(new_var, this->unk_1F0.z - this->actor.world.pos.z)) +
                                      (this->actor.params << 0xD) - 0x20C000;
            FALLTHROUGH;
        case 11:
            if (this->timers[0] != 0) {
                this->unk_1F0 = player->actor.world.pos;
                xDiff = this->unk_1F0.x - this->actor.world.pos.x;
                yDiff = (this->unk_1F0.y + 30.0f) - this->actor.world.pos.y;
                zDiff = this->unk_1F0.z - this->actor.world.pos.z;

                sp80 = RAD_TO_BINANG(Math_FAtan2F(xDiff, zDiff));
                this->actor.shape.rot.x = RAD_TO_BINANG(Math_FAtan2F(yDiff, sqrtf(SQ(xDiff) + SQ(zDiff))));
                Math_ApproachS(&this->actor.shape.rot.y, sp80, 1, this->csCamMaxStepScale);
                Math_ApproachF(&this->csCamMaxStepScale, 4096.0f, 1.0f, 256.0f);
            }

            sp84 = (sqrtf(this->actor.xyzDistToPlayerSq) * 200.0f) / 10.0f;
            if (sp84 > 13824.0f) {
                sp84 = 13824.0f;
            }

            this->actor.world.rot.x = (Math_CosS(this->unk_1A2 * 0x3400) * sp84 * 0.1f) + this->actor.shape.rot.x;
            this->actor.world.rot.y = (Math_SinS(this->unk_1A2 * 0x1A00) * sp84) + this->actor.shape.rot.y;

            if ((player->meleeWeaponState != 0) && (player->meleeWeaponAnimation >= PLAYER_MWA_SPIN_ATTACK_1H) &&
                (this->actor.xzDistToPlayer < 80.0f)) {
                this->unk_1C2 = 0xC;
<<<<<<< HEAD
                this->actor.speedXZ = -30.0f;
                Actor_UpdateVelocityXYZ(&this->actor);
                Actor_UpdatePos(&this->actor);
=======
                this->actor.speed = -30.0f;
                func_8002D908(&this->actor);
                func_8002D7EC(&this->actor);
>>>>>>> 92e03cf7
                this->unk_1F0 = dorf->unk_1FC;
                numEffects = 10;
                break;
            }

            if (this->collider.base.acFlags & AC_HIT) {
                acHitInfo = this->collider.info.acHitInfo;

                this->collider.base.acFlags &= ~AC_HIT;

                if (!(acHitInfo->toucher.dmgFlags & DMG_SHIELD) || Player_HasMirrorShieldEquipped(play)) {
                    Rumble_Request(this->actor.xyzDistToPlayerSq, 180, 20, 100);
                    this->unk_1C2 = 0xC;
                    this->actor.speed = -30.0f;

                    Actor_UpdateVelocityXYZ(&this->actor);
                    Actor_UpdatePos(&this->actor);

                    this->unk_1F0.x = Rand_CenteredFloat(700.0f) + dorf->unk_1FC.x;
                    this->unk_1F0.y = Rand_CenteredFloat(200.0f) + dorf->unk_1FC.y;
                    this->unk_1F0.z = Rand_CenteredFloat(700.0f) + dorf->unk_1FC.z;

                    this->unk_1F0.x = this->unk_1F0.x + ((this->unk_1F0.x - this->actor.world.pos.x) * 100.0f);
                    this->unk_1F0.y = this->unk_1F0.y + ((this->unk_1F0.y - this->actor.world.pos.y) * 100.0f);
                    this->unk_1F0.z = this->unk_1F0.z + ((this->unk_1F0.z - this->actor.world.pos.z) * 100.0f);

                    numEffects = 10;
                    break;
                }
            }

            Collider_UpdateCylinder(&this->actor, &this->collider);

            if (this->timers[1] == 0) {
                CollisionCheck_SetAC(play, &play->colChkCtx, &this->collider.base);
            }

            xDiff = player->actor.world.pos.x - this->actor.world.pos.x;
            yDiff = (player->actor.world.pos.y + 30.0f) - this->actor.world.pos.y;
            zDiff = player->actor.world.pos.z - this->actor.world.pos.z;

            if (sqrtf(SQ(xDiff) + SQ(zDiff) + SQ(yDiff)) < 30.0f) {
                this->unk_1C2 = 1;
                this->actor.speed = 0.0f;

                if (dorf->timers[2] == 0) {
                    func_8002F6D4(play, &this->actor, 3.0f, this->actor.world.rot.y, 0.0f, 0x50);
                    SfxSource_PlaySfxAtFixedWorldPos(play, &this->actor.world.pos, 40, NA_SE_EN_GANON_HIT_THUNDER);
                    dorf->timers[2] = 20;

                    for (i = 0; i < ARRAY_COUNT(this->unk_4E4); i++) {
                        dorf->unk_4E4[i] = D_808E4C58[i];
                    }

                    dorf->unk_2E6 = 0;
                    dorf->unk_2E8 = 60;
                    dorf->unk_508 = 4.0f;
                    numEffects = 40;
                }
            }
            break;

        case 12:
            this->actor.speed = 20.0f;

            xDiff = this->unk_1F0.x - this->actor.world.pos.x;
            yDiff = this->unk_1F0.y - this->actor.world.pos.y;
            zDiff = this->unk_1F0.z - this->actor.world.pos.z;

            sp80 = RAD_TO_BINANG(Math_FAtan2F(xDiff, zDiff));
            xzDist = sqrtf(SQ(xDiff) + SQ(zDiff));
            xRot = RAD_TO_BINANG(Math_FAtan2F(yDiff, xzDist));
            sp84 = (xzDist * 700.0f) / 10.0f;

            if (sp84 > 6144.0f) {
                sp84 = 6144.0f;
            }

            sp80 += Math_SinS(this->unk_1A2 * 0x2200) * sp84;

            xRot += Math_CosS(this->unk_1A2 * 0x1800) * sp84;

            this->actor.world.rot.x = xRot;
            this->actor.world.rot.y = sp80;

            xDiff = dorf->unk_1FC.x - this->actor.world.pos.x;
            yDiff = dorf->unk_1FC.y - this->actor.world.pos.y;
            zDiff = dorf->unk_1FC.z - this->actor.world.pos.z;

            if (sqrtf(SQ(xDiff) + SQ(zDiff) + SQ(yDiff)) < 45.0f) {
                BossGanon_SetupHitByLightBall(dorf, play);
                this->timers[0] = 150;
                numEffects = 40;
                this->unk_1C2 = 1;
                this->actor.speed = 0.0f;
            }
            break;
    }

    if (this->unk_1C2 >= 0xB) {
        xzDist = (this->unk_1C2 == 0xC) ? -65.0f : 0.0f;

        if ((fabsf(this->actor.world.pos.x) > (465.0f + xzDist)) ||
            (fabsf(this->actor.world.pos.z) > (465.0f + xzDist)) || (this->actor.world.pos.y < 0.0f) ||
            (this->actor.world.pos.y > 450.0f)) {
            this->unk_1C2 = 1;
            this->actor.speed = 0.0f;
            numEffects = 10;
            BossGanon_CheckFallingPlatforms(this, play, &this->actor.world.pos);
            Actor_SpawnAsChild(&play->actorCtx, &dorf->actor, play, ACTOR_BOSS_GANON, this->actor.world.pos.x,
                               this->actor.world.pos.y, this->actor.world.pos.z, 0, 0, 0, 0x190);
        }
    }

    if (numEffects) {
        SfxSource_PlaySfxAtFixedWorldPos(play, &this->actor.world.pos, 80, NA_SE_EN_FANTOM_THUNDER);

        for (i = 0; i < numEffects; i++) {
            sp60.x = Rand_CenteredFloat(30.0f);
            sp60.y = Rand_CenteredFloat(30.0f);
            sp60.z = Rand_CenteredFloat(30.0);

            BossGanonEff_SpawnLightRay(play, &this->actor.world.pos, &sp60, &sZeroVec, Rand_ZeroFloat(200.0f) + 500.0f,
                                       15.0f, 0x1E);
        }
    }
}

static Gfx* sBigMagicLightStreakDLists[] = {
    gGanondorfLightStreak12DL, gGanondorfLightStreak11DL, gGanondorfLightStreak10DL, gGanondorfLightStreak9DL,
    gGanondorfLightStreak8DL,  gGanondorfLightStreak7DL,  gGanondorfLightStreak6DL,  gGanondorfLightStreak5DL,
    gGanondorfLightStreak4DL,  gGanondorfLightStreak3DL,  gGanondorfLightStreak2DL,  gGanondorfLightStreak1DL,
};

void func_808E324C(Actor* thisx, PlayState* play) {
    BossGanon* this = (BossGanon*)thisx;
    Mtx* mtx;
    s16 i;
    s32 temp;

    mtx = Graph_Alloc(play->state.gfxCtx, 12 * sizeof(Mtx));

    OPEN_DISPS(play->state.gfxCtx, "../z_boss_ganon.c", 10489);

    Gfx_SetupDL_25Xlu(play->state.gfxCtx);
    gDPSetPrimColor(POLY_XLU_DISP++, 0, 0x80, 255, 255, 255, (s8)this->fwork[GDF_FWORK_1]);
    gDPSetEnvColor(POLY_XLU_DISP++, 150, 255, 0, 128);
    gSPSegment(POLY_XLU_DISP++, 0x0D, mtx);

    for (i = 0; i < 12; i++) {
        temp = (s16)(((this->unk_1A6 - i) + 0xF) % 15);
        Matrix_Translate(this->unk_2EC[temp].x, this->unk_2EC[temp].y, this->unk_2EC[temp].z, MTXMODE_NEW);
        Matrix_RotateY(this->unk_3C4[temp].y, MTXMODE_APPLY);
        Matrix_RotateX(-this->unk_3C4[temp].x, MTXMODE_APPLY);
        Matrix_Scale(this->actor.scale.x, this->actor.scale.y, this->actor.scale.z, MTXMODE_APPLY);
        Matrix_RotateY(M_PI / 2, MTXMODE_APPLY);
        Matrix_ToMtx(mtx, "../z_boss_ganon.c", 10520);
        gSPMatrix(POLY_XLU_DISP++, mtx, G_MTX_NOPUSH | G_MTX_LOAD | G_MTX_MODELVIEW);
        gSPDisplayList(POLY_XLU_DISP++, sBigMagicLightStreakDLists[i]);
        mtx++;
    };

    Matrix_Translate(this->actor.world.pos.x, this->actor.world.pos.y, this->actor.world.pos.z, MTXMODE_NEW);
    Matrix_ReplaceRotation(&play->billboardMtxF);
    Matrix_Scale(10.0f, 10.0f, 10.0f, MTXMODE_APPLY);
    Matrix_RotateZ(Rand_CenteredFloat(M_PI), MTXMODE_APPLY);
    gSPMatrix(POLY_XLU_DISP++, Matrix_NewMtx(play->state.gfxCtx, "../z_boss_ganon.c", 10534),
              G_MTX_NOPUSH | G_MTX_LOAD | G_MTX_MODELVIEW);
    gSPDisplayList(POLY_XLU_DISP++, gGanondorfLightBallMaterialDL);

    gSPDisplayList(POLY_XLU_DISP++, gGanondorfSquareDL);

    CLOSE_DISPS(play->state.gfxCtx, "../z_boss_ganon.c", 10541);
}

void BossGanon_UpdateEffects(PlayState* play) {
    Player* player = GET_PLAYER(play);
    GanondorfEffect* eff = play->specialEffects;
    s16 i;
    s32 pad;
    f32 xDiff;
    f32 yDiff;
    f32 zDiff;
    f32 yRot;
    f32 xRot;
    Vec3f spA0;
    s16 bodyPart;
    f32 distToPlayer;
    s32 pad2;
    s32 pad3;

    spA0.x = 0.0f;
    spA0.y = 0.0f;

    for (i = 0; i < BOSSGANON_EFFECT_COUNT; i++, eff++) {
        if (eff->type != GDF_EFF_NONE) {
            eff->pos.x += eff->velocity.x;
            eff->pos.y += eff->velocity.y;
            eff->pos.z += eff->velocity.z;

            eff->timer++;

            eff->velocity.x += eff->accel.x;
            eff->velocity.y += eff->accel.y;
            eff->velocity.z += eff->accel.z;

            if (eff->type == GDF_EFF_WINDOW_SHARD) {
                eff->unk_44 += 0.3f;
                eff->unk_48 += 0.5f;

                if (eff->pos.y < 0.0f) {
                    eff->type = GDF_EFF_NONE;
                }
            } else if (eff->type == GDF_EFF_SPARKLE) {
                eff->unk_3C += Rand_ZeroFloat(M_PI / 2) + M_PI / 2;
                eff->unk_2E -= eff->unk_30;

                if (eff->unk_2E <= 0) {
                    eff->unk_2E = 0;
                    eff->type = GDF_EFF_NONE;
                }

                eff->alpha = eff->unk_2E;

                if (eff->alpha > 255) {
                    eff->alpha = 255;
                }
            } else if (eff->type == GDF_EFF_BLACK_DOT) {
                xDiff = sGanondorf->unk_278.x - eff->pos.x;
                yDiff = sGanondorf->unk_278.y - eff->pos.y;
                zDiff = sGanondorf->unk_278.z - eff->pos.z;

                yRot = Math_FAtan2F(xDiff, zDiff);

                xRot = -Math_FAtan2F(yDiff, sqrtf(SQ(xDiff) + SQ(zDiff)));
                spA0.z = eff->unk_38;
                Matrix_RotateY(yRot, MTXMODE_NEW);
                Matrix_RotateX(xRot, MTXMODE_APPLY);
                Matrix_MultVec3f(&spA0, &eff->velocity);
                Math_ApproachF(&eff->unk_38, 10.0f, 1.0f, 0.5f);

                eff->alpha += 10;

                if (eff->alpha > 255) {
                    eff->alpha = 255;
                }

                if ((sqrtf(SQ(xDiff) + SQ(yDiff) + SQ(zDiff)) < 20.0f) || (eff->timer > 70)) {
                    eff->type = GDF_EFF_NONE;
                }
            } else if (eff->type == GDF_EFF_LIGHT_RAY) {
                eff->unk_3C += Rand_ZeroFloat(M_PI / 2) + M_PI / 2;
                eff->unk_2E -= eff->unk_30;

                if (eff->unk_2E <= 0) {
                    eff->unk_2E = 0;
                    eff->type = GDF_EFF_NONE;
                }

                eff->alpha = eff->unk_2E;

                if (eff->alpha > 255) {
                    eff->alpha = 255;
                }

                Math_ApproachF(&eff->unk_38, eff->unk_40, 1.0f, (eff->unk_40 / 15.0f) * 4.0f);
            } else if (eff->type == GDF_EFF_SHOCK) {
                if (eff->unk_2E == GDF_SHOCK_DORF_YELLOW) {
                    bodyPart = (s16)Rand_ZeroFloat(13.9f) + 1;

                    eff->pos.x = sGanondorf->unk_2EC[bodyPart].x + Rand_CenteredFloat(20.0f);
                    eff->pos.y = sGanondorf->unk_2EC[bodyPart].y + Rand_CenteredFloat(20.0f);
                    eff->pos.z = sGanondorf->unk_2EC[bodyPart].z + Rand_CenteredFloat(20.0f);
                } else {
                    bodyPart = (s16)Rand_ZeroFloat(PLAYER_BODYPART_MAX - 0.1f);

                    eff->pos.x = player->bodyPartsPos[bodyPart].x + Rand_CenteredFloat(10.0f);
                    eff->pos.y = player->bodyPartsPos[bodyPart].y + Rand_CenteredFloat(15.0f);
                    eff->pos.z = player->bodyPartsPos[bodyPart].z + Rand_CenteredFloat(10.0f);
                }

                eff->unk_3C += (Rand_ZeroFloat(M_PI / 2) + M_PI / 2);

                if (eff->timer > 20) {
                    eff->type = GDF_EFF_NONE;
                }
            } else if (eff->type == GDF_EFF_LIGHTNING) {
                if (eff->unk_3C == 0.0f) {
                    eff->unk_44 = BINANG_TO_RAD_ALT(Camera_GetInputDirYaw(Play_GetCamera(play, CAM_ID_MAIN)));
                } else {
                    eff->unk_44 = M_PI / 2;
                }

                if (eff->timer > 12) {
                    eff->type = GDF_EFF_NONE;
                }
            } else if (eff->type == GDF_EFF_IMPACT_DUST_DARK) {
                eff->unk_30++; // unused

                if (eff->unk_2E == 0) {
                    eff->alpha += 26;

                    if (eff->alpha > 255) {
                        eff->alpha = 255;
                        eff->unk_2E = 1;
                    }
                } else if (eff->unk_2E == 1) {
                    eff->unk_2E = 2;
                } else if (eff->unk_2E == 2) {
                    eff->alpha -= 26;

                    if (eff->alpha < 0) {
                        eff->alpha = 0;
                        eff->type = GDF_EFF_NONE;
                    }
                }

                Math_ApproachF(&eff->scale, eff->unk_38, 1.0f, 0.01f);
                Math_ApproachF(&eff->unk_40, 4.0f, 1.0f, 0.15f);
            } else if (eff->type == GDF_EFF_IMPACT_DUST_LIGHT) {
                if (i == 0) {
                    func_80078884(NA_SE_EN_GANON_WAVE_GND - SFX_FLAG);
                }

                eff->unk_30++; // unused

                if (eff->unk_2E == 0) {
                    eff->alpha += 100;

                    if (eff->alpha > 255) {
                        eff->alpha = 255;
                        eff->unk_2E = 1;
                    }
                } else if (eff->unk_2E == 1) {
                    if (eff->timer >= 20) {
                        eff->unk_2E = 2;
                    }
                } else if (eff->unk_2E == 2) {
                    eff->alpha -= 30;

                    if (eff->alpha < 0) {
                        eff->alpha = 0;
                        eff->type = GDF_EFF_NONE;
                    }
                }

                Math_ApproachF(&eff->scale, eff->unk_38, 1.0f, 0.1f);
                Math_ApproachF(&eff->unk_40, 1.0f, 1.0f, 0.15f);
            } else if (eff->type == GDF_EFF_SHOCKWAVE) {
                eff->unk_30++; // unused
                eff->alpha -= 30;

                if (eff->alpha < 0) {
                    eff->alpha = 0;
                    eff->type = GDF_EFF_NONE;
                }

                Math_ApproachF(&eff->scale, eff->unk_38, 1.0f, 0.13f);

                if ((eff->timer < 150) && (fabsf(player->actor.world.pos.y) < 5.0f)) {
                    distToPlayer =
                        sqrtf(SQ(eff->pos.x - player->actor.world.pos.x) + SQ(eff->pos.z - player->actor.world.pos.z));

                    if (((eff->scale * 150.0f) < distToPlayer) && (distToPlayer < (eff->scale * 300.0f))) {
                        eff->timer = 150;
                        func_8002F6D4(play, &sGanondorf->actor, 7.0f, sGanondorf->actor.yawTowardsPlayer, 0.0f, 0x20);
                    }
                }
            }
        }
    }
}

static void* sLightningTextures[] = {
    gGanondorfLightning1Tex,  gGanondorfLightning1Tex, gGanondorfLightning2Tex,  gGanondorfLightning3Tex,
    gGanondorfLightning4Tex,  gGanondorfLightning5Tex, gGanondorfLightning6Tex,  gGanondorfLightning7Tex,
    gGanondorfLightning8Tex,  gGanondorfLightning9Tex, gGanondorfLightning10Tex, gGanondorfLightning11Tex,
    gGanondorfLightning12Tex,
};

static u8 sLightningPrimColors[] = {
    0,   0,   0,   255, 255, 255, 231, 250, 231, 208, 245, 208, 185, 240, 185, 162, 235, 162, 139, 230,
    139, 115, 225, 115, 92,  220, 92,  69,  215, 69,  46,  210, 46,  23,  205, 23,  0,   200, 0,
};

static u8 sLightningEnvColors[] = {
    0,   0,   0,   255, 255, 0,   240, 231, 23,  226, 208, 46,  212, 185, 69,  198, 162, 92,
    184, 139, 115, 170, 115, 139, 156, 92,  162, 142, 69,  185, 128, 46,  208, 114, 23,  231,
    100, 0,   255, 0,   0,   0,   0,   0,   0,   0,   0,   0,   0,   0,   0,   0,
};

void BossGanon_DrawEffects(PlayState* play) {
    u8 materialFlag = 0;
    s16 i;
    s32 pad;
    GraphicsContext* gfxCtx = play->state.gfxCtx;
    GanondorfEffect* eff = play->specialEffects;
    GanondorfEffect* effFirst = eff;

    OPEN_DISPS(gfxCtx, "../z_boss_ganon.c", 10865);
    Gfx_SetupDL_25Xlu(play->state.gfxCtx);

    for (i = 0; i < 200; i++, eff++) {
        if (eff->type == GDF_EFF_WINDOW_SHARD) {
            gDPPipeSync(POLY_OPA_DISP++);
            if (materialFlag == 0) {
                gSPDisplayList(POLY_OPA_DISP++, gGanondorfWindowShardMaterialDL);
                materialFlag++;
            }
            if ((eff->timer & 7) != 0) {
                gDPSetPrimColor(POLY_OPA_DISP++, 0, 0, eff->color.r, eff->color.g, eff->color.b, 255);
            } else {
                gDPSetPrimColor(POLY_OPA_DISP++, 0, 0, 255, 255, 255, 255);
            }
            Matrix_Translate(eff->pos.x, eff->pos.y, eff->pos.z, MTXMODE_NEW);
            Matrix_Scale(eff->scale, eff->scale, eff->scale, MTXMODE_APPLY);
            Matrix_RotateY(eff->unk_48, MTXMODE_APPLY);
            Matrix_RotateX(eff->unk_44, MTXMODE_APPLY);
            gSPMatrix(POLY_OPA_DISP++, Matrix_NewMtx(gfxCtx, "../z_boss_ganon.c", 10898),
                      G_MTX_NOPUSH | G_MTX_LOAD | G_MTX_MODELVIEW);
            gSPDisplayList(POLY_OPA_DISP++, gGanondorfWindowShardModelDL);
        }
    }

    eff = effFirst;
    materialFlag = 0;

    for (i = 0; i < 150; i++, eff++) {
        if (eff->type == GDF_EFF_SPARKLE) {
            gDPPipeSync(POLY_XLU_DISP++);
            if (materialFlag == 0) {
                gDPSetEnvColor(POLY_XLU_DISP++, 255, 255, 0, 0);
                gSPDisplayList(POLY_XLU_DISP++, gGanondorfLightBallMaterialDL);
                materialFlag++;
            }
            gDPSetPrimColor(POLY_XLU_DISP++, 0, 0, 255, 255, 255, eff->alpha);
            Matrix_Translate(eff->pos.x, eff->pos.y, eff->pos.z, MTXMODE_NEW);
            Matrix_ReplaceRotation(&play->billboardMtxF);
            Matrix_Scale(eff->scale, eff->scale, 1.0f, MTXMODE_APPLY);
            Matrix_RotateZ(eff->unk_3C, MTXMODE_APPLY);
            gSPMatrix(POLY_XLU_DISP++, Matrix_NewMtx(gfxCtx, "../z_boss_ganon.c", 10932),
                      G_MTX_NOPUSH | G_MTX_LOAD | G_MTX_MODELVIEW);
            gSPDisplayList(POLY_XLU_DISP++, gGanondorfSquareDL);
        }
    }

    eff = effFirst;
    materialFlag = 0;

    for (i = 0; i < 150; i++, eff++) {
        if (eff->type == GDF_EFF_LIGHT_RAY) {
            gDPPipeSync(POLY_XLU_DISP++);
            if (materialFlag == 0) {
                gDPSetEnvColor(POLY_XLU_DISP++, 255, 255, 0, 0);
                gSPDisplayList(POLY_XLU_DISP++, gGanondorfLightBallMaterialDL);
                materialFlag++;
            }
            gDPSetPrimColor(POLY_XLU_DISP++, 0, 0, 255, 255, 255, eff->alpha);
            Matrix_Translate(eff->pos.x, eff->pos.y, eff->pos.z, MTXMODE_NEW);
            Matrix_RotateY(eff->unk_48, MTXMODE_APPLY);
            Matrix_RotateX(eff->unk_44, MTXMODE_APPLY);
            Matrix_RotateZ(eff->unk_3C, MTXMODE_APPLY);
            Matrix_Scale(eff->scale, eff->scale, eff->unk_38 * eff->scale, MTXMODE_APPLY);
            Matrix_RotateX(M_PI / 2, MTXMODE_APPLY);
            gSPMatrix(POLY_XLU_DISP++, Matrix_NewMtx(gfxCtx, "../z_boss_ganon.c", 10971),
                      G_MTX_NOPUSH | G_MTX_LOAD | G_MTX_MODELVIEW);
            gSPDisplayList(POLY_XLU_DISP++, gGanondorfSquareDL);
        }
    }

    eff = effFirst;
    materialFlag = 0;

    for (i = 0; i < 150; i++, eff++) {
        if (eff->type == GDF_EFF_SHOCK) {
            if (materialFlag == 0) {
                gDPPipeSync(POLY_XLU_DISP++);
                if (eff->unk_2E == GDF_SHOCK_PLAYER_PURPLE) {
                    gDPSetPrimColor(POLY_XLU_DISP++, 0, 0, 100, 0, 200, 255);
                    gDPSetEnvColor(POLY_XLU_DISP++, 130, 0, 0, 0);
                } else { // GDF_SHOCK_DORF_YELLOW or GDF_SHOCK_PLAYER_YELLOW
                    gDPSetPrimColor(POLY_XLU_DISP++, 0, 0, 255, 255, 255, 255);
                    gDPSetEnvColor(POLY_XLU_DISP++, 255, 255, 0, 0);
                }
                materialFlag++;
            }
            Matrix_Translate(eff->pos.x, eff->pos.y, eff->pos.z, MTXMODE_NEW);
            Matrix_Scale(eff->scale, eff->scale, 1.0f, MTXMODE_APPLY);
            Matrix_RotateX(eff->unk_3C * 1.3f, MTXMODE_APPLY);
            Matrix_RotateZ(eff->unk_3C, MTXMODE_APPLY);
            gSPMatrix(POLY_XLU_DISP++, Matrix_NewMtx(gfxCtx, "../z_boss_ganon.c", 11023),
                      G_MTX_NOPUSH | G_MTX_LOAD | G_MTX_MODELVIEW);
            gSPDisplayList(POLY_XLU_DISP++, gGanondorfShockDL);
        }
    }

    eff = effFirst;

    for (i = 0; i < 150; i++, eff++) {
        if (eff->type == GDF_EFF_LIGHTNING) {
            gDPPipeSync(POLY_XLU_DISP++);
            gDPSetPrimColor(POLY_XLU_DISP++, 0, 0, sLightningPrimColors[(eff->timer * 3) + 0],
                            sLightningPrimColors[(eff->timer * 3) + 1], sLightningPrimColors[(eff->timer * 3) + 2],
                            255);
            gDPSetEnvColor(POLY_XLU_DISP++, sLightningEnvColors[(eff->timer * 3) + 0],
                           sLightningEnvColors[(eff->timer * 3) + 1], sLightningEnvColors[(eff->timer * 3) + 2], 0);
            Matrix_Translate(sGanondorf->unk_260.x, sGanondorf->unk_260.y, sGanondorf->unk_260.z, MTXMODE_NEW);
            Matrix_RotateY(eff->unk_48, MTXMODE_APPLY);
            Matrix_RotateZ(eff->unk_3C, MTXMODE_APPLY);
            Matrix_Scale(eff->scale, eff->scale, eff->scale, MTXMODE_APPLY);
            Matrix_RotateY(eff->unk_44, MTXMODE_APPLY);
            gSPMatrix(POLY_XLU_DISP++, Matrix_NewMtx(gfxCtx, "../z_boss_ganon.c", 11074),
                      G_MTX_NOPUSH | G_MTX_LOAD | G_MTX_MODELVIEW);
            gSPSegment(POLY_XLU_DISP++, 0x08, SEGMENTED_TO_VIRTUAL(sLightningTextures[eff->timer]));
            gSPDisplayList(POLY_XLU_DISP++, gGanondorfLightningDL);
        }
    }

    eff = effFirst;

    for (i = 0; i < 150; i++, eff++) {
        if (eff->type == GDF_EFF_IMPACT_DUST_DARK) {
            gDPPipeSync(POLY_XLU_DISP++);
            gDPSetPrimColor(POLY_XLU_DISP++, 0, 0, 0, 0, 0, eff->alpha);
            gDPSetEnvColor(POLY_XLU_DISP++, 100, 70, 0, 128);
            gSPSegment(POLY_XLU_DISP++, 0x08,
                       Gfx_TwoTexScroll(play->state.gfxCtx, G_TX_RENDERTILE, eff->timer * 4, 0, 32, 64, 1,
                                        eff->timer * 2, eff->timer * -20, 32, 32));
            Matrix_Translate(eff->pos.x, eff->pos.y, eff->pos.z, MTXMODE_NEW);
            Matrix_Scale(eff->scale, eff->unk_40 * eff->scale, eff->scale, MTXMODE_APPLY);
            gSPMatrix(POLY_XLU_DISP++, Matrix_NewMtx(gfxCtx, "../z_boss_ganon.c", 11121),
                      G_MTX_NOPUSH | G_MTX_LOAD | G_MTX_MODELVIEW);
            gSPDisplayList(POLY_XLU_DISP++, gGanondorfImpactDarkDL);
        }
    }

    eff = effFirst;

    for (i = 0; i < 150; i++, eff++) {
        if (eff->type == GDF_EFF_IMPACT_DUST_LIGHT) {
            gDPPipeSync(POLY_XLU_DISP++);
            gDPSetPrimColor(POLY_XLU_DISP++, 0, 0, 255, 255, 255, eff->alpha);
            gDPSetEnvColor(POLY_XLU_DISP++, 200, 100, 0, 128);
            gSPSegment(POLY_XLU_DISP++, 0x08,
                       Gfx_TwoTexScroll(play->state.gfxCtx, G_TX_RENDERTILE, eff->timer * 4, 0, 32, 64, 1,
                                        eff->timer * 2, eff->timer * -20, 32, 32));
            Matrix_Translate(eff->pos.x, eff->pos.y, eff->pos.z, MTXMODE_NEW);
            Matrix_Scale(eff->scale, eff->unk_40 * eff->scale, eff->scale, MTXMODE_APPLY);
            gSPMatrix(POLY_XLU_DISP++, Matrix_NewMtx(gfxCtx, "../z_boss_ganon.c", 11165),
                      G_MTX_NOPUSH | G_MTX_LOAD | G_MTX_MODELVIEW);
            gSPDisplayList(POLY_XLU_DISP++, gGanondorfImpactLightDL);
        }
    }

    eff = effFirst;

    for (i = 0; i < 150; i++, eff++) {
        if (eff->type == GDF_EFF_SHOCKWAVE) {
            gDPPipeSync(POLY_XLU_DISP++);
            gDPSetPrimColor(POLY_XLU_DISP++, 0, 0, 255, 255, 170, eff->alpha);
            gDPSetEnvColor(POLY_XLU_DISP++, 150, 255, 0, 128);
            gSPSegment(POLY_XLU_DISP++, 0x08,
                       Gfx_TwoTexScroll(play->state.gfxCtx, G_TX_RENDERTILE, (eff->timer * 100), 0, 64, 32, 1,
                                        (eff->timer * 100), 0, 64, 32));
            Matrix_Translate(eff->pos.x, eff->pos.y, eff->pos.z, MTXMODE_NEW);
            Matrix_Scale((eff->scale * 200.0f) / 1500.0f, (eff->unk_40 * 200.0f) / 1500.0f,
                         (eff->scale * 200.0f) / 1500.0f, MTXMODE_APPLY);
            gSPMatrix(POLY_XLU_DISP++, Matrix_NewMtx(gfxCtx, "../z_boss_ganon.c", 11209),
                      G_MTX_NOPUSH | G_MTX_LOAD | G_MTX_MODELVIEW);
            gSPDisplayList(POLY_XLU_DISP++, gGanondorfShockwaveDL);
        }
    }

    eff = effFirst;

    for (i = 0; i < 150; i++, eff++) {
        if (eff->type == GDF_EFF_BLACK_DOT) {
            gDPPipeSync(POLY_XLU_DISP++);
            gDPSetPrimColor(POLY_XLU_DISP++, 0, 0, 150, 170, 0, eff->alpha);
            gDPSetEnvColor(POLY_XLU_DISP++, 255, 255, 255, 128);
            gSPSegment(POLY_XLU_DISP++, 0x0A,
                       Gfx_TwoTexScroll(play->state.gfxCtx, G_TX_RENDERTILE, 0, 0, 32, 32, 1, eff->timer * 2,
                                        eff->timer * -20, 64, 64));
            Matrix_Translate(eff->pos.x, eff->pos.y, eff->pos.z, MTXMODE_NEW);
            Matrix_ReplaceRotation(&play->billboardMtxF);
            Matrix_Scale(eff->scale, eff->scale, 1.0f, MTXMODE_APPLY);
            gSPMatrix(POLY_XLU_DISP++, Matrix_NewMtx(gfxCtx, "../z_boss_ganon.c", 11250),
                      G_MTX_NOPUSH | G_MTX_LOAD | G_MTX_MODELVIEW);
            gSPDisplayList(POLY_XLU_DISP++, gGanondorfDotDL);
        }
    }

    CLOSE_DISPS(gfxCtx, "../z_boss_ganon.c", 11255);
}

#include "assets/overlays/ovl_Boss_Ganon/ovl_Boss_Ganon.c"<|MERGE_RESOLUTION|>--- conflicted
+++ resolved
@@ -4411,15 +4411,9 @@
             if ((player->meleeWeaponState != 0) && (player->meleeWeaponAnimation >= PLAYER_MWA_SPIN_ATTACK_1H) &&
                 (this->actor.xzDistToPlayer < 80.0f)) {
                 this->unk_1C2 = 0xC;
-<<<<<<< HEAD
-                this->actor.speedXZ = -30.0f;
+                this->actor.speed = -30.0f;
                 Actor_UpdateVelocityXYZ(&this->actor);
                 Actor_UpdatePos(&this->actor);
-=======
-                this->actor.speed = -30.0f;
-                func_8002D908(&this->actor);
-                func_8002D7EC(&this->actor);
->>>>>>> 92e03cf7
                 this->unk_1F0 = dorf->unk_1FC;
                 numEffects = 10;
                 break;
