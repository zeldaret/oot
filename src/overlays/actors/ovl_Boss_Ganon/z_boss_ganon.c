--- conflicted
+++ resolved
@@ -2749,13 +2749,8 @@
                     sCape->tearTimer = 1;
                 }
             }
-<<<<<<< HEAD
         } else if (acHitElem->toucher.dmgFlags & DMG_RANGED) {
-            Audio_PlayActorSfx2(&this->actor, 0);
-=======
-        } else if (acHitInfo->toucher.dmgFlags & DMG_RANGED) {
             Actor_PlaySfx(&this->actor, 0);
->>>>>>> 75eb3c5c
 
             for (i = 0; i < ARRAY_COUNT(sCape->strands); i++) {
                 for (j = 1; j < 12; j++) {
