#include "z_boss_ganon.h"
#include "overlays/ovl_Boss_Ganon/ovl_Boss_Ganon.h"
#include "overlays/actors/ovl_En_Ganon_Mant/z_en_ganon_mant.h"
#include "overlays/actors/ovl_En_Zl3/z_en_zl3.h"
#include "overlays/actors/ovl_Bg_Ganon_Otyuka/z_bg_ganon_otyuka.h"
#include "overlays/actors/ovl_En_Bom/z_en_bom.h"
#include "assets/objects/object_ganon/object_ganon.h"
#include "assets/objects/object_ganon_anime1/object_ganon_anime1.h"
#include "assets/objects/object_ganon_anime2/object_ganon_anime2.h"
#include "assets/scenes/dungeons/ganon_boss/ganon_boss_scene.h"

#define FLAGS (ACTOR_FLAG_0 | ACTOR_FLAG_2 | ACTOR_FLAG_4 | ACTOR_FLAG_5)

void BossGanon_Init(Actor* thisx, PlayState* play);
void BossGanon_Destroy(Actor* thisx, PlayState* play);
void BossGanon_Update(Actor* thisx, PlayState* play);
void BossGanon_Draw(Actor* thisx, PlayState* play);
void func_808E1EB4(Actor* thisx, PlayState* play); // update
void func_808E2544(Actor* thisx, PlayState* play); // update
void BossGanon_LightBall_Update(Actor* thisx, PlayState* play);
void func_808E229C(Actor* thisx, PlayState* play); // draw
void func_808E324C(Actor* thisx, PlayState* play); // draw
void BossGanon_LightBall_Draw(Actor* thisx, PlayState* play);

void BossGanon_SetupIntroCutscene(BossGanon* this, PlayState* play);
void BossGanon_SetupTowerCutscene(BossGanon* this, PlayState* play);
void BossGanon_IntroCutscene(BossGanon* this, PlayState* play);
void BossGanon_DeathAndTowerCutscene(BossGanon* this, PlayState* play);
void BossGanon_Wait(BossGanon* this, PlayState* play);
void BossGanon_ChargeLightBall(BossGanon* this, PlayState* play);
void BossGanon_PlayTennis(BossGanon* this, PlayState* play);
void BossGanon_PoundFloor(BossGanon* this, PlayState* play);
void BossGanon_ChargeBigMagic(BossGanon* this, PlayState* play);
void BossGanon_Block(BossGanon* this, PlayState* play);
void BossGanon_HitByLightBall(BossGanon* this, PlayState* play);
void BossGanon_Vulnerable(BossGanon* this, PlayState* play);
void BossGanon_Damaged(BossGanon* this, PlayState* play);

void BossGanon_SetupWait(BossGanon* this, PlayState* play);
void BossGanon_SetupChargeLightBall(BossGanon* this, PlayState* play);
void BossGanon_SetupPlayTennis(BossGanon* this, PlayState* play);

void BossGanon_DrawEffects(PlayState* play);
void BossGanon_UpdateEffects(PlayState* play);

s32 BossGanon_CheckFallingPlatforms(BossGanon* this, PlayState* play, Vec3f* checkPos);

const ActorInit Boss_Ganon_InitVars = {
    ACTOR_BOSS_GANON,
    ACTORCAT_BOSS,
    FLAGS,
    OBJECT_GANON,
    sizeof(BossGanon),
    (ActorFunc)BossGanon_Init,
    (ActorFunc)BossGanon_Destroy,
    (ActorFunc)BossGanon_Update,
    (ActorFunc)BossGanon_Draw,
};

static ColliderCylinderInit sDorfCylinderInit = {
    {
        COLTYPE_HIT3,
        AT_ON | AT_TYPE_ENEMY,
        AC_ON | AC_TYPE_PLAYER,
        OC1_ON | OC1_TYPE_ALL,
        OC2_TYPE_1,
        COLSHAPE_CYLINDER,
    },
    {
        ELEMTYPE_UNK0,
        { 0xFFCFFFFF, 0x00, 0x10 },
        { 0xFFCFFFFE, 0x00, 0x00 },
        TOUCH_ON | TOUCH_SFX_NORMAL,
        BUMP_ON | BUMP_HOOKABLE,
        OCELEM_ON,
    },
    { 20, 80, -50, { 0, 0, 0 } },
};

static ColliderCylinderInit sLightBallCylinderInit = {
    {
        COLTYPE_NONE,
        AT_ON | AT_TYPE_ENEMY,
        AC_ON | AC_TYPE_PLAYER,
        OC1_ON | OC1_TYPE_ALL,
        OC2_TYPE_1,
        COLSHAPE_CYLINDER,
    },
    {
        ELEMTYPE_UNK6,
        { 0x00100700, 0x00, 0x08 },
        { 0x0D900740, 0x00, 0x00 },
        TOUCH_ON | TOUCH_SFX_NORMAL,
        BUMP_ON,
        OCELEM_ON,
    },
    { 20, 30, -15, { 0, 0, 0 } },
};

static u8 D_808E4C58[] = { 0, 12, 10, 12, 14, 16, 12, 14, 16, 12, 14, 16, 12, 14, 16, 10, 16, 14 };
static Vec3f sZeroVec = { 0.0f, 0.0f, 0.0f };

static EnGanonMant* sCape;

static s32 sSeed1;
static s32 sSeed2;
static s32 sSeed3;

static BossGanon* sGanondorf;

static EnZl3* sZelda;

#define BOSSGANON_EFFECT_COUNT 200

typedef struct {
    /* 0x00 */ u8 type;
    /* 0x01 */ u8 timer;
    /* 0x04 */ Vec3f pos;
    /* 0x10 */ Vec3f velocity;
    /* 0x1C */ Vec3f accel;
    /* 0x28 */ Color_RGB8 color;
    /* 0x2C */ s16 alpha;
    /* 0x2E */ s16 unk_2E;
    /* 0x30 */ s16 unk_30;
    /* 0x34 */ f32 scale;
    /* 0x38 */ f32 unk_38; // scale target mostly, but used for other things
    /* 0x3C */ f32 unk_3C; // mostly z rot
    /* 0x40 */ f32 unk_40;
    /* 0x44 */ f32 unk_44; // mostly x rot
    /* 0x48 */ f32 unk_48; // mostly y rot
} GanondorfEffect;         // size = 0x4C

GanondorfEffect sEffects[BOSSGANON_EFFECT_COUNT];

void BossGanonEff_SpawnWindowShard(PlayState* play, Vec3f* pos, Vec3f* velocity, f32 scale) {
    static Color_RGB8 shardColors[] = { { 255, 175, 85 }, { 155, 205, 155 }, { 155, 125, 55 } };
    s16 i;
    GanondorfEffect* eff = play->specialEffects;
    Color_RGB8* color;

    for (i = 0; i < 200; i++, eff++) {
        if (eff->type == GDF_EFF_NONE) {
            eff->type = GDF_EFF_WINDOW_SHARD;
            eff->pos = *pos;
            eff->velocity = *velocity;
            eff->accel = sZeroVec;
            eff->scale = scale;
            eff->accel.y = -1.5f;
            eff->unk_44 = Rand_ZeroFloat(6.28f);
            eff->unk_48 = Rand_ZeroFloat(6.28f);
            color = &shardColors[(s16)Rand_ZeroFloat(2.99f)];
            eff->color.r = color->r;
            eff->color.g = color->g;
            eff->color.b = color->b;
            eff->timer = (s16)Rand_ZeroFloat(20.0f);
            break;
        }
    }
}

void BossGanonEff_SpawnSparkle(PlayState* play, Vec3f* pos, Vec3f* velocity, Vec3f* accel, f32 scale, s16 arg6) {
    s16 i;
    GanondorfEffect* eff = play->specialEffects;

    for (i = 0; i < 150; i++, eff++) {
        if (eff->type == GDF_EFF_NONE) {
            eff->type = GDF_EFF_SPARKLE;
            eff->pos = *pos;
            eff->velocity = *velocity;
            eff->accel = *accel;
            eff->scale = scale / 1000.0f;
            eff->unk_2E = (s16)Rand_ZeroFloat(100.0f) + 0xC8;
            eff->unk_30 = arg6;
            eff->timer = (s16)Rand_ZeroFloat(10.0f);
            break;
        }
    }
}

void BossGanonEff_SpawnLightRay(PlayState* play, Vec3f* pos, Vec3f* velocity, Vec3f* accel, f32 scale, f32 arg5,
                                s16 arg6) {
    s16 i;
    GanondorfEffect* eff = play->specialEffects;

    for (i = 0; i < 150; i++, eff++) {
        if (eff->type == GDF_EFF_NONE) {
            eff->type = GDF_EFF_LIGHT_RAY;
            eff->pos = *pos;
            eff->velocity = *velocity;
            eff->accel = *accel;
            eff->scale = scale / 1000.0f;
            eff->unk_38 = 1.0f;
            eff->unk_40 = arg5;
            eff->unk_2E = (s16)Rand_ZeroFloat(100.0f) + 0xC8;
            eff->unk_30 = arg6;
            eff->timer = (s16)Rand_ZeroFloat(10.0f);
            eff->unk_48 = Math_Atan2F(eff->velocity.z, eff->velocity.x);
            eff->unk_44 = -Math_Atan2F(sqrtf(SQXZ(eff->velocity)), eff->velocity.y);
            break;
        }
    }
}

void BossGanonEff_SpawnShock(PlayState* play, f32 scale, s16 shockType) {
    s16 i;
    GanondorfEffect* eff = play->specialEffects;

    for (i = 0; i < 75; i++, eff++) {
        if (eff->type == GDF_EFF_NONE) {
            eff->type = GDF_EFF_SHOCK;
            eff->pos = sZeroVec;
            eff->pos.y = -2000.0f;
            eff->velocity = sZeroVec;
            eff->accel = sZeroVec;
            eff->scale = scale / 1000.0f;
            eff->unk_2E = shockType;
            eff->timer = 0;
            break;
        }
    }
}

void BossGanonEff_SpawnLightning(PlayState* play, f32 scale, f32 arg2, f32 arg3) {
    s16 i;
    GanondorfEffect* eff = play->specialEffects;

    for (i = 0; i < 150; i++, eff++) {
        if (eff->type == GDF_EFF_NONE) {
            eff->type = GDF_EFF_LIGHTNING;
            eff->velocity = sZeroVec;
            eff->accel = sZeroVec;
            eff->unk_2E = 0;
            eff->scale = scale;
            eff->unk_48 = arg2;
            eff->unk_3C = arg3;
            eff->timer = 0;
            break;
        }
    }
}

void BossGanonEff_SpawnDustDark(PlayState* play, Vec3f* pos, f32 scale, f32 arg3) {
    s16 i;
    GanondorfEffect* eff = play->specialEffects;

    for (i = 0; i < 150; i++, eff++) {
        if (eff->type == GDF_EFF_NONE) {
            eff->type = GDF_EFF_IMPACT_DUST_DARK;
            eff->pos = *pos;
            eff->velocity = sZeroVec;
            eff->accel = sZeroVec;
            eff->scale = scale;
            eff->unk_40 = 1.0f;
            eff->unk_38 = arg3;
            eff->unk_30 = (s16)Rand_ZeroFloat(100.0f);
            eff->unk_2E = eff->timer = eff->alpha = 0;
            break;
        }
    }
}

void BossGanonEff_SpawnDustLight(PlayState* play, Vec3f* pos, f32 scale, f32 arg3, s16 bufIndex) {
    GanondorfEffect* effArr = play->specialEffects;

    effArr[bufIndex].type = GDF_EFF_IMPACT_DUST_LIGHT;
    effArr[bufIndex].pos = *pos;
    effArr[bufIndex].velocity = sZeroVec;
    effArr[bufIndex].accel = sZeroVec;
    effArr[bufIndex].unk_40 = 1.0f;
    effArr[bufIndex].scale = scale;
    effArr[bufIndex].unk_38 = arg3;
    effArr[bufIndex].unk_30 = Rand_ZeroFloat(100.0f);
    effArr[bufIndex].unk_2E = effArr[bufIndex].timer = effArr[bufIndex].alpha = 0;
}

void BossGanonEff_SpawnShockwave(PlayState* play, Vec3f* pos, f32 scale, f32 arg3) {
    s16 i;
    GanondorfEffect* eff = play->specialEffects;

    for (i = 0; i < 150; i++, eff++) {
        if (eff->type == GDF_EFF_NONE) {
            eff->type = GDF_EFF_SHOCKWAVE;
            eff->pos = *pos;
            eff->velocity = sZeroVec;
            eff->accel = sZeroVec;
            eff->alpha = 255;
            eff->unk_40 = 0.6f;
            eff->scale = scale;
            eff->unk_38 = arg3;
            eff->unk_30 = (s16)Rand_ZeroFloat(100.0f);
            eff->unk_2E = eff->timer = 0;
            break;
        }
    }
}

void BossGanonEff_SpawnBlackDot(PlayState* play, Vec3f* pos, f32 scale) {
    s16 i;
    GanondorfEffect* eff = play->specialEffects;

    for (i = 0; i < 150; i++, eff++) {
        if (eff->type == GDF_EFF_NONE) {
            eff->type = GDF_EFF_BLACK_DOT;
            eff->pos = *pos;
            eff->velocity = sZeroVec;
            eff->accel = sZeroVec;
            eff->unk_38 = 0.0f;
            eff->scale = scale / 1000.0f;
            eff->timer = 0;
            eff->alpha = 0;
            eff->unk_2E = 0;
            break;
        }
    }
}

void BossGanon_SetColliderPos(Vec3f* pos, ColliderCylinder* collider) {
    collider->dim.pos.x = pos->x;
    collider->dim.pos.y = pos->y;
    collider->dim.pos.z = pos->z;
}

void BossGanon_SetAnimationObject(BossGanon* this, PlayState* play, s32 objectId) {
    this->animBankIndex = Object_GetIndex(&play->objectCtx, objectId);
    gSegments[6] = VIRTUAL_TO_PHYSICAL(play->objectCtx.status[this->animBankIndex].segment);
}

static InitChainEntry sInitChain[] = {
    ICHAIN_U8(targetMode, 5, ICHAIN_CONTINUE),
    ICHAIN_S8(naviEnemyId, NAVI_ENEMY_GANONDORF, ICHAIN_CONTINUE),
    ICHAIN_F32_DIV1000(gravity, 0, ICHAIN_CONTINUE),
    ICHAIN_F32(targetArrowOffset, 0, ICHAIN_STOP),
};

void BossGanon_Init(Actor* thisx, PlayState* play2) {
    s16 i;
    PlayState* play = play2;
    BossGanon* this = (BossGanon*)thisx;
    s32 cond;
    f32 xDistFromPlayer;
    f32 yDistFromPlayer;
    f32 zDistFromPlayer;
    Player* player = GET_PLAYER(play);

    if (thisx->params < 0x64) {
        Flags_SetSwitch(play, 0x14);
        play->specialEffects = sEffects;

        for (i = 0; i < BOSSGANON_EFFECT_COUNT; i++) {
            sEffects[i].type = GDF_EFF_NONE;
        }

        sGanondorf = this;
        thisx->colChkInfo.health = 40;
        Actor_ProcessInitChain(thisx, sInitChain);
        ActorShape_Init(&thisx->shape, 0, NULL, 0);
        Actor_SetScale(thisx, 0.01f);
        SkelAnime_InitFlex(play, &this->skelAnime, &gDorfSkel, NULL, NULL, NULL, 0);
        Collider_InitCylinder(play, &this->collider);
        Collider_SetCylinder(play, &this->collider, thisx, &sDorfCylinderInit);

        if (thisx->params != 1) {
            BossGanon_SetupIntroCutscene(this, play);
            this->organAlpha = 255;
        } else {
            cond = Flags_GetSwitch(play, 0x37) &&
                   ((play->sceneNum == SCENE_GANON_DEMO) || (play->sceneNum == SCENE_GANON_FINAL) ||
                    (play->sceneNum == SCENE_GANON_SONOGO) || (play->sceneNum == SCENE_GANONTIKA_SONOGO));

            if (!cond) {
                BossGanon_SetupTowerCutscene(this, play);
            } else {
                Actor_Kill(thisx);
                return;
            }

            BossGanon_SetupTowerCutscene(this, play);
        }

        sCape = (EnGanonMant*)Actor_SpawnAsChild(&play->actorCtx, thisx, play, ACTOR_EN_GANON_MANT, 0.0f, 0.0f, 0.0f, 0,
                                                 0, 0, 1);
        Actor_ChangeCategory(play, &play->actorCtx, thisx, ACTORCAT_BOSS);
    } else {
        thisx->flags &= ~ACTOR_FLAG_0;
        this->fwork[GDF_FWORK_1] = 255.0f;

        if (thisx->params >= 0xC8) {
            if (thisx->params == 0x12C) {
                thisx->update = BossGanon_LightBall_Update;
                thisx->draw = BossGanon_LightBall_Draw;
                this->unk_1A8 = 2;
            } else if (thisx->params == 0x190) {
                thisx->update = BossGanon_LightBall_Update;
                thisx->draw = BossGanon_LightBall_Draw;
                this->unk_1A8 = 1;
            } else if (thisx->params >= 0x104) {
                // big magic light ball thrown
                thisx->update = func_808E2544;
                thisx->draw = func_808E324C;
                this->unk_1C2 = 10;
                this->unk_1A2 = 520 + (-thisx->params * 2);

                for (i = 0; i < 15; i++) {
                    this->unk_2EC[i] = thisx->world.pos;
                }

                this->timers[1] = 3;
                Collider_InitCylinder(play, &this->collider);
                Collider_SetCylinder(play, &this->collider, thisx, &sLightBallCylinderInit);
            } else if (thisx->params >= 0xFA) {
                // big magic light ball charge
                thisx->update = func_808E2544;
                thisx->draw = func_808E324C;
                this->unk_1A2 = Rand_ZeroFloat(10000.0f);

                for (i = 0; i < 15; i++) {
                    this->unk_2EC[i] = thisx->world.pos;
                }

                this->fwork[GDF_FWORK_1] = 0;
            } else {
                thisx->update = func_808E1EB4;
                thisx->draw = func_808E229C;
                if (1) {}
                thisx->speedXZ = 11.0f;

                if (thisx->params == 0xC8) {
                    this->timers[0] = 7;
                } else {
                    this->timers[0] = (s16)Rand_ZeroFloat(3.0f) + 3;
                }

                for (i = 0; i < 15; i++) {
                    this->unk_2EC[i].y = 5000.0f;
                }
            }
        } else {
            // light ball (anything from 0x64 - 0xC7)
            thisx->update = BossGanon_LightBall_Update;
            thisx->draw = BossGanon_LightBall_Draw;
            thisx->speedXZ = 12.0f;

            xDistFromPlayer = player->actor.world.pos.x - thisx->world.pos.x;
            yDistFromPlayer = (player->actor.world.pos.y + 30.0f) - thisx->world.pos.y;
            zDistFromPlayer = player->actor.world.pos.z - thisx->world.pos.z;

            thisx->world.rot.y = Math_Atan2S(zDistFromPlayer, xDistFromPlayer);
            thisx->world.rot.x = Math_Atan2S(sqrtf(SQ(xDistFromPlayer) + SQ(zDistFromPlayer)), yDistFromPlayer);

            if (Rand_ZeroOne() < 0) {
                thisx->world.rot.y += (s16)Rand_CenteredFloat(5000.0f);
                thisx->world.rot.x += (s16)Rand_CenteredFloat(5000.0f);
            }

            this->timers[1] = 3;
            Collider_InitCylinder(play, &this->collider);
            Collider_SetCylinder(play, &this->collider, thisx, &sLightBallCylinderInit);
        }
    }
}

void BossGanon_Destroy(Actor* thisx, PlayState* play) {
    BossGanon* this = (BossGanon*)thisx;

    if ((this->actor.params < 0xC8) || (this->actor.params >= 0x104)) {
        Collider_DestroyCylinder(play, &this->collider);
    }

    if (this->actor.params < 0x64) {
        SkelAnime_Free(&this->skelAnime, play);
    }
}

void BossGanon_SetupIntroCutscene(BossGanon* this, PlayState* play) {
    s32 pad;
    s32 animBankIndex = Object_GetIndex(&play->objectCtx, OBJECT_GANON_ANIME2);

    if (animBankIndex < 0) {
        Actor_Kill(&this->actor);
        return;
    }

    if (Object_IsLoaded(&play->objectCtx, animBankIndex)) {
        this->actionFunc = BossGanon_IntroCutscene;
        this->unk_198 = 1;
        this->animBankIndex = animBankIndex;
        gSegments[6] = VIRTUAL_TO_PHYSICAL(play->objectCtx.status[animBankIndex].segment);
        Animation_MorphToLoop(&this->skelAnime, &object_ganon_anime2_Anim_005FFC, 0.0f);
    } else {
        this->actionFunc = BossGanon_SetupIntroCutscene;
    }
}

typedef struct {
    /* 0x00 */ Vec3s eye;
    /* 0x06 */ Vec3s at;
} CutsceneCameraPosition; // size = 0x12

static CutsceneCameraPosition sIntroCsCameraPositions[] = {
    { { 0, 40, 0 }, { 0, 50, 430 } },
    { { -20, 30, 400 }, { 10, 55, 440 } },
    { { 0, 60, 300 }, { 0, 273, -150 } },
    { { 0, 180, -260 }, { 0, 155, -300 } },
    { { -30, 60, 440 }, { 20, 25, 390 } },
    { { -50, 140, -360 }, { 50, 92, -390 } },
    { { -10, 264, -121 }, { 5, 266, -160 } },
    { { -13, 200, -310 }, { 0, 125, -410 } },
    { { 0, 40, -50 }, { 0, 35, 230 } },
    { { 0, 140, -250 }, { 0, 115, -570 } },
    { { -410, 150, -130 }, { 50, 155, -170 } },
    { { 0, 130, -230 }, { 0, 125, -2000 } },
    { { -2, 147, -293 }, { -200, 345, -2000 } },
};

void BossGanon_SetIntroCsCamera(BossGanon* this, u8 camPosIndex) {
    CutsceneCameraPosition* camPos = &sIntroCsCameraPositions[camPosIndex];

    this->csCamEye.x = camPos->eye.x;
    this->csCamEye.y = camPos->eye.y;
    this->csCamEye.z = camPos->eye.z;

    this->csCamAt.x = camPos->at.x;
    this->csCamAt.y = camPos->at.y;
    this->csCamAt.z = camPos->at.z;
}

void BossGanon_IntroCutscene(BossGanon* this, PlayState* play) {
    u8 moveCam = false;
    Player* player = GET_PLAYER(play);
    s32 pad;
    f32 sin;
    f32 cos;
    Camera* mainCam;

    gSegments[6] = VIRTUAL_TO_PHYSICAL(play->objectCtx.status[this->animBankIndex].segment);

    sCape->backPush = -2.0f;
    sCape->backSwayMagnitude = 0.25f;
    sCape->sideSwayMagnitude = -1.0f;
    sCape->minDist = 0.0f;

    this->csTimer++;

    SkelAnime_Update(&this->skelAnime);

    switch (this->csState) {
        case 0:
            player->actor.world.pos.x = 0.0f;
            player->actor.world.pos.y = 0.0f;
            player->actor.world.pos.z = 430.0f;

            this->actor.world.pos.x = 0.0f;
            this->actor.world.pos.y = 112.0f;
            this->actor.world.pos.z = -333.0f;

            this->actor.shape.yOffset = -7000.0f;
            this->actor.shape.rot.y = 0;

            func_80064520(play, &play->csCtx);
            func_8002DF54(play, &this->actor, 8);
            this->csCamIndex = Play_CreateSubCamera(play);
            Play_ChangeCameraStatus(play, CAM_ID_MAIN, CAM_STAT_WAIT);
            Play_ChangeCameraStatus(play, this->csCamIndex, CAM_STAT_ACTIVE);
            this->csCamFov = 60.0f;

            if (GET_EVENTCHKINF(EVENTCHKINF_78)) {
                // watched cutscene already, skip most of it
                this->csState = 17;
                this->csTimer = 0;
                player->actor.world.pos.z = 20.0f;
                this->useOpenHand = false;
                Animation_MorphToLoop(&this->skelAnime, &object_ganon_anime2_Anim_0089F8, -5.0f);
                this->fwork[GDF_FWORK_1] = 1000.0f;
                BossGanon_SetIntroCsCamera(this, 11);
                this->unk_198 = 2;
                this->timers[2] = 110;
                gSaveContext.healthAccumulator = 0x140;
                Audio_QueueSeqCmd(NA_BGM_STOP);
            } else {
                this->useOpenHand = true;
                BossGanon_SetIntroCsCamera(this, 0);
                this->csState = 1;
                sZelda = (EnZl3*)Actor_SpawnAsChild(&play->actorCtx, &this->actor, play, ACTOR_EN_ZL3, 0.0f, 220.0f,
                                                    -150.0f, 0, 0, 0, 0x2000);
            }

            Actor_SpawnAsChild(&play->actorCtx, &this->actor, play, ACTOR_EN_GANON_ORGAN, 0.0f, 0.0f, 0.0f, 0, 0, 0, 1);
            sCape->minY = 57.0f;
            FALLTHROUGH;
        case 1:
            this->envLightMode = 3;
            if (this->csTimer == 70) {
                this->csState = 2;
                this->csTimer = 0;
            }
            break;

        case 2:
            BossGanon_SetIntroCsCamera(this, 1);

            if (this->csTimer == 10) {
                func_8002DF54(play, &this->actor, 5);
            }

            if (this->csTimer == 13) {
                func_8002F7DC(&player->actor, player->ageProperties->unk_92 + NA_SE_VO_LI_SURPRISE);
            }

            if (this->csTimer != 35) {
                break;
            }

            this->csState = 3;
            this->csTimer = 0;

            this->csCamEye.x = 0.0f;
            this->csCamEye.y = 60.0f;
            this->csCamEye.z = 300.0f;

            this->csCamAt.x = 0.0f;
            this->unk_704 = 1.2566371f;
            FALLTHROUGH;
        case 3:
            this->envLightMode = 0;
            play->envCtx.lightBlend = 0.0f;
            this->csCamAt.y = (sinf(this->unk_704) * 300.0f) + this->csCamEye.y;
            this->csCamAt.z = (cosf(this->unk_704) * -300.0f) + this->csCamEye.z;
            Math_ApproachF(&this->unk_704, 0.25f, 0.05f, this->csCamAtMaxStep.y);
            Math_ApproachF(&this->csCamAtMaxStep.y, 0.01f, 1.0f, 0.0001f);

            if (this->csTimer != 200) {
                break;
            }

            func_8002DF54(play, &this->actor, 8);
            this->csState = 4;
            BossGanon_SetIntroCsCamera(this, 2);
            this->csTimer = 0;
            FALLTHROUGH;
        case 4:
            if ((this->csTimer == 0) || (this->csTimer == 10) || (this->csTimer == 20)) {
                this->csCamEye.y += 68.0f;
                this->csCamEye.z -= 142.0f;
            }

            if (this->csTimer >= 20) {
                this->envLightMode = 4;
            } else {
                this->envLightMode = 35;
            }

            if (this->csTimer == 60) {
                BossGanon_SetIntroCsCamera(this, 1);
                this->csState = 5;
                this->csTimer = 0;
            }
            break;

        case 5:
            this->envLightMode = 5;

            if (this->csTimer < 50) {
                play->envCtx.lightBlend = 1.0f;
            }

            if (this->csTimer == 10) {
                func_8002DF54(play, &this->actor, 0x4B);
            }

            if (this->csTimer == 70) {
                BossGanon_SetIntroCsCamera(this, 3);
                this->csState = 6;
                this->csTimer = 0;
                this->envLightMode = 3;
            }
            break;

        case 6:
            this->envLightMode = 3;

            if (this->csTimer != 30) {
                break;
            }

            this->csState = 7;
            this->csTimer = 0;
            BossGanon_SetIntroCsCamera(this, 4);
            this->triforceType = GDF_TRIFORCE_PLAYER;
            this->fwork[GDF_TRIFORCE_SCALE] = 10.0f;
            this->fwork[GDF_TRIFORCE_PRIM_A] = 0.0f;
            this->fwork[GDF_TRIFORCE_PRIM_B] = 255.0f;
            this->fwork[GDF_TRIFORCE_ENV_G] = 100.0f;
            func_80078884(NA_SE_EV_TRIFORCE_MARK);
<<<<<<< HEAD
            globalCtx->envCtx.unk_D8 = 0.0f;
            FALLTHROUGH;
=======
            play->envCtx.lightBlend = 0.0f;
            // fallthrough
>>>>>>> e68f3217
        case 7:
            this->envLightMode = 6;
            // fade in links triforce
            Math_ApproachF(&this->fwork[GDF_TRIFORCE_PRIM_A], 255.0f, 1.0f, 10.0f);
            Math_ApproachF(&this->fwork[GDF_TRIFORCE_SCALE], 0.4f, 1.0f, 0.3f);
            Math_ApproachF(&this->fwork[GDF_TRIFORCE_PRIM_B], 170.0f, 1.0f, 2.55f);
            Math_ApproachF(&this->fwork[GDF_TRIFORCE_ENV_G], 200.0f, 1.0f, 3.0f);

            if (this->csTimer >= 30) {
                this->envLightMode = 65;
            }

            if (this->csTimer == 30) {
                play->envCtx.lightBlend = 1.0f;
            }

            BossGanon_SetIntroCsCamera(this, 4);
            this->csCamEye.x += 5.0f;
            this->csCamEye.z += -10.0f;
            this->csCamAt.x += 18.0f;

            if (this->csTimer == 60) {
                this->csState = 8;
                this->csTimer = 0;
            }
            break;

        case 8:
            this->envLightMode = 3;
            BossGanon_SetIntroCsCamera(this, 5);

            if (this->csTimer != 30) {
                break;
            }

            this->csState = 9;
            this->csTimer = 0;
            func_8002DF54(play, &this->actor, 8);
            sZelda->unk_3C8 = 0;
            this->triforceType = GDF_TRIFORCE_ZELDA;
            this->fwork[GDF_TRIFORCE_SCALE] = 10.0f;
            this->fwork[GDF_TRIFORCE_PRIM_A] = 0.0f;
            this->fwork[GDF_TRIFORCE_PRIM_B] = 255.0f;
            this->fwork[GDF_TRIFORCE_ENV_G] = 100.0f;
            func_80078884(NA_SE_EV_TRIFORCE_MARK);
<<<<<<< HEAD
            globalCtx->envCtx.unk_D8 = 0.0f;
            FALLTHROUGH;
=======
            play->envCtx.lightBlend = 0.0f;
            // fallthrough
>>>>>>> e68f3217
        case 9:
            this->envLightMode = 7;
            BossGanon_SetIntroCsCamera(this, 6);
            // fade in zeldas triforce
            Math_ApproachF(&this->fwork[GDF_TRIFORCE_PRIM_A], 255.0f, 1.0f, 10.0f);
            Math_ApproachF(&this->fwork[GDF_TRIFORCE_SCALE], 0.4f, 1.0f, 0.3f);
            Math_ApproachF(&this->fwork[GDF_TRIFORCE_PRIM_B], 170.0f, 1.0f, 2.55f);
            Math_ApproachF(&this->fwork[GDF_TRIFORCE_ENV_G], 200.0f, 1.0f, 3.0f);

            if (this->csTimer == 30) {
                sZelda->unk_3C8 = 1;
            }

            if (this->csTimer >= 32) {
                this->envLightMode = 75;
            }

            if (this->csTimer == 32) {
                play->envCtx.lightBlend = 1.0f;
            }

            if (this->csTimer == 50) {
                this->csState = 10;
                this->csTimer = 0;
            }
            break;

        case 10: // top view of playing the organ
            this->envLightMode = 3;
            BossGanon_SetIntroCsCamera(this, 7);

            if (this->csTimer == 40) {
                this->csState = 11;
                this->csTimer = 0;
                this->fwork[GDF_TRIFORCE_PRIM_A] = 0.0f;
            }
            break;

        case 11: // link is healed
            this->envLightMode = 3;
            BossGanon_SetIntroCsCamera(this, 8);
            player->actor.world.pos.z = 20.0f;

            if (this->csTimer == 20) {
                func_8002DF54(play, &this->actor, 0x17);
                Interface_ChangeAlpha(11); // show hearts only
            }

            if (this->csTimer == 25) {
                gSaveContext.healthAccumulator = 0x140;
            }

            if (this->csTimer == 100) {
                Interface_ChangeAlpha(1);
            }

            if (this->csTimer == 120) {
                this->csState = 12;
                this->csTimer = 0;
            }
            break;

        case 12: // first dialogue, ganondorf facing away from link
            this->envLightMode = 3;
            BossGanon_SetIntroCsCamera(this, 9);

            if (this->csTimer == 30) {
                Audio_QueueSeqCmd(0x100100FF);
                this->fwork[GDF_FWORK_1] = Animation_GetLastFrame(&object_ganon_anime2_Anim_004F64);
                Animation_MorphToPlayOnce(&this->skelAnime, &object_ganon_anime2_Anim_004F64, -5.0f);
            }

            if ((this->csTimer > 30) && Animation_OnFrame(&this->skelAnime, this->fwork[GDF_FWORK_1])) {
                Animation_MorphToLoop(&this->skelAnime, &object_ganon_anime2_Anim_006AF4, 0.0f);
                this->fwork[GDF_FWORK_1] = 1000.0f;
            }

            if (this->csTimer == 80) {
                Message_StartTextbox(play, 0x70C8, NULL);
            }

            if ((this->csTimer > 180) && (Message_GetState(&play->msgCtx) == TEXT_STATE_NONE)) {
                this->csState = 15;
                this->csTimer = 0;
                this->useOpenHand = false;
            }
            break;

        case 15: // side view of all 3 of them
            this->envLightMode = 0;
            play->envCtx.lightBlend = 0.0f;
            BossGanon_SetIntroCsCamera(this, 10);

            if (this->csTimer == 30) {
                Message_StartTextbox(play, 0x70C9, NULL);
            }

            if ((this->csTimer > 100) && (Message_GetState(&play->msgCtx) == TEXT_STATE_NONE)) {
                this->csState = 16;
                this->csTimer = 0;
                BossGanon_SetIntroCsCamera(this, 11);
                this->unk_198 = 2;
                sZelda->unk_3C8 = 2;
                this->timers[2] = 110;
                this->envLightMode = 3;
            }
            break;

        case 16:
            this->envLightMode = 3;

            if (this->csTimer <= 20) {
                if (this->csTimer == 20) {
                    Animation_MorphToPlayOnce(&this->skelAnime, &object_ganon_anime2_Anim_004304, -5.0f);
                    this->fwork[GDF_FWORK_1] = Animation_GetLastFrame(&object_ganon_anime2_Anim_004304);
                }
            } else if (Animation_OnFrame(&this->skelAnime, this->fwork[GDF_FWORK_1])) {
                Message_StartTextbox(play, 0x70CA, NULL);
                Animation_MorphToLoop(&this->skelAnime, &object_ganon_anime2_Anim_0089F8, -5.0f);
                this->fwork[GDF_FWORK_1] = 1000.0f;
            }

            if ((this->csTimer > 100) && (Message_GetState(&play->msgCtx) == TEXT_STATE_NONE)) {
                this->csState = 17;
                this->csTimer = 0;
            }
            break;

        case 17: // turns around
            this->envLightMode = 3;

            if (this->csTimer == 20) {
                Animation_MorphToPlayOnce(&this->skelAnime, &object_ganon_anime2_Anim_001F58, -5.0f);
                this->fwork[GDF_FWORK_1] = Animation_GetLastFrame(&object_ganon_anime2_Anim_001F58);
            }

            if (this->csTimer > 10) {
                if (this->csTimer == 62) {
                    sCape->attachRightArmTimer = 20.0f;
                }

                if (this->csTimer == 57) {
                    Audio_PlayActorSound2(&this->actor, NA_SE_EV_GANON_MANTLE);
                }

                Math_ApproachF(&this->csCamFov, 110.0f, 0.1f, this->csCamMaxStepScale * 2.0f);
                Math_ApproachF(&this->csCamEye.z, -290.0f, 0.1f, this->csCamMaxStepScale * 2.4f);
                Math_ApproachF(&this->csCamMaxStepScale, 0.75f, 1.0f, 0.05f);

                if (this->csTimer == 70) {
                    this->csState = 18;
                    this->csTimer = 0;
                    this->csCamFov = 60.0f;
                    BossGanon_SetIntroCsCamera(this, 12);
                    Message_StartTextbox(play, 0x70CB, NULL);
                }
            }
            break;

        case 18: // last dialog before triforce
            this->envLightMode = 3;
            BossGanon_SetIntroCsCamera(this, 12);
            this->csCamEye.y += -6.0f;
            this->csCamEye.z += 6.0f;

            if (Animation_OnFrame(&this->skelAnime, this->fwork[GDF_FWORK_1] - 5.0f)) {
                Animation_MorphToLoop(&this->skelAnime, &object_ganon_anime2_Anim_003018, -5.0f);
                this->fwork[GDF_FWORK_1] = 1000.0f;
            }

            if ((this->csTimer <= 50) || (Message_GetState(&play->msgCtx) != TEXT_STATE_NONE)) {
                break;
            }

            this->csState = 19;
            this->csTimer = 0;
            Message_StartTextbox(play, 0x70CC, NULL);
            Animation_MorphToPlayOnce(&this->skelAnime, &object_ganon_anime2_Anim_007268, -5.0f);
            this->triforceType = GDF_TRIFORCE_DORF;
            this->fwork[GDF_TRIFORCE_SCALE] = 10.0f;
            this->fwork[GDF_TRIFORCE_PRIM_A] = 0.0f;
            this->fwork[GDF_TRIFORCE_PRIM_B] = 255.0f;
            this->fwork[GDF_TRIFORCE_ENV_G] = 100.0f;
<<<<<<< HEAD
            globalCtx->envCtx.unk_D8 = 0.0f;
            FALLTHROUGH;
=======
            play->envCtx.lightBlend = 0.0f;
            // fallthrough
>>>>>>> e68f3217
        case 19: // show triforce
            this->envLightMode = 8;

            if (this->csTimer >= 60) {
                this->envLightMode = 9;

                if (this->csTimer == 60) {
                    play->envCtx.lightBlend = 1.0f;
                }
            }

            BossGanon_SetIntroCsCamera(this, 12);
            this->csCamEye.y += -6.0f;
            this->csCamEye.z += 6.0f;

            if (this->csTimer >= 30) {
                if (this->csTimer == 30) {
                    func_80078884(NA_SE_EV_TRIFORCE_MARK);
                }

                // fade in ganondorf's triforce
                Math_ApproachF(&this->fwork[GDF_TRIFORCE_PRIM_A], 255.0f, 1.0f, 10.0f);
                Math_ApproachF(&this->fwork[GDF_TRIFORCE_SCALE], 0.6f, 1.0f, 0.3f);
                Math_ApproachF(&this->fwork[GDF_TRIFORCE_PRIM_B], 170.0f, 1.0f, 2.55f);
                Math_ApproachF(&this->fwork[GDF_TRIFORCE_ENV_G], 200.0f, 1.0f, 3.0f);
            }

            if (this->csTimer == 17) {
                Animation_MorphToLoop(&this->skelAnime, &object_ganon_anime2_Anim_007A64, -5.0f);
            }

            if ((this->csTimer > 80) && (Message_GetState(&play->msgCtx) == TEXT_STATE_NONE)) {
                this->csState = 20;
                this->csTimer = 0;

                this->csCamTargetEye.x = this->csCamEye.x - 50.0f;
                this->csCamTargetEye.y = this->csCamEye.y - 100.0f;
                this->csCamTargetEye.z = this->csCamEye.z + 400.0f;

                this->csCamEyeMaxStep.x = 50.0f;
                this->csCamEyeMaxStep.y = 100.0f;
                this->csCamEyeMaxStep.z = 400.0f;

                this->csCamAtMaxStep.x = 400.0f;
                this->csCamMaxStepScale = 0.0f;

                this->csCamTargetAt.x = this->csCamAt.x + 400.0f;
                this->csCamTargetAt.y = this->csCamAt.y;
                this->csCamTargetAt.z = this->csCamAt.z;

                this->csCamMovementScale = 0.2f;

                this->fwork[GDF_VORTEX_ALPHA] = 0.0f;
                this->fwork[GDF_VORTEX_SCALE] = 0.1f;

                Audio_PlayActorSound2(&this->actor, NA_SE_EN_GANON_DARKWAVE);
            }
            break;

        case 20: // zoom cam out
            this->envLightMode = 10;
            moveCam = true;
            Math_ApproachF(&this->csCamMaxStepScale, 0.15f, 1.0f, 0.015f);

            if (this->csTimer <= 40) {
                Math_ApproachF(&this->fwork[GDF_VORTEX_ALPHA], 255.0f, 1.0f, 6.5f);
                Math_ApproachF(&this->fwork[GDF_VORTEX_SCALE], 0.2f, 1.0f, 0.025f);
            }

            if (this->csTimer > 20) {
                Audio_PlayActorSound2(&this->actor, NA_SE_EN_GANON_DARKWAVE_M - SFX_FLAG);
            }

            if (this->csTimer > 20) {
                BossGanonEff_SpawnShock(play, 700.0f, GDF_SHOCK_PLAYER_PURPLE);
                BossGanonEff_SpawnShock(play, 700.0f, GDF_SHOCK_PLAYER_PURPLE);
            }

            if (this->csTimer == 30) {
                func_8002DF54(play, &this->actor, 0x4A);
            }

            if (this->csTimer <= 50) {
                break;
            }

            this->csState = 21;
            this->csTimer = 0;
            this->fwork[GDF_TRIFORCE_PRIM_A] = 0.0f;
            this->fwork[GDF_VORTEX_SCALE] = 0.16f;
            goto skip_sound_and_fx;

        case 21: // purple vortex
            this->envLightMode = 11;
            Audio_PlayActorSound2(&this->actor, NA_SE_EN_GANON_DARKWAVE_M - SFX_FLAG);
            BossGanonEff_SpawnShock(play, 700.0f, GDF_SHOCK_PLAYER_PURPLE);
            BossGanonEff_SpawnShock(play, 700.0f, GDF_SHOCK_PLAYER_PURPLE);

        skip_sound_and_fx:
            this->csCamEye.x = -30.0f;
            this->csCamEye.y = 37.0f;
            this->csCamEye.z = -30.0f;

            this->csCamAt.x = -10.0f;
            this->csCamAt.y = 45.0f;
            this->csCamAt.z = 0.0f;

            if (this->csTimer == 13) {
                Message_StartTextbox(play, 0x70CD, NULL);
            }

            if ((this->csTimer <= 120) || (Message_GetState(&play->msgCtx) != TEXT_STATE_NONE)) {
                break;
            }

            this->csState = 22;
            this->csTimer = 0;
            this->timers[2] = 30;
            this->organAlpha = 254;
            this->csCamAt.x = this->unk_1FC.x - 10.0f;
            this->csCamAt.y = this->unk_1FC.y + 30.0f;
            this->csCamAt.z = this->unk_1FC.z;
            this->fwork[GDF_VORTEX_ALPHA] = 255.0f;
            this->fwork[GDF_VORTEX_SCALE] = 0.2f;
            FALLTHROUGH;
        case 22: // start floating, show title card, start fight
            if (this->csTimer > 30) {
                this->envLightMode = 0;
            } else {
                this->envLightMode = 12;
            }

            Math_ApproachZeroF(&this->fwork[GDF_VORTEX_ALPHA], 1.0f, 10.0f);

            this->csCamEye.x = -30.0f;
            this->csCamEye.y = 137.0f;
            this->csCamEye.z = -110.0f;

            Math_ApproachF(&this->csCamAt.y, this->unk_1FC.y + 30.0f, 0.1f, 20.0f);
            Math_ApproachF(&this->csCamAt.x, this->unk_1FC.x - 10.0f, 0.1f, 5.0f);

            if (this->csTimer == 20) {
                BossGanon_SetAnimationObject(this, play, OBJECT_GANON_ANIME1);
                Animation_MorphToPlayOnce(&this->skelAnime, &gDorfGetUp3Anim, 0.0f);
                SkelAnime_Update(&this->skelAnime);
                this->actor.shape.yOffset = 0.0f;
                sCape->attachShouldersTimer = 18.0f;
                Audio_PlayActorSound2(&this->actor, NA_SE_EV_GANON_MANTLE);
                this->unk_198 = 0;
                Audio_QueueSeqCmd(SEQ_PLAYER_BGM_MAIN << 24 | NA_BGM_GANONDORF_BOSS);
            }

            if (this->csTimer == 50) {
                gSegments[6] = VIRTUAL_TO_PHYSICAL(
                    play->objectCtx.status[Object_GetIndex(&play->objectCtx, OBJECT_GANON)].segment);

                if (!GET_EVENTCHKINF(EVENTCHKINF_78)) {
                    TitleCard_InitBossName(play, &play->actorCtx.titleCtx, SEGMENTED_TO_VIRTUAL(gDorfTitleCardTex), 160,
                                           180, 128, 40);
                }

                SET_EVENTCHKINF(EVENTCHKINF_78);
            }

            if (this->csTimer >= 20) {
                this->legSwayEnabled = true;
                Audio_PlayActorSound2(&this->actor, NA_SE_EN_GANON_FLOAT - SFX_FLAG);

                Math_ApproachF(&this->actor.world.pos.y, 228.0f, 0.05f, 2.0f);
                Math_ApproachF(&this->actor.world.pos.z, -230.0f, 0.05f, 4.0f);

                sCape->backPush = -3.0f;
                sCape->backSwayMagnitude = 0.25f;
                sCape->sideSwayMagnitude = -3.0f;

                sin = Math_SinS(this->csTimer * 1500);
                this->actor.velocity.y = this->fwork[GDF_FWORK_0] * sin * 0.04f;
                this->actor.world.pos.y += this->actor.velocity.y;

                cos = Math_CosS(this->csTimer * 1800);
                this->actor.world.pos.x = this->fwork[GDF_FWORK_0] * cos * 0.5f;
                this->actor.velocity.x = this->actor.world.pos.x - this->actor.prevPos.x;

                Math_ApproachF(&this->fwork[GDF_FWORK_0], 50.0f, 1.0f, 1.0f);
            }

            if (this->csTimer > 30) {
                this->organAlpha -= 5;

                if (this->organAlpha < 0) {
                    this->organAlpha = 0;
                }
            }

            if (this->csTimer == 120) {
                mainCam = Play_GetCamera(play, CAM_ID_MAIN);
                mainCam->eye = this->csCamEye;
                mainCam->eyeNext = this->csCamEye;
                mainCam->at = this->csCamAt;
                func_800C08AC(play, this->csCamIndex, 0);
                this->csState = this->csCamIndex = 0;
                func_80064534(play, &play->csCtx);
                func_8002DF54(play, &this->actor, 7);
                BossGanon_SetupWait(this, play);
            }

            if (sZelda != NULL) {
                sZelda->actor.world.pos.x = 0.0f;
                sZelda->actor.world.pos.y = 350.0f;
                sZelda->actor.world.pos.z = 0.0f;
            }
    }

    if (this->csCamIndex != 0) {
        if (moveCam) {
            Math_ApproachF(&this->csCamEye.x, this->csCamTargetEye.x, this->csCamMovementScale,
                           this->csCamEyeMaxStep.x * this->csCamMaxStepScale);
            Math_ApproachF(&this->csCamEye.y, this->csCamTargetEye.y, this->csCamMovementScale,
                           this->csCamEyeMaxStep.y * this->csCamMaxStepScale);
            Math_ApproachF(&this->csCamEye.z, this->csCamTargetEye.z, this->csCamMovementScale,
                           this->csCamEyeMaxStep.z * this->csCamMaxStepScale);

            Math_ApproachF(&this->csCamAt.x, this->csCamTargetAt.x, this->csCamMovementScale,
                           this->csCamAtMaxStep.x * this->csCamMaxStepScale);
            Math_ApproachF(&this->csCamAt.y, this->csCamTargetAt.y, this->csCamMovementScale,
                           this->csCamAtMaxStep.y * this->csCamMaxStepScale);
            Math_ApproachF(&this->csCamAt.z, this->csCamTargetAt.z, this->csCamMovementScale,
                           this->csCamAtMaxStep.z * this->csCamMaxStepScale);
        }

        Play_CameraSetAtEye(play, this->csCamIndex, &this->csCamAt, &this->csCamEye);
        Play_CameraSetFov(play, this->csCamIndex, this->csCamFov);
    }
}

void BossGanon_SetupDeathCutscene(BossGanon* this, PlayState* play) {
    s32 pad;
    s32 animBankIndex = Object_GetIndex(&play->objectCtx, OBJECT_GANON_ANIME2);

    if (Object_IsLoaded(&play->objectCtx, animBankIndex)) {
        this->actionFunc = BossGanon_DeathAndTowerCutscene;
        this->csTimer = this->csState = 0;
        this->unk_198 = 1;
        this->animBankIndex = animBankIndex;
        gSegments[6] = VIRTUAL_TO_PHYSICAL(play->objectCtx.status[animBankIndex].segment);
        Animation_MorphToPlayOnce(&this->skelAnime, &object_ganon_anime2_Anim_00EA00, 0.0f);
        this->fwork[GDF_FWORK_1] = Animation_GetLastFrame(&object_ganon_anime2_Anim_00EA00);
        this->unk_508 = 0.0f;
    }
}

void BossGanon_SetupTowerCutscene(BossGanon* this, PlayState* play) {
    s32 pad;
    s32 animBankIndex = Object_GetIndex(&play->objectCtx, OBJECT_GANON_ANIME2);

    if (Object_IsLoaded(&play->objectCtx, animBankIndex)) {
        this->animBankIndex = animBankIndex;
        gSegments[6] = VIRTUAL_TO_PHYSICAL(play->objectCtx.status[animBankIndex].segment);
        Animation_MorphToPlayOnce(&this->skelAnime, &object_ganon_anime2_Anim_00EA00, 0.0f);
        this->fwork[GDF_FWORK_1] = Animation_GetLastFrame(&object_ganon_anime2_Anim_00EA00);
        this->actionFunc = BossGanon_DeathAndTowerCutscene;
        this->csTimer = 0;
        this->csState = 100;
        this->unk_198 = 1;
        gSaveContext.magic = gSaveContext.magicCapacity;
        gSaveContext.health = gSaveContext.healthCapacity;
    } else {
        this->actionFunc = BossGanon_SetupTowerCutscene;
    }
}

void BossGanon_ShatterWindows(u8 windowShatterState) {
    s16 i;
    u8* tex1 = SEGMENTED_TO_VIRTUAL(ganon_boss_sceneTex_006C18);
    u8* tex2 = SEGMENTED_TO_VIRTUAL(ganon_boss_sceneTex_007418);

    for (i = 0; i < 2048; i++) {
        if ((tex1[i] != 0) && (Rand_ZeroOne() < 0.03f)) {
            if ((((u8*)gDorfWindowShatterTemplateTex)[i] == 0) || (windowShatterState == GDF_WINDOW_SHATTER_FULL)) {
                tex1[i] = tex2[i] = 1;
            }
        }
    }
}

void BossGanon_DeathAndTowerCutscene(BossGanon* this, PlayState* play) {
    static Color_RGBA8 bloodPrimColor = { 0, 120, 0, 255 };
    static Color_RGBA8 bloodEnvColor = { 0, 120, 0, 255 };
    s16 i;
    u8 moveCam = false;
    Player* player = GET_PLAYER(play);
    s16 pad;
    Vec3f sp98;
    Vec3f sp8C;
    Vec3f sp80;
    Vec3f sp74;
    Camera* mainCam;
    Vec3f sp64;

    gSegments[6] = VIRTUAL_TO_PHYSICAL(play->objectCtx.status[this->animBankIndex].segment);

    this->csTimer++;
    SkelAnime_Update(&this->skelAnime);

    switch (this->csState) {
        case 0:
            func_80064520(play, &play->csCtx);
            func_8002DF54(play, &this->actor, 8);
            this->csCamIndex = Play_CreateSubCamera(play);
            Play_ChangeCameraStatus(play, CAM_ID_MAIN, CAM_STAT_WAIT);
            Play_ChangeCameraStatus(play, this->csCamIndex, CAM_STAT_ACTIVE);

            this->actor.world.pos.x = 0.0f;
            this->actor.world.pos.y = 70.0f;
            this->actor.world.pos.z = -80.0f;

            this->actor.shape.yOffset = -7000.0f;

            this->actor.shape.rot.y = 0;
            this->csState = 1;
            this->csTimer = 0;
            this->useOpenHand = true;
            FALLTHROUGH;
        case 1:
            player->actor.shape.rot.y = -0x8000;

            player->actor.world.pos.x = -10.0f;
            player->actor.world.pos.y = 0.0f;
            player->actor.world.pos.z = 115.0f;

            this->envLightMode = 13;

            if (this->csTimer < 30) {
                play->envCtx.lightBlend = 0.0f;
            }

            if (this->csTimer >= 2) {
                play->envCtx.fillScreen = false;
            }

            this->csCamEye.x = -50.0f;
            this->csCamEye.z = -50.0f;
            this->csCamEye.y = 50.0f;

            this->csCamAt.x = this->unk_1FC.x;
            this->csCamAt.y = this->unk_1FC.y + 30.0f;
            this->csCamAt.z = this->unk_1FC.z;

            if (Animation_OnFrame(&this->skelAnime, this->fwork[GDF_FWORK_1])) {
                Animation_MorphToLoop(&this->skelAnime, &object_ganon_anime2_Anim_00F19C, 0.0f);
                this->csState = 2;
                this->csTimer = 0;
            }
            break;

        case 2:
            this->csCamEye.x = -100.0f;
            this->csCamEye.y = 20.0f;
            this->csCamEye.z = -130.0f;

            this->envLightMode = 13;

            this->csCamAt.x = this->unk_1FC.x;
            this->csCamAt.y = this->unk_1FC.y;
            this->csCamAt.z = this->unk_1FC.z + 40.0f;

            if (this->csTimer >= 30) {
                this->csState = 3;
                this->csTimer = 0;
                Message_StartTextbox(play, 0x70CE, NULL);
                this->fwork[GDF_FWORK_1] = 1000.0f;
            }

            if ((this->unk_1A2 % 32) == 0) {
                Audio_PlayActorSound2(&this->actor, NA_SE_EN_GANON_BREATH);
            }
            break;

        case 3:
            this->envLightMode = 14;

            if ((this->fwork[GDF_FWORK_1] > 100.0f) && ((this->unk_1A2 % 32) == 0)) {
                Audio_PlayActorSound2(&this->actor, NA_SE_EN_GANON_BREATH);
            }

            this->csCamEye.x = 7.0f;
            this->csCamEye.y = 52.0f;
            this->csCamEye.z = -15.0f;

            this->csCamAt.x = this->unk_1FC.x - 5.0f;
            this->csCamAt.y = this->unk_1FC.y + 30.0f - 10.0f;
            this->csCamAt.z = this->unk_1FC.z;

            if ((this->fwork[GDF_FWORK_1] > 100.0f) && (this->csTimer > 100) &&
                (Message_GetState(&play->msgCtx) == TEXT_STATE_NONE)) {
                Animation_MorphToPlayOnce(&this->skelAnime, &object_ganon_anime2_Anim_00B668, 0.0f);
                this->fwork[GDF_FWORK_1] = Animation_GetLastFrame(&object_ganon_anime2_Anim_00B668);
                Audio_PlayActorSound2(&this->actor, NA_SE_EN_GANON_TOKETU);
            } else {
                if (Animation_OnFrame(&this->skelAnime, this->fwork[GDF_FWORK_1] - 16.0f)) {
                    for (i = 0; i < 40; i++) {
                        sp98.x = Rand_CenteredFloat(5.0f);
                        sp98.y = Rand_CenteredFloat(1.5f) + 1.0f;
                        sp98.z = Rand_ZeroFloat(5.0f) + 2.0f;

                        sp8C.x = 0.0f;
                        sp8C.y = -1.0f;
                        sp8C.z = 0.0f;

                        sp80.x = this->unk_208.x;
                        sp80.y = this->unk_208.y - 10.0f;
                        sp80.z = this->unk_208.z;

                        func_8002836C(play, &sp80, &sp98, &sp8C, &bloodPrimColor, &bloodEnvColor,
                                      (s16)Rand_ZeroFloat(50.0f) + 50, 0, 17);
                    }
                }

                if (Animation_OnFrame(&this->skelAnime, this->fwork[GDF_FWORK_1])) {
                    Animation_MorphToLoop(&this->skelAnime, &object_ganon_anime2_Anim_00BE38, 0.0f);
                    this->csState = 4;
                    this->csTimer = 0;
                }
            }
            break;

        case 4:
            this->envLightMode = 14;

            if (this->csTimer == 30) {
                Message_StartTextbox(play, 0x70CF, NULL);
                this->csState = 5;
                this->csTimer = 0;
            }
            break;

        case 5:
            this->envLightMode = 14;

            if ((this->csTimer > 70) && (Message_GetState(&play->msgCtx) == TEXT_STATE_NONE)) {
                this->csState = 6;
                this->csTimer = 0;
                Animation_MorphToPlayOnce(&this->skelAnime, &object_ganon_anime2_Anim_010298, 0.0f);
                this->fwork[GDF_FWORK_1] = Animation_GetLastFrame(&object_ganon_anime2_Anim_010298);

                this->csCamMovementScale = 0.05f;
                this->csCamMaxStepScale = 0.0f;

                this->csCamTargetEye.x = 7.0f;
                this->csCamTargetEye.y = 12.0f;
                this->csCamTargetEye.z = 70.0f;

                this->csCamTargetAt.x = this->unk_1FC.x - 5.0f;
                this->csCamTargetAt.y = (this->unk_1FC.y + 30.0f) - 10.0f;
                this->csCamTargetAt.z = this->unk_1FC.z;

                this->csCamEyeMaxStep.x = fabsf(this->csCamEye.x - this->csCamTargetEye.x);
                this->csCamEyeMaxStep.y = fabsf(this->csCamEye.y - this->csCamTargetEye.y);
                this->csCamEyeMaxStep.z = fabsf(this->csCamEye.z - this->csCamTargetEye.z);

                this->csCamAtMaxStep.x = fabsf(this->csCamAt.x - this->csCamTargetAt.x);
                this->csCamAtMaxStep.y = fabsf(this->csCamAt.y - this->csCamTargetAt.y);
                this->csCamAtMaxStep.z = fabsf(this->csCamAt.z - this->csCamTargetAt.z);

                Audio_PlayActorSound2(&this->actor, NA_SE_EN_GANON_CASBREAK);
            }
            break;

        case 6:
            this->envLightMode = 14;
            moveCam = true;
            Math_ApproachF(&this->csCamMaxStepScale, 0.2f, 1.0f, 0.01f);

            if (Animation_OnFrame(&this->skelAnime, this->fwork[GDF_FWORK_1])) {
                Animation_MorphToLoop(&this->skelAnime, &object_ganon_anime2_Anim_010514, 0.0f);
                this->csState = 7;
                this->csTimer = 0;
                this->unk_2E8 = 0;
                this->envLightMode = 15;
                this->unk_508 = 0.0f;
                this->fwork[GDF_FWORK_1] = 1000.0f;
                play->envCtx.lightBlend = 0.0f;
            }
            break;

        case 7:
            if (this->csTimer < 10) {
                play->envCtx.lightBlend = 0.0f;
            }

            if (this->csTimer == 30) {
                this->csState = 8;
                this->csTimer = 0;
                this->unk_70C = 0.0f;
            }
            goto skip_cam_and_quake;

        case 8:
            this->csCamEye.x = -60.0f;
            this->csCamEye.y = 80.0f;
            this->csCamEye.z = -130.0f;

            this->csCamAt.x = 0.0f;
            this->csCamAt.y = 0.0f;
            this->csCamAt.z = 70.0f;

            this->unk_70C = Math_SinS(this->csTimer * 0x6300) * 0.2f;

            func_80078884(NA_SE_EV_EARTHQUAKE - SFX_FLAG);

        skip_cam_and_quake:
            this->envLightMode = 15;
            Audio_PlayActorSound2(&this->actor, NA_SE_EN_GANON_BODY_SPARK - SFX_FLAG);

            for (i = 1; i < 15; i++) {
                this->unk_4E4[i] = 0xA;
            }

            this->unk_2E6 = 20000;
            Math_ApproachF(&this->unk_508, 5.0f, 0.05f, 0.1f);

            if (this->csTimer == 30) {
                this->csState = 9;
                this->csTimer = 0;

                this->csCamEye.x = -30.0f;
                this->csCamEye.y = 40.0f;
                this->csCamEye.z = 60.0f;

                this->csCamAt.x = 492.0f;
                this->csCamAt.y = 43.0f;
                this->csCamAt.z = 580.0f;

                this->csCamMaxStepScale = 0.0f;
                this->unk_710 = 10.0f;
            }
            break;

        case 9:
            Audio_PlayActorSound2(&this->actor, NA_SE_EN_GANON_BODY_SPARK - SFX_FLAG);

            if (this->csTimer == 2) {
                func_8002DF54(play, &this->actor, 0x39);
            }

            if (this->csTimer > 50) {
                Math_ApproachZeroF(&this->unk_710, 1.0f, 0.2f);
                Math_ApproachF(&this->csCamEye.x, 270.0f, 0.05f, this->csCamMaxStepScale * 30.0f);
                Math_ApproachF(&this->csCamEye.z, 260.0f, 0.05f, this->csCamMaxStepScale * 20.0f);
                Math_ApproachF(&this->csCamAt.y, 103.0f, 0.05f, this->csCamMaxStepScale * 6.0f);
                Math_ApproachF(&this->csCamAt.z, 280.0f, 0.05f, this->csCamMaxStepScale * 20.0f);
                Math_ApproachF(&this->csCamMaxStepScale, 1.0f, 1.0f, 0.01f);
            }

            this->unk_70C = Math_SinS(this->csTimer * 0x6300) * this->unk_710;
            func_80078884(NA_SE_EV_EARTHQUAKE - SFX_FLAG);

            if (this->csTimer < 100) {
                this->windowShatterState = GDF_WINDOW_SHATTER_PARTIAL;
                this->envLightMode = 15;
            } else {
                this->envLightMode = 16;
                this->windowShatterState = GDF_WINDOW_SHATTER_FULL;
            }

            if (this->csTimer >= 130) {
                Math_ApproachF(&this->whiteFillAlpha, 255.0f, 1.0f, 5.0f);
            }

            if (this->csTimer == 180) {
                play->transitionTrigger = TRANS_TRIGGER_START;
                play->nextEntranceIndex = ENTR_GANON_FINAL_0;
                play->transitionType = TRANS_TYPE_FADE_WHITE_FAST;
            }
            break;

        case 100:
            func_80064520(play, &play->csCtx);
            func_8002DF54(play, &this->actor, 8);
            this->csCamIndex = Play_CreateSubCamera(play);
            Play_ChangeCameraStatus(play, CAM_ID_MAIN, CAM_STAT_WAIT);
            Play_ChangeCameraStatus(play, this->csCamIndex, CAM_STAT_ACTIVE);
            Animation_MorphToPlayOnce(&this->skelAnime, &object_ganon_anime2_Anim_00ADDC, 0.0f);
            this->fwork[1] = Animation_GetLastFrame(&object_ganon_anime2_Anim_00EA00);
            this->csState = 101;
            this->skelAnime.playSpeed = 0.0f;
            sZelda = (EnZl3*)Actor_SpawnAsChild(&play->actorCtx, &this->actor, play, ACTOR_EN_ZL3, 0.0f, 6000.0f, 0.0f,
                                                0, 0, 0, 0x2000);

            player->actor.world.pos.x = -472.0f;
            player->actor.world.pos.y = 4102.0f;
            player->actor.world.pos.z = -130.0f;

            player->actor.shape.rot.y = -0x8000;

            this->actor.world.pos.x = -472.0f;
            this->actor.world.pos.y = 4172.0f;
            this->actor.world.pos.z = -400.0f;

            this->actor.shape.yOffset = -7000.0f;
            this->actor.shape.rot.y = 0;

            this->csCamEye.x = this->csCamAt.x = -472.0f;
            this->csCamEye.y = this->csCamAt.y = 4152.0f;
            this->csCamEye.z = -160.0f;

            this->csCamAt.z = -100.0f;

            sCape->backPush = -2.0f;
            sCape->backSwayMagnitude = 0.25f;
            sCape->sideSwayMagnitude = -1.0f;
            sCape->minDist = 0.0f;
            sCape->minY = 4104.0f;
            sCape->tearTimer = 20;

            this->whiteFillAlpha = 255.0f;
<<<<<<< HEAD
            globalCtx->envCtx.unk_D8 = 1.0f;
            FALLTHROUGH;
=======
            play->envCtx.lightBlend = 1.0f;
            // fallthrough
>>>>>>> e68f3217
        case 101:
            player->actor.world.pos.y = 4102.0f;
            Math_ApproachZeroF(&this->whiteFillAlpha, 1.0f, 5.0f);

            if (this->csTimer > 40) {
                Math_ApproachF(&this->csCamEye.z, -520.0f, 0.1f, this->csCamMaxStepScale);
                Math_ApproachF(&this->csCamMaxStepScale, 5.0f, 1.0f, 0.1f);

                if (this->csTimer == 150) {
                    this->skelAnime.playSpeed = 1.0f;
                }

                if (this->csTimer == 160) {
                    Audio_PlayActorSound2(&this->actor, NA_SE_PL_BOUND_NOWEAPON);
                }

                if (this->csTimer == 187) {
                    Audio_PlayActorSound2(&this->actor, NA_SE_PL_BODY_HIT);
                }

                if (this->csTimer == 180) {
                    Audio_PlayActorSound2(&this->actor, NA_SE_EV_GANON_MANTLE);
                }

                if (this->csTimer == 190) {
                    sp74 = this->actor.world.pos;
                    sp74.y = 4102.0f;
                    BossGanonEff_SpawnDustDark(play, &sp74, 0.2f, 0.7f);
                }

                if (this->csTimer == 230) {
                    this->csState = 102;
                    this->csTimer = 0;
                }
            }
            break;

        case 102:
            player->actor.world.pos.y = 4102.0f;

            this->csCamEye.x = -442.0f;
            this->csCamEye.y = 4152.0f;
            this->csCamEye.z = -135.0f;

            this->csCamAt.x = -472.0f;
            this->csCamAt.y = 4152.0f;
            this->csCamAt.z = -135.0f;

            if (this->csTimer == 5) {
                func_8002DF54(play, &this->actor, 0x4C);
            }

            if (this->csTimer == 70) {
                func_8002DF54(play, &this->actor, 0x4D);
            }

            if (this->csTimer == 90) {
                this->csState = 103;
                this->csTimer = 0;
                sZelda->actor.world.pos.x = -472.0f;
                sZelda->actor.world.pos.y = 4352.0f;
                sZelda->actor.world.pos.z = -200.0f;
                sZelda->unk_3C8 = 3;
            }
            break;

        case 103:
            Audio_PlayActorSound2(&sZelda->actor, NA_SE_EV_DOWN_TO_GROUND - SFX_FLAG);
            Math_ApproachF(&sZelda->actor.world.pos.y, 4102.0f, 0.05f, 1.5f);

            this->csCamEye.x = -242.0f;
            this->csCamEye.y = 4122.0f;
            this->csCamEye.z = -190.0f;

            this->csCamAt.x = sZelda->actor.world.pos.x;
            this->csCamAt.y = sZelda->actor.world.pos.y + 40.0f + 5.0f;
            this->csCamAt.z = sZelda->actor.world.pos.z;

            if (this->csTimer == 200) {
                sZelda->actor.world.pos.y = 4102.0f;
                this->csState = 104;
                this->csTimer = 0;
            } else {
                break;
            }
            FALLTHROUGH;
        case 104:
            this->csCamEye.x = -432.0f;
            this->csCamEye.y = 4147.0f;
            this->csCamEye.z = -200.0f;

            this->csCamAt.x = sZelda->actor.world.pos.x;
            this->csCamAt.y = sZelda->actor.world.pos.y + 40.0f + 5.0f;
            this->csCamAt.z = sZelda->actor.world.pos.z;

            if (this->csTimer >= 10) {
                Math_ApproachZeroF(&play->envCtx.lightBlend, 1.0f, 0.05f);
            }

            if (this->csTimer == 10) {
                sZelda->unk_3C8 = 8;
            }

            if (this->csTimer == 50) {
                sZelda->unk_3C8 = 4;
            }

            if (this->csTimer == 100) {
                this->csState = 105;
                this->csTimer = 0;
            }
            break;

        case 105:
            this->csCamEye.x = -450.0f;
            this->csCamEye.y = 4154.0f;
            this->csCamEye.z = -182.0f;

            this->csCamAt.x = sZelda->actor.world.pos.x - 5.0f;
            this->csCamAt.y = sZelda->actor.world.pos.y + 40.0f + 5.0f;
            this->csCamAt.z = sZelda->actor.world.pos.z - 25.0f;

            if (this->csTimer == 10) {
                Message_StartTextbox(play, 0x70D0, NULL);
            }

            if ((this->csTimer > 100) && (Message_GetState(&play->msgCtx) == TEXT_STATE_NONE)) {
                this->csState = 1055;
                this->csTimer = 0;
            }
            break;

        case 1055:
            this->unk_70C = Math_SinS(this->csTimer * 0x6300) * 0.3f;
            func_80078884(NA_SE_EV_EARTHQUAKE - SFX_FLAG);

            if (this->csTimer == 20) {
                sZelda->unk_3C8 = 5;
                func_8002DF54(play, &this->actor, 0x39);
            }

            if (this->csTimer == 40) {
                this->csState = 1056;
                this->csTimer = 0;
            }
            break;

        case 1056:
            this->unk_70C = Math_SinS(this->csTimer * 0x6300) * 0.3f;
            func_80078884(NA_SE_EV_EARTHQUAKE - SFX_FLAG);

            this->csCamEye.x = -503.0f;
            this->csCamEye.y = 4128.0f;
            this->csCamEye.z = -162.0f;

            this->csCamAt.x = -416.0f;
            this->csCamAt.y = 4181.0f;
            this->csCamAt.z = -75.0f;

            if (this->csTimer > 40) {
                this->csState = 1057;
                this->csTimer = 0;
            }
            break;

        case 1057:
            this->unk_70C = Math_SinS(this->csTimer * 0x6300) * (50.0f * this->csCamMovementScale);
            func_80078884(NA_SE_EV_EARTHQUAKE - SFX_FLAG);

            Math_ApproachF(&this->csCamEye.x, -1200.0f, 0.1f, this->csCamMovementScale * 697.0f);
            Math_ApproachF(&this->csCamEye.y, 4241.0f, 0.1f, this->csCamMovementScale * 113.0f);
            Math_ApproachF(&this->csCamEye.z, -1048.0f, 0.1f, this->csCamMovementScale * 886.0f);

            Math_ApproachF(&this->csCamMovementScale, 0.05f, 1.0f, 0.001f);

            if (this->csTimer > 80) {
                this->csState = 106;
                this->csTimer = 60;
            }
            break;

        case 106:
            this->csCamEye.x = -450.0f;
            this->csCamEye.y = 4154.0f;
            this->csCamEye.z = -182.0f;

            this->csCamAt.x = sZelda->actor.world.pos.x - 5.0f;
            this->csCamAt.y = sZelda->actor.world.pos.y + 40.0f + 5.0f;
            this->csCamAt.z = sZelda->actor.world.pos.z - 25.0f;

            this->unk_70C = Math_SinS(this->csTimer * 0x6300) * 0.3f;
            func_80078884(NA_SE_EV_EARTHQUAKE - SFX_FLAG);

            if (this->csTimer == 70) {
                sZelda->unk_3C8 = 6;
            }

            if (this->csTimer == 90) {
                Message_StartTextbox(play, 0x70D1, NULL);
            }

            if ((this->csTimer > 150) && (Message_GetState(&play->msgCtx) == TEXT_STATE_NONE)) {
                this->csState = 107;
                this->csTimer = 0;
                Message_StartTextbox(play, 0x70D2, NULL);
                func_8002DF54(play, &this->actor, 0x39);
            }
            break;

        case 107:
            this->unk_70C = Math_SinS(this->csTimer * 0x6300) * 0.8f;
            func_80078884(NA_SE_EV_EARTHQUAKE - SFX_FLAG);

            this->csCamEye.x = -380.0f;
            this->csCamEye.y = 4154.0f;
            this->csCamEye.z = -242.0f;

            this->csCamAt.x = (sZelda->actor.world.pos.x - 5.0f) - 30.0f;
            this->csCamAt.y = (sZelda->actor.world.pos.y + 40.0f + 5.0f) - 20.0f;
            this->csCamAt.z = (sZelda->actor.world.pos.z - 25.0f) + 80.0f;

            if ((this->csTimer > 50) && (Message_GetState(&play->msgCtx) == TEXT_STATE_NONE)) {
                sZelda->unk_3C8 = 7;
                this->csState = 108;
                this->csTimer = 0;
            }
            break;

        case 108:
            this->unk_70C = Math_SinS(this->csTimer * 0x6300) * 0.8f;
            func_80078884(NA_SE_EV_EARTHQUAKE - SFX_FLAG);

            this->csCamAt.x = (sZelda->actor.world.pos.x - 5.0f) - 30.0f;
            this->csCamAt.y = (sZelda->actor.world.pos.y + 40.0f + 5.0f) - 20.0f;
            this->csCamAt.z = (sZelda->actor.world.pos.z - 25.0f) + 80.0f;

            if (this->csTimer > 50) {
                mainCam = Play_GetCamera(play, CAM_ID_MAIN);

                mainCam->eye = this->csCamEye;
                mainCam->eyeNext = this->csCamEye;
                mainCam->at = this->csCamAt;

                func_800C08AC(play, this->csCamIndex, 0);
                this->csState = 109;
                this->csCamIndex = 0;
                func_80064534(play, &play->csCtx);
                func_8002DF54(play, &this->actor, 7);
                Flags_SetSwitch(play, 0x37);
            }
            break;

        case 109:
            func_80078884(NA_SE_EV_EARTHQUAKE - SFX_FLAG);
            break;
    }

    if (this->csState >= 100) {
        this->envLightMode = 20;
    }

    if (this->csCamIndex != 0) {
        if (moveCam) {
            Math_ApproachF(&this->csCamEye.x, this->csCamTargetEye.x, this->csCamMovementScale,
                           this->csCamEyeMaxStep.x * this->csCamMaxStepScale);
            Math_ApproachF(&this->csCamEye.y, this->csCamTargetEye.y, this->csCamMovementScale,
                           this->csCamEyeMaxStep.y * this->csCamMaxStepScale);
            Math_ApproachF(&this->csCamEye.z, this->csCamTargetEye.z, this->csCamMovementScale,
                           this->csCamEyeMaxStep.z * this->csCamMaxStepScale);
            Math_ApproachF(&this->csCamAt.x, this->csCamTargetAt.x, this->csCamMovementScale,
                           this->csCamAtMaxStep.x * this->csCamMaxStepScale);
            Math_ApproachF(&this->csCamAt.y, this->csCamTargetAt.y, this->csCamMovementScale,
                           this->csCamAtMaxStep.y * this->csCamMaxStepScale);
            Math_ApproachF(&this->csCamAt.z, this->csCamTargetAt.z, this->csCamMovementScale,
                           this->csCamAtMaxStep.z * this->csCamMaxStepScale);
        }

        sp64 = this->csCamAt;
        sp64.y += this->unk_70C;
        Play_CameraSetAtEye(play, this->csCamIndex, &sp64, &this->csCamEye);
    }
}

void BossGanon_SetupPoundFloor(BossGanon* this, PlayState* play) {
    this->unk_1C2 = 0;
    this->timers[0] = 40;
    this->actionFunc = BossGanon_PoundFloor;
    this->actor.velocity.x = 0.0f;
    this->actor.velocity.y = 0.0f;
    this->fwork[GDF_CENTER_POS] = 100.0f;
}

void BossGanon_PoundFloor(BossGanon* this, PlayState* play) {
    s16 i;
    f32 heightTarget;
    f32 targetPosX;
    f32 targetPosZ;
    Vec3f sp6C;
    Vec3f sp60;
    Vec3f sp54;
    Vec3f sp48;

    SkelAnime_Update(&this->skelAnime);

    switch (this->unk_1C2) {
        case 0:
            targetPosX = Math_SinS(this->unk_1A2 * 1280);
            targetPosX = targetPosX * this->fwork[GDF_CENTER_POS];
            targetPosZ = Math_CosS(this->unk_1A2 * 1792);
            targetPosZ = targetPosZ * this->fwork[GDF_CENTER_POS];

            Math_ApproachF(&this->actor.world.pos.x, targetPosX, 0.05f, this->fwork[GDF_FWORK_0]);
            Math_ApproachF(&this->actor.world.pos.z, targetPosZ, 0.05f, this->fwork[GDF_FWORK_0]);
            Math_ApproachF(&this->fwork[GDF_CENTER_POS], 0.0f, 1, 1.5f);

            if (this->timers[0] == 5) {
                Audio_PlayActorSound2(&this->actor, NA_SE_EN_GANON_HIT_GND);
            }

            if (this->timers[0] < 14) {
                heightTarget = 250.0f;
                this->unk_258 += (Rand_ZeroFloat(M_PI / 2) + (M_PI / 2));
                Math_ApproachF(&this->handLightBallScale, 7.0f, 0.5f, 1.0f);
                this->envLightMode = 1;
            } else {
                heightTarget = 200.0f;
            }

            Math_ApproachF(&this->actor.world.pos.y, heightTarget, 0.1f, this->actor.velocity.y);
            Math_ApproachF(&this->actor.velocity.y, 20.0f, 1.0f, 1.0f);

            if (this->timers[0] == 14) {
                this->fwork[GDF_FWORK_1] = Animation_GetLastFrame(&gDorfPoundAnim);
                Animation_MorphToPlayOnce(&this->skelAnime, &gDorfPoundAnim, 0.0f);
                this->actor.velocity.y = 0.0f;
            }

            if (this->timers[0] == 0) {
                this->unk_1C2 = 1;
                this->actor.velocity.y = 0.0f;
            }
            break;

        case 1:
            sCape->gravity = -1.0f;
            this->envLightMode = 1;
            Math_ApproachF(&this->actor.velocity.y, -50.0f, 1.0f, 10.0f);
            this->actor.world.pos.y += this->actor.velocity.y;

            if (this->actor.world.pos.y < 60.0f) {
                this->actor.world.pos.y = 60.0f;
                this->unk_1C2 = 2;
                this->timers[0] = 10;
                func_80033E88(&this->actor, play, 0xA, 0x14); // rumble
                this->unk_19C = 35;
                this->unk_19E = 0;
                Audio_PlayActorSound2(&this->actor, NA_SE_EN_GANON_HIT_GND_IMP);
                this->handLightBallScale = 0.0f;
                sp60 = this->unk_260;
                sp60.y = 0.0f;

                for (i = 0; i < 80; i++) {
                    sp6C.x = Rand_CenteredFloat(25.0f);
                    sp6C.y = Rand_ZeroFloat(17.0f);
                    sp6C.z = Rand_CenteredFloat(25.0f);
                    BossGanonEff_SpawnLightRay(play, &sp60, &sp6C, &sZeroVec, Rand_ZeroFloat(300.0f) + 500.0f, 13.0f,
                                               0x1E);
                }
            }
            break;

        case 2:
            this->envLightMode = 1;

            if (this->timers[0] == 0) {
                this->fwork[GDF_FWORK_1] = Animation_GetLastFrame(&gDorfPoundEndAnim);
                Animation_MorphToPlayOnce(&this->skelAnime, &gDorfPoundEndAnim, 0.0f);
                this->unk_1C2 = 3;
                this->unk_19F = 1;
                this->actor.velocity.y = 0.0f;
            }
            break;

        case 3:
            Math_ApproachF(&this->actor.world.pos.y, 150.0f, 0.1f, this->actor.velocity.y);
            Math_ApproachF(&this->actor.velocity.y, 20.0f, 1.0f, 1.0f);

            if (Animation_OnFrame(&this->skelAnime, this->fwork[GDF_FWORK_1])) {
                this->fwork[GDF_FWORK_1] = Animation_GetLastFrame(&gDorfGetUp3Anim);
                Animation_MorphToPlayOnce(&this->skelAnime, &gDorfGetUp3Anim, 0.0f);
                SkelAnime_Update(&this->skelAnime);
                sCape->attachShouldersTimer = 18.0f;
                Audio_PlayActorSound2(&this->actor, NA_SE_EV_GANON_MANTLE);
                this->unk_1C2 = 4;
            }
            break;

        case 4:
            Math_ApproachF(&this->actor.world.pos.y, 150.0f, 0.1f, this->actor.velocity.y);
            Math_ApproachF(&this->actor.velocity.y, 20.0f, 1.0f, 1.0f);

            if (Animation_OnFrame(&this->skelAnime, this->fwork[GDF_FWORK_1])) {
                BossGanon_SetupWait(this, play);
            }
            break;
    }

    if ((this->unk_19C == 35) || (this->unk_19C == 30) || (this->unk_19C == 25)) {
        sp54 = this->actor.world.pos;
        sp54.y = 0.0f;
        BossGanonEff_SpawnDustLight(play, &sp54, 0, 3.0f, this->unk_19C - 25);
    }

    if (this->unk_19C == 35) {
        sp48 = this->actor.world.pos;
        sp48.y = 0.0f;
        BossGanonEff_SpawnShockwave(play, &sp48, 0, 3.0f);
    }
}

void BossGanon_SetupChargeBigMagic(BossGanon* this, PlayState* play) {
    this->unk_1C2 = 0;
    this->timers[0] = 30;
    this->actor.velocity.x = 0.0f;
    this->actor.velocity.y = 0.0f;
    this->fwork[GDF_CENTER_POS] = 100.0f;
    this->unk_1AA = Rand_ZeroFloat(20000.0f);
    this->unk_1AC = 0;
    this->actionFunc = BossGanon_ChargeBigMagic;
}

void BossGanon_ChargeBigMagic(BossGanon* this, PlayState* play) {
    s32 pad;
    f32 targetPosX;
    f32 targetPosZ;
    Vec3f sp80;
    Vec3f sp74;
    Vec3f sp68;
    s16 i;

    SkelAnime_Update(&this->skelAnime);

    targetPosX = Math_SinS(this->unk_1A2 * 1280);
    targetPosX = targetPosX * this->fwork[GDF_CENTER_POS];

    targetPosZ = Math_CosS(this->unk_1A2 * 1792);
    targetPosZ = targetPosZ * this->fwork[GDF_CENTER_POS];

    Math_ApproachF(&this->actor.world.pos.x, targetPosX, 0.05f, this->fwork[GDF_FWORK_0]);
    Math_ApproachF(&this->actor.world.pos.z, targetPosZ, 0.05, this->fwork[GDF_FWORK_0]);

    Math_ApproachF(&this->fwork[GDF_CENTER_POS], 0.0f, 1.0f, 1.5f);
    Math_ApproachF(&this->actor.world.pos.y, 200.0f, 0.05f, this->actor.velocity.y);
    Math_ApproachF(&this->actor.velocity.y, 20.0f, 1.0f, 1.0f);

    switch (this->unk_1C2) {
        case 0:
            if (this->timers[0] == 0) {
                this->fwork[GDF_FWORK_1] = Animation_GetLastFrame(&gDorfBigMagicChargeStartAnim);
                Animation_MorphToPlayOnce(&this->skelAnime, &gDorfBigMagicChargeStartAnim, 0.0f);
                this->unk_1C2 = 1;
            }
            break;

        case 1:
            if (Animation_OnFrame(&this->skelAnime, this->fwork[GDF_FWORK_1])) {
                this->fwork[GDF_FWORK_1] = Animation_GetLastFrame(&gDorfBigMagicChargeHoldAnim);
                Animation_MorphToLoop(&this->skelAnime, &gDorfBigMagicChargeHoldAnim, 0.0f);
                this->unk_1C2 = 2;
                this->timers[0] = 100;
            }
            break;

        case 2:
            this->envLightMode = 2;
            Audio_PlayActorSound2(&this->actor, NA_SE_EN_GANON_CHARGE_MASIC - SFX_FLAG);
            this->unk_278.x = this->unk_2EC[0].x;
            this->unk_278.y = this->unk_2EC[0].y + 50.0f + 30.0f;
            this->unk_278.z = this->unk_2EC[0].z;

            Math_ApproachF(&this->unk_284, 0.25f, 0.1f, 0.006f);
            Math_ApproachF(&this->unk_288, 255.0f, 1.0f, 255.0f);
            Math_ApproachF(&this->unk_28C, 0.25f, 0.1f, 0.006f);

            if ((this->timers[0] > 20) && (this->timers[0] < 60)) {
                Math_ApproachF(&this->unk_290, 255.0f, 1.0f, 15.0f);
            }

            if (this->timers[0] == 0) {
                this->fwork[GDF_FWORK_1] = Animation_GetLastFrame(&gDorfBigMagicWindupAnim);
                Animation_MorphToPlayOnce(&this->skelAnime, &gDorfBigMagicWindupAnim, 0.0f);
                this->unk_1C2 = 3;
                this->timers[0] = 6;
                this->timers[1] = 15;
                Audio_PlayActorSound2(&this->actor, NA_SE_EN_GANON_DARKWAVE);
                break;
            }

            Math_ApproachS(&this->actor.shape.rot.y, this->actor.yawTowardsPlayer, 5, 0x3E8);

            if (this->timers[0] < -4) {
                for (i = 0; i < ARRAY_COUNT(this->unk_294); i++) {
                    Math_ApproachF(&this->unk_294[i], 0.0f, 1.0f, 40.0f);
                }
            } else if ((this->timers[0] >= 7) && (this->timers[0] < 26)) {
                if (this->unk_1AC < ARRAY_COUNT(this->unk_294)) {
                    this->unk_1AC++;
                }

                for (i = 0; i < this->unk_1AC; i++) {
                    Math_ApproachF(&this->unk_294[i], 200.0f, 1.0f, 40.0f);
                }
            }

            if (this->timers[0] <= 30) {
                Math_ApproachF(&this->unk_284, 0.4f, 0.5f, 0.017f);
                this->unk_28C = this->unk_284;
            }

            if (this->timers[0] <= 30) {
                Math_ApproachF(&this->unk_2D0, 45.0f, 0.1f, 10.0f);
                this->lensFlareTimer = 1;
                this->lensFlareMode = 2;
                gCustomLensFlarePos = this->unk_278;
            }

            if (this->timers[0] == 47) {
                this->unk_274 = 1;
            }

            if (this->timers[0] == 46) {
                this->unk_274 = 2;
            }

            if (this->timers[0] == 45) {
                this->unk_274 = 3;
            }

            if (this->timers[0] == 44) {
                this->unk_274 = 4;
            }

            if (this->timers[0] == 43) {
                this->unk_274 = 5;
            }

            if (this->timers[0] == 42) {
                this->unk_274 = 6;
            }

            if (this->timers[0] > 30) {
                sp74.x = 0.0f;
                sp74.y = Rand_ZeroFloat(10.0f) + 150.0f;
                sp74.z = 0.0f;

                Matrix_RotateY(BINANG_TO_RAD_ALT(this->actor.yawTowardsPlayer), MTXMODE_NEW);
                Matrix_RotateZ(Rand_ZeroFloat(65536.0f), MTXMODE_APPLY);
                Matrix_MultVec3f(&sp74, &sp68);

                sp80.x = this->unk_278.x + sp68.x;
                sp80.y = this->unk_278.y + sp68.y;
                sp80.z = this->unk_278.z + sp68.z;

                BossGanonEff_SpawnBlackDot(play, &sp80, 20.0f);
            }
            break;

        case 3:
            this->envLightMode = 2;

            for (i = 0; i < ARRAY_COUNT(this->unk_294); i++) {
                Math_ApproachF(&this->unk_294[i], 0.0f, 1.0f, 40.0f);
            }

            if (this->timers[0] == 1) {
                sCape->attachLeftArmTimer = 15.0f;
                Audio_PlayActorSound2(&this->actor, NA_SE_EV_GANON_MANTLE);
            }

            if (this->timers[0] == 0) {
                Math_ApproachZeroF(&this->unk_284, 1.0f, 0.08f);
                this->unk_28C = this->unk_284;
                Math_ApproachZeroF(&this->unk_2D0, 1.0f, 10.0f);
                Math_ApproachF(&this->unk_278.x, this->unk_1FC.x, 0.5f, 30.0f);
                Math_ApproachF(&this->unk_278.y, this->unk_1FC.y, 0.5f, 30.0f);
                Math_ApproachF(&this->unk_278.z, this->unk_1FC.z, 0.5f, 30.0f);
            }

            if (this->timers[1] == 0) {
                this->fwork[GDF_FWORK_1] = Animation_GetLastFrame(&gDorfBigMagicThrowAnim);
                Animation_MorphToLoop(&this->skelAnime, &gDorfBigMagicThrowAnim, 0.0f);
                this->unk_1C2 = 4;
                this->unk_288 = 0.0f;
                this->unk_290 = 0.0f;
                this->unk_284 = 0.0f;
                this->unk_28C = 0.0f;
            }
            break;

        case 4:
            this->envLightMode = 2;

            if (Animation_OnFrame(&this->skelAnime, 5.0f)) {
                for (i = 0; i < 5; i++) {
                    Actor_SpawnAsChild(&play->actorCtx, &this->actor, play, ACTOR_BOSS_GANON, this->unk_1FC.x,
                                       this->unk_1FC.y, this->unk_1FC.z, 0, this->actor.yawTowardsPlayer, 0, 0x104 + i);
                }

                Audio_PlayActorSound2(&this->actor, NA_SE_EN_GANON_BIGMASIC);
                Audio_PlayActorSound2(&this->actor, NA_SE_EN_GANON_THROW_BIG);
            }

            if (Animation_OnFrame(&this->skelAnime, 3.0f)) {
                sCape->attachShouldersTimer = 26.0f;
                Audio_PlayActorSound2(&this->actor, NA_SE_EV_GANON_MANTLE);
            }

            if (Animation_OnFrame(&this->skelAnime, this->fwork[GDF_FWORK_1])) {
                this->fwork[GDF_FWORK_1] = Animation_GetLastFrame(&gDorfBigMagicThrowEndAnim);
                Animation_MorphToLoop(&this->skelAnime, &gDorfBigMagicThrowEndAnim, 0.0f);
                this->unk_1C2 = 5;
            }
            break;

        case 5:
            this->envLightMode = 2;

            if (Animation_OnFrame(&this->skelAnime, this->fwork[GDF_FWORK_1])) {
                BossGanon_SetupWait(this, play);
            }
            break;
    }
}

void BossGanon_SetupWait(BossGanon* this, PlayState* play) {
    BossGanon_SetAnimationObject(this, play, OBJECT_GANON_ANIME1);
    Animation_MorphToLoop(&this->skelAnime, &gDorfFloatAnim, -10.0f);
    this->actionFunc = BossGanon_Wait;
    this->fwork[GDF_FWORK_0] = 0.0f;
    this->timers[0] = (s16)Rand_ZeroFloat(64.0f) + 30;
    this->unk_1C2 = 0;
    sCape->minY = 2.0f;
}

void BossGanon_Wait(BossGanon* this, PlayState* play) {
    f32 sin;
    s32 pad;
    f32 cos;
    Player* player = GET_PLAYER(play);

    this->legSwayEnabled = true;

    sCape->backPush = -3.0f;
    sCape->backSwayMagnitude = 0.25f;
    sCape->sideSwayMagnitude = -3.0f;
    sCape->minDist = 20.0f;

    SkelAnime_Update(&this->skelAnime);

    if ((this->unk_1C2 == 0) && !(player->actor.world.pos.y < 0.0f)) {
        if (!(player->stateFlags1 & PLAYER_STATE1_13) && (fabsf(player->actor.world.pos.x) < 110.0f) &&
            (fabsf(player->actor.world.pos.z) < 110.0f)) {
            BossGanon_SetupPoundFloor(this, play);
        } else if ((this->timers[0] == 0) && !(player->stateFlags1 & PLAYER_STATE1_13)) {
            this->timers[0] = (s16)Rand_ZeroFloat(30.0f) + 30;

            if ((s8)this->actor.colChkInfo.health >= 20) {
                BossGanon_SetupChargeLightBall(this, play);
            } else if (Rand_ZeroOne() >= 0.5f) {
                if ((Rand_ZeroOne() >= 0.5f) || (this->actor.xzDistToPlayer > 350.0f)) {
                    BossGanon_SetupChargeBigMagic(this, play);
                } else {
                    BossGanon_SetupPoundFloor(this, play);
                }
            } else {
                BossGanon_SetupChargeLightBall(this, play);
            }
        }
    }

    sin = Math_SinS(this->unk_1A2 * 1280) * 100.0f;
    cos = Math_CosS(this->unk_1A2 * 1792) * 100.0f;

    Math_ApproachF(&this->actor.world.pos.x, sin, 0.05f, this->fwork[GDF_FWORK_0]);
    Math_ApproachF(&this->actor.world.pos.y, 150.0f, 0.05f, this->fwork[GDF_FWORK_0] * 0.2f);
    Math_ApproachF(&this->actor.world.pos.z, cos, 0.05f, this->fwork[GDF_FWORK_0]);
    Math_ApproachF(&this->fwork[GDF_FWORK_0], 50.0f, 1.0f, 0.5f);

    this->actor.velocity.x = this->actor.world.pos.x - this->actor.prevPos.x;
    this->actor.velocity.z = this->actor.world.pos.z - this->actor.prevPos.z;

    sin = Math_SinS(this->unk_1A2 * 1500);
    this->actor.velocity.y = this->fwork[GDF_FWORK_0] * sin * 0.04f;
    this->actor.world.pos.y += this->actor.velocity.y;

    Math_ApproachS(&this->actor.shape.rot.y, this->actor.yawTowardsPlayer, 5, 0xBB8);
    func_80078914(&this->actor.projectedPos, NA_SE_EN_FANTOM_FLOAT - SFX_FLAG);
}

void BossGanon_SetupChargeLightBall(BossGanon* this, PlayState* play) {
    BossGanon_SetAnimationObject(this, play, OBJECT_GANON_ANIME1);
    this->fwork[GDF_FWORK_1] = Animation_GetLastFrame(&gDorfChargeLightBallAnim);
    Animation_MorphToPlayOnce(&this->skelAnime, &gDorfChargeLightBallAnim, -3.0f);
    this->actionFunc = BossGanon_ChargeLightBall;
    this->timers[0] = 25;
}

void BossGanon_ChargeLightBall(BossGanon* this, PlayState* play) {
    SkelAnime_Update(&this->skelAnime);

    sCape->backPush = -3.0f;
    sCape->backSwayMagnitude = 1.25f;
    sCape->sideSwayMagnitude = -2.0f;
    sCape->minDist = 10.0f;

    if (this->timers[0] < 17) {
        this->envLightMode = 1;
    }

    if (this->timers[0] == 17) {
        this->unk_26C = 10;
        this->unk_270 = Rand_ZeroFloat(M_PI);
        Audio_PlayActorSound2(&this->actor, NA_SE_EN_GANON_SPARK);
    }

    if (this->timers[0] < 10) {
        this->unk_258 += (Rand_ZeroFloat(M_PI / 2) + (M_PI / 2));
        Math_ApproachF(&this->handLightBallScale, 10.0f, 0.5f, 1.25f);

        if (this->timers[0] == 0) {
            BossGanon_SetupPlayTennis(this, play);
        }
    }

    Math_ApproachS(&this->actor.shape.rot.y, this->actor.yawTowardsPlayer, 5, 0x7D0);

    this->actor.world.pos.x += this->actor.velocity.x;
    this->actor.world.pos.z += this->actor.velocity.z;

    Math_ApproachZeroF(&this->actor.velocity.x, 1.0f, 0.5f);
    Math_ApproachZeroF(&this->actor.velocity.z, 1.0f, 0.5f);

    this->actor.velocity.y = Math_SinS(this->unk_1A2 * 1500) * 2.0f;
    this->actor.world.pos.y += this->actor.velocity.y;
}

void BossGanon_SetupPlayTennis(BossGanon* this, PlayState* play) {
    BossGanon_SetAnimationObject(this, play, OBJECT_GANON_ANIME1);
    this->fwork[GDF_FWORK_1] = Animation_GetLastFrame(&gDorfThrowAnim);
    Animation_MorphToPlayOnce(&this->skelAnime, &gDorfThrowAnim, 0.0f);
    this->actionFunc = BossGanon_PlayTennis;
}

void BossGanon_PlayTennis(BossGanon* this, PlayState* play) {
    static AnimationHeader* volleyAnims[] = { &gDorfVolleyLeftAnim, &gDorfVolleyRightAnim };
    static s16 capeRightArmDurations[] = { 26, 20 };
    s16 rand;

    SkelAnime_Update(&this->skelAnime);
    Math_ApproachZeroF(&this->handLightBallScale, 1.0f, 0.2f);

    switch (this->unk_1C2) {
        case 0:
            this->envLightMode = 1;

            if (Animation_OnFrame(&this->skelAnime, this->fwork[GDF_FWORK_1])) {
                this->unk_1C2 = 1;
                Animation_MorphToLoop(&this->skelAnime, &gDorfFloatAnim, 0.0f);
            }

            if (this->skelAnime.curFrame <= 12.0f) {
                this->lensFlareTimer = 2;
                this->lensFlareMode = 2;
                gCustomLensFlarePos = this->unk_260;
            }

            if (Animation_OnFrame(&this->skelAnime, 12.0f)) {
                this->handLightBallScale = 0.0f;
            }

            if (Animation_OnFrame(&this->skelAnime, 11.0f)) {
                this->unk_25C = 1;
                Audio_PlayActorSound2(&this->actor, NA_SE_EN_GANON_THROW);
                Audio_PlayActorSound2(&this->actor, NA_SE_EN_GANON_THROW_MASIC);
                Actor_SpawnAsChild(&play->actorCtx, &this->actor, play, ACTOR_BOSS_GANON, this->unk_260.x,
                                   this->unk_260.y, this->unk_260.z, 0, 0, 0, 0x64);
            }
            break;

        case 1:
            if (this->startVolley) {
                rand = Rand_ZeroOne() * 1.99f;
                this->fwork[GDF_FWORK_1] = Animation_GetLastFrame(volleyAnims[rand]);
                Animation_MorphToPlayOnce(&this->skelAnime, volleyAnims[rand], 0.0f);
                sCape->attachRightArmTimer = capeRightArmDurations[rand];
                Audio_PlayActorSound2(&this->actor, NA_SE_EV_GANON_MANTLE);
                this->startVolley = false;
            }
            break;
    }

    Math_ApproachS(&this->actor.shape.rot.y, this->actor.yawTowardsPlayer, 5, 0x7D0);

    this->actor.world.pos.x += this->actor.velocity.x;
    this->actor.world.pos.z += this->actor.velocity.z;

    Math_SmoothStepToF(&this->actor.velocity.x, 0.0f, 1.0f, 0.5f, 0.0f);
    Math_SmoothStepToF(&this->actor.velocity.z, 0.0f, 1.0f, 0.5f, 0.0f);

    this->actor.velocity.y = Math_SinS(this->unk_1A2 * 1500) * 2.0f;
    this->actor.world.pos.y += this->actor.velocity.y;
}

void BossGanon_SetupBlock(BossGanon* this, PlayState* play) {
    if ((this->actionFunc != BossGanon_Block) || (this->unk_1C2 != 0)) {
        BossGanon_SetAnimationObject(this, play, OBJECT_GANON_ANIME1);
        this->fwork[GDF_FWORK_1] = Animation_GetLastFrame(&gDorfBlockAnim);
        Animation_MorphToPlayOnce(&this->skelAnime, &gDorfBlockAnim, 0.0f);
        this->actionFunc = BossGanon_Block;
    }

    this->unk_1C2 = 0;
    sCape->attachLeftArmTimer = this->timers[0] = 10;
    Audio_PlayActorSound2(&this->actor, NA_SE_EV_GANON_MANTLE);
    this->handLightBallScale = 0.0f;
}

void BossGanon_Block(BossGanon* this, PlayState* play) {
    this->collider.base.colType = 9;
    SkelAnime_Update(&this->skelAnime);
    sCape->backPush = -9.0f;
    sCape->backSwayMagnitude = 0.25f;
    sCape->sideSwayMagnitude = -2.0f;
    sCape->minDist = 13.0f;

    if (this->unk_1C2 == 0) {
        if (this->timers[0] == 0) {
            this->unk_1C2 = 1;
            Animation_MorphToPlayOnce(&this->skelAnime, &gDorfBlockReleaseAnim, 0.0f);
            this->fwork[GDF_FWORK_1] = Animation_GetLastFrame(&gDorfBlockReleaseAnim);
            SkelAnime_Update(&this->skelAnime);
            sCape->attachShouldersTimer = 15.0f;
            Audio_PlayActorSound2(&this->actor, NA_SE_EV_GANON_MANTLE);
        }
    } else {
        sCape->sideSwayMagnitude = -13.0f;

        if (Animation_OnFrame(&this->skelAnime, this->fwork[GDF_FWORK_1])) {
            BossGanon_SetupWait(this, play);
        }
    }

    this->actor.world.pos.x += this->actor.velocity.x;
    this->actor.world.pos.y += this->actor.velocity.y;
    this->actor.world.pos.z += this->actor.velocity.z;

    Math_ApproachZeroF(&this->actor.velocity.x, 1.0f, 0.5f);
    Math_ApproachZeroF(&this->actor.velocity.y, 1.0f, 0.5f);
    Math_ApproachZeroF(&this->actor.velocity.z, 1.0f, 0.5f);
}

void BossGanon_SetupHitByLightBall(BossGanon* this, PlayState* play) {
    s16 i;

    BossGanon_SetAnimationObject(this, play, OBJECT_GANON_ANIME1);
    this->fwork[GDF_FWORK_1] = Animation_GetLastFrame(&gDorfBigMagicHitAnim);
    Animation_MorphToPlayOnce(&this->skelAnime, &gDorfBigMagicHitAnim, 0);
    this->timers[0] = 70;
    sCape->attachRightArmTimer = sCape->attachLeftArmTimer = 0;

    for (i = 1; i < 15; i++) {
        this->unk_4E4[i] = D_808E4C58[i];
    }

    this->unk_2E6 = 80;
    this->unk_2E8 = 0;
    this->actionFunc = BossGanon_HitByLightBall;
    this->actor.velocity.x = this->actor.velocity.z = 0.0f;
    this->unk_1C2 = 0;
    this->unk_1A6 = 15;
    this->unk_508 = 6.0f;
}

void BossGanon_HitByLightBall(BossGanon* this, PlayState* play) {
    s16 i;
    Vec3f sp50;

    SkelAnime_Update(&this->skelAnime);

    if (this->unk_1C2 == 0) {
        BossGanonEff_SpawnShock(play, 1500.0f, GDF_SHOCK_DORF_YELLOW);

        if (Animation_OnFrame(&this->skelAnime, this->fwork[GDF_FWORK_1])) {
            this->fwork[GDF_FWORK_1] = Animation_GetLastFrame(&gDorfLightArrowWaitAnim);
            Animation_MorphToLoop(&this->skelAnime, &gDorfLightArrowWaitAnim, 0.0f);
            this->unk_1C2 = 1;
        }
    } else if (this->unk_1C2 == 1) {
        BossGanonEff_SpawnShock(play, 1000.0f, GDF_SHOCK_DORF_YELLOW);

        if (this->timers[0] == 0) {
            this->fwork[GDF_FWORK_1] = Animation_GetLastFrame(&gDorfGetUp3Anim);
            Animation_MorphToPlayOnce(&this->skelAnime, &gDorfGetUp3Anim, 0.0f);
            this->unk_1C2 = 2;
            SkelAnime_Update(&this->skelAnime);
            sCape->attachShouldersTimer = 18.0f;
            Audio_PlayActorSound2(&this->actor, NA_SE_EV_GANON_MANTLE);
            Audio_PlayActorSound2(&this->actor, NA_SE_EN_GANON_RESTORE);
            this->timers[2] = 130;
        }
    } else {
        if (Animation_OnFrame(&this->skelAnime, 7.0f)) {
            for (i = 0; i < 100; i++) {
                sp50.x = Rand_CenteredFloat(25.0f);
                sp50.y = Rand_CenteredFloat(25.0f);
                sp50.z = Rand_CenteredFloat(25.0f);

                BossGanonEff_SpawnSparkle(play, &this->unk_1FC, &sp50, &sZeroVec, Rand_ZeroFloat(200.0f) + 500.0f,
                                          0x14);
            }
            Audio_PlayActorSound2(&this->actor, NA_SE_PL_WALK_WATER2);
        }

        if (Animation_OnFrame(&this->skelAnime, this->fwork[GDF_FWORK_1])) {
            BossGanon_SetupWait(this, play);
        }
    }

    this->actor.velocity.y = Math_SinS(this->unk_1A2 * 1500) * 2.0f;
    this->actor.world.pos.y += this->actor.velocity.y;
}

void BossGanon_SetupVulnerable(BossGanon* this, PlayState* play) {
    s16 i;

    if (this->actionFunc != BossGanon_Vulnerable) {
        BossGanon_SetAnimationObject(this, play, OBJECT_GANON_ANIME1);
        this->fwork[GDF_FWORK_1] = Animation_GetLastFrame(&gDorfLightArrowHitAnim);
        Animation_MorphToPlayOnce(&this->skelAnime, &gDorfLightArrowHitAnim, 0.0f);
        sCape->attachRightArmTimer = sCape->attachLeftArmTimer = 0;
        this->actionFunc = BossGanon_Vulnerable;

        this->actor.velocity.x = 0.0f;
        this->actor.velocity.y = 0.0f;
        this->actor.velocity.z = 0.0f;

        this->unk_1C2 = 0;
        sCape->backPush = -4.0f;
        sCape->backSwayMagnitude = 0.75f;
        sCape->sideSwayMagnitude = -3.0f;
        sCape->minDist = 20.0f;

        for (i = 0; i < 10; i++) {
            Actor_SpawnAsChild(&play->actorCtx, &this->actor, play, ACTOR_BOSS_GANON, this->unk_1FC.x, this->unk_1FC.y,
                               this->unk_1FC.z, Rand_CenteredFloat(0x8000),
                               (s16)Rand_CenteredFloat(0x8000) + this->actor.yawTowardsPlayer, 0, 0xC8 + i);
        }

        this->unk_1A4 = 0;
        this->unk_288 = 0.0f;
        this->unk_290 = 0.0f;
        this->unk_284 = 0.0f;
        this->unk_28C = 0.0f;
    }
}

void BossGanon_Vulnerable(BossGanon* this, PlayState* play) {
    s16 i;
    Vec3f sp40;

    if (this->timers[3] == 0) {
        this->actor.flags |= ACTOR_FLAG_0;
    }

    SkelAnime_Update(&this->skelAnime);

    this->envLightMode = 1;
    this->actor.world.pos.y += this->actor.velocity.y;

    if (this->unk_1A4 < 0x28) {
        Math_ApproachF(&this->unk_508, 4.0f, 0.1f, 0.1f);
    }

    if ((this->unk_1A4 >= 0x28) && (this->unk_1A4 < 0x37)) {
        Math_ApproachF(&this->unk_508, 0.0f, 1.0f, 0.5f);
    }

    if (this->unk_1A4 >= 0x37) {
        Math_ApproachF(&this->unk_508, 5.0f, 0.1f, 0.15f);
        this->shockGlow = true;
    }

    switch (this->unk_1C2) {
        case 0:
            if (Animation_OnFrame(&this->skelAnime, this->fwork[GDF_FWORK_1])) {
                this->unk_1C2 = 1;
                this->fwork[GDF_FWORK_1] = Animation_GetLastFrame(&gDorfLightEnergyHitAnim);
                Animation_MorphToPlayOnce(&this->skelAnime, &gDorfLightEnergyHitAnim, 0.0f);
            }
            break;

        case 1:
            if (Animation_OnFrame(&this->skelAnime, this->fwork[GDF_FWORK_1])) {
                this->unk_1C2 = 2;
                this->fwork[GDF_FWORK_1] = Animation_GetLastFrame(&gDorfKneelVulnerableAnim);
                Animation_MorphToPlayOnce(&this->skelAnime, &gDorfKneelVulnerableAnim, 0.0f);
            }
            break;

        case 2:
            sCape->minDist = 0.0f;
            this->actor.velocity.y = this->actor.velocity.y - 0.5f;

            if (this->actor.world.pos.y < 40.0f) {
                this->actor.world.pos.y = 40.0f;
                this->actor.velocity.y = 0.0f;
                this->unk_1C2 = 3;
                this->fwork[GDF_FWORK_1] = Animation_GetLastFrame(&gDorfLandAnim);
                Animation_MorphToPlayOnce(&this->skelAnime, &gDorfLandAnim, 0.0f);
                this->timers[0] = 70;
                this->actor.flags |= ACTOR_FLAG_10;
            }
            break;

        case 3:
            if (this->timers[0] == 68) {
                this->unk_19F = 1;
            }

            if (Animation_OnFrame(&this->skelAnime, this->fwork[GDF_FWORK_1])) {
                this->unk_1C2 = 4;
                this->fwork[GDF_FWORK_1] = Animation_GetLastFrame(&gDorfVulnerableAnim);
                Animation_MorphToLoop(&this->skelAnime, &gDorfVulnerableAnim, 0.0f);
            }
            break;

        case 4:
            if (Animation_OnFrame(&this->skelAnime, 5.0f)) {
                Audio_PlayActorSound2(&this->actor, NA_SE_EN_GANON_DOWN);
            }

            if (this->timers[0] == 0) {
                this->unk_1C2 = 5;
                this->fwork[GDF_FWORK_1] = Animation_GetLastFrame(&gDorfGetUp1Anim);
                Animation_MorphToPlayOnce(&this->skelAnime, &gDorfGetUp1Anim, 0.0f);
                this->unk_2D4 = 80;

                for (i = 1; i < 15; i++) {
                    this->unk_4E4[i] = Rand_ZeroFloat(10.0f);
                }

                this->unk_2E6 = 80;
                this->unk_2E8 = 0;
                this->actor.flags &= ~ACTOR_FLAG_10;
            }
            break;

        case 5:
            BossGanonEff_SpawnShock(play, 1000.0f, GDF_SHOCK_DORF_YELLOW);

            if (Animation_OnFrame(&this->skelAnime, this->fwork[GDF_FWORK_1])) {
                this->unk_1C2 = 6;
                this->fwork[GDF_FWORK_1] = Animation_GetLastFrame(&gDorfGetUp2Anim);
                Animation_MorphToPlayOnce(&this->skelAnime, &gDorfGetUp2Anim, 0.0f);
                sCape->minDist = 20.0f;
                this->unk_19F = 1;
            }
            break;

        case 6:
            this->envLightMode = 0;
            Math_ApproachF(&this->actor.world.pos.y, 200.0f, 0.1f, 1000.0f);

            if (Animation_OnFrame(&this->skelAnime, this->fwork[GDF_FWORK_1])) {
                this->unk_1C2 = 7;
            }
            break;

        case 7:
            this->envLightMode = 0;
            Math_ApproachF(&this->actor.world.pos.y, 150.0f, 0.05f, 30.0f);
            this->fwork[GDF_FWORK_1] = Animation_GetLastFrame(&gDorfGetUp3Anim);
            Animation_MorphToPlayOnce(&this->skelAnime, &gDorfGetUp3Anim, 0.0f);
            this->unk_1C2 = 8;
            SkelAnime_Update(&this->skelAnime);
            sCape->attachShouldersTimer = 18.0f;
            Audio_PlayActorSound2(&this->actor, NA_SE_EV_GANON_MANTLE);
            Audio_PlayActorSound2(&this->actor, NA_SE_EN_GANON_RESTORE);
            break;

        case 8:
            this->envLightMode = 0;

            if (Animation_OnFrame(&this->skelAnime, 7.0f)) {
                for (i = 0; i < 100; i++) {
                    sp40.x = Rand_CenteredFloat(25.0f);
                    sp40.y = Rand_CenteredFloat(25.0f);
                    sp40.z = Rand_CenteredFloat(25.0f);
                    BossGanonEff_SpawnSparkle(play, &this->unk_1FC, &sp40, &sZeroVec, Rand_ZeroFloat(200.0f) + 500.0f,
                                              0x14);
                }

                Audio_PlayActorSound2(&this->actor, NA_SE_PL_WALK_WATER2);
                this->timers[3] = 50;
            }

            if (Animation_OnFrame(&this->skelAnime, this->fwork[GDF_FWORK_1])) {
                BossGanon_SetupWait(this, play);
            }
            break;
    }
}

void BossGanon_SetupDamaged(BossGanon* this, PlayState* play) {
    BossGanon_SetAnimationObject(this, play, OBJECT_GANON_ANIME1);
    this->fwork[GDF_FWORK_1] = Animation_GetLastFrame(&gDorfDamageAnim);
    Animation_MorphToPlayOnce(&this->skelAnime, &gDorfDamageAnim, 0.0f);
    this->actionFunc = BossGanon_Damaged;
}

void BossGanon_Damaged(BossGanon* this, PlayState* play) {
    this->actor.flags |= ACTOR_FLAG_0;

    SkelAnime_Update(&this->skelAnime);

    if (this->unk_1A4 >= 0x37) {
        Math_ApproachF(&this->unk_508, 5.0f, 0.1f, 0.15f);
        this->shockGlow = true;
    }

    if (Animation_OnFrame(&this->skelAnime, this->fwork[GDF_FWORK_1])) {
        this->actionFunc = BossGanon_Vulnerable;
        this->unk_1C2 = 4;
        this->fwork[GDF_FWORK_1] = Animation_GetLastFrame(&gDorfVulnerableAnim);
        Animation_MorphToLoop(&this->skelAnime, &gDorfVulnerableAnim, 0.0f);
    }
}

void BossGanon_UpdateDamage(BossGanon* this, PlayState* play) {
    s16 i;
    s16 j;
    ColliderInfo* acHitInfo;

    if (this->collider.base.acFlags & 2) {
        this->unk_2D4 = 2;
        this->collider.base.acFlags &= ~2;
        acHitInfo = this->collider.info.acHitInfo;

        if ((this->actionFunc == BossGanon_HitByLightBall) || (this->actionFunc == BossGanon_ChargeBigMagic)) {
            if (acHitInfo->toucher.dmgFlags & 0x2000) {
                BossGanon_SetupVulnerable(this, play);
                this->timers[2] = 0;
                Audio_PlayActorSound2(&this->actor, NA_SE_EN_GANON_DAMAGE1);
                this->unk_1A6 = 15;
            }
        } else if ((this->actionFunc == BossGanon_Vulnerable) && (this->unk_1C2 >= 3)) {
            if (!(acHitInfo->toucher.dmgFlags & 0x80)) {
                u8 hitWithSword = false;
                u8 damage;
                Vec3f sp50;
                u32 flags;

                for (i = 0; i < 30; i++) {
                    sp50.x = Rand_CenteredFloat(20.0f);
                    sp50.y = Rand_CenteredFloat(20.0f);
                    sp50.z = Rand_CenteredFloat(20.0f);
                    BossGanonEff_SpawnSparkle(play, &this->unk_1FC, &sp50, &sZeroVec, Rand_ZeroFloat(200.0f) + 500.0f,
                                              0x1E);
                }

                damage = flags = CollisionCheck_GetSwordDamage(acHitInfo->toucher.dmgFlags);

                if (flags == 0) {
                    damage = 2;
                } else {
                    hitWithSword = true;
                }

                if (((s8)this->actor.colChkInfo.health >= 3) || hitWithSword) {
                    this->actor.colChkInfo.health -= damage;
                }

                for (i = 0; i < ARRAY_COUNT(sCape->strands); i++) {
                    for (j = 1; j < 12; j++) {
                        sCape->strands[i].velocities[j].x = Rand_CenteredFloat(15.0f);
                        sCape->strands[i].velocities[j].z = Rand_CenteredFloat(15.0f);
                    }
                }

                if ((s8)this->actor.colChkInfo.health <= 0) {
                    BossGanon_SetupDeathCutscene(this, play);
                    Audio_PlayActorSound2(&this->actor, NA_SE_EN_GANON_DEAD);
                    Audio_PlayActorSound2(&this->actor, NA_SE_EN_GANON_DD_THUNDER);
                    func_80078914(&sZeroVec, NA_SE_EN_LAST_DAMAGE);
                    Audio_QueueSeqCmd(0x100100FF);
                    this->screenFlashTimer = 4;
                } else {
                    Audio_PlayActorSound2(&this->actor, NA_SE_EN_GANON_DAMAGE2);
                    Audio_PlayActorSound2(&this->actor, NA_SE_EN_GANON_CUTBODY);
                    BossGanon_SetupDamaged(this, play);
                    this->unk_1A6 = 15;
                    sCape->tearTimer = 1;
                }
            }
        } else if (acHitInfo->toucher.dmgFlags & 0x1F8A4) {
            Audio_PlayActorSound2(&this->actor, 0);

            for (i = 0; i < ARRAY_COUNT(sCape->strands); i++) {
                for (j = 1; j < 12; j++) {
                    sCape->strands[i].velocities[j].x = Rand_CenteredFloat(15.0f);
                    sCape->strands[i].velocities[j].z = Rand_CenteredFloat(15.0f);
                }
            }
        }
    }
}

static f32 D_808E4D44[] = {
    1.0f, 3.0f, 0.0f, 7.0f, 13.0f, 4.0f, 6.0f, 11.0f, 5.0f, 2.0f, 8.0f, 14.0f, 10.0f, 12.0f, 9.0f,
};

void BossGanon_Update(Actor* thisx, PlayState* play2) {
    BossGanon* this = (BossGanon*)thisx;
    PlayState* play = play2;
    f32 legRotX;
    f32 legRotY;
    f32 legRotZ;
    Player* player = GET_PLAYER(play);
    s16 i;
    f32 sin;
    f32 cos;
    Vec3f shardPos;
    Vec3f shardVel;
    Vec3f spE8;
    s16 i2;
    s16 j;
    Vec3f spD8;
    Vec3f platformCheckPos;
    Actor* explosive;
    Vec3f spBC;
    Vec3f spB0;
    Vec3f platCheckPosBomb;
    Actor* prop;
    BgGanonOtyuka* platform;
    f32 targetLensFlareScale;
    f32 xOffset;
    f32 zOffset;

    if ((this->actionFunc != BossGanon_IntroCutscene) && (this->actionFunc != BossGanon_DeathAndTowerCutscene)) {
        BossGanon_SetAnimationObject(this, play, OBJECT_GANON_ANIME1);
    } else {
        gSegments[6] = VIRTUAL_TO_PHYSICAL(play->objectCtx.status[this->animBankIndex].segment);
    }

    if (this->windowShatterState != GDF_WINDOW_SHATTER_OFF) {
        BossGanon_ShatterWindows(this->windowShatterState);
        shardVel.y = 0.0f;

        for (i = 0; i < 10; i++) {
            shardPos.y = Rand_ZeroFloat(240.0f) + 20.0f;

            if (Rand_ZeroOne() < 0.5f) {
                shardPos.x = 463;
                shardPos.z = Rand_ZeroFloat(463.0f);

                shardVel.x = Rand_ZeroFloat(2.0f);
                shardVel.z = Rand_ZeroFloat(1.0f);
            } else {
                shardPos.z = 463;
                shardPos.x = Rand_ZeroFloat(463.0f);

                shardVel.z = Rand_ZeroFloat(2.0f);
                shardVel.x = Rand_ZeroFloat(1.0f);
            }

            BossGanonEff_SpawnWindowShard(play, &shardPos, &shardVel, Rand_ZeroFloat(0.075f) + 0.08f);
        }
    }

    this->collider.base.colType = 3;
    sCape->gravity = -3.0f;
    this->shockGlow = false;
    this->actor.flags &= ~ACTOR_FLAG_0;
    this->unk_1A2++;
    this->unk_1A4++;

    // block players attack if hes shooting something
    if ((this->actionFunc == BossGanon_Wait) || (this->actionFunc == BossGanon_Block)) {
        if (player->unk_A73 != 0) {
            BossGanon_SetupBlock(this, play);
        }
    }

    this->actionFunc(this, play);

    for (i = 0; i < ARRAY_COUNT(this->timers); i++) {
        if (this->timers[i] != 0) {
            this->timers[i]--;
        }
    }

    if (this->unk_1A6 != 0) {
        this->unk_1A6--;
    }

    if (this->unk_2D4 != 0) {
        this->unk_2D4--;
    }

    if (this->unk_2E8 != 0) {
        this->unk_2E8--;
    }

    if (this->unk_2E6 != 0) {
        this->unk_2E6--;
    }

    if (this->unk_19C != 0) {
        this->unk_19C--;
    }

    if (this->csState == 0) {
        BossGanon_UpdateDamage(this, play);
        BossGanon_SetColliderPos(&this->unk_1FC, &this->collider);
        CollisionCheck_SetOC(play, &play->colChkCtx, &this->collider.base);

        if (this->unk_2D4 == 0) {
            CollisionCheck_SetAC(play, &play->colChkCtx, &this->collider.base);

            if ((this->actionFunc != BossGanon_HitByLightBall) && (this->actionFunc != BossGanon_Vulnerable) &&
                (this->actionFunc != BossGanon_Damaged)) {
                CollisionCheck_SetAT(play, &play->colChkCtx, &this->collider.base);
            }
        }
    }

    if (this->legSwayEnabled) {
        sin = Math_SinS(-this->actor.shape.rot.y);
        cos = Math_CosS(-this->actor.shape.rot.y);

        legRotX = ((this->actor.velocity.z * sin) + (cos * this->actor.velocity.x)) * 300.0f;
        legRotY = ((-sin * this->actor.velocity.x) + (cos * this->actor.velocity.z)) * 300.0f;
        legRotZ = (Math_SinS(this->unk_1A2 * 2268) * -500.0f) - 500.0f;
    } else {
        legRotY = legRotX = legRotZ = 0.0f;
    }

    this->legSwayEnabled = false;

    Math_SmoothStepToF(&this->legRot.x, legRotX, 1.0f, 600.0f, 0.0f);
    Math_SmoothStepToF(&this->legRot.y, legRotY, 1.0f, 600.0f, 0.0f);
    Math_SmoothStepToF(&this->legRot.z, legRotZ, 1.0f, 100.0f, 0.0f);

    if (this->timers[2] == 1) {
        Audio_PlayActorSound2(&this->actor, NA_SE_EN_GANON_LAUGH);
    }

    if (this->timers[2] == 100) {
        Audio_PlayActorSound2(&this->actor, NA_SE_EN_FANTOM_ST_LAUGH);
        this->timers[2] = 0;
    }

    if ((this->unk_2E6 != 0) || (this->unk_2E8 != 0)) {
        for (i = 1; i < ARRAY_COUNT(this->unk_49C); i++) {
            if (this->unk_4E4[i] != 0) {
                this->unk_4E4[i]--;
                Math_ApproachF(&this->unk_49C[i], this->unk_508, 1.0f, 2.0f);
            } else {
                Math_ApproachZeroF(&this->unk_49C[i], 1.0f, 0.2f);
            }
        }

        // player hit, spawn shock and play sound
        if (this->unk_2E8 != 0) {
            func_80078914(&player->actor.projectedPos, NA_SE_PL_SPARK - SFX_FLAG);
            BossGanonEff_SpawnShock(play, 700.0f, GDF_SHOCK_PLAYER_YELLOW);
        }
    }

    if (this->unk_19F != 0) {
        this->unk_19F = 0;
        spE8 = this->actor.world.pos;
        spE8.y = 0.0f;
        BossGanonEff_SpawnDustDark(play, &spE8, 0.2, 0.7f);
        BossGanonEff_SpawnDustDark(play, &spE8, 0.3f, 0.8f);
    }

    if (this->unk_26C != 0) {
        this->unk_26C--;

        if (this->unk_26C == 0) {
            BossGanonEff_SpawnLightning(play, 1.0f, 0.0f, 0.0f);
        }

        BossGanonEff_SpawnLightning(play, 1.0f, D_808E4D44[this->unk_26C] * (M_PI / 5) + this->unk_270,
                                    Rand_CenteredFloat(M_PI / 5) + (M_PI / 2));
    }

    // see if light ball hit and should knock platform down?
    if ((this->unk_19C != 0) && (this->unk_19E < 4)) {
        if ((this->unk_19A == 0) && (this->unk_19C == 20)) {
            this->unk_19A = 1;
            platformCheckPos.x = -180.0f;
            platformCheckPos.y = 0.0f;

            for (i2 = 0; i2 < 4; i2++) {
                for (j = 0, platformCheckPos.z = -180.0f; j < 4; j++) {
                    BossGanon_CheckFallingPlatforms(this, play, &platformCheckPos);
                    platformCheckPos.z += 120.0f;
                }

                platformCheckPos.x += 120.0f;
            }
        } else if (this->unk_19C < 30) {
            spD8.x = 0.0f;
            spD8.y = 0.0f;
            spD8.z = 15.0f * (30.0f - this->unk_19C);

            Matrix_RotateY(Rand_ZeroFloat(6.2831855f), MTXMODE_NEW);
            Matrix_MultVec3f(&spD8, &platformCheckPos);

            this->unk_19E += BossGanon_CheckFallingPlatforms(this, play, &platformCheckPos);
        }
    }

    // see if a bomb exploded near a group of platforms and if they should fall
    explosive = play->actorCtx.actorLists[ACTORCAT_EXPLOSIVE].head;

    while (explosive != NULL) {
        if (explosive->params != BOMB_EXPLOSION) {
            explosive = explosive->next;
        } else {
            for (i = 0; i < 8; i++) {
                spBC.x = 0.0f;
                spBC.y = 0.0f;
                spBC.z = 60.0f;

                Matrix_RotateY(i * (M_PI / 4), MTXMODE_NEW);
                Matrix_MultVec3f(&spBC, &spB0);

                platCheckPosBomb.x = explosive->world.pos.x + spB0.x;
                platCheckPosBomb.y = explosive->world.pos.y;
                platCheckPosBomb.z = explosive->world.pos.z + spB0.z;

                BossGanon_CheckFallingPlatforms(this, play, &platCheckPosBomb);
            }

            explosive = explosive->next;
        }
    }

    BossGanon_UpdateEffects(play);

    prop = play->actorCtx.actorLists[ACTORCAT_PROP].head;

    // if a platform is lit up, change the room lighting
    while (prop != NULL) {
        if (prop->id != ACTOR_BG_GANON_OTYUKA) {
            prop = prop->next;
        } else {
            platform = (BgGanonOtyuka*)prop;

            if (platform->flashState != 0) {
                this->envLightMode = 1;
                break;
            }

            prop = prop->next;
        }
    }

    play->envCtx.lightSettingOverride = 0;
    play->envCtx.prevLightSetting = 0;
    play->envCtx.lightBlendOverride = LIGHT_BLEND_OVERRIDE_FULL_CONTROL;

    switch (this->envLightMode) {
        case -1:
            break;
        case 0:
            Math_ApproachF(&play->envCtx.lightBlend, 0.0f, 1.0f, 0.02f);
            break;
        case 1:
            play->envCtx.lightSetting = 1;
            Math_ApproachF(&play->envCtx.lightBlend, 1.0f, 1.0f, 0.1f);
            break;
        case 2:
            play->envCtx.lightSetting = 1;
            Math_ApproachF(&play->envCtx.lightBlend, 1.0f, 1.0f, 0.02f);
            break;
        case 3:
            play->envCtx.lightSetting = 3;
            play->envCtx.lightBlend = 1.0f;
            break;
        case 35:
            play->envCtx.lightSetting = 0;
            play->envCtx.lightBlend = 1.0f;
            break;
        case 4:
            play->envCtx.lightSetting = 4;
            play->envCtx.lightBlend = 1.0f;
            break;
        case 5:
            play->envCtx.prevLightSetting = 5;
            play->envCtx.lightSetting = 3;
            Math_ApproachZeroF(&play->envCtx.lightBlend, 1.0f, 0.075f);
            break;
        case 6:
            play->envCtx.prevLightSetting = 5;
            play->envCtx.lightBlend = 0.0f;
            break;
        case 65:
            play->envCtx.prevLightSetting = 3;
            play->envCtx.lightSetting = 6;
            Math_ApproachZeroF(&play->envCtx.lightBlend, 1.0f, 0.05f);
            break;
        case 7:
            play->envCtx.prevLightSetting = 7;
            play->envCtx.lightBlend = 0.0f;
            break;
        case 75:
            play->envCtx.prevLightSetting = 4;
            play->envCtx.lightSetting = 8;
            Math_ApproachZeroF(&play->envCtx.lightBlend, 1.0f, 0.05f);
            break;
        case 8:
            play->envCtx.prevLightSetting = 3;
            play->envCtx.lightSetting = 9;
            Math_ApproachF(&play->envCtx.lightBlend, 1.0f, 1.0f, 0.05f);
            break;
        case 9:
            play->envCtx.prevLightSetting = 3;
            play->envCtx.lightSetting = 10;
            Math_ApproachZeroF(&play->envCtx.lightBlend, 1.0f, 0.05f);
            break;
        case 10:
            play->envCtx.prevLightSetting = 3;
            play->envCtx.lightSetting = 11;
            Math_ApproachF(&play->envCtx.lightBlend, 1.0f, 1.0f, 0.05f);
            this->unk_1A4 = 0;
            break;
        case 11:
            play->envCtx.prevLightSetting = 12;
            play->envCtx.lightSetting = 11;
            Math_ApproachF(&play->envCtx.lightBlend, (Math_CosS(this->unk_1A4 * 0x1800) * 0.5f) + 0.5f, 1.0f, 1.0f);
            break;
        case 12:
            play->envCtx.prevLightSetting = 12;
            play->envCtx.lightSetting = 3;
            Math_ApproachF(&play->envCtx.lightBlend, 1.0f, 1.0f, 0.05f);
            break;
        case 13:
            play->envCtx.lightSetting = 13;
            Math_ApproachF(&play->envCtx.lightBlend, 1.0f, 1.0f, 0.025f);
            break;
        case 14:
            play->envCtx.lightSetting = 14;
            play->envCtx.lightBlend = 1.0f;
            break;
        case 15:
            play->envCtx.prevLightSetting = 14;
            play->envCtx.lightSetting = 15;
            Math_ApproachF(&play->envCtx.lightBlend, 1.0f, 1.0f, 0.01f);
            break;
        case 16:
            play->envCtx.prevLightSetting = 16;
            play->envCtx.lightSetting = 15;
            Math_ApproachZeroF(&play->envCtx.lightBlend, 1.0f, 0.05f);
            break;
        case 20:
            play->envCtx.prevLightSetting = 2;
            play->envCtx.lightSetting = 1;
            break;
        default:
            break;
    }

    this->envLightMode = 0;

    if (this->whiteFillAlpha != 0) {
        play->envCtx.screenFillColor[3] = (s8)(u8)this->whiteFillAlpha;
        play->envCtx.screenFillColor[0] = play->envCtx.screenFillColor[1] = play->envCtx.screenFillColor[2] = 255;
        play->envCtx.fillScreen = true;
    } else if (this->screenFlashTimer != 0) {
        play->envCtx.fillScreen = true;
        play->envCtx.screenFillColor[0] = play->envCtx.screenFillColor[1] = play->envCtx.screenFillColor[2] = 255;

        play->envCtx.screenFillColor[3] = ((this->screenFlashTimer % 2) != 0) ? 100 : 0;

        this->screenFlashTimer--;
    } else {
        play->envCtx.fillScreen = play->envCtx.screenFillColor[3] = 0;
    }

    if (this->lensFlareTimer != 0) {
        this->lensFlareTimer--;

        if (this->lensFlareMode == 1) {
            targetLensFlareScale = 40.0f;
        } else if (this->lensFlareMode == 4) {
            targetLensFlareScale = 25.0f;
        } else {
            targetLensFlareScale = 10.0f;
        }

        Math_ApproachF(&this->lensFlareScale, targetLensFlareScale, 0.3f, 10.0f);
    } else {
        Math_ApproachZeroF(&this->lensFlareScale, 1.0f, 5.0f);

        if (this->lensFlareScale == 0.0f) {
            this->lensFlareMode = 0;
        }
    }

    if (this->lensFlareMode != 0) {
        gCustomLensFlareOn = true;

        if (this->lensFlareMode == 1) {
            gCustomLensFlarePos = this->actor.world.pos;
        }

        gLensFlareScale = this->lensFlareScale;
        gLensFlareColorIntensity = 10.0f;
        gLensFlareGlareStrength = 0;
    } else {
        gCustomLensFlareOn = false;
    }

    if (this->unk_274 != 0) {
        i = this->unk_274 - 1;

        this->unk_278.x = this->unk_2EC[0].x;
        this->unk_278.y = this->unk_2EC[0].y + 50.0f + 30.0f;
        this->unk_278.z = this->unk_2EC[0].z;

        xOffset = (sinf(i * 1.2566371f) * 600.0f);
        zOffset = (cosf(i * 1.2566371f) * 600.0f);

        // 5 or 6 light balls that go into the charge. not the same as the ones that he throws
        Actor_SpawnAsChild(&play->actorCtx, &this->actor, play, ACTOR_BOSS_GANON, this->unk_1FC.x + xOffset,
                           this->unk_1FC.y, this->unk_1FC.z + zOffset, 0, (s16)(i * 13107.2f) + 0x6000, 0, 0xFA + i);
        this->unk_274 = 0;
    }
}

s32 BossGanon_OverrideLimbDraw(PlayState* play, s32 limbIndex, Gfx** dList, Vec3f* pos, Vec3s* rot, void* thisx) {
    BossGanon* this = (BossGanon*)thisx;

    switch (limbIndex) {
        case 10:
            if (this->useOpenHand) {
                *dList = gDorfOpenHandDL;
            }
            break;

        case 20:
            rot->y += this->legRot.x + this->legRot.z;
            rot->z += this->legRot.y;
            break;

        case 21:
            if (this->legRot.y > 0.0f) {
                rot->z += this->legRot.y;
            }
            break;

        case 22:
            rot->y += this->legRot.x + this->legRot.z;
            rot->z += this->legRot.y;
            break;

        case 23:
            rot->y += this->legRot.x - this->legRot.z;
            rot->z += this->legRot.y;
            break;

        case 24:
            if (this->legRot.y > 0.0f) {
                rot->z += this->legRot.y;
            }
            break;

        case 25:
            rot->y += this->legRot.x - this->legRot.z;
            rot->z += this->legRot.y;
            break;

        default:
            break;
    }

    return 0;
}

void BossGanon_PostLimbDraw(PlayState* play, s32 limbIndex, Gfx** dList, Vec3s* rot, void* thisx) {
    static s8 bodyPartLimbMap[] = {
        -1, -1, 1, -1, 3, 4, 5, -1, 6, 7, 8, -1, -1, -1, -1, -1, -1, -1, -1, 2, 12, 13, 14, 9, 10, 11, -1, -1, -1, -1,
    };
    static Vec3f D_808E4DA0 = { -500.0f, 200.0f, -300.0f };
    static Vec3f D_808E4DAC = { -500.0f, 200.0f, 300.0f };
    static Vec3f D_808E4DB8 = { 0.0f, 0.0f, 0.0f };
    static Vec3f D_808E4DC4 = { 0.0f, 0.0f, 0.0f };
    static Vec3f D_808E4DD0 = { 0.0f, 0.0f, 0.0f };
    static Vec3f D_808E4DDC = { 1300.0f, 0.0f, 0.0f };
    static Vec3f D_808E4DE8 = { 600.0f, 420.0f, 100.0f };
    s8 bodyPart;
    BossGanon* this = (BossGanon*)thisx;

    bodyPart = bodyPartLimbMap[limbIndex];
    if (bodyPart >= 0) {
        Matrix_MultVec3f(&D_808E4DB8, &this->unk_2EC[bodyPart]);
    }

    if (limbIndex == 2) {
        Matrix_MultVec3f(&D_808E4DB8, &this->unk_1FC);
    } else if (limbIndex == 19) {
        Matrix_MultVec3f(&D_808E4DB8, &this->actor.focus.pos);
    } else if (limbIndex == 11) {
        OPEN_DISPS(play->state.gfxCtx, "../z_boss_ganon.c", 7191);

        Matrix_MultVec3f(&D_808E4DB8, &this->unk_208);
        gSPMatrix(POLY_XLU_DISP++, Matrix_NewMtx(play->state.gfxCtx, "../z_boss_ganon.c", 7196),
                  G_MTX_NOPUSH | G_MTX_LOAD | G_MTX_MODELVIEW);
        gSPDisplayList(POLY_XLU_DISP++, SEGMENTED_TO_VIRTUAL(object_ganon_DL_00BE90));

        CLOSE_DISPS(play->state.gfxCtx, "../z_boss_ganon.c", 7198);
    } else if (limbIndex == 6) {
        Matrix_MultVec3f(&D_808E4DC4, &this->unk_238);
    } else if (limbIndex == 10) {
        Matrix_MultVec3f(&D_808E4DD0, &this->unk_22C);

        if (this->unk_25C == 0) {
            Matrix_MultVec3f(&D_808E4DDC, &this->unk_260);
        }

        this->unk_25C = 0;

        if (this->triforceType == GDF_TRIFORCE_DORF) {
            Matrix_MultVec3f(&D_808E4DE8, &this->triforcePos);
        }
    } else if (limbIndex == 4) {
        Vec3f sp28 = D_808E4DA0;

        if (this->unk_198 == 1) {
            sp28.x += -300.0f;
            sp28.y += -300.0f;
            sp28.z += 700.0f;
        } else if (this->unk_198 == 2) {
            sp28.x += -300.0f;
            sp28.z += 700.0f;
        }

        Matrix_MultVec3f(&sp28, &this->unk_220);
    } else if (limbIndex == 8) {
        Vec3f sp1C = D_808E4DAC;

        if (this->unk_198 == 1) {
            sp1C.x += -300.0f;
            sp1C.y += -300.0f;
            sp1C.z += -700.0f;
        } else if (this->unk_198 == 2) {
            sp1C.x += -300.0f;
            sp1C.y += 100.0f;
            sp1C.z += -700.0f;
        }

        Matrix_MultVec3f(&sp1C, &this->unk_214);
    }
}

void BossGanon_InitRand(s32 seedInit0, s32 seedInit1, s32 seedInit2) {
    sSeed1 = seedInit0;
    sSeed2 = seedInit1;
    sSeed3 = seedInit2;
}

f32 BossGanon_RandZeroOne(void) {
    // Wichmann-Hill algorithm
    f32 randFloat;

    sSeed1 = (sSeed1 * 171) % 30269;
    sSeed2 = (sSeed2 * 172) % 30307;
    sSeed3 = (sSeed3 * 170) % 30323;

    randFloat = (sSeed1 / 30269.0f) + (sSeed2 / 30307.0f) + (sSeed3 / 30323.0f);

    while (randFloat >= 1.0f) {
        randFloat -= 1.0f;
    }

    return fabsf(randFloat);
}

void BossGanon_DrawShock(BossGanon* this, PlayState* play) {
    s32 pad;
    GraphicsContext* gfxCtx = play->state.gfxCtx;
    s16 i;

    OPEN_DISPS(gfxCtx, "../z_boss_ganon.c", 7350);

    if ((this->unk_2E8 != 0) || (this->unk_2E6 != 0)) {
        func_80093D84(play->state.gfxCtx);
        gDPSetPrimColor(POLY_XLU_DISP++, 0, 0, 255, 255, 255, 255);
        gDPSetEnvColor(POLY_XLU_DISP++, 255, 255, 0, 0);
        gSPDisplayList(POLY_XLU_DISP++, gDorfLightBallMaterialDL);

        if (this->unk_2E8 != 0) {
            Player* player = GET_PLAYER(play);

            for (i = 0; i < PLAYER_BODYPART_MAX; i++) {
                Matrix_Translate(player->bodyPartsPos[i].x, player->bodyPartsPos[i].y, player->bodyPartsPos[i].z,
                                 MTXMODE_NEW);
                Matrix_ReplaceRotation(&play->billboardMtxF);
                Matrix_Scale(this->unk_49C[i], this->unk_49C[i], this->unk_49C[i], MTXMODE_APPLY);
                Matrix_RotateZ(Rand_CenteredFloat(M_PI), MTXMODE_APPLY);
                gSPMatrix(POLY_XLU_DISP++, Matrix_NewMtx(gfxCtx, "../z_boss_ganon.c", 7384),
                          G_MTX_NOPUSH | G_MTX_LOAD | G_MTX_MODELVIEW);
                gSPDisplayList(POLY_XLU_DISP++, gDorfSquareDL);
            }
        } else {
            for (i = 1; i < 15; i++) {
                Matrix_Translate(this->unk_2EC[i].x, this->unk_2EC[i].y, this->unk_2EC[i].z, MTXMODE_NEW);
                Matrix_ReplaceRotation(&play->billboardMtxF);
                Matrix_Scale(this->unk_49C[i], this->unk_49C[i], this->unk_49C[i], MTXMODE_APPLY);

                if (!this->shockGlow) {
                    Matrix_RotateZ(Rand_CenteredFloat(M_PI), MTXMODE_APPLY);
                }

                gSPMatrix(POLY_XLU_DISP++, Matrix_NewMtx(gfxCtx, "../z_boss_ganon.c", 7401),
                          G_MTX_NOPUSH | G_MTX_LOAD | G_MTX_MODELVIEW);

                if (this->shockGlow) {
                    gSPSegment(
                        POLY_XLU_DISP++, 0x08,
                        Gfx_TwoTexScroll(play->state.gfxCtx, 0, 0, 0, 32, 64, 1, 0, (this->unk_1A2 + i) * -15, 32, 64));
                    gDPSetPrimColor(POLY_XLU_DISP++, 0, 0, 200, 255, 170, 255);
                    gDPSetEnvColor(POLY_XLU_DISP++, 255, 255, 0, 128);
                    gSPDisplayList(POLY_XLU_DISP++, gDorfShockGlowDL);
                } else {
                    gSPDisplayList(POLY_XLU_DISP++, gDorfSquareDL);
                }
            }
        }
    }

    CLOSE_DISPS(gfxCtx, "../z_boss_ganon.c", 7465);
}

void BossGanon_DrawHandLightBall(BossGanon* this, PlayState* play) {
    s32 pad;
    GraphicsContext* gfxCtx = play->state.gfxCtx;
    s32 alpha;

    OPEN_DISPS(gfxCtx, "../z_boss_ganon.c", 7476);

    if (this->handLightBallScale > 0.0f) {
        func_80093D84(play->state.gfxCtx);
        gDPSetPrimColor(POLY_XLU_DISP++, 0, 0, 255, 255, 255, 255);

        if ((this->unk_1A2 % 2) != 0) {
            gDPSetEnvColor(POLY_XLU_DISP++, 255, 255, 0, 0);
        } else {
            gDPSetEnvColor(POLY_XLU_DISP++, 100, 255, 0, 0);
        }

        gSPDisplayList(POLY_XLU_DISP++, gDorfLightBallMaterialDL);

        Matrix_Translate(this->unk_260.x, this->unk_260.y, this->unk_260.z, MTXMODE_NEW);
        Matrix_ReplaceRotation(&play->billboardMtxF);
        Matrix_Scale(this->handLightBallScale, this->handLightBallScale, this->handLightBallScale, MTXMODE_APPLY);
        Matrix_RotateZ(this->unk_258, 1);
        gSPMatrix(POLY_XLU_DISP++, Matrix_NewMtx(gfxCtx, "../z_boss_ganon.c", 7510),
                  G_MTX_NOPUSH | G_MTX_LOAD | G_MTX_MODELVIEW);
        gSPDisplayList(POLY_XLU_DISP++, gDorfSquareDL);

        alpha = ((this->unk_1A2 % 2) != 0) ? 100 : 80;
        gDPPipeSync(POLY_XLU_DISP++);
        gDPSetPrimColor(POLY_XLU_DISP++, 0, 0, 255, 255, 155, alpha);
        Matrix_Translate(this->unk_260.x, 0.0f, this->unk_260.z, MTXMODE_NEW);
        Matrix_Scale(this->handLightBallScale * 0.75f, 1.0f, this->handLightBallScale * 0.75f, MTXMODE_APPLY);
        gSPMatrix(POLY_XLU_DISP++, Matrix_NewMtx(play->state.gfxCtx, "../z_boss_ganon.c", 7531),
                  G_MTX_NOPUSH | G_MTX_LOAD | G_MTX_MODELVIEW);
        gSPDisplayList(POLY_XLU_DISP++, gDorfLightCoreDL);

        CLOSE_DISPS(gfxCtx, "../z_boss_ganon.c", 7534);
    }
}

void BossGanon_DrawBigMagicCharge(BossGanon* this, PlayState* play) {
    s32 pad;
    f32 yRot;
    GraphicsContext* gfxCtx = play->state.gfxCtx;
    s16 i;

    OPEN_DISPS(gfxCtx, "../z_boss_ganon.c", 7548);

    if (this->unk_284 > 0.0f) {
        func_80093D84(play->state.gfxCtx);

        // light flecks
        gDPSetPrimColor(POLY_XLU_DISP++, 0, 0, 255, 255, 170, (s8)this->unk_290);
        gDPSetEnvColor(POLY_XLU_DISP++, 200, 255, 0, 128);
        gSPSegment(POLY_XLU_DISP++, 0x08,
                   Gfx_TwoTexScroll(play->state.gfxCtx, 0, this->unk_1A2 * -2, 0, 0x40, 0x40, 1, 0, this->unk_1A2 * 0xA,
                                    0x40, 0x40));
        Matrix_Translate(this->unk_278.x, this->unk_278.y, this->unk_278.z, MTXMODE_NEW);
        Matrix_ReplaceRotation(&play->billboardMtxF);
        Matrix_Scale(this->unk_28C, this->unk_28C, this->unk_28C, MTXMODE_APPLY);
        gSPMatrix(POLY_XLU_DISP++, Matrix_NewMtx(gfxCtx, "../z_boss_ganon.c", 7588),
                  G_MTX_NOPUSH | G_MTX_LOAD | G_MTX_MODELVIEW);
        gSPDisplayList(POLY_XLU_DISP++, gDorfLightFlecksDL);

        // background circle texture
        Matrix_Translate(this->unk_278.x, this->unk_278.y, this->unk_278.z, MTXMODE_NEW);
        Matrix_ReplaceRotation(&play->billboardMtxF);
        Matrix_Scale(this->unk_284, this->unk_284, this->unk_284, MTXMODE_APPLY);
        gSPMatrix(POLY_XLU_DISP++, Matrix_NewMtx(gfxCtx, "../z_boss_ganon.c", 7601),
                  G_MTX_NOPUSH | G_MTX_LOAD | G_MTX_MODELVIEW);
        gDPSetPrimColor(POLY_XLU_DISP++, 0, 0, 255, 0, 100, (s8)this->unk_288);
        gSPSegment(POLY_XLU_DISP++, 0x09,
                   Gfx_TwoTexScroll(play->state.gfxCtx, 0, 0, 0, 0x20, 0x20, 1, 0, this->unk_1A2 * -4, 0x20, 0x20));
        gSPDisplayList(POLY_XLU_DISP++, gDorfBigMagicBGCircleDL);

        // yellow background dot
        gDPSetPrimColor(POLY_XLU_DISP++, 0, 0, 150, 170, 0, (s8)this->unk_288);
        gSPSegment(POLY_XLU_DISP++, 0x0A,
                   Gfx_TwoTexScroll(play->state.gfxCtx, 0, 0, 0, 0x20, 0x20, 1, this->unk_1A2 * 2,
                                    this->unk_1A2 * -0x14, 0x40, 0x40));
        gSPDisplayList(POLY_XLU_DISP++, gDorfDotDL);

        // light ball material
        gDPSetPrimColor(POLY_XLU_DISP++, 0, 0, 255, 255, 255, 255);
        gDPSetEnvColor(POLY_XLU_DISP++, 255, 255, 100, 0);
        gSPDisplayList(POLY_XLU_DISP++, gDorfLightBallMaterialDL);

        // light ball geometry
        Matrix_Translate(this->unk_278.x, this->unk_278.y, this->unk_278.z, MTXMODE_NEW);
        Matrix_ReplaceRotation(&play->billboardMtxF);
        Matrix_Scale(this->unk_2D0, this->unk_2D0, this->unk_2D0, MTXMODE_APPLY);
        Matrix_RotateZ((this->unk_1A2 * 10.0f) / 1000.0f, MTXMODE_APPLY);
        gSPMatrix(POLY_XLU_DISP++, Matrix_NewMtx(gfxCtx, "../z_boss_ganon.c", 7673),
                  G_MTX_NOPUSH | G_MTX_LOAD | G_MTX_MODELVIEW);
        gSPDisplayList(POLY_XLU_DISP++, gDorfSquareDL);

        BossGanon_InitRand(this->unk_1AA + 1, 0x71AC, 0x263A);
        Matrix_Translate(this->unk_278.x, this->unk_278.y, this->unk_278.z, MTXMODE_NEW);
        Matrix_RotateY((this->unk_1A2 * 10.0f) / 1000.0f, MTXMODE_APPLY);
        gDPSetEnvColor(POLY_XLU_DISP++, 200, 255, 0, 0);

        yRot = BINANG_TO_RAD_ALT(this->actor.yawTowardsPlayer);

        for (i = 0; i < this->unk_1AC; i++) {
            f32 xzRot = (BossGanon_RandZeroOne() - 0.5f) * M_PI * 1.5f;

            gDPSetPrimColor(POLY_XLU_DISP++, 0, 0, 255, 255, 255, (s8)this->unk_294[i]);
            Matrix_Push();
            Matrix_RotateY(xzRot + yRot, MTXMODE_APPLY);
            Matrix_RotateX((BossGanon_RandZeroOne() - 0.5f) * M_PI, MTXMODE_APPLY);
            Matrix_RotateZ(xzRot, MTXMODE_APPLY);
            Matrix_Translate(0.0f, 0.0f, 50.0f, MTXMODE_APPLY);
            Matrix_Scale(4.0f, 4.0f, 1.0f, MTXMODE_APPLY);
            gSPMatrix(POLY_XLU_DISP++, Matrix_NewMtx(gfxCtx, "../z_boss_ganon.c", 7713),
                      G_MTX_NOPUSH | G_MTX_LOAD | G_MTX_MODELVIEW);
            gSPDisplayList(POLY_XLU_DISP++, gDorfLightRayTriDL);

            Matrix_Pop();
        }

        CLOSE_DISPS(gfxCtx, "../z_boss_ganon.c", 7721);
    }
}

void BossGanon_DrawTriforce(BossGanon* this, PlayState* play) {
    s32 pad;

    if (this->fwork[GDF_TRIFORCE_PRIM_A] > 0.0f) {
        OPEN_DISPS(play->state.gfxCtx, "../z_boss_ganon.c", 7732);

        Matrix_Push();

        gDPPipeSync(POLY_XLU_DISP++);
        gDPSetPrimColor(POLY_XLU_DISP++, 0, 0, 255, 255, (u8)this->fwork[GDF_TRIFORCE_PRIM_B],
                        (s8)this->fwork[GDF_TRIFORCE_PRIM_A]);
        gDPSetEnvColor(POLY_XLU_DISP++, 255, (u8)this->fwork[GDF_TRIFORCE_ENV_G], 0, 128);

        if (this->triforceType == GDF_TRIFORCE_PLAYER) {
            Player* player = GET_PLAYER(play);

            this->triforcePos = player->bodyPartsPos[PLAYER_BODYPART_L_HAND];

            this->triforcePos.x += -0.6f;
            this->triforcePos.y += 3.0f;
            this->triforcePos.z += -2.0f;
        } else if (this->triforceType == GDF_TRIFORCE_ZELDA) {
            this->triforcePos = sZelda->unk_31C;

            this->triforcePos.y += 1.8f;
            this->triforcePos.z += 4.0f;
        }

        Matrix_Translate(this->triforcePos.x, this->triforcePos.y, this->triforcePos.z, MTXMODE_NEW);

        if (this->triforceType == GDF_TRIFORCE_PLAYER) {
            Matrix_RotateX(-1.4f, MTXMODE_APPLY);
            Matrix_RotateZ(4.0f, MTXMODE_APPLY);
        } else if (this->triforceType == GDF_TRIFORCE_ZELDA) {
            Matrix_RotateY(1.5f, 1);
            Matrix_RotateX(1.1f, 1);
            Matrix_RotateZ(-0.99999994f, MTXMODE_APPLY);
        } else {
            Matrix_ReplaceRotation(&play->billboardMtxF);
        }

        Matrix_Scale(this->fwork[GDF_TRIFORCE_SCALE], this->fwork[GDF_TRIFORCE_SCALE], 1.0f, MTXMODE_APPLY);
        gSPMatrix(POLY_XLU_DISP++, Matrix_NewMtx(play->state.gfxCtx, "../z_boss_ganon.c", 7779),
                  G_MTX_NOPUSH | G_MTX_LOAD | G_MTX_MODELVIEW);
        gSPDisplayList(POLY_XLU_DISP++, SEGMENTED_TO_VIRTUAL(gDorfTriforceDL));

        Matrix_Pop();

        CLOSE_DISPS(play->state.gfxCtx, "../z_boss_ganon.c", 7782);
    }
}

void BossGanon_DrawDarkVortex(BossGanon* this, PlayState* play) {
    s32 pad;

    if (this->fwork[GDF_VORTEX_ALPHA] > 0.0f) {
        OPEN_DISPS(play->state.gfxCtx, "../z_boss_ganon.c", 7792);

        Matrix_Push();
        gDPPipeSync(POLY_XLU_DISP++);
        gSPSegment(POLY_XLU_DISP++, 0x08,
                   Gfx_TwoTexScroll(play->state.gfxCtx, 0, this->unk_1A2 * -8, 0, 0x20, 0x40, 1, this->unk_1A2 * -4,
                                    this->unk_1A2 * -8, 0x20, 0x20));
        gDPSetPrimColor(POLY_XLU_DISP++, 0, 0, 100, 0, 200, (s8)this->fwork[GDF_VORTEX_ALPHA]);
        gDPSetEnvColor(POLY_XLU_DISP++, 130, 0, 0, 128);

        if (this->csState != 21) {
            Matrix_Translate(0.0f, 105.0f, -400.0f, MTXMODE_NEW);
            Matrix_RotateX(M_PI / 2, MTXMODE_APPLY);
        } else {
            Matrix_Translate(-50.0f, 50.0f, -150.0f, MTXMODE_NEW);
            Matrix_RotateY(M_PI / 10, MTXMODE_APPLY);
            Matrix_RotateX(M_PI / 2, MTXMODE_APPLY);
        }

        Matrix_Scale(this->fwork[GDF_VORTEX_SCALE], this->fwork[GDF_VORTEX_SCALE], this->fwork[GDF_VORTEX_SCALE],
                     MTXMODE_APPLY);
        gSPMatrix(POLY_XLU_DISP++, Matrix_NewMtx(play->state.gfxCtx, "../z_boss_ganon.c", 7841),
                  G_MTX_NOPUSH | G_MTX_LOAD | G_MTX_MODELVIEW);
        gSPDisplayList(POLY_XLU_DISP++, SEGMENTED_TO_VIRTUAL(gDorfVortexDL));

        Matrix_Pop();

        CLOSE_DISPS(play->state.gfxCtx, "../z_boss_ganon.c", 7844);
    }
}

void func_808E0254(BossGanon* this, u8* tex, f32 arg2) {
    static s16 D_808E4DF4[] = { 1, 2, 3, 3, 2, 1 };
    static s16 D_808E4E00[] = { 2, 3, 4, 4, 4, 3, 2 };
    static s16 D_808E4E10[] = { 2, 3, 4, 4, 4, 4, 3, 2 };
    static s16 D_808E4E20[] = { 2, 4, 5, 5, 6, 6, 6, 6, 5, 5, 4, 2 };
    static s16 D_808E4E38[] = { 1, -1, 1, 1, 3, 4, 1, 6, 7, 2, 9, 10, 2, 12, 13 };
    static u8 D_808E4E58[] = { 3, 2, 2, 1, 3, 3, 1, 3, 3, 1, 0, 3, 1, 0, 3 };
    s16 baseX;
    s16 index;
    s16 i;
    s16 baseY;
    s16 x;
    s16 addY;
    f32 lerpX;
    s16 y;
    f32 lerpY;
    f32 lerpZ;
    Vec3f sp68;
    Vec3f sp5C;

    for (i = 0; i < 15; i++) {
        if (arg2 == 0.0f || (y = D_808E4E38[i]) >= 0) {
            if (arg2 > 0.0f) {
                lerpX = this->unk_2EC[i].x + (this->unk_2EC[y].x - this->unk_2EC[i].x) * arg2;
                lerpY = this->unk_2EC[i].y + (this->unk_2EC[y].y - this->unk_2EC[i].y) * arg2;
                lerpZ = this->unk_2EC[i].z + (this->unk_2EC[y].z - this->unk_2EC[i].z) * arg2;

                sp68.x = lerpX - this->actor.world.pos.x;
                sp68.y = lerpY - this->actor.world.pos.y + 76 + 30 + 30;
                sp68.z = lerpZ - this->actor.world.pos.z;
            } else {

                sp68.x = this->unk_2EC[i].x - this->actor.world.pos.x;
                sp68.y = this->unk_2EC[i].y - this->actor.world.pos.y + 76 + 30 + 30;
                sp68.z = this->unk_2EC[i].z - this->actor.world.pos.z;
            }
            Matrix_MultVec3f(&sp68, &sp5C);

            sp5C.x *= 0.4f;
            sp5C.y *= 0.4f;

            baseX = (s16)(sp5C.x + 32.0f);
            baseY = (s16)sp5C.y * 64;

            if (D_808E4E58[i] == 2) {
                for (y = 0, addY = -0x180; y < 12; y++, addY += 0x40) {
                    for (x = -D_808E4E20[y]; x < D_808E4E20[y]; x++) {
                        index = baseX + x + baseY + addY;
                        if ((index >= 0) && (index < 0x1000)) {
                            tex[index] = 255;
                        }
                    }
                }
            } else if (D_808E4E58[i] == 1) {
                for (y = 0, addY = -0x100; y < 8; y++, addY += 0x40) {
                    for (x = -D_808E4E10[y]; x < D_808E4E10[y]; x++) {
                        index = baseX + x + baseY + addY;
                        if ((index >= 0) && (index < 0x1000)) {
                            tex[index] = 255;
                        }
                    }
                }
            } else if (D_808E4E58[i] == 0) {
                for (y = 0, addY = -0xC0; y < 7; y++, addY += 0x40) {
                    for (x = -D_808E4E00[y]; x < D_808E4E00[y] - 1; x++) {
                        index = baseX + x + baseY + addY;
                        if ((index >= 0) && (index < 0x1000)) {
                            tex[index] = 255;
                        }
                    }
                }
            } else {
                for (y = 0, addY = -0x80; y < 6; y++, addY += 0x40) {
                    for (x = -D_808E4DF4[y]; x < D_808E4DF4[y] - 1; x++) {
                        index = baseX + x + baseY + addY;
                        if ((index >= 0) && (index < 0x1000)) {
                            tex[index] = 255;
                        }
                    }
                }
            }
        }
    }
}

void BossGanon_GenShadowTexture(u8* tex, BossGanon* this, PlayState* play) {
    s16 addY;
    s16 baseX;
    s16 baseY;
    s16 i;
    s16 j;
    s16 y;
    s16 x;
    s16 index;
    Vec3f sp7C;
    Vec3f sp70;
    s32* ptr = (s32*)tex;

    for (i = 0; i < 64 * 64 / 4; i++, ptr++) {
        *ptr = 0;
    }

    Matrix_RotateX(1.0f, MTXMODE_NEW);

    for (i = 0; i <= 5; i++) {
        func_808E0254(this, tex, i / 5.0f);
    }

    for (i = 0; i < 12; i++) {
        for (j = 0; j < 12; j++) {
            sp7C.x = sCape->strands[i].joints[j].x - this->actor.world.pos.x;
            sp7C.y = sCape->strands[i].joints[j].y - this->actor.world.pos.y + 76.0f + 100.0f + 30.0f;
            sp7C.z = sCape->strands[i].joints[j].z - this->actor.world.pos.z;

            Matrix_MultVec3f(&sp7C, &sp70);

            sp70.x = sp70.x * 0.28f;
            sp70.y = sp70.y * 0.28f;

            baseX = (s32)(sp70.x + 32.0f);
            baseY = (s16)sp70.y * 0x40;

            if (!sCape->strands[i].torn[j]) {
                for (y = -1, addY = -0x40; y <= 1; y++, addY += 0x40) {
                    for (x = -3; x <= 3; x++) {
                        index = baseX + x + baseY + addY;
                        if (0 <= index && index < 0x1000) {
                            tex[index] = 255;
                        }
                    }
                }
            } else {
                for (y = -1, addY = -0x40; y <= 1; y++, addY += 0x40) {
                    for (x = -1; x <= 1; x++) {
                        index = baseX + x + baseY + addY;
                        if (0 <= index && index < 0x1000) {
                            tex[index] = 255;
                        }
                    }
                }
            }
        }
    }
}

void BossGanon_DrawShadowTexture(void* tex, BossGanon* this, PlayState* play) {
    s32 pad;
    f32 zOffset;
    GraphicsContext* gfxCtx = play->state.gfxCtx;

    OPEN_DISPS(gfxCtx, "../z_boss_ganon.c", 8372);

    func_80093D18(play->state.gfxCtx);
    gDPSetPrimColor(POLY_OPA_DISP++, 0, 0, 0, 0, 0, 50);
    gDPSetEnvColor(POLY_OPA_DISP++, 0, 0, 0, 0);

    if (this->csState < 100) {
        zOffset = (((((this->actor.world.pos.y - 10) + 70.0f) * -5.0f) / 10.0f) + 10.0f);
        Matrix_Translate(this->actor.world.pos.x, 0.0f, this->actor.world.pos.z + zOffset, MTXMODE_NEW);
    } else {
        Matrix_Translate(this->actor.world.pos.x, 4102.0f, this->actor.world.pos.z - 20.0f, MTXMODE_NEW);
    }

    Matrix_Scale(0.95000005f, 1.0f, 0.95000005f, MTXMODE_APPLY);
    gSPMatrix(POLY_OPA_DISP++, Matrix_NewMtx(play->state.gfxCtx, "../z_boss_ganon.c", 8396),
              G_MTX_NOPUSH | G_MTX_LOAD | G_MTX_MODELVIEW);
    gSPDisplayList(POLY_OPA_DISP++, gDorfShadowSetupDL);
    gDPLoadTextureBlock(POLY_OPA_DISP++, tex, G_IM_FMT_I, G_IM_SIZ_8b, 64, 64, 0, G_TX_NOMIRROR | G_TX_CLAMP,
                        G_TX_NOMIRROR | G_TX_CLAMP, 6, 6, G_TX_NOLOD, G_TX_NOLOD);
    gSPDisplayList(POLY_OPA_DISP++, gDorfShadowModelDL);

    CLOSE_DISPS(gfxCtx, "../z_boss_ganon.c", 8426);
}

void BossGanon_Draw(Actor* thisx, PlayState* play) {
    s32 i;
    BossGanon* this = (BossGanon*)thisx;
    void* shadowTex;

    shadowTex = Graph_Alloc(play->state.gfxCtx, 64 * 64);

    OPEN_DISPS(play->state.gfxCtx, "../z_boss_ganon.c", 9138);

    func_80093D18(play->state.gfxCtx);
    func_80093D84(play->state.gfxCtx);

    if ((this->unk_1A6 & 2) != 0) {
        POLY_OPA_DISP = Gfx_SetFog(POLY_OPA_DISP, 255, 50, 0, 0, 900, 1099);
    }

    gSPSegment(POLY_XLU_DISP++, 0x08, SEGMENTED_TO_VIRTUAL(gDorfEyeTex));

    SkelAnime_DrawFlexOpa(play, this->skelAnime.skeleton, this->skelAnime.jointTable, this->skelAnime.dListCount,
                          BossGanon_OverrideLimbDraw, BossGanon_PostLimbDraw, &this->actor);

    this->unk_2EC[0].x = this->unk_2EC[1].x;
    this->unk_2EC[0].y = this->unk_2EC[1].y + 30.0f;
    this->unk_2EC[0].z = this->unk_2EC[1].z;

    POLY_OPA_DISP = Play_SetFog(play, POLY_OPA_DISP);

    BossGanon_DrawEffects(play);

    sCape->actor.world.pos = this->actor.world.pos;

    sCape->rightForearmPos = this->unk_214;
    sCape->leftForearmPos = this->unk_220;

    sCape->rightShoulderPos = this->unk_22C;
    sCape->leftShoulderPos = this->unk_238;

    BossGanon_DrawShock(this, play);
    BossGanon_DrawHandLightBall(this, play);
    BossGanon_DrawBigMagicCharge(this, play);
    BossGanon_DrawTriforce(this, play);
    BossGanon_DrawDarkVortex(this, play);

    BossGanon_GenShadowTexture(shadowTex, this, play);
    BossGanon_DrawShadowTexture(shadowTex, this, play);

    CLOSE_DISPS(play->state.gfxCtx, "../z_boss_ganon.c", 9393);
}

s32 BossGanon_CheckFallingPlatforms(BossGanon* this, PlayState* play, Vec3f* checkPos) {
    Actor* prop = play->actorCtx.actorLists[ACTORCAT_PROP].head;

    while (prop != NULL) {
        if (((BossGanon*)prop == this) || (prop->id != ACTOR_BG_GANON_OTYUKA)) {
            prop = prop->next;
        } else {
            BgGanonOtyuka* platform = (BgGanonOtyuka*)prop;
            f32 xDiff = platform->dyna.actor.world.pos.x - checkPos->x;
            f32 yDiff = platform->dyna.actor.world.pos.y - checkPos->y;
            f32 zDiff = platform->dyna.actor.world.pos.z - checkPos->z;

            if ((fabsf(xDiff) < 60.0f) && (yDiff < 20.0f) && (yDiff > -20.0f) && (fabsf(zDiff) < 60.0f)) {
                platform->isFalling = true;
                platform->visibleSides = OTYUKA_SIDE_ALL;

                return 1;
            } else {
                prop = prop->next;
            }
        }
    }

    return 0;
}

void BossGanon_LightBall_Update(Actor* thisx, PlayState* play2) {
    u8 hitWithBottle;
    s16 i;
    s16 spBA = 0;
    Vec3f spAC;
    Vec3f spA0;
    Vec3f sp94;
    BossGanon* this = (BossGanon*)thisx;
    PlayState* play = play2;
    f32 xDistFromLink;
    f32 yDistFromLink;
    f32 zDistFromLink;
    f32 minReflectDist;
    f32 xDistFromGanondorf;
    f32 yDistFromGanondorf;
    f32 zDistFromGanondorf;
    Player* player = GET_PLAYER(play);
    s32 pad;
    BossGanon* ganondorf = (BossGanon*)this->actor.parent;
    s32 pad1;

    this->unk_1A2++;
    ganondorf->envLightMode = 1;

    if (this->unk_1A8 != 0) {
        if (this->unk_1A8 == 2) {
            Math_ApproachZeroF(&this->fwork[GDF_FWORK_1], 1.0f, 10.0f);
            Math_ApproachF(&this->actor.scale.x, 30.0f, 0.5f, 100.0f);
        } else {
            this->actor.shape.rot.y += 0x1000;
            ganondorf->lensFlareTimer = 1;
            gCustomLensFlarePos = this->actor.world.pos;
            Math_ApproachZeroF(&this->fwork[GDF_FWORK_1], 1.0f, 30.0f);
            Math_ApproachF(&this->actor.scale.x, 20.0f, 0.5f, 100.0f);
            this->fwork[GDF_FWORK_0] += ((M_PI / 2) + Rand_ZeroFloat(M_PI / 4));
        }

        Actor_SetScale(&this->actor, this->actor.scale.x);

        if (this->fwork[GDF_FWORK_1] == 0.0f) {
            Actor_Kill(&this->actor);
        }
    } else {
        Audio_PlayActorSound2(&this->actor, NA_SE_EN_GANON_FIRE - SFX_FLAG);

        if ((this->unk_1A2 % 2) != 0) {
            Actor_SetScale(&this->actor, 6.0f);
        } else {
            Actor_SetScale(&this->actor, 5.25f);
        }

        this->actor.shape.rot.z += (s16)(Rand_ZeroOne() * 20000.0f) + 0x4000;

        for (i = 0; i < ARRAY_COUNT(this->timers); i++) {
            if (this->timers[i] != 0) {
                this->timers[i]--;
            }
        }

        xDistFromGanondorf = ganondorf->unk_1FC.x - this->actor.world.pos.x;
        yDistFromGanondorf = ganondorf->unk_1FC.y - this->actor.world.pos.y;
        zDistFromGanondorf = ganondorf->unk_1FC.z - this->actor.world.pos.z;

        xDistFromLink = player->actor.world.pos.x - this->actor.world.pos.x;
        yDistFromLink = (player->actor.world.pos.y + 40.0f) - this->actor.world.pos.y;
        zDistFromLink = player->actor.world.pos.z - this->actor.world.pos.z;

        func_8002D908(&this->actor);
        func_8002D7EC(&this->actor);

        switch (this->unk_1C2) {
            case 0:
                if ((player->stateFlags1 & PLAYER_STATE1_1) &&
                    (ABS((s16)(player->actor.shape.rot.y - (s16)(ganondorf->actor.yawTowardsPlayer + 0x8000))) <
                     0x2000) &&
                    (sqrtf(SQ(xDistFromLink) + SQ(yDistFromLink) + SQ(zDistFromLink)) <= 25.0f)) {
                    hitWithBottle = true;
                } else {
                    hitWithBottle = false;
                }

                if ((this->collider.base.acFlags & 2) || hitWithBottle) {
                    ColliderInfo* acHitInfo = this->collider.info.acHitInfo;

                    this->collider.base.acFlags &= ~2;

                    if ((hitWithBottle == false) && (acHitInfo->toucher.dmgFlags & 0x100000)) {
                        spBA = 2;
                        Audio_PlaySoundGeneral(NA_SE_IT_SHIELD_REFLECT_MG, &player->actor.projectedPos, 4,
                                               &gSfxDefaultFreqAndVolScale, &gSfxDefaultFreqAndVolScale,
                                               &gSfxDefaultReverb);
                        func_800AA000(this->actor.xyzDistToPlayerSq, 0xFF, 0x14, 0x96);
                    } else {
                        spBA = 1;
                        this->actor.world.rot.y = Math_Atan2S(zDistFromGanondorf, xDistFromGanondorf);
                        this->actor.world.rot.x =
                            Math_Atan2S(sqrtf(SQ(xDistFromGanondorf) + SQ(zDistFromGanondorf)), yDistFromGanondorf);
                        this->unk_1A4++;
                        this->timers[1] = 2;
                        Audio_PlaySoundGeneral(NA_SE_IT_SWORD_REFLECT_MG, &player->actor.projectedPos, 4,
                                               &gSfxDefaultFreqAndVolScale, &gSfxDefaultFreqAndVolScale,
                                               &gSfxDefaultReverb);
                        func_800AA000(this->actor.xyzDistToPlayerSq, 0xB4, 0x14, 0x64);

                        if (hitWithBottle == false) {
                            // if ganondorf is 250 units away from link, at least 3 volleys are required
                            if ((ganondorf->actor.xyzDistToPlayerSq > SQ(250.0f)) && (this->unk_1A4 < 3)) {
                                this->unk_1C2 = 1;
                            } else if (Rand_ZeroOne() < 0.7f) {
                                this->unk_1C2 = 1;
                            } else {
                                this->unk_1C2 = 3;
                            }

                            if (player->meleeWeaponAnimation >= PLAYER_MWA_SPIN_ATTACK_1H) {
                                this->actor.speedXZ = 20.0f;
                            }
                            break;
                        } else {
                            if (Rand_ZeroOne() < 0.9f) {
                                this->unk_1C2 = 1;
                            } else {
                                this->unk_1C2 = 3;
                            }
                        }
                    }
                } else {
                    if (sqrtf(SQ(xDistFromLink) + SQ(yDistFromLink) + SQ(zDistFromLink)) <= 25.0f) {
                        spBA = 5;
                        func_8002F6D4(play, &this->actor, 3.0f, this->actor.world.rot.y, 0.0f, 0x30);
                        SoundSource_PlaySfxAtFixedWorldPos(play, &this->actor.world.pos, 40,
                                                           NA_SE_EN_GANON_HIT_THUNDER);
                        ganondorf->timers[2] = 20;

                        for (i = 0; i < ARRAY_COUNT(ganondorf->unk_4E4); i++) {
                            ganondorf->unk_4E4[i] = D_808E4C58[i];
                        }

                        ganondorf->unk_2E6 = 0;
                        ganondorf->unk_2E8 = 60;
                        ganondorf->unk_508 = 4.0f;
                    }
                }
                break;

            case 1:
                if ((ganondorf->actionFunc == BossGanon_PlayTennis) && (ganondorf->unk_1C2 == 1)) {
                    minReflectDist = (this->actor.speedXZ >= 19.0f) ? 250.0f : 170.0f;

                    if (sqrtf(SQ(xDistFromGanondorf) + SQ(yDistFromGanondorf) + SQ(zDistFromGanondorf)) <
                        minReflectDist) {
                        ganondorf->startVolley = true;
                        this->timers[0] = 8;
                        this->unk_1C2 = 2;
                    }
                }
                break;

            case 2:
                if (this->timers[0] == 1) {
                    spBA = 1;
                    this->actor.world.rot.y = Math_Atan2S(zDistFromLink, xDistFromLink);
                    this->actor.world.rot.x = Math_Atan2S(sqrtf(SQ(xDistFromLink) + SQ(zDistFromLink)), yDistFromLink);
                    this->timers[1] = 2;
                    Audio_PlayActorSound2(&this->actor, NA_SE_IT_SWORD_REFLECT_MG);
                    Audio_PlayActorSound2(&this->actor, NA_SE_EN_GANON_AT_RETURN);
                    this->unk_1C2 = 0;
                    break;
                }
                FALLTHROUGH;
            case 4:
                if (sqrtf(SQ(xDistFromGanondorf) + SQ(yDistFromGanondorf) + SQ(zDistFromGanondorf)) < 30.0f) {
                    spBA = 3;
                    SoundSource_PlaySfxAtFixedWorldPos(play, &this->actor.world.pos, 40, NA_SE_EN_GANON_DAMAGE1);
                    SoundSource_PlaySfxAtFixedWorldPos(play, &this->actor.world.pos, 40, NA_SE_EN_GANON_HIT_THUNDER);
                }
                break;

            case 3:
                if (sqrtf(SQ(xDistFromGanondorf) + SQ(yDistFromGanondorf) + SQ(zDistFromGanondorf)) < 100.0f) {
                    ganondorf->startVolley = true;
                    this->unk_1C2 = 4;
                }
                break;
        }

        Collider_UpdateCylinder(&this->actor, &this->collider);

        if (this->timers[1] == 0) {
            CollisionCheck_SetAC(play, &play->colChkCtx, &this->collider.base);
        }

        for (i = 0; i < 2; i++) {
            spA0.x = spA0.z = 0.0f;
            spA0.y = 0.2f;

            spAC.x = spAC.y = spAC.z = 0.0f;

            sp94.x = Rand_CenteredFloat(30.0f) + this->actor.world.pos.x;
            sp94.y = Rand_CenteredFloat(30.0f) + this->actor.world.pos.y;
            sp94.z = Rand_CenteredFloat(30.0f) + this->actor.world.pos.z;

            BossGanonEff_SpawnSparkle(play, &sp94, &spAC, &spA0, Rand_ZeroFloat(500.0f) + 700.0f, 0x1E);
        }

        if (this->actor.world.pos.y < 10.0f) {
            Actor_UpdateBgCheckInfo(play, &this->actor, 0.0f, 20.0f, 20.0f, UPDBGCHECKINFO_FLAG_2);
        }

        if ((fabsf(this->actor.world.pos.x) > 465.0f) || (this->actor.world.pos.y > 500.0f) ||
            (fabsf(this->actor.world.pos.z) > 465.0f)) {
            spBA = 4;
        }

        if ((spBA != 0) || (this->actor.bgCheckFlags & BGCHECKFLAG_GROUND)) {
            f32 sp58;
            f32 sp54;
            f32 phi_f20;
            s16 sp4E;

            if (spBA == 1) {
                sp58 = Rand_ZeroFloat(100.0f) + 300.0f;
                sp54 = 10.0f;
                phi_f20 = 25.0f;
                sp4E = 40;
            } else {
                sp58 = Rand_ZeroFloat(200.0f) + 500.0f;
                sp54 = 15.0f;
                phi_f20 = 30.0f;
                sp4E = 70;
                SoundSource_PlaySfxAtFixedWorldPos(play, &this->actor.world.pos, 80, NA_SE_EN_GANON_HIT_THUNDER);
            }

            for (i = 0; i < sp4E; i++) {
                if (spBA != 0) {
                    spAC.x = Rand_CenteredFloat(phi_f20);
                    spAC.y = Rand_CenteredFloat(phi_f20);
                    spAC.z = Rand_CenteredFloat(phi_f20);
                } else {
                    spAC.x = Rand_CenteredFloat(phi_f20);
                    spAC.y = Rand_ZeroFloat(25.0f);
                    spAC.z = Rand_CenteredFloat(phi_f20);
                }

                BossGanonEff_SpawnLightRay(play, &this->actor.world.pos, &spAC, &sZeroVec, sp58, sp54, 0x1E);
            }

            if (spBA != 1) {
                this->unk_1A8 = 1;

                if (spBA == 0) {
                    BossGanon_CheckFallingPlatforms(this, play, &this->actor.world.pos);
                }

                if (spBA == 3) {
                    BossGanon_SetupHitByLightBall(ganondorf, play);
                } else if (ganondorf->actionFunc == BossGanon_PlayTennis) {
                    BossGanon_SetupWait(ganondorf, play);

                    if (spBA == 5) {
                        ganondorf->timers[0] = 125;
                    }
                }
            }
        }
    }
}

void BossGanon_LightBall_Draw(Actor* thisx, PlayState* play) {
    BossGanon* this = (BossGanon*)thisx;
    s16 i;
    f32 alpha;
    s32 pad;

    OPEN_DISPS(play->state.gfxCtx, "../z_boss_ganon.c", 9849);

    func_80093D84(play->state.gfxCtx);

    alpha = ((this->unk_1A2 % 2) != 0) ? this->fwork[GDF_FWORK_1] * 0.4f : this->fwork[GDF_FWORK_1] * 0.35f;

    gDPSetPrimColor(POLY_XLU_DISP++, 0, 0, 255, 255, 155, (s8)alpha);
    Matrix_Push();
    Matrix_Translate(this->actor.world.pos.x, this->actor.floorHeight, this->actor.world.pos.z, MTXMODE_NEW);
    Matrix_Scale(this->actor.scale.x * 0.75f, 1.0f, this->actor.scale.z * 0.75f, MTXMODE_APPLY);
    gSPMatrix(POLY_XLU_DISP++, Matrix_NewMtx(play->state.gfxCtx, "../z_boss_ganon.c", 9875),
              G_MTX_NOPUSH | G_MTX_LOAD | G_MTX_MODELVIEW);
    gSPDisplayList(POLY_XLU_DISP++, gDorfLightCoreDL);

    Matrix_Pop();
    gSPDisplayList(POLY_XLU_DISP++, gDorfLightBallMaterialDL);

    gDPPipeSync(POLY_XLU_DISP++);
    gDPSetPrimColor(POLY_XLU_DISP++, 0, 0, 255, 255, 255, (s8)this->fwork[GDF_FWORK_1]);
    gDPSetEnvColor(POLY_XLU_DISP++, 255, 255, 0, 0);

    if (this->unk_1A8 == 1) {
        for (i = 0; i < 8; i++) {
            Matrix_Push();
            Matrix_RotateY(i * (M_PI / 8), MTXMODE_APPLY);
            Matrix_RotateZ(this->fwork[GDF_FWORK_0], MTXMODE_APPLY);
            gSPMatrix(POLY_XLU_DISP++, Matrix_NewMtx(play->state.gfxCtx, "../z_boss_ganon.c", 9899),
                      G_MTX_NOPUSH | G_MTX_LOAD | G_MTX_MODELVIEW);

            gSPDisplayList(POLY_XLU_DISP++, gDorfSquareDL);
            Matrix_Pop();
        }
    } else if (this->unk_1A8 == 0) {
        Matrix_ReplaceRotation(&play->billboardMtxF);
        Matrix_RotateZ((this->actor.shape.rot.z / 32768.0f) * 3.1416f, MTXMODE_APPLY);
        gSPMatrix(POLY_XLU_DISP++, Matrix_NewMtx(play->state.gfxCtx, "../z_boss_ganon.c", 9907),
                  G_MTX_NOPUSH | G_MTX_LOAD | G_MTX_MODELVIEW);
        gSPDisplayList(POLY_XLU_DISP++, gDorfSquareDL);
    }

    CLOSE_DISPS(play->state.gfxCtx, "../z_boss_ganon.c", 9911);
}

void func_808E1EB4(Actor* thisx, PlayState* play2) {
    s16 i;
    BossGanon* this = (BossGanon*)thisx;
    PlayState* play = play2;
    BossGanon* dorf = (BossGanon*)this->actor.parent;
    f32 xDiff;
    f32 yDiff;
    f32 zDiff;
    f32 xzDist;
    s16 xRotTarget;
    s16 yRotTarget;
    Vec3f vel;
    Vec3f accel;

    this->unk_1A2++;
    dorf->envLightMode = 1;
    Actor_SetScale(&this->actor, 6.0f);
    this->actor.shape.rot.z += ((s16)(Rand_ZeroOne() * 20000.0f) + 0x4000);

    for (i = 0; i < ARRAY_COUNT(this->timers); i++) {
        if (this->timers[i] != 0) {
            this->timers[i]--;
        }
    }

    func_8002D908(&this->actor);
    func_8002D7EC(&this->actor);

    this->unk_1A6++;

    if (this->unk_1A6 >= 15) {
        this->unk_1A6 = 0;
    }

    this->unk_2EC[this->unk_1A6] = this->actor.world.pos;

    if (this->unk_1C2 == 0) {
        if (1) {}
        if (this->timers[0] == 0) {
            this->unk_1C2 = 1;
        }
    } else if (this->unk_1C2 == 1) {
        xDiff = dorf->unk_1FC.x - this->actor.world.pos.x;
        yDiff = dorf->unk_1FC.y - this->actor.world.pos.y;
        zDiff = dorf->unk_1FC.z - this->actor.world.pos.z;

        yRotTarget = RAD_TO_BINANG(Math_FAtan2F(xDiff, zDiff));
        xzDist = sqrtf(SQ(xDiff) + SQ(zDiff));
        xRotTarget = RAD_TO_BINANG(Math_FAtan2F(yDiff, xzDist));

        Math_ApproachS(&this->actor.world.rot.x, xRotTarget, 1, 0x1000);
        Math_ApproachS(&this->actor.world.rot.y, yRotTarget, 1, 0x1000);

        if (sqrtf(SQ(xDiff) + SQ(zDiff) + SQ(yDiff)) < 40.0f) {
            this->unk_1C2 = 2;
            this->timers[0] = 30;
            this->actor.speedXZ = 0.0f;

            if (this->actor.params == 0xC8) {
                func_80078884(NA_SE_EN_GANON_DAMAGE2);
                func_80078884(NA_SE_EN_GANON_DD_THUNDER);

                for (i = 0; i < 150; i++) {

                    vel.x = Rand_CenteredFloat(25.0f);
                    vel.y = Rand_CenteredFloat(25.0f);
                    vel.z = Rand_CenteredFloat(25.0f);

                    accel.x = vel.x * -0.03f;
                    accel.y = vel.y * -0.03f;
                    accel.z = vel.z * -0.03f;

                    BossGanonEff_SpawnLightRay(play, &dorf->unk_1FC, &vel, &accel, Rand_ZeroFloat(500.0f) + 1000.0f,
                                               15.0f, 0x14);
                }

                for (i = 1; i < 15; i++) {
                    dorf->unk_4E4[i] = 1000;
                }

                dorf->unk_2E6 = 1000;
                dorf->unk_2E8 = 0;
                dorf->screenFlashTimer = 4;
                dorf->lensFlareTimer = 10;
                dorf->lensFlareMode = 1;
                dorf->unk_508 = 10.0f;

                Actor_SpawnAsChild(&play->actorCtx, &dorf->actor, play, ACTOR_BOSS_GANON, dorf->unk_1FC.x,
                                   dorf->unk_1FC.y, dorf->unk_1FC.z, 0, 0, 0, 0x12C);
            }

            this->actor.world.pos.y = 5000.0f;
        }
    } else if (this->timers[0] == 0) {
        Actor_Kill(&this->actor);
    }
}

void func_808E229C(Actor* thisx, PlayState* play2) {
    BossGanon* this = (BossGanon*)thisx;
    PlayState* play = play2;
    s16 i;
    s32 temp;

    OPEN_DISPS(play->state.gfxCtx, "../z_boss_ganon.c", 10081);
    func_80093D84(play->state.gfxCtx);
    gDPSetPrimColor(POLY_XLU_DISP++, 0, 0, 255, 255, 255, 255);
    gDPSetEnvColor(POLY_XLU_DISP++, 255, 255, 0, 0);
    gSPDisplayList(POLY_XLU_DISP++, gDorfLightBallMaterialDL);

    for (i = 9; i >= 0; i--) {
        temp = (s16)(((this->unk_1A6 - i) + 0xF) % 15);
        Matrix_Translate(this->unk_2EC[temp].x, this->unk_2EC[temp].y, this->unk_2EC[temp].z, MTXMODE_NEW);
        Matrix_Scale(this->actor.scale.x * (1.0f - (i * 0.07000001f)), this->actor.scale.y * (1.0f - (i * 0.07000001f)),
                     this->actor.scale.z * (1.0f - (i * 0.07000001f)), MTXMODE_APPLY);
        Matrix_ReplaceRotation(&play->billboardMtxF);
        Matrix_RotateZ(((2.0f * (i * M_PI)) / 10.0f) + BINANG_TO_RAD_ALT(this->actor.shape.rot.z), MTXMODE_APPLY);
        gSPMatrix(POLY_XLU_DISP++, Matrix_NewMtx(play->state.gfxCtx, "../z_boss_ganon.c", 10109),
                  G_MTX_NOPUSH | G_MTX_LOAD | G_MTX_MODELVIEW);
        gSPDisplayList(POLY_XLU_DISP++, gDorfSquareDL);
    }

    CLOSE_DISPS(play->state.gfxCtx, "../z_boss_ganon.c", 10113);
}

void func_808E2544(Actor* thisx, PlayState* play) {
    u8 numEffects = 0;
    s16 xRot;
    f32 xDiff;
    f32 yDiff;
    f32 zDiff;
    f32 xzDist;
    f32 new_var;
    f32 sp84;
    s16 i;
    s16 sp80;
    BossGanon* this = (BossGanon*)thisx;
    BossGanon* dorf = (BossGanon*)this->actor.parent;
    s32 pad;
    Player* player = GET_PLAYER(play);
    ColliderInfo* acHitInfo;
    Vec3f sp60;

    this->unk_1A2++;
    Actor_SetScale(&this->actor, 0.01f);

    for (i = 0; i < ARRAY_COUNT(this->timers); i++) {
        if (this->timers[i] != 0) {
            this->timers[i]--;
        }
    }

    func_8002D908(&this->actor);
    func_8002D7EC(&this->actor);

    this->unk_1A6++;

    if (this->unk_1A6 >= 15) {
        this->unk_1A6 = 0;
    }

    this->unk_2EC[this->unk_1A6] = this->actor.world.pos;
    this->unk_3C4[this->unk_1A6].x = BINANG_TO_RAD_ALT(this->actor.world.rot.x);
    this->unk_3C4[this->unk_1A6].y = BINANG_TO_RAD_ALT(this->actor.world.rot.y);

    switch (this->unk_1C2) {
        if (1) {}
        case 0:
            this->actor.speedXZ = 40.0f;
            Math_ApproachF(&this->fwork[1], 255.0f, 1.0f, 40.0f);
            xDiff = dorf->unk_278.x - this->actor.world.pos.x;
            yDiff = dorf->unk_278.y - this->actor.world.pos.y;
            zDiff = dorf->unk_278.z - this->actor.world.pos.z;
            sp80 = RAD_TO_BINANG(Math_FAtan2F(xDiff, zDiff));
            xzDist = sqrtf(SQ(xDiff) + SQ(zDiff));

            xRot = RAD_TO_BINANG(Math_FAtan2F(yDiff, xzDist));
            sp84 = (xzDist * 700.0f) / 10.0f;
            if (sp84 > 6144.0f) {
                sp84 = 6144.0f;
            }

            xRot += (Math_CosS(this->unk_1A2 * 0x2200) * sp84);
            this->actor.world.rot.x = xRot;
            Math_ApproachS(&this->actor.shape.rot.y, sp80, 1, this->csCamMaxStepScale);
            Math_ApproachF(&this->csCamMaxStepScale, 4096.0f, 1.0f, 256.0f);
            this->actor.world.rot.y = (Math_SinS(this->unk_1A2 * 0x1A00) * sp84) + this->actor.shape.rot.y;

            if (sqrtf(SQ(xDiff) + SQ(zDiff) + SQ(yDiff)) < 45.0f) {
                this->unk_1C2 = 1;
                this->actor.speedXZ = 0.0f;
            }
            break;

        case 1:
            Math_ApproachZeroF(&this->fwork[1], 1.0f, 40.0f);

            if (this->fwork[1] == 0.0f) {
                Actor_Kill(&this->actor);
            }
            break;

        case 10:
            this->unk_1C2 = 0xB;
            this->timers[0] = 14;

            this->collider.dim.radius = 15;
            this->collider.dim.height = 20;
            this->collider.dim.yShift = -10;

            this->actor.speedXZ = 20.0f;
            this->fwork[1] = 255.0f;
            this->unk_1F0 = player->actor.world.pos;
            new_var = this->unk_1F0.x - this->actor.world.pos.x;
            this->actor.shape.rot.y = RAD_TO_BINANG(Math_FAtan2F(new_var, this->unk_1F0.z - this->actor.world.pos.z)) +
                                      (this->actor.params << 0xD) - 0x20C000;
            FALLTHROUGH;
        case 11:
            if (this->timers[0] != 0) {
                this->unk_1F0 = player->actor.world.pos;
                xDiff = this->unk_1F0.x - this->actor.world.pos.x;
                yDiff = (this->unk_1F0.y + 30.0f) - this->actor.world.pos.y;
                zDiff = this->unk_1F0.z - this->actor.world.pos.z;

                sp80 = RAD_TO_BINANG(Math_FAtan2F(xDiff, zDiff));
                this->actor.shape.rot.x = RAD_TO_BINANG(Math_FAtan2F(yDiff, sqrtf(SQ(xDiff) + SQ(zDiff))));
                Math_ApproachS(&this->actor.shape.rot.y, sp80, 1, this->csCamMaxStepScale);
                Math_ApproachF(&this->csCamMaxStepScale, 4096.0f, 1.0f, 256.0f);
            }

            sp84 = (sqrtf(this->actor.xyzDistToPlayerSq) * 200.0f) / 10.0f;
            if (sp84 > 13824.0f) {
                sp84 = 13824.0f;
            }

            this->actor.world.rot.x = (Math_CosS(this->unk_1A2 * 0x3400) * sp84 * 0.1f) + this->actor.shape.rot.x;
            this->actor.world.rot.y = (Math_SinS(this->unk_1A2 * 0x1A00) * sp84) + this->actor.shape.rot.y;

            if ((player->meleeWeaponState != 0) && (player->meleeWeaponAnimation >= PLAYER_MWA_SPIN_ATTACK_1H) &&
                (this->actor.xzDistToPlayer < 80.0f)) {
                this->unk_1C2 = 0xC;
                this->actor.speedXZ = -30.0f;
                func_8002D908(&this->actor);
                func_8002D7EC(&this->actor);
                this->unk_1F0 = dorf->unk_1FC;
                numEffects = 10;
                break;
            }

            if (this->collider.base.acFlags & 2) {
                acHitInfo = this->collider.info.acHitInfo;

                this->collider.base.acFlags &= ~2;

                if (!(acHitInfo->toucher.dmgFlags & 0x100000) || Player_HasMirrorShieldEquipped(play)) {
                    func_800AA000(this->actor.xyzDistToPlayerSq, 0xB4, 0x14, 0x64);
                    this->unk_1C2 = 0xC;
                    this->actor.speedXZ = -30.0f;

                    func_8002D908(&this->actor);
                    func_8002D7EC(&this->actor);

                    this->unk_1F0.x = Rand_CenteredFloat(700.0f) + dorf->unk_1FC.x;
                    this->unk_1F0.y = Rand_CenteredFloat(200.0f) + dorf->unk_1FC.y;
                    this->unk_1F0.z = Rand_CenteredFloat(700.0f) + dorf->unk_1FC.z;

                    this->unk_1F0.x = this->unk_1F0.x + ((this->unk_1F0.x - this->actor.world.pos.x) * 100.0f);
                    this->unk_1F0.y = this->unk_1F0.y + ((this->unk_1F0.y - this->actor.world.pos.y) * 100.0f);
                    this->unk_1F0.z = this->unk_1F0.z + ((this->unk_1F0.z - this->actor.world.pos.z) * 100.0f);

                    numEffects = 10;
                    break;
                }
            }

            Collider_UpdateCylinder(&this->actor, &this->collider);

            if (this->timers[1] == 0) {
                CollisionCheck_SetAC(play, &play->colChkCtx, &this->collider.base);
            }

            xDiff = player->actor.world.pos.x - this->actor.world.pos.x;
            yDiff = (player->actor.world.pos.y + 30.0f) - this->actor.world.pos.y;
            zDiff = player->actor.world.pos.z - this->actor.world.pos.z;

            if (sqrtf(SQ(xDiff) + SQ(zDiff) + SQ(yDiff)) < 30.0f) {
                this->unk_1C2 = 1;
                this->actor.speedXZ = 0.0f;

                if (dorf->timers[2] == 0) {
                    func_8002F6D4(play, &this->actor, 3.0f, this->actor.world.rot.y, 0.0f, 0x50);
                    SoundSource_PlaySfxAtFixedWorldPos(play, &this->actor.world.pos, 40, NA_SE_EN_GANON_HIT_THUNDER);
                    dorf->timers[2] = 20;

                    for (i = 0; i < ARRAY_COUNT(this->unk_4E4); i++) {
                        dorf->unk_4E4[i] = D_808E4C58[i];
                    }

                    dorf->unk_2E6 = 0;
                    dorf->unk_2E8 = 60;
                    dorf->unk_508 = 4.0f;
                    numEffects = 40;
                }
            }
            break;

        case 12:
            this->actor.speedXZ = 20.0f;

            xDiff = this->unk_1F0.x - this->actor.world.pos.x;
            yDiff = this->unk_1F0.y - this->actor.world.pos.y;
            zDiff = this->unk_1F0.z - this->actor.world.pos.z;

            sp80 = RAD_TO_BINANG(Math_FAtan2F(xDiff, zDiff));
            xzDist = sqrtf(SQ(xDiff) + SQ(zDiff));
            xRot = RAD_TO_BINANG(Math_FAtan2F(yDiff, xzDist));
            sp84 = (xzDist * 700.0f) / 10.0f;

            if (sp84 > 6144.0f) {
                sp84 = 6144.0f;
            }

            sp80 += Math_SinS(this->unk_1A2 * 0x2200) * sp84;

            xRot += Math_CosS(this->unk_1A2 * 0x1800) * sp84;

            this->actor.world.rot.x = xRot;
            this->actor.world.rot.y = sp80;

            xDiff = dorf->unk_1FC.x - this->actor.world.pos.x;
            yDiff = dorf->unk_1FC.y - this->actor.world.pos.y;
            zDiff = dorf->unk_1FC.z - this->actor.world.pos.z;

            if (sqrtf(SQ(xDiff) + SQ(zDiff) + SQ(yDiff)) < 45.0f) {
                BossGanon_SetupHitByLightBall(dorf, play);
                this->timers[0] = 150;
                numEffects = 40;
                this->unk_1C2 = 1;
                this->actor.speedXZ = 0.0f;
            }
            break;
    }

    if (this->unk_1C2 >= 0xB) {
        xzDist = (this->unk_1C2 == 0xC) ? -65.0f : 0.0f;

        if ((fabsf(this->actor.world.pos.x) > (465.0f + xzDist)) ||
            (fabsf(this->actor.world.pos.z) > (465.0f + xzDist)) || (this->actor.world.pos.y < 0.0f) ||
            (this->actor.world.pos.y > 450.0f)) {
            this->unk_1C2 = 1;
            this->actor.speedXZ = 0.0f;
            numEffects = 10;
            BossGanon_CheckFallingPlatforms(this, play, &this->actor.world.pos);
            Actor_SpawnAsChild(&play->actorCtx, &dorf->actor, play, ACTOR_BOSS_GANON, this->actor.world.pos.x,
                               this->actor.world.pos.y, this->actor.world.pos.z, 0, 0, 0, 0x190);
        }
    }

    if (numEffects) {
        SoundSource_PlaySfxAtFixedWorldPos(play, &this->actor.world.pos, 80, NA_SE_EN_FANTOM_THUNDER);

        for (i = 0; i < numEffects; i++) {
            sp60.x = Rand_CenteredFloat(30.0f);
            sp60.y = Rand_CenteredFloat(30.0f);
            sp60.z = Rand_CenteredFloat(30.0);

            BossGanonEff_SpawnLightRay(play, &this->actor.world.pos, &sp60, &sZeroVec, Rand_ZeroFloat(200.0f) + 500.0f,
                                       15.0f, 0x1E);
        }
    }
}

static Gfx* sBigMagicLightStreakDLists[] = {
    gDorfLightStreak12DL, gDorfLightStreak11DL, gDorfLightStreak10DL, gDorfLightStreak9DL,
    gDorfLightStreak8DL,  gDorfLightStreak7DL,  gDorfLightStreak6DL,  gDorfLightStreak5DL,
    gDorfLightStreak4DL,  gDorfLightStreak3DL,  gDorfLightStreak2DL,  gDorfLightStreak1DL,
};

void func_808E324C(Actor* thisx, PlayState* play) {
    BossGanon* this = (BossGanon*)thisx;
    Mtx* mtx;
    s16 i;
    s32 temp;

    mtx = Graph_Alloc(play->state.gfxCtx, 12 * sizeof(Mtx));

    OPEN_DISPS(play->state.gfxCtx, "../z_boss_ganon.c", 10489);

    func_80093D84(play->state.gfxCtx);
    gDPSetPrimColor(POLY_XLU_DISP++, 0, 0x80, 255, 255, 255, (s8)this->fwork[GDF_FWORK_1]);
    gDPSetEnvColor(POLY_XLU_DISP++, 150, 255, 0, 128);
    gSPSegment(POLY_XLU_DISP++, 0x0D, mtx);

    for (i = 0; i < 12; i++) {
        temp = (s16)(((this->unk_1A6 - i) + 0xF) % 15);
        Matrix_Translate(this->unk_2EC[temp].x, this->unk_2EC[temp].y, this->unk_2EC[temp].z, MTXMODE_NEW);
        Matrix_RotateY(this->unk_3C4[temp].y, MTXMODE_APPLY);
        Matrix_RotateX(-this->unk_3C4[temp].x, MTXMODE_APPLY);
        Matrix_Scale(this->actor.scale.x, this->actor.scale.y, this->actor.scale.z, MTXMODE_APPLY);
        Matrix_RotateY(M_PI / 2, MTXMODE_APPLY);
        Matrix_ToMtx(mtx, "../z_boss_ganon.c", 10520);
        gSPMatrix(POLY_XLU_DISP++, mtx, G_MTX_NOPUSH | G_MTX_LOAD | G_MTX_MODELVIEW);
        gSPDisplayList(POLY_XLU_DISP++, sBigMagicLightStreakDLists[i]);
        mtx++;
    };

    Matrix_Translate(this->actor.world.pos.x, this->actor.world.pos.y, this->actor.world.pos.z, MTXMODE_NEW);
    Matrix_ReplaceRotation(&play->billboardMtxF);
    Matrix_Scale(10.0f, 10.0f, 10.0f, MTXMODE_APPLY);
    Matrix_RotateZ(Rand_CenteredFloat(M_PI), MTXMODE_APPLY);
    gSPMatrix(POLY_XLU_DISP++, Matrix_NewMtx(play->state.gfxCtx, "../z_boss_ganon.c", 10534),
              G_MTX_NOPUSH | G_MTX_LOAD | G_MTX_MODELVIEW);
    gSPDisplayList(POLY_XLU_DISP++, gDorfLightBallMaterialDL);

    gSPDisplayList(POLY_XLU_DISP++, gDorfSquareDL);

    CLOSE_DISPS(play->state.gfxCtx, "../z_boss_ganon.c", 10541);
}

void BossGanon_UpdateEffects(PlayState* play) {
    Player* player = GET_PLAYER(play);
    GanondorfEffect* eff = play->specialEffects;
    s16 i;
    s32 pad;
    f32 xDiff;
    f32 yDiff;
    f32 zDiff;
    f32 yRot;
    f32 xRot;
    Vec3f spA0;
    s16 bodyPart;
    f32 distToPlayer;
    s32 pad2;
    s32 pad3;

    spA0.x = 0.0f;
    spA0.y = 0.0f;

    for (i = 0; i < BOSSGANON_EFFECT_COUNT; i++, eff++) {
        if (eff->type != GDF_EFF_NONE) {
            eff->pos.x += eff->velocity.x;
            eff->pos.y += eff->velocity.y;
            eff->pos.z += eff->velocity.z;

            eff->timer++;

            eff->velocity.x += eff->accel.x;
            eff->velocity.y += eff->accel.y;
            eff->velocity.z += eff->accel.z;

            if (eff->type == GDF_EFF_WINDOW_SHARD) {
                eff->unk_44 += 0.3f;
                eff->unk_48 += 0.5f;

                if (eff->pos.y < 0.0f) {
                    eff->type = GDF_EFF_NONE;
                }
            } else if (eff->type == GDF_EFF_SPARKLE) {
                eff->unk_3C += Rand_ZeroFloat(M_PI / 2) + M_PI / 2;
                eff->unk_2E -= eff->unk_30;

                if (eff->unk_2E <= 0) {
                    eff->unk_2E = 0;
                    eff->type = GDF_EFF_NONE;
                }

                eff->alpha = eff->unk_2E;

                if (eff->alpha > 255) {
                    eff->alpha = 255;
                }
            } else if (eff->type == GDF_EFF_BLACK_DOT) {
                xDiff = sGanondorf->unk_278.x - eff->pos.x;
                yDiff = sGanondorf->unk_278.y - eff->pos.y;
                zDiff = sGanondorf->unk_278.z - eff->pos.z;

                yRot = Math_FAtan2F(xDiff, zDiff);

                xRot = -Math_FAtan2F(yDiff, sqrtf(SQ(xDiff) + SQ(zDiff)));
                spA0.z = eff->unk_38;
                Matrix_RotateY(yRot, MTXMODE_NEW);
                Matrix_RotateX(xRot, MTXMODE_APPLY);
                Matrix_MultVec3f(&spA0, &eff->velocity);
                Math_ApproachF(&eff->unk_38, 10.0f, 1.0f, 0.5f);

                eff->alpha += 10;

                if (eff->alpha > 255) {
                    eff->alpha = 255;
                }

                if ((sqrtf(SQ(xDiff) + SQ(yDiff) + SQ(zDiff)) < 20.0f) || (eff->timer > 70)) {
                    eff->type = GDF_EFF_NONE;
                }
            } else if (eff->type == GDF_EFF_LIGHT_RAY) {
                eff->unk_3C += Rand_ZeroFloat(M_PI / 2) + M_PI / 2;
                eff->unk_2E -= eff->unk_30;

                if (eff->unk_2E <= 0) {
                    eff->unk_2E = 0;
                    eff->type = GDF_EFF_NONE;
                }

                eff->alpha = eff->unk_2E;

                if (eff->alpha > 255) {
                    eff->alpha = 255;
                }

                Math_ApproachF(&eff->unk_38, eff->unk_40, 1.0f, (eff->unk_40 / 15.0f) * 4.0f);
            } else if (eff->type == GDF_EFF_SHOCK) {
                if (eff->unk_2E == GDF_SHOCK_DORF_YELLOW) {
                    bodyPart = (s16)Rand_ZeroFloat(13.9f) + 1;

                    eff->pos.x = sGanondorf->unk_2EC[bodyPart].x + Rand_CenteredFloat(20.0f);
                    eff->pos.y = sGanondorf->unk_2EC[bodyPart].y + Rand_CenteredFloat(20.0f);
                    eff->pos.z = sGanondorf->unk_2EC[bodyPart].z + Rand_CenteredFloat(20.0f);
                } else {
                    bodyPart = (s16)Rand_ZeroFloat(PLAYER_BODYPART_MAX - 0.1f);

                    eff->pos.x = player->bodyPartsPos[bodyPart].x + Rand_CenteredFloat(10.0f);
                    eff->pos.y = player->bodyPartsPos[bodyPart].y + Rand_CenteredFloat(15.0f);
                    eff->pos.z = player->bodyPartsPos[bodyPart].z + Rand_CenteredFloat(10.0f);
                }

                eff->unk_3C += (Rand_ZeroFloat(M_PI / 2) + M_PI / 2);

                if (eff->timer > 20) {
                    eff->type = GDF_EFF_NONE;
                }
            } else if (eff->type == GDF_EFF_LIGHTNING) {
                if (eff->unk_3C == 0.0f) {
                    eff->unk_44 = BINANG_TO_RAD_ALT(Camera_GetInputDirYaw(Play_GetCamera(play, CAM_ID_MAIN)));
                } else {
                    eff->unk_44 = M_PI / 2;
                }

                if (eff->timer > 12) {
                    eff->type = GDF_EFF_NONE;
                }
            } else if (eff->type == GDF_EFF_IMPACT_DUST_DARK) {
                eff->unk_30++; // unused

                if (eff->unk_2E == 0) {
                    eff->alpha += 26;

                    if (eff->alpha > 255) {
                        eff->alpha = 255;
                        eff->unk_2E = 1;
                    }
                } else if (eff->unk_2E == 1) {
                    eff->unk_2E = 2;
                } else if (eff->unk_2E == 2) {
                    eff->alpha -= 26;

                    if (eff->alpha < 0) {
                        eff->alpha = 0;
                        eff->type = GDF_EFF_NONE;
                    }
                }

                Math_ApproachF(&eff->scale, eff->unk_38, 1.0f, 0.01f);
                Math_ApproachF(&eff->unk_40, 4.0f, 1.0f, 0.15f);
            } else if (eff->type == GDF_EFF_IMPACT_DUST_LIGHT) {
                if (i == 0) {
                    func_80078884(NA_SE_EN_GANON_WAVE_GND - SFX_FLAG);
                }

                eff->unk_30++; // unused

                if (eff->unk_2E == 0) {
                    eff->alpha += 100;

                    if (eff->alpha > 255) {
                        eff->alpha = 255;
                        eff->unk_2E = 1;
                    }
                } else if (eff->unk_2E == 1) {
                    if (eff->timer >= 20) {
                        eff->unk_2E = 2;
                    }
                } else if (eff->unk_2E == 2) {
                    eff->alpha -= 30;

                    if (eff->alpha < 0) {
                        eff->alpha = 0;
                        eff->type = GDF_EFF_NONE;
                    }
                }

                Math_ApproachF(&eff->scale, eff->unk_38, 1.0f, 0.1f);
                Math_ApproachF(&eff->unk_40, 1.0f, 1.0f, 0.15f);
            } else if (eff->type == GDF_EFF_SHOCKWAVE) {
                eff->unk_30++; // unused
                eff->alpha -= 30;

                if (eff->alpha < 0) {
                    eff->alpha = 0;
                    eff->type = GDF_EFF_NONE;
                }

                Math_ApproachF(&eff->scale, eff->unk_38, 1.0f, 0.13f);

                if ((eff->timer < 150) && (fabsf(player->actor.world.pos.y) < 5.0f)) {
                    distToPlayer =
                        sqrtf(SQ(eff->pos.x - player->actor.world.pos.x) + SQ(eff->pos.z - player->actor.world.pos.z));

                    if (((eff->scale * 150.0f) < distToPlayer) && (distToPlayer < (eff->scale * 300.0f))) {
                        eff->timer = 150;
                        func_8002F6D4(play, &sGanondorf->actor, 7.0f, sGanondorf->actor.yawTowardsPlayer, 0.0f, 0x20);
                    }
                }
            }
        }
    }
}

static void* sLightningTextures[] = {
    gDorfLightning1Tex,  gDorfLightning1Tex,  gDorfLightning2Tex,  gDorfLightning3Tex, gDorfLightning4Tex,
    gDorfLightning5Tex,  gDorfLightning6Tex,  gDorfLightning7Tex,  gDorfLightning8Tex, gDorfLightning9Tex,
    gDorfLightning10Tex, gDorfLightning11Tex, gDorfLightning12Tex,
};

static u8 sLightningPrimColors[] = {
    0,   0,   0,   255, 255, 255, 231, 250, 231, 208, 245, 208, 185, 240, 185, 162, 235, 162, 139, 230,
    139, 115, 225, 115, 92,  220, 92,  69,  215, 69,  46,  210, 46,  23,  205, 23,  0,   200, 0,
};

static u8 sLightningEnvColors[] = {
    0,   0,   0,   255, 255, 0,   240, 231, 23,  226, 208, 46,  212, 185, 69,  198, 162, 92,
    184, 139, 115, 170, 115, 139, 156, 92,  162, 142, 69,  185, 128, 46,  208, 114, 23,  231,
    100, 0,   255, 0,   0,   0,   0,   0,   0,   0,   0,   0,   0,   0,   0,   0,
};

void BossGanon_DrawEffects(PlayState* play) {
    u8 materialFlag = 0;
    s16 i;
    s32 pad;
    GraphicsContext* gfxCtx = play->state.gfxCtx;
    GanondorfEffect* eff = play->specialEffects;
    GanondorfEffect* effFirst = eff;

    OPEN_DISPS(gfxCtx, "../z_boss_ganon.c", 10865);
    func_80093D84(play->state.gfxCtx);

    for (i = 0; i < 200; i++, eff++) {
        if (eff->type == GDF_EFF_WINDOW_SHARD) {
            gDPPipeSync(POLY_OPA_DISP++);
            if (materialFlag == 0) {
                gSPDisplayList(POLY_OPA_DISP++, gDorfWindowShardMaterialDL);
                materialFlag++;
            }
            if ((eff->timer & 7) != 0) {
                gDPSetPrimColor(POLY_OPA_DISP++, 0, 0, eff->color.r, eff->color.g, eff->color.b, 255);
            } else {
                gDPSetPrimColor(POLY_OPA_DISP++, 0, 0, 255, 255, 255, 255);
            }
            Matrix_Translate(eff->pos.x, eff->pos.y, eff->pos.z, MTXMODE_NEW);
            Matrix_Scale(eff->scale, eff->scale, eff->scale, MTXMODE_APPLY);
            Matrix_RotateY(eff->unk_48, MTXMODE_APPLY);
            Matrix_RotateX(eff->unk_44, MTXMODE_APPLY);
            gSPMatrix(POLY_OPA_DISP++, Matrix_NewMtx(gfxCtx, "../z_boss_ganon.c", 10898),
                      G_MTX_NOPUSH | G_MTX_LOAD | G_MTX_MODELVIEW);
            gSPDisplayList(POLY_OPA_DISP++, gDorfWindowShardModelDL);
        }
    }

    eff = effFirst;
    materialFlag = 0;

    for (i = 0; i < 150; i++, eff++) {
        if (eff->type == GDF_EFF_SPARKLE) {
            gDPPipeSync(POLY_XLU_DISP++);
            if (materialFlag == 0) {
                gDPSetEnvColor(POLY_XLU_DISP++, 255, 255, 0, 0);
                gSPDisplayList(POLY_XLU_DISP++, gDorfLightBallMaterialDL);
                materialFlag++;
            }
            gDPSetPrimColor(POLY_XLU_DISP++, 0, 0, 255, 255, 255, eff->alpha);
            Matrix_Translate(eff->pos.x, eff->pos.y, eff->pos.z, MTXMODE_NEW);
            Matrix_ReplaceRotation(&play->billboardMtxF);
            Matrix_Scale(eff->scale, eff->scale, 1.0f, MTXMODE_APPLY);
            Matrix_RotateZ(eff->unk_3C, MTXMODE_APPLY);
            gSPMatrix(POLY_XLU_DISP++, Matrix_NewMtx(gfxCtx, "../z_boss_ganon.c", 10932),
                      G_MTX_NOPUSH | G_MTX_LOAD | G_MTX_MODELVIEW);
            gSPDisplayList(POLY_XLU_DISP++, gDorfSquareDL);
        }
    }

    eff = effFirst;
    materialFlag = 0;

    for (i = 0; i < 150; i++, eff++) {
        if (eff->type == GDF_EFF_LIGHT_RAY) {
            gDPPipeSync(POLY_XLU_DISP++);
            if (materialFlag == 0) {
                gDPSetEnvColor(POLY_XLU_DISP++, 255, 255, 0, 0);
                gSPDisplayList(POLY_XLU_DISP++, gDorfLightBallMaterialDL);
                materialFlag++;
            }
            gDPSetPrimColor(POLY_XLU_DISP++, 0, 0, 255, 255, 255, eff->alpha);
            Matrix_Translate(eff->pos.x, eff->pos.y, eff->pos.z, MTXMODE_NEW);
            Matrix_RotateY(eff->unk_48, MTXMODE_APPLY);
            Matrix_RotateX(eff->unk_44, MTXMODE_APPLY);
            Matrix_RotateZ(eff->unk_3C, MTXMODE_APPLY);
            Matrix_Scale(eff->scale, eff->scale, eff->unk_38 * eff->scale, MTXMODE_APPLY);
            Matrix_RotateX(M_PI / 2, MTXMODE_APPLY);
            gSPMatrix(POLY_XLU_DISP++, Matrix_NewMtx(gfxCtx, "../z_boss_ganon.c", 10971),
                      G_MTX_NOPUSH | G_MTX_LOAD | G_MTX_MODELVIEW);
            gSPDisplayList(POLY_XLU_DISP++, gDorfSquareDL);
        }
    }

    eff = effFirst;
    materialFlag = 0;

    for (i = 0; i < 150; i++, eff++) {
        if (eff->type == GDF_EFF_SHOCK) {
            if (materialFlag == 0) {
                gDPPipeSync(POLY_XLU_DISP++);
                if (eff->unk_2E == GDF_SHOCK_PLAYER_PURPLE) {
                    gDPSetPrimColor(POLY_XLU_DISP++, 0, 0, 100, 0, 200, 255);
                    gDPSetEnvColor(POLY_XLU_DISP++, 130, 0, 0, 0);
                } else { // GDF_SHOCK_DORF_YELLOW or GDF_SHOCK_PLAYER_YELLOW
                    gDPSetPrimColor(POLY_XLU_DISP++, 0, 0, 255, 255, 255, 255);
                    gDPSetEnvColor(POLY_XLU_DISP++, 255, 255, 0, 0);
                }
                materialFlag++;
            }
            Matrix_Translate(eff->pos.x, eff->pos.y, eff->pos.z, MTXMODE_NEW);
            Matrix_Scale(eff->scale, eff->scale, 1.0f, MTXMODE_APPLY);
            Matrix_RotateX(eff->unk_3C * 1.3f, MTXMODE_APPLY);
            Matrix_RotateZ(eff->unk_3C, MTXMODE_APPLY);
            gSPMatrix(POLY_XLU_DISP++, Matrix_NewMtx(gfxCtx, "../z_boss_ganon.c", 11023),
                      G_MTX_NOPUSH | G_MTX_LOAD | G_MTX_MODELVIEW);
            gSPDisplayList(POLY_XLU_DISP++, gDorfShockDL);
        }
    }

    eff = effFirst;

    for (i = 0; i < 150; i++, eff++) {
        if (eff->type == GDF_EFF_LIGHTNING) {
            gDPPipeSync(POLY_XLU_DISP++);
            gDPSetPrimColor(POLY_XLU_DISP++, 0, 0, sLightningPrimColors[(eff->timer * 3) + 0],
                            sLightningPrimColors[(eff->timer * 3) + 1], sLightningPrimColors[(eff->timer * 3) + 2],
                            255);
            gDPSetEnvColor(POLY_XLU_DISP++, sLightningEnvColors[(eff->timer * 3) + 0],
                           sLightningEnvColors[(eff->timer * 3) + 1], sLightningEnvColors[(eff->timer * 3) + 2], 0);
            Matrix_Translate(sGanondorf->unk_260.x, sGanondorf->unk_260.y, sGanondorf->unk_260.z, MTXMODE_NEW);
            Matrix_RotateY(eff->unk_48, MTXMODE_APPLY);
            Matrix_RotateZ(eff->unk_3C, MTXMODE_APPLY);
            Matrix_Scale(eff->scale, eff->scale, eff->scale, MTXMODE_APPLY);
            Matrix_RotateY(eff->unk_44, MTXMODE_APPLY);
            gSPMatrix(POLY_XLU_DISP++, Matrix_NewMtx(gfxCtx, "../z_boss_ganon.c", 11074),
                      G_MTX_NOPUSH | G_MTX_LOAD | G_MTX_MODELVIEW);
            gSPSegment(POLY_XLU_DISP++, 0x08, SEGMENTED_TO_VIRTUAL(sLightningTextures[eff->timer]));
            gSPDisplayList(POLY_XLU_DISP++, gDorfLightningDL);
        }
    }

    eff = effFirst;

    for (i = 0; i < 150; i++, eff++) {
        if (eff->type == GDF_EFF_IMPACT_DUST_DARK) {
            gDPPipeSync(POLY_XLU_DISP++);
            gDPSetPrimColor(POLY_XLU_DISP++, 0, 0, 0, 0, 0, eff->alpha);
            gDPSetEnvColor(POLY_XLU_DISP++, 100, 70, 0, 128);
            gSPSegment(POLY_XLU_DISP++, 0x08,
                       Gfx_TwoTexScroll(play->state.gfxCtx, 0, eff->timer * 4, 0, 32, 64, 1, eff->timer * 2,
                                        eff->timer * -20, 32, 32));
            Matrix_Translate(eff->pos.x, eff->pos.y, eff->pos.z, MTXMODE_NEW);
            Matrix_Scale(eff->scale, eff->unk_40 * eff->scale, eff->scale, MTXMODE_APPLY);
            gSPMatrix(POLY_XLU_DISP++, Matrix_NewMtx(gfxCtx, "../z_boss_ganon.c", 11121),
                      G_MTX_NOPUSH | G_MTX_LOAD | G_MTX_MODELVIEW);
            gSPDisplayList(POLY_XLU_DISP++, gDorfImpactDarkDL);
        }
    }

    eff = effFirst;

    for (i = 0; i < 150; i++, eff++) {
        if (eff->type == GDF_EFF_IMPACT_DUST_LIGHT) {
            gDPPipeSync(POLY_XLU_DISP++);
            gDPSetPrimColor(POLY_XLU_DISP++, 0, 0, 255, 255, 255, eff->alpha);
            gDPSetEnvColor(POLY_XLU_DISP++, 200, 100, 0, 128);
            gSPSegment(POLY_XLU_DISP++, 0x08,
                       Gfx_TwoTexScroll(play->state.gfxCtx, 0, eff->timer * 4, 0, 32, 64, 1, eff->timer * 2,
                                        eff->timer * -20, 32, 32));
            Matrix_Translate(eff->pos.x, eff->pos.y, eff->pos.z, MTXMODE_NEW);
            Matrix_Scale(eff->scale, eff->unk_40 * eff->scale, eff->scale, MTXMODE_APPLY);
            gSPMatrix(POLY_XLU_DISP++, Matrix_NewMtx(gfxCtx, "../z_boss_ganon.c", 11165),
                      G_MTX_NOPUSH | G_MTX_LOAD | G_MTX_MODELVIEW);
            gSPDisplayList(POLY_XLU_DISP++, gDorfImpactLightDL);
        }
    }

    eff = effFirst;

    for (i = 0; i < 150; i++, eff++) {
        if (eff->type == GDF_EFF_SHOCKWAVE) {
            gDPPipeSync(POLY_XLU_DISP++);
            gDPSetPrimColor(POLY_XLU_DISP++, 0, 0, 255, 255, 170, eff->alpha);
            gDPSetEnvColor(POLY_XLU_DISP++, 150, 255, 0, 128);
            gSPSegment(POLY_XLU_DISP++, 0x08,
                       Gfx_TwoTexScroll(play->state.gfxCtx, 0, (eff->timer * 100), 0, 64, 32, 1, (eff->timer * 100), 0,
                                        64, 32));
            Matrix_Translate(eff->pos.x, eff->pos.y, eff->pos.z, MTXMODE_NEW);
            Matrix_Scale((eff->scale * 200.0f) / 1500.0f, (eff->unk_40 * 200.0f) / 1500.0f,
                         (eff->scale * 200.0f) / 1500.0f, MTXMODE_APPLY);
            gSPMatrix(POLY_XLU_DISP++, Matrix_NewMtx(gfxCtx, "../z_boss_ganon.c", 11209),
                      G_MTX_NOPUSH | G_MTX_LOAD | G_MTX_MODELVIEW);
            gSPDisplayList(POLY_XLU_DISP++, gDorfShockwaveDL);
        }
    }

    eff = effFirst;

    for (i = 0; i < 150; i++, eff++) {
        if (eff->type == GDF_EFF_BLACK_DOT) {
            gDPPipeSync(POLY_XLU_DISP++);
            gDPSetPrimColor(POLY_XLU_DISP++, 0, 0, 150, 170, 0, eff->alpha);
            gDPSetEnvColor(POLY_XLU_DISP++, 255, 255, 255, 128);
            gSPSegment(
                POLY_XLU_DISP++, 0x0A,
                Gfx_TwoTexScroll(play->state.gfxCtx, 0, 0, 0, 32, 32, 1, eff->timer * 2, eff->timer * -20, 64, 64));
            Matrix_Translate(eff->pos.x, eff->pos.y, eff->pos.z, MTXMODE_NEW);
            Matrix_ReplaceRotation(&play->billboardMtxF);
            Matrix_Scale(eff->scale, eff->scale, 1.0f, MTXMODE_APPLY);
            gSPMatrix(POLY_XLU_DISP++, Matrix_NewMtx(gfxCtx, "../z_boss_ganon.c", 11250),
                      G_MTX_NOPUSH | G_MTX_LOAD | G_MTX_MODELVIEW);
            gSPDisplayList(POLY_XLU_DISP++, gDorfDotDL);
        }
    }

    CLOSE_DISPS(gfxCtx, "../z_boss_ganon.c", 11255);
}

#include "overlays/ovl_Boss_Ganon/ovl_Boss_Ganon.c"<|MERGE_RESOLUTION|>--- conflicted
+++ resolved
@@ -691,13 +691,8 @@
             this->fwork[GDF_TRIFORCE_PRIM_B] = 255.0f;
             this->fwork[GDF_TRIFORCE_ENV_G] = 100.0f;
             func_80078884(NA_SE_EV_TRIFORCE_MARK);
-<<<<<<< HEAD
-            globalCtx->envCtx.unk_D8 = 0.0f;
+            play->envCtx.lightBlend = 0.0f;
             FALLTHROUGH;
-=======
-            play->envCtx.lightBlend = 0.0f;
-            // fallthrough
->>>>>>> e68f3217
         case 7:
             this->envLightMode = 6;
             // fade in links triforce
@@ -743,13 +738,8 @@
             this->fwork[GDF_TRIFORCE_PRIM_B] = 255.0f;
             this->fwork[GDF_TRIFORCE_ENV_G] = 100.0f;
             func_80078884(NA_SE_EV_TRIFORCE_MARK);
-<<<<<<< HEAD
-            globalCtx->envCtx.unk_D8 = 0.0f;
+            play->envCtx.lightBlend = 0.0f;
             FALLTHROUGH;
-=======
-            play->envCtx.lightBlend = 0.0f;
-            // fallthrough
->>>>>>> e68f3217
         case 9:
             this->envLightMode = 7;
             BossGanon_SetIntroCsCamera(this, 6);
@@ -933,13 +923,8 @@
             this->fwork[GDF_TRIFORCE_PRIM_A] = 0.0f;
             this->fwork[GDF_TRIFORCE_PRIM_B] = 255.0f;
             this->fwork[GDF_TRIFORCE_ENV_G] = 100.0f;
-<<<<<<< HEAD
-            globalCtx->envCtx.unk_D8 = 0.0f;
+            play->envCtx.lightBlend = 0.0f;
             FALLTHROUGH;
-=======
-            play->envCtx.lightBlend = 0.0f;
-            // fallthrough
->>>>>>> e68f3217
         case 19: // show triforce
             this->envLightMode = 8;
 
@@ -1556,13 +1541,8 @@
             sCape->tearTimer = 20;
 
             this->whiteFillAlpha = 255.0f;
-<<<<<<< HEAD
-            globalCtx->envCtx.unk_D8 = 1.0f;
+            play->envCtx.lightBlend = 1.0f;
             FALLTHROUGH;
-=======
-            play->envCtx.lightBlend = 1.0f;
-            // fallthrough
->>>>>>> e68f3217
         case 101:
             player->actor.world.pos.y = 4102.0f;
             Math_ApproachZeroF(&this->whiteFillAlpha, 1.0f, 5.0f);
