--- conflicted
+++ resolved
@@ -194,7 +194,7 @@
 
     for (i = 0; i < 150; i++, eff++) {
         if (eff->type == GDF_EFF_NONE) {
-            s32 pad;
+            STACK_PAD(s32);
 
             eff->type = GDF_EFF_LIGHT_RAY;
             eff->pos = *pos;
@@ -485,13 +485,8 @@
 }
 
 void BossGanon_SetupIntroCutscene(BossGanon* this, PlayState* play) {
-<<<<<<< HEAD
     STACK_PAD(s32);
-    s32 animBankIndex = Object_GetIndex(&play->objectCtx, OBJECT_GANON_ANIME2);
-=======
-    s32 pad;
     s32 animObjectSlot = Object_GetSlot(&play->objectCtx, OBJECT_GANON_ANIME2);
->>>>>>> bf3339a1
 
     if (animObjectSlot < 0) {
         Actor_Kill(&this->actor);
@@ -1179,13 +1174,8 @@
 }
 
 void BossGanon_SetupDeathCutscene(BossGanon* this, PlayState* play) {
-<<<<<<< HEAD
     STACK_PAD(s32);
-    s32 animBankIndex = Object_GetIndex(&play->objectCtx, OBJECT_GANON_ANIME2);
-=======
-    s32 pad;
     s32 animObjectSlot = Object_GetSlot(&play->objectCtx, OBJECT_GANON_ANIME2);
->>>>>>> bf3339a1
 
     if (Object_IsLoaded(&play->objectCtx, animObjectSlot)) {
         this->actionFunc = BossGanon_DeathAndTowerCutscene;
@@ -1200,13 +1190,8 @@
 }
 
 void BossGanon_SetupTowerCutscene(BossGanon* this, PlayState* play) {
-<<<<<<< HEAD
     STACK_PAD(s32);
-    s32 animBankIndex = Object_GetIndex(&play->objectCtx, OBJECT_GANON_ANIME2);
-=======
-    s32 pad;
     s32 animObjectSlot = Object_GetSlot(&play->objectCtx, OBJECT_GANON_ANIME2);
->>>>>>> bf3339a1
 
     if (Object_IsLoaded(&play->objectCtx, animObjectSlot)) {
         this->animObjectSlot = animObjectSlot;
@@ -3360,13 +3345,8 @@
 }
 
 void BossGanon_DrawShock(BossGanon* this, PlayState* play) {
-<<<<<<< HEAD
-    STACK_PAD(s32);
-    GraphicsContext* gfxCtx = play->state.gfxCtx;
-=======
     GameState* gameState = &play->state;
     GraphicsContext* gfxCtx = gameState->gfxCtx;
->>>>>>> bf3339a1
     s16 i;
 
     OPEN_DISPS(gfxCtx, "../z_boss_ganon.c", 7350);
@@ -3421,13 +3401,8 @@
 }
 
 void BossGanon_DrawHandLightBall(BossGanon* this, PlayState* play) {
-<<<<<<< HEAD
-    STACK_PAD(s32);
-    GraphicsContext* gfxCtx = play->state.gfxCtx;
-=======
     GameState* gameState = &play->state;
     GraphicsContext* gfxCtx = gameState->gfxCtx;
->>>>>>> bf3339a1
     s32 alpha;
 
     OPEN_DISPS(gfxCtx, "../z_boss_ganon.c", 7476);
@@ -3466,11 +3441,7 @@
 }
 
 void BossGanon_DrawBigMagicCharge(BossGanon* this, PlayState* play) {
-<<<<<<< HEAD
-    STACK_PAD(s32);
-=======
     GameState* gameState = &play->state;
->>>>>>> bf3339a1
     f32 yRot;
     GraphicsContext* gfxCtx = gameState->gfxCtx;
     s16 i;
@@ -3557,11 +3528,7 @@
 }
 
 void BossGanon_DrawTriforce(BossGanon* this, PlayState* play) {
-<<<<<<< HEAD
-    STACK_PAD(s32);
-=======
     GameState* gameState = &play->state;
->>>>>>> bf3339a1
 
     if (this->fwork[GDF_TRIFORCE_PRIM_A] > 0.0f) {
         OPEN_DISPS(gameState->gfxCtx, "../z_boss_ganon.c", 7732);
@@ -3613,11 +3580,7 @@
 }
 
 void BossGanon_DrawDarkVortex(BossGanon* this, PlayState* play) {
-<<<<<<< HEAD
-    STACK_PAD(s32);
-=======
     GameState* gameState = &play->state;
->>>>>>> bf3339a1
 
     if (this->fwork[GDF_VORTEX_ALPHA] > 0.0f) {
         OPEN_DISPS(gameState->gfxCtx, "../z_boss_ganon.c", 7792);
@@ -3797,11 +3760,7 @@
 }
 
 void BossGanon_DrawShadowTexture(void* tex, BossGanon* this, PlayState* play) {
-<<<<<<< HEAD
-    STACK_PAD(s32);
-=======
     GameState* gameState = &play->state;
->>>>>>> bf3339a1
     f32 zOffset;
     GraphicsContext* gfxCtx = gameState->gfxCtx;
 
@@ -3891,7 +3850,7 @@
             f32 zDiff = platform->dyna.actor.world.pos.z - checkPos->z;
 
             if ((fabsf(xDiff) < 60.0f) && (yDiff < 20.0f) && (yDiff > -20.0f) && (fabsf(zDiff) < 60.0f)) {
-                s32 pad;
+                STACK_PAD(s32);
 
                 platform->isFalling = true;
                 platform->visibleSides = OTYUKA_SIDE_ALL;
@@ -4736,7 +4695,7 @@
 
                 Math_ApproachF(&eff->unk_38, eff->unk_40, 1.0f, (eff->unk_40 / 15.0f) * 4.0f);
             } else if (eff->type == GDF_EFF_SHOCK) {
-                s32 pad4;
+                STACK_PAD(s32);
 
                 if (eff->unk_2E == GDF_SHOCK_DORF_YELLOW) {
                     bodyPart = (s16)Rand_ZeroFloat(13.9f) + 1;
