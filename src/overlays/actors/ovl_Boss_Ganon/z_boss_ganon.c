--- conflicted
+++ resolved
@@ -575,11 +575,7 @@
                 this->unk_198 = 2;
                 this->timers[2] = 110;
                 gSaveContext.healthAccumulator = 0x140;
-<<<<<<< HEAD
-                AudioSeqCmd_StopSequence(SEQ_PLAYER_BGM_MAIN, 0);
-=======
                 SEQCMD_STOP_SEQUENCE(SEQ_PLAYER_BGM_MAIN, 0);
->>>>>>> 0a7ee113
             } else {
                 this->useOpenHand = true;
                 BossGanon_SetIntroCsCamera(this, 0);
@@ -811,11 +807,7 @@
             BossGanon_SetIntroCsCamera(this, 9);
 
             if (this->csTimer == 30) {
-<<<<<<< HEAD
-                AudioSeqCmd_StopSequence(SEQ_PLAYER_BGM_MAIN, 1);
-=======
                 SEQCMD_STOP_SEQUENCE(SEQ_PLAYER_BGM_MAIN, 1);
->>>>>>> 0a7ee113
                 this->fwork[GDF_FWORK_1] = Animation_GetLastFrame(&object_ganon_anime2_Anim_004F64);
                 Animation_MorphToPlayOnce(&this->skelAnime, &object_ganon_anime2_Anim_004F64, -5.0f);
             }
@@ -1082,11 +1074,7 @@
                 sCape->attachShouldersTimer = 18.0f;
                 Audio_PlayActorSound2(&this->actor, NA_SE_EV_GANON_MANTLE);
                 this->unk_198 = 0;
-<<<<<<< HEAD
-                AudioSeqCmd_PlaySequence(SEQ_PLAYER_BGM_MAIN, 0, 0, NA_BGM_GANONDORF_BOSS);
-=======
                 SEQCMD_PLAY_SEQUENCE(SEQ_PLAYER_BGM_MAIN, 0, 0, NA_BGM_GANONDORF_BOSS);
->>>>>>> 0a7ee113
             }
 
             if (this->csTimer == 50) {
@@ -2749,11 +2737,7 @@
                     Audio_PlayActorSound2(&this->actor, NA_SE_EN_GANON_DEAD);
                     Audio_PlayActorSound2(&this->actor, NA_SE_EN_GANON_DD_THUNDER);
                     func_80078914(&sZeroVec, NA_SE_EN_LAST_DAMAGE);
-<<<<<<< HEAD
-                    AudioSeqCmd_StopSequence(SEQ_PLAYER_BGM_MAIN, 1);
-=======
                     SEQCMD_STOP_SEQUENCE(SEQ_PLAYER_BGM_MAIN, 1);
->>>>>>> 0a7ee113
                     this->screenFlashTimer = 4;
                 } else {
                     Audio_PlayActorSound2(&this->actor, NA_SE_EN_GANON_DAMAGE2);
