#include "z_boss_ganon.h"
#include "overlays/ovl_Boss_Ganon/ovl_Boss_Ganon.h"
#include "overlays/actors/ovl_En_Ganon_Mant/z_en_ganon_mant.h"
#include "overlays/actors/ovl_En_Zl3/z_en_zl3.h"
#include "overlays/actors/ovl_Bg_Ganon_Otyuka/z_bg_ganon_otyuka.h"
#include "overlays/actors/ovl_En_Bom/z_en_bom.h"
#include "assets/objects/object_ganon/object_ganon.h"
#include "assets/objects/object_ganon_anime1/object_ganon_anime1.h"
#include "assets/objects/object_ganon_anime2/object_ganon_anime2.h"
#include "assets/scenes/dungeons/ganon_boss/ganon_boss_scene.h"

#define FLAGS (ACTOR_FLAG_0 | ACTOR_FLAG_2 | ACTOR_FLAG_4 | ACTOR_FLAG_5)

void BossGanon_Init(Actor* thisx, GlobalContext* globalCtx);
void BossGanon_Destroy(Actor* thisx, GlobalContext* globalCtx);
void BossGanon_Update(Actor* thisx, GlobalContext* globalCtx);
void BossGanon_Draw(Actor* thisx, GlobalContext* globalCtx);
void func_808E1EB4(Actor* thisx, GlobalContext* globalCtx); // update
void func_808E2544(Actor* thisx, GlobalContext* globalCtx); // update
void BossGanon_LightBall_Update(Actor* thisx, GlobalContext* globalCtx);
void func_808E229C(Actor* thisx, GlobalContext* globalCtx); // draw
void func_808E324C(Actor* thisx, GlobalContext* globalCtx); // draw
void BossGanon_LightBall_Draw(Actor* thisx, GlobalContext* globalCtx);

void BossGanon_SetupIntroCutscene(BossGanon* this, GlobalContext* globalCtx);
void BossGanon_SetupTowerCutscene(BossGanon* this, GlobalContext* globalCtx);
void BossGanon_IntroCutscene(BossGanon* this, GlobalContext* globalCtx);
void BossGanon_DeathAndTowerCutscene(BossGanon* this, GlobalContext* globalCtx);
void BossGanon_Wait(BossGanon* this, GlobalContext* globalCtx);
void BossGanon_ChargeLightBall(BossGanon* this, GlobalContext* globalCtx);
void BossGanon_PlayTennis(BossGanon* this, GlobalContext* globalCtx);
void BossGanon_PoundFloor(BossGanon* this, GlobalContext* globalCtx);
void BossGanon_ChargeBigMagic(BossGanon* this, GlobalContext* globalCtx);
void BossGanon_Block(BossGanon* this, GlobalContext* globalCtx);
void BossGanon_HitByLightBall(BossGanon* this, GlobalContext* globalCtx);
void BossGanon_Vulnerable(BossGanon* this, GlobalContext* globalCtx);
void BossGanon_Damaged(BossGanon* this, GlobalContext* globalCtx);

void BossGanon_SetupWait(BossGanon* this, GlobalContext* globalCtx);
void BossGanon_SetupChargeLightBall(BossGanon* this, GlobalContext* globalCtx);
void BossGanon_SetupPlayTennis(BossGanon* this, GlobalContext* globalCtx);

void BossGanon_DrawEffects(GlobalContext* globalCtx);
void BossGanon_UpdateEffects(GlobalContext* globalCtx);

s32 BossGanon_CheckFallingPlatforms(BossGanon* this, GlobalContext* globalCtx, Vec3f* checkPos);

const ActorInit Boss_Ganon_InitVars = {
    ACTOR_BOSS_GANON,
    ACTORCAT_BOSS,
    FLAGS,
    OBJECT_GANON,
    sizeof(BossGanon),
    (ActorFunc)BossGanon_Init,
    (ActorFunc)BossGanon_Destroy,
    (ActorFunc)BossGanon_Update,
    (ActorFunc)BossGanon_Draw,
};

static ColliderCylinderInit sDorfCylinderInit = {
    {
        COLTYPE_HIT3,
        AT_ON | AT_TYPE_ENEMY,
        AC_ON | AC_TYPE_PLAYER,
        OC1_ON | OC1_TYPE_ALL,
        OC2_TYPE_1,
        COLSHAPE_CYLINDER,
    },
    {
        ELEMTYPE_UNK0,
        { 0xFFCFFFFF, 0x00, 0x10 },
        { 0xFFCFFFFE, 0x00, 0x00 },
        TOUCH_ON | TOUCH_SFX_NORMAL,
        BUMP_ON | BUMP_HOOKABLE,
        OCELEM_ON,
    },
    { 20, 80, -50, { 0, 0, 0 } },
};

static ColliderCylinderInit sLightBallCylinderInit = {
    {
        COLTYPE_NONE,
        AT_ON | AT_TYPE_ENEMY,
        AC_ON | AC_TYPE_PLAYER,
        OC1_ON | OC1_TYPE_ALL,
        OC2_TYPE_1,
        COLSHAPE_CYLINDER,
    },
    {
        ELEMTYPE_UNK6,
        { 0x00100700, 0x00, 0x08 },
        { 0x0D900740, 0x00, 0x00 },
        TOUCH_ON | TOUCH_SFX_NORMAL,
        BUMP_ON,
        OCELEM_ON,
    },
    { 20, 30, -15, { 0, 0, 0 } },
};

static u8 D_808E4C58[] = { 0, 12, 10, 12, 14, 16, 12, 14, 16, 12, 14, 16, 12, 14, 16, 10, 16, 14 };
static Vec3f sZeroVec = { 0.0f, 0.0f, 0.0f };

static EnGanonMant* sCape;

static s32 sSeed1;
static s32 sSeed2;
static s32 sSeed3;

static BossGanon* sGanondorf;

static EnZl3* sZelda;

typedef struct {
    /* 0x00 */ u8 type;
    /* 0x01 */ u8 timer;
    /* 0x04 */ Vec3f pos;
    /* 0x10 */ Vec3f velocity;
    /* 0x1C */ Vec3f accel;
    /* 0x28 */ Color_RGB8 color;
    /* 0x2C */ s16 alpha;
    /* 0x2E */ s16 unk_2E;
    /* 0x30 */ s16 unk_30;
    /* 0x34 */ f32 scale;
    /* 0x38 */ f32 unk_38; // scale target mostly, but used for other things
    /* 0x3C */ f32 unk_3C; // mostly z rot
    /* 0x40 */ f32 unk_40;
    /* 0x44 */ f32 unk_44; // mostly x rot
    /* 0x48 */ f32 unk_48; // mostly y rot
} GanondorfEffect;         // size = 0x4C

GanondorfEffect sEffectBuf[200];

void BossGanonEff_SpawnWindowShard(GlobalContext* globalCtx, Vec3f* pos, Vec3f* velocity, f32 scale) {
    static Color_RGB8 shardColors[] = { { 255, 175, 85 }, { 155, 205, 155 }, { 155, 125, 55 } };
    s16 i;
    GanondorfEffect* eff = globalCtx->specialEffects;
    Color_RGB8* color;

    for (i = 0; i < 200; i++, eff++) {
        if (eff->type == GDF_EFF_NONE) {
            eff->type = GDF_EFF_WINDOW_SHARD;
            eff->pos = *pos;
            eff->velocity = *velocity;
            eff->accel = sZeroVec;
            eff->scale = scale;
            eff->accel.y = -1.5f;
            eff->unk_44 = Rand_ZeroFloat(6.28f);
            eff->unk_48 = Rand_ZeroFloat(6.28f);
            color = &shardColors[(s16)Rand_ZeroFloat(2.99f)];
            eff->color.r = color->r;
            eff->color.g = color->g;
            eff->color.b = color->b;
            eff->timer = (s16)Rand_ZeroFloat(20.0f);
            break;
        }
    }
}

void BossGanonEff_SpawnSparkle(GlobalContext* globalCtx, Vec3f* pos, Vec3f* velocity, Vec3f* accel, f32 scale,
                               s16 arg6) {
    s16 i;
    GanondorfEffect* eff = globalCtx->specialEffects;

    for (i = 0; i < 150; i++, eff++) {
        if (eff->type == GDF_EFF_NONE) {
            eff->type = GDF_EFF_SPARKLE;
            eff->pos = *pos;
            eff->velocity = *velocity;
            eff->accel = *accel;
            eff->scale = scale / 1000.0f;
            eff->unk_2E = (s16)Rand_ZeroFloat(100.0f) + 0xC8;
            eff->unk_30 = arg6;
            eff->timer = (s16)Rand_ZeroFloat(10.0f);
            break;
        }
    }
}

void BossGanonEff_SpawnLightRay(GlobalContext* globalCtx, Vec3f* pos, Vec3f* velocity, Vec3f* accel, f32 scale,
                                f32 arg5, s16 arg6) {
    s16 i;
    GanondorfEffect* eff = globalCtx->specialEffects;

    for (i = 0; i < 150; i++, eff++) {
        if (eff->type == GDF_EFF_NONE) {
            eff->type = GDF_EFF_LIGHT_RAY;
            eff->pos = *pos;
            eff->velocity = *velocity;
            eff->accel = *accel;
            eff->scale = scale / 1000.0f;
            eff->unk_38 = 1.0f;
            eff->unk_40 = arg5;
            eff->unk_2E = (s16)Rand_ZeroFloat(100.0f) + 0xC8;
            eff->unk_30 = arg6;
            eff->timer = (s16)Rand_ZeroFloat(10.0f);
            eff->unk_48 = Math_Atan2F(eff->velocity.z, eff->velocity.x);
            eff->unk_44 = -Math_Atan2F(sqrtf(SQXZ(eff->velocity)), eff->velocity.y);
            break;
        }
    }
}

void BossGanonEff_SpawnShock(GlobalContext* globalCtx, f32 scale, s16 shockType) {
    s16 i;
    GanondorfEffect* eff = globalCtx->specialEffects;

    for (i = 0; i < 75; i++, eff++) {
        if (eff->type == GDF_EFF_NONE) {
            eff->type = GDF_EFF_SHOCK;
            eff->pos = sZeroVec;
            eff->pos.y = -2000.0f;
            eff->velocity = sZeroVec;
            eff->accel = sZeroVec;
            eff->scale = scale / 1000.0f;
            eff->unk_2E = shockType;
            eff->timer = 0;
            break;
        }
    }
}

void BossGanonEff_SpawnLightning(GlobalContext* globalCtx, f32 scale, f32 arg2, f32 arg3) {
    s16 i;
    GanondorfEffect* eff = globalCtx->specialEffects;

    for (i = 0; i < 150; i++, eff++) {
        if (eff->type == GDF_EFF_NONE) {
            eff->type = GDF_EFF_LIGHTNING;
            eff->velocity = sZeroVec;
            eff->accel = sZeroVec;
            eff->unk_2E = 0;
            eff->scale = scale;
            eff->unk_48 = arg2;
            eff->unk_3C = arg3;
            eff->timer = 0;
            break;
        }
    }
}

void BossGanonEff_SpawnDustDark(GlobalContext* globalCtx, Vec3f* pos, f32 scale, f32 arg3) {
    s16 i;
    GanondorfEffect* eff = globalCtx->specialEffects;

    for (i = 0; i < 150; i++, eff++) {
        if (eff->type == GDF_EFF_NONE) {
            eff->type = GDF_EFF_IMPACT_DUST_DARK;
            eff->pos = *pos;
            eff->velocity = sZeroVec;
            eff->accel = sZeroVec;
            eff->scale = scale;
            eff->unk_40 = 1.0f;
            eff->unk_38 = arg3;
            eff->unk_30 = (s16)Rand_ZeroFloat(100.0f);
            eff->unk_2E = eff->timer = eff->alpha = 0;
            break;
        }
    }
}

void BossGanonEff_SpawnDustLight(GlobalContext* globalCtx, Vec3f* pos, f32 scale, f32 arg3, s16 bufIndex) {
    GanondorfEffect* effArr = globalCtx->specialEffects;

    effArr[bufIndex].type = GDF_EFF_IMPACT_DUST_LIGHT;
    effArr[bufIndex].pos = *pos;
    effArr[bufIndex].velocity = sZeroVec;
    effArr[bufIndex].accel = sZeroVec;
    effArr[bufIndex].unk_40 = 1.0f;
    effArr[bufIndex].scale = scale;
    effArr[bufIndex].unk_38 = arg3;
    effArr[bufIndex].unk_30 = Rand_ZeroFloat(100.0f);
    effArr[bufIndex].unk_2E = effArr[bufIndex].timer = effArr[bufIndex].alpha = 0;
}

void BossGanonEff_SpawnShockwave(GlobalContext* globalCtx, Vec3f* pos, f32 scale, f32 arg3) {
    s16 i;
    GanondorfEffect* eff = globalCtx->specialEffects;

    for (i = 0; i < 150; i++, eff++) {
        if (eff->type == GDF_EFF_NONE) {
            eff->type = GDF_EFF_SHOCKWAVE;
            eff->pos = *pos;
            eff->velocity = sZeroVec;
            eff->accel = sZeroVec;
            eff->alpha = 255;
            eff->unk_40 = 0.6f;
            eff->scale = scale;
            eff->unk_38 = arg3;
            eff->unk_30 = (s16)Rand_ZeroFloat(100.0f);
            eff->unk_2E = eff->timer = 0;
            break;
        }
    }
}

void BossGanonEff_SpawnBlackDot(GlobalContext* globalCtx, Vec3f* pos, f32 scale) {
    s16 i;
    GanondorfEffect* eff = globalCtx->specialEffects;

    for (i = 0; i < 150; i++, eff++) {
        if (eff->type == GDF_EFF_NONE) {
            eff->type = GDF_EFF_BLACK_DOT;
            eff->pos = *pos;
            eff->velocity = sZeroVec;
            eff->accel = sZeroVec;
            eff->unk_38 = 0.0f;
            eff->scale = scale / 1000.0f;
            eff->timer = 0;
            eff->alpha = 0;
            eff->unk_2E = 0;
            break;
        }
    }
}

void BossGanon_SetColliderPos(Vec3f* pos, ColliderCylinder* collider) {
    collider->dim.pos.x = pos->x;
    collider->dim.pos.y = pos->y;
    collider->dim.pos.z = pos->z;
}

void BossGanon_SetAnimationObject(BossGanon* this, GlobalContext* globalCtx, s32 objectId) {
    this->animBankIndex = Object_GetIndex(&globalCtx->objectCtx, objectId);
    gSegments[6] = VIRTUAL_TO_PHYSICAL(globalCtx->objectCtx.status[this->animBankIndex].segment);
}

static InitChainEntry sInitChain[] = {
    ICHAIN_U8(targetMode, 5, ICHAIN_CONTINUE),
    ICHAIN_S8(naviEnemyId, 0x3D, ICHAIN_CONTINUE),
    ICHAIN_F32_DIV1000(gravity, 0, ICHAIN_CONTINUE),
    ICHAIN_F32(targetArrowOffset, 0, ICHAIN_STOP),
};

void BossGanon_Init(Actor* thisx, GlobalContext* globalCtx2) {
    s16 i;
    GlobalContext* globalCtx = globalCtx2;
    BossGanon* this = (BossGanon*)thisx;
    s32 cond;
    f32 xDistFromPlayer;
    f32 yDistFromPlayer;
    f32 zDistFromPlayer;
    Player* player = GET_PLAYER(globalCtx);

    if (thisx->params < 0x64) {
        Flags_SetSwitch(globalCtx, 0x14);
        globalCtx->specialEffects = sEffectBuf;

        for (i = 0; i < ARRAY_COUNT(sEffectBuf); i++) {
            sEffectBuf[i].type = GDF_EFF_NONE;
        }

        sGanondorf = this;
        thisx->colChkInfo.health = 40;
        Actor_ProcessInitChain(thisx, sInitChain);
        ActorShape_Init(&thisx->shape, 0, NULL, 0);
        Actor_SetScale(thisx, 0.01f);
        SkelAnime_InitFlex(globalCtx, &this->skelAnime, &gDorfSkel, NULL, NULL, NULL, 0);
        Collider_InitCylinder(globalCtx, &this->collider);
        Collider_SetCylinder(globalCtx, &this->collider, thisx, &sDorfCylinderInit);

        if (thisx->params != 1) {
            BossGanon_SetupIntroCutscene(this, globalCtx);
            this->organAlpha = 255;
        } else {
            cond = Flags_GetSwitch(globalCtx, 0x37) &&
                   ((globalCtx->sceneNum == SCENE_GANON_DEMO) || (globalCtx->sceneNum == SCENE_GANON_FINAL) ||
                    (globalCtx->sceneNum == SCENE_GANON_SONOGO) || (globalCtx->sceneNum == SCENE_GANONTIKA_SONOGO));

            if (!cond) {
                BossGanon_SetupTowerCutscene(this, globalCtx);
            } else {
                Actor_Kill(thisx);
                return;
            }

            BossGanon_SetupTowerCutscene(this, globalCtx);
        }

        sCape = (EnGanonMant*)Actor_SpawnAsChild(&globalCtx->actorCtx, thisx, globalCtx, ACTOR_EN_GANON_MANT, 0.0f,
                                                 0.0f, 0.0f, 0, 0, 0, 1);
        Actor_ChangeCategory(globalCtx, &globalCtx->actorCtx, thisx, ACTORCAT_BOSS);
    } else {
        thisx->flags &= ~ACTOR_FLAG_0;
        this->fwork[GDF_FWORK_1] = 255.0f;

        if (thisx->params >= 0xC8) {
            if (thisx->params == 0x12C) {
                thisx->update = BossGanon_LightBall_Update;
                thisx->draw = BossGanon_LightBall_Draw;
                this->unk_1A8 = 2;
            } else if (thisx->params == 0x190) {
                thisx->update = BossGanon_LightBall_Update;
                thisx->draw = BossGanon_LightBall_Draw;
                this->unk_1A8 = 1;
            } else if (thisx->params >= 0x104) {
                // big magic light ball thrown
                thisx->update = func_808E2544;
                thisx->draw = func_808E324C;
                this->unk_1C2 = 10;
                this->unk_1A2 = 520 + (-thisx->params * 2);

                for (i = 0; i < 15; i++) {
                    this->unk_2EC[i] = thisx->world.pos;
                }

                this->timers[1] = 3;
                Collider_InitCylinder(globalCtx, &this->collider);
                Collider_SetCylinder(globalCtx, &this->collider, thisx, &sLightBallCylinderInit);
            } else if (thisx->params >= 0xFA) {
                // big magic light ball charge
                thisx->update = func_808E2544;
                thisx->draw = func_808E324C;
                this->unk_1A2 = Rand_ZeroFloat(10000.0f);

                for (i = 0; i < 15; i++) {
                    this->unk_2EC[i] = thisx->world.pos;
                }

                this->fwork[GDF_FWORK_1] = 0;
            } else {
                thisx->update = func_808E1EB4;
                thisx->draw = func_808E229C;
                if (1) {}
                thisx->speedXZ = 11.0f;

                if (thisx->params == 0xC8) {
                    this->timers[0] = 7;
                } else {
                    this->timers[0] = (s16)Rand_ZeroFloat(3.0f) + 3;
                }

                for (i = 0; i < 15; i++) {
                    this->unk_2EC[i].y = 5000.0f;
                }
            }
        } else {
            // light ball (anything from 0x64 - 0xC7)
            thisx->update = BossGanon_LightBall_Update;
            thisx->draw = BossGanon_LightBall_Draw;
            thisx->speedXZ = 12.0f;

            xDistFromPlayer = player->actor.world.pos.x - thisx->world.pos.x;
            yDistFromPlayer = (player->actor.world.pos.y + 30.0f) - thisx->world.pos.y;
            zDistFromPlayer = player->actor.world.pos.z - thisx->world.pos.z;

            thisx->world.rot.y = Math_Atan2S(zDistFromPlayer, xDistFromPlayer);
            thisx->world.rot.x = Math_Atan2S(sqrtf(SQ(xDistFromPlayer) + SQ(zDistFromPlayer)), yDistFromPlayer);

            if (Rand_ZeroOne() < 0) {
                thisx->world.rot.y += (s16)Rand_CenteredFloat(5000.0f);
                thisx->world.rot.x += (s16)Rand_CenteredFloat(5000.0f);
            }

            this->timers[1] = 3;
            Collider_InitCylinder(globalCtx, &this->collider);
            Collider_SetCylinder(globalCtx, &this->collider, thisx, &sLightBallCylinderInit);
        }
    }
}

void BossGanon_Destroy(Actor* thisx, GlobalContext* globalCtx) {
    BossGanon* this = (BossGanon*)thisx;

    if ((this->actor.params < 0xC8) || (this->actor.params >= 0x104)) {
        Collider_DestroyCylinder(globalCtx, &this->collider);
    }

    if (this->actor.params < 0x64) {
        SkelAnime_Free(&this->skelAnime, globalCtx);
    }
}

void BossGanon_SetupIntroCutscene(BossGanon* this, GlobalContext* globalCtx) {
    s32 pad;
    s32 animBankIndex = Object_GetIndex(&globalCtx->objectCtx, OBJECT_GANON_ANIME2);

    if (animBankIndex < 0) {
        Actor_Kill(&this->actor);
        return;
    }

    if (Object_IsLoaded(&globalCtx->objectCtx, animBankIndex)) {
        this->actionFunc = BossGanon_IntroCutscene;
        this->unk_198 = 1;
        this->animBankIndex = animBankIndex;
        gSegments[6] = VIRTUAL_TO_PHYSICAL(globalCtx->objectCtx.status[animBankIndex].segment);
        Animation_MorphToLoop(&this->skelAnime, &object_ganon_anime2_Anim_005FFC, 0.0f);
    } else {
        this->actionFunc = BossGanon_SetupIntroCutscene;
    }
}

typedef struct {
    /* 0x00 */ Vec3s eye;
    /* 0x06 */ Vec3s at;
} CutsceneCameraPosition; // size = 0x12

static CutsceneCameraPosition sIntroCsCameraPositions[] = {
    { { 0, 40, 0 }, { 0, 50, 430 } },
    { { -20, 30, 400 }, { 10, 55, 440 } },
    { { 0, 60, 300 }, { 0, 273, -150 } },
    { { 0, 180, -260 }, { 0, 155, -300 } },
    { { -30, 60, 440 }, { 20, 25, 390 } },
    { { -50, 140, -360 }, { 50, 92, -390 } },
    { { -10, 264, -121 }, { 5, 266, -160 } },
    { { -13, 200, -310 }, { 0, 125, -410 } },
    { { 0, 40, -50 }, { 0, 35, 230 } },
    { { 0, 140, -250 }, { 0, 115, -570 } },
    { { -410, 150, -130 }, { 50, 155, -170 } },
    { { 0, 130, -230 }, { 0, 125, -2000 } },
    { { -2, 147, -293 }, { -200, 345, -2000 } },
};

void BossGanon_SetIntroCsCamera(BossGanon* this, u8 camPosIndex) {
    CutsceneCameraPosition* camPos = &sIntroCsCameraPositions[camPosIndex];

    this->csCamEye.x = camPos->eye.x;
    this->csCamEye.y = camPos->eye.y;
    this->csCamEye.z = camPos->eye.z;

    this->csCamAt.x = camPos->at.x;
    this->csCamAt.y = camPos->at.y;
    this->csCamAt.z = camPos->at.z;
}

void BossGanon_IntroCutscene(BossGanon* this, GlobalContext* globalCtx) {
    u8 moveCam = false;
    Player* player = GET_PLAYER(globalCtx);
    s32 pad;
    f32 sin;
    f32 cos;
    Camera* mainCam;

    gSegments[6] = VIRTUAL_TO_PHYSICAL(globalCtx->objectCtx.status[this->animBankIndex].segment);

    sCape->backPush = -2.0f;
    sCape->backSwayMagnitude = 0.25f;
    sCape->sideSwayMagnitude = -1.0f;
    sCape->minDist = 0.0f;

    this->csTimer++;

    SkelAnime_Update(&this->skelAnime);

    switch (this->csState) {
        case 0:
            player->actor.world.pos.x = 0.0f;
            player->actor.world.pos.y = 0.0f;
            player->actor.world.pos.z = 430.0f;

            this->actor.world.pos.x = 0.0f;
            this->actor.world.pos.y = 112.0f;
            this->actor.world.pos.z = -333.0f;

            this->actor.shape.yOffset = -7000.0f;
            this->actor.shape.rot.y = 0;

            func_80064520(globalCtx, &globalCtx->csCtx);
            func_8002DF54(globalCtx, &this->actor, 8);
            this->csCamIndex = Gameplay_CreateSubCamera(globalCtx);
            Gameplay_ChangeCameraStatus(globalCtx, MAIN_CAM, CAM_STAT_WAIT);
            Gameplay_ChangeCameraStatus(globalCtx, this->csCamIndex, CAM_STAT_ACTIVE);
            this->csCamFov = 60.0f;

            if (gSaveContext.eventChkInf[7] & 0x100) {
                // watched cutscene already, skip most of it
                this->csState = 17;
                this->csTimer = 0;
                player->actor.world.pos.z = 20.0f;
                this->useOpenHand = false;
                Animation_MorphToLoop(&this->skelAnime, &object_ganon_anime2_Anim_0089F8, -5.0f);
                this->fwork[GDF_FWORK_1] = 1000.0f;
                BossGanon_SetIntroCsCamera(this, 11);
                this->unk_198 = 2;
                this->timers[2] = 110;
                gSaveContext.healthAccumulator = 0x140;
                Audio_QueueSeqCmd(NA_BGM_STOP);
            } else {
                this->useOpenHand = true;
                BossGanon_SetIntroCsCamera(this, 0);
                this->csState = 1;
                sZelda = (EnZl3*)Actor_SpawnAsChild(&globalCtx->actorCtx, &this->actor, globalCtx, ACTOR_EN_ZL3, 0.0f,
                                                    220.0f, -150.0f, 0, 0, 0, 0x2000);
            }

            Actor_SpawnAsChild(&globalCtx->actorCtx, &this->actor, globalCtx, ACTOR_EN_GANON_ORGAN, 0.0f, 0.0f, 0.0f, 0,
                               0, 0, 1);
            sCape->minY = 57.0f;
            // fallthrough
        case 1:
            this->envLightMode = 3;
            if (this->csTimer == 70) {
                this->csState = 2;
                this->csTimer = 0;
            }
            break;

        case 2:
            BossGanon_SetIntroCsCamera(this, 1);

            if (this->csTimer == 10) {
                func_8002DF54(globalCtx, &this->actor, 5);
            }

            if (this->csTimer == 13) {
                func_8002F7DC(&player->actor, player->ageProperties->unk_92 + NA_SE_VO_LI_SURPRISE);
            }

            if (this->csTimer != 35) {
                break;
            }

            this->csState = 3;
            this->csTimer = 0;

            this->csCamEye.x = 0.0f;
            this->csCamEye.y = 60.0f;
            this->csCamEye.z = 300.0f;

            this->csCamAt.x = 0.0f;
            this->unk_704 = 1.2566371f;
            // fallthrough
        case 3:
            this->envLightMode = 0;
            globalCtx->envCtx.unk_D8 = 0.0f;
            this->csCamAt.y = (sinf(this->unk_704) * 300.0f) + this->csCamEye.y;
            this->csCamAt.z = (cosf(this->unk_704) * -300.0f) + this->csCamEye.z;
            Math_ApproachF(&this->unk_704, 0.25f, 0.05f, this->csCamAtMaxStep.y);
            Math_ApproachF(&this->csCamAtMaxStep.y, 0.01f, 1.0f, 0.0001f);

            if (this->csTimer != 200) {
                break;
            }

            func_8002DF54(globalCtx, &this->actor, 8);
            this->csState = 4;
            BossGanon_SetIntroCsCamera(this, 2);
            this->csTimer = 0;
            // fallthrough
        case 4:
            if ((this->csTimer == 0) || (this->csTimer == 10) || (this->csTimer == 20)) {
                this->csCamEye.y += 68.0f;
                this->csCamEye.z -= 142.0f;
            }

            if (this->csTimer >= 20) {
                this->envLightMode = 4;
            } else {
                this->envLightMode = 35;
            }

            if (this->csTimer == 60) {
                BossGanon_SetIntroCsCamera(this, 1);
                this->csState = 5;
                this->csTimer = 0;
            }
            break;

        case 5:
            this->envLightMode = 5;

            if (this->csTimer < 50) {
                globalCtx->envCtx.unk_D8 = 1.0f;
            }

            if (this->csTimer == 10) {
                func_8002DF54(globalCtx, &this->actor, 0x4B);
            }

            if (this->csTimer == 70) {
                BossGanon_SetIntroCsCamera(this, 3);
                this->csState = 6;
                this->csTimer = 0;
                this->envLightMode = 3;
            }
            break;

        case 6:
            this->envLightMode = 3;

            if (this->csTimer != 30) {
                break;
            }

            this->csState = 7;
            this->csTimer = 0;
            BossGanon_SetIntroCsCamera(this, 4);
            this->triforceType = GDF_TRIFORCE_PLAYER;
            this->fwork[GDF_TRIFORCE_SCALE] = 10.0f;
            this->fwork[GDF_TRIFORCE_PRIM_A] = 0.0f;
            this->fwork[GDF_TRIFORCE_PRIM_B] = 255.0f;
            this->fwork[GDF_TRIFORCE_ENV_G] = 100.0f;
            func_80078884(NA_SE_EV_TRIFORCE_MARK);
            globalCtx->envCtx.unk_D8 = 0.0f;
            // fallthrough
        case 7:
            this->envLightMode = 6;
            // fade in links triforce
            Math_ApproachF(&this->fwork[GDF_TRIFORCE_PRIM_A], 255.0f, 1.0f, 10.0f);
            Math_ApproachF(&this->fwork[GDF_TRIFORCE_SCALE], 0.4f, 1.0f, 0.3f);
            Math_ApproachF(&this->fwork[GDF_TRIFORCE_PRIM_B], 170.0f, 1.0f, 2.55f);
            Math_ApproachF(&this->fwork[GDF_TRIFORCE_ENV_G], 200.0f, 1.0f, 3.0f);

            if (this->csTimer >= 30) {
                this->envLightMode = 65;
            }

            if (this->csTimer == 30) {
                globalCtx->envCtx.unk_D8 = 1.0f;
            }

            BossGanon_SetIntroCsCamera(this, 4);
            this->csCamEye.x += 5.0f;
            this->csCamEye.z += -10.0f;
            this->csCamAt.x += 18.0f;

            if (this->csTimer == 60) {
                this->csState = 8;
                this->csTimer = 0;
            }
            break;

        case 8:
            this->envLightMode = 3;
            BossGanon_SetIntroCsCamera(this, 5);

            if (this->csTimer != 30) {
                break;
            }

            this->csState = 9;
            this->csTimer = 0;
            func_8002DF54(globalCtx, &this->actor, 8);
            sZelda->unk_3C8 = 0;
            this->triforceType = GDF_TRIFORCE_ZELDA;
            this->fwork[GDF_TRIFORCE_SCALE] = 10.0f;
            this->fwork[GDF_TRIFORCE_PRIM_A] = 0.0f;
            this->fwork[GDF_TRIFORCE_PRIM_B] = 255.0f;
            this->fwork[GDF_TRIFORCE_ENV_G] = 100.0f;
            func_80078884(NA_SE_EV_TRIFORCE_MARK);
            globalCtx->envCtx.unk_D8 = 0.0f;
            // fallthrough
        case 9:
            this->envLightMode = 7;
            BossGanon_SetIntroCsCamera(this, 6);
            // fade in zeldas triforce
            Math_ApproachF(&this->fwork[GDF_TRIFORCE_PRIM_A], 255.0f, 1.0f, 10.0f);
            Math_ApproachF(&this->fwork[GDF_TRIFORCE_SCALE], 0.4f, 1.0f, 0.3f);
            Math_ApproachF(&this->fwork[GDF_TRIFORCE_PRIM_B], 170.0f, 1.0f, 2.55f);
            Math_ApproachF(&this->fwork[GDF_TRIFORCE_ENV_G], 200.0f, 1.0f, 3.0f);

            if (this->csTimer == 30) {
                sZelda->unk_3C8 = 1;
            }

            if (this->csTimer >= 32) {
                this->envLightMode = 75;
            }

            if (this->csTimer == 32) {
                globalCtx->envCtx.unk_D8 = 1.0f;
            }

            if (this->csTimer == 50) {
                this->csState = 10;
                this->csTimer = 0;
            }
            break;

        case 10: // top view of playing the organ
            this->envLightMode = 3;
            BossGanon_SetIntroCsCamera(this, 7);

            if (this->csTimer == 40) {
                this->csState = 11;
                this->csTimer = 0;
                this->fwork[GDF_TRIFORCE_PRIM_A] = 0.0f;
            }
            break;

        case 11: // link is healed
            this->envLightMode = 3;
            BossGanon_SetIntroCsCamera(this, 8);
            player->actor.world.pos.z = 20.0f;

            if (this->csTimer == 20) {
                func_8002DF54(globalCtx, &this->actor, 0x17);
                Interface_ChangeAlpha(11); // show hearts only
            }

            if (this->csTimer == 25) {
                gSaveContext.healthAccumulator = 0x140;
            }

            if (this->csTimer == 100) {
                Interface_ChangeAlpha(1);
            }

            if (this->csTimer == 120) {
                this->csState = 12;
                this->csTimer = 0;
            }
            break;

        case 12: // first dialogue, ganondorf facing away from link
            this->envLightMode = 3;
            BossGanon_SetIntroCsCamera(this, 9);

            if (this->csTimer == 30) {
                Audio_QueueSeqCmd(0x100100FF);
                this->fwork[GDF_FWORK_1] = Animation_GetLastFrame(&object_ganon_anime2_Anim_004F64);
                Animation_MorphToPlayOnce(&this->skelAnime, &object_ganon_anime2_Anim_004F64, -5.0f);
            }

            if ((this->csTimer > 30) && Animation_OnFrame(&this->skelAnime, this->fwork[GDF_FWORK_1])) {
                Animation_MorphToLoop(&this->skelAnime, &object_ganon_anime2_Anim_006AF4, 0.0f);
                this->fwork[GDF_FWORK_1] = 1000.0f;
            }

            if (this->csTimer == 80) {
                Message_StartTextbox(globalCtx, 0x70C8, NULL);
            }

            if ((this->csTimer > 180) && (Message_GetState(&globalCtx->msgCtx) == TEXT_STATE_NONE)) {
                this->csState = 15;
                this->csTimer = 0;
                this->useOpenHand = false;
            }
            break;

        case 15: // side view of all 3 of them
            this->envLightMode = 0;
            globalCtx->envCtx.unk_D8 = 0.0f;
            BossGanon_SetIntroCsCamera(this, 10);

            if (this->csTimer == 30) {
                Message_StartTextbox(globalCtx, 0x70C9, NULL);
            }

            if ((this->csTimer > 100) && (Message_GetState(&globalCtx->msgCtx) == TEXT_STATE_NONE)) {
                this->csState = 16;
                this->csTimer = 0;
                BossGanon_SetIntroCsCamera(this, 11);
                this->unk_198 = 2;
                sZelda->unk_3C8 = 2;
                this->timers[2] = 110;
                this->envLightMode = 3;
            }
            break;

        case 16:
            this->envLightMode = 3;

            if (this->csTimer <= 20) {
                if (this->csTimer == 20) {
                    Animation_MorphToPlayOnce(&this->skelAnime, &object_ganon_anime2_Anim_004304, -5.0f);
                    this->fwork[GDF_FWORK_1] = Animation_GetLastFrame(&object_ganon_anime2_Anim_004304);
                }
            } else if (Animation_OnFrame(&this->skelAnime, this->fwork[GDF_FWORK_1])) {
                Message_StartTextbox(globalCtx, 0x70CA, NULL);
                Animation_MorphToLoop(&this->skelAnime, &object_ganon_anime2_Anim_0089F8, -5.0f);
                this->fwork[GDF_FWORK_1] = 1000.0f;
            }

            if ((this->csTimer > 100) && (Message_GetState(&globalCtx->msgCtx) == TEXT_STATE_NONE)) {
                this->csState = 17;
                this->csTimer = 0;
            }
            break;

        case 17: // turns around
            this->envLightMode = 3;

            if (this->csTimer == 20) {
                Animation_MorphToPlayOnce(&this->skelAnime, &object_ganon_anime2_Anim_001F58, -5.0f);
                this->fwork[GDF_FWORK_1] = Animation_GetLastFrame(&object_ganon_anime2_Anim_001F58);
            }

            if (this->csTimer > 10) {
                if (this->csTimer == 62) {
                    sCape->attachRightArmTimer = 20.0f;
                }

                if (this->csTimer == 57) {
                    Audio_PlayActorSound2(&this->actor, NA_SE_EV_GANON_MANTLE);
                }

                Math_ApproachF(&this->csCamFov, 110.0f, 0.1f, this->csCamMaxStepScale * 2.0f);
                Math_ApproachF(&this->csCamEye.z, -290.0f, 0.1f, this->csCamMaxStepScale * 2.4f);
                Math_ApproachF(&this->csCamMaxStepScale, 0.75f, 1.0f, 0.05f);

                if (this->csTimer == 70) {
                    this->csState = 18;
                    this->csTimer = 0;
                    this->csCamFov = 60.0f;
                    BossGanon_SetIntroCsCamera(this, 12);
                    Message_StartTextbox(globalCtx, 0x70CB, NULL);
                }
            }
            break;

        case 18: // last dialog before triforce
            this->envLightMode = 3;
            BossGanon_SetIntroCsCamera(this, 12);
            this->csCamEye.y += -6.0f;
            this->csCamEye.z += 6.0f;

            if (Animation_OnFrame(&this->skelAnime, this->fwork[GDF_FWORK_1] - 5.0f)) {
                Animation_MorphToLoop(&this->skelAnime, &object_ganon_anime2_Anim_003018, -5.0f);
                this->fwork[GDF_FWORK_1] = 1000.0f;
            }

            if ((this->csTimer <= 50) || (Message_GetState(&globalCtx->msgCtx) != TEXT_STATE_NONE)) {
                break;
            }

            this->csState = 19;
            this->csTimer = 0;
            Message_StartTextbox(globalCtx, 0x70CC, NULL);
            Animation_MorphToPlayOnce(&this->skelAnime, &object_ganon_anime2_Anim_007268, -5.0f);
            this->triforceType = GDF_TRIFORCE_DORF;
            this->fwork[GDF_TRIFORCE_SCALE] = 10.0f;
            this->fwork[GDF_TRIFORCE_PRIM_A] = 0.0f;
            this->fwork[GDF_TRIFORCE_PRIM_B] = 255.0f;
            this->fwork[GDF_TRIFORCE_ENV_G] = 100.0f;
            globalCtx->envCtx.unk_D8 = 0.0f;
            // fallthrough
        case 19: // show triforce
            this->envLightMode = 8;

            if (this->csTimer >= 60) {
                this->envLightMode = 9;

                if (this->csTimer == 60) {
                    globalCtx->envCtx.unk_D8 = 1.0f;
                }
            }

            BossGanon_SetIntroCsCamera(this, 12);
            this->csCamEye.y += -6.0f;
            this->csCamEye.z += 6.0f;

            if (this->csTimer >= 30) {
                if (this->csTimer == 30) {
                    func_80078884(NA_SE_EV_TRIFORCE_MARK);
                }

                // fade in ganondorf's triforce
                Math_ApproachF(&this->fwork[GDF_TRIFORCE_PRIM_A], 255.0f, 1.0f, 10.0f);
                Math_ApproachF(&this->fwork[GDF_TRIFORCE_SCALE], 0.6f, 1.0f, 0.3f);
                Math_ApproachF(&this->fwork[GDF_TRIFORCE_PRIM_B], 170.0f, 1.0f, 2.55f);
                Math_ApproachF(&this->fwork[GDF_TRIFORCE_ENV_G], 200.0f, 1.0f, 3.0f);
            }

            if (this->csTimer == 17) {
                Animation_MorphToLoop(&this->skelAnime, &object_ganon_anime2_Anim_007A64, -5.0f);
            }

            if ((this->csTimer > 80) && (Message_GetState(&globalCtx->msgCtx) == TEXT_STATE_NONE)) {
                this->csState = 20;
                this->csTimer = 0;

                this->csCamTargetEye.x = this->csCamEye.x - 50.0f;
                this->csCamTargetEye.y = this->csCamEye.y - 100.0f;
                this->csCamTargetEye.z = this->csCamEye.z + 400.0f;

                this->csCamEyeMaxStep.x = 50.0f;
                this->csCamEyeMaxStep.y = 100.0f;
                this->csCamEyeMaxStep.z = 400.0f;

                this->csCamAtMaxStep.x = 400.0f;
                this->csCamMaxStepScale = 0.0f;

                this->csCamTargetAt.x = this->csCamAt.x + 400.0f;
                this->csCamTargetAt.y = this->csCamAt.y;
                this->csCamTargetAt.z = this->csCamAt.z;

                this->csCamMovementScale = 0.2f;

                this->fwork[GDF_VORTEX_ALPHA] = 0.0f;
                this->fwork[GDF_VORTEX_SCALE] = 0.1f;

                Audio_PlayActorSound2(&this->actor, NA_SE_EN_GANON_DARKWAVE);
            }
            break;

        case 20: // zoom cam out
            this->envLightMode = 10;
            moveCam = true;
            Math_ApproachF(&this->csCamMaxStepScale, 0.15f, 1.0f, 0.015f);

            if (this->csTimer <= 40) {
                Math_ApproachF(&this->fwork[GDF_VORTEX_ALPHA], 255.0f, 1.0f, 6.5f);
                Math_ApproachF(&this->fwork[GDF_VORTEX_SCALE], 0.2f, 1.0f, 0.025f);
            }

            if (this->csTimer > 20) {
                Audio_PlayActorSound2(&this->actor, NA_SE_EN_GANON_DARKWAVE_M - SFX_FLAG);
            }

            if (this->csTimer > 20) {
                BossGanonEff_SpawnShock(globalCtx, 700.0f, GDF_SHOCK_PLAYER_PURPLE);
                BossGanonEff_SpawnShock(globalCtx, 700.0f, GDF_SHOCK_PLAYER_PURPLE);
            }

            if (this->csTimer == 30) {
                func_8002DF54(globalCtx, &this->actor, 0x4A);
            }

            if (this->csTimer <= 50) {
                break;
            }

            this->csState = 21;
            this->csTimer = 0;
            this->fwork[GDF_TRIFORCE_PRIM_A] = 0.0f;
            this->fwork[GDF_VORTEX_SCALE] = 0.16f;
            goto skip_sound_and_fx;

        case 21: // purple vortex
            this->envLightMode = 11;
            Audio_PlayActorSound2(&this->actor, NA_SE_EN_GANON_DARKWAVE_M - SFX_FLAG);
            BossGanonEff_SpawnShock(globalCtx, 700.0f, GDF_SHOCK_PLAYER_PURPLE);
            BossGanonEff_SpawnShock(globalCtx, 700.0f, GDF_SHOCK_PLAYER_PURPLE);

        skip_sound_and_fx:
            this->csCamEye.x = -30.0f;
            this->csCamEye.y = 37.0f;
            this->csCamEye.z = -30.0f;

            this->csCamAt.x = -10.0f;
            this->csCamAt.y = 45.0f;
            this->csCamAt.z = 0.0f;

            if (this->csTimer == 13) {
                Message_StartTextbox(globalCtx, 0x70CD, NULL);
            }

            if ((this->csTimer <= 120) || (Message_GetState(&globalCtx->msgCtx) != TEXT_STATE_NONE)) {
                break;
            }

            this->csState = 22;
            this->csTimer = 0;
            this->timers[2] = 30;
            this->organAlpha = 254;
            this->csCamAt.x = this->unk_1FC.x - 10.0f;
            this->csCamAt.y = this->unk_1FC.y + 30.0f;
            this->csCamAt.z = this->unk_1FC.z;
            this->fwork[GDF_VORTEX_ALPHA] = 255.0f;
            this->fwork[GDF_VORTEX_SCALE] = 0.2f;
            // fallthrough
        case 22: // start floating, show title card, start fight
            if (this->csTimer > 30) {
                this->envLightMode = 0;
            } else {
                this->envLightMode = 12;
            }

            Math_ApproachZeroF(&this->fwork[GDF_VORTEX_ALPHA], 1.0f, 10.0f);

            this->csCamEye.x = -30.0f;
            this->csCamEye.y = 137.0f;
            this->csCamEye.z = -110.0f;

            Math_ApproachF(&this->csCamAt.y, this->unk_1FC.y + 30.0f, 0.1f, 20.0f);
            Math_ApproachF(&this->csCamAt.x, this->unk_1FC.x - 10.0f, 0.1f, 5.0f);

            if (this->csTimer == 20) {
                BossGanon_SetAnimationObject(this, globalCtx, OBJECT_GANON_ANIME1);
                Animation_MorphToPlayOnce(&this->skelAnime, &gDorfGetUp3Anim, 0.0f);
                SkelAnime_Update(&this->skelAnime);
                this->actor.shape.yOffset = 0.0f;
                sCape->attachShouldersTimer = 18.0f;
                Audio_PlayActorSound2(&this->actor, NA_SE_EV_GANON_MANTLE);
                this->unk_198 = 0;
                Audio_QueueSeqCmd(SEQ_PLAYER_BGM_MAIN << 24 | NA_BGM_GANONDORF_BOSS);
            }

            if (this->csTimer == 50) {
                gSegments[6] = VIRTUAL_TO_PHYSICAL(
                    globalCtx->objectCtx.status[Object_GetIndex(&globalCtx->objectCtx, OBJECT_GANON)].segment);

                if (!(gSaveContext.eventChkInf[7] & 0x100)) {
                    TitleCard_InitBossName(globalCtx, &globalCtx->actorCtx.titleCtx,
                                           SEGMENTED_TO_VIRTUAL(gDorfTitleCardTex), 160, 180, 128, 40);
                }

                gSaveContext.eventChkInf[7] |= 0x100;
            }

            if (this->csTimer >= 20) {
                this->legSwayEnabled = true;
                Audio_PlayActorSound2(&this->actor, NA_SE_EN_GANON_FLOAT - SFX_FLAG);

                Math_ApproachF(&this->actor.world.pos.y, 228.0f, 0.05f, 2.0f);
                Math_ApproachF(&this->actor.world.pos.z, -230.0f, 0.05f, 4.0f);

                sCape->backPush = -3.0f;
                sCape->backSwayMagnitude = 0.25f;
                sCape->sideSwayMagnitude = -3.0f;

                sin = Math_SinS(this->csTimer * 1500);
                this->actor.velocity.y = this->fwork[GDF_FWORK_0] * sin * 0.04f;
                this->actor.world.pos.y += this->actor.velocity.y;

                cos = Math_CosS(this->csTimer * 1800);
                this->actor.world.pos.x = this->fwork[GDF_FWORK_0] * cos * 0.5f;
                this->actor.velocity.x = this->actor.world.pos.x - this->actor.prevPos.x;

                Math_ApproachF(&this->fwork[GDF_FWORK_0], 50.0f, 1.0f, 1.0f);
            }

            if (this->csTimer > 30) {
                this->organAlpha -= 5;

                if (this->organAlpha < 0) {
                    this->organAlpha = 0;
                }
            }

            if (this->csTimer == 120) {
                mainCam = Gameplay_GetCamera(globalCtx, MAIN_CAM);
                mainCam->eye = this->csCamEye;
                mainCam->eyeNext = this->csCamEye;
                mainCam->at = this->csCamAt;
                func_800C08AC(globalCtx, this->csCamIndex, 0);
                this->csState = this->csCamIndex = 0;
                func_80064534(globalCtx, &globalCtx->csCtx);
                func_8002DF54(globalCtx, &this->actor, 7);
                BossGanon_SetupWait(this, globalCtx);
            }

            if (sZelda != NULL) {
                sZelda->actor.world.pos.x = 0.0f;
                sZelda->actor.world.pos.y = 350.0f;
                sZelda->actor.world.pos.z = 0.0f;
            }
    }

    if (this->csCamIndex != 0) {
        if (moveCam) {
            Math_ApproachF(&this->csCamEye.x, this->csCamTargetEye.x, this->csCamMovementScale,
                           this->csCamEyeMaxStep.x * this->csCamMaxStepScale);
            Math_ApproachF(&this->csCamEye.y, this->csCamTargetEye.y, this->csCamMovementScale,
                           this->csCamEyeMaxStep.y * this->csCamMaxStepScale);
            Math_ApproachF(&this->csCamEye.z, this->csCamTargetEye.z, this->csCamMovementScale,
                           this->csCamEyeMaxStep.z * this->csCamMaxStepScale);

            Math_ApproachF(&this->csCamAt.x, this->csCamTargetAt.x, this->csCamMovementScale,
                           this->csCamAtMaxStep.x * this->csCamMaxStepScale);
            Math_ApproachF(&this->csCamAt.y, this->csCamTargetAt.y, this->csCamMovementScale,
                           this->csCamAtMaxStep.y * this->csCamMaxStepScale);
            Math_ApproachF(&this->csCamAt.z, this->csCamTargetAt.z, this->csCamMovementScale,
                           this->csCamAtMaxStep.z * this->csCamMaxStepScale);
        }

        Gameplay_CameraSetAtEye(globalCtx, this->csCamIndex, &this->csCamAt, &this->csCamEye);
        Gameplay_CameraSetFov(globalCtx, this->csCamIndex, this->csCamFov);
    }
}

void BossGanon_SetupDeathCutscene(BossGanon* this, GlobalContext* globalCtx) {
    s32 pad;
    s32 animBankIndex = Object_GetIndex(&globalCtx->objectCtx, OBJECT_GANON_ANIME2);

    if (Object_IsLoaded(&globalCtx->objectCtx, animBankIndex)) {
        this->actionFunc = BossGanon_DeathAndTowerCutscene;
        this->csTimer = this->csState = 0;
        this->unk_198 = 1;
        this->animBankIndex = animBankIndex;
        gSegments[6] = VIRTUAL_TO_PHYSICAL(globalCtx->objectCtx.status[animBankIndex].segment);
        Animation_MorphToPlayOnce(&this->skelAnime, &object_ganon_anime2_Anim_00EA00, 0.0f);
        this->fwork[GDF_FWORK_1] = Animation_GetLastFrame(&object_ganon_anime2_Anim_00EA00);
        this->unk_508 = 0.0f;
    }
}

void BossGanon_SetupTowerCutscene(BossGanon* this, GlobalContext* globalCtx) {
    s32 pad;
    s32 animBankIndex = Object_GetIndex(&globalCtx->objectCtx, OBJECT_GANON_ANIME2);

    if (Object_IsLoaded(&globalCtx->objectCtx, animBankIndex)) {
        this->animBankIndex = animBankIndex;
        gSegments[6] = VIRTUAL_TO_PHYSICAL(globalCtx->objectCtx.status[animBankIndex].segment);
        Animation_MorphToPlayOnce(&this->skelAnime, &object_ganon_anime2_Anim_00EA00, 0.0f);
        this->fwork[GDF_FWORK_1] = Animation_GetLastFrame(&object_ganon_anime2_Anim_00EA00);
        this->actionFunc = BossGanon_DeathAndTowerCutscene;
        this->csTimer = 0;
        this->csState = 100;
        this->unk_198 = 1;
        gSaveContext.magic = gSaveContext.unk_13F4;
        gSaveContext.health = gSaveContext.healthCapacity;
    } else {
        this->actionFunc = BossGanon_SetupTowerCutscene;
    }
}

void BossGanon_ShatterWindows(u8 windowShatterState) {
    s16 i;
    u8* tex1 = SEGMENTED_TO_VIRTUAL(ganon_boss_sceneTex_006C18);
    u8* tex2 = SEGMENTED_TO_VIRTUAL(ganon_boss_sceneTex_007418);

    for (i = 0; i < 2048; i++) {
        if ((tex1[i] != 0) && (Rand_ZeroOne() < 0.03f)) {
            if ((((u8*)gDorfWindowShatterTemplateTex)[i] == 0) || (windowShatterState == GDF_WINDOW_SHATTER_FULL)) {
                tex1[i] = tex2[i] = 1;
            }
        }
    }
}

void BossGanon_DeathAndTowerCutscene(BossGanon* this, GlobalContext* globalCtx) {
    static Color_RGBA8 bloodPrimColor = { 0, 120, 0, 255 };
    static Color_RGBA8 bloodEnvColor = { 0, 120, 0, 255 };
    s16 i;
    u8 moveCam = false;
    Player* player = GET_PLAYER(globalCtx);
    s16 pad;
    Vec3f sp98;
    Vec3f sp8C;
    Vec3f sp80;
    Vec3f sp74;
    Camera* mainCam;
    Vec3f sp64;

    gSegments[6] = VIRTUAL_TO_PHYSICAL(globalCtx->objectCtx.status[this->animBankIndex].segment);

    this->csTimer++;
    SkelAnime_Update(&this->skelAnime);

    switch (this->csState) {
        case 0:
            func_80064520(globalCtx, &globalCtx->csCtx);
            func_8002DF54(globalCtx, &this->actor, 8);
            this->csCamIndex = Gameplay_CreateSubCamera(globalCtx);
            Gameplay_ChangeCameraStatus(globalCtx, MAIN_CAM, CAM_STAT_WAIT);
            Gameplay_ChangeCameraStatus(globalCtx, this->csCamIndex, CAM_STAT_ACTIVE);

            this->actor.world.pos.x = 0.0f;
            this->actor.world.pos.y = 70.0f;
            this->actor.world.pos.z = -80.0f;

            this->actor.shape.yOffset = -7000.0f;

            this->actor.shape.rot.y = 0;
            this->csState = 1;
            this->csTimer = 0;
            this->useOpenHand = true;
            // fallthrough
        case 1:
            player->actor.shape.rot.y = -0x8000;

            player->actor.world.pos.x = -10.0f;
            player->actor.world.pos.y = 0.0f;
            player->actor.world.pos.z = 115.0f;

            this->envLightMode = 13;

            if (this->csTimer < 30) {
                globalCtx->envCtx.unk_D8 = 0.0f;
            }

            if (this->csTimer >= 2) {
                globalCtx->envCtx.fillScreen = false;
            }

            this->csCamEye.x = -50.0f;
            this->csCamEye.z = -50.0f;
            this->csCamEye.y = 50.0f;

            this->csCamAt.x = this->unk_1FC.x;
            this->csCamAt.y = this->unk_1FC.y + 30.0f;
            this->csCamAt.z = this->unk_1FC.z;

            if (Animation_OnFrame(&this->skelAnime, this->fwork[GDF_FWORK_1])) {
                Animation_MorphToLoop(&this->skelAnime, &object_ganon_anime2_Anim_00F19C, 0.0f);
                this->csState = 2;
                this->csTimer = 0;
            }
            break;

        case 2:
            this->csCamEye.x = -100.0f;
            this->csCamEye.y = 20.0f;
            this->csCamEye.z = -130.0f;

            this->envLightMode = 13;

            this->csCamAt.x = this->unk_1FC.x;
            this->csCamAt.y = this->unk_1FC.y;
            this->csCamAt.z = this->unk_1FC.z + 40.0f;

            if (this->csTimer >= 30) {
                this->csState = 3;
                this->csTimer = 0;
                Message_StartTextbox(globalCtx, 0x70CE, NULL);
                this->fwork[GDF_FWORK_1] = 1000.0f;
            }

            if ((this->unk_1A2 % 32) == 0) {
                Audio_PlayActorSound2(&this->actor, NA_SE_EN_GANON_BREATH);
            }
            break;

        case 3:
            this->envLightMode = 14;

            if ((this->fwork[GDF_FWORK_1] > 100.0f) && ((this->unk_1A2 % 32) == 0)) {
                Audio_PlayActorSound2(&this->actor, NA_SE_EN_GANON_BREATH);
            }

            this->csCamEye.x = 7.0f;
            this->csCamEye.y = 52.0f;
            this->csCamEye.z = -15.0f;

            this->csCamAt.x = this->unk_1FC.x - 5.0f;
            this->csCamAt.y = this->unk_1FC.y + 30.0f - 10.0f;
            this->csCamAt.z = this->unk_1FC.z;

            if ((this->fwork[GDF_FWORK_1] > 100.0f) && (this->csTimer > 100) &&
                (Message_GetState(&globalCtx->msgCtx) == TEXT_STATE_NONE)) {
                Animation_MorphToPlayOnce(&this->skelAnime, &object_ganon_anime2_Anim_00B668, 0.0f);
                this->fwork[GDF_FWORK_1] = Animation_GetLastFrame(&object_ganon_anime2_Anim_00B668);
                Audio_PlayActorSound2(&this->actor, NA_SE_EN_GANON_TOKETU);
            } else {
                if (Animation_OnFrame(&this->skelAnime, this->fwork[GDF_FWORK_1] - 16.0f)) {
                    for (i = 0; i < 40; i++) {
                        sp98.x = Rand_CenteredFloat(5.0f);
                        sp98.y = Rand_CenteredFloat(1.5f) + 1.0f;
                        sp98.z = Rand_ZeroFloat(5.0f) + 2.0f;

                        sp8C.x = 0.0f;
                        sp8C.y = -1.0f;
                        sp8C.z = 0.0f;

                        sp80.x = this->unk_208.x;
                        sp80.y = this->unk_208.y - 10.0f;
                        sp80.z = this->unk_208.z;

                        func_8002836C(globalCtx, &sp80, &sp98, &sp8C, &bloodPrimColor, &bloodEnvColor,
                                      (s16)Rand_ZeroFloat(50.0f) + 50, 0, 17);
                    }
                }

                if (Animation_OnFrame(&this->skelAnime, this->fwork[GDF_FWORK_1])) {
                    Animation_MorphToLoop(&this->skelAnime, &object_ganon_anime2_Anim_00BE38, 0.0f);
                    this->csState = 4;
                    this->csTimer = 0;
                }
            }
            break;

        case 4:
            this->envLightMode = 14;

            if (this->csTimer == 30) {
                Message_StartTextbox(globalCtx, 0x70CF, NULL);
                this->csState = 5;
                this->csTimer = 0;
            }
            break;

        case 5:
            this->envLightMode = 14;

            if ((this->csTimer > 70) && (Message_GetState(&globalCtx->msgCtx) == TEXT_STATE_NONE)) {
                this->csState = 6;
                this->csTimer = 0;
                Animation_MorphToPlayOnce(&this->skelAnime, &object_ganon_anime2_Anim_010298, 0.0f);
                this->fwork[GDF_FWORK_1] = Animation_GetLastFrame(&object_ganon_anime2_Anim_010298);

                this->csCamMovementScale = 0.05f;
                this->csCamMaxStepScale = 0.0f;

                this->csCamTargetEye.x = 7.0f;
                this->csCamTargetEye.y = 12.0f;
                this->csCamTargetEye.z = 70.0f;

                this->csCamTargetAt.x = this->unk_1FC.x - 5.0f;
                this->csCamTargetAt.y = (this->unk_1FC.y + 30.0f) - 10.0f;
                this->csCamTargetAt.z = this->unk_1FC.z;

                this->csCamEyeMaxStep.x = fabsf(this->csCamEye.x - this->csCamTargetEye.x);
                this->csCamEyeMaxStep.y = fabsf(this->csCamEye.y - this->csCamTargetEye.y);
                this->csCamEyeMaxStep.z = fabsf(this->csCamEye.z - this->csCamTargetEye.z);

                this->csCamAtMaxStep.x = fabsf(this->csCamAt.x - this->csCamTargetAt.x);
                this->csCamAtMaxStep.y = fabsf(this->csCamAt.y - this->csCamTargetAt.y);
                this->csCamAtMaxStep.z = fabsf(this->csCamAt.z - this->csCamTargetAt.z);

                Audio_PlayActorSound2(&this->actor, NA_SE_EN_GANON_CASBREAK);
            }
            break;

        case 6:
            this->envLightMode = 14;
            moveCam = true;
            Math_ApproachF(&this->csCamMaxStepScale, 0.2f, 1.0f, 0.01f);

            if (Animation_OnFrame(&this->skelAnime, this->fwork[GDF_FWORK_1])) {
                Animation_MorphToLoop(&this->skelAnime, &object_ganon_anime2_Anim_010514, 0.0f);
                this->csState = 7;
                this->csTimer = 0;
                this->unk_2E8 = 0;
                this->envLightMode = 15;
                this->unk_508 = 0.0f;
                this->fwork[GDF_FWORK_1] = 1000.0f;
                globalCtx->envCtx.unk_D8 = 0.0f;
            }
            break;

        case 7:
            if (this->csTimer < 10) {
                globalCtx->envCtx.unk_D8 = 0.0f;
            }

            if (this->csTimer == 30) {
                this->csState = 8;
                this->csTimer = 0;
                this->unk_70C = 0.0f;
            }
            goto skip_cam_and_quake;

        case 8:
            this->csCamEye.x = -60.0f;
            this->csCamEye.y = 80.0f;
            this->csCamEye.z = -130.0f;

            this->csCamAt.x = 0.0f;
            this->csCamAt.y = 0.0f;
            this->csCamAt.z = 70.0f;

            this->unk_70C = Math_SinS(this->csTimer * 0x6300) * 0.2f;

            func_80078884(NA_SE_EV_EARTHQUAKE - SFX_FLAG);

        skip_cam_and_quake:
            this->envLightMode = 15;
            Audio_PlayActorSound2(&this->actor, NA_SE_EN_GANON_BODY_SPARK - SFX_FLAG);

            for (i = 1; i < 15; i++) {
                this->unk_4E4[i] = 0xA;
            }

            this->unk_2E6 = 20000;
            Math_ApproachF(&this->unk_508, 5.0f, 0.05f, 0.1f);

            if (this->csTimer == 30) {
                this->csState = 9;
                this->csTimer = 0;

                this->csCamEye.x = -30.0f;
                this->csCamEye.y = 40.0f;
                this->csCamEye.z = 60.0f;

                this->csCamAt.x = 492.0f;
                this->csCamAt.y = 43.0f;
                this->csCamAt.z = 580.0f;

                this->csCamMaxStepScale = 0.0f;
                this->unk_710 = 10.0f;
            }
            break;

        case 9:
            Audio_PlayActorSound2(&this->actor, NA_SE_EN_GANON_BODY_SPARK - SFX_FLAG);

            if (this->csTimer == 2) {
                func_8002DF54(globalCtx, &this->actor, 0x39);
            }

            if (this->csTimer > 50) {
                Math_ApproachZeroF(&this->unk_710, 1.0f, 0.2f);
                Math_ApproachF(&this->csCamEye.x, 270.0f, 0.05f, this->csCamMaxStepScale * 30.0f);
                Math_ApproachF(&this->csCamEye.z, 260.0f, 0.05f, this->csCamMaxStepScale * 20.0f);
                Math_ApproachF(&this->csCamAt.y, 103.0f, 0.05f, this->csCamMaxStepScale * 6.0f);
                Math_ApproachF(&this->csCamAt.z, 280.0f, 0.05f, this->csCamMaxStepScale * 20.0f);
                Math_ApproachF(&this->csCamMaxStepScale, 1.0f, 1.0f, 0.01f);
            }

            this->unk_70C = Math_SinS(this->csTimer * 0x6300) * this->unk_710;
            func_80078884(NA_SE_EV_EARTHQUAKE - SFX_FLAG);

            if (this->csTimer < 100) {
                this->windowShatterState = GDF_WINDOW_SHATTER_PARTIAL;
                this->envLightMode = 15;
            } else {
                this->envLightMode = 16;
                this->windowShatterState = GDF_WINDOW_SHATTER_FULL;
            }

            if (this->csTimer >= 130) {
                Math_ApproachF(&this->whiteFillAlpha, 255.0f, 1.0f, 5.0f);
            }

            if (this->csTimer == 180) {
                globalCtx->sceneLoadFlag = 0x14;
                globalCtx->nextEntranceIndex = 0x43F;
                globalCtx->fadeTransition = 5;
            }
            break;

        case 100:
            func_80064520(globalCtx, &globalCtx->csCtx);
            func_8002DF54(globalCtx, &this->actor, 8);
            this->csCamIndex = Gameplay_CreateSubCamera(globalCtx);
            Gameplay_ChangeCameraStatus(globalCtx, MAIN_CAM, CAM_STAT_WAIT);
            Gameplay_ChangeCameraStatus(globalCtx, this->csCamIndex, CAM_STAT_ACTIVE);
            Animation_MorphToPlayOnce(&this->skelAnime, &object_ganon_anime2_Anim_00ADDC, 0.0f);
            this->fwork[1] = Animation_GetLastFrame(&object_ganon_anime2_Anim_00EA00);
            this->csState = 101;
            this->skelAnime.playSpeed = 0.0f;
            sZelda = (EnZl3*)Actor_SpawnAsChild(&globalCtx->actorCtx, &this->actor, globalCtx, ACTOR_EN_ZL3, 0.0f,
                                                6000.0f, 0.0f, 0, 0, 0, 0x2000);

            player->actor.world.pos.x = -472.0f;
            player->actor.world.pos.y = 4102.0f;
            player->actor.world.pos.z = -130.0f;

            player->actor.shape.rot.y = -0x8000;

            this->actor.world.pos.x = -472.0f;
            this->actor.world.pos.y = 4172.0f;
            this->actor.world.pos.z = -400.0f;

            this->actor.shape.yOffset = -7000.0f;
            this->actor.shape.rot.y = 0;

            this->csCamEye.x = this->csCamAt.x = -472.0f;
            this->csCamEye.y = this->csCamAt.y = 4152.0f;
            this->csCamEye.z = -160.0f;

            this->csCamAt.z = -100.0f;

            sCape->backPush = -2.0f;
            sCape->backSwayMagnitude = 0.25f;
            sCape->sideSwayMagnitude = -1.0f;
            sCape->minDist = 0.0f;
            sCape->minY = 4104.0f;
            sCape->tearTimer = 20;

            this->whiteFillAlpha = 255.0f;
            globalCtx->envCtx.unk_D8 = 1.0f;
            // fallthrough
        case 101:
            player->actor.world.pos.y = 4102.0f;
            Math_ApproachZeroF(&this->whiteFillAlpha, 1.0f, 5.0f);

            if (this->csTimer > 40) {
                Math_ApproachF(&this->csCamEye.z, -520.0f, 0.1f, this->csCamMaxStepScale);
                Math_ApproachF(&this->csCamMaxStepScale, 5.0f, 1.0f, 0.1f);

                if (this->csTimer == 150) {
                    this->skelAnime.playSpeed = 1.0f;
                }

                if (this->csTimer == 160) {
                    Audio_PlayActorSound2(&this->actor, NA_SE_PL_BOUND_NOWEAPON);
                }

                if (this->csTimer == 187) {
                    Audio_PlayActorSound2(&this->actor, NA_SE_PL_BODY_HIT);
                }

                if (this->csTimer == 180) {
                    Audio_PlayActorSound2(&this->actor, NA_SE_EV_GANON_MANTLE);
                }

                if (this->csTimer == 190) {
                    sp74 = this->actor.world.pos;
                    sp74.y = 4102.0f;
                    BossGanonEff_SpawnDustDark(globalCtx, &sp74, 0.2f, 0.7f);
                }

                if (this->csTimer == 230) {
                    this->csState = 102;
                    this->csTimer = 0;
                }
            }
            break;

        case 102:
            player->actor.world.pos.y = 4102.0f;

            this->csCamEye.x = -442.0f;
            this->csCamEye.y = 4152.0f;
            this->csCamEye.z = -135.0f;

            this->csCamAt.x = -472.0f;
            this->csCamAt.y = 4152.0f;
            this->csCamAt.z = -135.0f;

            if (this->csTimer == 5) {
                func_8002DF54(globalCtx, &this->actor, 0x4C);
            }

            if (this->csTimer == 70) {
                func_8002DF54(globalCtx, &this->actor, 0x4D);
            }

            if (this->csTimer == 90) {
                this->csState = 103;
                this->csTimer = 0;
                sZelda->actor.world.pos.x = -472.0f;
                sZelda->actor.world.pos.y = 4352.0f;
                sZelda->actor.world.pos.z = -200.0f;
                sZelda->unk_3C8 = 3;
            }
            break;

        case 103:
            Audio_PlayActorSound2(&sZelda->actor, NA_SE_EV_DOWN_TO_GROUND - SFX_FLAG);
            Math_ApproachF(&sZelda->actor.world.pos.y, 4102.0f, 0.05f, 1.5f);

            this->csCamEye.x = -242.0f;
            this->csCamEye.y = 4122.0f;
            this->csCamEye.z = -190.0f;

            this->csCamAt.x = sZelda->actor.world.pos.x;
            this->csCamAt.y = sZelda->actor.world.pos.y + 40.0f + 5.0f;
            this->csCamAt.z = sZelda->actor.world.pos.z;

            if (this->csTimer == 200) {
                sZelda->actor.world.pos.y = 4102.0f;
                this->csState = 104;
                this->csTimer = 0;
            } else {
                break;
            }
            // fallthrough
        case 104:
            this->csCamEye.x = -432.0f;
            this->csCamEye.y = 4147.0f;
            this->csCamEye.z = -200.0f;

            this->csCamAt.x = sZelda->actor.world.pos.x;
            this->csCamAt.y = sZelda->actor.world.pos.y + 40.0f + 5.0f;
            this->csCamAt.z = sZelda->actor.world.pos.z;

            if (this->csTimer >= 10) {
                Math_ApproachZeroF(&globalCtx->envCtx.unk_D8, 1.0f, 0.05f);
            }

            if (this->csTimer == 10) {
                sZelda->unk_3C8 = 8;
            }

            if (this->csTimer == 50) {
                sZelda->unk_3C8 = 4;
            }

            if (this->csTimer == 100) {
                this->csState = 105;
                this->csTimer = 0;
            }
            break;

        case 105:
            this->csCamEye.x = -450.0f;
            this->csCamEye.y = 4154.0f;
            this->csCamEye.z = -182.0f;

            this->csCamAt.x = sZelda->actor.world.pos.x - 5.0f;
            this->csCamAt.y = sZelda->actor.world.pos.y + 40.0f + 5.0f;
            this->csCamAt.z = sZelda->actor.world.pos.z - 25.0f;

            if (this->csTimer == 10) {
                Message_StartTextbox(globalCtx, 0x70D0, NULL);
            }

            if ((this->csTimer > 100) && (Message_GetState(&globalCtx->msgCtx) == TEXT_STATE_NONE)) {
                this->csState = 1055;
                this->csTimer = 0;
            }
            break;

        case 1055:
            this->unk_70C = Math_SinS(this->csTimer * 0x6300) * 0.3f;
            func_80078884(NA_SE_EV_EARTHQUAKE - SFX_FLAG);

            if (this->csTimer == 20) {
                sZelda->unk_3C8 = 5;
                func_8002DF54(globalCtx, &this->actor, 0x39);
            }

            if (this->csTimer == 40) {
                this->csState = 1056;
                this->csTimer = 0;
            }
            break;

        case 1056:
            this->unk_70C = Math_SinS(this->csTimer * 0x6300) * 0.3f;
            func_80078884(NA_SE_EV_EARTHQUAKE - SFX_FLAG);

            this->csCamEye.x = -503.0f;
            this->csCamEye.y = 4128.0f;
            this->csCamEye.z = -162.0f;

            this->csCamAt.x = -416.0f;
            this->csCamAt.y = 4181.0f;
            this->csCamAt.z = -75.0f;

            if (this->csTimer > 40) {
                this->csState = 1057;
                this->csTimer = 0;
            }
            break;

        case 1057:
            this->unk_70C = Math_SinS(this->csTimer * 0x6300) * (50.0f * this->csCamMovementScale);
            func_80078884(NA_SE_EV_EARTHQUAKE - SFX_FLAG);

            Math_ApproachF(&this->csCamEye.x, -1200.0f, 0.1f, this->csCamMovementScale * 697.0f);
            Math_ApproachF(&this->csCamEye.y, 4241.0f, 0.1f, this->csCamMovementScale * 113.0f);
            Math_ApproachF(&this->csCamEye.z, -1048.0f, 0.1f, this->csCamMovementScale * 886.0f);

            Math_ApproachF(&this->csCamMovementScale, 0.05f, 1.0f, 0.001f);

            if (this->csTimer > 80) {
                this->csState = 106;
                this->csTimer = 60;
            }
            break;

        case 106:
            this->csCamEye.x = -450.0f;
            this->csCamEye.y = 4154.0f;
            this->csCamEye.z = -182.0f;

            this->csCamAt.x = sZelda->actor.world.pos.x - 5.0f;
            this->csCamAt.y = sZelda->actor.world.pos.y + 40.0f + 5.0f;
            this->csCamAt.z = sZelda->actor.world.pos.z - 25.0f;

            this->unk_70C = Math_SinS(this->csTimer * 0x6300) * 0.3f;
            func_80078884(NA_SE_EV_EARTHQUAKE - SFX_FLAG);

            if (this->csTimer == 70) {
                sZelda->unk_3C8 = 6;
            }

            if (this->csTimer == 90) {
                Message_StartTextbox(globalCtx, 0x70D1, NULL);
            }

            if ((this->csTimer > 150) && (Message_GetState(&globalCtx->msgCtx) == TEXT_STATE_NONE)) {
                this->csState = 107;
                this->csTimer = 0;
                Message_StartTextbox(globalCtx, 0x70D2, NULL);
                func_8002DF54(globalCtx, &this->actor, 0x39);
            }
            break;

        case 107:
            this->unk_70C = Math_SinS(this->csTimer * 0x6300) * 0.8f;
            func_80078884(NA_SE_EV_EARTHQUAKE - SFX_FLAG);

            this->csCamEye.x = -380.0f;
            this->csCamEye.y = 4154.0f;
            this->csCamEye.z = -242.0f;

            this->csCamAt.x = (sZelda->actor.world.pos.x - 5.0f) - 30.0f;
            this->csCamAt.y = (sZelda->actor.world.pos.y + 40.0f + 5.0f) - 20.0f;
            this->csCamAt.z = (sZelda->actor.world.pos.z - 25.0f) + 80.0f;

            if ((this->csTimer > 50) && (Message_GetState(&globalCtx->msgCtx) == TEXT_STATE_NONE)) {
                sZelda->unk_3C8 = 7;
                this->csState = 108;
                this->csTimer = 0;
            }
            break;

        case 108:
            this->unk_70C = Math_SinS(this->csTimer * 0x6300) * 0.8f;
            func_80078884(NA_SE_EV_EARTHQUAKE - SFX_FLAG);

            this->csCamAt.x = (sZelda->actor.world.pos.x - 5.0f) - 30.0f;
            this->csCamAt.y = (sZelda->actor.world.pos.y + 40.0f + 5.0f) - 20.0f;
            this->csCamAt.z = (sZelda->actor.world.pos.z - 25.0f) + 80.0f;

            if (this->csTimer > 50) {
                mainCam = Gameplay_GetCamera(globalCtx, MAIN_CAM);

                mainCam->eye = this->csCamEye;
                mainCam->eyeNext = this->csCamEye;
                mainCam->at = this->csCamAt;

                func_800C08AC(globalCtx, this->csCamIndex, 0);
                this->csState = 109;
                this->csCamIndex = 0;
                func_80064534(globalCtx, &globalCtx->csCtx);
                func_8002DF54(globalCtx, &this->actor, 7);
                Flags_SetSwitch(globalCtx, 0x37);
            }
            break;

        case 109:
            func_80078884(NA_SE_EV_EARTHQUAKE - SFX_FLAG);
            break;
    }

    if (this->csState >= 100) {
        this->envLightMode = 20;
    }

    if (this->csCamIndex != 0) {
        if (moveCam) {
            Math_ApproachF(&this->csCamEye.x, this->csCamTargetEye.x, this->csCamMovementScale,
                           this->csCamEyeMaxStep.x * this->csCamMaxStepScale);
            Math_ApproachF(&this->csCamEye.y, this->csCamTargetEye.y, this->csCamMovementScale,
                           this->csCamEyeMaxStep.y * this->csCamMaxStepScale);
            Math_ApproachF(&this->csCamEye.z, this->csCamTargetEye.z, this->csCamMovementScale,
                           this->csCamEyeMaxStep.z * this->csCamMaxStepScale);
            Math_ApproachF(&this->csCamAt.x, this->csCamTargetAt.x, this->csCamMovementScale,
                           this->csCamAtMaxStep.x * this->csCamMaxStepScale);
            Math_ApproachF(&this->csCamAt.y, this->csCamTargetAt.y, this->csCamMovementScale,
                           this->csCamAtMaxStep.y * this->csCamMaxStepScale);
            Math_ApproachF(&this->csCamAt.z, this->csCamTargetAt.z, this->csCamMovementScale,
                           this->csCamAtMaxStep.z * this->csCamMaxStepScale);
        }

        sp64 = this->csCamAt;
        sp64.y += this->unk_70C;
        Gameplay_CameraSetAtEye(globalCtx, this->csCamIndex, &sp64, &this->csCamEye);
    }
}

void BossGanon_SetupPoundFloor(BossGanon* this, GlobalContext* globalCtx) {
    this->unk_1C2 = 0;
    this->timers[0] = 40;
    this->actionFunc = BossGanon_PoundFloor;
    this->actor.velocity.x = 0.0f;
    this->actor.velocity.y = 0.0f;
    this->fwork[GDF_CENTER_POS] = 100.0f;
}

void BossGanon_PoundFloor(BossGanon* this, GlobalContext* globalCtx) {
    s16 i;
    f32 heightTarget;
    f32 targetPosX;
    f32 targetPosZ;
    Vec3f sp6C;
    Vec3f sp60;
    Vec3f sp54;
    Vec3f sp48;

    SkelAnime_Update(&this->skelAnime);

    switch (this->unk_1C2) {
        case 0:
            targetPosX = Math_SinS(this->unk_1A2 * 1280);
            targetPosX = targetPosX * this->fwork[GDF_CENTER_POS];
            targetPosZ = Math_CosS(this->unk_1A2 * 1792);
            targetPosZ = targetPosZ * this->fwork[GDF_CENTER_POS];

            Math_ApproachF(&this->actor.world.pos.x, targetPosX, 0.05f, this->fwork[GDF_FWORK_0]);
            Math_ApproachF(&this->actor.world.pos.z, targetPosZ, 0.05f, this->fwork[GDF_FWORK_0]);
            Math_ApproachF(&this->fwork[GDF_CENTER_POS], 0.0f, 1, 1.5f);

            if (this->timers[0] == 5) {
                Audio_PlayActorSound2(&this->actor, NA_SE_EN_GANON_HIT_GND);
            }

            if (this->timers[0] < 14) {
                heightTarget = 250.0f;
                this->unk_258 += (Rand_ZeroFloat(M_PI / 2) + (M_PI / 2));
                Math_ApproachF(&this->handLightBallScale, 7.0f, 0.5f, 1.0f);
                this->envLightMode = 1;
            } else {
                heightTarget = 200.0f;
            }

            Math_ApproachF(&this->actor.world.pos.y, heightTarget, 0.1f, this->actor.velocity.y);
            Math_ApproachF(&this->actor.velocity.y, 20.0f, 1.0f, 1.0f);

            if (this->timers[0] == 14) {
                this->fwork[GDF_FWORK_1] = Animation_GetLastFrame(&gDorfPoundAnim);
                Animation_MorphToPlayOnce(&this->skelAnime, &gDorfPoundAnim, 0.0f);
                this->actor.velocity.y = 0.0f;
            }

            if (this->timers[0] == 0) {
                this->unk_1C2 = 1;
                this->actor.velocity.y = 0.0f;
            }
            break;

        case 1:
            sCape->gravity = -1.0f;
            this->envLightMode = 1;
            Math_ApproachF(&this->actor.velocity.y, -50.0f, 1.0f, 10.0f);
            this->actor.world.pos.y += this->actor.velocity.y;

            if (this->actor.world.pos.y < 60.0f) {
                this->actor.world.pos.y = 60.0f;
                this->unk_1C2 = 2;
                this->timers[0] = 10;
                func_80033E88(&this->actor, globalCtx, 0xA, 0x14); // rumble
                this->unk_19C = 35;
                this->unk_19E = 0;
                Audio_PlayActorSound2(&this->actor, NA_SE_EN_GANON_HIT_GND_IMP);
                this->handLightBallScale = 0.0f;
                sp60 = this->unk_260;
                sp60.y = 0.0f;

                for (i = 0; i < 80; i++) {
                    sp6C.x = Rand_CenteredFloat(25.0f);
                    sp6C.y = Rand_ZeroFloat(17.0f);
                    sp6C.z = Rand_CenteredFloat(25.0f);
                    BossGanonEff_SpawnLightRay(globalCtx, &sp60, &sp6C, &sZeroVec, Rand_ZeroFloat(300.0f) + 500.0f,
                                               13.0f, 0x1E);
                }
            }
            break;

        case 2:
            this->envLightMode = 1;

            if (this->timers[0] == 0) {
                this->fwork[GDF_FWORK_1] = Animation_GetLastFrame(&gDorfPoundEndAnim);
                Animation_MorphToPlayOnce(&this->skelAnime, &gDorfPoundEndAnim, 0.0f);
                this->unk_1C2 = 3;
                this->unk_19F = 1;
                this->actor.velocity.y = 0.0f;
            }
            break;

        case 3:
            Math_ApproachF(&this->actor.world.pos.y, 150.0f, 0.1f, this->actor.velocity.y);
            Math_ApproachF(&this->actor.velocity.y, 20.0f, 1.0f, 1.0f);

            if (Animation_OnFrame(&this->skelAnime, this->fwork[GDF_FWORK_1])) {
                this->fwork[GDF_FWORK_1] = Animation_GetLastFrame(&gDorfGetUp3Anim);
                Animation_MorphToPlayOnce(&this->skelAnime, &gDorfGetUp3Anim, 0.0f);
                SkelAnime_Update(&this->skelAnime);
                sCape->attachShouldersTimer = 18.0f;
                Audio_PlayActorSound2(&this->actor, NA_SE_EV_GANON_MANTLE);
                this->unk_1C2 = 4;
            }
            break;

        case 4:
            Math_ApproachF(&this->actor.world.pos.y, 150.0f, 0.1f, this->actor.velocity.y);
            Math_ApproachF(&this->actor.velocity.y, 20.0f, 1.0f, 1.0f);

            if (Animation_OnFrame(&this->skelAnime, this->fwork[GDF_FWORK_1])) {
                BossGanon_SetupWait(this, globalCtx);
            }
            break;
    }

    if ((this->unk_19C == 35) || (this->unk_19C == 30) || (this->unk_19C == 25)) {
        sp54 = this->actor.world.pos;
        sp54.y = 0.0f;
        BossGanonEff_SpawnDustLight(globalCtx, &sp54, 0, 3.0f, this->unk_19C - 25);
    }

    if (this->unk_19C == 35) {
        sp48 = this->actor.world.pos;
        sp48.y = 0.0f;
        BossGanonEff_SpawnShockwave(globalCtx, &sp48, 0, 3.0f);
    }
}

void BossGanon_SetupChargeBigMagic(BossGanon* this, GlobalContext* globalCtx) {
    this->unk_1C2 = 0;
    this->timers[0] = 30;
    this->actor.velocity.x = 0.0f;
    this->actor.velocity.y = 0.0f;
    this->fwork[GDF_CENTER_POS] = 100.0f;
    this->unk_1AA = Rand_ZeroFloat(20000.0f);
    this->unk_1AC = 0;
    this->actionFunc = BossGanon_ChargeBigMagic;
}

void BossGanon_ChargeBigMagic(BossGanon* this, GlobalContext* globalCtx) {
    s32 pad;
    f32 targetPosX;
    f32 targetPosZ;
    Vec3f sp80;
    Vec3f sp74;
    Vec3f sp68;
    s16 i;

    SkelAnime_Update(&this->skelAnime);

    targetPosX = Math_SinS(this->unk_1A2 * 1280);
    targetPosX = targetPosX * this->fwork[GDF_CENTER_POS];

    targetPosZ = Math_CosS(this->unk_1A2 * 1792);
    targetPosZ = targetPosZ * this->fwork[GDF_CENTER_POS];

    Math_ApproachF(&this->actor.world.pos.x, targetPosX, 0.05f, this->fwork[GDF_FWORK_0]);
    Math_ApproachF(&this->actor.world.pos.z, targetPosZ, 0.05, this->fwork[GDF_FWORK_0]);

    Math_ApproachF(&this->fwork[GDF_CENTER_POS], 0.0f, 1.0f, 1.5f);
    Math_ApproachF(&this->actor.world.pos.y, 200.0f, 0.05f, this->actor.velocity.y);
    Math_ApproachF(&this->actor.velocity.y, 20.0f, 1.0f, 1.0f);

    switch (this->unk_1C2) {
        case 0:
            if (this->timers[0] == 0) {
                this->fwork[GDF_FWORK_1] = Animation_GetLastFrame(&gDorfBigMagicChargeStartAnim);
                Animation_MorphToPlayOnce(&this->skelAnime, &gDorfBigMagicChargeStartAnim, 0.0f);
                this->unk_1C2 = 1;
            }
            break;

        case 1:
            if (Animation_OnFrame(&this->skelAnime, this->fwork[GDF_FWORK_1])) {
                this->fwork[GDF_FWORK_1] = Animation_GetLastFrame(&gDorfBigMagicChargeHoldAnim);
                Animation_MorphToLoop(&this->skelAnime, &gDorfBigMagicChargeHoldAnim, 0.0f);
                this->unk_1C2 = 2;
                this->timers[0] = 100;
            }
            break;

        case 2:
            this->envLightMode = 2;
            Audio_PlayActorSound2(&this->actor, NA_SE_EN_GANON_CHARGE_MASIC - SFX_FLAG);
            this->unk_278.x = this->unk_2EC[0].x;
            this->unk_278.y = this->unk_2EC[0].y + 50.0f + 30.0f;
            this->unk_278.z = this->unk_2EC[0].z;

            Math_ApproachF(&this->unk_284, 0.25f, 0.1f, 0.006f);
            Math_ApproachF(&this->unk_288, 255.0f, 1.0f, 255.0f);
            Math_ApproachF(&this->unk_28C, 0.25f, 0.1f, 0.006f);

            if ((this->timers[0] > 20) && (this->timers[0] < 60)) {
                Math_ApproachF(&this->unk_290, 255.0f, 1.0f, 15.0f);
            }

            if (this->timers[0] == 0) {
                this->fwork[GDF_FWORK_1] = Animation_GetLastFrame(&gDorfBigMagicWindupAnim);
                Animation_MorphToPlayOnce(&this->skelAnime, &gDorfBigMagicWindupAnim, 0.0f);
                this->unk_1C2 = 3;
                this->timers[0] = 6;
                this->timers[1] = 15;
                Audio_PlayActorSound2(&this->actor, NA_SE_EN_GANON_DARKWAVE);
                break;
            }

            Math_ApproachS(&this->actor.shape.rot.y, this->actor.yawTowardsPlayer, 5, 0x3E8);

            if (this->timers[0] < -4) {
                for (i = 0; i < ARRAY_COUNT(this->unk_294); i++) {
                    Math_ApproachF(&this->unk_294[i], 0.0f, 1.0f, 40.0f);
                }
            } else if ((this->timers[0] >= 7) && (this->timers[0] < 26)) {
                if (this->unk_1AC < ARRAY_COUNT(this->unk_294)) {
                    this->unk_1AC++;
                }

                for (i = 0; i < this->unk_1AC; i++) {
                    Math_ApproachF(&this->unk_294[i], 200.0f, 1.0f, 40.0f);
                }
            }

            if (this->timers[0] <= 30) {
                Math_ApproachF(&this->unk_284, 0.4f, 0.5f, 0.017f);
                this->unk_28C = this->unk_284;
            }

            if (this->timers[0] <= 30) {
                Math_ApproachF(&this->unk_2D0, 45.0f, 0.1f, 10.0f);
                this->lensFlareTimer = 1;
                this->lensFlareMode = 2;
                gCustomLensFlarePos = this->unk_278;
            }

            if (this->timers[0] == 47) {
                this->unk_274 = 1;
            }

            if (this->timers[0] == 46) {
                this->unk_274 = 2;
            }

            if (this->timers[0] == 45) {
                this->unk_274 = 3;
            }

            if (this->timers[0] == 44) {
                this->unk_274 = 4;
            }

            if (this->timers[0] == 43) {
                this->unk_274 = 5;
            }

            if (this->timers[0] == 42) {
                this->unk_274 = 6;
            }

            if (this->timers[0] > 30) {
                sp74.x = 0.0f;
                sp74.y = Rand_ZeroFloat(10.0f) + 150.0f;
                sp74.z = 0.0f;

                Matrix_RotateY(BINANG_TO_RAD(this->actor.yawTowardsPlayer), MTXMODE_NEW);
                Matrix_RotateZ(Rand_ZeroFloat(65536.0f), MTXMODE_APPLY);
                Matrix_MultVec3f(&sp74, &sp68);

                sp80.x = this->unk_278.x + sp68.x;
                sp80.y = this->unk_278.y + sp68.y;
                sp80.z = this->unk_278.z + sp68.z;

                BossGanonEff_SpawnBlackDot(globalCtx, &sp80, 20.0f);
            }
            break;

        case 3:
            this->envLightMode = 2;

            for (i = 0; i < ARRAY_COUNT(this->unk_294); i++) {
                Math_ApproachF(&this->unk_294[i], 0.0f, 1.0f, 40.0f);
            }

            if (this->timers[0] == 1) {
                sCape->attachLeftArmTimer = 15.0f;
                Audio_PlayActorSound2(&this->actor, NA_SE_EV_GANON_MANTLE);
            }

            if (this->timers[0] == 0) {
                Math_ApproachZeroF(&this->unk_284, 1.0f, 0.08f);
                this->unk_28C = this->unk_284;
                Math_ApproachZeroF(&this->unk_2D0, 1.0f, 10.0f);
                Math_ApproachF(&this->unk_278.x, this->unk_1FC.x, 0.5f, 30.0f);
                Math_ApproachF(&this->unk_278.y, this->unk_1FC.y, 0.5f, 30.0f);
                Math_ApproachF(&this->unk_278.z, this->unk_1FC.z, 0.5f, 30.0f);
            }

            if (this->timers[1] == 0) {
                this->fwork[GDF_FWORK_1] = Animation_GetLastFrame(&gDorfBigMagicThrowAnim);
                Animation_MorphToLoop(&this->skelAnime, &gDorfBigMagicThrowAnim, 0.0f);
                this->unk_1C2 = 4;
                this->unk_288 = 0.0f;
                this->unk_290 = 0.0f;
                this->unk_284 = 0.0f;
                this->unk_28C = 0.0f;
            }
            break;

        case 4:
            this->envLightMode = 2;

            if (Animation_OnFrame(&this->skelAnime, 5.0f)) {
                for (i = 0; i < 5; i++) {
                    Actor_SpawnAsChild(&globalCtx->actorCtx, &this->actor, globalCtx, ACTOR_BOSS_GANON, this->unk_1FC.x,
                                       this->unk_1FC.y, this->unk_1FC.z, 0, this->actor.yawTowardsPlayer, 0, 0x104 + i);
                }

                Audio_PlayActorSound2(&this->actor, NA_SE_EN_GANON_BIGMASIC);
                Audio_PlayActorSound2(&this->actor, NA_SE_EN_GANON_THROW_BIG);
            }

            if (Animation_OnFrame(&this->skelAnime, 3.0f)) {
                sCape->attachShouldersTimer = 26.0f;
                Audio_PlayActorSound2(&this->actor, NA_SE_EV_GANON_MANTLE);
            }

            if (Animation_OnFrame(&this->skelAnime, this->fwork[GDF_FWORK_1])) {
                this->fwork[GDF_FWORK_1] = Animation_GetLastFrame(&gDorfBigMagicThrowEndAnim);
                Animation_MorphToLoop(&this->skelAnime, &gDorfBigMagicThrowEndAnim, 0.0f);
                this->unk_1C2 = 5;
            }
            break;

        case 5:
            this->envLightMode = 2;

            if (Animation_OnFrame(&this->skelAnime, this->fwork[GDF_FWORK_1])) {
                BossGanon_SetupWait(this, globalCtx);
            }
            break;
    }
}

void BossGanon_SetupWait(BossGanon* this, GlobalContext* globalCtx) {
    BossGanon_SetAnimationObject(this, globalCtx, OBJECT_GANON_ANIME1);
    Animation_MorphToLoop(&this->skelAnime, &gDorfFloatAnim, -10.0f);
    this->actionFunc = BossGanon_Wait;
    this->fwork[GDF_FWORK_0] = 0.0f;
    this->timers[0] = (s16)Rand_ZeroFloat(64.0f) + 30;
    this->unk_1C2 = 0;
    sCape->minY = 2.0f;
}

void BossGanon_Wait(BossGanon* this, GlobalContext* globalCtx) {
    f32 sin;
    s32 pad;
    f32 cos;
    Player* player = GET_PLAYER(globalCtx);

    this->legSwayEnabled = true;

    sCape->backPush = -3.0f;
    sCape->backSwayMagnitude = 0.25f;
    sCape->sideSwayMagnitude = -3.0f;
    sCape->minDist = 20.0f;

    SkelAnime_Update(&this->skelAnime);

    if ((this->unk_1C2 == 0) && !(player->actor.world.pos.y < 0.0f)) {
        if (!(player->stateFlags1 & PLAYER_STATE1_13) && (fabsf(player->actor.world.pos.x) < 110.0f) &&
            (fabsf(player->actor.world.pos.z) < 110.0f)) {
            BossGanon_SetupPoundFloor(this, globalCtx);
        } else if ((this->timers[0] == 0) && !(player->stateFlags1 & PLAYER_STATE1_13)) {
            this->timers[0] = (s16)Rand_ZeroFloat(30.0f) + 30;

            if ((s8)this->actor.colChkInfo.health >= 20) {
                BossGanon_SetupChargeLightBall(this, globalCtx);
            } else if (Rand_ZeroOne() >= 0.5f) {
                if ((Rand_ZeroOne() >= 0.5f) || (this->actor.xzDistToPlayer > 350.0f)) {
                    BossGanon_SetupChargeBigMagic(this, globalCtx);
                } else {
                    BossGanon_SetupPoundFloor(this, globalCtx);
                }
            } else {
                BossGanon_SetupChargeLightBall(this, globalCtx);
            }
        }
    }

    sin = Math_SinS(this->unk_1A2 * 1280) * 100.0f;
    cos = Math_CosS(this->unk_1A2 * 1792) * 100.0f;

    Math_ApproachF(&this->actor.world.pos.x, sin, 0.05f, this->fwork[GDF_FWORK_0]);
    Math_ApproachF(&this->actor.world.pos.y, 150.0f, 0.05f, this->fwork[GDF_FWORK_0] * 0.2f);
    Math_ApproachF(&this->actor.world.pos.z, cos, 0.05f, this->fwork[GDF_FWORK_0]);
    Math_ApproachF(&this->fwork[GDF_FWORK_0], 50.0f, 1.0f, 0.5f);

    this->actor.velocity.x = this->actor.world.pos.x - this->actor.prevPos.x;
    this->actor.velocity.z = this->actor.world.pos.z - this->actor.prevPos.z;

    sin = Math_SinS(this->unk_1A2 * 1500);
    this->actor.velocity.y = this->fwork[GDF_FWORK_0] * sin * 0.04f;
    this->actor.world.pos.y += this->actor.velocity.y;

    Math_ApproachS(&this->actor.shape.rot.y, this->actor.yawTowardsPlayer, 5, 0xBB8);
    func_80078914(&this->actor.projectedPos, NA_SE_EN_FANTOM_FLOAT - SFX_FLAG);
}

void BossGanon_SetupChargeLightBall(BossGanon* this, GlobalContext* globalCtx) {
    BossGanon_SetAnimationObject(this, globalCtx, OBJECT_GANON_ANIME1);
    this->fwork[GDF_FWORK_1] = Animation_GetLastFrame(&gDorfChargeLightBallAnim);
    Animation_MorphToPlayOnce(&this->skelAnime, &gDorfChargeLightBallAnim, -3.0f);
    this->actionFunc = BossGanon_ChargeLightBall;
    this->timers[0] = 25;
}

void BossGanon_ChargeLightBall(BossGanon* this, GlobalContext* globalCtx) {
    SkelAnime_Update(&this->skelAnime);

    sCape->backPush = -3.0f;
    sCape->backSwayMagnitude = 1.25f;
    sCape->sideSwayMagnitude = -2.0f;
    sCape->minDist = 10.0f;

    if (this->timers[0] < 17) {
        this->envLightMode = 1;
    }

    if (this->timers[0] == 17) {
        this->unk_26C = 10;
        this->unk_270 = Rand_ZeroFloat(M_PI);
        Audio_PlayActorSound2(&this->actor, NA_SE_EN_GANON_SPARK);
    }

    if (this->timers[0] < 10) {
        this->unk_258 += (Rand_ZeroFloat(M_PI / 2) + (M_PI / 2));
        Math_ApproachF(&this->handLightBallScale, 10.0f, 0.5f, 1.25f);

        if (this->timers[0] == 0) {
            BossGanon_SetupPlayTennis(this, globalCtx);
        }
    }

    Math_ApproachS(&this->actor.shape.rot.y, this->actor.yawTowardsPlayer, 5, 0x7D0);

    this->actor.world.pos.x += this->actor.velocity.x;
    this->actor.world.pos.z += this->actor.velocity.z;

    Math_ApproachZeroF(&this->actor.velocity.x, 1.0f, 0.5f);
    Math_ApproachZeroF(&this->actor.velocity.z, 1.0f, 0.5f);

    this->actor.velocity.y = Math_SinS(this->unk_1A2 * 1500) * 2.0f;
    this->actor.world.pos.y += this->actor.velocity.y;
}

void BossGanon_SetupPlayTennis(BossGanon* this, GlobalContext* globalCtx) {
    BossGanon_SetAnimationObject(this, globalCtx, OBJECT_GANON_ANIME1);
    this->fwork[GDF_FWORK_1] = Animation_GetLastFrame(&gDorfThrowAnim);
    Animation_MorphToPlayOnce(&this->skelAnime, &gDorfThrowAnim, 0.0f);
    this->actionFunc = BossGanon_PlayTennis;
}

void BossGanon_PlayTennis(BossGanon* this, GlobalContext* globalCtx) {
    static AnimationHeader* volleyAnims[] = { &gDorfVolleyLeftAnim, &gDorfVolleyRightAnim };
    static s16 capeRightArmDurations[] = { 26, 20 };
    s16 rand;

    SkelAnime_Update(&this->skelAnime);
    Math_ApproachZeroF(&this->handLightBallScale, 1.0f, 0.2f);

    switch (this->unk_1C2) {
        case 0:
            this->envLightMode = 1;

            if (Animation_OnFrame(&this->skelAnime, this->fwork[GDF_FWORK_1])) {
                this->unk_1C2 = 1;
                Animation_MorphToLoop(&this->skelAnime, &gDorfFloatAnim, 0.0f);
            }

            if (this->skelAnime.curFrame <= 12.0f) {
                this->lensFlareTimer = 2;
                this->lensFlareMode = 2;
                gCustomLensFlarePos = this->unk_260;
            }

            if (Animation_OnFrame(&this->skelAnime, 12.0f)) {
                this->handLightBallScale = 0.0f;
            }

            if (Animation_OnFrame(&this->skelAnime, 11.0f)) {
                this->unk_25C = 1;
                Audio_PlayActorSound2(&this->actor, NA_SE_EN_GANON_THROW);
                Audio_PlayActorSound2(&this->actor, NA_SE_EN_GANON_THROW_MASIC);
                Actor_SpawnAsChild(&globalCtx->actorCtx, &this->actor, globalCtx, ACTOR_BOSS_GANON, this->unk_260.x,
                                   this->unk_260.y, this->unk_260.z, 0, 0, 0, 0x64);
            }
            break;

        case 1:
            if (this->startVolley) {
                rand = Rand_ZeroOne() * 1.99f;
                this->fwork[GDF_FWORK_1] = Animation_GetLastFrame(volleyAnims[rand]);
                Animation_MorphToPlayOnce(&this->skelAnime, volleyAnims[rand], 0.0f);
                sCape->attachRightArmTimer = capeRightArmDurations[rand];
                Audio_PlayActorSound2(&this->actor, NA_SE_EV_GANON_MANTLE);
                this->startVolley = false;
            }
            break;
    }

    Math_ApproachS(&this->actor.shape.rot.y, this->actor.yawTowardsPlayer, 5, 0x7D0);

    this->actor.world.pos.x += this->actor.velocity.x;
    this->actor.world.pos.z += this->actor.velocity.z;

    Math_SmoothStepToF(&this->actor.velocity.x, 0.0f, 1.0f, 0.5f, 0.0f);
    Math_SmoothStepToF(&this->actor.velocity.z, 0.0f, 1.0f, 0.5f, 0.0f);

    this->actor.velocity.y = Math_SinS(this->unk_1A2 * 1500) * 2.0f;
    this->actor.world.pos.y += this->actor.velocity.y;
}

void BossGanon_SetupBlock(BossGanon* this, GlobalContext* globalCtx) {
    if ((this->actionFunc != BossGanon_Block) || (this->unk_1C2 != 0)) {
        BossGanon_SetAnimationObject(this, globalCtx, OBJECT_GANON_ANIME1);
        this->fwork[GDF_FWORK_1] = Animation_GetLastFrame(&gDorfBlockAnim);
        Animation_MorphToPlayOnce(&this->skelAnime, &gDorfBlockAnim, 0.0f);
        this->actionFunc = BossGanon_Block;
    }

    this->unk_1C2 = 0;
    sCape->attachLeftArmTimer = this->timers[0] = 10;
    Audio_PlayActorSound2(&this->actor, NA_SE_EV_GANON_MANTLE);
    this->handLightBallScale = 0.0f;
}

void BossGanon_Block(BossGanon* this, GlobalContext* globalCtx) {
    this->collider.base.colType = 9;
    SkelAnime_Update(&this->skelAnime);
    sCape->backPush = -9.0f;
    sCape->backSwayMagnitude = 0.25f;
    sCape->sideSwayMagnitude = -2.0f;
    sCape->minDist = 13.0f;

    if (this->unk_1C2 == 0) {
        if (this->timers[0] == 0) {
            this->unk_1C2 = 1;
            Animation_MorphToPlayOnce(&this->skelAnime, &gDorfBlockReleaseAnim, 0.0f);
            this->fwork[GDF_FWORK_1] = Animation_GetLastFrame(&gDorfBlockReleaseAnim);
            SkelAnime_Update(&this->skelAnime);
            sCape->attachShouldersTimer = 15.0f;
            Audio_PlayActorSound2(&this->actor, NA_SE_EV_GANON_MANTLE);
        }
    } else {
        sCape->sideSwayMagnitude = -13.0f;

        if (Animation_OnFrame(&this->skelAnime, this->fwork[GDF_FWORK_1])) {
            BossGanon_SetupWait(this, globalCtx);
        }
    }

    this->actor.world.pos.x += this->actor.velocity.x;
    this->actor.world.pos.y += this->actor.velocity.y;
    this->actor.world.pos.z += this->actor.velocity.z;

    Math_ApproachZeroF(&this->actor.velocity.x, 1.0f, 0.5f);
    Math_ApproachZeroF(&this->actor.velocity.y, 1.0f, 0.5f);
    Math_ApproachZeroF(&this->actor.velocity.z, 1.0f, 0.5f);
}

void BossGanon_SetupHitByLightBall(BossGanon* this, GlobalContext* globalCtx) {
    s16 i;

    BossGanon_SetAnimationObject(this, globalCtx, OBJECT_GANON_ANIME1);
    this->fwork[GDF_FWORK_1] = Animation_GetLastFrame(&gDorfBigMagicHitAnim);
    Animation_MorphToPlayOnce(&this->skelAnime, &gDorfBigMagicHitAnim, 0);
    this->timers[0] = 70;
    sCape->attachRightArmTimer = sCape->attachLeftArmTimer = 0;

    for (i = 1; i < 15; i++) {
        this->unk_4E4[i] = D_808E4C58[i];
    }

    this->unk_2E6 = 80;
    this->unk_2E8 = 0;
    this->actionFunc = BossGanon_HitByLightBall;
    this->actor.velocity.x = this->actor.velocity.z = 0.0f;
    this->unk_1C2 = 0;
    this->unk_1A6 = 15;
    this->unk_508 = 6.0f;
}

void BossGanon_HitByLightBall(BossGanon* this, GlobalContext* globalCtx) {
    s16 i;
    Vec3f sp50;

    SkelAnime_Update(&this->skelAnime);

    if (this->unk_1C2 == 0) {
        BossGanonEff_SpawnShock(globalCtx, 1500.0f, GDF_SHOCK_DORF_YELLOW);

        if (Animation_OnFrame(&this->skelAnime, this->fwork[GDF_FWORK_1])) {
            this->fwork[GDF_FWORK_1] = Animation_GetLastFrame(&gDorfLightArrowWaitAnim);
            Animation_MorphToLoop(&this->skelAnime, &gDorfLightArrowWaitAnim, 0.0f);
            this->unk_1C2 = 1;
        }
    } else if (this->unk_1C2 == 1) {
        BossGanonEff_SpawnShock(globalCtx, 1000.0f, GDF_SHOCK_DORF_YELLOW);

        if (this->timers[0] == 0) {
            this->fwork[GDF_FWORK_1] = Animation_GetLastFrame(&gDorfGetUp3Anim);
            Animation_MorphToPlayOnce(&this->skelAnime, &gDorfGetUp3Anim, 0.0f);
            this->unk_1C2 = 2;
            SkelAnime_Update(&this->skelAnime);
            sCape->attachShouldersTimer = 18.0f;
            Audio_PlayActorSound2(&this->actor, NA_SE_EV_GANON_MANTLE);
            Audio_PlayActorSound2(&this->actor, NA_SE_EN_GANON_RESTORE);
            this->timers[2] = 130;
        }
    } else {
        if (Animation_OnFrame(&this->skelAnime, 7.0f)) {
            for (i = 0; i < 100; i++) {
                sp50.x = Rand_CenteredFloat(25.0f);
                sp50.y = Rand_CenteredFloat(25.0f);
                sp50.z = Rand_CenteredFloat(25.0f);

                BossGanonEff_SpawnSparkle(globalCtx, &this->unk_1FC, &sp50, &sZeroVec, Rand_ZeroFloat(200.0f) + 500.0f,
                                          0x14);
            }
            Audio_PlayActorSound2(&this->actor, NA_SE_PL_WALK_WATER2);
        }

        if (Animation_OnFrame(&this->skelAnime, this->fwork[GDF_FWORK_1])) {
            BossGanon_SetupWait(this, globalCtx);
        }
    }

    this->actor.velocity.y = Math_SinS(this->unk_1A2 * 1500) * 2.0f;
    this->actor.world.pos.y += this->actor.velocity.y;
}

void BossGanon_SetupVulnerable(BossGanon* this, GlobalContext* globalCtx) {
    s16 i;

    if (this->actionFunc != BossGanon_Vulnerable) {
        BossGanon_SetAnimationObject(this, globalCtx, OBJECT_GANON_ANIME1);
        this->fwork[GDF_FWORK_1] = Animation_GetLastFrame(&gDorfLightArrowHitAnim);
        Animation_MorphToPlayOnce(&this->skelAnime, &gDorfLightArrowHitAnim, 0.0f);
        sCape->attachRightArmTimer = sCape->attachLeftArmTimer = 0;
        this->actionFunc = BossGanon_Vulnerable;

        this->actor.velocity.x = 0.0f;
        this->actor.velocity.y = 0.0f;
        this->actor.velocity.z = 0.0f;

        this->unk_1C2 = 0;
        sCape->backPush = -4.0f;
        sCape->backSwayMagnitude = 0.75f;
        sCape->sideSwayMagnitude = -3.0f;
        sCape->minDist = 20.0f;

        for (i = 0; i < 10; i++) {
            Actor_SpawnAsChild(&globalCtx->actorCtx, &this->actor, globalCtx, ACTOR_BOSS_GANON, this->unk_1FC.x,
                               this->unk_1FC.y, this->unk_1FC.z, Rand_CenteredFloat(0x8000),
                               (s16)Rand_CenteredFloat(0x8000) + this->actor.yawTowardsPlayer, 0, 0xC8 + i);
        }

        this->unk_1A4 = 0;
        this->unk_288 = 0.0f;
        this->unk_290 = 0.0f;
        this->unk_284 = 0.0f;
        this->unk_28C = 0.0f;
    }
}

void BossGanon_Vulnerable(BossGanon* this, GlobalContext* globalCtx) {
    s16 i;
    Vec3f sp40;

    if (this->timers[3] == 0) {
        this->actor.flags |= ACTOR_FLAG_0;
    }

    SkelAnime_Update(&this->skelAnime);

    this->envLightMode = 1;
    this->actor.world.pos.y += this->actor.velocity.y;

    if (this->unk_1A4 < 0x28) {
        Math_ApproachF(&this->unk_508, 4.0f, 0.1f, 0.1f);
    }

    if ((this->unk_1A4 >= 0x28) && (this->unk_1A4 < 0x37)) {
        Math_ApproachF(&this->unk_508, 0.0f, 1.0f, 0.5f);
    }

    if (this->unk_1A4 >= 0x37) {
        Math_ApproachF(&this->unk_508, 5.0f, 0.1f, 0.15f);
        this->shockGlow = true;
    }

    switch (this->unk_1C2) {
        case 0:
            if (Animation_OnFrame(&this->skelAnime, this->fwork[GDF_FWORK_1])) {
                this->unk_1C2 = 1;
                this->fwork[GDF_FWORK_1] = Animation_GetLastFrame(&gDorfLightEnergyHitAnim);
                Animation_MorphToPlayOnce(&this->skelAnime, &gDorfLightEnergyHitAnim, 0.0f);
            }
            break;

        case 1:
            if (Animation_OnFrame(&this->skelAnime, this->fwork[GDF_FWORK_1])) {
                this->unk_1C2 = 2;
                this->fwork[GDF_FWORK_1] = Animation_GetLastFrame(&gDorfKneelVulnerableAnim);
                Animation_MorphToPlayOnce(&this->skelAnime, &gDorfKneelVulnerableAnim, 0.0f);
            }
            break;

        case 2:
            sCape->minDist = 0.0f;
            this->actor.velocity.y = this->actor.velocity.y - 0.5f;

            if (this->actor.world.pos.y < 40.0f) {
                this->actor.world.pos.y = 40.0f;
                this->actor.velocity.y = 0.0f;
                this->unk_1C2 = 3;
                this->fwork[GDF_FWORK_1] = Animation_GetLastFrame(&gDorfLandAnim);
                Animation_MorphToPlayOnce(&this->skelAnime, &gDorfLandAnim, 0.0f);
                this->timers[0] = 70;
                this->actor.flags |= ACTOR_FLAG_10;
            }
            break;

        case 3:
            if (this->timers[0] == 68) {
                this->unk_19F = 1;
            }

            if (Animation_OnFrame(&this->skelAnime, this->fwork[GDF_FWORK_1])) {
                this->unk_1C2 = 4;
                this->fwork[GDF_FWORK_1] = Animation_GetLastFrame(&gDorfVulnerableAnim);
                Animation_MorphToLoop(&this->skelAnime, &gDorfVulnerableAnim, 0.0f);
            }
            break;

        case 4:
            if (Animation_OnFrame(&this->skelAnime, 5.0f)) {
                Audio_PlayActorSound2(&this->actor, NA_SE_EN_GANON_DOWN);
            }

            if (this->timers[0] == 0) {
                this->unk_1C2 = 5;
                this->fwork[GDF_FWORK_1] = Animation_GetLastFrame(&gDorfGetUp1Anim);
                Animation_MorphToPlayOnce(&this->skelAnime, &gDorfGetUp1Anim, 0.0f);
                this->unk_2D4 = 80;

                for (i = 1; i < 15; i++) {
                    this->unk_4E4[i] = Rand_ZeroFloat(10.0f);
                }

                this->unk_2E6 = 80;
                this->unk_2E8 = 0;
                this->actor.flags &= ~ACTOR_FLAG_10;
            }
            break;

        case 5:
            BossGanonEff_SpawnShock(globalCtx, 1000.0f, GDF_SHOCK_DORF_YELLOW);

            if (Animation_OnFrame(&this->skelAnime, this->fwork[GDF_FWORK_1])) {
                this->unk_1C2 = 6;
                this->fwork[GDF_FWORK_1] = Animation_GetLastFrame(&gDorfGetUp2Anim);
                Animation_MorphToPlayOnce(&this->skelAnime, &gDorfGetUp2Anim, 0.0f);
                sCape->minDist = 20.0f;
                this->unk_19F = 1;
            }
            break;

        case 6:
            this->envLightMode = 0;
            Math_ApproachF(&this->actor.world.pos.y, 200.0f, 0.1f, 1000.0f);

            if (Animation_OnFrame(&this->skelAnime, this->fwork[GDF_FWORK_1])) {
                this->unk_1C2 = 7;
            }
            break;

        case 7:
            this->envLightMode = 0;
            Math_ApproachF(&this->actor.world.pos.y, 150.0f, 0.05f, 30.0f);
            this->fwork[GDF_FWORK_1] = Animation_GetLastFrame(&gDorfGetUp3Anim);
            Animation_MorphToPlayOnce(&this->skelAnime, &gDorfGetUp3Anim, 0.0f);
            this->unk_1C2 = 8;
            SkelAnime_Update(&this->skelAnime);
            sCape->attachShouldersTimer = 18.0f;
            Audio_PlayActorSound2(&this->actor, NA_SE_EV_GANON_MANTLE);
            Audio_PlayActorSound2(&this->actor, NA_SE_EN_GANON_RESTORE);
            break;

        case 8:
            this->envLightMode = 0;

            if (Animation_OnFrame(&this->skelAnime, 7.0f)) {
                for (i = 0; i < 100; i++) {
                    sp40.x = Rand_CenteredFloat(25.0f);
                    sp40.y = Rand_CenteredFloat(25.0f);
                    sp40.z = Rand_CenteredFloat(25.0f);
                    BossGanonEff_SpawnSparkle(globalCtx, &this->unk_1FC, &sp40, &sZeroVec,
                                              Rand_ZeroFloat(200.0f) + 500.0f, 0x14);
                }

                Audio_PlayActorSound2(&this->actor, NA_SE_PL_WALK_WATER2);
                this->timers[3] = 50;
            }

            if (Animation_OnFrame(&this->skelAnime, this->fwork[GDF_FWORK_1])) {
                BossGanon_SetupWait(this, globalCtx);
            }
            break;
    }
}

void BossGanon_SetupDamaged(BossGanon* this, GlobalContext* globalCtx) {
    BossGanon_SetAnimationObject(this, globalCtx, OBJECT_GANON_ANIME1);
    this->fwork[GDF_FWORK_1] = Animation_GetLastFrame(&gDorfDamageAnim);
    Animation_MorphToPlayOnce(&this->skelAnime, &gDorfDamageAnim, 0.0f);
    this->actionFunc = BossGanon_Damaged;
}

void BossGanon_Damaged(BossGanon* this, GlobalContext* globalCtx) {
    this->actor.flags |= ACTOR_FLAG_0;

    SkelAnime_Update(&this->skelAnime);

    if (this->unk_1A4 >= 0x37) {
        Math_ApproachF(&this->unk_508, 5.0f, 0.1f, 0.15f);
        this->shockGlow = true;
    }

    if (Animation_OnFrame(&this->skelAnime, this->fwork[GDF_FWORK_1])) {
        this->actionFunc = BossGanon_Vulnerable;
        this->unk_1C2 = 4;
        this->fwork[GDF_FWORK_1] = Animation_GetLastFrame(&gDorfVulnerableAnim);
        Animation_MorphToLoop(&this->skelAnime, &gDorfVulnerableAnim, 0.0f);
    }
}

void BossGanon_UpdateDamage(BossGanon* this, GlobalContext* globalCtx) {
    s16 i;
    s16 j;
    ColliderInfo* acHitInfo;

    if (this->collider.base.acFlags & 2) {
        this->unk_2D4 = 2;
        this->collider.base.acFlags &= ~2;
        acHitInfo = this->collider.info.acHitInfo;

        if ((this->actionFunc == BossGanon_HitByLightBall) || (this->actionFunc == BossGanon_ChargeBigMagic)) {
            if (acHitInfo->toucher.dmgFlags & 0x2000) {
                BossGanon_SetupVulnerable(this, globalCtx);
                this->timers[2] = 0;
                Audio_PlayActorSound2(&this->actor, NA_SE_EN_GANON_DAMAGE1);
                this->unk_1A6 = 15;
            }
        } else if ((this->actionFunc == BossGanon_Vulnerable) && (this->unk_1C2 >= 3)) {
            if (!(acHitInfo->toucher.dmgFlags & 0x80)) {
                u8 hitWithSword = false;
                u8 damage;
                Vec3f sp50;
                u32 flags;

                for (i = 0; i < 30; i++) {
                    sp50.x = Rand_CenteredFloat(20.0f);
                    sp50.y = Rand_CenteredFloat(20.0f);
                    sp50.z = Rand_CenteredFloat(20.0f);
                    BossGanonEff_SpawnSparkle(globalCtx, &this->unk_1FC, &sp50, &sZeroVec,
                                              Rand_ZeroFloat(200.0f) + 500.0f, 0x1E);
                }

                damage = flags = CollisionCheck_GetSwordDamage(acHitInfo->toucher.dmgFlags);

                if (flags == 0) {
                    damage = 2;
                } else {
                    hitWithSword = true;
                }

                if (((s8)this->actor.colChkInfo.health >= 3) || hitWithSword) {
                    this->actor.colChkInfo.health -= damage;
                }

                for (i = 0; i < ARRAY_COUNT(sCape->strands); i++) {
                    for (j = 1; j < 12; j++) {
                        sCape->strands[i].velocities[j].x = Rand_CenteredFloat(15.0f);
                        sCape->strands[i].velocities[j].z = Rand_CenteredFloat(15.0f);
                    }
                }

                if ((s8)this->actor.colChkInfo.health <= 0) {
                    BossGanon_SetupDeathCutscene(this, globalCtx);
                    Audio_PlayActorSound2(&this->actor, NA_SE_EN_GANON_DEAD);
                    Audio_PlayActorSound2(&this->actor, NA_SE_EN_GANON_DD_THUNDER);
                    func_80078914(&sZeroVec, NA_SE_EN_LAST_DAMAGE);
                    Audio_QueueSeqCmd(0x100100FF);
                    this->screenFlashTimer = 4;
                } else {
                    Audio_PlayActorSound2(&this->actor, NA_SE_EN_GANON_DAMAGE2);
                    Audio_PlayActorSound2(&this->actor, NA_SE_EN_GANON_CUTBODY);
                    BossGanon_SetupDamaged(this, globalCtx);
                    this->unk_1A6 = 15;
                    sCape->tearTimer = 1;
                }
            }
        } else if (acHitInfo->toucher.dmgFlags & 0x1F8A4) {
            Audio_PlayActorSound2(&this->actor, 0);

            for (i = 0; i < ARRAY_COUNT(sCape->strands); i++) {
                for (j = 1; j < 12; j++) {
                    sCape->strands[i].velocities[j].x = Rand_CenteredFloat(15.0f);
                    sCape->strands[i].velocities[j].z = Rand_CenteredFloat(15.0f);
                }
            }
        }
    }
}

static f32 D_808E4D44[] = {
    1.0f, 3.0f, 0.0f, 7.0f, 13.0f, 4.0f, 6.0f, 11.0f, 5.0f, 2.0f, 8.0f, 14.0f, 10.0f, 12.0f, 9.0f,
};

void BossGanon_Update(Actor* thisx, GlobalContext* globalCtx2) {
    BossGanon* this = (BossGanon*)thisx;
    GlobalContext* globalCtx = globalCtx2;
    f32 legRotX;
    f32 legRotY;
    f32 legRotZ;
    Player* player = GET_PLAYER(globalCtx);
    s16 i;
    f32 sin;
    f32 cos;
    Vec3f shardPos;
    Vec3f shardVel;
    Vec3f spE8;
    s16 i2;
    s16 j;
    Vec3f spD8;
    Vec3f platformCheckPos;
    Actor* explosive;
    Vec3f spBC;
    Vec3f spB0;
    Vec3f platCheckPosBomb;
    Actor* prop;
    BgGanonOtyuka* platform;
    f32 targetLensFlareScale;
    f32 xOffset;
    f32 zOffset;

    if ((this->actionFunc != BossGanon_IntroCutscene) && (this->actionFunc != BossGanon_DeathAndTowerCutscene)) {
        BossGanon_SetAnimationObject(this, globalCtx, OBJECT_GANON_ANIME1);
    } else {
        gSegments[6] = VIRTUAL_TO_PHYSICAL(globalCtx->objectCtx.status[this->animBankIndex].segment);
    }

    if (this->windowShatterState != GDF_WINDOW_SHATTER_OFF) {
        BossGanon_ShatterWindows(this->windowShatterState);
        shardVel.y = 0.0f;

        for (i = 0; i < 10; i++) {
            shardPos.y = Rand_ZeroFloat(240.0f) + 20.0f;

            if (Rand_ZeroOne() < 0.5f) {
                shardPos.x = 463;
                shardPos.z = Rand_ZeroFloat(463.0f);

                shardVel.x = Rand_ZeroFloat(2.0f);
                shardVel.z = Rand_ZeroFloat(1.0f);
            } else {
                shardPos.z = 463;
                shardPos.x = Rand_ZeroFloat(463.0f);

                shardVel.z = Rand_ZeroFloat(2.0f);
                shardVel.x = Rand_ZeroFloat(1.0f);
            }

            BossGanonEff_SpawnWindowShard(globalCtx, &shardPos, &shardVel, Rand_ZeroFloat(0.075f) + 0.08f);
        }
    }

    this->collider.base.colType = 3;
    sCape->gravity = -3.0f;
    this->shockGlow = false;
    this->actor.flags &= ~ACTOR_FLAG_0;
    this->unk_1A2++;
    this->unk_1A4++;

    // block players attack if hes shooting something
    if ((this->actionFunc == BossGanon_Wait) || (this->actionFunc == BossGanon_Block)) {
        if (player->unk_A73 != 0) {
            BossGanon_SetupBlock(this, globalCtx);
        }
    }

    this->actionFunc(this, globalCtx);

    for (i = 0; i < ARRAY_COUNT(this->timers); i++) {
        if (this->timers[i] != 0) {
            this->timers[i]--;
        }
    }

    if (this->unk_1A6 != 0) {
        this->unk_1A6--;
    }

    if (this->unk_2D4 != 0) {
        this->unk_2D4--;
    }

    if (this->unk_2E8 != 0) {
        this->unk_2E8--;
    }

    if (this->unk_2E6 != 0) {
        this->unk_2E6--;
    }

    if (this->unk_19C != 0) {
        this->unk_19C--;
    }

    if (this->csState == 0) {
        BossGanon_UpdateDamage(this, globalCtx);
        BossGanon_SetColliderPos(&this->unk_1FC, &this->collider);
        CollisionCheck_SetOC(globalCtx, &globalCtx->colChkCtx, &this->collider.base);

        if (this->unk_2D4 == 0) {
            CollisionCheck_SetAC(globalCtx, &globalCtx->colChkCtx, &this->collider.base);

            if ((this->actionFunc != BossGanon_HitByLightBall) && (this->actionFunc != BossGanon_Vulnerable) &&
                (this->actionFunc != BossGanon_Damaged)) {
                CollisionCheck_SetAT(globalCtx, &globalCtx->colChkCtx, &this->collider.base);
            }
        }
    }

    if (this->legSwayEnabled) {
        sin = Math_SinS(-this->actor.shape.rot.y);
        cos = Math_CosS(-this->actor.shape.rot.y);

        legRotX = ((this->actor.velocity.z * sin) + (cos * this->actor.velocity.x)) * 300.0f;
        legRotY = ((-sin * this->actor.velocity.x) + (cos * this->actor.velocity.z)) * 300.0f;
        legRotZ = (Math_SinS(this->unk_1A2 * 2268) * -500.0f) - 500.0f;
    } else {
        legRotY = legRotX = legRotZ = 0.0f;
    }

    this->legSwayEnabled = false;

    Math_SmoothStepToF(&this->legRot.x, legRotX, 1.0f, 600.0f, 0.0f);
    Math_SmoothStepToF(&this->legRot.y, legRotY, 1.0f, 600.0f, 0.0f);
    Math_SmoothStepToF(&this->legRot.z, legRotZ, 1.0f, 100.0f, 0.0f);

    if (this->timers[2] == 1) {
        Audio_PlayActorSound2(&this->actor, NA_SE_EN_GANON_LAUGH);
    }

    if (this->timers[2] == 100) {
        Audio_PlayActorSound2(&this->actor, NA_SE_EN_FANTOM_ST_LAUGH);
        this->timers[2] = 0;
    }

    if ((this->unk_2E6 != 0) || (this->unk_2E8 != 0)) {
        for (i = 1; i < ARRAY_COUNT(this->unk_49C); i++) {
            if (this->unk_4E4[i] != 0) {
                this->unk_4E4[i]--;
                Math_ApproachF(&this->unk_49C[i], this->unk_508, 1.0f, 2.0f);
            } else {
                Math_ApproachZeroF(&this->unk_49C[i], 1.0f, 0.2f);
            }
        }

        // player hit, spawn shock and play sound
        if (this->unk_2E8 != 0) {
            func_80078914(&player->actor.projectedPos, NA_SE_PL_SPARK - SFX_FLAG);
            BossGanonEff_SpawnShock(globalCtx, 700.0f, GDF_SHOCK_PLAYER_YELLOW);
        }
    }

    if (this->unk_19F != 0) {
        this->unk_19F = 0;
        spE8 = this->actor.world.pos;
        spE8.y = 0.0f;
        BossGanonEff_SpawnDustDark(globalCtx, &spE8, 0.2, 0.7f);
        BossGanonEff_SpawnDustDark(globalCtx, &spE8, 0.3f, 0.8f);
    }

    if (this->unk_26C != 0) {
        this->unk_26C--;

        if (this->unk_26C == 0) {
            BossGanonEff_SpawnLightning(globalCtx, 1.0f, 0.0f, 0.0f);
        }

        BossGanonEff_SpawnLightning(globalCtx, 1.0f, D_808E4D44[this->unk_26C] * (M_PI / 5) + this->unk_270,
                                    Rand_CenteredFloat(M_PI / 5) + (M_PI / 2));
    }

    // see if light ball hit and should knock platform down?
    if ((this->unk_19C != 0) && (this->unk_19E < 4)) {
        if ((this->unk_19A == 0) && (this->unk_19C == 20)) {
            this->unk_19A = 1;
            platformCheckPos.x = -180.0f;
            platformCheckPos.y = 0.0f;

            for (i2 = 0; i2 < 4; i2++) {
                for (j = 0, platformCheckPos.z = -180.0f; j < 4; j++) {
                    BossGanon_CheckFallingPlatforms(this, globalCtx, &platformCheckPos);
                    platformCheckPos.z += 120.0f;
                }

                platformCheckPos.x += 120.0f;
            }
        } else if (this->unk_19C < 30) {
            spD8.x = 0.0f;
            spD8.y = 0.0f;
            spD8.z = 15.0f * (30.0f - this->unk_19C);

            Matrix_RotateY(Rand_ZeroFloat(6.2831855f), MTXMODE_NEW);
            Matrix_MultVec3f(&spD8, &platformCheckPos);

            this->unk_19E += BossGanon_CheckFallingPlatforms(this, globalCtx, &platformCheckPos);
        }
    }

    // see if a bomb exploded near a group of platforms and if they should fall
    explosive = globalCtx->actorCtx.actorLists[ACTORCAT_EXPLOSIVE].head;

    while (explosive != NULL) {
        if (explosive->params != BOMB_EXPLOSION) {
            explosive = explosive->next;
        } else {
            for (i = 0; i < 8; i++) {
                spBC.x = 0.0f;
                spBC.y = 0.0f;
                spBC.z = 60.0f;

                Matrix_RotateY(i * (M_PI / 4), MTXMODE_NEW);
                Matrix_MultVec3f(&spBC, &spB0);

                platCheckPosBomb.x = explosive->world.pos.x + spB0.x;
                platCheckPosBomb.y = explosive->world.pos.y;
                platCheckPosBomb.z = explosive->world.pos.z + spB0.z;

                BossGanon_CheckFallingPlatforms(this, globalCtx, &platCheckPosBomb);
            }

            explosive = explosive->next;
        }
    }

    BossGanon_UpdateEffects(globalCtx);

    prop = globalCtx->actorCtx.actorLists[ACTORCAT_PROP].head;

    // if a platform is lit up, change the room lighting
    while (prop != NULL) {
        if (prop->id != ACTOR_BG_GANON_OTYUKA) {
            prop = prop->next;
        } else {
            platform = (BgGanonOtyuka*)prop;

            if (platform->flashState != 0) {
                this->envLightMode = 1;
                break;
            }

            prop = prop->next;
        }
    }

    globalCtx->envCtx.unk_BF = 0;
    globalCtx->envCtx.unk_BE = 0;
    globalCtx->envCtx.unk_DC = 2;

    switch (this->envLightMode) {
        case -1:
            break;
        case 0:
            Math_ApproachF(&globalCtx->envCtx.unk_D8, 0.0f, 1.0f, 0.02f);
            break;
        case 1:
            globalCtx->envCtx.unk_BD = 1;
            Math_ApproachF(&globalCtx->envCtx.unk_D8, 1.0f, 1.0f, 0.1f);
            break;
        case 2:
            globalCtx->envCtx.unk_BD = 1;
            Math_ApproachF(&globalCtx->envCtx.unk_D8, 1.0f, 1.0f, 0.02f);
            break;
        case 3:
            globalCtx->envCtx.unk_BD = 3;
            globalCtx->envCtx.unk_D8 = 1.0f;
            break;
        case 35:
            globalCtx->envCtx.unk_BD = 0;
            globalCtx->envCtx.unk_D8 = 1.0f;
            break;
        case 4:
            globalCtx->envCtx.unk_BD = 4;
            globalCtx->envCtx.unk_D8 = 1.0f;
            break;
        case 5:
            globalCtx->envCtx.unk_BE = 5;
            globalCtx->envCtx.unk_BD = 3;
            Math_ApproachZeroF(&globalCtx->envCtx.unk_D8, 1.0f, 0.075f);
            break;
        case 6:
            globalCtx->envCtx.unk_BE = 5;
            globalCtx->envCtx.unk_D8 = 0.0f;
            break;
        case 65:
            globalCtx->envCtx.unk_BE = 3;
            globalCtx->envCtx.unk_BD = 6;
            Math_ApproachZeroF(&globalCtx->envCtx.unk_D8, 1.0f, 0.05f);
            break;
        case 7:
            globalCtx->envCtx.unk_BE = 7;
            globalCtx->envCtx.unk_D8 = 0.0f;
            break;
        case 75:
            globalCtx->envCtx.unk_BE = 4;
            globalCtx->envCtx.unk_BD = 8;
            Math_ApproachZeroF(&globalCtx->envCtx.unk_D8, 1.0f, 0.05f);
            break;
        case 8:
            globalCtx->envCtx.unk_BE = 3;
            globalCtx->envCtx.unk_BD = 9;
            Math_ApproachF(&globalCtx->envCtx.unk_D8, 1.0f, 1.0f, 0.05f);
            break;
        case 9:
            globalCtx->envCtx.unk_BE = 3;
            globalCtx->envCtx.unk_BD = 0xA;
            Math_ApproachZeroF(&globalCtx->envCtx.unk_D8, 1.0f, 0.05f);
            break;
        case 10:
            globalCtx->envCtx.unk_BE = 3;
            globalCtx->envCtx.unk_BD = 0xB;
            Math_ApproachF(&globalCtx->envCtx.unk_D8, 1.0f, 1.0f, 0.05f);
            this->unk_1A4 = 0;
            break;
        case 11:
            globalCtx->envCtx.unk_BE = 0xC;
            globalCtx->envCtx.unk_BD = 0xB;
            Math_ApproachF(&globalCtx->envCtx.unk_D8, (Math_CosS(this->unk_1A4 * 0x1800) * 0.5f) + 0.5f, 1.0f, 1.0f);
            break;
        case 12:
            globalCtx->envCtx.unk_BE = 0xC;
            globalCtx->envCtx.unk_BD = 3;
            Math_ApproachF(&globalCtx->envCtx.unk_D8, 1.0f, 1.0f, 0.05f);
            break;
        case 13:
            globalCtx->envCtx.unk_BD = 0xD;
            Math_ApproachF(&globalCtx->envCtx.unk_D8, 1.0f, 1.0f, 0.025f);
            break;
        case 14:
            globalCtx->envCtx.unk_BD = 0xE;
            globalCtx->envCtx.unk_D8 = 1.0f;
            break;
        case 15:
            globalCtx->envCtx.unk_BE = 0xE;
            globalCtx->envCtx.unk_BD = 0xF;
            Math_ApproachF(&globalCtx->envCtx.unk_D8, 1.0f, 1.0f, 0.01f);
            break;
        case 16:
            globalCtx->envCtx.unk_BE = 0x10;
            globalCtx->envCtx.unk_BD = 0xF;
            Math_ApproachZeroF(&globalCtx->envCtx.unk_D8, 1.0f, 0.05f);
            break;
        case 20:
            globalCtx->envCtx.unk_BE = 2;
            globalCtx->envCtx.unk_BD = 1;
            break;
        default:
            break;
    }

    this->envLightMode = 0;

    if (this->whiteFillAlpha != 0) {
        globalCtx->envCtx.screenFillColor[3] = (s8)(u8)this->whiteFillAlpha;
        globalCtx->envCtx.screenFillColor[0] = globalCtx->envCtx.screenFillColor[1] =
            globalCtx->envCtx.screenFillColor[2] = 255;
        globalCtx->envCtx.fillScreen = true;
    } else if (this->screenFlashTimer != 0) {
        globalCtx->envCtx.fillScreen = true;
        globalCtx->envCtx.screenFillColor[0] = globalCtx->envCtx.screenFillColor[1] =
            globalCtx->envCtx.screenFillColor[2] = 255;

        globalCtx->envCtx.screenFillColor[3] = ((this->screenFlashTimer % 2) != 0) ? 100 : 0;

        this->screenFlashTimer--;
    } else {
        globalCtx->envCtx.fillScreen = globalCtx->envCtx.screenFillColor[3] = 0;
    }

    if (this->lensFlareTimer != 0) {
        this->lensFlareTimer--;

        if (this->lensFlareMode == 1) {
            targetLensFlareScale = 40.0f;
        } else if (this->lensFlareMode == 4) {
            targetLensFlareScale = 25.0f;
        } else {
            targetLensFlareScale = 10.0f;
        }

        Math_ApproachF(&this->lensFlareScale, targetLensFlareScale, 0.3f, 10.0f);
    } else {
        Math_ApproachZeroF(&this->lensFlareScale, 1.0f, 5.0f);

        if (this->lensFlareScale == 0.0f) {
            this->lensFlareMode = 0;
        }
    }

    if (this->lensFlareMode != 0) {
        gCustomLensFlareOn = true;

        if (this->lensFlareMode == 1) {
            gCustomLensFlarePos = this->actor.world.pos;
        }

        gLensFlareScale = this->lensFlareScale;
        gLensFlareColorIntensity = 10.0f;
        gLensFlareScreenFillAlpha = 0;
    } else {
        gCustomLensFlareOn = false;
    }

    if (this->unk_274 != 0) {
        i = this->unk_274 - 1;

        this->unk_278.x = this->unk_2EC[0].x;
        this->unk_278.y = this->unk_2EC[0].y + 50.0f + 30.0f;
        this->unk_278.z = this->unk_2EC[0].z;

        xOffset = (sinf(i * 1.2566371f) * 600.0f);
        zOffset = (cosf(i * 1.2566371f) * 600.0f);

        // 5 or 6 light balls that go into the charge. not the same as the ones that he throws
        Actor_SpawnAsChild(&globalCtx->actorCtx, &this->actor, globalCtx, ACTOR_BOSS_GANON, this->unk_1FC.x + xOffset,
                           this->unk_1FC.y, this->unk_1FC.z + zOffset, 0, (s16)(i * 13107.2f) + 0x6000, 0, 0xFA + i);
        this->unk_274 = 0;
    }
}

s32 BossGanon_OverrideLimbDraw(GlobalContext* globalCtx, s32 limbIndex, Gfx** dList, Vec3f* pos, Vec3s* rot,
                               void* thisx) {
    BossGanon* this = (BossGanon*)thisx;

    switch (limbIndex) {
        case 10:
            if (this->useOpenHand) {
                *dList = gDorfOpenHandDL;
            }
            break;

        case 20:
            rot->y += this->legRot.x + this->legRot.z;
            rot->z += this->legRot.y;
            break;

        case 21:
            if (this->legRot.y > 0.0f) {
                rot->z += this->legRot.y;
            }
            break;

        case 22:
            rot->y += this->legRot.x + this->legRot.z;
            rot->z += this->legRot.y;
            break;

        case 23:
            rot->y += this->legRot.x - this->legRot.z;
            rot->z += this->legRot.y;
            break;

        case 24:
            if (this->legRot.y > 0.0f) {
                rot->z += this->legRot.y;
            }
            break;

        case 25:
            rot->y += this->legRot.x - this->legRot.z;
            rot->z += this->legRot.y;
            break;

        default:
            break;
    }

    return 0;
}

void BossGanon_PostLimbDraw(GlobalContext* globalCtx, s32 limbIndex, Gfx** dList, Vec3s* rot, void* thisx) {
    static s8 bodyPartLimbMap[] = {
        -1, -1, 1, -1, 3, 4, 5, -1, 6, 7, 8, -1, -1, -1, -1, -1, -1, -1, -1, 2, 12, 13, 14, 9, 10, 11, -1, -1, -1, -1,
    };
    static Vec3f D_808E4DA0 = { -500.0f, 200.0f, -300.0f };
    static Vec3f D_808E4DAC = { -500.0f, 200.0f, 300.0f };
    static Vec3f D_808E4DB8 = { 0.0f, 0.0f, 0.0f };
    static Vec3f D_808E4DC4 = { 0.0f, 0.0f, 0.0f };
    static Vec3f D_808E4DD0 = { 0.0f, 0.0f, 0.0f };
    static Vec3f D_808E4DDC = { 1300.0f, 0.0f, 0.0f };
    static Vec3f D_808E4DE8 = { 600.0f, 420.0f, 100.0f };
    s8 bodyPart;
    BossGanon* this = (BossGanon*)thisx;

    bodyPart = bodyPartLimbMap[limbIndex];
    if (bodyPart >= 0) {
        Matrix_MultVec3f(&D_808E4DB8, &this->unk_2EC[bodyPart]);
    }

    if (limbIndex == 2) {
        Matrix_MultVec3f(&D_808E4DB8, &this->unk_1FC);
    } else if (limbIndex == 19) {
        Matrix_MultVec3f(&D_808E4DB8, &this->actor.focus.pos);
    } else if (limbIndex == 11) {
        OPEN_DISPS(globalCtx->state.gfxCtx, "../z_boss_ganon.c", 7191);

        Matrix_MultVec3f(&D_808E4DB8, &this->unk_208);
        gSPMatrix(POLY_XLU_DISP++, Matrix_NewMtx(globalCtx->state.gfxCtx, "../z_boss_ganon.c", 7196),
                  G_MTX_NOPUSH | G_MTX_LOAD | G_MTX_MODELVIEW);
        gSPDisplayList(POLY_XLU_DISP++, SEGMENTED_TO_VIRTUAL(object_ganon_DL_00BE90));

        CLOSE_DISPS(globalCtx->state.gfxCtx, "../z_boss_ganon.c", 7198);
    } else if (limbIndex == 6) {
        Matrix_MultVec3f(&D_808E4DC4, &this->unk_238);
    } else if (limbIndex == 10) {
        Matrix_MultVec3f(&D_808E4DD0, &this->unk_22C);

        if (this->unk_25C == 0) {
            Matrix_MultVec3f(&D_808E4DDC, &this->unk_260);
        }

        this->unk_25C = 0;

        if (this->triforceType == GDF_TRIFORCE_DORF) {
            Matrix_MultVec3f(&D_808E4DE8, &this->triforcePos);
        }
    } else if (limbIndex == 4) {
        Vec3f sp28 = D_808E4DA0;

        if (this->unk_198 == 1) {
            sp28.x += -300.0f;
            sp28.y += -300.0f;
            sp28.z += 700.0f;
        } else if (this->unk_198 == 2) {
            sp28.x += -300.0f;
            sp28.z += 700.0f;
        }

        Matrix_MultVec3f(&sp28, &this->unk_220);
    } else if (limbIndex == 8) {
        Vec3f sp1C = D_808E4DAC;

        if (this->unk_198 == 1) {
            sp1C.x += -300.0f;
            sp1C.y += -300.0f;
            sp1C.z += -700.0f;
        } else if (this->unk_198 == 2) {
            sp1C.x += -300.0f;
            sp1C.y += 100.0f;
            sp1C.z += -700.0f;
        }

        Matrix_MultVec3f(&sp1C, &this->unk_214);
    }
}

void BossGanon_InitRand(s32 seedInit0, s32 seedInit1, s32 seedInit2) {
    sSeed1 = seedInit0;
    sSeed2 = seedInit1;
    sSeed3 = seedInit2;
}

f32 BossGanon_RandZeroOne(void) {
    // Wichmann-Hill algorithm
    f32 randFloat;

    sSeed1 = (sSeed1 * 171) % 30269;
    sSeed2 = (sSeed2 * 172) % 30307;
    sSeed3 = (sSeed3 * 170) % 30323;

    randFloat = (sSeed1 / 30269.0f) + (sSeed2 / 30307.0f) + (sSeed3 / 30323.0f);

    while (randFloat >= 1.0f) {
        randFloat -= 1.0f;
    }

    return fabsf(randFloat);
}

void BossGanon_DrawShock(BossGanon* this, GlobalContext* globalCtx) {
    s32 pad;
    GraphicsContext* gfxCtx = globalCtx->state.gfxCtx;
    s16 i;

    OPEN_DISPS(gfxCtx, "../z_boss_ganon.c", 7350);

    if ((this->unk_2E8 != 0) || (this->unk_2E6 != 0)) {
        func_80093D84(globalCtx->state.gfxCtx);
        gDPSetPrimColor(POLY_XLU_DISP++, 0, 0, 255, 255, 255, 255);
        gDPSetEnvColor(POLY_XLU_DISP++, 255, 255, 0, 0);
        gSPDisplayList(POLY_XLU_DISP++, gDorfLightBallMaterialDL);

        if (this->unk_2E8 != 0) {
            Player* player = GET_PLAYER(globalCtx);

            for (i = 0; i < ARRAY_COUNT(player->bodyPartsPos); i++) {
                Matrix_Translate(player->bodyPartsPos[i].x, player->bodyPartsPos[i].y, player->bodyPartsPos[i].z,
                                 MTXMODE_NEW);
                Matrix_ReplaceRotation(&globalCtx->billboardMtxF);
                Matrix_Scale(this->unk_49C[i], this->unk_49C[i], this->unk_49C[i], MTXMODE_APPLY);
                Matrix_RotateZ(Rand_CenteredFloat(M_PI), MTXMODE_APPLY);
                gSPMatrix(POLY_XLU_DISP++, Matrix_NewMtx(gfxCtx, "../z_boss_ganon.c", 7384),
                          G_MTX_NOPUSH | G_MTX_LOAD | G_MTX_MODELVIEW);
                gSPDisplayList(POLY_XLU_DISP++, gDorfSquareDL);
            }
        } else {
            for (i = 1; i < 15; i++) {
                Matrix_Translate(this->unk_2EC[i].x, this->unk_2EC[i].y, this->unk_2EC[i].z, MTXMODE_NEW);
                Matrix_ReplaceRotation(&globalCtx->billboardMtxF);
                Matrix_Scale(this->unk_49C[i], this->unk_49C[i], this->unk_49C[i], MTXMODE_APPLY);

                if (!this->shockGlow) {
                    Matrix_RotateZ(Rand_CenteredFloat(M_PI), MTXMODE_APPLY);
                }

                gSPMatrix(POLY_XLU_DISP++, Matrix_NewMtx(gfxCtx, "../z_boss_ganon.c", 7401),
                          G_MTX_NOPUSH | G_MTX_LOAD | G_MTX_MODELVIEW);

                if (this->shockGlow) {
                    gSPSegment(POLY_XLU_DISP++, 0x08,
                               Gfx_TwoTexScroll(globalCtx->state.gfxCtx, 0, 0, 0, 32, 64, 1, 0,
                                                (this->unk_1A2 + i) * -15, 32, 64));
                    gDPSetPrimColor(POLY_XLU_DISP++, 0, 0, 200, 255, 170, 255);
                    gDPSetEnvColor(POLY_XLU_DISP++, 255, 255, 0, 128);
                    gSPDisplayList(POLY_XLU_DISP++, gDorfShockGlowDL);
                } else {
                    gSPDisplayList(POLY_XLU_DISP++, gDorfSquareDL);
                }
            }
        }
    }

    CLOSE_DISPS(gfxCtx, "../z_boss_ganon.c", 7465);
}

void BossGanon_DrawHandLightBall(BossGanon* this, GlobalContext* globalCtx) {
    s32 pad;
    GraphicsContext* gfxCtx = globalCtx->state.gfxCtx;
    s32 alpha;

    OPEN_DISPS(gfxCtx, "../z_boss_ganon.c", 7476);

    if (this->handLightBallScale > 0.0f) {
        func_80093D84(globalCtx->state.gfxCtx);
        gDPSetPrimColor(POLY_XLU_DISP++, 0, 0, 255, 255, 255, 255);

        if ((this->unk_1A2 % 2) != 0) {
            gDPSetEnvColor(POLY_XLU_DISP++, 255, 255, 0, 0);
        } else {
            gDPSetEnvColor(POLY_XLU_DISP++, 100, 255, 0, 0);
        }

        gSPDisplayList(POLY_XLU_DISP++, gDorfLightBallMaterialDL);

        Matrix_Translate(this->unk_260.x, this->unk_260.y, this->unk_260.z, MTXMODE_NEW);
        Matrix_ReplaceRotation(&globalCtx->billboardMtxF);
        Matrix_Scale(this->handLightBallScale, this->handLightBallScale, this->handLightBallScale, MTXMODE_APPLY);
        Matrix_RotateZ(this->unk_258, 1);
        gSPMatrix(POLY_XLU_DISP++, Matrix_NewMtx(gfxCtx, "../z_boss_ganon.c", 7510),
                  G_MTX_NOPUSH | G_MTX_LOAD | G_MTX_MODELVIEW);
        gSPDisplayList(POLY_XLU_DISP++, gDorfSquareDL);

        alpha = ((this->unk_1A2 % 2) != 0) ? 100 : 80;
        gDPPipeSync(POLY_XLU_DISP++);
        gDPSetPrimColor(POLY_XLU_DISP++, 0, 0, 255, 255, 155, alpha);
        Matrix_Translate(this->unk_260.x, 0.0f, this->unk_260.z, MTXMODE_NEW);
        Matrix_Scale(this->handLightBallScale * 0.75f, 1.0f, this->handLightBallScale * 0.75f, MTXMODE_APPLY);
        gSPMatrix(POLY_XLU_DISP++, Matrix_NewMtx(globalCtx->state.gfxCtx, "../z_boss_ganon.c", 7531),
                  G_MTX_NOPUSH | G_MTX_LOAD | G_MTX_MODELVIEW);
        gSPDisplayList(POLY_XLU_DISP++, gDorfLightCoreDL);

        CLOSE_DISPS(gfxCtx, "../z_boss_ganon.c", 7534);
    }
}

void BossGanon_DrawBigMagicCharge(BossGanon* this, GlobalContext* globalCtx) {
    s32 pad;
    f32 yRot;
    GraphicsContext* gfxCtx = globalCtx->state.gfxCtx;
    s16 i;

    OPEN_DISPS(gfxCtx, "../z_boss_ganon.c", 7548);

    if (this->unk_284 > 0.0f) {
        func_80093D84(globalCtx->state.gfxCtx);

        // light flecks
        gDPSetPrimColor(POLY_XLU_DISP++, 0, 0, 255, 255, 170, (s8)this->unk_290);
        gDPSetEnvColor(POLY_XLU_DISP++, 200, 255, 0, 128);
        gSPSegment(POLY_XLU_DISP++, 0x08,
                   Gfx_TwoTexScroll(globalCtx->state.gfxCtx, 0, this->unk_1A2 * -2, 0, 0x40, 0x40, 1, 0,
                                    this->unk_1A2 * 0xA, 0x40, 0x40));
        Matrix_Translate(this->unk_278.x, this->unk_278.y, this->unk_278.z, MTXMODE_NEW);
        Matrix_ReplaceRotation(&globalCtx->billboardMtxF);
        Matrix_Scale(this->unk_28C, this->unk_28C, this->unk_28C, MTXMODE_APPLY);
        gSPMatrix(POLY_XLU_DISP++, Matrix_NewMtx(gfxCtx, "../z_boss_ganon.c", 7588),
                  G_MTX_NOPUSH | G_MTX_LOAD | G_MTX_MODELVIEW);
        gSPDisplayList(POLY_XLU_DISP++, gDorfLightFlecksDL);

        // background circle texture
        Matrix_Translate(this->unk_278.x, this->unk_278.y, this->unk_278.z, MTXMODE_NEW);
        Matrix_ReplaceRotation(&globalCtx->billboardMtxF);
        Matrix_Scale(this->unk_284, this->unk_284, this->unk_284, MTXMODE_APPLY);
        gSPMatrix(POLY_XLU_DISP++, Matrix_NewMtx(gfxCtx, "../z_boss_ganon.c", 7601),
                  G_MTX_NOPUSH | G_MTX_LOAD | G_MTX_MODELVIEW);
        gDPSetPrimColor(POLY_XLU_DISP++, 0, 0, 255, 0, 100, (s8)this->unk_288);
        gSPSegment(
            POLY_XLU_DISP++, 0x09,
            Gfx_TwoTexScroll(globalCtx->state.gfxCtx, 0, 0, 0, 0x20, 0x20, 1, 0, this->unk_1A2 * -4, 0x20, 0x20));
        gSPDisplayList(POLY_XLU_DISP++, gDorfBigMagicBGCircleDL);

        // yellow background dot
        gDPSetPrimColor(POLY_XLU_DISP++, 0, 0, 150, 170, 0, (s8)this->unk_288);
        gSPSegment(POLY_XLU_DISP++, 0x0A,
                   Gfx_TwoTexScroll(globalCtx->state.gfxCtx, 0, 0, 0, 0x20, 0x20, 1, this->unk_1A2 * 2,
                                    this->unk_1A2 * -0x14, 0x40, 0x40));
        gSPDisplayList(POLY_XLU_DISP++, gDorfDotDL);

        // light ball material
        gDPSetPrimColor(POLY_XLU_DISP++, 0, 0, 255, 255, 255, 255);
        gDPSetEnvColor(POLY_XLU_DISP++, 255, 255, 100, 0);
        gSPDisplayList(POLY_XLU_DISP++, gDorfLightBallMaterialDL);

        // light ball geometry
        Matrix_Translate(this->unk_278.x, this->unk_278.y, this->unk_278.z, MTXMODE_NEW);
        Matrix_ReplaceRotation(&globalCtx->billboardMtxF);
        Matrix_Scale(this->unk_2D0, this->unk_2D0, this->unk_2D0, MTXMODE_APPLY);
        Matrix_RotateZ((this->unk_1A2 * 10.0f) / 1000.0f, MTXMODE_APPLY);
        gSPMatrix(POLY_XLU_DISP++, Matrix_NewMtx(gfxCtx, "../z_boss_ganon.c", 7673),
                  G_MTX_NOPUSH | G_MTX_LOAD | G_MTX_MODELVIEW);
        gSPDisplayList(POLY_XLU_DISP++, gDorfSquareDL);

        BossGanon_InitRand(this->unk_1AA + 1, 0x71AC, 0x263A);
        Matrix_Translate(this->unk_278.x, this->unk_278.y, this->unk_278.z, MTXMODE_NEW);
        Matrix_RotateY((this->unk_1A2 * 10.0f) / 1000.0f, MTXMODE_APPLY);
        gDPSetEnvColor(POLY_XLU_DISP++, 200, 255, 0, 0);

        yRot = BINANG_TO_RAD(this->actor.yawTowardsPlayer);

        for (i = 0; i < this->unk_1AC; i++) {
            f32 xzRot = (BossGanon_RandZeroOne() - 0.5f) * M_PI * 1.5f;

            gDPSetPrimColor(POLY_XLU_DISP++, 0, 0, 255, 255, 255, (s8)this->unk_294[i]);
            Matrix_Push();
            Matrix_RotateY(xzRot + yRot, MTXMODE_APPLY);
            Matrix_RotateX((BossGanon_RandZeroOne() - 0.5f) * M_PI, MTXMODE_APPLY);
            Matrix_RotateZ(xzRot, MTXMODE_APPLY);
            Matrix_Translate(0.0f, 0.0f, 50.0f, MTXMODE_APPLY);
            Matrix_Scale(4.0f, 4.0f, 1.0f, MTXMODE_APPLY);
            gSPMatrix(POLY_XLU_DISP++, Matrix_NewMtx(gfxCtx, "../z_boss_ganon.c", 7713),
                      G_MTX_NOPUSH | G_MTX_LOAD | G_MTX_MODELVIEW);
            gSPDisplayList(POLY_XLU_DISP++, gDorfLightRayTriDL);

            Matrix_Pop();
        }

        CLOSE_DISPS(gfxCtx, "../z_boss_ganon.c", 7721);
    }
}

void BossGanon_DrawTriforce(BossGanon* this, GlobalContext* globalCtx) {
    s32 pad;

    if (this->fwork[GDF_TRIFORCE_PRIM_A] > 0.0f) {
        OPEN_DISPS(globalCtx->state.gfxCtx, "../z_boss_ganon.c", 7732);

        Matrix_Push();

        gDPPipeSync(POLY_XLU_DISP++);
        gDPSetPrimColor(POLY_XLU_DISP++, 0, 0, 255, 255, (u8)this->fwork[GDF_TRIFORCE_PRIM_B],
                        (s8)this->fwork[GDF_TRIFORCE_PRIM_A]);
        gDPSetEnvColor(POLY_XLU_DISP++, 255, (u8)this->fwork[GDF_TRIFORCE_ENV_G], 0, 128);

        if (this->triforceType == GDF_TRIFORCE_PLAYER) {
            Player* player = GET_PLAYER(globalCtx);

            this->triforcePos = player->bodyPartsPos[12];

            this->triforcePos.x += -0.6f;
            this->triforcePos.y += 3.0f;
            this->triforcePos.z += -2.0f;
        } else if (this->triforceType == GDF_TRIFORCE_ZELDA) {
            this->triforcePos = sZelda->unk_31C;

            this->triforcePos.y += 1.8f;
            this->triforcePos.z += 4.0f;
        }

        Matrix_Translate(this->triforcePos.x, this->triforcePos.y, this->triforcePos.z, MTXMODE_NEW);

        if (this->triforceType == GDF_TRIFORCE_PLAYER) {
            Matrix_RotateX(-1.4f, MTXMODE_APPLY);
            Matrix_RotateZ(4.0f, MTXMODE_APPLY);
        } else if (this->triforceType == GDF_TRIFORCE_ZELDA) {
            Matrix_RotateY(1.5f, 1);
            Matrix_RotateX(1.1f, 1);
            Matrix_RotateZ(-0.99999994f, MTXMODE_APPLY);
        } else {
            Matrix_ReplaceRotation(&globalCtx->billboardMtxF);
        }

        Matrix_Scale(this->fwork[GDF_TRIFORCE_SCALE], this->fwork[GDF_TRIFORCE_SCALE], 1.0f, MTXMODE_APPLY);
        gSPMatrix(POLY_XLU_DISP++, Matrix_NewMtx(globalCtx->state.gfxCtx, "../z_boss_ganon.c", 7779),
                  G_MTX_NOPUSH | G_MTX_LOAD | G_MTX_MODELVIEW);
        gSPDisplayList(POLY_XLU_DISP++, SEGMENTED_TO_VIRTUAL(gDorfTriforceDL));

        Matrix_Pop();

        CLOSE_DISPS(globalCtx->state.gfxCtx, "../z_boss_ganon.c", 7782);
    }
}

void BossGanon_DrawDarkVortex(BossGanon* this, GlobalContext* globalCtx) {
    s32 pad;

    if (this->fwork[GDF_VORTEX_ALPHA] > 0.0f) {
        OPEN_DISPS(globalCtx->state.gfxCtx, "../z_boss_ganon.c", 7792);

        Matrix_Push();
        gDPPipeSync(POLY_XLU_DISP++);
        gSPSegment(POLY_XLU_DISP++, 0x08,
                   Gfx_TwoTexScroll(globalCtx->state.gfxCtx, 0, this->unk_1A2 * -8, 0, 0x20, 0x40, 1,
                                    this->unk_1A2 * -4, this->unk_1A2 * -8, 0x20, 0x20));
        gDPSetPrimColor(POLY_XLU_DISP++, 0, 0, 100, 0, 200, (s8)this->fwork[GDF_VORTEX_ALPHA]);
        gDPSetEnvColor(POLY_XLU_DISP++, 130, 0, 0, 128);

        if (this->csState != 21) {
            Matrix_Translate(0.0f, 105.0f, -400.0f, MTXMODE_NEW);
            Matrix_RotateX(M_PI / 2, MTXMODE_APPLY);
        } else {
            Matrix_Translate(-50.0f, 50.0f, -150.0f, MTXMODE_NEW);
            Matrix_RotateY(M_PI / 10, MTXMODE_APPLY);
            Matrix_RotateX(M_PI / 2, MTXMODE_APPLY);
        }

        Matrix_Scale(this->fwork[GDF_VORTEX_SCALE], this->fwork[GDF_VORTEX_SCALE], this->fwork[GDF_VORTEX_SCALE],
                     MTXMODE_APPLY);
        gSPMatrix(POLY_XLU_DISP++, Matrix_NewMtx(globalCtx->state.gfxCtx, "../z_boss_ganon.c", 7841),
                  G_MTX_NOPUSH | G_MTX_LOAD | G_MTX_MODELVIEW);
        gSPDisplayList(POLY_XLU_DISP++, SEGMENTED_TO_VIRTUAL(gDorfVortexDL));

        Matrix_Pop();

        CLOSE_DISPS(globalCtx->state.gfxCtx, "../z_boss_ganon.c", 7844);
    }
}

void func_808E0254(BossGanon* this, u8* tex, f32 arg2) {
    static s16 D_808E4DF4[] = { 1, 2, 3, 3, 2, 1 };
    static s16 D_808E4E00[] = { 2, 3, 4, 4, 4, 3, 2 };
    static s16 D_808E4E10[] = { 2, 3, 4, 4, 4, 4, 3, 2 };
    static s16 D_808E4E20[] = { 2, 4, 5, 5, 6, 6, 6, 6, 5, 5, 4, 2 };
    static s16 D_808E4E38[] = { 1, -1, 1, 1, 3, 4, 1, 6, 7, 2, 9, 10, 2, 12, 13 };
    static u8 D_808E4E58[] = { 3, 2, 2, 1, 3, 3, 1, 3, 3, 1, 0, 3, 1, 0, 3 };
    s16 baseX;
    s16 index;
    s16 i;
    s16 baseY;
    s16 x;
    s16 addY;
    f32 lerpX;
    s16 y;
    f32 lerpY;
    f32 lerpZ;
    Vec3f sp68;
    Vec3f sp5C;

    for (i = 0; i < 15; i++) {
        if (arg2 == 0.0f || (y = D_808E4E38[i]) >= 0) {
            if (arg2 > 0.0f) {
                lerpX = this->unk_2EC[i].x + (this->unk_2EC[y].x - this->unk_2EC[i].x) * arg2;
                lerpY = this->unk_2EC[i].y + (this->unk_2EC[y].y - this->unk_2EC[i].y) * arg2;
                lerpZ = this->unk_2EC[i].z + (this->unk_2EC[y].z - this->unk_2EC[i].z) * arg2;

                sp68.x = lerpX - this->actor.world.pos.x;
                sp68.y = lerpY - this->actor.world.pos.y + 76 + 30 + 30;
                sp68.z = lerpZ - this->actor.world.pos.z;
            } else {

                sp68.x = this->unk_2EC[i].x - this->actor.world.pos.x;
                sp68.y = this->unk_2EC[i].y - this->actor.world.pos.y + 76 + 30 + 30;
                sp68.z = this->unk_2EC[i].z - this->actor.world.pos.z;
            }
            Matrix_MultVec3f(&sp68, &sp5C);

            sp5C.x *= 0.4f;
            sp5C.y *= 0.4f;

            baseX = (s16)(sp5C.x + 32.0f);
            baseY = (s16)sp5C.y * 64;

            if (D_808E4E58[i] == 2) {
                for (y = 0, addY = -0x180; y < 12; y++, addY += 0x40) {
                    for (x = -D_808E4E20[y]; x < D_808E4E20[y]; x++) {
                        index = baseX + x + baseY + addY;
                        if ((index >= 0) && (index < 0x1000)) {
                            tex[index] = 255;
                        }
                    }
                }
            } else if (D_808E4E58[i] == 1) {
                for (y = 0, addY = -0x100; y < 8; y++, addY += 0x40) {
                    for (x = -D_808E4E10[y]; x < D_808E4E10[y]; x++) {
                        index = baseX + x + baseY + addY;
                        if ((index >= 0) && (index < 0x1000)) {
                            tex[index] = 255;
                        }
                    }
                }
            } else if (D_808E4E58[i] == 0) {
                for (y = 0, addY = -0xC0; y < 7; y++, addY += 0x40) {
                    for (x = -D_808E4E00[y]; x < D_808E4E00[y] - 1; x++) {
                        index = baseX + x + baseY + addY;
                        if ((index >= 0) && (index < 0x1000)) {
                            tex[index] = 255;
                        }
                    }
                }
            } else {
                for (y = 0, addY = -0x80; y < 6; y++, addY += 0x40) {
                    for (x = -D_808E4DF4[y]; x < D_808E4DF4[y] - 1; x++) {
                        index = baseX + x + baseY + addY;
                        if ((index >= 0) && (index < 0x1000)) {
                            tex[index] = 255;
                        }
                    }
                }
            }
        }
    }
}

void BossGanon_GenShadowTexture(u8* tex, BossGanon* this, GlobalContext* globalCtx) {
    s16 addY;
    s16 baseX;
    s16 baseY;
    s16 i;
    s16 j;
    s16 y;
    s16 x;
    s16 index;
    Vec3f sp7C;
    Vec3f sp70;
    s32* ptr = (s32*)tex;

    for (i = 0; i < 64 * 64 / 4; i++, ptr++) {
        *ptr = 0;
    }

    Matrix_RotateX(1.0f, MTXMODE_NEW);

    for (i = 0; i <= 5; i++) {
        func_808E0254(this, tex, i / 5.0f);
    }

    for (i = 0; i < 12; i++) {
        for (j = 0; j < 12; j++) {
            sp7C.x = sCape->strands[i].joints[j].x - this->actor.world.pos.x;
            sp7C.y = sCape->strands[i].joints[j].y - this->actor.world.pos.y + 76.0f + 100.0f + 30.0f;
            sp7C.z = sCape->strands[i].joints[j].z - this->actor.world.pos.z;

            Matrix_MultVec3f(&sp7C, &sp70);

            sp70.x = sp70.x * 0.28f;
            sp70.y = sp70.y * 0.28f;

            baseX = (s32)(sp70.x + 32.0f);
            baseY = (s16)sp70.y * 0x40;

            if (!sCape->strands[i].torn[j]) {
                for (y = -1, addY = -0x40; y <= 1; y++, addY += 0x40) {
                    for (x = -3; x <= 3; x++) {
                        index = baseX + x + baseY + addY;
                        if (0 <= index && index < 0x1000) {
                            tex[index] = 255;
                        }
                    }
                }
            } else {
                for (y = -1, addY = -0x40; y <= 1; y++, addY += 0x40) {
                    for (x = -1; x <= 1; x++) {
                        index = baseX + x + baseY + addY;
                        if (0 <= index && index < 0x1000) {
                            tex[index] = 255;
                        }
                    }
                }
            }
        }
    }
}

void BossGanon_DrawShadowTexture(void* tex, BossGanon* this, GlobalContext* globalCtx) {
    s32 pad;
    f32 zOffset;
    GraphicsContext* gfxCtx = globalCtx->state.gfxCtx;

    OPEN_DISPS(gfxCtx, "../z_boss_ganon.c", 8372);

    func_80093D18(globalCtx->state.gfxCtx);
    gDPSetPrimColor(POLY_OPA_DISP++, 0, 0, 0, 0, 0, 50);
    gDPSetEnvColor(POLY_OPA_DISP++, 0, 0, 0, 0);

    if (this->csState < 100) {
        zOffset = (((((this->actor.world.pos.y - 10) + 70.0f) * -5.0f) / 10.0f) + 10.0f);
        Matrix_Translate(this->actor.world.pos.x, 0.0f, this->actor.world.pos.z + zOffset, MTXMODE_NEW);
    } else {
        Matrix_Translate(this->actor.world.pos.x, 4102.0f, this->actor.world.pos.z - 20.0f, MTXMODE_NEW);
    }

    Matrix_Scale(0.95000005f, 1.0f, 0.95000005f, MTXMODE_APPLY);
    gSPMatrix(POLY_OPA_DISP++, Matrix_NewMtx(globalCtx->state.gfxCtx, "../z_boss_ganon.c", 8396),
              G_MTX_NOPUSH | G_MTX_LOAD | G_MTX_MODELVIEW);
    gSPDisplayList(POLY_OPA_DISP++, gDorfShadowSetupDL);
    gDPLoadTextureBlock(POLY_OPA_DISP++, tex, G_IM_FMT_I, G_IM_SIZ_8b, 64, 64, 0, G_TX_NOMIRROR | G_TX_CLAMP,
                        G_TX_NOMIRROR | G_TX_CLAMP, 6, 6, G_TX_NOLOD, G_TX_NOLOD);
    gSPDisplayList(POLY_OPA_DISP++, gDorfShadowModelDL);

    CLOSE_DISPS(gfxCtx, "../z_boss_ganon.c", 8426);
}

void BossGanon_Draw(Actor* thisx, GlobalContext* globalCtx) {
    s32 i;
    BossGanon* this = (BossGanon*)thisx;
    void* shadowTex;

    shadowTex = Graph_Alloc(globalCtx->state.gfxCtx, 64 * 64);

    OPEN_DISPS(globalCtx->state.gfxCtx, "../z_boss_ganon.c", 9138);

    func_80093D18(globalCtx->state.gfxCtx);
    func_80093D84(globalCtx->state.gfxCtx);

    if ((this->unk_1A6 & 2) != 0) {
        POLY_OPA_DISP = Gfx_SetFog(POLY_OPA_DISP, 255, 50, 0, 0, 900, 1099);
    }

    gSPSegment(POLY_XLU_DISP++, 0x08, SEGMENTED_TO_VIRTUAL(gDorfEyeTex));

    SkelAnime_DrawFlexOpa(globalCtx, this->skelAnime.skeleton, this->skelAnime.jointTable, this->skelAnime.dListCount,
                          BossGanon_OverrideLimbDraw, BossGanon_PostLimbDraw, &this->actor);

    this->unk_2EC[0].x = this->unk_2EC[1].x;
    this->unk_2EC[0].y = this->unk_2EC[1].y + 30.0f;
    this->unk_2EC[0].z = this->unk_2EC[1].z;

    POLY_OPA_DISP = Gameplay_SetFog(globalCtx, POLY_OPA_DISP);

    BossGanon_DrawEffects(globalCtx);

    sCape->actor.world.pos = this->actor.world.pos;

    sCape->rightForearmPos = this->unk_214;
    sCape->leftForearmPos = this->unk_220;

    sCape->rightShoulderPos = this->unk_22C;
    sCape->leftShoulderPos = this->unk_238;

    BossGanon_DrawShock(this, globalCtx);
    BossGanon_DrawHandLightBall(this, globalCtx);
    BossGanon_DrawBigMagicCharge(this, globalCtx);
    BossGanon_DrawTriforce(this, globalCtx);
    BossGanon_DrawDarkVortex(this, globalCtx);

    BossGanon_GenShadowTexture(shadowTex, this, globalCtx);
    BossGanon_DrawShadowTexture(shadowTex, this, globalCtx);

    CLOSE_DISPS(globalCtx->state.gfxCtx, "../z_boss_ganon.c", 9393);
}

s32 BossGanon_CheckFallingPlatforms(BossGanon* this, GlobalContext* globalCtx, Vec3f* checkPos) {
    Actor* prop = globalCtx->actorCtx.actorLists[ACTORCAT_PROP].head;

    while (prop != NULL) {
        if (((BossGanon*)prop == this) || (prop->id != ACTOR_BG_GANON_OTYUKA)) {
            prop = prop->next;
        } else {
            BgGanonOtyuka* platform = (BgGanonOtyuka*)prop;
            f32 xDiff = platform->dyna.actor.world.pos.x - checkPos->x;
            f32 yDiff = platform->dyna.actor.world.pos.y - checkPos->y;
            f32 zDiff = platform->dyna.actor.world.pos.z - checkPos->z;

            if ((fabsf(xDiff) < 60.0f) && (yDiff < 20.0f) && (yDiff > -20.0f) && (fabsf(zDiff) < 60.0f)) {
                platform->isFalling = true;
                platform->visibleSides = OTYUKA_SIDE_ALL;

                return 1;
            } else {
                prop = prop->next;
            }
        }
    }

    return 0;
}

void BossGanon_LightBall_Update(Actor* thisx, GlobalContext* globalCtx2) {
    u8 hitWithBottle;
    s16 i;
    s16 spBA = 0;
    Vec3f spAC;
    Vec3f spA0;
    Vec3f sp94;
    BossGanon* this = (BossGanon*)thisx;
    GlobalContext* globalCtx = globalCtx2;
    f32 xDistFromLink;
    f32 yDistFromLink;
    f32 zDistFromLink;
    f32 minReflectDist;
    f32 xDistFromGanondorf;
    f32 yDistFromGanondorf;
    f32 zDistFromGanondorf;
    Player* player = GET_PLAYER(globalCtx);
    s32 pad;
    BossGanon* ganondorf = (BossGanon*)this->actor.parent;
    s32 pad1;

    this->unk_1A2++;
    ganondorf->envLightMode = 1;

    if (this->unk_1A8 != 0) {
        if (this->unk_1A8 == 2) {
            Math_ApproachZeroF(&this->fwork[GDF_FWORK_1], 1.0f, 10.0f);
            Math_ApproachF(&this->actor.scale.x, 30.0f, 0.5f, 100.0f);
        } else {
            this->actor.shape.rot.y += 0x1000;
            ganondorf->lensFlareTimer = 1;
            gCustomLensFlarePos = this->actor.world.pos;
            Math_ApproachZeroF(&this->fwork[GDF_FWORK_1], 1.0f, 30.0f);
            Math_ApproachF(&this->actor.scale.x, 20.0f, 0.5f, 100.0f);
            this->fwork[GDF_FWORK_0] += ((M_PI / 2) + Rand_ZeroFloat(M_PI / 4));
        }

        Actor_SetScale(&this->actor, this->actor.scale.x);

        if (this->fwork[GDF_FWORK_1] == 0.0f) {
            Actor_Kill(&this->actor);
        }
    } else {
        Audio_PlayActorSound2(&this->actor, NA_SE_EN_GANON_FIRE - SFX_FLAG);

        if ((this->unk_1A2 % 2) != 0) {
            Actor_SetScale(&this->actor, 6.0f);
        } else {
            Actor_SetScale(&this->actor, 5.25f);
        }

        this->actor.shape.rot.z += (s16)(Rand_ZeroOne() * 20000.0f) + 0x4000;

        for (i = 0; i < ARRAY_COUNT(this->timers); i++) {
            if (this->timers[i] != 0) {
                this->timers[i]--;
            }
        }

        xDistFromGanondorf = ganondorf->unk_1FC.x - this->actor.world.pos.x;
        yDistFromGanondorf = ganondorf->unk_1FC.y - this->actor.world.pos.y;
        zDistFromGanondorf = ganondorf->unk_1FC.z - this->actor.world.pos.z;

        xDistFromLink = player->actor.world.pos.x - this->actor.world.pos.x;
        yDistFromLink = (player->actor.world.pos.y + 40.0f) - this->actor.world.pos.y;
        zDistFromLink = player->actor.world.pos.z - this->actor.world.pos.z;

        func_8002D908(&this->actor);
        func_8002D7EC(&this->actor);

        switch (this->unk_1C2) {
            case 0:
                if ((player->stateFlags1 & PLAYER_STATE1_1) &&
                    (ABS((s16)(player->actor.shape.rot.y - (s16)(ganondorf->actor.yawTowardsPlayer + 0x8000))) <
                     0x2000) &&
                    (sqrtf(SQ(xDistFromLink) + SQ(yDistFromLink) + SQ(zDistFromLink)) <= 25.0f)) {
                    hitWithBottle = true;
                } else {
                    hitWithBottle = false;
                }

                if ((this->collider.base.acFlags & 2) || hitWithBottle) {
                    ColliderInfo* acHitInfo = this->collider.info.acHitInfo;

                    this->collider.base.acFlags &= ~2;

                    if ((hitWithBottle == false) && (acHitInfo->toucher.dmgFlags & 0x100000)) {
                        spBA = 2;
                        Audio_PlaySoundGeneral(NA_SE_IT_SHIELD_REFLECT_MG, &player->actor.projectedPos, 4, &D_801333E0,
                                               &D_801333E0, &D_801333E8);
                        func_800AA000(this->actor.xyzDistToPlayerSq, 0xFF, 0x14, 0x96);
                    } else {
                        spBA = 1;
                        this->actor.world.rot.y = Math_Atan2S(zDistFromGanondorf, xDistFromGanondorf);
                        this->actor.world.rot.x =
                            Math_Atan2S(sqrtf(SQ(xDistFromGanondorf) + SQ(zDistFromGanondorf)), yDistFromGanondorf);
                        this->unk_1A4++;
                        this->timers[1] = 2;
                        Audio_PlaySoundGeneral(NA_SE_IT_SWORD_REFLECT_MG, &player->actor.projectedPos, 4, &D_801333E0,
                                               &D_801333E0, &D_801333E8);
                        func_800AA000(this->actor.xyzDistToPlayerSq, 0xB4, 0x14, 0x64);

                        if (hitWithBottle == false) {
                            // if ganondorf is 250 units away from link, at least 3 volleys are required
                            if ((ganondorf->actor.xyzDistToPlayerSq > 62500.0f) && (this->unk_1A4 < 3)) {
                                this->unk_1C2 = 1;
                            } else if (Rand_ZeroOne() < 0.7f) {
                                this->unk_1C2 = 1;
                            } else {
                                this->unk_1C2 = 3;
                            }

                            // if a spin attack is used
                            if (player->swordAnimation >= 0x18) {
                                this->actor.speedXZ = 20.0f;
                            }
                            break;
                        } else {
                            if (Rand_ZeroOne() < 0.9f) {
                                this->unk_1C2 = 1;
                            } else {
                                this->unk_1C2 = 3;
                            }
                        }
                    }
                } else {
                    if (sqrtf(SQ(xDistFromLink) + SQ(yDistFromLink) + SQ(zDistFromLink)) <= 25.0f) {
                        spBA = 5;
                        func_8002F6D4(globalCtx, &this->actor, 3.0f, this->actor.world.rot.y, 0.0f, 0x30);
<<<<<<< HEAD
                        SoundSource_PlaySfxAtFixedWorldPos(globalCtx, &this->actor.world.pos, 40, NA_SE_EN_GANON_HIT_THUNDER);
=======
                        SoundSource_PlaySfxAtFixedWorldPos(globalCtx, &this->actor.world.pos, 40,
                                                           NA_SE_EN_GANON_HIT_THUNDER);
>>>>>>> 6479913d
                        ganondorf->timers[2] = 20;

                        for (i = 0; i < ARRAY_COUNT(ganondorf->unk_4E4); i++) {
                            ganondorf->unk_4E4[i] = D_808E4C58[i];
                        }

                        ganondorf->unk_2E6 = 0;
                        ganondorf->unk_2E8 = 60;
                        ganondorf->unk_508 = 4.0f;
                    }
                }
                break;

            case 1:
                if ((ganondorf->actionFunc == BossGanon_PlayTennis) && (ganondorf->unk_1C2 == 1)) {
                    minReflectDist = (this->actor.speedXZ >= 19.0f) ? 250.0f : 170.0f;

                    if (sqrtf(SQ(xDistFromGanondorf) + SQ(yDistFromGanondorf) + SQ(zDistFromGanondorf)) <
                        minReflectDist) {
                        ganondorf->startVolley = true;
                        this->timers[0] = 8;
                        this->unk_1C2 = 2;
                    }
                }
                break;

            case 2:
                if (this->timers[0] == 1) {
                    spBA = 1;
                    this->actor.world.rot.y = Math_Atan2S(zDistFromLink, xDistFromLink);
                    this->actor.world.rot.x = Math_Atan2S(sqrtf(SQ(xDistFromLink) + SQ(zDistFromLink)), yDistFromLink);
                    this->timers[1] = 2;
                    Audio_PlayActorSound2(&this->actor, NA_SE_IT_SWORD_REFLECT_MG);
                    Audio_PlayActorSound2(&this->actor, NA_SE_EN_GANON_AT_RETURN);
                    this->unk_1C2 = 0;
                    break;
                }
                // fallthrough
            case 4:
                if (sqrtf(SQ(xDistFromGanondorf) + SQ(yDistFromGanondorf) + SQ(zDistFromGanondorf)) < 30.0f) {
                    spBA = 3;
                    SoundSource_PlaySfxAtFixedWorldPos(globalCtx, &this->actor.world.pos, 40, NA_SE_EN_GANON_DAMAGE1);
<<<<<<< HEAD
                    SoundSource_PlaySfxAtFixedWorldPos(globalCtx, &this->actor.world.pos, 40, NA_SE_EN_GANON_HIT_THUNDER);
=======
                    SoundSource_PlaySfxAtFixedWorldPos(globalCtx, &this->actor.world.pos, 40,
                                                       NA_SE_EN_GANON_HIT_THUNDER);
>>>>>>> 6479913d
                }
                break;

            case 3:
                if (sqrtf(SQ(xDistFromGanondorf) + SQ(yDistFromGanondorf) + SQ(zDistFromGanondorf)) < 100.0f) {
                    ganondorf->startVolley = true;
                    this->unk_1C2 = 4;
                }
                break;
        }

        Collider_UpdateCylinder(&this->actor, &this->collider);

        if (this->timers[1] == 0) {
            CollisionCheck_SetAC(globalCtx, &globalCtx->colChkCtx, &this->collider.base);
        }

        for (i = 0; i < 2; i++) {
            spA0.x = spA0.z = 0.0f;
            spA0.y = 0.2f;

            spAC.x = spAC.y = spAC.z = 0.0f;

            sp94.x = Rand_CenteredFloat(30.0f) + this->actor.world.pos.x;
            sp94.y = Rand_CenteredFloat(30.0f) + this->actor.world.pos.y;
            sp94.z = Rand_CenteredFloat(30.0f) + this->actor.world.pos.z;

            BossGanonEff_SpawnSparkle(globalCtx, &sp94, &spAC, &spA0, Rand_ZeroFloat(500.0f) + 700.0f, 0x1E);
        }

        if (this->actor.world.pos.y < 10.0f) {
            Actor_UpdateBgCheckInfo(globalCtx, &this->actor, 0.0f, 20.0f, 20.0f, 4);
        }

        if ((fabsf(this->actor.world.pos.x) > 465.0f) || (this->actor.world.pos.y > 500.0f) ||
            (fabsf(this->actor.world.pos.z) > 465.0f)) {
            spBA = 4;
        }

        if ((spBA != 0) || (this->actor.bgCheckFlags & 1)) {
            f32 sp58;
            f32 sp54;
            f32 phi_f20;
            s16 sp4E;

            if (spBA == 1) {
                sp58 = Rand_ZeroFloat(100.0f) + 300.0f;
                sp54 = 10.0f;
                phi_f20 = 25.0f;
                sp4E = 40;
            } else {
                sp58 = Rand_ZeroFloat(200.0f) + 500.0f;
                sp54 = 15.0f;
                phi_f20 = 30.0f;
                sp4E = 70;
                SoundSource_PlaySfxAtFixedWorldPos(globalCtx, &this->actor.world.pos, 80, NA_SE_EN_GANON_HIT_THUNDER);
            }

            for (i = 0; i < sp4E; i++) {
                if (spBA != 0) {
                    spAC.x = Rand_CenteredFloat(phi_f20);
                    spAC.y = Rand_CenteredFloat(phi_f20);
                    spAC.z = Rand_CenteredFloat(phi_f20);
                } else {
                    spAC.x = Rand_CenteredFloat(phi_f20);
                    spAC.y = Rand_ZeroFloat(25.0f);
                    spAC.z = Rand_CenteredFloat(phi_f20);
                }

                BossGanonEff_SpawnLightRay(globalCtx, &this->actor.world.pos, &spAC, &sZeroVec, sp58, sp54, 0x1E);
            }

            if (spBA != 1) {
                this->unk_1A8 = 1;

                if (spBA == 0) {
                    BossGanon_CheckFallingPlatforms(this, globalCtx, &this->actor.world.pos);
                }

                if (spBA == 3) {
                    BossGanon_SetupHitByLightBall(ganondorf, globalCtx);
                } else if (ganondorf->actionFunc == BossGanon_PlayTennis) {
                    BossGanon_SetupWait(ganondorf, globalCtx);

                    if (spBA == 5) {
                        ganondorf->timers[0] = 125;
                    }
                }
            }
        }
    }
}

void BossGanon_LightBall_Draw(Actor* thisx, GlobalContext* globalCtx) {
    BossGanon* this = (BossGanon*)thisx;
    s16 i;
    f32 alpha;
    s32 pad;

    OPEN_DISPS(globalCtx->state.gfxCtx, "../z_boss_ganon.c", 9849);

    func_80093D84(globalCtx->state.gfxCtx);

    alpha = ((this->unk_1A2 % 2) != 0) ? this->fwork[GDF_FWORK_1] * 0.4f : this->fwork[GDF_FWORK_1] * 0.35f;

    gDPSetPrimColor(POLY_XLU_DISP++, 0, 0, 255, 255, 155, (s8)alpha);
    Matrix_Push();
    Matrix_Translate(this->actor.world.pos.x, this->actor.floorHeight, this->actor.world.pos.z, MTXMODE_NEW);
    Matrix_Scale(this->actor.scale.x * 0.75f, 1.0f, this->actor.scale.z * 0.75f, MTXMODE_APPLY);
    gSPMatrix(POLY_XLU_DISP++, Matrix_NewMtx(globalCtx->state.gfxCtx, "../z_boss_ganon.c", 9875),
              G_MTX_NOPUSH | G_MTX_LOAD | G_MTX_MODELVIEW);
    gSPDisplayList(POLY_XLU_DISP++, gDorfLightCoreDL);

    Matrix_Pop();
    gSPDisplayList(POLY_XLU_DISP++, gDorfLightBallMaterialDL);

    gDPPipeSync(POLY_XLU_DISP++);
    gDPSetPrimColor(POLY_XLU_DISP++, 0, 0, 255, 255, 255, (s8)this->fwork[GDF_FWORK_1]);
    gDPSetEnvColor(POLY_XLU_DISP++, 255, 255, 0, 0);

    if (this->unk_1A8 == 1) {
        for (i = 0; i < 8; i++) {
            Matrix_Push();
            Matrix_RotateY(i * (M_PI / 8), MTXMODE_APPLY);
            Matrix_RotateZ(this->fwork[GDF_FWORK_0], MTXMODE_APPLY);
            gSPMatrix(POLY_XLU_DISP++, Matrix_NewMtx(globalCtx->state.gfxCtx, "../z_boss_ganon.c", 9899),
                      G_MTX_NOPUSH | G_MTX_LOAD | G_MTX_MODELVIEW);

            gSPDisplayList(POLY_XLU_DISP++, gDorfSquareDL);
            Matrix_Pop();
        }
    } else if (this->unk_1A8 == 0) {
        Matrix_ReplaceRotation(&globalCtx->billboardMtxF);
        Matrix_RotateZ((this->actor.shape.rot.z / 32768.0f) * 3.1416f, MTXMODE_APPLY);
        gSPMatrix(POLY_XLU_DISP++, Matrix_NewMtx(globalCtx->state.gfxCtx, "../z_boss_ganon.c", 9907),
                  G_MTX_NOPUSH | G_MTX_LOAD | G_MTX_MODELVIEW);
        gSPDisplayList(POLY_XLU_DISP++, gDorfSquareDL);
    }

    CLOSE_DISPS(globalCtx->state.gfxCtx, "../z_boss_ganon.c", 9911);
}

void func_808E1EB4(Actor* thisx, GlobalContext* globalCtx2) {
    s16 i;
    BossGanon* this = (BossGanon*)thisx;
    GlobalContext* globalCtx = globalCtx2;
    BossGanon* dorf = (BossGanon*)this->actor.parent;
    f32 xDiff;
    f32 yDiff;
    f32 zDiff;
    f32 xzDist;
    s16 xRotTarget;
    s16 yRotTarget;
    Vec3f vel;
    Vec3f accel;

    this->unk_1A2++;
    dorf->envLightMode = 1;
    Actor_SetScale(&this->actor, 6.0f);
    this->actor.shape.rot.z += ((s16)(Rand_ZeroOne() * 20000.0f) + 0x4000);

    for (i = 0; i < ARRAY_COUNT(this->timers); i++) {
        if (this->timers[i] != 0) {
            this->timers[i]--;
        }
    }

    func_8002D908(&this->actor);
    func_8002D7EC(&this->actor);

    this->unk_1A6++;

    if (this->unk_1A6 >= 15) {
        this->unk_1A6 = 0;
    }

    this->unk_2EC[this->unk_1A6] = this->actor.world.pos;

    if (this->unk_1C2 == 0) {
        if (1) {}
        if (this->timers[0] == 0) {
            this->unk_1C2 = 1;
        }
    } else if (this->unk_1C2 == 1) {
        xDiff = dorf->unk_1FC.x - this->actor.world.pos.x;
        yDiff = dorf->unk_1FC.y - this->actor.world.pos.y;
        zDiff = dorf->unk_1FC.z - this->actor.world.pos.z;

        yRotTarget = RADF_TO_BINANG(Math_FAtan2F(xDiff, zDiff));
        xzDist = sqrtf(SQ(xDiff) + SQ(zDiff));
        xRotTarget = RADF_TO_BINANG(Math_FAtan2F(yDiff, xzDist));

        Math_ApproachS(&this->actor.world.rot.x, xRotTarget, 1, 0x1000);
        Math_ApproachS(&this->actor.world.rot.y, yRotTarget, 1, 0x1000);

        if (sqrtf(SQ(xDiff) + SQ(zDiff) + SQ(yDiff)) < 40.0f) {
            this->unk_1C2 = 2;
            this->timers[0] = 30;
            this->actor.speedXZ = 0.0f;

            if (this->actor.params == 0xC8) {
                func_80078884(NA_SE_EN_GANON_DAMAGE2);
                func_80078884(NA_SE_EN_GANON_DD_THUNDER);

                for (i = 0; i < 150; i++) {

                    vel.x = Rand_CenteredFloat(25.0f);
                    vel.y = Rand_CenteredFloat(25.0f);
                    vel.z = Rand_CenteredFloat(25.0f);

                    accel.x = vel.x * -0.03f;
                    accel.y = vel.y * -0.03f;
                    accel.z = vel.z * -0.03f;

                    BossGanonEff_SpawnLightRay(globalCtx, &dorf->unk_1FC, &vel, &accel,
                                               Rand_ZeroFloat(500.0f) + 1000.0f, 15.0f, 0x14);
                }

                for (i = 1; i < 15; i++) {
                    dorf->unk_4E4[i] = 1000;
                }

                dorf->unk_2E6 = 1000;
                dorf->unk_2E8 = 0;
                dorf->screenFlashTimer = 4;
                dorf->lensFlareTimer = 10;
                dorf->lensFlareMode = 1;
                dorf->unk_508 = 10.0f;

                Actor_SpawnAsChild(&globalCtx->actorCtx, &dorf->actor, globalCtx, ACTOR_BOSS_GANON, dorf->unk_1FC.x,
                                   dorf->unk_1FC.y, dorf->unk_1FC.z, 0, 0, 0, 0x12C);
            }

            this->actor.world.pos.y = 5000.0f;
        }
    } else if (this->timers[0] == 0) {
        Actor_Kill(&this->actor);
    }
}

void func_808E229C(Actor* thisx, GlobalContext* globalCtx2) {
    BossGanon* this = (BossGanon*)thisx;
    GlobalContext* globalCtx = globalCtx2;
    s16 i;
    s32 temp;

    OPEN_DISPS(globalCtx->state.gfxCtx, "../z_boss_ganon.c", 10081);
    func_80093D84(globalCtx->state.gfxCtx);
    gDPSetPrimColor(POLY_XLU_DISP++, 0, 0, 255, 255, 255, 255);
    gDPSetEnvColor(POLY_XLU_DISP++, 255, 255, 0, 0);
    gSPDisplayList(POLY_XLU_DISP++, gDorfLightBallMaterialDL);

    for (i = 9; i >= 0; i--) {
        temp = (s16)(((this->unk_1A6 - i) + 0xF) % 15);
        Matrix_Translate(this->unk_2EC[temp].x, this->unk_2EC[temp].y, this->unk_2EC[temp].z, MTXMODE_NEW);
        Matrix_Scale(this->actor.scale.x * (1.0f - (i * 0.07000001f)), this->actor.scale.y * (1.0f - (i * 0.07000001f)),
                     this->actor.scale.z * (1.0f - (i * 0.07000001f)), MTXMODE_APPLY);
        Matrix_ReplaceRotation(&globalCtx->billboardMtxF);
        Matrix_RotateZ(((2.0f * (i * M_PI)) / 10.0f) + BINANG_TO_RAD(this->actor.shape.rot.z), MTXMODE_APPLY);
        gSPMatrix(POLY_XLU_DISP++, Matrix_NewMtx(globalCtx->state.gfxCtx, "../z_boss_ganon.c", 10109),
                  G_MTX_NOPUSH | G_MTX_LOAD | G_MTX_MODELVIEW);
        gSPDisplayList(POLY_XLU_DISP++, gDorfSquareDL);
    }

    CLOSE_DISPS(globalCtx->state.gfxCtx, "../z_boss_ganon.c", 10113);
}

void func_808E2544(Actor* thisx, GlobalContext* globalCtx) {
    u8 numEffects = 0;
    s16 xRot;
    f32 xDiff;
    f32 yDiff;
    f32 zDiff;
    f32 xzDist;
    f32 new_var;
    f32 sp84;
    s16 i;
    s16 sp80;
    BossGanon* this = (BossGanon*)thisx;
    BossGanon* dorf = (BossGanon*)this->actor.parent;
    s32 pad;
    Player* player = GET_PLAYER(globalCtx);
    ColliderInfo* acHitInfo;
    Vec3f sp60;

    this->unk_1A2++;
    Actor_SetScale(&this->actor, 0.01f);

    for (i = 0; i < ARRAY_COUNT(this->timers); i++) {
        if (this->timers[i] != 0) {
            this->timers[i]--;
        }
    }

    func_8002D908(&this->actor);
    func_8002D7EC(&this->actor);

    this->unk_1A6++;

    if (this->unk_1A6 >= 15) {
        this->unk_1A6 = 0;
    }

    this->unk_2EC[this->unk_1A6] = this->actor.world.pos;
    this->unk_3C4[this->unk_1A6].x = BINANG_TO_RAD(this->actor.world.rot.x);
    this->unk_3C4[this->unk_1A6].y = BINANG_TO_RAD(this->actor.world.rot.y);

    switch (this->unk_1C2) {
        if (1) {}
        case 0:
            this->actor.speedXZ = 40.0f;
            Math_ApproachF(&this->fwork[1], 255.0f, 1.0f, 40.0f);
            xDiff = dorf->unk_278.x - this->actor.world.pos.x;
            yDiff = dorf->unk_278.y - this->actor.world.pos.y;
            zDiff = dorf->unk_278.z - this->actor.world.pos.z;
            sp80 = RADF_TO_BINANG(Math_FAtan2F(xDiff, zDiff));
            xzDist = sqrtf(SQ(xDiff) + SQ(zDiff));

            xRot = RADF_TO_BINANG(Math_FAtan2F(yDiff, xzDist));
            sp84 = (xzDist * 700.0f) / 10.0f;
            if (sp84 > 6144.0f) {
                sp84 = 6144.0f;
            }

            xRot += (Math_CosS(this->unk_1A2 * 0x2200) * sp84);
            this->actor.world.rot.x = xRot;
            Math_ApproachS(&this->actor.shape.rot.y, sp80, 1, this->csCamMaxStepScale);
            Math_ApproachF(&this->csCamMaxStepScale, 4096.0f, 1.0f, 256.0f);
            this->actor.world.rot.y = (Math_SinS(this->unk_1A2 * 0x1A00) * sp84) + this->actor.shape.rot.y;

            if (sqrtf(SQ(xDiff) + SQ(zDiff) + SQ(yDiff)) < 45.0f) {
                this->unk_1C2 = 1;
                this->actor.speedXZ = 0.0f;
            }
            break;

        case 1:
            Math_ApproachZeroF(&this->fwork[1], 1.0f, 40.0f);

            if (this->fwork[1] == 0.0f) {
                Actor_Kill(&this->actor);
            }
            break;

        case 10:
            this->unk_1C2 = 0xB;
            this->timers[0] = 14;

            this->collider.dim.radius = 15;
            this->collider.dim.height = 20;
            this->collider.dim.yShift = -10;

            this->actor.speedXZ = 20.0f;
            this->fwork[1] = 255.0f;
            this->unk_1F0 = player->actor.world.pos;
            new_var = this->unk_1F0.x - this->actor.world.pos.x;
            this->actor.shape.rot.y = RADF_TO_BINANG(Math_FAtan2F(new_var, this->unk_1F0.z - this->actor.world.pos.z)) +
                                      (this->actor.params << 0xD) - 0x20C000;
            // fallthrough
        case 11:
            if (this->timers[0] != 0) {
                this->unk_1F0 = player->actor.world.pos;
                xDiff = this->unk_1F0.x - this->actor.world.pos.x;
                yDiff = (this->unk_1F0.y + 30.0f) - this->actor.world.pos.y;
                zDiff = this->unk_1F0.z - this->actor.world.pos.z;

                sp80 = RADF_TO_BINANG(Math_FAtan2F(xDiff, zDiff));
                this->actor.shape.rot.x = RADF_TO_BINANG(Math_FAtan2F(yDiff, sqrtf(SQ(xDiff) + SQ(zDiff))));
                Math_ApproachS(&this->actor.shape.rot.y, sp80, 1, this->csCamMaxStepScale);
                Math_ApproachF(&this->csCamMaxStepScale, 4096.0f, 1.0f, 256.0f);
            }

            sp84 = (sqrtf(this->actor.xyzDistToPlayerSq) * 200.0f) / 10.0f;
            if (sp84 > 13824.0f) {
                sp84 = 13824.0f;
            }

            this->actor.world.rot.x = (Math_CosS(this->unk_1A2 * 0x3400) * sp84 * 0.1f) + this->actor.shape.rot.x;
            this->actor.world.rot.y = (Math_SinS(this->unk_1A2 * 0x1A00) * sp84) + this->actor.shape.rot.y;

            if ((player->swordState != 0) && (player->swordAnimation >= 0x18) && (this->actor.xzDistToPlayer < 80.0f)) {
                this->unk_1C2 = 0xC;
                this->actor.speedXZ = -30.0f;
                func_8002D908(&this->actor);
                func_8002D7EC(&this->actor);
                this->unk_1F0 = dorf->unk_1FC;
                numEffects = 10;
                break;
            }

            if (this->collider.base.acFlags & 2) {
                acHitInfo = this->collider.info.acHitInfo;

                this->collider.base.acFlags &= ~2;

                if (!(acHitInfo->toucher.dmgFlags & 0x100000) || Player_HasMirrorShieldEquipped(globalCtx)) {
                    func_800AA000(this->actor.xyzDistToPlayerSq, 0xB4, 0x14, 0x64);
                    this->unk_1C2 = 0xC;
                    this->actor.speedXZ = -30.0f;

                    func_8002D908(&this->actor);
                    func_8002D7EC(&this->actor);

                    this->unk_1F0.x = Rand_CenteredFloat(700.0f) + dorf->unk_1FC.x;
                    this->unk_1F0.y = Rand_CenteredFloat(200.0f) + dorf->unk_1FC.y;
                    this->unk_1F0.z = Rand_CenteredFloat(700.0f) + dorf->unk_1FC.z;

                    this->unk_1F0.x = this->unk_1F0.x + ((this->unk_1F0.x - this->actor.world.pos.x) * 100.0f);
                    this->unk_1F0.y = this->unk_1F0.y + ((this->unk_1F0.y - this->actor.world.pos.y) * 100.0f);
                    this->unk_1F0.z = this->unk_1F0.z + ((this->unk_1F0.z - this->actor.world.pos.z) * 100.0f);

                    numEffects = 10;
                    break;
                }
            }

            Collider_UpdateCylinder(&this->actor, &this->collider);

            if (this->timers[1] == 0) {
                CollisionCheck_SetAC(globalCtx, &globalCtx->colChkCtx, &this->collider.base);
            }

            xDiff = player->actor.world.pos.x - this->actor.world.pos.x;
            yDiff = (player->actor.world.pos.y + 30.0f) - this->actor.world.pos.y;
            zDiff = player->actor.world.pos.z - this->actor.world.pos.z;

            if (sqrtf(SQ(xDiff) + SQ(zDiff) + SQ(yDiff)) < 30.0f) {
                this->unk_1C2 = 1;
                this->actor.speedXZ = 0.0f;

                if (dorf->timers[2] == 0) {
                    func_8002F6D4(globalCtx, &this->actor, 3.0f, this->actor.world.rot.y, 0.0f, 0x50);
<<<<<<< HEAD
                    SoundSource_PlaySfxAtFixedWorldPos(globalCtx, &this->actor.world.pos, 40, NA_SE_EN_GANON_HIT_THUNDER);
=======
                    SoundSource_PlaySfxAtFixedWorldPos(globalCtx, &this->actor.world.pos, 40,
                                                       NA_SE_EN_GANON_HIT_THUNDER);
>>>>>>> 6479913d
                    dorf->timers[2] = 20;

                    for (i = 0; i < ARRAY_COUNT(this->unk_4E4); i++) {
                        dorf->unk_4E4[i] = D_808E4C58[i];
                    }

                    dorf->unk_2E6 = 0;
                    dorf->unk_2E8 = 60;
                    dorf->unk_508 = 4.0f;
                    numEffects = 40;
                }
            }
            break;

        case 12:
            this->actor.speedXZ = 20.0f;

            xDiff = this->unk_1F0.x - this->actor.world.pos.x;
            yDiff = this->unk_1F0.y - this->actor.world.pos.y;
            zDiff = this->unk_1F0.z - this->actor.world.pos.z;

            sp80 = RADF_TO_BINANG(Math_FAtan2F(xDiff, zDiff));
            xzDist = sqrtf(SQ(xDiff) + SQ(zDiff));
            xRot = RADF_TO_BINANG(Math_FAtan2F(yDiff, xzDist));
            sp84 = (xzDist * 700.0f) / 10.0f;

            if (sp84 > 6144.0f) {
                sp84 = 6144.0f;
            }

            sp80 += Math_SinS(this->unk_1A2 * 0x2200) * sp84;

            xRot += Math_CosS(this->unk_1A2 * 0x1800) * sp84;

            this->actor.world.rot.x = xRot;
            this->actor.world.rot.y = sp80;

            xDiff = dorf->unk_1FC.x - this->actor.world.pos.x;
            yDiff = dorf->unk_1FC.y - this->actor.world.pos.y;
            zDiff = dorf->unk_1FC.z - this->actor.world.pos.z;

            if (sqrtf(SQ(xDiff) + SQ(zDiff) + SQ(yDiff)) < 45.0f) {
                BossGanon_SetupHitByLightBall(dorf, globalCtx);
                this->timers[0] = 150;
                numEffects = 40;
                this->unk_1C2 = 1;
                this->actor.speedXZ = 0.0f;
            }
            break;
    }

    if (this->unk_1C2 >= 0xB) {
        xzDist = (this->unk_1C2 == 0xC) ? -65.0f : 0.0f;

        if ((fabsf(this->actor.world.pos.x) > (465.0f + xzDist)) ||
            (fabsf(this->actor.world.pos.z) > (465.0f + xzDist)) || ((this->actor.world.pos.y < 0.0f)) ||
            (this->actor.world.pos.y > 450.0f)) {
            this->unk_1C2 = 1;
            this->actor.speedXZ = 0.0f;
            numEffects = 10;
            BossGanon_CheckFallingPlatforms(this, globalCtx, &this->actor.world.pos);
            Actor_SpawnAsChild(&globalCtx->actorCtx, &dorf->actor, globalCtx, ACTOR_BOSS_GANON, this->actor.world.pos.x,
                               this->actor.world.pos.y, this->actor.world.pos.z, 0, 0, 0, 0x190);
        }
    }

    if (numEffects) {
        SoundSource_PlaySfxAtFixedWorldPos(globalCtx, &this->actor.world.pos, 80, NA_SE_EN_FANTOM_THUNDER);

        for (i = 0; i < numEffects; i++) {
            sp60.x = Rand_CenteredFloat(30.0f);
            sp60.y = Rand_CenteredFloat(30.0f);
            sp60.z = Rand_CenteredFloat(30.0);

            BossGanonEff_SpawnLightRay(globalCtx, &this->actor.world.pos, &sp60, &sZeroVec,
                                       Rand_ZeroFloat(200.0f) + 500.0f, 15.0f, 0x1E);
        }
    }
}

static Gfx* sBigMagicLightStreakDLists[] = {
    gDorfLightStreak12DL, gDorfLightStreak11DL, gDorfLightStreak10DL, gDorfLightStreak9DL,
    gDorfLightStreak8DL,  gDorfLightStreak7DL,  gDorfLightStreak6DL,  gDorfLightStreak5DL,
    gDorfLightStreak4DL,  gDorfLightStreak3DL,  gDorfLightStreak2DL,  gDorfLightStreak1DL,
};

void func_808E324C(Actor* thisx, GlobalContext* globalCtx) {
    BossGanon* this = (BossGanon*)thisx;
    Mtx* mtx;
    s16 i;
    s32 temp;

    mtx = Graph_Alloc(globalCtx->state.gfxCtx, 12 * sizeof(Mtx));

    OPEN_DISPS(globalCtx->state.gfxCtx, "../z_boss_ganon.c", 10489);

    func_80093D84(globalCtx->state.gfxCtx);
    gDPSetPrimColor(POLY_XLU_DISP++, 0, 0x80, 255, 255, 255, (s8)this->fwork[GDF_FWORK_1]);
    gDPSetEnvColor(POLY_XLU_DISP++, 150, 255, 0, 128);
    gSPSegment(POLY_XLU_DISP++, 0x0D, mtx);

    for (i = 0; i < 12; i++) {
        temp = (s16)(((this->unk_1A6 - i) + 0xF) % 15);
        Matrix_Translate(this->unk_2EC[temp].x, this->unk_2EC[temp].y, this->unk_2EC[temp].z, MTXMODE_NEW);
        Matrix_RotateY(this->unk_3C4[temp].y, MTXMODE_APPLY);
        Matrix_RotateX(-this->unk_3C4[temp].x, MTXMODE_APPLY);
        Matrix_Scale(this->actor.scale.x, this->actor.scale.y, this->actor.scale.z, MTXMODE_APPLY);
        Matrix_RotateY(M_PI / 2, MTXMODE_APPLY);
        Matrix_ToMtx(mtx, "../z_boss_ganon.c", 10520);
        gSPMatrix(POLY_XLU_DISP++, mtx, G_MTX_NOPUSH | G_MTX_LOAD | G_MTX_MODELVIEW);
        gSPDisplayList(POLY_XLU_DISP++, sBigMagicLightStreakDLists[i]);
        mtx++;
    };

    Matrix_Translate(this->actor.world.pos.x, this->actor.world.pos.y, this->actor.world.pos.z, MTXMODE_NEW);
    Matrix_ReplaceRotation(&globalCtx->billboardMtxF);
    Matrix_Scale(10.0f, 10.0f, 10.0f, MTXMODE_APPLY);
    Matrix_RotateZ(Rand_CenteredFloat(M_PI), MTXMODE_APPLY);
    gSPMatrix(POLY_XLU_DISP++, Matrix_NewMtx(globalCtx->state.gfxCtx, "../z_boss_ganon.c", 10534),
              G_MTX_NOPUSH | G_MTX_LOAD | G_MTX_MODELVIEW);
    gSPDisplayList(POLY_XLU_DISP++, gDorfLightBallMaterialDL);

    gSPDisplayList(POLY_XLU_DISP++, gDorfSquareDL);

    CLOSE_DISPS(globalCtx->state.gfxCtx, "../z_boss_ganon.c", 10541);
}

void BossGanon_UpdateEffects(GlobalContext* globalCtx) {
    Player* player = GET_PLAYER(globalCtx);
    GanondorfEffect* eff = globalCtx->specialEffects;
    s16 i;
    s32 pad;
    f32 xDiff;
    f32 yDiff;
    f32 zDiff;
    f32 yRot;
    f32 xRot;
    Vec3f spA0;
    s16 bodyPart;
    f32 distToPlayer;
    s32 pad2;
    s32 pad3;

    spA0.x = 0.0f;
    spA0.y = 0.0f;

    for (i = 0; i < ARRAY_COUNT(sEffectBuf); i++, eff++) {
        if (eff->type != GDF_EFF_NONE) {
            eff->pos.x += eff->velocity.x;
            eff->pos.y += eff->velocity.y;
            eff->pos.z += eff->velocity.z;

            eff->timer++;

            eff->velocity.x += eff->accel.x;
            eff->velocity.y += eff->accel.y;
            eff->velocity.z += eff->accel.z;

            if (eff->type == GDF_EFF_WINDOW_SHARD) {
                eff->unk_44 += 0.3f;
                eff->unk_48 += 0.5f;

                if (eff->pos.y < 0.0f) {
                    eff->type = GDF_EFF_NONE;
                }
            } else if (eff->type == GDF_EFF_SPARKLE) {
                eff->unk_3C += Rand_ZeroFloat(M_PI / 2) + M_PI / 2;
                eff->unk_2E -= eff->unk_30;

                if (eff->unk_2E <= 0) {
                    eff->unk_2E = 0;
                    eff->type = GDF_EFF_NONE;
                }

                eff->alpha = eff->unk_2E;

                if (eff->alpha > 255) {
                    eff->alpha = 255;
                }
            } else if (eff->type == GDF_EFF_BLACK_DOT) {
                xDiff = sGanondorf->unk_278.x - eff->pos.x;
                yDiff = sGanondorf->unk_278.y - eff->pos.y;
                zDiff = sGanondorf->unk_278.z - eff->pos.z;

                yRot = Math_FAtan2F(xDiff, zDiff);

                xRot = -Math_FAtan2F(yDiff, sqrtf(SQ(xDiff) + SQ(zDiff)));
                spA0.z = eff->unk_38;
                Matrix_RotateY(yRot, MTXMODE_NEW);
                Matrix_RotateX(xRot, MTXMODE_APPLY);
                Matrix_MultVec3f(&spA0, &eff->velocity);
                Math_ApproachF(&eff->unk_38, 10.0f, 1.0f, 0.5f);

                eff->alpha += 10;

                if (eff->alpha > 255) {
                    eff->alpha = 255;
                }

                if ((sqrtf(SQ(xDiff) + SQ(yDiff) + SQ(zDiff)) < 20.0f) || (eff->timer > 70)) {
                    eff->type = GDF_EFF_NONE;
                }
            } else if (eff->type == GDF_EFF_LIGHT_RAY) {
                eff->unk_3C += Rand_ZeroFloat(M_PI / 2) + M_PI / 2;
                eff->unk_2E -= eff->unk_30;

                if (eff->unk_2E <= 0) {
                    eff->unk_2E = 0;
                    eff->type = GDF_EFF_NONE;
                }

                eff->alpha = eff->unk_2E;

                if (eff->alpha > 255) {
                    eff->alpha = 255;
                }

                Math_ApproachF(&eff->unk_38, eff->unk_40, 1.0f, (eff->unk_40 / 15.0f) * 4.0f);
            } else if (eff->type == GDF_EFF_SHOCK) {
                if (eff->unk_2E == GDF_SHOCK_DORF_YELLOW) {
                    bodyPart = (s16)Rand_ZeroFloat(13.9f) + 1;

                    eff->pos.x = sGanondorf->unk_2EC[bodyPart].x + Rand_CenteredFloat(20.0f);
                    eff->pos.y = sGanondorf->unk_2EC[bodyPart].y + Rand_CenteredFloat(20.0f);
                    eff->pos.z = sGanondorf->unk_2EC[bodyPart].z + Rand_CenteredFloat(20.0f);
                } else {
                    bodyPart = (s16)Rand_ZeroFloat(17.9f);

                    eff->pos.x = player->bodyPartsPos[bodyPart].x + Rand_CenteredFloat(10.0f);
                    eff->pos.y = player->bodyPartsPos[bodyPart].y + Rand_CenteredFloat(15.0f);
                    eff->pos.z = player->bodyPartsPos[bodyPart].z + Rand_CenteredFloat(10.0f);
                }

                eff->unk_3C += (Rand_ZeroFloat(M_PI / 2) + M_PI / 2);

                if (eff->timer > 20) {
                    eff->type = GDF_EFF_NONE;
                }
            } else if (eff->type == GDF_EFF_LIGHTNING) {
                if (eff->unk_3C == 0.0f) {
                    eff->unk_44 = BINANG_TO_RAD(Camera_GetInputDirYaw(Gameplay_GetCamera(globalCtx, MAIN_CAM)));
                } else {
                    eff->unk_44 = M_PI / 2;
                }

                if (eff->timer > 12) {
                    eff->type = GDF_EFF_NONE;
                }
            } else if (eff->type == GDF_EFF_IMPACT_DUST_DARK) {
                eff->unk_30++; // unused

                if (eff->unk_2E == 0) {
                    eff->alpha += 26;

                    if (eff->alpha > 255) {
                        eff->alpha = 255;
                        eff->unk_2E = 1;
                    }
                } else if (eff->unk_2E == 1) {
                    eff->unk_2E = 2;
                } else if (eff->unk_2E == 2) {
                    eff->alpha -= 26;

                    if (eff->alpha < 0) {
                        eff->alpha = 0;
                        eff->type = GDF_EFF_NONE;
                    }
                }

                Math_ApproachF(&eff->scale, eff->unk_38, 1.0f, 0.01f);
                Math_ApproachF(&eff->unk_40, 4.0f, 1.0f, 0.15f);
            } else if (eff->type == GDF_EFF_IMPACT_DUST_LIGHT) {
                if (i == 0) {
                    func_80078884(NA_SE_EN_GANON_WAVE_GND - SFX_FLAG);
                }

                eff->unk_30++; // unused

                if (eff->unk_2E == 0) {
                    eff->alpha += 100;

                    if (eff->alpha > 255) {
                        eff->alpha = 255;
                        eff->unk_2E = 1;
                    }
                } else if (eff->unk_2E == 1) {
                    if (eff->timer >= 20) {
                        eff->unk_2E = 2;
                    }
                } else if (eff->unk_2E == 2) {
                    eff->alpha -= 30;

                    if (eff->alpha < 0) {
                        eff->alpha = 0;
                        eff->type = GDF_EFF_NONE;
                    }
                }

                Math_ApproachF(&eff->scale, eff->unk_38, 1.0f, 0.1f);
                Math_ApproachF(&eff->unk_40, 1.0f, 1.0f, 0.15f);
            } else if (eff->type == GDF_EFF_SHOCKWAVE) {
                eff->unk_30++; // unused
                eff->alpha -= 30;

                if (eff->alpha < 0) {
                    eff->alpha = 0;
                    eff->type = GDF_EFF_NONE;
                }

                Math_ApproachF(&eff->scale, eff->unk_38, 1.0f, 0.13f);

                if ((eff->timer < 150) && (fabsf(player->actor.world.pos.y) < 5.0f)) {
                    distToPlayer =
                        sqrtf(SQ(eff->pos.x - player->actor.world.pos.x) + SQ(eff->pos.z - player->actor.world.pos.z));

                    if (((eff->scale * 150.0f) < distToPlayer) && (distToPlayer < (eff->scale * 300.0f))) {
                        eff->timer = 150;
                        func_8002F6D4(globalCtx, &sGanondorf->actor, 7.0f, sGanondorf->actor.yawTowardsPlayer, 0.0f,
                                      0x20);
                    }
                }
            }
        }
    }
}

static void* sLightningTextures[] = {
    gDorfLightning1Tex,  gDorfLightning1Tex,  gDorfLightning2Tex,  gDorfLightning3Tex, gDorfLightning4Tex,
    gDorfLightning5Tex,  gDorfLightning6Tex,  gDorfLightning7Tex,  gDorfLightning8Tex, gDorfLightning9Tex,
    gDorfLightning10Tex, gDorfLightning11Tex, gDorfLightning12Tex,
};

static u8 sLightningPrimColors[] = {
    0,   0,   0,   255, 255, 255, 231, 250, 231, 208, 245, 208, 185, 240, 185, 162, 235, 162, 139, 230,
    139, 115, 225, 115, 92,  220, 92,  69,  215, 69,  46,  210, 46,  23,  205, 23,  0,   200, 0,
};

static u8 sLightningEnvColors[] = {
    0,   0,   0,   255, 255, 0,   240, 231, 23,  226, 208, 46,  212, 185, 69,  198, 162, 92,
    184, 139, 115, 170, 115, 139, 156, 92,  162, 142, 69,  185, 128, 46,  208, 114, 23,  231,
    100, 0,   255, 0,   0,   0,   0,   0,   0,   0,   0,   0,   0,   0,   0,   0,
};

void BossGanon_DrawEffects(GlobalContext* globalCtx) {
    u8 flag = 0;
    s16 i;
    s32 pad;
    GraphicsContext* gfxCtx = globalCtx->state.gfxCtx;
    GanondorfEffect* eff = globalCtx->specialEffects;
    GanondorfEffect* effFirst = eff;

    OPEN_DISPS(gfxCtx, "../z_boss_ganon.c", 10865);
    func_80093D84(globalCtx->state.gfxCtx);

    for (i = 0; i < 200; i++, eff++) {
        if (eff->type == GDF_EFF_WINDOW_SHARD) {
            gDPPipeSync(POLY_OPA_DISP++);
            if (flag == 0) {
                gSPDisplayList(POLY_OPA_DISP++, gDorfWindowShardMaterialDL);
                flag++;
            }
            if ((eff->timer & 7) != 0) {
                gDPSetPrimColor(POLY_OPA_DISP++, 0, 0, eff->color.r, eff->color.g, eff->color.b, 255);
            } else {
                gDPSetPrimColor(POLY_OPA_DISP++, 0, 0, 255, 255, 255, 255);
            }
            Matrix_Translate(eff->pos.x, eff->pos.y, eff->pos.z, MTXMODE_NEW);
            Matrix_Scale(eff->scale, eff->scale, eff->scale, MTXMODE_APPLY);
            Matrix_RotateY(eff->unk_48, MTXMODE_APPLY);
            Matrix_RotateX(eff->unk_44, MTXMODE_APPLY);
            gSPMatrix(POLY_OPA_DISP++, Matrix_NewMtx(gfxCtx, "../z_boss_ganon.c", 10898),
                      G_MTX_NOPUSH | G_MTX_LOAD | G_MTX_MODELVIEW);
            gSPDisplayList(POLY_OPA_DISP++, gDorfWindowShardModelDL);
        }
    }

    eff = effFirst;
    flag = 0;

    for (i = 0; i < 150; i++, eff++) {
        if (eff->type == GDF_EFF_SPARKLE) {
            gDPPipeSync(POLY_XLU_DISP++);
            if (flag == 0) {
                gDPSetEnvColor(POLY_XLU_DISP++, 255, 255, 0, 0);
                gSPDisplayList(POLY_XLU_DISP++, gDorfLightBallMaterialDL);
                flag++;
            }
            gDPSetPrimColor(POLY_XLU_DISP++, 0, 0, 255, 255, 255, eff->alpha);
            Matrix_Translate(eff->pos.x, eff->pos.y, eff->pos.z, MTXMODE_NEW);
            Matrix_ReplaceRotation(&globalCtx->billboardMtxF);
            Matrix_Scale(eff->scale, eff->scale, 1.0f, MTXMODE_APPLY);
            Matrix_RotateZ(eff->unk_3C, MTXMODE_APPLY);
            gSPMatrix(POLY_XLU_DISP++, Matrix_NewMtx(gfxCtx, "../z_boss_ganon.c", 10932),
                      G_MTX_NOPUSH | G_MTX_LOAD | G_MTX_MODELVIEW);
            gSPDisplayList(POLY_XLU_DISP++, gDorfSquareDL);
        }
    }

    eff = effFirst;
    flag = 0;

    for (i = 0; i < 150; i++, eff++) {
        if (eff->type == GDF_EFF_LIGHT_RAY) {
            gDPPipeSync(POLY_XLU_DISP++);
            if (flag == 0) {
                gDPSetEnvColor(POLY_XLU_DISP++, 255, 255, 0, 0);
                gSPDisplayList(POLY_XLU_DISP++, gDorfLightBallMaterialDL);
                flag++;
            }
            gDPSetPrimColor(POLY_XLU_DISP++, 0, 0, 255, 255, 255, eff->alpha);
            Matrix_Translate(eff->pos.x, eff->pos.y, eff->pos.z, MTXMODE_NEW);
            Matrix_RotateY(eff->unk_48, MTXMODE_APPLY);
            Matrix_RotateX(eff->unk_44, MTXMODE_APPLY);
            Matrix_RotateZ(eff->unk_3C, MTXMODE_APPLY);
            Matrix_Scale(eff->scale, eff->scale, eff->unk_38 * eff->scale, MTXMODE_APPLY);
            Matrix_RotateX(M_PI / 2, MTXMODE_APPLY);
            gSPMatrix(POLY_XLU_DISP++, Matrix_NewMtx(gfxCtx, "../z_boss_ganon.c", 10971),
                      G_MTX_NOPUSH | G_MTX_LOAD | G_MTX_MODELVIEW);
            gSPDisplayList(POLY_XLU_DISP++, gDorfSquareDL);
        }
    }

    eff = effFirst;
    flag = 0;

    for (i = 0; i < 150; i++, eff++) {
        if (eff->type == GDF_EFF_SHOCK) {
            if (flag == 0) {
                gDPPipeSync(POLY_XLU_DISP++);
                if (eff->unk_2E == GDF_SHOCK_PLAYER_PURPLE) {
                    gDPSetPrimColor(POLY_XLU_DISP++, 0, 0, 100, 0, 200, 255);
                    gDPSetEnvColor(POLY_XLU_DISP++, 130, 0, 0, 0);
                } else { // GDF_SHOCK_DORF_YELLOW or GDF_SHOCK_PLAYER_YELLOW
                    gDPSetPrimColor(POLY_XLU_DISP++, 0, 0, 255, 255, 255, 255);
                    gDPSetEnvColor(POLY_XLU_DISP++, 255, 255, 0, 0);
                }
                flag++;
            }
            Matrix_Translate(eff->pos.x, eff->pos.y, eff->pos.z, MTXMODE_NEW);
            Matrix_Scale(eff->scale, eff->scale, 1.0f, MTXMODE_APPLY);
            Matrix_RotateX(eff->unk_3C * 1.3f, MTXMODE_APPLY);
            Matrix_RotateZ(eff->unk_3C, MTXMODE_APPLY);
            gSPMatrix(POLY_XLU_DISP++, Matrix_NewMtx(gfxCtx, "../z_boss_ganon.c", 11023),
                      G_MTX_NOPUSH | G_MTX_LOAD | G_MTX_MODELVIEW);
            gSPDisplayList(POLY_XLU_DISP++, gDorfShockDL);
        }
    }

    eff = effFirst;

    for (i = 0; i < 150; i++, eff++) {
        if (eff->type == GDF_EFF_LIGHTNING) {
            gDPPipeSync(POLY_XLU_DISP++);
            gDPSetPrimColor(POLY_XLU_DISP++, 0, 0, sLightningPrimColors[(eff->timer * 3) + 0],
                            sLightningPrimColors[(eff->timer * 3) + 1], sLightningPrimColors[(eff->timer * 3) + 2],
                            255);
            gDPSetEnvColor(POLY_XLU_DISP++, sLightningEnvColors[(eff->timer * 3) + 0],
                           sLightningEnvColors[(eff->timer * 3) + 1], sLightningEnvColors[(eff->timer * 3) + 2], 0);
            Matrix_Translate(sGanondorf->unk_260.x, sGanondorf->unk_260.y, sGanondorf->unk_260.z, MTXMODE_NEW);
            Matrix_RotateY(eff->unk_48, MTXMODE_APPLY);
            Matrix_RotateZ(eff->unk_3C, MTXMODE_APPLY);
            Matrix_Scale(eff->scale, eff->scale, eff->scale, MTXMODE_APPLY);
            Matrix_RotateY(eff->unk_44, MTXMODE_APPLY);
            gSPMatrix(POLY_XLU_DISP++, Matrix_NewMtx(gfxCtx, "../z_boss_ganon.c", 11074),
                      G_MTX_NOPUSH | G_MTX_LOAD | G_MTX_MODELVIEW);
            gSPSegment(POLY_XLU_DISP++, 0x08, SEGMENTED_TO_VIRTUAL(sLightningTextures[eff->timer]));
            gSPDisplayList(POLY_XLU_DISP++, gDorfLightningDL);
        }
    }

    eff = effFirst;

    for (i = 0; i < 150; i++, eff++) {
        if (eff->type == GDF_EFF_IMPACT_DUST_DARK) {
            gDPPipeSync(POLY_XLU_DISP++);
            gDPSetPrimColor(POLY_XLU_DISP++, 0, 0, 0, 0, 0, eff->alpha);
            gDPSetEnvColor(POLY_XLU_DISP++, 100, 70, 0, 128);
            gSPSegment(POLY_XLU_DISP++, 0x08,
                       Gfx_TwoTexScroll(globalCtx->state.gfxCtx, 0, eff->timer * 4, 0, 32, 64, 1, eff->timer * 2,
                                        eff->timer * -20, 32, 32));
            Matrix_Translate(eff->pos.x, eff->pos.y, eff->pos.z, MTXMODE_NEW);
            Matrix_Scale(eff->scale, eff->unk_40 * eff->scale, eff->scale, MTXMODE_APPLY);
            gSPMatrix(POLY_XLU_DISP++, Matrix_NewMtx(gfxCtx, "../z_boss_ganon.c", 11121),
                      G_MTX_NOPUSH | G_MTX_LOAD | G_MTX_MODELVIEW);
            gSPDisplayList(POLY_XLU_DISP++, gDorfImpactDarkDL);
        }
    }

    eff = effFirst;

    for (i = 0; i < 150; i++, eff++) {
        if (eff->type == GDF_EFF_IMPACT_DUST_LIGHT) {
            gDPPipeSync(POLY_XLU_DISP++);
            gDPSetPrimColor(POLY_XLU_DISP++, 0, 0, 255, 255, 255, eff->alpha);
            gDPSetEnvColor(POLY_XLU_DISP++, 200, 100, 0, 128);
            gSPSegment(POLY_XLU_DISP++, 0x08,
                       Gfx_TwoTexScroll(globalCtx->state.gfxCtx, 0, eff->timer * 4, 0, 32, 64, 1, eff->timer * 2,
                                        eff->timer * -20, 32, 32));
            Matrix_Translate(eff->pos.x, eff->pos.y, eff->pos.z, MTXMODE_NEW);
            Matrix_Scale(eff->scale, eff->unk_40 * eff->scale, eff->scale, MTXMODE_APPLY);
            gSPMatrix(POLY_XLU_DISP++, Matrix_NewMtx(gfxCtx, "../z_boss_ganon.c", 11165),
                      G_MTX_NOPUSH | G_MTX_LOAD | G_MTX_MODELVIEW);
            gSPDisplayList(POLY_XLU_DISP++, gDorfImpactLightDL);
        }
    }

    eff = effFirst;

    for (i = 0; i < 150; i++, eff++) {
        if (eff->type == GDF_EFF_SHOCKWAVE) {
            gDPPipeSync(POLY_XLU_DISP++);
            gDPSetPrimColor(POLY_XLU_DISP++, 0, 0, 255, 255, 170, eff->alpha);
            gDPSetEnvColor(POLY_XLU_DISP++, 150, 255, 0, 128);
            gSPSegment(POLY_XLU_DISP++, 0x08,
                       Gfx_TwoTexScroll(globalCtx->state.gfxCtx, 0, (eff->timer * 100), 0, 64, 32, 1,
                                        (eff->timer * 100), 0, 64, 32));
            Matrix_Translate(eff->pos.x, eff->pos.y, eff->pos.z, MTXMODE_NEW);
            Matrix_Scale((eff->scale * 200.0f) / 1500.0f, (eff->unk_40 * 200.0f) / 1500.0f,
                         (eff->scale * 200.0f) / 1500.0f, MTXMODE_APPLY);
            gSPMatrix(POLY_XLU_DISP++, Matrix_NewMtx(gfxCtx, "../z_boss_ganon.c", 11209),
                      G_MTX_NOPUSH | G_MTX_LOAD | G_MTX_MODELVIEW);
            gSPDisplayList(POLY_XLU_DISP++, gDorfShockwaveDL);
        }
    }

    eff = effFirst;

    for (i = 0; i < 150; i++, eff++) {
        if (eff->type == GDF_EFF_BLACK_DOT) {
            gDPPipeSync(POLY_XLU_DISP++);
            gDPSetPrimColor(POLY_XLU_DISP++, 0, 0, 150, 170, 0, eff->alpha);
            gDPSetEnvColor(POLY_XLU_DISP++, 255, 255, 255, 128);
            gSPSegment(POLY_XLU_DISP++, 0x0A,
                       Gfx_TwoTexScroll(globalCtx->state.gfxCtx, 0, 0, 0, 32, 32, 1, eff->timer * 2, eff->timer * -20,
                                        64, 64));
            Matrix_Translate(eff->pos.x, eff->pos.y, eff->pos.z, MTXMODE_NEW);
            Matrix_ReplaceRotation(&globalCtx->billboardMtxF);
            Matrix_Scale(eff->scale, eff->scale, 1.0f, MTXMODE_APPLY);
            gSPMatrix(POLY_XLU_DISP++, Matrix_NewMtx(gfxCtx, "../z_boss_ganon.c", 11250),
                      G_MTX_NOPUSH | G_MTX_LOAD | G_MTX_MODELVIEW);
            gSPDisplayList(POLY_XLU_DISP++, gDorfDotDL);
        }
    }

    CLOSE_DISPS(gfxCtx, "../z_boss_ganon.c", 11255);
}

#include "overlays/ovl_Boss_Ganon/ovl_Boss_Ganon.c"<|MERGE_RESOLUTION|>--- conflicted
+++ resolved
@@ -3984,12 +3984,8 @@
                     if (sqrtf(SQ(xDistFromLink) + SQ(yDistFromLink) + SQ(zDistFromLink)) <= 25.0f) {
                         spBA = 5;
                         func_8002F6D4(globalCtx, &this->actor, 3.0f, this->actor.world.rot.y, 0.0f, 0x30);
-<<<<<<< HEAD
-                        SoundSource_PlaySfxAtFixedWorldPos(globalCtx, &this->actor.world.pos, 40, NA_SE_EN_GANON_HIT_THUNDER);
-=======
                         SoundSource_PlaySfxAtFixedWorldPos(globalCtx, &this->actor.world.pos, 40,
                                                            NA_SE_EN_GANON_HIT_THUNDER);
->>>>>>> 6479913d
                         ganondorf->timers[2] = 20;
 
                         for (i = 0; i < ARRAY_COUNT(ganondorf->unk_4E4); i++) {
@@ -4032,12 +4028,8 @@
                 if (sqrtf(SQ(xDistFromGanondorf) + SQ(yDistFromGanondorf) + SQ(zDistFromGanondorf)) < 30.0f) {
                     spBA = 3;
                     SoundSource_PlaySfxAtFixedWorldPos(globalCtx, &this->actor.world.pos, 40, NA_SE_EN_GANON_DAMAGE1);
-<<<<<<< HEAD
-                    SoundSource_PlaySfxAtFixedWorldPos(globalCtx, &this->actor.world.pos, 40, NA_SE_EN_GANON_HIT_THUNDER);
-=======
                     SoundSource_PlaySfxAtFixedWorldPos(globalCtx, &this->actor.world.pos, 40,
                                                        NA_SE_EN_GANON_HIT_THUNDER);
->>>>>>> 6479913d
                 }
                 break;
 
@@ -4470,12 +4462,8 @@
 
                 if (dorf->timers[2] == 0) {
                     func_8002F6D4(globalCtx, &this->actor, 3.0f, this->actor.world.rot.y, 0.0f, 0x50);
-<<<<<<< HEAD
-                    SoundSource_PlaySfxAtFixedWorldPos(globalCtx, &this->actor.world.pos, 40, NA_SE_EN_GANON_HIT_THUNDER);
-=======
                     SoundSource_PlaySfxAtFixedWorldPos(globalCtx, &this->actor.world.pos, 40,
                                                        NA_SE_EN_GANON_HIT_THUNDER);
->>>>>>> 6479913d
                     dorf->timers[2] = 20;
 
                     for (i = 0; i < ARRAY_COUNT(this->unk_4E4); i++) {
