--- conflicted
+++ resolved
@@ -622,11 +622,7 @@
             // fallthrough
         case 3:
             this->envLightMode = 0;
-<<<<<<< HEAD
-            play->envCtx.unk_D8 = 0.0f;
-=======
-            globalCtx->envCtx.lightBlend = 0.0f;
->>>>>>> 4f0018bf
+            play->envCtx.lightBlend = 0.0f;
             this->csCamAt.y = (sinf(this->unk_704) * 300.0f) + this->csCamEye.y;
             this->csCamAt.z = (cosf(this->unk_704) * -300.0f) + this->csCamEye.z;
             Math_ApproachF(&this->unk_704, 0.25f, 0.05f, this->csCamAtMaxStep.y);
@@ -664,11 +660,7 @@
             this->envLightMode = 5;
 
             if (this->csTimer < 50) {
-<<<<<<< HEAD
-                play->envCtx.unk_D8 = 1.0f;
-=======
-                globalCtx->envCtx.lightBlend = 1.0f;
->>>>>>> 4f0018bf
+                play->envCtx.lightBlend = 1.0f;
             }
 
             if (this->csTimer == 10) {
@@ -699,11 +691,7 @@
             this->fwork[GDF_TRIFORCE_PRIM_B] = 255.0f;
             this->fwork[GDF_TRIFORCE_ENV_G] = 100.0f;
             func_80078884(NA_SE_EV_TRIFORCE_MARK);
-<<<<<<< HEAD
-            play->envCtx.unk_D8 = 0.0f;
-=======
-            globalCtx->envCtx.lightBlend = 0.0f;
->>>>>>> 4f0018bf
+            play->envCtx.lightBlend = 0.0f;
             // fallthrough
         case 7:
             this->envLightMode = 6;
@@ -718,11 +706,7 @@
             }
 
             if (this->csTimer == 30) {
-<<<<<<< HEAD
-                play->envCtx.unk_D8 = 1.0f;
-=======
-                globalCtx->envCtx.lightBlend = 1.0f;
->>>>>>> 4f0018bf
+                play->envCtx.lightBlend = 1.0f;
             }
 
             BossGanon_SetIntroCsCamera(this, 4);
@@ -754,11 +738,7 @@
             this->fwork[GDF_TRIFORCE_PRIM_B] = 255.0f;
             this->fwork[GDF_TRIFORCE_ENV_G] = 100.0f;
             func_80078884(NA_SE_EV_TRIFORCE_MARK);
-<<<<<<< HEAD
-            play->envCtx.unk_D8 = 0.0f;
-=======
-            globalCtx->envCtx.lightBlend = 0.0f;
->>>>>>> 4f0018bf
+            play->envCtx.lightBlend = 0.0f;
             // fallthrough
         case 9:
             this->envLightMode = 7;
@@ -778,11 +758,7 @@
             }
 
             if (this->csTimer == 32) {
-<<<<<<< HEAD
-                play->envCtx.unk_D8 = 1.0f;
-=======
-                globalCtx->envCtx.lightBlend = 1.0f;
->>>>>>> 4f0018bf
+                play->envCtx.lightBlend = 1.0f;
             }
 
             if (this->csTimer == 50) {
@@ -854,11 +830,7 @@
 
         case 15: // side view of all 3 of them
             this->envLightMode = 0;
-<<<<<<< HEAD
-            play->envCtx.unk_D8 = 0.0f;
-=======
-            globalCtx->envCtx.lightBlend = 0.0f;
->>>>>>> 4f0018bf
+            play->envCtx.lightBlend = 0.0f;
             BossGanon_SetIntroCsCamera(this, 10);
 
             if (this->csTimer == 30) {
@@ -951,11 +923,7 @@
             this->fwork[GDF_TRIFORCE_PRIM_A] = 0.0f;
             this->fwork[GDF_TRIFORCE_PRIM_B] = 255.0f;
             this->fwork[GDF_TRIFORCE_ENV_G] = 100.0f;
-<<<<<<< HEAD
-            play->envCtx.unk_D8 = 0.0f;
-=======
-            globalCtx->envCtx.lightBlend = 0.0f;
->>>>>>> 4f0018bf
+            play->envCtx.lightBlend = 0.0f;
             // fallthrough
         case 19: // show triforce
             this->envLightMode = 8;
@@ -964,11 +932,7 @@
                 this->envLightMode = 9;
 
                 if (this->csTimer == 60) {
-<<<<<<< HEAD
-                    play->envCtx.unk_D8 = 1.0f;
-=======
-                    globalCtx->envCtx.lightBlend = 1.0f;
->>>>>>> 4f0018bf
+                    play->envCtx.lightBlend = 1.0f;
                 }
             }
 
@@ -1294,11 +1258,7 @@
             this->envLightMode = 13;
 
             if (this->csTimer < 30) {
-<<<<<<< HEAD
-                play->envCtx.unk_D8 = 0.0f;
-=======
-                globalCtx->envCtx.lightBlend = 0.0f;
->>>>>>> 4f0018bf
+                play->envCtx.lightBlend = 0.0f;
             }
 
             if (this->csTimer >= 2) {
@@ -1446,21 +1406,13 @@
                 this->envLightMode = 15;
                 this->unk_508 = 0.0f;
                 this->fwork[GDF_FWORK_1] = 1000.0f;
-<<<<<<< HEAD
-                play->envCtx.unk_D8 = 0.0f;
-=======
-                globalCtx->envCtx.lightBlend = 0.0f;
->>>>>>> 4f0018bf
+                play->envCtx.lightBlend = 0.0f;
             }
             break;
 
         case 7:
             if (this->csTimer < 10) {
-<<<<<<< HEAD
-                play->envCtx.unk_D8 = 0.0f;
-=======
-                globalCtx->envCtx.lightBlend = 0.0f;
->>>>>>> 4f0018bf
+                play->envCtx.lightBlend = 0.0f;
             }
 
             if (this->csTimer == 30) {
@@ -1589,11 +1541,7 @@
             sCape->tearTimer = 20;
 
             this->whiteFillAlpha = 255.0f;
-<<<<<<< HEAD
-            play->envCtx.unk_D8 = 1.0f;
-=======
-            globalCtx->envCtx.lightBlend = 1.0f;
->>>>>>> 4f0018bf
+            play->envCtx.lightBlend = 1.0f;
             // fallthrough
         case 101:
             player->actor.world.pos.y = 4102.0f;
@@ -1691,11 +1639,7 @@
             this->csCamAt.z = sZelda->actor.world.pos.z;
 
             if (this->csTimer >= 10) {
-<<<<<<< HEAD
-                Math_ApproachZeroF(&play->envCtx.unk_D8, 1.0f, 0.05f);
-=======
-                Math_ApproachZeroF(&globalCtx->envCtx.lightBlend, 1.0f, 0.05f);
->>>>>>> 4f0018bf
+                Math_ApproachZeroF(&play->envCtx.lightBlend, 1.0f, 0.05f);
             }
 
             if (this->csTimer == 10) {
@@ -3070,208 +3014,106 @@
         }
     }
 
-<<<<<<< HEAD
-    play->envCtx.unk_BF = 0;
-    play->envCtx.unk_BE = 0;
-    play->envCtx.unk_DC = 2;
-=======
-    globalCtx->envCtx.lightSettingOverride = 0;
-    globalCtx->envCtx.prevLightSetting = 0;
-    globalCtx->envCtx.lightBlendOverride = LIGHT_BLEND_OVERRIDE_FULL_CONTROL;
->>>>>>> 4f0018bf
+    play->envCtx.lightSettingOverride = 0;
+    play->envCtx.prevLightSetting = 0;
+    play->envCtx.lightBlendOverride = LIGHT_BLEND_OVERRIDE_FULL_CONTROL;
 
     switch (this->envLightMode) {
         case -1:
             break;
         case 0:
-<<<<<<< HEAD
-            Math_ApproachF(&play->envCtx.unk_D8, 0.0f, 1.0f, 0.02f);
+            Math_ApproachF(&play->envCtx.lightBlend, 0.0f, 1.0f, 0.02f);
             break;
         case 1:
-            play->envCtx.unk_BD = 1;
-            Math_ApproachF(&play->envCtx.unk_D8, 1.0f, 1.0f, 0.1f);
+            play->envCtx.lightSetting = 1;
+            Math_ApproachF(&play->envCtx.lightBlend, 1.0f, 1.0f, 0.1f);
             break;
         case 2:
-            play->envCtx.unk_BD = 1;
-            Math_ApproachF(&play->envCtx.unk_D8, 1.0f, 1.0f, 0.02f);
+            play->envCtx.lightSetting = 1;
+            Math_ApproachF(&play->envCtx.lightBlend, 1.0f, 1.0f, 0.02f);
             break;
         case 3:
-            play->envCtx.unk_BD = 3;
-            play->envCtx.unk_D8 = 1.0f;
+            play->envCtx.lightSetting = 3;
+            play->envCtx.lightBlend = 1.0f;
             break;
         case 35:
-            play->envCtx.unk_BD = 0;
-            play->envCtx.unk_D8 = 1.0f;
+            play->envCtx.lightSetting = 0;
+            play->envCtx.lightBlend = 1.0f;
             break;
         case 4:
-            play->envCtx.unk_BD = 4;
-            play->envCtx.unk_D8 = 1.0f;
+            play->envCtx.lightSetting = 4;
+            play->envCtx.lightBlend = 1.0f;
             break;
         case 5:
-            play->envCtx.unk_BE = 5;
-            play->envCtx.unk_BD = 3;
-            Math_ApproachZeroF(&play->envCtx.unk_D8, 1.0f, 0.075f);
+            play->envCtx.prevLightSetting = 5;
+            play->envCtx.lightSetting = 3;
+            Math_ApproachZeroF(&play->envCtx.lightBlend, 1.0f, 0.075f);
             break;
         case 6:
-            play->envCtx.unk_BE = 5;
-            play->envCtx.unk_D8 = 0.0f;
+            play->envCtx.prevLightSetting = 5;
+            play->envCtx.lightBlend = 0.0f;
             break;
         case 65:
-            play->envCtx.unk_BE = 3;
-            play->envCtx.unk_BD = 6;
-            Math_ApproachZeroF(&play->envCtx.unk_D8, 1.0f, 0.05f);
+            play->envCtx.prevLightSetting = 3;
+            play->envCtx.lightSetting = 6;
+            Math_ApproachZeroF(&play->envCtx.lightBlend, 1.0f, 0.05f);
             break;
         case 7:
-            play->envCtx.unk_BE = 7;
-            play->envCtx.unk_D8 = 0.0f;
+            play->envCtx.prevLightSetting = 7;
+            play->envCtx.lightBlend = 0.0f;
             break;
         case 75:
-            play->envCtx.unk_BE = 4;
-            play->envCtx.unk_BD = 8;
-            Math_ApproachZeroF(&play->envCtx.unk_D8, 1.0f, 0.05f);
+            play->envCtx.prevLightSetting = 4;
+            play->envCtx.lightSetting = 8;
+            Math_ApproachZeroF(&play->envCtx.lightBlend, 1.0f, 0.05f);
             break;
         case 8:
-            play->envCtx.unk_BE = 3;
-            play->envCtx.unk_BD = 9;
-            Math_ApproachF(&play->envCtx.unk_D8, 1.0f, 1.0f, 0.05f);
+            play->envCtx.prevLightSetting = 3;
+            play->envCtx.lightSetting = 9;
+            Math_ApproachF(&play->envCtx.lightBlend, 1.0f, 1.0f, 0.05f);
             break;
         case 9:
-            play->envCtx.unk_BE = 3;
-            play->envCtx.unk_BD = 0xA;
-            Math_ApproachZeroF(&play->envCtx.unk_D8, 1.0f, 0.05f);
+            play->envCtx.prevLightSetting = 3;
+            play->envCtx.lightSetting = 10;
+            Math_ApproachZeroF(&play->envCtx.lightBlend, 1.0f, 0.05f);
             break;
         case 10:
-            play->envCtx.unk_BE = 3;
-            play->envCtx.unk_BD = 0xB;
-            Math_ApproachF(&play->envCtx.unk_D8, 1.0f, 1.0f, 0.05f);
+            play->envCtx.prevLightSetting = 3;
+            play->envCtx.lightSetting = 11;
+            Math_ApproachF(&play->envCtx.lightBlend, 1.0f, 1.0f, 0.05f);
             this->unk_1A4 = 0;
             break;
         case 11:
-            play->envCtx.unk_BE = 0xC;
-            play->envCtx.unk_BD = 0xB;
-            Math_ApproachF(&play->envCtx.unk_D8, (Math_CosS(this->unk_1A4 * 0x1800) * 0.5f) + 0.5f, 1.0f, 1.0f);
+            play->envCtx.prevLightSetting = 12;
+            play->envCtx.lightSetting = 11;
+            Math_ApproachF(&play->envCtx.lightBlend, (Math_CosS(this->unk_1A4 * 0x1800) * 0.5f) + 0.5f, 1.0f, 1.0f);
             break;
         case 12:
-            play->envCtx.unk_BE = 0xC;
-            play->envCtx.unk_BD = 3;
-            Math_ApproachF(&play->envCtx.unk_D8, 1.0f, 1.0f, 0.05f);
+            play->envCtx.prevLightSetting = 12;
+            play->envCtx.lightSetting = 3;
+            Math_ApproachF(&play->envCtx.lightBlend, 1.0f, 1.0f, 0.05f);
             break;
         case 13:
-            play->envCtx.unk_BD = 0xD;
-            Math_ApproachF(&play->envCtx.unk_D8, 1.0f, 1.0f, 0.025f);
+            play->envCtx.lightSetting = 13;
+            Math_ApproachF(&play->envCtx.lightBlend, 1.0f, 1.0f, 0.025f);
             break;
         case 14:
-            play->envCtx.unk_BD = 0xE;
-            play->envCtx.unk_D8 = 1.0f;
+            play->envCtx.lightSetting = 14;
+            play->envCtx.lightBlend = 1.0f;
             break;
         case 15:
-            play->envCtx.unk_BE = 0xE;
-            play->envCtx.unk_BD = 0xF;
-            Math_ApproachF(&play->envCtx.unk_D8, 1.0f, 1.0f, 0.01f);
+            play->envCtx.prevLightSetting = 14;
+            play->envCtx.lightSetting = 15;
+            Math_ApproachF(&play->envCtx.lightBlend, 1.0f, 1.0f, 0.01f);
             break;
         case 16:
-            play->envCtx.unk_BE = 0x10;
-            play->envCtx.unk_BD = 0xF;
-            Math_ApproachZeroF(&play->envCtx.unk_D8, 1.0f, 0.05f);
+            play->envCtx.prevLightSetting = 16;
+            play->envCtx.lightSetting = 15;
+            Math_ApproachZeroF(&play->envCtx.lightBlend, 1.0f, 0.05f);
             break;
         case 20:
-            play->envCtx.unk_BE = 2;
-            play->envCtx.unk_BD = 1;
-=======
-            Math_ApproachF(&globalCtx->envCtx.lightBlend, 0.0f, 1.0f, 0.02f);
-            break;
-        case 1:
-            globalCtx->envCtx.lightSetting = 1;
-            Math_ApproachF(&globalCtx->envCtx.lightBlend, 1.0f, 1.0f, 0.1f);
-            break;
-        case 2:
-            globalCtx->envCtx.lightSetting = 1;
-            Math_ApproachF(&globalCtx->envCtx.lightBlend, 1.0f, 1.0f, 0.02f);
-            break;
-        case 3:
-            globalCtx->envCtx.lightSetting = 3;
-            globalCtx->envCtx.lightBlend = 1.0f;
-            break;
-        case 35:
-            globalCtx->envCtx.lightSetting = 0;
-            globalCtx->envCtx.lightBlend = 1.0f;
-            break;
-        case 4:
-            globalCtx->envCtx.lightSetting = 4;
-            globalCtx->envCtx.lightBlend = 1.0f;
-            break;
-        case 5:
-            globalCtx->envCtx.prevLightSetting = 5;
-            globalCtx->envCtx.lightSetting = 3;
-            Math_ApproachZeroF(&globalCtx->envCtx.lightBlend, 1.0f, 0.075f);
-            break;
-        case 6:
-            globalCtx->envCtx.prevLightSetting = 5;
-            globalCtx->envCtx.lightBlend = 0.0f;
-            break;
-        case 65:
-            globalCtx->envCtx.prevLightSetting = 3;
-            globalCtx->envCtx.lightSetting = 6;
-            Math_ApproachZeroF(&globalCtx->envCtx.lightBlend, 1.0f, 0.05f);
-            break;
-        case 7:
-            globalCtx->envCtx.prevLightSetting = 7;
-            globalCtx->envCtx.lightBlend = 0.0f;
-            break;
-        case 75:
-            globalCtx->envCtx.prevLightSetting = 4;
-            globalCtx->envCtx.lightSetting = 8;
-            Math_ApproachZeroF(&globalCtx->envCtx.lightBlend, 1.0f, 0.05f);
-            break;
-        case 8:
-            globalCtx->envCtx.prevLightSetting = 3;
-            globalCtx->envCtx.lightSetting = 9;
-            Math_ApproachF(&globalCtx->envCtx.lightBlend, 1.0f, 1.0f, 0.05f);
-            break;
-        case 9:
-            globalCtx->envCtx.prevLightSetting = 3;
-            globalCtx->envCtx.lightSetting = 10;
-            Math_ApproachZeroF(&globalCtx->envCtx.lightBlend, 1.0f, 0.05f);
-            break;
-        case 10:
-            globalCtx->envCtx.prevLightSetting = 3;
-            globalCtx->envCtx.lightSetting = 11;
-            Math_ApproachF(&globalCtx->envCtx.lightBlend, 1.0f, 1.0f, 0.05f);
-            this->unk_1A4 = 0;
-            break;
-        case 11:
-            globalCtx->envCtx.prevLightSetting = 12;
-            globalCtx->envCtx.lightSetting = 11;
-            Math_ApproachF(&globalCtx->envCtx.lightBlend, (Math_CosS(this->unk_1A4 * 0x1800) * 0.5f) + 0.5f, 1.0f,
-                           1.0f);
-            break;
-        case 12:
-            globalCtx->envCtx.prevLightSetting = 12;
-            globalCtx->envCtx.lightSetting = 3;
-            Math_ApproachF(&globalCtx->envCtx.lightBlend, 1.0f, 1.0f, 0.05f);
-            break;
-        case 13:
-            globalCtx->envCtx.lightSetting = 13;
-            Math_ApproachF(&globalCtx->envCtx.lightBlend, 1.0f, 1.0f, 0.025f);
-            break;
-        case 14:
-            globalCtx->envCtx.lightSetting = 14;
-            globalCtx->envCtx.lightBlend = 1.0f;
-            break;
-        case 15:
-            globalCtx->envCtx.prevLightSetting = 14;
-            globalCtx->envCtx.lightSetting = 15;
-            Math_ApproachF(&globalCtx->envCtx.lightBlend, 1.0f, 1.0f, 0.01f);
-            break;
-        case 16:
-            globalCtx->envCtx.prevLightSetting = 16;
-            globalCtx->envCtx.lightSetting = 15;
-            Math_ApproachZeroF(&globalCtx->envCtx.lightBlend, 1.0f, 0.05f);
-            break;
-        case 20:
-            globalCtx->envCtx.prevLightSetting = 2;
-            globalCtx->envCtx.lightSetting = 1;
->>>>>>> 4f0018bf
+            play->envCtx.prevLightSetting = 2;
+            play->envCtx.lightSetting = 1;
             break;
         default:
             break;
