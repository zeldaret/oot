--- conflicted
+++ resolved
@@ -2736,15 +2736,9 @@
 
                 if ((s8)this->actor.colChkInfo.health <= 0) {
                     BossGanon_SetupDeathCutscene(this, play);
-<<<<<<< HEAD
-                    Audio_PlayActorSfx2(&this->actor, NA_SE_EN_GANON_DEAD);
-                    Audio_PlayActorSfx2(&this->actor, NA_SE_EN_GANON_DD_THUNDER);
-                    Lib_PlaySfx_AtPos(&sZeroVec, NA_SE_EN_LAST_DAMAGE);
-=======
                     Actor_PlaySfx(&this->actor, NA_SE_EN_GANON_DEAD);
                     Actor_PlaySfx(&this->actor, NA_SE_EN_GANON_DD_THUNDER);
-                    func_80078914(&sZeroVec, NA_SE_EN_LAST_DAMAGE);
->>>>>>> be22b836
+                    Lib_PlaySfx_AtPos(&sZeroVec, NA_SE_EN_LAST_DAMAGE);
                     SEQCMD_STOP_SEQUENCE(SEQ_PLAYER_BGM_MAIN, 1);
                     this->screenFlashTimer = 4;
                 } else {
