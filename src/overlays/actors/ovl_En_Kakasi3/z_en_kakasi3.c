/*
 * File: z_en_kakasi3.c
 * Overlay: ovl_En_Kakasi3
 * Description: Bonooru the Scarecrow
 */

#include "z_en_kakasi3.h"
#include "vt.h"
#include "objects/object_ka/object_ka.h"

#define FLAGS 0x02000009

#define THIS ((EnKakasi3*)thisx)

void EnKakasi3_Init(Actor* thisx, GlobalContext* globalCtx);
void EnKakasi3_Destroy(Actor* thisx, GlobalContext* globalCtx);
void EnKakasi3_Update(Actor* thisx, GlobalContext* globalCtx);
void EnKakasi3_Draw(Actor* thisx, GlobalContext* globalCtx);

void func_80A911F0(EnKakasi3* this, GlobalContext* globalCtx);
void func_80A91284(EnKakasi3* this, GlobalContext* globalCtx);
void func_80A91348(EnKakasi3* this, GlobalContext* globalCtx);
void func_80A915B8(EnKakasi3* this, GlobalContext* globalCtx);
void func_80A91620(EnKakasi3* this, GlobalContext* globalCtx);
void func_80A91760(EnKakasi3* this, GlobalContext* globalCtx);
void func_80A917FC(EnKakasi3* this, GlobalContext* globalCtx);
void func_80A9187C(EnKakasi3* this, GlobalContext* globalCtx);
void func_80A918E4(EnKakasi3* this, GlobalContext* globalCtx);
void func_80A91A90(EnKakasi3* this, GlobalContext* globalCtx);

static ColliderCylinderInit sCylinderInit = {
    {
        COLTYPE_NONE,
        AT_NONE,
        AC_ON | AC_TYPE_PLAYER,
        OC1_ON | OC1_TYPE_ALL,
        OC2_TYPE_2,
        COLSHAPE_CYLINDER,
    },
    {
        ELEMTYPE_UNK0,
        { 0xFFCFFFFF, 0x00, 0x00 },
        { 0xFFCFFFFF, 0x00, 0x00 },
        TOUCH_NONE,
        BUMP_ON | BUMP_HOOKABLE,
        OCELEM_ON,
    },
    { 20, 70, 0, { 0, 0, 0 } },
};

const ActorInit En_Kakasi3_InitVars = {
    ACTOR_EN_KAKASI3,
    ACTORCAT_NPC,
    FLAGS,
    OBJECT_KA,
    sizeof(EnKakasi3),
    (ActorFunc)EnKakasi3_Init,
    (ActorFunc)EnKakasi3_Destroy,
    (ActorFunc)EnKakasi3_Update,
    (ActorFunc)EnKakasi3_Draw,
};

void EnKakasi3_Destroy(Actor* thisx, GlobalContext* globalCtx) {
    EnKakasi3* this = THIS;

    Collider_DestroyCylinder(globalCtx, &this->collider);
    //! @bug SkelAnime_Free is not called
}

void EnKakasi3_Init(Actor* thisx, GlobalContext* globalCtx) {
    EnKakasi3* this = THIS;

    osSyncPrintf("\n\n");
    // "Obonur" -- Related to the name of the scarecrow (Bonooru)
    osSyncPrintf(VT_FGCOL(YELLOW) "☆☆☆☆☆ おーボヌール ☆☆☆☆☆ \n" VT_RST);
    this->actor.targetMode = 6;

    Collider_InitCylinder(globalCtx, &this->collider);
    Collider_SetCylinder(globalCtx, &this->collider, &this->actor, &sCylinderInit);
    SkelAnime_InitFlex(globalCtx, &this->skelAnime, &object_ka_Skel_0065B0, &object_ka_Anim_000214, NULL, NULL, 0);
    this->actor.flags |= 0x400;
    this->rot = this->actor.world.rot;
    this->actor.colChkInfo.mass = MASS_IMMOVABLE;
    Actor_SetScale(&this->actor, 0.01f);
    this->actionFunc = func_80A911F0;
}

void func_80A90E28(EnKakasi3* this) {
    this->unk_1A4 = 0;
    this->skelAnime.playSpeed = 0.0f;
    this->unk_1AA = this->unk_1AE = 0x0;

    Math_ApproachZeroF(&this->skelAnime.curFrame, 0.5f, 1.0f);
    Math_SmoothStepToS(&this->actor.shape.rot.x, this->rot.x, 5, 0x2710, 0);
    Math_SmoothStepToS(&this->actor.shape.rot.y, this->rot.y, 5, 0x2710, 0);
    Math_SmoothStepToS(&this->actor.shape.rot.z, this->rot.z, 5, 0x2710, 0);
}

void func_80A90EBC(EnKakasi3* this, GlobalContext* globalCtx, s32 arg) {
    s16 currentFrame;
    s16 ocarinaNote = globalCtx->msgCtx.lastOcaNoteIdx;

    if (arg != 0) {
        if (this->unk_19C[3] == 0) {
            this->unk_19C[3] = (s16)Rand_ZeroFloat(10.99f) + 30;
            this->unk_1A6 = (s16)Rand_ZeroFloat(4.99f);
        }

        this->unk_19A = (s16)Rand_ZeroFloat(2.99f) + 5;
        ocarinaNote = this->unk_1A6;
    }
    switch (ocarinaNote) {
        case OCARINA_NOTE_A:
            this->unk_19A++;
            if (this->unk_1A4 == 0) {
                this->unk_1A4 = 1;
                Audio_PlayActorSound2(&this->actor, NA_SE_EV_KAKASHI_ROLL);
            }
            break;
        case OCARINA_NOTE_C_DOWN:
            this->unk_19A++;
            this->unk_1B8 = 1.0f;
            break;
        case OCARINA_NOTE_C_RIGHT:
            this->unk_19A++;
            if (this->unk_1AE == 0x0) {
                this->unk_1AE = 0x1388;
            }
            break;
        case OCARINA_NOTE_C_LEFT:
            this->unk_19A++;
            if (this->unk_1AA == 0x0) {
                this->unk_1AA = 0x1388;
            }
            break;
        case OCARINA_NOTE_C_UP:
            this->unk_19A++;
            this->unk_1B8 = 2.0f;
            break;
    }

    if (this->unk_19A > 8) {
        this->unk_19A = 8;
    }

    if (this->unk_19A != 0) {
        this->actor.gravity = -1.0f;
        if (this->unk_19A == 8 && (this->actor.bgCheckFlags & 1)) {
            this->actor.velocity.y = 3.0f;
            Audio_PlayActorSound2(&this->actor, NA_SE_IT_KAKASHI_JUMP);
        }
        Math_ApproachF(&this->skelAnime.playSpeed, this->unk_1B8, 0.1f, 0.2f);
        Math_SmoothStepToS(&this->actor.shape.rot.x, this->unk_1AA, 0x5, 0x3E8, 0);
        Math_SmoothStepToS(&this->actor.shape.rot.z, this->unk_1AE, 0x5, 0x3E8, 0);

        if (this->unk_1AA != 0x0 && fabsf(this->actor.shape.rot.x - this->unk_1AA) < 50.0f) {
            this->unk_1AA *= -1.0f;
        }
        if (this->unk_1AE != 0x0 && fabsf(this->actor.shape.rot.z - this->unk_1AE) < 50.0f) {
            this->unk_1AE *= -1.0f;
        }

        if (this->unk_1A4 != 0) {
            this->actor.shape.rot.y += 0x1000;
            if (this->actor.shape.rot.y == 0) {
                this->unk_1A4 = 0;
            }
        }
        currentFrame = this->skelAnime.curFrame;
        if (currentFrame == 11 || currentFrame == 17) {
            Audio_PlayActorSound2(&this->actor, NA_SE_EV_KAKASHI_SWING);
        }
        SkelAnime_Update(&this->skelAnime);
    }
}

void func_80A911F0(EnKakasi3* this, GlobalContext* globalCtx) {
    f32 frameCount = Animation_GetLastFrame(&object_ka_Anim_000214);

    Animation_Change(&this->skelAnime, &object_ka_Anim_000214, 1.0f, 0.0f, (s16)frameCount, ANIMMODE_LOOP, -10.0f);
    this->actionFunc = func_80A91284;
}

void func_80A91284(EnKakasi3* this, GlobalContext* globalCtx) {
    SkelAnime_Update(&this->skelAnime);

    this->actor.textId = 0x40A1;
    this->dialogState = TEXT_STATE_DONE;
    this->unk_19A = 0;

    if (!LINK_IS_ADULT) {
        this->unk_194 = false;
        if (gSaveContext.scarecrowSpawnSongSet) {
            this->actor.textId = 0x40A0;
            this->dialogState = TEXT_STATE_EVENT;
            this->unk_1A8 = 1;
        }
    } else {
        this->unk_194 = true;
        if (gSaveContext.scarecrowSpawnSongSet) {
            if (this->unk_195) {
                this->actor.textId = 0x40A2;
            } else {
                this->actor.textId = 0x40A3;
            }
        }
    }
    this->actionFunc = func_80A91348;
}

void func_80A91348(EnKakasi3* this, GlobalContext* globalCtx) {
    Player* player = GET_PLAYER(globalCtx);

    func_80A90E28(this);
    SkelAnime_Update(&this->skelAnime);
<<<<<<< HEAD
    this->subCamId = CAM_ID_NONE;
    if (func_8002F194(&this->actor, globalCtx)) {
=======
    this->camId = SUBCAM_NONE;
    if (Actor_ProcessTalkRequest(&this->actor, globalCtx)) {
>>>>>>> b3d5f549
        if (!this->unk_194) {
            if (this->unk_1A8 == 0) {
                this->actionFunc = func_80A91284;
            } else {
                this->actionFunc = func_80A91760;
            }
        } else {
            this->actionFunc = func_80A91284;
        }
    } else {
        s16 angleTowardsLink = this->actor.yawTowardsPlayer - this->actor.shape.rot.y;

        if (!(this->actor.xzDistToPlayer > 120.0f)) {
            s16 absAngleTowardsLink = ABS(angleTowardsLink);

            if (absAngleTowardsLink < 0x4300) {
                if (!this->unk_194) {

                    if (player->stateFlags2 & 0x1000000) {
<<<<<<< HEAD
                        this->subCamId = OnePointCutscene_Init(globalCtx, 2260, -99, &this->actor, CAM_ID_MAIN);
                        globalCtx->msgCtx.msgMode = 0x37;
                        this->dialogState = 5;
=======
                        this->camId = OnePointCutscene_Init(globalCtx, 2260, -99, &this->actor, MAIN_CAM);
                        globalCtx->msgCtx.msgMode = MSGMODE_PAUSED;
                        this->dialogState = TEXT_STATE_EVENT;
>>>>>>> b3d5f549
                        this->unk_1B8 = 0.0f;
                        Message_StartTextbox(globalCtx, 0x40A4, NULL);
                        player->stateFlags2 |= 0x800000;
                        this->actionFunc = func_80A915B8;
                        return;
                    }
                    if (this->actor.xzDistToPlayer < 80.0f) {
                        player->stateFlags2 |= 0x800000;
                    }
                } else if (gSaveContext.scarecrowSpawnSongSet && !this->unk_195) {

                    if (player->stateFlags2 & 0x1000000) {
<<<<<<< HEAD
                        this->subCamId = OnePointCutscene_Init(globalCtx, 2260, -99, &this->actor, CAM_ID_MAIN);
                        globalCtx->msgCtx.msgMode = 0x37;
                        this->dialogState = 5;
=======
                        this->camId = OnePointCutscene_Init(globalCtx, 2260, -99, &this->actor, MAIN_CAM);
                        globalCtx->msgCtx.msgMode = MSGMODE_PAUSED;
                        this->dialogState = TEXT_STATE_EVENT;
>>>>>>> b3d5f549
                        this->unk_1B8 = 0.0f;
                        Message_StartTextbox(globalCtx, 0x40A8, NULL);
                        player->stateFlags2 |= 0x800000;
                        this->actionFunc = func_80A9187C;
                        return;
                    }
                    if (this->actor.xzDistToPlayer < 80.0f) {
                        player->stateFlags2 |= 0x800000;
                    }
                }
                func_8002F2CC(&this->actor, globalCtx, 100.0f);
            }
        }
    }
}

void func_80A915B8(EnKakasi3* this, GlobalContext* globalCtx) {
    if (Message_GetState(&globalCtx->msgCtx) == TEXT_STATE_EVENT && Message_ShouldAdvance(globalCtx)) {
        Message_CloseTextbox(globalCtx);
        func_8010BD58(globalCtx, OCARINA_ACTION_SCARECROW_RECORDING);
        this->actionFunc = func_80A91620;
    }
}

void func_80A91620(EnKakasi3* this, GlobalContext* globalCtx) {
    Player* player = GET_PLAYER(globalCtx);

    if ((globalCtx->msgCtx.ocarinaMode == OCARINA_MODE_04 ||
         (globalCtx->msgCtx.ocarinaMode >= OCARINA_MODE_05 && globalCtx->msgCtx.ocarinaMode < OCARINA_MODE_0B)) &&
        (globalCtx->msgCtx.msgMode == MSGMODE_NONE)) {

        OnePointCutscene_EndCutscene(globalCtx, this->subCamId);
        if (globalCtx->cameraPtrs[this->subCamId] == NULL) {
            this->subCamId = CAM_ID_NONE;
        }
        if (this->subCamId != CAM_ID_NONE) {
            func_8005B1A4(globalCtx->cameraPtrs[this->subCamId]);
        }
        this->actionFunc = func_80A911F0;
        return;
    }

    if (globalCtx->msgCtx.ocarinaMode == OCARINA_MODE_03 && globalCtx->msgCtx.msgMode == MSGMODE_NONE) {
        this->dialogState = TEXT_STATE_EVENT;
        Message_StartTextbox(globalCtx, 0x40A5, NULL);
        func_8002DF54(globalCtx, NULL, 8);
        this->actionFunc = func_80A91A90;
        return;
    }

    if (globalCtx->msgCtx.ocarinaMode == OCARINA_MODE_01) {
        func_80A90EBC(this, globalCtx, 0);
        player->stateFlags2 |= 0x800000;
    }
}

void func_80A91760(EnKakasi3* this, GlobalContext* globalCtx) {

    func_80A90E28(this);
    SkelAnime_Update(&this->skelAnime);
    if (this->dialogState == Message_GetState(&globalCtx->msgCtx) && Message_ShouldAdvance(globalCtx)) {
        globalCtx->msgCtx.msgMode = MSGMODE_PAUSED;
        func_8010BD58(globalCtx, OCARINA_ACTION_SCARECROW_PLAYBACK);
        this->actionFunc = func_80A917FC;
        this->subCamId = OnePointCutscene_Init(globalCtx, 2280, -99, &this->actor, CAM_ID_MAIN);
    }
}

void func_80A917FC(EnKakasi3* this, GlobalContext* globalCtx) {

    if (globalCtx->msgCtx.ocarinaMode != OCARINA_MODE_0F) {
        func_80A90EBC(this, globalCtx, 1);
    } else {
<<<<<<< HEAD
        globalCtx->msgCtx.unk_E3EE = 4;
        func_80106CCC(globalCtx);
        OnePointCutscene_EndCutscene(globalCtx, this->subCamId);
=======
        globalCtx->msgCtx.ocarinaMode = OCARINA_MODE_04;
        Message_CloseTextbox(globalCtx);
        OnePointCutscene_EndCutscene(globalCtx, this->camId);
>>>>>>> b3d5f549
        this->actionFunc = func_80A911F0;
    }
}

void func_80A9187C(EnKakasi3* this, GlobalContext* globalCtx) {
    if (Message_GetState(&globalCtx->msgCtx) == TEXT_STATE_EVENT && Message_ShouldAdvance(globalCtx)) {
        Message_CloseTextbox(globalCtx);
        func_8010BD58(globalCtx, OCARINA_ACTION_CHECK_SCARECROW);
        this->actionFunc = func_80A918E4;
    }
}

void func_80A918E4(EnKakasi3* this, GlobalContext* globalCtx) {
    Player* player = GET_PLAYER(globalCtx);

    if (BREG(3) != 0) {
        // "No way!"
        osSyncPrintf(VT_FGCOL(PURPLE) "☆☆☆☆☆ まさか！ ☆☆☆☆☆ %d\n" VT_RST, globalCtx->msgCtx.ocarinaMode);
    }
    if ((globalCtx->msgCtx.ocarinaMode == OCARINA_MODE_04 ||
         (globalCtx->msgCtx.ocarinaMode >= OCARINA_MODE_05 && globalCtx->msgCtx.ocarinaMode < OCARINA_MODE_0B)) &&
        globalCtx->msgCtx.msgMode == MSGMODE_NONE) {

<<<<<<< HEAD
        func_8010B680(globalCtx, 0x40A6, NULL);
        this->dialogState = 5;
        OnePointCutscene_EndCutscene(globalCtx, this->subCamId);
        this->subCamId = CAM_ID_NONE;
=======
        Message_StartTextbox(globalCtx, 0x40A6, NULL);
        this->dialogState = TEXT_STATE_EVENT;
        OnePointCutscene_EndCutscene(globalCtx, this->camId);
        this->camId = SUBCAM_NONE;
>>>>>>> b3d5f549
        func_8002DF54(globalCtx, NULL, 8);
        this->actionFunc = func_80A91A90;
        return;
    }

    if (globalCtx->msgCtx.ocarinaMode == OCARINA_MODE_03 && globalCtx->msgCtx.msgMode == MSGMODE_NONE) {
        globalCtx->msgCtx.ocarinaMode = OCARINA_MODE_04;
        if (BREG(3) != 0) {
            osSyncPrintf("\n\n");
            // "With this, other guys are OK! That's it!"
            osSyncPrintf(VT_FGCOL(CYAN) "☆☆☆☆☆ これで、他の奴もＯＫ！だ！ ☆☆☆☆☆ %d\n" VT_RST,
                         globalCtx->msgCtx.ocarinaMode);
        }
        this->unk_195 = true;
        Message_StartTextbox(globalCtx, 0x40A7, NULL);
        this->dialogState = TEXT_STATE_EVENT;
        func_8002DF54(globalCtx, NULL, 8);
        this->actionFunc = func_80A91A90;
        return;
    }

    if (globalCtx->msgCtx.ocarinaMode == OCARINA_MODE_01) {
        func_80A90EBC(this, globalCtx, 0);
        player->stateFlags2 |= 0x800000;
    }
}

void func_80A91A90(EnKakasi3* this, GlobalContext* globalCtx) {
    func_80A90E28(this);
    SkelAnime_Update(&this->skelAnime);
    func_8002DF54(globalCtx, NULL, 8);

    if (this->dialogState == Message_GetState(&globalCtx->msgCtx) && Message_ShouldAdvance(globalCtx)) {
        if (this->unk_195) {
            if (!(gSaveContext.eventChkInf[9] & 0x1000)) {
                gSaveContext.eventChkInf[9] |= 0x1000;
            }
        }
        if (globalCtx->cameraPtrs[this->subCamId] == NULL) {
            this->subCamId = CAM_ID_NONE;
        }
        if (this->subCamId != CAM_ID_NONE) {
            func_8005B1A4(globalCtx->cameraPtrs[this->subCamId]);
        }
        Message_CloseTextbox(globalCtx);
        globalCtx->msgCtx.ocarinaMode = OCARINA_MODE_04;
        func_8002DF54(globalCtx, NULL, 7);
        this->actionFunc = func_80A911F0;
    }
}

void EnKakasi3_Update(Actor* thisx, GlobalContext* globalCtx) {
    EnKakasi3* this = THIS;
    s32 pad;
    s32 i;

    if (BREG(2) != 0) {
        osSyncPrintf("\n\n");
        // "flag!"
        osSyncPrintf(VT_FGCOL(YELLOW) "☆☆☆☆☆ フラグ！ ☆☆☆☆☆ %d\n" VT_RST, gSaveContext.scarecrowSpawnSongSet);
    }

    this->unk_198++;
    this->actor.world.rot = this->actor.shape.rot;
    for (i = 0; i < ARRAY_COUNT(this->unk_19C); i++) {
        if (this->unk_19C[i] != 0) {
            this->unk_19C[i]--;
        }
    }

    Actor_SetFocus(&this->actor, 60.0f);
    this->actionFunc(this, globalCtx);
    Actor_MoveForward(&this->actor);
    Actor_UpdateBgCheckInfo(globalCtx, &this->actor, 50.0f, 50.0f, 100.0f, 28);
    Collider_UpdateCylinder(&this->actor, &this->collider);
    CollisionCheck_SetOC(globalCtx, &globalCtx->colChkCtx, &this->collider.base);
}

void EnKakasi3_Draw(Actor* thisx, GlobalContext* globalCtx) {
    EnKakasi3* this = THIS;

    func_80093D18(globalCtx->state.gfxCtx);
    SkelAnime_DrawFlexOpa(globalCtx, this->skelAnime.skeleton, this->skelAnime.jointTable, this->skelAnime.dListCount,
                          NULL, NULL, this);
}<|MERGE_RESOLUTION|>--- conflicted
+++ resolved
@@ -213,13 +213,8 @@
 
     func_80A90E28(this);
     SkelAnime_Update(&this->skelAnime);
-<<<<<<< HEAD
     this->subCamId = CAM_ID_NONE;
-    if (func_8002F194(&this->actor, globalCtx)) {
-=======
-    this->camId = SUBCAM_NONE;
     if (Actor_ProcessTalkRequest(&this->actor, globalCtx)) {
->>>>>>> b3d5f549
         if (!this->unk_194) {
             if (this->unk_1A8 == 0) {
                 this->actionFunc = func_80A91284;
@@ -239,15 +234,9 @@
                 if (!this->unk_194) {
 
                     if (player->stateFlags2 & 0x1000000) {
-<<<<<<< HEAD
                         this->subCamId = OnePointCutscene_Init(globalCtx, 2260, -99, &this->actor, CAM_ID_MAIN);
-                        globalCtx->msgCtx.msgMode = 0x37;
-                        this->dialogState = 5;
-=======
-                        this->camId = OnePointCutscene_Init(globalCtx, 2260, -99, &this->actor, MAIN_CAM);
                         globalCtx->msgCtx.msgMode = MSGMODE_PAUSED;
                         this->dialogState = TEXT_STATE_EVENT;
->>>>>>> b3d5f549
                         this->unk_1B8 = 0.0f;
                         Message_StartTextbox(globalCtx, 0x40A4, NULL);
                         player->stateFlags2 |= 0x800000;
@@ -260,15 +249,9 @@
                 } else if (gSaveContext.scarecrowSpawnSongSet && !this->unk_195) {
 
                     if (player->stateFlags2 & 0x1000000) {
-<<<<<<< HEAD
                         this->subCamId = OnePointCutscene_Init(globalCtx, 2260, -99, &this->actor, CAM_ID_MAIN);
-                        globalCtx->msgCtx.msgMode = 0x37;
-                        this->dialogState = 5;
-=======
-                        this->camId = OnePointCutscene_Init(globalCtx, 2260, -99, &this->actor, MAIN_CAM);
                         globalCtx->msgCtx.msgMode = MSGMODE_PAUSED;
                         this->dialogState = TEXT_STATE_EVENT;
->>>>>>> b3d5f549
                         this->unk_1B8 = 0.0f;
                         Message_StartTextbox(globalCtx, 0x40A8, NULL);
                         player->stateFlags2 |= 0x800000;
@@ -342,15 +325,9 @@
     if (globalCtx->msgCtx.ocarinaMode != OCARINA_MODE_0F) {
         func_80A90EBC(this, globalCtx, 1);
     } else {
-<<<<<<< HEAD
-        globalCtx->msgCtx.unk_E3EE = 4;
-        func_80106CCC(globalCtx);
-        OnePointCutscene_EndCutscene(globalCtx, this->subCamId);
-=======
         globalCtx->msgCtx.ocarinaMode = OCARINA_MODE_04;
         Message_CloseTextbox(globalCtx);
-        OnePointCutscene_EndCutscene(globalCtx, this->camId);
->>>>>>> b3d5f549
+        OnePointCutscene_EndCutscene(globalCtx, this->subCamId);
         this->actionFunc = func_80A911F0;
     }
 }
@@ -374,17 +351,10 @@
          (globalCtx->msgCtx.ocarinaMode >= OCARINA_MODE_05 && globalCtx->msgCtx.ocarinaMode < OCARINA_MODE_0B)) &&
         globalCtx->msgCtx.msgMode == MSGMODE_NONE) {
 
-<<<<<<< HEAD
-        func_8010B680(globalCtx, 0x40A6, NULL);
-        this->dialogState = 5;
+        Message_StartTextbox(globalCtx, 0x40A6, NULL);
+        this->dialogState = TEXT_STATE_EVENT;
         OnePointCutscene_EndCutscene(globalCtx, this->subCamId);
         this->subCamId = CAM_ID_NONE;
-=======
-        Message_StartTextbox(globalCtx, 0x40A6, NULL);
-        this->dialogState = TEXT_STATE_EVENT;
-        OnePointCutscene_EndCutscene(globalCtx, this->camId);
-        this->camId = SUBCAM_NONE;
->>>>>>> b3d5f549
         func_8002DF54(globalCtx, NULL, 8);
         this->actionFunc = func_80A91A90;
         return;
