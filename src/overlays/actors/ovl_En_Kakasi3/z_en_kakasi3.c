/*
 * File: z_en_kakasi3.c
 * Overlay: ovl_En_Kakasi3
 * Description: Bonooru the Scarecrow
 */

#include "z_en_kakasi3.h"
#include "vt.h"
#include "objects/object_ka/object_ka.h"

#define FLAGS (ACTOR_FLAG_0 | ACTOR_FLAG_3 | ACTOR_FLAG_25)

void EnKakasi3_Init(Actor* thisx, GlobalContext* globalCtx);
void EnKakasi3_Destroy(Actor* thisx, GlobalContext* globalCtx);
void EnKakasi3_Update(Actor* thisx, GlobalContext* globalCtx);
void EnKakasi3_Draw(Actor* thisx, GlobalContext* globalCtx);

void func_80A911F0(EnKakasi3* this, GlobalContext* globalCtx);
void func_80A91284(EnKakasi3* this, GlobalContext* globalCtx);
void func_80A91348(EnKakasi3* this, GlobalContext* globalCtx);
void func_80A915B8(EnKakasi3* this, GlobalContext* globalCtx);
void func_80A91620(EnKakasi3* this, GlobalContext* globalCtx);
void func_80A91760(EnKakasi3* this, GlobalContext* globalCtx);
void func_80A917FC(EnKakasi3* this, GlobalContext* globalCtx);
void func_80A9187C(EnKakasi3* this, GlobalContext* globalCtx);
void func_80A918E4(EnKakasi3* this, GlobalContext* globalCtx);
void func_80A91A90(EnKakasi3* this, GlobalContext* globalCtx);

static ColliderCylinderInit sCylinderInit = {
    {
        COLTYPE_NONE,
        AT_NONE,
        AC_ON | AC_TYPE_PLAYER,
        OC1_ON | OC1_TYPE_ALL,
        OC2_TYPE_2,
        COLSHAPE_CYLINDER,
    },
    {
        ELEMTYPE_UNK0,
        { 0xFFCFFFFF, 0x00, 0x00 },
        { 0xFFCFFFFF, 0x00, 0x00 },
        TOUCH_NONE,
        BUMP_ON | BUMP_HOOKABLE,
        OCELEM_ON,
    },
    { 20, 70, 0, { 0, 0, 0 } },
};

const ActorInit En_Kakasi3_InitVars = {
    ACTOR_EN_KAKASI3,
    ACTORCAT_NPC,
    FLAGS,
    OBJECT_KA,
    sizeof(EnKakasi3),
    (ActorFunc)EnKakasi3_Init,
    (ActorFunc)EnKakasi3_Destroy,
    (ActorFunc)EnKakasi3_Update,
    (ActorFunc)EnKakasi3_Draw,
};

void EnKakasi3_Destroy(Actor* thisx, GlobalContext* globalCtx) {
    EnKakasi3* this = (EnKakasi3*)thisx;

    Collider_DestroyCylinder(globalCtx, &this->collider);
    //! @bug SkelAnime_Free is not called
}

void EnKakasi3_Init(Actor* thisx, GlobalContext* globalCtx) {
    EnKakasi3* this = (EnKakasi3*)thisx;

    osSyncPrintf("\n\n");
    // "Obonur" -- Related to the name of the scarecrow (Bonooru)
    osSyncPrintf(VT_FGCOL(YELLOW) "☆☆☆☆☆ おーボヌール ☆☆☆☆☆ \n" VT_RST);
    this->actor.targetMode = 6;

    Collider_InitCylinder(globalCtx, &this->collider);
    Collider_SetCylinder(globalCtx, &this->collider, &this->actor, &sCylinderInit);
    SkelAnime_InitFlex(globalCtx, &this->skelAnime, &object_ka_Skel_0065B0, &object_ka_Anim_000214, NULL, NULL, 0);
    this->actor.flags |= ACTOR_FLAG_10;
    this->rot = this->actor.world.rot;
    this->actor.colChkInfo.mass = MASS_IMMOVABLE;
    Actor_SetScale(&this->actor, 0.01f);
    this->actionFunc = func_80A911F0;
}

void func_80A90E28(EnKakasi3* this) {
    this->unk_1A4 = 0;
    this->skelAnime.playSpeed = 0.0f;
    this->unk_1AA = this->unk_1AE = 0x0;

    Math_ApproachZeroF(&this->skelAnime.curFrame, 0.5f, 1.0f);
    Math_SmoothStepToS(&this->actor.shape.rot.x, this->rot.x, 5, 0x2710, 0);
    Math_SmoothStepToS(&this->actor.shape.rot.y, this->rot.y, 5, 0x2710, 0);
    Math_SmoothStepToS(&this->actor.shape.rot.z, this->rot.z, 5, 0x2710, 0);
}

void func_80A90EBC(EnKakasi3* this, GlobalContext* globalCtx, s32 arg) {
    s16 currentFrame;
    s16 ocarinaNote = globalCtx->msgCtx.lastOcaNoteIdx;

    if (arg != 0) {
        if (this->unk_19C[3] == 0) {
            this->unk_19C[3] = (s16)Rand_ZeroFloat(10.99f) + 30;
            this->unk_1A6 = (s16)Rand_ZeroFloat(4.99f);
        }

        this->unk_19A = (s16)Rand_ZeroFloat(2.99f) + 5;
        ocarinaNote = this->unk_1A6;
    }
    switch (ocarinaNote) {
        case OCARINA_NOTE_A:
            this->unk_19A++;
            if (this->unk_1A4 == 0) {
                this->unk_1A4 = 1;
                Audio_PlayActorSound2(&this->actor, NA_SE_EV_KAKASHI_ROLL);
            }
            break;
        case OCARINA_NOTE_C_DOWN:
            this->unk_19A++;
            this->unk_1B8 = 1.0f;
            break;
        case OCARINA_NOTE_C_RIGHT:
            this->unk_19A++;
            if (this->unk_1AE == 0x0) {
                this->unk_1AE = 0x1388;
            }
            break;
        case OCARINA_NOTE_C_LEFT:
            this->unk_19A++;
            if (this->unk_1AA == 0x0) {
                this->unk_1AA = 0x1388;
            }
            break;
        case OCARINA_NOTE_C_UP:
            this->unk_19A++;
            this->unk_1B8 = 2.0f;
            break;
    }

    if (this->unk_19A > 8) {
        this->unk_19A = 8;
    }

    if (this->unk_19A != 0) {
        this->actor.gravity = -1.0f;
        if (this->unk_19A == 8 && (this->actor.bgCheckFlags & BGCHECKFLAG_GROUND)) {
            this->actor.velocity.y = 3.0f;
            Audio_PlayActorSound2(&this->actor, NA_SE_IT_KAKASHI_JUMP);
        }
        Math_ApproachF(&this->skelAnime.playSpeed, this->unk_1B8, 0.1f, 0.2f);
        Math_SmoothStepToS(&this->actor.shape.rot.x, this->unk_1AA, 0x5, 0x3E8, 0);
        Math_SmoothStepToS(&this->actor.shape.rot.z, this->unk_1AE, 0x5, 0x3E8, 0);

        if (this->unk_1AA != 0x0 && fabsf(this->actor.shape.rot.x - this->unk_1AA) < 50.0f) {
            this->unk_1AA *= -1.0f;
        }
        if (this->unk_1AE != 0x0 && fabsf(this->actor.shape.rot.z - this->unk_1AE) < 50.0f) {
            this->unk_1AE *= -1.0f;
        }

        if (this->unk_1A4 != 0) {
            this->actor.shape.rot.y += 0x1000;
            if (this->actor.shape.rot.y == 0) {
                this->unk_1A4 = 0;
            }
        }
        currentFrame = this->skelAnime.curFrame;
        if (currentFrame == 11 || currentFrame == 17) {
            Audio_PlayActorSound2(&this->actor, NA_SE_EV_KAKASHI_SWING);
        }
        SkelAnime_Update(&this->skelAnime);
    }
}

void func_80A911F0(EnKakasi3* this, GlobalContext* globalCtx) {
    f32 frameCount = Animation_GetLastFrame(&object_ka_Anim_000214);

    Animation_Change(&this->skelAnime, &object_ka_Anim_000214, 1.0f, 0.0f, (s16)frameCount, ANIMMODE_LOOP, -10.0f);
    this->actionFunc = func_80A91284;
}

void func_80A91284(EnKakasi3* this, GlobalContext* globalCtx) {
    SkelAnime_Update(&this->skelAnime);

    this->actor.textId = 0x40A1;
    this->dialogState = TEXT_STATE_DONE;
    this->unk_19A = 0;

    if (!LINK_IS_ADULT) {
        this->unk_194 = false;
        if (gSaveContext.scarecrowSpawnSongSet) {
            this->actor.textId = 0x40A0;
            this->dialogState = TEXT_STATE_EVENT;
            this->unk_1A8 = 1;
        }
    } else {
        this->unk_194 = true;
        if (gSaveContext.scarecrowSpawnSongSet) {
            if (this->unk_195) {
                this->actor.textId = 0x40A2;
            } else {
                this->actor.textId = 0x40A3;
            }
        }
    }
    this->actionFunc = func_80A91348;
}

void func_80A91348(EnKakasi3* this, GlobalContext* globalCtx) {
    Player* player = GET_PLAYER(globalCtx);

    func_80A90E28(this);
    SkelAnime_Update(&this->skelAnime);
    this->subCamId = CAM_ID_NONE;
    if (Actor_ProcessTalkRequest(&this->actor, globalCtx)) {
        if (!this->unk_194) {
            if (this->unk_1A8 == 0) {
                this->actionFunc = func_80A91284;
            } else {
                this->actionFunc = func_80A91760;
            }
        } else {
            this->actionFunc = func_80A91284;
        }
    } else {
        s16 angleTowardsLink = this->actor.yawTowardsPlayer - this->actor.shape.rot.y;

        if (!(this->actor.xzDistToPlayer > 120.0f)) {
            s16 absAngleTowardsLink = ABS(angleTowardsLink);

            if (absAngleTowardsLink < 0x4300) {
                if (!this->unk_194) {

<<<<<<< HEAD
                    if (player->stateFlags2 & 0x1000000) {
                        this->subCamId = OnePointCutscene_Init(globalCtx, 2260, -99, &this->actor, CAM_ID_MAIN);
=======
                    if (player->stateFlags2 & PLAYER_STATE2_24) {
                        this->camId = OnePointCutscene_Init(globalCtx, 2260, -99, &this->actor, MAIN_CAM);
>>>>>>> 791d9018
                        globalCtx->msgCtx.msgMode = MSGMODE_PAUSED;
                        this->dialogState = TEXT_STATE_EVENT;
                        this->unk_1B8 = 0.0f;
                        Message_StartTextbox(globalCtx, 0x40A4, NULL);
                        player->stateFlags2 |= PLAYER_STATE2_23;
                        this->actionFunc = func_80A915B8;
                        return;
                    }
                    if (this->actor.xzDistToPlayer < 80.0f) {
                        player->stateFlags2 |= PLAYER_STATE2_23;
                    }
                } else if (gSaveContext.scarecrowSpawnSongSet && !this->unk_195) {

<<<<<<< HEAD
                    if (player->stateFlags2 & 0x1000000) {
                        this->subCamId = OnePointCutscene_Init(globalCtx, 2260, -99, &this->actor, CAM_ID_MAIN);
=======
                    if (player->stateFlags2 & PLAYER_STATE2_24) {
                        this->camId = OnePointCutscene_Init(globalCtx, 2260, -99, &this->actor, MAIN_CAM);
>>>>>>> 791d9018
                        globalCtx->msgCtx.msgMode = MSGMODE_PAUSED;
                        this->dialogState = TEXT_STATE_EVENT;
                        this->unk_1B8 = 0.0f;
                        Message_StartTextbox(globalCtx, 0x40A8, NULL);
                        player->stateFlags2 |= PLAYER_STATE2_23;
                        this->actionFunc = func_80A9187C;
                        return;
                    }
                    if (this->actor.xzDistToPlayer < 80.0f) {
                        player->stateFlags2 |= PLAYER_STATE2_23;
                    }
                }
                func_8002F2CC(&this->actor, globalCtx, 100.0f);
            }
        }
    }
}

void func_80A915B8(EnKakasi3* this, GlobalContext* globalCtx) {
    if (Message_GetState(&globalCtx->msgCtx) == TEXT_STATE_EVENT && Message_ShouldAdvance(globalCtx)) {
        Message_CloseTextbox(globalCtx);
        func_8010BD58(globalCtx, OCARINA_ACTION_SCARECROW_RECORDING);
        this->actionFunc = func_80A91620;
    }
}

void func_80A91620(EnKakasi3* this, GlobalContext* globalCtx) {
    Player* player = GET_PLAYER(globalCtx);

    if ((globalCtx->msgCtx.ocarinaMode == OCARINA_MODE_04 ||
         (globalCtx->msgCtx.ocarinaMode >= OCARINA_MODE_05 && globalCtx->msgCtx.ocarinaMode < OCARINA_MODE_0B)) &&
        (globalCtx->msgCtx.msgMode == MSGMODE_NONE)) {

        OnePointCutscene_EndCutscene(globalCtx, this->subCamId);
        if (globalCtx->cameraPtrs[this->subCamId] == NULL) {
            this->subCamId = CAM_ID_NONE;
        }
        if (this->subCamId != CAM_ID_NONE) {
            func_8005B1A4(globalCtx->cameraPtrs[this->subCamId]);
        }
        this->actionFunc = func_80A911F0;
        return;
    }

    if (globalCtx->msgCtx.ocarinaMode == OCARINA_MODE_03 && globalCtx->msgCtx.msgMode == MSGMODE_NONE) {
        this->dialogState = TEXT_STATE_EVENT;
        Message_StartTextbox(globalCtx, 0x40A5, NULL);
        func_8002DF54(globalCtx, NULL, 8);
        this->actionFunc = func_80A91A90;
        return;
    }

    if (globalCtx->msgCtx.ocarinaMode == OCARINA_MODE_01) {
        func_80A90EBC(this, globalCtx, 0);
        player->stateFlags2 |= PLAYER_STATE2_23;
    }
}

void func_80A91760(EnKakasi3* this, GlobalContext* globalCtx) {

    func_80A90E28(this);
    SkelAnime_Update(&this->skelAnime);
    if (this->dialogState == Message_GetState(&globalCtx->msgCtx) && Message_ShouldAdvance(globalCtx)) {
        globalCtx->msgCtx.msgMode = MSGMODE_PAUSED;
        func_8010BD58(globalCtx, OCARINA_ACTION_SCARECROW_PLAYBACK);
        this->actionFunc = func_80A917FC;
        this->subCamId = OnePointCutscene_Init(globalCtx, 2280, -99, &this->actor, CAM_ID_MAIN);
    }
}

void func_80A917FC(EnKakasi3* this, GlobalContext* globalCtx) {

    if (globalCtx->msgCtx.ocarinaMode != OCARINA_MODE_0F) {
        func_80A90EBC(this, globalCtx, 1);
    } else {
        globalCtx->msgCtx.ocarinaMode = OCARINA_MODE_04;
        Message_CloseTextbox(globalCtx);
        OnePointCutscene_EndCutscene(globalCtx, this->subCamId);
        this->actionFunc = func_80A911F0;
    }
}

void func_80A9187C(EnKakasi3* this, GlobalContext* globalCtx) {
    if (Message_GetState(&globalCtx->msgCtx) == TEXT_STATE_EVENT && Message_ShouldAdvance(globalCtx)) {
        Message_CloseTextbox(globalCtx);
        func_8010BD58(globalCtx, OCARINA_ACTION_CHECK_SCARECROW);
        this->actionFunc = func_80A918E4;
    }
}

void func_80A918E4(EnKakasi3* this, GlobalContext* globalCtx) {
    Player* player = GET_PLAYER(globalCtx);

    if (BREG(3) != 0) {
        // "No way!"
        osSyncPrintf(VT_FGCOL(MAGENTA) "☆☆☆☆☆ まさか！ ☆☆☆☆☆ %d\n" VT_RST, globalCtx->msgCtx.ocarinaMode);
    }
    if ((globalCtx->msgCtx.ocarinaMode == OCARINA_MODE_04 ||
         (globalCtx->msgCtx.ocarinaMode >= OCARINA_MODE_05 && globalCtx->msgCtx.ocarinaMode < OCARINA_MODE_0B)) &&
        globalCtx->msgCtx.msgMode == MSGMODE_NONE) {

        Message_StartTextbox(globalCtx, 0x40A6, NULL);
        this->dialogState = TEXT_STATE_EVENT;
        OnePointCutscene_EndCutscene(globalCtx, this->subCamId);
        this->subCamId = CAM_ID_NONE;
        func_8002DF54(globalCtx, NULL, 8);
        this->actionFunc = func_80A91A90;
        return;
    }

    if (globalCtx->msgCtx.ocarinaMode == OCARINA_MODE_03 && globalCtx->msgCtx.msgMode == MSGMODE_NONE) {
        globalCtx->msgCtx.ocarinaMode = OCARINA_MODE_04;
        if (BREG(3) != 0) {
            osSyncPrintf("\n\n");
            // "With this, other guys are OK! That's it!"
            osSyncPrintf(VT_FGCOL(CYAN) "☆☆☆☆☆ これで、他の奴もＯＫ！だ！ ☆☆☆☆☆ %d\n" VT_RST,
                         globalCtx->msgCtx.ocarinaMode);
        }
        this->unk_195 = true;
        Message_StartTextbox(globalCtx, 0x40A7, NULL);
        this->dialogState = TEXT_STATE_EVENT;
        func_8002DF54(globalCtx, NULL, 8);
        this->actionFunc = func_80A91A90;
        return;
    }

    if (globalCtx->msgCtx.ocarinaMode == OCARINA_MODE_01) {
        func_80A90EBC(this, globalCtx, 0);
        player->stateFlags2 |= PLAYER_STATE2_23;
    }
}

void func_80A91A90(EnKakasi3* this, GlobalContext* globalCtx) {
    func_80A90E28(this);
    SkelAnime_Update(&this->skelAnime);
    func_8002DF54(globalCtx, NULL, 8);

    if (this->dialogState == Message_GetState(&globalCtx->msgCtx) && Message_ShouldAdvance(globalCtx)) {
        if (this->unk_195) {
            if (!(gSaveContext.eventChkInf[9] & 0x1000)) {
                gSaveContext.eventChkInf[9] |= 0x1000;
            }
        }
        if (globalCtx->cameraPtrs[this->subCamId] == NULL) {
            this->subCamId = CAM_ID_NONE;
        }
        if (this->subCamId != CAM_ID_NONE) {
            func_8005B1A4(globalCtx->cameraPtrs[this->subCamId]);
        }
        Message_CloseTextbox(globalCtx);
        globalCtx->msgCtx.ocarinaMode = OCARINA_MODE_04;
        func_8002DF54(globalCtx, NULL, 7);
        this->actionFunc = func_80A911F0;
    }
}

void EnKakasi3_Update(Actor* thisx, GlobalContext* globalCtx) {
    EnKakasi3* this = (EnKakasi3*)thisx;
    s32 pad;
    s32 i;

    if (BREG(2) != 0) {
        osSyncPrintf("\n\n");
        // "flag!"
        osSyncPrintf(VT_FGCOL(YELLOW) "☆☆☆☆☆ フラグ！ ☆☆☆☆☆ %d\n" VT_RST, gSaveContext.scarecrowSpawnSongSet);
    }

    this->unk_198++;
    this->actor.world.rot = this->actor.shape.rot;
    for (i = 0; i < ARRAY_COUNT(this->unk_19C); i++) {
        if (this->unk_19C[i] != 0) {
            this->unk_19C[i]--;
        }
    }

    Actor_SetFocus(&this->actor, 60.0f);
    this->actionFunc(this, globalCtx);
    Actor_MoveForward(&this->actor);
    Actor_UpdateBgCheckInfo(globalCtx, &this->actor, 50.0f, 50.0f, 100.0f,
                            UPDBGCHECKINFO_FLAG_2 | UPDBGCHECKINFO_FLAG_3 | UPDBGCHECKINFO_FLAG_4);
    Collider_UpdateCylinder(&this->actor, &this->collider);
    CollisionCheck_SetOC(globalCtx, &globalCtx->colChkCtx, &this->collider.base);
}

void EnKakasi3_Draw(Actor* thisx, GlobalContext* globalCtx) {
    EnKakasi3* this = (EnKakasi3*)thisx;

    func_80093D18(globalCtx->state.gfxCtx);
    SkelAnime_DrawFlexOpa(globalCtx, this->skelAnime.skeleton, this->skelAnime.jointTable, this->skelAnime.dListCount,
                          NULL, NULL, this);
}<|MERGE_RESOLUTION|>--- conflicted
+++ resolved
@@ -231,13 +231,8 @@
             if (absAngleTowardsLink < 0x4300) {
                 if (!this->unk_194) {
 
-<<<<<<< HEAD
-                    if (player->stateFlags2 & 0x1000000) {
+                    if (player->stateFlags2 & PLAYER_STATE2_24) {
                         this->subCamId = OnePointCutscene_Init(globalCtx, 2260, -99, &this->actor, CAM_ID_MAIN);
-=======
-                    if (player->stateFlags2 & PLAYER_STATE2_24) {
-                        this->camId = OnePointCutscene_Init(globalCtx, 2260, -99, &this->actor, MAIN_CAM);
->>>>>>> 791d9018
                         globalCtx->msgCtx.msgMode = MSGMODE_PAUSED;
                         this->dialogState = TEXT_STATE_EVENT;
                         this->unk_1B8 = 0.0f;
@@ -251,13 +246,8 @@
                     }
                 } else if (gSaveContext.scarecrowSpawnSongSet && !this->unk_195) {
 
-<<<<<<< HEAD
-                    if (player->stateFlags2 & 0x1000000) {
+                    if (player->stateFlags2 & PLAYER_STATE2_24) {
                         this->subCamId = OnePointCutscene_Init(globalCtx, 2260, -99, &this->actor, CAM_ID_MAIN);
-=======
-                    if (player->stateFlags2 & PLAYER_STATE2_24) {
-                        this->camId = OnePointCutscene_Init(globalCtx, 2260, -99, &this->actor, MAIN_CAM);
->>>>>>> 791d9018
                         globalCtx->msgCtx.msgMode = MSGMODE_PAUSED;
                         this->dialogState = TEXT_STATE_EVENT;
                         this->unk_1B8 = 0.0f;
