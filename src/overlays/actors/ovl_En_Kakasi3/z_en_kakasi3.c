/*
 * File: z_en_kakasi3.c
 * Overlay: ovl_En_Kakasi3
 * Description: Bonooru the Scarecrow
 */

#include "z_en_kakasi3.h"
#include "vt.h"

#define FLAGS 0x02000009

#define THIS ((EnKakasi3*)thisx)

void EnKakasi3_Init(Actor* thisx, GlobalContext* globalCtx);
void EnKakasi3_Destroy(Actor* thisx, GlobalContext* globalCtx);
void EnKakasi3_Update(Actor* thisx, GlobalContext* globalCtx);
void EnKakasi3_Draw(Actor* thisx, GlobalContext* globalCtx);

void func_80A911F0(EnKakasi3* this, GlobalContext* globalCtx);
void func_80A91284(EnKakasi3* this, GlobalContext* globalCtx);
void func_80A91348(EnKakasi3* this, GlobalContext* globalCtx);
void func_80A915B8(EnKakasi3* this, GlobalContext* globalCtx);
void func_80A91620(EnKakasi3* this, GlobalContext* globalCtx);
void func_80A91760(EnKakasi3* this, GlobalContext* globalCtx);
void func_80A917FC(EnKakasi3* this, GlobalContext* globalCtx);
void func_80A9187C(EnKakasi3* this, GlobalContext* globalCtx);
void func_80A918E4(EnKakasi3* this, GlobalContext* globalCtx);
void func_80A91A90(EnKakasi3* this, GlobalContext* globalCtx);

static ColliderCylinderInit sCylinderInit = {
    {
        COLTYPE_NONE,
        AT_NONE,
        AC_ON | AC_TYPE_PLAYER,
        OC1_ON | OC1_TYPE_ALL,
        OC2_TYPE_2,
        COLSHAPE_CYLINDER,
    },
    {
        ELEMTYPE_UNK0,
        { 0xFFCFFFFF, 0x00, 0x00 },
        { 0xFFCFFFFF, 0x00, 0x00 },
        TOUCH_NONE,
        BUMP_ON | BUMP_HOOKABLE,
        OCELEM_ON,
    },
    { 20, 70, 0, { 0, 0, 0 } },
};

extern FlexSkeletonHeader D_060065B0;
extern AnimationHeader D_06000214;

const ActorInit En_Kakasi3_InitVars = {
    ACTOR_EN_KAKASI3,
    ACTORCAT_NPC,
    FLAGS,
    OBJECT_KA,
    sizeof(EnKakasi3),
    (ActorFunc)EnKakasi3_Init,
    (ActorFunc)EnKakasi3_Destroy,
    (ActorFunc)EnKakasi3_Update,
    (ActorFunc)EnKakasi3_Draw,
};

void EnKakasi3_Destroy(Actor* thisx, GlobalContext* globalCtx) {
    EnKakasi3* this = THIS;

    Collider_DestroyCylinder(globalCtx, &this->collider);
    //! @bug SkelAnime_Free is not called
}

void EnKakasi3_Init(Actor* thisx, GlobalContext* globalCtx) {
    EnKakasi3* this = THIS;

    osSyncPrintf("\n\n");
    // Translates to: Obonur -- Related to the name of the scarecrow (Bonooru)
    osSyncPrintf(VT_FGCOL(YELLOW) "☆☆☆☆☆ おーボヌール ☆☆☆☆☆ \n" VT_RST);
    this->actor.targetMode = 6;

    Collider_InitCylinder(globalCtx, &this->collider);
    Collider_SetCylinder(globalCtx, &this->collider, &this->actor, &sCylinderInit);
    SkelAnime_InitFlex(globalCtx, &this->skelAnime, &D_060065B0, &D_06000214, NULL, NULL, 0);
    this->actor.flags |= 0x400;
<<<<<<< HEAD
    this->rot = this->actor.world.rot;
    this->actor.colChkInfo.mass = 0xFF;
=======
    this->rot = this->actor.posRot.rot;
    this->actor.colChkInfo.mass = MASS_IMMOVABLE;
>>>>>>> 20206fba
    Actor_SetScale(&this->actor, 0.01f);
    this->actionFunc = func_80A911F0;
}

void func_80A90E28(EnKakasi3* this) {
    this->unk_1A4 = 0;
    this->skelAnime.playSpeed = 0.0f;
    this->unk_1AA = this->unk_1AE = 0x0;

    Math_ApproachZeroF(&this->skelAnime.curFrame, 0.5f, 1.0f);
    Math_SmoothStepToS(&this->actor.shape.rot.x, this->rot.x, 5, 0x2710, 0);
    Math_SmoothStepToS(&this->actor.shape.rot.y, this->rot.y, 5, 0x2710, 0);
    Math_SmoothStepToS(&this->actor.shape.rot.z, this->rot.z, 5, 0x2710, 0);
}

void func_80A90EBC(EnKakasi3* this, GlobalContext* globalCtx, s32 arg) {
    s16 currentFrame;
    s16 phi_v0;

    phi_v0 = globalCtx->msgCtx.unk_E410[0];
    if (arg != 0) {
        if (this->unk_19C[3] == 0) {
            this->unk_19C[3] = (s16)Rand_ZeroFloat(10.99f) + 30;
            this->unk_1A6 = (s16)Rand_ZeroFloat(4.99f);
        }

        this->unk_19A = (s16)Rand_ZeroFloat(2.99f) + 5;
        phi_v0 = this->unk_1A6;
    }
    switch (phi_v0) {
        case 0:
            this->unk_19A++;
            if (this->unk_1A4 == 0) {
                this->unk_1A4 = 1;
                Audio_PlayActorSound2(&this->actor, NA_SE_EV_KAKASHI_ROLL);
            }
            break;
        case 1:
            this->unk_19A++;
            this->unk_1B8 = 1.0f;
            break;
        case 2:
            this->unk_19A++;
            if (this->unk_1AE == 0x0) {
                this->unk_1AE = 0x1388;
            }
            break;
        case 3:
            this->unk_19A++;
            if (this->unk_1AA == 0x0) {
                this->unk_1AA = 0x1388;
            }
            break;
        case 4:
            this->unk_19A++;
            this->unk_1B8 = 2.0f;
            break;
    }

    if (this->unk_19A > 8) {
        this->unk_19A = 8;
    }

    if (this->unk_19A != 0) {
        this->actor.gravity = -1.0f;
        if (this->unk_19A == 8 && (this->actor.bgCheckFlags & 1)) {
            this->actor.velocity.y = 3.0f;
            Audio_PlayActorSound2(&this->actor, NA_SE_IT_KAKASHI_JUMP);
        }
        Math_ApproachF(&this->skelAnime.playSpeed, this->unk_1B8, 0.1f, 0.2f);
        Math_SmoothStepToS(&this->actor.shape.rot.x, this->unk_1AA, 0x5, 0x3E8, 0);
        Math_SmoothStepToS(&this->actor.shape.rot.z, this->unk_1AE, 0x5, 0x3E8, 0);

        if (this->unk_1AA != 0x0 && fabsf(this->actor.shape.rot.x - this->unk_1AA) < 50.0f) {
            this->unk_1AA *= -1.0f;
        }
        if (this->unk_1AE != 0x0 && fabsf(this->actor.shape.rot.z - this->unk_1AE) < 50.0f) {
            this->unk_1AE *= -1.0f;
        }

        if (this->unk_1A4 != 0) {
            this->actor.shape.rot.y += 0x1000;
            if (this->actor.shape.rot.y == 0) {
                this->unk_1A4 = 0;
            }
        }
        currentFrame = this->skelAnime.curFrame;
        if (currentFrame == 11 || currentFrame == 17) {
            Audio_PlayActorSound2(&this->actor, NA_SE_EV_KAKASHI_SWING);
        }
        SkelAnime_Update(&this->skelAnime);
    }
}

void func_80A911F0(EnKakasi3* this, GlobalContext* globalCtx) {
    f32 frameCount = Animation_GetLastFrame(&D_06000214);

    Animation_Change(&this->skelAnime, &D_06000214, 1.0f, 0.0f, (s16)frameCount, ANIMMODE_LOOP, -10.0f);
    this->actionFunc = func_80A91284;
}

void func_80A91284(EnKakasi3* this, GlobalContext* globalCtx) {
    SkelAnime_Update(&this->skelAnime);

    this->actor.textId = 0x40A1;
    this->dialogState = 6;
    this->unk_19A = 0;

    if (LINK_IS_CHILD) {
        this->unk_194 = false;
        if (gSaveContext.scarecrowSpawnSongSet) {
            this->actor.textId = 0x40A0;
            this->dialogState = 5;
            this->unk_1A8 = 1;
        }
    } else {
        this->unk_194 = true;
        if (gSaveContext.scarecrowSpawnSongSet) {
            if (this->unk_195) {
                this->actor.textId = 0x40A2;
            } else {
                this->actor.textId = 0x40A3;
            }
        }
    }
    this->actionFunc = func_80A91348;
}

void func_80A91348(EnKakasi3* this, GlobalContext* globalCtx) {
    Player* player = PLAYER;
    s16 angleTowardsLink;
    s16 absAngleTowardsLink;

    func_80A90E28(this);
    SkelAnime_Update(&this->skelAnime);
    this->camId = -1;
    if (func_8002F194(&this->actor, globalCtx)) {
        if (!this->unk_194) {
            if (this->unk_1A8 == 0) {
                this->actionFunc = func_80A91284;
            } else {
                this->actionFunc = func_80A91760;
            }
        } else {
            this->actionFunc = func_80A91284;
        }
        return;
    }

    angleTowardsLink = this->actor.yawTowardsPlayer - this->actor.shape.rot.y;
    if (!(this->actor.xzDistToPlayer > 120.0f)) {
        absAngleTowardsLink = ABS(angleTowardsLink);

        if (absAngleTowardsLink < 0x4300) {
            if (!this->unk_194) {

                if (player->stateFlags2 & 0x1000000) {
                    this->camId = func_800800F8(globalCtx, 0x8D4, -0x63, &this->actor, 0);
                    globalCtx->msgCtx.msgMode = 0x37;
                    this->dialogState = 5;
                    this->unk_1B8 = 0.0f;
                    func_8010B680(globalCtx, 0x40A4, NULL);
                    player->stateFlags2 |= 0x800000;
                    this->actionFunc = func_80A915B8;
                    return;
                }
                if (this->actor.xzDistToPlayer < 80.0f) {
                    player->stateFlags2 |= 0x800000;
                }
            } else if (gSaveContext.scarecrowSpawnSongSet && !this->unk_195) {

                if (player->stateFlags2 & 0x1000000) {
                    this->camId = func_800800F8(globalCtx, 0x8D4, -0x63, &this->actor, 0);
                    globalCtx->msgCtx.msgMode = 0x37;
                    this->dialogState = 5;
                    this->unk_1B8 = 0.0f;
                    func_8010B680(globalCtx, 0x40A8, NULL);
                    player->stateFlags2 |= 0x800000;
                    this->actionFunc = func_80A9187C;
                    return;
                }
                if (this->actor.xzDistToPlayer < 80.0f) {
                    player->stateFlags2 |= 0x800000;
                }
            }
            func_8002F2CC(&this->actor, globalCtx, 100.0f);
        }
    }
}

void func_80A915B8(EnKakasi3* this, GlobalContext* globalCtx) {

    if (func_8010BDBC(&globalCtx->msgCtx) == 5 && func_80106BC8(globalCtx)) {
        func_80106CCC(globalCtx);
        func_8010BD58(globalCtx, 0x2C);
        this->actionFunc = func_80A91620;
    }
}

void func_80A91620(EnKakasi3* this, GlobalContext* globalCtx) {
    Player* player = PLAYER;

    if ((globalCtx->msgCtx.unk_E3EE == 4 || (globalCtx->msgCtx.unk_E3EE >= 5 && globalCtx->msgCtx.unk_E3EE < 11)) &&
        (globalCtx->msgCtx.msgMode == 0)) {

        func_800803F0(globalCtx, this->camId);
        if (globalCtx->cameraPtrs[this->camId] == NULL) {
            this->camId = -1;
        }
        if (this->camId != -1) {
            func_8005B1A4(globalCtx->cameraPtrs[this->camId]);
        }
        this->actionFunc = func_80A911F0;
        return;
    }

    if (globalCtx->msgCtx.unk_E3EE == 3 && globalCtx->msgCtx.msgMode == 0) {
        this->dialogState = 5;
        func_8010B680(globalCtx, 0x40A5, NULL);
        func_8002DF54(globalCtx, NULL, 8);
        this->actionFunc = func_80A91A90;
        return;
    }

    if (globalCtx->msgCtx.unk_E3EE == 1) {
        func_80A90EBC(this, globalCtx, 0);
        player->stateFlags2 |= 0x800000;
    }
}

void func_80A91760(EnKakasi3* this, GlobalContext* globalCtx) {

    func_80A90E28(this);
    SkelAnime_Update(&this->skelAnime);
    if (this->dialogState == func_8010BDBC(&globalCtx->msgCtx) && func_80106BC8(globalCtx)) {
        globalCtx->msgCtx.msgMode = 0x37;
        func_8010BD58(globalCtx, 0x2D);
        this->actionFunc = func_80A917FC;
        this->camId = func_800800F8(globalCtx, 0x8E8, -0x63, &this->actor, 0);
    }
}

void func_80A917FC(EnKakasi3* this, GlobalContext* globalCtx) {

    if (globalCtx->msgCtx.unk_E3EE != 15) {
        func_80A90EBC(this, globalCtx, 1);
    } else {
        globalCtx->msgCtx.unk_E3EE = 4;
        func_80106CCC(globalCtx);
        func_800803F0(globalCtx, this->camId);
        this->actionFunc = func_80A911F0;
    }
}

void func_80A9187C(EnKakasi3* this, GlobalContext* globalCtx) {

    if (func_8010BDBC(&globalCtx->msgCtx) == 5 && func_80106BC8(globalCtx)) {
        func_80106CCC(globalCtx);
        func_8010BD58(globalCtx, 0x28);
        this->actionFunc = func_80A918E4;
    }
}

void func_80A918E4(EnKakasi3* this, GlobalContext* globalCtx) {
    Player* player = PLAYER;

    if (BREG(3) != 0) {
        // No way!
        osSyncPrintf(VT_FGCOL(PURPLE) "☆☆☆☆☆ まさか！ ☆☆☆☆☆ %d\n" VT_RST, globalCtx->msgCtx.unk_E3EE);
    }
    if ((globalCtx->msgCtx.unk_E3EE == 4 || (globalCtx->msgCtx.unk_E3EE >= 5 && globalCtx->msgCtx.unk_E3EE < 11)) &&
        globalCtx->msgCtx.msgMode == 0) {

        func_8010B680(globalCtx, 0x40A6, NULL);
        this->dialogState = 5;
        func_800803F0(globalCtx, this->camId);
        this->camId = -1;
        func_8002DF54(globalCtx, NULL, 8);
        this->actionFunc = func_80A91A90;
        return;
    }

    if (globalCtx->msgCtx.unk_E3EE == 3 && globalCtx->msgCtx.msgMode == 0) {
        globalCtx->msgCtx.unk_E3EE = 4;
        if (BREG(3) != 0) {
            osSyncPrintf("\n\n");
            // With this, other guys are OK! That's it!
            osSyncPrintf(VT_FGCOL(CYAN) "☆☆☆☆☆ これで、他の奴もＯＫ！だ！ ☆☆☆☆☆ %d\n" VT_RST,
                         globalCtx->msgCtx.unk_E3EE);
        }
        this->unk_195 = true;
        func_8010B680(globalCtx, 0x40A7, NULL);
        this->dialogState = 5;
        func_8002DF54(globalCtx, NULL, 8);
        this->actionFunc = func_80A91A90;
        return;
    }

    if (globalCtx->msgCtx.unk_E3EE == 1) {
        func_80A90EBC(this, globalCtx, 0);
        player->stateFlags2 |= 0x800000;
    }
}

void func_80A91A90(EnKakasi3* this, GlobalContext* globalCtx) {
    func_80A90E28(this);
    SkelAnime_Update(&this->skelAnime);
    func_8002DF54(globalCtx, NULL, 8);

    if (this->dialogState == func_8010BDBC(&globalCtx->msgCtx) && func_80106BC8(globalCtx)) {
        if (this->unk_195) {
            if (!(gSaveContext.eventChkInf[9] & 0x1000)) {
                gSaveContext.eventChkInf[9] |= 0x1000;
            }
        }
        if (globalCtx->cameraPtrs[this->camId] == NULL) {
            this->camId = -1;
        }
        if (this->camId != -1) {
            func_8005B1A4(globalCtx->cameraPtrs[this->camId]);
        }
        func_80106CCC(globalCtx);
        globalCtx->msgCtx.unk_E3EE = 4;
        func_8002DF54(globalCtx, NULL, 7);
        this->actionFunc = func_80A911F0;
    }
}

void EnKakasi3_Update(Actor* thisx, GlobalContext* globalCtx) {
    EnKakasi3* this = THIS;
    s32 pad;
    s32 i;

    if (BREG(2) != 0) {
        osSyncPrintf("\n\n");
        // flag!
        osSyncPrintf(VT_FGCOL(YELLOW) "☆☆☆☆☆ フラグ！ ☆☆☆☆☆ %d\n" VT_RST, gSaveContext.scarecrowSpawnSongSet);
    }

    this->unk_198++;
    this->actor.world.rot = this->actor.shape.rot;
    for (i = 0; i < ARRAY_COUNT(this->unk_19C); i++) {
        if (this->unk_19C[i] != 0) {
            this->unk_19C[i]--;
        }
    }

    Actor_SetHeight(&this->actor, 60.0f);
    this->actionFunc(this, globalCtx);
    Actor_MoveForward(&this->actor);
    func_8002E4B4(globalCtx, &this->actor, 50.0f, 50.0f, 100.0f, 28);
    Collider_UpdateCylinder(&this->actor, &this->collider);
    CollisionCheck_SetOC(globalCtx, &globalCtx->colChkCtx, &this->collider.base);
}

void EnKakasi3_Draw(Actor* thisx, GlobalContext* globalCtx) {
    EnKakasi3* this = THIS;

    func_80093D18(globalCtx->state.gfxCtx);
    SkelAnime_DrawFlexOpa(globalCtx, this->skelAnime.skeleton, this->skelAnime.jointTable, this->skelAnime.dListCount,
                          NULL, NULL, this);
}<|MERGE_RESOLUTION|>--- conflicted
+++ resolved
@@ -81,13 +81,8 @@
     Collider_SetCylinder(globalCtx, &this->collider, &this->actor, &sCylinderInit);
     SkelAnime_InitFlex(globalCtx, &this->skelAnime, &D_060065B0, &D_06000214, NULL, NULL, 0);
     this->actor.flags |= 0x400;
-<<<<<<< HEAD
     this->rot = this->actor.world.rot;
-    this->actor.colChkInfo.mass = 0xFF;
-=======
-    this->rot = this->actor.posRot.rot;
     this->actor.colChkInfo.mass = MASS_IMMOVABLE;
->>>>>>> 20206fba
     Actor_SetScale(&this->actor, 0.01f);
     this->actionFunc = func_80A911F0;
 }
@@ -435,7 +430,7 @@
         }
     }
 
-    Actor_SetHeight(&this->actor, 60.0f);
+    Actor_SetFocusToWorld(&this->actor, 60.0f);
     this->actionFunc(this, globalCtx);
     Actor_MoveForward(&this->actor);
     func_8002E4B4(globalCtx, &this->actor, 50.0f, 50.0f, 100.0f, 28);
