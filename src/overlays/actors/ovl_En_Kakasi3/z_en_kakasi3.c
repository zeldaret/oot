/*
 * File: z_en_kakasi3.c
 * Overlay: ovl_En_Kakasi3
 * Description: Bonooru the Scarecrow
 */

#include "z_en_kakasi3.h"
#include "vt.h"
#include "objects/object_ka/object_ka.h"

#define FLAGS ACTOR_FLAG_0 | ACTOR_FLAG_3 | ACTOR_FLAG_25

#define THIS ((EnKakasi3*)thisx)

void EnKakasi3_Init(Actor* thisx, GlobalContext* globalCtx);
void EnKakasi3_Destroy(Actor* thisx, GlobalContext* globalCtx);
void EnKakasi3_Update(Actor* thisx, GlobalContext* globalCtx);
void EnKakasi3_Draw(Actor* thisx, GlobalContext* globalCtx);

void func_80A911F0(EnKakasi3* this, GlobalContext* globalCtx);
void func_80A91284(EnKakasi3* this, GlobalContext* globalCtx);
void func_80A91348(EnKakasi3* this, GlobalContext* globalCtx);
void func_80A915B8(EnKakasi3* this, GlobalContext* globalCtx);
void func_80A91620(EnKakasi3* this, GlobalContext* globalCtx);
void func_80A91760(EnKakasi3* this, GlobalContext* globalCtx);
void func_80A917FC(EnKakasi3* this, GlobalContext* globalCtx);
void func_80A9187C(EnKakasi3* this, GlobalContext* globalCtx);
void func_80A918E4(EnKakasi3* this, GlobalContext* globalCtx);
void func_80A91A90(EnKakasi3* this, GlobalContext* globalCtx);

static ColliderCylinderInit sCylinderInit = {
    {
        COLTYPE_NONE,
        AT_NONE,
        AC_ON | AC_TYPE_PLAYER,
        OC1_ON | OC1_TYPE_ALL,
        OC2_TYPE_2,
        COLSHAPE_CYLINDER,
    },
    {
        ELEMTYPE_UNK0,
        { 0xFFCFFFFF, 0x00, 0x00 },
        { 0xFFCFFFFF, 0x00, 0x00 },
        TOUCH_NONE,
        BUMP_ON | BUMP_HOOKABLE,
        OCELEM_ON,
    },
    { 20, 70, 0, { 0, 0, 0 } },
};

const ActorInit En_Kakasi3_InitVars = {
    ACTOR_EN_KAKASI3,
    ACTORCAT_NPC,
    FLAGS,
    OBJECT_KA,
    sizeof(EnKakasi3),
    (ActorFunc)EnKakasi3_Init,
    (ActorFunc)EnKakasi3_Destroy,
    (ActorFunc)EnKakasi3_Update,
    (ActorFunc)EnKakasi3_Draw,
};

void EnKakasi3_Destroy(Actor* thisx, GlobalContext* globalCtx) {
    EnKakasi3* this = THIS;

    Collider_DestroyCylinder(globalCtx, &this->collider);
    //! @bug SkelAnime_Free is not called
}

void EnKakasi3_Init(Actor* thisx, GlobalContext* globalCtx) {
    EnKakasi3* this = THIS;

    osSyncPrintf("\n\n");
    // Translates to: Obonur -- Related to the name of the scarecrow (Bonooru)
    osSyncPrintf(VT_FGCOL(YELLOW) "☆☆☆☆☆ おーボヌール ☆☆☆☆☆ \n" VT_RST);
    this->actor.targetMode = 6;

    Collider_InitCylinder(globalCtx, &this->collider);
    Collider_SetCylinder(globalCtx, &this->collider, &this->actor, &sCylinderInit);
<<<<<<< HEAD
    SkelAnime_InitFlex(globalCtx, &this->skelAnime, &D_060065B0, &D_06000214, NULL, NULL, 0);
    this->actor.flags |= ACTOR_FLAG_10;
=======
    SkelAnime_InitFlex(globalCtx, &this->skelAnime, &object_ka_Skel_0065B0, &object_ka_Anim_000214, NULL, NULL, 0);
    this->actor.flags |= 0x400;
>>>>>>> 5e071a01
    this->rot = this->actor.world.rot;
    this->actor.colChkInfo.mass = MASS_IMMOVABLE;
    Actor_SetScale(&this->actor, 0.01f);
    this->actionFunc = func_80A911F0;
}

void func_80A90E28(EnKakasi3* this) {
    this->unk_1A4 = 0;
    this->skelAnime.playSpeed = 0.0f;
    this->unk_1AA = this->unk_1AE = 0x0;

    Math_ApproachZeroF(&this->skelAnime.curFrame, 0.5f, 1.0f);
    Math_SmoothStepToS(&this->actor.shape.rot.x, this->rot.x, 5, 0x2710, 0);
    Math_SmoothStepToS(&this->actor.shape.rot.y, this->rot.y, 5, 0x2710, 0);
    Math_SmoothStepToS(&this->actor.shape.rot.z, this->rot.z, 5, 0x2710, 0);
}

void func_80A90EBC(EnKakasi3* this, GlobalContext* globalCtx, s32 arg) {
    s16 currentFrame;
    s16 phi_v0;

    phi_v0 = globalCtx->msgCtx.unk_E410;
    if (arg != 0) {
        if (this->unk_19C[3] == 0) {
            this->unk_19C[3] = (s16)Rand_ZeroFloat(10.99f) + 30;
            this->unk_1A6 = (s16)Rand_ZeroFloat(4.99f);
        }

        this->unk_19A = (s16)Rand_ZeroFloat(2.99f) + 5;
        phi_v0 = this->unk_1A6;
    }
    switch (phi_v0) {
        case 0:
            this->unk_19A++;
            if (this->unk_1A4 == 0) {
                this->unk_1A4 = 1;
                Audio_PlayActorSound2(&this->actor, NA_SE_EV_KAKASHI_ROLL);
            }
            break;
        case 1:
            this->unk_19A++;
            this->unk_1B8 = 1.0f;
            break;
        case 2:
            this->unk_19A++;
            if (this->unk_1AE == 0x0) {
                this->unk_1AE = 0x1388;
            }
            break;
        case 3:
            this->unk_19A++;
            if (this->unk_1AA == 0x0) {
                this->unk_1AA = 0x1388;
            }
            break;
        case 4:
            this->unk_19A++;
            this->unk_1B8 = 2.0f;
            break;
    }

    if (this->unk_19A > 8) {
        this->unk_19A = 8;
    }

    if (this->unk_19A != 0) {
        this->actor.gravity = -1.0f;
        if (this->unk_19A == 8 && (this->actor.bgCheckFlags & 1)) {
            this->actor.velocity.y = 3.0f;
            Audio_PlayActorSound2(&this->actor, NA_SE_IT_KAKASHI_JUMP);
        }
        Math_ApproachF(&this->skelAnime.playSpeed, this->unk_1B8, 0.1f, 0.2f);
        Math_SmoothStepToS(&this->actor.shape.rot.x, this->unk_1AA, 0x5, 0x3E8, 0);
        Math_SmoothStepToS(&this->actor.shape.rot.z, this->unk_1AE, 0x5, 0x3E8, 0);

        if (this->unk_1AA != 0x0 && fabsf(this->actor.shape.rot.x - this->unk_1AA) < 50.0f) {
            this->unk_1AA *= -1.0f;
        }
        if (this->unk_1AE != 0x0 && fabsf(this->actor.shape.rot.z - this->unk_1AE) < 50.0f) {
            this->unk_1AE *= -1.0f;
        }

        if (this->unk_1A4 != 0) {
            this->actor.shape.rot.y += 0x1000;
            if (this->actor.shape.rot.y == 0) {
                this->unk_1A4 = 0;
            }
        }
        currentFrame = this->skelAnime.curFrame;
        if (currentFrame == 11 || currentFrame == 17) {
            Audio_PlayActorSound2(&this->actor, NA_SE_EV_KAKASHI_SWING);
        }
        SkelAnime_Update(&this->skelAnime);
    }
}

void func_80A911F0(EnKakasi3* this, GlobalContext* globalCtx) {
    f32 frameCount = Animation_GetLastFrame(&object_ka_Anim_000214);

    Animation_Change(&this->skelAnime, &object_ka_Anim_000214, 1.0f, 0.0f, (s16)frameCount, ANIMMODE_LOOP, -10.0f);
    this->actionFunc = func_80A91284;
}

void func_80A91284(EnKakasi3* this, GlobalContext* globalCtx) {
    SkelAnime_Update(&this->skelAnime);

    this->actor.textId = 0x40A1;
    this->dialogState = 6;
    this->unk_19A = 0;

    if (!LINK_IS_ADULT) {
        this->unk_194 = false;
        if (gSaveContext.scarecrowSpawnSongSet) {
            this->actor.textId = 0x40A0;
            this->dialogState = 5;
            this->unk_1A8 = 1;
        }
    } else {
        this->unk_194 = true;
        if (gSaveContext.scarecrowSpawnSongSet) {
            if (this->unk_195) {
                this->actor.textId = 0x40A2;
            } else {
                this->actor.textId = 0x40A3;
            }
        }
    }
    this->actionFunc = func_80A91348;
}

void func_80A91348(EnKakasi3* this, GlobalContext* globalCtx) {
    Player* player = PLAYER;

    func_80A90E28(this);
    SkelAnime_Update(&this->skelAnime);
    this->camId = SUBCAM_NONE;
    if (func_8002F194(&this->actor, globalCtx)) {
        if (!this->unk_194) {
            if (this->unk_1A8 == 0) {
                this->actionFunc = func_80A91284;
            } else {
                this->actionFunc = func_80A91760;
            }
        } else {
            this->actionFunc = func_80A91284;
        }
    } else {
        s16 angleTowardsLink = this->actor.yawTowardsPlayer - this->actor.shape.rot.y;

        if (!(this->actor.xzDistToPlayer > 120.0f)) {
            s16 absAngleTowardsLink = ABS(angleTowardsLink);

            if (absAngleTowardsLink < 0x4300) {
                if (!this->unk_194) {

                    if (player->stateFlags2 & 0x1000000) {
                        this->camId = OnePointCutscene_Init(globalCtx, 2260, -99, &this->actor, MAIN_CAM);
                        globalCtx->msgCtx.msgMode = 0x37;
                        this->dialogState = 5;
                        this->unk_1B8 = 0.0f;
                        func_8010B680(globalCtx, 0x40A4, NULL);
                        player->stateFlags2 |= 0x800000;
                        this->actionFunc = func_80A915B8;
                        return;
                    }
                    if (this->actor.xzDistToPlayer < 80.0f) {
                        player->stateFlags2 |= 0x800000;
                    }
                } else if (gSaveContext.scarecrowSpawnSongSet && !this->unk_195) {

                    if (player->stateFlags2 & 0x1000000) {
                        this->camId = OnePointCutscene_Init(globalCtx, 2260, -99, &this->actor, MAIN_CAM);
                        globalCtx->msgCtx.msgMode = 0x37;
                        this->dialogState = 5;
                        this->unk_1B8 = 0.0f;
                        func_8010B680(globalCtx, 0x40A8, NULL);
                        player->stateFlags2 |= 0x800000;
                        this->actionFunc = func_80A9187C;
                        return;
                    }
                    if (this->actor.xzDistToPlayer < 80.0f) {
                        player->stateFlags2 |= 0x800000;
                    }
                }
                func_8002F2CC(&this->actor, globalCtx, 100.0f);
            }
        }
    }
}

void func_80A915B8(EnKakasi3* this, GlobalContext* globalCtx) {

    if (func_8010BDBC(&globalCtx->msgCtx) == 5 && func_80106BC8(globalCtx)) {
        func_80106CCC(globalCtx);
        func_8010BD58(globalCtx, 0x2C);
        this->actionFunc = func_80A91620;
    }
}

void func_80A91620(EnKakasi3* this, GlobalContext* globalCtx) {
    Player* player = PLAYER;

    if ((globalCtx->msgCtx.unk_E3EE == 4 || (globalCtx->msgCtx.unk_E3EE >= 5 && globalCtx->msgCtx.unk_E3EE < 11)) &&
        (globalCtx->msgCtx.msgMode == 0)) {

        OnePointCutscene_EndCutscene(globalCtx, this->camId);
        if (globalCtx->cameraPtrs[this->camId] == NULL) {
            this->camId = SUBCAM_NONE;
        }
        if (this->camId != SUBCAM_NONE) {
            func_8005B1A4(globalCtx->cameraPtrs[this->camId]);
        }
        this->actionFunc = func_80A911F0;
        return;
    }

    if (globalCtx->msgCtx.unk_E3EE == 3 && globalCtx->msgCtx.msgMode == 0) {
        this->dialogState = 5;
        func_8010B680(globalCtx, 0x40A5, NULL);
        func_8002DF54(globalCtx, NULL, 8);
        this->actionFunc = func_80A91A90;
        return;
    }

    if (globalCtx->msgCtx.unk_E3EE == 1) {
        func_80A90EBC(this, globalCtx, 0);
        player->stateFlags2 |= 0x800000;
    }
}

void func_80A91760(EnKakasi3* this, GlobalContext* globalCtx) {

    func_80A90E28(this);
    SkelAnime_Update(&this->skelAnime);
    if (this->dialogState == func_8010BDBC(&globalCtx->msgCtx) && func_80106BC8(globalCtx)) {
        globalCtx->msgCtx.msgMode = 0x37;
        func_8010BD58(globalCtx, 0x2D);
        this->actionFunc = func_80A917FC;
        this->camId = OnePointCutscene_Init(globalCtx, 2280, -99, &this->actor, MAIN_CAM);
    }
}

void func_80A917FC(EnKakasi3* this, GlobalContext* globalCtx) {

    if (globalCtx->msgCtx.unk_E3EE != 15) {
        func_80A90EBC(this, globalCtx, 1);
    } else {
        globalCtx->msgCtx.unk_E3EE = 4;
        func_80106CCC(globalCtx);
        OnePointCutscene_EndCutscene(globalCtx, this->camId);
        this->actionFunc = func_80A911F0;
    }
}

void func_80A9187C(EnKakasi3* this, GlobalContext* globalCtx) {

    if (func_8010BDBC(&globalCtx->msgCtx) == 5 && func_80106BC8(globalCtx)) {
        func_80106CCC(globalCtx);
        func_8010BD58(globalCtx, 0x28);
        this->actionFunc = func_80A918E4;
    }
}

void func_80A918E4(EnKakasi3* this, GlobalContext* globalCtx) {
    Player* player = PLAYER;

    if (BREG(3) != 0) {
        // No way!
        osSyncPrintf(VT_FGCOL(PURPLE) "☆☆☆☆☆ まさか！ ☆☆☆☆☆ %d\n" VT_RST, globalCtx->msgCtx.unk_E3EE);
    }
    if ((globalCtx->msgCtx.unk_E3EE == 4 || (globalCtx->msgCtx.unk_E3EE >= 5 && globalCtx->msgCtx.unk_E3EE < 11)) &&
        globalCtx->msgCtx.msgMode == 0) {

        func_8010B680(globalCtx, 0x40A6, NULL);
        this->dialogState = 5;
        OnePointCutscene_EndCutscene(globalCtx, this->camId);
        this->camId = SUBCAM_NONE;
        func_8002DF54(globalCtx, NULL, 8);
        this->actionFunc = func_80A91A90;
        return;
    }

    if (globalCtx->msgCtx.unk_E3EE == 3 && globalCtx->msgCtx.msgMode == 0) {
        globalCtx->msgCtx.unk_E3EE = 4;
        if (BREG(3) != 0) {
            osSyncPrintf("\n\n");
            // With this, other guys are OK! That's it!
            osSyncPrintf(VT_FGCOL(CYAN) "☆☆☆☆☆ これで、他の奴もＯＫ！だ！ ☆☆☆☆☆ %d\n" VT_RST,
                         globalCtx->msgCtx.unk_E3EE);
        }
        this->unk_195 = true;
        func_8010B680(globalCtx, 0x40A7, NULL);
        this->dialogState = 5;
        func_8002DF54(globalCtx, NULL, 8);
        this->actionFunc = func_80A91A90;
        return;
    }

    if (globalCtx->msgCtx.unk_E3EE == 1) {
        func_80A90EBC(this, globalCtx, 0);
        player->stateFlags2 |= 0x800000;
    }
}

void func_80A91A90(EnKakasi3* this, GlobalContext* globalCtx) {
    func_80A90E28(this);
    SkelAnime_Update(&this->skelAnime);
    func_8002DF54(globalCtx, NULL, 8);

    if (this->dialogState == func_8010BDBC(&globalCtx->msgCtx) && func_80106BC8(globalCtx)) {
        if (this->unk_195) {
            if (!(gSaveContext.eventChkInf[9] & 0x1000)) {
                gSaveContext.eventChkInf[9] |= 0x1000;
            }
        }
        if (globalCtx->cameraPtrs[this->camId] == NULL) {
            this->camId = SUBCAM_NONE;
        }
        if (this->camId != SUBCAM_NONE) {
            func_8005B1A4(globalCtx->cameraPtrs[this->camId]);
        }
        func_80106CCC(globalCtx);
        globalCtx->msgCtx.unk_E3EE = 4;
        func_8002DF54(globalCtx, NULL, 7);
        this->actionFunc = func_80A911F0;
    }
}

void EnKakasi3_Update(Actor* thisx, GlobalContext* globalCtx) {
    EnKakasi3* this = THIS;
    s32 pad;
    s32 i;

    if (BREG(2) != 0) {
        osSyncPrintf("\n\n");
        // flag!
        osSyncPrintf(VT_FGCOL(YELLOW) "☆☆☆☆☆ フラグ！ ☆☆☆☆☆ %d\n" VT_RST, gSaveContext.scarecrowSpawnSongSet);
    }

    this->unk_198++;
    this->actor.world.rot = this->actor.shape.rot;
    for (i = 0; i < ARRAY_COUNT(this->unk_19C); i++) {
        if (this->unk_19C[i] != 0) {
            this->unk_19C[i]--;
        }
    }

    Actor_SetFocus(&this->actor, 60.0f);
    this->actionFunc(this, globalCtx);
    Actor_MoveForward(&this->actor);
    Actor_UpdateBgCheckInfo(globalCtx, &this->actor, 50.0f, 50.0f, 100.0f, 28);
    Collider_UpdateCylinder(&this->actor, &this->collider);
    CollisionCheck_SetOC(globalCtx, &globalCtx->colChkCtx, &this->collider.base);
}

void EnKakasi3_Draw(Actor* thisx, GlobalContext* globalCtx) {
    EnKakasi3* this = THIS;

    func_80093D18(globalCtx->state.gfxCtx);
    SkelAnime_DrawFlexOpa(globalCtx, this->skelAnime.skeleton, this->skelAnime.jointTable, this->skelAnime.dListCount,
                          NULL, NULL, this);
}<|MERGE_RESOLUTION|>--- conflicted
+++ resolved
@@ -77,13 +77,8 @@
 
     Collider_InitCylinder(globalCtx, &this->collider);
     Collider_SetCylinder(globalCtx, &this->collider, &this->actor, &sCylinderInit);
-<<<<<<< HEAD
-    SkelAnime_InitFlex(globalCtx, &this->skelAnime, &D_060065B0, &D_06000214, NULL, NULL, 0);
+    SkelAnime_InitFlex(globalCtx, &this->skelAnime, &object_ka_Skel_0065B0, &object_ka_Anim_000214, NULL, NULL, 0);
     this->actor.flags |= ACTOR_FLAG_10;
-=======
-    SkelAnime_InitFlex(globalCtx, &this->skelAnime, &object_ka_Skel_0065B0, &object_ka_Anim_000214, NULL, NULL, 0);
-    this->actor.flags |= 0x400;
->>>>>>> 5e071a01
     this->rot = this->actor.world.rot;
     this->actor.colChkInfo.mass = MASS_IMMOVABLE;
     Actor_SetScale(&this->actor, 0.01f);
