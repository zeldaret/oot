/*
 * File: z_en_horse_game_check.c
 * Overlay: ovl_En_Horse_Game_Check
 * Description: Horseback Minigames
 */

#include "z_en_horse_game_check.h"
#include "overlays/actors/ovl_En_Horse/z_en_horse.h"

#define FLAGS ACTOR_FLAG_4

#define AT_FINISH_LINE(actor)                                                                                     \
    (Math3D_PointInSquare2D(sFinishLine[0], sFinishLine[1], sFinishLine[2], sFinishLine[3], (actor)->world.pos.x, \
                            (actor)->world.pos.z))
#define AT_RANCH_EXIT(actor)                                                                                  \
    (Math3D_PointInSquare2D(sRanchExit[0], sRanchExit[1], sRanchExit[2], sRanchExit[3], (actor)->world.pos.x, \
                            (actor)->world.pos.z))

#define INGORACE_PLAYER_MOVE (1 << 0)
#define INGORACE_SET_TIMER (1 << 1)
#define INGORACE_INGO_MOVE (1 << 2)

typedef enum {
    /* 0 */ INGORACE_NO_RESULT,
    /* 1 */ INGORACE_PLAYER_WIN,
    /* 2 */ INGORACE_INGO_WIN,
    /* 3 */ INGORACE_TIME_UP
} HorseGameIngoRaceResult;

#define MALONRACE_PLAYER_MOVE (1 << 0)
#define MALONRACE_SET_TIMER (1 << 1)
#define MALONRACE_SECOND_LAP (1 << 2)
#define MALONRACE_BROKE_RULE (1 << 3)
#define MALONRACE_START_SFX (1 << 4)
#define MALONRACE_PLAYER_START (1 << 5)
#define MALONRACE_PLAYER_ON_MARK (1 << 6)

typedef enum {
    /* 0 */ MALONRACE_NO_RESULT,
    /* 1 */ MALONRACE_SUCCESS,
    /* 2 */ MALONRACE_TIME_UP,
    /* 3 */ MALONRACE_UNUSED,
    /* 4 */ MALONRACE_FAILURE
} HorseGameMalonRaceResult;

void EnHorseGameCheck_Init(Actor* thisx, GlobalContext* globalCtx);
void EnHorseGameCheck_Destroy(Actor* thisx, GlobalContext* globalCtx);
void EnHorseGameCheck_Update(Actor* thisx, GlobalContext* globalCtx);
void EnHorseGameCheck_Draw(Actor* thisx, GlobalContext* globalCtx);

const ActorInit En_Horse_Game_Check_InitVars = {
    ACTOR_EN_HORSE_GAME_CHECK,
    ACTORCAT_BG,
    FLAGS,
    OBJECT_GAMEPLAY_KEEP,
    sizeof(EnHorseGameCheck),
    (ActorFunc)EnHorseGameCheck_Init,
    (ActorFunc)EnHorseGameCheck_Destroy,
    (ActorFunc)EnHorseGameCheck_Update,
    (ActorFunc)EnHorseGameCheck_Draw,
};

static Vec3f sIngoRaceCheckpoints[] = {
    { 1700.0f, 1.0f, -540.0f },
    { 117.0f, 1.0f, 488.0f },
    { -1700.0f, 1.0f, -540.0f },
};

static f32 sFinishLine[4] = { -200.0f, 80.0f, -2300.0f, -1470.0f };

static f32 sRanchExit[4] = { 800.0f, 1000.0f, -2900.0f, -2700.0f };

static Vec3f sUnusedZeroVec = { 0.0f, 0.0f, 0.0f };

static Vec3f sFencePos[] = {
    { 820.0f, -44.0f, -1655.0f }, { 1497.0f, -21.0f, -1198.0f },  { 1655.0f, -44.0f, -396.0f },
    { 1291.0f, -44.0f, 205.0f },  { 379.0f, -21.0f, 455.0f },     { -95.0f, -21.0f, 455.0f },
    { -939.0f, 1.0f, 455.0f },    { -1644.0f, -21.0f, -1035.0f },
};

s32 EnHorseGameCheck_InitIngoRace(EnHorseGameCheckBase* base, GlobalContext* globalCtx) {
    EnHorseGameCheckIngoRace* this = (EnHorseGameCheckIngoRace*)base;
    s32 i;

    this->base.type = HORSEGAME_INGO_RACE;
    this->startFlags = 0;
    for (i = 0; i < 3; i++) {
        this->playerCheck[i] = 0;
    }
    this->ingoHorse =
        Actor_Spawn(&globalCtx->actorCtx, globalCtx, ACTOR_EN_HORSE, -250.0f, 1.0f, -1650.0f, 0, 0x4000, 0, 0x8003);

    if (this->ingoHorse == NULL) {
        LogUtils_HungupThread("../z_en_horse_game_check.c", 385);
    }
    this->startTimer = 0;
    this->finishTimer = 0;
    this->result = INGORACE_NO_RESULT;
    this->playerFinish = 0;
    this->ingoFinish = 0;

    return true;
}

s32 EnHorseGameCheck_DestroyIngoRace(EnHorseGameCheckBase* base, GlobalContext* globalCtx) {
    return true;
}

void EnHorseGameCheck_FinishIngoRace(EnHorseGameCheckIngoRace* this, GlobalContext* globalCtx) {
    gSaveContext.cutsceneIndex = 0;
    if (this->result == INGORACE_PLAYER_WIN) {
<<<<<<< HEAD
        globalCtx->nextEntranceIndex = ENTR_SPOT20_7;
        if (GET_EVENTINF(EVENTINF_06)) {
            gSaveContext.eventInf[EVENTINF_0X_INDEX] =
                (gSaveContext.eventInf[EVENTINF_0X_INDEX] &
                 ~(EVENTINF_00_MASK | EVENTINF_01_MASK | EVENTINF_02_MASK | EVENTINF_03_MASK)) |
                (EVENTINF_01_MASK | EVENTINF_02_MASK);
            gSaveContext.eventInf[EVENTINF_0X_INDEX] =
                (gSaveContext.eventInf[EVENTINF_0X_INDEX] & ~EVENTINF_0F_MASK) | EVENTINF_0F_MASK;
=======
        globalCtx->nextEntranceIndex = 0x4CE;
        if (GET_EVENTINF(EVENTINF_HORSES_06)) {
            SET_EVENTINF_HORSES_STATE(EVENTINF_HORSES_STATE_6);
            SET_EVENTINF_HORSES_0F(1);
>>>>>>> 95b43179
            globalCtx->transitionType = TRANS_TYPE_FADE_WHITE;
            Environment_ForcePlaySequence(NA_BGM_INGO);
        } else {
            SET_EVENTINF_HORSES_STATE(EVENTINF_HORSES_STATE_4);
            SET_EVENTINF_HORSES_0F(1);
            Environment_ForcePlaySequence(NA_BGM_INGO);
            globalCtx->transitionType = TRANS_TYPE_CIRCLE(TCA_STARBURST, TCC_WHITE, TCS_FAST);
        }
    } else {
<<<<<<< HEAD
        globalCtx->nextEntranceIndex = ENTR_SPOT20_8;
        gSaveContext.eventInf[EVENTINF_0X_INDEX] =
            (gSaveContext.eventInf[EVENTINF_0X_INDEX] &
             ~(EVENTINF_00_MASK | EVENTINF_01_MASK | EVENTINF_02_MASK | EVENTINF_03_MASK)) |
            (EVENTINF_00_MASK | EVENTINF_01_MASK);
=======
        globalCtx->nextEntranceIndex = 0x558;
        SET_EVENTINF_HORSES_STATE(EVENTINF_HORSES_STATE_3);
>>>>>>> 95b43179
        globalCtx->transitionType = TRANS_TYPE_CIRCLE(TCA_NORMAL, TCC_BLACK, TCS_FAST);
        SET_EVENTINF_HORSES_0F(1);
    }
    DREG(25) = 0;
    globalCtx->transitionTrigger = TRANS_TRIGGER_START;
    gSaveContext.timer1State = 0;
}

s32 EnHorseGameCheck_UpdateIngoRace(EnHorseGameCheckBase* base, GlobalContext* globalCtx) {
    EnHorseGameCheckIngoRace* this = (EnHorseGameCheckIngoRace*)base;
    Player* player = GET_PLAYER(globalCtx);
    s32 i;
    EnHorse* ingoHorse;
    EnHorse* horse;

    if ((this->startTimer > 50) && !(this->startFlags & INGORACE_SET_TIMER)) {
        this->startFlags |= INGORACE_SET_TIMER;
        func_80088B34(0);
    } else if ((this->startTimer > 80) && (player->rideActor != NULL) && !(this->startFlags & INGORACE_PLAYER_MOVE)) {
        this->startFlags |= INGORACE_PLAYER_MOVE;
        horse = (EnHorse*)player->rideActor;
        horse->inRace = 1;
    } else if ((this->startTimer > 81) && !(this->startFlags & INGORACE_INGO_MOVE)) {
        ingoHorse = (EnHorse*)this->ingoHorse;

        ingoHorse->inRace = 1;
        this->startFlags |= INGORACE_INGO_MOVE;
        Audio_PlaySoundGeneral(NA_SE_SY_START_SHOT, &gSfxDefaultPos, 4, &gSfxDefaultFreqAndVolScale,
                               &gSfxDefaultFreqAndVolScale, &gSfxDefaultReverb);
    }

    this->startTimer++;

    for (i = 0; i < 3; i++) {
        if ((player->rideActor != NULL) &&
            (Math3D_Vec3f_DistXYZ(&sIngoRaceCheckpoints[i], &player->rideActor->world.pos) < 400.0f)) {
            if ((i > 0) && (this->playerCheck[i - 1] == 1)) {
                this->playerCheck[i] = 1;
            } else if (i == 0) {
                this->playerCheck[i] = 1;
            }
        }
        if (Math3D_Vec3f_DistXYZ(&sIngoRaceCheckpoints[i], &this->ingoHorse->world.pos) < 400.0f) {
            if ((i > 0) && (this->ingoCheck[i - 1] == 1)) {
                this->ingoCheck[i] = 1;
            } else if (i == 0) {
                this->ingoCheck[i] = 1;
            }
        }
    }

    if (this->result == INGORACE_NO_RESULT) {
        Player* player2 = player;

        if ((player2->rideActor != NULL) && (this->playerCheck[2] == 1) && AT_FINISH_LINE(player2->rideActor)) {
            this->playerFinish++;
            if (this->playerFinish > 0) {
                this->result = INGORACE_PLAYER_WIN;
                this->finishTimer = 55;
                Audio_QueueSeqCmd(SEQ_PLAYER_BGM_MAIN << 24 | NA_BGM_HORSE_GOAL);
                Audio_PlaySoundGeneral(NA_SE_SY_START_SHOT, &gSfxDefaultPos, 4, &gSfxDefaultFreqAndVolScale,
                                       &gSfxDefaultFreqAndVolScale, &gSfxDefaultReverb);
            }
            for (i = 0; i < 3; i++) {
                this->playerCheck[i] = 0;
            }
        }
        if ((this->ingoHorse != NULL) && (this->ingoCheck[2] == 1) && AT_FINISH_LINE(this->ingoHorse)) {
            this->ingoFinish++;
            if (this->ingoFinish > 0) {
                ingoHorse = (EnHorse*)this->ingoHorse;

                this->result = INGORACE_INGO_WIN;
                this->finishTimer = 70;
                ingoHorse->stateFlags |= ENHORSE_INGO_WON;
                Audio_QueueSeqCmd(SEQ_PLAYER_BGM_MAIN << 24 | NA_BGM_HORSE_GOAL);
                Audio_PlaySoundGeneral(NA_SE_SY_START_SHOT, &gSfxDefaultPos, 4, &gSfxDefaultFreqAndVolScale,
                                       &gSfxDefaultFreqAndVolScale, &gSfxDefaultReverb);
            }
            for (i = 0; i < 3; i++) {
                this->ingoCheck[i] = 0;
            }
        }
        if (((player2->rideActor != NULL) && AT_RANCH_EXIT(player2->rideActor)) || AT_RANCH_EXIT(&player2->actor)) {
            Audio_QueueSeqCmd(SEQ_PLAYER_BGM_MAIN << 24 | NA_BGM_HORSE_GOAL);
            this->result = INGORACE_INGO_WIN;
            this->finishTimer = 20;
        }
        if ((gSaveContext.timer1Value >= 180) && (this->startFlags & 2)) {
            Audio_QueueSeqCmd(SEQ_PLAYER_BGM_MAIN << 24 | NA_BGM_HORSE_GOAL);
            this->result = INGORACE_TIME_UP;
            this->finishTimer = 20;
        }
    } else {
        if (this->finishTimer > 0) {
            this->finishTimer--;
        } else {
            EnHorseGameCheck_FinishIngoRace(this, globalCtx);
        }
    }
    return true;
}

s32 EnHorseGameCheck_InitGerudoArchery(EnHorseGameCheckBase* base, GlobalContext* globalCtx) {
    EnHorseGameCheckGerudoArchery* this = (EnHorseGameCheckGerudoArchery*)base;

    this->base.type = HORSEGAME_GERUDO_ARCHERY;
    this->unk_150 = 0;
    this->startTimer = 0;
    return true;
}

s32 EnHorseGameCheck_DestroyGerudoArchery(EnHorseGameCheckBase* base, GlobalContext* globalCtx) {
    return true;
}

s32 EnHorseGameCheck_UpdateGerudoArchery(EnHorseGameCheckBase* base, GlobalContext* globalCtx) {
    EnHorseGameCheckGerudoArchery* this = (EnHorseGameCheckGerudoArchery*)base;
    Player* player = GET_PLAYER(globalCtx);
    EnHorse* horse = (EnHorse*)player->rideActor;

    if (horse == NULL) {
        return true;
    }

    if (this->startTimer > 90) {
        if (globalCtx) {}
        horse->hbaStarted = 1;
    }
    this->startTimer++;
    return true;
}

s32 EnHorseGameCheck_InitType3(EnHorseGameCheckBase* base, GlobalContext* globalCtx) {
    EnHorseGameCheck3* this = (EnHorseGameCheck3*)base;

    this->base.type = HORSEGAME_TYPE3;
    this->unk_150 = 0;
    return true;
}

s32 EnHorseGameCheck_DestroyType3(EnHorseGameCheckBase* base, GlobalContext* globalCtx) {
    return true;
}

s32 EnHorseGameCheck_UpdateType3(EnHorseGameCheckBase* base, GlobalContext* globalCtx) {
    return true;
}

s32 EnHorseGameCheck_InitMalonRace(EnHorseGameCheckBase* base, GlobalContext* globalCtx) {
    EnHorseGameCheckMalonRace* this = (EnHorseGameCheckMalonRace*)base;
    s32 i;

    this->base.type = HORSEGAME_MALON_RACE;
    this->raceFlags = 0;
    this->finishTimer = 0;
    this->result = MALONRACE_NO_RESULT;
    for (i = 0; i < 16; i++) {
        this->fenceCheck[i] = 0;
    }
    this->lapCount = 0;
    return true;
}

s32 EnHorseGameCheck_DestroyMalonRace(EnHorseGameCheckBase* base, GlobalContext* globalCtx) {
    return true;
}

void EnHorseGameCheck_FinishMalonRace(EnHorseGameCheckMalonRace* this, GlobalContext* globalCtx) {
    if ((this->result == MALONRACE_SUCCESS) || (this->result == MALONRACE_TIME_UP)) {
        gSaveContext.cutsceneIndex = 0;
        globalCtx->nextEntranceIndex = ENTR_SPOT20_7;
        globalCtx->transitionType = TRANS_TYPE_CIRCLE(TCA_STARBURST, TCC_WHITE, TCS_FAST);
        globalCtx->transitionTrigger = TRANS_TRIGGER_START;
    } else if (this->result == MALONRACE_FAILURE) {
        gSaveContext.timer1Value = 240;
        gSaveContext.timer1State = 0xF;
        gSaveContext.cutsceneIndex = 0;
        globalCtx->nextEntranceIndex = ENTR_SPOT20_7;
        globalCtx->transitionType = TRANS_TYPE_CIRCLE(TCA_STARBURST, TCC_WHITE, TCS_FAST);
        globalCtx->transitionTrigger = TRANS_TRIGGER_START;
    } else {
        // "not supported"
        osSyncPrintf("En_HGC_Spot20_Ta_end():対応せず\n");
        gSaveContext.cutsceneIndex = 0;
        globalCtx->nextEntranceIndex = ENTR_SPOT20_0;
        globalCtx->transitionType = TRANS_TYPE_CIRCLE(TCA_STARBURST, TCC_WHITE, TCS_FAST);
        globalCtx->transitionTrigger = TRANS_TRIGGER_START;
    }
}

s32 EnHorseGameCheck_UpdateMalonRace(EnHorseGameCheckBase* base, GlobalContext* globalCtx) {
    EnHorseGameCheckMalonRace* this = (EnHorseGameCheckMalonRace*)base;
    s32 i;
    Player* player = GET_PLAYER(globalCtx);
    EnHorse* horse;

    if (!(this->raceFlags & MALONRACE_PLAYER_ON_MARK) && AT_FINISH_LINE(player->rideActor)) {
        this->raceFlags |= MALONRACE_PLAYER_ON_MARK;
    } else if ((this->raceFlags & MALONRACE_PLAYER_ON_MARK) && !(this->raceFlags & MALONRACE_PLAYER_START) &&
               !AT_FINISH_LINE(player->rideActor)) {
        this->raceFlags |= MALONRACE_PLAYER_START;
    }
    if ((this->startTimer > 50) && !(this->raceFlags & MALONRACE_SET_TIMER)) {
        this->raceFlags |= MALONRACE_SET_TIMER;
        func_80088B34(0);
    } else if ((this->startTimer > 80) && (player->rideActor != NULL) && !(this->raceFlags & MALONRACE_PLAYER_MOVE)) {
        this->raceFlags |= MALONRACE_PLAYER_MOVE;
        horse = (EnHorse*)player->rideActor;

        horse->inRace = 1;
    } else if ((this->startTimer > 81) && !(this->raceFlags & MALONRACE_START_SFX)) {
        this->raceFlags |= MALONRACE_START_SFX;
        Audio_PlaySoundGeneral(NA_SE_SY_START_SHOT, &gSfxDefaultPos, 4, &gSfxDefaultFreqAndVolScale,
                               &gSfxDefaultFreqAndVolScale, &gSfxDefaultReverb);
    }

    this->startTimer++;
    if (this->result == MALONRACE_NO_RESULT) {
        Player* player2 = player;
        f32 dist;

        for (i = 0; i < 16; i++) {
            if ((this->lapCount == 0) && (i >= 8)) {
                break;
            }
            dist = Math_Vec3f_DistXZ(&sFencePos[i % 8], &player2->rideActor->world.pos);
            if ((player->rideActor != NULL) && (dist < 250.0f)) {
                horse = (EnHorse*)player2->rideActor;

                if (horse->stateFlags & ENHORSE_JUMPING) {
                    if ((i > 0) && (this->fenceCheck[i - 1] == 1)) {
                        this->fenceCheck[i] = 1;
                    } else if (i == 0) {
                        this->fenceCheck[i] = 1;
                    }

                    if ((this->fenceCheck[i - 1] == 0) && !(this->raceFlags & MALONRACE_BROKE_RULE)) {
                        this->raceFlags |= MALONRACE_BROKE_RULE;
                        Message_StartTextbox(globalCtx, 0x208C, NULL);
                        this->result = 4;
                        this->finishTimer = 30;
                    }
                }
            }
        }
        if ((player2->rideActor != NULL) && (this->raceFlags & MALONRACE_PLAYER_START) &&
            AT_FINISH_LINE(player2->rideActor)) {
            if ((this->lapCount == 1) && (this->fenceCheck[15] == 0) && (player2->rideActor->prevPos.x < -200.0f)) {
                this->raceFlags |= MALONRACE_BROKE_RULE;
                Message_StartTextbox(globalCtx, 0x208C, NULL);
                this->result = MALONRACE_FAILURE;
                this->finishTimer = 30;
            } else if (this->fenceCheck[15] == 1) {
                this->lapCount = 2;
                Audio_QueueSeqCmd(SEQ_PLAYER_BGM_MAIN << 24 | NA_BGM_HORSE_GOAL);
                Audio_PlaySoundGeneral(NA_SE_SY_START_SHOT, &gSfxDefaultPos, 4, &gSfxDefaultFreqAndVolScale,
                                       &gSfxDefaultFreqAndVolScale, &gSfxDefaultReverb);
                this->result = MALONRACE_SUCCESS;
                this->finishTimer = 70;
                gSaveContext.timer1State = 0xF;
            } else if ((this->fenceCheck[7] == 1) && !(this->raceFlags & MALONRACE_SECOND_LAP)) {
                this->lapCount = 1;
                this->raceFlags |= MALONRACE_SECOND_LAP;
                Message_StartTextbox(globalCtx, 0x208D, NULL);
            } else if (this->fenceCheck[7] == 0) {
                this->raceFlags |= MALONRACE_BROKE_RULE;
                Message_StartTextbox(globalCtx, 0x208C, NULL);
                this->result = MALONRACE_FAILURE;
                this->finishTimer = 30;
            } else if (player2->rideActor->prevPos.x > 80.0f) {
                this->raceFlags |= MALONRACE_BROKE_RULE;
                Message_StartTextbox(globalCtx, 0x208C, NULL);
                this->result = MALONRACE_FAILURE;
                this->finishTimer = 30;
            }
        }
        if ((gSaveContext.timer1Value >= 180) && (this->raceFlags & MALONRACE_SET_TIMER)) {
            gSaveContext.timer1Value = 240;
            this->result = MALONRACE_TIME_UP;
            this->finishTimer = 30;
            gSaveContext.timer1State = 0;
        }
    } else {
        if (this->finishTimer > 0) {
            this->finishTimer--;
        } else {
            EnHorseGameCheck_FinishMalonRace(this, globalCtx);
        }
    }
    return true;
}

static EnHorseGameCheckFunc sInitFuncs[] = {
    NULL,
    EnHorseGameCheck_InitIngoRace,
    EnHorseGameCheck_InitGerudoArchery,
    EnHorseGameCheck_InitType3,
    EnHorseGameCheck_InitMalonRace,
};

static EnHorseGameCheckFunc sDestroyFuncs[] = {
    NULL,
    EnHorseGameCheck_DestroyIngoRace,
    EnHorseGameCheck_DestroyGerudoArchery,
    EnHorseGameCheck_DestroyType3,
    EnHorseGameCheck_DestroyMalonRace,
};

static EnHorseGameCheckFunc sUpdateFuncs[] = {
    NULL,
    EnHorseGameCheck_UpdateIngoRace,
    EnHorseGameCheck_UpdateGerudoArchery,
    EnHorseGameCheck_UpdateType3,
    EnHorseGameCheck_UpdateMalonRace,
};

void EnHorseGameCheck_Init(Actor* thisx, GlobalContext* globalCtx) {
    s32 pad;
    EnHorseGameCheckBase* this = (EnHorseGameCheckBase*)thisx;

    if ((globalCtx->sceneNum == SCENE_SPOT20) && (Flags_GetEventChkInf(EVENTCHKINF_18) || DREG(1))) {
        this->actor.params = HORSEGAME_MALON_RACE;
    }
    if (sInitFuncs[this->actor.params] != NULL) {
        sInitFuncs[this->actor.params](this, globalCtx);
    }
}

void EnHorseGameCheck_Destroy(Actor* thisx, GlobalContext* globalCtx) {
    s32 pad;
    EnHorseGameCheckBase* this = (EnHorseGameCheckBase*)thisx;

    if (sDestroyFuncs[this->actor.params] != NULL) {
        sDestroyFuncs[this->actor.params](this, globalCtx);
    }
}

void EnHorseGameCheck_Update(Actor* thisx, GlobalContext* globalCtx) {
    s32 pad;
    EnHorseGameCheckBase* this = (EnHorseGameCheckBase*)thisx;

    if (sUpdateFuncs[this->type] != NULL) {
        sUpdateFuncs[this->type](this, globalCtx);
    }
}

void EnHorseGameCheck_Draw(Actor* thisx, GlobalContext* globalCtx) {
}<|MERGE_RESOLUTION|>--- conflicted
+++ resolved
@@ -109,21 +109,10 @@
 void EnHorseGameCheck_FinishIngoRace(EnHorseGameCheckIngoRace* this, GlobalContext* globalCtx) {
     gSaveContext.cutsceneIndex = 0;
     if (this->result == INGORACE_PLAYER_WIN) {
-<<<<<<< HEAD
         globalCtx->nextEntranceIndex = ENTR_SPOT20_7;
-        if (GET_EVENTINF(EVENTINF_06)) {
-            gSaveContext.eventInf[EVENTINF_0X_INDEX] =
-                (gSaveContext.eventInf[EVENTINF_0X_INDEX] &
-                 ~(EVENTINF_00_MASK | EVENTINF_01_MASK | EVENTINF_02_MASK | EVENTINF_03_MASK)) |
-                (EVENTINF_01_MASK | EVENTINF_02_MASK);
-            gSaveContext.eventInf[EVENTINF_0X_INDEX] =
-                (gSaveContext.eventInf[EVENTINF_0X_INDEX] & ~EVENTINF_0F_MASK) | EVENTINF_0F_MASK;
-=======
-        globalCtx->nextEntranceIndex = 0x4CE;
         if (GET_EVENTINF(EVENTINF_HORSES_06)) {
             SET_EVENTINF_HORSES_STATE(EVENTINF_HORSES_STATE_6);
             SET_EVENTINF_HORSES_0F(1);
->>>>>>> 95b43179
             globalCtx->transitionType = TRANS_TYPE_FADE_WHITE;
             Environment_ForcePlaySequence(NA_BGM_INGO);
         } else {
@@ -133,16 +122,8 @@
             globalCtx->transitionType = TRANS_TYPE_CIRCLE(TCA_STARBURST, TCC_WHITE, TCS_FAST);
         }
     } else {
-<<<<<<< HEAD
         globalCtx->nextEntranceIndex = ENTR_SPOT20_8;
-        gSaveContext.eventInf[EVENTINF_0X_INDEX] =
-            (gSaveContext.eventInf[EVENTINF_0X_INDEX] &
-             ~(EVENTINF_00_MASK | EVENTINF_01_MASK | EVENTINF_02_MASK | EVENTINF_03_MASK)) |
-            (EVENTINF_00_MASK | EVENTINF_01_MASK);
-=======
-        globalCtx->nextEntranceIndex = 0x558;
         SET_EVENTINF_HORSES_STATE(EVENTINF_HORSES_STATE_3);
->>>>>>> 95b43179
         globalCtx->transitionType = TRANS_TYPE_CIRCLE(TCA_NORMAL, TCC_BLACK, TCS_FAST);
         SET_EVENTINF_HORSES_0F(1);
     }
