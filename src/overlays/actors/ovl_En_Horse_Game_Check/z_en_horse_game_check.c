/*
 * File: z_en_horse_game_check.c
 * Overlay: ovl_En_Horse_Game_Check
 * Description: Horseback Minigames
 */

#include "z_en_horse_game_check.h"
#include "overlays/actors/ovl_En_Horse/z_en_horse.h"
#include "line_numbers.h"

#define FLAGS ACTOR_FLAG_UPDATE_CULLING_DISABLED

#define AT_FINISH_LINE(actor)                                                                                     \
    (Math3D_PointInSquare2D(sFinishLine[0], sFinishLine[1], sFinishLine[2], sFinishLine[3], (actor)->world.pos.x, \
                            (actor)->world.pos.z))
#define AT_RANCH_EXIT(actor)                                                                                  \
    (Math3D_PointInSquare2D(sRanchExit[0], sRanchExit[1], sRanchExit[2], sRanchExit[3], (actor)->world.pos.x, \
                            (actor)->world.pos.z))

#define INGO_RACE_PLAYER_MOVE (1 << 0)
#define INGO_RACE_SET_TIMER (1 << 1)
#define INGO_RACE_INGO_MOVE (1 << 2)

typedef enum HorseGameIngoRaceResult {
    /* 0 */ INGO_RACE_NO_RESULT,
    /* 1 */ INGO_RACE_PLAYER_WIN,
    /* 2 */ INGO_RACE_INGO_WIN,
    /* 3 */ INGO_RACE_TIME_UP
} HorseGameIngoRaceResult;

#define MALONRACE_PLAYER_MOVE (1 << 0)
#define MALONRACE_SET_TIMER (1 << 1)
#define MALONRACE_SECOND_LAP (1 << 2)
#define MALONRACE_BROKE_RULE (1 << 3)
#define MALONRACE_START_SFX (1 << 4)
#define MALONRACE_PLAYER_START (1 << 5)
#define MALONRACE_PLAYER_ON_MARK (1 << 6)

typedef enum HorseGameMalonRaceResult {
    /* 0 */ MALONRACE_NO_RESULT,
    /* 1 */ MALONRACE_SUCCESS,
    /* 2 */ MALONRACE_TIME_UP,
    /* 3 */ MALONRACE_UNUSED,
    /* 4 */ MALONRACE_FAILURE
} HorseGameMalonRaceResult;

void EnHorseGameCheck_Init(Actor* thisx, PlayState* play);
void EnHorseGameCheck_Destroy(Actor* thisx, PlayState* play);
void EnHorseGameCheck_Update(Actor* thisx, PlayState* play);
void EnHorseGameCheck_Draw(Actor* thisx, PlayState* play);

ActorProfile En_Horse_Game_Check_Profile = {
    /**/ ACTOR_EN_HORSE_GAME_CHECK,
    /**/ ACTORCAT_BG,
    /**/ FLAGS,
    /**/ OBJECT_GAMEPLAY_KEEP,
    /**/ sizeof(EnHorseGameCheck),
    /**/ EnHorseGameCheck_Init,
    /**/ EnHorseGameCheck_Destroy,
    /**/ EnHorseGameCheck_Update,
    /**/ EnHorseGameCheck_Draw,
};

static Vec3f sIngoRaceCheckpoints[] = {
    { 1700.0f, 1.0f, -540.0f },
    { 117.0f, 1.0f, 488.0f },
    { -1700.0f, 1.0f, -540.0f },
};

static f32 sFinishLine[4] = { -200.0f, 80.0f, -2300.0f, -1470.0f };

static f32 sRanchExit[4] = { 800.0f, 1000.0f, -2900.0f, -2700.0f };

static Vec3f sUnusedZeroVec = { 0.0f, 0.0f, 0.0f };

static Vec3f sFencePos[] = {
    { 820.0f, -44.0f, -1655.0f }, { 1497.0f, -21.0f, -1198.0f },  { 1655.0f, -44.0f, -396.0f },
    { 1291.0f, -44.0f, 205.0f },  { 379.0f, -21.0f, 455.0f },     { -95.0f, -21.0f, 455.0f },
    { -939.0f, 1.0f, 455.0f },    { -1644.0f, -21.0f, -1035.0f },
};

s32 EnHorseGameCheck_InitIngoRace(EnHorseGameCheckBase* base, PlayState* play) {
    EnHorseGameCheckIngoRace* this = (EnHorseGameCheckIngoRace*)base;
    s32 i;

    this->base.type = HORSEGAME_INGO_RACE;
    this->startFlags = 0;
    for (i = 0; i < 3; i++) {
        this->playerCheck[i] = 0;
    }
    this->ingoHorse = Actor_Spawn(&play->actorCtx, play, ACTOR_EN_HORSE, -250.0f, 1.0f, -1650.0f, 0, 0x4000, 0, 0x8003);

    if (this->ingoHorse == NULL) {
        LogUtils_HungupThread("../z_en_horse_game_check.c", LN1(382, 385));
    }

    this->startTimer = 0;
    this->finishTimer = 0;
    this->result = INGO_RACE_NO_RESULT;
    this->playerFinish = 0;
    this->ingoFinish = 0;

    return true;
}

s32 EnHorseGameCheck_DestroyIngoRace(EnHorseGameCheckBase* base, PlayState* play) {
    return true;
}

void EnHorseGameCheck_FinishIngoRace(EnHorseGameCheckIngoRace* this, PlayState* play) {
<<<<<<< HEAD
    gSaveContext.save.cutsceneIndex = CS_INDEX_DEFAULT;
    if (this->result == INGORACE_PLAYER_WIN) {
=======
    gSaveContext.save.cutsceneIndex = 0;
    if (this->result == INGO_RACE_PLAYER_WIN) {
>>>>>>> 1adf6965
        play->nextEntranceIndex = ENTR_LON_LON_RANCH_7;
        if (GET_EVENTINF(EVENTINF_INGO_RACE_SECOND_RACE)) {
            SET_EVENTINF_INGO_RACE_STATE(INGO_RACE_STATE_TRAPPED_WIN_EPONA);
            WRITE_EVENTINF_INGO_RACE_0F(1);
            play->transitionType = TRANS_TYPE_FADE_WHITE;
            Environment_ForcePlaySequence(NA_BGM_INGO);
        } else {
            SET_EVENTINF_INGO_RACE_STATE(INGO_RACE_STATE_FIRST_WIN);
            WRITE_EVENTINF_INGO_RACE_0F(1);
            Environment_ForcePlaySequence(NA_BGM_INGO);
            play->transitionType = TRANS_TYPE_CIRCLE(TCA_STARBURST, TCC_WHITE, TCS_FAST);
        }
    } else {
        play->nextEntranceIndex = ENTR_LON_LON_RANCH_8;
        SET_EVENTINF_INGO_RACE_STATE(INGO_RACE_STATE_PLAYER_LOSE);
        play->transitionType = TRANS_TYPE_CIRCLE(TCA_NORMAL, TCC_BLACK, TCS_FAST);
        WRITE_EVENTINF_INGO_RACE_0F(1);
    }
    DREG(25) = 0;
    play->transitionTrigger = TRANS_TRIGGER_START;
    gSaveContext.timerState = TIMER_STATE_OFF;
}

s32 EnHorseGameCheck_UpdateIngoRace(EnHorseGameCheckBase* base, PlayState* play) {
    EnHorseGameCheckIngoRace* this = (EnHorseGameCheckIngoRace*)base;
    Player* player = GET_PLAYER(play);
    s32 i;
    EnHorse* ingoHorse;
    Player* player2 = player;

    if ((this->startTimer > 50) && !(this->startFlags & INGO_RACE_SET_TIMER)) {
        this->startFlags |= INGO_RACE_SET_TIMER;
        Interface_SetTimer(0);
    } else if ((this->startTimer > 80) && (player->rideActor != NULL) && !(this->startFlags & INGO_RACE_PLAYER_MOVE)) {
        EnHorse* horse;

        this->startFlags |= INGO_RACE_PLAYER_MOVE;
        horse = (EnHorse*)player->rideActor;
        horse->inRace = 1;
    } else if ((this->startTimer > 81) && !(this->startFlags & INGO_RACE_INGO_MOVE)) {
        ingoHorse = (EnHorse*)this->ingoHorse;

        ingoHorse->inRace = 1;
        this->startFlags |= INGO_RACE_INGO_MOVE;
        Audio_PlaySfxGeneral(NA_SE_SY_START_SHOT, &gSfxDefaultPos, 4, &gSfxDefaultFreqAndVolScale,
                             &gSfxDefaultFreqAndVolScale, &gSfxDefaultReverb);
    }

    this->startTimer++;

    for (i = 0; i < 3; i++) {
        if ((player->rideActor != NULL) &&
            (Math3D_Vec3f_DistXYZ(&sIngoRaceCheckpoints[i], &player->rideActor->world.pos) < 400.0f)) {
            if ((i > 0) && (this->playerCheck[i - 1] == 1)) {
                this->playerCheck[i] = 1;
            } else if (i == 0) {
                this->playerCheck[i] = 1;
            }
        }
        if (Math3D_Vec3f_DistXYZ(&sIngoRaceCheckpoints[i], &this->ingoHorse->world.pos) < 400.0f) {
            if ((i > 0) && (this->ingoCheck[i - 1] == 1)) {
                this->ingoCheck[i] = 1;
            } else if (i == 0) {
                this->ingoCheck[i] = 1;
            }
        }
    }

    if (this->result == INGO_RACE_NO_RESULT) {
        if ((player2->rideActor != NULL) && (this->playerCheck[2] == 1) && AT_FINISH_LINE(player2->rideActor)) {
            this->playerFinish++;
            if (this->playerFinish > 0) {
                this->result = INGO_RACE_PLAYER_WIN;
                this->finishTimer = 55;
                SEQCMD_PLAY_SEQUENCE(SEQ_PLAYER_BGM_MAIN, 0, 0, NA_BGM_HORSE_GOAL);
                Audio_PlaySfxGeneral(NA_SE_SY_START_SHOT, &gSfxDefaultPos, 4, &gSfxDefaultFreqAndVolScale,
                                     &gSfxDefaultFreqAndVolScale, &gSfxDefaultReverb);
            }
            for (i = 0; i < 3; i++) {
                this->playerCheck[i] = 0;
            }
        }
        if ((this->ingoHorse != NULL) && (this->ingoCheck[2] == 1) && AT_FINISH_LINE(this->ingoHorse)) {
            this->ingoFinish++;
            if (this->ingoFinish > 0) {
                ingoHorse = (EnHorse*)this->ingoHorse;

                this->result = INGO_RACE_INGO_WIN;
                this->finishTimer = 70;
                ingoHorse->stateFlags |= ENHORSE_INGO_WON;
                SEQCMD_PLAY_SEQUENCE(SEQ_PLAYER_BGM_MAIN, 0, 0, NA_BGM_HORSE_GOAL);
                Audio_PlaySfxGeneral(NA_SE_SY_START_SHOT, &gSfxDefaultPos, 4, &gSfxDefaultFreqAndVolScale,
                                     &gSfxDefaultFreqAndVolScale, &gSfxDefaultReverb);
            }
            for (i = 0; i < 3; i++) {
                this->ingoCheck[i] = 0;
            }
        }
        if (((player2->rideActor != NULL) && AT_RANCH_EXIT(player2->rideActor)) || AT_RANCH_EXIT(&player2->actor)) {
            SEQCMD_PLAY_SEQUENCE(SEQ_PLAYER_BGM_MAIN, 0, 0, NA_BGM_HORSE_GOAL);
            this->result = INGO_RACE_INGO_WIN;
            this->finishTimer = 20;
        }
        if ((gSaveContext.timerSeconds >= 180) && (this->startFlags & 2)) {
            SEQCMD_PLAY_SEQUENCE(SEQ_PLAYER_BGM_MAIN, 0, 0, NA_BGM_HORSE_GOAL);
            this->result = INGO_RACE_TIME_UP;
            this->finishTimer = 20;
        }
    } else {
        if (this->finishTimer > 0) {
            this->finishTimer--;
        } else {
            EnHorseGameCheck_FinishIngoRace(this, play);
        }
    }
    return true;
}

s32 EnHorseGameCheck_InitGerudoArchery(EnHorseGameCheckBase* base, PlayState* play) {
    EnHorseGameCheckGerudoArchery* this = (EnHorseGameCheckGerudoArchery*)base;

    this->base.type = HORSEGAME_GERUDO_ARCHERY;
    this->unk_150 = 0;
    this->startTimer = 0;
    return true;
}

s32 EnHorseGameCheck_DestroyGerudoArchery(EnHorseGameCheckBase* base, PlayState* play) {
    return true;
}

s32 EnHorseGameCheck_UpdateGerudoArchery(EnHorseGameCheckBase* base, PlayState* play) {
    EnHorseGameCheckGerudoArchery* this = (EnHorseGameCheckGerudoArchery*)base;
    Player* player = GET_PLAYER(play);
    EnHorse* horse = (EnHorse*)player->rideActor;

    if (horse == NULL) {
        return true;
    }

    if (this->startTimer > 90) {
        if (play) {}
        horse->hbaStarted = 1;
    }
    this->startTimer++;
    return true;
}

s32 EnHorseGameCheck_InitType3(EnHorseGameCheckBase* base, PlayState* play) {
    EnHorseGameCheck3* this = (EnHorseGameCheck3*)base;

    this->base.type = HORSEGAME_TYPE3;
    this->unk_150 = 0;
    return true;
}

s32 EnHorseGameCheck_DestroyType3(EnHorseGameCheckBase* base, PlayState* play) {
    return true;
}

s32 EnHorseGameCheck_UpdateType3(EnHorseGameCheckBase* base, PlayState* play) {
    return true;
}

s32 EnHorseGameCheck_InitMalonRace(EnHorseGameCheckBase* base, PlayState* play) {
    EnHorseGameCheckMalonRace* this = (EnHorseGameCheckMalonRace*)base;
    s32 i;

    this->base.type = HORSEGAME_MALON_RACE;
    this->raceFlags = 0;
    this->finishTimer = 0;
    this->result = MALONRACE_NO_RESULT;
    for (i = 0; i < 16; i++) {
        this->fenceCheck[i] = 0;
    }
    this->lapCount = 0;
    return true;
}

s32 EnHorseGameCheck_DestroyMalonRace(EnHorseGameCheckBase* base, PlayState* play) {
    return true;
}

void EnHorseGameCheck_FinishMalonRace(EnHorseGameCheckMalonRace* this, PlayState* play) {
    if ((this->result == MALONRACE_SUCCESS) || (this->result == MALONRACE_TIME_UP)) {
        gSaveContext.save.cutsceneIndex = CS_INDEX_DEFAULT;
        play->nextEntranceIndex = ENTR_LON_LON_RANCH_7;
        play->transitionType = TRANS_TYPE_CIRCLE(TCA_STARBURST, TCC_WHITE, TCS_FAST);
        play->transitionTrigger = TRANS_TRIGGER_START;
    } else if (this->result == MALONRACE_FAILURE) {
        gSaveContext.timerSeconds = 240;
        gSaveContext.timerState = TIMER_STATE_UP_FREEZE;
        gSaveContext.save.cutsceneIndex = CS_INDEX_DEFAULT;
        play->nextEntranceIndex = ENTR_LON_LON_RANCH_7;
        play->transitionType = TRANS_TYPE_CIRCLE(TCA_STARBURST, TCC_WHITE, TCS_FAST);
        play->transitionTrigger = TRANS_TRIGGER_START;
    } else {
        // "not supported"
        PRINTF("En_HGC_Spot20_Ta_end():対応せず\n");
        gSaveContext.save.cutsceneIndex = CS_INDEX_DEFAULT;
        play->nextEntranceIndex = ENTR_LON_LON_RANCH_0;
        play->transitionType = TRANS_TYPE_CIRCLE(TCA_STARBURST, TCC_WHITE, TCS_FAST);
        play->transitionTrigger = TRANS_TRIGGER_START;
    }
}

s32 EnHorseGameCheck_UpdateMalonRace(EnHorseGameCheckBase* base, PlayState* play) {
    EnHorseGameCheckMalonRace* this = (EnHorseGameCheckMalonRace*)base;
    s32 i;
    Player* player = GET_PLAYER(play);
    EnHorse* horse;
    Player* player2 = player;
    f32 dist;

    if (!(this->raceFlags & MALONRACE_PLAYER_ON_MARK) && AT_FINISH_LINE(player->rideActor)) {
        this->raceFlags |= MALONRACE_PLAYER_ON_MARK;
    } else if ((this->raceFlags & MALONRACE_PLAYER_ON_MARK) && !(this->raceFlags & MALONRACE_PLAYER_START) &&
               !AT_FINISH_LINE(player->rideActor)) {
        this->raceFlags |= MALONRACE_PLAYER_START;
    }
    if ((this->startTimer > 50) && !(this->raceFlags & MALONRACE_SET_TIMER)) {
        this->raceFlags |= MALONRACE_SET_TIMER;
        Interface_SetTimer(0);
    } else if ((this->startTimer > 80) && (player->rideActor != NULL) && !(this->raceFlags & MALONRACE_PLAYER_MOVE)) {
        EnHorse* rideHorse;

        this->raceFlags |= MALONRACE_PLAYER_MOVE;
        rideHorse = (EnHorse*)player->rideActor;

        rideHorse->inRace = 1;
    } else if ((this->startTimer > 81) && !(this->raceFlags & MALONRACE_START_SFX)) {
        this->raceFlags |= MALONRACE_START_SFX;
        Audio_PlaySfxGeneral(NA_SE_SY_START_SHOT, &gSfxDefaultPos, 4, &gSfxDefaultFreqAndVolScale,
                             &gSfxDefaultFreqAndVolScale, &gSfxDefaultReverb);
    }

    this->startTimer++;
    if (this->result == MALONRACE_NO_RESULT) {
        for (i = 0; i < 16; i++) {
            if ((this->lapCount == 0) && (i >= 8)) {
                break;
            }
            dist = Math_Vec3f_DistXZ(&sFencePos[i % 8], &player2->rideActor->world.pos);
            if ((player->rideActor != NULL) && (dist < 250.0f)) {
                horse = (EnHorse*)player2->rideActor;

                if (horse->stateFlags & ENHORSE_JUMPING) {
                    if ((i > 0) && (this->fenceCheck[i - 1] == 1)) {
                        this->fenceCheck[i] = 1;
                    } else if (i == 0) {
                        this->fenceCheck[i] = 1;
                    }

                    if ((this->fenceCheck[i - 1] == 0) && !(this->raceFlags & MALONRACE_BROKE_RULE)) {
                        this->raceFlags |= MALONRACE_BROKE_RULE;
                        Message_StartTextbox(play, 0x208C, NULL);
                        this->result = 4;
                        this->finishTimer = 30;
                    }
                }
            }
        }
        if ((player2->rideActor != NULL) && (this->raceFlags & MALONRACE_PLAYER_START) &&
            AT_FINISH_LINE(player2->rideActor)) {
            if ((this->lapCount == 1) && (this->fenceCheck[15] == 0) && (player2->rideActor->prevPos.x < -200.0f)) {
                this->raceFlags |= MALONRACE_BROKE_RULE;
                Message_StartTextbox(play, 0x208C, NULL);
                this->result = MALONRACE_FAILURE;
                this->finishTimer = 30;
            } else if (this->fenceCheck[15] == 1) {
                this->lapCount = 2;
                SEQCMD_PLAY_SEQUENCE(SEQ_PLAYER_BGM_MAIN, 0, 0, NA_BGM_HORSE_GOAL);
                Audio_PlaySfxGeneral(NA_SE_SY_START_SHOT, &gSfxDefaultPos, 4, &gSfxDefaultFreqAndVolScale,
                                     &gSfxDefaultFreqAndVolScale, &gSfxDefaultReverb);
                this->result = MALONRACE_SUCCESS;
                this->finishTimer = 70;
                gSaveContext.timerState = TIMER_STATE_UP_FREEZE;
            } else if ((this->fenceCheck[7] == 1) && !(this->raceFlags & MALONRACE_SECOND_LAP)) {
                this->lapCount = 1;
                this->raceFlags |= MALONRACE_SECOND_LAP;
                Message_StartTextbox(play, 0x208D, NULL);
            } else if (this->fenceCheck[7] == 0) {
                this->raceFlags |= MALONRACE_BROKE_RULE;
                Message_StartTextbox(play, 0x208C, NULL);
                this->result = MALONRACE_FAILURE;
                this->finishTimer = 30;
            } else if (player2->rideActor->prevPos.x > 80.0f) {
                this->raceFlags |= MALONRACE_BROKE_RULE;
                Message_StartTextbox(play, 0x208C, NULL);
                this->result = MALONRACE_FAILURE;
                this->finishTimer = 30;
            }
        }
        if ((gSaveContext.timerSeconds >= 180) && (this->raceFlags & MALONRACE_SET_TIMER)) {
            gSaveContext.timerSeconds = 240;
            this->result = MALONRACE_TIME_UP;
            this->finishTimer = 30;
            gSaveContext.timerState = TIMER_STATE_OFF;
        }
    } else {
        if (this->finishTimer > 0) {
            this->finishTimer--;
        } else {
            EnHorseGameCheck_FinishMalonRace(this, play);
        }
    }
    return true;
}

static EnHorseGameCheckFunc sInitFuncs[] = {
    NULL,
    EnHorseGameCheck_InitIngoRace,
    EnHorseGameCheck_InitGerudoArchery,
    EnHorseGameCheck_InitType3,
    EnHorseGameCheck_InitMalonRace,
};

static EnHorseGameCheckFunc sDestroyFuncs[] = {
    NULL,
    EnHorseGameCheck_DestroyIngoRace,
    EnHorseGameCheck_DestroyGerudoArchery,
    EnHorseGameCheck_DestroyType3,
    EnHorseGameCheck_DestroyMalonRace,
};

static EnHorseGameCheckFunc sUpdateFuncs[] = {
    NULL,
    EnHorseGameCheck_UpdateIngoRace,
    EnHorseGameCheck_UpdateGerudoArchery,
    EnHorseGameCheck_UpdateType3,
    EnHorseGameCheck_UpdateMalonRace,
};

void EnHorseGameCheck_Init(Actor* thisx, PlayState* play) {
    s32 pad;
    EnHorseGameCheckBase* this = (EnHorseGameCheckBase*)thisx;

    if ((play->sceneId == SCENE_LON_LON_RANCH) &&
        (Flags_GetEventChkInf(EVENTCHKINF_EPONA_OBTAINED) || R_DEBUG_FORCE_EPONA_OBTAINED)) {
        this->actor.params = HORSEGAME_MALON_RACE;
    }
    if (sInitFuncs[this->actor.params] != NULL) {
        sInitFuncs[this->actor.params](this, play);
    }
}

void EnHorseGameCheck_Destroy(Actor* thisx, PlayState* play) {
    s32 pad;
    EnHorseGameCheckBase* this = (EnHorseGameCheckBase*)thisx;

    if (sDestroyFuncs[this->actor.params] != NULL) {
        sDestroyFuncs[this->actor.params](this, play);
    }
}

void EnHorseGameCheck_Update(Actor* thisx, PlayState* play) {
    s32 pad;
    EnHorseGameCheckBase* this = (EnHorseGameCheckBase*)thisx;

    if (sUpdateFuncs[this->type] != NULL) {
        sUpdateFuncs[this->type](this, play);
    }
}

void EnHorseGameCheck_Draw(Actor* thisx, PlayState* play) {
}<|MERGE_RESOLUTION|>--- conflicted
+++ resolved
@@ -108,13 +108,8 @@
 }
 
 void EnHorseGameCheck_FinishIngoRace(EnHorseGameCheckIngoRace* this, PlayState* play) {
-<<<<<<< HEAD
     gSaveContext.save.cutsceneIndex = CS_INDEX_DEFAULT;
-    if (this->result == INGORACE_PLAYER_WIN) {
-=======
-    gSaveContext.save.cutsceneIndex = 0;
     if (this->result == INGO_RACE_PLAYER_WIN) {
->>>>>>> 1adf6965
         play->nextEntranceIndex = ENTR_LON_LON_RANCH_7;
         if (GET_EVENTINF(EVENTINF_INGO_RACE_SECOND_RACE)) {
             SET_EVENTINF_INGO_RACE_STATE(INGO_RACE_STATE_TRAPPED_WIN_EPONA);
