--- conflicted
+++ resolved
@@ -197,13 +197,8 @@
 
                 this->result = INGORACE_INGO_WIN;
                 this->finishTimer = 70;
-<<<<<<< HEAD
-                ingoHorse->unk_1F0 |= 0x800000;
+                ingoHorse->stateFlags |= ENHORSE_INGO_WON;
                 Audio_QueueSeqCmd(0x41);
-=======
-                ingoHorse->stateFlags |= ENHORSE_INGO_WON;
-                Audio_SetBGM(0x41);
->>>>>>> e3c1b528
                 Audio_PlaySoundGeneral(NA_SE_SY_START_SHOT, &D_801333D4, 4, &D_801333E0, &D_801333E0, &D_801333E8);
             }
             for (i = 0; i < 3; i++) {
