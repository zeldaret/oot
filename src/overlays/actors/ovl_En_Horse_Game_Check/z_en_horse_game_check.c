/*
 * File: z_en_horse_game_check.c
 * Overlay: ovl_En_Horse_Game_Check
 * Description: Horseback Minigames
 */

#include "z_en_horse_game_check.h"
#include "overlays/actors/ovl_En_Horse/z_en_horse.h"

#define FLAGS ACTOR_FLAG_4

#define AT_FINISH_LINE(actor)                                                                                     \
    (Math3D_PointInSquare2D(sFinishLine[0], sFinishLine[1], sFinishLine[2], sFinishLine[3], (actor)->world.pos.x, \
                            (actor)->world.pos.z))
#define AT_RANCH_EXIT(actor)                                                                                  \
    (Math3D_PointInSquare2D(sRanchExit[0], sRanchExit[1], sRanchExit[2], sRanchExit[3], (actor)->world.pos.x, \
                            (actor)->world.pos.z))

#define INGORACE_PLAYER_MOVE (1 << 0)
#define INGORACE_SET_TIMER (1 << 1)
#define INGORACE_INGO_MOVE (1 << 2)

typedef enum {
    /* 0 */ INGORACE_NO_RESULT,
    /* 1 */ INGORACE_PLAYER_WIN,
    /* 2 */ INGORACE_INGO_WIN,
    /* 3 */ INGORACE_TIME_UP
} HorseGameIngoRaceResult;

#define MALONRACE_PLAYER_MOVE (1 << 0)
#define MALONRACE_SET_TIMER (1 << 1)
#define MALONRACE_SECOND_LAP (1 << 2)
#define MALONRACE_BROKE_RULE (1 << 3)
#define MALONRACE_START_SFX (1 << 4)
#define MALONRACE_PLAYER_START (1 << 5)
#define MALONRACE_PLAYER_ON_MARK (1 << 6)

typedef enum {
    /* 0 */ MALONRACE_NO_RESULT,
    /* 1 */ MALONRACE_SUCCESS,
    /* 2 */ MALONRACE_TIME_UP,
    /* 3 */ MALONRACE_UNUSED,
    /* 4 */ MALONRACE_FAILURE
} HorseGameMalonRaceResult;

void EnHorseGameCheck_Init(Actor* thisx, PlayState* play);
void EnHorseGameCheck_Destroy(Actor* thisx, PlayState* play);
void EnHorseGameCheck_Update(Actor* thisx, PlayState* play);
void EnHorseGameCheck_Draw(Actor* thisx, PlayState* play);

ActorInit En_Horse_Game_Check_InitVars = {
    ACTOR_EN_HORSE_GAME_CHECK,
    ACTORCAT_BG,
    FLAGS,
    OBJECT_GAMEPLAY_KEEP,
    sizeof(EnHorseGameCheck),
    (ActorFunc)EnHorseGameCheck_Init,
    (ActorFunc)EnHorseGameCheck_Destroy,
    (ActorFunc)EnHorseGameCheck_Update,
    (ActorFunc)EnHorseGameCheck_Draw,
};

static Vec3f sIngoRaceCheckpoints[] = {
    { 1700.0f, 1.0f, -540.0f },
    { 117.0f, 1.0f, 488.0f },
    { -1700.0f, 1.0f, -540.0f },
};

static f32 sFinishLine[4] = { -200.0f, 80.0f, -2300.0f, -1470.0f };

static f32 sRanchExit[4] = { 800.0f, 1000.0f, -2900.0f, -2700.0f };

static Vec3f sUnusedZeroVec = { 0.0f, 0.0f, 0.0f };

static Vec3f sFencePos[] = {
    { 820.0f, -44.0f, -1655.0f }, { 1497.0f, -21.0f, -1198.0f },  { 1655.0f, -44.0f, -396.0f },
    { 1291.0f, -44.0f, 205.0f },  { 379.0f, -21.0f, 455.0f },     { -95.0f, -21.0f, 455.0f },
    { -939.0f, 1.0f, 455.0f },    { -1644.0f, -21.0f, -1035.0f },
};

s32 EnHorseGameCheck_InitIngoRace(EnHorseGameCheckBase* base, PlayState* play) {
    EnHorseGameCheckIngoRace* this = (EnHorseGameCheckIngoRace*)base;
    s32 i;

    this->base.type = HORSEGAME_INGO_RACE;
    this->startFlags = 0;
    for (i = 0; i < 3; i++) {
        this->playerCheck[i] = 0;
    }
    this->ingoHorse = Actor_Spawn(&play->actorCtx, play, ACTOR_EN_HORSE, -250.0f, 1.0f, -1650.0f, 0, 0x4000, 0, 0x8003);

    if (this->ingoHorse == NULL) {
        LogUtils_HungupThread("../z_en_horse_game_check.c", 385);
    }
    this->startTimer = 0;
    this->finishTimer = 0;
    this->result = INGORACE_NO_RESULT;
    this->playerFinish = 0;
    this->ingoFinish = 0;

    return true;
}

s32 EnHorseGameCheck_DestroyIngoRace(EnHorseGameCheckBase* base, PlayState* play) {
    return true;
}

void EnHorseGameCheck_FinishIngoRace(EnHorseGameCheckIngoRace* this, PlayState* play) {
    gSaveContext.save.cutsceneIndex = 0;
    if (this->result == INGORACE_PLAYER_WIN) {
        play->nextEntranceIndex = ENTR_LON_LON_RANCH_7;
        if (GET_EVENTINF(EVENTINF_HORSES_06)) {
            SET_EVENTINF_HORSES_STATE(EVENTINF_HORSES_STATE_6);
            SET_EVENTINF_HORSES_0F(1);
            play->transitionType = TRANS_TYPE_FADE_WHITE;
            Environment_ForcePlaySequence(NA_BGM_INGO);
        } else {
            SET_EVENTINF_HORSES_STATE(EVENTINF_HORSES_STATE_4);
            SET_EVENTINF_HORSES_0F(1);
            Environment_ForcePlaySequence(NA_BGM_INGO);
            play->transitionType = TRANS_TYPE_CIRCLE(TCA_STARBURST, TCC_WHITE, TCS_FAST);
        }
    } else {
        play->nextEntranceIndex = ENTR_LON_LON_RANCH_8;
        SET_EVENTINF_HORSES_STATE(EVENTINF_HORSES_STATE_3);
        play->transitionType = TRANS_TYPE_CIRCLE(TCA_NORMAL, TCC_BLACK, TCS_FAST);
        SET_EVENTINF_HORSES_0F(1);
    }
    DREG(25) = 0;
    play->transitionTrigger = TRANS_TRIGGER_START;
    gSaveContext.timerState = TIMER_STATE_OFF;
}

s32 EnHorseGameCheck_UpdateIngoRace(EnHorseGameCheckBase* base, PlayState* play) {
    EnHorseGameCheckIngoRace* this = (EnHorseGameCheckIngoRace*)base;
    Player* player = GET_PLAYER(play);
    s32 i;
    EnHorse* ingoHorse;
    EnHorse* horse;

    if ((this->startTimer > 50) && !(this->startFlags & INGORACE_SET_TIMER)) {
        this->startFlags |= INGORACE_SET_TIMER;
        Interface_SetTimer(0);
    } else if ((this->startTimer > 80) && (player->rideActor != NULL) && !(this->startFlags & INGORACE_PLAYER_MOVE)) {
        this->startFlags |= INGORACE_PLAYER_MOVE;
        horse = (EnHorse*)player->rideActor;
        horse->inRace = 1;
    } else if ((this->startTimer > 81) && !(this->startFlags & INGORACE_INGO_MOVE)) {
        ingoHorse = (EnHorse*)this->ingoHorse;

        ingoHorse->inRace = 1;
        this->startFlags |= INGORACE_INGO_MOVE;
        Audio_PlaySfxGeneral(NA_SE_SY_START_SHOT, &gSfxDefaultPos, 4, &gSfxDefaultFreqAndVolScale,
                             &gSfxDefaultFreqAndVolScale, &gSfxDefaultReverb);
    }

    this->startTimer++;

    for (i = 0; i < 3; i++) {
        if ((player->rideActor != NULL) &&
            (Math3D_Vec3f_DistXYZ(&sIngoRaceCheckpoints[i], &player->rideActor->world.pos) < 400.0f)) {
            if ((i > 0) && (this->playerCheck[i - 1] == 1)) {
                this->playerCheck[i] = 1;
            } else if (i == 0) {
                this->playerCheck[i] = 1;
            }
        }
        if (Math3D_Vec3f_DistXYZ(&sIngoRaceCheckpoints[i], &this->ingoHorse->world.pos) < 400.0f) {
            if ((i > 0) && (this->ingoCheck[i - 1] == 1)) {
                this->ingoCheck[i] = 1;
            } else if (i == 0) {
                this->ingoCheck[i] = 1;
            }
        }
    }

    if (this->result == INGORACE_NO_RESULT) {
        Player* player2 = player;

        if ((player2->rideActor != NULL) && (this->playerCheck[2] == 1) && AT_FINISH_LINE(player2->rideActor)) {
            this->playerFinish++;
            if (this->playerFinish > 0) {
                this->result = INGORACE_PLAYER_WIN;
                this->finishTimer = 55;
                SEQCMD_PLAY_SEQUENCE(SEQ_PLAYER_BGM_MAIN, 0, 0, NA_BGM_HORSE_GOAL);
                Audio_PlaySfxGeneral(NA_SE_SY_START_SHOT, &gSfxDefaultPos, 4, &gSfxDefaultFreqAndVolScale,
                                     &gSfxDefaultFreqAndVolScale, &gSfxDefaultReverb);
            }
            for (i = 0; i < 3; i++) {
                this->playerCheck[i] = 0;
            }
        }
        if ((this->ingoHorse != NULL) && (this->ingoCheck[2] == 1) && AT_FINISH_LINE(this->ingoHorse)) {
            this->ingoFinish++;
            if (this->ingoFinish > 0) {
                ingoHorse = (EnHorse*)this->ingoHorse;

                this->result = INGORACE_INGO_WIN;
                this->finishTimer = 70;
                ingoHorse->stateFlags |= ENHORSE_INGO_WON;
                SEQCMD_PLAY_SEQUENCE(SEQ_PLAYER_BGM_MAIN, 0, 0, NA_BGM_HORSE_GOAL);
                Audio_PlaySfxGeneral(NA_SE_SY_START_SHOT, &gSfxDefaultPos, 4, &gSfxDefaultFreqAndVolScale,
                                     &gSfxDefaultFreqAndVolScale, &gSfxDefaultReverb);
            }
            for (i = 0; i < 3; i++) {
                this->ingoCheck[i] = 0;
            }
        }
        if (((player2->rideActor != NULL) && AT_RANCH_EXIT(player2->rideActor)) || AT_RANCH_EXIT(&player2->actor)) {
            SEQCMD_PLAY_SEQUENCE(SEQ_PLAYER_BGM_MAIN, 0, 0, NA_BGM_HORSE_GOAL);
            this->result = INGORACE_INGO_WIN;
            this->finishTimer = 20;
        }
        if ((gSaveContext.timerSeconds >= 180) && (this->startFlags & 2)) {
            SEQCMD_PLAY_SEQUENCE(SEQ_PLAYER_BGM_MAIN, 0, 0, NA_BGM_HORSE_GOAL);
            this->result = INGORACE_TIME_UP;
            this->finishTimer = 20;
        }
    } else {
        if (this->finishTimer > 0) {
            this->finishTimer--;
        } else {
            EnHorseGameCheck_FinishIngoRace(this, play);
        }
    }
    return true;
}

s32 EnHorseGameCheck_InitGerudoArchery(EnHorseGameCheckBase* base, PlayState* play) {
    EnHorseGameCheckGerudoArchery* this = (EnHorseGameCheckGerudoArchery*)base;

    this->base.type = HORSEGAME_GERUDO_ARCHERY;
    this->unk_150 = 0;
    this->startTimer = 0;
    return true;
}

s32 EnHorseGameCheck_DestroyGerudoArchery(EnHorseGameCheckBase* base, PlayState* play) {
    return true;
}

s32 EnHorseGameCheck_UpdateGerudoArchery(EnHorseGameCheckBase* base, PlayState* play) {
    EnHorseGameCheckGerudoArchery* this = (EnHorseGameCheckGerudoArchery*)base;
    Player* player = GET_PLAYER(play);
    EnHorse* horse = (EnHorse*)player->rideActor;

    if (horse == NULL) {
        return true;
    }

    if (this->startTimer > 90) {
        if (play) {}
        horse->hbaStarted = 1;
    }
    this->startTimer++;
    return true;
}

s32 EnHorseGameCheck_InitType3(EnHorseGameCheckBase* base, PlayState* play) {
    EnHorseGameCheck3* this = (EnHorseGameCheck3*)base;

    this->base.type = HORSEGAME_TYPE3;
    this->unk_150 = 0;
    return true;
}

s32 EnHorseGameCheck_DestroyType3(EnHorseGameCheckBase* base, PlayState* play) {
    return true;
}

s32 EnHorseGameCheck_UpdateType3(EnHorseGameCheckBase* base, PlayState* play) {
    return true;
}

s32 EnHorseGameCheck_InitMalonRace(EnHorseGameCheckBase* base, PlayState* play) {
    EnHorseGameCheckMalonRace* this = (EnHorseGameCheckMalonRace*)base;
    s32 i;

    this->base.type = HORSEGAME_MALON_RACE;
    this->raceFlags = 0;
    this->finishTimer = 0;
    this->result = MALONRACE_NO_RESULT;
    for (i = 0; i < 16; i++) {
        this->fenceCheck[i] = 0;
    }
    this->lapCount = 0;
    return true;
}

s32 EnHorseGameCheck_DestroyMalonRace(EnHorseGameCheckBase* base, PlayState* play) {
    return true;
}

void EnHorseGameCheck_FinishMalonRace(EnHorseGameCheckMalonRace* this, PlayState* play) {
    if ((this->result == MALONRACE_SUCCESS) || (this->result == MALONRACE_TIME_UP)) {
<<<<<<< HEAD
        gSaveContext.save.cutsceneIndex = 0;
        play->nextEntranceIndex = ENTR_SPOT20_7;
=======
        gSaveContext.cutsceneIndex = 0;
        play->nextEntranceIndex = ENTR_LON_LON_RANCH_7;
>>>>>>> 186ecc72
        play->transitionType = TRANS_TYPE_CIRCLE(TCA_STARBURST, TCC_WHITE, TCS_FAST);
        play->transitionTrigger = TRANS_TRIGGER_START;
    } else if (this->result == MALONRACE_FAILURE) {
        gSaveContext.timerSeconds = 240;
        gSaveContext.timerState = TIMER_STATE_UP_FREEZE;
<<<<<<< HEAD
        gSaveContext.save.cutsceneIndex = 0;
        play->nextEntranceIndex = ENTR_SPOT20_7;
=======
        gSaveContext.cutsceneIndex = 0;
        play->nextEntranceIndex = ENTR_LON_LON_RANCH_7;
>>>>>>> 186ecc72
        play->transitionType = TRANS_TYPE_CIRCLE(TCA_STARBURST, TCC_WHITE, TCS_FAST);
        play->transitionTrigger = TRANS_TRIGGER_START;
    } else {
        // "not supported"
        osSyncPrintf("En_HGC_Spot20_Ta_end():対応せず\n");
<<<<<<< HEAD
        gSaveContext.save.cutsceneIndex = 0;
        play->nextEntranceIndex = ENTR_SPOT20_0;
=======
        gSaveContext.cutsceneIndex = 0;
        play->nextEntranceIndex = ENTR_LON_LON_RANCH_0;
>>>>>>> 186ecc72
        play->transitionType = TRANS_TYPE_CIRCLE(TCA_STARBURST, TCC_WHITE, TCS_FAST);
        play->transitionTrigger = TRANS_TRIGGER_START;
    }
}

s32 EnHorseGameCheck_UpdateMalonRace(EnHorseGameCheckBase* base, PlayState* play) {
    EnHorseGameCheckMalonRace* this = (EnHorseGameCheckMalonRace*)base;
    s32 i;
    Player* player = GET_PLAYER(play);
    EnHorse* horse;

    if (!(this->raceFlags & MALONRACE_PLAYER_ON_MARK) && AT_FINISH_LINE(player->rideActor)) {
        this->raceFlags |= MALONRACE_PLAYER_ON_MARK;
    } else if ((this->raceFlags & MALONRACE_PLAYER_ON_MARK) && !(this->raceFlags & MALONRACE_PLAYER_START) &&
               !AT_FINISH_LINE(player->rideActor)) {
        this->raceFlags |= MALONRACE_PLAYER_START;
    }
    if ((this->startTimer > 50) && !(this->raceFlags & MALONRACE_SET_TIMER)) {
        this->raceFlags |= MALONRACE_SET_TIMER;
        Interface_SetTimer(0);
    } else if ((this->startTimer > 80) && (player->rideActor != NULL) && !(this->raceFlags & MALONRACE_PLAYER_MOVE)) {
        this->raceFlags |= MALONRACE_PLAYER_MOVE;
        horse = (EnHorse*)player->rideActor;

        horse->inRace = 1;
    } else if ((this->startTimer > 81) && !(this->raceFlags & MALONRACE_START_SFX)) {
        this->raceFlags |= MALONRACE_START_SFX;
        Audio_PlaySfxGeneral(NA_SE_SY_START_SHOT, &gSfxDefaultPos, 4, &gSfxDefaultFreqAndVolScale,
                             &gSfxDefaultFreqAndVolScale, &gSfxDefaultReverb);
    }

    this->startTimer++;
    if (this->result == MALONRACE_NO_RESULT) {
        Player* player2 = player;
        f32 dist;

        for (i = 0; i < 16; i++) {
            if ((this->lapCount == 0) && (i >= 8)) {
                break;
            }
            dist = Math_Vec3f_DistXZ(&sFencePos[i % 8], &player2->rideActor->world.pos);
            if ((player->rideActor != NULL) && (dist < 250.0f)) {
                horse = (EnHorse*)player2->rideActor;

                if (horse->stateFlags & ENHORSE_JUMPING) {
                    if ((i > 0) && (this->fenceCheck[i - 1] == 1)) {
                        this->fenceCheck[i] = 1;
                    } else if (i == 0) {
                        this->fenceCheck[i] = 1;
                    }

                    if ((this->fenceCheck[i - 1] == 0) && !(this->raceFlags & MALONRACE_BROKE_RULE)) {
                        this->raceFlags |= MALONRACE_BROKE_RULE;
                        Message_StartTextbox(play, 0x208C, NULL);
                        this->result = 4;
                        this->finishTimer = 30;
                    }
                }
            }
        }
        if ((player2->rideActor != NULL) && (this->raceFlags & MALONRACE_PLAYER_START) &&
            AT_FINISH_LINE(player2->rideActor)) {
            if ((this->lapCount == 1) && (this->fenceCheck[15] == 0) && (player2->rideActor->prevPos.x < -200.0f)) {
                this->raceFlags |= MALONRACE_BROKE_RULE;
                Message_StartTextbox(play, 0x208C, NULL);
                this->result = MALONRACE_FAILURE;
                this->finishTimer = 30;
            } else if (this->fenceCheck[15] == 1) {
                this->lapCount = 2;
                SEQCMD_PLAY_SEQUENCE(SEQ_PLAYER_BGM_MAIN, 0, 0, NA_BGM_HORSE_GOAL);
                Audio_PlaySfxGeneral(NA_SE_SY_START_SHOT, &gSfxDefaultPos, 4, &gSfxDefaultFreqAndVolScale,
                                     &gSfxDefaultFreqAndVolScale, &gSfxDefaultReverb);
                this->result = MALONRACE_SUCCESS;
                this->finishTimer = 70;
                gSaveContext.timerState = TIMER_STATE_UP_FREEZE;
            } else if ((this->fenceCheck[7] == 1) && !(this->raceFlags & MALONRACE_SECOND_LAP)) {
                this->lapCount = 1;
                this->raceFlags |= MALONRACE_SECOND_LAP;
                Message_StartTextbox(play, 0x208D, NULL);
            } else if (this->fenceCheck[7] == 0) {
                this->raceFlags |= MALONRACE_BROKE_RULE;
                Message_StartTextbox(play, 0x208C, NULL);
                this->result = MALONRACE_FAILURE;
                this->finishTimer = 30;
            } else if (player2->rideActor->prevPos.x > 80.0f) {
                this->raceFlags |= MALONRACE_BROKE_RULE;
                Message_StartTextbox(play, 0x208C, NULL);
                this->result = MALONRACE_FAILURE;
                this->finishTimer = 30;
            }
        }
        if ((gSaveContext.timerSeconds >= 180) && (this->raceFlags & MALONRACE_SET_TIMER)) {
            gSaveContext.timerSeconds = 240;
            this->result = MALONRACE_TIME_UP;
            this->finishTimer = 30;
            gSaveContext.timerState = TIMER_STATE_OFF;
        }
    } else {
        if (this->finishTimer > 0) {
            this->finishTimer--;
        } else {
            EnHorseGameCheck_FinishMalonRace(this, play);
        }
    }
    return true;
}

static EnHorseGameCheckFunc sInitFuncs[] = {
    NULL,
    EnHorseGameCheck_InitIngoRace,
    EnHorseGameCheck_InitGerudoArchery,
    EnHorseGameCheck_InitType3,
    EnHorseGameCheck_InitMalonRace,
};

static EnHorseGameCheckFunc sDestroyFuncs[] = {
    NULL,
    EnHorseGameCheck_DestroyIngoRace,
    EnHorseGameCheck_DestroyGerudoArchery,
    EnHorseGameCheck_DestroyType3,
    EnHorseGameCheck_DestroyMalonRace,
};

static EnHorseGameCheckFunc sUpdateFuncs[] = {
    NULL,
    EnHorseGameCheck_UpdateIngoRace,
    EnHorseGameCheck_UpdateGerudoArchery,
    EnHorseGameCheck_UpdateType3,
    EnHorseGameCheck_UpdateMalonRace,
};

void EnHorseGameCheck_Init(Actor* thisx, PlayState* play) {
    s32 pad;
    EnHorseGameCheckBase* this = (EnHorseGameCheckBase*)thisx;

    if ((play->sceneId == SCENE_LON_LON_RANCH) && (Flags_GetEventChkInf(EVENTCHKINF_EPONA_OBTAINED) || DREG(1))) {
        this->actor.params = HORSEGAME_MALON_RACE;
    }
    if (sInitFuncs[this->actor.params] != NULL) {
        sInitFuncs[this->actor.params](this, play);
    }
}

void EnHorseGameCheck_Destroy(Actor* thisx, PlayState* play) {
    s32 pad;
    EnHorseGameCheckBase* this = (EnHorseGameCheckBase*)thisx;

    if (sDestroyFuncs[this->actor.params] != NULL) {
        sDestroyFuncs[this->actor.params](this, play);
    }
}

void EnHorseGameCheck_Update(Actor* thisx, PlayState* play) {
    s32 pad;
    EnHorseGameCheckBase* this = (EnHorseGameCheckBase*)thisx;

    if (sUpdateFuncs[this->type] != NULL) {
        sUpdateFuncs[this->type](this, play);
    }
}

void EnHorseGameCheck_Draw(Actor* thisx, PlayState* play) {
}<|MERGE_RESOLUTION|>--- conflicted
+++ resolved
@@ -293,37 +293,22 @@
 
 void EnHorseGameCheck_FinishMalonRace(EnHorseGameCheckMalonRace* this, PlayState* play) {
     if ((this->result == MALONRACE_SUCCESS) || (this->result == MALONRACE_TIME_UP)) {
-<<<<<<< HEAD
         gSaveContext.save.cutsceneIndex = 0;
-        play->nextEntranceIndex = ENTR_SPOT20_7;
-=======
-        gSaveContext.cutsceneIndex = 0;
         play->nextEntranceIndex = ENTR_LON_LON_RANCH_7;
->>>>>>> 186ecc72
         play->transitionType = TRANS_TYPE_CIRCLE(TCA_STARBURST, TCC_WHITE, TCS_FAST);
         play->transitionTrigger = TRANS_TRIGGER_START;
     } else if (this->result == MALONRACE_FAILURE) {
         gSaveContext.timerSeconds = 240;
         gSaveContext.timerState = TIMER_STATE_UP_FREEZE;
-<<<<<<< HEAD
         gSaveContext.save.cutsceneIndex = 0;
-        play->nextEntranceIndex = ENTR_SPOT20_7;
-=======
-        gSaveContext.cutsceneIndex = 0;
         play->nextEntranceIndex = ENTR_LON_LON_RANCH_7;
->>>>>>> 186ecc72
         play->transitionType = TRANS_TYPE_CIRCLE(TCA_STARBURST, TCC_WHITE, TCS_FAST);
         play->transitionTrigger = TRANS_TRIGGER_START;
     } else {
         // "not supported"
         osSyncPrintf("En_HGC_Spot20_Ta_end():対応せず\n");
-<<<<<<< HEAD
         gSaveContext.save.cutsceneIndex = 0;
-        play->nextEntranceIndex = ENTR_SPOT20_0;
-=======
-        gSaveContext.cutsceneIndex = 0;
         play->nextEntranceIndex = ENTR_LON_LON_RANCH_0;
->>>>>>> 186ecc72
         play->transitionType = TRANS_TYPE_CIRCLE(TCA_STARBURST, TCC_WHITE, TCS_FAST);
         play->transitionTrigger = TRANS_TRIGGER_START;
     }
