/*
 * File: z_en_horse_game_check.c
 * Overlay: ovl_En_Horse_Game_Check
 * Description: Horseback Minigames
 */

#include "z_en_horse_game_check.h"
#include "overlays/actors/ovl_En_Horse/z_en_horse.h"

#define FLAGS ACTOR_FLAG_4

#define AT_FINISH_LINE(actor)                                                                                     \
    (Math3D_PointInSquare2D(sFinishLine[0], sFinishLine[1], sFinishLine[2], sFinishLine[3], (actor)->world.pos.x, \
                            (actor)->world.pos.z))
#define AT_RANCH_EXIT(actor)                                                                                  \
    (Math3D_PointInSquare2D(sRanchExit[0], sRanchExit[1], sRanchExit[2], sRanchExit[3], (actor)->world.pos.x, \
                            (actor)->world.pos.z))

#define INGORACE_PLAYER_MOVE (1 << 0)
#define INGORACE_SET_TIMER (1 << 1)
#define INGORACE_INGO_MOVE (1 << 2)

typedef enum {
    /* 0 */ INGORACE_NO_RESULT,
    /* 1 */ INGORACE_PLAYER_WIN,
    /* 2 */ INGORACE_INGO_WIN,
    /* 3 */ INGORACE_TIME_UP
} HorseGameIngoRaceResult;

#define MALONRACE_PLAYER_MOVE (1 << 0)
#define MALONRACE_SET_TIMER (1 << 1)
#define MALONRACE_SECOND_LAP (1 << 2)
#define MALONRACE_BROKE_RULE (1 << 3)
#define MALONRACE_START_SFX (1 << 4)
#define MALONRACE_PLAYER_START (1 << 5)
#define MALONRACE_PLAYER_ON_MARK (1 << 6)

typedef enum {
    /* 0 */ MALONRACE_NO_RESULT,
    /* 1 */ MALONRACE_SUCCESS,
    /* 2 */ MALONRACE_TIME_UP,
    /* 3 */ MALONRACE_UNUSED,
    /* 4 */ MALONRACE_FAILURE
} HorseGameMalonRaceResult;

void EnHorseGameCheck_Init(Actor* thisx, GlobalContext* globalCtx);
void EnHorseGameCheck_Destroy(Actor* thisx, GlobalContext* globalCtx);
void EnHorseGameCheck_Update(Actor* thisx, GlobalContext* globalCtx);
void EnHorseGameCheck_Draw(Actor* thisx, GlobalContext* globalCtx);

const ActorInit En_Horse_Game_Check_InitVars = {
    ACTOR_EN_HORSE_GAME_CHECK,
    ACTORCAT_BG,
    FLAGS,
    OBJECT_GAMEPLAY_KEEP,
    sizeof(EnHorseGameCheck),
    (ActorFunc)EnHorseGameCheck_Init,
    (ActorFunc)EnHorseGameCheck_Destroy,
    (ActorFunc)EnHorseGameCheck_Update,
    (ActorFunc)EnHorseGameCheck_Draw,
};

static Vec3f sIngoRaceCheckpoints[] = {
    { 1700.0f, 1.0f, -540.0f },
    { 117.0f, 1.0f, 488.0f },
    { -1700.0f, 1.0f, -540.0f },
};

static f32 sFinishLine[4] = { -200.0f, 80.0f, -2300.0f, -1470.0f };

static f32 sRanchExit[4] = { 800.0f, 1000.0f, -2900.0f, -2700.0f };

static Vec3f sUnusedZeroVec = { 0.0f, 0.0f, 0.0f };

static Vec3f sFencePos[] = {
    { 820.0f, -44.0f, -1655.0f }, { 1497.0f, -21.0f, -1198.0f },  { 1655.0f, -44.0f, -396.0f },
    { 1291.0f, -44.0f, 205.0f },  { 379.0f, -21.0f, 455.0f },     { -95.0f, -21.0f, 455.0f },
    { -939.0f, 1.0f, 455.0f },    { -1644.0f, -21.0f, -1035.0f },
};

s32 EnHorseGameCheck_InitIngoRace(EnHorseGameCheckBase* base, GlobalContext* globalCtx) {
    EnHorseGameCheckIngoRace* this = (EnHorseGameCheckIngoRace*)base;
    s32 i;

    this->base.type = HORSEGAME_INGO_RACE;
    this->startFlags = 0;
    for (i = 0; i < 3; i++) {
        this->playerCheck[i] = 0;
    }
    this->ingoHorse =
        Actor_Spawn(&globalCtx->actorCtx, globalCtx, ACTOR_EN_HORSE, -250.0f, 1.0f, -1650.0f, 0, 0x4000, 0, 0x8003);

    if (this->ingoHorse == NULL) {
        LogUtils_HungupThread("../z_en_horse_game_check.c", 385);
    }
    this->startTimer = 0;
    this->finishTimer = 0;
    this->result = INGORACE_NO_RESULT;
    this->playerFinish = 0;
    this->ingoFinish = 0;

    return true;
}

s32 EnHorseGameCheck_DestroyIngoRace(EnHorseGameCheckBase* base, GlobalContext* globalCtx) {
    return true;
}

void EnHorseGameCheck_FinishIngoRace(EnHorseGameCheckIngoRace* this, GlobalContext* globalCtx) {
    gSaveContext.cutsceneIndex = 0;
    if (this->result == INGORACE_PLAYER_WIN) {
        globalCtx->nextEntranceIndex = 0x4CE;
<<<<<<< HEAD
        if (GET_EVENTINF(EVENTINF_06)) {
            gSaveContext.eventInf[EVENTINF_0X_INDEX] =
                (gSaveContext.eventInf[EVENTINF_0X_INDEX] &
                 ~(EVENTINF_00_MASK | EVENTINF_01_MASK | EVENTINF_02_MASK | EVENTINF_03_MASK)) |
                (EVENTINF_01_MASK | EVENTINF_02_MASK);
            gSaveContext.eventInf[EVENTINF_0X_INDEX] =
                (gSaveContext.eventInf[EVENTINF_0X_INDEX] & ~EVENTINF_0F_MASK) | EVENTINF_0F_MASK;
            globalCtx->fadeTransition = 3;
=======
        if (gSaveContext.eventInf[0] & 0x40) {
            gSaveContext.eventInf[0] = (gSaveContext.eventInf[0] & ~0xF) | 6;
            gSaveContext.eventInf[0] = (gSaveContext.eventInf[0] & ~0x8000) | 0x8000;
            globalCtx->transitionType = TRANS_TYPE_FADE_WHITE;
>>>>>>> 16790bc2
            Environment_ForcePlaySequence(NA_BGM_INGO);
        } else {
            gSaveContext.eventInf[EVENTINF_0X_INDEX] =
                (gSaveContext.eventInf[EVENTINF_0X_INDEX] &
                 ~(EVENTINF_00_MASK | EVENTINF_01_MASK | EVENTINF_02_MASK | EVENTINF_03_MASK)) |
                EVENTINF_02_MASK;
            gSaveContext.eventInf[EVENTINF_0X_INDEX] =
                (gSaveContext.eventInf[EVENTINF_0X_INDEX] & ~EVENTINF_0F_MASK) | EVENTINF_0F_MASK;
            Environment_ForcePlaySequence(NA_BGM_INGO);
            globalCtx->transitionType = TRANS_TYPE_CIRCLE(TCA_STARBURST, TCC_WHITE, TCS_FAST);
        }
    } else {
        globalCtx->nextEntranceIndex = 0x558;
<<<<<<< HEAD
        gSaveContext.eventInf[EVENTINF_0X_INDEX] =
            (gSaveContext.eventInf[EVENTINF_0X_INDEX] &
             ~(EVENTINF_00_MASK | EVENTINF_01_MASK | EVENTINF_02_MASK | EVENTINF_03_MASK)) |
            (EVENTINF_00_MASK | EVENTINF_01_MASK);
        globalCtx->fadeTransition = 0x20;
        gSaveContext.eventInf[EVENTINF_0X_INDEX] =
            (gSaveContext.eventInf[EVENTINF_0X_INDEX] & ~EVENTINF_0F_MASK) | EVENTINF_0F_MASK;
=======
        gSaveContext.eventInf[0] = (gSaveContext.eventInf[0] & ~0xF) | 3;
        globalCtx->transitionType = TRANS_TYPE_CIRCLE(TCA_NORMAL, TCC_BLACK, TCS_FAST);
        gSaveContext.eventInf[0] = (gSaveContext.eventInf[0] & ~0x8000) | 0x8000;
>>>>>>> 16790bc2
    }
    DREG(25) = 0;
    globalCtx->transitionTrigger = TRANS_TRIGGER_START;
    gSaveContext.timer1State = 0;
}

s32 EnHorseGameCheck_UpdateIngoRace(EnHorseGameCheckBase* base, GlobalContext* globalCtx) {
    EnHorseGameCheckIngoRace* this = (EnHorseGameCheckIngoRace*)base;
    Player* player = GET_PLAYER(globalCtx);
    s32 i;
    EnHorse* ingoHorse;
    EnHorse* horse;

    if ((this->startTimer > 50) && !(this->startFlags & INGORACE_SET_TIMER)) {
        this->startFlags |= INGORACE_SET_TIMER;
        func_80088B34(0);
    } else if ((this->startTimer > 80) && (player->rideActor != NULL) && !(this->startFlags & INGORACE_PLAYER_MOVE)) {
        this->startFlags |= INGORACE_PLAYER_MOVE;
        horse = (EnHorse*)player->rideActor;
        horse->inRace = 1;
    } else if ((this->startTimer > 81) && !(this->startFlags & INGORACE_INGO_MOVE)) {
        ingoHorse = (EnHorse*)this->ingoHorse;

        ingoHorse->inRace = 1;
        this->startFlags |= INGORACE_INGO_MOVE;
        Audio_PlaySoundGeneral(NA_SE_SY_START_SHOT, &gSfxDefaultPos, 4, &gSfxDefaultFreqAndVolScale,
                               &gSfxDefaultFreqAndVolScale, &gSfxDefaultReverb);
    }

    this->startTimer++;

    for (i = 0; i < 3; i++) {
        if ((player->rideActor != NULL) &&
            (Math3D_Vec3f_DistXYZ(&sIngoRaceCheckpoints[i], &player->rideActor->world.pos) < 400.0f)) {
            if ((i > 0) && (this->playerCheck[i - 1] == 1)) {
                this->playerCheck[i] = 1;
            } else if (i == 0) {
                this->playerCheck[i] = 1;
            }
        }
        if (Math3D_Vec3f_DistXYZ(&sIngoRaceCheckpoints[i], &this->ingoHorse->world.pos) < 400.0f) {
            if ((i > 0) && (this->ingoCheck[i - 1] == 1)) {
                this->ingoCheck[i] = 1;
            } else if (i == 0) {
                this->ingoCheck[i] = 1;
            }
        }
    }

    if (this->result == INGORACE_NO_RESULT) {
        Player* player2 = player;

        if ((player2->rideActor != NULL) && (this->playerCheck[2] == 1) && AT_FINISH_LINE(player2->rideActor)) {
            this->playerFinish++;
            if (this->playerFinish > 0) {
                this->result = INGORACE_PLAYER_WIN;
                this->finishTimer = 55;
                Audio_QueueSeqCmd(SEQ_PLAYER_BGM_MAIN << 24 | NA_BGM_HORSE_GOAL);
                Audio_PlaySoundGeneral(NA_SE_SY_START_SHOT, &gSfxDefaultPos, 4, &gSfxDefaultFreqAndVolScale,
                                       &gSfxDefaultFreqAndVolScale, &gSfxDefaultReverb);
            }
            for (i = 0; i < 3; i++) {
                this->playerCheck[i] = 0;
            }
        }
        if ((this->ingoHorse != NULL) && (this->ingoCheck[2] == 1) && AT_FINISH_LINE(this->ingoHorse)) {
            this->ingoFinish++;
            if (this->ingoFinish > 0) {
                ingoHorse = (EnHorse*)this->ingoHorse;

                this->result = INGORACE_INGO_WIN;
                this->finishTimer = 70;
                ingoHorse->stateFlags |= ENHORSE_INGO_WON;
                Audio_QueueSeqCmd(SEQ_PLAYER_BGM_MAIN << 24 | NA_BGM_HORSE_GOAL);
                Audio_PlaySoundGeneral(NA_SE_SY_START_SHOT, &gSfxDefaultPos, 4, &gSfxDefaultFreqAndVolScale,
                                       &gSfxDefaultFreqAndVolScale, &gSfxDefaultReverb);
            }
            for (i = 0; i < 3; i++) {
                this->ingoCheck[i] = 0;
            }
        }
        if (((player2->rideActor != NULL) && AT_RANCH_EXIT(player2->rideActor)) || AT_RANCH_EXIT(&player2->actor)) {
            Audio_QueueSeqCmd(SEQ_PLAYER_BGM_MAIN << 24 | NA_BGM_HORSE_GOAL);
            this->result = INGORACE_INGO_WIN;
            this->finishTimer = 20;
        }
        if ((gSaveContext.timer1Value >= 180) && (this->startFlags & 2)) {
            Audio_QueueSeqCmd(SEQ_PLAYER_BGM_MAIN << 24 | NA_BGM_HORSE_GOAL);
            this->result = INGORACE_TIME_UP;
            this->finishTimer = 20;
        }
    } else {
        if (this->finishTimer > 0) {
            this->finishTimer--;
        } else {
            EnHorseGameCheck_FinishIngoRace(this, globalCtx);
        }
    }
    return true;
}

s32 EnHorseGameCheck_InitGerudoArchery(EnHorseGameCheckBase* base, GlobalContext* globalCtx) {
    EnHorseGameCheckGerudoArchery* this = (EnHorseGameCheckGerudoArchery*)base;

    this->base.type = HORSEGAME_GERUDO_ARCHERY;
    this->unk_150 = 0;
    this->startTimer = 0;
    return true;
}

s32 EnHorseGameCheck_DestroyGerudoArchery(EnHorseGameCheckBase* base, GlobalContext* globalCtx) {
    return true;
}

s32 EnHorseGameCheck_UpdateGerudoArchery(EnHorseGameCheckBase* base, GlobalContext* globalCtx) {
    EnHorseGameCheckGerudoArchery* this = (EnHorseGameCheckGerudoArchery*)base;
    Player* player = GET_PLAYER(globalCtx);
    EnHorse* horse = (EnHorse*)player->rideActor;

    if (horse == NULL) {
        return true;
    }

    if (this->startTimer > 90) {
        if (globalCtx) {}
        horse->hbaStarted = 1;
    }
    this->startTimer++;
    return true;
}

s32 EnHorseGameCheck_InitType3(EnHorseGameCheckBase* base, GlobalContext* globalCtx) {
    EnHorseGameCheck3* this = (EnHorseGameCheck3*)base;

    this->base.type = HORSEGAME_TYPE3;
    this->unk_150 = 0;
    return true;
}

s32 EnHorseGameCheck_DestroyType3(EnHorseGameCheckBase* base, GlobalContext* globalCtx) {
    return true;
}

s32 EnHorseGameCheck_UpdateType3(EnHorseGameCheckBase* base, GlobalContext* globalCtx) {
    return true;
}

s32 EnHorseGameCheck_InitMalonRace(EnHorseGameCheckBase* base, GlobalContext* globalCtx) {
    EnHorseGameCheckMalonRace* this = (EnHorseGameCheckMalonRace*)base;
    s32 i;

    this->base.type = HORSEGAME_MALON_RACE;
    this->raceFlags = 0;
    this->finishTimer = 0;
    this->result = MALONRACE_NO_RESULT;
    for (i = 0; i < 16; i++) {
        this->fenceCheck[i] = 0;
    }
    this->lapCount = 0;
    return true;
}

s32 EnHorseGameCheck_DestroyMalonRace(EnHorseGameCheckBase* base, GlobalContext* globalCtx) {
    return true;
}

void EnHorseGameCheck_FinishMalonRace(EnHorseGameCheckMalonRace* this, GlobalContext* globalCtx) {
    if ((this->result == MALONRACE_SUCCESS) || (this->result == MALONRACE_TIME_UP)) {
        gSaveContext.cutsceneIndex = 0;
        globalCtx->nextEntranceIndex = 0x4CE;
        globalCtx->transitionType = TRANS_TYPE_CIRCLE(TCA_STARBURST, TCC_WHITE, TCS_FAST);
        globalCtx->transitionTrigger = TRANS_TRIGGER_START;
    } else if (this->result == MALONRACE_FAILURE) {
        gSaveContext.timer1Value = 240;
        gSaveContext.timer1State = 0xF;
        gSaveContext.cutsceneIndex = 0;
        globalCtx->nextEntranceIndex = 0x4CE;
        globalCtx->transitionType = TRANS_TYPE_CIRCLE(TCA_STARBURST, TCC_WHITE, TCS_FAST);
        globalCtx->transitionTrigger = TRANS_TRIGGER_START;
    } else {
        // "not supported"
        osSyncPrintf("En_HGC_Spot20_Ta_end():対応せず\n");
        gSaveContext.cutsceneIndex = 0;
        globalCtx->nextEntranceIndex = 0x157;
        globalCtx->transitionType = TRANS_TYPE_CIRCLE(TCA_STARBURST, TCC_WHITE, TCS_FAST);
        globalCtx->transitionTrigger = TRANS_TRIGGER_START;
    }
}

s32 EnHorseGameCheck_UpdateMalonRace(EnHorseGameCheckBase* base, GlobalContext* globalCtx) {
    EnHorseGameCheckMalonRace* this = (EnHorseGameCheckMalonRace*)base;
    s32 i;
    Player* player = GET_PLAYER(globalCtx);
    EnHorse* horse;

    if (!(this->raceFlags & MALONRACE_PLAYER_ON_MARK) && AT_FINISH_LINE(player->rideActor)) {
        this->raceFlags |= MALONRACE_PLAYER_ON_MARK;
    } else if ((this->raceFlags & MALONRACE_PLAYER_ON_MARK) && !(this->raceFlags & MALONRACE_PLAYER_START) &&
               !AT_FINISH_LINE(player->rideActor)) {
        this->raceFlags |= MALONRACE_PLAYER_START;
    }
    if ((this->startTimer > 50) && !(this->raceFlags & MALONRACE_SET_TIMER)) {
        this->raceFlags |= MALONRACE_SET_TIMER;
        func_80088B34(0);
    } else if ((this->startTimer > 80) && (player->rideActor != NULL) && !(this->raceFlags & MALONRACE_PLAYER_MOVE)) {
        this->raceFlags |= MALONRACE_PLAYER_MOVE;
        horse = (EnHorse*)player->rideActor;

        horse->inRace = 1;
    } else if ((this->startTimer > 81) && !(this->raceFlags & MALONRACE_START_SFX)) {
        this->raceFlags |= MALONRACE_START_SFX;
        Audio_PlaySoundGeneral(NA_SE_SY_START_SHOT, &gSfxDefaultPos, 4, &gSfxDefaultFreqAndVolScale,
                               &gSfxDefaultFreqAndVolScale, &gSfxDefaultReverb);
    }

    this->startTimer++;
    if (this->result == MALONRACE_NO_RESULT) {
        Player* player2 = player;
        f32 dist;

        for (i = 0; i < 16; i++) {
            if ((this->lapCount == 0) && (i >= 8)) {
                break;
            }
            dist = Math_Vec3f_DistXZ(&sFencePos[i % 8], &player2->rideActor->world.pos);
            if ((player->rideActor != NULL) && (dist < 250.0f)) {
                horse = (EnHorse*)player2->rideActor;

                if (horse->stateFlags & ENHORSE_JUMPING) {
                    if ((i > 0) && (this->fenceCheck[i - 1] == 1)) {
                        this->fenceCheck[i] = 1;
                    } else if (i == 0) {
                        this->fenceCheck[i] = 1;
                    }

                    if ((this->fenceCheck[i - 1] == 0) && !(this->raceFlags & MALONRACE_BROKE_RULE)) {
                        this->raceFlags |= MALONRACE_BROKE_RULE;
                        Message_StartTextbox(globalCtx, 0x208C, NULL);
                        this->result = 4;
                        this->finishTimer = 30;
                    }
                }
            }
        }
        if ((player2->rideActor != NULL) && (this->raceFlags & MALONRACE_PLAYER_START) &&
            AT_FINISH_LINE(player2->rideActor)) {
            if ((this->lapCount == 1) && (this->fenceCheck[15] == 0) && (player2->rideActor->prevPos.x < -200.0f)) {
                this->raceFlags |= MALONRACE_BROKE_RULE;
                Message_StartTextbox(globalCtx, 0x208C, NULL);
                this->result = MALONRACE_FAILURE;
                this->finishTimer = 30;
            } else if (this->fenceCheck[15] == 1) {
                this->lapCount = 2;
                Audio_QueueSeqCmd(SEQ_PLAYER_BGM_MAIN << 24 | NA_BGM_HORSE_GOAL);
                Audio_PlaySoundGeneral(NA_SE_SY_START_SHOT, &gSfxDefaultPos, 4, &gSfxDefaultFreqAndVolScale,
                                       &gSfxDefaultFreqAndVolScale, &gSfxDefaultReverb);
                this->result = MALONRACE_SUCCESS;
                this->finishTimer = 70;
                gSaveContext.timer1State = 0xF;
            } else if ((this->fenceCheck[7] == 1) && !(this->raceFlags & MALONRACE_SECOND_LAP)) {
                this->lapCount = 1;
                this->raceFlags |= MALONRACE_SECOND_LAP;
                Message_StartTextbox(globalCtx, 0x208D, NULL);
            } else if (this->fenceCheck[7] == 0) {
                this->raceFlags |= MALONRACE_BROKE_RULE;
                Message_StartTextbox(globalCtx, 0x208C, NULL);
                this->result = MALONRACE_FAILURE;
                this->finishTimer = 30;
            } else if (player2->rideActor->prevPos.x > 80.0f) {
                this->raceFlags |= MALONRACE_BROKE_RULE;
                Message_StartTextbox(globalCtx, 0x208C, NULL);
                this->result = MALONRACE_FAILURE;
                this->finishTimer = 30;
            }
        }
        if ((gSaveContext.timer1Value >= 180) && (this->raceFlags & MALONRACE_SET_TIMER)) {
            gSaveContext.timer1Value = 240;
            this->result = MALONRACE_TIME_UP;
            this->finishTimer = 30;
            gSaveContext.timer1State = 0;
        }
    } else {
        if (this->finishTimer > 0) {
            this->finishTimer--;
        } else {
            EnHorseGameCheck_FinishMalonRace(this, globalCtx);
        }
    }
    return true;
}

static EnHorseGameCheckFunc sInitFuncs[] = {
    NULL,
    EnHorseGameCheck_InitIngoRace,
    EnHorseGameCheck_InitGerudoArchery,
    EnHorseGameCheck_InitType3,
    EnHorseGameCheck_InitMalonRace,
};

static EnHorseGameCheckFunc sDestroyFuncs[] = {
    NULL,
    EnHorseGameCheck_DestroyIngoRace,
    EnHorseGameCheck_DestroyGerudoArchery,
    EnHorseGameCheck_DestroyType3,
    EnHorseGameCheck_DestroyMalonRace,
};

static EnHorseGameCheckFunc sUpdateFuncs[] = {
    NULL,
    EnHorseGameCheck_UpdateIngoRace,
    EnHorseGameCheck_UpdateGerudoArchery,
    EnHorseGameCheck_UpdateType3,
    EnHorseGameCheck_UpdateMalonRace,
};

void EnHorseGameCheck_Init(Actor* thisx, GlobalContext* globalCtx) {
    s32 pad;
    EnHorseGameCheckBase* this = (EnHorseGameCheckBase*)thisx;

    if ((globalCtx->sceneNum == SCENE_SPOT20) && (Flags_GetEventChkInf(EVENTCHKINF_18) || DREG(1))) {
        this->actor.params = HORSEGAME_MALON_RACE;
    }
    if (sInitFuncs[this->actor.params] != NULL) {
        sInitFuncs[this->actor.params](this, globalCtx);
    }
}

void EnHorseGameCheck_Destroy(Actor* thisx, GlobalContext* globalCtx) {
    s32 pad;
    EnHorseGameCheckBase* this = (EnHorseGameCheckBase*)thisx;

    if (sDestroyFuncs[this->actor.params] != NULL) {
        sDestroyFuncs[this->actor.params](this, globalCtx);
    }
}

void EnHorseGameCheck_Update(Actor* thisx, GlobalContext* globalCtx) {
    s32 pad;
    EnHorseGameCheckBase* this = (EnHorseGameCheckBase*)thisx;

    if (sUpdateFuncs[this->type] != NULL) {
        sUpdateFuncs[this->type](this, globalCtx);
    }
}

void EnHorseGameCheck_Draw(Actor* thisx, GlobalContext* globalCtx) {
}<|MERGE_RESOLUTION|>--- conflicted
+++ resolved
@@ -110,7 +110,6 @@
     gSaveContext.cutsceneIndex = 0;
     if (this->result == INGORACE_PLAYER_WIN) {
         globalCtx->nextEntranceIndex = 0x4CE;
-<<<<<<< HEAD
         if (GET_EVENTINF(EVENTINF_06)) {
             gSaveContext.eventInf[EVENTINF_0X_INDEX] =
                 (gSaveContext.eventInf[EVENTINF_0X_INDEX] &
@@ -118,13 +117,7 @@
                 (EVENTINF_01_MASK | EVENTINF_02_MASK);
             gSaveContext.eventInf[EVENTINF_0X_INDEX] =
                 (gSaveContext.eventInf[EVENTINF_0X_INDEX] & ~EVENTINF_0F_MASK) | EVENTINF_0F_MASK;
-            globalCtx->fadeTransition = 3;
-=======
-        if (gSaveContext.eventInf[0] & 0x40) {
-            gSaveContext.eventInf[0] = (gSaveContext.eventInf[0] & ~0xF) | 6;
-            gSaveContext.eventInf[0] = (gSaveContext.eventInf[0] & ~0x8000) | 0x8000;
             globalCtx->transitionType = TRANS_TYPE_FADE_WHITE;
->>>>>>> 16790bc2
             Environment_ForcePlaySequence(NA_BGM_INGO);
         } else {
             gSaveContext.eventInf[EVENTINF_0X_INDEX] =
@@ -138,19 +131,13 @@
         }
     } else {
         globalCtx->nextEntranceIndex = 0x558;
-<<<<<<< HEAD
         gSaveContext.eventInf[EVENTINF_0X_INDEX] =
             (gSaveContext.eventInf[EVENTINF_0X_INDEX] &
              ~(EVENTINF_00_MASK | EVENTINF_01_MASK | EVENTINF_02_MASK | EVENTINF_03_MASK)) |
             (EVENTINF_00_MASK | EVENTINF_01_MASK);
-        globalCtx->fadeTransition = 0x20;
+        globalCtx->transitionType = TRANS_TYPE_CIRCLE(TCA_NORMAL, TCC_BLACK, TCS_FAST);
         gSaveContext.eventInf[EVENTINF_0X_INDEX] =
             (gSaveContext.eventInf[EVENTINF_0X_INDEX] & ~EVENTINF_0F_MASK) | EVENTINF_0F_MASK;
-=======
-        gSaveContext.eventInf[0] = (gSaveContext.eventInf[0] & ~0xF) | 3;
-        globalCtx->transitionType = TRANS_TYPE_CIRCLE(TCA_NORMAL, TCC_BLACK, TCS_FAST);
-        gSaveContext.eventInf[0] = (gSaveContext.eventInf[0] & ~0x8000) | 0x8000;
->>>>>>> 16790bc2
     }
     DREG(25) = 0;
     globalCtx->transitionTrigger = TRANS_TRIGGER_START;
