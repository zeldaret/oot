/*
 * File: z_en_part.c
 * Overlay: ovl_En_Part
 * Description: Effect spawner for enemies' death
 */

#include "z_en_part.h"
#include "objects/object_tite/object_tite.h"
#include "objects/object_ik/object_ik.h"

#define FLAGS ACTOR_FLAG_4

void EnPart_Init(Actor* thisx, PlayState* play);
void EnPart_Destroy(Actor* thisx, PlayState* play);
void EnPart_Update(Actor* thisx, PlayState* play);
void EnPart_Draw(Actor* thisx, PlayState* play);

const ActorInit En_Part_InitVars = {
    ACTOR_EN_PART,
    ACTORCAT_ITEMACTION,
    FLAGS,
    OBJECT_GAMEPLAY_KEEP,
    sizeof(EnPart),
    (ActorFunc)EnPart_Init,
    (ActorFunc)EnPart_Destroy,
    (ActorFunc)EnPart_Update,
    (ActorFunc)EnPart_Draw,
};

void EnPart_Init(Actor* thisx, PlayState* play) {
}

void EnPart_Destroy(Actor* thisx, PlayState* play) {
}

void func_80ACDDE8(EnPart* this, PlayState* play) {
    f32 sign = 1.0f;

    this->action = 1;
    this->actor.world.rot.y = Rand_ZeroOne() * 20000.0f;

    switch (this->actor.params) {
        case 0:
            this->actor.velocity.y = 0.0f;
            this->actor.gravity = -0.3f - Rand_ZeroOne() * 0.5f;
            this->rotZSpeed = 0.3f;
            this->timer = 25;
            this->actor.speedXZ = (Rand_ZeroOne() - 0.5f) * 2.0f;
            break;
        case 13:
            this->timer = 400;
            FALLTHROUGH;
        case 12:
            this->actor.speedXZ = Rand_CenteredFloat(6.0f);
            this->actor.home.pos = this->actor.world.pos;
            this->timer += 60;
            this->actor.velocity.y = Rand_ZeroOne() * 5.0f + 4.0f;
            this->actor.gravity = -0.6f - Rand_ZeroOne() * 0.5f;
            this->rotZSpeed = 0.15f;
            break;
        case 14:
<<<<<<< HEAD
            EffectSsEnFire_SpawnVec3f(globalCtx, &this->actor, &this->actor.world.pos, 40, 0x8001, 0, -1);
            FALLTHROUGH;
=======
            EffectSsEnFire_SpawnVec3f(play, &this->actor, &this->actor.world.pos, 40, 0x8001, 0, -1);
>>>>>>> e68f3217
        case 1:
        case 4:
        case 9:
        case 10:
            this->timer += (s16)(Rand_ZeroOne() * 17.0f) + 5;
            FALLTHROUGH;
        case 2:
            this->actor.velocity.y = Rand_ZeroOne() * 5.0f + 4.0f;
            this->actor.gravity = -0.6f - Rand_ZeroOne() * 0.5f;
            this->rotZSpeed = 0.15f;
            break;
        case 11:
<<<<<<< HEAD
            EffectSsEnFire_SpawnVec3f(globalCtx, &this->actor, &this->actor.world.pos, 40, 0x8001, 0, -1);
            FALLTHROUGH;
=======
            EffectSsEnFire_SpawnVec3f(play, &this->actor, &this->actor.world.pos, 40, 0x8001, 0, -1);
>>>>>>> e68f3217
        case 3:
            this->actor.speedXZ = (Rand_ZeroOne() - 0.5f) * 3.0f;
            this->timer = (s16)(Rand_ZeroOne() * 17.0f) + 10;
            this->actor.velocity.y = Rand_ZeroOne() * 3.0f + 8.0f;
            this->actor.gravity = -0.6f - Rand_ZeroOne() * 0.3f;
            this->rotZSpeed = 0.15f;
            break;
        case 5:
        case 6:
        case 7:
        case 8:
            this->actor.world.rot.y = this->actor.parent->shape.rot.y;
            if (this->displayList == object_ik_DL_015380) {
                sign = -1.0f;
            }
            this->actor.velocity.y = 0.0f;
            this->actor.speedXZ = 6.0f * sign;
            this->actor.gravity = -1.2f;
            this->rotZSpeed = 0.15f * sign;
            ActorShape_Init(&this->actor.shape, 0.0f, ActorShadow_DrawCircle, 30.0f);
            this->timer = 18;
            break;
    }
}

void func_80ACE13C(EnPart* this, PlayState* play) {
    s32 i;
    Vec3f pos;
    Vec3f velocity = { 0.0f, 0.0f, 0.0f };
    Vec3f accel = { 0.0f, 0.0f, 0.0f };
    Vec3f zeroVec = { 0.0f, 0.0f, 0.0f };

    if ((this->actor.params == 12) || (this->actor.params == 13)) {
        Actor_UpdateBgCheckInfo(play, &this->actor, 5.0f, 15.0f, 0.0f,
                                UPDBGCHECKINFO_FLAG_0 | UPDBGCHECKINFO_FLAG_2 | UPDBGCHECKINFO_FLAG_3 |
                                    UPDBGCHECKINFO_FLAG_4);

        if ((this->actor.bgCheckFlags & BGCHECKFLAG_GROUND) || (this->actor.world.pos.y <= this->actor.floorHeight)) {
            this->action = 4;
            this->actor.speedXZ = 0.0f;
            this->actor.gravity = 0.0f;
            this->actor.velocity.y = 0.0f;
        }

        if ((this->actor.params == 13) && (this->actor.parent != NULL) && (this->actor.parent->update == NULL)) {
            this->actor.parent = NULL;
        }
    } else if (this->timer <= 0) {
        switch (this->actor.params) {
            case 1:
            case 9:
            case 10:
            case 14:
                EffectSsDeadDb_Spawn(play, &this->actor.world.pos, &zeroVec, &zeroVec,
                                     (s16)(this->actor.scale.y * 100.0f) * 40, 7, 255, 255, 255, 255, 0, 255, 0, 1, 9,
                                     true);
                break;
            case 3:
            case 11:
                EffectSsDeadDb_Spawn(play, &this->actor.world.pos, &zeroVec, &zeroVec,
                                     (s16)(this->actor.scale.y * 100.0f) * 40, 7, 255, 255, 255, 255, 0, 0, 255, 1, 9,
                                     true);
                break;
            case 4:
                for (i = 7; i >= 0; i--) {
                    pos.x = this->actor.world.pos.x + Rand_CenteredFloat(60.0f);
                    pos.y = this->actor.world.pos.y + this->actor.shape.yOffset * this->actor.scale.y +
                            Rand_CenteredFloat(50.0f);
                    pos.z = this->actor.world.pos.z + Rand_CenteredFloat(60.0f);
                    velocity.y = Rand_ZeroOne() + 1.0f;
                    EffectSsDtBubble_SpawnColorProfile(play, &pos, &velocity, &accel, Rand_S16Offset(80, 100), 25, 0,
                                                       true);
                }
                break;
            case 5:
            case 6:
            case 7:
            case 8:
                for (i = 4; i >= 0; i--) {
                    pos.x = this->actor.world.pos.x + Rand_CenteredFloat(25.0f);
                    pos.y = this->actor.world.pos.y + Rand_CenteredFloat(40.0f);
                    pos.z = this->actor.world.pos.z + Rand_CenteredFloat(25.0f);
                    EffectSsDeadDb_Spawn(play, &pos, &zeroVec, &zeroVec, 40, 7, 255, 255, 255, 255, 0, 0, 255, 1, 9,
                                         true);
                }
                break;
        }

        Actor_Kill(&this->actor);
        return;
    }

    this->timer--;
    this->rotZ += this->rotZSpeed;
}

void func_80ACE5B8(EnPart* this, PlayState* play) {
    this->action = 3;
}

void func_80ACE5C8(EnPart* this, PlayState* play) {
    Player* player = GET_PLAYER(play);

    this->timer--;
    if (this->timer == 0) {
        Actor_Kill(&this->actor);
    } else {
        Vec3f velocity = { 0.0f, 8.0f, 0.0f };
        Vec3f accel = { 0.0f, -1.5f, 0.0f };

        if (sqrt(this->actor.xyzDistToPlayerSq) <= 40.0f) {
            u8 prevInvincibilityTimer = player->invincibilityTimer;

            if (player->invincibilityTimer <= 0) {
                if (player->invincibilityTimer <= -40) {
                    player->invincibilityTimer = 0;
                } else {
                    player->invincibilityTimer = 0;
                    play->damagePlayer(play, -8);
                }
            }
            func_8002F71C(play, this->actor.parent, (650.0f - this->actor.parent->xzDistToPlayer) * 0.04f + 4.0f,
                          this->actor.parent->world.rot.y, 8.0f);
            player->invincibilityTimer = prevInvincibilityTimer;
            this->timer = 1;
        }

        func_80033480(play, &this->actor.world.pos, 0.0f, 1, 300, 150, 1);
        velocity.x = Rand_CenteredFloat(16.0f);
        EffectSsHahen_Spawn(play, &this->actor.world.pos, &velocity, &accel, 20,
                            (s32)((Rand_ZeroOne() * 5.0f + 12.0f) * 2), -1, 10, NULL);
        Audio_PlayActorSound2(&this->actor, NA_SE_EN_MONBLIN_GNDWAVE - SFX_FLAG);
    }
}

void func_80ACE7E8(EnPart* this, PlayState* play) {
    Vec3f zeroVec = { 0.0f, 0.0f, 0.0f };

    if ((this->actor.parent == NULL) || (this->actor.parent->update == NULL)) {
        EffectSsDeadDb_Spawn(play, &this->actor.world.pos, &zeroVec, &zeroVec, (s16)(this->actor.scale.y * 100.0f) * 40,
                             7, 255, 255, 255, 255, 0, 255, 0, 1, 9, true);
        Actor_Kill(&this->actor);
        return;
    }

    if (this->timer == 0) {
        f32 diffsSum = Math_SmoothStepToF(&this->actor.world.pos.x, this->actor.home.pos.x, 1.0f, 5.0f, 0.0f);

        diffsSum += Math_SmoothStepToF(&this->actor.world.pos.y, this->actor.home.pos.y, 1.0f, 5.0f, 0.0f);
        diffsSum += Math_SmoothStepToF(&this->actor.world.pos.z, this->actor.home.pos.z, 1.0f, 5.0f, 0.0f);
        diffsSum += Math_SmoothStepToF(&this->rotZ, 0.0f, 1.0f, 0.25f, 0.0f);
        if (diffsSum == 0.0f) {
            this->actor.parent->home.rot.x--;
            this->timer--;
            Audio_PlayActorSound2(&this->actor, NA_SE_EN_STAL_DAMAGE);
        }
    } else if (this->timer > 0) {
        this->timer--;
    }

    if (this->actor.parent->colChkInfo.health != 0) {
        Actor_Kill(&this->actor);
    }
}

void EnPart_Update(Actor* thisx, PlayState* play) {
    static EnPartActionFunc sActionFuncs[] = {
        func_80ACDDE8, func_80ACE13C, func_80ACE5B8, func_80ACE5C8, func_80ACE7E8,
    };

    EnPart* this = (EnPart*)thisx;

    Actor_MoveForward(&this->actor);

    if ((this->actor.params > 4 && this->actor.params < 9) || this->actor.params < 0) {
        Actor_UpdateBgCheckInfo(play, &this->actor, 5.0f, 15.0f, 0.0f, UPDBGCHECKINFO_FLAG_0 | UPDBGCHECKINFO_FLAG_2);
        if (this->actor.params >= 0) {
            Math_SmoothStepToF(&this->actor.speedXZ, 0.0f, 1.0f, 0.5f, 0.0f);
            if (thisx->bgCheckFlags & BGCHECKFLAG_GROUND) {
                thisx->bgCheckFlags &= ~BGCHECKFLAG_GROUND;
                thisx->velocity.y = 6.0f;
            }
        }
    }

    sActionFuncs[this->action](this, play);
}

Gfx* func_80ACEAC0(GraphicsContext* gfxCtx, u8 primR, u8 primG, u8 primB, u8 envR, u8 envG, u8 envB) {
    Gfx* dList;
    Gfx* dListHead;

    dList = Graph_Alloc(gfxCtx, 4 * sizeof(Gfx));
    dListHead = dList;

    gDPPipeSync(dListHead++);
    gDPSetPrimColor(dListHead++, 0, 0, primR, primG, primB, 255);
    gDPSetEnvColor(dListHead++, envR, envG, envB, 255);
    gSPEndDisplayList(dListHead++);

    return dList;
}

void EnPart_Draw(Actor* thisx, PlayState* play) {
    EnPart* this = (EnPart*)thisx;

    OPEN_DISPS(play->state.gfxCtx, "../z_en_part.c", 647);

    if (thisx->params > 0) {
        Matrix_RotateZ(this->rotZ, MTXMODE_APPLY);
    }

    func_80093D18(play->state.gfxCtx);
    func_8002EBCC(thisx, play, 0);

    if (thisx->params == 5) {
        gSPSegment(POLY_OPA_DISP++, 0x08, func_80ACEAC0(play->state.gfxCtx, 245, 255, 205, 30, 35, 0));
        gSPSegment(POLY_OPA_DISP++, 0x09, func_80ACEAC0(play->state.gfxCtx, 185, 135, 25, 20, 20, 0));
        gSPSegment(POLY_OPA_DISP++, 0x0A, func_80ACEAC0(play->state.gfxCtx, 255, 255, 255, 30, 40, 20));
    } else if (thisx->params == 6) {
        gSPSegment(POLY_OPA_DISP++, 0x08, func_80ACEAC0(play->state.gfxCtx, 55, 65, 55, 0, 0, 0));
        gSPSegment(POLY_OPA_DISP++, 0x09, func_80ACEAC0(play->state.gfxCtx, 205, 165, 75, 25, 20, 0));
        gSPSegment(POLY_OPA_DISP++, 0x0A, func_80ACEAC0(play->state.gfxCtx, 205, 165, 75, 25, 20, 0));
    } else if (thisx->params == 7) {
        gSPSegment(POLY_OPA_DISP++, 0x08, func_80ACEAC0(play->state.gfxCtx, 255, 255, 255, 180, 180, 180));
        gSPSegment(POLY_OPA_DISP++, 0x09, func_80ACEAC0(play->state.gfxCtx, 225, 205, 115, 25, 20, 0));
        gSPSegment(POLY_OPA_DISP++, 0x0A, func_80ACEAC0(play->state.gfxCtx, 225, 205, 115, 25, 20, 0));
    } else if ((thisx->params == 9) && (this->displayList == object_tite_DL_002FF0)) {
        gSPSegment(POLY_OPA_DISP++, 0x08, SEGMENTED_TO_VIRTUAL(object_tite_Tex_001300));
        gSPSegment(POLY_OPA_DISP++, 0x09, SEGMENTED_TO_VIRTUAL(object_tite_Tex_001700));
        gSPSegment(POLY_OPA_DISP++, 0x0A, SEGMENTED_TO_VIRTUAL(object_tite_Tex_001900));
    } else if ((thisx->params == 10) && (this->displayList == object_tite_DL_002FF0)) {
        gSPSegment(POLY_OPA_DISP++, 0x08, SEGMENTED_TO_VIRTUAL(object_tite_Tex_001B00));
        gSPSegment(POLY_OPA_DISP++, 0x09, SEGMENTED_TO_VIRTUAL(object_tite_Tex_001F00));
        gSPSegment(POLY_OPA_DISP++, 0x0A, SEGMENTED_TO_VIRTUAL(object_tite_Tex_002100));
    }

    if (this->displayList != NULL) {
        gSPMatrix(POLY_OPA_DISP++, Matrix_NewMtx(play->state.gfxCtx, "../z_en_part.c", 696),
                  G_MTX_NOPUSH | G_MTX_LOAD | G_MTX_MODELVIEW);
        gSPDisplayList(POLY_OPA_DISP++, this->displayList);
    }

    CLOSE_DISPS(play->state.gfxCtx, "../z_en_part.c", 700);
}<|MERGE_RESOLUTION|>--- conflicted
+++ resolved
@@ -59,12 +59,8 @@
             this->rotZSpeed = 0.15f;
             break;
         case 14:
-<<<<<<< HEAD
-            EffectSsEnFire_SpawnVec3f(globalCtx, &this->actor, &this->actor.world.pos, 40, 0x8001, 0, -1);
+            EffectSsEnFire_SpawnVec3f(play, &this->actor, &this->actor.world.pos, 40, 0x8001, 0, -1);
             FALLTHROUGH;
-=======
-            EffectSsEnFire_SpawnVec3f(play, &this->actor, &this->actor.world.pos, 40, 0x8001, 0, -1);
->>>>>>> e68f3217
         case 1:
         case 4:
         case 9:
@@ -77,12 +73,8 @@
             this->rotZSpeed = 0.15f;
             break;
         case 11:
-<<<<<<< HEAD
-            EffectSsEnFire_SpawnVec3f(globalCtx, &this->actor, &this->actor.world.pos, 40, 0x8001, 0, -1);
+            EffectSsEnFire_SpawnVec3f(play, &this->actor, &this->actor.world.pos, 40, 0x8001, 0, -1);
             FALLTHROUGH;
-=======
-            EffectSsEnFire_SpawnVec3f(play, &this->actor, &this->actor.world.pos, 40, 0x8001, 0, -1);
->>>>>>> e68f3217
         case 3:
             this->actor.speedXZ = (Rand_ZeroOne() - 0.5f) * 3.0f;
             this->timer = (s16)(Rand_ZeroOne() * 17.0f) + 10;
