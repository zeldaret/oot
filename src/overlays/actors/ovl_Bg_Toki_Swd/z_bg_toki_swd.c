/*
 * File: z_bg_toki_swd.c
 * Overlay: ovl_Bg_Toki_Swd
 * Description: Master Sword (Contains Cutscenes)
 */

#include "z_bg_toki_swd.h"

#define FLAGS 0x00000010

#define THIS ((BgTokiSwd*)thisx)

void BgTokiSwd_Init(Actor* thisx, GlobalContext* globalCtx);
void BgTokiSwd_Destroy(Actor* thisx, GlobalContext* globalCtx);
void BgTokiSwd_Update(Actor* thisx, GlobalContext* globalCtx);
void BgTokiSwd_Draw(Actor* thisx, GlobalContext* globalCtx);

void func_808BAF40(BgTokiSwd* this, GlobalContext* globalCtx);
void func_808BB0AC(BgTokiSwd* this, GlobalContext* globalCtx);
void func_808BB128(BgTokiSwd* this, GlobalContext* globalCtx);

extern Gfx D_06001BD0[];

extern CutsceneData D_808BB2F0[];
extern CutsceneData D_808BB7A0[];
extern CutsceneData D_808BBD90[];

const ActorInit Bg_Toki_Swd_InitVars = {
    ACTOR_BG_TOKI_SWD,
    ACTORCAT_PROP,
    FLAGS,
    OBJECT_TOKI_OBJECTS,
    sizeof(BgTokiSwd),
    (ActorFunc)BgTokiSwd_Init,
    (ActorFunc)BgTokiSwd_Destroy,
    (ActorFunc)BgTokiSwd_Update,
    (ActorFunc)BgTokiSwd_Draw,
};

static ColliderCylinderInit sCylinderInit = {
    {
        COLTYPE_NONE,
        AT_NONE,
        AC_NONE,
        OC1_ON | OC1_TYPE_ALL,
        OC2_TYPE_1 | OC2_UNK1,
        COLSHAPE_CYLINDER,
    },
    {
        ELEMTYPE_UNK0,
        { 0xFFCFFFFF, 0x00, 0x00 },
        { 0xFFCFFFFF, 0x00, 0x00 },
        TOUCH_NONE,
        BUMP_NONE,
        OCELEM_ON,
    },
    { 10, 70, 0, { 0 } },
};

static CollisionCheckInfoInit sColChkInfoInit = { 10, 35, 100, MASS_IMMOVABLE };

static InitChainEntry sInitChain[] = {
    ICHAIN_VEC3F_DIV1000(scale, 25, ICHAIN_STOP),
};

void BgTokiSwd_SetupAction(BgTokiSwd* this, BgTokiSwdActionFunc actionFunc) {
    this->actionFunc = actionFunc;
}

void BgTokiSwd_Init(Actor* thisx, GlobalContext* globalCtx) {
    s32 pad;
    BgTokiSwd* this = THIS;

    Actor_ProcessInitChain(&this->actor, sInitChain);
    this->actor.shape.yOffset = 800.0f;
    BgTokiSwd_SetupAction(this, func_808BAF40);

    if (LINK_IS_ADULT) {
        this->actor.draw = NULL;
    }

    if (gSaveContext.sceneSetupIndex == 5) {
        globalCtx->roomCtx.unk_74[0] = 0xFF;
    }

    Collider_InitCylinder(globalCtx, &this->collider);
    Collider_SetCylinder(globalCtx, &this->collider, thisx, &sCylinderInit);
    Collider_UpdateCylinder(&this->actor, &this->collider);
    CollisionCheck_SetInfo(&this->actor.colChkInfo, NULL, &sColChkInfoInit);
}

void BgTokiSwd_Destroy(Actor* thisx, GlobalContext* globalCtx) {
    BgTokiSwd* this = THIS;

    Collider_DestroyCylinder(globalCtx, &this->collider);
}

void func_808BAF40(BgTokiSwd* this, GlobalContext* globalCtx) {
    if (((gSaveContext.eventChkInf[4] & 0x8000) == 0) && (gSaveContext.sceneSetupIndex < 4) &&
        Actor_IsFacingAndNearPlayer(&this->actor, 800.0f, 0x7530) && !Gameplay_InCsMode(globalCtx)) {
        gSaveContext.eventChkInf[4] |= 0x8000;
        globalCtx->csCtx.segment = D_808BBD90;
        gSaveContext.cutsceneTrigger = 1;
    }
    if (!LINK_IS_ADULT || ((gSaveContext.eventChkInf[5] & 0x20))) {
        if (Actor_HasParent(&this->actor, globalCtx)) {
            if (!LINK_IS_ADULT) {
                Item_Give(globalCtx, ITEM_SWORD_MASTER);
                globalCtx->csCtx.segment = D_808BB2F0;
            } else {
                globalCtx->csCtx.segment = D_808BB7A0;
            }
            Audio_QueueSeqCmd(NA_BGM_STOP);
            Audio_QueueSeqCmd(0x53);
            gSaveContext.cutsceneTrigger = 1;
            this->actor.parent = NULL;
            BgTokiSwd_SetupAction(this, func_808BB0AC);
        } else {
            if (Actor_IsFacingPlayer(&this->actor, 0x2000)) {
                Actor_PickUpNearbyActor(&this->actor, globalCtx);
            }
        }
    }
    if (gSaveContext.sceneSetupIndex == 5) {
        if (globalCtx->roomCtx.unk_74[0] > 0) {
            globalCtx->roomCtx.unk_74[0]--;
        } else {
            globalCtx->roomCtx.unk_74[0] = 0;
        }
    }
}

void func_808BB0AC(BgTokiSwd* this, GlobalContext* globalCtx) {
    Player* player;

    // if sword has a parent it has been pulled/placed from the pedestal
    if (Actor_HasParent(&this->actor, globalCtx)) {
        if (!LINK_IS_ADULT) {
            Audio_PlayActorSound2(&this->actor, NA_SE_IT_SWORD_PUTAWAY_STN);
            this->actor.draw = NULL; // sword has been pulled, dont draw sword
        } else {
            this->actor.draw = BgTokiSwd_Draw; // sword has been placed, draw the master sword
        }
        BgTokiSwd_SetupAction(this, func_808BB128);
    } else {
        player = PLAYER;
        player->interactRangeActor = &this->actor;
    }
}

void func_808BB128(BgTokiSwd* this, GlobalContext* globalCtx) {
    if (Flags_GetEnv(globalCtx, 1) && (globalCtx->roomCtx.unk_74[0] < 0xFF)) {
        globalCtx->roomCtx.unk_74[0] += 5;
    }
}

void BgTokiSwd_Update(Actor* thisx, GlobalContext* globalCtx) {
    BgTokiSwd* this = THIS;

    this->actionFunc(this, globalCtx);
    CollisionCheck_SetOC(globalCtx, &globalCtx->colChkCtx, &this->collider.base);
}

void BgTokiSwd_Draw(Actor* thisx, GlobalContext* globalCtx2) {
    GlobalContext* globalCtx = globalCtx2;
    BgTokiSwd* this = THIS;
    s32 pad[3];

    OPEN_DISPS(globalCtx->state.gfxCtx, "../z_bg_toki_swd.c", 727);

    func_80093D18(globalCtx->state.gfxCtx);

<<<<<<< HEAD
    Actor_DrawHiliteReflectionOpa(&this->actor, globalCtx2, 0);
=======
    func_8002EBCC(&this->actor, globalCtx, 0);
>>>>>>> 18c84b0b

    gSPSegment(POLY_OPA_DISP++, 0x08,
               Gfx_TexScroll(globalCtx->state.gfxCtx, 0, -(globalCtx->gameplayFrames % 0x80), 32, 32));
    gSPMatrix(POLY_OPA_DISP++, Matrix_NewMtx(globalCtx->state.gfxCtx, "../z_bg_toki_swd.c", 742),
              G_MTX_NOPUSH | G_MTX_LOAD | G_MTX_MODELVIEW);
    gSPDisplayList(POLY_OPA_DISP++, D_06001BD0);

    CLOSE_DISPS(globalCtx->state.gfxCtx, "../z_bg_toki_swd.c", 776);
}<|MERGE_RESOLUTION|>--- conflicted
+++ resolved
@@ -170,11 +170,7 @@
 
     func_80093D18(globalCtx->state.gfxCtx);
 
-<<<<<<< HEAD
-    Actor_DrawHiliteReflectionOpa(&this->actor, globalCtx2, 0);
-=======
-    func_8002EBCC(&this->actor, globalCtx, 0);
->>>>>>> 18c84b0b
+    Actor_DrawHiliteReflectionOpa(&this->actor, globalCtx, 0);
 
     gSPSegment(POLY_OPA_DISP++, 0x08,
                Gfx_TexScroll(globalCtx->state.gfxCtx, 0, -(globalCtx->gameplayFrames % 0x80), 32, 32));
