--- conflicted
+++ resolved
@@ -48,22 +48,14 @@
     (ActorFunc)EnNwc_Update,
     (ActorFunc)EnNwc_Draw,
 };
-<<<<<<< HEAD
-
-// I've got this one
-
-*/
-#pragma GLOBAL_ASM("asm/non_matchings/overlays/actors/ovl_En_Nwc/func_80ABC0E0.s")
-=======
->>>>>>> 4876610c
-
-static ColliderJntSphItemInit sJntSphElementInit = {
-    { 0x01, { 0x00000000, 0x00, 0x00 }, { 0xFFCFFFFF, 0x00, 0x00 }, 0x00, 0x01, 0x00 },
+
+static ColliderJntSphElementInit sJntSphElementInit = {
+    { ELEMTYPE_UNK1, { 0x00000000, 0x00, 0x00 }, { 0xFFCFFFFF, 0x00, 0x00 }, TOUCH_OFF, BUMP_ON, OCELEM_OFF },
     { 0, { { 0, 0, 0 }, 10 }, 100 },
 };
 
 static ColliderJntSphInit_Set3 sJntSphInit = {
-    { COLTYPE_UNK3, 0x00, 0x09, 0x39, COLSHAPE_JNTSPH },
+    { COLTYPE_HIT3, AT_OFF, AC_ON | AC_PLAYER, OC_ON | OC_ALL, COLSHAPE_JNTSPH },
     16,
     NULL,
 };
@@ -112,7 +104,7 @@
 void EnNwc_UpdateChicks(EnNwc* this, GlobalContext* globalCtx) {
     static EnNwcChickFunc chickActionFuncs[] = { EnNwc_ChickNoop, EnNwc_ChickFall };
     EnNwcChick* chick = this->chicks;
-    ColliderJntSphItem* element = this->collider.list;
+    ColliderJntSphElement* element = this->collider.elements;
     Vec3f prevChickPos;
     s32 i;
     f32 test;
@@ -205,18 +197,18 @@
 void EnNwc_Init(Actor* thisx, GlobalContext* globalCtx) {
     s32 pad;
     EnNwc* this = THIS;
-    ColliderJntSphItemInit elementInits[16];
-    ColliderJntSphItemInit* element;
+    ColliderJntSphElementInit elementInits[16];
+    ColliderJntSphElementInit* element;
     EnNwcChick* chick;
     s32 i;
 
-    element = sJntSphInit.list = elementInits;
+    element = sJntSphInit.elements = elementInits;
     for (i = 0; i < 16; i++, element++) {
         *element = sJntSphElementInit;
     }
 
     Collider_InitJntSph(globalCtx, &this->collider);
-    Collider_SetJntSph_Set3(globalCtx, &this->collider, &this->actor, &sJntSphInit);
+    Collider_SetJntSphAlloc_Set3(globalCtx, &this->collider, &this->actor, &sJntSphInit);
     this->count = 16;
     chick = this->chicks;
     for (i = 0; i < this->count; i++, chick++) {
