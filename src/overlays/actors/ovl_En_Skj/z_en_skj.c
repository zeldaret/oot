#include "z_en_skj.h"
#include "overlays/actors/ovl_En_Skjneedle/z_en_skjneedle.h"
#include "assets/objects/object_skj/object_skj.h"

#define FLAGS (ACTOR_FLAG_0 | ACTOR_FLAG_2 | ACTOR_FLAG_4 | ACTOR_FLAG_25)

void EnSkj_Init(Actor* thisx, PlayState* play2);
void EnSkj_Destroy(Actor* thisx, PlayState* play);
void EnSkj_Update(Actor* thisx, PlayState* play);
void EnSkj_Draw(Actor* thisx, PlayState* play);

void EnSkj_SariasSongShortStumpUpdate(Actor* thisx, PlayState* play);
void EnSkj_OcarinaMinigameShortStumpUpdate(Actor* thisx, PlayState* play);

void func_80AFF2A0(EnSkj* this);
void func_80AFF334(EnSkj* this);

void EnSkj_CalculateCenter(EnSkj* this);
void EnSkj_OcarinaGameSetupWaitForPlayer(EnSkj* this);
void EnSkj_SetupResetFight(EnSkj* this);
void EnSkj_SetupLeaveOcarinaGame(EnSkj* this);
void EnSkj_SetupPlayOcarinaGame(EnSkj* this);
void EnSkj_Backflip(EnSkj* this);
void EnSkj_SetupNeedleRecover(EnSkj* this);
void EnSkj_SetupSpawnDeathEffect(EnSkj* this);
void EnSkj_SetupStand(EnSkj* this);
void EnSkj_SetupWaitForSong(EnSkj* this);
void EnSkj_SetupTalk(EnSkj* this);
void EnSkj_SetupMaskTrade(EnSkj* this);
void EnSkj_SetupWrongSong(EnSkj* this);
void EnSkj_SetupAfterSong(EnSkj* this);
void func_80AFFE24(EnSkj* this);
void EnSkj_SetupPostSariasSong(EnSkj* this);
void EnSkj_JumpFromStump(EnSkj* this);
void EnSkj_SetupWaitForLandAnimFinish(EnSkj* this);
void EnSkj_SetupWalkToPlayer(EnSkj* this);
void EnSkj_SetupWaitForMaskTextClear(EnSkj* this);
void EnSkj_SetupWaitForTextClear(EnSkj* this);
void EnSkj_SetupDie(EnSkj* this);
void func_80AFF1F0(EnSkj* this);
void EnSkj_OfferNextRound(EnSkj* this, PlayState* play);
void EnSkj_SetupAskForMask(EnSkj* this, PlayState* play);
f32 EnSkj_GetItemXzRange(EnSkj* this);
s32 EnSkj_CollisionCheck(EnSkj* this, PlayState* play);
void EnSkj_SetupTakeMask(EnSkj* this, PlayState* play);
void EnSkj_TurnPlayer(EnSkj* this, Player* player);

void EnSkj_SetupWaitForOcarina(EnSkj* this, PlayState* play);
void EnSkj_StartOcarinaMinigame(EnSkj* this, PlayState* play);
void EnSkj_WaitForOcarina(EnSkj* this, PlayState* play);
void EnSkj_WaitForPlayback(EnSkj* this, PlayState* play);
void EnSkj_FailedMiniGame(EnSkj* this, PlayState* play);
void EnSkj_WonOcarinaMiniGame(EnSkj* this, PlayState* play);
void EnSkj_WaitToGiveReward(EnSkj* this, PlayState* play);
void EnSkj_GiveOcarinaGameReward(EnSkj* this, PlayState* play);
void EnSkj_FinishOcarinaGameRound(EnSkj* this, PlayState* play);
void EnSkj_WaitForNextRound(EnSkj* this, PlayState* play);
void EnSkj_WaitForOfferResponse(EnSkj* this, PlayState* play);
void EnSkj_CleanupOcarinaGame(EnSkj* this, PlayState* play);

void EnSkj_Fade(EnSkj* this, PlayState* play);
void EnSkj_WaitToShootNeedle(EnSkj* this, PlayState* play);
void EnSkj_SariasSongKidIdle(EnSkj* this, PlayState* play);
void EnSkj_WaitForDeathAnim(EnSkj* this, PlayState* play);
void EnSkj_PickNextFightAction(EnSkj* this, PlayState* play);
void EnSkj_WaitForLandAnim(EnSkj* this, PlayState* play);
void EnSkj_ResetFight(EnSkj* this, PlayState* play);
void EnSkj_Fight(EnSkj* this, PlayState* play);
void EnSkj_NeedleRecover(EnSkj* this, PlayState* play);
void EnSkj_SpawnDeathEffect(EnSkj* this, PlayState* play);
void EnSkj_WaitInRange(EnSkj* this, PlayState* play);
void EnSkj_WaitForSong(EnSkj* this, PlayState* play);
void EnSkj_AfterSong(EnSkj* this, PlayState* play);
void EnSkj_SariaSongTalk(EnSkj* this, PlayState* play);
void func_80AFFE44(EnSkj* this, PlayState* play);
void EnSkj_ChangeModeAfterSong(EnSkj* this, PlayState* play);
void EnSkj_StartMaskTrade(EnSkj* this, PlayState* play);
void EnSkj_WaitForLanding(EnSkj* this, PlayState* play);
void EnSkj_WaitForLandAnimFinish(EnSkj* this, PlayState* play);
void EnSkj_WalkToPlayer(EnSkj* this, PlayState* play);
void EnSkj_AskForMask(EnSkj* this, PlayState* play);
void EnSkj_TakeMask(EnSkj* this, PlayState* play);
void EnSkj_WaitForMaskTextClear(EnSkj* this, PlayState* play);
void EnSkj_WrongSong(EnSkj* this, PlayState* play);
void EnSkj_SariasSongWaitForTextClear(EnSkj* this, PlayState* play);
void EnSkj_OcarinaGameWaitForPlayer(EnSkj* this, PlayState* play);
void EnSkj_OcarinaGameIdle(EnSkj* this, PlayState* play);
void EnSkj_PlayOcarinaGame(EnSkj* this, PlayState* play);
void EnSkj_LeaveOcarinaGame(EnSkj* this, PlayState* play);

void EnSkj_SpawnBlood(PlayState* play, Vec3f* pos);

void EnSkj_SetupWaitInRange(EnSkj* this);

#define songFailTimer multiuseTimer
#define battleExitTimer multiuseTimer

typedef enum {
    /* 0 */ SKJ_ANIM_BACKFLIP,
    /* 1 */ SKJ_ANIM_SHOOT_NEEDLE,
    /* 2 */ SKJ_ANIM_PLAY_FLUTE,
    /* 3 */ SKJ_ANIM_DIE,
    /* 4 */ SKJ_ANIM_HIT,
    /* 5 */ SKJ_ANIM_LAND,
    /* 6 */ SKJ_ANIM_LOOK_LEFT_RIGHT,
    /* 7 */ SKJ_ANIM_FIGHTING_STANCE,
    /* 8 */ SKJ_ANIM_WALK_TO_PLAYER,
    /* 9 */ SKJ_ANIM_WAIT
} SkullKidAnim;

typedef enum {
    /* 0 */ SKULL_KID_LEFT,
    /* 1 */ SKULL_KID_RIGHT
} SkullKidStumpSide;

typedef enum {
    /* 0 */ SKULL_KID_OCARINA_WAIT,
    /* 1 */ SKULL_KID_OCARINA_PLAY_NOTES,
    /* 2 */ SKULL_KID_OCARINA_LEAVE_GAME
} SkullKidOcarinaGameState;

typedef enum {
    /* 00 */ SKJ_ACTION_FADE,
    /* 01 */ SKJ_ACTION_WAIT_TO_SHOOT_NEEDLE,
    /* 02 */ SKJ_ACTION_SARIA_SONG_IDLE,
    /* 03 */ SKJ_ACTION_WAIT_FOR_DEATH_ANIM,
    /* 04 */ SKJ_ACTION_PICK_NEXT_FIHGT_ACTION,
    /* 05 */ SKJ_ACTION_WAIT_FOR_LAND_ANIM,
    /* 06 */ SKJ_ACTION_RESET_FIGHT,
    /* 07 */ SKJ_ACTION_FIGHT,
    /* 08 */ SKJ_ACTION_NEEDLE_RECOVER,
    /* 09 */ SKJ_ACTION_SPAWN_DEATH_EFFECT,
    /* 10 */ SKJ_ACTION_SARIA_SONG_WAIT_IN_RANGE,
    /* 11 */ SKJ_ACTION_SARIA_SONG_WAIT_FOR_SONG,
    /* 12 */ SKJ_ACTION_SARIA_SONG_AFTER_SONG,
    /* 13 */ SKJ_ACTION_SARIA_TALK,
    /* 14 */ SKJ_ACTION_UNK14,
    /* 15 */ SKJ_ACTION_SARIA_SONG_CHANGE_MODE,
    /* 16 */ SKJ_ACTION_SARIA_SONG_START_TRADE,
    /* 17 */ SKJ_ACTION_SARIA_SONG_WAIT_FOR_LANDING,
    /* 18 */ SKJ_ACTION_SARIA_SONG_WAIT_FOR_LANDING_ANIM,
    /* 19 */ SKJ_ACTION_SARIA_SONG_WALK_TO_PLAYER,
    /* 20 */ SKJ_ACTION_SARIA_SONG_ASK_FOR_MASK,
    /* 21 */ SKJ_ACTION_SARIA_SONG_TAKE_MASK,
    /* 22 */ SKJ_ACTION_SARIA_SONG_WAIT_MASK_TEXT,
    /* 23 */ SKJ_ACTION_SARIA_SONG_WRONG_SONG,
    /* 24 */ SKJ_ACTION_SARIA_SONG_WAIT_FOR_TEXT,
    /* 25 */ SKJ_ACTION_OCARINA_GAME_WAIT_FOR_PLAYER,
    /* 26 */ SKJ_ACTION_OCARINA_GAME_IDLE,
    /* 27 */ SKJ_ACTION_OCARINA_GAME_PLAY,
    /* 28 */ SKJ_ACTION_OCARINA_GAME_LEAVE
} SkullKidAction;

typedef struct {
    u8 unk_0;
    EnSkj* skullkid;
} EnSkjUnkStruct;

static EnSkjUnkStruct sSmallStumpSkullKid = { 0, NULL };
static EnSkjUnkStruct sOcarinaMinigameSkullKids[] = { { 0, NULL }, { 0, NULL } };

ActorInit En_Skj_InitVars = {
    ACTOR_EN_SKJ,
    ACTORCAT_ENEMY,
    FLAGS,
    OBJECT_SKJ,
    sizeof(EnSkj),
    (ActorFunc)EnSkj_Init,
    (ActorFunc)EnSkj_Destroy,
    (ActorFunc)EnSkj_Update,
    (ActorFunc)EnSkj_Draw,
};

static ColliderCylinderInitType1 D_80B01678 = {
    {
        COLTYPE_NONE,
        AT_ON | AT_TYPE_ENEMY,
        AC_ON | AC_TYPE_PLAYER,
        OC1_NONE,
        COLSHAPE_CYLINDER,
    },
    {
        ELEMTYPE_UNK0,
        { 0xFFCFFFFF, 0x0, 0x08 },
        { 0xFFCFFFFF, 0x0, 0x0 },
        TOUCH_ON | TOUCH_SFX_NORMAL,
        BUMP_ON,
        OCELEM_ON,
    },
    { 8, 48, 0, { 0, 0, 0 } },
};

static DamageTable sDamageTable = {
    /* Deku nut      */ DMG_ENTRY(0, 0x0),
    /* Deku stick    */ DMG_ENTRY(0, 0x0),
    /* Slingshot     */ DMG_ENTRY(0, 0x0),
    /* Explosive     */ DMG_ENTRY(0, 0x0),
    /* Boomerang     */ DMG_ENTRY(0, 0x0),
    /* Normal arrow  */ DMG_ENTRY(0, 0x0),
    /* Hammer swing  */ DMG_ENTRY(2, 0x0),
    /* Hookshot      */ DMG_ENTRY(0, 0x0),
    /* Kokiri sword  */ DMG_ENTRY(1, 0xF),
    /* Master sword  */ DMG_ENTRY(2, 0xF),
    /* Giant's Knife */ DMG_ENTRY(4, 0xF),
    /* Fire arrow    */ DMG_ENTRY(0, 0x0),
    /* Ice arrow     */ DMG_ENTRY(0, 0x0),
    /* Light arrow   */ DMG_ENTRY(0, 0x0),
    /* Unk arrow 1   */ DMG_ENTRY(0, 0x0),
    /* Unk arrow 2   */ DMG_ENTRY(0, 0x0),
    /* Unk arrow 3   */ DMG_ENTRY(0, 0x0),
    /* Fire magic    */ DMG_ENTRY(0, 0x0),
    /* Ice magic     */ DMG_ENTRY(0, 0x0),
    /* Light magic   */ DMG_ENTRY(0, 0x0),
    /* Shield        */ DMG_ENTRY(0, 0x0),
    /* Mirror Ray    */ DMG_ENTRY(0, 0x0),
    /* Kokiri spin   */ DMG_ENTRY(1, 0x0),
    /* Giant spin    */ DMG_ENTRY(4, 0x0),
    /* Master spin   */ DMG_ENTRY(2, 0x0),
    /* Kokiri jump   */ DMG_ENTRY(2, 0x0),
    /* Giant jump    */ DMG_ENTRY(8, 0x0),
    /* Master jump   */ DMG_ENTRY(4, 0x0),
    /* Unknown 1     */ DMG_ENTRY(0, 0x0),
    /* Unblockable   */ DMG_ENTRY(0, 0x0),
    /* Hammer jump   */ DMG_ENTRY(0, 0x0),
    /* Unknown 2     */ DMG_ENTRY(0, 0x0),
};

static s32 sOcarinaGameRewards[] = {
    GI_RUPEE_GREEN,
    GI_RUPEE_BLUE,
    GI_HEART_PIECE,
    GI_RUPEE_RED,
};

static AnimationMinimalInfo sAnimationInfo[] = {
    { &gSkullKidBackflipAnim, ANIMMODE_ONCE, 0.0f },
    { &gSkullKidShootNeedleAnim, ANIMMODE_ONCE, 0.0f },
    { &gSkullKidPlayFluteAnim, ANIMMODE_LOOP, 0.0f },
    { &gSkullKidDieAnim, ANIMMODE_ONCE, 0.0f },
    { &gSkullKidHitAnim, ANIMMODE_ONCE, 0.0f },
    { &gSkullKidLandAnim, ANIMMODE_ONCE, 0.0f },
    { &gSkullKidLookLeftAndRightAnim, ANIMMODE_LOOP, 0.0f },
    { &gSkullKidFightingStanceAnim, ANIMMODE_LOOP, 0.0f },
    { &gSkullKidWalkToPlayerAnim, ANIMMODE_LOOP, 0.0f },
    { &gSkullKidWaitAnim, ANIMMODE_LOOP, 0.0f },
};

static EnSkjActionFunc sActionFuncs[] = {
    EnSkj_Fade,
    EnSkj_WaitToShootNeedle,
    EnSkj_SariasSongKidIdle,
    EnSkj_WaitForDeathAnim,
    EnSkj_PickNextFightAction,
    EnSkj_WaitForLandAnim,
    EnSkj_ResetFight,
    EnSkj_Fight,
    EnSkj_NeedleRecover,
    EnSkj_SpawnDeathEffect,
    EnSkj_WaitInRange,
    EnSkj_WaitForSong,
    EnSkj_AfterSong,
    EnSkj_SariaSongTalk,
    func_80AFFE44,
    EnSkj_ChangeModeAfterSong,
    EnSkj_StartMaskTrade,
    EnSkj_WaitForLanding,
    EnSkj_WaitForLandAnimFinish,
    EnSkj_WalkToPlayer,
    EnSkj_AskForMask,
    EnSkj_TakeMask,
    EnSkj_WaitForMaskTextClear,
    EnSkj_WrongSong,
    EnSkj_SariasSongWaitForTextClear,
    EnSkj_OcarinaGameWaitForPlayer,
    EnSkj_OcarinaGameIdle,
    EnSkj_PlayOcarinaGame,
    EnSkj_LeaveOcarinaGame,
};

static InitChainEntry sInitChain[] = {
    ICHAIN_U8(targetMode, 2, ICHAIN_CONTINUE),
    ICHAIN_F32(targetArrowOffset, 30, ICHAIN_STOP),
};

static s32 D_80B01EA0; // gets set if ACTOR_FLAG_8 is set

void EnSkj_ChangeAnim(EnSkj* this, u8 index) {
    f32 endFrame = Animation_GetLastFrame(sAnimationInfo[index].animation);

    this->animIndex = index;
    Animation_Change(&this->skelAnime, sAnimationInfo[index].animation, 1.0f, 0.0f, endFrame,
                     sAnimationInfo[index].mode, sAnimationInfo[index].morphFrames);
}

void EnSkj_SetupAction(EnSkj* this, u8 action) {
    this->action = action;
    this->actionFunc = sActionFuncs[action];

    switch (action) {
        case SKJ_ACTION_FADE:
        case SKJ_ACTION_WAIT_FOR_DEATH_ANIM:
        case SKJ_ACTION_PICK_NEXT_FIHGT_ACTION:
        case SKJ_ACTION_SPAWN_DEATH_EFFECT:
        case SKJ_ACTION_SARIA_SONG_START_TRADE:
        case SKJ_ACTION_SARIA_SONG_WAIT_FOR_LANDING:
        case SKJ_ACTION_SARIA_SONG_WAIT_FOR_LANDING_ANIM:
        case SKJ_ACTION_SARIA_SONG_WALK_TO_PLAYER:
        case SKJ_ACTION_SARIA_SONG_ASK_FOR_MASK:
        case SKJ_ACTION_SARIA_SONG_TAKE_MASK:
        case SKJ_ACTION_SARIA_SONG_WAIT_MASK_TEXT:
        case SKJ_ACTION_SARIA_SONG_WRONG_SONG:
        case SKJ_ACTION_SARIA_SONG_WAIT_FOR_TEXT:
        case SKJ_ACTION_OCARINA_GAME_WAIT_FOR_PLAYER:
        case SKJ_ACTION_OCARINA_GAME_IDLE:
        case SKJ_ACTION_OCARINA_GAME_PLAY:
        case SKJ_ACTION_OCARINA_GAME_LEAVE:
            this->unk_2D3 = 0;
            break;
        default:
            this->unk_2D3 = 1;
            break;
    }
}

void EnSkj_CalculateCenter(EnSkj* this) {
    Vec3f mult;

    mult.x = 0.0f;
    mult.y = 0.0f;
    mult.z = 120.0f;

    Matrix_RotateY(BINANG_TO_RAD_ALT(this->actor.shape.rot.y), MTXMODE_NEW);
    Matrix_MultVec3f(&mult, &this->center);

    this->center.x += this->actor.world.pos.x;
    this->center.z += this->actor.world.pos.z;
}

void EnSkj_SetNaviId(EnSkj* this) {
    switch (this->actor.params) {
        case 0:
            if (GET_ITEMGETINF(ITEMGETINF_39)) {
                this->actor.naviEnemyId = NAVI_ENEMY_SKULL_KID_MASK;
            } else if (GET_ITEMGETINF(ITEMGETINF_16)) {
                this->actor.naviEnemyId = NAVI_ENEMY_SKULL_KID_FRIENDLY;
            } else {
                this->actor.naviEnemyId = NAVI_ENEMY_SKULL_KID; // No Sarias song no skull mask
            }
            break;

        case 1:
        case 2:
            this->actor.naviEnemyId = NAVI_ENEMY_SKULL_KID;
            break;

        default:
            this->actor.naviEnemyId = NAVI_ENEMY_SKULL_KID_ADULT;
            break;
    }
}

void EnSkj_Init(Actor* thisx, PlayState* play2) {
    s16 type = (thisx->params >> 0xA) & 0x3F;
    EnSkj* this = (EnSkj*)thisx;
    PlayState* play = play2;
    s32 pad;
    Player* player;

    Actor_ProcessInitChain(thisx, sInitChain);
    switch (type) {
        case 5: // Invisible on the small stump (sarias song))
            sSmallStumpSkullKid.unk_0 = 1;
            sSmallStumpSkullKid.skullkid = (EnSkj*)thisx;
            this->actor.destroy = NULL;
            this->actor.draw = NULL;
            this->actor.update = EnSkj_SariasSongShortStumpUpdate;
            this->actor.flags &= ~(ACTOR_FLAG_0 | ACTOR_FLAG_2);
            this->actor.flags |= 0;
            Actor_ChangeCategory(play, &play->actorCtx, thisx, ACTORCAT_PROP);
            break;

        case 6: // Invisible on the short stump (ocarina game)
            sSmallStumpSkullKid.unk_0 = 1;
            sSmallStumpSkullKid.skullkid = (EnSkj*)thisx;
            this->actor.destroy = NULL;
            this->actor.draw = NULL;
            this->actor.update = EnSkj_OcarinaMinigameShortStumpUpdate;
            this->actor.flags &= ~(ACTOR_FLAG_0 | ACTOR_FLAG_2);
            this->actor.flags |= 0;
            Actor_ChangeCategory(play, &play->actorCtx, thisx, ACTORCAT_PROP);
            this->actor.focus.pos.x = 1230.0f;
            this->actor.focus.pos.y = -90.0f;
            this->actor.focus.pos.z = 450.0f;
            this->actionFunc = EnSkj_SetupWaitForOcarina;
            break;

        default:
            this->actor.params = type;
            if (((this->actor.params != 0) && (this->actor.params != 1)) && (this->actor.params != 2)) {
                if (INV_CONTENT(ITEM_TRADE_ADULT) < ITEM_POACHERS_SAW) {
                    Actor_Kill(&this->actor);
                    return;
                }
            }

            EnSkj_SetNaviId(this);
            SkelAnime_InitFlex(play, &this->skelAnime, &gSkullKidSkel, &gSkullKidPlayFluteAnim, this->jointTable,
                               this->morphTable, 19);
            if ((type >= 0) && (type < 3)) {
                this->actor.flags &= ~(ACTOR_FLAG_0 | ACTOR_FLAG_2);
                this->actor.flags |= ACTOR_FLAG_0 | ACTOR_FLAG_3;
                Actor_ChangeCategory(play, &play->actorCtx, &this->actor, ACTORCAT_NPC);
            }

            if ((type < 0) || (type >= 7)) {
                this->actor.flags &= ~ACTOR_FLAG_25;
            }

            if ((type > 0) && (type < 3)) {
                this->actor.targetMode = 7;
                this->posCopy = this->actor.world.pos;
                sOcarinaMinigameSkullKids[type - 1].unk_0 = 1;
                sOcarinaMinigameSkullKids[type - 1].skullkid = this;
                this->minigameState = 0;
                this->alpha = 0;
                EnSkj_OcarinaGameSetupWaitForPlayer(this);
            } else {
                this->alpha = 255;
                EnSkj_SetupResetFight(this);
            }

            this->actor.colChkInfo.damageTable = &sDamageTable;
            this->actor.colChkInfo.health = 10;
            Collider_InitCylinder(play, &this->collider);
            Collider_SetCylinderType1(play, &this->collider, &this->actor, &D_80B01678);
            ActorShape_Init(&this->actor.shape, 0.0f, ActorShadow_DrawCircle, 40.0f);
            Actor_SetScale(thisx, 0.01f);
            this->actor.textId = this->textId = 0;
            this->multiuseTimer = 0;
            this->backflipFlag = 0;
            this->needlesToShoot = 3;
            this->hitsUntilDodge = 3;
            this->actor.speed = 0.0f;
            this->actor.velocity.y = 0.0f;
            this->actor.gravity = -1.0f;
            EnSkj_CalculateCenter(this);

            player = GET_PLAYER(play);
            osSyncPrintf("Player_X : %f\n", player->actor.world.pos.x);
            osSyncPrintf("Player_Z : %f\n", player->actor.world.pos.z);
            osSyncPrintf("World_X  : %f\n", this->actor.world.pos.x);
            osSyncPrintf("World_Z  : %f\n", this->actor.world.pos.z);
            osSyncPrintf("Center_X : %f\n", this->center.x);
            osSyncPrintf("Center_Z : %f\n\n", this->center.z);

            break;
    }
}

void EnSkj_Destroy(Actor* thisx, PlayState* play) {
    s32 pad;
    EnSkj* this = (EnSkj*)thisx;

    Collider_DestroyCylinder(play, &this->collider);
}

s32 EnSkj_RangeCheck(Player* player, EnSkj* this) {
    f32 xDiff = player->actor.world.pos.x - this->actor.world.pos.x;
    f32 zDiff = player->actor.world.pos.z - this->actor.world.pos.z;
    f32 yDiff = player->actor.world.pos.y - this->actor.world.pos.y;

    return (SQ(xDiff) + SQ(zDiff) <= 676.0f) && (yDiff >= 0.0f);
}

f32 EnSkj_GetItemXzRange(EnSkj* this) {
    EnSkj* temp_v0;
    f32 zDiff;
    f32 xDiff;

    temp_v0 = sSmallStumpSkullKid.skullkid;
    xDiff = temp_v0->actor.world.pos.x - this->actor.world.pos.x;
    zDiff = temp_v0->actor.world.pos.z - this->actor.world.pos.z;
    return sqrtf(SQ(xDiff) + SQ(zDiff)) + 26.0f;
}

f32 EnSkj_GetItemYRange(EnSkj* this) {
    return fabsf(sSmallStumpSkullKid.skullkid->actor.world.pos.y - this->actor.world.pos.y) + 10.0f;
}

s32 EnSkj_ShootNeedle(EnSkj* this, PlayState* play) {
    s32 pad;
    Vec3f pos;
    Vec3f pos2;
    EnSkjneedle* needle;

    pos.x = 1.5f;
    pos.y = 0.0f;
    pos.z = 40.0f;

    Matrix_RotateY(BINANG_TO_RAD_ALT(this->actor.shape.rot.y), MTXMODE_NEW);
    Matrix_MultVec3f(&pos, &pos2);

    pos2.x += this->actor.world.pos.x;
    pos2.z += this->actor.world.pos.z;
    pos2.y = this->actor.world.pos.y + 27.0f;

    needle = (EnSkjneedle*)Actor_Spawn(&play->actorCtx, play, ACTOR_EN_SKJNEEDLE, pos2.x, pos2.y, pos2.z,
                                       this->actor.shape.rot.x, this->actor.shape.rot.y, this->actor.shape.rot.z, 0);
    if (needle != NULL) {
        needle->killTimer = 100;
        needle->actor.speed = 24.0f;
        return 1;
    }
    return 0;
}

void EnSkj_SpawnBlood(PlayState* play, Vec3f* pos) {
    EffectSparkInit effect;
    s32 sp20;

    effect.position.x = pos->x;
    effect.position.y = pos->y;
    effect.position.z = pos->z;
    effect.uDiv = 5;
    effect.vDiv = 5;

    effect.colorStart[0].r = 0;
    effect.colorStart[0].g = 0;
    effect.colorStart[0].b = 128;
    effect.colorStart[0].a = 255;

    effect.colorStart[1].r = 0;
    effect.colorStart[1].g = 0;
    effect.colorStart[1].b = 128;
    effect.colorStart[1].a = 255;

    effect.colorStart[2].r = 0;
    effect.colorStart[2].g = 0;
    effect.colorStart[2].b = 128;
    effect.colorStart[2].a = 255;

    effect.colorStart[3].r = 0;
    effect.colorStart[3].g = 0;
    effect.colorStart[3].b = 128;
    effect.colorStart[3].a = 255;

    effect.colorEnd[0].r = 0;
    effect.colorEnd[0].g = 0;
    effect.colorEnd[0].b = 32;
    effect.colorEnd[0].a = 0;

    effect.colorEnd[1].r = 0;
    effect.colorEnd[1].g = 0;
    effect.colorEnd[1].b = 32;
    effect.colorEnd[1].a = 0;

    effect.colorEnd[2].r = 0;
    effect.colorEnd[2].g = 0;
    effect.colorEnd[2].b = 64;
    effect.colorEnd[2].a = 0;

    effect.colorEnd[3].r = 0;
    effect.colorEnd[3].g = 0;
    effect.colorEnd[3].b = 64;
    effect.colorEnd[3].a = 0;

    effect.speed = 8.0f;
    effect.gravity = -1.0f;

    effect.timer = 0;
    effect.duration = 8;

    Effect_Add(play, &sp20, EFFECT_SPARK, 0, 1, &effect);
}

s32 EnSkj_CollisionCheck(EnSkj* this, PlayState* play) {
    s16 yawDiff;
    Vec3f effectPos;

    if (!((this->unk_2D3 == 0) || (D_80B01EA0 != 0) || !(this->collider.base.acFlags & AC_HIT))) {
        this->collider.base.acFlags &= ~AC_HIT;
        switch (this->actor.colChkInfo.damageEffect) {
            case 0xF:
                effectPos.x = this->collider.info.bumper.hitPos.x;
                effectPos.y = this->collider.info.bumper.hitPos.y;
                effectPos.z = this->collider.info.bumper.hitPos.z;

                EnSkj_SpawnBlood(play, &effectPos);
                EffectSsHitMark_SpawnFixedScale(play, 1, &effectPos);

                yawDiff = this->actor.yawTowardsPlayer - this->actor.world.rot.y;
                if ((this->action == 2) || (this->action == 6)) {
                    if ((yawDiff > 0x6000) || (yawDiff < -0x6000)) {
                        Actor_SetColorFilter(&this->actor, COLORFILTER_COLORFLAG_RED, 255, COLORFILTER_BUFFLAG_OPA, 8);
                        EnSkj_SetupDie(this);
                        return 1;
                    }
                }

                Actor_ApplyDamage(&this->actor);
                Actor_SetColorFilter(&this->actor, COLORFILTER_COLORFLAG_RED, 255, COLORFILTER_BUFFLAG_OPA, 8);

                if (this->actor.colChkInfo.health != 0) {
                    if (this->hitsUntilDodge != 0) {
                        this->hitsUntilDodge--;
                    }
                    if (this->dodgeResetTimer == 0) {
                        this->dodgeResetTimer = 60;
                    }
                    func_80AFF1F0(this);
                    return 1;
                }
                EnSkj_SetupDie(this);
                return 1;

            case 0:
                this->backflipFlag = 1;
                EnSkj_Backflip(this);
                return 1;

            default:
                break;
        }
    }
    return 0;
}

s32 func_80AFEDF8(EnSkj* this, PlayState* play) {
    s16 yawDiff;

    if (this->actor.xzDistToPlayer < this->unk_2EC) {
        this = this;
        if (func_8002DDE4(play) != 0) {
            return 1;
        }
    }

    yawDiff = this->actor.yawTowardsPlayer - this->actor.world.rot.y;

    if ((yawDiff < this->unk_2C8) && (-this->unk_2C8 < yawDiff)) {
        return 1;
    }

    return 0;
}

void EnSkj_Backflip(EnSkj* this) {
    this->actor.velocity.y = 8.0f;
    this->actor.speed = -8.0f;

    EnSkj_ChangeAnim(this, SKJ_ANIM_BACKFLIP);
    EnSkj_SetupAction(this, SKJ_ACTION_FADE);
}

void EnSkj_Fade(EnSkj* this, PlayState* play) {
    u32 alpha = this->alpha;

    if (this->unk_2D6 == 2) {
        play->msgCtx.ocarinaMode = OCARINA_MODE_00;
        this->unk_2D6 = 0;
    }

    alpha -= 20;

    if (this->backflipFlag != 0) {
        if (alpha > 255) {
            alpha = 0;
        }

        this->alpha = alpha;
        this->actor.shape.shadowAlpha = alpha;
    }

    if (this->actor.velocity.y <= 0.0f) {
        if (this->actor.bgCheckFlags & BGCHECKFLAG_GROUND_TOUCH) {
            this->actor.bgCheckFlags &= ~BGCHECKFLAG_GROUND_TOUCH;
            func_80AFF2A0(this);
        }
    }
}

void EnSkj_SetupWaitToShootNeedle(EnSkj* this) {
    this->needlesToShoot = 3;
    this->needleShootTimer = 0;
    EnSkj_ChangeAnim(this, SKJ_ANIM_SHOOT_NEEDLE);
    EnSkj_SetupAction(this, SKJ_ACTION_WAIT_TO_SHOOT_NEEDLE);
}

void EnSkj_WaitToShootNeedle(EnSkj* this, PlayState* play) {
    u8 val;
    s16 lastFrame = Animation_GetLastFrame(&gSkullKidShootNeedleAnim);

    if ((this->skelAnime.curFrame == lastFrame) && (this->needleShootTimer == 0)) {
        val = this->needlesToShoot;
        if (this->needlesToShoot != 0) {
            EnSkj_ShootNeedle(this, play);
            this->needleShootTimer = 4;
            val--;
            this->needlesToShoot = val;

        } else {
            EnSkj_SetupNeedleRecover(this);
        }
    }
}

void EnSkj_SetupResetFight(EnSkj* this) {
    this->unk_2C8 = 0xAAA;
    this->unk_2EC = 200.0f;
    EnSkj_ChangeAnim(this, SKJ_ANIM_PLAY_FLUTE);
    EnSkj_SetupAction(this, SKJ_ACTION_SARIA_SONG_IDLE);
}

void EnSkj_SariasSongKidIdle(EnSkj* this, PlayState* play) {
    if (this->actor.params == 0) {
        if (!GET_ITEMGETINF(ITEMGETINF_16) && (this->actor.xzDistToPlayer < 200.0f)) {
            this->backflipFlag = 1;
            EnSkj_Backflip(this);
        } else if (sSmallStumpSkullKid.unk_0 != 0) {
            Player* player = GET_PLAYER(play);
            if (EnSkj_RangeCheck(player, sSmallStumpSkullKid.skullkid)) {
                EnSkj_SetupWaitInRange(this);
                player->stateFlags2 |= PLAYER_STATE2_23;
                player->unk_6A8 = &sSmallStumpSkullKid.skullkid->actor;
            }
        }
    } else {
        if (func_80AFEDF8(this, play) != 0) {
            func_80AFF334(this);
        }
    }
}

void EnSkj_SetupDie(EnSkj* this) {
    EnSkj_ChangeAnim(this, SKJ_ANIM_DIE);
    EnSkj_SetupAction(this, SKJ_ACTION_WAIT_FOR_DEATH_ANIM);
}

void EnSkj_WaitForDeathAnim(EnSkj* this, PlayState* play) {
    s16 lastFrame = Animation_GetLastFrame(&gSkullKidDieAnim);

    if (this->skelAnime.curFrame == lastFrame) {
        EnSkj_SetupSpawnDeathEffect(this);
    }
}

void func_80AFF1F0(EnSkj* this) {
    EnSkj_ChangeAnim(this, SKJ_ANIM_HIT);
    EnSkj_SetupAction(this, SKJ_ACTION_PICK_NEXT_FIHGT_ACTION);
}

void EnSkj_PickNextFightAction(EnSkj* this, PlayState* play) {
    s16 lastFrame = Animation_GetLastFrame(&gSkullKidHitAnim);

    if (this->skelAnime.curFrame == lastFrame) {
        if (this->hitsUntilDodge == 0) {
            this->hitsUntilDodge = 3;
            EnSkj_Backflip(this);
        } else {
            EnSkj_SetupStand(this);
        }
    }
}

void func_80AFF2A0(EnSkj* this) {
    EnSkj_CalculateCenter(this);
    this->actor.speed = 0.0f;
    EnSkj_ChangeAnim(this, SKJ_ANIM_LAND);
    EnSkj_SetupAction(this, SKJ_ACTION_WAIT_FOR_LAND_ANIM);
}

void EnSkj_WaitForLandAnim(EnSkj* this, PlayState* play) {
    s16 lastFrame = Animation_GetLastFrame(&gSkullKidLandAnim);

    if (this->skelAnime.curFrame == lastFrame) {
        EnSkj_SetupStand(this);
    }
}

void func_80AFF334(EnSkj* this) {
    this->unk_2C8 = 0x2000;
    this->battleExitTimer = 400;
    this->unk_2EC = 600.0f;
    EnSkj_ChangeAnim(this, SKJ_ANIM_LOOK_LEFT_RIGHT);
    EnSkj_SetupAction(this, SKJ_ACTION_RESET_FIGHT);
}

void EnSkj_ResetFight(EnSkj* this, PlayState* play) {
    if (this->battleExitTimer == 0) {
        EnSkj_SetupResetFight(this);
    } else if (func_80AFEDF8(this, play) != 0) {
        this->battleExitTimer = 600;
        EnSkj_SetupStand(this);
    }
}

void EnSkj_SetupStand(EnSkj* this) {
    this->needleShootTimer = 60;
    this->unk_2C8 = 0x2000;
    this->unk_2F0 = 0.0f;
    this->unk_2EC = 600.0f;
    EnSkj_ChangeAnim(this, SKJ_ANIM_FIGHTING_STANCE);
    EnSkj_SetupAction(this, SKJ_ACTION_FIGHT);
}

void EnSkj_Fight(EnSkj* this, PlayState* play) {
    Vec3f pos1;
    Vec3f pos2;
    s32 pad[3];
    f32 prevPosX;
    f32 prevPosZ;
    f32 phi_f14;
    s16 yawDistToPlayer;

    if (this->needleShootTimer == 0) {
        EnSkj_SetupWaitToShootNeedle(this);
    } else if (this->battleExitTimer != 0) {
        yawDistToPlayer =
            Math_SmoothStepToS(&this->actor.shape.rot.y, this->actor.yawTowardsPlayer, 5, this->unk_2F0, 0);
        this->actor.world.rot.y = this->actor.shape.rot.y;
        Math_ApproachF(&this->unk_2F0, 2000.0f, 1.0f, 200.0f);

        pos1.x = 0.0f;
        pos1.y = 0.0f;
        pos1.z = -120.0f;

        Matrix_RotateY(BINANG_TO_RAD_ALT(this->actor.shape.rot.y), MTXMODE_NEW);
        Matrix_MultVec3f(&pos1, &pos2);
        prevPosX = this->actor.world.pos.x;
        prevPosZ = this->actor.world.pos.z;
        if (1) {}
        this->actor.world.pos.x = this->center.x + pos2.x;
        this->actor.world.pos.z = this->center.z + pos2.z;

        phi_f14 = sqrtf(SQ(this->actor.world.pos.x - prevPosX) + SQ(this->actor.world.pos.z - prevPosZ));
        phi_f14 = CLAMP_MAX(phi_f14, 10.0f);
        phi_f14 /= 10.0f;

        this->skelAnime.playSpeed = (yawDistToPlayer < 0) ? -(1.0f + phi_f14) : (1.0f + phi_f14);

    } else if (func_80AFEDF8(this, play) != 0) {
        this->backflipFlag = 1;
        EnSkj_Backflip(this);
    } else {
        EnSkj_SetupResetFight(this);
    }
}

void EnSkj_SetupNeedleRecover(EnSkj* this) {
    Animation_Reverse(&this->skelAnime);
    EnSkj_SetupAction(this, SKJ_ACTION_NEEDLE_RECOVER);
}

void EnSkj_NeedleRecover(EnSkj* this, PlayState* play) {
    if (this->skelAnime.curFrame == 0.0f) {
        EnSkj_SetupStand(this);
    }
}

void EnSkj_SetupSpawnDeathEffect(EnSkj* this) {
    this->backflipFlag = 1;
    EnSkj_SetupAction(this, SKJ_ACTION_SPAWN_DEATH_EFFECT);
}

void EnSkj_SpawnDeathEffect(EnSkj* this, PlayState* play) {
    Vec3f effectPos;
    Vec3f effectVel;
    Vec3f effectAccel;
    u32 phi_v0;

    phi_v0 = this->alpha - 4;

    if (phi_v0 > 255) {
        phi_v0 = 0;
    }
    this->alpha = phi_v0;
    this->actor.shape.shadowAlpha = phi_v0;

    effectPos.x = Rand_CenteredFloat(30.0f) + this->actor.world.pos.x;
    effectPos.y = Rand_CenteredFloat(30.0f) + this->actor.world.pos.y;
    effectPos.z = Rand_CenteredFloat(30.0f) + this->actor.world.pos.z;

    effectAccel.z = 0.0f;
    effectAccel.y = 0.0f;
    effectAccel.x = 0.0f;

    effectVel.z = 0.0f;
    effectVel.y = 0.0f;
    effectVel.x = 0.0f;

    EffectSsDeadDb_Spawn(play, &effectPos, &effectVel, &effectAccel, 100, 10, 255, 255, 255, 255, 0, 0, 255, 1, 9, 1);
}

void EnSkj_SetupWaitInRange(EnSkj* this) {
    this->textId = 0x10BC;

    EnSkj_ChangeAnim(this, SKJ_ANIM_WAIT);
    EnSkj_SetupAction(this, SKJ_ACTION_SARIA_SONG_WAIT_IN_RANGE);
}

void EnSkj_WaitInRange(EnSkj* this, PlayState* play) {
    Player* player = GET_PLAYER(play);

    // When link pulls out the Ocarina center him on the stump
    // Link was probably supposed to be pointed towards skull kid as well
    if (player->stateFlags2 & PLAYER_STATE2_24) {
        player->stateFlags2 |= PLAYER_STATE2_25;
        player->unk_6A8 = &sSmallStumpSkullKid.skullkid->actor;
        player->actor.world.pos.x = sSmallStumpSkullKid.skullkid->actor.world.pos.x;
        player->actor.world.pos.y = sSmallStumpSkullKid.skullkid->actor.world.pos.y;
        player->actor.world.pos.z = sSmallStumpSkullKid.skullkid->actor.world.pos.z;
        EnSkj_TurnPlayer(sSmallStumpSkullKid.skullkid, player);
        Message_StartOcarinaSunsSongDisabled(play, OCARINA_ACTION_CHECK_SARIA);
        EnSkj_SetupWaitForSong(this);
    } else if (D_80B01EA0 != 0) {
        player->actor.world.pos.x = sSmallStumpSkullKid.skullkid->actor.world.pos.x;
        player->actor.world.pos.y = sSmallStumpSkullKid.skullkid->actor.world.pos.y;
        player->actor.world.pos.z = sSmallStumpSkullKid.skullkid->actor.world.pos.z;
        if ((Player_GetMask(play) == PLAYER_MASK_SKULL) && !GET_ITEMGETINF(ITEMGETINF_39)) {
            func_80078884(NA_SE_SY_TRE_BOX_APPEAR);
            EnSkj_SetupMaskTrade(this);
        } else {
            EnSkj_SetupTalk(this);
        }
    } else if (!EnSkj_RangeCheck(player, sSmallStumpSkullKid.skullkid)) {
        EnSkj_SetupResetFight(this);
    } else {
        player->stateFlags2 |= PLAYER_STATE2_23;
        if (GET_ITEMGETINF(ITEMGETINF_16)) {
            if (GET_ITEMGETINF(ITEMGETINF_39)) {
                this->textId = Text_GetFaceReaction(play, 0x15);
                if (this->textId == 0) {
                    this->textId = 0x1020;
                }
            } else if (Player_GetMask(play) == PLAYER_MASK_NONE) {
                this->textId = 0x10BC;
            } else if (Player_GetMask(play) == PLAYER_MASK_SKULL) {
                this->textId = 0x101B;
            } else {
                this->textId = Text_GetFaceReaction(play, 0x15);
            }
            func_8002F2CC(&this->actor, play, EnSkj_GetItemXzRange(this));
        }
    }
}

void EnSkj_SetupWaitForSong(EnSkj* this) {
    this->unk_2D6 = 0;
    EnSkj_SetupAction(this, SKJ_ACTION_SARIA_SONG_WAIT_FOR_SONG);
}

void EnSkj_WaitForSong(EnSkj* this, PlayState* play) {
    Player* player = GET_PLAYER(play);

    // Played a song thats not Saria's song
    if (!GET_ITEMGETINF(ITEMGETINF_16) &&
        ((play->msgCtx.msgMode == MSGMODE_OCARINA_FAIL) || (play->msgCtx.msgMode == MSGMODE_OCARINA_FAIL_NO_TEXT))) {
        play->msgCtx.ocarinaMode = OCARINA_MODE_04;
        Message_CloseTextbox(play);
        player->unk_6A8 = &this->actor;
        func_8002F2CC(&this->actor, play, EnSkj_GetItemXzRange(this));
        EnSkj_SetupWrongSong(this);
    } else {
        if ((play->msgCtx.msgMode == MSGMODE_OCARINA_CORRECT_PLAYBACK) && (this->unk_2D6 == 0)) {
            this->unk_2D6 = 1;
            EnSkj_ChangeAnim(this, SKJ_ANIM_PLAY_FLUTE);
        } else if ((this->unk_2D6 != 0) && (play->msgCtx.msgMode == MSGMODE_SONG_DEMONSTRATION_DONE)) {
            this->unk_2D6 = 0;
            EnSkj_ChangeAnim(this, SKJ_ANIM_WAIT);
        }
        if (play->msgCtx.ocarinaMode == OCARINA_MODE_04) {
            play->msgCtx.ocarinaMode = OCARINA_MODE_00;
            this->unk_2D6 = 0;
            EnSkj_ChangeAnim(this, SKJ_ANIM_WAIT);
            EnSkj_SetupAction(this, SKJ_ACTION_SARIA_SONG_WAIT_IN_RANGE);
        } else if (play->msgCtx.ocarinaMode == OCARINA_MODE_03) {
            if (!GET_ITEMGETINF(ITEMGETINF_16)) {
                // Saria's song has been played for the first titme
                play->msgCtx.ocarinaMode = OCARINA_MODE_04;
                func_80078884(NA_SE_SY_CORRECT_CHIME);
                player->unk_6A8 = &this->actor;
                func_8002F2CC(&this->actor, play, EnSkj_GetItemXzRange(this));
                this->textId = 0x10BB;
                EnSkj_SetupAfterSong(this);
            } else {
                play->msgCtx.ocarinaMode = OCARINA_MODE_05;
            }
        } else if (play->msgCtx.ocarinaMode == OCARINA_MODE_02) {
            player->stateFlags2 &= ~PLAYER_STATE2_24;
            Actor_Kill(&this->actor);
        } else if (play->msgCtx.ocarinaMode == OCARINA_MODE_01) {
            player->stateFlags2 |= PLAYER_STATE2_23;
        } else {
            if (play->msgCtx.ocarinaMode >= OCARINA_MODE_05) {
                gSaveContext.sunsSongState = SUNSSONG_INACTIVE;
                if (GET_ITEMGETINF(ITEMGETINF_16)) {
                    play->msgCtx.ocarinaMode = OCARINA_MODE_04;
                    player->unk_6A8 = &this->actor;
                    func_8002F2CC(&this->actor, play, EnSkj_GetItemXzRange(this));
                    this->textId = 0x10BD;
                    EnSkj_SetupAfterSong(this);
                } else {
                    play->msgCtx.ocarinaMode = OCARINA_MODE_04;
                    player->unk_6A8 = &this->actor;
                    func_8002F2CC(&this->actor, play, EnSkj_GetItemXzRange(this));
                    EnSkj_SetupWrongSong(this);
                }
            }
        }
    }
}

void EnSkj_SetupAfterSong(EnSkj* this) {
    this->unk_2D6 = 0;
    EnSkj_ChangeAnim(this, SKJ_ANIM_WAIT);
    EnSkj_SetupAction(this, SKJ_ACTION_SARIA_SONG_AFTER_SONG);
}

void EnSkj_AfterSong(EnSkj* this, PlayState* play) {
    if (D_80B01EA0 != 0) {
        EnSkj_SetupTalk(this);
    } else {
        func_8002F2CC(&this->actor, play, EnSkj_GetItemXzRange(this));
    }
}

void EnSkj_SetupTalk(EnSkj* this) {
    EnSkj_SetupAction(this, SKJ_ACTION_SARIA_TALK);
}

void EnSkj_SariaSongTalk(EnSkj* this, PlayState* play) {
    s32 pad;

    if ((Message_GetState(&play->msgCtx) == TEXT_STATE_DONE) && Message_ShouldAdvance(play)) {
        if (GET_ITEMGETINF(ITEMGETINF_16)) {
            EnSkj_SetupWaitInRange(this);
        } else {
            func_80AFFE24(this);
            Actor_OfferGetItem(&this->actor, play, GI_HEART_PIECE, EnSkj_GetItemXzRange(this),
                               EnSkj_GetItemYRange(this));
        }
    }
}

void func_80AFFE24(EnSkj* this) {
    EnSkj_SetupAction(this, SKJ_ACTION_UNK14);
}

void func_80AFFE44(EnSkj* this, PlayState* play) {
    if (Actor_HasParent(&this->actor, play)) {
        this->actor.parent = NULL;
        EnSkj_SetupPostSariasSong(this);
    } else {
        Actor_OfferGetItem(&this->actor, play, GI_HEART_PIECE, EnSkj_GetItemXzRange(this), EnSkj_GetItemYRange(this));
    }
}

void EnSkj_SetupPostSariasSong(EnSkj* this) {
    EnSkj_SetupAction(this, SKJ_ACTION_SARIA_SONG_CHANGE_MODE);
}

void EnSkj_ChangeModeAfterSong(EnSkj* this, PlayState* play) {
    if ((Message_GetState(&play->msgCtx) == TEXT_STATE_DONE) && Message_ShouldAdvance(play)) {
        SET_ITEMGETINF(ITEMGETINF_16);
        EnSkj_SetNaviId(this);
        EnSkj_SetupWaitInRange(this);
    }
}

void EnSkj_SetupMaskTrade(EnSkj* this) {
    EnSkj_SetupAction(this, SKJ_ACTION_SARIA_SONG_START_TRADE);
}

void EnSkj_StartMaskTrade(EnSkj* this, PlayState* play) {
    u8 sp1F = Message_GetState(&play->msgCtx);

    func_8002DF54(play, &this->actor, PLAYER_CSMODE_1);
    if ((sp1F == TEXT_STATE_DONE) && Message_ShouldAdvance(play)) {
        EnSkj_JumpFromStump(this);
    }
}

void EnSkj_JumpFromStump(EnSkj* this) {
    this->actor.velocity.y = 8.0f;
    this->actor.speed = 2.0f;
    EnSkj_ChangeAnim(this, SKJ_ANIM_BACKFLIP);
    Animation_Reverse(&this->skelAnime);
    this->skelAnime.curFrame = this->skelAnime.startFrame;
    EnSkj_SetupAction(this, SKJ_ACTION_SARIA_SONG_WAIT_FOR_LANDING);
}

void EnSkj_WaitForLanding(EnSkj* this, PlayState* play) {
    if (this->actor.velocity.y <= 0.0f) {
        if (this->actor.bgCheckFlags & BGCHECKFLAG_GROUND_TOUCH) {
            this->actor.bgCheckFlags &= ~BGCHECKFLAG_GROUND_TOUCH;
            this->actor.speed = 0.0f;
            EnSkj_SetupWaitForLandAnimFinish(this);
        }
    }
}

void EnSkj_SetupWaitForLandAnimFinish(EnSkj* this) {
    EnSkj_ChangeAnim(this, SKJ_ANIM_LAND);
    EnSkj_SetupAction(this, SKJ_ACTION_SARIA_SONG_WAIT_FOR_LANDING_ANIM);
}

void EnSkj_WaitForLandAnimFinish(EnSkj* this, PlayState* play) {
    s16 lastFrame = Animation_GetLastFrame(&gSkullKidLandAnim);

    if (this->skelAnime.curFrame == lastFrame) {
        EnSkj_SetupWalkToPlayer(this);
    }
}

void EnSkj_SetupWalkToPlayer(EnSkj* this) {
    this->unk_2F0 = 0.0f;
    this->actor.speed = 2.0f;
    EnSkj_ChangeAnim(this, SKJ_ANIM_WALK_TO_PLAYER);
    EnSkj_SetupAction(this, SKJ_ACTION_SARIA_SONG_WALK_TO_PLAYER);
}

void EnSkj_WalkToPlayer(EnSkj* this, PlayState* play) {
    Math_SmoothStepToS(&this->actor.shape.rot.y, this->actor.yawTowardsPlayer, 0xA, this->unk_2F0, 0);
    Math_ApproachF(&this->unk_2F0, 2000.0f, 1.0f, 100.0f);
    this->actor.world.rot.y = this->actor.shape.rot.y;
    if (this->actor.xzDistToPlayer < 120.0f) {
        this->actor.speed = 0.0f;
        EnSkj_SetupAskForMask(this, play);
    }
}

void EnSkj_SetupAskForMask(EnSkj* this, PlayState* play) {
    Message_StartTextbox(play, 0x101C, &this->actor);
    EnSkj_ChangeAnim(this, SKJ_ANIM_WAIT);
    EnSkj_SetupAction(this, SKJ_ACTION_SARIA_SONG_ASK_FOR_MASK);
}

void EnSkj_AskForMask(EnSkj* this, PlayState* play) {
    if (Message_GetState(&play->msgCtx) == TEXT_STATE_CHOICE && Message_ShouldAdvance(play)) {
        switch (play->msgCtx.choiceIndex) {
            case 0: // Yes
                EnSkj_SetupTakeMask(this, play);
                break;
            case 1: // No
                Message_ContinueTextbox(play, 0x101D);
                EnSkj_SetupWaitForMaskTextClear(this);
                break;
        }
    }
}

void EnSkj_SetupTakeMask(EnSkj* this, PlayState* play) {
    Message_ContinueTextbox(play, 0x101E);
    EnSkj_SetupAction(this, SKJ_ACTION_SARIA_SONG_TAKE_MASK);
}

void EnSkj_TakeMask(EnSkj* this, PlayState* play) {
    if ((Message_GetState(&play->msgCtx) == TEXT_STATE_DONE) && Message_ShouldAdvance(play)) {
        Rupees_ChangeBy(10);
        SET_ITEMGETINF(ITEMGETINF_39);
        EnSkj_SetNaviId(this);
        Player_UnsetMask(play);
        Item_Give(play, ITEM_SOLD_OUT);
        Message_ContinueTextbox(play, 0x101F);
        EnSkj_SetupWaitForMaskTextClear(this);
    }
}

void EnSkj_SetupWaitForMaskTextClear(EnSkj* this) {
    EnSkj_SetupAction(this, SKJ_ACTION_SARIA_SONG_WAIT_MASK_TEXT);
}

void EnSkj_WaitForMaskTextClear(EnSkj* this, PlayState* play) {
    if ((Message_GetState(&play->msgCtx) == TEXT_STATE_DONE) && Message_ShouldAdvance(play)) {
        func_8002DF54(play, &this->actor, PLAYER_CSMODE_7);
        this->backflipFlag = 1;
        EnSkj_Backflip(this);
    }
}

void EnSkj_SetupWrongSong(EnSkj* this) {
    this->textId = 0x1041;
    EnSkj_ChangeAnim(this, SKJ_ANIM_WAIT);
    EnSkj_SetupAction(this, SKJ_ACTION_SARIA_SONG_WRONG_SONG);
}

void EnSkj_WrongSong(EnSkj* this, PlayState* play) {
    if (D_80B01EA0 != 0) {
        EnSkj_SetupWaitForTextClear(this);
    } else {
        func_8002F2CC(&this->actor, play, EnSkj_GetItemXzRange(this));
    }
}

void EnSkj_SetupWaitForTextClear(EnSkj* this) {
    EnSkj_SetupAction(this, SKJ_ACTION_SARIA_SONG_WAIT_FOR_TEXT);
}

void EnSkj_SariasSongWaitForTextClear(EnSkj* this, PlayState* play) {
    u8 state = Message_GetState(&play->msgCtx);
    Player* player = GET_PLAYER(play);

    if (state == TEXT_STATE_DONE && Message_ShouldAdvance(play)) {
        EnSkj_SetupWaitInRange(this);
        player->stateFlags2 |= PLAYER_STATE2_23;
        player->unk_6A8 = (Actor*)sSmallStumpSkullKid.skullkid;
    }
}

void EnSkj_OcarinaGameSetupWaitForPlayer(EnSkj* this) {
    this->actor.flags &= ~ACTOR_FLAG_0;
    EnSkj_ChangeAnim(this, SKJ_ANIM_WAIT);
    EnSkj_SetupAction(this, SKJ_ACTION_OCARINA_GAME_WAIT_FOR_PLAYER);
}

void EnSkj_OcarinaGameWaitForPlayer(EnSkj* this, PlayState* play) {
    if (this->playerInRange) {
        this->actor.flags |= ACTOR_FLAG_0;
        EnSkj_SetupAction(this, SKJ_ACTION_OCARINA_GAME_IDLE);
    }
}

s32 EnSkj_IsLeavingGame(EnSkj* this) {
    s32 paramDecr = this->actor.params - 1;

    if (sOcarinaMinigameSkullKids[paramDecr].unk_0 == 2) {
        EnSkj_SetupLeaveOcarinaGame(this);
        return true;
    }
    return false;
}

void EnSkj_SetupIdle(EnSkj* this) {
    EnSkj_ChangeAnim(this, SKJ_ANIM_WAIT);
    EnSkj_SetupAction(this, SKJ_ACTION_OCARINA_GAME_IDLE);
}

void EnSkj_Appear(EnSkj* this) {
    if (this->alpha != 255) {
        this->alpha += 20;

        if (this->alpha > 255) {
            this->alpha = 255;
        }
    }
}

void EnSkj_OcarinaGameIdle(EnSkj* this, PlayState* play) {
    EnSkj_Appear(this);

    if (!EnSkj_IsLeavingGame(this) && (this->minigameState != 0)) {
        EnSkj_SetupPlayOcarinaGame(this);
    }
}

void EnSkj_SetupPlayOcarinaGame(EnSkj* this) {
    EnSkj_ChangeAnim(this, SKJ_ANIM_PLAY_FLUTE);
    EnSkj_SetupAction(this, SKJ_ACTION_OCARINA_GAME_PLAY);
}

void EnSkj_PlayOcarinaGame(EnSkj* this, PlayState* play) {
    EnSkj_Appear(this);

    if (!EnSkj_IsLeavingGame(this) && (this->minigameState == 0)) {
        EnSkj_SetupIdle(this);
    }
}

void EnSkj_SetupLeaveOcarinaGame(EnSkj* this) {
    this->actor.velocity.y = 8.0f;
    this->actor.speed = -8.0f;
    EnSkj_ChangeAnim(this, SKJ_ANIM_BACKFLIP);
    EnSkj_SetupAction(this, SKJ_ACTION_OCARINA_GAME_LEAVE);
}

void EnSkj_LeaveOcarinaGame(EnSkj* this, PlayState* play) {
    s32 paramsDecr = this->actor.params - 1;

    sOcarinaMinigameSkullKids[paramsDecr].unk_0 = 0;
    sOcarinaMinigameSkullKids[paramsDecr].skullkid = NULL;
    this->backflipFlag = 1;
    EnSkj_Backflip(this);
}

void EnSkj_Update(Actor* thisx, PlayState* play) {
    Vec3f dropPos;
    s32 pad;
    EnSkj* this = (EnSkj*)thisx;

    D_80B01EA0 = Actor_ProcessTalkRequest(&this->actor, play);

    this->timer++;

    if (this->multiuseTimer != 0) {
        this->multiuseTimer--;
    }

    if (this->needleShootTimer != 0) {
        this->needleShootTimer--;
    }

    if (this->dodgeResetTimer != 0) {
        this->dodgeResetTimer--;
    }

    if (this->dodgeResetTimer == 0) {
        this->hitsUntilDodge = 3;
    }

    if ((this->backflipFlag != 0) && (this->alpha == 0)) {
        if (this->action == 9) {
            dropPos.x = this->actor.world.pos.x;
            dropPos.y = this->actor.world.pos.y;
            dropPos.z = this->actor.world.pos.z;

            Item_DropCollectible(play, &dropPos, ITEM00_RUPEE_ORANGE);
        }
        Actor_Kill(&this->actor);
        return;
    }

    Actor_SetFocus(&this->actor, 30.0f);
    Actor_SetScale(&this->actor, 0.01f);
    this->actionFunc(this, play);
    this->actor.textId = this->textId;
    EnSkj_CollisionCheck(this, play);
    Collider_UpdateCylinder(&this->actor, &this->collider);

    if ((this->unk_2D3 != 0) && (D_80B01EA0 == 0)) {
        CollisionCheck_SetAT(play, &play->colChkCtx, &this->collider.base);

        if (this->actor.colorFilterTimer == 0) {
            CollisionCheck_SetAC(play, &play->colChkCtx, &this->collider.base);
        }
    }

    CollisionCheck_SetOC(play, &play->colChkCtx, &this->collider.base);
    SkelAnime_Update(&this->skelAnime);
    Actor_MoveXZGravity(&this->actor);
    Actor_UpdateBgCheckInfo(play, &this->actor, 20.0f, 20.0f, 20.0f,
                            UPDBGCHECKINFO_FLAG_0 | UPDBGCHECKINFO_FLAG_1 | UPDBGCHECKINFO_FLAG_2);
}

void EnSkj_SariasSongShortStumpUpdate(Actor* thisx, PlayState* play) {
    EnSkj* this = (EnSkj*)thisx;

    D_80B01EA0 = Actor_ProcessTalkRequest(&this->actor, play);

    if (BREG(0) != 0) {
        DebugDisplay_AddObject(this->actor.world.pos.x, this->actor.world.pos.y, this->actor.world.pos.z,
                               this->actor.world.rot.x, this->actor.world.rot.y, this->actor.world.rot.z, 1.0f, 1.0f,
                               1.0f, 255, 0, 0, 255, 4, play->state.gfxCtx);
    }
}

void EnSkj_TurnPlayer(EnSkj* this, Player* player) {
    Math_SmoothStepToS(&player->actor.shape.rot.y, this->actor.world.rot.y, 5, 2000, 0);
    player->actor.world.rot.y = player->actor.shape.rot.y;
    player->yaw = player->actor.shape.rot.y;
}

void EnSkj_SetupWaitForOcarina(EnSkj* this, PlayState* play) {
    Player* player = GET_PLAYER(play);

    if (EnSkj_RangeCheck(player, this)) {
        sOcarinaMinigameSkullKids[SKULL_KID_LEFT].skullkid->playerInRange = true;
        sOcarinaMinigameSkullKids[SKULL_KID_RIGHT].skullkid->playerInRange = true;

        if (player->stateFlags2 & PLAYER_STATE2_24) {
            player->stateFlags2 |= PLAYER_STATE2_25;
            func_800F5BF0(NATURE_ID_KOKIRI_REGION);
            EnSkj_TurnPlayer(this, player);
            player->unk_6A8 = &this->actor;
            Message_StartTextbox(play, 0x10BE, &this->actor);
            this->actionFunc = EnSkj_StartOcarinaMinigame;
        } else {
            this->actionFunc = EnSkj_WaitForOcarina;
        }
    }
}

void EnSkj_WaitForOcarina(EnSkj* this, PlayState* play) {
    Player* player = GET_PLAYER(play);

    if (player->stateFlags2 & PLAYER_STATE2_24) {
        player->stateFlags2 |= PLAYER_STATE2_25;
        func_800F5BF0(NATURE_ID_KOKIRI_REGION);
        EnSkj_TurnPlayer(this, player);
        player->unk_6A8 = &this->actor;
        Message_StartTextbox(play, 0x10BE, &this->actor);
        this->actionFunc = EnSkj_StartOcarinaMinigame;
    } else if (EnSkj_RangeCheck(player, this)) {
        player->stateFlags2 |= PLAYER_STATE2_23;
    }
}

void EnSkj_StartOcarinaMinigame(EnSkj* this, PlayState* play) {
    u8 dialogState = Message_GetState(&play->msgCtx);
    Player* player = GET_PLAYER(play);

    EnSkj_TurnPlayer(this, player);

    if (dialogState == TEXT_STATE_CLOSING) {
        Message_StartOcarina(play, OCARINA_ACTION_MEMORY_GAME);
        if (sOcarinaMinigameSkullKids[SKULL_KID_LEFT].skullkid != NULL) {
            sOcarinaMinigameSkullKids[SKULL_KID_LEFT].skullkid->minigameState = SKULL_KID_OCARINA_PLAY_NOTES;
        }
        this->songFailTimer = 160;
        this->actionFunc = EnSkj_WaitForPlayback;
    }
}

void EnSkj_WaitForPlayback(EnSkj* this, PlayState* play) {
    Player* player = GET_PLAYER(play);

    EnSkj_TurnPlayer(this, player);

    if (play->msgCtx.ocarinaMode == OCARINA_MODE_03) { // failed the game
        Message_CloseTextbox(play);
        play->msgCtx.ocarinaMode = OCARINA_MODE_04;
        player->unk_6A8 = &this->actor;
        func_8002F2CC(&this->actor, play, 26.0f);
        this->textId = 0x102D;
        this->actionFunc = EnSkj_FailedMiniGame;
    } else if (play->msgCtx.ocarinaMode == OCARINA_MODE_0F) { // completed the game
        func_80078884(NA_SE_SY_CORRECT_CHIME);
        Message_CloseTextbox(play);
        play->msgCtx.ocarinaMode = OCARINA_MODE_04;
        player->unk_6A8 = &this->actor;
        func_8002F2CC(&this->actor, play, 26.0f);
        this->textId = 0x10BF;
        this->actionFunc = EnSkj_WonOcarinaMiniGame;
    } else { // playing the game
        switch (play->msgCtx.msgMode) {
            case MSGMODE_MEMORY_GAME_LEFT_SKULLKID_WAIT:
                if (sOcarinaMinigameSkullKids[SKULL_KID_LEFT].skullkid != NULL) {
                    sOcarinaMinigameSkullKids[SKULL_KID_LEFT].skullkid->minigameState = SKULL_KID_OCARINA_WAIT;
                }
                if (!Audio_IsSfxPlaying(NA_SE_SY_METRONOME)) {
                    if (sOcarinaMinigameSkullKids[SKULL_KID_RIGHT].skullkid != NULL) {
                        sOcarinaMinigameSkullKids[SKULL_KID_RIGHT].skullkid->minigameState =
                            SKULL_KID_OCARINA_PLAY_NOTES;
                    }
                    Message_UpdateOcarinaMemoryGame(play);
                }
                break;
            case MSGMODE_MEMORY_GAME_RIGHT_SKULLKID_WAIT:
                if (sOcarinaMinigameSkullKids[SKULL_KID_RIGHT].skullkid != NULL) {
                    sOcarinaMinigameSkullKids[SKULL_KID_RIGHT].skullkid->minigameState = SKULL_KID_OCARINA_WAIT;
                }
                if (!Audio_IsSfxPlaying(NA_SE_SY_METRONOME)) {
                    Message_UpdateOcarinaMemoryGame(play);
                    this->songFailTimer = 160;
                }
                break;
            case MSGMODE_MEMORY_GAME_PLAYER_PLAYING:
                if (this->songFailTimer != 0) {
                    this->songFailTimer--;
                } else { // took too long, game failed
                    func_80078884(NA_SE_SY_OCARINA_ERROR);
                    Message_CloseTextbox(play);
                    play->msgCtx.ocarinaMode = OCARINA_MODE_04;
                    player->unk_6A8 = &this->actor;
                    func_8002F2CC(&this->actor, play, 26.0f);
                    this->textId = 0x102D;
                    this->actionFunc = EnSkj_FailedMiniGame;
                }
                break;
            case MSGMODE_MEMORY_GAME_START_NEXT_ROUND:
                if (!Audio_IsSfxPlaying(NA_SE_SY_METRONOME)) {
                    if (sOcarinaMinigameSkullKids[SKULL_KID_LEFT].skullkid != NULL) {
                        sOcarinaMinigameSkullKids[SKULL_KID_LEFT].skullkid->minigameState =
                            SKULL_KID_OCARINA_PLAY_NOTES;
                    }
                    this->songFailTimer = 160;
                    AudioOcarina_SetInstrument(OCARINA_INSTRUMENT_FLUTE);
                    AudioOcarina_SetPlaybackSong(OCARINA_SONG_MEMORY_GAME + 1, 1);
                    play->msgCtx.msgMode = MSGMODE_MEMORY_GAME_LEFT_SKULLKID_PLAYING;
                    play->msgCtx.stateTimer = 2;
                }
                break;
        }
    }
}

void EnSkj_FailedMiniGame(EnSkj* this, PlayState* play) {
    if (D_80B01EA0) {
        this->actionFunc = EnSkj_WaitForNextRound;
    } else {
        func_8002F2CC(&this->actor, play, 26.0f);
    }
}

void EnSkj_WaitForNextRound(EnSkj* this, PlayState* play) {
    if (Message_GetState(&play->msgCtx) == TEXT_STATE_DONE && Message_ShouldAdvance(play)) {
        EnSkj_OfferNextRound(this, play);
    }
}

void EnSkj_OfferNextRound(EnSkj* this, PlayState* play) {
    Message_ContinueTextbox(play, 0x102E);
    this->actionFunc = EnSkj_WaitForOfferResponse;
}

void EnSkj_WaitForOfferResponse(EnSkj* this, PlayState* play) {
    Player* player;

    if (Message_GetState(&play->msgCtx) == TEXT_STATE_CHOICE && Message_ShouldAdvance(play)) {
        switch (play->msgCtx.choiceIndex) {
            case 0: // yes
                player = GET_PLAYER(play);
                player->stateFlags3 |= PLAYER_STATE3_5; // makes player take ocarina out right away after closing box
                this->actionFunc = EnSkj_SetupWaitForOcarina;
                break;
            case 1: // no
                this->actionFunc = EnSkj_CleanupOcarinaGame;
                break;
        }
    }
}

void EnSkj_WonOcarinaMiniGame(EnSkj* this, PlayState* play) {
    if (D_80B01EA0) {
        this->actionFunc = EnSkj_WaitToGiveReward;
    } else {
        func_8002F2CC(&this->actor, play, 26.0f);
    }
}

void EnSkj_WaitToGiveReward(EnSkj* this, PlayState* play) {
    if ((Message_GetState(&play->msgCtx) == TEXT_STATE_DONE) && Message_ShouldAdvance(play)) {
<<<<<<< HEAD
        func_8002F434(&this->actor, play, sOcarinaGameRewards[gSaveContext.save.info.playerData.ocarinaGameRoundNum],
                      26.0f, 26.0f);
=======
        Actor_OfferGetItem(&this->actor, play, sOcarinaGameRewards[gSaveContext.ocarinaGameRoundNum], 26.0f, 26.0f);
>>>>>>> 63606af1
        this->actionFunc = EnSkj_GiveOcarinaGameReward;
    }
}

void EnSkj_GiveOcarinaGameReward(EnSkj* this, PlayState* play) {
    if (Actor_HasParent(&this->actor, play)) {
        this->actor.parent = NULL;
        this->actionFunc = EnSkj_FinishOcarinaGameRound;
    } else {
<<<<<<< HEAD
        func_8002F434(&this->actor, play, sOcarinaGameRewards[gSaveContext.save.info.playerData.ocarinaGameRoundNum],
                      26.0f, 26.0f);
=======
        Actor_OfferGetItem(&this->actor, play, sOcarinaGameRewards[gSaveContext.ocarinaGameRoundNum], 26.0f, 26.0f);
>>>>>>> 63606af1
    }
}

void EnSkj_FinishOcarinaGameRound(EnSkj* this, PlayState* play) {
    if ((Message_GetState(&play->msgCtx) == TEXT_STATE_DONE) && Message_ShouldAdvance(play)) {
        s32 ocarinaGameRoundNum = gSaveContext.save.info.playerData.ocarinaGameRoundNum;

        if (gSaveContext.save.info.playerData.ocarinaGameRoundNum < 3) {
            gSaveContext.save.info.playerData.ocarinaGameRoundNum++;
        }

        if (ocarinaGameRoundNum == 2) {
            SET_ITEMGETINF(ITEMGETINF_17);
            this->actionFunc = EnSkj_CleanupOcarinaGame;
        } else {
            EnSkj_OfferNextRound(this, play);
        }
    }
}

void EnSkj_CleanupOcarinaGame(EnSkj* this, PlayState* play) {
    if (sOcarinaMinigameSkullKids[SKULL_KID_LEFT].skullkid != NULL) {
        sOcarinaMinigameSkullKids[SKULL_KID_LEFT].unk_0 = 2;
    }

    if (sOcarinaMinigameSkullKids[SKULL_KID_RIGHT].skullkid != NULL) {
        sOcarinaMinigameSkullKids[SKULL_KID_RIGHT].unk_0 = 2;
    }

    if ((sOcarinaMinigameSkullKids[SKULL_KID_LEFT].unk_0 == 2) &&
        (sOcarinaMinigameSkullKids[SKULL_KID_RIGHT].unk_0 == 2)) {
        func_800F5C2C();
        Actor_Kill(&this->actor);
    }
}

void EnSkj_OcarinaMinigameShortStumpUpdate(Actor* thisx, PlayState* play) {
    EnSkj* this = (EnSkj*)thisx;

    D_80B01EA0 = Actor_ProcessTalkRequest(&this->actor, play);
    this->timer++;

    this->actor.focus.pos.x = 1230.0f;
    this->actor.focus.pos.y = -90.0f;
    this->actor.focus.pos.z = 450.0f;

    if (BREG(0) != 0) {
        DebugDisplay_AddObject(this->actor.world.pos.x, this->actor.world.pos.y, this->actor.world.pos.z,
                               this->actor.world.rot.x, this->actor.world.rot.y, this->actor.world.rot.z, 1.0f, 1.0f,
                               1.0f, 255, 0, 0, 255, 4, play->state.gfxCtx);
    }

    this->actionFunc(this, play);

    this->actor.textId = this->textId;
    this->actor.xzDistToPlayer = 50.0;
}

s32 EnSkj_OverrideLimbDraw(PlayState* play, s32 limbIndex, Gfx** dList, Vec3f* pos, Vec3s* rot, void* thisx) {
    return 0;
}

void EnSkj_PostLimbDraw(PlayState* play, s32 limbIndex, Gfx** dList, Vec3s* rot, void* thisx) {
    OPEN_DISPS(play->state.gfxCtx, "../z_en_skj.c", 2417);

    if ((limbIndex == 11) && GET_ITEMGETINF(ITEMGETINF_39)) {
        Gfx_SetupDL_25Opa(play->state.gfxCtx);
        Matrix_Push();
        Matrix_RotateZYX(-0x4000, 0, 0, MTXMODE_APPLY);
        gSPMatrix(POLY_OPA_DISP++, Matrix_NewMtx(play->state.gfxCtx, "../z_en_skj.c", 2430),
                  G_MTX_NOPUSH | G_MTX_LOAD | G_MTX_MODELVIEW);
        gSPDisplayList(POLY_OPA_DISP++, gSkullKidSkullMaskDL);
        Matrix_Pop();
    }

    CLOSE_DISPS(play->state.gfxCtx, "../z_en_skj.c", 2437);
}

Gfx* EnSkj_TranslucentDL(GraphicsContext* gfxCtx, u32 alpha) {
    Gfx* dList;
    Gfx* dListHead;

    //! @bug This only allocates space for 1 command but uses 3
    dList = dListHead = Graph_Alloc(gfxCtx, sizeof(Gfx));
    gDPSetRenderMode(dListHead++, G_RM_FOG_SHADE_A, G_RM_AA_ZB_XLU_SURF2);
    gDPSetEnvColor(dListHead++, 0, 0, 0, alpha);
    gSPEndDisplayList(dListHead++);

    return dList;
}

Gfx* EnSkj_OpaqueDL(GraphicsContext* gfxCtx, u32 alpha) {
    Gfx* dList;
    Gfx* dListHead;

    //! @bug This only allocates space for 1 command but uses 2
    dList = dListHead = Graph_Alloc(gfxCtx, sizeof(Gfx));
    gDPSetEnvColor(dListHead++, 0, 0, 0, alpha);
    gSPEndDisplayList(dListHead++);

    return dList;
}

void EnSkj_Draw(Actor* thisx, PlayState* play) {
    s32 pad;
    EnSkj* this = (EnSkj*)thisx;

    OPEN_DISPS(play->state.gfxCtx, "../z_en_skj.c", 2475);

    Gfx_SetupDL_25Opa(play->state.gfxCtx);

    if (this->alpha < 255) {
        gSPSegment(POLY_OPA_DISP++, 0x0C, EnSkj_TranslucentDL(play->state.gfxCtx, this->alpha));
    } else {
        gSPSegment(POLY_OPA_DISP++, 0x0C, EnSkj_OpaqueDL(play->state.gfxCtx, this->alpha));
    }

    SkelAnime_DrawFlexOpa(play, this->skelAnime.skeleton, this->skelAnime.jointTable, this->skelAnime.dListCount,
                          EnSkj_OverrideLimbDraw, EnSkj_PostLimbDraw, this);

    CLOSE_DISPS(play->state.gfxCtx, "../z_en_skj.c", 2495);
}<|MERGE_RESOLUTION|>--- conflicted
+++ resolved
@@ -1529,12 +1529,8 @@
 
 void EnSkj_WaitToGiveReward(EnSkj* this, PlayState* play) {
     if ((Message_GetState(&play->msgCtx) == TEXT_STATE_DONE) && Message_ShouldAdvance(play)) {
-<<<<<<< HEAD
-        func_8002F434(&this->actor, play, sOcarinaGameRewards[gSaveContext.save.info.playerData.ocarinaGameRoundNum],
+        Actor_OfferGetItem(&this->actor, play, sOcarinaGameRewards[gSaveContext.save.info.playerData.ocarinaGameRoundNum],
                       26.0f, 26.0f);
-=======
-        Actor_OfferGetItem(&this->actor, play, sOcarinaGameRewards[gSaveContext.ocarinaGameRoundNum], 26.0f, 26.0f);
->>>>>>> 63606af1
         this->actionFunc = EnSkj_GiveOcarinaGameReward;
     }
 }
@@ -1544,12 +1540,8 @@
         this->actor.parent = NULL;
         this->actionFunc = EnSkj_FinishOcarinaGameRound;
     } else {
-<<<<<<< HEAD
-        func_8002F434(&this->actor, play, sOcarinaGameRewards[gSaveContext.save.info.playerData.ocarinaGameRoundNum],
+        Actor_OfferGetItem(&this->actor, play, sOcarinaGameRewards[gSaveContext.save.info.playerData.ocarinaGameRoundNum],
                       26.0f, 26.0f);
-=======
-        Actor_OfferGetItem(&this->actor, play, sOcarinaGameRewards[gSaveContext.ocarinaGameRoundNum], 26.0f, 26.0f);
->>>>>>> 63606af1
     }
 }
 
