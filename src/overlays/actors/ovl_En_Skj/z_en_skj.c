#include "z_en_skj.h"
#include "overlays/actors/ovl_En_Skjneedle/z_en_skjneedle.h"
#include "assets/objects/object_skj/object_skj.h"

#define FLAGS (ACTOR_FLAG_0 | ACTOR_FLAG_2 | ACTOR_FLAG_4 | ACTOR_FLAG_25)

void EnSkj_Init(Actor* thisx, PlayState* play2);
void EnSkj_Destroy(Actor* thisx, PlayState* play);
void EnSkj_Update(Actor* thisx, PlayState* play);
void EnSkj_Draw(Actor* thisx, PlayState* play);

void EnSkj_SariasSongShortStumpUpdate(Actor* thisx, PlayState* play);
void EnSkj_OcarinaMinigameShortStumpUpdate(Actor* thisx, PlayState* play);

void func_80AFF2A0(EnSkj* this);
void func_80AFF334(EnSkj* this);

void EnSkj_CalculateCenter(EnSkj* this);
void EnSkj_OcarinaGameSetupWaitForPlayer(EnSkj* this);
void EnSkj_SetupResetFight(EnSkj* this);
void EnSkj_SetupLeaveOcarinaGame(EnSkj* this);
void EnSkj_SetupPlayOcarinaGame(EnSkj* this);
void EnSkj_Backflip(EnSkj* this);
void EnSkj_SetupNeedleRecover(EnSkj* this);
void EnSkj_SetupSpawnDeathEffect(EnSkj* this);
void EnSkj_SetupStand(EnSkj* this);
void EnSkj_SetupWaitForSong(EnSkj* this);
void EnSkj_SetupTalk(EnSkj* this);
void EnSkj_SetupMaskTrade(EnSkj* this);
void EnSkj_SetupWrongSong(EnSkj* this);
void EnSkj_SetupAfterSong(EnSkj* this);
void func_80AFFE24(EnSkj* this);
void EnSkj_SetupPostSariasSong(EnSkj* this);
void EnSkj_JumpFromStump(EnSkj* this);
void EnSkj_SetupWaitForLandAnimFinish(EnSkj* this);
void EnSkj_SetupWalkToPlayer(EnSkj* this);
void EnSkj_SetupWaitForMaskTextClear(EnSkj* this);
void EnSkj_SetupWaitForTextClear(EnSkj* this);
void EnSkj_SetupDie(EnSkj* this);
void func_80AFF1F0(EnSkj* this);
void EnSkj_OfferNextRound(EnSkj* this, PlayState* play);
void EnSkj_SetupAskForMask(EnSkj* this, PlayState* play);
f32 EnSkj_GetItemXzRange(EnSkj* this);
s32 EnSkj_CollisionCheck(EnSkj* this, PlayState* play);
void EnSkj_SetupTakeMask(EnSkj* this, PlayState* play);
void EnSkj_TurnPlayer(EnSkj* this, Player* player);

void EnSkj_SetupWaitForOcarina(EnSkj* this, PlayState* play);
void EnSkj_StartOcarinaMinigame(EnSkj* this, PlayState* play);
void EnSkj_WaitForOcarina(EnSkj* this, PlayState* play);
void EnSkj_WaitForPlayback(EnSkj* this, PlayState* play);
void EnSkj_FailedMiniGame(EnSkj* this, PlayState* play);
void EnSkj_WonOcarinaMiniGame(EnSkj* this, PlayState* play);
void EnSkj_WaitToGiveReward(EnSkj* this, PlayState* play);
void EnSkj_GiveOcarinaGameReward(EnSkj* this, PlayState* play);
void EnSkj_FinishOcarinaGameRound(EnSkj* this, PlayState* play);
void EnSkj_WaitForNextRound(EnSkj* this, PlayState* play);
void EnSkj_WaitForOfferResponse(EnSkj* this, PlayState* play);
void EnSkj_CleanupOcarinaGame(EnSkj* this, PlayState* play);

void EnSkj_Fade(EnSkj* this, PlayState* play);
void EnSkj_WaitToShootNeedle(EnSkj* this, PlayState* play);
void EnSkj_SariasSongKidIdle(EnSkj* this, PlayState* play);
void EnSkj_WaitForDeathAnim(EnSkj* this, PlayState* play);
void EnSkj_PickNextFightAction(EnSkj* this, PlayState* play);
void EnSkj_WaitForLandAnim(EnSkj* this, PlayState* play);
void EnSkj_ResetFight(EnSkj* this, PlayState* play);
void EnSkj_Fight(EnSkj* this, PlayState* play);
void EnSkj_NeedleRecover(EnSkj* this, PlayState* play);
void EnSkj_SpawnDeathEffect(EnSkj* this, PlayState* play);
void EnSkj_WaitInRange(EnSkj* this, PlayState* play);
void EnSkj_WaitForSong(EnSkj* this, PlayState* play);
void EnSkj_AfterSong(EnSkj* this, PlayState* play);
void EnSkj_SariaSongTalk(EnSkj* this, PlayState* play);
void func_80AFFE44(EnSkj* this, PlayState* play);
void EnSkj_ChangeModeAfterSong(EnSkj* this, PlayState* play);
void EnSkj_StartMaskTrade(EnSkj* this, PlayState* play);
void EnSkj_WaitForLanding(EnSkj* this, PlayState* play);
void EnSkj_WaitForLandAnimFinish(EnSkj* this, PlayState* play);
void EnSkj_WalkToPlayer(EnSkj* this, PlayState* play);
void EnSkj_AskForMask(EnSkj* this, PlayState* play);
void EnSkj_TakeMask(EnSkj* this, PlayState* play);
void EnSkj_WaitForMaskTextClear(EnSkj* this, PlayState* play);
void EnSkj_WrongSong(EnSkj* this, PlayState* play);
void EnSkj_SariasSongWaitForTextClear(EnSkj* this, PlayState* play);
void EnSkj_OcarinaGameWaitForPlayer(EnSkj* this, PlayState* play);
void EnSkj_OcarinaGameIdle(EnSkj* this, PlayState* play);
void EnSkj_PlayOcarinaGame(EnSkj* this, PlayState* play);
void EnSkj_LeaveOcarinaGame(EnSkj* this, PlayState* play);

void EnSkj_SpawnBlood(PlayState* play, Vec3f* pos);

void EnSkj_SetupWaitInRange(EnSkj* this);

#define songFailTimer multiuseTimer
#define battleExitTimer multiuseTimer

typedef enum {
    /* 0 */ SKJ_ANIM_BACKFLIP,
    /* 1 */ SKJ_ANIM_SHOOT_NEEDLE,
    /* 2 */ SKJ_ANIM_PLAY_FLUTE,
    /* 3 */ SKJ_ANIM_DIE,
    /* 4 */ SKJ_ANIM_HIT,
    /* 5 */ SKJ_ANIM_LAND,
    /* 6 */ SKJ_ANIM_LOOK_LEFT_RIGHT,
    /* 7 */ SKJ_ANIM_FIGHTING_STANCE,
    /* 8 */ SKJ_ANIM_WALK_TO_PLAYER,
    /* 9 */ SKJ_ANIM_WAIT
} SkullKidAnim;

typedef enum {
    /* 0 */ SKULL_KID_LEFT,
    /* 1 */ SKULL_KID_RIGHT
} SkullKidStumpSide;

typedef enum {
    /* 0 */ SKULL_KID_OCARINA_WAIT,
    /* 1 */ SKULL_KID_OCARINA_PLAY_NOTES,
    /* 2 */ SKULL_KID_OCARINA_LEAVE_GAME
} SkullKidOcarinaGameState;

typedef enum {
    /* 00 */ SKJ_ACTION_FADE,
    /* 01 */ SKJ_ACTION_WAIT_TO_SHOOT_NEEDLE,
    /* 02 */ SKJ_ACTION_SARIA_SONG_IDLE,
    /* 03 */ SKJ_ACTION_WAIT_FOR_DEATH_ANIM,
    /* 04 */ SKJ_ACTION_PICK_NEXT_FIHGT_ACTION,
    /* 05 */ SKJ_ACTION_WAIT_FOR_LAND_ANIM,
    /* 06 */ SKJ_ACTION_RESET_FIGHT,
    /* 07 */ SKJ_ACTION_FIGHT,
    /* 08 */ SKJ_ACTION_NEEDLE_RECOVER,
    /* 09 */ SKJ_ACTION_SPAWN_DEATH_EFFECT,
    /* 10 */ SKJ_ACTION_SARIA_SONG_WAIT_IN_RANGE,
    /* 11 */ SKJ_ACTION_SARIA_SONG_WAIT_FOR_SONG,
    /* 12 */ SKJ_ACTION_SARIA_SONG_AFTER_SONG,
    /* 13 */ SKJ_ACTION_SARIA_TALK,
    /* 14 */ SKJ_ACTION_UNK14,
    /* 15 */ SKJ_ACTION_SARIA_SONG_CHANGE_MODE,
    /* 16 */ SKJ_ACTION_SARIA_SONG_START_TRADE,
    /* 17 */ SKJ_ACTION_SARIA_SONG_WAIT_FOR_LANDING,
    /* 18 */ SKJ_ACTION_SARIA_SONG_WAIT_FOR_LANDING_ANIM,
    /* 19 */ SKJ_ACTION_SARIA_SONG_WALK_TO_PLAYER,
    /* 20 */ SKJ_ACTION_SARIA_SONG_ASK_FOR_MASK,
    /* 21 */ SKJ_ACTION_SARIA_SONG_TAKE_MASK,
    /* 22 */ SKJ_ACTION_SARIA_SONG_WAIT_MASK_TEXT,
    /* 23 */ SKJ_ACTION_SARIA_SONG_WRONG_SONG,
    /* 24 */ SKJ_ACTION_SARIA_SONG_WAIT_FOR_TEXT,
    /* 25 */ SKJ_ACTION_OCARINA_GAME_WAIT_FOR_PLAYER,
    /* 26 */ SKJ_ACTION_OCARINA_GAME_IDLE,
    /* 27 */ SKJ_ACTION_OCARINA_GAME_PLAY,
    /* 28 */ SKJ_ACTION_OCARINA_GAME_LEAVE
} SkullKidAction;

typedef struct {
    u8 unk_0;
    EnSkj* skullkid;
} EnSkjUnkStruct;

static EnSkjUnkStruct sSmallStumpSkullKid = { 0, NULL };
static EnSkjUnkStruct sOcarinaMinigameSkullKids[] = { { 0, NULL }, { 0, NULL } };

ActorInit En_Skj_InitVars = {
    /**/ ACTOR_EN_SKJ,
    /**/ ACTORCAT_ENEMY,
    /**/ FLAGS,
    /**/ OBJECT_SKJ,
    /**/ sizeof(EnSkj),
    /**/ EnSkj_Init,
    /**/ EnSkj_Destroy,
    /**/ EnSkj_Update,
    /**/ EnSkj_Draw,
};

static ColliderCylinderInitType1 D_80B01678 = {
    {
        COLTYPE_NONE,
        AT_ON | AT_TYPE_ENEMY,
        AC_ON | AC_TYPE_PLAYER,
        OC1_NONE,
        COLSHAPE_CYLINDER,
    },
    {
        ELEMTYPE_UNK0,
        { 0xFFCFFFFF, 0x0, 0x08 },
        { 0xFFCFFFFF, 0x0, 0x0 },
        ATELEM_ON | ATELEM_SFX_NORMAL,
        ACELEM_ON,
        OCELEM_ON,
    },
    { 8, 48, 0, { 0, 0, 0 } },
};

static DamageTable sDamageTable = {
    /* Deku nut      */ DMG_ENTRY(0, 0x0),
    /* Deku stick    */ DMG_ENTRY(0, 0x0),
    /* Slingshot     */ DMG_ENTRY(0, 0x0),
    /* Explosive     */ DMG_ENTRY(0, 0x0),
    /* Boomerang     */ DMG_ENTRY(0, 0x0),
    /* Normal arrow  */ DMG_ENTRY(0, 0x0),
    /* Hammer swing  */ DMG_ENTRY(2, 0x0),
    /* Hookshot      */ DMG_ENTRY(0, 0x0),
    /* Kokiri sword  */ DMG_ENTRY(1, 0xF),
    /* Master sword  */ DMG_ENTRY(2, 0xF),
    /* Giant's Knife */ DMG_ENTRY(4, 0xF),
    /* Fire arrow    */ DMG_ENTRY(0, 0x0),
    /* Ice arrow     */ DMG_ENTRY(0, 0x0),
    /* Light arrow   */ DMG_ENTRY(0, 0x0),
    /* Unk arrow 1   */ DMG_ENTRY(0, 0x0),
    /* Unk arrow 2   */ DMG_ENTRY(0, 0x0),
    /* Unk arrow 3   */ DMG_ENTRY(0, 0x0),
    /* Fire magic    */ DMG_ENTRY(0, 0x0),
    /* Ice magic     */ DMG_ENTRY(0, 0x0),
    /* Light magic   */ DMG_ENTRY(0, 0x0),
    /* Shield        */ DMG_ENTRY(0, 0x0),
    /* Mirror Ray    */ DMG_ENTRY(0, 0x0),
    /* Kokiri spin   */ DMG_ENTRY(1, 0x0),
    /* Giant spin    */ DMG_ENTRY(4, 0x0),
    /* Master spin   */ DMG_ENTRY(2, 0x0),
    /* Kokiri jump   */ DMG_ENTRY(2, 0x0),
    /* Giant jump    */ DMG_ENTRY(8, 0x0),
    /* Master jump   */ DMG_ENTRY(4, 0x0),
    /* Unknown 1     */ DMG_ENTRY(0, 0x0),
    /* Unblockable   */ DMG_ENTRY(0, 0x0),
    /* Hammer jump   */ DMG_ENTRY(0, 0x0),
    /* Unknown 2     */ DMG_ENTRY(0, 0x0),
};

static s32 sOcarinaGameRewards[] = {
    GI_RUPEE_GREEN,
    GI_RUPEE_BLUE,
    GI_HEART_PIECE,
    GI_RUPEE_RED,
};

static AnimationMinimalInfo sAnimationInfo[] = {
    { &gSkullKidBackflipAnim, ANIMMODE_ONCE, 0.0f },
    { &gSkullKidShootNeedleAnim, ANIMMODE_ONCE, 0.0f },
    { &gSkullKidPlayFluteAnim, ANIMMODE_LOOP, 0.0f },
    { &gSkullKidDieAnim, ANIMMODE_ONCE, 0.0f },
    { &gSkullKidHitAnim, ANIMMODE_ONCE, 0.0f },
    { &gSkullKidLandAnim, ANIMMODE_ONCE, 0.0f },
    { &gSkullKidLookLeftAndRightAnim, ANIMMODE_LOOP, 0.0f },
    { &gSkullKidFightingStanceAnim, ANIMMODE_LOOP, 0.0f },
    { &gSkullKidWalkToPlayerAnim, ANIMMODE_LOOP, 0.0f },
    { &gSkullKidWaitAnim, ANIMMODE_LOOP, 0.0f },
};

static EnSkjActionFunc sActionFuncs[] = {
    EnSkj_Fade,
    EnSkj_WaitToShootNeedle,
    EnSkj_SariasSongKidIdle,
    EnSkj_WaitForDeathAnim,
    EnSkj_PickNextFightAction,
    EnSkj_WaitForLandAnim,
    EnSkj_ResetFight,
    EnSkj_Fight,
    EnSkj_NeedleRecover,
    EnSkj_SpawnDeathEffect,
    EnSkj_WaitInRange,
    EnSkj_WaitForSong,
    EnSkj_AfterSong,
    EnSkj_SariaSongTalk,
    func_80AFFE44,
    EnSkj_ChangeModeAfterSong,
    EnSkj_StartMaskTrade,
    EnSkj_WaitForLanding,
    EnSkj_WaitForLandAnimFinish,
    EnSkj_WalkToPlayer,
    EnSkj_AskForMask,
    EnSkj_TakeMask,
    EnSkj_WaitForMaskTextClear,
    EnSkj_WrongSong,
    EnSkj_SariasSongWaitForTextClear,
    EnSkj_OcarinaGameWaitForPlayer,
    EnSkj_OcarinaGameIdle,
    EnSkj_PlayOcarinaGame,
    EnSkj_LeaveOcarinaGame,
};

static InitChainEntry sInitChain[] = {
    ICHAIN_U8(targetMode, 2, ICHAIN_CONTINUE),
    ICHAIN_F32(targetArrowOffset, 30, ICHAIN_STOP),
};

static s32 D_80B01EA0; // gets set if ACTOR_FLAG_TALK is set

void EnSkj_ChangeAnim(EnSkj* this, u8 index) {
    f32 endFrame = Animation_GetLastFrame(sAnimationInfo[index].animation);

    this->animIndex = index;
    Animation_Change(&this->skelAnime, sAnimationInfo[index].animation, 1.0f, 0.0f, endFrame,
                     sAnimationInfo[index].mode, sAnimationInfo[index].morphFrames);
}

void EnSkj_SetupAction(EnSkj* this, u8 action) {
    this->action = action;
    this->actionFunc = sActionFuncs[action];

    switch (action) {
        case SKJ_ACTION_FADE:
        case SKJ_ACTION_WAIT_FOR_DEATH_ANIM:
        case SKJ_ACTION_PICK_NEXT_FIHGT_ACTION:
        case SKJ_ACTION_SPAWN_DEATH_EFFECT:
        case SKJ_ACTION_SARIA_SONG_START_TRADE:
        case SKJ_ACTION_SARIA_SONG_WAIT_FOR_LANDING:
        case SKJ_ACTION_SARIA_SONG_WAIT_FOR_LANDING_ANIM:
        case SKJ_ACTION_SARIA_SONG_WALK_TO_PLAYER:
        case SKJ_ACTION_SARIA_SONG_ASK_FOR_MASK:
        case SKJ_ACTION_SARIA_SONG_TAKE_MASK:
        case SKJ_ACTION_SARIA_SONG_WAIT_MASK_TEXT:
        case SKJ_ACTION_SARIA_SONG_WRONG_SONG:
        case SKJ_ACTION_SARIA_SONG_WAIT_FOR_TEXT:
        case SKJ_ACTION_OCARINA_GAME_WAIT_FOR_PLAYER:
        case SKJ_ACTION_OCARINA_GAME_IDLE:
        case SKJ_ACTION_OCARINA_GAME_PLAY:
        case SKJ_ACTION_OCARINA_GAME_LEAVE:
            this->unk_2D3 = 0;
            break;
        default:
            this->unk_2D3 = 1;
            break;
    }
}

void EnSkj_CalculateCenter(EnSkj* this) {
    Vec3f mult;

    mult.x = 0.0f;
    mult.y = 0.0f;
    mult.z = 120.0f;

    Matrix_RotateY(BINANG_TO_RAD_ALT(this->actor.shape.rot.y), MTXMODE_NEW);
    Matrix_MultVec3f(&mult, &this->center);

    this->center.x += this->actor.world.pos.x;
    this->center.z += this->actor.world.pos.z;
}

void EnSkj_SetNaviId(EnSkj* this) {
    switch (this->actor.params) {
        case 0:
            if (GET_ITEMGETINF(ITEMGETINF_39)) {
                this->actor.naviEnemyId = NAVI_ENEMY_SKULL_KID_MASK;
            } else if (GET_ITEMGETINF(ITEMGETINF_16)) {
                this->actor.naviEnemyId = NAVI_ENEMY_SKULL_KID_FRIENDLY;
            } else {
                this->actor.naviEnemyId = NAVI_ENEMY_SKULL_KID; // No Sarias song no skull mask
            }
            break;

        case 1:
        case 2:
            this->actor.naviEnemyId = NAVI_ENEMY_SKULL_KID;
            break;

        default:
            this->actor.naviEnemyId = NAVI_ENEMY_SKULL_KID_ADULT;
            break;
    }
}

void EnSkj_Init(Actor* thisx, PlayState* play2) {
    s16 type = (thisx->params >> 0xA) & 0x3F;
    EnSkj* this = (EnSkj*)thisx;
    PlayState* play = play2;
<<<<<<< HEAD
    STACK_PAD(s32);
    Player* player;
=======
    s32 pad;
>>>>>>> bf3339a1

    Actor_ProcessInitChain(thisx, sInitChain);
    switch (type) {
        case 5: // Invisible on the small stump (sarias song))
            sSmallStumpSkullKid.unk_0 = 1;
            sSmallStumpSkullKid.skullkid = (EnSkj*)thisx;
            this->actor.destroy = NULL;
            this->actor.draw = NULL;
            this->actor.update = EnSkj_SariasSongShortStumpUpdate;
            this->actor.flags &= ~(ACTOR_FLAG_0 | ACTOR_FLAG_2);
            this->actor.flags |= 0;
            Actor_ChangeCategory(play, &play->actorCtx, thisx, ACTORCAT_PROP);
            break;

        case 6: // Invisible on the short stump (ocarina game)
            sSmallStumpSkullKid.unk_0 = 1;
            sSmallStumpSkullKid.skullkid = (EnSkj*)thisx;
            this->actor.destroy = NULL;
            this->actor.draw = NULL;
            this->actor.update = EnSkj_OcarinaMinigameShortStumpUpdate;
            this->actor.flags &= ~(ACTOR_FLAG_0 | ACTOR_FLAG_2);
            this->actor.flags |= 0;
            Actor_ChangeCategory(play, &play->actorCtx, thisx, ACTORCAT_PROP);
            this->actor.focus.pos.x = 1230.0f;
            this->actor.focus.pos.y = -90.0f;
            this->actor.focus.pos.z = 450.0f;
            this->actionFunc = EnSkj_SetupWaitForOcarina;
            break;

        default:
            this->actor.params = type;
            if (((this->actor.params != 0) && (this->actor.params != 1)) && (this->actor.params != 2)) {
                if (INV_CONTENT(ITEM_TRADE_ADULT) < ITEM_POACHERS_SAW) {
                    Actor_Kill(&this->actor);
                    return;
                }
            }

            EnSkj_SetNaviId(this);
            SkelAnime_InitFlex(play, &this->skelAnime, &gSkullKidSkel, &gSkullKidPlayFluteAnim, this->jointTable,
                               this->morphTable, 19);
            if ((type >= 0) && (type < 3)) {
                this->actor.flags &= ~(ACTOR_FLAG_0 | ACTOR_FLAG_2);
                this->actor.flags |= ACTOR_FLAG_0 | ACTOR_FLAG_3;
                Actor_ChangeCategory(play, &play->actorCtx, &this->actor, ACTORCAT_NPC);
            }

            if ((type < 0) || (type >= 7)) {
                this->actor.flags &= ~ACTOR_FLAG_25;
            }

            if ((type > 0) && (type < 3)) {
                this->actor.targetMode = 7;
                this->posCopy = this->actor.world.pos;
                sOcarinaMinigameSkullKids[type - 1].unk_0 = 1;
                sOcarinaMinigameSkullKids[type - 1].skullkid = this;
                this->minigameState = 0;
                this->alpha = 0;
                EnSkj_OcarinaGameSetupWaitForPlayer(this);
            } else {
                this->alpha = 255;
                EnSkj_SetupResetFight(this);
            }

            this->actor.colChkInfo.damageTable = &sDamageTable;
            this->actor.colChkInfo.health = 10;
            Collider_InitCylinder(play, &this->collider);
            Collider_SetCylinderType1(play, &this->collider, &this->actor, &D_80B01678);
            ActorShape_Init(&this->actor.shape, 0.0f, ActorShadow_DrawCircle, 40.0f);
            Actor_SetScale(thisx, 0.01f);
            this->actor.textId = this->textId = 0;
            this->multiuseTimer = 0;
            this->backflipFlag = 0;
            this->needlesToShoot = 3;
            this->hitsUntilDodge = 3;
            this->actor.speed = 0.0f;
            this->actor.velocity.y = 0.0f;
            this->actor.gravity = -1.0f;
            EnSkj_CalculateCenter(this);

#if OOT_DEBUG
            {
                Player* player = GET_PLAYER(play);

                PRINTF("Player_X : %f\n", player->actor.world.pos.x);
                PRINTF("Player_Z : %f\n", player->actor.world.pos.z);
                PRINTF("World_X  : %f\n", this->actor.world.pos.x);
                PRINTF("World_Z  : %f\n", this->actor.world.pos.z);
                PRINTF("Center_X : %f\n", this->center.x);
                PRINTF("Center_Z : %f\n\n", this->center.z);
            }
#endif

            break;
    }
}

void EnSkj_Destroy(Actor* thisx, PlayState* play) {
    STACK_PAD(s32);
    EnSkj* this = (EnSkj*)thisx;

    Collider_DestroyCylinder(play, &this->collider);
}

int EnSkj_RangeCheck(Player* player, EnSkj* this) {
    f32 xDiff = player->actor.world.pos.x - this->actor.world.pos.x;
    f32 zDiff = player->actor.world.pos.z - this->actor.world.pos.z;
    f32 yDiff = player->actor.world.pos.y - this->actor.world.pos.y;

    return (SQ(xDiff) + SQ(zDiff) <= 676.0f) && (yDiff >= 0.0f);
}

f32 EnSkj_GetItemXzRange(EnSkj* this) {
    EnSkj* temp_v0;
    f32 zDiff;
    f32 xDiff;

    temp_v0 = sSmallStumpSkullKid.skullkid;
    xDiff = temp_v0->actor.world.pos.x - this->actor.world.pos.x;
    zDiff = temp_v0->actor.world.pos.z - this->actor.world.pos.z;
    return sqrtf(SQ(xDiff) + SQ(zDiff)) + 26.0f;
}

f32 EnSkj_GetItemYRange(EnSkj* this) {
    return fabsf(sSmallStumpSkullKid.skullkid->actor.world.pos.y - this->actor.world.pos.y) + 10.0f;
}

s32 EnSkj_ShootNeedle(EnSkj* this, PlayState* play) {
    STACK_PAD(s32);
    Vec3f pos;
    Vec3f pos2;
    EnSkjneedle* needle;

    pos.x = 1.5f;
    pos.y = 0.0f;
    pos.z = 40.0f;

    Matrix_RotateY(BINANG_TO_RAD_ALT(this->actor.shape.rot.y), MTXMODE_NEW);
    Matrix_MultVec3f(&pos, &pos2);

    pos2.x += this->actor.world.pos.x;
    pos2.z += this->actor.world.pos.z;
    pos2.y = this->actor.world.pos.y + 27.0f;

    needle = (EnSkjneedle*)Actor_Spawn(&play->actorCtx, play, ACTOR_EN_SKJNEEDLE, pos2.x, pos2.y, pos2.z,
                                       this->actor.shape.rot.x, this->actor.shape.rot.y, this->actor.shape.rot.z, 0);
    if (needle != NULL) {
        needle->killTimer = 100;
        needle->actor.speed = 24.0f;
        return 1;
    }
    return 0;
}

void EnSkj_SpawnBlood(PlayState* play, Vec3f* pos) {
    EffectSparkInit effect;
    s32 sp20;

    effect.position.x = pos->x;
    effect.position.y = pos->y;
    effect.position.z = pos->z;
    effect.uDiv = 5;
    effect.vDiv = 5;

    effect.colorStart[0].r = 0;
    effect.colorStart[0].g = 0;
    effect.colorStart[0].b = 128;
    effect.colorStart[0].a = 255;

    effect.colorStart[1].r = 0;
    effect.colorStart[1].g = 0;
    effect.colorStart[1].b = 128;
    effect.colorStart[1].a = 255;

    effect.colorStart[2].r = 0;
    effect.colorStart[2].g = 0;
    effect.colorStart[2].b = 128;
    effect.colorStart[2].a = 255;

    effect.colorStart[3].r = 0;
    effect.colorStart[3].g = 0;
    effect.colorStart[3].b = 128;
    effect.colorStart[3].a = 255;

    effect.colorEnd[0].r = 0;
    effect.colorEnd[0].g = 0;
    effect.colorEnd[0].b = 32;
    effect.colorEnd[0].a = 0;

    effect.colorEnd[1].r = 0;
    effect.colorEnd[1].g = 0;
    effect.colorEnd[1].b = 32;
    effect.colorEnd[1].a = 0;

    effect.colorEnd[2].r = 0;
    effect.colorEnd[2].g = 0;
    effect.colorEnd[2].b = 64;
    effect.colorEnd[2].a = 0;

    effect.colorEnd[3].r = 0;
    effect.colorEnd[3].g = 0;
    effect.colorEnd[3].b = 64;
    effect.colorEnd[3].a = 0;

    effect.speed = 8.0f;
    effect.gravity = -1.0f;

    effect.timer = 0;
    effect.duration = 8;

    Effect_Add(play, &sp20, EFFECT_SPARK, 0, 1, &effect);
}

s32 EnSkj_CollisionCheck(EnSkj* this, PlayState* play) {
    s16 yawDiff;
    Vec3f effectPos;

    if (!((this->unk_2D3 == 0) || (D_80B01EA0 != 0) || !(this->collider.base.acFlags & AC_HIT))) {
        this->collider.base.acFlags &= ~AC_HIT;
        switch (this->actor.colChkInfo.damageEffect) {
            case 0xF:
                effectPos.x = this->collider.elem.acDmgInfo.hitPos.x;
                effectPos.y = this->collider.elem.acDmgInfo.hitPos.y;
                effectPos.z = this->collider.elem.acDmgInfo.hitPos.z;

                EnSkj_SpawnBlood(play, &effectPos);
                EffectSsHitMark_SpawnFixedScale(play, 1, &effectPos);

                yawDiff = this->actor.yawTowardsPlayer - this->actor.world.rot.y;
                if ((this->action == 2) || (this->action == 6)) {
                    if ((yawDiff > 0x6000) || (yawDiff < -0x6000)) {
                        Actor_SetColorFilter(&this->actor, COLORFILTER_COLORFLAG_RED, 255, COLORFILTER_BUFFLAG_OPA, 8);
                        EnSkj_SetupDie(this);
                        return 1;
                    }
                }

                Actor_ApplyDamage(&this->actor);
                Actor_SetColorFilter(&this->actor, COLORFILTER_COLORFLAG_RED, 255, COLORFILTER_BUFFLAG_OPA, 8);

                if (this->actor.colChkInfo.health != 0) {
                    if (this->hitsUntilDodge != 0) {
                        this->hitsUntilDodge--;
                    }
                    if (this->dodgeResetTimer == 0) {
                        this->dodgeResetTimer = 60;
                    }
                    func_80AFF1F0(this);
                    return 1;
                }
                EnSkj_SetupDie(this);
                return 1;

            case 0:
                this->backflipFlag = 1;
                EnSkj_Backflip(this);
                return 1;

            default:
                break;
        }
    }
    return 0;
}

s32 func_80AFEDF8(EnSkj* this, PlayState* play) {
    s16 yawDiff;

    if (this->actor.xzDistToPlayer < this->unk_2EC) {
        if (func_8002DDE4(play) != 0) {
            return 1;
        }
    }

    yawDiff = this->actor.yawTowardsPlayer - this->actor.world.rot.y;

    if ((yawDiff < this->unk_2C8) && (-this->unk_2C8 < yawDiff)) {
        return 1;
    }

    return 0;
}

void EnSkj_Backflip(EnSkj* this) {
    this->actor.velocity.y = 8.0f;
    this->actor.speed = -8.0f;

    EnSkj_ChangeAnim(this, SKJ_ANIM_BACKFLIP);
    EnSkj_SetupAction(this, SKJ_ACTION_FADE);
}

void EnSkj_Fade(EnSkj* this, PlayState* play) {
    u32 alpha = this->alpha;

    if (this->unk_2D6 == 2) {
        play->msgCtx.ocarinaMode = OCARINA_MODE_00;
        this->unk_2D6 = 0;
    }

    alpha -= 20;

    if (this->backflipFlag != 0) {
        if (alpha > 255) {
            alpha = 0;
        }

        this->alpha = alpha;
        this->actor.shape.shadowAlpha = alpha;
    }

    if (this->actor.velocity.y <= 0.0f) {
        if (this->actor.bgCheckFlags & BGCHECKFLAG_GROUND_TOUCH) {
            this->actor.bgCheckFlags &= ~BGCHECKFLAG_GROUND_TOUCH;
            func_80AFF2A0(this);
        }
    }
}

void EnSkj_SetupWaitToShootNeedle(EnSkj* this) {
    this->needlesToShoot = 3;
    this->needleShootTimer = 0;
    EnSkj_ChangeAnim(this, SKJ_ANIM_SHOOT_NEEDLE);
    EnSkj_SetupAction(this, SKJ_ACTION_WAIT_TO_SHOOT_NEEDLE);
}

void EnSkj_WaitToShootNeedle(EnSkj* this, PlayState* play) {
    u8 val;
    s16 lastFrame = Animation_GetLastFrame(&gSkullKidShootNeedleAnim);

    if ((this->skelAnime.curFrame == lastFrame) && (this->needleShootTimer == 0)) {
        val = this->needlesToShoot;
        if (this->needlesToShoot != 0) {
            EnSkj_ShootNeedle(this, play);
            this->needleShootTimer = 4;
            val--;
            this->needlesToShoot = val;

        } else {
            EnSkj_SetupNeedleRecover(this);
        }
    }
}

void EnSkj_SetupResetFight(EnSkj* this) {
    this->unk_2C8 = 0xAAA;
    this->unk_2EC = 200.0f;
    EnSkj_ChangeAnim(this, SKJ_ANIM_PLAY_FLUTE);
    EnSkj_SetupAction(this, SKJ_ACTION_SARIA_SONG_IDLE);
}

void EnSkj_SariasSongKidIdle(EnSkj* this, PlayState* play) {
    if (this->actor.params == 0) {
        if (!GET_ITEMGETINF(ITEMGETINF_16) && (this->actor.xzDistToPlayer < 200.0f)) {
            this->backflipFlag = 1;
            EnSkj_Backflip(this);
        } else if (sSmallStumpSkullKid.unk_0 != 0) {
            Player* player = GET_PLAYER(play);
            if (EnSkj_RangeCheck(player, sSmallStumpSkullKid.skullkid)) {
                EnSkj_SetupWaitInRange(this);
                player->stateFlags2 |= PLAYER_STATE2_23;
                player->unk_6A8 = &sSmallStumpSkullKid.skullkid->actor;
            }
        }
    } else {
        if (func_80AFEDF8(this, play) != 0) {
            func_80AFF334(this);
        }
    }
}

void EnSkj_SetupDie(EnSkj* this) {
    EnSkj_ChangeAnim(this, SKJ_ANIM_DIE);
    EnSkj_SetupAction(this, SKJ_ACTION_WAIT_FOR_DEATH_ANIM);
}

void EnSkj_WaitForDeathAnim(EnSkj* this, PlayState* play) {
    s16 lastFrame = Animation_GetLastFrame(&gSkullKidDieAnim);

    if (this->skelAnime.curFrame == lastFrame) {
        EnSkj_SetupSpawnDeathEffect(this);
    }
}

void func_80AFF1F0(EnSkj* this) {
    EnSkj_ChangeAnim(this, SKJ_ANIM_HIT);
    EnSkj_SetupAction(this, SKJ_ACTION_PICK_NEXT_FIHGT_ACTION);
}

void EnSkj_PickNextFightAction(EnSkj* this, PlayState* play) {
    s16 lastFrame = Animation_GetLastFrame(&gSkullKidHitAnim);

    if (this->skelAnime.curFrame == lastFrame) {
        if (this->hitsUntilDodge == 0) {
            this->hitsUntilDodge = 3;
            EnSkj_Backflip(this);
        } else {
            EnSkj_SetupStand(this);
        }
    }
}

void func_80AFF2A0(EnSkj* this) {
    EnSkj_CalculateCenter(this);
    this->actor.speed = 0.0f;
    EnSkj_ChangeAnim(this, SKJ_ANIM_LAND);
    EnSkj_SetupAction(this, SKJ_ACTION_WAIT_FOR_LAND_ANIM);
}

void EnSkj_WaitForLandAnim(EnSkj* this, PlayState* play) {
    s16 lastFrame = Animation_GetLastFrame(&gSkullKidLandAnim);

    if (this->skelAnime.curFrame == lastFrame) {
        EnSkj_SetupStand(this);
    }
}

void func_80AFF334(EnSkj* this) {
    this->unk_2C8 = 0x2000;
    this->battleExitTimer = 400;
    this->unk_2EC = 600.0f;
    EnSkj_ChangeAnim(this, SKJ_ANIM_LOOK_LEFT_RIGHT);
    EnSkj_SetupAction(this, SKJ_ACTION_RESET_FIGHT);
}

void EnSkj_ResetFight(EnSkj* this, PlayState* play) {
    if (this->battleExitTimer == 0) {
        EnSkj_SetupResetFight(this);
    } else if (func_80AFEDF8(this, play) != 0) {
        this->battleExitTimer = 600;
        EnSkj_SetupStand(this);
    }
}

void EnSkj_SetupStand(EnSkj* this) {
    this->needleShootTimer = 60;
    this->unk_2C8 = 0x2000;
    this->unk_2F0 = 0.0f;
    this->unk_2EC = 600.0f;
    EnSkj_ChangeAnim(this, SKJ_ANIM_FIGHTING_STANCE);
    EnSkj_SetupAction(this, SKJ_ACTION_FIGHT);
}

void EnSkj_Fight(EnSkj* this, PlayState* play) {
    Vec3f pos1;
    Vec3f pos2;
    STACK_PADS(s32, 3);
    f32 prevPosX;
    f32 prevPosZ;
    f32 phi_f14;
    s16 yawDistToPlayer;

    if (this->needleShootTimer == 0) {
        EnSkj_SetupWaitToShootNeedle(this);
    } else if (this->battleExitTimer != 0) {
        yawDistToPlayer =
            Math_SmoothStepToS(&this->actor.shape.rot.y, this->actor.yawTowardsPlayer, 5, this->unk_2F0, 0);
        this->actor.world.rot.y = this->actor.shape.rot.y;
        Math_ApproachF(&this->unk_2F0, 2000.0f, 1.0f, 200.0f);

        pos1.x = 0.0f;
        pos1.y = 0.0f;
        pos1.z = -120.0f;

        Matrix_RotateY(BINANG_TO_RAD_ALT(this->actor.shape.rot.y), MTXMODE_NEW);
        Matrix_MultVec3f(&pos1, &pos2);
        prevPosX = this->actor.world.pos.x;
        prevPosZ = this->actor.world.pos.z;
        if (1) {}
        this->actor.world.pos.x = this->center.x + pos2.x;
        this->actor.world.pos.z = this->center.z + pos2.z;

        phi_f14 = sqrtf(SQ(this->actor.world.pos.x - prevPosX) + SQ(this->actor.world.pos.z - prevPosZ));
        phi_f14 = CLAMP_MAX(phi_f14, 10.0f);
        phi_f14 /= 10.0f;

        this->skelAnime.playSpeed = (yawDistToPlayer < 0) ? -(1.0f + phi_f14) : (1.0f + phi_f14);

    } else if (func_80AFEDF8(this, play) != 0) {
        this->backflipFlag = 1;
        EnSkj_Backflip(this);
    } else {
        EnSkj_SetupResetFight(this);
    }
}

void EnSkj_SetupNeedleRecover(EnSkj* this) {
    Animation_Reverse(&this->skelAnime);
    EnSkj_SetupAction(this, SKJ_ACTION_NEEDLE_RECOVER);
}

void EnSkj_NeedleRecover(EnSkj* this, PlayState* play) {
    if (this->skelAnime.curFrame == 0.0f) {
        EnSkj_SetupStand(this);
    }
}

void EnSkj_SetupSpawnDeathEffect(EnSkj* this) {
    this->backflipFlag = 1;
    EnSkj_SetupAction(this, SKJ_ACTION_SPAWN_DEATH_EFFECT);
}

void EnSkj_SpawnDeathEffect(EnSkj* this, PlayState* play) {
    Vec3f effectPos;
    Vec3f effectVel;
    Vec3f effectAccel;
    u32 phi_v0;

    phi_v0 = this->alpha - 4;

    if (phi_v0 > 255) {
        phi_v0 = 0;
    }
    this->alpha = phi_v0;
    this->actor.shape.shadowAlpha = phi_v0;

    effectPos.x = Rand_CenteredFloat(30.0f) + this->actor.world.pos.x;
    effectPos.y = Rand_CenteredFloat(30.0f) + this->actor.world.pos.y;
    effectPos.z = Rand_CenteredFloat(30.0f) + this->actor.world.pos.z;

    effectAccel.z = 0.0f;
    effectAccel.y = 0.0f;
    effectAccel.x = 0.0f;

    effectVel.z = 0.0f;
    effectVel.y = 0.0f;
    effectVel.x = 0.0f;

    EffectSsDeadDb_Spawn(play, &effectPos, &effectVel, &effectAccel, 100, 10, 255, 255, 255, 255, 0, 0, 255, 1, 9, 1);
}

void EnSkj_SetupWaitInRange(EnSkj* this) {
    this->textId = 0x10BC;

    EnSkj_ChangeAnim(this, SKJ_ANIM_WAIT);
    EnSkj_SetupAction(this, SKJ_ACTION_SARIA_SONG_WAIT_IN_RANGE);
}

void EnSkj_WaitInRange(EnSkj* this, PlayState* play) {
    Player* player = GET_PLAYER(play);

    // When link pulls out the Ocarina center him on the stump
    // Link was probably supposed to be pointed towards skull kid as well
    if (player->stateFlags2 & PLAYER_STATE2_24) {
        player->stateFlags2 |= PLAYER_STATE2_25;
        player->unk_6A8 = &sSmallStumpSkullKid.skullkid->actor;
        player->actor.world.pos.x = sSmallStumpSkullKid.skullkid->actor.world.pos.x;
        player->actor.world.pos.y = sSmallStumpSkullKid.skullkid->actor.world.pos.y;
        player->actor.world.pos.z = sSmallStumpSkullKid.skullkid->actor.world.pos.z;
        EnSkj_TurnPlayer(sSmallStumpSkullKid.skullkid, player);
        Message_StartOcarinaSunsSongDisabled(play, OCARINA_ACTION_CHECK_SARIA);
        EnSkj_SetupWaitForSong(this);
    } else if (D_80B01EA0 != 0) {
        player->actor.world.pos.x = sSmallStumpSkullKid.skullkid->actor.world.pos.x;
        player->actor.world.pos.y = sSmallStumpSkullKid.skullkid->actor.world.pos.y;
        player->actor.world.pos.z = sSmallStumpSkullKid.skullkid->actor.world.pos.z;
        if ((Player_GetMask(play) == PLAYER_MASK_SKULL) && !GET_ITEMGETINF(ITEMGETINF_39)) {
            Sfx_PlaySfxCentered(NA_SE_SY_TRE_BOX_APPEAR);
            EnSkj_SetupMaskTrade(this);
        } else {
            EnSkj_SetupTalk(this);
        }
    } else if (!EnSkj_RangeCheck(player, sSmallStumpSkullKid.skullkid)) {
        EnSkj_SetupResetFight(this);
    } else {
        player->stateFlags2 |= PLAYER_STATE2_23;
        if (GET_ITEMGETINF(ITEMGETINF_16)) {
            if (GET_ITEMGETINF(ITEMGETINF_39)) {
                this->textId = MaskReaction_GetTextId(play, MASK_REACTION_SET_SKULL_KID);
                if (this->textId == 0) {
                    this->textId = 0x1020;
                }
            } else if (Player_GetMask(play) == PLAYER_MASK_NONE) {
                this->textId = 0x10BC;
            } else if (Player_GetMask(play) == PLAYER_MASK_SKULL) {
                this->textId = 0x101B;
            } else {
                this->textId = MaskReaction_GetTextId(play, MASK_REACTION_SET_SKULL_KID);
            }
            Actor_OfferTalk(&this->actor, play, EnSkj_GetItemXzRange(this));
        }
    }
}

void EnSkj_SetupWaitForSong(EnSkj* this) {
    this->unk_2D6 = 0;
    EnSkj_SetupAction(this, SKJ_ACTION_SARIA_SONG_WAIT_FOR_SONG);
}

void EnSkj_WaitForSong(EnSkj* this, PlayState* play) {
    Player* player = GET_PLAYER(play);

    // Played a song thats not Saria's song
    if (!GET_ITEMGETINF(ITEMGETINF_16) &&
        ((play->msgCtx.msgMode == MSGMODE_OCARINA_FAIL) || (play->msgCtx.msgMode == MSGMODE_OCARINA_FAIL_NO_TEXT))) {
        play->msgCtx.ocarinaMode = OCARINA_MODE_04;
        Message_CloseTextbox(play);
        player->unk_6A8 = &this->actor;
        Actor_OfferTalk(&this->actor, play, EnSkj_GetItemXzRange(this));
        EnSkj_SetupWrongSong(this);
    } else {
        if ((play->msgCtx.msgMode == MSGMODE_OCARINA_CORRECT_PLAYBACK) && (this->unk_2D6 == 0)) {
            this->unk_2D6 = 1;
            EnSkj_ChangeAnim(this, SKJ_ANIM_PLAY_FLUTE);
        } else if ((this->unk_2D6 != 0) && (play->msgCtx.msgMode == MSGMODE_SONG_DEMONSTRATION_DONE)) {
            this->unk_2D6 = 0;
            EnSkj_ChangeAnim(this, SKJ_ANIM_WAIT);
        }
        if (play->msgCtx.ocarinaMode == OCARINA_MODE_04) {
            play->msgCtx.ocarinaMode = OCARINA_MODE_00;
            this->unk_2D6 = 0;
            EnSkj_ChangeAnim(this, SKJ_ANIM_WAIT);
            EnSkj_SetupAction(this, SKJ_ACTION_SARIA_SONG_WAIT_IN_RANGE);
        } else if (play->msgCtx.ocarinaMode == OCARINA_MODE_03) {
            if (!GET_ITEMGETINF(ITEMGETINF_16)) {
                // Saria's song has been played for the first titme
                play->msgCtx.ocarinaMode = OCARINA_MODE_04;
                Sfx_PlaySfxCentered(NA_SE_SY_CORRECT_CHIME);
                player->unk_6A8 = &this->actor;
                Actor_OfferTalk(&this->actor, play, EnSkj_GetItemXzRange(this));
                this->textId = 0x10BB;
                EnSkj_SetupAfterSong(this);
            } else {
                play->msgCtx.ocarinaMode = OCARINA_MODE_05;
            }
        } else if (play->msgCtx.ocarinaMode == OCARINA_MODE_02) {
            player->stateFlags2 &= ~PLAYER_STATE2_24;
            Actor_Kill(&this->actor);
        } else if (play->msgCtx.ocarinaMode == OCARINA_MODE_01) {
            player->stateFlags2 |= PLAYER_STATE2_23;
        } else {
            if (play->msgCtx.ocarinaMode >= OCARINA_MODE_05) {
                gSaveContext.sunsSongState = SUNSSONG_INACTIVE;
                if (GET_ITEMGETINF(ITEMGETINF_16)) {
                    play->msgCtx.ocarinaMode = OCARINA_MODE_04;
                    player->unk_6A8 = &this->actor;
                    Actor_OfferTalk(&this->actor, play, EnSkj_GetItemXzRange(this));
                    this->textId = 0x10BD;
                    EnSkj_SetupAfterSong(this);
                } else {
                    play->msgCtx.ocarinaMode = OCARINA_MODE_04;
                    player->unk_6A8 = &this->actor;
                    Actor_OfferTalk(&this->actor, play, EnSkj_GetItemXzRange(this));
                    EnSkj_SetupWrongSong(this);
                }
            }
        }
    }
}

void EnSkj_SetupAfterSong(EnSkj* this) {
    this->unk_2D6 = 0;
    EnSkj_ChangeAnim(this, SKJ_ANIM_WAIT);
    EnSkj_SetupAction(this, SKJ_ACTION_SARIA_SONG_AFTER_SONG);
}

void EnSkj_AfterSong(EnSkj* this, PlayState* play) {
    if (D_80B01EA0 != 0) {
        EnSkj_SetupTalk(this);
    } else {
        Actor_OfferTalk(&this->actor, play, EnSkj_GetItemXzRange(this));
    }
}

void EnSkj_SetupTalk(EnSkj* this) {
    EnSkj_SetupAction(this, SKJ_ACTION_SARIA_TALK);
}

void EnSkj_SariaSongTalk(EnSkj* this, PlayState* play) {
    STACK_PAD(s32);

    if ((Message_GetState(&play->msgCtx) == TEXT_STATE_DONE) && Message_ShouldAdvance(play)) {
        if (GET_ITEMGETINF(ITEMGETINF_16)) {
            EnSkj_SetupWaitInRange(this);
        } else {
            func_80AFFE24(this);
            Actor_OfferGetItem(&this->actor, play, GI_HEART_PIECE, EnSkj_GetItemXzRange(this),
                               EnSkj_GetItemYRange(this));
        }
    }
}

void func_80AFFE24(EnSkj* this) {
    EnSkj_SetupAction(this, SKJ_ACTION_UNK14);
}

void func_80AFFE44(EnSkj* this, PlayState* play) {
    if (Actor_HasParent(&this->actor, play)) {
        this->actor.parent = NULL;
        EnSkj_SetupPostSariasSong(this);
    } else {
        Actor_OfferGetItem(&this->actor, play, GI_HEART_PIECE, EnSkj_GetItemXzRange(this), EnSkj_GetItemYRange(this));
    }
}

void EnSkj_SetupPostSariasSong(EnSkj* this) {
    EnSkj_SetupAction(this, SKJ_ACTION_SARIA_SONG_CHANGE_MODE);
}

void EnSkj_ChangeModeAfterSong(EnSkj* this, PlayState* play) {
    if ((Message_GetState(&play->msgCtx) == TEXT_STATE_DONE) && Message_ShouldAdvance(play)) {
        SET_ITEMGETINF(ITEMGETINF_16);
        EnSkj_SetNaviId(this);
        EnSkj_SetupWaitInRange(this);
    }
}

void EnSkj_SetupMaskTrade(EnSkj* this) {
    EnSkj_SetupAction(this, SKJ_ACTION_SARIA_SONG_START_TRADE);
}

void EnSkj_StartMaskTrade(EnSkj* this, PlayState* play) {
    u8 sp1F = Message_GetState(&play->msgCtx);

    Player_SetCsActionWithHaltedActors(play, &this->actor, PLAYER_CSACTION_1);
    if ((sp1F == TEXT_STATE_DONE) && Message_ShouldAdvance(play)) {
        EnSkj_JumpFromStump(this);
    }
}

void EnSkj_JumpFromStump(EnSkj* this) {
    this->actor.velocity.y = 8.0f;
    this->actor.speed = 2.0f;
    EnSkj_ChangeAnim(this, SKJ_ANIM_BACKFLIP);
    Animation_Reverse(&this->skelAnime);
    this->skelAnime.curFrame = this->skelAnime.startFrame;
    EnSkj_SetupAction(this, SKJ_ACTION_SARIA_SONG_WAIT_FOR_LANDING);
}

void EnSkj_WaitForLanding(EnSkj* this, PlayState* play) {
    if (this->actor.velocity.y <= 0.0f) {
        if (this->actor.bgCheckFlags & BGCHECKFLAG_GROUND_TOUCH) {
            this->actor.bgCheckFlags &= ~BGCHECKFLAG_GROUND_TOUCH;
            this->actor.speed = 0.0f;
            EnSkj_SetupWaitForLandAnimFinish(this);
        }
    }
}

void EnSkj_SetupWaitForLandAnimFinish(EnSkj* this) {
    EnSkj_ChangeAnim(this, SKJ_ANIM_LAND);
    EnSkj_SetupAction(this, SKJ_ACTION_SARIA_SONG_WAIT_FOR_LANDING_ANIM);
}

void EnSkj_WaitForLandAnimFinish(EnSkj* this, PlayState* play) {
    s16 lastFrame = Animation_GetLastFrame(&gSkullKidLandAnim);

    if (this->skelAnime.curFrame == lastFrame) {
        EnSkj_SetupWalkToPlayer(this);
    }
}

void EnSkj_SetupWalkToPlayer(EnSkj* this) {
    this->unk_2F0 = 0.0f;
    this->actor.speed = 2.0f;
    EnSkj_ChangeAnim(this, SKJ_ANIM_WALK_TO_PLAYER);
    EnSkj_SetupAction(this, SKJ_ACTION_SARIA_SONG_WALK_TO_PLAYER);
}

void EnSkj_WalkToPlayer(EnSkj* this, PlayState* play) {
    Math_SmoothStepToS(&this->actor.shape.rot.y, this->actor.yawTowardsPlayer, 0xA, this->unk_2F0, 0);
    Math_ApproachF(&this->unk_2F0, 2000.0f, 1.0f, 100.0f);
    this->actor.world.rot.y = this->actor.shape.rot.y;
    if (this->actor.xzDistToPlayer < 120.0f) {
        this->actor.speed = 0.0f;
        EnSkj_SetupAskForMask(this, play);
    }
}

void EnSkj_SetupAskForMask(EnSkj* this, PlayState* play) {
    Message_StartTextbox(play, 0x101C, &this->actor);
    EnSkj_ChangeAnim(this, SKJ_ANIM_WAIT);
    EnSkj_SetupAction(this, SKJ_ACTION_SARIA_SONG_ASK_FOR_MASK);
}

void EnSkj_AskForMask(EnSkj* this, PlayState* play) {
    if (Message_GetState(&play->msgCtx) == TEXT_STATE_CHOICE && Message_ShouldAdvance(play)) {
        switch (play->msgCtx.choiceIndex) {
            case 0: // Yes
                EnSkj_SetupTakeMask(this, play);
                break;
            case 1: // No
                Message_ContinueTextbox(play, 0x101D);
                EnSkj_SetupWaitForMaskTextClear(this);
                break;
        }
    }
}

void EnSkj_SetupTakeMask(EnSkj* this, PlayState* play) {
    Message_ContinueTextbox(play, 0x101E);
    EnSkj_SetupAction(this, SKJ_ACTION_SARIA_SONG_TAKE_MASK);
}

void EnSkj_TakeMask(EnSkj* this, PlayState* play) {
    if ((Message_GetState(&play->msgCtx) == TEXT_STATE_DONE) && Message_ShouldAdvance(play)) {
        Rupees_ChangeBy(10);
        SET_ITEMGETINF(ITEMGETINF_39);
        EnSkj_SetNaviId(this);
        Player_UnsetMask(play);
        Item_Give(play, ITEM_SOLD_OUT);
        Message_ContinueTextbox(play, 0x101F);
        EnSkj_SetupWaitForMaskTextClear(this);
    }
}

void EnSkj_SetupWaitForMaskTextClear(EnSkj* this) {
    EnSkj_SetupAction(this, SKJ_ACTION_SARIA_SONG_WAIT_MASK_TEXT);
}

void EnSkj_WaitForMaskTextClear(EnSkj* this, PlayState* play) {
    if ((Message_GetState(&play->msgCtx) == TEXT_STATE_DONE) && Message_ShouldAdvance(play)) {
        Player_SetCsActionWithHaltedActors(play, &this->actor, PLAYER_CSACTION_7);
        this->backflipFlag = 1;
        EnSkj_Backflip(this);
    }
}

void EnSkj_SetupWrongSong(EnSkj* this) {
    this->textId = 0x1041;
    EnSkj_ChangeAnim(this, SKJ_ANIM_WAIT);
    EnSkj_SetupAction(this, SKJ_ACTION_SARIA_SONG_WRONG_SONG);
}

void EnSkj_WrongSong(EnSkj* this, PlayState* play) {
    if (D_80B01EA0 != 0) {
        EnSkj_SetupWaitForTextClear(this);
    } else {
        Actor_OfferTalk(&this->actor, play, EnSkj_GetItemXzRange(this));
    }
}

void EnSkj_SetupWaitForTextClear(EnSkj* this) {
    EnSkj_SetupAction(this, SKJ_ACTION_SARIA_SONG_WAIT_FOR_TEXT);
}

void EnSkj_SariasSongWaitForTextClear(EnSkj* this, PlayState* play) {
    u8 state = Message_GetState(&play->msgCtx);
    Player* player = GET_PLAYER(play);

    if (state == TEXT_STATE_DONE && Message_ShouldAdvance(play)) {
        EnSkj_SetupWaitInRange(this);
        player->stateFlags2 |= PLAYER_STATE2_23;
        player->unk_6A8 = (Actor*)sSmallStumpSkullKid.skullkid;
    }
}

void EnSkj_OcarinaGameSetupWaitForPlayer(EnSkj* this) {
    this->actor.flags &= ~ACTOR_FLAG_0;
    EnSkj_ChangeAnim(this, SKJ_ANIM_WAIT);
    EnSkj_SetupAction(this, SKJ_ACTION_OCARINA_GAME_WAIT_FOR_PLAYER);
}

void EnSkj_OcarinaGameWaitForPlayer(EnSkj* this, PlayState* play) {
    if (this->playerInRange) {
        this->actor.flags |= ACTOR_FLAG_0;
        EnSkj_SetupAction(this, SKJ_ACTION_OCARINA_GAME_IDLE);
    }
}

s32 EnSkj_IsLeavingGame(EnSkj* this) {
    s32 paramDecr = this->actor.params - 1;

    if (sOcarinaMinigameSkullKids[paramDecr].unk_0 == 2) {
        EnSkj_SetupLeaveOcarinaGame(this);
        return true;
    }
    return false;
}

void EnSkj_SetupIdle(EnSkj* this) {
    EnSkj_ChangeAnim(this, SKJ_ANIM_WAIT);
    EnSkj_SetupAction(this, SKJ_ACTION_OCARINA_GAME_IDLE);
}

void EnSkj_Appear(EnSkj* this) {
    if (this->alpha != 255) {
        this->alpha += 20;

        if (this->alpha > 255) {
            this->alpha = 255;
        }
    }
}

void EnSkj_OcarinaGameIdle(EnSkj* this, PlayState* play) {
    EnSkj_Appear(this);

    if (!EnSkj_IsLeavingGame(this) && (this->minigameState != 0)) {
        EnSkj_SetupPlayOcarinaGame(this);
    }
}

void EnSkj_SetupPlayOcarinaGame(EnSkj* this) {
    EnSkj_ChangeAnim(this, SKJ_ANIM_PLAY_FLUTE);
    EnSkj_SetupAction(this, SKJ_ACTION_OCARINA_GAME_PLAY);
}

void EnSkj_PlayOcarinaGame(EnSkj* this, PlayState* play) {
    EnSkj_Appear(this);

    if (!EnSkj_IsLeavingGame(this) && (this->minigameState == 0)) {
        EnSkj_SetupIdle(this);
    }
}

void EnSkj_SetupLeaveOcarinaGame(EnSkj* this) {
    this->actor.velocity.y = 8.0f;
    this->actor.speed = -8.0f;
    EnSkj_ChangeAnim(this, SKJ_ANIM_BACKFLIP);
    EnSkj_SetupAction(this, SKJ_ACTION_OCARINA_GAME_LEAVE);
}

void EnSkj_LeaveOcarinaGame(EnSkj* this, PlayState* play) {
    s32 paramsDecr = this->actor.params - 1;

    sOcarinaMinigameSkullKids[paramsDecr].unk_0 = 0;
    sOcarinaMinigameSkullKids[paramsDecr].skullkid = NULL;
    this->backflipFlag = 1;
    EnSkj_Backflip(this);
}

void EnSkj_Update(Actor* thisx, PlayState* play) {
    Vec3f dropPos;
    STACK_PAD(s32);
    EnSkj* this = (EnSkj*)thisx;

    D_80B01EA0 = Actor_TalkOfferAccepted(&this->actor, play);

    this->timer++;

    if (this->multiuseTimer != 0) {
        this->multiuseTimer--;
    }

    if (this->needleShootTimer != 0) {
        this->needleShootTimer--;
    }

    if (this->dodgeResetTimer != 0) {
        this->dodgeResetTimer--;
    }

    if (this->dodgeResetTimer == 0) {
        this->hitsUntilDodge = 3;
    }

    if ((this->backflipFlag != 0) && (this->alpha == 0)) {
        if (this->action == 9) {
            dropPos.x = this->actor.world.pos.x;
            dropPos.y = this->actor.world.pos.y;
            dropPos.z = this->actor.world.pos.z;

            Item_DropCollectible(play, &dropPos, ITEM00_RUPEE_ORANGE);
        }
        Actor_Kill(&this->actor);
        return;
    }

    Actor_SetFocus(&this->actor, 30.0f);
    Actor_SetScale(&this->actor, 0.01f);
    this->actionFunc(this, play);
    this->actor.textId = this->textId;
    EnSkj_CollisionCheck(this, play);
    Collider_UpdateCylinder(&this->actor, &this->collider);

    if ((this->unk_2D3 != 0) && (D_80B01EA0 == 0)) {
        CollisionCheck_SetAT(play, &play->colChkCtx, &this->collider.base);

        if (this->actor.colorFilterTimer == 0) {
            CollisionCheck_SetAC(play, &play->colChkCtx, &this->collider.base);
        }
    }

    CollisionCheck_SetOC(play, &play->colChkCtx, &this->collider.base);
    SkelAnime_Update(&this->skelAnime);
    Actor_MoveXZGravity(&this->actor);
    Actor_UpdateBgCheckInfo(play, &this->actor, 20.0f, 20.0f, 20.0f,
                            UPDBGCHECKINFO_FLAG_0 | UPDBGCHECKINFO_FLAG_1 | UPDBGCHECKINFO_FLAG_2);
}

void EnSkj_SariasSongShortStumpUpdate(Actor* thisx, PlayState* play) {
    EnSkj* this = (EnSkj*)thisx;

    D_80B01EA0 = Actor_TalkOfferAccepted(&this->actor, play);

    if (OOT_DEBUG && BREG(0) != 0) {
        DebugDisplay_AddObject(this->actor.world.pos.x, this->actor.world.pos.y, this->actor.world.pos.z,
                               this->actor.world.rot.x, this->actor.world.rot.y, this->actor.world.rot.z, 1.0f, 1.0f,
                               1.0f, 255, 0, 0, 255, 4, play->state.gfxCtx);
    }
}

void EnSkj_TurnPlayer(EnSkj* this, Player* player) {
    Math_SmoothStepToS(&player->actor.shape.rot.y, this->actor.world.rot.y, 5, 2000, 0);
    player->actor.world.rot.y = player->actor.shape.rot.y;
    player->yaw = player->actor.shape.rot.y;
}

void EnSkj_SetupWaitForOcarina(EnSkj* this, PlayState* play) {
    Player* player = GET_PLAYER(play);

    if (EnSkj_RangeCheck(player, this)) {
        sOcarinaMinigameSkullKids[SKULL_KID_LEFT].skullkid->playerInRange = true;
        sOcarinaMinigameSkullKids[SKULL_KID_RIGHT].skullkid->playerInRange = true;

        if (player->stateFlags2 & PLAYER_STATE2_24) {
            player->stateFlags2 |= PLAYER_STATE2_25;
            func_800F5BF0(NATURE_ID_KOKIRI_REGION);
            EnSkj_TurnPlayer(this, player);
            player->unk_6A8 = &this->actor;
            Message_StartTextbox(play, 0x10BE, &this->actor);
            this->actionFunc = EnSkj_StartOcarinaMinigame;
        } else {
            this->actionFunc = EnSkj_WaitForOcarina;
        }
    }
}

void EnSkj_WaitForOcarina(EnSkj* this, PlayState* play) {
    Player* player = GET_PLAYER(play);

    if (player->stateFlags2 & PLAYER_STATE2_24) {
        player->stateFlags2 |= PLAYER_STATE2_25;
        func_800F5BF0(NATURE_ID_KOKIRI_REGION);
        EnSkj_TurnPlayer(this, player);
        player->unk_6A8 = &this->actor;
        Message_StartTextbox(play, 0x10BE, &this->actor);
        this->actionFunc = EnSkj_StartOcarinaMinigame;
    } else if (EnSkj_RangeCheck(player, this)) {
        player->stateFlags2 |= PLAYER_STATE2_23;
    }
}

void EnSkj_StartOcarinaMinigame(EnSkj* this, PlayState* play) {
    u8 dialogState = Message_GetState(&play->msgCtx);
    Player* player = GET_PLAYER(play);

    EnSkj_TurnPlayer(this, player);

    if (dialogState == TEXT_STATE_CLOSING) {
        Message_StartOcarina(play, OCARINA_ACTION_MEMORY_GAME);
        if (sOcarinaMinigameSkullKids[SKULL_KID_LEFT].skullkid != NULL) {
            sOcarinaMinigameSkullKids[SKULL_KID_LEFT].skullkid->minigameState = SKULL_KID_OCARINA_PLAY_NOTES;
        }
        this->songFailTimer = 160;
        this->actionFunc = EnSkj_WaitForPlayback;
    }
}

void EnSkj_WaitForPlayback(EnSkj* this, PlayState* play) {
    Player* player = GET_PLAYER(play);

    EnSkj_TurnPlayer(this, player);

    if (play->msgCtx.ocarinaMode == OCARINA_MODE_03) { // failed the game
        Message_CloseTextbox(play);
        play->msgCtx.ocarinaMode = OCARINA_MODE_04;
        player->unk_6A8 = &this->actor;
        Actor_OfferTalk(&this->actor, play, 26.0f);
        this->textId = 0x102D;
        this->actionFunc = EnSkj_FailedMiniGame;
    } else if (play->msgCtx.ocarinaMode == OCARINA_MODE_0F) { // completed the game
        Sfx_PlaySfxCentered(NA_SE_SY_CORRECT_CHIME);
        Message_CloseTextbox(play);
        play->msgCtx.ocarinaMode = OCARINA_MODE_04;
        player->unk_6A8 = &this->actor;
        Actor_OfferTalk(&this->actor, play, 26.0f);
        this->textId = 0x10BF;
        this->actionFunc = EnSkj_WonOcarinaMiniGame;
    } else { // playing the game
        switch (play->msgCtx.msgMode) {
            case MSGMODE_MEMORY_GAME_LEFT_SKULLKID_WAIT:
                if (sOcarinaMinigameSkullKids[SKULL_KID_LEFT].skullkid != NULL) {
                    sOcarinaMinigameSkullKids[SKULL_KID_LEFT].skullkid->minigameState = SKULL_KID_OCARINA_WAIT;
                }
                if (!Audio_IsSfxPlaying(NA_SE_SY_METRONOME)) {
                    if (sOcarinaMinigameSkullKids[SKULL_KID_RIGHT].skullkid != NULL) {
                        sOcarinaMinigameSkullKids[SKULL_KID_RIGHT].skullkid->minigameState =
                            SKULL_KID_OCARINA_PLAY_NOTES;
                    }
                    Message_UpdateOcarinaMemoryGame(play);
                }
                break;
            case MSGMODE_MEMORY_GAME_RIGHT_SKULLKID_WAIT:
                if (sOcarinaMinigameSkullKids[SKULL_KID_RIGHT].skullkid != NULL) {
                    sOcarinaMinigameSkullKids[SKULL_KID_RIGHT].skullkid->minigameState = SKULL_KID_OCARINA_WAIT;
                }
                if (!Audio_IsSfxPlaying(NA_SE_SY_METRONOME)) {
                    Message_UpdateOcarinaMemoryGame(play);
                    this->songFailTimer = 160;
                }
                break;
            case MSGMODE_MEMORY_GAME_PLAYER_PLAYING:
                if (this->songFailTimer != 0) {
                    this->songFailTimer--;
                } else { // took too long, game failed
                    Sfx_PlaySfxCentered(NA_SE_SY_OCARINA_ERROR);
                    Message_CloseTextbox(play);
                    play->msgCtx.ocarinaMode = OCARINA_MODE_04;
                    player->unk_6A8 = &this->actor;
                    Actor_OfferTalk(&this->actor, play, 26.0f);
                    this->textId = 0x102D;
                    this->actionFunc = EnSkj_FailedMiniGame;
                }
                break;
            case MSGMODE_MEMORY_GAME_START_NEXT_ROUND:
                if (!Audio_IsSfxPlaying(NA_SE_SY_METRONOME)) {
                    if (sOcarinaMinigameSkullKids[SKULL_KID_LEFT].skullkid != NULL) {
                        sOcarinaMinigameSkullKids[SKULL_KID_LEFT].skullkid->minigameState =
                            SKULL_KID_OCARINA_PLAY_NOTES;
                    }
                    this->songFailTimer = 160;
                    AudioOcarina_SetInstrument(OCARINA_INSTRUMENT_FLUTE);
                    AudioOcarina_SetPlaybackSong(OCARINA_SONG_MEMORY_GAME + 1, 1);
                    play->msgCtx.msgMode = MSGMODE_MEMORY_GAME_LEFT_SKULLKID_PLAYING;
                    play->msgCtx.stateTimer = 2;
                }
                break;
        }
    }
}

void EnSkj_FailedMiniGame(EnSkj* this, PlayState* play) {
    if (D_80B01EA0) {
        this->actionFunc = EnSkj_WaitForNextRound;
    } else {
        Actor_OfferTalk(&this->actor, play, 26.0f);
    }
}

void EnSkj_WaitForNextRound(EnSkj* this, PlayState* play) {
    if (Message_GetState(&play->msgCtx) == TEXT_STATE_DONE && Message_ShouldAdvance(play)) {
        EnSkj_OfferNextRound(this, play);
    }
}

void EnSkj_OfferNextRound(EnSkj* this, PlayState* play) {
    Message_ContinueTextbox(play, 0x102E);
    this->actionFunc = EnSkj_WaitForOfferResponse;
}

void EnSkj_WaitForOfferResponse(EnSkj* this, PlayState* play) {
    if (Message_GetState(&play->msgCtx) == TEXT_STATE_CHOICE && Message_ShouldAdvance(play)) {
        switch (play->msgCtx.choiceIndex) {
            case 0: { // yes
                Player* player = GET_PLAYER(play);

                player->stateFlags3 |= PLAYER_STATE3_5; // makes player take ocarina out right away after closing box
                this->actionFunc = EnSkj_SetupWaitForOcarina;
                break;
            }
            case 1: // no
                this->actionFunc = EnSkj_CleanupOcarinaGame;
                break;
        }
    }
}

void EnSkj_WonOcarinaMiniGame(EnSkj* this, PlayState* play) {
    if (D_80B01EA0) {
        this->actionFunc = EnSkj_WaitToGiveReward;
    } else {
        Actor_OfferTalk(&this->actor, play, 26.0f);
    }
}

void EnSkj_WaitToGiveReward(EnSkj* this, PlayState* play) {
    if ((Message_GetState(&play->msgCtx) == TEXT_STATE_DONE) && Message_ShouldAdvance(play)) {
        Actor_OfferGetItem(&this->actor, play,
                           sOcarinaGameRewards[gSaveContext.save.info.playerData.ocarinaGameRoundNum], 26.0f, 26.0f);
        this->actionFunc = EnSkj_GiveOcarinaGameReward;
    }
}

void EnSkj_GiveOcarinaGameReward(EnSkj* this, PlayState* play) {
    if (Actor_HasParent(&this->actor, play)) {
        this->actor.parent = NULL;
        this->actionFunc = EnSkj_FinishOcarinaGameRound;
    } else {
        Actor_OfferGetItem(&this->actor, play,
                           sOcarinaGameRewards[gSaveContext.save.info.playerData.ocarinaGameRoundNum], 26.0f, 26.0f);
    }
}

void EnSkj_FinishOcarinaGameRound(EnSkj* this, PlayState* play) {
    if ((Message_GetState(&play->msgCtx) == TEXT_STATE_DONE) && Message_ShouldAdvance(play)) {
        s32 ocarinaGameRoundNum = gSaveContext.save.info.playerData.ocarinaGameRoundNum;

        if (gSaveContext.save.info.playerData.ocarinaGameRoundNum < 3) {
            gSaveContext.save.info.playerData.ocarinaGameRoundNum++;
        }

        if (ocarinaGameRoundNum == 2) {
            SET_ITEMGETINF(ITEMGETINF_17);
            this->actionFunc = EnSkj_CleanupOcarinaGame;
        } else {
            EnSkj_OfferNextRound(this, play);
        }
    }
}

void EnSkj_CleanupOcarinaGame(EnSkj* this, PlayState* play) {
    if (sOcarinaMinigameSkullKids[SKULL_KID_LEFT].skullkid != NULL) {
        sOcarinaMinigameSkullKids[SKULL_KID_LEFT].unk_0 = 2;
    }

    if (sOcarinaMinigameSkullKids[SKULL_KID_RIGHT].skullkid != NULL) {
        sOcarinaMinigameSkullKids[SKULL_KID_RIGHT].unk_0 = 2;
    }

    if ((sOcarinaMinigameSkullKids[SKULL_KID_LEFT].unk_0 == 2) &&
        (sOcarinaMinigameSkullKids[SKULL_KID_RIGHT].unk_0 == 2)) {
        func_800F5C2C();
        Actor_Kill(&this->actor);
    }
}

void EnSkj_OcarinaMinigameShortStumpUpdate(Actor* thisx, PlayState* play) {
    EnSkj* this = (EnSkj*)thisx;

    D_80B01EA0 = Actor_TalkOfferAccepted(&this->actor, play);
    this->timer++;

    this->actor.focus.pos.x = 1230.0f;
    this->actor.focus.pos.y = -90.0f;
    this->actor.focus.pos.z = 450.0f;

#if OOT_DEBUG
    if (BREG(0) != 0) {
        DebugDisplay_AddObject(this->actor.world.pos.x, this->actor.world.pos.y, this->actor.world.pos.z,
                               this->actor.world.rot.x, this->actor.world.rot.y, this->actor.world.rot.z, 1.0f, 1.0f,
                               1.0f, 255, 0, 0, 255, 4, play->state.gfxCtx);
    }
#endif

    this->actionFunc(this, play);

    this->actor.textId = this->textId;
    this->actor.xzDistToPlayer = 50.0;
}

s32 EnSkj_OverrideLimbDraw(PlayState* play, s32 limbIndex, Gfx** dList, Vec3f* pos, Vec3s* rot, void* thisx) {
    return 0;
}

void EnSkj_PostLimbDraw(PlayState* play, s32 limbIndex, Gfx** dList, Vec3s* rot, void* thisx) {
    OPEN_DISPS(play->state.gfxCtx, "../z_en_skj.c", 2417);

    if ((limbIndex == 11) && GET_ITEMGETINF(ITEMGETINF_39)) {
        Gfx_SetupDL_25Opa(play->state.gfxCtx);
        Matrix_Push();
        Matrix_RotateZYX(-0x4000, 0, 0, MTXMODE_APPLY);
        gSPMatrix(POLY_OPA_DISP++, MATRIX_NEW(play->state.gfxCtx, "../z_en_skj.c", 2430),
                  G_MTX_NOPUSH | G_MTX_LOAD | G_MTX_MODELVIEW);
        gSPDisplayList(POLY_OPA_DISP++, gSkullKidSkullMaskDL);
        Matrix_Pop();
    }

    CLOSE_DISPS(play->state.gfxCtx, "../z_en_skj.c", 2437);
}

Gfx* EnSkj_TranslucentDL(GraphicsContext* gfxCtx, u32 alpha) {
    Gfx* dList;
    Gfx* dListHead;

    //! @bug This only allocates space for 1 command but uses 3
    dList = dListHead = GRAPH_ALLOC(gfxCtx, sizeof(Gfx));
    gDPSetRenderMode(dListHead++, G_RM_FOG_SHADE_A, G_RM_AA_ZB_XLU_SURF2);
    gDPSetEnvColor(dListHead++, 0, 0, 0, alpha);
    gSPEndDisplayList(dListHead++);

    return dList;
}

Gfx* EnSkj_OpaqueDL(GraphicsContext* gfxCtx, u32 alpha) {
    Gfx* dList;
    Gfx* dListHead;

    //! @bug This only allocates space for 1 command but uses 2
    dList = dListHead = GRAPH_ALLOC(gfxCtx, sizeof(Gfx));
    gDPSetEnvColor(dListHead++, 0, 0, 0, alpha);
    gSPEndDisplayList(dListHead++);

    return dList;
}

void EnSkj_Draw(Actor* thisx, PlayState* play) {
    STACK_PAD(s32);
    EnSkj* this = (EnSkj*)thisx;

    OPEN_DISPS(play->state.gfxCtx, "../z_en_skj.c", 2475);

    Gfx_SetupDL_25Opa(play->state.gfxCtx);

    if (this->alpha < 255) {
        gSPSegment(POLY_OPA_DISP++, 0x0C, EnSkj_TranslucentDL(play->state.gfxCtx, this->alpha));
    } else {
        gSPSegment(POLY_OPA_DISP++, 0x0C, EnSkj_OpaqueDL(play->state.gfxCtx, this->alpha));
    }

    SkelAnime_DrawFlexOpa(play, this->skelAnime.skeleton, this->skelAnime.jointTable, this->skelAnime.dListCount,
                          EnSkj_OverrideLimbDraw, EnSkj_PostLimbDraw, this);

    CLOSE_DISPS(play->state.gfxCtx, "../z_en_skj.c", 2495);
}<|MERGE_RESOLUTION|>--- conflicted
+++ resolved
@@ -363,12 +363,7 @@
     s16 type = (thisx->params >> 0xA) & 0x3F;
     EnSkj* this = (EnSkj*)thisx;
     PlayState* play = play2;
-<<<<<<< HEAD
     STACK_PAD(s32);
-    Player* player;
-=======
-    s32 pad;
->>>>>>> bf3339a1
 
     Actor_ProcessInitChain(thisx, sInitChain);
     switch (type) {
