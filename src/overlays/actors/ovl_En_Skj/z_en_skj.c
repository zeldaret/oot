--- conflicted
+++ resolved
@@ -1473,14 +1473,8 @@
                     this->actionFunc = EnSkj_FailedMiniGame;
                 }
                 break;
-<<<<<<< HEAD
             case MSGMODE_UNK_30:
-                if (func_800F8FF4(NA_SE_SY_METRONOME) == 0) {
-=======
-
-            case 0x30:
                 if (!Audio_IsSfxPlaying(NA_SE_SY_METRONOME)) {
->>>>>>> eccfd2ef
                     if (sOcarinaMinigameSkullKids[SKULL_KID_LEFT].skullkid != NULL) {
                         sOcarinaMinigameSkullKids[SKULL_KID_LEFT].skullkid->minigameState =
                             SKULL_KID_OCARINA_PLAY_NOTES;
