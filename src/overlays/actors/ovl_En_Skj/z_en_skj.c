--- conflicted
+++ resolved
@@ -340,17 +340,10 @@
 void EnSkj_SetNaviId(EnSkj* this) {
     switch (this->actor.params) {
         case 0:
-<<<<<<< HEAD
             if (GET_ITEMGETINF(ITEMGETINF_39)) {
-                this->actor.naviEnemyId = 0x41; // Skull kid with skull mask
+                this->actor.naviEnemyId = NAVI_ENEMY_SKULL_KID_MASK;
             } else if (GET_ITEMGETINF(ITEMGETINF_16)) {
-                this->actor.naviEnemyId = 0x40; // Skull kid after Saria's song but no mask
-=======
-            if (gSaveContext.itemGetInf[3] & 0x200) {
-                this->actor.naviEnemyId = NAVI_ENEMY_SKULL_KID_MASK;
-            } else if (gSaveContext.itemGetInf[1] & 0x40) {
                 this->actor.naviEnemyId = NAVI_ENEMY_SKULL_KID_FRIENDLY;
->>>>>>> 32e66c2d
             } else {
                 this->actor.naviEnemyId = NAVI_ENEMY_SKULL_KID; // No Sarias song no skull mask
             }
