#include "z_en_dog.h"

#define ROOM 0x00
#define FLAGS 0x00000000

static void EnDog_Init(EnDog* this, GlobalContext* globalCtx);
static void EnDog_Destroy(EnDog* this, GlobalContext* globalCtx);
static void EnDog_Update(EnDog* this, GlobalContext* globalCtx);
static void EnDog_Draw(EnDog* this, GlobalContext* globalCtx);
<<<<<<< HEAD

static void EnDog_FollowPath(EnDog* this, GlobalContext* globalCtx);
static void EnDog_ChooseMovement(EnDog* this, GlobalContext* globalCtx);
static void EnDog_FollowLink(EnDog* this, GlobalContext* globalCtx);
static void EnDog_RunAway(EnDog* this, GlobalContext* globalCtx);
static void EnDog_FaceLink(EnDog* this, GlobalContext* globalCtx);
static void EnDog_Wait(EnDog* this, GlobalContext* globalCtx);

const ActorInit En_Dog_InitVars =
{
=======

static void EnDog_FollowPath(EnDog* this, GlobalContext* globalCtx);
static void EnDog_ChooseMovement(EnDog* this, GlobalContext* globalCtx);
static void EnDog_FollowLink(EnDog* this, GlobalContext* globalCtx);
static void EnDog_RunAway(EnDog* this, GlobalContext* globalCtx);
static void EnDog_FaceLink(EnDog* this, GlobalContext* globalCtx);
static void EnDog_Wait(EnDog* this, GlobalContext* globalCtx);

const ActorInit En_Dog_InitVars = {
>>>>>>> d879f2ac
    ACTOR_EN_DOG,
    ACTORTYPE_NPC,
    ROOM,
    FLAGS,
    OBJECT_DOG,
    sizeof(EnDog),
    (ActorFunc)EnDog_Init,
    (ActorFunc)EnDog_Destroy,
    (ActorFunc)EnDog_Update,
    (ActorFunc)EnDog_Draw,
};

<<<<<<< HEAD
static ColliderCylinderInit cylinderInit =
{
    0x06, 0x00, 0x09, 0x39,
    0x10, 0x01, 0x00, 0x00,
    0x00, 0x00, 0x00, 0x00,
    0x00000000,
    0x00, 0x00, 0x00, 0x00,
    0xFFCFFFFF,
    0x00, 0x00, 0x00, 0x00,
    0x00, 0x01, 0x01, 0x00,

    0x0010,
    0x0014,
    0x0000,
    0x0000, 0x0000, 0x0000,
=======
static ColliderCylinderInit cylinderInit = {
    0x06,   0x00,   0x09,   0x39,   0x10,       0x01,   0x00, 0x00, 0x00, 0x00, 0x00, 0x00, 0x00000000,
    0x00,   0x00,   0x00,   0x00,   0xFFCFFFFF, 0x00,   0x00, 0x00, 0x00, 0x00, 0x01, 0x01, 0x00,

    0x0010, 0x0014, 0x0000, 0x0000, 0x0000,     0x0000,
>>>>>>> d879f2ac
};

// There are multiple versions of sub98 init structs
// Keeping these local until z_collision_check is decompiled
<<<<<<< HEAD
typedef struct
{
=======
typedef struct {
>>>>>>> d879f2ac
    /* 0x00 */ u8 health;
    /* 0x02 */ s16 unk_10;
    /* 0x04 */ s16 unk_12;
    /* 0x06 */ u16 unk_14;
    /* 0x08 */ u8 mass;
<<<<<<< HEAD
}sub98Init;

static sub98Init sub98Data = 
{
    0x00,   //health
    0x0000, //unk_10
    0x0000, //unk_12
    0x0000, //unk_14
    0x32,   //mass
};

static struct_80034EC0_Entry animations[]=
{
    {0x06001368, 1.0f, 0.0f, -1.0f, 0x00,  0.0f},
    {0x06001368, 1.0f, 0.0f, -1.0f, 0x00, -6.0f}, 
    {0x06000D78, 1.0f, 0.0f, -1.0f, 0x00, -6.0f}, 
    {0x06000278, 1.0f, 0.0f, -1.0f, 0x00, -6.0f}, 
    {0x06001150, 1.0f, 0.0f,  4.0f, 0x02, -6.0f}, 
    {0x06001150, 1.0f, 5.0f,  25.0f,0x04, -6.0f}, 
    {0x06000928, 1.0f, 0.0f,  6.0f, 0x02, -6.0f}, 
    {0x06000C28, 1.0f, 0.0f, -1.0f, 0x00, -6.0f},
};

// Bandaid fix for a lw vs lh issue in EnDog_FollowPath. Roman will look at it later.
typedef union
{
    /* 0x00 */ s32 entry;
    struct 
    {
        s16 unk_0;
        s16 unk_2;
    };
}s16ArrEntry;

typedef enum
{
    /* 0x00 */ DOG_WALK,
    /* 0x01 */ DOG_RUN,
    /* 0x02 */ DOG_BARK,
    /* 0x03 */ DOG_SIT,
    /* 0x04 */ DOG_SIT_2,
    /* 0x05 */ DOG_BOW,
    /* 0x06 */ DOG_BOW_2,
} DogBehavior;

extern UNK_PTR D_06007290;
extern UNK_PTR D_06001368;
extern UNK_PTR D_06000D78;
extern UNK_PTR D_06000278;

static void EnDog_PlayWalkSFX(EnDog* this)
{
    u32* walk = &D_06001368;
    if (this->skelAnime.animCurrent == walk)
    {
        if ((this->skelAnime.animCurrentFrame == 1.0f) || (this->skelAnime.animCurrentFrame == 7.0f))
        {
            Audio_PlayActorSound2(&this->actor, NA_SE_EV_CHIBI_WALK);
        }
    }
}

static void EnDog_PlayRunSFX(EnDog* this)
{
    u32* run = &D_06000D78;
    if (this->skelAnime.animCurrent == run)
    {
        if ((this->skelAnime.animCurrentFrame == 2.0f) || (this->skelAnime.animCurrentFrame == 4.0f))
        {
            Audio_PlayActorSound2(&this->actor, NA_SE_EV_CHIBI_WALK);
        }
    }
}

static void EnDog_PlayBarkSFX(EnDog* this)
{
    u32* bark = &D_06000278;
    if (this->skelAnime.animCurrent == bark)
    {
        if ((this->skelAnime.animCurrentFrame == 13.0f) || (this->skelAnime.animCurrentFrame == 19.0f))
        {
            Audio_PlayActorSound2(&this->actor, NA_SE_EV_SMALL_DOG_BARK);
        }
    }
}

static s32 EnDog_PlayAnimAndSFX(EnDog* this)
{
    s32 animation;

    if (this->behavior != this->nextBehavior)
    {
        if (this->nextBehavior == DOG_SIT_2)
        {
            this->nextBehavior = DOG_SIT;
        }
        if (this->nextBehavior == DOG_BOW_2)
        {
            this->nextBehavior = DOG_BOW;
        }

        this->behavior = this->nextBehavior;
        switch(this->behavior)
        {
            case DOG_WALK: 
                animation = 1; 
                break;
            case DOG_RUN: 
                animation = 2; 
                break;
            case DOG_BARK: 
                animation = 3; 
                break;
            case DOG_SIT:
                animation = 4; 
                break;
            case DOG_BOW: 
                animation = 6; 
                break;
        }
        func_80034EC0(&this->skelAnime, &animations, animation);
    }
    
    switch(this->behavior)
    {
        case DOG_SIT: 
            if (func_800A56C8(&this->skelAnime, this->skelAnime.animFrameCount) != 0)
            {
                func_80034EC0(&this->skelAnime, &animations, 5);
                this->behavior = this->nextBehavior = DOG_SIT_2;
            }
            break;
        case DOG_BOW: 
            if (func_800A56C8(&this->skelAnime, this->skelAnime.animFrameCount) != 0)
            {
                func_80034EC0(&this->skelAnime, &animations, 7);
                this->behavior = this->nextBehavior = DOG_BOW_2;
            }
            break;
        case DOG_WALK: 
            EnDog_PlayWalkSFX(this); 
            break;
        case DOG_RUN: 
            EnDog_PlayRunSFX(this);
            break;
        case DOG_BARK: 
            EnDog_PlayBarkSFX(this);
            if (this){} // needed for regalloc
            break;
    }
    return 0;
}

static s8 EnDog_CanFollow(EnDog* this, GlobalContext* globalCtx)
{
    if ((this->collider.base.collideFlags & 2))
    {
        this->collider.base.collideFlags &= ~2;
        return 2;
    }

    if (globalCtx->sceneNum == SCENE_MARKET_DAY)
    {
        return 0;
    }

    if ((this->collider.base.maskB & 1))
    {
        this->collider.base.maskB &= ~1;
        if (gSaveContext.dogParams != 0)
        {
            return 0;
        }
        gSaveContext.dogParams = (this->actor.params & 0x7FFF);
        return 1;
    }

    return 0;
}

static EnDog_UpdateWaypoint(EnDog* this, GlobalContext* globalCtx)
{
    s32 change;

    if (this->path == NULL)
    {
        return 0;
    }

    if (this->reverse)
    {
        change = -1;
    }
    else
    {
        change = 1;
    }
    
    this->waypoint += change;

    if (this->reverse)
    {
        if (this->waypoint < 0)
        {
            this->waypoint = this->path->count - 1;
        }
    }
    else
    {
        if ((this->path->count - 1) < this->waypoint)
        {
            this->waypoint = 0;
        }
    }

    return 1;
}

static s32 EnDog_Orient(EnDog* this, GlobalContext* globalCtx)
{
    s16 targetYaw;
    f32 waypointDistSq;
    
    waypointDistSq = func_8008E520(&this->actor, this->path, this->waypoint, &targetYaw);
    Math_SmoothScaleMaxMinS(&this->actor.posRot.rot.y, targetYaw, 10, 1000, 1);

    if ((waypointDistSq > 0.0f) && (waypointDistSq < 1000.0f))
    {
        return EnDog_UpdateWaypoint(this, globalCtx);
    }
    else
    {
        return 0;
    }
}

static void EnDog_Init(EnDog* this, GlobalContext* globalCtx)
{
    SkelAnime* skelAnime;
    s16 followingDog;
    ColliderCylinderMain* collider;

    collider = &this->collider;
    ActorShape_Init(&this->actor.shape, 0.0f, ActorShadow_DrawFunc_Circle, 24.0f);
    skelAnime = &this->skelAnime;
    func_800A46F8(globalCtx, skelAnime, &D_06007290, 0, &this->unk_1F4, &this->unk_242, 13);
    func_80034EC0(skelAnime, animations, 0);
    
    if ((this->actor.params & 0x8000) == 0)
    {
        this->actor.params = (this->actor.params & 0xF0FF) | ((((this->actor.params & 0x0F00) >> 8) + 1) << 8);
    }

    followingDog = ((gSaveContext.dogParams & 0x0F00) >> 8);
    if (followingDog == ((this->actor.params & 0x0F00) >> 8) && ((this->actor.params & 0x8000) == 0))
    {
        Actor_Kill(&this->actor);
        return;
    }

    ActorCollider_AllocCylinder(globalCtx, collider);
    ActorCollider_InitCylinder(globalCtx, collider, &this->actor, &cylinderInit);
    func_80061EFC(&this->actor.sub_98, 0, &sub98Data);
    Actor_SetScale(&this->actor, 0.0075f);
    this->waypoint = 0;
    this->actor.gravity = -1.0f;
    this->path = func_8008E4E0(globalCtx, (s16)((this->actor.params & 0x00F0) >> 4), 0xF);

    switch (globalCtx->sceneNum)
    {
        case SCENE_MARKET_NIGHT:
            if ((!gSaveContext.dogIsLost) && (((this->actor.params & 0x0F00) >> 8) == 1))
            {
                Actor_Kill(&this->actor);
            }
            break;
        case SCENE_IMPA: // Richard's Home
            if ((u32)(this->actor.params & 0x8000) == 0)
            {
                if (!gSaveContext.dogIsLost)
                {
                    this->nextBehavior = DOG_SIT;
                    this->actionFunc = EnDog_Wait;
                    this->actor.speedXZ = 0.0f;
                    return;
                }
                else
                {
                    Actor_Kill(&this->actor);
                    return;
                }
            }
            break;
    }

    if ((u32)(this->actor.params & 0x8000) != 0)
    {
        this->nextBehavior = DOG_WALK;
        this->actionFunc = EnDog_FollowLink;
    }
    else
    {
        this->nextBehavior = DOG_SIT;
        this->actionFunc = EnDog_ChooseMovement;
    }
}

static void EnDog_Destroy(EnDog* this, GlobalContext* globalCtx)
{
    ColliderCylinderMain* collider = &this->collider; 
    ActorCollider_FreeCylinder(globalCtx, collider);
}

static void EnDog_FollowPath(EnDog* this, GlobalContext* globalCtx)
{
    s16ArrEntry behaviors[] = { DOG_SIT, DOG_BOW, DOG_BARK };
    s16ArrEntry unused[] = { 40, 80, 20 };
    f32 speed;
    s32 frame;

    if (EnDog_CanFollow(this, globalCtx) == 1)
    {
        this->actionFunc = EnDog_FollowLink;
    }

    if (DECR(this->behaviorTimer) != 0)
    {
        if (this->nextBehavior == DOG_WALK)
        {
            speed = 1.0f;
        }
        else
        {
            speed = 4.0f;
        }
        Math_SmoothScaleMaxMinF(&this->actor.speedXZ, speed, 0.4f, 1.0f, 0.0f);
        EnDog_Orient(this, globalCtx);
        this->actor.shape.rot = this->actor.posRot.rot;

        // Used to change between two text boxes for Richard's owner in the Market Day scene
        // depending on where he is on his path. En_Hy checks these event flags.
        if (this->waypoint < 9)
        {
            // Richard is close to her, text says something about his coat
            gSaveContext.event_inf[3] |= 1;
        }
        else
        {
            // Richard is far, text says something about running fast
            gSaveContext.event_inf[3] &= ~1;
        }
    }
    else
    {
        frame = globalCtx->state.frames % 3;
        this->nextBehavior = behaviors[frame].entry;
        // no clue why they're using the action id to calculate timer. possibly meant to use the unused array?
        this->behaviorTimer = Math_Rand_S16Offset(60, behaviors[frame].unk_2);
        this->actionFunc = EnDog_ChooseMovement;
    }
}

static void EnDog_ChooseMovement(EnDog* this, GlobalContext* globalCtx)
{
    if (EnDog_CanFollow(this, globalCtx) == 1)
    {
        this->actionFunc = EnDog_FollowLink;
    }

    if (DECR(this->behaviorTimer) == 0)
    {
        this->behaviorTimer = Math_Rand_S16Offset(200, 100);
        if (globalCtx->state.frames % 2)
        {
            this->nextBehavior = DOG_WALK;
        }
        else
        {
            this->nextBehavior = DOG_RUN;
        }

        if (this->nextBehavior == DOG_RUN)
        {
            this->behaviorTimer /= 2;
        }
        this->actionFunc = EnDog_FollowPath;
    }
    Math_SmoothScaleMaxMinF(&this->actor.speedXZ, 0.0f, 0.4f, 1.0f, 0.0f);
}

static void EnDog_FollowLink(EnDog* this, GlobalContext* globalCtx)
{
    f32 speed;

    if (gSaveContext.dogParams == 0)
    {
        this->nextBehavior = DOG_SIT;
        this->actionFunc = EnDog_Wait;
        this->actor.speedXZ = 0.0f;
        return;    
    }
    
    if (this->actor.xzDistanceFromLink > 400.0f)
    {
        if (this->nextBehavior != DOG_SIT && this->nextBehavior != DOG_SIT_2)
        {
            this->nextBehavior = DOG_BOW;
        }
        gSaveContext.dogParams = 0;
        speed = 0.0f;
    }
    else if (this->actor.xzDistanceFromLink > 100.0f)
    {
        this->nextBehavior = DOG_RUN;
        speed = 4.0f;
    }
    else if (this->actor.xzDistanceFromLink < 40.0f)
    {
        if (this->nextBehavior != DOG_BOW && this->nextBehavior != DOG_BOW_2)
        {
            this->nextBehavior = DOG_BOW;
        }
        speed = 0.0f;
    }
    else
    {
        this->nextBehavior = DOG_WALK;
        speed = 1.0f;
    }
        
    Math_SmoothScaleMaxF(&this->actor.speedXZ, speed, 0.6f, 1.0f);

    if (!(this->actor.xzDistanceFromLink > 400.0f))
    {
        Math_SmoothScaleMaxMinS(&this->actor.posRot.rot.y, this->actor.rotTowardsLinkY, 10, 1000, 1);
        this->actor.shape.rot = this->actor.posRot.rot;
    }
}

static void EnDog_RunAway(EnDog* this, GlobalContext* globalCtx)
{
    if (this->actor.xzDistanceFromLink < 200.0f)
    {
        Math_SmoothScaleMaxF(&this->actor.speedXZ, 4.0f, 0.6f, 1.0f);
        Math_SmoothScaleMaxMinS(&this->actor.posRot.rot.y, (this->actor.rotTowardsLinkY ^ 0x8000), 10, 1000, 1);
    }
    else
    {
        this->actionFunc = EnDog_FaceLink;
    }
    this->actor.shape.rot = this->actor.posRot.rot;
}

static void EnDog_FaceLink(EnDog* this, GlobalContext* globalCtx)
{
    s16 rotTowardLink;
    s16 prevRotY;
    f32 absAngleDiff;
    
    // if the dog is more than 200 units away from Link, turn to face him then wait
    if (200.0f <= this->actor.xzDistanceFromLink)
    {
        this->nextBehavior = DOG_WALK;

        Math_SmoothScaleMaxF(&this->actor.speedXZ, 1.0f, 0.6f, 1.0f); 

        rotTowardLink = this->actor.rotTowardsLinkY;
        prevRotY = this->actor.posRot.rot.y;
        Math_SmoothScaleMaxMinS(&this->actor.posRot.rot.y, rotTowardLink, 10, 1000, 1);

        absAngleDiff = this->actor.posRot.rot.y;
        absAngleDiff -= prevRotY;
        absAngleDiff = fabsf(absAngleDiff);
        if (absAngleDiff < 200.0f)
        {
            this->nextBehavior = DOG_SIT;
            this->actionFunc = EnDog_Wait;
            this->actor.speedXZ = 0.0f;
        }
    }
    else
    {
        this->nextBehavior = DOG_RUN;
        this->actionFunc = EnDog_RunAway;
    }
    this->actor.shape.rot = this->actor.posRot.rot;
}

static void EnDog_Wait(EnDog* this, GlobalContext* globalCtx)
{
    this->unusedAngle = (this->actor.rotTowardsLinkY - this->actor.shape.rot.y);

    // If another dog is following Link and he gets within 200 units of waiting dog, run away
    if ((gSaveContext.dogParams != 0) && (this->actor.xzDistanceFromLink < 200.0f))
    {
        this->nextBehavior = DOG_RUN;
        this->actionFunc = EnDog_RunAway;
    }
}

static void EnDog_Update(EnDog* this, GlobalContext* globalCtx)
{
    s32 pad1;
    s32 pad2;

    EnDog_PlayAnimAndSFX(this);
    SkelAnime_FrameUpdateMatrix(&this->skelAnime);
    func_8002E4B4(globalCtx, &this->actor, this->collider.dim.radius, 
                  this->collider.dim.height * 0.5f, 0.0f, 5);
    Actor_MoveForward(&this->actor);
    this->actionFunc(this, globalCtx);
    ActorCollider_Cylinder_Update(&this->actor, &this->collider);
    Actor_CollisionCheck_SetOT(globalCtx, &globalCtx->sub_11E60, &this->collider);
}

static UNK_TYPE EnDog_Callback1(UNK_TYPE unused1, UNK_TYPE unused2, UNK_TYPE unused3, UNK_TYPE unused4)
{
    return 0;
}

static void EnDog_Callback2(UNK_TYPE unused1, UNK_TYPE unused2, UNK_TYPE unused3, UNK_TYPE unused4)
{

}

static void EnDog_Draw(EnDog* this, GlobalContext* globalCtx)
{
    s32 pad;
    Color_RGBA8 colors[] = { {0xFF, 0xFF, 0xC8, 0x00}, {0x96, 0x64, 0x32, 0x00} };
=======
} sub98Init;

static sub98Init sub98Data = {
    0x00,   // health
    0x0000, // unk_10
    0x0000, // unk_12
    0x0000, // unk_14
    0x32,   // mass
};

static struct_80034EC0_Entry animations[] = {
    { 0x06001368, 1.0f, 0.0f, -1.0f, 0x00, 0.0f },  { 0x06001368, 1.0f, 0.0f, -1.0f, 0x00, -6.0f },
    { 0x06000D78, 1.0f, 0.0f, -1.0f, 0x00, -6.0f }, { 0x06000278, 1.0f, 0.0f, -1.0f, 0x00, -6.0f },
    { 0x06001150, 1.0f, 0.0f, 4.0f, 0x02, -6.0f },  { 0x06001150, 1.0f, 5.0f, 25.0f, 0x04, -6.0f },
    { 0x06000928, 1.0f, 0.0f, 6.0f, 0x02, -6.0f },  { 0x06000C28, 1.0f, 0.0f, -1.0f, 0x00, -6.0f },
};

// Bandaid fix for a lw vs lh issue in EnDog_FollowPath. Roman will look at it later.
typedef union {
    /* 0x00 */ s32 entry;
    struct {
        s16 unk_0;
        s16 unk_2;
    };
} s16ArrEntry;

typedef enum {
    /* 0x00 */ DOG_WALK,
    /* 0x01 */ DOG_RUN,
    /* 0x02 */ DOG_BARK,
    /* 0x03 */ DOG_SIT,
    /* 0x04 */ DOG_SIT_2,
    /* 0x05 */ DOG_BOW,
    /* 0x06 */ DOG_BOW_2,
} DogBehavior;

extern UNK_PTR D_06007290;
extern UNK_PTR D_06001368;
extern UNK_PTR D_06000D78;
extern UNK_PTR D_06000278;

static void EnDog_PlayWalkSFX(EnDog* this) {
    u32* walk = &D_06001368;
    if (this->skelAnime.animCurrent == walk) {
        if ((this->skelAnime.animCurrentFrame == 1.0f) || (this->skelAnime.animCurrentFrame == 7.0f)) {
            Audio_PlayActorSound2(&this->actor, NA_SE_EV_CHIBI_WALK);
        }
    }
}

static void EnDog_PlayRunSFX(EnDog* this) {
    u32* run = &D_06000D78;
    if (this->skelAnime.animCurrent == run) {
        if ((this->skelAnime.animCurrentFrame == 2.0f) || (this->skelAnime.animCurrentFrame == 4.0f)) {
            Audio_PlayActorSound2(&this->actor, NA_SE_EV_CHIBI_WALK);
        }
    }
}

static void EnDog_PlayBarkSFX(EnDog* this) {
    u32* bark = &D_06000278;
    if (this->skelAnime.animCurrent == bark) {
        if ((this->skelAnime.animCurrentFrame == 13.0f) || (this->skelAnime.animCurrentFrame == 19.0f)) {
            Audio_PlayActorSound2(&this->actor, NA_SE_EV_SMALL_DOG_BARK);
        }
    }
}

static s32 EnDog_PlayAnimAndSFX(EnDog* this) {
    s32 animation;

    if (this->behavior != this->nextBehavior) {
        if (this->nextBehavior == DOG_SIT_2) {
            this->nextBehavior = DOG_SIT;
        }
        if (this->nextBehavior == DOG_BOW_2) {
            this->nextBehavior = DOG_BOW;
        }

        this->behavior = this->nextBehavior;
        switch (this->behavior) {
            case DOG_WALK:
                animation = 1;
                break;
            case DOG_RUN:
                animation = 2;
                break;
            case DOG_BARK:
                animation = 3;
                break;
            case DOG_SIT:
                animation = 4;
                break;
            case DOG_BOW:
                animation = 6;
                break;
        }
        func_80034EC0(&this->skelAnime, &animations, animation);
    }

    switch (this->behavior) {
        case DOG_SIT:
            if (func_800A56C8(&this->skelAnime, this->skelAnime.animFrameCount) != 0) {
                func_80034EC0(&this->skelAnime, &animations, 5);
                this->behavior = this->nextBehavior = DOG_SIT_2;
            }
            break;
        case DOG_BOW:
            if (func_800A56C8(&this->skelAnime, this->skelAnime.animFrameCount) != 0) {
                func_80034EC0(&this->skelAnime, &animations, 7);
                this->behavior = this->nextBehavior = DOG_BOW_2;
            }
            break;
        case DOG_WALK:
            EnDog_PlayWalkSFX(this);
            break;
        case DOG_RUN:
            EnDog_PlayRunSFX(this);
            break;
        case DOG_BARK:
            EnDog_PlayBarkSFX(this);
            if (this) {} // needed for regalloc
            break;
    }
    return 0;
}

static s8 EnDog_CanFollow(EnDog* this, GlobalContext* globalCtx) {
    if ((this->collider.base.collideFlags & 2)) {
        this->collider.base.collideFlags &= ~2;
        return 2;
    }

    if (globalCtx->sceneNum == SCENE_MARKET_DAY) {
        return 0;
    }

    if ((this->collider.base.maskB & 1)) {
        this->collider.base.maskB &= ~1;
        if (gSaveContext.dogParams != 0) {
            return 0;
        }
        gSaveContext.dogParams = (this->actor.params & 0x7FFF);
        return 1;
    }

    return 0;
}

static EnDog_UpdateWaypoint(EnDog* this, GlobalContext* globalCtx) {
    s32 change;

    if (this->path == NULL) {
        return 0;
    }

    if (this->reverse) {
        change = -1;
    } else {
        change = 1;
    }

    this->waypoint += change;

    if (this->reverse) {
        if (this->waypoint < 0) {
            this->waypoint = this->path->count - 1;
        }
    } else {
        if ((this->path->count - 1) < this->waypoint) {
            this->waypoint = 0;
        }
    }

    return 1;
}

static s32 EnDog_Orient(EnDog* this, GlobalContext* globalCtx) {
    s16 targetYaw;
    f32 waypointDistSq;

    waypointDistSq = func_8008E520(&this->actor, this->path, this->waypoint, &targetYaw);
    Math_SmoothScaleMaxMinS(&this->actor.posRot.rot.y, targetYaw, 10, 1000, 1);

    if ((waypointDistSq > 0.0f) && (waypointDistSq < 1000.0f)) {
        return EnDog_UpdateWaypoint(this, globalCtx);
    } else {
        return 0;
    }
}

static void EnDog_Init(EnDog* this, GlobalContext* globalCtx) {
    SkelAnime* skelAnime;
    s16 followingDog;
    ColliderCylinderMain* collider;

    collider = &this->collider;
    ActorShape_Init(&this->actor.shape, 0.0f, ActorShadow_DrawFunc_Circle, 24.0f);
    skelAnime = &this->skelAnime;
    func_800A46F8(globalCtx, skelAnime, &D_06007290, 0, &this->unk_1F4, &this->unk_242, 13);
    func_80034EC0(skelAnime, animations, 0);

    if ((this->actor.params & 0x8000) == 0) {
        this->actor.params = (this->actor.params & 0xF0FF) | ((((this->actor.params & 0x0F00) >> 8) + 1) << 8);
    }

    followingDog = ((gSaveContext.dogParams & 0x0F00) >> 8);
    if (followingDog == ((this->actor.params & 0x0F00) >> 8) && ((this->actor.params & 0x8000) == 0)) {
        Actor_Kill(&this->actor);
        return;
    }

    ActorCollider_AllocCylinder(globalCtx, collider);
    ActorCollider_InitCylinder(globalCtx, collider, &this->actor, &cylinderInit);
    func_80061EFC(&this->actor.sub_98, 0, &sub98Data);
    Actor_SetScale(&this->actor, 0.0075f);
    this->waypoint = 0;
    this->actor.gravity = -1.0f;
    this->path = func_8008E4E0(globalCtx, (s16)((this->actor.params & 0x00F0) >> 4), 0xF);

    switch (globalCtx->sceneNum) {
        case SCENE_MARKET_NIGHT:
            if ((!gSaveContext.dogIsLost) && (((this->actor.params & 0x0F00) >> 8) == 1)) {
                Actor_Kill(&this->actor);
            }
            break;
        case SCENE_IMPA: // Richard's Home
            if ((u32)(this->actor.params & 0x8000) == 0) {
                if (!gSaveContext.dogIsLost) {
                    this->nextBehavior = DOG_SIT;
                    this->actionFunc = EnDog_Wait;
                    this->actor.speedXZ = 0.0f;
                    return;
                } else {
                    Actor_Kill(&this->actor);
                    return;
                }
            }
            break;
    }

    if ((u32)(this->actor.params & 0x8000) != 0) {
        this->nextBehavior = DOG_WALK;
        this->actionFunc = EnDog_FollowLink;
    } else {
        this->nextBehavior = DOG_SIT;
        this->actionFunc = EnDog_ChooseMovement;
    }
}

static void EnDog_Destroy(EnDog* this, GlobalContext* globalCtx) {
    ColliderCylinderMain* collider = &this->collider;
    ActorCollider_FreeCylinder(globalCtx, collider);
}

static void EnDog_FollowPath(EnDog* this, GlobalContext* globalCtx) {
    s16ArrEntry behaviors[] = { DOG_SIT, DOG_BOW, DOG_BARK };
    s16ArrEntry unused[] = { 40, 80, 20 };
    f32 speed;
    s32 frame;

    if (EnDog_CanFollow(this, globalCtx) == 1) {
        this->actionFunc = EnDog_FollowLink;
    }

    if (DECR(this->behaviorTimer) != 0) {
        if (this->nextBehavior == DOG_WALK) {
            speed = 1.0f;
        } else {
            speed = 4.0f;
        }
        Math_SmoothScaleMaxMinF(&this->actor.speedXZ, speed, 0.4f, 1.0f, 0.0f);
        EnDog_Orient(this, globalCtx);
        this->actor.shape.rot = this->actor.posRot.rot;

        // Used to change between two text boxes for Richard's owner in the Market Day scene
        // depending on where he is on his path. En_Hy checks these event flags.
        if (this->waypoint < 9) {
            // Richard is close to her, text says something about his coat
            gSaveContext.event_inf[3] |= 1;
        } else {
            // Richard is far, text says something about running fast
            gSaveContext.event_inf[3] &= ~1;
        }
    } else {
        frame = globalCtx->state.frames % 3;
        this->nextBehavior = behaviors[frame].entry;
        // no clue why they're using the action id to calculate timer. possibly meant to use the unused array?
        this->behaviorTimer = Math_Rand_S16Offset(60, behaviors[frame].unk_2);
        this->actionFunc = EnDog_ChooseMovement;
    }
}

static void EnDog_ChooseMovement(EnDog* this, GlobalContext* globalCtx) {
    if (EnDog_CanFollow(this, globalCtx) == 1) {
        this->actionFunc = EnDog_FollowLink;
    }

    if (DECR(this->behaviorTimer) == 0) {
        this->behaviorTimer = Math_Rand_S16Offset(200, 100);
        if (globalCtx->state.frames % 2) {
            this->nextBehavior = DOG_WALK;
        } else {
            this->nextBehavior = DOG_RUN;
        }

        if (this->nextBehavior == DOG_RUN) {
            this->behaviorTimer /= 2;
        }
        this->actionFunc = EnDog_FollowPath;
    }
    Math_SmoothScaleMaxMinF(&this->actor.speedXZ, 0.0f, 0.4f, 1.0f, 0.0f);
}

static void EnDog_FollowLink(EnDog* this, GlobalContext* globalCtx) {
    f32 speed;

    if (gSaveContext.dogParams == 0) {
        this->nextBehavior = DOG_SIT;
        this->actionFunc = EnDog_Wait;
        this->actor.speedXZ = 0.0f;
        return;
    }

    if (this->actor.xzDistanceFromLink > 400.0f) {
        if (this->nextBehavior != DOG_SIT && this->nextBehavior != DOG_SIT_2) {
            this->nextBehavior = DOG_BOW;
        }
        gSaveContext.dogParams = 0;
        speed = 0.0f;
    } else if (this->actor.xzDistanceFromLink > 100.0f) {
        this->nextBehavior = DOG_RUN;
        speed = 4.0f;
    } else if (this->actor.xzDistanceFromLink < 40.0f) {
        if (this->nextBehavior != DOG_BOW && this->nextBehavior != DOG_BOW_2) {
            this->nextBehavior = DOG_BOW;
        }
        speed = 0.0f;
    } else {
        this->nextBehavior = DOG_WALK;
        speed = 1.0f;
    }

    Math_SmoothScaleMaxF(&this->actor.speedXZ, speed, 0.6f, 1.0f);

    if (!(this->actor.xzDistanceFromLink > 400.0f)) {
        Math_SmoothScaleMaxMinS(&this->actor.posRot.rot.y, this->actor.rotTowardsLinkY, 10, 1000, 1);
        this->actor.shape.rot = this->actor.posRot.rot;
    }
}

static void EnDog_RunAway(EnDog* this, GlobalContext* globalCtx) {
    if (this->actor.xzDistanceFromLink < 200.0f) {
        Math_SmoothScaleMaxF(&this->actor.speedXZ, 4.0f, 0.6f, 1.0f);
        Math_SmoothScaleMaxMinS(&this->actor.posRot.rot.y, (this->actor.rotTowardsLinkY ^ 0x8000), 10, 1000, 1);
    } else {
        this->actionFunc = EnDog_FaceLink;
    }
    this->actor.shape.rot = this->actor.posRot.rot;
}

static void EnDog_FaceLink(EnDog* this, GlobalContext* globalCtx) {
    s16 rotTowardLink;
    s16 prevRotY;
    f32 absAngleDiff;

    // if the dog is more than 200 units away from Link, turn to face him then wait
    if (200.0f <= this->actor.xzDistanceFromLink) {
        this->nextBehavior = DOG_WALK;

        Math_SmoothScaleMaxF(&this->actor.speedXZ, 1.0f, 0.6f, 1.0f);

        rotTowardLink = this->actor.rotTowardsLinkY;
        prevRotY = this->actor.posRot.rot.y;
        Math_SmoothScaleMaxMinS(&this->actor.posRot.rot.y, rotTowardLink, 10, 1000, 1);

        absAngleDiff = this->actor.posRot.rot.y;
        absAngleDiff -= prevRotY;
        absAngleDiff = fabsf(absAngleDiff);
        if (absAngleDiff < 200.0f) {
            this->nextBehavior = DOG_SIT;
            this->actionFunc = EnDog_Wait;
            this->actor.speedXZ = 0.0f;
        }
    } else {
        this->nextBehavior = DOG_RUN;
        this->actionFunc = EnDog_RunAway;
    }
    this->actor.shape.rot = this->actor.posRot.rot;
}

static void EnDog_Wait(EnDog* this, GlobalContext* globalCtx) {
    this->unusedAngle = (this->actor.rotTowardsLinkY - this->actor.shape.rot.y);

    // If another dog is following Link and he gets within 200 units of waiting dog, run away
    if ((gSaveContext.dogParams != 0) && (this->actor.xzDistanceFromLink < 200.0f)) {
        this->nextBehavior = DOG_RUN;
        this->actionFunc = EnDog_RunAway;
    }
}

static void EnDog_Update(EnDog* this, GlobalContext* globalCtx) {
    s32 pad1;
    s32 pad2;

    EnDog_PlayAnimAndSFX(this);
    SkelAnime_FrameUpdateMatrix(&this->skelAnime);
    func_8002E4B4(globalCtx, &this->actor, this->collider.dim.radius, this->collider.dim.height * 0.5f, 0.0f, 5);
    Actor_MoveForward(&this->actor);
    this->actionFunc(this, globalCtx);
    ActorCollider_Cylinder_Update(&this->actor, &this->collider);
    Actor_CollisionCheck_SetOT(globalCtx, &globalCtx->sub_11E60, &this->collider);
}

static UNK_TYPE EnDog_Callback1(UNK_TYPE unused1, UNK_TYPE unused2, UNK_TYPE unused3, UNK_TYPE unused4) {
    return 0;
}

static void EnDog_Callback2(UNK_TYPE unused1, UNK_TYPE unused2, UNK_TYPE unused3, UNK_TYPE unused4) {
}

static void EnDog_Draw(EnDog* this, GlobalContext* globalCtx) {
    s32 pad;
    Color_RGBA8 colors[] = { { 0xFF, 0xFF, 0xC8, 0x00 }, { 0x96, 0x64, 0x32, 0x00 } };
>>>>>>> d879f2ac
    GraphicsContext* gfxCtx;
    s32 pad2[2];
    Gfx* gfxArr[2];

    gfxCtx = globalCtx->state.gfxCtx;
    func_800C6AC4(gfxArr, globalCtx->state.gfxCtx, "../z_en_dog.c", 972);
    func_80093D18(globalCtx->state.gfxCtx);

    gDPPipeSync(gfxCtx->polyOpa.p++);
<<<<<<< HEAD
    gDPSetEnvColor(gfxCtx->polyOpa.p++, 
                   colors[this->actor.params & 0xF].r, colors[this->actor.params & 0xF].g, 
                   colors[this->actor.params & 0xF].b, colors[this->actor.params & 0xF].a);

    func_800A1AC8(globalCtx, this->skelAnime.limbIndex, this->skelAnime.actorDrawTbl,
                  this->skelAnime.dListCount, EnDog_Callback1, EnDog_Callback2, &this->actor);
=======
    gDPSetEnvColor(gfxCtx->polyOpa.p++, colors[this->actor.params & 0xF].r, colors[this->actor.params & 0xF].g,
                   colors[this->actor.params & 0xF].b, colors[this->actor.params & 0xF].a);

    func_800A1AC8(globalCtx, this->skelAnime.limbIndex, this->skelAnime.actorDrawTbl, this->skelAnime.dListCount,
                  EnDog_Callback1, EnDog_Callback2, &this->actor);
>>>>>>> d879f2ac
    func_800C6B54(gfxArr, globalCtx->state.gfxCtx, "../z_en_dog.c", 994);
}<|MERGE_RESOLUTION|>--- conflicted
+++ resolved
@@ -7,7 +7,6 @@
 static void EnDog_Destroy(EnDog* this, GlobalContext* globalCtx);
 static void EnDog_Update(EnDog* this, GlobalContext* globalCtx);
 static void EnDog_Draw(EnDog* this, GlobalContext* globalCtx);
-<<<<<<< HEAD
 
 static void EnDog_FollowPath(EnDog* this, GlobalContext* globalCtx);
 static void EnDog_ChooseMovement(EnDog* this, GlobalContext* globalCtx);
@@ -16,19 +15,7 @@
 static void EnDog_FaceLink(EnDog* this, GlobalContext* globalCtx);
 static void EnDog_Wait(EnDog* this, GlobalContext* globalCtx);
 
-const ActorInit En_Dog_InitVars =
-{
-=======
-
-static void EnDog_FollowPath(EnDog* this, GlobalContext* globalCtx);
-static void EnDog_ChooseMovement(EnDog* this, GlobalContext* globalCtx);
-static void EnDog_FollowLink(EnDog* this, GlobalContext* globalCtx);
-static void EnDog_RunAway(EnDog* this, GlobalContext* globalCtx);
-static void EnDog_FaceLink(EnDog* this, GlobalContext* globalCtx);
-static void EnDog_Wait(EnDog* this, GlobalContext* globalCtx);
-
 const ActorInit En_Dog_InitVars = {
->>>>>>> d879f2ac
     ACTOR_EN_DOG,
     ACTORTYPE_NPC,
     ROOM,
@@ -41,575 +28,21 @@
     (ActorFunc)EnDog_Draw,
 };
 
-<<<<<<< HEAD
-static ColliderCylinderInit cylinderInit =
-{
-    0x06, 0x00, 0x09, 0x39,
-    0x10, 0x01, 0x00, 0x00,
-    0x00, 0x00, 0x00, 0x00,
-    0x00000000,
-    0x00, 0x00, 0x00, 0x00,
-    0xFFCFFFFF,
-    0x00, 0x00, 0x00, 0x00,
-    0x00, 0x01, 0x01, 0x00,
-
-    0x0010,
-    0x0014,
-    0x0000,
-    0x0000, 0x0000, 0x0000,
-=======
 static ColliderCylinderInit cylinderInit = {
     0x06,   0x00,   0x09,   0x39,   0x10,       0x01,   0x00, 0x00, 0x00, 0x00, 0x00, 0x00, 0x00000000,
     0x00,   0x00,   0x00,   0x00,   0xFFCFFFFF, 0x00,   0x00, 0x00, 0x00, 0x00, 0x01, 0x01, 0x00,
 
     0x0010, 0x0014, 0x0000, 0x0000, 0x0000,     0x0000,
->>>>>>> d879f2ac
 };
 
 // There are multiple versions of sub98 init structs
 // Keeping these local until z_collision_check is decompiled
-<<<<<<< HEAD
-typedef struct
-{
-=======
 typedef struct {
->>>>>>> d879f2ac
     /* 0x00 */ u8 health;
     /* 0x02 */ s16 unk_10;
     /* 0x04 */ s16 unk_12;
     /* 0x06 */ u16 unk_14;
     /* 0x08 */ u8 mass;
-<<<<<<< HEAD
-}sub98Init;
-
-static sub98Init sub98Data = 
-{
-    0x00,   //health
-    0x0000, //unk_10
-    0x0000, //unk_12
-    0x0000, //unk_14
-    0x32,   //mass
-};
-
-static struct_80034EC0_Entry animations[]=
-{
-    {0x06001368, 1.0f, 0.0f, -1.0f, 0x00,  0.0f},
-    {0x06001368, 1.0f, 0.0f, -1.0f, 0x00, -6.0f}, 
-    {0x06000D78, 1.0f, 0.0f, -1.0f, 0x00, -6.0f}, 
-    {0x06000278, 1.0f, 0.0f, -1.0f, 0x00, -6.0f}, 
-    {0x06001150, 1.0f, 0.0f,  4.0f, 0x02, -6.0f}, 
-    {0x06001150, 1.0f, 5.0f,  25.0f,0x04, -6.0f}, 
-    {0x06000928, 1.0f, 0.0f,  6.0f, 0x02, -6.0f}, 
-    {0x06000C28, 1.0f, 0.0f, -1.0f, 0x00, -6.0f},
-};
-
-// Bandaid fix for a lw vs lh issue in EnDog_FollowPath. Roman will look at it later.
-typedef union
-{
-    /* 0x00 */ s32 entry;
-    struct 
-    {
-        s16 unk_0;
-        s16 unk_2;
-    };
-}s16ArrEntry;
-
-typedef enum
-{
-    /* 0x00 */ DOG_WALK,
-    /* 0x01 */ DOG_RUN,
-    /* 0x02 */ DOG_BARK,
-    /* 0x03 */ DOG_SIT,
-    /* 0x04 */ DOG_SIT_2,
-    /* 0x05 */ DOG_BOW,
-    /* 0x06 */ DOG_BOW_2,
-} DogBehavior;
-
-extern UNK_PTR D_06007290;
-extern UNK_PTR D_06001368;
-extern UNK_PTR D_06000D78;
-extern UNK_PTR D_06000278;
-
-static void EnDog_PlayWalkSFX(EnDog* this)
-{
-    u32* walk = &D_06001368;
-    if (this->skelAnime.animCurrent == walk)
-    {
-        if ((this->skelAnime.animCurrentFrame == 1.0f) || (this->skelAnime.animCurrentFrame == 7.0f))
-        {
-            Audio_PlayActorSound2(&this->actor, NA_SE_EV_CHIBI_WALK);
-        }
-    }
-}
-
-static void EnDog_PlayRunSFX(EnDog* this)
-{
-    u32* run = &D_06000D78;
-    if (this->skelAnime.animCurrent == run)
-    {
-        if ((this->skelAnime.animCurrentFrame == 2.0f) || (this->skelAnime.animCurrentFrame == 4.0f))
-        {
-            Audio_PlayActorSound2(&this->actor, NA_SE_EV_CHIBI_WALK);
-        }
-    }
-}
-
-static void EnDog_PlayBarkSFX(EnDog* this)
-{
-    u32* bark = &D_06000278;
-    if (this->skelAnime.animCurrent == bark)
-    {
-        if ((this->skelAnime.animCurrentFrame == 13.0f) || (this->skelAnime.animCurrentFrame == 19.0f))
-        {
-            Audio_PlayActorSound2(&this->actor, NA_SE_EV_SMALL_DOG_BARK);
-        }
-    }
-}
-
-static s32 EnDog_PlayAnimAndSFX(EnDog* this)
-{
-    s32 animation;
-
-    if (this->behavior != this->nextBehavior)
-    {
-        if (this->nextBehavior == DOG_SIT_2)
-        {
-            this->nextBehavior = DOG_SIT;
-        }
-        if (this->nextBehavior == DOG_BOW_2)
-        {
-            this->nextBehavior = DOG_BOW;
-        }
-
-        this->behavior = this->nextBehavior;
-        switch(this->behavior)
-        {
-            case DOG_WALK: 
-                animation = 1; 
-                break;
-            case DOG_RUN: 
-                animation = 2; 
-                break;
-            case DOG_BARK: 
-                animation = 3; 
-                break;
-            case DOG_SIT:
-                animation = 4; 
-                break;
-            case DOG_BOW: 
-                animation = 6; 
-                break;
-        }
-        func_80034EC0(&this->skelAnime, &animations, animation);
-    }
-    
-    switch(this->behavior)
-    {
-        case DOG_SIT: 
-            if (func_800A56C8(&this->skelAnime, this->skelAnime.animFrameCount) != 0)
-            {
-                func_80034EC0(&this->skelAnime, &animations, 5);
-                this->behavior = this->nextBehavior = DOG_SIT_2;
-            }
-            break;
-        case DOG_BOW: 
-            if (func_800A56C8(&this->skelAnime, this->skelAnime.animFrameCount) != 0)
-            {
-                func_80034EC0(&this->skelAnime, &animations, 7);
-                this->behavior = this->nextBehavior = DOG_BOW_2;
-            }
-            break;
-        case DOG_WALK: 
-            EnDog_PlayWalkSFX(this); 
-            break;
-        case DOG_RUN: 
-            EnDog_PlayRunSFX(this);
-            break;
-        case DOG_BARK: 
-            EnDog_PlayBarkSFX(this);
-            if (this){} // needed for regalloc
-            break;
-    }
-    return 0;
-}
-
-static s8 EnDog_CanFollow(EnDog* this, GlobalContext* globalCtx)
-{
-    if ((this->collider.base.collideFlags & 2))
-    {
-        this->collider.base.collideFlags &= ~2;
-        return 2;
-    }
-
-    if (globalCtx->sceneNum == SCENE_MARKET_DAY)
-    {
-        return 0;
-    }
-
-    if ((this->collider.base.maskB & 1))
-    {
-        this->collider.base.maskB &= ~1;
-        if (gSaveContext.dogParams != 0)
-        {
-            return 0;
-        }
-        gSaveContext.dogParams = (this->actor.params & 0x7FFF);
-        return 1;
-    }
-
-    return 0;
-}
-
-static EnDog_UpdateWaypoint(EnDog* this, GlobalContext* globalCtx)
-{
-    s32 change;
-
-    if (this->path == NULL)
-    {
-        return 0;
-    }
-
-    if (this->reverse)
-    {
-        change = -1;
-    }
-    else
-    {
-        change = 1;
-    }
-    
-    this->waypoint += change;
-
-    if (this->reverse)
-    {
-        if (this->waypoint < 0)
-        {
-            this->waypoint = this->path->count - 1;
-        }
-    }
-    else
-    {
-        if ((this->path->count - 1) < this->waypoint)
-        {
-            this->waypoint = 0;
-        }
-    }
-
-    return 1;
-}
-
-static s32 EnDog_Orient(EnDog* this, GlobalContext* globalCtx)
-{
-    s16 targetYaw;
-    f32 waypointDistSq;
-    
-    waypointDistSq = func_8008E520(&this->actor, this->path, this->waypoint, &targetYaw);
-    Math_SmoothScaleMaxMinS(&this->actor.posRot.rot.y, targetYaw, 10, 1000, 1);
-
-    if ((waypointDistSq > 0.0f) && (waypointDistSq < 1000.0f))
-    {
-        return EnDog_UpdateWaypoint(this, globalCtx);
-    }
-    else
-    {
-        return 0;
-    }
-}
-
-static void EnDog_Init(EnDog* this, GlobalContext* globalCtx)
-{
-    SkelAnime* skelAnime;
-    s16 followingDog;
-    ColliderCylinderMain* collider;
-
-    collider = &this->collider;
-    ActorShape_Init(&this->actor.shape, 0.0f, ActorShadow_DrawFunc_Circle, 24.0f);
-    skelAnime = &this->skelAnime;
-    func_800A46F8(globalCtx, skelAnime, &D_06007290, 0, &this->unk_1F4, &this->unk_242, 13);
-    func_80034EC0(skelAnime, animations, 0);
-    
-    if ((this->actor.params & 0x8000) == 0)
-    {
-        this->actor.params = (this->actor.params & 0xF0FF) | ((((this->actor.params & 0x0F00) >> 8) + 1) << 8);
-    }
-
-    followingDog = ((gSaveContext.dogParams & 0x0F00) >> 8);
-    if (followingDog == ((this->actor.params & 0x0F00) >> 8) && ((this->actor.params & 0x8000) == 0))
-    {
-        Actor_Kill(&this->actor);
-        return;
-    }
-
-    ActorCollider_AllocCylinder(globalCtx, collider);
-    ActorCollider_InitCylinder(globalCtx, collider, &this->actor, &cylinderInit);
-    func_80061EFC(&this->actor.sub_98, 0, &sub98Data);
-    Actor_SetScale(&this->actor, 0.0075f);
-    this->waypoint = 0;
-    this->actor.gravity = -1.0f;
-    this->path = func_8008E4E0(globalCtx, (s16)((this->actor.params & 0x00F0) >> 4), 0xF);
-
-    switch (globalCtx->sceneNum)
-    {
-        case SCENE_MARKET_NIGHT:
-            if ((!gSaveContext.dogIsLost) && (((this->actor.params & 0x0F00) >> 8) == 1))
-            {
-                Actor_Kill(&this->actor);
-            }
-            break;
-        case SCENE_IMPA: // Richard's Home
-            if ((u32)(this->actor.params & 0x8000) == 0)
-            {
-                if (!gSaveContext.dogIsLost)
-                {
-                    this->nextBehavior = DOG_SIT;
-                    this->actionFunc = EnDog_Wait;
-                    this->actor.speedXZ = 0.0f;
-                    return;
-                }
-                else
-                {
-                    Actor_Kill(&this->actor);
-                    return;
-                }
-            }
-            break;
-    }
-
-    if ((u32)(this->actor.params & 0x8000) != 0)
-    {
-        this->nextBehavior = DOG_WALK;
-        this->actionFunc = EnDog_FollowLink;
-    }
-    else
-    {
-        this->nextBehavior = DOG_SIT;
-        this->actionFunc = EnDog_ChooseMovement;
-    }
-}
-
-static void EnDog_Destroy(EnDog* this, GlobalContext* globalCtx)
-{
-    ColliderCylinderMain* collider = &this->collider; 
-    ActorCollider_FreeCylinder(globalCtx, collider);
-}
-
-static void EnDog_FollowPath(EnDog* this, GlobalContext* globalCtx)
-{
-    s16ArrEntry behaviors[] = { DOG_SIT, DOG_BOW, DOG_BARK };
-    s16ArrEntry unused[] = { 40, 80, 20 };
-    f32 speed;
-    s32 frame;
-
-    if (EnDog_CanFollow(this, globalCtx) == 1)
-    {
-        this->actionFunc = EnDog_FollowLink;
-    }
-
-    if (DECR(this->behaviorTimer) != 0)
-    {
-        if (this->nextBehavior == DOG_WALK)
-        {
-            speed = 1.0f;
-        }
-        else
-        {
-            speed = 4.0f;
-        }
-        Math_SmoothScaleMaxMinF(&this->actor.speedXZ, speed, 0.4f, 1.0f, 0.0f);
-        EnDog_Orient(this, globalCtx);
-        this->actor.shape.rot = this->actor.posRot.rot;
-
-        // Used to change between two text boxes for Richard's owner in the Market Day scene
-        // depending on where he is on his path. En_Hy checks these event flags.
-        if (this->waypoint < 9)
-        {
-            // Richard is close to her, text says something about his coat
-            gSaveContext.event_inf[3] |= 1;
-        }
-        else
-        {
-            // Richard is far, text says something about running fast
-            gSaveContext.event_inf[3] &= ~1;
-        }
-    }
-    else
-    {
-        frame = globalCtx->state.frames % 3;
-        this->nextBehavior = behaviors[frame].entry;
-        // no clue why they're using the action id to calculate timer. possibly meant to use the unused array?
-        this->behaviorTimer = Math_Rand_S16Offset(60, behaviors[frame].unk_2);
-        this->actionFunc = EnDog_ChooseMovement;
-    }
-}
-
-static void EnDog_ChooseMovement(EnDog* this, GlobalContext* globalCtx)
-{
-    if (EnDog_CanFollow(this, globalCtx) == 1)
-    {
-        this->actionFunc = EnDog_FollowLink;
-    }
-
-    if (DECR(this->behaviorTimer) == 0)
-    {
-        this->behaviorTimer = Math_Rand_S16Offset(200, 100);
-        if (globalCtx->state.frames % 2)
-        {
-            this->nextBehavior = DOG_WALK;
-        }
-        else
-        {
-            this->nextBehavior = DOG_RUN;
-        }
-
-        if (this->nextBehavior == DOG_RUN)
-        {
-            this->behaviorTimer /= 2;
-        }
-        this->actionFunc = EnDog_FollowPath;
-    }
-    Math_SmoothScaleMaxMinF(&this->actor.speedXZ, 0.0f, 0.4f, 1.0f, 0.0f);
-}
-
-static void EnDog_FollowLink(EnDog* this, GlobalContext* globalCtx)
-{
-    f32 speed;
-
-    if (gSaveContext.dogParams == 0)
-    {
-        this->nextBehavior = DOG_SIT;
-        this->actionFunc = EnDog_Wait;
-        this->actor.speedXZ = 0.0f;
-        return;    
-    }
-    
-    if (this->actor.xzDistanceFromLink > 400.0f)
-    {
-        if (this->nextBehavior != DOG_SIT && this->nextBehavior != DOG_SIT_2)
-        {
-            this->nextBehavior = DOG_BOW;
-        }
-        gSaveContext.dogParams = 0;
-        speed = 0.0f;
-    }
-    else if (this->actor.xzDistanceFromLink > 100.0f)
-    {
-        this->nextBehavior = DOG_RUN;
-        speed = 4.0f;
-    }
-    else if (this->actor.xzDistanceFromLink < 40.0f)
-    {
-        if (this->nextBehavior != DOG_BOW && this->nextBehavior != DOG_BOW_2)
-        {
-            this->nextBehavior = DOG_BOW;
-        }
-        speed = 0.0f;
-    }
-    else
-    {
-        this->nextBehavior = DOG_WALK;
-        speed = 1.0f;
-    }
-        
-    Math_SmoothScaleMaxF(&this->actor.speedXZ, speed, 0.6f, 1.0f);
-
-    if (!(this->actor.xzDistanceFromLink > 400.0f))
-    {
-        Math_SmoothScaleMaxMinS(&this->actor.posRot.rot.y, this->actor.rotTowardsLinkY, 10, 1000, 1);
-        this->actor.shape.rot = this->actor.posRot.rot;
-    }
-}
-
-static void EnDog_RunAway(EnDog* this, GlobalContext* globalCtx)
-{
-    if (this->actor.xzDistanceFromLink < 200.0f)
-    {
-        Math_SmoothScaleMaxF(&this->actor.speedXZ, 4.0f, 0.6f, 1.0f);
-        Math_SmoothScaleMaxMinS(&this->actor.posRot.rot.y, (this->actor.rotTowardsLinkY ^ 0x8000), 10, 1000, 1);
-    }
-    else
-    {
-        this->actionFunc = EnDog_FaceLink;
-    }
-    this->actor.shape.rot = this->actor.posRot.rot;
-}
-
-static void EnDog_FaceLink(EnDog* this, GlobalContext* globalCtx)
-{
-    s16 rotTowardLink;
-    s16 prevRotY;
-    f32 absAngleDiff;
-    
-    // if the dog is more than 200 units away from Link, turn to face him then wait
-    if (200.0f <= this->actor.xzDistanceFromLink)
-    {
-        this->nextBehavior = DOG_WALK;
-
-        Math_SmoothScaleMaxF(&this->actor.speedXZ, 1.0f, 0.6f, 1.0f); 
-
-        rotTowardLink = this->actor.rotTowardsLinkY;
-        prevRotY = this->actor.posRot.rot.y;
-        Math_SmoothScaleMaxMinS(&this->actor.posRot.rot.y, rotTowardLink, 10, 1000, 1);
-
-        absAngleDiff = this->actor.posRot.rot.y;
-        absAngleDiff -= prevRotY;
-        absAngleDiff = fabsf(absAngleDiff);
-        if (absAngleDiff < 200.0f)
-        {
-            this->nextBehavior = DOG_SIT;
-            this->actionFunc = EnDog_Wait;
-            this->actor.speedXZ = 0.0f;
-        }
-    }
-    else
-    {
-        this->nextBehavior = DOG_RUN;
-        this->actionFunc = EnDog_RunAway;
-    }
-    this->actor.shape.rot = this->actor.posRot.rot;
-}
-
-static void EnDog_Wait(EnDog* this, GlobalContext* globalCtx)
-{
-    this->unusedAngle = (this->actor.rotTowardsLinkY - this->actor.shape.rot.y);
-
-    // If another dog is following Link and he gets within 200 units of waiting dog, run away
-    if ((gSaveContext.dogParams != 0) && (this->actor.xzDistanceFromLink < 200.0f))
-    {
-        this->nextBehavior = DOG_RUN;
-        this->actionFunc = EnDog_RunAway;
-    }
-}
-
-static void EnDog_Update(EnDog* this, GlobalContext* globalCtx)
-{
-    s32 pad1;
-    s32 pad2;
-
-    EnDog_PlayAnimAndSFX(this);
-    SkelAnime_FrameUpdateMatrix(&this->skelAnime);
-    func_8002E4B4(globalCtx, &this->actor, this->collider.dim.radius, 
-                  this->collider.dim.height * 0.5f, 0.0f, 5);
-    Actor_MoveForward(&this->actor);
-    this->actionFunc(this, globalCtx);
-    ActorCollider_Cylinder_Update(&this->actor, &this->collider);
-    Actor_CollisionCheck_SetOT(globalCtx, &globalCtx->sub_11E60, &this->collider);
-}
-
-static UNK_TYPE EnDog_Callback1(UNK_TYPE unused1, UNK_TYPE unused2, UNK_TYPE unused3, UNK_TYPE unused4)
-{
-    return 0;
-}
-
-static void EnDog_Callback2(UNK_TYPE unused1, UNK_TYPE unused2, UNK_TYPE unused3, UNK_TYPE unused4)
-{
-
-}
-
-static void EnDog_Draw(EnDog* this, GlobalContext* globalCtx)
-{
-    s32 pad;
-    Color_RGBA8 colors[] = { {0xFF, 0xFF, 0xC8, 0x00}, {0x96, 0x64, 0x32, 0x00} };
-=======
 } sub98Init;
 
 static sub98Init sub98Data = {
@@ -1034,7 +467,6 @@
 static void EnDog_Draw(EnDog* this, GlobalContext* globalCtx) {
     s32 pad;
     Color_RGBA8 colors[] = { { 0xFF, 0xFF, 0xC8, 0x00 }, { 0x96, 0x64, 0x32, 0x00 } };
->>>>>>> d879f2ac
     GraphicsContext* gfxCtx;
     s32 pad2[2];
     Gfx* gfxArr[2];
@@ -1044,19 +476,10 @@
     func_80093D18(globalCtx->state.gfxCtx);
 
     gDPPipeSync(gfxCtx->polyOpa.p++);
-<<<<<<< HEAD
-    gDPSetEnvColor(gfxCtx->polyOpa.p++, 
-                   colors[this->actor.params & 0xF].r, colors[this->actor.params & 0xF].g, 
-                   colors[this->actor.params & 0xF].b, colors[this->actor.params & 0xF].a);
-
-    func_800A1AC8(globalCtx, this->skelAnime.limbIndex, this->skelAnime.actorDrawTbl,
-                  this->skelAnime.dListCount, EnDog_Callback1, EnDog_Callback2, &this->actor);
-=======
     gDPSetEnvColor(gfxCtx->polyOpa.p++, colors[this->actor.params & 0xF].r, colors[this->actor.params & 0xF].g,
                    colors[this->actor.params & 0xF].b, colors[this->actor.params & 0xF].a);
 
     func_800A1AC8(globalCtx, this->skelAnime.limbIndex, this->skelAnime.actorDrawTbl, this->skelAnime.dListCount,
                   EnDog_Callback1, EnDog_Callback2, &this->actor);
->>>>>>> d879f2ac
     func_800C6B54(gfxArr, globalCtx->state.gfxCtx, "../z_en_dog.c", 994);
 }