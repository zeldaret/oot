--- conflicted
+++ resolved
@@ -33,15 +33,9 @@
 };
 
 static ColliderCylinderInit cylinderInit = {
-<<<<<<< HEAD
     { 0x06, 0x00, 0x09, 0x39, 0x10, 0x01 },
     { 0x00, { 0x00000000, 0x00, 0x00 }, { 0xFFCFFFFF, 0x00, 0x00 }, 0x00, 0x01, 0x01 },
     { 0x0010, 0x0014, 0x0000, { 0 } },
-=======
-    0x06, 0x00,       0x09, 0x39, 0x10,   0x01,   0x00,       0x00,   0x00,   0x00,   0x00,
-    0x00, 0x00000000, 0x00, 0x00, 0x00,   0x00,   0xFFCFFFFF, 0x00,   0x00,   0x00,   0x00,
-    0x00, 0x01,       0x01, 0x00, 0x0010, 0x0014, 0x0000,     0x0000, 0x0000, 0x0000,
->>>>>>> 262f6c50
 };
 
 static SubActor98Init_2 sub98Data = {
@@ -160,15 +154,9 @@
     return 0;
 }
 
-<<<<<<< HEAD
-static s8 EnDog_CanFollow(EnDog* this, GlobalContext* globalCtx) {
-    if ((this->collider.base.acFlags & 2)) {
+s8 EnDog_CanFollow(EnDog* this, GlobalContext* globalCtx) {
+    if (this->collider.base.acFlags & 2) {
         this->collider.base.acFlags &= ~2;
-=======
-s8 EnDog_CanFollow(EnDog* this, GlobalContext* globalCtx) {
-    if ((this->collider.base.collideFlags & 2)) {
-        this->collider.base.collideFlags &= ~2;
->>>>>>> 262f6c50
         return 2;
     }
 
@@ -176,7 +164,7 @@
         return 0;
     }
 
-    if ((this->collider.base.maskB & 1)) {
+    if (this->collider.base.maskB & 1) {
         this->collider.base.maskB &= ~1;
         if (gSaveContext.dogParams != 0) {
             return 0;
