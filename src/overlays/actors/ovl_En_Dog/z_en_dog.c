/*
 * File: z_en_dog.c
 * Overlay: ovl_En_Dog
 * Description: Dog
 */

#include "z_en_dog.h"
#include "assets/objects/object_dog/object_dog.h"

#define FLAGS 0

void EnDog_Init(Actor* thisx, PlayState* play);
void EnDog_Destroy(Actor* thisx, PlayState* play);
void EnDog_Update(Actor* thisx, PlayState* play);
void EnDog_Draw(Actor* thisx, PlayState* play);

void EnDog_FollowPath(EnDog* this, PlayState* play);
void EnDog_ChooseMovement(EnDog* this, PlayState* play);
void EnDog_FollowPlayer(EnDog* this, PlayState* play);
void EnDog_RunAway(EnDog* this, PlayState* play);
void EnDog_FaceLink(EnDog* this, PlayState* play);
void EnDog_Wait(EnDog* this, PlayState* play);

ActorInit En_Dog_InitVars = {
    ACTOR_EN_DOG,
    ACTORCAT_NPC,
    FLAGS,
    OBJECT_DOG,
    sizeof(EnDog),
    (ActorFunc)EnDog_Init,
    (ActorFunc)EnDog_Destroy,
    (ActorFunc)EnDog_Update,
    (ActorFunc)EnDog_Draw,
};

static ColliderCylinderInit sCylinderInit = {
    {
        COLTYPE_HIT6,
        AT_NONE,
        AC_ON | AC_TYPE_PLAYER,
        OC1_ON | OC1_TYPE_ALL,
        OC2_TYPE_1,
        COLSHAPE_CYLINDER,
    },
    {
        ELEMTYPE_UNK0,
        { 0x00000000, 0x00, 0x00 },
        { 0xFFCFFFFF, 0x00, 0x00 },
        TOUCH_NONE,
        BUMP_ON,
        OCELEM_ON,
    },
    { 16, 20, 0, { 0 } },
};

static CollisionCheckInfoInit2 sColChkInfoInit = { 0, 0, 0, 0, 50 };

typedef enum {
    /* 0 */ ENDOG_ANIM_0,
    /* 1 */ ENDOG_ANIM_1,
    /* 2 */ ENDOG_ANIM_2,
    /* 3 */ ENDOG_ANIM_3,
    /* 4 */ ENDOG_ANIM_4,
    /* 5 */ ENDOG_ANIM_5,
    /* 6 */ ENDOG_ANIM_6,
    /* 7 */ ENDOG_ANIM_7
} EnDogAnimation;

static AnimationInfo sAnimationInfo[] = {
    { &gDogWalkAnim, 1.0f, 0.0f, -1.0f, ANIMMODE_LOOP, 0.0f },
    { &gDogWalkAnim, 1.0f, 0.0f, -1.0f, ANIMMODE_LOOP, -6.0f },
    { &gDogRunAnim, 1.0f, 0.0f, -1.0f, ANIMMODE_LOOP, -6.0f },
    { &gDogBarkAnim, 1.0f, 0.0f, -1.0f, ANIMMODE_LOOP, -6.0f },
    { &gDogSitAnim, 1.0f, 0.0f, 4.0f, ANIMMODE_ONCE, -6.0f },
    { &gDogSitAnim, 1.0f, 5.0f, 25.0f, ANIMMODE_LOOP_PARTIAL, -6.0f },
    { &gDogBowAnim, 1.0f, 0.0f, 6.0f, ANIMMODE_ONCE, -6.0f },
    { &gDogBow2Anim, 1.0f, 0.0f, -1.0f, ANIMMODE_LOOP, -6.0f },
};

typedef enum {
    /* 0x00 */ DOG_WALK,
    /* 0x01 */ DOG_RUN,
    /* 0x02 */ DOG_BARK,
    /* 0x03 */ DOG_SIT,
    /* 0x04 */ DOG_SIT_2,
    /* 0x05 */ DOG_BOW,
    /* 0x06 */ DOG_BOW_2
} DogBehavior;

void EnDog_PlayWalkSFX(EnDog* this) {
    AnimationHeader* walk = &gDogWalkAnim;

    if (this->skelAnime.animation == walk) {
        if ((this->skelAnime.curFrame == 1.0f) || (this->skelAnime.curFrame == 7.0f)) {
            Actor_PlaySfx(&this->actor, NA_SE_EV_CHIBI_WALK);
        }
    }
}

void EnDog_PlayRunSFX(EnDog* this) {
    AnimationHeader* run = &gDogRunAnim;

    if (this->skelAnime.animation == run) {
        if ((this->skelAnime.curFrame == 2.0f) || (this->skelAnime.curFrame == 4.0f)) {
            Actor_PlaySfx(&this->actor, NA_SE_EV_CHIBI_WALK);
        }
    }
}

void EnDog_PlayBarkSFX(EnDog* this) {
    AnimationHeader* bark = &gDogBarkAnim;

    if (this->skelAnime.animation == bark) {
        if ((this->skelAnime.curFrame == 13.0f) || (this->skelAnime.curFrame == 19.0f)) {
            Actor_PlaySfx(&this->actor, NA_SE_EV_SMALL_DOG_BARK);
        }
    }
}

s32 EnDog_PlayAnimAndSFX(EnDog* this) {
    s32 animation;

    if (this->behavior != this->nextBehavior) {
        if (this->nextBehavior == DOG_SIT_2) {
            this->nextBehavior = DOG_SIT;
        }
        if (this->nextBehavior == DOG_BOW_2) {
            this->nextBehavior = DOG_BOW;
        }

        this->behavior = this->nextBehavior;
        switch (this->behavior) {
            case DOG_WALK:
                animation = ENDOG_ANIM_1;
                break;
            case DOG_RUN:
                animation = ENDOG_ANIM_2;
                break;
            case DOG_BARK:
                animation = ENDOG_ANIM_3;
                break;
            case DOG_SIT:
                animation = ENDOG_ANIM_4;
                break;
            case DOG_BOW:
                animation = ENDOG_ANIM_6;
                break;
        }
        Animation_ChangeByInfo(&this->skelAnime, sAnimationInfo, animation);
    }

    switch (this->behavior) {
        case DOG_SIT:
            if (Animation_OnFrame(&this->skelAnime, this->skelAnime.endFrame)) {
                Animation_ChangeByInfo(&this->skelAnime, sAnimationInfo, ENDOG_ANIM_5);
                this->behavior = this->nextBehavior = DOG_SIT_2;
            }
            break;
        case DOG_BOW:
            if (Animation_OnFrame(&this->skelAnime, this->skelAnime.endFrame)) {
                Animation_ChangeByInfo(&this->skelAnime, sAnimationInfo, ENDOG_ANIM_7);
                this->behavior = this->nextBehavior = DOG_BOW_2;
            }
            break;
        case DOG_WALK:
            EnDog_PlayWalkSFX(this);
            break;
        case DOG_RUN:
            EnDog_PlayRunSFX(this);
            break;
        case DOG_BARK:
            EnDog_PlayBarkSFX(this);
            break;
    }
    return 0;
}

s8 EnDog_CanFollow(EnDog* this, PlayState* play) {
    if (this->collider.base.acFlags & AC_HIT) {
        this->collider.base.acFlags &= ~AC_HIT;
        return 2;
    }

    if (play->sceneId == SCENE_MARKET_DAY) {
        return 0;
    }

    if (this->collider.base.ocFlags2 & OC2_HIT_PLAYER) {
        this->collider.base.ocFlags2 &= ~OC2_HIT_PLAYER;
        if (gSaveContext.dogParams != 0) {
            return 0;
        }
        gSaveContext.dogParams = PARAMS_GET2(this->actor.params, 0, 15);
        return 1;
    }

    return 0;
}

s32 EnDog_UpdateWaypoint(EnDog* this, PlayState* play) {
    s32 change;

    if (this->path == NULL) {
        return 0;
    }

    if (this->reverse) {
        change = -1;
    } else {
        change = 1;
    }

    this->waypoint += change;

    if (this->reverse) {
        if (this->waypoint < 0) {
            this->waypoint = this->path->count - 1;
        }
    } else {
        if ((this->path->count - 1) < this->waypoint) {
            this->waypoint = 0;
        }
    }

    return 1;
}

s32 EnDog_Orient(EnDog* this, PlayState* play) {
    s16 targetYaw;
    f32 waypointDistSq;

    waypointDistSq = Path_OrientAndGetDistSq(&this->actor, this->path, this->waypoint, &targetYaw);
    Math_SmoothStepToS(&this->actor.world.rot.y, targetYaw, 10, 1000, 1);

    if ((waypointDistSq > 0.0f) && (waypointDistSq < 1000.0f)) {
        return EnDog_UpdateWaypoint(this, play);
    } else {
        return 0;
    }
}

void EnDog_Init(Actor* thisx, PlayState* play) {
    EnDog* this = (EnDog*)thisx;
    s16 followingDog;
    s32 pad;

    ActorShape_Init(&this->actor.shape, 0.0f, ActorShadow_DrawCircle, 24.0f);
    SkelAnime_InitFlex(play, &this->skelAnime, &gDogSkel, NULL, this->jointTable, this->morphTable, 13);
    Animation_ChangeByInfo(&this->skelAnime, sAnimationInfo, ENDOG_ANIM_0);

    if (!PARAMS_GET_NOSHIFT(this->actor.params, 15, 1)) {
        this->actor.params = (this->actor.params & ~(0xF << 8)) | ((PARAMS_GET2(this->actor.params, 8, 4) + 1) << 8);
    }

    followingDog = ((gSaveContext.dogParams & 0x0F00) >> 8);
    if (followingDog == PARAMS_GET2(this->actor.params, 8, 4) && !PARAMS_GET_NOSHIFT(this->actor.params, 15, 1)) {
        Actor_Kill(&this->actor);
        return;
    }

    Collider_InitCylinder(play, &this->collider);
    Collider_SetCylinder(play, &this->collider, &this->actor, &sCylinderInit);
    CollisionCheck_SetInfo2(&this->actor.colChkInfo, NULL, &sColChkInfoInit);
    Actor_SetScale(&this->actor, 0.0075f);
    this->waypoint = 0;
    this->actor.gravity = -1.0f;
    this->path = Path_GetByIndex(play, PARAMS_GET2(this->actor.params, 4, 4), 0xF);

    switch (play->sceneId) {
        case SCENE_MARKET_NIGHT:
            if ((!gSaveContext.dogIsLost) && PARAMS_GET2(this->actor.params, 8, 4) == 1) {
                Actor_Kill(&this->actor);
            }
            break;
<<<<<<< HEAD
        case SCENE_IMPA: // Richard's Home
            if (!PARAMS_GET_NOSHIFT(this->actor.params, 15, 1)) {
=======
        case SCENE_DOG_LADY_HOUSE: // Richard's Home
            if (!(this->actor.params & 0x8000)) {
>>>>>>> 8913c4fa
                if (!gSaveContext.dogIsLost) {
                    this->nextBehavior = DOG_SIT;
                    this->actionFunc = EnDog_Wait;
                    this->actor.speed = 0.0f;
                    return;
                } else {
                    Actor_Kill(&this->actor);
                    return;
                }
            }
            break;
    }

    if (PARAMS_GET_NOSHIFT(this->actor.params, 15, 1)) {
        this->nextBehavior = DOG_WALK;
        this->actionFunc = EnDog_FollowPlayer;
    } else {
        this->nextBehavior = DOG_SIT;
        this->actionFunc = EnDog_ChooseMovement;
    }
}

void EnDog_Destroy(Actor* thisx, PlayState* play) {
    EnDog* this = (EnDog*)thisx;
    Collider_DestroyCylinder(play, &this->collider);
}

void EnDog_FollowPath(EnDog* this, PlayState* play) {
    s32 behaviors[] = { DOG_SIT, DOG_BOW, DOG_BARK };
    s32 unused[] = { 40, 80, 20 };
    f32 speedXZ;
    s32 frame;

    if (EnDog_CanFollow(this, play) == 1) {
        this->actionFunc = EnDog_FollowPlayer;
    }

    if (DECR(this->behaviorTimer) != 0) {
        if (this->nextBehavior == DOG_WALK) {
            speedXZ = 1.0f;
        } else {
            speedXZ = 4.0f;
        }
        Math_SmoothStepToF(&this->actor.speed, speedXZ, 0.4f, 1.0f, 0.0f);
        EnDog_Orient(this, play);
        this->actor.shape.rot = this->actor.world.rot;

        // Used to change between two text boxes for Richard's owner in the Market Day scene
        // depending on where he is on his path. En_Hy checks these event flags.
        if (this->waypoint < 9) {
            // Richard is close to her, text says something about his coat
            SET_EVENTINF(EVENTINF_30);
        } else {
            // Richard is far, text says something about running fast
            CLEAR_EVENTINF(EVENTINF_30);
        }
    } else {
        frame = play->state.frames % 3;
        this->nextBehavior = behaviors[frame];
        // no clue why they're using the behavior id to calculate timer. possibly meant to use the unused array?
        this->behaviorTimer = Rand_S16Offset(60, behaviors[frame]);
        this->actionFunc = EnDog_ChooseMovement;
    }
}

void EnDog_ChooseMovement(EnDog* this, PlayState* play) {
    if (EnDog_CanFollow(this, play) == 1) {
        this->actionFunc = EnDog_FollowPlayer;
    }

    if (DECR(this->behaviorTimer) == 0) {
        this->behaviorTimer = Rand_S16Offset(200, 100);
        if (play->state.frames % 2) {
            this->nextBehavior = DOG_WALK;
        } else {
            this->nextBehavior = DOG_RUN;
        }

        if (this->nextBehavior == DOG_RUN) {
            this->behaviorTimer /= 2;
        }
        this->actionFunc = EnDog_FollowPath;
    }
    Math_SmoothStepToF(&this->actor.speed, 0.0f, 0.4f, 1.0f, 0.0f);
}

void EnDog_FollowPlayer(EnDog* this, PlayState* play) {
    f32 speedXZ;

    if (gSaveContext.dogParams == 0) {
        this->nextBehavior = DOG_SIT;
        this->actionFunc = EnDog_Wait;
        this->actor.speed = 0.0f;
        return;
    }

    if (this->actor.xzDistToPlayer > 400.0f) {
        if (this->nextBehavior != DOG_SIT && this->nextBehavior != DOG_SIT_2) {
            this->nextBehavior = DOG_BOW;
        }
        gSaveContext.dogParams = 0;
        speedXZ = 0.0f;
    } else if (this->actor.xzDistToPlayer > 100.0f) {
        this->nextBehavior = DOG_RUN;
        speedXZ = 4.0f;
    } else if (this->actor.xzDistToPlayer < 40.0f) {
        if (this->nextBehavior != DOG_BOW && this->nextBehavior != DOG_BOW_2) {
            this->nextBehavior = DOG_BOW;
        }
        speedXZ = 0.0f;
    } else {
        this->nextBehavior = DOG_WALK;
        speedXZ = 1.0f;
    }

    Math_ApproachF(&this->actor.speed, speedXZ, 0.6f, 1.0f);

    if (!(this->actor.xzDistToPlayer > 400.0f)) {
        Math_SmoothStepToS(&this->actor.world.rot.y, this->actor.yawTowardsPlayer, 10, 1000, 1);
        this->actor.shape.rot = this->actor.world.rot;
    }
}

void EnDog_RunAway(EnDog* this, PlayState* play) {
    if (this->actor.xzDistToPlayer < 200.0f) {
        Math_ApproachF(&this->actor.speed, 4.0f, 0.6f, 1.0f);
        Math_SmoothStepToS(&this->actor.world.rot.y, (this->actor.yawTowardsPlayer ^ 0x8000), 10, 1000, 1);
    } else {
        this->actionFunc = EnDog_FaceLink;
    }
    this->actor.shape.rot = this->actor.world.rot;
}

void EnDog_FaceLink(EnDog* this, PlayState* play) {
    s16 rotTowardLink;
    s16 prevRotY;
    f32 absAngleDiff;

    // if the dog is more than 200 units away from Link, turn to face him then wait
    if (200.0f <= this->actor.xzDistToPlayer) {
        this->nextBehavior = DOG_WALK;

        Math_ApproachF(&this->actor.speed, 1.0f, 0.6f, 1.0f);

        rotTowardLink = this->actor.yawTowardsPlayer;
        prevRotY = this->actor.world.rot.y;
        Math_SmoothStepToS(&this->actor.world.rot.y, rotTowardLink, 10, 1000, 1);

        absAngleDiff = this->actor.world.rot.y;
        absAngleDiff -= prevRotY;
        absAngleDiff = fabsf(absAngleDiff);
        if (absAngleDiff < 200.0f) {
            this->nextBehavior = DOG_SIT;
            this->actionFunc = EnDog_Wait;
            this->actor.speed = 0.0f;
        }
    } else {
        this->nextBehavior = DOG_RUN;
        this->actionFunc = EnDog_RunAway;
    }
    this->actor.shape.rot = this->actor.world.rot;
}

void EnDog_Wait(EnDog* this, PlayState* play) {
    this->unusedAngle = (this->actor.yawTowardsPlayer - this->actor.shape.rot.y);

    // If another dog is following Link and he gets within 200 units of waiting dog, run away
    if ((gSaveContext.dogParams != 0) && (this->actor.xzDistToPlayer < 200.0f)) {
        this->nextBehavior = DOG_RUN;
        this->actionFunc = EnDog_RunAway;
    }
}

void EnDog_Update(Actor* thisx, PlayState* play) {
    EnDog* this = (EnDog*)thisx;
    s32 pad;

    EnDog_PlayAnimAndSFX(this);
    SkelAnime_Update(&this->skelAnime);
    Actor_UpdateBgCheckInfo(play, &this->actor, this->collider.dim.radius, this->collider.dim.height * 0.5f, 0.0f,
                            UPDBGCHECKINFO_FLAG_0 | UPDBGCHECKINFO_FLAG_2);
    Actor_MoveXZGravity(&this->actor);
    this->actionFunc(this, play);
    Collider_UpdateCylinder(&this->actor, &this->collider);
    CollisionCheck_SetOC(play, &play->colChkCtx, &this->collider.base);
}

s32 EnDog_OverrideLimbDraw(PlayState* play, s32 limbIndex, Gfx** dList, Vec3f* pos, Vec3s* rot, void* thisx) {
    return false;
}

void EnDog_PostLimbDraw(PlayState* play, s32 limbIndex, Gfx** dList, Vec3s* rot, void* thisx) {
}

void EnDog_Draw(Actor* thisx, PlayState* play) {
    EnDog* this = (EnDog*)thisx;
    Color_RGBA8 colors[] = { { 255, 255, 200, 0 }, { 150, 100, 50, 0 } };

    OPEN_DISPS(play->state.gfxCtx, "../z_en_dog.c", 972);

    Gfx_SetupDL_25Opa(play->state.gfxCtx);

    gDPPipeSync(POLY_OPA_DISP++);
    gDPSetEnvColor(POLY_OPA_DISP++, colors[PARAMS_GET2(this->actor.params, 0, 4)].r, colors[PARAMS_GET2(this->actor.params, 0, 4)].g,
                   colors[PARAMS_GET2(this->actor.params, 0, 4)].b, colors[PARAMS_GET2(this->actor.params, 0, 4)].a);

    SkelAnime_DrawFlexOpa(play, this->skelAnime.skeleton, this->skelAnime.jointTable, this->skelAnime.dListCount,
                          EnDog_OverrideLimbDraw, EnDog_PostLimbDraw, this);

    CLOSE_DISPS(play->state.gfxCtx, "../z_en_dog.c", 994);
}<|MERGE_RESOLUTION|>--- conflicted
+++ resolved
@@ -272,13 +272,8 @@
                 Actor_Kill(&this->actor);
             }
             break;
-<<<<<<< HEAD
-        case SCENE_IMPA: // Richard's Home
+        case SCENE_DOG_LADY_HOUSE: // Richard's Home
             if (!PARAMS_GET_NOSHIFT(this->actor.params, 15, 1)) {
-=======
-        case SCENE_DOG_LADY_HOUSE: // Richard's Home
-            if (!(this->actor.params & 0x8000)) {
->>>>>>> 8913c4fa
                 if (!gSaveContext.dogIsLost) {
                     this->nextBehavior = DOG_SIT;
                     this->actionFunc = EnDog_Wait;
