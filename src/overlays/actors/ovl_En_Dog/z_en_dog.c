/*
 * File: z_en_dog.c
 * Overlay: ovl_En_Dog
 * Description: Dog
 */

#include "z_en_dog.h"

#define FLAGS 0x00000000

#define THIS ((EnDog*)thisx)

void EnDog_Init(Actor* thisx, GlobalContext* globalCtx);
void EnDog_Destroy(Actor* thisx, GlobalContext* globalCtx);
void EnDog_Update(Actor* thisx, GlobalContext* globalCtx);
void EnDog_Draw(Actor* thisx, GlobalContext* globalCtx);

void EnDog_FollowPath(EnDog* this, GlobalContext* globalCtx);
void EnDog_ChooseMovement(EnDog* this, GlobalContext* globalCtx);
void EnDog_FollowLink(EnDog* this, GlobalContext* globalCtx);
void EnDog_RunAway(EnDog* this, GlobalContext* globalCtx);
void EnDog_FaceLink(EnDog* this, GlobalContext* globalCtx);
void EnDog_Wait(EnDog* this, GlobalContext* globalCtx);

const ActorInit En_Dog_InitVars = {
    ACTOR_EN_DOG,
    ACTORTYPE_NPC,
    FLAGS,
    OBJECT_DOG,
    sizeof(EnDog),
    (ActorFunc)EnDog_Init,
    (ActorFunc)EnDog_Destroy,
    (ActorFunc)EnDog_Update,
    (ActorFunc)EnDog_Draw,
};

static ColliderCylinderInit sCylinderInit = {
    { COLTYPE_UNK6, 0x00, 0x09, 0x39, 0x10, COLSHAPE_CYLINDER },
    { 0x00, { 0x00000000, 0x00, 0x00 }, { 0xFFCFFFFF, 0x00, 0x00 }, 0x00, 0x01, 0x01 },
    { 16, 20, 0, { 0 } },
};

static CollisionCheckInfoInit2 sColChkInfoInit = {
    0x00,   // health
    0x0000, // unk_10
    0x0000, // unk_12
    0x0000, // unk_14
    0x32,   // mass
};

static struct_80034EC0_Entry sAnimations[] = {
    { 0x06001368, 1.0f, 0.0f, -1.0f, 0x00, 0.0f },  { 0x06001368, 1.0f, 0.0f, -1.0f, 0x00, -6.0f },
    { 0x06000D78, 1.0f, 0.0f, -1.0f, 0x00, -6.0f }, { 0x06000278, 1.0f, 0.0f, -1.0f, 0x00, -6.0f },
    { 0x06001150, 1.0f, 0.0f, 4.0f, 0x02, -6.0f },  { 0x06001150, 1.0f, 5.0f, 25.0f, 0x04, -6.0f },
    { 0x06000928, 1.0f, 0.0f, 6.0f, 0x02, -6.0f },  { 0x06000C28, 1.0f, 0.0f, -1.0f, 0x00, -6.0f },
};

typedef enum {
    /* 0x00 */ DOG_WALK,
    /* 0x01 */ DOG_RUN,
    /* 0x02 */ DOG_BARK,
    /* 0x03 */ DOG_SIT,
    /* 0x04 */ DOG_SIT_2,
    /* 0x05 */ DOG_BOW,
    /* 0x06 */ DOG_BOW_2,
} DogBehavior;

extern SkeletonHeader D_06007290;
extern AnimationHeader D_06001368;
extern AnimationHeader D_06000D78;
extern AnimationHeader D_06000278;

void EnDog_PlayWalkSFX(EnDog* this) {
    AnimationHeader* walk = &D_06001368;
    if (this->skelAnime.animCurrentSeg == walk) {
        if ((this->skelAnime.animCurrentFrame == 1.0f) || (this->skelAnime.animCurrentFrame == 7.0f)) {
            Audio_PlayActorSound2(&this->actor, NA_SE_EV_CHIBI_WALK);
        }
    }
}

void EnDog_PlayRunSFX(EnDog* this) {
    AnimationHeader* run = &D_06000D78;
    if (this->skelAnime.animCurrentSeg == run) {
        if ((this->skelAnime.animCurrentFrame == 2.0f) || (this->skelAnime.animCurrentFrame == 4.0f)) {
            Audio_PlayActorSound2(&this->actor, NA_SE_EV_CHIBI_WALK);
        }
    }
}

void EnDog_PlayBarkSFX(EnDog* this) {
    AnimationHeader* bark = &D_06000278;
    if (this->skelAnime.animCurrentSeg == bark) {
        if ((this->skelAnime.animCurrentFrame == 13.0f) || (this->skelAnime.animCurrentFrame == 19.0f)) {
            Audio_PlayActorSound2(&this->actor, NA_SE_EV_SMALL_DOG_BARK);
        }
    }
}

s32 EnDog_PlayAnimAndSFX(EnDog* this) {
    s32 animation;

    if (this->behavior != this->nextBehavior) {
        if (this->nextBehavior == DOG_SIT_2) {
            this->nextBehavior = DOG_SIT;
        }
        if (this->nextBehavior == DOG_BOW_2) {
            this->nextBehavior = DOG_BOW;
        }

        this->behavior = this->nextBehavior;
        switch (this->behavior) {
            case DOG_WALK:
                animation = 1;
                break;
            case DOG_RUN:
                animation = 2;
                break;
            case DOG_BARK:
                animation = 3;
                break;
            case DOG_SIT:
                animation = 4;
                break;
            case DOG_BOW:
                animation = 6;
                break;
        }
        func_80034EC0(&this->skelAnime, sAnimations, animation);
    }

    switch (this->behavior) {
        case DOG_SIT:
            if (func_800A56C8(&this->skelAnime, this->skelAnime.animFrameCount) != 0) {
                func_80034EC0(&this->skelAnime, sAnimations, 5);
                this->behavior = this->nextBehavior = DOG_SIT_2;
            }
            break;
        case DOG_BOW:
            if (func_800A56C8(&this->skelAnime, this->skelAnime.animFrameCount) != 0) {
                func_80034EC0(&this->skelAnime, sAnimations, 7);
                this->behavior = this->nextBehavior = DOG_BOW_2;
            }
            break;
        case DOG_WALK:
            EnDog_PlayWalkSFX(this);
            break;
        case DOG_RUN:
            EnDog_PlayRunSFX(this);
            break;
        case DOG_BARK:
            EnDog_PlayBarkSFX(this);
            if (this) {} // needed for regalloc
            break;
    }
    return 0;
}

s8 EnDog_CanFollow(EnDog* this, GlobalContext* globalCtx) {
    if (this->collider.base.acFlags & 2) {
        this->collider.base.acFlags &= ~2;
        return 2;
    }

    if (globalCtx->sceneNum == SCENE_MARKET_DAY) {
        return 0;
    }

    if (this->collider.base.maskB & 1) {
        this->collider.base.maskB &= ~1;
        if (gSaveContext.dogParams != 0) {
            return 0;
        }
        gSaveContext.dogParams = (this->actor.params & 0x7FFF);
        return 1;
    }

    return 0;
}

s32 EnDog_UpdateWaypoint(EnDog* this, GlobalContext* globalCtx) {
    s32 change;

    if (this->path == NULL) {
        return 0;
    }

    if (this->reverse) {
        change = -1;
    } else {
        change = 1;
    }

    this->waypoint += change;

    if (this->reverse) {
        if (this->waypoint < 0) {
            this->waypoint = this->path->count - 1;
        }
    } else {
        if ((this->path->count - 1) < this->waypoint) {
            this->waypoint = 0;
        }
    }

    return 1;
}

s32 EnDog_Orient(EnDog* this, GlobalContext* globalCtx) {
    s16 targetYaw;
    f32 waypointDistSq;

    waypointDistSq = Path_OrientAndGetDistSq(&this->actor, this->path, this->waypoint, &targetYaw);
    Math_SmoothScaleMaxMinS(&this->actor.posRot.rot.y, targetYaw, 10, 1000, 1);

    if ((waypointDistSq > 0.0f) && (waypointDistSq < 1000.0f)) {
        return EnDog_UpdateWaypoint(this, globalCtx);
    } else {
        return 0;
    }
}

void EnDog_Init(Actor* thisx, GlobalContext* globalCtx) {
    EnDog* this = THIS;
    s16 followingDog;
    s32 pad;

    ActorShape_Init(&this->actor.shape, 0.0f, ActorShadow_DrawFunc_Circle, 24.0f);
    SkelAnime_InitSV(globalCtx, &this->skelAnime, &D_06007290, NULL, &this->unk_1F4, &this->unk_242, 13);
    func_80034EC0(&this->skelAnime, sAnimations, 0);

    if ((this->actor.params & 0x8000) == 0) {
        this->actor.params = (this->actor.params & 0xF0FF) | ((((this->actor.params & 0x0F00) >> 8) + 1) << 8);
    }

    followingDog = ((gSaveContext.dogParams & 0x0F00) >> 8);
    if (followingDog == ((this->actor.params & 0x0F00) >> 8) && ((this->actor.params & 0x8000) == 0)) {
        Actor_Kill(&this->actor);
        return;
    }

    Collider_InitCylinder(globalCtx, &this->collider);
    Collider_SetCylinder(globalCtx, &this->collider, &this->actor, &sCylinderInit);
    func_80061EFC(&this->actor.colChkInfo, 0, &sColChkInfoInit);
    Actor_SetScale(&this->actor, 0.0075f);
    this->waypoint = 0;
    this->actor.gravity = -1.0f;
    this->path = Path_GetByIndex(globalCtx, (this->actor.params & 0x00F0) >> 4, 0xF);

    switch (globalCtx->sceneNum) {
        case SCENE_MARKET_NIGHT:
            if ((!gSaveContext.dogIsLost) && (((this->actor.params & 0x0F00) >> 8) == 1)) {
                Actor_Kill(&this->actor);
            }
            break;
        case SCENE_IMPA: // Richard's Home
            if ((u32)(this->actor.params & 0x8000) == 0) {
                if (!gSaveContext.dogIsLost) {
                    this->nextBehavior = DOG_SIT;
                    this->actionFunc = EnDog_Wait;
                    this->actor.speedXZ = 0.0f;
                    return;
                } else {
                    Actor_Kill(&this->actor);
                    return;
                }
            }
            break;
    }

    if ((u32)(this->actor.params & 0x8000) != 0) {
        this->nextBehavior = DOG_WALK;
        this->actionFunc = EnDog_FollowLink;
    } else {
        this->nextBehavior = DOG_SIT;
        this->actionFunc = EnDog_ChooseMovement;
    }
}

void EnDog_Destroy(Actor* thisx, GlobalContext* globalCtx) {
    EnDog* this = THIS;
    Collider_DestroyCylinder(globalCtx, &this->collider);
}

void EnDog_FollowPath(EnDog* this, GlobalContext* globalCtx) {
    s32 behaviors[] = { DOG_SIT, DOG_BOW, DOG_BARK };
    s32 unused[] = { 40, 80, 20 };
    f32 speed;
    s32 frame;

    if (EnDog_CanFollow(this, globalCtx) == 1) {
        this->actionFunc = EnDog_FollowLink;
    }

    if (DECR(this->behaviorTimer) != 0) {
        if (this->nextBehavior == DOG_WALK) {
            speed = 1.0f;
        } else {
            speed = 4.0f;
        }
        Math_SmoothScaleMaxMinF(&this->actor.speedXZ, speed, 0.4f, 1.0f, 0.0f);
        EnDog_Orient(this, globalCtx);
        this->actor.shape.rot = this->actor.posRot.rot;

        // Used to change between two text boxes for Richard's owner in the Market Day scene
        // depending on where he is on his path. En_Hy checks these event flags.
        if (this->waypoint < 9) {
            // Richard is close to her, text says something about his coat
            gSaveContext.eventInf[3] |= 1;
        } else {
            // Richard is far, text says something about running fast
            gSaveContext.eventInf[3] &= ~1;
        }
    } else {
        frame = globalCtx->state.frames % 3;
        this->nextBehavior = behaviors[frame];
        // no clue why they're using the behavior id to calculate timer. possibly meant to use the unused array?
        this->behaviorTimer = Math_Rand_S16Offset(60, behaviors[frame]);
        this->actionFunc = EnDog_ChooseMovement;
    }
}

void EnDog_ChooseMovement(EnDog* this, GlobalContext* globalCtx) {
    if (EnDog_CanFollow(this, globalCtx) == 1) {
        this->actionFunc = EnDog_FollowLink;
    }

    if (DECR(this->behaviorTimer) == 0) {
        this->behaviorTimer = Math_Rand_S16Offset(200, 100);
        if (globalCtx->state.frames % 2) {
            this->nextBehavior = DOG_WALK;
        } else {
            this->nextBehavior = DOG_RUN;
        }

        if (this->nextBehavior == DOG_RUN) {
            this->behaviorTimer /= 2;
        }
        this->actionFunc = EnDog_FollowPath;
    }
    Math_SmoothScaleMaxMinF(&this->actor.speedXZ, 0.0f, 0.4f, 1.0f, 0.0f);
}

void EnDog_FollowLink(EnDog* this, GlobalContext* globalCtx) {
    f32 speed;

    if (gSaveContext.dogParams == 0) {
        this->nextBehavior = DOG_SIT;
        this->actionFunc = EnDog_Wait;
        this->actor.speedXZ = 0.0f;
        return;
    }

    if (this->actor.xzDistFromLink > 400.0f) {
        if (this->nextBehavior != DOG_SIT && this->nextBehavior != DOG_SIT_2) {
            this->nextBehavior = DOG_BOW;
        }
        gSaveContext.dogParams = 0;
        speed = 0.0f;
    } else if (this->actor.xzDistFromLink > 100.0f) {
        this->nextBehavior = DOG_RUN;
        speed = 4.0f;
    } else if (this->actor.xzDistFromLink < 40.0f) {
        if (this->nextBehavior != DOG_BOW && this->nextBehavior != DOG_BOW_2) {
            this->nextBehavior = DOG_BOW;
        }
        speed = 0.0f;
    } else {
        this->nextBehavior = DOG_WALK;
        speed = 1.0f;
    }

    Math_SmoothScaleMaxF(&this->actor.speedXZ, speed, 0.6f, 1.0f);

    if (!(this->actor.xzDistFromLink > 400.0f)) {
        Math_SmoothScaleMaxMinS(&this->actor.posRot.rot.y, this->actor.yawTowardsLink, 10, 1000, 1);
        this->actor.shape.rot = this->actor.posRot.rot;
    }
}

void EnDog_RunAway(EnDog* this, GlobalContext* globalCtx) {
    if (this->actor.xzDistFromLink < 200.0f) {
        Math_SmoothScaleMaxF(&this->actor.speedXZ, 4.0f, 0.6f, 1.0f);
        Math_SmoothScaleMaxMinS(&this->actor.posRot.rot.y, (this->actor.yawTowardsLink ^ 0x8000), 10, 1000, 1);
    } else {
        this->actionFunc = EnDog_FaceLink;
    }
    this->actor.shape.rot = this->actor.posRot.rot;
}

void EnDog_FaceLink(EnDog* this, GlobalContext* globalCtx) {
    s16 rotTowardLink;
    s16 prevRotY;
    f32 absAngleDiff;

    // if the dog is more than 200 units away from Link, turn to face him then wait
    if (200.0f <= this->actor.xzDistFromLink) {
        this->nextBehavior = DOG_WALK;

        Math_SmoothScaleMaxF(&this->actor.speedXZ, 1.0f, 0.6f, 1.0f);

        rotTowardLink = this->actor.yawTowardsLink;
        prevRotY = this->actor.posRot.rot.y;
        Math_SmoothScaleMaxMinS(&this->actor.posRot.rot.y, rotTowardLink, 10, 1000, 1);

        absAngleDiff = this->actor.posRot.rot.y;
        absAngleDiff -= prevRotY;
        absAngleDiff = fabsf(absAngleDiff);
        if (absAngleDiff < 200.0f) {
            this->nextBehavior = DOG_SIT;
            this->actionFunc = EnDog_Wait;
            this->actor.speedXZ = 0.0f;
        }
    } else {
        this->nextBehavior = DOG_RUN;
        this->actionFunc = EnDog_RunAway;
    }
    this->actor.shape.rot = this->actor.posRot.rot;
}

void EnDog_Wait(EnDog* this, GlobalContext* globalCtx) {
    this->unusedAngle = (this->actor.yawTowardsLink - this->actor.shape.rot.y);

    // If another dog is following Link and he gets within 200 units of waiting dog, run away
    if ((gSaveContext.dogParams != 0) && (this->actor.xzDistFromLink < 200.0f)) {
        this->nextBehavior = DOG_RUN;
        this->actionFunc = EnDog_RunAway;
    }
}

void EnDog_Update(Actor* thisx, GlobalContext* globalCtx) {
    EnDog* this = THIS;
    s32 pad;

    EnDog_PlayAnimAndSFX(this);
    SkelAnime_FrameUpdateMatrix(&this->skelAnime);
    func_8002E4B4(globalCtx, &this->actor, this->collider.dim.radius, this->collider.dim.height * 0.5f, 0.0f, 5);
    Actor_MoveForward(&this->actor);
    this->actionFunc(this, globalCtx);
    Collider_CylinderUpdate(&this->actor, &this->collider);
    CollisionCheck_SetOC(globalCtx, &globalCtx->colChkCtx, &this->collider);
}

s32 EnDog_OverrideLimbDraw(GlobalContext* globalCtx, s32 limbIndex, Gfx** dList, Vec3f* pos, Vec3s* rot, Actor* thisx) {
    return 0;
}

void EnDog_PostLimbDraw(GlobalContext* globalCtx, s32 limbIndex, Gfx** dList, Vec3s* rot, Actor* thisx) {
}

void EnDog_Draw(Actor* thisx, GlobalContext* globalCtx) {
    EnDog* this = THIS;
    Color_RGBA8 colors[] = { { 255, 255, 200, 0 }, { 150, 100, 50, 0 } };

<<<<<<< HEAD
    
    gfxCtx = globalCtx->state.gfxCtx; Graph_OpenDisps(dispRefs, globalCtx->state.gfxCtx, "../z_en_dog.c", 972);

=======
    OPEN_DISPS(globalCtx->state.gfxCtx, "../z_en_dog.c", 972);
>>>>>>> b9b5724d

    func_80093D18(globalCtx->state.gfxCtx);

    gDPPipeSync(oGfxCtx->polyOpa.p++);
    gDPSetEnvColor(oGfxCtx->polyOpa.p++, colors[this->actor.params & 0xF].r, colors[this->actor.params & 0xF].g,
                   colors[this->actor.params & 0xF].b, colors[this->actor.params & 0xF].a);

    SkelAnime_DrawSV(globalCtx, this->skelAnime.skeleton, this->skelAnime.limbDrawTbl, this->skelAnime.dListCount,
                     EnDog_OverrideLimbDraw, EnDog_PostLimbDraw, &this->actor);

    CLOSE_DISPS(globalCtx->state.gfxCtx, "../z_en_dog.c", 994);
}<|MERGE_RESOLUTION|>--- conflicted
+++ resolved
@@ -452,13 +452,7 @@
     EnDog* this = THIS;
     Color_RGBA8 colors[] = { { 255, 255, 200, 0 }, { 150, 100, 50, 0 } };
 
-<<<<<<< HEAD
-    
-    gfxCtx = globalCtx->state.gfxCtx; Graph_OpenDisps(dispRefs, globalCtx->state.gfxCtx, "../z_en_dog.c", 972);
-
-=======
     OPEN_DISPS(globalCtx->state.gfxCtx, "../z_en_dog.c", 972);
->>>>>>> b9b5724d
 
     func_80093D18(globalCtx->state.gfxCtx);
 
