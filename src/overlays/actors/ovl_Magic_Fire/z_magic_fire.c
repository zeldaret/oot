--- conflicted
+++ resolved
@@ -91,13 +91,8 @@
     this->actor.room = -1;
 }
 
-<<<<<<< HEAD
-void MagicFire_Destroy(Actor* thisx, GlobalContext* globalCtx) {
-    Magic_Reset(globalCtx);
-=======
 void MagicFire_Destroy(Actor* thisx, PlayState* play) {
-    func_800876C8(play);
->>>>>>> 2e6279bc
+    Magic_Reset(play);
 }
 
 void MagicFire_UpdateBeforeCast(Actor* thisx, PlayState* play) {
