--- conflicted
+++ resolved
@@ -45,7 +45,7 @@
 
 static InitChainEntry sInitChain[] = {
     ICHAIN_U8(targetMode, 2, ICHAIN_CONTINUE),
-    ICHAIN_F32(arrowOffset, 30, ICHAIN_STOP),
+    ICHAIN_F32(targetArrowOffset, 30, ICHAIN_STOP),
 };
 
 void EnSkjneedle_Init(Actor* thisx, GlobalContext* globalCtx) {
@@ -53,13 +53,8 @@
 
     Actor_ProcessInitChain(&this->actor, sInitChain);
     Collider_InitCylinder(globalCtx, &this->collider);
-<<<<<<< HEAD
-    Collider_SetCylinder_Set3(globalCtx, &this->collider, &this->actor, &sCylinderInit);
+    Collider_SetCylinderType1(globalCtx, &this->collider, &this->actor, &sCylinderInit);
     ActorShape_Init(&this->actor.shape, 0, ActorShadow_DrawCircle, 20.0f);
-=======
-    Collider_SetCylinderType1(globalCtx, &this->collider, &this->actor, &sCylinderInit);
-    ActorShape_Init(&this->actor.shape, 0, ActorShadow_DrawFunc_Circle, 20.0f);
->>>>>>> 20206fba
     thisx->flags &= ~0x1;
     Actor_SetScale(&this->actor, 0.01f);
 }
