/*
 * File: z_boss_fd2.c
 * Overlay: ovl_Boss_Fd2
 * Description: Volvagia, hole form
 */

#include "z_boss_fd2.h"
#include "objects/object_fd2/object_fd2.h"
#include "overlays/actors/ovl_Boss_Fd/z_boss_fd.h"
#include "overlays/actors/ovl_Door_Warp1/z_door_warp1.h"
#include "vt.h"

#define FLAGS (ACTOR_FLAG_0 | ACTOR_FLAG_2 | ACTOR_FLAG_4 | ACTOR_FLAG_5)

typedef enum {
    /* 0 */ DEATH_START,
    /* 1 */ DEATH_RETREAT,
    /* 2 */ DEATH_HANDOFF,
    /* 3 */ DEATH_FD_BODY,
    /* 4 */ DEATH_FD_SKULL,
    /* 5 */ DEATH_FINISH
} BossFd2CutsceneState;

typedef enum {
    /* 0 */ EYE_OPEN,
    /* 1 */ EYE_HALF,
    /* 2 */ EYE_CLOSED
} BossFd2EyeState;

void BossFd2_Init(Actor* thisx, PlayState* play);
void BossFd2_Destroy(Actor* thisx, PlayState* play);
void BossFd2_Update(Actor* thisx, PlayState* play);
void BossFd2_Draw(Actor* thisx, PlayState* play);

void BossFd2_SetupEmerge(BossFd2* this, PlayState* play);
void BossFd2_Emerge(BossFd2* this, PlayState* play);
void BossFd2_SetupIdle(BossFd2* this, PlayState* play);
void BossFd2_Idle(BossFd2* this, PlayState* play);
void BossFd2_Burrow(BossFd2* this, PlayState* play);
void BossFd2_SetupBreatheFire(BossFd2* this, PlayState* play);
void BossFd2_BreatheFire(BossFd2* this, PlayState* play);
void BossFd2_SetupClawSwipe(BossFd2* this, PlayState* play);
void BossFd2_ClawSwipe(BossFd2* this, PlayState* play);
void BossFd2_Vulnerable(BossFd2* this, PlayState* play);
void BossFd2_Damaged(BossFd2* this, PlayState* play);
void BossFd2_Death(BossFd2* this, PlayState* play);
void BossFd2_Wait(BossFd2* this, PlayState* play);

const ActorInit Boss_Fd2_InitVars = {
    ACTOR_BOSS_FD2,
    ACTORCAT_BOSS,
    FLAGS,
    OBJECT_FD2,
    sizeof(BossFd2),
    (ActorFunc)BossFd2_Init,
    (ActorFunc)BossFd2_Destroy,
    (ActorFunc)BossFd2_Update,
    (ActorFunc)BossFd2_Draw,
};

#include "z_boss_fd2_colchk.c"

static Vec3f sHoleLocations[] = {
    { 0.0f, 90.0f, -243.0f },    { 0.0f, 90.0f, 0.0f },    { 0.0f, 90.0f, 243.0f },
    { -243.0f, 90.0f, -243.0f }, { -243.0f, 90.0f, 0.0f }, { -243.0f, 90.0f, 243.0f },
    { 243.0f, 90.0f, -243.0f },  { 243.0f, 90.0f, 0.0f },  { 243.0f, 90.0f, 243.0f },
};

static InitChainEntry sInitChain[] = {
    ICHAIN_U8(targetMode, 5, ICHAIN_CONTINUE),
    ICHAIN_S8(naviEnemyId, NAVI_ENEMY_VOLVAGIA, ICHAIN_CONTINUE),
    ICHAIN_F32_DIV1000(gravity, 0, ICHAIN_CONTINUE),
    ICHAIN_F32(targetArrowOffset, 0, ICHAIN_STOP),
};

void BossFd2_SpawnDebris(PlayState* play, BossFdEffect* effect, Vec3f* position, Vec3f* velocity, Vec3f* acceleration,
                         f32 scale) {
    s16 i;

    for (i = 0; i < 180; i++, effect++) {
        if (effect->type == BFD_FX_NONE) {
            effect->type = BFD_FX_DEBRIS;
            effect->pos = *position;
            effect->velocity = *velocity;
            effect->accel = *acceleration;
            effect->scale = scale / 1000.0f;
            effect->vFdFxRotX = Rand_ZeroFloat(100.0f);
            effect->vFdFxRotY = Rand_ZeroFloat(100.0f);
            break;
        }
    }
}

void BossFd2_SpawnFireBreath(PlayState* play, BossFdEffect* effect, Vec3f* position, Vec3f* velocity,
                             Vec3f* acceleration, f32 scale, s16 alpha, s16 kbAngle) {
    s16 i;

    for (i = 0; i < 180; i++, effect++) {
        if (effect->type == BFD_FX_NONE) {
            effect->type = BFD_FX_FIRE_BREATH;
            effect->timer1 = 0;
            effect->pos = *position;
            effect->velocity = *velocity;
            effect->accel = *acceleration;
            effect->pos.x -= effect->velocity.x;
            effect->pos.y -= effect->velocity.y;
            effect->pos.z -= effect->velocity.z;
            effect->vFdFxScaleMod = 0.0f;
            effect->alpha = alpha;
            effect->vFdFxYStop = Rand_ZeroFloat(10.0f);
            effect->timer2 = 0;
            effect->scale = scale / 400.0f;
            effect->kbAngle = kbAngle;
            break;
        }
    }
}

void BossFd2_SpawnEmber(PlayState* play, BossFdEffect* effect, Vec3f* position, Vec3f* velocity, Vec3f* acceleration,
                        f32 scale) {
    s16 i;

    for (i = 0; i < 180; i++, effect++) {
        if (effect->type == 0) {
            effect->type = BFD_FX_EMBER;
            effect->pos = *position;
            effect->velocity = *velocity;
            effect->accel = *acceleration;
            effect->scale = scale / 1000.0f;
            effect->alpha = 255;
            effect->timer1 = (s16)Rand_ZeroFloat(10.0f);
            break;
        }
    }
}

void BossFd2_SpawnSkullPiece(PlayState* play, BossFdEffect* effect, Vec3f* position, Vec3f* velocity,
                             Vec3f* acceleration, f32 scale) {
    s16 i;

    for (i = 0; i < 180; i++, effect++) {
        if (effect->type == BFD_FX_NONE) {
            effect->type = BFD_FX_SKULL_PIECE;
            effect->pos = *position;
            effect->velocity = *velocity;
            effect->accel = *acceleration;
            effect->scale = scale / 1000.0f;
            effect->vFdFxRotX = Rand_ZeroFloat(100.0f);
            effect->vFdFxRotY = Rand_ZeroFloat(100.0f);
            break;
        }
    }
}

void BossFd2_SpawnDust(BossFdEffect* effect, Vec3f* position, Vec3f* velocity, Vec3f* acceleration, f32 scale) {
    s16 i;

    for (i = 0; i < 180; i++, effect++) {
        if (effect->type == BFD_FX_NONE) {
            effect->type = BFD_FX_DUST;
            effect->pos = *position;
            effect->velocity = *velocity;
            effect->accel = *acceleration;
            effect->timer2 = 0;
            effect->scale = scale / 400.0f;
            break;
        }
    }
}

void BossFd2_Init(Actor* thisx, PlayState* play) {
    s32 pad;
    BossFd2* this = (BossFd2*)thisx;

    Actor_ProcessInitChain(&this->actor, sInitChain);
    Actor_SetScale(&this->actor, 0.0069999993f);
    this->actor.world.pos.y = -850.0f;
    ActorShape_Init(&this->actor.shape, -580.0f / this->actor.scale.y, NULL, 0.0f);
    SkelAnime_InitFlex(play, &this->skelAnime, &gHoleVolvagiaSkel, &gHoleVolvagiaIdleAnim, NULL, NULL, 0);
    if (this->actor.params == BFD_CS_NONE) {
        BossFd2_SetupEmerge(this, play);
    } else {
        this->actionFunc = BossFd2_Wait;
    }
    Collider_InitJntSph(play, &this->collider);
    Collider_SetJntSph(play, &this->collider, &this->actor, &sJntSphInit, this->elements);
}

void BossFd2_Destroy(Actor* thisx, PlayState* play) {
    s32 pad;
    BossFd2* this = (BossFd2*)thisx;

    SkelAnime_Free(&this->skelAnime, play);
    Collider_DestroyJntSph(play, &this->collider);
}

void BossFd2_SetupEmerge(BossFd2* this, PlayState* play) {
    BossFd* bossFd = (BossFd*)this->actor.parent;
    s16 temp_rand;
    s8 health;

    osSyncPrintf("UP INIT 1\n");
    Animation_PlayOnce(&this->skelAnime, &gHoleVolvagiaEmergeAnim);
    this->actionFunc = BossFd2_Emerge;
    this->skelAnime.playSpeed = 0.0f;
    temp_rand = Rand_ZeroFloat(8.9f);
    this->actor.world.pos.x = sHoleLocations[temp_rand].x;
    this->actor.world.pos.z = sHoleLocations[temp_rand].z;
    this->work[FD2_ACTION_STATE] = 0;
    osSyncPrintf("UP INIT 2\n");
    this->timers[0] = 10;
    if (bossFd != NULL) {
        health = bossFd->actor.colChkInfo.health;
        if (health >= 18) {
            this->work[FD2_FAKEOUT_COUNT] = 0;
        } else if (health >= 12) {
            this->work[FD2_FAKEOUT_COUNT] = 1;
        } else if (health >= 6) {
            this->work[FD2_FAKEOUT_COUNT] = 2;
        } else {
            this->work[FD2_FAKEOUT_COUNT] = 3;
        }
    }
}

void BossFd2_Emerge(BossFd2* this, PlayState* play) {
    s8 health;
    BossFd* bossFd = (BossFd*)this->actor.parent;
    Player* player = GET_PLAYER(play);
    s16 i;
    s16 holeTime;

    osSyncPrintf("UP 1    mode %d\n", this->work[FD2_ACTION_STATE]);
    SkelAnime_Update(&this->skelAnime);
    osSyncPrintf("UP 1.5 \n");
    switch (this->work[FD2_ACTION_STATE]) {
        case 0:
            osSyncPrintf("UP time %d \n", this->timers[0]);
            osSyncPrintf("PL time %x \n", player);
            osSyncPrintf("MT time %x \n", bossFd);
            if ((this->timers[0] == 0) && (player->actor.world.pos.y > 70.0f)) {
                osSyncPrintf("UP 1.6 \n");
                bossFd->faceExposed = 0;
                bossFd->holePosition.x = this->actor.world.pos.x;
                bossFd->holePosition.z = this->actor.world.pos.z;
                func_80033E1C(play, 1, 0x32, 0x5000);
                this->work[FD2_ACTION_STATE] = 1;
                this->work[FD2_HOLE_COUNTER]++;
                this->actor.world.pos.y = -200.0f;
                health = bossFd->actor.colChkInfo.health;
                if (health == 24) {
                    holeTime = 30;
                } else if (health >= 18) {
                    holeTime = 25;
                } else if (health >= 12) {
                    holeTime = 20;
                } else if (health >= 6) {
                    holeTime = 10;
                } else {
                    holeTime = 5;
                }
                this->timers[0] = holeTime;
                bossFd->timers[4] = this->timers[0] + 10;
                osSyncPrintf("UP 1.7 \n");
            }
            break;
        case 1:
            if (this->timers[0] == 0) {
                if (this->work[FD2_FAKEOUT_COUNT] != 0) {
                    this->work[FD2_FAKEOUT_COUNT]--;
                    i = Rand_ZeroFloat(8.9f);
                    this->actor.world.pos.x = sHoleLocations[i].x;
                    this->actor.world.pos.z = sHoleLocations[i].z;
                    this->work[FD2_ACTION_STATE] = 0;
                    this->timers[0] = 10;
                } else {
                    this->skelAnime.playSpeed = 1.0f;
                    this->fwork[FD2_END_FRAME] = Animation_GetLastFrame(&gHoleVolvagiaEmergeAnim);
                    this->work[FD2_ACTION_STATE] = 2;
                    Audio_PlayActorSound2(&this->actor, NA_SE_EN_VALVAISA_ROAR);
                    this->actor.shape.rot.y = this->actor.yawTowardsPlayer;
                    this->timers[0] = 15;
                    this->actor.world.pos.y = 150.0f;
                    for (i = 0; i < 10; i++) {
                        this->rightMane.pos[i].x += Rand_CenteredFloat(100.0f);
                        this->rightMane.pos[i].z += Rand_CenteredFloat(100.0f);
                        this->leftMane.pos[i].x += Rand_CenteredFloat(100.0f);
                        this->leftMane.pos[i].z += Rand_CenteredFloat(100.0f);
                    }
                    bossFd->work[BFD_SPLASH_TIMER] = 5;
                }
            }
            break;
        case 2:
            Math_ApproachS(&this->actor.shape.rot.y, this->actor.yawTowardsPlayer, 3, 0x7D0);
            if ((this->timers[0] == 1) && (this->actor.xzDistToPlayer < 120.0f)) {
                func_8002F6D4(play, &this->actor, 3.0f, this->actor.yawTowardsPlayer, 2.0f, 0x20);
                Audio_PlayActorSound2(&player->actor, NA_SE_PL_BODY_HIT);
            }
            if (Animation_OnFrame(&this->skelAnime, this->fwork[FD2_END_FRAME])) {
                BossFd2_SetupIdle(this, play);
            }
            break;
    }
    osSyncPrintf("UP 2\n");
}

void BossFd2_SetupIdle(BossFd2* this, PlayState* play) {
    BossFd* bossFd = (BossFd*)this->actor.parent;
    s8 health;
    s16 idleTime;

    osSyncPrintf("UP INIT 1\n");
    Animation_PlayLoop(&this->skelAnime, &gHoleVolvagiaTurnAnim);
    this->actionFunc = BossFd2_Idle;
    health = bossFd->actor.colChkInfo.health;
    if (health == 24) {
        idleTime = 50;
    } else if (health >= 18) {
        idleTime = 40;
    } else if (health >= 12) {
        idleTime = 40;
    } else if (health >= 6) {
        idleTime = 30;
    } else {
        idleTime = 20;
    }
    this->timers[0] = idleTime;
}

void BossFd2_Idle(BossFd2* this, PlayState* play) {
    s16 prevToLink;

    SkelAnime_Update(&this->skelAnime);
    prevToLink = this->work[FD2_TURN_TO_LINK];
    this->work[FD2_TURN_TO_LINK] =
        Math_SmoothStepToS(&this->actor.shape.rot.y, this->actor.yawTowardsPlayer, 3, 0x7D0, 0);
    osSyncPrintf("SW1 = %d\n", prevToLink);
    osSyncPrintf("SW2 = %d\n", this->work[FD2_TURN_TO_LINK]);
    if ((fabsf(prevToLink) <= 1000.0f) && (1000.0f < fabsf(this->work[FD2_TURN_TO_LINK]))) {
        Animation_MorphToLoop(&this->skelAnime, &gHoleVolvagiaTurnAnim, -5.0f);
    }
    if ((1000.0f < fabsf(prevToLink)) && (fabsf(this->work[FD2_TURN_TO_LINK]) <= 1000.0f)) {
        Animation_MorphToLoop(&this->skelAnime, &gHoleVolvagiaIdleAnim, -5.0f);
    }
    if (this->timers[0] == 0) {
        if (this->actor.xzDistToPlayer < 200.0f) {
            BossFd2_SetupClawSwipe(this, play);
        } else {
            BossFd2_SetupBreatheFire(this, play);
        }
    }
}

void BossFd2_SetupBurrow(BossFd2* this, PlayState* play) {
    BossFd* bossFd = (BossFd*)this->actor.parent;

    Animation_MorphToPlayOnce(&this->skelAnime, &gHoleVolvagiaBurrowAnim, -5.0f);
    this->actionFunc = BossFd2_Burrow;
    this->fwork[FD2_END_FRAME] = Animation_GetLastFrame(&gHoleVolvagiaBurrowAnim);
    bossFd->timers[4] = 30;
    this->work[FD2_ACTION_STATE] = 0;
}

void BossFd2_Burrow(BossFd2* this, PlayState* play) {
    BossFd* bossFd = (BossFd*)this->actor.parent;

    if (this->work[FD2_ACTION_STATE] == 0) {
        SkelAnime_Update(&this->skelAnime);
        if (Animation_OnFrame(&this->skelAnime, this->fwork[FD2_END_FRAME])) {
            this->work[FD2_ACTION_STATE] = 1;
            this->timers[0] = 25;
        }
    } else {
        Math_ApproachF(&this->actor.world.pos.y, -100.0f, 1.0f, 10.0f);
        if (this->timers[0] == 0) {
            if ((this->work[FD2_HOLE_COUNTER] >= 3) && ((s8)bossFd->actor.colChkInfo.health < 24)) {
                this->work[FD2_HOLE_COUNTER] = 0;
                this->actionFunc = BossFd2_Wait;
                bossFd->handoffSignal = FD2_SIGNAL_FLY;
            } else {
                BossFd2_SetupEmerge(this, play);
            }
        }
    }
}

void BossFd2_SetupBreatheFire(BossFd2* this, PlayState* play) {
    Animation_MorphToPlayOnce(&this->skelAnime, &gHoleVolvagiaBreatheFireAnim, -5.0f);
    this->actionFunc = BossFd2_BreatheFire;
    this->fwork[FD2_END_FRAME] = Animation_GetLastFrame(&gHoleVolvagiaBreatheFireAnim);
    this->work[FD2_ACTION_STATE] = 0;
}

static Vec3f sUnkVec = { 0.0f, 0.0f, 50.0f }; // Unused? BossFd uses a similar array for its fire breath sfx.

void BossFd2_BreatheFire(BossFd2* this, PlayState* play) {
    s16 i;
    Vec3f toLink;
    s16 angleX;
    s16 angleY;
    s16 breathOpacity = 0;
    BossFd* bossFd = (BossFd*)this->actor.parent;
    Player* player = GET_PLAYER(play);
    f32 tempX;
    f32 tempY;

    SkelAnime_Update(&this->skelAnime);
    if (Animation_OnFrame(&this->skelAnime, this->fwork[FD2_END_FRAME])) {
        BossFd2_SetupBurrow(this, play);
    }
    if ((25.0f <= this->skelAnime.curFrame) && (this->skelAnime.curFrame < 70.0f)) {
        if (this->skelAnime.curFrame == 25.0f) {
            play->envCtx.lightBlend = 0.0f;
        }
        Audio_PlayActorSound2(&this->actor, NA_SE_EN_VALVAISA_FIRE - SFX_FLAG);
        if (this->skelAnime.curFrame > 50) {
            breathOpacity = (70.0f - this->skelAnime.curFrame) * 12.0f;
        } else {
            breathOpacity = 255;
        }
        toLink.x = player->actor.world.pos.x - this->headPos.x;
        toLink.y = player->actor.world.pos.y - this->headPos.y;
        toLink.z = player->actor.world.pos.z - this->headPos.z;
        angleY = Math_Atan2S(toLink.z, toLink.x);
        angleX = -Math_Atan2S(sqrtf(SQ(toLink.x) + SQ(toLink.z)), toLink.y);
        angleY -= this->actor.shape.rot.y;
        if (angleY > 0x1F40) {
            angleY = 0x1F40;
        }
        if (angleY < -0x1F40) {
            angleY = -0x1F40;
        }
        angleX += (-0x1B58);
        if (angleX > 0x3E8) {
            angleX = 0x3E8;
        }
        if (angleX < -0xFA0) {
            angleX = -0xFA0;
        }
        Math_ApproachS(&this->headRot.y, angleY, 5, 0x7D0);
        Math_ApproachS(&this->headRot.x, angleX, 5, 0x7D0);
    } else {
        Math_ApproachS(&this->headRot.y, 0, 5, 0x7D0);
        Math_ApproachS(&this->headRot.x, 0, 5, 0x7D0);
    }
    if (breathOpacity != 0) {
        f32 breathScale;
        Vec3f spawnSpeed = { 0.0f, 0.0f, 0.0f };
        Vec3f spawnVel;
        Vec3f spawnAccel = { 0.0f, 0.0f, 0.0f };
        Vec3f spawnPos;

        bossFd->fogMode = 2;
        spawnSpeed.z = 30.0f;
        spawnPos = this->headPos;

        tempY = BINANG_TO_RAD_ALT(this->actor.shape.rot.y + this->headRot.y);
        tempX = BINANG_TO_RAD_ALT(this->headRot.x) + 1.0f / 2;
        Matrix_RotateY(tempY, MTXMODE_NEW);
        Matrix_RotateX(tempX, MTXMODE_APPLY);
        Matrix_MultVec3f(&spawnSpeed, &spawnVel);

        breathScale = 300.0f + 50.0f * Math_SinS(this->work[FD2_VAR_TIMER] * 0x2000);
        BossFd2_SpawnFireBreath(play, bossFd->effects, &spawnPos, &spawnVel, &spawnAccel, breathScale, breathOpacity,
                                this->actor.shape.rot.y + this->headRot.y);

        spawnPos.x += spawnVel.x * 0.5f;
        spawnPos.y += spawnVel.y * 0.5f;
        spawnPos.z += spawnVel.z * 0.5f;

        breathScale = 300.0f + 50.0f * Math_SinS(this->work[FD2_VAR_TIMER] * 0x2000);
        BossFd2_SpawnFireBreath(play, bossFd->effects, &spawnPos, &spawnVel, &spawnAccel, breathScale, breathOpacity,
                                this->actor.shape.rot.y + this->headRot.y);

        spawnSpeed.x = 0.0f;
        spawnSpeed.y = 17.0f;
        spawnSpeed.z = 0.0f;

        for (i = 0; i < 6; i++) {
            tempY = Rand_ZeroFloat(2.0f * M_PI);
            tempX = Rand_ZeroFloat(2.0f * M_PI);
            Matrix_RotateY(tempY, MTXMODE_NEW);
            Matrix_RotateX(tempX, MTXMODE_APPLY);
            Matrix_MultVec3f(&spawnSpeed, &spawnVel);

            spawnAccel.x = (spawnVel.x * -10.0f) / 100.0f;
            spawnAccel.y = (spawnVel.y * -10.0f) / 100.0f;
            spawnAccel.z = (spawnVel.z * -10.0f) / 100.0f;

            BossFd2_SpawnEmber(play, bossFd->effects, &this->headPos, &spawnVel, &spawnAccel,
                               (s16)Rand_ZeroFloat(2.0f) + 8);
        }
    }
}

void BossFd2_SetupClawSwipe(BossFd2* this, PlayState* play) {
    Animation_MorphToPlayOnce(&this->skelAnime, &gHoleVolvagiaClawSwipeAnim, -5.0f);
    this->actionFunc = BossFd2_ClawSwipe;
    this->fwork[FD2_END_FRAME] = Animation_GetLastFrame(&gHoleVolvagiaClawSwipeAnim);
}

void BossFd2_ClawSwipe(BossFd2* this, PlayState* play) {
    SkelAnime_Update(&this->skelAnime);
    if (Animation_OnFrame(&this->skelAnime, 5.0f)) {
        Audio_PlayActorSound2(&this->actor, NA_SE_EN_VALVAISA_ROAR);
        Audio_PlayActorSound2(&this->actor, NA_SE_EN_VALVAISA_SW_NAIL);
    }
    if (Animation_OnFrame(&this->skelAnime, this->fwork[FD2_END_FRAME])) {
        BossFd2_SetupBurrow(this, play);
    }
}

void BossFd2_SetupVulnerable(BossFd2* this, PlayState* play) {
    Animation_PlayOnce(&this->skelAnime, &gHoleVolvagiaKnockoutAnim);
    this->fwork[FD2_END_FRAME] = Animation_GetLastFrame(&gHoleVolvagiaKnockoutAnim);
    this->actionFunc = BossFd2_Vulnerable;
    this->work[FD2_ACTION_STATE] = 0;
}

void BossFd2_Vulnerable(BossFd2* this, PlayState* play) {
    BossFd* bossFd = (BossFd*)this->actor.parent;
    s16 i;

    this->disableAT = true;
    this->actor.flags |= ACTOR_FLAG_10;
    SkelAnime_Update(&this->skelAnime);
    switch (this->work[FD2_ACTION_STATE]) {
        case 0:
            if (Animation_OnFrame(&this->skelAnime, 13.0f)) {
                Audio_PlayActorSound2(&this->actor, NA_SE_EN_VALVAISA_MAHI2);
            }
            if (Animation_OnFrame(&this->skelAnime, this->fwork[FD2_END_FRAME] - 3.0f)) {
                for (i = 0; i < 25; i++) {
                    Vec3f spawnVel;
                    Vec3f spawnAccel = { 0.0f, 0.0f, 0.0f };
                    Vec3f spawnPos;

                    spawnVel.x = Rand_CenteredFloat(8.0f);
                    spawnVel.y = Rand_ZeroFloat(1.0f);
                    spawnVel.z = Rand_CenteredFloat(8.0f);

                    spawnAccel.y = 0.5f;

                    spawnPos.x = Rand_CenteredFloat(10.0f) + this->actor.focus.pos.x;
                    spawnPos.y = Rand_CenteredFloat(10.0f) + this->actor.focus.pos.y;
                    spawnPos.z = Rand_CenteredFloat(10.0f) + this->actor.focus.pos.z;

                    BossFd2_SpawnDust(bossFd->effects, &spawnPos, &spawnVel, &spawnAccel,
                                      Rand_ZeroFloat(100.0f) + 300.0f);
                }
                Audio_PlayActorSound2(&this->actor, NA_SE_EN_VALVAISA_LAND);
            }
            if (Animation_OnFrame(&this->skelAnime, this->fwork[FD2_END_FRAME])) {
                Animation_MorphToLoop(&this->skelAnime, &gHoleVolvagiaVulnerableAnim, -5.0f);
                this->work[FD2_ACTION_STATE] = 1;
                this->timers[0] = 60;
            }
            break;
        case 1:
            if ((this->work[FD2_VAR_TIMER] & 0xF) == 0xF) {
                Audio_PlayActorSound2(&this->actor, NA_SE_EN_VALVAISA_KNOCKOUT);
            }
            if (this->timers[0] == 0) {
                BossFd2_SetupBurrow(this, play);
            }
            break;
    }
}

void BossFd2_SetupDamaged(BossFd2* this, PlayState* play) {
    Animation_PlayOnce(&this->skelAnime, &gHoleVolvagiaHitAnim);
    this->fwork[FD2_END_FRAME] = Animation_GetLastFrame(&gHoleVolvagiaHitAnim);
    this->actionFunc = BossFd2_Damaged;
    this->work[FD2_ACTION_STATE] = 0;
}

void BossFd2_Damaged(BossFd2* this, PlayState* play) {
    BossFd* bossFd = (BossFd*)this->actor.parent;

    SkelAnime_Update(&this->skelAnime);
    this->disableAT = true;
    if (this->work[FD2_ACTION_STATE] == 0) {
        if (Animation_OnFrame(&this->skelAnime, this->fwork[FD2_END_FRAME])) {
            Animation_PlayOnce(&this->skelAnime, &gHoleVolvagiaDamagedAnim);
            this->fwork[FD2_END_FRAME] = Animation_GetLastFrame(&gHoleVolvagiaDamagedAnim);
            this->work[FD2_ACTION_STATE] = 1;
        }
    } else if (this->work[FD2_ACTION_STATE] == 1) {
        if (Animation_OnFrame(&this->skelAnime, 6.0f)) {
            Audio_PlayActorSound2(&this->actor, NA_SE_EN_VALVAISA_DAMAGE2);
        }
        if (Animation_OnFrame(&this->skelAnime, 20.0f)) {
            bossFd->timers[4] = 30;
        }
        if (Animation_OnFrame(&this->skelAnime, this->fwork[FD2_END_FRAME])) {
            this->work[FD2_ACTION_STATE] = 2;
            this->timers[0] = 25;
        }
    } else {
        Math_ApproachF(&this->actor.world.pos.y, -100.0f, 1.0f, 10.0f);
        if (this->timers[0] == 0) {
            this->actionFunc = BossFd2_Wait;
            bossFd->handoffSignal = FD2_SIGNAL_FLY;
        }
    }
}

void BossFd2_SetupDeath(BossFd2* this, PlayState* play) {
    this->fwork[FD2_END_FRAME] = Animation_GetLastFrame(&gHoleVolvagiaDamagedAnim);
    Animation_Change(&this->skelAnime, &gHoleVolvagiaDamagedAnim, 1.0f, 0.0f, this->fwork[FD2_END_FRAME],
                     ANIMMODE_ONCE_INTERP, -3.0f);
    this->actionFunc = BossFd2_Death;
    this->actor.flags &= ~ACTOR_FLAG_0;
    this->deathState = DEATH_START;
}

void BossFd2_UpdateCamera(BossFd2* this, PlayState* play) {
    if (this->subCamId != SUB_CAM_ID_DONE) {
        Math_ApproachF(&this->subCamEye.x, this->subCamEyeNext.x, this->subCamEyeMaxVelFrac.x,
                       this->subCamEyeVel.x * this->subCamVelFactor);
        Math_ApproachF(&this->subCamEye.y, this->subCamEyeNext.y, this->subCamEyeMaxVelFrac.y,
                       this->subCamEyeVel.y * this->subCamVelFactor);
        Math_ApproachF(&this->subCamEye.z, this->subCamEyeNext.z, this->subCamEyeMaxVelFrac.z,
                       this->subCamEyeVel.z * this->subCamVelFactor);
        Math_ApproachF(&this->subCamAt.x, this->subCamAtNext.x, this->subCamAtMaxVelFrac.x,
                       this->subCamAtVel.x * this->subCamVelFactor);
        Math_ApproachF(&this->subCamAt.y, this->subCamAtNext.y, this->subCamAtMaxVelFrac.y,
                       this->subCamAtVel.y * this->subCamVelFactor);
        Math_ApproachF(&this->subCamAt.z, this->subCamAtNext.z, this->subCamAtMaxVelFrac.z,
                       this->subCamAtVel.z * this->subCamVelFactor);
        Math_ApproachF(&this->subCamVelFactor, 1.0f, 1.0f, this->subCamAccel);
        this->subCamAt.y += this->subCamAtYOffset;
        Play_CameraSetAtEye(play, this->subCamId, &this->subCamAt, &this->subCamEye);
        Math_ApproachF(&this->subCamAtYOffset, 0.0f, 1.0f, 0.1f);
    }
}

void BossFd2_Death(BossFd2* this, PlayState* play) {
    f32 retreatSpeed;
    Vec3f sp70;
    Vec3f sp64;
    BossFd* bossFd = (BossFd*)this->actor.parent;
    Camera* mainCam = Play_GetCamera(play, CAM_ID_MAIN);
    f32 pad3;
    f32 pad2;
    f32 pad1;
    f32 cameraShake;
    SkelAnime* skelAnime = &this->skelAnime;

    SkelAnime_Update(skelAnime);
    switch (this->deathState) {
        case DEATH_START:
            this->deathState = DEATH_RETREAT;
            func_80064520(play, &play->csCtx);
            func_8002DF54(play, &this->actor, 1);
            this->subCamId = Play_CreateSubCamera(play);
            Play_ChangeCameraStatus(play, CAM_ID_MAIN, CAM_STAT_WAIT);
            Play_ChangeCameraStatus(play, this->subCamId, CAM_STAT_ACTIVE);
            this->subCamEye = mainCam->eye;
            this->subCamAt = mainCam->at;
            this->subCamEyeVel.x = 100.0f;
            this->subCamEyeVel.y = 100.0f;
            this->subCamEyeVel.z = 100.0f;
            this->subCamAtVel.x = 100.0f;
            this->subCamAtVel.y = 100.0f;
            this->subCamAtVel.z = 100.0f;
            this->subCamAccel = 0.02f;
            this->timers[0] = 0;
            this->work[FD2_HOLE_COUNTER] = 0;
            this->subCamEyeMaxVelFrac.x = 0.1f;
            this->subCamEyeMaxVelFrac.y = 0.1f;
            this->subCamEyeMaxVelFrac.z = 0.1f;
            this->subCamAtMaxVelFrac.x = 0.1f;
            this->subCamAtMaxVelFrac.y = 0.1f;
            this->subCamAtMaxVelFrac.z = 0.1f;
        case DEATH_RETREAT:
            this->work[FD2_HOLE_COUNTER]++;
            if (this->work[FD2_HOLE_COUNTER] < 15) {
                retreatSpeed = 1.0f;
            } else if (this->work[FD2_HOLE_COUNTER] < 20) {
                retreatSpeed = 0.5f;
            } else {
                retreatSpeed = 0.25f;
            }
            if ((this->work[FD2_HOLE_COUNTER] == 1) || (this->work[FD2_HOLE_COUNTER] == 40)) {
                this->work[FD2_SCREAM_TIMER] = 20;
                if (this->work[FD2_HOLE_COUNTER] == 40) {
                    Audio_StopSfxById(NA_SE_EN_VALVAISA_DEAD);
                }

                Audio_PlayActorSound2(&this->actor, NA_SE_EN_VALVAISA_DAMAGE2);
            }
            Math_ApproachF(&this->skelAnime.playSpeed, retreatSpeed, 1.0f, 1.0f);
            Matrix_RotateY(BINANG_TO_RAD_ALT(this->actor.yawTowardsPlayer) + 0.2f, MTXMODE_NEW);
            sp70.x = 0.0f;
            sp70.y = 0.0f;
            sp70.z = 250.0f;
            Matrix_MultVec3f(&sp70, &sp64);
            this->subCamEyeNext.x = this->actor.world.pos.x + sp64.x;
            this->subCamEyeNext.y = 140.0f;
            this->subCamEyeNext.z = this->actor.world.pos.z + sp64.z;
            if (this->actor.focus.pos.y >= 90.0f) {
                this->subCamAtNext.y = this->actor.focus.pos.y;
                this->subCamAtNext.x = this->actor.focus.pos.x;
                this->subCamAtNext.z = this->actor.focus.pos.z;
            }
            if (this->timers[0] == 0) {
                if (Animation_OnFrame(skelAnime, 20.0f)) {
                    bossFd->timers[4] = 60;
                }
                if (this->work[FD2_HOLE_COUNTER] >= 100) {
                    this->deathState = DEATH_HANDOFF;
                    this->timers[0] = 50;
                }
            } else if (Animation_OnFrame(skelAnime, 15.0f)) {
                Animation_MorphToPlayOnce(skelAnime, &gHoleVolvagiaDamagedAnim, -10.0f);
            }
            break;
        case DEATH_HANDOFF:
            if (this->timers[0] == 0) {
                this->actor.draw = NULL;
                this->deathState = DEATH_FD_BODY;
                bossFd->handoffSignal = FD2_SIGNAL_DEATH;
                this->work[FD2_ACTION_STATE] = 0;
                this->subCamVelFactor = 0.0f;
            } else {
                Math_ApproachF(&this->actor.world.pos.y, -100.0f, 1.0f, 5.0f);
            }
            break;
        case DEATH_FD_BODY:
            if (bossFd->actor.world.pos.y < 80.0f) {
                if (bossFd->actor.world.rot.x > 0x3000) {
                    this->subCamAtNext = bossFd->actor.world.pos;
                    this->subCamAtNext.y = 80.0f;
                    this->subCamEyeNext.x = bossFd->actor.world.pos.x;
                    this->subCamEyeNext.y = 150.0f;
                    this->subCamEyeNext.z = bossFd->actor.world.pos.z + 300.0f;
                }
            } else {
                this->subCamAtNext = bossFd->actor.world.pos;
                this->subCamEyeNext.x = this->actor.world.pos.x;
                Math_ApproachF(&this->subCamEyeNext.y, 200.0f, 1.0f, 2.0f);
                Math_ApproachF(&this->subCamEyeNext.z, bossFd->actor.world.pos.z + 200.0f, 1.0f, 3.0f);
                if (this->work[FD2_ACTION_STATE] == 0) {
                    this->work[FD2_ACTION_STATE]++;
                    this->subCamVelFactor = 0.0f;
                    this->subCamAccel = 0.02f;
                    func_8002DF54(play, &bossFd->actor, 1);
                }
            }
            if ((bossFd->work[BFD_ACTION_STATE] == BOSSFD_BONES_FALL) && (bossFd->timers[0] == 5)) {
                this->deathState = DEATH_FD_SKULL;
                this->subCamVelFactor = 0.0f;
                this->subCamAccel = 0.02f;
                this->subCamEyeNext.y = 150.0f;
                this->subCamEyeNext.z = bossFd->actor.world.pos.z + 300.0f;
            }
            break;
        case DEATH_FD_SKULL:
            Math_ApproachF(&this->subCamAtNext.y, 100.0, 1.0f, 100.0f);
            this->subCamAtNext.x = 0.0f;
            this->subCamAtNext.z = 0.0f;
            this->subCamEyeNext.x = 0.0f;
            this->subCamEyeNext.y = 140.0f;
            Math_ApproachF(&this->subCamEyeNext.z, 220.0f, 0.5f, 1.15f);
            if (bossFd->work[BFD_CAM_SHAKE_TIMER] != 0) {
                bossFd->work[BFD_CAM_SHAKE_TIMER]--;
                cameraShake = bossFd->work[BFD_CAM_SHAKE_TIMER] / 0.5f;
                if (cameraShake >= 20.0f) {
                    cameraShake = 20.0f;
                }
                this->subCamAtYOffset = (bossFd->work[BFD_CAM_SHAKE_TIMER] & 1) ? cameraShake : -cameraShake;
            }
            if (bossFd->work[BFD_ACTION_STATE] == BOSSFD_SKULL_BURN) {
                this->deathState = DEATH_FINISH;
                mainCam->eye = this->subCamEye;
                mainCam->eyeNext = this->subCamEye;
                mainCam->at = this->subCamAt;
                func_800C08AC(play, this->subCamId, 0);
                this->subCamId = SUB_CAM_ID_DONE;
                func_80064534(play, &play->csCtx);
                func_8002DF54(play, &this->actor, 7);
                Actor_SpawnAsChild(&play->actorCtx, &this->actor, play, ACTOR_DOOR_WARP1, 0.0f, 100.0f, 0.0f, 0, 0, 0,
                                   WARP_DUNGEON_ADULT);
                Flags_SetClear(play, play->roomCtx.curRoom.num);
            }
            break;
        case DEATH_FINISH:
            break;
    }
    BossFd2_UpdateCamera(this, play);
}

void BossFd2_Wait(BossFd2* this, PlayState* play) {
    BossFd* bossFd = (BossFd*)this->actor.parent;

    if (bossFd->handoffSignal == FD2_SIGNAL_GROUND) {
        bossFd->handoffSignal = FD2_SIGNAL_NONE;
        BossFd2_SetupEmerge(this, play);
        this->timers[0] = 20;
        this->work[FD2_HOLE_COUNTER] = 0;
    }
}

void BossFd2_CollisionCheck(BossFd2* this, PlayState* play) {
    s16 i;
    ColliderInfo* hurtbox;
    BossFd* bossFd = (BossFd*)this->actor.parent;

    if (this->actionFunc == BossFd2_ClawSwipe) {
        Player* player = GET_PLAYER(play);

        for (i = 0; i < ARRAY_COUNT(this->elements); i++) {
            if (this->collider.elements[i].info.toucherFlags & TOUCH_HIT) {
                this->collider.elements[i].info.toucherFlags &= ~TOUCH_HIT;
                Audio_PlayActorSound2(&player->actor, NA_SE_PL_BODY_HIT);
            }
        }
    }
    if (!bossFd->faceExposed) {
        this->collider.elements[0].info.elemType = ELEMTYPE_UNK2;
        this->collider.base.colType = COLTYPE_METAL;
    } else {
        this->collider.elements[0].info.elemType = ELEMTYPE_UNK3;
        this->collider.base.colType = COLTYPE_HIT3;
    }

    if (this->collider.elements[0].info.bumperFlags & BUMP_HIT) {
        this->collider.elements[0].info.bumperFlags &= ~BUMP_HIT;

        hurtbox = this->collider.elements[0].info.acHitInfo;
        if (!bossFd->faceExposed) {
            if (hurtbox->toucher.dmgFlags & 0x40000040) {
                bossFd->actor.colChkInfo.health -= 2;
                if ((s8)bossFd->actor.colChkInfo.health <= 2) {
                    bossFd->actor.colChkInfo.health = 1;
                }
                bossFd->faceExposed = true;
                BossFd2_SetupVulnerable(this, play);
                this->work[FD2_INVINC_TIMER] = 30;
                this->work[FD2_DAMAGE_FLASH_TIMER] = 5;
                Audio_PlayActorSound2(&this->actor, NA_SE_EN_VALVAISA_MAHI1);
                for (i = 0; i < 30; i++) {
                    Vec3f debrisVel = { 0.0f, 0.0f, 0.0f };
                    Vec3f debrisAccel = { 0.0f, -1.0f, 0.0f };
                    Vec3f debrisPos;

                    debrisVel.x = Rand_CenteredFloat(10.0f);
                    debrisVel.y = Rand_ZeroFloat(5.0f) + 8.0f;
                    debrisVel.z = Rand_CenteredFloat(10.0f);

                    debrisPos.x = this->actor.focus.pos.x;
                    debrisPos.y = this->actor.focus.pos.y;
                    debrisPos.z = this->actor.focus.pos.z;

                    BossFd2_SpawnDebris(play, bossFd->effects, &debrisPos, &debrisVel, &debrisAccel,
                                        (s16)Rand_ZeroFloat(10.0) + 10);
                }
            }
        } else {
            u8 canKill = false;
            u8 damage;

            if ((damage = CollisionCheck_GetSwordDamage(hurtbox->toucher.dmgFlags)) == 0) {
                damage = (hurtbox->toucher.dmgFlags & 0x00001000) ? 4 : 2;
            } else {
                canKill = true;
            }
            if (hurtbox->toucher.dmgFlags & 0x80) {
                damage = 0;
            }
            if (((s8)bossFd->actor.colChkInfo.health > 2) || canKill) {
                bossFd->actor.colChkInfo.health -= damage;
                osSyncPrintf(VT_FGCOL(GREEN));
                osSyncPrintf("damage   %d\n", damage);
            }
            osSyncPrintf(VT_RST);
            osSyncPrintf("hp %d\n", bossFd->actor.colChkInfo.health);

            if ((s8)bossFd->actor.colChkInfo.health <= 0) {
                bossFd->actor.colChkInfo.health = 0;
                BossFd2_SetupDeath(this, play);
                this->work[FD2_DAMAGE_FLASH_TIMER] = 10;
                this->work[FD2_INVINC_TIMER] = 30000;
<<<<<<< HEAD
                AudioSeqCmd_StopSequence(SEQ_PLAYER_BGM_MAIN, 1);
=======
                SEQCMD_STOP_SEQUENCE(SEQ_PLAYER_BGM_MAIN, 1);
>>>>>>> 0a7ee113
                Audio_PlayActorSound2(&this->actor, NA_SE_EN_VALVAISA_DEAD);
                Enemy_StartFinishingBlow(play, &this->actor);
            } else if (damage) {
                BossFd2_SetupDamaged(this, play);
                this->work[FD2_DAMAGE_FLASH_TIMER] = 10;
                this->work[FD2_INVINC_TIMER] = 100;
                Audio_PlayActorSound2(&this->actor, NA_SE_EN_VALVAISA_DAMAGE1);
            }
            if (damage) {
                for (i = 0; i < 30; i++) {
                    Vec3f pieceVel = { 0.0f, 0.0f, 0.0f };
                    Vec3f pieceAccel = { 0.0f, -1.0f, 0.0f };
                    Vec3f piecePos;

                    pieceVel.x = Rand_CenteredFloat(6.0f);
                    pieceVel.y = Rand_ZeroFloat(4.0f) + 6.0f;
                    pieceVel.z = Rand_CenteredFloat(6.0f);

                    piecePos.x = this->actor.focus.pos.x;
                    piecePos.y = this->actor.focus.pos.y;
                    piecePos.z = this->actor.focus.pos.z;

                    BossFd2_SpawnSkullPiece(play, bossFd->effects, &piecePos, &pieceVel, &pieceAccel,
                                            (s16)Rand_ZeroFloat(6.0f) + 10);
                }
            }
        }
    }
}

void BossFd2_UpdateFace(BossFd2* this, PlayState* play) {
    f32 maxOpen;
    f32 openRate;
    s16 eyeStates[5] = { EYE_OPEN, EYE_HALF, EYE_CLOSED, EYE_CLOSED, EYE_HALF };

    if (((this->work[FD2_VAR_TIMER] % 8) == 0) && (Rand_ZeroOne() < 0.3f)) {
        this->work[FD2_BLINK_TIMER] = 4;
    }
    if ((this->actionFunc == BossFd2_Vulnerable) || (this->actionFunc == BossFd2_Damaged)) {
        if (this->work[FD2_VAR_TIMER] & 0x10) {
            this->eyeState = EYE_HALF;
        } else {
            this->eyeState = EYE_CLOSED;
        }
    } else {
        this->eyeState = eyeStates[this->work[FD2_BLINK_TIMER]];
    }

    if (this->work[FD2_BLINK_TIMER] != 0) {
        this->work[FD2_BLINK_TIMER]--;
    }

    if (this->work[FD2_SCREAM_TIMER] != 0) {
        maxOpen = 6000.0f;
        openRate = 1300.0f;
    } else {
        maxOpen = (this->work[FD2_VAR_TIMER] & 0x10) ? 1000.0f : 0.0f;
        openRate = 700.0f;
    }
    Math_ApproachF(&this->jawOpening, maxOpen, 0.3f, openRate);

    if (this->work[FD2_SCREAM_TIMER] != 0) {
        this->work[FD2_SCREAM_TIMER]--;
    }
}

void BossFd2_Update(Actor* thisx, PlayState* play2) {
    PlayState* play = play2;
    BossFd2* this = (BossFd2*)thisx;
    s16 i;

    osSyncPrintf("FD2 move start \n");
    this->disableAT = false;
    this->actor.flags &= ~ACTOR_FLAG_10;
    this->work[FD2_VAR_TIMER]++;
    this->work[FD2_UNK_TIMER]++;

    this->actionFunc(this, play);

    for (i = 0; i < ARRAY_COUNT(this->timers); i++) {
        if (this->timers[i] != 0) {
            this->timers[i]--;
        }
    }
    if (this->work[FD2_DAMAGE_FLASH_TIMER] != 0) {
        this->work[FD2_DAMAGE_FLASH_TIMER]--;
    }
    if (this->work[FD2_INVINC_TIMER] != 0) {
        this->work[FD2_INVINC_TIMER]--;
    }

    if (this->deathState == DEATH_START) {
        if (this->work[FD2_INVINC_TIMER] == 0) {
            BossFd2_CollisionCheck(this, play);
        }
        CollisionCheck_SetAC(play, &play->colChkCtx, &this->collider.base);
        CollisionCheck_SetOC(play, &play->colChkCtx, &this->collider.base);
        if (!this->disableAT) {
            CollisionCheck_SetAT(play, &play->colChkCtx, &this->collider.base);
        }
    }

    BossFd2_UpdateFace(this, play);
    this->fwork[FD2_TEX1_SCROLL_X] += 4.0f;
    this->fwork[FD2_TEX1_SCROLL_Y] = 120.0f;
    this->fwork[FD2_TEX2_SCROLL_X] += 3.0f;
    this->fwork[FD2_TEX2_SCROLL_Y] -= 2.0f;
    if (this->actor.focus.pos.y < 90.0f) {
        this->actor.flags &= ~ACTOR_FLAG_0;
    } else {
        this->actor.flags |= ACTOR_FLAG_0;
    }
}

s32 BossFd2_OverrideLimbDraw(PlayState* play, s32 limbIndex, Gfx** dList, Vec3f* pos, Vec3s* rot, void* thisx) {
    BossFd2* this = (BossFd2*)thisx;
    BossFd* bossFd = (BossFd*)this->actor.parent;

    if (limbIndex == 31) {
        rot->y -= (f32)this->headRot.y;
        rot->z += (f32)this->headRot.x;
    }
    switch (limbIndex) {
        case 35:
        case 36:
            rot->z -= this->jawOpening * 0.1f;
            break;
        case 32:
            rot->z += this->jawOpening;
            break;
    }
    if ((bossFd->faceExposed == 1) && (limbIndex == 35)) {
        *dList = gHoleVolvagiaBrokenFaceDL;
    }

    if ((limbIndex == 32) || (limbIndex == 35) || (limbIndex == 36)) {
        OPEN_DISPS(play->state.gfxCtx, "../z_boss_fd2.c", 2165);
        gDPPipeSync(POLY_OPA_DISP++);
        gDPSetEnvColor(POLY_OPA_DISP++, 255, 255, 255, (s8)bossFd->fwork[BFD_HEAD_TEX2_ALPHA]);
        CLOSE_DISPS(play->state.gfxCtx, "../z_boss_fd2.c", 2172);
    } else {
        OPEN_DISPS(play->state.gfxCtx, "../z_boss_fd2.c", 2174);
        gDPPipeSync(POLY_OPA_DISP++);
        gDPSetEnvColor(POLY_OPA_DISP++, 255, 255, 255, (s8)bossFd->fwork[BFD_BODY_TEX2_ALPHA]);
        CLOSE_DISPS(play->state.gfxCtx, "../z_boss_fd2.c", 2181);
    }
    if ((0 < limbIndex) && (limbIndex < 16)) {
        *dList = NULL;
    }
    return false;
}

void BossFd2_PostLimbDraw(PlayState* play, s32 limbIndex, Gfx** dList, Vec3s* rot, void* thisx) {
    static Vec3f targetMod = { 4500.0f, 0.0f, 0.0f };
    static Vec3f headMod = { 4000.0f, 0.0f, 0.0f };
    static Vec3f centerManeMod = { 4000.0f, -2900.0, 2000.0f };
    static Vec3f rightManeMod = { 4000.0f, -1600.0, 0.0f };
    static Vec3f leftManeMod = { 4000.0f, -1600.0, -2000.0f };
    BossFd2* this = (BossFd2*)thisx;

    if (limbIndex == 35) {
        Matrix_MultVec3f(&targetMod, &this->actor.focus.pos);
        Matrix_MultVec3f(&headMod, &this->headPos);
        Matrix_MultVec3f(&centerManeMod, &this->centerMane.head);
        Matrix_MultVec3f(&rightManeMod, &this->rightMane.head);
        Matrix_MultVec3f(&leftManeMod, &this->leftMane.head);
    }
    Collider_UpdateSpheres(limbIndex, &this->collider);
}

void BossFd2_UpdateMane(BossFd2* this, PlayState* play, Vec3f* head, Vec3f* pos, Vec3f* rot, Vec3f* pull, f32* scale) {
    f32 sp138[10] = { 0.0f, 100.0f, 50.0f, 0.0f, 0.0f, 0.0f, 0.0f, 0.0f, 0.0f, 0.0f };
    f32 sp110[10] = { 0.0f, 5.0f, -10.0f, 500.0f, 500.0f, 500.0f, 500.0f, 500.0f, 500.0f, 500.0f };
    f32 spE8[10] = { 0.4f, 0.6f, 0.8f, 1.0f, 1.0f, 1.0f, 1.0f, 1.0f, 1.0f, 1.0f };
    s16 i;
    Vec3f temp_vec;
    f32 temp_f2;
    f32 phi_f0;
    f32 temp_angleX;
    f32 temp_angleY;
    Vec3f spBC;
    Vec3f spB0;
    f32 xyScale;

    OPEN_DISPS(play->state.gfxCtx, "../z_boss_fd2.c", 2389);
    Matrix_Push();
    gDPPipeSync(POLY_OPA_DISP++);

    for (i = 0; i < 10; i++) {
        if (i == 0) {
            (pos + i)->x = head->x;
            (pos + i)->y = head->y;
            (pos + i)->z = head->z;
        } else {
            Math_ApproachF(&(pull + i)->x, 0.0f, 1.0f, 1.0f);
            Math_ApproachF(&(pull + i)->y, 0.0f, 1.0f, 1.0f);
            Math_ApproachF(&(pull + i)->z, 0.0f, 1.0f, 1.0f);
        }
    }

    for (i = 1; i < 10; i++) {
        temp_vec.x = (pos + i)->x + (pull + i)->x - (pos + i - 1)->x;

        phi_f0 = (pos + i)->y + (pull + i)->y - 2.0f + sp138[i];
        temp_f2 = (pos + i - 1)->y + sp110[i];
        if (phi_f0 > temp_f2) {
            phi_f0 = temp_f2;
        }
        if ((head->y >= -910.0f) && (phi_f0 < 110.0f)) {
            phi_f0 = 110.0f;
        }
        temp_vec.y = phi_f0 - (pos + i - 1)->y;

        temp_vec.z = (pos + i)->z + (pull + i)->z - (pos + i - 1)->z;
        temp_angleY = Math_Atan2F(temp_vec.z, temp_vec.x);
        temp_angleX = -Math_Atan2F(sqrtf(SQ(temp_vec.x) + SQ(temp_vec.z)), temp_vec.y);
        (rot + i - 1)->y = temp_angleY;
        (rot + i - 1)->x = temp_angleX;
        spBC.x = 0.0f;
        spBC.y = 0.0f;
        spBC.z = spE8[i] * 25.0f;
        Matrix_RotateY(temp_angleY, MTXMODE_NEW);
        Matrix_RotateX(temp_angleX, MTXMODE_APPLY);
        Matrix_MultVec3f(&spBC, &spB0);
        temp_vec.x = (pos + i)->x;
        temp_vec.y = (pos + i)->y;
        temp_vec.z = (pos + i)->z;
        (pos + i)->x = (pos + i - 1)->x + spB0.x;
        (pos + i)->y = (pos + i - 1)->y + spB0.y;
        (pos + i)->z = (pos + i - 1)->z + spB0.z;
        (pull + i)->x = (((pos + i)->x - temp_vec.x) * 88.0f) / 100.0f;
        (pull + i)->y = (((pos + i)->y - temp_vec.y) * 88.0f) / 100.0f;
        (pull + i)->z = (((pos + i)->z - temp_vec.z) * 88.0f) / 100.0f;
        if ((pull + i)->x > 30.0f) {
            (pull + i)->x = 30.0f;
        }
        if ((pull + i)->x < -30.0f) {
            (pull + i)->x = -30.0f;
        }
        if ((pull + i)->y > 30.0f) {
            (pull + i)->y = 30.0f;
        }
        if ((pull + i)->y < -30.0f) {
            (pull + i)->y = -30.0f;
        }
        if ((pull + i)->z > 30.0f) {
            (pull + i)->z = 30.0f;
        }
        if ((pull + i)->z < -30.0f) {
            (pull + i)->z = -30.0f;
        }
    }

    for (i = 0; i < 9; i++) {
        Matrix_Translate((pos + i)->x, (pos + i)->y, (pos + i)->z, MTXMODE_NEW);
        Matrix_RotateY((rot + i)->y, MTXMODE_APPLY);
        Matrix_RotateX((rot + i)->x, MTXMODE_APPLY);
        xyScale = (0.01f - (i * 0.0009f)) * spE8[i] * scale[i];
        Matrix_Scale(xyScale, xyScale, 0.01f * spE8[i], MTXMODE_APPLY);
        Matrix_RotateX(M_PI / 2.0f, MTXMODE_APPLY);
        gSPMatrix(POLY_XLU_DISP++, Matrix_NewMtx(play->state.gfxCtx, "../z_boss_fd2.c", 2498),
                  G_MTX_NOPUSH | G_MTX_LOAD | G_MTX_MODELVIEW);
        gSPDisplayList(POLY_XLU_DISP++, gHoleVolvagiaManeModelDL);
    }
    Matrix_Pop();
    CLOSE_DISPS(play->state.gfxCtx, "../z_boss_fd2.c", 2503);
}

void BossFd2_DrawMane(BossFd2* this, PlayState* play) {
    s32 pad;
    BossFd* bossFd = (BossFd*)this->actor.parent;
    s16 i;

    OPEN_DISPS(play->state.gfxCtx, "../z_boss_fd2.c", 2515);
    if (1) {}
    for (i = 0; i < 10; i++) {
        this->centerMane.scale[i] = 1.5f + 0.3f * Math_SinS(5596.0f * this->work[FD2_VAR_TIMER] + i * 0x3200);
        this->rightMane.scale[i] = 1.5f + 0.3f * Math_SinS(5496.0f * this->work[FD2_VAR_TIMER] + i * 0x3200);
        this->leftMane.scale[i] = 1.5f + 0.3f * Math_CosS(5696.0f * this->work[FD2_VAR_TIMER] + i * 0x3200);
    }

    func_80093D84(play->state.gfxCtx);

    gSPDisplayList(POLY_XLU_DISP++, gHoleVolvagiaManeMaterialDL);

    gDPSetPrimColor(POLY_XLU_DISP++, 0, 0, 255, bossFd->fwork[BFD_MANE_COLOR_CENTER], 0, 255);
    BossFd2_UpdateMane(this, play, &this->centerMane.head, this->centerMane.pos, this->centerMane.rot,
                       this->centerMane.pull, this->centerMane.scale);

    gDPSetPrimColor(POLY_XLU_DISP++, 0, 0, 255, bossFd->fwork[BFD_MANE_COLOR_RIGHT], 0, 255);
    BossFd2_UpdateMane(this, play, &this->rightMane.head, this->rightMane.pos, this->rightMane.rot,
                       this->rightMane.pull, this->rightMane.scale);

    gDPSetPrimColor(POLY_XLU_DISP++, 0, 0, 255, bossFd->fwork[BFD_MANE_COLOR_LEFT], 0, 255);
    BossFd2_UpdateMane(this, play, &this->leftMane.head, this->leftMane.pos, this->leftMane.rot, this->leftMane.pull,
                       this->leftMane.scale);

    CLOSE_DISPS(play->state.gfxCtx, "../z_boss_fd2.c", 2601);
}

void BossFd2_Draw(Actor* thisx, PlayState* play) {
    static void* eyeTextures[] = { gHoleVolvagiaEyeOpenTex, gHoleVolvagiaEyeHalfTex, gHoleVolvagiaEyeClosedTex };
    s32 pad;
    BossFd2* this = (BossFd2*)thisx;

    OPEN_DISPS(play->state.gfxCtx, "../z_boss_fd2.c", 2617);
    osSyncPrintf("FD2 draw start \n");
    if (this->actionFunc != BossFd2_Wait) {
        func_80093D18(play->state.gfxCtx);
        if (this->work[FD2_DAMAGE_FLASH_TIMER] & 2) {
            POLY_OPA_DISP = Gfx_SetFog(POLY_OPA_DISP, 255, 255, 255, 0, 900, 1099);
        }
        gSPSegment(POLY_OPA_DISP++, 0x09, SEGMENTED_TO_VIRTUAL(eyeTextures[this->eyeState]));

        gSPSegment(POLY_OPA_DISP++, 0x08,
                   Gfx_TwoTexScroll(play->state.gfxCtx, 0, (s16)this->fwork[FD2_TEX1_SCROLL_X],
                                    (s16)this->fwork[FD2_TEX1_SCROLL_Y], 0x20, 0x20, 1,
                                    (s16)this->fwork[FD2_TEX2_SCROLL_X], (s16)this->fwork[FD2_TEX2_SCROLL_Y], 0x20,
                                    0x20));
        gDPSetPrimColor(POLY_OPA_DISP++, 0, 0, 255, 255, 255, 255);
        gDPSetEnvColor(POLY_OPA_DISP++, 255, 255, 255, 128);

        SkelAnime_DrawFlexOpa(play, this->skelAnime.skeleton, this->skelAnime.jointTable, this->skelAnime.dListCount,
                              BossFd2_OverrideLimbDraw, BossFd2_PostLimbDraw, &this->actor);
        BossFd2_DrawMane(this, play);
        POLY_OPA_DISP = Play_SetFog(play, POLY_OPA_DISP);
    }
    CLOSE_DISPS(play->state.gfxCtx, "../z_boss_fd2.c", 2688);
}<|MERGE_RESOLUTION|>--- conflicted
+++ resolved
@@ -883,11 +883,7 @@
                 BossFd2_SetupDeath(this, play);
                 this->work[FD2_DAMAGE_FLASH_TIMER] = 10;
                 this->work[FD2_INVINC_TIMER] = 30000;
-<<<<<<< HEAD
-                AudioSeqCmd_StopSequence(SEQ_PLAYER_BGM_MAIN, 1);
-=======
                 SEQCMD_STOP_SEQUENCE(SEQ_PLAYER_BGM_MAIN, 1);
->>>>>>> 0a7ee113
                 Audio_PlayActorSound2(&this->actor, NA_SE_EN_VALVAISA_DEAD);
                 Enemy_StartFinishingBlow(play, &this->actor);
             } else if (damage) {
