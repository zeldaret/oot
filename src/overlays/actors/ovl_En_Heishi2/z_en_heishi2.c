/*
 * File: z_en_heishi2.c
 * Overlay: ovl_En_Heishi2
 * Description: Hyrulian Guards
 */

#include "vt.h"
#include "z_en_heishi2.h"
#include "objects/object_sd/object_sd.h"
#include "objects/object_link_child/object_link_child.h"
#include "overlays/actors/ovl_Bg_Gate_Shutter/z_bg_gate_shutter.h"
#include "overlays/actors/ovl_En_Bom/z_en_bom.h"
#include "overlays/actors/ovl_Bg_Spot15_Saku/z_bg_spot15_saku.h"

#define FLAGS ACTOR_FLAG_0 | ACTOR_FLAG_3

#define THIS ((EnHeishi2*)thisx)

void EnHeishi2_Init(Actor* thisx, GlobalContext* globalCtx);
void EnHeishi2_Destroy(Actor* thisx, GlobalContext* globalCtx);
void EnHeishi2_Update(Actor* thisx, GlobalContext* globalCtx);
void EnHeishi2_Draw(Actor* thisx, GlobalContext* globalCtx);

void EnHeishi2_DrawKingGuard(Actor* thisx, GlobalContext* globalCtx);
void EnHeishi2_DoNothing1(EnHeishi2* this, GlobalContext* globalCtx);
void EnHeishi_DoNothing2(EnHeishi2* this, GlobalContext* globalCtx);
void func_80A531E4(EnHeishi2* this, GlobalContext* globalCtx);
void func_80A53278(EnHeishi2* this, GlobalContext* globalCtx);
void func_80A5344C(EnHeishi2* this, GlobalContext* globalCtx);
void func_80A54954(EnHeishi2* this, GlobalContext* globalCtx);
void func_80A53538(EnHeishi2* this, GlobalContext* globalCtx);
void func_80A535BC(EnHeishi2* this, GlobalContext* globalCtx);
void func_80A5399C(EnHeishi2* this, GlobalContext* globalCtx);
void func_80A53638(EnHeishi2* this, GlobalContext* globalCtx);
void func_80A5372C(EnHeishi2* this, GlobalContext* globalCtx);
void func_80A5475C(EnHeishi2* this, GlobalContext* globalCtx);
void func_80A53AD4(EnHeishi2* this, GlobalContext* globalCtx);
void func_80A53C0C(EnHeishi2* this, GlobalContext* globalCtx);
void func_80A53C90(EnHeishi2* this, GlobalContext* globalCtx);
void func_80A53D0C(EnHeishi2* this, GlobalContext* globalCtx);
void func_80A544AC(EnHeishi2* this, GlobalContext* globalCtx);
void func_80A53908(EnHeishi2* this, GlobalContext* globalCtx);
void func_80A53F30(EnHeishi2* this, GlobalContext* globalCtx);
void func_80A54038(EnHeishi2* this, GlobalContext* globalCtx);
void func_80A5427C(EnHeishi2* this, GlobalContext* globalCtx);
void func_80A549E8(EnHeishi2* this, GlobalContext* globalCtx);
void func_80A53850(EnHeishi2* this, GlobalContext* globalCtx);
void func_80A54320(EnHeishi2* this, GlobalContext* globalCtx);
void func_80A543A0(EnHeishi2* this, GlobalContext* globalCtx);
void func_80A5455C(EnHeishi2* this, GlobalContext* globalCtx);
void func_80A546DC(EnHeishi2* this, GlobalContext* globalCtx);
void func_80A541FC(EnHeishi2* this, GlobalContext* globalCtx);
void func_80A53DF8(EnHeishi2* this, GlobalContext* globalCtx);

const ActorInit En_Heishi2_InitVars = {
    ACTOR_EN_HEISHI2,
    ACTORCAT_NPC,
    FLAGS,
    OBJECT_SD,
    sizeof(EnHeishi2),
    (ActorFunc)EnHeishi2_Init,
    (ActorFunc)EnHeishi2_Destroy,
    (ActorFunc)EnHeishi2_Update,
    (ActorFunc)EnHeishi2_Draw,
};

static ColliderCylinderInit sCylinderInit = {
    {
        COLTYPE_NONE,
        AT_NONE,
        AC_NONE,
        OC1_ON | OC1_TYPE_ALL,
        OC2_TYPE_2,
        COLSHAPE_CYLINDER,
    },
    {
        ELEMTYPE_UNK0,
        { 0x00000000, 0x00, 0x00 },
        { 0x00000000, 0x00, 0x00 },
        TOUCH_NONE,
        BUMP_NONE,
        OCELEM_ON,
    },
    { 33, 40, 0, { 0, 0, 0 } },
};

void EnHeishi2_Init(Actor* thisx, GlobalContext* globalCtx) {
    ColliderCylinder* collider;
    EnHeishi2* this = THIS;

    Actor_SetScale(&this->actor, 0.01f);
    this->type = this->actor.params & 0xFF;
    this->actor.colChkInfo.mass = MASS_IMMOVABLE;

    if ((this->type == 6) || (this->type == 9)) {
        this->actor.draw = EnHeishi2_DrawKingGuard;
        this->actor.flags &= ~ACTOR_FLAG_0;
        Actor_ChangeCategory(globalCtx, &globalCtx->actorCtx, &this->actor, 6);
        if (this->type == 6) {
            this->actionFunc = EnHeishi2_DoNothing1;

        } else {
            osSyncPrintf("\n\n");
            // "No, I'm completely disappointed" (message for when shooting guard window in courtyard)
            osSyncPrintf(VT_FGCOL(PURPLE) " ☆☆☆☆☆ いやー ついうっかり ☆☆☆☆☆ \n" VT_RST);

            Actor_SetScale(&this->actor, 0.02f);

            this->unk_274 = this->actor.world.pos;
            this->actor.world.rot.y = 0x7918;
            this->actor.world.pos.x += 90.0f;
            this->actor.world.pos.y -= 60.0f;
            this->actor.world.pos.z += 90.0f;
            this->actor.shape.rot.y = this->actor.world.rot.y;
            Collider_DestroyCylinder(globalCtx, &this->collider);
            func_8002DF54(globalCtx, 0, 8);
            this->actor.flags |= ACTOR_FLAG_0 | ACTOR_FLAG_4;
            this->actionFunc = func_80A544AC;
        }
    } else {
        this->unk_2E0 = 60.0f;
        ActorShape_Init(&this->actor.shape, 0.0f, ActorShadow_DrawCircle, 30.0f);
        SkelAnime_Init(globalCtx, &this->skelAnime, &gEnHeishiSkel, &gEnHeishiIdleAnim, this->jointTable,
                       this->morphTable, 17);
        collider = &this->collider;
        Collider_InitCylinder(globalCtx, collider);
        Collider_SetCylinder(globalCtx, collider, &this->actor, &sCylinderInit);
        this->collider.dim.yShift = 0;
        this->collider.dim.radius = 15;
        this->collider.dim.height = 70;
        this->actor.targetMode = 6;

        switch (this->type) {

            case 2:
                this->actionFunc = func_80A531E4;
                this->actor.gravity = -1.0f;
                break;
            case 5:
                this->actionFunc = func_80A53908;
                this->actor.gravity = -1.0f;
                break;
            case 6:
                osSyncPrintf("\n\n");
                // "Peep hole soldier!"
                osSyncPrintf(VT_FGCOL(GREEN) " ☆☆☆☆☆ 覗き穴奥兵士ふぃ〜 ☆☆☆☆☆ \n" VT_RST);
                Collider_DestroyCylinder(globalCtx, collider);
                this->actor.flags &= ~(ACTOR_FLAG_0 | ACTOR_FLAG_3);
                this->actionFunc = EnHeishi_DoNothing2;
                break;
        }

        this->unk_2F0 = (this->actor.params >> 8) & 0xFF;
        osSyncPrintf("\n\n");
        // "Soldier Set 2 Completed!"
        osSyncPrintf(VT_FGCOL(GREEN) " ☆☆☆☆☆ 兵士２セット完了！ ☆☆☆☆☆ %d\n" VT_RST, this->actor.params);
        // "Identification Completed!"
        osSyncPrintf(VT_FGCOL(YELLOW) " ☆☆☆☆☆ 識別完了！         ☆☆☆☆☆ %d\n" VT_RST, this->type);
        // "Message completed!"
        osSyncPrintf(VT_FGCOL(PURPLE) " ☆☆☆☆☆ メッセージ完了！   ☆☆☆☆☆ %x\n\n" VT_RST, (this->actor.params >> 8) & 0xF);
    }
}

void EnHeishi2_Destroy(Actor* thisx, GlobalContext* globalCtx) {
    EnHeishi2* this = THIS;

    if ((this->collider.dim.radius != 0) || (this->collider.dim.height != 0)) {
        Collider_DestroyCylinder(globalCtx, &this->collider);
    }
}

void EnHeishi2_DoNothing1(EnHeishi2* this, GlobalContext* globalCtx) {
}

void EnHeishi_DoNothing2(EnHeishi2* this, GlobalContext* globalCtx) {
}

void func_80A531E4(EnHeishi2* this, GlobalContext* globalCtx) {
    f32 frameCount = Animation_GetLastFrame(&gEnHeishiIdleAnim);

    Animation_Change(&this->skelAnime, &gEnHeishiIdleAnim, 1.0f, 0.0f, (s16)frameCount, ANIMMODE_LOOP, -10.0f);
    this->actionFunc = func_80A53278;
}

void func_80A53278(EnHeishi2* this, GlobalContext* globalCtx) {
    this->unk_30B = 0;
    this->unk_30E = 0;
    if (Text_GetFaceReaction(globalCtx, 5) != 0) {
        this->actor.textId = Text_GetFaceReaction(globalCtx, 5);
        this->unk_30B = 1;
        this->unk_300 = TEXT_STATE_DONE;
        this->actionFunc = func_80A5475C;
    } else if ((gSaveContext.eventChkInf[0] & 0x200) && (gSaveContext.eventChkInf[2] & 0x20) &&
               (gSaveContext.eventChkInf[3] & 0x80)) {
        // "Get all spiritual stones!"
        osSyncPrintf(VT_FGCOL(GREEN) " ☆☆☆☆☆ 全部の精霊石GET！ ☆☆☆☆☆ \n" VT_RST);
        this->unk_300 = TEXT_STATE_DONE;
        this->actor.textId = 0x7006;
        this->actionFunc = func_80A5475C;
    } else if (!IS_DAY) {
        // "Sleep early for children!"
        osSyncPrintf(VT_FGCOL(YELLOW) " ☆☆☆☆☆ 子供ははやくネロ！ ☆☆☆☆☆ \n" VT_RST);
        this->unk_300 = TEXT_STATE_DONE;
        this->actor.textId = 0x7002;
        this->actionFunc = func_80A5475C;

    } else if (this->unk_30C != 0) {
        // "Anything passes"
        osSyncPrintf(VT_FGCOL(BLUE) " ☆☆☆☆☆ なんでも通るよ ☆☆☆☆☆ \n" VT_RST);
        this->unk_300 = TEXT_STATE_DONE;
        this->actor.textId = 0x7099;
        this->actionFunc = func_80A5475C;
    } else if (gSaveContext.eventChkInf[1] & 4) {
        if (this->unk_30E == 0) {
            // "Start under the first sleeve!"
            osSyncPrintf(VT_FGCOL(PURPLE) " ☆☆☆☆☆ １回目袖の下開始！ ☆☆☆☆☆ \n" VT_RST);
            this->actor.textId = 0x7071;
            this->unk_30E = 1;
        } else {
            // "Start under the second sleeve!"
            osSyncPrintf(VT_FGCOL(PURPLE) " ☆☆☆☆☆ ２回目袖の下開始！ ☆☆☆☆☆ \n" VT_RST);
            this->actor.textId = 0x7072;
        }
        this->unk_300 = TEXT_STATE_CHOICE;
        this->actionFunc = func_80A5475C;

    } else {
        // "That's okay"
        osSyncPrintf(VT_FGCOL(CYAN) " ☆☆☆☆☆ それはとおらんよぉ ☆☆☆☆☆ \n" VT_RST);
        this->unk_300 = TEXT_STATE_DONE;
        this->actor.textId = 0x7029;
        this->actionFunc = func_80A5475C;
    }
}

void func_80A5344C(EnHeishi2* this, GlobalContext* globalCtx) {
    SkelAnime_Update(&this->skelAnime);
    if ((Message_GetState(&globalCtx->msgCtx) == TEXT_STATE_CHOICE) && Message_ShouldAdvance(globalCtx)) {
        this->unk_300 = TEXT_STATE_EVENT;
        switch (globalCtx->msgCtx.choiceIndex) {
            case 0:
                if (gSaveContext.rupees >= 10) {
                    Rupees_ChangeBy(-10);
                    this->actor.textId = 0x7098;
                    this->actionFunc = func_80A53538;
                    break;
                } else {
                    this->actor.textId = 0x7097;
                    this->actionFunc = func_80A54954;
                    break;
                }
            case 1:
                this->actor.textId = 0x7096;
                this->actionFunc = func_80A54954;
                break;

            default:
                break;
        }
        Message_ContinueTextbox(globalCtx, this->actor.textId);
    }
}

void func_80A53538(EnHeishi2* this, GlobalContext* globalCtx) {
    SkelAnime_Update(&this->skelAnime);
    if (this->unk_300 == Message_GetState(&globalCtx->msgCtx) && Message_ShouldAdvance(globalCtx)) {
        func_8002DF54(globalCtx, NULL, 8);
        globalCtx->msgCtx.msgMode = MSGMODE_PAUSED;
        this->actionFunc = func_80A535BC;
    }
}

void func_80A535BC(EnHeishi2* this, GlobalContext* globalCtx) {
    f32 frameCount = Animation_GetLastFrame(&gEnHeishiSlamSpearAnim);

    this->unk_2EC = frameCount;
    Animation_Change(&this->skelAnime, &gEnHeishiSlamSpearAnim, 1.0f, 0.0f, frameCount, ANIMMODE_ONCE, -10.0f);
    this->actionFunc = func_80A53638;
}

void func_80A53638(EnHeishi2* this, GlobalContext* globalCtx) {
    s32 pad;
    f32 frameCount = this->skelAnime.curFrame;

    BgSpot15Saku* actor = (BgSpot15Saku*)globalCtx->actorCtx.actorLists[ACTORCAT_ITEMACTION].head;

    SkelAnime_Update(&this->skelAnime);
    if ((frameCount >= 12.0f) && (!this->audioFlag)) {
        Audio_PlayActorSound2(&this->actor, NA_SE_EV_SPEAR_HIT);
        this->audioFlag = 1;
    }
    if (this->unk_2EC <= frameCount) {
        while (actor != NULL) {
            if (actor->dyna.actor.id != ACTOR_BG_SPOT15_SAKU) {
                actor = (BgSpot15Saku*)(actor->dyna.actor.next);
            } else {
                this->gate = &actor->dyna.actor;
                actor->unk_168 = 1;
                break;
            }
        }
        // "I've come!"
        osSyncPrintf(VT_FGCOL(PURPLE) "☆☆☆ きたきたきたぁ！ ☆☆☆ %x\n" VT_RST, actor->dyna.actor.next);
        this->actionFunc = func_80A5372C;
    }
}

void func_80A5372C(EnHeishi2* this, GlobalContext* globalCtx) {
    f32 frameCount = Animation_GetLastFrame(&gEnHeishiIdleAnim);

    Animation_Change(&this->skelAnime, &gEnHeishiIdleAnim, 1.0f, 0.0f, (s16)frameCount, ANIMMODE_LOOP, -10.0f);
    this->unk_2F2[0] = 200;
    this->cameraId = Gameplay_CreateSubCamera(globalCtx);
    Gameplay_ChangeCameraStatus(globalCtx, MAIN_CAM, CAM_STAT_WAIT);
    Gameplay_ChangeCameraStatus(globalCtx, this->cameraId, CAM_STAT_ACTIVE);
    this->unk_280.x = 947.0f;
    this->unk_280.y = 1195.0f;
    this->unk_280.z = 2682.0f;

    this->unk_28C.x = 1164.0f;
    this->unk_28C.y = 1145.0f;
    this->unk_28C.z = 3014.0f;

    Gameplay_CameraSetAtEye(globalCtx, this->cameraId, &this->unk_280, &this->unk_28C);
    this->actionFunc = func_80A53850;
}

void func_80A53850(EnHeishi2* this, GlobalContext* globalCtx) {
    BgSpot15Saku* gate;

    SkelAnime_Update(&this->skelAnime);
    Gameplay_CameraSetAtEye(globalCtx, this->cameraId, &this->unk_280, &this->unk_28C);
    gate = (BgSpot15Saku*)this->gate;
    if ((this->unk_2F2[0] == 0) || (gate->unk_168 == 0)) {
        Gameplay_ClearCamera(globalCtx, this->cameraId);
        Gameplay_ChangeCameraStatus(globalCtx, MAIN_CAM, CAM_STAT_ACTIVE);
        Message_CloseTextbox(globalCtx);
        this->unk_30C = 1;
        func_8002DF54(globalCtx, NULL, 7);
        this->actionFunc = func_80A531E4;
    }
}

void func_80A53908(EnHeishi2* this, GlobalContext* globalCtx) {
    f32 frameCount = Animation_GetLastFrame(&gEnHeishiIdleAnim);

    Animation_Change(&this->skelAnime, &gEnHeishiIdleAnim, 1.0f, 0.0f, (s16)frameCount, ANIMMODE_LOOP, -10.0f);
    this->actionFunc = func_80A5399C;
}

void func_80A5399C(EnHeishi2* this, GlobalContext* globalCtx) {
    s16 var;

    this->unk_30B = 0;
    var = 0;
    if (gSaveContext.infTable[7] & 0x40) {
        if (!(gSaveContext.infTable[7] & 0x80)) {
            if (Player_GetMask(globalCtx) == PLAYER_MASK_KEATON) {
                if (this->unk_309 == 0) {
                    this->actor.textId = 0x200A;
                } else {
                    this->actor.textId = 0x200B;
                }
                this->unk_300 = TEXT_STATE_CHOICE;
                this->unk_30B = 1;
                var = 1;
            } else {
                this->actor.textId = 0x2016;
                this->unk_300 = TEXT_STATE_DONE;
                var = 1;
            }
        } else {
            this->actor.textId = 0x2020;
            this->unk_300 = TEXT_STATE_EVENT;
            this->unk_30E = 0;
        }
        if (Text_GetFaceReaction(globalCtx, 5) != 0) {
            if (var == 0) {
                this->actor.textId = Text_GetFaceReaction(globalCtx, 5);
                this->unk_30B = 1;
                this->unk_300 = TEXT_STATE_DONE;
                this->unk_30E = 0;
            }
        }
        this->actionFunc = func_80A5475C;
    } else {
        // "I don't know"
        osSyncPrintf(VT_FGCOL(PURPLE) " ☆☆☆☆☆ とおしゃしねぇちゅーの ☆☆☆☆☆ \n" VT_RST);
        this->actionFunc = func_80A53AD4;
    }
}

void func_80A53AD4(EnHeishi2* this, GlobalContext* globalCtx) {
    Player* player = GET_PLAYER(globalCtx);
    s32 exchangeItemId;
    s16 yawDiffTemp;
    s16 yawDiff;

    SkelAnime_Update(&this->skelAnime);
    if (Text_GetFaceReaction(globalCtx, 5) != 0) {
        this->actor.textId = Text_GetFaceReaction(globalCtx, 5);
    } else {
        this->actor.textId = 0x200E;
    }
    this->unk_300 = TEXT_STATE_DONE;
    if (Actor_ProcessTalkRequest(&this->actor, globalCtx)) {
        exchangeItemId = func_8002F368(globalCtx);
        if (exchangeItemId == EXCH_ITEM_LETTER_ZELDA) {
            func_80078884(NA_SE_SY_CORRECT_CHIME);
            player->actor.textId = 0x2010;
            this->unk_300 = TEXT_STATE_EVENT;
            this->actionFunc = func_80A53C0C;
        } else if (exchangeItemId != EXCH_ITEM_NONE) {
            player->actor.textId = 0x200F;
        }
    } else {
        yawDiffTemp = this->actor.yawTowardsPlayer - this->actor.shape.rot.y;
        yawDiff = ABS(yawDiffTemp);
        if (!(120.0f < this->actor.xzDistToPlayer) && (yawDiff < 0x4300)) {
            func_8002F298(&this->actor, globalCtx, 100.0f, EXCH_ITEM_LETTER_ZELDA);
        }
    }
}

void func_80A53C0C(EnHeishi2* this, GlobalContext* globalCtx) {
    SkelAnime_Update(&this->skelAnime);
    if ((this->unk_300 == Message_GetState(&globalCtx->msgCtx)) && Message_ShouldAdvance(globalCtx)) {
        func_8002DF54(globalCtx, 0, 8);
        globalCtx->msgCtx.msgMode = MSGMODE_PAUSED;
        this->actionFunc = func_80A53C90;
    }
}

void func_80A53C90(EnHeishi2* this, GlobalContext* globalCtx) {
    f32 frameCount = Animation_GetLastFrame(&gEnHeishiSlamSpearAnim);

    this->unk_2EC = frameCount;
    Animation_Change(&this->skelAnime, &gEnHeishiSlamSpearAnim, 1.0f, 0.0f, frameCount, ANIMMODE_ONCE, -10.0f);
    this->actionFunc = func_80A53D0C;
}

void func_80A53D0C(EnHeishi2* this, GlobalContext* globalCtx) {
    s32 pad;
    f32 frameCount;
    BgGateShutter* gate;

    frameCount = this->skelAnime.curFrame;
    gate = (BgGateShutter*)globalCtx->actorCtx.actorLists[ACTORCAT_ITEMACTION].head;
    SkelAnime_Update(&this->skelAnime);
    if (12.0f <= frameCount) {
        if (this->audioFlag == 0) {
            Audio_PlayActorSound2(&this->actor, NA_SE_EV_SPEAR_HIT);
            this->audioFlag = 1;
        }
    }
    if (this->unk_2EC <= frameCount) {
        while (gate != NULL) {
            if (gate->dyna.actor.id != ACTOR_BG_GATE_SHUTTER) {
                gate = (BgGateShutter*)gate->dyna.actor.next;
            } else {
                this->gate = &gate->dyna.actor;
                gate->openingState = 1;
                break;
            }
        }
        // "I've come!"
        osSyncPrintf(VT_FGCOL(PURPLE) "☆☆☆ きたきたきたぁ！ ☆☆☆ %x\n" VT_RST, gate->dyna.actor.next);
        this->actionFunc = func_80A53DF8;
    }
}

void func_80A53DF8(EnHeishi2* this, GlobalContext* globalCtx) {
    f32 frameCount = Animation_GetLastFrame(&gEnHeishiIdleAnim);

    Animation_Change(&this->skelAnime, &gEnHeishiIdleAnim, 1.0f, 0.0f, (s16)frameCount, ANIMMODE_LOOP, -10.0f);
    this->unk_2F2[0] = 200;
    this->cameraId = Gameplay_CreateSubCamera(globalCtx);
    Gameplay_ChangeCameraStatus(globalCtx, MAIN_CAM, CAM_STAT_WAIT);
    Gameplay_ChangeCameraStatus(globalCtx, this->cameraId, CAM_STAT_ACTIVE);
    this->unk_2BC.x = -71.0f;
    this->unk_280.x = -71.0f;
    this->unk_2BC.y = 571.0f;
    this->unk_280.y = 571.0f;
    this->unk_2BC.z = -1487.0f;
    this->unk_280.z = -1487.0f;
    this->unk_298.x = 181.0f;
    this->unk_28C.x = 181.0f;
    this->unk_298.y = 417.0f;
    this->unk_28C.y = 417.0f;
    this->unk_298.z = -1079.0f;
    this->unk_28C.z = -1079.0f;
    Gameplay_CameraSetAtEye(globalCtx, this->cameraId, &this->unk_280, &this->unk_28C);
    this->actionFunc = func_80A53F30;
}

void func_80A53F30(EnHeishi2* this, GlobalContext* globalCtx) {
    BgGateShutter* gate;

    SkelAnime_Update(&this->skelAnime);
    Gameplay_CameraSetAtEye(globalCtx, this->cameraId, &this->unk_280, &this->unk_28C);
    gate = (BgGateShutter*)this->gate;
    if ((this->unk_2F2[0] == 0) || (gate->openingState == 0)) {
        Gameplay_ClearCamera(globalCtx, this->cameraId);
        Gameplay_ChangeCameraStatus(globalCtx, MAIN_CAM, CAM_STAT_ACTIVE);
        if ((this->unk_30A != 2)) {
            if (this->unk_30A == 0) {
                this->actor.textId = 0x2015;
                Message_ContinueTextbox(globalCtx, this->actor.textId);
                this->actionFunc = func_80A54038;
            } else {
                Message_CloseTextbox(globalCtx);
                func_8002DF54(globalCtx, NULL, 7);
                this->actionFunc = func_80A53908;
            }
        } else {
            this->unk_30E = 0;
            this->actor.textId = 0x2021;
            Rupees_ChangeBy(15);
            Message_ContinueTextbox(globalCtx, this->actor.textId);
            this->actionFunc = func_80A5427C;
        }
    }
}

void func_80A54038(EnHeishi2* this, GlobalContext* globalCtx) {
    SkelAnime_Update(&this->skelAnime);
    if ((Message_GetState(&globalCtx->msgCtx) == TEXT_STATE_EVENT) && Message_ShouldAdvance(globalCtx)) {
        gSaveContext.infTable[7] |= 0x40;
        Message_CloseTextbox(globalCtx);
        func_8002DF54(globalCtx, 0, 7);
        this->actionFunc = func_80A53908;
    }
}

void func_80A540C0(EnHeishi2* this, GlobalContext* globalCtx) {
    SkelAnime_Update(&this->skelAnime);
    if ((Message_GetState(&globalCtx->msgCtx) == TEXT_STATE_CHOICE) && Message_ShouldAdvance(globalCtx)) {
        switch (globalCtx->msgCtx.choiceIndex) {
            case 0:
                this->actor.textId = 0x2020;
                Message_ContinueTextbox(globalCtx, this->actor.textId);
                Player_UnsetMask(globalCtx);
                gSaveContext.infTable[7] |= 0x80;
                gSaveContext.itemGetInf[3] |= 0x100;
                Item_Give(globalCtx, ITEM_SOLD_OUT);
                if (this->unk_30A != 0) {
                    this->unk_30A = 2;
                    this->unk_30E = 1;
                    this->actionFunc = func_80A5427C;
                } else {
                    this->unk_30E = 0;
                    this->actionFunc = func_80A541FC;
                }
                break;
            case 1:
                this->unk_30E = 1;
                this->actor.textId = 0x200C;
                Message_ContinueTextbox(globalCtx, this->actor.textId);
                this->unk_300 = TEXT_STATE_EVENT;
                if (this->unk_30A == 0) {
                    this->actionFunc = func_80A5427C;
                } else {
                    this->actionFunc = func_80A54954;
                }
        }
    }
}

void func_80A541FC(EnHeishi2* this, GlobalContext* globalCtx) {
    SkelAnime_Update(&this->skelAnime);
    if ((Message_GetState(&globalCtx->msgCtx) == TEXT_STATE_EVENT) && Message_ShouldAdvance(globalCtx)) {
        this->actor.textId = 0x2021;
        Rupees_ChangeBy(15);
        Message_ContinueTextbox(globalCtx, this->actor.textId);
        this->actionFunc = func_80A5427C;
    }
}

void func_80A5427C(EnHeishi2* this, GlobalContext* globalCtx) {
    SkelAnime_Update(&this->skelAnime);
    if ((Message_GetState(&globalCtx->msgCtx) == TEXT_STATE_EVENT) && Message_ShouldAdvance(globalCtx)) {
        if (this->unk_30E == 0) {
            this->unk_30E = 0;
            this->unk_30A = this->unk_30E;
            Message_CloseTextbox(globalCtx);
            this->actionFunc = func_80A53908;
        } else {
            globalCtx->msgCtx.msgMode = MSGMODE_PAUSED;
            this->actionFunc = func_80A54320;
        }
    }
}

void func_80A54320(EnHeishi2* this, GlobalContext* globalCtx) {
    f32 frameCount = Animation_GetLastFrame(&gEnHeishiSlamSpearAnim);

    this->unk_2EC = frameCount;
    Animation_Change(&this->skelAnime, &gEnHeishiSlamSpearAnim, 1.0f, 0.0f, frameCount, ANIMMODE_ONCE, -10.0f);
    this->audioFlag = 0;
    this->actionFunc = func_80A543A0;
}

void func_80A543A0(EnHeishi2* this, GlobalContext* globalCtx) {
    s32 pad;
    f32 frameCount = this->skelAnime.curFrame;
    BgGateShutter* gate = (BgGateShutter*)(globalCtx->actorCtx.actorLists[ACTORCAT_ITEMACTION].head);
    SkelAnime_Update(&this->skelAnime);

    if ((frameCount >= 12.0f) && (!this->audioFlag)) {
        Audio_PlayActorSound2(&this->actor, NA_SE_EV_SPEAR_HIT);
        this->audioFlag = 1;
    }

    if (this->unk_2EC <= frameCount) {
        while (gate != NULL) {
            if (ACTOR_BG_GATE_SHUTTER != gate->dyna.actor.id) {
                gate = (BgGateShutter*)(gate->dyna.actor.next);
            } else {
                this->gate = &gate->dyna.actor;
                if (this->unk_30A != 2) {
                    gate->openingState = -1;
                    break;
                } else {
                    gate->openingState = 2;
                    break;
                }
            }
        }
        if (this->unk_30A == 0) {
            this->unk_30A = 1;
        }
        this->actionFunc = func_80A53DF8;
    }
}

void func_80A544AC(EnHeishi2* this, GlobalContext* globalCtx) {
    Math_SmoothStepToS(&this->actor.shape.rot.z, -6100, 5, this->unk_2E4, 0);
    Math_ApproachF(&this->unk_2E4, 3000.0f, 1.0f, 500.0f);
    this->actor.world.rot.z = this->actor.shape.rot.z;
    if (this->actor.shape.rot.z < -6000) {
<<<<<<< HEAD
        func_8010B680(globalCtx, 0x708F, NULL);
        this->actor.flags |= ACTOR_FLAG_16;
=======
        Message_StartTextbox(globalCtx, 0x708F, NULL);
        this->actor.flags |= 0x10000;
>>>>>>> d9c1dffe
        this->actionFunc = func_80A5455C;
        this->unk_2E4 = 0.0f;
    }
}

void func_80A5455C(EnHeishi2* this, GlobalContext* globalCtx) {
    s32 pad;
    Vec3f pos;
    f32 rotY;
    EnBom* bomb;

    if ((Message_GetState(&globalCtx->msgCtx) == TEXT_STATE_EVENT) && Message_ShouldAdvance(globalCtx)) {
        func_8002DF54(globalCtx, NULL, 7);
        Message_CloseTextbox(globalCtx);

        pos.x = Rand_CenteredFloat(20.0f) + this->unk_274.x;
        pos.y = Rand_CenteredFloat(20.0f) + (this->unk_274.y - 40.0f);
        pos.z = Rand_CenteredFloat(20.0f) + (this->unk_274.z - 20.0f);
        rotY = Rand_CenteredFloat(7000.0f) + this->actor.yawTowardsPlayer;
        bomb = (EnBom*)Actor_Spawn(&globalCtx->actorCtx, globalCtx, ACTOR_EN_BOM, pos.x, pos.y, pos.z, 0, rotY, 0, 0);
        if (bomb != NULL) {
            bomb->actor.speedXZ = Rand_CenteredFloat(5.0f) + 10.0f;
            bomb->actor.velocity.y = Rand_CenteredFloat(5.0f) + 10.0f;
        }

        // "This is down!"
        osSyncPrintf(VT_FGCOL(YELLOW) " ☆☆☆☆☆ これでダウンだ！ ☆☆☆☆☆ \n" VT_RST);
        this->actionFunc = func_80A546DC;
    }
}

void func_80A546DC(EnHeishi2* this, GlobalContext* globalCtx) {
    Math_SmoothStepToS(&this->actor.shape.rot.z, 200, 5, this->unk_2E4, 0);
    Math_ApproachF(&this->unk_2E4, 3000.0f, 1.0f, 500.0f);
    this->actor.world.rot.z = this->actor.shape.rot.z;
    if (this->actor.shape.rot.z > 0) {
        Actor_Kill(&this->actor);
    }
}

void func_80A5475C(EnHeishi2* this, GlobalContext* globalCtx) {
    s16 yawDiff;

    SkelAnime_Update(&this->skelAnime);

    if (Text_GetFaceReaction(globalCtx, 5) != 0) {
        if (this->unk_30B == 0) {
            if (this->type == 2) {
                this->actionFunc = func_80A53278;
                return;
            }
            if (this->type == 5) {
                this->actionFunc = func_80A5399C;
                return;
            }
        }
    } else if (this->unk_30B != 0) {
        if (this->type == 2) {
            this->actionFunc = func_80A53278;
            return;
        }
        if (this->type == 5) {
            this->actionFunc = func_80A5399C;
            return;
        }
    }

    if (Actor_ProcessTalkRequest(&this->actor, globalCtx)) {
        if (this->type == 2) {
            if (this->unk_30E == 1) {
                this->actionFunc = func_80A5344C;
                return;
            } else {
                this->actionFunc = func_80A53278;
                return;
            }
        } else if (this->type == 5) {
            if (this->unk_300 == TEXT_STATE_DONE) {
                this->actionFunc = func_80A5399C;
            }

            if (this->unk_300 == TEXT_STATE_EVENT) {
                this->actionFunc = func_80A54954;
            }

            if (this->unk_300 == TEXT_STATE_CHOICE) {
                this->unk_309 = 1;
                func_80078884(NA_SE_SY_TRE_BOX_APPEAR);
                this->actionFunc = func_80A540C0;
            }
            return;
        }
    }

    if (((this->type != 2) && (this->type != 5)) ||
        ((yawDiff = ABS((s16)(this->actor.yawTowardsPlayer - this->actor.shape.rot.y)),
          !(this->actor.xzDistToPlayer > 120.0f)) &&
         (yawDiff < 0x4300))) {
        func_8002F2F4(&this->actor, globalCtx);
    }
}

void func_80A54954(EnHeishi2* this, GlobalContext* globalCtx) {
    f32 frameCount = Animation_GetLastFrame(&gEnHeishiIdleAnim);

    Animation_Change(&this->skelAnime, &gEnHeishiIdleAnim, 1.0f, 0.0f, (s16)frameCount, ANIMMODE_LOOP, -10.0f);
    this->actionFunc = func_80A549E8;
}

void func_80A549E8(EnHeishi2* this, GlobalContext* globalCtx) {
    SkelAnime_Update(&this->skelAnime);
    if (this->unk_300 == Message_GetState(&globalCtx->msgCtx) && Message_ShouldAdvance(globalCtx)) {
        Message_CloseTextbox(globalCtx);
        if (this->type == 2) {
            this->actionFunc = func_80A531E4;
        }
        if (this->type == 5) {
            this->actionFunc = func_80A53908;
        }
    }
}

void EnHeishi2_Update(Actor* thisx, GlobalContext* globalCtx) {
    s32 pad;
    EnHeishi2* this = THIS;
    s32 i;

    Actor_SetFocus(&this->actor, this->unk_2E0);
    if ((this->type == 2) || (this->type == 5)) {
        this->actor.focus.pos.y = 70.0f;
        Actor_SetFocus(&this->actor, 70.0f);
        func_80038290(globalCtx, &this->actor, &this->unk_260, &this->unk_26C, this->actor.focus.pos);
    }

    this->unk_2FC++;

    for (i = 0; i != 5; i++) {
        if (this->unk_2F2[i] != 0) {
            this->unk_2F2[i]--;
        }
    }
    this->actionFunc(this, globalCtx);
    Actor_MoveForward(&this->actor);
    switch (this->type) {
        case 6:
            break;
        case 9:
            break;
        default:
            Actor_UpdateBgCheckInfo(globalCtx, &this->actor, 10.0f, 10.0f, 30.0f, 0x1D);
            Collider_UpdateCylinder(&this->actor, &this->collider);
            CollisionCheck_SetOC(globalCtx, &globalCtx->colChkCtx, &this->collider.base);
            break;
    }
}

s32 EnHeishi2_OverrideLimbDraw(GlobalContext* globalCtx, s32 limbIndex, Gfx** dList, Vec3f* pos, Vec3s* rot,
                               void* thisx) {
    EnHeishi2* this = THIS;

    switch (this->type) {
        case 1:
            break;
        case 7:
            break;
        default:
            if (limbIndex == 9) {
                rot->x = rot->x + this->unk_26C.y;
            }
            if (limbIndex == 16) {
                rot->x = rot->x + this->unk_260.y;
                rot->z = rot->z + this->unk_260.z;
            }
    }

    return false;
}

void EnHeishi2_PostLimbDraw(GlobalContext* globalCtx, s32 limbIndex, Gfx** dList, Vec3s* rot, void* thisx) {
    EnHeishi2* this = THIS;

    if (limbIndex == 16) {
        Matrix_Get(&this->mtxf_330);
    }
}

void EnHeishi2_DrawKingGuard(Actor* thisx, GlobalContext* globalCtx) {
    OPEN_DISPS(globalCtx->state.gfxCtx, "../z_en_heishi2.c", 1772);

    gSPMatrix(POLY_OPA_DISP++, Matrix_NewMtx(globalCtx->state.gfxCtx, "../z_en_heishi2.c", 1774),
              G_MTX_NOPUSH | G_MTX_LOAD | G_MTX_MODELVIEW);
    gSPDisplayList(POLY_OPA_DISP++, gHeishiKingGuardDL);

    CLOSE_DISPS(globalCtx->state.gfxCtx, "../z_en_heishi2.c", 1777);
}

void EnHeishi2_Draw(Actor* thisx, GlobalContext* globalCtx) {
    EnHeishi2* this = THIS;
    Mtx* mtx;
    s32 linkObjBankIndex;

    OPEN_DISPS(globalCtx->state.gfxCtx, "../z_en_heishi2.c", 1792);

    func_80093D18(globalCtx->state.gfxCtx);

    SkelAnime_DrawOpa(globalCtx, this->skelAnime.skeleton, this->skelAnime.jointTable, EnHeishi2_OverrideLimbDraw,
                      EnHeishi2_PostLimbDraw, this);
    if ((this->type == 5) && (gSaveContext.infTable[7] & 0x80)) {
        linkObjBankIndex = Object_GetIndex(&globalCtx->objectCtx, OBJECT_LINK_CHILD);
        if (linkObjBankIndex >= 0) {
            Matrix_Put(&this->mtxf_330);
            Matrix_Translate(-570.0f, 0.0f, 0.0f, MTXMODE_APPLY);
            Matrix_RotateZ(DEGTORAD(70.0), MTXMODE_APPLY);
            mtx = Matrix_NewMtx(globalCtx->state.gfxCtx, "../z_en_heishi2.c", 1820) - 7;

            gSPSegment(POLY_OPA_DISP++, 0x06, globalCtx->objectCtx.status[linkObjBankIndex].segment);
            gSPSegment(POLY_OPA_DISP++, 0x0D, mtx);
            gSPDisplayList(POLY_OPA_DISP++, gLinkChildKeatonMaskDL);
            gSPSegment(POLY_OPA_DISP++, 0x06, globalCtx->objectCtx.status[this->actor.objBankIndex].segment);
        }
    }

    CLOSE_DISPS(globalCtx->state.gfxCtx, "../z_en_heishi2.c", 1834);
}<|MERGE_RESOLUTION|>--- conflicted
+++ resolved
@@ -638,13 +638,8 @@
     Math_ApproachF(&this->unk_2E4, 3000.0f, 1.0f, 500.0f);
     this->actor.world.rot.z = this->actor.shape.rot.z;
     if (this->actor.shape.rot.z < -6000) {
-<<<<<<< HEAD
-        func_8010B680(globalCtx, 0x708F, NULL);
+        Message_StartTextbox(globalCtx, 0x708F, NULL);
         this->actor.flags |= ACTOR_FLAG_16;
-=======
-        Message_StartTextbox(globalCtx, 0x708F, NULL);
-        this->actor.flags |= 0x10000;
->>>>>>> d9c1dffe
         this->actionFunc = func_80A5455C;
         this->unk_2E4 = 0.0f;
     }
