--- conflicted
+++ resolved
@@ -498,15 +498,9 @@
     Gameplay_CameraSetAtEye(globalCtx, this->subCamId, &this->subCamEye, &this->subCamAt);
     gate = (BgGateShutter*)this->gate;
     if ((this->unk_2F2[0] == 0) || (gate->openingState == 0)) {
-<<<<<<< HEAD
-        Gameplay_ClearCamera(globalCtx, this->subCamId);
+        Gameplay_ClearCamera(globalCtx, this->cameraId);
         Gameplay_ChangeCameraStatus(globalCtx, CAM_ID_MAIN, CAM_STAT_ACTIVE);
-        if ((this->unk_30A != 2)) {
-=======
-        Gameplay_ClearCamera(globalCtx, this->cameraId);
-        Gameplay_ChangeCameraStatus(globalCtx, MAIN_CAM, CAM_STAT_ACTIVE);
         if (this->unk_30A != 2) {
->>>>>>> 92aef346
             if (this->unk_30A == 0) {
                 this->actor.textId = 0x2015;
                 Message_ContinueTextbox(globalCtx, this->actor.textId);
