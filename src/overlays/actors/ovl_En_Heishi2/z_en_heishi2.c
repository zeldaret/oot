--- conflicted
+++ resolved
@@ -575,14 +575,8 @@
 
 void func_80A541FC(EnHeishi2* this, GlobalContext* globalCtx) {
     SkelAnime_Update(&this->skelAnime);
-<<<<<<< HEAD
-    if ((func_8010BDBC(&globalCtx->msgCtx) == 5) && (Message_ShouldAdvance(globalCtx) != 0)) {
-        this->actor.textId = 0x2021; // "You sold the 10-Rupee mask for 15 Rupees. You earned a little profit. Let's
-                                     // go to the Mask Shop..."
-=======
-    if ((func_8010BDBC(&globalCtx->msgCtx) == 5) && (func_80106BC8(globalCtx) != 0)) {
+    if ((func_8010BDBC(&globalCtx->msgCtx) == 5) && Message_ShouldAdvance(globalCtx)) {
         this->actor.textId = 0x2021;
->>>>>>> eccfd2ef
         Rupees_ChangeBy(15);
         func_8010B720(globalCtx, this->actor.textId);
         this->actionFunc = func_80A5427C;
@@ -591,7 +585,7 @@
 
 void func_80A5427C(EnHeishi2* this, GlobalContext* globalCtx) {
     SkelAnime_Update(&this->skelAnime);
-    if ((func_8010BDBC(&globalCtx->msgCtx) == 5) && (Message_ShouldAdvance(globalCtx) != 0)) {
+    if ((func_8010BDBC(&globalCtx->msgCtx) == 5) && Message_ShouldAdvance(globalCtx)) {
         if (this->unk_30E == 0) {
             this->unk_30E = 0;
             this->unk_30A = this->unk_30E;
