/*
 * File: z_en_rr.c
 * Overlay: ovl_En_Rr
 * Description: Like Like
 */

#include "z_en_rr.h"
#include "vt.h"

#define FLAGS 0x00000435

#define THIS ((EnRr*)thisx)

#define RR_MESSAGE_SHIELD (1 << 0)
#define RR_MESSAGE_TUNIC (1 << 1)
#define RR_MOUTH 4
#define RR_BASE 0

typedef enum {
    /* 0 */ REACH_NONE,
    /* 1 */ REACH_EXTEND,
    /* 2 */ REACH_STOP,
    /* 3 */ REACH_OPEN,
    /* 4 */ REACH_GAPE,
    /* 5 */ REACH_CLOSE
} EnRrReachState;

typedef enum {
    /* 0x1 */ RR_DAMAGE_STUN = 1,
    /* 0x2 */ RR_DAMAGE_FIRE,
    /* 0x3 */ RR_DAMAGE_ICE,
    /* 0x4 */ RR_DAMAGE_LIGHT_MAGIC,
    /* 0xB */ RR_DAMAGE_LIGHT_ARROW = 11,
    /* 0xC */ RR_DAMAGE_UNK_ARROW_1,
    /* 0xD */ RR_DAMAGE_UNK_ARROW_2,
    /* 0xE */ RR_DAMAGE_UNK_ARROW_3,
    /* 0xF */ RR_DAMAGE_NORMAL
} EnRrDamageEffect;

typedef enum {
    /* 0 */ RR_DROP_RANDOM_RUPEE,
    /* 1 */ RR_DROP_MAGIC,
    /* 2 */ RR_DROP_ARROW,
    /* 3 */ RR_DROP_FLEXIBLE,
    /* 4 */ RR_DROP_RUPEE_PURPLE,
    /* 5 */ RR_DROP_RUPEE_RED
} EnRrDropType;

void EnRr_Init(Actor* thisx, GlobalContext* globalCtx);
void EnRr_Destroy(Actor* thisx, GlobalContext* globalCtx);
void EnRr_Update(Actor* thisx, GlobalContext* globalCtx);
void EnRr_Draw(Actor* thisx, GlobalContext* globalCtx);

void EnRr_InitBodySegments(EnRr* this, GlobalContext* globalCtx);

void EnRr_SetupDamage(EnRr* this);
void EnRr_SetupDeath(EnRr* this);

void EnRr_Approach(EnRr* this, GlobalContext* globalCtx);
void EnRr_Reach(EnRr* this, GlobalContext* globalCtx);
void EnRr_GrabPlayer(EnRr* this, GlobalContext* globalCtx);
void EnRr_Damage(EnRr* this, GlobalContext* globalCtx);
void EnRr_Death(EnRr* this, GlobalContext* globalCtx);
void EnRr_Retreat(EnRr* this, GlobalContext* globalCtx);
void EnRr_Stunned(EnRr* this, GlobalContext* globalCtx);

extern Gfx D_06000470[];

const ActorInit En_Rr_InitVars = {
    ACTOR_EN_RR,
    ACTORTYPE_ENEMY,
    FLAGS,
    OBJECT_RR,
    sizeof(EnRr),
    (ActorFunc)EnRr_Init,
    (ActorFunc)EnRr_Destroy,
    (ActorFunc)EnRr_Update,
    (ActorFunc)EnRr_Draw,
};
<<<<<<< HEAD

static ColliderCylinderInit_Set3 sCylinderInit = {
    { COLTYPE_NONE, AT_OFF, AC_ON | AC_PLAYER, OC_ON | OC_PLAYER, COLSHAPE_CYLINDER },
    { ELEMTYPE_UNK0,
      { 0xFFCFFFFF, 0x00, 0x08 },
      { 0xFFCFFFFF, 0x00, 0x00 },
      TOUCH_ON | TOUCH_SFX_NORMAL,
      BUMP_ON | BUMP_HOOKABLE,
      OCELEM_ON },
    { 30, 55, 0, { 0, 0, 0 } },
};

static ColliderCylinderInit_Set3 sCylinderInit = {
    { COLTYPE_NONE, AT_OFF, AC_ON |  AC_HARD  | AC_PLAYER, OC_ON |  OC_NO_PUSH  | OC_PLAYER, COLSHAPE_CYLINDER },
    { ELEMTYPE_UNK0,
      { 0xFFCFFFFF, 0x00, 0x08 },
      { 0xFFCFFFFF, 0x00, 0x00 },
      TOUCH_ON | TOUCH_SFX_NORMAL,
      BUMP_ON,
      OCELEM_ON },
    { 20, 20, -10, { 0, 0, 0 } },
};
*/
#pragma GLOBAL_ASM("asm/non_matchings/overlays/actors/ovl_En_Rr/EnRr_Init.s")
=======
>>>>>>> eff219f7

static char* sDropNames[] = {
    // "type 7", "small magic jar", "arrow", "fairy", "20 rupees", "50 rupees"
    "タイプ７  ", "魔法の壷小", "矢        ", "妖精      ", "20ルピー  ", "50ルピー  ",
};

static ColliderCylinderInit_Set3 sCylinderInit1 = {
    { COLTYPE_UNK10, 0x00, 0x09, 0x09, COLSHAPE_CYLINDER },
    { 0x00, { 0xFFCFFFFF, 0x00, 0x08 }, { 0xFFCFFFFF, 0x00, 0x00 }, 0x01, 0x05, 0x01 },
    { 30, 55, 0, { 0, 0, 0 } },
};

static ColliderCylinderInit_Set3 sCylinderInit2 = {
    { COLTYPE_UNK10, 0x00, 0x0D, 0x0D, COLSHAPE_CYLINDER },
    { 0x00, { 0xFFCFFFFF, 0x00, 0x08 }, { 0xFFCFFFFF, 0x00, 0x00 }, 0x01, 0x01, 0x01 },
    { 20, 20, -10, { 0, 0, 0 } },
};

static DamageTable sDamageTable = {
    0x00, 0xF2, 0xF1, 0xF2, 0x10, 0xF2, 0xF2, 0x10, 0xF1, 0xF2, 0xF4, 0x24, 0x34, 0xBF, 0xD4, 0xCF,
    0xEF, 0x24, 0x33, 0x4A, 0x00, 0x00, 0xF1, 0xF4, 0xF2, 0xF2, 0xF8, 0xF4, 0xEA, 0x00, 0x00, 0x00,
};

static InitChainEntry sInitChain[] = {
    ICHAIN_S8(naviEnemyId, 55, ICHAIN_CONTINUE),
    ICHAIN_U8(unk_1F, 2, ICHAIN_CONTINUE),
    ICHAIN_F32(unk_4C, 30, ICHAIN_STOP),
};

void EnRr_Init(Actor* thisx, GlobalContext* globalCtx2) {
    GlobalContext* globalCtx = globalCtx2;
    EnRr* this = THIS;
    s32 i;

    Actor_ProcessInitChain(&this->actor, sInitChain);
    this->actor.colChkInfo.damageTable = &sDamageTable;
    this->actor.colChkInfo.health = 4;
    Collider_InitCylinder(globalCtx, &this->collider1);
    Collider_SetCylinder_Set3(globalCtx, &this->collider1, &this->actor, &sCylinderInit1);
    Collider_InitCylinder(globalCtx, &this->collider2);
    Collider_SetCylinder_Set3(globalCtx, &this->collider2, &this->actor, &sCylinderInit2);
    Actor_SetHeight(&this->actor, 30.0f);
    this->actor.scale.y = 0.013f;
    this->actor.scale.x = this->actor.scale.z = 0.014f;
    this->actor.colChkInfo.mass = 0xFF;
    this->actor.velocity.y = this->actor.speedXZ = 0.0f;
    this->actor.gravity = -0.4f;
    this->actionTimer = 0;
    this->eatenShield = 0;
    this->eatenTunic = 0;
    this->retreat = false;
    this->grabTimer = 0;
    this->invincibilityTimer = 0;
    this->effectTimer = 0;
    this->hasPlayer = false;
    this->stopScroll = false;
    this->ocTimer = 0;
    this->reachState = this->isDead = false;
    this->actionFunc = EnRr_Approach;
    for (i = 0; i < 5; i++) {
        this->bodySegs[i].height = this->bodySegs[i].heightTarget = this->bodySegs[i].scaleMod.x =
            this->bodySegs[i].scaleMod.y = this->bodySegs[i].scaleMod.z = 0.0f;
    }
    EnRr_InitBodySegments(this, globalCtx);
}

void EnRr_Destroy(Actor* thisx, GlobalContext* globalCtx) {
    s32 pad;
    EnRr* this = THIS;

    Collider_DestroyCylinder(globalCtx, &this->collider1);
    Collider_DestroyCylinder(globalCtx, &this->collider2);
}

void EnRr_SetSpeed(EnRr* this, f32 speed) {
    this->actor.speedXZ = speed;
    Audio_PlayActorSound2(&this->actor, NA_SE_EN_LIKE_WALK);
}

void EnRr_SetupReach(EnRr* this) {
    static f32 segmentHeights[] = { 0.0f, 500.0f, 750.0f, 1000.0f, 1000.0f };
    s32 i;

    this->reachState = 1;
    this->actionTimer = 20;
    this->segPhaseVelTarget = 2500.0f;
    this->segMoveRate = 0.0f;
    for (i = 0; i < 5; i++) {
        this->bodySegs[i].heightTarget = segmentHeights[i];
        this->bodySegs[i].scaleTarget.x = this->bodySegs[i].scaleTarget.z = 0.8f;
        this->bodySegs[i].rotTarget.x = 6000.0f;
        this->bodySegs[i].rotTarget.z = 0.0f;
    }
    this->actionFunc = EnRr_Reach;
    Audio_PlayActorSound2(&this->actor, NA_SE_EN_LIKE_UNARI);
}

void EnRr_SetupNeutral(EnRr* this) {
    s32 i;

    this->reachState = 0;
    this->segMoveRate = 0.0f;
    this->segPhaseVelTarget = 2500.0f;
    for (i = 0; i < 5; i++) {
        this->bodySegs[i].heightTarget = 0.0f;
        this->bodySegs[i].rotTarget.x = this->bodySegs[i].rotTarget.z = 0.0f;
        this->bodySegs[i].scaleTarget.x = this->bodySegs[i].scaleTarget.z = 1.0f;
    }
    if (this->retreat) {
        this->actionTimer = 100;
        this->actionFunc = EnRr_Retreat;
    } else {
        this->actionTimer = 60;
        this->actionFunc = EnRr_Approach;
    }
}

void EnRr_SetupGrabPlayer(EnRr* this, Player* player) {
    s32 i;

    this->grabTimer = 100;
    this->actor.flags &= ~1;
    this->ocTimer = 8;
    this->hasPlayer = true;
    this->reachState = 0;
    this->segMoveRate = this->swallowOffset = this->actor.speedXZ = 0.0f;
    this->pulseSizeTarget = 0.15f;
    this->segPhaseVelTarget = 5000.0f;
    this->wobbleSizeTarget = 512.0f;
    for (i = 0; i < 5; i++) {
        this->bodySegs[i].heightTarget = 0.0f;
        this->bodySegs[i].rotTarget.x = this->bodySegs[i].rotTarget.z = 0.0f;
        this->bodySegs[i].scaleTarget.x = this->bodySegs[i].scaleTarget.z = 1.0f;
    }
    this->actionFunc = EnRr_GrabPlayer;
    Audio_PlayActorSound2(&this->actor, NA_SE_EN_LIKE_DRINK);
}

u8 EnRr_GetMessage(u8 shield, u8 tunic) {
    u8 messageIndex = 0;

    if ((shield == PLAYER_SHIELD_DEKU) || (shield == PLAYER_SHIELD_HYLIAN)) {
        messageIndex = RR_MESSAGE_SHIELD;
    }
    if ((tunic == 2 /* Goron tunic */) || (tunic == 3 /* Zora tunic */)) {
        messageIndex |= RR_MESSAGE_TUNIC;
    }

    return messageIndex;
}

void EnRr_SetupReleasePlayer(EnRr* this, GlobalContext* globalCtx) {
    Player* player = PLAYER;
    u8 shield;
    u8 tunic;

    this->actor.flags |= 1;
    this->hasPlayer = false;
    this->ocTimer = 110;
    this->segMoveRate = 0.0f;
    this->segPhaseVelTarget = 2500.0f;
    this->wobbleSizeTarget = 2048.0f;
    tunic = 0;
    shield = PLAYER_SHIELD_NONE;
    if (CUR_EQUIP_VALUE(EQUIP_SHIELD) != PLAYER_SHIELD_MIRROR) {
        shield = Inventory_DeleteEquipment(globalCtx, EQUIP_SHIELD);
        if (shield != PLAYER_SHIELD_NONE) {
            this->eatenShield = shield;
            this->retreat = true;
        }
    }
    if (CUR_EQUIP_VALUE(EQUIP_TUNIC) != 1 /* Kokiri tunic*/) {
        tunic = Inventory_DeleteEquipment(globalCtx, EQUIP_TUNIC);
        if (tunic != 0) {
            this->eatenTunic = tunic;
            this->retreat = true;
        }
    }
    player->actor.parent = NULL;
    switch (EnRr_GetMessage(shield, tunic)) {
        case RR_MESSAGE_SHIELD:
            func_8010B680(globalCtx, 0x305F, NULL);
            break;
        case RR_MESSAGE_TUNIC:
            func_8010B680(globalCtx, 0x3060, NULL);
            break;
        case RR_MESSAGE_TUNIC | RR_MESSAGE_SHIELD:
            func_8010B680(globalCtx, 0x3061, NULL);
            break;
    }
    osSyncPrintf(VT_FGCOL(YELLOW) "%s[%d] : Rr_Catch_Cancel" VT_RST "\n", "../z_en_rr.c", 650);
    func_8002F6D4(globalCtx, &this->actor, 4.0f, this->actor.shape.rot.y, 12.0f, 8);
    if (this->actor.dmgEffectTimer == 0) {
        this->actionFunc = EnRr_Approach;
        Audio_PlayActorSound2(&this->actor, NA_SE_EN_LIKE_THROW);
    } else if (this->actor.colChkInfo.health != 0) {
        EnRr_SetupDamage(this);
    } else {
        EnRr_SetupDeath(this);
    }
}

void EnRr_SetupDamage(EnRr* this) {
    s32 i;

    this->reachState = 0;
    this->actionTimer = 20;
    this->segMoveRate = 0.0f;
    this->segPhaseVelTarget = 2500.0f;
    this->pulseSizeTarget = 0.0f;
    this->wobbleSizeTarget = 0.0f;
    for (i = 0; i < 5; i++) {
        this->bodySegs[i].heightTarget = 0.0f;
        this->bodySegs[i].rotTarget.x = this->bodySegs[i].rotTarget.z = 0.0f;
        this->bodySegs[i].scaleTarget.x = this->bodySegs[i].scaleTarget.z = 1.0f;
    }
    this->actionFunc = EnRr_Damage;
    Audio_PlayActorSound2(&this->actor, NA_SE_EN_LIKE_DAMAGE);
}

void EnRr_SetupApproach(EnRr* this) {
    s32 i;

    this->segMoveRate = 0.0f;
    this->pulseSizeTarget = 0.15f;
    this->segPhaseVelTarget = 2500.0f;
    this->wobbleSizeTarget = 2048.0f;
    for (i = 0; i < 5; i++) {
        this->bodySegs[i].heightTarget = 0.0f;
        this->bodySegs[i].rotTarget.x = this->bodySegs[i].rotTarget.z = 0.0f;
        this->bodySegs[i].scaleTarget.x = this->bodySegs[i].scaleTarget.z = 1.0f;
    }
    this->actionFunc = EnRr_Approach;
}

void EnRr_SetupDeath(EnRr* this) {
    s32 i;

    this->isDead = true;
    this->frameCount = 0;
    this->shrinkRate = 0.0f;
    this->segMoveRate = 0.0f;
    for (i = 0; i < 5; i++) {
        this->bodySegs[i].heightTarget = 0.0f;
        this->bodySegs[i].rotTarget.x = this->bodySegs[i].rotTarget.z = 0.0f;
    }
    this->actionFunc = EnRr_Death;
    Audio_PlayActorSound2(&this->actor, NA_SE_EN_LIKE_DEAD);
    this->actor.flags &= ~1;
}

void EnRr_SetupStunned(EnRr* this) {
    s32 i;

    this->stopScroll = true;
    this->segMovePhase = 0;
    this->segPhaseVel = 0.0f;
    this->segPhaseVelTarget = 2500.0f;
    this->segPulsePhaseDiff = 0.0f;
    this->segWobblePhaseDiffX = 0.0f;
    this->segWobbleXTarget = 3.0f;
    this->segWobblePhaseDiffZ = 0.0f;
    this->segWobbleZTarget = 1.0f;
    this->pulseSize = 0.0f;
    this->pulseSizeTarget = 0.15f;
    this->wobbleSize = 0.0f;
    this->wobbleSizeTarget = 2048.0f;
    for (i = 0; i < 5; i++) {
        this->bodySegs[i].scaleMod.y = 0.0f;
        this->bodySegs[i].rotTarget.x = 0.0f;
        this->bodySegs[i].rotTarget.y = 0.0f;
        this->bodySegs[i].rotTarget.z = 0.0f;
        this->bodySegs[i].scale.x = this->bodySegs[i].scale.y = this->bodySegs[i].scale.z =
            this->bodySegs[i].scaleTarget.x = this->bodySegs[i].scaleTarget.y = this->bodySegs[i].scaleTarget.z = 1.0f;
    }
    this->actionFunc = EnRr_Stunned;
}

void EnRr_CollisionCheck(EnRr* this, GlobalContext* globalCtx) {
    Vec3f hitPos;
    Player* player = PLAYER;

    if (this->collider2.base.acFlags & 2) {
        this->collider2.base.acFlags &= ~2;
        // Kakin (not sure what this means)
        osSyncPrintf(VT_FGCOL(GREEN) "カキン(%d)！！" VT_RST "\n", this->frameCount);
        hitPos.x = this->collider2.body.bumper.unk_06.x;
        hitPos.y = this->collider2.body.bumper.unk_06.y;
        hitPos.z = this->collider2.body.bumper.unk_06.z;
        func_80062DF4(globalCtx, &hitPos);
    } else {
        if (this->collider1.base.acFlags & 2) {
            u8 dropType = RR_DROP_RANDOM_RUPEE;

            this->collider1.base.acFlags &= ~2;
            if (this->actor.colChkInfo.damageEffect != 0) {
                hitPos.x = this->collider1.body.bumper.unk_06.x;
                hitPos.y = this->collider1.body.bumper.unk_06.y;
                hitPos.z = this->collider1.body.bumper.unk_06.z;
                func_8005DFAC(globalCtx, NULL, &hitPos);
            }
            switch (this->actor.colChkInfo.damageEffect) {
                case RR_DAMAGE_LIGHT_ARROW:
                    dropType++; // purple rupee
                case RR_DAMAGE_UNK_ARROW_1:
                    dropType++; // flexible
                case RR_DAMAGE_UNK_ARROW_2:
                    dropType++; // arrow
                case RR_DAMAGE_UNK_ARROW_3:
                    dropType++; // magic jar
                case RR_DAMAGE_NORMAL:
                    // ouch
                    osSyncPrintf(VT_FGCOL(RED) "いてっ( %d : LIFE %d : DAMAGE %d : %x )！！" VT_RST "\n",
                                 this->frameCount, this->actor.colChkInfo.health, this->actor.colChkInfo.damage,
                                 this->actor.colChkInfo.damageEffect);
                    this->stopScroll = false;
                    Actor_ApplyDamage(&this->actor);
                    this->invincibilityTimer = 40;
                    func_8003426C(&this->actor, 0x4000, 0xFF, 0x2000, this->invincibilityTimer);
                    if (this->hasPlayer) {
                        EnRr_SetupReleasePlayer(this, globalCtx);
                    } else if (this->actor.colChkInfo.health != 0) {
                        EnRr_SetupDamage(this);
                    } else {
                        this->dropType = dropType;
                        EnRr_SetupDeath(this);
                    }
                    return;
                case RR_DAMAGE_FIRE: // Fire Arrow and Din's Fire
                    Actor_ApplyDamage(&this->actor);
                    if (this->actor.colChkInfo.health == 0) {
                        this->dropType = RR_DROP_RANDOM_RUPEE;
                    }
                    func_8003426C(&this->actor, 0x4000, 0xFF, 0x2000, 0x50);
                    this->effectTimer = 20;
                    EnRr_SetupStunned(this);
                    return;
                case RR_DAMAGE_ICE: // Ice Arrow and unused ice magic
                    Actor_ApplyDamage(&this->actor);
                    if (this->actor.colChkInfo.health == 0) {
                        this->dropType = RR_DROP_RANDOM_RUPEE;
                    }
                    if (this->actor.dmgEffectTimer == 0) {
                        this->effectTimer = 20;
                        func_8003426C(&this->actor, 0, 0xFF, 0x2000, 0x50);
                    }
                    EnRr_SetupStunned(this);
                    return;
                case RR_DAMAGE_LIGHT_MAGIC: // Unused light magic
                    Actor_ApplyDamage(&this->actor);
                    if (this->actor.colChkInfo.health == 0) {
                        this->dropType = RR_DROP_RUPEE_RED;
                    }
                    func_8003426C(&this->actor, -0x8000, 0xFF, 0x2000, 0x50);
                    EnRr_SetupStunned(this);
                    return;
                case RR_DAMAGE_STUN: // Boomerang and Hookshot
                    Audio_PlayActorSound2(&this->actor, NA_SE_EN_GOMA_JR_FREEZE);
                    func_8003426C(&this->actor, 0, 0xFF, 0x2000, 0x50);
                    EnRr_SetupStunned(this);
                    return;
            }
        }
        if ((this->ocTimer == 0) && (this->actor.dmgEffectTimer == 0) && (player->invincibilityTimer == 0) &&
            !(player->stateFlags2 & 0x80) && ((this->collider1.base.maskA & 2) || (this->collider2.base.maskA & 2))) {
            this->collider1.base.maskA &= ~2;
            this->collider2.base.maskA &= ~2;
            // catch
            osSyncPrintf(VT_FGCOL(GREEN) "キャッチ(%d)！！" VT_RST "\n", this->frameCount);
            if (globalCtx->grabPlayer(globalCtx, player)) {
                player->actor.parent = &this->actor;
                this->stopScroll = false;
                EnRr_SetupGrabPlayer(this, player);
            }
        }
    }
}

void EnRr_InitBodySegments(EnRr* this, GlobalContext* globalCtx) {
    s32 i;

    this->segMovePhase = 0;
    this->segPhaseVel = 0.0f;
    this->segPhaseVelTarget = 2500.0f;
    this->segPulsePhaseDiff = 0.0f;
    this->segWobblePhaseDiffX = 0.0f;
    this->segWobbleXTarget = 3.0f;
    this->segWobblePhaseDiffZ = 0.0f;
    this->segWobbleZTarget = 1.0f;
    this->pulseSize = 0.0f;
    this->pulseSizeTarget = 0.15f;
    this->wobbleSize = 0.0f;
    this->wobbleSizeTarget = 2048.0f;
    for (i = 0; i < 5; i++) {
        this->bodySegs[i].scaleMod.y = 0.0f;
        this->bodySegs[i].rotTarget.x = 0.0f;
        this->bodySegs[i].rotTarget.y = 0.0f;
        this->bodySegs[i].rotTarget.z = 0.0f;
        this->bodySegs[i].scale.x = this->bodySegs[i].scale.y = this->bodySegs[i].scale.z =
            this->bodySegs[i].scaleTarget.x = this->bodySegs[i].scaleTarget.y = this->bodySegs[i].scaleTarget.z = 1.0f;
    }
    for (i = 0; i < 5; i++) {
        this->bodySegs[i].scaleMod.x = this->bodySegs[i].scaleMod.z =
            Math_Coss(i * (u32)(s16)this->segPulsePhaseDiff * 0x1000) * this->pulseSize;
    }
    for (i = 1; i < 5; i++) {
        this->bodySegs[i].rotTarget.x = Math_Coss(i * (u32)(s16)this->segWobblePhaseDiffX * 0x1000) * this->wobbleSize;
        this->bodySegs[i].rotTarget.z = Math_Sins(i * (u32)(s16)this->segWobblePhaseDiffZ * 0x1000) * this->wobbleSize;
    }
}

void EnRr_UpdateBodySegments(EnRr* this, GlobalContext* globalCtx) {
    s32 i;
    s16 phase = this->segMovePhase;

    if (!this->isDead) {
        for (i = 0; i < 5; i++) {
            this->bodySegs[i].scaleMod.x = this->bodySegs[i].scaleMod.z =
                Math_Coss(phase + i * (s16)this->segPulsePhaseDiff * 0x1000) * this->pulseSize;
        }
        phase = this->segMovePhase;
        if (!this->isDead && (this->reachState == 0)) {
            for (i = 1; i < 5; i++) {
                this->bodySegs[i].rotTarget.x =
                    Math_Coss(phase + i * (s16)this->segWobblePhaseDiffX * 0x1000) * this->wobbleSize;
                this->bodySegs[i].rotTarget.z =
                    Math_Sins(phase + i * (s16)this->segWobblePhaseDiffZ * 0x1000) * this->wobbleSize;
            }
        }
    }
    if (!this->stopScroll) {
        this->segMovePhase += (s16)this->segPhaseVel;
    }
}

void EnRr_Approach(EnRr* this, GlobalContext* globalCtx) {
    Math_SmoothScaleMaxMinS(&this->actor.shape.rot.y, this->actor.yawTowardsLink, 0xA, 0x1F4, 0);
    this->actor.posRot.rot.y = this->actor.shape.rot.y;
    if ((this->actionTimer == 0) && (this->actor.xzDistFromLink < 160.0f)) {
        EnRr_SetupReach(this);
    } else if ((this->actor.xzDistFromLink < 400.0f) && (this->actor.speedXZ == 0.0f)) {
        EnRr_SetSpeed(this, 2.0f);
    }
}

void EnRr_Reach(EnRr* this, GlobalContext* globalCtx) {
    Math_SmoothScaleMaxMinS(&this->actor.shape.rot.y, this->actor.yawTowardsLink, 0xA, 0x1F4, 0);
    this->actor.posRot.rot.y = this->actor.shape.rot.y;
    switch (this->reachState) {
        case REACH_EXTEND:
            if (this->actionTimer == 0) {
                this->reachState = REACH_STOP;
            }
            break;
        case REACH_STOP:
            if (this->actionTimer == 0) {
                this->actionTimer = 5;
                this->bodySegs[RR_MOUTH].scaleTarget.x = this->bodySegs[RR_MOUTH].scaleTarget.z = 1.5f;
                this->reachState = REACH_OPEN;
            }
            break;
        case REACH_OPEN:
            if (this->actionTimer == 0) {
                this->actionTimer = 2;
                this->bodySegs[RR_MOUTH].heightTarget = 2000.0f;
                this->reachState = REACH_GAPE;
            }
            break;
        case REACH_GAPE:
            if (this->actionTimer == 0) {
                this->actionTimer = 20;
                this->bodySegs[RR_MOUTH].scaleTarget.x = this->bodySegs[RR_MOUTH].scaleTarget.z = 0.8f;
                this->reachState = REACH_CLOSE;
            }
            break;
        case REACH_CLOSE:
            if (this->actionTimer == 0) {
                EnRr_SetupNeutral(this);
            }
            break;
    }
}

void EnRr_GrabPlayer(EnRr* this, GlobalContext* globalCtx) {
    Player* player = PLAYER;

    func_800AA000(this->actor.xyzDistFromLinkSq, 120, 2, 120);
    if ((this->frameCount % 8) == 0) {
        Audio_PlayActorSound2(&this->actor, NA_SE_EN_LIKE_EAT);
    }
    this->ocTimer = 8;
    if ((this->grabTimer == 0) || !(player->stateFlags2 & 0x80)) {
        EnRr_SetupReleasePlayer(this, globalCtx);
    } else {
        Math_SmoothScaleMaxF(&player->actor.posRot.pos.x, this->mouthPos.x, 1.0f, 30.0f);
        Math_SmoothScaleMaxF(&player->actor.posRot.pos.y, this->mouthPos.y + this->swallowOffset, 1.0f, 30.0f);
        Math_SmoothScaleMaxF(&player->actor.posRot.pos.z, this->mouthPos.z, 1.0f, 30.0f);
        Math_SmoothScaleMaxF(&this->swallowOffset, -55.0f, 1.0f, 5.0f);
    }
}

void EnRr_Damage(EnRr* this, GlobalContext* globalCtx) {
    s32 i;

    if (this->actor.dmgEffectTimer == 0) {
        EnRr_SetupApproach(this);
    } else if ((this->actor.dmgEffectTimer & 8) != 0) {
        for (i = 1; i < 5; i++) {
            this->bodySegs[i].rotTarget.z = 5000.0f;
        }
    } else {
        for (i = 1; i < 5; i++) {
            this->bodySegs[i].rotTarget.z = -5000.0f;
        }
    }
}

void EnRr_Death(EnRr* this, GlobalContext* globalCtx) {
    s32 pad;
    s32 i;

    if (this->frameCount < 40) {
        for (i = 0; i < 5; i++) {
            Math_SmoothScaleMaxF(&this->bodySegs[i].heightTarget, i + 59 - (this->frameCount * 25.0f), 1.0f, 50.0f);
            this->bodySegs[i].scaleTarget.x = this->bodySegs[i].scaleTarget.z =
                (SQ(4 - i) * (f32)this->frameCount * 0.003f) + 1.0f;
        }
    } else if (this->frameCount >= 95) {
        Vec3f dropPos;

        dropPos.x = this->actor.posRot.pos.x;
        dropPos.y = this->actor.posRot.pos.y;
        dropPos.z = this->actor.posRot.pos.z;
        switch (this->eatenShield) {
            case PLAYER_SHIELD_DEKU:
                Item_DropCollectible(globalCtx, &dropPos, ITEM00_SHIELD_DEKU);
                break;
            case PLAYER_SHIELD_HYLIAN:
                Item_DropCollectible(globalCtx, &dropPos, ITEM00_SHIELD_HYLIAN);
                break;
        }
        switch (this->eatenTunic) {
            case PLAYER_TUNIC_GORON + 1:
                Item_DropCollectible(globalCtx, &dropPos, ITEM00_TUNIC_GORON);
                break;
            case PLAYER_TUNIC_ZORA + 1:
                Item_DropCollectible(globalCtx, &dropPos, ITEM00_TUNIC_ZORA);
                break;
        }
        // dropped
        osSyncPrintf(VT_FGCOL(GREEN) "「%s」が出た！！" VT_RST "\n", sDropNames[this->dropType]);
        switch (this->dropType) {
            case RR_DROP_MAGIC:
                Item_DropCollectible(globalCtx, &dropPos, ITEM00_MAGIC_SMALL);
                break;
            case RR_DROP_ARROW:
                Item_DropCollectible(globalCtx, &dropPos, ITEM00_ARROWS_SINGLE);
                break;
            case RR_DROP_FLEXIBLE:
                Item_DropCollectible(globalCtx, &dropPos, ITEM00_FLEXIBLE);
                break;
            case RR_DROP_RUPEE_PURPLE:
                Item_DropCollectible(globalCtx, &dropPos, ITEM00_RUPEE_PURPLE);
                break;
            case RR_DROP_RUPEE_RED:
                Item_DropCollectible(globalCtx, &dropPos, ITEM00_RUPEE_RED);
                break;
            case RR_DROP_RANDOM_RUPEE:
            default:
                Item_DropCollectibleRandom(globalCtx, &this->actor, &dropPos, 12 << 4);
                break;
        }
        Actor_Kill(&this->actor);
    } else if (this->frameCount == 88) {
        Vec3f pos;
        Vec3f vel;
        Vec3f accel;

        pos.x = this->actor.posRot.pos.x;
        pos.y = this->actor.posRot.pos.y + 20.0f;
        pos.z = this->actor.posRot.pos.z;
        vel.x = 0.0f;
        vel.y = 0.0f;
        vel.z = 0.0f;
        accel.x = 0.0f;
        accel.y = 0.0f;
        accel.z = 0.0f;

        EffectSsDeadDb_Spawn(globalCtx, &pos, &vel, &accel, 100, 0, 255, 255, 255, 255, 255, 0, 0, 1, 9, true);
    } else {
        Math_SmoothScaleMaxF(&this->actor.scale.x, 0.0f, 1.0f, this->shrinkRate);
        Math_SmoothScaleMaxF(&this->shrinkRate, 0.001f, 1.0f, 0.00001f);
        this->actor.scale.z = this->actor.scale.x;
    }
}

void EnRr_Retreat(EnRr* this, GlobalContext* globalCtx) {
    if (this->actionTimer == 0) {
        this->retreat = false;
        this->actionFunc = EnRr_Approach;
    } else {
        Math_SmoothScaleMaxMinS(&this->actor.shape.rot.y, this->actor.yawTowardsLink + 0x8000, 0xA, 0x3E8, 0);
        this->actor.posRot.rot.y = this->actor.shape.rot.y;
        if (this->actor.speedXZ == 0.0f) {
            EnRr_SetSpeed(this, 2.0f);
        }
    }
}

void EnRr_Stunned(EnRr* this, GlobalContext* globalCtx) {
    if (this->actor.dmgEffectTimer == 0) {
        this->stopScroll = false;
        if (this->hasPlayer) {
            EnRr_SetupReleasePlayer(this, globalCtx);
        } else if (this->actor.colChkInfo.health != 0) {
            this->actionFunc = EnRr_Approach;
        } else {
            EnRr_SetupDeath(this);
        }
    }
}

void EnRr_Update(Actor* thisx, GlobalContext* globalCtx) {
    s32 pad;
    EnRr* this = THIS;
    s32 i;

    this->frameCount++;
    if (!this->stopScroll) {
        this->scrollTimer++;
    }
    if (this->actionTimer != 0) {
        this->actionTimer--;
    }
    if (this->grabTimer != 0) {
        this->grabTimer--;
    }
    if (this->ocTimer != 0) {
        this->ocTimer--;
    }
    if (this->invincibilityTimer != 0) {
        this->invincibilityTimer--;
    }
    if (this->effectTimer != 0) {
        this->effectTimer--;
    }

    Actor_SetHeight(&this->actor, 30.0f);
    EnRr_UpdateBodySegments(this, globalCtx);
    if (!this->isDead && ((this->actor.dmgEffectTimer == 0) || !(this->actor.dmgEffectParams & 0x4000))) {
        EnRr_CollisionCheck(this, globalCtx);
    }

    this->actionFunc(this, globalCtx);
    if (this->hasPlayer == 0x3F80) { // checks if 1.0f has been stored to hasPlayer's address
        __assert("0", "../z_en_rr.c", 1355);
    }

    Math_ApproxF(&this->actor.speedXZ, 0.0f, 0.1f);
    Actor_MoveForward(&this->actor);
    Collider_CylinderUpdate(&this->actor, &this->collider1);
    this->collider2.dim.pos.x = this->mouthPos.x;
    this->collider2.dim.pos.y = this->mouthPos.y;
    this->collider2.dim.pos.z = this->mouthPos.z;
    if (!this->isDead && (this->invincibilityTimer == 0)) {
        CollisionCheck_SetAC(globalCtx, &globalCtx->colChkCtx, &this->collider1.base);
        CollisionCheck_SetAC(globalCtx, &globalCtx->colChkCtx, &this->collider2.base);
        if (this->ocTimer == 0) {
            CollisionCheck_SetOC(globalCtx, &globalCtx->colChkCtx, &this->collider1.base);
        }
        CollisionCheck_SetOC(globalCtx, &globalCtx->colChkCtx, &this->collider2.base);
    } else {
        this->collider2.base.maskA &= ~2;
        this->collider2.base.acFlags &= ~2;
        this->collider1.base.maskA &= ~2;
        this->collider1.base.acFlags &= ~2;
    }
    func_8002E4B4(globalCtx, &this->actor, 20.0f, 30.0f, 20.0f, 7);
    if (!this->stopScroll) {
        Math_SmoothScaleMaxF(&this->segPhaseVel, this->segPhaseVelTarget, 1.0f, 50.0f);
        Math_SmoothScaleMaxF(&this->segPulsePhaseDiff, 4.0f, 1.0f, 5.0f);
        Math_SmoothScaleMaxF(&this->segWobblePhaseDiffX, this->segWobbleXTarget, 1.0f, 0.04f);
        Math_SmoothScaleMaxF(&this->segWobblePhaseDiffZ, this->segWobbleZTarget, 1.0f, 0.01f);
        Math_SmoothScaleMaxF(&this->pulseSize, this->pulseSizeTarget, 1.0f, 0.0015f);
        Math_SmoothScaleMaxF(&this->wobbleSize, this->wobbleSizeTarget, 1.0f, 20.0f);
        for (i = 0; i < 5; i++) {
            Math_SmoothScaleMaxMinS(&this->bodySegs[i].rot.x, this->bodySegs[i].rotTarget.x, 5,
                                    this->segMoveRate * 1000.0f, 0);
            Math_SmoothScaleMaxMinS(&this->bodySegs[i].rot.z, this->bodySegs[i].rotTarget.z, 5,
                                    this->segMoveRate * 1000.0f, 0);
            Math_SmoothScaleMaxF(&this->bodySegs[i].scale.x, this->bodySegs[i].scaleTarget.x, 1.0f,
                                 this->segMoveRate * 0.2f);
            this->bodySegs[i].scale.z = this->bodySegs[i].scale.x;
            Math_SmoothScaleMaxF(&this->bodySegs[i].height, this->bodySegs[i].heightTarget, 1.0f,
                                 this->segMoveRate * 300.0f);
        }
        Math_SmoothScaleMaxF(&this->segMoveRate, 1.0f, 1.0f, 0.2f);
    }
}

static Vec3f sEffectOffsets[] = {
    { 25.0f, 0.0f, 0.0f },
    { -25.0f, 0.0f, 0.0f },
    { 0.0f, 0.0f, 25.0f },
    { 0.0f, 0.0f, -25.0f },
};

void EnRr_Draw(Actor* thisx, GlobalContext* globalCtx) {
    s32 pad;
    Vec3f zeroVec;
    EnRr* this = THIS;
    s32 i;
    Mtx* segMtx = Graph_Alloc(globalCtx->state.gfxCtx, 4 * sizeof(Mtx));

    OPEN_DISPS(globalCtx->state.gfxCtx, "../z_en_rr.c", 1478);
    if (1) {}
    func_80093D84(globalCtx->state.gfxCtx);
    gSPSegment(POLY_XLU_DISP++, 0x0C, segMtx);
    gSPSegment(POLY_XLU_DISP++, 0x08,
               Gfx_TwoTexScroll(globalCtx->state.gfxCtx, 0, (this->scrollTimer * 0) & 0x7F,
                                (this->scrollTimer * 0) & 0x3F, 32, 16, 1, (this->scrollTimer * 0) & 0x3F,
                                (this->scrollTimer * -6) & 0x7F, 32, 16));
    Matrix_Push();

    Matrix_Scale((1.0f + this->bodySegs[RR_BASE].scaleMod.x) * this->bodySegs[RR_BASE].scale.x,
                 (1.0f + this->bodySegs[RR_BASE].scaleMod.y) * this->bodySegs[RR_BASE].scale.y,
                 (1.0f + this->bodySegs[RR_BASE].scaleMod.z) * this->bodySegs[RR_BASE].scale.z, MTXMODE_APPLY);
    gSPMatrix(POLY_XLU_DISP++, Matrix_NewMtx(globalCtx->state.gfxCtx, "../z_en_rr.c", 1501),
              G_MTX_NOPUSH | G_MTX_LOAD | G_MTX_MODELVIEW);
    Matrix_Pull();
    zeroVec.x = 0.0f;
    zeroVec.y = 0.0f;
    zeroVec.z = 0.0f;
    for (i = 1; i < 5; i++) {
        Matrix_Translate(0.0f, this->bodySegs[i].height + 1000.0f, 0.0f, MTXMODE_APPLY);

        Matrix_RotateRPY(this->bodySegs[i].rot.x, this->bodySegs[i].rot.y, this->bodySegs[i].rot.z, MTXMODE_APPLY);
        Matrix_Push();
        Matrix_Scale((1.0f + this->bodySegs[i].scaleMod.x) * this->bodySegs[i].scale.x,
                     (1.0f + this->bodySegs[i].scaleMod.y) * this->bodySegs[i].scale.y,
                     (1.0f + this->bodySegs[i].scaleMod.z) * this->bodySegs[i].scale.z, MTXMODE_APPLY);
        Matrix_ToMtx(segMtx, "../z_en_rr.c", 1527);
        Matrix_Pull();
        segMtx++;
        Matrix_MultVec3f(&zeroVec, &this->effectPos[i]);
    }
    this->effectPos[0] = this->actor.posRot.pos;
    Matrix_MultVec3f(&zeroVec, &this->mouthPos);
    gSPDisplayList(POLY_XLU_DISP++, D_06000470);

    CLOSE_DISPS(globalCtx->state.gfxCtx, "../z_en_rr.c", 1551);
    if (this->effectTimer != 0) {
        Vec3f effectPos;
        s16 effectTimer = this->effectTimer - 1;

        this->actor.dmgEffectTimer++;
        if ((effectTimer & 1) == 0) {
            s32 segIndex = 4 - (effectTimer >> 2);
            s32 offIndex = (effectTimer >> 1) & 3;

            effectPos.x = this->effectPos[segIndex].x + sEffectOffsets[offIndex].x + Math_Rand_CenteredFloat(10.0f);
            effectPos.y = this->effectPos[segIndex].y + sEffectOffsets[offIndex].y + Math_Rand_CenteredFloat(10.0f);
            effectPos.z = this->effectPos[segIndex].z + sEffectOffsets[offIndex].z + Math_Rand_CenteredFloat(10.0f);
            if (this->actor.dmgEffectParams & 0x4000) {
                EffectSsEnFire_SpawnVec3f(globalCtx, &this->actor, &effectPos, 100, 0, 0, -1);
            } else {
                EffectSsEnIce_SpawnFlyingVec3f(globalCtx, &this->actor, &effectPos, 150, 150, 150, 250, 235, 245, 255,
                                               3.0f);
            }
        }
    }
}<|MERGE_RESOLUTION|>--- conflicted
+++ resolved
@@ -77,9 +77,13 @@
     (ActorFunc)EnRr_Update,
     (ActorFunc)EnRr_Draw,
 };
-<<<<<<< HEAD
-
-static ColliderCylinderInit_Set3 sCylinderInit = {
+
+static char* sDropNames[] = {
+    // "type 7", "small magic jar", "arrow", "fairy", "20 rupees", "50 rupees"
+    "タイプ７  ", "魔法の壷小", "矢        ", "妖精      ", "20ルピー  ", "50ルピー  ",
+};
+
+static ColliderCylinderInit_Set3 sCylinderInit1 = {
     { COLTYPE_NONE, AT_OFF, AC_ON | AC_PLAYER, OC_ON | OC_PLAYER, COLSHAPE_CYLINDER },
     { ELEMTYPE_UNK0,
       { 0xFFCFFFFF, 0x00, 0x08 },
@@ -90,7 +94,7 @@
     { 30, 55, 0, { 0, 0, 0 } },
 };
 
-static ColliderCylinderInit_Set3 sCylinderInit = {
+static ColliderCylinderInit_Set3 sCylinderInit2 = {
     { COLTYPE_NONE, AT_OFF, AC_ON |  AC_HARD  | AC_PLAYER, OC_ON |  OC_NO_PUSH  | OC_PLAYER, COLSHAPE_CYLINDER },
     { ELEMTYPE_UNK0,
       { 0xFFCFFFFF, 0x00, 0x08 },
@@ -98,27 +102,6 @@
       TOUCH_ON | TOUCH_SFX_NORMAL,
       BUMP_ON,
       OCELEM_ON },
-    { 20, 20, -10, { 0, 0, 0 } },
-};
-*/
-#pragma GLOBAL_ASM("asm/non_matchings/overlays/actors/ovl_En_Rr/EnRr_Init.s")
-=======
->>>>>>> eff219f7
-
-static char* sDropNames[] = {
-    // "type 7", "small magic jar", "arrow", "fairy", "20 rupees", "50 rupees"
-    "タイプ７  ", "魔法の壷小", "矢        ", "妖精      ", "20ルピー  ", "50ルピー  ",
-};
-
-static ColliderCylinderInit_Set3 sCylinderInit1 = {
-    { COLTYPE_UNK10, 0x00, 0x09, 0x09, COLSHAPE_CYLINDER },
-    { 0x00, { 0xFFCFFFFF, 0x00, 0x08 }, { 0xFFCFFFFF, 0x00, 0x00 }, 0x01, 0x05, 0x01 },
-    { 30, 55, 0, { 0, 0, 0 } },
-};
-
-static ColliderCylinderInit_Set3 sCylinderInit2 = {
-    { COLTYPE_UNK10, 0x00, 0x0D, 0x0D, COLSHAPE_CYLINDER },
-    { 0x00, { 0xFFCFFFFF, 0x00, 0x08 }, { 0xFFCFFFFF, 0x00, 0x00 }, 0x01, 0x01, 0x01 },
     { 20, 20, -10, { 0, 0, 0 } },
 };
 
@@ -390,20 +373,20 @@
         this->collider2.base.acFlags &= ~2;
         // Kakin (not sure what this means)
         osSyncPrintf(VT_FGCOL(GREEN) "カキン(%d)！！" VT_RST "\n", this->frameCount);
-        hitPos.x = this->collider2.body.bumper.unk_06.x;
-        hitPos.y = this->collider2.body.bumper.unk_06.y;
-        hitPos.z = this->collider2.body.bumper.unk_06.z;
-        func_80062DF4(globalCtx, &hitPos);
+        hitPos.x = this->collider2.info.bumper.hitPos.x;
+        hitPos.y = this->collider2.info.bumper.hitPos.y;
+        hitPos.z = this->collider2.info.bumper.hitPos.z;
+        CollisionCheck_ShieldParticlesMetal2(globalCtx, &hitPos);
     } else {
         if (this->collider1.base.acFlags & 2) {
             u8 dropType = RR_DROP_RANDOM_RUPEE;
 
             this->collider1.base.acFlags &= ~2;
             if (this->actor.colChkInfo.damageEffect != 0) {
-                hitPos.x = this->collider1.body.bumper.unk_06.x;
-                hitPos.y = this->collider1.body.bumper.unk_06.y;
-                hitPos.z = this->collider1.body.bumper.unk_06.z;
-                func_8005DFAC(globalCtx, NULL, &hitPos);
+                hitPos.x = this->collider1.info.bumper.hitPos.x;
+                hitPos.y = this->collider1.info.bumper.hitPos.y;
+                hitPos.z = this->collider1.info.bumper.hitPos.z;
+                CollisionCheck_BlueBlood(globalCtx, NULL, &hitPos);
             }
             switch (this->actor.colChkInfo.damageEffect) {
                 case RR_DAMAGE_LIGHT_ARROW:
@@ -468,9 +451,9 @@
             }
         }
         if ((this->ocTimer == 0) && (this->actor.dmgEffectTimer == 0) && (player->invincibilityTimer == 0) &&
-            !(player->stateFlags2 & 0x80) && ((this->collider1.base.maskA & 2) || (this->collider2.base.maskA & 2))) {
-            this->collider1.base.maskA &= ~2;
-            this->collider2.base.maskA &= ~2;
+            !(player->stateFlags2 & 0x80) && ((this->collider1.base.ocFlags & 2) || (this->collider2.base.ocFlags & 2))) {
+            this->collider1.base.ocFlags &= ~2;
+            this->collider2.base.ocFlags &= ~2;
             // catch
             osSyncPrintf(VT_FGCOL(GREEN) "キャッチ(%d)！！" VT_RST "\n", this->frameCount);
             if (globalCtx->grabPlayer(globalCtx, player)) {
@@ -764,7 +747,7 @@
 
     Math_ApproxF(&this->actor.speedXZ, 0.0f, 0.1f);
     Actor_MoveForward(&this->actor);
-    Collider_CylinderUpdate(&this->actor, &this->collider1);
+    Collider_UpdateCylinder(&this->actor, &this->collider1);
     this->collider2.dim.pos.x = this->mouthPos.x;
     this->collider2.dim.pos.y = this->mouthPos.y;
     this->collider2.dim.pos.z = this->mouthPos.z;
@@ -776,9 +759,9 @@
         }
         CollisionCheck_SetOC(globalCtx, &globalCtx->colChkCtx, &this->collider2.base);
     } else {
-        this->collider2.base.maskA &= ~2;
+        this->collider2.base.ocFlags &= ~2;
         this->collider2.base.acFlags &= ~2;
-        this->collider1.base.maskA &= ~2;
+        this->collider1.base.ocFlags &= ~2;
         this->collider1.base.acFlags &= ~2;
     }
     func_8002E4B4(globalCtx, &this->actor, 20.0f, 30.0f, 20.0f, 7);
