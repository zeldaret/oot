--- conflicted
+++ resolved
@@ -416,17 +416,10 @@
     if (this->collider2.base.acFlags & AC_HIT) {
         this->collider2.base.acFlags &= ~AC_HIT;
         // "Kakin" (not sure what this means)
-<<<<<<< HEAD
         PRINTF(VT_FGCOL(GREEN) "カキン(%d)！！" VT_RST "\n", this->frameCount);
-        hitPos.x = this->collider2.info.bumper.hitPos.x;
-        hitPos.y = this->collider2.info.bumper.hitPos.y;
-        hitPos.z = this->collider2.info.bumper.hitPos.z;
-=======
-        osSyncPrintf(VT_FGCOL(GREEN) "カキン(%d)！！" VT_RST "\n", this->frameCount);
         hitPos.x = this->collider2.elem.bumper.hitPos.x;
         hitPos.y = this->collider2.elem.bumper.hitPos.y;
         hitPos.z = this->collider2.elem.bumper.hitPos.z;
->>>>>>> 6eb3bf40
         CollisionCheck_SpawnShieldParticlesMetal2(play, &hitPos);
     } else {
         if (this->collider1.base.acFlags & AC_HIT) {
