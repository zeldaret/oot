/*
 * File: z_en_rr.c
 * Overlay: ovl_En_Rr
 * Description: Like Like
 */

#include "z_en_rr.h"
#include "assets/objects/object_rr/object_rr.h"
#include "terminal.h"

#define FLAGS (ACTOR_FLAG_0 | ACTOR_FLAG_2 | ACTOR_FLAG_4 | ACTOR_FLAG_5 | ACTOR_FLAG_10)

#define RR_MESSAGE_SHIELD (1 << 0)
#define RR_MESSAGE_TUNIC (1 << 1)
#define RR_MOUTH 4
#define RR_BASE 0

typedef enum {
    /* 0 */ REACH_NONE,
    /* 1 */ REACH_EXTEND,
    /* 2 */ REACH_STOP,
    /* 3 */ REACH_OPEN,
    /* 4 */ REACH_GAPE,
    /* 5 */ REACH_CLOSE
} EnRrReachState;

typedef enum {
    /* 0x0 */ RR_DMG_NONE,
    /* 0x1 */ RR_DMG_STUN,
    /* 0x2 */ RR_DMG_FIRE,
    /* 0x3 */ RR_DMG_ICE,
    /* 0x4 */ RR_DMG_LIGHT_MAGIC,
    /* 0xB */ RR_DMG_LIGHT_ARROW = 11,
    /* 0xC */ RR_DMG_SHDW_ARROW,
    /* 0xD */ RR_DMG_WIND_ARROW,
    /* 0xE */ RR_DMG_SPRT_ARROW,
    /* 0xF */ RR_DMG_NORMAL
} EnRrDamageEffect;

typedef enum {
    /* 0 */ RR_DROP_RANDOM_RUPEE,
    /* 1 */ RR_DROP_MAGIC,
    /* 2 */ RR_DROP_ARROW,
    /* 3 */ RR_DROP_FLEXIBLE,
    /* 4 */ RR_DROP_RUPEE_PURPLE,
    /* 5 */ RR_DROP_RUPEE_RED
} EnRrDropType;

void EnRr_Init(Actor* thisx, PlayState* play2);
void EnRr_Destroy(Actor* thisx, PlayState* play);
void EnRr_Update(Actor* thisx, PlayState* play);
void EnRr_Draw(Actor* thisx, PlayState* play);

void EnRr_InitBodySegments(EnRr* this, PlayState* play);

void EnRr_SetupDamage(EnRr* this);
void EnRr_SetupDeath(EnRr* this);

void EnRr_Approach(EnRr* this, PlayState* play);
void EnRr_Reach(EnRr* this, PlayState* play);
void EnRr_GrabPlayer(EnRr* this, PlayState* play);
void EnRr_Damage(EnRr* this, PlayState* play);
void EnRr_Death(EnRr* this, PlayState* play);
void EnRr_Retreat(EnRr* this, PlayState* play);
void EnRr_Stunned(EnRr* this, PlayState* play);

ActorInit En_Rr_InitVars = {
    ACTOR_EN_RR,
    ACTORCAT_ENEMY,
    FLAGS,
    OBJECT_RR,
    sizeof(EnRr),
    (ActorFunc)EnRr_Init,
    (ActorFunc)EnRr_Destroy,
    (ActorFunc)EnRr_Update,
    (ActorFunc)EnRr_Draw,
};

static char* sDropNames[] = {
    // "type 7", "small magic jar", "arrow", "fairy", "20 rupees", "50 rupees"
    "タイプ７  ", "魔法の壷小", "矢        ", "妖精      ", "20ルピー  ", "50ルピー  ",
};

static ColliderCylinderInitType1 sCylinderInit1 = {
    {
        COLTYPE_NONE,
        AT_NONE,
        AC_ON | AC_TYPE_PLAYER,
        OC1_ON | OC1_TYPE_PLAYER,
        COLSHAPE_CYLINDER,
    },
    {
        ELEMTYPE_UNK0,
        { 0xFFCFFFFF, 0x00, 0x08 },
        { 0xFFCFFFFF, 0x00, 0x00 },
        TOUCH_ON | TOUCH_SFX_NORMAL,
        BUMP_ON | BUMP_HOOKABLE,
        OCELEM_ON,
    },
    { 30, 55, 0, { 0, 0, 0 } },
};

static ColliderCylinderInitType1 sCylinderInit2 = {
    {
        COLTYPE_NONE,
        AT_NONE,
        AC_ON | AC_HARD | AC_TYPE_PLAYER,
        OC1_ON | OC1_NO_PUSH | OC1_TYPE_PLAYER,
        COLSHAPE_CYLINDER,
    },
    {
        ELEMTYPE_UNK0,
        { 0xFFCFFFFF, 0x00, 0x08 },
        { 0xFFCFFFFF, 0x00, 0x00 },
        TOUCH_ON | TOUCH_SFX_NORMAL,
        BUMP_ON,
        OCELEM_ON,
    },
    { 20, 20, -10, { 0, 0, 0 } },
};

static DamageTable sDamageTable = {
    /* Deku nut      */ DMG_ENTRY(0, RR_DMG_NONE),
    /* Deku stick    */ DMG_ENTRY(2, RR_DMG_NORMAL),
    /* Slingshot     */ DMG_ENTRY(1, RR_DMG_NORMAL),
    /* Explosive     */ DMG_ENTRY(2, RR_DMG_NORMAL),
    /* Boomerang     */ DMG_ENTRY(0, RR_DMG_STUN),
    /* Normal arrow  */ DMG_ENTRY(2, RR_DMG_NORMAL),
    /* Hammer swing  */ DMG_ENTRY(2, RR_DMG_NORMAL),
    /* Hookshot      */ DMG_ENTRY(0, RR_DMG_STUN),
    /* Kokiri sword  */ DMG_ENTRY(1, RR_DMG_NORMAL),
    /* Master sword  */ DMG_ENTRY(2, RR_DMG_NORMAL),
    /* Giant's Knife */ DMG_ENTRY(4, RR_DMG_NORMAL),
    /* Fire arrow    */ DMG_ENTRY(4, RR_DMG_FIRE),
    /* Ice arrow     */ DMG_ENTRY(4, RR_DMG_ICE),
    /* Light arrow   */ DMG_ENTRY(15, RR_DMG_LIGHT_ARROW),
    /* Unk arrow 1   */ DMG_ENTRY(4, RR_DMG_WIND_ARROW),
    /* Unk arrow 2   */ DMG_ENTRY(15, RR_DMG_SHDW_ARROW),
    /* Unk arrow 3   */ DMG_ENTRY(15, RR_DMG_SPRT_ARROW),
    /* Fire magic    */ DMG_ENTRY(4, RR_DMG_FIRE),
    /* Ice magic     */ DMG_ENTRY(3, RR_DMG_ICE),
    /* Light magic   */ DMG_ENTRY(10, RR_DMG_LIGHT_MAGIC),
    /* Shield        */ DMG_ENTRY(0, RR_DMG_NONE),
    /* Mirror Ray    */ DMG_ENTRY(0, RR_DMG_NONE),
    /* Kokiri spin   */ DMG_ENTRY(1, RR_DMG_NORMAL),
    /* Giant spin    */ DMG_ENTRY(4, RR_DMG_NORMAL),
    /* Master spin   */ DMG_ENTRY(2, RR_DMG_NORMAL),
    /* Kokiri jump   */ DMG_ENTRY(2, RR_DMG_NORMAL),
    /* Giant jump    */ DMG_ENTRY(8, RR_DMG_NORMAL),
    /* Master jump   */ DMG_ENTRY(4, RR_DMG_NORMAL),
    /* Unknown 1     */ DMG_ENTRY(10, RR_DMG_SPRT_ARROW),
    /* Unblockable   */ DMG_ENTRY(0, RR_DMG_NONE),
    /* Hammer jump   */ DMG_ENTRY(0, RR_DMG_NONE),
    /* Unknown 2     */ DMG_ENTRY(0, RR_DMG_NONE),
};

static InitChainEntry sInitChain[] = {
    ICHAIN_S8(naviEnemyId, NAVI_ENEMY_LIKE_LIKE, ICHAIN_CONTINUE),
    ICHAIN_U8(targetMode, 2, ICHAIN_CONTINUE),
    ICHAIN_F32(targetArrowOffset, 30, ICHAIN_STOP),
};

void EnRr_Init(Actor* thisx, PlayState* play2) {
    PlayState* play = play2;
    EnRr* this = (EnRr*)thisx;
    s32 i;

    Actor_ProcessInitChain(&this->actor, sInitChain);
    this->actor.colChkInfo.damageTable = &sDamageTable;
    this->actor.colChkInfo.health = 4;
    Collider_InitCylinder(play, &this->collider1);
    Collider_SetCylinderType1(play, &this->collider1, &this->actor, &sCylinderInit1);
    Collider_InitCylinder(play, &this->collider2);
    Collider_SetCylinderType1(play, &this->collider2, &this->actor, &sCylinderInit2);
    Actor_SetFocus(&this->actor, 30.0f);
    this->actor.scale.y = 0.013f;
    this->actor.scale.x = this->actor.scale.z = 0.014f;
    this->actor.colChkInfo.mass = MASS_IMMOVABLE;
    this->actor.velocity.y = this->actor.speed = 0.0f;
    this->actor.gravity = -0.4f;
    this->actionTimer = 0;
    this->eatenShield = 0;
    this->eatenTunic = 0;
    this->retreat = false;
    this->grabTimer = 0;
    this->invincibilityTimer = 0;
    this->effectTimer = 0;
    this->hasPlayer = false;
    this->stopScroll = false;
    this->ocTimer = 0;
    this->reachState = this->isDead = false;
    this->actionFunc = EnRr_Approach;
    for (i = 0; i < 5; i++) {
        this->bodySegs[i].height = this->bodySegs[i].heightTarget = this->bodySegs[i].scaleMod.x =
            this->bodySegs[i].scaleMod.y = this->bodySegs[i].scaleMod.z = 0.0f;
    }
    EnRr_InitBodySegments(this, play);
}

void EnRr_Destroy(Actor* thisx, PlayState* play) {
    s32 pad;
    EnRr* this = (EnRr*)thisx;

    Collider_DestroyCylinder(play, &this->collider1);
    Collider_DestroyCylinder(play, &this->collider2);
}

void EnRr_Move(EnRr* this, f32 speedXZ) {
    this->actor.speed = speedXZ;
    Actor_PlaySfx(&this->actor, NA_SE_EN_LIKE_WALK);
}

void EnRr_SetupReach(EnRr* this) {
    static f32 segmentHeights[] = { 0.0f, 500.0f, 750.0f, 1000.0f, 1000.0f };
    s32 i;

    this->reachState = 1;
    this->actionTimer = 20;
    this->segPhaseVelTarget = 2500.0f;
    this->segMoveRate = 0.0f;
    for (i = 0; i < 5; i++) {
        this->bodySegs[i].heightTarget = segmentHeights[i];
        this->bodySegs[i].scaleTarget.x = this->bodySegs[i].scaleTarget.z = 0.8f;
        this->bodySegs[i].rotTarget.x = 6000.0f;
        this->bodySegs[i].rotTarget.z = 0.0f;
    }
    this->actionFunc = EnRr_Reach;
    Actor_PlaySfx(&this->actor, NA_SE_EN_LIKE_UNARI);
}

void EnRr_SetupNeutral(EnRr* this) {
    s32 i;

    this->reachState = 0;
    this->segMoveRate = 0.0f;
    this->segPhaseVelTarget = 2500.0f;
    for (i = 0; i < 5; i++) {
        this->bodySegs[i].heightTarget = 0.0f;
        this->bodySegs[i].rotTarget.x = this->bodySegs[i].rotTarget.z = 0.0f;
        this->bodySegs[i].scaleTarget.x = this->bodySegs[i].scaleTarget.z = 1.0f;
    }
    if (this->retreat) {
        this->actionTimer = 100;
        this->actionFunc = EnRr_Retreat;
    } else {
        this->actionTimer = 60;
        this->actionFunc = EnRr_Approach;
    }
}

void EnRr_SetupGrabPlayer(EnRr* this, Player* player) {
    s32 i;

    this->grabTimer = 100;
    this->actor.flags &= ~ACTOR_FLAG_0;
    this->ocTimer = 8;
    this->hasPlayer = true;
    this->reachState = 0;
    this->segMoveRate = this->swallowOffset = this->actor.speed = 0.0f;
    this->pulseSizeTarget = 0.15f;
    this->segPhaseVelTarget = 5000.0f;
    this->wobbleSizeTarget = 512.0f;
    for (i = 0; i < 5; i++) {
        this->bodySegs[i].heightTarget = 0.0f;
        this->bodySegs[i].rotTarget.x = this->bodySegs[i].rotTarget.z = 0.0f;
        this->bodySegs[i].scaleTarget.x = this->bodySegs[i].scaleTarget.z = 1.0f;
    }
    this->actionFunc = EnRr_GrabPlayer;
    Actor_PlaySfx(&this->actor, NA_SE_EN_LIKE_DRINK);
}

u8 EnRr_GetMessage(u8 shield, u8 tunic) {
    u8 messageIndex = 0;

    if ((shield == 1 /* Deku shield */) || (shield == 2 /* Hylian shield */)) {
        messageIndex = RR_MESSAGE_SHIELD;
    }
    if ((tunic == 2 /* Goron tunic */) || (tunic == 3 /* Zora tunic */)) {
        messageIndex |= RR_MESSAGE_TUNIC;
    }

    return messageIndex;
}

void EnRr_SetupReleasePlayer(EnRr* this, PlayState* play) {
    Player* player = GET_PLAYER(play);
    u8 shield;
    u8 tunic;

    this->actor.flags |= ACTOR_FLAG_0;
    this->hasPlayer = false;
    this->ocTimer = 110;
    this->segMoveRate = 0.0f;
    this->segPhaseVelTarget = 2500.0f;
    this->wobbleSizeTarget = 2048.0f;
    tunic = 0;
    shield = 0;
    if (CUR_EQUIP_VALUE(EQUIP_TYPE_SHIELD) != EQUIP_VALUE_SHIELD_MIRROR) {
        shield = Inventory_DeleteEquipment(play, EQUIP_TYPE_SHIELD);
        if (shield != 0) {
            this->eatenShield = shield;
            this->retreat = true;
        }
    }
    if (CUR_EQUIP_VALUE(EQUIP_TYPE_TUNIC) != EQUIP_VALUE_TUNIC_KOKIRI) {
        tunic = Inventory_DeleteEquipment(play, EQUIP_TYPE_TUNIC);
        if (tunic != 0) {
            this->eatenTunic = tunic;
            this->retreat = true;
        }
    }
    player->actor.parent = NULL;
    switch (EnRr_GetMessage(shield, tunic)) {
        case RR_MESSAGE_SHIELD:
            Message_StartTextbox(play, 0x305F, NULL);
            break;
        case RR_MESSAGE_TUNIC:
            Message_StartTextbox(play, 0x3060, NULL);
            break;
        case RR_MESSAGE_TUNIC | RR_MESSAGE_SHIELD:
            Message_StartTextbox(play, 0x3061, NULL);
            break;
    }
    osSyncPrintf(VT_FGCOL(YELLOW) "%s[%d] : Rr_Catch_Cancel" VT_RST "\n", "../z_en_rr.c", 650);
    func_8002F6D4(play, &this->actor, 4.0f, this->actor.shape.rot.y, 12.0f, 8);
    if (this->actor.colorFilterTimer == 0) {
        this->actionFunc = EnRr_Approach;
        Actor_PlaySfx(&this->actor, NA_SE_EN_LIKE_THROW);
    } else if (this->actor.colChkInfo.health != 0) {
        EnRr_SetupDamage(this);
    } else {
        EnRr_SetupDeath(this);
    }
}

void EnRr_SetupDamage(EnRr* this) {
    s32 i;

    this->reachState = 0;
    this->actionTimer = 20;
    this->segMoveRate = 0.0f;
    this->segPhaseVelTarget = 2500.0f;
    this->pulseSizeTarget = 0.0f;
    this->wobbleSizeTarget = 0.0f;
    for (i = 0; i < 5; i++) {
        this->bodySegs[i].heightTarget = 0.0f;
        this->bodySegs[i].rotTarget.x = this->bodySegs[i].rotTarget.z = 0.0f;
        this->bodySegs[i].scaleTarget.x = this->bodySegs[i].scaleTarget.z = 1.0f;
    }
    this->actionFunc = EnRr_Damage;
    Actor_PlaySfx(&this->actor, NA_SE_EN_LIKE_DAMAGE);
}

void EnRr_SetupApproach(EnRr* this) {
    s32 i;

    this->segMoveRate = 0.0f;
    this->pulseSizeTarget = 0.15f;
    this->segPhaseVelTarget = 2500.0f;
    this->wobbleSizeTarget = 2048.0f;
    for (i = 0; i < 5; i++) {
        this->bodySegs[i].heightTarget = 0.0f;
        this->bodySegs[i].rotTarget.x = this->bodySegs[i].rotTarget.z = 0.0f;
        this->bodySegs[i].scaleTarget.x = this->bodySegs[i].scaleTarget.z = 1.0f;
    }
    this->actionFunc = EnRr_Approach;
}

void EnRr_SetupDeath(EnRr* this) {
    s32 i;

    this->isDead = true;
    this->frameCount = 0;
    this->shrinkRate = 0.0f;
    this->segMoveRate = 0.0f;
    for (i = 0; i < 5; i++) {
        this->bodySegs[i].heightTarget = 0.0f;
        this->bodySegs[i].rotTarget.x = this->bodySegs[i].rotTarget.z = 0.0f;
    }
    this->actionFunc = EnRr_Death;
    Actor_PlaySfx(&this->actor, NA_SE_EN_LIKE_DEAD);
    this->actor.flags &= ~ACTOR_FLAG_0;
}

void EnRr_SetupStunned(EnRr* this) {
    s32 i;

    this->stopScroll = true;
    this->segMovePhase = 0;
    this->segPhaseVel = 0.0f;
    this->segPhaseVelTarget = 2500.0f;
    this->segPulsePhaseDiff = 0.0f;
    this->segWobblePhaseDiffX = 0.0f;
    this->segWobbleXTarget = 3.0f;
    this->segWobblePhaseDiffZ = 0.0f;
    this->segWobbleZTarget = 1.0f;
    this->pulseSize = 0.0f;
    this->pulseSizeTarget = 0.15f;
    this->wobbleSize = 0.0f;
    this->wobbleSizeTarget = 2048.0f;
    for (i = 0; i < 5; i++) {
        this->bodySegs[i].scaleMod.y = 0.0f;
        this->bodySegs[i].rotTarget.x = 0.0f;
        this->bodySegs[i].rotTarget.y = 0.0f;
        this->bodySegs[i].rotTarget.z = 0.0f;
        this->bodySegs[i].scale.x = this->bodySegs[i].scale.y = this->bodySegs[i].scale.z =
            this->bodySegs[i].scaleTarget.x = this->bodySegs[i].scaleTarget.y = this->bodySegs[i].scaleTarget.z = 1.0f;
    }
    this->actionFunc = EnRr_Stunned;
}

void EnRr_CollisionCheck(EnRr* this, PlayState* play) {
    Vec3f hitPos;
    Player* player = GET_PLAYER(play);

    if (this->collider2.base.acFlags & AC_HIT) {
        this->collider2.base.acFlags &= ~AC_HIT;
        // "Kakin" (not sure what this means)
        osSyncPrintf(VT_FGCOL(GREEN) "カキン(%d)！！" VT_RST "\n", this->frameCount);
        hitPos.x = this->collider2.info.bumper.hitPos.x;
        hitPos.y = this->collider2.info.bumper.hitPos.y;
        hitPos.z = this->collider2.info.bumper.hitPos.z;
        CollisionCheck_SpawnShieldParticlesMetal2(play, &hitPos);
    } else {
        if (this->collider1.base.acFlags & AC_HIT) {
            u8 dropType = RR_DROP_RANDOM_RUPEE;

            this->collider1.base.acFlags &= ~AC_HIT;
            if (this->actor.colChkInfo.damageEffect != 0) {
                hitPos.x = this->collider1.info.bumper.hitPos.x;
                hitPos.y = this->collider1.info.bumper.hitPos.y;
                hitPos.z = this->collider1.info.bumper.hitPos.z;
                CollisionCheck_BlueBlood(play, NULL, &hitPos);
            }
            switch (this->actor.colChkInfo.damageEffect) {
                case RR_DMG_LIGHT_ARROW:
                    dropType++; // purple rupee
                    FALLTHROUGH;
                case RR_DMG_SHDW_ARROW:
                    dropType++; // flexible
                    FALLTHROUGH;
                case RR_DMG_WIND_ARROW:
                    dropType++; // arrow
                    FALLTHROUGH;
                case RR_DMG_SPRT_ARROW:
                    dropType++; // magic jar
                    FALLTHROUGH;
                case RR_DMG_NORMAL:
                    // "ouch"
                    osSyncPrintf(VT_FGCOL(RED) "いてっ( %d : LIFE %d : DAMAGE %d : %x )！！" VT_RST "\n",
                                 this->frameCount, this->actor.colChkInfo.health, this->actor.colChkInfo.damage,
                                 this->actor.colChkInfo.damageEffect);
                    this->stopScroll = false;
                    Actor_ApplyDamage(&this->actor);
                    this->invincibilityTimer = 40;
                    Actor_SetColorFilter(&this->actor, COLORFILTER_COLORFLAG_RED, 255, COLORFILTER_BUFFLAG_XLU,
                                         this->invincibilityTimer);
                    if (this->hasPlayer) {
                        EnRr_SetupReleasePlayer(this, play);
                    } else if (this->actor.colChkInfo.health != 0) {
                        EnRr_SetupDamage(this);
                    } else {
                        this->dropType = dropType;
                        EnRr_SetupDeath(this);
                    }
                    return;
                case RR_DMG_FIRE: // Fire Arrow and Din's Fire
                    Actor_ApplyDamage(&this->actor);
                    if (this->actor.colChkInfo.health == 0) {
                        this->dropType = RR_DROP_RANDOM_RUPEE;
                    }
                    Actor_SetColorFilter(&this->actor, COLORFILTER_COLORFLAG_RED, 255, COLORFILTER_BUFFLAG_XLU, 80);
                    this->effectTimer = 20;
                    EnRr_SetupStunned(this);
                    return;
                case RR_DMG_ICE: // Ice Arrow and unused ice magic
                    Actor_ApplyDamage(&this->actor);
                    if (this->actor.colChkInfo.health == 0) {
                        this->dropType = RR_DROP_RANDOM_RUPEE;
                    }
                    if (this->actor.colorFilterTimer == 0) {
                        this->effectTimer = 20;
                        Actor_SetColorFilter(&this->actor, COLORFILTER_COLORFLAG_BLUE, 255, COLORFILTER_BUFFLAG_XLU,
                                             80);
                    }
                    EnRr_SetupStunned(this);
                    return;
                case RR_DMG_LIGHT_MAGIC: // Unused light magic
                    Actor_ApplyDamage(&this->actor);
                    if (this->actor.colChkInfo.health == 0) {
                        this->dropType = RR_DROP_RUPEE_RED;
                    }
                    Actor_SetColorFilter(&this->actor, COLORFILTER_COLORFLAG_GRAY, 255, COLORFILTER_BUFFLAG_XLU, 80);
                    EnRr_SetupStunned(this);
                    return;
                case RR_DMG_STUN: // Boomerang and Hookshot
                    Actor_PlaySfx(&this->actor, NA_SE_EN_GOMA_JR_FREEZE);
                    Actor_SetColorFilter(&this->actor, COLORFILTER_COLORFLAG_BLUE, 255, COLORFILTER_BUFFLAG_XLU, 80);
                    EnRr_SetupStunned(this);
                    return;
            }
        }
        if ((this->ocTimer == 0) && (this->actor.colorFilterTimer == 0) && (player->invincibilityTimer == 0) &&
            !(player->stateFlags2 & PLAYER_STATE2_7) &&
            ((this->collider1.base.ocFlags1 & OC1_HIT) || (this->collider2.base.ocFlags1 & OC1_HIT))) {
            this->collider1.base.ocFlags1 &= ~OC1_HIT;
            this->collider2.base.ocFlags1 &= ~OC1_HIT;
            // "catch"
            osSyncPrintf(VT_FGCOL(GREEN) "キャッチ(%d)！！" VT_RST "\n", this->frameCount);
            if (play->grabPlayer(play, player)) {
                player->actor.parent = &this->actor;
                this->stopScroll = false;
                EnRr_SetupGrabPlayer(this, player);
            }
        }
    }
}

void EnRr_InitBodySegments(EnRr* this, PlayState* play) {
    s32 i;

    this->segMovePhase = 0;
    this->segPhaseVel = 0.0f;
    this->segPhaseVelTarget = 2500.0f;
    this->segPulsePhaseDiff = 0.0f;
    this->segWobblePhaseDiffX = 0.0f;
    this->segWobbleXTarget = 3.0f;
    this->segWobblePhaseDiffZ = 0.0f;
    this->segWobbleZTarget = 1.0f;
    this->pulseSize = 0.0f;
    this->pulseSizeTarget = 0.15f;
    this->wobbleSize = 0.0f;
    this->wobbleSizeTarget = 2048.0f;
    for (i = 0; i < 5; i++) {
        this->bodySegs[i].scaleMod.y = 0.0f;
        this->bodySegs[i].rotTarget.x = 0.0f;
        this->bodySegs[i].rotTarget.y = 0.0f;
        this->bodySegs[i].rotTarget.z = 0.0f;
        this->bodySegs[i].scale.x = this->bodySegs[i].scale.y = this->bodySegs[i].scale.z =
            this->bodySegs[i].scaleTarget.x = this->bodySegs[i].scaleTarget.y = this->bodySegs[i].scaleTarget.z = 1.0f;
    }
    for (i = 0; i < 5; i++) {
        this->bodySegs[i].scaleMod.x = this->bodySegs[i].scaleMod.z =
            Math_CosS(i * (u32)(s16)this->segPulsePhaseDiff * 0x1000) * this->pulseSize;
    }
    for (i = 1; i < 5; i++) {
        this->bodySegs[i].rotTarget.x = Math_CosS(i * (u32)(s16)this->segWobblePhaseDiffX * 0x1000) * this->wobbleSize;
        this->bodySegs[i].rotTarget.z = Math_SinS(i * (u32)(s16)this->segWobblePhaseDiffZ * 0x1000) * this->wobbleSize;
    }
}

void EnRr_UpdateBodySegments(EnRr* this, PlayState* play) {
    s32 i;
    s16 phase = this->segMovePhase;

    if (!this->isDead) {
        for (i = 0; i < 5; i++) {
            this->bodySegs[i].scaleMod.x = this->bodySegs[i].scaleMod.z =
                Math_CosS(phase + i * (s16)this->segPulsePhaseDiff * 0x1000) * this->pulseSize;
        }
        phase = this->segMovePhase;
        if (!this->isDead && (this->reachState == 0)) {
            for (i = 1; i < 5; i++) {
                this->bodySegs[i].rotTarget.x =
                    Math_CosS(phase + i * (s16)this->segWobblePhaseDiffX * 0x1000) * this->wobbleSize;
                this->bodySegs[i].rotTarget.z =
                    Math_SinS(phase + i * (s16)this->segWobblePhaseDiffZ * 0x1000) * this->wobbleSize;
            }
        }
    }
    if (!this->stopScroll) {
        this->segMovePhase += (s16)this->segPhaseVel;
    }
}

void EnRr_Approach(EnRr* this, PlayState* play) {
    Math_SmoothStepToS(&this->actor.shape.rot.y, this->actor.yawTowardsPlayer, 0xA, 0x1F4, 0);
    this->actor.world.rot.y = this->actor.shape.rot.y;
    if ((this->actionTimer == 0) && (this->actor.xzDistToPlayer < 160.0f)) {
        EnRr_SetupReach(this);
    } else if ((this->actor.xzDistToPlayer < 400.0f) && (this->actor.speed == 0.0f)) {
        EnRr_Move(this, 2.0f);
    }
}

void EnRr_Reach(EnRr* this, PlayState* play) {
    Math_SmoothStepToS(&this->actor.shape.rot.y, this->actor.yawTowardsPlayer, 0xA, 0x1F4, 0);
    this->actor.world.rot.y = this->actor.shape.rot.y;
    switch (this->reachState) {
        case REACH_EXTEND:
            if (this->actionTimer == 0) {
                this->reachState = REACH_STOP;
            }
            break;
        case REACH_STOP:
            if (this->actionTimer == 0) {
                this->actionTimer = 5;
                this->bodySegs[RR_MOUTH].scaleTarget.x = this->bodySegs[RR_MOUTH].scaleTarget.z = 1.5f;
                this->reachState = REACH_OPEN;
            }
            break;
        case REACH_OPEN:
            if (this->actionTimer == 0) {
                this->actionTimer = 2;
                this->bodySegs[RR_MOUTH].heightTarget = 2000.0f;
                this->reachState = REACH_GAPE;
            }
            break;
        case REACH_GAPE:
            if (this->actionTimer == 0) {
                this->actionTimer = 20;
                this->bodySegs[RR_MOUTH].scaleTarget.x = this->bodySegs[RR_MOUTH].scaleTarget.z = 0.8f;
                this->reachState = REACH_CLOSE;
            }
            break;
        case REACH_CLOSE:
            if (this->actionTimer == 0) {
                EnRr_SetupNeutral(this);
            }
            break;
    }
}

void EnRr_GrabPlayer(EnRr* this, PlayState* play) {
    Player* player = GET_PLAYER(play);

    Rumble_Request(this->actor.xyzDistToPlayerSq, 120, 2, 120);
    if ((this->frameCount % 8) == 0) {
        Actor_PlaySfx(&this->actor, NA_SE_EN_LIKE_EAT);
    }
    this->ocTimer = 8;
    if ((this->grabTimer == 0) || !(player->stateFlags2 & PLAYER_STATE2_7)) {
        EnRr_SetupReleasePlayer(this, play);
    } else {
        Math_ApproachF(&player->actor.world.pos.x, this->mouthPos.x, 1.0f, 30.0f);
        Math_ApproachF(&player->actor.world.pos.y, this->mouthPos.y + this->swallowOffset, 1.0f, 30.0f);
        Math_ApproachF(&player->actor.world.pos.z, this->mouthPos.z, 1.0f, 30.0f);
        Math_ApproachF(&this->swallowOffset, -55.0f, 1.0f, 5.0f);
    }
}

void EnRr_Damage(EnRr* this, PlayState* play) {
    s32 i;

    if (this->actor.colorFilterTimer == 0) {
        EnRr_SetupApproach(this);
    } else if ((this->actor.colorFilterTimer & 8) != 0) {
        for (i = 1; i < 5; i++) {
            this->bodySegs[i].rotTarget.z = 5000.0f;
        }
    } else {
        for (i = 1; i < 5; i++) {
            this->bodySegs[i].rotTarget.z = -5000.0f;
        }
    }
}

void EnRr_Death(EnRr* this, PlayState* play) {
    s32 pad;
    s32 i;

    if (this->frameCount < 40) {
        for (i = 0; i < 5; i++) {
            Math_ApproachF(&this->bodySegs[i].heightTarget, i + 59 - (this->frameCount * 25.0f), 1.0f, 50.0f);
            this->bodySegs[i].scaleTarget.x = this->bodySegs[i].scaleTarget.z =
                (SQ(4 - i) * (f32)this->frameCount * 0.003f) + 1.0f;
        }
    } else if (this->frameCount >= 95) {
        Vec3f dropPos;

        dropPos.x = this->actor.world.pos.x;
        dropPos.y = this->actor.world.pos.y;
        dropPos.z = this->actor.world.pos.z;
        switch (this->eatenShield) {
            case 1:
                Item_DropCollectible(play, &dropPos, ITEM00_SHIELD_DEKU);
                break;
            case 2:
                Item_DropCollectible(play, &dropPos, ITEM00_SHIELD_HYLIAN);
                break;
        }
        switch (this->eatenTunic) {
            case 2:
                Item_DropCollectible(play, &dropPos, ITEM00_TUNIC_GORON);
                break;
            case 3:
                Item_DropCollectible(play, &dropPos, ITEM00_TUNIC_ZORA);
                break;
        }
        // "dropped"
        osSyncPrintf(VT_FGCOL(GREEN) "「%s」が出た！！" VT_RST "\n", sDropNames[this->dropType]);
        switch (this->dropType) {
            case RR_DROP_MAGIC:
                Item_DropCollectible(play, &dropPos, ITEM00_MAGIC_SMALL);
                break;
            case RR_DROP_ARROW:
                Item_DropCollectible(play, &dropPos, ITEM00_ARROWS_SINGLE);
                break;
            case RR_DROP_FLEXIBLE:
                Item_DropCollectible(play, &dropPos, ITEM00_FLEXIBLE);
                break;
            case RR_DROP_RUPEE_PURPLE:
                Item_DropCollectible(play, &dropPos, ITEM00_RUPEE_PURPLE);
                break;
            case RR_DROP_RUPEE_RED:
                Item_DropCollectible(play, &dropPos, ITEM00_RUPEE_RED);
                break;
            case RR_DROP_RANDOM_RUPEE:
            default:
                Item_DropCollectibleRandom(play, &this->actor, &dropPos, 12 << 4);
                break;
        }
        Actor_Kill(&this->actor);
    } else if (this->frameCount == 88) {
        Vec3f pos;
        Vec3f vel;
        Vec3f accel;

        pos.x = this->actor.world.pos.x;
        pos.y = this->actor.world.pos.y + 20.0f;
        pos.z = this->actor.world.pos.z;
        vel.x = 0.0f;
        vel.y = 0.0f;
        vel.z = 0.0f;
        accel.x = 0.0f;
        accel.y = 0.0f;
        accel.z = 0.0f;

        EffectSsDeadDb_Spawn(play, &pos, &vel, &accel, 100, 0, 255, 255, 255, 255, 255, 0, 0, 1, 9, true);
    } else {
        Math_ApproachF(&this->actor.scale.x, 0.0f, 1.0f, this->shrinkRate);
        Math_ApproachF(&this->shrinkRate, 0.001f, 1.0f, 0.00001f);
        this->actor.scale.z = this->actor.scale.x;
    }
}

void EnRr_Retreat(EnRr* this, PlayState* play) {
    if (this->actionTimer == 0) {
        this->retreat = false;
        this->actionFunc = EnRr_Approach;
    } else {
        Math_SmoothStepToS(&this->actor.shape.rot.y, this->actor.yawTowardsPlayer + 0x8000, 0xA, 0x3E8, 0);
        this->actor.world.rot.y = this->actor.shape.rot.y;
        if (this->actor.speed == 0.0f) {
            EnRr_Move(this, 2.0f);
        }
    }
}

void EnRr_Stunned(EnRr* this, PlayState* play) {
    if (this->actor.colorFilterTimer == 0) {
        this->stopScroll = false;
        if (this->hasPlayer) {
            EnRr_SetupReleasePlayer(this, play);
        } else if (this->actor.colChkInfo.health != 0) {
            this->actionFunc = EnRr_Approach;
        } else {
            EnRr_SetupDeath(this);
        }
    }
}

void EnRr_Update(Actor* thisx, PlayState* play) {
    s32 pad;
    EnRr* this = (EnRr*)thisx;
    s32 i;

    this->frameCount++;
    if (!this->stopScroll) {
        this->scrollTimer++;
    }
    if (this->actionTimer != 0) {
        this->actionTimer--;
    }
    if (this->grabTimer != 0) {
        this->grabTimer--;
    }
    if (this->ocTimer != 0) {
        this->ocTimer--;
    }
    if (this->invincibilityTimer != 0) {
        this->invincibilityTimer--;
    }
    if (this->effectTimer != 0) {
        this->effectTimer--;
    }

    Actor_SetFocus(&this->actor, 30.0f);
    EnRr_UpdateBodySegments(this, play);
    if (!this->isDead && ((this->actor.colorFilterTimer == 0) || !(this->actor.colorFilterParams & 0x4000))) {
        EnRr_CollisionCheck(this, play);
    }

    this->actionFunc(this, play);
    if (this->hasPlayer == 0x3F80) { // checks if 1.0f has been stored to hasPlayer's address
        ASSERT(0, "0", "../z_en_rr.c", 1355);
    }

<<<<<<< HEAD
    Math_StepToF(&this->actor.speedXZ, 0.0f, 0.1f);
    Actor_MoveXZGravity(&this->actor);
=======
    Math_StepToF(&this->actor.speed, 0.0f, 0.1f);
    Actor_MoveForward(&this->actor);
>>>>>>> 92e03cf7
    Collider_UpdateCylinder(&this->actor, &this->collider1);
    this->collider2.dim.pos.x = this->mouthPos.x;
    this->collider2.dim.pos.y = this->mouthPos.y;
    this->collider2.dim.pos.z = this->mouthPos.z;
    if (!this->isDead && (this->invincibilityTimer == 0)) {
        CollisionCheck_SetAC(play, &play->colChkCtx, &this->collider1.base);
        CollisionCheck_SetAC(play, &play->colChkCtx, &this->collider2.base);
        if (this->ocTimer == 0) {
            CollisionCheck_SetOC(play, &play->colChkCtx, &this->collider1.base);
        }
        CollisionCheck_SetOC(play, &play->colChkCtx, &this->collider2.base);
    } else {
        this->collider2.base.ocFlags1 &= ~OC1_HIT;
        this->collider2.base.acFlags &= ~AC_HIT;
        this->collider1.base.ocFlags1 &= ~OC1_HIT;
        this->collider1.base.acFlags &= ~AC_HIT;
    }
    Actor_UpdateBgCheckInfo(play, &this->actor, 20.0f, 30.0f, 20.0f,
                            UPDBGCHECKINFO_FLAG_0 | UPDBGCHECKINFO_FLAG_1 | UPDBGCHECKINFO_FLAG_2);
    if (!this->stopScroll) {
        Math_ApproachF(&this->segPhaseVel, this->segPhaseVelTarget, 1.0f, 50.0f);
        Math_ApproachF(&this->segPulsePhaseDiff, 4.0f, 1.0f, 5.0f);
        Math_ApproachF(&this->segWobblePhaseDiffX, this->segWobbleXTarget, 1.0f, 0.04f);
        Math_ApproachF(&this->segWobblePhaseDiffZ, this->segWobbleZTarget, 1.0f, 0.01f);
        Math_ApproachF(&this->pulseSize, this->pulseSizeTarget, 1.0f, 0.0015f);
        Math_ApproachF(&this->wobbleSize, this->wobbleSizeTarget, 1.0f, 20.0f);
        for (i = 0; i < 5; i++) {
            Math_SmoothStepToS(&this->bodySegs[i].rot.x, this->bodySegs[i].rotTarget.x, 5, this->segMoveRate * 1000.0f,
                               0);
            Math_SmoothStepToS(&this->bodySegs[i].rot.z, this->bodySegs[i].rotTarget.z, 5, this->segMoveRate * 1000.0f,
                               0);
            Math_ApproachF(&this->bodySegs[i].scale.x, this->bodySegs[i].scaleTarget.x, 1.0f, this->segMoveRate * 0.2f);
            this->bodySegs[i].scale.z = this->bodySegs[i].scale.x;
            Math_ApproachF(&this->bodySegs[i].height, this->bodySegs[i].heightTarget, 1.0f, this->segMoveRate * 300.0f);
        }
        Math_ApproachF(&this->segMoveRate, 1.0f, 1.0f, 0.2f);
    }
}

static Vec3f sEffectOffsets[] = {
    { 25.0f, 0.0f, 0.0f },
    { -25.0f, 0.0f, 0.0f },
    { 0.0f, 0.0f, 25.0f },
    { 0.0f, 0.0f, -25.0f },
};

void EnRr_Draw(Actor* thisx, PlayState* play) {
    s32 pad;
    Vec3f zeroVec;
    EnRr* this = (EnRr*)thisx;
    s32 i;
    Mtx* segMtx = Graph_Alloc(play->state.gfxCtx, 4 * sizeof(Mtx));

    OPEN_DISPS(play->state.gfxCtx, "../z_en_rr.c", 1478);
    if (1) {}
    Gfx_SetupDL_25Xlu(play->state.gfxCtx);
    gSPSegment(POLY_XLU_DISP++, 0x0C, segMtx);
    gSPSegment(POLY_XLU_DISP++, 0x08,
               Gfx_TwoTexScroll(play->state.gfxCtx, G_TX_RENDERTILE, (this->scrollTimer * 0) & 0x7F,
                                (this->scrollTimer * 0) & 0x3F, 32, 16, 1, (this->scrollTimer * 0) & 0x3F,
                                (this->scrollTimer * -6) & 0x7F, 32, 16));
    Matrix_Push();

    Matrix_Scale((1.0f + this->bodySegs[RR_BASE].scaleMod.x) * this->bodySegs[RR_BASE].scale.x,
                 (1.0f + this->bodySegs[RR_BASE].scaleMod.y) * this->bodySegs[RR_BASE].scale.y,
                 (1.0f + this->bodySegs[RR_BASE].scaleMod.z) * this->bodySegs[RR_BASE].scale.z, MTXMODE_APPLY);
    gSPMatrix(POLY_XLU_DISP++, Matrix_NewMtx(play->state.gfxCtx, "../z_en_rr.c", 1501),
              G_MTX_NOPUSH | G_MTX_LOAD | G_MTX_MODELVIEW);
    Matrix_Pop();
    zeroVec.x = 0.0f;
    zeroVec.y = 0.0f;
    zeroVec.z = 0.0f;
    for (i = 1; i < 5; i++) {
        Matrix_Translate(0.0f, this->bodySegs[i].height + 1000.0f, 0.0f, MTXMODE_APPLY);

        Matrix_RotateZYX(this->bodySegs[i].rot.x, this->bodySegs[i].rot.y, this->bodySegs[i].rot.z, MTXMODE_APPLY);
        Matrix_Push();
        Matrix_Scale((1.0f + this->bodySegs[i].scaleMod.x) * this->bodySegs[i].scale.x,
                     (1.0f + this->bodySegs[i].scaleMod.y) * this->bodySegs[i].scale.y,
                     (1.0f + this->bodySegs[i].scaleMod.z) * this->bodySegs[i].scale.z, MTXMODE_APPLY);
        Matrix_ToMtx(segMtx, "../z_en_rr.c", 1527);
        Matrix_Pop();
        segMtx++;
        Matrix_MultVec3f(&zeroVec, &this->effectPos[i]);
    }
    this->effectPos[0] = this->actor.world.pos;
    Matrix_MultVec3f(&zeroVec, &this->mouthPos);
    gSPDisplayList(POLY_XLU_DISP++, gLikeLikeDL);

    CLOSE_DISPS(play->state.gfxCtx, "../z_en_rr.c", 1551);
    if (this->effectTimer != 0) {
        Vec3f effectPos;
        s16 effectTimer = this->effectTimer - 1;

        this->actor.colorFilterTimer++;
        if ((effectTimer & 1) == 0) {
            s32 segIndex = 4 - (effectTimer >> 2);
            s32 offIndex = (effectTimer >> 1) & 3;

            effectPos.x = this->effectPos[segIndex].x + sEffectOffsets[offIndex].x + Rand_CenteredFloat(10.0f);
            effectPos.y = this->effectPos[segIndex].y + sEffectOffsets[offIndex].y + Rand_CenteredFloat(10.0f);
            effectPos.z = this->effectPos[segIndex].z + sEffectOffsets[offIndex].z + Rand_CenteredFloat(10.0f);
            if (this->actor.colorFilterParams & 0x4000) {
                EffectSsEnFire_SpawnVec3f(play, &this->actor, &effectPos, 100, 0, 0, -1);
            } else {
                EffectSsEnIce_SpawnFlyingVec3f(play, &this->actor, &effectPos, 150, 150, 150, 250, 235, 245, 255, 3.0f);
            }
        }
    }
}<|MERGE_RESOLUTION|>--- conflicted
+++ resolved
@@ -796,13 +796,8 @@
         ASSERT(0, "0", "../z_en_rr.c", 1355);
     }
 
-<<<<<<< HEAD
-    Math_StepToF(&this->actor.speedXZ, 0.0f, 0.1f);
+    Math_StepToF(&this->actor.speed, 0.0f, 0.1f);
     Actor_MoveXZGravity(&this->actor);
-=======
-    Math_StepToF(&this->actor.speed, 0.0f, 0.1f);
-    Actor_MoveForward(&this->actor);
->>>>>>> 92e03cf7
     Collider_UpdateCylinder(&this->actor, &this->collider1);
     this->collider2.dim.pos.x = this->mouthPos.x;
     this->collider2.dim.pos.y = this->mouthPos.y;
