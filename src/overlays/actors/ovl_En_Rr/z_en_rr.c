--- conflicted
+++ resolved
@@ -494,12 +494,8 @@
                     if (this->actor.colChkInfo.health == 0) {
                         this->dropType = RR_DROP_RANDOM_RUPEE;
                     }
-<<<<<<< HEAD
-
-                    Actor_SetColorFilter(&this->actor, 0x4000, 0xFF, 0x2000, 0x50);
-=======
+
                     Actor_SetColorFilter(&this->actor, COLORFILTER_COLORFLAG_RED, 255, COLORFILTER_BUFFLAG_XLU, 80);
->>>>>>> 905b7087
                     this->effectTimer = 20;
                     EnRr_SetupStunned(this);
                     return;
@@ -524,12 +520,8 @@
                     if (this->actor.colChkInfo.health == 0) {
                         this->dropType = RR_DROP_RUPEE_RED;
                     }
-<<<<<<< HEAD
-
-                    Actor_SetColorFilter(&this->actor, -0x8000, 0xFF, 0x2000, 0x50);
-=======
+
                     Actor_SetColorFilter(&this->actor, COLORFILTER_COLORFLAG_GRAY, 255, COLORFILTER_BUFFLAG_XLU, 80);
->>>>>>> 905b7087
                     EnRr_SetupStunned(this);
                     return;
 
@@ -676,12 +668,8 @@
 void EnRr_GrabPlayer(EnRr* this, PlayState* play) {
     Player* player = GET_PLAYER(play);
 
-<<<<<<< HEAD
-    func_800AA000(this->actor.xyzDistToPlayerSq, 120, 2, 120);
-
-=======
     Rumble_Request(this->actor.xyzDistToPlayerSq, 120, 2, 120);
->>>>>>> 905b7087
+
     if ((this->frameCount % 8) == 0) {
         Actor_PlaySfx(&this->actor, NA_SE_EN_LIKE_EAT);
     }
