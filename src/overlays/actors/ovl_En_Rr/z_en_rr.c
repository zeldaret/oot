/*
 * File: z_en_rr.c
 * Overlay: ovl_En_Rr
 * Description: Like Like
 */

#include "z_en_rr.h"
#include "assets/objects/object_rr/object_rr.h"
#include "terminal.h"

#define FLAGS (ACTOR_FLAG_0 | ACTOR_FLAG_2 | ACTOR_FLAG_4 | ACTOR_FLAG_5 | ACTOR_FLAG_10)

#define RR_MESSAGE_SHIELD (1 << 0)
#define RR_MESSAGE_TUNIC (1 << 1)
#define RR_MOUTH 4
#define RR_BASE 0

typedef enum {
    /* 0 */ REACH_NONE,
    /* 1 */ REACH_EXTEND,
    /* 2 */ REACH_STOP,
    /* 3 */ REACH_OPEN,
    /* 4 */ REACH_GAPE,
    /* 5 */ REACH_CLOSE
} EnRrReachState;

typedef enum {
    /* 0x0 */ RR_DMG_NONE,
    /* 0x1 */ RR_DMG_STUN,
    /* 0x2 */ RR_DMG_FIRE,
    /* 0x3 */ RR_DMG_ICE,
    /* 0x4 */ RR_DMG_LIGHT_MAGIC,
    /* 0xB */ RR_DMG_LIGHT_ARROW = 11,
    /* 0xC */ RR_DMG_SHDW_ARROW,
    /* 0xD */ RR_DMG_WIND_ARROW,
    /* 0xE */ RR_DMG_SPRT_ARROW,
    /* 0xF */ RR_DMG_NORMAL
} EnRrDamageEffect;

typedef enum {
    /* 0 */ RR_DROP_RANDOM_RUPEE,
    /* 1 */ RR_DROP_MAGIC,
    /* 2 */ RR_DROP_ARROW,
    /* 3 */ RR_DROP_FLEXIBLE,
    /* 4 */ RR_DROP_RUPEE_PURPLE,
    /* 5 */ RR_DROP_RUPEE_RED
} EnRrDropType;

void EnRr_Init(Actor* thisx, PlayState* play2);
void EnRr_Destroy(Actor* thisx, PlayState* play);
void EnRr_Update(Actor* thisx, PlayState* play);
void EnRr_Draw(Actor* thisx, PlayState* play);

void EnRr_InitBodySegments(EnRr* this, PlayState* play);

void EnRr_SetupDamage(EnRr* this);
void EnRr_SetupDeath(EnRr* this);

void EnRr_Approach(EnRr* this, PlayState* play);
void EnRr_Reach(EnRr* this, PlayState* play);
void EnRr_GrabPlayer(EnRr* this, PlayState* play);
void EnRr_Damage(EnRr* this, PlayState* play);
void EnRr_Death(EnRr* this, PlayState* play);
void EnRr_Retreat(EnRr* this, PlayState* play);
void EnRr_Stunned(EnRr* this, PlayState* play);

ActorInit En_Rr_InitVars = {
    /**/ ACTOR_EN_RR,
    /**/ ACTORCAT_ENEMY,
    /**/ FLAGS,
    /**/ OBJECT_RR,
    /**/ sizeof(EnRr),
    /**/ EnRr_Init,
    /**/ EnRr_Destroy,
    /**/ EnRr_Update,
    /**/ EnRr_Draw,
};

static char* sDropNames[] = {
    // "type 7", "small magic jar", "arrow", "fairy", "20 rupees", "50 rupees"
    "タイプ７  ", "魔法の壷小", "矢        ", "妖精      ", "20ルピー  ", "50ルピー  ",
};

static ColliderCylinderInitType1 sCylinderInit1 = {
    {
        COLTYPE_NONE,
        AT_NONE,
        AC_ON | AC_TYPE_PLAYER,
        OC1_ON | OC1_TYPE_PLAYER,
        COLSHAPE_CYLINDER,
    },
    {
        ELEMTYPE_UNK0,
        { 0xFFCFFFFF, 0x00, 0x08 },
        { 0xFFCFFFFF, 0x00, 0x00 },
        TOUCH_ON | TOUCH_SFX_NORMAL,
        BUMP_ON | BUMP_HOOKABLE,
        OCELEM_ON,
    },
    { 30, 55, 0, { 0, 0, 0 } },
};

static ColliderCylinderInitType1 sCylinderInit2 = {
    {
        COLTYPE_NONE,
        AT_NONE,
        AC_ON | AC_HARD | AC_TYPE_PLAYER,
        OC1_ON | OC1_NO_PUSH | OC1_TYPE_PLAYER,
        COLSHAPE_CYLINDER,
    },
    {
        ELEMTYPE_UNK0,
        { 0xFFCFFFFF, 0x00, 0x08 },
        { 0xFFCFFFFF, 0x00, 0x00 },
        TOUCH_ON | TOUCH_SFX_NORMAL,
        BUMP_ON,
        OCELEM_ON,
    },
    { 20, 20, -10, { 0, 0, 0 } },
};

static DamageTable sDamageTable = {
    /* Deku nut      */ DMG_ENTRY(0, RR_DMG_NONE),
    /* Deku stick    */ DMG_ENTRY(2, RR_DMG_NORMAL),
    /* Slingshot     */ DMG_ENTRY(1, RR_DMG_NORMAL),
    /* Explosive     */ DMG_ENTRY(2, RR_DMG_NORMAL),
    /* Boomerang     */ DMG_ENTRY(0, RR_DMG_STUN),
    /* Normal arrow  */ DMG_ENTRY(2, RR_DMG_NORMAL),
    /* Hammer swing  */ DMG_ENTRY(2, RR_DMG_NORMAL),
    /* Hookshot      */ DMG_ENTRY(0, RR_DMG_STUN),
    /* Kokiri sword  */ DMG_ENTRY(1, RR_DMG_NORMAL),
    /* Master sword  */ DMG_ENTRY(2, RR_DMG_NORMAL),
    /* Giant's Knife */ DMG_ENTRY(4, RR_DMG_NORMAL),
    /* Fire arrow    */ DMG_ENTRY(4, RR_DMG_FIRE),
    /* Ice arrow     */ DMG_ENTRY(4, RR_DMG_ICE),
    /* Light arrow   */ DMG_ENTRY(15, RR_DMG_LIGHT_ARROW),
    /* Unk arrow 1   */ DMG_ENTRY(4, RR_DMG_WIND_ARROW),
    /* Unk arrow 2   */ DMG_ENTRY(15, RR_DMG_SHDW_ARROW),
    /* Unk arrow 3   */ DMG_ENTRY(15, RR_DMG_SPRT_ARROW),
    /* Fire magic    */ DMG_ENTRY(4, RR_DMG_FIRE),
    /* Ice magic     */ DMG_ENTRY(3, RR_DMG_ICE),
    /* Light magic   */ DMG_ENTRY(10, RR_DMG_LIGHT_MAGIC),
    /* Shield        */ DMG_ENTRY(0, RR_DMG_NONE),
    /* Mirror Ray    */ DMG_ENTRY(0, RR_DMG_NONE),
    /* Kokiri spin   */ DMG_ENTRY(1, RR_DMG_NORMAL),
    /* Giant spin    */ DMG_ENTRY(4, RR_DMG_NORMAL),
    /* Master spin   */ DMG_ENTRY(2, RR_DMG_NORMAL),
    /* Kokiri jump   */ DMG_ENTRY(2, RR_DMG_NORMAL),
    /* Giant jump    */ DMG_ENTRY(8, RR_DMG_NORMAL),
    /* Master jump   */ DMG_ENTRY(4, RR_DMG_NORMAL),
    /* Unknown 1     */ DMG_ENTRY(10, RR_DMG_SPRT_ARROW),
    /* Unblockable   */ DMG_ENTRY(0, RR_DMG_NONE),
    /* Hammer jump   */ DMG_ENTRY(0, RR_DMG_NONE),
    /* Unknown 2     */ DMG_ENTRY(0, RR_DMG_NONE),
};

static InitChainEntry sInitChain[] = {
    ICHAIN_S8(naviEnemyId, NAVI_ENEMY_LIKE_LIKE, ICHAIN_CONTINUE),
    ICHAIN_U8(targetMode, 2, ICHAIN_CONTINUE),
    ICHAIN_F32(targetArrowOffset, 30, ICHAIN_STOP),
};

void EnRr_Init(Actor* thisx, PlayState* play2) {
    PlayState* play = play2;
    EnRr* this = (EnRr*)thisx;
    s32 i;

    Actor_ProcessInitChain(&this->actor, sInitChain);
    this->actor.colChkInfo.damageTable = &sDamageTable;
    this->actor.colChkInfo.health = 4;
    Collider_InitCylinder(play, &this->collider1);
    Collider_SetCylinderType1(play, &this->collider1, &this->actor, &sCylinderInit1);
    Collider_InitCylinder(play, &this->collider2);
    Collider_SetCylinderType1(play, &this->collider2, &this->actor, &sCylinderInit2);
    Actor_SetFocus(&this->actor, 30.0f);
    this->actor.scale.y = 0.013f;
    this->actor.scale.x = this->actor.scale.z = 0.014f;
    this->actor.colChkInfo.mass = MASS_IMMOVABLE;
    this->actor.velocity.y = this->actor.speed = 0.0f;
    this->actor.gravity = -0.4f;
    this->actionTimer = 0;
    this->eatenShield = 0;
    this->eatenTunic = 0;
    this->retreat = false;
    this->grabTimer = 0;
    this->invincibilityTimer = 0;
    this->effectTimer = 0;
    this->hasPlayer = false;
    this->stopScroll = false;
    this->ocTimer = 0;
    this->reachState = this->isDead = false;
    this->actionFunc = EnRr_Approach;
    for (i = 0; i < 5; i++) {
        this->bodySegs[i].height = this->bodySegs[i].heightTarget = this->bodySegs[i].scaleMod.x =
            this->bodySegs[i].scaleMod.y = this->bodySegs[i].scaleMod.z = 0.0f;
    }
    EnRr_InitBodySegments(this, play);
}

void EnRr_Destroy(Actor* thisx, PlayState* play) {
    s32 pad;
    EnRr* this = (EnRr*)thisx;

    Collider_DestroyCylinder(play, &this->collider1);
    Collider_DestroyCylinder(play, &this->collider2);
}

void EnRr_Move(EnRr* this, f32 speedXZ) {
    this->actor.speed = speedXZ;
    Actor_PlaySfx(&this->actor, NA_SE_EN_LIKE_WALK);
}

void EnRr_SetupReach(EnRr* this) {
    static f32 segmentHeights[] = { 0.0f, 500.0f, 750.0f, 1000.0f, 1000.0f };
    s32 i;

    this->reachState = 1;
    this->actionTimer = 20;
    this->segPhaseVelTarget = 2500.0f;
    this->segMoveRate = 0.0f;
    for (i = 0; i < 5; i++) {
        this->bodySegs[i].heightTarget = segmentHeights[i];
        this->bodySegs[i].scaleTarget.x = this->bodySegs[i].scaleTarget.z = 0.8f;
        this->bodySegs[i].rotTarget.x = 6000.0f;
        this->bodySegs[i].rotTarget.z = 0.0f;
    }
    this->actionFunc = EnRr_Reach;
    Actor_PlaySfx(&this->actor, NA_SE_EN_LIKE_UNARI);
}

void EnRr_SetupNeutral(EnRr* this) {
    s32 i;

    this->reachState = 0;
    this->segMoveRate = 0.0f;
    this->segPhaseVelTarget = 2500.0f;
    for (i = 0; i < 5; i++) {
        this->bodySegs[i].heightTarget = 0.0f;
        this->bodySegs[i].rotTarget.x = this->bodySegs[i].rotTarget.z = 0.0f;
        this->bodySegs[i].scaleTarget.x = this->bodySegs[i].scaleTarget.z = 1.0f;
    }
    if (this->retreat) {
        this->actionTimer = 100;
        this->actionFunc = EnRr_Retreat;
    } else {
        this->actionTimer = 60;
        this->actionFunc = EnRr_Approach;
    }
}

void EnRr_SetupGrabPlayer(EnRr* this, Player* player) {
    s32 i;

    this->grabTimer = 100;
    this->actor.flags &= ~ACTOR_FLAG_0;
    this->ocTimer = 8;
    this->hasPlayer = true;
    this->reachState = 0;
    this->segMoveRate = this->swallowOffset = this->actor.speed = 0.0f;
    this->pulseSizeTarget = 0.15f;
    this->segPhaseVelTarget = 5000.0f;
    this->wobbleSizeTarget = 512.0f;
    for (i = 0; i < 5; i++) {
        this->bodySegs[i].heightTarget = 0.0f;
        this->bodySegs[i].rotTarget.x = this->bodySegs[i].rotTarget.z = 0.0f;
        this->bodySegs[i].scaleTarget.x = this->bodySegs[i].scaleTarget.z = 1.0f;
    }
    this->actionFunc = EnRr_GrabPlayer;
    Actor_PlaySfx(&this->actor, NA_SE_EN_LIKE_DRINK);
}

u8 EnRr_GetMessage(u8 shield, u8 tunic) {
    u8 messageIndex = 0;

    if ((shield == 1 /* Deku shield */) || (shield == 2 /* Hylian shield */)) {
        messageIndex = RR_MESSAGE_SHIELD;
    }
    if ((tunic == 2 /* Goron tunic */) || (tunic == 3 /* Zora tunic */)) {
        messageIndex |= RR_MESSAGE_TUNIC;
    }

    return messageIndex;
}

void EnRr_SetupReleasePlayer(EnRr* this, PlayState* play) {
    Player* player = GET_PLAYER(play);
    u8 shield;
    u8 tunic;

    this->actor.flags |= ACTOR_FLAG_0;
    this->hasPlayer = false;
    this->ocTimer = 110;
    this->segMoveRate = 0.0f;
    this->segPhaseVelTarget = 2500.0f;
    this->wobbleSizeTarget = 2048.0f;
    tunic = 0;
    shield = 0;
    if (CUR_EQUIP_VALUE(EQUIP_TYPE_SHIELD) != EQUIP_VALUE_SHIELD_MIRROR) {
        shield = Inventory_DeleteEquipment(play, EQUIP_TYPE_SHIELD);
        if (shield != 0) {
            this->eatenShield = shield;
            this->retreat = true;
        }
    }
    if (CUR_EQUIP_VALUE(EQUIP_TYPE_TUNIC) != EQUIP_VALUE_TUNIC_KOKIRI) {
        tunic = Inventory_DeleteEquipment(play, EQUIP_TYPE_TUNIC);
        if (tunic != 0) {
            this->eatenTunic = tunic;
            this->retreat = true;
        }
    }
    player->actor.parent = NULL;
    switch (EnRr_GetMessage(shield, tunic)) {
        case RR_MESSAGE_SHIELD:
            Message_StartTextbox(play, 0x305F, NULL);
            break;
        case RR_MESSAGE_TUNIC:
            Message_StartTextbox(play, 0x3060, NULL);
            break;
        case RR_MESSAGE_TUNIC | RR_MESSAGE_SHIELD:
            Message_StartTextbox(play, 0x3061, NULL);
            break;
    }
<<<<<<< HEAD
    osSyncPrintf(VT_FGCOL(YELLOW) "%s[%d] : Rr_Catch_Cancel" VT_RST "\n", "../z_en_rr.c", 650);
    Actor_SetPlayerKnockbackLarge(play, &this->actor, 4.0f, this->actor.shape.rot.y, 12.0f, 8);
=======
    PRINTF(VT_FGCOL(YELLOW) "%s[%d] : Rr_Catch_Cancel" VT_RST "\n", "../z_en_rr.c", 650);
    func_8002F6D4(play, &this->actor, 4.0f, this->actor.shape.rot.y, 12.0f, 8);
>>>>>>> 5e406f75
    if (this->actor.colorFilterTimer == 0) {
        this->actionFunc = EnRr_Approach;
        Actor_PlaySfx(&this->actor, NA_SE_EN_LIKE_THROW);
    } else if (this->actor.colChkInfo.health != 0) {
        EnRr_SetupDamage(this);
    } else {
        EnRr_SetupDeath(this);
    }
}

void EnRr_SetupDamage(EnRr* this) {
    s32 i;

    this->reachState = 0;
    this->actionTimer = 20;
    this->segMoveRate = 0.0f;
    this->segPhaseVelTarget = 2500.0f;
    this->pulseSizeTarget = 0.0f;
    this->wobbleSizeTarget = 0.0f;
    for (i = 0; i < 5; i++) {
        this->bodySegs[i].heightTarget = 0.0f;
        this->bodySegs[i].rotTarget.x = this->bodySegs[i].rotTarget.z = 0.0f;
        this->bodySegs[i].scaleTarget.x = this->bodySegs[i].scaleTarget.z = 1.0f;
    }
    this->actionFunc = EnRr_Damage;
    Actor_PlaySfx(&this->actor, NA_SE_EN_LIKE_DAMAGE);
}

void EnRr_SetupApproach(EnRr* this) {
    s32 i;

    this->segMoveRate = 0.0f;
    this->pulseSizeTarget = 0.15f;
    this->segPhaseVelTarget = 2500.0f;
    this->wobbleSizeTarget = 2048.0f;
    for (i = 0; i < 5; i++) {
        this->bodySegs[i].heightTarget = 0.0f;
        this->bodySegs[i].rotTarget.x = this->bodySegs[i].rotTarget.z = 0.0f;
        this->bodySegs[i].scaleTarget.x = this->bodySegs[i].scaleTarget.z = 1.0f;
    }
    this->actionFunc = EnRr_Approach;
}

void EnRr_SetupDeath(EnRr* this) {
    s32 i;

    this->isDead = true;
    this->frameCount = 0;
    this->shrinkRate = 0.0f;
    this->segMoveRate = 0.0f;
    for (i = 0; i < 5; i++) {
        this->bodySegs[i].heightTarget = 0.0f;
        this->bodySegs[i].rotTarget.x = this->bodySegs[i].rotTarget.z = 0.0f;
    }
    this->actionFunc = EnRr_Death;
    Actor_PlaySfx(&this->actor, NA_SE_EN_LIKE_DEAD);
    this->actor.flags &= ~ACTOR_FLAG_0;
}

void EnRr_SetupStunned(EnRr* this) {
    s32 i;

    this->stopScroll = true;
    this->segMovePhase = 0;
    this->segPhaseVel = 0.0f;
    this->segPhaseVelTarget = 2500.0f;
    this->segPulsePhaseDiff = 0.0f;
    this->segWobblePhaseDiffX = 0.0f;
    this->segWobbleXTarget = 3.0f;
    this->segWobblePhaseDiffZ = 0.0f;
    this->segWobbleZTarget = 1.0f;
    this->pulseSize = 0.0f;
    this->pulseSizeTarget = 0.15f;
    this->wobbleSize = 0.0f;
    this->wobbleSizeTarget = 2048.0f;
    for (i = 0; i < 5; i++) {
        this->bodySegs[i].scaleMod.y = 0.0f;
        this->bodySegs[i].rotTarget.x = 0.0f;
        this->bodySegs[i].rotTarget.y = 0.0f;
        this->bodySegs[i].rotTarget.z = 0.0f;
        this->bodySegs[i].scale.x = this->bodySegs[i].scale.y = this->bodySegs[i].scale.z =
            this->bodySegs[i].scaleTarget.x = this->bodySegs[i].scaleTarget.y = this->bodySegs[i].scaleTarget.z = 1.0f;
    }
    this->actionFunc = EnRr_Stunned;
}

void EnRr_CollisionCheck(EnRr* this, PlayState* play) {
    Vec3f hitPos;
    Player* player = GET_PLAYER(play);

    if (this->collider2.base.acFlags & AC_HIT) {
        this->collider2.base.acFlags &= ~AC_HIT;
        // "Kakin" (not sure what this means)
        PRINTF(VT_FGCOL(GREEN) "カキン(%d)！！" VT_RST "\n", this->frameCount);
        hitPos.x = this->collider2.elem.bumper.hitPos.x;
        hitPos.y = this->collider2.elem.bumper.hitPos.y;
        hitPos.z = this->collider2.elem.bumper.hitPos.z;
        CollisionCheck_SpawnShieldParticlesMetal2(play, &hitPos);
    } else {
        if (this->collider1.base.acFlags & AC_HIT) {
            u8 dropType = RR_DROP_RANDOM_RUPEE;

            this->collider1.base.acFlags &= ~AC_HIT;
            if (this->actor.colChkInfo.damageEffect != 0) {
                hitPos.x = this->collider1.elem.bumper.hitPos.x;
                hitPos.y = this->collider1.elem.bumper.hitPos.y;
                hitPos.z = this->collider1.elem.bumper.hitPos.z;
                CollisionCheck_BlueBlood(play, NULL, &hitPos);
            }
            switch (this->actor.colChkInfo.damageEffect) {
                case RR_DMG_LIGHT_ARROW:
                    dropType++; // purple rupee
                    FALLTHROUGH;
                case RR_DMG_SHDW_ARROW:
                    dropType++; // flexible
                    FALLTHROUGH;
                case RR_DMG_WIND_ARROW:
                    dropType++; // arrow
                    FALLTHROUGH;
                case RR_DMG_SPRT_ARROW:
                    dropType++; // magic jar
                    FALLTHROUGH;
                case RR_DMG_NORMAL:
                    // "ouch"
                    PRINTF(VT_FGCOL(RED) "いてっ( %d : LIFE %d : DAMAGE %d : %x )！！" VT_RST "\n", this->frameCount,
                           this->actor.colChkInfo.health, this->actor.colChkInfo.damage,
                           this->actor.colChkInfo.damageEffect);
                    this->stopScroll = false;
                    Actor_ApplyDamage(&this->actor);
                    this->invincibilityTimer = 40;
                    Actor_SetColorFilter(&this->actor, COLORFILTER_COLORFLAG_RED, 255, COLORFILTER_BUFFLAG_XLU,
                                         this->invincibilityTimer);
                    if (this->hasPlayer) {
                        EnRr_SetupReleasePlayer(this, play);
                    } else if (this->actor.colChkInfo.health != 0) {
                        EnRr_SetupDamage(this);
                    } else {
                        this->dropType = dropType;
                        EnRr_SetupDeath(this);
                    }
                    return;
                case RR_DMG_FIRE: // Fire Arrow and Din's Fire
                    Actor_ApplyDamage(&this->actor);
                    if (this->actor.colChkInfo.health == 0) {
                        this->dropType = RR_DROP_RANDOM_RUPEE;
                    }
                    Actor_SetColorFilter(&this->actor, COLORFILTER_COLORFLAG_RED, 255, COLORFILTER_BUFFLAG_XLU, 80);
                    this->effectTimer = 20;
                    EnRr_SetupStunned(this);
                    return;
                case RR_DMG_ICE: // Ice Arrow and unused ice magic
                    Actor_ApplyDamage(&this->actor);
                    if (this->actor.colChkInfo.health == 0) {
                        this->dropType = RR_DROP_RANDOM_RUPEE;
                    }
                    if (this->actor.colorFilterTimer == 0) {
                        this->effectTimer = 20;
                        Actor_SetColorFilter(&this->actor, COLORFILTER_COLORFLAG_BLUE, 255, COLORFILTER_BUFFLAG_XLU,
                                             80);
                    }
                    EnRr_SetupStunned(this);
                    return;
                case RR_DMG_LIGHT_MAGIC: // Unused light magic
                    Actor_ApplyDamage(&this->actor);
                    if (this->actor.colChkInfo.health == 0) {
                        this->dropType = RR_DROP_RUPEE_RED;
                    }
                    Actor_SetColorFilter(&this->actor, COLORFILTER_COLORFLAG_GRAY, 255, COLORFILTER_BUFFLAG_XLU, 80);
                    EnRr_SetupStunned(this);
                    return;
                case RR_DMG_STUN: // Boomerang and Hookshot
                    Actor_PlaySfx(&this->actor, NA_SE_EN_GOMA_JR_FREEZE);
                    Actor_SetColorFilter(&this->actor, COLORFILTER_COLORFLAG_BLUE, 255, COLORFILTER_BUFFLAG_XLU, 80);
                    EnRr_SetupStunned(this);
                    return;
            }
        }
        if ((this->ocTimer == 0) && (this->actor.colorFilterTimer == 0) && (player->invincibilityTimer == 0) &&
            !(player->stateFlags2 & PLAYER_STATE2_7) &&
            ((this->collider1.base.ocFlags1 & OC1_HIT) || (this->collider2.base.ocFlags1 & OC1_HIT))) {
            this->collider1.base.ocFlags1 &= ~OC1_HIT;
            this->collider2.base.ocFlags1 &= ~OC1_HIT;
            // "catch"
            PRINTF(VT_FGCOL(GREEN) "キャッチ(%d)！！" VT_RST "\n", this->frameCount);
            if (play->grabPlayer(play, player)) {
                player->actor.parent = &this->actor;
                this->stopScroll = false;
                EnRr_SetupGrabPlayer(this, player);
            }
        }
    }
}

void EnRr_InitBodySegments(EnRr* this, PlayState* play) {
    s32 i;

    this->segMovePhase = 0;
    this->segPhaseVel = 0.0f;
    this->segPhaseVelTarget = 2500.0f;
    this->segPulsePhaseDiff = 0.0f;
    this->segWobblePhaseDiffX = 0.0f;
    this->segWobbleXTarget = 3.0f;
    this->segWobblePhaseDiffZ = 0.0f;
    this->segWobbleZTarget = 1.0f;
    this->pulseSize = 0.0f;
    this->pulseSizeTarget = 0.15f;
    this->wobbleSize = 0.0f;
    this->wobbleSizeTarget = 2048.0f;
    for (i = 0; i < 5; i++) {
        this->bodySegs[i].scaleMod.y = 0.0f;
        this->bodySegs[i].rotTarget.x = 0.0f;
        this->bodySegs[i].rotTarget.y = 0.0f;
        this->bodySegs[i].rotTarget.z = 0.0f;
        this->bodySegs[i].scale.x = this->bodySegs[i].scale.y = this->bodySegs[i].scale.z =
            this->bodySegs[i].scaleTarget.x = this->bodySegs[i].scaleTarget.y = this->bodySegs[i].scaleTarget.z = 1.0f;
    }
    for (i = 0; i < 5; i++) {
        this->bodySegs[i].scaleMod.x = this->bodySegs[i].scaleMod.z =
            Math_CosS(i * (u32)(s16)this->segPulsePhaseDiff * 0x1000) * this->pulseSize;
    }
    for (i = 1; i < 5; i++) {
        this->bodySegs[i].rotTarget.x = Math_CosS(i * (u32)(s16)this->segWobblePhaseDiffX * 0x1000) * this->wobbleSize;
        this->bodySegs[i].rotTarget.z = Math_SinS(i * (u32)(s16)this->segWobblePhaseDiffZ * 0x1000) * this->wobbleSize;
    }
}

void EnRr_UpdateBodySegments(EnRr* this, PlayState* play) {
    s32 i;
    s16 phase = this->segMovePhase;

    if (!this->isDead) {
        for (i = 0; i < 5; i++) {
            this->bodySegs[i].scaleMod.x = this->bodySegs[i].scaleMod.z =
                Math_CosS(phase + i * (s16)this->segPulsePhaseDiff * 0x1000) * this->pulseSize;
        }
        phase = this->segMovePhase;
        if (!this->isDead && (this->reachState == 0)) {
            for (i = 1; i < 5; i++) {
                this->bodySegs[i].rotTarget.x =
                    Math_CosS(phase + i * (s16)this->segWobblePhaseDiffX * 0x1000) * this->wobbleSize;
                this->bodySegs[i].rotTarget.z =
                    Math_SinS(phase + i * (s16)this->segWobblePhaseDiffZ * 0x1000) * this->wobbleSize;
            }
        }
    }
    if (!this->stopScroll) {
        this->segMovePhase += (s16)this->segPhaseVel;
    }
}

void EnRr_Approach(EnRr* this, PlayState* play) {
    Math_SmoothStepToS(&this->actor.shape.rot.y, this->actor.yawTowardsPlayer, 0xA, 0x1F4, 0);
    this->actor.world.rot.y = this->actor.shape.rot.y;
    if ((this->actionTimer == 0) && (this->actor.xzDistToPlayer < 160.0f)) {
        EnRr_SetupReach(this);
    } else if ((this->actor.xzDistToPlayer < 400.0f) && (this->actor.speed == 0.0f)) {
        EnRr_Move(this, 2.0f);
    }
}

void EnRr_Reach(EnRr* this, PlayState* play) {
    Math_SmoothStepToS(&this->actor.shape.rot.y, this->actor.yawTowardsPlayer, 0xA, 0x1F4, 0);
    this->actor.world.rot.y = this->actor.shape.rot.y;
    switch (this->reachState) {
        case REACH_EXTEND:
            if (this->actionTimer == 0) {
                this->reachState = REACH_STOP;
            }
            break;
        case REACH_STOP:
            if (this->actionTimer == 0) {
                this->actionTimer = 5;
                this->bodySegs[RR_MOUTH].scaleTarget.x = this->bodySegs[RR_MOUTH].scaleTarget.z = 1.5f;
                this->reachState = REACH_OPEN;
            }
            break;
        case REACH_OPEN:
            if (this->actionTimer == 0) {
                this->actionTimer = 2;
                this->bodySegs[RR_MOUTH].heightTarget = 2000.0f;
                this->reachState = REACH_GAPE;
            }
            break;
        case REACH_GAPE:
            if (this->actionTimer == 0) {
                this->actionTimer = 20;
                this->bodySegs[RR_MOUTH].scaleTarget.x = this->bodySegs[RR_MOUTH].scaleTarget.z = 0.8f;
                this->reachState = REACH_CLOSE;
            }
            break;
        case REACH_CLOSE:
            if (this->actionTimer == 0) {
                EnRr_SetupNeutral(this);
            }
            break;
    }
}

void EnRr_GrabPlayer(EnRr* this, PlayState* play) {
    Player* player = GET_PLAYER(play);

    Rumble_Request(this->actor.xyzDistToPlayerSq, 120, 2, 120);
    if ((this->frameCount % 8) == 0) {
        Actor_PlaySfx(&this->actor, NA_SE_EN_LIKE_EAT);
    }
    this->ocTimer = 8;
    if ((this->grabTimer == 0) || !(player->stateFlags2 & PLAYER_STATE2_7)) {
        EnRr_SetupReleasePlayer(this, play);
    } else {
        Math_ApproachF(&player->actor.world.pos.x, this->mouthPos.x, 1.0f, 30.0f);
        Math_ApproachF(&player->actor.world.pos.y, this->mouthPos.y + this->swallowOffset, 1.0f, 30.0f);
        Math_ApproachF(&player->actor.world.pos.z, this->mouthPos.z, 1.0f, 30.0f);
        Math_ApproachF(&this->swallowOffset, -55.0f, 1.0f, 5.0f);
    }
}

void EnRr_Damage(EnRr* this, PlayState* play) {
    s32 i;

    if (this->actor.colorFilterTimer == 0) {
        EnRr_SetupApproach(this);
    } else if ((this->actor.colorFilterTimer & 8) != 0) {
        for (i = 1; i < 5; i++) {
            this->bodySegs[i].rotTarget.z = 5000.0f;
        }
    } else {
        for (i = 1; i < 5; i++) {
            this->bodySegs[i].rotTarget.z = -5000.0f;
        }
    }
}

void EnRr_Death(EnRr* this, PlayState* play) {
    s32 pad;
    s32 i;

    if (this->frameCount < 40) {
        for (i = 0; i < 5; i++) {
            Math_ApproachF(&this->bodySegs[i].heightTarget, i + 59 - (this->frameCount * 25.0f), 1.0f, 50.0f);
            this->bodySegs[i].scaleTarget.x = this->bodySegs[i].scaleTarget.z =
                (SQ(4 - i) * (f32)this->frameCount * 0.003f) + 1.0f;
        }
    } else if (this->frameCount >= 95) {
        Vec3f dropPos;

        dropPos.x = this->actor.world.pos.x;
        dropPos.y = this->actor.world.pos.y;
        dropPos.z = this->actor.world.pos.z;
        switch (this->eatenShield) {
            case 1:
                Item_DropCollectible(play, &dropPos, ITEM00_SHIELD_DEKU);
                break;
            case 2:
                Item_DropCollectible(play, &dropPos, ITEM00_SHIELD_HYLIAN);
                break;
        }
        switch (this->eatenTunic) {
            case 2:
                Item_DropCollectible(play, &dropPos, ITEM00_TUNIC_GORON);
                break;
            case 3:
                Item_DropCollectible(play, &dropPos, ITEM00_TUNIC_ZORA);
                break;
        }
        // "dropped"
        PRINTF(VT_FGCOL(GREEN) "「%s」が出た！！" VT_RST "\n", sDropNames[this->dropType]);
        switch (this->dropType) {
            case RR_DROP_MAGIC:
                Item_DropCollectible(play, &dropPos, ITEM00_MAGIC_SMALL);
                break;
            case RR_DROP_ARROW:
                Item_DropCollectible(play, &dropPos, ITEM00_ARROWS_SINGLE);
                break;
            case RR_DROP_FLEXIBLE:
                Item_DropCollectible(play, &dropPos, ITEM00_FLEXIBLE);
                break;
            case RR_DROP_RUPEE_PURPLE:
                Item_DropCollectible(play, &dropPos, ITEM00_RUPEE_PURPLE);
                break;
            case RR_DROP_RUPEE_RED:
                Item_DropCollectible(play, &dropPos, ITEM00_RUPEE_RED);
                break;
            case RR_DROP_RANDOM_RUPEE:
            default:
                Item_DropCollectibleRandom(play, &this->actor, &dropPos, 12 << 4);
                break;
        }
        Actor_Kill(&this->actor);
    } else if (this->frameCount == 88) {
        Vec3f pos;
        Vec3f vel;
        Vec3f accel;

        pos.x = this->actor.world.pos.x;
        pos.y = this->actor.world.pos.y + 20.0f;
        pos.z = this->actor.world.pos.z;
        vel.x = 0.0f;
        vel.y = 0.0f;
        vel.z = 0.0f;
        accel.x = 0.0f;
        accel.y = 0.0f;
        accel.z = 0.0f;

        EffectSsDeadDb_Spawn(play, &pos, &vel, &accel, 100, 0, 255, 255, 255, 255, 255, 0, 0, 1, 9, true);
    } else {
        Math_ApproachF(&this->actor.scale.x, 0.0f, 1.0f, this->shrinkRate);
        Math_ApproachF(&this->shrinkRate, 0.001f, 1.0f, 0.00001f);
        this->actor.scale.z = this->actor.scale.x;
    }
}

void EnRr_Retreat(EnRr* this, PlayState* play) {
    if (this->actionTimer == 0) {
        this->retreat = false;
        this->actionFunc = EnRr_Approach;
    } else {
        Math_SmoothStepToS(&this->actor.shape.rot.y, this->actor.yawTowardsPlayer + 0x8000, 0xA, 0x3E8, 0);
        this->actor.world.rot.y = this->actor.shape.rot.y;
        if (this->actor.speed == 0.0f) {
            EnRr_Move(this, 2.0f);
        }
    }
}

void EnRr_Stunned(EnRr* this, PlayState* play) {
    if (this->actor.colorFilterTimer == 0) {
        this->stopScroll = false;
        if (this->hasPlayer) {
            EnRr_SetupReleasePlayer(this, play);
        } else if (this->actor.colChkInfo.health != 0) {
            this->actionFunc = EnRr_Approach;
        } else {
            EnRr_SetupDeath(this);
        }
    }
}

void EnRr_Update(Actor* thisx, PlayState* play) {
    s32 pad;
    EnRr* this = (EnRr*)thisx;
    s32 i;

    this->frameCount++;
    if (!this->stopScroll) {
        this->scrollTimer++;
    }
    if (this->actionTimer != 0) {
        this->actionTimer--;
    }
    if (this->grabTimer != 0) {
        this->grabTimer--;
    }
    if (this->ocTimer != 0) {
        this->ocTimer--;
    }
    if (this->invincibilityTimer != 0) {
        this->invincibilityTimer--;
    }
    if (this->effectTimer != 0) {
        this->effectTimer--;
    }

    Actor_SetFocus(&this->actor, 30.0f);
    EnRr_UpdateBodySegments(this, play);
    if (!this->isDead && ((this->actor.colorFilterTimer == 0) || !(this->actor.colorFilterParams & 0x4000))) {
        EnRr_CollisionCheck(this, play);
    }

    this->actionFunc(this, play);
    if (this->hasPlayer == 0x3F80) { // checks if 1.0f has been stored to hasPlayer's address
        ASSERT(0, "0", "../z_en_rr.c", 1355);
    }

    Math_StepToF(&this->actor.speed, 0.0f, 0.1f);
    Actor_MoveXZGravity(&this->actor);
    Collider_UpdateCylinder(&this->actor, &this->collider1);
    this->collider2.dim.pos.x = this->mouthPos.x;
    this->collider2.dim.pos.y = this->mouthPos.y;
    this->collider2.dim.pos.z = this->mouthPos.z;
    if (!this->isDead && (this->invincibilityTimer == 0)) {
        CollisionCheck_SetAC(play, &play->colChkCtx, &this->collider1.base);
        CollisionCheck_SetAC(play, &play->colChkCtx, &this->collider2.base);
        if (this->ocTimer == 0) {
            CollisionCheck_SetOC(play, &play->colChkCtx, &this->collider1.base);
        }
        CollisionCheck_SetOC(play, &play->colChkCtx, &this->collider2.base);
    } else {
        this->collider2.base.ocFlags1 &= ~OC1_HIT;
        this->collider2.base.acFlags &= ~AC_HIT;
        this->collider1.base.ocFlags1 &= ~OC1_HIT;
        this->collider1.base.acFlags &= ~AC_HIT;
    }
    Actor_UpdateBgCheckInfo(play, &this->actor, 20.0f, 30.0f, 20.0f,
                            UPDBGCHECKINFO_FLAG_0 | UPDBGCHECKINFO_FLAG_1 | UPDBGCHECKINFO_FLAG_2);
    if (!this->stopScroll) {
        Math_ApproachF(&this->segPhaseVel, this->segPhaseVelTarget, 1.0f, 50.0f);
        Math_ApproachF(&this->segPulsePhaseDiff, 4.0f, 1.0f, 5.0f);
        Math_ApproachF(&this->segWobblePhaseDiffX, this->segWobbleXTarget, 1.0f, 0.04f);
        Math_ApproachF(&this->segWobblePhaseDiffZ, this->segWobbleZTarget, 1.0f, 0.01f);
        Math_ApproachF(&this->pulseSize, this->pulseSizeTarget, 1.0f, 0.0015f);
        Math_ApproachF(&this->wobbleSize, this->wobbleSizeTarget, 1.0f, 20.0f);
        for (i = 0; i < 5; i++) {
            Math_SmoothStepToS(&this->bodySegs[i].rot.x, this->bodySegs[i].rotTarget.x, 5, this->segMoveRate * 1000.0f,
                               0);
            Math_SmoothStepToS(&this->bodySegs[i].rot.z, this->bodySegs[i].rotTarget.z, 5, this->segMoveRate * 1000.0f,
                               0);
            Math_ApproachF(&this->bodySegs[i].scale.x, this->bodySegs[i].scaleTarget.x, 1.0f, this->segMoveRate * 0.2f);
            this->bodySegs[i].scale.z = this->bodySegs[i].scale.x;
            Math_ApproachF(&this->bodySegs[i].height, this->bodySegs[i].heightTarget, 1.0f, this->segMoveRate * 300.0f);
        }
        Math_ApproachF(&this->segMoveRate, 1.0f, 1.0f, 0.2f);
    }
}

static Vec3f sEffectOffsets[] = {
    { 25.0f, 0.0f, 0.0f },
    { -25.0f, 0.0f, 0.0f },
    { 0.0f, 0.0f, 25.0f },
    { 0.0f, 0.0f, -25.0f },
};

void EnRr_Draw(Actor* thisx, PlayState* play) {
    s32 pad;
    Vec3f zeroVec;
    EnRr* this = (EnRr*)thisx;
    s32 i;
    Mtx* segMtx = GRAPH_ALLOC(play->state.gfxCtx, 4 * sizeof(Mtx));

    OPEN_DISPS(play->state.gfxCtx, "../z_en_rr.c", 1478);

    Gfx_SetupDL_25Xlu(play->state.gfxCtx);
    gSPSegment(POLY_XLU_DISP++, 0x0C, segMtx);
    gSPSegment(POLY_XLU_DISP++, 0x08,
               Gfx_TwoTexScroll(play->state.gfxCtx, G_TX_RENDERTILE, (this->scrollTimer * 0) & 0x7F,
                                (this->scrollTimer * 0) & 0x3F, 32, 16, 1, (this->scrollTimer * 0) & 0x3F,
                                (this->scrollTimer * -6) & 0x7F, 32, 16));
    Matrix_Push();

    Matrix_Scale((1.0f + this->bodySegs[RR_BASE].scaleMod.x) * this->bodySegs[RR_BASE].scale.x,
                 (1.0f + this->bodySegs[RR_BASE].scaleMod.y) * this->bodySegs[RR_BASE].scale.y,
                 (1.0f + this->bodySegs[RR_BASE].scaleMod.z) * this->bodySegs[RR_BASE].scale.z, MTXMODE_APPLY);
    gSPMatrix(POLY_XLU_DISP++, MATRIX_NEW(play->state.gfxCtx, "../z_en_rr.c", 1501),
              G_MTX_NOPUSH | G_MTX_LOAD | G_MTX_MODELVIEW);
    Matrix_Pop();

    zeroVec.x = 0.0f;
    zeroVec.y = 0.0f;
    zeroVec.z = 0.0f;

    for (i = 1; i < 5; i++) {
        Matrix_Translate(0.0f, this->bodySegs[i].height + 1000.0f, 0.0f, MTXMODE_APPLY);

        Matrix_RotateZYX(this->bodySegs[i].rot.x, this->bodySegs[i].rot.y, this->bodySegs[i].rot.z, MTXMODE_APPLY);
        Matrix_Push();
        Matrix_Scale((1.0f + this->bodySegs[i].scaleMod.x) * this->bodySegs[i].scale.x,
                     (1.0f + this->bodySegs[i].scaleMod.y) * this->bodySegs[i].scale.y,
                     (1.0f + this->bodySegs[i].scaleMod.z) * this->bodySegs[i].scale.z, MTXMODE_APPLY);
        MATRIX_TO_MTX(segMtx, "../z_en_rr.c", 1527);
        Matrix_Pop();
        segMtx++;
        Matrix_MultVec3f(&zeroVec, &this->effectPos[i]);
    }

    this->effectPos[0] = this->actor.world.pos;
    Matrix_MultVec3f(&zeroVec, &this->mouthPos);
    gSPDisplayList(POLY_XLU_DISP++, gLikeLikeDL);

    CLOSE_DISPS(play->state.gfxCtx, "../z_en_rr.c", 1551);

    if (this->effectTimer != 0) {
        Vec3f effectPos;
        s16 effectTimer = this->effectTimer - 1;
        s32 segIndex;
        s32 offIndex;

        this->actor.colorFilterTimer++;
        if ((effectTimer & 1) != 0) {
            return;
        }

        segIndex = 4 - (effectTimer >> 2);
        offIndex = (effectTimer >> 1) & 3;

        effectPos.x = this->effectPos[segIndex].x + sEffectOffsets[offIndex].x + Rand_CenteredFloat(10.0f);
        effectPos.y = this->effectPos[segIndex].y + sEffectOffsets[offIndex].y + Rand_CenteredFloat(10.0f);
        effectPos.z = this->effectPos[segIndex].z + sEffectOffsets[offIndex].z + Rand_CenteredFloat(10.0f);
        if (this->actor.colorFilterParams & 0x4000) {
            EffectSsEnFire_SpawnVec3f(play, &this->actor, &effectPos, 100, 0, 0, -1);
        } else {
            EffectSsEnIce_SpawnFlyingVec3f(play, &this->actor, &effectPos, 150, 150, 150, 250, 235, 245, 255, 3.0f);
        }
    }
}<|MERGE_RESOLUTION|>--- conflicted
+++ resolved
@@ -321,13 +321,8 @@
             Message_StartTextbox(play, 0x3061, NULL);
             break;
     }
-<<<<<<< HEAD
-    osSyncPrintf(VT_FGCOL(YELLOW) "%s[%d] : Rr_Catch_Cancel" VT_RST "\n", "../z_en_rr.c", 650);
+    PRINTF(VT_FGCOL(YELLOW) "%s[%d] : Rr_Catch_Cancel" VT_RST "\n", "../z_en_rr.c", 650);
     Actor_SetPlayerKnockbackLarge(play, &this->actor, 4.0f, this->actor.shape.rot.y, 12.0f, 8);
-=======
-    PRINTF(VT_FGCOL(YELLOW) "%s[%d] : Rr_Catch_Cancel" VT_RST "\n", "../z_en_rr.c", 650);
-    func_8002F6D4(play, &this->actor, 4.0f, this->actor.shape.rot.y, 12.0f, 8);
->>>>>>> 5e406f75
     if (this->actor.colorFilterTimer == 0) {
         this->actionFunc = EnRr_Approach;
         Actor_PlaySfx(&this->actor, NA_SE_EN_LIKE_THROW);
