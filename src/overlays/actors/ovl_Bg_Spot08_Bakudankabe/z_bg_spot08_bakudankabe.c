--- conflicted
+++ resolved
@@ -33,12 +33,7 @@
     (ActorFunc)BgSpot08Bakudankabe_Draw,
 };
 
-<<<<<<< HEAD
 extern Gfx D_0500A880[];
-=======
-extern CollisionHeader D_060039D4;
-extern Gfx D_06003898[];
->>>>>>> 949a1ee2
 
 static ColliderJntSphElementInit sJntSphElementsInit[] = {
     {
