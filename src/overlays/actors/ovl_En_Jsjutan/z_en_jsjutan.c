/*
 * File: z_en_jsjutan.c
 * Overlay: ovl_En_Jsjutan
 * Description: Magic carpet man's carpet
 */

#include "z_en_jsjutan.h"
#include "overlays/actors/ovl_En_Bom/z_en_bom.h"

#define FLAGS (ACTOR_FLAG_0 | ACTOR_FLAG_3)

void EnJsjutan_Init(Actor* thisx, PlayState* play);
void EnJsjutan_Destroy(Actor* thisx, PlayState* play);
void EnJsjutan_Update(Actor* thisx, PlayState* play2);
void EnJsjutan_Draw(Actor* thisx, PlayState* play2);

ActorInit En_Jsjutan_InitVars = {
    /**/ ACTOR_EN_JSJUTAN,
    /**/ ACTORCAT_NPC,
    /**/ FLAGS,
    /**/ OBJECT_GAMEPLAY_KEEP,
    /**/ sizeof(EnJsjutan),
    /**/ EnJsjutan_Init,
    /**/ EnJsjutan_Destroy,
    /**/ EnJsjutan_Update,
    /**/ EnJsjutan_Draw,
};

// Shadow texture. 32x64 I8.
static u8 sShadowTex[0x800];

static Vec3s D_80A8EE10[0x90];

UNUSED static u64 sForceAlignment = 0;

#include "assets/overlays/ovl_En_Jsjutan/ovl_En_Jsjutan.c"

void EnJsjutan_Init(Actor* thisx, PlayState* play) {
    EnJsjutan* this = (EnJsjutan*)thisx;
    STACK_PAD(s32);
    CollisionHeader* header = NULL;

    this->dyna.actor.flags &= ~ACTOR_FLAG_0;
    DynaPolyActor_Init(&this->dyna, 0);
    CollisionHeader_GetVirtual(&sCol, &header);
    this->dyna.bgId = DynaPoly_SetBgActor(play, &play->colCtx.dyna, thisx, header);
    Actor_SetScale(thisx, 0.02f);
    this->unk_164 = true;
    this->shadowAlpha = 100.0f;
}

void EnJsjutan_Destroy(Actor* thisx, PlayState* play) {
    EnJsjutan* this = (EnJsjutan*)thisx;

    DynaPoly_DeleteBgActor(play, &play->colCtx.dyna, this->dyna.bgId);
}

void func_80A89860(EnJsjutan* this, PlayState* play) {
    s16 i;
    Vtx* oddVtx;
    Vtx* evenVtx;
    Vec3f actorPos = this->dyna.actor.world.pos;

    oddVtx = SEGMENTED_TO_VIRTUAL(gShadowOddVtx);
    evenVtx = SEGMENTED_TO_VIRTUAL(sShadowEvenVtx);

    for (i = 0; i < ARRAY_COUNT(D_80A8EE10); i++, oddVtx++, evenVtx++) {
        D_80A8EE10[i].x = oddVtx->v.ob[0];
        D_80A8EE10[i].z = oddVtx->v.ob[2];
        if (this->dyna.actor.params == ENJSJUTAN_TYPE_01) {
            oddVtx->v.ob[1] = evenVtx->v.ob[1] = 0x585;
        } else {
            this->dyna.actor.world.pos.x = oddVtx->v.ob[0] * 0.02f + actorPos.x;
            this->dyna.actor.world.pos.z = oddVtx->v.ob[2] * 0.02f + actorPos.z;
            Actor_UpdateBgCheckInfo(play, &this->dyna.actor, 10.0f, 10.0f, 10.0f, UPDBGCHECKINFO_FLAG_2);
            oddVtx->v.ob[1] = evenVtx->v.ob[1] = this->dyna.actor.floorHeight;
            this->dyna.actor.world.pos = actorPos;
        }
    }
}

void func_80A89A6C(EnJsjutan* this, PlayState* play) {
    u8 isPlayerOnTop = false; // sp127
    s16 i;
    s16 j;
    Vtx* carpetVtx;
    Vtx* shadowVtx;
    Vtx* phi_s0_2;
    Vec3f sp108;
    Vec3f spFC;
    f32 rotX;
    f32 rotZ;
    f32 dxVtx;
    f32 dyVtx;
    f32 dzVtx;
    f32 distVtx;
    // 0 if no actor in that index of diffToTracked
    u8 spE0[3];
    // Tracks distance to other actors.
    // Index 0 is always the Magic Carpet Man. 1 and 2 could be bombs, or EnMk and EnMs if in credits.
    f32 spD4[3]; // diffToTracked X
    f32 spC8[3]; // diffToTracked Y
    f32 spBC[3]; // diffToTracked Z
    // Tracks distance to Link
    f32 spB8; // diffToPlayer X
    f32 spB4; // diffToPlayer Y
    f32 spB0; // diffToPlayer Z
    f32 weight;
    f32 spA8; // wave amplitude (?)
    f32 offset;
    f32 maxOffset;
    f32 maxAmp;
    f32 waveform;
    Player* player = GET_PLAYER(play);
    Actor* parent = this->dyna.actor.parent;
    Actor* actorExplosive = play->actorCtx.actorLists[ACTORCAT_EXPLOSIVE].head;
    u8 isInCreditsScene = false; // sp8B

    if (play->gameplayFrames % 2 != 0) {
        carpetVtx = SEGMENTED_TO_VIRTUAL(sCarpetOddVtx);
        shadowVtx = SEGMENTED_TO_VIRTUAL(gShadowOddVtx);
    } else {
        carpetVtx = SEGMENTED_TO_VIRTUAL(sCarpetEvenVtx);
        shadowVtx = SEGMENTED_TO_VIRTUAL(sShadowEvenVtx);
    }

    // Distance of player to carpet.
    spB8 = (player->actor.world.pos.x - this->dyna.actor.world.pos.x) * 50.0f;
    spB4 = (player->actor.world.pos.y - this->unk_168) * 50.0f;
    spB0 = (player->actor.world.pos.z - this->dyna.actor.world.pos.z) * 50.0f;
    phi_s0_2 = carpetVtx;

    if ((fabsf(spB8) < 5500.0f) && (fabsf(spB4) < 3000.0f) && (fabsf(spB0) < 5500.0f)) {
        isPlayerOnTop = true;
    }

    // Distance of Magic Carpet Salesman to carpet.
    spD4[0] = (parent->world.pos.x - this->dyna.actor.world.pos.x) * 50.0f;
    spC8[0] = ((parent->world.pos.y - 8.0f) - this->unk_168) * 50.0f;
    spBC[0] = (parent->world.pos.z - this->dyna.actor.world.pos.z) * 50.0f;
    spE0[0] = 1;

    for (i = 1; i < 3; i++) {
        spE0[i] = 0;
    }

    i = 1;

    // Credits scene. The magic carpet man is friends with the bean guy and the lakeside professor.
    if ((gSaveContext.save.entranceIndex == ENTR_LON_LON_RANCH_0) && (gSaveContext.sceneLayer == 8)) {
        Actor* actorProfessor;
        Actor* actorBeanGuy;

        isInCreditsScene = true;

        actorProfessor = play->actorCtx.actorLists[ACTORCAT_NPC].head;
        while (actorProfessor != NULL) {
            if (actorProfessor->id == ACTOR_EN_MK) {
                break;
            }
            actorProfessor = actorProfessor->next;
        }

        actorBeanGuy = play->actorCtx.actorLists[ACTORCAT_NPC].head;
        while (actorBeanGuy != NULL) {
            if (actorBeanGuy->id == ACTOR_EN_MS) {
                break;
            }
            actorBeanGuy = actorBeanGuy->next;
        }

        spD4[1] = 50.0f * (actorProfessor->world.pos.x - this->dyna.actor.world.pos.x);
        spC8[1] = 50.0f * (actorProfessor->world.pos.y - this->unk_168);
        spBC[1] = 50.0f * (actorProfessor->world.pos.z - this->dyna.actor.world.pos.z);
        spE0[1] = 1;

        spD4[2] = 50.0f * (actorBeanGuy->world.pos.x - this->dyna.actor.world.pos.x);
        spC8[2] = 50.0f * (actorBeanGuy->world.pos.y - this->unk_168);
        spBC[2] = 50.0f * (actorBeanGuy->world.pos.z - this->dyna.actor.world.pos.z);
        spE0[2] = 1;
    } else {
        // Player can place bombs in carpet and it will react to it.
        while (actorExplosive != NULL) {
            if (i < 3) {
                spD4[i] = (actorExplosive->world.pos.x - this->dyna.actor.world.pos.x) * 50.0f;
                spC8[i] = (actorExplosive->world.pos.y - this->unk_168) * 50.0f;
                spBC[i] = (actorExplosive->world.pos.z - this->dyna.actor.world.pos.z) * 50.0f;

                if ((fabsf(spD4[i]) < 5500.0f) && (fabsf(spC8[i]) < 3000.0f) && (fabsf(spBC[i]) < 5500.0f)) {
                    if (actorExplosive->params == BOMB_EXPLOSION) {
                        spE0[i] = 35; // Code never checks this, so it goes unused. Maybe it was planned to damage the
                                      // carpet with explosions (?)
                    } else {
                        spE0[i] = 1;
                    }
                }
                i++;
            }
            actorExplosive = actorExplosive->next;
        }
    }

    // Fancy math to make a woobly and reactive carpet.
    for (i = 0; i < ARRAY_COUNT(D_80A8EE10); i++, carpetVtx++, shadowVtx++) {
        if (isPlayerOnTop) {
            // Linear distance from j-th wave to player, in XZ plane.
            dxVtx = carpetVtx->n.ob[0] - spB8;
            dzVtx = carpetVtx->n.ob[2] - spB0;
            distVtx = sqrtf(SQ(dxVtx) + SQ(dzVtx));

            // Distance percentage. 0.0f to 1.0f. 2500.0f is the max distance to an actor that this wave will consider.
            weight = (2500.0f - distVtx) / 2500.0f;
            if (weight < 0.0f) {
                weight = 0.0f;
            }
            offset = (spB4 * weight) + ((this->unk_170 - (this->unk_170 * weight)) - 200.0f);

            distVtx -= 1500.0f;
            if (distVtx < 0.0f) {
                distVtx = 0.0f;
            }

            spA8 = 100.0f * distVtx * 0.01f;
            spA8 = CLAMP_MAX(spA8, 100.0f);

        } else {
            offset = this->unk_170 - 200.f;
            spA8 = 100.0f;
        }

        for (j = 0; j < 3; j++) {
            if (spE0[j] != 0) {
                dxVtx = carpetVtx->n.ob[0] - spD4[j];
                dzVtx = carpetVtx->n.ob[2] - spBC[j];
                // Linear distance from j-th wave to whatever actor is there, in XZ plane.
                distVtx = sqrtf(SQ(dxVtx) + SQ(dzVtx));

                if ((j == 0) || isInCreditsScene) {
                    weight = (3000.0f - distVtx) / 3000.0f;
                } else {
                    weight = (2000.0f - distVtx) / 2000.0f;
                }
                if (weight < 0.0f) {
                    weight = 0.0f;
                }

                // should be the following, but doesn't match that way.
                // maxoffset = (spC8[i] * weight) + ((this->unk_170 - (this->unk_170 * weight)) - 200.0f);
                maxOffset = (spC8[j] * weight);
                maxOffset += ((this->unk_170 - (this->unk_170 * weight)) - 200.0f);

                distVtx -= 1500.0f;
                if (distVtx < 0.0f) {
                    distVtx = 0.0f;
                }

                maxAmp = 100.0f * distVtx * 0.01f;
                maxAmp = CLAMP_MAX(maxAmp, 100.0f);

                offset = CLAMP_MAX(offset, maxOffset);

                spA8 = CLAMP_MAX(spA8, maxAmp);
            }
        }

        /**
         * See https://en.wikipedia.org/wiki/Sine_wave#General_form
         * k: 10000
         * x: j
         * w: 4000
         * t: gameplayFrames
         * A: spA8
         * D: phi_f28
         */
        waveform = spA8 * Math_SinS(play->gameplayFrames * 4000 + i * 10000);

        if (this->unk_174) {
            s16 phi_v1_4 = offset + waveform;
            s16 temp_a0_3 = (shadowVtx->n.ob[1] - this->unk_168) * 50.0f;

            if (phi_v1_4 < temp_a0_3) {
                phi_v1_4 = temp_a0_3;
            }

            carpetVtx->n.ob[1] = phi_v1_4;
        } else {
            carpetVtx->n.ob[1] = offset + waveform;

            carpetVtx->n.ob[0] = D_80A8EE10[i].x + (s16)(waveform * 0.5f);
            carpetVtx->n.ob[2] = D_80A8EE10[i].z + (s16)(waveform * 0.5f);

            shadowVtx->n.ob[0] = D_80A8EE10[i].x + (s16)waveform;
            shadowVtx->n.ob[2] = D_80A8EE10[i].z + (s16)waveform;
        }
    }

    if (!this->unk_174) {
        u16 dayTime;

        this->dyna.actor.velocity.y = 0.0f;
        this->dyna.actor.world.pos.y = this->unk_168;

        dayTime = gSaveContext.save.dayTime;

        if (dayTime >= CLOCK_TIME(12, 0)) {
            dayTime = 0xFFFF - dayTime;
        }

        this->shadowAlpha = (dayTime * 0.00275f) + 10.0f; // (1.0f / 364.0f) ?
        this->unk_170 = 1000.0f;
    } else {
        Math_ApproachF(&this->dyna.actor.world.pos.y, this->unk_168 - 1000.0f, 1.0f, this->dyna.actor.velocity.y);
        Math_ApproachF(&this->dyna.actor.velocity.y, 5.0f, 1.0f, 0.5f);
        Math_ApproachF(&this->shadowAlpha, 0.0f, 1.0f, 3.0f);
        Math_ApproachF(&this->unk_170, -5000.0f, 1.0f, 100.0f);
    }

    carpetVtx = phi_s0_2;

    sp108.x = 0.0f;
    sp108.y = 0.0f;
    sp108.z = 120.0f;

    // Fancy math to smooth each part of the wave considering its neighborhood.
    for (i = 0; i < ARRAY_COUNT(sCarpetOddVtx); i++, carpetVtx++) {
<<<<<<< HEAD
        f32 rotX;
        f32 rotZ;
        STACK_PAD(s32);

=======
>>>>>>> bf3339a1
        // Carpet size is 12x12.
        if ((i % 12) == 11) { // Last column.
            j = i - 1;
            dzVtx = carpetVtx->n.ob[2] - phi_s0_2[j].n.ob[2];
        } else {
            j = i + 1;
            dzVtx = phi_s0_2[j].n.ob[2] - carpetVtx->n.ob[2];
        }

        dyVtx = phi_s0_2[j].n.ob[1] - carpetVtx->n.ob[1];

        rotX = Math_Atan2F(dzVtx, dyVtx);

        if (i >= 132) { // Last row.
            j = i - 12;
            dxVtx = carpetVtx->n.ob[0] - phi_s0_2[j].n.ob[0];
        } else {
            j = i + 12;
            dxVtx = phi_s0_2[j].n.ob[0] - carpetVtx->n.ob[0];
        }

        rotZ = Math_Atan2F(dxVtx, dyVtx);

        Matrix_RotateX(rotX, MTXMODE_NEW);
        Matrix_RotateZ(rotZ, MTXMODE_APPLY);
        Matrix_MultVec3f(&sp108, &spFC);

        carpetVtx->n.n[0] = spFC.x;
        carpetVtx->n.n[1] = spFC.y;
        carpetVtx->n.n[2] = spFC.z;
    }
}

void EnJsjutan_Update(Actor* thisx, PlayState* play2) {
    PlayState* play = play2;

    thisx->shape.rot.x = Math_SinS(play->gameplayFrames * 3000) * 300.0f;
    thisx->shape.rot.z = Math_CosS(play->gameplayFrames * 3500) * 300.0f;
}

void EnJsjutan_Draw(Actor* thisx, PlayState* play2) {
    EnJsjutan* this = (EnJsjutan*)thisx;
    PlayState* play = play2;
    s16 i;
    Actor* parent = thisx->parent;

    OPEN_DISPS(play->state.gfxCtx, "../z_en_jsjutan.c", 701);

    if (thisx->params == ENJSJUTAN_TYPE_01) {
        thisx->world.pos.x = parent->world.pos.x;
        thisx->world.pos.y = parent->world.pos.y;
        thisx->world.pos.z = parent->world.pos.z;
        this->unk_168 = thisx->world.pos.y;
        if (!this->unk_175) {
            this->unk_175 = true;
            func_80A89860(this, play);
        }
    } else if (!this->unk_175) {
        this->unk_175 = true;
        thisx->world.pos.x = Math_SinS(parent->shape.rot.y) * 60.0f + parent->world.pos.x;
        thisx->world.pos.y = (parent->world.pos.y + 5.0f) - 10.0f;
        thisx->world.pos.z = Math_CosS(parent->shape.rot.y) * 60.0f + parent->world.pos.z;
        this->unk_168 = thisx->world.pos.y;
        func_80A89860(this, play);
    }

    func_80A89A6C(this, play);
    if (this->unk_164) {
        this->unk_164 = false;
        for (i = 0; i < ARRAY_COUNT(sShadowTex); i++) {
            if (((u16*)sCarpetTex)[i] != 0) { // Hack to bypass ZAPD exporting textures as u64.
                sShadowTex[i] = 0xFF;
            } else {
                sShadowTex[i] = 0;
            }
        }
    }
    Gfx_SetupDL_25Opa(play->state.gfxCtx);

    gDPSetPrimColor(POLY_OPA_DISP++, 0, 0, 0, 0, 0, (s16)this->shadowAlpha);

    Matrix_Translate(thisx->world.pos.x, 3.0f, thisx->world.pos.z, MTXMODE_NEW);
    Matrix_Scale(thisx->scale.x, 1.0f, thisx->scale.z, MTXMODE_APPLY);

    gSPMatrix(POLY_OPA_DISP++, MATRIX_NEW(play->state.gfxCtx, "../z_en_jsjutan.c", 782),
              G_MTX_NOPUSH | G_MTX_LOAD | G_MTX_MODELVIEW);

    // Draws the carpet's shadow texture.
    gSPDisplayList(POLY_OPA_DISP++, sShadowMaterialDL);
    gDPPipeSync(POLY_OPA_DISP++);

    // Draws the carpet's shadow vertices. Swaps them between frames to get a smoother result.
    if (play->gameplayFrames % 2 != 0) {
        gSPSegment(POLY_OPA_DISP++, 0x0C, gShadowOddVtx);
    } else {
        gSPSegment(POLY_OPA_DISP++, 0x0C, sShadowEvenVtx);
    }
    gSPDisplayList(POLY_OPA_DISP++, sModelDL);

    Gfx_SetupDL_25Opa(play->state.gfxCtx);
    Matrix_Translate(thisx->world.pos.x, this->unk_168 + 3.0f, thisx->world.pos.z, MTXMODE_NEW);
    Matrix_Scale(thisx->scale.x, thisx->scale.y, thisx->scale.z, MTXMODE_APPLY);

    gSPMatrix(POLY_OPA_DISP++, MATRIX_NEW(play->state.gfxCtx, "../z_en_jsjutan.c", 805),
              G_MTX_NOPUSH | G_MTX_LOAD | G_MTX_MODELVIEW);
    // Draws the carpet's texture.
    gSPDisplayList(POLY_OPA_DISP++, sCarpetMaterialDL);

    gDPPipeSync(POLY_OPA_DISP++);

    // Draws the carpet vertices.
    if (play->gameplayFrames % 2 != 0) {
        gSPSegment(POLY_OPA_DISP++, 0x0C, sCarpetOddVtx);
    } else {
        gSPSegment(POLY_OPA_DISP++, 0x0C, sCarpetEvenVtx);
    }
    gSPDisplayList(POLY_OPA_DISP++, sModelDL);

    CLOSE_DISPS(play->state.gfxCtx, "../z_en_jsjutan.c", 823);
}<|MERGE_RESOLUTION|>--- conflicted
+++ resolved
@@ -323,13 +323,6 @@
 
     // Fancy math to smooth each part of the wave considering its neighborhood.
     for (i = 0; i < ARRAY_COUNT(sCarpetOddVtx); i++, carpetVtx++) {
-<<<<<<< HEAD
-        f32 rotX;
-        f32 rotZ;
-        STACK_PAD(s32);
-
-=======
->>>>>>> bf3339a1
         // Carpet size is 12x12.
         if ((i % 12) == 11) { // Last column.
             j = i - 1;
