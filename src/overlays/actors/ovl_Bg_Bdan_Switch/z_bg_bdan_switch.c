/*
 * File: z_bg_bdan_switch.c
 * Overlay: ovl_Bg_Bdan_Switch
 * Description: Switches Inside Lord Jabu-Jabu
 */

#include "z_bg_bdan_switch.h"
#include "objects/object_bdan_objects/object_bdan_objects.h"

#define FLAGS 0x00000010

#define THIS ((BgBdanSwitch*)thisx)

void BgBdanSwitch_Init(Actor* thisx, GlobalContext* globalCtx);
void BgBdanSwitch_Destroy(Actor* thisx, GlobalContext* globalCtx);
void BgBdanSwitch_Update(Actor* thisx, GlobalContext* globalCtx);
void BgBdanSwitch_Draw(Actor* thisx, GlobalContext* globalCtx);

void func_8086D5C4(BgBdanSwitch* this);
void func_8086D5E0(BgBdanSwitch* this, GlobalContext* globalCtx);
void func_8086D67C(BgBdanSwitch* this);
void func_8086D694(BgBdanSwitch* this, GlobalContext* globalCtx);
void func_8086D730(BgBdanSwitch* this);
void func_8086D754(BgBdanSwitch* this, GlobalContext* globalCtx);
void func_8086D7FC(BgBdanSwitch* this);
void func_8086D80C(BgBdanSwitch* this, GlobalContext* globalCtx);
void func_8086D86C(BgBdanSwitch* this);
void func_8086D888(BgBdanSwitch* this, GlobalContext* globalCtx);
void func_8086D8BC(BgBdanSwitch* this);
void func_8086D8CC(BgBdanSwitch* this, GlobalContext* globalCtx);
void func_8086D95C(BgBdanSwitch* this, GlobalContext* globalCtx);
void func_8086D9F8(BgBdanSwitch* this);
void func_8086DA1C(BgBdanSwitch* this, GlobalContext* globalCtx);
void func_8086DAB4(BgBdanSwitch* this);
void func_8086DAC4(BgBdanSwitch* this, GlobalContext* globalCtx);
void func_8086DB24(BgBdanSwitch* this);
void func_8086DB40(BgBdanSwitch* this, GlobalContext* globalCtx);
void func_8086DB4C(BgBdanSwitch* this);
void func_8086DB68(BgBdanSwitch* this, GlobalContext* globalCtx);
void func_8086DC30(BgBdanSwitch* this);
void func_8086DC48(BgBdanSwitch* this, GlobalContext* globalCtx);
void func_8086DCCC(BgBdanSwitch* this);
void func_8086DCE8(BgBdanSwitch* this, GlobalContext* globalCtx);
void func_8086DDA8(BgBdanSwitch* this);
void func_8086DDC0(BgBdanSwitch* this, GlobalContext* globalCtx);

const ActorInit Bg_Bdan_Switch_InitVars = {
    ACTOR_BG_BDAN_SWITCH,
    ACTORCAT_SWITCH,
    FLAGS,
    OBJECT_BDAN_OBJECTS,
    sizeof(BgBdanSwitch),
    (ActorFunc)BgBdanSwitch_Init,
    (ActorFunc)BgBdanSwitch_Destroy,
    (ActorFunc)BgBdanSwitch_Update,
    (ActorFunc)BgBdanSwitch_Draw,
};

static ColliderJntSphElementInit sJntSphElementsInit[] = {
    {
        {
            ELEMTYPE_UNK0,
            { 0x00000000, 0x00, 0x00 },
            { 0xEFC1FFFE, 0x00, 0x00 },
            TOUCH_NONE,
            BUMP_ON,
            OCELEM_ON,
        },
        { 0, { { 0, 120, 0 }, 370 }, 100 },
    },
};

static ColliderJntSphInit sJntSphInit = {
    {
        COLTYPE_NONE,
        AT_NONE,
        AC_ON | AC_TYPE_PLAYER,
        OC1_ON | OC1_TYPE_ALL,
        OC2_TYPE_2,
        COLSHAPE_JNTSPH,
    },
    1,
    sJntSphElementsInit,
};

static InitChainEntry sInitChain[] = {
    ICHAIN_F32(uncullZoneForward, 1400, ICHAIN_CONTINUE),
    ICHAIN_F32(uncullZoneScale, 500, ICHAIN_CONTINUE),
    ICHAIN_F32(uncullZoneDownward, 1200, ICHAIN_STOP),
};

static Vec3f D_8086E0E0 = { 0.0f, 140.0f, 0.0f };

void BgBdanSwitch_InitDynaPoly(BgBdanSwitch* this, GlobalContext* globalCtx, CollisionHeader* collision,
                               DynaPolyMoveFlag flag) {
    s16 pad1;
    CollisionHeader* colHeader = NULL;
    s16 pad2;

    DynaPolyActor_Init(&this->dyna, flag);
    CollisionHeader_GetVirtual(collision, &colHeader);
    this->dyna.bgId = DynaPoly_SetBgActor(globalCtx, &globalCtx->colCtx.dyna, &this->dyna.actor, colHeader);
    if (this->dyna.bgId == BG_ACTOR_MAX) {
        osSyncPrintf("Warning : move BG 登録失敗(%s %d)(name %d)(arg_data 0x%04x)\n", "../z_bg_bdan_switch.c", 325,
                     this->dyna.actor.id, this->dyna.actor.params);
    }
}

void BgBdanSwitch_InitCollision(BgBdanSwitch* this, GlobalContext* globalCtx) {
    Actor* actor = &this->dyna.actor;
    Collider_InitJntSph(globalCtx, &this->collider);
    Collider_SetJntSph(globalCtx, &this->collider, actor, &sJntSphInit, this->colliderItems);
}

void func_8086D0EC(BgBdanSwitch* this) {
    if (this->unk_1CC > 0) {
        this->unk_1CC += 0x5DC;
    } else {
        this->unk_1CC += 0xFA0;
    }

    switch (this->dyna.actor.params & 0xFF) {
        case BLUE:
        case YELLOW_HEAVY:
        case YELLOW:
            this->unk_1D4 = ((Math_CosS(this->unk_1CC) * 0.5f) + (53.000004f / 6.0f)) * 0.012f;
            this->unk_1D0 = ((Math_CosS(this->unk_1CC) * 0.5f) + 20.5f) * (this->unk_1C8 * 0.0050000004f);
            this->dyna.actor.scale.y = this->unk_1C8 * 0.1f;
            break;
        case YELLOW_TALL_1:
        case YELLOW_TALL_2:
            this->unk_1D4 = ((Math_CosS(this->unk_1CC) * 0.5f) + (43.0f / 6.0f)) * 0.0075000003f;
            this->unk_1D0 = ((Math_CosS(this->unk_1CC) * 0.5f) + 20.5f) * (this->unk_1C8 * 0.0050000004f);
            this->dyna.actor.scale.y = this->unk_1C8 * 0.1f;
    }
    this->dyna.actor.shape.yOffset = 1.2f / this->unk_1D0;
}

void BgBdanSwitch_Init(Actor* thisx, GlobalContext* globalCtx) {
    BgBdanSwitch* this = THIS;
    s32 pad;
    s16 type;
    s32 flag;

    type = this->dyna.actor.params & 0xFF;
    Actor_ProcessInitChain(&this->dyna.actor, sInitChain);
    if (type == YELLOW_TALL_1 || type == YELLOW_TALL_2) {
        this->dyna.actor.scale.z = 0.05f;
        this->dyna.actor.scale.x = 0.05f;
    } else {
        this->dyna.actor.scale.z = 0.1f;
        this->dyna.actor.scale.x = 0.1f;
    }
    this->dyna.actor.scale.y = 0.0f;
    Actor_SetFocus(&this->dyna.actor, 10.0f);

    switch (type) {
        case BLUE:
        case YELLOW_HEAVY:
        case YELLOW:
<<<<<<< HEAD
            BgBdanSwitch_InitDynaPoly(this, globalCtx, &D_06005CF8, DPM_PLAYER);
=======
            func_8086D010(this, globalCtx, &gJabuFloorSwitchCol, DPM_PLAYER);
>>>>>>> bb39f7a9
            break;
        case YELLOW_TALL_1:
        case YELLOW_TALL_2:
            BgBdanSwitch_InitCollision(this, globalCtx);
            this->dyna.actor.flags |= 1;
            this->dyna.actor.targetMode = 4;
            break;
    }

    flag = Flags_GetSwitch(globalCtx, (this->dyna.actor.params >> 8) & 0x3F);

    switch (type) {
        case BLUE:
        case YELLOW:
            if (flag) {
                func_8086D730(this);
            } else {
                func_8086D5C4(this);
            }
            break;
        case YELLOW_HEAVY:
            if (flag) {
                func_8086DB24(this);
            } else {
                func_8086D86C(this);
            }
            break;
        case YELLOW_TALL_1:
        case YELLOW_TALL_2:
            if (flag) {
                func_8086DCCC(this);
            } else {
                func_8086DB4C(this);
            }
            break;
        default:
            osSyncPrintf("不正な ARG_DATA(arg_data 0x%04x)(%s %d)\n", this->dyna.actor.params, "../z_bg_bdan_switch.c",
                         454);
            Actor_Kill(&this->dyna.actor);
            return;
    }
    osSyncPrintf("(巨大魚ダンジョン 専用スイッチ)(arg_data 0x%04x)\n", this->dyna.actor.params);
}

void BgBdanSwitch_Destroy(Actor* thisx, GlobalContext* globalCtx) {
    BgBdanSwitch* this = THIS;

    switch (this->dyna.actor.params & 0xFF) {
        case BLUE:
        case YELLOW_HEAVY:
        case YELLOW:
            DynaPoly_DeleteBgActor(globalCtx, &globalCtx->colCtx.dyna, this->dyna.bgId);
            break;
        case YELLOW_TALL_1:
        case YELLOW_TALL_2:
            Collider_DestroyJntSph(globalCtx, &this->collider);
            break;
    }
}

void func_8086D4B4(BgBdanSwitch* this, GlobalContext* globalCtx) {
    s32 pad;
    s32 type;

    if (!Flags_GetSwitch(globalCtx, (this->dyna.actor.params >> 8) & 0x3F)) {
        type = this->dyna.actor.params & 0xFF;
        Flags_SetSwitch(globalCtx, (this->dyna.actor.params >> 8) & 0x3F);
        if (type == BLUE || type == YELLOW_TALL_2) {
            OnePointCutscene_AttentionSetSfx(globalCtx, &this->dyna.actor, NA_SE_SY_TRE_BOX_APPEAR);
        } else {
            OnePointCutscene_AttentionSetSfx(globalCtx, &this->dyna.actor, NA_SE_SY_CORRECT_CHIME);
        }
    }
}

void func_8086D548(BgBdanSwitch* this, GlobalContext* globalCtx) {
    if (Flags_GetSwitch(globalCtx, (this->dyna.actor.params >> 8) & 0x3F)) {
        Flags_UnsetSwitch(globalCtx, (this->dyna.actor.params >> 8) & 0x3F);
        if ((this->dyna.actor.params & 0xFF) == YELLOW_TALL_2) {
            OnePointCutscene_AttentionSetSfx(globalCtx, &this->dyna.actor, NA_SE_SY_TRE_BOX_APPEAR);
        }
    }
}

void func_8086D5C4(BgBdanSwitch* this) {
    this->actionFunc = func_8086D5E0;
    this->unk_1C8 = 1.0f;
}

void func_8086D5E0(BgBdanSwitch* this, GlobalContext* globalCtx) {
    switch (this->dyna.actor.params & 0xFF) {
        case BLUE:
            if (func_800435B4(&this->dyna)) {
                func_8086D67C(this);
                func_8086D4B4(this, globalCtx);
            }
            break;
        case YELLOW:
            if (func_8004356C(&this->dyna)) {
                func_8086D67C(this);
                func_8086D4B4(this, globalCtx);
            }
            break;
    }
}

void func_8086D67C(BgBdanSwitch* this) {
    this->actionFunc = func_8086D694;
    this->unk_1DA = 0x64;
}

void func_8086D694(BgBdanSwitch* this, GlobalContext* globalCtx) {
    if ((func_8005B198() == this->dyna.actor.category) || (this->unk_1DA <= 0)) {
        this->unk_1C8 -= 0.2f;
        if (this->unk_1C8 <= 0.1f) {
            func_8086D730(this);
            Audio_PlayActorSound2(&this->dyna.actor, NA_SE_EV_FOOT_SWITCH);
            func_800AA000(this->dyna.actor.xyzDistToPlayerSq, 0x78, 0x14, 0xA);
        }
    }
}

void func_8086D730(BgBdanSwitch* this) {
    this->unk_1C8 = 0.1f;
    this->actionFunc = func_8086D754;
    this->unk_1D8 = 6;
}

void func_8086D754(BgBdanSwitch* this, GlobalContext* globalCtx) {
    switch (this->dyna.actor.params & 0xFF) {
        case BLUE:
            if (!func_800435B4(&this->dyna)) {
                if (this->unk_1D8 <= 0) {
                    func_8086D7FC(this);
                    func_8086D548(this, globalCtx);
                }
            } else {
                this->unk_1D8 = 6;
            }
            break;
        case YELLOW:
            if (!Flags_GetSwitch(globalCtx, (this->dyna.actor.params >> 8) & 0x3F)) {
                func_8086D7FC(this);
            }
            break;
    }
}

void func_8086D7FC(BgBdanSwitch* this) {
    this->actionFunc = func_8086D80C;
}

void func_8086D80C(BgBdanSwitch* this, GlobalContext* globalCtx) {
    this->unk_1C8 += 0.2f;
    if (this->unk_1C8 >= 1.0f) {
        func_8086D5C4(this);
        Audio_PlayActorSound2(&this->dyna.actor, NA_SE_EV_FOOT_SWITCH);
    }
}

void func_8086D86C(BgBdanSwitch* this) {
    this->actionFunc = func_8086D888;
    this->unk_1C8 = 1.0f;
}

void func_8086D888(BgBdanSwitch* this, GlobalContext* globalCtx) {
    if (func_8004356C(&this->dyna)) {
        func_8086D8BC(this);
    }
}

void func_8086D8BC(BgBdanSwitch* this) {
    this->actionFunc = func_8086D8CC;
}

void func_8086D8CC(BgBdanSwitch* this, GlobalContext* globalCtx) {
    this->unk_1C8 -= 0.2f;
    if (this->unk_1C8 <= 0.6f) {
        func_8086D9F8(this);
        Audio_PlayActorSound2(&this->dyna.actor, NA_SE_EV_FOOT_SWITCH);
        func_800AA000(this->dyna.actor.xyzDistToPlayerSq, 0x78, 0x14, 0xA);
    }
}

void func_8086D944(BgBdanSwitch* this) {
    this->actionFunc = func_8086D95C;
    this->unk_1DA = 0x64;
}

void func_8086D95C(BgBdanSwitch* this, GlobalContext* globalCtx) {
    if ((func_8005B198() == this->dyna.actor.category) || (this->unk_1DA <= 0)) {
        this->unk_1C8 -= 0.2f;
        if (this->unk_1C8 <= 0.1f) {
            func_8086DB24(this);
            Audio_PlayActorSound2(&this->dyna.actor, NA_SE_EV_FOOT_SWITCH);
            func_800AA000(this->dyna.actor.xyzDistToPlayerSq, 0x78, 0x14, 0xA);
        }
    }
}

void func_8086D9F8(BgBdanSwitch* this) {
    this->unk_1C8 = 0.6f;
    this->actionFunc = func_8086DA1C;
    this->unk_1D8 = 6;
}

void func_8086DA1C(BgBdanSwitch* this, GlobalContext* globalCtx) {
    Actor* heldActor = PLAYER->heldActor;

    if (func_8004356C(&this->dyna)) {
        if (heldActor != NULL && heldActor->id == ACTOR_EN_RU1) {
            if (this->unk_1D8 <= 0) {
                func_8086D944(this);
                func_8086D4B4(this, globalCtx);
            }
        } else {
            this->unk_1D8 = 6;
        }
    } else {
        if (this->unk_1D8 <= 0) {
            func_8086DAB4(this);
        }
    }
}

void func_8086DAB4(BgBdanSwitch* this) {
    this->actionFunc = func_8086DAC4;
}

void func_8086DAC4(BgBdanSwitch* this, GlobalContext* globalCtx) {
    this->unk_1C8 += 0.2f;
    if (this->unk_1C8 >= 1.0f) {
        func_8086D86C(this);
        Audio_PlayActorSound2(&this->dyna.actor, NA_SE_EV_FOOT_SWITCH);
    }
}

void func_8086DB24(BgBdanSwitch* this) {
    this->unk_1C8 = 0.1f;
    this->actionFunc = func_8086DB40;
}

void func_8086DB40(BgBdanSwitch* this, GlobalContext* globalCtx) {
}

void func_8086DB4C(BgBdanSwitch* this) {
    this->actionFunc = func_8086DB68;
    this->unk_1C8 = 2.0f;
}

void func_8086DB68(BgBdanSwitch* this, GlobalContext* globalCtx) {
    switch (this->dyna.actor.params & 0xFF) {
        default:
            return;
        case YELLOW_TALL_1:
            if (((this->collider.base.acFlags & AC_HIT) != 0) && this->unk_1D8 <= 0) {
                this->unk_1D8 = 0xA;
                func_8086DC30(this);
                func_8086D4B4(this, globalCtx);
            }
            break;
        case YELLOW_TALL_2:
            if (((this->collider.base.acFlags & AC_HIT) != 0) && ((this->unk_1DC & 2) == 0) && this->unk_1D8 <= 0) {
                this->unk_1D8 = 0xA;
                func_8086DC30(this);
                func_8086D4B4(this, globalCtx);
            }
            break;
    }
}

void func_8086DC30(BgBdanSwitch* this) {
    this->actionFunc = func_8086DC48;
    this->unk_1DA = 0x64;
}

void func_8086DC48(BgBdanSwitch* this, GlobalContext* globalCtx) {
    if ((func_8005B198() == this->dyna.actor.category) || (this->unk_1DA <= 0)) {
        this->unk_1C8 -= 0.3f;
        if (this->unk_1C8 <= 1.0f) {
            func_8086DCCC(this);
            Audio_PlayActorSound2(&this->dyna.actor, NA_SE_EV_FOOT_SWITCH);
        }
    }
}

void func_8086DCCC(BgBdanSwitch* this) {
    this->actionFunc = func_8086DCE8;
    this->unk_1C8 = 1.0f;
}

void func_8086DCE8(BgBdanSwitch* this, GlobalContext* globalCtx) {
    switch (this->dyna.actor.params & 0xFF) {
        case YELLOW_TALL_1:
            if (!Flags_GetSwitch(globalCtx, (this->dyna.actor.params >> 8) & 0x3F)) {
                func_8086DDA8(this);
            }
            break;
        case YELLOW_TALL_2:
            if (((this->collider.base.acFlags & AC_HIT) != 0) && ((this->unk_1DC & 2) == 0) && (this->unk_1D8 <= 0)) {
                this->unk_1D8 = 0xA;
                func_8086DDA8(this);
                func_8086D548(this, globalCtx);
            }
            break;
    }
}

void func_8086DDA8(BgBdanSwitch* this) {
    this->actionFunc = func_8086DDC0;
    this->unk_1DA = 0x64;
}

void func_8086DDC0(BgBdanSwitch* this, GlobalContext* globalCtx) {
    if ((((this->dyna.actor.params & 0xFF) != YELLOW_TALL_2) || (func_8005B198() == this->dyna.actor.category)) ||
        (this->unk_1DA <= 0)) {
        this->unk_1C8 += 0.3f;
        if (this->unk_1C8 >= 2.0f) {
            func_8086DB4C(this);
            Audio_PlayActorSound2(&this->dyna.actor, NA_SE_EV_FOOT_SWITCH);
        }
    }
}

void BgBdanSwitch_Update(Actor* thisx, GlobalContext* globalCtx) {
    s32 pad;
    BgBdanSwitch* this = THIS;
    s32 type;

    if (this->unk_1DA > 0) {
        this->unk_1DA--;
    }
    this->actionFunc(this, globalCtx);
    func_8086D0EC(this);
    type = this->dyna.actor.params & 0xFF;
    if (type != 3 && type != 4) {
        this->unk_1D8--;
    } else {
        if (!Player_InCsMode(globalCtx) && this->unk_1D8 > 0) {
            this->unk_1D8--;
        }
        this->unk_1DC = this->collider.base.acFlags;
        this->collider.base.acFlags &= ~AC_HIT;
        this->collider.elements[0].dim.modelSphere.radius = this->unk_1D4 * 370.0f;
        CollisionCheck_SetAC(globalCtx, &globalCtx->colChkCtx, &this->collider.base);
        CollisionCheck_SetOC(globalCtx, &globalCtx->colChkCtx, &this->collider.base);
    }
}

void func_8086DF58(BgBdanSwitch* this, GlobalContext* globalCtx, Gfx* dlist) {
    func_800D1694(this->dyna.actor.world.pos.x,
                  this->dyna.actor.world.pos.y + (this->dyna.actor.shape.yOffset * this->unk_1D0),
                  this->dyna.actor.world.pos.z, &this->dyna.actor.shape.rot);
    Matrix_Scale(this->unk_1D4, this->unk_1D0, this->unk_1D4, MTXMODE_APPLY);
    Gfx_DrawDListOpa(globalCtx, dlist);
}

void BgBdanSwitch_Draw(Actor* thisx, GlobalContext* globalCtx) {
    BgBdanSwitch* this = THIS;

    switch (this->dyna.actor.params & 0xFF) {
        case YELLOW_HEAVY:
        case YELLOW:
            func_8086DF58(this, globalCtx, gJabuYellowFloorSwitchDL);
            break;
        case YELLOW_TALL_1:
        case YELLOW_TALL_2:
            func_8086DF58(this, globalCtx, gJabuYellowFloorSwitchDL);
            Collider_UpdateSpheres(0, &this->collider);
            Matrix_MultVec3f(&D_8086E0E0, &this->dyna.actor.focus.pos);
            break;
        case BLUE:
<<<<<<< HEAD
            func_8086DF58(this, globalCtx, D_06005A20);
            break;
=======
            func_8086DF58(this, globalCtx, gJabuBlueFloorSwitchDL);
>>>>>>> bb39f7a9
    }
}<|MERGE_RESOLUTION|>--- conflicted
+++ resolved
@@ -158,11 +158,7 @@
         case BLUE:
         case YELLOW_HEAVY:
         case YELLOW:
-<<<<<<< HEAD
-            BgBdanSwitch_InitDynaPoly(this, globalCtx, &D_06005CF8, DPM_PLAYER);
-=======
-            func_8086D010(this, globalCtx, &gJabuFloorSwitchCol, DPM_PLAYER);
->>>>>>> bb39f7a9
+            BgBdanSwitch_InitDynaPoly(this, globalCtx, &gJabuFloorSwitchCol, DPM_PLAYER);
             break;
         case YELLOW_TALL_1:
         case YELLOW_TALL_2:
@@ -535,11 +531,7 @@
             Matrix_MultVec3f(&D_8086E0E0, &this->dyna.actor.focus.pos);
             break;
         case BLUE:
-<<<<<<< HEAD
-            func_8086DF58(this, globalCtx, D_06005A20);
-            break;
-=======
             func_8086DF58(this, globalCtx, gJabuBlueFloorSwitchDL);
->>>>>>> bb39f7a9
+            break;
     }
 }