--- conflicted
+++ resolved
@@ -82,24 +82,14 @@
 
 void func_8086D010(BgBdanSwitch* this, GlobalContext* globalCtx, CollisionHeader* collision, DynaPolyMoveFlag flag) {
     s16 pad1;
-<<<<<<< HEAD
     CollisionHeader* colHeader = NULL;
     s16 pad2;
 
-    DynaPolyActor_Init(&this->actor, flag);
+    DynaPolyActor_Init(&this->dyna, flag);
     CollisionHeader_GetVirtual(collision, &colHeader);
-    this->bgId = DynaPoly_SetBgActor(globalCtx, &globalCtx->colCtx.dyna, &this->actor, colHeader);
-    if (this->bgId == BG_ACTOR_MAX) {
-=======
-    ColHeader* colHeader = NULL;
-    s16 pad2;
-
-    DynaPolyInfo_SetActorMove(&this->dyna, flag);
-    DynaPolyInfo_Alloc(collision, &colHeader);
-    this->dyna.dynaPolyId =
-        DynaPolyInfo_RegisterActor(globalCtx, &globalCtx->colCtx.dyna, &this->dyna.actor, colHeader);
-    if (this->dyna.dynaPolyId == 0x32) {
->>>>>>> d4e16bba
+    this->dyna.bgId =
+        DynaPoly_SetBgActor(globalCtx, &globalCtx->colCtx.dyna, &this->dyna.actor, colHeader);
+    if (this->dyna.bgId == BG_ACTOR_MAX) {
         osSyncPrintf("Warning : move BG 登録失敗(%s %d)(name %d)(arg_data 0x%04x)\n", "../z_bg_bdan_switch.c", 325,
                      this->dyna.actor.id, this->dyna.actor.params);
     }
@@ -208,11 +198,7 @@
         case BLUE:
         case YELLOW_HEAVY:
         case YELLOW:
-<<<<<<< HEAD
-            DynaPoly_DeleteBgActor(globalCtx, &globalCtx->colCtx.dyna, this->bgId);
-=======
-            DynaPolyInfo_Free(globalCtx, &globalCtx->colCtx.dyna, this->dyna.dynaPolyId);
->>>>>>> d4e16bba
+            DynaPoly_DeleteBgActor(globalCtx, &globalCtx->colCtx.dyna, this->dyna.bgId);
             break;
         case YELLOW_TALL_1:
         case YELLOW_TALL_2:
