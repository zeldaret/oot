--- conflicted
+++ resolved
@@ -90,14 +90,8 @@
 static Vec3f D_8086E0E0 = { 0.0f, 140.0f, 0.0f };
 
 void BgBdanSwitch_InitDynaPoly(BgBdanSwitch* this, PlayState* play, CollisionHeader* collision, s32 flag) {
-<<<<<<< HEAD
-    STACK_PAD(s16);
+    STACK_PAD(s32);
     CollisionHeader* colHeader = NULL;
-    STACK_PAD(s16);
-=======
-    s32 pad;
-    CollisionHeader* colHeader = NULL;
->>>>>>> bf3339a1
 
     DynaPolyActor_Init(&this->dyna, flag);
     CollisionHeader_GetVirtual(collision, &colHeader);
@@ -105,7 +99,7 @@
 
 #if OOT_DEBUG
     if (this->dyna.bgId == BG_ACTOR_MAX) {
-        s32 pad2;
+        STACK_PAD(s32);
 
         PRINTF("Warning : move BG 登録失敗(%s %d)(name %d)(arg_data 0x%04x)\n", "../z_bg_bdan_switch.c", 325,
                this->dyna.actor.id, this->dyna.actor.params);
