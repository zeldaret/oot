/*
 * File: z_bg_bdan_switch.c
 * Overlay: Bg_Bdan_Switch
 * Description: Switches Inside Lord Jabu-Jabu
 */

#include "z_bg_bdan_switch.h"

#define FLAGS 0x00000010

#define THIS ((BgBdanSwitch*)thisx)

void BgBdanSwitch_Init(Actor* thisx, GlobalContext* globalCtx);
void BgBdanSwitch_Destroy(Actor* thisx, GlobalContext* globalCtx);
void BgBdanSwitch_Update(Actor* thisx, GlobalContext* globalCtx);
void BgBdanSwitch_Draw(Actor* thisx, GlobalContext* globalCtx);

void func_8086D5C4(BgBdanSwitch* this);
void func_8086D5E0(BgBdanSwitch* this, GlobalContext* globalCtx);
void func_8086D67C(BgBdanSwitch* this);
void func_8086D694(BgBdanSwitch* this, GlobalContext* globalCtx);
void func_8086D730(BgBdanSwitch* this);
void func_8086D754(BgBdanSwitch* this, GlobalContext* globalCtx);
void func_8086D7FC(BgBdanSwitch* this);
void func_8086D80C(BgBdanSwitch* this, GlobalContext* globalCtx);
void func_8086D86C(BgBdanSwitch* this);
void func_8086D888(BgBdanSwitch* this, GlobalContext* globalCtx);
void func_8086D8BC(BgBdanSwitch* this);
void func_8086D8CC(BgBdanSwitch* this, GlobalContext* globalCtx);
void func_8086D95C(BgBdanSwitch* this, GlobalContext* globalCtx);
void func_8086D9F8(BgBdanSwitch* this);
void func_8086DA1C(BgBdanSwitch* this, GlobalContext* globalCtx);
void func_8086DAB4(BgBdanSwitch* this);
void func_8086DAC4(BgBdanSwitch* this, GlobalContext* globalCtx);
void func_8086DB24(BgBdanSwitch* this);
void func_8086DB40(BgBdanSwitch* this, GlobalContext* globalCtx);
void func_8086DB4C(BgBdanSwitch* this);
void func_8086DB68(BgBdanSwitch* this, GlobalContext* globalCtx);
void func_8086DC30(BgBdanSwitch* this);
void func_8086DC48(BgBdanSwitch* this, GlobalContext* globalCtx);
void func_8086DCCC(BgBdanSwitch* this);
void func_8086DCE8(BgBdanSwitch* this, GlobalContext* globalCtx);
void func_8086DDA8(BgBdanSwitch* this);
void func_8086DDC0(BgBdanSwitch* this, GlobalContext* globalCtx);

const ActorInit Bg_Bdan_Switch_InitVars = {
    ACTOR_BG_BDAN_SWITCH,
    ACTORCAT_SWITCH,
    FLAGS,
    OBJECT_BDAN_OBJECTS,
    sizeof(BgBdanSwitch),
    (ActorFunc)BgBdanSwitch_Init,
    (ActorFunc)BgBdanSwitch_Destroy,
    (ActorFunc)BgBdanSwitch_Update,
    (ActorFunc)BgBdanSwitch_Draw,
};

extern CollisionHeader D_06005CF8;
extern Gfx D_060061A0[];
extern Gfx D_06005A20[];

static ColliderJntSphElementInit sJntSphElementsInit[] = {
    {
        {
            ELEMTYPE_UNK0,
            { 0x00000000, 0x00, 0x00 },
            { 0xEFC1FFFE, 0x00, 0x00 },
            TOUCH_NONE,
            BUMP_ON,
            OCELEM_ON,
        },
        { 0, { { 0, 120, 0 }, 370 }, 100 },
    },
};

static ColliderJntSphInit sJntSphInit = {
    {
        COLTYPE_NONE,
        AT_NONE,
        AC_ON | AC_TYPE_PLAYER,
        OC1_ON | OC1_TYPE_ALL,
        OC2_TYPE_2,
        COLSHAPE_JNTSPH,
    },
    1,
    sJntSphElementsInit,
};

static InitChainEntry sInitChain[] = {
    ICHAIN_F32(uncullZoneForward, 1400, ICHAIN_CONTINUE),
    ICHAIN_F32(uncullZoneScale, 500, ICHAIN_CONTINUE),
    ICHAIN_F32(uncullZoneDownward, 1200, ICHAIN_STOP),
};

static Vec3f D_8086E0E0 = { 0, 140.0f, 0 };

void func_8086D010(BgBdanSwitch* this, GlobalContext* globalCtx, CollisionHeader* collision, DynaPolyMoveFlag flag) {
    s16 pad1;
    CollisionHeader* colHeader = NULL;
    s16 pad2;

    DynaPolyActor_Init(&this->dyna, flag);
    CollisionHeader_GetVirtual(collision, &colHeader);
    this->dyna.bgId = DynaPoly_SetBgActor(globalCtx, &globalCtx->colCtx.dyna, &this->dyna.actor, colHeader);
    if (this->dyna.bgId == BG_ACTOR_MAX) {
        osSyncPrintf("Warning : move BG 登録失敗(%s %d)(name %d)(arg_data 0x%04x)\n", "../z_bg_bdan_switch.c", 325,
                     this->dyna.actor.id, this->dyna.actor.params);
    }
}

void func_8086D098(BgBdanSwitch* this, GlobalContext* globalCtx) {
    Actor* actor = &this->dyna.actor;
    Collider_InitJntSph(globalCtx, &this->collider);
    Collider_SetJntSph(globalCtx, &this->collider, actor, &sJntSphInit, this->colliderItems);
}

void func_8086D0EC(BgBdanSwitch* this) {
    if (this->unk_1CC > 0) {
        this->unk_1CC += 0x5DC;
    } else {
        this->unk_1CC += 0xFA0;
    }

    switch (this->dyna.actor.params & 0xFF) {
        case BLUE:
        case YELLOW_HEAVY:
        case YELLOW:
            this->unk_1D4 = ((Math_CosS(this->unk_1CC) * 0.5f) + 8.833334f) * 0.012f;
            this->unk_1D0 = ((Math_CosS(this->unk_1CC) * 0.5f) + 20.5f) * (this->unk_1C8 * 0.0050000004f);
            this->dyna.actor.scale.y = this->unk_1C8 * 0.1f;
            break;
        case YELLOW_TALL_1:
        case YELLOW_TALL_2:
            this->unk_1D4 = ((Math_CosS(this->unk_1CC) * 0.5f) + (43.0f / 6.0f)) * 0.0075000003f;
            this->unk_1D0 = ((Math_CosS(this->unk_1CC) * 0.5f) + 20.5f) * (this->unk_1C8 * 0.0050000004f);
            this->dyna.actor.scale.y = this->unk_1C8 * 0.1f;
    }
    this->dyna.actor.shape.yOffset = 1.2f / this->unk_1D0;
}

void BgBdanSwitch_Init(Actor* thisx, GlobalContext* globalCtx) {
    BgBdanSwitch* this = THIS;
    s32 pad;
    s16 type;
    s32 flag;

    type = this->dyna.actor.params & 0xFF;
    Actor_ProcessInitChain(&this->dyna.actor, sInitChain);
    if (type == YELLOW_TALL_1 || type == YELLOW_TALL_2) {
        this->dyna.actor.scale.z = 0.05f;
        this->dyna.actor.scale.x = 0.05f;
    } else {
        this->dyna.actor.scale.z = 0.1f;
        this->dyna.actor.scale.x = 0.1f;
    }
    this->dyna.actor.scale.y = 0.0f;
    Actor_SetHeight(&this->dyna.actor, 10.0f);

    switch (type) {
        case BLUE:
        case YELLOW_HEAVY:
        case YELLOW:
            func_8086D010(this, globalCtx, &D_06005CF8, DPM_PLAYER);
            break;
        case YELLOW_TALL_1:
        case YELLOW_TALL_2:
            func_8086D098(this, globalCtx);
            this->dyna.actor.flags |= 1;
            this->dyna.actor.targetMode = 4;
    }

    flag = Flags_GetSwitch(globalCtx, (this->dyna.actor.params >> 8) & 0x3F);

    switch (type) {
        case BLUE:
        case YELLOW:
            if (flag) {
                func_8086D730(this);
            } else {
                func_8086D5C4(this);
            }
            break;
        case YELLOW_HEAVY:
            if (flag) {
                func_8086DB24(this);
            } else {
                func_8086D86C(this);
            }
            break;
        case YELLOW_TALL_1:
        case YELLOW_TALL_2:
            if (flag) {
                func_8086DCCC(this);
            } else {
                func_8086DB4C(this);
            }
            break;
        default:
            osSyncPrintf("不正な ARG_DATA(arg_data 0x%04x)(%s %d)\n", this->dyna.actor.params, "../z_bg_bdan_switch.c",
                         454);
            Actor_Kill(&this->dyna.actor);
            return;
    }
    osSyncPrintf("(巨大魚ダンジョン 専用スイッチ)(arg_data 0x%04x)\n", this->dyna.actor.params);
}

void BgBdanSwitch_Destroy(Actor* thisx, GlobalContext* globalCtx) {
    BgBdanSwitch* this = THIS;

    switch (this->dyna.actor.params & 0xFF) {
        case BLUE:
        case YELLOW_HEAVY:
        case YELLOW:
            DynaPoly_DeleteBgActor(globalCtx, &globalCtx->colCtx.dyna, this->dyna.bgId);
            break;
        case YELLOW_TALL_1:
        case YELLOW_TALL_2:
            Collider_DestroyJntSph(globalCtx, &this->collider);
    }
}

void func_8086D4B4(BgBdanSwitch* this, GlobalContext* globalCtx) {
    s32 pad;
    s32 type;

    if (!Flags_GetSwitch(globalCtx, (this->dyna.actor.params >> 8) & 0x3F)) {
        type = this->dyna.actor.params & 0xFF;
        Flags_SetSwitch(globalCtx, (this->dyna.actor.params >> 8) & 0x3F);
        if (type == BLUE || type == YELLOW_TALL_2) {
            func_800806BC(globalCtx, &this->dyna.actor, NA_SE_SY_TRE_BOX_APPEAR);
        } else {
            func_800806BC(globalCtx, &this->dyna.actor, NA_SE_SY_CORRECT_CHIME);
        }
    }
}

void func_8086D548(BgBdanSwitch* this, GlobalContext* globalCtx) {
    if (Flags_GetSwitch(globalCtx, (this->dyna.actor.params >> 8) & 0x3F)) {
        Flags_UnsetSwitch(globalCtx, (this->dyna.actor.params >> 8) & 0x3F);
        if ((this->dyna.actor.params & 0xFF) == YELLOW_TALL_2) {
            func_800806BC(globalCtx, &this->dyna.actor, NA_SE_SY_TRE_BOX_APPEAR);
        }
    }
}

void func_8086D5C4(BgBdanSwitch* this) {
    this->actionFunc = func_8086D5E0;
    this->unk_1C8 = 1.0f;
}

void func_8086D5E0(BgBdanSwitch* this, GlobalContext* globalCtx) {
    switch (this->dyna.actor.params & 0xFF) {
        case BLUE:
            if (func_800435B4(&this->dyna)) {
                func_8086D67C(this);
                func_8086D4B4(this, globalCtx);
            }
            break;
        case YELLOW:
            if (func_8004356C(&this->dyna)) {
                func_8086D67C(this);
                func_8086D4B4(this, globalCtx);
            }
    }
}

void func_8086D67C(BgBdanSwitch* this) {
    this->actionFunc = func_8086D694;
    this->unk_1DA = 0x64;
}

void func_8086D694(BgBdanSwitch* this, GlobalContext* globalCtx) {
    if ((func_8005B198() == this->dyna.actor.category) || (this->unk_1DA <= 0)) {
        this->unk_1C8 -= 0.2f;
        if (this->unk_1C8 <= 0.1f) {
            func_8086D730(this);
            Audio_PlayActorSound2(&this->dyna.actor, NA_SE_EV_FOOT_SWITCH);
            func_800AA000(this->dyna.actor.xyzDistToPlayerSq, 0x78, 0x14, 0xA);
        }
    }
}

void func_8086D730(BgBdanSwitch* this) {
    this->unk_1C8 = 0.1f;
    this->actionFunc = func_8086D754;
    this->unk_1D8 = 6;
}

void func_8086D754(BgBdanSwitch* this, GlobalContext* globalCtx) {
    switch (this->dyna.actor.params & 0xFF) {
        case BLUE:
            if (!func_800435B4(&this->dyna)) {
                if (this->unk_1D8 <= 0) {
                    func_8086D7FC(this);
                    func_8086D548(this, globalCtx);
                }
            } else {
                this->unk_1D8 = 6;
            }
            break;
        case YELLOW:
            if (!Flags_GetSwitch(globalCtx, (this->dyna.actor.params >> 8) & 0x3F)) {
                func_8086D7FC(this);
            }
    }
}

void func_8086D7FC(BgBdanSwitch* this) {
    this->actionFunc = func_8086D80C;
}

void func_8086D80C(BgBdanSwitch* this, GlobalContext* globalCtx) {
    this->unk_1C8 += 0.2f;
    if (this->unk_1C8 >= 1.0f) {
        func_8086D5C4(this);
        Audio_PlayActorSound2(&this->dyna.actor, NA_SE_EV_FOOT_SWITCH);
    }
}

void func_8086D86C(BgBdanSwitch* this) {
    this->actionFunc = func_8086D888;
    this->unk_1C8 = 1.0f;
}

void func_8086D888(BgBdanSwitch* this, GlobalContext* globalCtx) {
    if (func_8004356C(&this->dyna)) {
        func_8086D8BC(this);
    }
}

void func_8086D8BC(BgBdanSwitch* this) {
    this->actionFunc = func_8086D8CC;
}

void func_8086D8CC(BgBdanSwitch* this, GlobalContext* globalCtx) {
    this->unk_1C8 -= 0.2f;
    if (this->unk_1C8 <= 0.6f) {
        func_8086D9F8(this);
        Audio_PlayActorSound2(&this->dyna.actor, NA_SE_EV_FOOT_SWITCH);
        func_800AA000(this->dyna.actor.xyzDistToPlayerSq, 0x78, 0x14, 0xA);
    }
}

void func_8086D944(BgBdanSwitch* this) {
    this->actionFunc = func_8086D95C;
    this->unk_1DA = 0x64;
}

void func_8086D95C(BgBdanSwitch* this, GlobalContext* globalCtx) {
    if ((func_8005B198() == this->dyna.actor.category) || (this->unk_1DA <= 0)) {
        this->unk_1C8 -= 0.2f;
        if (this->unk_1C8 <= 0.1f) {
            func_8086DB24(this);
            Audio_PlayActorSound2(&this->dyna.actor, NA_SE_EV_FOOT_SWITCH);
            func_800AA000(this->dyna.actor.xyzDistToPlayerSq, 0x78, 0x14, 0xA);
        }
    }
}

void func_8086D9F8(BgBdanSwitch* this) {
    this->unk_1C8 = 0.6f;
    this->actionFunc = func_8086DA1C;
    this->unk_1D8 = 6;
}

void func_8086DA1C(BgBdanSwitch* this, GlobalContext* globalCtx) {
    Actor* heldActor = PLAYER->heldActor;

    if (func_8004356C(&this->dyna)) {
        if (heldActor != NULL && heldActor->id == ACTOR_EN_RU1) {
            if (this->unk_1D8 <= 0) {
                func_8086D944(this);
                func_8086D4B4(this, globalCtx);
            }
        } else {
            this->unk_1D8 = 6;
        }
    } else {
        if (this->unk_1D8 <= 0) {
            func_8086DAB4(this);
        }
    }
}

void func_8086DAB4(BgBdanSwitch* this) {
    this->actionFunc = func_8086DAC4;
}

void func_8086DAC4(BgBdanSwitch* this, GlobalContext* globalCtx) {
    this->unk_1C8 += 0.2f;
    if (this->unk_1C8 >= 1.0f) {
        func_8086D86C(this);
        Audio_PlayActorSound2(&this->dyna.actor, NA_SE_EV_FOOT_SWITCH);
    }
}

void func_8086DB24(BgBdanSwitch* this) {
    this->unk_1C8 = 0.1f;
    this->actionFunc = func_8086DB40;
}

void func_8086DB40(BgBdanSwitch* this, GlobalContext* globalCtx) {
}

void func_8086DB4C(BgBdanSwitch* this) {
    this->actionFunc = func_8086DB68;
    this->unk_1C8 = 2.0f;
}

void func_8086DB68(BgBdanSwitch* this, GlobalContext* globalCtx) {
    switch (this->dyna.actor.params & 0xFF) {
        default:
            return;
        case YELLOW_TALL_1:
            if (((this->collider.base.acFlags & AC_HIT) != 0) && this->unk_1D8 <= 0) {
                this->unk_1D8 = 0xA;
                func_8086DC30(this);
                func_8086D4B4(this, globalCtx);
            }
            break;
        case YELLOW_TALL_2:
            if (((this->collider.base.acFlags & AC_HIT) != 0) && ((this->unk_1DC & 2) == 0) && this->unk_1D8 <= 0) {
                this->unk_1D8 = 0xA;
                func_8086DC30(this);
                func_8086D4B4(this, globalCtx);
            }
    }
}

void func_8086DC30(BgBdanSwitch* this) {
    this->actionFunc = func_8086DC48;
    this->unk_1DA = 0x64;
}

void func_8086DC48(BgBdanSwitch* this, GlobalContext* globalCtx) {
    if ((func_8005B198() == this->dyna.actor.category) || (this->unk_1DA <= 0)) {
        this->unk_1C8 -= 0.3f;
        if (this->unk_1C8 <= 1.0f) {
            func_8086DCCC(this);
            Audio_PlayActorSound2(&this->dyna.actor, NA_SE_EV_FOOT_SWITCH);
        }
    }
}

void func_8086DCCC(BgBdanSwitch* this) {
    this->actionFunc = func_8086DCE8;
    this->unk_1C8 = 1.0f;
}

void func_8086DCE8(BgBdanSwitch* this, GlobalContext* globalCtx) {
    switch (this->dyna.actor.params & 0xFF) {
        case YELLOW_TALL_1:
            if (!Flags_GetSwitch(globalCtx, (this->dyna.actor.params >> 8) & 0x3F)) {
                func_8086DDA8(this);
            }
            break;
        case YELLOW_TALL_2:
            if (((this->collider.base.acFlags & AC_HIT) != 0) && ((this->unk_1DC & 2) == 0) && (this->unk_1D8 <= 0)) {
                this->unk_1D8 = 0xA;
                func_8086DDA8(this);
                func_8086D548(this, globalCtx);
            }
    }
}

void func_8086DDA8(BgBdanSwitch* this) {
    this->actionFunc = func_8086DDC0;
    this->unk_1DA = 0x64;
}

void func_8086DDC0(BgBdanSwitch* this, GlobalContext* globalCtx) {
    if ((((this->dyna.actor.params & 0xFF) != YELLOW_TALL_2) || (func_8005B198() == this->dyna.actor.category)) ||
        (this->unk_1DA <= 0)) {
        this->unk_1C8 += 0.3f;
        if (this->unk_1C8 >= 2.0f) {
            func_8086DB4C(this);
            Audio_PlayActorSound2(&this->dyna.actor, NA_SE_EV_FOOT_SWITCH);
        }
    }
}

void BgBdanSwitch_Update(Actor* thisx, GlobalContext* globalCtx) {
    s32 pad;
    BgBdanSwitch* this = THIS;
    s32 type;

    if (this->unk_1DA > 0) {
        this->unk_1DA--;
    }
    this->actionFunc(this, globalCtx);
    func_8086D0EC(this);
    type = this->dyna.actor.params & 0xFF;
    if (type != 3 && type != 4) {
        this->unk_1D8--;
    } else {
        if (!Player_InCsMode(globalCtx) && this->unk_1D8 > 0) {
            this->unk_1D8--;
        }
        this->unk_1DC = this->collider.base.acFlags;
        this->collider.base.acFlags &= ~AC_HIT;
        this->collider.elements[0].dim.modelSphere.radius = this->unk_1D4 * 370.0f;
        CollisionCheck_SetAC(globalCtx, &globalCtx->colChkCtx, &this->collider.base);
        CollisionCheck_SetOC(globalCtx, &globalCtx->colChkCtx, &this->collider.base);
    }
}

void func_8086DF58(BgBdanSwitch* this, GlobalContext* globalCtx, Gfx* dlist) {
    func_800D1694(this->dyna.actor.world.pos.x,
                  this->dyna.actor.world.pos.y + (this->dyna.actor.shape.yOffset * this->unk_1D0),
                  this->dyna.actor.world.pos.z, &this->dyna.actor.shape.rot);
    Matrix_Scale(this->unk_1D4, this->unk_1D0, this->unk_1D4, MTXMODE_APPLY);
    Gfx_DrawDListOpa(globalCtx, dlist);
}

void BgBdanSwitch_Draw(Actor* thisx, GlobalContext* globalCtx) {
    BgBdanSwitch* this = THIS;

    switch (this->dyna.actor.params & 0xFF) {
        case YELLOW_HEAVY:
        case YELLOW:
            func_8086DF58(this, globalCtx, D_060061A0);
            break;
        case YELLOW_TALL_1:
        case YELLOW_TALL_2:
            func_8086DF58(this, globalCtx, D_060061A0);
<<<<<<< HEAD
            func_800628A4(0, &this->collider);
            Matrix_MultVec3f(&D_8086E0E0, &this->dyna.actor.focus.pos);
=======
            Collider_UpdateSpheres(0, &this->collider);
            Matrix_MultVec3f(&D_8086E0E0, &this->dyna.actor.posRot2.pos);
>>>>>>> 20206fba
            break;
        case BLUE:
            func_8086DF58(this, globalCtx, D_06005A20);
    }
}<|MERGE_RESOLUTION|>--- conflicted
+++ resolved
@@ -154,7 +154,7 @@
         this->dyna.actor.scale.x = 0.1f;
     }
     this->dyna.actor.scale.y = 0.0f;
-    Actor_SetHeight(&this->dyna.actor, 10.0f);
+    Actor_SetFocusToWorld(&this->dyna.actor, 10.0f);
 
     switch (type) {
         case BLUE:
@@ -523,13 +523,8 @@
         case YELLOW_TALL_1:
         case YELLOW_TALL_2:
             func_8086DF58(this, globalCtx, D_060061A0);
-<<<<<<< HEAD
-            func_800628A4(0, &this->collider);
+            Collider_UpdateSpheres(0, &this->collider);
             Matrix_MultVec3f(&D_8086E0E0, &this->dyna.actor.focus.pos);
-=======
-            Collider_UpdateSpheres(0, &this->collider);
-            Matrix_MultVec3f(&D_8086E0E0, &this->dyna.actor.posRot2.pos);
->>>>>>> 20206fba
             break;
         case BLUE:
             func_8086DF58(this, globalCtx, D_06005A20);
