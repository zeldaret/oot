/*
 * File: z_bg_bdan_switch.c
 * Overlay: Bg_Bdan_Switch
 * Description: Switches Inside Lord Jabu-Jabu
 */

#include "z_bg_bdan_switch.h"

#define FLAGS 0x00000010

#define THIS ((BgBdanSwitch*)thisx)

void BgBdanSwitch_Init(Actor* thisx, GlobalContext* globalCtx);
void BgBdanSwitch_Destroy(Actor* thisx, GlobalContext* globalCtx);
void BgBdanSwitch_Update(Actor* thisx, GlobalContext* globalCtx);
void BgBdanSwitch_Draw(Actor* thisx, GlobalContext* globalCtx);

void func_8086D5C4(BgBdanSwitch* this);
void func_8086D5E0(BgBdanSwitch* this, GlobalContext* globalCtx);
void func_8086D67C(BgBdanSwitch* this);
void func_8086D694(BgBdanSwitch* this, GlobalContext* globalCtx);
void func_8086D730(BgBdanSwitch* this);
void func_8086D754(BgBdanSwitch* this, GlobalContext* globalCtx);
void func_8086D7FC(BgBdanSwitch* this);
void func_8086D80C(BgBdanSwitch* this, GlobalContext* globalCtx);
void func_8086D86C(BgBdanSwitch* this);
void func_8086D888(BgBdanSwitch* this, GlobalContext* globalCtx);
void func_8086D8BC(BgBdanSwitch* this);
void func_8086D8CC(BgBdanSwitch* this, GlobalContext* globalCtx);
void func_8086D95C(BgBdanSwitch* this, GlobalContext* globalCtx);
void func_8086D9F8(BgBdanSwitch* this);
void func_8086DA1C(BgBdanSwitch* this, GlobalContext* globalCtx);
void func_8086DAB4(BgBdanSwitch* this);
void func_8086DAC4(BgBdanSwitch* this, GlobalContext* globalCtx);
void func_8086DB24(BgBdanSwitch* this);
void func_8086DB40(BgBdanSwitch* this, GlobalContext* globalCtx);
void func_8086DB4C(BgBdanSwitch* this);
void func_8086DB68(BgBdanSwitch* this, GlobalContext* globalCtx);
void func_8086DC30(BgBdanSwitch* this);
void func_8086DC48(BgBdanSwitch* this, GlobalContext* globalCtx);
void func_8086DCCC(BgBdanSwitch* this);
void func_8086DCE8(BgBdanSwitch* this, GlobalContext* globalCtx);
void func_8086DDA8(BgBdanSwitch* this);
void func_8086DDC0(BgBdanSwitch* this, GlobalContext* globalCtx);

const ActorInit Bg_Bdan_Switch_InitVars = {
    ACTOR_BG_BDAN_SWITCH,
    ACTORTYPE_SWITCH,
    FLAGS,
    OBJECT_BDAN_OBJECTS,
    sizeof(BgBdanSwitch),
    (ActorFunc)BgBdanSwitch_Init,
    (ActorFunc)BgBdanSwitch_Destroy,
    (ActorFunc)BgBdanSwitch_Update,
    (ActorFunc)BgBdanSwitch_Draw,
};

extern UNK_PTR D_06005CF8;
extern Gfx D_060061A0[];
extern Gfx D_06005A20[];

static ColliderJntSphElementInit sJntSphElementsInit[] = {
    {
        { ELEMTYPE_UNK0, { 0x00000000, 0x00, 0x00 }, { 0xEFC1FFFE, 0x00, 0x00 }, TOUCH_OFF, BUMP_ON, OCELEM_ON },
        { 0, { { 0, 120, 0 }, 370 }, 100 },
    },
};

static ColliderJntSphInit sJntSphInit = {
    { COLTYPE_NONE, AT_OFF, AC_ON | AC_PLAYER, OC_ON | OC_ALL, OT_TYPE2, COLSHAPE_JNTSPH },
    1,
<<<<<<< HEAD
    &sJntSphElementsInit,
=======
    sJntSphItemsInit,
>>>>>>> eff219f7
};

static InitChainEntry sInitChain[] = {
    ICHAIN_F32(uncullZoneForward, 1400, ICHAIN_CONTINUE),
    ICHAIN_F32(uncullZoneScale, 500, ICHAIN_CONTINUE),
    ICHAIN_F32(uncullZoneDownward, 1200, ICHAIN_STOP),
};

static Vec3f D_8086E0E0 = { 0, 140.0f, 0 };

void func_8086D010(BgBdanSwitch* this, GlobalContext* globalCtx, u32 collision, DynaPolyMoveFlag flag) {
    s16 pad1;
    ColHeader* colHeader = NULL;
    s16 pad2;

    DynaPolyInfo_SetActorMove(&this->dyna, flag);
    DynaPolyInfo_Alloc(collision, &colHeader);
    this->dyna.dynaPolyId =
        DynaPolyInfo_RegisterActor(globalCtx, &globalCtx->colCtx.dyna, &this->dyna.actor, colHeader);
    if (this->dyna.dynaPolyId == 0x32) {
        osSyncPrintf("Warning : move BG 登録失敗(%s %d)(name %d)(arg_data 0x%04x)\n", "../z_bg_bdan_switch.c", 325,
                     this->dyna.actor.id, this->dyna.actor.params);
    }
}

void func_8086D098(BgBdanSwitch* this, GlobalContext* globalCtx) {
    Actor* actor = &this->dyna.actor;
    Collider_InitJntSph(globalCtx, &this->collider);
    Collider_SetJntSph(globalCtx, &this->collider, actor, &sJntSphInit, this->colliderItems);
}

void func_8086D0EC(BgBdanSwitch* this) {
    if (this->unk_1CC > 0) {
        this->unk_1CC += 0x5DC;
    } else {
        this->unk_1CC += 0xFA0;
    }

    switch (this->dyna.actor.params & 0xFF) {
        case BLUE:
        case YELLOW_HEAVY:
        case YELLOW:
            this->unk_1D4 = ((Math_Coss(this->unk_1CC) * 0.5f) + 8.833334f) * 0.012f;
            this->unk_1D0 = ((Math_Coss(this->unk_1CC) * 0.5f) + 20.5f) * (this->unk_1C8 * 0.0050000004f);
            this->dyna.actor.scale.y = this->unk_1C8 * 0.1f;
            break;
        case YELLOW_TALL_1:
        case YELLOW_TALL_2:
            this->unk_1D4 = ((Math_Coss(this->unk_1CC) * 0.5f) + (43.0f / 6.0f)) * 0.0075000003f;
            this->unk_1D0 = ((Math_Coss(this->unk_1CC) * 0.5f) + 20.5f) * (this->unk_1C8 * 0.0050000004f);
            this->dyna.actor.scale.y = this->unk_1C8 * 0.1f;
    }
    this->dyna.actor.shape.unk_08 = 1.2f / this->unk_1D0;
}

void BgBdanSwitch_Init(Actor* thisx, GlobalContext* globalCtx) {
    BgBdanSwitch* this = THIS;
    s32 pad;
    s16 type;
    s32 flag;

    type = this->dyna.actor.params & 0xFF;
    Actor_ProcessInitChain(&this->dyna.actor, sInitChain);
    if (type == YELLOW_TALL_1 || type == YELLOW_TALL_2) {
        this->dyna.actor.scale.z = 0.05f;
        this->dyna.actor.scale.x = 0.05f;
    } else {
        this->dyna.actor.scale.z = 0.1f;
        this->dyna.actor.scale.x = 0.1f;
    }
    this->dyna.actor.scale.y = 0.0f;
    Actor_SetHeight(&this->dyna.actor, 10.0f);

    switch (type) {
        case BLUE:
        case YELLOW_HEAVY:
        case YELLOW:
            func_8086D010(this, globalCtx, &D_06005CF8, 1);
            break;
        case YELLOW_TALL_1:
        case YELLOW_TALL_2:
            func_8086D098(this, globalCtx);
            this->dyna.actor.flags |= 1;
            this->dyna.actor.unk_1F = 4;
    }

    flag = Flags_GetSwitch(globalCtx, (this->dyna.actor.params >> 8) & 0x3F);

    switch (type) {
        case BLUE:
        case YELLOW:
            if (flag) {
                func_8086D730(this);
            } else {
                func_8086D5C4(this);
            }
            break;
        case YELLOW_HEAVY:
            if (flag) {
                func_8086DB24(this);
            } else {
                func_8086D86C(this);
            }
            break;
        case YELLOW_TALL_1:
        case YELLOW_TALL_2:
            if (flag) {
                func_8086DCCC(this);
            } else {
                func_8086DB4C(this);
            }
            break;
        default:
            osSyncPrintf("不正な ARG_DATA(arg_data 0x%04x)(%s %d)\n", this->dyna.actor.params, "../z_bg_bdan_switch.c",
                         454);
            Actor_Kill(&this->dyna.actor);
            return;
    }
    osSyncPrintf("(巨大魚ダンジョン 専用スイッチ)(arg_data 0x%04x)\n", this->dyna.actor.params);
}

void BgBdanSwitch_Destroy(Actor* thisx, GlobalContext* globalCtx) {
    BgBdanSwitch* this = THIS;

    switch (this->dyna.actor.params & 0xFF) {
        case BLUE:
        case YELLOW_HEAVY:
        case YELLOW:
            DynaPolyInfo_Free(globalCtx, &globalCtx->colCtx.dyna, this->dyna.dynaPolyId);
            break;
        case YELLOW_TALL_1:
        case YELLOW_TALL_2:
            Collider_DestroyJntSph(globalCtx, &this->collider);
    }
}

void func_8086D4B4(BgBdanSwitch* this, GlobalContext* globalCtx) {
    s32 pad;
    s32 type;

    if (!Flags_GetSwitch(globalCtx, (this->dyna.actor.params >> 8) & 0x3F)) {
        type = this->dyna.actor.params & 0xFF;
        Flags_SetSwitch(globalCtx, (this->dyna.actor.params >> 8) & 0x3F);
        if (type == BLUE || type == YELLOW_TALL_2) {
            func_800806BC(globalCtx, &this->dyna.actor, NA_SE_SY_TRE_BOX_APPEAR);
        } else {
            func_800806BC(globalCtx, &this->dyna.actor, NA_SE_SY_CORRECT_CHIME);
        }
    }
}

void func_8086D548(BgBdanSwitch* this, GlobalContext* globalCtx) {
    if (Flags_GetSwitch(globalCtx, (this->dyna.actor.params >> 8) & 0x3F)) {
        Flags_UnsetSwitch(globalCtx, (this->dyna.actor.params >> 8) & 0x3F);
        if ((this->dyna.actor.params & 0xFF) == YELLOW_TALL_2) {
            func_800806BC(globalCtx, &this->dyna.actor, NA_SE_SY_TRE_BOX_APPEAR);
        }
    }
}

void func_8086D5C4(BgBdanSwitch* this) {
    this->actionFunc = func_8086D5E0;
    this->unk_1C8 = 1.0f;
}

void func_8086D5E0(BgBdanSwitch* this, GlobalContext* globalCtx) {
    switch (this->dyna.actor.params & 0xFF) {
        case BLUE:
            if (func_800435B4(&this->dyna)) {
                func_8086D67C(this);
                func_8086D4B4(this, globalCtx);
            }
            break;
        case YELLOW:
            if (func_8004356C(&this->dyna)) {
                func_8086D67C(this);
                func_8086D4B4(this, globalCtx);
            }
    }
}

void func_8086D67C(BgBdanSwitch* this) {
    this->actionFunc = func_8086D694;
    this->unk_1DA = 0x64;
}

void func_8086D694(BgBdanSwitch* this, GlobalContext* globalCtx) {
    if ((func_8005B198() == this->dyna.actor.type) || (this->unk_1DA <= 0)) {
        this->unk_1C8 -= 0.2f;
        if (this->unk_1C8 <= 0.1f) {
            func_8086D730(this);
            Audio_PlayActorSound2(&this->dyna.actor, NA_SE_EV_FOOT_SWITCH);
            func_800AA000(this->dyna.actor.xyzDistFromLinkSq, 0x78, 0x14, 0xA);
        }
    }
}

void func_8086D730(BgBdanSwitch* this) {
    this->unk_1C8 = 0.1f;
    this->actionFunc = func_8086D754;
    this->unk_1D8 = 6;
}

void func_8086D754(BgBdanSwitch* this, GlobalContext* globalCtx) {
    switch (this->dyna.actor.params & 0xFF) {
        case BLUE:
            if (!func_800435B4(&this->dyna)) {
                if (this->unk_1D8 <= 0) {
                    func_8086D7FC(this);
                    func_8086D548(this, globalCtx);
                }
            } else {
                this->unk_1D8 = 6;
            }
            break;
        case YELLOW:
            if (!Flags_GetSwitch(globalCtx, (this->dyna.actor.params >> 8) & 0x3F)) {
                func_8086D7FC(this);
            }
    }
}

void func_8086D7FC(BgBdanSwitch* this) {
    this->actionFunc = func_8086D80C;
}

void func_8086D80C(BgBdanSwitch* this, GlobalContext* globalCtx) {
    this->unk_1C8 += 0.2f;
    if (this->unk_1C8 >= 1.0f) {
        func_8086D5C4(this);
        Audio_PlayActorSound2(&this->dyna.actor, NA_SE_EV_FOOT_SWITCH);
    }
}

void func_8086D86C(BgBdanSwitch* this) {
    this->actionFunc = func_8086D888;
    this->unk_1C8 = 1.0f;
}

void func_8086D888(BgBdanSwitch* this, GlobalContext* globalCtx) {
    if (func_8004356C(&this->dyna)) {
        func_8086D8BC(this);
    }
}

void func_8086D8BC(BgBdanSwitch* this) {
    this->actionFunc = func_8086D8CC;
}

void func_8086D8CC(BgBdanSwitch* this, GlobalContext* globalCtx) {
    this->unk_1C8 -= 0.2f;
    if (this->unk_1C8 <= 0.6f) {
        func_8086D9F8(this);
        Audio_PlayActorSound2(&this->dyna.actor, NA_SE_EV_FOOT_SWITCH);
        func_800AA000(this->dyna.actor.xyzDistFromLinkSq, 0x78, 0x14, 0xA);
    }
}

void func_8086D944(BgBdanSwitch* this) {
    this->actionFunc = func_8086D95C;
    this->unk_1DA = 0x64;
}

void func_8086D95C(BgBdanSwitch* this, GlobalContext* globalCtx) {
    if ((func_8005B198() == this->dyna.actor.type) || (this->unk_1DA <= 0)) {
        this->unk_1C8 -= 0.2f;
        if (this->unk_1C8 <= 0.1f) {
            func_8086DB24(this);
            Audio_PlayActorSound2(&this->dyna.actor, NA_SE_EV_FOOT_SWITCH);
            func_800AA000(this->dyna.actor.xyzDistFromLinkSq, 0x78, 0x14, 0xA);
        }
    }
}

void func_8086D9F8(BgBdanSwitch* this) {
    this->unk_1C8 = 0.6f;
    this->actionFunc = func_8086DA1C;
    this->unk_1D8 = 6;
}

void func_8086DA1C(BgBdanSwitch* this, GlobalContext* globalCtx) {
    Actor* heldActor = PLAYER->heldActor;

    if (func_8004356C(&this->dyna)) {
        if (heldActor != NULL && heldActor->id == ACTOR_EN_RU1) {
            if (this->unk_1D8 <= 0) {
                func_8086D944(this);
                func_8086D4B4(this, globalCtx);
            }
        } else {
            this->unk_1D8 = 6;
        }
    } else {
        if (this->unk_1D8 <= 0) {
            func_8086DAB4(this);
        }
    }
}

void func_8086DAB4(BgBdanSwitch* this) {
    this->actionFunc = func_8086DAC4;
}

void func_8086DAC4(BgBdanSwitch* this, GlobalContext* globalCtx) {
    this->unk_1C8 += 0.2f;
    if (this->unk_1C8 >= 1.0f) {
        func_8086D86C(this);
        Audio_PlayActorSound2(&this->dyna.actor, NA_SE_EV_FOOT_SWITCH);
    }
}

void func_8086DB24(BgBdanSwitch* this) {
    this->unk_1C8 = 0.1f;
    this->actionFunc = func_8086DB40;
}

void func_8086DB40(BgBdanSwitch* this, GlobalContext* globalCtx) {
}

void func_8086DB4C(BgBdanSwitch* this) {
    this->actionFunc = func_8086DB68;
    this->unk_1C8 = 2.0f;
}

void func_8086DB68(BgBdanSwitch* this, GlobalContext* globalCtx) {
    switch (this->dyna.actor.params & 0xFF) {
        default:
            return;
        case YELLOW_TALL_1:
            if (((this->collider.base.acFlags & AC_HIT) != 0) && this->unk_1D8 <= 0) {
                this->unk_1D8 = 0xA;
                func_8086DC30(this);
                func_8086D4B4(this, globalCtx);
            }
            break;
        case YELLOW_TALL_2:
            if (((this->collider.base.acFlags & AC_HIT) != 0) && ((this->unk_1DC & 2) == 0) && this->unk_1D8 <= 0) {
                this->unk_1D8 = 0xA;
                func_8086DC30(this);
                func_8086D4B4(this, globalCtx);
            }
    }
}

void func_8086DC30(BgBdanSwitch* this) {
    this->actionFunc = func_8086DC48;
    this->unk_1DA = 0x64;
}

void func_8086DC48(BgBdanSwitch* this, GlobalContext* globalCtx) {
    if ((func_8005B198() == this->dyna.actor.type) || (this->unk_1DA <= 0)) {
        this->unk_1C8 -= 0.3f;
        if (this->unk_1C8 <= 1.0f) {
            func_8086DCCC(this);
            Audio_PlayActorSound2(&this->dyna.actor, NA_SE_EV_FOOT_SWITCH);
        }
    }
}

void func_8086DCCC(BgBdanSwitch* this) {
    this->actionFunc = func_8086DCE8;
    this->unk_1C8 = 1.0f;
}

void func_8086DCE8(BgBdanSwitch* this, GlobalContext* globalCtx) {
    switch (this->dyna.actor.params & 0xFF) {
        case YELLOW_TALL_1:
            if (!Flags_GetSwitch(globalCtx, (this->dyna.actor.params >> 8) & 0x3F)) {
                func_8086DDA8(this);
            }
            break;
        case YELLOW_TALL_2:
            if (((this->collider.base.acFlags & AC_HIT) != 0) && ((this->unk_1DC & 2) == 0) && (this->unk_1D8 <= 0)) {
                this->unk_1D8 = 0xA;
                func_8086DDA8(this);
                func_8086D548(this, globalCtx);
            }
    }
}

void func_8086DDA8(BgBdanSwitch* this) {
    this->actionFunc = func_8086DDC0;
    this->unk_1DA = 0x64;
}

void func_8086DDC0(BgBdanSwitch* this, GlobalContext* globalCtx) {
    if ((((this->dyna.actor.params & 0xFF) != YELLOW_TALL_2) || (func_8005B198() == this->dyna.actor.type)) ||
        (this->unk_1DA <= 0)) {
        this->unk_1C8 += 0.3f;
        if (this->unk_1C8 >= 2.0f) {
            func_8086DB4C(this);
            Audio_PlayActorSound2(&this->dyna.actor, NA_SE_EV_FOOT_SWITCH);
        }
    }
}

void BgBdanSwitch_Update(Actor* thisx, GlobalContext* globalCtx) {
    s32 pad;
    BgBdanSwitch* this = THIS;
    s32 type;

    if (this->unk_1DA > 0) {
        this->unk_1DA--;
    }
    this->actionFunc(this, globalCtx);
    func_8086D0EC(this);
    type = this->dyna.actor.params & 0xFF;
    if (type != 3 && type != 4) {
        this->unk_1D8--;
    } else {
        if (!Player_InCsMode(globalCtx) && this->unk_1D8 > 0) {
            this->unk_1D8--;
        }
        this->unk_1DC = this->collider.base.acFlags;
        this->collider.base.acFlags &= ~AC_HIT;
        //  temp;
        this->collider.elements[0].dim.modelSphere.radius = this->unk_1D4 * 370.0f;
        CollisionCheck_SetAC(globalCtx, &globalCtx->colChkCtx, &this->collider.base);
        CollisionCheck_SetOC(globalCtx, &globalCtx->colChkCtx, &this->collider.base);
    }
<<<<<<< HEAD
=======
    temp = this->collider.base.acFlags;
    this->collider.base.acFlags &= 0xFFFD;
    this->unk_1DC = temp;
    this->collider.list[0].dim.modelSphere.radius = this->unk_1D4 * 370.0f;
    CollisionCheck_SetAC(globalCtx, &globalCtx->colChkCtx, &this->collider.base);
    CollisionCheck_SetOC(globalCtx, &globalCtx->colChkCtx, &this->collider.base);
>>>>>>> eff219f7
}

void func_8086DF58(BgBdanSwitch* this, GlobalContext* globalCtx, Gfx* dlist) {
    func_800D1694(this->dyna.actor.posRot.pos.x,
                  this->dyna.actor.posRot.pos.y + (this->dyna.actor.shape.unk_08 * this->unk_1D0),
                  this->dyna.actor.posRot.pos.z, &this->dyna.actor.shape.rot);
    Matrix_Scale(this->unk_1D4, this->unk_1D0, this->unk_1D4, MTXMODE_APPLY);
    Gfx_DrawDListOpa(globalCtx, dlist);
}

void BgBdanSwitch_Draw(Actor* thisx, GlobalContext* globalCtx) {
    BgBdanSwitch* this = THIS;

    switch (this->dyna.actor.params & 0xFF) {
        case YELLOW_HEAVY:
        case YELLOW:
            func_8086DF58(this, globalCtx, D_060061A0);
            break;
        case YELLOW_TALL_1:
        case YELLOW_TALL_2:
<<<<<<< HEAD
            func_8086DF58(this, globalCtx, &D_060061A0);
            Collider_UpdateSpheres(0, &this->collider);
            Matrix_MultVec3f(&D_8086E0E0, &this->actor.posRot2);
=======
            func_8086DF58(this, globalCtx, D_060061A0);
            func_800628A4(0, &this->collider);
            Matrix_MultVec3f(&D_8086E0E0, &this->dyna.actor.posRot2.pos);
>>>>>>> eff219f7
            break;
        case BLUE:
            func_8086DF58(this, globalCtx, D_06005A20);
    }
}<|MERGE_RESOLUTION|>--- conflicted
+++ resolved
@@ -69,11 +69,7 @@
 static ColliderJntSphInit sJntSphInit = {
     { COLTYPE_NONE, AT_OFF, AC_ON | AC_PLAYER, OC_ON | OC_ALL, OT_TYPE2, COLSHAPE_JNTSPH },
     1,
-<<<<<<< HEAD
-    &sJntSphElementsInit,
-=======
-    sJntSphItemsInit,
->>>>>>> eff219f7
+    sJntSphElementsInit,
 };
 
 static InitChainEntry sInitChain[] = {
@@ -489,20 +485,10 @@
         }
         this->unk_1DC = this->collider.base.acFlags;
         this->collider.base.acFlags &= ~AC_HIT;
-        //  temp;
         this->collider.elements[0].dim.modelSphere.radius = this->unk_1D4 * 370.0f;
         CollisionCheck_SetAC(globalCtx, &globalCtx->colChkCtx, &this->collider.base);
         CollisionCheck_SetOC(globalCtx, &globalCtx->colChkCtx, &this->collider.base);
     }
-<<<<<<< HEAD
-=======
-    temp = this->collider.base.acFlags;
-    this->collider.base.acFlags &= 0xFFFD;
-    this->unk_1DC = temp;
-    this->collider.list[0].dim.modelSphere.radius = this->unk_1D4 * 370.0f;
-    CollisionCheck_SetAC(globalCtx, &globalCtx->colChkCtx, &this->collider.base);
-    CollisionCheck_SetOC(globalCtx, &globalCtx->colChkCtx, &this->collider.base);
->>>>>>> eff219f7
 }
 
 void func_8086DF58(BgBdanSwitch* this, GlobalContext* globalCtx, Gfx* dlist) {
@@ -523,15 +509,9 @@
             break;
         case YELLOW_TALL_1:
         case YELLOW_TALL_2:
-<<<<<<< HEAD
-            func_8086DF58(this, globalCtx, &D_060061A0);
+            func_8086DF58(this, globalCtx, D_060061A0);
             Collider_UpdateSpheres(0, &this->collider);
-            Matrix_MultVec3f(&D_8086E0E0, &this->actor.posRot2);
-=======
-            func_8086DF58(this, globalCtx, D_060061A0);
-            func_800628A4(0, &this->collider);
             Matrix_MultVec3f(&D_8086E0E0, &this->dyna.actor.posRot2.pos);
->>>>>>> eff219f7
             break;
         case BLUE:
             func_8086DF58(this, globalCtx, D_06005A20);
