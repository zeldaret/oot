#ifndef _Z_BG_BDAN_SWITCH_H_
#define _Z_BG_BDAN_SWITCH_H_

#include "ultra64.h"
#include "global.h"

// BgBdanSwitch.actor.params & 0xFF
typedef enum {
    /* 0x00 */ BLUE,
    /* 0x01 */ YELLOW_HEAVY,
    /* 0x02 */ YELLOW,
    /* 0x03 */ YELLOW_TALL_1,
    /* 0x04 */ YELLOW_TALL_2
} BgBdanSwitchType;

struct BgBdanSwitch;

typedef void (*BgBdanSwitchActionFunc)(struct BgBdanSwitch*, GlobalContext*);

typedef struct BgBdanSwitch {
<<<<<<< HEAD
    /* 0x0000 */ Actor actor;
    /* 0x014C */ s32 bgId;
    /* 0x0150 */ f32 unk_150;
    /* 0x0154 */ f32 unk_154;
    /* 0x0158 */ u32 unk_158;
    /* 0x015C */ u32 unk_15C;
    /* 0x0160 */ u8 unk_160;
=======
    /* 0x0000 */ DynaPolyActor dyna;
>>>>>>> d4e16bba
    /* 0x0164 */ BgBdanSwitchActionFunc actionFunc;
    /* 0x0168 */ ColliderJntSph collider;
    /* 0x0188 */ ColliderJntSphItem colliderItems[1];
    /* 0x01C8 */ f32 unk_1C8;
    /* 0x01CC */ s16 unk_1CC;
    /* 0x01CE */ char unk_1CE[0x2];
    /* 0x01D0 */ f32 unk_1D0;
    /* 0x01D4 */ f32 unk_1D4;
    /* 0x01D8 */ s16 unk_1D8;
    /* 0x01DA */ s16 unk_1DA;
    /* 0x01DC */ u8 unk_1DC;
    /* 0x01DD */ char unk_1DD[0x3];
} BgBdanSwitch; // size = 0x01E0

extern const ActorInit Bg_Bdan_Switch_InitVars;

#endif<|MERGE_RESOLUTION|>--- conflicted
+++ resolved
@@ -18,17 +18,7 @@
 typedef void (*BgBdanSwitchActionFunc)(struct BgBdanSwitch*, GlobalContext*);
 
 typedef struct BgBdanSwitch {
-<<<<<<< HEAD
-    /* 0x0000 */ Actor actor;
-    /* 0x014C */ s32 bgId;
-    /* 0x0150 */ f32 unk_150;
-    /* 0x0154 */ f32 unk_154;
-    /* 0x0158 */ u32 unk_158;
-    /* 0x015C */ u32 unk_15C;
-    /* 0x0160 */ u8 unk_160;
-=======
     /* 0x0000 */ DynaPolyActor dyna;
->>>>>>> d4e16bba
     /* 0x0164 */ BgBdanSwitchActionFunc actionFunc;
     /* 0x0168 */ ColliderJntSph collider;
     /* 0x0188 */ ColliderJntSphItem colliderItems[1];
