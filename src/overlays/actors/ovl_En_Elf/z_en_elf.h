#ifndef _Z_EN_ELF_H_
#define _Z_EN_ELF_H_

#include <ultra64.h>
#include <global.h>

struct EnElf;

typedef void (*EnElfActionFunc)(struct EnElf*, struct GlobalContext*);
typedef void (*EnElfUnkFunc)(struct EnElf*, struct GlobalContext*);

typedef struct EnElf {
    /* 0x0000 */ Actor actor;
<<<<<<< HEAD
    /* 0x014C */ SkelAnime skelAnime;
    /* 0x0190 */ Vec3s limbDrawTable[15];
    /* 0x01EA */ Vec3s transitionDrawTable[15];
    /* 0x0244 */ Color_RGBAf innerColor;
    /* 0x0254 */ Color_RGBAf outerColor;
    /* 0x0264 */ LightInfoPositional lightInfoPos2;
    /* 0x0274 */ z_Light* light;
    /* 0x0278 */ LightInfoPositional lightInfoPos3;
    /* 0x0288 */ z_Light* light2;
    /* 0x028C */ Vec3f unk_28C; //pos copy
    /* 0x0298 */ Actor* elfMsg;
    /* 0x029C */ f32 unk_29C;
    /* 0x02A0 */ f32 unk_2A0;
    /* 0x02A4 */ f32 unk_2A4;
    /* 0x02A8 */ s16 unk_2A8;
    /* 0x02AA */ s16 unk_2AA;
    /* 0x02AC */ s16 unk_2AC;
    /* 0x02AE */ s16 unk_2AE;
    /* 0x02B0 */ s16 unk_2B0;
    /* 0x02B2 */ char unk_2B2[0x2];
    /* 0x02B4 */ f32 unk_2B4;
    /* 0x02B8 */ f32 unk_2B8;
    /* 0x02BC */ s16 unk_2BC;
    /* 0x02BE */ u16 timer;
    /* 0x02C0 */ s16 unk_2C0; //timer
    /* 0x02C2 */ s16 dissapearTimer;
    /* 0x02C4 */ u16 flags;
    /* 0x02C6 */ u8 unk_2C6;
    /* 0x02C7 */ u8 unk_2C7;
    /* 0x02C8 */ EnElfUnkFunc unk_2C8; // some func pointer
    /* 0x02CC */ EnElfActionFunc actionFunc;
=======
    /* 0x014C */ char unk_14C[0x14C];
    /* 0x0298 */ Actor* unk_298;
    /* 0x029C */ char unk_29C[0x34];
>>>>>>> 9054feee
} EnElf; // size = 0x02D0

typedef enum {
    /* 0x00 */ FAIRY_NAVI,
    /* 0x01 */ FAIRY_REVIVE_BOTTLE,
    /* 0x02 */ FAIRY_HEAL_TIMED,
    /* 0x03 */ FAIRY_KOKIRI,
    /* 0x04 */ FAIRY_SPAWNER,
    /* 0x05 */ FAIRY_REVIVE_DEATH,
    /* 0x06 */ FAIRY_HEAL,
    /* 0x07 */ FAIRY_HEAL_BIG,
} FairyType;

extern const ActorInit En_Elf_InitVars;

#endif<|MERGE_RESOLUTION|>--- conflicted
+++ resolved
@@ -11,16 +11,15 @@
 
 typedef struct EnElf {
     /* 0x0000 */ Actor actor;
-<<<<<<< HEAD
     /* 0x014C */ SkelAnime skelAnime;
     /* 0x0190 */ Vec3s limbDrawTable[15];
     /* 0x01EA */ Vec3s transitionDrawTable[15];
     /* 0x0244 */ Color_RGBAf innerColor;
     /* 0x0254 */ Color_RGBAf outerColor;
-    /* 0x0264 */ LightInfoPositional lightInfoPos2;
-    /* 0x0274 */ z_Light* light;
-    /* 0x0278 */ LightInfoPositional lightInfoPos3;
-    /* 0x0288 */ z_Light* light2;
+    /* 0x0264 */ LightInfoPositional lightInfoGlow;
+    /* 0x0274 */ z_Light* lightNodeGlow;
+    /* 0x0278 */ LightInfoPositional lightInfoNoGlow;
+    /* 0x0288 */ z_Light* lightNodeNoGlow;
     /* 0x028C */ Vec3f unk_28C; //pos copy
     /* 0x0298 */ Actor* elfMsg;
     /* 0x029C */ f32 unk_29C;
@@ -43,11 +42,6 @@
     /* 0x02C7 */ u8 unk_2C7;
     /* 0x02C8 */ EnElfUnkFunc unk_2C8; // some func pointer
     /* 0x02CC */ EnElfActionFunc actionFunc;
-=======
-    /* 0x014C */ char unk_14C[0x14C];
-    /* 0x0298 */ Actor* unk_298;
-    /* 0x029C */ char unk_29C[0x34];
->>>>>>> 9054feee
 } EnElf; // size = 0x02D0
 
 typedef enum {
@@ -58,7 +52,7 @@
     /* 0x04 */ FAIRY_SPAWNER,
     /* 0x05 */ FAIRY_REVIVE_DEATH,
     /* 0x06 */ FAIRY_HEAL,
-    /* 0x07 */ FAIRY_HEAL_BIG,
+    /* 0x07 */ FAIRY_HEAL_BIG
 } FairyType;
 
 extern const ActorInit En_Elf_InitVars;
