--- conflicted
+++ resolved
@@ -1379,15 +1379,10 @@
 
     if (player->naviTextId == 0) {
         if (player->unk_664 == NULL) {
-<<<<<<< HEAD
             if (((gSaveContext.save.info.playerData.naviTimer >= 600) &&
                  (gSaveContext.save.info.playerData.naviTimer <= 3000)) ||
                 (nREG(89) != 0)) {
-                player->naviTextId = ElfMessage_GetCUpText(play);
-=======
-            if (((gSaveContext.naviTimer >= 600) && (gSaveContext.naviTimer <= 3000)) || (nREG(89) != 0)) {
                 player->naviTextId = QuestHint_GetNaviTextId(play);
->>>>>>> 17073af8
 
                 if (player->naviTextId == 0x15F) {
                     player->naviTextId = 0;
