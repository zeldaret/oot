--- conflicted
+++ resolved
@@ -865,13 +865,8 @@
         if ((play->sceneId == SCENE_LINKS_HOUSE) && (gSaveContext.sceneLayer == 4)) {
             // play dash sound effect as Navi enters Links house in the intro
             if (1) {}
-<<<<<<< HEAD
             if (play->csCtx.curFrame == 55) {
-                Audio_PlayActorSound2(&this->actor, NA_SE_EV_FAIRY_DASH);
-=======
-            if (play->csCtx.frames == 55) {
                 Audio_PlayActorSfx2(&this->actor, NA_SE_EV_FAIRY_DASH);
->>>>>>> aa48c66e
             }
 
             // play dash sound effect in intervals as Navi is waking up Link in the intro
