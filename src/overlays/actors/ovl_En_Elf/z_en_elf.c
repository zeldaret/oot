/*
 * File: z_en_elf.c
 * Overlay: ovl_En_Elf
 * Description: Fairy
 */

#include "z_en_elf.h"

#define FLAGS 0x02000030

#define THIS ((EnElf*)thisx)

#define FAIRY_FLAG_TIMED (1 << 8)
#define FAIRY_FLAG_BIG (1 << 9)

void EnElf_Init(Actor* thisx, GlobalContext* globalCtx);
void EnElf_Destroy(Actor* thisx, GlobalContext* globalCtx);
void EnElf_Update(Actor* thisx, GlobalContext* globalCtx);
void EnElf_Draw(Actor* thisx, GlobalContext* globalCtx);
void func_80A053F0(Actor* thisx, GlobalContext* globalCtx);
void func_80A052F4(Actor* thisx, GlobalContext* globalCtx);
void func_80A05208(Actor* thisx, GlobalContext* globalCtx);
void func_80A05188(Actor* thisx, GlobalContext* globalCtx);
void func_80A05114(Actor* thisx, GlobalContext* globalCtx);
void func_80A05040(Actor* thisx, GlobalContext* globalCtx);

// Navi
void func_80A03CF8(EnElf* this, GlobalContext* globalCtx);

// Healing Fairies
void func_80A0329C(EnElf* this, GlobalContext* globalCtx);
void func_80A03610(EnElf* this, GlobalContext* globalCtx);

// Healing Fairies Revive From Death
void func_80A03990(EnElf* this, GlobalContext* globalCtx);
void func_80A03814(EnElf* this, GlobalContext* globalCtx);

// Kokiri Fairies
void func_80A0353C(EnElf* this, GlobalContext* globalCtx);

// Fairy Spawner
void func_80A03604(EnElf* this, GlobalContext* globalCtx);

// Move(?) functions
void func_80A0214C(EnElf* this, GlobalContext* globalCtx);
void func_80A02AA4(EnElf* this, GlobalContext* globalCtx);
void func_80A02A20(EnElf* this, GlobalContext* globalCtx);
void func_80A02B38(EnElf* this, GlobalContext* globalCtx);
void func_80A020A4(EnElf* this, GlobalContext* globalCtx);
void func_80A01FE0(EnElf* this, GlobalContext* globalCtx);

// misc
void func_80A04414(EnElf* this, GlobalContext* globalCtx);
void func_80A0461C(EnElf* this, GlobalContext* globalCtx);
void EnElf_SpawnSparkles(EnElf* this, GlobalContext* globalCtx, s32 sparkleLife);
void EnElf_GetCutsceneNextPos(Vec3f* vec, GlobalContext* globalCtx, s32 action);

const ActorInit En_Elf_InitVars = {
    ACTOR_EN_ELF,
    ACTORTYPE_ITEMACTION,
    FLAGS,
    OBJECT_GAMEPLAY_KEEP,
    sizeof(EnElf),
    (ActorFunc)EnElf_Init,
    (ActorFunc)EnElf_Destroy,
    (ActorFunc)EnElf_Update,
    (ActorFunc)EnElf_Draw,
};

static InitChainEntry sInitChain[] = {
    ICHAIN_VEC3F_DIV1000(scale, 8, ICHAIN_STOP),
};

static Color_RGBAf sInnerColors[] = {
    { 255.0f, 255.0f, 255.0f, 255.0f },
    { 255.0f, 220.0f, 220.0f, 255.0f },
};

static Color_RGBAf sOuterColors[] = {
    { 255.0f, 255.0f, 255.0f, 255.0f },
    { 255.0f, 50.0f, 100.0f, 255.0f },
};

typedef struct {
    u8 r, g, b;
} FairyColorFlags;

static FairyColorFlags sColorFlags[] = {
    { 0, 0, 0 }, { 1, 0, 0 }, { 1, 2, 0 }, { 1, 0, 2 }, { 0, 1, 0 }, { 2, 1, 0 }, { 0, 1, 2 },
    { 0, 0, 1 }, { 2, 0, 1 }, { 0, 2, 1 }, { 1, 1, 0 }, { 1, 0, 1 }, { 0, 1, 1 },
};

extern SkeletonHeader D_04016A48;
extern AnimationHeader D_04014BA4;

void EnElf_SetupAction(EnElf* this, EnElfActionFunc actionFunc) {
    this->actionFunc = actionFunc;
}

void func_80A01C38(EnElf* this, s32 arg1) {
    this->unk_2A8 = arg1;

    switch (this->unk_2A8) {
        case 0:
            this->unk_2AE = 0x400;
            this->unk_2B0 = 0x200;
            this->func_2C8 = func_80A02A20;
            this->unk_2C0 = 100;
            this->unk_2B4 = 5.0f;
            this->unk_2B8 = 20.0f;
            this->skelAnime.playSpeed = 1.0f;
            break;
        case 12:
            this->unk_2AE = 0x400;
            this->unk_2B0 = 0x200;
            this->func_2C8 = func_80A02A20;
            this->unk_2C0 = 100;
            this->unk_2B4 = 1.0f;
            this->unk_2B8 = 5.0f;
            this->skelAnime.playSpeed = 1.0f;
            break;
        case 10:
            this->unk_2AE = 0x400;
            this->unk_2B0 = 0;
            this->func_2C8 = func_80A02A20;
            this->unk_2B8 = 0.0f;
            this->unk_2B4 = 5.0f;
            this->skelAnime.playSpeed = 1.0f;
            break;
        case 9:
            this->unk_2AE = 0x1000;
            this->unk_2B0 = 0x200;
            this->func_2C8 = func_80A02A20;
            this->unk_2B4 = 3.0f;
            this->unk_2B8 = 10.0f;
            this->skelAnime.playSpeed = 1.0f;
            break;
        case 7:
            this->func_2C8 = func_80A02A20;
            this->unk_2AE = 0x1E;
            this->unk_2C0 = 1;
            this->unk_2B4 = 0.0f;
            this->unk_2B8 = 0.0f;
            this->skelAnime.playSpeed = 1.0f;
            break;
        case 8:
            this->unk_2AE = 0x1000;
            this->unk_2B0 = 0x200;
            this->func_2C8 = func_80A02A20;
            this->unk_2B4 = 0.0f;
            this->unk_2B8 = 0.0f;
            this->skelAnime.playSpeed = 1.0f;
            break;
        case 1:
            this->unk_2AE = 0x1000;
            this->unk_2B0 = 0x800;
            this->func_2C8 = func_80A02A20;
            this->unk_2B4 = 5.0f;
            this->unk_2B8 = 7.5f;
            this->skelAnime.playSpeed = 2.0f;
            break;
        case 2:
            this->unk_2AE = 0x400;
            this->unk_2B0 = 0x1000;
            this->func_2C8 = func_80A02AA4;
            this->unk_2B4 = 10.0f;
            this->unk_2B8 = 20.0f;
            this->skelAnime.playSpeed = 1.0f;
            break;
        case 3:
            this->unk_2B0 = 0x600;
            this->func_2C8 = func_80A02B38;
            this->unk_2B8 = 1.0f;
            this->unk_2B4 = 1.0f;
            this->skelAnime.playSpeed = 1.0f;
            break;
        case 4:
            this->unk_2B0 = 0x800;
            this->func_2C8 = func_80A02B38;
            this->unk_2B4 = 20.0f;
            this->unk_2B8 = 10.0;
            this->skelAnime.playSpeed = 2.0f;
            break;
        case 5:
            this->unk_2B0 = 0x200;
            this->func_2C8 = func_80A02B38;
            this->unk_2B4 = 10.0f;
            this->unk_2B8 = 10.0f;
            this->skelAnime.playSpeed = 0.5f;
            break;
        case 6:
            this->unk_2AE = 0x1000;
            this->unk_2B0 = 0x800;
            this->func_2C8 = func_80A02A20;
            this->unk_2B4 = 60.0f;
            this->unk_2B8 = 20.0f;
            this->skelAnime.playSpeed = 2.0f;
            break;
        case 11:
            this->unk_2AE = 0x400;
            this->unk_2B0 = 0x2000;
            this->func_2C8 = func_80A02A20;
            this->unk_2C0 = 42;
            this->unk_2B4 = 5.0f;
            this->unk_2B8 = 1.0f;
            this->skelAnime.playSpeed = 1.0f;
            break;
    }
}

s32 func_80A01F90(Vec3f* this, Vec3f* arg1, f32 arg2) {
    return SQ(arg2) < (SQ(arg1->x - this->x) + SQ(arg1->z - this->z));
}

void func_80A01FE0(EnElf* this, GlobalContext* globalCtx) {
    Player* player = PLAYER;

    if (!func_80A01F90(&this->actor.posRot.pos, &player->actor.posRot.pos, 30.0f)) {
        this->unk_2B8 = 0.5f;
    } else {
        this->unk_2B8 = 2.0f;
    }

    if (this->unk_2C0 > 0) {
        this->unk_2C0--;
    } else {
        this->unk_2A8 = 1;
        this->unk_2AC = 0x80;
        this->unk_2B8 = Rand_ZeroFloat(1.0f) + 0.5f;
        this->unk_2B0 = Rand_CenteredFloat(32767.0f);
        this->func_2C8 = func_80A0214C;
    }
}

void func_80A020A4(EnElf* this, GlobalContext* globalCtx) {
    Player* player = PLAYER;

    if (func_80A01F90(&this->actor.posRot.pos, &player->actor.posRot.pos, 50.0f)) {
        if (this->unk_2C0 > 0) {
            this->unk_2C0--;
        } else {
            this->unk_2A8 = 1;
            this->unk_2AC = 0x80;
            this->unk_2B8 = Rand_ZeroFloat(1.0f) + 0.5f;
            this->unk_2B0 = Rand_CenteredFloat(32767.0f);
            this->func_2C8 = func_80A0214C;
        }
    }
}

void func_80A0214C(EnElf* this, GlobalContext* globalCtx) {
    f32 xzDistFromLink;

    if (this->unk_2C0 > 0) {
        this->unk_2C0--;
    } else {
        xzDistFromLink = this->actor.xzDistFromLink;
        if (xzDistFromLink < 50.0f) {
            if (Rand_ZeroOne() < 0.2f) {
                this->unk_2A8 = 2;
                this->unk_2AC = 0x400;
                this->unk_2B8 = 2.0f;
                this->func_2C8 = func_80A020A4;
                this->actor.speedXZ = 1.5f;
                this->unk_2C0 = (s16)Rand_ZeroFloat(8.0f) + 4;
            } else {
                this->unk_2C0 = 10;
            }
        } else {
            if (xzDistFromLink > 150.0f) {
                xzDistFromLink = 150.0f;
            }

            xzDistFromLink = ((xzDistFromLink - 50.0f) * 0.95f) + 0.05f;

            if (Rand_ZeroOne() < xzDistFromLink) {
                this->unk_2A8 = 3;
                this->unk_2AC = 0x200;
                this->unk_2B8 = (xzDistFromLink * 2.0f) + 1.0f;
                this->func_2C8 = func_80A01FE0;
                this->unk_2C0 = (s16)Rand_ZeroFloat(16.0f) + 0x10;
            } else {
                this->unk_2C0 = 10;
            }
        }
    }

    if (Rand_ZeroOne() < 0.1f) {
        this->unk_2A8 = 1;
        this->unk_2AC = 0x80;
        this->unk_2B8 = Rand_ZeroFloat(0.5f) + 0.5f;
        this->unk_2B0 = Rand_CenteredFloat(32767.0f);
    }
}

void func_80A0232C(EnElf* this, GlobalContext* globalCtx) {
    if (func_80A01F90(&this->unk_28C, &this->actor.posRot.pos, 100.0f)) {
        this->unk_2A8 = 0;
        this->unk_2AC = 0x200;
        this->func_2C8 = func_80A0214C;
        this->unk_2B8 = 1.5f;
    } else {
        this->func_2C8(this, globalCtx);
    }
}

f32 EnElf_GetColorValue(s32 colorFlag) {
    switch (colorFlag) {
        case 1:
            return Rand_ZeroFloat(55.0f) + 200.0f;
        case 2:
            return Rand_ZeroFloat(255.0f);
        default:
            return 0.0f;
    }
}

void EnElf_Init(Actor* thisx, GlobalContext* globalCtx) {
    EnElf* this = THIS;
    s32 pad;
    Player* player = PLAYER;
    s32 colorConfig;
    s32 i;

    Actor_ProcessInitChain(thisx, sInitChain);
    SkelAnime_Init(globalCtx, &this->skelAnime, &D_04016A48, &D_04014BA4, this->jointTbl, this->morphTbl, 15);
    ActorShape_Init(&thisx->shape, 0.0f, NULL, 15.0f);
    thisx->shape.unk_14 = 0xFF;

    Lights_PointGlowSetInfo(&this->lightInfoGlow, thisx->posRot.pos.x, thisx->posRot.pos.y, thisx->posRot.pos.z, 255,
                            255, 255, 0);
    this->lightNodeGlow = LightContext_InsertLight(globalCtx, &globalCtx->lightCtx, &this->lightInfoGlow);

    Lights_PointNoGlowSetInfo(&this->lightInfoNoGlow, thisx->posRot.pos.x, thisx->posRot.pos.y, thisx->posRot.pos.z,
                              255, 255, 255, 0);
    this->lightNodeNoGlow = LightContext_InsertLight(globalCtx, &globalCtx->lightCtx, &this->lightInfoNoGlow);

    this->fairyFlags = 0;
    this->disappearTimer = 600;
    this->unk_2A4 = 0.0f;
    colorConfig = 0;

    switch (thisx->params) {
        case FAIRY_NAVI:
            thisx->room = -1;
            EnElf_SetupAction(this, func_80A03CF8);
            func_80A01C38(this, 0);
            this->fairyFlags |= 4;
            thisx->update = func_80A053F0;
            this->elfMsg = NULL;
            this->unk_2C7 = 0x14;

            if ((gSaveContext.naviTimer >= 25800) || (gSaveContext.naviTimer < 3000)) {
                gSaveContext.naviTimer = 0;
            }
            break;
        case FAIRY_REVIVE_BOTTLE:
            colorConfig = -1;
            EnElf_SetupAction(this, func_80A03610);
            this->unk_2B8 = Math_Vec3f_DistXZ(&thisx->posRot.pos, &player->actor.posRot.pos);
            this->unk_2AC = player->actor.shape.rot.y;
            this->unk_2B0 = -0x1000;
            this->unk_28C.y = thisx->posRot.pos.y - player->actor.posRot.pos.y;
            this->unk_2AA = 0;
            this->unk_2B4 = 0.0f;
            break;
        case FAIRY_REVIVE_DEATH:
            colorConfig = -1;
            EnElf_SetupAction(this, func_80A03990);
            this->unk_2B8 = 0.0f;
            this->unk_2AC = player->actor.shape.rot.y;
            this->unk_2B0 = 0;
            this->unk_28C.y = thisx->posRot.pos.y - player->actor.posRot.pos.y;
            this->unk_2AA = 0;
            this->unk_2B4 = 7.0f;
            break;
        case FAIRY_HEAL_BIG:
            this->fairyFlags |= FAIRY_FLAG_BIG;
            thisx->shape.shadowDrawFunc = ActorShadow_DrawFunc_WhiteCircle;
        case FAIRY_HEAL_TIMED:
            this->fairyFlags |= FAIRY_FLAG_TIMED;
        case FAIRY_HEAL:
            colorConfig = -1;
            EnElf_SetupAction(this, func_80A0329C);
            this->unk_2B4 = Rand_ZeroFloat(10.0f) + 10.0f;
            this->unk_2AA = 0;
            this->unk_2AE = (s16)(Rand_ZeroFloat(1048.0f)) + 0x200;
            this->unk_28C = thisx->posRot.pos;
            this->unk_2BC = Rand_CenteredFloat(32767.0f);
            this->func_2C8 = func_80A0214C;
            func_80A0232C(this, globalCtx);
            this->unk_2C0 = 0;
            this->disappearTimer = 240;
            break;
        case FAIRY_KOKIRI:
            colorConfig = Rand_ZeroFloat(11.99f) + 1.0f;
            EnElf_SetupAction(this, func_80A0353C);
            func_80A01C38(this, 0);
            break;
        case FAIRY_SPAWNER:
            EnElf_SetupAction(this, func_80A03604);
            func_80A01C38(this, 8);

            for (i = 0; i < 8; i++) {
                Actor_Spawn(&globalCtx->actorCtx, globalCtx, ACTOR_EN_ELF, thisx->posRot.pos.x,
                            thisx->posRot.pos.y - 30.0f, thisx->posRot.pos.z, 0, 0, 0, FAIRY_HEAL);
            }
            break;
        default:
            __assert("0", "../z_en_elf.c", 1103);
            break;
    }

    this->unk_2A0 = 3.0f;
    this->innerColor = sInnerColors[0];

    if (colorConfig > 0) {
        this->outerColor.r = EnElf_GetColorValue(sColorFlags[colorConfig].r);
        this->outerColor.g = EnElf_GetColorValue(sColorFlags[colorConfig].g);
        this->outerColor.b = EnElf_GetColorValue(sColorFlags[colorConfig].b);
        this->outerColor.a = 0.0f;
    } else {
        this->innerColor = sInnerColors[-colorConfig];
        this->outerColor = sOuterColors[-colorConfig];
    }
}

void func_80A0299C(EnElf* this, s32 arg1) {
}

void func_80A029A8(EnElf* this, s16 increment) {
    if (this->disappearTimer < 600) {
        this->disappearTimer += increment;
    }
}

void EnElf_Destroy(Actor* thisx, GlobalContext* globalCtx) {
    s32 pad;
    EnElf* this = THIS;

    LightContext_RemoveLight(globalCtx, &globalCtx->lightCtx, this->lightNodeGlow);
    LightContext_RemoveLight(globalCtx, &globalCtx->lightCtx, this->lightNodeNoGlow);
}

void func_80A02A20(EnElf* this, GlobalContext* globalCtx) {
    this->unk_28C.x = Math_SinS(this->unk_2AC) * this->unk_2B8;
    this->unk_28C.y = Math_SinS(this->unk_2AA) * this->unk_2B4;
    this->unk_28C.z = Math_CosS(this->unk_2AC) * this->unk_2B8;
    this->unk_2AC += this->unk_2B0;
    this->unk_2AA += this->unk_2AE;
}

void func_80A02AA4(EnElf* this, GlobalContext* globalCtx) {
    f32 xzScale;

    xzScale = (Math_CosS(this->unk_2AA) * this->unk_2B4) + this->unk_2B8;

    this->unk_28C.x = Math_SinS(this->unk_2AC) * xzScale;
    this->unk_28C.y = 0.0f;
    this->unk_28C.z = Math_CosS(this->unk_2AC) * xzScale;

    this->unk_2AC += this->unk_2B0;
    this->unk_2AA += this->unk_2AE;
}

void func_80A02B38(EnElf* this, GlobalContext* globalCtx) {
    Player* player = PLAYER;

    this->unk_2AA = (this->unk_2AC * 2) & 0xFFFF;
    this->unk_28C.x = Math_SinS(this->unk_2AC) * this->unk_2B8;
    this->unk_28C.y = Math_SinS(this->unk_2AA) * this->unk_2B4;
    this->unk_28C.z = -Math_SinS(player->actor.shape.rot.y) * this->unk_28C.x;
    this->unk_28C.x = Math_CosS(player->actor.shape.rot.y) * this->unk_28C.x;
    this->unk_2AC += this->unk_2B0;
}

void func_80A02BD8(EnElf* this, Vec3f* targetPos, f32 arg2) {
    f32 yVelTarget;
    f32 yVelDirection;

    yVelTarget = ((targetPos->y + this->unk_28C.y) - this->actor.posRot.pos.y) * arg2;
    yVelDirection = (yVelTarget >= 0.0f) ? 1.0f : -1.0f;
    yVelTarget = fabsf(yVelTarget);
    yVelTarget = CLAMP(yVelTarget, 0.0f, 20.0f) * yVelDirection;
    Math_StepToF(&this->actor.velocity.y, yVelTarget, 32.0f);
}

void func_80A02C98(EnElf* this, Vec3f* targetPos, f32 arg2) {
    f32 xVelTarget;
    f32 zVelTarget;
    f32 xVelDirection;
    f32 zVelDirection;

    xVelTarget = ((targetPos->x + this->unk_28C.x) - this->actor.posRot.pos.x) * arg2;
    zVelTarget = ((targetPos->z + this->unk_28C.z) - this->actor.posRot.pos.z) * arg2;

    xVelDirection = (xVelTarget >= 0.0f) ? 1.0f : -1.0f;
    zVelDirection = (zVelTarget >= 0.0f) ? 1.0f : -1.0f;

    xVelTarget = fabsf(xVelTarget);
    zVelTarget = fabsf(zVelTarget);

    xVelTarget = CLAMP(xVelTarget, 0.0f, 20.0f) * xVelDirection;
    zVelTarget = CLAMP(zVelTarget, 0.0f, 20.0f) * zVelDirection;

    func_80A02BD8(this, targetPos, arg2);
    Math_StepToF(&this->actor.velocity.x, xVelTarget, 1.5f);
    Math_StepToF(&this->actor.velocity.z, zVelTarget, 1.5f);
    func_8002D7EC(&this->actor);
}

void func_80A02E30(EnElf* this, Vec3f* targetPos) {
    func_80A02BD8(this, targetPos, 0.2f);
    this->actor.velocity.x = (targetPos->x + this->unk_28C.x) - this->actor.posRot.pos.x;
    this->actor.velocity.z = (targetPos->z + this->unk_28C.z) - this->actor.posRot.pos.z;
    func_8002D7EC(&this->actor);
    this->actor.posRot.pos.x = targetPos->x + this->unk_28C.x;
    this->actor.posRot.pos.z = targetPos->z + this->unk_28C.z;
}

void func_80A02EC0(EnElf* this, Vec3f* targetPos) {
    func_80A02BD8(this, targetPos, 0.2f);
    this->actor.velocity.x = this->actor.velocity.z = 0.0f;
    func_8002D7EC(&this->actor);
    this->actor.posRot.pos.x = targetPos->x + this->unk_28C.x;
    this->actor.posRot.pos.z = targetPos->z + this->unk_28C.z;
}

void func_80A02F2C(EnElf* this, Vec3f* targetPos) {
    f32 yVelTarget;
    f32 yVelDirection;

    yVelTarget = (((Math_SinS(this->unk_2AA) * this->unk_2B4) + targetPos->y) - this->actor.posRot.pos.y) * 0.2f;
    yVelDirection = (yVelTarget >= 0.0f) ? 1.0f : -1.0f;
    this->unk_2AA += this->unk_2AE;
    yVelTarget = fabsf(yVelTarget);
    yVelTarget = CLAMP(yVelTarget, 0.0f, 20.0f) * yVelDirection;
    Math_StepToF(&this->actor.velocity.y, yVelTarget, 1.5f);
}

void func_80A03018(EnElf* this, GlobalContext* globalCtx) {
    s32 pad[2];
    Player* player = PLAYER;
    s16 targetYaw;
    Vec3f* unk_28C = &this->unk_28C;

    Math_SmoothStepToF(&this->actor.speedXZ, this->unk_2B8, 0.2f, 0.5f, 0.01f);

    switch (this->unk_2A8) {
        case 0:
            targetYaw = Math_Atan2S(-(this->actor.posRot.pos.z - unk_28C->z), -(this->actor.posRot.pos.x - unk_28C->x));
            break;

        case 3:
            targetYaw = Math_Atan2S(-(this->actor.posRot.pos.z - player->actor.posRot.pos.z),
                                    -(this->actor.posRot.pos.x - player->actor.posRot.pos.x));
            break;

        case 2:
            targetYaw = Math_Atan2S(this->actor.posRot.pos.z - player->actor.posRot.pos.z,
                                    this->actor.posRot.pos.x - player->actor.posRot.pos.x);
            break;

        default:
            targetYaw = this->unk_2B0;
            break;
    }

    Math_SmoothStepToS(&this->unk_2BC, targetYaw, 10, this->unk_2AC, 0x20);
    this->actor.posRot.rot.y = this->unk_2BC;
    Actor_MoveForward(&this->actor);
}

void func_80A03148(EnElf* this, Vec3f* arg1, f32 arg2, f32 arg3, f32 arg4) {
    f32 xVelTarget;
    f32 zVelTarget;
    f32 xzVelocity;
    f32 clampedXZ;

    xVelTarget = ((arg1->x + this->unk_28C.x) - this->actor.posRot.pos.x) * arg4;
    zVelTarget = ((arg1->z + this->unk_28C.z) - this->actor.posRot.pos.z) * arg4;
    arg4 += 0.3f;
    arg3 += 30.0f;

    func_80A02BD8(this, arg1, arg4);

    xzVelocity = sqrtf(SQ(xVelTarget) + SQ(zVelTarget));

    this->actor.speedXZ = clampedXZ = CLAMP(xzVelocity, arg2, arg3);

    if ((xzVelocity != clampedXZ) && (xzVelocity != 0.0f)) {
        xzVelocity = clampedXZ / xzVelocity;
        xVelTarget *= xzVelocity;
        zVelTarget *= xzVelocity;
    }

    Math_StepToF(&this->actor.velocity.x, xVelTarget, 5.0f);
    Math_StepToF(&this->actor.velocity.z, zVelTarget, 5.0f);
    func_8002D7EC(&this->actor);
}

void func_80A0329C(EnElf* this, GlobalContext* globalCtx) {
    Player* refActor = PLAYER;
    s32 pad;
    Player* player = PLAYER;
    f32 heightDiff;

    SkelAnime_Update(&this->skelAnime);

    if (Rand_ZeroOne() < 0.05f) {
        this->unk_2B4 = Rand_ZeroFloat(10.0f) + 10.0f;
        this->unk_2AE = (s16)(Rand_ZeroFloat(1024.0f)) + 0x200;
    }

    func_80A0232C(this, globalCtx);
    this->unk_28C.y = player->bodyPartsPos[0].y;
    func_80A02F2C(this, &this->unk_28C);
    func_80A03018(this, globalCtx);

    if ((this->unk_2A8 == 2) || (this->unk_2A8 == 3)) {
        EnElf_SpawnSparkles(this, globalCtx, 16);
    }

    if (Actor_HasParent(&this->actor, globalCtx)) {
        Actor_Kill(&this->actor);
        return;
    }

    if (!Player_InCsMode(globalCtx)) {
        heightDiff = this->actor.posRot.pos.y - refActor->actor.posRot.pos.y;

        if ((heightDiff > 0.0f) && (heightDiff < 60.0f)) {
            if (!func_80A01F90(&this->actor.posRot.pos, &refActor->actor.posRot.pos, 10.0f)) {
                Health_ChangeBy(globalCtx, 128);
                if (this->fairyFlags & FAIRY_FLAG_BIG) {
                    Magic_Fill(globalCtx);
                }
                this->unk_2B8 = 50.0f;
                this->unk_2AC = refActor->actor.shape.rot.y;
                this->unk_2B0 = -0x1000;
                this->unk_28C.y = 30.0f;
                this->unk_2B4 = 0.0f;
                this->unk_2AA = 0;
                EnElf_SetupAction(this, func_80A03610);
                return;
            }
        }

        if (this->fairyFlags & FAIRY_FLAG_TIMED) {
            if (this->disappearTimer > 0) {
                this->disappearTimer--;
            } else {
                this->disappearTimer--;

                if (this->disappearTimer > -10) {
                    Actor_SetScale(&this->actor, ((this->disappearTimer + 10) * 0.008f) * 0.1f);
                } else {
                    Actor_Kill(&this->actor);
                    return;
                }
            }
        }

        if (!(this->fairyFlags & FAIRY_FLAG_BIG)) {
            func_8002F434(&this->actor, globalCtx, GI_MAX, 80.0f, 60.0f);
        }
    }
}

void func_80A0353C(EnElf* this, GlobalContext* globalCtx) {
    Vec3f parentPos;
    Actor* parent;

    SkelAnime_Update(&this->skelAnime);
    func_80A02A20(this, globalCtx);
    parent = this->actor.parent;

    if ((parent != NULL) && (parent->update != NULL)) {
        parentPos = this->actor.parent->posRot.pos;
        parentPos.y += ((1500.0f * this->actor.scale.y) + 40.0f);
        func_80A02C98(this, &parentPos, 0.2f);
    } else {
        Actor_Kill(&this->actor);
    }

    this->unk_2BC = Math_Atan2S(this->actor.velocity.z, this->actor.velocity.x);
}

void func_80A03604(EnElf* this, GlobalContext* globalCtx) {
}

void func_80A03610(EnElf* this, GlobalContext* globalCtx) {
    Player* player = PLAYER;

<<<<<<< HEAD
    SkelAnime_Update(&this->skelAnime);
    Math_SmoothScaleMaxMinF(&this->unk_2B8, 30.0f, 0.1f, 4.0f, 1.0f);
=======
    SkelAnime_FrameUpdateMatrix(&this->skelAnime);
    Math_SmoothStepToF(&this->unk_2B8, 30.0f, 0.1f, 4.0f, 1.0f);
>>>>>>> b95643b3

    this->unk_28C.x = Math_CosS(this->unk_2AC) * this->unk_2B8;
    this->unk_28C.y = this->unk_28C.y + this->unk_2B4;

    switch (this->unk_2AA) {
        case 0:
            if (this->unk_2B4 < 2.0f) {
                this->unk_2B4 += 0.1f;
            } else {
                this->unk_2AA++;
            }
            break;
        case 1:
            if (this->unk_2B4 > -1.0f) {
                this->unk_2B4 -= 0.2f;
            }
    }

    this->unk_28C.z = Math_SinS(this->unk_2AC) * -this->unk_2B8;
    this->unk_2AC += this->unk_2B0;
    func_80A02C98(this, &player->actor.posRot.pos, 0.2f);

    if (this->unk_2B4 < 0.0f) {
        if ((this->unk_28C.y < 20.0f) && (this->unk_28C.y > 0.0f)) {
            Actor_SetScale(&this->actor, (this->unk_28C.y * 0.008f) * 0.05f);
        }
    }

    if (this->unk_28C.y < -10.0f) {
        Actor_Kill(&this->actor);
        return;
    }

    this->unk_2BC = Math_Atan2S(this->actor.velocity.z, this->actor.velocity.x);
    EnElf_SpawnSparkles(this, globalCtx, 32);
    Audio_PlayActorSound2(&this->actor, NA_SE_EV_FIATY_HEAL - SFX_FLAG);
}

void func_80A03814(EnElf* this, GlobalContext* globalCtx) {
    Player* player = PLAYER;

    SkelAnime_Update(&this->skelAnime);

    if (this->unk_28C.y > 200.0f) {
        Actor_Kill(&this->actor);
        return;
    }

    if (this->unk_2AE >= 0x7E) {
        this->unk_2B8 += 0.1f;
        this->unk_2B4 += 0.5f;
        this->unk_28C.y += this->unk_2B4;
    } else {
        this->unk_2AE++;

        if (this->unk_2B8 < 30.0f) {
            this->unk_2B8 += 0.5f;
        }

        if (this->unk_28C.y > 0.0f) {
            this->unk_28C.y -= 0.7f;
        }
    }

    this->unk_28C.x = Math_CosS(this->unk_2AC) * this->unk_2B8;
    this->unk_28C.z = Math_SinS(this->unk_2AC) * -this->unk_2B8;
    this->unk_2AC += this->unk_2B0;
    func_80A02E30(this, &player->bodyPartsPos[0]);
    this->unk_2BC = Math_Atan2S(this->actor.velocity.z, this->actor.velocity.x);
    EnElf_SpawnSparkles(this, globalCtx, 32);
    Audio_PlayActorSound2(&this->actor, NA_SE_EV_FIATY_HEAL - SFX_FLAG);
}

void func_80A03990(EnElf* this, GlobalContext* globalCtx) {
    Player* player = PLAYER;

    SkelAnime_Update(&this->skelAnime);

    this->unk_28C.z = 0.0f;
    this->unk_28C.x = 0.0f;
    this->unk_28C.y += this->unk_2B4;
    this->unk_2B4 -= 0.35f;

    if (this->unk_2B4 <= 0.0f) {
        EnElf_SetupAction(this, func_80A03814);
        this->unk_2B0 = 0x800;
        this->unk_2AE = 0;
        this->unk_2B4 = 0.0f;
        this->unk_2B8 = 1.0f;
    }

    func_80A02E30(this, &player->bodyPartsPos[0]);
    Actor_SetScale(&this->actor, (1.0f - (SQ(this->unk_2B4) * 0.012345679f)) * 0.008f);
    this->unk_2BC = Math_Atan2S(this->actor.velocity.z, this->actor.velocity.x);
    EnElf_SpawnSparkles(this, globalCtx, 32);
    Audio_PlayActorSound2(&this->actor, NA_SE_EV_FIATY_HEAL - SFX_FLAG);
}

void func_80A03AB0(EnElf* this, GlobalContext* globalCtx) {
    if (this->fairyFlags & 4) {
        func_80A04414(this, globalCtx);
    }

    SkelAnime_Update(&this->skelAnime);

    if (this->func_2C8 == NULL) {
        __assert("0", "../z_en_elf.c", 1725);
    }

    this->func_2C8(this, globalCtx);
}

void EnElf_UpdateLights(EnElf* this, GlobalContext* globalCtx) {
    s16 glowLightRadius;
    Player* player;

    glowLightRadius = 100;

    if (this->unk_2A8 == 8) {
        glowLightRadius = 0;
    }

    if (this->fairyFlags & 0x20) {
        player = PLAYER;
        Lights_PointNoGlowSetInfo(&this->lightInfoNoGlow, player->actor.posRot.pos.x,
                                  (s16)(player->actor.posRot.pos.y) + 60.0f, player->actor.posRot.pos.z, 255, 255, 255,
                                  200);
    } else {
        Lights_PointNoGlowSetInfo(&this->lightInfoNoGlow, this->actor.posRot.pos.x, this->actor.posRot.pos.y,
                                  this->actor.posRot.pos.z, 255, 255, 255, -1);
    }

    Lights_PointGlowSetInfo(&this->lightInfoGlow, this->actor.posRot.pos.x, this->actor.posRot.pos.y,
                            this->actor.posRot.pos.z, 255, 255, 255, glowLightRadius);

    this->unk_2BC = Math_Atan2S(this->actor.velocity.z, this->actor.velocity.x);

    Actor_SetScale(&this->actor, this->actor.scale.x);
}

void func_80A03CF8(EnElf* this, GlobalContext* globalCtx) {
    Vec3f nextPos;
    Vec3f prevPos;
    Player* player = PLAYER;
    Actor* arrowPointedActor;
    f32 xScale;
    f32 distFromLinksHead;

    func_80A0461C(this, globalCtx);
    func_80A03AB0(this, globalCtx);

    xScale = 0.0f;

    if ((globalCtx->csCtx.state != 0) && (globalCtx->csCtx.npcActions[8] != NULL)) {
        EnElf_GetCutsceneNextPos(&nextPos, globalCtx, 8);

        if (globalCtx->csCtx.npcActions[8]->action == 5) {
            if (1) {}
            EnElf_SpawnSparkles(this, globalCtx, 16);
        }

        prevPos = this->actor.posRot.pos;

        if (this->unk_2A8 == 0xA) {
            func_80A02EC0(this, &nextPos);
        } else {
            func_80A02C98(this, &nextPos, 0.2f);
        }

        if ((globalCtx->sceneNum == SCENE_LINK_HOME) && (gSaveContext.sceneSetupIndex == 4)) {
            // play dash sound as Navi enters Links house in the intro
            if (1) {}
            if (globalCtx->csCtx.frames == 55) {
                Audio_PlayActorSound2(&this->actor, NA_SE_EV_FAIRY_DASH);
            }

            // play dash sound in intervals as Navi is waking up Link in the intro
            if (this->unk_2A8 == 6) {
                if (this->fairyFlags & 0x40) {
                    if (prevPos.y < this->actor.posRot.pos.y) {
                        this->fairyFlags &= ~0x40;
                    }
                } else {
                    if (this->actor.posRot.pos.y < prevPos.y) {
                        this->fairyFlags |= 0x40;
                        Audio_PlayActorSound2(&this->actor, NA_SE_EV_FAIRY_DASH);
                    }
                }
            }
        }
    } else {
        distFromLinksHead = Math_Vec3f_DistXYZ(&player->bodyPartsPos[8], &this->actor.posRot.pos);

        switch (this->unk_2A8) {
            case 7:
                func_80A02C98(this, &player->bodyPartsPos[8], 1.0f - this->unk_2AE * 0.033333335f);
                xScale = Math_Vec3f_DistXYZ(&player->bodyPartsPos[8], &this->actor.posRot.pos);

                if (distFromLinksHead < 7.0f) {
                    this->unk_2C0 = 0;
                    xScale = 0.0f;
                } else if (distFromLinksHead < 25.0f) {
                    xScale = (xScale - 5.0f) * 0.05f;
                    xScale = 1.0f - xScale;
                    xScale = (1.0f - SQ(xScale)) * 0.008f;
                } else {
                    xScale = 0.008f;
                }
                EnElf_SpawnSparkles(this, globalCtx, 16);
                break;
            case 8:
                func_80A02C98(this, &player->bodyPartsPos[8], 0.2f);
                this->actor.posRot.pos = player->bodyPartsPos[8];
                func_80A029A8(this, 1);
                break;
            case 11:
                nextPos = player->bodyPartsPos[8];
                nextPos.y += 1500.0f * this->actor.scale.y;
                func_80A02E30(this, &nextPos);
                EnElf_SpawnSparkles(this, globalCtx, 16);

                if (this->unk_2B8 <= 19.0f) {
                    this->unk_2B8 += 1.0f;
                }

                if (this->unk_2B8 >= 21.0f) {
                    this->unk_2B8 -= 1.0f;
                }

                if (this->unk_2C0 < 0x20) {
                    this->unk_2B0 = (this->unk_2C0 * 0xF0) + 0x200;
                    func_80A0299C(this, 1);
                }
                break;
            case 12:
                nextPos = ACTIVE_CAM->eye;
                nextPos.y += (-2000.0f * this->actor.scale.y);
                func_80A03148(this, &nextPos, 0.0f, 20.0f, 0.2f);
                break;
            default:
                func_80A029A8(this, 1);
                nextPos = globalCtx->actorCtx.targetCtx.naviRefPos;
                nextPos.y += (1500.0f * this->actor.scale.y);
                arrowPointedActor = globalCtx->actorCtx.targetCtx.arrowPointedActor;

                if (arrowPointedActor != NULL) {
                    func_80A03148(this, &nextPos, 0.0f, 20.0f, 0.2f);

                    if (this->actor.speedXZ >= 5.0f) {
                        EnElf_SpawnSparkles(this, globalCtx, 16);
                    }
                } else {
                    if ((this->timer % 32) == 0) {
                        this->unk_2A0 = Rand_ZeroFloat(7.0f) + 3.0f;
                    }

                    if (this->fairyFlags & 2) {
                        if (distFromLinksHead < 30.0f) {
                            this->fairyFlags ^= 2;
                        }

                        func_80A03148(this, &nextPos, 0.0f, 20.0f, 0.2f);
                        EnElf_SpawnSparkles(this, globalCtx, 16);
                    } else {
                        if (distFromLinksHead > 100.0f) {
                            this->fairyFlags |= 2;

                            if (this->unk_2C7 == 0) {
                                Audio_PlayActorSound2(&this->actor, NA_SE_EV_FAIRY_DASH);
                            }

                            this->unk_2C0 = 0x64;
                        }
                        func_80A03148(this, &nextPos, 0.0f, this->unk_2A0, 0.2f);
                    }
                }
                break;
        }
    }

    if (this->unk_2A8 == 7) {
        this->actor.scale.x = xScale;
    } else if (this->unk_2A8 == 8) {
        this->actor.scale.x = 0.0f;
    } else {
        Math_SmoothStepToF(&this->actor.scale.x, 0.008f, 0.3f, 0.00080000004f, 0.000080000005f);
    }

    EnElf_UpdateLights(this, globalCtx);
}

void EnElf_ChangeColor(Color_RGBAf* dest, Color_RGBAf* newColor, Color_RGBAf* curColor, f32 rate) {
    Color_RGBAf rgbaDiff;

    rgbaDiff.r = (newColor->r - curColor->r);
    rgbaDiff.g = (newColor->g - curColor->g);
    rgbaDiff.b = (newColor->b - curColor->b);
    rgbaDiff.a = (newColor->a - curColor->a);

    dest->r += (rgbaDiff.r * rate);
    dest->g += (rgbaDiff.g * rate);
    dest->b += (rgbaDiff.b * rate);
    dest->a += (rgbaDiff.a * rate);
}

void func_80A04414(EnElf* this, GlobalContext* globalCtx) {
    Actor* arrowPointedActor = globalCtx->actorCtx.targetCtx.arrowPointedActor;
    Player* player = PLAYER;
    f32 transitionRate;
    u16 targetSound;

    if (globalCtx->actorCtx.targetCtx.unk_40 != 0.0f) {
        this->unk_2C6 = 0;
        this->unk_29C = 1.0f;

        if (this->unk_2C7 == 0) {
            Audio_PlayActorSound2(&this->actor, NA_SE_EV_FAIRY_DASH);
        }

    } else {
        if (this->unk_2C6 == 0) {
            if ((arrowPointedActor == NULL) ||
                (Math_Vec3f_DistXYZ(&this->actor.posRot.pos, &globalCtx->actorCtx.targetCtx.naviRefPos) < 50.0f)) {
                this->unk_2C6 = 1;
            }
        } else if (this->unk_29C != 0.0f) {
            if (Math_StepToF(&this->unk_29C, 0.0f, 0.25f) != 0) {
                this->innerColor = globalCtx->actorCtx.targetCtx.naviInner;
                this->outerColor = globalCtx->actorCtx.targetCtx.naviOuter;
            } else {
                transitionRate = 0.25f / this->unk_29C;
                EnElf_ChangeColor(&this->innerColor, &globalCtx->actorCtx.targetCtx.naviInner, &this->innerColor,
                                  transitionRate);
                EnElf_ChangeColor(&this->outerColor, &globalCtx->actorCtx.targetCtx.naviOuter, &this->outerColor,
                                  transitionRate);
            }
        }
    }

    if (this->fairyFlags & 1) {
        if ((arrowPointedActor == NULL) || (player->unk_664 == NULL)) {
            this->fairyFlags ^= 1;
        }
    } else {
        if ((arrowPointedActor != NULL) && (player->unk_664 != NULL)) {
            if (arrowPointedActor->type == ACTORTYPE_NPC) {
                targetSound = NA_SE_VO_NAVY_HELLO;
            } else {
                targetSound = (arrowPointedActor->type == ACTORTYPE_ENEMY) ? NA_SE_VO_NAVY_ENEMY : NA_SE_VO_NAVY_HEAR;
            }

            if (this->unk_2C7 == 0) {
                Audio_PlayActorSound2(&this->actor, targetSound);
            }

            this->fairyFlags |= 1;
        }
    }
}

#ifdef NON_MATCHING
// useless branch near case 11/default in the switch for this->unk_2A8
void func_80A0461C(EnElf* this, GlobalContext* globalCtx) {
    s32 temp;
    Actor* arrowPointedActor;
    Player* player = PLAYER;

    if (globalCtx->csCtx.state != 0) {
        if (globalCtx->csCtx.npcActions[8] != NULL) {
            switch (globalCtx->csCtx.npcActions[8]->action) {
                case 4:
                    temp = 9;
                    break;
                case 3:
                    temp = 6;
                    break;
                case 1:
                    temp = 10;
                    break;
                default:
                    temp = 0;
                    break;
            }
        } else {
            temp = 0;
            this->unk_2C0 = 100;
        }

    } else {
        arrowPointedActor = globalCtx->actorCtx.targetCtx.arrowPointedActor;

        if ((player->stateFlags1 & 0x400) || ((YREG(15) & 0x10) && func_800BC56C(globalCtx, 2))) {
            temp = 12;
            this->unk_2C0 = 100;
        } else if ((arrowPointedActor == NULL) || (temp = 1, (arrowPointedActor->type == ACTORTYPE_NPC))) {
            if (arrowPointedActor != NULL) {
                this->unk_2C0 = 100;
                player->stateFlags2 |= 0x100000;
                temp = 0;
            } else {
                switch (this->unk_2A8) {
                    case 0:
                        if (this->unk_2C0 != 0) {
                            this->unk_2C0--;
                            temp = 0;
                        } else {
                            if (this->unk_2C7 == 0) {
                                Audio_PlayActorSound2(&this->actor, NA_SE_EV_NAVY_VANISH);
                            }
                            temp = 7;
                        }
                        break;
                    case 7:
                        if (this->unk_2C0 != 0) {
                            if (this->unk_2AE > 0) {
                                this->unk_2AE--;
                                temp = 7;
                            } else {
                                player->stateFlags2 |= 0x100000;
                                temp = 0;
                            }
                        } else {
                            temp = 8;
                            func_80A029A8(this, 10);
                        }
                        break;
                    case 8:
                        temp = 8;
                        break;
                    case 11:
                        temp = this->unk_2A8;
                        if (this->unk_2C0 > 0) {
                            this->unk_2C0--;
                        } else {
                            temp = 0;
                        }
                        break;
                    default:
                        temp = 0;
                        break;
                }
            }
        }

        switch (temp) {
            case 0:
                if (!(player->stateFlags2 & 0x100000)) {
                    temp = 7;
                    if (this->unk_2C7 == 0) {
                        Audio_PlayActorSound2(&this->actor, NA_SE_EV_NAVY_VANISH);
                    }
                }
                break;
            case 8:
                if (player->stateFlags2 & 0x100000) {
                    func_80A0299C(this, 0x32);
                    this->unk_2C0 = 42;
                    temp = 11;
                    if (this->unk_2C7 == 0) {
                        Audio_PlayActorSound2(&this->actor, NA_SE_EV_FAIRY_DASH);
                    }
                }
                break;
            case 7:
                player->stateFlags2 &= ~0x100000;
                break;
            default:
                player->stateFlags2 |= 0x100000;
                break;
        }
    }

    if (temp != this->unk_2A8) {
        func_80A01C38(this, temp);

        if (temp == 11) {
            this->unk_2B8 = Math_Vec3f_DistXZ(&player->bodyPartsPos[8], &this->actor.posRot.pos);
            this->unk_2AC = Math_Vec3f_Yaw(&this->actor.posRot.pos, &player->bodyPartsPos[8]);
        }
    }
}
#else
#pragma GLOBAL_ASM("asm/non_matchings/overlays/actors/ovl_En_Elf/func_80A0461C.s")
#endif

void EnElf_SpawnSparkles(EnElf* this, GlobalContext* globalCtx, s32 sparkleLife) {
    static Vec3f sparkleVelocity = { 0.0f, -0.05f, 0.0f };
    static Vec3f sparkleAccel = { 0.0f, -0.025f, 0.0f };
    s32 pad;
    Vec3f sparklePos;
    Color_RGBA8 primColor;
    Color_RGBA8 envColor;

    sparklePos.x = Rand_CenteredFloat(6.0f) + this->actor.posRot.pos.x;
    sparklePos.y = (Rand_ZeroOne() * 6.0f) + this->actor.posRot.pos.y;
    sparklePos.z = Rand_CenteredFloat(6.0f) + this->actor.posRot.pos.z;

    primColor.r = this->innerColor.r;
    primColor.g = this->innerColor.g;
    primColor.b = this->innerColor.b;

    envColor.r = this->outerColor.r;
    envColor.g = this->outerColor.g;
    envColor.b = this->outerColor.b;

    EffectSsKiraKira_SpawnDispersed(globalCtx, &sparklePos, &sparkleVelocity, &sparkleAccel, &primColor, &envColor,
                                    1000, sparkleLife);
}

void func_80A04D90(EnElf* this, GlobalContext* globalCtx) {
    s32 pad;
    s32 bgId;

    this->actor.groundY = func_8003CA0C(globalCtx, &globalCtx->colCtx, &this->actor.floorPoly, &bgId, &this->actor,
                                        &this->actor.posRot.pos);
    this->actor.shape.unk_14 = 0x32;
}

// move to talk to player
void func_80A04DE4(EnElf* this, GlobalContext* globalCtx) {
    Vec3f posRot2Copy;
    Player* player = PLAYER;
    Vec3f naviRefPos;

    if (this->fairyFlags & 0x10) {
        naviRefPos = globalCtx->actorCtx.targetCtx.naviRefPos;

        if ((player->unk_664 == NULL) || (&player->actor == player->unk_664) || (&this->actor == player->unk_664)) {
            naviRefPos.x = player->bodyPartsPos[7].x + (Math_SinS(player->actor.shape.rot.y) * 20.0f);
            naviRefPos.y = player->bodyPartsPos[7].y + 5.0f;
            naviRefPos.z = player->bodyPartsPos[7].z + (Math_CosS(player->actor.shape.rot.y) * 20.0f);
        }

        this->actor.posRot2.pos = naviRefPos;
        this->fairyFlags &= ~0x10;
    }

    func_80A03AB0(this, globalCtx);
    posRot2Copy = this->actor.posRot2.pos;

    func_80A03148(this, &posRot2Copy, 0, 20.0f, 0.2f);

    if (this->actor.speedXZ >= 5.0f) {
        EnElf_SpawnSparkles(this, globalCtx, 16);
    }

    Math_SmoothStepToF(&this->actor.scale.x, 0.008f, 0.3f, 0.00080000004f, 0.000080000005f);
    EnElf_UpdateLights(this, globalCtx);
}

// move after talking to player
void func_80A04F94(EnElf* this, GlobalContext* globalCtx) {
    Player* player = PLAYER;

    Math_SmoothStepToS(&this->actor.shape.rot.y, this->unk_2BC, 5, 0x1000, 0x400);
    this->timer++;
    Math_StepToF(&this->unk_2A4, 1.0f, 0.05f);
    func_800773A8(globalCtx, SQ(this->unk_2A4), player->actor.projectedPos.z + 780.0f, 0.2f, 0.5f);
}

// ask to talk to saria again
void func_80A05040(Actor* thisx, GlobalContext* globalCtx) {
    EnElf* this = THIS;

    func_80A04DE4(this, globalCtx);

    if ((func_8010BDBC(&globalCtx->msgCtx) == 4) && func_80106BC8(globalCtx)) {
        switch (globalCtx->msgCtx.choiceIndex) {
            case 0: // yes
                func_8010B720(globalCtx, ElfMessage_GetSariaText(globalCtx));
                this->actor.update = func_80A05114;
                break;
            case 1: // no
                func_80106CCC(globalCtx);
                this->actor.update = func_80A053F0;
                func_80A01C38(this, 0);
                this->fairyFlags &= ~0x20;
                break;
        }
    }

    func_80A04F94(this, globalCtx);
}

void func_80A05114(Actor* thisx, GlobalContext* globalCtx) {
    EnElf* this = THIS;

    func_80A04DE4(this, globalCtx);

    if ((func_8010BDBC(&globalCtx->msgCtx) == 5) && func_80106BC8(globalCtx)) {
        func_8010B720(globalCtx, 0xE3);
        this->actor.update = func_80A05040;
    }

    func_80A04F94(this, globalCtx);
}

void func_80A05188(Actor* thisx, GlobalContext* globalCtx) {
    EnElf* this = THIS;

    func_80A04DE4(this, globalCtx);

    if ((func_8010BDBC(&globalCtx->msgCtx) == 5) && func_80106BC8(globalCtx)) {
        func_8010B720(globalCtx, ElfMessage_GetSariaText(globalCtx));
        this->actor.update = func_80A05114;
    }

    func_80A04F94(this, globalCtx);
}

// ask to talk to navi
void func_80A05208(Actor* thisx, GlobalContext* globalCtx) {
    s32 naviCUpText;
    EnElf* this = THIS;

    func_80A04DE4(this, globalCtx);

    if ((func_8010BDBC(&globalCtx->msgCtx) == 4) && func_80106BC8(globalCtx)) {
        switch (globalCtx->msgCtx.choiceIndex) {
            case 0: // yes
                naviCUpText = ElfMessage_GetCUpText(globalCtx);

                if (naviCUpText != 0) {
                    func_8010B720(globalCtx, naviCUpText);
                } else {
                    func_8010B720(globalCtx, 0x15F);
                }

                this->actor.update = func_80A052F4;
                break;
            case 1: // no
                func_80106CCC(globalCtx);
                this->actor.update = func_80A053F0;
                func_80A01C38(this, 0);
                this->fairyFlags &= ~0x20;
                break;
        }
    }

    func_80A04F94(this, globalCtx);
}

// ask to talk to saria
void func_80A052F4(Actor* thisx, GlobalContext* globalCtx) {
    EnElf* this = THIS;

    func_80A04DE4(this, globalCtx);

    if (func_8010BDBC(&globalCtx->msgCtx) == 4) {
        if (func_80106BC8(globalCtx)) {
            globalCtx->msgCtx.unk_E3F2 = 0xFF;

            switch (globalCtx->msgCtx.choiceIndex) {
                case 0: // yes
                    this->actor.update = func_80A05188;
                    func_8010B720(globalCtx, 0xE2);
                    break;
                case 1: // no
                    this->actor.update = func_80A05208;
                    func_8010B720(globalCtx, 0xE1);
                    break;
            }
        }
    } else if (func_8002F334(thisx, globalCtx)) {
        this->actor.update = func_80A053F0;
        func_80A01C38(this, 0);
        this->fairyFlags &= ~0x20;
    }

    func_80A04F94(this, globalCtx);
}

void func_80A053F0(Actor* thisx, GlobalContext* globalCtx) {
    u8 unk2C7;
    s32 pad;
    Player* player = PLAYER;
    EnElf* this = THIS;

    if (player->naviTextId == 0) {
        if (player->unk_664 == NULL) {
            if (((gSaveContext.naviTimer >= 600) && (gSaveContext.naviTimer <= 3000)) || (nREG(89) != 0)) {
                player->naviTextId = ElfMessage_GetCUpText(globalCtx);

                if (player->naviTextId == 0x15F) {
                    player->naviTextId = 0;
                }
            }
        }
    } else if (player->naviTextId < 0) {
        // trigger dialog instantly for negative message IDs
        thisx->flags |= 0x10000;
    }

    if (func_8002F194(thisx, globalCtx)) {
        func_800F4524(&D_801333D4, NA_SE_VO_SK_LAUGH, 0x20);
        thisx->posRot2.pos = thisx->posRot.pos;

        if (thisx->textId == ElfMessage_GetCUpText(globalCtx)) {
            this->fairyFlags |= 0x80;
            gSaveContext.naviTimer = 3001;
        }

        this->fairyFlags |= 0x10;
        this->fairyFlags |= 0x20;
        thisx->update = func_80A052F4;
        func_80A01C38(this, 3);

        if (this->elfMsg != NULL) {
            this->elfMsg->actor.flags |= 0x100;
        }

        thisx->flags &= ~0x10000;
    } else {
        this->actionFunc(this, globalCtx);
        thisx->shape.rot.y = this->unk_2BC;
        nREG(80) = gSaveContext.sceneFlags[127].chest;

        if (nREG(81) != 0) {
            if (gSaveContext.sceneFlags[127].chest) {
                LOG_NUM("z_common_data.memory.information.room_inf[127][ 0 ]", gSaveContext.sceneFlags[127].chest,
                        "../z_en_elf.c", 2595);
            }
        }

        if (!Gameplay_InCsMode(globalCtx)) {
            if (gSaveContext.naviTimer < 25800) {
                gSaveContext.naviTimer++;
            } else if (!(this->fairyFlags & 0x80)) {
                gSaveContext.naviTimer = 0;
            }
        }
    }

    this->elfMsg = NULL;
    this->timer++;

    if (this->unk_2A4 > 0.0f) {
        Math_StepToF(&this->unk_2A4, 0.0f, 0.05f);
        func_800773A8(globalCtx, SQ(this->unk_2A4) * this->unk_2A4, player->actor.projectedPos.z + 780.0f, 0.2f, 0.5f);
    }

    // temp probably fake match
    unk2C7 = this->unk_2C7;
    if (unk2C7 > 0) {
        this->unk_2C7--;
    }

    if ((this->unk_2C7 == 0) && (globalCtx->csCtx.state != 0)) {
        this->unk_2C7 = 1;
    }

    func_80A04D90(this, globalCtx);
}

void EnElf_Update(Actor* thisx, GlobalContext* globalCtx) {
    s32 pad;
    EnElf* this = THIS;

    this->actionFunc(this, globalCtx);
    this->actor.shape.rot.y = this->unk_2BC;
    this->timer++;

    if (this->fairyFlags & FAIRY_FLAG_BIG) {
        func_80A04D90(this, globalCtx);
    }
}

s32 EnElf_OverrideLimbDraw(GlobalContext* globalCtx, s32 limbIndex, Gfx** dList, Vec3f* pos, Vec3s* rot, void* thisx,
                           Gfx** gfx) {
    static Vec3f zeroVec = { 0.0f, 0.0f, 0.0f };
    s32 pad;
    f32 scale;
    Vec3f mtxMult;
    EnElf* this = THIS;

    if (limbIndex == 8) {
        scale = ((Math_SinS(this->timer * 4096) * 0.1f) + 1.0f) * 0.012f;

        if (this->fairyFlags & FAIRY_FLAG_BIG) {
            scale *= 2.0f;
        }

        scale *= (this->actor.scale.x * 124.99999f);
        Matrix_MultVec3f(&zeroVec, &mtxMult);
        Matrix_Translate(mtxMult.x, mtxMult.y, mtxMult.z, MTXMODE_NEW);
        Matrix_Scale(scale, scale, scale, MTXMODE_APPLY);
    }

    // do not draw wings for big fairies
    if (this->fairyFlags & FAIRY_FLAG_BIG) {
        if (limbIndex == 4 || limbIndex == 7 || limbIndex == 11 || limbIndex == 14) {
            *dList = NULL;
        }
    }

    return false;
}

void EnElf_Draw(Actor* thisx, GlobalContext* globalCtx) {
    s32 pad;
    f32 alphaScale;
    s32 envAlpha;
    EnElf* this = THIS;
    s32 pad1;
    Gfx* dListHead;
    Player* player = PLAYER;

    if ((this->unk_2A8 != 8) && !(this->fairyFlags & 8)) {
        if (!(player->stateFlags1 & 0x100000) || (kREG(90) < this->actor.projectedPos.z)) {
            dListHead = Graph_Alloc(globalCtx->state.gfxCtx, sizeof(Gfx) * 4);

            OPEN_DISPS(globalCtx->state.gfxCtx, "../z_en_elf.c", 2730);

            func_80094B58(globalCtx->state.gfxCtx);

            envAlpha = (this->timer * 50) & 0x1FF;
            envAlpha = (envAlpha > 255) ? 511 - envAlpha : envAlpha;

            alphaScale = this->disappearTimer < 0 ? (this->disappearTimer * (7.0f / 6000.0f)) + 1.0f : 1.0f;

            gSPSegment(POLY_XLU_DISP++, 0x08, dListHead);
            gDPPipeSync(dListHead++);
            gDPSetPrimColor(dListHead++, 0, 0x01, (u8)this->innerColor.r, (u8)this->innerColor.g,
                            (u8)this->innerColor.b, (u8)(this->innerColor.a * alphaScale));

            if (this->fairyFlags & 4) {
                gDPSetRenderMode(dListHead++, G_RM_PASS, G_RM_CLD_SURF2);
            } else {
                gDPSetRenderMode(dListHead++, G_RM_PASS, G_RM_ZB_CLD_SURF2);
            }

            gSPEndDisplayList(dListHead++);
            gDPSetEnvColor(POLY_XLU_DISP++, (u8)this->outerColor.r, (u8)this->outerColor.g, (u8)this->outerColor.b,
                           (u8)(envAlpha * alphaScale));
            POLY_XLU_DISP = SkelAnime_Draw(globalCtx, this->skelAnime.skeleton, this->skelAnime.jointTbl,
                                           EnElf_OverrideLimbDraw, NULL, this, POLY_XLU_DISP);

            CLOSE_DISPS(globalCtx->state.gfxCtx, "../z_en_elf.c", 2793);
        }
    }
}

void EnElf_GetCutsceneNextPos(Vec3f* vec, GlobalContext* globalCtx, s32 action) {
    Vec3f startPos;
    Vec3f endPos;
    CsCmdActorAction* npcAction = globalCtx->csCtx.npcActions[action];
    f32 lerp;

    startPos.x = npcAction->startPos.x;
    startPos.y = npcAction->startPos.y;
    startPos.z = npcAction->startPos.z;

    endPos.x = npcAction->endPos.x;
    endPos.y = npcAction->endPos.y;
    endPos.z = npcAction->endPos.z;

    lerp = func_8006F93C(npcAction->endFrame, npcAction->startFrame, globalCtx->csCtx.frames);

    vec->x = ((endPos.x - startPos.x) * lerp) + startPos.x;
    vec->y = ((endPos.y - startPos.y) * lerp) + startPos.y;
    vec->z = ((endPos.z - startPos.z) * lerp) + startPos.z;
}<|MERGE_RESOLUTION|>--- conflicted
+++ resolved
@@ -692,13 +692,8 @@
 void func_80A03610(EnElf* this, GlobalContext* globalCtx) {
     Player* player = PLAYER;
 
-<<<<<<< HEAD
     SkelAnime_Update(&this->skelAnime);
-    Math_SmoothScaleMaxMinF(&this->unk_2B8, 30.0f, 0.1f, 4.0f, 1.0f);
-=======
-    SkelAnime_FrameUpdateMatrix(&this->skelAnime);
     Math_SmoothStepToF(&this->unk_2B8, 30.0f, 0.1f, 4.0f, 1.0f);
->>>>>>> b95643b3
 
     this->unk_28C.x = Math_CosS(this->unk_2AC) * this->unk_2B8;
     this->unk_28C.y = this->unk_28C.y + this->unk_2B4;
