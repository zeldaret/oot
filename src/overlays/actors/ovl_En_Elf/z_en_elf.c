/*
 * File: z_en_elf.c
 * Overlay: ovl_En_Elf
 * Description: Fairy
 */

#include "z_en_elf.h"
#include "assets/objects/gameplay_keep/gameplay_keep.h"

#define FLAGS (ACTOR_FLAG_4 | ACTOR_FLAG_5 | ACTOR_FLAG_25)

#define FAIRY_FLAG_TIMED (1 << 8)
#define FAIRY_FLAG_BIG (1 << 9)

void EnElf_Init(Actor* thisx, PlayState* play);
void EnElf_Destroy(Actor* thisx, PlayState* play);
void EnElf_Update(Actor* thisx, PlayState* play);
void EnElf_Draw(Actor* thisx, PlayState* play);
void func_80A053F0(Actor* thisx, PlayState* play);
void func_80A052F4(Actor* thisx, PlayState* play);
void func_80A05208(Actor* thisx, PlayState* play);
void func_80A05188(Actor* thisx, PlayState* play);
void func_80A05114(Actor* thisx, PlayState* play);
void func_80A05040(Actor* thisx, PlayState* play);

// Navi
void func_80A03CF8(EnElf* this, PlayState* play);

// Healing Fairies
void func_80A0329C(EnElf* this, PlayState* play);
void func_80A03610(EnElf* this, PlayState* play);

// Healing Fairies Revive From Death
void func_80A03990(EnElf* this, PlayState* play);
void func_80A03814(EnElf* this, PlayState* play);

// Kokiri Fairies
void func_80A0353C(EnElf* this, PlayState* play);

// Fairy Spawner
void func_80A03604(EnElf* this, PlayState* play);

// Move(?) functions
void func_80A0214C(EnElf* this, PlayState* play);
void func_80A02AA4(EnElf* this, PlayState* play);
void func_80A02A20(EnElf* this, PlayState* play);
void func_80A02B38(EnElf* this, PlayState* play);
void func_80A020A4(EnElf* this, PlayState* play);
void func_80A01FE0(EnElf* this, PlayState* play);

// misc
void func_80A04414(EnElf* this, PlayState* play);
void func_80A0461C(EnElf* this, PlayState* play);
void EnElf_SpawnSparkles(EnElf* this, PlayState* play, s32 sparkleLife);
void EnElf_GetCutsceneNextPos(Vec3f* vec, PlayState* play, s32 action);

const ActorInit En_Elf_InitVars = {
    ACTOR_EN_ELF,
    ACTORCAT_ITEMACTION,
    FLAGS,
    OBJECT_GAMEPLAY_KEEP,
    sizeof(EnElf),
    (ActorFunc)EnElf_Init,
    (ActorFunc)EnElf_Destroy,
    (ActorFunc)EnElf_Update,
    (ActorFunc)EnElf_Draw,
};

static InitChainEntry sInitChain[] = {
    ICHAIN_VEC3F_DIV1000(scale, 8, ICHAIN_STOP),
};

static Color_RGBAf sInnerColors[] = {
    { 255.0f, 255.0f, 255.0f, 255.0f },
    { 255.0f, 220.0f, 220.0f, 255.0f },
};

static Color_RGBAf sOuterColors[] = {
    { 255.0f, 255.0f, 255.0f, 255.0f },
    { 255.0f, 50.0f, 100.0f, 255.0f },
};

typedef struct {
    u8 r, g, b;
} FairyColorFlags;

static FairyColorFlags sColorFlags[] = {
    { 0, 0, 0 }, { 1, 0, 0 }, { 1, 2, 0 }, { 1, 0, 2 }, { 0, 1, 0 }, { 2, 1, 0 }, { 0, 1, 2 },
    { 0, 0, 1 }, { 2, 0, 1 }, { 0, 2, 1 }, { 1, 1, 0 }, { 1, 0, 1 }, { 0, 1, 1 },
};

void EnElf_SetupAction(EnElf* this, EnElfActionFunc actionFunc) {
    this->actionFunc = actionFunc;
}

void func_80A01C38(EnElf* this, s32 arg1) {
    this->unk_2A8 = arg1;

    switch (this->unk_2A8) {
        case 0:
            this->unk_2AE = 0x400;
            this->unk_2B0 = 0x200;
            this->func_2C8 = func_80A02A20;
            this->unk_2C0 = 100;
            this->unk_2B4 = 5.0f;
            this->unk_2B8 = 20.0f;
            this->skelAnime.playSpeed = 1.0f;
            break;
        case 12:
            this->unk_2AE = 0x400;
            this->unk_2B0 = 0x200;
            this->func_2C8 = func_80A02A20;
            this->unk_2C0 = 100;
            this->unk_2B4 = 1.0f;
            this->unk_2B8 = 5.0f;
            this->skelAnime.playSpeed = 1.0f;
            break;
        case 10:
            this->unk_2AE = 0x400;
            this->unk_2B0 = 0;
            this->func_2C8 = func_80A02A20;
            this->unk_2B8 = 0.0f;
            this->unk_2B4 = 5.0f;
            this->skelAnime.playSpeed = 1.0f;
            break;
        case 9:
            this->unk_2AE = 0x1000;
            this->unk_2B0 = 0x200;
            this->func_2C8 = func_80A02A20;
            this->unk_2B4 = 3.0f;
            this->unk_2B8 = 10.0f;
            this->skelAnime.playSpeed = 1.0f;
            break;
        case 7:
            this->func_2C8 = func_80A02A20;
            this->unk_2AE = 0x1E;
            this->unk_2C0 = 1;
            this->unk_2B4 = 0.0f;
            this->unk_2B8 = 0.0f;
            this->skelAnime.playSpeed = 1.0f;
            break;
        case 8:
            this->unk_2AE = 0x1000;
            this->unk_2B0 = 0x200;
            this->func_2C8 = func_80A02A20;
            this->unk_2B4 = 0.0f;
            this->unk_2B8 = 0.0f;
            this->skelAnime.playSpeed = 1.0f;
            break;
        case 1:
            this->unk_2AE = 0x1000;
            this->unk_2B0 = 0x800;
            this->func_2C8 = func_80A02A20;
            this->unk_2B4 = 5.0f;
            this->unk_2B8 = 7.5f;
            this->skelAnime.playSpeed = 2.0f;
            break;
        case 2:
            this->unk_2AE = 0x400;
            this->unk_2B0 = 0x1000;
            this->func_2C8 = func_80A02AA4;
            this->unk_2B4 = 10.0f;
            this->unk_2B8 = 20.0f;
            this->skelAnime.playSpeed = 1.0f;
            break;
        case 3:
            this->unk_2B0 = 0x600;
            this->func_2C8 = func_80A02B38;
            this->unk_2B8 = 1.0f;
            this->unk_2B4 = 1.0f;
            this->skelAnime.playSpeed = 1.0f;
            break;
        case 4:
            this->unk_2B0 = 0x800;
            this->func_2C8 = func_80A02B38;
            this->unk_2B4 = 20.0f;
            this->unk_2B8 = 10.0;
            this->skelAnime.playSpeed = 2.0f;
            break;
        case 5:
            this->unk_2B0 = 0x200;
            this->func_2C8 = func_80A02B38;
            this->unk_2B4 = 10.0f;
            this->unk_2B8 = 10.0f;
            this->skelAnime.playSpeed = 0.5f;
            break;
        case 6:
            this->unk_2AE = 0x1000;
            this->unk_2B0 = 0x800;
            this->func_2C8 = func_80A02A20;
            this->unk_2B4 = 60.0f;
            this->unk_2B8 = 20.0f;
            this->skelAnime.playSpeed = 2.0f;
            break;
        case 11:
            this->unk_2AE = 0x400;
            this->unk_2B0 = 0x2000;
            this->func_2C8 = func_80A02A20;
            this->unk_2C0 = 42;
            this->unk_2B4 = 5.0f;
            this->unk_2B8 = 1.0f;
            this->skelAnime.playSpeed = 1.0f;
            break;
    }
}

s32 func_80A01F90(Vec3f* this, Vec3f* arg1, f32 arg2) {
    return SQ(arg2) < (SQ(arg1->x - this->x) + SQ(arg1->z - this->z));
}

void func_80A01FE0(EnElf* this, PlayState* play) {
    Player* player = GET_PLAYER(play);

    if (!func_80A01F90(&this->actor.world.pos, &player->actor.world.pos, 30.0f)) {
        this->unk_2B8 = 0.5f;
    } else {
        this->unk_2B8 = 2.0f;
    }

    if (this->unk_2C0 > 0) {
        this->unk_2C0--;
    } else {
        this->unk_2A8 = 1;
        this->unk_2AC = 0x80;
        this->unk_2B8 = Rand_ZeroFloat(1.0f) + 0.5f;
        this->unk_2B0 = Rand_CenteredFloat(32767.0f);
        this->func_2C8 = func_80A0214C;
    }
}

void func_80A020A4(EnElf* this, PlayState* play) {
    Player* player = GET_PLAYER(play);

    if (func_80A01F90(&this->actor.world.pos, &player->actor.world.pos, 50.0f)) {
        if (this->unk_2C0 > 0) {
            this->unk_2C0--;
        } else {
            this->unk_2A8 = 1;
            this->unk_2AC = 0x80;
            this->unk_2B8 = Rand_ZeroFloat(1.0f) + 0.5f;
            this->unk_2B0 = Rand_CenteredFloat(32767.0f);
            this->func_2C8 = func_80A0214C;
        }
    }
}

void func_80A0214C(EnElf* this, PlayState* play) {
    f32 xzDistToPlayer;

    if (this->unk_2C0 > 0) {
        this->unk_2C0--;
    } else {
        xzDistToPlayer = this->actor.xzDistToPlayer;
        if (xzDistToPlayer < 50.0f) {
            if (Rand_ZeroOne() < 0.2f) {
                this->unk_2A8 = 2;
                this->unk_2AC = 0x400;
                this->unk_2B8 = 2.0f;
                this->func_2C8 = func_80A020A4;
                this->actor.speedXZ = 1.5f;
                this->unk_2C0 = (s16)Rand_ZeroFloat(8.0f) + 4;
            } else {
                this->unk_2C0 = 10;
            }
        } else {
            if (xzDistToPlayer > 150.0f) {
                xzDistToPlayer = 150.0f;
            }

            xzDistToPlayer = ((xzDistToPlayer - 50.0f) * 0.95f) + 0.05f;

            if (Rand_ZeroOne() < xzDistToPlayer) {
                this->unk_2A8 = 3;
                this->unk_2AC = 0x200;
                this->unk_2B8 = (xzDistToPlayer * 2.0f) + 1.0f;
                this->func_2C8 = func_80A01FE0;
                this->unk_2C0 = (s16)Rand_ZeroFloat(16.0f) + 0x10;
            } else {
                this->unk_2C0 = 10;
            }
        }
    }

    if (Rand_ZeroOne() < 0.1f) {
        this->unk_2A8 = 1;
        this->unk_2AC = 0x80;
        this->unk_2B8 = Rand_ZeroFloat(0.5f) + 0.5f;
        this->unk_2B0 = Rand_CenteredFloat(32767.0f);
    }
}

void func_80A0232C(EnElf* this, PlayState* play) {
    if (func_80A01F90(&this->unk_28C, &this->actor.world.pos, 100.0f)) {
        this->unk_2A8 = 0;
        this->unk_2AC = 0x200;
        this->func_2C8 = func_80A0214C;
        this->unk_2B8 = 1.5f;
    } else {
        this->func_2C8(this, play);
    }
}

f32 EnElf_GetColorValue(s32 colorFlag) {
    switch (colorFlag) {
        case 1:
            return Rand_ZeroFloat(55.0f) + 200.0f;
        case 2:
            return Rand_ZeroFloat(255.0f);
        default:
            return 0.0f;
    }
}

void EnElf_Init(Actor* thisx, PlayState* play) {
    EnElf* this = (EnElf*)thisx;
    s32 pad;
    Player* player = GET_PLAYER(play);
    s32 colorConfig;
    s32 i;

    Actor_ProcessInitChain(thisx, sInitChain);
    SkelAnime_Init(play, &this->skelAnime, &gFairySkel, &gFairyAnim, this->jointTable, this->morphTable, 15);
    ActorShape_Init(&thisx->shape, 0.0f, NULL, 15.0f);
    thisx->shape.shadowAlpha = 0xFF;

    Lights_PointGlowSetInfo(&this->lightInfoGlow, thisx->world.pos.x, thisx->world.pos.y, thisx->world.pos.z, 255, 255,
                            255, 0);
    this->lightNodeGlow = LightContext_InsertLight(play, &play->lightCtx, &this->lightInfoGlow);

    Lights_PointNoGlowSetInfo(&this->lightInfoNoGlow, thisx->world.pos.x, thisx->world.pos.y, thisx->world.pos.z, 255,
                              255, 255, 0);
    this->lightNodeNoGlow = LightContext_InsertLight(play, &play->lightCtx, &this->lightInfoNoGlow);

    this->fairyFlags = 0;
    this->disappearTimer = 600;
    this->unk_2A4 = 0.0f;
    colorConfig = 0;

    switch (thisx->params) {
        case FAIRY_NAVI:
            thisx->room = -1;
            EnElf_SetupAction(this, func_80A03CF8);
            func_80A01C38(this, 0);
            this->fairyFlags |= 4;
            thisx->update = func_80A053F0;
            this->elfMsg = NULL;
            this->unk_2C7 = 0x14;

            if ((gSaveContext.naviTimer >= 25800) || (gSaveContext.naviTimer < 3000)) {
                gSaveContext.naviTimer = 0;
            }
            break;
        case FAIRY_REVIVE_BOTTLE:
            colorConfig = -1;
            EnElf_SetupAction(this, func_80A03610);
            this->unk_2B8 = Math_Vec3f_DistXZ(&thisx->world.pos, &player->actor.world.pos);
            this->unk_2AC = player->actor.shape.rot.y;
            this->unk_2B0 = -0x1000;
            this->unk_28C.y = thisx->world.pos.y - player->actor.world.pos.y;
            this->unk_2AA = 0;
            this->unk_2B4 = 0.0f;
            break;
        case FAIRY_REVIVE_DEATH:
            colorConfig = -1;
            EnElf_SetupAction(this, func_80A03990);
            this->unk_2B8 = 0.0f;
            this->unk_2AC = player->actor.shape.rot.y;
            this->unk_2B0 = 0;
            this->unk_28C.y = thisx->world.pos.y - player->actor.world.pos.y;
            this->unk_2AA = 0;
            this->unk_2B4 = 7.0f;
            break;
        case FAIRY_HEAL_BIG:
            this->fairyFlags |= FAIRY_FLAG_BIG;
            thisx->shape.shadowDraw = ActorShadow_DrawWhiteCircle;
            FALLTHROUGH;
        case FAIRY_HEAL_TIMED:
            this->fairyFlags |= FAIRY_FLAG_TIMED;
            FALLTHROUGH;
        case FAIRY_HEAL:
            colorConfig = -1;
            EnElf_SetupAction(this, func_80A0329C);
            this->unk_2B4 = Rand_ZeroFloat(10.0f) + 10.0f;
            this->unk_2AA = 0;
            this->unk_2AE = (s16)(Rand_ZeroFloat(1048.0f)) + 0x200;
            this->unk_28C = thisx->world.pos;
            this->unk_2BC = Rand_CenteredFloat(32767.0f);
            this->func_2C8 = func_80A0214C;
            func_80A0232C(this, play);
            this->unk_2C0 = 0;
            this->disappearTimer = 240;
            break;
        case FAIRY_KOKIRI:
            colorConfig = Rand_ZeroFloat(11.99f) + 1.0f;
            EnElf_SetupAction(this, func_80A0353C);
            func_80A01C38(this, 0);
            break;
        case FAIRY_SPAWNER:
            EnElf_SetupAction(this, func_80A03604);
            func_80A01C38(this, 8);

            for (i = 0; i < 8; i++) {
                Actor_Spawn(&play->actorCtx, play, ACTOR_EN_ELF, thisx->world.pos.x, thisx->world.pos.y - 30.0f,
                            thisx->world.pos.z, 0, 0, 0, FAIRY_HEAL);
            }
            break;
        default:
            ASSERT(0, "0", "../z_en_elf.c", 1103);
            break;
    }

    this->unk_2A0 = 3.0f;
    this->innerColor = sInnerColors[0];

    if (colorConfig > 0) {
        this->outerColor.r = EnElf_GetColorValue(sColorFlags[colorConfig].r);
        this->outerColor.g = EnElf_GetColorValue(sColorFlags[colorConfig].g);
        this->outerColor.b = EnElf_GetColorValue(sColorFlags[colorConfig].b);
        this->outerColor.a = 0.0f;
    } else {
        this->innerColor = sInnerColors[-colorConfig];
        this->outerColor = sOuterColors[-colorConfig];
    }
}

void func_80A0299C(EnElf* this, s32 arg1) {
}

void func_80A029A8(EnElf* this, s16 increment) {
    if (this->disappearTimer < 600) {
        this->disappearTimer += increment;
    }
}

void EnElf_Destroy(Actor* thisx, PlayState* play) {
    s32 pad;
    EnElf* this = (EnElf*)thisx;

    LightContext_RemoveLight(play, &play->lightCtx, this->lightNodeGlow);
    LightContext_RemoveLight(play, &play->lightCtx, this->lightNodeNoGlow);
}

void func_80A02A20(EnElf* this, PlayState* play) {
    this->unk_28C.x = Math_SinS(this->unk_2AC) * this->unk_2B8;
    this->unk_28C.y = Math_SinS(this->unk_2AA) * this->unk_2B4;
    this->unk_28C.z = Math_CosS(this->unk_2AC) * this->unk_2B8;
    this->unk_2AC += this->unk_2B0;
    this->unk_2AA += this->unk_2AE;
}

void func_80A02AA4(EnElf* this, PlayState* play) {
    f32 xzScale;

    xzScale = (Math_CosS(this->unk_2AA) * this->unk_2B4) + this->unk_2B8;

    this->unk_28C.x = Math_SinS(this->unk_2AC) * xzScale;
    this->unk_28C.y = 0.0f;
    this->unk_28C.z = Math_CosS(this->unk_2AC) * xzScale;

    this->unk_2AC += this->unk_2B0;
    this->unk_2AA += this->unk_2AE;
}

void func_80A02B38(EnElf* this, PlayState* play) {
    Player* player = GET_PLAYER(play);

    this->unk_2AA = (this->unk_2AC * 2) & 0xFFFF;
    this->unk_28C.x = Math_SinS(this->unk_2AC) * this->unk_2B8;
    this->unk_28C.y = Math_SinS(this->unk_2AA) * this->unk_2B4;
    this->unk_28C.z = -Math_SinS(player->actor.shape.rot.y) * this->unk_28C.x;
    this->unk_28C.x = Math_CosS(player->actor.shape.rot.y) * this->unk_28C.x;
    this->unk_2AC += this->unk_2B0;
}

void func_80A02BD8(EnElf* this, Vec3f* targetPos, f32 arg2) {
    f32 yVelTarget;
    f32 yVelDirection;

    yVelTarget = ((targetPos->y + this->unk_28C.y) - this->actor.world.pos.y) * arg2;
    yVelDirection = (yVelTarget >= 0.0f) ? 1.0f : -1.0f;
    yVelTarget = fabsf(yVelTarget);
    yVelTarget = CLAMP(yVelTarget, 0.0f, 20.0f) * yVelDirection;
    Math_StepToF(&this->actor.velocity.y, yVelTarget, 32.0f);
}

void func_80A02C98(EnElf* this, Vec3f* targetPos, f32 arg2) {
    f32 xVelTarget;
    f32 zVelTarget;
    f32 xVelDirection;
    f32 zVelDirection;

    xVelTarget = ((targetPos->x + this->unk_28C.x) - this->actor.world.pos.x) * arg2;
    zVelTarget = ((targetPos->z + this->unk_28C.z) - this->actor.world.pos.z) * arg2;

    xVelDirection = (xVelTarget >= 0.0f) ? 1.0f : -1.0f;
    zVelDirection = (zVelTarget >= 0.0f) ? 1.0f : -1.0f;

    xVelTarget = fabsf(xVelTarget);
    zVelTarget = fabsf(zVelTarget);

    xVelTarget = CLAMP(xVelTarget, 0.0f, 20.0f) * xVelDirection;
    zVelTarget = CLAMP(zVelTarget, 0.0f, 20.0f) * zVelDirection;

    func_80A02BD8(this, targetPos, arg2);
    Math_StepToF(&this->actor.velocity.x, xVelTarget, 1.5f);
    Math_StepToF(&this->actor.velocity.z, zVelTarget, 1.5f);
    func_8002D7EC(&this->actor);
}

void func_80A02E30(EnElf* this, Vec3f* targetPos) {
    func_80A02BD8(this, targetPos, 0.2f);
    this->actor.velocity.x = (targetPos->x + this->unk_28C.x) - this->actor.world.pos.x;
    this->actor.velocity.z = (targetPos->z + this->unk_28C.z) - this->actor.world.pos.z;
    func_8002D7EC(&this->actor);
    this->actor.world.pos.x = targetPos->x + this->unk_28C.x;
    this->actor.world.pos.z = targetPos->z + this->unk_28C.z;
}

void func_80A02EC0(EnElf* this, Vec3f* targetPos) {
    func_80A02BD8(this, targetPos, 0.2f);
    this->actor.velocity.x = this->actor.velocity.z = 0.0f;
    func_8002D7EC(&this->actor);
    this->actor.world.pos.x = targetPos->x + this->unk_28C.x;
    this->actor.world.pos.z = targetPos->z + this->unk_28C.z;
}

void func_80A02F2C(EnElf* this, Vec3f* targetPos) {
    f32 yVelTarget;
    f32 yVelDirection;

    yVelTarget = (((Math_SinS(this->unk_2AA) * this->unk_2B4) + targetPos->y) - this->actor.world.pos.y) * 0.2f;
    yVelDirection = (yVelTarget >= 0.0f) ? 1.0f : -1.0f;
    this->unk_2AA += this->unk_2AE;
    yVelTarget = fabsf(yVelTarget);
    yVelTarget = CLAMP(yVelTarget, 0.0f, 20.0f) * yVelDirection;
    Math_StepToF(&this->actor.velocity.y, yVelTarget, 1.5f);
}

void func_80A03018(EnElf* this, PlayState* play) {
    s32 pad[2];
    Player* player = GET_PLAYER(play);
    s16 targetYaw;
    Vec3f* unk_28C = &this->unk_28C;

    Math_SmoothStepToF(&this->actor.speedXZ, this->unk_2B8, 0.2f, 0.5f, 0.01f);

    switch (this->unk_2A8) {
        case 0:
            targetYaw = Math_Atan2S(-(this->actor.world.pos.z - unk_28C->z), -(this->actor.world.pos.x - unk_28C->x));
            break;

        case 3:
            targetYaw = Math_Atan2S(-(this->actor.world.pos.z - player->actor.world.pos.z),
                                    -(this->actor.world.pos.x - player->actor.world.pos.x));
            break;

        case 2:
            targetYaw = Math_Atan2S(this->actor.world.pos.z - player->actor.world.pos.z,
                                    this->actor.world.pos.x - player->actor.world.pos.x);
            break;

        default:
            targetYaw = this->unk_2B0;
            break;
    }

    Math_SmoothStepToS(&this->unk_2BC, targetYaw, 10, this->unk_2AC, 0x20);
    this->actor.world.rot.y = this->unk_2BC;
    Actor_MoveForward(&this->actor);
}

void func_80A03148(EnElf* this, Vec3f* arg1, f32 arg2, f32 arg3, f32 arg4) {
    f32 xVelTarget;
    f32 zVelTarget;
    f32 xzVelocity;
    f32 clampedXZ;

    xVelTarget = ((arg1->x + this->unk_28C.x) - this->actor.world.pos.x) * arg4;
    zVelTarget = ((arg1->z + this->unk_28C.z) - this->actor.world.pos.z) * arg4;
    arg4 += 0.3f;
    arg3 += 30.0f;

    func_80A02BD8(this, arg1, arg4);

    xzVelocity = sqrtf(SQ(xVelTarget) + SQ(zVelTarget));

    this->actor.speedXZ = clampedXZ = CLAMP(xzVelocity, arg2, arg3);

    if ((xzVelocity != clampedXZ) && (xzVelocity != 0.0f)) {
        xzVelocity = clampedXZ / xzVelocity;
        xVelTarget *= xzVelocity;
        zVelTarget *= xzVelocity;
    }

    Math_StepToF(&this->actor.velocity.x, xVelTarget, 5.0f);
    Math_StepToF(&this->actor.velocity.z, zVelTarget, 5.0f);
    func_8002D7EC(&this->actor);
}

void func_80A0329C(EnElf* this, PlayState* play) {
    Player* refActor = GET_PLAYER(play);
    s32 pad;
    Player* player = GET_PLAYER(play);
    f32 heightDiff;

    SkelAnime_Update(&this->skelAnime);

    if (Rand_ZeroOne() < 0.05f) {
        this->unk_2B4 = Rand_ZeroFloat(10.0f) + 10.0f;
        this->unk_2AE = (s16)(Rand_ZeroFloat(1024.0f)) + 0x200;
    }

    func_80A0232C(this, play);
    this->unk_28C.y = player->bodyPartsPos[PLAYER_BODYPART_WAIST].y;
    func_80A02F2C(this, &this->unk_28C);
    func_80A03018(this, play);

    if ((this->unk_2A8 == 2) || (this->unk_2A8 == 3)) {
        EnElf_SpawnSparkles(this, play, 16);
    }

    if (Actor_HasParent(&this->actor, play)) {
        Actor_Kill(&this->actor);
        return;
    }

    if (!Player_InCsMode(play)) {
        heightDiff = this->actor.world.pos.y - refActor->actor.world.pos.y;

        if ((heightDiff > 0.0f) && (heightDiff < 60.0f)) {
            if (!func_80A01F90(&this->actor.world.pos, &refActor->actor.world.pos, 10.0f)) {
                Health_ChangeBy(play, 128);
                if (this->fairyFlags & FAIRY_FLAG_BIG) {
                    Magic_Fill(play);
                }
                this->unk_2B8 = 50.0f;
                this->unk_2AC = refActor->actor.shape.rot.y;
                this->unk_2B0 = -0x1000;
                this->unk_28C.y = 30.0f;
                this->unk_2B4 = 0.0f;
                this->unk_2AA = 0;
                EnElf_SetupAction(this, func_80A03610);
                return;
            }
        }

        if (this->fairyFlags & FAIRY_FLAG_TIMED) {
            if (this->disappearTimer > 0) {
                this->disappearTimer--;
            } else {
                this->disappearTimer--;

                if (this->disappearTimer > -10) {
                    Actor_SetScale(&this->actor, ((this->disappearTimer + 10) * 0.008f) * 0.1f);
                } else {
                    Actor_Kill(&this->actor);
                    return;
                }
            }
        }

        if (!(this->fairyFlags & FAIRY_FLAG_BIG)) {
            // GI_MAX in this case allows the player to catch the actor in a bottle
            func_8002F434(&this->actor, play, GI_MAX, 80.0f, 60.0f);
        }
    }
}

void func_80A0353C(EnElf* this, PlayState* play) {
    Vec3f parentPos;
    Actor* parent;

    SkelAnime_Update(&this->skelAnime);
    func_80A02A20(this, play);
    parent = this->actor.parent;

    if ((parent != NULL) && (parent->update != NULL)) {
        parentPos = this->actor.parent->world.pos;
        parentPos.y += ((1500.0f * this->actor.scale.y) + 40.0f);
        func_80A02C98(this, &parentPos, 0.2f);
    } else {
        Actor_Kill(&this->actor);
    }

    this->unk_2BC = Math_Atan2S(this->actor.velocity.z, this->actor.velocity.x);
}

void func_80A03604(EnElf* this, PlayState* play) {
}

void func_80A03610(EnElf* this, PlayState* play) {
    Player* player = GET_PLAYER(play);

    SkelAnime_Update(&this->skelAnime);
    Math_SmoothStepToF(&this->unk_2B8, 30.0f, 0.1f, 4.0f, 1.0f);

    this->unk_28C.x = Math_CosS(this->unk_2AC) * this->unk_2B8;
    this->unk_28C.y = this->unk_28C.y + this->unk_2B4;

    switch (this->unk_2AA) {
        case 0:
            if (this->unk_2B4 < 2.0f) {
                this->unk_2B4 += 0.1f;
            } else {
                this->unk_2AA++;
            }
            break;
        case 1:
            if (this->unk_2B4 > -1.0f) {
                this->unk_2B4 -= 0.2f;
            }
    }

    this->unk_28C.z = Math_SinS(this->unk_2AC) * -this->unk_2B8;
    this->unk_2AC += this->unk_2B0;
    func_80A02C98(this, &player->actor.world.pos, 0.2f);

    if (this->unk_2B4 < 0.0f) {
        if ((this->unk_28C.y < 20.0f) && (this->unk_28C.y > 0.0f)) {
            Actor_SetScale(&this->actor, (this->unk_28C.y * 0.008f) * 0.05f);
        }
    }

    if (this->unk_28C.y < -10.0f) {
        Actor_Kill(&this->actor);
        return;
    }

    this->unk_2BC = Math_Atan2S(this->actor.velocity.z, this->actor.velocity.x);
    EnElf_SpawnSparkles(this, play, 32);
    Audio_PlayActorSfx2(&this->actor, NA_SE_EV_FIATY_HEAL - SFX_FLAG);
}

void func_80A03814(EnElf* this, PlayState* play) {
    Player* player = GET_PLAYER(play);

    SkelAnime_Update(&this->skelAnime);

    if (this->unk_28C.y > 200.0f) {
        Actor_Kill(&this->actor);
        return;
    }

    if (this->unk_2AE >= 0x7E) {
        this->unk_2B8 += 0.1f;
        this->unk_2B4 += 0.5f;
        this->unk_28C.y += this->unk_2B4;
    } else {
        this->unk_2AE++;

        if (this->unk_2B8 < 30.0f) {
            this->unk_2B8 += 0.5f;
        }

        if (this->unk_28C.y > 0.0f) {
            this->unk_28C.y -= 0.7f;
        }
    }

    this->unk_28C.x = Math_CosS(this->unk_2AC) * this->unk_2B8;
    this->unk_28C.z = Math_SinS(this->unk_2AC) * -this->unk_2B8;
    this->unk_2AC += this->unk_2B0;
    func_80A02E30(this, &player->bodyPartsPos[PLAYER_BODYPART_WAIST]);
    this->unk_2BC = Math_Atan2S(this->actor.velocity.z, this->actor.velocity.x);
    EnElf_SpawnSparkles(this, play, 32);
    Audio_PlayActorSfx2(&this->actor, NA_SE_EV_FIATY_HEAL - SFX_FLAG);
}

void func_80A03990(EnElf* this, PlayState* play) {
    Player* player = GET_PLAYER(play);

    SkelAnime_Update(&this->skelAnime);

    this->unk_28C.z = 0.0f;
    this->unk_28C.x = 0.0f;
    this->unk_28C.y += this->unk_2B4;
    this->unk_2B4 -= 0.35f;

    if (this->unk_2B4 <= 0.0f) {
        EnElf_SetupAction(this, func_80A03814);
        this->unk_2B0 = 0x800;
        this->unk_2AE = 0;
        this->unk_2B4 = 0.0f;
        this->unk_2B8 = 1.0f;
    }

    func_80A02E30(this, &player->bodyPartsPos[PLAYER_BODYPART_WAIST]);
    Actor_SetScale(&this->actor, (1.0f - (SQ(this->unk_2B4) * SQ(1.0f / 9.0f))) * 0.008f);
    this->unk_2BC = Math_Atan2S(this->actor.velocity.z, this->actor.velocity.x);
    EnElf_SpawnSparkles(this, play, 32);
    Audio_PlayActorSfx2(&this->actor, NA_SE_EV_FIATY_HEAL - SFX_FLAG);
}

void func_80A03AB0(EnElf* this, PlayState* play) {
    if (this->fairyFlags & 4) {
        func_80A04414(this, play);
    }

    SkelAnime_Update(&this->skelAnime);

    if (this->func_2C8 == NULL) {
        ASSERT(0, "0", "../z_en_elf.c", 1725);
    }

    this->func_2C8(this, play);
}

void EnElf_UpdateLights(EnElf* this, PlayState* play) {
    s16 glowLightRadius;
    Player* player;

    glowLightRadius = 100;

    if (this->unk_2A8 == 8) {
        glowLightRadius = 0;
    }

    if (this->fairyFlags & 0x20) {
        player = GET_PLAYER(play);
        Lights_PointNoGlowSetInfo(&this->lightInfoNoGlow, player->actor.world.pos.x,
                                  (s16)(player->actor.world.pos.y) + 60.0f, player->actor.world.pos.z, 255, 255, 255,
                                  200);
    } else {
        Lights_PointNoGlowSetInfo(&this->lightInfoNoGlow, this->actor.world.pos.x, this->actor.world.pos.y,
                                  this->actor.world.pos.z, 255, 255, 255, -1);
    }

    Lights_PointGlowSetInfo(&this->lightInfoGlow, this->actor.world.pos.x, this->actor.world.pos.y,
                            this->actor.world.pos.z, 255, 255, 255, glowLightRadius);

    this->unk_2BC = Math_Atan2S(this->actor.velocity.z, this->actor.velocity.x);

    Actor_SetScale(&this->actor, this->actor.scale.x);
}

void func_80A03CF8(EnElf* this, PlayState* play) {
    Vec3f nextPos;
    Vec3f prevPos;
    Player* player = GET_PLAYER(play);
    Actor* arrowPointedActor;
    f32 xScale;
    f32 distFromPlayerHat;

    func_80A0461C(this, play);
    func_80A03AB0(this, play);

    xScale = 0.0f;

    if ((play->csCtx.state != CS_STATE_IDLE) && (play->csCtx.npcActions[8] != NULL)) {
        EnElf_GetCutsceneNextPos(&nextPos, play, 8);

        if (play->csCtx.npcActions[8]->action == 5) {
            if (1) {}
            EnElf_SpawnSparkles(this, play, 16);
        }

        prevPos = this->actor.world.pos;

        if (this->unk_2A8 == 0xA) {
            func_80A02EC0(this, &nextPos);
        } else {
            func_80A02C98(this, &nextPos, 0.2f);
        }

<<<<<<< HEAD
        if ((play->sceneNum == SCENE_LINK_HOME) && (gSaveContext.sceneLayer == 4)) {
            // play dash sound as Navi enters Links house in the intro
=======
        if ((play->sceneNum == SCENE_LINK_HOME) && (gSaveContext.sceneSetupIndex == 4)) {
            // play dash sound effect as Navi enters Links house in the intro
>>>>>>> 97e795fc
            if (1) {}
            if (play->csCtx.frames == 55) {
                Audio_PlayActorSfx2(&this->actor, NA_SE_EV_FAIRY_DASH);
            }

            // play dash sound effect in intervals as Navi is waking up Link in the intro
            if (this->unk_2A8 == 6) {
                if (this->fairyFlags & 0x40) {
                    if (prevPos.y < this->actor.world.pos.y) {
                        this->fairyFlags &= ~0x40;
                    }
                } else {
                    if (this->actor.world.pos.y < prevPos.y) {
                        this->fairyFlags |= 0x40;
                        Audio_PlayActorSfx2(&this->actor, NA_SE_EV_FAIRY_DASH);
                    }
                }
            }
        }
    } else {
        distFromPlayerHat = Math_Vec3f_DistXYZ(&player->bodyPartsPos[PLAYER_BODYPART_HAT], &this->actor.world.pos);

        switch (this->unk_2A8) {
            case 7:
                func_80A02C98(this, &player->bodyPartsPos[PLAYER_BODYPART_HAT], 1.0f - this->unk_2AE * (1.0f / 30.0f));
                xScale = Math_Vec3f_DistXYZ(&player->bodyPartsPos[PLAYER_BODYPART_HAT], &this->actor.world.pos);

                if (distFromPlayerHat < 7.0f) {
                    this->unk_2C0 = 0;
                    xScale = 0.0f;
                } else if (distFromPlayerHat < 25.0f) {
                    xScale = (xScale - 5.0f) * 0.05f;
                    xScale = 1.0f - xScale;
                    xScale = (1.0f - SQ(xScale)) * 0.008f;
                } else {
                    xScale = 0.008f;
                }
                EnElf_SpawnSparkles(this, play, 16);
                break;
            case 8:
                func_80A02C98(this, &player->bodyPartsPos[PLAYER_BODYPART_HAT], 0.2f);
                this->actor.world.pos = player->bodyPartsPos[PLAYER_BODYPART_HAT];
                func_80A029A8(this, 1);
                break;
            case 11:
                nextPos = player->bodyPartsPos[PLAYER_BODYPART_HAT];
                nextPos.y += 1500.0f * this->actor.scale.y;
                func_80A02E30(this, &nextPos);
                EnElf_SpawnSparkles(this, play, 16);

                if (this->unk_2B8 <= 19.0f) {
                    this->unk_2B8 += 1.0f;
                }

                if (this->unk_2B8 >= 21.0f) {
                    this->unk_2B8 -= 1.0f;
                }

                if (this->unk_2C0 < 0x20) {
                    this->unk_2B0 = (this->unk_2C0 * 0xF0) + 0x200;
                    func_80A0299C(this, 1);
                }
                break;
            case 12:
                nextPos = GET_ACTIVE_CAM(play)->eye;
                nextPos.y += (-2000.0f * this->actor.scale.y);
                func_80A03148(this, &nextPos, 0.0f, 20.0f, 0.2f);
                break;
            default:
                func_80A029A8(this, 1);
                nextPos = play->actorCtx.targetCtx.naviRefPos;
                nextPos.y += (1500.0f * this->actor.scale.y);
                arrowPointedActor = play->actorCtx.targetCtx.arrowPointedActor;

                if (arrowPointedActor != NULL) {
                    func_80A03148(this, &nextPos, 0.0f, 20.0f, 0.2f);

                    if (this->actor.speedXZ >= 5.0f) {
                        EnElf_SpawnSparkles(this, play, 16);
                    }
                } else {
                    if ((this->timer % 32) == 0) {
                        this->unk_2A0 = Rand_ZeroFloat(7.0f) + 3.0f;
                    }

                    if (this->fairyFlags & 2) {
                        if (distFromPlayerHat < 30.0f) {
                            this->fairyFlags ^= 2;
                        }

                        func_80A03148(this, &nextPos, 0.0f, 20.0f, 0.2f);
                        EnElf_SpawnSparkles(this, play, 16);
                    } else {
                        if (distFromPlayerHat > 100.0f) {
                            this->fairyFlags |= 2;

                            if (this->unk_2C7 == 0) {
                                Audio_PlayActorSfx2(&this->actor, NA_SE_EV_FAIRY_DASH);
                            }

                            this->unk_2C0 = 0x64;
                        }
                        func_80A03148(this, &nextPos, 0.0f, this->unk_2A0, 0.2f);
                    }
                }
                break;
        }
    }

    if (this->unk_2A8 == 7) {
        this->actor.scale.x = xScale;
    } else if (this->unk_2A8 == 8) {
        this->actor.scale.x = 0.0f;
    } else {
        Math_SmoothStepToF(&this->actor.scale.x, 0.008f, 0.3f, 0.00080000004f, 0.000080000005f);
    }

    EnElf_UpdateLights(this, play);
}

void EnElf_ChangeColor(Color_RGBAf* dest, Color_RGBAf* newColor, Color_RGBAf* curColor, f32 rate) {
    Color_RGBAf rgbaDiff;

    rgbaDiff.r = (newColor->r - curColor->r);
    rgbaDiff.g = (newColor->g - curColor->g);
    rgbaDiff.b = (newColor->b - curColor->b);
    rgbaDiff.a = (newColor->a - curColor->a);

    dest->r += (rgbaDiff.r * rate);
    dest->g += (rgbaDiff.g * rate);
    dest->b += (rgbaDiff.b * rate);
    dest->a += (rgbaDiff.a * rate);
}

void func_80A04414(EnElf* this, PlayState* play) {
    Actor* arrowPointedActor = play->actorCtx.targetCtx.arrowPointedActor;
    Player* player = GET_PLAYER(play);
    f32 transitionRate;
    u16 sfxId;

    if (play->actorCtx.targetCtx.unk_40 != 0.0f) {
        this->unk_2C6 = 0;
        this->unk_29C = 1.0f;

        if (this->unk_2C7 == 0) {
            Audio_PlayActorSfx2(&this->actor, NA_SE_EV_FAIRY_DASH);
        }

    } else {
        if (this->unk_2C6 == 0) {
            if ((arrowPointedActor == NULL) ||
                (Math_Vec3f_DistXYZ(&this->actor.world.pos, &play->actorCtx.targetCtx.naviRefPos) < 50.0f)) {
                this->unk_2C6 = 1;
            }
        } else if (this->unk_29C != 0.0f) {
            if (Math_StepToF(&this->unk_29C, 0.0f, 0.25f) != 0) {
                this->innerColor = play->actorCtx.targetCtx.naviInner;
                this->outerColor = play->actorCtx.targetCtx.naviOuter;
            } else {
                transitionRate = 0.25f / this->unk_29C;
                EnElf_ChangeColor(&this->innerColor, &play->actorCtx.targetCtx.naviInner, &this->innerColor,
                                  transitionRate);
                EnElf_ChangeColor(&this->outerColor, &play->actorCtx.targetCtx.naviOuter, &this->outerColor,
                                  transitionRate);
            }
        }
    }

    if (this->fairyFlags & 1) {
        if ((arrowPointedActor == NULL) || (player->unk_664 == NULL)) {
            this->fairyFlags ^= 1;
        }
    } else {
        if ((arrowPointedActor != NULL) && (player->unk_664 != NULL)) {
            if (arrowPointedActor->category == ACTORCAT_NPC) {
                sfxId = NA_SE_VO_NAVY_HELLO;
            } else {
                sfxId = (arrowPointedActor->category == ACTORCAT_ENEMY) ? NA_SE_VO_NAVY_ENEMY : NA_SE_VO_NAVY_HEAR;
            }

            if (this->unk_2C7 == 0) {
                Audio_PlayActorSfx2(&this->actor, sfxId);
            }

            this->fairyFlags |= 1;
        }
    }
}

void func_80A0461C(EnElf* this, PlayState* play) {
    s32 temp;
    Actor* arrowPointedActor;
    Player* player = GET_PLAYER(play);

    if (play->csCtx.state != CS_STATE_IDLE) {
        if (play->csCtx.npcActions[8] != NULL) {
            switch (play->csCtx.npcActions[8]->action) {
                case 4:
                    temp = 9;
                    break;
                case 3:
                    temp = 6;
                    break;
                case 1:
                    temp = 10;
                    break;
                default:
                    temp = 0;
                    break;
            }
        } else {
            temp = 0;
            this->unk_2C0 = 100;
        }

    } else {
        arrowPointedActor = play->actorCtx.targetCtx.arrowPointedActor;

        // `R_SCENE_CAM_TYPE` is not a bit field, but this conditional checks for a specific bit.
        // This `& 0x10` check will pass for either `SCENE_CAM_TYPE_FIXED_SHOP_VIEWPOINT`, `SCENE_CAM_TYPE_FIXED`, or
        // `SCENE_CAM_TYPE_SHOOTING_GALLERY`.
        // However, of these three, only `SCENE_CAM_TYPE_FIXED_SHOP_VIEWPOINT` is used with `VIEWPOINT_PIVOT`,
        // so here the bit check is equivalent to checking for `SCENE_CAM_TYPE_FIXED_SHOP_VIEWPOINT`.
        if ((player->stateFlags1 & PLAYER_STATE1_10) ||
            ((R_SCENE_CAM_TYPE & 0x10) && Play_CheckViewpoint(play, VIEWPOINT_PIVOT))) {
            temp = 12;
            this->unk_2C0 = 100;
        } else if (arrowPointedActor == NULL || arrowPointedActor->category == ACTORCAT_NPC) {
            if (arrowPointedActor != NULL) {
                this->unk_2C0 = 100;
                player->stateFlags2 |= PLAYER_STATE2_20;
                temp = 0;
            } else {
                switch (this->unk_2A8) {
                    case 0:
                        if (this->unk_2C0 != 0) {
                            this->unk_2C0--;
                            temp = 0;
                        } else {
                            if (this->unk_2C7 == 0) {
                                Audio_PlayActorSfx2(&this->actor, NA_SE_EV_NAVY_VANISH);
                            }
                            temp = 7;
                        }
                        break;
                    case 7:
                        if (this->unk_2C0 != 0) {
                            if (this->unk_2AE > 0) {
                                this->unk_2AE--;
                                temp = 7;
                            } else {
                                player->stateFlags2 |= PLAYER_STATE2_20;
                                temp = 0;
                            }
                        } else {
                            temp = 8;
                            func_80A029A8(this, 10);
                        }
                        break;
                    case 8:
                        temp = 8;
                        break;
                    case 11:
                        temp = this->unk_2A8;
                        if (this->unk_2C0 > 0) {
                            this->unk_2C0--;
                        } else {
                            temp = 0;
                        }
                        break;
                    default:
                        temp = 0;
                        break;
                }
            }
        } else {
            temp = 1;
        }

        switch (temp) {
            case 0:
                if (!(player->stateFlags2 & PLAYER_STATE2_20)) {
                    temp = 7;
                    if (this->unk_2C7 == 0) {
                        Audio_PlayActorSfx2(&this->actor, NA_SE_EV_NAVY_VANISH);
                    }
                }
                break;
            case 8:
                if (player->stateFlags2 & PLAYER_STATE2_20) {
                    func_80A0299C(this, 0x32);
                    this->unk_2C0 = 42;
                    temp = 11;
                    if (this->unk_2C7 == 0) {
                        Audio_PlayActorSfx2(&this->actor, NA_SE_EV_FAIRY_DASH);
                    }
                }
                break;
            case 7:
                player->stateFlags2 &= ~PLAYER_STATE2_20;
                break;
            default:
                player->stateFlags2 |= PLAYER_STATE2_20;
                break;
        }
    }

    if (temp != this->unk_2A8) {
        func_80A01C38(this, temp);

        if (temp == 11) {
            this->unk_2B8 = Math_Vec3f_DistXZ(&player->bodyPartsPos[PLAYER_BODYPART_HAT], &this->actor.world.pos);
            this->unk_2AC = Math_Vec3f_Yaw(&this->actor.world.pos, &player->bodyPartsPos[PLAYER_BODYPART_HAT]);
        }
    }
}

void EnElf_SpawnSparkles(EnElf* this, PlayState* play, s32 sparkleLife) {
    static Vec3f sparkleVelocity = { 0.0f, -0.05f, 0.0f };
    static Vec3f sparkleAccel = { 0.0f, -0.025f, 0.0f };
    s32 pad;
    Vec3f sparklePos;
    Color_RGBA8 primColor;
    Color_RGBA8 envColor;

    sparklePos.x = Rand_CenteredFloat(6.0f) + this->actor.world.pos.x;
    sparklePos.y = (Rand_ZeroOne() * 6.0f) + this->actor.world.pos.y;
    sparklePos.z = Rand_CenteredFloat(6.0f) + this->actor.world.pos.z;

    primColor.r = this->innerColor.r;
    primColor.g = this->innerColor.g;
    primColor.b = this->innerColor.b;

    envColor.r = this->outerColor.r;
    envColor.g = this->outerColor.g;
    envColor.b = this->outerColor.b;

    EffectSsKiraKira_SpawnDispersed(play, &sparklePos, &sparkleVelocity, &sparkleAccel, &primColor, &envColor, 1000,
                                    sparkleLife);
}

void func_80A04D90(EnElf* this, PlayState* play) {
    s32 pad;
    s32 bgId;

    this->actor.floorHeight = BgCheck_EntityRaycastFloor5(play, &play->colCtx, &this->actor.floorPoly, &bgId,
                                                          &this->actor, &this->actor.world.pos);
    this->actor.shape.shadowAlpha = 0x32;
}

// move to talk to player
void func_80A04DE4(EnElf* this, PlayState* play) {
    Vec3f headCopy;
    Player* player = GET_PLAYER(play);
    Vec3f naviRefPos;

    if (this->fairyFlags & 0x10) {
        naviRefPos = play->actorCtx.targetCtx.naviRefPos;

        if ((player->unk_664 == NULL) || (&player->actor == player->unk_664) || (&this->actor == player->unk_664)) {
            naviRefPos.x =
                player->bodyPartsPos[PLAYER_BODYPART_HEAD].x + (Math_SinS(player->actor.shape.rot.y) * 20.0f);
            naviRefPos.y = player->bodyPartsPos[PLAYER_BODYPART_HEAD].y + 5.0f;
            naviRefPos.z =
                player->bodyPartsPos[PLAYER_BODYPART_HEAD].z + (Math_CosS(player->actor.shape.rot.y) * 20.0f);
        }

        this->actor.focus.pos = naviRefPos;
        this->fairyFlags &= ~0x10;
    }

    func_80A03AB0(this, play);
    headCopy = this->actor.focus.pos;

    func_80A03148(this, &headCopy, 0, 20.0f, 0.2f);

    if (this->actor.speedXZ >= 5.0f) {
        EnElf_SpawnSparkles(this, play, 16);
    }

    Math_SmoothStepToF(&this->actor.scale.x, 0.008f, 0.3f, 0.00080000004f, 0.000080000005f);
    EnElf_UpdateLights(this, play);
}

// move after talking to player
void func_80A04F94(EnElf* this, PlayState* play) {
    Player* player = GET_PLAYER(play);

    Math_SmoothStepToS(&this->actor.shape.rot.y, this->unk_2BC, 5, 0x1000, 0x400);
    this->timer++;
    Math_StepToF(&this->unk_2A4, 1.0f, 0.05f);
    Environment_AdjustLights(play, SQ(this->unk_2A4), player->actor.projectedPos.z + 780.0f, 0.2f, 0.5f);
}

// ask to talk to saria again
void func_80A05040(Actor* thisx, PlayState* play) {
    EnElf* this = (EnElf*)thisx;

    func_80A04DE4(this, play);

    if ((Message_GetState(&play->msgCtx) == TEXT_STATE_CHOICE) && Message_ShouldAdvance(play)) {
        switch (play->msgCtx.choiceIndex) {
            case 0: // yes
                Message_ContinueTextbox(play, ElfMessage_GetSariaText(play));
                this->actor.update = func_80A05114;
                break;
            case 1: // no
                Message_CloseTextbox(play);
                this->actor.update = func_80A053F0;
                func_80A01C38(this, 0);
                this->fairyFlags &= ~0x20;
                break;
        }
    }

    func_80A04F94(this, play);
}

void func_80A05114(Actor* thisx, PlayState* play) {
    EnElf* this = (EnElf*)thisx;

    func_80A04DE4(this, play);

    if ((Message_GetState(&play->msgCtx) == TEXT_STATE_EVENT) && Message_ShouldAdvance(play)) {
        Message_ContinueTextbox(play, 0xE3);
        this->actor.update = func_80A05040;
    }

    func_80A04F94(this, play);
}

void func_80A05188(Actor* thisx, PlayState* play) {
    EnElf* this = (EnElf*)thisx;

    func_80A04DE4(this, play);

    if ((Message_GetState(&play->msgCtx) == TEXT_STATE_EVENT) && Message_ShouldAdvance(play)) {
        Message_ContinueTextbox(play, ElfMessage_GetSariaText(play));
        this->actor.update = func_80A05114;
    }

    func_80A04F94(this, play);
}

// ask to talk to navi
void func_80A05208(Actor* thisx, PlayState* play) {
    s32 naviCUpText;
    EnElf* this = (EnElf*)thisx;

    func_80A04DE4(this, play);

    if ((Message_GetState(&play->msgCtx) == TEXT_STATE_CHOICE) && Message_ShouldAdvance(play)) {
        switch (play->msgCtx.choiceIndex) {
            case 0: // yes
                naviCUpText = ElfMessage_GetCUpText(play);

                if (naviCUpText != 0) {
                    Message_ContinueTextbox(play, naviCUpText);
                } else {
                    Message_ContinueTextbox(play, 0x15F);
                }

                this->actor.update = func_80A052F4;
                break;
            case 1: // no
                Message_CloseTextbox(play);
                this->actor.update = func_80A053F0;
                func_80A01C38(this, 0);
                this->fairyFlags &= ~0x20;
                break;
        }
    }

    func_80A04F94(this, play);
}

// ask to talk to saria
void func_80A052F4(Actor* thisx, PlayState* play) {
    EnElf* this = (EnElf*)thisx;

    func_80A04DE4(this, play);

    if (Message_GetState(&play->msgCtx) == TEXT_STATE_CHOICE) {
        if (Message_ShouldAdvance(play)) {
            play->msgCtx.unk_E3F2 = 0xFF;

            switch (play->msgCtx.choiceIndex) {
                case 0: // yes
                    this->actor.update = func_80A05188;
                    Message_ContinueTextbox(play, 0xE2);
                    break;
                case 1: // no
                    this->actor.update = func_80A05208;
                    Message_ContinueTextbox(play, 0xE1);
                    break;
            }
        }
    } else if (Actor_TextboxIsClosing(thisx, play)) {
        this->actor.update = func_80A053F0;
        func_80A01C38(this, 0);
        this->fairyFlags &= ~0x20;
    }

    func_80A04F94(this, play);
}

void func_80A053F0(Actor* thisx, PlayState* play) {
    u8 unk2C7;
    s32 pad;
    Player* player = GET_PLAYER(play);
    EnElf* this = (EnElf*)thisx;

    if (player->naviTextId == 0) {
        if (player->unk_664 == NULL) {
            if (((gSaveContext.naviTimer >= 600) && (gSaveContext.naviTimer <= 3000)) || (nREG(89) != 0)) {
                player->naviTextId = ElfMessage_GetCUpText(play);

                if (player->naviTextId == 0x15F) {
                    player->naviTextId = 0;
                }
            }
        }
    } else if (player->naviTextId < 0) {
        // trigger dialog instantly for negative message IDs
        thisx->flags |= ACTOR_FLAG_16;
    }

    if (Actor_ProcessTalkRequest(thisx, play)) {
        func_800F4524(&gSfxDefaultPos, NA_SE_VO_SK_LAUGH, 0x20);
        thisx->focus.pos = thisx->world.pos;

        if (thisx->textId == ElfMessage_GetCUpText(play)) {
            this->fairyFlags |= 0x80;
            gSaveContext.naviTimer = 3001;
        }

        this->fairyFlags |= 0x10;
        this->fairyFlags |= 0x20;
        thisx->update = func_80A052F4;
        func_80A01C38(this, 3);

        if (this->elfMsg != NULL) {
            this->elfMsg->actor.flags |= ACTOR_FLAG_8;
        }

        thisx->flags &= ~ACTOR_FLAG_16;
    } else {
        this->actionFunc(this, play);
        thisx->shape.rot.y = this->unk_2BC;

        // `gSaveContext.sceneFlags[127].chest` (like in the debug string) instead of `HIGH_SCORE(HS_HBA)` matches too,
        // but, with how the `SaveContext` struct is currently defined, it is an out-of-bounds read in the `sceneFlags`
        // array.
        // It is theorized the original `room_inf` (currently `sceneFlags`) was an array of length 128, not broken up
        // like currently into structs. Structs are currently used because they're easier to work with and still match.
        // There is another occurrence of this elsewhere.
        nREG(80) = HIGH_SCORE(HS_HBA);
        if ((nREG(81) != 0) && (HIGH_SCORE(HS_HBA) != 0)) {
            LOG_NUM("z_common_data.memory.information.room_inf[127][ 0 ]", HIGH_SCORE(HS_HBA), "../z_en_elf.c", 2595);
        }

        if (!Play_InCsMode(play)) {
            if (gSaveContext.naviTimer < 25800) {
                gSaveContext.naviTimer++;
            } else if (!(this->fairyFlags & 0x80)) {
                gSaveContext.naviTimer = 0;
            }
        }
    }

    this->elfMsg = NULL;
    this->timer++;

    if (this->unk_2A4 > 0.0f) {
        Math_StepToF(&this->unk_2A4, 0.0f, 0.05f);
        Environment_AdjustLights(play, SQ(this->unk_2A4) * this->unk_2A4, player->actor.projectedPos.z + 780.0f, 0.2f,
                                 0.5f);
    }

    // temp probably fake match
    unk2C7 = this->unk_2C7;
    if (unk2C7 > 0) {
        this->unk_2C7--;
    }

    if ((this->unk_2C7 == 0) && (play->csCtx.state != CS_STATE_IDLE)) {
        this->unk_2C7 = 1;
    }

    func_80A04D90(this, play);
}

void EnElf_Update(Actor* thisx, PlayState* play) {
    s32 pad;
    EnElf* this = (EnElf*)thisx;

    this->actionFunc(this, play);
    this->actor.shape.rot.y = this->unk_2BC;
    this->timer++;

    if (this->fairyFlags & FAIRY_FLAG_BIG) {
        func_80A04D90(this, play);
    }
}

s32 EnElf_OverrideLimbDraw(PlayState* play, s32 limbIndex, Gfx** dList, Vec3f* pos, Vec3s* rot, void* thisx,
                           Gfx** gfx) {
    static Vec3f zeroVec = { 0.0f, 0.0f, 0.0f };
    s32 pad;
    f32 scale;
    Vec3f mtxMult;
    EnElf* this = (EnElf*)thisx;

    if (limbIndex == 8) {
        scale = ((Math_SinS(this->timer * 4096) * 0.1f) + 1.0f) * 0.012f;

        if (this->fairyFlags & FAIRY_FLAG_BIG) {
            scale *= 2.0f;
        }

        scale *= (this->actor.scale.x * 124.99999f);
        Matrix_MultVec3f(&zeroVec, &mtxMult);
        Matrix_Translate(mtxMult.x, mtxMult.y, mtxMult.z, MTXMODE_NEW);
        Matrix_Scale(scale, scale, scale, MTXMODE_APPLY);
    }

    // do not draw wings for big fairies
    if (this->fairyFlags & FAIRY_FLAG_BIG) {
        if (limbIndex == 4 || limbIndex == 7 || limbIndex == 11 || limbIndex == 14) {
            *dList = NULL;
        }
    }

    return false;
}

void EnElf_Draw(Actor* thisx, PlayState* play) {
    s32 pad;
    f32 alphaScale;
    s32 envAlpha;
    EnElf* this = (EnElf*)thisx;
    s32 pad1;
    Gfx* dListHead;
    Player* player = GET_PLAYER(play);

    if ((this->unk_2A8 != 8) && !(this->fairyFlags & 8)) {
        if (!(player->stateFlags1 & PLAYER_STATE1_20) || (kREG(90) < this->actor.projectedPos.z)) {
            dListHead = Graph_Alloc(play->state.gfxCtx, sizeof(Gfx) * 4);

            OPEN_DISPS(play->state.gfxCtx, "../z_en_elf.c", 2730);

            Gfx_SetupDL_27Xlu(play->state.gfxCtx);

            envAlpha = (this->timer * 50) & 0x1FF;
            envAlpha = (envAlpha > 255) ? 511 - envAlpha : envAlpha;

            alphaScale = this->disappearTimer < 0 ? (this->disappearTimer * (7.0f / 6000.0f)) + 1.0f : 1.0f;

            gSPSegment(POLY_XLU_DISP++, 0x08, dListHead);
            gDPPipeSync(dListHead++);
            gDPSetPrimColor(dListHead++, 0, 0x01, (u8)this->innerColor.r, (u8)this->innerColor.g,
                            (u8)this->innerColor.b, (u8)(this->innerColor.a * alphaScale));

            if (this->fairyFlags & 4) {
                gDPSetRenderMode(dListHead++, G_RM_PASS, G_RM_CLD_SURF2);
            } else {
                gDPSetRenderMode(dListHead++, G_RM_PASS, G_RM_ZB_CLD_SURF2);
            }

            gSPEndDisplayList(dListHead++);
            gDPSetEnvColor(POLY_XLU_DISP++, (u8)this->outerColor.r, (u8)this->outerColor.g, (u8)this->outerColor.b,
                           (u8)(envAlpha * alphaScale));
            POLY_XLU_DISP = SkelAnime_Draw(play, this->skelAnime.skeleton, this->skelAnime.jointTable,
                                           EnElf_OverrideLimbDraw, NULL, this, POLY_XLU_DISP);

            CLOSE_DISPS(play->state.gfxCtx, "../z_en_elf.c", 2793);
        }
    }
}

void EnElf_GetCutsceneNextPos(Vec3f* vec, PlayState* play, s32 action) {
    Vec3f startPos;
    Vec3f endPos;
    CsCmdActorAction* npcAction = play->csCtx.npcActions[action];
    f32 lerp;

    startPos.x = npcAction->startPos.x;
    startPos.y = npcAction->startPos.y;
    startPos.z = npcAction->startPos.z;

    endPos.x = npcAction->endPos.x;
    endPos.y = npcAction->endPos.y;
    endPos.z = npcAction->endPos.z;

    lerp = Environment_LerpWeight(npcAction->endFrame, npcAction->startFrame, play->csCtx.frames);

    vec->x = ((endPos.x - startPos.x) * lerp) + startPos.x;
    vec->y = ((endPos.y - startPos.y) * lerp) + startPos.y;
    vec->z = ((endPos.z - startPos.z) * lerp) + startPos.z;
}<|MERGE_RESOLUTION|>--- conflicted
+++ resolved
@@ -862,13 +862,8 @@
             func_80A02C98(this, &nextPos, 0.2f);
         }
 
-<<<<<<< HEAD
         if ((play->sceneNum == SCENE_LINK_HOME) && (gSaveContext.sceneLayer == 4)) {
-            // play dash sound as Navi enters Links house in the intro
-=======
-        if ((play->sceneNum == SCENE_LINK_HOME) && (gSaveContext.sceneSetupIndex == 4)) {
             // play dash sound effect as Navi enters Links house in the intro
->>>>>>> 97e795fc
             if (1) {}
             if (play->csCtx.frames == 55) {
                 Audio_PlayActorSfx2(&this->actor, NA_SE_EV_FAIRY_DASH);
