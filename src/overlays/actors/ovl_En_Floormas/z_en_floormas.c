--- conflicted
+++ resolved
@@ -506,17 +506,10 @@
         }
     }
     // Needed to match
-<<<<<<< HEAD
     if (!this->skelAnime.curFrame) {}
     if (this->skelAnime.curFrame >= 7.0f && this->skelAnime.curFrame < 22.0f) {
-        sp30 = Math_Sins(this->actor.shape.rot.y + 0x4268);
-        sp2C = Math_Coss(this->actor.shape.rot.y + 0x4268);
-=======
-    if (!this->skelAnime.animCurrentFrame) {}
-    if (this->skelAnime.animCurrentFrame >= 7.0f && this->skelAnime.animCurrentFrame < 22.0f) {
         sp30 = Math_SinS(this->actor.shape.rot.y + 0x4268);
         sp2C = Math_CosS(this->actor.shape.rot.y + 0x4268);
->>>>>>> b95643b3
         this->actor.shape.rot.y += this->actionTarget;
         this->actor.posRot.pos.x -=
             (this->actor.scale.x * 2700.0f) * (Math_SinS(this->actor.shape.rot.y + 0x4268) - sp30);
@@ -715,17 +708,10 @@
 void EnFloormas_JumpAtLink(EnFloormas* this, GlobalContext* globalCtx) {
     Player* player = PLAYER;
 
-<<<<<<< HEAD
     SkelAnime_Update(&this->skelAnime);
     if (this->skelAnime.curFrame < 20.0f) {
-        Math_SmoothScaleMaxS(&this->actor.shape.rot.y, this->actor.yawTowardsLink, 2, 0xE38);
+        Math_ApproachS(&this->actor.shape.rot.y, this->actor.yawTowardsLink, 2, 0xE38);
     } else if (Animation_OnFrame(&this->skelAnime, 20.0f)) {
-=======
-    SkelAnime_FrameUpdateMatrix(&this->skelAnime);
-    if (this->skelAnime.animCurrentFrame < 20.0f) {
-        Math_ApproachS(&this->actor.shape.rot.y, this->actor.yawTowardsLink, 2, 0xE38);
-    } else if (func_800A56C8(&this->skelAnime, 20.0f)) {
->>>>>>> b95643b3
         this->actor.speedXZ = 5.0f;
         this->actor.velocity.y = 7.0f;
     } else if (this->actor.bgCheckFlags & 2) {
@@ -822,13 +808,8 @@
     if (Animation_OnFrame(&this->skelAnime, 20.0f)) {
         this->actor.speedXZ = 5.0f;
         this->actor.velocity.y = 7.0f;
-<<<<<<< HEAD
     } else if (this->skelAnime.curFrame < 20.0f) {
-        Math_SmoothScaleMaxS(&this->actor.shape.rot.y, func_8002DA78(&this->actor, primFloormas), 2, 0xE38);
-=======
-    } else if (this->skelAnime.animCurrentFrame < 20.0f) {
         Math_ApproachS(&this->actor.shape.rot.y, func_8002DA78(&this->actor, primFloormas), 2, 0xE38);
->>>>>>> b95643b3
     } else if ((((primFloormas->posRot.pos.y - this->actor.posRot.pos.y) < -10.0f) &&
                 (fabsf(this->actor.posRot.pos.x - primFloormas->posRot.pos.x) < 10.0f)) &&
                (fabsf(this->actor.posRot.pos.z - primFloormas->posRot.pos.z) < 10.0f)) {
