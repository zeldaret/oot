/*
 * File: z_en_floormas
 * Overlay: En_Floormas
 * Description: Floormaster
 */

#include "z_en_floormas.h"
#include "objects/object_wallmaster/object_wallmaster.h"

#define FLAGS 0x00000405

#define THIS ((EnFloormas*)thisx)

#define SPAWN_INVISIBLE 0x8000
#define SPAWN_SMALL 0x10

#define MERGE_MASTER 0x40
#define MERGE_SLAVE 0x20

void EnFloormas_Init(Actor* thisx, GlobalContext* globalCtx);
void EnFloormas_Destroy(Actor* thisx, GlobalContext* globalCtx);
void EnFloormas_Update(Actor* thisx, GlobalContext* globalCtx);
void EnFloormas_Draw(Actor* thisx, GlobalContext* globalCtx);

void EnFloormas_GrabLink(EnFloormas* this, GlobalContext* globalCtx);
void EnFloormas_Split(EnFloormas* this, GlobalContext* globalCtx);
void EnFloormas_Recover(EnFloormas* this, GlobalContext* globalCtx);
void EnFloormas_DrawHighlighted(Actor* this, GlobalContext* globalCtx);
void EnFloormas_SmWait(EnFloormas* this, GlobalContext* globalCtx);
void EnFloormas_SetupBigDecideAction(EnFloormas* this);
void EnFloormas_Freeze(EnFloormas* this, GlobalContext* globalCtx);
void EnFloormas_TakeDamage(EnFloormas* this, GlobalContext* globalCtx);
void EnFloormas_Merge(EnFloormas* this, GlobalContext* globalCtx);
void EnFloormas_JumpAtLink(EnFloormas* this, GlobalContext* globalCtx);
void EnFloormas_SmSlaveJumpAtMaster(EnFloormas* this, GlobalContext* globalCtx);
void EnFloormas_SmShrink(EnFloormas* this, GlobalContext* globalCtx);
void EnFloormas_SmDecideAction(EnFloormas* this, GlobalContext* globalCtx);
void EnFloormas_SmWalk(EnFloormas* this, GlobalContext* globalCtx);
void EnFloormas_Land(EnFloormas* this, GlobalContext* globalCtx);
void EnFloormas_Hover(EnFloormas* this, GlobalContext* globalCtx);
void EnFloormas_Turn(EnFloormas* this, GlobalContext* globalCtx);
void EnFloormas_Run(EnFloormas* this, GlobalContext* globalCtx);
void EnFloormas_BigStopWalk(EnFloormas* this, GlobalContext* globalCtx);
void EnFloormas_BigWalk(EnFloormas* this, GlobalContext* globalCtx);
void EnFloormas_Stand(EnFloormas* this, GlobalContext* globalCtx);
void EnFloormas_BigDecideAction(EnFloormas* this, GlobalContext* globalCtx);
void EnFloormas_Charge(EnFloormas* this, GlobalContext* globalCtx);

const ActorInit En_Floormas_InitVars = {
    ACTOR_EN_FLOORMAS,
    ACTORCAT_ENEMY,
    FLAGS,
    OBJECT_WALLMASTER,
    sizeof(EnFloormas),
    (ActorFunc)EnFloormas_Init,
    (ActorFunc)EnFloormas_Destroy,
    (ActorFunc)EnFloormas_Update,
    (ActorFunc)EnFloormas_Draw,
};

static ColliderCylinderInit sCylinderInit = {
    {
        COLTYPE_HIT0,
        AT_ON | AT_TYPE_ENEMY,
        AC_ON | AC_TYPE_PLAYER,
        OC1_ON | OC1_TYPE_ALL,
        OC2_TYPE_1,
        COLSHAPE_CYLINDER,
    },
    {
        ELEMTYPE_UNK0,
        { 0xFFCFFFFF, 0x04, 0x10 },
        { 0xFFCFFFFF, 0x00, 0x00 },
        TOUCH_ON | TOUCH_SFX_HARD,
        BUMP_ON | BUMP_HOOKABLE,
        OCELEM_ON,
    },
    { 25, 40, 0, { 0, 0, 0 } },
};

static CollisionCheckInfoInit sColChkInfoInit = { 4, 30, 40, 150 };

static DamageTable sDamageTable = {
    /* Deku nut      */ DMG_ENTRY(0, 0x1),
    /* Deku stick    */ DMG_ENTRY(2, 0x0),
    /* Slingshot     */ DMG_ENTRY(1, 0x0),
    /* Explosive     */ DMG_ENTRY(2, 0x0),
    /* Boomerang     */ DMG_ENTRY(0, 0x1),
    /* Normal arrow  */ DMG_ENTRY(2, 0x0),
    /* Hammer swing  */ DMG_ENTRY(2, 0x0),
    /* Hookshot      */ DMG_ENTRY(0, 0x1),
    /* Kokiri sword  */ DMG_ENTRY(1, 0x0),
    /* Master sword  */ DMG_ENTRY(2, 0x0),
    /* Giant's Knife */ DMG_ENTRY(4, 0x0),
    /* Fire arrow    */ DMG_ENTRY(4, 0x2),
    /* Ice arrow     */ DMG_ENTRY(2, 0x0),
    /* Light arrow   */ DMG_ENTRY(4, 0x4),
    /* Unk arrow 1   */ DMG_ENTRY(4, 0x0),
    /* Unk arrow 2   */ DMG_ENTRY(2, 0x0),
    /* Unk arrow 3   */ DMG_ENTRY(2, 0x0),
    /* Fire magic    */ DMG_ENTRY(4, 0x2),
    /* Ice magic     */ DMG_ENTRY(0, 0x0),
    /* Light magic   */ DMG_ENTRY(4, 0x4),
    /* Shield        */ DMG_ENTRY(0, 0x0),
    /* Mirror Ray    */ DMG_ENTRY(0, 0x0),
    /* Kokiri spin   */ DMG_ENTRY(1, 0x0),
    /* Giant spin    */ DMG_ENTRY(4, 0x0),
    /* Master spin   */ DMG_ENTRY(2, 0x0),
    /* Kokiri jump   */ DMG_ENTRY(2, 0x0),
    /* Giant jump    */ DMG_ENTRY(8, 0x0),
    /* Master jump   */ DMG_ENTRY(4, 0x0),
    /* Unknown 1     */ DMG_ENTRY(0, 0x0),
    /* Unblockable   */ DMG_ENTRY(0, 0x0),
    /* Hammer jump   */ DMG_ENTRY(4, 0x0),
    /* Unknown 2     */ DMG_ENTRY(0, 0x0),
};

static InitChainEntry sInitChain[] = {
    ICHAIN_S8(naviEnemyId, 0x31, ICHAIN_CONTINUE),
    ICHAIN_F32(targetArrowOffset, 0x157C, ICHAIN_CONTINUE),
    ICHAIN_F32_DIV1000(gravity, -1000, ICHAIN_STOP),
};

void EnFloormas_Init(Actor* thisx, GlobalContext* globalCtx) {
    EnFloormas* this = THIS;
    GlobalContext* globalCtx2 = globalCtx;
    s32 invisble;
    s32 pad;

    Actor_ProcessInitChain(&this->actor, sInitChain);
    ActorShape_Init(&this->actor.shape, 0.0f, ActorShadow_DrawCircle, 50.0f);
    SkelAnime_InitFlex(globalCtx, &this->skelAnime, &gWallmasterSkel, &gWallmasterWaitAnim, this->jointTable,
                       this->morphTable, 25);
    Collider_InitCylinder(globalCtx, &this->collider);
    Collider_SetCylinder(globalCtx, &this->collider, &this->actor, &sCylinderInit);
    CollisionCheck_SetInfo(&this->actor.colChkInfo, &sDamageTable, &sColChkInfoInit);
    this->zOffset = -1600;
    invisble = this->actor.params & SPAWN_INVISIBLE;

    // s16 cast needed
    this->actor.params &= (s16) ~(SPAWN_INVISIBLE);
    if (invisble) {
        this->actor.flags |= 0x80;
        this->actor.draw = EnFloormas_DrawHighlighted;
    }

    if (this->actor.params == SPAWN_SMALL) {
        this->actor.draw = NULL;
        this->actor.flags &= ~1;
        this->actionFunc = EnFloormas_SmWait;
    } else {
        // spawn first small floormaster
        this->actor.parent =
            Actor_Spawn(&globalCtx2->actorCtx, globalCtx2, ACTOR_EN_FLOORMAS, this->actor.world.pos.x,
                        this->actor.world.pos.y, this->actor.world.pos.z, 0, 0, 0, invisble + SPAWN_SMALL);
        if (this->actor.parent == NULL) {
            Actor_Kill(&this->actor);
            return;
        }
        // spawn 2nd small floormaster
        this->actor.child =
            Actor_Spawn(&globalCtx2->actorCtx, globalCtx2, ACTOR_EN_FLOORMAS, this->actor.world.pos.x,
                        this->actor.world.pos.y, this->actor.world.pos.z, 0, 0, 0, invisble + SPAWN_SMALL);
        if (this->actor.child == NULL) {
            Actor_Kill(this->actor.parent);
            Actor_Kill(&this->actor);
            return;
        }

        // link floormasters together
        this->actor.parent->child = &this->actor;
        this->actor.parent->parent = this->actor.child;
        this->actor.child->parent = &this->actor;
        this->actor.child->child = this->actor.parent;
        EnFloormas_SetupBigDecideAction(this);
    }
}

void EnFloormas_Destroy(Actor* thisx, GlobalContext* globalCtx) {
    EnFloormas* this = THIS;
    ColliderCylinder* col = &this->collider;
    Collider_DestroyCylinder(globalCtx, col);
}

void EnFloormas_MakeInvulnerable(EnFloormas* this) {
    this->collider.base.colType = COLTYPE_HARD;
    this->collider.base.acFlags |= AC_HARD;
    this->actionTarget = 0x28;
}

void EnFloormas_MakeVulnerable(EnFloormas* this) {
    this->collider.base.colType = COLTYPE_HIT0;
    this->actionTarget = 0;
    this->collider.base.acFlags &= ~AC_HARD;
}

void EnFloormas_SetupBigDecideAction(EnFloormas* this) {
    Animation_PlayOnce(&this->skelAnime, &gWallmasterWaitAnim);
    this->actionFunc = EnFloormas_BigDecideAction;
    this->actor.speedXZ = 0.0f;
}

void EnFloormas_SetupStand(EnFloormas* this) {
    Animation_MorphToPlayOnce(&this->skelAnime, &gWallmasterStandUpAnim, -3.0f);
    this->actionFunc = EnFloormas_Stand;
}

void EnFloormas_SetupBigWalk(EnFloormas* this) {
    if (this->actionFunc != EnFloormas_Run) {
        Animation_PlayLoopSetSpeed(&this->skelAnime, &gWallmasterWalkAnim, 1.5f);
    } else {
        this->skelAnime.playSpeed = 1.5f;
    }

    this->actionTimer = Rand_S16Offset(2, 4);
    this->actionFunc = EnFloormas_BigWalk;
    this->actor.speedXZ = 1.5f;
}

void EnFloormas_SetupBigStopWalk(EnFloormas* this) {
    Animation_PlayOnce(&this->skelAnime, &gWallmasterStopWalkAnim);
    this->actionFunc = EnFloormas_BigStopWalk;
    this->actor.speedXZ = 0.0f;
}

void EnFloormas_SetupRun(EnFloormas* this) {
    this->actionTimer = 0;
    this->actionFunc = EnFloormas_Run;
    this->actor.speedXZ = 5.0f;
    this->skelAnime.playSpeed = 3.0f;
}

void EnFloormas_SetupTurn(EnFloormas* this) {
    s16 rotDelta = this->actionTarget - this->actor.shape.rot.y;
    this->actor.speedXZ = 0.0f;
    if (rotDelta > 0) {
        Animation_MorphToPlayOnce(&this->skelAnime, &gFloormasterTurnAnim, -3.0f);
    } else {
        Animation_Change(&this->skelAnime, &gFloormasterTurnAnim, -1.0f, Animation_GetLastFrame(&gFloormasterTurnAnim),
                         0.0f, ANIMMODE_ONCE, -3.0f);
    }

    if (this->actor.scale.x > 0.004f) {
        this->actionTarget = (rotDelta * (2.0f / 30.0f));
    } else {
        this->skelAnime.playSpeed = this->skelAnime.playSpeed + this->skelAnime.playSpeed;
        this->actionTarget = rotDelta * (2.0f / 15.0f);
    }
    this->actionFunc = EnFloormas_Turn;
}

void EnFloormas_SetupHover(EnFloormas* this, GlobalContext* globalCtx) {
    Animation_Change(&this->skelAnime, &gWallmasterHoverAnim, 3.0f, 0, Animation_GetLastFrame(&gWallmasterHoverAnim),
                     ANIMMODE_ONCE, -3.0f);
    this->actor.speedXZ = 0.0f;
    this->actor.gravity = 0.0f;
    EnFloormas_MakeInvulnerable(this);
    Actor_SpawnFloorDust(globalCtx, &this->actor, &this->actor.world.pos, 15.0f, 6, 20.0f, 0x12C, 0x64, 1);
    Audio_PlayActorSound2(&this->actor, NA_SE_EN_FLOORMASTER_ATTACK);
    this->actionFunc = EnFloormas_Hover;
}

void EnFloormas_SetupCharge(EnFloormas* this) {
    this->actionTimer = 25;
    this->actor.gravity = -0.15f;
    this->actionFunc = EnFloormas_Charge;
    this->actor.speedXZ = 0.5f;
}

void EnFloormas_SetupLand(EnFloormas* this) {
    Animation_Change(&this->skelAnime, &gWallmasterJumpAnim, 1.0f, 41.0f, 42.0f, ANIMMODE_ONCE, 5.0f);
    if ((this->actor.speedXZ < 0.0f) || (this->actionFunc != EnFloormas_Charge)) {
        this->actionTimer = 30;
    } else {
        this->actionTimer = 45;
    }
    this->actor.gravity = -1.0f;
    this->actionFunc = EnFloormas_Land;
}

void EnFloormas_SetupSplit(EnFloormas* this) {

    Actor_SetScale(&this->actor, 0.004f);
    this->actor.flags |= 0x10;
    if ((this->actor.flags & 0x80) == 0x80) {
        this->actor.draw = EnFloormas_DrawHighlighted;
    } else {
        this->actor.draw = EnFloormas_Draw;
    }
    this->actor.shape.rot.y = this->actor.parent->shape.rot.y + 0x5555;
    this->actor.world.pos = this->actor.parent->world.pos;
    this->actor.params = 0x10;
    Animation_Change(&this->skelAnime, &gWallmasterJumpAnim, 1.0f, 41.0f, Animation_GetLastFrame(&gWallmasterJumpAnim),
                     ANIMMODE_ONCE, 0.0f);
    this->collider.dim.radius = sCylinderInit.dim.radius * 0.6f;
    this->collider.dim.height = sCylinderInit.dim.height * 0.6f;
    this->collider.info.bumperFlags &= ~BUMP_HOOKABLE;
    this->actor.speedXZ = 4.0f;
    this->actor.velocity.y = 7.0f;
    // using div creates a signed check.
    this->actor.colChkInfo.health = sColChkInfoInit.health >> 1;
    this->actionFunc = EnFloormas_Split;
}

void EnFloormas_SetupSmWalk(EnFloormas* this) {
    Animation_PlayLoopSetSpeed(&this->skelAnime, &gWallmasterWalkAnim, 4.5f);
    this->actionFunc = EnFloormas_SmWalk;
    this->actor.speedXZ = 5.0f;
}

void EnFloormas_SetupSmDecideAction(EnFloormas* this) {
    if (this->actionFunc != EnFloormas_SmWalk) {
        Animation_PlayLoopSetSpeed(&this->skelAnime, &gWallmasterWalkAnim, 4.5f);
    }
    this->actionFunc = EnFloormas_SmDecideAction;
    this->actor.speedXZ = 5.0f;
}

void EnFloormas_SetupSmShrink(EnFloormas* this, GlobalContext* globalCtx) {
    static Vec3f velocity = { 0.0f, 0.0f, 0.0f };
    static Vec3f accel = { 0.0f, 0.0f, 0.0f };
    Vec3f pos;

    this->actor.speedXZ = 0.0f;
    this->actor.velocity.y = 0.0f;
    pos.x = this->actor.world.pos.x;
    pos.y = this->actor.world.pos.y + 15.0f;
    pos.z = this->actor.world.pos.z;
    EffectSsDeadDb_Spawn(globalCtx, &pos, &velocity, &accel, 150, -10, 255, 255, 255, 255, 0, 0, 255, 1, 9, true);
    this->actionFunc = EnFloormas_SmShrink;
}

void EnFloormas_SetupSlaveJumpAtMaster(EnFloormas* this) {
    Animation_Change(&this->skelAnime, &gWallmasterJumpAnim, 2.0f, 0.0f, 41.0f, ANIMMODE_ONCE, 0.0f);
    this->actionFunc = EnFloormas_SmSlaveJumpAtMaster;
    this->actor.speedXZ = 0.0f;
}

void EnFloormas_SetupJumpAtLink(EnFloormas* this) {
    Animation_Change(&this->skelAnime, &gWallmasterJumpAnim, 2.0f, 0.0f, 41.0f, ANIMMODE_ONCE, 0.0f);
    this->actionFunc = EnFloormas_JumpAtLink;
    this->actor.speedXZ = 0.0f;
}

void EnFloormas_SetupGrabLink(EnFloormas* this, Player* player) {
    f32 yDelta;
    f32 xzDelta;

    Animation_Change(&this->skelAnime, &gWallmasterJumpAnim, 1.0f, 36.0f, 45.0f, ANIMMODE_ONCE, -3.0f);
    this->actor.flags &= ~1;
    this->actor.speedXZ = 0.0f;
    this->actor.velocity.y = 0.0f;
    EnFloormas_MakeInvulnerable(this);
    if (LINK_IS_CHILD) {
        yDelta = CLAMP(-this->actor.yDistToPlayer, 20.0f, 30.0f);
        xzDelta = -10.0f;
    } else {
        yDelta = CLAMP(-this->actor.yDistToPlayer, 25.0f, 45.0f);
        xzDelta = -70.0f;
    }
    this->actor.world.pos.y = player->actor.world.pos.y + yDelta;
    this->actor.world.pos.x = Math_SinS(this->actor.shape.rot.y) * (xzDelta * 0.1f) + player->actor.world.pos.x;
    this->actor.world.pos.z = Math_CosS(this->actor.shape.rot.y) * (xzDelta * 0.1f) + player->actor.world.pos.z;
    this->actor.shape.rot.x = -0x4CE0;
    this->actionFunc = EnFloormas_GrabLink;
}

void EnFloormas_SetupMerge(EnFloormas* this) {
    Animation_PlayOnce(&this->skelAnime, &gWallmasterWaitAnim);
    this->actionTimer = 0;
    this->smActionTimer += 1500;
    EnFloormas_MakeInvulnerable(this);
    this->actionFunc = EnFloormas_Merge;
}

void EnFloormas_SetupSmWait(EnFloormas* this) {
    EnFloormas* parent = (EnFloormas*)this->actor.parent;
    EnFloormas* child = (EnFloormas*)this->actor.child;

    // if this is the last remaining small floor master, kill all.
    if ((parent->actionFunc == EnFloormas_SmWait) && (child->actionFunc == EnFloormas_SmWait)) {
        Actor_Kill(&parent->actor);
        Actor_Kill(&child->actor);
        Actor_Kill(&this->actor);
        return;
    }
    this->actor.draw = NULL;
    this->actionFunc = EnFloormas_SmWait;
    this->actor.flags &= ~0x11;
}

void EnFloormas_SetupTakeDamage(EnFloormas* this) {
    Animation_MorphToPlayOnce(&this->skelAnime, &gWallmasterDamageAnim, -3.0f);
    if (this->collider.info.acHitInfo->toucher.dmgFlags & 0x1F824) {
        this->actor.world.rot.y = this->collider.base.ac->world.rot.y;
    } else {
        this->actor.world.rot.y = Actor_WorldYawTowardActor(&this->actor, this->collider.base.ac) + 0x8000;
    }
    Actor_SetColorFilter(&this->actor, 0x4000, 0xFF, 0, 0x14);
    this->actionFunc = EnFloormas_TakeDamage;
    this->actor.speedXZ = 5.0f;
    this->actor.velocity.y = 5.5f;
}

void EnFloormas_SetupRecover(EnFloormas* this) {
    Animation_PlayOnce(&this->skelAnime, &gWallmasterRecoverFromDamageAnim);
    this->actor.velocity.y = this->actor.speedXZ = 0.0f;
    this->actor.world.rot.y = this->actor.shape.rot.y;
    this->actionFunc = EnFloormas_Recover;
}

void EnFloormas_SetupFreeze(EnFloormas* this) {
    Animation_Change(&this->skelAnime, &gWallmasterJumpAnim, 1.5f, 0, 20.0f, ANIMMODE_ONCE, -3.0f);
    this->actor.speedXZ = 0.0f;
    if (this->actor.colChkInfo.damageEffect == 4) {
        Actor_SetColorFilter(&this->actor, -0x8000, 0xFF, 0, 0x50);
    } else {
        Actor_SetColorFilter(&this->actor, 0, 0xFF, 0, 0x50);
        if (this->actor.scale.x > 0.004f) {
            Audio_PlayActorSound2(&this->actor, NA_SE_EN_GOMA_JR_FREEZE);
        } else {
            Audio_PlayActorSound2(&this->actor, NA_SE_EN_GOMA_JR_FREEZE);
        }
    }
    this->actionTimer = 80;
    this->actionFunc = EnFloormas_Freeze;
}

void EnFloormas_Die(EnFloormas* this, GlobalContext* globalCtx) {
    if (this->actor.scale.x > 0.004f) {
        // split
        this->actor.shape.rot.y = this->actor.yawTowardsPlayer + 0x8000;
        EnFloormas_SetupSplit((EnFloormas*)this->actor.child);
        EnFloormas_SetupSplit((EnFloormas*)this->actor.parent);
        EnFloormas_SetupSplit(this);
        Audio_PlayActorSound2(&this->actor, NA_SE_EN_FLOORMASTER_SPLIT);
    } else {
        // Die
        Item_DropCollectibleRandom(globalCtx, &this->actor, &this->actor.world.pos, 0x90);
        EnFloormas_SetupSmShrink(this, globalCtx);
    }
}

void EnFloormas_BigDecideAction(EnFloormas* this, GlobalContext* globalCtx) {
    if (SkelAnime_Update(&this->skelAnime)) {
        // within 400 units of link and within 90 degrees rotation of him
<<<<<<< HEAD
        if (this->actor.xzDistToPlayer < 400.0f && !Actor_YawInRangeWithPlayer(&this->actor, 0x4000)) {
            this->actionTarget = this->actor.yawTowardsPlayer;
            EnFloormas_SetupTurn(this);
            // within 280 units of link and within 45 degrees rotation of him
        } else if (this->actor.xzDistToPlayer < 280.0f && Actor_YawInRangeWithPlayer(&this->actor, 0x2000)) {
=======
        if (this->actor.xzDistToPlayer < 400.0f && !Actor_IsFacingPlayer(&this->actor, 0x4000)) {
            this->actionTarget = this->actor.yawTowardsPlayer;
            EnFloormas_SetupTurn(this);
            // within 280 units of link and within 45 degrees rotation of him
        } else if (this->actor.xzDistToPlayer < 280.0f && Actor_IsFacingPlayer(&this->actor, 0x2000)) {
>>>>>>> e632b9a1
            EnFloormas_SetupHover(this, globalCtx);
        } else {
            EnFloormas_SetupStand(this);
        }
    }
}

void EnFloormas_Stand(EnFloormas* this, GlobalContext* globalCtx) {
    if (SkelAnime_Update(&this->skelAnime)) {
        if (this->actor.scale.x > 0.004f) {
            EnFloormas_SetupBigWalk(this);
        } else if (this->actor.params == MERGE_SLAVE) {
            EnFloormas_SetupSmDecideAction(this);
        } else {
            EnFloormas_SetupSmWalk(this);
        }
    }
}

void EnFloormas_BigWalk(EnFloormas* this, GlobalContext* globalCtx) {
    s32 animPastFrame;
    SkelAnime_Update(&this->skelAnime);
    animPastFrame = Animation_OnFrame(&this->skelAnime, 0.0f);
    if (animPastFrame) {
        if (this->actionTimer != 0) {
            this->actionTimer--;
        }
    }
    if (((animPastFrame || (Animation_OnFrame(&this->skelAnime, 12.0f))) ||
         (Animation_OnFrame(&this->skelAnime, 24.0f) != 0)) ||
        (Animation_OnFrame(&this->skelAnime, 36.0f) != 0)) {
        Audio_PlayActorSound2(&this->actor, NA_SE_EN_FALL_WALK);
    }

<<<<<<< HEAD
    if ((this->actor.xzDistToPlayer < 320.0f) && (Actor_YawInRangeWithPlayer(&this->actor, 0x4000))) {
=======
    if ((this->actor.xzDistToPlayer < 320.0f) && (Actor_IsFacingPlayer(&this->actor, 0x4000))) {
>>>>>>> e632b9a1
        EnFloormas_SetupRun(this);
    } else if (this->actor.bgCheckFlags & 8) {
        // set target rotation to the colliding wall's rotation
        this->actionTarget = this->actor.wallYaw;
        EnFloormas_SetupTurn(this);
<<<<<<< HEAD
    } else if ((this->actor.xzDistToPlayer < 400.0f) && !Actor_YawInRangeWithPlayer(&this->actor, 0x4000)) {
=======
    } else if ((this->actor.xzDistToPlayer < 400.0f) && !Actor_IsFacingPlayer(&this->actor, 0x4000)) {
>>>>>>> e632b9a1
        // set target rotation to link.
        this->actionTarget = this->actor.yawTowardsPlayer;
        EnFloormas_SetupTurn(this);
    } else if (this->actionTimer == 0) {
        EnFloormas_SetupBigStopWalk(this);
    }
}

void EnFloormas_BigStopWalk(EnFloormas* this, GlobalContext* globalCtx) {
    if (SkelAnime_Update(&this->skelAnime)) {
        EnFloormas_SetupBigDecideAction(this);
    }
}

void EnFloormas_Run(EnFloormas* this, GlobalContext* globalCtx) {
    SkelAnime_Update(&this->skelAnime);
    if ((((Animation_OnFrame(&this->skelAnime, 0.0f)) || (Animation_OnFrame(&this->skelAnime, 12.0f))) ||
         (Animation_OnFrame(&this->skelAnime, 24.0f))) ||
        (Animation_OnFrame(&this->skelAnime, 36.0f))) {
        Audio_PlayActorSound2(&this->actor, NA_SE_EN_FALL_WALK);
    }

    Math_ApproachS(&this->actor.shape.rot.y, this->actor.yawTowardsPlayer, 3, 0x71C);

<<<<<<< HEAD
    if ((this->actor.xzDistToPlayer < 280.0f) && Actor_YawInRangeWithPlayer(&this->actor, 0x2000) &&
=======
    if ((this->actor.xzDistToPlayer < 280.0f) && Actor_IsFacingPlayer(&this->actor, 0x2000) &&
>>>>>>> e632b9a1
        !(this->actor.bgCheckFlags & 8)) {
        EnFloormas_SetupHover(this, globalCtx);
    } else if (this->actor.xzDistToPlayer > 400.0f) {
        EnFloormas_SetupBigWalk(this);
    }
}

void EnFloormas_Turn(EnFloormas* this, GlobalContext* globalCtx) {
    char pad[4];
    f32 sp30;
    f32 sp2C;

    if (SkelAnime_Update(&this->skelAnime)) {
        EnFloormas_SetupStand(this);
    }

    if (((this->skelAnime.playSpeed > 0.0f) && Animation_OnFrame(&this->skelAnime, 21.0f)) ||
        ((this->skelAnime.playSpeed < 0.0f) && Animation_OnFrame(&this->skelAnime, 6.0f))) {
        if (this->actor.scale.x > 0.004f) {
            Audio_PlayActorSound2(&this->actor, NA_SE_EN_FALL_WALK);
        } else {
            Audio_PlayActorSound2(&this->actor, NA_SE_EN_FLOORMASTER_SM_WALK);
        }
    }
    // Needed to match
    if (!this->skelAnime.curFrame) {}
    if (this->skelAnime.curFrame >= 7.0f && this->skelAnime.curFrame < 22.0f) {
        sp30 = Math_SinS(this->actor.shape.rot.y + 0x4268);
        sp2C = Math_CosS(this->actor.shape.rot.y + 0x4268);
        this->actor.shape.rot.y += this->actionTarget;
        this->actor.world.pos.x -=
            (this->actor.scale.x * 2700.0f) * (Math_SinS(this->actor.shape.rot.y + 0x4268) - sp30);
        this->actor.world.pos.z -=
            (this->actor.scale.x * 2700.0f) * (Math_CosS(this->actor.shape.rot.y + 0x4268) - sp2C);
    }
}

void EnFloormas_Hover(EnFloormas* this, GlobalContext* globalCtx) {
    if (SkelAnime_Update(&this->skelAnime)) {
        EnFloormas_SetupCharge(this);
    }
    this->actor.shape.rot.x += 0x140;
    this->actor.world.pos.y += 10.0f;
    Math_ApproachS(&this->actor.shape.rot.y, this->actor.yawTowardsPlayer, 3, 2730);
    Math_StepToS(&this->zOffset, 1200, 100);
}

void EnFloormas_Slide(EnFloormas* this, GlobalContext* globalCtx) {
    static Vec3f accel = { 0.0f, 0.0f, 0.0f };
    Vec3f pos;
    Vec3f velocity;

    pos.x = this->actor.world.pos.x;
    pos.z = this->actor.world.pos.z;
    pos.y = this->actor.floorHeight;

    velocity.y = 2.0f;
    velocity.x = Math_SinS(this->actor.shape.rot.y + 0x6000) * 7.0f;
    velocity.z = Math_CosS(this->actor.shape.rot.y + 0x6000) * 7.0f;

    func_800286CC(globalCtx, &pos, &velocity, &accel, 450, 100);

    velocity.x = Math_SinS(this->actor.shape.rot.y - 0x6000) * 7.0f;
    velocity.z = Math_CosS(this->actor.shape.rot.y - 0x6000) * 7.0f;

    func_800286CC(globalCtx, &pos, &velocity, &accel, 450, 100);

    func_8002F974(&this->actor, NA_SE_EN_FLOORMASTER_SLIDING);
}

void EnFloormas_Charge(EnFloormas* this, GlobalContext* globalCtx) {
    f32 distFromGround;

    if (this->actionTimer != 0) {
        this->actionTimer--;
    }

    Math_StepToF(&this->actor.speedXZ, 15.0f, SQ(this->actor.speedXZ) * (1.0f / 3.0f));
    Math_ScaledStepToS(&this->actor.shape.rot.x, -0x1680, 0x140);

    distFromGround = this->actor.world.pos.y - this->actor.floorHeight;
    if (distFromGround < 10.0f) {
        this->actor.world.pos.y = this->actor.floorHeight + 10.0f;
        this->actor.gravity = 0.0f;
        this->actor.velocity.y = 0.0f;
    }

    if (distFromGround < 12.0f) {
        EnFloormas_Slide(this, globalCtx);
    }

    if ((this->actor.bgCheckFlags & 8) || (this->actionTimer == 0)) {
        EnFloormas_SetupLand(this);
    }
}

void EnFloormas_Land(EnFloormas* this, GlobalContext* globalCtx) {
    s32 isOnGround;

    isOnGround = this->actor.bgCheckFlags & 1;
    if (this->actor.bgCheckFlags & 2) {
        if (this->actor.params != MERGE_MASTER) {
            EnFloormas_MakeVulnerable(this);
        }

        if (this->actor.velocity.y < -4.0f) {
            if (this->actor.scale.x > 0.004f) {
                Audio_PlayActorSound2(&this->actor, NA_SE_EN_FALL_LAND);
            } else {
                Audio_PlayActorSound2(&this->actor, NA_SE_EN_FLOORMASTER_SM_LAND);
            }
        }
    }
    if (this->actor.bgCheckFlags & 8) {
        this->actor.speedXZ = 0.0f;
    }

    if (isOnGround) {
        Math_StepToF(&this->actor.speedXZ, 0.0f, 2.0f);
    }

    if ((this->actor.speedXZ > 0.0f) && ((this->actor.world.pos.y - this->actor.floorHeight) < 12.0f)) {
        EnFloormas_Slide(this, globalCtx);
    }

    if (SkelAnime_Update(&this->skelAnime)) {
        if (this->actionTimer != 0) {
            this->actionTimer--;
        }

        if (this->actionTimer == 0 && isOnGround) {
            if (this->skelAnime.endFrame < 45.0f) {
                this->skelAnime.endFrame = Animation_GetLastFrame(&gWallmasterJumpAnim);
            } else if (this->actor.params == MERGE_MASTER) {
                EnFloormas_SetupMerge(this);
            } else {
                EnFloormas_SetupStand(this);
                this->smActionTimer = 50;
            }
        }
    }

    Math_ScaledStepToS(&this->actor.shape.rot.x, 0, 0x140);
    Math_StepToS(&this->zOffset, -1600, 100);
}

void EnFloormas_Split(EnFloormas* this, GlobalContext* globalCtx) {
    if (this->actor.bgCheckFlags & 1) {
        if (SkelAnime_Update(&this->skelAnime)) {
            this->actor.flags |= 1;
            this->smActionTimer = 50;
            EnFloormas_SetupStand(this);
        }
        Math_StepToF(&this->actor.speedXZ, 0.0f, 1.0f);
    }

    if (this->actor.bgCheckFlags & 2) {
        Audio_PlayActorSound2(&this->actor, NA_SE_EN_FLOORMASTER_SM_LAND);
    }
}

void EnFloormas_SmWalk(EnFloormas* this, GlobalContext* globalCtx) {
    SkelAnime_Update(&this->skelAnime);
    DECR(this->smActionTimer);

    if ((Animation_OnFrame(&this->skelAnime, 0.0f)) || (Animation_OnFrame(&this->skelAnime, 18.0f))) {
        Audio_PlayActorSound2(&this->actor, NA_SE_EN_FLOORMASTER_SM_WALK);
    }

    if (this->smActionTimer == 0) {
        EnFloormas_SetupSmDecideAction(this);
    } else if (this->actor.bgCheckFlags & 8) {
        this->actionTarget = this->actor.wallYaw;
        EnFloormas_SetupTurn(this);
    } else if (this->actor.xzDistToPlayer < 120.0f) {
        Math_ScaledStepToS(&this->actor.shape.rot.y, this->actor.yawTowardsPlayer + 0x8000, 0x38E);
    }
}

void EnFloormas_SmDecideAction(EnFloormas* this, GlobalContext* globalCtx) {
    Actor* primaryFloormas;
    s32 isAgainstWall;

    SkelAnime_Update(&this->skelAnime);
    if ((Animation_OnFrame(&this->skelAnime, 0.0f)) || (Animation_OnFrame(&this->skelAnime, 18.0f))) {
        Audio_PlayActorSound2(&this->actor, NA_SE_EN_FLOORMASTER_SM_WALK);
    }
    isAgainstWall = this->actor.bgCheckFlags & 8;
    if (isAgainstWall) {
        this->actionTarget = this->actor.wallYaw;
        EnFloormas_SetupTurn(this);
        return;
    }

    if (this->actor.params == MERGE_SLAVE) {
        if (this->actor.parent->params == MERGE_MASTER) {
            primaryFloormas = this->actor.parent;
        } else if (this->actor.child->params == MERGE_MASTER) {
            primaryFloormas = this->actor.child;
        } else {
            this->actor.params = 0x10;
            return;
        }

        Math_ScaledStepToS(&this->actor.shape.rot.y, Actor_WorldYawTowardActor(&this->actor, primaryFloormas), 0x38E);
        if (Actor_WorldDistXZToActor(&this->actor, primaryFloormas) < 80.0f) {
            EnFloormas_SetupSlaveJumpAtMaster(this);
        }
    } else {
        Math_ApproachS(&this->actor.shape.rot.y, this->actor.yawTowardsPlayer, 3, 0x71C);
        if (this->actor.xzDistToPlayer < 80.0f) {
            EnFloormas_SetupJumpAtLink(this);
        }
    }
}

void EnFloormas_SmShrink(EnFloormas* this, GlobalContext* globalCtx) {
    if (Math_StepToF(&this->actor.scale.x, 0.0f, 0.0015f)) {
        EnFloormas_SetupSmWait(this);
    }
    this->actor.scale.z = this->actor.scale.x;
    this->actor.scale.y = this->actor.scale.x;
}

void EnFloormas_JumpAtLink(EnFloormas* this, GlobalContext* globalCtx) {
    Player* player = PLAYER;

    SkelAnime_Update(&this->skelAnime);
    if (this->skelAnime.curFrame < 20.0f) {
        Math_ApproachS(&this->actor.shape.rot.y, this->actor.yawTowardsPlayer, 2, 0xE38);
    } else if (Animation_OnFrame(&this->skelAnime, 20.0f)) {
        this->actor.speedXZ = 5.0f;
        this->actor.velocity.y = 7.0f;
    } else if (this->actor.bgCheckFlags & 2) {
        this->actionTimer = 0x32;
        this->actor.speedXZ = 0.0f;
        Audio_PlayActorSound2(&this->actor, NA_SE_EN_FLOORMASTER_SM_LAND);
        EnFloormas_SetupLand(this);
    } else if ((this->actor.yDistToPlayer < -10.0f) && (this->collider.base.ocFlags1 & OC1_HIT) &&
               (&player->actor == this->collider.base.oc)) {
        globalCtx->grabPlayer(globalCtx, player);
        EnFloormas_SetupGrabLink(this, player);
    }
}

void EnFloormas_GrabLink(EnFloormas* this, GlobalContext* globalCtx) {
    Player* player = PLAYER;
    EnFloormas* parent;
    EnFloormas* child;
    f32 yDelta;
    f32 xzDelta;

    if (SkelAnime_Update(&this->skelAnime)) {
        if (this->skelAnime.playSpeed > 0.0f) {
            this->skelAnime.playSpeed = -1.0f;
            this->skelAnime.endFrame = 36.0f;
            this->skelAnime.startFrame = 45.0f;
        } else {
            this->skelAnime.playSpeed = 1.0f;
            this->skelAnime.endFrame = 45.0f;
            this->skelAnime.startFrame = 36.0f;
        }
    }

    if (LINK_IS_CHILD) {
        yDelta = CLAMP(-this->actor.yDistToPlayer, 20.0f, 30.0f);
        xzDelta = -10.0f;
    } else {
        yDelta = CLAMP(-this->actor.yDistToPlayer, 25.0f, 45.0f);
        xzDelta = -30.0f;
    }

    this->actor.world.pos.y = player->actor.world.pos.y + yDelta;
    this->actor.world.pos.x = Math_SinS(this->actor.shape.rot.y) * (xzDelta * 0.1f) + player->actor.world.pos.x;
    this->actor.world.pos.z = Math_CosS(this->actor.shape.rot.y) * (xzDelta * 0.1f) + player->actor.world.pos.z;

    // let go
    if (!(player->stateFlags2 & 0x80) || (player->invincibilityTimer < 0)) {
        parent = (EnFloormas*)this->actor.parent;
        child = (EnFloormas*)this->actor.child;

        if (((parent->actionFunc == EnFloormas_GrabLink) || parent->actionFunc == EnFloormas_SmWait) &&
            (child->actionFunc == EnFloormas_GrabLink || child->actionFunc == EnFloormas_SmWait)) {

            parent->actor.params = MERGE_SLAVE;
            child->actor.params = MERGE_SLAVE;
            this->actor.params = MERGE_MASTER;
        }

        this->actor.shape.rot.x = 0;
        this->actor.velocity.y = 6.0f;
        this->actor.flags |= 1;
        this->actor.speedXZ = -3.0f;
        EnFloormas_SetupLand(this);
    } else {
        // Damage link every 20 frames
        if ((this->actionTarget % 20) == 0) {
            if (LINK_IS_CHILD) {
                func_8002F7DC(&player->actor, NA_SE_VO_LI_DAMAGE_S_KID);
            } else {
                func_8002F7DC(&player->actor, NA_SE_VO_LI_DAMAGE_S);
            }
            globalCtx->damagePlayer(globalCtx, -8);
        }
    }

    Audio_PlayActorSound2(&this->actor, NA_SE_EN_FLOORMASTER_SM_STICK);
}

void EnFloormas_SmSlaveJumpAtMaster(EnFloormas* this, GlobalContext* globalCtx) {
    Actor* primFloormas;

    SkelAnime_Update(&this->skelAnime);
    if (this->actor.parent->params == MERGE_MASTER) {
        primFloormas = this->actor.parent;
    } else if (this->actor.child->params == MERGE_MASTER) {
        primFloormas = this->actor.child;
    } else {
        if (this->actor.bgCheckFlags & 2) {
            this->actor.params = 0x10;
            EnFloormas_SetupLand(this);
        }
        return;
    }
    if (Animation_OnFrame(&this->skelAnime, 20.0f)) {
        this->actor.speedXZ = 5.0f;
        this->actor.velocity.y = 7.0f;
    } else if (this->skelAnime.curFrame < 20.0f) {
        Math_ApproachS(&this->actor.shape.rot.y, Actor_WorldYawTowardActor(&this->actor, primFloormas), 2, 0xE38);
    } else if ((((primFloormas->world.pos.y - this->actor.world.pos.y) < -10.0f) &&
                (fabsf(this->actor.world.pos.x - primFloormas->world.pos.x) < 10.0f)) &&
               (fabsf(this->actor.world.pos.z - primFloormas->world.pos.z) < 10.0f)) {
        EnFloormas_SetupSmWait(this);
        this->collider.base.ocFlags1 |= OC1_ON;
    } else if (this->actor.bgCheckFlags & 2) {
        this->actor.speedXZ = 0.0f;
        Audio_PlayActorSound2(&this->actor, NA_SE_EN_FLOORMASTER_SM_LAND);
        EnFloormas_SetupLand(this);
    }

    if (fabsf(this->actor.world.pos.x - primFloormas->world.pos.x) < 5.0f &&
        fabsf(this->actor.world.pos.z - primFloormas->world.pos.z) < 5.0f) {
        Math_StepToF(&this->actor.speedXZ, 0, 2.0f);
    }
}

void EnFloormas_Merge(EnFloormas* this, GlobalContext* globalCtx) {
    EnFloormas* parent;
    EnFloormas* child;
    s32 mergeCnt;
    f32 prevScale;
    f32 curScale;

    mergeCnt = 0;

    DECR(this->smActionTimer);

    parent = (EnFloormas*)this->actor.parent;
    child = (EnFloormas*)this->actor.child;

    if (this->smActionTimer == 0) {
        if (parent->actionFunc != EnFloormas_SmWait) {
            EnFloormas_SetupSmShrink(parent, globalCtx);
        }

        if (child->actionFunc != EnFloormas_SmWait) {
            EnFloormas_SetupSmShrink(child, globalCtx);
        }
    } else {
        if ((parent->actionFunc != EnFloormas_SmWait) && (parent->actionFunc != EnFloormas_SmShrink)) {
            mergeCnt++;
        }

        if ((child->actionFunc != EnFloormas_SmWait) && (child->actionFunc != EnFloormas_SmShrink)) {
            mergeCnt++;
        }
    }

    prevScale = this->actor.scale.x;

    if (mergeCnt == 1) {
        Math_StepToF(&this->actor.scale.x, 0.007f, 0.0005f);
    } else if (mergeCnt == 0) {
        Math_StepToF(&this->actor.scale.x, 0.01f, 0.0005f);
    }

    curScale = this->actor.scale.x;
    this->actor.scale.y = this->actor.scale.z = curScale;

    if (((prevScale == 0.007f) || (prevScale == 0.004f)) && (prevScale != this->actor.scale.x)) {
        Audio_PlayActorSound2(&this->actor, NA_SE_EN_FLOORMASTER_EXPAND);
    }

    this->collider.dim.radius = (sCylinderInit.dim.radius * 100.0f) * this->actor.scale.x;
    this->collider.dim.height = (sCylinderInit.dim.height * 100.0f) * this->actor.scale.x;

    if (SkelAnime_Update(&this->skelAnime) != 0) {
        if (this->actor.scale.x >= 0.01f) {
            this->actor.flags &= ~0x10;
            EnFloormas_MakeVulnerable(this);
            this->actor.params = 0;
            this->collider.info.bumperFlags |= BUMP_HOOKABLE;
            this->actor.colChkInfo.health = sColChkInfoInit.health;
            EnFloormas_SetupStand(this);
        } else {
            if (this->actionTimer == 0) {
                Animation_PlayOnce(&this->skelAnime, &gFloormasterTapFingerAnim);
                this->actionTimer = 1;
            } else {
                Animation_PlayOnce(&this->skelAnime, &gWallmasterWaitAnim);
                this->actionTimer = 0;
            }
        }
    }
    func_8002F974(&this->actor, NA_SE_EN_FLOORMASTER_RESTORE - SFX_FLAG);
}

void EnFloormas_SmWait(EnFloormas* this, GlobalContext* globalCtx) {
}

void EnFloormas_TakeDamage(EnFloormas* this, GlobalContext* globalCtx) {
    if (SkelAnime_Update(&this->skelAnime) != 0) {
        if (this->actor.colChkInfo.health == 0) {
            EnFloormas_Die(this, globalCtx);
        } else {
            EnFloormas_SetupRecover(this);
        }
    }

    if (Animation_OnFrame(&this->skelAnime, 13.0f)) {
        if (this->actor.scale.x > 0.004f) {
            Audio_PlayActorSound2(&this->actor, NA_SE_EN_DODO_M_GND);
        } else {
            Audio_PlayActorSound2(&this->actor, NA_SE_EN_DODO_M_GND);
        }
    }
    Math_StepToF(&this->actor.speedXZ, 0.0f, 0.2f);
}

void EnFloormas_Recover(EnFloormas* this, GlobalContext* globalCtx) {
    if (SkelAnime_Update(&this->skelAnime) != 0) {
        EnFloormas_SetupStand(this);
    }
}

void EnFloormas_Freeze(EnFloormas* this, GlobalContext* globalCtx) {
    SkelAnime_Update(&this->skelAnime);
    if (this->actionTimer != 0) {
        this->actionTimer--;
    }
    if (this->actionTimer == 0) {
        if (this->actor.colChkInfo.health == 0) {
            EnFloormas_Die(this, globalCtx);
            return;
        }
        EnFloormas_SetupStand(this);
    }
}

void EnFloormas_ColliderCheck(EnFloormas* this, GlobalContext* globalCtx) {
    s32 pad;
    s32 isSmall;

    if ((this->collider.base.acFlags & AC_HIT) != 0) {
        this->collider.base.acFlags &= ~AC_HIT;
        Actor_SetDropFlag(&this->actor, &this->collider.info, 1);
        if ((this->actor.colChkInfo.damageEffect != 0) || (this->actor.colChkInfo.damage != 0)) {
            if (this->collider.base.colType != COLTYPE_HARD) {
                isSmall = 0;
                if (this->actor.scale.x < 0.01f) {
                    isSmall = 1;
                }
                if (isSmall && this->collider.info.acHitInfo->toucher.dmgFlags & 0x80) {
                    this->actor.colChkInfo.damage = 2;
                    this->actor.colChkInfo.damageEffect = 0;
                }
                if (Actor_ApplyDamage(&this->actor) == 0) {
                    if (isSmall) {
                        Audio_PlayActorSound2(&this->actor, NA_SE_EN_FLOORMASTER_SM_DEAD);
                    } else {
                        Audio_PlayActorSound2(&this->actor, NA_SE_EN_FALL_DEAD);
                    }
<<<<<<< HEAD
                    Actor_PlayDeathFx(globalCtx, &this->actor);
=======
                    Enemy_StartFinishingBlow(globalCtx, &this->actor);
>>>>>>> e632b9a1
                    this->actor.flags &= ~1;
                } else if (this->actor.colChkInfo.damage != 0) {
                    Audio_PlayActorSound2(&this->actor, NA_SE_EN_FALL_DAMAGE);
                }

                if ((this->actor.colChkInfo.damageEffect == 4) || (this->actor.colChkInfo.damageEffect == 1)) {
                    if (this->actionFunc != EnFloormas_Freeze) {
                        EnFloormas_SetupFreeze(this);
                    }
                } else {
                    if (this->actor.colChkInfo.damageEffect == 2) {
                        EffectSsFCircle_Spawn(globalCtx, &this->actor, &this->actor.world.pos,
                                              this->actor.scale.x * 4000.0f, this->actor.scale.x * 4000.0f);
                    }
                    EnFloormas_SetupTakeDamage(this);
                }
            }
        }
    }
}

void EnFloormas_Update(Actor* thisx, GlobalContext* globalCtx) {
    EnFloormas* this = THIS;
    s32 pad;

    if (this->actionFunc != EnFloormas_SmWait) {
        if (this->collider.base.atFlags & AT_HIT) {
            this->collider.base.atFlags &= ~AT_HIT;
            this->actor.speedXZ *= -0.5f;

            if (-5.0f < this->actor.speedXZ) {
                this->actor.speedXZ = -5.0f;
            } else {
                this->actor.speedXZ = this->actor.speedXZ;
            }

            this->actor.velocity.y = 5.0f;

            EnFloormas_SetupLand(this);
        }
        EnFloormas_ColliderCheck(this, globalCtx);
        this->actionFunc(this, globalCtx);

        if (this->actionFunc != EnFloormas_TakeDamage) {
            this->actor.world.rot.y = this->actor.shape.rot.y;
        }

        if (this->actionFunc != EnFloormas_GrabLink) {
            Actor_MoveForward(&this->actor);
        }

        Actor_UpdateBgCheckInfo(globalCtx, &this->actor, 20.0f, this->actor.scale.x * 3000.0f, 0.0f, 0x1D);
        Collider_UpdateCylinder(&this->actor, &this->collider);
        if (this->actionFunc == EnFloormas_Charge) {
            this->actor.flags |= 0x1000000;
            CollisionCheck_SetAT(globalCtx, &globalCtx->colChkCtx, &this->collider.base);
        }
        if (this->actionFunc != EnFloormas_GrabLink) {
            if (this->actionFunc != EnFloormas_Split && this->actionFunc != EnFloormas_TakeDamage &&
                this->actor.freezeTimer == 0) {
                CollisionCheck_SetAC(globalCtx, &globalCtx->colChkCtx, &this->collider.base);
            }

            if ((this->actionFunc != EnFloormas_SmSlaveJumpAtMaster) || (this->skelAnime.curFrame < 20.0f)) {
                CollisionCheck_SetOC(globalCtx, &globalCtx->colChkCtx, &this->collider.base);
            }
        }

        Actor_SetFocus(&this->actor, this->actor.scale.x * 2500.0f);

        if (this->collider.base.colType == COLTYPE_HARD) {
            if (this->actionTarget != 0) {
                this->actionTarget--;
            }

            if (this->actionTarget == 0) {
                this->actionTarget = 0x28;
            }
        }
    }
}

s32 EnFloormas_OverrideLimbDraw(GlobalContext* globalCtx, s32 limbIndex, Gfx** dList, Vec3f* pos, Vec3s* rot,
                                void* thisx, Gfx** gfx) {
    EnFloormas* this = THIS;
    if (limbIndex == 1) {
        pos->z += this->zOffset;
    }
    return false;
}

void EnFloormas_PostLimbDraw(GlobalContext* globalCtx, s32 limbIndex, Gfx** dList, Vec3s* rot, void* thisx, Gfx** gfx) {
    if (limbIndex == 2) {
        Matrix_Push();
        Matrix_Translate(1600.0f, -700.0f, -1700.0f, MTXMODE_APPLY);
        Matrix_RotateY(DEGTORAD(60.0f), 1);
        Matrix_RotateZ(DEGTORAD(15.0f), 1);
        Matrix_Scale(2.0f, 2.0f, 2.0f, MTXMODE_APPLY);
        gSPMatrix((*gfx)++, Matrix_NewMtx(globalCtx->state.gfxCtx, "../z_en_floormas.c", 2299), G_MTX_LOAD);
        gSPDisplayList((*gfx)++, gWallmasterFingerDL);
        Matrix_Pop();
    }
}

static Color_RGBA8 sMergeColor = { 0, 255, 0, 0 };

void EnFloormas_Draw(Actor* thisx, GlobalContext* globalCtx) {
    EnFloormas* this = THIS;

    OPEN_DISPS(globalCtx->state.gfxCtx, "../z_en_floormas.c", 2318);

    func_80093D18(globalCtx->state.gfxCtx);
    if (this->collider.base.colType == COLTYPE_HARD) {
        func_80026230(globalCtx, &sMergeColor, this->actionTarget % 0x28, 0x28);
    }

    POLY_OPA_DISP =
        SkelAnime_DrawFlex(globalCtx, this->skelAnime.skeleton, this->skelAnime.jointTable, this->skelAnime.dListCount,
                           EnFloormas_OverrideLimbDraw, EnFloormas_PostLimbDraw, this, POLY_OPA_DISP);
    if (this->collider.base.colType == COLTYPE_HARD) {
        func_80026608(globalCtx);
    }

    CLOSE_DISPS(globalCtx->state.gfxCtx, "../z_en_floormas.c", 2340);
}

void EnFloormas_DrawHighlighted(Actor* thisx, GlobalContext* globalCtx) {
    EnFloormas* this = THIS;

    OPEN_DISPS(globalCtx->state.gfxCtx, "../z_en_floormas.c", 2352);

    func_80093D84(globalCtx->state.gfxCtx);
    if (this->collider.base.colType == COLTYPE_HARD) {
        func_80026690(globalCtx, &sMergeColor, this->actionTarget % 0x28, 0x28);
    }
    POLY_XLU_DISP =
        SkelAnime_DrawFlex(globalCtx, this->skelAnime.skeleton, this->skelAnime.jointTable, this->skelAnime.dListCount,
                           EnFloormas_OverrideLimbDraw, EnFloormas_PostLimbDraw, this, POLY_XLU_DISP);
    if (this->collider.base.colType == COLTYPE_HARD) {
        func_80026A6C(globalCtx);
    }

    CLOSE_DISPS(globalCtx->state.gfxCtx, "../z_en_floormas.c", 2374);
}<|MERGE_RESOLUTION|>--- conflicted
+++ resolved
@@ -444,19 +444,11 @@
 void EnFloormas_BigDecideAction(EnFloormas* this, GlobalContext* globalCtx) {
     if (SkelAnime_Update(&this->skelAnime)) {
         // within 400 units of link and within 90 degrees rotation of him
-<<<<<<< HEAD
-        if (this->actor.xzDistToPlayer < 400.0f && !Actor_YawInRangeWithPlayer(&this->actor, 0x4000)) {
-            this->actionTarget = this->actor.yawTowardsPlayer;
-            EnFloormas_SetupTurn(this);
-            // within 280 units of link and within 45 degrees rotation of him
-        } else if (this->actor.xzDistToPlayer < 280.0f && Actor_YawInRangeWithPlayer(&this->actor, 0x2000)) {
-=======
         if (this->actor.xzDistToPlayer < 400.0f && !Actor_IsFacingPlayer(&this->actor, 0x4000)) {
             this->actionTarget = this->actor.yawTowardsPlayer;
             EnFloormas_SetupTurn(this);
             // within 280 units of link and within 45 degrees rotation of him
         } else if (this->actor.xzDistToPlayer < 280.0f && Actor_IsFacingPlayer(&this->actor, 0x2000)) {
->>>>>>> e632b9a1
             EnFloormas_SetupHover(this, globalCtx);
         } else {
             EnFloormas_SetupStand(this);
@@ -491,21 +483,13 @@
         Audio_PlayActorSound2(&this->actor, NA_SE_EN_FALL_WALK);
     }
 
-<<<<<<< HEAD
-    if ((this->actor.xzDistToPlayer < 320.0f) && (Actor_YawInRangeWithPlayer(&this->actor, 0x4000))) {
-=======
     if ((this->actor.xzDistToPlayer < 320.0f) && (Actor_IsFacingPlayer(&this->actor, 0x4000))) {
->>>>>>> e632b9a1
         EnFloormas_SetupRun(this);
     } else if (this->actor.bgCheckFlags & 8) {
         // set target rotation to the colliding wall's rotation
         this->actionTarget = this->actor.wallYaw;
         EnFloormas_SetupTurn(this);
-<<<<<<< HEAD
-    } else if ((this->actor.xzDistToPlayer < 400.0f) && !Actor_YawInRangeWithPlayer(&this->actor, 0x4000)) {
-=======
     } else if ((this->actor.xzDistToPlayer < 400.0f) && !Actor_IsFacingPlayer(&this->actor, 0x4000)) {
->>>>>>> e632b9a1
         // set target rotation to link.
         this->actionTarget = this->actor.yawTowardsPlayer;
         EnFloormas_SetupTurn(this);
@@ -530,11 +514,7 @@
 
     Math_ApproachS(&this->actor.shape.rot.y, this->actor.yawTowardsPlayer, 3, 0x71C);
 
-<<<<<<< HEAD
-    if ((this->actor.xzDistToPlayer < 280.0f) && Actor_YawInRangeWithPlayer(&this->actor, 0x2000) &&
-=======
     if ((this->actor.xzDistToPlayer < 280.0f) && Actor_IsFacingPlayer(&this->actor, 0x2000) &&
->>>>>>> e632b9a1
         !(this->actor.bgCheckFlags & 8)) {
         EnFloormas_SetupHover(this, globalCtx);
     } else if (this->actor.xzDistToPlayer > 400.0f) {
@@ -1017,11 +997,7 @@
                     } else {
                         Audio_PlayActorSound2(&this->actor, NA_SE_EN_FALL_DEAD);
                     }
-<<<<<<< HEAD
-                    Actor_PlayDeathFx(globalCtx, &this->actor);
-=======
                     Enemy_StartFinishingBlow(globalCtx, &this->actor);
->>>>>>> e632b9a1
                     this->actor.flags &= ~1;
                 } else if (this->actor.colChkInfo.damage != 0) {
                     Audio_PlayActorSound2(&this->actor, NA_SE_EN_FALL_DAMAGE);
