/*
 * File: z_en_floormas
 * Overlay: En_Floormas
 * Description: Floormaster
 */

#include "z_en_floormas.h"

#define FLAGS 0x00000405

#define THIS ((EnFloormas*)thisx)

#define SPAWN_INVISIBLE 0x8000
#define SPAWN_SMALL 0x10

#define MERGE_MASTER 0x40
#define MERGE_SLAVE 0x20

void EnFloormas_Init(Actor* thisx, GlobalContext* globalCtx);
void EnFloormas_Destroy(Actor* thisx, GlobalContext* globalCtx);
void EnFloormas_Update(Actor* thisx, GlobalContext* globalCtx);
void EnFloormas_Draw(Actor* thisx, GlobalContext* globalCtx);

void EnFloormas_GrabLink(EnFloormas* this, GlobalContext* globalCtx);
void EnFloormas_Split(EnFloormas* this, GlobalContext* globalCtx);
void EnFloormas_Recover(EnFloormas* this, GlobalContext* globalCtx);
void EnFloormas_DrawHighlighted(Actor* this, GlobalContext* globalCtx);
void EnFloormas_SmWait(EnFloormas* this, GlobalContext* globalCtx);
void EnFloormas_SetupBigDecideAction(EnFloormas* this);
void EnFloormas_Freeze(EnFloormas* this, GlobalContext* globalCtx);
void EnFloormas_TakeDamage(EnFloormas* this, GlobalContext* globalCtx);
void EnFloormas_Merge(EnFloormas* this, GlobalContext* globalCtx);
void EnFloormas_JumpAtLink(EnFloormas* this, GlobalContext* globalCtx);
void EnFloormas_SmSlaveJumpAtMaster(EnFloormas* this, GlobalContext* globalCtx);
void EnFloormas_SmShrink(EnFloormas* this, GlobalContext* globalCtx);
void EnFloormas_SmDecideAction(EnFloormas* this, GlobalContext* globalCtx);
void EnFloormas_SmWalk(EnFloormas* this, GlobalContext* globalCtx);
void EnFloormas_Land(EnFloormas* this, GlobalContext* globalCtx);
void EnFloormas_Hover(EnFloormas* this, GlobalContext* globalCtx);
void EnFloormas_Turn(EnFloormas* this, GlobalContext* globalCtx);
void EnFloormas_Run(EnFloormas* this, GlobalContext* globalCtx);
void EnFloormas_BigStopWalk(EnFloormas* this, GlobalContext* globalCtx);
void EnFloormas_BigWalk(EnFloormas* this, GlobalContext* globalCtx);
void EnFloormas_Stand(EnFloormas* this, GlobalContext* globalCtx);
void EnFloormas_BigDecideAction(EnFloormas* this, GlobalContext* globalCtx);
void EnFloormas_Charge(EnFloormas* this, GlobalContext* globalCtx);

const ActorInit En_Floormas_InitVars = {
    ACTOR_EN_FLOORMAS,
    ACTORCAT_ENEMY,
    FLAGS,
    OBJECT_WALLMASTER,
    sizeof(EnFloormas),
    (ActorFunc)EnFloormas_Init,
    (ActorFunc)EnFloormas_Destroy,
    (ActorFunc)EnFloormas_Update,
    (ActorFunc)EnFloormas_Draw,
};

static ColliderCylinderInit sCylinderInit = {
    {
        COLTYPE_HIT0,
        AT_ON | AT_TYPE_ENEMY,
        AC_ON | AC_TYPE_PLAYER,
        OC1_ON | OC1_TYPE_ALL,
        OC2_TYPE_1,
        COLSHAPE_CYLINDER,
    },
    {
        ELEMTYPE_UNK0,
        { 0xFFCFFFFF, 0x04, 0x10 },
        { 0xFFCFFFFF, 0x00, 0x00 },
        TOUCH_ON | TOUCH_SFX_HARD,
        BUMP_ON | BUMP_HOOKABLE,
        OCELEM_ON,
    },
    { 25, 40, 0, { 0, 0, 0 } },
};

static CollisionCheckInfoInit sColChkInfoInit = { 4, 30, 40, 150 };

static DamageTable sDamageTable = {
    /* Deku nut      */ DMG_ENTRY(0, 0x1),
    /* Deku stick    */ DMG_ENTRY(2, 0x0),
    /* Slingshot     */ DMG_ENTRY(1, 0x0),
    /* Explosive     */ DMG_ENTRY(2, 0x0),
    /* Boomerang     */ DMG_ENTRY(0, 0x1),
    /* Normal arrow  */ DMG_ENTRY(2, 0x0),
    /* Hammer swing  */ DMG_ENTRY(2, 0x0),
    /* Hookshot      */ DMG_ENTRY(0, 0x1),
    /* Kokiri sword  */ DMG_ENTRY(1, 0x0),
    /* Master sword  */ DMG_ENTRY(2, 0x0),
    /* Giant's Knife */ DMG_ENTRY(4, 0x0),
    /* Fire arrow    */ DMG_ENTRY(4, 0x2),
    /* Ice arrow     */ DMG_ENTRY(2, 0x0),
    /* Light arrow   */ DMG_ENTRY(4, 0x4),
    /* Unk arrow 1   */ DMG_ENTRY(4, 0x0),
    /* Unk arrow 2   */ DMG_ENTRY(2, 0x0),
    /* Unk arrow 3   */ DMG_ENTRY(2, 0x0),
    /* Fire magic    */ DMG_ENTRY(4, 0x2),
    /* Ice magic     */ DMG_ENTRY(0, 0x0),
    /* Light magic   */ DMG_ENTRY(4, 0x4),
    /* Shield        */ DMG_ENTRY(0, 0x0),
    /* Mirror Ray    */ DMG_ENTRY(0, 0x0),
    /* Kokiri spin   */ DMG_ENTRY(1, 0x0),
    /* Giant spin    */ DMG_ENTRY(4, 0x0),
    /* Master spin   */ DMG_ENTRY(2, 0x0),
    /* Kokiri jump   */ DMG_ENTRY(2, 0x0),
    /* Giant jump    */ DMG_ENTRY(8, 0x0),
    /* Master jump   */ DMG_ENTRY(4, 0x0),
    /* Unknown 1     */ DMG_ENTRY(0, 0x0),
    /* Unblockable   */ DMG_ENTRY(0, 0x0),
    /* Hammer jump   */ DMG_ENTRY(4, 0x0),
    /* Unknown 2     */ DMG_ENTRY(0, 0x0),
};

static InitChainEntry sInitChain[] = {
    ICHAIN_S8(naviEnemyId, 0x31, ICHAIN_CONTINUE),
<<<<<<< HEAD
    ICHAIN_F32(arrowOffset, 0x157C, ICHAIN_CONTINUE),
    ICHAIN_F32_DIV1000(gravity, 0xFC18, ICHAIN_STOP),
=======
    ICHAIN_F32(unk_4C, 0x157C, ICHAIN_CONTINUE),
    ICHAIN_F32_DIV1000(gravity, -1000, ICHAIN_STOP),
>>>>>>> 20206fba
};

extern Gfx D_06008688[];

extern FlexSkeletonHeader D_06008FB0;

extern AnimationHeader D_06009DB0;
extern AnimationHeader D_060039B0;
extern AnimationHeader D_06000EA4;
extern AnimationHeader D_06000590;
extern AnimationHeader D_060019CC;
extern AnimationHeader D_06009520;
extern AnimationHeader D_06002158;
extern AnimationHeader D_0600A054;
extern AnimationHeader D_060041F4;
extern AnimationHeader D_06009244;

void EnFloormas_Init(Actor* thisx, GlobalContext* globalCtx) {
    EnFloormas* this = THIS;
    GlobalContext* globalCtx2 = globalCtx;
    s32 invisble;
    s32 pad;

    Actor_ProcessInitChain(&this->actor, sInitChain);
    ActorShape_Init(&this->actor.shape, 0.0f, ActorShadow_DrawCircle, 50.0f);
    SkelAnime_InitFlex(globalCtx, &this->skelAnime, &D_06008FB0, &D_06009DB0, this->jointTable, this->morphTable, 25);
    Collider_InitCylinder(globalCtx, &this->collider);
    Collider_SetCylinder(globalCtx, &this->collider, &this->actor, &sCylinderInit);
    CollisionCheck_SetInfo(&this->actor.colChkInfo, &sDamageTable, &sColChkInfoInit);
    this->zOffset = -1600;
    invisble = this->actor.params & SPAWN_INVISIBLE;

    // s16 cast needed
    this->actor.params &= (s16) ~(SPAWN_INVISIBLE);
    if (invisble) {
        this->actor.flags |= 0x80;
        this->actor.draw = EnFloormas_DrawHighlighted;
    }

    if (this->actor.params == SPAWN_SMALL) {
        this->actor.draw = NULL;
        this->actor.flags &= ~1;
        this->actionFunc = EnFloormas_SmWait;
    } else {
        // spawn first small floormaster
        this->actor.parent =
            Actor_Spawn(&globalCtx2->actorCtx, globalCtx2, ACTOR_EN_FLOORMAS, this->actor.world.pos.x,
                        this->actor.world.pos.y, this->actor.world.pos.z, 0, 0, 0, invisble + SPAWN_SMALL);
        if (this->actor.parent == NULL) {
            Actor_Kill(&this->actor);
            return;
        }
        // spawn 2nd small floormaster
        this->actor.child =
            Actor_Spawn(&globalCtx2->actorCtx, globalCtx2, ACTOR_EN_FLOORMAS, this->actor.world.pos.x,
                        this->actor.world.pos.y, this->actor.world.pos.z, 0, 0, 0, invisble + SPAWN_SMALL);
        if (this->actor.child == NULL) {
            Actor_Kill(this->actor.parent);
            Actor_Kill(&this->actor);
            return;
        }

        // link floormasters together
        this->actor.parent->child = &this->actor;
        this->actor.parent->parent = this->actor.child;
        this->actor.child->parent = &this->actor;
        this->actor.child->child = this->actor.parent;
        EnFloormas_SetupBigDecideAction(this);
    }
}

void EnFloormas_Destroy(Actor* thisx, GlobalContext* globalCtx) {
    EnFloormas* this = THIS;
    ColliderCylinder* col = &this->collider;
    Collider_DestroyCylinder(globalCtx, col);
}

void EnFloormas_MakeInvulnerable(EnFloormas* this) {
    this->collider.base.colType = COLTYPE_HARD;
    this->collider.base.acFlags |= AC_HARD;
    this->actionTarget = 0x28;
}

void EnFloormas_MakeVulnerable(EnFloormas* this) {
    this->collider.base.colType = COLTYPE_HIT0;
    this->actionTarget = 0;
    this->collider.base.acFlags &= ~AC_HARD;
}

void EnFloormas_SetupBigDecideAction(EnFloormas* this) {
    Animation_PlayOnce(&this->skelAnime, &D_06009DB0);
    this->actionFunc = EnFloormas_BigDecideAction;
    this->actor.speedXZ = 0.0f;
}

void EnFloormas_SetupStand(EnFloormas* this) {
    Animation_MorphToPlayOnce(&this->skelAnime, &D_0600A054, -3.0f);
    this->actionFunc = EnFloormas_Stand;
}

void EnFloormas_SetupBigWalk(EnFloormas* this) {
    if (this->actionFunc != EnFloormas_Run) {
        Animation_PlayLoopSetSpeed(&this->skelAnime, &D_060041F4, 1.5f);
    } else {
        this->skelAnime.playSpeed = 1.5f;
    }

    this->actionTimer = Rand_S16Offset(2, 4);
    this->actionFunc = EnFloormas_BigWalk;
    this->actor.speedXZ = 1.5f;
}

void EnFloormas_SetupBigStopWalk(EnFloormas* this) {
    Animation_PlayOnce(&this->skelAnime, &D_06009244);
    this->actionFunc = EnFloormas_BigStopWalk;
    this->actor.speedXZ = 0.0f;
}

void EnFloormas_SetupRun(EnFloormas* this) {
    this->actionTimer = 0;
    this->actionFunc = EnFloormas_Run;
    this->actor.speedXZ = 5.0f;
    this->skelAnime.playSpeed = 3.0f;
}

void EnFloormas_SetupTurn(EnFloormas* this) {
    s16 rotDelta = this->actionTarget - this->actor.shape.rot.y;
    this->actor.speedXZ = 0.0f;
    if (rotDelta > 0) {
        Animation_MorphToPlayOnce(&this->skelAnime, &D_06002158, -3.0f);
    } else {
        Animation_Change(&this->skelAnime, &D_06002158, -1.0f, Animation_GetLastFrame(&D_06002158), 0.0f, ANIMMODE_ONCE,
                         -3.0f);
    }

    if (this->actor.scale.x > 0.004f) {
        this->actionTarget = (rotDelta * (2.0f / 30.0f));
    } else {
        this->skelAnime.playSpeed = this->skelAnime.playSpeed + this->skelAnime.playSpeed;
        this->actionTarget = rotDelta * (2.0f / 15.0f);
    }
    this->actionFunc = EnFloormas_Turn;
}

void EnFloormas_SetupHover(EnFloormas* this, GlobalContext* globalCtx) {
    Animation_Change(&this->skelAnime, &D_06009520, 3.0f, 0, Animation_GetLastFrame(&D_06009520), ANIMMODE_ONCE, -3.0f);
    this->actor.speedXZ = 0.0f;
    this->actor.gravity = 0.0f;
    EnFloormas_MakeInvulnerable(this);
    func_80033260(globalCtx, &this->actor, &this->actor.world.pos, 15.0f, 6, 20.0f, 0x12C, 0x64, 1);
    Audio_PlayActorSound2(&this->actor, NA_SE_EN_FLOORMASTER_ATTACK);
    this->actionFunc = EnFloormas_Hover;
}

void EnFloormas_SetupCharge(EnFloormas* this) {
    this->actionTimer = 25;
    this->actor.gravity = -0.15f;
    this->actionFunc = EnFloormas_Charge;
    this->actor.speedXZ = 0.5f;
}

void EnFloormas_SetupLand(EnFloormas* this) {
    Animation_Change(&this->skelAnime, &D_060019CC, 1.0f, 41.0f, 42.0f, ANIMMODE_ONCE, 5.0f);
    if ((this->actor.speedXZ < 0.0f) || (this->actionFunc != EnFloormas_Charge)) {
        this->actionTimer = 30;
    } else {
        this->actionTimer = 45;
    }
    this->actor.gravity = -1.0f;
    this->actionFunc = EnFloormas_Land;
}

void EnFloormas_SetupSplit(EnFloormas* this) {

    Actor_SetScale(&this->actor, 0.004f);
    this->actor.flags |= 0x10;
    if ((this->actor.flags & 0x80) == 0x80) {
        this->actor.draw = EnFloormas_DrawHighlighted;
    } else {
        this->actor.draw = EnFloormas_Draw;
    }
    this->actor.shape.rot.y = this->actor.parent->shape.rot.y + 0x5555;
    this->actor.world.pos = this->actor.parent->world.pos;
    this->actor.params = 0x10;
    Animation_Change(&this->skelAnime, &D_060019CC, 1.0f, 41.0f, Animation_GetLastFrame(&D_060019CC), ANIMMODE_ONCE,
                     0.0f);
    this->collider.dim.radius = sCylinderInit.dim.radius * 0.6f;
    this->collider.dim.height = sCylinderInit.dim.height * 0.6f;
    this->collider.info.bumperFlags &= ~BUMP_HOOKABLE;
    this->actor.speedXZ = 4.0f;
    this->actor.velocity.y = 7.0f;
    // using div creates a signed check.
    this->actor.colChkInfo.health = sColChkInfoInit.health >> 1;
    this->actionFunc = EnFloormas_Split;
}

void EnFloormas_SetupSmWalk(EnFloormas* this) {
    Animation_PlayLoopSetSpeed(&this->skelAnime, &D_060041F4, 4.5f);
    this->actionFunc = EnFloormas_SmWalk;
    this->actor.speedXZ = 5.0f;
}

void EnFloormas_SetupSmDecideAction(EnFloormas* this) {
    if (this->actionFunc != EnFloormas_SmWalk) {
        Animation_PlayLoopSetSpeed(&this->skelAnime, &D_060041F4, 4.5f);
    }
    this->actionFunc = EnFloormas_SmDecideAction;
    this->actor.speedXZ = 5.0f;
}

void EnFloormas_SetupSmShrink(EnFloormas* this, GlobalContext* globalCtx) {
    static Vec3f velocity = { 0.0f, 0.0f, 0.0f };
    static Vec3f accel = { 0.0f, 0.0f, 0.0f };
    Vec3f pos;

    this->actor.speedXZ = 0.0f;
    this->actor.velocity.y = 0.0f;
    pos.x = this->actor.world.pos.x;
    pos.y = this->actor.world.pos.y + 15.0f;
    pos.z = this->actor.world.pos.z;
    EffectSsDeadDb_Spawn(globalCtx, &pos, &velocity, &accel, 150, -10, 255, 255, 255, 255, 0, 0, 255, 1, 9, true);
    this->actionFunc = EnFloormas_SmShrink;
}

void EnFloormas_SetupSlaveJumpAtMaster(EnFloormas* this) {
    Animation_Change(&this->skelAnime, &D_060019CC, 2.0f, 0.0f, 41.0f, ANIMMODE_ONCE, 0.0f);
    this->actionFunc = EnFloormas_SmSlaveJumpAtMaster;
    this->actor.speedXZ = 0.0f;
}

void EnFloormas_SetupJumpAtLink(EnFloormas* this) {
    Animation_Change(&this->skelAnime, &D_060019CC, 2.0f, 0.0f, 41.0f, ANIMMODE_ONCE, 0.0f);
    this->actionFunc = EnFloormas_JumpAtLink;
    this->actor.speedXZ = 0.0f;
}

void EnFloormas_SetupGrabLink(EnFloormas* this, Player* player) {
    f32 yDelta;
    f32 xzDelta;

    Animation_Change(&this->skelAnime, &D_060019CC, 1.0f, 36.0f, 45.0f, ANIMMODE_ONCE, -3.0f);
    this->actor.flags &= ~1;
    this->actor.speedXZ = 0.0f;
    this->actor.velocity.y = 0.0f;
    EnFloormas_MakeInvulnerable(this);
    if (LINK_IS_CHILD) {
        yDelta = CLAMP(-this->actor.yDistToPlayer, 20.0f, 30.0f);
        xzDelta = -10.0f;
    } else {
        yDelta = CLAMP(-this->actor.yDistToPlayer, 25.0f, 45.0f);
        xzDelta = -70.0f;
    }
    this->actor.world.pos.y = player->actor.world.pos.y + yDelta;
    this->actor.world.pos.x = Math_SinS(this->actor.shape.rot.y) * (xzDelta * 0.1f) + player->actor.world.pos.x;
    this->actor.world.pos.z = Math_CosS(this->actor.shape.rot.y) * (xzDelta * 0.1f) + player->actor.world.pos.z;
    this->actor.shape.rot.x = -0x4CE0;
    this->actionFunc = EnFloormas_GrabLink;
}

void EnFloormas_SetupMerge(EnFloormas* this) {
    Animation_PlayOnce(&this->skelAnime, &D_06009DB0);
    this->actionTimer = 0;
    this->smActionTimer += 1500;
    EnFloormas_MakeInvulnerable(this);
    this->actionFunc = EnFloormas_Merge;
}

void EnFloormas_SetupSmWait(EnFloormas* this) {
    EnFloormas* parent = (EnFloormas*)this->actor.parent;
    EnFloormas* child = (EnFloormas*)this->actor.child;

    // if this is the last remaining small floor master, kill all.
    if ((parent->actionFunc == EnFloormas_SmWait) && (child->actionFunc == EnFloormas_SmWait)) {
        Actor_Kill(&parent->actor);
        Actor_Kill(&child->actor);
        Actor_Kill(&this->actor);
        return;
    }
    this->actor.draw = NULL;
    this->actionFunc = EnFloormas_SmWait;
    this->actor.flags &= ~0x11;
}

void EnFloormas_SetupTakeDamage(EnFloormas* this) {
    Animation_MorphToPlayOnce(&this->skelAnime, &D_06000590, -3.0f);
<<<<<<< HEAD
    if ((this->collider.body.acHitItem->toucher.flags & 0x1F824) != 0) {
        this->actor.world.rot.y = this->collider.base.ac->world.rot.y;
=======
    if (this->collider.info.acHitInfo->toucher.dmgFlags & 0x1F824) {
        this->actor.posRot.rot.y = this->collider.base.ac->posRot.rot.y;
>>>>>>> 20206fba
    } else {
        this->actor.world.rot.y = func_8002DA78(&this->actor, this->collider.base.ac) + 0x8000;
    }
    func_8003426C(&this->actor, 0x4000, 0xFF, 0, 0x14);
    this->actionFunc = EnFloormas_TakeDamage;
    this->actor.speedXZ = 5.0f;
    this->actor.velocity.y = 5.5f;
}

void EnFloormas_SetupRecover(EnFloormas* this) {
    Animation_PlayOnce(&this->skelAnime, &D_06000EA4);
    this->actor.velocity.y = this->actor.speedXZ = 0.0f;
    this->actor.world.rot.y = this->actor.shape.rot.y;
    this->actionFunc = EnFloormas_Recover;
}

void EnFloormas_SetupFreeze(EnFloormas* this) {
    Animation_Change(&this->skelAnime, &D_060019CC, 1.5f, 0, 20.0f, ANIMMODE_ONCE, -3.0f);
    this->actor.speedXZ = 0.0f;
    if (this->actor.colChkInfo.damageEffect == 4) {
        func_8003426C(&this->actor, -0x8000, 0xFF, 0, 0x50);
    } else {
        func_8003426C(&this->actor, 0, 0xFF, 0, 0x50);
        if (this->actor.scale.x > 0.004f) {
            Audio_PlayActorSound2(&this->actor, NA_SE_EN_GOMA_JR_FREEZE);
        } else {
            Audio_PlayActorSound2(&this->actor, NA_SE_EN_GOMA_JR_FREEZE);
        }
    }
    this->actionTimer = 80;
    this->actionFunc = EnFloormas_Freeze;
}

void EnFloormas_Die(EnFloormas* this, GlobalContext* globalCtx) {
    if (this->actor.scale.x > 0.004f) {
        // split
        this->actor.shape.rot.y = this->actor.yawTowardsPlayer + 0x8000;
        EnFloormas_SetupSplit((EnFloormas*)this->actor.child);
        EnFloormas_SetupSplit((EnFloormas*)this->actor.parent);
        EnFloormas_SetupSplit(this);
        Audio_PlayActorSound2(&this->actor, NA_SE_EN_FLOORMASTER_SPLIT);
    } else {
        // Die
        Item_DropCollectibleRandom(globalCtx, &this->actor, &this->actor.world.pos, 0x90);
        EnFloormas_SetupSmShrink(this, globalCtx);
    }
}

void EnFloormas_BigDecideAction(EnFloormas* this, GlobalContext* globalCtx) {
    if (SkelAnime_Update(&this->skelAnime)) {
        // within 400 units of link and within 90 degrees rotation of him
        if (this->actor.xzDistToPlayer < 400.0f && !func_8002E084(&this->actor, 0x4000)) {
            this->actionTarget = this->actor.yawTowardsPlayer;
            EnFloormas_SetupTurn(this);
            // within 280 units of link and within 45 degrees rotation of him
        } else if (this->actor.xzDistToPlayer < 280.0f && func_8002E084(&this->actor, 0x2000)) {
            EnFloormas_SetupHover(this, globalCtx);
        } else {
            EnFloormas_SetupStand(this);
        }
    }
}

void EnFloormas_Stand(EnFloormas* this, GlobalContext* globalCtx) {
    if (SkelAnime_Update(&this->skelAnime)) {
        if (this->actor.scale.x > 0.004f) {
            EnFloormas_SetupBigWalk(this);
        } else if (this->actor.params == MERGE_SLAVE) {
            EnFloormas_SetupSmDecideAction(this);
        } else {
            EnFloormas_SetupSmWalk(this);
        }
    }
}

void EnFloormas_BigWalk(EnFloormas* this, GlobalContext* globalCtx) {
    s32 animPastFrame;
    SkelAnime_Update(&this->skelAnime);
    animPastFrame = Animation_OnFrame(&this->skelAnime, 0.0f);
    if (animPastFrame) {
        if (this->actionTimer != 0) {
            this->actionTimer--;
        }
    }
    if (((animPastFrame || (Animation_OnFrame(&this->skelAnime, 12.0f))) ||
         (Animation_OnFrame(&this->skelAnime, 24.0f) != 0)) ||
        (Animation_OnFrame(&this->skelAnime, 36.0f) != 0)) {
        Audio_PlayActorSound2(&this->actor, NA_SE_EN_FALL_WALK);
    }

    if ((this->actor.xzDistToPlayer < 320.0f) && (func_8002E084(&this->actor, 0x4000))) {
        EnFloormas_SetupRun(this);
    } else if (this->actor.bgCheckFlags & 8) {
        // set target rotation to the colliding wall's rotation
        this->actionTarget = this->actor.wallYaw;
        EnFloormas_SetupTurn(this);
    } else if ((this->actor.xzDistToPlayer < 400.0f) && !func_8002E084(&this->actor, 0x4000)) {
        // set target rotation to link.
        this->actionTarget = this->actor.yawTowardsPlayer;
        EnFloormas_SetupTurn(this);
    } else if (this->actionTimer == 0) {
        EnFloormas_SetupBigStopWalk(this);
    }
}

void EnFloormas_BigStopWalk(EnFloormas* this, GlobalContext* globalCtx) {
    if (SkelAnime_Update(&this->skelAnime)) {
        EnFloormas_SetupBigDecideAction(this);
    }
}

void EnFloormas_Run(EnFloormas* this, GlobalContext* globalCtx) {
    SkelAnime_Update(&this->skelAnime);
    if ((((Animation_OnFrame(&this->skelAnime, 0.0f)) || (Animation_OnFrame(&this->skelAnime, 12.0f))) ||
         (Animation_OnFrame(&this->skelAnime, 24.0f))) ||
        (Animation_OnFrame(&this->skelAnime, 36.0f))) {
        Audio_PlayActorSound2(&this->actor, NA_SE_EN_FALL_WALK);
    }

    Math_ApproachS(&this->actor.shape.rot.y, this->actor.yawTowardsPlayer, 3, 0x71C);

    if ((this->actor.xzDistToPlayer < 280.0f) && func_8002E084(&this->actor, 0x2000) &&
        !(this->actor.bgCheckFlags & 8)) {
        EnFloormas_SetupHover(this, globalCtx);
    } else if (this->actor.xzDistToPlayer > 400.0f) {
        EnFloormas_SetupBigWalk(this);
    }
}

void EnFloormas_Turn(EnFloormas* this, GlobalContext* globalCtx) {
    char pad[4];
    f32 sp30;
    f32 sp2C;

    if (SkelAnime_Update(&this->skelAnime)) {
        EnFloormas_SetupStand(this);
    }

    if (((this->skelAnime.playSpeed > 0.0f) && Animation_OnFrame(&this->skelAnime, 21.0f)) ||
        ((this->skelAnime.playSpeed < 0.0f) && Animation_OnFrame(&this->skelAnime, 6.0f))) {
        if (this->actor.scale.x > 0.004f) {
            Audio_PlayActorSound2(&this->actor, NA_SE_EN_FALL_WALK);
        } else {
            Audio_PlayActorSound2(&this->actor, NA_SE_EN_FLOORMASTER_SM_WALK);
        }
    }
    // Needed to match
    if (!this->skelAnime.curFrame) {}
    if (this->skelAnime.curFrame >= 7.0f && this->skelAnime.curFrame < 22.0f) {
        sp30 = Math_SinS(this->actor.shape.rot.y + 0x4268);
        sp2C = Math_CosS(this->actor.shape.rot.y + 0x4268);
        this->actor.shape.rot.y += this->actionTarget;
        this->actor.world.pos.x -=
            (this->actor.scale.x * 2700.0f) * (Math_SinS(this->actor.shape.rot.y + 0x4268) - sp30);
        this->actor.world.pos.z -=
            (this->actor.scale.x * 2700.0f) * (Math_CosS(this->actor.shape.rot.y + 0x4268) - sp2C);
    }
}

void EnFloormas_Hover(EnFloormas* this, GlobalContext* globalCtx) {
    if (SkelAnime_Update(&this->skelAnime)) {
        EnFloormas_SetupCharge(this);
    }
    this->actor.shape.rot.x += 0x140;
    this->actor.world.pos.y += 10.0f;
    Math_ApproachS(&this->actor.shape.rot.y, this->actor.yawTowardsPlayer, 3, 2730);
    Math_StepToS(&this->zOffset, 1200, 100);
}

void EnFloormas_Slide(EnFloormas* this, GlobalContext* globalCtx) {
    static Vec3f accel = { 0.0f, 0.0f, 0.0f };
    Vec3f pos;
    Vec3f velocity;

    pos.x = this->actor.world.pos.x;
    pos.z = this->actor.world.pos.z;
    pos.y = this->actor.floorHeight;

    velocity.y = 2.0f;
    velocity.x = Math_SinS(this->actor.shape.rot.y + 0x6000) * 7.0f;
    velocity.z = Math_CosS(this->actor.shape.rot.y + 0x6000) * 7.0f;

    func_800286CC(globalCtx, &pos, &velocity, &accel, 450, 100);

    velocity.x = Math_SinS(this->actor.shape.rot.y - 0x6000) * 7.0f;
    velocity.z = Math_CosS(this->actor.shape.rot.y - 0x6000) * 7.0f;

    func_800286CC(globalCtx, &pos, &velocity, &accel, 450, 100);

    func_8002F974(&this->actor, NA_SE_EN_FLOORMASTER_SLIDING);
}

void EnFloormas_Charge(EnFloormas* this, GlobalContext* globalCtx) {
    f32 distFromGround;

    if (this->actionTimer != 0) {
        this->actionTimer--;
    }

    Math_StepToF(&this->actor.speedXZ, 15.0f, SQ(this->actor.speedXZ) * (1.0f / 3.0f));
    Math_ScaledStepToS(&this->actor.shape.rot.x, -0x1680, 0x140);

    distFromGround = this->actor.world.pos.y - this->actor.floorHeight;
    if (distFromGround < 10.0f) {
        this->actor.world.pos.y = this->actor.floorHeight + 10.0f;
        this->actor.gravity = 0.0f;
        this->actor.velocity.y = 0.0f;
    }

    if (distFromGround < 12.0f) {
        EnFloormas_Slide(this, globalCtx);
    }

    if ((this->actor.bgCheckFlags & 8) || (this->actionTimer == 0)) {
        EnFloormas_SetupLand(this);
    }
}

void EnFloormas_Land(EnFloormas* this, GlobalContext* globalCtx) {
    s32 isOnGround;

    isOnGround = this->actor.bgCheckFlags & 1;
    if (this->actor.bgCheckFlags & 2) {
        if (this->actor.params != MERGE_MASTER) {
            EnFloormas_MakeVulnerable(this);
        }

        if (this->actor.velocity.y < -4.0f) {
            if (this->actor.scale.x > 0.004f) {
                Audio_PlayActorSound2(&this->actor, NA_SE_EN_FALL_LAND);
            } else {
                Audio_PlayActorSound2(&this->actor, NA_SE_EN_FLOORMASTER_SM_LAND);
            }
        }
    }
    if (this->actor.bgCheckFlags & 8) {
        this->actor.speedXZ = 0.0f;
    }

    if (isOnGround) {
        Math_StepToF(&this->actor.speedXZ, 0.0f, 2.0f);
    }

    if ((this->actor.speedXZ > 0.0f) && ((this->actor.world.pos.y - this->actor.floorHeight) < 12.0f)) {
        EnFloormas_Slide(this, globalCtx);
    }

    if (SkelAnime_Update(&this->skelAnime)) {
        if (this->actionTimer != 0) {
            this->actionTimer--;
        }

        if (this->actionTimer == 0 && isOnGround) {
            if (this->skelAnime.endFrame < 45.0f) {
                this->skelAnime.endFrame = Animation_GetLastFrame(&D_060019CC);
            } else if (this->actor.params == MERGE_MASTER) {
                EnFloormas_SetupMerge(this);
            } else {
                EnFloormas_SetupStand(this);
                this->smActionTimer = 50;
            }
        }
    }

    Math_ScaledStepToS(&this->actor.shape.rot.x, 0, 0x140);
    Math_StepToS(&this->zOffset, -1600, 100);
}

void EnFloormas_Split(EnFloormas* this, GlobalContext* globalCtx) {
    if (this->actor.bgCheckFlags & 1) {
        if (SkelAnime_Update(&this->skelAnime)) {
            this->actor.flags |= 1;
            this->smActionTimer = 50;
            EnFloormas_SetupStand(this);
        }
        Math_StepToF(&this->actor.speedXZ, 0.0f, 1.0f);
    }

    if (this->actor.bgCheckFlags & 2) {
        Audio_PlayActorSound2(&this->actor, NA_SE_EN_FLOORMASTER_SM_LAND);
    }
}

void EnFloormas_SmWalk(EnFloormas* this, GlobalContext* globalCtx) {
    SkelAnime_Update(&this->skelAnime);
    DECR(this->smActionTimer);

    if ((Animation_OnFrame(&this->skelAnime, 0.0f)) || (Animation_OnFrame(&this->skelAnime, 18.0f))) {
        Audio_PlayActorSound2(&this->actor, NA_SE_EN_FLOORMASTER_SM_WALK);
    }

    if (this->smActionTimer == 0) {
        EnFloormas_SetupSmDecideAction(this);
    } else if (this->actor.bgCheckFlags & 8) {
        this->actionTarget = this->actor.wallYaw;
        EnFloormas_SetupTurn(this);
    } else if (this->actor.xzDistToPlayer < 120.0f) {
        Math_ScaledStepToS(&this->actor.shape.rot.y, this->actor.yawTowardsPlayer + 0x8000, 0x38E);
    }
}

void EnFloormas_SmDecideAction(EnFloormas* this, GlobalContext* globalCtx) {
    Actor* primaryFloormas;
    s32 isAgainstWall;

    SkelAnime_Update(&this->skelAnime);
    if ((Animation_OnFrame(&this->skelAnime, 0.0f)) || (Animation_OnFrame(&this->skelAnime, 18.0f))) {
        Audio_PlayActorSound2(&this->actor, NA_SE_EN_FLOORMASTER_SM_WALK);
    }
    isAgainstWall = this->actor.bgCheckFlags & 8;
    if (isAgainstWall) {
        this->actionTarget = this->actor.wallYaw;
        EnFloormas_SetupTurn(this);
        return;
    }

    if (this->actor.params == MERGE_SLAVE) {
        if (this->actor.parent->params == MERGE_MASTER) {
            primaryFloormas = this->actor.parent;
        } else if (this->actor.child->params == MERGE_MASTER) {
            primaryFloormas = this->actor.child;
        } else {
            this->actor.params = 0x10;
            return;
        }

        Math_ScaledStepToS(&this->actor.shape.rot.y, func_8002DA78(&this->actor, primaryFloormas), 0x38E);
        if (func_8002DB8C(&this->actor, primaryFloormas) < 80.0f) {
            EnFloormas_SetupSlaveJumpAtMaster(this);
        }
    } else {
        Math_ApproachS(&this->actor.shape.rot.y, this->actor.yawTowardsPlayer, 3, 0x71C);
        if (this->actor.xzDistToPlayer < 80.0f) {
            EnFloormas_SetupJumpAtLink(this);
        }
    }
}

void EnFloormas_SmShrink(EnFloormas* this, GlobalContext* globalCtx) {
    if (Math_StepToF(&this->actor.scale.x, 0.0f, 0.0015f)) {
        EnFloormas_SetupSmWait(this);
    }
    this->actor.scale.z = this->actor.scale.x;
    this->actor.scale.y = this->actor.scale.x;
}

void EnFloormas_JumpAtLink(EnFloormas* this, GlobalContext* globalCtx) {
    Player* player = PLAYER;

    SkelAnime_Update(&this->skelAnime);
    if (this->skelAnime.curFrame < 20.0f) {
        Math_ApproachS(&this->actor.shape.rot.y, this->actor.yawTowardsPlayer, 2, 0xE38);
    } else if (Animation_OnFrame(&this->skelAnime, 20.0f)) {
        this->actor.speedXZ = 5.0f;
        this->actor.velocity.y = 7.0f;
    } else if (this->actor.bgCheckFlags & 2) {
        this->actionTimer = 0x32;
        this->actor.speedXZ = 0.0f;
        Audio_PlayActorSound2(&this->actor, NA_SE_EN_FLOORMASTER_SM_LAND);
        EnFloormas_SetupLand(this);
<<<<<<< HEAD
    } else if ((this->actor.yDistToPlayer < -10.0f) && (this->collider.base.maskA & 2) &&
=======
    } else if ((this->actor.yDistToLink < -10.0f) && (this->collider.base.ocFlags1 & OC1_HIT) &&
>>>>>>> 20206fba
               (&player->actor == this->collider.base.oc)) {
        globalCtx->grabPlayer(globalCtx, player);
        EnFloormas_SetupGrabLink(this, player);
    }
}

void EnFloormas_GrabLink(EnFloormas* this, GlobalContext* globalCtx) {
    Player* player = PLAYER;
    EnFloormas* parent;
    EnFloormas* child;
    f32 yDelta;
    f32 xzDelta;

    if (SkelAnime_Update(&this->skelAnime)) {
        if (this->skelAnime.playSpeed > 0.0f) {
            this->skelAnime.playSpeed = -1.0f;
            this->skelAnime.endFrame = 36.0f;
            this->skelAnime.startFrame = 45.0f;
        } else {
            this->skelAnime.playSpeed = 1.0f;
            this->skelAnime.endFrame = 45.0f;
            this->skelAnime.startFrame = 36.0f;
        }
    }

    if (LINK_IS_CHILD) {
        yDelta = CLAMP(-this->actor.yDistToPlayer, 20.0f, 30.0f);
        xzDelta = -10.0f;
    } else {
        yDelta = CLAMP(-this->actor.yDistToPlayer, 25.0f, 45.0f);
        xzDelta = -30.0f;
    }

    this->actor.world.pos.y = player->actor.world.pos.y + yDelta;
    this->actor.world.pos.x = Math_SinS(this->actor.shape.rot.y) * (xzDelta * 0.1f) + player->actor.world.pos.x;
    this->actor.world.pos.z = Math_CosS(this->actor.shape.rot.y) * (xzDelta * 0.1f) + player->actor.world.pos.z;

    // let go
    if (!(player->stateFlags2 & 0x80) || (player->invincibilityTimer < 0)) {
        parent = (EnFloormas*)this->actor.parent;
        child = (EnFloormas*)this->actor.child;

        if (((parent->actionFunc == EnFloormas_GrabLink) || parent->actionFunc == EnFloormas_SmWait) &&
            (child->actionFunc == EnFloormas_GrabLink || child->actionFunc == EnFloormas_SmWait)) {

            parent->actor.params = MERGE_SLAVE;
            child->actor.params = MERGE_SLAVE;
            this->actor.params = MERGE_MASTER;
        }

        this->actor.shape.rot.x = 0;
        this->actor.velocity.y = 6.0f;
        this->actor.flags |= 1;
        this->actor.speedXZ = -3.0f;
        EnFloormas_SetupLand(this);
    } else {
        // Damage link every 20 frames
        if ((this->actionTarget % 20) == 0) {
            if (LINK_IS_CHILD) {
                func_8002F7DC(&player->actor, NA_SE_VO_LI_DAMAGE_S_KID);
            } else {
                func_8002F7DC(&player->actor, NA_SE_VO_LI_DAMAGE_S);
            }
            globalCtx->damagePlayer(globalCtx, -8);
        }
    }

    Audio_PlayActorSound2(&this->actor, NA_SE_EN_FLOORMASTER_SM_STICK);
}

void EnFloormas_SmSlaveJumpAtMaster(EnFloormas* this, GlobalContext* globalCtx) {
    Actor* primFloormas;

    SkelAnime_Update(&this->skelAnime);
    if (this->actor.parent->params == MERGE_MASTER) {
        primFloormas = this->actor.parent;
    } else if (this->actor.child->params == MERGE_MASTER) {
        primFloormas = this->actor.child;
    } else {
        if (this->actor.bgCheckFlags & 2) {
            this->actor.params = 0x10;
            EnFloormas_SetupLand(this);
        }
        return;
    }
    if (Animation_OnFrame(&this->skelAnime, 20.0f)) {
        this->actor.speedXZ = 5.0f;
        this->actor.velocity.y = 7.0f;
    } else if (this->skelAnime.curFrame < 20.0f) {
        Math_ApproachS(&this->actor.shape.rot.y, func_8002DA78(&this->actor, primFloormas), 2, 0xE38);
    } else if ((((primFloormas->world.pos.y - this->actor.world.pos.y) < -10.0f) &&
                (fabsf(this->actor.world.pos.x - primFloormas->world.pos.x) < 10.0f)) &&
               (fabsf(this->actor.world.pos.z - primFloormas->world.pos.z) < 10.0f)) {
        EnFloormas_SetupSmWait(this);
        this->collider.base.ocFlags1 |= OC1_ON;
    } else if (this->actor.bgCheckFlags & 2) {
        this->actor.speedXZ = 0.0f;
        Audio_PlayActorSound2(&this->actor, NA_SE_EN_FLOORMASTER_SM_LAND);
        EnFloormas_SetupLand(this);
    }

    if (fabsf(this->actor.world.pos.x - primFloormas->world.pos.x) < 5.0f &&
        fabsf(this->actor.world.pos.z - primFloormas->world.pos.z) < 5.0f) {
        Math_StepToF(&this->actor.speedXZ, 0, 2.0f);
    }
}

void EnFloormas_Merge(EnFloormas* this, GlobalContext* globalCtx) {
    EnFloormas* parent;
    EnFloormas* child;
    s32 mergeCnt;
    f32 prevScale;
    f32 curScale;

    mergeCnt = 0;

    DECR(this->smActionTimer);

    parent = (EnFloormas*)this->actor.parent;
    child = (EnFloormas*)this->actor.child;

    if (this->smActionTimer == 0) {
        if (parent->actionFunc != EnFloormas_SmWait) {
            EnFloormas_SetupSmShrink(parent, globalCtx);
        }

        if (child->actionFunc != EnFloormas_SmWait) {
            EnFloormas_SetupSmShrink(child, globalCtx);
        }
    } else {
        if ((parent->actionFunc != EnFloormas_SmWait) && (parent->actionFunc != EnFloormas_SmShrink)) {
            mergeCnt++;
        }

        if ((child->actionFunc != EnFloormas_SmWait) && (child->actionFunc != EnFloormas_SmShrink)) {
            mergeCnt++;
        }
    }

    prevScale = this->actor.scale.x;

    if (mergeCnt == 1) {
        Math_StepToF(&this->actor.scale.x, 0.007f, 0.0005f);
    } else if (mergeCnt == 0) {
        Math_StepToF(&this->actor.scale.x, 0.01f, 0.0005f);
    }

    curScale = this->actor.scale.x;
    this->actor.scale.y = this->actor.scale.z = curScale;

    if (((prevScale == 0.007f) || (prevScale == 0.004f)) && (prevScale != this->actor.scale.x)) {
        Audio_PlayActorSound2(&this->actor, NA_SE_EN_FLOORMASTER_EXPAND);
    }

    this->collider.dim.radius = (sCylinderInit.dim.radius * 100.0f) * this->actor.scale.x;
    this->collider.dim.height = (sCylinderInit.dim.height * 100.0f) * this->actor.scale.x;

    if (SkelAnime_Update(&this->skelAnime) != 0) {
        if (this->actor.scale.x >= 0.01f) {
            this->actor.flags &= ~0x10;
            EnFloormas_MakeVulnerable(this);
            this->actor.params = 0;
            this->collider.info.bumperFlags |= BUMP_HOOKABLE;
            this->actor.colChkInfo.health = sColChkInfoInit.health;
            EnFloormas_SetupStand(this);
        } else {
            if (this->actionTimer == 0) {
                Animation_PlayOnce(&this->skelAnime, &D_060039B0);
                this->actionTimer = 1;
            } else {
                Animation_PlayOnce(&this->skelAnime, &D_06009DB0);
                this->actionTimer = 0;
            }
        }
    }
    func_8002F974(&this->actor, NA_SE_EN_FLOORMASTER_RESTORE - SFX_FLAG);
}

void EnFloormas_SmWait(EnFloormas* this, GlobalContext* globalCtx) {
}

void EnFloormas_TakeDamage(EnFloormas* this, GlobalContext* globalCtx) {
    if (SkelAnime_Update(&this->skelAnime) != 0) {
        if (this->actor.colChkInfo.health == 0) {
            EnFloormas_Die(this, globalCtx);
        } else {
            EnFloormas_SetupRecover(this);
        }
    }

    if (Animation_OnFrame(&this->skelAnime, 13.0f)) {
        if (this->actor.scale.x > 0.004f) {
            Audio_PlayActorSound2(&this->actor, NA_SE_EN_DODO_M_GND);
        } else {
            Audio_PlayActorSound2(&this->actor, NA_SE_EN_DODO_M_GND);
        }
    }
    Math_StepToF(&this->actor.speedXZ, 0.0f, 0.2f);
}

void EnFloormas_Recover(EnFloormas* this, GlobalContext* globalCtx) {
    if (SkelAnime_Update(&this->skelAnime) != 0) {
        EnFloormas_SetupStand(this);
    }
}

void EnFloormas_Freeze(EnFloormas* this, GlobalContext* globalCtx) {
    SkelAnime_Update(&this->skelAnime);
    if (this->actionTimer != 0) {
        this->actionTimer--;
    }
    if (this->actionTimer == 0) {
        if (this->actor.colChkInfo.health == 0) {
            EnFloormas_Die(this, globalCtx);
            return;
        }
        EnFloormas_SetupStand(this);
    }
}

void EnFloormas_ColliderCheck(EnFloormas* this, GlobalContext* globalCtx) {
    s32 pad;
    s32 isSmall;

    if ((this->collider.base.acFlags & AC_HIT) != 0) {
        this->collider.base.acFlags &= ~AC_HIT;
        func_80035650(&this->actor, &this->collider.info, 1);
        if ((this->actor.colChkInfo.damageEffect != 0) || (this->actor.colChkInfo.damage != 0)) {
            if (this->collider.base.colType != COLTYPE_HARD) {
                isSmall = 0;
                if (this->actor.scale.x < 0.01f) {
                    isSmall = 1;
                }
                if (isSmall && this->collider.info.acHitInfo->toucher.dmgFlags & 0x80) {
                    this->actor.colChkInfo.damage = 2;
                    this->actor.colChkInfo.damageEffect = 0;
                }
                if (Actor_ApplyDamage(&this->actor) == 0) {
                    if (isSmall) {
                        Audio_PlayActorSound2(&this->actor, NA_SE_EN_FLOORMASTER_SM_DEAD);
                    } else {
                        Audio_PlayActorSound2(&this->actor, NA_SE_EN_FALL_DEAD);
                    }
                    func_80032C7C(globalCtx, &this->actor);
                    this->actor.flags &= ~1;
                } else if (this->actor.colChkInfo.damage != 0) {
                    Audio_PlayActorSound2(&this->actor, NA_SE_EN_FALL_DAMAGE);
                }

                if ((this->actor.colChkInfo.damageEffect == 4) || (this->actor.colChkInfo.damageEffect == 1)) {
                    if (this->actionFunc != EnFloormas_Freeze) {
                        EnFloormas_SetupFreeze(this);
                    }
                } else {
                    if (this->actor.colChkInfo.damageEffect == 2) {
                        EffectSsFCircle_Spawn(globalCtx, &this->actor, &this->actor.world.pos,
                                              this->actor.scale.x * 4000.0f, this->actor.scale.x * 4000.0f);
                    }
                    EnFloormas_SetupTakeDamage(this);
                }
            }
        }
    }
}

void EnFloormas_Update(Actor* thisx, GlobalContext* globalCtx) {
    EnFloormas* this = THIS;
    s32 pad;

    if (this->actionFunc != EnFloormas_SmWait) {
        if (this->collider.base.atFlags & AT_HIT) {
            this->collider.base.atFlags &= ~AT_HIT;
            this->actor.speedXZ *= -0.5f;

            if (-5.0f < this->actor.speedXZ) {
                this->actor.speedXZ = -5.0f;
            } else {
                this->actor.speedXZ = this->actor.speedXZ;
            }

            this->actor.velocity.y = 5.0f;

            EnFloormas_SetupLand(this);
        }
        EnFloormas_ColliderCheck(this, globalCtx);
        this->actionFunc(this, globalCtx);

        if (this->actionFunc != EnFloormas_TakeDamage) {
            this->actor.world.rot.y = this->actor.shape.rot.y;
        }

        if (this->actionFunc != EnFloormas_GrabLink) {
            Actor_MoveForward(&this->actor);
        }

        func_8002E4B4(globalCtx, &this->actor, 20.0f, this->actor.scale.x * 3000.0f, 0.0f, 0x1D);
        Collider_UpdateCylinder(&this->actor, &this->collider);
        if (this->actionFunc == EnFloormas_Charge) {
            this->actor.flags |= 0x1000000;
            CollisionCheck_SetAT(globalCtx, &globalCtx->colChkCtx, &this->collider.base);
        }
        if (this->actionFunc != EnFloormas_GrabLink) {
            if (this->actionFunc != EnFloormas_Split && this->actionFunc != EnFloormas_TakeDamage &&
                this->actor.freezeTimer == 0) {
                CollisionCheck_SetAC(globalCtx, &globalCtx->colChkCtx, &this->collider.base);
            }

            if ((this->actionFunc != EnFloormas_SmSlaveJumpAtMaster) || (this->skelAnime.curFrame < 20.0f)) {
                CollisionCheck_SetOC(globalCtx, &globalCtx->colChkCtx, &this->collider.base);
            }
        }

        Actor_SetHeight(&this->actor, this->actor.scale.x * 2500.0f);

        if (this->collider.base.colType == COLTYPE_HARD) {
            if (this->actionTarget != 0) {
                this->actionTarget--;
            }

            if (this->actionTarget == 0) {
                this->actionTarget = 0x28;
            }
        }
    }
}

s32 EnFloormas_OverrideLimbDraw(GlobalContext* globalCtx, s32 limbIndex, Gfx** dList, Vec3f* pos, Vec3s* rot,
                                void* thisx, Gfx** gfx) {
    EnFloormas* this = THIS;
    if (limbIndex == 1) {
        pos->z += this->zOffset;
    }
    return false;
}

void EnFloormas_PostLimbDraw(GlobalContext* globalCtx, s32 limbIndex, Gfx** dList, Vec3s* rot, void* thisx, Gfx** gfx) {
    if (limbIndex == 2) {
        Matrix_Push();
        Matrix_Translate(1600.0f, -700.0f, -1700.0f, MTXMODE_APPLY);
        Matrix_RotateY(DEGTORAD(60.0f), 1);
        Matrix_RotateZ(DEGTORAD(15.0f), 1);
        Matrix_Scale(2.0f, 2.0f, 2.0f, MTXMODE_APPLY);
        gSPMatrix((*gfx)++, Matrix_NewMtx(globalCtx->state.gfxCtx, "../z_en_floormas.c", 2299), G_MTX_LOAD);
        gSPDisplayList((*gfx)++, D_06008688);
        Matrix_Pull();
    }
}

static Color_RGBA8 sMergeColor = { 0, 255, 0, 0 };

void EnFloormas_Draw(Actor* thisx, GlobalContext* globalCtx) {
    EnFloormas* this = THIS;

    OPEN_DISPS(globalCtx->state.gfxCtx, "../z_en_floormas.c", 2318);

    func_80093D18(globalCtx->state.gfxCtx);
    if (this->collider.base.colType == COLTYPE_HARD) {
        func_80026230(globalCtx, &sMergeColor, this->actionTarget % 0x28, 0x28);
    }

    POLY_OPA_DISP =
        SkelAnime_DrawFlex(globalCtx, this->skelAnime.skeleton, this->skelAnime.jointTable, this->skelAnime.dListCount,
                           EnFloormas_OverrideLimbDraw, EnFloormas_PostLimbDraw, this, POLY_OPA_DISP);
    if (this->collider.base.colType == COLTYPE_HARD) {
        func_80026608(globalCtx);
    }

    CLOSE_DISPS(globalCtx->state.gfxCtx, "../z_en_floormas.c", 2340);
}

void EnFloormas_DrawHighlighted(Actor* thisx, GlobalContext* globalCtx) {
    EnFloormas* this = THIS;

    OPEN_DISPS(globalCtx->state.gfxCtx, "../z_en_floormas.c", 2352);

    func_80093D84(globalCtx->state.gfxCtx);
    if (this->collider.base.colType == COLTYPE_HARD) {
        func_80026690(globalCtx, &sMergeColor, this->actionTarget % 0x28, 0x28);
    }
    POLY_XLU_DISP =
        SkelAnime_DrawFlex(globalCtx, this->skelAnime.skeleton, this->skelAnime.jointTable, this->skelAnime.dListCount,
                           EnFloormas_OverrideLimbDraw, EnFloormas_PostLimbDraw, this, POLY_XLU_DISP);
    if (this->collider.base.colType == COLTYPE_HARD) {
        func_80026A6C(globalCtx);
    }

    CLOSE_DISPS(globalCtx->state.gfxCtx, "../z_en_floormas.c", 2374);
}<|MERGE_RESOLUTION|>--- conflicted
+++ resolved
@@ -116,13 +116,8 @@
 
 static InitChainEntry sInitChain[] = {
     ICHAIN_S8(naviEnemyId, 0x31, ICHAIN_CONTINUE),
-<<<<<<< HEAD
-    ICHAIN_F32(arrowOffset, 0x157C, ICHAIN_CONTINUE),
-    ICHAIN_F32_DIV1000(gravity, 0xFC18, ICHAIN_STOP),
-=======
-    ICHAIN_F32(unk_4C, 0x157C, ICHAIN_CONTINUE),
+    ICHAIN_F32(targetArrowOffset, 0x157C, ICHAIN_CONTINUE),
     ICHAIN_F32_DIV1000(gravity, -1000, ICHAIN_STOP),
->>>>>>> 20206fba
 };
 
 extern Gfx D_06008688[];
@@ -408,13 +403,8 @@
 
 void EnFloormas_SetupTakeDamage(EnFloormas* this) {
     Animation_MorphToPlayOnce(&this->skelAnime, &D_06000590, -3.0f);
-<<<<<<< HEAD
-    if ((this->collider.body.acHitItem->toucher.flags & 0x1F824) != 0) {
+    if (this->collider.info.acHitInfo->toucher.dmgFlags & 0x1F824) {
         this->actor.world.rot.y = this->collider.base.ac->world.rot.y;
-=======
-    if (this->collider.info.acHitInfo->toucher.dmgFlags & 0x1F824) {
-        this->actor.posRot.rot.y = this->collider.base.ac->posRot.rot.y;
->>>>>>> 20206fba
     } else {
         this->actor.world.rot.y = func_8002DA78(&this->actor, this->collider.base.ac) + 0x8000;
     }
@@ -775,11 +765,7 @@
         this->actor.speedXZ = 0.0f;
         Audio_PlayActorSound2(&this->actor, NA_SE_EN_FLOORMASTER_SM_LAND);
         EnFloormas_SetupLand(this);
-<<<<<<< HEAD
-    } else if ((this->actor.yDistToPlayer < -10.0f) && (this->collider.base.maskA & 2) &&
-=======
-    } else if ((this->actor.yDistToLink < -10.0f) && (this->collider.base.ocFlags1 & OC1_HIT) &&
->>>>>>> 20206fba
+    } else if ((this->actor.yDistToPlayer < -10.0f) && (this->collider.base.ocFlags1 & OC1_HIT) &&
                (&player->actor == this->collider.base.oc)) {
         globalCtx->grabPlayer(globalCtx, player);
         EnFloormas_SetupGrabLink(this, player);
@@ -1092,7 +1078,7 @@
             }
         }
 
-        Actor_SetHeight(&this->actor, this->actor.scale.x * 2500.0f);
+        Actor_SetFocusToWorld(&this->actor, this->actor.scale.x * 2500.0f);
 
         if (this->collider.base.colType == COLTYPE_HARD) {
             if (this->actionTarget != 0) {
