/*
 * File: z_en_floormas
 * Overlay: En_Floormas
 * Description: Floormaster
 */

#include "z_en_floormas.h"

#define FLAGS 0x00000405

#define THIS ((EnFloormas*)thisx)

#define SPAWN_INVISIBLE 0x8000
#define SPAWN_SMALL 0x10

#define MERGE_MASTER 0x40
#define MERGE_SLAVE 0x20

void EnFloormas_Init(Actor* thisx, GlobalContext* globalCtx);
void EnFloormas_Destroy(Actor* thisx, GlobalContext* globalCtx);
void EnFloormas_Update(Actor* thisx, GlobalContext* globalCtx);
void EnFloormas_Draw(Actor* thisx, GlobalContext* globalCtx);

void EnFloormas_GrabLink(EnFloormas* this, GlobalContext* globalCtx);
void EnFloormas_Split(EnFloormas* this, GlobalContext* globalCtx);
void EnFloormas_Recover(EnFloormas* this, GlobalContext* globalCtx);
void EnFloormas_DrawHighlighted(Actor* this, GlobalContext* globalCtx);
void EnFloormas_SmWait(EnFloormas* this, GlobalContext* globalCtx);
void EnFloormas_SetupBigDecideAction(EnFloormas* this);
void EnFloormas_Freeze(EnFloormas* this, GlobalContext* globalCtx);
void EnFloormas_TakeDamage(EnFloormas* this, GlobalContext* globalCtx);
void EnFloormas_Merge(EnFloormas* this, GlobalContext* globalCtx);
void EnFloormas_JumpAtLink(EnFloormas* this, GlobalContext* globalCtx);
void EnFloormas_SmSlaveJumpAtMaster(EnFloormas* this, GlobalContext* globalCtx);
void EnFloormas_SmShrink(EnFloormas* this, GlobalContext* globalCtx);
void EnFloormas_SmDecideAction(EnFloormas* this, GlobalContext* globalCtx);
void EnFloormas_SmWalk(EnFloormas* this, GlobalContext* globalCtx);
void EnFloormas_Land(EnFloormas* this, GlobalContext* globalCtx);
void EnFloormas_Hover(EnFloormas* this, GlobalContext* globalCtx);
void EnFloormas_Turn(EnFloormas* this, GlobalContext* globalCtx);
void EnFloormas_Run(EnFloormas* this, GlobalContext* globalCtx);
void EnFloormas_BigStopWalk(EnFloormas* this, GlobalContext* globalCtx);
void EnFloormas_BigWalk(EnFloormas* this, GlobalContext* globalCtx);
void EnFloormas_Stand(EnFloormas* this, GlobalContext* globalCtx);
void EnFloormas_BigDecideAction(EnFloormas* this, GlobalContext* globalCtx);
void EnFloormas_Charge(EnFloormas* this, GlobalContext* globalCtx);

const ActorInit En_Floormas_InitVars = {
    ACTOR_EN_FLOORMAS,
    ACTORTYPE_ENEMY,
    FLAGS,
    OBJECT_WALLMASTER,
    sizeof(EnFloormas),
    (ActorFunc)EnFloormas_Init,
    (ActorFunc)EnFloormas_Destroy,
    (ActorFunc)EnFloormas_Update,
    (ActorFunc)EnFloormas_Draw,
};

static ColliderCylinderInit sCylinderInit = {
    {
        COLTYPE_HIT0,
        AT_ON | AT_ENEMY,
        AC_ON | AC_PLAYER,
        OC_ON | OC_ALL,
        OT_TYPE1,
        COLSHAPE_CYLINDER,
    },
    {
        ELEMTYPE_UNK0,
        { 0xFFCFFFFF, 0x04, 0x10 },
        { 0xFFCFFFFF, 0x00, 0x00 },
        TOUCH_ON | TOUCH_SFX_HARD,
        BUMP_ON | BUMP_HOOKABLE,
        OCELEM_ON,
    },
    { 25, 40, 0, { 0, 0, 0 } },
};

static CollisionCheckInfoInit sColChkInfoInit = { 4, 30, 40, 150 };

static DamageTable sDamageTable = {
    /* Deku nut      */ DMG_ENTRY(0, 0x1),
    /* Deku stick    */ DMG_ENTRY(2, 0x0),
    /* Slingshot     */ DMG_ENTRY(1, 0x0),
    /* Explosive     */ DMG_ENTRY(2, 0x0),
    /* Boomerang     */ DMG_ENTRY(0, 0x1),
    /* Normal arrow  */ DMG_ENTRY(2, 0x0),
    /* Hammer swing  */ DMG_ENTRY(2, 0x0),
    /* Hookshot      */ DMG_ENTRY(0, 0x1),
    /* Kokiri sword  */ DMG_ENTRY(1, 0x0),
    /* Master sword  */ DMG_ENTRY(2, 0x0),
    /* Giant's Knife */ DMG_ENTRY(4, 0x0),
    /* Fire arrow    */ DMG_ENTRY(4, 0x2),
    /* Ice arrow     */ DMG_ENTRY(2, 0x0),
    /* Light arrow   */ DMG_ENTRY(4, 0x4),
    /* Wind arrow    */ DMG_ENTRY(4, 0x0),
    /* Shadow arrow  */ DMG_ENTRY(2, 0x0),
    /* Spirit arrow  */ DMG_ENTRY(2, 0x0),
    /* Fire magic    */ DMG_ENTRY(4, 0x2),
    /* Ice magic     */ DMG_ENTRY(0, 0x0),
    /* Light magic   */ DMG_ENTRY(4, 0x4),
    /* Shield        */ DMG_ENTRY(0, 0x0),
    /* Mirror Ray    */ DMG_ENTRY(0, 0x0),
    /* Kokiri spin   */ DMG_ENTRY(1, 0x0),
    /* Giant spin    */ DMG_ENTRY(4, 0x0),
    /* Master spin   */ DMG_ENTRY(2, 0x0),
    /* Kokiri jump   */ DMG_ENTRY(2, 0x0),
    /* Giant jump    */ DMG_ENTRY(8, 0x0),
    /* Master jump   */ DMG_ENTRY(4, 0x0),
    /* Unknown 1     */ DMG_ENTRY(0, 0x0),
    /* Unblockable   */ DMG_ENTRY(0, 0x0),
    /* Hammer jump   */ DMG_ENTRY(4, 0x0),
    /* Unknown 2     */ DMG_ENTRY(0, 0x0),
};

static InitChainEntry sInitChain[] = {
    ICHAIN_S8(naviEnemyId, 0x31, ICHAIN_CONTINUE),
    ICHAIN_F32(unk_4C, 0x157C, ICHAIN_CONTINUE),
    ICHAIN_F32_DIV1000(gravity, -1000, ICHAIN_STOP),
};

extern Gfx D_06008688[];

extern FlexSkeletonHeader D_06008FB0;

extern AnimationHeader D_06009DB0;
extern AnimationHeader D_060039B0;
extern AnimationHeader D_06000EA4;
extern AnimationHeader D_06000590;
extern AnimationHeader D_060019CC;
extern AnimationHeader D_06009520;
extern AnimationHeader D_06002158;
extern AnimationHeader D_0600A054;
extern AnimationHeader D_060041F4;
extern AnimationHeader D_06009244;

void EnFloormas_Init(Actor* thisx, GlobalContext* globalCtx) {
    EnFloormas* this = THIS;
    GlobalContext* globalCtx2 = globalCtx;
    s32 invisble;
    s32 pad;

    Actor_ProcessInitChain(&this->actor, sInitChain);
    ActorShape_Init(&this->actor.shape, 0.0f, ActorShadow_DrawFunc_Circle, 50.0f);
    SkelAnime_InitFlex(globalCtx, &this->skelAnime, &D_06008FB0, &D_06009DB0, this->jointTable, this->morphTable, 25);
    Collider_InitCylinder(globalCtx, &this->collider);
    Collider_SetCylinder(globalCtx, &this->collider, &this->actor, &sCylinderInit);
    CollisionCheck_SetInfo(&this->actor.colChkInfo, &sDamageTable, &sColChkInfoInit);
    this->zOffset = -1600;
    invisble = this->actor.params & SPAWN_INVISIBLE;

    // s16 cast needed
    this->actor.params &= (s16) ~(SPAWN_INVISIBLE);
    if (invisble) {
        this->actor.flags |= 0x80;
        this->actor.draw = EnFloormas_DrawHighlighted;
    }

    if (this->actor.params == SPAWN_SMALL) {
        this->actor.draw = NULL;
        this->actor.flags &= ~1;
        this->actionFunc = EnFloormas_SmWait;
    } else {
        // spawn first small floormaster
        this->actor.parent =
            Actor_Spawn(&globalCtx2->actorCtx, globalCtx2, ACTOR_EN_FLOORMAS, this->actor.posRot.pos.x,
                        this->actor.posRot.pos.y, this->actor.posRot.pos.z, 0, 0, 0, invisble + SPAWN_SMALL);
        if (this->actor.parent == NULL) {
            Actor_Kill(&this->actor);
            return;
        }
        // spawn 2nd small floormaster
        this->actor.child =
            Actor_Spawn(&globalCtx2->actorCtx, globalCtx2, ACTOR_EN_FLOORMAS, this->actor.posRot.pos.x,
                        this->actor.posRot.pos.y, this->actor.posRot.pos.z, 0, 0, 0, invisble + SPAWN_SMALL);
        if (this->actor.child == NULL) {
            Actor_Kill(this->actor.parent);
            Actor_Kill(&this->actor);
            return;
        }

        // link floormasters together
        this->actor.parent->child = &this->actor;
        this->actor.parent->parent = this->actor.child;
        this->actor.child->parent = &this->actor;
        this->actor.child->child = this->actor.parent;
        EnFloormas_SetupBigDecideAction(this);
    }
}

void EnFloormas_Destroy(Actor* thisx, GlobalContext* globalCtx) {
    EnFloormas* this = THIS;
    ColliderCylinder* col = &this->collider;
    Collider_DestroyCylinder(globalCtx, col);
}

void EnFloormas_MakeInvulnerable(EnFloormas* this) {
    this->collider.base.colType = COLTYPE_HARD;
    this->collider.base.acFlags |= AC_HARD;
    this->actionTarget = 0x28;
}

void EnFloormas_MakeVulnerable(EnFloormas* this) {
    this->collider.base.colType = COLTYPE_HIT0;
    this->actionTarget = 0;
    this->collider.base.acFlags &= ~AC_HARD;
}

void EnFloormas_SetupBigDecideAction(EnFloormas* this) {
    Animation_PlayOnce(&this->skelAnime, &D_06009DB0);
    this->actionFunc = EnFloormas_BigDecideAction;
    this->actor.speedXZ = 0.0f;
}

void EnFloormas_SetupStand(EnFloormas* this) {
    Animation_MorphToPlayOnce(&this->skelAnime, &D_0600A054, -3.0f);
    this->actionFunc = EnFloormas_Stand;
}

void EnFloormas_SetupBigWalk(EnFloormas* this) {
    if (this->actionFunc != EnFloormas_Run) {
        Animation_PlayLoopSetSpeed(&this->skelAnime, &D_060041F4, 1.5f);
    } else {
        this->skelAnime.playSpeed = 1.5f;
    }

    this->actionTimer = Rand_S16Offset(2, 4);
    this->actionFunc = EnFloormas_BigWalk;
    this->actor.speedXZ = 1.5f;
}

void EnFloormas_SetupBigStopWalk(EnFloormas* this) {
    Animation_PlayOnce(&this->skelAnime, &D_06009244);
    this->actionFunc = EnFloormas_BigStopWalk;
    this->actor.speedXZ = 0.0f;
}

void EnFloormas_SetupRun(EnFloormas* this) {
    this->actionTimer = 0;
    this->actionFunc = EnFloormas_Run;
    this->actor.speedXZ = 5.0f;
    this->skelAnime.playSpeed = 3.0f;
}

void EnFloormas_SetupTurn(EnFloormas* this) {
    s16 rotDelta = this->actionTarget - this->actor.shape.rot.y;
    this->actor.speedXZ = 0.0f;
    if (rotDelta > 0) {
        Animation_MorphToPlayOnce(&this->skelAnime, &D_06002158, -3.0f);
    } else {
<<<<<<< HEAD
        SkelAnime_ChangeAnim(&this->skelAnime, &D_06002158, -1.0f, SkelAnime_GetFrameCount(&D_06002158.genericHeader),
                             0.0f, 2, -3.0f);
=======
        Animation_Change(&this->skelAnime, &D_06002158, -1.0f, Animation_GetLastFrame(&D_06002158), 0.0f, 2, -3.0f);
>>>>>>> 22758f06
    }

    if (this->actor.scale.x > 0.004f) {
        this->actionTarget = (rotDelta * (2.0f / 30.0f));
    } else {
        this->skelAnime.playSpeed = this->skelAnime.playSpeed + this->skelAnime.playSpeed;
        this->actionTarget = rotDelta * (2.0f / 15.0f);
    }
    this->actionFunc = EnFloormas_Turn;
}

void EnFloormas_SetupHover(EnFloormas* this, GlobalContext* globalCtx) {
<<<<<<< HEAD
    SkelAnime_ChangeAnim(&this->skelAnime, &D_06009520, 3.0f, 0, SkelAnime_GetFrameCount(&D_06009520.genericHeader), 2,
                         -3.0f);
=======
    Animation_Change(&this->skelAnime, &D_06009520, 3.0f, 0, Animation_GetLastFrame(&D_06009520), 2, -3.0f);
>>>>>>> 22758f06
    this->actor.speedXZ = 0.0f;
    this->actor.gravity = 0.0f;
    EnFloormas_MakeInvulnerable(this);
    func_80033260(globalCtx, &this->actor, &this->actor.posRot.pos, 15.0f, 6, 20.0f, 0x12C, 0x64, 1);
    Audio_PlayActorSound2(&this->actor, NA_SE_EN_FLOORMASTER_ATTACK);
    this->actionFunc = EnFloormas_Hover;
}

void EnFloormas_SetupCharge(EnFloormas* this) {
    this->actionTimer = 25;
    this->actor.gravity = -0.15f;
    this->actionFunc = EnFloormas_Charge;
    this->actor.speedXZ = 0.5f;
}

void EnFloormas_SetupLand(EnFloormas* this) {
    Animation_Change(&this->skelAnime, &D_060019CC, 1.0f, 41.0f, 42.0f, 2, 5.0f);
    if ((this->actor.speedXZ < 0.0f) || (this->actionFunc != EnFloormas_Charge)) {
        this->actionTimer = 30;
    } else {
        this->actionTimer = 45;
    }
    this->actor.gravity = -1.0f;
    this->actionFunc = EnFloormas_Land;
}

void EnFloormas_SetupSplit(EnFloormas* this) {

    Actor_SetScale(&this->actor, 0.004f);
    this->actor.flags |= 0x10;
    if ((this->actor.flags & 0x80) == 0x80) {
        this->actor.draw = EnFloormas_DrawHighlighted;
    } else {
        this->actor.draw = EnFloormas_Draw;
    }
    this->actor.shape.rot.y = this->actor.parent->shape.rot.y + 0x5555;
    this->actor.posRot.pos = this->actor.parent->posRot.pos;
    this->actor.params = 0x10;
<<<<<<< HEAD
    SkelAnime_ChangeAnim(&this->skelAnime, &D_060019CC, 1.0f, 41.0f, SkelAnime_GetFrameCount(&D_060019CC.genericHeader),
                         2, 0.0f);
=======
    Animation_Change(&this->skelAnime, &D_060019CC, 1.0f, 41.0f, Animation_GetLastFrame(&D_060019CC), 2, 0.0f);
>>>>>>> 22758f06
    this->collider.dim.radius = sCylinderInit.dim.radius * 0.6f;
    this->collider.dim.height = sCylinderInit.dim.height * 0.6f;
    this->collider.info.bumperFlags &= ~BUMP_HOOKABLE;
    this->actor.speedXZ = 4.0f;
    this->actor.velocity.y = 7.0f;
    // using div creates a signed check.
    this->actor.colChkInfo.health = sColChkInfoInit.health >> 1;
    this->actionFunc = EnFloormas_Split;
}

void EnFloormas_SetupSmWalk(EnFloormas* this) {
    Animation_PlayLoopSetSpeed(&this->skelAnime, &D_060041F4, 4.5f);
    this->actionFunc = EnFloormas_SmWalk;
    this->actor.speedXZ = 5.0f;
}

void EnFloormas_SetupSmDecideAction(EnFloormas* this) {
    if (this->actionFunc != EnFloormas_SmWalk) {
        Animation_PlayLoopSetSpeed(&this->skelAnime, &D_060041F4, 4.5f);
    }
    this->actionFunc = EnFloormas_SmDecideAction;
    this->actor.speedXZ = 5.0f;
}

void EnFloormas_SetupSmShrink(EnFloormas* this, GlobalContext* globalCtx) {
    static Vec3f velocity = { 0.0f, 0.0f, 0.0f };
    static Vec3f accel = { 0.0f, 0.0f, 0.0f };
    Vec3f pos;

    this->actor.speedXZ = 0.0f;
    this->actor.velocity.y = 0.0f;
    pos.x = this->actor.posRot.pos.x;
    pos.y = this->actor.posRot.pos.y + 15.0f;
    pos.z = this->actor.posRot.pos.z;
    EffectSsDeadDb_Spawn(globalCtx, &pos, &velocity, &accel, 150, -10, 255, 255, 255, 255, 0, 0, 255, 1, 9, true);
    this->actionFunc = EnFloormas_SmShrink;
}

void EnFloormas_SetupSlaveJumpAtMaster(EnFloormas* this) {
    Animation_Change(&this->skelAnime, &D_060019CC, 2.0f, 0.0f, 41.0f, 2, 0.0f);
    this->actionFunc = EnFloormas_SmSlaveJumpAtMaster;
    this->actor.speedXZ = 0.0f;
}

void EnFloormas_SetupJumpAtLink(EnFloormas* this) {
    Animation_Change(&this->skelAnime, &D_060019CC, 2.0f, 0.0f, 41.0f, 2, 0.0f);
    this->actionFunc = EnFloormas_JumpAtLink;
    this->actor.speedXZ = 0.0f;
}

void EnFloormas_SetupGrabLink(EnFloormas* this, Player* player) {
    f32 yDelta;
    f32 xzDelta;

    Animation_Change(&this->skelAnime, &D_060019CC, 1.0f, 36.0f, 45.0f, 2, -3.0f);
    this->actor.flags &= ~1;
    this->actor.speedXZ = 0.0f;
    this->actor.velocity.y = 0.0f;
    EnFloormas_MakeInvulnerable(this);
    if (LINK_IS_CHILD) {
        yDelta = CLAMP(-this->actor.yDistFromLink, 20.0f, 30.0f);
        xzDelta = -10.0f;
    } else {
        yDelta = CLAMP(-this->actor.yDistFromLink, 25.0f, 45.0f);
        xzDelta = -70.0f;
    }
    this->actor.posRot.pos.y = player->actor.posRot.pos.y + yDelta;
    this->actor.posRot.pos.x = Math_SinS(this->actor.shape.rot.y) * (xzDelta * 0.1f) + player->actor.posRot.pos.x;
    this->actor.posRot.pos.z = Math_CosS(this->actor.shape.rot.y) * (xzDelta * 0.1f) + player->actor.posRot.pos.z;
    this->actor.shape.rot.x = -0x4CE0;
    this->actionFunc = EnFloormas_GrabLink;
}

void EnFloormas_SetupMerge(EnFloormas* this) {
    Animation_PlayOnce(&this->skelAnime, &D_06009DB0);
    this->actionTimer = 0;
    this->smActionTimer += 1500;
    EnFloormas_MakeInvulnerable(this);
    this->actionFunc = EnFloormas_Merge;
}

void EnFloormas_SetupSmWait(EnFloormas* this) {
    EnFloormas* parent = (EnFloormas*)this->actor.parent;
    EnFloormas* child = (EnFloormas*)this->actor.child;

    // if this is the last remaining small floor master, kill all.
    if ((parent->actionFunc == EnFloormas_SmWait) && (child->actionFunc == EnFloormas_SmWait)) {
        Actor_Kill(&parent->actor);
        Actor_Kill(&child->actor);
        Actor_Kill(&this->actor);
        return;
    }
    this->actor.draw = NULL;
    this->actionFunc = EnFloormas_SmWait;
    this->actor.flags &= ~0x11;
}

void EnFloormas_SetupTakeDamage(EnFloormas* this) {
<<<<<<< HEAD
    SkelAnime_ChangeAnimTransitionStop(&this->skelAnime, &D_06000590, -3.0f);
    if ((this->collider.info.acHitInfo->toucher.dmgFlags & 0x1F824) != 0) {
=======
    Animation_MorphToPlayOnce(&this->skelAnime, &D_06000590, -3.0f);
    if ((this->collider.body.acHitItem->toucher.flags & 0x1F824) != 0) {
>>>>>>> 22758f06
        this->actor.posRot.rot.y = this->collider.base.ac->posRot.rot.y;
    } else {
        this->actor.posRot.rot.y = func_8002DA78(&this->actor, this->collider.base.ac) + 0x8000;
    }
    func_8003426C(&this->actor, 0x4000, 0xFF, 0, 0x14);
    this->actionFunc = EnFloormas_TakeDamage;
    this->actor.speedXZ = 5.0f;
    this->actor.velocity.y = 5.5f;
}

void EnFloormas_SetupRecover(EnFloormas* this) {
    Animation_PlayOnce(&this->skelAnime, &D_06000EA4);
    this->actor.velocity.y = this->actor.speedXZ = 0.0f;
    this->actor.posRot.rot.y = this->actor.shape.rot.y;
    this->actionFunc = EnFloormas_Recover;
}

void EnFloormas_SetupFreeze(EnFloormas* this) {
    Animation_Change(&this->skelAnime, &D_060019CC, 1.5f, 0, 20.0f, 2, -3.0f);
    this->actor.speedXZ = 0.0f;
    if (this->actor.colChkInfo.damageEffect == 4) {
        func_8003426C(&this->actor, -0x8000, 0xFF, 0, 0x50);
    } else {
        func_8003426C(&this->actor, 0, 0xFF, 0, 0x50);
        if (this->actor.scale.x > 0.004f) {
            Audio_PlayActorSound2(&this->actor, NA_SE_EN_GOMA_JR_FREEZE);
        } else {
            Audio_PlayActorSound2(&this->actor, NA_SE_EN_GOMA_JR_FREEZE);
        }
    }
    this->actionTimer = 80;
    this->actionFunc = EnFloormas_Freeze;
}

void EnFloormas_Die(EnFloormas* this, GlobalContext* globalCtx) {
    if (this->actor.scale.x > 0.004f) {
        // split
        this->actor.shape.rot.y = this->actor.yawTowardsLink + 0x8000;
        EnFloormas_SetupSplit((EnFloormas*)this->actor.child);
        EnFloormas_SetupSplit((EnFloormas*)this->actor.parent);
        EnFloormas_SetupSplit(this);
        Audio_PlayActorSound2(&this->actor, NA_SE_EN_FLOORMASTER_SPLIT);
    } else {
        // Die
        Item_DropCollectibleRandom(globalCtx, &this->actor, &this->actor.posRot.pos, 0x90);
        EnFloormas_SetupSmShrink(this, globalCtx);
    }
}

void EnFloormas_BigDecideAction(EnFloormas* this, GlobalContext* globalCtx) {
    if (SkelAnime_Update(&this->skelAnime)) {
        // within 400 units of link and within 90 degrees rotation of him
        if (this->actor.xzDistFromLink < 400.0f && !func_8002E084(&this->actor, 0x4000)) {
            this->actionTarget = this->actor.yawTowardsLink;
            EnFloormas_SetupTurn(this);
            // within 280 units of link and within 45 degrees rotation of him
        } else if (this->actor.xzDistFromLink < 280.0f && func_8002E084(&this->actor, 0x2000)) {
            EnFloormas_SetupHover(this, globalCtx);
        } else {
            EnFloormas_SetupStand(this);
        }
    }
}

void EnFloormas_Stand(EnFloormas* this, GlobalContext* globalCtx) {
    if (SkelAnime_Update(&this->skelAnime)) {
        if (this->actor.scale.x > 0.004f) {
            EnFloormas_SetupBigWalk(this);
        } else if (this->actor.params == MERGE_SLAVE) {
            EnFloormas_SetupSmDecideAction(this);
        } else {
            EnFloormas_SetupSmWalk(this);
        }
    }
}

void EnFloormas_BigWalk(EnFloormas* this, GlobalContext* globalCtx) {
    s32 animPastFrame;
    SkelAnime_Update(&this->skelAnime);
    animPastFrame = Animation_OnFrame(&this->skelAnime, 0.0f);
    if (animPastFrame) {
        if (this->actionTimer != 0) {
            this->actionTimer--;
        }
    }
    if (((animPastFrame || (Animation_OnFrame(&this->skelAnime, 12.0f))) ||
         (Animation_OnFrame(&this->skelAnime, 24.0f) != 0)) ||
        (Animation_OnFrame(&this->skelAnime, 36.0f) != 0)) {
        Audio_PlayActorSound2(&this->actor, NA_SE_EN_FALL_WALK);
    }

    if ((this->actor.xzDistFromLink < 320.0f) && (func_8002E084(&this->actor, 0x4000))) {
        EnFloormas_SetupRun(this);
    } else if (this->actor.bgCheckFlags & 8) {
        // set target rotation to the colliding wall's rotation
        this->actionTarget = this->actor.wallPolyRot;
        EnFloormas_SetupTurn(this);
    } else if ((this->actor.xzDistFromLink < 400.0f) && !func_8002E084(&this->actor, 0x4000)) {
        // set target rotation to link.
        this->actionTarget = this->actor.yawTowardsLink;
        EnFloormas_SetupTurn(this);
    } else if (this->actionTimer == 0) {
        EnFloormas_SetupBigStopWalk(this);
    }
}

void EnFloormas_BigStopWalk(EnFloormas* this, GlobalContext* globalCtx) {
    if (SkelAnime_Update(&this->skelAnime)) {
        EnFloormas_SetupBigDecideAction(this);
    }
}

void EnFloormas_Run(EnFloormas* this, GlobalContext* globalCtx) {
    SkelAnime_Update(&this->skelAnime);
    if ((((Animation_OnFrame(&this->skelAnime, 0.0f)) || (Animation_OnFrame(&this->skelAnime, 12.0f))) ||
         (Animation_OnFrame(&this->skelAnime, 24.0f))) ||
        (Animation_OnFrame(&this->skelAnime, 36.0f))) {
        Audio_PlayActorSound2(&this->actor, NA_SE_EN_FALL_WALK);
    }

    Math_ApproachS(&this->actor.shape.rot.y, this->actor.yawTowardsLink, 3, 0x71C);

    if ((this->actor.xzDistFromLink < 280.0f) && func_8002E084(&this->actor, 0x2000) &&
        !(this->actor.bgCheckFlags & 8)) {
        EnFloormas_SetupHover(this, globalCtx);
    } else if (this->actor.xzDistFromLink > 400.0f) {
        EnFloormas_SetupBigWalk(this);
    }
}

void EnFloormas_Turn(EnFloormas* this, GlobalContext* globalCtx) {
    char pad[4];
    f32 sp30;
    f32 sp2C;

    if (SkelAnime_Update(&this->skelAnime)) {
        EnFloormas_SetupStand(this);
    }

    if (((this->skelAnime.playSpeed > 0.0f) && Animation_OnFrame(&this->skelAnime, 21.0f)) ||
        ((this->skelAnime.playSpeed < 0.0f) && Animation_OnFrame(&this->skelAnime, 6.0f))) {
        if (this->actor.scale.x > 0.004f) {
            Audio_PlayActorSound2(&this->actor, NA_SE_EN_FALL_WALK);
        } else {
            Audio_PlayActorSound2(&this->actor, NA_SE_EN_FLOORMASTER_SM_WALK);
        }
    }
    // Needed to match
    if (!this->skelAnime.curFrame) {}
    if (this->skelAnime.curFrame >= 7.0f && this->skelAnime.curFrame < 22.0f) {
        sp30 = Math_SinS(this->actor.shape.rot.y + 0x4268);
        sp2C = Math_CosS(this->actor.shape.rot.y + 0x4268);
        this->actor.shape.rot.y += this->actionTarget;
        this->actor.posRot.pos.x -=
            (this->actor.scale.x * 2700.0f) * (Math_SinS(this->actor.shape.rot.y + 0x4268) - sp30);
        this->actor.posRot.pos.z -=
            (this->actor.scale.x * 2700.0f) * (Math_CosS(this->actor.shape.rot.y + 0x4268) - sp2C);
    }
}

void EnFloormas_Hover(EnFloormas* this, GlobalContext* globalCtx) {
    if (SkelAnime_Update(&this->skelAnime)) {
        EnFloormas_SetupCharge(this);
    }
    this->actor.shape.rot.x += 0x140;
    this->actor.posRot.pos.y += 10.0f;
    Math_ApproachS(&this->actor.shape.rot.y, this->actor.yawTowardsLink, 3, 2730);
    Math_StepToS(&this->zOffset, 1200, 100);
}

void EnFloormas_Slide(EnFloormas* this, GlobalContext* globalCtx) {
    static Vec3f accel = { 0.0f, 0.0f, 0.0f };
    Vec3f pos;
    Vec3f velocity;

    pos.x = this->actor.posRot.pos.x;
    pos.z = this->actor.posRot.pos.z;
    pos.y = this->actor.groundY;

    velocity.y = 2.0f;
    velocity.x = Math_SinS(this->actor.shape.rot.y + 0x6000) * 7.0f;
    velocity.z = Math_CosS(this->actor.shape.rot.y + 0x6000) * 7.0f;

    func_800286CC(globalCtx, &pos, &velocity, &accel, 450, 100);

    velocity.x = Math_SinS(this->actor.shape.rot.y - 0x6000) * 7.0f;
    velocity.z = Math_CosS(this->actor.shape.rot.y - 0x6000) * 7.0f;

    func_800286CC(globalCtx, &pos, &velocity, &accel, 450, 100);

    func_8002F974(&this->actor, NA_SE_EN_FLOORMASTER_SLIDING);
}

void EnFloormas_Charge(EnFloormas* this, GlobalContext* globalCtx) {
    f32 distFromGround;

    if (this->actionTimer != 0) {
        this->actionTimer--;
    }

    Math_StepToF(&this->actor.speedXZ, 15.0f, SQ(this->actor.speedXZ) * (1.0f / 3.0f));
    Math_ScaledStepToS(&this->actor.shape.rot.x, -0x1680, 0x140);

    distFromGround = this->actor.posRot.pos.y - this->actor.groundY;
    if (distFromGround < 10.0f) {
        this->actor.posRot.pos.y = this->actor.groundY + 10.0f;
        this->actor.gravity = 0.0f;
        this->actor.velocity.y = 0.0f;
    }

    if (distFromGround < 12.0f) {
        EnFloormas_Slide(this, globalCtx);
    }

    if ((this->actor.bgCheckFlags & 8) || (this->actionTimer == 0)) {
        EnFloormas_SetupLand(this);
    }
}

void EnFloormas_Land(EnFloormas* this, GlobalContext* globalCtx) {
    s32 isOnGround;

    isOnGround = this->actor.bgCheckFlags & 1;
    if (this->actor.bgCheckFlags & 2) {
        if (this->actor.params != MERGE_MASTER) {
            EnFloormas_MakeVulnerable(this);
        }

        if (this->actor.velocity.y < -4.0f) {
            if (this->actor.scale.x > 0.004f) {
                Audio_PlayActorSound2(&this->actor, NA_SE_EN_FALL_LAND);
            } else {
                Audio_PlayActorSound2(&this->actor, NA_SE_EN_FLOORMASTER_SM_LAND);
            }
        }
    }
    if (this->actor.bgCheckFlags & 8) {
        this->actor.speedXZ = 0.0f;
    }

    if (isOnGround) {
        Math_StepToF(&this->actor.speedXZ, 0.0f, 2.0f);
    }

    if ((this->actor.speedXZ > 0.0f) && ((this->actor.posRot.pos.y - this->actor.groundY) < 12.0f)) {
        EnFloormas_Slide(this, globalCtx);
    }

    if (SkelAnime_Update(&this->skelAnime)) {
        if (this->actionTimer != 0) {
            this->actionTimer--;
        }

        if (this->actionTimer == 0 && isOnGround) {
<<<<<<< HEAD
            if (this->skelAnime.animFrameCount < 45.0f) {
                this->skelAnime.animFrameCount = SkelAnime_GetFrameCount(&D_060019CC.genericHeader);
=======
            if (this->skelAnime.endFrame < 45.0f) {
                this->skelAnime.endFrame = Animation_GetLastFrame(&D_060019CC);
>>>>>>> 22758f06
            } else if (this->actor.params == MERGE_MASTER) {
                EnFloormas_SetupMerge(this);
            } else {
                EnFloormas_SetupStand(this);
                this->smActionTimer = 50;
            }
        }
    }

    Math_ScaledStepToS(&this->actor.shape.rot.x, 0, 0x140);
    Math_StepToS(&this->zOffset, -1600, 100);
}

void EnFloormas_Split(EnFloormas* this, GlobalContext* globalCtx) {
    if (this->actor.bgCheckFlags & 1) {
        if (SkelAnime_Update(&this->skelAnime)) {
            this->actor.flags |= 1;
            this->smActionTimer = 50;
            EnFloormas_SetupStand(this);
        }
        Math_StepToF(&this->actor.speedXZ, 0.0f, 1.0f);
    }

    if (this->actor.bgCheckFlags & 2) {
        Audio_PlayActorSound2(&this->actor, NA_SE_EN_FLOORMASTER_SM_LAND);
    }
}

void EnFloormas_SmWalk(EnFloormas* this, GlobalContext* globalCtx) {
    SkelAnime_Update(&this->skelAnime);
    DECR(this->smActionTimer);

    if ((Animation_OnFrame(&this->skelAnime, 0.0f)) || (Animation_OnFrame(&this->skelAnime, 18.0f))) {
        Audio_PlayActorSound2(&this->actor, NA_SE_EN_FLOORMASTER_SM_WALK);
    }

    if (this->smActionTimer == 0) {
        EnFloormas_SetupSmDecideAction(this);
    } else if (this->actor.bgCheckFlags & 8) {
        this->actionTarget = this->actor.wallPolyRot;
        EnFloormas_SetupTurn(this);
    } else if (this->actor.xzDistFromLink < 120.0f) {
        Math_ScaledStepToS(&this->actor.shape.rot.y, this->actor.yawTowardsLink + 0x8000, 0x38E);
    }
}

void EnFloormas_SmDecideAction(EnFloormas* this, GlobalContext* globalCtx) {
    Actor* primaryFloormas;
    s32 isAgainstWall;

    SkelAnime_Update(&this->skelAnime);
    if ((Animation_OnFrame(&this->skelAnime, 0.0f)) || (Animation_OnFrame(&this->skelAnime, 18.0f))) {
        Audio_PlayActorSound2(&this->actor, NA_SE_EN_FLOORMASTER_SM_WALK);
    }
    isAgainstWall = this->actor.bgCheckFlags & 8;
    if (isAgainstWall) {
        this->actionTarget = this->actor.wallPolyRot;
        EnFloormas_SetupTurn(this);
        return;
    }

    if (this->actor.params == MERGE_SLAVE) {
        if (this->actor.parent->params == MERGE_MASTER) {
            primaryFloormas = this->actor.parent;
        } else if (this->actor.child->params == MERGE_MASTER) {
            primaryFloormas = this->actor.child;
        } else {
            this->actor.params = 0x10;
            return;
        }

        Math_ScaledStepToS(&this->actor.shape.rot.y, func_8002DA78(&this->actor, primaryFloormas), 0x38E);
        if (func_8002DB8C(&this->actor, primaryFloormas) < 80.0f) {
            EnFloormas_SetupSlaveJumpAtMaster(this);
        }
    } else {
        Math_ApproachS(&this->actor.shape.rot.y, this->actor.yawTowardsLink, 3, 0x71C);
        if (this->actor.xzDistFromLink < 80.0f) {
            EnFloormas_SetupJumpAtLink(this);
        }
    }
}

void EnFloormas_SmShrink(EnFloormas* this, GlobalContext* globalCtx) {
    if (Math_StepToF(&this->actor.scale.x, 0.0f, 0.0015f)) {
        EnFloormas_SetupSmWait(this);
    }
    this->actor.scale.z = this->actor.scale.x;
    this->actor.scale.y = this->actor.scale.x;
}

void EnFloormas_JumpAtLink(EnFloormas* this, GlobalContext* globalCtx) {
    Player* player = PLAYER;

    SkelAnime_Update(&this->skelAnime);
    if (this->skelAnime.curFrame < 20.0f) {
        Math_ApproachS(&this->actor.shape.rot.y, this->actor.yawTowardsLink, 2, 0xE38);
    } else if (Animation_OnFrame(&this->skelAnime, 20.0f)) {
        this->actor.speedXZ = 5.0f;
        this->actor.velocity.y = 7.0f;
    } else if (this->actor.bgCheckFlags & 2) {
        this->actionTimer = 0x32;
        this->actor.speedXZ = 0.0f;
        Audio_PlayActorSound2(&this->actor, NA_SE_EN_FLOORMASTER_SM_LAND);
        EnFloormas_SetupLand(this);
    } else if ((this->actor.yDistFromLink < -10.0f) && (this->collider.base.ocFlags & OC_HIT) &&
               (&player->actor == this->collider.base.oc)) {
        globalCtx->grabPlayer(globalCtx, player);
        EnFloormas_SetupGrabLink(this, player);
    }
}

void EnFloormas_GrabLink(EnFloormas* this, GlobalContext* globalCtx) {
    Player* player = PLAYER;
    EnFloormas* parent;
    EnFloormas* child;
    f32 yDelta;
    f32 xzDelta;

    if (SkelAnime_Update(&this->skelAnime)) {
        if (this->skelAnime.playSpeed > 0.0f) {
            this->skelAnime.playSpeed = -1.0f;
            this->skelAnime.endFrame = 36.0f;
            this->skelAnime.startFrame = 45.0f;
        } else {
            this->skelAnime.playSpeed = 1.0f;
            this->skelAnime.endFrame = 45.0f;
            this->skelAnime.startFrame = 36.0f;
        }
    }

    if (LINK_IS_CHILD) {
        yDelta = CLAMP(-this->actor.yDistFromLink, 20.0f, 30.0f);
        xzDelta = -10.0f;
    } else {
        yDelta = CLAMP(-this->actor.yDistFromLink, 25.0f, 45.0f);
        xzDelta = -30.0f;
    }

    this->actor.posRot.pos.y = player->actor.posRot.pos.y + yDelta;
    this->actor.posRot.pos.x = Math_SinS(this->actor.shape.rot.y) * (xzDelta * 0.1f) + player->actor.posRot.pos.x;
    this->actor.posRot.pos.z = Math_CosS(this->actor.shape.rot.y) * (xzDelta * 0.1f) + player->actor.posRot.pos.z;

    // let go
    if (!(player->stateFlags2 & 0x80) || (player->invincibilityTimer < 0)) {
        parent = (EnFloormas*)this->actor.parent;
        child = (EnFloormas*)this->actor.child;

        if (((parent->actionFunc == EnFloormas_GrabLink) || parent->actionFunc == EnFloormas_SmWait) &&
            (child->actionFunc == EnFloormas_GrabLink || child->actionFunc == EnFloormas_SmWait)) {

            parent->actor.params = MERGE_SLAVE;
            child->actor.params = MERGE_SLAVE;
            this->actor.params = MERGE_MASTER;
        }

        this->actor.shape.rot.x = 0;
        this->actor.velocity.y = 6.0f;
        this->actor.flags |= 1;
        this->actor.speedXZ = -3.0f;
        EnFloormas_SetupLand(this);
    } else {
        // Damage link every 20 frames
        if ((this->actionTarget % 20) == 0) {
            if (LINK_IS_CHILD) {
                func_8002F7DC(&player->actor, NA_SE_VO_LI_DAMAGE_S_KID);
            } else {
                func_8002F7DC(&player->actor, NA_SE_VO_LI_DAMAGE_S);
            }
            globalCtx->damagePlayer(globalCtx, -8);
        }
    }

    Audio_PlayActorSound2(&this->actor, NA_SE_EN_FLOORMASTER_SM_STICK);
}

void EnFloormas_SmSlaveJumpAtMaster(EnFloormas* this, GlobalContext* globalCtx) {
    Actor* primFloormas;

    SkelAnime_Update(&this->skelAnime);
    if (this->actor.parent->params == MERGE_MASTER) {
        primFloormas = this->actor.parent;
    } else if (this->actor.child->params == MERGE_MASTER) {
        primFloormas = this->actor.child;
    } else {
        if (this->actor.bgCheckFlags & 2) {
            this->actor.params = 0x10;
            EnFloormas_SetupLand(this);
        }
        return;
    }
    if (Animation_OnFrame(&this->skelAnime, 20.0f)) {
        this->actor.speedXZ = 5.0f;
        this->actor.velocity.y = 7.0f;
    } else if (this->skelAnime.curFrame < 20.0f) {
        Math_ApproachS(&this->actor.shape.rot.y, func_8002DA78(&this->actor, primFloormas), 2, 0xE38);
    } else if ((((primFloormas->posRot.pos.y - this->actor.posRot.pos.y) < -10.0f) &&
                (fabsf(this->actor.posRot.pos.x - primFloormas->posRot.pos.x) < 10.0f)) &&
               (fabsf(this->actor.posRot.pos.z - primFloormas->posRot.pos.z) < 10.0f)) {
        EnFloormas_SetupSmWait(this);
        this->collider.base.ocFlags |= OC_ON;
    } else if (this->actor.bgCheckFlags & 2) {
        this->actor.speedXZ = 0.0f;
        Audio_PlayActorSound2(&this->actor, NA_SE_EN_FLOORMASTER_SM_LAND);
        EnFloormas_SetupLand(this);
    }

    if (fabsf(this->actor.posRot.pos.x - primFloormas->posRot.pos.x) < 5.0f &&
        fabsf(this->actor.posRot.pos.z - primFloormas->posRot.pos.z) < 5.0f) {
        Math_StepToF(&this->actor.speedXZ, 0, 2.0f);
    }
}

void EnFloormas_Merge(EnFloormas* this, GlobalContext* globalCtx) {
    EnFloormas* parent;
    EnFloormas* child;
    s32 mergeCnt;
    f32 prevScale;
    f32 curScale;

    mergeCnt = 0;

    DECR(this->smActionTimer);

    parent = (EnFloormas*)this->actor.parent;
    child = (EnFloormas*)this->actor.child;

    if (this->smActionTimer == 0) {
        if (parent->actionFunc != EnFloormas_SmWait) {
            EnFloormas_SetupSmShrink(parent, globalCtx);
        }

        if (child->actionFunc != EnFloormas_SmWait) {
            EnFloormas_SetupSmShrink(child, globalCtx);
        }
    } else {
        if ((parent->actionFunc != EnFloormas_SmWait) && (parent->actionFunc != EnFloormas_SmShrink)) {
            mergeCnt++;
        }

        if ((child->actionFunc != EnFloormas_SmWait) && (child->actionFunc != EnFloormas_SmShrink)) {
            mergeCnt++;
        }
    }

    prevScale = this->actor.scale.x;

    if (mergeCnt == 1) {
        Math_StepToF(&this->actor.scale.x, 0.007f, 0.0005f);
    } else if (mergeCnt == 0) {
        Math_StepToF(&this->actor.scale.x, 0.01f, 0.0005f);
    }

    curScale = this->actor.scale.x;
    this->actor.scale.y = this->actor.scale.z = curScale;

    if (((prevScale == 0.007f) || (prevScale == 0.004f)) && (prevScale != this->actor.scale.x)) {
        Audio_PlayActorSound2(&this->actor, NA_SE_EN_FLOORMASTER_EXPAND);
    }

    this->collider.dim.radius = (sCylinderInit.dim.radius * 100.0f) * this->actor.scale.x;
    this->collider.dim.height = (sCylinderInit.dim.height * 100.0f) * this->actor.scale.x;

    if (SkelAnime_Update(&this->skelAnime) != 0) {
        if (this->actor.scale.x >= 0.01f) {
            this->actor.flags &= ~0x10;
            EnFloormas_MakeVulnerable(this);
            this->actor.params = 0;
            this->collider.info.bumperFlags |= BUMP_HOOKABLE;
            this->actor.colChkInfo.health = sColChkInfoInit.health;
            EnFloormas_SetupStand(this);
        } else {
            if (this->actionTimer == 0) {
                Animation_PlayOnce(&this->skelAnime, &D_060039B0);
                this->actionTimer = 1;
            } else {
                Animation_PlayOnce(&this->skelAnime, &D_06009DB0);
                this->actionTimer = 0;
            }
        }
    }
    func_8002F974(&this->actor, NA_SE_EN_FLOORMASTER_RESTORE - SFX_FLAG);
}

void EnFloormas_SmWait(EnFloormas* this, GlobalContext* globalCtx) {
}

void EnFloormas_TakeDamage(EnFloormas* this, GlobalContext* globalCtx) {
    if (SkelAnime_Update(&this->skelAnime) != 0) {
        if (this->actor.colChkInfo.health == 0) {
            EnFloormas_Die(this, globalCtx);
        } else {
            EnFloormas_SetupRecover(this);
        }
    }

    if (Animation_OnFrame(&this->skelAnime, 13.0f)) {
        if (this->actor.scale.x > 0.004f) {
            Audio_PlayActorSound2(&this->actor, NA_SE_EN_DODO_M_GND);
        } else {
            Audio_PlayActorSound2(&this->actor, NA_SE_EN_DODO_M_GND);
        }
    }
    Math_StepToF(&this->actor.speedXZ, 0.0f, 0.2f);
}

void EnFloormas_Recover(EnFloormas* this, GlobalContext* globalCtx) {
    if (SkelAnime_Update(&this->skelAnime) != 0) {
        EnFloormas_SetupStand(this);
    }
}

void EnFloormas_Freeze(EnFloormas* this, GlobalContext* globalCtx) {
    SkelAnime_Update(&this->skelAnime);
    if (this->actionTimer != 0) {
        this->actionTimer--;
    }
    if (this->actionTimer == 0) {
        if (this->actor.colChkInfo.health == 0) {
            EnFloormas_Die(this, globalCtx);
            return;
        }
        EnFloormas_SetupStand(this);
    }
}

void EnFloormas_ColliderCheck(EnFloormas* this, GlobalContext* globalCtx) {
    s32 pad;
    s32 isSmall;

    if ((this->collider.base.acFlags & AC_HIT) != 0) {
        this->collider.base.acFlags &= ~AC_HIT;
        func_80035650(&this->actor, &this->collider.info, 1);
        if ((this->actor.colChkInfo.damageEffect != 0) || (this->actor.colChkInfo.damage != 0)) {
            if (this->collider.base.colType != COLTYPE_HARD) {
                isSmall = 0;
                if (this->actor.scale.x < 0.01f) {
                    isSmall = 1;
                }
                if (isSmall && this->collider.info.acHitInfo->toucher.dmgFlags & 0x80) {
                    this->actor.colChkInfo.damage = 2;
                    this->actor.colChkInfo.damageEffect = 0;
                }
                if (Actor_ApplyDamage(&this->actor) == 0) {
                    if (isSmall) {
                        Audio_PlayActorSound2(&this->actor, NA_SE_EN_FLOORMASTER_SM_DEAD);
                    } else {
                        Audio_PlayActorSound2(&this->actor, NA_SE_EN_FALL_DEAD);
                    }
                    func_80032C7C(globalCtx, &this->actor);
                    this->actor.flags &= ~1;
                } else if (this->actor.colChkInfo.damage != 0) {
                    Audio_PlayActorSound2(&this->actor, NA_SE_EN_FALL_DAMAGE);
                }

                if ((this->actor.colChkInfo.damageEffect == 4) || (this->actor.colChkInfo.damageEffect == 1)) {
                    if (this->actionFunc != EnFloormas_Freeze) {
                        EnFloormas_SetupFreeze(this);
                    }
                } else {
                    if (this->actor.colChkInfo.damageEffect == 2) {
                        EffectSsFCircle_Spawn(globalCtx, &this->actor, &this->actor.posRot.pos,
                                              this->actor.scale.x * 4000.0f, this->actor.scale.x * 4000.0f);
                    }
                    EnFloormas_SetupTakeDamage(this);
                }
            }
        }
    }
}

void EnFloormas_Update(Actor* thisx, GlobalContext* globalCtx) {
    EnFloormas* this = THIS;
    s32 pad;

    if (this->actionFunc != EnFloormas_SmWait) {
        if (this->collider.base.atFlags & AT_HIT) {
            this->collider.base.atFlags &= ~AT_HIT;
            this->actor.speedXZ *= -0.5f;

            if (-5.0f < this->actor.speedXZ) {
                this->actor.speedXZ = -5.0f;
            } else {
                this->actor.speedXZ = this->actor.speedXZ;
            }

            this->actor.velocity.y = 5.0f;

            EnFloormas_SetupLand(this);
        }
        EnFloormas_ColliderCheck(this, globalCtx);
        this->actionFunc(this, globalCtx);

        if (this->actionFunc != EnFloormas_TakeDamage) {
            this->actor.posRot.rot.y = this->actor.shape.rot.y;
        }

        if (this->actionFunc != EnFloormas_GrabLink) {
            Actor_MoveForward(&this->actor);
        }

        func_8002E4B4(globalCtx, &this->actor, 20.0f, this->actor.scale.x * 3000.0f, 0.0f, 0x1D);
        Collider_UpdateCylinder(&this->actor, &this->collider);
        if (this->actionFunc == EnFloormas_Charge) {
            this->actor.flags |= 0x1000000;
            CollisionCheck_SetAT(globalCtx, &globalCtx->colChkCtx, &this->collider.base);
        }
        if (this->actionFunc != EnFloormas_GrabLink) {
            if (this->actionFunc != EnFloormas_Split && this->actionFunc != EnFloormas_TakeDamage &&
                this->actor.freezeTimer == 0) {
                CollisionCheck_SetAC(globalCtx, &globalCtx->colChkCtx, &this->collider.base);
            }

<<<<<<< HEAD
            if ((this->actionFunc != EnFloormas_SmSlaveJumpAtMaster) || (this->skelAnime.animCurrentFrame < 20.0f)) {
                CollisionCheck_SetOC(globalCtx, &globalCtx->colChkCtx, &this->collider.base);
=======
            if ((this->actionFunc != EnFloormas_SmSlaveJumpAtMaster) || (this->skelAnime.curFrame < 20.0f)) {
                CollisionCheck_SetOC(globalCtx, &globalCtx->colChkCtx, &this->collider);
>>>>>>> 22758f06
            }
        }

        Actor_SetHeight(&this->actor, this->actor.scale.x * 2500.0f);

        if (this->collider.base.colType == COLTYPE_HARD) {
            if (this->actionTarget != 0) {
                this->actionTarget--;
            }

            if (this->actionTarget == 0) {
                this->actionTarget = 0x28;
            }
        }
    }
}

s32 EnFloormas_OverrideLimbDraw(GlobalContext* globalCtx, s32 limbIndex, Gfx** dList, Vec3f* pos, Vec3s* rot,
                                void* thisx, Gfx** gfx) {
    EnFloormas* this = THIS;
    if (limbIndex == 1) {
        pos->z += this->zOffset;
    }
    return false;
}

void EnFloormas_PostLimbDraw(GlobalContext* globalCtx, s32 limbIndex, Gfx** dList, Vec3s* rot, void* thisx, Gfx** gfx) {
    if (limbIndex == 2) {
        Matrix_Push();
        Matrix_Translate(1600.0f, -700.0f, -1700.0f, MTXMODE_APPLY);
        Matrix_RotateY(DEGTORAD(60.0f), 1);
        Matrix_RotateZ(DEGTORAD(15.0f), 1);
        Matrix_Scale(2.0f, 2.0f, 2.0f, MTXMODE_APPLY);
        gSPMatrix((*gfx)++, Matrix_NewMtx(globalCtx->state.gfxCtx, "../z_en_floormas.c", 2299), G_MTX_LOAD);
        gSPDisplayList((*gfx)++, D_06008688);
        Matrix_Pull();
    }
}

static Color_RGBA8 sMergeColor = { 0, 255, 0, 0 };

void EnFloormas_Draw(Actor* thisx, GlobalContext* globalCtx) {
    EnFloormas* this = THIS;

    OPEN_DISPS(globalCtx->state.gfxCtx, "../z_en_floormas.c", 2318);

    func_80093D18(globalCtx->state.gfxCtx);
    if (this->collider.base.colType == COLTYPE_HARD) {
        func_80026230(globalCtx, &sMergeColor, this->actionTarget % 0x28, 0x28);
    }

    POLY_OPA_DISP =
        SkelAnime_DrawFlex(globalCtx, this->skelAnime.skeleton, this->skelAnime.jointTable, this->skelAnime.dListCount,
                           EnFloormas_OverrideLimbDraw, EnFloormas_PostLimbDraw, this, POLY_OPA_DISP);
    if (this->collider.base.colType == COLTYPE_HARD) {
        func_80026608(globalCtx);
    }

    CLOSE_DISPS(globalCtx->state.gfxCtx, "../z_en_floormas.c", 2340);
}

void EnFloormas_DrawHighlighted(Actor* thisx, GlobalContext* globalCtx) {
    EnFloormas* this = THIS;

    OPEN_DISPS(globalCtx->state.gfxCtx, "../z_en_floormas.c", 2352);

    func_80093D84(globalCtx->state.gfxCtx);
    if (this->collider.base.colType == COLTYPE_HARD) {
        func_80026690(globalCtx, &sMergeColor, this->actionTarget % 0x28, 0x28);
    }
    POLY_XLU_DISP =
        SkelAnime_DrawFlex(globalCtx, this->skelAnime.skeleton, this->skelAnime.jointTable, this->skelAnime.dListCount,
                           EnFloormas_OverrideLimbDraw, EnFloormas_PostLimbDraw, this, POLY_XLU_DISP);
    if (this->collider.base.colType == COLTYPE_HARD) {
        func_80026A6C(globalCtx);
    }

    CLOSE_DISPS(globalCtx->state.gfxCtx, "../z_en_floormas.c", 2374);
}<|MERGE_RESOLUTION|>--- conflicted
+++ resolved
@@ -249,12 +249,7 @@
     if (rotDelta > 0) {
         Animation_MorphToPlayOnce(&this->skelAnime, &D_06002158, -3.0f);
     } else {
-<<<<<<< HEAD
-        SkelAnime_ChangeAnim(&this->skelAnime, &D_06002158, -1.0f, SkelAnime_GetFrameCount(&D_06002158.genericHeader),
-                             0.0f, 2, -3.0f);
-=======
         Animation_Change(&this->skelAnime, &D_06002158, -1.0f, Animation_GetLastFrame(&D_06002158), 0.0f, 2, -3.0f);
->>>>>>> 22758f06
     }
 
     if (this->actor.scale.x > 0.004f) {
@@ -267,12 +262,7 @@
 }
 
 void EnFloormas_SetupHover(EnFloormas* this, GlobalContext* globalCtx) {
-<<<<<<< HEAD
-    SkelAnime_ChangeAnim(&this->skelAnime, &D_06009520, 3.0f, 0, SkelAnime_GetFrameCount(&D_06009520.genericHeader), 2,
-                         -3.0f);
-=======
     Animation_Change(&this->skelAnime, &D_06009520, 3.0f, 0, Animation_GetLastFrame(&D_06009520), 2, -3.0f);
->>>>>>> 22758f06
     this->actor.speedXZ = 0.0f;
     this->actor.gravity = 0.0f;
     EnFloormas_MakeInvulnerable(this);
@@ -311,12 +301,7 @@
     this->actor.shape.rot.y = this->actor.parent->shape.rot.y + 0x5555;
     this->actor.posRot.pos = this->actor.parent->posRot.pos;
     this->actor.params = 0x10;
-<<<<<<< HEAD
-    SkelAnime_ChangeAnim(&this->skelAnime, &D_060019CC, 1.0f, 41.0f, SkelAnime_GetFrameCount(&D_060019CC.genericHeader),
-                         2, 0.0f);
-=======
     Animation_Change(&this->skelAnime, &D_060019CC, 1.0f, 41.0f, Animation_GetLastFrame(&D_060019CC), 2, 0.0f);
->>>>>>> 22758f06
     this->collider.dim.radius = sCylinderInit.dim.radius * 0.6f;
     this->collider.dim.height = sCylinderInit.dim.height * 0.6f;
     this->collider.info.bumperFlags &= ~BUMP_HOOKABLE;
@@ -415,13 +400,8 @@
 }
 
 void EnFloormas_SetupTakeDamage(EnFloormas* this) {
-<<<<<<< HEAD
-    SkelAnime_ChangeAnimTransitionStop(&this->skelAnime, &D_06000590, -3.0f);
-    if ((this->collider.info.acHitInfo->toucher.dmgFlags & 0x1F824) != 0) {
-=======
     Animation_MorphToPlayOnce(&this->skelAnime, &D_06000590, -3.0f);
-    if ((this->collider.body.acHitItem->toucher.flags & 0x1F824) != 0) {
->>>>>>> 22758f06
+    if (this->collider.info.acHitInfo->toucher.dmgFlags & 0x1F824) {
         this->actor.posRot.rot.y = this->collider.base.ac->posRot.rot.y;
     } else {
         this->actor.posRot.rot.y = func_8002DA78(&this->actor, this->collider.base.ac) + 0x8000;
@@ -676,13 +656,8 @@
         }
 
         if (this->actionTimer == 0 && isOnGround) {
-<<<<<<< HEAD
-            if (this->skelAnime.animFrameCount < 45.0f) {
-                this->skelAnime.animFrameCount = SkelAnime_GetFrameCount(&D_060019CC.genericHeader);
-=======
             if (this->skelAnime.endFrame < 45.0f) {
                 this->skelAnime.endFrame = Animation_GetLastFrame(&D_060019CC);
->>>>>>> 22758f06
             } else if (this->actor.params == MERGE_MASTER) {
                 EnFloormas_SetupMerge(this);
             } else {
@@ -1096,13 +1071,8 @@
                 CollisionCheck_SetAC(globalCtx, &globalCtx->colChkCtx, &this->collider.base);
             }
 
-<<<<<<< HEAD
-            if ((this->actionFunc != EnFloormas_SmSlaveJumpAtMaster) || (this->skelAnime.animCurrentFrame < 20.0f)) {
+            if ((this->actionFunc != EnFloormas_SmSlaveJumpAtMaster) || (this->skelAnime.curFrame < 20.0f)) {
                 CollisionCheck_SetOC(globalCtx, &globalCtx->colChkCtx, &this->collider.base);
-=======
-            if ((this->actionFunc != EnFloormas_SmSlaveJumpAtMaster) || (this->skelAnime.curFrame < 20.0f)) {
-                CollisionCheck_SetOC(globalCtx, &globalCtx->colChkCtx, &this->collider);
->>>>>>> 22758f06
             }
         }
 
