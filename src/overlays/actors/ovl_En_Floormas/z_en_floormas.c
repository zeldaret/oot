/*
 * File: z_en_floormas
 * Overlay: En_Floormas
 * Description: Floormaster
 */

#include "z_en_floormas.h"
#include "objects/object_wallmaster/object_wallmaster.h"

#define FLAGS 0x00000405

#define THIS ((EnFloormas*)thisx)

#define SPAWN_INVISIBLE 0x8000
#define SPAWN_SMALL 0x10

#define MERGE_MASTER 0x40
#define MERGE_SLAVE 0x20

void EnFloormas_Init(Actor* thisx, GlobalContext* globalCtx);
void EnFloormas_Destroy(Actor* thisx, GlobalContext* globalCtx);
void EnFloormas_Update(Actor* thisx, GlobalContext* globalCtx);
void EnFloormas_Draw(Actor* thisx, GlobalContext* globalCtx);

void EnFloormas_GrabLink(EnFloormas* this, GlobalContext* globalCtx);
void EnFloormas_Split(EnFloormas* this, GlobalContext* globalCtx);
void EnFloormas_Recover(EnFloormas* this, GlobalContext* globalCtx);
void EnFloormas_DrawHighlighted(Actor* this, GlobalContext* globalCtx);
void EnFloormas_SmWait(EnFloormas* this, GlobalContext* globalCtx);
void EnFloormas_SetupBigDecideAction(EnFloormas* this);
void EnFloormas_Freeze(EnFloormas* this, GlobalContext* globalCtx);
void EnFloormas_TakeDamage(EnFloormas* this, GlobalContext* globalCtx);
void EnFloormas_Merge(EnFloormas* this, GlobalContext* globalCtx);
void EnFloormas_JumpAtLink(EnFloormas* this, GlobalContext* globalCtx);
void EnFloormas_SmSlaveJumpAtMaster(EnFloormas* this, GlobalContext* globalCtx);
void EnFloormas_SmShrink(EnFloormas* this, GlobalContext* globalCtx);
void EnFloormas_SmDecideAction(EnFloormas* this, GlobalContext* globalCtx);
void EnFloormas_SmWalk(EnFloormas* this, GlobalContext* globalCtx);
void EnFloormas_Land(EnFloormas* this, GlobalContext* globalCtx);
void EnFloormas_Hover(EnFloormas* this, GlobalContext* globalCtx);
void EnFloormas_Turn(EnFloormas* this, GlobalContext* globalCtx);
void EnFloormas_Run(EnFloormas* this, GlobalContext* globalCtx);
void EnFloormas_BigStopWalk(EnFloormas* this, GlobalContext* globalCtx);
void EnFloormas_BigWalk(EnFloormas* this, GlobalContext* globalCtx);
void EnFloormas_Stand(EnFloormas* this, GlobalContext* globalCtx);
void EnFloormas_BigDecideAction(EnFloormas* this, GlobalContext* globalCtx);
void EnFloormas_Charge(EnFloormas* this, GlobalContext* globalCtx);

const ActorInit En_Floormas_InitVars = {
    ACTOR_EN_FLOORMAS,
    ACTORCAT_ENEMY,
    FLAGS,
    OBJECT_WALLMASTER,
    sizeof(EnFloormas),
    (ActorFunc)EnFloormas_Init,
    (ActorFunc)EnFloormas_Destroy,
    (ActorFunc)EnFloormas_Update,
    (ActorFunc)EnFloormas_Draw,
};

static ColliderCylinderInit sCylinderInit = {
    {
        COLTYPE_HIT0,
        AT_ON | AT_TYPE_ENEMY,
        AC_ON | AC_TYPE_PLAYER,
        OC1_ON | OC1_TYPE_ALL,
        OC2_TYPE_1,
        COLSHAPE_CYLINDER,
    },
    {
        ELEMTYPE_UNK0,
        { 0xFFCFFFFF, 0x04, 0x10 },
        { 0xFFCFFFFF, 0x00, 0x00 },
        TOUCH_ON | TOUCH_SFX_HARD,
        BUMP_ON | BUMP_HOOKABLE,
        OCELEM_ON,
    },
    { 25, 40, 0, { 0, 0, 0 } },
};

static CollisionCheckInfoInit sColChkInfoInit = { 4, 30, 40, 150 };

static DamageTable sDamageTable = {
    /* Deku nut      */ DMG_ENTRY(0, 0x1),
    /* Deku stick    */ DMG_ENTRY(2, 0x0),
    /* Slingshot     */ DMG_ENTRY(1, 0x0),
    /* Explosive     */ DMG_ENTRY(2, 0x0),
    /* Boomerang     */ DMG_ENTRY(0, 0x1),
    /* Normal arrow  */ DMG_ENTRY(2, 0x0),
    /* Hammer swing  */ DMG_ENTRY(2, 0x0),
    /* Hookshot      */ DMG_ENTRY(0, 0x1),
    /* Kokiri sword  */ DMG_ENTRY(1, 0x0),
    /* Master sword  */ DMG_ENTRY(2, 0x0),
    /* Giant's Knife */ DMG_ENTRY(4, 0x0),
    /* Fire arrow    */ DMG_ENTRY(4, 0x2),
    /* Ice arrow     */ DMG_ENTRY(2, 0x0),
    /* Light arrow   */ DMG_ENTRY(4, 0x4),
    /* Unk arrow 1   */ DMG_ENTRY(4, 0x0),
    /* Unk arrow 2   */ DMG_ENTRY(2, 0x0),
    /* Unk arrow 3   */ DMG_ENTRY(2, 0x0),
    /* Fire magic    */ DMG_ENTRY(4, 0x2),
    /* Ice magic     */ DMG_ENTRY(0, 0x0),
    /* Light magic   */ DMG_ENTRY(4, 0x4),
    /* Shield        */ DMG_ENTRY(0, 0x0),
    /* Mirror Ray    */ DMG_ENTRY(0, 0x0),
    /* Kokiri spin   */ DMG_ENTRY(1, 0x0),
    /* Giant spin    */ DMG_ENTRY(4, 0x0),
    /* Master spin   */ DMG_ENTRY(2, 0x0),
    /* Kokiri jump   */ DMG_ENTRY(2, 0x0),
    /* Giant jump    */ DMG_ENTRY(8, 0x0),
    /* Master jump   */ DMG_ENTRY(4, 0x0),
    /* Unknown 1     */ DMG_ENTRY(0, 0x0),
    /* Unblockable   */ DMG_ENTRY(0, 0x0),
    /* Hammer jump   */ DMG_ENTRY(4, 0x0),
    /* Unknown 2     */ DMG_ENTRY(0, 0x0),
};

static InitChainEntry sInitChain[] = {
    ICHAIN_S8(naviEnemyId, 0x31, ICHAIN_CONTINUE),
    ICHAIN_F32(targetArrowOffset, 0x157C, ICHAIN_CONTINUE),
    ICHAIN_F32_DIV1000(gravity, -1000, ICHAIN_STOP),
};

void EnFloormas_Init(Actor* thisx, GlobalContext* globalCtx) {
    EnFloormas* this = THIS;
    GlobalContext* globalCtx2 = globalCtx;
    s32 invisble;
    s32 pad;

    Actor_ProcessInitChain(&this->actor, sInitChain);
    ActorShape_Init(&this->actor.shape, 0.0f, ActorShadow_DrawCircle, 50.0f);
    SkelAnime_InitFlex(globalCtx, &this->skelAnime, &gWallmasterSkel, &gWallmasterWaitAnim, this->jointTable,
                       this->morphTable, 25);
    Collider_InitCylinder(globalCtx, &this->collider);
    Collider_SetCylinder(globalCtx, &this->collider, &this->actor, &sCylinderInit);
    CollisionCheck_SetInfo(&this->actor.colChkInfo, &sDamageTable, &sColChkInfoInit);
    this->zOffset = -1600;
    invisble = this->actor.params & SPAWN_INVISIBLE;

    // s16 cast needed
    this->actor.params &= (s16) ~(SPAWN_INVISIBLE);
    if (invisble) {
        this->actor.flags |= 0x80;
        this->actor.draw = EnFloormas_DrawHighlighted;
    }

    if (this->actor.params == SPAWN_SMALL) {
        this->actor.draw = NULL;
        this->actor.flags &= ~1;
        this->actionFunc = EnFloormas_SmWait;
    } else {
        // spawn first small floormaster
        this->actor.parent =
            Actor_Spawn(&globalCtx2->actorCtx, globalCtx2, ACTOR_EN_FLOORMAS, this->actor.world.pos.x,
                        this->actor.world.pos.y, this->actor.world.pos.z, 0, 0, 0, invisble + SPAWN_SMALL);
        if (this->actor.parent == NULL) {
            Actor_Kill(&this->actor);
            return;
        }
        // spawn 2nd small floormaster
        this->actor.child =
            Actor_Spawn(&globalCtx2->actorCtx, globalCtx2, ACTOR_EN_FLOORMAS, this->actor.world.pos.x,
                        this->actor.world.pos.y, this->actor.world.pos.z, 0, 0, 0, invisble + SPAWN_SMALL);
        if (this->actor.child == NULL) {
            Actor_Kill(this->actor.parent);
            Actor_Kill(&this->actor);
            return;
        }

        // link floormasters together
        this->actor.parent->child = &this->actor;
        this->actor.parent->parent = this->actor.child;
        this->actor.child->parent = &this->actor;
        this->actor.child->child = this->actor.parent;
        EnFloormas_SetupBigDecideAction(this);
    }
}

void EnFloormas_Destroy(Actor* thisx, GlobalContext* globalCtx) {
    EnFloormas* this = THIS;
    ColliderCylinder* col = &this->collider;
    Collider_DestroyCylinder(globalCtx, col);
}

void EnFloormas_MakeInvulnerable(EnFloormas* this) {
    this->collider.base.colType = COLTYPE_HARD;
    this->collider.base.acFlags |= AC_HARD;
    this->actionTarget = 0x28;
}

void EnFloormas_MakeVulnerable(EnFloormas* this) {
    this->collider.base.colType = COLTYPE_HIT0;
    this->actionTarget = 0;
    this->collider.base.acFlags &= ~AC_HARD;
}

void EnFloormas_SetupBigDecideAction(EnFloormas* this) {
    Animation_PlayOnce(&this->skelAnime, &gWallmasterWaitAnim);
    this->actionFunc = EnFloormas_BigDecideAction;
    this->actor.speedXZ = 0.0f;
}

void EnFloormas_SetupStand(EnFloormas* this) {
    Animation_MorphToPlayOnce(&this->skelAnime, &gWallmasterStandUpAnim, -3.0f);
    this->actionFunc = EnFloormas_Stand;
}

void EnFloormas_SetupBigWalk(EnFloormas* this) {
    if (this->actionFunc != EnFloormas_Run) {
        Animation_PlayLoopSetSpeed(&this->skelAnime, &gWallmasterWalkAnim, 1.5f);
    } else {
        this->skelAnime.playSpeed = 1.5f;
    }

    this->actionTimer = Rand_S16Offset(2, 4);
    this->actionFunc = EnFloormas_BigWalk;
    this->actor.speedXZ = 1.5f;
}

void EnFloormas_SetupBigStopWalk(EnFloormas* this) {
    Animation_PlayOnce(&this->skelAnime, &gWallmasterStopWalkAnim);
    this->actionFunc = EnFloormas_BigStopWalk;
    this->actor.speedXZ = 0.0f;
}

void EnFloormas_SetupRun(EnFloormas* this) {
    this->actionTimer = 0;
    this->actionFunc = EnFloormas_Run;
    this->actor.speedXZ = 5.0f;
    this->skelAnime.playSpeed = 3.0f;
}

void EnFloormas_SetupTurn(EnFloormas* this) {
    s16 rotDelta = this->actionTarget - this->actor.shape.rot.y;
    this->actor.speedXZ = 0.0f;
    if (rotDelta > 0) {
        Animation_MorphToPlayOnce(&this->skelAnime, &gFloormasterTurnAnim, -3.0f);
    } else {
        Animation_Change(&this->skelAnime, &gFloormasterTurnAnim, -1.0f, Animation_GetLastFrame(&gFloormasterTurnAnim),
                         0.0f, ANIMMODE_ONCE, -3.0f);
    }

    if (this->actor.scale.x > 0.004f) {
        this->actionTarget = (rotDelta * (2.0f / 30.0f));
    } else {
        this->skelAnime.playSpeed = this->skelAnime.playSpeed + this->skelAnime.playSpeed;
        this->actionTarget = rotDelta * (2.0f / 15.0f);
    }
    this->actionFunc = EnFloormas_Turn;
}

void EnFloormas_SetupHover(EnFloormas* this, GlobalContext* globalCtx) {
    Animation_Change(&this->skelAnime, &gWallmasterHoverAnim, 3.0f, 0, Animation_GetLastFrame(&gWallmasterHoverAnim),
                     ANIMMODE_ONCE, -3.0f);
    this->actor.speedXZ = 0.0f;
    this->actor.gravity = 0.0f;
    EnFloormas_MakeInvulnerable(this);
    func_80033260(globalCtx, &this->actor, &this->actor.world.pos, 15.0f, 6, 20.0f, 0x12C, 0x64, 1);
    Audio_PlayActorSound2(&this->actor, NA_SE_EN_FLOORMASTER_ATTACK);
    this->actionFunc = EnFloormas_Hover;
}

void EnFloormas_SetupCharge(EnFloormas* this) {
    this->actionTimer = 25;
    this->actor.gravity = -0.15f;
    this->actionFunc = EnFloormas_Charge;
    this->actor.speedXZ = 0.5f;
}

void EnFloormas_SetupLand(EnFloormas* this) {
    Animation_Change(&this->skelAnime, &gWallmasterJumpAnim, 1.0f, 41.0f, 42.0f, ANIMMODE_ONCE, 5.0f);
    if ((this->actor.speedXZ < 0.0f) || (this->actionFunc != EnFloormas_Charge)) {
        this->actionTimer = 30;
    } else {
        this->actionTimer = 45;
    }
    this->actor.gravity = -1.0f;
    this->actionFunc = EnFloormas_Land;
}

void EnFloormas_SetupSplit(EnFloormas* this) {

    Actor_SetScale(&this->actor, 0.004f);
    this->actor.flags |= 0x10;
    if ((this->actor.flags & 0x80) == 0x80) {
        this->actor.draw = EnFloormas_DrawHighlighted;
    } else {
        this->actor.draw = EnFloormas_Draw;
    }
    this->actor.shape.rot.y = this->actor.parent->shape.rot.y + 0x5555;
    this->actor.world.pos = this->actor.parent->world.pos;
    this->actor.params = 0x10;
    Animation_Change(&this->skelAnime, &gWallmasterJumpAnim, 1.0f, 41.0f, Animation_GetLastFrame(&gWallmasterJumpAnim),
                     ANIMMODE_ONCE, 0.0f);
    this->collider.dim.radius = sCylinderInit.dim.radius * 0.6f;
    this->collider.dim.height = sCylinderInit.dim.height * 0.6f;
    this->collider.info.bumperFlags &= ~BUMP_HOOKABLE;
    this->actor.speedXZ = 4.0f;
    this->actor.velocity.y = 7.0f;
    // using div creates a signed check.
    this->actor.colChkInfo.health = sColChkInfoInit.health >> 1;
    this->actionFunc = EnFloormas_Split;
}

void EnFloormas_SetupSmWalk(EnFloormas* this) {
    Animation_PlayLoopSetSpeed(&this->skelAnime, &gWallmasterWalkAnim, 4.5f);
    this->actionFunc = EnFloormas_SmWalk;
    this->actor.speedXZ = 5.0f;
}

void EnFloormas_SetupSmDecideAction(EnFloormas* this) {
    if (this->actionFunc != EnFloormas_SmWalk) {
        Animation_PlayLoopSetSpeed(&this->skelAnime, &gWallmasterWalkAnim, 4.5f);
    }
    this->actionFunc = EnFloormas_SmDecideAction;
    this->actor.speedXZ = 5.0f;
}

void EnFloormas_SetupSmShrink(EnFloormas* this, GlobalContext* globalCtx) {
    static Vec3f velocity = { 0.0f, 0.0f, 0.0f };
    static Vec3f accel = { 0.0f, 0.0f, 0.0f };
    Vec3f pos;

    this->actor.speedXZ = 0.0f;
    this->actor.velocity.y = 0.0f;
    pos.x = this->actor.world.pos.x;
    pos.y = this->actor.world.pos.y + 15.0f;
    pos.z = this->actor.world.pos.z;
    EffectSsDeadDb_Spawn(globalCtx, &pos, &velocity, &accel, 150, -10, 255, 255, 255, 255, 0, 0, 255, 1, 9, true);
    this->actionFunc = EnFloormas_SmShrink;
}

void EnFloormas_SetupSlaveJumpAtMaster(EnFloormas* this) {
    Animation_Change(&this->skelAnime, &gWallmasterJumpAnim, 2.0f, 0.0f, 41.0f, ANIMMODE_ONCE, 0.0f);
    this->actionFunc = EnFloormas_SmSlaveJumpAtMaster;
    this->actor.speedXZ = 0.0f;
}

void EnFloormas_SetupJumpAtLink(EnFloormas* this) {
    Animation_Change(&this->skelAnime, &gWallmasterJumpAnim, 2.0f, 0.0f, 41.0f, ANIMMODE_ONCE, 0.0f);
    this->actionFunc = EnFloormas_JumpAtLink;
    this->actor.speedXZ = 0.0f;
}

void EnFloormas_SetupGrabLink(EnFloormas* this, Player* player) {
    f32 yDelta;
    f32 xzDelta;

    Animation_Change(&this->skelAnime, &gWallmasterJumpAnim, 1.0f, 36.0f, 45.0f, ANIMMODE_ONCE, -3.0f);
    this->actor.flags &= ~1;
    this->actor.speedXZ = 0.0f;
    this->actor.velocity.y = 0.0f;
    EnFloormas_MakeInvulnerable(this);
    if (LINK_IS_CHILD) {
        yDelta = CLAMP(-this->actor.yDistToPlayer, 20.0f, 30.0f);
        xzDelta = -10.0f;
    } else {
        yDelta = CLAMP(-this->actor.yDistToPlayer, 25.0f, 45.0f);
        xzDelta = -70.0f;
    }
    this->actor.world.pos.y = player->actor.world.pos.y + yDelta;
    this->actor.world.pos.x = Math_SinS(this->actor.shape.rot.y) * (xzDelta * 0.1f) + player->actor.world.pos.x;
    this->actor.world.pos.z = Math_CosS(this->actor.shape.rot.y) * (xzDelta * 0.1f) + player->actor.world.pos.z;
    this->actor.shape.rot.x = -0x4CE0;
    this->actionFunc = EnFloormas_GrabLink;
}

void EnFloormas_SetupMerge(EnFloormas* this) {
    Animation_PlayOnce(&this->skelAnime, &gWallmasterWaitAnim);
    this->actionTimer = 0;
    this->smActionTimer += 1500;
    EnFloormas_MakeInvulnerable(this);
    this->actionFunc = EnFloormas_Merge;
}

void EnFloormas_SetupSmWait(EnFloormas* this) {
    EnFloormas* parent = (EnFloormas*)this->actor.parent;
    EnFloormas* child = (EnFloormas*)this->actor.child;

    // if this is the last remaining small floor master, kill all.
    if ((parent->actionFunc == EnFloormas_SmWait) && (child->actionFunc == EnFloormas_SmWait)) {
        Actor_Kill(&parent->actor);
        Actor_Kill(&child->actor);
        Actor_Kill(&this->actor);
        return;
    }
    this->actor.draw = NULL;
    this->actionFunc = EnFloormas_SmWait;
    this->actor.flags &= ~0x11;
}

void EnFloormas_SetupTakeDamage(EnFloormas* this) {
    Animation_MorphToPlayOnce(&this->skelAnime, &gWallmasterDamageAnim, -3.0f);
    if (this->collider.info.acHitInfo->toucher.dmgFlags & 0x1F824) {
        this->actor.world.rot.y = this->collider.base.ac->world.rot.y;
    } else {
        this->actor.world.rot.y = Actor_WorldYawTowardActor(&this->actor, this->collider.base.ac) + 0x8000;
    }
    Actor_SetColorFilter(&this->actor, 0x4000, 0xFF, 0, 0x14);
    this->actionFunc = EnFloormas_TakeDamage;
    this->actor.speedXZ = 5.0f;
    this->actor.velocity.y = 5.5f;
}

void EnFloormas_SetupRecover(EnFloormas* this) {
    Animation_PlayOnce(&this->skelAnime, &gWallmasterRecoverFromDamageAnim);
    this->actor.velocity.y = this->actor.speedXZ = 0.0f;
    this->actor.world.rot.y = this->actor.shape.rot.y;
    this->actionFunc = EnFloormas_Recover;
}

void EnFloormas_SetupFreeze(EnFloormas* this) {
    Animation_Change(&this->skelAnime, &gWallmasterJumpAnim, 1.5f, 0, 20.0f, ANIMMODE_ONCE, -3.0f);
    this->actor.speedXZ = 0.0f;
    if (this->actor.colChkInfo.damageEffect == 4) {
        Actor_SetColorFilter(&this->actor, -0x8000, 0xFF, 0, 0x50);
    } else {
        Actor_SetColorFilter(&this->actor, 0, 0xFF, 0, 0x50);
        if (this->actor.scale.x > 0.004f) {
            Audio_PlayActorSound2(&this->actor, NA_SE_EN_GOMA_JR_FREEZE);
        } else {
            Audio_PlayActorSound2(&this->actor, NA_SE_EN_GOMA_JR_FREEZE);
        }
    }
    this->actionTimer = 80;
    this->actionFunc = EnFloormas_Freeze;
}

void EnFloormas_Die(EnFloormas* this, GlobalContext* globalCtx) {
    if (this->actor.scale.x > 0.004f) {
        // split
        this->actor.shape.rot.y = this->actor.yawTowardsPlayer + 0x8000;
        EnFloormas_SetupSplit((EnFloormas*)this->actor.child);
        EnFloormas_SetupSplit((EnFloormas*)this->actor.parent);
        EnFloormas_SetupSplit(this);
        Audio_PlayActorSound2(&this->actor, NA_SE_EN_FLOORMASTER_SPLIT);
    } else {
        // Die
        Item_DropCollectibleRandom(globalCtx, &this->actor, &this->actor.world.pos, 0x90);
        EnFloormas_SetupSmShrink(this, globalCtx);
    }
}

void EnFloormas_BigDecideAction(EnFloormas* this, GlobalContext* globalCtx) {
    if (SkelAnime_Update(&this->skelAnime)) {
        // within 400 units of link and within 90 degrees rotation of him
        if (this->actor.xzDistToPlayer < 400.0f && !func_8002E084(&this->actor, 0x4000)) {
            this->actionTarget = this->actor.yawTowardsPlayer;
            EnFloormas_SetupTurn(this);
            // within 280 units of link and within 45 degrees rotation of him
        } else if (this->actor.xzDistToPlayer < 280.0f && func_8002E084(&this->actor, 0x2000)) {
            EnFloormas_SetupHover(this, globalCtx);
        } else {
            EnFloormas_SetupStand(this);
        }
    }
}

void EnFloormas_Stand(EnFloormas* this, GlobalContext* globalCtx) {
    if (SkelAnime_Update(&this->skelAnime)) {
        if (this->actor.scale.x > 0.004f) {
            EnFloormas_SetupBigWalk(this);
        } else if (this->actor.params == MERGE_SLAVE) {
            EnFloormas_SetupSmDecideAction(this);
        } else {
            EnFloormas_SetupSmWalk(this);
        }
    }
}

void EnFloormas_BigWalk(EnFloormas* this, GlobalContext* globalCtx) {
    s32 animPastFrame;
    SkelAnime_Update(&this->skelAnime);
    animPastFrame = Animation_OnFrame(&this->skelAnime, 0.0f);
    if (animPastFrame) {
        if (this->actionTimer != 0) {
            this->actionTimer--;
        }
    }
    if (((animPastFrame || (Animation_OnFrame(&this->skelAnime, 12.0f))) ||
         (Animation_OnFrame(&this->skelAnime, 24.0f) != 0)) ||
        (Animation_OnFrame(&this->skelAnime, 36.0f) != 0)) {
        Audio_PlayActorSound2(&this->actor, NA_SE_EN_FALL_WALK);
    }

    if ((this->actor.xzDistToPlayer < 320.0f) && (func_8002E084(&this->actor, 0x4000))) {
        EnFloormas_SetupRun(this);
    } else if (this->actor.bgCheckFlags & 8) {
        // set target rotation to the colliding wall's rotation
        this->actionTarget = this->actor.wallYaw;
        EnFloormas_SetupTurn(this);
    } else if ((this->actor.xzDistToPlayer < 400.0f) && !func_8002E084(&this->actor, 0x4000)) {
        // set target rotation to link.
        this->actionTarget = this->actor.yawTowardsPlayer;
        EnFloormas_SetupTurn(this);
    } else if (this->actionTimer == 0) {
        EnFloormas_SetupBigStopWalk(this);
    }
}

void EnFloormas_BigStopWalk(EnFloormas* this, GlobalContext* globalCtx) {
    if (SkelAnime_Update(&this->skelAnime)) {
        EnFloormas_SetupBigDecideAction(this);
    }
}

void EnFloormas_Run(EnFloormas* this, GlobalContext* globalCtx) {
    SkelAnime_Update(&this->skelAnime);
    if ((((Animation_OnFrame(&this->skelAnime, 0.0f)) || (Animation_OnFrame(&this->skelAnime, 12.0f))) ||
         (Animation_OnFrame(&this->skelAnime, 24.0f))) ||
        (Animation_OnFrame(&this->skelAnime, 36.0f))) {
        Audio_PlayActorSound2(&this->actor, NA_SE_EN_FALL_WALK);
    }

    Math_ApproachS(&this->actor.shape.rot.y, this->actor.yawTowardsPlayer, 3, 0x71C);

    if ((this->actor.xzDistToPlayer < 280.0f) && func_8002E084(&this->actor, 0x2000) &&
        !(this->actor.bgCheckFlags & 8)) {
        EnFloormas_SetupHover(this, globalCtx);
    } else if (this->actor.xzDistToPlayer > 400.0f) {
        EnFloormas_SetupBigWalk(this);
    }
}

void EnFloormas_Turn(EnFloormas* this, GlobalContext* globalCtx) {
    char pad[4];
    f32 sp30;
    f32 sp2C;

    if (SkelAnime_Update(&this->skelAnime)) {
        EnFloormas_SetupStand(this);
    }

    if (((this->skelAnime.playSpeed > 0.0f) && Animation_OnFrame(&this->skelAnime, 21.0f)) ||
        ((this->skelAnime.playSpeed < 0.0f) && Animation_OnFrame(&this->skelAnime, 6.0f))) {
        if (this->actor.scale.x > 0.004f) {
            Audio_PlayActorSound2(&this->actor, NA_SE_EN_FALL_WALK);
        } else {
            Audio_PlayActorSound2(&this->actor, NA_SE_EN_FLOORMASTER_SM_WALK);
        }
    }
    // Needed to match
    if (!this->skelAnime.curFrame) {}
    if (this->skelAnime.curFrame >= 7.0f && this->skelAnime.curFrame < 22.0f) {
        sp30 = Math_SinS(this->actor.shape.rot.y + 0x4268);
        sp2C = Math_CosS(this->actor.shape.rot.y + 0x4268);
        this->actor.shape.rot.y += this->actionTarget;
        this->actor.world.pos.x -=
            (this->actor.scale.x * 2700.0f) * (Math_SinS(this->actor.shape.rot.y + 0x4268) - sp30);
        this->actor.world.pos.z -=
            (this->actor.scale.x * 2700.0f) * (Math_CosS(this->actor.shape.rot.y + 0x4268) - sp2C);
    }
}

void EnFloormas_Hover(EnFloormas* this, GlobalContext* globalCtx) {
    if (SkelAnime_Update(&this->skelAnime)) {
        EnFloormas_SetupCharge(this);
    }
    this->actor.shape.rot.x += 0x140;
    this->actor.world.pos.y += 10.0f;
    Math_ApproachS(&this->actor.shape.rot.y, this->actor.yawTowardsPlayer, 3, 2730);
    Math_StepToS(&this->zOffset, 1200, 100);
}

void EnFloormas_Slide(EnFloormas* this, GlobalContext* globalCtx) {
    static Vec3f accel = { 0.0f, 0.0f, 0.0f };
    Vec3f pos;
    Vec3f velocity;

    pos.x = this->actor.world.pos.x;
    pos.z = this->actor.world.pos.z;
    pos.y = this->actor.floorHeight;

    velocity.y = 2.0f;
    velocity.x = Math_SinS(this->actor.shape.rot.y + 0x6000) * 7.0f;
    velocity.z = Math_CosS(this->actor.shape.rot.y + 0x6000) * 7.0f;

    func_800286CC(globalCtx, &pos, &velocity, &accel, 450, 100);

    velocity.x = Math_SinS(this->actor.shape.rot.y - 0x6000) * 7.0f;
    velocity.z = Math_CosS(this->actor.shape.rot.y - 0x6000) * 7.0f;

    func_800286CC(globalCtx, &pos, &velocity, &accel, 450, 100);

    func_8002F974(&this->actor, NA_SE_EN_FLOORMASTER_SLIDING);
}

void EnFloormas_Charge(EnFloormas* this, GlobalContext* globalCtx) {
    f32 distFromGround;

    if (this->actionTimer != 0) {
        this->actionTimer--;
    }

    Math_StepToF(&this->actor.speedXZ, 15.0f, SQ(this->actor.speedXZ) * (1.0f / 3.0f));
    Math_ScaledStepToS(&this->actor.shape.rot.x, -0x1680, 0x140);

    distFromGround = this->actor.world.pos.y - this->actor.floorHeight;
    if (distFromGround < 10.0f) {
        this->actor.world.pos.y = this->actor.floorHeight + 10.0f;
        this->actor.gravity = 0.0f;
        this->actor.velocity.y = 0.0f;
    }

    if (distFromGround < 12.0f) {
        EnFloormas_Slide(this, globalCtx);
    }

    if ((this->actor.bgCheckFlags & 8) || (this->actionTimer == 0)) {
        EnFloormas_SetupLand(this);
    }
}

void EnFloormas_Land(EnFloormas* this, GlobalContext* globalCtx) {
    s32 isOnGround;

    isOnGround = this->actor.bgCheckFlags & 1;
    if (this->actor.bgCheckFlags & 2) {
        if (this->actor.params != MERGE_MASTER) {
            EnFloormas_MakeVulnerable(this);
        }

        if (this->actor.velocity.y < -4.0f) {
            if (this->actor.scale.x > 0.004f) {
                Audio_PlayActorSound2(&this->actor, NA_SE_EN_FALL_LAND);
            } else {
                Audio_PlayActorSound2(&this->actor, NA_SE_EN_FLOORMASTER_SM_LAND);
            }
        }
    }
    if (this->actor.bgCheckFlags & 8) {
        this->actor.speedXZ = 0.0f;
    }

    if (isOnGround) {
        Math_StepToF(&this->actor.speedXZ, 0.0f, 2.0f);
    }

    if ((this->actor.speedXZ > 0.0f) && ((this->actor.world.pos.y - this->actor.floorHeight) < 12.0f)) {
        EnFloormas_Slide(this, globalCtx);
    }

    if (SkelAnime_Update(&this->skelAnime)) {
        if (this->actionTimer != 0) {
            this->actionTimer--;
        }

        if (this->actionTimer == 0 && isOnGround) {
            if (this->skelAnime.endFrame < 45.0f) {
                this->skelAnime.endFrame = Animation_GetLastFrame(&gWallmasterJumpAnim);
            } else if (this->actor.params == MERGE_MASTER) {
                EnFloormas_SetupMerge(this);
            } else {
                EnFloormas_SetupStand(this);
                this->smActionTimer = 50;
            }
        }
    }

    Math_ScaledStepToS(&this->actor.shape.rot.x, 0, 0x140);
    Math_StepToS(&this->zOffset, -1600, 100);
}

void EnFloormas_Split(EnFloormas* this, GlobalContext* globalCtx) {
    if (this->actor.bgCheckFlags & 1) {
        if (SkelAnime_Update(&this->skelAnime)) {
            this->actor.flags |= 1;
            this->smActionTimer = 50;
            EnFloormas_SetupStand(this);
        }
        Math_StepToF(&this->actor.speedXZ, 0.0f, 1.0f);
    }

    if (this->actor.bgCheckFlags & 2) {
        Audio_PlayActorSound2(&this->actor, NA_SE_EN_FLOORMASTER_SM_LAND);
    }
}

void EnFloormas_SmWalk(EnFloormas* this, GlobalContext* globalCtx) {
    SkelAnime_Update(&this->skelAnime);
    DECR(this->smActionTimer);

    if ((Animation_OnFrame(&this->skelAnime, 0.0f)) || (Animation_OnFrame(&this->skelAnime, 18.0f))) {
        Audio_PlayActorSound2(&this->actor, NA_SE_EN_FLOORMASTER_SM_WALK);
    }

    if (this->smActionTimer == 0) {
        EnFloormas_SetupSmDecideAction(this);
    } else if (this->actor.bgCheckFlags & 8) {
        this->actionTarget = this->actor.wallYaw;
        EnFloormas_SetupTurn(this);
    } else if (this->actor.xzDistToPlayer < 120.0f) {
        Math_ScaledStepToS(&this->actor.shape.rot.y, this->actor.yawTowardsPlayer + 0x8000, 0x38E);
    }
}

void EnFloormas_SmDecideAction(EnFloormas* this, GlobalContext* globalCtx) {
    Actor* primaryFloormas;
    s32 isAgainstWall;

    SkelAnime_Update(&this->skelAnime);
    if ((Animation_OnFrame(&this->skelAnime, 0.0f)) || (Animation_OnFrame(&this->skelAnime, 18.0f))) {
        Audio_PlayActorSound2(&this->actor, NA_SE_EN_FLOORMASTER_SM_WALK);
    }
    isAgainstWall = this->actor.bgCheckFlags & 8;
    if (isAgainstWall) {
        this->actionTarget = this->actor.wallYaw;
        EnFloormas_SetupTurn(this);
        return;
    }

    if (this->actor.params == MERGE_SLAVE) {
        if (this->actor.parent->params == MERGE_MASTER) {
            primaryFloormas = this->actor.parent;
        } else if (this->actor.child->params == MERGE_MASTER) {
            primaryFloormas = this->actor.child;
        } else {
            this->actor.params = 0x10;
            return;
        }

        Math_ScaledStepToS(&this->actor.shape.rot.y, Actor_WorldYawTowardActor(&this->actor, primaryFloormas), 0x38E);
        if (Actor_WorldDistXZToActor(&this->actor, primaryFloormas) < 80.0f) {
            EnFloormas_SetupSlaveJumpAtMaster(this);
        }
    } else {
        Math_ApproachS(&this->actor.shape.rot.y, this->actor.yawTowardsPlayer, 3, 0x71C);
        if (this->actor.xzDistToPlayer < 80.0f) {
            EnFloormas_SetupJumpAtLink(this);
        }
    }
}

void EnFloormas_SmShrink(EnFloormas* this, GlobalContext* globalCtx) {
    if (Math_StepToF(&this->actor.scale.x, 0.0f, 0.0015f)) {
        EnFloormas_SetupSmWait(this);
    }
    this->actor.scale.z = this->actor.scale.x;
    this->actor.scale.y = this->actor.scale.x;
}

void EnFloormas_JumpAtLink(EnFloormas* this, GlobalContext* globalCtx) {
    Player* player = PLAYER;

    SkelAnime_Update(&this->skelAnime);
    if (this->skelAnime.curFrame < 20.0f) {
        Math_ApproachS(&this->actor.shape.rot.y, this->actor.yawTowardsPlayer, 2, 0xE38);
    } else if (Animation_OnFrame(&this->skelAnime, 20.0f)) {
        this->actor.speedXZ = 5.0f;
        this->actor.velocity.y = 7.0f;
    } else if (this->actor.bgCheckFlags & 2) {
        this->actionTimer = 0x32;
        this->actor.speedXZ = 0.0f;
        Audio_PlayActorSound2(&this->actor, NA_SE_EN_FLOORMASTER_SM_LAND);
        EnFloormas_SetupLand(this);
    } else if ((this->actor.yDistToPlayer < -10.0f) && (this->collider.base.ocFlags1 & OC1_HIT) &&
               (&player->actor == this->collider.base.oc)) {
        globalCtx->grabPlayer(globalCtx, player);
        EnFloormas_SetupGrabLink(this, player);
    }
}

void EnFloormas_GrabLink(EnFloormas* this, GlobalContext* globalCtx) {
    Player* player = PLAYER;
    EnFloormas* parent;
    EnFloormas* child;
    f32 yDelta;
    f32 xzDelta;

    if (SkelAnime_Update(&this->skelAnime)) {
        if (this->skelAnime.playSpeed > 0.0f) {
            this->skelAnime.playSpeed = -1.0f;
            this->skelAnime.endFrame = 36.0f;
            this->skelAnime.startFrame = 45.0f;
        } else {
            this->skelAnime.playSpeed = 1.0f;
            this->skelAnime.endFrame = 45.0f;
            this->skelAnime.startFrame = 36.0f;
        }
    }

    if (LINK_IS_CHILD) {
        yDelta = CLAMP(-this->actor.yDistToPlayer, 20.0f, 30.0f);
        xzDelta = -10.0f;
    } else {
        yDelta = CLAMP(-this->actor.yDistToPlayer, 25.0f, 45.0f);
        xzDelta = -30.0f;
    }

    this->actor.world.pos.y = player->actor.world.pos.y + yDelta;
    this->actor.world.pos.x = Math_SinS(this->actor.shape.rot.y) * (xzDelta * 0.1f) + player->actor.world.pos.x;
    this->actor.world.pos.z = Math_CosS(this->actor.shape.rot.y) * (xzDelta * 0.1f) + player->actor.world.pos.z;

    // let go
    if (!(player->stateFlags2 & 0x80) || (player->invincibilityTimer < 0)) {
        parent = (EnFloormas*)this->actor.parent;
        child = (EnFloormas*)this->actor.child;

        if (((parent->actionFunc == EnFloormas_GrabLink) || parent->actionFunc == EnFloormas_SmWait) &&
            (child->actionFunc == EnFloormas_GrabLink || child->actionFunc == EnFloormas_SmWait)) {

            parent->actor.params = MERGE_SLAVE;
            child->actor.params = MERGE_SLAVE;
            this->actor.params = MERGE_MASTER;
        }

        this->actor.shape.rot.x = 0;
        this->actor.velocity.y = 6.0f;
        this->actor.flags |= 1;
        this->actor.speedXZ = -3.0f;
        EnFloormas_SetupLand(this);
    } else {
        // Damage link every 20 frames
        if ((this->actionTarget % 20) == 0) {
            if (LINK_IS_CHILD) {
                func_8002F7DC(&player->actor, NA_SE_VO_LI_DAMAGE_S_KID);
            } else {
                func_8002F7DC(&player->actor, NA_SE_VO_LI_DAMAGE_S);
            }
            globalCtx->damagePlayer(globalCtx, -8);
        }
    }

    Audio_PlayActorSound2(&this->actor, NA_SE_EN_FLOORMASTER_SM_STICK);
}

void EnFloormas_SmSlaveJumpAtMaster(EnFloormas* this, GlobalContext* globalCtx) {
    Actor* primFloormas;

    SkelAnime_Update(&this->skelAnime);
    if (this->actor.parent->params == MERGE_MASTER) {
        primFloormas = this->actor.parent;
    } else if (this->actor.child->params == MERGE_MASTER) {
        primFloormas = this->actor.child;
    } else {
        if (this->actor.bgCheckFlags & 2) {
            this->actor.params = 0x10;
            EnFloormas_SetupLand(this);
        }
        return;
    }
    if (Animation_OnFrame(&this->skelAnime, 20.0f)) {
        this->actor.speedXZ = 5.0f;
        this->actor.velocity.y = 7.0f;
    } else if (this->skelAnime.curFrame < 20.0f) {
        Math_ApproachS(&this->actor.shape.rot.y, Actor_WorldYawTowardActor(&this->actor, primFloormas), 2, 0xE38);
    } else if ((((primFloormas->world.pos.y - this->actor.world.pos.y) < -10.0f) &&
                (fabsf(this->actor.world.pos.x - primFloormas->world.pos.x) < 10.0f)) &&
               (fabsf(this->actor.world.pos.z - primFloormas->world.pos.z) < 10.0f)) {
        EnFloormas_SetupSmWait(this);
        this->collider.base.ocFlags1 |= OC1_ON;
    } else if (this->actor.bgCheckFlags & 2) {
        this->actor.speedXZ = 0.0f;
        Audio_PlayActorSound2(&this->actor, NA_SE_EN_FLOORMASTER_SM_LAND);
        EnFloormas_SetupLand(this);
    }

    if (fabsf(this->actor.world.pos.x - primFloormas->world.pos.x) < 5.0f &&
        fabsf(this->actor.world.pos.z - primFloormas->world.pos.z) < 5.0f) {
        Math_StepToF(&this->actor.speedXZ, 0, 2.0f);
    }
}

void EnFloormas_Merge(EnFloormas* this, GlobalContext* globalCtx) {
    EnFloormas* parent;
    EnFloormas* child;
    s32 mergeCnt;
    f32 prevScale;
    f32 curScale;

    mergeCnt = 0;

    DECR(this->smActionTimer);

    parent = (EnFloormas*)this->actor.parent;
    child = (EnFloormas*)this->actor.child;

    if (this->smActionTimer == 0) {
        if (parent->actionFunc != EnFloormas_SmWait) {
            EnFloormas_SetupSmShrink(parent, globalCtx);
        }

        if (child->actionFunc != EnFloormas_SmWait) {
            EnFloormas_SetupSmShrink(child, globalCtx);
        }
    } else {
        if ((parent->actionFunc != EnFloormas_SmWait) && (parent->actionFunc != EnFloormas_SmShrink)) {
            mergeCnt++;
        }

        if ((child->actionFunc != EnFloormas_SmWait) && (child->actionFunc != EnFloormas_SmShrink)) {
            mergeCnt++;
        }
    }

    prevScale = this->actor.scale.x;

    if (mergeCnt == 1) {
        Math_StepToF(&this->actor.scale.x, 0.007f, 0.0005f);
    } else if (mergeCnt == 0) {
        Math_StepToF(&this->actor.scale.x, 0.01f, 0.0005f);
    }

    curScale = this->actor.scale.x;
    this->actor.scale.y = this->actor.scale.z = curScale;

    if (((prevScale == 0.007f) || (prevScale == 0.004f)) && (prevScale != this->actor.scale.x)) {
        Audio_PlayActorSound2(&this->actor, NA_SE_EN_FLOORMASTER_EXPAND);
    }

    this->collider.dim.radius = (sCylinderInit.dim.radius * 100.0f) * this->actor.scale.x;
    this->collider.dim.height = (sCylinderInit.dim.height * 100.0f) * this->actor.scale.x;

    if (SkelAnime_Update(&this->skelAnime) != 0) {
        if (this->actor.scale.x >= 0.01f) {
            this->actor.flags &= ~0x10;
            EnFloormas_MakeVulnerable(this);
            this->actor.params = 0;
            this->collider.info.bumperFlags |= BUMP_HOOKABLE;
            this->actor.colChkInfo.health = sColChkInfoInit.health;
            EnFloormas_SetupStand(this);
        } else {
            if (this->actionTimer == 0) {
                Animation_PlayOnce(&this->skelAnime, &gFloormasterTapFingerAnim);
                this->actionTimer = 1;
            } else {
                Animation_PlayOnce(&this->skelAnime, &gWallmasterWaitAnim);
                this->actionTimer = 0;
            }
        }
    }
    func_8002F974(&this->actor, NA_SE_EN_FLOORMASTER_RESTORE - SFX_FLAG);
}

void EnFloormas_SmWait(EnFloormas* this, GlobalContext* globalCtx) {
}

void EnFloormas_TakeDamage(EnFloormas* this, GlobalContext* globalCtx) {
    if (SkelAnime_Update(&this->skelAnime) != 0) {
        if (this->actor.colChkInfo.health == 0) {
            EnFloormas_Die(this, globalCtx);
        } else {
            EnFloormas_SetupRecover(this);
        }
    }

    if (Animation_OnFrame(&this->skelAnime, 13.0f)) {
        if (this->actor.scale.x > 0.004f) {
            Audio_PlayActorSound2(&this->actor, NA_SE_EN_DODO_M_GND);
        } else {
            Audio_PlayActorSound2(&this->actor, NA_SE_EN_DODO_M_GND);
        }
    }
    Math_StepToF(&this->actor.speedXZ, 0.0f, 0.2f);
}

void EnFloormas_Recover(EnFloormas* this, GlobalContext* globalCtx) {
    if (SkelAnime_Update(&this->skelAnime) != 0) {
        EnFloormas_SetupStand(this);
    }
}

void EnFloormas_Freeze(EnFloormas* this, GlobalContext* globalCtx) {
    SkelAnime_Update(&this->skelAnime);
    if (this->actionTimer != 0) {
        this->actionTimer--;
    }
    if (this->actionTimer == 0) {
        if (this->actor.colChkInfo.health == 0) {
            EnFloormas_Die(this, globalCtx);
            return;
        }
        EnFloormas_SetupStand(this);
    }
}

void EnFloormas_ColliderCheck(EnFloormas* this, GlobalContext* globalCtx) {
    s32 pad;
    s32 isSmall;

    if ((this->collider.base.acFlags & AC_HIT) != 0) {
        this->collider.base.acFlags &= ~AC_HIT;
        func_80035650(&this->actor, &this->collider.info, 1);
        if ((this->actor.colChkInfo.damageEffect != 0) || (this->actor.colChkInfo.damage != 0)) {
            if (this->collider.base.colType != COLTYPE_HARD) {
                isSmall = 0;
                if (this->actor.scale.x < 0.01f) {
                    isSmall = 1;
                }
                if (isSmall && this->collider.info.acHitInfo->toucher.dmgFlags & 0x80) {
                    this->actor.colChkInfo.damage = 2;
                    this->actor.colChkInfo.damageEffect = 0;
                }
                if (Actor_ApplyDamage(&this->actor) == 0) {
                    if (isSmall) {
                        Audio_PlayActorSound2(&this->actor, NA_SE_EN_FLOORMASTER_SM_DEAD);
                    } else {
                        Audio_PlayActorSound2(&this->actor, NA_SE_EN_FALL_DEAD);
                    }
                    func_80032C7C(globalCtx, &this->actor);
                    this->actor.flags &= ~1;
                } else if (this->actor.colChkInfo.damage != 0) {
                    Audio_PlayActorSound2(&this->actor, NA_SE_EN_FALL_DAMAGE);
                }

                if ((this->actor.colChkInfo.damageEffect == 4) || (this->actor.colChkInfo.damageEffect == 1)) {
                    if (this->actionFunc != EnFloormas_Freeze) {
                        EnFloormas_SetupFreeze(this);
                    }
                } else {
                    if (this->actor.colChkInfo.damageEffect == 2) {
                        EffectSsFCircle_Spawn(globalCtx, &this->actor, &this->actor.world.pos,
                                              this->actor.scale.x * 4000.0f, this->actor.scale.x * 4000.0f);
                    }
                    EnFloormas_SetupTakeDamage(this);
                }
            }
        }
    }
}

void EnFloormas_Update(Actor* thisx, GlobalContext* globalCtx) {
    EnFloormas* this = THIS;
    s32 pad;

    if (this->actionFunc != EnFloormas_SmWait) {
        if (this->collider.base.atFlags & AT_HIT) {
            this->collider.base.atFlags &= ~AT_HIT;
            this->actor.speedXZ *= -0.5f;

            if (-5.0f < this->actor.speedXZ) {
                this->actor.speedXZ = -5.0f;
            } else {
                this->actor.speedXZ = this->actor.speedXZ;
            }

            this->actor.velocity.y = 5.0f;

            EnFloormas_SetupLand(this);
        }
        EnFloormas_ColliderCheck(this, globalCtx);
        this->actionFunc(this, globalCtx);

        if (this->actionFunc != EnFloormas_TakeDamage) {
            this->actor.world.rot.y = this->actor.shape.rot.y;
        }

        if (this->actionFunc != EnFloormas_GrabLink) {
            Actor_MoveForward(&this->actor);
        }

        Actor_UpdateBgCheckInfo(globalCtx, &this->actor, 20.0f, this->actor.scale.x * 3000.0f, 0.0f, 0x1D);
        Collider_UpdateCylinder(&this->actor, &this->collider);
        if (this->actionFunc == EnFloormas_Charge) {
            this->actor.flags |= 0x1000000;
            CollisionCheck_SetAT(globalCtx, &globalCtx->colChkCtx, &this->collider.base);
        }
        if (this->actionFunc != EnFloormas_GrabLink) {
            if (this->actionFunc != EnFloormas_Split && this->actionFunc != EnFloormas_TakeDamage &&
                this->actor.freezeTimer == 0) {
                CollisionCheck_SetAC(globalCtx, &globalCtx->colChkCtx, &this->collider.base);
            }

            if ((this->actionFunc != EnFloormas_SmSlaveJumpAtMaster) || (this->skelAnime.curFrame < 20.0f)) {
                CollisionCheck_SetOC(globalCtx, &globalCtx->colChkCtx, &this->collider.base);
            }
        }

        Actor_SetFocus(&this->actor, this->actor.scale.x * 2500.0f);

        if (this->collider.base.colType == COLTYPE_HARD) {
            if (this->actionTarget != 0) {
                this->actionTarget--;
            }

            if (this->actionTarget == 0) {
                this->actionTarget = 0x28;
            }
        }
    }
}

s32 EnFloormas_OverrideLimbDraw(GlobalContext* globalCtx, s32 limbIndex, Gfx** dList, Vec3f* pos, Vec3s* rot,
                                void* thisx, Gfx** gfx) {
    EnFloormas* this = THIS;
    if (limbIndex == 1) {
        pos->z += this->zOffset;
    }
    return false;
}

void EnFloormas_PostLimbDraw(GlobalContext* globalCtx, s32 limbIndex, Gfx** dList, Vec3s* rot, void* thisx, Gfx** gfx) {
    if (limbIndex == 2) {
        Matrix_Push();
        Matrix_Translate(1600.0f, -700.0f, -1700.0f, MTXMODE_APPLY);
        Matrix_RotateY(DEGTORAD(60.0f), 1);
        Matrix_RotateZ(DEGTORAD(15.0f), 1);
        Matrix_Scale(2.0f, 2.0f, 2.0f, MTXMODE_APPLY);
        gSPMatrix((*gfx)++, Matrix_NewMtx(globalCtx->state.gfxCtx, "../z_en_floormas.c", 2299), G_MTX_LOAD);
<<<<<<< HEAD
        gSPDisplayList((*gfx)++, D_06008688);
=======
        gSPDisplayList((*gfx)++, gWallmasterFingerDL);
>>>>>>> 28cfd82a
        Matrix_Pop();
    }
}

static Color_RGBA8 sMergeColor = { 0, 255, 0, 0 };

void EnFloormas_Draw(Actor* thisx, GlobalContext* globalCtx) {
    EnFloormas* this = THIS;

    OPEN_DISPS(globalCtx->state.gfxCtx, "../z_en_floormas.c", 2318);

    func_80093D18(globalCtx->state.gfxCtx);
    if (this->collider.base.colType == COLTYPE_HARD) {
        func_80026230(globalCtx, &sMergeColor, this->actionTarget % 0x28, 0x28);
    }

    POLY_OPA_DISP =
        SkelAnime_DrawFlex(globalCtx, this->skelAnime.skeleton, this->skelAnime.jointTable, this->skelAnime.dListCount,
                           EnFloormas_OverrideLimbDraw, EnFloormas_PostLimbDraw, this, POLY_OPA_DISP);
    if (this->collider.base.colType == COLTYPE_HARD) {
        func_80026608(globalCtx);
    }

    CLOSE_DISPS(globalCtx->state.gfxCtx, "../z_en_floormas.c", 2340);
}

void EnFloormas_DrawHighlighted(Actor* thisx, GlobalContext* globalCtx) {
    EnFloormas* this = THIS;

    OPEN_DISPS(globalCtx->state.gfxCtx, "../z_en_floormas.c", 2352);

    func_80093D84(globalCtx->state.gfxCtx);
    if (this->collider.base.colType == COLTYPE_HARD) {
        func_80026690(globalCtx, &sMergeColor, this->actionTarget % 0x28, 0x28);
    }
    POLY_XLU_DISP =
        SkelAnime_DrawFlex(globalCtx, this->skelAnime.skeleton, this->skelAnime.jointTable, this->skelAnime.dListCount,
                           EnFloormas_OverrideLimbDraw, EnFloormas_PostLimbDraw, this, POLY_XLU_DISP);
    if (this->collider.base.colType == COLTYPE_HARD) {
        func_80026A6C(globalCtx);
    }

    CLOSE_DISPS(globalCtx->state.gfxCtx, "../z_en_floormas.c", 2374);
}<|MERGE_RESOLUTION|>--- conflicted
+++ resolved
@@ -1097,11 +1097,7 @@
         Matrix_RotateZ(DEGTORAD(15.0f), 1);
         Matrix_Scale(2.0f, 2.0f, 2.0f, MTXMODE_APPLY);
         gSPMatrix((*gfx)++, Matrix_NewMtx(globalCtx->state.gfxCtx, "../z_en_floormas.c", 2299), G_MTX_LOAD);
-<<<<<<< HEAD
-        gSPDisplayList((*gfx)++, D_06008688);
-=======
         gSPDisplayList((*gfx)++, gWallmasterFingerDL);
->>>>>>> 28cfd82a
         Matrix_Pop();
     }
 }
