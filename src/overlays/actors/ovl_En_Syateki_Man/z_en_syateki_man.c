--- conflicted
+++ resolved
@@ -505,10 +505,6 @@
 void EnSyatekiMan_SetBgm(void) {
     if (BREG(80)) {
         BREG(80) = false;
-<<<<<<< HEAD
-        AudioSeqCmd_PlaySequence(SEQ_PLAYER_BGM_MAIN, 0, 0, sBgmList[BREG(81)]);
-=======
         SEQCMD_PLAY_SEQUENCE(SEQ_PLAYER_BGM_MAIN, 0, 0, sBgmList[BREG(81)]);
->>>>>>> 0a7ee113
     }
 }