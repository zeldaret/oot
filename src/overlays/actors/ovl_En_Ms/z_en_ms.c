/*
 * File: z_en_ms.c
 * Overlay: ovl_En_Ms
 * Description: Magic Bean Salesman
 */

#include "z_en_ms.h"
#include "assets/objects/object_ms/object_ms.h"

#define FLAGS (ACTOR_FLAG_0 | ACTOR_FLAG_3)

void EnMs_Init(Actor* thisx, PlayState* play);
void EnMs_Destroy(Actor* thisx, PlayState* play);
void EnMs_Update(Actor* thisx, PlayState* play);
void EnMs_Draw(Actor* thisx, PlayState* play);

void EnMs_SetOfferText(EnMs* this, PlayState* play);
void EnMs_Wait(EnMs* this, PlayState* play);
void EnMs_Talk(EnMs* this, PlayState* play);
void EnMs_Sell(EnMs* this, PlayState* play);
void EnMs_TalkAfterPurchase(EnMs* this, PlayState* play);

ActorInit En_Ms_InitVars = {
    ACTOR_EN_MS,
    ACTORCAT_NPC,
    FLAGS,
    OBJECT_MS,
    sizeof(EnMs),
    (ActorFunc)EnMs_Init,
    (ActorFunc)EnMs_Destroy,
    (ActorFunc)EnMs_Update,
    (ActorFunc)EnMs_Draw,
};

static ColliderCylinderInitType1 sCylinderInit = {
    {
        COLTYPE_NONE,
        AT_NONE,
        AC_ON | AC_TYPE_PLAYER,
        OC1_ON | OC1_TYPE_ALL,
        COLSHAPE_CYLINDER,
    },
    { 0x00, { 0x00000000, 0x00, 0x00 }, { 0xFFCFFFFF, 0x00, 0x00 }, 0x00, 0x01, 0x01 },
    { 22, 37, 0, { 0 } },
};

static s16 sPrices[] = {
    10, 20, 30, 40, 50, 60, 70, 80, 90, 100,
};

static u16 sOfferTextIDs[] = {
    0x405E, 0x405F, 0x4060, 0x4061, 0x4062, 0x4063, 0x4064, 0x4065, 0x4066, 0x4067,
};

static InitChainEntry sInitChain[] = {
    ICHAIN_U8(targetMode, 2, ICHAIN_CONTINUE),
    ICHAIN_F32(targetArrowOffset, 500, ICHAIN_STOP),
};

void EnMs_SetOfferText(EnMs* this, PlayState* play) {
    this->actor.textId = Text_GetFaceReaction(play, 0x1B);
    if (this->actor.textId == 0) {
        if (BEANS_BOUGHT >= 10) {
            this->actor.textId = 0x406B;
        } else {
            this->actor.textId = sOfferTextIDs[BEANS_BOUGHT];
        }
    }
}

void EnMs_Init(Actor* thisx, PlayState* play) {
    EnMs* this = (EnMs*)thisx;
    s32 pad;

    if (LINK_AGE_IN_YEARS != YEARS_CHILD) {
        Actor_Kill(&this->actor);
        return;
    }
    Actor_ProcessInitChain(&this->actor, sInitChain);
    SkelAnime_InitFlex(play, &this->skelAnime, &gBeanSalesmanSkel, &gBeanSalesmanEatingAnim, this->jointTable,
                       this->morphTable, 9);
    Collider_InitCylinder(play, &this->collider);
    Collider_SetCylinderType1(play, &this->collider, &this->actor, &sCylinderInit);
    ActorShape_Init(&this->actor.shape, 0.0f, ActorShadow_DrawCircle, 35.0f);
    Actor_SetScale(&this->actor, 0.015f);

    this->actor.colChkInfo.mass = MASS_IMMOVABLE;
    this->actor.speedXZ = 0.0f;
    this->actor.velocity.y = 0.0f;
    this->actor.gravity = -1.0f;

    EnMs_SetOfferText(this, play);

    this->actionFunc = EnMs_Wait;
}

void EnMs_Destroy(Actor* thisx, PlayState* play) {
    EnMs* this = (EnMs*)thisx;

    Collider_DestroyCylinder(play, &this->collider);
}

void EnMs_Wait(EnMs* this, PlayState* play) {
    s16 yawDiff;

    yawDiff = this->actor.yawTowardsPlayer - this->actor.shape.rot.y;
    EnMs_SetOfferText(this, play);

    if (Actor_ProcessTalkRequest(&this->actor, play)) { // if talk is initiated
        this->actionFunc = EnMs_Talk;
    } else if ((this->actor.xzDistToPlayer < 90.0f) && (ABS(yawDiff) < 0x2000)) { // talk range
        func_8002F2CC(&this->actor, play, 90.0f);
    }
}

void EnMs_Talk(EnMs* this, PlayState* play) {
    u8 dialogState;

    dialogState = Message_GetState(&play->msgCtx);
    if (dialogState != TEXT_STATE_CHOICE) {
        if ((dialogState == TEXT_STATE_DONE) && Message_ShouldAdvance(play)) { // advanced final textbox
            this->actionFunc = EnMs_Wait;
        }
    } else if (Message_ShouldAdvance(play)) {
        switch (play->msgCtx.choiceIndex) {
            case 0: // yes
                if (gSaveContext.save.info.playerData.rupees < sPrices[BEANS_BOUGHT]) {
                    Message_ContinueTextbox(play, 0x4069); // not enough rupees text
                    return;
                }
                func_8002F434(&this->actor, play, GI_MAGIC_BEAN, 90.0f, 10.0f);
                this->actionFunc = EnMs_Sell;
                return;
            case 1: // no
                Message_ContinueTextbox(play, 0x4068);
            default:
                return;
        }
    }
}

void EnMs_Sell(EnMs* this, PlayState* play) {
    if (Actor_HasParent(&this->actor, play)) {
        Rupees_ChangeBy(-sPrices[BEANS_BOUGHT]);
        this->actor.parent = NULL;
        this->actionFunc = EnMs_TalkAfterPurchase;
    } else {
        func_8002F434(&this->actor, play, GI_MAGIC_BEAN, 90.0f, 10.0f);
    }
}

void EnMs_TalkAfterPurchase(EnMs* this, PlayState* play) {
    // if dialog state is 6 and player responded to textbox
    if ((Message_GetState(&play->msgCtx)) == TEXT_STATE_DONE && Message_ShouldAdvance(play)) {
        Message_ContinueTextbox(play, 0x406C);
        this->actionFunc = EnMs_Talk;
    }
}

void EnMs_Update(Actor* thisx, PlayState* play) {
    EnMs* this = (EnMs*)thisx;
    s32 pad;

    this->activeTimer += 1;
    Actor_SetFocus(&this->actor, 20.0f);
    this->actor.targetArrowOffset = 500.0f;
    Actor_SetScale(&this->actor, 0.015f);
    SkelAnime_Update(&this->skelAnime);
    this->actionFunc(this, play);

<<<<<<< HEAD
    if (gSaveContext.save.entranceIndex == ENTR_SPOT20_0 && gSaveContext.sceneLayer == 8) { // ride carpet if in credits
=======
    if (gSaveContext.entranceIndex == ENTR_LON_LON_RANCH_0 &&
        gSaveContext.sceneLayer == 8) { // ride carpet if in credits
>>>>>>> 186ecc72
        Actor_MoveForward(&this->actor);
        osSyncPrintf("OOOHHHHHH %f\n", this->actor.velocity.y);
        Actor_UpdateBgCheckInfo(play, &this->actor, 0.0f, 0.0f, 0.0f, UPDBGCHECKINFO_FLAG_2);
    }
    Collider_UpdateCylinder(&this->actor, &this->collider);
    CollisionCheck_SetOC(play, &play->colChkCtx, &this->collider.base);
}

void EnMs_Draw(Actor* thisx, PlayState* play) {
    EnMs* this = (EnMs*)thisx;

    Gfx_SetupDL_25Opa(play->state.gfxCtx);
    SkelAnime_DrawFlexOpa(play, this->skelAnime.skeleton, this->skelAnime.jointTable, this->skelAnime.dListCount, NULL,
                          NULL, this);
}<|MERGE_RESOLUTION|>--- conflicted
+++ resolved
@@ -168,12 +168,8 @@
     SkelAnime_Update(&this->skelAnime);
     this->actionFunc(this, play);
 
-<<<<<<< HEAD
-    if (gSaveContext.save.entranceIndex == ENTR_SPOT20_0 && gSaveContext.sceneLayer == 8) { // ride carpet if in credits
-=======
-    if (gSaveContext.entranceIndex == ENTR_LON_LON_RANCH_0 &&
+    if (gSaveContext.save.entranceIndex == ENTR_LON_LON_RANCH_0 &&
         gSaveContext.sceneLayer == 8) { // ride carpet if in credits
->>>>>>> 186ecc72
         Actor_MoveForward(&this->actor);
         osSyncPrintf("OOOHHHHHH %f\n", this->actor.velocity.y);
         Actor_UpdateBgCheckInfo(play, &this->actor, 0.0f, 0.0f, 0.0f, UPDBGCHECKINFO_FLAG_2);
