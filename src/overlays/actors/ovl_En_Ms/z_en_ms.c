--- conflicted
+++ resolved
@@ -55,7 +55,7 @@
 
 static InitChainEntry sInitChain[] = {
     ICHAIN_U8(targetMode, 2, ICHAIN_CONTINUE),
-    ICHAIN_F32(arrowOffset, 500, ICHAIN_STOP),
+    ICHAIN_F32(targetArrowOffset, 500, ICHAIN_STOP),
 };
 
 extern AnimationHeader D_060005EC;
@@ -83,13 +83,8 @@
     Actor_ProcessInitChain(&this->actor, sInitChain);
     SkelAnime_InitFlex(globalCtx, &this->skelAnime, &D_06003DC0, &D_060005EC, this->jointTable, this->morphTable, 9);
     Collider_InitCylinder(globalCtx, &this->collider);
-<<<<<<< HEAD
-    Collider_SetCylinder_Set3(globalCtx, &this->collider, this, &sCylinderInit);
+    Collider_SetCylinderType1(globalCtx, &this->collider, this, &sCylinderInit);
     ActorShape_Init(&this->actor.shape, 0.0f, ActorShadow_DrawCircle, 35.0f);
-=======
-    Collider_SetCylinderType1(globalCtx, &this->collider, this, &sCylinderInit);
-    ActorShape_Init(&this->actor.shape, 0.0f, ActorShadow_DrawFunc_Circle, 35.0f);
->>>>>>> 20206fba
     Actor_SetScale(&this->actor, 0.015f);
 
     this->actor.colChkInfo.mass = MASS_IMMOVABLE;
@@ -174,8 +169,8 @@
     s32 pad;
 
     this->activeTimer += 1;
-    Actor_SetHeight(&this->actor, 20.0f);
-    this->actor.arrowOffset = 500.0f;
+    Actor_SetFocusToWorld(&this->actor, 20.0f);
+    this->actor.targetArrowOffset = 500.0f;
     Actor_SetScale(&this->actor, 0.015f);
     SkelAnime_Update(&this->skelAnime);
     this->actionFunc(this, globalCtx);
