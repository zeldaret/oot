--- conflicted
+++ resolved
@@ -125,14 +125,7 @@
 
     Gfx_SetupDL_25Xlu(play->state.gfxCtx);
 
-<<<<<<< HEAD
-    if (1) {}
-
     gSPMATRIX_SET_NEW(POLY_XLU_DISP++, play->state.gfxCtx, "../z_bg_spot16_doughnut.c", 213);
-=======
-    gSPMatrix(POLY_XLU_DISP++, MATRIX_NEW(play->state.gfxCtx, "../z_bg_spot16_doughnut.c", 213),
-              G_MTX_NOPUSH | G_MTX_LOAD | G_MTX_MODELVIEW);
->>>>>>> 137e0d2a
     if (this->fireFlag & 1) {
         gSPSegment(POLY_XLU_DISP++, 0x08,
                    Gfx_TwoTexScroll(play->state.gfxCtx, G_TX_RENDERTILE, scroll * (-1), 0, 16, 32, 1, scroll,
