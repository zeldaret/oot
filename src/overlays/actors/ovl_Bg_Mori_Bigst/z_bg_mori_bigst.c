/*
 * File: z_bg_mori_bigst.c
 * Overlay: ovl_Bg_Mori_Bigst
 * Description: Forest Temple falling platform and Stalfos fight
 */

#include "z_bg_mori_bigst.h"
#include "assets/objects/object_mori_objects/object_mori_objects.h"
#include "quake.h"

#define FLAGS ACTOR_FLAG_4

void BgMoriBigst_Init(Actor* thisx, PlayState* play);
void BgMoriBigst_Destroy(Actor* thisx, PlayState* play);
void BgMoriBigst_Update(Actor* thisx, PlayState* play);
void BgMoriBigst_Draw(Actor* thisx, PlayState* play);

void BgMoriBigst_SetupWaitForMoriTex(BgMoriBigst* this, PlayState* play);
void BgMoriBigst_WaitForMoriTex(BgMoriBigst* this, PlayState* play);
void BgMoriBigst_SetupNoop(BgMoriBigst* this, PlayState* play);
void BgMoriBigst_SetupStalfosFight(BgMoriBigst* this, PlayState* play);
void BgMoriBigst_StalfosFight(BgMoriBigst* this, PlayState* play);
void BgMoriBigst_SetupFall(BgMoriBigst* this, PlayState* play);
void BgMoriBigst_Fall(BgMoriBigst* this, PlayState* play);
void BgMoriBigst_SetupLanding(BgMoriBigst* this, PlayState* play);
void BgMoriBigst_Landing(BgMoriBigst* this, PlayState* play);
void BgMoriBigst_SetupStalfosPairFight(BgMoriBigst* this, PlayState* play);
void BgMoriBigst_StalfosPairFight(BgMoriBigst* this, PlayState* play);
void BgMoriBigst_SetupDone(BgMoriBigst* this, PlayState* play);

ActorInit Bg_Mori_Bigst_InitVars = {
    /**/ ACTOR_BG_MORI_BIGST,
    /**/ ACTORCAT_BG,
    /**/ FLAGS,
    /**/ OBJECT_MORI_OBJECTS,
    /**/ sizeof(BgMoriBigst),
    /**/ BgMoriBigst_Init,
    /**/ BgMoriBigst_Destroy,
    /**/ BgMoriBigst_Update,
    /**/ NULL,
};

static InitChainEntry sInitChain[] = {
    ICHAIN_F32(uncullZoneForward, 3000, ICHAIN_CONTINUE),      ICHAIN_F32(uncullZoneScale, 3000, ICHAIN_CONTINUE),
    ICHAIN_F32(uncullZoneDownward, 3000, ICHAIN_CONTINUE),     ICHAIN_F32_DIV1000(gravity, -500, ICHAIN_CONTINUE),
    ICHAIN_F32_DIV1000(minVelocityY, -12000, ICHAIN_CONTINUE), ICHAIN_VEC3F_DIV1000(scale, 1000, ICHAIN_STOP),
};

void BgMoriBigst_SetupAction(BgMoriBigst* this, BgMoriBigstActionFunc actionFunc) {
    this->actionFunc = actionFunc;
}

void BgMoriBigst_InitDynapoly(BgMoriBigst* this, PlayState* play, CollisionHeader* collision, s32 moveFlag) {
    s32 pad;
    CollisionHeader* colHeader = NULL;
    s32 pad2;

    DynaPolyActor_Init(&this->dyna, moveFlag);
    CollisionHeader_GetVirtual(collision, &colHeader);
    this->dyna.bgId = DynaPoly_SetBgActor(play, &play->colCtx.dyna, &this->dyna.actor, colHeader);

    if (this->dyna.bgId == BG_ACTOR_MAX) {
        // "Warning : move BG login failed"
        PRINTF("Warning : move BG 登録失敗(%s %d)(name %d)(arg_data 0x%04x)\n", "../z_bg_mori_bigst.c", 190,
               this->dyna.actor.id, this->dyna.actor.params);
    }
}

void BgMoriBigst_Init(Actor* thisx, PlayState* play) {
    s32 pad;
    BgMoriBigst* this = (BgMoriBigst*)thisx;

    // "mori (bigST.keyceiling)"
<<<<<<< HEAD
    osSyncPrintf("mori (bigST.鍵型天井)(arg : %04x)(sw %d)(noE %d)(roomC %d)(playerPosY %f)\n", this->dyna.actor.params,
                 Flags_GetSwitch(play, PARAMS_GET(this->dyna.actor.params, 8, 6)),
                 Flags_GetTempClear(play, this->dyna.actor.room), Flags_GetClear(play, this->dyna.actor.room),
                 GET_PLAYER(play)->actor.world.pos.y);
=======
    PRINTF("mori (bigST.鍵型天井)(arg : %04x)(sw %d)(noE %d)(roomC %d)(playerPosY %f)\n", this->dyna.actor.params,
           Flags_GetSwitch(play, (this->dyna.actor.params >> 8) & 0x3F),
           Flags_GetTempClear(play, this->dyna.actor.room), Flags_GetClear(play, this->dyna.actor.room),
           GET_PLAYER(play)->actor.world.pos.y);
>>>>>>> 616d6d4e
    BgMoriBigst_InitDynapoly(this, play, &gMoriBigstCol, 0);
    Actor_ProcessInitChain(&this->dyna.actor, sInitChain);
    this->moriTexObjectSlot = Object_GetSlot(&play->objectCtx, OBJECT_MORI_TEX);
    if (this->moriTexObjectSlot < 0) {
        // "【Big Stalfos key ceiling】 bank danger!"
        PRINTF("【ビッグスタルフォス鍵型天井】 バンク危険！\n");
        PRINTF("%s %d\n", "../z_bg_mori_bigst.c", 234);
        Actor_Kill(&this->dyna.actor);
        return;
    }
    if (Flags_GetSwitch(play, PARAMS_GET(this->dyna.actor.params, 8, 6))) {
        this->dyna.actor.world.pos.y = this->dyna.actor.home.pos.y;
    } else {
        this->dyna.actor.world.pos.y = this->dyna.actor.home.pos.y + 270.0f;
    }
    Actor_SetFocus(&this->dyna.actor, 50.0f);
    BgMoriBigst_SetupWaitForMoriTex(this, play);
}

void BgMoriBigst_Destroy(Actor* thisx, PlayState* play) {
    s32 pad;
    BgMoriBigst* this = (BgMoriBigst*)thisx;

    DynaPoly_DeleteBgActor(play, &play->colCtx.dyna, this->dyna.bgId);
}

void BgMoriBigst_SetupWaitForMoriTex(BgMoriBigst* this, PlayState* play) {
    BgMoriBigst_SetupAction(this, BgMoriBigst_WaitForMoriTex);
}

void BgMoriBigst_WaitForMoriTex(BgMoriBigst* this, PlayState* play) {
    Actor* thisx = &this->dyna.actor;

    if (Object_IsLoaded(&play->objectCtx, this->moriTexObjectSlot)) {
        thisx->draw = BgMoriBigst_Draw;
        if (Flags_GetClear(play, thisx->room) && (GET_PLAYER(play)->actor.world.pos.y > 700.0f)) {
            if (Flags_GetSwitch(play, PARAMS_GET(thisx->params, 8, 6))) {
                BgMoriBigst_SetupDone(this, play);
            } else {
                BgMoriBigst_SetupStalfosFight(this, play);
            }
        } else {
            BgMoriBigst_SetupNoop(this, play);
        }
    }
}

void BgMoriBigst_SetupNoop(BgMoriBigst* this, PlayState* play) {
    BgMoriBigst_SetupAction(this, NULL);
}

void BgMoriBigst_SetupStalfosFight(BgMoriBigst* this, PlayState* play) {
    Actor* stalfos;

    BgMoriBigst_SetupAction(this, BgMoriBigst_StalfosFight);
    Flags_UnsetClear(play, this->dyna.actor.room);
    stalfos = Actor_SpawnAsChild(&play->actorCtx, &this->dyna.actor, play, ACTOR_EN_TEST, 209.0f, 827.0f, -3320.0f, 0,
                                 0, 0, 1);
    if (stalfos != NULL) {
        this->dyna.actor.child = NULL;
        this->dyna.actor.home.rot.z++;
    } else {
        // "Second Stalfos failure"
        PRINTF("Warning : 第２スタルフォス発生失敗\n");
    }
    Flags_SetClear(play, this->dyna.actor.room);
}

void BgMoriBigst_StalfosFight(BgMoriBigst* this, PlayState* play) {
    Player* player = GET_PLAYER(play);

    if ((this->dyna.actor.home.rot.z == 0) &&
        ((this->dyna.actor.home.pos.y - 5.0f) <= GET_PLAYER(play)->actor.world.pos.y)) {
        BgMoriBigst_SetupFall(this, play);
        OnePointCutscene_Init(play, 3220, 72, &this->dyna.actor, CAM_ID_MAIN);
    }
}

void BgMoriBigst_SetupFall(BgMoriBigst* this, PlayState* play) {
    BgMoriBigst_SetupAction(this, BgMoriBigst_Fall);
}

void BgMoriBigst_Fall(BgMoriBigst* this, PlayState* play) {
    Actor_MoveXZGravity(&this->dyna.actor);
    if (this->dyna.actor.world.pos.y <= this->dyna.actor.home.pos.y) {
        this->dyna.actor.world.pos.y = this->dyna.actor.home.pos.y;
        BgMoriBigst_SetupLanding(this, play);
        Actor_PlaySfx(&this->dyna.actor, NA_SE_EV_STONE_BOUND);
        OnePointCutscene_Init(play, 1020, 8, &this->dyna.actor, CAM_ID_MAIN);
        Player_SetCsAction(play, NULL, PLAYER_CSACTION_60);
    }
}

void BgMoriBigst_SetupLanding(BgMoriBigst* this, PlayState* play) {
    s32 pad;
    s32 quakeIndex;

    BgMoriBigst_SetupAction(this, BgMoriBigst_Landing);
    this->waitTimer = 18;

    quakeIndex = Quake_Request(GET_ACTIVE_CAM(play), QUAKE_TYPE_3);
    Quake_SetSpeed(quakeIndex, 25000);
    Quake_SetPerturbations(quakeIndex, 5, 0, 0, 0);
    Quake_SetDuration(quakeIndex, 16);
}

void BgMoriBigst_Landing(BgMoriBigst* this, PlayState* play) {
    if (this->waitTimer <= 0) {
        BgMoriBigst_SetupStalfosPairFight(this, play);
    }
}

void BgMoriBigst_SetupStalfosPairFight(BgMoriBigst* this, PlayState* play) {
    Actor* stalfos1;
    Actor* stalfos2;

    BgMoriBigst_SetupAction(this, BgMoriBigst_StalfosPairFight);
    Flags_UnsetClear(play, this->dyna.actor.room);
    stalfos1 = Actor_SpawnAsChild(&play->actorCtx, &this->dyna.actor, play, ACTOR_EN_TEST, 70.0f, 827.0f, -3383.0f, 0,
                                  0, 0, 5);
    if (stalfos1 != NULL) {
        this->dyna.actor.child = NULL;
        this->dyna.actor.home.rot.z++;
    } else {
        // "Warning: 3-1 Stalfos failure"
        PRINTF("Warning : 第３-1スタルフォス発生失敗\n");
    }
    stalfos2 = Actor_SpawnAsChild(&play->actorCtx, &this->dyna.actor, play, ACTOR_EN_TEST, 170.0f, 827.0f, -3260.0f, 0,
                                  0, 0, 5);
    if (stalfos2 != NULL) {
        this->dyna.actor.child = NULL;
        this->dyna.actor.home.rot.z++;
    } else {
        // "Warning: 3-2 Stalfos failure"
        PRINTF("Warning : 第３-2スタルフォス発生失敗\n");
    }
    Flags_SetClear(play, this->dyna.actor.room);
}

void BgMoriBigst_StalfosPairFight(BgMoriBigst* this, PlayState* play) {
    if ((this->dyna.actor.home.rot.z == 0) && !Player_InCsMode(play)) {
        Flags_SetSwitch(play, PARAMS_GET(this->dyna.actor.params, 8, 6));
        BgMoriBigst_SetupDone(this, play);
    }
}

void BgMoriBigst_SetupDone(BgMoriBigst* this, PlayState* play) {
    BgMoriBigst_SetupAction(this, NULL);
}

void BgMoriBigst_Update(Actor* thisx, PlayState* play) {
    s32 pad;
    BgMoriBigst* this = (BgMoriBigst*)thisx;

    Actor_SetFocus(&this->dyna.actor, 50.0f);
    if (this->waitTimer > 0) {
        this->waitTimer--;
    }
    if (DynaPolyActor_IsPlayerAbove(&this->dyna)) {
        Environment_ChangeLightSetting(play, 6);
    }
    if (this->actionFunc != NULL) {
        this->actionFunc(this, play);
    }
}

void BgMoriBigst_Draw(Actor* thisx, PlayState* play) {
    s32 pad;
    BgMoriBigst* this = (BgMoriBigst*)thisx;

    OPEN_DISPS(play->state.gfxCtx, "../z_bg_mori_bigst.c", 541);
    Gfx_SetupDL_25Opa(play->state.gfxCtx);

    gSPSegment(POLY_OPA_DISP++, 0x08, play->objectCtx.slots[this->moriTexObjectSlot].segment);

    gSPMatrix(POLY_OPA_DISP++, MATRIX_NEW(play->state.gfxCtx, "../z_bg_mori_bigst.c", 548),
              G_MTX_NOPUSH | G_MTX_LOAD | G_MTX_MODELVIEW);

    gSPDisplayList(POLY_OPA_DISP++, gMoriBigstDL);
    CLOSE_DISPS(play->state.gfxCtx, "../z_bg_mori_bigst.c", 553);
}<|MERGE_RESOLUTION|>--- conflicted
+++ resolved
@@ -71,17 +71,10 @@
     BgMoriBigst* this = (BgMoriBigst*)thisx;
 
     // "mori (bigST.keyceiling)"
-<<<<<<< HEAD
-    osSyncPrintf("mori (bigST.鍵型天井)(arg : %04x)(sw %d)(noE %d)(roomC %d)(playerPosY %f)\n", this->dyna.actor.params,
+    PRINTF("mori (bigST.鍵型天井)(arg : %04x)(sw %d)(noE %d)(roomC %d)(playerPosY %f)\n", this->dyna.actor.params,
                  Flags_GetSwitch(play, PARAMS_GET(this->dyna.actor.params, 8, 6)),
                  Flags_GetTempClear(play, this->dyna.actor.room), Flags_GetClear(play, this->dyna.actor.room),
                  GET_PLAYER(play)->actor.world.pos.y);
-=======
-    PRINTF("mori (bigST.鍵型天井)(arg : %04x)(sw %d)(noE %d)(roomC %d)(playerPosY %f)\n", this->dyna.actor.params,
-           Flags_GetSwitch(play, (this->dyna.actor.params >> 8) & 0x3F),
-           Flags_GetTempClear(play, this->dyna.actor.room), Flags_GetClear(play, this->dyna.actor.room),
-           GET_PLAYER(play)->actor.world.pos.y);
->>>>>>> 616d6d4e
     BgMoriBigst_InitDynapoly(this, play, &gMoriBigstCol, 0);
     Actor_ProcessInitChain(&this->dyna.actor, sInitChain);
     this->moriTexObjectSlot = Object_GetSlot(&play->objectCtx, OBJECT_MORI_TEX);
