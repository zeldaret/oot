
/*
 * File: z_en_reeba.c
 * Overlay: ovl_En_Reeba
 * Description: Leever
 */

#include "z_en_reeba.h"
#include "overlays/actors/ovl_En_Encount1/z_en_encount1.h"
#include "vt.h"
#include "objects/object_reeba/object_reeba.h"

#define FLAGS 0x08000015

#define THIS ((EnReeba*)thisx)

void EnReeba_Init(Actor* thisx, GlobalContext* globalCtx);
void EnReeba_Destroy(Actor* thisx, GlobalContext* globalCtx);
void EnReeba_Update(Actor* thisx, GlobalContext* globalCtx);
void EnReeba_Draw(Actor* thisx, GlobalContext* globalCtx);

void func_80AE4F40(EnReeba* this, GlobalContext* globalCtx);
void func_80AE5054(EnReeba* this, GlobalContext* globalCtx);
void func_80AE5270(EnReeba* this, GlobalContext* globalCtx);
void func_80AE5688(EnReeba* this, GlobalContext* globalCtx);
void func_80AE56E0(EnReeba* this, GlobalContext* globalCtx);
void func_80AE538C(EnReeba* this, GlobalContext* globalCtx);
void func_80AE53AC(EnReeba* this, GlobalContext* globalCtx);
void func_80AE5E48(EnReeba* this, GlobalContext* globalCtx);
void func_80AE5854(EnReeba* this, GlobalContext* globalCtx);
void func_80AE5C38(EnReeba* this, GlobalContext* globalCtx);
void func_80AE5938(EnReeba* this, GlobalContext* globalCtx);
void func_80AE5A9C(EnReeba* this, GlobalContext* globalCtx);

static DamageTable sDamageTable = {
    /* Deku nut      */ DMG_ENTRY(0, 0x0),
    /* Deku stick    */ DMG_ENTRY(2, 0xE),
    /* Slingshot     */ DMG_ENTRY(1, 0xE),
    /* Explosive     */ DMG_ENTRY(2, 0xE),
    /* Boomerang     */ DMG_ENTRY(1, 0xC),
    /* Normal arrow  */ DMG_ENTRY(2, 0xE),
    /* Hammer swing  */ DMG_ENTRY(2, 0xE),
    /* Hookshot      */ DMG_ENTRY(2, 0xD),
    /* Kokiri sword  */ DMG_ENTRY(1, 0xE),
    /* Master sword  */ DMG_ENTRY(4, 0xE),
    /* Giant's Knife */ DMG_ENTRY(6, 0xE),
    /* Fire arrow    */ DMG_ENTRY(2, 0xE),
    /* Ice arrow     */ DMG_ENTRY(4, 0x3),
    /* Light arrow   */ DMG_ENTRY(2, 0xE),
    /* Unk arrow 1   */ DMG_ENTRY(2, 0xE),
    /* Unk arrow 2   */ DMG_ENTRY(2, 0xE),
    /* Unk arrow 3   */ DMG_ENTRY(2, 0xE),
    /* Fire magic    */ DMG_ENTRY(0, 0x0),
    /* Ice magic     */ DMG_ENTRY(4, 0x3),
    /* Light magic   */ DMG_ENTRY(0, 0x0),
    /* Shield        */ DMG_ENTRY(0, 0x0),
    /* Mirror Ray    */ DMG_ENTRY(0, 0x0),
    /* Kokiri spin   */ DMG_ENTRY(2, 0xE),
    /* Giant spin    */ DMG_ENTRY(8, 0xE),
    /* Master spin   */ DMG_ENTRY(4, 0xE),
    /* Kokiri jump   */ DMG_ENTRY(2, 0xE),
    /* Giant jump    */ DMG_ENTRY(8, 0xE),
    /* Master jump   */ DMG_ENTRY(4, 0xE),
    /* Unknown 1     */ DMG_ENTRY(0, 0x1),
    /* Unblockable   */ DMG_ENTRY(0, 0x0),
    /* Hammer jump   */ DMG_ENTRY(0, 0x0),
    /* Unknown 2     */ DMG_ENTRY(0, 0x0),
};

const ActorInit En_Reeba_InitVars = {
    ACTOR_EN_REEBA,
    ACTORCAT_MISC,
    FLAGS,
    OBJECT_REEBA,
    sizeof(EnReeba),
    (ActorFunc)EnReeba_Init,
    (ActorFunc)EnReeba_Destroy,
    (ActorFunc)EnReeba_Update,
    (ActorFunc)EnReeba_Draw,
};

static ColliderCylinderInit sCylinderInit = {
    {
        COLTYPE_HIT5,
        AT_ON | AT_TYPE_ENEMY,
        AC_ON | AC_TYPE_PLAYER,
        OC1_ON | OC1_TYPE_ALL,
        OC2_TYPE_1,
        COLSHAPE_CYLINDER,
    },
    {
        ELEMTYPE_UNK0,
        { 0xFFCFFFFF, 0x08, 0x08 },
        { 0xFFCFFFFF, 0x00, 0x00 },
        TOUCH_ON | TOUCH_SFX_NORMAL,
        BUMP_ON | BUMP_HOOKABLE,
        OCELEM_ON,
    },
    { 20, 40, 0, { 0, 0, 0 } },
};

void EnReeba_Init(Actor* thisx, GlobalContext* globalCtx) {
    s32 pad;
    EnReeba* this = THIS;
    s32 surfaceType;

    this->actor.naviEnemyId = 0x47;
    this->actor.targetMode = 3;
    this->actor.gravity = -3.5f;
    this->actor.focus.pos = this->actor.world.pos;
    SkelAnime_Init(globalCtx, &this->skelanime, &object_reeba_Skel_001EE8, &object_reeba_Anim_0001E4, this->jointTable,
                   this->morphTable, 18);
    this->actor.colChkInfo.mass = MASS_HEAVY;
    this->actor.colChkInfo.health = 4;
    Collider_InitCylinder(globalCtx, &this->collider);
    Collider_SetCylinder(globalCtx, &this->collider, &this->actor, &sCylinderInit);
    this->isBig = this->actor.params;
    this->scale = 0.04f;

    if (this->isBig) {
        this->collider.dim.radius = 35;
        this->collider.dim.height = 45;
        this->scale *= 1.5f;
        osSyncPrintf(VT_FGCOL(YELLOW) "☆☆☆☆☆ リーバぼす登場 ☆☆☆☆☆ %f\n" VT_RST, this->scale);
        this->actor.colChkInfo.health = 20;
        this->collider.info.toucher.effect = 4;
        this->collider.info.toucher.damage = 16;
        Actor_ChangeCategory(globalCtx, &globalCtx->actorCtx, &this->actor, ACTORCAT_ENEMY);
    }

    this->actor.shape.yOffset = this->unk_284 = this->scale * -27500.0f;
    ActorShape_Init(&this->actor.shape, this->actor.shape.yOffset, ActorShadow_DrawCircle, 0.0f);
    this->actor.colChkInfo.damageTable = &sDamageTable;
    Actor_UpdateBgCheckInfo(globalCtx, &this->actor, 35.0f, 60.0f, 60.0f, 0x1D);

    surfaceType = func_80041D4C(&globalCtx->colCtx, this->actor.floorPoly, this->actor.floorBgId);

    if ((surfaceType != 4) && (surfaceType != 7)) {
        Actor_Kill(&this->actor);
        return;
    }

    this->actionfunc = func_80AE4F40;
}

void EnReeba_Destroy(Actor* thisx, GlobalContext* globalCtx) {
    s32 pad;
    EnReeba* this = THIS;

    Collider_DestroyCylinder(globalCtx, &this->collider);

    if (this->actor.parent != NULL) {
        EnEncount1* spawner = (EnEncount1*)this->actor.parent;

        if (spawner->actor.update != NULL) {
            if (spawner->curNumSpawn > 0) {
                spawner->curNumSpawn--;
            }
            if (this->isBig) {
                spawner->bigLeever = NULL;
                spawner->timer = 600;
            }
        }
    }
}

void func_80AE4F40(EnReeba* this, GlobalContext* globalCtx) {
<<<<<<< HEAD
    f32 frames = Animation_GetLastFrame(&D_060001E4);
    Player* player = GET_PLAYER(globalCtx);
=======
    f32 frames = Animation_GetLastFrame(&object_reeba_Anim_0001E4);
    Player* player = PLAYER;
>>>>>>> e53081df
    s16 playerSpeed;

    Animation_Change(&this->skelanime, &object_reeba_Anim_0001E4, 2.0f, 0.0f, frames, ANIMMODE_LOOP, -10.0f);

    playerSpeed = fabsf(player->linearVelocity);
    this->unk_278 = 20 - playerSpeed * 2;
    if (this->unk_278 < 0) {
        this->unk_278 = 2;
    }
    if (this->unk_278 > 20) {
        this->unk_278 = 20;
    }

    this->actor.flags &= ~0x08000000;
    this->actor.world.pos.y = this->actor.floorHeight;

    if (this->isBig) {
        Audio_PlayActorSound2(&this->actor, NA_SE_EN_RIVA_BIG_APPEAR);
    } else {
        Audio_PlayActorSound2(&this->actor, NA_SE_EN_RIVA_APPEAR);
    }

    this->actionfunc = func_80AE5054;
}

void func_80AE5054(EnReeba* this, GlobalContext* globalCtx) {
    Player* player = GET_PLAYER(globalCtx);
    f32 playerLinearVel;

    SkelAnime_Update(&this->skelanime);

    if ((globalCtx->gameplayFrames % 4) == 0) {
        Actor_SpawnFloorDustRing(globalCtx, &this->actor, &this->actor.world.pos, this->actor.shape.shadowScale, 1,
                                 8.0f, 500, 10, 1);
    }

    if (this->unk_278 == 0) {
        Math_ApproachF(&this->actor.shape.shadowScale, 12.0f, 1.0f, 1.0f);
        if (this->actor.shape.yOffset < 0.0f) {
            Math_ApproachZeroF(&this->actor.shape.yOffset, 1.0f, this->unk_288);
            Math_ApproachF(&this->unk_288, 300.0f, 1.0f, 5.0f);
        } else {
            this->unk_288 = 0.0f;
            this->actor.shape.yOffset = 0.0f;
            playerLinearVel = player->linearVelocity;

            switch (this->unk_280) {
                case 0:
                    this->actor.world.rot.y = this->actor.yawTowardsPlayer;
                    break;
                case 1:
                    this->actor.world.rot.y = this->actor.yawTowardsPlayer + (800.0f * playerLinearVel);
                    break;
                case 2:
                case 3:
                    this->actor.world.rot.y =
                        this->actor.yawTowardsPlayer +
                        (player->actor.shape.rot.y - this->actor.yawTowardsPlayer) * (playerLinearVel * 0.15f);
                    break;
                case 4:
                    this->actor.world.rot.y = this->actor.yawTowardsPlayer - (800.0f * playerLinearVel);
                    break;
            }

            if (this->isBig) {
                this->actionfunc = func_80AE538C;
            } else {
                this->unk_272 = 130;
                this->actor.speedXZ = Rand_ZeroFloat(4.0f) + 6.0f;
                this->actionfunc = func_80AE5270;
            }
        }
    }
}

void func_80AE5270(EnReeba* this, GlobalContext* globalCtx) {
    s32 surfaceType;

    SkelAnime_Update(&this->skelanime);

    if (this->actor.shape.shadowScale < 12.0f) {
        Math_ApproachF(&this->actor.shape.shadowScale, 12.0f, 3.0f, 1.0f);
    }

    surfaceType = func_80041D4C(&globalCtx->colCtx, this->actor.floorPoly, this->actor.floorBgId);

    if ((surfaceType != 4) && (surfaceType != 7)) {
        this->actor.speedXZ = 0.0f;
        this->actionfunc = func_80AE5688;
    } else if ((this->unk_272 == 0) || (this->actor.xzDistToPlayer < 30.0f) || (this->actor.xzDistToPlayer > 400.0f) ||
               (this->actor.bgCheckFlags & 8)) {
        this->actionfunc = func_80AE5688;
    } else if (this->unk_274 == 0) {
        Audio_PlayActorSound2(&this->actor, NA_SE_EN_RIVA_MOVE);
        this->unk_274 = 10;
    }
}

void func_80AE538C(EnReeba* this, GlobalContext* globalCtx) {
    this->actor.flags |= 5;
    this->actionfunc = func_80AE53AC;
}

void func_80AE53AC(EnReeba* this, GlobalContext* globalCtx) {
    f32 speed;
    s16 yawDiff;
    s16 yaw;
    s32 surfaceType;

    SkelAnime_Update(&this->skelanime);

    if (this->actor.shape.shadowScale < 12.0f) {
        Math_ApproachF(&this->actor.shape.shadowScale, 12.0f, 3.0f, 1.0f);
    }

    surfaceType = func_80041D4C(&globalCtx->colCtx, this->actor.floorPoly, this->actor.floorBgId);

    if (((surfaceType != 4) && (surfaceType != 7)) || (this->actor.xzDistToPlayer > 400.0f) ||
        (this->actor.bgCheckFlags & 8)) {
        this->actionfunc = func_80AE5688;
    } else {
        if ((this->actor.xzDistToPlayer < 70.0f) && (this->unk_270 == 0)) {
            this->unk_270 = 30;
        }

        speed = (this->actor.xzDistToPlayer - 20.0f) / ((Rand_ZeroOne() * 50.0f) + 150.0f);
        this->actor.speedXZ += speed * 1.8f;
        if (this->actor.speedXZ >= 3.0f) {
            this->actor.speedXZ = 3.0f;
        }
        if (this->actor.speedXZ < -3.0f) {
            this->actor.speedXZ = -3.0f;
        }

        yawDiff = (this->unk_270 == 0) ? this->actor.yawTowardsPlayer : -this->actor.yawTowardsPlayer;
        yawDiff -= this->actor.world.rot.y;
        yaw = (yawDiff > 0) ? ((yawDiff / 31.0f) + 10.0f) : ((yawDiff / 31.0f) - 10.0f);
        this->actor.world.rot.y += yaw * 2.0f;

        if (this->unk_274 == 0) {
            Audio_PlayActorSound2(&this->actor, NA_SE_EN_RIVA_MOVE);
            this->unk_274 = 20;
        }
    }
}

void func_80AE561C(EnReeba* this, GlobalContext* globalCtx) {
    Math_ApproachZeroF(&this->actor.speedXZ, 1.0f, 0.3f);

    if (this->unk_272 == 0) {
        if (this->isBig) {
            this->actionfunc = func_80AE538C;
        } else {
            this->actionfunc = func_80AE5688;
        }
    }
}

void func_80AE5688(EnReeba* this, GlobalContext* globalCtx) {
    this->unk_27E = 0;
    Audio_PlayActorSound2(&this->actor, NA_SE_EN_AKINDONUTS_HIDE);
    this->actor.flags |= 0x8000000;
    this->actor.flags &= ~5;
    this->actionfunc = func_80AE56E0;
}

void func_80AE56E0(EnReeba* this, GlobalContext* globalCtx) {
    Math_ApproachZeroF(&this->actor.shape.shadowScale, 1.0f, 0.3f);
    Math_ApproachZeroF(&this->actor.speedXZ, 0.1f, 0.3f);
    SkelAnime_Update(&this->skelanime);

    if ((this->unk_284 + 10.0f) <= this->actor.shape.yOffset) {
        if ((globalCtx->gameplayFrames % 4) == 0) {
            Actor_SpawnFloorDustRing(globalCtx, &this->actor, &this->actor.world.pos, this->actor.shape.shadowScale, 1,
                                     8.0f, 500, 10, 1);
        }

        Math_ApproachF(&this->actor.shape.yOffset, this->unk_284, 1.0f, this->unk_288);
        Math_ApproachF(&this->unk_288, 300.0f, 1.0f, 5.0f);
    } else {
        Actor_Kill(&this->actor);
    }
}

void func_80AE57F0(EnReeba* this, GlobalContext* globalCtx) {
    this->unk_276 = 14;
    this->actor.speedXZ = -8.0f;
    this->actor.world.rot.y = this->actor.yawTowardsPlayer;
    Actor_SetColorFilter(&this->actor, 0x4000, 0xFF, 0, 8);
    this->actionfunc = func_80AE5854;
}

void func_80AE5854(EnReeba* this, GlobalContext* globalCtx) {
    SkelAnime_Update(&this->skelanime);

    if (this->actor.speedXZ < 0.0f) {
        this->actor.speedXZ += 1.0f;
    }

    if (this->unk_276 == 0) {
        if (this->isBig) {
            this->unk_270 = 30;
            this->actionfunc = func_80AE538C;
        } else {
            this->actionfunc = func_80AE5688;
        }
    }
}

void func_80AE58EC(EnReeba* this, GlobalContext* globalCtx) {
    this->unk_278 = 14;
    this->actor.world.rot.y = this->actor.yawTowardsPlayer;
    this->actor.speedXZ = -8.0f;
    this->actor.flags |= 0x8000000;
    this->actor.flags &= ~5;
    this->actionfunc = func_80AE5938;
}

void func_80AE5938(EnReeba* this, GlobalContext* globalCtx) {
    Vec3f pos;
    f32 scale;

    if (this->unk_278 != 0) {
        if (this->actor.speedXZ < 0.0f) {
            this->actor.speedXZ += 1.0f;
        }
    } else {
        this->actor.speedXZ = 0.0f;

        if ((this->unk_27E == 4) || (this->actor.colChkInfo.health != 0)) {
            if (this->unk_27E == 2) {
                pos.x = this->actor.world.pos.x + Rand_CenteredFloat(20.0f);
                pos.y = this->actor.world.pos.y + Rand_CenteredFloat(20.0f);
                pos.z = this->actor.world.pos.z + Rand_CenteredFloat(20.0f);
                scale = 3.0f;

                if (this->isBig) {
                    scale = 6.0f;
                }

                EffectSsEnIce_SpawnFlyingVec3f(globalCtx, &this->actor, &pos, 150, 150, 150, 250, 235, 245, 255, scale);
            }

            this->unk_278 = 66;
            this->actionfunc = func_80AE5E48;
        } else {
            this->unk_278 = 30;
            this->actionfunc = func_80AE5A9C;
        }
    }
}

void func_80AE5A9C(EnReeba* this, GlobalContext* globalCtx) {
    Vec3f pos;
    f32 scale;

    if (this->unk_278 != 0) {
        if ((this->unk_27E == 2) && ((this->unk_278 & 0xF) == 0)) {
            pos.x = this->actor.world.pos.x + Rand_CenteredFloat(20.0f);
            pos.y = this->actor.world.pos.y + Rand_CenteredFloat(20.0f);
            pos.z = this->actor.world.pos.z + Rand_CenteredFloat(20.0f);

            scale = 3.0f;
            if (this->isBig) {
                scale = 6.0f;
            }

            EffectSsEnIce_SpawnFlyingVec3f(globalCtx, &this->actor, &pos, 150, 150, 150, 250, 235, 245, 255, scale);
        }
    } else {
        Audio_PlayActorSound2(&this->actor, NA_SE_EN_RIVA_DEAD);
        Enemy_StartFinishingBlow(globalCtx, &this->actor);
        this->actionfunc = func_80AE5C38;
    }
}

void func_80AE5BC4(EnReeba* this, GlobalContext* globalCtx) {
    this->actor.speedXZ = -8.0f;
    this->actor.world.rot.y = this->actor.yawTowardsPlayer;
    Actor_SetColorFilter(&this->actor, 0x4000, 0xFF, 0, 8);
    this->unk_278 = 14;
    this->actor.flags &= ~1;
    this->actionfunc = func_80AE5C38;
}

void func_80AE5C38(EnReeba* this, GlobalContext* globalCtx) {
    Vec3f pos;
    Vec3f accel = { 0.0f, 0.0f, 0.0f };
    Vec3f velocity = { 0.0f, 0.0f, 0.0f };

    if (this->unk_278 != 0) {
        if (this->actor.speedXZ < 0.0f) {
            this->actor.speedXZ += 1.0f;
        }
    } else {
        this->actor.speedXZ = 0.0f;
        Math_ApproachZeroF(&this->scale, 0.1f, 0.01f);

        if (this->scale < 0.01f) {
            pos.x = this->actor.world.pos.x;
            pos.y = this->actor.world.pos.y;
            pos.z = this->actor.world.pos.z;

            velocity.y = 4.0f;

            EffectSsDeadDb_Spawn(globalCtx, &pos, &velocity, &accel, 120, 0, 255, 255, 255, 255, 255, 0, 0, 1, 9, true);

            if (!this->isBig) {
                Item_DropCollectibleRandom(globalCtx, &this->actor, &pos, 0xE0);
            } else {
                Item_DropCollectibleRandom(globalCtx, &this->actor, &pos, 0xC0);
            }

            if (this->actor.parent != NULL) {
                EnEncount1* spawner = (EnEncount1*)this->actor.parent;

                if ((spawner->actor.update != NULL) && !this->isBig) {
                    if (spawner->killCount < 10) {
                        spawner->killCount++;
                    }
                    // How many are dead?
                    osSyncPrintf("\n\n");
                    osSyncPrintf(VT_FGCOL(GREEN) "☆☆☆☆☆ 何匹ＤＥＡＤ？ ☆☆☆☆☆%d\n" VT_RST, spawner->killCount);
                    osSyncPrintf("\n\n");
                }

                Actor_Kill(&this->actor);
            }
        }
    }
}

void func_80AE5E48(EnReeba* this, GlobalContext* globalCtx) {
    if (this->unk_278 < 37) {
        this->actor.shape.rot.x = Rand_CenteredFloat(3000.0f);
        this->actor.shape.rot.z = Rand_CenteredFloat(3000.0f);

        if (this->unk_278 == 0) {
            if (this->isBig) {
                this->actionfunc = func_80AE538C;
            } else {
                this->actionfunc = func_80AE5688;
            }
        }
    }
}

void func_80AE5EDC(EnReeba* this, GlobalContext* globalCtx) {
    if (this->collider.base.acFlags & AC_HIT) {
        this->collider.base.acFlags &= ~AC_HIT;

        if ((this->actionfunc != func_80AE5C38) && (this->actionfunc != func_80AE5854)) {
            this->actor.shape.rot.x = this->actor.shape.rot.z = 0;
            this->unk_27E = 0;

            switch (this->actor.colChkInfo.damageEffect) {
                case 11: // none
                case 12: // boomerang
                    if ((this->actor.colChkInfo.health > 1) && (this->unk_27E != 4)) {
                        this->unk_27E = 4;
                        Audio_PlayActorSound2(&this->actor, NA_SE_EN_GOMA_JR_FREEZE);
                        Actor_SetColorFilter(&this->actor, 0, 0xFF, 0, 0x50);
                        this->actionfunc = func_80AE58EC;
                        break;
                    }
                case 13: // hookshot/longshot
                    if ((this->actor.colChkInfo.health > 2) && (this->unk_27E != 4)) {
                        this->unk_27E = 4;
                        Actor_SetColorFilter(&this->actor, 0, 0xFF, 0, 0x50);
                        Audio_PlayActorSound2(&this->actor, NA_SE_EN_GOMA_JR_FREEZE);
                        this->actionfunc = func_80AE58EC;
                        break;
                    }
                case 14:
                    this->unk_27C = 6;
                    Actor_ApplyDamage(&this->actor);
                    if (this->actor.colChkInfo.health == 0) {
                        Audio_PlayActorSound2(&this->actor, NA_SE_EN_RIVA_DEAD);
                        Enemy_StartFinishingBlow(globalCtx, &this->actor);
                        this->actionfunc = func_80AE5BC4;
                    } else {
                        if (this->actionfunc == func_80AE5E48) {
                            this->actor.shape.rot.x = this->actor.shape.rot.z = 0;
                        }
                        Audio_PlayActorSound2(&this->actor, NA_SE_EN_RIVA_DAMAGE);
                        this->actionfunc = func_80AE57F0;
                    }
                    break;
                case 3: // ice arrows/ice magic
                    Actor_ApplyDamage(&this->actor);
                    this->unk_27C = 2;
                    this->unk_27E = 2;
                    Actor_SetColorFilter(&this->actor, 0, 0xFF, 0, 80);
                    this->actionfunc = func_80AE58EC;
                    break;
                case 1: // unknown
                    if (this->unk_27E != 4) {
                        this->unk_27E = 4;
                        Actor_SetColorFilter(&this->actor, 0, 0xFF, 0, 80);
                        this->actionfunc = func_80AE58EC;
                    }
                    break;
            }
        }
    }
}

void EnReeba_Update(Actor* thisx, GlobalContext* globalCtx2) {
    GlobalContext* globalCtx = globalCtx2;
    EnReeba* this = THIS;
    Player* player = GET_PLAYER(globalCtx);

    func_80AE5EDC(this, globalCtx);
    this->actionfunc(this, globalCtx);
    Actor_SetScale(&this->actor, this->scale);

    if (this->unk_270 != 0) {
        this->unk_270--;
    }

    if (this->unk_272 != 0) {
        this->unk_272--;
    }

    if (this->unk_278 != 0) {
        this->unk_278--;
    }

    if (this->unk_274 != 0) {
        this->unk_274--;
    }

    if (this->unk_276 != 0) {
        this->unk_276--;
    }

    Actor_MoveForward(&this->actor);
    Actor_UpdateBgCheckInfo(globalCtx, &this->actor, 35.0f, 60.0f, 60.0f, 0x1D);

    if (this->collider.base.atFlags & AT_BOUNCED) {
        this->collider.base.atFlags &= ~AT_BOUNCED;

        if ((this->actionfunc == func_80AE5270) || (this->actionfunc == func_80AE53AC)) {
            this->actor.speedXZ = 8.0f;
            this->actor.world.rot.y *= -1.0f;
            this->unk_272 = 14;
            this->actionfunc = func_80AE561C;
            return;
        }
    }

    if (this->collider.base.atFlags & AT_HIT) {
        this->collider.base.atFlags &= ~AT_HIT;
        if ((this->collider.base.at == &player->actor) && !this->isBig && (this->actionfunc != func_80AE56E0)) {
            this->actionfunc = func_80AE5688;
        }
    }

    this->actor.focus.pos = this->actor.world.pos;

    if (!this->isBig) {
        this->actor.focus.pos.y += 15.0f;
    } else {
        this->actor.focus.pos.y += 30.0f;
    }

    Collider_UpdateCylinder(&this->actor, &this->collider);

    if ((this->actor.shape.yOffset >= -700.0f) && (this->actor.colChkInfo.health > 0) &&
        (this->actionfunc != func_80AE56E0)) {
        CollisionCheck_SetOC(globalCtx, &globalCtx->colChkCtx, &this->collider.base);

        if (!(this->actor.shape.yOffset < 0.0f)) {
            CollisionCheck_SetAC(globalCtx, &globalCtx->colChkCtx, &this->collider.base);

            if ((this->actionfunc == func_80AE5270) || (this->actionfunc == func_80AE53AC)) {
                CollisionCheck_SetAT(globalCtx, &globalCtx->colChkCtx, &this->collider.base);
            }
        }
    }
}

void EnReeba_Draw(Actor* thisx, GlobalContext* globalCtx) {
    s32 pad;
    EnReeba* this = THIS;

    OPEN_DISPS(globalCtx->state.gfxCtx, "../z_en_reeba.c", 1062);

    func_80093D18(globalCtx->state.gfxCtx);

    if (this->isBig) {
        gDPSetPrimColor(POLY_OPA_DISP++, 0x0, 0x01, 155, 55, 255, 255);
    } else {
        gDPSetPrimColor(POLY_OPA_DISP++, 0x0, 0x01, 255, 255, 255, 255);
    }

    SkelAnime_DrawOpa(globalCtx, this->skelanime.skeleton, this->skelanime.jointTable, NULL, NULL, this);

    CLOSE_DISPS(globalCtx->state.gfxCtx, "../z_en_reeba.c", 1088);

    if (BREG(0)) {
        Vec3f debugPos;

        debugPos.x = (Math_SinS(this->actor.world.rot.y) * 30.0f) + this->actor.world.pos.x;
        debugPos.y = this->actor.world.pos.y + 20.0f;
        debugPos.z = (Math_CosS(this->actor.world.rot.y) * 30.0f) + this->actor.world.pos.z;
        DebugDisplay_AddObject(debugPos.x, debugPos.y, debugPos.z, this->actor.world.rot.x, this->actor.world.rot.y,
                               this->actor.world.rot.z, 1.0f, 1.0f, 1.0f, 255, 0, 0, 255, 4, globalCtx->state.gfxCtx);
    }
}<|MERGE_RESOLUTION|>--- conflicted
+++ resolved
@@ -165,13 +165,8 @@
 }
 
 void func_80AE4F40(EnReeba* this, GlobalContext* globalCtx) {
-<<<<<<< HEAD
-    f32 frames = Animation_GetLastFrame(&D_060001E4);
+    f32 frames = Animation_GetLastFrame(&object_reeba_Anim_0001E4);
     Player* player = GET_PLAYER(globalCtx);
-=======
-    f32 frames = Animation_GetLastFrame(&object_reeba_Anim_0001E4);
-    Player* player = PLAYER;
->>>>>>> e53081df
     s16 playerSpeed;
 
     Animation_Change(&this->skelanime, &object_reeba_Anim_0001E4, 2.0f, 0.0f, frames, ANIMMODE_LOOP, -10.0f);
