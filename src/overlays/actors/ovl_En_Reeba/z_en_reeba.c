--- conflicted
+++ resolved
@@ -124,15 +124,9 @@
         this->scale *= 1.5f;
         osSyncPrintf(VT_FGCOL(YELLOW) "☆☆☆☆☆ リーバぼす登場 ☆☆☆☆☆ %f\n" VT_RST, this->scale);
         this->actor.colChkInfo.health = 20;
-<<<<<<< HEAD
-        this->collider.body.toucher.effect = 4;
-        this->collider.body.toucher.damage = 16;
-        Actor_ChangeCategory(globalCtx, &globalCtx->actorCtx, &this->actor, ACTORCAT_ENEMY);
-=======
         this->collider.info.toucher.effect = 4;
         this->collider.info.toucher.damage = 16;
-        Actor_ChangeType(globalCtx, &globalCtx->actorCtx, &this->actor, ACTORTYPE_ENEMY);
->>>>>>> 20206fba
+        Actor_ChangeCategory(globalCtx, &globalCtx->actorCtx, &this->actor, ACTORCAT_ENEMY);
     }
 
     this->actor.shape.yOffset = this->unk_284 = this->scale * -27500.0f;
