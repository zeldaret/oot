
/*
 * File: z_en_reeba.c
 * Overlay: ovl_En_Reeba
 * Description: Leever
 */

#include "z_en_reeba.h"
#include "overlays/actors/ovl_En_Encount1/z_en_encount1.h"
#include "vt.h"

#define FLAGS 0x08000015

#define THIS ((EnReeba*)thisx)

void EnReeba_Init(Actor* thisx, GlobalContext* globalCtx);
void EnReeba_Destroy(Actor* thisx, GlobalContext* globalCtx);
void EnReeba_Update(Actor* thisx, GlobalContext* globalCtx);
void EnReeba_Draw(Actor* thisx, GlobalContext* globalCtx);

void func_80AE4F40(EnReeba* this, GlobalContext* globalCtx);
void func_80AE5054(EnReeba* this, GlobalContext* globalCtx);
void func_80AE5270(EnReeba* this, GlobalContext* globalCtx);
void func_80AE5688(EnReeba* this, GlobalContext* globalCtx);
void func_80AE56E0(EnReeba* this, GlobalContext* globalCtx);
void func_80AE538C(EnReeba* this, GlobalContext* globalCtx);
void func_80AE53AC(EnReeba* this, GlobalContext* globalCtx);
void func_80AE5E48(EnReeba* this, GlobalContext* globalCtx);
void func_80AE5854(EnReeba* this, GlobalContext* globalCtx);
void func_80AE5C38(EnReeba* this, GlobalContext* globalCtx);
void func_80AE5938(EnReeba* this, GlobalContext* globalCtx);
void func_80AE5A9C(EnReeba* this, GlobalContext* globalCtx);

static DamageTable sDamageTable = {
    /* Deku nut      */ DMG_ENTRY(0, 0x0),
    /* Deku stick    */ DMG_ENTRY(2, 0xE),
    /* Slingshot     */ DMG_ENTRY(1, 0xE),
    /* Explosive     */ DMG_ENTRY(2, 0xE),
    /* Boomerang     */ DMG_ENTRY(1, 0xC),
    /* Normal arrow  */ DMG_ENTRY(2, 0xE),
    /* Hammer swing  */ DMG_ENTRY(2, 0xE),
    /* Hookshot      */ DMG_ENTRY(2, 0xD),
    /* Kokiri sword  */ DMG_ENTRY(1, 0xE),
    /* Master sword  */ DMG_ENTRY(4, 0xE),
    /* Giant's Knife */ DMG_ENTRY(6, 0xE),
    /* Fire arrow    */ DMG_ENTRY(2, 0xE),
    /* Ice arrow     */ DMG_ENTRY(4, 0x3),
    /* Light arrow   */ DMG_ENTRY(2, 0xE),
    /* Unk arrow 1   */ DMG_ENTRY(2, 0xE),
    /* Unk arrow 2   */ DMG_ENTRY(2, 0xE),
    /* Unk arrow 3   */ DMG_ENTRY(2, 0xE),
    /* Fire magic    */ DMG_ENTRY(0, 0x0),
    /* Ice magic     */ DMG_ENTRY(4, 0x3),
    /* Light magic   */ DMG_ENTRY(0, 0x0),
    /* Shield        */ DMG_ENTRY(0, 0x0),
    /* Mirror Ray    */ DMG_ENTRY(0, 0x0),
    /* Kokiri spin   */ DMG_ENTRY(2, 0xE),
    /* Giant spin    */ DMG_ENTRY(8, 0xE),
    /* Master spin   */ DMG_ENTRY(4, 0xE),
    /* Kokiri jump   */ DMG_ENTRY(2, 0xE),
    /* Giant jump    */ DMG_ENTRY(8, 0xE),
    /* Master jump   */ DMG_ENTRY(4, 0xE),
    /* Unknown 1     */ DMG_ENTRY(0, 0x1),
    /* Unblockable   */ DMG_ENTRY(0, 0x0),
    /* Hammer jump   */ DMG_ENTRY(0, 0x0),
    /* Unknown 2     */ DMG_ENTRY(0, 0x0),
};

const ActorInit En_Reeba_InitVars = {
    ACTOR_EN_REEBA,
    ACTORCAT_MISC,
    FLAGS,
    OBJECT_REEBA,
    sizeof(EnReeba),
    (ActorFunc)EnReeba_Init,
    (ActorFunc)EnReeba_Destroy,
    (ActorFunc)EnReeba_Update,
    (ActorFunc)EnReeba_Draw,
};

static ColliderCylinderInit sCylinderInit = {
    {
        COLTYPE_HIT5,
        AT_ON | AT_TYPE_ENEMY,
        AC_ON | AC_TYPE_PLAYER,
        OC1_ON | OC1_TYPE_ALL,
        OC2_TYPE_1,
        COLSHAPE_CYLINDER,
    },
    {
        ELEMTYPE_UNK0,
        { 0xFFCFFFFF, 0x08, 0x08 },
        { 0xFFCFFFFF, 0x00, 0x00 },
        TOUCH_ON | TOUCH_SFX_NORMAL,
        BUMP_ON | BUMP_HOOKABLE,
        OCELEM_ON,
    },
    { 20, 40, 0, { 0, 0, 0 } },
};

extern AnimationHeader D_060001E4;
extern SkeletonHeader D_06001EE8;

void EnReeba_Init(Actor* thisx, GlobalContext* globalCtx) {
    s32 pad;
    EnReeba* this = THIS;
    s32 surfaceType;

    this->actor.naviEnemyId = 0x47;
    this->actor.targetMode = 3;
    this->actor.gravity = -3.5f;
    this->actor.focus.pos = this->actor.world.pos;
    SkelAnime_Init(globalCtx, &this->skelanime, &D_06001EE8, &D_060001E4, this->jointTable, this->morphTable, 18);
    this->actor.colChkInfo.mass = MASS_HEAVY;
    this->actor.colChkInfo.health = 4;
    Collider_InitCylinder(globalCtx, &this->collider);
    Collider_SetCylinder(globalCtx, &this->collider, &this->actor, &sCylinderInit);
    this->isBig = this->actor.params;
    this->scale = 0.04f;

    if (this->isBig) {
        this->collider.dim.radius = 35;
        this->collider.dim.height = 45;
        this->scale *= 1.5f;
        osSyncPrintf(VT_FGCOL(YELLOW) "☆☆☆☆☆ リーバぼす登場 ☆☆☆☆☆ %f\n" VT_RST, this->scale);
        this->actor.colChkInfo.health = 20;
        this->collider.info.toucher.effect = 4;
        this->collider.info.toucher.damage = 16;
        Actor_ChangeCategory(globalCtx, &globalCtx->actorCtx, &this->actor, ACTORCAT_ENEMY);
    }

    this->actor.shape.yOffset = this->unk_284 = this->scale * -27500.0f;
    ActorShape_Init(&this->actor.shape, this->actor.shape.yOffset, ActorShadow_DrawCircle, 0.0f);
    this->actor.colChkInfo.damageTable = &sDamageTable;
    Actor_UpdateBgCheckInfo(globalCtx, &this->actor, 35.0f, 60.0f, 60.0f, 0x1D);

    surfaceType = func_80041D4C(&globalCtx->colCtx, this->actor.floorPoly, this->actor.floorBgId);

    if ((surfaceType != 4) && (surfaceType != 7)) {
        Actor_Kill(&this->actor);
        return;
    }

    this->actionfunc = func_80AE4F40;
}

void EnReeba_Destroy(Actor* thisx, GlobalContext* globalCtx) {
    s32 pad;
    EnReeba* this = THIS;

    Collider_DestroyCylinder(globalCtx, &this->collider);

    if (this->actor.parent != NULL) {
        EnEncount1* spawner = (EnEncount1*)this->actor.parent;

        if (spawner->actor.update != NULL) {
            if (spawner->curNumSpawn > 0) {
                spawner->curNumSpawn--;
            }
            if (this->isBig) {
                spawner->bigLeever = NULL;
                spawner->timer = 600;
            }
        }
    }
}

void func_80AE4F40(EnReeba* this, GlobalContext* globalCtx) {
    f32 frames = Animation_GetLastFrame(&D_060001E4);
    Player* player = PLAYER;
    s16 playerSpeed;

    Animation_Change(&this->skelanime, &D_060001E4, 2.0f, 0.0f, frames, ANIMMODE_LOOP, -10.0f);

    playerSpeed = fabsf(player->linearVelocity);
    this->unk_278 = 20 - playerSpeed * 2;
    if (this->unk_278 < 0) {
        this->unk_278 = 2;
    }
    if (this->unk_278 > 20) {
        this->unk_278 = 20;
    }

    this->actor.flags &= ~0x08000000;
    this->actor.world.pos.y = this->actor.floorHeight;

    if (this->isBig) {
        Audio_PlayActorSound2(&this->actor, NA_SE_EN_RIVA_BIG_APPEAR);
    } else {
        Audio_PlayActorSound2(&this->actor, NA_SE_EN_RIVA_APPEAR);
    }

    this->actionfunc = func_80AE5054;
}

void func_80AE5054(EnReeba* this, GlobalContext* globalCtx) {
    Player* player = PLAYER;
    f32 playerLinearVel;

    SkelAnime_Update(&this->skelanime);

    if ((globalCtx->gameplayFrames % 4) == 0) {
        Actor_SpawnFloorDust(globalCtx, &this->actor, &this->actor.world.pos, this->actor.shape.shadowScale, 1, 8.0f,
                             500, 10, 1);
    }

    if (this->unk_278 == 0) {
        Math_ApproachF(&this->actor.shape.shadowScale, 12.0f, 1.0f, 1.0f);
        if (this->actor.shape.yOffset < 0.0f) {
            Math_ApproachZeroF(&this->actor.shape.yOffset, 1.0f, this->unk_288);
            Math_ApproachF(&this->unk_288, 300.0f, 1.0f, 5.0f);
        } else {
            this->unk_288 = 0.0f;
            this->actor.shape.yOffset = 0.0f;
            playerLinearVel = player->linearVelocity;

            switch (this->unk_280) {
                case 0:
                    this->actor.world.rot.y = this->actor.yawTowardsPlayer;
                    break;
                case 1:
                    this->actor.world.rot.y = this->actor.yawTowardsPlayer + (800.0f * playerLinearVel);
                    break;
                case 2:
                case 3:
                    this->actor.world.rot.y =
                        this->actor.yawTowardsPlayer +
                        (player->actor.shape.rot.y - this->actor.yawTowardsPlayer) * (playerLinearVel * 0.15f);
                    break;
                case 4:
                    this->actor.world.rot.y = this->actor.yawTowardsPlayer - (800.0f * playerLinearVel);
                    break;
            }

            if (this->isBig) {
                this->actionfunc = func_80AE538C;
            } else {
                this->unk_272 = 130;
                this->actor.speedXZ = Rand_ZeroFloat(4.0f) + 6.0f;
                this->actionfunc = func_80AE5270;
            }
        }
    }
}

void func_80AE5270(EnReeba* this, GlobalContext* globalCtx) {
    s32 surfaceType;

    SkelAnime_Update(&this->skelanime);

    if (this->actor.shape.shadowScale < 12.0f) {
        Math_ApproachF(&this->actor.shape.shadowScale, 12.0f, 3.0f, 1.0f);
    }

    surfaceType = func_80041D4C(&globalCtx->colCtx, this->actor.floorPoly, this->actor.floorBgId);

    if ((surfaceType != 4) && (surfaceType != 7)) {
        this->actor.speedXZ = 0.0f;
        this->actionfunc = func_80AE5688;
    } else if ((this->unk_272 == 0) || (this->actor.xzDistToPlayer < 30.0f) || (this->actor.xzDistToPlayer > 400.0f) ||
               (this->actor.bgCheckFlags & 8)) {
        this->actionfunc = func_80AE5688;
    } else if (this->unk_274 == 0) {
        Audio_PlayActorSound2(&this->actor, NA_SE_EN_RIVA_MOVE);
        this->unk_274 = 10;
    }
}

void func_80AE538C(EnReeba* this, GlobalContext* globalCtx) {
    this->actor.flags |= 5;
    this->actionfunc = func_80AE53AC;
}

void func_80AE53AC(EnReeba* this, GlobalContext* globalCtx) {
    f32 speed;
    s16 yawDiff;
    s16 yaw;
    s32 surfaceType;

    SkelAnime_Update(&this->skelanime);

    if (this->actor.shape.shadowScale < 12.0f) {
        Math_ApproachF(&this->actor.shape.shadowScale, 12.0f, 3.0f, 1.0f);
    }

    surfaceType = func_80041D4C(&globalCtx->colCtx, this->actor.floorPoly, this->actor.floorBgId);

    if (((surfaceType != 4) && (surfaceType != 7)) || (this->actor.xzDistToPlayer > 400.0f) ||
        (this->actor.bgCheckFlags & 8)) {
        this->actionfunc = func_80AE5688;
    } else {
        if ((this->actor.xzDistToPlayer < 70.0f) && (this->unk_270 == 0)) {
            this->unk_270 = 30;
        }

        speed = (this->actor.xzDistToPlayer - 20.0f) / ((Rand_ZeroOne() * 50.0f) + 150.0f);
        this->actor.speedXZ += speed * 1.8f;
        if (this->actor.speedXZ >= 3.0f) {
            this->actor.speedXZ = 3.0f;
        }
        if (this->actor.speedXZ < -3.0f) {
            this->actor.speedXZ = -3.0f;
        }

        yawDiff = (this->unk_270 == 0) ? this->actor.yawTowardsPlayer : -this->actor.yawTowardsPlayer;
        yawDiff -= this->actor.world.rot.y;
        yaw = (yawDiff > 0) ? ((yawDiff / 31.0f) + 10.0f) : ((yawDiff / 31.0f) - 10.0f);
        this->actor.world.rot.y += yaw * 2.0f;

        if (this->unk_274 == 0) {
            Audio_PlayActorSound2(&this->actor, NA_SE_EN_RIVA_MOVE);
            this->unk_274 = 20;
        }
    }
}

void func_80AE561C(EnReeba* this, GlobalContext* globalCtx) {
    Math_ApproachZeroF(&this->actor.speedXZ, 1.0f, 0.3f);

    if (this->unk_272 == 0) {
        if (this->isBig) {
            this->actionfunc = func_80AE538C;
        } else {
            this->actionfunc = func_80AE5688;
        }
    }
}

void func_80AE5688(EnReeba* this, GlobalContext* globalCtx) {
    this->unk_27E = 0;
    Audio_PlayActorSound2(&this->actor, NA_SE_EN_AKINDONUTS_HIDE);
    this->actor.flags |= 0x8000000;
    this->actor.flags &= ~5;
    this->actionfunc = func_80AE56E0;
}

void func_80AE56E0(EnReeba* this, GlobalContext* globalCtx) {
    Math_ApproachZeroF(&this->actor.shape.shadowScale, 1.0f, 0.3f);
    Math_ApproachZeroF(&this->actor.speedXZ, 0.1f, 0.3f);
    SkelAnime_Update(&this->skelanime);

    if ((this->unk_284 + 10.0f) <= this->actor.shape.yOffset) {
        if ((globalCtx->gameplayFrames % 4) == 0) {
            Actor_SpawnFloorDust(globalCtx, &this->actor, &this->actor.world.pos, this->actor.shape.shadowScale, 1,
                                 8.0f, 500, 10, 1);
        }

        Math_ApproachF(&this->actor.shape.yOffset, this->unk_284, 1.0f, this->unk_288);
        Math_ApproachF(&this->unk_288, 300.0f, 1.0f, 5.0f);
    } else {
        Actor_Kill(&this->actor);
    }
}

void func_80AE57F0(EnReeba* this, GlobalContext* globalCtx) {
    this->unk_276 = 14;
    this->actor.speedXZ = -8.0f;
    this->actor.world.rot.y = this->actor.yawTowardsPlayer;
    Actor_SetColorFilter(&this->actor, 0x4000, 0xFF, 0, 8);
    this->actionfunc = func_80AE5854;
}

void func_80AE5854(EnReeba* this, GlobalContext* globalCtx) {
    SkelAnime_Update(&this->skelanime);

    if (this->actor.speedXZ < 0.0f) {
        this->actor.speedXZ += 1.0f;
    }

    if (this->unk_276 == 0) {
        if (this->isBig) {
            this->unk_270 = 30;
            this->actionfunc = func_80AE538C;
        } else {
            this->actionfunc = func_80AE5688;
        }
    }
}

void func_80AE58EC(EnReeba* this, GlobalContext* globalCtx) {
    this->unk_278 = 14;
    this->actor.world.rot.y = this->actor.yawTowardsPlayer;
    this->actor.speedXZ = -8.0f;
    this->actor.flags |= 0x8000000;
    this->actor.flags &= ~5;
    this->actionfunc = func_80AE5938;
}

void func_80AE5938(EnReeba* this, GlobalContext* globalCtx) {
    Vec3f pos;
    f32 scale;

    if (this->unk_278 != 0) {
        if (this->actor.speedXZ < 0.0f) {
            this->actor.speedXZ += 1.0f;
        }
    } else {
        this->actor.speedXZ = 0.0f;

        if ((this->unk_27E == 4) || (this->actor.colChkInfo.health != 0)) {
            if (this->unk_27E == 2) {
                pos.x = this->actor.world.pos.x + Rand_CenteredFloat(20.0f);
                pos.y = this->actor.world.pos.y + Rand_CenteredFloat(20.0f);
                pos.z = this->actor.world.pos.z + Rand_CenteredFloat(20.0f);
                scale = 3.0f;

                if (this->isBig) {
                    scale = 6.0f;
                }

                EffectSsEnIce_SpawnFlyingVec3f(globalCtx, &this->actor, &pos, 150, 150, 150, 250, 235, 245, 255, scale);
            }

            this->unk_278 = 66;
            this->actionfunc = func_80AE5E48;
        } else {
            this->unk_278 = 30;
            this->actionfunc = func_80AE5A9C;
        }
    }
}

void func_80AE5A9C(EnReeba* this, GlobalContext* globalCtx) {
    Vec3f pos;
    f32 scale;

    if (this->unk_278 != 0) {
        if ((this->unk_27E == 2) && ((this->unk_278 & 0xF) == 0)) {
            pos.x = this->actor.world.pos.x + Rand_CenteredFloat(20.0f);
            pos.y = this->actor.world.pos.y + Rand_CenteredFloat(20.0f);
            pos.z = this->actor.world.pos.z + Rand_CenteredFloat(20.0f);

            scale = 3.0f;
            if (this->isBig) {
                scale = 6.0f;
            }

            EffectSsEnIce_SpawnFlyingVec3f(globalCtx, &this->actor, &pos, 150, 150, 150, 250, 235, 245, 255, scale);
        }
    } else {
        Audio_PlayActorSound2(&this->actor, NA_SE_EN_RIVA_DEAD);
<<<<<<< HEAD
        Actor_PlayDeathFx(globalCtx, &this->actor);
=======
        Enemy_StartFinishingBlow(globalCtx, &this->actor);
>>>>>>> e632b9a1
        this->actionfunc = func_80AE5C38;
    }
}

void func_80AE5BC4(EnReeba* this, GlobalContext* globalCtx) {
    this->actor.speedXZ = -8.0f;
    this->actor.world.rot.y = this->actor.yawTowardsPlayer;
    Actor_SetColorFilter(&this->actor, 0x4000, 0xFF, 0, 8);
    this->unk_278 = 14;
    this->actor.flags &= ~1;
    this->actionfunc = func_80AE5C38;
}

void func_80AE5C38(EnReeba* this, GlobalContext* globalCtx) {
    Vec3f pos;
    Vec3f accel = { 0.0f, 0.0f, 0.0f };
    Vec3f velocity = { 0.0f, 0.0f, 0.0f };

    if (this->unk_278 != 0) {
        if (this->actor.speedXZ < 0.0f) {
            this->actor.speedXZ += 1.0f;
        }
    } else {
        this->actor.speedXZ = 0.0f;
        Math_ApproachZeroF(&this->scale, 0.1f, 0.01f);

        if (this->scale < 0.01f) {
            pos.x = this->actor.world.pos.x;
            pos.y = this->actor.world.pos.y;
            pos.z = this->actor.world.pos.z;

            velocity.y = 4.0f;

            EffectSsDeadDb_Spawn(globalCtx, &pos, &velocity, &accel, 120, 0, 255, 255, 255, 255, 255, 0, 0, 1, 9, true);

            if (!this->isBig) {
                Item_DropCollectibleRandom(globalCtx, &this->actor, &pos, 0xE0);
            } else {
                Item_DropCollectibleRandom(globalCtx, &this->actor, &pos, 0xC0);
            }

            if (this->actor.parent != NULL) {
                EnEncount1* spawner = (EnEncount1*)this->actor.parent;

                if ((spawner->actor.update != NULL) && !this->isBig) {
                    if (spawner->killCount < 10) {
                        spawner->killCount++;
                    }
                    // How many are dead?
                    osSyncPrintf("\n\n");
                    osSyncPrintf(VT_FGCOL(GREEN) "☆☆☆☆☆ 何匹ＤＥＡＤ？ ☆☆☆☆☆%d\n" VT_RST, spawner->killCount);
                    osSyncPrintf("\n\n");
                }

                Actor_Kill(&this->actor);
            }
        }
    }
}

void func_80AE5E48(EnReeba* this, GlobalContext* globalCtx) {
    if (this->unk_278 < 37) {
        this->actor.shape.rot.x = Rand_CenteredFloat(3000.0f);
        this->actor.shape.rot.z = Rand_CenteredFloat(3000.0f);

        if (this->unk_278 == 0) {
            if (this->isBig) {
                this->actionfunc = func_80AE538C;
            } else {
                this->actionfunc = func_80AE5688;
            }
        }
    }
}

void func_80AE5EDC(EnReeba* this, GlobalContext* globalCtx) {
    if (this->collider.base.acFlags & AC_HIT) {
        this->collider.base.acFlags &= ~AC_HIT;

        if ((this->actionfunc != func_80AE5C38) && (this->actionfunc != func_80AE5854)) {
            this->actor.shape.rot.x = this->actor.shape.rot.z = 0;
            this->unk_27E = 0;

            switch (this->actor.colChkInfo.damageEffect) {
                case 11: // none
                case 12: // boomerang
                    if ((this->actor.colChkInfo.health > 1) && (this->unk_27E != 4)) {
                        this->unk_27E = 4;
                        Audio_PlayActorSound2(&this->actor, NA_SE_EN_GOMA_JR_FREEZE);
                        Actor_SetColorFilter(&this->actor, 0, 0xFF, 0, 0x50);
                        this->actionfunc = func_80AE58EC;
                        break;
                    }
                case 13: // hookshot/longshot
                    if ((this->actor.colChkInfo.health > 2) && (this->unk_27E != 4)) {
                        this->unk_27E = 4;
                        Actor_SetColorFilter(&this->actor, 0, 0xFF, 0, 0x50);
                        Audio_PlayActorSound2(&this->actor, NA_SE_EN_GOMA_JR_FREEZE);
                        this->actionfunc = func_80AE58EC;
                        break;
                    }
                case 14:
                    this->unk_27C = 6;
                    Actor_ApplyDamage(&this->actor);
                    if (this->actor.colChkInfo.health == 0) {
                        Audio_PlayActorSound2(&this->actor, NA_SE_EN_RIVA_DEAD);
<<<<<<< HEAD
                        Actor_PlayDeathFx(globalCtx, &this->actor);
=======
                        Enemy_StartFinishingBlow(globalCtx, &this->actor);
>>>>>>> e632b9a1
                        this->actionfunc = func_80AE5BC4;
                    } else {
                        if (this->actionfunc == func_80AE5E48) {
                            this->actor.shape.rot.x = this->actor.shape.rot.z = 0;
                        }
                        Audio_PlayActorSound2(&this->actor, NA_SE_EN_RIVA_DAMAGE);
                        this->actionfunc = func_80AE57F0;
                    }
                    break;
                case 3: // ice arrows/ice magic
                    Actor_ApplyDamage(&this->actor);
                    this->unk_27C = 2;
                    this->unk_27E = 2;
                    Actor_SetColorFilter(&this->actor, 0, 0xFF, 0, 80);
                    this->actionfunc = func_80AE58EC;
                    break;
                case 1: // unknown
                    if (this->unk_27E != 4) {
                        this->unk_27E = 4;
                        Actor_SetColorFilter(&this->actor, 0, 0xFF, 0, 80);
                        this->actionfunc = func_80AE58EC;
                    }
                    break;
            }
        }
    }
}

void EnReeba_Update(Actor* thisx, GlobalContext* globalCtx2) {
    GlobalContext* globalCtx = globalCtx2;
    EnReeba* this = THIS;
    Player* player = PLAYER;

    func_80AE5EDC(this, globalCtx);
    this->actionfunc(this, globalCtx);
    Actor_SetScale(&this->actor, this->scale);

    if (this->unk_270 != 0) {
        this->unk_270--;
    }

    if (this->unk_272 != 0) {
        this->unk_272--;
    }

    if (this->unk_278 != 0) {
        this->unk_278--;
    }

    if (this->unk_274 != 0) {
        this->unk_274--;
    }

    if (this->unk_276 != 0) {
        this->unk_276--;
    }

    Actor_MoveForward(&this->actor);
    Actor_UpdateBgCheckInfo(globalCtx, &this->actor, 35.0f, 60.0f, 60.0f, 0x1D);

    if (this->collider.base.atFlags & AT_BOUNCED) {
        this->collider.base.atFlags &= ~AT_BOUNCED;

        if ((this->actionfunc == func_80AE5270) || (this->actionfunc == func_80AE53AC)) {
            this->actor.speedXZ = 8.0f;
            this->actor.world.rot.y *= -1.0f;
            this->unk_272 = 14;
            this->actionfunc = func_80AE561C;
            return;
        }
    }

    if (this->collider.base.atFlags & AT_HIT) {
        this->collider.base.atFlags &= ~AT_HIT;
        if ((this->collider.base.at == &player->actor) && !this->isBig && (this->actionfunc != func_80AE56E0)) {
            this->actionfunc = func_80AE5688;
        }
    }

    this->actor.focus.pos = this->actor.world.pos;

    if (!this->isBig) {
        this->actor.focus.pos.y += 15.0f;
    } else {
        this->actor.focus.pos.y += 30.0f;
    }

    Collider_UpdateCylinder(&this->actor, &this->collider);

    if ((this->actor.shape.yOffset >= -700.0f) && (this->actor.colChkInfo.health > 0) &&
        (this->actionfunc != func_80AE56E0)) {
        CollisionCheck_SetOC(globalCtx, &globalCtx->colChkCtx, &this->collider.base);

        if (!(this->actor.shape.yOffset < 0.0f)) {
            CollisionCheck_SetAC(globalCtx, &globalCtx->colChkCtx, &this->collider.base);

            if ((this->actionfunc == func_80AE5270) || (this->actionfunc == func_80AE53AC)) {
                CollisionCheck_SetAT(globalCtx, &globalCtx->colChkCtx, &this->collider.base);
            }
        }
    }
}

void EnReeba_Draw(Actor* thisx, GlobalContext* globalCtx) {
    s32 pad;
    EnReeba* this = THIS;

    OPEN_DISPS(globalCtx->state.gfxCtx, "../z_en_reeba.c", 1062);

    func_80093D18(globalCtx->state.gfxCtx);

    if (this->isBig) {
        gDPSetPrimColor(POLY_OPA_DISP++, 0x0, 0x01, 155, 55, 255, 255);
    } else {
        gDPSetPrimColor(POLY_OPA_DISP++, 0x0, 0x01, 255, 255, 255, 255);
    }

    SkelAnime_DrawOpa(globalCtx, this->skelanime.skeleton, this->skelanime.jointTable, NULL, NULL, this);

    CLOSE_DISPS(globalCtx->state.gfxCtx, "../z_en_reeba.c", 1088);

    if (BREG(0)) {
        Vec3f debugPos;

        debugPos.x = (Math_SinS(this->actor.world.rot.y) * 30.0f) + this->actor.world.pos.x;
        debugPos.y = this->actor.world.pos.y + 20.0f;
        debugPos.z = (Math_CosS(this->actor.world.rot.y) * 30.0f) + this->actor.world.pos.z;
        DebugDisplay_AddObject(debugPos.x, debugPos.y, debugPos.z, this->actor.world.rot.x, this->actor.world.rot.y,
                               this->actor.world.rot.z, 1.0f, 1.0f, 1.0f, 255, 0, 0, 255, 4, globalCtx->state.gfxCtx);
    }
}<|MERGE_RESOLUTION|>--- conflicted
+++ resolved
@@ -439,11 +439,7 @@
         }
     } else {
         Audio_PlayActorSound2(&this->actor, NA_SE_EN_RIVA_DEAD);
-<<<<<<< HEAD
-        Actor_PlayDeathFx(globalCtx, &this->actor);
-=======
         Enemy_StartFinishingBlow(globalCtx, &this->actor);
->>>>>>> e632b9a1
         this->actionfunc = func_80AE5C38;
     }
 }
@@ -550,11 +546,7 @@
                     Actor_ApplyDamage(&this->actor);
                     if (this->actor.colChkInfo.health == 0) {
                         Audio_PlayActorSound2(&this->actor, NA_SE_EN_RIVA_DEAD);
-<<<<<<< HEAD
-                        Actor_PlayDeathFx(globalCtx, &this->actor);
-=======
                         Enemy_StartFinishingBlow(globalCtx, &this->actor);
->>>>>>> e632b9a1
                         this->actionfunc = func_80AE5BC4;
                     } else {
                         if (this->actionfunc == func_80AE5E48) {
