--- conflicted
+++ resolved
@@ -290,15 +290,9 @@
 }
 
 void func_80AE56E0(EnReeba* this, GlobalContext* globalCtx) {
-<<<<<<< HEAD
-    Math_SmoothDownscaleMaxF(&this->actor.shape.unk_10, 1.0f, 0.3f);
-    Math_SmoothDownscaleMaxF(&this->actor.speedXZ, 0.1f, 0.3f);
-    SkelAnime_Update(&this->skelanime);
-=======
     Math_ApproachZeroF(&this->actor.shape.unk_10, 1.0f, 0.3f);
     Math_ApproachZeroF(&this->actor.speedXZ, 0.1f, 0.3f);
-    SkelAnime_FrameUpdateMatrix(&this->skelanime);
->>>>>>> b95643b3
+    SkelAnime_Update(&this->skelanime);
 
     if ((this->unk_284 + 10.0f) <= this->actor.shape.unk_08) {
         if ((globalCtx->gameplayFrames % 4) == 0) {
