--- conflicted
+++ resolved
@@ -366,13 +366,9 @@
     this->damagedTimer = 14;
     this->actor.speedXZ = -8.0f;
     this->actor.world.rot.y = this->actor.yawTowardsPlayer;
-<<<<<<< HEAD
-    Actor_SetColorFilter(&this->actor, 0x4000, 0xFF, 0, 8);
+    Actor_SetColorFilter(&this->actor, COLORFILTER_COLORFLAG_RED, 255, COLORFILTER_BUFFLAG_OPA, 8);
     this->actionfunc = EnReeba_Damaged;
-=======
-    Actor_SetColorFilter(&this->actor, COLORFILTER_COLORFLAG_RED, 255, COLORFILTER_BUFFLAG_OPA, 8);
-    this->actionfunc = func_80AE5854;
->>>>>>> aa48c66e
+
 }
 
 void EnReeba_Damaged(EnReeba* this, PlayState* play) {
@@ -462,13 +458,8 @@
 void EnReeba_SetupDie(EnReeba* this, PlayState* play) {
     this->actor.speedXZ = -8.0f;
     this->actor.world.rot.y = this->actor.yawTowardsPlayer;
-<<<<<<< HEAD
-    Actor_SetColorFilter(&this->actor, 0x4000, 0xFF, 0, 8);
+    Actor_SetColorFilter(&this->actor, COLORFILTER_COLORFLAG_RED, 255, COLORFILTER_BUFFLAG_OPA, 8);
     this->waitTimer = 14;
-=======
-    Actor_SetColorFilter(&this->actor, COLORFILTER_COLORFLAG_RED, 255, COLORFILTER_BUFFLAG_OPA, 8);
-    this->unk_278 = 14;
->>>>>>> aa48c66e
     this->actor.flags &= ~ACTOR_FLAG_0;
     this->actionfunc = EnReeba_Die;
 }
@@ -549,8 +540,8 @@
                     if ((this->actor.colChkInfo.health > 1) && (this->stunType != LEEVER_STUN_OTHER)) {
                         this->stunType = LEEVER_STUN_OTHER;
                         Audio_PlayActorSfx2(&this->actor, NA_SE_EN_GOMA_JR_FREEZE);
-<<<<<<< HEAD
-                        Actor_SetColorFilter(&this->actor, 0, 0xFF, 0, 0x50);
+                        Actor_SetColorFilter(&this->actor, COLORFILTER_COLORFLAG_BLUE, 255, COLORFILTER_BUFFLAG_OPA,
+                                             80);
                         this->actionfunc = EnReeba_SetupStunned;
                         break;
                     }
@@ -558,20 +549,8 @@
                 case LEEVER_DMGEFF_HOOKSHOT:
                     if ((this->actor.colChkInfo.health > 2) && (this->stunType != LEEVER_STUN_OTHER)) {
                         this->stunType = LEEVER_STUN_OTHER;
-                        Actor_SetColorFilter(&this->actor, 0, 0xFF, 0, 0x50);
-=======
                         Actor_SetColorFilter(&this->actor, COLORFILTER_COLORFLAG_BLUE, 255, COLORFILTER_BUFFLAG_OPA,
                                              80);
-                        this->actionfunc = func_80AE58EC;
-                        break;
-                    }
-                    FALLTHROUGH;
-                case 13: // hookshot/longshot
-                    if ((this->actor.colChkInfo.health > 2) && (this->unk_27E != 4)) {
-                        this->unk_27E = 4;
-                        Actor_SetColorFilter(&this->actor, COLORFILTER_COLORFLAG_BLUE, 255, COLORFILTER_BUFFLAG_OPA,
-                                             80);
->>>>>>> aa48c66e
                         Audio_PlayActorSfx2(&this->actor, NA_SE_EN_GOMA_JR_FREEZE);
                         this->actionfunc = EnReeba_SetupStunned;
                         break;
@@ -594,30 +573,17 @@
                     break;
                 case LEEVER_DMGEFF_ICE:
                     Actor_ApplyDamage(&this->actor);
-<<<<<<< HEAD
                     this->unkDamageField = 2;
                     this->stunType = LEEVER_STUN_ICE;
-                    Actor_SetColorFilter(&this->actor, 0, 0xFF, 0, 80);
+                    Actor_SetColorFilter(&this->actor, COLORFILTER_COLORFLAG_BLUE, 255, COLORFILTER_BUFFLAG_OPA, 80);
                     this->actionfunc = EnReeba_SetupStunned;
                     break;
                 case LEEVER_DMGEFF_UNK:
                     if (this->stunType != LEEVER_STUN_OTHER) {
                         this->stunType = LEEVER_STUN_OTHER;
-                        Actor_SetColorFilter(&this->actor, 0, 0xFF, 0, 80);
-                        this->actionfunc = EnReeba_SetupStunned;
-=======
-                    this->unk_27C = 2;
-                    this->unk_27E = 2;
-                    Actor_SetColorFilter(&this->actor, COLORFILTER_COLORFLAG_BLUE, 255, COLORFILTER_BUFFLAG_OPA, 80);
-                    this->actionfunc = func_80AE58EC;
-                    break;
-                case 1: // unknown
-                    if (this->unk_27E != 4) {
-                        this->unk_27E = 4;
                         Actor_SetColorFilter(&this->actor, COLORFILTER_COLORFLAG_BLUE, 255, COLORFILTER_BUFFLAG_OPA,
                                              80);
-                        this->actionfunc = func_80AE58EC;
->>>>>>> aa48c66e
+                        this->actionfunc = EnReeba_SetupStunned;
                     }
                     break;
                 default:
