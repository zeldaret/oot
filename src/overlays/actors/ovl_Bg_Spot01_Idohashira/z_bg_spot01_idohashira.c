/*
 * File: z_bg_spot01_idohashira.c
 * Overlay: Bg_Spot01_Idohashira
 * Description: Wooden beam above well in Kakariko Village
 */

#include "z_bg_spot01_idohashira.h"
#include "assets/objects/object_spot01_objects/object_spot01_objects.h"
#include "terminal.h"

#define FLAGS ACTOR_FLAG_4

void BgSpot01Idohashira_Init(Actor* thisx, PlayState* play);
void BgSpot01Idohashira_Destroy(Actor* thisx, PlayState* play);
void BgSpot01Idohashira_Update(Actor* thisx, PlayState* play);
void BgSpot01Idohashira_Draw(Actor* thisx, PlayState* play);

void func_808AB504(BgSpot01Idohashira* this, PlayState* play);
void func_808AB510(BgSpot01Idohashira* this, PlayState* play);
void func_808AB530(BgSpot01Idohashira* this, PlayState* play);
void func_808AB570(BgSpot01Idohashira* this, PlayState* play);
void func_808AB700(BgSpot01Idohashira* this, PlayState* play);

static BgSpot01IdohashiraActionFunc sActionFuncs[] = {
    func_808AB504,
    func_808AB510,
    func_808AB530,
    func_808AB570,
};

static InitChainEntry sInitChain[] = {
    ICHAIN_VEC3F_DIV1000(scale, 100, ICHAIN_STOP),
};

static BgSpot01IdohashiraDrawFunc sDrawFuncs[] = {
    func_808AB700,
};

ActorInit Bg_Spot01_Idohashira_InitVars = {
    ACTOR_BG_SPOT01_IDOHASHIRA,
    ACTORCAT_PROP,
    FLAGS,
    OBJECT_SPOT01_OBJECTS,
    sizeof(BgSpot01Idohashira),
    (ActorFunc)BgSpot01Idohashira_Init,
    (ActorFunc)BgSpot01Idohashira_Destroy,
    (ActorFunc)BgSpot01Idohashira_Update,
    (ActorFunc)BgSpot01Idohashira_Draw,
};

void BgSpot01Idohashira_PlayBreakSfx1(BgSpot01Idohashira* this) {
    Sfx_PlaySfxAtPos(&this->dyna.actor.projectedPos, NA_SE_EV_BOX_BREAK);
}

void BgSpot01Idohashira_PlayBreakSfx2(BgSpot01Idohashira* this, PlayState* play) {
    SfxSource_PlaySfxAtFixedWorldPos(play, &this->dyna.actor.world.pos, 60, NA_SE_EV_WOODBOX_BREAK);
}

void func_808AAD3C(PlayState* play, Vec3f* vec, u32 arg2) {
    EffectSparkInit effect;
    s32 sp24;

    effect.position.x = vec->x;
    effect.position.y = vec->y;
    effect.position.z = vec->z;
    effect.speed = 8.0f;
    effect.gravity = -1.0f;
    effect.uDiv = arg2;
    effect.vDiv = arg2;
    effect.colorStart[0].r = 0;
    effect.colorStart[0].g = 0;
    effect.colorStart[0].b = 0;
    effect.colorStart[0].a = 255;
    effect.colorStart[1].r = 0;
    effect.colorStart[1].g = 0;
    effect.colorStart[1].b = 0;
    effect.colorStart[1].a = 255;
    effect.colorStart[2].r = 0;
    effect.colorStart[2].g = 0;
    effect.colorStart[2].b = 0;
    effect.colorStart[2].a = 255;
    effect.colorStart[3].r = 0;
    effect.colorStart[3].g = 0;
    effect.colorStart[3].b = 0;
    effect.colorStart[3].a = 255;
    effect.colorEnd[0].r = 0;
    effect.colorEnd[0].g = 0;
    effect.colorEnd[0].b = 0;
    effect.colorEnd[0].a = 0;
    effect.colorEnd[1].r = 0;
    effect.colorEnd[1].g = 0;
    effect.colorEnd[1].b = 0;
    effect.colorEnd[1].a = 0;
    effect.colorEnd[2].r = 0;
    effect.colorEnd[2].g = 0;
    effect.colorEnd[2].b = 0;
    effect.colorEnd[2].a = 0;
    effect.colorEnd[3].r = 0;
    effect.colorEnd[3].g = 0;
    effect.colorEnd[3].b = 0;
    effect.colorEnd[3].a = 0;
    effect.timer = 0;
    effect.duration = 32;

    Effect_Add(play, &sp24, EFFECT_SPARK, 0, 1, &effect);
}

void func_808AAE6C(BgSpot01Idohashira* this, PlayState* play) {
    STACK_PAD(s32);
    Vec3f sp30 = this->dyna.actor.world.pos;

    sp30.y += kREG(15);
    func_80033480(play, &sp30, kREG(11) + 350.0f, kREG(12) + 5, kREG(13) + 0x7D0, kREG(14) + 0x320, 0);
    func_808AAD3C(play, &sp30, 5);
    BgSpot01Idohashira_PlayBreakSfx2(this, play);
}

void func_808AAF34(BgSpot01Idohashira* this, PlayState* play) {
    STACK_PADS(s32, 2);
    Vec3f dest;
    Vec3f src;

    if (this->unk_170 != 0) {
        src.x = kREG(20) + 1300.0f;
        src.y = kREG(21) + 200.0f;
        src.z = 0.0f;
        Matrix_MultVec3f(&src, &dest);
        func_80033480(play, &dest, kREG(16) + 80.0f, kREG(17) + 10, kREG(18) + 1000, kREG(19), 0);
        func_808AAD3C(play, &dest, 3);
        src.x = -(kREG(20) + 1300.0f);
        src.y = kREG(21) + 200.0f;
        src.z = 0.0f;
        Matrix_MultVec3f(&src, &dest);
        func_80033480(play, &dest, kREG(16) + 80.0f, kREG(17) + 10, kREG(18) + 1000, kREG(19), 0);
        func_808AAD3C(play, &dest, 3);
        this->unk_170 = 0;
        BgSpot01Idohashira_PlayBreakSfx1(this);
    }
}

void BgSpot01Idohashira_Destroy(Actor* thisx, PlayState* play) {
    BgSpot01Idohashira* this = (BgSpot01Idohashira*)thisx;

    DynaPoly_DeleteBgActor(play, &play->colCtx.dyna, this->dyna.bgId);
}

s32 BgSpot01Idohashira_NotInCsMode(PlayState* play) {
    if (play->csCtx.state == CS_STATE_IDLE) {
        return true;
    }
    return false;
}

<<<<<<< HEAD
CsCmdActorAction* BgSpot01Idohashira_GetNpcAction(PlayState* play, s32 actionIdx) {
    STACK_PADS(s32, 2);
    CsCmdActorAction* npcAction = NULL;
=======
CsCmdActorCue* BgSpot01Idohashira_GetCue(PlayState* play, s32 cueChannel) {
    s32 pad[2];
    CsCmdActorCue* cue = NULL;
>>>>>>> bedf07d5

    if (!BgSpot01Idohashira_NotInCsMode(play)) {
        cue = play->csCtx.actorCues[cueChannel];
    }
    return cue;
}

void func_808AB18C(BgSpot01Idohashira* this) {
    this->dyna.actor.shape.rot.x += kREG(6);
    this->dyna.actor.shape.rot.y += (s16)(kREG(7) + 0x3E8);
    this->dyna.actor.shape.rot.z += (s16)(kREG(8) + 0x7D0);
}

f32 func_808AB1DC(f32 arg0, f32 arg1, u16 arg2, u16 arg3, u16 arg4) {
    f32 temp_f12;
    f32 regFloat;
    f32 diff23;
    f32 diff43;

    diff23 = arg2 - arg3;
    if (diff23 != 0.0f) {
        regFloat = kREG(9) + 30.0f;
        diff43 = arg4 - arg3;
        temp_f12 = regFloat * diff43;
        return (((((arg1 - arg0) - temp_f12) / SQ(diff23)) * diff43) * diff43) + temp_f12;
    }
    osSyncPrintf(VT_FGCOL(RED) "Bg_Spot01_Idohashira_Get_FreeFallで割り算出来ない!!!!!!!!!!!!!!\n" VT_RST);
    return 0.0f;
}

s32 func_808AB29C(BgSpot01Idohashira* this, PlayState* play) {
    CsCmdActorCue* cue;
    Vec3f* thisPos;
    f32 endX;
    f32 temp_f0;
    STACK_PAD(s32);
    Vec3f initPos;
    f32 endZ;
    f32 tempY;
    STACK_PAD(s32);

    cue = BgSpot01Idohashira_GetCue(play, 2);

    if (cue != NULL) {
        temp_f0 = Environment_LerpWeight(cue->endFrame, cue->startFrame, play->csCtx.curFrame);
        initPos = this->dyna.actor.home.pos;
        endX = cue->endPos.x;
        tempY = ((kREG(10) + 1100.0f) / 10.0f) + cue->endPos.y;
        endZ = cue->endPos.z;
        thisPos = &this->dyna.actor.world.pos;
        thisPos->x = ((endX - initPos.x) * temp_f0) + initPos.x;
        thisPos->y = func_808AB1DC(initPos.y, tempY, cue->endFrame, cue->startFrame, play->csCtx.curFrame) + initPos.y;
        thisPos->z = ((endZ - initPos.z) * temp_f0) + initPos.z;

        if (temp_f0 >= 1.0f) {
            return true;
        } else {
            return false;
        }
    }
    return false;
}

void func_808AB3E8(BgSpot01Idohashira* this) {
    this->action = 1;
    this->drawConfig = 0;
}

void func_808AB3F8(BgSpot01Idohashira* this, PlayState* play) {
    this->action = 2;
    this->drawConfig = 0;
    this->unk_170 = 1;
}

void func_808AB414(BgSpot01Idohashira* this, PlayState* play) {
    func_808AAE6C(this, play);
    this->action = 3;
    this->drawConfig = 0;
}

void func_808AB444(BgSpot01Idohashira* this, PlayState* play) {
    CsCmdActorCue* cue = BgSpot01Idohashira_GetCue(play, 2);
    u32 nextCueId;
    u32 currentCueId;

    if (cue != NULL) {
        nextCueId = cue->id;
        currentCueId = this->cueId;

        if (nextCueId != currentCueId) {
            switch (nextCueId) {
                case 1:
                    func_808AB3E8(this);
                    break;
                case 2:
                    func_808AB3F8(this, play);
                    break;
                case 3:
                    Actor_Kill(&this->dyna.actor);
                    break;
                default:
                    osSyncPrintf("Bg_Spot01_Idohashira_Check_DemoMode:そんな動作は無い!!!!!!!!\n");
            }

            this->cueId = nextCueId;
        }
    }
}

void func_808AB504(BgSpot01Idohashira* this, PlayState* play) {
}

void func_808AB510(BgSpot01Idohashira* this, PlayState* play) {
    func_808AB444(this, play);
}

void func_808AB530(BgSpot01Idohashira* this, PlayState* play) {
    func_808AB18C(this);
    if (func_808AB29C(this, play)) {
        func_808AB414(this, play);
    }
}

void func_808AB570(BgSpot01Idohashira* this, PlayState* play) {
    func_808AB444(this, play);
}

void BgSpot01Idohashira_Update(Actor* thisx, PlayState* play) {
    BgSpot01Idohashira* this = (BgSpot01Idohashira*)thisx;

    if (this->action < 0 || this->action >= 4 || sActionFuncs[this->action] == NULL) {
        osSyncPrintf(VT_FGCOL(RED) "メインモードがおかしい!!!!!!!!!!!!!!!!!!!!!!!!!\n" VT_RST);
        return;
    }
    sActionFuncs[this->action](this, play);
}

void BgSpot01Idohashira_Init(Actor* thisx, PlayState* play) {
    STACK_PADS(s32, 2);
    BgSpot01Idohashira* this = (BgSpot01Idohashira*)thisx;
    CollisionHeader* colHeader;

    Actor_ProcessInitChain(&this->dyna.actor, sInitChain);
    DynaPolyActor_Init(&this->dyna, 0);
    colHeader = NULL;
    CollisionHeader_GetVirtual(&gKakarikoWellArchCol, &colHeader);
    this->dyna.bgId = DynaPoly_SetBgActor(play, &play->colCtx.dyna, &this->dyna.actor, colHeader);

    if (!IS_CUTSCENE_LAYER) {
        if (GET_EVENTCHKINF(EVENTCHKINF_54) && LINK_IS_ADULT) {
            Actor_Kill(&this->dyna.actor);
        } else {
            this->action = 0;
        }
    } else if (gSaveContext.sceneLayer == 4) {
        this->action = 1;
        this->dyna.actor.shape.yOffset = -(kREG(10) + 1100.0f);
    } else if (gSaveContext.sceneLayer == 6) {
        this->action = 0;
    } else {
        Actor_Kill(&this->dyna.actor);
    }
}

void func_808AB700(BgSpot01Idohashira* this, PlayState* play) {
    GraphicsContext* localGfxCtx = play->state.gfxCtx;

    OPEN_DISPS(localGfxCtx, "../z_bg_spot01_idohashira.c", 689);

    Gfx_SetupDL_25Opa(localGfxCtx);

    gSPMatrix(POLY_OPA_DISP++, Matrix_NewMtx(localGfxCtx, "../z_bg_spot01_idohashira.c", 699),
              G_MTX_NOPUSH | G_MTX_LOAD | G_MTX_MODELVIEW);
    func_808AAF34(this, play);
    gSPDisplayList(POLY_OPA_DISP++, gKakarikoWellArchDL);

    CLOSE_DISPS(localGfxCtx, "../z_bg_spot01_idohashira.c", 708);
}

void BgSpot01Idohashira_Draw(Actor* thisx, PlayState* play) {
    BgSpot01Idohashira* this = (BgSpot01Idohashira*)thisx;

    if (this->drawConfig < 0 || this->drawConfig > 0 || sDrawFuncs[this->drawConfig] == NULL) {
        osSyncPrintf(VT_FGCOL(RED) "描画モードがおかしい!!!!!!!!!!!!!!!!!!!!!!!!!\n" VT_RST);
        return;
    }
    sDrawFuncs[this->drawConfig](this, play);
}<|MERGE_RESOLUTION|>--- conflicted
+++ resolved
@@ -151,15 +151,9 @@
     return false;
 }
 
-<<<<<<< HEAD
-CsCmdActorAction* BgSpot01Idohashira_GetNpcAction(PlayState* play, s32 actionIdx) {
+CsCmdActorCue* BgSpot01Idohashira_GetCue(PlayState* play, s32 cueChannel) {
     STACK_PADS(s32, 2);
-    CsCmdActorAction* npcAction = NULL;
-=======
-CsCmdActorCue* BgSpot01Idohashira_GetCue(PlayState* play, s32 cueChannel) {
-    s32 pad[2];
     CsCmdActorCue* cue = NULL;
->>>>>>> bedf07d5
 
     if (!BgSpot01Idohashira_NotInCsMode(play)) {
         cue = play->csCtx.actorCues[cueChannel];
