/*
 * File: z_bg_spot01_idohashira.c
 * Overlay: Bg_Spot01_Idohashira
 * Description: Wooden beam above well in Kakariko Village
 */

#include "z_bg_spot01_idohashira.h"
#include "objects/object_spot01_objects/object_spot01_objects.h"
#include "vt.h"

#define FLAGS 0x00000010

#define THIS ((BgSpot01Idohashira*)thisx)

void BgSpot01Idohashira_Init(Actor* thisx, GlobalContext* globalCtx);
void BgSpot01Idohashira_Destroy(Actor* thisx, GlobalContext* globalCtx);
void BgSpot01Idohashira_Update(Actor* thisx, GlobalContext* globalCtx);
void BgSpot01Idohashira_Draw(Actor* thisx, GlobalContext* globalCtx);

void func_808AB504(BgSpot01Idohashira* this, GlobalContext* globalCtx);
void func_808AB510(BgSpot01Idohashira* this, GlobalContext* globalCtx);
void func_808AB530(BgSpot01Idohashira* this, GlobalContext* globalCtx);
void func_808AB570(BgSpot01Idohashira* this, GlobalContext* globalCtx);
void func_808AB700(BgSpot01Idohashira* this, GlobalContext* globalCtx);

static BgSpot01IdohashiraActionFunc sActionFuncs[] = {
    func_808AB504,
    func_808AB510,
    func_808AB530,
    func_808AB570,
};

static InitChainEntry sInitChain[] = {
    ICHAIN_VEC3F_DIV1000(scale, 100, ICHAIN_STOP),
};

static BgSpot01IdohashiraDrawFunc sDrawFuncs[] = {
    func_808AB700,
};

const ActorInit Bg_Spot01_Idohashira_InitVars = {
    ACTOR_BG_SPOT01_IDOHASHIRA,
    ACTORCAT_PROP,
    FLAGS,
    OBJECT_SPOT01_OBJECTS,
    sizeof(BgSpot01Idohashira),
    (ActorFunc)BgSpot01Idohashira_Init,
    (ActorFunc)BgSpot01Idohashira_Destroy,
    (ActorFunc)BgSpot01Idohashira_Update,
    (ActorFunc)BgSpot01Idohashira_Draw,
};

void BgSpot01Idohashira_PlayBreakSfx1(BgSpot01Idohashira* this) {
    func_80078914(&this->dyna.actor.projectedPos, NA_SE_EV_BOX_BREAK);
}

void BgSpot01Idohashira_PlayBreakSfx2(BgSpot01Idohashira* this, GlobalContext* globalCtx) {
    Audio_PlaySoundAtPosition(globalCtx, &this->dyna.actor.world.pos, 60, NA_SE_EV_WOODBOX_BREAK);
}

void func_808AAD3C(GlobalContext* globalCtx, Vec3f* vec, u32 arg2) {
    EffectSparkInit effect;
    s32 sp24;

    effect.position.x = vec->x;
    effect.position.y = vec->y;
    effect.position.z = vec->z;
    effect.speed = 8.0f;
    effect.gravity = -1.0f;
    effect.uDiv = arg2;
    effect.vDiv = arg2;
    effect.colorStart[0].r = 0;
    effect.colorStart[0].g = 0;
    effect.colorStart[0].b = 0;
    effect.colorStart[0].a = 255;
    effect.colorStart[1].r = 0;
    effect.colorStart[1].g = 0;
    effect.colorStart[1].b = 0;
    effect.colorStart[1].a = 255;
    effect.colorStart[2].r = 0;
    effect.colorStart[2].g = 0;
    effect.colorStart[2].b = 0;
    effect.colorStart[2].a = 255;
    effect.colorStart[3].r = 0;
    effect.colorStart[3].g = 0;
    effect.colorStart[3].b = 0;
    effect.colorStart[3].a = 255;
    effect.colorEnd[0].r = 0;
    effect.colorEnd[0].g = 0;
    effect.colorEnd[0].b = 0;
    effect.colorEnd[0].a = 0;
    effect.colorEnd[1].r = 0;
    effect.colorEnd[1].g = 0;
    effect.colorEnd[1].b = 0;
    effect.colorEnd[1].a = 0;
    effect.colorEnd[2].r = 0;
    effect.colorEnd[2].g = 0;
    effect.colorEnd[2].b = 0;
    effect.colorEnd[2].a = 0;
    effect.colorEnd[3].r = 0;
    effect.colorEnd[3].g = 0;
    effect.colorEnd[3].b = 0;
    effect.colorEnd[3].a = 0;
    effect.timer = 0;
    effect.duration = 32;

    Effect_Add(globalCtx, &sp24, EFFECT_SPARK, 0, 1, &effect);
}

void func_808AAE6C(BgSpot01Idohashira* this, GlobalContext* globalCtx) {
    s32 pad;
    Vec3f sp30 = this->dyna.actor.world.pos;

    sp30.y += kREG(15);
    func_80033480(globalCtx, &sp30, kREG(11) + 350.0f, kREG(12) + 5, kREG(13) + 0x7D0, kREG(14) + 0x320, 0);
    func_808AAD3C(globalCtx, &sp30, 5);
    BgSpot01Idohashira_PlayBreakSfx2(this, globalCtx);
}

void func_808AAF34(BgSpot01Idohashira* this, GlobalContext* globalCtx) {
    s32 pad[2];
    Vec3f dest;
    Vec3f src;

    if (this->unk_170 != 0) {
        src.x = kREG(20) + 1300.0f;
        src.y = kREG(21) + 200.0f;
        src.z = 0.0f;
        Matrix_MultVec3f(&src, &dest);
        func_80033480(globalCtx, &dest, kREG(16) + 80.0f, kREG(17) + 10, kREG(18) + 1000, kREG(19), 0);
        func_808AAD3C(globalCtx, &dest, 3);
        src.x = -(kREG(20) + 1300.0f);
        src.y = kREG(21) + 200.0f;
        src.z = 0.0f;
        Matrix_MultVec3f(&src, &dest);
        func_80033480(globalCtx, &dest, kREG(16) + 80.0f, kREG(17) + 10, kREG(18) + 1000, kREG(19), 0);
        func_808AAD3C(globalCtx, &dest, 3);
        this->unk_170 = 0;
        BgSpot01Idohashira_PlayBreakSfx1(this);
    }
}

void BgSpot01Idohashira_Destroy(Actor* thisx, GlobalContext* globalCtx) {
    BgSpot01Idohashira* this = THIS;

    DynaPoly_DeleteBgActor(globalCtx, &globalCtx->colCtx.dyna, this->dyna.bgId);
}

s32 BgSpot01Idohashira_NotInCsMode(GlobalContext* globalCtx) {
    if (globalCtx->csCtx.state == CS_STATE_IDLE) {
        return true;
    }
    return false;
}

CsCmdActorAction* BgSpot01Idohashira_GetNpcAction(GlobalContext* globalCtx, s32 actionIdx) {
    s32 pad[2];
    CsCmdActorAction* npcAction = NULL;

    if (!BgSpot01Idohashira_NotInCsMode(globalCtx)) {
        npcAction = globalCtx->csCtx.npcActions[actionIdx];
    }
    return npcAction;
}

void func_808AB18C(BgSpot01Idohashira* this) {
    this->dyna.actor.shape.rot.x += kREG(6);
    this->dyna.actor.shape.rot.y += (s16)(kREG(7) + 0x3E8);
    this->dyna.actor.shape.rot.z += (s16)(kREG(8) + 0x7D0);
}

f32 func_808AB1DC(f32 arg0, f32 arg1, u16 arg2, u16 arg3, u16 arg4) {
    f32 temp_f12;
    f32 regFloat;
    f32 diff23;
    f32 diff43;

    diff23 = arg2 - arg3;
    if (diff23 != 0.0f) {
        regFloat = kREG(9) + 30.0f;
        diff43 = arg4 - arg3;
        temp_f12 = regFloat * diff43;
        return (((((arg1 - arg0) - temp_f12) / SQ(diff23)) * diff43) * diff43) + temp_f12;
    }
    osSyncPrintf(VT_FGCOL(RED) "Bg_Spot01_Idohashira_Get_FreeFallで割り算出来ない!!!!!!!!!!!!!!\n" VT_RST);
    return 0.0f;
}

s32 func_808AB29C(BgSpot01Idohashira* this, GlobalContext* globalCtx) {
    CsCmdActorAction* npcAction;
    Vec3f* thisPos;
    f32 endX;
    f32 temp_f0;
    s32 pad2;
    Vec3f initPos;
    f32 endZ;
    f32 tempY;
    f32 tempZ;

    npcAction = BgSpot01Idohashira_GetNpcAction(globalCtx, 2);
    if (npcAction != NULL) {
<<<<<<< HEAD
        temp_f0 = Kankyo_LerpWeight(npcAction->endFrame, npcAction->startFrame, globalCtx->csCtx.frames);
        initPos = this->dyna.actor.initPosRot.pos;
=======
        temp_f0 = func_8006F93C(npcAction->endFrame, npcAction->startFrame, globalCtx->csCtx.frames);
        initPos = this->dyna.actor.home.pos;
>>>>>>> e53081df
        endX = npcAction->endPos.x;
        tempY = ((kREG(10) + 1100.0f) / 10.0f) + npcAction->endPos.y;
        endZ = npcAction->endPos.z;
        thisPos = &this->dyna.actor.world.pos;
        thisPos->x = ((endX - initPos.x) * temp_f0) + initPos.x;
        thisPos->y =
            func_808AB1DC(initPos.y, tempY, npcAction->endFrame, npcAction->startFrame, globalCtx->csCtx.frames) +
            initPos.y;
        thisPos->z = ((endZ - initPos.z) * temp_f0) + initPos.z;

        if (temp_f0 >= 1.0f) {
            return true;
        } else {
            return false;
        }
    }
    return false;
}

void func_808AB3E8(BgSpot01Idohashira* this) {
    this->action = 1;
    this->drawConfig = 0;
}

void func_808AB3F8(BgSpot01Idohashira* this, GlobalContext* globalCtx) {
    this->action = 2;
    this->drawConfig = 0;
    this->unk_170 = 1;
}

void func_808AB414(BgSpot01Idohashira* this, GlobalContext* globalCtx) {
    func_808AAE6C(this, globalCtx);
    this->action = 3;
    this->drawConfig = 0;
}

void func_808AB444(BgSpot01Idohashira* this, GlobalContext* globalCtx) {
    CsCmdActorAction* npcAction = BgSpot01Idohashira_GetNpcAction(globalCtx, 2);
    u32 action;
    u32 currentNpcAction;

    if (npcAction != NULL) {
        action = npcAction->action;
        currentNpcAction = this->npcAction;
        if (action != currentNpcAction) {
            switch (action) {
                case 1:
                    func_808AB3E8(this);
                    break;
                case 2:
                    func_808AB3F8(this, globalCtx);
                    break;
                case 3:
                    Actor_Kill(&this->dyna.actor);
                    break;
                default:
                    osSyncPrintf("Bg_Spot01_Idohashira_Check_DemoMode:そんな動作は無い!!!!!!!!\n");
            }
            this->npcAction = action;
        }
    }
}

void func_808AB504(BgSpot01Idohashira* this, GlobalContext* globalCtx) {
}

void func_808AB510(BgSpot01Idohashira* this, GlobalContext* globalCtx) {
    func_808AB444(this, globalCtx);
}

void func_808AB530(BgSpot01Idohashira* this, GlobalContext* globalCtx) {
    func_808AB18C(this);
    if (func_808AB29C(this, globalCtx)) {
        func_808AB414(this, globalCtx);
    }
}

void func_808AB570(BgSpot01Idohashira* this, GlobalContext* globalCtx) {
    func_808AB444(this, globalCtx);
}

void BgSpot01Idohashira_Update(Actor* thisx, GlobalContext* globalCtx) {
    BgSpot01Idohashira* this = THIS;

    if (this->action < 0 || this->action >= 4 || sActionFuncs[this->action] == NULL) {
        osSyncPrintf(VT_FGCOL(RED) "メインモードがおかしい!!!!!!!!!!!!!!!!!!!!!!!!!\n" VT_RST);
        return;
    }
    sActionFuncs[this->action](this, globalCtx);
}

void BgSpot01Idohashira_Init(Actor* thisx, GlobalContext* globalCtx) {
    s32 pad[2];
    BgSpot01Idohashira* this = THIS;
    CollisionHeader* colHeader;

    Actor_ProcessInitChain(&this->dyna.actor, sInitChain);
    DynaPolyActor_Init(&this->dyna, DPM_UNK);
    colHeader = NULL;
    CollisionHeader_GetVirtual(&gKakarikoWellArchCol, &colHeader);
    this->dyna.bgId = DynaPoly_SetBgActor(globalCtx, &globalCtx->colCtx.dyna, &this->dyna.actor, colHeader);

    if (gSaveContext.sceneSetupIndex < 4) {
        if ((gSaveContext.eventChkInf[5] & 0x10) && LINK_IS_ADULT) {
            Actor_Kill(&this->dyna.actor);
        } else {
            this->action = 0;
        }
    } else if (gSaveContext.sceneSetupIndex == 4) {
        this->action = 1;
        this->dyna.actor.shape.yOffset = -(kREG(10) + 1100.0f);
    } else if (gSaveContext.sceneSetupIndex == 6) {
        this->action = 0;
    } else {
        Actor_Kill(&this->dyna.actor);
    }
}

void func_808AB700(BgSpot01Idohashira* this, GlobalContext* globalCtx) {
    GraphicsContext* localGfxCtx = globalCtx->state.gfxCtx;

    OPEN_DISPS(localGfxCtx, "../z_bg_spot01_idohashira.c", 689);

    func_80093D18(localGfxCtx);

    gSPMatrix(POLY_OPA_DISP++, Matrix_NewMtx(localGfxCtx, "../z_bg_spot01_idohashira.c", 699),
              G_MTX_NOPUSH | G_MTX_LOAD | G_MTX_MODELVIEW);
    func_808AAF34(this, globalCtx);
    gSPDisplayList(POLY_OPA_DISP++, gKakarikoWellArchDL);

    CLOSE_DISPS(localGfxCtx, "../z_bg_spot01_idohashira.c", 708);
}

void BgSpot01Idohashira_Draw(Actor* thisx, GlobalContext* globalCtx) {
    BgSpot01Idohashira* this = THIS;

    if (this->drawConfig < 0 || this->drawConfig > 0 || sDrawFuncs[this->drawConfig] == NULL) {
        osSyncPrintf(VT_FGCOL(RED) "描画モードがおかしい!!!!!!!!!!!!!!!!!!!!!!!!!\n" VT_RST);
        return;
    }
    sDrawFuncs[this->drawConfig](this, globalCtx);
}<|MERGE_RESOLUTION|>--- conflicted
+++ resolved
@@ -199,13 +199,8 @@
 
     npcAction = BgSpot01Idohashira_GetNpcAction(globalCtx, 2);
     if (npcAction != NULL) {
-<<<<<<< HEAD
         temp_f0 = Kankyo_LerpWeight(npcAction->endFrame, npcAction->startFrame, globalCtx->csCtx.frames);
-        initPos = this->dyna.actor.initPosRot.pos;
-=======
-        temp_f0 = func_8006F93C(npcAction->endFrame, npcAction->startFrame, globalCtx->csCtx.frames);
         initPos = this->dyna.actor.home.pos;
->>>>>>> e53081df
         endX = npcAction->endPos.x;
         tempY = ((kREG(10) + 1100.0f) / 10.0f) + npcAction->endPos.y;
         endZ = npcAction->endPos.z;
