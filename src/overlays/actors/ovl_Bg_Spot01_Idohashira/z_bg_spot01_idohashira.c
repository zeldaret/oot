/*
 * File: z_bg_spot01_idohashira.c
 * Overlay: Bg_Spot01_Idohashira
 * Description: Wooden beam above well in Kakariko Village
 */

#include "z_bg_spot01_idohashira.h"
#include "assets/objects/object_spot01_objects/object_spot01_objects.h"
#include "terminal.h"

#define FLAGS ACTOR_FLAG_4

void BgSpot01Idohashira_Init(Actor* thisx, PlayState* play);
void BgSpot01Idohashira_Destroy(Actor* thisx, PlayState* play);
void BgSpot01Idohashira_Update(Actor* thisx, PlayState* play);
void BgSpot01Idohashira_Draw(Actor* thisx, PlayState* play);

void func_808AB504(BgSpot01Idohashira* this, PlayState* play);
void func_808AB510(BgSpot01Idohashira* this, PlayState* play);
void func_808AB530(BgSpot01Idohashira* this, PlayState* play);
void func_808AB570(BgSpot01Idohashira* this, PlayState* play);
void func_808AB700(BgSpot01Idohashira* this, PlayState* play);

static BgSpot01IdohashiraActionFunc sActionFuncs[] = {
    func_808AB504,
    func_808AB510,
    func_808AB530,
    func_808AB570,
};

static InitChainEntry sInitChain[] = {
    ICHAIN_VEC3F_DIV1000(scale, 100, ICHAIN_STOP),
};

static BgSpot01IdohashiraDrawFunc sDrawFuncs[] = {
    func_808AB700,
};

ActorInit Bg_Spot01_Idohashira_InitVars = {
    /**/ ACTOR_BG_SPOT01_IDOHASHIRA,
    /**/ ACTORCAT_PROP,
    /**/ FLAGS,
    /**/ OBJECT_SPOT01_OBJECTS,
    /**/ sizeof(BgSpot01Idohashira),
    /**/ BgSpot01Idohashira_Init,
    /**/ BgSpot01Idohashira_Destroy,
    /**/ BgSpot01Idohashira_Update,
    /**/ BgSpot01Idohashira_Draw,
};

void BgSpot01Idohashira_PlayBreakSfx1(BgSpot01Idohashira* this) {
    Sfx_PlaySfxAtPos(&this->dyna.actor.projectedPos, NA_SE_EV_BOX_BREAK);
}

void BgSpot01Idohashira_PlayBreakSfx2(BgSpot01Idohashira* this, PlayState* play) {
    SfxSource_PlaySfxAtFixedWorldPos(play, &this->dyna.actor.world.pos, 60, NA_SE_EV_WOODBOX_BREAK);
}

void func_808AAD3C(PlayState* play, Vec3f* vec, u32 arg2) {
    EffectSparkInit effect;
    s32 sp24;

    effect.position.x = vec->x;
    effect.position.y = vec->y;
    effect.position.z = vec->z;
    effect.speed = 8.0f;
    effect.gravity = -1.0f;
    effect.uDiv = arg2;
    effect.vDiv = arg2;
    effect.colorStart[0].r = 0;
    effect.colorStart[0].g = 0;
    effect.colorStart[0].b = 0;
    effect.colorStart[0].a = 255;
    effect.colorStart[1].r = 0;
    effect.colorStart[1].g = 0;
    effect.colorStart[1].b = 0;
    effect.colorStart[1].a = 255;
    effect.colorStart[2].r = 0;
    effect.colorStart[2].g = 0;
    effect.colorStart[2].b = 0;
    effect.colorStart[2].a = 255;
    effect.colorStart[3].r = 0;
    effect.colorStart[3].g = 0;
    effect.colorStart[3].b = 0;
    effect.colorStart[3].a = 255;
    effect.colorEnd[0].r = 0;
    effect.colorEnd[0].g = 0;
    effect.colorEnd[0].b = 0;
    effect.colorEnd[0].a = 0;
    effect.colorEnd[1].r = 0;
    effect.colorEnd[1].g = 0;
    effect.colorEnd[1].b = 0;
    effect.colorEnd[1].a = 0;
    effect.colorEnd[2].r = 0;
    effect.colorEnd[2].g = 0;
    effect.colorEnd[2].b = 0;
    effect.colorEnd[2].a = 0;
    effect.colorEnd[3].r = 0;
    effect.colorEnd[3].g = 0;
    effect.colorEnd[3].b = 0;
    effect.colorEnd[3].a = 0;
    effect.timer = 0;
    effect.duration = 32;

    Effect_Add(play, &sp24, EFFECT_SPARK, 0, 1, &effect);
}

void func_808AAE6C(BgSpot01Idohashira* this, PlayState* play) {
    STACK_PAD(s32);
    Vec3f sp30 = this->dyna.actor.world.pos;

    sp30.y += kREG(15);
    func_80033480(play, &sp30, kREG(11) + 350.0f, kREG(12) + 5, kREG(13) + 0x7D0, kREG(14) + 0x320, 0);
    func_808AAD3C(play, &sp30, 5);
    BgSpot01Idohashira_PlayBreakSfx2(this, play);
}

void func_808AAF34(BgSpot01Idohashira* this, PlayState* play) {
<<<<<<< HEAD
    STACK_PADS(s32, 2);
    Vec3f dest;
    Vec3f src;
=======
    s32 pad[2];
>>>>>>> bf3339a1

    if (this->unk_170 != 0) {
        Vec3f dest;
        Vec3f src;

        src.x = kREG(20) + 1300.0f;
        src.y = kREG(21) + 200.0f;
        src.z = 0.0f;
        Matrix_MultVec3f(&src, &dest);
        func_80033480(play, &dest, kREG(16) + 80.0f, kREG(17) + 10, kREG(18) + 1000, kREG(19), 0);
        func_808AAD3C(play, &dest, 3);
        src.x = -(kREG(20) + 1300.0f);
        src.y = kREG(21) + 200.0f;
        src.z = 0.0f;
        Matrix_MultVec3f(&src, &dest);
        func_80033480(play, &dest, kREG(16) + 80.0f, kREG(17) + 10, kREG(18) + 1000, kREG(19), 0);
        func_808AAD3C(play, &dest, 3);
        this->unk_170 = 0;
        BgSpot01Idohashira_PlayBreakSfx1(this);
    }
}

void BgSpot01Idohashira_Destroy(Actor* thisx, PlayState* play) {
    BgSpot01Idohashira* this = (BgSpot01Idohashira*)thisx;

    DynaPoly_DeleteBgActor(play, &play->colCtx.dyna, this->dyna.bgId);
}

s32 BgSpot01Idohashira_NotInCsMode(PlayState* play) {
    if (play->csCtx.state == CS_STATE_IDLE) {
        return true;
    }
    return false;
}

CsCmdActorCue* BgSpot01Idohashira_GetCue(PlayState* play, s32 cueChannel) {
    STACK_PADS(s32, 2);
    CsCmdActorCue* cue = NULL;

    if (!BgSpot01Idohashira_NotInCsMode(play)) {
        cue = play->csCtx.actorCues[cueChannel];
    }
    return cue;
}

void func_808AB18C(BgSpot01Idohashira* this) {
    this->dyna.actor.shape.rot.x += kREG(6);
    this->dyna.actor.shape.rot.y += (s16)(kREG(7) + 0x3E8);
    this->dyna.actor.shape.rot.z += (s16)(kREG(8) + 0x7D0);
}

f32 func_808AB1DC(f32 arg0, f32 arg1, u16 arg2, u16 arg3, u16 arg4) {
    f32 temp_f12;
    f32 regFloat;
    f32 diff23 = arg2 - arg3;
    f32 diff43 = arg4 - arg3;

    if (diff23 != 0.0f) {
        regFloat = kREG(9) + 30.0f;
        temp_f12 = regFloat * diff43;
        return (((((arg1 - arg0) - temp_f12) / SQ(diff23)) * diff43) * diff43) + temp_f12;
    }
    PRINTF(VT_FGCOL(RED) "Bg_Spot01_Idohashira_Get_FreeFallで割り算出来ない!!!!!!!!!!!!!!\n" VT_RST);
    return 0.0f;
}

s32 func_808AB29C(BgSpot01Idohashira* this, PlayState* play) {
    CsCmdActorCue* cue;
    Vec3f* thisPos;
    f32 endX;
    f32 temp_f0;
    STACK_PAD(s32);
    Vec3f initPos;
    f32 endZ;
    f32 tempY;
    STACK_PAD(s32);

    cue = BgSpot01Idohashira_GetCue(play, 2);

    if (cue != NULL) {
        temp_f0 = Environment_LerpWeight(cue->endFrame, cue->startFrame, play->csCtx.curFrame);
        initPos = this->dyna.actor.home.pos;
        endX = cue->endPos.x;
        tempY = ((kREG(10) + 1100.0f) / 10.0f) + cue->endPos.y;
        endZ = cue->endPos.z;
        thisPos = &this->dyna.actor.world.pos;
        thisPos->x = ((endX - initPos.x) * temp_f0) + initPos.x;
        thisPos->y = func_808AB1DC(initPos.y, tempY, cue->endFrame, cue->startFrame, play->csCtx.curFrame) + initPos.y;
        thisPos->z = ((endZ - initPos.z) * temp_f0) + initPos.z;

        if (temp_f0 >= 1.0f) {
            return true;
        } else {
            return false;
        }
    }
    return false;
}

void func_808AB3E8(BgSpot01Idohashira* this) {
    this->action = 1;
    this->drawConfig = 0;
}

void func_808AB3F8(BgSpot01Idohashira* this, PlayState* play) {
    this->action = 2;
    this->drawConfig = 0;
    this->unk_170 = 1;
}

void func_808AB414(BgSpot01Idohashira* this, PlayState* play) {
    func_808AAE6C(this, play);
    this->action = 3;
    this->drawConfig = 0;
}

void func_808AB444(BgSpot01Idohashira* this, PlayState* play) {
    CsCmdActorCue* cue = BgSpot01Idohashira_GetCue(play, 2);
    u32 nextCueId;
    u32 currentCueId;

    if (cue != NULL) {
        nextCueId = cue->id;
        currentCueId = this->cueId;

        if (nextCueId != currentCueId) {
            switch (nextCueId) {
                case 1:
                    func_808AB3E8(this);
                    break;
                case 2:
                    func_808AB3F8(this, play);
                    break;
                case 3:
                    Actor_Kill(&this->dyna.actor);
                    break;
                default:
                    PRINTF("Bg_Spot01_Idohashira_Check_DemoMode:そんな動作は無い!!!!!!!!\n");
            }

            this->cueId = nextCueId;
        }
    }
}

void func_808AB504(BgSpot01Idohashira* this, PlayState* play) {
}

void func_808AB510(BgSpot01Idohashira* this, PlayState* play) {
    func_808AB444(this, play);
}

void func_808AB530(BgSpot01Idohashira* this, PlayState* play) {
    func_808AB18C(this);
    if (func_808AB29C(this, play)) {
        func_808AB414(this, play);
    }
}

void func_808AB570(BgSpot01Idohashira* this, PlayState* play) {
    func_808AB444(this, play);
}

void BgSpot01Idohashira_Update(Actor* thisx, PlayState* play) {
    BgSpot01Idohashira* this = (BgSpot01Idohashira*)thisx;

    if (this->action < 0 || this->action >= 4 || sActionFuncs[this->action] == NULL) {
        PRINTF(VT_FGCOL(RED) "メインモードがおかしい!!!!!!!!!!!!!!!!!!!!!!!!!\n" VT_RST);
        return;
    }
    sActionFuncs[this->action](this, play);
}

void BgSpot01Idohashira_Init(Actor* thisx, PlayState* play) {
    STACK_PADS(s32, 2);
    BgSpot01Idohashira* this = (BgSpot01Idohashira*)thisx;
    CollisionHeader* colHeader;

    Actor_ProcessInitChain(&this->dyna.actor, sInitChain);
    DynaPolyActor_Init(&this->dyna, 0);
    colHeader = NULL;
    CollisionHeader_GetVirtual(&gKakarikoWellArchCol, &colHeader);
    this->dyna.bgId = DynaPoly_SetBgActor(play, &play->colCtx.dyna, &this->dyna.actor, colHeader);

    if (!IS_CUTSCENE_LAYER) {
        if (GET_EVENTCHKINF(EVENTCHKINF_54) && LINK_IS_ADULT) {
            Actor_Kill(&this->dyna.actor);
        } else {
            this->action = 0;
        }
    } else if (gSaveContext.sceneLayer == 4) {
        this->action = 1;
        this->dyna.actor.shape.yOffset = -(kREG(10) + 1100.0f);
    } else if (gSaveContext.sceneLayer == 6) {
        this->action = 0;
    } else {
        Actor_Kill(&this->dyna.actor);
    }
}

void func_808AB700(BgSpot01Idohashira* this, PlayState* play) {
    GraphicsContext* localGfxCtx = play->state.gfxCtx;

    OPEN_DISPS(localGfxCtx, "../z_bg_spot01_idohashira.c", 689);

    Gfx_SetupDL_25Opa(localGfxCtx);

    gSPMatrix(POLY_OPA_DISP++, MATRIX_NEW(localGfxCtx, "../z_bg_spot01_idohashira.c", 699),
              G_MTX_NOPUSH | G_MTX_LOAD | G_MTX_MODELVIEW);
    func_808AAF34(this, play);
    gSPDisplayList(POLY_OPA_DISP++, gKakarikoWellArchDL);

    CLOSE_DISPS(localGfxCtx, "../z_bg_spot01_idohashira.c", 708);
}

void BgSpot01Idohashira_Draw(Actor* thisx, PlayState* play) {
    BgSpot01Idohashira* this = (BgSpot01Idohashira*)thisx;

    if (this->drawConfig < 0 || this->drawConfig > 0 || sDrawFuncs[this->drawConfig] == NULL) {
        PRINTF(VT_FGCOL(RED) "描画モードがおかしい!!!!!!!!!!!!!!!!!!!!!!!!!\n" VT_RST);
        return;
    }
    sDrawFuncs[this->drawConfig](this, play);
}<|MERGE_RESOLUTION|>--- conflicted
+++ resolved
@@ -116,13 +116,7 @@
 }
 
 void func_808AAF34(BgSpot01Idohashira* this, PlayState* play) {
-<<<<<<< HEAD
     STACK_PADS(s32, 2);
-    Vec3f dest;
-    Vec3f src;
-=======
-    s32 pad[2];
->>>>>>> bf3339a1
 
     if (this->unk_170 != 0) {
         Vec3f dest;
