--- conflicted
+++ resolved
@@ -1100,14 +1100,8 @@
 
     ActorShape_Init(&this->actor.shape, 0.0f, ActorShadow_DrawCircle, 30.0f);
     func_80984D00(thisx, globalCtx);
-<<<<<<< HEAD
-    SkelAnime_InitFlex(globalCtx, &this->skelAnime, &D_0600F788, NULL, this->jointTable, this->morphTable, 17);
+    SkelAnime_InitFlex(globalCtx, &this->skelAnime, &object_im_Skel_00F788, NULL, this->jointTable, this->morphTable, 17);
     thisx->flags &= ~ACTOR_FLAG_0;
-=======
-    SkelAnime_InitFlex(globalCtx, &this->skelAnime, &object_im_Skel_00F788, NULL, this->jointTable, this->morphTable,
-                       17);
-    thisx->flags &= ~1;
->>>>>>> 5e071a01
 
     switch (this->actor.params) {
         case 2:
