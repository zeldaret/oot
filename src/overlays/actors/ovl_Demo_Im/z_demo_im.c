--- conflicted
+++ resolved
@@ -299,11 +299,7 @@
 }
 
 void func_80985310(DemoIm* this, GlobalContext* globalCtx) {
-<<<<<<< HEAD
     DemoIm_ChangeAnim(this, &gImpaIdleAnim, ANIMMODE_LOOP, 0.0f, ANIM_FORWARD);
-=======
-    func_80985280(this, &object_im_Anim_001868, 0, 0.0f, 0);
->>>>>>> e53081df
     this->actor.shape.yOffset = -10000.0f;
 }
 
@@ -347,13 +343,8 @@
 void func_809854DC(DemoIm* this, GlobalContext* globalCtx) {
     if ((globalCtx->csCtx.state != CS_STATE_IDLE) && (globalCtx->csCtx.npcActions[5] != NULL) &&
         (globalCtx->csCtx.npcActions[5]->action == 2)) {
-<<<<<<< HEAD
         Animation_Change(&this->skelAnime, &gImpaIdleAnim, 1.0f, 0.0f,
                          Animation_GetLastFrame(&gImpaIdleAnim), ANIMMODE_LOOP, 0.0f);
-=======
-        Animation_Change(&this->skelAnime, &object_im_Anim_001868, 1.0f, 0.0f,
-                         Animation_GetLastFrame(&object_im_Anim_001868), ANIMMODE_LOOP, 0.0f);
->>>>>>> e53081df
         this->action = 2;
         this->drawConfig = 1;
         func_80985358(this, globalCtx);
@@ -370,26 +361,16 @@
 void func_809855A8(DemoIm* this, GlobalContext* globalCtx) {
     if ((globalCtx->csCtx.state != CS_STATE_IDLE) && (globalCtx->csCtx.npcActions[5] != NULL) &&
         (globalCtx->csCtx.npcActions[5]->action == 3)) {
-<<<<<<< HEAD
         Animation_Change(&this->skelAnime, &gImpaRaiseArms, 1.0f, 0.0f,
                          Animation_GetLastFrame(&gImpaRaiseArms), ANIMMODE_ONCE, 4.0f);
-=======
-        Animation_Change(&this->skelAnime, &object_im_Anim_000710, 1.0f, 0.0f,
-                         Animation_GetLastFrame(&object_im_Anim_000710), ANIMMODE_ONCE, 4.0f);
->>>>>>> e53081df
         this->action = 4;
     }
 }
 
 void func_80985640(DemoIm* this, s32 arg1) {
     if (arg1 != 0) {
-<<<<<<< HEAD
         Animation_Change(&this->skelAnime, &gImpaPresentShadowMedallion, 1.0f, 0.0f,
                          Animation_GetLastFrame(&gImpaPresentShadowMedallion), ANIMMODE_LOOP, 0.0f);
-=======
-        Animation_Change(&this->skelAnime, &object_im_Anim_000AFC, 1.0f, 0.0f,
-                         Animation_GetLastFrame(&object_im_Anim_000AFC), ANIMMODE_LOOP, 0.0f);
->>>>>>> e53081df
         this->action = 5;
     }
 }
@@ -447,11 +428,7 @@
 }
 
 void func_80985860(DemoIm* this, GlobalContext* globalCtx) {
-<<<<<<< HEAD
     DemoIm_ChangeAnim(this, &gImpaIdleAnim, ANIMMODE_LOOP, 0.0f, ANIM_FORWARD);
-=======
-    func_80985280(this, &object_im_Anim_001868, 0, 0.0f, 0);
->>>>>>> e53081df
     this->action = 7;
     this->actor.shape.shadowAlpha = 0;
 }
@@ -467,13 +444,8 @@
 
 void func_80985948(DemoIm* this, GlobalContext* globalCtx) {
     if (func_809850E8(this, globalCtx, 4, 5)) {
-<<<<<<< HEAD
         Animation_Change(&this->skelAnime, &gImpaCrossArmsAnim, 1.0f, 0.0f,
                          Animation_GetLastFrame(&gImpaCrossArmsAnim), ANIMMODE_ONCE, 0.0f);
-=======
-        Animation_Change(&this->skelAnime, &object_im_Anim_011C08, 1.0f, 0.0f,
-                         Animation_GetLastFrame(&object_im_Anim_011C08), ANIMMODE_ONCE, 0.0f);
->>>>>>> e53081df
         this->action = 8;
         this->drawConfig = 2;
         this->alpha = 0;
@@ -512,13 +484,8 @@
 
 void func_80985B34(DemoIm* this, GlobalContext* globalCtx) {
     if (func_80985134(this, globalCtx, 4, 5)) {
-<<<<<<< HEAD
         Animation_Change(&this->skelAnime, &gImpaSealGanonAnim, 1.0f, 0.0f,
                          Animation_GetLastFrame(&gImpaSealGanonAnim), ANIMMODE_ONCE, -8.0f);
-=======
-        Animation_Change(&this->skelAnime, &object_im_Anim_012218, 1.0f, 0.0f,
-                         Animation_GetLastFrame(&object_im_Anim_012218), ANIMMODE_ONCE, -8.0f);
->>>>>>> e53081df
         this->action = 8;
         this->drawConfig = 2;
         this->unk_268 = kREG(5) + 10.0f;
@@ -574,11 +541,7 @@
 }
 
 void func_80985E60(DemoIm* this, GlobalContext* globalCtx) {
-<<<<<<< HEAD
     DemoIm_ChangeAnim(this, &gImpaIdleAnim, ANIMMODE_LOOP, 0.0f, ANIM_FORWARD);
-=======
-    func_80985280(this, &object_im_Anim_001868, 0, 0.0f, 0);
->>>>>>> e53081df
     this->action = 10;
     this->unk_280 = 1;
 }
@@ -592,13 +555,8 @@
 }
 
 void func_80985EF4(DemoIm* this) {
-<<<<<<< HEAD
     if (!Animation_OnFrame(&this->skelAnime, Animation_GetLastFrame(&gImpaPlayingAnim) - 1.0f)) {
         DemoIm_UpdateSkelAnime(this);
-=======
-    if (!Animation_OnFrame(&this->skelAnime, Animation_GetLastFrame(&object_im_Anim_01182C) - 1.0f)) {
-        func_80985060(this);
->>>>>>> e53081df
     }
 }
 
@@ -608,13 +566,8 @@
 }
 
 void func_80985F64(DemoIm* this, GlobalContext* globalCtx) {
-<<<<<<< HEAD
     Animation_Change(&this->skelAnime, &gImpaIdleAnim, 1.0f, 0.0f,
                      Animation_GetLastFrame(&gImpaIdleAnim), ANIMMODE_LOOP, 0.0f);
-=======
-    Animation_Change(&this->skelAnime, &object_im_Anim_001868, 1.0f, 0.0f,
-                     Animation_GetLastFrame(&object_im_Anim_001868), ANIMMODE_LOOP, 0.0f);
->>>>>>> e53081df
     func_80985180(this, globalCtx, 5);
     this->action = 11;
     this->drawConfig = 1;
@@ -622,26 +575,15 @@
 
 void func_80985FE8(DemoIm* this, s32 arg1) {
     if (arg1 != 0) {
-<<<<<<< HEAD
         Animation_Change(&this->skelAnime, &gImpaPlayingAnim, 1.0f, 0.0f,
                          Animation_GetLastFrame(&gImpaPlayingAnim), ANIMMODE_LOOP, -8.0f);
-=======
-        Animation_Change(&this->skelAnime, &object_im_Anim_01182C, 1.0f, 0.0f,
-                         Animation_GetLastFrame(&object_im_Anim_01182C), ANIMMODE_LOOP, -8.0f);
->>>>>>> e53081df
     }
 }
 
 void func_8098604C(DemoIm* this) {
-<<<<<<< HEAD
     f32 frameCount = Animation_GetLastFrame(&gImpaStartPlayingAnim);
 
     Animation_Change(&this->skelAnime, &gImpaStartPlayingAnim, 1.0f, 0.0f, frameCount, ANIMMODE_ONCE, -8.0f);
-=======
-    f32 frameCount = Animation_GetLastFrame(&object_im_Anim_010EE0);
-
-    Animation_Change(&this->skelAnime, &object_im_Anim_010EE0, 1.0f, 0.0f, frameCount, ANIMMODE_ONCE, -8.0f);
->>>>>>> e53081df
     this->action = 12;
     this->drawConfig = 1;
     this->unk_2D0 = 1;
@@ -654,23 +596,15 @@
 
 void func_809860DC(DemoIm* this, s32 arg1) {
     if (arg1 != 0) {
-<<<<<<< HEAD
         Animation_Change(&this->skelAnime, &gImpaIdleAnim, 1.0f, 0.0f,
                          Animation_GetLastFrame(&gImpaIdleAnim), ANIMMODE_LOOP, -8.0f);
-=======
-        Animation_Change(&this->skelAnime, &object_im_Anim_001868, 1.0f, 0.0f,
-                         Animation_GetLastFrame(&object_im_Anim_001868), ANIMMODE_LOOP, -8.0f);
->>>>>>> e53081df
         this->unk_2D0 = 0;
     }
 }
 
 void func_80986148(DemoIm* this) {
-<<<<<<< HEAD
     Animation_Change(&this->skelAnime, &gImpaStartPlayingAnim, -1.0f, Animation_GetLastFrame(&gImpaStartPlayingAnim),
-=======
-    Animation_Change(&this->skelAnime, &object_im_Anim_010EE0, -1.0f, Animation_GetLastFrame(&object_im_Anim_010EE0),
->>>>>>> e53081df
+
                      0.0f, ANIMMODE_ONCE, -8.0f);
     this->action = 14;
     this->drawConfig = 1;
@@ -689,13 +623,8 @@
                     func_80986148(this);
                     break;
                 case 7:
-<<<<<<< HEAD
                     Animation_Change(&this->skelAnime, &gImpaPlayingAnim, 1.0f, 0.0f,
                                      Animation_GetLastFrame(&gImpaPlayingAnim), ANIMMODE_LOOP, -8.0f);
-=======
-                    Animation_Change(&this->skelAnime, &object_im_Anim_01182C, 1.0f, 0.0f,
-                                     Animation_GetLastFrame(&object_im_Anim_01182C), ANIMMODE_LOOP, -8.0f);
->>>>>>> e53081df
                     this->action = 12;
                     break;
                 default:
@@ -786,11 +715,7 @@
 }
 
 void func_8098652C(DemoIm* this, GlobalContext* globalCtx) {
-<<<<<<< HEAD
     DemoIm_ChangeAnim(this, &gImpaIdleAnim, ANIMMODE_LOOP, 0.0f, ANIM_FORWARD);
-=======
-    func_80985280(this, &object_im_Anim_001868, 0, 0.0f, 0);
->>>>>>> e53081df
     this->action = 15;
 }
 
@@ -833,26 +758,16 @@
 }
 
 void func_80986710(DemoIm* this, GlobalContext* globalCtx) {
-<<<<<<< HEAD
     Animation_Change(&this->skelAnime, &gImpaIdleAnim, 1.0f, 0.0f,
                      Animation_GetLastFrame(&gImpaIdleAnim), ANIMMODE_LOOP, 0.0f);
-=======
-    Animation_Change(&this->skelAnime, &object_im_Anim_001868, 1.0f, 0.0f,
-                     Animation_GetLastFrame(&object_im_Anim_001868), ANIMMODE_LOOP, 0.0f);
->>>>>>> e53081df
     func_80985180(this, globalCtx, 5);
     this->action = 16;
     this->drawConfig = 1;
 }
 
 void func_80986794(DemoIm* this) {
-<<<<<<< HEAD
     Animation_Change(&this->skelAnime, &gImpaThrowDekuNutAnim, 1.0f, 0.0f,
                      Animation_GetLastFrame(&gImpaThrowDekuNutAnim), ANIMMODE_ONCE, -8.0f);
-=======
-    Animation_Change(&this->skelAnime, &object_im_Anim_0014E4, 1.0f, 0.0f,
-                     Animation_GetLastFrame(&object_im_Anim_0014E4), ANIMMODE_ONCE, -8.0f);
->>>>>>> e53081df
     this->action = 17;
     this->drawConfig = 1;
 }
@@ -909,11 +824,7 @@
 }
 
 void func_809869B0(DemoIm* this, GlobalContext* globalCtx) {
-<<<<<<< HEAD
     DemoIm_ChangeAnim(this, &gImpaIdleAnim, ANIMMODE_LOOP, 0.0f, ANIM_FORWARD);
-=======
-    func_80985280(this, &object_im_Anim_001868, 0, 0.0f, 0);
->>>>>>> e53081df
     this->action = 18;
     this->actor.shape.shadowAlpha = 0;
 }
@@ -1085,11 +996,7 @@
 }
 
 void func_80987018(DemoIm* this, GlobalContext* globalCtx) {
-<<<<<<< HEAD
     DemoIm_ChangeAnim(this, &gImpaIdleAnim, ANIMMODE_LOOP, 0.0f, ANIM_FORWARD);
-=======
-    func_80985280(this, &object_im_Anim_001868, 0, 0.0f, 0);
->>>>>>> e53081df
     this->action = 27;
     this->drawConfig = 0;
     this->actor.shape.shadowAlpha = 0;
@@ -1124,21 +1031,13 @@
 }
 
 void func_80987174(DemoIm* this) {
-<<<<<<< HEAD
     DemoIm_ChangeAnim(this, &object_im_Anim_0101C8, ANIMMODE_ONCE, -8.0f, ANIM_FORWARD);
-=======
-    func_80985280(this, &object_im_Anim_0101C8, 2, -8.0f, 0);
->>>>>>> e53081df
     this->action = 30;
 }
 
 void func_809871B4(DemoIm* this, s32 arg1) {
     if (arg1 != 0) {
-<<<<<<< HEAD
         DemoIm_ChangeAnim(this, &object_im_Anim_00FB10, ANIMMODE_LOOP, 0.0f, ANIM_FORWARD);
-=======
-        func_80985280(this, &object_im_Anim_00FB10, 0, 0.0f, 0);
->>>>>>> e53081df
     }
 }
 
@@ -1207,14 +1106,8 @@
     DemoIm* this = THIS;
 
     ActorShape_Init(&this->actor.shape, 0.0f, ActorShadow_DrawCircle, 30.0f);
-<<<<<<< HEAD
     DemoIm_InitCollider(thisx, globalCtx);
     SkelAnime_InitFlex(globalCtx, &this->skelAnime, &gImpaSkel, NULL, this->jointTable, this->morphTable, 17);
-=======
-    func_80984D00(thisx, globalCtx);
-    SkelAnime_InitFlex(globalCtx, &this->skelAnime, &object_im_Skel_00F788, NULL, this->jointTable, this->morphTable,
-                       17);
->>>>>>> e53081df
     thisx->flags &= ~1;
 
     switch (this->actor.params) {
@@ -1262,13 +1155,8 @@
         }
     }
 
-<<<<<<< HEAD
     if ((*unk_2D0 != 0) && (limbIndex == IMPA_LIMB_RIGHT_HAND)) {
         *dList = gImpaHandPointingDL;
-=======
-    if ((*unk_2D0 != 0) && (limbIndex == 15)) {
-        *dList = object_im_DL_00EDE8;
->>>>>>> e53081df
     }
 
     return false;
