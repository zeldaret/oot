--- conflicted
+++ resolved
@@ -833,15 +833,10 @@
     f32 playerPosX = player->actor.world.pos.x;
     f32 thisPosX = this->actor.world.pos.x;
 
-<<<<<<< HEAD
-    if ((thisPosX - (kREG(16) + 30.0f) > playerPosX) && (!(this->actor.flags & ACTOR_FLAG_6))) {
-        return 1;
-=======
-    if ((thisPosX - (kREG(16) + 30.0f) > playerPosX) && (!(this->actor.flags & 0x40))) {
+    if ((thisPosX - (kREG(16) + 30.0f) > playerPosX) && !(this->actor.flags & ACTOR_FLAG_6)) {
         return true;
     } else {
         return false;
->>>>>>> d9c1dffe
     }
 }
 
@@ -858,13 +853,8 @@
 }
 
 s32 func_80986AD0(DemoIm* this, GlobalContext* globalCtx) {
-<<<<<<< HEAD
     this->actor.flags |= ACTOR_FLAG_0 | ACTOR_FLAG_3;
-    if (!func_8002F194(&this->actor, globalCtx)) {
-=======
-    this->actor.flags |= 9;
     if (!Actor_ProcessTalkRequest(&this->actor, globalCtx)) {
->>>>>>> d9c1dffe
         this->actor.textId = 0x708E;
         func_8002F2F4(&this->actor, globalCtx);
     } else {
@@ -999,13 +989,8 @@
     DemoIm_UpdateSkelAnime(this);
     func_80984BE0(this);
     func_80984E58(this, globalCtx);
-<<<<<<< HEAD
     this->actor.flags &= ~(ACTOR_FLAG_0 | ACTOR_FLAG_3);
-    func_80984D74(this, globalCtx);
-=======
-    this->actor.flags &= ~0x9;
     DemoIm_UpdateCollider(this, globalCtx);
->>>>>>> d9c1dffe
     func_80986CFC(this, globalCtx);
 }
 
@@ -1120,15 +1105,9 @@
     DemoIm* this = THIS;
 
     ActorShape_Init(&this->actor.shape, 0.0f, ActorShadow_DrawCircle, 30.0f);
-<<<<<<< HEAD
-    func_80984D00(thisx, globalCtx);
-    SkelAnime_InitFlex(globalCtx, &this->skelAnime, &object_im_Skel_00F788, NULL, this->jointTable, this->morphTable, 17);
-    thisx->flags &= ~ACTOR_FLAG_0;
-=======
     DemoIm_InitCollider(thisx, globalCtx);
     SkelAnime_InitFlex(globalCtx, &this->skelAnime, &gImpaSkel, NULL, this->jointTable, this->morphTable, 17);
-    thisx->flags &= ~1;
->>>>>>> d9c1dffe
+    thisx->flags &= ~ACTOR_FLAG_0;
 
     switch (this->actor.params) {
         case 2:
