/*
 * File: z_demo_im.c
 * Overlay: Demo_Im
 * Description: Impa
 */

#include "z_demo_im.h"
#include "overlays/actors/ovl_En_Arrow/z_en_arrow.h"
#include "vt.h"

#define FLAGS 0x00000011

#define THIS ((DemoIm*)thisx)

void DemoIm_Init(Actor* thisx, GlobalContext* globalCtx);
void DemoIm_Destroy(Actor* thisx, GlobalContext* globalCtx);
void DemoIm_Update(Actor* thisx, GlobalContext* globalCtx);
void DemoIm_Draw(Actor* thisx, GlobalContext* globalCtx);
void func_809856F8(DemoIm* this, GlobalContext* globalCtx);
void func_80985718(DemoIm* this, GlobalContext* globalCtx);
void func_80985738(DemoIm* this, GlobalContext* globalCtx);
void func_80985770(DemoIm* this, GlobalContext* globalCtx);
void func_809857B0(DemoIm* this, GlobalContext* globalCtx);
void func_809857F0(DemoIm* this, GlobalContext* globalCtx);
void func_80985830(DemoIm* this, GlobalContext* globalCtx);
void func_80985C10(DemoIm* this, GlobalContext* globalCtx);
void func_80985C40(DemoIm* this, GlobalContext* globalCtx);
void func_80985C94(DemoIm* this, GlobalContext* globalCtx);
void func_80985CE8(DemoIm* this, GlobalContext* globalCtx);
void func_809863BC(DemoIm* this, GlobalContext* globalCtx);
void func_809863DC(DemoIm* this, GlobalContext* globalCtx);
void func_80986430(DemoIm* this, GlobalContext* globalCtx);
void func_80986494(DemoIm* this, GlobalContext* globalCtx);
void func_809864D4(DemoIm* this, GlobalContext* globalCtx);
void func_809868E8(DemoIm* this, GlobalContext* globalCtx);
void func_80986908(DemoIm* this, GlobalContext* globalCtx);
void func_80986948(DemoIm* this, GlobalContext* globalCtx);
void func_80986D40(DemoIm* this, GlobalContext* globalCtx);
void func_80986DC8(DemoIm* this, GlobalContext* globalCtx);
void func_80986E20(DemoIm* this, GlobalContext* globalCtx);
void func_80986E40(DemoIm* this, GlobalContext* globalCtx);
void func_80986EAC(DemoIm* this, GlobalContext* globalCtx);
void func_80986F08(DemoIm* this, GlobalContext* globalCtx);
void func_80986F28(DemoIm* this, GlobalContext* globalCtx);
void func_80986F88(DemoIm* this, GlobalContext* globalCtx);
void func_80986FA8(DemoIm* this, GlobalContext* globalCtx);
void func_80987288(DemoIm* this, GlobalContext* globalCtx);
void func_809872A8(DemoIm* this, GlobalContext* globalCtx);
void func_809872F0(DemoIm* this, GlobalContext* globalCtx);
void func_80987330(DemoIm* this, GlobalContext* globalCtx);
void func_8098764C(DemoIm* this, GlobalContext* globalCtx);
void func_80987658(DemoIm* this, GlobalContext* globalCtx);

static UNK_PTR D_80987830[] = {
    0x06007210,
    0x06007D50,
    0x06008150,
};

static u32 D_8098783C = 0;

static ColliderCylinderInitType1 sCylinderInit = {
    {
        COLTYPE_HIT0,
        AT_NONE,
        AC_NONE,
        OC1_ON | OC1_TYPE_PLAYER,
        COLSHAPE_CYLINDER,
    },
    { 0x00, { 0x00000000, 0x00, 0x00 }, { 0x00000000, 0x00, 0x00 }, 0x00, 0x00, 0x01 },
    { 25, 80, 0, { 0, 0, 0 } },
};

#include "z_demo_im_cutscene_data.c" EARLY

static DemoImActionFunc sActionFuncs[] = {
    func_809856F8, func_80985718, func_80985738, func_80985770, func_809857B0, func_809857F0, func_80985830,
    func_80985C10, func_80985C40, func_80985C94, func_809863BC, func_809863DC, func_80986430, func_80986494,
    func_809864D4, func_809868E8, func_80986908, func_80986948, func_80986D40, func_80986DC8, func_80986E20,
    func_80986E40, func_80986EAC, func_80986F08, func_80986F28, func_80986F88, func_80986FA8, func_80987288,
    func_809872A8, func_809872F0, func_80987330,
};

static Vec3f D_809887D8 = { 0.0f, 10.0f, 0.0f };

static DemoImDrawFunc sDrawFuncs[] = {
    func_8098764C,
    func_80987658,
    func_80985CE8,
};

const ActorInit Demo_Im_InitVars = {
    ACTOR_DEMO_IM,
    ACTORCAT_NPC,
    FLAGS,
    OBJECT_IM,
    sizeof(DemoIm),
    (ActorFunc)DemoIm_Init,
    (ActorFunc)DemoIm_Destroy,
    (ActorFunc)DemoIm_Update,
    (ActorFunc)DemoIm_Draw,
};

extern UNK_PTR D_02002524;
extern AnimationHeader D_06000710;
extern AnimationHeader D_06000AFC;
extern Gfx D_0600EDE8[];
extern AnimationHeader D_060014E4;
extern AnimationHeader D_06001868;
extern FlexSkeletonHeader D_0600F788;
extern AnimationHeader D_0600FB10;
extern AnimationHeader D_060101C8;
extern AnimationHeader D_06010EE0;
extern AnimationHeader D_0601182C;
extern AnimationHeader D_06011C08;
extern AnimationHeader D_06012218;

void func_80984BE0(DemoIm* this) {
    s32 pad[3];
    s16* unk_25E = &this->unk_25E;
    s16* unk_25C = &this->unk_25C;

    if (DECR(*unk_25E) == 0) {
        *unk_25E = Rand_S16Offset(0x3C, 0x3C);
    }

    *unk_25C = *unk_25E;
    if (*unk_25C >= 3) {
        *unk_25C = 0;
    }
}

void func_80984C68(DemoIm* this) {
    this->action = 7;
    this->drawConfig = 0;
    this->unk_26C = 0;
    this->unk_270 = 0;
    this->actor.shape.shadowAlpha = 0;
    this->unk_268 = 0.0f;
}

void func_80984C8C(DemoIm* this, GlobalContext* globalCtx) {
    u32* something = &D_8098783C;

    if (globalCtx->csCtx.state == 0) {
        if (*something != 0) {
            if (this->actor.params == 2) {
                func_80984C68(this);
            }
            *something = 0;
        }
    } else {
        if (*something == 0) {
            *something = 1;
        }
    }
}

void func_80984D00(Actor* thisx, GlobalContext* globalCtx) {
    DemoIm* this = THIS;

    Collider_InitCylinder(globalCtx, &this->collider);
    Collider_SetCylinderType1(globalCtx, &this->collider, &this->actor, &sCylinderInit);
}

void func_80984D4C(Actor* thisx, GlobalContext* globalCtx) {
    DemoIm* this = THIS;

    Collider_DestroyCylinder(globalCtx, &this->collider);
}

void func_80984D74(DemoIm* this, GlobalContext* globalCtx) {
    s32 pad[5];

    Collider_UpdateCylinder(&this->actor, &this->collider);
    CollisionCheck_SetOC(globalCtx, &globalCtx->colChkCtx, &this->collider.base);
}

void func_80984DB8(DemoIm* this) {
    s32 pad[2];
    Vec3s* vec1 = &this->unk_2D4.unk_08;
    Vec3s* vec2 = &this->unk_2D4.unk_0E;

    Math_SmoothStepToS(&vec1->x, 0, 20, 6200, 100);
    Math_SmoothStepToS(&vec1->y, 0, 20, 6200, 100);

    Math_SmoothStepToS(&vec2->x, 0, 20, 6200, 100);
    Math_SmoothStepToS(&vec2->y, 0, 20, 6200, 100);
}

void func_80984E58(DemoIm* this, GlobalContext* globalCtx) {
    Player* player = PLAYER;
    s16 yawDiff;
    s16 phi_a3;

    this->unk_2D4.unk_18 = player->actor.world.pos;
    this->unk_2D4.unk_14 = kREG(16) + 4.0f;

    yawDiff = this->actor.yawTowardsPlayer - this->actor.shape.rot.y;
    phi_a3 = (ABS(yawDiff) < 0x18E3) ? 2 : 1;
    func_80034A14(&this->actor, &this->unk_2D4, kREG(17) + 0xC, phi_a3);
}

void func_80984F10(DemoIm* this, GlobalContext* globalCtx) {
    Player* player = PLAYER;

    this->unk_2D4.unk_18 = player->actor.world.pos;
    this->unk_2D4.unk_14 = kREG(16) + 12.0f;

    func_80034A14(&this->actor, &this->unk_2D4, kREG(17) + 0xC, 2);
}

void func_80984F94(DemoIm* this, GlobalContext* globalCtx) {
    Player* player = PLAYER;

    this->unk_2D4.unk_18 = player->actor.world.pos;
    this->unk_2D4.unk_14 = kREG(16) + 4.0f;
    func_80034A14(&this->actor, &this->unk_2D4, kREG(17) + 0xC, 4);
}

void func_80985018(DemoIm* this, GlobalContext* globalCtx) {
    Actor_UpdateBgCheckInfo(globalCtx, &this->actor, 75.0f, 30.0f, 30.0f, 5);
}

s32 func_80985060(DemoIm* this) {
    return SkelAnime_Update(&this->skelAnime);
}

s32 func_80985080(GlobalContext* globalCtx) {
    if (globalCtx->csCtx.state == 0) {
        return 1;
    }
    return 0;
}

CsCmdActorAction* func_809850A0(GlobalContext* globalCtx, s32 actionIdx) {
    s32 pad[2];
    CsCmdActorAction* ret = NULL;

    if (!func_80985080(globalCtx)) {
        ret = globalCtx->csCtx.npcActions[actionIdx];
    }
    return ret;
}

s32 func_809850E8(DemoIm* this, GlobalContext* globalCtx, u16 action, s32 actionIdx) {
    CsCmdActorAction* npcAction = func_809850A0(globalCtx, actionIdx);

    if (npcAction != NULL) {
        if (npcAction->action == action) {
            return 1;
        }
    }
    return 0;
}

s32 func_80985134(DemoIm* this, GlobalContext* globalCtx, u16 action, s32 actionIdx) {
    CsCmdActorAction* npcAction = func_809850A0(globalCtx, actionIdx);

    if (npcAction != NULL) {
        if (npcAction->action != action) {
            return 1;
        }
    }
    return 0;
}

void func_80985180(DemoIm* this, GlobalContext* globalCtx, s32 actionIdx) {
    CsCmdActorAction* npcAction = func_809850A0(globalCtx, actionIdx);

    if (npcAction != NULL) {
        this->actor.world.pos.x = npcAction->startPos.x;
        this->actor.world.pos.y = npcAction->startPos.y;
        this->actor.world.pos.z = npcAction->startPos.z;
        this->actor.world.rot.y = this->actor.shape.rot.y = npcAction->rot.y;
    }
}

void func_80985200(DemoIm* this, GlobalContext* globalCtx, s32 actionIdx) {
    CsCmdActorAction* npcAction = func_809850A0(globalCtx, actionIdx);

    if (npcAction != NULL) {
        this->actor.world.pos.x = npcAction->startPos.x;
        this->actor.world.pos.y = npcAction->startPos.y;
        this->actor.world.pos.z = npcAction->startPos.z;
        this->actor.world.rot.y = this->actor.shape.rot.y = npcAction->rot.y;
    }
}

void func_80985280(DemoIm* this, AnimationHeader* animHeaderSeg, u8 arg2, f32 transitionRate, s32 arg4) {
    f32 frameCount = Animation_GetLastFrame(animHeaderSeg);
    f32 playbackSpeed;
    f32 unk0;
    f32 fc;

    if (arg4 == 0) {
        unk0 = 0.0f;
        fc = frameCount;
        playbackSpeed = 1.0f;
    } else {
        fc = 0.0f;
        unk0 = frameCount;
        playbackSpeed = -1.0f;
    }

    Animation_Change(&this->skelAnime, animHeaderSeg, playbackSpeed, unk0, fc, arg2, transitionRate);
}

void func_80985310(DemoIm* this, GlobalContext* globalCtx) {
    func_80985280(this, &D_06001868, 0, 0.0f, 0);
    this->actor.shape.yOffset = -10000.0f;
}

void func_80985358(DemoIm* this, GlobalContext* globalCtx) {
    f32 posX = this->actor.world.pos.x;
    f32 posY = this->actor.world.pos.y;
    f32 posZ = this->actor.world.pos.z;

    Actor_SpawnAsChild(&globalCtx->actorCtx, &this->actor, globalCtx, ACTOR_DOOR_WARP1, posX, posY, posZ, 0, 0, 0, 2);
}

void func_809853B4(DemoIm* this, GlobalContext* globalCtx) {
    Player* player = PLAYER;
    f32 playerX = player->actor.world.pos.x;
    f32 playerY = player->actor.world.pos.y + 80.0f;
    f32 playerZ = player->actor.world.pos.z;

    Actor_SpawnAsChild(&globalCtx->actorCtx, &this->actor, globalCtx, ACTOR_DEMO_EFFECT, playerX, playerY, playerZ, 0,
                       0, 0, 0xD);
    Item_Give(globalCtx, ITEM_MEDALLION_SHADOW);
}

void func_80985430(DemoIm* this, GlobalContext* globalCtx) {
    this->actor.shape.yOffset += 250.0f / 3.0f;
}

void func_8098544C(DemoIm* this, GlobalContext* globalCtx) {
    s32 pad[2];

    if ((gSaveContext.chamberCutsceneNum == 4) && (gSaveContext.sceneSetupIndex < 4)) {
        Player* player = PLAYER;

        this->action = 1;
        globalCtx->csCtx.segment = D_8098786C;
        gSaveContext.cutsceneTrigger = 2;
        Item_Give(globalCtx, ITEM_MEDALLION_SHADOW);
        player->actor.world.rot.y = player->actor.shape.rot.y = this->actor.world.rot.y + 0x8000;
    }
}

void func_809854DC(DemoIm* this, GlobalContext* globalCtx) {
    if ((globalCtx->csCtx.state != 0) && (globalCtx->csCtx.npcActions[5] != NULL) &&
        (globalCtx->csCtx.npcActions[5]->action == 2)) {
        Animation_Change(&this->skelAnime, &D_06001868, 1.0f, 0.0f, Animation_GetLastFrame(&D_06001868), ANIMMODE_LOOP,
                         0.0f);
        this->action = 2;
        this->drawConfig = 1;
        func_80985358(this, globalCtx);
    }
}

void func_8098557C(DemoIm* this) {
    if (this->actor.shape.yOffset >= 0.0f) {
        this->action = 3;
        this->actor.shape.yOffset = 0.0f;
    }
}

void func_809855A8(DemoIm* this, GlobalContext* globalCtx) {
    if ((globalCtx->csCtx.state != 0) && (globalCtx->csCtx.npcActions[5] != NULL) &&
        (globalCtx->csCtx.npcActions[5]->action == 3)) {
        Animation_Change(&this->skelAnime, &D_06000710, 1.0f, 0.0f, Animation_GetLastFrame(&D_06000710), ANIMMODE_ONCE,
                         4.0f);
        this->action = 4;
    }
}

void func_80985640(DemoIm* this, s32 arg1) {
    if (arg1 != 0) {
        Animation_Change(&this->skelAnime, &D_06000AFC, 1.0f, 0.0f, Animation_GetLastFrame(&D_06000AFC), ANIMMODE_LOOP,
                         0.0f);
        this->action = 5;
    }
}

void func_809856AC(DemoIm* this, GlobalContext* globalCtx) {
    if ((globalCtx->csCtx.state != 0) && (globalCtx->csCtx.npcActions[6] != NULL) &&
        (globalCtx->csCtx.npcActions[6]->action == 2)) {
        this->action = 6;
        func_809853B4(this, globalCtx);
    }
}

void func_809856F8(DemoIm* this, GlobalContext* globalCtx) {
    func_8098544C(this, globalCtx);
}

void func_80985718(DemoIm* this, GlobalContext* globalCtx) {
    func_809854DC(this, globalCtx);
}

void func_80985738(DemoIm* this, GlobalContext* globalCtx) {
    func_80985430(this, globalCtx);
    func_80985060(this);
    func_80984BE0(this);
    func_8098557C(this);
}

void func_80985770(DemoIm* this, GlobalContext* globalCtx) {
    func_80985018(this, globalCtx);
    func_80985060(this);
    func_80984BE0(this);
    func_809855A8(this, globalCtx);
}

void func_809857B0(DemoIm* this, GlobalContext* globalCtx) {
    s32 sp1C;

    func_80985018(this, globalCtx);
    sp1C = func_80985060(this);
    func_80984BE0(this);
    func_80985640(this, sp1C);
}

void func_809857F0(DemoIm* this, GlobalContext* globalCtx) {
    func_80985018(this, globalCtx);
    func_80985060(this);
    func_80984BE0(this);
    func_809856AC(this, globalCtx);
}

void func_80985830(DemoIm* this, GlobalContext* globalCtx) {
    func_80985018(this, globalCtx);
    func_80985060(this);
    func_80984BE0(this);
}

void func_80985860(DemoIm* this, GlobalContext* globalCtx) {
    func_80985280(this, &D_06001868, 0, 0.0f, 0);
    this->action = 7;
    this->actor.shape.shadowAlpha = 0;
}

void func_809858A8(void) {
    func_800788CC(NA_SE_SY_WHITE_OUT_T);
}

void func_809858C8(DemoIm* this, GlobalContext* globalCtx) {
    Actor_SpawnAsChild(&globalCtx->actorCtx, &this->actor, globalCtx, ACTOR_DEMO_6K, this->actor.world.pos.x,
                       (kREG(17) + 24.0f) + this->actor.world.pos.y, this->actor.world.pos.z, 0, 0, 0, 6);
}

void func_80985948(DemoIm* this, GlobalContext* globalCtx) {
    if (func_809850E8(this, globalCtx, 4, 5)) {
        Animation_Change(&this->skelAnime, &D_06011C08, 1.0f, 0.0f, Animation_GetLastFrame(&D_06011C08), ANIMMODE_ONCE,
                         0.0f);
        this->action = 8;
        this->drawConfig = 2;
        this->unk_26C = 0;
        this->actor.shape.shadowAlpha = 0;
        this->unk_268 = 0.0f;
        func_809858A8();
    }
}

void func_809859E0(DemoIm* this, GlobalContext* globalCtx) {
    f32* unk_268 = &this->unk_268;
    s32 alpha = 255;

    if (func_809850E8(this, globalCtx, 4, 5)) {
        *unk_268 += 1.0f;
        if (*unk_268 >= kREG(5) + 10.0f) {
            this->action = 9;
            this->drawConfig = 1;
            *unk_268 = kREG(5) + 10.0f;
            this->unk_26C = this->actor.shape.shadowAlpha = alpha;
            return;
        }
    } else {
        *unk_268 -= 1.0f;
        if (*unk_268 <= 0.0f) {
            this->action = 7;
            this->drawConfig = 0;
            *unk_268 = 0.0f;
            this->unk_26C = 0;
            this->actor.shape.shadowAlpha = 0;
            return;
        }
    }
    this->actor.shape.shadowAlpha = this->unk_26C = (*unk_268 / (kREG(5) + 10.0f)) * 255.0f;
}

void func_80985B34(DemoIm* this, GlobalContext* globalCtx) {
    if (func_80985134(this, globalCtx, 4, 5)) {
        Animation_Change(&this->skelAnime, &D_06012218, 1.0f, 0.0f, Animation_GetLastFrame(&D_06012218), ANIMMODE_ONCE,
                         -8.0f);
        this->action = 8;
        this->drawConfig = 2;
        this->unk_268 = kREG(5) + 10.0f;
        this->unk_26C = 255;
        if (this->unk_270 == 0) {
            func_809858C8(this, globalCtx);
            this->unk_270 = 1;
        }
        this->actor.shape.shadowAlpha = 0xFF;
    }
}

void func_80985C10(DemoIm* this, GlobalContext* globalCtx) {
    func_80985948(this, globalCtx);
    func_80984C8C(this, globalCtx);
}

void func_80985C40(DemoIm* this, GlobalContext* globalCtx) {
    func_80985018(this, globalCtx);
    func_80985060(this);
    func_80984BE0(this);
    func_809859E0(this, globalCtx);
    func_80984C8C(this, globalCtx);
}

void func_80985C94(DemoIm* this, GlobalContext* globalCtx) {
    func_80985018(this, globalCtx);
    func_80985060(this);
    func_80984BE0(this);
    func_80985B34(this, globalCtx);
    func_80984C8C(this, globalCtx);
}

void func_80985CE8(DemoIm* this, GlobalContext* globalCtx) {
    s32 pad[2];
    s16 unk_25C = this->unk_25C;
    UNK_PTR sp68 = D_80987830[unk_25C];
    SkelAnime* skelAnime = &this->skelAnime;

    OPEN_DISPS(globalCtx->state.gfxCtx, "../z_demo_im_inKenjyanomaDemo02.c", 281);

    func_80093D84(globalCtx->state.gfxCtx);

    gSPSegment(POLY_XLU_DISP++, 0x08, SEGMENTED_TO_VIRTUAL(sp68));
    gSPSegment(POLY_XLU_DISP++, 0x09, SEGMENTED_TO_VIRTUAL(sp68));
    gDPSetEnvColor(POLY_XLU_DISP++, 0, 0, 0, this->unk_26C);
    gSPSegment(POLY_XLU_DISP++, 0x0C, &D_80116280[0]);

    POLY_XLU_DISP = SkelAnime_DrawFlex(globalCtx, skelAnime->skeleton, skelAnime->jointTable, skelAnime->dListCount,
                                       NULL, NULL, NULL, POLY_XLU_DISP);

    CLOSE_DISPS(globalCtx->state.gfxCtx, "../z_demo_im_inKenjyanomaDemo02.c", 308);
}

void func_80985E60(DemoIm* this, GlobalContext* globalCtx) {
    func_80985280(this, &D_06001868, 0, 0.0f, 0);
    this->action = 10;
    this->unk_280 = 1;
}

void func_80985EAC(DemoIm* this, GlobalContext* globalCtx) {
    if ((globalCtx->csCtx.frames >= 80) && (globalCtx->csCtx.frames < 243)) {
        func_80984F10(this, globalCtx);
    } else {
        func_80984DB8(this);
    }
}

void func_80985EF4(DemoIm* this) {
    if (!Animation_OnFrame(&this->skelAnime, Animation_GetLastFrame(&D_0601182C) - 1.0f)) {
        func_80985060(this);
    }
}

void func_80985F54(DemoIm* this) {
    this->action = 10;
    this->drawConfig = 0;
}

void func_80985F64(DemoIm* this, GlobalContext* globalCtx) {
    Animation_Change(&this->skelAnime, &D_06001868, 1.0f, 0.0f, Animation_GetLastFrame(&D_06001868), ANIMMODE_LOOP,
                     0.0f);
    func_80985180(this, globalCtx, 5);
    this->action = 11;
    this->drawConfig = 1;
}

void func_80985FE8(DemoIm* this, s32 arg1) {
    if (arg1 != 0) {
        Animation_Change(&this->skelAnime, &D_0601182C, 1.0f, 0.0f, Animation_GetLastFrame(&D_0601182C), ANIMMODE_LOOP,
                         -8.0f);
    }
}

void func_8098604C(DemoIm* this) {
    f32 frameCount = Animation_GetLastFrame(&D_06010EE0);

    Animation_Change(&this->skelAnime, &D_06010EE0, 1.0f, 0.0f, frameCount, ANIMMODE_ONCE, -8.0f);
    this->action = 12;
    this->drawConfig = 1;
    this->unk_2D0 = 1;
}

void func_809860C8(DemoIm* this) {
    this->action = 13;
    this->drawConfig = 1;
}

void func_809860DC(DemoIm* this, s32 arg1) {
    if (arg1 != 0) {
        Animation_Change(&this->skelAnime, &D_06001868, 1.0f, 0.0f, Animation_GetLastFrame(&D_06001868), ANIMMODE_LOOP,
                         -8.0f);
        this->unk_2D0 = 0;
    }
}

void func_80986148(DemoIm* this) {
    Animation_Change(&this->skelAnime, &D_06010EE0, -1.0f, Animation_GetLastFrame(&D_06010EE0), 0.0f, ANIMMODE_ONCE,
                     -8.0f);
    this->action = 14;
    this->drawConfig = 1;
}

void func_809861C4(DemoIm* this, GlobalContext* globalCtx) {
    CsCmdActorAction* npcAction = func_809850A0(globalCtx, 5);

    if (npcAction != NULL) {
        u32 action = npcAction->action;
        u32 unk_274 = this->unk_274;

        if (action != unk_274) {
            switch (action) {
                case 9:
                    func_80986148(this);
                    break;
                case 7:
                    Animation_Change(&this->skelAnime, &D_0601182C, 1.0f, 0.0f, Animation_GetLastFrame(&D_0601182C),
                                     ANIMMODE_LOOP, -8.0f);
                    this->action = 12;
                    break;
                default:
                    osSyncPrintf("Demo_Im_Ocarina_Check_DemoMode:そんな動作は無い!!!!!!!!\n");
            }
            this->unk_274 = action;
        }
    }
}

void func_8098629C(DemoIm* this, GlobalContext* globalCtx) {
    if (func_80985080(globalCtx)) {
        this->action = 21;
        this->drawConfig = 1;
        this->unk_280 = 1;
    }
}

void func_809862E0(DemoIm* this, GlobalContext* globalCtx) {
    CsCmdActorAction* npcAction = func_809850A0(globalCtx, 5);

    if (npcAction != NULL) {
        u32 action = npcAction->action;
        u32 unk_274 = this->unk_274;
        if (action != unk_274) {
            switch (action) {
                case 1:
                    func_80985F54(this);
                    break;
                case 2:
                    func_80985F64(this, globalCtx);
                    break;
                case 7:
                    func_8098604C(this);
                    break;
                case 8:
                    func_809860C8(this);
                    break;
                case 9:
                    func_80986148(this);
                    break;
                default:
                    osSyncPrintf("Demo_Im_Ocarina_Check_DemoMode:そんな動作は無い!!!!!!!!\n");
            }
            this->unk_274 = action;
        }
    }
}

void func_809863BC(DemoIm* this, GlobalContext* globalCtx) {
    func_809862E0(this, globalCtx);
}

void func_809863DC(DemoIm* this, GlobalContext* globalCtx) {
    func_80985018(this, globalCtx);
    func_80985060(this);
    func_80985EAC(this, globalCtx);
    func_80984BE0(this);
    func_809862E0(this, globalCtx);
}

void func_80986430(DemoIm* this, GlobalContext* globalCtx) {
    s32 sp24;

    func_80985018(this, globalCtx);
    sp24 = func_80985060(this);
    func_80985EAC(this, globalCtx);
    func_80984BE0(this);
    func_80985FE8(this, sp24);
    func_809862E0(this, globalCtx);
}

void func_80986494(DemoIm* this, GlobalContext* globalCtx) {
    func_80985018(this, globalCtx);
    func_80985EF4(this);
    func_80984BE0(this);
    func_809861C4(this, globalCtx);
}

void func_809864D4(DemoIm* this, GlobalContext* globalCtx) {
    s32 sp24;

    func_80985018(this, globalCtx);
    sp24 = func_80985060(this);
    func_80984BE0(this);
    func_809860DC(this, sp24);
    func_8098629C(this, globalCtx);
}

void func_8098652C(DemoIm* this, GlobalContext* globalCtx) {
    func_80985280(this, &D_06001868, 0, 0.0f, 0);
    this->action = 15;
}

void func_80986570(DemoIm* this, GlobalContext* globalCtx) {
    if ((Animation_OnFrame(&this->skelAnime, 7.0f)) && (this->actor.bgCheckFlags & 1)) {
        u32 sfxId = SFX_FLAG;

        sfxId += SurfaceType_GetSfx(&globalCtx->colCtx, this->actor.floorPoly, this->actor.floorBgId);
        Audio_PlaySoundGeneral(sfxId, &this->actor.projectedPos, 4, &D_801333E0, &D_801333E0, &D_801333E8);
    }
}

void func_809865F8(DemoIm* this, GlobalContext* globalCtx, s32 arg2) {
    s32 pad[2];

    if (arg2 != 0) {
        f32* unk_278 = &this->unk_278;

        if (*unk_278 >= 0.0f) {
            if (this->unk_27C == 0) {
                Vec3f* thisPos = &this->actor.world.pos;
                s16 shapeRotY = this->actor.shape.rot.y;
                f32 spawnPosX = thisPos->x + (Math_SinS(shapeRotY) * 30.0f);
                f32 spawnPosY = thisPos->y;
                f32 spawnPosZ = thisPos->z + (Math_CosS(shapeRotY) * 30.0f);

                Actor_Spawn(&globalCtx->actorCtx, globalCtx, ACTOR_EN_ARROW, spawnPosX, spawnPosY, spawnPosZ, 0xFA0,
                            this->actor.shape.rot.y, 0, ARROW_CS_NUT);
                this->unk_27C = 1;
            }
        } else {
            *unk_278 += 1.0f;
        }
    }
}

void func_80986700(DemoIm* this) {
    this->action = 15;
    this->drawConfig = 0;
}

void func_80986710(DemoIm* this, GlobalContext* globalCtx) {
    Animation_Change(&this->skelAnime, &D_06001868, 1.0f, 0.0f, Animation_GetLastFrame(&D_06001868), ANIMMODE_LOOP,
                     0.0f);
    func_80985180(this, globalCtx, 5);
    this->action = 16;
    this->drawConfig = 1;
}

void func_80986794(DemoIm* this) {
    Animation_Change(&this->skelAnime, &D_060014E4, 1.0f, 0.0f, Animation_GetLastFrame(&D_060014E4), ANIMMODE_ONCE,
                     -8.0f);
    this->action = 17;
    this->drawConfig = 1;
}

void func_8098680C(DemoIm* this, GlobalContext* globalCtx) {
    CsCmdActorAction* npcAction = func_809850A0(globalCtx, 5);

    if (npcAction != NULL) {
        u32 action = npcAction->action;
        u32 unk_274 = this->unk_274;

        if (action != unk_274) {
            switch (action) {
                case 1:
                    func_80986700(this);
                    break;
                case 2:
                    func_80986710(this, globalCtx);
                    break;
                case 10:
                    func_80986794(this);
                    break;
                case 11:
                    Actor_Kill(&this->actor);
                    break;
                default:
                    osSyncPrintf("Demo_Im_Spot00_Check_DemoMode:そんな動作は無い!!!!!!!!\n");
            }
            this->unk_274 = action;
        }
    }
}

void func_809868E8(DemoIm* this, GlobalContext* globalCtx) {
    func_8098680C(this, globalCtx);
}

void func_80986908(DemoIm* this, GlobalContext* globalCtx) {
    func_80985018(this, globalCtx);
    func_80985060(this);
    func_80984BE0(this);
    func_8098680C(this, globalCtx);
}

void func_80986948(DemoIm* this, GlobalContext* globalCtx) {
    s32 sp24;

    func_80985018(this, globalCtx);
    sp24 = func_80985060(this);
    func_80986570(this, globalCtx);
    func_80984BE0(this);
    func_809865F8(this, globalCtx, sp24);
    func_8098680C(this, globalCtx);
}

void func_809869B0(DemoIm* this, GlobalContext* globalCtx) {
    func_80985280(this, &D_06001868, 0, 0.0f, 0);
    this->action = 18;
    this->actor.shape.shadowAlpha = 0;
}

s32 func_809869F8(DemoIm* this, GlobalContext* globalCtx) {
    Player* player = PLAYER;
    f32 playerPosX = player->actor.world.pos.x;
    f32 thisPosX = this->actor.world.pos.x;

    if ((thisPosX - (kREG(16) + 30.0f) > playerPosX) && (!(this->actor.flags & 0x40))) {
        return 1;
    }
    return 0;
}

s32 func_80986A5C(DemoIm* this, GlobalContext* globalCtx) {
    Player* player = PLAYER;
    f32 playerPosX = player->actor.world.pos.x;
    f32 thisPosX = this->actor.world.pos.x;

    if ((thisPosX - (kREG(17) + 130.0f) < playerPosX) && (!Gameplay_InCsMode(globalCtx))) {
        return 1;
    }
    return 0;
}

s32 func_80986AD0(DemoIm* this, GlobalContext* globalCtx) {
    this->actor.flags |= 9;
    if (!func_8002F194(&this->actor, globalCtx)) {
        this->actor.textId = 0x708E;
        func_8002F2F4(&this->actor, globalCtx);
    } else {
        return 1;
    }
    return 0;
}

void func_80986B2C(GlobalContext* globalCtx) {
    if (func_8010BDBC(&globalCtx->msgCtx) == 2) {
        Player* player = PLAYER;

        globalCtx->nextEntranceIndex = 0xCD;
        globalCtx->fadeTransition = 38;
        globalCtx->sceneLoadFlag = 0x14;
        func_8002DF54(globalCtx, &player->actor, 8);
    }
}

void func_80986BA0(DemoIm* this, GlobalContext* globalCtx) {
    if (func_809869F8(this, globalCtx)) {
        this->action = 21;
        this->drawConfig = 1;
        this->unk_280 = 1;
        this->actor.shape.shadowAlpha = 0xFF;
    }
}

void func_80986BE4(DemoIm* this, s32 arg1) {
    if (arg1 != 0) {
        this->action = 22;
    }
}

void func_80986BF8(DemoIm* this, GlobalContext* globalCtx) {
    if (gSaveContext.eventChkInf[4] & 1) {
        this->action = 24;
        this->drawConfig = 1;
        this->unk_280 = 1;
        this->actor.shape.shadowAlpha = 0xFF;
    }
}

void func_80986C30(DemoIm* this, GlobalContext* globalCtx) {
    if (func_80986A5C(this, globalCtx)) {
        globalCtx->csCtx.segment = SEGMENTED_TO_VIRTUAL(&D_02002524);
        gSaveContext.cutsceneTrigger = 1;
        gSaveContext.eventChkInf[5] |= 0x200;
        Item_Give(globalCtx, ITEM_SONG_LULLABY);
        func_80985F54(this);
    }
}

void func_80986CC8(DemoIm* this) {
    if (gSaveContext.eventChkInf[4] & 1) {
        this->action = 26;
        this->drawConfig = 1;
        this->unk_280 = 1;
        this->actor.shape.shadowAlpha = 0xFF;
    }
}

void func_80986CFC(DemoIm* this, GlobalContext* globalCtx) {
    if (func_80986A5C(this, globalCtx)) {
        gSaveContext.eventChkInf[4] |= 0x1000;
        this->action = 19;
    }
}

void func_80986D40(DemoIm* this, GlobalContext* globalCtx) {
    if (gSaveContext.sceneSetupIndex == 6) {
        this->action = 19;
        this->drawConfig = 1;
    } else if (gSaveContext.eventChkInf[8] & 1) {
        Actor_Kill(&this->actor);
    } else if (!(gSaveContext.eventChkInf[5] & 0x200)) {
        this->action = 23;
    } else {
        this->action = 20;
    }
}

void func_80986DC8(DemoIm* this, GlobalContext* globalCtx) {
    func_80985018(this, globalCtx);
    func_80985060(this);
    func_80984BE0(this);
    func_80984E58(this, globalCtx);
    this->actor.flags &= ~0x9;
}

void func_80986E20(DemoIm* this, GlobalContext* globalCtx) {
    func_80986BA0(this, globalCtx);
}

void func_80986E40(DemoIm* this, GlobalContext* globalCtx) {
    func_80985018(this, globalCtx);
    func_80985060(this);
    func_80984BE0(this);
    func_80984E58(this, globalCtx);
    func_80984D74(this, globalCtx);
    func_80986BE4(this, func_80986AD0(this, globalCtx));
}

void func_80986EAC(DemoIm* this, GlobalContext* globalCtx) {
    func_80985018(this, globalCtx);
    func_80985060(this);
    func_80984BE0(this);
    func_80984F94(this, globalCtx);
    func_80984D74(this, globalCtx);
    func_80986B2C(globalCtx);
}

void func_80986F08(DemoIm* this, GlobalContext* globalCtx) {
    func_80986BF8(this, globalCtx);
}

void func_80986F28(DemoIm* this, GlobalContext* globalCtx) {
    func_80985018(this, globalCtx);
    func_80985060(this);
    func_80984BE0(this);
    func_80984E58(this, globalCtx);
    func_80984D74(this, globalCtx);
    func_80986C30(this, globalCtx);
}

void func_80986F88(DemoIm* this, GlobalContext* globalCtx) {
    func_80986CC8(this);
}

void func_80986FA8(DemoIm* this, GlobalContext* globalCtx) {
    func_80985018(this, globalCtx);
    func_80985060(this);
    func_80984BE0(this);
    func_80984E58(this, globalCtx);
    this->actor.flags &= ~0x9;
    func_80984D74(this, globalCtx);
    func_80986CFC(this, globalCtx);
}

void func_80987018(DemoIm* this, GlobalContext* globalCtx) {
    func_80985280(this, &D_06001868, 0, 0.0f, 0);
    this->action = 27;
    this->drawConfig = 0;
    this->actor.shape.shadowAlpha = 0;
}

void func_80987064(DemoIm* this) {
    f32* unk_268 = &this->unk_268;
    f32 temp;
    s32 alpha = 255;

    *unk_268 += 1.0f;
    temp = kREG(17) + 10.0f;

    if (*unk_268 >= temp) {
        this->actor.shape.shadowAlpha = this->unk_26C = alpha;
    } else {
        this->actor.shape.shadowAlpha = this->unk_26C = (*unk_268 / temp) * 255.0f;
    }
}

void func_809870F0(DemoIm* this, GlobalContext* globalCtx) {
    func_80985200(this, globalCtx, 5);
    this->action = 28;
    this->drawConfig = 2;
}

void func_80987128(DemoIm* this) {
    if (this->unk_268 >= kREG(17) + 10.0f) {
        this->action = 29;
        this->drawConfig = 1;
    }
}

void func_80987174(DemoIm* this) {
    func_80985280(this, &D_060101C8, 2, -8.0f, 0);
    this->action = 30;
}

void func_809871B4(DemoIm* this, s32 arg1) {
    if (arg1 != 0) {
        func_80985280(this, &D_0600FB10, 0, 0.0f, 0);
    }
}

void func_809871E8(DemoIm* this, GlobalContext* globalCtx) {
    CsCmdActorAction* npcAction = func_809850A0(globalCtx, 5);

    if (npcAction != NULL) {
        u32 action = npcAction->action;
        u32 unk_274 = this->unk_274;

        if (action != unk_274) {
            switch (action) {
                case 12:
                    func_809870F0(this, globalCtx);
                    break;
                case 13:
                    func_80987174(this);
                    break;
                default:
                    osSyncPrintf("Demo_Im_inEnding_Check_DemoMode:そんな動作は無い!!!!!!!!\n");
            }
            this->unk_274 = action;
        }
    }
}

void func_80987288(DemoIm* this, GlobalContext* globalCtx) {
    func_809871E8(this, globalCtx);
}

void func_809872A8(DemoIm* this, GlobalContext* globalCtx) {
    func_80985018(this, globalCtx);
    func_80985060(this);
    func_80984BE0(this);
    func_80987064(this);
    func_80987128(this);
}

void func_809872F0(DemoIm* this, GlobalContext* globalCtx) {
    func_80985018(this, globalCtx);
    func_80985060(this);
    func_80984BE0(this);
    func_809871E8(this, globalCtx);
}

void func_80987330(DemoIm* this, GlobalContext* globalCtx) {
    s32 sp1C;

    func_80985018(this, globalCtx);
    sp1C = func_80985060(this);
    func_80984BE0(this);
    func_809871B4(this, sp1C);
}

void DemoIm_Update(Actor* thisx, GlobalContext* globalCtx) {
    DemoIm* this = THIS;

    if ((this->action < 0) || (this->action >= 31) || (sActionFuncs[this->action] == NULL)) {
        osSyncPrintf(VT_FGCOL(RED) "メインモードがおかしい!!!!!!!!!!!!!!!!!!!!!!!!!\n" VT_RST);
        return;
    }
    sActionFuncs[this->action](this, globalCtx);
}

void DemoIm_Init(Actor* thisx, GlobalContext* globalCtx) {
    DemoIm* this = THIS;

    ActorShape_Init(&this->actor.shape, 0.0f, ActorShadow_DrawCircle, 30.0f);
    func_80984D00(thisx, globalCtx);
    SkelAnime_InitFlex(globalCtx, &this->skelAnime, &D_0600F788, NULL, this->jointTable, this->morphTable, 17);
    thisx->flags &= ~1;

    switch (this->actor.params) {
        case 2:
            func_80985860(this, globalCtx);
            break;
        case 3:
            func_80985E60(this, globalCtx);
            break;
        case 4:
            func_8098652C(this, globalCtx);
            break;
        case 5:
            func_809869B0(this, globalCtx);
            break;
        case 6:
            func_80987018(this, globalCtx);
            break;
        default:
            func_80985310(this, globalCtx);
    }
}

void DemoIm_Destroy(Actor* thisx, GlobalContext* globalCtx) {
    func_80984D4C(thisx, globalCtx);
}

s32 DemoIm_OverrideLimbDraw(GlobalContext* globalCtx, s32 limbIndex, Gfx** dList, Vec3f* pos, Vec3s* rot, void* thisx) {
    DemoIm* this = THIS;
    s32* unk_2D0 = &this->unk_2D0;

    if (this->unk_280 != 0) {
        Vec3s* unk_2D4_unk_0E = &this->unk_2D4.unk_0E;
        Vec3s* unk_2D4_unk_08 = &this->unk_2D4.unk_08;

        switch (limbIndex) {
            case 9:
                rot->x += unk_2D4_unk_0E->y;
                rot->y -= unk_2D4_unk_0E->x;
                break;
            case 16:
                rot->x += unk_2D4_unk_08->y;
                rot->z += unk_2D4_unk_08->x;
                break;
        }
    }

<<<<<<< HEAD
    if ((*unk_2D0 != 0) && (limbIndex == 15)) {
        *dList = D_0600EDE8;
    }
    
    return 0;
=======
    if (*unk_2D0 != 0) {
        if (limbIndex == 15) {
            *dList = D_0600EDE8;
        }
    }
    return false;
>>>>>>> 02b3640b
}

void DemoIm_PostLimbDraw(GlobalContext* globalCtx, s32 limbIndex, Gfx** dList, Vec3s* rot, void* thisx) {
    DemoIm* this = THIS;

    if (limbIndex == 16) {
        Vec3f sp28 = D_809887D8;
        Vec3f dest;

        Matrix_MultVec3f(&sp28, &dest);
        this->actor.focus.pos.x = dest.x;
        this->actor.focus.pos.y = dest.y;
        this->actor.focus.pos.z = dest.z;
        this->actor.focus.rot.x = this->actor.world.rot.x;
        this->actor.focus.rot.y = this->actor.world.rot.y;
        this->actor.focus.rot.z = this->actor.world.rot.z;
    }
}

void func_8098764C(DemoIm* this, GlobalContext* globalCtx) {
}

void func_80987658(DemoIm* this, GlobalContext* globalCtx) {
    s32 pad[2];
    s16 unk_25C = this->unk_25C;
    UNK_PTR sp68 = D_80987830[unk_25C];
    SkelAnime* skelAnime = &this->skelAnime;

    OPEN_DISPS(globalCtx->state.gfxCtx, "../z_demo_im.c", 904);

    func_80093D18(globalCtx->state.gfxCtx);

    gSPSegment(POLY_OPA_DISP++, 0x08, SEGMENTED_TO_VIRTUAL(sp68));
    gSPSegment(POLY_OPA_DISP++, 0x09, SEGMENTED_TO_VIRTUAL(sp68));
    gDPSetEnvColor(POLY_OPA_DISP++, 0, 0, 0, 255);
    gSPSegment(POLY_OPA_DISP++, 0x0C, &D_80116280[2]);

    SkelAnime_DrawFlexOpa(globalCtx, skelAnime->skeleton, skelAnime->jointTable, skelAnime->dListCount, DemoIm_OverrideLimbDraw,
                          DemoIm_PostLimbDraw, this);

    CLOSE_DISPS(globalCtx->state.gfxCtx, "../z_demo_im.c", 925);
}

void DemoIm_Draw(Actor* thisx, GlobalContext* globalCtx) {
    DemoIm* this = THIS;

    if ((this->drawConfig < 0) || (this->drawConfig >= 3) || (sDrawFuncs[this->drawConfig] == NULL)) {
        osSyncPrintf(VT_FGCOL(RED) "描画モードがおかしい!!!!!!!!!!!!!!!!!!!!!!!!!\n" VT_RST);
        return;
    }
    sDrawFuncs[this->drawConfig](this, globalCtx);
}<|MERGE_RESOLUTION|>--- conflicted
+++ resolved
@@ -1160,20 +1160,11 @@
         }
     }
 
-<<<<<<< HEAD
     if ((*unk_2D0 != 0) && (limbIndex == 15)) {
         *dList = D_0600EDE8;
     }
     
-    return 0;
-=======
-    if (*unk_2D0 != 0) {
-        if (limbIndex == 15) {
-            *dList = D_0600EDE8;
-        }
-    }
     return false;
->>>>>>> 02b3640b
 }
 
 void DemoIm_PostLimbDraw(GlobalContext* globalCtx, s32 limbIndex, Gfx** dList, Vec3s* rot, void* thisx) {
