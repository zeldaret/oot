/*
 * File: z_en_ge2.c
 * Overlay: ovl_En_Ge2
 * Description: Purple-clothed Gerudo
 */

#include "z_en_ge2.h"
#include "terminal.h"
#include "assets/objects/object_gla/object_gla.h"

#define FLAGS (ACTOR_FLAG_0 | ACTOR_FLAG_3 | ACTOR_FLAG_4)

#define GE2_STATE_ANIMCOMPLETE (1 << 1)
#define GE2_STATE_KO (1 << 2)
#define GE2_STATE_CAPTURING (1 << 3)
#define GE2_STATE_TALKED (1 << 4)

typedef enum {
    /* 0 */ GE2_TYPE_PATROLLING,
    /* 1 */ GE2_TYPE_STATIONARY,
    /* 2 */ GE2_TYPE_GERUDO_CARD_GIVER
} EnGe2Type;

typedef enum {
    /* 0 */ GE2_ACTION_WALK,
    /* 1 */ GE2_ACTION_ABOUTTURN,
    /* 2 */ GE2_ACTION_TURNPLAYERSPOTTED,
    /* 3 */ GE2_ACTION_KNOCKEDOUT,
    /* 4 */ GE2_ACTION_CAPTURETURN,
    /* 5 */ GE2_ACTION_CAPTURECHARGE,
    /* 6 */ GE2_ACTION_CAPTURECLOSE,
    /* 7 */ GE2_ACTION_STAND,
    /* 8 */ GE2_ACTION_WAITLOOKATPLAYER
} EnGe2Action;

void EnGe2_Init(Actor* thisx, PlayState* play);
void EnGe2_Destroy(Actor* thisx, PlayState* play);
void EnGe2_Update(Actor* thisx, PlayState* play);
void EnGe2_Draw(Actor* thisx, PlayState* play);

s32 EnGe2_CheckCarpentersFreed(void);
void EnGe2_CaptureClose(EnGe2* this, PlayState* play);
void EnGe2_CaptureCharge(EnGe2* this, PlayState* play);
void EnGe2_CaptureTurn(EnGe2* this, PlayState* play);
void EnGe2_KnockedOut(EnGe2* this, PlayState* play);
void EnGe2_TurnPlayerSpotted(EnGe2* this, PlayState* play);
void EnGe2_AboutTurn(EnGe2* this, PlayState* play);
void EnGe2_Walk(EnGe2* this, PlayState* play);
void EnGe2_Stand(EnGe2* this, PlayState* play);
void EnGe2_WaitLookAtPlayer(EnGe2* this, PlayState* play);
void EnGe2_ForceTalk(EnGe2* this, PlayState* play);

// Update functions
void EnGe2_UpdateFriendly(Actor* thisx, PlayState* play);
void EnGe2_UpdateAfterTalk(Actor* thisx, PlayState* play);
void EnGe2_UpdateStunned(Actor* thisx, PlayState* play2);

ActorInit En_Ge2_InitVars = {
    /**/ ACTOR_EN_GE2,
    /**/ ACTORCAT_NPC,
    /**/ FLAGS,
    /**/ OBJECT_GLA,
    /**/ sizeof(EnGe2),
    /**/ EnGe2_Init,
    /**/ EnGe2_Destroy,
    /**/ EnGe2_Update,
    /**/ EnGe2_Draw,
};

static ColliderCylinderInit sCylinderInit = {
    {
        COLTYPE_NONE,
        AT_NONE,
        AC_ON | AC_TYPE_PLAYER,
        OC1_ON | OC1_TYPE_ALL,
        OC2_TYPE_1,
        COLSHAPE_CYLINDER,
    },
    {
        ELEMTYPE_UNK0,
        { 0x00000000, 0x00, 0x00 },
        { 0x000007A2, 0x00, 0x00 },
        ATELEM_NONE,
        ACELEM_ON,
        OCELEM_ON,
    },
    { 20, 60, 0, { 0, 0, 0 } },
};

static EnGe2ActionFunc sActionFuncs[] = {
    EnGe2_Walk,         EnGe2_AboutTurn,   EnGe2_TurnPlayerSpotted,
    EnGe2_KnockedOut,   EnGe2_CaptureTurn, EnGe2_CaptureCharge,
    EnGe2_CaptureClose, EnGe2_Stand,       EnGe2_WaitLookAtPlayer,
};

static AnimationHeader* sAnimations[] = {
    &gGerudoPurpleWalkingAnim,         &gGerudoPurpleLookingAboutAnim, &gGerudoPurpleLookingAboutAnim,
    &gGerudoPurpleFallingToGroundAnim, &gGerudoPurpleLookingAboutAnim, &gGerudoPurpleChargingAnim,
    &gGerudoPurpleLookingAboutAnim,    &gGerudoPurpleLookingAboutAnim, &gGerudoPurpleLookingAboutAnim,
};

static u8 sAnimModes[] = {
    ANIMMODE_LOOP, ANIMMODE_ONCE, ANIMMODE_LOOP, ANIMMODE_ONCE, ANIMMODE_LOOP,
    ANIMMODE_LOOP, ANIMMODE_LOOP, ANIMMODE_LOOP, ANIMMODE_ONCE,
};

void EnGe2_ChangeAction(EnGe2* this, s32 i) {
    this->actionFunc = sActionFuncs[i];
    Animation_Change(&this->skelAnime, sAnimations[i], 1.0f, 0.0f, Animation_GetLastFrame(sAnimations[i]),
                     sAnimModes[i], -8.0f);
    this->stateFlags &= ~GE2_STATE_ANIMCOMPLETE;
}

void EnGe2_Init(Actor* thisx, PlayState* play) {
<<<<<<< HEAD
    STACK_PAD(s32);
=======
>>>>>>> bf3339a1
    EnGe2* this = (EnGe2*)thisx;
    s16 params = this->actor.params;

    ActorShape_Init(&this->actor.shape, 0.0f, ActorShadow_DrawCircle, 36.0f);
    SkelAnime_InitFlex(play, &this->skelAnime, &gGerudoPurpleSkel, NULL, this->jointTable, this->morphTable, 22);
    Animation_PlayLoop(&this->skelAnime, &gGerudoPurpleWalkingAnim);
    Collider_InitCylinder(play, &this->collider);
    Collider_SetCylinder(play, &this->collider, &this->actor, &sCylinderInit);
    this->actor.colChkInfo.mass = MASS_IMMOVABLE;
    Actor_SetScale(&this->actor, 0.01f);

    if (play->sceneId == SCENE_GERUDO_VALLEY) {
        this->actor.uncullZoneForward = 1000.0f;
    } else {
        this->actor.uncullZoneForward = 1200.0f;
    }

    this->yDetectRange = (this->actor.world.rot.z + 1) * 40.0f;
    this->actor.world.rot.z = 0;
    this->actor.shape.rot.z = 0;

    switch (thisx->params & 0xFF) {
        case GE2_TYPE_PATROLLING:
            EnGe2_ChangeAction(this, GE2_ACTION_WALK);
            if (EnGe2_CheckCarpentersFreed()) {
                this->actor.update = EnGe2_UpdateFriendly;
                this->actor.targetMode = 6;
            }
            break;
        case GE2_TYPE_STATIONARY:
            EnGe2_ChangeAction(this, GE2_ACTION_STAND);
            if (EnGe2_CheckCarpentersFreed()) {
                this->actor.update = EnGe2_UpdateFriendly;
                this->actor.targetMode = 6;
            }
            break;
        case GE2_TYPE_GERUDO_CARD_GIVER:
            EnGe2_ChangeAction(this, GE2_ACTION_WAITLOOKATPLAYER);
            this->actor.update = EnGe2_UpdateAfterTalk;
            this->actionFunc = EnGe2_ForceTalk;
            this->actor.targetMode = 6;
            break;
        default:
            ASSERT(0, "0", "../z_en_ge2.c", 418);
            break;
    }

    this->stateFlags = 0;
    this->unk_304 = 0; // Set and not used
    this->walkTimer = 0;
    this->playerSpottedParam = 0;
    this->actor.minVelocityY = -4.0f;
    this->actor.gravity = -1.0f;
    this->walkDirection = this->actor.world.rot.y;
    this->walkDuration = ((thisx->params & 0xFF00) >> 8) * 10;
}

void EnGe2_Destroy(Actor* thisx, PlayState* play) {
    EnGe2* this = (EnGe2*)thisx;

    Collider_DestroyCylinder(play, &this->collider);
}

// Detection/check functions

s32 Ge2_DetectPlayerInAction(PlayState* play, EnGe2* this) {
    f32 visionScale;

    visionScale = (!IS_DAY ? 0.75f : 1.5f);

    if ((250.0f * visionScale) < this->actor.xzDistToPlayer) {
        return 0;
    }

    if (this->actor.xzDistToPlayer < 50.0f) {
        return 2;
    }

    if (func_8002DDE4(play)) {
        return 1;
    }
    return 0;
}

s32 Ge2_DetectPlayerInUpdate(PlayState* play, EnGe2* this, Vec3f* pos, s16 yRot, f32 yDetectRange) {
    Player* player = GET_PLAYER(play);
    Vec3f posResult;
    CollisionPoly* outPoly;
    f32 visionScale;

    visionScale = (!IS_DAY ? 0.75f : 1.5f);

    if ((250.0f * visionScale) < this->actor.xzDistToPlayer) {
        return 0;
    }

    if (yDetectRange < ABS(this->actor.yDistToPlayer)) {
        return 0;
    }

    if (ABS((s16)(this->actor.yawTowardsPlayer - yRot)) > 0x2000) {
        return 0;
    }

    if (BgCheck_AnyLineTest1(&play->colCtx, pos, &player->bodyPartsPos[PLAYER_BODYPART_HEAD], &posResult, &outPoly,
                             0)) {
        return 0;
    }
    return 1;
}

s32 EnGe2_CheckCarpentersFreed(void) {
    if (CHECK_FLAG_ALL(gSaveContext.save.info.eventChkInf[EVENTCHKINF_CARPENTERS_FREE_INDEX] &
                           (EVENTCHKINF_CARPENTERS_FREE_MASK_ALL | 0xF0),
                       EVENTCHKINF_CARPENTERS_FREE_MASK_ALL)) {
        return 1;
    }
    return 0;
}

// Actions

void EnGe2_CaptureClose(EnGe2* this, PlayState* play) {
    if (this->timer > 0) {
        this->timer--;
    } else {
        func_8006D074(play);

        if ((INV_CONTENT(ITEM_HOOKSHOT) == ITEM_NONE) || (INV_CONTENT(ITEM_LONGSHOT) == ITEM_NONE)) {
            play->nextEntranceIndex = ENTR_GERUDO_VALLEY_1;
        } else if (GET_EVENTCHKINF(EVENTCHKINF_C7)) {
            play->nextEntranceIndex = ENTR_GERUDOS_FORTRESS_18;
        } else {
            play->nextEntranceIndex = ENTR_GERUDOS_FORTRESS_17;
        }

        play->transitionType = TRANS_TYPE_CIRCLE(TCA_STARBURST, TCC_BLACK, TCS_FAST);
        play->transitionTrigger = TRANS_TRIGGER_START;
    }
}

void EnGe2_CaptureCharge(EnGe2* this, PlayState* play) {
    Math_SmoothStepToS(&this->actor.world.rot.y, this->actor.yawTowardsPlayer, 2, 0x400, 0x100);
    this->actor.shape.rot.y = this->actor.world.rot.y;
    if (this->actor.xzDistToPlayer < 50.0f) {
        EnGe2_ChangeAction(this, GE2_ACTION_CAPTURECLOSE);
        this->actor.speed = 0.0f;
    }

    if (this->timer > 0) {
        this->timer--;
    } else {
        func_8006D074(play);

        if ((INV_CONTENT(ITEM_HOOKSHOT) == ITEM_NONE) || (INV_CONTENT(ITEM_LONGSHOT) == ITEM_NONE)) {
            play->nextEntranceIndex = ENTR_GERUDO_VALLEY_1;
        } else if (GET_EVENTCHKINF(EVENTCHKINF_C7)) {
            play->nextEntranceIndex = ENTR_GERUDOS_FORTRESS_18;
        } else {
            play->nextEntranceIndex = ENTR_GERUDOS_FORTRESS_17;
        }

        play->transitionType = TRANS_TYPE_CIRCLE(TCA_STARBURST, TCC_BLACK, TCS_FAST);
        play->transitionTrigger = TRANS_TRIGGER_START;
    }
}

void EnGe2_CaptureTurn(EnGe2* this, PlayState* play) {
    Math_SmoothStepToS(&this->actor.world.rot.y, this->actor.yawTowardsPlayer, 2, 0x400, 0x100);
    this->actor.shape.rot.y = this->actor.world.rot.y;

    if (this->actor.world.rot.y == this->actor.yawTowardsPlayer) {
        EnGe2_ChangeAction(this, GE2_ACTION_CAPTURECHARGE);
        this->timer = 50;
        this->actor.speed = 4.0f;
    }
}

void EnGe2_KnockedOut(EnGe2* this, PlayState* play) {
    static Vec3f effectVelocity = { 0.0f, -0.05f, 0.0f };
    static Vec3f effectAccel = { 0.0f, -0.025f, 0.0f };
    static Color_RGBA8 effectPrimColor = { 255, 255, 255, 0 };
    static Color_RGBA8 effectEnvColor = { 255, 150, 0, 0 };
    s32 effectAngle;
    Vec3f effectPos;

    this->actor.flags &= ~ACTOR_FLAG_0;
    if (this->stateFlags & GE2_STATE_ANIMCOMPLETE) {
        effectAngle = (play->state.frames) * 0x2800;
        effectPos.x = this->actor.focus.pos.x + (Math_CosS(effectAngle) * 5.0f);
        effectPos.y = this->actor.focus.pos.y + 10.0f;
        effectPos.z = this->actor.focus.pos.z + (Math_SinS(effectAngle) * 5.0f);
        EffectSsKiraKira_SpawnDispersed(play, &effectPos, &effectVelocity, &effectAccel, &effectPrimColor,
                                        &effectEnvColor, 1000, 16);
    }
}

void EnGe2_TurnPlayerSpotted(EnGe2* this, PlayState* play) {
    s32 playerSpotted;

    this->actor.speed = 0.0f;

    if (this->stateFlags & GE2_STATE_TALKED) {
        this->stateFlags &= ~GE2_STATE_TALKED;
    } else {
        playerSpotted = Ge2_DetectPlayerInAction(play, this);

        if (playerSpotted != 0) {
            this->timer = 100;
            this->yawTowardsPlayer = this->actor.yawTowardsPlayer;

            if (this->playerSpottedParam < playerSpotted) {
                this->playerSpottedParam = playerSpotted;
            }
        } else if (this->actor.world.rot.y == this->yawTowardsPlayer) {
            this->playerSpottedParam = 0;
            EnGe2_ChangeAction(this, GE2_ACTION_ABOUTTURN);
            return;
        }
    }

    switch (this->playerSpottedParam) {
        case 1:
            Math_SmoothStepToS(&this->actor.world.rot.y, this->yawTowardsPlayer, 2, 0x200, 0x100);
            break;
        case 2:
            Math_SmoothStepToS(&this->actor.world.rot.y, this->yawTowardsPlayer, 2, 0x600, 0x180);
            break;
    }

    this->actor.shape.rot.y = this->actor.world.rot.y;
}

void EnGe2_AboutTurn(EnGe2* this, PlayState* play) {
    s32 playerSpotted;

    this->actor.speed = 0.0f;
    playerSpotted = Ge2_DetectPlayerInAction(play, this);

    if (playerSpotted != 0) {
        EnGe2_ChangeAction(this, GE2_ACTION_TURNPLAYERSPOTTED);
        this->timer = 100;
        this->playerSpottedParam = playerSpotted;
        this->yawTowardsPlayer = this->actor.yawTowardsPlayer;
    } else if (this->stateFlags & GE2_STATE_ANIMCOMPLETE) {
        Math_SmoothStepToS(&this->actor.world.rot.y, this->walkDirection, 2, 0x400, 0x200);
        this->actor.shape.rot.y = this->actor.world.rot.y;
    }

    if (this->actor.shape.rot.y == this->walkDirection) {
        EnGe2_ChangeAction(this, GE2_ACTION_WALK);
    }
}

void EnGe2_Walk(EnGe2* this, PlayState* play) {
    u8 playerSpotted;

    playerSpotted = Ge2_DetectPlayerInAction(play, this);
    if (playerSpotted != 0) {
        this->actor.speed = 0.0f;
        EnGe2_ChangeAction(this, GE2_ACTION_TURNPLAYERSPOTTED);
        this->timer = 100;
        this->playerSpottedParam = playerSpotted;
        this->yawTowardsPlayer = this->actor.yawTowardsPlayer;
    } else if (this->walkTimer >= this->walkDuration) {
        this->walkTimer = 0;
        this->walkDirection += 0x8000;
        EnGe2_ChangeAction(this, GE2_ACTION_ABOUTTURN);
        this->actor.speed = 0.0f;
    } else {
        this->walkTimer++;
        this->actor.speed = 2.0f;
    }
}

void EnGe2_Stand(EnGe2* this, PlayState* play) {
    Math_SmoothStepToS(&this->actor.world.rot.y, this->walkDirection, 2, 0x400, 0x200);
}

void EnGe2_TurnToFacePlayer(EnGe2* this, PlayState* play) {
    STACK_PAD(s32);
    s16 angleDiff = this->actor.yawTowardsPlayer - this->actor.shape.rot.y;

    if (ABS(angleDiff) <= 0x4000) {
        Math_SmoothStepToS(&this->actor.shape.rot.y, this->actor.yawTowardsPlayer, 6, 4000, 100);
        this->actor.world.rot.y = this->actor.shape.rot.y;
        Actor_TrackPlayer(play, &this->actor, &this->headRot, &this->unk_2EE, this->actor.focus.pos);
    } else {
        if (angleDiff < 0) {
            Math_SmoothStepToS(&this->headRot.y, -0x2000, 6, 6200, 0x100);
        } else {
            Math_SmoothStepToS(&this->headRot.y, 0x2000, 6, 6200, 0x100);
        }

        Math_SmoothStepToS(&this->actor.shape.rot.y, this->actor.yawTowardsPlayer, 12, 1000, 100);
        this->actor.world.rot.y = this->actor.shape.rot.y;
    }
}

void EnGe2_LookAtPlayer(EnGe2* this, PlayState* play) {
    if ((ABS((s16)(this->actor.yawTowardsPlayer - this->actor.shape.rot.y)) <= 0x4300) &&
        (this->actor.xzDistToPlayer < 200.0f)) {
        Actor_TrackPlayer(play, &this->actor, &this->headRot, &this->unk_2EE, this->actor.focus.pos);
    } else {
        Math_SmoothStepToS(&this->headRot.x, 0, 6, 6200, 100);
        Math_SmoothStepToS(&this->headRot.y, 0, 6, 6200, 100);
        Math_SmoothStepToS(&this->unk_2EE.x, 0, 6, 6200, 100);
        Math_SmoothStepToS(&this->unk_2EE.y, 0, 6, 6200, 100);
    }
}

void EnGe2_SetActionAfterTalk(EnGe2* this, PlayState* play) {
    if (Actor_TextboxIsClosing(&this->actor, play)) {

        switch (this->actor.params & 0xFF) {
            case GE2_TYPE_PATROLLING:
                EnGe2_ChangeAction(this, GE2_ACTION_ABOUTTURN);
                break;
            case GE2_TYPE_STATIONARY:
                EnGe2_ChangeAction(this, GE2_ACTION_STAND);
                break;
            case GE2_TYPE_GERUDO_CARD_GIVER:
                this->actionFunc = EnGe2_WaitLookAtPlayer;
                break;
        }
        this->actor.update = EnGe2_UpdateFriendly;
        this->actor.flags &= ~ACTOR_FLAG_16;
    }
    EnGe2_TurnToFacePlayer(this, play);
}

void EnGe2_WaitLookAtPlayer(EnGe2* this, PlayState* play) {
    EnGe2_LookAtPlayer(this, play);
}

void EnGe2_WaitTillCardGiven(EnGe2* this, PlayState* play) {
    if (Actor_HasParent(&this->actor, play)) {
        this->actor.parent = NULL;
        this->actionFunc = EnGe2_SetActionAfterTalk;
    } else {
        Actor_OfferGetItem(&this->actor, play, GI_GERUDOS_CARD, 10000.0f, 50.0f);
    }
}

void EnGe2_GiveCard(EnGe2* this, PlayState* play) {
    if ((Message_GetState(&play->msgCtx) == TEXT_STATE_EVENT) && Message_ShouldAdvance(play)) {
        Message_CloseTextbox(play);
        this->actor.flags &= ~ACTOR_FLAG_16;
        this->actionFunc = EnGe2_WaitTillCardGiven;
        Actor_OfferGetItem(&this->actor, play, GI_GERUDOS_CARD, 10000.0f, 50.0f);
    }
}

void EnGe2_ForceTalk(EnGe2* this, PlayState* play) {

    if (Actor_TalkOfferAccepted(&this->actor, play)) {
        this->actionFunc = EnGe2_GiveCard;
    } else {
        this->actor.textId = 0x6004;
        this->actor.flags |= ACTOR_FLAG_16;
        Actor_OfferTalkExchange(&this->actor, play, 300.0f, 300.0f, EXCH_ITEM_NONE);
    }
    EnGe2_LookAtPlayer(this, play);
}

void EnGe2_SetupCapturePlayer(EnGe2* this, PlayState* play) {
    this->stateFlags |= GE2_STATE_CAPTURING;
    this->actor.speed = 0.0f;
    EnGe2_ChangeAction(this, GE2_ACTION_CAPTURETURN);
    Player_SetCsActionWithHaltedActors(play, &this->actor, PLAYER_CSACTION_95);
    Sfx_PlaySfxCentered(NA_SE_SY_FOUND);
    Message_StartTextbox(play, 0x6000, &this->actor);
}

void EnGe2_MaintainColliderAndSetAnimState(EnGe2* this, PlayState* play) {
    STACK_PADS(s32, 2);

    Collider_UpdateCylinder(&this->actor, &this->collider);
    CollisionCheck_SetOC(play, &play->colChkCtx, &this->collider.base);
    Actor_UpdateBgCheckInfo(play, &this->actor, 40.0f, 25.0f, 40.0f, UPDBGCHECKINFO_FLAG_0 | UPDBGCHECKINFO_FLAG_2);

    if (!(this->stateFlags & GE2_STATE_ANIMCOMPLETE) && SkelAnime_Update(&this->skelAnime)) {
        this->stateFlags |= GE2_STATE_ANIMCOMPLETE;
    }
}

void EnGe2_MoveAndBlink(EnGe2* this, PlayState* play) {
    Actor_MoveXZGravity(&this->actor);

    if (DECR(this->blinkTimer) == 0) {
        this->blinkTimer = Rand_S16Offset(60, 60);
    }
    this->eyeIndex = this->blinkTimer;

    if (this->eyeIndex >= 3) {
        this->eyeIndex = 0;
    }
}

// Update functions

void EnGe2_UpdateFriendly(Actor* thisx, PlayState* play) {
    EnGe2* this = (EnGe2*)thisx;

    EnGe2_MaintainColliderAndSetAnimState(this, play);
    this->actionFunc(this, play);

    if (Actor_TalkOfferAccepted(&this->actor, play)) {
        if ((this->actor.params & 0xFF) == GE2_TYPE_PATROLLING) {
            this->actor.speed = 0.0f;
            EnGe2_ChangeAction(this, GE2_ACTION_WAITLOOKATPLAYER);
        }
        this->actionFunc = EnGe2_SetActionAfterTalk;
        this->actor.update = EnGe2_UpdateAfterTalk;
    } else {
        this->actor.textId = 0x6005;

        if (this->actor.xzDistToPlayer < 100.0f) {
            Actor_OfferTalk(&this->actor, play, 100.0f);
        }
    }
    EnGe2_MoveAndBlink(this, play);
}

void EnGe2_UpdateAfterTalk(Actor* thisx, PlayState* play) {
    EnGe2* this = (EnGe2*)thisx;

    this->stateFlags |= GE2_STATE_TALKED;
    EnGe2_MaintainColliderAndSetAnimState(this, play);
    this->actionFunc(this, play);
    EnGe2_MoveAndBlink(this, play);
}

void EnGe2_Update(Actor* thisx, PlayState* play) {
    EnGe2* this = (EnGe2*)thisx;
    s32 paramsType;

    EnGe2_MaintainColliderAndSetAnimState(this, play);

    if ((this->stateFlags & GE2_STATE_KO) || (this->stateFlags & GE2_STATE_CAPTURING)) {
        this->actionFunc(this, play);
    } else if (this->collider.base.acFlags & AC_HIT) {
        if ((this->collider.elem.acHitElem != NULL) &&
            (this->collider.elem.acHitElem->atDmgInfo.dmgFlags & DMG_HOOKSHOT)) {
            //! @bug duration parameter is larger than 255 which messes with the internal bitpacking of the colorfilter.
            //! Because of the duration being tracked as an unsigned byte it ends up being truncated to 144
            Actor_SetColorFilter(&this->actor, COLORFILTER_COLORFLAG_BLUE, 120, COLORFILTER_BUFFLAG_OPA, 400);
            this->actor.update = EnGe2_UpdateStunned;
            return;
        }

        EnGe2_ChangeAction(this, GE2_ACTION_KNOCKEDOUT);
        this->timer = 100;
        this->stateFlags |= GE2_STATE_KO;
        this->actor.speed = 0.0f;
        Actor_PlaySfx(&this->actor, NA_SE_VO_SK_CRASH);
    } else {
        this->actionFunc(this, play);

        if (Ge2_DetectPlayerInUpdate(play, this, &this->actor.focus.pos, this->actor.shape.rot.y, this->yDetectRange)) {
            // "Discovered!"
            PRINTF(VT_FGCOL(GREEN) "発見!!!!!!!!!!!!\n" VT_RST);
            EnGe2_SetupCapturePlayer(this, play);
        }

        if (((this->actor.params & 0xFF) == GE2_TYPE_STATIONARY) && (this->actor.xzDistToPlayer < 100.0f)) {
            // "Discovered!"
            PRINTF(VT_FGCOL(GREEN) "発見!!!!!!!!!!!!\n" VT_RST);
            EnGe2_SetupCapturePlayer(this, play);
        }
    }

    if (!(this->stateFlags & GE2_STATE_KO)) {
        paramsType = this->actor.params & 0xFF; // Not necessary, but looks a bit nicer
        if ((paramsType == GE2_TYPE_PATROLLING) || (paramsType == GE2_TYPE_STATIONARY)) {
            CollisionCheck_SetAC(play, &play->colChkCtx, &this->collider.base);
        }
    }
    EnGe2_MoveAndBlink(this, play);

    if (EnGe2_CheckCarpentersFreed() && !(this->stateFlags & GE2_STATE_KO)) {
        this->actor.update = EnGe2_UpdateFriendly;
        this->actor.targetMode = 6;
    }
}

void EnGe2_UpdateStunned(Actor* thisx, PlayState* play2) {
    PlayState* play = play2;
    EnGe2* this = (EnGe2*)thisx;

    Collider_UpdateCylinder(&this->actor, &this->collider);
    CollisionCheck_SetOC(play, &play->colChkCtx, &this->collider.base);
    Actor_UpdateBgCheckInfo(play, &this->actor, 40.0f, 25.0f, 40.0f, UPDBGCHECKINFO_FLAG_0 | UPDBGCHECKINFO_FLAG_2);

    if ((this->collider.base.acFlags & AC_HIT) &&
        ((this->collider.elem.acHitElem == NULL) ||
         !(this->collider.elem.acHitElem->atDmgInfo.dmgFlags & DMG_HOOKSHOT))) {
        this->actor.colorFilterTimer = 0;
        EnGe2_ChangeAction(this, GE2_ACTION_KNOCKEDOUT);
        this->timer = 100;
        this->stateFlags |= GE2_STATE_KO;
        this->actor.speed = 0.0f;
        Actor_PlaySfx(&this->actor, NA_SE_VO_SK_CRASH);
    }
    CollisionCheck_SetAC(play, &play->colChkCtx, &this->collider.base);

    if (EnGe2_CheckCarpentersFreed()) {
        this->actor.update = EnGe2_UpdateFriendly;
        this->actor.targetMode = 6;
        this->actor.colorFilterTimer = 0;
    } else if (this->actor.colorFilterTimer == 0) {
        this->actor.update = EnGe2_Update;
    }
}

s32 EnGe2_OverrideLimbDraw(PlayState* play, s32 limbIndex, Gfx** dList, Vec3f* pos, Vec3s* rot, void* thisx) {
    EnGe2* this = (EnGe2*)thisx;

    if (limbIndex == 3) {
        rot->x += this->headRot.y;
        rot->z += this->headRot.x;
    }
    return 0;
}

void EnGe2_PostLimbDraw(PlayState* play, s32 limbIndex, Gfx** dList, Vec3s* rot, void* thisx) {
    static Vec3f D_80A343B0 = { 600.0f, 700.0f, 0.0f };
    EnGe2* this = (EnGe2*)thisx;

    if (limbIndex == 6) {
        Matrix_MultVec3f(&D_80A343B0, &this->actor.focus.pos);
    }
}

void EnGe2_Draw(Actor* thisx, PlayState* play) {
    static void* eyeTextures[] = { gGerudoPurpleEyeOpenTex, gGerudoPurpleEyeHalfTex, gGerudoPurpleEyeClosedTex };
    STACK_PAD(s32);
    EnGe2* this = (EnGe2*)thisx;

    OPEN_DISPS(play->state.gfxCtx, "../z_en_ge2.c", 1274);

    Gfx_SetupDL_37Opa(play->state.gfxCtx);
    gSPSegment(POLY_OPA_DISP++, 0x08, SEGMENTED_TO_VIRTUAL(eyeTextures[this->eyeIndex]));
    func_8002EBCC(&this->actor, play, 0);
    SkelAnime_DrawFlexOpa(play, this->skelAnime.skeleton, this->skelAnime.jointTable, this->skelAnime.dListCount,
                          EnGe2_OverrideLimbDraw, EnGe2_PostLimbDraw, this);

    CLOSE_DISPS(play->state.gfxCtx, "../z_en_ge2.c", 1291);
}<|MERGE_RESOLUTION|>--- conflicted
+++ resolved
@@ -112,10 +112,6 @@
 }
 
 void EnGe2_Init(Actor* thisx, PlayState* play) {
-<<<<<<< HEAD
-    STACK_PAD(s32);
-=======
->>>>>>> bf3339a1
     EnGe2* this = (EnGe2*)thisx;
     s16 params = this->actor.params;
 
