--- conflicted
+++ resolved
@@ -133,11 +133,7 @@
     this->actor.world.rot.z = 0;
     this->actor.shape.rot.z = 0;
 
-<<<<<<< HEAD
-    switch (PARAMS_GET_S(this->actor.params, 0, 8)) {
-=======
-    switch (thisx->params & 0xFF) {
->>>>>>> 8366b873
+    switch (PARAMS_GET_S(thisx->params, 0, 8)) {
         case GE2_TYPE_PATROLLING:
             EnGe2_ChangeAction(this, GE2_ACTION_WALK);
             if (EnGe2_CheckCarpentersFreed()) {
@@ -170,11 +166,7 @@
     this->actor.minVelocityY = -4.0f;
     this->actor.gravity = -1.0f;
     this->walkDirection = this->actor.world.rot.y;
-<<<<<<< HEAD
-    this->walkDuration = PARAMS_GET_S(this->actor.params, 8, 8) * 10;
-=======
-    this->walkDuration = ((thisx->params & 0xFF00) >> 8) * 10;
->>>>>>> 8366b873
+    this->walkDuration = PARAMS_GET_S(thisx->params, 8, 8) * 10;
 }
 
 void EnGe2_Destroy(Actor* thisx, PlayState* play) {
