/*
 * File: z_en_ge2.c
 * Overlay: ovl_En_Ge2
 * Description: Purple-clothed Gerudo
 */

#include "z_en_ge2.h"
#include "terminal.h"
#include "assets/objects/object_gla/object_gla.h"

#define FLAGS (ACTOR_FLAG_0 | ACTOR_FLAG_3 | ACTOR_FLAG_4)

#define GE2_STATE_ANIMCOMPLETE (1 << 1)
#define GE2_STATE_KO (1 << 2)
#define GE2_STATE_CAPTURING (1 << 3)
#define GE2_STATE_TALKED (1 << 4)

typedef enum {
    /* 0 */ GE2_TYPE_PATROLLING,
    /* 1 */ GE2_TYPE_STATIONARY,
    /* 2 */ GE2_TYPE_GERUDO_CARD_GIVER
} EnGe2Type;

typedef enum {
    /* 0 */ GE2_ACTION_WALK,
    /* 1 */ GE2_ACTION_ABOUTTURN,
    /* 2 */ GE2_ACTION_TURNPLAYERSPOTTED,
    /* 3 */ GE2_ACTION_KNOCKEDOUT,
    /* 4 */ GE2_ACTION_CAPTURETURN,
    /* 5 */ GE2_ACTION_CAPTURECHARGE,
    /* 6 */ GE2_ACTION_CAPTURECLOSE,
    /* 7 */ GE2_ACTION_STAND,
    /* 8 */ GE2_ACTION_WAITLOOKATPLAYER
} EnGe2Action;

void EnGe2_Init(Actor* thisx, PlayState* play);
void EnGe2_Destroy(Actor* thisx, PlayState* play);
void EnGe2_Update(Actor* thisx, PlayState* play);
void EnGe2_Draw(Actor* thisx, PlayState* play);

s32 EnGe2_CheckCarpentersFreed(void);
void EnGe2_CaptureClose(EnGe2* this, PlayState* play);
void EnGe2_CaptureCharge(EnGe2* this, PlayState* play);
void EnGe2_CaptureTurn(EnGe2* this, PlayState* play);
void EnGe2_KnockedOut(EnGe2* this, PlayState* play);
void EnGe2_TurnPlayerSpotted(EnGe2* this, PlayState* play);
void EnGe2_AboutTurn(EnGe2* this, PlayState* play);
void EnGe2_Walk(EnGe2* this, PlayState* play);
void EnGe2_Stand(EnGe2* this, PlayState* play);
void EnGe2_WaitLookAtPlayer(EnGe2* this, PlayState* play);
void EnGe2_ForceTalk(EnGe2* this, PlayState* play);

// Update functions
void EnGe2_UpdateFriendly(Actor* thisx, PlayState* play);
void EnGe2_UpdateAfterTalk(Actor* thisx, PlayState* play);
void EnGe2_UpdateStunned(Actor* thisx, PlayState* play2);

ActorInit En_Ge2_InitVars = {
    ACTOR_EN_GE2,
    ACTORCAT_NPC,
    FLAGS,
    OBJECT_GLA,
    sizeof(EnGe2),
    (ActorFunc)EnGe2_Init,
    (ActorFunc)EnGe2_Destroy,
    (ActorFunc)EnGe2_Update,
    (ActorFunc)EnGe2_Draw,
};

static ColliderCylinderInit sCylinderInit = {
    {
        COLTYPE_NONE,
        AT_NONE,
        AC_ON | AC_TYPE_PLAYER,
        OC1_ON | OC1_TYPE_ALL,
        OC2_TYPE_1,
        COLSHAPE_CYLINDER,
    },
    {
        ELEMTYPE_UNK0,
        { 0x00000000, 0x00, 0x00 },
        { 0x000007A2, 0x00, 0x00 },
        TOUCH_NONE,
        BUMP_ON,
        OCELEM_ON,
    },
    { 20, 60, 0, { 0, 0, 0 } },
};

static EnGe2ActionFunc sActionFuncs[] = {
    EnGe2_Walk,         EnGe2_AboutTurn,   EnGe2_TurnPlayerSpotted,
    EnGe2_KnockedOut,   EnGe2_CaptureTurn, EnGe2_CaptureCharge,
    EnGe2_CaptureClose, EnGe2_Stand,       EnGe2_WaitLookAtPlayer,
};

static AnimationHeader* sAnimations[] = {
    &gGerudoPurpleWalkingAnim,         &gGerudoPurpleLookingAboutAnim, &gGerudoPurpleLookingAboutAnim,
    &gGerudoPurpleFallingToGroundAnim, &gGerudoPurpleLookingAboutAnim, &gGerudoPurpleChargingAnim,
    &gGerudoPurpleLookingAboutAnim,    &gGerudoPurpleLookingAboutAnim, &gGerudoPurpleLookingAboutAnim,
};

static u8 sAnimModes[] = {
    ANIMMODE_LOOP, ANIMMODE_ONCE, ANIMMODE_LOOP, ANIMMODE_ONCE, ANIMMODE_LOOP,
    ANIMMODE_LOOP, ANIMMODE_LOOP, ANIMMODE_LOOP, ANIMMODE_ONCE,
};

void EnGe2_ChangeAction(EnGe2* this, s32 i) {
    this->actionFunc = sActionFuncs[i];
    Animation_Change(&this->skelAnime, sAnimations[i], 1.0f, 0.0f, Animation_GetLastFrame(sAnimations[i]),
                     sAnimModes[i], -8.0f);
    this->stateFlags &= ~GE2_STATE_ANIMCOMPLETE;
}

void EnGe2_Init(Actor* thisx, PlayState* play) {
    s32 pad;
    EnGe2* this = (EnGe2*)thisx;

    ActorShape_Init(&this->actor.shape, 0.0f, ActorShadow_DrawCircle, 36.0f);
    SkelAnime_InitFlex(play, &this->skelAnime, &gGerudoPurpleSkel, NULL, this->jointTable, this->morphTable, 22);
    Animation_PlayLoop(&this->skelAnime, &gGerudoPurpleWalkingAnim);
    Collider_InitCylinder(play, &this->collider);
    Collider_SetCylinder(play, &this->collider, &this->actor, &sCylinderInit);
    this->actor.colChkInfo.mass = MASS_IMMOVABLE;
    Actor_SetScale(&this->actor, 0.01f);

    if (play->sceneId == SCENE_GERUDO_VALLEY) {
        this->actor.uncullZoneForward = 1000.0f;
    } else {
        this->actor.uncullZoneForward = 1200.0f;
    }

    this->yDetectRange = (this->actor.world.rot.z + 1) * 40.0f;
    this->actor.world.rot.z = 0;
    this->actor.shape.rot.z = 0;

    switch (this->actor.params & 0xFF) {
        case GE2_TYPE_PATROLLING:
            EnGe2_ChangeAction(this, GE2_ACTION_WALK);
            if (EnGe2_CheckCarpentersFreed()) {
                this->actor.update = EnGe2_UpdateFriendly;
                this->actor.targetMode = 6;
            }
            break;
        case GE2_TYPE_STATIONARY:
            EnGe2_ChangeAction(this, GE2_ACTION_STAND);
            if (EnGe2_CheckCarpentersFreed()) {
                this->actor.update = EnGe2_UpdateFriendly;
                this->actor.targetMode = 6;
            }
            break;
        case GE2_TYPE_GERUDO_CARD_GIVER:
            EnGe2_ChangeAction(this, GE2_ACTION_WAITLOOKATPLAYER);
            this->actor.update = EnGe2_UpdateAfterTalk;
            this->actionFunc = EnGe2_ForceTalk;
            this->actor.targetMode = 6;
            break;
        default:
            ASSERT(0, "0", "../z_en_ge2.c", 418);
    }

    this->stateFlags = 0;
    this->unk_304 = 0; // Set and not used
    this->walkTimer = 0;
    this->playerSpottedParam = 0;
    this->actor.minVelocityY = -4.0f;
    this->actor.gravity = -1.0f;
    this->walkDirection = this->actor.world.rot.y;
    this->walkDuration = ((this->actor.params & 0xFF00) >> 8) * 10;
}

void EnGe2_Destroy(Actor* thisx, PlayState* play) {
    EnGe2* this = (EnGe2*)thisx;

    Collider_DestroyCylinder(play, &this->collider);
}

// Detection/check functions

s32 Ge2_DetectPlayerInAction(PlayState* play, EnGe2* this) {
    f32 visionScale;

    visionScale = (!IS_DAY ? 0.75f : 1.5f);

    if ((250.0f * visionScale) < this->actor.xzDistToPlayer) {
        return 0;
    }

    if (this->actor.xzDistToPlayer < 50.0f) {
        return 2;
    }

    if (func_8002DDE4(play)) {
        return 1;
    }
    return 0;
}

s32 Ge2_DetectPlayerInUpdate(PlayState* play, EnGe2* this, Vec3f* pos, s16 yRot, f32 yDetectRange) {
    Player* player = GET_PLAYER(play);
    Vec3f posResult;
    CollisionPoly* outPoly;
    f32 visionScale;

    visionScale = (!IS_DAY ? 0.75f : 1.5f);

    if ((250.0f * visionScale) < this->actor.xzDistToPlayer) {
        return 0;
    }

    if (yDetectRange < ABS(this->actor.yDistToPlayer)) {
        return 0;
    }

    if (ABS((s16)(this->actor.yawTowardsPlayer - yRot)) > 0x2000) {
        return 0;
    }

    if (BgCheck_AnyLineTest1(&play->colCtx, pos, &player->bodyPartsPos[PLAYER_BODYPART_HEAD], &posResult, &outPoly,
                             0)) {
        return 0;
    }
    return 1;
}

s32 EnGe2_CheckCarpentersFreed(void) {
    if (CHECK_FLAG_ALL(gSaveContext.eventChkInf[EVENTCHKINF_CARPENTERS_FREE_INDEX] &
                           (EVENTCHKINF_CARPENTERS_FREE_MASK_ALL | 0xF0),
                       EVENTCHKINF_CARPENTERS_FREE_MASK_ALL)) {
        return 1;
    }
    return 0;
}

// Actions

void EnGe2_CaptureClose(EnGe2* this, PlayState* play) {
    if (this->timer > 0) {
        this->timer--;
    } else {
        func_8006D074(play);

        if ((INV_CONTENT(ITEM_HOOKSHOT) == ITEM_NONE) || (INV_CONTENT(ITEM_LONGSHOT) == ITEM_NONE)) {
            play->nextEntranceIndex = ENTR_GERUDO_VALLEY_1;
        } else if (GET_EVENTCHKINF(EVENTCHKINF_C7)) {
            play->nextEntranceIndex = ENTR_GERUDOS_FORTRESS_18;
        } else {
            play->nextEntranceIndex = ENTR_GERUDOS_FORTRESS_17;
        }

        play->transitionType = TRANS_TYPE_CIRCLE(TCA_STARBURST, TCC_BLACK, TCS_FAST);
        play->transitionTrigger = TRANS_TRIGGER_START;
    }
}

void EnGe2_CaptureCharge(EnGe2* this, PlayState* play) {
    Math_SmoothStepToS(&this->actor.world.rot.y, this->actor.yawTowardsPlayer, 2, 0x400, 0x100);
    this->actor.shape.rot.y = this->actor.world.rot.y;
    if (this->actor.xzDistToPlayer < 50.0f) {
        EnGe2_ChangeAction(this, GE2_ACTION_CAPTURECLOSE);
        this->actor.speedXZ = 0.0f;
    }

    if (this->timer > 0) {
        this->timer--;
    } else {
        func_8006D074(play);

        if ((INV_CONTENT(ITEM_HOOKSHOT) == ITEM_NONE) || (INV_CONTENT(ITEM_LONGSHOT) == ITEM_NONE)) {
            play->nextEntranceIndex = ENTR_GERUDO_VALLEY_1;
        } else if (GET_EVENTCHKINF(EVENTCHKINF_C7)) {
            play->nextEntranceIndex = ENTR_GERUDOS_FORTRESS_18;
        } else {
            play->nextEntranceIndex = ENTR_GERUDOS_FORTRESS_17;
        }

        play->transitionType = TRANS_TYPE_CIRCLE(TCA_STARBURST, TCC_BLACK, TCS_FAST);
        play->transitionTrigger = TRANS_TRIGGER_START;
    }
}

void EnGe2_CaptureTurn(EnGe2* this, PlayState* play) {
    Math_SmoothStepToS(&this->actor.world.rot.y, this->actor.yawTowardsPlayer, 2, 0x400, 0x100);
    this->actor.shape.rot.y = this->actor.world.rot.y;

    if (this->actor.world.rot.y == this->actor.yawTowardsPlayer) {
        EnGe2_ChangeAction(this, GE2_ACTION_CAPTURECHARGE);
        this->timer = 50;
        this->actor.speedXZ = 4.0f;
    }
}

void EnGe2_KnockedOut(EnGe2* this, PlayState* play) {
    static Vec3f effectVelocity = { 0.0f, -0.05f, 0.0f };
    static Vec3f effectAccel = { 0.0f, -0.025f, 0.0f };
    static Color_RGBA8 effectPrimColor = { 255, 255, 255, 0 };
    static Color_RGBA8 effectEnvColor = { 255, 150, 0, 0 };
    s32 effectAngle;
    Vec3f effectPos;

    this->actor.flags &= ~ACTOR_FLAG_0;
    if (this->stateFlags & GE2_STATE_ANIMCOMPLETE) {
        effectAngle = (play->state.frames) * 0x2800;
        effectPos.x = this->actor.focus.pos.x + (Math_CosS(effectAngle) * 5.0f);
        effectPos.y = this->actor.focus.pos.y + 10.0f;
        effectPos.z = this->actor.focus.pos.z + (Math_SinS(effectAngle) * 5.0f);
        EffectSsKiraKira_SpawnDispersed(play, &effectPos, &effectVelocity, &effectAccel, &effectPrimColor,
                                        &effectEnvColor, 1000, 16);
    }
}

void EnGe2_TurnPlayerSpotted(EnGe2* this, PlayState* play) {
    s32 playerSpotted;

    this->actor.speedXZ = 0.0f;

    if (this->stateFlags & GE2_STATE_TALKED) {
        this->stateFlags &= ~GE2_STATE_TALKED;
    } else {
        playerSpotted = Ge2_DetectPlayerInAction(play, this);

        if (playerSpotted != 0) {
            this->timer = 100;
            this->yawTowardsPlayer = this->actor.yawTowardsPlayer;

            if (this->playerSpottedParam < playerSpotted) {
                this->playerSpottedParam = playerSpotted;
            }
        } else if (this->actor.world.rot.y == this->yawTowardsPlayer) {
            this->playerSpottedParam = 0;
            EnGe2_ChangeAction(this, GE2_ACTION_ABOUTTURN);
            return;
        }
    }

    switch (this->playerSpottedParam) {
        case 1:
            Math_SmoothStepToS(&this->actor.world.rot.y, this->yawTowardsPlayer, 2, 0x200, 0x100);
            break;
        case 2:
            Math_SmoothStepToS(&this->actor.world.rot.y, this->yawTowardsPlayer, 2, 0x600, 0x180);
            break;
    }

    this->actor.shape.rot.y = this->actor.world.rot.y;
}

void EnGe2_AboutTurn(EnGe2* this, PlayState* play) {
    s32 playerSpotted;

    this->actor.speedXZ = 0.0f;
    playerSpotted = Ge2_DetectPlayerInAction(play, this);

    if (playerSpotted != 0) {
        EnGe2_ChangeAction(this, GE2_ACTION_TURNPLAYERSPOTTED);
        this->timer = 100;
        this->playerSpottedParam = playerSpotted;
        this->yawTowardsPlayer = this->actor.yawTowardsPlayer;
    } else if (this->stateFlags & GE2_STATE_ANIMCOMPLETE) {
        Math_SmoothStepToS(&this->actor.world.rot.y, this->walkDirection, 2, 0x400, 0x200);
        this->actor.shape.rot.y = this->actor.world.rot.y;
    }

    if (this->actor.shape.rot.y == this->walkDirection) {
        EnGe2_ChangeAction(this, GE2_ACTION_WALK);
    }
}

void EnGe2_Walk(EnGe2* this, PlayState* play) {
    u8 playerSpotted;

    playerSpotted = Ge2_DetectPlayerInAction(play, this);
    if (playerSpotted != 0) {
        this->actor.speedXZ = 0.0f;
        EnGe2_ChangeAction(this, GE2_ACTION_TURNPLAYERSPOTTED);
        this->timer = 100;
        this->playerSpottedParam = playerSpotted;
        this->yawTowardsPlayer = this->actor.yawTowardsPlayer;
    } else if (this->walkTimer >= this->walkDuration) {
        this->walkTimer = 0;
        this->walkDirection += 0x8000;
        EnGe2_ChangeAction(this, GE2_ACTION_ABOUTTURN);
        this->actor.speedXZ = 0.0f;
    } else {
        this->walkTimer++;
        this->actor.speedXZ = 2.0f;
    }
}

void EnGe2_Stand(EnGe2* this, PlayState* play) {
    Math_SmoothStepToS(&this->actor.world.rot.y, this->walkDirection, 2, 0x400, 0x200);
}

void EnGe2_TurnToFacePlayer(EnGe2* this, PlayState* play) {
    s32 pad;
    s16 angleDiff = this->actor.yawTowardsPlayer - this->actor.shape.rot.y;

    if (ABS(angleDiff) <= 0x4000) {
        Math_SmoothStepToS(&this->actor.shape.rot.y, this->actor.yawTowardsPlayer, 6, 4000, 100);
        this->actor.world.rot.y = this->actor.shape.rot.y;
        Actor_TrackPlayer(play, &this->actor, &this->headRot, &this->unk_2EE, this->actor.focus.pos);
    } else {
        if (angleDiff < 0) {
            Math_SmoothStepToS(&this->headRot.y, -0x2000, 6, 6200, 0x100);
        } else {
            Math_SmoothStepToS(&this->headRot.y, 0x2000, 6, 6200, 0x100);
        }

        Math_SmoothStepToS(&this->actor.shape.rot.y, this->actor.yawTowardsPlayer, 12, 1000, 100);
        this->actor.world.rot.y = this->actor.shape.rot.y;
    }
}

void EnGe2_LookAtPlayer(EnGe2* this, PlayState* play) {
    if ((ABS((s16)(this->actor.yawTowardsPlayer - this->actor.shape.rot.y)) <= 0x4300) &&
        (this->actor.xzDistToPlayer < 200.0f)) {
        Actor_TrackPlayer(play, &this->actor, &this->headRot, &this->unk_2EE, this->actor.focus.pos);
    } else {
        Math_SmoothStepToS(&this->headRot.x, 0, 6, 6200, 100);
        Math_SmoothStepToS(&this->headRot.y, 0, 6, 6200, 100);
        Math_SmoothStepToS(&this->unk_2EE.x, 0, 6, 6200, 100);
        Math_SmoothStepToS(&this->unk_2EE.y, 0, 6, 6200, 100);
    }
}

void EnGe2_SetActionAfterTalk(EnGe2* this, PlayState* play) {
    if (Actor_TextboxIsClosing(&this->actor, play)) {

        switch (this->actor.params & 0xFF) {
            case GE2_TYPE_PATROLLING:
                EnGe2_ChangeAction(this, GE2_ACTION_ABOUTTURN);
                break;
            case GE2_TYPE_STATIONARY:
                EnGe2_ChangeAction(this, GE2_ACTION_STAND);
                break;
            case GE2_TYPE_GERUDO_CARD_GIVER:
                this->actionFunc = EnGe2_WaitLookAtPlayer;
                break;
        }
        this->actor.update = EnGe2_UpdateFriendly;
        this->actor.flags &= ~ACTOR_FLAG_16;
    }
    EnGe2_TurnToFacePlayer(this, play);
}

void EnGe2_WaitLookAtPlayer(EnGe2* this, PlayState* play) {
    EnGe2_LookAtPlayer(this, play);
}

void EnGe2_WaitTillCardGiven(EnGe2* this, PlayState* play) {
    if (Actor_HasParent(&this->actor, play)) {
        this->actor.parent = NULL;
        this->actionFunc = EnGe2_SetActionAfterTalk;
    } else {
        Actor_OfferGetItem(&this->actor, play, GI_GERUDOS_CARD, 10000.0f, 50.0f);
    }
}

void EnGe2_GiveCard(EnGe2* this, PlayState* play) {
    if ((Message_GetState(&play->msgCtx) == TEXT_STATE_EVENT) && Message_ShouldAdvance(play)) {
        Message_CloseTextbox(play);
        this->actor.flags &= ~ACTOR_FLAG_16;
        this->actionFunc = EnGe2_WaitTillCardGiven;
        Actor_OfferGetItem(&this->actor, play, GI_GERUDOS_CARD, 10000.0f, 50.0f);
    }
}

void EnGe2_ForceTalk(EnGe2* this, PlayState* play) {

    if (Actor_ProcessTalkRequest(&this->actor, play)) {
        this->actionFunc = EnGe2_GiveCard;
    } else {
        this->actor.textId = 0x6004;
        this->actor.flags |= ACTOR_FLAG_16;
        func_8002F1C4(&this->actor, play, 300.0f, 300.0f, EXCH_ITEM_NONE);
    }
    EnGe2_LookAtPlayer(this, play);
}

void EnGe2_SetupCapturePlayer(EnGe2* this, PlayState* play) {
    this->stateFlags |= GE2_STATE_CAPTURING;
    this->actor.speedXZ = 0.0f;
    EnGe2_ChangeAction(this, GE2_ACTION_CAPTURETURN);
    func_8002DF54(play, &this->actor, PLAYER_CSMODE_95);
    func_80078884(NA_SE_SY_FOUND);
    Message_StartTextbox(play, 0x6000, &this->actor);
}

void EnGe2_MaintainColliderAndSetAnimState(EnGe2* this, PlayState* play) {
    s32 pad;
    s32 pad2;

    Collider_UpdateCylinder(&this->actor, &this->collider);
    CollisionCheck_SetOC(play, &play->colChkCtx, &this->collider.base);
    Actor_UpdateBgCheckInfo(play, &this->actor, 40.0f, 25.0f, 40.0f, UPDBGCHECKINFO_FLAG_0 | UPDBGCHECKINFO_FLAG_2);

    if (!(this->stateFlags & GE2_STATE_ANIMCOMPLETE) && SkelAnime_Update(&this->skelAnime)) {
        this->stateFlags |= GE2_STATE_ANIMCOMPLETE;
    }
}

void EnGe2_MoveAndBlink(EnGe2* this, PlayState* play) {
    Actor_MoveForward(&this->actor);

    if (DECR(this->blinkTimer) == 0) {
        this->blinkTimer = Rand_S16Offset(60, 60);
    }
    this->eyeIndex = this->blinkTimer;

    if (this->eyeIndex >= 3) {
        this->eyeIndex = 0;
    }
}

// Update functions

void EnGe2_UpdateFriendly(Actor* thisx, PlayState* play) {
    EnGe2* this = (EnGe2*)thisx;

    EnGe2_MaintainColliderAndSetAnimState(this, play);
    this->actionFunc(this, play);

    if (Actor_ProcessTalkRequest(&this->actor, play)) {
        if ((this->actor.params & 0xFF) == GE2_TYPE_PATROLLING) {
            this->actor.speedXZ = 0.0f;
            EnGe2_ChangeAction(this, GE2_ACTION_WAITLOOKATPLAYER);
        }
        this->actionFunc = EnGe2_SetActionAfterTalk;
        this->actor.update = EnGe2_UpdateAfterTalk;
    } else {
        this->actor.textId = 0x6005;

        if (this->actor.xzDistToPlayer < 100.0f) {
            func_8002F2CC(&this->actor, play, 100.0f);
        }
    }
    EnGe2_MoveAndBlink(this, play);
}

void EnGe2_UpdateAfterTalk(Actor* thisx, PlayState* play) {
    EnGe2* this = (EnGe2*)thisx;

    this->stateFlags |= GE2_STATE_TALKED;
    EnGe2_MaintainColliderAndSetAnimState(this, play);
    this->actionFunc(this, play);
    EnGe2_MoveAndBlink(this, play);
}

void EnGe2_Update(Actor* thisx, PlayState* play) {
    EnGe2* this = (EnGe2*)thisx;
    s32 paramsType;

    EnGe2_MaintainColliderAndSetAnimState(this, play);

    if ((this->stateFlags & GE2_STATE_KO) || (this->stateFlags & GE2_STATE_CAPTURING)) {
        this->actionFunc(this, play);
    } else if (this->collider.base.acFlags & AC_HIT) {
<<<<<<< HEAD
        if ((this->collider.elem.acHitElem != NULL) &&
            (this->collider.elem.acHitElem->toucher.dmgFlags & DMG_HOOKSHOT)) {
            Actor_SetColorFilter(&this->actor, 0, 120, 0, 400);
=======
        if ((this->collider.info.acHitInfo != NULL) &&
            (this->collider.info.acHitInfo->toucher.dmgFlags & DMG_HOOKSHOT)) {
            //! @bug duration parameter is larger than 255 which messes with the internal bitpacking of the colorfilter.
            //! Because of the duration being tracked as an unsigned byte it ends up being truncated to 144
            Actor_SetColorFilter(&this->actor, COLORFILTER_COLORFLAG_BLUE, 120, COLORFILTER_BUFFLAG_OPA, 400);
>>>>>>> aa48c66e
            this->actor.update = EnGe2_UpdateStunned;
            return;
        }

        EnGe2_ChangeAction(this, GE2_ACTION_KNOCKEDOUT);
        this->timer = 100;
        this->stateFlags |= GE2_STATE_KO;
        this->actor.speedXZ = 0.0f;
        Audio_PlayActorSfx2(&this->actor, NA_SE_VO_SK_CRASH);
    } else {
        this->actionFunc(this, play);

        if (Ge2_DetectPlayerInUpdate(play, this, &this->actor.focus.pos, this->actor.shape.rot.y, this->yDetectRange)) {
            // "Discovered!"
            osSyncPrintf(VT_FGCOL(GREEN) "発見!!!!!!!!!!!!\n" VT_RST);
            EnGe2_SetupCapturePlayer(this, play);
        }

        if (((this->actor.params & 0xFF) == GE2_TYPE_STATIONARY) && (this->actor.xzDistToPlayer < 100.0f)) {
            // "Discovered!"
            osSyncPrintf(VT_FGCOL(GREEN) "発見!!!!!!!!!!!!\n" VT_RST);
            EnGe2_SetupCapturePlayer(this, play);
        }
    }

    if (!(this->stateFlags & GE2_STATE_KO)) {
        paramsType = this->actor.params & 0xFF; // Not necessary, but looks a bit nicer
        if ((paramsType == GE2_TYPE_PATROLLING) || (paramsType == GE2_TYPE_STATIONARY)) {
            CollisionCheck_SetAC(play, &play->colChkCtx, &this->collider.base);
        }
    }
    EnGe2_MoveAndBlink(this, play);

    if (EnGe2_CheckCarpentersFreed() && !(this->stateFlags & GE2_STATE_KO)) {
        this->actor.update = EnGe2_UpdateFriendly;
        this->actor.targetMode = 6;
    }
}

void EnGe2_UpdateStunned(Actor* thisx, PlayState* play2) {
    PlayState* play = play2;
    EnGe2* this = (EnGe2*)thisx;

    Collider_UpdateCylinder(&this->actor, &this->collider);
    CollisionCheck_SetOC(play, &play->colChkCtx, &this->collider.base);
    Actor_UpdateBgCheckInfo(play, &this->actor, 40.0f, 25.0f, 40.0f, UPDBGCHECKINFO_FLAG_0 | UPDBGCHECKINFO_FLAG_2);

    if ((this->collider.base.acFlags & AC_HIT) && ((this->collider.elem.acHitElem == NULL) ||
                                                   !(this->collider.elem.acHitElem->toucher.dmgFlags & DMG_HOOKSHOT))) {
        this->actor.colorFilterTimer = 0;
        EnGe2_ChangeAction(this, GE2_ACTION_KNOCKEDOUT);
        this->timer = 100;
        this->stateFlags |= GE2_STATE_KO;
        this->actor.speedXZ = 0.0f;
        Audio_PlayActorSfx2(&this->actor, NA_SE_VO_SK_CRASH);
    }
    CollisionCheck_SetAC(play, &play->colChkCtx, &this->collider.base);

    if (EnGe2_CheckCarpentersFreed()) {
        this->actor.update = EnGe2_UpdateFriendly;
        this->actor.targetMode = 6;
        this->actor.colorFilterTimer = 0;
    } else if (this->actor.colorFilterTimer == 0) {
        this->actor.update = EnGe2_Update;
    }
}

s32 EnGe2_OverrideLimbDraw(PlayState* play, s32 limbIndex, Gfx** dList, Vec3f* pos, Vec3s* rot, void* thisx) {
    EnGe2* this = (EnGe2*)thisx;

    if (limbIndex == 3) {
        rot->x += this->headRot.y;
        rot->z += this->headRot.x;
    }
    return 0;
}

void EnGe2_PostLimbDraw(PlayState* play, s32 limbIndex, Gfx** dList, Vec3s* rot, void* thisx) {
    static Vec3f D_80A343B0 = { 600.0f, 700.0f, 0.0f };
    EnGe2* this = (EnGe2*)thisx;

    if (limbIndex == 6) {
        Matrix_MultVec3f(&D_80A343B0, &this->actor.focus.pos);
    }
}

void EnGe2_Draw(Actor* thisx, PlayState* play) {
    static void* eyeTextures[] = { gGerudoPurpleEyeOpenTex, gGerudoPurpleEyeHalfTex, gGerudoPurpleEyeClosedTex };
    s32 pad;
    EnGe2* this = (EnGe2*)thisx;

    OPEN_DISPS(play->state.gfxCtx, "../z_en_ge2.c", 1274);

    Gfx_SetupDL_37Opa(play->state.gfxCtx);
    gSPSegment(POLY_OPA_DISP++, 0x08, SEGMENTED_TO_VIRTUAL(eyeTextures[this->eyeIndex]));
    func_8002EBCC(&this->actor, play, 0);
    SkelAnime_DrawFlexOpa(play, this->skelAnime.skeleton, this->skelAnime.jointTable, this->skelAnime.dListCount,
                          EnGe2_OverrideLimbDraw, EnGe2_PostLimbDraw, this);

    CLOSE_DISPS(play->state.gfxCtx, "../z_en_ge2.c", 1291);
}<|MERGE_RESOLUTION|>--- conflicted
+++ resolved
@@ -554,17 +554,11 @@
     if ((this->stateFlags & GE2_STATE_KO) || (this->stateFlags & GE2_STATE_CAPTURING)) {
         this->actionFunc(this, play);
     } else if (this->collider.base.acFlags & AC_HIT) {
-<<<<<<< HEAD
         if ((this->collider.elem.acHitElem != NULL) &&
             (this->collider.elem.acHitElem->toucher.dmgFlags & DMG_HOOKSHOT)) {
-            Actor_SetColorFilter(&this->actor, 0, 120, 0, 400);
-=======
-        if ((this->collider.info.acHitInfo != NULL) &&
-            (this->collider.info.acHitInfo->toucher.dmgFlags & DMG_HOOKSHOT)) {
             //! @bug duration parameter is larger than 255 which messes with the internal bitpacking of the colorfilter.
             //! Because of the duration being tracked as an unsigned byte it ends up being truncated to 144
             Actor_SetColorFilter(&this->actor, COLORFILTER_COLORFLAG_BLUE, 120, COLORFILTER_BUFFLAG_OPA, 400);
->>>>>>> aa48c66e
             this->actor.update = EnGe2_UpdateStunned;
             return;
         }
