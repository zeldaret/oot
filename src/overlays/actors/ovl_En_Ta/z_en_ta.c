/*
 * File: z_en_ta.c
 * Overlay: ovl_En_Ta
 * Description: Talon
 */

#include "z_en_ta.h"
#include "overlays/actors/ovl_En_Niw/z_en_niw.h"

#include "libc64/qrand.h"
#include "array_count.h"
#include "gfx.h"
#include "gfx_setupdl.h"
#include "one_point_cutscene.h"
#include "printf.h"
#include "rand.h"
#include "segmented_address.h"
#include "seqcmd.h"
#include "sequence.h"
#include "sfx.h"
#include "sys_matrix.h"
#include "terminal.h"
#include "translation.h"
#include "z_lib.h"
#include "audio.h"
#include "face_reaction.h"
#include "play_state.h"
#include "player.h"
#include "save.h"

#include "assets/objects/object_ta/object_ta.h"

#define FLAGS (ACTOR_FLAG_ATTENTION_ENABLED | ACTOR_FLAG_FRIENDLY)

#define TALON_STATE_FLAG_TRACKING_PLAYER (1 << 0)
#define TALON_STATE_FLAG_GIVING_MILK_REFILL (1 << 1)
#define TALON_STATE_FLAG_SUPPRESS_BLINK (1 << 2)
// This has no effect, see EnTa_OverrideLimbDraw for details
#define TALON_STATE_FLAG_SUPPRESS_ROCKING_ANIM (1 << 3)
#define TALON_STATE_FLAG_ANIMATION_FINISHED (1 << 4)
#define TALON_STATE_FLAG_CUCCO_GAME_START_EVENT_TRIGGERED (1 << 5)
#define TALON_STATE_FLAG_FLOOR_CAMERA_ACTIVE (1 << 7)
#define TALON_STATE_FLAG_RAISING_HANDS (1 << 8)
#define TALON_STATE_FLAG_RESTORE_BGM_ON_DESTROY (1 << 9)

typedef enum TalonEyeIndex {
    /* 0 */ TALON_EYE_INDEX_OPEN,
    /* 1 */ TALON_EYE_INDEX_HALF,
    /* 2 */ TALON_EYE_INDEX_CLOSED,
    /* 3 */ TALON_EYE_INDEX_MAX
} TalonEyeIndex;

typedef enum TalonCanBuyMilkResult {
    /* 0 */ TALON_CANBUYMILK_NOT_ENOUGH_RUPEES,
    /* 1 */ TALON_CANBUYMILK_NO_EMPTY_BOTTLE,
    /* 2 */ TALON_CANBUYMILK_SUCCESS
} TalonCanBuyMilkResult;

void EnTa_Init(Actor* thisx, PlayState* play2);
void EnTa_Destroy(Actor* thisx, PlayState* play);
void EnTa_Update(Actor* thisx, PlayState* play);
void EnTa_Draw(Actor* thisx, PlayState* play);

void EnTa_IdleAsleepInCastle(EnTa* this, PlayState* play);
void EnTa_IdleAsleepInLonLonHouse(EnTa* this, PlayState* play);
void EnTa_IdleAsleepInKakariko(EnTa* this, PlayState* play);
void EnTa_IdleAwakeInCastle(EnTa* this, PlayState* play);
void EnTa_IdleAwakeInKakariko(EnTa* this, PlayState* play);
void EnTa_IdleAtRanch(EnTa* this, PlayState* play);
void EnTa_RunCuccoGame(EnTa* this, PlayState* play);
void EnTa_IdleSittingInLonLonHouse(EnTa* this, PlayState* play);
void EnTa_IdleAfterCuccoGameFinished(EnTa* this, PlayState* play);

void EnTa_BlinkWaitUntilNext(EnTa* this);
void EnTa_BlinkAdvanceState(EnTa* this);

void EnTa_AnimRepeatCurrent(EnTa* this);
void EnTa_AnimSleeping(EnTa* this);
void EnTa_AnimSitSleeping(EnTa* this);
void EnTa_AnimRunToEnd(EnTa* this);

ActorProfile En_Ta_Profile = {
    /**/ ACTOR_EN_TA,
    /**/ ACTORCAT_NPC,
    /**/ FLAGS,
    /**/ OBJECT_TA,
    /**/ sizeof(EnTa),
    /**/ EnTa_Init,
    /**/ EnTa_Destroy,
    /**/ EnTa_Update,
    /**/ EnTa_Draw,
};

static ColliderCylinderInit sCylinderInit = {
    {
        COL_MATERIAL_NONE,
        AT_NONE,
        AC_ON | AC_TYPE_PLAYER,
        OC1_ON | OC1_TYPE_ALL,
        OC2_TYPE_1,
        COLSHAPE_CYLINDER,
    },
    {
        ELEM_MATERIAL_UNK0,
        { 0x00000000, 0x00, 0x00 },
        { 0x00000004, 0x00, 0x00 },
        ATELEM_NONE,
        ACELEM_ON,
        OCELEM_ON,
    },
    { 30, 40, 0, { 0, 0, 0 } },
};

void EnTa_SetupAction(EnTa* this, EnTaActionFunc actionFunc, EnTaAnimFunc animFunc) {
    this->actionFunc = actionFunc;
    this->animFunc = animFunc;
}

void EnTa_SetTextForTalkInLonLonHouse(EnTa* this, PlayState* play) {
    u16 maskReactionTextId = MaskReaction_GetTextId(play, MASK_REACTION_SET_TALON);

    // Check if cucco game was just finished
    if (GET_EVENTINF(EVENTINF_CUCCO_GAME_FINISHED)) {
        // Check if the game was won
        if (GET_EVENTINF(EVENTINF_CUCCO_GAME_WON)) {
            if (GET_ITEMGETINF(ITEMGETINF_TALON_BOTTLE)) {
                // Game won already before
                this->actor.textId = 0x2088;
            } else {
                // First time winning
                this->actor.textId = 0x2086;
            }
        } else {
            // Try again
            this->actor.textId = 0x2085;
        }
        CLEAR_EVENTINF(EVENTINF_CUCCO_GAME_WON);
    } else if (maskReactionTextId == 0) {
        if (GET_INFTABLE(INFTABLE_TALKED_TO_TALON_IN_RANCH_HOUSE)) {
            if (GET_ITEMGETINF(ITEMGETINF_TALON_BOTTLE)) {
                // Play cucco game or buy milk
                this->actor.textId = 0x208B;
            } else {
                // Play cucco game?
                this->actor.textId = 0x207F;
            }
        } else {
            // First time talking to Talon in Lon Lon house
            this->actor.textId = 0x207E;
        }
    } else {
        this->actor.textId = maskReactionTextId;
    }
}

void EnTa_Init(Actor* thisx, PlayState* play2) {
    EnTa* this = (EnTa*)thisx;
    PlayState* play = play2;

    ActorShape_Init(&this->actor.shape, 0.0f, ActorShadow_DrawCircle, 36.0f);
    SkelAnime_InitFlex(play, &this->skelAnime, &gTalonSkel, &gTalonStandAnim, this->jointTable, this->morphTable,
<<<<<<< HEAD
                       ARRAY_COUNT(this->jointTable));
=======
                       TALON_LIMB_MAX);
>>>>>>> fc2992ab
    Collider_InitCylinder(play, &this->collider);
    Collider_SetCylinder(play, &this->collider, &this->actor, &sCylinderInit);

    this->actor.colChkInfo.mass = MASS_IMMOVABLE;
    this->stateFlags = 0;
    this->rapidBlinks = 0;
    this->nodOffTimer = 0;
    this->blinkTimer = 20;
    this->blinkFunc = EnTa_BlinkWaitUntilNext;
    Actor_SetScale(&this->actor, 0.01f);
    this->actor.attentionRangeType = ATTENTION_RANGE_6;
    this->actor.velocity.y = -4.0f;
    this->actor.minVelocityY = -4.0f;
    this->actor.gravity = -1.0f;

    switch (this->actor.params) {
        case ENTA_IN_KAKARIKO:
            PRINTF(VT_FGCOL(CYAN) T(" 追放タロン \n", " Exile Talon \n") VT_RST);
            if (GET_EVENTCHKINF(EVENTCHKINF_TALON_RETURNED_FROM_KAKARIKO)) {
                Actor_Kill(&this->actor);
            } else if (!LINK_IS_ADULT) {
                Actor_Kill(&this->actor);
            } else if (GET_EVENTCHKINF(EVENTCHKINF_TALON_WOKEN_IN_KAKARIKO)) {
                EnTa_SetupAction(this, EnTa_IdleAwakeInKakariko, EnTa_AnimRepeatCurrent);
                this->eyeIndex = TALON_EYE_INDEX_OPEN;
                Animation_PlayOnce(&this->skelAnime, &gTalonStandAnim);
                this->currentAnimation = &gTalonStandAnim;
            } else {
                EnTa_SetupAction(this, EnTa_IdleAsleepInKakariko, EnTa_AnimSleeping);
                this->eyeIndex = TALON_EYE_INDEX_CLOSED;
                Animation_PlayOnce(&this->skelAnime, &gTalonSleepAnim);
                this->currentAnimation = &gTalonSleepAnim;
                this->actor.shape.shadowScale = 54.0f;
            }
            break;

        case ENTA_RETURNED_FROM_KAKARIKO:
            PRINTF(VT_FGCOL(CYAN) T(" 出戻りタロン \n", " Return Talon \n") VT_RST);
            if (!GET_EVENTCHKINF(EVENTCHKINF_TALON_RETURNED_FROM_KAKARIKO)) {
                Actor_Kill(&this->actor);
            } else if (!LINK_IS_ADULT) {
                Actor_Kill(&this->actor);
            } else if (play->sceneId == SCENE_STABLE && !IS_DAY) {
                Actor_Kill(&this->actor);
                PRINTF(VT_FGCOL(CYAN) T(" 夜はいない \n", " He's not here at night \n") VT_RST);
            } else {
                EnTa_SetupAction(this, EnTa_IdleAtRanch, EnTa_AnimRepeatCurrent);
                this->eyeIndex = TALON_EYE_INDEX_OPEN;
                Animation_PlayOnce(&this->skelAnime, &gTalonStandAnim);
                this->currentAnimation = &gTalonStandAnim;
            }
            break;

        default: // Child era Talon
            PRINTF(VT_FGCOL(CYAN) T(" その他のタロン \n", " Other Talon \n") VT_RST);
            if (play->sceneId == SCENE_HYRULE_CASTLE) {
                if (GET_EVENTCHKINF(EVENTCHKINF_TALON_RETURNED_FROM_CASTLE)) {
                    Actor_Kill(&this->actor);
                } else if (GET_EVENTCHKINF(EVENTCHKINF_TALON_WOKEN_IN_CASTLE)) {
                    EnTa_SetupAction(this, EnTa_IdleAwakeInCastle, EnTa_AnimRepeatCurrent);
                    this->eyeIndex = TALON_EYE_INDEX_OPEN;
                    Animation_PlayOnce(&this->skelAnime, &gTalonStandAnim);
                    this->currentAnimation = &gTalonStandAnim;
                } else {
                    EnTa_SetupAction(this, EnTa_IdleAsleepInCastle, EnTa_AnimSleeping);
                    this->eyeIndex = TALON_EYE_INDEX_CLOSED;
                    Animation_PlayOnce(&this->skelAnime, &gTalonSleepAnim);
                    this->currentAnimation = &gTalonSleepAnim;
                    this->actor.shape.shadowScale = 54.0f;
                }
            } else if (play->sceneId == SCENE_LON_LON_BUILDINGS) {
                PRINTF(VT_FGCOL(CYAN) T(" ロンロン牧場の倉庫 の タロン\n", " Talon in the warehouse at Lon Lon Ranch\n")
                           VT_RST);
                if (!GET_EVENTCHKINF(EVENTCHKINF_TALON_RETURNED_FROM_CASTLE)) {
                    Actor_Kill(&this->actor);
                } else if (LINK_IS_ADULT) {
                    Actor_Kill(&this->actor);
                } else {
                    if (IS_DAY) {
                        this->actor.flags |= ACTOR_FLAG_UPDATE_CULLING_DISABLED;
                        this->superCuccoTimers[0] = this->superCuccoTimers[1] = this->superCuccoTimers[2] = 7;
                        this->superCuccos[0] = (EnNiw*)Actor_Spawn(
                            &play->actorCtx, play, ACTOR_EN_NIW, this->actor.world.pos.x + 5.0f,
                            this->actor.world.pos.y + 3.0f, this->actor.world.pos.z + 26.0f, 0, 0, 0, 0xD);
                        this->superCuccos[1] = (EnNiw*)Actor_Spawn(
                            &play->actorCtx, play, ACTOR_EN_NIW, this->actor.world.pos.x - 20.0f,
                            this->actor.world.pos.y + 40.0f, this->actor.world.pos.z - 30.0f, 0, 0, 0, 0xD);
                        this->superCuccos[2] = (EnNiw*)Actor_Spawn(
                            &play->actorCtx, play, ACTOR_EN_NIW, this->actor.world.pos.x + 20.0f,
                            this->actor.world.pos.y + 40.0f, this->actor.world.pos.z - 30.0f, 0, 0, 0, 0xD);
                        EnTa_SetTextForTalkInLonLonHouse(this, play);

                        if (GET_EVENTINF(EVENTINF_CUCCO_GAME_FINISHED)) {
                            EnTa_SetupAction(this, EnTa_IdleAfterCuccoGameFinished, EnTa_AnimRunToEnd);
                            Animation_Change(&this->skelAnime, &gTalonSitWakeUpAnim, 1.0f,
                                             Animation_GetLastFrame(&gTalonSitWakeUpAnim) - 1.0f,
                                             Animation_GetLastFrame(&gTalonSitWakeUpAnim), ANIMMODE_ONCE, 0.0f);
                            CLEAR_EVENTINF(EVENTINF_CUCCO_GAME_FINISHED);
                        } else {
                            EnTa_SetupAction(this, EnTa_IdleSittingInLonLonHouse, EnTa_AnimSitSleeping);
                            this->eyeIndex = TALON_EYE_INDEX_OPEN;
                            Animation_PlayOnce(&this->skelAnime, &gTalonSitSleepingAnim);
                            this->currentAnimation = &gTalonSitSleepingAnim;
                        }
                    } else {
                        EnTa_SetupAction(this, EnTa_IdleAsleepInLonLonHouse, EnTa_AnimSleeping);
                        this->eyeIndex = TALON_EYE_INDEX_CLOSED;
                        Animation_PlayOnce(&this->skelAnime, &gTalonSleepAnim);
                        this->currentAnimation = &gTalonSleepAnim;
                        this->actor.shape.shadowScale = 54.0f;
                    }
                }
            } else {
                EnTa_SetupAction(this, EnTa_IdleAsleepInCastle, EnTa_AnimSleeping);
                this->eyeIndex = TALON_EYE_INDEX_CLOSED;
                Animation_PlayOnce(&this->skelAnime, &gTalonSleepAnim);
                this->currentAnimation = &gTalonSleepAnim;
                this->actor.shape.shadowScale = 54.0f;
            }
            break;
    }
}

void EnTa_DecreaseShadowSize(EnTa* this) {
    if (this->actor.shape.shadowScale > 36.0f) {
        this->actor.shape.shadowScale -= 0.8f;
    }
}

void EnTa_Destroy(Actor* thisx, PlayState* play) {
    EnTa* this = (EnTa*)thisx;

    Collider_DestroyCylinder(play, &this->collider);

    if (this->actor.params != ENTA_IN_KAKARIKO && this->actor.params != ENTA_RETURNED_FROM_KAKARIKO &&
        play->sceneId == SCENE_LON_LON_BUILDINGS) {
        gSaveContext.timerState = TIMER_STATE_OFF;
    }

    if (this->stateFlags & TALON_STATE_FLAG_RESTORE_BGM_ON_DESTROY) {
        func_800F5B58();
    }
}

s32 EnTa_RequestTalk(EnTa* this, PlayState* play, u16 textId) {
    if (Actor_TalkOfferAccepted(&this->actor, play)) {
        return true;
    }

    this->actor.textId = textId;

    if ((ABS((s16)(this->actor.yawTowardsPlayer - this->actor.shape.rot.y)) <= 0x4300) &&
        (this->actor.xzDistToPlayer < 100.0f)) {
        this->stateFlags |= TALON_STATE_FLAG_TRACKING_PLAYER;
        Actor_OfferTalk(&this->actor, play, 100.0f);
    }
    return false;
}

void EnTa_SleepTalkInKakariko(EnTa* this, PlayState* play) {
    if (Actor_TextboxIsClosing(&this->actor, play)) {
        EnTa_SetupAction(this, EnTa_IdleAsleepInKakariko, EnTa_AnimSleeping);
    }
}

void EnTa_SleepTalkInLonLonHouse(EnTa* this, PlayState* play) {
    if (Actor_TextboxIsClosing(&this->actor, play)) {
        EnTa_SetupAction(this, EnTa_IdleAsleepInLonLonHouse, EnTa_AnimSleeping);
    }
}

void EnTa_SetupAwake(EnTa* this) {
    if (!LINK_IS_ADULT) {
        EnTa_SetupAction(this, EnTa_IdleAwakeInCastle, EnTa_AnimRepeatCurrent);
        SET_EVENTCHKINF(EVENTCHKINF_TALON_WOKEN_IN_CASTLE);
    } else {
        EnTa_SetupAction(this, EnTa_IdleAwakeInKakariko, EnTa_AnimRepeatCurrent);
        SET_EVENTCHKINF(EVENTCHKINF_TALON_WOKEN_IN_KAKARIKO);
    }
}

void EnTa_TalkWakingUp2(EnTa* this, PlayState* play) {
    if (Actor_TextboxIsClosing(&this->actor, play)) {
        EnTa_SetupAwake(this);
    }
    EnTa_DecreaseShadowSize(this);
    this->stateFlags |= TALON_STATE_FLAG_SUPPRESS_BLINK;
}

void EnTa_TalkWakingUp1(EnTa* this, PlayState* play) {
    if (Actor_TextboxIsClosing(&this->actor, play)) {
        EnTa_SetupAwake(this);
        this->blinkTimer = 1;
        this->blinkFunc = EnTa_BlinkAdvanceState;
    }

    if (Message_GetState(&play->msgCtx) == TEXT_STATE_DONE) {
        // Half-open eyes once the textbox reaches its end
        this->eyeIndex = TALON_EYE_INDEX_HALF;
        EnTa_SetupAction(this, EnTa_TalkWakingUp2, EnTa_AnimRepeatCurrent);
    }
    EnTa_DecreaseShadowSize(this);
    this->stateFlags |= TALON_STATE_FLAG_SUPPRESS_BLINK;
}

void EnTa_WakeUp(EnTa* this, PlayState* play) {
    this->stateFlags |= TALON_STATE_FLAG_SUPPRESS_BLINK;

    if (this->timer == 0) {
        EnTa_SetupAction(this, EnTa_TalkWakingUp1, EnTa_AnimRepeatCurrent);
        this->rapidBlinks = 3;
        this->timer = 60;
        Animation_PlayOnce(&this->skelAnime, &gTalonWakeUpAnim);
        this->currentAnimation = &gTalonStandAnim;
        Actor_PlaySfx(&this->actor, NA_SE_VO_TA_SURPRISE);
    }
}

void EnTa_SleepTalkInCastle(EnTa* this, PlayState* play) {
    if (Actor_TextboxIsClosing(&this->actor, play)) {
        EnTa_SetupAction(this, EnTa_IdleAsleepInCastle, EnTa_AnimSleeping);
    }
}

void EnTa_IdleAsleepInCastle(EnTa* this, PlayState* play) {
    Player* player = GET_PLAYER(play);

    if (Actor_TalkOfferAccepted(&this->actor, play)) {
        s32 exchangeItemId = Actor_GetPlayerExchangeItemId(play);

        switch (exchangeItemId) {
            case EXCH_ITEM_CHICKEN:
                player->actor.textId = 0x702B;
                EnTa_SetupAction(this, EnTa_WakeUp, EnTa_AnimRepeatCurrent);
                this->timer = 40;
                break;

            default:
                if (exchangeItemId != EXCH_ITEM_NONE) {
                    player->actor.textId = 0x702A;
                }
                EnTa_SetupAction(this, EnTa_SleepTalkInCastle, EnTa_AnimSleeping);
                break;
        }
    } else {
        this->actor.textId = 0x702A;
        Actor_OfferTalkExchangeEquiCylinder(&this->actor, play, 100.0f, EXCH_ITEM_CHICKEN);
    }
}

void EnTa_IdleAsleepInLonLonHouse(EnTa* this, PlayState* play) {
    if (Actor_TalkOfferAccepted(&this->actor, play)) {
        EnTa_SetupAction(this, EnTa_SleepTalkInLonLonHouse, EnTa_AnimSleeping);
    }

    this->actor.textId = 0x204B;
    Actor_OfferTalk(&this->actor, play, 100.0f);
}

void EnTa_IdleAsleepInKakariko(EnTa* this, PlayState* play) {
    Player* player = GET_PLAYER(play);

    if (Actor_TalkOfferAccepted(&this->actor, play)) {
        s32 exchangeItemId = Actor_GetPlayerExchangeItemId(play);

        switch (exchangeItemId) {
            case EXCH_ITEM_POCKET_CUCCO:
                player->actor.textId = 0x702B;
                EnTa_SetupAction(this, EnTa_WakeUp, EnTa_AnimRepeatCurrent);
                this->timer = 40;
                break;

            default:
                if (exchangeItemId != EXCH_ITEM_NONE) {
                    player->actor.textId = 0x5015;
                }
                EnTa_SetupAction(this, EnTa_SleepTalkInKakariko, EnTa_AnimSleeping);
                break;
        }
    } else {
        this->actor.textId = 0x5015;
        Actor_OfferTalkExchangeEquiCylinder(&this->actor, play, 100.0f, EXCH_ITEM_POCKET_CUCCO);
    }
}

void EnTa_RunWithAccelerationAndSfx(EnTa* this, PlayState* play) {
    s32 framesMod12 = (s32)play->state.frames % 12;

    if (framesMod12 == 0 || framesMod12 == 6) {
        Actor_PlaySfx(&this->actor, NA_SE_PL_WALK_GROUND + SURFACE_SFX_OFFSET_DIRT);
    }
    if (this->actor.speed < 6.0f) {
        this->actor.speed += 0.4f;
    }
    Actor_MoveXZGravity(&this->actor);
}

void EnTa_RunAwayRunOutOfGate(EnTa* this, PlayState* play) {
    // Spawn dust particles
    func_80033480(play, &this->actor.world.pos, 50.0f, 2, 250, 20, 1);
    EnTa_RunWithAccelerationAndSfx(this, play);

    if (this->timer == 0) {
        Actor_Kill(&this->actor);
    }
}

void EnTa_RunAwayTurnTowardsGate(EnTa* this, PlayState* play) {
    this->actor.world.rot.y += 0xC00;
    this->actor.shape.rot.y += 0xC00;

    if (this->timer == 0) {
        EnTa_SetupAction(this, EnTa_RunAwayRunOutOfGate, EnTa_AnimRepeatCurrent);
        this->timer = 60;
    }
}

void EnTa_RunAwayRunWest(EnTa* this, PlayState* play) {
    // Spawn dust particles
    func_80033480(play, &this->actor.world.pos, 50.0f, 2, 250, 20, 1);
    EnTa_RunWithAccelerationAndSfx(this, play);

    if (this->timer == 0) {
        EnTa_SetupAction(this, EnTa_RunAwayTurnTowardsGate, EnTa_AnimRepeatCurrent);
        this->timer = 5;
    }
}

void EnTa_RunAwayTurnWest(EnTa* this, PlayState* play) {
    this->actor.world.rot.y -= 0xD00;
    this->actor.shape.rot.y -= 0xD00;

    if (this->timer == 0) {
        EnTa_SetupAction(this, EnTa_RunAwayRunWest, EnTa_AnimRepeatCurrent);
        this->timer = 65;
    }
}

void EnTa_RunAwayRunSouth(EnTa* this, PlayState* play) {
    // Spawn dust particles
    func_80033480(play, &this->actor.world.pos, 50.0f, 2, 250, 20, 1);

    EnTa_RunWithAccelerationAndSfx(this, play);

    if (this->timer == 20) {
        Message_CloseTextbox(play);
    }
    if (this->timer == 0) {
        this->timer = 5;
        EnTa_SetupAction(this, EnTa_RunAwayTurnWest, EnTa_AnimRepeatCurrent);
    }
}

void EnTa_RunAwayStart(EnTa* this, PlayState* play) {
    this->actor.world.rot.y -= 0xC00;
    this->actor.shape.rot.y -= 0xC00;

    if (this->timer == 0) {
        Actor_PlaySfx(&this->actor, NA_SE_VO_TA_CRY_1);
        EnTa_SetupAction(this, EnTa_RunAwayRunSouth, EnTa_AnimRepeatCurrent);
        this->timer = 65;
        this->actor.flags |= ACTOR_FLAG_UPDATE_CULLING_DISABLED;
    }
}

void EnTa_TalkAwakeInCastle(EnTa* this, PlayState* play) {
    if (Message_GetState(&play->msgCtx) == TEXT_STATE_EVENT) {
        // Start the running away cutscene
        OnePointCutscene_Init(play, 4175, -99, &this->actor, CAM_ID_MAIN);
        EnTa_SetupAction(this, EnTa_RunAwayStart, EnTa_AnimRepeatCurrent);
        this->timer = 5;
        SET_EVENTCHKINF(EVENTCHKINF_TALON_RETURNED_FROM_CASTLE);
        Animation_PlayOnce(&this->skelAnime, &gTalonRunTransitionAnim);
        this->currentAnimation = &gTalonRunAnim;
    }
    this->stateFlags |= TALON_STATE_FLAG_TRACKING_PLAYER;
}

void EnTa_IdleAwakeInCastle(EnTa* this, PlayState* play) {
    if (EnTa_RequestTalk(this, play, 0x702C)) {
        EnTa_SetupAction(this, EnTa_TalkAwakeInCastle, EnTa_AnimRepeatCurrent);
    }
    EnTa_DecreaseShadowSize(this);
}

void EnTa_TalkAwakeInKakariko(EnTa* this, PlayState* play) {
    if (Actor_TextboxIsClosing(&this->actor, play)) {
        EnTa_SetupAction(this, EnTa_IdleAwakeInKakariko, EnTa_AnimRepeatCurrent);
    }
    this->stateFlags |= TALON_STATE_FLAG_TRACKING_PLAYER;
}

void EnTa_IdleAwakeInKakariko(EnTa* this, PlayState* play) {
    if (GET_EVENTCHKINF(EVENTCHKINF_EPONA_OBTAINED)) {
        if (EnTa_RequestTalk(this, play, 0x5017)) {
            EnTa_SetupAction(this, EnTa_TalkAwakeInKakariko, EnTa_AnimRepeatCurrent);
            SET_EVENTCHKINF(EVENTCHKINF_TALON_RETURNED_FROM_KAKARIKO);
        }
    } else if (EnTa_RequestTalk(this, play, 0x5016)) {
        EnTa_SetupAction(this, EnTa_TalkAwakeInKakariko, EnTa_AnimRepeatCurrent);
    }
    EnTa_DecreaseShadowSize(this);
}

void EnTa_TalkAtRanch(EnTa* this, PlayState* play) {
    if (Actor_TextboxIsClosing(&this->actor, play)) {
        EnTa_SetupAction(this, EnTa_IdleAtRanch, EnTa_AnimRepeatCurrent);
    }
    this->stateFlags |= TALON_STATE_FLAG_TRACKING_PLAYER;
}

void EnTa_IdleAtRanch(EnTa* this, PlayState* play) {
    if (EnTa_RequestTalk(this, play, 0x2055)) {
        EnTa_SetupAction(this, EnTa_TalkAtRanch, EnTa_AnimRepeatCurrent);
    }
}

s32 EnTa_CheckCanBuyMilk(void) {
    if (gSaveContext.save.info.playerData.rupees < 30) {
        return TALON_CANBUYMILK_NOT_ENOUGH_RUPEES;
    } else if (!Inventory_HasEmptyBottle()) {
        return TALON_CANBUYMILK_NO_EMPTY_BOTTLE;
    } else {
        return TALON_CANBUYMILK_SUCCESS;
    }
}

void EnTa_CreateFloorCamera(EnTa* this, PlayState* play) {
    Vec3f subCamEye;
    Vec3f subCamAt;

    this->subCamId = Play_CreateSubCamera(play);
    this->returnToCamId = play->activeCamId;
    Play_ChangeCameraStatus(play, this->returnToCamId, CAM_STAT_WAIT);
    Play_ChangeCameraStatus(play, this->subCamId, CAM_STAT_ACTIVE);

    subCamEye.x = 1053.0f;
    subCamEye.y = 11.0f;
    subCamEye.z = 22.0f;

    subCamAt.x = 1053.0f;
    subCamAt.y = 45.0f;
    subCamAt.z = -40.0f;

    Play_SetCameraAtEye(play, this->subCamId, &subCamAt, &subCamEye);
}

void EnTa_RemoveFloorCamera(EnTa* this, PlayState* play) {
    Play_ChangeCameraStatus(play, this->returnToCamId, CAM_STAT_ACTIVE);
    Play_ClearCamera(play, this->subCamId);
}

void EnTa_SetupActionWithSleepAnimation(EnTa* this, EnTaActionFunc actionFunc) {
    EnTa_SetupAction(this, actionFunc, EnTa_AnimSitSleeping);
    this->eyeIndex = TALON_EYE_INDEX_CLOSED;
    Animation_Change(&this->skelAnime, &gTalonSitSleepingAnim, 1.0f, 0.0f,
                     Animation_GetLastFrame(&gTalonSitSleepingAnim), ANIMMODE_ONCE, -5.0f);
    this->nodOffTimer = 0;
    this->currentAnimation = &gTalonSitSleepingAnim;
}

void EnTa_SetupActionWithWakeUpAnimation(EnTa* this, EnTaActionFunc actionFunc) {
    this->eyeIndex = TALON_EYE_INDEX_HALF;
    EnTa_SetupAction(this, actionFunc, EnTa_AnimRunToEnd);
    this->stateFlags &= ~TALON_STATE_FLAG_ANIMATION_FINISHED;
    Animation_Change(&this->skelAnime, &gTalonSitWakeUpAnim, 1.0f, 0.0f, Animation_GetLastFrame(&gTalonSitWakeUpAnim),
                     ANIMMODE_ONCE, -5.0f);
}

void EnTa_TalkNotEnoughRupees(EnTa* this, PlayState* play) {
    if ((Message_GetState(&play->msgCtx) == TEXT_STATE_EVENT) && Message_ShouldAdvance(play)) {
        Message_CloseTextbox(play);
        EnTa_SetupActionWithSleepAnimation(this, EnTa_IdleSittingInLonLonHouse);
        EnTa_SetTextForTalkInLonLonHouse(this, play);
    }
    this->stateFlags |= TALON_STATE_FLAG_TRACKING_PLAYER;
}

s32 EnTa_IsPlayerHoldingSuperCucco(EnTa* this, PlayState* play, s32 cuccoIdx) {
    Player* player = GET_PLAYER(play);
    Actor* interactRangeActor;

    if (player->stateFlags1 & PLAYER_STATE1_CARRYING_ACTOR) {
        interactRangeActor = player->interactRangeActor;
        if (interactRangeActor != NULL && interactRangeActor->id == ACTOR_EN_NIW &&
            interactRangeActor == &this->superCuccos[cuccoIdx]->actor) {
            return true;
        }
    }
    return false;
}

void EnTa_TalkFoundSuperCucco(EnTa* this, PlayState* play) {
    Player* player = GET_PLAYER(play);

    if ((Message_GetState(&play->msgCtx) == TEXT_STATE_EVENT) && Message_ShouldAdvance(play)) {
        s32 lastFoundSuperCuccoIdx;

        Animation_Change(&this->skelAnime, &gTalonSitWakeUpAnim, 1.0f,
                         Animation_GetLastFrame(&gTalonSitWakeUpAnim) - 1.0f,
                         Animation_GetLastFrame(&gTalonSitWakeUpAnim), ANIMMODE_ONCE, 10.0f);
        this->stateFlags &= ~TALON_STATE_FLAG_ANIMATION_FINISHED;
        Message_CloseTextbox(play);
        lastFoundSuperCuccoIdx = this->lastFoundSuperCuccoIdx;
        this->actionFunc = EnTa_RunCuccoGame;

        // Make the found cucco fly directly upwards and then forget about it
        this->superCuccos[lastFoundSuperCuccoIdx]->actor.gravity = 0.1f;
        this->superCuccos[lastFoundSuperCuccoIdx]->actor.velocity.y = 0.0f;
        this->superCuccos[lastFoundSuperCuccoIdx]->actor.speed = 0.0f;
        this->superCuccos[lastFoundSuperCuccoIdx]->actor.parent = NULL;

        if (player->interactRangeActor == &this->superCuccos[lastFoundSuperCuccoIdx]->actor) {
            player->interactRangeActor = NULL;
        }
        if (player->heldActor == &this->superCuccos[lastFoundSuperCuccoIdx]->actor) {
            player->heldActor = NULL;
        }
        player->stateFlags1 &= ~PLAYER_STATE1_CARRYING_ACTOR;
        this->superCuccos[lastFoundSuperCuccoIdx] = NULL;
    }
    this->stateFlags |= TALON_STATE_FLAG_TRACKING_PLAYER;
}

void EnTa_IdleFoundSuperCucco(EnTa* this, PlayState* play) {
    if (Actor_TalkOfferAccepted(&this->actor, play)) {
        this->actionFunc = EnTa_TalkFoundSuperCucco;
        // Unset auto-talking
        this->actor.flags &= ~ACTOR_FLAG_TALK_OFFER_AUTO_ACCEPTED;
    } else {
        Actor_OfferTalk(&this->actor, play, 1000.0f);
    }
    this->stateFlags |= TALON_STATE_FLAG_TRACKING_PLAYER;
}

s32 EnTa_GetSuperCuccosCount(EnTa* this, PlayState* play) {
    s32 count;
    s32 i;

    for (count = 0, i = 0; i < ARRAY_COUNT(this->superCuccos); i++) {
        if (this->superCuccos[i] != NULL) {
            count++;
        }
    }
    return count;
}

void EnTa_AnimateHandsUpDown(EnTa* this) {
    if (this->stateFlags & TALON_STATE_FLAG_ANIMATION_FINISHED) {
        if (this->stateFlags & TALON_STATE_FLAG_RAISING_HANDS) {
            Animation_Change(&this->skelAnime, &gTalonSitHandsUpAnim, 1.0f, 17.0f, 22.0f, ANIMMODE_ONCE, 0.0f);
            this->stateFlags &= ~TALON_STATE_FLAG_RAISING_HANDS;
        } else {
            Animation_Change(&this->skelAnime, &gTalonSitHandsUpAnim, -1.0f, 21.0f, 16.0f, ANIMMODE_ONCE, 3.0f);
            this->stateFlags |= TALON_STATE_FLAG_RAISING_HANDS;
        }
        this->stateFlags &= ~TALON_STATE_FLAG_ANIMATION_FINISHED;
    }
}

void EnTa_TransitionToPostCuccoGame(EnTa* this, PlayState* play) {
    EnTa_AnimateHandsUpDown(this);

    if (this->timer == 0) {
        if (this->stateFlags & TALON_STATE_FLAG_FLOOR_CAMERA_ACTIVE) {
            this->stateFlags &= ~TALON_STATE_FLAG_FLOOR_CAMERA_ACTIVE;
            EnTa_RemoveFloorCamera(this, play);
        }
    }
}

void EnTa_TalkCuccoGameEnd(EnTa* this, PlayState* play) {
    EnTa_AnimateHandsUpDown(this);

    if ((Message_GetState(&play->msgCtx) == TEXT_STATE_EVENT) && Message_ShouldAdvance(play)) {
        play->nextEntranceIndex = ENTR_LON_LON_BUILDINGS_2;

        if (GET_EVENTINF(EVENTINF_CUCCO_GAME_WON)) {
            play->transitionType = TRANS_TYPE_CIRCLE(TCA_STARBURST, TCC_WHITE, TCS_FAST);
            gSaveContext.nextTransitionType = TRANS_TYPE_FADE_WHITE;
        } else {
            play->transitionType = TRANS_TYPE_CIRCLE(TCA_STARBURST, TCC_BLACK, TCS_FAST);
            gSaveContext.nextTransitionType = TRANS_TYPE_FADE_BLACK;
        }

        play->transitionTrigger = TRANS_TRIGGER_START;
        SET_EVENTINF(EVENTINF_CUCCO_GAME_FINISHED);
        this->actionFunc = EnTa_TransitionToPostCuccoGame;
        this->timer = 22;
    }
}

void EnTa_RunCuccoGame(EnTa* this, PlayState* play) {
    s32 i;

    for (i = 0; i < ARRAY_COUNT(this->superCuccos); i++) {
        if (this->superCuccos[i] != NULL) {
            if (this->superCuccos[i]->actor.gravity > -2.0f) {
                this->superCuccos[i]->actor.gravity -= 0.03f;
            }

            if (EnTa_IsPlayerHoldingSuperCucco(this, play, i)) {
                if (this->superCuccoTimers[i] > 0) {
                    // Wait until the cucco's timer runs out after
                    // acknowledging that the player picked it up.
                    this->superCuccoTimers[i]--;
                } else {
                    this->lastFoundSuperCuccoIdx = i;
                    Animation_Change(&this->skelAnime, &gTalonSitHandsUpAnim, 1.0f, 8.0f, 29.0f, ANIMMODE_ONCE, -10.0f);
                    this->stateFlags &= ~TALON_STATE_FLAG_ANIMATION_FINISHED;

                    switch (EnTa_GetSuperCuccosCount(this, play)) {
                        case 1:
                            // Last cucco found, end the game
                            gSaveContext.timerState = TIMER_STATE_OFF;
                            Player_SetCsActionWithHaltedActors(play, &this->actor, PLAYER_CSACTION_1);

                            Message_StartTextbox(play, 0x2084, &this->actor);
                            this->actionFunc = EnTa_TalkCuccoGameEnd;
                            Animation_Change(&this->skelAnime, &gTalonSitHandsUpAnim, 1.0f, 8.0f, 29.0f, ANIMMODE_ONCE,
                                             -10.0f);
                            this->stateFlags &= ~TALON_STATE_FLAG_ANIMATION_FINISHED;
                            this->stateFlags &= ~TALON_STATE_FLAG_RAISING_HANDS;
                            SET_EVENTINF(EVENTINF_CUCCO_GAME_WON);
                            SEQCMD_STOP_SEQUENCE(SEQ_PLAYER_BGM_MAIN, 0);
                            this->stateFlags &= ~TALON_STATE_FLAG_RESTORE_BGM_ON_DESTROY;
                            Audio_PlayFanfare(NA_BGM_SMALL_ITEM_GET);
                            return;

                        case 2:
                            // One cucco remaining
                            this->actor.textId = 0x2083;
                            Actor_PlaySfx(&this->actor, NA_SE_VO_TA_CRY_1);
                            break;

                        case 3:
                            // Two cuccos remaining
                            this->actor.textId = 0x2082;
                            Actor_PlaySfx(&this->actor, NA_SE_VO_TA_SURPRISE);
                            break;
                    }
                    this->actionFunc = EnTa_IdleFoundSuperCucco;

                    // Automatically talk to player
                    this->actor.flags |= ACTOR_FLAG_TALK_OFFER_AUTO_ACCEPTED;
                    Actor_OfferTalk(&this->actor, play, 1000.0f);
                    return;
                }
            } else {
                this->superCuccoTimers[i] = 7;
            }
        }
    }

    if (gSaveContext.timerSeconds == 10) {
        Audio_SetFastTempoForTimedMinigame();
    }

    if ((gSaveContext.timerSeconds == 0) && !Play_InCsMode(play)) {
        SEQCMD_STOP_SEQUENCE(SEQ_PLAYER_BGM_MAIN, 0);
        this->stateFlags &= ~TALON_STATE_FLAG_RESTORE_BGM_ON_DESTROY;
        Sfx_PlaySfxCentered(NA_SE_SY_FOUND);
        gSaveContext.timerState = TIMER_STATE_OFF;
        Player_SetCsActionWithHaltedActors(play, &this->actor, PLAYER_CSACTION_1);

        // Time's up text
        Message_StartTextbox(play, 0x2081, &this->actor);
        this->actionFunc = EnTa_TalkCuccoGameEnd;
        EnTa_CreateFloorCamera(this, play);
        CLEAR_EVENTINF(EVENTINF_CUCCO_GAME_WON);
        this->stateFlags |= TALON_STATE_FLAG_FLOOR_CAMERA_ACTIVE;
        Animation_Change(&this->skelAnime, &gTalonSitHandsUpAnim, 1.0f, 8.0f, 29.0f, ANIMMODE_ONCE, -10.0f);
        this->stateFlags &= ~TALON_STATE_FLAG_ANIMATION_FINISHED;
        this->stateFlags &= ~TALON_STATE_FLAG_RAISING_HANDS;
    }

    this->stateFlags |= TALON_STATE_FLAG_TRACKING_PLAYER;
}

void EnTa_ThrowSuperCuccos(EnTa* this, PlayState* play) {
    s32 i;

    if (this->timer > 35) {
        // During the first part of the throw animation,
        // just turn them (on the table or the floor)
        for (i = 1; i < ARRAY_COUNT(this->superCuccos); i++) {
            if (this->superCuccos[i] != NULL) {
                Math_SmoothStepToS(&this->superCuccos[i]->actor.world.rot.y, i * -10000 - 3000, 2, 0x800, 0x100);
                this->superCuccos[i]->actor.shape.rot.y = this->superCuccos[i]->actor.world.rot.y;
            }
        }
    } else if (this->timer == 35) {
        // At this point, prepare each super cucco for flight
        for (i = 0; i < ARRAY_COUNT(this->superCuccos); i++) {
            // Set a 7-12 frame zero-gravity time for each super cucco
            this->superCuccoTimers[i] = (s32)(Rand_CenteredFloat(6.0f) + 10.0f);

            if (this->superCuccos[i] != NULL) {
                EnNiw* niw = this->superCuccos[i];

                // Mark the cucco as a super cucco, this will cause the cucco
                // to set random xz and y velocities
                niw->unk_308 = 1;
                niw->actor.gravity = 0.0f;
            }
        }
    } else {
        for (i = 0; i < ARRAY_COUNT(this->superCuccos); i++) {
            // If the zero-gravity time of the cucco is over,
            // add gravity to it
            if (this->timer < 35 - this->superCuccoTimers[i]) {
                if (this->superCuccos[i] != NULL) {
                    if (this->superCuccos[i]->actor.gravity > -2.0f) {
                        this->superCuccos[i]->actor.gravity -= 0.03f;
                    }
                }
            }
        }
    }

    if (this->timer == 0) {
        EnTa_SetupAction(this, EnTa_RunCuccoGame, EnTa_AnimRunToEnd);
        this->stateFlags &= ~TALON_STATE_FLAG_ANIMATION_FINISHED;
        Animation_Change(&this->skelAnime, &gTalonSitWakeUpAnim, 1.0f,
                         Animation_GetLastFrame(&gTalonSitWakeUpAnim) - 1.0f,
                         Animation_GetLastFrame(&gTalonSitWakeUpAnim), ANIMMODE_ONCE, 10.0f);
        Player_SetCsActionWithHaltedActors(play, &this->actor, PLAYER_CSACTION_7);
    }
}

void EnTa_StartingCuccoGame3(EnTa* this, PlayState* play) {
    if (this->timer == 0 && this->stateFlags & TALON_STATE_FLAG_CUCCO_GAME_START_EVENT_TRIGGERED) {
        EnTa_SetupAction(this, EnTa_ThrowSuperCuccos, EnTa_AnimRunToEnd);
        this->stateFlags &= ~TALON_STATE_FLAG_ANIMATION_FINISHED;
        // Play hand raise animation again so that it looks like Talon throws the cuccos
        Animation_Change(&this->skelAnime, &gTalonSitHandsUpAnim, 1.0f, 1.0f,
                         Animation_GetLastFrame(&gTalonSitHandsUpAnim), ANIMMODE_ONCE, 0.0f);
        this->timer = 50;

        Interface_SetTimer(30);
        func_800F5ACC(NA_BGM_TIMED_MINI_GAME);
        this->stateFlags |= TALON_STATE_FLAG_RESTORE_BGM_ON_DESTROY;
        Message_CloseTextbox(play);
        Player_SetCsActionWithHaltedActors(play, &this->actor, PLAYER_CSACTION_1);
    }

    if ((Message_GetState(&play->msgCtx) == TEXT_STATE_EVENT) && Message_ShouldAdvance(play)) {
        this->stateFlags |= TALON_STATE_FLAG_CUCCO_GAME_START_EVENT_TRIGGERED;
    }

    this->stateFlags |= TALON_STATE_FLAG_TRACKING_PLAYER;
}

void EnTa_StartingCuccoGame2(EnTa* this, PlayState* play) {
    if (this->stateFlags & TALON_STATE_FLAG_ANIMATION_FINISHED) {
        EnTa_SetupAction(this, EnTa_StartingCuccoGame3, EnTa_AnimRunToEnd);
        this->stateFlags &= ~TALON_STATE_FLAG_ANIMATION_FINISHED;
        Animation_Change(&this->skelAnime, &gTalonSitHandsUpAnim, 1.0f, 0.0f, 1.0f, ANIMMODE_ONCE, 0.0f);
        this->timer = 5;
    }
    if ((Message_GetState(&play->msgCtx) == TEXT_STATE_EVENT) && Message_ShouldAdvance(play)) {
        this->stateFlags |= TALON_STATE_FLAG_CUCCO_GAME_START_EVENT_TRIGGERED;
    }
    this->stateFlags |= TALON_STATE_FLAG_TRACKING_PLAYER;
}

void EnTa_StartingCuccoGame1(EnTa* this, PlayState* play) {
    if (this->stateFlags & TALON_STATE_FLAG_ANIMATION_FINISHED) {
        EnTa_SetupAction(this, EnTa_StartingCuccoGame2, EnTa_AnimRunToEnd);
        this->stateFlags &= ~TALON_STATE_FLAG_ANIMATION_FINISHED;
        Animation_Change(&this->skelAnime, &gTalonSitHandsUpAnim, -1.0f, 29.0f, 0.0f, ANIMMODE_ONCE, 10.0f);
    }
    if ((Message_GetState(&play->msgCtx) == TEXT_STATE_EVENT) && Message_ShouldAdvance(play)) {
        this->stateFlags |= TALON_STATE_FLAG_CUCCO_GAME_START_EVENT_TRIGGERED;
    }
    this->stateFlags |= TALON_STATE_FLAG_TRACKING_PLAYER;
}

void EnTa_StartCuccoGame(EnTa* this, PlayState* play) {
    EnTa_SetupAction(this, EnTa_StartingCuccoGame1, EnTa_AnimRunToEnd);
    this->stateFlags &= ~TALON_STATE_FLAG_ANIMATION_FINISHED;
    Animation_Change(&this->skelAnime, &gTalonSitHandsUpAnim, 1.0f, 8.0f, 29.0f, ANIMMODE_ONCE, -10.0f);
    Message_ContinueTextbox(play, 0x2080);
    this->stateFlags &= ~TALON_STATE_FLAG_CUCCO_GAME_START_EVENT_TRIGGERED;
}

void EnTa_TalkGeneralInLonLonHouse(EnTa* this, PlayState* play) {
    if (Actor_TextboxIsClosing(&this->actor, play)) {
        EnTa_SetupActionWithSleepAnimation(this, EnTa_IdleSittingInLonLonHouse);
        EnTa_SetTextForTalkInLonLonHouse(this, play);
    }
    this->stateFlags |= TALON_STATE_FLAG_TRACKING_PLAYER;
}

void EnTa_GiveItemInLonLonHouse(EnTa* this, PlayState* play) {
    if (Actor_HasParent(&this->actor, play)) {
        this->actor.parent = NULL;
        this->actionFunc = EnTa_TalkGeneralInLonLonHouse;
        if (!(this->stateFlags & TALON_STATE_FLAG_GIVING_MILK_REFILL)) {
            SET_ITEMGETINF(ITEMGETINF_TALON_BOTTLE);
        }
        this->stateFlags &= ~TALON_STATE_FLAG_GIVING_MILK_REFILL;
    } else if (this->stateFlags & TALON_STATE_FLAG_GIVING_MILK_REFILL) {
        Actor_OfferGetItem(&this->actor, play, GI_MILK, 10000.0f, 50.0f);
    } else {
        Actor_OfferGetItem(&this->actor, play, GI_BOTTLE_MILK_FULL, 10000.0f, 50.0f);
    }
    this->stateFlags |= TALON_STATE_FLAG_TRACKING_PLAYER;
}

void EnTa_TalkAfterCuccoGameFirstWon(EnTa* this, PlayState* play) {
    if ((Message_GetState(&play->msgCtx) == TEXT_STATE_EVENT) && Message_ShouldAdvance(play)) {
        Message_CloseTextbox(play);
        this->stateFlags &= ~TALON_STATE_FLAG_GIVING_MILK_REFILL;
        EnTa_SetupAction(this, EnTa_GiveItemInLonLonHouse, EnTa_AnimRunToEnd);
        Actor_OfferGetItem(&this->actor, play, GI_BOTTLE_MILK_FULL, 10000.0f, 50.0f);
    }
}

void EnTa_WaitBuyMilkOrPlayCuccoGameResponse(EnTa* this, PlayState* play) {
    if ((Message_GetState(&play->msgCtx) == TEXT_STATE_CHOICE) && Message_ShouldAdvance(play)) {
        switch (play->msgCtx.choiceIndex) {
            case 0: // Buy milk
                switch (EnTa_CheckCanBuyMilk()) {
                    case TALON_CANBUYMILK_NOT_ENOUGH_RUPEES:
                        Message_ContinueTextbox(play, 0x85);
                        EnTa_SetupAction(this, EnTa_TalkNotEnoughRupees, EnTa_AnimRunToEnd);
                        break;

                    case TALON_CANBUYMILK_NO_EMPTY_BOTTLE:
                        Message_ContinueTextbox(play, 0x208A);
                        EnTa_SetupAction(this, EnTa_TalkGeneralInLonLonHouse, EnTa_AnimRunToEnd);
                        break;

                    case TALON_CANBUYMILK_SUCCESS:
                        this->stateFlags |= TALON_STATE_FLAG_GIVING_MILK_REFILL;
                        EnTa_SetupAction(this, EnTa_GiveItemInLonLonHouse, EnTa_AnimRunToEnd);
                        Rupees_ChangeBy(-30);
                        Actor_OfferGetItem(&this->actor, play, GI_MILK, 10000.0f, 50.0f);
                        break;
                }
                break;

            case 1: // Play cucco game
                if (gSaveContext.save.info.playerData.rupees < 10) {
                    Message_ContinueTextbox(play, 0x85);
                    EnTa_SetupAction(this, EnTa_TalkNotEnoughRupees, EnTa_AnimRunToEnd);
                } else {
                    Rupees_ChangeBy(-10);
                    EnTa_StartCuccoGame(this, play);
                }
                break;

            case 2: // Cancel
                EnTa_SetupActionWithSleepAnimation(this, EnTa_IdleSittingInLonLonHouse);
                EnTa_SetTextForTalkInLonLonHouse(this, play);
                break;
        }
    }

    if (this->stateFlags & TALON_STATE_FLAG_ANIMATION_FINISHED) {
        this->stateFlags |= TALON_STATE_FLAG_TRACKING_PLAYER;
    }
}

void EnTa_WaitForPlayCuccoGameResponse(EnTa* this, PlayState* play) {
    s32 price;

    // Check if this is a retry
    if (this->actor.textId == 0x2085) {
        price = 5;
    } else {
        price = 10;
    }

    if (Message_GetState(&play->msgCtx) == TEXT_STATE_CHOICE && Message_ShouldAdvance(play)) {
        switch (play->msgCtx.choiceIndex) {
            case 0:
                if (gSaveContext.save.info.playerData.rupees < price) {
                    Message_ContinueTextbox(play, 0x85);
                    EnTa_SetupAction(this, EnTa_TalkNotEnoughRupees, EnTa_AnimRunToEnd);
                } else {
                    Rupees_ChangeBy(-price);
                    EnTa_StartCuccoGame(this, play);
                }
                break;

            case 1:
                EnTa_SetupActionWithSleepAnimation(this, EnTa_IdleSittingInLonLonHouse);
                EnTa_SetTextForTalkInLonLonHouse(this, play);
                break;
        }
    }

    if (this->stateFlags & TALON_STATE_FLAG_ANIMATION_FINISHED) {
        this->stateFlags |= TALON_STATE_FLAG_TRACKING_PLAYER;
    }
}

void EnTa_WaitForMarryMalonResponse(EnTa* this, PlayState* play) {
    if ((Message_GetState(&play->msgCtx) == TEXT_STATE_CHOICE) && Message_ShouldAdvance(play)) {
        Message_ContinueTextbox(play, 0x2087);
        EnTa_SetupAction(this, EnTa_TalkAfterCuccoGameFirstWon, EnTa_AnimRunToEnd);
    }

    if (this->stateFlags & TALON_STATE_FLAG_ANIMATION_FINISHED) {
        this->stateFlags |= TALON_STATE_FLAG_TRACKING_PLAYER;
    }
}

void EnTa_ContinueTalkInLonLonHouse(EnTa* this, PlayState* play) {
    if ((Message_GetState(&play->msgCtx) == TEXT_STATE_EVENT) && Message_ShouldAdvance(play)) {
        SET_INFTABLE(INFTABLE_TALKED_TO_TALON_IN_RANCH_HOUSE);
        if (GET_ITEMGETINF(ITEMGETINF_TALON_BOTTLE)) {
            // Play cucco game or buy milk
            Message_ContinueTextbox(play, 0x208B);
            EnTa_SetupAction(this, EnTa_WaitBuyMilkOrPlayCuccoGameResponse, EnTa_AnimRunToEnd);
        } else {
            // Play cucco game?
            Message_ContinueTextbox(play, 0x207F);
            EnTa_SetupAction(this, EnTa_WaitForPlayCuccoGameResponse, EnTa_AnimRunToEnd);
        }
    }

    if (this->stateFlags & TALON_STATE_FLAG_ANIMATION_FINISHED) {
        this->stateFlags |= TALON_STATE_FLAG_TRACKING_PLAYER;
    }
}

void EnTa_TalkAfterCuccoGameWon(EnTa* this, PlayState* play) {
    if ((Message_GetState(&play->msgCtx) == TEXT_STATE_EVENT) && Message_ShouldAdvance(play)) {
        if (Inventory_HasEmptyBottle()) {
            Message_CloseTextbox(play);
            this->stateFlags |= TALON_STATE_FLAG_GIVING_MILK_REFILL;
            EnTa_SetupAction(this, EnTa_GiveItemInLonLonHouse, EnTa_AnimRunToEnd);
            Actor_OfferGetItem(&this->actor, play, GI_MILK, 10000.0f, 50.0f);
        } else {
            Message_ContinueTextbox(play, 0x208A);
            EnTa_SetupAction(this, EnTa_TalkGeneralInLonLonHouse, EnTa_AnimRunToEnd);
        }
    }
}

void EnTa_IdleSittingInLonLonHouse(EnTa* this, PlayState* play) {
    u16 maskReactionTextId = MaskReaction_GetTextId(play, MASK_REACTION_SET_TALON);

    EnTa_SetTextForTalkInLonLonHouse(this, play);

    if (EnTa_RequestTalk(this, play, this->actor.textId)) {
        Actor_PlaySfx(&this->actor, NA_SE_VO_TA_SURPRISE);

        if (maskReactionTextId != 0) {
            EnTa_SetupActionWithWakeUpAnimation(this, EnTa_TalkGeneralInLonLonHouse);
        } else {
            SET_INFTABLE(INFTABLE_TALKED_TO_TALON_IN_RANCH_HOUSE);

            switch (this->actor.textId) {
                case 0x207E: // First time talking in Lon Lon House
                case 0x207F: // Play cucco game
                    EnTa_SetupActionWithWakeUpAnimation(this, EnTa_WaitForPlayCuccoGameResponse);
                    break;

                case 0x208B: // Play cucco game or buy milk
                    EnTa_SetupActionWithWakeUpAnimation(this, EnTa_WaitBuyMilkOrPlayCuccoGameResponse);
                    break;

                default:
                    EnTa_SetupActionWithWakeUpAnimation(this, EnTa_ContinueTalkInLonLonHouse);
                    break;
            }
        }
    }
    this->stateFlags &= ~TALON_STATE_FLAG_TRACKING_PLAYER;
}

void EnTa_IdleAfterCuccoGameFinished(EnTa* this, PlayState* play) {
    if (Actor_TalkOfferAccepted(&this->actor, play)) {
        switch (this->actor.textId) {
            case 0x2085: // Retry?
                this->actionFunc = EnTa_WaitForPlayCuccoGameResponse;
                break;

            case 0x2086: // Initial win
                this->actionFunc = EnTa_WaitForMarryMalonResponse;
                break;

            case 0x2088: // Later win
                this->actionFunc = EnTa_TalkAfterCuccoGameWon;
                break;
        }
        this->actor.flags &= ~ACTOR_FLAG_TALK_OFFER_AUTO_ACCEPTED;
    } else {
        this->actor.flags |= ACTOR_FLAG_TALK_OFFER_AUTO_ACCEPTED;
        Actor_OfferTalk(&this->actor, play, 1000.0f);
    }
    this->stateFlags |= TALON_STATE_FLAG_TRACKING_PLAYER;
}

void EnTa_BlinkWaitUntilNext(EnTa* this) {
    s16 blinkTimer = this->blinkTimer - 1;

    if (blinkTimer != 0) {
        this->blinkTimer = blinkTimer;
    } else {
        this->blinkFunc = EnTa_BlinkAdvanceState;
    }
}

void EnTa_BlinkAdvanceState(EnTa* this) {
    s16 blinkTimer = this->blinkTimer - 1;

    if (blinkTimer != 0) {
        this->blinkTimer = blinkTimer;
    } else {
        // Next towards closed eyes: open -> half, half -> closed
        s16 nextEyeIndex = this->eyeIndex + 1;

        // If the eyes were already closed, set the eyes open and set a new blink timer.
        // If just woken up (rapidBlinks > 0), blink a few times
        // in quick succession before starting the normal blink cycle.
        if (nextEyeIndex >= TALON_EYE_INDEX_MAX) {
            this->eyeIndex = TALON_EYE_INDEX_OPEN;
            if (this->rapidBlinks > 0) {
                this->rapidBlinks--;
                blinkTimer = 1;
            } else {
                blinkTimer = (s32)(Rand_ZeroOne() * 60.0f) + 20;
            }
            this->blinkTimer = blinkTimer;
            this->blinkFunc = EnTa_BlinkWaitUntilNext;
        } else {
            this->eyeIndex = nextEyeIndex;
            this->blinkTimer = 1;
        }
    }
}

void EnTa_AnimRepeatCurrent(EnTa* this) {
    if (SkelAnime_Update(&this->skelAnime)) {
        Animation_PlayOnce(&this->skelAnime, this->currentAnimation);
    }
}

void EnTa_AnimSleeping(EnTa* this) {
    if (SkelAnime_Update(&this->skelAnime)) {
        Animation_PlayOnce(&this->skelAnime, this->currentAnimation);
        Actor_PlaySfx(&this->actor, NA_SE_VO_TA_SLEEP);
    }
    this->stateFlags |= TALON_STATE_FLAG_SUPPRESS_ROCKING_ANIM | TALON_STATE_FLAG_SUPPRESS_BLINK;
}

void EnTa_AnimSitSleeping(EnTa* this) {
    if (this->nodOffTimer > 0) {
        // Pause the sleep animation until the nodding timer is at zero.
        // The torso and arms will still do the rocking movement because of EnTa_OverrideLimbDraw
        this->nodOffTimer--;
    } else {
        if (SkelAnime_Update(&this->skelAnime)) {
            Animation_PlayOnce(&this->skelAnime, this->currentAnimation);
            this->nodOffTimer = Rand_ZeroFloat(100.0f) + 100.0f;
        }

        if (this->skelAnime.curFrame < 96.0f && this->skelAnime.curFrame >= 53.0f) {
            // Half-open eyes during the part of the sleeping animation where Talon
            // raises his head after nodding off
            this->eyeIndex = TALON_EYE_INDEX_HALF;
        } else {
            // Otherwise keep the eyes closed
            this->eyeIndex = TALON_EYE_INDEX_CLOSED;
        }
        this->stateFlags |= TALON_STATE_FLAG_SUPPRESS_ROCKING_ANIM;
    }
    this->stateFlags |= TALON_STATE_FLAG_SUPPRESS_BLINK;
}

void EnTa_AnimRunToEnd(EnTa* this) {
    if (!(this->stateFlags & TALON_STATE_FLAG_ANIMATION_FINISHED)) {
        if (SkelAnime_Update(&this->skelAnime)) {
            this->stateFlags |= TALON_STATE_FLAG_ANIMATION_FINISHED;
        }
        this->stateFlags |= TALON_STATE_FLAG_SUPPRESS_ROCKING_ANIM;
    }
}

void EnTa_Update(Actor* thisx, PlayState* play) {
    EnTa* this = (EnTa*)thisx;
    s32 pad;

    Collider_UpdateCylinder(&this->actor, &this->collider);
    CollisionCheck_SetOC(play, &play->colChkCtx, &this->collider.base);
    Actor_MoveXZGravity(&this->actor);
    Actor_UpdateBgCheckInfo(play, &this->actor, 0.0f, 0.0f, 0.0f, UPDBGCHECKINFO_FLAG_2);
    this->animFunc(this);
    this->actionFunc(this, play);

    if (!(this->stateFlags & TALON_STATE_FLAG_SUPPRESS_BLINK)) {
        this->blinkFunc(this);
    }

    if (this->stateFlags & TALON_STATE_FLAG_TRACKING_PLAYER) {
        Actor_TrackPlayer(play, &this->actor, &this->headRot, &this->torsoRot, this->actor.focus.pos);
    } else {
        Math_SmoothStepToS(&this->headRot.x, 0, 6, 6200, 100);
        Math_SmoothStepToS(&this->headRot.y, 0, 6, 6200, 100);
        Math_SmoothStepToS(&this->torsoRot.x, 0, 6, 6200, 100);
        Math_SmoothStepToS(&this->torsoRot.y, 0, 6, 6200, 100);
    }

    this->stateFlags &= ~(TALON_STATE_FLAG_TRACKING_PLAYER | TALON_STATE_FLAG_SUPPRESS_BLINK);

    if (this->timer > 0) {
        this->timer--;
    }
}

s32 EnTa_OverrideLimbDraw(PlayState* play, s32 limbIndex, Gfx** dList, Vec3f* pos, Vec3s* rot, void* thisx) {
    EnTa* this = (EnTa*)thisx;

    // Turn head and chest towards the target (the rotation steps are calculated in EnTa_Update)
    switch (limbIndex) {
        case TALON_LIMB_CHEST:
            rot->x += this->torsoRot.y;
            rot->y -= this->torsoRot.x;
            break;

        case TALON_LIMB_HEAD:
            rot->x += this->headRot.y;
            rot->z += this->headRot.x;
            break;
    }

    // Rocking/wobbling animation for the torso and arms
    if (this->stateFlags & TALON_STATE_FLAG_SUPPRESS_ROCKING_ANIM) {
        // TALON_STATE_FLAG_SUPPRESS_ROCKING_ANIM might have been supposed to prevent
        // the rocking in some situations, (e.g. while sleeping).
        // But because this function is run first for the root limb (limbIndex 1),
        // and the flag is immediately unset, all subsequent calls end up
        // in the else if branch below and rocking always occurs.
        // So this flag has no effect.
        this->stateFlags &= ~TALON_STATE_FLAG_SUPPRESS_ROCKING_ANIM;
    } else if ((limbIndex == TALON_LIMB_CHEST) || (limbIndex == TALON_LIMB_LEFT_ARM) ||
               (limbIndex == TALON_LIMB_RIGHT_ARM)) {
        s32 fidgetFrequency = limbIndex * FIDGET_FREQ_LIMB;

        rot->y += Math_SinS(play->state.frames * (fidgetFrequency + FIDGET_FREQ_Y)) * FIDGET_AMPLITUDE;
        rot->z += Math_CosS(play->state.frames * (fidgetFrequency + FIDGET_FREQ_Z)) * FIDGET_AMPLITUDE;
    }

    return false;
}

void EnTa_PostLimbDraw(PlayState* play, s32 limbIndex, Gfx** dList, Vec3s* rot, void* thisx) {
    static Vec3f headOffset = { 1100.0f, 1000.0f, 0.0f };
    EnTa* this = (EnTa*)thisx;

    if (limbIndex == TALON_LIMB_HEAD) {
        Matrix_MultVec3f(&headOffset, &this->actor.focus.pos);
    }
}

void EnTa_Draw(Actor* thisx, PlayState* play) {
    static void* eyeTextures[] = {
        gTalonEyeOpenTex,
        gTalonEyeHalfTex,
        gTalonEyeClosedTex,
    };
    EnTa* this = (EnTa*)thisx;
    s32 pad;

    OPEN_DISPS(play->state.gfxCtx, "../z_en_ta.c", 2381);

    Gfx_SetupDL_37Opa(play->state.gfxCtx);

    gSPSegment(POLY_OPA_DISP++, 0x8, SEGMENTED_TO_VIRTUAL(eyeTextures[this->eyeIndex]));
    gSPSegment(POLY_OPA_DISP++, 0x9, SEGMENTED_TO_VIRTUAL(gTalonHeadSkinTex));

    SkelAnime_DrawFlexOpa(play, this->skelAnime.skeleton, this->skelAnime.jointTable, this->skelAnime.dListCount,
                          EnTa_OverrideLimbDraw, EnTa_PostLimbDraw, this);

    CLOSE_DISPS(play->state.gfxCtx, "../z_en_ta.c", 2400);
}<|MERGE_RESOLUTION|>--- conflicted
+++ resolved
@@ -159,11 +159,7 @@
 
     ActorShape_Init(&this->actor.shape, 0.0f, ActorShadow_DrawCircle, 36.0f);
     SkelAnime_InitFlex(play, &this->skelAnime, &gTalonSkel, &gTalonStandAnim, this->jointTable, this->morphTable,
-<<<<<<< HEAD
                        ARRAY_COUNT(this->jointTable));
-=======
-                       TALON_LIMB_MAX);
->>>>>>> fc2992ab
     Collider_InitCylinder(play, &this->collider);
     Collider_SetCylinder(play, &this->collider, &this->actor, &sCylinderInit);
 
