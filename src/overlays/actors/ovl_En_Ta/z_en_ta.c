--- conflicted
+++ resolved
@@ -767,19 +767,11 @@
                             this->actionFunc = EnTa_TalkCuccoGameEnd;
                             Animation_Change(&this->skelAnime, &gTalonSitHandsUpAnim, 1.0f, 8.0f, 29.0f, ANIMMODE_ONCE,
                                              -10.0f);
-<<<<<<< HEAD
                             this->stateFlags &= ~TALON_STATE_FLAG_ANIMATION_FINISHED;
                             this->stateFlags &= ~TALON_STATE_FLAG_RAISING_HANDS;
                             SET_EVENTINF(EVENTINF_CUCCO_GAME_WON);
-                            Audio_QueueSeqCmd(SEQ_PLAYER_BGM_MAIN << 24 | NA_BGM_STOP);
+                            SEQCMD_STOP_SEQUENCE(SEQ_PLAYER_BGM_MAIN, 0);
                             this->stateFlags &= ~TALON_STATE_FLAG_RESTORE_BGM_ON_DESTROY;
-=======
-                            this->unk_2E0 &= ~0x10;
-                            this->unk_2E0 &= ~0x100;
-                            SET_EVENTINF(EVENTINF_HORSES_08);
-                            SEQCMD_STOP_SEQUENCE(SEQ_PLAYER_BGM_MAIN, 0);
-                            this->unk_2E0 &= ~0x200;
->>>>>>> e7558cc3
                             Audio_PlayFanfare(NA_BGM_SMALL_ITEM_GET);
                             return;
 
@@ -813,13 +805,8 @@
     }
 
     if (gSaveContext.timer1Value == 0 && !Play_InCsMode(play)) {
-<<<<<<< HEAD
-        Audio_QueueSeqCmd(SEQ_PLAYER_BGM_MAIN << 24 | NA_BGM_STOP);
+        SEQCMD_STOP_SEQUENCE(SEQ_PLAYER_BGM_MAIN, 0);
         this->stateFlags &= ~TALON_STATE_FLAG_RESTORE_BGM_ON_DESTROY;
-=======
-        SEQCMD_STOP_SEQUENCE(SEQ_PLAYER_BGM_MAIN, 0);
-        this->unk_2E0 &= ~0x200;
->>>>>>> e7558cc3
         func_80078884(NA_SE_SY_FOUND);
         gSaveContext.timer1State = 0;
         func_8002DF54(play, &this->actor, 1);
