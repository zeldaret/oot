--- conflicted
+++ resolved
@@ -736,13 +736,8 @@
         func_800F5918();
     }
 
-<<<<<<< HEAD
-    if (gSaveContext.timer1Value == 0 && !Play_InCsMode(globalCtx)) {
+    if (gSaveContext.timer1Value == 0 && !Play_InCsMode(play)) {
         SEQCMD_STOP_SEQUENCE(SEQ_PLAYER_BGM_MAIN, 0);
-=======
-    if (gSaveContext.timer1Value == 0 && !Play_InCsMode(play)) {
-        Audio_QueueSeqCmd(SEQ_PLAYER_BGM_MAIN << 24 | NA_BGM_STOP);
->>>>>>> 2e6279bc
         this->unk_2E0 &= ~0x200;
         func_80078884(NA_SE_SY_FOUND);
         gSaveContext.timer1State = 0;
