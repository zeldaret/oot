--- conflicted
+++ resolved
@@ -724,11 +724,7 @@
                             gSaveContext.eventInf[0] |= 0x100;
                             Audio_QueueSeqCmd(NA_BGM_STOP);
                             this->unk_2E0 &= ~0x200;
-<<<<<<< HEAD
-                            Audio_PlayFanfare(0x39);
-=======
-                            func_800F5C64(NA_BGM_SMALL_ITEM_GET);
->>>>>>> 03636166
+                            Audio_PlayFanfare(NA_BGM_SMALL_ITEM_GET);
                             return;
                         case 2:
                             this->actor.textId = 0x2083;
