--- conflicted
+++ resolved
@@ -955,15 +955,9 @@
 void EnTa_TalkAfterCuccoGameFirstWon(EnTa* this, PlayState* play) {
     if ((Message_GetState(&play->msgCtx) == TEXT_STATE_EVENT) && Message_ShouldAdvance(play)) {
         Message_CloseTextbox(play);
-<<<<<<< HEAD
-        this->unk_2E0 &= ~0x2;
-        func_80B13AA0(this, func_80B15E80, func_80B16938);
-        func_8002F434(&this->actor, play, GI_BOTTLE_MILK_FULL, 10000.0f, 50.0f);
-=======
         this->stateFlags &= ~TALON_STATE_FLAG_GIVING_MILK_REFILL;
         EnTa_SetupAction(this, EnTa_GiveItemInLonLonHouse, EnTa_AnimRunToEnd);
-        func_8002F434(&this->actor, play, GI_MILK_BOTTLE, 10000.0f, 50.0f);
->>>>>>> eb9b7071
+        func_8002F434(&this->actor, play, GI_BOTTLE_MILK_FULL, 10000.0f, 50.0f);
     }
 }
 
