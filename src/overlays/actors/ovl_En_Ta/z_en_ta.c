--- conflicted
+++ resolved
@@ -772,14 +772,9 @@
         for (i = 0; i < ARRAY_COUNT(this->superCuccos); i++) {
             this->unk_2C4[i] = (s32)(Rand_CenteredFloat(6.0f) + 10.0f);
 
-<<<<<<< HEAD
-            if (this->unk_2B8[i] != NULL) {
-                EnNiw* niw = this->unk_2B8[i];
-
-=======
             if (this->superCuccos[i] != NULL) {
                 EnNiw* niw = this->superCuccos[i];
->>>>>>> d9c1dffe
+
                 niw->unk_308 = 1;
                 niw->actor.gravity = 0.0f;
             }
