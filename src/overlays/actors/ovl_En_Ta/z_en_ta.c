/*
 * File: z_en_ta.c
 * Overlay: ovl_En_Ta
 * Description: Talon
 */

#include "z_en_ta.h"
#include "vt.h"
#include "objects/object_ta/object_ta.h"

#define FLAGS 0x00000009

#define THIS ((EnTa*)thisx)

void EnTa_Init(Actor* thisx, GlobalContext* globalCtx);
void EnTa_Destroy(Actor* thisx, GlobalContext* globalCtx);
void EnTa_Update(Actor* thisx, GlobalContext* globalCtx);
void EnTa_Draw(Actor* thisx, GlobalContext* globalCtx);

void func_80B14634(EnTa* this, GlobalContext* globalCtx);
void func_80B146F8(EnTa* this, GlobalContext* globalCtx);
void func_80B14754(EnTa* this, GlobalContext* globalCtx);
void func_80B14C18(EnTa* this, GlobalContext* globalCtx);
void func_80B14CAC(EnTa* this, GlobalContext* globalCtx);
void func_80B14D98(EnTa* this, GlobalContext* globalCtx);
void func_80B154FC(EnTa* this, GlobalContext* globalCtx);
void func_80B16504(EnTa* this, GlobalContext* globalCtx);
void func_80B16608(EnTa* this, GlobalContext* globalCtx);
void func_80B166CC(EnTa* this);
void func_80B16700(EnTa* this);
void func_80B167C0(EnTa* this);
void func_80B167FC(EnTa* this);
void func_80B16854(EnTa* this);
void func_80B16938(EnTa* this);

const ActorInit En_Ta_InitVars = {
    ACTOR_EN_TA,
    ACTORCAT_NPC,
    FLAGS,
    OBJECT_TA,
    sizeof(EnTa),
    (ActorFunc)EnTa_Init,
    (ActorFunc)EnTa_Destroy,
    (ActorFunc)EnTa_Update,
    (ActorFunc)EnTa_Draw,
};

static ColliderCylinderInit sCylinderInit = {
    {
        COLTYPE_NONE,
        AT_NONE,
        AC_ON | AC_TYPE_PLAYER,
        OC1_ON | OC1_TYPE_ALL,
        OC2_TYPE_1,
        COLSHAPE_CYLINDER,
    },
    {
        ELEMTYPE_UNK0,
        { 0x00000000, 0x00, 0x00 },
        { 0x00000004, 0x00, 0x00 },
        TOUCH_NONE,
        BUMP_ON,
        OCELEM_ON,
    },
    { 30, 40, 0, { 0, 0, 0 } },
};

static Vec3f D_80B16E7C = {
    1100.0f,
    1000.0f,
    0.0f,
};

<<<<<<< HEAD
void* eyeTextures[] = {
    gTalonEyeOpenTex,
    gTalonEyeHalfTex,
    gTalonEyeClosedTex,
=======
static void* D_80B16E88[] = {
    object_ta_Tex_007F80,
    object_ta_Tex_006EC0,
    object_ta_Tex_0072C0,
>>>>>>> e53081df
};

void func_80B13AA0(EnTa* this, EnTaActionFunc arg1, EnTaUnkFunc arg2) {
    this->actionFunc = arg1;
    this->unk_260 = arg2;
}

void func_80B13AAC(EnTa* this, GlobalContext* globalCtx) {
    u16 faceReaction = Text_GetFaceReaction(globalCtx, 24);

    if (gSaveContext.eventInf[0] & 0x400) {
        if (gSaveContext.eventInf[0] & 0x100) {
            if (gSaveContext.itemGetInf[0] & 4) {
                this->actor.textId = 0x2088;
            } else {
                this->actor.textId = 0x2086;
            }
        } else {
            this->actor.textId = 0x2085;
        }
        gSaveContext.eventInf[0] &= ~0x100;
    } else if (faceReaction == 0) {
        if (gSaveContext.infTable[7] & 0x4000) {
            if (gSaveContext.itemGetInf[0] & 4) {
                this->actor.textId = 0x208B;
            } else {
                this->actor.textId = 0x207F;
            }
        } else {
            this->actor.textId = 0x207E;
        }
    } else {
        this->actor.textId = faceReaction;
    }
}

void EnTa_Init(Actor* thisx, GlobalContext* globalCtx2) {
    EnTa* this = THIS;
    GlobalContext* globalCtx = globalCtx2;

    ActorShape_Init(&this->actor.shape, 0.0f, ActorShadow_DrawCircle, 36.0f);
<<<<<<< HEAD
    SkelAnime_InitFlex(globalCtx, &this->skelAnime, &gTalonSkel, &gTalonStandAnim, this->jointTable, this->morphTable,
                       17);
=======
    SkelAnime_InitFlex(globalCtx, &this->skelAnime, &object_ta_Skel_00B7B8, &object_ta_Anim_001C94, this->jointTable,
                       this->morphTable, 17);
>>>>>>> e53081df
    Collider_InitCylinder(globalCtx, &this->collider);
    Collider_SetCylinder(globalCtx, &this->collider, &this->actor, &sCylinderInit);

    this->actor.colChkInfo.mass = MASS_IMMOVABLE;
    this->unk_2E0 = 0;
    this->unk_2CE = 0;
    this->unk_2E2 = 0;
    this->unk_2B6 = 20;
    this->unk_2B0 = func_80B166CC;
    Actor_SetScale(&this->actor, 0.01f);
    this->actor.targetMode = 6;
    this->actor.velocity.y = -4.0f;
    this->actor.minVelocityY = -4.0f;
    this->actor.gravity = -1.0f;

    switch (this->actor.params) {
        case 1:
            osSyncPrintf(VT_FGCOL(CYAN) " 追放タロン \n" VT_RST);
            if (gSaveContext.eventChkInf[6] & 0x800) {
                Actor_Kill(&this->actor);
            } else if (!LINK_IS_ADULT) {
                Actor_Kill(&this->actor);
            } else if (gSaveContext.eventChkInf[6] & 0x400) {
                func_80B13AA0(this, func_80B14CAC, func_80B167C0);
<<<<<<< HEAD
                this->eyeIndex = 0;
                Animation_PlayOnce(&this->skelAnime, &gTalonStandAnim);
                this->currentAnimation = &gTalonStandAnim;
            } else {
                func_80B13AA0(this, func_80B14754, func_80B167FC);
                this->eyeIndex = 2;
                Animation_PlayOnce(&this->skelAnime, &gTalonSleepAnim);
                this->currentAnimation = &gTalonSleepAnim;
=======
                this->unk_2B4 = 0;
                Animation_PlayOnce(&this->skelAnime, &object_ta_Anim_001C94);
                this->unk_2E4 = &object_ta_Anim_001C94;
            } else {
                func_80B13AA0(this, func_80B14754, func_80B167FC);
                this->unk_2B4 = 2;
                Animation_PlayOnce(&this->skelAnime, &object_ta_Anim_00CD50);
                this->unk_2E4 = &object_ta_Anim_00CD50;
>>>>>>> e53081df
                this->actor.shape.shadowScale = 54.0f;
            }
            break;
        case 2:
            osSyncPrintf(VT_FGCOL(CYAN) " 出戻りタロン \n" VT_RST);
            if (!(gSaveContext.eventChkInf[6] & 0x800)) {
                Actor_Kill(&this->actor);
            } else if (!LINK_IS_ADULT) {
                Actor_Kill(&this->actor);
            } else if (globalCtx->sceneNum == SCENE_MALON_STABLE && gSaveContext.nightFlag) {
                Actor_Kill(&this->actor);
                osSyncPrintf(VT_FGCOL(CYAN) " 夜はいない \n" VT_RST);
            } else {
                func_80B13AA0(this, func_80B14D98, func_80B167C0);
<<<<<<< HEAD
                this->eyeIndex = 0;
                Animation_PlayOnce(&this->skelAnime, &gTalonStandAnim);
                this->currentAnimation = &gTalonStandAnim;
=======
                this->unk_2B4 = 0;
                Animation_PlayOnce(&this->skelAnime, &object_ta_Anim_001C94);
                this->unk_2E4 = &object_ta_Anim_001C94;
>>>>>>> e53081df
            }
            break;
        default:
            osSyncPrintf(VT_FGCOL(CYAN) " その他のタロン \n" VT_RST);
            if (globalCtx->sceneNum == SCENE_SPOT15) {
                if (gSaveContext.eventChkInf[1] & 0x10) {
                    Actor_Kill(&this->actor);
                } else if (gSaveContext.eventChkInf[1] & 0x8) {
                    func_80B13AA0(this, func_80B14C18, func_80B167C0);
<<<<<<< HEAD
                    this->eyeIndex = 0;
                    Animation_PlayOnce(&this->skelAnime, &gTalonStandAnim);
                    this->currentAnimation = &gTalonStandAnim;
                } else {
                    func_80B13AA0(this, func_80B14634, func_80B167FC);
                    this->eyeIndex = 2;
                    Animation_PlayOnce(&this->skelAnime, &gTalonSleepAnim);
                    this->currentAnimation = &gTalonSleepAnim;
=======
                    this->unk_2B4 = 0;
                    Animation_PlayOnce(&this->skelAnime, &object_ta_Anim_001C94);
                    this->unk_2E4 = &object_ta_Anim_001C94;
                } else {
                    func_80B13AA0(this, func_80B14634, func_80B167FC);
                    this->unk_2B4 = 2;
                    Animation_PlayOnce(&this->skelAnime, &object_ta_Anim_00CD50);
                    this->unk_2E4 = &object_ta_Anim_00CD50;
>>>>>>> e53081df
                    this->actor.shape.shadowScale = 54.0f;
                }
            } else if (globalCtx->sceneNum == SCENE_SOUKO) {
                osSyncPrintf(VT_FGCOL(CYAN) " ロンロン牧場の倉庫 の タロン\n" VT_RST);
                if (!(gSaveContext.eventChkInf[1] & 0x10)) {
                    Actor_Kill(&this->actor);
                } else if (LINK_IS_ADULT) {
                    Actor_Kill(&this->actor);
                } else {
                    if (IS_DAY) {
                        this->actor.flags |= 0x10;
                        this->unk_2C4[0] = this->unk_2C4[1] = this->unk_2C4[2] = 7;
<<<<<<< HEAD
                        this->superCuccos[0] = (EnNiw*)Actor_Spawn(
                            &globalCtx->actorCtx, globalCtx, ACTOR_EN_NIW, this->actor.world.pos.x + 5.0f,
                            this->actor.world.pos.y + 3.0f, this->actor.world.pos.z + 26.0f, 0, 0, 0, 0xD);
                        this->superCuccos[1] = (EnNiw*)Actor_Spawn(
                            &globalCtx->actorCtx, globalCtx, ACTOR_EN_NIW, this->actor.world.pos.x - 20.0f,
                            this->actor.world.pos.y + 40.0f, this->actor.world.pos.z - 30.0f, 0, 0, 0, 0xD);
                        this->superCuccos[2] = (EnNiw*)Actor_Spawn(
=======
                        this->unk_2B8[0] = (EnNiw*)Actor_Spawn(
                            &globalCtx->actorCtx, globalCtx, ACTOR_EN_NIW, this->actor.world.pos.x + 5.0f,
                            this->actor.world.pos.y + 3.0f, this->actor.world.pos.z + 26.0f, 0, 0, 0, 0xD);
                        this->unk_2B8[1] = (EnNiw*)Actor_Spawn(
                            &globalCtx->actorCtx, globalCtx, ACTOR_EN_NIW, this->actor.world.pos.x - 20.0f,
                            this->actor.world.pos.y + 40.0f, this->actor.world.pos.z - 30.0f, 0, 0, 0, 0xD);
                        this->unk_2B8[2] = (EnNiw*)Actor_Spawn(
>>>>>>> e53081df
                            &globalCtx->actorCtx, globalCtx, ACTOR_EN_NIW, this->actor.world.pos.x + 20.0f,
                            this->actor.world.pos.y + 40.0f, this->actor.world.pos.z - 30.0f, 0, 0, 0, 0xD);
                        func_80B13AAC(this, globalCtx);

                        if (gSaveContext.eventInf[0] & 0x400) {
                            func_80B13AA0(this, func_80B16608, func_80B16938);
<<<<<<< HEAD
                            Animation_Change(&this->skelAnime, &gTalonSitWakeUpAnim, 1.0f,
                                             Animation_GetLastFrame(&gTalonSitWakeUpAnim) - 1.0f,
                                             Animation_GetLastFrame(&gTalonSitWakeUpAnim), ANIMMODE_ONCE, 0.0f);
                            gSaveContext.eventInf[0] &= ~0x400;
                        } else {
                            func_80B13AA0(this, func_80B16504, func_80B16854);
                            this->eyeIndex = 0;
                            Animation_PlayOnce(&this->skelAnime, &gTalonSitSleepingAnim);
                            this->currentAnimation = &gTalonSitSleepingAnim;
                        }
                    } else {
                        func_80B13AA0(this, func_80B146F8, func_80B167FC);
                        this->eyeIndex = 2;
                        Animation_PlayOnce(&this->skelAnime, &gTalonSleepAnim);
                        this->currentAnimation = &gTalonSleepAnim;
=======
                            Animation_Change(&this->skelAnime, &object_ta_Anim_00C48C, 1.0f,
                                             Animation_GetLastFrame(&object_ta_Anim_00C48C) - 1.0f,
                                             Animation_GetLastFrame(&object_ta_Anim_00C48C), ANIMMODE_ONCE, 0.0f);
                            gSaveContext.eventInf[0] &= ~0x400;
                        } else {
                            func_80B13AA0(this, func_80B16504, func_80B16854);
                            this->unk_2B4 = 0;
                            Animation_PlayOnce(&this->skelAnime, &object_ta_Anim_0017E8);
                            this->unk_2E4 = &object_ta_Anim_0017E8;
                        }
                    } else {
                        func_80B13AA0(this, func_80B146F8, func_80B167FC);
                        this->unk_2B4 = 2;
                        Animation_PlayOnce(&this->skelAnime, &object_ta_Anim_00CD50);
                        this->unk_2E4 = &object_ta_Anim_00CD50;
>>>>>>> e53081df
                        this->actor.shape.shadowScale = 54.0f;
                    }
                }
            } else {
                func_80B13AA0(this, func_80B14634, func_80B167FC);
<<<<<<< HEAD
                this->eyeIndex = 2;
                Animation_PlayOnce(&this->skelAnime, &gTalonSleepAnim);
                this->currentAnimation = &gTalonSleepAnim;
=======
                this->unk_2B4 = 2;
                Animation_PlayOnce(&this->skelAnime, &object_ta_Anim_00CD50);
                this->unk_2E4 = &object_ta_Anim_00CD50;
>>>>>>> e53081df
                this->actor.shape.shadowScale = 54.0f;
            }
            break;
    }
}

void func_80B14248(EnTa* this) {
    if (this->actor.shape.shadowScale > 36.0f) {
        this->actor.shape.shadowScale -= 0.8f;
    }
}

void EnTa_Destroy(Actor* thisx, GlobalContext* globalCtx) {
    EnTa* this = THIS;

    Collider_DestroyCylinder(globalCtx, &this->collider);

    if (this->actor.params != 1 && this->actor.params != 2 && globalCtx->sceneNum == SCENE_SOUKO) {
        gSaveContext.timer1State = 0;
    }

    if (this->unk_2E0 & 0x200) {
        func_800F5B58();
    }
}

s32 func_80B142F4(EnTa* this, GlobalContext* globalCtx, u16 textId) {
    if (func_8002F194(&this->actor, globalCtx)) {
        return true;
    }

    this->actor.textId = textId;

    if ((ABS((s16)(this->actor.yawTowardsPlayer - this->actor.shape.rot.y)) <= 0x4300) &&
        (this->actor.xzDistToPlayer < 100.0f)) {
        this->unk_2E0 |= 1;
        func_8002F2CC(&this->actor, globalCtx, 100.0f);
    }
    return false;
}

void func_80B14398(EnTa* this, GlobalContext* globalCtx) {
    if (func_8002F334(&this->actor, globalCtx)) {
        func_80B13AA0(this, func_80B14754, func_80B167FC);
    }
}

void func_80B143D4(EnTa* this, GlobalContext* globalCtx) {
    if (func_8002F334(&this->actor, globalCtx)) {
        func_80B13AA0(this, func_80B146F8, func_80B167FC);
    }
}

void func_80B14410(EnTa* this) {
    if (!LINK_IS_ADULT) {
        func_80B13AA0(this, func_80B14C18, func_80B167C0);
        gSaveContext.eventChkInf[1] |= 0x8;
    } else {
        func_80B13AA0(this, func_80B14CAC, func_80B167C0);
        gSaveContext.eventChkInf[6] |= 0x400;
    }
}

void func_80B1448C(EnTa* this, GlobalContext* globalCtx) {
    if (func_8002F334(&this->actor, globalCtx)) {
        func_80B14410(this);
    }
    func_80B14248(this);
    this->unk_2E0 |= 0x4;
}

void func_80B144D8(EnTa* this, GlobalContext* globalCtx) {
    if (func_8002F334(&this->actor, globalCtx)) {
        func_80B14410(this);
        this->unk_2B6 = 1;
        this->unk_2B0 = func_80B16700;
    }
    if (func_8010BDBC(&globalCtx->msgCtx) == 6) {
        this->eyeIndex = 1;
        func_80B13AA0(this, func_80B1448C, func_80B167C0);
    }
    func_80B14248(this);
    this->unk_2E0 |= 4;
}

void func_80B14570(EnTa* this, GlobalContext* globalCtx) {
    this->unk_2E0 |= 4;

    if (this->unk_2CC == 0) {
        func_80B13AA0(this, func_80B144D8, func_80B167C0);
        this->unk_2CE = 3;
        this->unk_2CC = 60;
<<<<<<< HEAD
        Animation_PlayOnce(&this->skelAnime, &gTalonWakeUpAnim);
        this->currentAnimation = &gTalonStandAnim;
=======
        Animation_PlayOnce(&this->skelAnime, &object_ta_Anim_00E3D8);
        this->unk_2E4 = &object_ta_Anim_001C94;
>>>>>>> e53081df
        Audio_PlayActorSound2(&this->actor, NA_SE_VO_TA_SURPRISE);
    }
}

void func_80B145F8(EnTa* this, GlobalContext* globalCtx) {
    if (func_8002F334(&this->actor, globalCtx)) {
        func_80B13AA0(this, func_80B14634, func_80B167FC);
    }
}

void func_80B14634(EnTa* this, GlobalContext* globalCtx) {
    Player* player = PLAYER;

    if (func_8002F194(&this->actor, globalCtx)) {
        s32 exchangeItemId = func_8002F368(globalCtx);

        switch (exchangeItemId) {
            case EXCH_ITEM_CHICKEN:
                player->actor.textId = 0x702B;
                func_80B13AA0(this, func_80B14570, func_80B167C0);
                this->unk_2CC = 40;
                break;
            default:
                if (exchangeItemId != EXCH_ITEM_NONE) {
                    player->actor.textId = 0x702A;
                }
                func_80B13AA0(this, func_80B145F8, func_80B167FC);
                break;
        }
    } else {
        this->actor.textId = 0x702A;
        func_8002F298(&this->actor, globalCtx, 100.0f, 3);
    }
}

void func_80B146F8(EnTa* this, GlobalContext* globalCtx) {
    if (func_8002F194(&this->actor, globalCtx)) {
        func_80B13AA0(this, func_80B143D4, func_80B167FC);
    }
    this->actor.textId = 0x204B;
    func_8002F2CC(&this->actor, globalCtx, 100.0f);
}

void func_80B14754(EnTa* this, GlobalContext* globalCtx) {
    Player* player = PLAYER;

    if (func_8002F194(&this->actor, globalCtx) != 0) {
        s32 exchangeItemId = func_8002F368(globalCtx);

        switch (exchangeItemId) {
            case EXCH_ITEM_POCKET_CUCCO:
                player->actor.textId = 0x702B;
                func_80B13AA0(this, func_80B14570, func_80B167C0);
                this->unk_2CC = 40;
                break;
            default:
                if (exchangeItemId != EXCH_ITEM_NONE) {
                    player->actor.textId = 0x5015;
                }
                func_80B13AA0(this, func_80B14398, func_80B167FC);
                break;
        }
    } else {
        this->actor.textId = 0x5015;
        func_8002F298(&this->actor, globalCtx, 100.0f, 6);
    }
}

void func_80B14818(EnTa* this, GlobalContext* globalCtx) {
    s32 framesMod12 = (s32)globalCtx->state.frames % 12;

    if (framesMod12 == 0 || framesMod12 == 6) {
        Audio_PlayActorSound2(&this->actor, NA_SE_PL_WALK_GROUND);
    }
    if (this->actor.speedXZ < 6.0f) {
        this->actor.speedXZ += 0.4f;
    }
    Actor_MoveForward(&this->actor);
}

void func_80B14898(EnTa* this, GlobalContext* globalCtx) {
    func_80033480(globalCtx, &this->actor.world.pos, 50.0f, 2, 250, 20, 1);
    func_80B14818(this, globalCtx);

    if (this->unk_2CC == 0) {
        Actor_Kill(&this->actor);
    }
}

void func_80B1490C(EnTa* this, GlobalContext* globalCtx) {
    this->actor.world.rot.y += 0xC00;
    this->actor.shape.rot.y += 0xC00;

    if (this->unk_2CC == 0) {
        func_80B13AA0(this, func_80B14898, func_80B167C0);
        this->unk_2CC = 60;
    }
}

void func_80B1496C(EnTa* this, GlobalContext* globalCtx) {
    func_80033480(globalCtx, &this->actor.world.pos, 50.0f, 2, 250, 20, 1);
    func_80B14818(this, globalCtx);

    if (this->unk_2CC == 0) {
        func_80B13AA0(this, func_80B1490C, func_80B167C0);
        this->unk_2CC = 5;
    }
}

void func_80B149F4(EnTa* this, GlobalContext* globalCtx) {
    this->actor.world.rot.y -= 0xD00;
    this->actor.shape.rot.y -= 0xD00;

    if (this->unk_2CC == 0) {
        func_80B13AA0(this, func_80B1496C, func_80B167C0);
        this->unk_2CC = 65;
    }
}

void func_80B14A54(EnTa* this, GlobalContext* globalCtx) {
    func_80033480(globalCtx, &this->actor.world.pos, 50.0f, 2, 250, 20, 1);
    func_80B14818(this, globalCtx);

    if (this->unk_2CC == 20) {
        func_80106CCC(globalCtx);
    }
    if (this->unk_2CC == 0) {
        this->unk_2CC = 5;
        func_80B13AA0(this, func_80B149F4, func_80B167C0);
    }
}

void func_80B14AF4(EnTa* this, GlobalContext* globalCtx) {
    this->actor.world.rot.y -= 0xC00;
    this->actor.shape.rot.y -= 0xC00;

    if (this->unk_2CC == 0) {
        Audio_PlayActorSound2(&this->actor, NA_SE_VO_TA_CRY_1);
        func_80B13AA0(this, func_80B14A54, func_80B167C0);
        this->unk_2CC = 65;
        this->actor.flags |= 0x10;
    }
}

void func_80B14B6C(EnTa* this, GlobalContext* globalCtx) {
    if (func_8010BDBC(&globalCtx->msgCtx) == 5) {
        OnePointCutscene_Init(globalCtx, 4175, -99, &this->actor, MAIN_CAM);
        func_80B13AA0(this, func_80B14AF4, func_80B167C0);
        this->unk_2CC = 5;
        gSaveContext.eventChkInf[1] |= 0x10;
<<<<<<< HEAD
        Animation_PlayOnce(&this->skelAnime, &gTalonRunTransitionAnim);
        this->currentAnimation = &gTalonRunAnim;
=======
        Animation_PlayOnce(&this->skelAnime, &object_ta_Anim_00CF28);
        this->unk_2E4 = &object_ta_Anim_00C858;
>>>>>>> e53081df
    }
    this->unk_2E0 |= 1;
}

void func_80B14C18(EnTa* this, GlobalContext* globalCtx) {
    if (func_80B142F4(this, globalCtx, 0x702C)) {
        func_80B13AA0(this, func_80B14B6C, func_80B167C0);
    }
    func_80B14248(this);
}

void func_80B14C60(EnTa* this, GlobalContext* globalCtx) {
    if (func_8002F334(&this->actor, globalCtx)) {
        func_80B13AA0(this, func_80B14CAC, func_80B167C0);
    }
    this->unk_2E0 |= 1;
}

void func_80B14CAC(EnTa* this, GlobalContext* globalCtx) {
    if (gSaveContext.eventChkInf[1] & 0x100) {
        if (func_80B142F4(this, globalCtx, 0x5017)) {
            func_80B13AA0(this, func_80B14C60, func_80B167C0);
            gSaveContext.eventChkInf[6] |= 0x800;
        }
    } else if (func_80B142F4(this, globalCtx, 0x5016)) {
        func_80B13AA0(this, func_80B14C60, func_80B167C0);
    }
    func_80B14248(this);
}

void func_80B14D4C(EnTa* this, GlobalContext* globalCtx) {
    if (func_8002F334(&this->actor, globalCtx)) {
        func_80B13AA0(this, func_80B14D98, func_80B167C0);
    }
    this->unk_2E0 |= 1;
}

void func_80B14D98(EnTa* this, GlobalContext* globalCtx) {
    if (func_80B142F4(this, globalCtx, 0x2055)) {
        func_80B13AA0(this, func_80B14D4C, func_80B167C0);
    }
}

s32 func_80B14DD8(void) {
    if (gSaveContext.rupees < 30) {
        return 0;
    } else if (!Inventory_HasEmptyBottle()) {
        return 1;
    } else {
        return 2;
    }
}

void func_80B14E28(EnTa* this, GlobalContext* globalCtx) {
    Vec3f b;
    Vec3f a;

    this->unk_2D0 = Gameplay_CreateSubCamera(globalCtx);
    this->unk_2D2 = globalCtx->activeCamera;
    Gameplay_ChangeCameraStatus(globalCtx, this->unk_2D2, CAM_STAT_WAIT);
    Gameplay_ChangeCameraStatus(globalCtx, this->unk_2D0, CAM_STAT_ACTIVE);

    b.x = 1053.0f;
    b.y = 11.0f;
    b.z = 22.0f;

    a.x = 1053.0f;
    a.y = 45.0f;
    a.z = -40.0f;

    Gameplay_CameraSetAtEye(globalCtx, this->unk_2D0, &a, &b);
}

void func_80B14EDC(EnTa* this, GlobalContext* globalCtx) {
    Gameplay_ChangeCameraStatus(globalCtx, this->unk_2D2, CAM_STAT_ACTIVE);
    Gameplay_ClearCamera(globalCtx, this->unk_2D0);
}

void func_80B14F20(EnTa* this, EnTaActionFunc arg1) {
    func_80B13AA0(this, arg1, func_80B16854);
<<<<<<< HEAD
    this->eyeIndex = 2;
    Animation_Change(&this->skelAnime, &gTalonSitSleepingAnim, 1.0f, 0.0f,
                     Animation_GetLastFrame(&gTalonSitSleepingAnim), ANIMMODE_ONCE, -5.0f);
    this->unk_2E2 = 0;
    this->currentAnimation = &gTalonSitSleepingAnim;
=======
    this->unk_2B4 = 2;
    Animation_Change(&this->skelAnime, &object_ta_Anim_0017E8, 1.0f, 0.0f,
                     Animation_GetLastFrame(&object_ta_Anim_0017E8), ANIMMODE_ONCE, -5.0f);
    this->unk_2E2 = 0;
    this->unk_2E4 = &object_ta_Anim_0017E8;
>>>>>>> e53081df
}

void func_80B14FAC(EnTa* this, EnTaActionFunc arg1) {
    this->eyeIndex = 1;
    func_80B13AA0(this, arg1, func_80B16938);
    this->unk_2E0 &= ~0x10;
<<<<<<< HEAD
    Animation_Change(&this->skelAnime, &gTalonSitWakeUpAnim, 1.0f, 0.0f, Animation_GetLastFrame(&gTalonSitWakeUpAnim),
                     ANIMMODE_ONCE, -5.0f);
=======
    Animation_Change(&this->skelAnime, &object_ta_Anim_00C48C, 1.0f, 0.0f,
                     Animation_GetLastFrame(&object_ta_Anim_00C48C), ANIMMODE_ONCE, -5.0f);
>>>>>>> e53081df
}

void func_80B15034(EnTa* this, GlobalContext* globalCtx) {
    if ((func_8010BDBC(&globalCtx->msgCtx) == 5) && (func_80106BC8(globalCtx) != 0)) {
        func_80106CCC(globalCtx);
        func_80B14F20(this, func_80B16504);
        func_80B13AAC(this, globalCtx);
    }
    this->unk_2E0 |= 1;
}

s32 func_80B150AC(EnTa* this, GlobalContext* globalCtx, s32 idx) {
    Player* player = PLAYER;
    Actor* interactRangeActor;

    if (player->stateFlags1 & 0x800) {
        interactRangeActor = player->interactRangeActor;
        if (interactRangeActor != NULL && interactRangeActor->id == ACTOR_EN_NIW &&
            interactRangeActor == &this->superCuccos[idx]->actor) {
            return true;
        }
    }
    return false;
}

void func_80B15100(EnTa* this, GlobalContext* globalCtx) {
    Player* player = PLAYER;

    if ((func_8010BDBC(&globalCtx->msgCtx) == 5) && (func_80106BC8(globalCtx) != 0)) {
        s32 unk_2CA;

<<<<<<< HEAD
        Animation_Change(&this->skelAnime, &gTalonSitWakeUpAnim, 1.0f,
                         Animation_GetLastFrame(&gTalonSitWakeUpAnim) - 1.0f,
                         Animation_GetLastFrame(&gTalonSitWakeUpAnim), ANIMMODE_ONCE, 10.0f);
=======
        Animation_Change(&this->skelAnime, &object_ta_Anim_00C48C, 1.0f,
                         Animation_GetLastFrame(&object_ta_Anim_00C48C) - 1.0f,
                         Animation_GetLastFrame(&object_ta_Anim_00C48C), ANIMMODE_ONCE, 10.0f);
>>>>>>> e53081df
        this->unk_2E0 &= ~0x10;
        func_80106CCC(globalCtx);
        unk_2CA = this->unk_2CA;
        this->actionFunc = func_80B154FC;
        this->superCuccos[unk_2CA]->actor.gravity = 0.1f;
        this->superCuccos[unk_2CA]->actor.velocity.y = 0.0f;
        this->superCuccos[unk_2CA]->actor.speedXZ = 0.0f;
        this->superCuccos[unk_2CA]->actor.parent = NULL;

        if (player->interactRangeActor == &this->superCuccos[unk_2CA]->actor) {
            player->interactRangeActor = NULL;
        }
        if (player->heldActor == &this->superCuccos[unk_2CA]->actor) {
            player->heldActor = NULL;
        }
        player->stateFlags1 &= ~0x800;
        this->superCuccos[unk_2CA] = NULL;
    }
    this->unk_2E0 |= 1;
}

void func_80B15260(EnTa* this, GlobalContext* globalCtx) {
    if (func_8002F194(&this->actor, globalCtx)) {
        this->actionFunc = func_80B15100;
        this->actor.flags &= ~0x10000;
    } else {
        func_8002F2CC(&this->actor, globalCtx, 1000.0f);
    }
    this->unk_2E0 |= 1;
}

s32 func_80B152D0(EnTa* this, GlobalContext* globalCtx) {
    s32 ct;
    s32 i;

    for (ct = 0, i = 0; i < ARRAY_COUNT(this->superCuccos); i++) {
        if (this->superCuccos[i] != NULL) {
            ct++;
        }
    }
    return ct;
}

void func_80B15308(EnTa* this) {
    if (this->unk_2E0 & 0x10) {
        if (this->unk_2E0 & 0x100) {
<<<<<<< HEAD
            Animation_Change(&this->skelAnime, &gTalonSitHandsUpAnim, 1.0f, 17.0f, 22.0f, ANIMMODE_ONCE, 0.0f);
            this->unk_2E0 &= ~0x100;
        } else {
            Animation_Change(&this->skelAnime, &gTalonSitHandsUpAnim, -1.0f, 21.0f, 16.0f, ANIMMODE_ONCE, 3.0f);
=======
            Animation_Change(&this->skelAnime, &object_ta_Anim_00BF38, 1.0f, 17.0f, 22.0f, ANIMMODE_ONCE, 0.0f);
            this->unk_2E0 &= ~0x100;
        } else {
            Animation_Change(&this->skelAnime, &object_ta_Anim_00BF38, -1.0f, 21.0f, 16.0f, ANIMMODE_ONCE, 3.0f);
>>>>>>> e53081df
            this->unk_2E0 |= 0x100;
        }
        this->unk_2E0 &= ~0x10;
    }
}

void func_80B153D4(EnTa* this, GlobalContext* globalCtx) {
    func_80B15308(this);

    if (this->unk_2CC == 0) {
        if (this->unk_2E0 & 0x80) {
            this->unk_2E0 &= ~0x80;
            func_80B14EDC(this, globalCtx);
        }
    }
}

void func_80B15424(EnTa* this, GlobalContext* globalCtx) {
    func_80B15308(this);

    if ((func_8010BDBC(&globalCtx->msgCtx) == 5) && (func_80106BC8(globalCtx) != 0)) {
        globalCtx->nextEntranceIndex = 0x5E4;

        if (gSaveContext.eventInf[0] & 0x100) {
            globalCtx->fadeTransition = 46;
            gSaveContext.nextTransition = 3;
        } else {
            globalCtx->fadeTransition = 38;
            gSaveContext.nextTransition = 2;
        }

        globalCtx->sceneLoadFlag = 0x14;
        gSaveContext.eventInf[0] |= 0x400;
        this->actionFunc = func_80B153D4;
        this->unk_2CC = 22;
    }
}

void func_80B154FC(EnTa* this, GlobalContext* globalCtx) {
    s32 i;

    for (i = 0; i < ARRAY_COUNT(this->superCuccos); i++) {
        if (this->superCuccos[i] != NULL) {
            if (this->superCuccos[i]->actor.gravity > -2.0f) {
                this->superCuccos[i]->actor.gravity -= 0.03f;
            }

            if (func_80B150AC(this, globalCtx, i)) {
                if (this->unk_2C4[i] > 0) {
                    this->unk_2C4[i]--;
                } else {
                    this->unk_2CA = i;
<<<<<<< HEAD
                    Animation_Change(&this->skelAnime, &gTalonSitHandsUpAnim, 1.0f, 8.0f, 29.0f, ANIMMODE_ONCE, -10.0f);
=======
                    Animation_Change(&this->skelAnime, &object_ta_Anim_00BF38, 1.0f, 8.0f, 29.0f, ANIMMODE_ONCE,
                                     -10.0f);
>>>>>>> e53081df
                    this->unk_2E0 &= ~0x10;

                    switch (func_80B152D0(this, globalCtx)) {
                        case 1:
                            gSaveContext.timer1State = 0;
                            func_8002DF54(globalCtx, &this->actor, 1);
                            func_8010B680(globalCtx, 0x2084, &this->actor);
<<<<<<< HEAD
                            this->actionFunc = func_80B15424;
                            Animation_Change(&this->skelAnime, &gTalonSitHandsUpAnim, 1.0f, 8.0f, 29.0f, ANIMMODE_ONCE,
=======
                            this->unk_25C = func_80B15424;
                            Animation_Change(&this->skelAnime, &object_ta_Anim_00BF38, 1.0f, 8.0f, 29.0f, ANIMMODE_ONCE,
>>>>>>> e53081df
                                             -10.0f);
                            this->unk_2E0 &= ~0x10;
                            this->unk_2E0 &= ~0x100;
                            gSaveContext.eventInf[0] |= 0x100;
                            Audio_QueueSeqCmd(NA_BGM_STOP);
                            this->unk_2E0 &= ~0x200;
                            func_800F5C64(0x39);
                            return;
                        case 2:
                            this->actor.textId = 0x2083;
                            Audio_PlayActorSound2(&this->actor, NA_SE_VO_TA_CRY_1);
                            break;
                        case 3:
                            this->actor.textId = 0x2082;
                            Audio_PlayActorSound2(&this->actor, NA_SE_VO_TA_SURPRISE);
                            break;
                    }
                    this->actionFunc = func_80B15260;
                    this->actor.flags |= 0x10000;
                    func_8002F2CC(&this->actor, globalCtx, 1000.0f);
                    return;
                }
            } else {
                this->unk_2C4[i] = 7;
            }
        }
    }

    if (gSaveContext.timer1Value == 10) {
        func_800F5918();
    }

    if (gSaveContext.timer1Value == 0 && !Gameplay_InCsMode(globalCtx)) {
        Audio_QueueSeqCmd(NA_BGM_STOP);
        this->unk_2E0 &= ~0x200;
        func_80078884(NA_SE_SY_FOUND);
        gSaveContext.timer1State = 0;
        func_8002DF54(globalCtx, &this->actor, 1);
        func_8010B680(globalCtx, 0x2081, &this->actor);
        this->actionFunc = func_80B15424;
        func_80B14E28(this, globalCtx);
        gSaveContext.eventInf[0] &= ~0x100;
        this->unk_2E0 |= 0x80;
<<<<<<< HEAD
        Animation_Change(&this->skelAnime, &gTalonSitHandsUpAnim, 1.0f, 8.0f, 29.0f, ANIMMODE_ONCE, -10.0f);
=======
        Animation_Change(&this->skelAnime, &object_ta_Anim_00BF38, 1.0f, 8.0f, 29.0f, ANIMMODE_ONCE, -10.0f);
>>>>>>> e53081df
        this->unk_2E0 &= ~0x10;
        this->unk_2E0 &= ~0x100;
    }

    this->unk_2E0 |= 1;
}

void func_80B1585C(EnTa* this, GlobalContext* globalCtx) {
    s32 i;

    if (this->unk_2CC > 35) {
        for (i = 1; i < ARRAY_COUNT(this->superCuccos); i++) {
            if (this->superCuccos[i] != NULL) {
                Math_SmoothStepToS(&this->superCuccos[i]->actor.world.rot.y, i * -10000 - 3000, 2, 0x800, 0x100);
                this->superCuccos[i]->actor.shape.rot.y = this->superCuccos[i]->actor.world.rot.y;
            }
        }
    } else if (this->unk_2CC == 35) {
        for (i = 0; i < ARRAY_COUNT(this->superCuccos); i++) {
            this->unk_2C4[i] = (s32)(Rand_CenteredFloat(6.0f) + 10.0f);

            if (this->superCuccos[i] != NULL) {
                EnNiw* niw = this->superCuccos[i];
                niw->unk_308 = 1;
                niw->actor.gravity = 0.0f;
            }
        }
    } else {
        for (i = 0; i < ARRAY_COUNT(this->superCuccos); i++) {
            if (this->unk_2CC < 35 - this->unk_2C4[i]) {
                if (this->superCuccos[i] != NULL) {
                    if (this->superCuccos[i]->actor.gravity > -2.0f) {
                        this->superCuccos[i]->actor.gravity -= 0.03f;
                    }
                }
            }
        }
    }

    if (this->unk_2CC == 0) {
        func_80B13AA0(this, func_80B154FC, func_80B16938);
        this->unk_2E0 &= ~0x10;
<<<<<<< HEAD
        Animation_Change(&this->skelAnime, &gTalonSitWakeUpAnim, 1.0f,
                         Animation_GetLastFrame(&gTalonSitWakeUpAnim) - 1.0f,
                         Animation_GetLastFrame(&gTalonSitWakeUpAnim), ANIMMODE_ONCE, 10.0f);
=======
        Animation_Change(&this->skelAnime, &object_ta_Anim_00C48C, 1.0f,
                         Animation_GetLastFrame(&object_ta_Anim_00C48C) - 1.0f,
                         Animation_GetLastFrame(&object_ta_Anim_00C48C), ANIMMODE_ONCE, 10.0f);
>>>>>>> e53081df
        func_8002DF54(globalCtx, &this->actor, 7);
    }
}

void func_80B15AD4(EnTa* this, GlobalContext* globalCtx) {
    if (this->unk_2CC == 0 && this->unk_2E0 & 0x20) {
        func_80B13AA0(this, func_80B1585C, func_80B16938);
        this->unk_2E0 &= ~0x10;
<<<<<<< HEAD
        Animation_Change(&this->skelAnime, &gTalonSitHandsUpAnim, 1.0f, 1.0f,
                         Animation_GetLastFrame(&gTalonSitHandsUpAnim), ANIMMODE_ONCE, 0.0f);
=======
        Animation_Change(&this->skelAnime, &object_ta_Anim_00BF38, 1.0f, 1.0f,
                         Animation_GetLastFrame(&object_ta_Anim_00BF38), ANIMMODE_ONCE, 0.0f);
>>>>>>> e53081df
        this->unk_2CC = 50;
        func_80088B34(0x1E);
        func_800F5ACC(0x6C);
        this->unk_2E0 |= 0x200;
        func_80106CCC(globalCtx);
        func_8002DF54(globalCtx, &this->actor, 1);
    }

    if ((func_8010BDBC(&globalCtx->msgCtx) == 5) && (func_80106BC8(globalCtx) != 0)) {
        this->unk_2E0 |= 0x20;
    }

    this->unk_2E0 |= 1;
}

void func_80B15BF8(EnTa* this, GlobalContext* globalCtx) {
    if (this->unk_2E0 & 0x10) {
        func_80B13AA0(this, func_80B15AD4, func_80B16938);
        this->unk_2E0 &= ~0x10;
<<<<<<< HEAD
        Animation_Change(&this->skelAnime, &gTalonSitHandsUpAnim, 1.0f, 0.0f, 1.0f, ANIMMODE_ONCE, 0.0f);
=======
        Animation_Change(&this->skelAnime, &object_ta_Anim_00BF38, 1.0f, 0.0f, 1.0f, ANIMMODE_ONCE, 0.0f);
>>>>>>> e53081df
        this->unk_2CC = 5;
    }
    if ((func_8010BDBC(&globalCtx->msgCtx) == 5) && (func_80106BC8(globalCtx) != 0)) {
        this->unk_2E0 |= 0x20;
    }
    this->unk_2E0 |= 1;
}

void func_80B15CC8(EnTa* this, GlobalContext* globalCtx) {
    if (this->unk_2E0 & 0x10) {
        func_80B13AA0(this, func_80B15BF8, func_80B16938);
        this->unk_2E0 &= ~0x10;
<<<<<<< HEAD
        Animation_Change(&this->skelAnime, &gTalonSitHandsUpAnim, -1.0f, 29.0f, 0.0f, ANIMMODE_ONCE, 10.0f);
=======
        Animation_Change(&this->skelAnime, &object_ta_Anim_00BF38, -1.0f, 29.0f, 0.0f, ANIMMODE_ONCE, 10.0f);
>>>>>>> e53081df
    }
    if ((func_8010BDBC(&globalCtx->msgCtx) == 5) && (func_80106BC8(globalCtx) != 0)) {
        this->unk_2E0 |= 0x20;
    }
    this->unk_2E0 |= 1;
}

void func_80B15D90(EnTa* this, GlobalContext* globalCtx) {
    func_80B13AA0(this, func_80B15CC8, func_80B16938);
    this->unk_2E0 &= ~0x10;
<<<<<<< HEAD
    Animation_Change(&this->skelAnime, &gTalonSitHandsUpAnim, 1.0f, 8.0f, 29.0f, ANIMMODE_ONCE, -10.0f);
=======
    Animation_Change(&this->skelAnime, &object_ta_Anim_00BF38, 1.0f, 8.0f, 29.0f, ANIMMODE_ONCE, -10.0f);
>>>>>>> e53081df
    func_8010B720(globalCtx, 0x2080);
    this->unk_2E0 &= ~0x20;
}

void func_80B15E28(EnTa* this, GlobalContext* globalCtx) {
    if (func_8002F334(&this->actor, globalCtx)) {
        func_80B14F20(this, func_80B16504);
        func_80B13AAC(this, globalCtx);
    }
    this->unk_2E0 |= 1;
}

void func_80B15E80(EnTa* this, GlobalContext* globalCtx) {
    if (Actor_HasParent(&this->actor, globalCtx)) {
        this->actor.parent = NULL;
        this->actionFunc = func_80B15E28;
        if (!(this->unk_2E0 & 0x2)) {
            gSaveContext.itemGetInf[0] |= 4;
        }
        this->unk_2E0 &= ~0x2;
    } else if (this->unk_2E0 & 2) {
        func_8002F434(&this->actor, globalCtx, GI_MILK, 10000.0f, 50.0f);
    } else {
        func_8002F434(&this->actor, globalCtx, GI_MILK_BOTTLE, 10000.0f, 50.0f);
    }
    this->unk_2E0 |= 1;
}

void func_80B15F54(EnTa* this, GlobalContext* globalCtx) {
    if ((func_8010BDBC(&globalCtx->msgCtx) == 5) && (func_80106BC8(globalCtx) != 0)) {
        func_80106CCC(globalCtx);
        this->unk_2E0 &= ~0x2;
        func_80B13AA0(this, func_80B15E80, func_80B16938);
        func_8002F434(&this->actor, globalCtx, GI_MILK_BOTTLE, 10000.0f, 50.0f);
    }
}

void func_80B15FE8(EnTa* this, GlobalContext* globalCtx) {
    if ((func_8010BDBC(&globalCtx->msgCtx) == 4) && (func_80106BC8(globalCtx) != 0)) {
        switch (globalCtx->msgCtx.choiceIndex) {
            case 0:
                switch (func_80B14DD8()) {
                    case 0:
                        func_8010B720(globalCtx, 0x85);
                        func_80B13AA0(this, func_80B15034, func_80B16938);
                        break;
                    case 1:
                        func_8010B720(globalCtx, 0x208A);
                        func_80B13AA0(this, func_80B15E28, func_80B16938);
                        break;
                    case 2:
                        this->unk_2E0 |= 2;
                        func_80B13AA0(this, func_80B15E80, func_80B16938);
                        Rupees_ChangeBy(-30);
                        func_8002F434(&this->actor, globalCtx, GI_MILK, 10000.0f, 50.0f);
                        break;
                }
                break;
            case 1:
                if (gSaveContext.rupees < 10) {
                    func_8010B720(globalCtx, 0x85);
                    func_80B13AA0(this, func_80B15034, func_80B16938);
                } else {
                    Rupees_ChangeBy(-10);
                    func_80B15D90(this, globalCtx);
                }
                break;
            case 2:
                func_80B14F20(this, func_80B16504);
                func_80B13AAC(this, globalCtx);
                break;
        }
    }

    if (this->unk_2E0 & 0x10) {
        this->unk_2E0 |= 1;
    }
}

void func_80B161C0(EnTa* this, GlobalContext* globalCtx) {
    s32 price;

    if (this->actor.textId == 0x2085) {
        price = 5;
    } else {
        price = 10;
    }

    if (func_8010BDBC(&globalCtx->msgCtx) == 4) {
        if (func_80106BC8(globalCtx) != 0) {
            switch (globalCtx->msgCtx.choiceIndex) {
                case 0:
                    if (gSaveContext.rupees < price) {
                        func_8010B720(globalCtx, 0x85);
                        func_80B13AA0(this, func_80B15034, func_80B16938);
                    } else {
                        Rupees_ChangeBy(-price);
                        func_80B15D90(this, globalCtx);
                    }
                    break;
                case 1:
                    func_80B14F20(this, func_80B16504);
                    func_80B13AAC(this, globalCtx);
                    break;
            }
        }
    }

    if (this->unk_2E0 & 0x10) {
        this->unk_2E0 |= 1;
    }
}

void func_80B162E8(EnTa* this, GlobalContext* globalCtx) {
    if ((func_8010BDBC(&globalCtx->msgCtx) == 4) && (func_80106BC8(globalCtx) != 0)) {
        func_8010B720(globalCtx, 0x2087);
        func_80B13AA0(this, func_80B15F54, func_80B16938);
    }

    if (this->unk_2E0 & 0x10) {
        this->unk_2E0 |= 1;
    }
}

void func_80B16364(EnTa* this, GlobalContext* globalCtx) {
    if ((func_8010BDBC(&globalCtx->msgCtx) == 5) && (func_80106BC8(globalCtx) != 0)) {
        gSaveContext.infTable[7] |= 0x4000;
        if (gSaveContext.itemGetInf[0] & 4) {
            func_8010B720(globalCtx, 0x208B);
            func_80B13AA0(this, func_80B15FE8, func_80B16938);
        } else {
            func_8010B720(globalCtx, 0x207F);
            func_80B13AA0(this, func_80B161C0, func_80B16938);
        }
    }

    if (this->unk_2E0 & 0x10) {
        this->unk_2E0 |= 1;
    }
}

void func_80B1642C(EnTa* this, GlobalContext* globalCtx) {
    if ((func_8010BDBC(&globalCtx->msgCtx) == 5) && (func_80106BC8(globalCtx) != 0)) {
        if (Inventory_HasEmptyBottle()) {
            func_80106CCC(globalCtx);
            this->unk_2E0 |= 2;
            func_80B13AA0(this, func_80B15E80, func_80B16938);
            func_8002F434(&this->actor, globalCtx, GI_MILK, 10000.0f, 50.0f);
        } else {
            func_8010B720(globalCtx, 0x208A);
            func_80B13AA0(this, func_80B15E28, func_80B16938);
        }
    }
}

void func_80B16504(EnTa* this, GlobalContext* globalCtx) {
    u16 faceReaction = Text_GetFaceReaction(globalCtx, 0x18);

    func_80B13AAC(this, globalCtx);

    if (func_80B142F4(this, globalCtx, this->actor.textId)) {
        Audio_PlayActorSound2(&this->actor, NA_SE_VO_TA_SURPRISE);

        if (faceReaction != 0) {
            func_80B14FAC(this, func_80B15E28);
        } else {
            gSaveContext.infTable[7] |= 0x4000;

            switch (this->actor.textId) {
                case 0x207E:
                case 0x207F:
                    func_80B14FAC(this, func_80B161C0);
                    break;
                case 0x208B:
                    func_80B14FAC(this, func_80B15FE8);
                    break;
                default:
                    func_80B14FAC(this, func_80B16364);
                    break;
            }
        }
    }
    this->unk_2E0 &= ~1;
}

void func_80B16608(EnTa* this, GlobalContext* globalCtx) {
    if (func_8002F194(&this->actor, globalCtx)) {
        switch (this->actor.textId) {
            case 0x2085:
                this->actionFunc = func_80B161C0;
                break;
            case 0x2086:
                this->actionFunc = func_80B162E8;
                break;
            case 0x2088:
                this->actionFunc = func_80B1642C;
                break;
        }
        this->actor.flags &= ~0x10000;
    } else {
        this->actor.flags |= 0x10000;
        func_8002F2CC(&this->actor, globalCtx, 1000.0f);
    }
    this->unk_2E0 |= 1;
}

void func_80B166CC(EnTa* this) {
    s16 temp_v0 = this->unk_2B6 - 1;

    if (temp_v0 != 0) {
        this->unk_2B6 = temp_v0;
    } else {
        this->unk_2B0 = func_80B16700;
    }
}

void func_80B16700(EnTa* this) {
    s16 lastEyeIndex = this->unk_2B6 - 1;

    if (lastEyeIndex != 0) {
        this->unk_2B6 = lastEyeIndex;
    } else {
        s16 nextEyeIndex = this->eyeIndex + 1;
        s16 lastEyeIndex = 3;

        if (nextEyeIndex >= lastEyeIndex) {
            this->eyeIndex = 0;
            if (this->unk_2CE > 0) {
                this->unk_2CE--;
                lastEyeIndex = 1;
            } else {
                lastEyeIndex = (s32)(Rand_ZeroOne() * 60.0f) + 20;
            }
            this->unk_2B6 = lastEyeIndex;
            this->unk_2B0 = func_80B166CC;
        } else {
            this->eyeIndex = nextEyeIndex;
            this->unk_2B6 = 1;
        }
    }
}

void func_80B167C0(EnTa* this) {
    if (SkelAnime_Update(&this->skelAnime)) {
        Animation_PlayOnce(&this->skelAnime, this->currentAnimation);
    }
}

void func_80B167FC(EnTa* this) {
    if (SkelAnime_Update(&this->skelAnime)) {
        Animation_PlayOnce(&this->skelAnime, this->currentAnimation);
        Audio_PlayActorSound2(&this->actor, NA_SE_VO_TA_SLEEP);
    }
    this->unk_2E0 |= 0xC;
}

void func_80B16854(EnTa* this) {
    if (this->unk_2E2 > 0) {
        this->unk_2E2--;
    } else {
        if (SkelAnime_Update(&this->skelAnime)) {
            Animation_PlayOnce(&this->skelAnime, this->currentAnimation);
            this->unk_2E2 = Rand_ZeroFloat(100.0f) + 100.0f;
        }

        if (this->skelAnime.curFrame < 96.0f && this->skelAnime.curFrame >= 53.0f) {
            this->eyeIndex = 1;
        } else {
            this->eyeIndex = 2;
        }
        this->unk_2E0 |= 8;
    }
    this->unk_2E0 |= 4;
}

void func_80B16938(EnTa* this) {
    if (!(this->unk_2E0 & 0x10)) {
        if (SkelAnime_Update(&this->skelAnime)) {
            this->unk_2E0 |= 0x10;
        }
        this->unk_2E0 |= 8;
    }
}

void EnTa_Update(Actor* thisx, GlobalContext* globalCtx) {
    EnTa* this = THIS;
    s32 pad;

    Collider_UpdateCylinder(&this->actor, &this->collider);
    CollisionCheck_SetOC(globalCtx, &globalCtx->colChkCtx, &this->collider.base);
    Actor_MoveForward(&this->actor);
    Actor_UpdateBgCheckInfo(globalCtx, &this->actor, 0.0f, 0.0f, 0.0f, 4);
    this->unk_260(this);
    this->actionFunc(this, globalCtx);

    if (!(this->unk_2E0 & 4)) {
        this->unk_2B0(this);
    }

    if (this->unk_2E0 & 1) {
        func_80038290(globalCtx, &this->actor, &this->unk_2D4, &this->unk_2DA, this->actor.focus.pos);
    } else {
        Math_SmoothStepToS(&this->unk_2D4.x, 0, 6, 6200, 100);
        Math_SmoothStepToS(&this->unk_2D4.y, 0, 6, 6200, 100);
        Math_SmoothStepToS(&this->unk_2DA.x, 0, 6, 6200, 100);
        Math_SmoothStepToS(&this->unk_2DA.y, 0, 6, 6200, 100);
    }

    this->unk_2E0 &= ~0x5;

    if (this->unk_2CC > 0) {
        this->unk_2CC--;
    }
}

s32 EnTa_OverrideLimbDraw(GlobalContext* globalCtx, s32 limbIndex, Gfx** dList, Vec3f* pos, Vec3s* rot, void* thisx) {
    EnTa* this = THIS;

    switch (limbIndex) {
        case 8:
            rot->x += this->unk_2DA.y;
            rot->y -= this->unk_2DA.x;
            break;
        case 15:
            rot->x += this->unk_2D4.y;
            rot->z += this->unk_2D4.x;
            break;
    }

    if (this->unk_2E0 & 0x8) {
        this->unk_2E0 &= ~0x8;
    } else if ((limbIndex == 8) || (limbIndex == 10) || (limbIndex == 13)) {
        s32 limbIdx50 = limbIndex * 50;
        rot->y += Math_SinS(globalCtx->state.frames * (limbIdx50 + 0x814)) * 200.0f;
        rot->z += Math_CosS(globalCtx->state.frames * (limbIdx50 + 0x940)) * 200.0f;
    }

    return false;
}

void EnTa_PostLimbDraw(GlobalContext* globalCtx, s32 limbIndex, Gfx** dList, Vec3s* rot, void* thisx) {
    EnTa* this = THIS;

    if (limbIndex == 15) {
        Matrix_MultVec3f(&D_80B16E7C, &this->actor.focus.pos);
    }
}

void EnTa_Draw(Actor* thisx, GlobalContext* globalCtx) {
    EnTa* this = THIS;
    s32 pad;

    OPEN_DISPS(globalCtx->state.gfxCtx, "../z_en_ta.c", 2381);

    func_800943C8(globalCtx->state.gfxCtx);

<<<<<<< HEAD
    gSPSegment(POLY_OPA_DISP++, 0x8, SEGMENTED_TO_VIRTUAL(eyeTextures[this->eyeIndex]));
    gSPSegment(POLY_OPA_DISP++, 0x9, SEGMENTED_TO_VIRTUAL(&gTalonHeadSkinTex));
=======
    gSPSegment(POLY_OPA_DISP++, 0x8, SEGMENTED_TO_VIRTUAL(D_80B16E88[this->unk_2B4]));
    gSPSegment(POLY_OPA_DISP++, 0x9, SEGMENTED_TO_VIRTUAL(&object_ta_Tex_006DC0));
>>>>>>> e53081df

    SkelAnime_DrawFlexOpa(globalCtx, this->skelAnime.skeleton, this->skelAnime.jointTable, this->skelAnime.dListCount,
                          EnTa_OverrideLimbDraw, EnTa_PostLimbDraw, this);

    CLOSE_DISPS(globalCtx->state.gfxCtx, "../z_en_ta.c", 2400);
}<|MERGE_RESOLUTION|>--- conflicted
+++ resolved
@@ -71,17 +71,10 @@
     0.0f,
 };
 
-<<<<<<< HEAD
 void* eyeTextures[] = {
     gTalonEyeOpenTex,
     gTalonEyeHalfTex,
     gTalonEyeClosedTex,
-=======
-static void* D_80B16E88[] = {
-    object_ta_Tex_007F80,
-    object_ta_Tex_006EC0,
-    object_ta_Tex_0072C0,
->>>>>>> e53081df
 };
 
 void func_80B13AA0(EnTa* this, EnTaActionFunc arg1, EnTaUnkFunc arg2) {
@@ -123,13 +116,8 @@
     GlobalContext* globalCtx = globalCtx2;
 
     ActorShape_Init(&this->actor.shape, 0.0f, ActorShadow_DrawCircle, 36.0f);
-<<<<<<< HEAD
     SkelAnime_InitFlex(globalCtx, &this->skelAnime, &gTalonSkel, &gTalonStandAnim, this->jointTable, this->morphTable,
                        17);
-=======
-    SkelAnime_InitFlex(globalCtx, &this->skelAnime, &object_ta_Skel_00B7B8, &object_ta_Anim_001C94, this->jointTable,
-                       this->morphTable, 17);
->>>>>>> e53081df
     Collider_InitCylinder(globalCtx, &this->collider);
     Collider_SetCylinder(globalCtx, &this->collider, &this->actor, &sCylinderInit);
 
@@ -154,7 +142,6 @@
                 Actor_Kill(&this->actor);
             } else if (gSaveContext.eventChkInf[6] & 0x400) {
                 func_80B13AA0(this, func_80B14CAC, func_80B167C0);
-<<<<<<< HEAD
                 this->eyeIndex = 0;
                 Animation_PlayOnce(&this->skelAnime, &gTalonStandAnim);
                 this->currentAnimation = &gTalonStandAnim;
@@ -163,16 +150,6 @@
                 this->eyeIndex = 2;
                 Animation_PlayOnce(&this->skelAnime, &gTalonSleepAnim);
                 this->currentAnimation = &gTalonSleepAnim;
-=======
-                this->unk_2B4 = 0;
-                Animation_PlayOnce(&this->skelAnime, &object_ta_Anim_001C94);
-                this->unk_2E4 = &object_ta_Anim_001C94;
-            } else {
-                func_80B13AA0(this, func_80B14754, func_80B167FC);
-                this->unk_2B4 = 2;
-                Animation_PlayOnce(&this->skelAnime, &object_ta_Anim_00CD50);
-                this->unk_2E4 = &object_ta_Anim_00CD50;
->>>>>>> e53081df
                 this->actor.shape.shadowScale = 54.0f;
             }
             break;
@@ -187,15 +164,9 @@
                 osSyncPrintf(VT_FGCOL(CYAN) " 夜はいない \n" VT_RST);
             } else {
                 func_80B13AA0(this, func_80B14D98, func_80B167C0);
-<<<<<<< HEAD
                 this->eyeIndex = 0;
                 Animation_PlayOnce(&this->skelAnime, &gTalonStandAnim);
                 this->currentAnimation = &gTalonStandAnim;
-=======
-                this->unk_2B4 = 0;
-                Animation_PlayOnce(&this->skelAnime, &object_ta_Anim_001C94);
-                this->unk_2E4 = &object_ta_Anim_001C94;
->>>>>>> e53081df
             }
             break;
         default:
@@ -205,7 +176,6 @@
                     Actor_Kill(&this->actor);
                 } else if (gSaveContext.eventChkInf[1] & 0x8) {
                     func_80B13AA0(this, func_80B14C18, func_80B167C0);
-<<<<<<< HEAD
                     this->eyeIndex = 0;
                     Animation_PlayOnce(&this->skelAnime, &gTalonStandAnim);
                     this->currentAnimation = &gTalonStandAnim;
@@ -214,16 +184,6 @@
                     this->eyeIndex = 2;
                     Animation_PlayOnce(&this->skelAnime, &gTalonSleepAnim);
                     this->currentAnimation = &gTalonSleepAnim;
-=======
-                    this->unk_2B4 = 0;
-                    Animation_PlayOnce(&this->skelAnime, &object_ta_Anim_001C94);
-                    this->unk_2E4 = &object_ta_Anim_001C94;
-                } else {
-                    func_80B13AA0(this, func_80B14634, func_80B167FC);
-                    this->unk_2B4 = 2;
-                    Animation_PlayOnce(&this->skelAnime, &object_ta_Anim_00CD50);
-                    this->unk_2E4 = &object_ta_Anim_00CD50;
->>>>>>> e53081df
                     this->actor.shape.shadowScale = 54.0f;
                 }
             } else if (globalCtx->sceneNum == SCENE_SOUKO) {
@@ -236,7 +196,6 @@
                     if (IS_DAY) {
                         this->actor.flags |= 0x10;
                         this->unk_2C4[0] = this->unk_2C4[1] = this->unk_2C4[2] = 7;
-<<<<<<< HEAD
                         this->superCuccos[0] = (EnNiw*)Actor_Spawn(
                             &globalCtx->actorCtx, globalCtx, ACTOR_EN_NIW, this->actor.world.pos.x + 5.0f,
                             this->actor.world.pos.y + 3.0f, this->actor.world.pos.z + 26.0f, 0, 0, 0, 0xD);
@@ -244,22 +203,12 @@
                             &globalCtx->actorCtx, globalCtx, ACTOR_EN_NIW, this->actor.world.pos.x - 20.0f,
                             this->actor.world.pos.y + 40.0f, this->actor.world.pos.z - 30.0f, 0, 0, 0, 0xD);
                         this->superCuccos[2] = (EnNiw*)Actor_Spawn(
-=======
-                        this->unk_2B8[0] = (EnNiw*)Actor_Spawn(
-                            &globalCtx->actorCtx, globalCtx, ACTOR_EN_NIW, this->actor.world.pos.x + 5.0f,
-                            this->actor.world.pos.y + 3.0f, this->actor.world.pos.z + 26.0f, 0, 0, 0, 0xD);
-                        this->unk_2B8[1] = (EnNiw*)Actor_Spawn(
-                            &globalCtx->actorCtx, globalCtx, ACTOR_EN_NIW, this->actor.world.pos.x - 20.0f,
-                            this->actor.world.pos.y + 40.0f, this->actor.world.pos.z - 30.0f, 0, 0, 0, 0xD);
-                        this->unk_2B8[2] = (EnNiw*)Actor_Spawn(
->>>>>>> e53081df
                             &globalCtx->actorCtx, globalCtx, ACTOR_EN_NIW, this->actor.world.pos.x + 20.0f,
                             this->actor.world.pos.y + 40.0f, this->actor.world.pos.z - 30.0f, 0, 0, 0, 0xD);
                         func_80B13AAC(this, globalCtx);
 
                         if (gSaveContext.eventInf[0] & 0x400) {
                             func_80B13AA0(this, func_80B16608, func_80B16938);
-<<<<<<< HEAD
                             Animation_Change(&this->skelAnime, &gTalonSitWakeUpAnim, 1.0f,
                                              Animation_GetLastFrame(&gTalonSitWakeUpAnim) - 1.0f,
                                              Animation_GetLastFrame(&gTalonSitWakeUpAnim), ANIMMODE_ONCE, 0.0f);
@@ -275,37 +224,14 @@
                         this->eyeIndex = 2;
                         Animation_PlayOnce(&this->skelAnime, &gTalonSleepAnim);
                         this->currentAnimation = &gTalonSleepAnim;
-=======
-                            Animation_Change(&this->skelAnime, &object_ta_Anim_00C48C, 1.0f,
-                                             Animation_GetLastFrame(&object_ta_Anim_00C48C) - 1.0f,
-                                             Animation_GetLastFrame(&object_ta_Anim_00C48C), ANIMMODE_ONCE, 0.0f);
-                            gSaveContext.eventInf[0] &= ~0x400;
-                        } else {
-                            func_80B13AA0(this, func_80B16504, func_80B16854);
-                            this->unk_2B4 = 0;
-                            Animation_PlayOnce(&this->skelAnime, &object_ta_Anim_0017E8);
-                            this->unk_2E4 = &object_ta_Anim_0017E8;
-                        }
-                    } else {
-                        func_80B13AA0(this, func_80B146F8, func_80B167FC);
-                        this->unk_2B4 = 2;
-                        Animation_PlayOnce(&this->skelAnime, &object_ta_Anim_00CD50);
-                        this->unk_2E4 = &object_ta_Anim_00CD50;
->>>>>>> e53081df
                         this->actor.shape.shadowScale = 54.0f;
                     }
                 }
             } else {
                 func_80B13AA0(this, func_80B14634, func_80B167FC);
-<<<<<<< HEAD
                 this->eyeIndex = 2;
                 Animation_PlayOnce(&this->skelAnime, &gTalonSleepAnim);
                 this->currentAnimation = &gTalonSleepAnim;
-=======
-                this->unk_2B4 = 2;
-                Animation_PlayOnce(&this->skelAnime, &object_ta_Anim_00CD50);
-                this->unk_2E4 = &object_ta_Anim_00CD50;
->>>>>>> e53081df
                 this->actor.shape.shadowScale = 54.0f;
             }
             break;
@@ -398,13 +324,8 @@
         func_80B13AA0(this, func_80B144D8, func_80B167C0);
         this->unk_2CE = 3;
         this->unk_2CC = 60;
-<<<<<<< HEAD
         Animation_PlayOnce(&this->skelAnime, &gTalonWakeUpAnim);
         this->currentAnimation = &gTalonStandAnim;
-=======
-        Animation_PlayOnce(&this->skelAnime, &object_ta_Anim_00E3D8);
-        this->unk_2E4 = &object_ta_Anim_001C94;
->>>>>>> e53081df
         Audio_PlayActorSound2(&this->actor, NA_SE_VO_TA_SURPRISE);
     }
 }
@@ -555,13 +476,8 @@
         func_80B13AA0(this, func_80B14AF4, func_80B167C0);
         this->unk_2CC = 5;
         gSaveContext.eventChkInf[1] |= 0x10;
-<<<<<<< HEAD
         Animation_PlayOnce(&this->skelAnime, &gTalonRunTransitionAnim);
         this->currentAnimation = &gTalonRunAnim;
-=======
-        Animation_PlayOnce(&this->skelAnime, &object_ta_Anim_00CF28);
-        this->unk_2E4 = &object_ta_Anim_00C858;
->>>>>>> e53081df
     }
     this->unk_2E0 |= 1;
 }
@@ -642,32 +558,19 @@
 
 void func_80B14F20(EnTa* this, EnTaActionFunc arg1) {
     func_80B13AA0(this, arg1, func_80B16854);
-<<<<<<< HEAD
     this->eyeIndex = 2;
     Animation_Change(&this->skelAnime, &gTalonSitSleepingAnim, 1.0f, 0.0f,
                      Animation_GetLastFrame(&gTalonSitSleepingAnim), ANIMMODE_ONCE, -5.0f);
     this->unk_2E2 = 0;
     this->currentAnimation = &gTalonSitSleepingAnim;
-=======
-    this->unk_2B4 = 2;
-    Animation_Change(&this->skelAnime, &object_ta_Anim_0017E8, 1.0f, 0.0f,
-                     Animation_GetLastFrame(&object_ta_Anim_0017E8), ANIMMODE_ONCE, -5.0f);
-    this->unk_2E2 = 0;
-    this->unk_2E4 = &object_ta_Anim_0017E8;
->>>>>>> e53081df
 }
 
 void func_80B14FAC(EnTa* this, EnTaActionFunc arg1) {
     this->eyeIndex = 1;
     func_80B13AA0(this, arg1, func_80B16938);
     this->unk_2E0 &= ~0x10;
-<<<<<<< HEAD
     Animation_Change(&this->skelAnime, &gTalonSitWakeUpAnim, 1.0f, 0.0f, Animation_GetLastFrame(&gTalonSitWakeUpAnim),
                      ANIMMODE_ONCE, -5.0f);
-=======
-    Animation_Change(&this->skelAnime, &object_ta_Anim_00C48C, 1.0f, 0.0f,
-                     Animation_GetLastFrame(&object_ta_Anim_00C48C), ANIMMODE_ONCE, -5.0f);
->>>>>>> e53081df
 }
 
 void func_80B15034(EnTa* this, GlobalContext* globalCtx) {
@@ -699,15 +602,9 @@
     if ((func_8010BDBC(&globalCtx->msgCtx) == 5) && (func_80106BC8(globalCtx) != 0)) {
         s32 unk_2CA;
 
-<<<<<<< HEAD
         Animation_Change(&this->skelAnime, &gTalonSitWakeUpAnim, 1.0f,
                          Animation_GetLastFrame(&gTalonSitWakeUpAnim) - 1.0f,
                          Animation_GetLastFrame(&gTalonSitWakeUpAnim), ANIMMODE_ONCE, 10.0f);
-=======
-        Animation_Change(&this->skelAnime, &object_ta_Anim_00C48C, 1.0f,
-                         Animation_GetLastFrame(&object_ta_Anim_00C48C) - 1.0f,
-                         Animation_GetLastFrame(&object_ta_Anim_00C48C), ANIMMODE_ONCE, 10.0f);
->>>>>>> e53081df
         this->unk_2E0 &= ~0x10;
         func_80106CCC(globalCtx);
         unk_2CA = this->unk_2CA;
@@ -754,17 +651,10 @@
 void func_80B15308(EnTa* this) {
     if (this->unk_2E0 & 0x10) {
         if (this->unk_2E0 & 0x100) {
-<<<<<<< HEAD
             Animation_Change(&this->skelAnime, &gTalonSitHandsUpAnim, 1.0f, 17.0f, 22.0f, ANIMMODE_ONCE, 0.0f);
             this->unk_2E0 &= ~0x100;
         } else {
             Animation_Change(&this->skelAnime, &gTalonSitHandsUpAnim, -1.0f, 21.0f, 16.0f, ANIMMODE_ONCE, 3.0f);
-=======
-            Animation_Change(&this->skelAnime, &object_ta_Anim_00BF38, 1.0f, 17.0f, 22.0f, ANIMMODE_ONCE, 0.0f);
-            this->unk_2E0 &= ~0x100;
-        } else {
-            Animation_Change(&this->skelAnime, &object_ta_Anim_00BF38, -1.0f, 21.0f, 16.0f, ANIMMODE_ONCE, 3.0f);
->>>>>>> e53081df
             this->unk_2E0 |= 0x100;
         }
         this->unk_2E0 &= ~0x10;
@@ -817,12 +707,7 @@
                     this->unk_2C4[i]--;
                 } else {
                     this->unk_2CA = i;
-<<<<<<< HEAD
                     Animation_Change(&this->skelAnime, &gTalonSitHandsUpAnim, 1.0f, 8.0f, 29.0f, ANIMMODE_ONCE, -10.0f);
-=======
-                    Animation_Change(&this->skelAnime, &object_ta_Anim_00BF38, 1.0f, 8.0f, 29.0f, ANIMMODE_ONCE,
-                                     -10.0f);
->>>>>>> e53081df
                     this->unk_2E0 &= ~0x10;
 
                     switch (func_80B152D0(this, globalCtx)) {
@@ -830,13 +715,8 @@
                             gSaveContext.timer1State = 0;
                             func_8002DF54(globalCtx, &this->actor, 1);
                             func_8010B680(globalCtx, 0x2084, &this->actor);
-<<<<<<< HEAD
                             this->actionFunc = func_80B15424;
                             Animation_Change(&this->skelAnime, &gTalonSitHandsUpAnim, 1.0f, 8.0f, 29.0f, ANIMMODE_ONCE,
-=======
-                            this->unk_25C = func_80B15424;
-                            Animation_Change(&this->skelAnime, &object_ta_Anim_00BF38, 1.0f, 8.0f, 29.0f, ANIMMODE_ONCE,
->>>>>>> e53081df
                                              -10.0f);
                             this->unk_2E0 &= ~0x10;
                             this->unk_2E0 &= ~0x100;
@@ -880,11 +760,7 @@
         func_80B14E28(this, globalCtx);
         gSaveContext.eventInf[0] &= ~0x100;
         this->unk_2E0 |= 0x80;
-<<<<<<< HEAD
         Animation_Change(&this->skelAnime, &gTalonSitHandsUpAnim, 1.0f, 8.0f, 29.0f, ANIMMODE_ONCE, -10.0f);
-=======
-        Animation_Change(&this->skelAnime, &object_ta_Anim_00BF38, 1.0f, 8.0f, 29.0f, ANIMMODE_ONCE, -10.0f);
->>>>>>> e53081df
         this->unk_2E0 &= ~0x10;
         this->unk_2E0 &= ~0x100;
     }
@@ -927,15 +803,9 @@
     if (this->unk_2CC == 0) {
         func_80B13AA0(this, func_80B154FC, func_80B16938);
         this->unk_2E0 &= ~0x10;
-<<<<<<< HEAD
         Animation_Change(&this->skelAnime, &gTalonSitWakeUpAnim, 1.0f,
                          Animation_GetLastFrame(&gTalonSitWakeUpAnim) - 1.0f,
                          Animation_GetLastFrame(&gTalonSitWakeUpAnim), ANIMMODE_ONCE, 10.0f);
-=======
-        Animation_Change(&this->skelAnime, &object_ta_Anim_00C48C, 1.0f,
-                         Animation_GetLastFrame(&object_ta_Anim_00C48C) - 1.0f,
-                         Animation_GetLastFrame(&object_ta_Anim_00C48C), ANIMMODE_ONCE, 10.0f);
->>>>>>> e53081df
         func_8002DF54(globalCtx, &this->actor, 7);
     }
 }
@@ -944,13 +814,8 @@
     if (this->unk_2CC == 0 && this->unk_2E0 & 0x20) {
         func_80B13AA0(this, func_80B1585C, func_80B16938);
         this->unk_2E0 &= ~0x10;
-<<<<<<< HEAD
         Animation_Change(&this->skelAnime, &gTalonSitHandsUpAnim, 1.0f, 1.0f,
                          Animation_GetLastFrame(&gTalonSitHandsUpAnim), ANIMMODE_ONCE, 0.0f);
-=======
-        Animation_Change(&this->skelAnime, &object_ta_Anim_00BF38, 1.0f, 1.0f,
-                         Animation_GetLastFrame(&object_ta_Anim_00BF38), ANIMMODE_ONCE, 0.0f);
->>>>>>> e53081df
         this->unk_2CC = 50;
         func_80088B34(0x1E);
         func_800F5ACC(0x6C);
@@ -970,11 +835,7 @@
     if (this->unk_2E0 & 0x10) {
         func_80B13AA0(this, func_80B15AD4, func_80B16938);
         this->unk_2E0 &= ~0x10;
-<<<<<<< HEAD
         Animation_Change(&this->skelAnime, &gTalonSitHandsUpAnim, 1.0f, 0.0f, 1.0f, ANIMMODE_ONCE, 0.0f);
-=======
-        Animation_Change(&this->skelAnime, &object_ta_Anim_00BF38, 1.0f, 0.0f, 1.0f, ANIMMODE_ONCE, 0.0f);
->>>>>>> e53081df
         this->unk_2CC = 5;
     }
     if ((func_8010BDBC(&globalCtx->msgCtx) == 5) && (func_80106BC8(globalCtx) != 0)) {
@@ -987,11 +848,7 @@
     if (this->unk_2E0 & 0x10) {
         func_80B13AA0(this, func_80B15BF8, func_80B16938);
         this->unk_2E0 &= ~0x10;
-<<<<<<< HEAD
         Animation_Change(&this->skelAnime, &gTalonSitHandsUpAnim, -1.0f, 29.0f, 0.0f, ANIMMODE_ONCE, 10.0f);
-=======
-        Animation_Change(&this->skelAnime, &object_ta_Anim_00BF38, -1.0f, 29.0f, 0.0f, ANIMMODE_ONCE, 10.0f);
->>>>>>> e53081df
     }
     if ((func_8010BDBC(&globalCtx->msgCtx) == 5) && (func_80106BC8(globalCtx) != 0)) {
         this->unk_2E0 |= 0x20;
@@ -1002,11 +859,7 @@
 void func_80B15D90(EnTa* this, GlobalContext* globalCtx) {
     func_80B13AA0(this, func_80B15CC8, func_80B16938);
     this->unk_2E0 &= ~0x10;
-<<<<<<< HEAD
     Animation_Change(&this->skelAnime, &gTalonSitHandsUpAnim, 1.0f, 8.0f, 29.0f, ANIMMODE_ONCE, -10.0f);
-=======
-    Animation_Change(&this->skelAnime, &object_ta_Anim_00BF38, 1.0f, 8.0f, 29.0f, ANIMMODE_ONCE, -10.0f);
->>>>>>> e53081df
     func_8010B720(globalCtx, 0x2080);
     this->unk_2E0 &= ~0x20;
 }
@@ -1363,13 +1216,8 @@
 
     func_800943C8(globalCtx->state.gfxCtx);
 
-<<<<<<< HEAD
     gSPSegment(POLY_OPA_DISP++, 0x8, SEGMENTED_TO_VIRTUAL(eyeTextures[this->eyeIndex]));
     gSPSegment(POLY_OPA_DISP++, 0x9, SEGMENTED_TO_VIRTUAL(&gTalonHeadSkinTex));
-=======
-    gSPSegment(POLY_OPA_DISP++, 0x8, SEGMENTED_TO_VIRTUAL(D_80B16E88[this->unk_2B4]));
-    gSPSegment(POLY_OPA_DISP++, 0x9, SEGMENTED_TO_VIRTUAL(&object_ta_Tex_006DC0));
->>>>>>> e53081df
 
     SkelAnime_DrawFlexOpa(globalCtx, this->skelAnime.skeleton, this->skelAnime.jointTable, this->skelAnime.dListCount,
                           EnTa_OverrideLimbDraw, EnTa_PostLimbDraw, this);
