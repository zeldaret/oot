/*
 * File: z_en_ta.c
 * Overlay: ovl_En_Ta
 * Description: Talon
 */

#include "z_en_ta.h"
#include "vt.h"

#define FLAGS 0x00000009

#define THIS ((EnTa*)thisx)

void EnTa_Init(Actor* thisx, GlobalContext* globalCtx);
void EnTa_Destroy(Actor* thisx, GlobalContext* globalCtx);
void EnTa_Update(Actor* thisx, GlobalContext* globalCtx);
void EnTa_Draw(Actor* thisx, GlobalContext* globalCtx);

<<<<<<< HEAD
void func_80B14634(EnTa* this, GlobalContext* globalCtx);
void func_80B146F8(EnTa* this, GlobalContext* globalCtx);
void func_80B14754(EnTa* this, GlobalContext* globalCtx);
void func_80B14C18(EnTa* this, GlobalContext* globalCtx);
void func_80B14CAC(EnTa* this, GlobalContext* globalCtx);
void func_80B14D98(EnTa* this, GlobalContext* globalCtx);
void func_80B154FC(EnTa* this, GlobalContext* globalCtx);
void func_80B16504(EnTa* this);
void func_80B16608(EnTa* this);
void func_80B166CC(EnTa* this);
void func_80B16700(EnTa* this);
void func_80B167C0(EnTa* this);
void func_80B167FC(EnTa* this);
void func_80B16854(EnTa* this);
void func_80B16938(EnTa* this);

=======
extern UNK_TYPE D_060017E8;
extern UNK_TYPE D_06001C94;
extern UNK_TYPE D_06006DC0;
extern UNK_TYPE D_0600B7B8;
extern UNK_TYPE D_0600BF38;
extern UNK_TYPE D_0600C48C;
extern UNK_TYPE D_0600C858;
extern UNK_TYPE D_0600CD50;
extern UNK_TYPE D_0600CF28;
extern UNK_TYPE D_0600E3D8;

/*
>>>>>>> 353684c6
const ActorInit En_Ta_InitVars = {
    ACTOR_EN_TA,
    ACTORTYPE_NPC,
    FLAGS,
    OBJECT_TA,
    sizeof(EnTa),
    (ActorFunc)EnTa_Init,
    (ActorFunc)EnTa_Destroy,
    (ActorFunc)EnTa_Update,
    (ActorFunc)EnTa_Draw,
};

static ColliderCylinderInit sCylinderInit =
{
    { COLTYPE_UNK10, 0x00, 0x09, 0x39, 0x10, COLSHAPE_CYLINDER },
    { 0x00, { 0x00000000, 0x00, 0x00 }, { 0x00000004, 0x00, 0x00 }, 0x00, 0x01, 0x01 },
    { 30, 40, 0, { 0, 0, 0 } },
};

s32 D_80B16E7C[] = { 0x44898000, 0x447A0000, 0x00000000, };
s32 D_80B16E88[] = { 0x06007F80, 0x06006EC0, 0x060072C0, 0x00000000, 0x00000000, 0x00000000, };

extern AnimationHeader D_060017E8;
extern AnimationHeader D_06001C94;
extern SkeletonHeader D_0600B7B8;
extern AnimationHeader D_0600BF38;
extern AnimationHeader D_0600C48C;
extern AnimationHeader D_0600C858;
extern AnimationHeader D_0600CD50;
extern AnimationHeader D_0600E3D8;
extern AnimationHeader D_0600CF28;

void func_80B13AA0(EnTa* this, EnTaActionFunc arg1, EnTaUnkFunc arg2) {
    this->unk_25C = arg1;
    this->unk_260 = arg2;
}

void func_80B13AAC(EnTa *this, GlobalContext *globalCtx) {
    u16 faceReaction = Text_GetFaceReaction(globalCtx, 24);

    if (gSaveContext.eventInf[0] & 0x400) {
        if (gSaveContext.eventInf[0] & 0x100) {
            if (gSaveContext.itemGetInf[0] & 4) {
                this->actor.textId = 0x2088;
            } else {
                this->actor.textId = 0x2086;
            }
        } else {
            this->actor.textId = 0x2085;
        }
        gSaveContext.eventInf[0] &= ~0x100;
    } else if (faceReaction == 0) {
        if (gSaveContext.infTable[7] & 0x4000) {
            if (gSaveContext.itemGetInf[0] & 4) {
                this->actor.textId = 0x208B;
            } else {
                this->actor.textId = 0x207F;
            }
        } else {
            this->actor.textId = 0x207E;
        }
    } else {
        this->actor.textId = faceReaction;
    }
}

void EnTa_Init(Actor *thisx, GlobalContext *globalCtx) {
    EnTa* this = THIS;
    GlobalContext* globalCtx2 = globalCtx;

    ActorShape_Init(&this->actor.shape, 0.0f, ActorShadow_DrawFunc_Circle, 36.0f);
    SkelAnime_InitSV(globalCtx2, &this->skelAnime, &D_0600B7B8, &D_06001C94, this->limbDrawTable, this->transitionDrawTable, 17);
    Collider_InitCylinder(globalCtx2, &this->collider);
    Collider_SetCylinder(globalCtx2, &this->collider, &this->actor, &sCylinderInit);

    this->actor.colChkInfo.mass = 255;
    this->unk_2E0 = 0;
    this->unk_2CE = 0;
    this->unk_2E2 = 0;
    this->unk_2B6 = 20;
    this->unk_2B0 = func_80B166CC;
    Actor_SetScale(&this->actor, 0.01f);
    this->actor.unk_1F = 6;
    this->actor.velocity.y = -4.0f;
    this->actor.minVelocityY = -4.0f;
    this->actor.gravity = -1.0f;

    switch (this->actor.params) {
        case 1:
            osSyncPrintf(VT_FGCOL(CYAN) " 追放タロン \n" VT_RST);
            if (gSaveContext.eventChkInf[6] & 0x800) {
                Actor_Kill(&this->actor);
            } else if (LINK_IS_CHILD) {
                Actor_Kill(&this->actor);
            } else if (gSaveContext.eventChkInf[6] & 0x400) {
                func_80B13AA0(this, func_80B14CAC, func_80B167C0);
                this->unk_2B4 = 0;
                SkelAnime_ChangeAnimDefaultStop(&this->skelAnime, &D_06001C94);
                this->unk_2E4 = &D_06001C94;
            } else {
                func_80B13AA0(this, func_80B14754, func_80B167FC);
                this->unk_2B4 = 2;
                SkelAnime_ChangeAnimDefaultStop(&this->skelAnime, &D_0600CD50);
                this->unk_2E4 = &D_0600CD50;
                this->actor.shape.unk_10 = 54.0f;
            }
            break;
        case 2:
            osSyncPrintf(VT_FGCOL(CYAN) " 出戻りタロン \n" VT_RST);
            if (!(gSaveContext.eventChkInf[6] & 0x800)) {
                Actor_Kill(&this->actor);
            } else if (gSaveContext.linkAge != 0) {
                Actor_Kill(&this->actor);
            } else if (globalCtx2->sceneNum == SCENE_MALON_STABLE && gSaveContext.nightFlag != 0) {
                Actor_Kill(&this->actor);
                osSyncPrintf(VT_FGCOL(CYAN) " 夜はいない \n" VT_RST);
            } else {
                func_80B13AA0(&this->actor, func_80B14D98, func_80B167C0);
                this->unk_2B4 = 0;
                SkelAnime_ChangeAnimDefaultStop(&this->skelAnime, &D_06001C94);
                this->unk_2E4 = &D_06001C94;
            }
            break;
        default:
            osSyncPrintf(VT_FGCOL(CYAN) " その他のタロン \n" VT_RST);
            if (globalCtx2->sceneNum == SCENE_SPOT15) {
                if (gSaveContext.eventChkInf[1] & 0x10) {
                    Actor_Kill(&this->actor);
                } else if (gSaveContext.eventChkInf[1] & 0x8) {
                    func_80B13AA0(this, func_80B14C18, func_80B167C0);
                    this->unk_2B4 = 0;
                    SkelAnime_ChangeAnimDefaultStop(&this->skelAnime, &D_06001C94);
                    this->unk_2E4 = &D_06001C94;
                } else {
                    func_80B13AA0(this, func_80B14634, func_80B167FC);
                    this->unk_2B4 = 2;
                    SkelAnime_ChangeAnimDefaultStop(&this->skelAnime, &D_0600CD50);
                    this->unk_2E4 = &D_0600CD50;
                    this->actor.shape.unk_10 = 54.0f;
                }
            } else if (globalCtx2->sceneNum == SCENE_SOUKO) {
                osSyncPrintf(VT_FGCOL(CYAN) " ロンロン牧場の倉庫 の タロン\n" VT_RST);
                if (!(gSaveContext.eventChkInf[1] & 0x10)) {
                    Actor_Kill(&this->actor);
                } else if (gSaveContext.linkAge == 0) {
                    Actor_Kill(&this->actor);
                } else {
                    if (gSaveContext.nightFlag == 0) {
                        this->actor.flags |= 0x10;
                        this->unk_2C4 = this->unk_2C6 = this->unk_2C8 = 7;
                        this->unk_2B8[0] = Actor_Spawn(&globalCtx2->actorCtx, globalCtx2, ACTOR_EN_NIW, this->actor.posRot.pos.x + 5.0f, this->actor.posRot.pos.y + 3.0f, this->actor.posRot.pos.z + 26.0f, 0, 0, 0, 0xD);
                        this->unk_2B8[1] = Actor_Spawn(&globalCtx2->actorCtx, globalCtx2, ACTOR_EN_NIW, this->actor.posRot.pos.x - 20.0f, this->actor.posRot.pos.y + 40.0f, this->actor.posRot.pos.z - 30.0f, 0, 0, 0, 0xD);
                        this->unk_2B8[2] = Actor_Spawn(&globalCtx2->actorCtx, globalCtx2, ACTOR_EN_NIW, this->actor.posRot.pos.x + 20.0f, this->actor.posRot.pos.y + 40.0f, this->actor.posRot.pos.z - 30.0f, 0, 0, 0, 0xD);
                        func_80B13AAC(this, globalCtx2);

                        if (gSaveContext.eventInf[0] & 0x400) {
                            func_80B13AA0(this, func_80B16608, func_80B16938);
                            SkelAnime_ChangeAnim(&this->skelAnime, &D_0600C48C, 1.0f, SkelAnime_GetFrameCount(&D_0600C48C.genericHeader) - 1.0f, SkelAnime_GetFrameCount(&D_0600C48C.genericHeader), 2, 0.0f);
                            gSaveContext.eventInf[0] &= 0xFBFF;
                        } else {
                            func_80B13AA0(this, func_80B16504, func_80B16854);
                            this->unk_2B4 = 0;
                            SkelAnime_ChangeAnimDefaultStop(&this->skelAnime, &D_060017E8);
                            this->unk_2E4 = &D_060017E8;
                        }
                    } else {
                        func_80B13AA0(this, func_80B146F8, func_80B167FC);
                        this->unk_2B4 = 2;
                        SkelAnime_ChangeAnimDefaultStop(&this->skelAnime, &D_0600CD50);
                        this->unk_2E4 = &D_0600CD50;
                        this->actor.shape.unk_10 = 54.0f;
                    }
                }
            } else {
                func_80B13AA0(this, func_80B14634, func_80B167FC);
                this->unk_2B4 = 2;
                SkelAnime_ChangeAnimDefaultStop(&this->skelAnime, &D_0600CD50);
                this->unk_2E4 = &D_0600CD50;
                this->actor.shape.unk_10 = 54.0f;
            }
            break;
    }
}

void func_80B14248(EnTa* this) {
    if (this->actor.shape.unk_10 > 36.0f) {
        this->actor.shape.unk_10 -= 0.8f;
    }
}

void EnTa_Destroy(Actor *thisx, GlobalContext *globalCtx) {
    EnTa* this = THIS;

    Collider_DestroyCylinder(globalCtx, &this->collider);

    if (this->actor.params != 1 && this->actor.params != 2 && globalCtx->sceneNum == SCENE_SOUKO) {
        gSaveContext.timer1State = 0;
    }

    if (this->unk_2E0 & 0x200) {
        func_800F5B58();
    }
}

s32 func_80B142F4(EnTa* this, GlobalContext *globalCtx, u16 textId) {
    if (func_8002F194(&this->actor, globalCtx)) {
        return true;
    }

    this->actor.textId = textId;

    if ((ABS((s16)(this->actor.yawTowardsLink - this->actor.shape.rot.y)) <= 0x4300) && (this->actor.xzDistFromLink < 100.0f)) {
        this->unk_2E0 |= 1;
        func_8002F2CC(&this->actor, globalCtx, 100.0f);
    }
    return false;
}

void func_80B14398(EnTa* this, GlobalContext* globalCtx) {
    if (func_8002F334(this, globalCtx)) {
        func_80B13AA0(this, func_80B14754, func_80B167FC);
    }
}

void func_80B143D4(EnTa* this, GlobalContext* globalCtx) {
    if (func_8002F334(this, globalCtx)) {
        func_80B13AA0(this, func_80B146F8, func_80B167FC);
    }
}

void func_80B14410(EnTa* this) {
    if (LINK_IS_CHILD) {
        func_80B13AA0(this, func_80B14C18, func_80B167C0);
        gSaveContext.eventChkInf[1] |= 0x8;
    } else {
        func_80B13AA0(this, func_80B14CAC, func_80B167C0);
        gSaveContext.eventChkInf[6] |= 0x400;
    }
}

void func_80B1448C(EnTa* this, GlobalContext* globalCtx) {
    if (func_8002F334(this, globalCtx)) {
        func_80B14410(this);
    }
    func_80B14248(this);
    this->unk_2E0 |= 0x4;
}

void func_80B144D8(EnTa* this, GlobalContext* globalCtx) {
    if (func_8002F334(this, globalCtx)) {
        func_80B14410(this);
        this->unk_2B6 = 1;
        this->unk_2B0 = func_80B16700;
    }
    if (func_8010BDBC(&globalCtx->msgCtx) == 6) {
        this->unk_2B4 = 1;
        func_80B13AA0(this, func_80B1448C, func_80B167C0);
    }
    func_80B14248(this);
    this->unk_2E0 |= 4;
}

void func_80B14570(EnTa *this, GlobalContext* globalCtx) {
    this->unk_2E0 |= 4;

    if (this->unk_2CC == 0) {
        func_80B13AA0(this, func_80B144D8, func_80B167C0);
        this->unk_2CE = 3;
        this->unk_2CC = 60;
        SkelAnime_ChangeAnimDefaultStop(&this->skelAnime, &D_0600E3D8);
        this->unk_2E4 = &D_06001C94;
        Audio_PlayActorSound2(this, NA_SE_VO_TA_SURPRISE);
    }
}

void func_80B145F8(EnTa* this, GlobalContext* globalCtx) {
    if (func_8002F334(this, globalCtx)) {
        func_80B13AA0(this, func_80B14634, func_80B167FC);
    }
}

void func_80B14634(EnTa* this, GlobalContext* globalCtx) {
    Player* player = PLAYER;

    if (func_8002F194(&this->actor, globalCtx)) {
        s32 exchangeItemId = func_8002F368(globalCtx);

        switch (exchangeItemId) {
            case 3:
                player->actor.textId = 0x702B;
                func_80B13AA0(this, func_80B14570, func_80B167C0);
                this->unk_2CC = 40;
                break;
            default:
                if (exchangeItemId != 0) {
                    player->actor.textId = 0x702A;
                }
                func_80B13AA0(this, func_80B145F8, func_80B167FC);
                break;
        }
    } else {
        this->actor.textId = 0x702A;
        func_8002F298(&this->actor, globalCtx, 100.0f, 3);
    }
}

void func_80B146F8(EnTa *this, GlobalContext* globalCtx) {
    if (func_8002F194(&this->actor, globalCtx)) {
        func_80B13AA0(this, func_80B143D4, func_80B167FC);
    }
    this->actor.textId = 0x204B;
    func_8002F2CC(&this->actor, globalCtx, 100.0f);
}

void func_80B14754(EnTa *this, GlobalContext *globalCtx) {
    Player* player = PLAYER;

    if (func_8002F194((Actor *) this, globalCtx) != 0) {
        s32 exchangeItemId = func_8002F368(globalCtx);

        switch (exchangeItemId) {
            case 6:
                player->actor.textId = 0x702B;
                func_80B13AA0(this, func_80B14570, func_80B167C0);
                this->unk_2CC = 40;
                break;
            default:
                if (exchangeItemId != 0) {
                    player->actor.textId = 0x5015;
                }
                func_80B13AA0(this, func_80B14398, func_80B167FC);
                break;
        }
    } else {
        this->actor.textId = 0x5015;
        func_8002F298(this, globalCtx, 100.0f, 6);
    }
}

void func_80B14818(EnTa *this, GlobalContext *globalCtx) {
    s32 framesMod12 = (s32)globalCtx->state.frames % 12;
    
    if (framesMod12 == 0 || framesMod12 == 6) {
        Audio_PlayActorSound2(&this->actor, NA_SE_PL_WALK_GROUND);
    }
    if (this->actor.speedXZ < 6.0f) {
        this->actor.speedXZ += 0.4f;
    }
    Actor_MoveForward(&this->actor);
}

void func_80B14898(EnTa *this, GlobalContext *globalCtx) {
    func_80033480(globalCtx, &this->actor.posRot.pos, 50.0f, 2, 250, 20, 1);
    func_80B14818(this, globalCtx);

    if (this->unk_2CC == 0) {
        Actor_Kill(&this->actor);
    }
}

void func_80B1490C(EnTa *this, GlobalContext *globalCtx) {
    this->actor.posRot.rot.y = this->actor.posRot.rot.y + 0xC00;
    this->actor.shape.rot.y = this->actor.shape.rot.y + 0xC00;

    if (this->unk_2CC == 0) {
        func_80B13AA0(this, func_80B14898, func_80B167C0);
        this->unk_2CC = 60;
    }
}

void func_80B1496C(EnTa *this, GlobalContext *globalCtx) {
    func_80033480(globalCtx, &this->actor.posRot.pos, 50.0f, 2, 250, 20, 1);
    func_80B14818(this, globalCtx);

    if (this->unk_2CC == 0) {
        func_80B13AA0(this, func_80B1490C, func_80B167C0);
        this->unk_2CC = 5;
    }
}

void func_80B149F4(EnTa *this, GlobalContext *globalCtx) {
    this->actor.posRot.rot.y = this->actor.posRot.rot.y - 0xD00;
    this->actor.shape.rot.y = this->actor.shape.rot.y - 0xD00;

    if (this->unk_2CC == 0) {
        func_80B13AA0(this, func_80B1496C, func_80B167C0);
        this->unk_2CC = 65;
    }
}

void func_80B14A54(EnTa *this, GlobalContext *globalCtx) {
    func_80033480(globalCtx, &this->actor.posRot.pos, 50.0f, 2, 250, 20, 1);
    func_80B14818(this, globalCtx);

    if (this->unk_2CC == 20) {
        func_80106CCC(globalCtx);
    }
    if (this->unk_2CC == 0) {
        this->unk_2CC = 5;
        func_80B13AA0(this, func_80B149F4, func_80B167C0);
    }
}

void func_80B14AF4(EnTa *this, GlobalContext *globalCtx) {
    this->actor.posRot.rot.y = this->actor.posRot.rot.y - 0xC00;
    this->actor.shape.rot.y = this->actor.shape.rot.y - 0xC00;

    if (this->unk_2CC == 0) {
        Audio_PlayActorSound2(&this->actor, NA_SE_VO_TA_CRY_1);
        func_80B13AA0(this, func_80B14A54, func_80B167C0);
        this->unk_2CC = 65;
        this->actor.flags |= 0x10;
    }
}

void func_80B14B6C(EnTa *this, GlobalContext *globalCtx) {
    if (func_8010BDBC(&globalCtx->msgCtx) == 5) {
        func_800800F8(globalCtx, 0x104F, -0x63, &this->actor, 0);
        func_80B13AA0(this, func_80B14AF4, func_80B167C0);
        this->unk_2CC = 5;
        gSaveContext.eventChkInf[1] |= 0x10;
        SkelAnime_ChangeAnimDefaultStop(&this->skelAnime, &D_0600CF28);
        this->unk_2E4 = &D_0600C858;
    }
    this->unk_2E0 |= 1;
}

void func_80B14C18(EnTa *this, GlobalContext *globalCtx) {
    if (func_80B142F4(this, globalCtx, 0x702C)) {
        func_80B13AA0(this, func_80B14B6C, func_80B167C0);
    }
    func_80B14248(this);
}

void func_80B14C60(EnTa *this, GlobalContext *globalCtx) {
    if (func_8002F334(&this->actor, globalCtx)) {
        func_80B13AA0(this, func_80B14CAC, func_80B167C0);
    }
    this->unk_2E0 |= 1;
}

void func_80B14CAC(EnTa *this, GlobalContext* globalCtx) {
    if (gSaveContext.eventChkInf[1] & 0x100) {
        if (func_80B142F4(this, globalCtx, 0x5017)) {
            func_80B13AA0(this, func_80B14C60, func_80B167C0);
            gSaveContext.eventChkInf[6] |= 0x800;
        }
    } else if (func_80B142F4(this, globalCtx, 0x5016)) {
        func_80B13AA0(this, func_80B14C60, func_80B167C0);
    }
    func_80B14248(this);
}

void func_80B14D4C(EnTa *this, GlobalContext *globalCtx) {
    if (func_8002F334(&this->actor, globalCtx)) {
        func_80B13AA0(this, func_80B14D98, func_80B167C0);
    }
    this->unk_2E0 |= 1;
}

void func_80B14D98(EnTa *this, GlobalContext *globalCtx) {
    if (func_80B142F4(this, globalCtx, 0x2055)) {
        func_80B13AA0(this, func_80B14D4C, func_80B167C0);
    }
}

s32 func_80B14DD8(void) {
    if (gSaveContext.rupees < 30) {
        return 0;
    } else if (!Inventory_HasEmptyBottle()) {
        return 1;
    } else {
        return 2;
    }
}

void func_80B14E28(EnTa *this, GlobalContext *globalCtx) {
    Vec3f b;
    Vec3f a;

    this->unk_2D0 = Gameplay_CreateSubCamera(globalCtx);
    this->unk_2D2 =  globalCtx->activeCamera;
    Gameplay_ChangeCameraStatus(globalCtx, this->unk_2D2, 1);
    Gameplay_ChangeCameraStatus(globalCtx, this->unk_2D0, 7);

    b.x = 1053.0f;
    b.y = 11.0f;
    b.z = 22.0f;

    a.x = 1053.0f;
    a.y = 45.0f;
    a.z = -40.0f;
    
    func_800C04D8(globalCtx, this->unk_2D0, &a, &b);
}

void func_80B14EDC(EnTa *this, GlobalContext *globalCtx) {
    Gameplay_ChangeCameraStatus(globalCtx, this->unk_2D2, 7);
    Gameplay_ClearCamera(globalCtx, this->unk_2D0);
}

void func_80B14F20(EnTa *this, GlobalContext *globalCtx) {
    func_80B13AA0(this, globalCtx, func_80B16854);
    this->unk_2B4 = 2;
    SkelAnime_ChangeAnim(&this->skelAnime, &D_060017E8, 1.0f, 0.0f, SkelAnime_GetFrameCount(&D_060017E8.genericHeader), 2, -5.0f);
    this->unk_2E2 = 0;
    this->unk_2E4 = &D_060017E8;
}

void func_80B14FAC(EnTa *this, GlobalContext *globalCtx) {
    this->unk_2B4 = 1;
    func_80B13AA0(this, globalCtx, func_80B16938);
    this->unk_2E0 &= ~0x10;
    SkelAnime_ChangeAnim(&this->skelAnime, &D_0600C48C, 1.0f, 0.0f, SkelAnime_GetFrameCount(&D_0600C48C), 2, -5.0f);
}

void func_80B15034(EnTa *this, GlobalContext *globalCtx) {
    if ((func_8010BDBC(&globalCtx->msgCtx) == 5) && (func_80106BC8(globalCtx) != 0)) {
        func_80106CCC(globalCtx);
        func_80B14F20(this, func_80B16504);
        func_80B13AAC(this, globalCtx);
    }
    this->unk_2E0 |= 1;
}

s32 func_80B150AC(EnTa *this, GlobalContext *globalCtx, s32 idx) {
    Player* player = PLAYER;
    Actor* interactRangeActor;

    if (player->stateFlags1 & 0x800) {
        interactRangeActor = player->interactRangeActor;
        if (interactRangeActor != NULL && interactRangeActor->id == ACTOR_EN_NIW && interactRangeActor == this->unk_2B8[idx]) {
            return true;
        }
    }
    return false;
}

void func_80B15100(EnTa *this, GlobalContext *globalCtx) {
    Player* player = PLAYER;

    if ((func_8010BDBC(&globalCtx->msgCtx) == 5) && (func_80106BC8(globalCtx) != 0)) {
        s32 unk_2CA;

        SkelAnime_ChangeAnim(&this->skelAnime, &D_0600C48C, 1.0f, SkelAnime_GetFrameCount(&D_0600C48C.genericHeader) - 1.0f, SkelAnime_GetFrameCount(&D_0600C48C), 2, 10.0f);
        this->unk_2E0 &= ~0x10;
        func_80106CCC(globalCtx);
        unk_2CA = this->unk_2CA;
        this->unk_25C = func_80B154FC;
        this->unk_2B8[unk_2CA]->gravity = 0.1f;
        this->unk_2B8[unk_2CA]->velocity.y = 0.0f;
        this->unk_2B8[unk_2CA]->speedXZ = 0.0f;
        this->unk_2B8[unk_2CA]->parent = NULL;

        if (player->interactRangeActor == this->unk_2B8[unk_2CA]) {
            player->interactRangeActor = NULL;
        }
        if (player->heldActor == this->unk_2B8[unk_2CA]) {
            player->heldActor = NULL;
        }
        player->stateFlags1 &= ~0x800;
        this->unk_2B8[unk_2CA] = NULL;
    }
    this->unk_2E0 |= 1;
}

void func_80B15260(EnTa *this, GlobalContext *globalCtx) {
    if (func_8002F194(&this->actor, globalCtx)) {
        this->unk_25C = func_80B15100;
        this->actor.flags &= ~0x10000;
    } else {
        func_8002F2CC(&this->actor, globalCtx, 1000.0f);
    }
    this->unk_2E0 |= 1;
}

#ifdef NON_MATCHING
s32 func_80B152D0(EnTa *this, GlobalContext *globalCtx) {
    s32 ct = 0;
    s32 i;

    for (i = 0; i < 3; i++) {
        if (this->unk_2B8[i] != NULL) {
            ct++;
        }
    }
    return ct;
}
#else
#pragma GLOBAL_ASM("asm/non_matchings/overlays/actors/ovl_En_Ta/func_80B152D0.s")
#endif

void func_80B15308(EnTa *this) {
    if (this->unk_2E0 & 0x10) {
        if (this->unk_2E0 & 0x100) {
            SkelAnime_ChangeAnim(&this->skelAnime, &D_0600BF38, 1.0f, 17.0f, 22.0f, 2, 0.0f);
            this->unk_2E0 &= ~0x100;
        } else {
            SkelAnime_ChangeAnim(&this->skelAnime, &D_0600BF38, -1.0f, 21.0f, 16.0f, 2, 3.0f);
            this->unk_2E0 |= 0x100;
        }
        this->unk_2E0 &= ~0x10;
    }
}

void func_80B153D4(EnTa *this, GlobalContext *globalCtx) {
    func_80B15308(this);

    if (this->unk_2CC == 0) {
        if (this->unk_2E0 & 0x80) {
            this->unk_2E0 &= ~0x80;
            func_80B14EDC(this, globalCtx);
        }
    }
}

void func_80B15424(EnTa *this, GlobalContext *globalCtx) {
    func_80B15308(this);
    
    if ((func_8010BDBC(&globalCtx->msgCtx) == 5) && (func_80106BC8(globalCtx) != 0)) {
        globalCtx->nextEntranceIndex = 0x5E4;

        if (gSaveContext.eventInf[0] & 0x100) {
            globalCtx->fadeTransition = 46;
            gSaveContext.nextTransition = 3;
        } else {
            globalCtx->fadeTransition = 38;
            gSaveContext.nextTransition = 2;
        }

        globalCtx->sceneLoadFlag = 0x14;
        gSaveContext.eventInf[0] |= 0x400;
        this->unk_25C = func_80B153D4;
        this->unk_2CC = 22;
    }
}

#pragma GLOBAL_ASM("asm/non_matchings/overlays/actors/ovl_En_Ta/func_80B154FC.s")

#pragma GLOBAL_ASM("asm/non_matchings/overlays/actors/ovl_En_Ta/func_80B1585C.s")

#pragma GLOBAL_ASM("asm/non_matchings/overlays/actors/ovl_En_Ta/func_80B15AD4.s")

#pragma GLOBAL_ASM("asm/non_matchings/overlays/actors/ovl_En_Ta/func_80B15BF8.s")

#pragma GLOBAL_ASM("asm/non_matchings/overlays/actors/ovl_En_Ta/func_80B15CC8.s")

#pragma GLOBAL_ASM("asm/non_matchings/overlays/actors/ovl_En_Ta/func_80B15D90.s")

#pragma GLOBAL_ASM("asm/non_matchings/overlays/actors/ovl_En_Ta/func_80B15E28.s")

#pragma GLOBAL_ASM("asm/non_matchings/overlays/actors/ovl_En_Ta/func_80B15E80.s")

#pragma GLOBAL_ASM("asm/non_matchings/overlays/actors/ovl_En_Ta/func_80B15F54.s")

#pragma GLOBAL_ASM("asm/non_matchings/overlays/actors/ovl_En_Ta/func_80B15FE8.s")

#pragma GLOBAL_ASM("asm/non_matchings/overlays/actors/ovl_En_Ta/func_80B161C0.s")

#pragma GLOBAL_ASM("asm/non_matchings/overlays/actors/ovl_En_Ta/func_80B162E8.s")

#pragma GLOBAL_ASM("asm/non_matchings/overlays/actors/ovl_En_Ta/func_80B16364.s")

#pragma GLOBAL_ASM("asm/non_matchings/overlays/actors/ovl_En_Ta/func_80B1642C.s")

#pragma GLOBAL_ASM("asm/non_matchings/overlays/actors/ovl_En_Ta/func_80B16504.s")

#pragma GLOBAL_ASM("asm/non_matchings/overlays/actors/ovl_En_Ta/func_80B16608.s")

void func_80B166CC(EnTa *this) {
    s16 temp_v0 = this->unk_2B6 - 1;

    if (temp_v0 != 0) {
        this->unk_2B6 = temp_v0;
    } else {
        this->unk_2B0 = func_80B16700;
    }
}

void func_80B16700(EnTa *this) {
    s16 temp2B6 = this->unk_2B6 - 1;
    
    if (temp2B6 != 0) {
        this->unk_2B6 = temp2B6;
    } else {
        s16 temp2B4 = this->unk_2B4 + 1;
        s16 temp2B6 = 3;

        if (temp2B4 >= temp2B6) {
            this->unk_2B4 = 0;
            if (this->unk_2CE > 0) {
                this->unk_2CE--;
                temp2B6 = 1;
            } else {
                temp2B6 = (s32) (Math_Rand_ZeroOne() * 60.0f) + 20;
            }
            this->unk_2B6 = temp2B6;
            this->unk_2B0 = func_80B166CC;
        } else {
            this->unk_2B4 = temp2B4;
            this->unk_2B6 = 1;
        }
    }
}

void func_80B167C0(EnTa *this) {
    if (SkelAnime_FrameUpdateMatrix(&this->skelAnime) != 0) {
        SkelAnime_ChangeAnimDefaultStop(&this->skelAnime, this->unk_2E4);
    }
}

#pragma GLOBAL_ASM("asm/non_matchings/overlays/actors/ovl_En_Ta/func_80B167FC.s")

#pragma GLOBAL_ASM("asm/non_matchings/overlays/actors/ovl_En_Ta/func_80B16854.s")

#pragma GLOBAL_ASM("asm/non_matchings/overlays/actors/ovl_En_Ta/func_80B16938.s")

void EnTa_Update(Actor *thisx, GlobalContext *globalCtx) {
    EnTa* this = THIS;
    s32 pad;

    Collider_CylinderUpdate(&this->actor, &this->collider);
    CollisionCheck_SetOC(globalCtx, &globalCtx->colChkCtx, &this->collider.base);
    Actor_MoveForward(&this->actor);
    func_8002E4B4(globalCtx, &this->actor, 0.0f, 0.0f, 0.0f, 4);
    this->unk_260(this);
    this->unk_25C(this, globalCtx);

    if (!(this->unk_2E0 & 4)) {
        this->unk_2B0(this);
    }

    if (this->unk_2E0 & 1) {
        func_80038290(globalCtx, &this->actor, &this->unk_2D4, &this->unk_2DA, this->actor.posRot2.pos);
    } else {
        Math_SmoothScaleMaxMinS(&this->unk_2D4.x, 0, 6, 6200, 100);
        Math_SmoothScaleMaxMinS(&this->unk_2D4.y, 0, 6, 6200, 100);
        Math_SmoothScaleMaxMinS(&this->unk_2DA.x, 0, 6, 6200, 100);
        Math_SmoothScaleMaxMinS(&this->unk_2DA.y, 0, 6, 6200, 100);
    }
    
    this->unk_2E0 &= ~0x5;

    if (this->unk_2CC > 0) {
        this->unk_2CC--;
    }
}

#pragma GLOBAL_ASM("asm/non_matchings/overlays/actors/ovl_En_Ta/func_80B16B1C.s")

#pragma GLOBAL_ASM("asm/non_matchings/overlays/actors/ovl_En_Ta/func_80B16CA0.s")

#pragma GLOBAL_ASM("asm/non_matchings/overlays/actors/ovl_En_Ta/EnTa_Draw.s")<|MERGE_RESOLUTION|>--- conflicted
+++ resolved
@@ -16,7 +16,6 @@
 void EnTa_Update(Actor* thisx, GlobalContext* globalCtx);
 void EnTa_Draw(Actor* thisx, GlobalContext* globalCtx);
 
-<<<<<<< HEAD
 void func_80B14634(EnTa* this, GlobalContext* globalCtx);
 void func_80B146F8(EnTa* this, GlobalContext* globalCtx);
 void func_80B14754(EnTa* this, GlobalContext* globalCtx);
@@ -33,20 +32,6 @@
 void func_80B16854(EnTa* this);
 void func_80B16938(EnTa* this);
 
-=======
-extern UNK_TYPE D_060017E8;
-extern UNK_TYPE D_06001C94;
-extern UNK_TYPE D_06006DC0;
-extern UNK_TYPE D_0600B7B8;
-extern UNK_TYPE D_0600BF38;
-extern UNK_TYPE D_0600C48C;
-extern UNK_TYPE D_0600C858;
-extern UNK_TYPE D_0600CD50;
-extern UNK_TYPE D_0600CF28;
-extern UNK_TYPE D_0600E3D8;
-
-/*
->>>>>>> 353684c6
 const ActorInit En_Ta_InitVars = {
     ACTOR_EN_TA,
     ACTORTYPE_NPC,
@@ -71,13 +56,14 @@
 
 extern AnimationHeader D_060017E8;
 extern AnimationHeader D_06001C94;
+extern UNK_TYPE D_06006DC0;
 extern SkeletonHeader D_0600B7B8;
 extern AnimationHeader D_0600BF38;
 extern AnimationHeader D_0600C48C;
 extern AnimationHeader D_0600C858;
 extern AnimationHeader D_0600CD50;
+extern AnimationHeader D_0600CF28;
 extern AnimationHeader D_0600E3D8;
-extern AnimationHeader D_0600CF28;
 
 void func_80B13AA0(EnTa* this, EnTaActionFunc arg1, EnTaUnkFunc arg2) {
     this->unk_25C = arg1;
