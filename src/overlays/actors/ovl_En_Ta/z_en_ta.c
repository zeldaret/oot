/*
 * File: z_en_ta.c
 * Overlay: ovl_En_Ta
 * Description: Talon
 */

#include "z_en_ta.h"
#include "vt.h"
#include "objects/object_ta/object_ta.h"

#define FLAGS (ACTOR_FLAG_0 | ACTOR_FLAG_3)

void EnTa_Init(Actor* thisx, GlobalContext* globalCtx);
void EnTa_Destroy(Actor* thisx, GlobalContext* globalCtx);
void EnTa_Update(Actor* thisx, GlobalContext* globalCtx);
void EnTa_Draw(Actor* thisx, GlobalContext* globalCtx);

void func_80B14634(EnTa* this, GlobalContext* globalCtx);
void func_80B146F8(EnTa* this, GlobalContext* globalCtx);
void func_80B14754(EnTa* this, GlobalContext* globalCtx);
void func_80B14C18(EnTa* this, GlobalContext* globalCtx);
void func_80B14CAC(EnTa* this, GlobalContext* globalCtx);
void func_80B14D98(EnTa* this, GlobalContext* globalCtx);
void func_80B154FC(EnTa* this, GlobalContext* globalCtx);
void func_80B16504(EnTa* this, GlobalContext* globalCtx);
void func_80B16608(EnTa* this, GlobalContext* globalCtx);
void func_80B166CC(EnTa* this);
void func_80B16700(EnTa* this);
void func_80B167C0(EnTa* this);
void func_80B167FC(EnTa* this);
void func_80B16854(EnTa* this);
void func_80B16938(EnTa* this);

const ActorInit En_Ta_InitVars = {
    ACTOR_EN_TA,
    ACTORCAT_NPC,
    FLAGS,
    OBJECT_TA,
    sizeof(EnTa),
    (ActorFunc)EnTa_Init,
    (ActorFunc)EnTa_Destroy,
    (ActorFunc)EnTa_Update,
    (ActorFunc)EnTa_Draw,
};

static ColliderCylinderInit sCylinderInit = {
    {
        COLTYPE_NONE,
        AT_NONE,
        AC_ON | AC_TYPE_PLAYER,
        OC1_ON | OC1_TYPE_ALL,
        OC2_TYPE_1,
        COLSHAPE_CYLINDER,
    },
    {
        ELEMTYPE_UNK0,
        { 0x00000000, 0x00, 0x00 },
        { 0x00000004, 0x00, 0x00 },
        TOUCH_NONE,
        BUMP_ON,
        OCELEM_ON,
    },
    { 30, 40, 0, { 0, 0, 0 } },
};

void func_80B13AA0(EnTa* this, EnTaActionFunc arg1, EnTaUnkFunc arg2) {
    this->actionFunc = arg1;
    this->unk_260 = arg2;
}

void func_80B13AAC(EnTa* this, GlobalContext* globalCtx) {
    u16 faceReaction = Text_GetFaceReaction(globalCtx, 24);

    if (GET_EVENTINF(EVENTINF_0A)) {
        if (GET_EVENTINF(EVENTINF_08)) {
            if (GET_ITEMGETINF(ITEMGETINF_02)) {
                this->actor.textId = 0x2088;
            } else {
                this->actor.textId = 0x2086;
            }
        } else {
            this->actor.textId = 0x2085;
        }
        CLEAR_EVENTINF(EVENTINF_08);
    } else if (faceReaction == 0) {
        if (GET_INFTABLE(INFTABLE_7E)) {
            if (GET_ITEMGETINF(ITEMGETINF_02)) {
                this->actor.textId = 0x208B;
            } else {
                this->actor.textId = 0x207F;
            }
        } else {
            this->actor.textId = 0x207E;
        }
    } else {
        this->actor.textId = faceReaction;
    }
}

void EnTa_Init(Actor* thisx, GlobalContext* globalCtx2) {
    EnTa* this = (EnTa*)thisx;
    GlobalContext* globalCtx = globalCtx2;

    ActorShape_Init(&this->actor.shape, 0.0f, ActorShadow_DrawCircle, 36.0f);
    SkelAnime_InitFlex(globalCtx, &this->skelAnime, &gTalonSkel, &gTalonStandAnim, this->jointTable, this->morphTable,
                       17);
    Collider_InitCylinder(globalCtx, &this->collider);
    Collider_SetCylinder(globalCtx, &this->collider, &this->actor, &sCylinderInit);

    this->actor.colChkInfo.mass = MASS_IMMOVABLE;
    this->unk_2E0 = 0;
    this->unk_2CE = 0;
    this->unk_2E2 = 0;
    this->blinkTimer = 20;
    this->unk_2B0 = func_80B166CC;
    Actor_SetScale(&this->actor, 0.01f);
    this->actor.targetMode = 6;
    this->actor.velocity.y = -4.0f;
    this->actor.minVelocityY = -4.0f;
    this->actor.gravity = -1.0f;

    switch (this->actor.params) {
        case 1:
            osSyncPrintf(VT_FGCOL(CYAN) " 追放タロン \n" VT_RST);
            if (GET_EVENTCHKINF(EVENTCHKINF_6B)) {
                Actor_Kill(&this->actor);
            } else if (!LINK_IS_ADULT) {
                Actor_Kill(&this->actor);
            } else if (GET_EVENTCHKINF(EVENTCHKINF_6A)) {
                func_80B13AA0(this, func_80B14CAC, func_80B167C0);
                this->eyeIndex = 0;
                Animation_PlayOnce(&this->skelAnime, &gTalonStandAnim);
                this->currentAnimation = &gTalonStandAnim;
            } else {
                func_80B13AA0(this, func_80B14754, func_80B167FC);
                this->eyeIndex = 2;
                Animation_PlayOnce(&this->skelAnime, &gTalonSleepAnim);
                this->currentAnimation = &gTalonSleepAnim;
                this->actor.shape.shadowScale = 54.0f;
            }
            break;
        case 2:
            osSyncPrintf(VT_FGCOL(CYAN) " 出戻りタロン \n" VT_RST);
            if (!GET_EVENTCHKINF(EVENTCHKINF_6B)) {
                Actor_Kill(&this->actor);
            } else if (!LINK_IS_ADULT) {
                Actor_Kill(&this->actor);
            } else if (globalCtx->sceneNum == SCENE_MALON_STABLE && !IS_DAY) {
                Actor_Kill(&this->actor);
                osSyncPrintf(VT_FGCOL(CYAN) " 夜はいない \n" VT_RST);
            } else {
                func_80B13AA0(this, func_80B14D98, func_80B167C0);
                this->eyeIndex = 0;
                Animation_PlayOnce(&this->skelAnime, &gTalonStandAnim);
                this->currentAnimation = &gTalonStandAnim;
            }
            break;
        default:
            osSyncPrintf(VT_FGCOL(CYAN) " その他のタロン \n" VT_RST);
            if (globalCtx->sceneNum == SCENE_SPOT15) {
                if (GET_EVENTCHKINF(EVENTCHKINF_14)) {
                    Actor_Kill(&this->actor);
                } else if (GET_EVENTCHKINF(EVENTCHKINF_13)) {
                    func_80B13AA0(this, func_80B14C18, func_80B167C0);
                    this->eyeIndex = 0;
                    Animation_PlayOnce(&this->skelAnime, &gTalonStandAnim);
                    this->currentAnimation = &gTalonStandAnim;
                } else {
                    func_80B13AA0(this, func_80B14634, func_80B167FC);
                    this->eyeIndex = 2;
                    Animation_PlayOnce(&this->skelAnime, &gTalonSleepAnim);
                    this->currentAnimation = &gTalonSleepAnim;
                    this->actor.shape.shadowScale = 54.0f;
                }
            } else if (globalCtx->sceneNum == SCENE_SOUKO) {
                osSyncPrintf(VT_FGCOL(CYAN) " ロンロン牧場の倉庫 の タロン\n" VT_RST);
                if (!GET_EVENTCHKINF(EVENTCHKINF_14)) {
                    Actor_Kill(&this->actor);
                } else if (LINK_IS_ADULT) {
                    Actor_Kill(&this->actor);
                } else {
                    if (IS_DAY) {
                        this->actor.flags |= ACTOR_FLAG_4;
                        this->unk_2C4[0] = this->unk_2C4[1] = this->unk_2C4[2] = 7;
                        this->superCuccos[0] = (EnNiw*)Actor_Spawn(
                            &globalCtx->actorCtx, globalCtx, ACTOR_EN_NIW, this->actor.world.pos.x + 5.0f,
                            this->actor.world.pos.y + 3.0f, this->actor.world.pos.z + 26.0f, 0, 0, 0, 0xD);
                        this->superCuccos[1] = (EnNiw*)Actor_Spawn(
                            &globalCtx->actorCtx, globalCtx, ACTOR_EN_NIW, this->actor.world.pos.x - 20.0f,
                            this->actor.world.pos.y + 40.0f, this->actor.world.pos.z - 30.0f, 0, 0, 0, 0xD);
                        this->superCuccos[2] = (EnNiw*)Actor_Spawn(
                            &globalCtx->actorCtx, globalCtx, ACTOR_EN_NIW, this->actor.world.pos.x + 20.0f,
                            this->actor.world.pos.y + 40.0f, this->actor.world.pos.z - 30.0f, 0, 0, 0, 0xD);
                        func_80B13AAC(this, globalCtx);

                        if (GET_EVENTINF(EVENTINF_0A)) {
                            func_80B13AA0(this, func_80B16608, func_80B16938);
                            Animation_Change(&this->skelAnime, &gTalonSitWakeUpAnim, 1.0f,
                                             Animation_GetLastFrame(&gTalonSitWakeUpAnim) - 1.0f,
                                             Animation_GetLastFrame(&gTalonSitWakeUpAnim), ANIMMODE_ONCE, 0.0f);
                            CLEAR_EVENTINF(EVENTINF_0A);
                        } else {
                            func_80B13AA0(this, func_80B16504, func_80B16854);
                            this->eyeIndex = 0;
                            Animation_PlayOnce(&this->skelAnime, &gTalonSitSleepingAnim);
                            this->currentAnimation = &gTalonSitSleepingAnim;
                        }
                    } else {
                        func_80B13AA0(this, func_80B146F8, func_80B167FC);
                        this->eyeIndex = 2;
                        Animation_PlayOnce(&this->skelAnime, &gTalonSleepAnim);
                        this->currentAnimation = &gTalonSleepAnim;
                        this->actor.shape.shadowScale = 54.0f;
                    }
                }
            } else {
                func_80B13AA0(this, func_80B14634, func_80B167FC);
                this->eyeIndex = 2;
                Animation_PlayOnce(&this->skelAnime, &gTalonSleepAnim);
                this->currentAnimation = &gTalonSleepAnim;
                this->actor.shape.shadowScale = 54.0f;
            }
            break;
    }
}

void func_80B14248(EnTa* this) {
    if (this->actor.shape.shadowScale > 36.0f) {
        this->actor.shape.shadowScale -= 0.8f;
    }
}

void EnTa_Destroy(Actor* thisx, GlobalContext* globalCtx) {
    EnTa* this = (EnTa*)thisx;

    Collider_DestroyCylinder(globalCtx, &this->collider);

    if (this->actor.params != 1 && this->actor.params != 2 && globalCtx->sceneNum == SCENE_SOUKO) {
        gSaveContext.timer1State = 0;
    }

    if (this->unk_2E0 & 0x200) {
        func_800F5B58();
    }
}

s32 func_80B142F4(EnTa* this, GlobalContext* globalCtx, u16 textId) {
    if (Actor_ProcessTalkRequest(&this->actor, globalCtx)) {
        return true;
    }

    this->actor.textId = textId;

    if ((ABS((s16)(this->actor.yawTowardsPlayer - this->actor.shape.rot.y)) <= 0x4300) &&
        (this->actor.xzDistToPlayer < 100.0f)) {
        this->unk_2E0 |= 1;
        func_8002F2CC(&this->actor, globalCtx, 100.0f);
    }
    return false;
}

void func_80B14398(EnTa* this, GlobalContext* globalCtx) {
    if (Actor_TextboxIsClosing(&this->actor, globalCtx)) {
        func_80B13AA0(this, func_80B14754, func_80B167FC);
    }
}

void func_80B143D4(EnTa* this, GlobalContext* globalCtx) {
    if (Actor_TextboxIsClosing(&this->actor, globalCtx)) {
        func_80B13AA0(this, func_80B146F8, func_80B167FC);
    }
}

void func_80B14410(EnTa* this) {
    if (!LINK_IS_ADULT) {
        func_80B13AA0(this, func_80B14C18, func_80B167C0);
        SET_EVENTCHKINF(EVENTCHKINF_13);
    } else {
        func_80B13AA0(this, func_80B14CAC, func_80B167C0);
        SET_EVENTCHKINF(EVENTCHKINF_6A);
    }
}

void func_80B1448C(EnTa* this, GlobalContext* globalCtx) {
    if (Actor_TextboxIsClosing(&this->actor, globalCtx)) {
        func_80B14410(this);
    }
    func_80B14248(this);
    this->unk_2E0 |= 0x4;
}

void func_80B144D8(EnTa* this, GlobalContext* globalCtx) {
    if (Actor_TextboxIsClosing(&this->actor, globalCtx)) {
        func_80B14410(this);
        this->blinkTimer = 1;
        this->unk_2B0 = func_80B16700;
    }

    if (Message_GetState(&globalCtx->msgCtx) == TEXT_STATE_DONE) {
        this->eyeIndex = 1;
        func_80B13AA0(this, func_80B1448C, func_80B167C0);
    }
    func_80B14248(this);
    this->unk_2E0 |= 4;
}

void func_80B14570(EnTa* this, GlobalContext* globalCtx) {
    this->unk_2E0 |= 4;

    if (this->unk_2CC == 0) {
        func_80B13AA0(this, func_80B144D8, func_80B167C0);
        this->unk_2CE = 3;
        this->unk_2CC = 60;
        Animation_PlayOnce(&this->skelAnime, &gTalonWakeUpAnim);
        this->currentAnimation = &gTalonStandAnim;
        Audio_PlayActorSound2(&this->actor, NA_SE_VO_TA_SURPRISE);
    }
}

void func_80B145F8(EnTa* this, GlobalContext* globalCtx) {
    if (Actor_TextboxIsClosing(&this->actor, globalCtx)) {
        func_80B13AA0(this, func_80B14634, func_80B167FC);
    }
}

void func_80B14634(EnTa* this, GlobalContext* globalCtx) {
    Player* player = GET_PLAYER(globalCtx);

    if (Actor_ProcessTalkRequest(&this->actor, globalCtx)) {
        s32 exchangeItemId = func_8002F368(globalCtx);

        switch (exchangeItemId) {
            case EXCH_ITEM_CHICKEN:
                player->actor.textId = 0x702B;
                func_80B13AA0(this, func_80B14570, func_80B167C0);
                this->unk_2CC = 40;
                break;
            default:
                if (exchangeItemId != EXCH_ITEM_NONE) {
                    player->actor.textId = 0x702A;
                }
                func_80B13AA0(this, func_80B145F8, func_80B167FC);
                break;
        }
    } else {
        this->actor.textId = 0x702A;
        func_8002F298(&this->actor, globalCtx, 100.0f, 3);
    }
}

void func_80B146F8(EnTa* this, GlobalContext* globalCtx) {
    if (Actor_ProcessTalkRequest(&this->actor, globalCtx)) {
        func_80B13AA0(this, func_80B143D4, func_80B167FC);
    }
    this->actor.textId = 0x204B;
    func_8002F2CC(&this->actor, globalCtx, 100.0f);
}

void func_80B14754(EnTa* this, GlobalContext* globalCtx) {
    Player* player = GET_PLAYER(globalCtx);

    if (Actor_ProcessTalkRequest(&this->actor, globalCtx)) {
        s32 exchangeItemId = func_8002F368(globalCtx);

        switch (exchangeItemId) {
            case EXCH_ITEM_POCKET_CUCCO:
                player->actor.textId = 0x702B;
                func_80B13AA0(this, func_80B14570, func_80B167C0);
                this->unk_2CC = 40;
                break;
            default:
                if (exchangeItemId != EXCH_ITEM_NONE) {
                    player->actor.textId = 0x5015;
                }
                func_80B13AA0(this, func_80B14398, func_80B167FC);
                break;
        }
    } else {
        this->actor.textId = 0x5015;
        func_8002F298(&this->actor, globalCtx, 100.0f, 6);
    }
}

void func_80B14818(EnTa* this, GlobalContext* globalCtx) {
    s32 framesMod12 = (s32)globalCtx->state.frames % 12;

    if (framesMod12 == 0 || framesMod12 == 6) {
        Audio_PlayActorSound2(&this->actor, NA_SE_PL_WALK_GROUND);
    }
    if (this->actor.speedXZ < 6.0f) {
        this->actor.speedXZ += 0.4f;
    }
    Actor_MoveForward(&this->actor);
}

void func_80B14898(EnTa* this, GlobalContext* globalCtx) {
    func_80033480(globalCtx, &this->actor.world.pos, 50.0f, 2, 250, 20, 1);
    func_80B14818(this, globalCtx);

    if (this->unk_2CC == 0) {
        Actor_Kill(&this->actor);
    }
}

void func_80B1490C(EnTa* this, GlobalContext* globalCtx) {
    this->actor.world.rot.y += 0xC00;
    this->actor.shape.rot.y += 0xC00;

    if (this->unk_2CC == 0) {
        func_80B13AA0(this, func_80B14898, func_80B167C0);
        this->unk_2CC = 60;
    }
}

void func_80B1496C(EnTa* this, GlobalContext* globalCtx) {
    func_80033480(globalCtx, &this->actor.world.pos, 50.0f, 2, 250, 20, 1);
    func_80B14818(this, globalCtx);

    if (this->unk_2CC == 0) {
        func_80B13AA0(this, func_80B1490C, func_80B167C0);
        this->unk_2CC = 5;
    }
}

void func_80B149F4(EnTa* this, GlobalContext* globalCtx) {
    this->actor.world.rot.y -= 0xD00;
    this->actor.shape.rot.y -= 0xD00;

    if (this->unk_2CC == 0) {
        func_80B13AA0(this, func_80B1496C, func_80B167C0);
        this->unk_2CC = 65;
    }
}

void func_80B14A54(EnTa* this, GlobalContext* globalCtx) {
    func_80033480(globalCtx, &this->actor.world.pos, 50.0f, 2, 250, 20, 1);
    func_80B14818(this, globalCtx);

    if (this->unk_2CC == 20) {
        Message_CloseTextbox(globalCtx);
    }
    if (this->unk_2CC == 0) {
        this->unk_2CC = 5;
        func_80B13AA0(this, func_80B149F4, func_80B167C0);
    }
}

void func_80B14AF4(EnTa* this, GlobalContext* globalCtx) {
    this->actor.world.rot.y -= 0xC00;
    this->actor.shape.rot.y -= 0xC00;

    if (this->unk_2CC == 0) {
        Audio_PlayActorSound2(&this->actor, NA_SE_VO_TA_CRY_1);
        func_80B13AA0(this, func_80B14A54, func_80B167C0);
        this->unk_2CC = 65;
        this->actor.flags |= ACTOR_FLAG_4;
    }
}

void func_80B14B6C(EnTa* this, GlobalContext* globalCtx) {
    if (Message_GetState(&globalCtx->msgCtx) == TEXT_STATE_EVENT) {
        OnePointCutscene_Init(globalCtx, 4175, -99, &this->actor, MAIN_CAM);
        func_80B13AA0(this, func_80B14AF4, func_80B167C0);
        this->unk_2CC = 5;
        SET_EVENTCHKINF(EVENTCHKINF_14);
        Animation_PlayOnce(&this->skelAnime, &gTalonRunTransitionAnim);
        this->currentAnimation = &gTalonRunAnim;
    }
    this->unk_2E0 |= 1;
}

void func_80B14C18(EnTa* this, GlobalContext* globalCtx) {
    if (func_80B142F4(this, globalCtx, 0x702C)) {
        func_80B13AA0(this, func_80B14B6C, func_80B167C0);
    }
    func_80B14248(this);
}

void func_80B14C60(EnTa* this, GlobalContext* globalCtx) {
    if (Actor_TextboxIsClosing(&this->actor, globalCtx)) {
        func_80B13AA0(this, func_80B14CAC, func_80B167C0);
    }
    this->unk_2E0 |= 1;
}

void func_80B14CAC(EnTa* this, GlobalContext* globalCtx) {
    if (GET_EVENTCHKINF(EVENTCHKINF_18)) {
        if (func_80B142F4(this, globalCtx, 0x5017)) {
            func_80B13AA0(this, func_80B14C60, func_80B167C0);
            SET_EVENTCHKINF(EVENTCHKINF_6B);
        }
    } else if (func_80B142F4(this, globalCtx, 0x5016)) {
        func_80B13AA0(this, func_80B14C60, func_80B167C0);
    }
    func_80B14248(this);
}

void func_80B14D4C(EnTa* this, GlobalContext* globalCtx) {
    if (Actor_TextboxIsClosing(&this->actor, globalCtx)) {
        func_80B13AA0(this, func_80B14D98, func_80B167C0);
    }
    this->unk_2E0 |= 1;
}

void func_80B14D98(EnTa* this, GlobalContext* globalCtx) {
    if (func_80B142F4(this, globalCtx, 0x2055)) {
        func_80B13AA0(this, func_80B14D4C, func_80B167C0);
    }
}

s32 func_80B14DD8(void) {
    if (gSaveContext.rupees < 30) {
        return 0;
    } else if (!Inventory_HasEmptyBottle()) {
        return 1;
    } else {
        return 2;
    }
}

void func_80B14E28(EnTa* this, GlobalContext* globalCtx) {
    Vec3f b;
    Vec3f a;

    this->unk_2D0 = Gameplay_CreateSubCamera(globalCtx);
    this->unk_2D2 = globalCtx->activeCamera;
    Gameplay_ChangeCameraStatus(globalCtx, this->unk_2D2, CAM_STAT_WAIT);
    Gameplay_ChangeCameraStatus(globalCtx, this->unk_2D0, CAM_STAT_ACTIVE);

    b.x = 1053.0f;
    b.y = 11.0f;
    b.z = 22.0f;

    a.x = 1053.0f;
    a.y = 45.0f;
    a.z = -40.0f;

    Gameplay_CameraSetAtEye(globalCtx, this->unk_2D0, &a, &b);
}

void func_80B14EDC(EnTa* this, GlobalContext* globalCtx) {
    Gameplay_ChangeCameraStatus(globalCtx, this->unk_2D2, CAM_STAT_ACTIVE);
    Gameplay_ClearCamera(globalCtx, this->unk_2D0);
}

void func_80B14F20(EnTa* this, EnTaActionFunc arg1) {
    func_80B13AA0(this, arg1, func_80B16854);
    this->eyeIndex = 2;
    Animation_Change(&this->skelAnime, &gTalonSitSleepingAnim, 1.0f, 0.0f,
                     Animation_GetLastFrame(&gTalonSitSleepingAnim), ANIMMODE_ONCE, -5.0f);
    this->unk_2E2 = 0;
    this->currentAnimation = &gTalonSitSleepingAnim;
}

void func_80B14FAC(EnTa* this, EnTaActionFunc arg1) {
    this->eyeIndex = 1;
    func_80B13AA0(this, arg1, func_80B16938);
    this->unk_2E0 &= ~0x10;
    Animation_Change(&this->skelAnime, &gTalonSitWakeUpAnim, 1.0f, 0.0f, Animation_GetLastFrame(&gTalonSitWakeUpAnim),
                     ANIMMODE_ONCE, -5.0f);
}

void func_80B15034(EnTa* this, GlobalContext* globalCtx) {
    if ((Message_GetState(&globalCtx->msgCtx) == TEXT_STATE_EVENT) && Message_ShouldAdvance(globalCtx)) {
        Message_CloseTextbox(globalCtx);
        func_80B14F20(this, func_80B16504);
        func_80B13AAC(this, globalCtx);
    }
    this->unk_2E0 |= 1;
}

s32 func_80B150AC(EnTa* this, GlobalContext* globalCtx, s32 idx) {
    Player* player = GET_PLAYER(globalCtx);
    Actor* interactRangeActor;

    if (player->stateFlags1 & PLAYER_STATE1_11) {
        interactRangeActor = player->interactRangeActor;
        if (interactRangeActor != NULL && interactRangeActor->id == ACTOR_EN_NIW &&
            interactRangeActor == &this->superCuccos[idx]->actor) {
            return true;
        }
    }
    return false;
}

void func_80B15100(EnTa* this, GlobalContext* globalCtx) {
    Player* player = GET_PLAYER(globalCtx);

    if ((Message_GetState(&globalCtx->msgCtx) == TEXT_STATE_EVENT) && Message_ShouldAdvance(globalCtx)) {
        s32 unk_2CA;

        Animation_Change(&this->skelAnime, &gTalonSitWakeUpAnim, 1.0f,
                         Animation_GetLastFrame(&gTalonSitWakeUpAnim) - 1.0f,
                         Animation_GetLastFrame(&gTalonSitWakeUpAnim), ANIMMODE_ONCE, 10.0f);
        this->unk_2E0 &= ~0x10;
        Message_CloseTextbox(globalCtx);
        unk_2CA = this->unk_2CA;
        this->actionFunc = func_80B154FC;
        this->superCuccos[unk_2CA]->actor.gravity = 0.1f;
        this->superCuccos[unk_2CA]->actor.velocity.y = 0.0f;
        this->superCuccos[unk_2CA]->actor.speedXZ = 0.0f;
        this->superCuccos[unk_2CA]->actor.parent = NULL;

        if (player->interactRangeActor == &this->superCuccos[unk_2CA]->actor) {
            player->interactRangeActor = NULL;
        }
        if (player->heldActor == &this->superCuccos[unk_2CA]->actor) {
            player->heldActor = NULL;
        }
        player->stateFlags1 &= ~PLAYER_STATE1_11;
        this->superCuccos[unk_2CA] = NULL;
    }
    this->unk_2E0 |= 1;
}

void func_80B15260(EnTa* this, GlobalContext* globalCtx) {
    if (Actor_ProcessTalkRequest(&this->actor, globalCtx)) {
        this->actionFunc = func_80B15100;
        this->actor.flags &= ~ACTOR_FLAG_16;
    } else {
        func_8002F2CC(&this->actor, globalCtx, 1000.0f);
    }
    this->unk_2E0 |= 1;
}

s32 EnTa_GetSuperCuccosCount(EnTa* this, GlobalContext* globalCtx) {
    s32 count;
    s32 i;

    for (count = 0, i = 0; i < ARRAY_COUNT(this->superCuccos); i++) {
        if (this->superCuccos[i] != NULL) {
            count++;
        }
    }
    return count;
}

void func_80B15308(EnTa* this) {
    if (this->unk_2E0 & 0x10) {
        if (this->unk_2E0 & 0x100) {
            Animation_Change(&this->skelAnime, &gTalonSitHandsUpAnim, 1.0f, 17.0f, 22.0f, ANIMMODE_ONCE, 0.0f);
            this->unk_2E0 &= ~0x100;
        } else {
            Animation_Change(&this->skelAnime, &gTalonSitHandsUpAnim, -1.0f, 21.0f, 16.0f, ANIMMODE_ONCE, 3.0f);
            this->unk_2E0 |= 0x100;
        }
        this->unk_2E0 &= ~0x10;
    }
}

void func_80B153D4(EnTa* this, GlobalContext* globalCtx) {
    func_80B15308(this);

    if (this->unk_2CC == 0) {
        if (this->unk_2E0 & 0x80) {
            this->unk_2E0 &= ~0x80;
            func_80B14EDC(this, globalCtx);
        }
    }
}

void func_80B15424(EnTa* this, GlobalContext* globalCtx) {
    func_80B15308(this);

    if ((Message_GetState(&globalCtx->msgCtx) == TEXT_STATE_EVENT) && Message_ShouldAdvance(globalCtx)) {
        globalCtx->nextEntranceIndex = 0x5E4;

<<<<<<< HEAD
        if (GET_EVENTINF(EVENTINF_08)) {
            globalCtx->fadeTransition = 46;
            gSaveContext.nextTransition = 3;
=======
        if (gSaveContext.eventInf[0] & 0x100) {
            globalCtx->transitionType = TRANS_TYPE_CIRCLE(TCA_STARBURST, TCC_WHITE, TCS_FAST);
            gSaveContext.nextTransitionType = TRANS_TYPE_FADE_WHITE;
>>>>>>> 16790bc2
        } else {
            globalCtx->transitionType = TRANS_TYPE_CIRCLE(TCA_STARBURST, TCC_BLACK, TCS_FAST);
            gSaveContext.nextTransitionType = TRANS_TYPE_FADE_BLACK;
        }

<<<<<<< HEAD
        globalCtx->sceneLoadFlag = 0x14;
        SET_EVENTINF(EVENTINF_0A);
=======
        globalCtx->transitionTrigger = TRANS_TRIGGER_START;
        gSaveContext.eventInf[0] |= 0x400;
>>>>>>> 16790bc2
        this->actionFunc = func_80B153D4;
        this->unk_2CC = 22;
    }
}

void func_80B154FC(EnTa* this, GlobalContext* globalCtx) {
    s32 i;

    for (i = 0; i < ARRAY_COUNT(this->superCuccos); i++) {
        if (this->superCuccos[i] != NULL) {
            if (this->superCuccos[i]->actor.gravity > -2.0f) {
                this->superCuccos[i]->actor.gravity -= 0.03f;
            }

            if (func_80B150AC(this, globalCtx, i)) {
                if (this->unk_2C4[i] > 0) {
                    this->unk_2C4[i]--;
                } else {
                    this->unk_2CA = i;
                    Animation_Change(&this->skelAnime, &gTalonSitHandsUpAnim, 1.0f, 8.0f, 29.0f, ANIMMODE_ONCE, -10.0f);
                    this->unk_2E0 &= ~0x10;

                    switch (EnTa_GetSuperCuccosCount(this, globalCtx)) {
                        case 1:
                            gSaveContext.timer1State = 0;
                            func_8002DF54(globalCtx, &this->actor, 1);

                            Message_StartTextbox(globalCtx, 0x2084, &this->actor);
                            this->actionFunc = func_80B15424;
                            Animation_Change(&this->skelAnime, &gTalonSitHandsUpAnim, 1.0f, 8.0f, 29.0f, ANIMMODE_ONCE,
                                             -10.0f);
                            this->unk_2E0 &= ~0x10;
                            this->unk_2E0 &= ~0x100;
                            SET_EVENTINF(EVENTINF_08);
                            Audio_QueueSeqCmd(SEQ_PLAYER_BGM_MAIN << 24 | NA_BGM_STOP);
                            this->unk_2E0 &= ~0x200;
                            Audio_PlayFanfare(NA_BGM_SMALL_ITEM_GET);
                            return;
                        case 2:
                            this->actor.textId = 0x2083;
                            Audio_PlayActorSound2(&this->actor, NA_SE_VO_TA_CRY_1);
                            break;
                        case 3:
                            this->actor.textId = 0x2082;
                            Audio_PlayActorSound2(&this->actor, NA_SE_VO_TA_SURPRISE);
                            break;
                    }
                    this->actionFunc = func_80B15260;
                    this->actor.flags |= ACTOR_FLAG_16;
                    func_8002F2CC(&this->actor, globalCtx, 1000.0f);
                    return;
                }
            } else {
                this->unk_2C4[i] = 7;
            }
        }
    }

    if (gSaveContext.timer1Value == 10) {
        func_800F5918();
    }

    if (gSaveContext.timer1Value == 0 && !Gameplay_InCsMode(globalCtx)) {
        Audio_QueueSeqCmd(SEQ_PLAYER_BGM_MAIN << 24 | NA_BGM_STOP);
        this->unk_2E0 &= ~0x200;
        func_80078884(NA_SE_SY_FOUND);
        gSaveContext.timer1State = 0;
        func_8002DF54(globalCtx, &this->actor, 1);
        Message_StartTextbox(globalCtx, 0x2081, &this->actor);
        this->actionFunc = func_80B15424;
        func_80B14E28(this, globalCtx);
        CLEAR_EVENTINF(EVENTINF_08);
        this->unk_2E0 |= 0x80;
        Animation_Change(&this->skelAnime, &gTalonSitHandsUpAnim, 1.0f, 8.0f, 29.0f, ANIMMODE_ONCE, -10.0f);
        this->unk_2E0 &= ~0x10;
        this->unk_2E0 &= ~0x100;
    }

    this->unk_2E0 |= 1;
}

void func_80B1585C(EnTa* this, GlobalContext* globalCtx) {
    s32 i;

    if (this->unk_2CC > 35) {
        for (i = 1; i < ARRAY_COUNT(this->superCuccos); i++) {
            if (this->superCuccos[i] != NULL) {
                Math_SmoothStepToS(&this->superCuccos[i]->actor.world.rot.y, i * -10000 - 3000, 2, 0x800, 0x100);
                this->superCuccos[i]->actor.shape.rot.y = this->superCuccos[i]->actor.world.rot.y;
            }
        }
    } else if (this->unk_2CC == 35) {
        for (i = 0; i < ARRAY_COUNT(this->superCuccos); i++) {
            this->unk_2C4[i] = (s32)(Rand_CenteredFloat(6.0f) + 10.0f);

            if (this->superCuccos[i] != NULL) {
                EnNiw* niw = this->superCuccos[i];

                niw->unk_308 = 1;
                niw->actor.gravity = 0.0f;
            }
        }
    } else {
        for (i = 0; i < ARRAY_COUNT(this->superCuccos); i++) {
            if (this->unk_2CC < 35 - this->unk_2C4[i]) {
                if (this->superCuccos[i] != NULL) {
                    if (this->superCuccos[i]->actor.gravity > -2.0f) {
                        this->superCuccos[i]->actor.gravity -= 0.03f;
                    }
                }
            }
        }
    }

    if (this->unk_2CC == 0) {
        func_80B13AA0(this, func_80B154FC, func_80B16938);
        this->unk_2E0 &= ~0x10;
        Animation_Change(&this->skelAnime, &gTalonSitWakeUpAnim, 1.0f,
                         Animation_GetLastFrame(&gTalonSitWakeUpAnim) - 1.0f,
                         Animation_GetLastFrame(&gTalonSitWakeUpAnim), ANIMMODE_ONCE, 10.0f);
        func_8002DF54(globalCtx, &this->actor, 7);
    }
}

void func_80B15AD4(EnTa* this, GlobalContext* globalCtx) {
    if (this->unk_2CC == 0 && this->unk_2E0 & 0x20) {
        func_80B13AA0(this, func_80B1585C, func_80B16938);
        this->unk_2E0 &= ~0x10;
        Animation_Change(&this->skelAnime, &gTalonSitHandsUpAnim, 1.0f, 1.0f,
                         Animation_GetLastFrame(&gTalonSitHandsUpAnim), ANIMMODE_ONCE, 0.0f);
        this->unk_2CC = 50;
        func_80088B34(0x1E);
        func_800F5ACC(NA_BGM_TIMED_MINI_GAME);
        this->unk_2E0 |= 0x200;
        Message_CloseTextbox(globalCtx);
        func_8002DF54(globalCtx, &this->actor, 1);
    }

    if ((Message_GetState(&globalCtx->msgCtx) == TEXT_STATE_EVENT) && Message_ShouldAdvance(globalCtx)) {
        this->unk_2E0 |= 0x20;
    }

    this->unk_2E0 |= 1;
}

void func_80B15BF8(EnTa* this, GlobalContext* globalCtx) {
    if (this->unk_2E0 & 0x10) {
        func_80B13AA0(this, func_80B15AD4, func_80B16938);
        this->unk_2E0 &= ~0x10;
        Animation_Change(&this->skelAnime, &gTalonSitHandsUpAnim, 1.0f, 0.0f, 1.0f, ANIMMODE_ONCE, 0.0f);
        this->unk_2CC = 5;
    }
    if ((Message_GetState(&globalCtx->msgCtx) == TEXT_STATE_EVENT) && Message_ShouldAdvance(globalCtx)) {
        this->unk_2E0 |= 0x20;
    }
    this->unk_2E0 |= 1;
}

void func_80B15CC8(EnTa* this, GlobalContext* globalCtx) {
    if (this->unk_2E0 & 0x10) {
        func_80B13AA0(this, func_80B15BF8, func_80B16938);
        this->unk_2E0 &= ~0x10;
        Animation_Change(&this->skelAnime, &gTalonSitHandsUpAnim, -1.0f, 29.0f, 0.0f, ANIMMODE_ONCE, 10.0f);
    }
    if ((Message_GetState(&globalCtx->msgCtx) == TEXT_STATE_EVENT) && Message_ShouldAdvance(globalCtx)) {
        this->unk_2E0 |= 0x20;
    }
    this->unk_2E0 |= 1;
}

void func_80B15D90(EnTa* this, GlobalContext* globalCtx) {
    func_80B13AA0(this, func_80B15CC8, func_80B16938);
    this->unk_2E0 &= ~0x10;
    Animation_Change(&this->skelAnime, &gTalonSitHandsUpAnim, 1.0f, 8.0f, 29.0f, ANIMMODE_ONCE, -10.0f);
    Message_ContinueTextbox(globalCtx, 0x2080);
    this->unk_2E0 &= ~0x20;
}

void func_80B15E28(EnTa* this, GlobalContext* globalCtx) {
    if (Actor_TextboxIsClosing(&this->actor, globalCtx)) {
        func_80B14F20(this, func_80B16504);
        func_80B13AAC(this, globalCtx);
    }
    this->unk_2E0 |= 1;
}

void func_80B15E80(EnTa* this, GlobalContext* globalCtx) {
    if (Actor_HasParent(&this->actor, globalCtx)) {
        this->actor.parent = NULL;
        this->actionFunc = func_80B15E28;
        if (!(this->unk_2E0 & 0x2)) {
            SET_ITEMGETINF(ITEMGETINF_02);
        }
        this->unk_2E0 &= ~0x2;
    } else if (this->unk_2E0 & 2) {
        func_8002F434(&this->actor, globalCtx, GI_MILK, 10000.0f, 50.0f);
    } else {
        func_8002F434(&this->actor, globalCtx, GI_MILK_BOTTLE, 10000.0f, 50.0f);
    }
    this->unk_2E0 |= 1;
}

void func_80B15F54(EnTa* this, GlobalContext* globalCtx) {
    if ((Message_GetState(&globalCtx->msgCtx) == TEXT_STATE_EVENT) && Message_ShouldAdvance(globalCtx)) {
        Message_CloseTextbox(globalCtx);
        this->unk_2E0 &= ~0x2;
        func_80B13AA0(this, func_80B15E80, func_80B16938);
        func_8002F434(&this->actor, globalCtx, GI_MILK_BOTTLE, 10000.0f, 50.0f);
    }
}

void func_80B15FE8(EnTa* this, GlobalContext* globalCtx) {
    if ((Message_GetState(&globalCtx->msgCtx) == TEXT_STATE_CHOICE) && Message_ShouldAdvance(globalCtx)) {
        switch (globalCtx->msgCtx.choiceIndex) {
            case 0:
                switch (func_80B14DD8()) {
                    case 0:
                        Message_ContinueTextbox(globalCtx, 0x85);
                        func_80B13AA0(this, func_80B15034, func_80B16938);
                        break;
                    case 1:
                        Message_ContinueTextbox(globalCtx, 0x208A);
                        func_80B13AA0(this, func_80B15E28, func_80B16938);
                        break;
                    case 2:
                        this->unk_2E0 |= 2;
                        func_80B13AA0(this, func_80B15E80, func_80B16938);
                        Rupees_ChangeBy(-30);
                        func_8002F434(&this->actor, globalCtx, GI_MILK, 10000.0f, 50.0f);
                        break;
                }
                break;
            case 1:
                if (gSaveContext.rupees < 10) {
                    Message_ContinueTextbox(globalCtx, 0x85);
                    func_80B13AA0(this, func_80B15034, func_80B16938);
                } else {
                    Rupees_ChangeBy(-10);
                    func_80B15D90(this, globalCtx);
                }
                break;
            case 2:
                func_80B14F20(this, func_80B16504);
                func_80B13AAC(this, globalCtx);
                break;
        }
    }

    if (this->unk_2E0 & 0x10) {
        this->unk_2E0 |= 1;
    }
}

void func_80B161C0(EnTa* this, GlobalContext* globalCtx) {
    s32 price;

    if (this->actor.textId == 0x2085) {
        price = 5;
    } else {
        price = 10;
    }

    if (Message_GetState(&globalCtx->msgCtx) == TEXT_STATE_CHOICE && Message_ShouldAdvance(globalCtx)) {
        switch (globalCtx->msgCtx.choiceIndex) {
            case 0:
                if (gSaveContext.rupees < price) {
                    Message_ContinueTextbox(globalCtx, 0x85);
                    func_80B13AA0(this, func_80B15034, func_80B16938);
                } else {
                    Rupees_ChangeBy(-price);
                    func_80B15D90(this, globalCtx);
                }
                break;
            case 1:
                func_80B14F20(this, func_80B16504);
                func_80B13AAC(this, globalCtx);
                break;
        }
    }

    if (this->unk_2E0 & 0x10) {
        this->unk_2E0 |= 1;
    }
}

void func_80B162E8(EnTa* this, GlobalContext* globalCtx) {
    if ((Message_GetState(&globalCtx->msgCtx) == TEXT_STATE_CHOICE) && Message_ShouldAdvance(globalCtx)) {
        Message_ContinueTextbox(globalCtx, 0x2087);
        func_80B13AA0(this, func_80B15F54, func_80B16938);
    }

    if (this->unk_2E0 & 0x10) {
        this->unk_2E0 |= 1;
    }
}

void func_80B16364(EnTa* this, GlobalContext* globalCtx) {
    if ((Message_GetState(&globalCtx->msgCtx) == TEXT_STATE_EVENT) && Message_ShouldAdvance(globalCtx)) {
        SET_INFTABLE(INFTABLE_7E);
        if (GET_ITEMGETINF(ITEMGETINF_02)) {
            Message_ContinueTextbox(globalCtx, 0x208B);
            func_80B13AA0(this, func_80B15FE8, func_80B16938);
        } else {
            Message_ContinueTextbox(globalCtx, 0x207F);
            func_80B13AA0(this, func_80B161C0, func_80B16938);
        }
    }

    if (this->unk_2E0 & 0x10) {
        this->unk_2E0 |= 1;
    }
}

void func_80B1642C(EnTa* this, GlobalContext* globalCtx) {
    if ((Message_GetState(&globalCtx->msgCtx) == TEXT_STATE_EVENT) && Message_ShouldAdvance(globalCtx)) {
        if (Inventory_HasEmptyBottle()) {
            Message_CloseTextbox(globalCtx);
            this->unk_2E0 |= 2;
            func_80B13AA0(this, func_80B15E80, func_80B16938);
            func_8002F434(&this->actor, globalCtx, GI_MILK, 10000.0f, 50.0f);
        } else {
            Message_ContinueTextbox(globalCtx, 0x208A);
            func_80B13AA0(this, func_80B15E28, func_80B16938);
        }
    }
}

void func_80B16504(EnTa* this, GlobalContext* globalCtx) {
    u16 faceReaction = Text_GetFaceReaction(globalCtx, 0x18);

    func_80B13AAC(this, globalCtx);

    if (func_80B142F4(this, globalCtx, this->actor.textId)) {
        Audio_PlayActorSound2(&this->actor, NA_SE_VO_TA_SURPRISE);

        if (faceReaction != 0) {
            func_80B14FAC(this, func_80B15E28);
        } else {
            SET_INFTABLE(INFTABLE_7E);

            switch (this->actor.textId) {
                case 0x207E:
                case 0x207F:
                    func_80B14FAC(this, func_80B161C0);
                    break;
                case 0x208B:
                    func_80B14FAC(this, func_80B15FE8);
                    break;
                default:
                    func_80B14FAC(this, func_80B16364);
                    break;
            }
        }
    }
    this->unk_2E0 &= ~1;
}

void func_80B16608(EnTa* this, GlobalContext* globalCtx) {
    if (Actor_ProcessTalkRequest(&this->actor, globalCtx)) {
        switch (this->actor.textId) {
            case 0x2085:
                this->actionFunc = func_80B161C0;
                break;
            case 0x2086:
                this->actionFunc = func_80B162E8;
                break;
            case 0x2088:
                this->actionFunc = func_80B1642C;
                break;
        }
        this->actor.flags &= ~ACTOR_FLAG_16;
    } else {
        this->actor.flags |= ACTOR_FLAG_16;
        func_8002F2CC(&this->actor, globalCtx, 1000.0f);
    }
    this->unk_2E0 |= 1;
}

void func_80B166CC(EnTa* this) {
    s16 temp_v0 = this->blinkTimer - 1;

    if (temp_v0 != 0) {
        this->blinkTimer = temp_v0;
    } else {
        this->unk_2B0 = func_80B16700;
    }
}

void func_80B16700(EnTa* this) {
    s16 blinkTimer = this->blinkTimer - 1;

    if (blinkTimer != 0) {
        this->blinkTimer = blinkTimer;
    } else {
        s16 nextEyeIndex = this->eyeIndex + 1;
        s16 blinkTimer = 3;

        if (nextEyeIndex >= blinkTimer) {
            this->eyeIndex = 0;
            if (this->unk_2CE > 0) {
                this->unk_2CE--;
                blinkTimer = 1;
            } else {
                blinkTimer = (s32)(Rand_ZeroOne() * 60.0f) + 20;
            }
            this->blinkTimer = blinkTimer;
            this->unk_2B0 = func_80B166CC;
        } else {
            this->eyeIndex = nextEyeIndex;
            this->blinkTimer = 1;
        }
    }
}

void func_80B167C0(EnTa* this) {
    if (SkelAnime_Update(&this->skelAnime)) {
        Animation_PlayOnce(&this->skelAnime, this->currentAnimation);
    }
}

void func_80B167FC(EnTa* this) {
    if (SkelAnime_Update(&this->skelAnime)) {
        Animation_PlayOnce(&this->skelAnime, this->currentAnimation);
        Audio_PlayActorSound2(&this->actor, NA_SE_VO_TA_SLEEP);
    }
    this->unk_2E0 |= 0xC;
}

void func_80B16854(EnTa* this) {
    if (this->unk_2E2 > 0) {
        this->unk_2E2--;
    } else {
        if (SkelAnime_Update(&this->skelAnime)) {
            Animation_PlayOnce(&this->skelAnime, this->currentAnimation);
            this->unk_2E2 = Rand_ZeroFloat(100.0f) + 100.0f;
        }

        if (this->skelAnime.curFrame < 96.0f && this->skelAnime.curFrame >= 53.0f) {
            this->eyeIndex = 1;
        } else {
            this->eyeIndex = 2;
        }
        this->unk_2E0 |= 8;
    }
    this->unk_2E0 |= 4;
}

void func_80B16938(EnTa* this) {
    if (!(this->unk_2E0 & 0x10)) {
        if (SkelAnime_Update(&this->skelAnime)) {
            this->unk_2E0 |= 0x10;
        }
        this->unk_2E0 |= 8;
    }
}

void EnTa_Update(Actor* thisx, GlobalContext* globalCtx) {
    EnTa* this = (EnTa*)thisx;
    s32 pad;

    Collider_UpdateCylinder(&this->actor, &this->collider);
    CollisionCheck_SetOC(globalCtx, &globalCtx->colChkCtx, &this->collider.base);
    Actor_MoveForward(&this->actor);
    Actor_UpdateBgCheckInfo(globalCtx, &this->actor, 0.0f, 0.0f, 0.0f, UPDBGCHECKINFO_FLAG_2);
    this->unk_260(this);
    this->actionFunc(this, globalCtx);

    if (!(this->unk_2E0 & 4)) {
        this->unk_2B0(this);
    }

    if (this->unk_2E0 & 1) {
        func_80038290(globalCtx, &this->actor, &this->unk_2D4, &this->unk_2DA, this->actor.focus.pos);
    } else {
        Math_SmoothStepToS(&this->unk_2D4.x, 0, 6, 6200, 100);
        Math_SmoothStepToS(&this->unk_2D4.y, 0, 6, 6200, 100);
        Math_SmoothStepToS(&this->unk_2DA.x, 0, 6, 6200, 100);
        Math_SmoothStepToS(&this->unk_2DA.y, 0, 6, 6200, 100);
    }

    this->unk_2E0 &= ~0x5;

    if (this->unk_2CC > 0) {
        this->unk_2CC--;
    }
}

s32 EnTa_OverrideLimbDraw(GlobalContext* globalCtx, s32 limbIndex, Gfx** dList, Vec3f* pos, Vec3s* rot, void* thisx) {
    EnTa* this = (EnTa*)thisx;

    switch (limbIndex) {
        case 8:
            rot->x += this->unk_2DA.y;
            rot->y -= this->unk_2DA.x;
            break;
        case 15:
            rot->x += this->unk_2D4.y;
            rot->z += this->unk_2D4.x;
            break;
    }

    if (this->unk_2E0 & 0x8) {
        this->unk_2E0 &= ~0x8;
    } else if ((limbIndex == 8) || (limbIndex == 10) || (limbIndex == 13)) {
        s32 limbIdx50 = limbIndex * 50;

        rot->y += Math_SinS(globalCtx->state.frames * (limbIdx50 + 0x814)) * 200.0f;
        rot->z += Math_CosS(globalCtx->state.frames * (limbIdx50 + 0x940)) * 200.0f;
    }

    return false;
}

void EnTa_PostLimbDraw(GlobalContext* globalCtx, s32 limbIndex, Gfx** dList, Vec3s* rot, void* thisx) {
    static Vec3f D_80B16E7C = {
        1100.0f,
        1000.0f,
        0.0f,
    };
    EnTa* this = (EnTa*)thisx;

    if (limbIndex == 15) {
        Matrix_MultVec3f(&D_80B16E7C, &this->actor.focus.pos);
    }
}

void EnTa_Draw(Actor* thisx, GlobalContext* globalCtx) {
    static void* eyeTextures[] = {
        gTalonEyeOpenTex,
        gTalonEyeHalfTex,
        gTalonEyeClosedTex,
    };
    EnTa* this = (EnTa*)thisx;
    s32 pad;

    OPEN_DISPS(globalCtx->state.gfxCtx, "../z_en_ta.c", 2381);

    func_800943C8(globalCtx->state.gfxCtx);

    gSPSegment(POLY_OPA_DISP++, 0x8, SEGMENTED_TO_VIRTUAL(eyeTextures[this->eyeIndex]));
    gSPSegment(POLY_OPA_DISP++, 0x9, SEGMENTED_TO_VIRTUAL(gTalonHeadSkinTex));

    SkelAnime_DrawFlexOpa(globalCtx, this->skelAnime.skeleton, this->skelAnime.jointTable, this->skelAnime.dListCount,
                          EnTa_OverrideLimbDraw, EnTa_PostLimbDraw, this);

    CLOSE_DISPS(globalCtx->state.gfxCtx, "../z_en_ta.c", 2400);
}<|MERGE_RESOLUTION|>--- conflicted
+++ resolved
@@ -665,27 +665,16 @@
     if ((Message_GetState(&globalCtx->msgCtx) == TEXT_STATE_EVENT) && Message_ShouldAdvance(globalCtx)) {
         globalCtx->nextEntranceIndex = 0x5E4;
 
-<<<<<<< HEAD
         if (GET_EVENTINF(EVENTINF_08)) {
-            globalCtx->fadeTransition = 46;
-            gSaveContext.nextTransition = 3;
-=======
-        if (gSaveContext.eventInf[0] & 0x100) {
             globalCtx->transitionType = TRANS_TYPE_CIRCLE(TCA_STARBURST, TCC_WHITE, TCS_FAST);
             gSaveContext.nextTransitionType = TRANS_TYPE_FADE_WHITE;
->>>>>>> 16790bc2
         } else {
             globalCtx->transitionType = TRANS_TYPE_CIRCLE(TCA_STARBURST, TCC_BLACK, TCS_FAST);
             gSaveContext.nextTransitionType = TRANS_TYPE_FADE_BLACK;
         }
 
-<<<<<<< HEAD
-        globalCtx->sceneLoadFlag = 0x14;
+        globalCtx->transitionTrigger = TRANS_TRIGGER_START;
         SET_EVENTINF(EVENTINF_0A);
-=======
-        globalCtx->transitionTrigger = TRANS_TRIGGER_START;
-        gSaveContext.eventInf[0] |= 0x400;
->>>>>>> 16790bc2
         this->actionFunc = func_80B153D4;
         this->unk_2CC = 22;
     }
