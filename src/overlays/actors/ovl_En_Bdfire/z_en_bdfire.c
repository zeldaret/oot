--- conflicted
+++ resolved
@@ -205,11 +205,7 @@
 
     OPEN_DISPS(globalCtx->state.gfxCtx, "../z_en_bdfire.c", 612);
     temp = this->unk_156 & 7;
-<<<<<<< HEAD
-    Matrix_ReplaceRotation(&globalCtx->mf_11DA0);
-=======
-    func_800D1FD4(&globalCtx->billboardMtxF);
->>>>>>> 1cf11907
+    Matrix_ReplaceRotation(&globalCtx->billboardMtxF);
     func_80094BC4(globalCtx->state.gfxCtx);
     POLY_XLU_DISP = func_80094968(POLY_XLU_DISP);
     gDPSetCombineLERP(POLY_XLU_DISP++, PRIMITIVE, ENVIRONMENT, TEXEL0, ENVIRONMENT, PRIMITIVE, ENVIRONMENT, TEXEL0,
