/*
 * File: z_bg_spot01_idosoko.c
 * Overlay: Bg_Spot01_Idosoko
 * Description: Stone that blocks the entrance to Bottom of the Well
 */

#include "z_bg_spot01_idosoko.h"

#define FLAGS 0x00000010

#define THIS ((BgSpot01Idosoko*)thisx)

void BgSpot01Idosoko_Init(Actor* thisx, GlobalContext* globalCtx);
void BgSpot01Idosoko_Destroy(Actor* thisx, GlobalContext* globalCtx);
void BgSpot01Idosoko_Update(Actor* thisx, GlobalContext* globalCtx);
void BgSpot01Idosoko_Draw(Actor* thisx, GlobalContext* globalCtx);

void func_808ABF54(BgSpot01Idosoko* this, GlobalContext* globalCtx);

const ActorInit Bg_Spot01_Idosoko_InitVars = {
    ACTOR_BG_SPOT01_IDOSOKO,
    ACTORTYPE_BG,
    FLAGS,
    OBJECT_SPOT01_MATOYA,
    sizeof(BgSpot01Idosoko),
    (ActorFunc)BgSpot01Idosoko_Init,
    (ActorFunc)BgSpot01Idosoko_Destroy,
    (ActorFunc)BgSpot01Idosoko_Update,
    (ActorFunc)BgSpot01Idosoko_Draw,
};

static InitChainEntry sInitChain[] = {
    ICHAIN_VEC3F_DIV1000(scale, 100, ICHAIN_STOP),
};

extern UNK_TYPE D_06003C64;

void BgSpot01Idosoko_SetupAction(BgSpot01Idosoko* this, BgSpot01IdosokoActionFunc actionFunc) {
    this->actionFunc = actionFunc;
}

void BgSpot01Idosoko_Init(Actor* thisx, GlobalContext* globalCtx) {
    BgSpot01Idosoko* this = THIS;
    s32 pad;
    s32 local_c = 0;
<<<<<<< HEAD
    Actor* thisx = &this->dyna.actor;
    func_80043480(thisx, 1);
    Actor_ProcessInitChain(thisx, initChain);
    func_80041880(&D_06003C64, &local_c);
    this->dyna.dynaPolyId = func_8003EA74(globalCtx, &globalCtx->colCtx.dyna, thisx, local_c);
=======
    s32 pad2;

    DynaPolyInfo_SetActorMove(thisx, 1);
    Actor_ProcessInitChain(thisx, sInitChain);
    DynaPolyInfo_Alloc(&D_06003C64, &local_c);
    this->dyna.dynaPolyId = DynaPolyInfo_RegisterActor(globalCtx, &globalCtx->colCtx.dyna, thisx, local_c);
>>>>>>> c5892858
    if (LINK_IS_CHILD) {
        Actor_Kill(thisx);
    } else {
        BgSpot01Idosoko_SetupAction(this, func_808ABF54);
    }
}

<<<<<<< HEAD
void BgSpot01Idosoko_Destroy(BgSpot01Idosoko* this, GlobalContext* globalCtx) {
    func_8003ED58(globalCtx, &globalCtx->colCtx.dyna, this->dyna.dynaPolyId);
=======
void BgSpot01Idosoko_Destroy(Actor* thisx, GlobalContext* globalCtx) {
    BgSpot01Idosoko* this = THIS;

    DynaPolyInfo_Free(globalCtx, &globalCtx->colCtx.dyna, this->dyna.dynaPolyId);
>>>>>>> c5892858
}

void func_808ABF54(BgSpot01Idosoko* this, GlobalContext* globalCtx) {
}

void BgSpot01Idosoko_Update(Actor* thisx, GlobalContext* globalCtx) {
    BgSpot01Idosoko* this = THIS;

    this->actionFunc(this, globalCtx);
}

extern u32 D_06003B20;

void BgSpot01Idosoko_Draw(Actor* thisx, GlobalContext* globalCtx) {
    GraphicsContext* gfxCtx = globalCtx->state.gfxCtx;
    Gfx* dispRefs[4];

    Graph_OpenDisps(dispRefs, globalCtx->state.gfxCtx, "../z_bg_spot01_idosoko.c", 162);
    func_80093D18(globalCtx->state.gfxCtx);

    gSPMatrix(gfxCtx->polyOpa.p++, Matrix_NewMtx(globalCtx->state.gfxCtx, "../z_bg_spot01_idosoko.c", 166),
              G_MTX_NOPUSH | G_MTX_LOAD | G_MTX_MODELVIEW);
    gSPDisplayList(gfxCtx->polyOpa.p++, &D_06003B20);

    Graph_CloseDisps(dispRefs, globalCtx->state.gfxCtx, "../z_bg_spot01_idosoko.c", 171);
}<|MERGE_RESOLUTION|>--- conflicted
+++ resolved
@@ -42,21 +42,13 @@
 void BgSpot01Idosoko_Init(Actor* thisx, GlobalContext* globalCtx) {
     BgSpot01Idosoko* this = THIS;
     s32 pad;
-    s32 local_c = 0;
-<<<<<<< HEAD
-    Actor* thisx = &this->dyna.actor;
-    func_80043480(thisx, 1);
-    Actor_ProcessInitChain(thisx, initChain);
-    func_80041880(&D_06003C64, &local_c);
-    this->dyna.dynaPolyId = func_8003EA74(globalCtx, &globalCtx->colCtx.dyna, thisx, local_c);
-=======
+    CollisionHeader* local_c = NULL;
     s32 pad2;
 
     DynaPolyInfo_SetActorMove(thisx, 1);
     Actor_ProcessInitChain(thisx, sInitChain);
     DynaPolyInfo_Alloc(&D_06003C64, &local_c);
     this->dyna.dynaPolyId = DynaPolyInfo_RegisterActor(globalCtx, &globalCtx->colCtx.dyna, thisx, local_c);
->>>>>>> c5892858
     if (LINK_IS_CHILD) {
         Actor_Kill(thisx);
     } else {
@@ -64,15 +56,10 @@
     }
 }
 
-<<<<<<< HEAD
-void BgSpot01Idosoko_Destroy(BgSpot01Idosoko* this, GlobalContext* globalCtx) {
-    func_8003ED58(globalCtx, &globalCtx->colCtx.dyna, this->dyna.dynaPolyId);
-=======
 void BgSpot01Idosoko_Destroy(Actor* thisx, GlobalContext* globalCtx) {
     BgSpot01Idosoko* this = THIS;
 
     DynaPolyInfo_Free(globalCtx, &globalCtx->colCtx.dyna, this->dyna.dynaPolyId);
->>>>>>> c5892858
 }
 
 void func_808ABF54(BgSpot01Idosoko* this, GlobalContext* globalCtx) {
