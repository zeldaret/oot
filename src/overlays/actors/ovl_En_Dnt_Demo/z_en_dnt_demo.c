--- conflicted
+++ resolved
@@ -163,15 +163,9 @@
                         break;
                     }
                 case PLAYER_MASK_TRUTH:
-<<<<<<< HEAD
                     if (!GET_ITEMGETINF(ITEMGETINF_1F) && (Player_GetMask(globalCtx) != PLAYER_MASK_SKULL)) {
-                        Audio_PlaySoundGeneral(NA_SE_SY_TRE_BOX_APPEAR, &D_801333D4, 4, &D_801333E0, &D_801333E0,
-                                               &D_801333E8);
-=======
-                    if (!(gSaveContext.itemGetInf[1] & 0x8000) && (Player_GetMask(globalCtx) != PLAYER_MASK_SKULL)) {
                         Audio_PlaySoundGeneral(NA_SE_SY_TRE_BOX_APPEAR, &gSfxDefaultPos, 4, &gSfxDefaultFreqAndVolScale,
                                                &gSfxDefaultFreqAndVolScale, &gSfxDefaultReverb);
->>>>>>> ef870bdd
                         this->prize = DNT_PRIZE_NUTS;
                         this->leader->stageSignal = DNT_LEADER_SIGNAL_UP;
                         reaction = DNT_SIGNAL_LOOK;
