--- conflicted
+++ resolved
@@ -44,7 +44,6 @@
     (ActorFunc)EnPoField_Update,
     (ActorFunc)EnPoField_Draw,
 };
-<<<<<<< HEAD
 
 static ColliderCylinderInit D_80AD7080 = {
     { COLTYPE_HIT3, AT_OFF, AC_ON | AC_PLAYER, OC_ON | OC_ALL, OT_TYPE1, COLSHAPE_CYLINDER },
@@ -60,52 +59,6 @@
       TOUCH_ON | TOUCH_SFX_NONE,
       BUMP_OFF,
       OCELEM_OFF },
-    { 10, 30, 0, { 0, 0, 0 } },
-};
-*/
-#pragma GLOBAL_ASM("asm/non_matchings/overlays/actors/ovl_En_Po_Field/EnPoField_Init.s")
-
-#pragma GLOBAL_ASM("asm/non_matchings/overlays/actors/ovl_En_Po_Field/EnPoField_Destroy.s")
-
-#pragma GLOBAL_ASM("asm/non_matchings/overlays/actors/ovl_En_Po_Field/func_80AD3D68.s")
-
-#pragma GLOBAL_ASM("asm/non_matchings/overlays/actors/ovl_En_Po_Field/func_80AD3E2C.s")
-
-#pragma GLOBAL_ASM("asm/non_matchings/overlays/actors/ovl_En_Po_Field/func_80AD3F4C.s")
-
-#pragma GLOBAL_ASM("asm/non_matchings/overlays/actors/ovl_En_Po_Field/func_80AD3FF0.s")
-
-#pragma GLOBAL_ASM("asm/non_matchings/overlays/actors/ovl_En_Po_Field/func_80AD4084.s")
-
-#pragma GLOBAL_ASM("asm/non_matchings/overlays/actors/ovl_En_Po_Field/func_80AD4140.s")
-
-#pragma GLOBAL_ASM("asm/non_matchings/overlays/actors/ovl_En_Po_Field/func_80AD4190.s")
-
-#pragma GLOBAL_ASM("asm/non_matchings/overlays/actors/ovl_En_Po_Field/func_80AD4208.s")
-
-#pragma GLOBAL_ASM("asm/non_matchings/overlays/actors/ovl_En_Po_Field/func_80AD42B0.s")
-
-#pragma GLOBAL_ASM("asm/non_matchings/overlays/actors/ovl_En_Po_Field/func_80AD4384.s")
-
-#pragma GLOBAL_ASM("asm/non_matchings/overlays/actors/ovl_En_Po_Field/func_80AD443C.s")
-
-#pragma GLOBAL_ASM("asm/non_matchings/overlays/actors/ovl_En_Po_Field/func_80AD444C.s")
-
-#pragma GLOBAL_ASM("asm/non_matchings/overlays/actors/ovl_En_Po_Field/func_80AD4470.s")
-
-#pragma GLOBAL_ASM("asm/non_matchings/overlays/actors/ovl_En_Po_Field/func_80AD4554.s")
-=======
->>>>>>> eff219f7
-
-static ColliderCylinderInit D_80AD7080 = {
-    { COLTYPE_UNK3, 0x00, 0x09, 0x39, 0x10, COLSHAPE_CYLINDER },
-    { 0x00, { 0x00000000, 0x00, 0x00 }, { 0xFFCFFFFF, 0x00, 0x00 }, 0x00, 0x01, 0x01 },
-    { 25, 50, 20, { 0, 0, 0 } },
-};
-
-static ColliderCylinderInit D_80AD70AC = {
-    { COLTYPE_UNK10, 0x11, 0x00, 0x00, 0x10, COLSHAPE_CYLINDER },
-    { 0x00, { 0xFFCFFFFF, 0x01, 0x04 }, { 0x00000000, 0x00, 0x00 }, 0x19, 0x00, 0x00 },
     { 10, 30, 0, { 0, 0, 0 } },
 };
 
@@ -177,7 +130,7 @@
     Collider_SetCylinder(globalCtx, &this->collider, &this->actor, &D_80AD7080);
     Collider_InitCylinder(globalCtx, &this->flameCollider);
     Collider_SetCylinder(globalCtx, &this->flameCollider, &this->actor, &D_80AD70AC);
-    func_80061ED4(&this->actor.colChkInfo, &sDamageTable, &D_80AD70D8);
+    CollisionCheck_SetInfo(&this->actor.colChkInfo, &sDamageTable, &D_80AD70D8);
     this->lightNode = LightContext_InsertLight(globalCtx, &globalCtx->lightCtx, &this->lightInfo);
     Lights_PointGlowSetInfo(&this->lightInfo, this->actor.initPosRot.pos.x, this->actor.initPosRot.pos.y,
                             this->actor.initPosRot.pos.z, 255, 255, 255, 0);
@@ -204,7 +157,7 @@
     Actor_SetScale(&this->actor, 0.0f);
     this->actor.flags &= ~0x00010001;
     this->collider.base.acFlags &= ~1;
-    this->collider.base.maskA = 0x39;
+    this->collider.base.ocFlags = 0x39;
     this->actor.colChkInfo.health = D_80AD70D8.health;
     this->actor.gravity = 0.0f;
     this->actor.velocity.y = 0.0f;
@@ -273,7 +226,7 @@
 
 void EnPoField_SetupDamage(EnPoField* this) {
     SkelAnime_ChangeAnimTransitionStop(&this->skelAnime, &D_06000454, -6.0f);
-    if (this->collider.body.acHitItem->toucher.flags & 0x1F824) {
+    if (this->collider.info.acHitInfo->toucher.dFlags & 0x1F824) {
         this->actor.posRot.rot.y = this->collider.base.ac->posRot.rot.y;
     } else {
         this->actor.posRot.rot.y = func_8002DA78(&this->actor, this->collider.base.ac) + 0x8000;
@@ -348,7 +301,7 @@
     this->collider.dim.pos.x = this->actor.posRot.pos.x;
     this->collider.dim.pos.y = this->actor.posRot.pos.y - 20.0f;
     this->collider.dim.pos.z = this->actor.posRot.pos.z;
-    this->collider.base.maskA = 9;
+    this->collider.base.ocFlags = 9;
     this->actor.textId = 0x5005;
     this->actionTimer = 400;
     this->unk_194 = 32;
@@ -670,7 +623,7 @@
         EnPoField_SetupSoulDisappear(this);
         return;
     }
-    if (this->collider.base.maskA & 2) {
+    if (this->collider.base.ocFlags & 2) {
         this->actor.flags |= 0x10000;
         func_8002F2F4(&this->actor, globalCtx);
     } else {
@@ -876,7 +829,7 @@
         func_8002E4B4(globalCtx, &this->actor, 0.0f, 27.0f, 60.0f, 4);
         func_80AD619C(this);
         func_80AD6330(this);
-        Collider_CylinderUpdate(&this->actor, &this->collider);
+        Collider_UpdateCylinder(&this->actor, &this->collider);
         CollisionCheck_SetOC(globalCtx, &globalCtx->colChkCtx, &this->collider.base);
         if (this->collider.base.acFlags & 1) {
             CollisionCheck_SetAC(globalCtx, &globalCtx->colChkCtx, &this->collider.base);
