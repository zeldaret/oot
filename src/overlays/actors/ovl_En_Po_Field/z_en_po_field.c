/*
 * File: z_en_po_field.c
 * Overlay: ovl_En_Po_Field
 * Description: Field Poe
 */

#include "z_en_po_field.h"

#define FLAGS 0x00001035

#define THIS ((EnPoField*)thisx)

void EnPoField_Init(Actor* thisx, GlobalContext* globalCtx);
void EnPoField_Destroy(Actor* thisx, GlobalContext* globalCtx);
void EnPoField_Update(Actor* thisx, GlobalContext* globalCtx);
void EnPoField_Draw(Actor* thisx, GlobalContext* globalCtx);

void EnPoField_UpdateDead(Actor* thisx, GlobalContext* globalCtx);
void EnPoField_DrawSoul(Actor* thisx, GlobalContext* globalCtx);

void EnPoField_SetupWaitForSpawn(EnPoField* this, GlobalContext* globalCtx);
void EnPoField_WaitForSpawn(EnPoField* this, GlobalContext* globalCtx);
void EnPoField_Appear(EnPoField* this, GlobalContext* globalCtx);
void EnPoField_CirclePlayer(EnPoField* this, GlobalContext* globalCtx);
void EnPoField_Damage(EnPoField* this, GlobalContext* globalCtx);
void EnPoField_Flee(EnPoField* this, GlobalContext* globalCtx);
void EnPoField_Death(EnPoField* this, GlobalContext* globalCtx);
void EnPoField_Disappear(EnPoField* this, GlobalContext* globalCtx);
void EnPoField_SoulIdle(EnPoField* this, GlobalContext* globalCtx);
void func_80AD587C(EnPoField* this, GlobalContext* globalCtx);
void func_80AD58D4(EnPoField* this, GlobalContext* globalCtx);
void EnPoField_SoulDisappear(EnPoField* this, GlobalContext* globalCtx);
void EnPoField_SoulInteract(EnPoField* this, GlobalContext* globalCtx);
void EnPoField_SpawnFlame(EnPoField* this);

const ActorInit En_Po_Field_InitVars = {
    ACTOR_EN_PO_FIELD,
    ACTORCAT_ENEMY,
    FLAGS,
    OBJECT_PO_FIELD,
    sizeof(EnPoField),
    (ActorFunc)EnPoField_Init,
    (ActorFunc)EnPoField_Destroy,
    (ActorFunc)EnPoField_Update,
    (ActorFunc)EnPoField_Draw,
};

static ColliderCylinderInit D_80AD7080 = {
    {
        COLTYPE_HIT3,
        AT_NONE,
        AC_ON | AC_TYPE_PLAYER,
        OC1_ON | OC1_TYPE_ALL,
        OC2_TYPE_1,
        COLSHAPE_CYLINDER,
    },
    {
        ELEMTYPE_UNK0,
        { 0x00000000, 0x00, 0x00 },
        { 0xFFCFFFFF, 0x00, 0x00 },
        TOUCH_NONE,
        BUMP_ON,
        OCELEM_ON,
    },
    { 25, 50, 20, { 0, 0, 0 } },
};

static ColliderCylinderInit D_80AD70AC = {
    {
        COLTYPE_NONE,
        AT_ON | AT_TYPE_ENEMY,
        AC_NONE,
        OC1_NONE,
        OC2_TYPE_1,
        COLSHAPE_CYLINDER,
    },
    {
        ELEMTYPE_UNK0,
        { 0xFFCFFFFF, 0x01, 0x04 },
        { 0x00000000, 0x00, 0x00 },
        TOUCH_ON | TOUCH_SFX_NONE,
        BUMP_NONE,
        OCELEM_NONE,
    },
    { 10, 30, 0, { 0, 0, 0 } },
};

static CollisionCheckInfoInit D_80AD70D8 = { 4, 25, 50, 40 };

static DamageTable sDamageTable = {
    /* Deku nut      */ DMG_ENTRY(0, 0x0),
    /* Deku stick    */ DMG_ENTRY(2, 0x0),
    /* Slingshot     */ DMG_ENTRY(1, 0x0),
    /* Explosive     */ DMG_ENTRY(2, 0x0),
    /* Boomerang     */ DMG_ENTRY(1, 0x1),
    /* Normal arrow  */ DMG_ENTRY(2, 0x0),
    /* Hammer swing  */ DMG_ENTRY(2, 0x0),
    /* Hookshot      */ DMG_ENTRY(2, 0x1),
    /* Kokiri sword  */ DMG_ENTRY(1, 0x0),
    /* Master sword  */ DMG_ENTRY(2, 0x0),
    /* Giant's Knife */ DMG_ENTRY(4, 0x0),
    /* Fire arrow    */ DMG_ENTRY(2, 0x0),
    /* Ice arrow     */ DMG_ENTRY(2, 0x0),
    /* Light arrow   */ DMG_ENTRY(2, 0x0),
    /* Unk arrow 1   */ DMG_ENTRY(2, 0x0),
    /* Unk arrow 2   */ DMG_ENTRY(2, 0x0),
    /* Unk arrow 3   */ DMG_ENTRY(2, 0x0),
    /* Fire magic    */ DMG_ENTRY(0, 0x0),
    /* Ice magic     */ DMG_ENTRY(0, 0x0),
    /* Light magic   */ DMG_ENTRY(0, 0x0),
    /* Shield        */ DMG_ENTRY(0, 0x0),
    /* Mirror Ray    */ DMG_ENTRY(0, 0x0),
    /* Kokiri spin   */ DMG_ENTRY(1, 0x0),
    /* Giant spin    */ DMG_ENTRY(4, 0x0),
    /* Master spin   */ DMG_ENTRY(2, 0x0),
    /* Kokiri jump   */ DMG_ENTRY(2, 0x0),
    /* Giant jump    */ DMG_ENTRY(8, 0x0),
    /* Master jump   */ DMG_ENTRY(4, 0x0),
    /* Unknown 1     */ DMG_ENTRY(0, 0x0),
    /* Unblockable   */ DMG_ENTRY(0, 0x0),
    /* Hammer jump   */ DMG_ENTRY(4, 0x0),
    /* Unknown 2     */ DMG_ENTRY(0, 0x0),
};

static s32 sNumSpawned = 0;

static Vec3f sFieldMiddle = { -1000.0f, 0.0f, 6500.0f };

static InitChainEntry sInitChain[] = {
    ICHAIN_F32(arrowOffset, 3200, ICHAIN_STOP),
};

static Vec3f D_80AD7114 = { 0.0f, 3.0f, 0.0f };

static Vec3f D_80AD7120 = { 0.0f, 0.0f, 0.0f };

static EnPoFieldInfo sPoFieldInfo[2] = {
    { { 255, 170, 255 }, { 100, 0, 150 }, { 255, 85, 0 }, 248, 0x06001B70 },
    { { 255, 255, 170 }, { 255, 200, 0 }, { 160, 0, 255 }, 241, 0x06001370 },
};

static Vec3f D_80AD714C = { 0.0f, 1400.0f, 0.0f };

static Vec3s sSpawnPositions[10];
static u8 sSpawnSwitchFlags[10];
static MtxF sLimb7Mtx;

extern AnimationHeader D_06000924;
extern SkeletonHeader D_06006A30;
extern AnimationHeader D_06000F9C;
extern AnimationHeader D_06000608;
extern AnimationHeader D_06000454;
extern AnimationHeader D_06001360;
extern Gfx D_0404D4E0[];
extern Gfx D_060059F0[];
extern Gfx D_06005900[];
extern Gfx D_06005620[];
extern Gfx D_060066D0[];
extern Gfx D_06004BA0[];
extern Gfx D_06004CC0[];
extern Gfx D_060023B0[];

void EnPoField_Init(Actor* thisx, GlobalContext* globalCtx) {
    EnPoField* this = THIS;
    s32 pad;

    if (sNumSpawned != 10) {
        sSpawnPositions[sNumSpawned].x = this->actor.world.pos.x;
        sSpawnPositions[sNumSpawned].y = this->actor.world.pos.y;
        sSpawnPositions[sNumSpawned].z = this->actor.world.pos.z;
        sSpawnSwitchFlags[sNumSpawned] = this->actor.params & 0xFF;
        sNumSpawned++;
    }
    if (sNumSpawned >= 2) {
        this->actor.params = 0xFF;
        Actor_Kill(&this->actor);
        return;
    }
    Actor_ProcessInitChain(&this->actor, sInitChain);
    SkelAnime_Init(globalCtx, &this->skelAnime, &D_06006A30, &D_06000924, this->jointTable, this->morphTable, 10);
    Collider_InitCylinder(globalCtx, &this->collider);
    Collider_SetCylinder(globalCtx, &this->collider, &this->actor, &D_80AD7080);
    Collider_InitCylinder(globalCtx, &this->flameCollider);
    Collider_SetCylinder(globalCtx, &this->flameCollider, &this->actor, &D_80AD70AC);
    CollisionCheck_SetInfo(&this->actor.colChkInfo, &sDamageTable, &D_80AD70D8);
    this->lightNode = LightContext_InsertLight(globalCtx, &globalCtx->lightCtx, &this->lightInfo);
    Lights_PointGlowSetInfo(&this->lightInfo, this->actor.home.pos.x, this->actor.home.pos.y, this->actor.home.pos.z,
                            255, 255, 255, 0);
    this->actor.shape.shadowDrawFunc = ActorShadow_DrawCircle;
    EnPoField_SetupWaitForSpawn(this, globalCtx);
}

void EnPoField_Destroy(Actor* thisx, GlobalContext* globalCtx) {
    EnPoField* this = THIS;

    if (this->actor.params != 0xFF) {
        LightContext_RemoveLight(globalCtx, &globalCtx->lightCtx, this->lightNode);
        Collider_DestroyCylinder(globalCtx, &this->flameCollider);
        Collider_DestroyCylinder(globalCtx, &this->collider);
    }
}

void EnPoField_SetupWaitForSpawn(EnPoField* this, GlobalContext* globalCtx) {
    this->actor.update = EnPoField_Update;
    Actor_ChangeCategory(globalCtx, &globalCtx->actorCtx, &this->actor, ACTORCAT_ENEMY);
    this->actor.shape.rot.x = 0;
    Lights_PointSetColorAndRadius(&this->lightInfo, 0, 0, 0, 0);
    this->actionTimer = 200;
    Actor_SetScale(&this->actor, 0.0f);
    this->actor.flags &= ~0x00010001;
    this->collider.base.acFlags &= ~AC_ON;
    this->collider.base.ocFlags1 = OC1_ON | OC1_TYPE_ALL;
    this->actor.colChkInfo.health = D_80AD70D8.health;
    this->actor.gravity = 0.0f;
    this->actor.velocity.y = 0.0f;
    this->actionFunc = EnPoField_WaitForSpawn;
}

void EnPoField_SetupAppear(EnPoField* this) {
    Animation_PlayOnce(&this->skelAnime, &D_06000F9C);
    this->actor.draw = EnPoField_Draw;
    this->lightColor.r = 255;
    this->lightColor.g = 255;
    this->lightColor.b = 210;
    this->lightColor.a = 0;
    this->actor.shape.shadowAlpha = 0;
    this->actor.shape.yOffset = 0.0f;
    Audio_PlayActorSound2(&this->actor, NA_SE_EN_PO_APPEAR);
    this->actor.home.pos.y = this->actor.world.pos.y;
    if (this->actor.params == EN_PO_FIELD_BIG) {
        this->actor.speedXZ = 12.0f;
        this->collider.dim.radius = 35;
        this->collider.dim.height = 100;
        this->collider.dim.yShift = 10;
        this->actor.shape.shadowScale = 45.0f;
        this->scaleModifier = 0.014f;
        this->actor.naviEnemyId = 0x5A;
    } else {
        this->actor.speedXZ = 0.0f;
        this->collider.dim.radius = D_80AD7080.dim.radius;
        this->collider.dim.height = D_80AD7080.dim.height;
        this->collider.dim.yShift = D_80AD7080.dim.yShift;
        this->actor.shape.shadowScale = 37.0f;
        this->scaleModifier = 0.01f;
        this->actor.naviEnemyId = 0x5C;
    }
    this->actionFunc = EnPoField_Appear;
}

void EnPoField_SetupCirclePlayer(EnPoField* this, GlobalContext* globalCtx) {
    Player* player = PLAYER;

    Animation_PlayLoop(&this->skelAnime, &D_06000924);
<<<<<<< HEAD
    this->collider.base.acFlags |= 1;
    this->scaleModifier = this->actor.xzDistToPlayer;
    Math_Vec3f_Copy(&this->actor.home.pos, &player->actor.world.pos);
    this->actor.world.rot.y = this->actor.yawTowardsPlayer;
=======
    this->collider.base.acFlags |= AC_ON;
    this->scaleModifier = this->actor.xzDistToLink;
    Math_Vec3f_Copy(&this->actor.initPosRot.pos, &player->actor.posRot.pos);
    this->actor.posRot.rot.y = this->actor.yawTowardsLink;
>>>>>>> 20206fba
    if (this->actionFunc != EnPoField_Damage) {
        this->actor.flags |= 1;
        this->actionTimer = 600;
        this->unk_194 = 32;
    }
    this->actionFunc = EnPoField_CirclePlayer;
}

void EnPoField_SetupFlee(EnPoField* this) {
    Animation_MorphToLoop(&this->skelAnime, &D_06000608, -5.0f);
    this->collider.base.acFlags |= AC_ON;
    this->actionFunc = EnPoField_Flee;
    this->actor.speedXZ = 12.0f;
    if (this->actionFunc != EnPoField_Damage) {
        this->actor.flags |= 1;
        this->actor.world.rot.y = this->actor.shape.rot.y + 0x8000;
        this->actionTimer = 2000;
        this->unk_194 = 32;
    }
}

void EnPoField_SetupDamage(EnPoField* this) {
    Animation_MorphToPlayOnce(&this->skelAnime, &D_06000454, -6.0f);
<<<<<<< HEAD
    if (this->collider.body.acHitItem->toucher.flags & 0x1F824) {
        this->actor.world.rot.y = this->collider.base.ac->world.rot.y;
=======
    if (this->collider.info.acHitInfo->toucher.dmgFlags & 0x1F824) {
        this->actor.posRot.rot.y = this->collider.base.ac->posRot.rot.y;
>>>>>>> 20206fba
    } else {
        this->actor.world.rot.y = func_8002DA78(&this->actor, this->collider.base.ac) + 0x8000;
    }
    this->collider.base.acFlags &= ~(AC_HIT | AC_ON);
    this->actor.speedXZ = 5.0f;
    func_8003426C(&this->actor, 0x4000, 255, 0, 16);
    this->actionFunc = EnPoField_Damage;
}

void EnPoField_SetupDeath(EnPoField* this) {
    this->actionTimer = 0;
    this->actor.flags &= -2;
    this->actor.speedXZ = 0.0f;
    this->actor.world.rot.y = this->actor.shape.rot.y;
    this->actor.naviEnemyId = 0xFF;
    if (this->flameTimer >= 20) {
        this->flameTimer = 19;
    }
    this->actionFunc = EnPoField_Death;
}

void EnPoField_SetupDisappear(EnPoField* this) {
    Animation_MorphToLoop(&this->skelAnime, &D_06001360, -6.0f);
    this->actionTimer = 16;
    this->collider.base.acFlags &= ~(AC_HIT | AC_ON);
    this->actor.speedXZ = 0.0f;
    Audio_PlayActorSound2(&this->actor, NA_SE_EN_PO_LAUGH);
    Audio_PlayActorSound2(&this->actor, NA_SE_EN_PO_DISAPPEAR);
    this->actionFunc = EnPoField_Disappear;
}

void EnPoField_SetupSoulIdle(EnPoField* this, GlobalContext* globalCtx) {
    this->actor.update = EnPoField_UpdateDead;
    this->actor.draw = EnPoField_DrawSoul;
    this->actor.shape.shadowDrawFunc = NULL;
    Actor_SetScale(&this->actor, 0.01f);
    this->actor.gravity = -1.0f;
    this->actor.shape.yOffset = 1500.0f;
    this->actor.shape.rot.x = -0x8000;
    this->actionTimer = 60;
    this->actor.world.pos.y -= 15.0f;
    Actor_ChangeCategory(globalCtx, &globalCtx->actorCtx, &this->actor, ACTORCAT_MISC);
    this->actionFunc = EnPoField_SoulIdle;
}

void func_80AD42B0(EnPoField* this) {
    Lights_PointNoGlowSetInfo(&this->lightInfo, this->actor.world.pos.x, this->actor.world.pos.y,
                              this->actor.world.pos.z, 0, 0, 0, 0);
    this->actor.shape.rot.y = 0;
    this->lightColor.a = 0;
    this->actor.shape.rot.x = 0;
    this->actor.shape.yOffset = 0.0f;
    this->actor.gravity = 0.0f;
    this->actor.velocity.y = 0.0f;
    this->actor.home.pos.y = this->actor.world.pos.y;
    this->actor.scale.x = 0.0f;
    this->actor.scale.y = 0.0f;
    Audio_PlayActorSound2(&this->actor, NA_SE_EV_METAL_BOX_BOUND);
    if (this->actor.params == EN_PO_FIELD_BIG) {
        func_80078884(NA_SE_SY_TRE_BOX_APPEAR);
    }
    this->actionFunc = func_80AD587C;
}

void func_80AD4384(EnPoField* this) {
    this->actor.home.pos.y = this->actor.world.pos.y;
    Actor_SetHeight(&this->actor, -10.0f);
    this->collider.dim.radius = 13;
    this->collider.dim.height = 30;
    this->collider.dim.yShift = 0;
<<<<<<< HEAD
    this->collider.dim.pos.x = this->actor.world.pos.x;
    this->collider.dim.pos.y = this->actor.world.pos.y - 20.0f;
    this->collider.dim.pos.z = this->actor.world.pos.z;
    this->collider.base.maskA = 9;
=======
    this->collider.dim.pos.x = this->actor.posRot.pos.x;
    this->collider.dim.pos.y = this->actor.posRot.pos.y - 20.0f;
    this->collider.dim.pos.z = this->actor.posRot.pos.z;
    this->collider.base.ocFlags1 = OC1_ON | OC1_TYPE_PLAYER;
>>>>>>> 20206fba
    this->actor.textId = 0x5005;
    this->actionTimer = 400;
    this->unk_194 = 32;
    this->actor.flags |= 1;
    this->actionFunc = func_80AD58D4;
}

void EnPoField_SetupSoulDisappear(EnPoField* this) {
    this->actionFunc = EnPoField_SoulDisappear;
}

void EnPoField_SetupInteractWithSoul(EnPoField* this) {
    this->actionFunc = EnPoField_SoulInteract;
    this->actor.home.pos.y = this->actor.world.pos.y - 15.0f;
}

void EnPoField_CorrectYPos(EnPoField* this, GlobalContext* globalCtx) {
    Player* player = PLAYER;

    if (this->unk_194 == 0) {
        this->unk_194 = 32;
    }
    if (this->unk_194 != 0) {
        this->unk_194 -= 1;
    }
    if (this->actor.floorHeight == BGCHECK_Y_MIN) {
        EnPoField_SetupDisappear(this);
        return;
    }
    Math_ApproachF(&this->actor.home.pos.y,
                   ((player->actor.world.pos.y > this->actor.floorHeight) ? player->actor.world.pos.y
                                                                           : this->actor.floorHeight) +
                       13.0f,
                   0.2f, 5.0f);
    this->actor.world.pos.y = Math_SinS(this->unk_194 * 0x800) * 13.0f + this->actor.home.pos.y;
}

f32 EnPoField_SetFleeSpeed(EnPoField* this, GlobalContext* globalCtx) {
    Player* player = PLAYER;
    f32 speed = ((player->stateFlags1 & 0x800000) && player->rideActor != NULL) ? player->rideActor->speedXZ : 12.0f;

    if (this->actor.xzDistToPlayer < 300.0f) {
        this->actor.speedXZ = speed * 1.5f + 2.0f;
    } else if (this->actor.xzDistToPlayer < 400.0f) {
        this->actor.speedXZ = speed * 1.25f + 2.0f;
    } else if (this->actor.xzDistToPlayer < 500.0f) {
        this->actor.speedXZ = speed + 2.0f;
    } else {
        this->actor.speedXZ = 12.0f;
    }
    this->actor.speedXZ = CLAMP_MIN(this->actor.speedXZ, 12.0f);
}

void EnPoField_WaitForSpawn(EnPoField* this, GlobalContext* globalCtx) {
    Player* player = PLAYER;
    f32 spawnDist;
    s32 i;
    s32 bgId;

    if (this->actionTimer != 0) {
        this->actionTimer--;
    }
    if (this->actionTimer == 0) {
        for (i = 0; i < sNumSpawned; i++) {
            if (fabsf(sSpawnPositions[i].x - player->actor.world.pos.x) < 150.0f &&
                fabsf(sSpawnPositions[i].z - player->actor.world.pos.z) < 150.0f) {
                if (Flags_GetSwitch(globalCtx, sSpawnSwitchFlags[i])) {
                    if (player->stateFlags1 & 0x800000) { // Player riding Epona
                        return;
                    } else {
                        this->actor.params = EN_PO_FIELD_SMALL;
                        spawnDist = 300.0f;
                    }
                } else if (player->stateFlags1 & 0x800000 || Rand_ZeroOne() < 0.4f) {
                    this->actor.params = EN_PO_FIELD_BIG;
                    this->spawnFlagIndex = i;
                    spawnDist = 480.0f;
                } else {
                    this->actor.params = EN_PO_FIELD_SMALL;
                    spawnDist = 300.0f;
                }
                this->actor.world.pos.x = Math_SinS(player->actor.shape.rot.y) * spawnDist + player->actor.world.pos.x;
                this->actor.world.pos.z = Math_CosS(player->actor.shape.rot.y) * spawnDist + player->actor.world.pos.z;
                this->actor.world.pos.y = player->actor.world.pos.y + 1000.0f;
                this->actor.world.pos.y = BgCheck_EntityRaycastFloor4(&globalCtx->colCtx, &this->actor.floorPoly, &bgId,
                                                                      &this->actor, &this->actor.world.pos);
                if (this->actor.world.pos.y != BGCHECK_Y_MIN) {
                    this->actor.shape.rot.y = func_8002DA78(&this->actor, &player->actor);
                    EnPoField_SetupAppear(this);
                } else {
                    return;
                }
            }
        }
    }
}

void EnPoField_Appear(EnPoField* this, GlobalContext* globalCtx) {
    if (SkelAnime_Update(&this->skelAnime)) {
        this->lightColor.a = 255;
        Actor_SetScale(&this->actor, this->scaleModifier);
        if (this->actor.params == EN_PO_FIELD_BIG) {
            EnPoField_SetupFlee(this);
        } else {
            EnPoField_SetupCirclePlayer(this, globalCtx);
        }
    } else if (this->skelAnime.curFrame > 10.0f) {
        this->lightColor.a = ((this->skelAnime.curFrame - 10.0f) * 0.05f) * 255.0f;
    } else {
        this->actor.scale.x += this->scaleModifier * 0.1f;
        this->actor.scale.y = this->actor.scale.x;
        this->actor.scale.z = this->actor.scale.x;
    }
    this->actor.shape.shadowAlpha = this->lightColor.a;
    this->actor.shape.rot.y = this->actor.yawTowardsPlayer;
    if (this->actor.params == EN_PO_FIELD_BIG) {
        this->actor.world.rot.y = this->actor.yawTowardsPlayer + 0x8000;
        EnPoField_SetFleeSpeed(this, globalCtx);
    }
}

void EnPoField_CirclePlayer(EnPoField* this, GlobalContext* globalCtx) {
    Player* player = PLAYER;
    s32 temp_v1 = 16 - this->unk_194;

    SkelAnime_Update(&this->skelAnime);
    if (this->actionTimer != 0) {
        this->actionTimer--;
    }
    if (ABS(temp_v1) < 16) {
        this->actor.world.rot.y += 512.0f * fabsf(Math_SinS(this->unk_194 * 0x800));
    }
    Math_ApproachF(&this->scaleModifier, 180.0f, 0.5f, 10.0f);
    Math_ApproachF(&this->actor.home.pos.x, player->actor.world.pos.x, 0.2f, 6.0f);
    Math_ApproachF(&this->actor.home.pos.z, player->actor.world.pos.z, 0.2f, 6.0f);
    Math_SmoothStepToS(&this->actor.shape.rot.y, this->actor.world.rot.y, 1, 0x800, 0x200);
    if (this->actor.home.pos.x - player->actor.world.pos.x > 100.0f) {
        this->actor.home.pos.x = player->actor.world.pos.x + 100.0f;
    } else if (this->actor.home.pos.x - player->actor.world.pos.x < -100.0f) {
        this->actor.home.pos.x = player->actor.world.pos.x + -100.0f;
    }
    if (this->actor.home.pos.z - player->actor.world.pos.z > 100.0f) {
        this->actor.home.pos.z = player->actor.world.pos.z + 100.0f;
    } else if (this->actor.home.pos.z - player->actor.world.pos.z < -100.0f) {
        this->actor.home.pos.z = player->actor.world.pos.z + -100.0f;
    }
    this->actor.world.pos.x = this->actor.home.pos.x - (Math_SinS(this->actor.world.rot.y) * this->scaleModifier);
    this->actor.world.pos.z = this->actor.home.pos.z - (Math_CosS(this->actor.world.rot.y) * this->scaleModifier);
    if (this->actionTimer == 0) {
        EnPoField_SetupDisappear(this);
    } else {
        EnPoField_SpawnFlame(this);
    }
    EnPoField_CorrectYPos(this, globalCtx);
    func_8002F974(&this->actor, NA_SE_EN_PO_FLY - SFX_FLAG);
}

void EnPoField_Flee(EnPoField* this, GlobalContext* globalCtx) {
    f32 temp_f6;
    s16 phi_t0;

    SkelAnime_Update(&this->skelAnime);
    if (this->actionTimer != 0) {
        this->actionTimer--;
    }
    if (func_8002DBB0(&this->actor, &sFieldMiddle) > 3000.0f) {
        phi_t0 = (s16)(this->actor.yawTowardsPlayer - func_8002DAC0(&this->actor, &sFieldMiddle) - 0x8000) * 0.2f;
    } else {
        phi_t0 = 0;
    }
    Math_ApproachS(&this->actor.shape.rot.y, this->actor.yawTowardsPlayer - phi_t0, 6, 0x400);
    EnPoField_SetFleeSpeed(this, globalCtx);
    this->actor.world.rot.y = this->actor.shape.rot.y + 0x8000;
    temp_f6 = Math_SinS(this->actionTimer * 0x800) * 3.0f;
    this->actor.world.pos.x -= temp_f6 * Math_CosS(this->actor.shape.rot.y);
    this->actor.world.pos.z += temp_f6 * Math_SinS(this->actor.shape.rot.y);
    if (this->actionTimer == 0 || this->actor.xzDistToPlayer > 1500.0f) {
        EnPoField_SetupDisappear(this);
    } else {
        EnPoField_CorrectYPos(this, globalCtx);
    }
    func_8002F974(&this->actor, NA_SE_EN_PO_AWAY - SFX_FLAG);
}

void EnPoField_Damage(EnPoField* this, GlobalContext* globalCtx) {
    Math_StepToF(&this->actor.speedXZ, 0.0f, 0.5f);
    if (SkelAnime_Update(&this->skelAnime)) {
        if (this->actor.colChkInfo.health == 0) {
            EnPoField_SetupDeath(this);
        } else if (this->actor.params == EN_PO_FIELD_BIG) {
            EnPoField_SetupFlee(this);
        } else {
            EnPoField_SetupCirclePlayer(this, globalCtx);
        }
    }
}

void EnPoField_Death(EnPoField* this, GlobalContext* globalCtx) {
    Vec3f sp6C;
    f32 sp68;
    s32 pad;
    s32 pad1;
    f32 temp_f0;

    this->actionTimer++;
    if (this->actionTimer < 8) {
        if (this->actionTimer < 5) {
            sp6C.y = Math_SinS(this->actionTimer * 0x1000 - 0x4000) * 23.0f + (this->actor.world.pos.y + 40.0f);
            sp68 = Math_CosS(this->actionTimer * 0x1000 - 0x4000) * 23.0f;
            sp6C.x = Math_SinS(Camera_GetCamDirYaw(ACTIVE_CAM) + 0x4800) * sp68 + this->actor.world.pos.x;
            sp6C.z = Math_CosS(Camera_GetCamDirYaw(ACTIVE_CAM) + 0x4800) * sp68 + this->actor.world.pos.z;
        } else {
            sp6C.y = this->actor.world.pos.y + 40.0f + 15.0f * (this->actionTimer - 5);
            sp6C.x = Math_SinS(Camera_GetCamDirYaw(ACTIVE_CAM) + 0x4800) * 23.0f + this->actor.world.pos.x;
            sp6C.z = Math_CosS(Camera_GetCamDirYaw(ACTIVE_CAM) + 0x4800) * 23.0f + this->actor.world.pos.z;
        }
        EffectSsDeadDb_Spawn(globalCtx, &sp6C, &D_80AD7114, &D_80AD7120, this->actionTimer * 10 + 80, 0, 255, 255, 255,
                             255, 0, 0, 255, 1, 9, 1);
        sp6C.x = (this->actor.world.pos.x + this->actor.world.pos.x) - sp6C.x;
        sp6C.z = (this->actor.world.pos.z + this->actor.world.pos.z) - sp6C.z;
        EffectSsDeadDb_Spawn(globalCtx, &sp6C, &D_80AD7114, &D_80AD7120, this->actionTimer * 10 + 80, 0, 255, 255, 255,
                             255, 0, 0, 255, 1, 9, 1);
        sp6C.x = this->actor.world.pos.x;
        sp6C.z = this->actor.world.pos.z;
        EffectSsDeadDb_Spawn(globalCtx, &sp6C, &D_80AD7114, &D_80AD7120, this->actionTimer * 10 + 80, 0, 255, 255, 255,
                             255, 0, 0, 255, 1, 9, 1);
        if (this->actionTimer == 1) {
            Audio_PlayActorSound2(&this->actor, NA_SE_EN_EXTINCT);
        }
    } else if (this->actionTimer == 28) {
        EnPoField_SetupSoulIdle(this, globalCtx);
    } else if (this->actionTimer >= 19) {
        temp_f0 = (28 - this->actionTimer) * 0.001f;
        this->actor.world.pos.y += 5.0f;
        this->actor.scale.z = temp_f0;
        this->actor.scale.y = temp_f0;
        this->actor.scale.x = temp_f0;
    }
    if (this->actionTimer == 18) {
        Audio_PlayActorSound2(&this->actor, NA_SE_EN_PO_DEAD2);
    }
}

void EnPoField_Disappear(EnPoField* this, GlobalContext* globalCtx) {
    SkelAnime_Update(&this->skelAnime);
    if (this->actionTimer != 0) {
        this->actionTimer--;
    }
    this->actor.shape.rot.y += 0x1000;
    this->lightColor.a = this->actionTimer * 15.9375f;
    this->actor.shape.shadowAlpha = this->lightColor.a;
    if (this->actionTimer == 0) {
        EnPoField_SetupWaitForSpawn(this, globalCtx);
    }
}

void EnPoField_SoulIdle(EnPoField* this, GlobalContext* globalCtx) {
    if (this->actionTimer != 0) {
        this->actionTimer--;
    }
    if (this->actor.bgCheckFlags & 1) {
        EffectSsHahen_SpawnBurst(globalCtx, &this->actor.world.pos, 6.0f, 0, 1, 1, 15, OBJECT_PO_FIELD, 10, D_06004BA0);
        func_80AD42B0(this);
    } else if (this->actionTimer == 0) {
        EnPoField_SetupWaitForSpawn(this, globalCtx);
    }
    Actor_MoveForward(&this->actor);
    func_8002E4B4(globalCtx, &this->actor, 10.0f, 10.0f, 10.0f, 4);
}

void EnPoField_SoulUpdateProperties(EnPoField* this, s32 arg1) {
    EnPoFieldInfo* info = &sPoFieldInfo[this->actor.params];
    f32 multiplier;

    this->lightColor.a = CLAMP(this->lightColor.a + arg1, 0, 255);
    if (arg1 < 0) {
        multiplier = this->lightColor.a * 0.003921569f;
        this->actor.scale.z = 0.0056000003f * multiplier + 0.00140000007f;
        this->actor.scale.x = 0.0056000003f * multiplier + 0.00140000007f;
        this->actor.scale.y = 0.007f - 0.007f * multiplier + 0.007f;
    } else {
        multiplier = 1.0f;
        this->actor.scale.z = this->lightColor.a * 2.7450982e-05f;
        this->actor.scale.y = this->lightColor.a * 2.7450982e-05f;
        this->actor.scale.x = this->lightColor.a * 2.7450982e-05f;
        this->actor.world.pos.y = this->actor.home.pos.y + (0.05882353f * this->lightColor.a);
    }
    this->lightColor.r = info->lightColor.r * multiplier;
    this->lightColor.g = info->lightColor.g * multiplier;
    this->lightColor.b = info->lightColor.b * multiplier;
    Lights_PointNoGlowSetInfo(&this->lightInfo, this->actor.world.pos.x, this->actor.world.pos.y,
                              this->actor.world.pos.z, info->lightColor.r, info->lightColor.g, info->lightColor.b,
                              this->lightColor.a * 0.78431373f);
}

void func_80AD587C(EnPoField* this, GlobalContext* globalCtx) {
    this->actor.home.pos.y += 2.0f;
    EnPoField_SoulUpdateProperties(this, 20);
    if (this->lightColor.a == 255) {
        func_80AD4384(this);
    }
}

void func_80AD58D4(EnPoField* this, GlobalContext* globalCtx) {
    if (this->actionTimer != 0) {
        this->actionTimer--;
    }
    if (func_8002F194(&this->actor, globalCtx) != 0) {
        EnPoField_SetupInteractWithSoul(this);
        return;
    }
    if (this->actionTimer == 0) {
        Audio_PlayActorSound2(&this->actor, NA_SE_EN_PO_LAUGH);
        this->actor.flags &= ~0x10000;
        EnPoField_SetupSoulDisappear(this);
        return;
    }
    if (this->collider.base.ocFlags1 & OC1_HIT) {
        this->actor.flags |= 0x10000;
        func_8002F2F4(&this->actor, globalCtx);
    } else {
        this->actor.flags &= ~0x10000;
        CollisionCheck_SetOC(globalCtx, &globalCtx->colChkCtx, &this->collider.base);
    }
    this->actor.world.pos.y = Math_SinS(this->unk_194 * 0x800) * 5.0f + this->actor.home.pos.y;
    if (this->unk_194 != 0) {
        this->unk_194 -= 1;
    }
    if (this->unk_194 == 0) {
        this->unk_194 = 32;
    }
    this->collider.dim.pos.y = this->actor.world.pos.y - 20.0f;
    Actor_SetHeight(&this->actor, -10.0f);
    Lights_PointNoGlowSetInfo(&this->lightInfo, this->actor.world.pos.x, this->actor.world.pos.y,
                              this->actor.world.pos.z, this->lightInfo.params.point.color[0],
                              this->lightInfo.params.point.color[1], this->lightInfo.params.point.color[2],
                              this->lightColor.a * 0.78431374f);
}

void EnPoField_SoulDisappear(EnPoField* this, GlobalContext* globalCtx) {
    EnPoField_SoulUpdateProperties(this, -13);
    if (this->lightColor.a == 0) {
        EnPoField_SetupWaitForSpawn(this, globalCtx);
    }
}

void EnPoField_SoulInteract(EnPoField* this, GlobalContext* globalCtx) {
    if (this->actor.textId != 0x5005) {
        EnPoField_SoulUpdateProperties(this, -13);
    } else {
        func_8002F974(&this->actor, NA_SE_EN_PO_BIG_CRY - SFX_FLAG);
    }
    if (func_8010BDBC(&globalCtx->msgCtx) == 4) {
        if (func_80106BC8(globalCtx) != 0) {
            func_800F8A44(&this->actor.projectedPos, NA_SE_EN_PO_BIG_CRY - SFX_FLAG);
            if (globalCtx->msgCtx.choiceIndex == 0) {
                if (Inventory_HasEmptyBottle()) {
                    Audio_PlayActorSound2(&this->actor, NA_SE_EN_PO_BIG_GET);
                    if (this->actor.params == 0) {
                        Item_Give(globalCtx, ITEM_POE);
                        this->actor.textId = 0x5008;
                    } else {
                        this->actor.textId = 0x508F;
                        Item_Give(globalCtx, ITEM_BIG_POE);
                        Flags_SetSwitch(globalCtx, sSpawnSwitchFlags[this->spawnFlagIndex]);
                    }
                } else {
                    Audio_PlayActorSound2(&this->actor, NA_SE_EN_PO_LAUGH);
                    this->actor.textId = 0x5006;
                }
            } else {
                this->actor.textId = 0x5007;
                Audio_PlayActorSound2(&this->actor, NA_SE_EN_PO_LAUGH);
            }
            func_8010B720(globalCtx, this->actor.textId);
            return;
        }
    } else if (func_8002F334(&this->actor, globalCtx) != 0) {
        EnPoField_SetupSoulDisappear(this);
    }
}

void EnPoField_TestForDamage(EnPoField* this, GlobalContext* globalCtx) {
    if (this->collider.base.acFlags & AC_HIT) {
        this->collider.base.acFlags &= ~AC_HIT;
        if (this->actor.colChkInfo.damageEffect != 0 || this->actor.colChkInfo.damage != 0) {
            if (Actor_ApplyDamage(&this->actor) == 0) {
                func_80032C7C(globalCtx, &this->actor);
                Audio_PlayActorSound2(&this->actor, NA_SE_EN_PO_DEAD);
            } else {
                Audio_PlayActorSound2(&this->actor, NA_SE_EN_PO_DAMAGE);
            }
            EnPoField_SetupDamage(this);
        }
    }
}

void EnPoField_SpawnFlame(EnPoField* this) {
    if (this->flameTimer == 0) {
        this->flamePosition.x = this->lightInfo.params.point.x;
        this->flamePosition.y = this->lightInfo.params.point.y;
        this->flamePosition.z = this->lightInfo.params.point.z;
        this->flameTimer = 70;
        this->flameRotation = this->actor.shape.rot.y;
    }
}

void EnPoField_UpdateFlame(EnPoField* this, GlobalContext* globalCtx) {
    if (this->flameTimer != 0) {
        if (this->flameTimer != 0) {
            this->flameTimer--;
        }
        if (this->flameCollider.base.atFlags & AT_HIT) {
            this->flameCollider.base.atFlags &= ~AT_HIT;
            this->flameTimer = 19;
        }
        if (this->flameTimer < 20) {
            Math_StepToF(&this->flameScale, 0.0f, 0.00015f);
            return;
        }
        if (Math_StepToF(&this->flameScale, 0.003f, 0.0006f) != 0) {
            this->flamePosition.x += 2.5f * Math_SinS(this->flameRotation);
            this->flamePosition.z += 2.5f * Math_CosS(this->flameRotation);
        }
        this->flameCollider.dim.pos.x = this->flamePosition.x;
        this->flameCollider.dim.pos.y = this->flamePosition.y;
        this->flameCollider.dim.pos.z = this->flamePosition.z;
        CollisionCheck_SetAT(globalCtx, &globalCtx->colChkCtx, &this->flameCollider.base);
    }
}

void EnPoField_DrawFlame(EnPoField* this, GlobalContext* globalCtx) {
    f32 sp4C;
    s32 pad;

    if (this->flameTimer != 0) {
        OPEN_DISPS(globalCtx->state.gfxCtx, "../z_en_po_field.c", 1669);
        func_80093D84(globalCtx->state.gfxCtx);
        gSPSegment(POLY_XLU_DISP++, 0x08,
                   Gfx_TwoTexScroll(globalCtx->state.gfxCtx, 0, 0, 0, 32, 64, 1, 0,
                                    (globalCtx->gameplayFrames * -20) % 512, 32, 128));
        sp4C = this->flameScale * 85000.0f;
        gDPSetPrimColor(POLY_XLU_DISP++, 0x80, 0x80, 255, 255, 0, sp4C);
        Matrix_Translate(this->flamePosition.x, this->flamePosition.y, this->flamePosition.z, MTXMODE_NEW);
        Matrix_RotateY((s16)(Camera_GetCamDirYaw(ACTIVE_CAM) + 0x8000) * 0.0000958738f, MTXMODE_APPLY);
        if (this->flameTimer >= 20) {
            gDPSetEnvColor(POLY_XLU_DISP++, 255, 0, 0, 0);
            Matrix_Scale(this->flameScale, this->flameScale, this->flameScale, MTXMODE_APPLY);
        } else {
            gDPSetEnvColor(POLY_XLU_DISP++, sp4C, 0, 0, 0);
            Matrix_Scale((this->flameScale * 0.7f) + 0.00090000004f, (0.003f - this->flameScale) + 0.003f, 0.003f,
                         MTXMODE_APPLY);
        }
        gSPMatrix(POLY_XLU_DISP++, Matrix_NewMtx(globalCtx->state.gfxCtx, "../z_en_po_field.c", 1709),
                  G_MTX_NOPUSH | G_MTX_LOAD | G_MTX_MODELVIEW);
        gSPDisplayList(POLY_XLU_DISP++, D_0404D4E0);
        CLOSE_DISPS(globalCtx->state.gfxCtx, "../z_en_po_field.c", 1712);
    }
}

void func_80AD619C(EnPoField* this) {
    s16 temp_var;

    if (this->actionFunc == EnPoField_Flee) {
        this->lightColor.r = CLAMP_MAX((s16)(this->lightColor.r + 5), 80);
        this->lightColor.g = CLAMP_MAX((s16)(this->lightColor.g + 5), 255);
        temp_var = this->lightColor.b + 5;
        this->lightColor.b = CLAMP_MAX(temp_var, 225);
    } else if (this->actionFunc == EnPoField_Damage) {
        if (this->actor.colorFilterTimer & 2) {
            this->lightColor.r = 0;
            this->lightColor.g = 0;
            this->lightColor.b = 0;
        } else {
            this->lightColor.r = 80;
            this->lightColor.g = 255;
            this->lightColor.b = 225;
        }
    } else {
        this->lightColor.r = CLAMP_MAX((s16)(this->lightColor.r + 5), 255);
        this->lightColor.g = CLAMP_MAX((s16)(this->lightColor.g + 5), 255);
        if (this->lightColor.b > 210) {
            temp_var = this->lightColor.b - 5;
            this->lightColor.b = CLAMP_MIN(temp_var, 210);
        } else {
            temp_var = this->lightColor.b + 5;
            this->lightColor.b = CLAMP_MAX(temp_var, 210);
        }
    }
}

void func_80AD6330(EnPoField* this) {
    f32 rand;

    if (this->actionFunc == EnPoField_Appear && this->skelAnime.curFrame < 12.0f) {
        this->soulColor.r = this->soulColor.g = this->soulColor.b = (s16)(this->skelAnime.curFrame * 16.66f) + 55;
        this->soulColor.a = this->skelAnime.curFrame * 16.666666f;
    } else {
        rand = Rand_ZeroOne();
        this->soulColor.r = (s16)(rand * 30.0f) + 225;
        this->soulColor.g = (s16)(rand * 100.0f) + 155;
        this->soulColor.b = (s16)(rand * 160.0f) + 95;
        this->soulColor.a = 200;
    }
}

void EnPoField_Update(Actor* thisx, GlobalContext* globalCtx) {
    s32 pad;
    EnPoField* this = THIS;

    EnPoField_TestForDamage(this, globalCtx);
    this->actionFunc(this, globalCtx);
    EnPoField_UpdateFlame(this, globalCtx);
    if (this->actionFunc == EnPoField_Flee || this->actionFunc == EnPoField_Damage ||
        this->actionFunc == EnPoField_Appear) {
        Actor_MoveForward(&this->actor);
    }
    if (this->actionFunc != EnPoField_WaitForSpawn) {
        Actor_SetHeight(&this->actor, 42.0f);
        func_8002E4B4(globalCtx, &this->actor, 0.0f, 27.0f, 60.0f, 4);
        func_80AD619C(this);
        func_80AD6330(this);
        Collider_UpdateCylinder(&this->actor, &this->collider);
        CollisionCheck_SetOC(globalCtx, &globalCtx->colChkCtx, &this->collider.base);
        if (this->collider.base.acFlags & AC_ON) {
            CollisionCheck_SetAC(globalCtx, &globalCtx->colChkCtx, &this->collider.base);
        }
    }
}

s32 EnPoField_OverrideLimbDraw2(GlobalContext* globalCtx, s32 limbIndex, Gfx** dList, Vec3f* pos, Vec3s* rot,
                                void* thisx, Gfx** gfxP) {
    EnPoField* this = THIS;

    if (this->lightColor.a == 0 || limbIndex == 7 || (this->actionFunc == EnPoField_Death && this->actionTimer >= 2)) {
        *dList = NULL;
    } else if (this->actor.params == EN_PO_FIELD_BIG) {
        if (limbIndex == 1) {
            *dList = D_06005900;
        } else if (limbIndex == 8) {
            *dList = D_06005620;
        } else if (limbIndex == 9) {
            *dList = D_060059F0;
        }
    }
    if (this->actionFunc == EnPoField_Disappear && limbIndex == 7) {
        Matrix_Scale(this->actionTimer * 0.0625f, this->actionTimer * 0.0625f, this->actionTimer * 0.0625f, 1);
    }
    return false;
}

void EnPoField_PostLimDraw2(GlobalContext* globalCtx, s32 limbIndex, Gfx** dList, Vec3s* rot, void* thisx, Gfx** gfxP) {
    EnPoField* this = THIS;

    if (this->actionFunc == EnPoField_Death && this->actionTimer >= 2 && limbIndex == 8) {
        gSPMatrix((*gfxP)++, Matrix_NewMtx(globalCtx->state.gfxCtx, "../z_en_po_field.c", 1916),
                  G_MTX_NOPUSH | G_MTX_LOAD | G_MTX_MODELVIEW);
        gSPDisplayList((*gfxP)++, D_060066D0);
    }
    if (limbIndex == 7) {
        Vec3f vec;
        Matrix_MultVec3f(&D_80AD714C, &vec);
        if (this->actionFunc == EnPoField_Death && this->actionTimer >= 19 && this->actor.scale.x != 0.0f) {
            f32 mtxScale = 0.01f / this->actor.scale.x;
            Matrix_Scale(mtxScale, mtxScale, mtxScale, MTXMODE_APPLY);
        }
        Matrix_Get(&sLimb7Mtx);
        if (this->actionFunc == EnPoField_Death && this->actionTimer == 27) {
            this->actor.world.pos.x = sLimb7Mtx.wx;
            this->actor.world.pos.y = sLimb7Mtx.wy;
            this->actor.world.pos.z = sLimb7Mtx.wz;
        }
        Lights_PointGlowSetInfo(&this->lightInfo, vec.x, vec.y, vec.z, this->soulColor.r, this->soulColor.g,
                                this->soulColor.b, this->soulColor.a * 0.7843137383460999f);
    }
}

void EnPoField_Draw(Actor* thisx, GlobalContext* globalCtx) {
    EnPoField* this = THIS;
    EnPoFieldInfo* info = &sPoFieldInfo[this->actor.params];

    if (this->actionFunc != EnPoField_WaitForSpawn) {
        OPEN_DISPS(globalCtx->state.gfxCtx, "../z_en_po_field.c", 1976);
        func_80093D18(globalCtx->state.gfxCtx);
        func_80093D84(globalCtx->state.gfxCtx);
        gSPSegment(POLY_OPA_DISP++, 0x0A,
                   Gfx_EnvColor(globalCtx->state.gfxCtx, info->envColor.r, info->envColor.g, info->envColor.b, 255));
        if (this->lightColor.a == 255 || this->lightColor.a == 0) {
            gSPSegment(POLY_OPA_DISP++, 0x08,
                       Gfx_EnvColor(globalCtx->state.gfxCtx, this->lightColor.r, this->lightColor.g, this->lightColor.b,
                                    this->lightColor.a));
            gSPSegment(POLY_OPA_DISP++, 0x0C, D_80116280 + 2);
            POLY_OPA_DISP =
                SkelAnime_Draw(globalCtx, this->skelAnime.skeleton, this->skelAnime.jointTable,
                               EnPoField_OverrideLimbDraw2, EnPoField_PostLimDraw2, &this->actor, POLY_OPA_DISP);
        } else {
            gSPSegment(POLY_XLU_DISP++, 0x08,
                       Gfx_EnvColor(globalCtx->state.gfxCtx, this->lightColor.r, this->lightColor.g, this->lightColor.b,
                                    this->lightColor.a));
            gSPSegment(POLY_XLU_DISP++, 0x0C, D_80116280);
            POLY_XLU_DISP =
                SkelAnime_Draw(globalCtx, this->skelAnime.skeleton, this->skelAnime.jointTable,
                               EnPoField_OverrideLimbDraw2, EnPoField_PostLimDraw2, &this->actor, POLY_XLU_DISP);
        }
        gDPPipeSync(POLY_OPA_DISP++);
        gDPSetEnvColor(POLY_OPA_DISP++, this->soulColor.r, this->soulColor.g, this->soulColor.b, 255);
        Matrix_Put(&sLimb7Mtx);
        gSPMatrix(POLY_OPA_DISP++, Matrix_NewMtx(globalCtx->state.gfxCtx, "../z_en_po_field.c", 2033),
                  G_MTX_NOPUSH | G_MTX_LOAD | G_MTX_MODELVIEW);
        gSPDisplayList(POLY_OPA_DISP++, D_06004BA0);
        gSPDisplayList(POLY_OPA_DISP++, D_06004CC0);
        CLOSE_DISPS(globalCtx->state.gfxCtx, "../z_en_po_field.c", 2039);
    }
    EnPoField_DrawFlame(this, globalCtx);
}

void EnPoField_UpdateDead(Actor* thisx, GlobalContext* globalCtx) {
    EnPoField* this = THIS;

    this->actionFunc(this, globalCtx);
    if (this->actionFunc == EnPoField_SoulIdle) {
        func_80AD6330(this);
    }
    EnPoField_UpdateFlame(this, globalCtx);
}

void EnPoField_DrawSoul(Actor* thisx, GlobalContext* globalCtx) {
    EnPoField* this = THIS;
    s32 pad;
    EnPoFieldInfo* info = &sPoFieldInfo[this->actor.params];

    OPEN_DISPS(globalCtx->state.gfxCtx, "../z_en_po_field.c", 2077);
    if (this->actionFunc == EnPoField_SoulIdle) {
        func_80093D18(globalCtx->state.gfxCtx);
        gSPSegment(POLY_OPA_DISP++, 0x0A,
                   Gfx_EnvColor(globalCtx->state.gfxCtx, info->envColor.r, info->envColor.g, info->envColor.b, 255));
        Lights_PointGlowSetInfo(&this->lightInfo, this->actor.world.pos.x, this->actor.world.pos.y,
                                this->actor.world.pos.z, this->soulColor.r, this->soulColor.g, this->soulColor.b, 200);
        gDPSetEnvColor(POLY_OPA_DISP++, this->soulColor.r, this->soulColor.g, this->soulColor.b, 255);
        gSPMatrix(POLY_OPA_DISP++, Matrix_NewMtx(globalCtx->state.gfxCtx, "../z_en_po_field.c", 2104),
                  G_MTX_NOPUSH | G_MTX_LOAD | G_MTX_MODELVIEW);
        gSPDisplayList(POLY_OPA_DISP++, D_06004BA0);
        gSPDisplayList(POLY_OPA_DISP++, D_06004CC0);
    } else {
        func_80093D84(globalCtx->state.gfxCtx);
        gSPSegment(POLY_XLU_DISP++, 0x08,
                   Gfx_TwoTexScroll(globalCtx->state.gfxCtx, 0, 0, 0, 0x20, 0x40, 1, 0,
                                    (globalCtx->gameplayFrames * info->unk_9) & 0x1FF, 0x20, 0x80));
        gSPSegment(POLY_XLU_DISP++, 0x09, SEGMENTED_TO_VIRTUAL(info->unk_C));
        gDPSetPrimColor(POLY_XLU_DISP++, 0x80, 0x80, info->primColor.r, info->primColor.g, info->primColor.b,
                        this->lightColor.a);
        gDPSetEnvColor(POLY_XLU_DISP++, this->lightColor.r, this->lightColor.g, this->lightColor.b, 255);
        Matrix_RotateY((s16)(Camera_GetCamDirYaw(ACTIVE_CAM) + 0x8000) * 9.58738e-05f, MTXMODE_APPLY);
        gSPMatrix(POLY_XLU_DISP++, Matrix_NewMtx(globalCtx->state.gfxCtx, "../z_en_po_field.c", 2143),
                  G_MTX_NOPUSH | G_MTX_LOAD | G_MTX_MODELVIEW);
        gSPDisplayList(POLY_XLU_DISP++, D_060023B0);
    }
    CLOSE_DISPS(globalCtx->state.gfxCtx, "../z_en_po_field.c", 2149);
    EnPoField_DrawFlame(this, globalCtx);
}<|MERGE_RESOLUTION|>--- conflicted
+++ resolved
@@ -127,7 +127,7 @@
 static Vec3f sFieldMiddle = { -1000.0f, 0.0f, 6500.0f };
 
 static InitChainEntry sInitChain[] = {
-    ICHAIN_F32(arrowOffset, 3200, ICHAIN_STOP),
+    ICHAIN_F32(targetArrowOffset, 3200, ICHAIN_STOP),
 };
 
 static Vec3f D_80AD7114 = { 0.0f, 3.0f, 0.0f };
@@ -186,7 +186,7 @@
     this->lightNode = LightContext_InsertLight(globalCtx, &globalCtx->lightCtx, &this->lightInfo);
     Lights_PointGlowSetInfo(&this->lightInfo, this->actor.home.pos.x, this->actor.home.pos.y, this->actor.home.pos.z,
                             255, 255, 255, 0);
-    this->actor.shape.shadowDrawFunc = ActorShadow_DrawCircle;
+    this->actor.shape.shadowDraw = ActorShadow_DrawCircle;
     EnPoField_SetupWaitForSpawn(this, globalCtx);
 }
 
@@ -251,17 +251,10 @@
     Player* player = PLAYER;
 
     Animation_PlayLoop(&this->skelAnime, &D_06000924);
-<<<<<<< HEAD
-    this->collider.base.acFlags |= 1;
+    this->collider.base.acFlags |= AC_ON;
     this->scaleModifier = this->actor.xzDistToPlayer;
     Math_Vec3f_Copy(&this->actor.home.pos, &player->actor.world.pos);
     this->actor.world.rot.y = this->actor.yawTowardsPlayer;
-=======
-    this->collider.base.acFlags |= AC_ON;
-    this->scaleModifier = this->actor.xzDistToLink;
-    Math_Vec3f_Copy(&this->actor.initPosRot.pos, &player->actor.posRot.pos);
-    this->actor.posRot.rot.y = this->actor.yawTowardsLink;
->>>>>>> 20206fba
     if (this->actionFunc != EnPoField_Damage) {
         this->actor.flags |= 1;
         this->actionTimer = 600;
@@ -285,13 +278,8 @@
 
 void EnPoField_SetupDamage(EnPoField* this) {
     Animation_MorphToPlayOnce(&this->skelAnime, &D_06000454, -6.0f);
-<<<<<<< HEAD
-    if (this->collider.body.acHitItem->toucher.flags & 0x1F824) {
+    if (this->collider.info.acHitInfo->toucher.dmgFlags & 0x1F824) {
         this->actor.world.rot.y = this->collider.base.ac->world.rot.y;
-=======
-    if (this->collider.info.acHitInfo->toucher.dmgFlags & 0x1F824) {
-        this->actor.posRot.rot.y = this->collider.base.ac->posRot.rot.y;
->>>>>>> 20206fba
     } else {
         this->actor.world.rot.y = func_8002DA78(&this->actor, this->collider.base.ac) + 0x8000;
     }
@@ -326,7 +314,7 @@
 void EnPoField_SetupSoulIdle(EnPoField* this, GlobalContext* globalCtx) {
     this->actor.update = EnPoField_UpdateDead;
     this->actor.draw = EnPoField_DrawSoul;
-    this->actor.shape.shadowDrawFunc = NULL;
+    this->actor.shape.shadowDraw = NULL;
     Actor_SetScale(&this->actor, 0.01f);
     this->actor.gravity = -1.0f;
     this->actor.shape.yOffset = 1500.0f;
@@ -358,21 +346,14 @@
 
 void func_80AD4384(EnPoField* this) {
     this->actor.home.pos.y = this->actor.world.pos.y;
-    Actor_SetHeight(&this->actor, -10.0f);
+    Actor_SetFocusToWorld(&this->actor, -10.0f);
     this->collider.dim.radius = 13;
     this->collider.dim.height = 30;
     this->collider.dim.yShift = 0;
-<<<<<<< HEAD
     this->collider.dim.pos.x = this->actor.world.pos.x;
     this->collider.dim.pos.y = this->actor.world.pos.y - 20.0f;
     this->collider.dim.pos.z = this->actor.world.pos.z;
-    this->collider.base.maskA = 9;
-=======
-    this->collider.dim.pos.x = this->actor.posRot.pos.x;
-    this->collider.dim.pos.y = this->actor.posRot.pos.y - 20.0f;
-    this->collider.dim.pos.z = this->actor.posRot.pos.z;
     this->collider.base.ocFlags1 = OC1_ON | OC1_TYPE_PLAYER;
->>>>>>> 20206fba
     this->actor.textId = 0x5005;
     this->actionTimer = 400;
     this->unk_194 = 32;
@@ -705,7 +686,7 @@
         this->unk_194 = 32;
     }
     this->collider.dim.pos.y = this->actor.world.pos.y - 20.0f;
-    Actor_SetHeight(&this->actor, -10.0f);
+    Actor_SetFocusToWorld(&this->actor, -10.0f);
     Lights_PointNoGlowSetInfo(&this->lightInfo, this->actor.world.pos.x, this->actor.world.pos.y,
                               this->actor.world.pos.z, this->lightInfo.params.point.color[0],
                               this->lightInfo.params.point.color[1], this->lightInfo.params.point.color[2],
@@ -891,7 +872,7 @@
         Actor_MoveForward(&this->actor);
     }
     if (this->actionFunc != EnPoField_WaitForSpawn) {
-        Actor_SetHeight(&this->actor, 42.0f);
+        Actor_SetFocusToWorld(&this->actor, 42.0f);
         func_8002E4B4(globalCtx, &this->actor, 0.0f, 27.0f, 60.0f, 4);
         func_80AD619C(this);
         func_80AD6330(this);
