--- conflicted
+++ resolved
@@ -176,16 +176,6 @@
 static s16 sRainScale;
 static s16 D_8098CF84;
 
-<<<<<<< HEAD
-extern Mtx D_01000000; // perspective mtx
-=======
-extern Gfx D_06000080[]; // rain DL
-extern Gfx D_06000DE0[]; // rocks DL
-extern Gfx D_06007440[]; // DoT DL left
-extern Gfx D_06007578[]; // DoT DL right
-extern Gfx D_06008390[]; // light plane DL
->>>>>>> 1fcb1634
-
 void DemoKankyo_SetupAction(DemoKankyo* this, DemoKankyoActionFunc actionFunc) {
     this->actionFunc = actionFunc;
 }
