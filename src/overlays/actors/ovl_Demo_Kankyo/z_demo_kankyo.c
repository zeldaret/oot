#include "z_demo_kankyo.h"
#include "z64cutscene_commands.h"
#include "objects/gameplay_keep/gameplay_keep.h"

#define FLAGS 0x00000030

#define THIS ((DemoKankyo*)thisx)

void DemoKankyo_Init(Actor* thisx, GlobalContext* globalCtx);
void DemoKankyo_Destroy(Actor* thisx, GlobalContext* globalCtx);
void DemoKankyo_Update(Actor* thisx, GlobalContext* globalCtx);
void DemoKankyo_Draw(Actor* thisx, GlobalContext* globalCtx);

<<<<<<< HEAD
extern UNK_TYPE D_04010050;
extern UNK_TYPE D_04052DB0;
extern UNK_TYPE D_06000080;
extern UNK_TYPE D_06000DE0;
extern UNK_TYPE D_06007440;
extern UNK_TYPE D_06007578;
extern UNK_TYPE D_06008390;
=======
void DemoKankyo_SetupType(DemoKankyo* this, GlobalContext* globalCtx);
void DemoKankyo_UpdateClouds(DemoKankyo* this, GlobalContext* globalCtx);
void DemoKankyo_UpdateRock(DemoKankyo* this, GlobalContext* globalCtx);
void DemoKankyo_DoNothing2(DemoKankyo* this, GlobalContext* globalCtx);
void DemoKankyo_UpdateDoorOfTime(DemoKankyo* this, GlobalContext* globalCtx);
void DemoKankyo_DoNothing(DemoKankyo* this, GlobalContext* globalCtx);
void DemoKankyo_KillDoorOfTimeCollision(DemoKankyo* this, GlobalContext* globalCtx);

void DemoKankyo_DrawRain(Actor* thisx, GlobalContext* globalCtx);
void DemoKankyo_DrawRock(Actor* thisx, GlobalContext* globalCtx);
void DemoKankyo_DrawClouds(Actor* thisx, GlobalContext* globalCtx);
void DemoKankyo_DrawDoorOfTime(Actor* thisx, GlobalContext* globalCtx);
void DemoKankyo_DrawLightPlane(Actor* thisx, GlobalContext* globalCtx);
void DemoKankyo_DrawWarpSparkles(Actor* thisx, GlobalContext* globalCtx);
void DemoKankyo_DrawSparkles(Actor* thisx, GlobalContext* globalCtx);

// adult warp songs cutscenes
extern CutsceneData gAdultWarpInCS[];
extern CutsceneData gAdultWarpOutCS[];
// adult warp songs cutscenes in temple of time
extern CutsceneData gAdultWarpInToTCS[];
extern CutsceneData gAdultWarpOutToTCS[];
// child warp songs cutscenes
extern CutsceneData gChildWarpInCS[];
extern CutsceneData gChildWarpOutCS[];
// child warp songs cutscenes in temple of time
extern CutsceneData gChildWarpInToTCS[];
extern CutsceneData gChildWarpOutToTCS[];
>>>>>>> e53081df

const ActorInit Demo_Kankyo_InitVars = {
    ACTOR_DEMO_KANKYO,
    ACTORCAT_BG,
    FLAGS,
    OBJECT_GAMEPLAY_KEEP,
    sizeof(DemoKankyo),
    (ActorFunc)DemoKankyo_Init,
    (ActorFunc)DemoKankyo_Destroy,
    (ActorFunc)DemoKankyo_Update,
    (ActorFunc)DemoKankyo_Draw,
};

static s16 sObjIds[] = {
    OBJECT_EFC_STAR_FIELD, OBJECT_EFC_STAR_FIELD, OBJECT_EFC_STAR_FIELD, OBJECT_EFC_STAR_FIELD, OBJECT_EFC_STAR_FIELD,
    OBJECT_EFC_STAR_FIELD, OBJECT_EFC_STAR_FIELD, OBJECT_GAMEPLAY_KEEP,  OBJECT_GI_MELODY,      OBJECT_GI_MELODY,
    OBJECT_GI_MELODY,      OBJECT_GI_MELODY,      OBJECT_GI_MELODY,      OBJECT_TOKI_OBJECTS,   OBJECT_TOKI_OBJECTS,
    OBJECT_GAMEPLAY_KEEP,  OBJECT_GAMEPLAY_KEEP,  OBJECT_GAMEPLAY_KEEP,
};

// unused, presumed to be floats
static f32 D_8098C314[] = {
    0.0f,
    150.0f,
};

static Color_RGB8 sWarpSparkleEnvColors[] = {
    { 0, 200, 0 },    // minuet
    { 255, 50, 0 },   // bolero
    { 0, 150, 255 },  // serenade
    { 255, 150, 0 },  // requiem
    { 200, 50, 255 }, // nocturne
    { 200, 255, 0 },  // prelude
};

static CutsceneCameraPoint sWarpOutCameraPoints[] = {
    { CS_CMD_CONTINUE, 0, 8, 45.0f, { 0x0000, 0x0000, 0xFFE5 } },
    { CS_CMD_CONTINUE, 0, 8, 45.0f, { 0x0000, 0x0000, 0xFFE5 } },
    { CS_CMD_CONTINUE, 0, 8, 45.0f, { 0xFFE6, 0x0000, 0x0000 } },
    { CS_CMD_CONTINUE, 0, 8, 45.0f, { 0x0000, 0x0017, 0x0024 } },
    { CS_CMD_CONTINUE, 0, 8, 45.0f, { 0x001C, 0x0032, 0xFFFF } },
    { CS_CMD_CONTINUE, 0, 8, 45.0f, { 0x0001, 0x0018, 0xFFD9 } },
    { CS_CMD_CONTINUE, 0, 8, 45.0f, { 0xFFE6, 0xFFFA, 0x0003 } },
    { CS_CMD_CONTINUE, 0, 8, 45.0f, { 0x0000, 0x0025, 0x0037 } },
    { CS_CMD_CONTINUE, 0, 8, 45.0f, { 0x004F, 0x0066, 0x0029 } },
    { CS_CMD_CONTINUE, 0, 8, 45.0f, { 0x00A6, 0x00AD, 0x0006 } },
    { CS_CMD_CONTINUE, 0, 5, 45.0f, { 0x010D, 0x015A, 0xFF4C } },
    { CS_CMD_CONTINUE, 0, 5, 45.0f, { 0x019F, 0x0245, 0xFE35 } },
    { CS_CMD_STOP, 0, 5, 45.0f, { 0x01CE, 0x036F, 0xFCC2 } },
    { CS_CMD_STOP, 0, 5, 45.0f, { 0x01CE, 0x036F, 0xFCC2 } },
};

static CutsceneCameraPoint sWarpInCameraPoints[] = {
    { CS_CMD_CONTINUE, 0, 5, 45.0f, { 0x019F, 0x0245, 0xFE35 } },
    { CS_CMD_CONTINUE, 0, 5, 45.0f, { 0x010D, 0x015A, 0xFF4C } },
    { CS_CMD_CONTINUE, 0, 8, 45.0f, { 0x00A6, 0x00AD, 0x0006 } },
    { CS_CMD_CONTINUE, 0, 8, 45.0f, { 0x004F, 0x0066, 0x0029 } },
    { CS_CMD_CONTINUE, 0, 8, 45.0f, { 0x0000, 0x0025, 0x0037 } },
    { CS_CMD_CONTINUE, 0, 8, 45.0f, { 0xFFE6, 0xFFFA, 0x0003 } },
    { CS_CMD_CONTINUE, 0, 8, 45.0f, { 0x0001, 0x0018, 0xFFD9 } },
    { CS_CMD_CONTINUE, 0, 8, 45.0f, { 0x001C, 0x0032, 0xFFFF } },
    { CS_CMD_CONTINUE, 0, 8, 45.0f, { 0x0000, 0x0017, 0x0024 } },
    { CS_CMD_CONTINUE, 0, 8, 45.0f, { 0xFFE6, 0x0000, 0x0000 } },
    { CS_CMD_CONTINUE, 0, 8, 45.0f, { 0x0000, 0x0000, 0xFFE5 } },
    { CS_CMD_CONTINUE, 0, 8, 45.0f, { 0x0000, 0x0000, 0xFFE5 } },
    { CS_CMD_STOP, 0, 5, 45.0f, { 0x01CE, 0x036F, 0xFCC2 } },
    { CS_CMD_STOP, 0, 5, 45.0f, { 0x01CE, 0x036F, 0xFCC2 } },
};

static Color_RGB8 sSparkleEnvColors[] = {
    { 0, 200, 0 },   { 255, 50, 0 },  { 0, 150, 255 }, { 255, 150, 0 }, // only this one is used
    { 0, 255, 255 }, { 200, 255, 0 },
};

static CutsceneCameraPoint sSparklesCameraPoints[] = {
    { CS_CMD_CONTINUE, 0, 2, 45.0f, { 0xFFF7, 0x0000, 0xFFD0 } },
    { CS_CMD_CONTINUE, 0, 2, 45.0f, { 0xFFF7, 0x0000, 0xFFD0 } },
    { CS_CMD_CONTINUE, 0, 2, 45.0f, { 0xFFF7, 0x0000, 0xFFD0 } },
    { CS_CMD_CONTINUE, 0, 2, 45.0f, { 0xFFF7, 0x0000, 0xFFD0 } },
    { CS_CMD_CONTINUE, 0, 2, 45.0f, { 0xFFD7, 0x0000, 0xFFE9 } },
    { CS_CMD_CONTINUE, 0, 2, 45.0f, { 0xFFD3, 0x0000, 0x000A } },
    { CS_CMD_CONTINUE, 0, 2, 45.0f, { 0xFFE8, 0x0001, 0x0027 } },
    { CS_CMD_CONTINUE, 0, 2, 45.0f, { 0x0015, 0x0000, 0x002B } },
    { CS_CMD_CONTINUE, 0, 2, 45.0f, { 0x002F, 0x0005, 0x000E } },
    { CS_CMD_CONTINUE, 0, 2, 45.0f, { 0x0031, 0x0005, 0xFFF5 } },
    { CS_CMD_CONTINUE, 0, 2, 45.0f, { 0x0020, 0x0005, 0xFFDA } },
    { CS_CMD_CONTINUE, 0, 2, 45.0f, { 0xFFF5, 0x0005, 0xFFD1 } },
    { CS_CMD_CONTINUE, 0, 2, 45.0f, { 0xFFD7, 0x0006, 0xFFEA } },
    { CS_CMD_CONTINUE, 0, 2, 45.0f, { 0xFFD5, 0x0009, 0x000D } },
    { CS_CMD_CONTINUE, 0, 2, 45.0f, { 0xFFE9, 0x0009, 0x0027 } },
    { CS_CMD_CONTINUE, 0, 2, 45.0f, { 0x0014, 0x000B, 0x0029 } },
    { CS_CMD_CONTINUE, 0, 2, 45.0f, { 0x002D, 0x000B, 0x000F } },
    { CS_CMD_CONTINUE, 0, 2, 45.0f, { 0x002E, 0x000B, 0xFFF0 } },
    { CS_CMD_CONTINUE, 0, 2, 45.0f, { 0x001E, 0x000B, 0xFFDA } },
    { CS_CMD_CONTINUE, 0, 2, 45.0f, { 0xFFFA, 0x000E, 0xFFD3 } },
    { CS_CMD_CONTINUE, 0, 2, 45.0f, { 0xFFDA, 0x000E, 0xFFEB } },
    { CS_CMD_CONTINUE, 0, 2, 45.0f, { 0xFFD7, 0x0010, 0x0008 } },
    { CS_CMD_CONTINUE, 0, 2, 45.0f, { 0xFFE9, 0x0010, 0x0024 } },
    { CS_CMD_CONTINUE, 0, 2, 45.0f, { 0x0011, 0x0010, 0x0028 } },
    { CS_CMD_CONTINUE, 0, 2, 45.0f, { 0x002C, 0x0010, 0x000D } },
    { CS_CMD_CONTINUE, 0, 2, 45.0f, { 0x002C, 0x0012, 0xFFF5 } },
    { CS_CMD_CONTINUE, 0, 2, 45.0f, { 0x001F, 0x0011, 0xFFDE } },
    { CS_CMD_CONTINUE, 0, 2, 45.0f, { 0xFFFB, 0x0014, 0xFFD5 } },
    { CS_CMD_CONTINUE, 0, 2, 45.0f, { 0xFFDD, 0x0014, 0xFFEC } },
    { CS_CMD_CONTINUE, 0, 2, 45.0f, { 0xFFDA, 0x0017, 0x0008 } },
    { CS_CMD_CONTINUE, 0, 2, 45.0f, { 0xFFE8, 0x0014, 0x001F } },
    { CS_CMD_CONTINUE, 0, 2, 45.0f, { 0x000C, 0x0018, 0x0026 } },
    { CS_CMD_CONTINUE, 0, 2, 45.0f, { 0x0027, 0x0018, 0x000D } },
    { CS_CMD_CONTINUE, 0, 2, 45.0f, { 0x0027, 0x001B, 0xFFF6 } },
    { CS_CMD_CONTINUE, 0, 2, 45.0f, { 0x001C, 0x001A, 0xFFE2 } },
    { CS_CMD_CONTINUE, 0, 2, 45.0f, { 0xFFFA, 0x000E, 0xFFD4 } },
    { CS_CMD_CONTINUE, 0, 2, 45.0f, { 0xFFD9, 0x001B, 0xFFEF } },
    { CS_CMD_CONTINUE, 0, 2, 45.0f, { 0xFFD7, 0x001B, 0x000A } },
    { CS_CMD_CONTINUE, 0, 2, 45.0f, { 0xFFE6, 0x001B, 0x0022 } },
    { CS_CMD_CONTINUE, 0, 2, 45.0f, { 0x000F, 0x001F, 0x002C } },
    { CS_CMD_CONTINUE, 0, 2, 45.0f, { 0x0032, 0x0020, 0x0009 } },
    { CS_CMD_CONTINUE, 0, 2, 45.0f, { 0x0030, 0x0021, 0xFFF0 } },
    { CS_CMD_CONTINUE, 0, 2, 45.0f, { 0x001C, 0x0025, 0xFFD9 } },
    { CS_CMD_CONTINUE, 0, 2, 45.0f, { 0xFFFA, 0x0028, 0xFFD4 } },
    { CS_CMD_CONTINUE, 0, 2, 45.0f, { 0xFFD8, 0x002B, 0xFFF5 } },
    { CS_CMD_CONTINUE, 0, 2, 45.0f, { 0xFFD7, 0x002B, 0x0006 } },
    { CS_CMD_CONTINUE, 0, 2, 45.0f, { 0xFFDF, 0x002B, 0x0019 } },
    { CS_CMD_CONTINUE, 0, 2, 45.0f, { 0x000E, 0x002E, 0x002C } },
    { CS_CMD_CONTINUE, 0, 2, 45.0f, { 0x0032, 0x002E, 0x0003 } },
    { CS_CMD_CONTINUE, 0, 2, 45.0f, { 0x002A, 0x0030, 0xFFE7 } },
    { CS_CMD_CONTINUE, 0, 2, 45.0f, { 0xFFF6, 0x002B, 0xFFD4 } },
    { CS_CMD_CONTINUE, 0, 2, 45.0f, { 0xFFF6, 0x002B, 0xFFD4 } },
    { CS_CMD_STOP, 0, 2, 45.0f, { 0xFFF6, 0x002B, 0xFFD4 } },
    { CS_CMD_STOP, 0, 2, 45.0f, { 0xFFF6, 0x002B, 0xFFD4 } },
};

static s16 D_8098CF80;
static s16 sRainScale;
static s16 D_8098CF84;

extern Mtx D_01000000; // perspective mtx

extern Gfx D_06000080[]; // rain DL
extern Gfx D_06000DE0[]; // rocks DL
extern Gfx D_06007440[]; // DoT DL left
extern Gfx D_06007578[]; // DoT DL right
extern Gfx D_06008390[]; // light plane DL

void DemoKankyo_SetupAction(DemoKankyo* this, DemoKankyoActionFunc actionFunc) {
    this->actionFunc = actionFunc;
}

void DemoKankyo_Init(Actor* thisx, GlobalContext* globalCtx) {
    DemoKankyo* this = THIS;
    s16 i;
    s32 objBankIndex = Object_GetIndex(&globalCtx->objectCtx, sObjIds[this->actor.params]);

    osSyncPrintf("bank_ID = %d\n", objBankIndex);
    if (objBankIndex < 0) {
        ASSERT(0, "0", "../z_demo_kankyo.c", 521);
    } else {
        this->objBankIndex = objBankIndex;
    }

    switch (this->actor.params) {
        case DEMOKANKYO_BLUE_RAIN:
        case DEMOKANKYO_BLUE_RAIN_2:
            switch (globalCtx->sceneNum) {
                case SCENE_HIRAL_DEMO:
                    globalCtx->roomCtx.curRoom.segment = NULL;
                    D_8098CF80 = 10;
                    sRainScale = 8;
                    break;
                case SCENE_TOKINOMA:
                    D_8098CF80 = 14;
                    sRainScale = 8;
                    break;
                case SCENE_SPOT00:
                    D_8098CF80 = 1;
                    sRainScale = 5;
                    break;
                default:
                    Actor_Kill(&this->actor);
                    break;
            }
            break;
        case DEMOKANKYO_ROCK_1:
        case DEMOKANKYO_ROCK_2:
        case DEMOKANKYO_ROCK_3:
        case DEMOKANKYO_ROCK_4:
        case DEMOKANKYO_ROCK_5:
            globalCtx->roomCtx.curRoom.segment = NULL;
            this->actor.scale.x = this->actor.scale.y = this->actor.scale.z = Rand_ZeroOne() * 0.5f + 0.5f;
            this->unk_150[0].unk_0.x = Rand_ZeroOne() * 3.0f + 1.0f;
            this->unk_150[0].unk_0.y = Rand_ZeroOne() * 3.0f + 1.0f;
            this->unk_150[0].unk_0.z = Rand_ZeroOne() * 3.0f + 1.0f;
            break;
        case DEMOKANKYO_CLOUDS:
            for (i = 0; i < 30; i++) {
                this->unk_150[i].unk_20 = Rand_ZeroOne() * 65535.0f;
                this->unk_150[i].unk_18 = Rand_ZeroOne() * 100.0f + 60.0f;
            }
            break;
        case DEMOKANKYO_DOOR_OF_TIME:
            this->actor.scale.x = this->actor.scale.y = this->actor.scale.z = 1.0f;
            this->unk_150[0].unk_18 = 0.0f;
            if (!(gSaveContext.eventChkInf[4] & 0x800)) {
                Actor_SpawnAsChild(&globalCtx->actorCtx, &this->actor, globalCtx, ACTOR_DOOR_TOKI,
                                   this->actor.world.pos.x, this->actor.world.pos.y, this->actor.world.pos.z, 0, 0, 0,
                                   0x0000);
            } else {
                globalCtx->roomCtx.unk_74[1] = 0xFF;
                Actor_Kill(&this->actor);
            }
            break;
        case DEMOKANKYO_LIGHT_PLANE:
            this->actor.scale.x = this->actor.scale.y = this->actor.scale.z = 1.0f;
            this->unk_150[0].unk_18 = 0.0f;
            break;
        case DEMOKANKYO_WARP_OUT:
        case DEMOKANKYO_WARP_IN:
            Actor_ChangeCategory(globalCtx, &globalCtx->actorCtx, &this->actor, ACTORCAT_ITEMACTION);
            this->actor.flags |= 0x2000000;
            this->actor.room = -1;
            this->warpTimer = 35;
            this->sparkleCounter = 0;
            this->actor.scale.x = this->actor.scale.y = this->actor.scale.z = 1.0f;
            if (this->actor.params == DEMOKANKYO_WARP_OUT) {
                Audio_PlaySoundGeneral(NA_SE_EV_SARIA_MELODY, &D_801333D4, 4, &D_801333E0, &D_801333E0, &D_801333E8);
            }
            break;
        case DEMOKANKYO_SPARKLES:
            this->warpTimer = 35;
            this->sparkleCounter = 0;
            this->actor.scale.x = this->actor.scale.y = this->actor.scale.z = 1.0f;
            break;
        default:
            break;
    }
    for (i = 0; i < 30; i++) {
        this->unk_150[i].unk_22 = 0;
    }
    DemoKankyo_SetupAction(this, DemoKankyo_SetupType);
}

void DemoKankyo_Destroy(Actor* thisx, GlobalContext* globalCtx) {
    if (thisx) {}
}

void DemoKankyo_SetupType(DemoKankyo* this, GlobalContext* globalCtx) {
    Player* player = PLAYER;
    f32 temp;

    if (this->actor.objBankIndex == this->objBankIndex) {
        switch (this->actor.params) {
            case DEMOKANKYO_ROCK_1:
            case DEMOKANKYO_ROCK_2:
            case DEMOKANKYO_ROCK_3:
            case DEMOKANKYO_ROCK_4:
            case DEMOKANKYO_ROCK_5:
                DemoKankyo_SetupAction(this, DemoKankyo_UpdateRock);
                break;
            case DEMOKANKYO_CLOUDS:
                DemoKankyo_SetupAction(this, DemoKankyo_UpdateClouds);
                break;
            case DEMOKANKYO_DOOR_OF_TIME:
                if (Flags_GetEnv(globalCtx, 2)) {
                    DemoKankyo_SetupAction(this, DemoKankyo_UpdateDoorOfTime);
                }
                break;
            case DEMOKANKYO_WARP_OUT:
                globalCtx->envCtx.unk_E2[0] = 0xFF;
                globalCtx->envCtx.unk_E2[1] = 0xFF;
                globalCtx->envCtx.unk_E2[2] = 0xFF;
                globalCtx->envCtx.unk_E1 = 0;
                if (this->warpTimer < 21 && this->warpTimer >= 15) {
                    temp = (this->warpTimer - 15.0f) / 5.0f;
                    globalCtx->envCtx.unk_E1 = 1;
                    globalCtx->envCtx.unk_E2[3] = 255 - 255 * temp;
                }
                if (this->warpTimer < 15 && this->warpTimer >= 4) {
                    temp = (this->warpTimer - 4.0f) / 10.0f;
                    globalCtx->envCtx.unk_E1 = 1;
                    globalCtx->envCtx.unk_E2[3] = 255 * temp;
                }
                if (this->warpTimer == 15) {
                    player->actor.draw = NULL;
                }
                if ((u32)this->warpTimer != 0) {
                    this->warpTimer--;
                }
                if (this->warpTimer == 1) {
                    if (globalCtx->sceneNum == SCENE_TOKINOMA) {
                        D_8098CF84 = 25;
                        if (!LINK_IS_ADULT) {
                            globalCtx->csCtx.segment = gChildWarpInToTCS;
                        } else {
                            globalCtx->csCtx.segment = gAdultWarpInToTCS;
                        }
                    } else {
                        D_8098CF84 = 32;
                        if (!LINK_IS_ADULT) {
                            globalCtx->csCtx.segment = gChildWarpInCS;
                        } else {
                            globalCtx->csCtx.segment = gAdultWarpInCS;
                        }
                    }
                    if (func_800C0CB8(globalCtx) != 0) {
                        gSaveContext.cutsceneTrigger = 1;
                    }
                    DemoKankyo_SetupAction(this, DemoKankyo_DoNothing);
                }
                break;
            case DEMOKANKYO_WARP_IN:
                if (globalCtx->sceneNum == SCENE_TOKINOMA) {
                    if (!LINK_IS_ADULT) {
                        globalCtx->csCtx.segment = gChildWarpOutToTCS;
                    } else {
                        globalCtx->csCtx.segment = gAdultWarpOutToTCS;
                    }
                } else {
                    if (!LINK_IS_ADULT) {
                        globalCtx->csCtx.segment = gChildWarpOutCS;
                    } else {
                        globalCtx->csCtx.segment = gAdultWarpOutCS;
                    }
                }
                gSaveContext.cutsceneTrigger = 1;
                DemoKankyo_SetupAction(this, DemoKankyo_DoNothing2);
                break;
            case DEMOKANKYO_BLUE_RAIN:
            case DEMOKANKYO_SPARKLES:
                break;
        }
    }
}

void DemoKankyo_DoNothing(DemoKankyo* this, GlobalContext* globalCtx) {
}

void DemoKankyo_DoNothing2(DemoKankyo* this, GlobalContext* globalCtx) {
    DemoKankyo_SetupAction(this, DemoKankyo_DoNothing);
}

void DemoKankyo_SetRockPos(DemoKankyo* this, GlobalContext* globalCtx, s32 params) {
    Vec3f startPos;
    Vec3f endPos;
    CsCmdActorAction* csAction = globalCtx->csCtx.npcActions[params];
    f32 temp_f0;

    startPos.x = csAction->startPos.x;
    startPos.y = csAction->startPos.y;
    startPos.z = csAction->startPos.z;
    endPos.x = csAction->endPos.x;
    endPos.y = csAction->endPos.y;
    endPos.z = csAction->endPos.z;
    temp_f0 = func_8006F93C(csAction->endFrame, csAction->startFrame, globalCtx->csCtx.frames);
    this->actor.world.pos.x = ((endPos.x - startPos.x) * temp_f0) + startPos.x;
    this->actor.world.pos.y = ((endPos.y - startPos.y) * temp_f0) + startPos.y;
    this->actor.world.pos.z = ((endPos.z - startPos.z) * temp_f0) + startPos.z;
}

void DemoKankyo_UpdateRock(DemoKankyo* this, GlobalContext* globalCtx) {
    if (globalCtx->csCtx.state != CS_STATE_IDLE && globalCtx->csCtx.npcActions[this->actor.params - 2] != NULL) {
        DemoKankyo_SetRockPos(this, globalCtx, this->actor.params - 2);
    }
    this->unk_150[0].unk_C.x += this->unk_150[0].unk_0.x;
    this->unk_150[0].unk_C.y += this->unk_150[0].unk_0.y;
    this->unk_150[0].unk_C.z += this->unk_150[0].unk_0.z;
}

void DemoKankyo_UpdateClouds(DemoKankyo* this, GlobalContext* globalCtx) {
    u8 i;

    for (i = 0; i < 30; i++) {
        this->unk_150[i].unk_20 += (s16)this->unk_150[i].unk_18;
    }
}

void DemoKankyo_UpdateDoorOfTime(DemoKankyo* this, GlobalContext* globalCtx) {
    Audio_PlayActorSound2(&this->actor, NA_SE_EV_STONE_STATUE_OPEN - SFX_FLAG);
    this->unk_150[0].unk_18 += 1.0f;
    if (this->unk_150[0].unk_18 >= 102.0f) {
        Audio_PlayActorSound2(&this->actor, NA_SE_EV_STONEDOOR_STOP);
        gSaveContext.eventChkInf[4] |= 0x800;
        Actor_Kill(this->actor.child);
        DemoKankyo_SetupAction(this, DemoKankyo_KillDoorOfTimeCollision);
    }
}

void DemoKankyo_KillDoorOfTimeCollision(DemoKankyo* this, GlobalContext* globalCtx) {
    Actor_Kill(this->actor.child);
}

void DemoKankyo_Update(Actor* thisx, GlobalContext* globalCtx) {
    DemoKankyo* this = THIS;
    this->actionFunc(this, globalCtx);
}

void DemoKankyo_Draw(Actor* thisx, GlobalContext* globalCtx) {
    DemoKankyo* this = THIS;

    if (this->actor.objBankIndex == this->objBankIndex) {
        switch (this->actor.params) {
            case DEMOKANKYO_BLUE_RAIN:
            case DEMOKANKYO_BLUE_RAIN_2:
                if (globalCtx->sceneNum == SCENE_TOKINOMA) {
                    if (!Flags_GetEnv(globalCtx, 1)) {
                        break;
                    } else if (!Actor_IsFacingAndNearPlayer(&this->actor, 300.0f, 0x7530)) {
                        break;
                    } else {
                        if (!LINK_IS_ADULT) {
                            if (globalCtx->csCtx.frames < 170 || globalCtx->csCtx.state == CS_STATE_IDLE) {
                                break;
                            }
                        } else {
                            if (globalCtx->csCtx.frames < 120 || globalCtx->csCtx.state == CS_STATE_IDLE) {
                                break;
                            }
                        }
                    }
                }
                DemoKankyo_DrawRain(thisx, globalCtx);
                break;
            case DEMOKANKYO_ROCK_1:
            case DEMOKANKYO_ROCK_2:
            case DEMOKANKYO_ROCK_3:
            case DEMOKANKYO_ROCK_4:
            case DEMOKANKYO_ROCK_5:
                DemoKankyo_DrawRock(thisx, globalCtx);
                break;
            case DEMOKANKYO_CLOUDS:
                DemoKankyo_DrawClouds(thisx, globalCtx);
                break;
            case DEMOKANKYO_DOOR_OF_TIME:
                DemoKankyo_DrawDoorOfTime(thisx, globalCtx);
                break;
            case DEMOKANKYO_LIGHT_PLANE:
                DemoKankyo_DrawLightPlane(thisx, globalCtx);
                break;
            case DEMOKANKYO_WARP_OUT:
            case DEMOKANKYO_WARP_IN:
                DemoKankyo_DrawWarpSparkles(thisx, globalCtx);
                break;
            case DEMOKANKYO_SPARKLES:
                DemoKankyo_DrawSparkles(thisx, globalCtx);
                break;
        }
    }
    if (Object_IsLoaded(&globalCtx->objectCtx, this->objBankIndex)) {
        this->actor.objBankIndex = this->objBankIndex;
    }
}

// transform relating to blue rain
void func_80989B54(Actor* thisx, GlobalContext* globalCtx, s16 i) {
    DemoKankyo* this = THIS;

    switch (globalCtx->sceneNum) {
        case SCENE_HIRAL_DEMO:
            this->unk_150[i].unk_0.x = (Rand_ZeroOne() - 0.5f) * 500.0f;
            this->unk_150[i].unk_0.y = 500.0f;
            this->unk_150[i].unk_0.z = (Rand_ZeroOne() - 0.5f) * 500.0f;
            break;
        case SCENE_TOKINOMA:
            this->unk_150[i].unk_C.x = 0.0f;
            this->unk_150[i].unk_C.y = 0.0f;
            this->unk_150[i].unk_C.z = 0.0f;
            this->unk_150[i].unk_0.x = (Rand_ZeroOne() - 0.5f) * 180.0f;
            this->unk_150[i].unk_0.y = 10.0f;
            this->unk_150[i].unk_0.z = (Rand_ZeroOne() - 0.5f) * 180.0f;
            break;
        case SCENE_SPOT00:
            this->unk_150[i].unk_0.x = (Rand_ZeroOne() - 0.5f) * 600.0f;
            this->unk_150[i].unk_0.y = -500.0f;
            this->unk_150[i].unk_0.z = (Rand_ZeroOne() - 0.5f) * 600.0f;
            break;
    }
    this->unk_150[i].unk_18 = Rand_ZeroOne() * (D_8098CF80 * 4.0f) + D_8098CF80;
}

void DemoKankyo_DrawRain(Actor* thisx, GlobalContext* globalCtx) {
    DemoKankyo* this = THIS;
    f32 temp_f12_2;
    s16 i;
    f32 dx;
    f32 dy;
    f32 dz;
    f32 norm;
    f32 translateX;
    f32 translateY;
    f32 translateZ;
    s16 j;

    OPEN_DISPS(globalCtx->state.gfxCtx, "../z_demo_kankyo.c", 1186);

    for (i = 0; i < 30; i++) {
        s32 pad[2];

        dx = globalCtx->view.lookAt.x - globalCtx->view.eye.x;
        dy = globalCtx->view.lookAt.y - globalCtx->view.eye.y;
        dz = globalCtx->view.lookAt.z - globalCtx->view.eye.z;
        norm = sqrtf(SQ(dx) + SQ(dy) + SQ(dz));

        if (globalCtx->sceneNum != SCENE_TOKINOMA) {
            this->unk_150[i].unk_C.x = globalCtx->view.eye.x + (dx / norm) * 350.0f;
            this->unk_150[i].unk_C.y = globalCtx->view.eye.y + (dy / norm) * 80.0f;
            this->unk_150[i].unk_C.z = globalCtx->view.eye.z + (dz / norm) * 350.0f;
        }

        switch (this->unk_150[i].unk_22) {
            case 0:
                func_80989B54(thisx, globalCtx, i);
                if (gSaveContext.entranceIndex == 0x00A0) { // Cutscene Map
                    this->unk_150[i].unk_0.y = Rand_ZeroOne() * 500.0f;
                } else {
                    this->unk_150[i].unk_0.y = Rand_ZeroOne() * -500.0f;
                }
                this->unk_150[i].unk_22++;
                break;
            case 1:
                temp_f12_2 = globalCtx->view.eye.y + (dy / norm) * 150.0f;
                if (gSaveContext.entranceIndex == 0x00A0) { // Cutscene Map
                    this->unk_150[i].unk_0.y -= this->unk_150[i].unk_18;
                } else {
                    this->unk_150[i].unk_0.y += this->unk_150[i].unk_18;
                }
                if (gSaveContext.entranceIndex == 0x00A0) { // Cutscene Map
                    if (this->unk_150[i].unk_C.y + this->unk_150[i].unk_0.y < temp_f12_2 - 300.0f) {
                        this->unk_150[i].unk_22++;
                    }
                } else if (gSaveContext.entranceIndex == 0x00CD) { // Hyrule Field
                    if (temp_f12_2 + 300.0f < this->unk_150[i].unk_C.y + this->unk_150[i].unk_0.y) {
                        this->unk_150[i].unk_22++;
                    }
                } else {
                    if (1000.0f < this->unk_150[i].unk_C.y + this->unk_150[i].unk_0.y) {
                        this->unk_150[i].unk_22++;
                    }
                }
                break;
            case 2:
                func_80989B54(thisx, globalCtx, i);
                this->unk_150[i].unk_22--;
                break;
        }

        Matrix_Translate(this->unk_150[i].unk_C.x + this->unk_150[i].unk_0.x,
                         this->unk_150[i].unk_C.y + this->unk_150[i].unk_0.y,
                         this->unk_150[i].unk_C.z + this->unk_150[i].unk_0.z, MTXMODE_NEW);
        if (gSaveContext.entranceIndex != 0x00A0) { // Cutscene Map
            Matrix_RotateX(M_PI, MTXMODE_APPLY);
        }

        gDPPipeSync(POLY_XLU_DISP++);
        if (gSaveContext.entranceIndex == 0x00CD) { // Hyrule Field
            gDPSetPrimColor(POLY_XLU_DISP++, 0, 0, 255, 255, 255, 255);
            gDPSetEnvColor(POLY_XLU_DISP++, 255, 255, 0, 255);
        } else {
            gDPSetPrimColor(POLY_XLU_DISP++, 0, 0, 200, 255, 255, 255);
            gDPSetEnvColor(POLY_XLU_DISP++, 0, 150, 255, 255);
        }

        Matrix_Scale(sRainScale * 0.001f, sRainScale * 0.001f, sRainScale * 0.001f, MTXMODE_APPLY);

        for (j = 0; j < 5; j++) {
            s32 pad1;

            if (globalCtx->sceneNum != SCENE_TOKINOMA) {
                if (this->unk_150[i].unk_0.x >= 0.0f) {
                    translateX = -j * 1500.0f;
                } else {
                    translateX = j * 1500.0f;
                }
                if (this->unk_150[i].unk_0.z >= 0.0f) {
                    translateZ = -j * 1500.0f;
                } else {
                    translateZ = j * 1500.0f;
                }
                if (j % 2 != 0) {
                    translateY = j * 4000.0f;
                } else {
                    translateY = -j * 4000.0f;
                }
            } else {
                translateX = 0.0f;
                translateY = j * 10.0f;
                translateZ = 0.0f;
            }

            Matrix_Translate(translateX, translateY, translateZ, MTXMODE_APPLY);
            gSPMatrix(POLY_XLU_DISP++, Matrix_NewMtx(globalCtx->state.gfxCtx, "../z_demo_kankyo.c", 1344),
                      G_MTX_NOPUSH | G_MTX_LOAD | G_MTX_MODELVIEW);
            POLY_XLU_DISP = Gfx_CallSetupDL(POLY_XLU_DISP, 0x14);
            gSPDisplayList(POLY_XLU_DISP++, D_06000080);
        }
    }
    CLOSE_DISPS(globalCtx->state.gfxCtx, "../z_demo_kankyo.c", 1358);
}

void DemoKankyo_DrawRock(Actor* thisx, GlobalContext* globalCtx) {
    DemoKankyo* this = THIS;
    s32 pad;

    OPEN_DISPS(globalCtx->state.gfxCtx, "../z_demo_kankyo.c", 1376);

    func_80093D18(globalCtx->state.gfxCtx);
    Matrix_Translate(this->actor.world.pos.x, this->actor.world.pos.y, this->actor.world.pos.z, MTXMODE_NEW);
    Matrix_RotateX(DEG_TO_RAD(this->unk_150[0].unk_C.x), MTXMODE_APPLY);
    Matrix_RotateY(DEG_TO_RAD(this->unk_150[0].unk_C.y), MTXMODE_APPLY);
    Matrix_RotateZ(DEG_TO_RAD(this->unk_150[0].unk_C.z), MTXMODE_APPLY);
    Matrix_Scale(this->actor.scale.x, this->actor.scale.y, this->actor.scale.z, MTXMODE_APPLY);
    gDPSetPrimColor(POLY_OPA_DISP++, 0, 0, 255, 155, 55, 255);
    gDPSetEnvColor(POLY_OPA_DISP++, 155, 255, 55, 255);
    gSPMatrix(POLY_OPA_DISP++, Matrix_NewMtx(globalCtx->state.gfxCtx, "../z_demo_kankyo.c", 1404),
              G_MTX_NOPUSH | G_MTX_LOAD | G_MTX_MODELVIEW);
    gSPDisplayList(POLY_OPA_DISP++, D_06000DE0);

    CLOSE_DISPS(globalCtx->state.gfxCtx, "../z_demo_kankyo.c", 1409);
}

void DemoKankyo_DrawClouds(Actor* thisx, GlobalContext* globalCtx) {
    DemoKankyo* this = THIS;
    s16 i;
    s32 pad;
    f32 dx;
    f32 dy;
    f32 dz;

    OPEN_DISPS(globalCtx->state.gfxCtx, "../z_demo_kankyo.c", 1425);

    for (i = 0; i < 30; i++) {
        dx = -(Math_SinS(this->unk_150[i].unk_20 - 0x8000) * 120.0f) * (30.0f + (i / 30.0f) * 10.0f);
        dy = Math_CosS(this->unk_150[i].unk_20 - 0x8000) * 5.0f + 1200.0f;
        dz = (Math_CosS(this->unk_150[i].unk_20 - 0x8000) * 120.0f) * (30.0f + (i / 30.0f) * 10.0f);

        Matrix_Translate(globalCtx->view.eye.x + dx, globalCtx->view.eye.y + dy + ((i - 12.0f) * 300.0f),
                         globalCtx->view.eye.z + dz, MTXMODE_NEW);
        Matrix_Scale(125.0f, 60.0f, 125.0f, MTXMODE_APPLY);

        gDPPipeSync(POLY_XLU_DISP++);
        gDPSetPrimColor(POLY_XLU_DISP++, 0, 0, 210, 210, 255, 255);
        gDPSetEnvColor(POLY_XLU_DISP++, 255, 255, 255, 255);
        gDPSetColorDither(POLY_XLU_DISP++, G_CD_DISABLE);
        gDPSetColorDither(POLY_XLU_DISP++, G_AD_NOTPATTERN | G_CD_MAGICSQ);
        gSPMatrix(POLY_XLU_DISP++, Matrix_NewMtx(globalCtx->state.gfxCtx, "../z_demo_kankyo.c", 1461),
                  G_MTX_NOPUSH | G_MTX_LOAD | G_MTX_MODELVIEW);
        gSPSegment(POLY_XLU_DISP++, 0x08, SEGMENTED_TO_VIRTUAL(gDust5Tex));

        func_80094C50(globalCtx->state.gfxCtx);

        gSPMatrix(POLY_XLU_DISP++, &D_01000000, G_MTX_NOPUSH | G_MTX_MUL | G_MTX_MODELVIEW);
        gSPDisplayList(POLY_XLU_DISP++, gEffDustDL);
    }

    CLOSE_DISPS(globalCtx->state.gfxCtx, "../z_demo_kankyo.c", 1474);
}

void DemoKankyo_DrawDoorOfTime(Actor* thisx, GlobalContext* globalCtx) {
    DemoKankyo* this = THIS;
    s32 pad;

    OPEN_DISPS(globalCtx->state.gfxCtx, "../z_demo_kankyo.c", 1487);

    func_80093D18(globalCtx->state.gfxCtx);
    Matrix_Translate(-this->unk_150[0].unk_18, 0.0f, 0.0f, MTXMODE_APPLY);
    gSPMatrix(POLY_OPA_DISP++, Matrix_NewMtx(globalCtx->state.gfxCtx, "../z_demo_kankyo.c", 1492),
              G_MTX_NOPUSH | G_MTX_LOAD | G_MTX_MODELVIEW);
    gSPDisplayList(POLY_OPA_DISP++, D_06007440);
    Matrix_Translate(this->unk_150[0].unk_18 + this->unk_150[0].unk_18, 0.0f, 0.0f, MTXMODE_APPLY);
    gSPMatrix(POLY_OPA_DISP++, Matrix_NewMtx(globalCtx->state.gfxCtx, "../z_demo_kankyo.c", 1497),
              G_MTX_NOPUSH | G_MTX_LOAD | G_MTX_MODELVIEW);
    gSPDisplayList(POLY_OPA_DISP++, D_06007578);

    CLOSE_DISPS(globalCtx->state.gfxCtx, "../z_demo_kankyo.c", 1501);
}

void DemoKankyo_DrawLightPlane(Actor* thisx, GlobalContext* globalCtx) {
    DemoKankyo* this = THIS;
    s32 pad;

    OPEN_DISPS(globalCtx->state.gfxCtx, "../z_demo_kankyo.c", 1514);

    if (globalCtx->csCtx.state == CS_STATE_IDLE || gSaveContext.sceneSetupIndex >= 4) {
        func_80093D84(globalCtx->state.gfxCtx);

        gSPSegment(POLY_XLU_DISP++, 0x08,
                   Gfx_TexScroll(globalCtx->state.gfxCtx, 0, globalCtx->state.frames & 0x7F, 64, 32));
        gSPMatrix(POLY_XLU_DISP++, Matrix_NewMtx(globalCtx->state.gfxCtx, "../z_demo_kankyo.c", 1529),
                  G_MTX_NOPUSH | G_MTX_LOAD | G_MTX_MODELVIEW);
        gSPDisplayList(POLY_XLU_DISP++, D_06008390);
    }

    CLOSE_DISPS(globalCtx->state.gfxCtx, "../z_demo_kankyo.c", 1534);
}

void DemoKankyo_Vec3fCopy(Vec3f* src, Vec3f* dst) {
    dst->x = src->x;
    dst->y = src->y;
    dst->z = src->z;
}

Vec3f* DemoKankyo_Vec3fAddVecSph(Vec3f* dst, Vec3f* vec, VecSph* sph) {
    Vec3f result;
    Vec3f sphVec;

    OLib_VecSphGeoToVec3f(&sphVec, sph);
    result.x = vec->x + sphVec.x;
    result.y = vec->y + sphVec.y;
    result.z = vec->z + sphVec.z;
    *dst = result;
    return dst;
}

void DemoKankyo_Vec3fAddPosRot(PosRot* posRot, Vec3f* vec, Vec3f* dst) {
    VecSph sph;
    Vec3f vecCopy;

    DemoKankyo_Vec3fCopy(vec, &vecCopy);
    OLib_Vec3fToVecSphGeo(&sph, &vecCopy);
    sph.yaw += posRot->rot.y;
    DemoKankyo_Vec3fAddVecSph(dst, &posRot->pos, &sph);
}

void DemoKankyo_DrawWarpSparkles(Actor* thisx, GlobalContext* globalCtx) {
    static f32 sWarpRoll;
    static f32 sWarpFoV;
    // the following 2 vars are unused
    static u32 D_8098CF90;
    static u32 D_8098CF94;
    static Vec3f D_8098CF98;

    s16 i;
    f32 temp_f22;
    DemoKankyo* this = THIS;
    Gfx* disp;
    Player* player = PLAYER;
    Vec3f camPos;
    f32 translateX;
    f32 translateY;
    f32 translateZ;
    PosRot posRot;
    u8 linkAge = gSaveContext.linkAge;

    OPEN_DISPS(globalCtx->state.gfxCtx, "../z_demo_kankyo.c", 1824);

    if (this->sparkleCounter < 30) {
        this->sparkleCounter += 2;
    }
    for (i = this->sparkleCounter - 1; i >= 0; i--) {
        temp_f22 = 1.0f - (i / (f32)this->sparkleCounter);

        switch (this->unk_150[i].unk_22) {
            case 0:
                this->unk_150[i].unk_20 = 0;
                this->unk_150[i].unk_1C = 0;
                this->unk_150[i].unk_0.x = (s16)((Rand_ZeroOne() - 0.5f) * 16.0f * temp_f22);
                this->unk_150[i].unk_0.y = (s16)((Rand_ZeroOne() - 0.5f) * 16.0f * temp_f22);
                this->unk_150[i].unk_0.z = (s16)((Rand_ZeroOne() - 0.5f) * 16.0f * temp_f22);
                this->unk_150[i].unk_23 = 0;
                this->unk_150[i].unk_22++;
            case 1:
                if (this->actor.params == DEMOKANKYO_WARP_OUT) {
                    if (func_800BB2B4(&camPos, &sWarpRoll, &sWarpFoV, sWarpOutCameraPoints, &this->unk_150[i].unk_20,
                                      &this->unk_150[i].unk_1C) != 0) {
                        this->unk_150[i].unk_22++;
                    }
                    if (globalCtx->sceneNum == SCENE_TOKINOMA && globalCtx->csCtx.frames == 25) {
                        this->unk_150[i].unk_22++;
                    }
                } else {
                    Audio_PlaySoundGeneral(NA_SE_EV_LINK_WARP_OUT - SFX_FLAG, &D_801333D4, 4, &D_801333E0, &D_801333E0,
                                           &D_801333E8);
                    if (func_800BB2B4(&camPos, &sWarpRoll, &sWarpFoV, sWarpInCameraPoints, &this->unk_150[i].unk_20,
                                      &this->unk_150[i].unk_1C) != 0) {
                        this->unk_150[i].unk_22++;
                    }
                    if (D_8098CF84 < globalCtx->csCtx.frames && this->actor.params == DEMOKANKYO_WARP_OUT) {
                        this->unk_150[i].unk_22++;
                    }
                }
                Actor_GetWorld(&posRot, &player->actor);
                DemoKankyo_Vec3fAddPosRot(&posRot, &camPos, &D_8098CF98);
                break;
            case 2:
                if (this->actor.params == DEMOKANKYO_WARP_OUT) {
                    if (i == 0) {
                        func_800776E4(globalCtx);
                        this->unk_150[i].unk_22++;
                    }
                } else if (i + 1 == this->sparkleCounter && globalCtx->csCtx.state == CS_STATE_IDLE) {
                    func_80088AF0(globalCtx);
                    Actor_Kill(&this->actor);
                }
                break;
        }

        this->unk_150[i].unk_C.x = D_8098CF98.x;
        this->unk_150[i].unk_C.y = D_8098CF98.y;
        this->unk_150[i].unk_C.z = D_8098CF98.z;

        switch (this->unk_150[i].unk_23) {
            case 0:
                this->unk_150[i].unk_18 = Rand_ZeroOne();
                this->unk_150[i].unk_23++;
            case 1:
                Math_SmoothStepToF(&this->unk_150[i].unk_18, 1.0f, 0.5f, 0.4f, 0.2f);
                if (this->unk_150[i].unk_18 >= 1.0f) {
                    this->unk_150[i].unk_23 = 2;
                }
                break;
            case 2:
                Math_SmoothStepToF(&this->unk_150[i].unk_18, 0.0f, 0.5f, 0.3f, 0.2f);
                if (this->unk_150[i].unk_18 <= 0.0f) {
                    this->unk_150[i].unk_0.x = (s16)((Rand_ZeroOne() - 0.5f) * 16.0f * temp_f22);
                    this->unk_150[i].unk_0.y = (s16)((Rand_ZeroOne() - 0.5f) * 16.0f * temp_f22);
                    this->unk_150[i].unk_0.z = (s16)((Rand_ZeroOne() - 0.5f) * 16.0f * temp_f22);
                    this->unk_150[i].unk_18 = 0.0f;
                    this->unk_150[i].unk_23 = 1;
                }
                break;
        }

        translateX = this->unk_150[i].unk_C.x + this->unk_150[i].unk_0.x;
        translateY = this->unk_150[i].unk_C.y + this->unk_150[i].unk_0.y;
        translateZ = this->unk_150[i].unk_C.z + this->unk_150[i].unk_0.z;

        if (this->unk_150[i].unk_22 < 2) {
            disp = (u32)gEffFlash1DL;
            if (linkAge != 0) {
                Matrix_Translate(translateX, translateY, translateZ, MTXMODE_NEW);
            } else {
                if (translateY) {}
                Matrix_Translate(translateX, translateY + 15.0f, translateZ, MTXMODE_NEW);
            }
            Matrix_Scale(this->unk_150[i].unk_18 * (0.018f * temp_f22), this->unk_150[i].unk_18 * (0.018f * temp_f22),
                         this->unk_150[i].unk_18 * (0.018f * temp_f22), MTXMODE_APPLY);
            gDPSetPrimColor(POLY_XLU_DISP++, 0, 0x80, 255, 255, 255, 255);
            if (this->actor.params == DEMOKANKYO_WARP_OUT) {
                gDPSetEnvColor(POLY_XLU_DISP++, sWarpSparkleEnvColors[globalCtx->msgCtx.unk_E3EC].r,
                               sWarpSparkleEnvColors[globalCtx->msgCtx.unk_E3EC].g,
                               sWarpSparkleEnvColors[globalCtx->msgCtx.unk_E3EC].b, 255);
            } else {
                s8 respawnData = gSaveContext.respawn[1].data;
                gDPSetEnvColor(POLY_XLU_DISP++, sWarpSparkleEnvColors[respawnData].r,
                               sWarpSparkleEnvColors[respawnData].g, sWarpSparkleEnvColors[respawnData].b, 255);
            }
            func_80093D84(globalCtx->state.gfxCtx);
            Matrix_Mult(&globalCtx->mf_11DA0, MTXMODE_APPLY);
            Matrix_RotateZ(DEG_TO_RAD(this->unk_150[i].unk_24), MTXMODE_APPLY);
            gSPMatrix(POLY_XLU_DISP++, Matrix_NewMtx(globalCtx->state.gfxCtx, "../z_demo_kankyo.c", 2011),
                      G_MTX_NOPUSH | G_MTX_LOAD | G_MTX_MODELVIEW);
            gSPDisplayList(POLY_XLU_DISP++, disp);
            this->unk_150[i].unk_24 += 0x190;
        }
    }

    CLOSE_DISPS(globalCtx->state.gfxCtx, "../z_demo_kankyo.c", 2019);
}

void DemoKankyo_DrawSparkles(Actor* thisx, GlobalContext* globalCtx) {
    static f32 sSparklesRoll;
    static f32 sSparklesFoV;
    // the following 3 vars are unused
    static u32 D_8098CFAC;
    static u32 D_8098CFB0;
    static u32 D_8098CFB4;
    static Vec3f D_8098CFB8;

    DemoKankyo* this = THIS;
    f32 translateX;
    f32 translateY;
    f32 translateZ;
    Vec3f camPos;
    f32 temp_f20;
    f32 scale;
    s16 i;
    PosRot posRot;

    OPEN_DISPS(globalCtx->state.gfxCtx, "../z_demo_kankyo.c", 2434);

    if (this->sparkleCounter < 20) {
        this->sparkleCounter++;
    }

    for (i = this->sparkleCounter - 1; i >= 0; i--) {
        temp_f20 = 1.0f - (i / (f32)this->sparkleCounter);

        switch (this->unk_150[i].unk_22) {
            case 0:
                this->unk_150[i].unk_20 = 0;
                this->unk_150[i].unk_1C = 0;
                this->unk_150[i].unk_0.x = (s16)((Rand_ZeroOne() - 0.5f) * 16.0f * temp_f20);
                this->unk_150[i].unk_0.y = (s16)((Rand_ZeroOne() - 0.5f) * 16.0f * temp_f20);
                this->unk_150[i].unk_0.z = (s16)((Rand_ZeroOne() - 0.5f) * 16.0f * temp_f20);
                this->unk_150[i].unk_23 = 0;
                this->unk_150[i].unk_22++;
            case 1:
                if (func_800BB2B4(&camPos, &sSparklesRoll, &sSparklesFoV, sSparklesCameraPoints,
                                  &this->unk_150[i].unk_20, &this->unk_150[i].unk_1C) != 0) {
                    this->unk_150[i].unk_22++;
                }
                Actor_GetWorld(&posRot, &this->actor);
                DemoKankyo_Vec3fAddPosRot(&posRot, &camPos, &D_8098CFB8);
                break;
            case 2:
                if (i + 1 == this->sparkleCounter && globalCtx->csCtx.state == CS_STATE_IDLE) {
                    Actor_Kill(&this->actor);
                }
                break;
        }

        this->unk_150[i].unk_C.x = D_8098CFB8.x;
        this->unk_150[i].unk_C.y = D_8098CFB8.y;
        this->unk_150[i].unk_C.z = D_8098CFB8.z;

        switch (this->unk_150[i].unk_23) {
            case 0:
                this->unk_150[i].unk_18 = Rand_ZeroOne();
                this->unk_150[i].unk_23++;
            case 1:
                Math_SmoothStepToF(&this->unk_150[i].unk_18, 1.0f, 0.5f, 0.4f, 0.2f);
                if (1.0f <= this->unk_150[i].unk_18) {
                    this->unk_150[i].unk_23 = 2;
                }
                break;
            case 2:
                Math_SmoothStepToF(&this->unk_150[i].unk_18, 0.0f, 0.5f, 0.3f, 0.2f);
                if (this->unk_150[i].unk_18 <= 0.0f) {
                    this->unk_150[i].unk_0.x = (s16)((Rand_ZeroOne() - 0.5f) * 16.0f * temp_f20);
                    this->unk_150[i].unk_0.y = (s16)((Rand_ZeroOne() - 0.5f) * 16.0f * temp_f20);
                    this->unk_150[i].unk_0.z = (s16)((Rand_ZeroOne() - 0.5f) * 16.0f * temp_f20);
                    this->unk_150[i].unk_18 = 0.0f;
                    this->unk_150[i].unk_23 = 1;
                }
                break;
        }

        translateX = this->unk_150[i].unk_C.x + this->unk_150[i].unk_0.x;
        translateY = this->unk_150[i].unk_C.y + this->unk_150[i].unk_0.y;
        translateZ = this->unk_150[i].unk_C.z + this->unk_150[i].unk_0.z;

        if (this->unk_150[i].unk_22 < 2) {
            Matrix_Translate(translateX, translateY, translateZ, MTXMODE_NEW);
            scale = this->unk_150[i].unk_18 * (0.02f * temp_f20);
            Matrix_Scale(scale, scale, scale, MTXMODE_APPLY);
            gDPSetPrimColor(POLY_XLU_DISP++, 0, 0x80, 255, 255, 255, 255);
            gDPSetEnvColor(POLY_XLU_DISP++, sSparkleEnvColors[3].r, sSparkleEnvColors[3].g, sSparkleEnvColors[3].b,
                           255);
            func_80093D84(globalCtx->state.gfxCtx);
            Matrix_Mult(&globalCtx->mf_11DA0, MTXMODE_APPLY);
            Matrix_RotateZ(DEG_TO_RAD(this->unk_150[i].unk_24), MTXMODE_APPLY);
            gSPMatrix(POLY_XLU_DISP++, Matrix_NewMtx(globalCtx->state.gfxCtx, "../z_demo_kankyo.c", 2572),
                      G_MTX_NOPUSH | G_MTX_LOAD | G_MTX_MODELVIEW);
            gSPDisplayList(POLY_XLU_DISP++, gEffFlash1DL);
            this->unk_150[i].unk_24 += 0x190;
        }
    }

    CLOSE_DISPS(globalCtx->state.gfxCtx, "../z_demo_kankyo.c", 2579);
}<|MERGE_RESOLUTION|>--- conflicted
+++ resolved
@@ -11,15 +11,6 @@
 void DemoKankyo_Update(Actor* thisx, GlobalContext* globalCtx);
 void DemoKankyo_Draw(Actor* thisx, GlobalContext* globalCtx);
 
-<<<<<<< HEAD
-extern UNK_TYPE D_04010050;
-extern UNK_TYPE D_04052DB0;
-extern UNK_TYPE D_06000080;
-extern UNK_TYPE D_06000DE0;
-extern UNK_TYPE D_06007440;
-extern UNK_TYPE D_06007578;
-extern UNK_TYPE D_06008390;
-=======
 void DemoKankyo_SetupType(DemoKankyo* this, GlobalContext* globalCtx);
 void DemoKankyo_UpdateClouds(DemoKankyo* this, GlobalContext* globalCtx);
 void DemoKankyo_UpdateRock(DemoKankyo* this, GlobalContext* globalCtx);
@@ -48,7 +39,6 @@
 // child warp songs cutscenes in temple of time
 extern CutsceneData gChildWarpInToTCS[];
 extern CutsceneData gChildWarpOutToTCS[];
->>>>>>> e53081df
 
 const ActorInit Demo_Kankyo_InitVars = {
     ACTOR_DEMO_KANKYO,
@@ -315,19 +305,19 @@
                 }
                 break;
             case DEMOKANKYO_WARP_OUT:
-                globalCtx->envCtx.unk_E2[0] = 0xFF;
-                globalCtx->envCtx.unk_E2[1] = 0xFF;
-                globalCtx->envCtx.unk_E2[2] = 0xFF;
-                globalCtx->envCtx.unk_E1 = 0;
+                globalCtx->envCtx.screenFillColor[0] = 0xFF;
+                globalCtx->envCtx.screenFillColor[1] = 0xFF;
+                globalCtx->envCtx.screenFillColor[2] = 0xFF;
+                globalCtx->envCtx.fillScreen = false;
                 if (this->warpTimer < 21 && this->warpTimer >= 15) {
                     temp = (this->warpTimer - 15.0f) / 5.0f;
-                    globalCtx->envCtx.unk_E1 = 1;
-                    globalCtx->envCtx.unk_E2[3] = 255 - 255 * temp;
+                    globalCtx->envCtx.fillScreen = true;
+                    globalCtx->envCtx.screenFillColor[3] = 255 - 255 * temp;
                 }
                 if (this->warpTimer < 15 && this->warpTimer >= 4) {
                     temp = (this->warpTimer - 4.0f) / 10.0f;
-                    globalCtx->envCtx.unk_E1 = 1;
-                    globalCtx->envCtx.unk_E2[3] = 255 * temp;
+                    globalCtx->envCtx.fillScreen = true;
+                    globalCtx->envCtx.screenFillColor[3] = 255 * temp;
                 }
                 if (this->warpTimer == 15) {
                     player->actor.draw = NULL;
@@ -400,7 +390,7 @@
     endPos.x = csAction->endPos.x;
     endPos.y = csAction->endPos.y;
     endPos.z = csAction->endPos.z;
-    temp_f0 = func_8006F93C(csAction->endFrame, csAction->startFrame, globalCtx->csCtx.frames);
+    temp_f0 = Kankyo_LerpWeight(csAction->endFrame, csAction->startFrame, globalCtx->csCtx.frames);
     this->actor.world.pos.x = ((endPos.x - startPos.x) * temp_f0) + startPos.x;
     this->actor.world.pos.y = ((endPos.y - startPos.y) * temp_f0) + startPos.y;
     this->actor.world.pos.z = ((endPos.z - startPos.z) * temp_f0) + startPos.z;
@@ -832,7 +822,7 @@
             case 2:
                 if (this->actor.params == DEMOKANKYO_WARP_OUT) {
                     if (i == 0) {
-                        func_800776E4(globalCtx);
+                        Kankyo_WarpSongLeave(globalCtx);
                         this->unk_150[i].unk_22++;
                     }
                 } else if (i + 1 == this->sparkleCounter && globalCtx->csCtx.state == CS_STATE_IDLE) {
