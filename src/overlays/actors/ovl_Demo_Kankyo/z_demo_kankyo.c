#include "z_demo_kankyo.h"
#include "z64cutscene_commands.h"
#include "assets/objects/gameplay_keep/gameplay_keep.h"
#include "assets/objects/object_efc_star_field/object_efc_star_field.h"
#include "assets/objects/object_toki_objects/object_toki_objects.h"

#define FLAGS (ACTOR_FLAG_4 | ACTOR_FLAG_5)

void DemoKankyo_Init(Actor* thisx, PlayState* play);
void DemoKankyo_Destroy(Actor* thisx, PlayState* play);
void DemoKankyo_Update(Actor* thisx, PlayState* play);
void DemoKankyo_Draw(Actor* thisx, PlayState* play);

void DemoKankyo_SetupType(DemoKankyo* this, PlayState* play);
void DemoKankyo_UpdateClouds(DemoKankyo* this, PlayState* play);
void DemoKankyo_UpdateRock(DemoKankyo* this, PlayState* play);
void DemoKankyo_DoNothing2(DemoKankyo* this, PlayState* play);
void DemoKankyo_UpdateDoorOfTime(DemoKankyo* this, PlayState* play);
void DemoKankyo_DoNothing(DemoKankyo* this, PlayState* play);
void DemoKankyo_KillDoorOfTimeCollision(DemoKankyo* this, PlayState* play);

void DemoKankyo_DrawRain(Actor* thisx, PlayState* play);
void DemoKankyo_DrawRock(Actor* thisx, PlayState* play);
void DemoKankyo_DrawClouds(Actor* thisx, PlayState* play);
void DemoKankyo_DrawDoorOfTime(Actor* thisx, PlayState* play);
void DemoKankyo_DrawLightPlane(Actor* thisx, PlayState* play);
void DemoKankyo_DrawWarpSparkles(Actor* thisx, PlayState* play);
void DemoKankyo_DrawSparkles(Actor* thisx, PlayState* play);

// adult warp songs cutscenes
extern CutsceneData gAdultWarpInCS[];
extern CutsceneData gAdultWarpOutCS[];
// adult warp songs cutscenes in temple of time
extern CutsceneData gAdultWarpInToTCS[];
extern CutsceneData gAdultWarpOutToTCS[];
// child warp songs cutscenes
extern CutsceneData gChildWarpInCS[];
extern CutsceneData gChildWarpOutCS[];
// child warp songs cutscenes in temple of time
extern CutsceneData gChildWarpInToTCS[];
extern CutsceneData gChildWarpOutToTCS[];

ActorProfile Demo_Kankyo_Profile = {
    /**/ ACTOR_DEMO_KANKYO,
    /**/ ACTORCAT_BG,
    /**/ FLAGS,
    /**/ OBJECT_GAMEPLAY_KEEP,
    /**/ sizeof(DemoKankyo),
    /**/ DemoKankyo_Init,
    /**/ DemoKankyo_Destroy,
    /**/ DemoKankyo_Update,
    /**/ DemoKankyo_Draw,
};

static s16 sObjectIds[] = {
    OBJECT_EFC_STAR_FIELD, OBJECT_EFC_STAR_FIELD, OBJECT_EFC_STAR_FIELD, OBJECT_EFC_STAR_FIELD, OBJECT_EFC_STAR_FIELD,
    OBJECT_EFC_STAR_FIELD, OBJECT_EFC_STAR_FIELD, OBJECT_GAMEPLAY_KEEP,  OBJECT_GI_MELODY,      OBJECT_GI_MELODY,
    OBJECT_GI_MELODY,      OBJECT_GI_MELODY,      OBJECT_GI_MELODY,      OBJECT_TOKI_OBJECTS,   OBJECT_TOKI_OBJECTS,
    OBJECT_GAMEPLAY_KEEP,  OBJECT_GAMEPLAY_KEEP,  OBJECT_GAMEPLAY_KEEP,
};

// unused, presumed to be floats
static f32 D_8098C314[] = {
    0.0f,
    150.0f,
};

static Color_RGB8 sWarpSparkleEnvColors[] = {
    { 0, 200, 0 },    // minuet
    { 255, 50, 0 },   // bolero
    { 0, 150, 255 },  // serenade
    { 255, 150, 0 },  // requiem
    { 200, 50, 255 }, // nocturne
    { 200, 255, 0 },  // prelude
};

static CutsceneCameraPoint sWarpOutCameraPoints[] = {
    { CS_CAM_CONTINUE, 0, 8, 45.0f, { 0x0000, 0x0000, 0xFFE5 } },
    { CS_CAM_CONTINUE, 0, 8, 45.0f, { 0x0000, 0x0000, 0xFFE5 } },
    { CS_CAM_CONTINUE, 0, 8, 45.0f, { 0xFFE6, 0x0000, 0x0000 } },
    { CS_CAM_CONTINUE, 0, 8, 45.0f, { 0x0000, 0x0017, 0x0024 } },
    { CS_CAM_CONTINUE, 0, 8, 45.0f, { 0x001C, 0x0032, 0xFFFF } },
    { CS_CAM_CONTINUE, 0, 8, 45.0f, { 0x0001, 0x0018, 0xFFD9 } },
    { CS_CAM_CONTINUE, 0, 8, 45.0f, { 0xFFE6, 0xFFFA, 0x0003 } },
    { CS_CAM_CONTINUE, 0, 8, 45.0f, { 0x0000, 0x0025, 0x0037 } },
    { CS_CAM_CONTINUE, 0, 8, 45.0f, { 0x004F, 0x0066, 0x0029 } },
    { CS_CAM_CONTINUE, 0, 8, 45.0f, { 0x00A6, 0x00AD, 0x0006 } },
    { CS_CAM_CONTINUE, 0, 5, 45.0f, { 0x010D, 0x015A, 0xFF4C } },
    { CS_CAM_CONTINUE, 0, 5, 45.0f, { 0x019F, 0x0245, 0xFE35 } },
    { CS_CAM_STOP, 0, 5, 45.0f, { 0x01CE, 0x036F, 0xFCC2 } },
    { CS_CAM_STOP, 0, 5, 45.0f, { 0x01CE, 0x036F, 0xFCC2 } },
};

static CutsceneCameraPoint sWarpInCameraPoints[] = {
    { CS_CAM_CONTINUE, 0, 5, 45.0f, { 0x019F, 0x0245, 0xFE35 } },
    { CS_CAM_CONTINUE, 0, 5, 45.0f, { 0x010D, 0x015A, 0xFF4C } },
    { CS_CAM_CONTINUE, 0, 8, 45.0f, { 0x00A6, 0x00AD, 0x0006 } },
    { CS_CAM_CONTINUE, 0, 8, 45.0f, { 0x004F, 0x0066, 0x0029 } },
    { CS_CAM_CONTINUE, 0, 8, 45.0f, { 0x0000, 0x0025, 0x0037 } },
    { CS_CAM_CONTINUE, 0, 8, 45.0f, { 0xFFE6, 0xFFFA, 0x0003 } },
    { CS_CAM_CONTINUE, 0, 8, 45.0f, { 0x0001, 0x0018, 0xFFD9 } },
    { CS_CAM_CONTINUE, 0, 8, 45.0f, { 0x001C, 0x0032, 0xFFFF } },
    { CS_CAM_CONTINUE, 0, 8, 45.0f, { 0x0000, 0x0017, 0x0024 } },
    { CS_CAM_CONTINUE, 0, 8, 45.0f, { 0xFFE6, 0x0000, 0x0000 } },
    { CS_CAM_CONTINUE, 0, 8, 45.0f, { 0x0000, 0x0000, 0xFFE5 } },
    { CS_CAM_CONTINUE, 0, 8, 45.0f, { 0x0000, 0x0000, 0xFFE5 } },
    { CS_CAM_STOP, 0, 5, 45.0f, { 0x01CE, 0x036F, 0xFCC2 } },
    { CS_CAM_STOP, 0, 5, 45.0f, { 0x01CE, 0x036F, 0xFCC2 } },
};

static Color_RGB8 sSparkleEnvColors[] = {
    { 0, 200, 0 },   { 255, 50, 0 },  { 0, 150, 255 }, { 255, 150, 0 }, // only this one is used
    { 0, 255, 255 }, { 200, 255, 0 },
};

static CutsceneCameraPoint sSparklesCameraPoints[] = {
    { CS_CAM_CONTINUE, 0, 2, 45.0f, { 0xFFF7, 0x0000, 0xFFD0 } },
    { CS_CAM_CONTINUE, 0, 2, 45.0f, { 0xFFF7, 0x0000, 0xFFD0 } },
    { CS_CAM_CONTINUE, 0, 2, 45.0f, { 0xFFF7, 0x0000, 0xFFD0 } },
    { CS_CAM_CONTINUE, 0, 2, 45.0f, { 0xFFF7, 0x0000, 0xFFD0 } },
    { CS_CAM_CONTINUE, 0, 2, 45.0f, { 0xFFD7, 0x0000, 0xFFE9 } },
    { CS_CAM_CONTINUE, 0, 2, 45.0f, { 0xFFD3, 0x0000, 0x000A } },
    { CS_CAM_CONTINUE, 0, 2, 45.0f, { 0xFFE8, 0x0001, 0x0027 } },
    { CS_CAM_CONTINUE, 0, 2, 45.0f, { 0x0015, 0x0000, 0x002B } },
    { CS_CAM_CONTINUE, 0, 2, 45.0f, { 0x002F, 0x0005, 0x000E } },
    { CS_CAM_CONTINUE, 0, 2, 45.0f, { 0x0031, 0x0005, 0xFFF5 } },
    { CS_CAM_CONTINUE, 0, 2, 45.0f, { 0x0020, 0x0005, 0xFFDA } },
    { CS_CAM_CONTINUE, 0, 2, 45.0f, { 0xFFF5, 0x0005, 0xFFD1 } },
    { CS_CAM_CONTINUE, 0, 2, 45.0f, { 0xFFD7, 0x0006, 0xFFEA } },
    { CS_CAM_CONTINUE, 0, 2, 45.0f, { 0xFFD5, 0x0009, 0x000D } },
    { CS_CAM_CONTINUE, 0, 2, 45.0f, { 0xFFE9, 0x0009, 0x0027 } },
    { CS_CAM_CONTINUE, 0, 2, 45.0f, { 0x0014, 0x000B, 0x0029 } },
    { CS_CAM_CONTINUE, 0, 2, 45.0f, { 0x002D, 0x000B, 0x000F } },
    { CS_CAM_CONTINUE, 0, 2, 45.0f, { 0x002E, 0x000B, 0xFFF0 } },
    { CS_CAM_CONTINUE, 0, 2, 45.0f, { 0x001E, 0x000B, 0xFFDA } },
    { CS_CAM_CONTINUE, 0, 2, 45.0f, { 0xFFFA, 0x000E, 0xFFD3 } },
    { CS_CAM_CONTINUE, 0, 2, 45.0f, { 0xFFDA, 0x000E, 0xFFEB } },
    { CS_CAM_CONTINUE, 0, 2, 45.0f, { 0xFFD7, 0x0010, 0x0008 } },
    { CS_CAM_CONTINUE, 0, 2, 45.0f, { 0xFFE9, 0x0010, 0x0024 } },
    { CS_CAM_CONTINUE, 0, 2, 45.0f, { 0x0011, 0x0010, 0x0028 } },
    { CS_CAM_CONTINUE, 0, 2, 45.0f, { 0x002C, 0x0010, 0x000D } },
    { CS_CAM_CONTINUE, 0, 2, 45.0f, { 0x002C, 0x0012, 0xFFF5 } },
    { CS_CAM_CONTINUE, 0, 2, 45.0f, { 0x001F, 0x0011, 0xFFDE } },
    { CS_CAM_CONTINUE, 0, 2, 45.0f, { 0xFFFB, 0x0014, 0xFFD5 } },
    { CS_CAM_CONTINUE, 0, 2, 45.0f, { 0xFFDD, 0x0014, 0xFFEC } },
    { CS_CAM_CONTINUE, 0, 2, 45.0f, { 0xFFDA, 0x0017, 0x0008 } },
    { CS_CAM_CONTINUE, 0, 2, 45.0f, { 0xFFE8, 0x0014, 0x001F } },
    { CS_CAM_CONTINUE, 0, 2, 45.0f, { 0x000C, 0x0018, 0x0026 } },
    { CS_CAM_CONTINUE, 0, 2, 45.0f, { 0x0027, 0x0018, 0x000D } },
    { CS_CAM_CONTINUE, 0, 2, 45.0f, { 0x0027, 0x001B, 0xFFF6 } },
    { CS_CAM_CONTINUE, 0, 2, 45.0f, { 0x001C, 0x001A, 0xFFE2 } },
    { CS_CAM_CONTINUE, 0, 2, 45.0f, { 0xFFFA, 0x000E, 0xFFD4 } },
    { CS_CAM_CONTINUE, 0, 2, 45.0f, { 0xFFD9, 0x001B, 0xFFEF } },
    { CS_CAM_CONTINUE, 0, 2, 45.0f, { 0xFFD7, 0x001B, 0x000A } },
    { CS_CAM_CONTINUE, 0, 2, 45.0f, { 0xFFE6, 0x001B, 0x0022 } },
    { CS_CAM_CONTINUE, 0, 2, 45.0f, { 0x000F, 0x001F, 0x002C } },
    { CS_CAM_CONTINUE, 0, 2, 45.0f, { 0x0032, 0x0020, 0x0009 } },
    { CS_CAM_CONTINUE, 0, 2, 45.0f, { 0x0030, 0x0021, 0xFFF0 } },
    { CS_CAM_CONTINUE, 0, 2, 45.0f, { 0x001C, 0x0025, 0xFFD9 } },
    { CS_CAM_CONTINUE, 0, 2, 45.0f, { 0xFFFA, 0x0028, 0xFFD4 } },
    { CS_CAM_CONTINUE, 0, 2, 45.0f, { 0xFFD8, 0x002B, 0xFFF5 } },
    { CS_CAM_CONTINUE, 0, 2, 45.0f, { 0xFFD7, 0x002B, 0x0006 } },
    { CS_CAM_CONTINUE, 0, 2, 45.0f, { 0xFFDF, 0x002B, 0x0019 } },
    { CS_CAM_CONTINUE, 0, 2, 45.0f, { 0x000E, 0x002E, 0x002C } },
    { CS_CAM_CONTINUE, 0, 2, 45.0f, { 0x0032, 0x002E, 0x0003 } },
    { CS_CAM_CONTINUE, 0, 2, 45.0f, { 0x002A, 0x0030, 0xFFE7 } },
    { CS_CAM_CONTINUE, 0, 2, 45.0f, { 0xFFF6, 0x002B, 0xFFD4 } },
    { CS_CAM_CONTINUE, 0, 2, 45.0f, { 0xFFF6, 0x002B, 0xFFD4 } },
    { CS_CAM_STOP, 0, 2, 45.0f, { 0xFFF6, 0x002B, 0xFFD4 } },
    { CS_CAM_STOP, 0, 2, 45.0f, { 0xFFF6, 0x002B, 0xFFD4 } },
};

static s16 D_8098CF80;
static s16 sRainScale;
static s16 D_8098CF84;

void DemoKankyo_SetupAction(DemoKankyo* this, DemoKankyoActionFunc actionFunc) {
    this->actionFunc = actionFunc;
}

void DemoKankyo_Init(Actor* thisx, PlayState* play) {
    DemoKankyo* this = (DemoKankyo*)thisx;
    s16 i;
    s32 objectSlot = Object_GetSlot(&play->objectCtx, sObjectIds[this->actor.params]);

    PRINTF("bank_ID = %d\n", objectSlot);
    if (objectSlot < 0) {
        ASSERT(0, "0", "../z_demo_kankyo.c", 521);
    } else {
        this->requiredObjectSlot = objectSlot;
    }

    switch (this->actor.params) {
        case DEMOKANKYO_BLUE_RAIN:
        case DEMOKANKYO_BLUE_RAIN_2:
            switch (play->sceneId) {
                case SCENE_CUTSCENE_MAP:
                    play->roomCtx.curRoom.segment = NULL;
                    D_8098CF80 = 10;
                    sRainScale = 8;
                    break;
                case SCENE_TEMPLE_OF_TIME:
                    D_8098CF80 = 14;
                    sRainScale = 8;
                    break;
                case SCENE_HYRULE_FIELD:
                    D_8098CF80 = 1;
                    sRainScale = 5;
                    break;
                default:
                    Actor_Kill(&this->actor);
                    break;
            }
            break;
        case DEMOKANKYO_ROCK_1:
        case DEMOKANKYO_ROCK_2:
        case DEMOKANKYO_ROCK_3:
        case DEMOKANKYO_ROCK_4:
        case DEMOKANKYO_ROCK_5:
            play->roomCtx.curRoom.segment = NULL;
            this->actor.scale.x = this->actor.scale.y = this->actor.scale.z = Rand_ZeroOne() * 0.5f + 0.5f;
            this->unk_150[0].unk_0.x = Rand_ZeroOne() * 3.0f + 1.0f;
            this->unk_150[0].unk_0.y = Rand_ZeroOne() * 3.0f + 1.0f;
            this->unk_150[0].unk_0.z = Rand_ZeroOne() * 3.0f + 1.0f;
            break;
        case DEMOKANKYO_CLOUDS:
            for (i = 0; i < 30; i++) {
                this->unk_150[i].unk_20 = Rand_ZeroOne() * 65535.0f;
                this->unk_150[i].unk_18 = Rand_ZeroOne() * 100.0f + 60.0f;
            }
            break;
        case DEMOKANKYO_DOOR_OF_TIME:
            this->actor.scale.x = this->actor.scale.y = this->actor.scale.z = 1.0f;
            this->unk_150[0].unk_18 = 0.0f;
            if (!GET_EVENTCHKINF(EVENTCHKINF_4B)) {
                Actor_SpawnAsChild(&play->actorCtx, &this->actor, play, ACTOR_DOOR_TOKI, this->actor.world.pos.x,
                                   this->actor.world.pos.y, this->actor.world.pos.z, 0, 0, 0, 0x0000);
            } else {
                play->roomCtx.unk_74[1] = 0xFF;
                Actor_Kill(&this->actor);
            }
            break;
        case DEMOKANKYO_LIGHT_PLANE:
            this->actor.scale.x = this->actor.scale.y = this->actor.scale.z = 1.0f;
            this->unk_150[0].unk_18 = 0.0f;
            break;
        case DEMOKANKYO_WARP_OUT:
        case DEMOKANKYO_WARP_IN:
            Actor_ChangeCategory(play, &play->actorCtx, &this->actor, ACTORCAT_ITEMACTION);
            this->actor.flags |= ACTOR_FLAG_25;
            this->actor.room = -1;
            this->warpTimer = 35;
            this->sparkleCounter = 0;
            this->actor.scale.x = this->actor.scale.y = this->actor.scale.z = 1.0f;
            if (this->actor.params == DEMOKANKYO_WARP_OUT) {
                Audio_PlaySfxGeneral(NA_SE_EV_SARIA_MELODY, &gSfxDefaultPos, 4, &gSfxDefaultFreqAndVolScale,
                                     &gSfxDefaultFreqAndVolScale, &gSfxDefaultReverb);
            }
            break;
        case DEMOKANKYO_SPARKLES:
            this->warpTimer = 35;
            this->sparkleCounter = 0;
            this->actor.scale.x = this->actor.scale.y = this->actor.scale.z = 1.0f;
            break;
        default:
            break;
    }
    for (i = 0; i < 30; i++) {
        this->unk_150[i].unk_22 = 0;
    }
    DemoKankyo_SetupAction(this, DemoKankyo_SetupType);
}

void DemoKankyo_Destroy(Actor* thisx, PlayState* play) {
    if (thisx) {}
}

void DemoKankyo_SetupType(DemoKankyo* this, PlayState* play) {
    Player* player = GET_PLAYER(play);

    if (this->actor.objectSlot == this->requiredObjectSlot) {
        switch (this->actor.params) {
            case DEMOKANKYO_ROCK_1:
            case DEMOKANKYO_ROCK_2:
            case DEMOKANKYO_ROCK_3:
            case DEMOKANKYO_ROCK_4:
            case DEMOKANKYO_ROCK_5:
                DemoKankyo_SetupAction(this, DemoKankyo_UpdateRock);
                break;
            case DEMOKANKYO_CLOUDS:
                DemoKankyo_SetupAction(this, DemoKankyo_UpdateClouds);
                break;
            case DEMOKANKYO_DOOR_OF_TIME:
                if (CutsceneFlags_Get(play, 2)) {
                    DemoKankyo_SetupAction(this, DemoKankyo_UpdateDoorOfTime);
                }
                break;
            case DEMOKANKYO_WARP_OUT:
                play->envCtx.screenFillColor[0] = 0xFF;
                play->envCtx.screenFillColor[1] = 0xFF;
                play->envCtx.screenFillColor[2] = 0xFF;
                play->envCtx.fillScreen = false;
                if (this->warpTimer < 21 && this->warpTimer >= 15) {
                    f32 temp = (this->warpTimer - 15.0f) / 5.0f;

                    play->envCtx.fillScreen = true;
                    play->envCtx.screenFillColor[3] = 255 - 255 * temp;
                }
                if (this->warpTimer < 15 && this->warpTimer >= 4) {
                    f32 temp = (this->warpTimer - 4.0f) / 10.0f;

                    play->envCtx.fillScreen = true;
                    play->envCtx.screenFillColor[3] = 255 * temp;
                }
                if (this->warpTimer == 15) {
                    player->actor.draw = NULL;
                }
                if ((u32)this->warpTimer != 0) {
                    this->warpTimer--;
                }
                if (this->warpTimer == 1) {
                    if (play->sceneId == SCENE_TEMPLE_OF_TIME) {
                        D_8098CF84 = 25;
                        if (!LINK_IS_ADULT) {
                            play->csCtx.script = gChildWarpInToTCS;
                        } else {
                            play->csCtx.script = gAdultWarpInToTCS;
                        }
                    } else {
                        D_8098CF84 = 32;
                        if (!LINK_IS_ADULT) {
                            play->csCtx.script = gChildWarpInCS;
                        } else {
                            play->csCtx.script = gAdultWarpInCS;
                        }
                    }
                    if (Play_CamIsNotFixed(play)) {
                        gSaveContext.cutsceneTrigger = 1;
                    }
                    DemoKankyo_SetupAction(this, DemoKankyo_DoNothing);
                }
                break;
            case DEMOKANKYO_WARP_IN:
                if (play->sceneId == SCENE_TEMPLE_OF_TIME) {
                    if (!LINK_IS_ADULT) {
                        play->csCtx.script = gChildWarpOutToTCS;
                    } else {
                        play->csCtx.script = gAdultWarpOutToTCS;
                    }
                } else {
                    if (!LINK_IS_ADULT) {
                        play->csCtx.script = gChildWarpOutCS;
                    } else {
                        play->csCtx.script = gAdultWarpOutCS;
                    }
                }
                gSaveContext.cutsceneTrigger = 1;
                DemoKankyo_SetupAction(this, DemoKankyo_DoNothing2);
                break;
            case DEMOKANKYO_BLUE_RAIN:
            case DEMOKANKYO_SPARKLES:
                break;
        }
    }
}

void DemoKankyo_DoNothing(DemoKankyo* this, PlayState* play) {
}

void DemoKankyo_DoNothing2(DemoKankyo* this, PlayState* play) {
    DemoKankyo_SetupAction(this, DemoKankyo_DoNothing);
}

void DemoKankyo_SetPosFromCue(DemoKankyo* this, PlayState* play, s32 cueChannel) {
    Vec3f startPos;
    Vec3f endPos;
    CsCmdActorCue* cue = play->csCtx.actorCues[cueChannel];
    f32 lerp;

    startPos.x = cue->startPos.x;
    startPos.y = cue->startPos.y;
    startPos.z = cue->startPos.z;

    endPos.x = cue->endPos.x;
    endPos.y = cue->endPos.y;
    endPos.z = cue->endPos.z;

    lerp = Environment_LerpWeight(cue->endFrame, cue->startFrame, play->csCtx.curFrame);

    this->actor.world.pos.x = ((endPos.x - startPos.x) * lerp) + startPos.x;
    this->actor.world.pos.y = ((endPos.y - startPos.y) * lerp) + startPos.y;
    this->actor.world.pos.z = ((endPos.z - startPos.z) * lerp) + startPos.z;
}

void DemoKankyo_UpdateRock(DemoKankyo* this, PlayState* play) {
    if (play->csCtx.state != CS_STATE_IDLE && play->csCtx.actorCues[this->actor.params - DEMOKANKYO_ROCK_1] != NULL) {
        DemoKankyo_SetPosFromCue(this, play, this->actor.params - DEMOKANKYO_ROCK_1);
    }

    this->unk_150[0].unk_C.x += this->unk_150[0].unk_0.x;
    this->unk_150[0].unk_C.y += this->unk_150[0].unk_0.y;
    this->unk_150[0].unk_C.z += this->unk_150[0].unk_0.z;
}

void DemoKankyo_UpdateClouds(DemoKankyo* this, PlayState* play) {
    u8 i;

    for (i = 0; i < 30; i++) {
        this->unk_150[i].unk_20 += (s16)this->unk_150[i].unk_18;
    }
}

void DemoKankyo_UpdateDoorOfTime(DemoKankyo* this, PlayState* play) {
    Actor_PlaySfx(&this->actor, NA_SE_EV_STONE_STATUE_OPEN - SFX_FLAG);
    this->unk_150[0].unk_18 += 1.0f;
    if (this->unk_150[0].unk_18 >= 102.0f) {
        Actor_PlaySfx(&this->actor, NA_SE_EV_STONEDOOR_STOP);
        SET_EVENTCHKINF(EVENTCHKINF_4B);
        Actor_Kill(this->actor.child);
        DemoKankyo_SetupAction(this, DemoKankyo_KillDoorOfTimeCollision);
    }
}

void DemoKankyo_KillDoorOfTimeCollision(DemoKankyo* this, PlayState* play) {
    Actor_Kill(this->actor.child);
}

void DemoKankyo_Update(Actor* thisx, PlayState* play) {
    DemoKankyo* this = (DemoKankyo*)thisx;
    this->actionFunc(this, play);
}

void DemoKankyo_Draw(Actor* thisx, PlayState* play) {
    DemoKankyo* this = (DemoKankyo*)thisx;

    if (this->actor.objectSlot == this->requiredObjectSlot) {
        switch (this->actor.params) {
            case DEMOKANKYO_BLUE_RAIN:
            case DEMOKANKYO_BLUE_RAIN_2:
                if (play->sceneId == SCENE_TEMPLE_OF_TIME) {
                    if (!CutsceneFlags_Get(play, 1)) {
                        break;
                    } else if (!Actor_IsFacingAndNearPlayer(&this->actor, 300.0f, 0x7530)) {
                        break;
                    } else {
                        if (!LINK_IS_ADULT) {
                            if (play->csCtx.curFrame < 170 || play->csCtx.state == CS_STATE_IDLE) {
                                break;
                            }
                        } else {
                            if (play->csCtx.curFrame < 120 || play->csCtx.state == CS_STATE_IDLE) {
                                break;
                            }
                        }
                    }
                }
                DemoKankyo_DrawRain(thisx, play);
                break;
            case DEMOKANKYO_ROCK_1:
            case DEMOKANKYO_ROCK_2:
            case DEMOKANKYO_ROCK_3:
            case DEMOKANKYO_ROCK_4:
            case DEMOKANKYO_ROCK_5:
                DemoKankyo_DrawRock(thisx, play);
                break;
            case DEMOKANKYO_CLOUDS:
                DemoKankyo_DrawClouds(thisx, play);
                break;
            case DEMOKANKYO_DOOR_OF_TIME:
                DemoKankyo_DrawDoorOfTime(thisx, play);
                break;
            case DEMOKANKYO_LIGHT_PLANE:
                DemoKankyo_DrawLightPlane(thisx, play);
                break;
            case DEMOKANKYO_WARP_OUT:
            case DEMOKANKYO_WARP_IN:
                DemoKankyo_DrawWarpSparkles(thisx, play);
                break;
            case DEMOKANKYO_SPARKLES:
                DemoKankyo_DrawSparkles(thisx, play);
                break;
        }
    }
    if (Object_IsLoaded(&play->objectCtx, this->requiredObjectSlot)) {
        this->actor.objectSlot = this->requiredObjectSlot;
    }
}

// transform relating to blue rain
void func_80989B54(Actor* thisx, PlayState* play, s16 i) {
    DemoKankyo* this = (DemoKankyo*)thisx;

    switch (play->sceneId) {
        case SCENE_CUTSCENE_MAP:
            this->unk_150[i].unk_0.x = (Rand_ZeroOne() - 0.5f) * 500.0f;
            this->unk_150[i].unk_0.y = 500.0f;
            this->unk_150[i].unk_0.z = (Rand_ZeroOne() - 0.5f) * 500.0f;
            break;
        case SCENE_TEMPLE_OF_TIME:
            this->unk_150[i].unk_C.x = 0.0f;
            this->unk_150[i].unk_C.y = 0.0f;
            this->unk_150[i].unk_C.z = 0.0f;
            this->unk_150[i].unk_0.x = (Rand_ZeroOne() - 0.5f) * 180.0f;
            this->unk_150[i].unk_0.y = 10.0f;
            this->unk_150[i].unk_0.z = (Rand_ZeroOne() - 0.5f) * 180.0f;
            break;
        case SCENE_HYRULE_FIELD:
            this->unk_150[i].unk_0.x = (Rand_ZeroOne() - 0.5f) * 600.0f;
            this->unk_150[i].unk_0.y = -500.0f;
            this->unk_150[i].unk_0.z = (Rand_ZeroOne() - 0.5f) * 600.0f;
            break;
    }
    this->unk_150[i].unk_18 = Rand_ZeroOne() * (D_8098CF80 * 4.0f) + D_8098CF80;
}

void DemoKankyo_DrawRain(Actor* thisx, PlayState* play) {
    DemoKankyo* this = (DemoKankyo*)thisx;
    f32 temp_f12_2;
    s16 i;
    f32 dx;
    f32 dy;
    f32 dz;
    f32 norm;
    f32 translateX;
    f32 translateY;
    f32 translateZ;
    s16 j;

    OPEN_DISPS(play->state.gfxCtx, "../z_demo_kankyo.c", 1186);

    for (i = 0; i < 30; i++) {
        s32 pad[2];

        dx = play->view.at.x - play->view.eye.x;
        dy = play->view.at.y - play->view.eye.y;
        dz = play->view.at.z - play->view.eye.z;
        norm = sqrtf(SQ(dx) + SQ(dy) + SQ(dz));

        if (play->sceneId != SCENE_TEMPLE_OF_TIME) {
            this->unk_150[i].unk_C.x = play->view.eye.x + (dx / norm) * 350.0f;
            this->unk_150[i].unk_C.y = play->view.eye.y + (dy / norm) * 80.0f;
            this->unk_150[i].unk_C.z = play->view.eye.z + (dz / norm) * 350.0f;
        }

        switch (this->unk_150[i].unk_22) {
            case 0:
                func_80989B54(thisx, play, i);
                if (gSaveContext.save.entranceIndex == ENTR_CUTSCENE_MAP_0) {
                    this->unk_150[i].unk_0.y = Rand_ZeroOne() * 500.0f;
                } else {
                    this->unk_150[i].unk_0.y = Rand_ZeroOne() * -500.0f;
                }
                this->unk_150[i].unk_22++;
                break;
            case 1:
                temp_f12_2 = play->view.eye.y + (dy / norm) * 150.0f;
                if (gSaveContext.save.entranceIndex == ENTR_CUTSCENE_MAP_0) {
                    this->unk_150[i].unk_0.y -= this->unk_150[i].unk_18;
                } else {
                    this->unk_150[i].unk_0.y += this->unk_150[i].unk_18;
                }
                if (gSaveContext.save.entranceIndex == ENTR_CUTSCENE_MAP_0) {
                    if (this->unk_150[i].unk_C.y + this->unk_150[i].unk_0.y < temp_f12_2 - 300.0f) {
                        this->unk_150[i].unk_22++;
                    }
                } else if (gSaveContext.save.entranceIndex == ENTR_HYRULE_FIELD_0) {
                    if (temp_f12_2 + 300.0f < this->unk_150[i].unk_C.y + this->unk_150[i].unk_0.y) {
                        this->unk_150[i].unk_22++;
                    }
                } else {
                    if (1000.0f < this->unk_150[i].unk_C.y + this->unk_150[i].unk_0.y) {
                        this->unk_150[i].unk_22++;
                    }
                }
                break;
            case 2:
                func_80989B54(thisx, play, i);
                this->unk_150[i].unk_22--;
                break;
        }

        Matrix_Translate(this->unk_150[i].unk_C.x + this->unk_150[i].unk_0.x,
                         this->unk_150[i].unk_C.y + this->unk_150[i].unk_0.y,
                         this->unk_150[i].unk_C.z + this->unk_150[i].unk_0.z, MTXMODE_NEW);

        if (gSaveContext.save.entranceIndex != ENTR_CUTSCENE_MAP_0) {
            Matrix_RotateX(M_PI, MTXMODE_APPLY);
        }

        gDPPipeSync(POLY_XLU_DISP++);

        if (gSaveContext.save.entranceIndex == ENTR_HYRULE_FIELD_0) {
            gDPSetPrimColor(POLY_XLU_DISP++, 0, 0, 255, 255, 255, 255);
            gDPSetEnvColor(POLY_XLU_DISP++, 255, 255, 0, 255);
        } else {
            gDPSetPrimColor(POLY_XLU_DISP++, 0, 0, 200, 255, 255, 255);
            gDPSetEnvColor(POLY_XLU_DISP++, 0, 150, 255, 255);
        }

        Matrix_Scale(sRainScale * 0.001f, sRainScale * 0.001f, sRainScale * 0.001f, MTXMODE_APPLY);

        for (j = 0; j < 5; j++) {
            s32 pad1;

            if (play->sceneId != SCENE_TEMPLE_OF_TIME) {
                if (this->unk_150[i].unk_0.x >= 0.0f) {
                    translateX = -j * 1500.0f;
                } else {
                    translateX = j * 1500.0f;
                }
                if (this->unk_150[i].unk_0.z >= 0.0f) {
                    translateZ = -j * 1500.0f;
                } else {
                    translateZ = j * 1500.0f;
                }
                if (j % 2 != 0) {
                    translateY = j * 4000.0f;
                } else {
                    translateY = -j * 4000.0f;
                }
            } else {
                translateX = 0.0f;
                translateY = j * 10.0f;
                translateZ = 0.0f;
            }

            Matrix_Translate(translateX, translateY, translateZ, MTXMODE_APPLY);
            gSPMATRIX_SET_NEW(POLY_XLU_DISP++, play->state.gfxCtx, "../z_demo_kankyo.c", 1344);
            POLY_XLU_DISP = Gfx_SetupDL(POLY_XLU_DISP, SETUPDL_20);
            gSPDisplayList(POLY_XLU_DISP++, object_efc_star_field_DL_000080);
        }
    }
    CLOSE_DISPS(play->state.gfxCtx, "../z_demo_kankyo.c", 1358);
}

void DemoKankyo_DrawRock(Actor* thisx, PlayState* play) {
    DemoKankyo* this = (DemoKankyo*)thisx;
    s32 pad;

    OPEN_DISPS(play->state.gfxCtx, "../z_demo_kankyo.c", 1376);

    Gfx_SetupDL_25Opa(play->state.gfxCtx);
    Matrix_Translate(this->actor.world.pos.x, this->actor.world.pos.y, this->actor.world.pos.z, MTXMODE_NEW);
    Matrix_RotateX(DEG_TO_RAD(this->unk_150[0].unk_C.x), MTXMODE_APPLY);
    Matrix_RotateY(DEG_TO_RAD(this->unk_150[0].unk_C.y), MTXMODE_APPLY);
    Matrix_RotateZ(DEG_TO_RAD(this->unk_150[0].unk_C.z), MTXMODE_APPLY);
    Matrix_Scale(this->actor.scale.x, this->actor.scale.y, this->actor.scale.z, MTXMODE_APPLY);
    gDPSetPrimColor(POLY_OPA_DISP++, 0, 0, 255, 155, 55, 255);
    gDPSetEnvColor(POLY_OPA_DISP++, 155, 255, 55, 255);
    gSPMATRIX_SET_NEW(POLY_OPA_DISP++, play->state.gfxCtx, "../z_demo_kankyo.c", 1404);
    gSPDisplayList(POLY_OPA_DISP++, object_efc_star_field_DL_000DE0);

    CLOSE_DISPS(play->state.gfxCtx, "../z_demo_kankyo.c", 1409);
}

void DemoKankyo_DrawClouds(Actor* thisx, PlayState* play) {
    DemoKankyo* this = (DemoKankyo*)thisx;
    s16 i;
    s32 pad;
    f32 dx;
    f32 dy;
    f32 dz;

    OPEN_DISPS(play->state.gfxCtx, "../z_demo_kankyo.c", 1425);

    for (i = 0; i < 30; i++) {
        dx = -(Math_SinS(this->unk_150[i].unk_20 - 0x8000) * 120.0f) * (30.0f + (i / 30.0f) * 10.0f);
        dy = Math_CosS(this->unk_150[i].unk_20 - 0x8000) * 5.0f + 1200.0f;
        dz = (Math_CosS(this->unk_150[i].unk_20 - 0x8000) * 120.0f) * (30.0f + (i / 30.0f) * 10.0f);

        Matrix_Translate(play->view.eye.x + dx, play->view.eye.y + dy + ((i - 12.0f) * 300.0f), play->view.eye.z + dz,
                         MTXMODE_NEW);
        Matrix_Scale(125.0f, 60.0f, 125.0f, MTXMODE_APPLY);

        gDPPipeSync(POLY_XLU_DISP++);
        gDPSetPrimColor(POLY_XLU_DISP++, 0, 0, 210, 210, 255, 255);
        gDPSetEnvColor(POLY_XLU_DISP++, 255, 255, 255, 255);
        gDPSetColorDither(POLY_XLU_DISP++, G_CD_DISABLE);
        gDPSetColorDither(POLY_XLU_DISP++, G_AD_NOTPATTERN | G_CD_MAGICSQ);
        gSPMATRIX_SET_NEW(POLY_XLU_DISP++, play->state.gfxCtx, "../z_demo_kankyo.c", 1461);
        gSPSegment(POLY_XLU_DISP++, 0x08, SEGMENTED_TO_VIRTUAL(gDust5Tex));

        Gfx_SetupDL_61Xlu(play->state.gfxCtx);

        gSPMatrix(POLY_XLU_DISP++, &D_01000000, G_MTX_NOPUSH | G_MTX_MUL | G_MTX_MODELVIEW);
        gSPDisplayList(POLY_XLU_DISP++, gEffDustDL);
    }

    CLOSE_DISPS(play->state.gfxCtx, "../z_demo_kankyo.c", 1474);
}

void DemoKankyo_DrawDoorOfTime(Actor* thisx, PlayState* play) {
    DemoKankyo* this = (DemoKankyo*)thisx;
    s32 pad;

    OPEN_DISPS(play->state.gfxCtx, "../z_demo_kankyo.c", 1487);

    Gfx_SetupDL_25Opa(play->state.gfxCtx);
    Matrix_Translate(-this->unk_150[0].unk_18, 0.0f, 0.0f, MTXMODE_APPLY);
    gSPMATRIX_SET_NEW(POLY_OPA_DISP++, play->state.gfxCtx, "../z_demo_kankyo.c", 1492);
    gSPDisplayList(POLY_OPA_DISP++, object_toki_objects_DL_007440);
    Matrix_Translate(this->unk_150[0].unk_18 + this->unk_150[0].unk_18, 0.0f, 0.0f, MTXMODE_APPLY);
    gSPMATRIX_SET_NEW(POLY_OPA_DISP++, play->state.gfxCtx, "../z_demo_kankyo.c", 1497);
    gSPDisplayList(POLY_OPA_DISP++, object_toki_objects_DL_007578);

    CLOSE_DISPS(play->state.gfxCtx, "../z_demo_kankyo.c", 1501);
}

void DemoKankyo_DrawLightPlane(Actor* thisx, PlayState* play) {
    DemoKankyo* this = (DemoKankyo*)thisx;
    s32 pad;

    OPEN_DISPS(play->state.gfxCtx, "../z_demo_kankyo.c", 1514);

    if (play->csCtx.state == CS_STATE_IDLE || IS_CUTSCENE_LAYER) {
        Gfx_SetupDL_25Xlu(play->state.gfxCtx);

        gSPSegment(POLY_XLU_DISP++, 0x08, Gfx_TexScroll(play->state.gfxCtx, 0, play->state.frames & 0x7F, 64, 32));
        gSPMATRIX_SET_NEW(POLY_XLU_DISP++, play->state.gfxCtx, "../z_demo_kankyo.c", 1529);
        gSPDisplayList(POLY_XLU_DISP++, object_toki_objects_DL_008390);
    }

    CLOSE_DISPS(play->state.gfxCtx, "../z_demo_kankyo.c", 1534);
}

void DemoKankyo_Vec3fCopy(Vec3f* src, Vec3f* dst) {
    dst->x = src->x;
    dst->y = src->y;
    dst->z = src->z;
}

Vec3f DemoKankyo_AddVecGeoToVec3f(Vec3f* a, VecGeo* geo) {
    Vec3f sum;
    Vec3f b = OLib_VecGeoToVec3f(geo);

    sum.x = a->x + b.x;
    sum.y = a->y + b.y;
    sum.z = a->z + b.z;

    return sum;
}

void DemoKankyo_Vec3fAddPosRot(PosRot* posRot, Vec3f* vec, Vec3f* dst) {
    VecGeo geo;
    Vec3f vecCopy;

    DemoKankyo_Vec3fCopy(vec, &vecCopy);
    geo = OLib_Vec3fToVecGeo(&vecCopy);
    geo.yaw += posRot->rot.y;
    *dst = DemoKankyo_AddVecGeoToVec3f(&posRot->pos, &geo);
}

void DemoKankyo_DrawWarpSparkles(Actor* thisx, PlayState* play) {
    static f32 sWarpRoll;
    static f32 sWarpFoV;
    // the following 2 vars are unused
    static u32 D_8098CF90;
    static u32 D_8098CF94;
    static Vec3f D_8098CF98;

    PlayState* play2 = (PlayState*)play;
    s16 i;
    f32 temp_f22;
    DemoKankyo* this = (DemoKankyo*)thisx;
    Player* player = GET_PLAYER(play2);
    Vec3f camPos;
    f32 translateX;
    f32 translateY;
    f32 translateZ;
    PosRot posRot;
    u8 linkAge = gSaveContext.save.linkAge;

    OPEN_DISPS(play->state.gfxCtx, "../z_demo_kankyo.c", 1824);

    if (this->sparkleCounter < 30) {
        this->sparkleCounter += 2;
    }
    for (i = this->sparkleCounter - 1; i >= 0; i--) {
        temp_f22 = 1.0f - (i / (f32)this->sparkleCounter);

        switch (this->unk_150[i].unk_22) {
            case 0:
                this->unk_150[i].unk_20 = 0;
                this->unk_150[i].unk_1C = 0;
                this->unk_150[i].unk_0.x = (s16)((Rand_ZeroOne() - 0.5f) * 16.0f * temp_f22);
                this->unk_150[i].unk_0.y = (s16)((Rand_ZeroOne() - 0.5f) * 16.0f * temp_f22);
                this->unk_150[i].unk_0.z = (s16)((Rand_ZeroOne() - 0.5f) * 16.0f * temp_f22);
                this->unk_150[i].unk_23 = 0;
                this->unk_150[i].unk_22++;
                FALLTHROUGH;
            case 1:
                if (this->actor.params == DEMOKANKYO_WARP_OUT) {
                    if (func_800BB2B4(&camPos, &sWarpRoll, &sWarpFoV, sWarpOutCameraPoints, &this->unk_150[i].unk_20,
                                      &this->unk_150[i].unk_1C) != 0) {
                        this->unk_150[i].unk_22++;
                    }
                    if (play2->sceneId == SCENE_TEMPLE_OF_TIME && play2->csCtx.curFrame == 25) {
                        this->unk_150[i].unk_22++;
                    }
                } else {
                    Audio_PlaySfxGeneral(NA_SE_EV_LINK_WARP_OUT - SFX_FLAG, &gSfxDefaultPos, 4,
                                         &gSfxDefaultFreqAndVolScale, &gSfxDefaultFreqAndVolScale, &gSfxDefaultReverb);
                    if (func_800BB2B4(&camPos, &sWarpRoll, &sWarpFoV, sWarpInCameraPoints, &this->unk_150[i].unk_20,
                                      &this->unk_150[i].unk_1C) != 0) {
                        this->unk_150[i].unk_22++;
                    }
                    if (D_8098CF84 < play2->csCtx.curFrame && this->actor.params == DEMOKANKYO_WARP_OUT) {
                        this->unk_150[i].unk_22++;
                    }
                }
                posRot = Actor_GetWorld(&player->actor);
                DemoKankyo_Vec3fAddPosRot(&posRot, &camPos, &D_8098CF98);
                break;
            case 2:
                if (this->actor.params == DEMOKANKYO_WARP_OUT) {
                    if (i == 0) {
                        Environment_WarpSongLeave(play2);
                        this->unk_150[i].unk_22++;
                    }
                } else if (i + 1 == this->sparkleCounter && play2->csCtx.state == CS_STATE_IDLE) {
                    Interface_SetSubTimerToFinalSecond(play2);
                    Actor_Kill(&this->actor);
                }
                break;
        }

        this->unk_150[i].unk_C.x = D_8098CF98.x;
        this->unk_150[i].unk_C.y = D_8098CF98.y;
        this->unk_150[i].unk_C.z = D_8098CF98.z;

        switch (this->unk_150[i].unk_23) {
            case 0:
                this->unk_150[i].unk_18 = Rand_ZeroOne();
                this->unk_150[i].unk_23++;
                FALLTHROUGH;
            case 1:
                Math_SmoothStepToF(&this->unk_150[i].unk_18, 1.0f, 0.5f, 0.4f, 0.2f);
                if (this->unk_150[i].unk_18 >= 1.0f) {
                    this->unk_150[i].unk_23 = 2;
                }
                break;
            case 2:
                Math_SmoothStepToF(&this->unk_150[i].unk_18, 0.0f, 0.5f, 0.3f, 0.2f);
                if (this->unk_150[i].unk_18 <= 0.0f) {
                    this->unk_150[i].unk_0.x = (s16)((Rand_ZeroOne() - 0.5f) * 16.0f * temp_f22);
                    this->unk_150[i].unk_0.y = (s16)((Rand_ZeroOne() - 0.5f) * 16.0f * temp_f22);
                    this->unk_150[i].unk_0.z = (s16)((Rand_ZeroOne() - 0.5f) * 16.0f * temp_f22);
                    this->unk_150[i].unk_18 = 0.0f;
                    this->unk_150[i].unk_23 = 1;
                }
                break;
        }

        translateX = this->unk_150[i].unk_C.x + this->unk_150[i].unk_0.x;
        translateY = this->unk_150[i].unk_C.y + this->unk_150[i].unk_0.y;
        translateZ = this->unk_150[i].unk_C.z + this->unk_150[i].unk_0.z;

        if (this->unk_150[i].unk_22 < 2) {
            if (linkAge != LINK_AGE_ADULT) {
                Matrix_Translate(translateX, translateY, translateZ, MTXMODE_NEW);
            } else {
                if (translateY) {}
                Matrix_Translate(translateX, translateY + 15.0f, translateZ, MTXMODE_NEW);
            }
            Matrix_Scale(this->unk_150[i].unk_18 * (0.018f * temp_f22), this->unk_150[i].unk_18 * (0.018f * temp_f22),
                         this->unk_150[i].unk_18 * (0.018f * temp_f22), MTXMODE_APPLY);
            gDPSetPrimColor(POLY_XLU_DISP++, 0, 0x80, 255, 255, 255, 255);
            if (this->actor.params == DEMOKANKYO_WARP_OUT) {
                gDPSetEnvColor(POLY_XLU_DISP++, sWarpSparkleEnvColors[play2->msgCtx.lastPlayedSong].r,
                               sWarpSparkleEnvColors[play2->msgCtx.lastPlayedSong].g,
                               sWarpSparkleEnvColors[play2->msgCtx.lastPlayedSong].b, 255);
            } else {
                s8 respawnData = gSaveContext.respawn[RESPAWN_MODE_RETURN].data;

                gDPSetEnvColor(POLY_XLU_DISP++, sWarpSparkleEnvColors[respawnData].r,
                               sWarpSparkleEnvColors[respawnData].g, sWarpSparkleEnvColors[respawnData].b, 255);
            }
            Gfx_SetupDL_25Xlu(play->state.gfxCtx);
            Matrix_Mult(&play2->billboardMtxF, MTXMODE_APPLY);
            Matrix_RotateZ(DEG_TO_RAD(this->unk_150[i].unk_24), MTXMODE_APPLY);
<<<<<<< HEAD
            gSPMATRIX_SET_NEW(POLY_XLU_DISP++, play->state.gfxCtx, "../z_demo_kankyo.c", 2011);
            gSPDisplayList(POLY_XLU_DISP++, disp);
=======
            gSPMatrix(POLY_XLU_DISP++, MATRIX_NEW(play->state.gfxCtx, "../z_demo_kankyo.c", 2011),
                      G_MTX_NOPUSH | G_MTX_LOAD | G_MTX_MODELVIEW);
            gSPDisplayList(POLY_XLU_DISP++, gEffFlash1DL);
>>>>>>> 137e0d2a
            this->unk_150[i].unk_24 += 0x190;
        }
    }

    CLOSE_DISPS(play->state.gfxCtx, "../z_demo_kankyo.c", 2019);
}

void DemoKankyo_DrawSparkles(Actor* thisx, PlayState* play) {
    static f32 sSparklesRoll;
    static f32 sSparklesFoV;
    // the following 3 vars are unused
    static u32 D_8098CFAC;
    static u32 D_8098CFB0;
    static u32 D_8098CFB4;
    static Vec3f D_8098CFB8;

    DemoKankyo* this = (DemoKankyo*)thisx;
    f32 translateX;
    f32 translateY;
    f32 translateZ;
    Vec3f camPos;
    f32 temp_f20;
    f32 scale;
    s16 i;
    PosRot posRot;

    OPEN_DISPS(play->state.gfxCtx, "../z_demo_kankyo.c", 2434);

    if (this->sparkleCounter < 20) {
        this->sparkleCounter++;
    }

    for (i = this->sparkleCounter - 1; i >= 0; i--) {
        temp_f20 = 1.0f - (i / (f32)this->sparkleCounter);

        switch (this->unk_150[i].unk_22) {
            case 0:
                this->unk_150[i].unk_20 = 0;
                this->unk_150[i].unk_1C = 0;
                this->unk_150[i].unk_0.x = (s16)((Rand_ZeroOne() - 0.5f) * 16.0f * temp_f20);
                this->unk_150[i].unk_0.y = (s16)((Rand_ZeroOne() - 0.5f) * 16.0f * temp_f20);
                this->unk_150[i].unk_0.z = (s16)((Rand_ZeroOne() - 0.5f) * 16.0f * temp_f20);
                this->unk_150[i].unk_23 = 0;
                this->unk_150[i].unk_22++;
                FALLTHROUGH;
            case 1:
                if (func_800BB2B4(&camPos, &sSparklesRoll, &sSparklesFoV, sSparklesCameraPoints,
                                  &this->unk_150[i].unk_20, &this->unk_150[i].unk_1C) != 0) {
                    this->unk_150[i].unk_22++;
                }
                posRot = Actor_GetWorld(&this->actor);
                DemoKankyo_Vec3fAddPosRot(&posRot, &camPos, &D_8098CFB8);
                break;
            case 2:
                if (i + 1 == this->sparkleCounter && play->csCtx.state == CS_STATE_IDLE) {
                    Actor_Kill(&this->actor);
                }
                break;
        }

        this->unk_150[i].unk_C.x = D_8098CFB8.x;
        this->unk_150[i].unk_C.y = D_8098CFB8.y;
        this->unk_150[i].unk_C.z = D_8098CFB8.z;

        switch (this->unk_150[i].unk_23) {
            case 0:
                this->unk_150[i].unk_18 = Rand_ZeroOne();
                this->unk_150[i].unk_23++;
                FALLTHROUGH;
            case 1:
                Math_SmoothStepToF(&this->unk_150[i].unk_18, 1.0f, 0.5f, 0.4f, 0.2f);
                if (1.0f <= this->unk_150[i].unk_18) {
                    this->unk_150[i].unk_23 = 2;
                }
                break;
            case 2:
                Math_SmoothStepToF(&this->unk_150[i].unk_18, 0.0f, 0.5f, 0.3f, 0.2f);
                if (this->unk_150[i].unk_18 <= 0.0f) {
                    this->unk_150[i].unk_0.x = (s16)((Rand_ZeroOne() - 0.5f) * 16.0f * temp_f20);
                    this->unk_150[i].unk_0.y = (s16)((Rand_ZeroOne() - 0.5f) * 16.0f * temp_f20);
                    this->unk_150[i].unk_0.z = (s16)((Rand_ZeroOne() - 0.5f) * 16.0f * temp_f20);
                    this->unk_150[i].unk_18 = 0.0f;
                    this->unk_150[i].unk_23 = 1;
                }
                break;
        }

        translateX = this->unk_150[i].unk_C.x + this->unk_150[i].unk_0.x;
        translateY = this->unk_150[i].unk_C.y + this->unk_150[i].unk_0.y;
        translateZ = this->unk_150[i].unk_C.z + this->unk_150[i].unk_0.z;

        if (this->unk_150[i].unk_22 < 2) {
            Matrix_Translate(translateX, translateY, translateZ, MTXMODE_NEW);
            scale = this->unk_150[i].unk_18 * (0.02f * temp_f20);
            Matrix_Scale(scale, scale, scale, MTXMODE_APPLY);
            gDPSetPrimColor(POLY_XLU_DISP++, 0, 0x80, 255, 255, 255, 255);
            gDPSetEnvColor(POLY_XLU_DISP++, sSparkleEnvColors[3].r, sSparkleEnvColors[3].g, sSparkleEnvColors[3].b,
                           255);
            Gfx_SetupDL_25Xlu(play->state.gfxCtx);
            Matrix_Mult(&play->billboardMtxF, MTXMODE_APPLY);
            Matrix_RotateZ(DEG_TO_RAD(this->unk_150[i].unk_24), MTXMODE_APPLY);
            gSPMATRIX_SET_NEW(POLY_XLU_DISP++, play->state.gfxCtx, "../z_demo_kankyo.c", 2572);
            gSPDisplayList(POLY_XLU_DISP++, gEffFlash1DL);
            this->unk_150[i].unk_24 += 0x190;
        }
    }

    CLOSE_DISPS(play->state.gfxCtx, "../z_demo_kankyo.c", 2579);
}<|MERGE_RESOLUTION|>--- conflicted
+++ resolved
@@ -878,14 +878,8 @@
             Gfx_SetupDL_25Xlu(play->state.gfxCtx);
             Matrix_Mult(&play2->billboardMtxF, MTXMODE_APPLY);
             Matrix_RotateZ(DEG_TO_RAD(this->unk_150[i].unk_24), MTXMODE_APPLY);
-<<<<<<< HEAD
             gSPMATRIX_SET_NEW(POLY_XLU_DISP++, play->state.gfxCtx, "../z_demo_kankyo.c", 2011);
-            gSPDisplayList(POLY_XLU_DISP++, disp);
-=======
-            gSPMatrix(POLY_XLU_DISP++, MATRIX_NEW(play->state.gfxCtx, "../z_demo_kankyo.c", 2011),
-                      G_MTX_NOPUSH | G_MTX_LOAD | G_MTX_MODELVIEW);
             gSPDisplayList(POLY_XLU_DISP++, gEffFlash1DL);
->>>>>>> 137e0d2a
             this->unk_150[i].unk_24 += 0x190;
         }
     }
