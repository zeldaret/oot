--- conflicted
+++ resolved
@@ -436,13 +436,8 @@
         switch (this->actor.params) {
             case DEMOKANKYO_BLUE_RAIN:
             case DEMOKANKYO_BLUE_RAIN_2:
-<<<<<<< HEAD
-                if (play->sceneNum == SCENE_TOKINOMA) {
+                if (play->sceneId == SCENE_TEMPLE_OF_TIME) {
                     if (!CutsceneFlags_Get(play, 1)) {
-=======
-                if (play->sceneId == SCENE_TEMPLE_OF_TIME) {
-                    if (!Flags_GetEnv(play, 1)) {
->>>>>>> aa48c66e
                         break;
                     } else if (!Actor_IsFacingAndNearPlayer(&this->actor, 300.0f, 0x7530)) {
                         break;
@@ -808,11 +803,7 @@
                                       &this->unk_150[i].unk_1C) != 0) {
                         this->unk_150[i].unk_22++;
                     }
-<<<<<<< HEAD
-                    if (play->sceneNum == SCENE_TOKINOMA && play->csCtx.curFrame == 25) {
-=======
-                    if (play->sceneId == SCENE_TEMPLE_OF_TIME && play->csCtx.frames == 25) {
->>>>>>> aa48c66e
+                    if (play->sceneId == SCENE_TEMPLE_OF_TIME && play->csCtx.curFrame == 25) {
                         this->unk_150[i].unk_22++;
                     }
                 } else {
