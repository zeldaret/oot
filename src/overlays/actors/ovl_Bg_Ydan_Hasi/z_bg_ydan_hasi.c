--- conflicted
+++ resolved
@@ -41,11 +41,7 @@
 
 extern UNK_TYPE D_06005780;
 extern UNK_TYPE D_06007798;
-<<<<<<< HEAD
-extern Gfx* D_06005DE0;
-=======
 extern Gfx* D_06005DE0[];
->>>>>>> efa55333
 
 void BgYdanHasi_Init(Actor* thisx, GlobalContext* globalCtx) {
     s32 pad1;
@@ -56,11 +52,7 @@
 
     localConst = 0;
     Actor_ProcessInitChain(thisx, sInitChain);
-<<<<<<< HEAD
-    this->unk_168 = (u8)((thisx->params >> 8) & 0x3F);
-=======
     this->unk_168 = ((thisx->params >> 8) & 0x3F);
->>>>>>> efa55333
     thisx->params = thisx->params & 0xFF;
     waterBox = globalCtx->colCtx.stat.colHeader->waterBoxes + 0x1;
     DynaPolyInfo_SetActorMove(&this->dyna, 1);
@@ -97,11 +89,7 @@
 }
 
 void BgYdanHasi_UpdateFloatingBlock(BgYdanHasi* this, GlobalContext* globalCtx) {
-<<<<<<< HEAD
-    u32 pad;
-=======
     s32 pad;
->>>>>>> efa55333
     f32 framesAfterMath;
     f32 posOffset;
     WaterBox* waterBox;
@@ -124,11 +112,7 @@
 }
 
 void BgYdanHasi_InitWater(BgYdanHasi* this, GlobalContext* globalCtx) {
-<<<<<<< HEAD
-    if (Flags_GetSwitch(globalCtx, (u8)this->unk_168)) {
-=======
     if (Flags_GetSwitch(globalCtx, this->unk_168)) {
->>>>>>> efa55333
         this->timer = 600;
         this->actionFunc = BgYdanHasi_MoveWater;
     }
@@ -154,7 +138,6 @@
     if (1) {}
     return waterBox + 0x1;
 }
-<<<<<<< HEAD
 
 void BgYdanHasi_DecWaterTimer(BgYdanHasi* this, GlobalContext* globalCtx) {
     if (this->timer != 0) {
@@ -205,71 +188,12 @@
 }
 
 void BgYdanHasi_Draw(Actor* thisx, GlobalContext* globalCtx) {
-    s32 pad;
+    BgYdanHasi* this = THIS;
     GraphicsContext* gfxCtx;
     Gfx* dispRefs[4];
 
-    if (thisx->params == 0 || thisx->params == 2) {
-
-        Gfx_DrawDListOpa(globalCtx, D_808BEC24[thisx->params]);
-=======
-
-void BgYdanHasi_DecWaterTimer(BgYdanHasi* this, GlobalContext* globalCtx) {
-    if (this->timer != 0) {
-        this->timer--;
-    }
-    func_8002F994(&this->dyna.actor, this->timer);
-    if (this->timer == 0) {
-        this->actionFunc = BgYdanHasi_MoveWater;
-    }
-}
-
-void BgYdanHasi_SetupThreeBlocks(BgYdanHasi* this, GlobalContext* globalCtx) {
-    if (Flags_GetSwitch(globalCtx, this->unk_168) != 0) {
-        this->timer = 260;
-        this->dyna.actor.draw = BgYdanHasi_Draw;
-        this->actionFunc = BgYdanHasi_UpdateThreeBlocks;
-        func_800800F8(globalCtx, 0xBE0, 0x1E, &this->dyna.actor, 0);
-    }
-}
-
-void BgYdanHasi_UpdateThreeBlocks(BgYdanHasi* this, GlobalContext* globalCtx) {
-    s32 pad;
-
-    if (this->timer != 0) {
-        this->timer--;
-    }
-    if (this->timer == 0) {
-        if (Math_ApproxF(&this->dyna.actor.posRot.pos.y, this->dyna.actor.initPosRot.pos.y, 3.0f) != 0) {
-            Flags_UnsetSwitch(globalCtx, this->unk_168);
-            this->dyna.actor.draw = NULL;
-            this->actionFunc = BgYdanHasi_SetupThreeBlocks;
-            return;
-        }
-        func_8002F948(&this->dyna.actor, NA_SE_EV_ELEVATOR_MOVE - SFX_FLAG);
-        return;
-    }
-    if (Math_ApproxF(&this->dyna.actor.posRot.pos.y, this->dyna.actor.initPosRot.pos.y + 120.0f, 3.0f) == 0) {
-        func_8002F948(&this->dyna.actor, NA_SE_EV_ELEVATOR_MOVE - SFX_FLAG);
-        return;
-    }
-    func_8002F994(&this->dyna.actor, this->timer);
-}
-
-void BgYdanHasi_Update(Actor* thisx, GlobalContext* globalCtx) {
-    BgYdanHasi* this = THIS;
-
-    this->actionFunc(this, globalCtx);
-}
-
-void BgYdanHasi_Draw(Actor* thisx, GlobalContext* globalCtx) {
-    BgYdanHasi* this = THIS;
-    GraphicsContext* gfxCtx;
-    Gfx* dispRefs[4];
-
     if (this->dyna.actor.params == 0 || this->dyna.actor.params == 2) {
         Gfx_DrawDListOpa(globalCtx, D_808BEC24[this->dyna.actor.params]);
->>>>>>> efa55333
         return;
     }
     gfxCtx = globalCtx->state.gfxCtx;
