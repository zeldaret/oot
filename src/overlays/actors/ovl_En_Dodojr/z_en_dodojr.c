--- conflicted
+++ resolved
@@ -356,11 +356,7 @@
         }
 
         if ((this->actor.colChkInfo.damageEffect == 0) && (this->actor.colChkInfo.damage != 0)) {
-<<<<<<< HEAD
-            Actor_PlayDeathFx(globalCtx, &this->actor);
-=======
             Enemy_StartFinishingBlow(globalCtx, &this->actor);
->>>>>>> e632b9a1
             this->timer2 = 2;
             this->actionFunc = func_809F7C48;
             return 1;
