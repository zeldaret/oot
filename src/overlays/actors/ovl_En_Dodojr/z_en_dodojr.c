/*
 * File: z_en_dodojr.c
 * Overlay: ovl_En_Dodojr
 * Description: Baby Dodongo
 */

#include "z_en_dodojr.h"
#include "overlays/actors/ovl_En_Bom/z_en_bom.h"
#include "assets/objects/object_dodojr/object_dodojr.h"

#define FLAGS (ACTOR_FLAG_0 | ACTOR_FLAG_2)

void EnDodojr_Init(Actor* thisx, PlayState* play);
void EnDodojr_Destroy(Actor* thisx, PlayState* play);
void EnDodojr_Update(Actor* thisx, PlayState* play);
void EnDodojr_Draw(Actor* thisx, PlayState* play);

void EnDodojr_WaitUnderground(EnDodojr* this, PlayState* play);
void EnDodojr_DropItem(EnDodojr* this, PlayState* play);
void EnDodojr_EmergeFromGround(EnDodojr* this, PlayState* play);
void EnDodojr_CrawlTowardsTarget(EnDodojr* this, PlayState* play);
void EnDodojr_StunnedBounce(EnDodojr* this, PlayState* play);
void EnDodojr_JumpAttackBounce(EnDodojr* this, PlayState* play);
void EnDodojr_Stunned(EnDodojr* this, PlayState* play);
void EnDodojr_SwallowBomb(EnDodojr* this, PlayState* play);
void EnDodojr_SwallowedBombDeathBounce(EnDodojr* this, PlayState* play);
void EnDodojr_SwallowedBombDeathSequence(EnDodojr* this, PlayState* play);
void EnDodojr_StandardDeathBounce(EnDodojr* this, PlayState* play);
void EnDodojr_Despawn(EnDodojr* this, PlayState* play);
void EnDodojr_DeathSequence(EnDodojr* this, PlayState* play);
void EnDodojr_WaitFreezeFrames(EnDodojr* this, PlayState* play);
void EnDodojr_EatBomb(EnDodojr* this, PlayState* play);

const ActorInit En_Dodojr_InitVars = {
    ACTOR_EN_DODOJR,
    ACTORCAT_ENEMY,
    FLAGS,
    OBJECT_DODOJR,
    sizeof(EnDodojr),
    (ActorFunc)EnDodojr_Init,
    (ActorFunc)EnDodojr_Destroy,
    (ActorFunc)EnDodojr_Update,
    (ActorFunc)EnDodojr_Draw,
};

static ColliderCylinderInit sCylinderInit = {
    {
        COLTYPE_HIT6,
        AT_ON | AT_TYPE_ENEMY,
        AC_ON | AC_TYPE_PLAYER,
        OC1_ON | OC1_TYPE_ALL,
        OC2_TYPE_1,
        COLSHAPE_CYLINDER,
    },
    {
        ELEMTYPE_UNK0,
        { 0xFFCFFFFF, 0x00, 0x08 },
        { 0xFFC5FFFF, 0x00, 0x00 },
        TOUCH_ON | TOUCH_SFX_NORMAL,
        BUMP_ON,
        OCELEM_ON,
    },
    { 18, 20, 0, { 0, 0, 0 } },
};

static CollisionCheckInfoInit2 sColChkInit = { 1, 2, 25, 25, 0xFF };

void EnDodojr_Init(Actor* thisx, PlayState* play) {
    EnDodojr* this = (EnDodojr*)thisx;

    ActorShape_Init(&this->actor.shape, 0.0f, NULL, 18.0f);
    SkelAnime_Init(play, &this->skelAnime, &object_dodojr_Skel_0020E0, &object_dodojr_Anim_0009D4, this->jointTable,
                   this->morphTable, 15);
    Collider_InitCylinder(play, &this->collider);
    Collider_SetCylinder(play, &this->collider, &this->actor, &sCylinderInit);
    CollisionCheck_SetInfo2(&this->actor.colChkInfo, DamageTable_Get(4), &sColChkInit);

    this->actor.naviEnemyId = NAVI_ENEMY_BABY_DODONGO;
    this->actor.flags &= ~ACTOR_FLAG_0;

    Actor_SetScale(&this->actor, 0.02f);

    this->actionFunc = EnDodojr_WaitUnderground;
}

void EnDodojr_Destroy(Actor* thisx, PlayState* play) {
    EnDodojr* this = (EnDodojr*)thisx;

    Collider_DestroyCylinder(play, &this->collider);
}

<<<<<<< HEAD
void EnDodojr_SetupSwallowedBombEffects(EnDodojr* this) {
    Audio_PlayActorSound2(&this->actor, NA_SE_IT_BOMB_EXPLOSION);
=======
void func_809F64D0(EnDodojr* this) {
    Audio_PlayActorSfx2(&this->actor, NA_SE_IT_BOMB_EXPLOSION);
>>>>>>> 20b90a63
    Actor_SetColorFilter(&this->actor, 0x4000, 200, 0, 8);
}

void EnDodojr_SpawnLargeDust(EnDodojr* this, PlayState* play, s32 count) {
    Color_RGBA8 prim = { 170, 130, 90, 255 };
    Color_RGBA8 env = { 100, 60, 20, 0 };
    Vec3f velocity = { 0.0f, 0.0f, 0.0f };
    Vec3f accel = { 0.0f, 0.3f, 0.0f };
    Vec3f pos;
    s16 angle = ((Rand_ZeroOne() - 0.5f) * 65536.0f);
    s32 i;

    pos.y = this->dustPos.y;

    for (i = count; i >= 0; i--, angle += (s16)(0x10000 / count)) {
        accel.x = (Rand_ZeroOne() - 0.5f) * 4.0f;
        accel.z = (Rand_ZeroOne() - 0.5f) * 4.0f;

        pos.x = (Math_SinS(angle) * 22.0f) + this->dustPos.x;
        pos.z = (Math_CosS(angle) * 22.0f) + this->dustPos.z;

        func_8002836C(play, &pos, &velocity, &accel, &prim, &env, 120, 40, 10);
    }
}

void EnDodojr_SpawnSmallDust(EnDodojr* this, PlayState* play, Vec3f* arg2) {
    Color_RGBA8 prim = { 170, 130, 90, 255 };
    Color_RGBA8 env = { 100, 60, 20, 0 };
    Vec3f velocity = { 0.0f, 0.0f, 0.0f };
    Vec3f accel = { 0.0f, 0.3f, 0.0f };
    Vec3f pos;
    s16 angle = ((Rand_ZeroOne() - 0.5f) * 65536.0f);

    pos.y = this->actor.floorHeight;

    accel.x = (Rand_ZeroOne() - 0.5f) * 2;
    accel.z = (Rand_ZeroOne() - 0.5f) * 2;

    pos.x = (Math_SinS(angle) * 11.0f) + arg2->x;
    pos.z = (Math_CosS(angle) * 11.0f) + arg2->z;

    func_8002836C(play, &pos, &velocity, &accel, &prim, &env, 100, 60, 8);
}

s32 EnDodojr_UpdateBounces(EnDodojr* this, PlayState* play) {
    if (this->actor.velocity.y >= 0.0f) {
        return false;
    }

    if (this->counter == 0) {
        return false;
    }

    if (this->actor.bgCheckFlags & BGCHECKFLAG_GROUND) {
        Audio_PlayActorSfx2(&this->actor, NA_SE_EN_DODO_M_GND);
        this->dustPos = this->actor.world.pos;
        EnDodojr_SpawnLargeDust(this, play, 10);
        this->actor.velocity.y = 10.0f / (4 - this->counter);
        this->counter--;

        if (this->counter == 0) {
            this->actor.velocity.y = 0.0f;
            return true;
        }
    }

    return false;
}

void EnDodojr_SetupCrawlTowardsTarget(EnDodojr* this) {
    f32 lastFrame = Animation_GetLastFrame(&object_dodojr_Anim_000860);

    Animation_Change(&this->skelAnime, &object_dodojr_Anim_000860, 1.8f, 0.0f, lastFrame, ANIMMODE_LOOP_INTERP, -10.0f);
    this->actor.velocity.y = 0.0f;
    this->actor.speedXZ = 2.6f;
    this->actor.gravity = -0.8f;
}

void EnDodojr_SetupFlipBounce(EnDodojr* this) {
    f32 lastFrame = Animation_GetLastFrame(&object_dodojr_Anim_0004A0);

    Animation_Change(&this->skelAnime, &object_dodojr_Anim_0004A0, 1.0f, 0.0f, lastFrame, ANIMMODE_ONCE, -10.0f);
    this->actor.speedXZ = 0.0f;
    this->actor.velocity.x = 0.0f;
    this->actor.velocity.z = 0.0f;
    this->actor.gravity = -0.8f;

    if (this->counter == 0) {
        this->counter = 3;
        this->actor.velocity.y = 10.0f;
    }
}

void EnDodojr_SetupSwallowedBombDeathSequence(EnDodojr* this) {
    f32 lastFrame = Animation_GetLastFrame(&object_dodojr_Anim_0005F0);

    Animation_Change(&this->skelAnime, &object_dodojr_Anim_0005F0, 1.0f, 0.0f, lastFrame, ANIMMODE_LOOP, 0.0f);
    this->actor.velocity.y = 0.0f;
    this->actor.gravity = -0.8f;
}

void EnDodojr_SetupJumpAttackBounce(EnDodojr* this) {
    f32 lastFrame = Animation_GetLastFrame(&object_dodojr_Anim_000724);

    Animation_Change(&this->skelAnime, &object_dodojr_Anim_000724, 1.0f, 0.0f, lastFrame, ANIMMODE_LOOP, -10.0f);
    this->actor.gravity = -0.8f;
    this->counter = 3;
    this->actor.velocity.y = 10.0f;
}

void EnDodojr_SetupDespawn(EnDodojr* this) {
    this->actor.shape.shadowDraw = NULL;
    this->actor.flags &= ~ACTOR_FLAG_0;
    this->actor.home.pos = this->actor.world.pos;
    this->actor.speedXZ = 0.0f;
    this->actor.gravity = -0.8f;
    this->timer = 30;
    this->dustPos = this->actor.world.pos;
}

void EnDodojr_SetupEatBomb(EnDodojr* this) {
    Animation_Change(&this->skelAnime, &object_dodojr_Anim_000724, 1.0f, 8.0f, 12.0f, ANIMMODE_ONCE, 0.0f);
    Audio_PlayActorSfx2(&this->actor, NA_SE_EN_DODO_M_EAT);
    this->actor.speedXZ = 0.0f;
    this->actor.velocity.x = 0.0f;
    this->actor.velocity.z = 0.0f;
    this->actor.gravity = -0.8f;
}

s32 EnDodojr_CheckNearbyBombs(EnDodojr* this, PlayState* play) {
    Actor* bomb;
    Vec3f maxBombRange = { 99999.0f, 99999.0f, 99999.0f };
    s32 foundBomb = false;
    f32 xDist;
    f32 yDist;
    f32 zDist;

    bomb = play->actorCtx.actorLists[ACTORCAT_EXPLOSIVE].head;
    this->bomb = NULL;

    while (bomb != NULL) {
        if ((bomb->params != 0) || (bomb->parent != NULL) || (bomb->update == NULL)) {
            bomb = bomb->next;
            continue;
        }

        if (bomb->id != ACTOR_EN_BOM) {
            bomb = bomb->next;
            continue;
        }

        xDist = bomb->world.pos.x - this->actor.world.pos.x;
        yDist = bomb->world.pos.y - this->actor.world.pos.y;
        zDist = bomb->world.pos.z - this->actor.world.pos.z;

        if ((fabsf(xDist) >= fabsf(maxBombRange.x)) || (fabsf(yDist) >= fabsf(maxBombRange.y)) ||
            (fabsf(zDist) >= fabsf(maxBombRange.z))) {
            bomb = bomb->next;
            continue;
        }

        this->bomb = bomb;
        maxBombRange = bomb->world.pos;
        foundBomb = true;
        bomb = bomb->next;
    }

    return foundBomb;
}

s32 EnDodojr_TryEatBomb(EnDodojr* this) {
    if (this->bomb == NULL) {
        return false;
    } else if (this->bomb->parent != NULL) {
        return false;
    } else if (Math_Vec3f_DistXYZ(&this->actor.world.pos, &this->bomb->world.pos) > 30.0f) {
        return false;
    } else {
        this->bomb->parent = &this->actor;
        return true;
    }
}

void EnDodojr_UpdateCrawl(EnDodojr* this, PlayState* play) {
    f32 angles[] = { 0.0f, 210.0f, 60.0f, 270.0f, 120.0f, 330.0f, 180.0f, 30.0f, 240.0f, 90.0f, 300.0f, 150.0f };
    s32 pad;
    Player* player = GET_PLAYER(play);
    Vec3f crawlTargetPos;
    s16 angleIndex;

    if ((this->bomb == NULL) || (this->bomb->update == NULL) ||
        ((this->bomb != NULL) && (this->bomb->parent != NULL))) {
        EnDodojr_CheckNearbyBombs(this, play);
    }

    if (this->bomb != NULL) {
        crawlTargetPos = this->bomb->world.pos;
    } else {
        crawlTargetPos = player->actor.world.pos;
    }

    if (Math_Vec3f_DistXYZ(&this->actor.world.pos, &crawlTargetPos) > 80.0f) {
        angleIndex =
            (s16)(this->actor.home.pos.x + this->actor.home.pos.y + this->actor.home.pos.z + play->state.frames / 30) %
            12;
        angleIndex = ABS(angleIndex);
        crawlTargetPos.x += 80.0f * sinf(angles[angleIndex]);
        crawlTargetPos.z += 80.0f * cosf(angles[angleIndex]);
    }

    Math_SmoothStepToS(&this->actor.world.rot.y, Math_Vec3f_Yaw(&this->actor.world.pos, &crawlTargetPos), 10, 1000, 1);
    this->actor.shape.rot.y = this->actor.world.rot.y;
}

s32 EnDodojr_IsPlayerWithinAttackRange(EnDodojr* this) {
    if (this->actor.xzDistToPlayer > 40.0f) {
        return false;
    } else {
        return true;
    }
}

<<<<<<< HEAD
void EnDodojr_SetupStandardDeathBounce(EnDodojr* this) {
    Audio_PlayActorSound2(&this->actor, NA_SE_EN_DODO_M_DEAD);
=======
void func_809F709C(EnDodojr* this) {
    Audio_PlayActorSfx2(&this->actor, NA_SE_EN_DODO_M_DEAD);
>>>>>>> 20b90a63
    this->actor.flags &= ~ACTOR_FLAG_0;
    EnDodojr_SetupFlipBounce(this);
    this->actionFunc = EnDodojr_StandardDeathBounce;
}

s32 EnDodojr_CheckDamaged(EnDodojr* this, PlayState* play) {
    if ((this->actionFunc == EnDodojr_SwallowBomb) || (this->actionFunc == EnDodojr_SwallowedBombDeathBounce) ||
        (this->actionFunc == EnDodojr_SwallowedBombDeathSequence) || (this->actionFunc == EnDodojr_Despawn) ||
        (this->actionFunc == EnDodojr_StandardDeathBounce) || (this->actionFunc == EnDodojr_DeathSequence) ||
        (this->actionFunc == EnDodojr_DropItem)) {
        return false;
    }

    if (play->actorCtx.unk_02 != 0) {
        if (this->actionFunc != EnDodojr_WaitUnderground) {
            if (this->actionFunc == EnDodojr_EmergeFromGround) {
                this->actor.shape.shadowDraw = ActorShadow_DrawCircle;
            }

            EnDodojr_SetupStandardDeathBounce(this);
        }
        return false;
    }

    if (!(this->collider.base.acFlags & AC_HIT)) {
        return false;
    } else {
        this->collider.base.acFlags &= ~AC_HIT;

        if ((this->actionFunc == EnDodojr_WaitUnderground) || (this->actionFunc == EnDodojr_EmergeFromGround)) {
            this->actor.shape.shadowDraw = ActorShadow_DrawCircle;
        }

        if ((this->actor.colChkInfo.damageEffect == 0) && (this->actor.colChkInfo.damage != 0)) {
            Enemy_StartFinishingBlow(play, &this->actor);
            this->freezeFrameTimer = 2;
            this->actionFunc = EnDodojr_WaitFreezeFrames;
            return true;
        }

<<<<<<< HEAD
        if ((this->actor.colChkInfo.damageEffect == 1) && (this->actionFunc != EnDodojr_Stunned) &&
            (this->actionFunc != EnDodojr_StunnedBounce)) {
            Audio_PlayActorSound2(&this->actor, NA_SE_EN_GOMA_JR_FREEZE);
            this->stunTimer = 120;
=======
        if ((this->actor.colChkInfo.damageEffect == 1) && (this->actionFunc != func_809F78EC) &&
            (this->actionFunc != func_809F786C)) {
            Audio_PlayActorSfx2(&this->actor, NA_SE_EN_GOMA_JR_FREEZE);
            this->timer1 = 120;
>>>>>>> 20b90a63
            Actor_SetColorFilter(&this->actor, 0, 200, 0, 120);
            EnDodojr_SetupFlipBounce(this);
            this->actionFunc = EnDodojr_StunnedBounce;
        }

        return false;
    }
}

void EnDodojr_UpdateCollider(EnDodojr* this, PlayState* play) {
    Collider_UpdateCylinder(&this->actor, &this->collider);

    if ((this->actionFunc != EnDodojr_WaitUnderground) && (this->actionFunc != EnDodojr_DropItem)) {
        if ((this->actionFunc == EnDodojr_EmergeFromGround) || (this->actionFunc == EnDodojr_CrawlTowardsTarget) ||
            (this->actionFunc == EnDodojr_JumpAttackBounce)) {
            CollisionCheck_SetAT(play, &play->colChkCtx, &this->collider.base);
        }

        if ((this->actionFunc == EnDodojr_EmergeFromGround) || (this->actionFunc == EnDodojr_CrawlTowardsTarget) ||
            (this->actionFunc == EnDodojr_StunnedBounce) || (this->actionFunc == EnDodojr_Stunned) ||
            (this->actionFunc == EnDodojr_JumpAttackBounce)) {
            CollisionCheck_SetAC(play, &play->colChkCtx, &this->collider.base);
        }

        CollisionCheck_SetOC(play, &play->colChkCtx, &this->collider.base);
    }
}

void EnDodojr_WaitUnderground(EnDodojr* this, PlayState* play) {
    f32 lastFrame = Animation_GetLastFrame(&object_dodojr_Anim_000860);
    Player* player = GET_PLAYER(play);
    f32 dist;

    if (!(this->actor.xzDistToPlayer >= 320.0f)) {
        dist = this->actor.world.pos.y - player->actor.world.pos.y;

        if (!(dist >= 40.0f)) {
            Animation_Change(&this->skelAnime, &object_dodojr_Anim_000860, 1.8f, 0.0f, lastFrame, ANIMMODE_LOOP_INTERP,
                             -10.0f);
            Audio_PlayActorSfx2(&this->actor, NA_SE_EN_DODO_M_UP);
            this->actor.world.pos.y -= 60.0f;
            this->actor.flags |= ACTOR_FLAG_0;
            this->actor.world.rot.x -= 0x4000;
            this->actor.shape.rot.x = this->actor.world.rot.x;
            this->dustPos = this->actor.world.pos;
            //! @bug floorHeight is always 0 at this point, so the dust is consistently drawn at y=0
            this->dustPos.y = this->actor.floorHeight;
            this->actionFunc = EnDodojr_EmergeFromGround;
        }
    }
}

void EnDodojr_EmergeFromGround(EnDodojr* this, PlayState* play) {
    f32 sp2C;

    Math_SmoothStepToS(&this->actor.shape.rot.x, 0, 4, 0x3E8, 0x64);
    sp2C = this->actor.shape.rot.x;
    sp2C /= 16384.0f;
    this->actor.world.pos.y = this->actor.home.pos.y + (60.0f * sp2C);
    EnDodojr_SpawnLargeDust(this, play, 3);

    if (sp2C == 0.0f) {
        this->actor.shape.shadowDraw = ActorShadow_DrawCircle;
        this->actor.world.rot.x = this->actor.shape.rot.x;
        this->actor.speedXZ = 2.6f;
        this->actionFunc = EnDodojr_CrawlTowardsTarget;
    }
}

void EnDodojr_CrawlTowardsTarget(EnDodojr* this, PlayState* play) {
    func_8002D868(&this->actor);
    EnDodojr_SpawnSmallDust(this, play, &this->actor.world.pos);

<<<<<<< HEAD
    if (DECR(this->crawlSfxTimer) == 0) {
        Audio_PlayActorSound2(&this->actor, NA_SE_EN_DODO_M_MOVE);
        this->crawlSfxTimer = 5;
=======
    if (DECR(this->timer4) == 0) {
        Audio_PlayActorSfx2(&this->actor, NA_SE_EN_DODO_M_MOVE);
        this->timer4 = 5;
>>>>>>> 20b90a63
    }

    if (EnDodojr_TryEatBomb(this)) {
        EnDodojr_SetupEatBomb(this);
        this->actionFunc = EnDodojr_EatBomb;
        return;
    }

    EnDodojr_UpdateCrawl(this, play);

<<<<<<< HEAD
    if (EnDodojr_IsPlayerWithinAttackRange(this)) {
        Audio_PlayActorSound2(&this->actor, NA_SE_EN_DODO_M_CRY);
        EnDodojr_SetupJumpAttackBounce(this);
        this->actionFunc = EnDodojr_JumpAttackBounce;
    }

    if (this->actor.bgCheckFlags & BGCHECKFLAG_WALL) {
        Audio_PlayActorSound2(&this->actor, NA_SE_EN_DODO_M_DOWN);
        EnDodojr_SetupDespawn(this);
        this->actionFunc = EnDodojr_Despawn;
=======
    if (func_809F706C(this) != 0) {
        Audio_PlayActorSfx2(&this->actor, NA_SE_EN_DODO_M_CRY);
        func_809F6B38(this);
        this->actionFunc = func_809F799C;
    }

    if (this->actor.bgCheckFlags & BGCHECKFLAG_WALL) {
        Audio_PlayActorSfx2(&this->actor, NA_SE_EN_DODO_M_DOWN);
        func_809F6BBC(this);
        this->actionFunc = func_809F7A00;
>>>>>>> 20b90a63
    }
}

void EnDodojr_EatBomb(EnDodojr* this, PlayState* play) {
    EnBom* bomb;

    if (((s16)this->skelAnime.curFrame - 8) < 4) {
        bomb = (EnBom*)this->bomb;
        bomb->timer++;
        this->bomb->world.pos = this->headPos;
    } else {
        Audio_PlayActorSfx2(&this->actor, NA_SE_EN_DODO_K_DRINK);
        Actor_Kill(this->bomb);
        this->timer = 24;
        this->counter = 0;
        this->actionFunc = EnDodojr_SwallowBomb;
    }
}

void EnDodojr_SwallowBomb(EnDodojr* this, PlayState* play) {
    if (DECR(this->timer) == 0) {
        EnDodojr_SetupSwallowedBombEffects(this);
        this->actor.flags &= ~ACTOR_FLAG_0;
        EnDodojr_SetupFlipBounce(this);
        this->actionFunc = EnDodojr_SwallowedBombDeathBounce;
    }
}

void EnDodojr_SwallowedBombDeathBounce(EnDodojr* this, PlayState* play) {
    // Scale up briefly to expand from the swallowed bomb exploding.
    this->rootScale = 1.2f;
    this->rootScale *= ((f32)this->actor.colorFilterTimer / 8);
    func_8002D868(&this->actor);

    if (EnDodojr_UpdateBounces(this, play)) {
        this->timer = 60;
        EnDodojr_SetupSwallowedBombDeathSequence(this);
        this->counter = 7;
        this->actionFunc = EnDodojr_SwallowedBombDeathSequence;
    }
}

void EnDodojr_SwallowedBombDeathSequence(EnDodojr* this, PlayState* play) {
    EnDodojr_DeathSequence(this, play);
}

void EnDodojr_StunnedBounce(EnDodojr* this, PlayState* play) {
    func_8002D868(&this->actor);

    if (EnDodojr_UpdateBounces(this, play)) {
        EnDodojr_SetupSwallowedBombDeathSequence(this);
        this->actionFunc = EnDodojr_Stunned;
    }

    Math_SmoothStepToS(&this->actor.shape.rot.y, 0, 4, 1000, 10);
    this->actor.world.rot.x = this->actor.shape.rot.x;
    this->actor.colorFilterTimer = this->stunTimer;
}

void EnDodojr_Stunned(EnDodojr* this, PlayState* play) {
    if (DECR(this->stunTimer) != 0) {
        if (this->stunTimer < 30) {
            // Shake back and forth to indicate recovering from stun.
            if ((this->stunTimer & 1) != 0) {
                this->actor.world.pos.x += 1.5f;
                this->actor.world.pos.z += 1.5f;
            } else {
                this->actor.world.pos.x -= 1.5f;
                this->actor.world.pos.z -= 1.5f;
            }

            return;
        }
    } else {
        EnDodojr_SetupCrawlTowardsTarget(this);
        this->actionFunc = EnDodojr_CrawlTowardsTarget;
    }
}

void EnDodojr_JumpAttackBounce(EnDodojr* this, PlayState* play) {
    this->actor.flags |= ACTOR_FLAG_24;
    func_8002D868(&this->actor);

    if (EnDodojr_UpdateBounces(this, play)) {
        EnDodojr_SetupCrawlTowardsTarget(this);
        this->actionFunc = EnDodojr_CrawlTowardsTarget;
    }
}

void EnDodojr_Despawn(EnDodojr* this, PlayState* play) {
    f32 burrowStep;

    Math_SmoothStepToS(&this->actor.shape.rot.x, 0x4000, 4, 1000, 100);

    if (DECR(this->timer) != 0) {
        burrowStep = (30 - this->timer) / 30.0f;
        this->actor.world.pos.y = this->actor.home.pos.y - (60.0f * burrowStep);
    } else {
        Actor_Kill(&this->actor);
    }

    EnDodojr_SpawnLargeDust(this, play, 3);
}

void EnDodojr_StandardDeathBounce(EnDodojr* this, PlayState* play) {
    func_8002D868(&this->actor);
    Math_SmoothStepToS(&this->actor.shape.rot.y, 0, 4, 1000, 10);
    this->actor.world.rot.x = this->actor.shape.rot.x;

    if (EnDodojr_UpdateBounces(this, play)) {
        this->timer = 60;
        EnDodojr_SetupSwallowedBombDeathSequence(this);
        this->counter = 7;
        this->actionFunc = EnDodojr_DeathSequence;
    }
}

void EnDodojr_DeathSequence(EnDodojr* this, PlayState* play) {
    EnBom* bomb;

    if (this->counter != 0) {
        if (this->actor.colorFilterTimer == 0) {
            Actor_SetColorFilter(&this->actor, 0x4000, 200, 0, this->counter);
            this->counter--;
        }
    } else {
        bomb = (EnBom*)Actor_Spawn(&play->actorCtx, play, ACTOR_EN_BOM, this->actor.world.pos.x,
                                   this->actor.world.pos.y, this->actor.world.pos.z, 0, 0, 0, BOMB_BODY);

        if (bomb != NULL) {
            bomb->timer = 0;
        }

        this->timer = 8;
        this->actionFunc = EnDodojr_DropItem;
    }
}

void EnDodojr_DropItem(EnDodojr* this, PlayState* play) {
    if (DECR(this->timer) == 0) {
        Item_DropCollectibleRandom(play, NULL, &this->actor.world.pos, 0x40);
        Actor_Kill(&this->actor);
    }
}

void EnDodojr_WaitFreezeFrames(EnDodojr* this, PlayState* play) {
    if (DECR(this->freezeFrameTimer) == 0) {
        EnDodojr_SetupStandardDeathBounce(this);
    }
}

void EnDodojr_Update(Actor* thisx, PlayState* play) {
    EnDodojr* this = (EnDodojr*)thisx;

    SkelAnime_Update(&this->skelAnime);
    Actor_MoveForward(&this->actor);
    EnDodojr_CheckDamaged(this, play);

    if (this->actionFunc != EnDodojr_WaitUnderground) {
        Actor_UpdateBgCheckInfo(play, &this->actor, this->collider.dim.radius, this->collider.dim.height, 0.0f,
                                UPDBGCHECKINFO_FLAG_0 | UPDBGCHECKINFO_FLAG_2);
    }

    this->actionFunc(this, play);
    Actor_SetFocus(&this->actor, 10.0f);
    EnDodojr_UpdateCollider(this, play);
}

s32 EnDodojr_OverrideLimbDraw(PlayState* play, s32 limbIndex, Gfx** dList, Vec3f* pos, Vec3s* rot, void* thisx) {
    EnDodojr* this = (EnDodojr*)thisx;
    Vec3f D_809F7F64 = { 480.0f, 620.0f, 0.0f };

    if (limbIndex == 1) {
        Matrix_Scale((this->rootScale * 0.5f) + 1.0f, this->rootScale + 1.0f, (this->rootScale * 0.5f) + 1.0f,
                     MTXMODE_APPLY);
    }

    if (limbIndex == 4) {
        Matrix_MultVec3f(&D_809F7F64, &this->headPos);
    }

    return false;
}

void EnDodojr_PostLimbDraw(PlayState* play, s32 limbIndex, Gfx** dList, Vec3s* rot, void* thisx) {
}

void EnDodojr_Draw(Actor* thisx, PlayState* play) {
    EnDodojr* this = (EnDodojr*)thisx;

    if ((this->actionFunc != EnDodojr_WaitUnderground) && (this->actionFunc != EnDodojr_DropItem)) {
        Gfx_SetupDL_25Opa(play->state.gfxCtx);
        SkelAnime_DrawOpa(play, this->skelAnime.skeleton, this->skelAnime.jointTable, EnDodojr_OverrideLimbDraw,
                          EnDodojr_PostLimbDraw, &this->actor);
    }
}<|MERGE_RESOLUTION|>--- conflicted
+++ resolved
@@ -89,13 +89,8 @@
     Collider_DestroyCylinder(play, &this->collider);
 }
 
-<<<<<<< HEAD
 void EnDodojr_SetupSwallowedBombEffects(EnDodojr* this) {
-    Audio_PlayActorSound2(&this->actor, NA_SE_IT_BOMB_EXPLOSION);
-=======
-void func_809F64D0(EnDodojr* this) {
     Audio_PlayActorSfx2(&this->actor, NA_SE_IT_BOMB_EXPLOSION);
->>>>>>> 20b90a63
     Actor_SetColorFilter(&this->actor, 0x4000, 200, 0, 8);
 }
 
@@ -318,13 +313,8 @@
     }
 }
 
-<<<<<<< HEAD
 void EnDodojr_SetupStandardDeathBounce(EnDodojr* this) {
-    Audio_PlayActorSound2(&this->actor, NA_SE_EN_DODO_M_DEAD);
-=======
-void func_809F709C(EnDodojr* this) {
     Audio_PlayActorSfx2(&this->actor, NA_SE_EN_DODO_M_DEAD);
->>>>>>> 20b90a63
     this->actor.flags &= ~ACTOR_FLAG_0;
     EnDodojr_SetupFlipBounce(this);
     this->actionFunc = EnDodojr_StandardDeathBounce;
@@ -365,17 +355,10 @@
             return true;
         }
 
-<<<<<<< HEAD
         if ((this->actor.colChkInfo.damageEffect == 1) && (this->actionFunc != EnDodojr_Stunned) &&
             (this->actionFunc != EnDodojr_StunnedBounce)) {
-            Audio_PlayActorSound2(&this->actor, NA_SE_EN_GOMA_JR_FREEZE);
+            Audio_PlayActorSfx2(&this->actor, NA_SE_EN_GOMA_JR_FREEZE);
             this->stunTimer = 120;
-=======
-        if ((this->actor.colChkInfo.damageEffect == 1) && (this->actionFunc != func_809F78EC) &&
-            (this->actionFunc != func_809F786C)) {
-            Audio_PlayActorSfx2(&this->actor, NA_SE_EN_GOMA_JR_FREEZE);
-            this->timer1 = 120;
->>>>>>> 20b90a63
             Actor_SetColorFilter(&this->actor, 0, 200, 0, 120);
             EnDodojr_SetupFlipBounce(this);
             this->actionFunc = EnDodojr_StunnedBounce;
@@ -449,15 +432,9 @@
     func_8002D868(&this->actor);
     EnDodojr_SpawnSmallDust(this, play, &this->actor.world.pos);
 
-<<<<<<< HEAD
     if (DECR(this->crawlSfxTimer) == 0) {
-        Audio_PlayActorSound2(&this->actor, NA_SE_EN_DODO_M_MOVE);
+        Audio_PlayActorSfx2(&this->actor, NA_SE_EN_DODO_M_MOVE);
         this->crawlSfxTimer = 5;
-=======
-    if (DECR(this->timer4) == 0) {
-        Audio_PlayActorSfx2(&this->actor, NA_SE_EN_DODO_M_MOVE);
-        this->timer4 = 5;
->>>>>>> 20b90a63
     }
 
     if (EnDodojr_TryEatBomb(this)) {
@@ -468,29 +445,16 @@
 
     EnDodojr_UpdateCrawl(this, play);
 
-<<<<<<< HEAD
     if (EnDodojr_IsPlayerWithinAttackRange(this)) {
-        Audio_PlayActorSound2(&this->actor, NA_SE_EN_DODO_M_CRY);
+        Audio_PlayActorSfx2(&this->actor, NA_SE_EN_DODO_M_CRY);
         EnDodojr_SetupJumpAttackBounce(this);
         this->actionFunc = EnDodojr_JumpAttackBounce;
     }
 
     if (this->actor.bgCheckFlags & BGCHECKFLAG_WALL) {
-        Audio_PlayActorSound2(&this->actor, NA_SE_EN_DODO_M_DOWN);
+        Audio_PlayActorSfx2(&this->actor, NA_SE_EN_DODO_M_DOWN);
         EnDodojr_SetupDespawn(this);
         this->actionFunc = EnDodojr_Despawn;
-=======
-    if (func_809F706C(this) != 0) {
-        Audio_PlayActorSfx2(&this->actor, NA_SE_EN_DODO_M_CRY);
-        func_809F6B38(this);
-        this->actionFunc = func_809F799C;
-    }
-
-    if (this->actor.bgCheckFlags & BGCHECKFLAG_WALL) {
-        Audio_PlayActorSfx2(&this->actor, NA_SE_EN_DODO_M_DOWN);
-        func_809F6BBC(this);
-        this->actionFunc = func_809F7A00;
->>>>>>> 20b90a63
     }
 }
 
