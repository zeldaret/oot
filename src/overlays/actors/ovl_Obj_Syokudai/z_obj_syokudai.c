--- conflicted
+++ resolved
@@ -13,6 +13,7 @@
 #include "ichain.h"
 #include "one_point_cutscene.h"
 #include "sfx.h"
+#include "stack_pad.h"
 #include "sys_matrix.h"
 #include "z_lib.h"
 #include "play_state.h"
@@ -89,13 +90,8 @@
 static s32 sLitTorchCount;
 
 void ObjSyokudai_Init(Actor* thisx, PlayState* play) {
-<<<<<<< HEAD
-    static u8 sColTypesStand[] = { 0x09, 0x0B, 0x0B };
+    static u8 sColMaterialsStand[] = { COL_MATERIAL_METAL, COL_MATERIAL_WOOD, COL_MATERIAL_WOOD };
     STACK_PAD(s32);
-=======
-    static u8 sColMaterialsStand[] = { COL_MATERIAL_METAL, COL_MATERIAL_WOOD, COL_MATERIAL_WOOD };
-    s32 pad;
->>>>>>> ed02a9db
     ObjSyokudai* this = (ObjSyokudai*)thisx;
     s32 torchType = PARAMS_GET_NOSHIFT(this->actor.params, 12, 4);
 
