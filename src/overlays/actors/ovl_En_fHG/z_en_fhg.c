--- conflicted
+++ resolved
@@ -141,13 +141,8 @@
                                        GND_BOSSROOM_CENTER_Z + 308.0f, 0, 0, 0, (SHUTTER_PG_BARS << 6));
                 }
                 if (this->timers[0] == 51) {
-<<<<<<< HEAD
-                    Audio_PlayActorSound2(this->actor.child, NA_SE_EV_SPEAR_FENCE);
+                    Audio_PlayActorSfx2(this->actor.child, NA_SE_EV_SPEAR_FENCE);
                     SEQCMD_PLAY_SEQUENCE(SEQ_PLAYER_BGM_MAIN, 0, 0, NA_BGM_BOSS);
-=======
-                    Audio_PlayActorSfx2(this->actor.child, NA_SE_EV_SPEAR_FENCE);
-                    Audio_QueueSeqCmd(SEQ_PLAYER_BGM_MAIN << 24 | NA_BGM_BOSS);
->>>>>>> fec5cd84
                 }
                 if (this->timers[0] == 0) {
                     EnfHG_SetupApproach(this, play, Rand_ZeroOne() * 5.99f);
