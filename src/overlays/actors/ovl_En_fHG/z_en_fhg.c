/*
 * File: z_en_fhg.c
 * Overlay: ovl_En_fHG
 * Description: Phantom Ganon's Horse
 */

#include "z_en_fhg.h"
#include "objects/object_fhg/object_fhg.h"
#include "overlays/actors/ovl_Door_Shutter/z_door_shutter.h"
#include "overlays/actors/ovl_Boss_Ganondrof/z_boss_ganondrof.h"
#include "overlays/actors/ovl_En_Fhg_Fire/z_en_fhg_fire.h"

#define FLAGS ACTOR_FLAG_4

typedef struct {
    /* 0x00 */ Vec3f pos;
    /* 0x0C */ s16 yRot;
} EnfHGPainting; // size = 0x10;

typedef enum {
    /*  0 */ INTRO_WAIT,
    /*  1 */ INTRO_START,
    /*  2 */ INTRO_FENCE,
    /*  3 */ INTRO_BACK,
    /*  4 */ INTRO_REVEAL,
    /*  5 */ INTRO_CUT,
    /*  6 */ INTRO_LAUGH,
    /*  7 */ INTRO_TITLE,
    /*  8 */ INTRO_RETREAT,
    /*  9 */ INTRO_FINISH,
    /* 15 */ INTRO_READY = 15
} EnfHGIntroState;

void EnfHG_Init(Actor* thisx, GlobalContext* globalCtx);
void EnfHG_Destroy(Actor* thisx, GlobalContext* globalCtx);
void EnfHG_Update(Actor* thisx, GlobalContext* globalCtx);
void EnfHG_Draw(Actor* thisx, GlobalContext* globalCtx);

void EnfHG_SetupIntro(EnfHG* this, GlobalContext* globalCtx);
void EnfHG_Intro(EnfHG* this, GlobalContext* globalCtx);
void EnfHG_SetupApproach(EnfHG* this, GlobalContext* globalCtx, s16 paintingIndex);
void EnfHG_Approach(EnfHG* this, GlobalContext* globalCtx);
void EnfHG_Attack(EnfHG* this, GlobalContext* globalCtx);
void EnfHG_Damage(EnfHG* this, GlobalContext* globalCtx);
void EnfHG_Retreat(EnfHG* this, GlobalContext* globalCtx);
void EnfHG_Done(EnfHG* this, GlobalContext* globalCtx);

const ActorInit En_fHG_InitVars = {
    ACTOR_EN_FHG,
    ACTORCAT_BG,
    FLAGS,
    OBJECT_FHG,
    sizeof(EnfHG),
    (ActorFunc)EnfHG_Init,
    (ActorFunc)EnfHG_Destroy,
    (ActorFunc)EnfHG_Update,
    (ActorFunc)EnfHG_Draw,
};

static EnfHGPainting sPaintings[] = {
    { { 0.0f, 60.0f, -315.0f }, 0x0000 },   { { -260.0f, 60.0f, -145.0f }, 0x2AAA },
    { { -260.0f, 60.0f, 165.0f }, 0x5554 }, { { 0.0f, 60.0f, 315.0f }, 0x7FFE },
    { { 260.0f, 60.0f, 155.0f }, 0xAAA8 },  { { 260.0f, 60.0f, -155.0f }, 0xD552 },
};

static InitChainEntry sInitChain[] = {
    ICHAIN_S8(naviEnemyId, NAVI_ENEMY_PHANTOM_GANON_PHASE_2, ICHAIN_CONTINUE),
    ICHAIN_F32(uncullZoneScale, 1200, ICHAIN_STOP),
};

void EnfHG_Init(Actor* thisx, GlobalContext* globalCtx2) {
    GlobalContext* globalCtx = globalCtx2;
    EnfHG* this = (EnfHG*)thisx;

    Actor_ProcessInitChain(&this->actor, sInitChain);
    Flags_SetSwitch(globalCtx, 0x14);
    Actor_SetScale(&this->actor, 0.011499999f);
    this->actor.gravity = -3.5f;
    ActorShape_Init(&this->actor.shape, -2600.0f, NULL, 20.0f);
    this->actor.speedXZ = 0.0f;
    this->actor.focus.pos = this->actor.world.pos;
    this->actor.focus.pos.y += 70.0f;
    Skin_Init(globalCtx, &this->skin, &gPhantomHorseSkel, &gPhantomHorseRunningAnim);

    if (this->actor.params >= GND_FAKE_BOSS) {
        EnfHG_SetupApproach(this, globalCtx, this->actor.params - GND_FAKE_BOSS);
    } else {
        EnfHG_SetupIntro(this, globalCtx);
    }
}

void EnfHG_Destroy(Actor* thisx, GlobalContext* globalCtx) {
    s32 pad;
    EnfHG* this = (EnfHG*)thisx;

    osSyncPrintf("F DT1\n");
    Skin_Free(globalCtx, &this->skin);
    osSyncPrintf("F DT2\n");
}

void EnfHG_SetupIntro(EnfHG* this, GlobalContext* globalCtx) {
    Animation_PlayLoop(&this->skin.skelAnime, &gPhantomHorseIdleAnim);
    this->actionFunc = EnfHG_Intro;
    this->actor.world.pos.x = GND_BOSSROOM_CENTER_X;
    this->actor.world.pos.y = GND_BOSSROOM_CENTER_Y - 267.0f;
    this->actor.world.pos.z = GND_BOSSROOM_CENTER_Z;
}

void EnfHG_Intro(EnfHG* this, GlobalContext* globalCtx) {
    static Vec3f audioVec = { 0.0f, 0.0f, 50.0f };
    s32 pad64;
    Player* player = GET_PLAYER(globalCtx);
    BossGanondrof* bossGnd = (BossGanondrof*)this->actor.parent;
    s32 pad58;
    s32 pad54;

    if (this->cutsceneState != INTRO_FINISH) {
        SkelAnime_Update(&this->skin.skelAnime);
    }
    switch (this->cutsceneState) {
        case INTRO_WAIT:
            if ((fabsf(player->actor.world.pos.x - (GND_BOSSROOM_CENTER_X + 0.0f)) < 150.0f) &&
                (fabsf(player->actor.world.pos.z - (GND_BOSSROOM_CENTER_Z + 0.0f)) < 150.0f)) {
                this->cutsceneState = INTRO_READY;
            }
            break;
        case INTRO_READY:
            if ((fabsf(player->actor.world.pos.x - (GND_BOSSROOM_CENTER_X + 0.0f)) < 100.0f) &&
                (fabsf(player->actor.world.pos.z - (GND_BOSSROOM_CENTER_Z + 315.0f)) < 100.0f)) {
                this->cutsceneState = INTRO_START;
                if (GET_EVENTCHKINF(EVENTCHKINF_72)) {
                    this->timers[0] = 57;
                }
            }
            break;
        case INTRO_START:
            if (GET_EVENTCHKINF(EVENTCHKINF_72)) {
                if (this->timers[0] == 55) {
                    Actor_SpawnAsChild(&globalCtx->actorCtx, &this->actor, globalCtx, ACTOR_DOOR_SHUTTER,
                                       GND_BOSSROOM_CENTER_X + 0.0f, GND_BOSSROOM_CENTER_Y - 97.0f,
                                       GND_BOSSROOM_CENTER_Z + 308.0f, 0, 0, 0, (SHUTTER_PG_BARS << 6));
                }
                if (this->timers[0] == 51) {
                    Audio_PlayActorSound2(this->actor.child, NA_SE_EV_SPEAR_FENCE);
                    AudioSeqCmd_PlaySequence(SEQ_PLAYER_BGM_MAIN, 0, 0, NA_BGM_BOSS);
                }
                if (this->timers[0] == 0) {
                    EnfHG_SetupApproach(this, globalCtx, Rand_ZeroOne() * 5.99f);
                    this->bossGndSignal = FHG_START_FIGHT;
                }
                break;
            }
            func_80064520(globalCtx, &globalCtx->csCtx);
            func_8002DF54(globalCtx, &this->actor, 8);
            this->cutsceneCamera = Gameplay_CreateSubCamera(globalCtx);
            Gameplay_ChangeCameraStatus(globalCtx, MAIN_CAM, CAM_STAT_WAIT);
            Gameplay_ChangeCameraStatus(globalCtx, this->cutsceneCamera, CAM_STAT_ACTIVE);
            this->cutsceneState = INTRO_FENCE;
            this->timers[0] = 60;
            this->actor.world.pos.y = GND_BOSSROOM_CENTER_Y - 7.0f;
<<<<<<< HEAD
            AudioSeqCmd_StopSequence(SEQ_PLAYER_BGM_MAIN, 1);
            gSaveContext.eventChkInf[7] |= 4;
=======
            Audio_QueueSeqCmd(0x1 << 28 | SEQ_PLAYER_BGM_MAIN << 24 | 0x100FF);
            SET_EVENTCHKINF(EVENTCHKINF_72);
>>>>>>> ca77b26c
            Flags_SetSwitch(globalCtx, 0x23);
        case INTRO_FENCE:
            player->actor.world.pos.x = GND_BOSSROOM_CENTER_X + 0.0f;
            player->actor.world.pos.y = GND_BOSSROOM_CENTER_Y + 7.0f;
            player->actor.world.pos.z = GND_BOSSROOM_CENTER_Z + 155.0f;
            player->actor.world.rot.y = player->actor.shape.rot.y = 0;
            player->actor.speedXZ = 0.0f;
            this->cameraEye.x = GND_BOSSROOM_CENTER_X + 0.0f;
            this->cameraEye.y = GND_BOSSROOM_CENTER_Y + 37.0f;
            this->cameraEye.z = GND_BOSSROOM_CENTER_Z + 170.0f;
            this->cameraAt.x = GND_BOSSROOM_CENTER_X + 0.0f;
            this->cameraAt.y = GND_BOSSROOM_CENTER_Y + 47.0f;
            this->cameraAt.z = GND_BOSSROOM_CENTER_Z + 315.0f;
            if (this->timers[0] == 25) {
                Actor_SpawnAsChild(&globalCtx->actorCtx, &this->actor, globalCtx, ACTOR_DOOR_SHUTTER,
                                   GND_BOSSROOM_CENTER_X + 0.0f, GND_BOSSROOM_CENTER_Y - 97.0f,
                                   GND_BOSSROOM_CENTER_Z + 308.0f, 0, 0, 0, (SHUTTER_PG_BARS << 6));
            }
            if (this->timers[0] == 21) {
                Audio_PlayActorSound2(this->actor.child, NA_SE_EV_SPEAR_FENCE);
            }
            if (this->timers[0] == 0) {
                this->cutsceneState = INTRO_BACK;
                this->timers[0] = 80;
            }
            break;
        case INTRO_BACK:
            if (this->timers[0] == 25) {
                Audio_PlayActorSound2(&this->actor, NA_SE_EV_GANON_HORSE_GROAN);
            }
            if (this->timers[0] == 20) {
                func_8002DF54(globalCtx, &this->actor, 9);
            }
            if (this->timers[0] == 1) {
                AudioSeqCmd_PlaySequence(SEQ_PLAYER_BGM_MAIN, 0, 0, NA_BGM_OPENING_GANON);
            }
            Math_ApproachF(&this->cameraEye.x, GND_BOSSROOM_CENTER_X + 40.0f, 0.05f, this->cameraSpeedMod * 20.0f);
            Math_ApproachF(&this->cameraEye.y, GND_BOSSROOM_CENTER_Y + 37.0f, 0.05f, this->cameraSpeedMod * 20.0f);
            Math_ApproachF(&this->cameraEye.z, GND_BOSSROOM_CENTER_Z + 80.0f, 0.05f, this->cameraSpeedMod * 20.0f);
            Math_ApproachF(&this->cameraAt.x, GND_BOSSROOM_CENTER_X - 100.0f, 0.05f, this->cameraSpeedMod * 20.0f);
            Math_ApproachF(&this->cameraAt.y, GND_BOSSROOM_CENTER_Y + 47.0f, 0.05f, this->cameraSpeedMod * 20.0f);
            Math_ApproachF(&this->cameraAt.z, GND_BOSSROOM_CENTER_Z + 335.0f, 0.05f, this->cameraSpeedMod * 20.0f);
            Math_ApproachF(&this->cameraSpeedMod, 1.0f, 1.0f, 0.01f);
            if (this->timers[0] == 0) {
                this->cutsceneState = INTRO_REVEAL;
                this->timers[0] = 50;
                this->cameraSpeedMod = 0.0f;
            }
            break;
        case INTRO_REVEAL:
            Math_ApproachF(&this->cameraEye.x, GND_BOSSROOM_CENTER_X + 70.0f, 0.1f, this->cameraSpeedMod * 20.0f);
            Math_ApproachF(&this->cameraEye.y, GND_BOSSROOM_CENTER_Y + 7.0f, 0.1f, this->cameraSpeedMod * 20.0f);
            Math_ApproachF(&this->cameraEye.z, GND_BOSSROOM_CENTER_Z + 200.0f, 0.1f, this->cameraSpeedMod * 20.0f);
            Math_ApproachF(&this->cameraAt.x, GND_BOSSROOM_CENTER_X - 150.0f, 0.1f, this->cameraSpeedMod * 20.0f);
            Math_ApproachF(&this->cameraAt.y, GND_BOSSROOM_CENTER_Y + 107.0f, 0.1f, this->cameraSpeedMod * 20.0f);
            Math_ApproachF(&this->cameraAt.z, GND_BOSSROOM_CENTER_Z - 65.0f, 0.1f, this->cameraSpeedMod * 40.0f);
            Math_ApproachF(&this->cameraSpeedMod, 1.0f, 1.0f, 0.05f);
            if (this->timers[0] == 5) {
                Audio_PlayActorSound2(&this->actor, NA_SE_EV_HORSE_SANDDUST);
            }
            if (this->timers[0] == 0) {
                this->cutsceneState = INTRO_CUT;
                this->timers[0] = 50;
                this->cameraSpeedMod = 0.0f;
            }
            break;
        case INTRO_CUT:
            this->cutsceneState = INTRO_LAUGH;
            this->cameraEye.x = GND_BOSSROOM_CENTER_X + 50.0f;
            this->cameraEye.y = GND_BOSSROOM_CENTER_Y + 17.0f;
            this->cameraEye.z = GND_BOSSROOM_CENTER_Z + 110.0f;
            this->cameraAt.x = GND_BOSSROOM_CENTER_X - 150.0f;
            this->cameraAt.y = GND_BOSSROOM_CENTER_Y + 207.0f;
            this->cameraAt.z = GND_BOSSROOM_CENTER_Z - 155.0f;
            this->cameraEyeVel.x = fabsf(this->cameraEye.x - (GND_BOSSROOM_CENTER_X + 20.0f));
            this->cameraEyeVel.y = fabsf(this->cameraEye.y - (GND_BOSSROOM_CENTER_Y + 102.0f));
            this->cameraEyeVel.z = fabsf(this->cameraEye.z - (GND_BOSSROOM_CENTER_Z + 25.0f));
            this->cameraAtVel.x = fabsf(this->cameraAt.x - (GND_BOSSROOM_CENTER_X - 150.0f));
            this->cameraAtVel.y = fabsf(this->cameraAt.y - (GND_BOSSROOM_CENTER_Y + 197.0f));
            this->cameraAtVel.z = fabsf(this->cameraAt.z - (GND_BOSSROOM_CENTER_Z - 65.0f));
            this->timers[0] = 250;
        case INTRO_LAUGH:
            Math_ApproachF(&this->cameraEye.x, GND_BOSSROOM_CENTER_X + 20.0f, 0.05f,
                           this->cameraSpeedMod * this->cameraEyeVel.x);
            Math_ApproachF(&this->cameraEye.y, GND_BOSSROOM_CENTER_Y + 102.0f, 0.05f,
                           this->cameraSpeedMod * this->cameraEyeVel.y);
            Math_ApproachF(&this->cameraEye.z, GND_BOSSROOM_CENTER_Z + 25.0f, 0.05f,
                           this->cameraSpeedMod * this->cameraEyeVel.z);
            Math_ApproachF(&this->cameraAt.x, GND_BOSSROOM_CENTER_X - 150.0f, 0.05f,
                           this->cameraSpeedMod * this->cameraAtVel.x);
            Math_ApproachF(&this->cameraAt.y, GND_BOSSROOM_CENTER_Y + 197.0f, 0.05f,
                           this->cameraSpeedMod * this->cameraAtVel.y);
            Math_ApproachF(&this->cameraAt.z, GND_BOSSROOM_CENTER_Z - 65.0f, 0.05f,
                           this->cameraSpeedMod * this->cameraAtVel.z);
            Math_ApproachF(&this->cameraSpeedMod, 0.01f, 1.0f, 0.001f);
            if ((this->timers[0] == 245) || (this->timers[0] == 3)) {
                Animation_MorphToPlayOnce(&this->skin.skelAnime, &gPhantomHorseRearingAnim, -8.0f);
                this->bossGndSignal = FHG_REAR;
                Audio_PlayActorSound2(&this->actor, NA_SE_EV_GANON_HORSE_NEIGH);
                if (this->timers[0] == 3) {
                    Audio_PlayActorSound2(&this->actor, NA_SE_EN_FANTOM_VOICE);
                }
            }
            if (this->timers[0] == 192) {
                Audio_PlayActorSound2(&this->actor, NA_SE_EV_HORSE_SANDDUST);
            }
            if (this->timers[0] == 212) {
                Audio_PlayActorSound2(&this->actor, NA_SE_EV_HORSE_LAND2);
                Animation_Change(&this->skin.skelAnime, &gPhantomHorseIdleAnim, 0.3f, 0.0f, 5.0f, ANIMMODE_LOOP_INTERP,
                                 -10.0f);
            }
            if (this->timers[0] == 90) {
                globalCtx->envCtx.unk_BF = 2;
                globalCtx->envCtx.unk_D6 = 0x14;
            }
            if (this->timers[0] == 100) {
                this->bossGndSignal = FHG_LIGHTNING;
            }
            if (this->timers[0] == 60) {
                this->bossGndSignal = FHG_RIDE;
            }
            if (this->timers[0] == 130) {
                AudioSeqCmd_StopSequence(SEQ_PLAYER_BGM_MAIN, 80);
            }
            if (this->timers[0] == 30) {
                bossGnd->work[GND_EYE_STATE] = GND_EYESTATE_BRIGHTEN;
            }
            if (this->timers[0] == 35) {
                func_80078914(&audioVec, NA_SE_EN_FANTOM_EYE);
            }
            if (this->timers[0] == 130) {
                bossGnd->work[GND_EYE_STATE] = GND_EYESTATE_FADE;
                func_80078914(&audioVec, NA_SE_EN_FANTOM_ST_LAUGH);
            }
            if (this->timers[0] == 20) {
                AudioSeqCmd_PlaySequence(SEQ_PLAYER_BGM_MAIN, 0, 0, NA_BGM_BOSS);
            }
            if (this->timers[0] == 2) {
                this->cameraSpeedMod = 0.0f;
                this->cutsceneState = INTRO_TITLE;
                this->cameraEyeVel.x = fabsf(this->cameraEye.x - (GND_BOSSROOM_CENTER_X + 180.0f));
                this->cameraEyeVel.y = fabsf(this->cameraEye.y - (GND_BOSSROOM_CENTER_Y + 7.0f));
                this->cameraEyeVel.z = fabsf(this->cameraEye.z - (GND_BOSSROOM_CENTER_Z + 140.0f));
                this->timers[0] = 100;
                this->timers[1] = 34;
                this->cameraAtVel.x = fabsf(this->cameraAt.x - this->actor.world.pos.x);
                this->cameraAtVel.y = fabsf(this->cameraAt.y - ((this->actor.world.pos.y + 70.0f) - 20.0f));
                this->cameraAtVel.z = fabsf(this->cameraAt.z - this->actor.world.pos.z);
            }
            break;
        case INTRO_TITLE:
            if (this->timers[1] == 1) {
                Animation_Change(&this->skin.skelAnime, &gPhantomHorseIdleAnim, 0.5f, 0.0f,
                                 Animation_GetLastFrame(&gPhantomHorseIdleAnim), ANIMMODE_LOOP_INTERP, -3.0f);
            }
            Math_ApproachF(&this->cameraEye.x, GND_BOSSROOM_CENTER_X + 180.0f, 0.1f,
                           this->cameraSpeedMod * this->cameraEyeVel.x);
            Math_ApproachF(&this->cameraEye.y, GND_BOSSROOM_CENTER_Y + 7.0f, 0.1f,
                           this->cameraSpeedMod * this->cameraEyeVel.y);
            Math_ApproachF(&this->cameraEye.z, this->cameraPanZ + (GND_BOSSROOM_CENTER_Z + 140.0f), 0.1f,
                           this->cameraSpeedMod * this->cameraEyeVel.z);
            Math_ApproachF(&this->cameraPanZ, -100.0f, 0.1f, 1.0f);
            Math_ApproachF(&this->cameraAt.x, this->actor.world.pos.x, 0.1f, this->cameraSpeedMod * 10.0f);
            Math_ApproachF(&this->cameraAt.y, (this->actor.world.pos.y + 70.0f) - 20.0f, 0.1f,
                           this->cameraSpeedMod * 10.0f);
            Math_ApproachF(&this->cameraAt.z, this->actor.world.pos.z, 0.1f, this->cameraSpeedMod * 10.0f);
            Math_ApproachF(&this->actor.world.pos.y, 60.0f, 0.1f, 2.0f);
            this->actor.world.pos.y += 2.0f * Math_SinS(this->gallopTimer * 0x5DC);
            Math_ApproachF(&this->cameraSpeedMod, 1.0f, 1.0f, 0.05f);
            if (this->timers[0] == 75) {
                TitleCard_InitBossName(globalCtx, &globalCtx->actorCtx.titleCtx,
                                       SEGMENTED_TO_VIRTUAL(gPhantomGanonTitleCardTex), 160, 180, 128, 40);
            }
            if (this->timers[0] == 0) {
                this->cutsceneState = INTRO_RETREAT;
                this->timers[0] = 200;
                this->timers[1] = 23;
                this->cameraSpeedMod = 0.0f;
                Animation_Change(&this->skin.skelAnime, &gPhantomHorseLeapAnim, 1.0f, 0.0f,
                                 Animation_GetLastFrame(&gPhantomHorseLeapAnim), ANIMMODE_ONCE_INTERP, -4.0f);
                this->bossGndSignal = FHG_SPUR;
                Audio_PlayActorSound2(&this->actor, NA_SE_EN_FANTOM_VOICE);
                Audio_PlayActorSound2(&this->actor, NA_SE_EV_GANON_HORSE_NEIGH);
            }
            break;
        case INTRO_RETREAT:
            if (this->timers[1] == 1) {
                Animation_Change(&this->skin.skelAnime, &gPhantomHorseLandAnim, 0.5f, 0.0f,
                                 Animation_GetLastFrame(&gPhantomHorseLandAnim), ANIMMODE_ONCE_INTERP, -3.0f);
                this->bossGndSignal = FHG_FINISH;
            }
            if (this->timers[0] == 170) {
                func_8002DF54(globalCtx, &this->actor, 8);
                Audio_PlayActorSound2(&this->actor, NA_SE_EN_FANTOM_MASIC2);
            }
            Math_ApproachF(&this->cameraEye.z, this->cameraPanZ + (GND_BOSSROOM_CENTER_Z + 100.0f), 0.1f,
                           this->cameraSpeedMod * 1.5f);
            Math_ApproachF(&this->cameraPanZ, -100.0f, 0.1f, 1.0f);
            Math_ApproachF(&this->actor.world.pos.z, GND_BOSSROOM_CENTER_Z + 400.0f - 0.5f, 1.0f,
                           this->cameraSpeedMod * 10.0f);
            Math_ApproachF(&this->cameraSpeedMod, 1.0f, 1.0f, 0.05f);
            if ((fabsf(this->actor.world.pos.z - (GND_BOSSROOM_CENTER_Z + 400.0f - 0.5f)) < 300.0f) &&
                !this->spawnedWarp) {
                this->spawnedWarp = true;
                Actor_SpawnAsChild(&globalCtx->actorCtx, &this->actor, globalCtx, ACTOR_EN_FHG_FIRE,
                                   GND_BOSSROOM_CENTER_X + 0.0f, this->actor.world.pos.y + 50.0f,
                                   GND_BOSSROOM_CENTER_Z + 400.0f - 0.5f, 0, this->actor.shape.rot.y, 0,
                                   FHGFIRE_WARP_RETREAT);
                this->fhgFireKillWarp = true;
            }
            Math_ApproachF(&this->cameraAt.x, this->actor.world.pos.x, 0.2f, 50.0f);
            Math_ApproachF(&this->cameraAt.z, this->actor.world.pos.z, 0.2f, 50.0f);
            osSyncPrintf("TIME %d-------------------------------------------------\n", this->timers[0]);
            if (fabsf(this->actor.world.pos.z - (GND_BOSSROOM_CENTER_Z + 400.0f - 0.5f)) < 1.0f) {
                globalCtx->envCtx.unk_BF = 0;
                globalCtx->envCtx.unk_D6 = 0x14;
                this->cutsceneState = INTRO_FINISH;
                Animation_MorphToLoop(&this->skin.skelAnime, &gPhantomHorseRunningAnim, -3.0f);
                this->bossGndSignal = FHG_START_FIGHT;
                this->timers[1] = 75;
                this->timers[0] = 140;
            }
            break;
        case INTRO_FINISH:
            EnfHG_Retreat(this, globalCtx);
            Math_ApproachF(&this->cameraEye.z, this->cameraPanZ + (GND_BOSSROOM_CENTER_Z + 100.0f), 0.1f,
                           this->cameraSpeedMod * 1.5f);
            Math_ApproachF(&this->cameraPanZ, -100.0f, 0.1f, 1.0f);
            Math_ApproachF(&this->cameraAt.y, (this->actor.world.pos.y + 70.0f) - 20.0f, 0.1f,
                           this->cameraSpeedMod * 10.0f);
            if (this->timers[1] == 0) {
                Camera* camera = Gameplay_GetCamera(globalCtx, 0);

                camera->eye = this->cameraEye;
                camera->eyeNext = this->cameraEye;
                camera->at = this->cameraAt;
                func_800C08AC(globalCtx, this->cutsceneCamera, 0);
                this->cutsceneCamera = 0;
                func_80064534(globalCtx, &globalCtx->csCtx);
                func_8002DF54(globalCtx, &this->actor, 7);
                this->actionFunc = EnfHG_Retreat;
            }
            break;
    }
    if (this->cutsceneCamera != 0) {
        Gameplay_CameraSetAtEye(globalCtx, this->cutsceneCamera, &this->cameraAt, &this->cameraEye);
    }
}

void EnfHG_SetupApproach(EnfHG* this, GlobalContext* globalCtx, s16 paintingIndex) {
    s16 oppositeIndex[6] = { 3, 4, 5, 0, 1, 2 };

    Animation_MorphToLoop(&this->skin.skelAnime, &gPhantomHorseRunningAnim, 0.0f);
    this->actionFunc = EnfHG_Approach;
    this->curPainting = paintingIndex;
    this->targetPainting = oppositeIndex[this->curPainting];

    osSyncPrintf("KABE NO 1 = %d\n", this->curPainting);
    osSyncPrintf("KABE NO 2 = %d\n", this->targetPainting);

    this->actor.world.pos.x = (1.3f * sPaintings[this->curPainting].pos.x) + (GND_BOSSROOM_CENTER_X - 4.0f);
    this->actor.world.pos.y = sPaintings[this->curPainting].pos.y + (GND_BOSSROOM_CENTER_Y + 153.0f);
    this->actor.world.pos.z = (1.3f * sPaintings[this->curPainting].pos.z) - -(GND_BOSSROOM_CENTER_Z - 10.0f);
    this->actor.world.rot.y = sPaintings[this->curPainting].yRot;

    osSyncPrintf("XP1  = %f\n", this->actor.world.pos.x);
    osSyncPrintf("ZP1  = %f\n", this->actor.world.pos.z);

    this->inPaintingPos.x = (sPaintings[this->targetPainting].pos.x * 1.3f) + (GND_BOSSROOM_CENTER_X - 4.0f);
    this->inPaintingPos.y = sPaintings[this->targetPainting].pos.y + (GND_BOSSROOM_CENTER_Y + 33.0f);
    this->inPaintingPos.z = (sPaintings[this->targetPainting].pos.z * 1.3f) - -(GND_BOSSROOM_CENTER_Z - 10.0f);
    this->inPaintingVelX = (fabsf(this->inPaintingPos.x - this->actor.world.pos.x) * 2) * 0.01f;

    if (this->inPaintingVelX < 1.0f) {
        this->inPaintingVelX = 1.0f;
    }
    this->inPaintingVelZ = (fabsf(this->inPaintingPos.z - this->actor.world.pos.z) * 2) * 0.01f;
    if (this->inPaintingVelZ < 1.0f) {
        this->inPaintingVelZ = 1.0f;
    }

    this->timers[0] = 100;
    this->actor.scale.x = 0.002f;
    this->actor.scale.y = 0.002f;
    this->actor.scale.z = 0.001f;
    this->approachRate = 0.0f;

    this->warpColorFilterR = globalCtx->lightCtx.fogColor[0];
    this->warpColorFilterG = globalCtx->lightCtx.fogColor[1];
    this->warpColorFilterB = globalCtx->lightCtx.fogColor[2];
    this->warpColorFilterUnk1 = 0.0f;
    this->warpColorFilterUnk2 = 0.0f;
    this->turnRot = 0;
    this->turnTarget = 0;
    this->spawnedWarp = false;
}

void EnfHG_Approach(EnfHG* this, GlobalContext* globalCtx) {
    osSyncPrintf("STANDBY !!\n");
    osSyncPrintf("XP2  = %f\n", this->actor.world.pos.x);
    osSyncPrintf("ZP2  = %f\n", this->actor.world.pos.z);
    if (this->actor.params == GND_REAL_BOSS) {
        this->hoofSfxPos.x = this->actor.projectedPos.x / (this->actor.scale.x * 100.0f);
        this->hoofSfxPos.y = this->actor.projectedPos.y / (this->actor.scale.x * 100.0f);
        this->hoofSfxPos.z = this->actor.projectedPos.z / (this->actor.scale.x * 100.0f);
        if ((this->gallopTimer % 8) == 0) {
            func_80078914(&this->hoofSfxPos, NA_SE_EV_HORSE_RUN);
        }
    }
    SkelAnime_Update(&this->skin.skelAnime);
    Math_ApproachF(&this->actor.scale.x, 0.011499999f, 1.0f, this->approachRate);
    Math_ApproachF(&this->approachRate, 0.0002f, 1.0f, 0.0000015f);
    Math_ApproachF(&this->actor.world.pos.y, 60.0f, 0.1f, 1.0f);
    this->actor.scale.y = this->actor.scale.x;
    if (this->timers[0] == 0) {
        osSyncPrintf("arg_data ------------------------------------>%d\n", this->actor.params);
        if (this->actor.params != GND_REAL_BOSS) {
            this->timers[0] = 140;
            this->actionFunc = EnfHG_Retreat;
            Animation_MorphToLoop(&this->skin.skelAnime, &gPhantomHorseRunningAnim, 0.0f);
            this->turnTarget = -0x8000;
        } else {
            this->actionFunc = EnfHG_Attack;
            Audio_PlayActorSound2(&this->actor, NA_SE_EV_GANON_HORSE_NEIGH);
            this->timers[0] = 40;
            Actor_SpawnAsChild(&globalCtx->actorCtx, &this->actor, globalCtx, ACTOR_EN_FHG_FIRE,
                               this->actor.world.pos.x, this->actor.world.pos.y + 50.0f, this->actor.world.pos.z, 0,
                               this->actor.shape.rot.y + 0x8000, 0, FHGFIRE_WARP_EMERGE);
            this->fhgFireKillWarp = false;
        }
    }
}

void EnfHG_Attack(EnfHG* this, GlobalContext* globalCtx) {
    osSyncPrintf("KABE OUT !!\n");
    this->bossGndInPainting = false;
    SkelAnime_Update(&this->skin.skelAnime);
    if (this->timers[0] != 0) {
        Math_ApproachF(&this->actor.scale.z, 0.011499999f, 1.0f, 0.0002f);
        if (this->timers[0] == 1) {
            this->bossGndSignal = FHG_RAISE_SPEAR;
            this->timers[1] = 50;
            Animation_MorphToPlayOnce(&this->skin.skelAnime, &gPhantomHorseLeapAnim, 0.0f);
        }
        Math_ApproachF(&this->warpColorFilterR, 255.0f, 1.0f, 10.0f);
        Math_ApproachF(&this->warpColorFilterG, 255.0f, 1.0f, 10.0f);
        Math_ApproachF(&this->warpColorFilterB, 255.0f, 1.0f, 10.0f);
        Math_ApproachF(&this->warpColorFilterUnk1, -60.0f, 1.0f, 5.0f);
    } else {
        Math_ApproachF(&this->warpColorFilterR, globalCtx->lightCtx.fogColor[0], 1.0f, 10.0f);
        Math_ApproachF(&this->warpColorFilterG, globalCtx->lightCtx.fogColor[0], 1.0f, 10.0f);
        Math_ApproachF(&this->warpColorFilterB, globalCtx->lightCtx.fogColor[0], 1.0f, 10.0f);
        Math_ApproachF(&this->warpColorFilterUnk1, 0.0f, 1.0f, 5.0f);
        if (this->timers[1] == 29) {
            Audio_PlayActorSound2(&this->actor, NA_SE_EN_FANTOM_MASIC2);
            Audio_PlayActorSound2(&this->actor, NA_SE_EN_FANTOM_VOICE);
        }
        if (this->hitTimer == 0) {
            if (this->timers[1] == 24) {
                Actor_SpawnAsChild(&globalCtx->actorCtx, &this->actor, globalCtx, ACTOR_EN_FHG_FIRE,
                                   this->actor.world.pos.x, (this->actor.world.pos.y + 100.0f) + 25.0f,
                                   this->actor.world.pos.z, 0, 0, 0, FHGFIRE_LIGHTNING_STRIKE);
            }
            if (this->timers[1] == 45) {
                Animation_MorphToLoop(&this->skin.skelAnime, &gPhantomHorseAirAnim, 0.0f);
            }
            if (this->timers[1] == 38) {
                this->bossGndSignal = FHG_LIGHTNING;
            }
            if (this->timers[1] == 16) {
                Animation_MorphToPlayOnce(&this->skin.skelAnime, &gPhantomHorseLandAnim, 0.0f);
                this->bossGndSignal = FHG_RESET;
            }
        }
        Math_ApproachF(&this->actor.scale.z, 0.011499999f, 1.0f, 0.002f);
        Math_ApproachF(&this->actor.world.pos.x, this->inPaintingPos.x, 1.0f, this->inPaintingVelX);
        Math_ApproachF(&this->actor.world.pos.y, 60.0f, 0.1f, 1.0f);
        Math_ApproachF(&this->actor.world.pos.z, this->inPaintingPos.z, 1.0f, this->inPaintingVelZ);
    }
    if (this->hitTimer == 20) {
        this->actionFunc = EnfHG_Damage;
        this->spawnedWarp = false;
        Animation_Change(&this->skin.skelAnime, &gPhantomHorseLandAnim, -1.0f, 0.0f,
                         Animation_GetLastFrame(&gPhantomHorseLandAnim), ANIMMODE_ONCE, -5.0f);
        this->timers[0] = 10;
        this->bossGndSignal = FHG_RESET;
        this->damageSpeedMod = 1.0f;
    } else {
        f32 dx = this->actor.world.pos.x - this->inPaintingPos.x;
        f32 dz = this->actor.world.pos.z - this->inPaintingPos.z;
        f32 dxz = sqrtf(SQ(dx) + SQ(dz));

        if (dxz < 350.0f) {
            this->bossGndInPainting = true;
        }
        if ((dxz < 300.0f) && !this->spawnedWarp) {
            this->spawnedWarp = true;
            Actor_SpawnAsChild(&globalCtx->actorCtx, &this->actor, globalCtx, ACTOR_EN_FHG_FIRE, this->inPaintingPos.x,
                               this->actor.world.pos.y + 50.0f, this->inPaintingPos.z, 0, this->actor.shape.rot.y, 0,
                               FHGFIRE_WARP_RETREAT);
            this->fhgFireKillWarp = true;
        }
        osSyncPrintf("SPD X %f\n", this->inPaintingVelX);
        osSyncPrintf("SPD Z %f\n", this->inPaintingVelZ);
        osSyncPrintf("X=%f\n", dx);
        osSyncPrintf("Z=%f\n", dz);
        if (dxz == 0.0f) {
            this->timers[0] = 140;
            this->actionFunc = EnfHG_Retreat;
            Animation_MorphToLoop(&this->skin.skelAnime, &gPhantomHorseRunningAnim, 0.0f);
            this->bossGndSignal = FHG_RIDE;
        }
    }
}

void EnfHG_Damage(EnfHG* this, GlobalContext* globalCtx) {
    f32 dx;
    f32 dz;
    f32 dxz2;

    osSyncPrintf("REVISE !!\n");
    SkelAnime_Update(&this->skin.skelAnime);
    Math_ApproachF(&this->warpColorFilterR, globalCtx->lightCtx.fogColor[0], 1.0f, 10.0f);
    Math_ApproachF(&this->warpColorFilterG, globalCtx->lightCtx.fogColor[0], 1.0f, 10.0f);
    Math_ApproachF(&this->warpColorFilterB, globalCtx->lightCtx.fogColor[0], 1.0f, 10.0f);
    Math_ApproachF(&this->warpColorFilterUnk1, 0.0f, 1.0f, 5.0f);
    Math_ApproachF(&this->actor.scale.z, 0.011499999f, 1.0f, 0.002f);
    if (this->timers[0] != 0) {
        Math_ApproachZeroF(&this->damageSpeedMod, 1.0f, 0.1f);
        if (this->timers[0] == 1) {
            this->targetPainting = this->curPainting;
            this->inPaintingPos.x = (sPaintings[this->targetPainting].pos.x * 1.3f) + (GND_BOSSROOM_CENTER_X - 4.0f);
            this->inPaintingPos.y = sPaintings[this->targetPainting].pos.y;
            this->inPaintingPos.z = (sPaintings[this->targetPainting].pos.z * 1.3f) - -(GND_BOSSROOM_CENTER_Z - 10.0f);
        }
    } else {
        Math_ApproachF(&this->damageSpeedMod, 1.0f, 1.0f, 0.1f);
    }
    Math_ApproachF(&this->actor.world.pos.x, this->inPaintingPos.x, 1.0f, this->damageSpeedMod * this->inPaintingVelX);
    Math_ApproachF(&this->actor.world.pos.y, 60.0f, 0.1f, 1.0f);
    Math_ApproachF(&this->actor.world.pos.z, this->inPaintingPos.z, 1.0f, this->damageSpeedMod * this->inPaintingVelZ);
    dx = this->actor.world.pos.x - this->inPaintingPos.x;
    dz = this->actor.world.pos.z - this->inPaintingPos.z;
    dxz2 = sqrtf(SQ(dx) + SQ(dz));
    if ((dxz2 < 300.0f) && (!this->spawnedWarp)) {
        this->spawnedWarp = true;
        Actor_SpawnAsChild(&globalCtx->actorCtx, &this->actor, globalCtx, ACTOR_EN_FHG_FIRE, this->inPaintingPos.x,
                           this->actor.world.pos.y + 50.0f, this->inPaintingPos.z, 0, this->actor.shape.rot.y + 0x8000,
                           0, FHGFIRE_WARP_RETREAT);
    }
    if (dxz2 == 0.0f) {
        BossGanondrof* bossGnd = (BossGanondrof*)this->actor.parent;

        this->timers[0] = 140;
        this->actionFunc = EnfHG_Retreat;
        Animation_MorphToLoop(&this->skin.skelAnime, &gPhantomHorseRunningAnim, 0.0f);
        if (bossGnd->actor.colChkInfo.health > 24) {
            this->bossGndSignal = FHG_RIDE;
        } else {
            bossGnd->flyMode = GND_FLY_NEUTRAL;
        }
        this->turnTarget = -0x8000;
    }
}

void EnfHG_Retreat(EnfHG* this, GlobalContext* globalCtx) {
    osSyncPrintf("KABE IN !!\n");
    if (this->turnTarget != 0) {
        Math_ApproachS(&this->turnRot, this->turnTarget, 5, 2000);
    }
    if (this->actor.params == GND_REAL_BOSS) {
        this->hoofSfxPos.x = this->actor.projectedPos.x / (this->actor.scale.x * 100.0f);
        this->hoofSfxPos.y = this->actor.projectedPos.y / (this->actor.scale.x * 100.0f);
        this->hoofSfxPos.z = this->actor.projectedPos.z / (this->actor.scale.x * 100.0f);
        if ((this->gallopTimer % 8) == 0) {
            func_80078914(&this->hoofSfxPos, NA_SE_EV_HORSE_RUN);
        }
    }
    SkelAnime_Update(&this->skin.skelAnime);
    Math_ApproachF(&this->actor.scale.z, 0.001f, 1.0f, 0.001f);
    Math_ApproachF(&this->actor.scale.x, 0.002f, 0.05f, 0.0001f);
    Math_ApproachF(&this->actor.world.pos.y, 200.0f, 0.05f, 1.0f);
    this->actor.scale.y = this->actor.scale.x;
    if ((this->timers[0] == 80) && (this->actor.params == GND_REAL_BOSS)) {
        Audio_PlayActorSound2(&this->actor, NA_SE_EN_FANTOM_LAUGH);
    }
    if (this->timers[0] == 0) {
        BossGanondrof* bossGnd = (BossGanondrof*)this->actor.parent;
        s16 paintingIdxReal;
        s16 paintingIdxFake;

        if (this->actor.params != GND_REAL_BOSS) {
            this->killActor = true;
            bossGnd->killActor = true;
        } else if (bossGnd->flyMode != GND_FLY_PAINTING) {
            this->actionFunc = EnfHG_Done;
            this->actor.draw = NULL;
        } else {
            paintingIdxReal = Rand_ZeroOne() * 5.99f;
            EnfHG_SetupApproach(this, globalCtx, paintingIdxReal);
            do {
                paintingIdxFake = Rand_ZeroOne() * 5.99f;
            } while (paintingIdxFake == paintingIdxReal);
            osSyncPrintf("ac1 = %x `````````````````````````````````````````````````\n",
                         Actor_SpawnAsChild(&globalCtx->actorCtx, &this->actor, globalCtx, ACTOR_BOSS_GANONDROF,
                                            this->actor.world.pos.x, this->actor.world.pos.y, this->actor.world.pos.z,
                                            0, 0, 0, paintingIdxFake + GND_FAKE_BOSS));
        }
    }
}

void EnfHG_Done(EnfHG* this, GlobalContext* globalCtx) {
    this->bossGndInPainting = false;
}

void EnfHG_Update(Actor* thisx, GlobalContext* globalCtx) {
    s32 pad;
    EnfHG* this = (EnfHG*)thisx;
    u8 i;

    if (this->killActor) {
        Actor_Kill(&this->actor);
        return;
    }
    this->gallopTimer++;
    this->bossGndInPainting = true;
    for (i = 0; i < 5; i++) {
        if (this->timers[i] != 0) {
            this->timers[i]--;
        }
    }

    this->actionFunc(this, globalCtx);

    if (this->hitTimer != 0) {
        this->hitTimer--;
    }

    this->actor.focus.pos = this->actor.world.pos;
    this->actor.focus.pos.y += 70.0f;
    this->actor.shape.rot.y = this->actor.world.rot.y;

    this->actor.shape.yOffset = Math_SinS(this->hitTimer * 0x9000) * 700.0f * (this->hitTimer / 20.0f);
    this->actor.shape.rot.z = (s16)(Math_SinS(this->hitTimer * 0x7000) * 1500.0f) * (this->hitTimer / 20.0f);
}

void EnfHG_PostDraw(Actor* thisx, GlobalContext* globalCtx, Skin* skin) {
}

void EnfHG_Draw(Actor* thisx, GlobalContext* globalCtx) {
    EnfHG* this = (EnfHG*)thisx;
    BossGanondrof* bossGnd = (BossGanondrof*)this->actor.parent;
    s32 pad;

    OPEN_DISPS(globalCtx->state.gfxCtx, "../z_en_fhg.c", 2439);
    func_80093D18(globalCtx->state.gfxCtx);

    POLY_OPA_DISP = ((bossGnd->work[GND_INVINC_TIMER] & 4) && (bossGnd->flyMode == GND_FLY_PAINTING))
                        ? Gfx_SetFog(POLY_OPA_DISP, 255, 50, 0, 0, 900, 1099)
                        : Gfx_SetFog(POLY_OPA_DISP, (u32)this->warpColorFilterR, (u32)this->warpColorFilterG,
                                     (u32)this->warpColorFilterB, 0, (s32)this->warpColorFilterUnk1 + 995,
                                     (s32)this->warpColorFilterUnk2 + 1000);
    func_800A6330(&this->actor, globalCtx, &this->skin, EnfHG_PostDraw, SKIN_TRANSFORM_IS_FHG);
    POLY_OPA_DISP = Gameplay_SetFog(globalCtx, POLY_OPA_DISP);
    CLOSE_DISPS(globalCtx->state.gfxCtx, "../z_en_fhg.c", 2480);
}<|MERGE_RESOLUTION|>--- conflicted
+++ resolved
@@ -158,13 +158,8 @@
             this->cutsceneState = INTRO_FENCE;
             this->timers[0] = 60;
             this->actor.world.pos.y = GND_BOSSROOM_CENTER_Y - 7.0f;
-<<<<<<< HEAD
             AudioSeqCmd_StopSequence(SEQ_PLAYER_BGM_MAIN, 1);
-            gSaveContext.eventChkInf[7] |= 4;
-=======
-            Audio_QueueSeqCmd(0x1 << 28 | SEQ_PLAYER_BGM_MAIN << 24 | 0x100FF);
             SET_EVENTCHKINF(EVENTCHKINF_72);
->>>>>>> ca77b26c
             Flags_SetSwitch(globalCtx, 0x23);
         case INTRO_FENCE:
             player->actor.world.pos.x = GND_BOSSROOM_CENTER_X + 0.0f;
