--- conflicted
+++ resolved
@@ -160,12 +160,8 @@
             this->actor.world.pos.y = GND_BOSSROOM_CENTER_Y - 7.0f;
             Audio_QueueSeqCmd(0x1 << 28 | SEQ_PLAYER_BGM_MAIN << 24 | 0x100FF);
             SET_EVENTCHKINF(EVENTCHKINF_72);
-<<<<<<< HEAD
-            Flags_SetSwitch(globalCtx, 0x23);
+            Flags_SetSwitch(play, 0x23);
             FALLTHROUGH;
-=======
-            Flags_SetSwitch(play, 0x23);
->>>>>>> e68f3217
         case INTRO_FENCE:
             player->actor.world.pos.x = GND_BOSSROOM_CENTER_X + 0.0f;
             player->actor.world.pos.y = GND_BOSSROOM_CENTER_Y + 7.0f;
