--- conflicted
+++ resolved
@@ -22,13 +22,8 @@
 
 typedef struct EnfHG {
     /* 0x0000 */ Actor actor;
-<<<<<<< HEAD
-    /* 0x014C */ u8 bossFhgSignal;
-    /* 0x014D */ u8 bossFhgInPainting;
-=======
     /* 0x014C */ u8 bossGndSignal;
     /* 0x014D */ u8 bossGndInPainting;
->>>>>>> be5cf3a1
     /* 0x014E */ u8 killActor;
     /* 0x014F */ u8 fhgFireKillWarp;
     /* 0x0150 */ Vec3f cameraEye;
