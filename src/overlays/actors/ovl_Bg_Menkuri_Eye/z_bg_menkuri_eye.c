/*
 * File: z_bg_menkuri_eye.c
 * Overlay: ovl_Bg_Menkuri_Eye
 * Description: Eye platform eye switches
 */

#include "z_bg_menkuri_eye.h"

#define FLAGS 0x00000020

#define THIS ((BgMenkuriEye*)thisx)

void BgMenkuriEye_Init(Actor* thisx, GlobalContext* globalCtx);
void BgMenkuriEye_Destroy(Actor* thisx, GlobalContext* globalCtx);
void BgMenkuriEye_Update(Actor* thisx, GlobalContext* globalCtx);
void BgMenkuriEye_Draw(Actor* thisx, GlobalContext* globalCtx);

const ActorInit Bg_Menkuri_Eye_InitVars = {
    ACTOR_BG_MENKURI_EYE,
    ACTORCAT_BG,
    FLAGS,
    OBJECT_MENKURI_OBJECTS,
    sizeof(BgMenkuriEye),
    (ActorFunc)BgMenkuriEye_Init,
    (ActorFunc)BgMenkuriEye_Destroy,
    (ActorFunc)BgMenkuriEye_Update,
    (ActorFunc)BgMenkuriEye_Draw,
};

extern Gfx D_06002D20[];
static s32 D_8089C1A0;

static ColliderJntSphElementInit sJntSphElementsInit[1] = {
    {
        {
            ELEMTYPE_UNK4,
            { 0x00000000, 0x00, 0x00 },
            { 0x0001F820, 0x00, 0x00 },
            TOUCH_NONE,
            BUMP_ON,
            OCELEM_NONE,
        },
        { 1, { { 0, 0, 0 }, 14 }, 100 },
    },
};

static ColliderJntSphInit sJntSphInit = {
    {
        COLTYPE_NONE,
        AT_NONE,
        AC_ON | AC_TYPE_PLAYER,
        OC1_NONE,
        OC2_TYPE_2,
        COLSHAPE_JNTSPH,
    },
    1,
    sJntSphElementsInit,
};

static InitChainEntry sInitChain[] = {
    ICHAIN_VEC3F_DIV1000(scale, 100, ICHAIN_STOP),
};

void BgMenkuriEye_Init(Actor* thisx, GlobalContext* globalCtx) {
    BgMenkuriEye* this = THIS;
    ColliderJntSphElement* colliderList;

    Actor_ProcessInitChain(&this->actor, sInitChain);
    Collider_InitJntSph(globalCtx, &this->collider);
    Collider_SetJntSph(globalCtx, &this->collider, &this->actor, &sJntSphInit, this->colliderItems);
<<<<<<< HEAD
    this->collider.list->dim.worldSphere.center.x = this->actor.world.pos.x;
    this->collider.list->dim.worldSphere.center.y = this->actor.world.pos.y;
    this->collider.list->dim.worldSphere.center.z = this->actor.world.pos.z;
    colliderList = this->collider.list;
=======
    this->collider.elements[0].dim.worldSphere.center.x = this->actor.posRot.pos.x;
    this->collider.elements[0].dim.worldSphere.center.y = this->actor.posRot.pos.y;
    this->collider.elements[0].dim.worldSphere.center.z = this->actor.posRot.pos.z;
    colliderList = this->collider.elements;
>>>>>>> 20206fba
    colliderList->dim.worldSphere.radius = colliderList->dim.modelSphere.radius;
    if (!Flags_GetSwitch(globalCtx, this->actor.params)) {
        D_8089C1A0 = 0;
    }
    this->framesUntilDisable = -1;
}

void BgMenkuriEye_Destroy(Actor* thisx, GlobalContext* globalCtx) {
    BgMenkuriEye* this = THIS;

    Collider_DestroyJntSph(globalCtx, &this->collider);
}

void BgMenkuriEye_Update(Actor* thisx, GlobalContext* globalCtx) {
    BgMenkuriEye* this = THIS;

    if (!Flags_GetSwitch(globalCtx, this->actor.params)) {
        if (this->framesUntilDisable != -1) {
            if (this->framesUntilDisable != 0) {
                this->framesUntilDisable -= 1;
            }
            if (this->framesUntilDisable == 0) {
                this->framesUntilDisable = -1;
                D_8089C1A0 -= 1;
            }
        }
    }
<<<<<<< HEAD
    if ((this->collider.base.acFlags & 2) &&
        (ABS((s16)(this->collider.base.ac->world.rot.y - this->actor.shape.rot.y)) > 0x5000)) {
        this->collider.base.acFlags &= ~0x2;
=======
    if ((this->collider.base.acFlags & AC_HIT) &&
        (ABS((s16)(this->collider.base.ac->posRot.rot.y - this->actor.shape.rot.y)) > 0x5000)) {
        this->collider.base.acFlags &= ~AC_HIT;
>>>>>>> 20206fba
        if (this->framesUntilDisable == -1) {
            Audio_PlayActorSound2(&this->actor, NA_SE_EN_AMOS_DAMAGE);
            D_8089C1A0 += 1;
            D_8089C1A0 = CLAMP_MAX(D_8089C1A0, 4);
        }
        this->framesUntilDisable = 416;
        if (D_8089C1A0 == 4) {
            Flags_SetSwitch(globalCtx, this->actor.params);
            func_80078884(NA_SE_SY_CORRECT_CHIME);
        }
    }
    if (this->framesUntilDisable == -1) {
        CollisionCheck_SetAC(globalCtx, &globalCtx->colChkCtx, &this->collider.base);
    }
    Actor_SetHeight(&this->actor, 0.0f);
}

void BgMenkuriEye_Draw(Actor* thisx, GlobalContext* globalCtx) {
    BgMenkuriEye* this = THIS;
    s32 pad;

    OPEN_DISPS(globalCtx->state.gfxCtx, "../z_bg_menkuri_eye.c", 292);
    func_80093D84(globalCtx->state.gfxCtx);
    if (Flags_GetSwitch(globalCtx, this->actor.params)) {
        gDPSetEnvColor(POLY_XLU_DISP++, 200, 0, 0, 255);
    } else if (this->framesUntilDisable == -1) {
        gDPSetEnvColor(POLY_XLU_DISP++, 200, 0, 0, 0);
    } else {
        gDPSetEnvColor(POLY_XLU_DISP++, 200, 0, 0, 255);
    }
    Matrix_Translate(this->actor.world.pos.x, this->actor.world.pos.y, this->actor.world.pos.z, 0);
    Matrix_RotateRPY(this->actor.world.rot.x, this->actor.world.rot.y, this->actor.world.rot.z, 1);
    Matrix_Scale(this->actor.scale.x, this->actor.scale.y, this->actor.scale.z, 1);
    gSPMatrix(POLY_XLU_DISP++, Matrix_NewMtx(globalCtx->state.gfxCtx, "../z_bg_menkuri_eye.c", 331),
              G_MTX_NOPUSH | G_MTX_LOAD | G_MTX_MODELVIEW);

    gSPDisplayList(POLY_XLU_DISP++, D_06002D20);
    CLOSE_DISPS(globalCtx->state.gfxCtx, "../z_bg_menkuri_eye.c", 335);
}<|MERGE_RESOLUTION|>--- conflicted
+++ resolved
@@ -68,17 +68,10 @@
     Actor_ProcessInitChain(&this->actor, sInitChain);
     Collider_InitJntSph(globalCtx, &this->collider);
     Collider_SetJntSph(globalCtx, &this->collider, &this->actor, &sJntSphInit, this->colliderItems);
-<<<<<<< HEAD
-    this->collider.list->dim.worldSphere.center.x = this->actor.world.pos.x;
-    this->collider.list->dim.worldSphere.center.y = this->actor.world.pos.y;
-    this->collider.list->dim.worldSphere.center.z = this->actor.world.pos.z;
-    colliderList = this->collider.list;
-=======
-    this->collider.elements[0].dim.worldSphere.center.x = this->actor.posRot.pos.x;
-    this->collider.elements[0].dim.worldSphere.center.y = this->actor.posRot.pos.y;
-    this->collider.elements[0].dim.worldSphere.center.z = this->actor.posRot.pos.z;
+    this->collider.elements[0].dim.worldSphere.center.x = this->actor.world.pos.x;
+    this->collider.elements[0].dim.worldSphere.center.y = this->actor.world.pos.y;
+    this->collider.elements[0].dim.worldSphere.center.z = this->actor.world.pos.z;
     colliderList = this->collider.elements;
->>>>>>> 20206fba
     colliderList->dim.worldSphere.radius = colliderList->dim.modelSphere.radius;
     if (!Flags_GetSwitch(globalCtx, this->actor.params)) {
         D_8089C1A0 = 0;
@@ -106,15 +99,9 @@
             }
         }
     }
-<<<<<<< HEAD
-    if ((this->collider.base.acFlags & 2) &&
+    if ((this->collider.base.acFlags & AC_HIT) &&
         (ABS((s16)(this->collider.base.ac->world.rot.y - this->actor.shape.rot.y)) > 0x5000)) {
-        this->collider.base.acFlags &= ~0x2;
-=======
-    if ((this->collider.base.acFlags & AC_HIT) &&
-        (ABS((s16)(this->collider.base.ac->posRot.rot.y - this->actor.shape.rot.y)) > 0x5000)) {
         this->collider.base.acFlags &= ~AC_HIT;
->>>>>>> 20206fba
         if (this->framesUntilDisable == -1) {
             Audio_PlayActorSound2(&this->actor, NA_SE_EN_AMOS_DAMAGE);
             D_8089C1A0 += 1;
@@ -129,7 +116,7 @@
     if (this->framesUntilDisable == -1) {
         CollisionCheck_SetAC(globalCtx, &globalCtx->colChkCtx, &this->collider.base);
     }
-    Actor_SetHeight(&this->actor, 0.0f);
+    Actor_SetFocusToWorld(&this->actor, 0.0f);
 }
 
 void BgMenkuriEye_Draw(Actor* thisx, GlobalContext* globalCtx) {
