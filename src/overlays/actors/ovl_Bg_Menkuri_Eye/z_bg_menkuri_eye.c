--- conflicted
+++ resolved
@@ -132,15 +132,9 @@
     } else {
         gDPSetEnvColor(POLY_XLU_DISP++, 200, 0, 0, 255);
     }
-<<<<<<< HEAD
-    Matrix_Translate(this->actor.world.pos.x, this->actor.world.pos.y, this->actor.world.pos.z, 0);
-    Matrix_RotateZYX(this->actor.world.rot.x, this->actor.world.rot.y, this->actor.world.rot.z, 1);
-    Matrix_Scale(this->actor.scale.x, this->actor.scale.y, this->actor.scale.z, 1);
-=======
     Matrix_Translate(this->actor.world.pos.x, this->actor.world.pos.y, this->actor.world.pos.z, MTXMODE_NEW);
-    Matrix_RotateRPY(this->actor.world.rot.x, this->actor.world.rot.y, this->actor.world.rot.z, MTXMODE_APPLY);
+    Matrix_RotateZYX(this->actor.world.rot.x, this->actor.world.rot.y, this->actor.world.rot.z, MTXMODE_APPLY);
     Matrix_Scale(this->actor.scale.x, this->actor.scale.y, this->actor.scale.z, MTXMODE_APPLY);
->>>>>>> a3b4dcf3
     gSPMatrix(POLY_XLU_DISP++, Matrix_NewMtx(globalCtx->state.gfxCtx, "../z_bg_menkuri_eye.c", 331),
               G_MTX_NOPUSH | G_MTX_LOAD | G_MTX_MODELVIEW);
 
