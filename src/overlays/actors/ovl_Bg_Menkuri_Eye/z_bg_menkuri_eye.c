--- conflicted
+++ resolved
@@ -101,13 +101,8 @@
         (ABS((s16)(this->collider.base.ac->world.rot.y - this->actor.shape.rot.y)) > 0x5000)) {
         this->collider.base.acFlags &= ~AC_HIT;
         if (this->framesUntilDisable == -1) {
-<<<<<<< HEAD
-            Audio_PlayActorSfx2(&this->actor, NA_SE_EN_AMOS_DAMAGE);
+            Actor_PlaySfx(&this->actor, NA_SE_EN_AMOS_DAMAGE);
             D_8089C1A0++;
-=======
-            Actor_PlaySfx(&this->actor, NA_SE_EN_AMOS_DAMAGE);
-            D_8089C1A0 += 1;
->>>>>>> b4c97ce1
             D_8089C1A0 = CLAMP_MAX(D_8089C1A0, 4);
         }
         this->framesUntilDisable = 416;
