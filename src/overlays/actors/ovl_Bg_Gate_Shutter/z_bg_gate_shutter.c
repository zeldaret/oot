/*
 * File: z_bg_gate_shutter.c
 * Overlay: Bg_Gate_Shutter
 * Description: Death Mountain Trail Gate
 */

#include "z_bg_gate_shutter.h"
#include <vt.h>

#define FLAGS 0x00000000

#define THIS ((BgGateShutter*)thisx)

void BgGateShutter_Init(Actor* thisx, GlobalContext* globalCtx);
void BgGateShutter_Destroy(Actor* thisx, GlobalContext* globalCtx);
void BgGateShutter_Update(Actor* thisx, GlobalContext* globalCtx);
void BgGateShutter_Draw(Actor* thisx, GlobalContext* globalCtx);

void func_8087828C(BgGateShutter* this, GlobalContext* globalCtx);
void func_80878300(BgGateShutter* this, GlobalContext* globalCtx);
void func_808783AC(BgGateShutter* this, GlobalContext* globalCtx);
void func_808783D4(BgGateShutter* this, GlobalContext* globalCtx);

const ActorInit Bg_Gate_Shutter_InitVars = {
    ACTOR_BG_GATE_SHUTTER,
    ACTORTYPE_ITEMACTION,
    FLAGS,
    OBJECT_SPOT01_MATOYAB,
    sizeof(BgGateShutter),
    (ActorFunc)BgGateShutter_Init,
    (ActorFunc)BgGateShutter_Destroy,
    (ActorFunc)BgGateShutter_Update,
    (ActorFunc)BgGateShutter_Draw,
};

extern Gfx D_06001CD0[];
extern UNK_TYPE D_06001DA8;

void BgGateShutter_Init(Actor* thisx, GlobalContext* globalCtx) {
    BgGateShutter* this = THIS;
    s32 pad[2];
    s32 local_c = 0;

<<<<<<< HEAD
    func_80043480(thisx, 0);
    func_80041880(&D_06001DA8, &local_c);
    this->dyna.dynaPolyId = func_8003EA74(globalCtx, &globalCtx->colCtx.dyna, thisx, local_c);
    this->somePosX = thisx->posRot.pos.x;
    this->somePosY = thisx->posRot.pos.y;
    this->somePosZ = thisx->posRot.pos.z;
    if ((gSaveContext.infTable[7] & 0x40) || (gSaveContext.eventChkInf[4] & 0x20)) {
        if (globalCtx->sceneNum == SCENE_SPOT01) {
            thisx->posRot.pos.x = -89.0f;
            thisx->posRot.pos.z = -1375.0f;
        }
=======
    DynaPolyInfo_SetActorMove(&this->dyna, 0);
    DynaPolyInfo_Alloc(&D_06001DA8, &local_c);
    this->dyna.dynaPolyId = DynaPolyInfo_RegisterActor(globalCtx, &globalCtx->colCtx.dyna, thisx, local_c);
    this->somePos.x = thisx->posRot.pos.x;
    this->somePos.y = thisx->posRot.pos.y;
    this->somePos.z = thisx->posRot.pos.z;
    if (((gSaveContext.infTable[7] & 0x40) || (gSaveContext.eventChkInf[4] & 0x20)) &&
        (globalCtx->sceneNum == SCENE_SPOT01)) {
        thisx->posRot.pos.x = -89.0f;
        thisx->posRot.pos.z = -1375.0f;
>>>>>>> c5892858
    }
    thisx->scale.x = 1.0f;
    thisx->scale.y = 1.0f;
    thisx->scale.z = 1.0f;
    osSyncPrintf("\n\n");
    osSyncPrintf(VT_FGCOL(GREEN) " ☆☆☆☆☆ 柵でたなぁ ☆☆☆☆☆ \n" VT_RST);
    this->actionFunc = func_8087828C;
}

<<<<<<< HEAD
void BgGateShutter_Destroy(BgGateShutter* this, GlobalContext* globalCtx) {
    func_8003ED58(globalCtx, &globalCtx->colCtx.dyna, this->dyna.dynaPolyId);
=======
void BgGateShutter_Destroy(Actor* thisx, GlobalContext* globalCtx) {
    BgGateShutter* this = THIS;

    DynaPolyInfo_Free(globalCtx, &globalCtx->colCtx.dyna, this->dyna.dynaPolyId);
>>>>>>> c5892858
}

void func_8087828C(BgGateShutter* this, GlobalContext* globalCtx) {
    if (this->openingState == 1 && !(gSaveContext.infTable[7] & 0x40)) {
        this->unk_178 = 2;
        this->actionFunc = func_80878300;
    } else if (this->openingState == 2) {
        this->unk_178 = 2;
        this->actionFunc = func_80878300;
    } else if (this->openingState < 0) {
        this->unk_178 = 2;
        this->actionFunc = func_808783D4;
    }
}

void func_80878300(BgGateShutter* this, GlobalContext* globalCtx) {
    Actor* thisx = &this->dyna.actor;

    if (this->unk_178 == 0) {
        Audio_PlayActorSound2(thisx, NA_SE_EV_METALGATE_OPEN - SFX_FLAG);
        thisx->posRot.pos.x -= 2.0f;
        Math_SmoothScaleMaxF(&thisx->posRot.pos.z, -1375.0f, 0.8f, 0.3f);
        if (thisx->posRot.pos.x < -89.0f) {
            Audio_PlayActorSound2(thisx, NA_SE_EV_BRIDGE_OPEN_STOP);
            this->unk_178 = 0x1E;
            this->actionFunc = func_808783AC;
        }
    }
}

void func_808783AC(BgGateShutter* this, GlobalContext* globalCtx) {
    if (this->unk_178 == 0) {
        this->openingState = 0;
        this->actionFunc = func_8087828C;
    }
}

void func_808783D4(BgGateShutter* this, GlobalContext* globalCtx) {
    Actor* thisx = &this->dyna.actor;

    if (this->unk_178 == 0) {
        Audio_PlayActorSound2(thisx, NA_SE_EV_METALGATE_OPEN - SFX_FLAG);
        thisx->posRot.pos.x += 2.0f;
        Math_SmoothScaleMaxF(&thisx->posRot.pos.z, -1350.0f, 0.8f, 0.3f);
        if (thisx->posRot.pos.x > 90.0f) {
            thisx->posRot.pos.x = 91.0f;
            Audio_PlayActorSound2(thisx, NA_SE_EV_BRIDGE_OPEN_STOP);
            this->unk_178 = 30;
            this->actionFunc = func_808783AC;
        }
    }
}

void BgGateShutter_Update(Actor* thisx, GlobalContext* globalCtx) {
    BgGateShutter* this = THIS;

    if (this->unk_178 != 0) {
        this->unk_178 -= 1;
    }
    this->actionFunc(this, globalCtx);
}

void BgGateShutter_Draw(Actor* thisx, GlobalContext* globalCtx) {
    GraphicsContext* gfxCtx = globalCtx->state.gfxCtx;
    Gfx* dispRefs[4];

    Graph_OpenDisps(dispRefs, globalCtx->state.gfxCtx, "../z_bg_gate_shutter.c", 323);
    func_80093D18(globalCtx->state.gfxCtx);

    gSPMatrix(gfxCtx->polyOpa.p++, Matrix_NewMtx(globalCtx->state.gfxCtx, "../z_bg_gate_shutter.c", 328),
              G_MTX_NOPUSH | G_MTX_LOAD | G_MTX_MODELVIEW);
    gSPDisplayList(gfxCtx->polyOpa.p++, D_06001CD0);

    Graph_CloseDisps(dispRefs, globalCtx->state.gfxCtx, "../z_bg_gate_shutter.c", 333);
}<|MERGE_RESOLUTION|>--- conflicted
+++ resolved
@@ -41,19 +41,6 @@
     s32 pad[2];
     s32 local_c = 0;
 
-<<<<<<< HEAD
-    func_80043480(thisx, 0);
-    func_80041880(&D_06001DA8, &local_c);
-    this->dyna.dynaPolyId = func_8003EA74(globalCtx, &globalCtx->colCtx.dyna, thisx, local_c);
-    this->somePosX = thisx->posRot.pos.x;
-    this->somePosY = thisx->posRot.pos.y;
-    this->somePosZ = thisx->posRot.pos.z;
-    if ((gSaveContext.infTable[7] & 0x40) || (gSaveContext.eventChkInf[4] & 0x20)) {
-        if (globalCtx->sceneNum == SCENE_SPOT01) {
-            thisx->posRot.pos.x = -89.0f;
-            thisx->posRot.pos.z = -1375.0f;
-        }
-=======
     DynaPolyInfo_SetActorMove(&this->dyna, 0);
     DynaPolyInfo_Alloc(&D_06001DA8, &local_c);
     this->dyna.dynaPolyId = DynaPolyInfo_RegisterActor(globalCtx, &globalCtx->colCtx.dyna, thisx, local_c);
@@ -64,7 +51,6 @@
         (globalCtx->sceneNum == SCENE_SPOT01)) {
         thisx->posRot.pos.x = -89.0f;
         thisx->posRot.pos.z = -1375.0f;
->>>>>>> c5892858
     }
     thisx->scale.x = 1.0f;
     thisx->scale.y = 1.0f;
@@ -74,15 +60,10 @@
     this->actionFunc = func_8087828C;
 }
 
-<<<<<<< HEAD
-void BgGateShutter_Destroy(BgGateShutter* this, GlobalContext* globalCtx) {
-    func_8003ED58(globalCtx, &globalCtx->colCtx.dyna, this->dyna.dynaPolyId);
-=======
 void BgGateShutter_Destroy(Actor* thisx, GlobalContext* globalCtx) {
     BgGateShutter* this = THIS;
 
     DynaPolyInfo_Free(globalCtx, &globalCtx->colCtx.dyna, this->dyna.dynaPolyId);
->>>>>>> c5892858
 }
 
 void func_8087828C(BgGateShutter* this, GlobalContext* globalCtx) {
