/*
 * File: z_bg_gate_shutter.c
 * Overlay: Bg_Gate_Shutter
 * Description:
*/

#include "z_bg_gate_shutter.h"

<<<<<<< HEAD
#include <vt.h>

#define ROOM  0x00
=======
#define ROOM 0x00
>>>>>>> d85168f0
#define FLAGS 0x00000000

static void BgGateShutter_Init(BgGateShutter* this, GlobalContext* globalCtx);
static void BgGateShutter_Destroy(BgGateShutter* this, GlobalContext* globalCtx);
static void BgGateShutter_Update(BgGateShutter* this, GlobalContext* globalCtx);
static void BgGateShutter_Draw(BgGateShutter* this, GlobalContext* globalCtx);

static void func_8087828C(BgGateShutter* this, GlobalContext* globalCtx);
static void func_80878300(BgGateShutter* this, GlobalContext* globalCtx);
static void func_808783AC(BgGateShutter* this, GlobalContext* globalCtx);
static void func_808783D4(BgGateShutter* this, GlobalContext* globalCtx);

const ActorInit Bg_Gate_Shutter_InitVars =
{
    ACTOR_BG_GATE_SHUTTER,
    ACTORTYPE_ITEMACTION,
    ROOM,
    FLAGS,
    OBJECT_SPOT01_MATOYAB,
    sizeof(BgGateShutter),
    (ActorFunc)BgGateShutter_Init,
    (ActorFunc)BgGateShutter_Destroy,
    (ActorFunc)BgGateShutter_Update,
    (ActorFunc)BgGateShutter_Draw,
};

extern UNK_PTR D_06001CD0;
extern UNK_PTR D_06001DA8;

static void BgGateShutter_Init(BgGateShutter* this, GlobalContext* globalCtx) {
    s32 pad[2];
    Actor* thisx = &this->dyna.actor;
    s32 local_c = 0;

    DynaPolyInfo_SetActorMove(thisx, 0);
    DynaPolyInfo_Alloc(&D_06001DA8, &local_c);
    this->dyna.dynaPolyId = DynaPolyInfo_RegisterActor(globalCtx, &globalCtx->colCtx.dyna, thisx, local_c);
    this->somePosX = thisx->posRot.pos.x;
    this->somePosY = thisx->posRot.pos.y;
    this->somePosZ = thisx->posRot.pos.z;
    if ((gSaveContext.inf_table[7] & 0x40) || (gSaveContext.event_chk_inf[4] & 0x20)) {
        if (globalCtx->sceneNum == SCENE_SPOT01) {
            thisx->posRot.pos.x = -89.0f;
            thisx->posRot.pos.z = -1375.0f;
        }
    }
    thisx->scale.x = 1.0f;
    thisx->scale.y = 1.0f;
    thisx->scale.z = 1.0f;
    osSyncPrintf("\n\n");
    osSyncPrintf(VT_FGCOL(GREEN) " ☆☆☆☆☆ 柵でたなぁ ☆☆☆☆☆ \n" VT_RST);
    this->actionFunc = (ActorFunc)func_8087828C;
}

static void BgGateShutter_Destroy(BgGateShutter* this, GlobalContext* globalCtx) {
    DynaPolyInfo_Free(globalCtx, &globalCtx->colCtx.dyna, this->dyna.dynaPolyId);
}

static void func_8087828C(BgGateShutter* this, GlobalContext* globalCtx) {
    if (this->unk_168 == 1) {
        if (!(gSaveContext.inf_table[7] & 0x40)) {
            this->unk_178 = 2;
            this->actionFunc = (ActorFunc)func_80878300;
            return;
        }
    }
    if (this->unk_168 == 2) {
        this->unk_178 = 2;
        this->actionFunc = (ActorFunc)func_80878300;
        return;
    }
    if (this->unk_168 < 0) {
        this->unk_178 = 2;
        this->actionFunc = (ActorFunc)func_808783D4;
    }
}

static void func_80878300(BgGateShutter* this, GlobalContext* globalCtx) {
    Actor* thisx = &this->dyna.actor;

    if (this->unk_178 == 0) {
        Audio_PlayActorSound2(thisx, 0x2067);
        thisx->posRot.pos.x -= 2.0f;
        Math_SmoothScaleMaxF(&thisx->posRot.pos.z, -1375.0f, 0.8f, 0.3f);
        if (thisx->posRot.pos.x < -89.0f) {
            Audio_PlayActorSound2(thisx, NA_SE_EV_BRIDGE_OPEN_STOP);
            this->unk_178 = 0x1E;
            this->actionFunc = (ActorFunc)func_808783AC;
        }
    }
}

static void func_808783AC(BgGateShutter* this, GlobalContext* globalCtx) {
    if (this->unk_178 == 0) {
        this->unk_168 = 0;
        this->actionFunc = (ActorFunc)func_8087828C;
    }
}

static void func_808783D4(BgGateShutter* this, GlobalContext* globalCtx) {
    Actor* thisx = &this->dyna.actor;

    if (this->unk_178 == 0) {
        Audio_PlayActorSound2(thisx, 0x2067);
        thisx->posRot.pos.x += 2.0f;
        Math_SmoothScaleMaxF(&thisx->posRot.pos.z, -1350.0f, 0.8f, 0.3f);
        if (thisx->posRot.pos.x > 90.0f) {
            thisx->posRot.pos.x = 91.0f;
            Audio_PlayActorSound2(thisx, NA_SE_EV_BRIDGE_OPEN_STOP);
            this->unk_178 = 30;
            this->actionFunc = (ActorFunc)func_808783AC;
        }
    }
}

static void BgGateShutter_Update(BgGateShutter* this, GlobalContext* globalCtx) {
    if (this->unk_178 != 0) {
        this->unk_178 -= 1;
    }
    this->actionFunc(this, globalCtx);
}

static void BgGateShutter_Draw(BgGateShutter* this, GlobalContext* globalCtx) {
    GraphicsContext* gfxCtx = globalCtx->state.gfxCtx;
    Gfx* gfxArr[4];

    func_800C6AC4(gfxArr, globalCtx->state.gfxCtx, "../z_bg_gate_shutter.c", 323);
    func_80093D18(globalCtx->state.gfxCtx);

    gSPMatrix(gfxCtx->polyOpa.p++, Matrix_NewMtx(globalCtx->state.gfxCtx, "../z_bg_gate_shutter.c", 328),
              G_MTX_NOPUSH | G_MTX_LOAD | G_MTX_MODELVIEW);
    gSPDisplayList(gfxCtx->polyOpa.p++, &D_06001CD0);
    
    func_800C6B54(gfxArr, globalCtx->state.gfxCtx, "../z_bg_gate_shutter.c", 333);
}<|MERGE_RESOLUTION|>--- conflicted
+++ resolved
@@ -6,13 +6,9 @@
 
 #include "z_bg_gate_shutter.h"
 
-<<<<<<< HEAD
 #include <vt.h>
 
-#define ROOM  0x00
-=======
 #define ROOM 0x00
->>>>>>> d85168f0
 #define FLAGS 0x00000000
 
 static void BgGateShutter_Init(BgGateShutter* this, GlobalContext* globalCtx);
