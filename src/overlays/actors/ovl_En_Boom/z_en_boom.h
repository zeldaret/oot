--- conflicted
+++ resolved
@@ -9,27 +9,15 @@
 typedef void (*EnBoomActionFunc)(struct EnBoom*, GlobalContext*);
 
 typedef struct EnBoom {
-<<<<<<< HEAD
     /* 0x0000 */ Actor actor;
     /* 0x014C */ ColliderQuad collider;
     /* 0x01CC */ Actor* moveTo; // actor boomerang moves toward
     /* 0x01D0 */ Actor* grabbed; // actor grabbed by the boomerang
     /* 0x01D4 */ u8 returnTimer; // returns to Link when 0
     /* 0x01D5 */ u8 activeTimer; // increments once every update
-    /* 0x01D8 */ u32 effectIndex;
+    /* 0x01D8 */ s32 effectIndex;
     /* 0x01DC */ WeaponInfo boomerangInfo;
     /* 0x01F8 */ EnBoomActionFunc actionFunc;
-=======
-    /* 0x0000 */ Actor              actor;
-    /* 0x014C */ ColliderQuad       collider;
-    /* 0x01CC */ Actor*             moveTo;      // actor boomerang moves toward
-    /* 0x01D0 */ Actor*             grabbed;     // actor grabbed by the boomerang
-    /* 0x01D4 */ u8                 returnTimer; // returns to Link when 0
-    /* 0x01D5 */ u8                 activeTimer; // increments once every update
-    /* 0x01D8 */ s32                effectIndex; // set by Effect_Add
-    /* 0x01DC */ WeaponInfo         boomerangInfo;
-    /* 0x01F8 */ EnBoomActionFunc   actionFunc;
->>>>>>> 02b3640b
 } EnBoom; // size = 0x01FC
 
 extern const ActorInit En_Boom_InitVars;
