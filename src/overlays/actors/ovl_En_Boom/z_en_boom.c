--- conflicted
+++ resolved
@@ -54,47 +54,25 @@
 
     Actor_ProcessInitChain(&this->actor, sInitChain);
 
-<<<<<<< HEAD
-    blure.p1StartColor.r = 0xFF;
-    blure.p1StartColor.g = 0xFF;
-    blure.p1StartColor.b = 0x64;
-    blure.p1StartColor.a = 0xFF;
-
-    blure.p2StartColor.r = 0xFF;
-    blure.p2StartColor.g = 0xFF;
-    blure.p2StartColor.b = 0x64;
-    blure.p2StartColor.a = 0x40;
-
-    blure.p1EndColor.r = 0xFF;
-    blure.p1EndColor.g = 0xFF;
-    blure.p1EndColor.b = 0x64;
-    blure.p1EndColor.a = 0x00;
-
-    blure.p2EndColor.r = 0xFF;
-    blure.p2EndColor.g = 0xFF;
-    blure.p2EndColor.b = 0x64;
-    blure.p2EndColor.a = 0x00;
-=======
-    trail.p1StartColor[0] = 255;
-    trail.p1StartColor[1] = 255;
-    trail.p1StartColor[2] = 100;
-    trail.p1StartColor[3] = 255;
-
-    trail.p2StartColor[0] = 255;
-    trail.p2StartColor[1] = 255;
-    trail.p2StartColor[2] = 100;
-    trail.p2StartColor[3] = 64;
-
-    trail.p1EndColor[0] = 255;
-    trail.p1EndColor[1] = 255;
-    trail.p1EndColor[2] = 100;
-    trail.p1EndColor[3] = 0;
-
-    trail.p2EndColor[0] = 255;
-    trail.p2EndColor[1] = 255;
-    trail.p2EndColor[2] = 100;
-    trail.p2EndColor[3] = 0;
->>>>>>> b9b5724d
+    blure.p1StartColor[0] = 255;
+    blure.p1StartColor[1] = 255;
+    blure.p1StartColor[2] = 100;
+    blure.p1StartColor[3] = 255;
+
+    blure.p2StartColor[0] = 255;
+    blure.p2StartColor[1] = 255;
+    blure.p2StartColor[2] = 100;
+    blure.p2StartColor[3] = 64;
+
+    blure.p1EndColor[0] = 255;
+    blure.p1EndColor[1] = 255;
+    blure.p1EndColor[2] = 100;
+    blure.p1EndColor[3] = 0;
+
+    blure.p2EndColor[0] = 255;
+    blure.p2EndColor[1] = 255;
+    blure.p2EndColor[2] = 100;
+    blure.p2EndColor[3] = 0;
 
     blure.elemDuration = 8;
     blure.unkFlag = 0;
