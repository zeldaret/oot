/*
 * File: z_en_boom.c
 * Overlay: ovl_En_Boom
 * Description: Thrown Boomerang. Actor spawns when thrown and is killed when caught.
 */

#include "z_en_boom.h"

#define FLAGS 0x00000030

#define THIS ((EnBoom*)thisx)

void EnBoom_Init(Actor* thisx, GlobalContext* globalCtx);
void EnBoom_Destroy(Actor* thisx, GlobalContext* globalCtx);
void EnBoom_Update(Actor* thisx, GlobalContext* globalCtx);
void EnBoom_Draw(Actor* thisx, GlobalContext* globalCtx);

void EnBoom_Fly(EnBoom* this, GlobalContext* globalCtx);

const ActorInit En_Boom_InitVars = {
    ACTOR_EN_BOOM,
    ACTORTYPE_MISC,
    FLAGS,
    OBJECT_GAMEPLAY_KEEP,
    sizeof(EnBoom),
    (ActorFunc)EnBoom_Init,
    (ActorFunc)EnBoom_Destroy,
    (ActorFunc)EnBoom_Update,
    (ActorFunc)EnBoom_Draw,
};

static ColliderQuadInit sQuadInit = {
    {
        COLTYPE_NONE,
        AT_ON | AT_PLAYER,
        AC_OFF,
        OC_OFF,
        OT_PLAYER,
        COLSHAPE_QUAD,
    },
    {
        ELEMTYPE_UNK2,
        { 0x00000010, 0x00, 0x01 },
        { 0xFFCFFFFF, 0x00, 0x00 },
        TOUCH_ON | TOUCH_NEAREST | TOUCH_SFX_NORMAL,
        BUMP_OFF,
        OCELEM_OFF,
    },
    { { { 0.0f, 0.0f, 0.0f }, { 0.0f, 0.0f, 0.0f }, { 0.0f, 0.0f, 0.0f }, { 0.0f, 0.0f, 0.0f } } },
};

static InitChainEntry sInitChain[] = {
    ICHAIN_S8(unk_1F, 5, ICHAIN_CONTINUE),
    ICHAIN_VEC3S(shape.rot, 0, ICHAIN_STOP),
};

extern Gfx D_0400C808[];

void EnBoom_SetupAction(EnBoom* this, EnBoomActionFunc actionFunc) {
    this->actionFunc = actionFunc;
}

void EnBoom_Init(Actor* thisx, GlobalContext* globalCtx) {
    EnBoom* this = THIS;
    EffectBlureInit1 trail;

    this->actor.room = -1;

    Actor_ProcessInitChain(&this->actor, sInitChain);

    trail.p1StartColor[0] = 255;
    trail.p1StartColor[1] = 255;
    trail.p1StartColor[2] = 100;
    trail.p1StartColor[3] = 255;

    trail.p2StartColor[0] = 255;
    trail.p2StartColor[1] = 255;
    trail.p2StartColor[2] = 100;
    trail.p2StartColor[3] = 64;

    trail.p1EndColor[0] = 255;
    trail.p1EndColor[1] = 255;
    trail.p1EndColor[2] = 100;
    trail.p1EndColor[3] = 0;

    trail.p2EndColor[0] = 255;
    trail.p2EndColor[1] = 255;
    trail.p2EndColor[2] = 100;
    trail.p2EndColor[3] = 0;

    trail.elemDuration = 8;
    trail.unkFlag = 0;
    trail.calcMode = 0;

    Effect_Add(globalCtx, &this->effectIndex, EFFECT_BLURE1, 0, 0, &trail);

    Collider_InitQuad(globalCtx, &this->collider);
    Collider_SetQuad(globalCtx, &this->collider, this, &sQuadInit);

    EnBoom_SetupAction(this, EnBoom_Fly);
}

void EnBoom_Destroy(Actor* thisx, GlobalContext* globalCtx) {
    EnBoom* this = THIS;

    Effect_Delete(globalCtx, this->effectIndex);
    Collider_DestroyQuad(globalCtx, &this->collider);
}

void EnBoom_Fly(EnBoom* this, GlobalContext* globalCtx) {
    Actor* target;
    Player* player;
    s32 collided;
    s16 yawTarget;
    s16 yawDiff;
    s16 pitchTarget;
    s16 pitchDiff;
    s32 pad1;
    f32 distXYZScale;
    f32 distFromLink;
    Actor* hitActor;
    s32 hitDynaID;
    Vec3f hitPoint;
    s32 pad2;

    player = PLAYER;
    target = this->moveTo;

    // If the boomerang is moving toward a targeted actor, handle setting the proper x and y angle to fly toward it.
    if (target != NULL) {
        yawTarget = func_8002DAC0(&this->actor, &target->posRot2.pos);
        yawDiff = this->actor.posRot.rot.y - yawTarget;

        pitchTarget = func_8002DB28(&this->actor, &target->posRot2.pos);
        pitchDiff = this->actor.posRot.rot.x - pitchTarget;

        distXYZScale = (200.0f - Math_Vec3f_DistXYZ(&this->actor.posRot.pos, &target->posRot2.pos)) * 0.005f;
        if (distXYZScale < 0.12f) {
            distXYZScale = 0.12f;
        }

        if ((target != (Actor*)player) && ((target->update == NULL) || (ABS(yawDiff) > 0x4000))) {
            //! @bug  This condition is why the boomerang will randomly fly off in a the down left direction sometimes.
            //      If the actor targetted is not Link and the difference between the 2 y angles is greater than 0x4000,
            //      the moveTo pointer is nulled and it flies off in a seemingly random direction.
            this->moveTo = NULL;
        } else {
            Math_ScaledStepToS(&this->actor.posRot.rot.y, yawTarget, (s16)(ABS(yawDiff) * distXYZScale));
            Math_ScaledStepToS(&this->actor.posRot.rot.x, pitchTarget, (s16)(ABS(pitchDiff) * distXYZScale));
        }
    }

    // Set xyz speed, move forward, and play the boomerang sound
    func_8002D9A4(&this->actor, 12.0f);
    Actor_MoveForward(&this->actor);
    func_8002F974(this, NA_SE_IT_BOOMERANG_FLY - SFX_FLAG);

    // If the boomerang collides with EnItem00 or a Skulltula token, set grabbed pointer to pick it up
<<<<<<< HEAD
    collided = (this->collider.base.atFlags & AT_HIT);
    collided = (!!(collided));
=======
    collided = this->collider.base.atFlags & 0x2;
    collided = !!collided;
>>>>>>> 1ff2f0f8
    if (collided) {
        if (((this->collider.base.at->id == ACTOR_EN_ITEM00) || (this->collider.base.at->id == ACTOR_EN_SI))) {
            this->grabbed = this->collider.base.at;
            if (this->collider.base.at->id == ACTOR_EN_SI) {
                this->collider.base.at->flags |= 0x2000;
            }
        }
    }

    // Decrement the return timer and check if its 0. If it is, check if Link can catch it and handle accordingly.
    // Otherwise handle grabbing and colliding.
    if (DECR(this->returnTimer) == 0) {
        distFromLink = Math_Vec3f_DistXYZ(&this->actor.posRot.pos, &player->actor.posRot2.pos);
        this->moveTo = player;

        // If the boomerang is less than 40 units away from Link, he can catch it.
        if (distFromLink < 40.0f) {
            target = this->grabbed;
            if (target != NULL) {
                Math_Vec3f_Copy(&target->posRot.pos, &player->actor.posRot.pos);

                // If the grabbed actor is EnItem00 (HP/Key etc) set gravity and flags so it falls in front of Link.
                // Otherwise if its a Skulltula Token, just set flags so he collides with it to collect it.
                if (target->id == ACTOR_EN_ITEM00) {
                    target->gravity = -0.9f;
                    target->bgCheckFlags &= ~0x03;
                } else {
                    target->flags &= ~0x2000;
                }
            }
            // Set player flags and kill the boomerang beacause Link caught it.
            player->stateFlags1 &= ~0x02000000;
            Actor_Kill(&this->actor);
        }
    } else {
<<<<<<< HEAD
        collided = (this->collider.base.atFlags & AT_HIT);
        collided = (!!(collided));
=======
        collided = this->collider.base.atFlags & 0x2;
        collided = !!collided;
>>>>>>> 1ff2f0f8
        if (collided) {
            // Copy the position from the prevous frame to the boomerang to start the bounce back.
            Math_Vec3f_Copy(&this->actor.posRot.pos, &this->actor.pos4);
        } else {
            collided = BgCheck_EntityLineTest1(&globalCtx->colCtx, &this->actor.pos4, &this->actor.posRot.pos,
                                               &hitPoint, &this->actor.wallPoly, 1, 1, 1, 1, &hitDynaID);

            if (collided) {
                // If the boomerang collides with something and its is a Jabu Object actor with params equal to 0, then
                // set collided to 0 so that the boomerang will go through the wall.
                // Otherwise play a clank sound and keep collided set to bounce back.
                if (func_8002F9EC(globalCtx, &this->actor, this->actor.wallPoly, hitDynaID, &hitPoint) != 0 ||
                    (hitDynaID != BGCHECK_SCENE &&
                     ((hitActor = DynaPoly_GetActor(&globalCtx->colCtx, hitDynaID)) != NULL) &&
                     hitActor->id == ACTOR_BG_BDAN_OBJECTS && hitActor->params == 0)) {
                    collided = false;
                } else {
                    CollisionCheck_ShieldParticlesMetal(globalCtx, &hitPoint);
                }
            }
        }

        // If the boomerang needs to bounce back, set x and y angle accordingly.
        // Set timer to 0 and set return actor to player so it goes back to Link.
        if (collided) {
            this->actor.posRot.rot.x = -this->actor.posRot.rot.x;
            this->actor.posRot.rot.y += 0x8000;
            this->moveTo = player;
            this->returnTimer = 0;
        }
    }

    // If the actor the boomerang is holding has a null update function, set grabbed to null.
    // Otherwise, copy the position from the boomerang to the actor to move it.
    target = this->grabbed;
    if (target != NULL) {
        if (target->update == NULL) {
            this->grabbed = NULL;
        } else {
            Math_Vec3f_Copy(&target->posRot.pos, &this->actor.posRot.pos);
        }
    }
}

void EnBoom_Update(Actor* thisx, GlobalContext* globalCtx) {
    EnBoom* this = THIS;
    Player* player = PLAYER;

    if (!(player->stateFlags1 & 0x20000000)) {
        this->actionFunc(this, globalCtx);
        Actor_SetHeight(&this->actor, 0.0f);
        this->activeTimer = this->activeTimer + 1;
    }
}

void EnBoom_Draw(Actor* thisx, GlobalContext* globalCtx) {
    static Vec3f sMultVec1 = { -960.0f, 0.0f, 0.0f };
    static Vec3f sMultVec2 = { 960.0f, 0.0f, 0.0f };
    EnBoom* this = THIS;
    Vec3f vec1;
    Vec3f vec2;

    OPEN_DISPS(globalCtx->state.gfxCtx, "../z_en_boom.c", 567);

    Matrix_RotateY(this->actor.posRot.rot.y * 0.0000958738f, MTXMODE_APPLY);
    Matrix_RotateZ(0.7669904f, MTXMODE_APPLY);
    Matrix_RotateX(this->actor.posRot.rot.x * 0.0000958738f, MTXMODE_APPLY);
    Matrix_MultVec3f(&sMultVec1, &vec1);
    Matrix_MultVec3f(&sMultVec2, &vec2);

    if (func_80090480(globalCtx, &this->collider, &this->boomerangInfo, &vec1, &vec2) != 0) {
        EffectBlure_AddVertex(Effect_GetByIndex(this->effectIndex), &vec1, &vec2);
    }

    func_80093D18(globalCtx->state.gfxCtx);
    Matrix_RotateY((this->activeTimer * 12000) * 0.0000958738f, MTXMODE_APPLY);

    gSPMatrix(POLY_OPA_DISP++, Matrix_NewMtx(globalCtx->state.gfxCtx, "../z_en_boom.c", 601),
              G_MTX_NOPUSH | G_MTX_LOAD | G_MTX_MODELVIEW);
    gSPDisplayList(POLY_OPA_DISP++, D_0400C808);

    CLOSE_DISPS(globalCtx->state.gfxCtx, "../z_en_boom.c", 604);
}<|MERGE_RESOLUTION|>--- conflicted
+++ resolved
@@ -156,13 +156,8 @@
     func_8002F974(this, NA_SE_IT_BOOMERANG_FLY - SFX_FLAG);
 
     // If the boomerang collides with EnItem00 or a Skulltula token, set grabbed pointer to pick it up
-<<<<<<< HEAD
-    collided = (this->collider.base.atFlags & AT_HIT);
-    collided = (!!(collided));
-=======
-    collided = this->collider.base.atFlags & 0x2;
-    collided = !!collided;
->>>>>>> 1ff2f0f8
+    collided = this->collider.base.atFlags & AT_HIT;
+    collided = !!(collided);
     if (collided) {
         if (((this->collider.base.at->id == ACTOR_EN_ITEM00) || (this->collider.base.at->id == ACTOR_EN_SI))) {
             this->grabbed = this->collider.base.at;
@@ -198,13 +193,8 @@
             Actor_Kill(&this->actor);
         }
     } else {
-<<<<<<< HEAD
         collided = (this->collider.base.atFlags & AT_HIT);
         collided = (!!(collided));
-=======
-        collided = this->collider.base.atFlags & 0x2;
-        collided = !!collided;
->>>>>>> 1ff2f0f8
         if (collided) {
             // Copy the position from the prevous frame to the boomerang to start the bounce back.
             Math_Vec3f_Copy(&this->actor.posRot.pos, &this->actor.pos4);
