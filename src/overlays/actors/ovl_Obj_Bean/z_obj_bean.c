/*
 * File: z_obj_bean.c
 * Overlay: ovl_Obj_Bean
 * Description: Bean plant spot
 */

#include "z_obj_bean.h"
#include "assets/objects/object_mamenoki/object_mamenoki.h"
#include "assets/objects/gameplay_keep/gameplay_keep.h"
#include "terminal.h"

#define FLAGS ACTOR_FLAG_22

void ObjBean_Init(Actor* thisx, PlayState* play);
void ObjBean_Destroy(Actor* thisx, PlayState* play);
void ObjBean_Update(Actor* thisx, PlayState* play);
void ObjBean_Draw(Actor* thisx, PlayState* play);

void ObjBean_WaitForPlayer(ObjBean* this, PlayState* play);
void ObjBean_Fly(ObjBean* this, PlayState* play);
void ObjBean_SetupFly(ObjBean* this);
void ObjBean_WaitForWater(ObjBean* this, PlayState* play);
void ObjBean_SetupWaitForWater(ObjBean* this);
void ObjBean_SetupGrowWaterPhase1(ObjBean* this);
void ObjBean_GrowWaterPhase1(ObjBean* this, PlayState* play);
void ObjBean_GrowWaterPhase2(ObjBean* this, PlayState* play);
void ObjBean_SetupGrowWaterPhase2(ObjBean* this);
void ObjBean_GrowWaterPhase3(ObjBean* this, PlayState* play);
void ObjBean_SetupGrowWaterPhase3(ObjBean* this);
void ObjBean_SetupGrown(ObjBean* this);
void ObjBean_FlattenLeaves(ObjBean* this);
void ObjBean_Grown(ObjBean* this);
void ObjBean_LeavesStill(ObjBean* this);
void ObjBean_SetupShakeLeaves(ObjBean* this);
void ObjBean_ShakeLeaves(ObjBean* this);
void ObjBean_SetupWaitForBean(ObjBean* this);
void ObjBean_WaitForBean(ObjBean* this, PlayState* play);
void func_80B8FE3C(ObjBean* this, PlayState* play);
void func_80B8FE00(ObjBean* this);
void func_80B8FE6C(ObjBean* this);
void func_80B8FEAC(ObjBean* this, PlayState* play);
void func_80B8FF50(ObjBean* this);
void ObjBean_SetupGrowWaterPhase4(ObjBean* this);
void func_80B8FF8C(ObjBean* this, PlayState* play);
void func_80B90050(ObjBean* this, PlayState* play);
void func_80B90010(ObjBean* this);
void func_80B908EC(ObjBean* this);
void func_80B90918(ObjBean* this, PlayState* play);
void func_80B90970(ObjBean* this);
void func_80B909B0(ObjBean* this, PlayState* play);
void func_80B909F8(ObjBean* this);
void func_80B90A34(ObjBean* this, PlayState* play);
void ObjBean_SetupWaitForPlayer(ObjBean* this);
void ObjBean_GrowWaterPhase4(ObjBean* this, PlayState* play);
void ObjBean_GrowWaterPhase5(ObjBean* this, PlayState* play);
void ObjBean_SetupGrowWaterPhase5(ObjBean* this);
void ObjBean_SetupShakeLeavesFast(ObjBean* this);
void ObjBean_ShakeLeavesFast(ObjBean* this);
void ObjBean_Grow(ObjBean* this);
void ObjBean_SetupGrow(ObjBean* this);
void ObjBean_SetupWaitForStepOff(ObjBean* this);
void ObjBean_WaitForStepOff(ObjBean* this, PlayState* play);

#define BEAN_STATE_DRAW_LEAVES (1 << 0)
#define BEAN_STATE_DRAW_SOIL (1 << 1)
#define BEAN_STATE_DRAW_PLANT (1 << 2)
#define BEAN_STATE_DRAW_STALK (1 << 3)
#define BEAN_STATE_COLLIDER_SET (1 << 4)
#define BEAN_STATE_DYNAPOLY_SET (1 << 5)
#define BEAN_STATE_BEEN_WATERED (1 << 6)
#define BEAN_STATE_PLAYER_ON_TOP (1 << 7)

static ObjBean* D_80B90E30 = NULL;

const ActorInit Obj_Bean_InitVars = {
    ACTOR_OBJ_BEAN,
    ACTORCAT_BG,
    FLAGS,
    OBJECT_MAMENOKI,
    sizeof(ObjBean),
    (ActorFunc)ObjBean_Init,
    (ActorFunc)ObjBean_Destroy,
    (ActorFunc)ObjBean_Update,
    (ActorFunc)ObjBean_Draw,
};

static ColliderCylinderInit sCylinderInit = {
    {
        COLTYPE_NONE,
        AT_NONE,
        AC_NONE,
        OC1_ON | OC1_TYPE_PLAYER,
        OC2_TYPE_2,
        COLSHAPE_CYLINDER,
    },
    {
        ELEMTYPE_UNK0,
        { 0x00000000, 0x00, 0x00 },
        { 0x00000000, 0x00, 0x00 },
        TOUCH_NONE,
        BUMP_NONE,
        OCELEM_ON,
    },
    { 64, 30, -31, { 0, 0, 0 } },
};

typedef struct {
    f32 velocity;
    f32 accel;
} BeenSpeedInfo;

static BeenSpeedInfo sBeanSpeeds[] = {
    { 3.0f, 0.3f },
    { 10.0f, 0.5f },
    { 30.0f, 0.5f },
    { 3.0f, 0.3f },
};

static Gfx* sBreakDlists[] = { gCuttableShrubStalkDL, gCuttableShrubTipDL };

static InitChainEntry sInitChain[] = {
    ICHAIN_VEC3F_DIV1000(scale, 100, ICHAIN_CONTINUE),
    ICHAIN_F32(uncullZoneForward, 2000, ICHAIN_CONTINUE),
    ICHAIN_F32(uncullZoneScale, 200, ICHAIN_CONTINUE),
    ICHAIN_F32(uncullZoneDownward, 1600, ICHAIN_STOP),
};

void ObjBean_InitCollider(Actor* thisx, PlayState* play) {
    ObjBean* this = (ObjBean*)thisx;

    Collider_InitCylinder(play, &this->collider);
    Collider_SetCylinder(play, &this->collider, &this->dyna.actor, &sCylinderInit);
    Collider_UpdateCylinder(&this->dyna.actor, &this->collider);
}

void ObjBean_InitDynaPoly(ObjBean* this, PlayState* play, CollisionHeader* collision, s32 moveFlag) {
    s32 pad;
    CollisionHeader* colHeader;
    s32 pad2;

    colHeader = NULL;

    DynaPolyActor_Init(&this->dyna, moveFlag);
    CollisionHeader_GetVirtual(collision, &colHeader);

    this->dyna.bgId = DynaPoly_SetBgActor(play, &play->colCtx.dyna, &this->dyna.actor, colHeader);
    if (this->dyna.bgId == BG_ACTOR_MAX) {
        osSyncPrintf("Warning : move BG 登録失敗(%s %d)(name %d)(arg_data 0x%04x)\n", "../z_obj_bean.c", 374,
                     this->dyna.actor.id, this->dyna.actor.params);
    }
}

void ObjBean_FindFloor(ObjBean* this, PlayState* play) {
    Vec3f checkPos;
    s32 bgId;

    checkPos.x = this->dyna.actor.world.pos.x;
    checkPos.y = this->dyna.actor.world.pos.y + 29.999998f;
    checkPos.z = this->dyna.actor.world.pos.z;
    this->dyna.actor.floorHeight =
        BgCheck_EntityRaycastDown4(&play->colCtx, &this->dyna.actor.floorPoly, &bgId, &this->dyna.actor, &checkPos);
}

void func_80B8EBC8(ObjBean* this) {
    this->unk_1B6.x = this->unk_1B6.y = this->unk_1B6.z = 0;
    this->unk_1E4 = 0.0f;
}

void ObjBean_UpdatePosition(ObjBean* this) {
    f32 temp_f20;

    this->unk_1B6.x += 0xB6;
    this->unk_1B6.y += 0xFB;
    this->unk_1B6.z += 0x64;

    Math_StepToF(&this->unk_1E4, 2.0f, 0.1f);
    temp_f20 = Math_SinS(this->unk_1B6.x * 3);
    this->posOffsetX = (Math_SinS(this->unk_1B6.y * 3) + temp_f20) * this->unk_1E4;
    temp_f20 = Math_CosS(this->unk_1B6.x * 4);
    this->posOffsetZ = (Math_CosS(this->unk_1B6.y * 4) + temp_f20) * this->unk_1E4;
    temp_f20 = Math_SinS(this->unk_1B6.z * 5);

    this->dyna.actor.scale.x = this->dyna.actor.scale.z =
        ((Math_SinS(this->unk_1B6.y * 8) * 0.01f) + (temp_f20 * 0.06f) + 1.07f) * 0.1f;

    this->dyna.actor.scale.y = ((Math_CosS(this->unk_1B6.z * 10) * 0.2f) + 1.0f) * 0.1f;
    temp_f20 = Math_SinS(this->unk_1B6.x * 3);
    this->dyna.actor.shape.rot.y =
        (Math_SinS((s16)(this->unk_1B6.z * 2)) * 2100.0f) + ((f32)this->dyna.actor.home.rot.y + (temp_f20 * 1000.0f));
}

void func_80B8EDF4(ObjBean* this) {
    this->unk_1B6.x = this->unk_1B6.y = this->unk_1B6.z = 0;

    Actor_SetScale(&this->dyna.actor, 0.0f);
}

void func_80B8EE24(ObjBean* this) {
    this->unk_1B6.x += 0x384;
    if (this->unk_1B6.x > 0x5FFF) {
        this->unk_1B6.x = 0x5FFF;
    }
    this->unk_1B6.y += 0x258;
    if (this->unk_1B6.y > 0x4000) {
        this->unk_1B6.y = 0x4000;
    }
    this->dyna.actor.scale.y = Math_SinS(this->unk_1B6.x) * 0.16970563f;

    this->dyna.actor.scale.x = this->dyna.actor.scale.z = Math_SinS(this->unk_1B6.y) * 0.10700001f;

    Math_StepToF(&this->posOffsetX, 0.0f, 0.1f);
    Math_StepToF(&this->posOffsetZ, 0.0f, 0.1f);
    Math_ScaledStepToS(&this->dyna.actor.shape.rot.y, this->dyna.actor.home.rot.y, 0x64);
}

void ObjBean_Move(ObjBean* this) {
    this->dyna.actor.world.pos.x = this->pathPoints.x + this->posOffsetX;
    this->dyna.actor.world.pos.y = this->pathPoints.y;
    this->dyna.actor.world.pos.z = this->pathPoints.z + this->posOffsetZ;
}

void ObjBean_SetDrawMode(ObjBean* this, u8 drawFlag) {
    this->stateFlags &=
        ~(BEAN_STATE_DRAW_LEAVES | BEAN_STATE_DRAW_PLANT | BEAN_STATE_DRAW_STALK | BEAN_STATE_DRAW_SOIL);
    this->stateFlags |= drawFlag;
}

void ObjBean_SetupPathCount(ObjBean* this, PlayState* play) {
    this->pathCount = play->pathList[(this->dyna.actor.params >> 8) & 0x1F].count - 1;
    this->currentPointIndex = 0;
    this->nextPointIndex = 1;
}

void ObjBean_SetupPath(ObjBean* this, PlayState* play) {
    Path* path = &play->pathList[(this->dyna.actor.params >> 8) & 0x1F];
    Math_Vec3s_ToVec3f(&this->pathPoints, SEGMENTED_TO_VIRTUAL(path->points));
}

void ObjBean_FollowPath(ObjBean* this, PlayState* play) {
    Path* path;
    Vec3f acell;
    Vec3f pathPointsFloat;
    f32 speed;
    Vec3s* nextPathPoint;
    Vec3s* currentPoint;
    Vec3s* sp4C;
    Vec3f sp40;
    Vec3f sp34;
    f32 sp30;
    f32 mag;

    Math_StepToF(&this->dyna.actor.speedXZ, sBeanSpeeds[this->unk_1F6].velocity, sBeanSpeeds[this->unk_1F6].accel);
    path = &play->pathList[(this->dyna.actor.params >> 8) & 0x1F];
    nextPathPoint = &((Vec3s*)SEGMENTED_TO_VIRTUAL(path->points))[this->nextPointIndex];

    Math_Vec3s_ToVec3f(&pathPointsFloat, nextPathPoint);

    Math_Vec3f_Diff(&pathPointsFloat, &this->pathPoints, &acell);
    mag = Math3D_Vec3fMagnitude(&acell);
    speed = CLAMP_MIN(this->dyna.actor.speedXZ, 0.5f);
    if (speed > mag) {
        currentPoint = &((Vec3s*)SEGMENTED_TO_VIRTUAL(path->points))[this->currentPointIndex];

        Math_Vec3f_Copy(&this->pathPoints, &pathPointsFloat);
        this->currentPointIndex = this->nextPointIndex;

        if (this->pathCount <= this->currentPointIndex) {
            this->nextPointIndex = 0;
        } else {
            this->nextPointIndex++;
        }
        sp4C = &((Vec3s*)SEGMENTED_TO_VIRTUAL(path->points))[this->nextPointIndex];
        Math_Vec3s_DiffToVec3f(&sp40, nextPathPoint, currentPoint);
        Math_Vec3s_DiffToVec3f(&sp34, sp4C, nextPathPoint);
        if (Math3D_CosOut(&sp40, &sp34, &sp30)) {
            this->dyna.actor.speedXZ = 0.0f;
        } else {
            this->dyna.actor.speedXZ *= (sp30 + 1.0f) * 0.5f;
        }
    } else {
        Math_Vec3f_Scale(&acell, this->dyna.actor.speedXZ / mag);
        this->pathPoints.x += acell.x;
        this->pathPoints.y += acell.y;
        this->pathPoints.z += acell.z;
    }
}

s32 ObjBean_CheckForHorseTrample(ObjBean* this, PlayState* play) {
    Actor* currentActor = play->actorCtx.actorLists[ACTORCAT_BG].head;

    while (currentActor != NULL) {
        if ((currentActor->id == ACTOR_EN_HORSE) &&
            (Math3D_Vec3fDistSq(&currentActor->world.pos, &this->dyna.actor.world.pos) < SQ(100.0f))) {
            return true;
        }
        currentActor = currentActor->next;
    }

    return false;
}

void ObjBean_Break(ObjBean* this, PlayState* play) {
    Vec3f pos;
    Vec3f velocity;
    f32 temp_f20;
    s16 angle;
    s32 scale;
    s32 i;
    s16 gravity;
    s16 arg5;

    angle = 0;
    for (i = 0; i < 36; i++) {
        angle += 0x4E20;
        temp_f20 = Rand_ZeroOne() * 60.0f;

        pos.x = (Math_SinS(angle) * temp_f20) + this->dyna.actor.world.pos.x;
        pos.y = this->dyna.actor.world.pos.y;
        pos.z = (Math_CosS(angle) * temp_f20) + this->dyna.actor.world.pos.z;

        velocity.x = Math_SinS(angle) * 3.5f;
        velocity.y = Rand_ZeroOne() * 13.0f;
        velocity.z = Math_CosS(angle) * 3.5f;

        velocity.x += this->dyna.actor.world.pos.x - this->dyna.actor.prevPos.x;
        velocity.y += this->dyna.actor.world.pos.y - this->dyna.actor.prevPos.y;
        velocity.z += this->dyna.actor.world.pos.z - this->dyna.actor.prevPos.z;

        scale = (s32)(Rand_ZeroOne() * 180.0f) + 30;
        if (scale < 90) {
            if (Rand_ZeroOne() < 0.1f) {
                gravity = -80;
                arg5 = 96;
            } else {
                gravity = -80;
                arg5 = 64;
            }
        } else {
            gravity = -100;
            arg5 = 64;
        }
        EffectSsKakera_Spawn(play, &pos, &velocity, &pos, gravity, arg5, 40, 3, 0, scale, 0, 0,
                             (s16)((scale >> 3) + 40), -1, 1, sBreakDlists[i & 1]);
    }
}

void ObjBean_UpdateLeaves(ObjBean* this) {
    Math_StepToS(&this->unk_1C2, this->unk_1C4, this->unk_1C6);
    Math_StepToS(&this->unk_1C8, this->unk_1CA, this->unk_1CC);
    this->unk_1CE += this->unk_1C8;
    this->leafRotFactor = 6372.0f - Math_SinS(this->unk_1CE) * (f32)this->unk_1C2;
    this->dyna.actor.scale.y = Math_SinS(this->leafRotFactor) * 0.17434467f;
    this->dyna.actor.scale.x = this->dyna.actor.scale.z = Math_CosS(this->leafRotFactor) * 0.12207746f;
}

void ObjBean_SetupLeavesStill(ObjBean* this) {
    this->transformFunc = ObjBean_LeavesStill;
    this->unk_1C0 = Rand_S16Offset(12, 40);
    this->unk_1C4 = Rand_S16Offset(0xC8, 0x190);
    this->unk_1C6 = 0x14;
    this->unk_1CA = Rand_S16Offset(0x64, 0x320);
    this->unk_1CC = 0x14;
}

void ObjBean_LeavesStill(ObjBean* this) {
    this->unk_1C0--;
    ObjBean_UpdateLeaves(this);
    if (this->unk_1C0 < 0) {
        ObjBean_SetupShakeLeaves(this);
    }
}

void ObjBean_SetupShakeLeaves(ObjBean* this) {
    this->transformFunc = ObjBean_ShakeLeaves;
    this->unk_1C0 = Rand_S16Offset(30, 4);
    this->unk_1C4 = Rand_S16Offset(0x7D0, 0x3E8);
    this->unk_1C6 = 0xC8;
    this->unk_1CA = Rand_S16Offset(0x36B0, 0x1770);
    this->unk_1CC = 0xFA0;
    this->leafRotFactor = 0x18E4;
}

void ObjBean_ShakeLeaves(ObjBean* this) {
    this->unk_1C0 += -1;
    if (this->unk_1C0 == 14) {
        this->unk_1C4 = Rand_S16Offset(0xC8, 0x190);
        this->unk_1CA = Rand_S16Offset(0x64, 0x1F4);
        this->unk_1CC = 0x7D0;
    }
    ObjBean_UpdateLeaves(this);
    if (this->unk_1C0 < 0) {
        ObjBean_SetupLeavesStill(this);
    }
}

void ObjBean_SetupShakeLeavesFast(ObjBean* this) {
    this->transformFunc = ObjBean_ShakeLeavesFast;
    this->unk_1C0 = 0x28;
    this->unk_1C4 = 0xBB8;
    this->unk_1C6 = 0x12C;
    this->unk_1CA = 0x3A98;
    this->unk_1CC = 0xFA0;
    this->leafRotFactor = 0x18E4;
}

void ObjBean_ShakeLeavesFast(ObjBean* this) {
    this->unk_1C0 += -1;
    if (Rand_ZeroOne() < 0.1f) {
        this->unk_1C4 = Rand_S16Offset(0x898, 0x3E8);
        this->unk_1CA = Rand_S16Offset(0x2EE0, 0x1F40);
    }
    ObjBean_UpdateLeaves(this);
    if ((s32)this->unk_1C0 < 0) {
        ObjBean_SetupGrow(this);
    }
}

void ObjBean_SetupGrow(ObjBean* this) {
    this->transformFunc = ObjBean_Grow;
}

void ObjBean_Grow(ObjBean* this) {
    Math_StepToS(&this->leafRotFactor, 0x33E9, 0x168);
    this->dyna.actor.scale.y = Math_SinS(this->leafRotFactor) * 0.17434467f;
    this->dyna.actor.scale.x = this->dyna.actor.scale.z = Math_CosS(this->leafRotFactor) * 0.12207746f;
    ;
}

void ObjBean_SetupFlattenLeaves(ObjBean* this) {
    this->transformFunc = ObjBean_FlattenLeaves;
    this->leafRotFactor = 0x33E9;
}

void ObjBean_FlattenLeaves(ObjBean* this) {
    this->leafRotFactor -= 0x960;
    this->dyna.actor.scale.y = Math_SinS(this->leafRotFactor) * 0.17434467f;
    this->dyna.actor.scale.x = this->dyna.actor.scale.z = Math_CosS(this->leafRotFactor) * 0.12207746f;

    if (this->leafRotFactor < 0x18E4) {
        ObjBean_SetupGrown(this);
    }
}

void ObjBean_SetupGrown(ObjBean* this) {
    this->transformFunc = ObjBean_Grown;
    this->unk_1C2 = 0xBB8;
    this->unk_1C4 = 0;
    this->unk_1C6 = 0xC8;
    this->unk_1C8 = 0x3E80;
    this->unk_1CA = 0x1F4;
    this->unk_1CC = 0;
    this->unk_1C0 = 0x10;
}

void ObjBean_Grown(ObjBean* this) {
    this->unk_1C0--;
    if (this->unk_1C0 == 6) {
        this->unk_1CC = 0x7D0;
    }
    ObjBean_UpdateLeaves(this);
    if (this->unk_1C2 <= 0) {
        ObjBean_SetupLeavesStill(this);
    }
}

void ObjBean_Init(Actor* thisx, PlayState* play) {
    s32 path;
    ObjBean* this = (ObjBean*)thisx;

    Actor_ProcessInitChain(&this->dyna.actor, sInitChain);
    if (LINK_AGE_IN_YEARS == YEARS_ADULT) {
        if (Flags_GetSwitch(play, this->dyna.actor.params & 0x3F) || (mREG(1) == 1)) {
            path = (this->dyna.actor.params >> 8) & 0x1F;
            if (path == 0x1F) {
                osSyncPrintf(TE_COL(RED, WHITE));
                // "No path data?"
                osSyncPrintf("パスデータが無い？(%s %d)(arg_data %xH)\n", "../z_obj_bean.c", 909,
                             this->dyna.actor.params);
                osSyncPrintf(TE_RST);
                Actor_Kill(&this->dyna.actor);
                return;
            }
<<<<<<< HEAD
            if (play->setupPathList[path].count < 3) {
                osSyncPrintf(TE_COL(RED, WHITE));
=======
            if (play->pathList[path].count < 3) {
                osSyncPrintf(VT_COL(RED, WHITE));
>>>>>>> 2cb423d9
                // "Incorrect number of path data"
                osSyncPrintf("パスデータ数が不正(%s %d)(arg_data %xH)\n", "../z_obj_bean.c", 921,
                             this->dyna.actor.params);
                osSyncPrintf(TE_RST);
                Actor_Kill(&this->dyna.actor);
                return;
            }
            ObjBean_SetupPathCount(this, play);
            ObjBean_SetupPath(this, play);
            ObjBean_Move(this);
            ObjBean_SetupWaitForPlayer(this);

            ObjBean_InitDynaPoly(this, play, &gMagicBeanPlatformCol, DYNA_TRANSFORM_POS | DYNA_TRANSFORM_ROT_Y);
            this->stateFlags |= BEAN_STATE_DYNAPOLY_SET;
            ObjBean_InitCollider(&this->dyna.actor, play);
            this->stateFlags |= BEAN_STATE_COLLIDER_SET;

            ActorShape_Init(&this->dyna.actor.shape, 0.0f, ActorShadow_DrawCircle, 8.8f);
            ObjBean_FindFloor(this, play);
            this->unk_1F6 = this->dyna.actor.home.rot.z & 3;
        } else {
            Actor_Kill(&this->dyna.actor);
            return;
        }
    } else if ((Flags_GetSwitch(play, this->dyna.actor.params & 0x3F) != 0) || (mREG(1) == 1)) {
        ObjBean_SetupWaitForWater(this);
    } else {
        ObjBean_SetupWaitForBean(this);
    }
    this->dyna.actor.world.rot.z = this->dyna.actor.home.rot.z = this->dyna.actor.shape.rot.z = 0;
    // "Magic bean tree lift"
    osSyncPrintf("(魔法の豆の木リフト)(arg_data 0x%04x)\n", this->dyna.actor.params);
}

void ObjBean_Destroy(Actor* thisx, PlayState* play) {
    ObjBean* this = (ObjBean*)thisx;

    if (this->stateFlags & BEAN_STATE_DYNAPOLY_SET) {
        DynaPoly_DeleteBgActor(play, &play->colCtx.dyna, this->dyna.bgId);
    }
    if (this->stateFlags & BEAN_STATE_COLLIDER_SET) {
        Collider_DestroyCylinder(play, &this->collider);
    }
    if (D_80B90E30 == this) {
        D_80B90E30 = NULL;
    }
}

void ObjBean_SetupWaitForBean(ObjBean* this) {
    this->actionFunc = ObjBean_WaitForBean;
    ObjBean_SetDrawMode(this, BEAN_STATE_DRAW_LEAVES);
    this->dyna.actor.textId = 0x2F;
}

void ObjBean_WaitForBean(ObjBean* this, PlayState* play) {
    if (Actor_ProcessTalkRequest(&this->dyna.actor, play)) {
        if (func_8002F368(play) == EXCH_ITEM_BEAN) {
            func_80B8FE00(this);
            Flags_SetSwitch(play, this->dyna.actor.params & 0x3F);
        }
    } else {
        func_8002F298(&this->dyna.actor, play, 40.0f, EXCH_ITEM_BEAN);
    }
}

void func_80B8FE00(ObjBean* this) {
    this->actionFunc = func_80B8FE3C;
    ObjBean_SetDrawMode(this, BEAN_STATE_DRAW_LEAVES);
    this->timer = 60;
}

// Link is looking at the soft soil
void func_80B8FE3C(ObjBean* this, PlayState* play) {
    if (this->timer <= 0) {
        func_80B8FE6C(this);
    }
}

void func_80B8FE6C(ObjBean* this) {
    this->actionFunc = func_80B8FEAC;
    ObjBean_SetDrawMode(this, BEAN_STATE_DRAW_LEAVES | BEAN_STATE_DRAW_SOIL);
    Actor_SetScale(&this->dyna.actor, 0.01f);
}

// The leaves are visable and growing
void func_80B8FEAC(ObjBean* this, PlayState* play) {
    s32 temp_v1 = true;

    temp_v1 &= Math_StepToF(&this->dyna.actor.scale.y, 0.16672663f, 0.01f);
    temp_v1 &= Math_StepToF(&this->dyna.actor.scale.x, 0.03569199f, 0.00113f);

    this->dyna.actor.scale.z = this->dyna.actor.scale.x;
    if (temp_v1) {
        if (this->timer <= 0) {
            func_80B8FF50(this);
        }
    } else {
        this->timer = 1;
    }
    func_8002F974(&this->dyna.actor, NA_SE_PL_PLANT_GROW_UP - SFX_FLAG);
}

void func_80B8FF50(ObjBean* this) {
    this->actionFunc = func_80B8FF8C;
    ObjBean_SetDrawMode(this, BEAN_STATE_DRAW_LEAVES | BEAN_STATE_DRAW_SOIL);
    this->unk_1B6.x = 0x33E9;
}

void func_80B8FF8C(ObjBean* this, PlayState* play) {
    this->unk_1B6.x -= 0x960;
    this->dyna.actor.scale.y = Math_SinS(this->unk_1B6.x) * 0.17434467f;
    this->dyna.actor.scale.x = this->dyna.actor.scale.z = Math_CosS(this->unk_1B6.x) * 0.12207746f;
    if (this->unk_1B6.x < 0x18E4) {
        func_80B90010(this);
    }
}

void func_80B90010(ObjBean* this) {
    this->actionFunc = func_80B90050;
    ObjBean_SetDrawMode(this, BEAN_STATE_DRAW_LEAVES | BEAN_STATE_DRAW_SOIL);
    this->unk_1B6.x = 0;
    this->unk_1B6.y = 0xBB8;
}

// Control is returned to the player and the leaves start to flatten out
void func_80B90050(ObjBean* this, PlayState* play) {
    s16 temp_a0;
    f32 temp_f2;

    this->unk_1B6.x += 0x3E80;
    this->unk_1B6.y += -0xC8;
    temp_a0 = 6372.0f - Math_SinS(this->unk_1B6.x) * this->unk_1B6.y;

    this->dyna.actor.scale.y = Math_SinS(temp_a0) * 0.17434467f;
    this->dyna.actor.scale.x = this->dyna.actor.scale.z = Math_CosS(temp_a0) * 0.12207746f;
    if (this->unk_1B6.y < 0) {
        ObjBean_SetupWaitForWater(this);
    }
}

void ObjBean_SetupWaitForWater(ObjBean* this) {
    this->actionFunc = ObjBean_WaitForWater;
    ObjBean_SetDrawMode(this, BEAN_STATE_DRAW_LEAVES | BEAN_STATE_DRAW_SOIL);
    Actor_SetScale(&this->dyna.actor, 0.1f);
    ObjBean_SetupLeavesStill(this);
}

void ObjBean_WaitForWater(ObjBean* this, PlayState* play) {
    this->transformFunc(this);

    if (!(this->stateFlags & BEAN_STATE_BEEN_WATERED) && Flags_GetEnv(play, 5) && (D_80B90E30 == NULL) &&
        (this->dyna.actor.xzDistToPlayer < 50.0f)) {
        ObjBean_SetupGrowWaterPhase1(this);
        D_80B90E30 = this;
        OnePointCutscene_Init(play, 2210, -99, &this->dyna.actor, CAM_ID_MAIN);
        this->dyna.actor.flags |= ACTOR_FLAG_4;
        return;
    }

    if ((D_80B90E30 == this) && !Flags_GetEnv(play, 5)) {
        D_80B90E30 = NULL;
        if (D_80B90E30) {}
    }
}

void ObjBean_SetupGrowWaterPhase1(ObjBean* this) {
    this->actionFunc = ObjBean_GrowWaterPhase1;
    ObjBean_SetDrawMode(this, BEAN_STATE_DRAW_LEAVES | BEAN_STATE_DRAW_SOIL);
    ObjBean_SetupShakeLeavesFast(this);
    this->timer = 50;
}

// Camera moves and leaves move quickly
void ObjBean_GrowWaterPhase1(ObjBean* this, PlayState* play) {
    this->transformFunc(this);
    if (this->timer <= 0) {
        ObjBean_SetupGrowWaterPhase2(this);
    }
}

void ObjBean_SetupGrowWaterPhase2(ObjBean* this) {
    this->actionFunc = ObjBean_GrowWaterPhase2;
    ObjBean_SetDrawMode(this, BEAN_STATE_DRAW_SOIL | BEAN_STATE_DRAW_LEAVES | BEAN_STATE_DRAW_STALK);
    this->stalkSizeMultiplier = 0.0f;
}

// BeanStalk is visable and is growing
void ObjBean_GrowWaterPhase2(ObjBean* this, PlayState* play) {
    this->transformFunc(this);
    this->stalkSizeMultiplier += 0.001f;
    this->dyna.actor.shape.rot.y = this->dyna.actor.home.rot.y + (s16)(this->stalkSizeMultiplier * 700000.0f);
    this->dyna.actor.world.pos.y = this->dyna.actor.home.pos.y + this->stalkSizeMultiplier * 800.0f;
    if (this->stalkSizeMultiplier >= 0.1f) { // 100 Frames
        ObjBean_SetupGrowWaterPhase3(this);
    }
    func_8002F974(&this->dyna.actor, NA_SE_PL_PLANT_TALLER - SFX_FLAG);
}

void ObjBean_SetupGrowWaterPhase3(ObjBean* this) {
    this->actionFunc = ObjBean_GrowWaterPhase3;
    ObjBean_SetDrawMode(this, BEAN_STATE_DRAW_SOIL | BEAN_STATE_DRAW_LEAVES | BEAN_STATE_DRAW_STALK);
    this->timer = 60;
}

// Fully grown and drops items
void ObjBean_GrowWaterPhase3(ObjBean* this, PlayState* play) {
    s32 i;
    Vec3f itemDropPos;

    this->transformFunc(this);
    if (this->timer == 40) {
        ObjBean_SetupFlattenLeaves(this);
    } else if (this->timer == 30) {
        if (!(this->stateFlags & BEAN_STATE_BEEN_WATERED)) {
            itemDropPos.x = this->dyna.actor.world.pos.x;
            itemDropPos.y = this->dyna.actor.world.pos.y - 25.0f;
            itemDropPos.z = this->dyna.actor.world.pos.z;
            for (i = 0; i < 3; i++) {
                Item_DropCollectible(play, &itemDropPos, ITEM00_FLEXIBLE);
            }
            this->stateFlags |= BEAN_STATE_BEEN_WATERED;
            Audio_PlayActorSfx2(&this->dyna.actor, NA_SE_EV_BUTTERFRY_TO_FAIRY);
            func_80078884(NA_SE_SY_TRE_BOX_APPEAR);
        }
    } else if (this->timer <= 0) {
        ObjBean_SetupGrowWaterPhase4(this);
    }
}

void ObjBean_SetupGrowWaterPhase4(ObjBean* this) {
    this->actionFunc = ObjBean_GrowWaterPhase4;
    ObjBean_SetDrawMode(this, BEAN_STATE_DRAW_SOIL | BEAN_STATE_DRAW_LEAVES | BEAN_STATE_DRAW_STALK);
    ObjBean_SetupGrow(this);
}

// Return control back to the player and start to shrink back down
void ObjBean_GrowWaterPhase4(ObjBean* this, PlayState* play) {
    this->transformFunc(this);
    this->stalkSizeMultiplier -= 0.001f;
    this->dyna.actor.shape.rot.y = this->dyna.actor.home.rot.y + (s16)(this->stalkSizeMultiplier * 700000.0f);
    this->dyna.actor.world.pos.y = this->dyna.actor.home.pos.y + (this->stalkSizeMultiplier * 800.0f);
    if (this->stalkSizeMultiplier <= 0.0f) {
        this->stalkSizeMultiplier = 0.0f;
        this->dyna.actor.shape.rot.y = this->dyna.actor.home.rot.y;
        ObjBean_SetupGrowWaterPhase5(this);
    }
}

void ObjBean_SetupGrowWaterPhase5(ObjBean* this) {
    this->actionFunc = ObjBean_GrowWaterPhase5;
    ObjBean_SetDrawMode(this, BEAN_STATE_DRAW_LEAVES | BEAN_STATE_DRAW_SOIL);
    this->timer = 30;
}

void ObjBean_GrowWaterPhase5(ObjBean* this, PlayState* play) {
    this->transformFunc(this);
    if (this->timer <= 0) {
        func_80B8FF50(this);
        this->dyna.actor.flags &= ~ACTOR_FLAG_4;
    }
}

void ObjBean_SetupWaitForPlayer(ObjBean* this) {
    this->actionFunc = ObjBean_WaitForPlayer;
    ObjBean_SetDrawMode(this, BEAN_STATE_DRAW_PLANT);
}

void ObjBean_WaitForPlayer(ObjBean* this, PlayState* play) {
    if (DynaPolyActor_IsPlayerOnTop(&this->dyna)) {
        ObjBean_SetupFly(this);
        if (play->sceneId == SCENE_SPOT10) { // Lost woods
            Camera_ChangeSetting(play->cameraPtrs[CAM_ID_MAIN], CAM_SET_BEAN_LOST_WOODS);
        } else {
            Camera_ChangeSetting(play->cameraPtrs[CAM_ID_MAIN], CAM_SET_BEAN_GENERIC);
        }
    }
    ObjBean_UpdatePosition(this);
}

void ObjBean_SetupFly(ObjBean* this) {
    this->actionFunc = ObjBean_Fly;
    ObjBean_SetDrawMode(this, BEAN_STATE_DRAW_PLANT);
    this->dyna.actor.speedXZ = 0.0f;
    this->dyna.actor.flags |= ACTOR_FLAG_4; // Never stop updating
}

void ObjBean_Fly(ObjBean* this, PlayState* play) {
    Camera* mainCam;

    ObjBean_FollowPath(this, play);
    if (this->currentPointIndex == this->pathCount) {
        ObjBean_SetupPathCount(this, play);
        ObjBean_SetupPath(this, play);
        ObjBean_SetupWaitForStepOff(this);

        this->dyna.actor.flags &= ~ACTOR_FLAG_4; // Never stop updating (disable)
        mainCam = play->cameraPtrs[CAM_ID_MAIN];

        if ((mainCam->setting == CAM_SET_BEAN_LOST_WOODS) || (mainCam->setting == CAM_SET_BEAN_GENERIC)) {
            Camera_ChangeSetting(mainCam, CAM_SET_NORMAL0);
        }

    } else if (DynaPolyActor_IsPlayerOnTop(&this->dyna)) {

        func_8002F974(&this->dyna.actor, NA_SE_PL_PLANT_MOVE - SFX_FLAG);

        if (play->sceneId == SCENE_SPOT10) {
            Camera_ChangeSetting(play->cameraPtrs[CAM_ID_MAIN], CAM_SET_BEAN_LOST_WOODS);
        } else {
            Camera_ChangeSetting(play->cameraPtrs[CAM_ID_MAIN], CAM_SET_BEAN_GENERIC);
        }
    } else if (this->stateFlags & BEAN_STATE_PLAYER_ON_TOP) {
        mainCam = play->cameraPtrs[CAM_ID_MAIN];

        if ((mainCam->setting == CAM_SET_BEAN_LOST_WOODS) || (mainCam->setting == CAM_SET_BEAN_GENERIC)) {
            Camera_ChangeSetting(mainCam, CAM_SET_NORMAL0);
        }
    }

    ObjBean_UpdatePosition(this);
}

void ObjBean_SetupWaitForStepOff(ObjBean* this) {
    this->actionFunc = ObjBean_WaitForStepOff;
    ObjBean_SetDrawMode(this, BEAN_STATE_DRAW_PLANT);
}

void ObjBean_WaitForStepOff(ObjBean* this, PlayState* play) {
    if (!DynaPolyActor_IsPlayerAbove(&this->dyna)) {
        ObjBean_SetupWaitForPlayer(this);
    }
    ObjBean_UpdatePosition(this);
}

void func_80B908EC(ObjBean* this) {
    this->actionFunc = func_80B90918;
    ObjBean_SetDrawMode(this, 0);
}

void func_80B90918(ObjBean* this, PlayState* play) {
    if (!DynaPolyActor_IsPlayerOnTop(&this->dyna)) {
        ObjBean_SetupPathCount(this, play);
        ObjBean_SetupPath(this, play);
        ObjBean_Move(this);
        func_80B90970(this);
    }
}

void func_80B90970(ObjBean* this) {
    this->actionFunc = func_80B909B0;
    ObjBean_SetDrawMode(this, 0);
    this->timer = 100;
    func_80B8EDF4(this);
}

void func_80B909B0(ObjBean* this, PlayState* play) {
    if (ObjBean_CheckForHorseTrample(this, play)) {
        this->timer = 100;
    } else if (this->timer <= 0) {
        func_80B909F8(this);
    }
}

void func_80B909F8(ObjBean* this) {
    this->actionFunc = func_80B90A34;
    ObjBean_SetDrawMode(this, BEAN_STATE_DRAW_PLANT);
    this->timer = 30;
}

void func_80B90A34(ObjBean* this, PlayState* play) {
    s32 trampled = ObjBean_CheckForHorseTrample(this, play);

    func_80B8EE24(this);
    if (trampled) {
        DynaPoly_EnableCollision(play, &play->colCtx.dyna, this->dyna.bgId);
    } else {
        DynaPoly_EnableCollision(play, &play->colCtx.dyna, this->dyna.bgId);
    }
    if ((this->timer <= 0) && (!trampled)) {
        func_80B8EBC8(this);
        ObjBean_SetupWaitForPlayer(this);
    }
}
void ObjBean_Update(Actor* thisx, PlayState* play) {
    s32 pad;
    ObjBean* this = (ObjBean*)thisx;

    if (this->timer > 0) {
        this->timer--;
    }

    this->actionFunc(this, play);

    if (this->stateFlags & BEAN_STATE_DRAW_PLANT) {
        ObjBean_Move(this);
        if (this->dyna.actor.xzDistToPlayer < 150.0f) {
            this->collider.dim.radius = this->dyna.actor.scale.x * 640.0f + 0.5f;
            Collider_UpdateCylinder(&this->dyna.actor, &this->collider);
            CollisionCheck_SetOC(play, &play->colChkCtx, &this->collider.base);
        }

        ObjBean_FindFloor(this, play);

        this->dyna.actor.shape.shadowDraw = ActorShadow_DrawCircle;
        this->dyna.actor.shape.shadowScale = this->dyna.actor.scale.x * 88.0f;

        if (ObjBean_CheckForHorseTrample(this, play)) {
            osSyncPrintf(TE_FGCOL(CYAN));
            // "Horse and bean tree lift collision"
            osSyncPrintf("馬と豆の木リフト衝突！！！\n");
            osSyncPrintf(TE_RST);
            ObjBean_Break(this, play);
            DynaPoly_DisableCollision(play, &play->colCtx.dyna, this->dyna.bgId);
            func_80B908EC(this);
        }
    } else {
        this->dyna.actor.shape.shadowDraw = NULL;
    }
    Actor_SetFocus(&this->dyna.actor, 6.0f);
    if (this->stateFlags & BEAN_STATE_DYNAPOLY_SET) {
        if (DynaPolyActor_IsPlayerOnTop(&this->dyna)) {
            this->stateFlags |= BEAN_STATE_PLAYER_ON_TOP;
        } else {
            this->stateFlags &= ~BEAN_STATE_PLAYER_ON_TOP;
        }
    }
}

void ObjBean_DrawSoftSoilSpot(ObjBean* this, PlayState* play) {
    Matrix_Translate(this->dyna.actor.home.pos.x, this->dyna.actor.home.pos.y, this->dyna.actor.home.pos.z,
                     MTXMODE_NEW);
    Matrix_RotateY(BINANG_TO_RAD(this->dyna.actor.home.rot.y), MTXMODE_APPLY);
    Matrix_Scale(0.1f, 0.1f, 0.1f, MTXMODE_APPLY);
    Gfx_DrawDListOpa(play, gMagicBeanSoftSoilDL);
}

void ObjBean_DrawBeanstalk(ObjBean* this, PlayState* play) {
    Matrix_Translate(this->dyna.actor.world.pos.x, this->dyna.actor.world.pos.y, this->dyna.actor.world.pos.z,
                     MTXMODE_NEW);
    Matrix_RotateY(BINANG_TO_RAD(this->dyna.actor.shape.rot.y), MTXMODE_APPLY);
    Matrix_Scale(0.1f, this->stalkSizeMultiplier, 0.1f, MTXMODE_APPLY);
    Gfx_DrawDListOpa(play, gMagicBeanStemDL);
}

void ObjBean_Draw(Actor* thisx, PlayState* play) {
    ObjBean* this = (ObjBean*)thisx;

    if (this->stateFlags & BEAN_STATE_DRAW_SOIL) {
        Gfx_DrawDListOpa(play, gMagicBeanSeedlingDL);
    }
    if (this->stateFlags & BEAN_STATE_DRAW_PLANT) {
        Gfx_DrawDListOpa(play, gMagicBeanPlatformDL);
    }
    if (this->stateFlags & BEAN_STATE_DRAW_LEAVES) {
        ObjBean_DrawSoftSoilSpot(this, play);
    }
    if (this->stateFlags & BEAN_STATE_DRAW_STALK) {
        ObjBean_DrawBeanstalk(this, play);
    }
}<|MERGE_RESOLUTION|>--- conflicted
+++ resolved
@@ -480,13 +480,8 @@
                 Actor_Kill(&this->dyna.actor);
                 return;
             }
-<<<<<<< HEAD
-            if (play->setupPathList[path].count < 3) {
+            if (play->pathList[path].count < 3) {
                 osSyncPrintf(TE_COL(RED, WHITE));
-=======
-            if (play->pathList[path].count < 3) {
-                osSyncPrintf(VT_COL(RED, WHITE));
->>>>>>> 2cb423d9
                 // "Incorrect number of path data"
                 osSyncPrintf("パスデータ数が不正(%s %d)(arg_data %xH)\n", "../z_obj_bean.c", 921,
                              this->dyna.actor.params);
