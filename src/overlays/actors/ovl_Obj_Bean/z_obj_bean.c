--- conflicted
+++ resolved
@@ -703,13 +703,8 @@
                 Item_DropCollectible(play, &itemDropPos, ITEM00_FLEXIBLE);
             }
             this->stateFlags |= BEAN_STATE_BEEN_WATERED;
-<<<<<<< HEAD
-            Audio_PlayActorSfx2(&this->dyna.actor, NA_SE_EV_BUTTERFRY_TO_FAIRY);
+            Actor_PlaySfx(&this->dyna.actor, NA_SE_EV_BUTTERFRY_TO_FAIRY);
             Lib_PlaySfx(NA_SE_SY_TRE_BOX_APPEAR);
-=======
-            Actor_PlaySfx(&this->dyna.actor, NA_SE_EV_BUTTERFRY_TO_FAIRY);
-            func_80078884(NA_SE_SY_TRE_BOX_APPEAR);
->>>>>>> be22b836
         }
     } else if (this->timer <= 0) {
         ObjBean_SetupGrowWaterPhase4(this);
