/*
 * File: z_obj_bean.c
 * Overlay: ovl_Obj_Bean
 * Description: Bean plant spot
 */

#include "z_obj_bean.h"
#include "objects/object_mamenoki/object_mamenoki.h"
#include "objects/gameplay_keep/gameplay_keep.h"
#include "vt.h"

#define FLAGS 0x00400000

#define THIS ((ObjBean*)thisx)

void ObjBean_Init(Actor* thisx, GlobalContext* globalCtx);
void ObjBean_Destroy(Actor* thisx, GlobalContext* globalCtx);
void ObjBean_Update(Actor* thisx, GlobalContext* globalCtx);
void ObjBean_Draw(Actor* thisx, GlobalContext* globalCtx);

void ObjBean_WaitForPlayer(ObjBean* this, GlobalContext* globalCtx);
void ObjBean_Fly(ObjBean* this, GlobalContext* globalCtx);
void ObjBean_SetupFly(ObjBean* this);
void ObjBean_WaitForWater(ObjBean* this, GlobalContext* globalCtx);
void ObjBean_SetupWaitForWater(ObjBean* this);
void ObjBean_SetupGrowWaterPhase1(ObjBean* this);
void ObjBean_GrowWaterPhase1(ObjBean* this, GlobalContext* globalCtx);
void ObjBean_GrowWaterPhase2(ObjBean* this, GlobalContext* globalCtx);
void ObjBean_SetupGrowWaterPhase2(ObjBean* this);
void ObjBean_GrowWaterPhase3(ObjBean* this, GlobalContext* globalCtx);
void ObjBean_SetupGrowWaterPhase3(ObjBean* this);
void ObjBean_SetupGrown(ObjBean* this);
void ObjBean_FlattenLeaves(ObjBean* this);
void ObjBean_Grown(ObjBean* this);
void ObjBean_LeavesStill(ObjBean* this);
void ObjBean_SetupShakeLeaves(ObjBean* this);
void ObjBean_ShakeLeaves(ObjBean* this);
void ObjBean_SetupWaitForBean(ObjBean* this);
void ObjBean_WaitForBean(ObjBean* this, GlobalContext* globalCtx);
void func_80B8FE3C(ObjBean* this, GlobalContext* globalCtx);
void func_80B8FE00(ObjBean* this);
void func_80B8FE6C(ObjBean* this);
void func_80B8FEAC(ObjBean* this, GlobalContext* globalCtx);
void func_80B8FF50(ObjBean* this);
void ObjBean_SetupGrowWaterPhase4(ObjBean* this);
void func_80B8FF8C(ObjBean* this, GlobalContext* globalCtx);
void func_80B90050(ObjBean* this, GlobalContext* globalCtx);
void func_80B90010(ObjBean* this);
void func_80B908EC(ObjBean* this);
void func_80B90918(ObjBean* this, GlobalContext* globalCtx);
void func_80B90970(ObjBean* this);
void func_80B909B0(ObjBean* this, GlobalContext* globalCtx);
void func_80B909F8(ObjBean* this);
void func_80B90A34(ObjBean* this, GlobalContext* globalCtx);
void ObjBean_SetupWaitForPlayer(ObjBean* this);
void ObjBean_GrowWaterPhase4(ObjBean* this, GlobalContext* globalCtx);
void ObjBean_GrowWaterPhase5(ObjBean* this, GlobalContext* globalCtx);
void ObjBean_SetupGrowWaterPhase5(ObjBean* this);
void ObjBean_SetupShakeLeavesFast(ObjBean* this);
void ObjBean_ShakeLeavesFast(ObjBean* this);
void ObjBean_Grow(ObjBean* this);
void ObjBean_SetupGrow(ObjBean* this);
void ObjBean_SetupWaitForStepOff(ObjBean* this);
void ObjBean_WaitForStepOff(ObjBean* this, GlobalContext* globalCtx);

#define BEAN_STATE_DRAW_LEAVES (1 << 0)
#define BEAN_STATE_DRAW_SOIL (1 << 1)
#define BEAN_STATE_DRAW_PLANT (1 << 2)
#define BEAN_STATE_DRAW_STALK (1 << 3)
#define BEAN_STATE_COLLIDER_SET (1 << 4)
#define BEAN_STATE_DYNAPOLY_SET (1 << 5)
#define BEAN_STATE_BEEN_WATERED (1 << 6)
#define BEAN_STATE_PLAYER_ON_TOP (1 << 7)

static ObjBean* D_80B90E30 = NULL;

const ActorInit Obj_Bean_InitVars = {
    ACTOR_OBJ_BEAN,
    ACTORCAT_BG,
    FLAGS,
    OBJECT_MAMENOKI,
    sizeof(ObjBean),
    (ActorFunc)ObjBean_Init,
    (ActorFunc)ObjBean_Destroy,
    (ActorFunc)ObjBean_Update,
    (ActorFunc)ObjBean_Draw,
};

static ColliderCylinderInit sCylinderInit = {
    {
        COLTYPE_NONE,
        AT_NONE,
        AC_NONE,
        OC1_ON | OC1_TYPE_PLAYER,
        OC2_TYPE_2,
        COLSHAPE_CYLINDER,
    },
    {
        ELEMTYPE_UNK0,
        { 0x00000000, 0x00, 0x00 },
        { 0x00000000, 0x00, 0x00 },
        TOUCH_NONE,
        BUMP_NONE,
        OCELEM_ON,
    },
    { 64, 30, -31, { 0, 0, 0 } },
};

typedef struct {
    f32 velocity;
    f32 accel;
} BeenSpeedInfo;

static BeenSpeedInfo sBeanSpeeds[] = {
    { 3.0f, 0.3f },
    { 10.0f, 0.5f },
    { 30.0f, 0.5f },
    { 3.0f, 0.3f },
};

static Gfx* sBreakDlists[] = { gCuttableShrubStalkDL, gCuttableShrubTipDL };

static InitChainEntry sInitChain[] = {
    ICHAIN_VEC3F_DIV1000(scale, 100, ICHAIN_CONTINUE),
    ICHAIN_F32(uncullZoneForward, 2000, ICHAIN_CONTINUE),
    ICHAIN_F32(uncullZoneScale, 200, ICHAIN_CONTINUE),
    ICHAIN_F32(uncullZoneDownward, 1600, ICHAIN_STOP),
};

void ObjBean_InitCollider(Actor* thisx, GlobalContext* globalCtx) {
    ObjBean* this = THIS;

    Collider_InitCylinder(globalCtx, &this->collider);
    Collider_SetCylinder(globalCtx, &this->collider, &this->dyna.actor, &sCylinderInit);
    Collider_UpdateCylinder(&this->dyna.actor, &this->collider);
}

void ObjBean_InitDynaPoly(ObjBean* this, GlobalContext* globalCtx, CollisionHeader* collision, s32 moveFlag) {
    s32 pad;
    CollisionHeader* colHeader;
    s32 pad2;

    colHeader = NULL;

    DynaPolyActor_Init(&this->dyna, moveFlag);
    CollisionHeader_GetVirtual(collision, &colHeader);

    this->dyna.bgId = DynaPoly_SetBgActor(globalCtx, &globalCtx->colCtx.dyna, &this->dyna.actor, colHeader);
    if (this->dyna.bgId == BG_ACTOR_MAX) {
        osSyncPrintf("Warning : move BG 登録失敗(%s %d)(name %d)(arg_data 0x%04x)\n", "../z_obj_bean.c", 374,
                     this->dyna.actor.id, this->dyna.actor.params);
    }
}

void ObjBean_FindFloor(ObjBean* this, GlobalContext* globalCtx) {
    Vec3f vec;
    s32 sp20;

    vec.x = this->dyna.actor.world.pos.x;
    vec.y = this->dyna.actor.world.pos.y + 29.999998f;
    vec.z = this->dyna.actor.world.pos.z;
    this->dyna.actor.floorHeight =
        BgCheck_EntityRaycastFloor4(&globalCtx->colCtx, &this->dyna.actor.floorPoly, &sp20, &this->dyna.actor, &vec);
}

void func_80B8EBC8(ObjBean* this) {
    this->unk_1B6.x = this->unk_1B6.y = this->unk_1B6.z = 0;
    this->unk_1E4 = 0.0f;
}

void ObjBean_UpdatePosition(ObjBean* this) {
    f32 temp_f20;

    this->unk_1B6.x += 0xB6;
    this->unk_1B6.y += 0xFB;
    this->unk_1B6.z += 0x64;

    Math_StepToF(&this->unk_1E4, 2.0f, 0.1f);
    temp_f20 = Math_SinS(this->unk_1B6.x * 3);
    this->posOffsetX = (Math_SinS(((this->unk_1B6.y * 3))) + temp_f20) * this->unk_1E4;
    temp_f20 = Math_CosS(this->unk_1B6.x * 4);
    this->posOffsetZ = (Math_CosS((this->unk_1B6.y * 4)) + temp_f20) * this->unk_1E4;
    temp_f20 = Math_SinS(this->unk_1B6.z * 5);

    this->dyna.actor.scale.x = this->dyna.actor.scale.z =
        ((Math_SinS((this->unk_1B6.y * 8)) * 0.01f) + (temp_f20 * 0.06f) + 1.07f) * 0.1f;

    this->dyna.actor.scale.y = ((Math_CosS(((this->unk_1B6.z * 10))) * 0.2f) + 1.0f) * 0.1f;
    temp_f20 = Math_SinS(this->unk_1B6.x * 3);
    this->dyna.actor.shape.rot.y =
        (Math_SinS((s16)(this->unk_1B6.z * 2)) * 2100.0f) + ((f32)this->dyna.actor.home.rot.y + (temp_f20 * 1000.0f));
}

void func_80B8EDF4(ObjBean* this) {
    this->unk_1B6.x = this->unk_1B6.y = this->unk_1B6.z = 0;

    Actor_SetScale(&this->dyna.actor, 0.0f);
}

void func_80B8EE24(ObjBean* this) {
    this->unk_1B6.x += 0x384;
    if (this->unk_1B6.x > 0x5FFF) {
        this->unk_1B6.x = 0x5FFF;
    }
    this->unk_1B6.y += 0x258;
    if (this->unk_1B6.y > 0x4000) {
        this->unk_1B6.y = 0x4000;
    }
    this->dyna.actor.scale.y = Math_SinS(this->unk_1B6.x) * 0.16970563f;

    this->dyna.actor.scale.x = this->dyna.actor.scale.z = Math_SinS(this->unk_1B6.y) * 0.10700001f;

    Math_StepToF(&this->posOffsetX, 0.0f, 0.1f);
    Math_StepToF(&this->posOffsetZ, 0.0f, 0.1f);
    Math_ScaledStepToS(&this->dyna.actor.shape.rot.y, this->dyna.actor.home.rot.y, 0x64);
}

void ObjBean_Move(ObjBean* this) {
    this->dyna.actor.world.pos.x = this->pathPoints.x + this->posOffsetX;
    this->dyna.actor.world.pos.y = this->pathPoints.y;
    this->dyna.actor.world.pos.z = this->pathPoints.z + this->posOffsetZ;
}

void ObjBean_SetDrawMode(ObjBean* this, u8 drawFlag) {
    this->stateFlags &=
        ~(BEAN_STATE_DRAW_LEAVES | BEAN_STATE_DRAW_PLANT | BEAN_STATE_DRAW_STALK | BEAN_STATE_DRAW_SOIL);
    this->stateFlags |= drawFlag;
}

void ObjBean_SetupPathCount(ObjBean* this, GlobalContext* globalCtx) {
    this->pathCount = globalCtx->setupPathList[(this->dyna.actor.params >> 8) & 0x1F].count - 1;
    this->currentPointIndex = 0;
    this->nextPointIndex = 1;
}

void ObjBean_SetupPath(ObjBean* this, GlobalContext* globalCtx) {
    Path* path = &globalCtx->setupPathList[(this->dyna.actor.params >> 8) & 0x1F];
    Math_Vec3s_ToVec3f(&this->pathPoints, SEGMENTED_TO_VIRTUAL(path->points));
}

void ObjBean_FollowPath(ObjBean* this, GlobalContext* globalCtx) {
    Path* path;
    Vec3f acell;
    Vec3f pathPointsFloat;
    f32 speed;
    Vec3s* nextPathPoint;
    Vec3s* currentPoint;
    Vec3s* sp4C;
    Vec3f sp40;
    Vec3f sp34;
    f32 sp30;
    f32 mag;

    Math_StepToF(&this->dyna.actor.speedXZ, sBeanSpeeds[this->unk_1F6].velocity, sBeanSpeeds[this->unk_1F6].accel);
    path = &globalCtx->setupPathList[(this->dyna.actor.params >> 8) & 0x1F];
    nextPathPoint = &((Vec3s*)SEGMENTED_TO_VIRTUAL(path->points))[this->nextPointIndex];

    Math_Vec3s_ToVec3f(&pathPointsFloat, nextPathPoint);

    Math_Vec3f_Diff(&pathPointsFloat, &this->pathPoints, &acell);
    mag = Math3D_Vec3fMagnitude(&acell);
    speed = CLAMP_MIN(this->dyna.actor.speedXZ, 0.5f);
    if (speed > mag) {
        currentPoint = &((Vec3s*)SEGMENTED_TO_VIRTUAL(path->points))[this->currentPointIndex];

        Math_Vec3f_Copy(&this->pathPoints, &pathPointsFloat);
        this->currentPointIndex = this->nextPointIndex;

        if (this->pathCount <= this->currentPointIndex) {
            this->nextPointIndex = 0;
        } else {
            this->nextPointIndex++;
        }
        sp4C = &((Vec3s*)SEGMENTED_TO_VIRTUAL(path->points))[this->nextPointIndex];
        Math_Vec3s_DiffToVec3f(&sp40, nextPathPoint, currentPoint);
        Math_Vec3s_DiffToVec3f(&sp34, sp4C, nextPathPoint);
        if (Math3D_CosOut(&sp40, &sp34, &sp30)) {
            this->dyna.actor.speedXZ = 0.0f;
        } else {
            this->dyna.actor.speedXZ *= (sp30 + 1.0f) * 0.5f;
        }
    } else {
        Math_Vec3f_Scale(&acell, this->dyna.actor.speedXZ / mag);
        this->pathPoints.x += acell.x;
        this->pathPoints.y += acell.y;
        this->pathPoints.z += acell.z;
    }
}

s32 ObjBean_CheckForHorseTrample(ObjBean* this, GlobalContext* globalCtx) {
    Actor* currentActor = globalCtx->actorCtx.actorLists[ACTORCAT_BG].head;

    while (currentActor != NULL) {
        if ((currentActor->id == ACTOR_EN_HORSE) &&
            (Math3D_Vec3fDistSq(&currentActor->world.pos, &this->dyna.actor.world.pos) < 10000.0f)) {
            return true;
        }
        currentActor = currentActor->next;
    }

    return false;
}

void ObjBean_Break(ObjBean* this, GlobalContext* globalCtx) {
    Vec3f pos;
    Vec3f velocity;
    f32 temp_f20;
    s16 angle;
    s32 scale;
    s32 i;
    s16 gravity;
    s16 arg5;

    angle = 0;
    for (i = 0; i < 36; i++) {
        angle += 0x4E20;
        temp_f20 = Rand_ZeroOne() * 60.0f;

        pos.x = (Math_SinS(angle) * temp_f20) + this->dyna.actor.world.pos.x;
        pos.y = this->dyna.actor.world.pos.y;
        pos.z = (Math_CosS(angle) * temp_f20) + this->dyna.actor.world.pos.z;

        velocity.x = Math_SinS(angle) * 3.5f;
        velocity.y = Rand_ZeroOne() * 13.0f;
        velocity.z = Math_CosS(angle) * 3.5f;

        velocity.x += this->dyna.actor.world.pos.x - this->dyna.actor.prevPos.x;
        velocity.y += this->dyna.actor.world.pos.y - this->dyna.actor.prevPos.y;
        velocity.z += this->dyna.actor.world.pos.z - this->dyna.actor.prevPos.z;

        scale = (s32)(Rand_ZeroOne() * 180.0f) + 30;
        if (scale < 90) {
            if (Rand_ZeroOne() < 0.1f) {
                gravity = -80;
                arg5 = 96;
            } else {
                gravity = -80;
                arg5 = 64;
            }
        } else {
            gravity = -100;
            arg5 = 64;
        }
        EffectSsKakera_Spawn(globalCtx, &pos, &velocity, &pos, gravity, arg5, 40, 3, 0, scale, 0, 0,
                             (s16)((scale >> 3) + 40), -1, 1, sBreakDlists[i & 1]);
    }
}

void ObjBean_UpdateLeaves(ObjBean* this) {
    Math_StepToS(&this->unk_1C2, this->unk_1C4, this->unk_1C6);
    Math_StepToS(&this->unk_1C8, this->unk_1CA, this->unk_1CC);
    this->unk_1CE += this->unk_1C8;
    this->leafRotFactor = 6372.0f - Math_SinS(this->unk_1CE) * (f32)this->unk_1C2;
    this->dyna.actor.scale.y = Math_SinS(this->leafRotFactor) * 0.17434467f;
    this->dyna.actor.scale.x = this->dyna.actor.scale.z = Math_CosS(this->leafRotFactor) * 0.12207746f;
}

void ObjBean_SetupLeavesStill(ObjBean* this) {
    this->transformFunc = ObjBean_LeavesStill;
    this->unk_1C0 = Rand_S16Offset(12, 40);
    this->unk_1C4 = Rand_S16Offset(0xC8, 0x190);
    this->unk_1C6 = 0x14;
    this->unk_1CA = Rand_S16Offset(0x64, 0x320);
    this->unk_1CC = 0x14;
}

void ObjBean_LeavesStill(ObjBean* this) {
    this->unk_1C0--;
    ObjBean_UpdateLeaves(this);
    if (this->unk_1C0 < 0) {
        ObjBean_SetupShakeLeaves(this);
    }
}

void ObjBean_SetupShakeLeaves(ObjBean* this) {
    this->transformFunc = ObjBean_ShakeLeaves;
    this->unk_1C0 = Rand_S16Offset(30, 4);
    this->unk_1C4 = Rand_S16Offset(0x7D0, 0x3E8);
    this->unk_1C6 = 0xC8;
    this->unk_1CA = Rand_S16Offset(0x36B0, 0x1770);
    this->unk_1CC = 0xFA0;
    this->leafRotFactor = 0x18E4;
}

void ObjBean_ShakeLeaves(ObjBean* this) {
    this->unk_1C0 += -1;
    if (this->unk_1C0 == 14) {
        this->unk_1C4 = Rand_S16Offset(0xC8, 0x190);
        this->unk_1CA = Rand_S16Offset(0x64, 0x1F4);
        this->unk_1CC = 0x7D0;
    }
    ObjBean_UpdateLeaves(this);
    if (this->unk_1C0 < 0) {
        ObjBean_SetupLeavesStill(this);
    }
}

void ObjBean_SetupShakeLeavesFast(ObjBean* this) {
    this->transformFunc = ObjBean_ShakeLeavesFast;
    this->unk_1C0 = 0x28;
    this->unk_1C4 = 0xBB8;
    this->unk_1C6 = 0x12C;
    this->unk_1CA = 0x3A98;
    this->unk_1CC = 0xFA0;
    this->leafRotFactor = 0x18E4;
}

void ObjBean_ShakeLeavesFast(ObjBean* this) {
    this->unk_1C0 += -1;
    if (Rand_ZeroOne() < 0.1f) {
        this->unk_1C4 = Rand_S16Offset(0x898, 0x3E8);
        this->unk_1CA = Rand_S16Offset(0x2EE0, 0x1F40);
    }
    ObjBean_UpdateLeaves(this);
    if ((s32)this->unk_1C0 < 0) {
        ObjBean_SetupGrow(this);
    }
}

void ObjBean_SetupGrow(ObjBean* this) {
    this->transformFunc = ObjBean_Grow;
}

void ObjBean_Grow(ObjBean* this) {
    Math_StepToS(&this->leafRotFactor, 0x33E9, 0x168);
    this->dyna.actor.scale.y = Math_SinS(this->leafRotFactor) * 0.17434467f;
    this->dyna.actor.scale.x = this->dyna.actor.scale.z = Math_CosS(this->leafRotFactor) * 0.12207746f;
    ;
}

void ObjBean_SetupFlattenLeaves(ObjBean* this) {
    this->transformFunc = ObjBean_FlattenLeaves;
    this->leafRotFactor = 0x33E9;
}

void ObjBean_FlattenLeaves(ObjBean* this) {
    this->leafRotFactor -= 0x960;
    this->dyna.actor.scale.y = Math_SinS(this->leafRotFactor) * 0.17434467f;
    this->dyna.actor.scale.x = this->dyna.actor.scale.z = Math_CosS(this->leafRotFactor) * 0.12207746f;

    if (this->leafRotFactor < 0x18E4) {
        ObjBean_SetupGrown(this);
    }
}

void ObjBean_SetupGrown(ObjBean* this) {
    this->transformFunc = ObjBean_Grown;
    this->unk_1C2 = 0xBB8;
    this->unk_1C4 = 0;
    this->unk_1C6 = 0xC8;
    this->unk_1C8 = 0x3E80;
    this->unk_1CA = 0x1F4;
    this->unk_1CC = 0;
    this->unk_1C0 = 0x10;
}

void ObjBean_Grown(ObjBean* this) {
    this->unk_1C0--;
    if (this->unk_1C0 == 6) {
        this->unk_1CC = 0x7D0;
    }
    ObjBean_UpdateLeaves(this);
    if (this->unk_1C2 <= 0) {
        ObjBean_SetupLeavesStill(this);
    }
}

void ObjBean_Init(Actor* thisx, GlobalContext* globalCtx) {
    s32 path;
    s32 linkAge;
    ObjBean* this = THIS;

    Actor_ProcessInitChain(&this->dyna.actor, sInitChain);
    if (LINK_AGE_IN_YEARS == YEARS_ADULT) {
        if (Flags_GetSwitch(globalCtx, this->dyna.actor.params & 0x3F) || (mREG(1) == 1)) {
            path = (this->dyna.actor.params >> 8) & 0x1F;
            if (path == 0x1F) {
                osSyncPrintf(VT_COL(RED, WHITE));
                // "No path data?"
                osSyncPrintf("パスデータが無い？(%s %d)(arg_data %xH)\n", "../z_obj_bean.c", 909,
                             this->dyna.actor.params);
                osSyncPrintf(VT_RST);
                Actor_Kill(&this->dyna.actor);
                return;
            }
            if (globalCtx->setupPathList[path].count < 3) {
                osSyncPrintf(VT_COL(RED, WHITE));
                // "Incorrect number of path data"
                osSyncPrintf("パスデータ数が不正(%s %d)(arg_data %xH)\n", "../z_obj_bean.c", 921,
                             this->dyna.actor.params);
                osSyncPrintf(VT_RST);
                Actor_Kill(&this->dyna.actor);
                return;
            }
            ObjBean_SetupPathCount(this, globalCtx);
            ObjBean_SetupPath(this, globalCtx);
            ObjBean_Move(this);
            ObjBean_SetupWaitForPlayer(this);

            ObjBean_InitDynaPoly(this, globalCtx, &gMagicBeanPlatformCol, DPM_UNK3);
            this->stateFlags |= BEAN_STATE_DYNAPOLY_SET;
            ObjBean_InitCollider(&this->dyna.actor, globalCtx);
            this->stateFlags |= BEAN_STATE_COLLIDER_SET;

            ActorShape_Init(&this->dyna.actor.shape, 0.0f, ActorShadow_DrawCircle, 8.8f);
            ObjBean_FindFloor(this, globalCtx);
            this->unk_1F6 = this->dyna.actor.home.rot.z & 3;
        } else {
            Actor_Kill(&this->dyna.actor);
            return;
        }
    } else if ((Flags_GetSwitch(globalCtx, this->dyna.actor.params & 0x3F) != 0) || (mREG(1) == 1)) {
        ObjBean_SetupWaitForWater(this);
    } else {
        ObjBean_SetupWaitForBean(this);
    }
    this->dyna.actor.world.rot.z = this->dyna.actor.home.rot.z = this->dyna.actor.shape.rot.z = 0;
    // "Magic bean tree lift"
    osSyncPrintf("(魔法の豆の木リフト)(arg_data 0x%04x)\n", this->dyna.actor.params);
}

void ObjBean_Destroy(Actor* thisx, GlobalContext* globalCtx) {
    ObjBean* this = THIS;

    if (this->stateFlags & BEAN_STATE_DYNAPOLY_SET) {
        DynaPoly_DeleteBgActor(globalCtx, &globalCtx->colCtx.dyna, this->dyna.bgId);
    }
    if (this->stateFlags & BEAN_STATE_COLLIDER_SET) {
        Collider_DestroyCylinder(globalCtx, &this->collider);
    }
    if (D_80B90E30 == this) {
        D_80B90E30 = NULL;
    }
}

void ObjBean_SetupWaitForBean(ObjBean* this) {
    this->actionFunc = ObjBean_WaitForBean;
    ObjBean_SetDrawMode(this, BEAN_STATE_DRAW_LEAVES);
    this->dyna.actor.textId = 0x2F;
}

void ObjBean_WaitForBean(ObjBean* this, GlobalContext* globalCtx) {
    if (func_8002F194(&this->dyna.actor, globalCtx)) {
        if (func_8002F368(globalCtx) == EXCH_ITEM_BEAN) {
            func_80B8FE00(this);
            Flags_SetSwitch(globalCtx, this->dyna.actor.params & 0x3F);
        }
    } else {
        func_8002F298(&this->dyna.actor, globalCtx, 40.0f, EXCH_ITEM_BEAN);
    }
}

void func_80B8FE00(ObjBean* this) {
    this->actionFunc = func_80B8FE3C;
    ObjBean_SetDrawMode(this, BEAN_STATE_DRAW_LEAVES);
    this->timer = 60;
}

// Link is looking at the soft soil
void func_80B8FE3C(ObjBean* this, GlobalContext* globalCtx) {
    if (this->timer <= 0) {
        func_80B8FE6C(this);
    }
}

void func_80B8FE6C(ObjBean* this) {
    this->actionFunc = func_80B8FEAC;
    ObjBean_SetDrawMode(this, BEAN_STATE_DRAW_LEAVES | BEAN_STATE_DRAW_SOIL);
    Actor_SetScale(&this->dyna.actor, 0.01f);
}

// The leaves are visable and growing
void func_80B8FEAC(ObjBean* this, GlobalContext* globalCtx) {
    s32 temp_v1 = true;

    temp_v1 &= Math_StepToF(&this->dyna.actor.scale.y, 0.16672663f, 0.01f);
    temp_v1 &= Math_StepToF(&this->dyna.actor.scale.x, 0.03569199f, 0.00113f);

    this->dyna.actor.scale.z = this->dyna.actor.scale.x;
    if (temp_v1) {
        if (this->timer <= 0) {
            func_80B8FF50(this);
        }
    } else {
        this->timer = 1;
    }
    func_8002F974(&this->dyna.actor, NA_SE_PL_PLANT_GROW_UP - SFX_FLAG);
}

void func_80B8FF50(ObjBean* this) {
    this->actionFunc = func_80B8FF8C;
    ObjBean_SetDrawMode(this, BEAN_STATE_DRAW_LEAVES | BEAN_STATE_DRAW_SOIL);
    this->unk_1B6.x = 0x33E9;
}

void func_80B8FF8C(ObjBean* this, GlobalContext* globalCtx) {
    this->unk_1B6.x -= 0x960;
    this->dyna.actor.scale.y = Math_SinS(this->unk_1B6.x) * 0.17434467f;
    this->dyna.actor.scale.x = this->dyna.actor.scale.z = Math_CosS(this->unk_1B6.x) * 0.12207746f;
    if (this->unk_1B6.x < 0x18E4) {
        func_80B90010(this);
    }
}

void func_80B90010(ObjBean* this) {
    this->actionFunc = func_80B90050;
    ObjBean_SetDrawMode(this, BEAN_STATE_DRAW_LEAVES | BEAN_STATE_DRAW_SOIL);
    this->unk_1B6.x = 0;
    this->unk_1B6.y = 0xBB8;
}

// Control is returned to the player and the leaves start to flatten out
void func_80B90050(ObjBean* this, GlobalContext* globalCtx) {
    s16 temp_a0;
    f32 temp_f2;

    this->unk_1B6.x += 0x3E80;
    this->unk_1B6.y += -0xC8;
    temp_a0 = 6372.0f - Math_SinS(this->unk_1B6.x) * this->unk_1B6.y;

    this->dyna.actor.scale.y = Math_SinS(temp_a0) * 0.17434467f;
    this->dyna.actor.scale.x = this->dyna.actor.scale.z = Math_CosS(temp_a0) * 0.12207746f;
    if (this->unk_1B6.y < 0) {
        ObjBean_SetupWaitForWater(this);
    }
}

void ObjBean_SetupWaitForWater(ObjBean* this) {
    this->actionFunc = ObjBean_WaitForWater;
    ObjBean_SetDrawMode(this, BEAN_STATE_DRAW_LEAVES | BEAN_STATE_DRAW_SOIL);
    Actor_SetScale(&this->dyna.actor, 0.1f);
    ObjBean_SetupLeavesStill(this);
}

void ObjBean_WaitForWater(ObjBean* this, GlobalContext* globalCtx) {
    this->transformFunc(this);

    if (!(this->stateFlags & BEAN_STATE_BEEN_WATERED) && Flags_GetEnv(globalCtx, 5) && (D_80B90E30 == NULL) &&
        (this->dyna.actor.xzDistToPlayer < 50.0f)) {
        ObjBean_SetupGrowWaterPhase1(this);
        D_80B90E30 = this;
        OnePointCutscene_Init(globalCtx, 2210, -99, &this->dyna.actor, CAM_ID_MAIN);
        this->dyna.actor.flags |= 0x10;
        return;
    }

    if ((D_80B90E30 == this) && !Flags_GetEnv(globalCtx, 5)) {
        D_80B90E30 = NULL;
        if (D_80B90E30) {}
    }
}

void ObjBean_SetupGrowWaterPhase1(ObjBean* this) {
    this->actionFunc = ObjBean_GrowWaterPhase1;
    ObjBean_SetDrawMode(this, BEAN_STATE_DRAW_LEAVES | BEAN_STATE_DRAW_SOIL);
    ObjBean_SetupShakeLeavesFast(this);
    this->timer = 50;
}

// Camera moves and leaves move quickly
void ObjBean_GrowWaterPhase1(ObjBean* this, GlobalContext* globalCtx) {
    this->transformFunc(this);
    if (this->timer <= 0) {
        ObjBean_SetupGrowWaterPhase2(this);
    }
}

void ObjBean_SetupGrowWaterPhase2(ObjBean* this) {
    this->actionFunc = ObjBean_GrowWaterPhase2;
    ObjBean_SetDrawMode(this, BEAN_STATE_DRAW_SOIL | BEAN_STATE_DRAW_LEAVES | BEAN_STATE_DRAW_STALK);
    this->stalkSizeMultiplier = 0.0f;
}

// BeanStalk is visable and is growing
void ObjBean_GrowWaterPhase2(ObjBean* this, GlobalContext* globalCtx) {
    this->transformFunc(this);
    this->stalkSizeMultiplier += 0.001f;
    this->dyna.actor.shape.rot.y = this->dyna.actor.home.rot.y + (s16)(this->stalkSizeMultiplier * 700000.0f);
    this->dyna.actor.world.pos.y = this->dyna.actor.home.pos.y + this->stalkSizeMultiplier * 800.0f;
    if (this->stalkSizeMultiplier >= 0.1f) { // 100 Frames
        ObjBean_SetupGrowWaterPhase3(this);
    }
    func_8002F974(&this->dyna.actor, NA_SE_PL_PLANT_TALLER - SFX_FLAG);
}

void ObjBean_SetupGrowWaterPhase3(ObjBean* this) {
    this->actionFunc = ObjBean_GrowWaterPhase3;
    ObjBean_SetDrawMode(this, BEAN_STATE_DRAW_SOIL | BEAN_STATE_DRAW_LEAVES | BEAN_STATE_DRAW_STALK);
    this->timer = 60;
}

// Fully grown and drops items
void ObjBean_GrowWaterPhase3(ObjBean* this, GlobalContext* globalCtx) {
    s32 i;
    Vec3f itemDropPos;

    this->transformFunc(this);
    if (this->timer == 40) {
        ObjBean_SetupFlattenLeaves(this);
    } else if (this->timer == 30) {
        if (!(this->stateFlags & BEAN_STATE_BEEN_WATERED)) {
            itemDropPos.x = this->dyna.actor.world.pos.x;
            itemDropPos.y = this->dyna.actor.world.pos.y - 25.0f;
            itemDropPos.z = this->dyna.actor.world.pos.z;
            for (i = 0; i < 3; i++) {
                Item_DropCollectible(globalCtx, &itemDropPos, ITEM00_FLEXIBLE);
            }
            this->stateFlags |= BEAN_STATE_BEEN_WATERED;
            Audio_PlayActorSound2(&this->dyna.actor, NA_SE_EV_BUTTERFRY_TO_FAIRY);
            func_80078884(NA_SE_SY_TRE_BOX_APPEAR);
        }
    } else if (this->timer <= 0) {
        ObjBean_SetupGrowWaterPhase4(this);
    }
}

void ObjBean_SetupGrowWaterPhase4(ObjBean* this) {
    this->actionFunc = ObjBean_GrowWaterPhase4;
    ObjBean_SetDrawMode(this, BEAN_STATE_DRAW_SOIL | BEAN_STATE_DRAW_LEAVES | BEAN_STATE_DRAW_STALK);
    ObjBean_SetupGrow(this);
}

// Return control back to the player and start to shrink back down
void ObjBean_GrowWaterPhase4(ObjBean* this, GlobalContext* globalCtx) {
    this->transformFunc(this);
    this->stalkSizeMultiplier -= 0.001f;
    this->dyna.actor.shape.rot.y = this->dyna.actor.home.rot.y + (s16)(this->stalkSizeMultiplier * 700000.0f);
    this->dyna.actor.world.pos.y = this->dyna.actor.home.pos.y + (this->stalkSizeMultiplier * 800.0f);
    if (this->stalkSizeMultiplier <= 0.0f) {
        this->stalkSizeMultiplier = 0.0f;
        this->dyna.actor.shape.rot.y = this->dyna.actor.home.rot.y;
        ObjBean_SetupGrowWaterPhase5(this);
    }
}

void ObjBean_SetupGrowWaterPhase5(ObjBean* this) {
    this->actionFunc = ObjBean_GrowWaterPhase5;
    ObjBean_SetDrawMode(this, BEAN_STATE_DRAW_LEAVES | BEAN_STATE_DRAW_SOIL);
    this->timer = 30;
}

void ObjBean_GrowWaterPhase5(ObjBean* this, GlobalContext* globalCtx) {
    this->transformFunc(this);
    if (this->timer <= 0) {
        func_80B8FF50(this);
        this->dyna.actor.flags &= ~0x10;
    }
}

void ObjBean_SetupWaitForPlayer(ObjBean* this) {
    this->actionFunc = ObjBean_WaitForPlayer;
    ObjBean_SetDrawMode(this, BEAN_STATE_DRAW_PLANT);
}

void ObjBean_WaitForPlayer(ObjBean* this, GlobalContext* globalCtx) {
    if (func_8004356C(&this->dyna)) { // Player is standing on
        ObjBean_SetupFly(this);
        if (globalCtx->sceneNum == SCENE_SPOT10) { // Lost woods
<<<<<<< HEAD
            Camera_ChangeSetting(globalCtx->cameraPtrs[CAM_ID_MAIN], CAM_SET_LIFTBEAN);
        } else {
            Camera_ChangeSetting(globalCtx->cameraPtrs[CAM_ID_MAIN], CAM_SET_UFOBEAN);
=======
            Camera_ChangeSetting(globalCtx->cameraPtrs[MAIN_CAM], CAM_SET_BEAN_LOST_WOODS);
        } else {
            Camera_ChangeSetting(globalCtx->cameraPtrs[MAIN_CAM], CAM_SET_BEAN_GENERIC);
>>>>>>> 0b184194
        }
    }
    ObjBean_UpdatePosition(this);
}

void ObjBean_SetupFly(ObjBean* this) {
    this->actionFunc = ObjBean_Fly;
    ObjBean_SetDrawMode(this, BEAN_STATE_DRAW_PLANT);
    this->dyna.actor.speedXZ = 0.0f;
    this->dyna.actor.flags |= 0x10; // Never stop updating
}

void ObjBean_Fly(ObjBean* this, GlobalContext* globalCtx) {
    Camera* mainCam;

    ObjBean_FollowPath(this, globalCtx);
    if (this->currentPointIndex == this->pathCount) {
        ObjBean_SetupPathCount(this, globalCtx);
        ObjBean_SetupPath(this, globalCtx);
        ObjBean_SetupWaitForStepOff(this);

        this->dyna.actor.flags &= ~0x10; // Never stop updating (disable)
        mainCam = globalCtx->cameraPtrs[CAM_ID_MAIN];

<<<<<<< HEAD
        if ((mainCam->setting == CAM_SET_LIFTBEAN) || (mainCam->setting == CAM_SET_UFOBEAN)) {
            Camera_ChangeSetting(mainCam, CAM_SET_NORMAL0);
=======
        if ((camera->setting == CAM_SET_BEAN_LOST_WOODS) || (camera->setting == CAM_SET_BEAN_GENERIC)) {
            Camera_ChangeSetting(camera, CAM_SET_NORMAL0);
>>>>>>> 0b184194
        }

    } else if (func_8004356C(&this->dyna) != 0) { // Player is on top

        func_8002F974(&this->dyna.actor, NA_SE_PL_PLANT_MOVE - SFX_FLAG);

        if (globalCtx->sceneNum == SCENE_SPOT10) {
<<<<<<< HEAD
            Camera_ChangeSetting(globalCtx->cameraPtrs[CAM_ID_MAIN], CAM_SET_LIFTBEAN);
        } else {
            Camera_ChangeSetting(globalCtx->cameraPtrs[CAM_ID_MAIN], CAM_SET_UFOBEAN);
=======
            Camera_ChangeSetting(globalCtx->cameraPtrs[MAIN_CAM], CAM_SET_BEAN_LOST_WOODS);
        } else {
            Camera_ChangeSetting(globalCtx->cameraPtrs[MAIN_CAM], CAM_SET_BEAN_GENERIC);
>>>>>>> 0b184194
        }
    } else if (this->stateFlags & BEAN_STATE_PLAYER_ON_TOP) {
        mainCam = globalCtx->cameraPtrs[CAM_ID_MAIN];

<<<<<<< HEAD
        if ((mainCam->setting == CAM_SET_LIFTBEAN) || (mainCam->setting == CAM_SET_UFOBEAN)) {
            Camera_ChangeSetting(mainCam, CAM_SET_NORMAL0);
=======
        if ((camera->setting == CAM_SET_BEAN_LOST_WOODS) || (camera->setting == CAM_SET_BEAN_GENERIC)) {
            Camera_ChangeSetting(camera, CAM_SET_NORMAL0);
>>>>>>> 0b184194
        }
    }

    ObjBean_UpdatePosition(this);
}

void ObjBean_SetupWaitForStepOff(ObjBean* this) {
    this->actionFunc = ObjBean_WaitForStepOff;
    ObjBean_SetDrawMode(this, BEAN_STATE_DRAW_PLANT);
}

void ObjBean_WaitForStepOff(ObjBean* this, GlobalContext* globalCtx) {
    if (!func_80043590(&this->dyna)) {
        ObjBean_SetupWaitForPlayer(this);
    }
    ObjBean_UpdatePosition(this);
}

void func_80B908EC(ObjBean* this) {
    this->actionFunc = func_80B90918;
    ObjBean_SetDrawMode(this, 0);
}

void func_80B90918(ObjBean* this, GlobalContext* globalCtx) {
    if (!func_8004356C(&this->dyna)) {
        ObjBean_SetupPathCount(this, globalCtx);
        ObjBean_SetupPath(this, globalCtx);
        ObjBean_Move(this);
        func_80B90970(this);
    }
}

void func_80B90970(ObjBean* this) {
    this->actionFunc = func_80B909B0;
    ObjBean_SetDrawMode(this, 0);
    this->timer = 100;
    func_80B8EDF4(this);
}

void func_80B909B0(ObjBean* this, GlobalContext* globalCtx) {
    if (ObjBean_CheckForHorseTrample(this, globalCtx)) {
        this->timer = 100;
    } else if (this->timer <= 0) {
        func_80B909F8(this);
    }
}

void func_80B909F8(ObjBean* this) {
    this->actionFunc = func_80B90A34;
    ObjBean_SetDrawMode(this, BEAN_STATE_DRAW_PLANT);
    this->timer = 30;
}

void func_80B90A34(ObjBean* this, GlobalContext* globalCtx) {
    s32 trampled = ObjBean_CheckForHorseTrample(this, globalCtx);

    func_80B8EE24(this);
    if (trampled) {
        func_8003EC50(globalCtx, &globalCtx->colCtx.dyna, this->dyna.bgId);
    } else {
        func_8003EC50(globalCtx, &globalCtx->colCtx.dyna, this->dyna.bgId);
    }
    if ((this->timer <= 0) && (!trampled)) {
        func_80B8EBC8(this);
        ObjBean_SetupWaitForPlayer(this);
    }
}
void ObjBean_Update(Actor* thisx, GlobalContext* globalCtx) {
    s32 pad;
    ObjBean* this = THIS;

    if (this->timer > 0) {
        this->timer--;
    }

    this->actionFunc(this, globalCtx);

    if (this->stateFlags & BEAN_STATE_DRAW_PLANT) {
        ObjBean_Move(this);
        if (this->dyna.actor.xzDistToPlayer < 150.0f) {
            this->collider.dim.radius = this->dyna.actor.scale.x * 640.0f + 0.5f;
            Collider_UpdateCylinder(&this->dyna.actor, &this->collider);
            CollisionCheck_SetOC(globalCtx, &globalCtx->colChkCtx, &this->collider.base);
        }

        ObjBean_FindFloor(this, globalCtx);

        this->dyna.actor.shape.shadowDraw = ActorShadow_DrawCircle;
        this->dyna.actor.shape.shadowScale = this->dyna.actor.scale.x * 88.0f;

        if (ObjBean_CheckForHorseTrample(this, globalCtx)) {
            osSyncPrintf(VT_FGCOL(CYAN));
            // "Horse and bean tree lift collision"
            osSyncPrintf("馬と豆の木リフト衝突！！！\n");
            osSyncPrintf(VT_RST);
            ObjBean_Break(this, globalCtx);
            func_8003EBF8(globalCtx, &globalCtx->colCtx.dyna, this->dyna.bgId);
            func_80B908EC(this);
        }
    } else {
        this->dyna.actor.shape.shadowDraw = NULL;
    }
    Actor_SetFocus(&this->dyna.actor, 6.0f);
    if (this->stateFlags & BEAN_STATE_DYNAPOLY_SET) {
        if (func_8004356C(&this->dyna)) {
            this->stateFlags |= BEAN_STATE_PLAYER_ON_TOP;
        } else {
            this->stateFlags &= ~BEAN_STATE_PLAYER_ON_TOP;
        }
    }
}

void ObjBean_DrawSoftSoilSpot(ObjBean* this, GlobalContext* globalCtx) {
    Matrix_Translate(this->dyna.actor.home.pos.x, this->dyna.actor.home.pos.y, this->dyna.actor.home.pos.z,
                     MTXMODE_NEW);
    Matrix_RotateY(this->dyna.actor.home.rot.y * (M_PI / 0x8000), MTXMODE_APPLY);
    Matrix_Scale(0.1f, 0.1f, 0.1f, MTXMODE_APPLY);
    Gfx_DrawDListOpa(globalCtx, gMagicBeanSoftSoilDL);
}

void ObjBean_DrawBeanstalk(ObjBean* this, GlobalContext* globalCtx) {
    Matrix_Translate(this->dyna.actor.world.pos.x, this->dyna.actor.world.pos.y, this->dyna.actor.world.pos.z,
                     MTXMODE_NEW);
    Matrix_RotateY(this->dyna.actor.shape.rot.y * (M_PI / 0x8000), MTXMODE_APPLY);
    Matrix_Scale(0.1f, this->stalkSizeMultiplier, 0.1f, MTXMODE_APPLY);
    Gfx_DrawDListOpa(globalCtx, gMagicBeanStemDL);
}

void ObjBean_Draw(Actor* thisx, GlobalContext* globalCtx) {
    ObjBean* this = THIS;

    if (this->stateFlags & BEAN_STATE_DRAW_SOIL) {
        Gfx_DrawDListOpa(globalCtx, gMagicBeanSeedlingDL);
    }
    if (this->stateFlags & BEAN_STATE_DRAW_PLANT) {
        Gfx_DrawDListOpa(globalCtx, gMagicBeanPlatformDL);
    }
    if (this->stateFlags & BEAN_STATE_DRAW_LEAVES) {
        ObjBean_DrawSoftSoilSpot(this, globalCtx);
    }
    if (this->stateFlags & BEAN_STATE_DRAW_STALK) {
        ObjBean_DrawBeanstalk(this, globalCtx);
    }
}<|MERGE_RESOLUTION|>--- conflicted
+++ resolved
@@ -756,15 +756,9 @@
     if (func_8004356C(&this->dyna)) { // Player is standing on
         ObjBean_SetupFly(this);
         if (globalCtx->sceneNum == SCENE_SPOT10) { // Lost woods
-<<<<<<< HEAD
-            Camera_ChangeSetting(globalCtx->cameraPtrs[CAM_ID_MAIN], CAM_SET_LIFTBEAN);
+            Camera_ChangeSetting(globalCtx->cameraPtrs[CAM_ID_MAIN], CAM_SET_BEAN_LOST_WOODS);
         } else {
-            Camera_ChangeSetting(globalCtx->cameraPtrs[CAM_ID_MAIN], CAM_SET_UFOBEAN);
-=======
-            Camera_ChangeSetting(globalCtx->cameraPtrs[MAIN_CAM], CAM_SET_BEAN_LOST_WOODS);
-        } else {
-            Camera_ChangeSetting(globalCtx->cameraPtrs[MAIN_CAM], CAM_SET_BEAN_GENERIC);
->>>>>>> 0b184194
+            Camera_ChangeSetting(globalCtx->cameraPtrs[CAM_ID_MAIN], CAM_SET_BEAN_GENERIC);
         }
     }
     ObjBean_UpdatePosition(this);
@@ -789,13 +783,8 @@
         this->dyna.actor.flags &= ~0x10; // Never stop updating (disable)
         mainCam = globalCtx->cameraPtrs[CAM_ID_MAIN];
 
-<<<<<<< HEAD
-        if ((mainCam->setting == CAM_SET_LIFTBEAN) || (mainCam->setting == CAM_SET_UFOBEAN)) {
+        if ((mainCam->setting == CAM_SET_BEAN_LOST_WOODS) || (mainCam->setting == CAM_SET_BEAN_GENERIC)) {
             Camera_ChangeSetting(mainCam, CAM_SET_NORMAL0);
-=======
-        if ((camera->setting == CAM_SET_BEAN_LOST_WOODS) || (camera->setting == CAM_SET_BEAN_GENERIC)) {
-            Camera_ChangeSetting(camera, CAM_SET_NORMAL0);
->>>>>>> 0b184194
         }
 
     } else if (func_8004356C(&this->dyna) != 0) { // Player is on top
@@ -803,26 +792,15 @@
         func_8002F974(&this->dyna.actor, NA_SE_PL_PLANT_MOVE - SFX_FLAG);
 
         if (globalCtx->sceneNum == SCENE_SPOT10) {
-<<<<<<< HEAD
-            Camera_ChangeSetting(globalCtx->cameraPtrs[CAM_ID_MAIN], CAM_SET_LIFTBEAN);
+            Camera_ChangeSetting(globalCtx->cameraPtrs[CAM_ID_MAIN], CAM_SET_BEAN_LOST_WOODS);
         } else {
-            Camera_ChangeSetting(globalCtx->cameraPtrs[CAM_ID_MAIN], CAM_SET_UFOBEAN);
-=======
-            Camera_ChangeSetting(globalCtx->cameraPtrs[MAIN_CAM], CAM_SET_BEAN_LOST_WOODS);
-        } else {
-            Camera_ChangeSetting(globalCtx->cameraPtrs[MAIN_CAM], CAM_SET_BEAN_GENERIC);
->>>>>>> 0b184194
+            Camera_ChangeSetting(globalCtx->cameraPtrs[CAM_ID_MAIN], CAM_SET_BEAN_GENERIC);
         }
     } else if (this->stateFlags & BEAN_STATE_PLAYER_ON_TOP) {
         mainCam = globalCtx->cameraPtrs[CAM_ID_MAIN];
 
-<<<<<<< HEAD
-        if ((mainCam->setting == CAM_SET_LIFTBEAN) || (mainCam->setting == CAM_SET_UFOBEAN)) {
+        if ((mainCam->setting == CAM_SET_BEAN_LOST_WOODS) || (mainCam->setting == CAM_SET_BEAN_GENERIC)) {
             Camera_ChangeSetting(mainCam, CAM_SET_NORMAL0);
-=======
-        if ((camera->setting == CAM_SET_BEAN_LOST_WOODS) || (camera->setting == CAM_SET_BEAN_GENERIC)) {
-            Camera_ChangeSetting(camera, CAM_SET_NORMAL0);
->>>>>>> 0b184194
         }
     }
 
