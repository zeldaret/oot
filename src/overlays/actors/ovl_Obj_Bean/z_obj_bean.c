--- conflicted
+++ resolved
@@ -226,21 +226,13 @@
 }
 
 void ObjBean_SetupPathCount(ObjBean* this, PlayState* play) {
-<<<<<<< HEAD
-    this->pathCount = play->setupPathList[PARAMS_GET(this->dyna.actor.params, 8, 5)].count - 1;
-=======
-    this->pathCount = play->pathList[(this->dyna.actor.params >> 8) & 0x1F].count - 1;
->>>>>>> 8913c4fa
+    this->pathCount = play->pathList[PARAMS_GET(this->dyna.actor.params, 8, 5)].count - 1;
     this->currentPointIndex = 0;
     this->nextPointIndex = 1;
 }
 
 void ObjBean_SetupPath(ObjBean* this, PlayState* play) {
-<<<<<<< HEAD
-    Path* path = &play->setupPathList[PARAMS_GET(this->dyna.actor.params, 8, 5)];
-=======
-    Path* path = &play->pathList[(this->dyna.actor.params >> 8) & 0x1F];
->>>>>>> 8913c4fa
+    Path* path = &play->pathList[PARAMS_GET(this->dyna.actor.params, 8, 5)];
     Math_Vec3s_ToVec3f(&this->pathPoints, SEGMENTED_TO_VIRTUAL(path->points));
 }
 
@@ -257,13 +249,8 @@
     f32 sp30;
     f32 mag;
 
-<<<<<<< HEAD
-    Math_StepToF(&this->dyna.actor.speedXZ, sBeanSpeeds[this->unk_1F6].velocity, sBeanSpeeds[this->unk_1F6].accel);
-    path = &play->setupPathList[PARAMS_GET(this->dyna.actor.params, 8, 5)];
-=======
     Math_StepToF(&this->dyna.actor.speed, sBeanSpeeds[this->unk_1F6].velocity, sBeanSpeeds[this->unk_1F6].accel);
-    path = &play->pathList[(this->dyna.actor.params >> 8) & 0x1F];
->>>>>>> 8913c4fa
+    path = &play->pathList[PARAMS_GET(this->dyna.actor.params, 8, 5)];
     nextPathPoint = &((Vec3s*)SEGMENTED_TO_VIRTUAL(path->points))[this->nextPointIndex];
 
     Math_Vec3s_ToVec3f(&pathPointsFloat, nextPathPoint);
