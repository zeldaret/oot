/*
 * File: z_obj_bean.c
 * Overlay: ovl_Obj_Bean
 * Description: Bean plant spot
 */

#include "z_obj_bean.h"
#include "objects/object_mamenoki/object_mamenoki.h"
#include "objects/gameplay_keep/gameplay_keep.h"
#include "vt.h"

#define FLAGS ACTOR_FLAG_22

void ObjBean_Init(Actor* thisx, GlobalContext* globalCtx);
void ObjBean_Destroy(Actor* thisx, GlobalContext* globalCtx);
void ObjBean_Update(Actor* thisx, GlobalContext* globalCtx);
void ObjBean_Draw(Actor* thisx, GlobalContext* globalCtx);

void ObjBean_WaitForPlayer(ObjBean* this, GlobalContext* globalCtx);
void ObjBean_Fly(ObjBean* this, GlobalContext* globalCtx);
void ObjBean_SetupFly(ObjBean* this);
void ObjBean_WaitForWater(ObjBean* this, GlobalContext* globalCtx);
void ObjBean_SetupWaitForWater(ObjBean* this);
void ObjBean_SetupGrowWaterPhase1(ObjBean* this);
void ObjBean_GrowWaterPhase1(ObjBean* this, GlobalContext* globalCtx);
void ObjBean_GrowWaterPhase2(ObjBean* this, GlobalContext* globalCtx);
void ObjBean_SetupGrowWaterPhase2(ObjBean* this);
void ObjBean_GrowWaterPhase3(ObjBean* this, GlobalContext* globalCtx);
void ObjBean_SetupGrowWaterPhase3(ObjBean* this);
void ObjBean_SetupGrown(ObjBean* this);
void ObjBean_FlattenLeaves(ObjBean* this);
void ObjBean_Grown(ObjBean* this);
void ObjBean_LeavesStill(ObjBean* this);
void ObjBean_SetupShakeLeaves(ObjBean* this);
void ObjBean_ShakeLeaves(ObjBean* this);
void ObjBean_SetupWaitForBean(ObjBean* this);
void ObjBean_WaitForBean(ObjBean* this, GlobalContext* globalCtx);
void func_80B8FE3C(ObjBean* this, GlobalContext* globalCtx);
void func_80B8FE00(ObjBean* this);
void func_80B8FE6C(ObjBean* this);
void func_80B8FEAC(ObjBean* this, GlobalContext* globalCtx);
void func_80B8FF50(ObjBean* this);
void ObjBean_SetupGrowWaterPhase4(ObjBean* this);
void func_80B8FF8C(ObjBean* this, GlobalContext* globalCtx);
void func_80B90050(ObjBean* this, GlobalContext* globalCtx);
void func_80B90010(ObjBean* this);
void func_80B908EC(ObjBean* this);
void func_80B90918(ObjBean* this, GlobalContext* globalCtx);
void func_80B90970(ObjBean* this);
void func_80B909B0(ObjBean* this, GlobalContext* globalCtx);
void func_80B909F8(ObjBean* this);
void func_80B90A34(ObjBean* this, GlobalContext* globalCtx);
void ObjBean_SetupWaitForPlayer(ObjBean* this);
void ObjBean_GrowWaterPhase4(ObjBean* this, GlobalContext* globalCtx);
void ObjBean_GrowWaterPhase5(ObjBean* this, GlobalContext* globalCtx);
void ObjBean_SetupGrowWaterPhase5(ObjBean* this);
void ObjBean_SetupShakeLeavesFast(ObjBean* this);
void ObjBean_ShakeLeavesFast(ObjBean* this);
void ObjBean_Grow(ObjBean* this);
void ObjBean_SetupGrow(ObjBean* this);
void ObjBean_SetupWaitForStepOff(ObjBean* this);
void ObjBean_WaitForStepOff(ObjBean* this, GlobalContext* globalCtx);

#define BEAN_STATE_DRAW_LEAVES (1 << 0)
#define BEAN_STATE_DRAW_SOIL (1 << 1)
#define BEAN_STATE_DRAW_PLANT (1 << 2)
#define BEAN_STATE_DRAW_STALK (1 << 3)
#define BEAN_STATE_COLLIDER_SET (1 << 4)
#define BEAN_STATE_DYNAPOLY_SET (1 << 5)
#define BEAN_STATE_BEEN_WATERED (1 << 6)
#define BEAN_STATE_PLAYER_ON_TOP (1 << 7)

static ObjBean* D_80B90E30 = NULL;

const ActorInit Obj_Bean_InitVars = {
    ACTOR_OBJ_BEAN,
    ACTORCAT_BG,
    FLAGS,
    OBJECT_MAMENOKI,
    sizeof(ObjBean),
    (ActorFunc)ObjBean_Init,
    (ActorFunc)ObjBean_Destroy,
    (ActorFunc)ObjBean_Update,
    (ActorFunc)ObjBean_Draw,
};

static ColliderCylinderInit sCylinderInit = {
    {
        COLTYPE_NONE,
        AT_NONE,
        AC_NONE,
        OC1_ON | OC1_TYPE_PLAYER,
        OC2_TYPE_2,
        COLSHAPE_CYLINDER,
    },
    {
        ELEMTYPE_UNK0,
        { 0x00000000, 0x00, 0x00 },
        { 0x00000000, 0x00, 0x00 },
        TOUCH_NONE,
        BUMP_NONE,
        OCELEM_ON,
    },
    { 64, 30, -31, { 0, 0, 0 } },
};

typedef struct {
    f32 velocity;
    f32 accel;
} BeenSpeedInfo;

static BeenSpeedInfo sBeanSpeeds[] = {
    { 3.0f, 0.3f },
    { 10.0f, 0.5f },
    { 30.0f, 0.5f },
    { 3.0f, 0.3f },
};

static Gfx* sBreakDlists[] = { gCuttableShrubStalkDL, gCuttableShrubTipDL };

static InitChainEntry sInitChain[] = {
    ICHAIN_VEC3F_DIV1000(scale, 100, ICHAIN_CONTINUE),
    ICHAIN_F32(uncullZoneForward, 2000, ICHAIN_CONTINUE),
    ICHAIN_F32(uncullZoneScale, 200, ICHAIN_CONTINUE),
    ICHAIN_F32(uncullZoneDownward, 1600, ICHAIN_STOP),
};

void ObjBean_InitCollider(Actor* thisx, GlobalContext* globalCtx) {
    ObjBean* this = (ObjBean*)thisx;

    Collider_InitCylinder(globalCtx, &this->collider);
    Collider_SetCylinder(globalCtx, &this->collider, &this->dyna.actor, &sCylinderInit);
    Collider_UpdateCylinder(&this->dyna.actor, &this->collider);
}

void ObjBean_InitDynaPoly(ObjBean* this, GlobalContext* globalCtx, CollisionHeader* collision, s32 moveFlag) {
    s32 pad;
    CollisionHeader* colHeader;
    s32 pad2;

    colHeader = NULL;

    DynaPolyActor_Init(&this->dyna, moveFlag);
    CollisionHeader_GetVirtual(collision, &colHeader);

    this->dyna.bgId = DynaPoly_SetBgActor(globalCtx, &globalCtx->colCtx.dyna, &this->dyna.actor, colHeader);
    if (this->dyna.bgId == BG_ACTOR_MAX) {
        osSyncPrintf("Warning : move BG 登録失敗(%s %d)(name %d)(arg_data 0x%04x)\n", "../z_obj_bean.c", 374,
                     this->dyna.actor.id, this->dyna.actor.params);
    }
}

void ObjBean_FindFloor(ObjBean* this, GlobalContext* globalCtx) {
    Vec3f vec;
    s32 sp20;

    vec.x = this->dyna.actor.world.pos.x;
    vec.y = this->dyna.actor.world.pos.y + 29.999998f;
    vec.z = this->dyna.actor.world.pos.z;
    this->dyna.actor.floorHeight =
        BgCheck_EntityRaycastFloor4(&globalCtx->colCtx, &this->dyna.actor.floorPoly, &sp20, &this->dyna.actor, &vec);
}

void func_80B8EBC8(ObjBean* this) {
    this->unk_1B6.x = this->unk_1B6.y = this->unk_1B6.z = 0;
    this->unk_1E4 = 0.0f;
}

void ObjBean_UpdatePosition(ObjBean* this) {
    f32 temp_f20;

    this->unk_1B6.x += 0xB6;
    this->unk_1B6.y += 0xFB;
    this->unk_1B6.z += 0x64;

    Math_StepToF(&this->unk_1E4, 2.0f, 0.1f);
    temp_f20 = Math_SinS(this->unk_1B6.x * 3);
    this->posOffsetX = (Math_SinS(((this->unk_1B6.y * 3))) + temp_f20) * this->unk_1E4;
    temp_f20 = Math_CosS(this->unk_1B6.x * 4);
    this->posOffsetZ = (Math_CosS((this->unk_1B6.y * 4)) + temp_f20) * this->unk_1E4;
    temp_f20 = Math_SinS(this->unk_1B6.z * 5);

    this->dyna.actor.scale.x = this->dyna.actor.scale.z =
        ((Math_SinS((this->unk_1B6.y * 8)) * 0.01f) + (temp_f20 * 0.06f) + 1.07f) * 0.1f;

    this->dyna.actor.scale.y = ((Math_CosS(((this->unk_1B6.z * 10))) * 0.2f) + 1.0f) * 0.1f;
    temp_f20 = Math_SinS(this->unk_1B6.x * 3);
    this->dyna.actor.shape.rot.y =
        (Math_SinS((s16)(this->unk_1B6.z * 2)) * 2100.0f) + ((f32)this->dyna.actor.home.rot.y + (temp_f20 * 1000.0f));
}

void func_80B8EDF4(ObjBean* this) {
    this->unk_1B6.x = this->unk_1B6.y = this->unk_1B6.z = 0;

    Actor_SetScale(&this->dyna.actor, 0.0f);
}

void func_80B8EE24(ObjBean* this) {
    this->unk_1B6.x += 0x384;
    if (this->unk_1B6.x > 0x5FFF) {
        this->unk_1B6.x = 0x5FFF;
    }
    this->unk_1B6.y += 0x258;
    if (this->unk_1B6.y > 0x4000) {
        this->unk_1B6.y = 0x4000;
    }
    this->dyna.actor.scale.y = Math_SinS(this->unk_1B6.x) * 0.16970563f;

    this->dyna.actor.scale.x = this->dyna.actor.scale.z = Math_SinS(this->unk_1B6.y) * 0.10700001f;

    Math_StepToF(&this->posOffsetX, 0.0f, 0.1f);
    Math_StepToF(&this->posOffsetZ, 0.0f, 0.1f);
    Math_ScaledStepToS(&this->dyna.actor.shape.rot.y, this->dyna.actor.home.rot.y, 0x64);
}

void ObjBean_Move(ObjBean* this) {
    this->dyna.actor.world.pos.x = this->pathPoints.x + this->posOffsetX;
    this->dyna.actor.world.pos.y = this->pathPoints.y;
    this->dyna.actor.world.pos.z = this->pathPoints.z + this->posOffsetZ;
}

void ObjBean_SetDrawMode(ObjBean* this, u8 drawFlag) {
    this->stateFlags &=
        ~(BEAN_STATE_DRAW_LEAVES | BEAN_STATE_DRAW_PLANT | BEAN_STATE_DRAW_STALK | BEAN_STATE_DRAW_SOIL);
    this->stateFlags |= drawFlag;
}

void ObjBean_SetupPathCount(ObjBean* this, GlobalContext* globalCtx) {
    this->pathCount = globalCtx->setupPathList[(this->dyna.actor.params >> 8) & 0x1F].count - 1;
    this->currentPointIndex = 0;
    this->nextPointIndex = 1;
}

void ObjBean_SetupPath(ObjBean* this, GlobalContext* globalCtx) {
    Path* path = &globalCtx->setupPathList[(this->dyna.actor.params >> 8) & 0x1F];
    Math_Vec3s_ToVec3f(&this->pathPoints, SEGMENTED_TO_VIRTUAL(path->points));
}

void ObjBean_FollowPath(ObjBean* this, GlobalContext* globalCtx) {
    Path* path;
    Vec3f acell;
    Vec3f pathPointsFloat;
    f32 speed;
    Vec3s* nextPathPoint;
    Vec3s* currentPoint;
    Vec3s* sp4C;
    Vec3f sp40;
    Vec3f sp34;
    f32 sp30;
    f32 mag;

    Math_StepToF(&this->dyna.actor.speedXZ, sBeanSpeeds[this->unk_1F6].velocity, sBeanSpeeds[this->unk_1F6].accel);
    path = &globalCtx->setupPathList[(this->dyna.actor.params >> 8) & 0x1F];
    nextPathPoint = &((Vec3s*)SEGMENTED_TO_VIRTUAL(path->points))[this->nextPointIndex];

    Math_Vec3s_ToVec3f(&pathPointsFloat, nextPathPoint);

    Math_Vec3f_Diff(&pathPointsFloat, &this->pathPoints, &acell);
    mag = Math3D_Vec3fMagnitude(&acell);
    speed = CLAMP_MIN(this->dyna.actor.speedXZ, 0.5f);
    if (speed > mag) {
        currentPoint = &((Vec3s*)SEGMENTED_TO_VIRTUAL(path->points))[this->currentPointIndex];

        Math_Vec3f_Copy(&this->pathPoints, &pathPointsFloat);
        this->currentPointIndex = this->nextPointIndex;

        if (this->pathCount <= this->currentPointIndex) {
            this->nextPointIndex = 0;
        } else {
            this->nextPointIndex++;
        }
        sp4C = &((Vec3s*)SEGMENTED_TO_VIRTUAL(path->points))[this->nextPointIndex];
        Math_Vec3s_DiffToVec3f(&sp40, nextPathPoint, currentPoint);
        Math_Vec3s_DiffToVec3f(&sp34, sp4C, nextPathPoint);
        if (Math3D_CosOut(&sp40, &sp34, &sp30)) {
            this->dyna.actor.speedXZ = 0.0f;
        } else {
            this->dyna.actor.speedXZ *= (sp30 + 1.0f) * 0.5f;
        }
    } else {
        Math_Vec3f_Scale(&acell, this->dyna.actor.speedXZ / mag);
        this->pathPoints.x += acell.x;
        this->pathPoints.y += acell.y;
        this->pathPoints.z += acell.z;
    }
}

s32 ObjBean_CheckForHorseTrample(ObjBean* this, GlobalContext* globalCtx) {
    Actor* currentActor = globalCtx->actorCtx.actorLists[ACTORCAT_BG].head;

    while (currentActor != NULL) {
        if ((currentActor->id == ACTOR_EN_HORSE) &&
            (Math3D_Vec3fDistSq(&currentActor->world.pos, &this->dyna.actor.world.pos) < 10000.0f)) {
            return true;
        }
        currentActor = currentActor->next;
    }

    return false;
}

void ObjBean_Break(ObjBean* this, GlobalContext* globalCtx) {
    Vec3f pos;
    Vec3f velocity;
    f32 temp_f20;
    s16 angle;
    s32 scale;
    s32 i;
    s16 gravity;
    s16 arg5;

    angle = 0;
    for (i = 0; i < 36; i++) {
        angle += 0x4E20;
        temp_f20 = Rand_ZeroOne() * 60.0f;

        pos.x = (Math_SinS(angle) * temp_f20) + this->dyna.actor.world.pos.x;
        pos.y = this->dyna.actor.world.pos.y;
        pos.z = (Math_CosS(angle) * temp_f20) + this->dyna.actor.world.pos.z;

        velocity.x = Math_SinS(angle) * 3.5f;
        velocity.y = Rand_ZeroOne() * 13.0f;
        velocity.z = Math_CosS(angle) * 3.5f;

        velocity.x += this->dyna.actor.world.pos.x - this->dyna.actor.prevPos.x;
        velocity.y += this->dyna.actor.world.pos.y - this->dyna.actor.prevPos.y;
        velocity.z += this->dyna.actor.world.pos.z - this->dyna.actor.prevPos.z;

        scale = (s32)(Rand_ZeroOne() * 180.0f) + 30;
        if (scale < 90) {
            if (Rand_ZeroOne() < 0.1f) {
                gravity = -80;
                arg5 = 96;
            } else {
                gravity = -80;
                arg5 = 64;
            }
        } else {
            gravity = -100;
            arg5 = 64;
        }
        EffectSsKakera_Spawn(globalCtx, &pos, &velocity, &pos, gravity, arg5, 40, 3, 0, scale, 0, 0,
                             (s16)((scale >> 3) + 40), -1, 1, sBreakDlists[i & 1]);
    }
}

void ObjBean_UpdateLeaves(ObjBean* this) {
    Math_StepToS(&this->unk_1C2, this->unk_1C4, this->unk_1C6);
    Math_StepToS(&this->unk_1C8, this->unk_1CA, this->unk_1CC);
    this->unk_1CE += this->unk_1C8;
    this->leafRotFactor = 6372.0f - Math_SinS(this->unk_1CE) * (f32)this->unk_1C2;
    this->dyna.actor.scale.y = Math_SinS(this->leafRotFactor) * 0.17434467f;
    this->dyna.actor.scale.x = this->dyna.actor.scale.z = Math_CosS(this->leafRotFactor) * 0.12207746f;
}

void ObjBean_SetupLeavesStill(ObjBean* this) {
    this->transformFunc = ObjBean_LeavesStill;
    this->unk_1C0 = Rand_S16Offset(12, 40);
    this->unk_1C4 = Rand_S16Offset(0xC8, 0x190);
    this->unk_1C6 = 0x14;
    this->unk_1CA = Rand_S16Offset(0x64, 0x320);
    this->unk_1CC = 0x14;
}

void ObjBean_LeavesStill(ObjBean* this) {
    this->unk_1C0--;
    ObjBean_UpdateLeaves(this);
    if (this->unk_1C0 < 0) {
        ObjBean_SetupShakeLeaves(this);
    }
}

void ObjBean_SetupShakeLeaves(ObjBean* this) {
    this->transformFunc = ObjBean_ShakeLeaves;
    this->unk_1C0 = Rand_S16Offset(30, 4);
    this->unk_1C4 = Rand_S16Offset(0x7D0, 0x3E8);
    this->unk_1C6 = 0xC8;
    this->unk_1CA = Rand_S16Offset(0x36B0, 0x1770);
    this->unk_1CC = 0xFA0;
    this->leafRotFactor = 0x18E4;
}

void ObjBean_ShakeLeaves(ObjBean* this) {
    this->unk_1C0 += -1;
    if (this->unk_1C0 == 14) {
        this->unk_1C4 = Rand_S16Offset(0xC8, 0x190);
        this->unk_1CA = Rand_S16Offset(0x64, 0x1F4);
        this->unk_1CC = 0x7D0;
    }
    ObjBean_UpdateLeaves(this);
    if (this->unk_1C0 < 0) {
        ObjBean_SetupLeavesStill(this);
    }
}

void ObjBean_SetupShakeLeavesFast(ObjBean* this) {
    this->transformFunc = ObjBean_ShakeLeavesFast;
    this->unk_1C0 = 0x28;
    this->unk_1C4 = 0xBB8;
    this->unk_1C6 = 0x12C;
    this->unk_1CA = 0x3A98;
    this->unk_1CC = 0xFA0;
    this->leafRotFactor = 0x18E4;
}

void ObjBean_ShakeLeavesFast(ObjBean* this) {
    this->unk_1C0 += -1;
    if (Rand_ZeroOne() < 0.1f) {
        this->unk_1C4 = Rand_S16Offset(0x898, 0x3E8);
        this->unk_1CA = Rand_S16Offset(0x2EE0, 0x1F40);
    }
    ObjBean_UpdateLeaves(this);
    if ((s32)this->unk_1C0 < 0) {
        ObjBean_SetupGrow(this);
    }
}

void ObjBean_SetupGrow(ObjBean* this) {
    this->transformFunc = ObjBean_Grow;
}

void ObjBean_Grow(ObjBean* this) {
    Math_StepToS(&this->leafRotFactor, 0x33E9, 0x168);
    this->dyna.actor.scale.y = Math_SinS(this->leafRotFactor) * 0.17434467f;
    this->dyna.actor.scale.x = this->dyna.actor.scale.z = Math_CosS(this->leafRotFactor) * 0.12207746f;
    ;
}

void ObjBean_SetupFlattenLeaves(ObjBean* this) {
    this->transformFunc = ObjBean_FlattenLeaves;
    this->leafRotFactor = 0x33E9;
}

void ObjBean_FlattenLeaves(ObjBean* this) {
    this->leafRotFactor -= 0x960;
    this->dyna.actor.scale.y = Math_SinS(this->leafRotFactor) * 0.17434467f;
    this->dyna.actor.scale.x = this->dyna.actor.scale.z = Math_CosS(this->leafRotFactor) * 0.12207746f;

    if (this->leafRotFactor < 0x18E4) {
        ObjBean_SetupGrown(this);
    }
}

void ObjBean_SetupGrown(ObjBean* this) {
    this->transformFunc = ObjBean_Grown;
    this->unk_1C2 = 0xBB8;
    this->unk_1C4 = 0;
    this->unk_1C6 = 0xC8;
    this->unk_1C8 = 0x3E80;
    this->unk_1CA = 0x1F4;
    this->unk_1CC = 0;
    this->unk_1C0 = 0x10;
}

void ObjBean_Grown(ObjBean* this) {
    this->unk_1C0--;
    if (this->unk_1C0 == 6) {
        this->unk_1CC = 0x7D0;
    }
    ObjBean_UpdateLeaves(this);
    if (this->unk_1C2 <= 0) {
        ObjBean_SetupLeavesStill(this);
    }
}

void ObjBean_Init(Actor* thisx, GlobalContext* globalCtx) {
    s32 path;
    s32 linkAge;
    ObjBean* this = (ObjBean*)thisx;

    Actor_ProcessInitChain(&this->dyna.actor, sInitChain);
    if (LINK_AGE_IN_YEARS == YEARS_ADULT) {
        if (Flags_GetSwitch(globalCtx, this->dyna.actor.params & 0x3F) || (mREG(1) == 1)) {
            path = (this->dyna.actor.params >> 8) & 0x1F;
            if (path == 0x1F) {
                osSyncPrintf(VT_COL(RED, WHITE));
                // "No path data?"
                osSyncPrintf("パスデータが無い？(%s %d)(arg_data %xH)\n", "../z_obj_bean.c", 909,
                             this->dyna.actor.params);
                osSyncPrintf(VT_RST);
                Actor_Kill(&this->dyna.actor);
                return;
            }
            if (globalCtx->setupPathList[path].count < 3) {
                osSyncPrintf(VT_COL(RED, WHITE));
                // "Incorrect number of path data"
                osSyncPrintf("パスデータ数が不正(%s %d)(arg_data %xH)\n", "../z_obj_bean.c", 921,
                             this->dyna.actor.params);
                osSyncPrintf(VT_RST);
                Actor_Kill(&this->dyna.actor);
                return;
            }
            ObjBean_SetupPathCount(this, globalCtx);
            ObjBean_SetupPath(this, globalCtx);
            ObjBean_Move(this);
            ObjBean_SetupWaitForPlayer(this);

            ObjBean_InitDynaPoly(this, globalCtx, &gMagicBeanPlatformCol, DPM_UNK3);
            this->stateFlags |= BEAN_STATE_DYNAPOLY_SET;
            ObjBean_InitCollider(&this->dyna.actor, globalCtx);
            this->stateFlags |= BEAN_STATE_COLLIDER_SET;

            ActorShape_Init(&this->dyna.actor.shape, 0.0f, ActorShadow_DrawCircle, 8.8f);
            ObjBean_FindFloor(this, globalCtx);
            this->unk_1F6 = this->dyna.actor.home.rot.z & 3;
        } else {
            Actor_Kill(&this->dyna.actor);
            return;
        }
    } else if ((Flags_GetSwitch(globalCtx, this->dyna.actor.params & 0x3F) != 0) || (mREG(1) == 1)) {
        ObjBean_SetupWaitForWater(this);
    } else {
        ObjBean_SetupWaitForBean(this);
    }
    this->dyna.actor.world.rot.z = this->dyna.actor.home.rot.z = this->dyna.actor.shape.rot.z = 0;
    // "Magic bean tree lift"
    osSyncPrintf("(魔法の豆の木リフト)(arg_data 0x%04x)\n", this->dyna.actor.params);
}

void ObjBean_Destroy(Actor* thisx, GlobalContext* globalCtx) {
    ObjBean* this = (ObjBean*)thisx;

    if (this->stateFlags & BEAN_STATE_DYNAPOLY_SET) {
        DynaPoly_DeleteBgActor(globalCtx, &globalCtx->colCtx.dyna, this->dyna.bgId);
    }
    if (this->stateFlags & BEAN_STATE_COLLIDER_SET) {
        Collider_DestroyCylinder(globalCtx, &this->collider);
    }
    if (D_80B90E30 == this) {
        D_80B90E30 = NULL;
    }
}

void ObjBean_SetupWaitForBean(ObjBean* this) {
    this->actionFunc = ObjBean_WaitForBean;
    ObjBean_SetDrawMode(this, BEAN_STATE_DRAW_LEAVES);
    this->dyna.actor.textId = 0x2F;
}

void ObjBean_WaitForBean(ObjBean* this, GlobalContext* globalCtx) {
    if (Actor_ProcessTalkRequest(&this->dyna.actor, globalCtx)) {
        if (func_8002F368(globalCtx) == EXCH_ITEM_BEAN) {
            func_80B8FE00(this);
            Flags_SetSwitch(globalCtx, this->dyna.actor.params & 0x3F);
        }
    } else {
        func_8002F298(&this->dyna.actor, globalCtx, 40.0f, EXCH_ITEM_BEAN);
    }
}

void func_80B8FE00(ObjBean* this) {
    this->actionFunc = func_80B8FE3C;
    ObjBean_SetDrawMode(this, BEAN_STATE_DRAW_LEAVES);
    this->timer = 60;
}

// Link is looking at the soft soil
void func_80B8FE3C(ObjBean* this, GlobalContext* globalCtx) {
    if (this->timer <= 0) {
        func_80B8FE6C(this);
    }
}

void func_80B8FE6C(ObjBean* this) {
    this->actionFunc = func_80B8FEAC;
    ObjBean_SetDrawMode(this, BEAN_STATE_DRAW_LEAVES | BEAN_STATE_DRAW_SOIL);
    Actor_SetScale(&this->dyna.actor, 0.01f);
}

// The leaves are visable and growing
void func_80B8FEAC(ObjBean* this, GlobalContext* globalCtx) {
    s32 temp_v1 = true;

    temp_v1 &= Math_StepToF(&this->dyna.actor.scale.y, 0.16672663f, 0.01f);
    temp_v1 &= Math_StepToF(&this->dyna.actor.scale.x, 0.03569199f, 0.00113f);

    this->dyna.actor.scale.z = this->dyna.actor.scale.x;
    if (temp_v1) {
        if (this->timer <= 0) {
            func_80B8FF50(this);
        }
    } else {
        this->timer = 1;
    }
    func_8002F974(&this->dyna.actor, NA_SE_PL_PLANT_GROW_UP - SFX_FLAG);
}

void func_80B8FF50(ObjBean* this) {
    this->actionFunc = func_80B8FF8C;
    ObjBean_SetDrawMode(this, BEAN_STATE_DRAW_LEAVES | BEAN_STATE_DRAW_SOIL);
    this->unk_1B6.x = 0x33E9;
}

void func_80B8FF8C(ObjBean* this, GlobalContext* globalCtx) {
    this->unk_1B6.x -= 0x960;
    this->dyna.actor.scale.y = Math_SinS(this->unk_1B6.x) * 0.17434467f;
    this->dyna.actor.scale.x = this->dyna.actor.scale.z = Math_CosS(this->unk_1B6.x) * 0.12207746f;
    if (this->unk_1B6.x < 0x18E4) {
        func_80B90010(this);
    }
}

void func_80B90010(ObjBean* this) {
    this->actionFunc = func_80B90050;
    ObjBean_SetDrawMode(this, BEAN_STATE_DRAW_LEAVES | BEAN_STATE_DRAW_SOIL);
    this->unk_1B6.x = 0;
    this->unk_1B6.y = 0xBB8;
}

// Control is returned to the player and the leaves start to flatten out
void func_80B90050(ObjBean* this, GlobalContext* globalCtx) {
    s16 temp_a0;
    f32 temp_f2;

    this->unk_1B6.x += 0x3E80;
    this->unk_1B6.y += -0xC8;
    temp_a0 = 6372.0f - Math_SinS(this->unk_1B6.x) * this->unk_1B6.y;

    this->dyna.actor.scale.y = Math_SinS(temp_a0) * 0.17434467f;
    this->dyna.actor.scale.x = this->dyna.actor.scale.z = Math_CosS(temp_a0) * 0.12207746f;
    if (this->unk_1B6.y < 0) {
        ObjBean_SetupWaitForWater(this);
    }
}

void ObjBean_SetupWaitForWater(ObjBean* this) {
    this->actionFunc = ObjBean_WaitForWater;
    ObjBean_SetDrawMode(this, BEAN_STATE_DRAW_LEAVES | BEAN_STATE_DRAW_SOIL);
    Actor_SetScale(&this->dyna.actor, 0.1f);
    ObjBean_SetupLeavesStill(this);
}

void ObjBean_WaitForWater(ObjBean* this, GlobalContext* globalCtx) {
    this->transformFunc(this);

    if (!(this->stateFlags & BEAN_STATE_BEEN_WATERED) && Flags_GetEnv(globalCtx, 5) && (D_80B90E30 == NULL) &&
        (this->dyna.actor.xzDistToPlayer < 50.0f)) {
        ObjBean_SetupGrowWaterPhase1(this);
        D_80B90E30 = this;
<<<<<<< HEAD
        OnePointCutscene_Init(globalCtx, 2210, -99, &this->dyna.actor, CAM_ID_MAIN);
        this->dyna.actor.flags |= 0x10;
=======
        OnePointCutscene_Init(globalCtx, 2210, -99, &this->dyna.actor, MAIN_CAM);
        this->dyna.actor.flags |= ACTOR_FLAG_4;
>>>>>>> a9284494
        return;
    }

    if ((D_80B90E30 == this) && !Flags_GetEnv(globalCtx, 5)) {
        D_80B90E30 = NULL;
        if (D_80B90E30) {}
    }
}

void ObjBean_SetupGrowWaterPhase1(ObjBean* this) {
    this->actionFunc = ObjBean_GrowWaterPhase1;
    ObjBean_SetDrawMode(this, BEAN_STATE_DRAW_LEAVES | BEAN_STATE_DRAW_SOIL);
    ObjBean_SetupShakeLeavesFast(this);
    this->timer = 50;
}

// Camera moves and leaves move quickly
void ObjBean_GrowWaterPhase1(ObjBean* this, GlobalContext* globalCtx) {
    this->transformFunc(this);
    if (this->timer <= 0) {
        ObjBean_SetupGrowWaterPhase2(this);
    }
}

void ObjBean_SetupGrowWaterPhase2(ObjBean* this) {
    this->actionFunc = ObjBean_GrowWaterPhase2;
    ObjBean_SetDrawMode(this, BEAN_STATE_DRAW_SOIL | BEAN_STATE_DRAW_LEAVES | BEAN_STATE_DRAW_STALK);
    this->stalkSizeMultiplier = 0.0f;
}

// BeanStalk is visable and is growing
void ObjBean_GrowWaterPhase2(ObjBean* this, GlobalContext* globalCtx) {
    this->transformFunc(this);
    this->stalkSizeMultiplier += 0.001f;
    this->dyna.actor.shape.rot.y = this->dyna.actor.home.rot.y + (s16)(this->stalkSizeMultiplier * 700000.0f);
    this->dyna.actor.world.pos.y = this->dyna.actor.home.pos.y + this->stalkSizeMultiplier * 800.0f;
    if (this->stalkSizeMultiplier >= 0.1f) { // 100 Frames
        ObjBean_SetupGrowWaterPhase3(this);
    }
    func_8002F974(&this->dyna.actor, NA_SE_PL_PLANT_TALLER - SFX_FLAG);
}

void ObjBean_SetupGrowWaterPhase3(ObjBean* this) {
    this->actionFunc = ObjBean_GrowWaterPhase3;
    ObjBean_SetDrawMode(this, BEAN_STATE_DRAW_SOIL | BEAN_STATE_DRAW_LEAVES | BEAN_STATE_DRAW_STALK);
    this->timer = 60;
}

// Fully grown and drops items
void ObjBean_GrowWaterPhase3(ObjBean* this, GlobalContext* globalCtx) {
    s32 i;
    Vec3f itemDropPos;

    this->transformFunc(this);
    if (this->timer == 40) {
        ObjBean_SetupFlattenLeaves(this);
    } else if (this->timer == 30) {
        if (!(this->stateFlags & BEAN_STATE_BEEN_WATERED)) {
            itemDropPos.x = this->dyna.actor.world.pos.x;
            itemDropPos.y = this->dyna.actor.world.pos.y - 25.0f;
            itemDropPos.z = this->dyna.actor.world.pos.z;
            for (i = 0; i < 3; i++) {
                Item_DropCollectible(globalCtx, &itemDropPos, ITEM00_FLEXIBLE);
            }
            this->stateFlags |= BEAN_STATE_BEEN_WATERED;
            Audio_PlayActorSound2(&this->dyna.actor, NA_SE_EV_BUTTERFRY_TO_FAIRY);
            func_80078884(NA_SE_SY_TRE_BOX_APPEAR);
        }
    } else if (this->timer <= 0) {
        ObjBean_SetupGrowWaterPhase4(this);
    }
}

void ObjBean_SetupGrowWaterPhase4(ObjBean* this) {
    this->actionFunc = ObjBean_GrowWaterPhase4;
    ObjBean_SetDrawMode(this, BEAN_STATE_DRAW_SOIL | BEAN_STATE_DRAW_LEAVES | BEAN_STATE_DRAW_STALK);
    ObjBean_SetupGrow(this);
}

// Return control back to the player and start to shrink back down
void ObjBean_GrowWaterPhase4(ObjBean* this, GlobalContext* globalCtx) {
    this->transformFunc(this);
    this->stalkSizeMultiplier -= 0.001f;
    this->dyna.actor.shape.rot.y = this->dyna.actor.home.rot.y + (s16)(this->stalkSizeMultiplier * 700000.0f);
    this->dyna.actor.world.pos.y = this->dyna.actor.home.pos.y + (this->stalkSizeMultiplier * 800.0f);
    if (this->stalkSizeMultiplier <= 0.0f) {
        this->stalkSizeMultiplier = 0.0f;
        this->dyna.actor.shape.rot.y = this->dyna.actor.home.rot.y;
        ObjBean_SetupGrowWaterPhase5(this);
    }
}

void ObjBean_SetupGrowWaterPhase5(ObjBean* this) {
    this->actionFunc = ObjBean_GrowWaterPhase5;
    ObjBean_SetDrawMode(this, BEAN_STATE_DRAW_LEAVES | BEAN_STATE_DRAW_SOIL);
    this->timer = 30;
}

void ObjBean_GrowWaterPhase5(ObjBean* this, GlobalContext* globalCtx) {
    this->transformFunc(this);
    if (this->timer <= 0) {
        func_80B8FF50(this);
        this->dyna.actor.flags &= ~ACTOR_FLAG_4;
    }
}

void ObjBean_SetupWaitForPlayer(ObjBean* this) {
    this->actionFunc = ObjBean_WaitForPlayer;
    ObjBean_SetDrawMode(this, BEAN_STATE_DRAW_PLANT);
}

void ObjBean_WaitForPlayer(ObjBean* this, GlobalContext* globalCtx) {
    if (func_8004356C(&this->dyna)) { // Player is standing on
        ObjBean_SetupFly(this);
        if (globalCtx->sceneNum == SCENE_SPOT10) { // Lost woods
            Camera_ChangeSetting(globalCtx->cameraPtrs[CAM_ID_MAIN], CAM_SET_BEAN_LOST_WOODS);
        } else {
            Camera_ChangeSetting(globalCtx->cameraPtrs[CAM_ID_MAIN], CAM_SET_BEAN_GENERIC);
        }
    }
    ObjBean_UpdatePosition(this);
}

void ObjBean_SetupFly(ObjBean* this) {
    this->actionFunc = ObjBean_Fly;
    ObjBean_SetDrawMode(this, BEAN_STATE_DRAW_PLANT);
    this->dyna.actor.speedXZ = 0.0f;
    this->dyna.actor.flags |= ACTOR_FLAG_4; // Never stop updating
}

void ObjBean_Fly(ObjBean* this, GlobalContext* globalCtx) {
    Camera* mainCam;

    ObjBean_FollowPath(this, globalCtx);
    if (this->currentPointIndex == this->pathCount) {
        ObjBean_SetupPathCount(this, globalCtx);
        ObjBean_SetupPath(this, globalCtx);
        ObjBean_SetupWaitForStepOff(this);

<<<<<<< HEAD
        this->dyna.actor.flags &= ~0x10; // Never stop updating (disable)
        mainCam = globalCtx->cameraPtrs[CAM_ID_MAIN];
=======
        this->dyna.actor.flags &= ~ACTOR_FLAG_4; // Never stop updating (disable)
        camera = globalCtx->cameraPtrs[MAIN_CAM];
>>>>>>> a9284494

        if ((mainCam->setting == CAM_SET_BEAN_LOST_WOODS) || (mainCam->setting == CAM_SET_BEAN_GENERIC)) {
            Camera_ChangeSetting(mainCam, CAM_SET_NORMAL0);
        }

    } else if (func_8004356C(&this->dyna) != 0) { // Player is on top

        func_8002F974(&this->dyna.actor, NA_SE_PL_PLANT_MOVE - SFX_FLAG);

        if (globalCtx->sceneNum == SCENE_SPOT10) {
            Camera_ChangeSetting(globalCtx->cameraPtrs[CAM_ID_MAIN], CAM_SET_BEAN_LOST_WOODS);
        } else {
            Camera_ChangeSetting(globalCtx->cameraPtrs[CAM_ID_MAIN], CAM_SET_BEAN_GENERIC);
        }
    } else if (this->stateFlags & BEAN_STATE_PLAYER_ON_TOP) {
        mainCam = globalCtx->cameraPtrs[CAM_ID_MAIN];

        if ((mainCam->setting == CAM_SET_BEAN_LOST_WOODS) || (mainCam->setting == CAM_SET_BEAN_GENERIC)) {
            Camera_ChangeSetting(mainCam, CAM_SET_NORMAL0);
        }
    }

    ObjBean_UpdatePosition(this);
}

void ObjBean_SetupWaitForStepOff(ObjBean* this) {
    this->actionFunc = ObjBean_WaitForStepOff;
    ObjBean_SetDrawMode(this, BEAN_STATE_DRAW_PLANT);
}

void ObjBean_WaitForStepOff(ObjBean* this, GlobalContext* globalCtx) {
    if (!func_80043590(&this->dyna)) {
        ObjBean_SetupWaitForPlayer(this);
    }
    ObjBean_UpdatePosition(this);
}

void func_80B908EC(ObjBean* this) {
    this->actionFunc = func_80B90918;
    ObjBean_SetDrawMode(this, 0);
}

void func_80B90918(ObjBean* this, GlobalContext* globalCtx) {
    if (!func_8004356C(&this->dyna)) {
        ObjBean_SetupPathCount(this, globalCtx);
        ObjBean_SetupPath(this, globalCtx);
        ObjBean_Move(this);
        func_80B90970(this);
    }
}

void func_80B90970(ObjBean* this) {
    this->actionFunc = func_80B909B0;
    ObjBean_SetDrawMode(this, 0);
    this->timer = 100;
    func_80B8EDF4(this);
}

void func_80B909B0(ObjBean* this, GlobalContext* globalCtx) {
    if (ObjBean_CheckForHorseTrample(this, globalCtx)) {
        this->timer = 100;
    } else if (this->timer <= 0) {
        func_80B909F8(this);
    }
}

void func_80B909F8(ObjBean* this) {
    this->actionFunc = func_80B90A34;
    ObjBean_SetDrawMode(this, BEAN_STATE_DRAW_PLANT);
    this->timer = 30;
}

void func_80B90A34(ObjBean* this, GlobalContext* globalCtx) {
    s32 trampled = ObjBean_CheckForHorseTrample(this, globalCtx);

    func_80B8EE24(this);
    if (trampled) {
        func_8003EC50(globalCtx, &globalCtx->colCtx.dyna, this->dyna.bgId);
    } else {
        func_8003EC50(globalCtx, &globalCtx->colCtx.dyna, this->dyna.bgId);
    }
    if ((this->timer <= 0) && (!trampled)) {
        func_80B8EBC8(this);
        ObjBean_SetupWaitForPlayer(this);
    }
}
void ObjBean_Update(Actor* thisx, GlobalContext* globalCtx) {
    s32 pad;
    ObjBean* this = (ObjBean*)thisx;

    if (this->timer > 0) {
        this->timer--;
    }

    this->actionFunc(this, globalCtx);

    if (this->stateFlags & BEAN_STATE_DRAW_PLANT) {
        ObjBean_Move(this);
        if (this->dyna.actor.xzDistToPlayer < 150.0f) {
            this->collider.dim.radius = this->dyna.actor.scale.x * 640.0f + 0.5f;
            Collider_UpdateCylinder(&this->dyna.actor, &this->collider);
            CollisionCheck_SetOC(globalCtx, &globalCtx->colChkCtx, &this->collider.base);
        }

        ObjBean_FindFloor(this, globalCtx);

        this->dyna.actor.shape.shadowDraw = ActorShadow_DrawCircle;
        this->dyna.actor.shape.shadowScale = this->dyna.actor.scale.x * 88.0f;

        if (ObjBean_CheckForHorseTrample(this, globalCtx)) {
            osSyncPrintf(VT_FGCOL(CYAN));
            // "Horse and bean tree lift collision"
            osSyncPrintf("馬と豆の木リフト衝突！！！\n");
            osSyncPrintf(VT_RST);
            ObjBean_Break(this, globalCtx);
            func_8003EBF8(globalCtx, &globalCtx->colCtx.dyna, this->dyna.bgId);
            func_80B908EC(this);
        }
    } else {
        this->dyna.actor.shape.shadowDraw = NULL;
    }
    Actor_SetFocus(&this->dyna.actor, 6.0f);
    if (this->stateFlags & BEAN_STATE_DYNAPOLY_SET) {
        if (func_8004356C(&this->dyna)) {
            this->stateFlags |= BEAN_STATE_PLAYER_ON_TOP;
        } else {
            this->stateFlags &= ~BEAN_STATE_PLAYER_ON_TOP;
        }
    }
}

void ObjBean_DrawSoftSoilSpot(ObjBean* this, GlobalContext* globalCtx) {
    Matrix_Translate(this->dyna.actor.home.pos.x, this->dyna.actor.home.pos.y, this->dyna.actor.home.pos.z,
                     MTXMODE_NEW);
    Matrix_RotateY(this->dyna.actor.home.rot.y * (M_PI / 0x8000), MTXMODE_APPLY);
    Matrix_Scale(0.1f, 0.1f, 0.1f, MTXMODE_APPLY);
    Gfx_DrawDListOpa(globalCtx, gMagicBeanSoftSoilDL);
}

void ObjBean_DrawBeanstalk(ObjBean* this, GlobalContext* globalCtx) {
    Matrix_Translate(this->dyna.actor.world.pos.x, this->dyna.actor.world.pos.y, this->dyna.actor.world.pos.z,
                     MTXMODE_NEW);
    Matrix_RotateY(this->dyna.actor.shape.rot.y * (M_PI / 0x8000), MTXMODE_APPLY);
    Matrix_Scale(0.1f, this->stalkSizeMultiplier, 0.1f, MTXMODE_APPLY);
    Gfx_DrawDListOpa(globalCtx, gMagicBeanStemDL);
}

void ObjBean_Draw(Actor* thisx, GlobalContext* globalCtx) {
    ObjBean* this = (ObjBean*)thisx;

    if (this->stateFlags & BEAN_STATE_DRAW_SOIL) {
        Gfx_DrawDListOpa(globalCtx, gMagicBeanSeedlingDL);
    }
    if (this->stateFlags & BEAN_STATE_DRAW_PLANT) {
        Gfx_DrawDListOpa(globalCtx, gMagicBeanPlatformDL);
    }
    if (this->stateFlags & BEAN_STATE_DRAW_LEAVES) {
        ObjBean_DrawSoftSoilSpot(this, globalCtx);
    }
    if (this->stateFlags & BEAN_STATE_DRAW_STALK) {
        ObjBean_DrawBeanstalk(this, globalCtx);
    }
}<|MERGE_RESOLUTION|>--- conflicted
+++ resolved
@@ -637,13 +637,8 @@
         (this->dyna.actor.xzDistToPlayer < 50.0f)) {
         ObjBean_SetupGrowWaterPhase1(this);
         D_80B90E30 = this;
-<<<<<<< HEAD
         OnePointCutscene_Init(globalCtx, 2210, -99, &this->dyna.actor, CAM_ID_MAIN);
-        this->dyna.actor.flags |= 0x10;
-=======
-        OnePointCutscene_Init(globalCtx, 2210, -99, &this->dyna.actor, MAIN_CAM);
         this->dyna.actor.flags |= ACTOR_FLAG_4;
->>>>>>> a9284494
         return;
     }
 
@@ -783,13 +778,8 @@
         ObjBean_SetupPath(this, globalCtx);
         ObjBean_SetupWaitForStepOff(this);
 
-<<<<<<< HEAD
-        this->dyna.actor.flags &= ~0x10; // Never stop updating (disable)
+        this->dyna.actor.flags &= ~ACTOR_FLAG_4; // Never stop updating (disable)
         mainCam = globalCtx->cameraPtrs[CAM_ID_MAIN];
-=======
-        this->dyna.actor.flags &= ~ACTOR_FLAG_4; // Never stop updating (disable)
-        camera = globalCtx->cameraPtrs[MAIN_CAM];
->>>>>>> a9284494
 
         if ((mainCam->setting == CAM_SET_BEAN_LOST_WOODS) || (mainCam->setting == CAM_SET_BEAN_GENERIC)) {
             Camera_ChangeSetting(mainCam, CAM_SET_NORMAL0);
