/*
 * File: z_en_weiyer.c
 * Overlay: ovl_En_Weiyer
 * Description: Stinger (Water)
 */

#include "z_en_weiyer.h"

#define FLAGS 0x00000005

#define THIS ((EnWeiyer*)thisx)

void EnWeiyer_Init(Actor* thisx, GlobalContext* globalCtx);
void EnWeiyer_Destroy(Actor* thisx, GlobalContext* globalCtx);
void EnWeiyer_Update(Actor* thisx, GlobalContext* globalCtx);
void EnWeiyer_Draw(Actor* thisx, GlobalContext* globalCtx);

void func_80B32804(EnWeiyer* this, GlobalContext* globalCtx);
void func_80B328E8(EnWeiyer* this, GlobalContext* globalCtx);
void func_80B32C2C(EnWeiyer* this, GlobalContext* globalCtx);
void func_80B32D30(EnWeiyer* this, GlobalContext* globalCtx);
void func_80B32E34(EnWeiyer* this, GlobalContext* globalCtx);
void func_80B33018(EnWeiyer* this, GlobalContext* globalCtx);
void func_80B331CC(EnWeiyer* this, GlobalContext* globalCtx);
void func_80B333B8(EnWeiyer* this, GlobalContext* globalCtx);
void func_80B332B4(EnWeiyer* this, GlobalContext* globalCtx);
void func_80B33338(EnWeiyer* this, GlobalContext* globalCtx);
void func_80B3349C(EnWeiyer* this, GlobalContext* globalCtx);

extern AnimationHeader D_06000288;
extern AnimationHeader D_06000FC0;
extern AnimationHeader D_060012AC;
extern SkeletonHeader D_06003410;

const ActorInit En_Weiyer_InitVars = {
    ACTOR_EN_WEIYER,
    ACTORCAT_ENEMY,
    FLAGS,
    OBJECT_EI,
    sizeof(EnWeiyer),
    (ActorFunc)EnWeiyer_Init,
    (ActorFunc)EnWeiyer_Destroy,
    (ActorFunc)EnWeiyer_Update,
    (ActorFunc)EnWeiyer_Draw,
};

static ColliderCylinderInit sCylinderInit = {
    {
        COLTYPE_HIT0,
        AT_TYPE_ENEMY,
        AC_ON | AC_TYPE_PLAYER,
        OC1_ON | OC1_TYPE_ALL,
        OC2_TYPE_1,
        COLSHAPE_CYLINDER,
    },
    {
        ELEMTYPE_UNK0,
        { 0xFFCFFFFF, 0x00, 0x08 },
        { 0xFFCFFFFF, 0x00, 0x00 },
        TOUCH_ON | TOUCH_SFX_HARD,
        BUMP_ON,
        OCELEM_ON,
    },
    { 16, 10, -6, { 0, 0, 0 } },
};
static CollisionCheckInfoInit sColChkInfoInit = { 2, 45, 15, 100 };
static DamageTable sDamageTable = {
    /* Deku nut      */ DMG_ENTRY(0, 0x1),
    /* Deku stick    */ DMG_ENTRY(2, 0x0),
    /* Slingshot     */ DMG_ENTRY(1, 0x0),
    /* Explosive     */ DMG_ENTRY(2, 0x0),
    /* Boomerang     */ DMG_ENTRY(0, 0x1),
    /* Normal arrow  */ DMG_ENTRY(2, 0x0),
    /* Hammer swing  */ DMG_ENTRY(2, 0x0),
    /* Hookshot      */ DMG_ENTRY(2, 0x0),
    /* Kokiri sword  */ DMG_ENTRY(1, 0x0),
    /* Master sword  */ DMG_ENTRY(2, 0x0),
    /* Giant's Knife */ DMG_ENTRY(4, 0x0),
    /* Fire arrow    */ DMG_ENTRY(2, 0x0),
    /* Ice arrow     */ DMG_ENTRY(2, 0x0),
    /* Light arrow   */ DMG_ENTRY(2, 0x0),
    /* Unk arrow 1   */ DMG_ENTRY(2, 0x0),
    /* Unk arrow 2   */ DMG_ENTRY(0, 0x0),
    /* Unk arrow 3   */ DMG_ENTRY(0, 0x0),
    /* Fire magic    */ DMG_ENTRY(0, 0x0),
    /* Ice magic     */ DMG_ENTRY(0, 0x0),
    /* Light magic   */ DMG_ENTRY(0, 0x0),
    /* Shield        */ DMG_ENTRY(0, 0x0),
    /* Mirror Ray    */ DMG_ENTRY(0, 0x0),
    /* Kokiri spin   */ DMG_ENTRY(1, 0x0),
    /* Giant spin    */ DMG_ENTRY(4, 0x0),
    /* Master spin   */ DMG_ENTRY(2, 0x0),
    /* Kokiri jump   */ DMG_ENTRY(2, 0x0),
    /* Giant jump    */ DMG_ENTRY(8, 0x0),
    /* Master jump   */ DMG_ENTRY(4, 0x0),
    /* Unknown 1     */ DMG_ENTRY(0, 0x0),
    /* Unblockable   */ DMG_ENTRY(0, 0x0),
    /* Hammer jump   */ DMG_ENTRY(4, 0x0),
    /* Unknown 2     */ DMG_ENTRY(0, 0x0),
};
static InitChainEntry sInitChain[] = {
    ICHAIN_S8(naviEnemyId, 25, ICHAIN_CONTINUE),
    ICHAIN_VEC3F_DIV1000(scale, 3, ICHAIN_CONTINUE),
    ICHAIN_F32(targetArrowOffset, 2500, ICHAIN_STOP),
};

void EnWeiyer_Init(Actor* thisx, GlobalContext* globalCtx) {
    EnWeiyer* this = THIS;

    Actor_ProcessInitChain(thisx, sInitChain);
    ActorShape_Init(&this->actor.shape, 1000.0f, ActorShadow_DrawCircle, 65.0f);
    SkelAnime_Init(globalCtx, &this->skelAnime, &D_06003410, &D_060012AC, this->jointTable, this->morphTable, 19);
    Collider_InitCylinder(globalCtx, &this->collider);
    Collider_SetCylinder(globalCtx, &this->collider, &this->actor, &sCylinderInit);
    CollisionCheck_SetInfo(&this->actor.colChkInfo, &sDamageTable, &sColChkInfoInit);
    this->actionFunc = func_80B32804;
}

void EnWeiyer_Destroy(Actor* thisx, GlobalContext* globalCtx) {
    EnWeiyer* this = THIS;

    Collider_DestroyCylinder(globalCtx, &this->collider);
}

void func_80B32384(EnWeiyer* this) {
    this->unk_196 = this->actor.shape.rot.y;
    this->unk_27C = (cosf(-M_PI / 8) * 3.0f) + this->actor.world.pos.y;
    Animation_MorphToLoop(&this->skelAnime, &D_06000FC0, -5.0f);
    this->unk_194 = 30;
    this->actor.speedXZ = CLAMP_MAX(this->actor.speedXZ, 2.5f);
    this->collider.base.atFlags &= ~AT_ON;
    this->unk_280 = this->actor.floorHeight;
    this->actionFunc = func_80B328E8;
}

void func_80B32434(EnWeiyer* this) {
    Animation_MorphToLoop(&this->skelAnime, &D_06000FC0, -5.0f);
    this->collider.base.atFlags |= AT_ON;
    this->unk_194 = 0;
    this->actor.speedXZ = 5.0f;
    this->actionFunc = func_80B32C2C;
}

void func_80B32494(EnWeiyer* this) {
    Animation_Change(&this->skelAnime, &D_06000288, 2.0f, 0.0f, 0.0f, ANIMMODE_LOOP, -8.0f);
    this->unk_194 = 40;
    this->collider.base.atFlags |= AT_ON;
    this->actionFunc = func_80B32D30;
}

void func_80B32508(EnWeiyer* this) {
    this->unk_194 = 200;
    this->collider.base.atFlags |= AT_ON;
    this->skelAnime.playSpeed = 3.0f;
    this->actionFunc = func_80B32E34;
}

void func_80B32538(EnWeiyer* this) {
    this->unk_194 = 200;
    this->unk_196 = this->actor.yawTowardsPlayer + 0x8000;
    this->unk_27C = this->actor.world.pos.y;
    this->actor.speedXZ = CLAMP_MAX(this->actor.speedXZ, 4.0f);
    this->collider.base.atFlags &= ~AT_ON;
    this->skelAnime.playSpeed = 1.0f;
    this->actionFunc = func_80B33018;
}

void func_80B325A0(EnWeiyer* this) {
    Animation_Change(&this->skelAnime, &D_06000FC0, 2.0f, 0.0f, 0.0f, ANIMMODE_LOOP, -3.0f);
    this->unk_194 = 40;
    this->collider.base.atFlags &= ~AT_ON;
    this->collider.base.acFlags &= ~AC_ON;
    this->actor.gravity = 0.0f;
    this->actor.velocity.y = 0.0f;
    this->actor.speedXZ = 3.0f;
    Actor_SetColorFilter(&this->actor, 0x4000, 0xC8, 0, 0x28);
    this->collider.dim.height = sCylinderInit.dim.height;
    this->actionFunc = func_80B331CC;
}

void func_80B32660(EnWeiyer* this) {
    Animation_Change(&this->skelAnime, &D_06000288, 2.0f, 0.0f, 0.0f, ANIMMODE_LOOP, -8.0f);
    this->unk_194 = 80;
    this->actor.speedXZ = 0.0f;
    this->actor.velocity.y = 0.0f;
    this->actor.gravity = -1.0f;
    this->collider.dim.height = sCylinderInit.dim.height + 0xF;
    Actor_SetColorFilter(&this->actor, 0, 0xC8, 0, 0x50);
    this->collider.base.atFlags &= ~AT_ON;
    Audio_PlayActorSound2(&this->actor, NA_SE_EN_GOMA_JR_FREEZE);
    this->actionFunc = func_80B333B8;
}

void func_80B32724(EnWeiyer* this) {
    Animation_MorphToLoop(&this->skelAnime, &D_06000FC0, -5.0f);
    this->unk_194 = 20;
    Actor_SetColorFilter(&this->actor, 0x4000, 0xC8, 0, 0x28);
    this->collider.base.atFlags &= ~AT_ON;
    this->collider.base.acFlags &= ~AC_ON;
    this->actor.speedXZ = 3.0f;
    this->actionFunc = func_80B332B4;
}

void func_80B327B0(EnWeiyer* this) {
    this->actor.colorFilterParams |= 0x2000;
    this->actor.speedXZ = 0.0f;
    this->actor.velocity.y = 0.0f;
    this->actionFunc = func_80B33338;
}

void func_80B327D8(EnWeiyer* this) {
    this->actor.shape.rot.x = -0x2000;
    this->unk_194 = -1;
    this->actor.speedXZ = 5.0f;
    this->actionFunc = func_80B3349C;
}

void func_80B32804(EnWeiyer* this, GlobalContext* globalCtx) {
    WaterBox* waterBox;
    s32 bgId;

    this->actor.world.pos.y += 0.5f;
    this->actor.floorHeight = BgCheck_EntityRaycastFloor4(&globalCtx->colCtx, &this->actor.floorPoly, &bgId,
                                                          &this->actor, &this->actor.world.pos);

    if (!WaterBox_GetSurfaceImpl(globalCtx, &globalCtx->colCtx, this->actor.world.pos.x, this->actor.world.pos.z,
                                 &this->actor.home.pos.y, &waterBox) ||
        ((this->actor.home.pos.y - 5.0f) <= this->actor.floorHeight)) {
        Actor_Kill(&this->actor);
    } else {
        this->actor.home.pos.y -= 5.0f;
        this->actor.world.pos.y = (this->actor.home.pos.y + this->actor.floorHeight) / 2.0f;
        func_80B32384(this);
    }
}

void func_80B328E8(EnWeiyer* this, GlobalContext* globalCtx) {
    s32 sp34;
    f32 curFrame;

    SkelAnime_Update(&this->skelAnime);
    Math_ScaledStepToS(&this->actor.shape.rot.x, 0, 0x800);
    sp34 = Animation_OnFrame(&this->skelAnime, 0.0f);
    curFrame = this->skelAnime.curFrame;
    Math_StepToF(&this->unk_27C, this->unk_280, 0.5f);
    this->actor.world.pos.y = this->unk_27C - cosf((curFrame - 5.0f) * (M_PI / 40)) * 3.0f;

    if (curFrame <= 45.0f) {
        Math_StepToF(&this->actor.speedXZ, 1.0f, 0.03f);
    } else {
        Math_StepToF(&this->actor.speedXZ, 1.3f, 0.03f);
    }

    if (this->actor.bgCheckFlags & 8) {
        this->unk_196 = this->actor.wallYaw;
        this->unk_194 = 30;
    }

    if (Math_ScaledStepToS(&this->actor.shape.rot.y, this->unk_196, 182)) {
        if (this->unk_194 != 0) {
            this->unk_194--;
        }

        if (this->unk_194 == 0) {
            this->unk_196 =
                Rand_S16Offset(0x2000, 0x2000) * ((Rand_ZeroOne() < 0.5f) ? -1 : 1) + this->actor.shape.rot.y;
            this->unk_194 = 30;

            if (Rand_ZeroOne() < 0.3333f) {
                Audio_PlayActorSound2(&this->actor, NA_SE_EN_EIER_CRY);
            }
        }
    }

    if (this->actor.home.pos.y < this->actor.world.pos.y) {
        if (this->actor.home.pos.y < this->actor.floorHeight) {
            func_80B32434(this);
        } else {
            this->actor.world.pos.y = this->actor.home.pos.y;
            this->unk_280 =
                Rand_ZeroOne() * ((this->actor.home.pos.y - this->actor.floorHeight) / 2.0f) + this->actor.floorHeight;
        }
    } else {
        Player* player = PLAYER;

        if (this->actor.bgCheckFlags & 1) {
            this->unk_280 =
                this->actor.home.pos.y - Rand_ZeroOne() * ((this->actor.home.pos.y - this->actor.floorHeight) / 2.0f);
        } else if (sp34 && (Rand_ZeroOne() < 0.1f)) {
            this->unk_280 =
                Rand_ZeroOne() * (this->actor.home.pos.y - this->actor.floorHeight) + this->actor.floorHeight;
        }

        if ((this->actor.xzDistToPlayer < 400.0f) && (fabsf(this->actor.yDistToPlayer) < 250.0f) &&
            (player->actor.world.pos.y < (this->actor.home.pos.y + 20.0f))) {
            func_80B32508(this);
        }
    }
}

void func_80B32C2C(EnWeiyer* this, GlobalContext* globalCtx) {
    SkelAnime_Update(&this->skelAnime);

    if (this->unk_194 == 0) {
        if (Math_ScaledStepToS(&this->actor.shape.rot.x, -0x4000, 0x800)) {
            this->actor.shape.rot.z = 0;
            this->actor.shape.rot.y += 0x8000;
            this->unk_194 = 1;
        } else {
            this->actor.shape.rot.z = this->actor.shape.rot.x * 2;
        }
    } else {
        Math_ScaledStepToS(&this->actor.shape.rot.x, 0x1800, 0x800);

        if (this->actor.world.pos.y < this->actor.home.pos.y) {
            if (this->actor.shape.rot.x > 0) {
                EffectSsGSplash_Spawn(globalCtx, &this->actor.world.pos, NULL, NULL, 1, 400);
                Audio_PlayActorSound2(&this->actor, NA_SE_EN_OCTAROCK_SINK);
            }

            func_80B32538(this);
        } else if (this->actor.bgCheckFlags & 1) {
            func_80B32494(this);
        }
    }
}

void func_80B32D30(EnWeiyer* this, GlobalContext* globalCtx) {
    SkelAnime_Update(&this->skelAnime);

    if (Animation_OnFrame(&this->skelAnime, 0.0f)) {
        Audio_PlayActorSound2(&this->actor, NA_SE_EN_EIER_FLUTTER);
    }

    Math_ScaledStepToS(&this->actor.shape.rot.x, 0, 0x800);
    Math_StepToF(&this->actor.speedXZ, 0.0f, 1.0f);

    if (this->unk_194 != 0) {
        this->unk_194--;
    }

    if (this->unk_194 == 0) {
        func_80B32434(this);
    } else if (this->actor.world.pos.y < this->actor.home.pos.y) {
        func_80B32384(this);
    }
}

s16 func_80B32DEC(EnWeiyer* this, GlobalContext* globalCtx) {
    Player* player = PLAYER;
    Vec3f vec;

    vec.x = player->actor.world.pos.x;
    vec.y = player->actor.world.pos.y + 20.0f;
    vec.z = player->actor.world.pos.z;

    return Actor_WorldPitchTowardPoint(&this->actor, &vec);
}

void func_80B32E34(EnWeiyer* this, GlobalContext* globalCtx) {
    Player* player = PLAYER;

    SkelAnime_Update(&this->skelAnime);

    if (this->unk_194 != 0) {
        this->unk_194--;
    }

    if ((this->unk_194 == 0) || ((this->actor.home.pos.y + 20.0f) <= player->actor.world.pos.y) ||
        (this->collider.base.atFlags & AT_HIT)) {
        func_80B32538(this);
    } else {
<<<<<<< HEAD
        if (Actor_YawInRangeWithPlayer(&this->actor, 0x2800)) {
=======
        if (Actor_IsFacingPlayer(&this->actor, 0x2800)) {
>>>>>>> e632b9a1
            Math_StepToF(&this->actor.speedXZ, 4.0f, 0.2f);
        } else {
            Math_StepToF(&this->actor.speedXZ, 1.3f, 0.2f);
        }

        if (this->actor.home.pos.y < this->actor.world.pos.y) {
            if (this->actor.home.pos.y < this->actor.floorHeight) {
                this->actor.shape.rot.x = 0;
                func_80B32434(this);
                return;
            }

            this->actor.world.pos.y = this->actor.home.pos.y;
            Math_SmoothStepToS(&this->actor.shape.rot.x, 0x1000, 2, 0x100, 0x40);
        } else {
            Math_SmoothStepToS(&this->actor.shape.rot.x, func_80B32DEC(this, globalCtx), 2, 0x100, 0x40);
        }

        Math_SmoothStepToS(&this->actor.shape.rot.y, this->actor.yawTowardsPlayer, 2, 0x200, 0x80);

        if ((player->actor.yDistToWater < 50.0f) && (this->actor.yDistToWater < 20.0f) &&
<<<<<<< HEAD
            Actor_YawInRangeWithPlayer(&this->actor, 0x2000)) {
=======
            Actor_IsFacingPlayer(&this->actor, 0x2000)) {
>>>>>>> e632b9a1
            func_80B327D8(this);
        }
    }
}

void func_80B33018(EnWeiyer* this, GlobalContext* globalCtx) {
    f32 curFrame;

    SkelAnime_Update(&this->skelAnime);
    Math_ScaledStepToS(&this->actor.shape.rot.x, 0, 0x800);
    curFrame = this->skelAnime.curFrame;
    Math_StepToF(&this->unk_27C, (this->actor.home.pos.y - this->actor.floorHeight) / 4.0f + this->actor.floorHeight,
                 1.0f);
    this->actor.world.pos.y = this->unk_27C - cosf((curFrame - 5.0f) * (M_PI / 40)) * 3.0f;

    if (curFrame <= 45.0f) {
        Math_StepToF(&this->actor.speedXZ, 1.0f, 0.03f);
    } else {
        Math_StepToF(&this->actor.speedXZ, 1.3f, 0.03f);
    }

    if (this->unk_194 != 0) {
        this->unk_194--;
    }

    if (this->actor.bgCheckFlags & 8) {
        this->unk_196 = this->actor.wallYaw;
    }

    if (Math_SmoothStepToS(&this->actor.shape.rot.y, this->unk_196, 2, 0x200, 0x80) == 0) {
        this->unk_196 = this->actor.yawTowardsPlayer + 0x8000;
    }

    if (this->actor.home.pos.y < this->actor.world.pos.y) {
        if (this->actor.home.pos.y < this->actor.floorHeight) {
            func_80B32434(this);
        } else {
            this->actor.world.pos.y = this->actor.home.pos.y;
        }
    }

    if (this->unk_194 == 0) {
        func_80B32384(this);
    }
}

void func_80B331CC(EnWeiyer* this, GlobalContext* globalCtx) {
    SkelAnime_Update(&this->skelAnime);

    if (this->unk_194 != 0) {
        this->unk_194--;
    }

    if (this->actor.bgCheckFlags & 8) {
        this->unk_196 = this->actor.wallYaw;
    } else {
        this->unk_196 = this->actor.yawTowardsPlayer + 0x8000;
    }

    Math_ScaledStepToS(&this->actor.world.rot.y, this->unk_196, 0x38E);
    Math_ScaledStepToS(&this->actor.shape.rot.x, 0, 0x200);
    this->actor.shape.rot.z = sinf(this->unk_194 * (M_PI / 5)) * 5120.0f;

    if (this->unk_194 == 0) {
        this->actor.shape.rot.z = 0;
        this->collider.base.acFlags |= AC_ON;
        func_80B32384(this);
    }
}

void func_80B332B4(EnWeiyer* this, GlobalContext* globalCtx) {
    SkelAnime_Update(&this->skelAnime);
    Math_ScaledStepToS(&this->actor.shape.rot.x, -0x4000, 0x400);
    this->actor.shape.rot.z += 0x1000;

    if (this->unk_194 != 0) {
        this->unk_194--;
    }

    if ((this->unk_194 == 0) || (this->actor.bgCheckFlags & 0x10)) {
        func_80B327B0(this);
    }
}

void func_80B33338(EnWeiyer* this, GlobalContext* globalCtx) {
    this->actor.shape.shadowAlpha = CLAMP_MIN((s16)(this->actor.shape.shadowAlpha - 5), 0);
    this->actor.world.pos.y -= 2.0f;

    if (this->actor.shape.shadowAlpha == 0) {
        Item_DropCollectibleRandom(globalCtx, &this->actor, &this->actor.world.pos, 0xE0);
        Actor_Kill(&this->actor);
    }
}

void func_80B333B8(EnWeiyer* this, GlobalContext* globalCtx) {
    if (this->unk_194 != 0) {
        this->unk_194--;
    }

    Math_ScaledStepToS(&this->actor.shape.rot.x, 0, 0x200);
    Math_ScaledStepToS(&this->actor.shape.rot.z, 0, 0x200);
    SkelAnime_Update(&this->skelAnime);

    if (this->actor.home.pos.y < this->actor.floorHeight) {
        if (Animation_OnFrame(&this->skelAnime, 0.0f)) {
            Audio_PlayActorSound2(&this->actor, NA_SE_EN_EIER_FLUTTER);
        }

        if (this->actor.bgCheckFlags & 2) {
            Audio_PlayActorSound2(&this->actor, NA_SE_EN_DODO_M_GND);
        }
    }

    if (this->unk_194 == 0) {
        this->actor.gravity = 0.0f;
        this->actor.velocity.y = 0.0f;
        this->collider.dim.height = sCylinderInit.dim.height;
        func_80B32384(this);
    }
}

void func_80B3349C(EnWeiyer* this, GlobalContext* globalCtx) {
    Player* player = PLAYER;
    s16 phi_a1;
    s32 phi_a0;

    SkelAnime_Update(&this->skelAnime);

    phi_a0 = ((this->actor.home.pos.y + 20.0f) <= player->actor.world.pos.y);

    if (this->unk_194 == -1) {
        if (phi_a0 || (this->collider.base.atFlags & AT_HIT)) {
            func_80B32538(this);
        } else if (this->actor.yDistToWater < 0.0f) {
            this->unk_194 = 10;
            EffectSsGSplash_Spawn(globalCtx, &this->actor.world.pos, NULL, NULL, 1, 400);
            Audio_PlayActorSound2(&this->actor, NA_SE_EN_OCTAROCK_JUMP);
        }
    } else {
        if (phi_a0 || (this->collider.base.atFlags & AT_HIT)) {
            this->unk_194 = 0;
        } else if (this->unk_194 != 0) {
            this->unk_194--;
        }

        if (this->unk_194 == 0) {
            phi_a1 = 0x1800;
        } else {
            phi_a1 = func_80B32DEC(this, globalCtx);
            phi_a1 = CLAMP_MIN(phi_a1, 0);
        }

        if (this->actor.shape.rot.x < phi_a1) {
            Math_ScaledStepToS(&this->actor.shape.rot.x, phi_a1, 0x400);
        }

        if (this->actor.bgCheckFlags & 1) {
            func_80B32434(this);
        } else if ((this->actor.bgCheckFlags & 0x20) && (this->actor.shape.rot.x > 0)) {
            EffectSsGSplash_Spawn(globalCtx, &this->actor.world.pos, NULL, NULL, 1, 400);
            Audio_PlayActorSound2(&this->actor, NA_SE_EN_OCTAROCK_SINK);
            func_80B32538(this);
        } else {
            Math_SmoothStepToS(&this->actor.shape.rot.y, this->actor.yawTowardsPlayer, 8, 0x100, 0x80);
        }
    }
}

void func_80B3368C(EnWeiyer* this, GlobalContext* globalCtx) {
    if (this->collider.base.acFlags & AC_HIT) {
        this->collider.base.acFlags &= ~AC_HIT;
        Actor_SetDropFlag(&this->actor, &this->collider.info, 1);

        if ((this->actor.colChkInfo.damageEffect != 0) || (this->actor.colChkInfo.damage != 0)) {
            if (this->actor.colChkInfo.damageEffect == 1) {
                if (this->actionFunc != func_80B333B8) {
                    func_80B32660(this);
                }
            } else if (Actor_ApplyDamage(&this->actor) == 0) {
<<<<<<< HEAD
                Actor_PlayDeathFx(globalCtx, &this->actor);
=======
                Enemy_StartFinishingBlow(globalCtx, &this->actor);
>>>>>>> e632b9a1
                Audio_PlayActorSound2(&this->actor, NA_SE_EN_EIER_DEAD);
                this->actor.flags &= ~1;
                func_80B32724(this);
            } else {
                func_80B325A0(this);
            }
        }
    }
}

void EnWeiyer_Update(Actor* thisx, GlobalContext* globalCtx) {
    EnWeiyer* this = THIS;
    s32 pad;

    this->actor.home.pos.y = this->actor.yDistToWater + this->actor.world.pos.y - 5.0f;
    func_80B3368C(this, globalCtx);
    this->actionFunc(this, globalCtx);
    this->actor.world.rot.y = this->actor.shape.rot.y;
    this->actor.world.rot.x = -this->actor.shape.rot.x;

    if ((this->actor.world.rot.x == 0) || (this->actionFunc == func_80B333B8)) {
        Actor_MoveForward(&this->actor);
    } else {
        func_8002D97C(&this->actor);
    }

    Actor_UpdateBgCheckInfo(globalCtx, &this->actor, 10.0f, 30.0f, 45.0f, 7);
    Actor_SetFocus(&this->actor, 0.0f);

    if (this->collider.base.atFlags & AT_HIT) {
        this->collider.base.atFlags &= ~(AT_ON | AT_HIT);
        Audio_PlayActorSound2(&this->actor, NA_SE_EN_EIER_ATTACK);
    }

    Collider_UpdateCylinder(&this->actor, &this->collider);

    if (this->collider.base.atFlags & AT_ON) {
        CollisionCheck_SetAT(globalCtx, &globalCtx->colChkCtx, &this->collider.base);
    }

    if (this->collider.base.acFlags & AT_ON) {
        CollisionCheck_SetAC(globalCtx, &globalCtx->colChkCtx, &this->collider.base);
    }

    CollisionCheck_SetOC(globalCtx, &globalCtx->colChkCtx, &this->collider.base);
}

s32 EnWeiyer_OverrideLimbDraw(GlobalContext* globalCtx, s32 limbIndex, Gfx** dList, Vec3f* pos, Vec3s* rot, void* thisx,
                              Gfx** gfx) {
    if (limbIndex == 1) {
        pos->z += 2000.0f;
    }

    return 0;
}

void EnWeiyer_Draw(Actor* thisx, GlobalContext* globalCtx) {
    EnWeiyer* this = THIS;

    OPEN_DISPS(globalCtx->state.gfxCtx, "../z_en_weiyer.c", 1193);

    if (this->actionFunc != func_80B33338) {
        func_80093D18(globalCtx->state.gfxCtx);
        gSPSegment(POLY_OPA_DISP++, 0x08, &D_80116280[2]);
        gDPSetEnvColor(POLY_OPA_DISP++, 255, 255, 255, 255);
        POLY_OPA_DISP = SkelAnime_Draw(globalCtx, this->skelAnime.skeleton, this->skelAnime.jointTable,
                                       EnWeiyer_OverrideLimbDraw, NULL, &this->actor, POLY_OPA_DISP);
    } else {
        func_80093D84(globalCtx->state.gfxCtx);
        gSPSegment(POLY_XLU_DISP++, 0x08, &D_80116280[0]);
        gDPSetEnvColor(POLY_XLU_DISP++, 255, 255, 255, this->actor.shape.shadowAlpha);
        POLY_XLU_DISP = SkelAnime_Draw(globalCtx, this->skelAnime.skeleton, this->skelAnime.jointTable,
                                       EnWeiyer_OverrideLimbDraw, NULL, &this->actor, POLY_XLU_DISP);
    }

    CLOSE_DISPS(globalCtx->state.gfxCtx, "../z_en_weiyer.c", 1240);
}<|MERGE_RESOLUTION|>--- conflicted
+++ resolved
@@ -370,11 +370,7 @@
         (this->collider.base.atFlags & AT_HIT)) {
         func_80B32538(this);
     } else {
-<<<<<<< HEAD
-        if (Actor_YawInRangeWithPlayer(&this->actor, 0x2800)) {
-=======
         if (Actor_IsFacingPlayer(&this->actor, 0x2800)) {
->>>>>>> e632b9a1
             Math_StepToF(&this->actor.speedXZ, 4.0f, 0.2f);
         } else {
             Math_StepToF(&this->actor.speedXZ, 1.3f, 0.2f);
@@ -396,11 +392,7 @@
         Math_SmoothStepToS(&this->actor.shape.rot.y, this->actor.yawTowardsPlayer, 2, 0x200, 0x80);
 
         if ((player->actor.yDistToWater < 50.0f) && (this->actor.yDistToWater < 20.0f) &&
-<<<<<<< HEAD
-            Actor_YawInRangeWithPlayer(&this->actor, 0x2000)) {
-=======
             Actor_IsFacingPlayer(&this->actor, 0x2000)) {
->>>>>>> e632b9a1
             func_80B327D8(this);
         }
     }
@@ -580,11 +572,7 @@
                     func_80B32660(this);
                 }
             } else if (Actor_ApplyDamage(&this->actor) == 0) {
-<<<<<<< HEAD
-                Actor_PlayDeathFx(globalCtx, &this->actor);
-=======
                 Enemy_StartFinishingBlow(globalCtx, &this->actor);
->>>>>>> e632b9a1
                 Audio_PlayActorSound2(&this->actor, NA_SE_EN_EIER_DEAD);
                 this->actor.flags &= ~1;
                 func_80B32724(this);
