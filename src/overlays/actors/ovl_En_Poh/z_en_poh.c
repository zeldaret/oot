--- conflicted
+++ resolved
@@ -866,11 +866,7 @@
         this->colliderCyl.base.acFlags &= ~AC_HIT;
         if (this->actor.colChkInfo.damageEffect != 0 || this->actor.colChkInfo.damage != 0) {
             if (Actor_ApplyDamage(&this->actor) == 0) {
-<<<<<<< HEAD
-                Actor_PlayDeathFx(globalCtx, &this->actor);
-=======
                 Enemy_StartFinishingBlow(globalCtx, &this->actor);
->>>>>>> e632b9a1
                 Audio_PlayActorSound2(&this->actor, NA_SE_EN_PO_DEAD);
             } else {
                 Audio_PlayActorSound2(&this->actor, NA_SE_EN_PO_DAMAGE);
