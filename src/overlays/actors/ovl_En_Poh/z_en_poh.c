--- conflicted
+++ resolved
@@ -814,15 +814,9 @@
     } else {
         func_8002F974(&this->actor, NA_SE_EN_PO_BIG_CRY - SFX_FLAG);
     }
-<<<<<<< HEAD
     if (Message_GetState(&globalCtx->msgCtx) == TEXT_STATE_CHOICE) {
         if (Message_ShouldAdvance(globalCtx)) {
-            func_800F8A44(&this->actor.projectedPos, NA_SE_EN_PO_BIG_CRY - SFX_FLAG);
-=======
-    if (func_8010BDBC(&globalCtx->msgCtx) == 4) {
-        if (func_80106BC8(globalCtx) != 0) {
             Audio_StopSfxByPosAndId(&this->actor.projectedPos, NA_SE_EN_PO_BIG_CRY - SFX_FLAG);
->>>>>>> 03636166
             if (globalCtx->msgCtx.choiceIndex == 0) {
                 if (Inventory_HasEmptyBottle()) {
                     this->actor.textId = 0x5008;
