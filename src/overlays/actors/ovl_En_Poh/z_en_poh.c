--- conflicted
+++ resolved
@@ -982,15 +982,9 @@
 
 void EnPoh_UpdateLiving(Actor* thisx, PlayState* play) {
     EnPoh* this = (EnPoh*)thisx;
-<<<<<<< HEAD
     UNUSED s32 pad;
-    Vec3f vec;
-    s32 sp38;
-=======
-    s32 pad;
     Vec3f checkPos;
     s32 bgId;
->>>>>>> 451e855d
 
     if (this->colliderSph.base.atFlags & AT_HIT) {
         this->colliderSph.base.atFlags &= ~AT_HIT;
