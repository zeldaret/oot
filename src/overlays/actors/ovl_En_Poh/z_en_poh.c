/*
 * File: z_en_poh.c
 * Overlay: ovl_En_Poh
 * Description: Graveyard Poe
 */

#include "z_en_poh.h"
#include "assets/objects/object_poh/object_poh.h"
#include "assets/objects/object_po_composer/object_po_composer.h"

#define FLAGS (ACTOR_FLAG_0 | ACTOR_FLAG_2 | ACTOR_FLAG_4 | ACTOR_FLAG_12)

void EnPoh_Init(Actor* thisx, PlayState* play);
void EnPoh_Destroy(Actor* thisx, PlayState* play);
void EnPoh_Update(Actor* thisx, PlayState* play);

void EnPoh_UpdateLiving(Actor* thisx, PlayState* play);
void EnPoh_UpdateDead(Actor* thisx, PlayState* play);
void EnPoh_DrawRegular(Actor* thisx, PlayState* play);
void EnPoh_DrawComposer(Actor* thisx, PlayState* play);
void EnPoh_DrawSoul(Actor* thisx, PlayState* play);

void func_80ADEAC4(EnPoh* this, PlayState* play);
void EnPoh_Idle(EnPoh* this, PlayState* play);
void func_80ADEC9C(EnPoh* this, PlayState* play);
void EnPoh_Attack(EnPoh* this, PlayState* play);
void func_80ADEECC(EnPoh* this, PlayState* play);
void func_80ADF894(EnPoh* this, PlayState* play);
void EnPoh_ComposerAppear(EnPoh* this, PlayState* play);
void func_80ADEF38(EnPoh* this, PlayState* play);
void func_80ADF15C(EnPoh* this, PlayState* play);
void func_80ADF574(EnPoh* this, PlayState* play);
void func_80ADF5E0(EnPoh* this, PlayState* play);
void EnPoh_Disappear(EnPoh* this, PlayState* play);
void EnPoh_Appear(EnPoh* this, PlayState* play);
void EnPoh_Death(EnPoh* this, PlayState* play);
void func_80ADFE28(EnPoh* this, PlayState* play);
void func_80ADFE80(EnPoh* this, PlayState* play);
void func_80AE009C(EnPoh* this, PlayState* play);
void EnPoh_TalkRegular(EnPoh* this, PlayState* play);
void EnPoh_TalkComposer(EnPoh* this, PlayState* play);

static s16 D_80AE1A50 = 0;

const ActorInit En_Poh_InitVars = {
    ACTOR_EN_POH,
    ACTORCAT_ENEMY,
    FLAGS,
    OBJECT_GAMEPLAY_KEEP,
    sizeof(EnPoh),
    (ActorFunc)EnPoh_Init,
    (ActorFunc)EnPoh_Destroy,
    (ActorFunc)EnPoh_Update,
    NULL,
};

static ColliderCylinderInit sCylinderInit = {
    {
        COLTYPE_HIT3,
        AT_NONE,
        AC_ON | AC_TYPE_PLAYER,
        OC1_ON | OC1_TYPE_ALL,
        OC2_TYPE_1,
        COLSHAPE_CYLINDER,
    },
    {
        ELEMTYPE_UNK0,
        { 0x00000000, 0x00, 0x00 },
        { 0xFFCFFFFF, 0x00, 0x00 },
        TOUCH_NONE,
        BUMP_ON,
        OCELEM_ON,
    },
    { 20, 40, 20, { 0, 0, 0 } },
};

static ColliderJntSphElementInit D_80AE1AA0[1] = {
    {
        {
            ELEMTYPE_UNK0,
            { 0xFFCFFFFF, 0x00, 0x08 },
            { 0x00000000, 0x00, 0x00 },
            TOUCH_ON | TOUCH_SFX_NORMAL,
            BUMP_NONE,
            OCELEM_ON,
        },
        { 18, { { 0, 1400, 0 }, 10 }, 100 },
    },
};

static ColliderJntSphInit sJntSphInit = {
    {
        COLTYPE_HIT3,
        AT_ON | AT_TYPE_ENEMY,
        AC_ON | AC_TYPE_PLAYER,
        OC1_ON | OC1_TYPE_ALL,
        OC2_TYPE_1,
        COLSHAPE_JNTSPH,
    },
    1,
    D_80AE1AA0,
};

static CollisionCheckInfoInit sColChkInfoInit = { 4, 25, 50, 40 };

static DamageTable sDamageTable = {
    /* Deku nut      */ DMG_ENTRY(0, 0x0),
    /* Deku stick    */ DMG_ENTRY(2, 0x0),
    /* Slingshot     */ DMG_ENTRY(1, 0x0),
    /* Explosive     */ DMG_ENTRY(2, 0x0),
    /* Boomerang     */ DMG_ENTRY(1, 0x1),
    /* Normal arrow  */ DMG_ENTRY(2, 0x0),
    /* Hammer swing  */ DMG_ENTRY(2, 0x0),
    /* Hookshot      */ DMG_ENTRY(2, 0x1),
    /* Kokiri sword  */ DMG_ENTRY(1, 0x0),
    /* Master sword  */ DMG_ENTRY(2, 0x0),
    /* Giant's Knife */ DMG_ENTRY(4, 0x0),
    /* Fire arrow    */ DMG_ENTRY(2, 0x0),
    /* Ice arrow     */ DMG_ENTRY(2, 0x0),
    /* Light arrow   */ DMG_ENTRY(2, 0x0),
    /* Unk arrow 1   */ DMG_ENTRY(2, 0x0),
    /* Unk arrow 2   */ DMG_ENTRY(2, 0x0),
    /* Unk arrow 3   */ DMG_ENTRY(2, 0x0),
    /* Fire magic    */ DMG_ENTRY(0, 0x0),
    /* Ice magic     */ DMG_ENTRY(0, 0x0),
    /* Light magic   */ DMG_ENTRY(0, 0x0),
    /* Shield        */ DMG_ENTRY(0, 0x0),
    /* Mirror Ray    */ DMG_ENTRY(0, 0x0),
    /* Kokiri spin   */ DMG_ENTRY(1, 0x0),
    /* Giant spin    */ DMG_ENTRY(4, 0x0),
    /* Master spin   */ DMG_ENTRY(2, 0x0),
    /* Kokiri jump   */ DMG_ENTRY(2, 0x0),
    /* Giant jump    */ DMG_ENTRY(8, 0x0),
    /* Master jump   */ DMG_ENTRY(4, 0x0),
    /* Unknown 1     */ DMG_ENTRY(0, 0x0),
    /* Unblockable   */ DMG_ENTRY(0, 0x0),
    /* Hammer jump   */ DMG_ENTRY(4, 0x0),
    /* Unknown 2     */ DMG_ENTRY(0, 0x0),
};

static EnPohInfo sPoeInfo[2] = {
    {
        { 255, 170, 255 },
        { 100, 0, 150 },
        18,
        5,
        248,
        &gPoeDisappearAnim,
        &gPoeFloatAnim,
        &gPoeDamagedAnim,
        &gPoeFleeAnim,
        gPoeLanternDL,
        gPoeBurnDL,
        gPoeSoulDL,
    },
    {
        { 255, 255, 170 },
        { 0, 150, 0 },
        9,
        1,
        244,
        &gPoeComposerDisappearAnim,
        &gPoeComposerFloatAnim,
        &gPoeComposerDamagedAnim,
        &gPoeComposerFleeAnim,
        gPoeComposerLanternDL,
        gPoeComposerBurnDL,
        gPoeComposerSoulDL,
    },
};

static Color_RGBA8 D_80AE1B4C = { 75, 20, 25, 255 };
static Color_RGBA8 D_80AE1B50 = { 80, 110, 90, 255 };
static Color_RGBA8 D_80AE1B54 = { 90, 85, 50, 255 };
static Color_RGBA8 D_80AE1B58 = { 100, 90, 100, 255 };

static InitChainEntry sInitChain[] = {
    ICHAIN_F32(targetArrowOffset, 3200, ICHAIN_STOP),
};

static Vec3f D_80AE1B60 = { 0.0f, 3.0f, 0.0f };
static Vec3f D_80AE1B6C = { 0.0f, 0.0f, 0.0f };

void EnPoh_Init(Actor* thisx, PlayState* play) {
    s32 pad;
    EnItem00* collectible;
    EnPoh* this = (EnPoh*)thisx;

    Actor_ProcessInitChain(&this->actor, sInitChain);
    ActorShape_Init(&this->actor.shape, 0.0f, ActorShadow_DrawCircle, 30.0f);
    Collider_InitJntSph(play, &this->colliderSph);
    Collider_SetJntSph(play, &this->colliderSph, &this->actor, &sJntSphInit, &this->colliderSphItem);
    this->colliderSph.elements[0].dim.worldSphere.radius = 0;
    this->colliderSph.elements[0].dim.worldSphere.center.x = this->actor.world.pos.x;
    this->colliderSph.elements[0].dim.worldSphere.center.y = this->actor.world.pos.y;
    this->colliderSph.elements[0].dim.worldSphere.center.z = this->actor.world.pos.z;
    Collider_InitCylinder(play, &this->colliderCyl);
    Collider_SetCylinder(play, &this->colliderCyl, &this->actor, &sCylinderInit);
    CollisionCheck_SetInfo(&this->actor.colChkInfo, &sDamageTable, &sColChkInfoInit);
    this->unk_194 = 0;
    this->unk_195 = 32;
    this->visibilityTimer = Rand_S16Offset(700, 300);
    this->lightNode = LightContext_InsertLight(play, &play->lightCtx, &this->lightInfo);
    Lights_PointGlowSetInfo(&this->lightInfo, this->actor.home.pos.x, this->actor.home.pos.y, this->actor.home.pos.z,
                            255, 255, 255, 0);
    if (this->actor.params >= 4) {
        this->actor.params = EN_POH_NORMAL;
    }
    if (this->actor.params == EN_POH_RUPEE) {
        D_80AE1A50++;
        if (D_80AE1A50 >= 3) {
            Actor_Kill(&this->actor);
        } else {
            collectible = Item_DropCollectible(play, &this->actor.world.pos, 0x4000 | ITEM00_RUPEE_BLUE);
            if (collectible != NULL) {
                collectible->actor.speedXZ = 0.0f;
            }
        }
    } else if (this->actor.params == EN_POH_FLAT) {
        if (Flags_GetSwitch(play, 0x28) || Flags_GetSwitch(play, 0x9)) {
            Actor_Kill(&this->actor);
        } else {
            Flags_SetSwitch(play, 0x28);
        }
    } else if (this->actor.params == EN_POH_SHARP) {
        if (Flags_GetSwitch(play, 0x29) || Flags_GetSwitch(play, 0x9)) {
            Actor_Kill(&this->actor);
        } else {
            Flags_SetSwitch(play, 0x29);
        }
    }
    if (this->actor.params < EN_POH_SHARP) {
        this->objectIdx = Object_GetIndex(&play->objectCtx, OBJECT_POH);
        this->infoIdx = EN_POH_INFO_NORMAL;
        this->actor.naviEnemyId = NAVI_ENEMY_POE;
    } else {
        this->objectIdx = Object_GetIndex(&play->objectCtx, OBJECT_PO_COMPOSER);
        this->infoIdx = EN_POH_INFO_COMPOSER;
        this->actor.naviEnemyId = NAVI_ENEMY_POE_COMPOSER;
    }
    this->info = &sPoeInfo[this->infoIdx];
    if (this->objectIdx < 0) {
        Actor_Kill(&this->actor);
    }
}

void EnPoh_Destroy(Actor* thisx, PlayState* play) {
    EnPoh* this = (EnPoh*)thisx;

    LightContext_RemoveLight(play, &play->lightCtx, this->lightNode);
    Collider_DestroyJntSph(play, &this->colliderSph);
    Collider_DestroyCylinder(play, &this->colliderCyl);
    if (this->actor.params == EN_POH_RUPEE) {
        D_80AE1A50--;
    }
}

void func_80ADE114(EnPoh* this) {
    Animation_PlayLoop(&this->skelAnime, this->info->idleAnim);
    this->unk_198 = Rand_S16Offset(2, 3);
    this->actionFunc = func_80ADEAC4;
    this->actor.speedXZ = 0.0f;
}

void EnPoh_SetupIdle(EnPoh* this) {
    Animation_PlayLoop(&this->skelAnime, this->info->idleAnim2);
    this->unk_198 = Rand_S16Offset(15, 3);
    this->actionFunc = EnPoh_Idle;
}

void func_80ADE1BC(EnPoh* this) {
    Animation_PlayLoop(&this->skelAnime, this->info->idleAnim2);
    this->actionFunc = func_80ADEC9C;
    this->unk_198 = 0;
    this->actor.speedXZ = 2.0f;
}

void EnPoh_SetupAttack(EnPoh* this) {
    if (this->infoIdx == EN_POH_INFO_NORMAL) {
        Animation_MorphToLoop(&this->skelAnime, &gPoeAttackAnim, -6.0f);
    } else {
        Animation_PlayLoop(&this->skelAnime, &gPoeComposerAttackAnim);
    }
    this->unk_198 = 12;
    this->actor.speedXZ = 0.0f;
    Audio_PlayActorSfx2(&this->actor, NA_SE_EN_PO_LAUGH);
    this->actionFunc = EnPoh_Attack;
}

void func_80ADE28C(EnPoh* this) {
    if (this->infoIdx == EN_POH_INFO_NORMAL) {
        Animation_MorphToPlayOnce(&this->skelAnime, &gPoeDamagedAnim, -6.0f);
    } else {
        Animation_PlayOnce(&this->skelAnime, &gPoeComposerDamagedAnim);
    }
    if (this->colliderCyl.info.acHitInfo->toucher.dmgFlags & (DMG_ARROW | DMG_SLINGSHOT)) {
        this->actor.world.rot.y = this->colliderCyl.base.ac->world.rot.y;
    } else {
        this->actor.world.rot.y = Actor_WorldYawTowardActor(&this->actor, this->colliderCyl.base.ac) + 0x8000;
    }
    this->colliderCyl.base.acFlags &= ~AC_ON;
    this->actor.speedXZ = 5.0f;
    Actor_SetColorFilter(&this->actor, 0x4000, 0xFF, 0, 0x10);
    this->actionFunc = func_80ADEECC;
}

void func_80ADE368(EnPoh* this) {
    Animation_MorphToLoop(&this->skelAnime, this->info->fleeAnim, -5.0f);
    this->actor.speedXZ = 5.0f;
    this->actor.world.rot.y = this->actor.shape.rot.y + 0x8000;
    this->colliderCyl.base.acFlags |= AC_ON;
    this->unk_198 = 200;
    this->actionFunc = func_80ADF894;
}

void EnPoh_SetupInitialAction(EnPoh* this) {
    this->lightColor.a = 0;
    this->actor.flags &= ~ACTOR_FLAG_0;
    if (this->infoIdx == EN_POH_INFO_NORMAL) {
        Animation_PlayOnceSetSpeed(&this->skelAnime, &gPoeAppearAnim, 0.0f);
        this->actionFunc = func_80ADEF38;
    } else {
        Animation_PlayOnceSetSpeed(&this->skelAnime, &gPoeComposerAppearAnim, 1.0f);
        this->actor.world.pos.y = this->actor.home.pos.y + 20.0f;
        Audio_PlayActorSfx2(&this->actor, NA_SE_EN_PO_LAUGH);
        Audio_PlayActorSfx2(&this->actor, NA_SE_EN_PO_APPEAR);
        this->actionFunc = EnPoh_ComposerAppear;
    }
}

void func_80ADE48C(EnPoh* this) {
    this->actor.speedXZ = 0.0f;
    this->actor.world.rot.y = this->actor.shape.rot.y;
    this->unk_198 = 0;
    this->actor.naviEnemyId = NAVI_ENEMY_NONE;
    this->actor.flags &= ~ACTOR_FLAG_0;
    this->actionFunc = func_80ADF15C;
}

void func_80ADE4C8(EnPoh* this) {
    Animation_PlayOnce(&this->skelAnime, this->info->idleAnim2);
    this->actionFunc = func_80ADF574;
    this->actor.speedXZ = -5.0f;
}

void func_80ADE514(EnPoh* this) {
    Animation_PlayLoop(&this->skelAnime, this->info->idleAnim);
    this->unk_19C = this->actor.world.rot.y + 0x8000;
    this->actionFunc = func_80ADF5E0;
    this->actor.speedXZ = 0.0f;
}

void EnPoh_SetupDisappear(EnPoh* this) {
    this->unk_194 = 32;
    this->actor.speedXZ = 0.0f;
    this->actor.world.rot.y = this->actor.shape.rot.y;
    Audio_PlayActorSfx2(&this->actor, NA_SE_EN_PO_DISAPPEAR);
    Audio_PlayActorSfx2(&this->actor, NA_SE_EN_PO_LAUGH);
    this->actionFunc = EnPoh_Disappear;
}

void EnPoh_SetupAppear(EnPoh* this) {
    this->unk_194 = 0;
    this->actor.speedXZ = 0.0f;
    Audio_PlayActorSfx2(&this->actor, NA_SE_EN_PO_APPEAR);
    Audio_PlayActorSfx2(&this->actor, NA_SE_EN_PO_LAUGH);
    this->actionFunc = EnPoh_Appear;
}

void EnPoh_SetupDeath(EnPoh* this, PlayState* play) {
    this->actor.update = EnPoh_UpdateDead;
    this->actor.draw = EnPoh_DrawSoul;
    this->actor.shape.shadowDraw = NULL;
    Actor_SetScale(&this->actor, 0.01f);
    this->actor.flags |= ACTOR_FLAG_4;
    this->actor.gravity = -1.0f;
    this->actor.shape.yOffset = 1500.0f;
    this->actor.world.pos.y -= 15.0f;
    if (this->infoIdx != EN_POH_INFO_COMPOSER) {
        this->actor.shape.rot.x = -0x8000;
    }
    Actor_ChangeCategory(play, &play->actorCtx, &this->actor, 8);
    this->unk_198 = 60;
    this->actionFunc = EnPoh_Death;
}

void func_80ADE6D4(EnPoh* this) {
    Lights_PointNoGlowSetInfo(&this->lightInfo, this->actor.world.pos.x, this->actor.world.pos.y,
                              this->actor.world.pos.z, 0, 0, 0, 0);
    this->visibilityTimer = 0;
    this->actor.shape.rot.y = 0;
    this->lightColor.r = 0;
    this->lightColor.a = 0;
    this->actor.shape.yOffset = 0.0f;
    this->actor.gravity = 0.0f;
    this->actor.velocity.y = 0.0f;
    if (this->actor.params >= EN_POH_SHARP) {
        this->lightColor.g = 200;
        this->lightColor.b = 0;
    } else {
        this->lightColor.g = 0;
        this->lightColor.b = 200;
    }
    this->actor.scale.x = 0.0f;
    this->actor.scale.y = 0.0f;
    this->actor.shape.rot.x = 0;
    this->actor.home.pos.y = this->actor.world.pos.y;
    Audio_PlayActorSfx2(&this->actor, NA_SE_EV_METAL_BOX_BOUND);
    this->actionFunc = func_80ADFE28;
}

void EnPoh_Talk(EnPoh* this, PlayState* play) {
    this->actor.home.pos.y = this->actor.world.pos.y;
    Actor_SetFocus(&this->actor, -10.0f);
    this->colliderCyl.dim.radius = 13;
    this->colliderCyl.dim.height = 30;
    this->colliderCyl.dim.yShift = 0;
    this->colliderCyl.dim.pos.x = this->actor.world.pos.x;
    this->colliderCyl.dim.pos.y = this->actor.world.pos.y - 20.0f;
    this->colliderCyl.dim.pos.z = this->actor.world.pos.z;
    this->colliderCyl.base.ocFlags1 = OC1_ON | OC1_TYPE_PLAYER;
    if (this->actor.params == EN_POH_FLAT || this->actor.params == EN_POH_SHARP) {
        if (CHECK_QUEST_ITEM(QUEST_SONG_SUN)) {
            this->actor.textId = 0x5000;
        } else if (!Flags_GetSwitch(play, 0xA) && !Flags_GetSwitch(play, 0xB)) {
            this->actor.textId = 0x500F;
        } else if ((this->actor.params == EN_POH_FLAT && Flags_GetSwitch(play, 0xA)) ||
                   (this->actor.params == EN_POH_SHARP && Flags_GetSwitch(play, 0xB))) {
            this->actor.textId = 0x5013;
        } else {
            this->actor.textId = 0x5012;
        }
    } else {
        this->actor.textId = 0x5005;
    }
    this->unk_198 = 200;
    this->unk_195 = 32;
    this->actor.flags |= ACTOR_FLAG_0;
    this->actionFunc = func_80ADFE80;
}

void func_80ADE950(EnPoh* this, s32 arg1) {
    if (arg1) {
        Audio_StopSfxByPosAndId(&this->actor.projectedPos, NA_SE_EN_PO_BIG_CRY - SFX_FLAG);
        Audio_PlayActorSfx2(&this->actor, NA_SE_EN_PO_LAUGH);
    }
    this->actionFunc = func_80AE009C;
}

void func_80ADE998(EnPoh* this) {
    this->actionFunc = EnPoh_TalkRegular;
    this->actor.home.pos.y = this->actor.world.pos.y - 15.0f;
}

void func_80ADE9BC(EnPoh* this) {
    this->actionFunc = EnPoh_TalkComposer;
}

void EnPoh_MoveTowardsPlayerHeight(EnPoh* this, PlayState* play) {
    Player* player = GET_PLAYER(play);

    Math_StepToF(&this->actor.world.pos.y, player->actor.world.pos.y, 1.0f);
    this->actor.world.pos.y += 2.5f * Math_SinS(this->unk_195 * 0x800);
    if (this->unk_195 != 0) {
        this->unk_195 -= 1;
    }
    if (this->unk_195 == 0) {
        this->unk_195 = 32;
    }
}

void func_80ADEA5C(EnPoh* this) {
    if (Actor_WorldDistXZToPoint(&this->actor, &this->actor.home.pos) > 400.0f) {
        this->unk_19C = Actor_WorldYawTowardPoint(&this->actor, &this->actor.home.pos);
    }
    Math_ScaledStepToS(&this->actor.world.rot.y, this->unk_19C, 0x71C);
}

void func_80ADEAC4(EnPoh* this, PlayState* play) {
    SkelAnime_Update(&this->skelAnime);
    if (Animation_OnFrame(&this->skelAnime, 0.0f) && this->unk_198 != 0) {
        this->unk_198--;
    }
    EnPoh_MoveTowardsPlayerHeight(this, play);
    if (this->actor.xzDistToPlayer < 200.0f) {
        func_80ADE1BC(this);
    } else if (this->unk_198 == 0) {
        EnPoh_SetupIdle(this);
    }
    if (this->lightColor.a == 255) {
        func_8002F974(&this->actor, NA_SE_EN_PO_FLY - SFX_FLAG);
    }
}

void EnPoh_Idle(EnPoh* this, PlayState* play) {
    SkelAnime_Update(&this->skelAnime);
    Math_StepToF(&this->actor.speedXZ, 1.0f, 0.2f);
    if (Animation_OnFrame(&this->skelAnime, 0.0f) && this->unk_198 != 0) {
        this->unk_198--;
    }
    func_80ADEA5C(this);
    EnPoh_MoveTowardsPlayerHeight(this, play);
    if (this->actor.xzDistToPlayer < 200.0f && this->unk_198 < 19) {
        func_80ADE1BC(this);
    } else if (this->unk_198 == 0) {
        if (Rand_ZeroOne() < 0.1f) {
            func_80ADE514(this);
        } else {
            func_80ADE114(this);
        }
    }
    if (this->lightColor.a == 255) {
        func_8002F974(&this->actor, NA_SE_EN_PO_FLY - SFX_FLAG);
    }
}

void func_80ADEC9C(EnPoh* this, PlayState* play) {
    Player* player;
    s16 facingDiff;

    player = GET_PLAYER(play);
    SkelAnime_Update(&this->skelAnime);
    if (this->unk_198 != 0) {
        this->unk_198--;
    }
    facingDiff = this->actor.yawTowardsPlayer - player->actor.shape.rot.y;
    if (facingDiff >= 0x3001) {
        Math_ScaledStepToS(&this->actor.world.rot.y, this->actor.yawTowardsPlayer + 0x3000, 0x71C);
    } else if (facingDiff < -0x3000) {
        Math_ScaledStepToS(&this->actor.world.rot.y, this->actor.yawTowardsPlayer - 0x3000, 0x71C);
    } else {
        Math_ScaledStepToS(&this->actor.world.rot.y, this->actor.yawTowardsPlayer, 0x71C);
    }
    EnPoh_MoveTowardsPlayerHeight(this, play);
    if (this->actor.xzDistToPlayer > 280.0f) {
        EnPoh_SetupIdle(this);
    } else if (this->unk_198 == 0 && this->actor.xzDistToPlayer < 140.0f &&
               !Player_IsFacingActor(&this->actor, 0x2AAA, play)) {
        EnPoh_SetupAttack(this);
    }
    if (this->lightColor.a == 255) {
        func_8002F974(&this->actor, NA_SE_EN_PO_FLY - SFX_FLAG);
    }
}

void EnPoh_Attack(EnPoh* this, PlayState* play) {
    SkelAnime_Update(&this->skelAnime);
    if (Animation_OnFrame(&this->skelAnime, 0.0f)) {
        Audio_PlayActorSfx2(&this->actor, NA_SE_EN_PO_KANTERA);
        if (this->unk_198 != 0) {
            this->unk_198--;
        }
    }
    EnPoh_MoveTowardsPlayerHeight(this, play);
    if (this->unk_198 >= 10) {
        Math_ScaledStepToS(&this->actor.world.rot.y, this->actor.yawTowardsPlayer, 0xE38);
    } else if (this->unk_198 == 9) {
        this->actor.speedXZ = 5.0f;
        this->skelAnime.playSpeed = 2.0f;
    } else if (this->unk_198 == 0) {
        EnPoh_SetupIdle(this);
        this->unk_198 = 23;
    }
}

void func_80ADEECC(EnPoh* this, PlayState* play) {
    Math_StepToF(&this->actor.speedXZ, 0.0f, 0.5f);
    if (SkelAnime_Update(&this->skelAnime)) {
        if (this->actor.colChkInfo.health != 0) {
            func_80ADE368(this);
        } else {
            func_80ADE48C(this);
        }
    }
}

void func_80ADEF38(EnPoh* this, PlayState* play) {
    if (SkelAnime_Update(&this->skelAnime)) {
        this->lightColor.a = 255;
        this->visibilityTimer = Rand_S16Offset(700, 300);
        this->actor.flags |= ACTOR_FLAG_0;
        EnPoh_SetupIdle(this);
    } else if (this->skelAnime.curFrame > 10.0f) {
        this->lightColor.a = ((this->skelAnime.curFrame - 10.0f) * 0.05f) * 255.0f;
    }
    if (this->skelAnime.playSpeed < 0.5f && this->actor.xzDistToPlayer < 280.0f) {
        Audio_PlayActorSfx2(&this->actor, NA_SE_EN_PO_APPEAR);
        this->skelAnime.playSpeed = 1.0f;
    }
}

void EnPoh_ComposerAppear(EnPoh* this, PlayState* play) {
    if (SkelAnime_Update(&this->skelAnime)) {
        this->lightColor.a = 255;
        this->visibilityTimer = Rand_S16Offset(700, 300);
        this->actor.flags |= ACTOR_FLAG_0;
        EnPoh_SetupIdle(this);
    } else {
        this->lightColor.a = CLAMP_MAX((s32)(this->skelAnime.curFrame * 25.5f), 255);
    }
}

void func_80ADF15C(EnPoh* this, PlayState* play) {
    Vec3f vec;
    f32 multiplier;
    f32 newScale;
    s32 pad;
    s32 pad1;

    this->unk_198++;
    if (this->unk_198 < 8) {
        if (this->unk_198 < 5) {
            vec.y = Math_SinS((this->unk_198 * 0x1000) - 0x4000) * 23.0f + (this->actor.world.pos.y + 40.0f);
            multiplier = Math_CosS((this->unk_198 * 0x1000) - 0x4000) * 23.0f;
            vec.x =
                Math_SinS(Camera_GetCamDirYaw(GET_ACTIVE_CAM(play)) + 0x4800) * multiplier + this->actor.world.pos.x;
            vec.z =
                Math_CosS(Camera_GetCamDirYaw(GET_ACTIVE_CAM(play)) + 0x4800) * multiplier + this->actor.world.pos.z;
        } else {
            vec.y = (this->actor.world.pos.y + 40.0f) + (15.0f * (this->unk_198 - 5));
            vec.x = Math_SinS(Camera_GetCamDirYaw(GET_ACTIVE_CAM(play)) + 0x4800) * 23.0f + this->actor.world.pos.x;
            vec.z = Math_CosS(Camera_GetCamDirYaw(GET_ACTIVE_CAM(play)) + 0x4800) * 23.0f + this->actor.world.pos.z;
        }
        EffectSsDeadDb_Spawn(play, &vec, &D_80AE1B60, &D_80AE1B6C, this->unk_198 * 10 + 80, 0, 255, 255, 255, 255, 0, 0,
                             255, 1, 9, 1);
        vec.x = (this->actor.world.pos.x + this->actor.world.pos.x) - vec.x;
        vec.z = (this->actor.world.pos.z + this->actor.world.pos.z) - vec.z;
        EffectSsDeadDb_Spawn(play, &vec, &D_80AE1B60, &D_80AE1B6C, this->unk_198 * 10 + 80, 0, 255, 255, 255, 255, 0, 0,
                             255, 1, 9, 1);
        vec.x = this->actor.world.pos.x;
        vec.z = this->actor.world.pos.z;
        EffectSsDeadDb_Spawn(play, &vec, &D_80AE1B60, &D_80AE1B6C, this->unk_198 * 10 + 80, 0, 255, 255, 255, 255, 0, 0,
                             255, 1, 9, 1);
        if (this->unk_198 == 1) {
            Audio_PlayActorSfx2(&this->actor, NA_SE_EN_EXTINCT);
        }
    } else if (this->unk_198 == 28) {
        EnPoh_SetupDeath(this, play);
    } else if (this->unk_198 >= 19) {
        newScale = (28 - this->unk_198) * 0.001f;
        this->actor.world.pos.y += 5.0f;
        this->actor.scale.z = newScale;
        this->actor.scale.y = newScale;
        this->actor.scale.x = newScale;
    }
    if (this->unk_198 == 18) {
        Audio_PlayActorSfx2(&this->actor, NA_SE_EN_PO_DEAD2);
    }
}

void func_80ADF574(EnPoh* this, PlayState* play) {
    if (SkelAnime_Update(&this->skelAnime)) {
        this->actor.world.rot.y = this->actor.shape.rot.y;
        EnPoh_SetupIdle(this);
        this->unk_198 = 23;
    } else {
        Math_StepToF(&this->actor.speedXZ, 0.0f, 0.5f);
        this->actor.shape.rot.y += 0x1000;
    }
}

void func_80ADF5E0(EnPoh* this, PlayState* play) {
    SkelAnime_Update(&this->skelAnime);
    if (Math_ScaledStepToS(&this->actor.world.rot.y, this->unk_19C, 1820) != 0) {
        EnPoh_SetupIdle(this);
    }
    if (this->actor.xzDistToPlayer < 200.0f) {
        func_80ADE1BC(this);
    }
    EnPoh_MoveTowardsPlayerHeight(this, play);
}

void EnPoh_Disappear(EnPoh* this, PlayState* play) {
    if (this->unk_194 != 0) {
        this->unk_194--;
    }
    this->actor.world.rot.y += 0x1000;
    EnPoh_MoveTowardsPlayerHeight(this, play);
    this->lightColor.a = this->unk_194 * 7.96875f;
    if (this->unk_194 == 0) {
        this->visibilityTimer = Rand_S16Offset(100, 50);
        EnPoh_SetupIdle(this);
    }
}

void EnPoh_Appear(EnPoh* this, PlayState* play) {
    this->unk_194++;
    this->actor.world.rot.y -= 0x1000;
    EnPoh_MoveTowardsPlayerHeight(this, play);
    this->lightColor.a = this->unk_194 * 7.96875f;
    if (this->unk_194 == 32) {
        this->visibilityTimer = Rand_S16Offset(700, 300);
        this->unk_194 = 0;
        EnPoh_SetupIdle(this);
    }
}

void func_80ADF894(EnPoh* this, PlayState* play) {
    f32 multiplier;

    SkelAnime_Update(&this->skelAnime);
    multiplier = Math_SinS(this->unk_195 * 0x800) * 3.0f;
    this->actor.world.pos.x -= multiplier * Math_CosS(this->actor.shape.rot.y);
    this->actor.world.pos.z += multiplier * Math_SinS(this->actor.shape.rot.y);
    Math_ScaledStepToS(&this->actor.world.rot.y, this->actor.yawTowardsPlayer + 0x8000, 0x71C);
    EnPoh_MoveTowardsPlayerHeight(this, play);
    if (this->unk_198 == 0 || this->actor.xzDistToPlayer > 250.0f) {
        this->actor.world.rot.y = this->actor.shape.rot.y;
        EnPoh_SetupIdle(this);
    }
    func_8002F974(&this->actor, NA_SE_EN_PO_AWAY - SFX_FLAG);
}

void EnPoh_Death(EnPoh* this, PlayState* play) {
    s32 objId;

    if (this->unk_198 != 0) {
        this->unk_198--;
    }
    if (this->actor.bgCheckFlags & BGCHECKFLAG_GROUND) {
        objId = (this->infoIdx == EN_POH_INFO_COMPOSER) ? OBJECT_PO_COMPOSER : OBJECT_POH;
        EffectSsHahen_SpawnBurst(play, &this->actor.world.pos, 6.0f, 0, 1, 1, 15, objId, 10,
                                 this->info->lanternDisplayList);
        func_80ADE6D4(this);
    } else if (this->unk_198 == 0) {
        Actor_Kill(&this->actor);
        return;
    }
    Actor_MoveForward(&this->actor);
    Actor_UpdateBgCheckInfo(play, &this->actor, 10.0f, 10.0f, 10.0f, UPDBGCHECKINFO_FLAG_2);
}

void func_80ADFA90(EnPoh* this, s32 arg1) {
    f32 multiplier;

    this->lightColor.a = CLAMP(this->lightColor.a + arg1, 0, 255);
    if (arg1 < 0) {
        multiplier = this->lightColor.a * (1.0f / 255);
        this->actor.scale.x = this->actor.scale.z = 0.0056000002f * multiplier + 0.0014000001f;
        this->actor.scale.y = (0.007f - 0.007f * multiplier) + 0.007f;
    } else {
        multiplier = 1.0f;
        this->actor.scale.x = this->actor.scale.y = this->actor.scale.z = this->lightColor.a * (0.007f / 0xFF);
        this->actor.world.pos.y = this->actor.home.pos.y + (1.0f / 17.0f) * this->lightColor.a;
    }
    this->lightColor.r = this->info->lightColor.r * multiplier;
    this->lightColor.g = this->info->lightColor.g * multiplier;
    this->lightColor.b = this->info->lightColor.b * multiplier;
    Lights_PointNoGlowSetInfo(&this->lightInfo, this->actor.world.pos.x, this->actor.world.pos.y,
                              this->actor.world.pos.z, this->info->lightColor.r, this->info->lightColor.g,
                              this->info->lightColor.b, this->lightColor.a * (200.0f / 255));
}

void func_80ADFE28(EnPoh* this, PlayState* play) {
    this->actor.home.pos.y += 2.0f;
    func_80ADFA90(this, 20);
    if (this->lightColor.a == 255) {
        EnPoh_Talk(this, play);
    }
}

void func_80ADFE80(EnPoh* this, PlayState* play) {
    if (this->unk_198 != 0) {
        this->unk_198--;
    }
    if (Actor_ProcessTalkRequest(&this->actor, play)) {
        if (this->actor.params >= EN_POH_SHARP) {
            func_80ADE9BC(this);
        } else {
            func_80ADE998(this);
        }
        return;
    }
    if (this->unk_198 == 0) {
        func_80ADE950(this, 1);
        this->actor.flags &= ~ACTOR_FLAG_16;
        return;
    }
    if (this->colliderCyl.base.ocFlags1 & OC1_HIT) {
        this->actor.flags |= ACTOR_FLAG_16;
        func_8002F2F4(&this->actor, play);
    } else {
        this->actor.flags &= ~ACTOR_FLAG_16;
        CollisionCheck_SetOC(play, &play->colChkCtx, &this->colliderCyl.base);
    }
    this->actor.world.pos.y = Math_SinS(this->unk_195 * 0x800) * 5.0f + this->actor.home.pos.y;
    if (this->unk_195 != 0) {
        this->unk_195 -= 1;
    }
    if (this->unk_195 == 0) {
        this->unk_195 = 32;
    }
    this->colliderCyl.dim.pos.y = this->actor.world.pos.y - 20.0f;
    Actor_SetFocus(&this->actor, -10.0f);
    Lights_PointNoGlowSetInfo(&this->lightInfo, this->actor.world.pos.x, this->actor.world.pos.y,
                              this->actor.world.pos.z, this->info->lightColor.r, this->info->lightColor.g,
                              this->info->lightColor.b, this->lightColor.a * (200.0f / 255));
}

void func_80AE009C(EnPoh* this, PlayState* play) {
    func_80ADFA90(this, -13);
    if (this->lightColor.a == 0) {
        Actor_Kill(&this->actor);
    }
}

void EnPoh_TalkRegular(EnPoh* this, PlayState* play) {
    if (this->actor.textId != 0x5005) {
        func_80ADFA90(this, -13);
    } else {
        func_8002F974(&this->actor, NA_SE_EN_PO_BIG_CRY - SFX_FLAG);
    }
    if (Message_GetState(&play->msgCtx) == TEXT_STATE_CHOICE) {
        if (Message_ShouldAdvance(play)) {
            Audio_StopSfxByPosAndId(&this->actor.projectedPos, NA_SE_EN_PO_BIG_CRY - SFX_FLAG);
            if (play->msgCtx.choiceIndex == 0) {
                if (Inventory_HasEmptyBottle()) {
                    this->actor.textId = 0x5008;
<<<<<<< HEAD
                    Item_Give(play, ITEM_BOTTLE_POE);
                    Audio_PlayActorSound2(&this->actor, NA_SE_EN_PO_BIG_GET);
=======
                    Item_Give(play, ITEM_POE);
                    Audio_PlayActorSfx2(&this->actor, NA_SE_EN_PO_BIG_GET);
>>>>>>> 1d19f37b
                } else {
                    this->actor.textId = 0x5006;
                    Audio_PlayActorSfx2(&this->actor, NA_SE_EN_PO_LAUGH);
                }
            } else {
                this->actor.textId = 0x5007;
                Audio_PlayActorSfx2(&this->actor, NA_SE_EN_PO_LAUGH);
            }
            Message_ContinueTextbox(play, this->actor.textId);
        }
    } else if (Actor_TextboxIsClosing(&this->actor, play)) {
        func_80ADE950(this, 0);
    }
}

void EnPoh_TalkComposer(EnPoh* this, PlayState* play) {
    func_8002F974(&this->actor, NA_SE_EN_PO_BIG_CRY - SFX_FLAG);
    if (Message_GetState(&play->msgCtx) == TEXT_STATE_CHOICE) {
        if (Message_ShouldAdvance(play)) {
            if (play->msgCtx.choiceIndex == 0) {
                if (!Flags_GetSwitch(play, 0xB) && !Flags_GetSwitch(play, 0xA)) {
                    this->actor.textId = 0x5010;
                } else {
                    this->actor.textId = 0x5014;
                }
                Message_ContinueTextbox(play, this->actor.textId);
            } else {
                if (this->actor.params == EN_POH_SHARP) {
                    Flags_SetSwitch(play, 0xB);
                } else {
                    Flags_SetSwitch(play, 0xA);
                }
                func_80ADE950(this, 1);
            }
        }
    } else if (Actor_TextboxIsClosing(&this->actor, play)) {
        if (this->actor.textId == 0x5000) {
            Flags_SetSwitch(play, 9);
        }
        func_80ADE950(this, 1);
    }
}

void func_80AE032C(EnPoh* this, PlayState* play) {
    if (this->colliderCyl.base.acFlags & AC_HIT) {
        this->colliderCyl.base.acFlags &= ~AC_HIT;
        if (this->actor.colChkInfo.damageEffect != 0 || this->actor.colChkInfo.damage != 0) {
            if (Actor_ApplyDamage(&this->actor) == 0) {
                Enemy_StartFinishingBlow(play, &this->actor);
                Audio_PlayActorSfx2(&this->actor, NA_SE_EN_PO_DEAD);
            } else {
                Audio_PlayActorSfx2(&this->actor, NA_SE_EN_PO_DAMAGE);
            }
            func_80ADE28C(this);
        }
    }
}

void EnPoh_UpdateVisibility(EnPoh* this) {
    if (this->actionFunc != EnPoh_Appear && this->actionFunc != EnPoh_Disappear && this->actionFunc != func_80ADEF38 &&
        this->actionFunc != EnPoh_ComposerAppear) {
        if (this->visibilityTimer != 0) {
            this->visibilityTimer--;
        }
        if (this->lightColor.a == 255) {
            if (this->actor.isTargeted) {
                this->unk_194++;
                this->unk_194 = CLAMP_MAX(this->unk_194, 20);
            } else {
                this->unk_194 = 0;
            }
            if ((this->unk_194 == 20 || this->visibilityTimer == 0) &&
                (this->actionFunc == func_80ADEAC4 || this->actionFunc == EnPoh_Idle ||
                 this->actionFunc == func_80ADEC9C || this->actionFunc == func_80ADF894 ||
                 this->actionFunc == func_80ADF5E0)) {
                EnPoh_SetupDisappear(this);
            }
        } else if (this->lightColor.a == 0 && this->visibilityTimer == 0 &&
                   (this->actionFunc == func_80ADEAC4 || this->actionFunc == EnPoh_Idle ||
                    this->actionFunc == func_80ADEC9C || this->actionFunc == func_80ADF5E0)) {
            EnPoh_SetupAppear(this);
        }
    }
}

void EnPoh_Update(Actor* thisx, PlayState* play) {
    EnPoh* this = (EnPoh*)thisx;

    if (Object_IsLoaded(&play->objectCtx, this->objectIdx)) {
        this->actor.objBankIndex = this->objectIdx;
        this->actor.update = EnPoh_UpdateLiving;
        Actor_SetObjectDependency(play, &this->actor);
        if (this->infoIdx == EN_POH_INFO_NORMAL) {
            SkelAnime_Init(play, &this->skelAnime, &gPoeSkel, &gPoeFloatAnim, this->jointTable, this->morphTable, 21);
            this->actor.draw = EnPoh_DrawRegular;
        } else {
            SkelAnime_InitFlex(play, &this->skelAnime, &gPoeComposerSkel, &gPoeComposerFloatAnim, this->jointTable,
                               this->morphTable, 12);
            this->actor.draw = EnPoh_DrawComposer;
            this->colliderSph.elements[0].dim.limb = 9;
            this->colliderSph.elements[0].dim.modelSphere.center.y *= -1;
            this->actor.shape.rot.y = this->actor.world.rot.y = -0x4000;
            this->colliderCyl.dim.radius = 20;
            this->colliderCyl.dim.height = 55;
            this->colliderCyl.dim.yShift = 15;
        }
        this->actor.flags &= ~ACTOR_FLAG_4;
        EnPoh_SetupInitialAction(this);
    }
}

void func_80AE067C(EnPoh* this) {
    s16 temp_var;

    if (this->actionFunc == EnPoh_Attack) {
        this->lightColor.r = CLAMP_MAX((s16)(this->lightColor.r + 5), 255);
        this->lightColor.g = CLAMP_MIN((s16)(this->lightColor.g - 5), 50);
        temp_var = this->lightColor.b - 5;
        this->lightColor.b = CLAMP_MIN(temp_var, 0);
    } else if (this->actionFunc == func_80ADF894) {
        this->lightColor.r = CLAMP_MAX((s16)(this->lightColor.r + 5), 80);
        this->lightColor.g = CLAMP_MAX((s16)(this->lightColor.g + 5), 255);
        temp_var = this->lightColor.b + 5;
        this->lightColor.b = CLAMP_MAX(temp_var, 225);
    } else if (this->actionFunc == func_80ADEECC) {
        if (this->actor.colorFilterTimer & 2) {
            this->lightColor.r = 0;
            this->lightColor.g = 0;
            this->lightColor.b = 0;
        } else {
            this->lightColor.r = 80;
            this->lightColor.g = 255;
            this->lightColor.b = 225;
        }
    } else {
        this->lightColor.r = CLAMP_MAX((s16)(this->lightColor.r + 5), 255);
        this->lightColor.g = CLAMP_MAX((s16)(this->lightColor.g + 5), 255);
        if (this->lightColor.b >= 211) {
            temp_var = this->lightColor.b - 5;
            this->lightColor.b = CLAMP_MIN(temp_var, 210);
        } else {
            temp_var = this->lightColor.b + 5;
            this->lightColor.b = CLAMP_MAX(temp_var, 210);
        }
    }
}

void func_80AE089C(EnPoh* this) {
    f32 rand;

    if ((this->actionFunc == func_80ADEF38 || this->actionFunc == EnPoh_ComposerAppear) &&
        this->skelAnime.curFrame < 12.0f) {
        this->envColor.r = this->envColor.g = this->envColor.b = (s16)(this->skelAnime.curFrame * 16.66f) + 55;
        this->envColor.a = this->skelAnime.curFrame * (100.0f / 6.0f);
    } else {
        rand = Rand_ZeroOne();
        this->envColor.r = (s16)(rand * 30.0f) + 225;
        this->envColor.g = (s16)(rand * 100.0f) + 155;
        this->envColor.b = (s16)(rand * 160.0f) + 95;
        this->envColor.a = 200;
    }
}

void EnPoh_UpdateLiving(Actor* thisx, PlayState* play) {
    EnPoh* this = (EnPoh*)thisx;
    s32 pad;
    Vec3f vec;
    s32 sp38;

    if (this->colliderSph.base.atFlags & AT_HIT) {
        this->colliderSph.base.atFlags &= ~AT_HIT;
        func_80ADE4C8(this);
    }
    func_80AE032C(this, play);
    EnPoh_UpdateVisibility(this);
    this->actionFunc(this, play);
    Actor_MoveForward(&this->actor);
    if (this->actionFunc == EnPoh_Attack && this->unk_198 < 10) {
        this->actor.flags |= ACTOR_FLAG_24;
        CollisionCheck_SetAT(play, &play->colChkCtx, &this->colliderSph.base);
    }
    Collider_UpdateCylinder(&this->actor, &this->colliderCyl);
    if ((this->colliderCyl.base.acFlags & AC_ON) && this->lightColor.a == 255) {
        CollisionCheck_SetAC(play, &play->colChkCtx, &this->colliderCyl.base);
    }
    CollisionCheck_SetOC(play, &play->colChkCtx, &this->colliderCyl.base);
    CollisionCheck_SetOC(play, &play->colChkCtx, &this->colliderSph.base);
    Actor_SetFocus(&this->actor, 42.0f);
    if (this->actionFunc != func_80ADEECC && this->actionFunc != func_80ADF574) {
        if (this->actionFunc == func_80ADF894) {
            this->actor.shape.rot.y = this->actor.world.rot.y + 0x8000;
        } else {
            this->actor.shape.rot.y = this->actor.world.rot.y;
        }
    }
    vec.x = this->actor.world.pos.x;
    vec.y = this->actor.world.pos.y + 20.0f;
    vec.z = this->actor.world.pos.z;
    this->actor.floorHeight =
        BgCheck_EntityRaycastFloor4(&play->colCtx, &this->actor.floorPoly, &sp38, &this->actor, &vec);
    func_80AE089C(this);
    this->actor.shape.shadowAlpha = this->lightColor.a;
}

s32 EnPoh_OverrideLimbDraw(PlayState* play, s32 limbIndex, Gfx** dList, Vec3f* pos, Vec3s* rot, void* thisx,
                           Gfx** gfxP) {
    EnPoh* this = (EnPoh*)thisx;

    if ((this->lightColor.a == 0 || limbIndex == this->info->unk_6) ||
        (this->actionFunc == func_80ADF15C && this->unk_198 >= 2)) {
        *dList = NULL;
    } else if (this->actor.params == EN_POH_FLAT && limbIndex == 0xA) {
        // Replace Sharp's head with Flat's
        *dList = gPoeComposerFlatHeadDL;
    }
    if (limbIndex == 0x13 && this->infoIdx == EN_POH_INFO_NORMAL) {
        gDPPipeSync((*gfxP)++);
        gDPSetEnvColor((*gfxP)++, this->lightColor.r, this->lightColor.g, this->lightColor.b, this->lightColor.a);
    }
    return false;
}

void EnPoh_PostLimbDraw(PlayState* play, s32 limbIndex, Gfx** dList, Vec3s* rot, void* thisx, Gfx** gfxP) {
    EnPoh* this = (EnPoh*)thisx;

    Collider_UpdateSpheres(limbIndex, &this->colliderSph);
    if (this->actionFunc == func_80ADF15C && this->unk_198 >= 2 && limbIndex == this->info->unk_7) {
        gSPMatrix((*gfxP)++, Matrix_NewMtx(play->state.gfxCtx, "../z_en_poh.c", 2460),
                  G_MTX_NOPUSH | G_MTX_LOAD | G_MTX_MODELVIEW);
        gSPDisplayList((*gfxP)++, this->info->burnDisplayList);
    }
    if (limbIndex == this->info->unk_6) {
        if (this->actionFunc == func_80ADF15C && this->unk_198 >= 19 && 0.0f != this->actor.scale.x) {
            f32 mtxScale = 0.01f / this->actor.scale.x;
            Matrix_Scale(mtxScale, mtxScale, mtxScale, MTXMODE_APPLY);
        }
        Matrix_Get(&this->unk_368);
        if (this->actionFunc == func_80ADF15C && this->unk_198 == 27) {
            this->actor.world.pos.x = this->unk_368.xw;
            this->actor.world.pos.y = this->unk_368.yw;
            this->actor.world.pos.z = this->unk_368.zw;
        }
        Lights_PointGlowSetInfo(&this->lightInfo, this->colliderSph.elements[0].dim.worldSphere.center.x,
                                this->colliderSph.elements[0].dim.worldSphere.center.y,
                                this->colliderSph.elements[0].dim.worldSphere.center.z, this->envColor.r,
                                this->envColor.g, this->envColor.b, this->envColor.a * (200.0f / 255));
    }
}

void EnPoh_DrawRegular(Actor* thisx, PlayState* play) {
    EnPoh* this = (EnPoh*)thisx;

    OPEN_DISPS(play->state.gfxCtx, "../z_en_poh.c", 2629);
    func_80AE067C(this);
    Gfx_SetupDL_25Opa(play->state.gfxCtx);
    Gfx_SetupDL_25Xlu(play->state.gfxCtx);
    if (this->lightColor.a == 255 || this->lightColor.a == 0) {
        gDPSetEnvColor(POLY_OPA_DISP++, this->lightColor.r, this->lightColor.g, this->lightColor.b, this->lightColor.a);
        gSPSegment(POLY_OPA_DISP++, 0x08, D_80116280 + 2);
        POLY_OPA_DISP = SkelAnime_Draw(play, this->skelAnime.skeleton, this->skelAnime.jointTable,
                                       EnPoh_OverrideLimbDraw, EnPoh_PostLimbDraw, &this->actor, POLY_OPA_DISP);
    } else {
        gDPSetEnvColor(POLY_XLU_DISP++, 255, 255, 255, this->lightColor.a);
        gSPSegment(POLY_XLU_DISP++, 0x08, D_80116280);
        POLY_XLU_DISP = SkelAnime_Draw(play, this->skelAnime.skeleton, this->skelAnime.jointTable,
                                       EnPoh_OverrideLimbDraw, EnPoh_PostLimbDraw, &this->actor, POLY_XLU_DISP);
    }
    gDPPipeSync(POLY_OPA_DISP++);
    gDPSetEnvColor(POLY_OPA_DISP++, this->envColor.r, this->envColor.g, this->envColor.b, 255);
    Matrix_Put(&this->unk_368);
    gSPMatrix(POLY_OPA_DISP++, Matrix_NewMtx(play->state.gfxCtx, "../z_en_poh.c", 2676),
              G_MTX_NOPUSH | G_MTX_LOAD | G_MTX_MODELVIEW);
    gSPDisplayList(POLY_OPA_DISP++, this->info->lanternDisplayList);
    CLOSE_DISPS(play->state.gfxCtx, "../z_en_poh.c", 2681);
}

void EnPoh_DrawComposer(Actor* thisx, PlayState* play) {
    EnPoh* this = (EnPoh*)thisx;
    Color_RGBA8* sp90;
    Color_RGBA8* phi_t0;

    OPEN_DISPS(play->state.gfxCtx, "../z_en_poh.c", 2694);
    func_80AE067C(this);
    if (this->actor.params == EN_POH_SHARP) {
        sp90 = &D_80AE1B4C;
        phi_t0 = &D_80AE1B54;
    } else {
        sp90 = &D_80AE1B50;
        phi_t0 = &D_80AE1B58;
    }
    if (this->lightColor.a == 255 || this->lightColor.a == 0) {
        Gfx_SetupDL_25Opa(play->state.gfxCtx);
        gSPSegment(POLY_OPA_DISP++, 0x08,
                   Gfx_EnvColor(play->state.gfxCtx, this->lightColor.r, this->lightColor.g, this->lightColor.b,
                                this->lightColor.a));
        gSPSegment(POLY_OPA_DISP++, 0x0A,
                   Gfx_EnvColor(play->state.gfxCtx, sp90->r, sp90->g, sp90->b, this->lightColor.a));
        gSPSegment(POLY_OPA_DISP++, 0x0B,
                   Gfx_EnvColor(play->state.gfxCtx, phi_t0->r, phi_t0->g, phi_t0->b, this->lightColor.a));
        gSPSegment(POLY_OPA_DISP++, 0x0C, D_80116280 + 2);
        POLY_OPA_DISP =
            SkelAnime_DrawFlex(play, this->skelAnime.skeleton, this->skelAnime.jointTable, this->skelAnime.dListCount,
                               EnPoh_OverrideLimbDraw, EnPoh_PostLimbDraw, &this->actor, POLY_OPA_DISP);
    } else {
        Gfx_SetupDL_25Opa(play->state.gfxCtx);
        Gfx_SetupDL_25Xlu(play->state.gfxCtx);
        gSPSegment(POLY_XLU_DISP++, 0x08,
                   Gfx_EnvColor(play->state.gfxCtx, this->lightColor.r, this->lightColor.g, this->lightColor.b,
                                this->lightColor.a));
        gSPSegment(POLY_XLU_DISP++, 0x0A,
                   Gfx_EnvColor(play->state.gfxCtx, sp90->r, sp90->g, sp90->b, this->lightColor.a));
        gSPSegment(POLY_XLU_DISP++, 0x0B,
                   Gfx_EnvColor(play->state.gfxCtx, phi_t0->r, phi_t0->g, phi_t0->b, this->lightColor.a));
        gSPSegment(POLY_XLU_DISP++, 0x0C, D_80116280);
        POLY_XLU_DISP =
            SkelAnime_DrawFlex(play, this->skelAnime.skeleton, this->skelAnime.jointTable, this->skelAnime.dListCount,
                               EnPoh_OverrideLimbDraw, EnPoh_PostLimbDraw, &this->actor, POLY_XLU_DISP);
    }
    gDPPipeSync(POLY_OPA_DISP++);
    gDPSetEnvColor(POLY_OPA_DISP++, this->envColor.r, this->envColor.g, this->envColor.b, 255);
    Matrix_Put(&this->unk_368);
    gSPMatrix(POLY_OPA_DISP++, Matrix_NewMtx(play->state.gfxCtx, "../z_en_poh.c", 2787),
              G_MTX_NOPUSH | G_MTX_LOAD | G_MTX_MODELVIEW);
    gSPDisplayList(POLY_OPA_DISP++, this->info->lanternDisplayList);
    gSPDisplayList(POLY_OPA_DISP++, gPoeComposerLanternBottomDL);
    gDPPipeSync(POLY_OPA_DISP++);
    gDPSetEnvColor(POLY_OPA_DISP++, sp90->r, sp90->g, sp90->b, 255);
    gSPDisplayList(POLY_OPA_DISP++, gPoeComposerLanternTopDL);
    CLOSE_DISPS(play->state.gfxCtx, "../z_en_poh.c", 2802);
}

void EnPoh_UpdateDead(Actor* thisx, PlayState* play) {
    EnPoh* this = (EnPoh*)thisx;

    this->actionFunc(this, play);
    if (this->actionFunc != EnPoh_Death) {
        this->visibilityTimer++;
    }
    func_80AE089C(this);
}

void EnPoh_DrawSoul(Actor* thisx, PlayState* play) {
    EnPoh* this = (EnPoh*)thisx;

    OPEN_DISPS(play->state.gfxCtx, "../z_en_poh.c", 2833);

    if (this->actionFunc == EnPoh_Death) {
        Gfx_SetupDL_25Opa(play->state.gfxCtx);
        gDPSetEnvColor(POLY_OPA_DISP++, this->envColor.r, this->envColor.g, this->envColor.b, 255);
        Lights_PointGlowSetInfo(&this->lightInfo, this->actor.world.pos.x, this->actor.world.pos.y,
                                this->actor.world.pos.z, this->envColor.r, this->envColor.g, this->envColor.b, 200);
        gSPMatrix(POLY_OPA_DISP++, Matrix_NewMtx(play->state.gfxCtx, "../z_en_poh.c", 2854),
                  G_MTX_NOPUSH | G_MTX_LOAD | G_MTX_MODELVIEW);
        gSPDisplayList(POLY_OPA_DISP++, this->info->lanternDisplayList);
        if (this->infoIdx == EN_POH_INFO_COMPOSER) {
            Color_RGBA8* envColor = (this->actor.params == EN_POH_SHARP) ? &D_80AE1B4C : &D_80AE1B50;
            s32 pad;

            gSPDisplayList(POLY_OPA_DISP++, gPoeComposerLanternBottomDL);
            gDPPipeSync(POLY_OPA_DISP++);
            gDPSetEnvColor(POLY_OPA_DISP++, envColor->r, envColor->g, envColor->b, 255);
            gSPDisplayList(POLY_OPA_DISP++, gPoeComposerLanternTopDL);
        }
    } else {
        Gfx_SetupDL_25Xlu(play->state.gfxCtx);
        gSPSegment(POLY_XLU_DISP++, 0x08,
                   Gfx_TwoTexScroll(play->state.gfxCtx, 0, 0, 0, 0x20, 0x40, 1, 0,
                                    (this->visibilityTimer * this->info->unk_8) % 512U, 0x20, 0x80));
        gDPSetPrimColor(POLY_XLU_DISP++, 0x80, 0x80, this->info->primColor.r, this->info->primColor.g,
                        this->info->primColor.b, this->lightColor.a);
        gDPSetEnvColor(POLY_XLU_DISP++, this->lightColor.r, this->lightColor.g, this->lightColor.b, 255);
        Matrix_RotateY((s16)(Camera_GetCamDirYaw(GET_ACTIVE_CAM(play)) + 0x8000) * 9.58738e-05f, MTXMODE_APPLY);
        gSPMatrix(POLY_XLU_DISP++, Matrix_NewMtx(play->state.gfxCtx, "../z_en_poh.c", 2910),
                  G_MTX_NOPUSH | G_MTX_LOAD | G_MTX_MODELVIEW);
        gSPDisplayList(POLY_XLU_DISP++, this->info->soulDisplayList);
    }
    CLOSE_DISPS(play->state.gfxCtx, "../z_en_poh.c", 2916);
}<|MERGE_RESOLUTION|>--- conflicted
+++ resolved
@@ -816,13 +816,8 @@
             if (play->msgCtx.choiceIndex == 0) {
                 if (Inventory_HasEmptyBottle()) {
                     this->actor.textId = 0x5008;
-<<<<<<< HEAD
                     Item_Give(play, ITEM_BOTTLE_POE);
-                    Audio_PlayActorSound2(&this->actor, NA_SE_EN_PO_BIG_GET);
-=======
-                    Item_Give(play, ITEM_POE);
                     Audio_PlayActorSfx2(&this->actor, NA_SE_EN_PO_BIG_GET);
->>>>>>> 1d19f37b
                 } else {
                     this->actor.textId = 0x5006;
                     Audio_PlayActorSfx2(&this->actor, NA_SE_EN_PO_LAUGH);
