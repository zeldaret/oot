/*
 * File: z_en_poh.c
 * Overlay: ovl_En_Poh
 * Description: Graveyard Poe
 */

#include "z_en_poh.h"

#define FLAGS 0x00001015

#define THIS ((EnPoh*)thisx)

void EnPoh_Init(Actor* thisx, GlobalContext* globalCtx);
void EnPoh_Destroy(Actor* thisx, GlobalContext* globalCtx);
void EnPoh_Update(Actor* thisx, GlobalContext* globalCtx);

void EnPoh_UpdateLiving(Actor* thisx, GlobalContext* globalCtx);
void EnPoh_UpdateDead(Actor* thisx, GlobalContext* globalCtx);
void EnPoh_DrawRegular(Actor* thisx, GlobalContext* globalCtx);
void EnPoh_DrawComposer(Actor* thisx, GlobalContext* globalCtx);
void EnPoh_DrawSoul(Actor* thisx, GlobalContext* globalCtx);

void func_80ADEAC4(EnPoh* this, GlobalContext* globalCtx);
void EnPoh_Idle(EnPoh* this, GlobalContext* globalCtx);
void func_80ADEC9C(EnPoh* this, GlobalContext* globalCtx);
void EnPoh_Attack(EnPoh* this, GlobalContext* globalCtx);
void func_80ADEECC(EnPoh* this, GlobalContext* globalCtx);
void func_80ADF894(EnPoh* this, GlobalContext* globalCtx);
void EnPoh_ComposerAppear(EnPoh* this, GlobalContext* globalCtx);
void func_80ADEF38(EnPoh* this, GlobalContext* globalCtx);
void func_80ADF15C(EnPoh* this, GlobalContext* globalCtx);
void func_80ADF574(EnPoh* this, GlobalContext* globalCtx);
void func_80ADF5E0(EnPoh* this, GlobalContext* globalCtx);
void EnPoh_Disappear(EnPoh* this, GlobalContext* globalCtx);
void EnPoh_Appear(EnPoh* this, GlobalContext* globalCtx);
void EnPoh_Death(EnPoh* this, GlobalContext* globalCtx);
void func_80ADFE28(EnPoh* this, GlobalContext* globalCtx);
void func_80ADFE80(EnPoh* this, GlobalContext* globalCtx);
void func_80AE009C(EnPoh* this, GlobalContext* globalCtx);
void EnPoh_TalkRegular(EnPoh* this, GlobalContext* globalCtx);
void EnPoh_TalkComposer(EnPoh* this, GlobalContext* globalCtx);

static s16 D_80AE1A50 = 0;

const ActorInit En_Poh_InitVars = {
    ACTOR_EN_POH,
    ACTORTYPE_ENEMY,
    FLAGS,
    OBJECT_GAMEPLAY_KEEP,
    sizeof(EnPoh),
    (ActorFunc)EnPoh_Init,
    (ActorFunc)EnPoh_Destroy,
    (ActorFunc)EnPoh_Update,
    NULL,
};

static ColliderCylinderInit sCylinderInit = {
    { COLTYPE_UNK3, 0x00, 0x09, 0x39, 0x10, COLSHAPE_CYLINDER },
    { 0x00, { 0x00000000, 0x00, 0x00 }, { 0xFFCFFFFF, 0x00, 0x00 }, 0x00, 0x01, 0x01 },
    { 20, 40, 20, { 0, 0, 0 } },
};

static ColliderJntSphItemInit D_80AE1AA0[] = {
    {
        { 0x00, { 0xFFCFFFFF, 0x00, 0x08 }, { 0x00000000, 0x00, 0x00 }, 0x01, 0x00, 0x01 },
        { 18, { { 0, 1400, 0 }, 10 }, 100 },
    },
};

static ColliderJntSphInit sJntSphInit = { { COLTYPE_UNK3, 0x11, 0x09, 0x39, 0x10, COLSHAPE_JNTSPH }, 1, D_80AE1AA0 };

static CollisionCheckInfoInit sColChkInfoInit = { 0x04, 0x0019, 0x0032, 0x28 };

static DamageTable sDamageTable = {
    0x00, 0x02, 0x01, 0x02, 0x11, 0x02, 0x02, 0x12, 0x01, 0x02, 0x04, 0x02, 0x02, 0x02, 0x02, 0x02,
    0x02, 0x00, 0x00, 0x00, 0x00, 0x00, 0x01, 0x04, 0x02, 0x02, 0x08, 0x04, 0x00, 0x00, 0x04, 0x00,
};

static EnPohInfo sPoeInfo[2] = {
    {
        { 255, 170, 255 },
        { 100, 0, 150 },
        18,
        5,
        248,
        0x060015B0,
        0x06000A60,
        0x060004EC,
        0x060006E0,
        0x06002D28,
        0x06002608,
        0x06003850,
    },
    {
        { 255, 255, 170 },
        { 0, 150, 0 },
        9,
        1,
        244,
        0x06001440,
        0x060009DC,
        0x06000570,
        0x06000708,
        0x060045A0,
        0x06005220,
        0x06001C90,
    },
};

static Color_RGBA8 D_80AE1B4C = { 75, 20, 25, 255 };
static Color_RGBA8 D_80AE1B50 = { 80, 110, 90, 255 };
static Color_RGBA8 D_80AE1B54 = { 90, 85, 50, 255 };
static Color_RGBA8 D_80AE1B58 = { 100, 90, 100, 255 };

static InitChainEntry sInitChain[] = {
    ICHAIN_F32(unk_4C, 3200, ICHAIN_STOP),
};

static Vec3f D_80AE1B60 = { 0.0f, 3.0f, 0.0f };
static Vec3f D_80AE1B6C = { 0.0f, 0.0f, 0.0f };

extern FlexSkeletonHeader D_06006F90;
extern AnimationHeader D_060009DC;
extern SkeletonHeader D_060050D0;
extern AnimationHeader D_06000A60;

extern AnimationHeader D_060001A8;
extern AnimationHeader D_0600020C;
extern AnimationHeader D_060004EC;
extern AnimationHeader D_06000570;
extern AnimationHeader D_06000FE4;
extern AnimationHeader D_060011C4;

extern Gfx D_06004638[];

extern Gfx D_06004498[];
extern Gfx D_06004530[];

void EnPoh_Init(Actor* thisx, GlobalContext* globalCtx) {
    s32 pad;
    EnItem00* collectible;
    EnPoh* this = THIS;

    Actor_ProcessInitChain(&this->actor, sInitChain);
    ActorShape_Init(&this->actor.shape, 0.0f, ActorShadow_DrawFunc_Circle, 30.0f);
    Collider_InitJntSph(globalCtx, &this->colliderSph);
    Collider_SetJntSph(globalCtx, &this->colliderSph, &this->actor, &sJntSphInit, &this->colliderSphItem);
    this->colliderSph.list[0].dim.worldSphere.radius = 0;
    this->colliderSph.list[0].dim.worldSphere.center.x = this->actor.posRot.pos.x;
    this->colliderSph.list[0].dim.worldSphere.center.y = this->actor.posRot.pos.y;
    this->colliderSph.list[0].dim.worldSphere.center.z = this->actor.posRot.pos.z;
    Collider_InitCylinder(globalCtx, &this->colliderCyl);
    Collider_SetCylinder(globalCtx, &this->colliderCyl, &this->actor, &sCylinderInit);
    func_80061ED4(&this->actor.colChkInfo, &sDamageTable, &sColChkInfoInit);
    this->unk_194 = 0;
    this->unk_195 = 32;
    this->visibilityTimer = Rand_S16Offset(700, 300);
    this->lightNode = LightContext_InsertLight(globalCtx, &globalCtx->lightCtx, &this->lightInfo);
    Lights_PointGlowSetInfo(&this->lightInfo, this->actor.initPosRot.pos.x, this->actor.initPosRot.pos.y,
                            this->actor.initPosRot.pos.z, 255, 255, 255, 0);
    if (this->actor.params >= 4) {
        this->actor.params = EN_POH_NORMAL;
    }
    if (this->actor.params == EN_POH_RUPEE) {
        D_80AE1A50++;
        if (D_80AE1A50 >= 3) {
            Actor_Kill(&this->actor);
        } else {
            collectible = Item_DropCollectible(globalCtx, &this->actor.posRot.pos, 0x4000 | ITEM00_RUPEE_BLUE);
            if (collectible != NULL) {
                collectible->actor.speedXZ = 0.0f;
            }
        }
    } else if (this->actor.params == EN_POH_FLAT) {
        if (Flags_GetSwitch(globalCtx, 0x28) || Flags_GetSwitch(globalCtx, 0x9)) {
            Actor_Kill(&this->actor);
        } else {
            Flags_SetSwitch(globalCtx, 0x28);
        }
    } else if (this->actor.params == EN_POH_SHARP) {
        if (Flags_GetSwitch(globalCtx, 0x29) || Flags_GetSwitch(globalCtx, 0x9)) {
            Actor_Kill(&this->actor);
        } else {
            Flags_SetSwitch(globalCtx, 0x29);
        }
    }
    if (this->actor.params < EN_POH_SHARP) {
        this->objectIdx = Object_GetIndex(&globalCtx->objectCtx, OBJECT_POH);
        this->infoIdx = EN_POH_INFO_NORMAL;
        this->actor.naviEnemyId = 0x44;
    } else {
        this->objectIdx = Object_GetIndex(&globalCtx->objectCtx, OBJECT_PO_COMPOSER);
        this->infoIdx = EN_POH_INFO_COMPOSER;
        this->actor.naviEnemyId = 0x43;
    }
    this->info = &sPoeInfo[this->infoIdx];
    if (this->objectIdx < 0) {
        Actor_Kill(&this->actor);
    }
}

void EnPoh_Destroy(Actor* thisx, GlobalContext* globalCtx) {
    EnPoh* this = THIS;

    LightContext_RemoveLight(globalCtx, &globalCtx->lightCtx, this->lightNode);
    Collider_DestroyJntSph(globalCtx, &this->colliderSph);
    Collider_DestroyCylinder(globalCtx, &this->colliderCyl);
    if (this->actor.params == EN_POH_RUPEE) {
        D_80AE1A50--;
    }
}

void func_80ADE114(EnPoh* this) {
<<<<<<< HEAD
    Animation_PlayLoop(&this->skelAnime, this->info->unk_C);
    this->unk_198 = Math_Rand_S16Offset(2, 3);
=======
    SkelAnime_ChangeAnimDefaultRepeat(&this->skelAnime, this->info->unk_C);
    this->unk_198 = Rand_S16Offset(2, 3);
>>>>>>> b95643b3
    this->actionFunc = func_80ADEAC4;
    this->actor.speedXZ = 0.0f;
}

void EnPoh_SetupIdle(EnPoh* this) {
<<<<<<< HEAD
    Animation_PlayLoop(&this->skelAnime, this->info->unk_10);
    this->unk_198 = Math_Rand_S16Offset(15, 3);
=======
    SkelAnime_ChangeAnimDefaultRepeat(&this->skelAnime, this->info->unk_10);
    this->unk_198 = Rand_S16Offset(15, 3);
>>>>>>> b95643b3
    this->actionFunc = EnPoh_Idle;
}

void func_80ADE1BC(EnPoh* this) {
    Animation_PlayLoop(&this->skelAnime, this->info->unk_10);
    this->actionFunc = func_80ADEC9C;
    this->unk_198 = 0;
    this->actor.speedXZ = 2.0f;
}

void EnPoh_SetupAttack(EnPoh* this) {
    if (this->infoIdx == EN_POH_INFO_NORMAL) {
        Animation_MorphToLoop(&this->skelAnime, &D_060001A8, -6.0f);
    } else {
        Animation_PlayLoop(&this->skelAnime, &D_0600020C);
    }
    this->unk_198 = 12;
    this->actor.speedXZ = 0.0f;
    Audio_PlayActorSound2(&this->actor, NA_SE_EN_PO_LAUGH);
    this->actionFunc = EnPoh_Attack;
}

void func_80ADE28C(EnPoh* this) {
    if (this->infoIdx == EN_POH_INFO_NORMAL) {
        Animation_MorphToPlayOnce(&this->skelAnime, &D_060004EC, -6.0f);
    } else {
        Animation_PlayOnce(&this->skelAnime, &D_06000570);
    }
    if (this->colliderCyl.body.acHitItem->toucher.flags & 0x0001F824) {
        this->actor.posRot.rot.y = this->colliderCyl.base.ac->posRot.rot.y;
    } else {
        this->actor.posRot.rot.y = func_8002DA78(&this->actor, this->colliderCyl.base.ac) + 0x8000;
    }
    this->colliderCyl.base.acFlags &= ~1;
    this->actor.speedXZ = 5.0f;
    func_8003426C(&this->actor, 0x4000, 0xFF, 0, 0x10);
    this->actionFunc = func_80ADEECC;
}

void func_80ADE368(EnPoh* this) {
    Animation_MorphToLoop(&this->skelAnime, this->info->unk_18, -5.0f);
    this->actor.speedXZ = 5.0f;
    this->actor.posRot.rot.y = this->actor.shape.rot.y + 0x8000;
    this->colliderCyl.base.acFlags |= 1;
    this->unk_198 = 200;
    this->actionFunc = func_80ADF894;
}

void EnPoh_SetupInitialAction(EnPoh* this) {
    this->lightColor.a = 0;
    this->actor.flags &= ~1;
    if (this->infoIdx == EN_POH_INFO_NORMAL) {
        Animation_PlayOnceSetSpeed(&this->skelAnime, &D_060011C4, 0.0f);
        this->actionFunc = func_80ADEF38;
    } else {
        Animation_PlayOnceSetSpeed(&this->skelAnime, &D_06000FE4, 1.0f);
        this->actor.posRot.pos.y = this->actor.initPosRot.pos.y + 20.0f;
        Audio_PlayActorSound2(&this->actor, NA_SE_EN_PO_LAUGH);
        Audio_PlayActorSound2(&this->actor, NA_SE_EN_PO_APPEAR);
        this->actionFunc = EnPoh_ComposerAppear;
    }
}

void func_80ADE48C(EnPoh* this) {
    this->actor.speedXZ = 0.0f;
    this->actor.posRot.rot.y = this->actor.shape.rot.y;
    this->unk_198 = 0;
    this->actor.naviEnemyId = 0xFF;
    this->actor.flags &= ~1;
    this->actionFunc = func_80ADF15C;
}

void func_80ADE4C8(EnPoh* this) {
    Animation_PlayOnce(&this->skelAnime, this->info->unk_10);
    this->actionFunc = func_80ADF574;
    this->actor.speedXZ = -5.0f;
}

void func_80ADE514(EnPoh* this) {
    Animation_PlayLoop(&this->skelAnime, this->info->unk_C);
    this->unk_19C = this->actor.posRot.rot.y + 0x8000;
    this->actionFunc = func_80ADF5E0;
    this->actor.speedXZ = 0.0f;
}

void EnPoh_SetupDisappear(EnPoh* this) {
    this->unk_194 = 32;
    this->actor.speedXZ = 0.0f;
    this->actor.posRot.rot.y = this->actor.shape.rot.y;
    Audio_PlayActorSound2(&this->actor, NA_SE_EN_PO_DISAPPEAR);
    Audio_PlayActorSound2(&this->actor, NA_SE_EN_PO_LAUGH);
    this->actionFunc = EnPoh_Disappear;
}

void EnPoh_SetupAppear(EnPoh* this) {
    this->unk_194 = 0;
    this->actor.speedXZ = 0.0f;
    Audio_PlayActorSound2(&this->actor, NA_SE_EN_PO_APPEAR);
    Audio_PlayActorSound2(&this->actor, NA_SE_EN_PO_LAUGH);
    this->actionFunc = EnPoh_Appear;
}

void EnPoh_SetupDeath(EnPoh* this, GlobalContext* globalCtx) {
    this->actor.update = EnPoh_UpdateDead;
    this->actor.draw = EnPoh_DrawSoul;
    this->actor.shape.shadowDrawFunc = NULL;
    Actor_SetScale(&this->actor, 0.01f);
    this->actor.flags |= 0x10;
    this->actor.gravity = -1.0f;
    this->actor.shape.unk_08 = 1500.0f;
    this->actor.posRot.pos.y -= 15.0f;
    if (this->infoIdx != EN_POH_INFO_COMPOSER) {
        this->actor.shape.rot.x = -0x8000;
    }
    Actor_ChangeType(globalCtx, &globalCtx->actorCtx, &this->actor, 8);
    this->unk_198 = 60;
    this->actionFunc = EnPoh_Death;
}

void func_80ADE6D4(EnPoh* this) {
    Lights_PointNoGlowSetInfo(&this->lightInfo, this->actor.posRot.pos.x, this->actor.posRot.pos.y,
                              this->actor.posRot.pos.z, 0, 0, 0, 0);
    this->visibilityTimer = 0;
    this->actor.shape.rot.y = 0;
    this->lightColor.r = 0;
    this->lightColor.a = 0;
    this->actor.shape.unk_08 = 0.0f;
    this->actor.gravity = 0.0f;
    this->actor.velocity.y = 0.0f;
    if (this->actor.params >= EN_POH_SHARP) {
        this->lightColor.g = 200;
        this->lightColor.b = 0;
    } else {
        this->lightColor.g = 0;
        this->lightColor.b = 200;
    }
    this->actor.scale.x = 0.0f;
    this->actor.scale.y = 0.0f;
    this->actor.shape.rot.x = 0;
    this->actor.initPosRot.pos.y = this->actor.posRot.pos.y;
    Audio_PlayActorSound2(&this->actor, NA_SE_EV_METAL_BOX_BOUND);
    this->actionFunc = func_80ADFE28;
}

void EnPoh_Talk(EnPoh* this, GlobalContext* globalCtx) {
    this->actor.initPosRot.pos.y = this->actor.posRot.pos.y;
    Actor_SetHeight(&this->actor, -10.0f);
    this->colliderCyl.dim.radius = 13;
    this->colliderCyl.dim.height = 30;
    this->colliderCyl.dim.yShift = 0;
    this->colliderCyl.dim.pos.x = this->actor.posRot.pos.x;
    this->colliderCyl.dim.pos.y = this->actor.posRot.pos.y - 20.0f;
    this->colliderCyl.dim.pos.z = this->actor.posRot.pos.z;
    this->colliderCyl.base.maskA = 9;
    if (this->actor.params == EN_POH_FLAT || this->actor.params == EN_POH_SHARP) {
        if (CHECK_QUEST_ITEM(QUEST_SONG_SUN)) {
            this->actor.textId = 0x5000;
        } else if (!Flags_GetSwitch(globalCtx, 0xA) && !Flags_GetSwitch(globalCtx, 0xB)) {
            this->actor.textId = 0x500F;
        } else if ((this->actor.params == EN_POH_FLAT && Flags_GetSwitch(globalCtx, 0xA)) ||
                   (this->actor.params == EN_POH_SHARP && Flags_GetSwitch(globalCtx, 0xB))) {
            this->actor.textId = 0x5013;
        } else {
            this->actor.textId = 0x5012;
        }
    } else {
        this->actor.textId = 0x5005;
    }
    this->unk_198 = 200;
    this->unk_195 = 32;
    this->actor.flags |= 1;
    this->actionFunc = func_80ADFE80;
}

void func_80ADE950(EnPoh* this, s32 arg1) {
    if (arg1) {
        func_800F8A44(&this->actor.projectedPos, NA_SE_EN_PO_BIG_CRY - SFX_FLAG);
        Audio_PlayActorSound2(&this->actor, NA_SE_EN_PO_LAUGH);
    }
    this->actionFunc = func_80AE009C;
}

void func_80ADE998(EnPoh* this) {
    this->actionFunc = EnPoh_TalkRegular;
    this->actor.initPosRot.pos.y = this->actor.posRot.pos.y - 15.0f;
}

void func_80ADE9BC(EnPoh* this) {
    this->actionFunc = EnPoh_TalkComposer;
}

void EnPoh_MoveTowardsPlayerHeight(EnPoh* this, GlobalContext* globalCtx) {
    Player* player = PLAYER;

    Math_StepToF(&this->actor.posRot.pos.y, player->actor.posRot.pos.y, 1.0f);
    this->actor.posRot.pos.y += 2.5f * Math_SinS(this->unk_195 * 0x800);
    if (this->unk_195 != 0) {
        this->unk_195 -= 1;
    }
    if (this->unk_195 == 0) {
        this->unk_195 = 32;
    }
}

void func_80ADEA5C(EnPoh* this) {
    if (func_8002DBB0(&this->actor, &this->actor.initPosRot.pos) > 400.0f) {
        this->unk_19C = func_8002DAC0(&this->actor, &this->actor.initPosRot.pos);
    }
    Math_ScaledStepToS(&this->actor.posRot.rot.y, this->unk_19C, 0x71C);
}

void func_80ADEAC4(EnPoh* this, GlobalContext* globalCtx) {
    SkelAnime_Update(&this->skelAnime);
    if (Animation_OnFrame(&this->skelAnime, 0.0f) && this->unk_198 != 0) {
        this->unk_198--;
    }
    EnPoh_MoveTowardsPlayerHeight(this, globalCtx);
    if (this->actor.xzDistFromLink < 200.0f) {
        func_80ADE1BC(this);
    } else if (this->unk_198 == 0) {
        EnPoh_SetupIdle(this);
    }
    if (this->lightColor.a == 255) {
        func_8002F974(&this->actor, NA_SE_EN_PO_FLY - SFX_FLAG);
    }
}

void EnPoh_Idle(EnPoh* this, GlobalContext* globalCtx) {
<<<<<<< HEAD
    SkelAnime_Update(&this->skelAnime);
    Math_ApproxF(&this->actor.speedXZ, 1.0f, 0.2f);
    if (Animation_OnFrame(&this->skelAnime, 0.0f) && this->unk_198 != 0) {
=======
    SkelAnime_FrameUpdateMatrix(&this->skelAnime);
    Math_StepToF(&this->actor.speedXZ, 1.0f, 0.2f);
    if (func_800A56C8(&this->skelAnime, 0.0f) && this->unk_198 != 0) {
>>>>>>> b95643b3
        this->unk_198--;
    }
    func_80ADEA5C(this);
    EnPoh_MoveTowardsPlayerHeight(this, globalCtx);
    if (this->actor.xzDistFromLink < 200.0f && this->unk_198 < 19) {
        func_80ADE1BC(this);
    } else if (this->unk_198 == 0) {
        if (Rand_ZeroOne() < 0.1f) {
            func_80ADE514(this);
        } else {
            func_80ADE114(this);
        }
    }
    if (this->lightColor.a == 255) {
        func_8002F974(&this->actor, NA_SE_EN_PO_FLY - SFX_FLAG);
    }
}

void func_80ADEC9C(EnPoh* this, GlobalContext* globalCtx) {
    Player* player;
    s16 facingDiff;

    player = PLAYER;
    SkelAnime_Update(&this->skelAnime);
    if (this->unk_198 != 0) {
        this->unk_198--;
    }
    facingDiff = this->actor.yawTowardsLink - player->actor.shape.rot.y;
    if (facingDiff >= 0x3001) {
        Math_ScaledStepToS(&this->actor.posRot.rot.y, this->actor.yawTowardsLink + 0x3000, 0x71C);
    } else if (facingDiff < -0x3000) {
        Math_ScaledStepToS(&this->actor.posRot.rot.y, this->actor.yawTowardsLink - 0x3000, 0x71C);
    } else {
        Math_ScaledStepToS(&this->actor.posRot.rot.y, this->actor.yawTowardsLink, 0x71C);
    }
    EnPoh_MoveTowardsPlayerHeight(this, globalCtx);
    if (this->actor.xzDistFromLink > 280.0f) {
        EnPoh_SetupIdle(this);
    } else if (this->unk_198 == 0 && this->actor.xzDistFromLink < 140.0f &&
               func_8002DFC8(&this->actor, 0x2AAA, globalCtx) == 0) {
        EnPoh_SetupAttack(this);
    }
    if (this->lightColor.a == 255) {
        func_8002F974(&this->actor, NA_SE_EN_PO_FLY - SFX_FLAG);
    }
}

void EnPoh_Attack(EnPoh* this, GlobalContext* globalCtx) {
    SkelAnime_Update(&this->skelAnime);
    if (Animation_OnFrame(&this->skelAnime, 0.0f)) {
        Audio_PlayActorSound2(&this->actor, NA_SE_EN_PO_KANTERA);
        if (this->unk_198 != 0) {
            this->unk_198--;
        }
    }
    EnPoh_MoveTowardsPlayerHeight(this, globalCtx);
    if (this->unk_198 >= 10) {
        Math_ScaledStepToS(&this->actor.posRot.rot.y, this->actor.yawTowardsLink, 0xE38);
    } else if (this->unk_198 == 9) {
        this->actor.speedXZ = 5.0f;
        this->skelAnime.playSpeed = 2.0f;
    } else if (this->unk_198 == 0) {
        EnPoh_SetupIdle(this);
        this->unk_198 = 23;
    }
}

void func_80ADEECC(EnPoh* this, GlobalContext* globalCtx) {
<<<<<<< HEAD
    Math_ApproxF(&this->actor.speedXZ, 0.0f, 0.5f);
    if (SkelAnime_Update(&this->skelAnime)) {
=======
    Math_StepToF(&this->actor.speedXZ, 0.0f, 0.5f);
    if (SkelAnime_FrameUpdateMatrix(&this->skelAnime)) {
>>>>>>> b95643b3
        if (this->actor.colChkInfo.health != 0) {
            func_80ADE368(this);
        } else {
            func_80ADE48C(this);
        }
    }
}

void func_80ADEF38(EnPoh* this, GlobalContext* globalCtx) {
    if (SkelAnime_Update(&this->skelAnime)) {
        this->lightColor.a = 255;
        this->visibilityTimer = Rand_S16Offset(700, 300);
        this->actor.flags |= 1;
        EnPoh_SetupIdle(this);
    } else if (this->skelAnime.curFrame > 10.0f) {
        this->lightColor.a = ((this->skelAnime.curFrame - 10.0f) * 0.05f) * 255.0f;
    }
    if (this->skelAnime.playSpeed < 0.5f && this->actor.xzDistFromLink < 280.0f) {
        Audio_PlayActorSound2(&this->actor, NA_SE_EN_PO_APPEAR);
        this->skelAnime.playSpeed = 1.0f;
    }
}

void EnPoh_ComposerAppear(EnPoh* this, GlobalContext* globalCtx) {
    if (SkelAnime_Update(&this->skelAnime)) {
        this->lightColor.a = 255;
        this->visibilityTimer = Rand_S16Offset(700, 300);
        this->actor.flags |= 1;
        EnPoh_SetupIdle(this);
    } else {
        this->lightColor.a = CLAMP_MAX((s32)(this->skelAnime.curFrame * 25.5f), 255);
    }
}

void func_80ADF15C(EnPoh* this, GlobalContext* globalCtx) {
    Vec3f vec;
    f32 multiplier;
    f32 newScale;
    s32 pad;
    s32 pad1;

    this->unk_198++;
    if (this->unk_198 < 8) {
        if (this->unk_198 < 5) {
            vec.y = Math_SinS((this->unk_198 * 0x1000) - 0x4000) * 23.0f + (this->actor.posRot.pos.y + 40.0f);
            multiplier = Math_CosS((this->unk_198 * 0x1000) - 0x4000) * 23.0f;
            vec.x = Math_SinS(Camera_GetCamDirYaw(ACTIVE_CAM) + 0x4800) * multiplier + this->actor.posRot.pos.x;
            vec.z = Math_CosS(Camera_GetCamDirYaw(ACTIVE_CAM) + 0x4800) * multiplier + this->actor.posRot.pos.z;
        } else {
            vec.y = (this->actor.posRot.pos.y + 40.0f) + (15.0f * (this->unk_198 - 5));
            vec.x = Math_SinS(Camera_GetCamDirYaw(ACTIVE_CAM) + 0x4800) * 23.0f + this->actor.posRot.pos.x;
            vec.z = Math_CosS(Camera_GetCamDirYaw(ACTIVE_CAM) + 0x4800) * 23.0f + this->actor.posRot.pos.z;
        }
        EffectSsDeadDb_Spawn(globalCtx, &vec, &D_80AE1B60, &D_80AE1B6C, this->unk_198 * 10 + 80, 0, 255, 255, 255, 255,
                             0, 0, 255, 1, 9, 1);
        vec.x = (this->actor.posRot.pos.x + this->actor.posRot.pos.x) - vec.x;
        vec.z = (this->actor.posRot.pos.z + this->actor.posRot.pos.z) - vec.z;
        EffectSsDeadDb_Spawn(globalCtx, &vec, &D_80AE1B60, &D_80AE1B6C, this->unk_198 * 10 + 80, 0, 255, 255, 255, 255,
                             0, 0, 255, 1, 9, 1);
        vec.x = this->actor.posRot.pos.x;
        vec.z = this->actor.posRot.pos.z;
        EffectSsDeadDb_Spawn(globalCtx, &vec, &D_80AE1B60, &D_80AE1B6C, this->unk_198 * 10 + 80, 0, 255, 255, 255, 255,
                             0, 0, 255, 1, 9, 1);
        if (this->unk_198 == 1) {
            Audio_PlayActorSound2(&this->actor, NA_SE_EN_EXTINCT);
        }
    } else if (this->unk_198 == 28) {
        EnPoh_SetupDeath(this, globalCtx);
    } else if (this->unk_198 >= 19) {
        newScale = (28 - this->unk_198) * 0.001f;
        this->actor.posRot.pos.y += 5.0f;
        this->actor.scale.z = newScale;
        this->actor.scale.y = newScale;
        this->actor.scale.x = newScale;
    }
    if (this->unk_198 == 18) {
        Audio_PlayActorSound2(&this->actor, NA_SE_EN_PO_DEAD2);
    }
}

void func_80ADF574(EnPoh* this, GlobalContext* globalCtx) {
    if (SkelAnime_Update(&this->skelAnime)) {
        this->actor.posRot.rot.y = this->actor.shape.rot.y;
        EnPoh_SetupIdle(this);
        this->unk_198 = 23;
    } else {
        Math_StepToF(&this->actor.speedXZ, 0.0f, 0.5f);
        this->actor.shape.rot.y += 0x1000;
    }
}

void func_80ADF5E0(EnPoh* this, GlobalContext* globalCtx) {
<<<<<<< HEAD
    SkelAnime_Update(&this->skelAnime);
    if (Math_ApproxUpdateScaledS(&this->actor.posRot.rot.y, this->unk_19C, 1820) != 0) {
=======
    SkelAnime_FrameUpdateMatrix(&this->skelAnime);
    if (Math_ScaledStepToS(&this->actor.posRot.rot.y, this->unk_19C, 1820) != 0) {
>>>>>>> b95643b3
        EnPoh_SetupIdle(this);
    }
    if (this->actor.xzDistFromLink < 200.0f) {
        func_80ADE1BC(this);
    }
    EnPoh_MoveTowardsPlayerHeight(this, globalCtx);
}

void EnPoh_Disappear(EnPoh* this, GlobalContext* globalCtx) {
    if (this->unk_194 != 0) {
        this->unk_194--;
    }
    this->actor.posRot.rot.y += 0x1000;
    EnPoh_MoveTowardsPlayerHeight(this, globalCtx);
    this->lightColor.a = this->unk_194 * 7.96875f;
    if (this->unk_194 == 0) {
        this->visibilityTimer = Rand_S16Offset(100, 50);
        EnPoh_SetupIdle(this);
    }
}

void EnPoh_Appear(EnPoh* this, GlobalContext* globalCtx) {
    this->unk_194++;
    this->actor.posRot.rot.y -= 0x1000;
    EnPoh_MoveTowardsPlayerHeight(this, globalCtx);
    this->lightColor.a = this->unk_194 * 7.96875f;
    if (this->unk_194 == 32) {
        this->visibilityTimer = Rand_S16Offset(700, 300);
        this->unk_194 = 0;
        EnPoh_SetupIdle(this);
    }
}

void func_80ADF894(EnPoh* this, GlobalContext* globalCtx) {
    f32 multiplier;

<<<<<<< HEAD
    SkelAnime_Update(&this->skelAnime);
    multiplier = Math_Sins(this->unk_195 * 0x800) * 3.0f;
    this->actor.posRot.pos.x -= multiplier * Math_Coss(this->actor.shape.rot.y);
    this->actor.posRot.pos.z += multiplier * Math_Sins(this->actor.shape.rot.y);
    Math_ApproxUpdateScaledS(&this->actor.posRot.rot.y, this->actor.yawTowardsLink + 0x8000, 0x71C);
=======
    SkelAnime_FrameUpdateMatrix(&this->skelAnime);
    multiplier = Math_SinS(this->unk_195 * 0x800) * 3.0f;
    this->actor.posRot.pos.x -= multiplier * Math_CosS(this->actor.shape.rot.y);
    this->actor.posRot.pos.z += multiplier * Math_SinS(this->actor.shape.rot.y);
    Math_ScaledStepToS(&this->actor.posRot.rot.y, this->actor.yawTowardsLink + 0x8000, 0x71C);
>>>>>>> b95643b3
    EnPoh_MoveTowardsPlayerHeight(this, globalCtx);
    if (this->unk_198 == 0 || this->actor.xzDistFromLink > 250.0f) {
        this->actor.posRot.rot.y = this->actor.shape.rot.y;
        EnPoh_SetupIdle(this);
    }
    func_8002F974(&this->actor, NA_SE_EN_PO_AWAY - SFX_FLAG);
}

void EnPoh_Death(EnPoh* this, GlobalContext* globalCtx) {
    s32 objId;

    if (this->unk_198 != 0) {
        this->unk_198--;
    }
    if (this->actor.bgCheckFlags & 1) {
        objId = (this->infoIdx == EN_POH_INFO_COMPOSER) ? OBJECT_PO_COMPOSER : OBJECT_POH;
        EffectSsHahen_SpawnBurst(globalCtx, &this->actor.posRot.pos, 6.0f, 0, 1, 1, 15, objId, 10, this->info->unk_1C);
        func_80ADE6D4(this);
    } else if (this->unk_198 == 0) {
        Actor_Kill(&this->actor);
        return;
    }
    Actor_MoveForward(&this->actor);
    func_8002E4B4(globalCtx, &this->actor, 10.0f, 10.0f, 10.0f, 4);
}

void func_80ADFA90(EnPoh* this, s32 arg1) {
    f32 multiplier;

    this->lightColor.a = CLAMP(this->lightColor.a + arg1, 0, 255);
    if (arg1 < 0) {
        multiplier = this->lightColor.a * 0.003921569f;
        this->actor.scale.z = 0.0056000002f * multiplier + 0.00140000006f;
        this->actor.scale.x = 0.0056000002f * multiplier + 0.00140000006f;
        this->actor.scale.y = (0.007f - 0.007f * multiplier) + 0.007f;
    } else {
        multiplier = 1.0f;
        this->actor.scale.z = this->lightColor.a * 2.7450982e-05f;
        this->actor.scale.y = this->lightColor.a * 2.7450982e-05f;
        this->actor.scale.x = this->lightColor.a * 2.7450982e-05f;
        this->actor.posRot.pos.y = this->actor.initPosRot.pos.y + 0.05882353f * this->lightColor.a;
    }
    this->lightColor.r = this->info->lightColor.r * multiplier;
    this->lightColor.g = this->info->lightColor.g * multiplier;
    this->lightColor.b = this->info->lightColor.b * multiplier;
    Lights_PointNoGlowSetInfo(&this->lightInfo, this->actor.posRot.pos.x, this->actor.posRot.pos.y,
                              this->actor.posRot.pos.z, this->info->lightColor.r, this->info->lightColor.g,
                              this->info->lightColor.b, this->lightColor.a * 0.78431373f);
}

void func_80ADFE28(EnPoh* this, GlobalContext* globalCtx) {
    this->actor.initPosRot.pos.y += 2.0f;
    func_80ADFA90(this, 20);
    if (this->lightColor.a == 255) {
        EnPoh_Talk(this, globalCtx);
    }
}

void func_80ADFE80(EnPoh* this, GlobalContext* globalCtx) {
    if (this->unk_198 != 0) {
        this->unk_198--;
    }
    if (func_8002F194(&this->actor, globalCtx) != 0) {
        if (this->actor.params >= EN_POH_SHARP) {
            func_80ADE9BC(this);
        } else {
            func_80ADE998(this);
        }
        return;
    }
    if (this->unk_198 == 0) {
        func_80ADE950(this, 1);
        this->actor.flags &= ~0x10000;
        return;
    }
    if (this->colliderCyl.base.maskA & 2) {
        this->actor.flags |= 0x10000;
        func_8002F2F4(&this->actor, globalCtx);
    } else {
        this->actor.flags &= ~0x10000;
        CollisionCheck_SetOC(globalCtx, &globalCtx->colChkCtx, &this->colliderCyl.base);
    }
    this->actor.posRot.pos.y = Math_SinS(this->unk_195 * 0x800) * 5.0f + this->actor.initPosRot.pos.y;
    if (this->unk_195 != 0) {
        this->unk_195 -= 1;
    }
    if (this->unk_195 == 0) {
        this->unk_195 = 32;
    }
    this->colliderCyl.dim.pos.y = this->actor.posRot.pos.y - 20.0f;
    Actor_SetHeight(&this->actor, -10.0f);
    Lights_PointNoGlowSetInfo(&this->lightInfo, this->actor.posRot.pos.x, this->actor.posRot.pos.y,
                              this->actor.posRot.pos.z, this->info->lightColor.r, this->info->lightColor.g,
                              this->info->lightColor.b, this->lightColor.a * 0.78431373f);
}

void func_80AE009C(EnPoh* this, GlobalContext* globalCtx) {
    func_80ADFA90(this, -13);
    if (this->lightColor.a == 0) {
        Actor_Kill(&this->actor);
    }
}

void EnPoh_TalkRegular(EnPoh* this, GlobalContext* globalCtx) {
    if (this->actor.textId != 0x5005) {
        func_80ADFA90(this, -13);
    } else {
        func_8002F974(&this->actor, NA_SE_EN_PO_BIG_CRY - SFX_FLAG);
    }
    if (func_8010BDBC(&globalCtx->msgCtx) == 4) {
        if (func_80106BC8(globalCtx) != 0) {
            func_800F8A44(&this->actor.projectedPos, NA_SE_EN_PO_BIG_CRY - SFX_FLAG);
            if (globalCtx->msgCtx.choiceIndex == 0) {
                if (Inventory_HasEmptyBottle()) {
                    this->actor.textId = 0x5008;
                    Item_Give(globalCtx, ITEM_POE);
                    Audio_PlayActorSound2(&this->actor, NA_SE_EN_PO_BIG_GET);
                } else {
                    this->actor.textId = 0x5006;
                    Audio_PlayActorSound2(&this->actor, NA_SE_EN_PO_LAUGH);
                }
            } else {
                this->actor.textId = 0x5007;
                Audio_PlayActorSound2(&this->actor, NA_SE_EN_PO_LAUGH);
            }
            func_8010B720(globalCtx, this->actor.textId);
        }
    } else if (func_8002F334(&this->actor, globalCtx) != 0) {
        func_80ADE950(this, 0);
    }
}

void EnPoh_TalkComposer(EnPoh* this, GlobalContext* globalCtx) {
    func_8002F974(&this->actor, NA_SE_EN_PO_BIG_CRY - SFX_FLAG);
    if (func_8010BDBC(&globalCtx->msgCtx) == 4) {
        if (func_80106BC8(globalCtx) != 0) {
            if (globalCtx->msgCtx.choiceIndex == 0) {
                if (!Flags_GetSwitch(globalCtx, 0xB) && !Flags_GetSwitch(globalCtx, 0xA)) {
                    this->actor.textId = 0x5010;
                } else {
                    this->actor.textId = 0x5014;
                }
                func_8010B720(globalCtx, this->actor.textId);
            } else {
                if (this->actor.params == EN_POH_SHARP) {
                    Flags_SetSwitch(globalCtx, 0xB);
                } else {
                    Flags_SetSwitch(globalCtx, 0xA);
                }
                func_80ADE950(this, 1);
            }
        }
    } else if (func_8002F334(&this->actor, globalCtx) != 0) {
        if (this->actor.textId == 0x5000) {
            Flags_SetSwitch(globalCtx, 9);
        }
        func_80ADE950(this, 1);
    }
}

void func_80AE032C(EnPoh* this, GlobalContext* globalCtx) {
    if (this->colliderCyl.base.acFlags & 2) {
        this->colliderCyl.base.acFlags &= ~2;
        if (this->actor.colChkInfo.damageEffect != 0 || this->actor.colChkInfo.damage != 0) {
            if (Actor_ApplyDamage(&this->actor) == 0) {
                func_80032C7C(globalCtx, &this->actor);
                Audio_PlayActorSound2(&this->actor, NA_SE_EN_PO_DEAD);
            } else {
                Audio_PlayActorSound2(&this->actor, NA_SE_EN_PO_DAMAGE);
            }
            func_80ADE28C(this);
        }
    }
}

void EnPoh_UpdateVisibility(EnPoh* this) {
    if (this->actionFunc != EnPoh_Appear && this->actionFunc != EnPoh_Disappear && this->actionFunc != func_80ADEF38 &&
        this->actionFunc != EnPoh_ComposerAppear) {
        if (this->visibilityTimer != 0) {
            this->visibilityTimer--;
        }
        if (this->lightColor.a == 255) {
            if (this->actor.unk_10C != 0) {
                this->unk_194++;
                this->unk_194 = CLAMP_MAX(this->unk_194, 20);
            } else {
                this->unk_194 = 0;
            }
            if ((this->unk_194 == 20 || this->visibilityTimer == 0) &&
                (this->actionFunc == func_80ADEAC4 || this->actionFunc == EnPoh_Idle ||
                 this->actionFunc == func_80ADEC9C || this->actionFunc == func_80ADF894 ||
                 this->actionFunc == func_80ADF5E0)) {
                EnPoh_SetupDisappear(this);
            }
        } else if (this->lightColor.a == 0 && this->visibilityTimer == 0 &&
                   (this->actionFunc == func_80ADEAC4 || this->actionFunc == EnPoh_Idle ||
                    this->actionFunc == func_80ADEC9C || this->actionFunc == func_80ADF5E0)) {
            EnPoh_SetupAppear(this);
        }
    }
}

void EnPoh_Update(Actor* thisx, GlobalContext* globalCtx) {
    EnPoh* this = THIS;

    if (Object_IsLoaded(&globalCtx->objectCtx, this->objectIdx) != 0) {
        this->actor.objBankIndex = this->objectIdx;
        this->actor.update = EnPoh_UpdateLiving;
        Actor_SetObjectDependency(globalCtx, &this->actor);
        if (this->infoIdx == EN_POH_INFO_NORMAL) {
            SkelAnime_Init(globalCtx, &this->skelAnime, &D_060050D0, &D_06000A60, this->jointTbl, this->morphTbl, 21);
            this->actor.draw = EnPoh_DrawRegular;
        } else {
            SkelAnime_InitFlex(globalCtx, &this->skelAnime, &D_06006F90, &D_060009DC, this->jointTbl, this->morphTbl,
                               12);
            this->actor.draw = EnPoh_DrawComposer;
            this->colliderSph.list[0].dim.joint = 9;
            this->colliderSph.list->dim.modelSphere.center.y *= -1;
            this->actor.shape.rot.y = this->actor.posRot.rot.y = -0x4000;
            this->colliderCyl.dim.radius = 20;
            this->colliderCyl.dim.height = 55;
            this->colliderCyl.dim.yShift = 15;
        }
        this->actor.flags &= ~0x10;
        EnPoh_SetupInitialAction(this);
    }
}

void func_80AE067C(EnPoh* this) {
    s16 temp_var;

    if (this->actionFunc == EnPoh_Attack) {
        this->lightColor.r = CLAMP_MAX((s16)(this->lightColor.r + 5), 255);
        this->lightColor.g = CLAMP_MIN((s16)(this->lightColor.g - 5), 50);
        temp_var = this->lightColor.b - 5;
        this->lightColor.b = CLAMP_MIN(temp_var, 0);
    } else if (this->actionFunc == func_80ADF894) {
        this->lightColor.r = CLAMP_MAX((s16)(this->lightColor.r + 5), 80);
        this->lightColor.g = CLAMP_MAX((s16)(this->lightColor.g + 5), 255);
        temp_var = this->lightColor.b + 5;
        this->lightColor.b = CLAMP_MAX(temp_var, 225);
    } else if (this->actionFunc == func_80ADEECC) {
        if (this->actor.dmgEffectTimer & 2) {
            this->lightColor.r = 0;
            this->lightColor.g = 0;
            this->lightColor.b = 0;
        } else {
            this->lightColor.r = 80;
            this->lightColor.g = 255;
            this->lightColor.b = 225;
        }
    } else {
        this->lightColor.r = CLAMP_MAX((s16)(this->lightColor.r + 5), 255);
        this->lightColor.g = CLAMP_MAX((s16)(this->lightColor.g + 5), 255);
        if (this->lightColor.b >= 211) {
            temp_var = this->lightColor.b - 5;
            this->lightColor.b = CLAMP_MIN(temp_var, 210);
        } else {
            temp_var = this->lightColor.b + 5;
            this->lightColor.b = CLAMP_MAX(temp_var, 210);
        }
    }
}

void func_80AE089C(EnPoh* this) {
    f32 rand;

    if ((this->actionFunc == func_80ADEF38 || this->actionFunc == EnPoh_ComposerAppear) &&
        this->skelAnime.curFrame < 12.0f) {
        this->envColor.r = this->envColor.g = this->envColor.b = (s16)(this->skelAnime.curFrame * 16.66f) + 55;
        this->envColor.a = this->skelAnime.curFrame * 16.666666f;
    } else {
        rand = Rand_ZeroOne();
        this->envColor.r = (s16)(rand * 30.0f) + 225;
        this->envColor.g = (s16)(rand * 100.0f) + 155;
        this->envColor.b = (s16)(rand * 160.0f) + 95;
        this->envColor.a = 200;
    }
}

void EnPoh_UpdateLiving(Actor* thisx, GlobalContext* globalCtx) {
    EnPoh* this = THIS;
    s32 pad;
    Vec3f vec;
    UNK_TYPE sp38;

    if (this->colliderSph.base.atFlags & 2) {
        this->colliderSph.base.atFlags &= ~2;
        func_80ADE4C8(this);
    }
    func_80AE032C(this, globalCtx);
    EnPoh_UpdateVisibility(this);
    this->actionFunc(this, globalCtx);
    Actor_MoveForward(&this->actor);
    if (this->actionFunc == EnPoh_Attack && this->unk_198 < 10) {
        this->actor.flags |= 0x1000000;
        CollisionCheck_SetAT(globalCtx, &globalCtx->colChkCtx, &this->colliderSph.base);
    }
    Collider_CylinderUpdate(&this->actor, &this->colliderCyl);
    if ((this->colliderCyl.base.acFlags & 1) && this->lightColor.a == 255) {
        CollisionCheck_SetAC(globalCtx, &globalCtx->colChkCtx, &this->colliderCyl.base);
    }
    CollisionCheck_SetOC(globalCtx, &globalCtx->colChkCtx, &this->colliderCyl.base);
    CollisionCheck_SetOC(globalCtx, &globalCtx->colChkCtx, &this->colliderSph.base);
    Actor_SetHeight(&this->actor, 42.0f);
    if (this->actionFunc != func_80ADEECC && this->actionFunc != func_80ADF574) {
        if (this->actionFunc == func_80ADF894) {
            this->actor.shape.rot.y = this->actor.posRot.rot.y + 0x8000;
        } else {
            this->actor.shape.rot.y = this->actor.posRot.rot.y;
        }
    }
    vec.x = this->actor.posRot.pos.x;
    vec.y = this->actor.posRot.pos.y + 20.0f;
    vec.z = this->actor.posRot.pos.z;
    this->actor.groundY = func_8003C9A4(&globalCtx->colCtx, &this->actor.floorPoly, &sp38, &this->actor, &vec);
    func_80AE089C(this);
    this->actor.shape.unk_14 = this->lightColor.a;
}

s32 EnPoh_OverrideLimbDraw(GlobalContext* globalCtx, s32 limbIndex, Gfx** dList, Vec3f* pos, Vec3s* rot, void* thisx,
                           Gfx** gfxP) {
    EnPoh* this = THIS;

    if ((this->lightColor.a == 0 || limbIndex == this->info->unk_6) ||
        (this->actionFunc == func_80ADF15C && this->unk_198 >= 2)) {
        *dList = NULL;
    } else if (this->actor.params == EN_POH_FLAT && limbIndex == 0xA) {
        *dList = D_06004638;
    }
    if (limbIndex == 0x13 && this->infoIdx == EN_POH_INFO_NORMAL) {
        gDPPipeSync((*gfxP)++);
        gDPSetEnvColor((*gfxP)++, this->lightColor.r, this->lightColor.g, this->lightColor.b, this->lightColor.a);
    }
    return false;
}

void EnPoh_PostLimbDraw(GlobalContext* globalCtx, s32 limbIndex, Gfx** dList, Vec3s* rot, void* thisx, Gfx** gfxP) {
    EnPoh* this = THIS;

    func_800628A4(limbIndex, &this->colliderSph);
    if (this->actionFunc == func_80ADF15C && this->unk_198 >= 2 && limbIndex == this->info->unk_7) {
        gSPMatrix((*gfxP)++, Matrix_NewMtx(globalCtx->state.gfxCtx, "../z_en_poh.c", 2460),
                  G_MTX_NOPUSH | G_MTX_LOAD | G_MTX_MODELVIEW);
        gSPDisplayList((*gfxP)++, this->info->unk_20);
    }
    if (limbIndex == this->info->unk_6) {
        if (this->actionFunc == func_80ADF15C && this->unk_198 >= 19 && 0.0f != this->actor.scale.x) {
            f32 mtxScale = 0.01f / this->actor.scale.x;
            Matrix_Scale(mtxScale, mtxScale, mtxScale, MTXMODE_APPLY);
        }
        Matrix_Get(&this->unk_368);
        if (this->actionFunc == func_80ADF15C && this->unk_198 == 27) {
            this->actor.posRot.pos.x = this->unk_368.wx;
            this->actor.posRot.pos.y = this->unk_368.wy;
            this->actor.posRot.pos.z = this->unk_368.wz;
        }
        Lights_PointGlowSetInfo(&this->lightInfo, this->colliderSph.list[0].dim.worldSphere.center.x,
                                this->colliderSph.list[0].dim.worldSphere.center.y,
                                this->colliderSph.list[0].dim.worldSphere.center.z, this->envColor.r, this->envColor.g,
                                this->envColor.b, this->envColor.a * 0.78431374f);
    }
}

void EnPoh_DrawRegular(Actor* thisx, GlobalContext* globalCtx) {
    EnPoh* this = THIS;

    OPEN_DISPS(globalCtx->state.gfxCtx, "../z_en_poh.c", 2629);
    func_80AE067C(this);
    func_80093D18(globalCtx->state.gfxCtx);
    func_80093D84(globalCtx->state.gfxCtx);
    if (this->lightColor.a == 255 || this->lightColor.a == 0) {
        gDPSetEnvColor(POLY_OPA_DISP++, this->lightColor.r, this->lightColor.g, this->lightColor.b, this->lightColor.a);
        gSPSegment(POLY_OPA_DISP++, 0x08, D_80116280 + 2);
        POLY_OPA_DISP = SkelAnime_Draw(globalCtx, this->skelAnime.skeleton, this->skelAnime.jointTbl,
                                       EnPoh_OverrideLimbDraw, EnPoh_PostLimbDraw, &this->actor, POLY_OPA_DISP);
    } else {
        gDPSetEnvColor(POLY_XLU_DISP++, 255, 255, 255, this->lightColor.a);
        gSPSegment(POLY_XLU_DISP++, 0x08, D_80116280);
        POLY_XLU_DISP = SkelAnime_Draw(globalCtx, this->skelAnime.skeleton, this->skelAnime.jointTbl,
                                       EnPoh_OverrideLimbDraw, EnPoh_PostLimbDraw, &this->actor, POLY_XLU_DISP);
    }
    gDPPipeSync(POLY_OPA_DISP++);
    gDPSetEnvColor(POLY_OPA_DISP++, this->envColor.r, this->envColor.g, this->envColor.b, 255);
    Matrix_Put(&this->unk_368);
    gSPMatrix(POLY_OPA_DISP++, Matrix_NewMtx(globalCtx->state.gfxCtx, "../z_en_poh.c", 2676),
              G_MTX_NOPUSH | G_MTX_LOAD | G_MTX_MODELVIEW);
    gSPDisplayList(POLY_OPA_DISP++, this->info->unk_1C);
    CLOSE_DISPS(globalCtx->state.gfxCtx, "../z_en_poh.c", 2681);
}

void EnPoh_DrawComposer(Actor* thisx, GlobalContext* globalCtx) {
    EnPoh* this = THIS;
    Color_RGBA8* sp90;
    Color_RGBA8* phi_t0;

    OPEN_DISPS(globalCtx->state.gfxCtx, "../z_en_poh.c", 2694);
    func_80AE067C(this);
    if (this->actor.params == EN_POH_SHARP) {
        sp90 = &D_80AE1B4C;
        phi_t0 = &D_80AE1B54;
    } else {
        sp90 = &D_80AE1B50;
        phi_t0 = &D_80AE1B58;
    }
    if (this->lightColor.a == 255 || this->lightColor.a == 0) {
        func_80093D18(globalCtx->state.gfxCtx);
        gSPSegment(POLY_OPA_DISP++, 0x08,
                   Gfx_EnvColor(globalCtx->state.gfxCtx, this->lightColor.r, this->lightColor.g, this->lightColor.b,
                                this->lightColor.a));
        gSPSegment(POLY_OPA_DISP++, 0x0A,
                   Gfx_EnvColor(globalCtx->state.gfxCtx, sp90->r, sp90->g, sp90->b, this->lightColor.a));
        gSPSegment(POLY_OPA_DISP++, 0x0B,
                   Gfx_EnvColor(globalCtx->state.gfxCtx, phi_t0->r, phi_t0->g, phi_t0->b, this->lightColor.a));
        gSPSegment(POLY_OPA_DISP++, 0x0C, D_80116280 + 2);
        POLY_OPA_DISP = SkelAnime_DrawFlex(globalCtx, this->skelAnime.skeleton, this->skelAnime.jointTbl,
                                           this->skelAnime.dListCount, EnPoh_OverrideLimbDraw, EnPoh_PostLimbDraw,
                                           &this->actor, POLY_OPA_DISP);
    } else {
        func_80093D18(globalCtx->state.gfxCtx);
        func_80093D84(globalCtx->state.gfxCtx);
        gSPSegment(POLY_XLU_DISP++, 0x08,
                   Gfx_EnvColor(globalCtx->state.gfxCtx, this->lightColor.r, this->lightColor.g, this->lightColor.b,
                                this->lightColor.a));
        gSPSegment(POLY_XLU_DISP++, 0x0A,
                   Gfx_EnvColor(globalCtx->state.gfxCtx, sp90->r, sp90->g, sp90->b, this->lightColor.a));
        gSPSegment(POLY_XLU_DISP++, 0x0B,
                   Gfx_EnvColor(globalCtx->state.gfxCtx, phi_t0->r, phi_t0->g, phi_t0->b, this->lightColor.a));
        gSPSegment(POLY_XLU_DISP++, 0x0C, D_80116280);
        POLY_XLU_DISP = SkelAnime_DrawFlex(globalCtx, this->skelAnime.skeleton, this->skelAnime.jointTbl,
                                           this->skelAnime.dListCount, EnPoh_OverrideLimbDraw, EnPoh_PostLimbDraw,
                                           &this->actor, POLY_XLU_DISP);
    }
    gDPPipeSync(POLY_OPA_DISP++);
    gDPSetEnvColor(POLY_OPA_DISP++, this->envColor.r, this->envColor.g, this->envColor.b, 255);
    Matrix_Put(&this->unk_368);
    gSPMatrix(POLY_OPA_DISP++, Matrix_NewMtx(globalCtx->state.gfxCtx, "../z_en_poh.c", 2787),
              G_MTX_NOPUSH | G_MTX_LOAD | G_MTX_MODELVIEW);
    gSPDisplayList(POLY_OPA_DISP++, this->info->unk_1C);
    gSPDisplayList(POLY_OPA_DISP++, D_06004498);
    gDPPipeSync(POLY_OPA_DISP++);
    gDPSetEnvColor(POLY_OPA_DISP++, sp90->r, sp90->g, sp90->b, 255);
    gSPDisplayList(POLY_OPA_DISP++, D_06004530);
    CLOSE_DISPS(globalCtx->state.gfxCtx, "../z_en_poh.c", 2802);
}

void EnPoh_UpdateDead(Actor* thisx, GlobalContext* globalCtx) {
    EnPoh* this = THIS;

    this->actionFunc(this, globalCtx);
    if (this->actionFunc != EnPoh_Death) {
        this->visibilityTimer++;
    }
    func_80AE089C(this);
}

void EnPoh_DrawSoul(Actor* thisx, GlobalContext* globalCtx) {
    EnPoh* this = THIS;

    OPEN_DISPS(globalCtx->state.gfxCtx, "../z_en_poh.c", 2833);

    if (this->actionFunc == EnPoh_Death) {
        func_80093D18(globalCtx->state.gfxCtx);
        gDPSetEnvColor(POLY_OPA_DISP++, this->envColor.r, this->envColor.g, this->envColor.b, 255);
        Lights_PointGlowSetInfo(&this->lightInfo, this->actor.posRot.pos.x, this->actor.posRot.pos.y,
                                this->actor.posRot.pos.z, this->envColor.r, this->envColor.g, this->envColor.b, 200);
        gSPMatrix(POLY_OPA_DISP++, Matrix_NewMtx(globalCtx->state.gfxCtx, "../z_en_poh.c", 2854),
                  G_MTX_NOPUSH | G_MTX_LOAD | G_MTX_MODELVIEW);
        gSPDisplayList(POLY_OPA_DISP++, this->info->unk_1C);
        if (this->infoIdx == EN_POH_INFO_COMPOSER) {
            Color_RGBA8* envColor = (this->actor.params == EN_POH_SHARP) ? &D_80AE1B4C : &D_80AE1B50;
            s32 pad;
            gSPDisplayList(POLY_OPA_DISP++, D_06004498);
            gDPPipeSync(POLY_OPA_DISP++);
            gDPSetEnvColor(POLY_OPA_DISP++, envColor->r, envColor->g, envColor->b, 255);
            gSPDisplayList(POLY_OPA_DISP++, D_06004530);
        }
    } else {
        func_80093D84(globalCtx->state.gfxCtx);
        gSPSegment(POLY_XLU_DISP++, 0x08,
                   Gfx_TwoTexScroll(globalCtx->state.gfxCtx, 0, 0, 0, 0x20, 0x40, 1, 0,
                                    (this->visibilityTimer * this->info->unk_8) % 512U, 0x20, 0x80));
        gDPSetPrimColor(POLY_XLU_DISP++, 0x80, 0x80, this->info->primColor.r, this->info->primColor.g,
                        this->info->primColor.b, this->lightColor.a);
        gDPSetEnvColor(POLY_XLU_DISP++, this->lightColor.r, this->lightColor.g, this->lightColor.b, 255);
        Matrix_RotateY((s16)(Camera_GetCamDirYaw(ACTIVE_CAM) + 0x8000) * 9.58738e-05f, MTXMODE_APPLY);
        gSPMatrix(POLY_XLU_DISP++, Matrix_NewMtx(globalCtx->state.gfxCtx, "../z_en_poh.c", 2910),
                  G_MTX_NOPUSH | G_MTX_LOAD | G_MTX_MODELVIEW);
        gSPDisplayList(POLY_XLU_DISP++, this->info->soulDisplayList);
    }
    CLOSE_DISPS(globalCtx->state.gfxCtx, "../z_en_poh.c", 2916);
}<|MERGE_RESOLUTION|>--- conflicted
+++ resolved
@@ -211,25 +211,15 @@
 }
 
 void func_80ADE114(EnPoh* this) {
-<<<<<<< HEAD
     Animation_PlayLoop(&this->skelAnime, this->info->unk_C);
-    this->unk_198 = Math_Rand_S16Offset(2, 3);
-=======
-    SkelAnime_ChangeAnimDefaultRepeat(&this->skelAnime, this->info->unk_C);
     this->unk_198 = Rand_S16Offset(2, 3);
->>>>>>> b95643b3
     this->actionFunc = func_80ADEAC4;
     this->actor.speedXZ = 0.0f;
 }
 
 void EnPoh_SetupIdle(EnPoh* this) {
-<<<<<<< HEAD
     Animation_PlayLoop(&this->skelAnime, this->info->unk_10);
-    this->unk_198 = Math_Rand_S16Offset(15, 3);
-=======
-    SkelAnime_ChangeAnimDefaultRepeat(&this->skelAnime, this->info->unk_10);
     this->unk_198 = Rand_S16Offset(15, 3);
->>>>>>> b95643b3
     this->actionFunc = EnPoh_Idle;
 }
 
@@ -458,15 +448,9 @@
 }
 
 void EnPoh_Idle(EnPoh* this, GlobalContext* globalCtx) {
-<<<<<<< HEAD
     SkelAnime_Update(&this->skelAnime);
-    Math_ApproxF(&this->actor.speedXZ, 1.0f, 0.2f);
+    Math_StepToF(&this->actor.speedXZ, 1.0f, 0.2f);
     if (Animation_OnFrame(&this->skelAnime, 0.0f) && this->unk_198 != 0) {
-=======
-    SkelAnime_FrameUpdateMatrix(&this->skelAnime);
-    Math_StepToF(&this->actor.speedXZ, 1.0f, 0.2f);
-    if (func_800A56C8(&this->skelAnime, 0.0f) && this->unk_198 != 0) {
->>>>>>> b95643b3
         this->unk_198--;
     }
     func_80ADEA5C(this);
@@ -535,13 +519,8 @@
 }
 
 void func_80ADEECC(EnPoh* this, GlobalContext* globalCtx) {
-<<<<<<< HEAD
-    Math_ApproxF(&this->actor.speedXZ, 0.0f, 0.5f);
+    Math_StepToF(&this->actor.speedXZ, 0.0f, 0.5f);
     if (SkelAnime_Update(&this->skelAnime)) {
-=======
-    Math_StepToF(&this->actor.speedXZ, 0.0f, 0.5f);
-    if (SkelAnime_FrameUpdateMatrix(&this->skelAnime)) {
->>>>>>> b95643b3
         if (this->actor.colChkInfo.health != 0) {
             func_80ADE368(this);
         } else {
@@ -634,13 +613,8 @@
 }
 
 void func_80ADF5E0(EnPoh* this, GlobalContext* globalCtx) {
-<<<<<<< HEAD
     SkelAnime_Update(&this->skelAnime);
-    if (Math_ApproxUpdateScaledS(&this->actor.posRot.rot.y, this->unk_19C, 1820) != 0) {
-=======
-    SkelAnime_FrameUpdateMatrix(&this->skelAnime);
     if (Math_ScaledStepToS(&this->actor.posRot.rot.y, this->unk_19C, 1820) != 0) {
->>>>>>> b95643b3
         EnPoh_SetupIdle(this);
     }
     if (this->actor.xzDistFromLink < 200.0f) {
@@ -677,19 +651,11 @@
 void func_80ADF894(EnPoh* this, GlobalContext* globalCtx) {
     f32 multiplier;
 
-<<<<<<< HEAD
     SkelAnime_Update(&this->skelAnime);
-    multiplier = Math_Sins(this->unk_195 * 0x800) * 3.0f;
-    this->actor.posRot.pos.x -= multiplier * Math_Coss(this->actor.shape.rot.y);
-    this->actor.posRot.pos.z += multiplier * Math_Sins(this->actor.shape.rot.y);
-    Math_ApproxUpdateScaledS(&this->actor.posRot.rot.y, this->actor.yawTowardsLink + 0x8000, 0x71C);
-=======
-    SkelAnime_FrameUpdateMatrix(&this->skelAnime);
     multiplier = Math_SinS(this->unk_195 * 0x800) * 3.0f;
     this->actor.posRot.pos.x -= multiplier * Math_CosS(this->actor.shape.rot.y);
     this->actor.posRot.pos.z += multiplier * Math_SinS(this->actor.shape.rot.y);
     Math_ScaledStepToS(&this->actor.posRot.rot.y, this->actor.yawTowardsLink + 0x8000, 0x71C);
->>>>>>> b95643b3
     EnPoh_MoveTowardsPlayerHeight(this, globalCtx);
     if (this->unk_198 == 0 || this->actor.xzDistFromLink > 250.0f) {
         this->actor.posRot.rot.y = this->actor.shape.rot.y;
