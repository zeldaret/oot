--- conflicted
+++ resolved
@@ -1,13 +1,7 @@
 /*
-<<<<<<< HEAD
  * File: z_bg_spot17_funen
  * Overlay: ovl_Bg_Spot17_Funen
  * Description: Crater Smoke Cone
-=======
- * File: z_bg_spot17_funen.c
- * Overlay: ovl_Bg_Spot17_Funen
- * Description:
->>>>>>> 16646aa3
  */
 
 #include "z_bg_spot17_funen.h"
