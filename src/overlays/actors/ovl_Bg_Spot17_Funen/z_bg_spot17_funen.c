/*
 * File: z_bg_spot17_funen
 * Overlay: ovl_Bg_Spot17_Funen
 * Description: Crater Smoke Cone
 */

#include "z_bg_spot17_funen.h"

#define FLAGS 0x00000030

#define THIS ((BgSpot17Funen*)thisx)

void BgSpot17Funen_Init(Actor* thisx, GlobalContext* globalCtx);
void BgSpot17Funen_Destroy(Actor* thisx, GlobalContext* globalCtx);
void BgSpot17Funen_Update(Actor* thisx, GlobalContext* globalCtx);
void func_808B746C(Actor* thisx, GlobalContext* globalCtx);
void func_808B7478(Actor* thisx, GlobalContext* globalCtx);

const ActorInit Bg_Spot17_Funen_InitVars = {
    ACTOR_BG_SPOT17_FUNEN,
    ACTORTYPE_SWITCH,
    FLAGS,
    OBJECT_SPOT17_OBJ,
    sizeof(BgSpot17Funen),
    (ActorFunc)BgSpot17Funen_Init,
    (ActorFunc)BgSpot17Funen_Destroy,
    (ActorFunc)BgSpot17Funen_Update,
    NULL,
};

static InitChainEntry initChain[] = {
    ICHAIN_VEC3F_DIV1000(scale, 100, ICHAIN_STOP),
};

extern Gfx D_06000B40[];

void BgSpot17Funen_Init(Actor* thisx, GlobalContext* globalCtx) {
    BgSpot17Funen* this = THIS;

    Actor_ProcessInitChain(&this->actor, initChain);
    osSyncPrintf("spot17 obj. 噴煙 (arg_data 0x%04x)\n", this->actor.params);
}

void BgSpot17Funen_Destroy(Actor* thisx, GlobalContext* globalCtx) {
}

void BgSpot17Funen_Update(Actor* thisx, GlobalContext* globalCtx) {
    BgSpot17Funen* this = THIS;

    this->actor.draw = func_808B7478;
    this->actor.update = func_808B746C;
}

void func_808B746C(Actor* thisx, GlobalContext* globalCtx) {
}

void func_808B7478(Actor* thisx, GlobalContext* globalCtx) {
    GraphicsContext* gfxCtx = globalCtx->state.gfxCtx;
    Gfx* dispRefs[5];

    Graph_OpenDisps(dispRefs, globalCtx->state.gfxCtx, "../z_bg_spot17_funen.c", 153);
    func_80093D84(globalCtx->state.gfxCtx);
<<<<<<< HEAD
    Matrix_RotateY(
        (s16)(func_8005A9F4(CUR_CAM) - this->actor.shape.rot.y + 0x8000) *
            9.58738019108e-05f,
        MTXMODE_APPLY);
=======
    Matrix_RotateY((s16)(func_8005A9F4(globalCtx->cameraPtrs[globalCtx->activeCamera]) - thisx->shape.rot.y + 0x8000) *
                       9.58738019108e-05f,
                   MTXMODE_APPLY);
>>>>>>> 5acc4e2f

    gSPMatrix(gfxCtx->polyXlu.p++, Matrix_NewMtx(globalCtx->state.gfxCtx, "../z_bg_spot17_funen.c", 161),
              G_MTX_NOPUSH | G_MTX_LOAD | G_MTX_MODELVIEW);
    gSPSegment(gfxCtx->polyXlu.p++, 0x08,
               Gfx_TwoTexScroll(globalCtx->state.gfxCtx, 0, 0, (0 - globalCtx->gameplayFrames) & 0x7F, 0x20, 0x20, 1, 0,
                                (0 - globalCtx->gameplayFrames) & 0x7F, 0x20, 0x20));
    do {
        gSPDisplayList(gfxCtx->polyXlu.p++, D_06000B40);
    } while (0); // necessary to match

    Graph_CloseDisps(dispRefs, globalCtx->state.gfxCtx, "../z_bg_spot17_funen.c", 176);
}<|MERGE_RESOLUTION|>--- conflicted
+++ resolved
@@ -60,16 +60,7 @@
 
     Graph_OpenDisps(dispRefs, globalCtx->state.gfxCtx, "../z_bg_spot17_funen.c", 153);
     func_80093D84(globalCtx->state.gfxCtx);
-<<<<<<< HEAD
-    Matrix_RotateY(
-        (s16)(func_8005A9F4(CUR_CAM) - this->actor.shape.rot.y + 0x8000) *
-            9.58738019108e-05f,
-        MTXMODE_APPLY);
-=======
-    Matrix_RotateY((s16)(func_8005A9F4(globalCtx->cameraPtrs[globalCtx->activeCamera]) - thisx->shape.rot.y + 0x8000) *
-                       9.58738019108e-05f,
-                   MTXMODE_APPLY);
->>>>>>> 5acc4e2f
+    Matrix_RotateY((s16)(func_8005A9F4(CUR_CAM) - thisx->shape.rot.y + 0x8000) * 9.58738019108e-05f, MTXMODE_APPLY);
 
     gSPMatrix(gfxCtx->polyXlu.p++, Matrix_NewMtx(globalCtx->state.gfxCtx, "../z_bg_spot17_funen.c", 161),
               G_MTX_NOPUSH | G_MTX_LOAD | G_MTX_MODELVIEW);
