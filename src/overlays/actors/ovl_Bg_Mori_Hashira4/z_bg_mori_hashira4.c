--- conflicted
+++ resolved
@@ -49,14 +49,8 @@
 }
 
 void BgMoriHashira4_InitDynaPoly(BgMoriHashira4* this, PlayState* play, CollisionHeader* collision, s32 moveFlag) {
-<<<<<<< HEAD
     STACK_PAD(s32);
-    CollisionHeader* colHeader;
-    STACK_PAD(s32);
-=======
-    s32 pad;
     CollisionHeader* colHeader = NULL;
->>>>>>> bf3339a1
 
     DynaPolyActor_Init(&this->dyna, moveFlag);
     CollisionHeader_GetVirtual(collision, &colHeader);
@@ -64,7 +58,7 @@
 
 #if OOT_DEBUG
     if (this->dyna.bgId == BG_ACTOR_MAX) {
-        s32 pad2;
+        STACK_PAD(s32);
 
         // "Warning : move BG login failed"
         PRINTF("Warning : move BG 登録失敗(%s %d)(name %d)(arg_data 0x%04x)\n", "../z_bg_mori_hashira4.c", 155,
