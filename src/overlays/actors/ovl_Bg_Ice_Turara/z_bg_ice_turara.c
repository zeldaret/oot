--- conflicted
+++ resolved
@@ -145,15 +145,9 @@
         Audio_PlayActorSound2(&this->dyna.actor, NA_SE_EV_ICE_SWING);
     }
     if (this->shiverTimer == 0) {
-<<<<<<< HEAD
         this->dyna.actor.world.pos.x = this->dyna.actor.home.pos.x;
         this->dyna.actor.world.pos.z = this->dyna.actor.home.pos.z;
-        Collider_CylinderUpdate(&this->dyna.actor, &this->collider);
-=======
-        this->dyna.actor.posRot.pos.x = this->dyna.actor.initPosRot.pos.x;
-        this->dyna.actor.posRot.pos.z = this->dyna.actor.initPosRot.pos.z;
         Collider_UpdateCylinder(&this->dyna.actor, &this->collider);
->>>>>>> 20206fba
         CollisionCheck_SetAT(globalCtx, &globalCtx->colChkCtx, &this->collider.base);
         func_8003EBF8(globalCtx, &globalCtx->colCtx.dyna, this->dyna.bgId);
         this->actionFunc = BgIceTurara_Fall;
@@ -187,13 +181,8 @@
         Actor_MoveForward(&this->dyna.actor);
         this->dyna.actor.world.pos.y += 40.0f;
         func_8002E4B4(globalCtx, &this->dyna.actor, 0.0f, 0.0f, 0.0f, 4);
-<<<<<<< HEAD
         this->dyna.actor.world.pos.y -= 40.0f;
-        Collider_CylinderUpdate(&this->dyna.actor, &this->collider);
-=======
-        this->dyna.actor.posRot.pos.y -= 40.0f;
         Collider_UpdateCylinder(&this->dyna.actor, &this->collider);
->>>>>>> 20206fba
         CollisionCheck_SetAT(globalCtx, &globalCtx->colChkCtx, &this->collider.base);
     }
 }
