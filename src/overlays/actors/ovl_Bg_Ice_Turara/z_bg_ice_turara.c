--- conflicted
+++ resolved
@@ -22,8 +22,13 @@
 void BgIceTurara_Regrow(BgIceTurara* this, GlobalContext* globalCtx);
 
 static ColliderCylinderInit sCylinderInit = {
-    { COLTYPE_UNK10, 0x11, 0x09, 0x00, 0x20, COLSHAPE_CYLINDER },
-    { 0x00, { 0xFFCFFFFF, 0x00, 0x04 }, { 0x4FC007CA, 0x00, 0x00 }, 0x01, 0x01, 0x00 },
+    { COLTYPE_NONE, AT_ON | AT_ENEMY, AC_ON | AC_PLAYER, OC_OFF, OT_TYPE2, COLSHAPE_CYLINDER },
+    { ELEMTYPE_UNK0,
+      { 0xFFCFFFFF, 0x00, 0x04 },
+      { 0x4FC007CA, 0x00, 0x00 },
+      TOUCH_ON | TOUCH_SFX_NORMAL,
+      BUMP_ON,
+      OCELEM_OFF },
     { 13, 120, 0, { 0, 0, 0 } },
 };
 
@@ -41,22 +46,6 @@
     (ActorFunc)BgIceTurara_Update,
     (ActorFunc)BgIceTurara_Draw,
 };
-<<<<<<< HEAD
-
-static ColliderCylinderInit D_80892620 = {
-    { COLTYPE_NONE, AT_ON | AT_ENEMY, AC_ON | AC_PLAYER, OC_OFF, OT_TYPE2, COLSHAPE_CYLINDER },
-    { ELEMTYPE_UNK0,
-      { 0xFFCFFFFF, 0x00, 0x04 },
-      { 0x4FC007CA, 0x00, 0x00 },
-      TOUCH_ON | TOUCH_SFX_NORMAL,
-      BUMP_ON,
-      OCELEM_OFF },
-    { 13, 120, 0, { 0, 0, 0 } },
-};
-*/
-#pragma GLOBAL_ASM("asm/non_matchings/overlays/actors/ovl_Bg_Ice_Turara/BgIceTurara_Init.s")
-=======
->>>>>>> 4876610c
 
 InitChainEntry sInitChain[] = {
     ICHAIN_F32(uncullZoneScale, 600, ICHAIN_CONTINUE),
@@ -75,7 +64,7 @@
     DynaPolyInfo_Alloc(&D_06002594, &colHeader);
     Collider_InitCylinder(globalCtx, &this->collider);
     Collider_SetCylinder(globalCtx, &this->collider, &this->dyna.actor, &sCylinderInit);
-    Collider_CylinderUpdate(&this->dyna.actor, &this->collider);
+    Collider_UpdateCylinder(&this->dyna.actor, &this->collider);
     this->dyna.dynaPolyId =
         DynaPolyInfo_RegisterActor(globalCtx, &globalCtx->colCtx.dyna, &this->dyna.actor, colHeader);
     if (this->dyna.actor.params == TURARA_STALAGMITE) {
@@ -121,7 +110,7 @@
 }
 
 void BgIceTurara_Stalagmite(BgIceTurara* this, GlobalContext* globalCtx) {
-    if (this->collider.base.acFlags & 2) {
+    if (this->collider.base.acFlags & AC_HIT) {
         BgIceTurara_Break(this, globalCtx, 50.0f);
         Actor_Kill(&this->dyna.actor);
         return;
@@ -150,7 +139,7 @@
     if (this->shiverTimer == 0) {
         this->dyna.actor.posRot.pos.x = this->dyna.actor.initPosRot.pos.x;
         this->dyna.actor.posRot.pos.z = this->dyna.actor.initPosRot.pos.z;
-        Collider_CylinderUpdate(&this->dyna.actor, &this->collider);
+        Collider_UpdateCylinder(&this->dyna.actor, &this->collider);
         CollisionCheck_SetAT(globalCtx, &globalCtx->colChkCtx, &this->collider.base);
         func_8003EBF8(globalCtx, &globalCtx->colCtx.dyna, this->dyna.dynaPolyId);
         this->actionFunc = BgIceTurara_Fall;
@@ -165,8 +154,8 @@
 }
 
 void BgIceTurara_Fall(BgIceTurara* this, GlobalContext* globalCtx) {
-    if ((this->collider.base.atFlags & 2) || (this->dyna.actor.bgCheckFlags & 1)) {
-        this->collider.base.atFlags &= ~2;
+    if ((this->collider.base.atFlags & AT_HIT) || (this->dyna.actor.bgCheckFlags & 1)) {
+        this->collider.base.atFlags &= ~AT_HIT;
         this->dyna.actor.bgCheckFlags &= ~1;
         if (this->dyna.actor.posRot.pos.y < this->dyna.actor.groundY) {
             this->dyna.actor.posRot.pos.y = this->dyna.actor.groundY;
@@ -185,7 +174,7 @@
         this->dyna.actor.posRot.pos.y += 40.0f;
         func_8002E4B4(globalCtx, &this->dyna.actor, 0.0f, 0.0f, 0.0f, 4);
         this->dyna.actor.posRot.pos.y -= 40.0f;
-        Collider_CylinderUpdate(&this->dyna.actor, &this->collider);
+        Collider_UpdateCylinder(&this->dyna.actor, &this->collider);
         CollisionCheck_SetAT(globalCtx, &globalCtx->colChkCtx, &this->collider.base);
     }
 }
