/*
 * File: z_arrow_ice.c
 * Overlay: ovl_Arrow_Ice
 * Description: Ice Arrow. Spawned as a child of a normal arrow.
 */

#include "z_arrow_ice.h"

#include "overlays/actors/ovl_En_Arrow/z_en_arrow.h"

#define FLAGS (ACTOR_FLAG_4 | ACTOR_FLAG_25)

void ArrowIce_Init(Actor* thisx, PlayState* play);
void ArrowIce_Destroy(Actor* thisx, PlayState* play);
void ArrowIce_Update(Actor* thisx, PlayState* play);
void ArrowIce_Draw(Actor* thisx, PlayState* play);

void ArrowIce_Charge(ArrowIce* this, PlayState* play);
void ArrowIce_Fly(ArrowIce* this, PlayState* play);
void ArrowIce_Hit(ArrowIce* this, PlayState* play);

#include "overlays/ovl_Arrow_Ice/ovl_Arrow_Ice.c"

const ActorInit Arrow_Ice_InitVars = {
    ACTOR_ARROW_ICE,
    ACTORCAT_ITEMACTION,
    FLAGS,
    OBJECT_GAMEPLAY_KEEP,
    sizeof(ArrowIce),
    (ActorFunc)ArrowIce_Init,
    (ActorFunc)ArrowIce_Destroy,
    (ActorFunc)ArrowIce_Update,
    (ActorFunc)ArrowIce_Draw,
};

static InitChainEntry sInitChain[] = {
    ICHAIN_F32(uncullZoneForward, 2000, ICHAIN_STOP),
};

void ArrowIce_SetupAction(ArrowIce* this, ArrowIceActionFunc actionFunc) {
    this->actionFunc = actionFunc;
}

void ArrowIce_Init(Actor* thisx, PlayState* play) {
    ArrowIce* this = (ArrowIce*)thisx;

    Actor_ProcessInitChain(&this->actor, sInitChain);
    this->radius = 0;
    this->unk_160 = 1.0f;
    ArrowIce_SetupAction(this, ArrowIce_Charge);
    Actor_SetScale(&this->actor, 0.01f);
    this->alpha = 100;
    this->timer = 0;
    this->unk_164 = 0.0f;
}

<<<<<<< HEAD
void ArrowIce_Destroy(Actor* thisx, GlobalContext* globalCtx) {
    Magic_Reset(globalCtx);
=======
void ArrowIce_Destroy(Actor* thisx, PlayState* play) {
    func_800876C8(play);
>>>>>>> 2e6279bc
    LOG_STRING("消滅", "../z_arrow_ice.c", 415); // "Disappearance"
}

void ArrowIce_Charge(ArrowIce* this, PlayState* play) {
    EnArrow* arrow;

    arrow = (EnArrow*)this->actor.parent;
    if ((arrow == NULL) || (arrow->actor.update == NULL)) {
        Actor_Kill(&this->actor);
        return;
    }

    if (this->radius < 10) {
        this->radius += 1;
    }
    // copy position and rotation from arrow
    this->actor.world.pos = arrow->actor.world.pos;
    this->actor.shape.rot = arrow->actor.shape.rot;

    func_8002F974(&this->actor, NA_SE_PL_ARROW_CHARGE_ICE - SFX_FLAG);

    // if arrow has no parent, player has fired the arrow
    if (arrow->actor.parent == NULL) {
        this->unkPos = this->actor.world.pos;
        this->radius = 10;
        ArrowIce_SetupAction(this, ArrowIce_Fly);
        this->alpha = 255;
    }
}

void func_80867E8C(Vec3f* unkPos, Vec3f* icePos, f32 scale) {
    unkPos->x += ((icePos->x - unkPos->x) * scale);
    unkPos->y += ((icePos->y - unkPos->y) * scale);
    unkPos->z += ((icePos->z - unkPos->z) * scale);
}

void ArrowIce_Hit(ArrowIce* this, PlayState* play) {
    f32 scale;
    f32 offset;
    u16 timer;

    if (this->actor.projectedW < 50.0f) {
        scale = 10.0f;
    } else {
        if (950.0f < this->actor.projectedW) {
            scale = 310.0f;
        } else {
            scale = this->actor.projectedW;
            scale = ((scale - 50.0f) * (1.0f / 3.0f)) + 10.0f;
        }
    }

    timer = this->timer;
    if (timer != 0) {
        this->timer -= 1;

        if (this->timer >= 8) {
            offset = ((this->timer - 8) * (1.0f / 24.0f));
            offset = SQ(offset);
            this->radius = (((1.0f - offset) * scale) + 10.0f);
            this->unk_160 += ((2.0f - this->unk_160) * 0.1f);
            if (this->timer < 16) {
                if (1) {}
                this->alpha = ((this->timer * 0x23) - 0x118);
            }
        }
    }

    if (this->timer >= 9) {
        if (this->unk_164 < 1.0f) {
            this->unk_164 += 0.25f;
        }
    } else {
        if (this->unk_164 > 0.0f) {
            this->unk_164 -= 0.125f;
        }
    }

    if (this->timer < 8) {
        this->alpha = 0;
    }

    if (this->timer == 0) {
        this->timer = 255;
        Actor_Kill(&this->actor);
    }
}

void ArrowIce_Fly(ArrowIce* this, PlayState* play) {
    EnArrow* arrow;
    f32 distanceScaled;
    s32 pad;

    arrow = (EnArrow*)this->actor.parent;
    if ((arrow == NULL) || (arrow->actor.update == NULL)) {
        Actor_Kill(&this->actor);
        return;
    }
    // copy position and rotation from arrow
    this->actor.world.pos = arrow->actor.world.pos;
    this->actor.shape.rot = arrow->actor.shape.rot;
    distanceScaled = Math_Vec3f_DistXYZ(&this->unkPos, &this->actor.world.pos) * (1.0f / 24.0f);
    this->unk_160 = distanceScaled;
    if (distanceScaled < 1.0f) {
        this->unk_160 = 1.0f;
    }
    func_80867E8C(&this->unkPos, &this->actor.world.pos, 0.05f);

    if (arrow->hitFlags & 1) {
        Audio_PlayActorSound2(&this->actor, NA_SE_IT_EXPLOSION_ICE);
        ArrowIce_SetupAction(this, ArrowIce_Hit);
        this->timer = 32;
        this->alpha = 255;
    } else if (arrow->timer < 34) {
        if (this->alpha < 35) {
            Actor_Kill(&this->actor);
        } else {
            this->alpha -= 0x19;
        }
    }
}

void ArrowIce_Update(Actor* thisx, PlayState* play) {
    ArrowIce* this = (ArrowIce*)thisx;

    if (play->msgCtx.msgMode == MSGMODE_OCARINA_CORRECT_PLAYBACK || play->msgCtx.msgMode == MSGMODE_SONG_PLAYED) {
        Actor_Kill(&this->actor);
    } else {
        this->actionFunc(this, play);
    }
}

void ArrowIce_Draw(Actor* thisx, PlayState* play) {
    ArrowIce* this = (ArrowIce*)thisx;
    s32 pad;
    Actor* transform;
    u32 stateFrames = play->state.frames;
    EnArrow* arrow = (EnArrow*)this->actor.parent;

    if (1) {}

    if ((arrow != NULL) && (arrow->actor.update != NULL) && (this->timer < 255)) {
        if (1) {}
        transform = (arrow->hitFlags & 2) ? &this->actor : &arrow->actor;

        OPEN_DISPS(play->state.gfxCtx, "../z_arrow_ice.c", 610);

        Matrix_Translate(transform->world.pos.x, transform->world.pos.y, transform->world.pos.z, MTXMODE_NEW);
        Matrix_RotateY(BINANG_TO_RAD(transform->shape.rot.y), MTXMODE_APPLY);
        Matrix_RotateX(BINANG_TO_RAD(transform->shape.rot.x), MTXMODE_APPLY);
        Matrix_RotateZ(BINANG_TO_RAD(transform->shape.rot.z), MTXMODE_APPLY);
        Matrix_Scale(0.01f, 0.01f, 0.01f, MTXMODE_APPLY);

        // Draw blue effect over the screen when arrow hits
        if (this->unk_164 > 0) {
            POLY_XLU_DISP = func_800937C0(POLY_XLU_DISP);
            gDPSetPrimColor(POLY_XLU_DISP++, 0, 0, 0, (s32)(10.0f * this->unk_164) & 0xFF,
                            (s32)(50.0f * this->unk_164) & 0xFF, (s32)(150.0f * this->unk_164) & 0xFF);
            gDPSetAlphaDither(POLY_XLU_DISP++, G_AD_DISABLE);
            gDPSetColorDither(POLY_XLU_DISP++, G_CD_DISABLE);
            gDPFillRectangle(POLY_XLU_DISP++, 0, 0, SCREEN_WIDTH - 1, SCREEN_HEIGHT - 1);
        }

        // Draw ice on the arrow
        func_80093D84(play->state.gfxCtx);
        gDPSetPrimColor(POLY_XLU_DISP++, 0x80, 0x80, 170, 255, 255, this->alpha);
        gDPSetEnvColor(POLY_XLU_DISP++, 0, 0, 255, 128);
        Matrix_RotateZYX(0x4000, 0x0, 0x0, MTXMODE_APPLY);
        if (this->timer != 0) {
            Matrix_Translate(0.0f, 0.0f, 0.0f, MTXMODE_APPLY);
        } else {
            Matrix_Translate(0.0f, 1500.0f, 0.0f, MTXMODE_APPLY);
        }
        Matrix_Scale(this->radius * 0.2f, this->unk_160 * 3.0f, this->radius * 0.2f, MTXMODE_APPLY);
        Matrix_Translate(0.0f, -700.0f, 0.0f, MTXMODE_APPLY);
        gSPMatrix(POLY_XLU_DISP++, Matrix_NewMtx(play->state.gfxCtx, "../z_arrow_ice.c", 660),
                  G_MTX_NOPUSH | G_MTX_LOAD | G_MTX_MODELVIEW);
        gSPDisplayList(POLY_XLU_DISP++, sMaterialDL);
        gSPDisplayList(POLY_XLU_DISP++,
                       Gfx_TwoTexScroll(play->state.gfxCtx, 0, 511 - (stateFrames * 5) % 512, 0, 128, 32, 1,
                                        511 - (stateFrames * 10) % 512, 511 - (stateFrames * 10) % 512, 4, 16));
        gSPDisplayList(POLY_XLU_DISP++, sModelDL);

        CLOSE_DISPS(play->state.gfxCtx, "../z_arrow_ice.c", 676);
    }
}<|MERGE_RESOLUTION|>--- conflicted
+++ resolved
@@ -54,13 +54,8 @@
     this->unk_164 = 0.0f;
 }
 
-<<<<<<< HEAD
-void ArrowIce_Destroy(Actor* thisx, GlobalContext* globalCtx) {
-    Magic_Reset(globalCtx);
-=======
 void ArrowIce_Destroy(Actor* thisx, PlayState* play) {
-    func_800876C8(play);
->>>>>>> 2e6279bc
+    Magic_Reset(play);
     LOG_STRING("消滅", "../z_arrow_ice.c", 415); // "Disappearance"
 }
 
