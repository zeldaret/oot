--- conflicted
+++ resolved
@@ -161,11 +161,7 @@
     if (this->collider.base.acFlags & AC_HIT) {
         BgJyaBombiwa_Break(this, globalCtx);
         Flags_SetSwitch(globalCtx, this->dyna.actor.params & 0x3F);
-<<<<<<< HEAD
-        Audio_PlaySoundAtPosition(globalCtx, &this->dyna.actor.posRot.pos, 40, NA_SE_EV_WALL_BROKEN);
-=======
         Audio_PlaySoundAtPosition(globalCtx, &this->dyna.actor.world, 40, NA_SE_EV_WALL_BROKEN);
->>>>>>> 04ea6b13
         Actor_Kill(&this->dyna.actor);
     } else {
         CollisionCheck_SetAC(globalCtx, &globalCtx->colChkCtx, &this->collider.base);
@@ -175,11 +171,6 @@
 void BgJyaBombiwa_Draw(Actor* thisx, GlobalContext* globalCtx) {
     BgJyaBombiwa* this = THIS;
 
-<<<<<<< HEAD
     Gfx_DrawDListOpa(globalCtx, gBombiwaDlist);
-    func_800628A4(0, &this->collider);
-=======
-    Gfx_DrawDListOpa(globalCtx, D_0600E490);
     Collider_UpdateSpheres(0, &this->collider);
->>>>>>> 04ea6b13
 }