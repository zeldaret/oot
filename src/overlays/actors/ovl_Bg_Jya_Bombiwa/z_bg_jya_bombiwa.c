--- conflicted
+++ resolved
@@ -63,14 +63,8 @@
 };
 
 void BgJyaBombiwa_SetupDynaPoly(BgJyaBombiwa* this, PlayState* play, CollisionHeader* collision, s32 flag) {
-<<<<<<< HEAD
-    STACK_PAD(s16);
+    STACK_PAD(s32);
     CollisionHeader* colHeader = NULL;
-    STACK_PAD(s16);
-=======
-    s32 pad1;
-    CollisionHeader* colHeader = NULL;
->>>>>>> bf3339a1
 
     DynaPolyActor_Init(&this->dyna, flag);
     CollisionHeader_GetVirtual(collision, &colHeader);
@@ -78,7 +72,7 @@
 
 #if OOT_DEBUG
     if (this->dyna.bgId == BG_ACTOR_MAX) {
-        s32 pad2;
+        STACK_PAD(s32);
 
         // "Warning: move BG registration failed"
         PRINTF("Warning : move BG 登録失敗(%s %d)(name %d)(arg_data 0x%04x)\n", "../z_bg_jya_bombiwa.c", 174,
