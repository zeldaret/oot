--- conflicted
+++ resolved
@@ -36,11 +36,6 @@
     (ActorFunc)BgJyaGoroiwa_Update,
     (ActorFunc)BgJyaGoroiwa_Draw,
 };
-<<<<<<< HEAD
-
-extern Gfx gRollingRockDL[];
-=======
->>>>>>> ca2ea1ce
 
 static ColliderJntSphElementInit sJntSphElementsInit[] = {
     {
@@ -224,10 +219,5 @@
 }
 
 void BgJyaGoroiwa_Draw(Actor* thisx, GlobalContext* globalCtx) {
-<<<<<<< HEAD
-=======
-    BgJyaGoroiwa* this = THIS;
-
->>>>>>> ca2ea1ce
     Gfx_DrawDListOpa(globalCtx, gRollingRockDL);
 }