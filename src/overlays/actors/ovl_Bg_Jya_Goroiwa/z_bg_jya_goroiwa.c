--- conflicted
+++ resolved
@@ -91,13 +91,7 @@
 }
 
 void func_80897A2C(BgJyaGoroiwa* this) {
-<<<<<<< HEAD
-    Actor* thisx = &this->actor;
-    f32 rotFactor = 175.30046f;
-    f32 posDiff = thisx->world.pos.x - thisx->prevPos.x;
-=======
-    f32 posDiff = this->actor.posRot.pos.x - this->actor.pos4.x;
->>>>>>> 20206fba
+    f32 posDiff = this->actor.world.pos.x - this->actor.prevPos.x;
 
     this->actor.shape.rot.z -= 0x10000 / (119 * M_PI) * posDiff;
 }
@@ -107,19 +101,10 @@
 
     Actor_ProcessInitChain(&this->actor, sInitChain);
     func_808979C0(this, globalCtx);
-<<<<<<< HEAD
-    this->actor.shape.rot.z = 0;
-    this->actor.shape.rot.y = this->actor.shape.rot.z;
-    this->actor.shape.rot.x = this->actor.shape.rot.z;
-    func_80061ED4(&this->actor.colChkInfo, NULL, &sColChkInfoInit);
-    ActorShape_Init(&this->actor.shape, 595.0f, &ActorShadow_DrawCircle, 9.0f);
-    this->actor.shape.shadowAlpha = 0x80;
-=======
     this->actor.shape.rot.x = this->actor.shape.rot.y = this->actor.shape.rot.z = 0;
     CollisionCheck_SetInfo(&this->actor.colChkInfo, NULL, &sColChkInfoInit);
-    ActorShape_Init(&this->actor.shape, 595.0f, &ActorShadow_DrawFunc_Circle, 9.0f);
-    this->actor.shape.unk_14 = 0x80;
->>>>>>> 20206fba
+    ActorShape_Init(&this->actor.shape, 595.0f, ActorShadow_DrawCircle, 9.0f);
+    this->actor.shape.shadowAlpha = 128;
     func_80897B1C(this);
 }
 
