--- conflicted
+++ resolved
@@ -229,14 +229,8 @@
     OPEN_DISPS(play->state.gfxCtx, "../z_bg_mori_hineri.c", 611);
 
     Gfx_SetupDL_25Opa(play->state.gfxCtx);
-<<<<<<< HEAD
-    gSPSegment(POLY_OPA_DISP++, 0x08, play->objectCtx.slots[this->moriTexObjectSlot].segment);
-    gSPMATRIX_SET_NEW(POLY_OPA_DISP++, play->state.gfxCtx, "../z_bg_mori_hineri.c", 618);
-=======
     gSPSegment(POLY_OPA_DISP++, 0x08, play2->objectCtx.slots[this->moriTexObjectSlot].segment);
-    gSPMatrix(POLY_OPA_DISP++, MATRIX_NEW(play->state.gfxCtx, "../z_bg_mori_hineri.c", 618),
-              G_MTX_NOPUSH | G_MTX_LOAD | G_MTX_MODELVIEW);
->>>>>>> 137e0d2a
+    gSPMATRIX_SET_NEW(POLY_OPA_DISP++, play2->state.gfxCtx, "../z_bg_mori_hineri.c", 618);
     gSPDisplayList(POLY_OPA_DISP++, sDLists[this->dyna.actor.params]);
     if (this->boxObjectSlot > 0) {
         Matrix_Get(&mtx);
