/*
 * File: z_bg_mori_hineri.c
 * Overlay: ovl_Bg_Mori_Hineri
 * Description: Twisting hallway in Forest Temple
 */

#include "z_bg_mori_hineri.h"
#include "objects/gameplay_keep/gameplay_keep.h"
#include "objects/object_box/object_box.h"
#include "objects/object_mori_hineri1/object_mori_hineri1.h"
#include "objects/object_mori_hineri1a/object_mori_hineri1a.h"
#include "objects/object_mori_hineri2/object_mori_hineri2.h"
#include "objects/object_mori_hineri2a/object_mori_hineri2a.h"
#include "objects/object_mori_tex/object_mori_tex.h"

#define FLAGS 0x00000030

#define THIS ((BgMoriHineri*)thisx)

void BgMoriHineri_Init(Actor* thisx, GlobalContext* globalCtx);
void BgMoriHineri_Destroy(Actor* thisx, GlobalContext* globalCtx);
void BgMoriHineri_Update(Actor* thisx, GlobalContext* globalCtx);
void BgMoriHineri_DrawHallAndRoom(Actor* thisx, GlobalContext* globalCtx);

void func_808A39FC(BgMoriHineri* this, GlobalContext* globalCtx);
void func_808A3E54(BgMoriHineri* this, GlobalContext* globalCtx);
void func_808A3C8C(BgMoriHineri* this, GlobalContext* globalCtx);
void BgMoriHineri_SpawnBossKeyChest(BgMoriHineri* this, GlobalContext* globalCtx);
void BgMoriHineri_DoNothing(BgMoriHineri* this, GlobalContext* globalCtx);
void func_808A3D58(BgMoriHineri* this, GlobalContext* globalCtx);

static s16 sNextCamIdx = SUBCAM_NONE;

const ActorInit Bg_Mori_Hineri_InitVars = {
    ACTOR_BG_MORI_HINERI,
    ACTORCAT_BG,
    FLAGS,
    OBJECT_GAMEPLAY_KEEP,
    sizeof(BgMoriHineri),
    (ActorFunc)BgMoriHineri_Init,
    (ActorFunc)BgMoriHineri_Destroy,
    (ActorFunc)BgMoriHineri_Update,
    NULL,
};

static InitChainEntry sInitChain[] = {
    ICHAIN_VEC3F_DIV1000(scale, 1000, ICHAIN_STOP),
};

static Gfx* sDLists[] = {
    object_mori_hineri1_DL_0024E0,
    object_mori_hineri1a_DL_001980,
    object_mori_hineri2_DL_0020F0,
    object_mori_hineri2a_DL_002B70,
};

void BgMoriHineri_Init(Actor* thisx, GlobalContext* globalCtx) {
    BgMoriHineri* this = THIS;
    s8 moriHineriObjIdx;
    u32 switchFlagParam;
    s32 t6;

    Actor_ProcessInitChain(&this->dyna.actor, sInitChain);
    DynaPolyActor_Init(&this->dyna, DPM_PLAYER);

    switchFlagParam = this->dyna.actor.params & 0x3F;
    t6 = this->dyna.actor.params & 0x4000;

    if (t6 != 0) {
        this->switchFlag = switchFlagParam;
    } else {
        this->switchFlag = ((this->dyna.actor.params >> 8) & 0x3F);
        this->switchFlag = (Flags_GetSwitch(globalCtx, this->switchFlag)) ? 1 : 0;
    }
    this->dyna.actor.params = ((this->dyna.actor.params & 0x8000) >> 0xE);
    if (Flags_GetSwitch(globalCtx, switchFlagParam)) {
        if (this->dyna.actor.params == 0) {
            this->dyna.actor.params = 1;
        } else if (this->dyna.actor.params == 2) {
            this->dyna.actor.params = 3;
        }
    }
    this->boxObjIdx = -1;
    if (this->dyna.actor.params == 0) {
        this->moriHineriObjIdx = Object_GetIndex(&globalCtx->objectCtx, OBJECT_MORI_HINERI1);
        if (t6 == 0) {
            this->boxObjIdx = Object_GetIndex(&globalCtx->objectCtx, OBJECT_BOX);
        }
    } else {
        if (this->dyna.actor.params == 1) {
            moriHineriObjIdx = Object_GetIndex(&globalCtx->objectCtx, OBJECT_MORI_HINERI1A);
        } else {
            moriHineriObjIdx = (this->dyna.actor.params == 2)
                                   ? Object_GetIndex(&globalCtx->objectCtx, OBJECT_MORI_HINERI2)
                                   : Object_GetIndex(&globalCtx->objectCtx, OBJECT_MORI_HINERI2A);
        }
        this->moriHineriObjIdx = moriHineriObjIdx;
    }
    this->moriTexObjIdx = Object_GetIndex(&globalCtx->objectCtx, OBJECT_MORI_TEX);
    if (t6 != 0) {
        this->dyna.actor.params += 4;
    }
    if ((this->moriHineriObjIdx < 0) || (this->moriTexObjIdx < 0)) {
        Actor_Kill(&this->dyna.actor);
    } else {
        this->actionFunc = func_808A39FC;
    }
}

void BgMoriHineri_Destroy(Actor* thisx, GlobalContext* globalCtx) {
    BgMoriHineri* this = THIS;
    DynaPoly_DeleteBgActor(globalCtx, &globalCtx->colCtx.dyna, this->dyna.bgId);
}

void func_808A39FC(BgMoriHineri* this, GlobalContext* globalCtx) {
    CollisionHeader* colHeader;

    if (Object_IsLoaded(&globalCtx->objectCtx, this->moriHineriObjIdx) &&
        Object_IsLoaded(&globalCtx->objectCtx, this->moriTexObjIdx) &&
        ((this->boxObjIdx < 0) || Object_IsLoaded(&globalCtx->objectCtx, this->boxObjIdx))) {
        this->dyna.actor.objBankIndex = this->moriHineriObjIdx;
        if (this->dyna.actor.params >= 4) {
            this->dyna.actor.params -= 4;
            if (this->dyna.actor.params == 0) {
                this->moriHineriObjIdx = Object_GetIndex(&globalCtx->objectCtx, OBJECT_MORI_HINERI1A);
            } else if (this->dyna.actor.params == 1) {
                this->moriHineriObjIdx = Object_GetIndex(&globalCtx->objectCtx, OBJECT_MORI_HINERI1);
            } else {
                this->moriHineriObjIdx = (this->dyna.actor.params == 2)
                                             ? Object_GetIndex(&globalCtx->objectCtx, OBJECT_MORI_HINERI2A)
                                             : Object_GetIndex(&globalCtx->objectCtx, OBJECT_MORI_HINERI2);
            }
            if (this->moriHineriObjIdx < 0) {
                Actor_Kill(&this->dyna.actor);
            } else {
                this->actionFunc = func_808A3D58;
            }
        } else {
            Actor_SetObjectDependency(globalCtx, &this->dyna.actor);
            colHeader = NULL;
            this->dyna.actor.draw = BgMoriHineri_DrawHallAndRoom;
            if (this->dyna.actor.params == 0) {
                this->actionFunc = func_808A3C8C;
                CollisionHeader_GetVirtual(&object_mori_hineri1_Col_0054B8, &colHeader);
            } else if (this->dyna.actor.params == 1) {
                this->actionFunc = BgMoriHineri_SpawnBossKeyChest;
                CollisionHeader_GetVirtual(&object_mori_hineri1a_Col_003490, &colHeader);
            } else if (this->dyna.actor.params == 2) {
                this->actionFunc = BgMoriHineri_DoNothing;
                CollisionHeader_GetVirtual(&object_mori_hineri2_Col_0043D0, &colHeader);
            } else {
                this->actionFunc = func_808A3C8C;
                CollisionHeader_GetVirtual(&object_mori_hineri2a_Col_006078, &colHeader);
            }
            this->dyna.bgId = DynaPoly_SetBgActor(globalCtx, &globalCtx->colCtx.dyna, &this->dyna.actor, colHeader);
        }
    }
}

void BgMoriHineri_DoNothing(BgMoriHineri* this, GlobalContext* globalCtx) {
}

void BgMoriHineri_SpawnBossKeyChest(BgMoriHineri* this, GlobalContext* globalCtx) {
    Actor_Spawn(&globalCtx->actorCtx, globalCtx, ACTOR_EN_BOX, this->dyna.actor.world.pos.x + 147.0f,
                this->dyna.actor.world.pos.y + -245.0f, this->dyna.actor.world.pos.z + -453.0f, 0, 0x4000, 0, 0x27EE);
    this->actionFunc = BgMoriHineri_DoNothing;
}

void func_808A3C8C(BgMoriHineri* this, GlobalContext* globalCtx) {
    f32 f0;
    Player* player = GET_PLAYER(globalCtx);

    f0 = 1100.0f - (player->actor.world.pos.z - this->dyna.actor.world.pos.z);
    this->dyna.actor.shape.rot.z = CLAMP(f0, 0.0f, 1000.0f) * 16.384f;
    Camera_ChangeSetting(globalCtx->cameraPtrs[MAIN_CAM], CAM_SET_DUNGEON1);
    if (this->dyna.actor.params != 0) {
        this->dyna.actor.shape.rot.z = -this->dyna.actor.shape.rot.z;
    }
}

void func_808A3D58(BgMoriHineri* this, GlobalContext* globalCtx) {
    s16 mainCamChildIdx;

    if ((Flags_GetSwitch(globalCtx, this->switchFlag) &&
         (this->dyna.actor.params == 0 || this->dyna.actor.params == 2)) ||
        (!Flags_GetSwitch(globalCtx, this->switchFlag) &&
         (this->dyna.actor.params == 1 || this->dyna.actor.params == 3))) {
        this->dyna.actor.draw = BgMoriHineri_DrawHallAndRoom;
        this->actionFunc = func_808A3E54;

        mainCamChildIdx = globalCtx->cameraPtrs[MAIN_CAM]->childCamIdx;
<<<<<<< HEAD
        if ((mainCamChildIdx != SUBCAM_FREE) && (globalCtx->cameraPtrs[mainCamChildIdx]->setting == CAM_SET_CS_1)) {
=======
        if ((mainCamChildIdx != SUBCAM_FREE) &&
            (globalCtx->cameraPtrs[mainCamChildIdx]->setting == CAM_SET_CS_TWISTED_HALLWAY)) {
>>>>>>> b3d5f549
            OnePointCutscene_EndCutscene(globalCtx, mainCamChildIdx);
        }
        OnePointCutscene_Init(globalCtx, 3260, 40, &this->dyna.actor, MAIN_CAM);
        sNextCamIdx = OnePointCutscene_Init(globalCtx, 3261, 40, &this->dyna.actor, MAIN_CAM);
    }
}

void func_808A3E54(BgMoriHineri* this, GlobalContext* globalCtx) {
    s8 objBankIndex;

    if (globalCtx->activeCamera == sNextCamIdx) {
        if (sNextCamIdx != MAIN_CAM) {
            objBankIndex = this->dyna.actor.objBankIndex;
            this->dyna.actor.objBankIndex = this->moriHineriObjIdx;
            this->moriHineriObjIdx = objBankIndex;
            this->dyna.actor.params ^= 1;
            sNextCamIdx = MAIN_CAM;
            func_80078884(NA_SE_SY_TRE_BOX_APPEAR);
        } else {
            this->dyna.actor.draw = NULL;
            this->actionFunc = func_808A3D58;
            sNextCamIdx = SUBCAM_NONE;
        }
    }
    if ((sNextCamIdx >= SUBCAM_FIRST) &&
        ((GET_ACTIVE_CAM(globalCtx)->eye.z - this->dyna.actor.world.pos.z) < 1100.0f)) {
        func_8002F948(&this->dyna.actor, NA_SE_EV_FLOOR_ROLLING - SFX_FLAG);
    }
}

void BgMoriHineri_Update(Actor* thisx, GlobalContext* globalCtx) {
    BgMoriHineri* this = THIS;

    this->actionFunc(this, globalCtx);
}

void BgMoriHineri_DrawHallAndRoom(Actor* thisx, GlobalContext* globalCtx) {
    BgMoriHineri* this = THIS;
    s8 objIndex;
    MtxF mtx;

    OPEN_DISPS(globalCtx->state.gfxCtx, "../z_bg_mori_hineri.c", 611);

    func_80093D18(globalCtx->state.gfxCtx);
    gSPSegment(POLY_OPA_DISP++, 0x08, globalCtx->objectCtx.status[this->moriTexObjIdx].segment);
    gSPMatrix(POLY_OPA_DISP++, Matrix_NewMtx(globalCtx->state.gfxCtx, "../z_bg_mori_hineri.c", 618),
              G_MTX_NOPUSH | G_MTX_LOAD | G_MTX_MODELVIEW);
    gSPDisplayList(POLY_OPA_DISP++, sDLists[this->dyna.actor.params]);
    if (this->boxObjIdx > 0) {
        Matrix_Get(&mtx);
    }
    if ((this->actionFunc == func_808A3C8C) && (this->dyna.actor.shape.rot.z != 0)) {
        func_80093D18(globalCtx->state.gfxCtx);
        if (this->dyna.actor.params == 0) {
            Matrix_Translate(-1761.0f, 1278.0f, -1821.0f, MTXMODE_NEW);
        } else {
            Matrix_Translate(1999.0f, 1278.0f, -1821.0f, MTXMODE_NEW);
        }
        Matrix_RotateZYX(0, -0x8000, this->dyna.actor.shape.rot.z, MTXMODE_APPLY);
        Matrix_Translate(0.0f, -50.0f, 0.0f, MTXMODE_APPLY);
        gSPMatrix(POLY_OPA_DISP++, Matrix_NewMtx(globalCtx->state.gfxCtx, "../z_bg_mori_hineri.c", 652),
                  G_MTX_NOPUSH | G_MTX_LOAD | G_MTX_MODELVIEW);
        gSPDisplayList(POLY_OPA_DISP++, gDungeonDoorDL);
    }
    if ((this->boxObjIdx > 0) && ((this->boxObjIdx = Object_GetIndex(&globalCtx->objectCtx, OBJECT_BOX)) > 0) &&
        (Object_IsLoaded(&globalCtx->objectCtx, this->boxObjIdx))) {
        gSPSegment(POLY_OPA_DISP++, 0x06, globalCtx->objectCtx.status[this->boxObjIdx].segment);
        gSPSegment(POLY_OPA_DISP++, 0x08, &D_80116280[2]);
        Matrix_Put(&mtx);
        Matrix_Translate(147.0f, -245.0f, -453.0f, MTXMODE_APPLY);
        Matrix_RotateY(M_PI / 2, MTXMODE_APPLY);
        Matrix_Scale(0.01f, 0.01f, 0.01f, MTXMODE_APPLY);
        gSPMatrix(POLY_OPA_DISP++, Matrix_NewMtx(globalCtx->state.gfxCtx, "../z_bg_mori_hineri.c", 689),
                  G_MTX_NOPUSH | G_MTX_LOAD | G_MTX_MODELVIEW);
        gSPDisplayList(POLY_OPA_DISP++, gTreasureChestBossKeyChestFrontDL);
        Matrix_Put(&mtx);
        Matrix_Translate(167.0f, -218.0f, -453.0f, MTXMODE_APPLY);
        if (Flags_GetTreasure(globalCtx, 0xE)) {
            Matrix_RotateZ(0x3500 * (M_PI / 0x8000), MTXMODE_APPLY);
        } else {
            Matrix_RotateZ(M_PI, MTXMODE_APPLY);
        }
        Matrix_Scale(0.01f, 0.01f, 0.01f, MTXMODE_APPLY);
        gSPMatrix(POLY_OPA_DISP++, Matrix_NewMtx(globalCtx->state.gfxCtx, "../z_bg_mori_hineri.c", 703),
                  G_MTX_NOPUSH | G_MTX_LOAD | G_MTX_MODELVIEW);
        gSPDisplayList(POLY_OPA_DISP++, gTreasureChestBossKeyChestSideAndTopDL);
    }

    CLOSE_DISPS(globalCtx->state.gfxCtx, "../z_bg_mori_hineri.c", 709);
}<|MERGE_RESOLUTION|>--- conflicted
+++ resolved
@@ -189,12 +189,8 @@
         this->actionFunc = func_808A3E54;
 
         mainCamChildIdx = globalCtx->cameraPtrs[MAIN_CAM]->childCamIdx;
-<<<<<<< HEAD
-        if ((mainCamChildIdx != SUBCAM_FREE) && (globalCtx->cameraPtrs[mainCamChildIdx]->setting == CAM_SET_CS_1)) {
-=======
         if ((mainCamChildIdx != SUBCAM_FREE) &&
             (globalCtx->cameraPtrs[mainCamChildIdx]->setting == CAM_SET_CS_TWISTED_HALLWAY)) {
->>>>>>> b3d5f549
             OnePointCutscene_EndCutscene(globalCtx, mainCamChildIdx);
         }
         OnePointCutscene_Init(globalCtx, 3260, 40, &this->dyna.actor, MAIN_CAM);
