/*
 * File: z_en_lightbox.c
 * Overlay: ovl_En_Lightbox
 * Description:
 */

#include "z_en_lightbox.h"

#define FLAGS 0x00000010

#define THIS ((EnLightbox*)thisx)

void EnLightbox_Init(Actor* thisx, GlobalContext* globalCtx);
void EnLightbox_Destroy(Actor* thisx, GlobalContext* globalCtx);
void EnLightbox_Update(Actor* thisx, GlobalContext* globalCtx);
void EnLightbox_Draw(Actor* thisx, GlobalContext* globalCtx);

const ActorInit En_Lightbox_InitVars = {
    ACTOR_EN_LIGHTBOX,
    ACTORTYPE_PROP,
    FLAGS,
    OBJECT_LIGHTBOX,
    sizeof(EnLightbox),
    (ActorFunc)EnLightbox_Init,
    (ActorFunc)EnLightbox_Destroy,
    (ActorFunc)EnLightbox_Update,
    (ActorFunc)EnLightbox_Draw,
};

extern Gfx D_06000B70[];
extern UNK_TYPE D_06001F10;

void EnLightbox_Init(Actor* thisx, GlobalContext* globalCtx) {
    u32 local_c = 0;
    EnLightbox* this = THIS;
    s32 pad[4];

    switch (thisx->params) {
        case 0:
            Actor_SetScale(thisx, 0.025f);
            break;
        case 1:
            Actor_SetScale(thisx, 0.05f);
            break;
        case 2:
            Actor_SetScale(thisx, 0.075f);
            break;
        case 3:
            Actor_SetScale(thisx, 0.1f);
        default:
            break;
    }

    thisx->posRot2.pos = thisx->posRot.pos;
    thisx->colChkInfo.unk_10 = 0x1E;
    thisx->colChkInfo.unk_12 = 0x32;
    ActorShape_Init(&thisx->shape, 0.0f, ActorShadow_DrawFunc_Circle, 6.0f);
    this->dyna.unk_160 = 0;
    this->dyna.unk_15C = 0;
    thisx->unk_1F = 0;
    thisx->gravity = -2.0f;
    func_80041880(&D_06001F10, &local_c);
    this->dyna.dynaPolyId = func_8003EA74(globalCtx, &globalCtx->colCtx.dyna, thisx, local_c);
}

<<<<<<< HEAD
void EnLightbox_Destroy(EnLightbox* this, GlobalContext* globalCtx) {
    func_8003ED58(globalCtx, &globalCtx->colCtx.dyna, this->dyna.dynaPolyId);
=======
void EnLightbox_Destroy(Actor* thisx, GlobalContext* globalCtx) {
    EnLightbox* this = THIS;

    DynaPolyInfo_Free(globalCtx, &globalCtx->colCtx.dyna, this->dyna.dynaPolyId);
>>>>>>> c5892858
}

void EnLightbox_Update(Actor* thisx, GlobalContext* globalCtx) {
    EnLightbox* this = THIS;

    if (this->dyna.unk_162 != 0) {
        if (func_8002F5A0(thisx, globalCtx)) {
            this->dyna.unk_162 = 0;
        }
    } else {
        if (func_8002F410(thisx, globalCtx)) {
            this->dyna.unk_162++;
        } else {
            if (thisx->speedXZ) {
                if (thisx->bgCheckFlags & 8) {
<<<<<<< HEAD
                    thisx->posRot.rot.y = (thisx->posRot.rot.y + thisx->bgChkInfo.wallPolyRot) - thisx->posRot.rot.y;
                    Audio_PlaySoundGeneral(NA_SE_EV_BOMB_BOUND, &thisx->unk_E4, 4, &D_801333E0, &D_801333E0,
=======
                    thisx->posRot.rot.y = (thisx->posRot.rot.y + thisx->wallPolyRot) - thisx->posRot.rot.y;
                    Audio_PlaySoundGeneral(NA_SE_EV_BOMB_BOUND, &thisx->projectedPos, 4, &D_801333E0, &D_801333E0,
>>>>>>> c5892858
                                           &D_801333E8);
                    thisx->speedXZ *= 0.7f;
                    thisx->bgCheckFlags &= ~0x8;
                }
            }

            if ((thisx->bgCheckFlags & 1) == 0) {
                Math_ApproxF(&thisx->speedXZ, 0, IREG(57) / 100.0f);
            } else {
                Math_ApproxF(&thisx->speedXZ, 0, IREG(58) / 100.0f);
                if ((thisx->bgCheckFlags & 2) && (thisx->velocity.y < IREG(59) / 100.0f)) {
                    Audio_PlaySoundGeneral(NA_SE_EV_BOMB_BOUND, &thisx->projectedPos, 4, &D_801333E0, &D_801333E0,
                                           &D_801333E8);
                    thisx->velocity.y *= IREG(60) / 100.0f;
                    thisx->bgCheckFlags &= ~0x1;
                } else {
                    func_8002F580(thisx, globalCtx);
                }
            }
        }
    }
    Actor_MoveForward(thisx);
    func_8002E4B4(globalCtx, thisx, thisx->colChkInfo.unk_12, thisx->colChkInfo.unk_10, thisx->colChkInfo.unk_10, 0x1D);
    thisx->posRot2.pos = thisx->posRot.pos;
}

void EnLightbox_Draw(Actor* thisx, GlobalContext* globalCtx) {
    Gfx_DrawDListOpa(globalCtx, D_06000B70);
}<|MERGE_RESOLUTION|>--- conflicted
+++ resolved
@@ -63,15 +63,10 @@
     this->dyna.dynaPolyId = func_8003EA74(globalCtx, &globalCtx->colCtx.dyna, thisx, local_c);
 }
 
-<<<<<<< HEAD
-void EnLightbox_Destroy(EnLightbox* this, GlobalContext* globalCtx) {
-    func_8003ED58(globalCtx, &globalCtx->colCtx.dyna, this->dyna.dynaPolyId);
-=======
 void EnLightbox_Destroy(Actor* thisx, GlobalContext* globalCtx) {
     EnLightbox* this = THIS;
 
     DynaPolyInfo_Free(globalCtx, &globalCtx->colCtx.dyna, this->dyna.dynaPolyId);
->>>>>>> c5892858
 }
 
 void EnLightbox_Update(Actor* thisx, GlobalContext* globalCtx) {
@@ -87,13 +82,8 @@
         } else {
             if (thisx->speedXZ) {
                 if (thisx->bgCheckFlags & 8) {
-<<<<<<< HEAD
                     thisx->posRot.rot.y = (thisx->posRot.rot.y + thisx->bgChkInfo.wallPolyRot) - thisx->posRot.rot.y;
-                    Audio_PlaySoundGeneral(NA_SE_EV_BOMB_BOUND, &thisx->unk_E4, 4, &D_801333E0, &D_801333E0,
-=======
-                    thisx->posRot.rot.y = (thisx->posRot.rot.y + thisx->wallPolyRot) - thisx->posRot.rot.y;
                     Audio_PlaySoundGeneral(NA_SE_EV_BOMB_BOUND, &thisx->projectedPos, 4, &D_801333E0, &D_801333E0,
->>>>>>> c5892858
                                            &D_801333E8);
                     thisx->speedXZ *= 0.7f;
                     thisx->bgCheckFlags &= ~0x8;
