/*
 * File: z_obj_blockstop.c
 * Overlay: ovl_Obj_Blockstop
 * Description: Stops blocks and sets relevant flags when the block is in position.
 */

#include "z_obj_blockstop.h"
#include "overlays/actors/ovl_Obj_Oshihiki/z_obj_oshihiki.h"

#define FLAGS 0x00000000

#define THIS ((ObjBlockstop*)thisx)

void ObjBlockstop_Init(Actor* thisx, GlobalContext* globalCtx);
void ObjBlockstop_Destroy(Actor* thisx, GlobalContext* globalCtx);
void ObjBlockstop_Update(Actor* thisx, GlobalContext* globalCtx);

const ActorInit Obj_Blockstop_InitVars = {
    ACTOR_OBJ_BLOCKSTOP,
    ACTORTYPE_PROP,
    FLAGS,
    OBJECT_GAMEPLAY_KEEP,
    sizeof(ObjBlockstop),
    (ActorFunc)ObjBlockstop_Init,
    (ActorFunc)ObjBlockstop_Destroy,
    (ActorFunc)ObjBlockstop_Update,
    NULL,
};

void ObjBlockstop_Init(Actor* thisx, GlobalContext* globalCtx) {
    ObjBlockstop* this = THIS;

    if (Flags_GetSwitch(globalCtx, this->actor.params)) {
        Actor_Kill(&this->actor);
    } else {
        this->actor.posRot.pos.y += 1;
    }
}

void ObjBlockstop_Destroy(Actor* thisx, GlobalContext* globalCtx) {
}

void ObjBlockstop_Update(Actor* thisx, GlobalContext* globalCtx) {
    ObjBlockstop* this = THIS;
    Actor* dynaActor;
    Vec3f sp4C;
    s32 bgId;
    s32 pad;

    if (BgCheck_EntityLineTest2(&globalCtx->colCtx, &this->actor.initPosRot.pos, &this->actor.posRot.pos, &sp4C,
                                &this->actor.floorPoly, 0, 0, 1, 1, &bgId, &this->actor)) {
        dynaActor = DynaPoly_GetActor(&globalCtx->colCtx, bgId);

<<<<<<< HEAD
        if (dynaActor != NULL && dynaActor->id == ACTOR_OBJ_OSHIHIKI) {
            if ((dynaActor->params & 0x000F) == 3 || (dynaActor->params & 0x000F) == 7) {
=======
        if ((dynaActor != NULL) && (dynaActor->actor.id == ACTOR_OBJ_OSHIHIKI)) {
            if (((dynaActor->actor.params & 0xF) == PUSHBLOCK_HUGE_START_ON) ||
                ((dynaActor->actor.params & 0xF) == PUSHBLOCK_HUGE_START_OFF)) {
>>>>>>> d4e16bba
                func_80078884(NA_SE_SY_CORRECT_CHIME);
            } else {
                func_80078884(NA_SE_SY_TRE_BOX_APPEAR);
            }

            Flags_SetSwitch(globalCtx, this->actor.params);
            Actor_Kill(&this->actor);
        }
    }
}<|MERGE_RESOLUTION|>--- conflicted
+++ resolved
@@ -51,14 +51,9 @@
                                 &this->actor.floorPoly, 0, 0, 1, 1, &bgId, &this->actor)) {
         dynaActor = DynaPoly_GetActor(&globalCtx->colCtx, bgId);
 
-<<<<<<< HEAD
         if (dynaActor != NULL && dynaActor->id == ACTOR_OBJ_OSHIHIKI) {
-            if ((dynaActor->params & 0x000F) == 3 || (dynaActor->params & 0x000F) == 7) {
-=======
-        if ((dynaActor != NULL) && (dynaActor->actor.id == ACTOR_OBJ_OSHIHIKI)) {
-            if (((dynaActor->actor.params & 0xF) == PUSHBLOCK_HUGE_START_ON) ||
-                ((dynaActor->actor.params & 0xF) == PUSHBLOCK_HUGE_START_OFF)) {
->>>>>>> d4e16bba
+            if ((dynaActor->params & 0x000F) == PUSHBLOCK_HUGE_START_ON ||
+                (dynaActor->params & 0x000F) == PUSHBLOCK_HUGE_START_OFF) {
                 func_80078884(NA_SE_SY_CORRECT_CHIME);
             } else {
                 func_80078884(NA_SE_SY_TRE_BOX_APPEAR);
