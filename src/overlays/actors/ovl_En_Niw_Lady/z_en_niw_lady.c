--- conflicted
+++ resolved
@@ -199,7 +199,7 @@
 
 void func_80ABA244(EnNiwLady* this, PlayState* play) {
     EnNiw* currentCucco;
-    s32 pad[2];
+    STACK_PADS(s32, 2);
     s32 phi_s1;
 
     this->cuccosInPen = 0;
@@ -578,11 +578,7 @@
 void EnNiwLady_Draw(Actor* thisx, PlayState* play2) {
     static void* sEyeTextures[] = { gCuccoLadyEyeOpenTex, gCuccoLadyEyeHalfTex, gCuccoLadyEyeClosedTex };
     EnNiwLady* this = (EnNiwLady*)thisx;
-<<<<<<< HEAD
-    STACK_PAD(s32);
-=======
     PlayState* play = (PlayState*)play2;
->>>>>>> bf3339a1
 
     OPEN_DISPS(play->state.gfxCtx, "../z_en_niw_lady.c", 1347);
     if (this->unk_27E != 0) {
