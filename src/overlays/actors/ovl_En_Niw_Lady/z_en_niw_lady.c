--- conflicted
+++ resolved
@@ -517,9 +517,8 @@
             }
             SkelAnime_Update(&this->skelAnime);
         }
-<<<<<<< HEAD
-        this->objectAneIndex = Object_GetIndex(&play->objectCtx, OBJECT_ANE);
-        if (this->objectAneIndex < 0) {
+        this->aneObjectSlot = Object_GetSlot(&play->objectCtx, OBJECT_ANE);
+        if (this->aneObjectSlot < 0) {
             return;
         }
 
@@ -536,24 +535,6 @@
             if (this->faceState >= 3) {
                 this->faceState = 0;
                 this->unusedRandomTimer = ((s16)Rand_ZeroFloat(60.0f) + 0x14);
-=======
-        this->aneObjectSlot = Object_GetSlot(&play->objectCtx, OBJECT_ANE);
-        if (this->aneObjectSlot >= 0) {
-            this->actionFunc(this, play);
-            if (this->unusedTimer2 != 0) {
-                this->unusedTimer2--;
-            }
-            if (this->unusedRandomTimer != 0) {
-                this->unusedRandomTimer--;
-            }
-            this->unusedTimer++;
-            if (this->unusedRandomTimer == 0) {
-                this->faceState++;
-                if (this->faceState >= 3) {
-                    this->faceState = 0;
-                    this->unusedRandomTimer = ((s16)Rand_ZeroFloat(60.0f) + 0x14);
-                }
->>>>>>> 107c0288
             }
         }
         Actor_UpdateBgCheckInfo(play, thisx, 20.0f, 20.0f, 60.0f,
