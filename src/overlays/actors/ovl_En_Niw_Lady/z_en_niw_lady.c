--- conflicted
+++ resolved
@@ -249,7 +249,6 @@
         this->unk_26E = 11;
     }
     if (Actor_TalkOfferAccepted(&this->actor, play)) {
-<<<<<<< HEAD
         PRINTF("\n\n");
         PRINTF(VT_FGCOL(YELLOW) "☆☆☆☆☆ ねぇちゃん選択\t ☆☆☆☆ %d\n" VT_RST, phi_s1);
         PRINTF(VT_FGCOL(YELLOW) "☆☆☆☆☆ ねぇちゃんハート     ☆☆☆☆ %d\n" VT_RST, this->unk_26C);
@@ -258,18 +257,7 @@
         PRINTF(VT_FGCOL(GREEN) "☆☆☆☆☆ this->actor.talk_message ☆☆ %x\n" VT_RST, this->actor.textId);
         PRINTF(VT_FGCOL(GREEN) "☆☆☆☆☆ this->message_end_code   ☆☆ %d\n" VT_RST, this->unk_262);
         PRINTF("\n\n");
-        if (Text_GetFaceReaction(play, 8) == 0) {
-=======
-        osSyncPrintf("\n\n");
-        osSyncPrintf(VT_FGCOL(YELLOW) "☆☆☆☆☆ ねぇちゃん選択\t ☆☆☆☆ %d\n" VT_RST, phi_s1);
-        osSyncPrintf(VT_FGCOL(YELLOW) "☆☆☆☆☆ ねぇちゃんハート     ☆☆☆☆ %d\n" VT_RST, this->unk_26C);
-        osSyncPrintf(VT_FGCOL(YELLOW) "☆☆☆☆☆ ねぇちゃん保存       ☆☆☆☆ %d\n" VT_RST, this->unk_26A);
-        osSyncPrintf(VT_FGCOL(YELLOW) "☆☆☆☆☆ ねぇちゃん今\t ☆☆☆☆ %d\n" VT_RST, this->cuccosInPen);
-        osSyncPrintf(VT_FGCOL(GREEN) "☆☆☆☆☆ this->actor.talk_message ☆☆ %x\n" VT_RST, this->actor.textId);
-        osSyncPrintf(VT_FGCOL(GREEN) "☆☆☆☆☆ this->message_end_code   ☆☆ %d\n" VT_RST, this->unk_262);
-        osSyncPrintf("\n\n");
         if (MaskReaction_GetTextId(play, MASK_REACTION_SET_CUCCO_LADY) == 0) {
->>>>>>> 8a09f33c
             if (this->actor.textId == 0x503C) {
                 Sfx_PlaySfxCentered(NA_SE_SY_ERROR);
                 this->unk_26C = 2;
