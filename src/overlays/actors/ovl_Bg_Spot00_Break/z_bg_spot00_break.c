--- conflicted
+++ resolved
@@ -57,13 +57,8 @@
     }
 }
 
-<<<<<<< HEAD
-static void Destroy(ActorSpot00Break* this, GlobalContext* globalCtx) {
+void BgSpot00Break_Destroy(BgSpot00Break* this, GlobalContext* globalCtx) {
     func_8003ED58(globalCtx, &globalCtx->colCtx.dyna, this->dynaPolyId);
-=======
-void BgSpot00Break_Destroy(BgSpot00Break* this, GlobalContext* globalCtx) {
-    DynaPolyInfo_Free(globalCtx, &globalCtx->colCtx.dyna, this->dynaPolyId);
->>>>>>> 045a92d7
 }
 
 void BgSpot00Break_Update(BgSpot00Break* this, GlobalContext* globalCtx) {
