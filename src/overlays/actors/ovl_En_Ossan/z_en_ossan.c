--- conflicted
+++ resolved
@@ -512,15 +512,9 @@
 void EnOssan_TalkGoronShopkeeper(GlobalContext* globalCtx) {
     if (LINK_AGE_IN_YEARS == YEARS_CHILD) {
         if (gSaveContext.eventChkInf[2] & 0x20) {
-<<<<<<< HEAD
             Message_ContinueTextbox(globalCtx, 0x3028);
-        } else if (CUR_UPG_VALUE(UPG_STRENGTH)) {
+        } else if (CUR_UPG_VALUE(UPG_STRENGTH) != 0) {
             Message_ContinueTextbox(globalCtx, 0x302D);
-=======
-            func_8010B720(globalCtx, 0x3028);
-        } else if (CUR_UPG_VALUE(UPG_STRENGTH) != 0) {
-            func_8010B720(globalCtx, 0x302D);
->>>>>>> f1d27bf6
         } else {
             Message_ContinueTextbox(globalCtx, 0x300F);
         }
