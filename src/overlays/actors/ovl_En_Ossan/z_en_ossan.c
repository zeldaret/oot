#include "z_en_ossan.h"
#include "vt.h"
#include "assets/objects/gameplay_keep/gameplay_keep.h"
#include "assets/objects/object_ossan/object_ossan.h"
#include "assets/objects/object_oF1d_map/object_oF1d_map.h"
#include "assets/objects/object_os/object_os.h"
#include "assets/objects/object_zo/object_zo.h"
#include "assets/objects/object_rs/object_rs.h"
#include "assets/objects/object_ds2/object_ds2.h"
#include "overlays/actors/ovl_En_Elf/z_en_elf.h"
#include "assets/objects/object_masterkokiri/object_masterkokiri.h"
#include "assets/objects/object_km1/object_km1.h"
#include "assets/objects/object_mastergolon/object_mastergolon.h"
#include "assets/objects/object_masterzoora/object_masterzoora.h"
#include "assets/objects/object_masterkokirihead/object_masterkokirihead.h"

#define FLAGS (ACTOR_FLAG_0 | ACTOR_FLAG_3 | ACTOR_FLAG_4)

void EnOssan_Init(Actor* thisx, PlayState* play);
void EnOssan_Destroy(Actor* thisx, PlayState* play);
void EnOssan_Update(Actor* thisx, PlayState* play);
void EnOssan_DrawKokiriShopkeeper(Actor* thisx, PlayState* play);
void EnOssan_DrawPotionShopkeeper(Actor* thisx, PlayState* play);
void EnOssan_DrawBombchuShopkeeper(Actor* thisx, PlayState* play);
void EnOssan_DrawBazaarShopkeeper(Actor* thisx, PlayState* play);
void EnOssan_DrawZoraShopkeeper(Actor* thisx, PlayState* play);
void EnOssan_DrawGoronShopkeeper(Actor* thisx, PlayState* play);
void EnOssan_DrawHappyMaskShopkeeper(Actor* thisx, PlayState* play);

void EnOssan_InitActionFunc(EnOssan* this, PlayState* play);
void EnOssan_MainActionFunc(EnOssan* this, PlayState* play);

void EnOssan_TalkDefaultShopkeeper(PlayState* play);
void EnOssan_TalkKokiriShopkeeper(PlayState* play);
void EnOssan_TalkKakarikoPotionShopkeeper(PlayState* play);
void EnOssan_TalkBombchuShopkeeper(PlayState* play);
void EnOssan_TalkMarketPotionShopkeeper(PlayState* play);
void EnOssan_TalkBazaarShopkeeper(PlayState* play);
void EnOssan_TalkZoraShopkeeper(PlayState* play);
void EnOssan_TalkGoronShopkeeper(PlayState* play);
void EnOssan_TalkHappyMaskShopkeeper(PlayState* play);

s16 ShopItemDisp_Default(s16 v);
s16 ShopItemDisp_SpookyMask(s16 v);
s16 ShopItemDisp_SkullMask(s16 v);
s16 ShopItemDisp_BunnyHood(s16 v);
s16 ShopItemDisp_ZoraMask(s16 v);
s16 ShopItemDisp_GoronMask(s16 v);
s16 ShopItemDisp_GerudoMask(s16 v);

void EnOssan_InitKokiriShopkeeper(EnOssan* this, PlayState* play);
void EnOssan_InitPotionShopkeeper(EnOssan* this, PlayState* play);
void EnOssan_InitBombchuShopkeeper(EnOssan* this, PlayState* play);
void EnOssan_InitBazaarShopkeeper(EnOssan* this, PlayState* play);
void EnOssan_InitZoraShopkeeper(EnOssan* this, PlayState* play);
void EnOssan_InitGoronShopkeeper(EnOssan* this, PlayState* play);
void EnOssan_InitHappyMaskShopkeeper(EnOssan* this, PlayState* play);

void EnOssan_State_Idle(EnOssan* this, PlayState* play, Player* player);
void EnOssan_State_StartConversation(EnOssan* this, PlayState* play, Player* player);
void EnOssan_State_FacingShopkeeper(EnOssan* this, PlayState* play, Player* player);
void EnOssan_State_TalkingToShopkeeper(EnOssan* this, PlayState* play, Player* player);
void EnOssan_State_LookToLeftShelf(EnOssan* this, PlayState* play, Player* player);
void EnOssan_State_LookToRightShelf(EnOssan* this, PlayState* play, Player* player);
void EnOssan_State_BrowseLeftShelf(EnOssan* this, PlayState* play, Player* player);
void EnOssan_State_BrowseRightShelf(EnOssan* this, PlayState* play, Player* player);
void EnOssan_State_LookFromShelfToShopkeeper(EnOssan* this, PlayState* play, Player* player);
void EnOssan_State_ItemSelected(EnOssan* this, PlayState* play2, Player* player);
void EnOssan_State_SelectMilkBottle(EnOssan* this, PlayState* play2, Player* player);
void EnOssan_State_SelectWeirdEgg(EnOssan* this, PlayState* play2, Player* player);
void EnOssan_State_SelectUnimplementedItem(EnOssan* this, PlayState* play, Player* player);
void EnOssan_State_SelectBombs(EnOssan* this, PlayState* play, Player* player);
void EnOssan_State_CantGetItem(EnOssan* this, PlayState* play, Player* player);
void EnOssan_State_GiveItemWithFanfare(EnOssan* this, PlayState* play, Player* player);
void EnOssan_State_ItemPurchased(EnOssan* this, PlayState* play, Player* player);
void EnOssan_State_ContinueShoppingPrompt(EnOssan* this, PlayState* play, Player* player);
void EnOssan_State_GiveLonLonMilk(EnOssan* this, PlayState* play, Player* player);
void EnOssan_State_DisplayOnlyBombDialog(EnOssan* this, PlayState* play, Player* player);
void EnOssan_State_WaitForDisplayOnlyBombDialog(EnOssan* this, PlayState* play, Player* player);
void EnOssan_State_21(EnOssan* this, PlayState* play, Player* player);
void EnOssan_State_22(EnOssan* this, PlayState* play, Player* player);
void EnOssan_State_QuickBuyDialog(EnOssan* this, PlayState* play, Player* player);
void EnOssan_State_SelectMaskItem(EnOssan* this, PlayState* play, Player* player);
void EnOssan_State_LendMaskOfTruth(EnOssan* this, PlayState* play, Player* player);
void EnOssan_State_GiveDiscountDialog(EnOssan* this, PlayState* play, Player* player);

void EnOssan_Obj3ToSeg6(EnOssan* this, PlayState* play);

void EnOssan_StartShopping(PlayState* play, EnOssan* this);

void EnOssan_WaitForBlink(EnOssan* this);
void EnOssan_Blink(EnOssan* this);

u16 EnOssan_SetupHelloDialog(EnOssan* this);

s32 EnOssan_TakeItemOffShelf(EnOssan* this);
s32 EnOssan_ReturnItemToShelf(EnOssan* this);
void EnOssan_ResetItemPosition(EnOssan* this);
void EnOssan_SetStateGiveDiscountDialog(PlayState* play, EnOssan* this);

#define CURSOR_INVALID 0xFF

const ActorInit En_Ossan_InitVars = {
    ACTOR_EN_OSSAN,
    ACTORCAT_NPC,
    FLAGS,
    OBJECT_GAMEPLAY_KEEP,
    sizeof(EnOssan),
    (ActorFunc)EnOssan_Init,
    (ActorFunc)EnOssan_Destroy,
    (ActorFunc)EnOssan_Update,
    NULL,
};

// Unused collider
static ColliderCylinderInitType1 sCylinderInit = {
    {
        COLTYPE_NONE,
        AT_NONE,
        AC_NONE,
        OC1_ON | OC1_TYPE_ALL,
        COLSHAPE_CYLINDER,
    },
    {
        ELEMTYPE_UNK0,
        { 0x00000000, 0x00, 0x00 },
        { 0x00000000, 0x00, 0x00 },
        TOUCH_NONE | TOUCH_SFX_NORMAL,
        BUMP_NONE,
        OCELEM_ON,
    },
    { 30, 80, 0, { 0, 0, 0 } },
};

// Rupees to pay back to Happy Mask Shop
static s16 sMaskPaymentPrice[] = { 10, 30, 20, 50 };

// item yaw offsets
static s16 sItemShelfRot[] = { 0xEAAC, 0xEAAC, 0xEAAC, 0xEAAC, 0x1554, 0x1554, 0x1554, 0x1554 };

// unused values?
static s16 D_80AC8904[] = { 0x001E, 0x001F, 0x0020, 0x0021, 0x0022, 0x0023, 0x0024, 0x0025 };

static char* sShopkeeperPrintName[] = {
    "コキリの店  ", // "Kokiri Shop"
    "薬屋        ", // "Potion Shop"
    "夜の店      ", // "Night Shop"
    "路地裏の店  ", // "Back Alley Shop"
    "盾の店      ", // "Shield Shop"
    "大人の店    ", // "Adult Shop"
    "タロンの店  ", // "Talon Shop"
    "ゾーラの店  ", // "Zora Shop"
    "ゴロン夜の店", // "Goron Night Shop"
    "インゴーの店", // "Ingo Store"
    "お面屋      ", // "Mask Shop"
};

typedef struct {
    /* 0x00 */ s16 objId;
    /* 0x02 */ s16 unk_02;
    /* 0x04 */ s16 unk_04;
} ShopkeeperObjInfo;

static s16 sShopkeeperObjectIds[][3] = {
    { OBJECT_KM1, OBJECT_MASTERKOKIRIHEAD, OBJECT_MASTERKOKIRI },
    { OBJECT_DS2, OBJECT_ID_MAX, OBJECT_ID_MAX },
    { OBJECT_RS, OBJECT_ID_MAX, OBJECT_ID_MAX },
    { OBJECT_DS2, OBJECT_ID_MAX, OBJECT_ID_MAX },
    { OBJECT_OSSAN, OBJECT_ID_MAX, OBJECT_ID_MAX },
    { OBJECT_OSSAN, OBJECT_ID_MAX, OBJECT_ID_MAX },
    { OBJECT_OSSAN, OBJECT_ID_MAX, OBJECT_ID_MAX },
    { OBJECT_ZO, OBJECT_ID_MAX, OBJECT_MASTERZOORA },
    { OBJECT_OF1D_MAP, OBJECT_ID_MAX, OBJECT_MASTERGOLON },
    { OBJECT_OSSAN, OBJECT_ID_MAX, OBJECT_ID_MAX },
    { OBJECT_OS, OBJECT_ID_MAX, OBJECT_ID_MAX },
};

static EnOssanTalkOwnerFunc sShopkeeperTalkOwner[] = {
    EnOssan_TalkKokiriShopkeeper,       EnOssan_TalkKakarikoPotionShopkeeper, EnOssan_TalkBombchuShopkeeper,
    EnOssan_TalkMarketPotionShopkeeper, EnOssan_TalkBazaarShopkeeper,         EnOssan_TalkDefaultShopkeeper,
    EnOssan_TalkDefaultShopkeeper,      EnOssan_TalkZoraShopkeeper,           EnOssan_TalkGoronShopkeeper,
    EnOssan_TalkDefaultShopkeeper,      EnOssan_TalkHappyMaskShopkeeper,
};

static f32 sShopkeeperScale[] = {
    0.01f, 0.011f, 0.0105f, 0.011f, 0.01f, 0.01f, 0.01f, 0.01f, 0.01f, 0.01f, 0.01f,
};

typedef struct {
    /* 0x00 */ s16 shopItemIndex;
    /* 0x02 */ s16 xOffset;
    /* 0x04 */ s16 yOffset;
    /* 0x06 */ s16 zOffset;
} ShopItem; // size 0x08

static ShopItem sShopkeeperStores[][8] = {
    { { SI_DEKU_SHIELD, 50, 52, -20 },
      { SI_DEKU_NUTS_5, 50, 76, -20 },
      { SI_DEKU_NUTS_10, 80, 52, -3 },
      { SI_DEKU_STICK, 80, 76, -3 },
      { SI_DEKU_SEEDS_30, -50, 52, -20 },
      { SI_ARROWS_10, -50, 76, -20 },
      { SI_ARROWS_30, -80, 52, -3 },
      { SI_HEART, -80, 76, -3 } },

    { { SI_GREEN_POTION, 50, 52, -20 },
      { SI_BLUE_FIRE, 50, 76, -20 },
      { SI_RED_POTION_R30, 80, 52, -3 },
      { SI_FAIRY, 80, 76, -3 },
      { SI_DEKU_NUTS_5, -50, 52, -20 },
      { SI_BUGS, -50, 76, -20 },
      { SI_POE, -80, 52, -3 },
      { SI_FISH, -80, 76, -3 } },

    { { SI_BOMBCHU_10_2, 50, 52, -20 },
      { SI_BOMBCHU_10_4, 50, 76, -20 },
      { SI_BOMBCHU_10_3, 80, 52, -3 },
      { SI_BOMBCHU_10_1, 80, 76, -3 },
      { SI_BOMBCHU_20_3, -50, 52, -20 },
      { SI_BOMBCHU_20_1, -50, 76, -20 },
      { SI_BOMBCHU_20_4, -80, 52, -3 },
      { SI_BOMBCHU_20_2, -80, 76, -3 } },

    { { SI_GREEN_POTION, 50, 52, -20 },
      { SI_BLUE_FIRE, 50, 76, -20 },
      { SI_RED_POTION_R30, 80, 52, -3 },
      { SI_FAIRY, 80, 76, -3 },
      { SI_DEKU_NUTS_5, -50, 52, -20 },
      { SI_BUGS, -50, 76, -20 },
      { SI_POE, -80, 52, -3 },
      { SI_FISH, -80, 76, -3 } },

    { { SI_HYLIAN_SHIELD, 50, 52, -20 },
      { SI_BOMBS_5_R35, 50, 76, -20 },
      { SI_DEKU_NUTS_5, 80, 52, -3 },
      { SI_HEART, 80, 76, -3 },
      { SI_ARROWS_10, -50, 52, -20 },
      { SI_ARROWS_50, -50, 76, -20 },
      { SI_DEKU_STICK, -80, 52, -3 },
      { SI_ARROWS_30, -80, 76, -3 } },

    { { SI_HYLIAN_SHIELD, 50, 52, -20 },
      { SI_BOMBS_5_R25, 50, 76, -20 },
      { SI_DEKU_NUTS_5, 80, 52, -3 },
      { SI_HEART, 80, 76, -3 },
      { SI_ARROWS_10, -50, 52, -20 },
      { SI_ARROWS_50, -50, 76, -20 },
      { SI_DEKU_STICK, -80, 52, -3 },
      { SI_ARROWS_30, -80, 76, -3 } },

    { { SI_MILK_BOTTLE, 50, 52, -20 },
      { SI_DEKU_NUTS_5, 50, 76, -20 },
      { SI_DEKU_NUTS_10, 80, 52, -3 },
      { SI_HEART, 80, 76, -3 },
      { SI_WEIRD_EGG, -50, 52, -20 },
      { SI_DEKU_STICK, -50, 76, -20 },
      { SI_HEART, -80, 52, -3 },
      { SI_HEART, -80, 76, -3 } },

    { { SI_ZORA_TUNIC, 50, 52, -20 },
      { SI_ARROWS_10, 50, 76, -20 },
      { SI_HEART, 80, 52, -3 },
      { SI_ARROWS_30, 80, 76, -3 },
      { SI_DEKU_NUTS_5, -50, 52, -20 },
      { SI_ARROWS_50, -50, 76, -20 },
      { SI_FISH, -80, 52, -3 },
      { SI_RED_POTION_R50, -80, 76, -3 } },

    { { SI_BOMBS_5_R25, 50, 52, -20 },
      { SI_BOMBS_10, 50, 76, -20 },
      { SI_BOMBS_20, 80, 52, -3 },
      { SI_BOMBS_30, 80, 76, -3 },
      { SI_GORON_TUNIC, -50, 52, -20 },
      { SI_HEART, -50, 76, -20 },
      { SI_RED_POTION_R40, -80, 52, -3 },
      { SI_HEART, -80, 76, -3 } },

    { { SI_19, 50, 52, -20 },
      { SI_19, 50, 76, -20 },
      { SI_19, 80, 52, -3 },
      { SI_19, 80, 76, -3 },
      { SI_20, -50, 52, -20 },
      { SI_20, -50, 76, -20 },
      { SI_20, -80, 52, -3 },
      { SI_20, -80, 76, -3 } },

    { { SI_GERUDO_MASK, 50, 52, -20 },
      { SI_ZORA_MASK, 50, 76, -20 },
      { SI_MASK_OF_TRUTH, 80, 52, -3 },
      { SI_GORON_MASK, 80, 76, -3 },
      { SI_SKULL_MASK, -50, 52, -20 },
      { SI_KEATON_MASK, -50, 76, -20 },
      { SI_BUNNY_HOOD, -80, 52, -3 },
      { SI_SPOOKY_MASK, -80, 76, -3 } },
};
static EnOssanGetGirlAParamsFunc sShopItemReplaceFunc[] = {
    ShopItemDisp_Default,   ShopItemDisp_Default,    ShopItemDisp_Default, ShopItemDisp_Default,
    ShopItemDisp_Default,   ShopItemDisp_Default,    ShopItemDisp_Default, ShopItemDisp_Default,
    ShopItemDisp_Default,   ShopItemDisp_Default,    ShopItemDisp_Default, ShopItemDisp_Default,
    ShopItemDisp_Default,   ShopItemDisp_Default,    ShopItemDisp_Default, ShopItemDisp_Default,
    ShopItemDisp_Default,   ShopItemDisp_Default,    ShopItemDisp_Default, ShopItemDisp_Default,
    ShopItemDisp_Default,   ShopItemDisp_Default,    ShopItemDisp_Default, ShopItemDisp_Default,
    ShopItemDisp_Default,   ShopItemDisp_Default,    ShopItemDisp_Default, ShopItemDisp_Default,
    ShopItemDisp_Default,   ShopItemDisp_Default,    ShopItemDisp_Default, ShopItemDisp_SpookyMask,
    ShopItemDisp_SkullMask, ShopItemDisp_BunnyHood,  ShopItemDisp_Default, ShopItemDisp_ZoraMask,
    ShopItemDisp_GoronMask, ShopItemDisp_GerudoMask, ShopItemDisp_Default, ShopItemDisp_Default,
    ShopItemDisp_Default,   ShopItemDisp_Default,    ShopItemDisp_Default, ShopItemDisp_Default,
    ShopItemDisp_Default,   ShopItemDisp_Default,    ShopItemDisp_Default, ShopItemDisp_Default,
    ShopItemDisp_Default,   ShopItemDisp_Default,
};

static InitChainEntry sInitChain[] = {
    ICHAIN_U8(targetMode, 2, ICHAIN_CONTINUE),
    ICHAIN_F32(targetArrowOffset, 500, ICHAIN_STOP),
};

// When selecting an item to buy, this is the position the item moves to
static Vec3f sSelectedItemPosition[] = { { 17.0f, 58.0f, 30.0f }, { -17.0f, 58.0f, 30.0f } };

static EnOssanInitFunc sInitFuncs[] = {
    EnOssan_InitKokiriShopkeeper, EnOssan_InitPotionShopkeeper,    EnOssan_InitBombchuShopkeeper,
    EnOssan_InitPotionShopkeeper, EnOssan_InitBazaarShopkeeper,    EnOssan_InitBazaarShopkeeper,
    EnOssan_InitBazaarShopkeeper, EnOssan_InitZoraShopkeeper,      EnOssan_InitGoronShopkeeper,
    EnOssan_InitBazaarShopkeeper, EnOssan_InitHappyMaskShopkeeper,
};

static Vec3f sShopkeeperPositionOffsets[] = {
    { 0.0f, 0.0f, 33.0f }, { 0.0f, 0.0f, 31.0f }, { 0.0f, 0.0f, 31.0f }, { 0.0f, 0.0f, 31.0f },
    { 0.0f, 0.0f, 0.0f },  { 0.0f, 0.0f, 0.0f },  { 0.0f, 0.0f, 0.0f },  { 0.0f, 0.0f, 36.0f },
    { 0.0f, 0.0f, 15.0f }, { 0.0f, 0.0f, 0.0f },  { 0.0f, 0.0f, 26.0f },
};

static EnOssanStateFunc sStateFunc[] = {
    EnOssan_State_Idle,
    EnOssan_State_StartConversation,
    EnOssan_State_FacingShopkeeper,
    EnOssan_State_TalkingToShopkeeper,
    EnOssan_State_LookToLeftShelf,
    EnOssan_State_LookToRightShelf,
    EnOssan_State_BrowseLeftShelf,
    EnOssan_State_BrowseRightShelf,
    EnOssan_State_LookFromShelfToShopkeeper,
    EnOssan_State_ItemSelected,
    EnOssan_State_SelectMilkBottle,
    EnOssan_State_SelectWeirdEgg,
    EnOssan_State_SelectUnimplementedItem,
    EnOssan_State_SelectBombs,
    EnOssan_State_CantGetItem,
    EnOssan_State_GiveItemWithFanfare,
    EnOssan_State_ItemPurchased,
    EnOssan_State_ContinueShoppingPrompt,
    EnOssan_State_GiveLonLonMilk,
    EnOssan_State_DisplayOnlyBombDialog,
    EnOssan_State_WaitForDisplayOnlyBombDialog,
    EnOssan_State_21,
    EnOssan_State_22,
    EnOssan_State_QuickBuyDialog,
    EnOssan_State_SelectMaskItem,
    EnOssan_State_LendMaskOfTruth,
    EnOssan_State_GiveDiscountDialog,
};

void EnOssan_SetupAction(EnOssan* this, EnOssanActionFunc actionFunc) {
    this->actionFunc = actionFunc;
}

s16 ShopItemDisp_Default(s16 v) {
    return v;
}

s16 ShopItemDisp_SpookyMask(s16 v) {
    // Sold Skull Mask
    if (GET_ITEMGETINF(ITEMGETINF_39)) {
        return v;
    }
    return -1;
}

s16 ShopItemDisp_SkullMask(s16 v) {
    // Sold Keaton Mask
    if (GET_ITEMGETINF(ITEMGETINF_38)) {
        return v;
    }
    return -1;
}

s16 ShopItemDisp_BunnyHood(s16 v) {
    // Sold Spooky Mask
    if (GET_ITEMGETINF(ITEMGETINF_3A)) {
        return v;
    }
    return -1;
}

s16 ShopItemDisp_ZoraMask(s16 v) {
    // Obtained Mask of Truth
    if (GET_ITEMGETINF(ITEMGETINF_3F)) {
        return v;
    }
    return -1;
}

s16 ShopItemDisp_GoronMask(s16 v) {
    // Obtained Mask of Truth
    if (GET_ITEMGETINF(ITEMGETINF_3F)) {
        return v;
    }
    return -1;
}

s16 ShopItemDisp_GerudoMask(s16 v) {
    // Obtained Mask of Truth
    if (GET_ITEMGETINF(ITEMGETINF_3F)) {
        return v;
    }
    return -1;
}

void EnOssan_SpawnItemsOnShelves(EnOssan* this, PlayState* play, ShopItem* shopItems) {
    EnTana* shelves;
    s16 itemParams;
    s32 i;

    for (i = 0; i < 8; i++, shopItems++) {
        if (shopItems->shopItemIndex < 0) {
            this->shelfSlots[i] = NULL;
        } else {
            itemParams = sShopItemReplaceFunc[shopItems->shopItemIndex](shopItems->shopItemIndex);

            if (itemParams < 0) {
                this->shelfSlots[i] = NULL;
            } else {
                shelves = this->shelves;
                this->shelfSlots[i] = (EnGirlA*)Actor_Spawn(
                    &play->actorCtx, play, ACTOR_EN_GIRLA, shelves->actor.world.pos.x + shopItems->xOffset,
                    shelves->actor.world.pos.y + shopItems->yOffset, shelves->actor.world.pos.z + shopItems->zOffset,
                    shelves->actor.shape.rot.x, shelves->actor.shape.rot.y + sItemShelfRot[i],
                    shelves->actor.shape.rot.z, itemParams);
            }
        }
    }
}

void EnOssan_UpdateShopOfferings(EnOssan* this, PlayState* play) {
    s32 i;
    ShopItem* storeItems;
    ShopItem* shopItem;

    if (this->actor.params == OSSAN_TYPE_MASK) {
        storeItems = sShopkeeperStores[this->actor.params];
        if (1) {}
        for (i = 0; i < 8; i++) {
            shopItem = &storeItems[i];
            if (shopItem->shopItemIndex >= 0 && this->shelfSlots[i] == NULL) {
                s16 params = sShopItemReplaceFunc[shopItem->shopItemIndex](shopItem->shopItemIndex);

                if (params >= 0) {
                    this->shelfSlots[i] = (EnGirlA*)Actor_Spawn(
                        &play->actorCtx, play, ACTOR_EN_GIRLA, this->shelves->actor.world.pos.x + shopItem->xOffset,
                        this->shelves->actor.world.pos.y + shopItem->yOffset,
                        this->shelves->actor.world.pos.z + shopItem->zOffset, this->shelves->actor.shape.rot.x,
                        this->shelves->actor.shape.rot.y + sItemShelfRot[i], this->shelves->actor.shape.rot.z, params);
                }
            }
        }
    }
}

void EnOssan_TalkDefaultShopkeeper(PlayState* play) {
    Message_ContinueTextbox(play, 0x9E);
}

void EnOssan_TalkKakarikoPotionShopkeeper(PlayState* play) {
    if (play->curSpawn == 0) {
        Message_ContinueTextbox(play, 0x5046);
    } else {
        Message_ContinueTextbox(play, 0x504E);
    }
}

void EnOssan_TalkMarketPotionShopkeeper(PlayState* play) {
    Message_ContinueTextbox(play, 0x504E);
}

void EnOssan_TalkKokiriShopkeeper(PlayState* play) {
    Message_ContinueTextbox(play, 0x10BA);
}

void EnOssan_TalkBazaarShopkeeper(PlayState* play) {
    if (play->curSpawn == 0) {
        Message_ContinueTextbox(play, 0x9D);
    } else {
        Message_ContinueTextbox(play, 0x9C);
    }
}

void EnOssan_TalkBombchuShopkeeper(PlayState* play) {
    Message_ContinueTextbox(play, 0x7076);
}

void EnOssan_TalkZoraShopkeeper(PlayState* play) {
    if (LINK_AGE_IN_YEARS == YEARS_CHILD) {
        Message_ContinueTextbox(play, 0x403A);
    } else {
        Message_ContinueTextbox(play, 0x403B);
    }
}

// Goron City, Goron
void EnOssan_TalkGoronShopkeeper(PlayState* play) {
    if (LINK_AGE_IN_YEARS == YEARS_CHILD) {
        if (GET_EVENTCHKINF(EVENTCHKINF_25)) {
            Message_ContinueTextbox(play, 0x3028);
        } else if (CUR_UPG_VALUE(UPG_STRENGTH) != 0) {
            Message_ContinueTextbox(play, 0x302D);
        } else {
            Message_ContinueTextbox(play, 0x300F);
        }
    } else if (!CHECK_QUEST_ITEM(QUEST_MEDALLION_FIRE)) {
        Message_ContinueTextbox(play, 0x3057);
    } else {
        Message_ContinueTextbox(play, 0x305B);
    }
}

// Happy Mask Shop
void EnOssan_TalkHappyMaskShopkeeper(PlayState* play) {
    if (GET_ITEMGETINF(ITEMGETINF_38)       // Sold Keaton Mask
        && GET_ITEMGETINF(ITEMGETINF_39)    // Sold Skull Mask
        && GET_ITEMGETINF(ITEMGETINF_3A)    // Sold Spooky Mask
        && GET_ITEMGETINF(ITEMGETINF_3B)) { // Sold Bunny Hood
        Message_ContinueTextbox(play, 0x70AE);
    } else {
        switch (play->msgCtx.choiceIndex) {
            case 1:
                Message_ContinueTextbox(play, 0x70A4);
                break;
            case 0:
                Message_ContinueTextbox(play, 0x70A3);
                break;
        }
    }
}

void EnOssan_UpdateCameraDirection(EnOssan* this, PlayState* play, f32 cameraFaceAngle) {
    this->cameraFaceAngle = cameraFaceAngle;
    Camera_SetCameraData(GET_ACTIVE_CAM(play), 0xC, NULL, NULL, cameraFaceAngle, 0, 0);
}

s32 EnOssan_TryGetObjBankIndices(EnOssan* this, PlayState* play, s16* objectIds) {
    if (objectIds[1] != OBJECT_ID_MAX) {
        this->objBankIndex2 = Object_GetIndex(&play->objectCtx, objectIds[1]);
        if (this->objBankIndex2 < 0) {
            return false;
        }
    } else {
        this->objBankIndex2 = -1;
    }
    if (objectIds[2] != OBJECT_ID_MAX) {
        this->objBankIndex3 = Object_GetIndex(&play->objectCtx, objectIds[2]);
        if (this->objBankIndex3 < 0) {
            return false;
        }
    } else {
        this->objBankIndex3 = -1;
    }
    return true;
}

void EnOssan_Init(Actor* thisx, PlayState* play) {
    EnOssan* this = (EnOssan*)thisx;
    s32 pad;
    s16* objectIds;

    if (this->actor.params == OSSAN_TYPE_TALON && (LINK_AGE_IN_YEARS != YEARS_CHILD)) {
        this->actor.params = OSSAN_TYPE_INGO;
    }

    //! @bug This check will always evaluate to false, it should be || not &&
    if (this->actor.params > OSSAN_TYPE_MASK && this->actor.params < OSSAN_TYPE_KOKIRI) {
        Actor_Kill(&this->actor);
        osSyncPrintf(VT_COL(RED, WHITE));
        osSyncPrintf("引数がおかしいよ(arg_data=%d)！！\n", this->actor.params);
        osSyncPrintf(VT_RST);
        ASSERT(0, "0", "../z_en_oB1.c", 1246);
        return;
    }

    // If you've given Zelda's Letter to the Kakariko Guard
    if (this->actor.params == OSSAN_TYPE_MASK && !GET_INFTABLE(INFTABLE_76)) {
        Actor_Kill(&this->actor);
        return;
    }

    if (this->actor.params == OSSAN_TYPE_KAKARIKO_POTION && (LINK_AGE_IN_YEARS == YEARS_CHILD)) {
        Actor_Kill(&this->actor);
        return;
    }

    // Completed Dodongo's Cavern
    if (this->actor.params == OSSAN_TYPE_BOMBCHUS && !GET_EVENTCHKINF(EVENTCHKINF_25)) {
        Actor_Kill(&this->actor);
        return;
    }

    objectIds = sShopkeeperObjectIds[this->actor.params];
    this->objBankIndex1 = Object_GetIndex(&play->objectCtx, objectIds[0]);

    if (this->objBankIndex1 < 0) {
        Actor_Kill(&this->actor);
        osSyncPrintf(VT_COL(RED, WHITE));
        osSyncPrintf("バンクが無いよ！！(%s)\n", sShopkeeperPrintName[this->actor.params]);
        osSyncPrintf(VT_RST);
        ASSERT(0, "0", "../z_en_oB1.c", 1284);
        return;
    }

    if (EnOssan_TryGetObjBankIndices(this, play, objectIds) == 0) {
        Actor_Kill(&this->actor);
        osSyncPrintf(VT_COL(RED, WHITE));
        osSyncPrintf("予備バンクが無いよ！！(%s)\n", sShopkeeperPrintName[this->actor.params]);
        osSyncPrintf(VT_RST);
        ASSERT(0, "0", "../z_en_oB1.c", 1295);
        return;
    }

    Actor_ProcessInitChain(&this->actor, sInitChain);
    EnOssan_SetupAction(this, EnOssan_InitActionFunc);
}

void EnOssan_Destroy(Actor* thisx, PlayState* play) {
    EnOssan* this = (EnOssan*)thisx;
    SkelAnime_Free(&this->skelAnime, play);
    Collider_DestroyCylinder(play, &this->collider);
}

void EnOssan_UpdateCursorPos(PlayState* play, EnOssan* this) {
    s16 x;
    s16 y;

    Actor_GetScreenPos(play, &this->shelfSlots[this->cursorIndex]->actor, &x, &y);
    this->cursorX = x;
    this->cursorY = y;
}

void EnOssan_EndInteraction(PlayState* play, EnOssan* this) {
    Player* player = GET_PLAYER(play);

    // "End of conversation!"
    osSyncPrintf(VT_FGCOL(YELLOW) "%s[%d]:★★★ 会話終了！！ ★★★" VT_RST "\n", "../z_en_oB1.c", 1337);
    YREG(31) = 0;
    Actor_ProcessTalkRequest(&this->actor, play);
    play->msgCtx.msgMode = MSGMODE_TEXT_CLOSING;
    play->msgCtx.stateTimer = 4;
    player->stateFlags2 &= ~PLAYER_STATE2_29;
<<<<<<< HEAD
    func_800BC490(play, 1);
    Interface_ChangeHudMode(HUD_MODE_ALL);
=======
    Play_SetViewpoint(play, VIEWPOINT_LOCKED);
    Interface_ChangeAlpha(50);
>>>>>>> 5dda2f9f
    this->drawCursor = 0;
    this->stickLeftPrompt.isEnabled = false;
    this->stickRightPrompt.isEnabled = false;
    EnOssan_UpdateCameraDirection(this, play, 0.0f);
    this->actor.textId = EnOssan_SetupHelloDialog(this);
    this->stateFlag = OSSAN_STATE_IDLE;
}

s32 EnOssan_TestEndInteraction(EnOssan* this, PlayState* play, Input* input) {
    if (CHECK_BTN_ALL(input->press.button, BTN_B)) {
        EnOssan_EndInteraction(play, this);
        return true;
    } else {
        return false;
    }
}

s32 EnOssan_TestCancelOption(EnOssan* this, PlayState* play, Input* input) {
    if (CHECK_BTN_ALL(input->press.button, BTN_B)) {
        this->stateFlag = this->tempStateFlag;
        Message_ContinueTextbox(play, this->shelfSlots[this->cursorIndex]->actor.textId);
        return true;
    } else {
        return false;
    }
}

void EnOssan_SetStateStartShopping(PlayState* play, EnOssan* this, u8 skipHelloState) {
    YREG(31) = 1;
    this->headRot = this->headTargetRot = 0;
    Interface_SetDoAction(play, DO_ACTION_NEXT);
    EnOssan_UpdateCameraDirection(this, play, 0);

    if (!skipHelloState) {
        this->stateFlag = OSSAN_STATE_START_CONVERSATION;
    } else {
        EnOssan_StartShopping(play, this);
    }
}

void EnOssan_StartShopping(PlayState* play, EnOssan* this) {
    this->stateFlag = OSSAN_STATE_FACING_SHOPKEEPER;

    if (this->actor.params == OSSAN_TYPE_MASK) {
        // if all masks have been sold, give the option to ask about the mask of truth
        if (GET_ITEMGETINF(ITEMGETINF_38) && GET_ITEMGETINF(ITEMGETINF_39) && GET_ITEMGETINF(ITEMGETINF_3A) &&
            GET_ITEMGETINF(ITEMGETINF_3B)) {
            Message_ContinueTextbox(play, 0x70AD);
        } else {
            Message_ContinueTextbox(play, 0x70A2);
        }
    } else {
        Message_ContinueTextbox(play, 0x83);
    }

    Interface_SetDoAction(play, DO_ACTION_DECIDE);
    this->stickRightPrompt.isEnabled = true;
    this->stickLeftPrompt.isEnabled = true;
    EnOssan_UpdateCameraDirection(this, play, 0.0f);
}

void EnOssan_ChooseTalkToOwner(PlayState* play, EnOssan* this) {
    this->stateFlag = OSSAN_STATE_TALKING_TO_SHOPKEEPER;
    sShopkeeperTalkOwner[this->actor.params](play);
    Interface_SetDoAction(play, DO_ACTION_DECIDE);
    this->stickLeftPrompt.isEnabled = false;
    this->stickRightPrompt.isEnabled = false;
}

void EnOssan_SetLookToShopkeeperFromShelf(PlayState* play, EnOssan* this) {
    func_80078884(NA_SE_SY_CURSOR);
    this->drawCursor = 0;
    this->stateFlag = OSSAN_STATE_LOOK_SHOPKEEPER;
}

void EnOssan_State_Idle(EnOssan* this, PlayState* play, Player* player) {
    this->headTargetRot = this->actor.yawTowardsPlayer - this->actor.shape.rot.y;

    if (Actor_ProcessTalkRequest(&this->actor, play)) {
        // "Start conversation!!"
        osSyncPrintf(VT_FGCOL(YELLOW) "★★★ 会話開始！！ ★★★" VT_RST "\n");
        player->stateFlags2 |= PLAYER_STATE2_29;
        Play_SetShopBrowsingViewpoint(play);
        EnOssan_SetStateStartShopping(play, this, false);
    } else if (this->actor.xzDistToPlayer < 100.0f) {
        func_8002F2CC(&this->actor, play, 100);
    }
}

void EnOssan_UpdateJoystickInputState(PlayState* play, EnOssan* this) {
    Input* input = &play->state.input[0];
    s8 stickX = input->rel.stick_x;
    s8 stickY = input->rel.stick_y;

    this->moveHorizontal = this->moveVertical = false;

    if (this->stickAccumX == 0) {
        if (stickX > 30 || stickX < -30) {
            this->stickAccumX = stickX;
            this->moveHorizontal = true;
        }
    } else if (stickX <= 30 && stickX >= -30) {
        this->stickAccumX = 0;
    } else if (this->stickAccumX * stickX < 0) { // Stick has swapped directions
        this->stickAccumX = stickX;
        this->moveHorizontal = true;
    } else {
        this->stickAccumX += stickX;

        if (this->stickAccumX > 2000) {
            this->stickAccumX = 2000;
        } else if (this->stickAccumX < -2000) {
            this->stickAccumX = -2000;
        }
    }

    if (this->stickAccumY == 0) {
        if (stickY > 30 || stickY < -30) {
            this->stickAccumY = stickY;
            this->moveVertical = true;
        }
    } else if (stickY <= 30 && stickY >= -30) {
        this->stickAccumY = 0;
    } else if (this->stickAccumY * stickY < 0) { // Stick has swapped directions
        this->stickAccumY = stickY;
        this->moveVertical = true;
    } else {
        this->stickAccumY += stickY;

        if (this->stickAccumY > 2000) {
            this->stickAccumY = 2000;
        } else if (this->stickAccumY < -2000) {
            this->stickAccumY = -2000;
        }
    }
}

u8 EnOssan_SetCursorIndexFromNeutral(EnOssan* this, u8 shelfOffset) {
    u8 i;

    // if cursor is on the top shelf
    if (this->cursorIndex & 1) {
        // scan top shelf for non-null item
        for (i = shelfOffset + 1; i < shelfOffset + 4; i += 2) {
            if (this->shelfSlots[i] != NULL) {
                return i;
            }
        }
        // scan bottom shelf for non-null item
        for (i = shelfOffset; i < shelfOffset + 4; i += 2) {
            if (this->shelfSlots[i] != NULL) {
                return i;
            }
        }
    } else {
        // scan bottom shelf for non-null item
        for (i = shelfOffset; i < shelfOffset + 4; i += 2) {
            if (this->shelfSlots[i] != NULL) {
                return i;
            }
        }
        // scan top shelf for non-null item
        for (i = shelfOffset + 1; i < shelfOffset + 4; i += 2) {
            if (this->shelfSlots[i] != NULL) {
                return i;
            }
        }
    }
    return CURSOR_INVALID;
}

u8 EnOssan_CursorRight(EnOssan* this, u8 cursorIndex, u8 shelfSlotMin) {
    u8 c = shelfSlotMin + 4;

    while (cursorIndex >= shelfSlotMin && cursorIndex < c) {
        cursorIndex -= 2;
        if (cursorIndex >= shelfSlotMin && cursorIndex < c) {
            if (this->shelfSlots[cursorIndex] != NULL) {
                return cursorIndex;
            }
        }
    }
    return CURSOR_INVALID;
}

u8 EnOssan_CursorLeft(EnOssan* this, u8 cursorIndex, u8 shelfSlotMax) {

    while (cursorIndex < shelfSlotMax) {
        cursorIndex += 2;
        if ((cursorIndex < shelfSlotMax) && this->shelfSlots[cursorIndex] != NULL) {
            return cursorIndex;
        }
    }
    return CURSOR_INVALID;
}

// pay salesman back
void EnOssan_TryPaybackMask(EnOssan* this, PlayState* play) {
    s16 price = sMaskPaymentPrice[this->happyMaskShopState];

    if (gSaveContext.rupees < price) {
        Message_ContinueTextbox(play, 0x70A8);
        this->happyMaskShopkeeperEyeIdx = 1;
        this->happyMaskShopState = OSSAN_HAPPY_STATE_ANGRY;
    } else {
        Rupees_ChangeBy(-price);

        if (this->happyMaskShopState == OSSAN_HAPPY_STATE_REQUEST_PAYMENT_BUNNY_HOOD) {
            SET_EVENTCHKINF(EVENTCHKINF_8F);
            Message_ContinueTextbox(play, 0x70A9);
            this->happyMaskShopState = OSSAN_HAPPY_STATE_ALL_MASKS_SOLD;
            return;
        }

        if (this->happyMaskShopState == OSSAN_HAPPY_STATE_REQUEST_PAYMENT_KEATON_MASK) {
            SET_EVENTCHKINF(EVENTCHKINF_8C);
        } else if (this->happyMaskShopState == OSSAN_HAPPY_STATE_REQUEST_PAYMENT_SPOOKY_MASK) {
            SET_EVENTCHKINF(EVENTCHKINF_8E);
        } else if (this->happyMaskShopState == OSSAN_HAPPY_STATE_REQUEST_PAYMENT_SKULL_MASK) {
            SET_EVENTCHKINF(EVENTCHKINF_8D);
        }

        Message_ContinueTextbox(play, 0x70A7);
        this->happyMaskShopState = OSSAN_HAPPY_STATE_NONE;
    }
    this->stateFlag = OSSAN_STATE_START_CONVERSATION;
}

void EnOssan_State_StartConversation(EnOssan* this, PlayState* play, Player* player) {
    u8 dialogState = Message_GetState(&play->msgCtx);

    if (this->actor.params == OSSAN_TYPE_MASK && dialogState == TEXT_STATE_CHOICE) {
        if (!EnOssan_TestEndInteraction(this, play, &play->state.input[0]) && Message_ShouldAdvance(play)) {
            switch (play->msgCtx.choiceIndex) {
                case 0:
                    EnOssan_StartShopping(play, this);
                    break;
                case 1:
                    EnOssan_EndInteraction(play, this);
                    break;
            }
        }
    } else if (dialogState == TEXT_STATE_EVENT && Message_ShouldAdvance(play)) {
        func_80078884(NA_SE_SY_MESSAGE_PASS);

        switch (this->happyMaskShopState) {
            case OSSAN_HAPPY_STATE_ALL_MASKS_SOLD:
                Message_ContinueTextbox(play, 0x70AA);
                this->stateFlag = OSSAN_STATE_LEND_MASK_OF_TRUTH;
                return;
            case OSSAN_HAPPY_STATE_BORROWED_FIRST_MASK:
                EnOssan_EndInteraction(play, this);
                return;
            case OSSAN_HAPPY_STATE_REQUEST_PAYMENT_KEATON_MASK:
            case OSSAN_HAPPY_STATE_REQUEST_PAYMENT_SPOOKY_MASK:
            case OSSAN_HAPPY_STATE_REQUEST_PAYMENT_SKULL_MASK:
            case OSSAN_HAPPY_STATE_REQUEST_PAYMENT_BUNNY_HOOD:
                EnOssan_TryPaybackMask(this, play);
                return;
            case OSSAN_HAPPY_STATE_ANGRY:
                play->nextEntranceIndex = ENTR_MARKET_DAY_9;
                play->transitionTrigger = TRANS_TRIGGER_START;
                play->transitionType = TRANS_TYPE_CIRCLE(TCA_STARBURST, TCC_WHITE, TCS_FAST);
                return;
        }

        if (!EnOssan_TestEndInteraction(this, play, &play->state.input[0])) {
            // "Shop around by moving the stick left and right"
            osSyncPrintf("「スティック左右で品物みてくれ！」\n");
            EnOssan_StartShopping(play, this);
        }
    }

    if (1) {}
}

s32 EnOssan_FacingShopkeeperDialogResult(EnOssan* this, PlayState* play) {
    switch (play->msgCtx.choiceIndex) {
        case 0:
            EnOssan_ChooseTalkToOwner(play, this);
            return true;
        case 1:
            EnOssan_EndInteraction(play, this);
            return true;
        default:
            return false;
    }
}

void EnOssan_State_FacingShopkeeper(EnOssan* this, PlayState* play, Player* player) {
    u8 nextIndex;

    if ((Message_GetState(&play->msgCtx) == TEXT_STATE_CHOICE) &&
        !EnOssan_TestEndInteraction(this, play, &play->state.input[0])) {
        if (Message_ShouldAdvance(play) && EnOssan_FacingShopkeeperDialogResult(this, play)) {
            func_80078884(NA_SE_SY_DECIDE);
            return;
        }
        // Stick Left
        if (this->stickAccumX < 0) {
            nextIndex = EnOssan_SetCursorIndexFromNeutral(this, 4);
            if (nextIndex != CURSOR_INVALID) {
                this->cursorIndex = nextIndex;
                this->stateFlag = OSSAN_STATE_LOOK_SHELF_LEFT;
                Interface_SetDoAction(play, DO_ACTION_DECIDE);
                this->stickLeftPrompt.isEnabled = false;
                func_80078884(NA_SE_SY_CURSOR);
            }
        } else if (this->stickAccumX > 0) {
            nextIndex = EnOssan_SetCursorIndexFromNeutral(this, 0);
            if (nextIndex != CURSOR_INVALID) {
                this->cursorIndex = nextIndex;
                this->stateFlag = OSSAN_STATE_LOOK_SHELF_RIGHT;
                Interface_SetDoAction(play, DO_ACTION_DECIDE);
                this->stickRightPrompt.isEnabled = false;
                func_80078884(NA_SE_SY_CURSOR);
            }
        }
    }
}

void EnOssan_State_TalkingToShopkeeper(EnOssan* this, PlayState* play, Player* player) {
    if ((Message_GetState(&play->msgCtx) == TEXT_STATE_EVENT) && Message_ShouldAdvance(play)) {
        EnOssan_StartShopping(play, this);
    }
}

void EnOssan_State_LookToLeftShelf(EnOssan* this, PlayState* play, Player* player) {
    Math_ApproachF(&this->cameraFaceAngle, 30.0f, 0.5f, 10.0f);

    if (this->cameraFaceAngle > 29.5f) {
        EnOssan_UpdateCameraDirection(this, play, 30.0f);
    }

    EnOssan_UpdateCameraDirection(this, play, this->cameraFaceAngle);

    if (this->cameraFaceAngle >= 30.0f) {
        EnOssan_UpdateCameraDirection(this, play, 30.0f);
        EnOssan_UpdateCursorPos(play, this);
        this->stateFlag = OSSAN_STATE_BROWSE_LEFT_SHELF;
        Message_ContinueTextbox(play, this->shelfSlots[this->cursorIndex]->actor.textId);
    } else {
        this->stickAccumX = 0;
    }
}

void EnOssan_State_LookToRightShelf(EnOssan* this, PlayState* play, Player* player) {
    Math_ApproachF(&this->cameraFaceAngle, -30.0f, 0.5f, 10.0f);

    if (this->cameraFaceAngle < -29.5f) {
        EnOssan_UpdateCameraDirection(this, play, -30.0f);
    }

    EnOssan_UpdateCameraDirection(this, play, this->cameraFaceAngle);

    if (this->cameraFaceAngle <= -30.0f) {
        EnOssan_UpdateCameraDirection(this, play, -30.0f);
        EnOssan_UpdateCursorPos(play, this);
        this->stateFlag = OSSAN_STATE_BROWSE_RIGHT_SHELF;
        Message_ContinueTextbox(play, this->shelfSlots[this->cursorIndex]->actor.textId);
    } else {
        this->stickAccumX = 0;
    }
}

void EnOssan_CursorUpDown(EnOssan* this) {
    u8 curTemp = this->cursorIndex;
    u8 curScanTemp;

    if (this->stickAccumY < 0) {
        curTemp &= 0xFE;
        if (this->shelfSlots[curTemp] != NULL) {
            this->cursorIndex = curTemp;
            return;
        }
        // cursorIndex on right shelf
        if (curTemp < 4) {
            curScanTemp = curTemp + 2;
            if (curScanTemp >= 4) {
                curScanTemp = 0;
            }
            while (curScanTemp != curTemp) {
                if (this->shelfSlots[curScanTemp] != NULL) {
                    this->cursorIndex = curScanTemp;
                    return;
                }
                curScanTemp += 2;
                if (curScanTemp >= 4) {
                    curScanTemp = 0;
                }
            }
        } else {
            // cursorIndex on left shelf
            curScanTemp = curTemp + 2;
            if (curScanTemp >= 8) {
                curScanTemp = 4;
            }
            while (curScanTemp != curTemp) {
                if (this->shelfSlots[curScanTemp] != NULL) {
                    this->cursorIndex = curScanTemp;
                    return;
                }
                curScanTemp += 2;
                if (curScanTemp >= 8) {
                    curScanTemp = 4;
                }
            }
        }
    } else if (this->stickAccumY > 0) {
        curTemp |= 1;
        if (this->shelfSlots[curTemp] != NULL) {
            this->cursorIndex = curTemp;
            return;
        }
        // cursorIndex on right shelf
        if (curTemp < 4) {
            curScanTemp = curTemp + 2;
            if (curScanTemp >= 4) {
                curScanTemp = 1;
            }
            while (curScanTemp != curTemp) {
                if (this->shelfSlots[curScanTemp] != NULL) {
                    this->cursorIndex = curScanTemp;
                    return;
                }
                curScanTemp += 2;
                if (curScanTemp >= 4) {
                    curScanTemp = 1;
                }
            }
        } else {
            // cursorIndex on left shelf
            curScanTemp = curTemp + 2;
            if (curScanTemp >= 8) {
                curScanTemp = 5;
            }
            while (curScanTemp != curTemp) {
                if (this->shelfSlots[curScanTemp] != NULL) {
                    this->cursorIndex = curScanTemp;
                    return;
                }
                curScanTemp += 2;
                if (curScanTemp >= 8) {
                    curScanTemp = 5;
                }
            }
        }
    }
}

s32 EnOssan_HasPlayerSelectedItem(PlayState* play, EnOssan* this, Input* input) {
    EnGirlA* selectedItem = this->shelfSlots[this->cursorIndex];

    if (EnOssan_TestEndInteraction(this, play, input)) {
        return true;
    }
    if (Message_ShouldAdvance(play)) {
        if (selectedItem->actor.params != SI_SOLD_OUT && selectedItem->isInvisible == 0) {
            this->tempStateFlag = this->stateFlag;
            Message_ContinueTextbox(play, this->shelfSlots[this->cursorIndex]->itemBuyPromptTextId);
            this->stickLeftPrompt.isEnabled = false;
            this->stickRightPrompt.isEnabled = false;
            switch (selectedItem->actor.params) {
                case SI_KEATON_MASK:
                case SI_SPOOKY_MASK:
                case SI_SKULL_MASK:
                case SI_BUNNY_HOOD:
                case SI_MASK_OF_TRUTH:
                case SI_ZORA_MASK:
                case SI_GORON_MASK:
                case SI_GERUDO_MASK:
                    func_80078884(NA_SE_SY_DECIDE);
                    this->drawCursor = 0;
                    this->stateFlag = OSSAN_STATE_SELECT_ITEM_MASK;
                    return true;
                case SI_MILK_BOTTLE:
                    func_80078884(NA_SE_SY_DECIDE);
                    this->drawCursor = 0;
                    this->stateFlag = OSSAN_STATE_SELECT_ITEM_MILK_BOTTLE;
                    return true;
                case SI_WEIRD_EGG:
                    func_80078884(NA_SE_SY_DECIDE);
                    this->drawCursor = 0;
                    this->stateFlag = OSSAN_STATE_SELECT_ITEM_WEIRD_EGG;
                    return true;
                case SI_19:
                case SI_20:
                    func_80078884(NA_SE_SY_ERROR);
                    this->drawCursor = 0;
                    this->stateFlag = OSSAN_STATE_SELECT_ITEM_UNIMPLEMENTED;
                    return true;
                case SI_BOMBS_5_R25:
                case SI_BOMBS_10:
                case SI_BOMBS_20:
                case SI_BOMBS_30:
                case SI_BOMBS_5_R35:
                    func_80078884(NA_SE_SY_DECIDE);
                    this->drawCursor = 0;
                    this->stateFlag = OSSAN_STATE_SELECT_ITEM_BOMBS;
                    return true;
                default:
                    func_80078884(NA_SE_SY_DECIDE);
                    this->drawCursor = 0;
                    this->stateFlag = OSSAN_STATE_SELECT_ITEM;
                    return true;
            }
        }
        func_80078884(NA_SE_SY_ERROR);
        return true;
    }
    return false;
}

void EnOssan_State_BrowseLeftShelf(EnOssan* this, PlayState* play, Player* player) {
    s32 a;
    s32 b;
    u8 prevIndex = this->cursorIndex;
    s32 c;
    s32 d;

    if (!EnOssan_ReturnItemToShelf(this)) {
        osSyncPrintf("%s[%d]:" VT_FGCOL(GREEN) "ズーム中！！" VT_RST "\n", "../z_en_oB1.c", 2152);
        this->delayTimer = 3;
        return;
    }
    if (this->delayTimer != 0) {
        this->delayTimer--;
        return;
    }
    this->drawCursor = 0xFF;
    this->stickRightPrompt.isEnabled = true;
    EnOssan_UpdateCursorPos(play, this);
    if ((Message_GetState(&play->msgCtx) == TEXT_STATE_EVENT) &&
        !EnOssan_HasPlayerSelectedItem(play, this, &play->state.input[0])) {
        if (this->moveHorizontal) {
            if (this->stickAccumX > 0) {
                a = EnOssan_CursorRight(this, this->cursorIndex, 4);
                if (a != CURSOR_INVALID) {
                    this->cursorIndex = a;
                } else {
                    EnOssan_SetLookToShopkeeperFromShelf(play, this);
                    return;
                }
            } else if (this->stickAccumX < 0) {
                b = EnOssan_CursorLeft(this, this->cursorIndex, 8);
                if (b != CURSOR_INVALID) {
                    this->cursorIndex = b;
                }
            }
        } else {
            if (this->stickAccumX > 0 && this->stickAccumX > 500) {
                c = EnOssan_CursorRight(this, this->cursorIndex, 4);
                if (c != CURSOR_INVALID) {
                    this->cursorIndex = c;
                } else {
                    EnOssan_SetLookToShopkeeperFromShelf(play, this);
                    return;
                }
            } else if (this->stickAccumX < 0 && this->stickAccumX < -500) {
                d = EnOssan_CursorLeft(this, this->cursorIndex, 8);
                if (d != CURSOR_INVALID) {
                    this->cursorIndex = d;
                }
            }
        }
        EnOssan_CursorUpDown(this);
        if (this->cursorIndex != prevIndex) {
            Message_ContinueTextbox(play, this->shelfSlots[this->cursorIndex]->actor.textId);
            func_80078884(NA_SE_SY_CURSOR);
        }
    }
}

void EnOssan_State_BrowseRightShelf(EnOssan* this, PlayState* play, Player* player) {
    s32 pad[2];
    u8 prevIndex;
    u8 nextIndex;

    prevIndex = this->cursorIndex;
    if (!EnOssan_ReturnItemToShelf(this)) {
        osSyncPrintf("%s[%d]:" VT_FGCOL(GREEN) "ズーム中！！" VT_RST "\n", "../z_en_oB1.c", 2244);
        this->delayTimer = 3;
        return;
    }
    if (this->delayTimer != 0) {
        this->delayTimer--;
        return;
    }
    this->drawCursor = 0xFF;
    this->stickLeftPrompt.isEnabled = true;
    EnOssan_UpdateCursorPos(play, this);
    if ((Message_GetState(&play->msgCtx) == TEXT_STATE_EVENT) &&
        !EnOssan_HasPlayerSelectedItem(play, this, &play->state.input[0])) {
        if (this->moveHorizontal) {
            if (this->stickAccumX < 0) {
                nextIndex = EnOssan_CursorRight(this, this->cursorIndex, 0);
                if (nextIndex != CURSOR_INVALID) {
                    this->cursorIndex = nextIndex;
                } else {
                    EnOssan_SetLookToShopkeeperFromShelf(play, this);
                    return;
                }
            } else if (this->stickAccumX > 0) {
                nextIndex = EnOssan_CursorLeft(this, this->cursorIndex, 4);
                if (nextIndex != CURSOR_INVALID) {
                    this->cursorIndex = nextIndex;
                }
            }
        } else {
            if (this->stickAccumX < 0 && this->stickAccumX < -500) {
                nextIndex = EnOssan_CursorRight(this, this->cursorIndex, 0);
                if (nextIndex != CURSOR_INVALID) {
                    this->cursorIndex = nextIndex;
                } else {
                    EnOssan_SetLookToShopkeeperFromShelf(play, this);
                    return;
                }
            } else if (this->stickAccumX > 0 && this->stickAccumX > 500) {
                nextIndex = EnOssan_CursorLeft(this, this->cursorIndex, 4);
                if (nextIndex != CURSOR_INVALID) {
                    this->cursorIndex = nextIndex;
                }
            }
        }
        EnOssan_CursorUpDown(this);
        if (this->cursorIndex != prevIndex) {
            Message_ContinueTextbox(play, this->shelfSlots[this->cursorIndex]->actor.textId);
            func_80078884(NA_SE_SY_CURSOR);
        }
    }
}

void EnOssan_State_LookFromShelfToShopkeeper(EnOssan* this, PlayState* play, Player* player) {
    Math_ApproachF(&this->cameraFaceAngle, 0.0f, 0.5f, 10.0f);
    if ((this->cameraFaceAngle < 0.5f) && (this->cameraFaceAngle > -0.5f)) {
        EnOssan_UpdateCameraDirection(this, play, 0.0f);
    }
    EnOssan_UpdateCameraDirection(this, play, this->cameraFaceAngle);
    if (this->cameraFaceAngle == 0.0f) {
        EnOssan_StartShopping(play, this);
    }
}

void EnOssan_State_DisplayOnlyBombDialog(EnOssan* this, PlayState* play, Player* player) {
    if (!EnOssan_ReturnItemToShelf(this)) {
        osSyncPrintf("%s[%d]:" VT_FGCOL(GREEN) "ズーム中！！" VT_RST "\n", "../z_en_oB1.c", 2355);
        return;
    }
    Math_ApproachF(&this->cameraFaceAngle, 0.0f, 0.5f, 10.0f);
    if (this->cameraFaceAngle < 0.5f && this->cameraFaceAngle > -0.5f) {
        EnOssan_UpdateCameraDirection(this, play, 0.0f);
    }
    EnOssan_UpdateCameraDirection(this, play, this->cameraFaceAngle);
    if (this->cameraFaceAngle == 0.0f) {
        Message_ContinueTextbox(play, 0x3010);
        this->stateFlag = OSSAN_STATE_WAIT_FOR_DISPLAY_ONLY_BOMB_DIALOG;
    }
}

void EnOssan_GiveItemWithFanfare(PlayState* play, EnOssan* this) {
    Player* player = GET_PLAYER(play);

    osSyncPrintf("\n" VT_FGCOL(YELLOW) "初めて手にいれた！！" VT_RST "\n\n");
    func_8002F434(&this->actor, play, this->shelfSlots[this->cursorIndex]->getItemId, 120.0f, 120.0f);
    play->msgCtx.msgMode = MSGMODE_TEXT_CLOSING;
    play->msgCtx.stateTimer = 4;
    player->stateFlags2 &= ~PLAYER_STATE2_29;
<<<<<<< HEAD
    func_800BC490(play, 1);
    Interface_ChangeHudMode(HUD_MODE_ALL);
=======
    Play_SetViewpoint(play, VIEWPOINT_LOCKED);
    Interface_ChangeAlpha(50);
>>>>>>> 5dda2f9f
    this->drawCursor = 0;
    EnOssan_UpdateCameraDirection(this, play, 0.0f);
    this->stateFlag = OSSAN_STATE_GIVE_ITEM_FANFARE;
    osSyncPrintf(VT_FGCOL(YELLOW) "持ち上げ開始！！" VT_RST "\n\n");
}

void EnOssan_SetStateCantGetItem(PlayState* play, EnOssan* this, u16 textId) {
    Message_ContinueTextbox(play, textId);
    this->stateFlag = OSSAN_STATE_CANT_GET_ITEM;
}

void EnOssan_SetStateQuickBuyDialog(PlayState* play, EnOssan* this, u16 textId) {
    Message_ContinueTextbox(play, textId);
    this->stateFlag = OSSAN_STATE_QUICK_BUY;
}

void EnOssan_HandleCanBuyItem(PlayState* play, EnOssan* this) {
    EnGirlA* selectedItem = this->shelfSlots[this->cursorIndex];

    switch (selectedItem->canBuyFunc(play, selectedItem)) {
        case CANBUY_RESULT_SUCCESS_FANFARE:
            if (selectedItem->actor.params == SI_HYLIAN_SHIELD && GET_INFTABLE(INFTABLE_76)) {
                EnOssan_SetStateGiveDiscountDialog(play, this);
            } else {
                EnOssan_GiveItemWithFanfare(play, this);
                this->drawCursor = 0;
                this->shopItemSelectedTween = 0.0f;
                selectedItem->setOutOfStockFunc(play, selectedItem);
            }
            break;
        case CANBUY_RESULT_SUCCESS:
            selectedItem->itemGiveFunc(play, selectedItem);
            EnOssan_SetStateQuickBuyDialog(play, this, 0x84);
            this->drawCursor = 0;
            this->shopItemSelectedTween = 0.0f;
            selectedItem->setOutOfStockFunc(play, selectedItem);
            break;
        case CANBUY_RESULT_CANT_GET_NOW:
            func_80078884(NA_SE_SY_ERROR);
            EnOssan_SetStateCantGetItem(play, this, 0x86);
            break;
        case CANBUY_RESULT_NEED_BOTTLE:
            func_80078884(NA_SE_SY_ERROR);
            EnOssan_SetStateCantGetItem(play, this, 0x96);
            break;
        case CANBUY_RESULT_NEED_RUPEES:
            func_80078884(NA_SE_SY_ERROR);
            EnOssan_SetStateCantGetItem(play, this, 0x85);
            break;
        case CANBUY_RESULT_CANT_GET_NOW_5:
            func_80078884(NA_SE_SY_ERROR);
            EnOssan_SetStateCantGetItem(play, this, 0x86);
            break;
    }
}

void EnOssan_HandleCanBuyLonLonMilk(PlayState* play, EnOssan* this) {
    EnGirlA* item = this->shelfSlots[this->cursorIndex];

    switch (item->canBuyFunc(play, item)) {
        case CANBUY_RESULT_SUCCESS_FANFARE:
            Message_ContinueTextbox(play, 0x9C);
            this->stateFlag = OSSAN_STATE_GIVE_LON_LON_MILK;
            this->drawCursor = 0;
            break;
        case CANBUY_RESULT_SUCCESS:
            item->itemGiveFunc(play, item);
            EnOssan_SetStateQuickBuyDialog(play, this, 0x98);
            this->drawCursor = 0;
            this->shopItemSelectedTween = 0.0f;
            item->setOutOfStockFunc(play, item);
            break;
        case CANBUY_RESULT_NEED_BOTTLE:
            EnOssan_SetStateCantGetItem(play, this, 0x96);
            break;
        case CANBUY_RESULT_NEED_RUPEES:
            EnOssan_SetStateCantGetItem(play, this, 0x85);
            break;
    }
}

void EnOssan_HandleCanBuyWeirdEgg(PlayState* play, EnOssan* this) {
    EnGirlA* item = this->shelfSlots[this->cursorIndex];

    switch (item->canBuyFunc(play, item)) {
        case CANBUY_RESULT_SUCCESS_FANFARE:
            EnOssan_GiveItemWithFanfare(play, this);
            this->drawCursor = 0;
            this->shopItemSelectedTween = 0.0f;
            item->setOutOfStockFunc(play, item);
            break;
        case CANBUY_RESULT_SUCCESS:
            item->itemGiveFunc(play, item);
            EnOssan_SetStateQuickBuyDialog(play, this, 0x9A);
            this->drawCursor = 0;
            this->shopItemSelectedTween = 0.0f;
            item->setOutOfStockFunc(play, item);
            break;
        case CANBUY_RESULT_CANT_GET_NOW:
            func_80078884(NA_SE_SY_ERROR);
            EnOssan_SetStateCantGetItem(play, this, 0x9D);
            break;
        case CANBUY_RESULT_NEED_RUPEES:
            func_80078884(NA_SE_SY_ERROR);
            EnOssan_SetStateCantGetItem(play, this, 0x85);
            break;
    }
}

void EnOssan_HandleCanBuyBombs(PlayState* play, EnOssan* this) {
    EnGirlA* item = this->shelfSlots[this->cursorIndex];

    switch (item->canBuyFunc(play, item)) {
        case CANBUY_RESULT_SUCCESS_FANFARE:
        case CANBUY_RESULT_SUCCESS:
            item->itemGiveFunc(play, item);
            EnOssan_SetStateQuickBuyDialog(play, this, 0x84);
            this->drawCursor = 0;
            this->shopItemSelectedTween = 0.0f;
            item->setOutOfStockFunc(play, item);
            break;
        case CANBUY_RESULT_CANT_GET_NOW:
            func_80078884(NA_SE_SY_ERROR);
            EnOssan_SetStateCantGetItem(play, this, 0x86);
            break;
        case CANBUY_RESULT_NEED_RUPEES:
            func_80078884(NA_SE_SY_ERROR);
            EnOssan_SetStateCantGetItem(play, this, 0x85);
            break;
    }
}

void EnOssan_BuyGoronCityBombs(PlayState* play, EnOssan* this) {
    if (LINK_AGE_IN_YEARS == YEARS_CHILD) {
        if (!GET_EVENTCHKINF(EVENTCHKINF_25)) {
            if (GET_INFTABLE(INFTABLE_FC)) {
                EnOssan_SetStateCantGetItem(play, this, 0x302E);
            } else {
                this->stickLeftPrompt.isEnabled = false;
                this->stickRightPrompt.isEnabled = false;
                this->drawCursor = 0;
                this->stateFlag = OSSAN_STATE_DISPLAY_ONLY_BOMB_DIALOG;
            }
        } else {
            EnOssan_HandleCanBuyBombs(play, this);
        }
    } else {
        EnOssan_HandleCanBuyBombs(play, this);
    }
}

void EnOssan_State_ItemSelected(EnOssan* this, PlayState* play2, Player* player) {
    PlayState* play = play2; // Necessary for OKs

    if (!EnOssan_TakeItemOffShelf(this)) {
        osSyncPrintf("%s[%d]:" VT_FGCOL(GREEN) "ズーム中！！" VT_RST "\n", "../z_en_oB1.c", 2654);
        return;
    }
    if (Message_GetState(&play->msgCtx) == TEXT_STATE_CHOICE &&
        !EnOssan_TestCancelOption(this, play, &play->state.input[0]) && Message_ShouldAdvance(play)) {
        switch (play->msgCtx.choiceIndex) {
            case 0:
                EnOssan_HandleCanBuyItem(play, this);
                break;
            case 1:
                this->stateFlag = this->tempStateFlag;
                Message_ContinueTextbox(play, this->shelfSlots[this->cursorIndex]->actor.textId);
                break;
        }
    }
}

void EnOssan_State_SelectMilkBottle(EnOssan* this, PlayState* play2, Player* player) {
    PlayState* play = play2; // Need for OK

    if (!EnOssan_TakeItemOffShelf(this)) {
        osSyncPrintf("%s[%d]:" VT_FGCOL(GREEN) "ズーム中！！" VT_RST "\n", "../z_en_oB1.c", 2693);
        return;
    }
    if (Message_GetState(&play->msgCtx) == TEXT_STATE_CHOICE &&
        !EnOssan_TestCancelOption(this, play, &play->state.input[0]) && Message_ShouldAdvance(play)) {
        switch (play->msgCtx.choiceIndex) {
            case 0:
                EnOssan_HandleCanBuyLonLonMilk(play, this);
                break;
            case 1:
                this->stateFlag = this->tempStateFlag;
                Message_ContinueTextbox(play, this->shelfSlots[this->cursorIndex]->actor.textId);
                break;
        }
    }
}

void EnOssan_State_SelectWeirdEgg(EnOssan* this, PlayState* play2, Player* player) {
    PlayState* play = play2; // Needed for OK

    if (!EnOssan_TakeItemOffShelf(this)) {
        osSyncPrintf("%s[%d]:" VT_FGCOL(GREEN) "ズーム中！！" VT_RST "\n", "../z_en_oB1.c", 2732);
        return;
    }
    if (Message_GetState(&play->msgCtx) == TEXT_STATE_CHOICE &&
        !EnOssan_TestCancelOption(this, play, &play->state.input[0]) && Message_ShouldAdvance(play)) {
        switch (play->msgCtx.choiceIndex) {
            case 0:
                EnOssan_HandleCanBuyWeirdEgg(play, this);
                break;
            case 1:
                this->stateFlag = this->tempStateFlag;
                Message_ContinueTextbox(play, this->shelfSlots[this->cursorIndex]->actor.textId);
                break;
        }
    }
}

void EnOssan_State_SelectUnimplementedItem(EnOssan* this, PlayState* play, Player* player) {
    if (!EnOssan_TakeItemOffShelf(this)) {
        osSyncPrintf("%s[%d]:" VT_FGCOL(GREEN) "ズーム中！！" VT_RST "\n", "../z_en_oB1.c", 2771);
        return;
    }
    if (Message_GetState(&play->msgCtx) == TEXT_STATE_EVENT && Message_ShouldAdvance(play)) {
        this->stateFlag = this->tempStateFlag;
        Message_ContinueTextbox(play, this->shelfSlots[this->cursorIndex]->actor.textId);
    }
}

void EnOssan_State_SelectBombs(EnOssan* this, PlayState* play, Player* player) {
    if (!EnOssan_TakeItemOffShelf(this)) {
        osSyncPrintf("%s[%d]:" VT_FGCOL(GREEN) "ズーム中！！" VT_RST "\n", "../z_en_oB1.c", 2798);
        return;
    }
    osSyncPrintf("店主の依頼 ( %d )\n", GET_INFTABLE(INFTABLE_FC));
    if (this->actor.params != OSSAN_TYPE_GORON) {
        EnOssan_State_ItemSelected(this, play, player);
        return;
    }
    if (Message_GetState(&play->msgCtx) == TEXT_STATE_CHOICE &&
        !EnOssan_TestCancelOption(this, play, &play->state.input[0]) && Message_ShouldAdvance(play)) {
        switch (play->msgCtx.choiceIndex) {
            case 0:
                EnOssan_BuyGoronCityBombs(play, this);
                break;
            case 1:
                this->stateFlag = this->tempStateFlag;
                Message_ContinueTextbox(play, this->shelfSlots[this->cursorIndex]->actor.textId);
                break;
        }
    }
}

void EnOssan_State_SelectMaskItem(EnOssan* this, PlayState* play, Player* player) {
    u8 talkState = Message_GetState(&play->msgCtx);
    EnGirlA* item = this->shelfSlots[this->cursorIndex];

    if (!EnOssan_TakeItemOffShelf(this)) {
        osSyncPrintf("%s[%d]:" VT_FGCOL(GREEN) "ズーム中！！" VT_RST "\n", "../z_en_oB1.c", 2845);
        return;
    }
    if (talkState == TEXT_STATE_EVENT) {
        if (Message_ShouldAdvance(play)) {
            this->stateFlag = this->tempStateFlag;
            Message_ContinueTextbox(play, this->shelfSlots[this->cursorIndex]->actor.textId);
        }
    } else if (talkState == TEXT_STATE_CHOICE && !EnOssan_TestCancelOption(this, play, &play->state.input[0]) &&
               Message_ShouldAdvance(play)) {
        switch (play->msgCtx.choiceIndex) {
            case 0:
                switch (item->actor.params) {
                    case SI_KEATON_MASK:
                        SET_ITEMGETINF(ITEMGETINF_23);
                        break;
                    case SI_SPOOKY_MASK:
                        SET_ITEMGETINF(ITEMGETINF_25);
                        break;
                    case SI_SKULL_MASK:
                        SET_ITEMGETINF(ITEMGETINF_24);
                        break;
                    case SI_BUNNY_HOOD:
                        SET_ITEMGETINF(ITEMGETINF_26);
                        break;
                    case SI_MASK_OF_TRUTH:
                    case SI_ZORA_MASK:
                    case SI_GORON_MASK:
                    case SI_GERUDO_MASK:
                        break;
                }
                EnOssan_GiveItemWithFanfare(play, this);
                this->drawCursor = 0;
                this->shopItemSelectedTween = 0.0f;
                item->setOutOfStockFunc(play, item);
                break;
            case 1:
                this->stateFlag = this->tempStateFlag;
                Message_ContinueTextbox(play, this->shelfSlots[this->cursorIndex]->actor.textId);
                break;
        }
    }
}

void EnOssan_State_CantGetItem(EnOssan* this, PlayState* play, Player* player) {
    if (Message_GetState(&play->msgCtx) == TEXT_STATE_EVENT && Message_ShouldAdvance(play)) {
        this->stateFlag = this->tempStateFlag;
        Message_ContinueTextbox(play, this->shelfSlots[this->cursorIndex]->actor.textId);
    }
}

void EnOssan_State_QuickBuyDialog(EnOssan* this, PlayState* play, Player* player) {
    EnGirlA* item;

    if (Message_GetState(&play->msgCtx) == TEXT_STATE_EVENT && Message_ShouldAdvance(play)) {
        this->shopItemSelectedTween = 0.0f;
        EnOssan_ResetItemPosition(this);
        item = this->shelfSlots[this->cursorIndex];
        item->updateStockedItemFunc(play, item);
        this->stateFlag = this->tempStateFlag;
        Message_ContinueTextbox(play, this->shelfSlots[this->cursorIndex]->actor.textId);
    }
}

void EnOssan_State_GiveItemWithFanfare(EnOssan* this, PlayState* play, Player* player) {
    // The player sets itself as the parent actor to signal that it has obtained the give item request
    if (Actor_HasParent(&this->actor, play)) {
        this->actor.parent = NULL;
        this->stateFlag = OSSAN_STATE_ITEM_PURCHASED;
        return;
    }
    func_8002F434(&this->actor, play, this->shelfSlots[this->cursorIndex]->getItemId, 120.0f, 120.0f);
}

void EnOssan_State_ItemPurchased(EnOssan* this, PlayState* play, Player* player) {
    EnGirlA* item;
    EnGirlA* itemTemp;

    if ((Message_GetState(&play->msgCtx) == TEXT_STATE_DONE) && Message_ShouldAdvance(play)) {
        if (this->actor.params == OSSAN_TYPE_MASK) {
            itemTemp = this->shelfSlots[this->cursorIndex];
            EnOssan_ResetItemPosition(this);
            item = this->shelfSlots[this->cursorIndex];
            item->updateStockedItemFunc(play, item);
            if (itemTemp->actor.params == SI_MASK_OF_TRUTH && !GET_ITEMGETINF(ITEMGETINF_3F)) {
                SET_ITEMGETINF(ITEMGETINF_3F);
                Message_ContinueTextbox(play, 0x70AB);
                this->happyMaskShopState = OSSAN_HAPPY_STATE_BORROWED_FIRST_MASK;
                EnOssan_UpdateShopOfferings(this, play);
                this->stateFlag = OSSAN_STATE_START_CONVERSATION;
                return;
            } else {
                EnOssan_EndInteraction(play, this);
                return;
            }
        }
        item = this->shelfSlots[this->cursorIndex];
        item->buyEventFunc(play, item);
        this->stateFlag = OSSAN_STATE_CONTINUE_SHOPPING_PROMPT;
        Message_ContinueTextbox(play, 0x6B);
    }
}

void EnOssan_State_ContinueShoppingPrompt(EnOssan* this, PlayState* play, Player* player) {
    EnGirlA* selectedItem;
    u8 talkState = Message_GetState(&play->msgCtx);

    if (talkState == TEXT_STATE_CHOICE) {
        if (Message_ShouldAdvance(play)) {
            EnOssan_ResetItemPosition(this);
            selectedItem = this->shelfSlots[this->cursorIndex];
            selectedItem->updateStockedItemFunc(play, selectedItem);
            if (!EnOssan_TestEndInteraction(this, play, &play->state.input[0])) {
                switch (play->msgCtx.choiceIndex) {
                    case 0:
                        osSyncPrintf(VT_FGCOL(YELLOW) "★★★ 続けるよ！！ ★★★" VT_RST "\n");
                        player->actor.shape.rot.y += 0x8000;
                        player->stateFlags2 |= PLAYER_STATE2_29;
                        Play_SetViewpoint(play, VIEWPOINT_PIVOT);
                        Message_StartTextbox(play, this->actor.textId, &this->actor);
                        EnOssan_SetStateStartShopping(play, this, true);
                        func_8002F298(&this->actor, play, 100.0f, -1);
                        break;
                    case 1:
                    default:
                        osSyncPrintf(VT_FGCOL(YELLOW) "★★★ やめるよ！！ ★★★" VT_RST "\n");
                        EnOssan_EndInteraction(play, this);
                        break;
                }
            }
        }
    } else if (talkState == TEXT_STATE_EVENT && Message_ShouldAdvance(play)) {
        EnOssan_ResetItemPosition(this);
        selectedItem = this->shelfSlots[this->cursorIndex];
        selectedItem->updateStockedItemFunc(play, selectedItem);
        player->actor.shape.rot.y += 0x8000;
        player->stateFlags2 |= PLAYER_STATE2_29;
        Play_SetViewpoint(play, VIEWPOINT_PIVOT);
        Message_StartTextbox(play, this->actor.textId, &this->actor);
        EnOssan_SetStateStartShopping(play, this, true);
        func_8002F298(&this->actor, play, 100.0f, -1);
    }
}

void EnOssan_State_WaitForDisplayOnlyBombDialog(EnOssan* this, PlayState* play, Player* player) {
    if (Message_GetState(&play->msgCtx) == TEXT_STATE_EVENT && Message_ShouldAdvance(play)) {
        SET_INFTABLE(INFTABLE_FC);
        EnOssan_StartShopping(play, this);
    }
}

// Unreachable
void EnOssan_State_21(EnOssan* this, PlayState* play, Player* player) {
    if (Message_GetState(&play->msgCtx) == TEXT_STATE_DONE_HAS_NEXT && Message_ShouldAdvance(play)) {
        this->stateFlag = OSSAN_STATE_22;
        Message_ContinueTextbox(play, 0x3012);
        SET_INFTABLE(INFTABLE_FC);
    }
}

// Unreachable
void EnOssan_State_22(EnOssan* this, PlayState* play, Player* player) {
    if (Message_GetState(&play->msgCtx) == TEXT_STATE_EVENT && Message_ShouldAdvance(play)) {
        EnOssan_StartShopping(play, this);
    }
}

void EnOssan_State_GiveLonLonMilk(EnOssan* this, PlayState* play, Player* player) {
    if (Message_GetState(&play->msgCtx) == TEXT_STATE_EVENT && Message_ShouldAdvance(play)) {
        EnOssan_GiveItemWithFanfare(play, this);
    }
}

// For giving Mask of Truth when you first sell all masks
void EnOssan_State_LendMaskOfTruth(EnOssan* this, PlayState* play, Player* player) {
    if (Message_GetState(&play->msgCtx) == TEXT_STATE_EVENT && Message_ShouldAdvance(play)) {
        SET_ITEMGETINF(ITEMGETINF_2A);
        this->cursorIndex = 2;
        EnOssan_GiveItemWithFanfare(play, this);
    }
}

// Hylian Shield discount dialog
void EnOssan_SetStateGiveDiscountDialog(PlayState* play, EnOssan* this) {
    Message_ContinueTextbox(play, 0x71B2);
    this->stateFlag = OSSAN_STATE_DISCOUNT_DIALOG;
}

void EnOssan_State_GiveDiscountDialog(EnOssan* this, PlayState* play, Player* player) {
    EnGirlA* selectedItem;

    if (Message_GetState(&play->msgCtx) == TEXT_STATE_DONE && Message_ShouldAdvance(play)) {
        selectedItem = this->shelfSlots[this->cursorIndex];
        EnOssan_GiveItemWithFanfare(play, this);
        this->drawCursor = 0;
        this->shopItemSelectedTween = 0.0f;
        selectedItem->setOutOfStockFunc(play, selectedItem);
    }
}

void EnOssan_PositionSelectedItem(EnOssan* this) {
    EnGirlA* item;
    u8 i;
    u8 i2;
    ShopItem* shopItem;
    f32 tx;
    f32 ty;
    f32 tz;

    i = this->cursorIndex;
    shopItem = &sShopkeeperStores[this->actor.params][i];
    item = this->shelfSlots[i];

    i2 = i >> 2;
    tx = (sSelectedItemPosition[i2].x - shopItem->xOffset) * this->shopItemSelectedTween + shopItem->xOffset;
    ty = (sSelectedItemPosition[i2].y - shopItem->yOffset) * this->shopItemSelectedTween + shopItem->yOffset;
    tz = (sSelectedItemPosition[i2].z - shopItem->zOffset) * this->shopItemSelectedTween + shopItem->zOffset;

    item->actor.world.pos.x = this->shelves->actor.world.pos.x + tx;
    item->actor.world.pos.y = this->shelves->actor.world.pos.y + ty;
    item->actor.world.pos.z = this->shelves->actor.world.pos.z + tz;
}

void EnOssan_ResetItemPosition(EnOssan* this) {
    this->shopItemSelectedTween = 0.0f;
    EnOssan_PositionSelectedItem(this);
}

// returns true if animation has completed
s32 EnOssan_TakeItemOffShelf(EnOssan* this) {
    Math_ApproachF(&this->shopItemSelectedTween, 1.0f, 1.0f, 0.15f);
    if (this->shopItemSelectedTween >= 0.85f) {
        this->shopItemSelectedTween = 1.0f;
    }
    EnOssan_PositionSelectedItem(this);
    if (this->shopItemSelectedTween == 1.0f) {
        return true;
    } else {
        return false;
    }
}

// returns true if animation has completed
s32 EnOssan_ReturnItemToShelf(EnOssan* this) {
    Math_ApproachF(&this->shopItemSelectedTween, 0.0f, 1.0f, 0.15f);
    if (this->shopItemSelectedTween <= 0.15f) {
        this->shopItemSelectedTween = 0.0f;
    }
    EnOssan_PositionSelectedItem(this);
    if (this->shopItemSelectedTween == 0.0f) {
        return true;
    } else {
        return false;
    }
}

void EnOssan_UpdateItemSelectedProperty(EnOssan* this) {
    EnGirlA** temp_a1 = this->shelfSlots;
    s32 i;

    for (i = 0; i < 8; i++) {
        if (temp_a1[0] != NULL) {
            if (this->stateFlag != OSSAN_STATE_SELECT_ITEM && this->stateFlag != OSSAN_STATE_SELECT_ITEM_MILK_BOTTLE &&
                this->stateFlag != OSSAN_STATE_SELECT_ITEM_WEIRD_EGG &&
                this->stateFlag != OSSAN_STATE_SELECT_ITEM_UNIMPLEMENTED &&
                this->stateFlag != OSSAN_STATE_SELECT_ITEM_BOMBS && this->stateFlag != OSSAN_STATE_SELECT_ITEM_MASK &&
                this->stateFlag != OSSAN_STATE_CANT_GET_ITEM && this->drawCursor == 0) {
                temp_a1[0]->isSelected = false;
            } else {
                if (this->cursorIndex == i) {
                    temp_a1[0]->isSelected = true;
                } else {
                    temp_a1[0]->isSelected = false;
                }
            }
        }
        temp_a1++;
    }
}

void EnOssan_UpdateCursorAnim(EnOssan* this) {
    f32 t;

    t = this->cursorAnimTween;
    if (this->cursorAnimState == 0) {
        t += 0.05f;
        if (t >= 1.0f) {
            t = 1.0f;
            this->cursorAnimState = 1;
        }
    } else {
        t -= 0.05f;
        if (t <= 0.0f) {
            t = 0.0f;
            this->cursorAnimState = 0;
        }
    }
    this->cursorColorR = ColChanMix(0, 0.0f, t);
    this->cursorColorG = ColChanMix(255, 80.0f, t);
    this->cursorColorB = ColChanMix(80, 0.0f, t);
    this->cursorColorA = ColChanMix(255, 0.0f, t);
    this->cursorAnimTween = t;
}

void EnOssan_UpdateStickDirectionPromptAnim(EnOssan* this) {
    f32 arrowAnimTween;
    f32 new_var3;       // likely fake temp
    s32 new_var2 = 255; // likely fake temp
    f32 stickAnimTween;

    arrowAnimTween = this->arrowAnimTween;
    stickAnimTween = this->stickAnimTween;
    if (this->arrowAnimState == 0) {
        arrowAnimTween += 0.05f;
        if (arrowAnimTween > 1.0f) {
            arrowAnimTween = 1.0f;
            this->arrowAnimState = 1;
        }

    } else {
        arrowAnimTween -= 0.05f;
        if (arrowAnimTween < 0.0f) {
            arrowAnimTween = 0.0f;
            this->arrowAnimState = 0;
        }
    }

    this->arrowAnimTween = arrowAnimTween;
    if (this->stickAnimState == 0) {
        stickAnimTween += 0.1f;
        if (stickAnimTween > 1.0f) {
            stickAnimTween = 1.0f;
            this->stickAnimState = 1;
        }

    } else {
        stickAnimTween = 0.0f;
        this->stickAnimState = 0;
    }

    this->stickAnimTween = stickAnimTween;
    this->stickLeftPrompt.arrowColorR = (u8)(255 - ((s32)(155.0f * arrowAnimTween)));
    this->stickLeftPrompt.arrowColorG = (u8)(new_var2 - (s32)(155.0f * arrowAnimTween));
    new_var3 = (155.0f * arrowAnimTween);
    this->stickLeftPrompt.arrowColorB = (u8)(0 - ((s32)((-100.0f) * arrowAnimTween)));
    this->stickLeftPrompt.arrowColorA = (u8)(200 - ((s32)(50.0f * arrowAnimTween)));
    this->stickRightPrompt.arrowColorR = (u8)(new_var2 - (s32)new_var3);
    this->stickRightPrompt.arrowColorG = (u8)(255 - (s32)new_var3);
    this->stickRightPrompt.arrowColorB = (u8)(0 - ((s32)((-100.0f) * arrowAnimTween)));
    this->stickRightPrompt.arrowColorA = (u8)(200 - ((s32)(50.0f * arrowAnimTween)));
    this->stickRightPrompt.arrowTexX = 290.0f;
    this->stickLeftPrompt.arrowTexX = 33.0f;
    this->stickRightPrompt.stickTexX = 274.0f;
    this->stickLeftPrompt.stickTexX = 49.0f;
    this->stickRightPrompt.stickTexX += (8.0f * stickAnimTween);
    this->stickLeftPrompt.stickTexX -= (8.0f * stickAnimTween);
    this->stickLeftPrompt.arrowTexY = this->stickRightPrompt.arrowTexY = 91.0f;
    this->stickLeftPrompt.stickTexY = this->stickRightPrompt.stickTexY = 95.0f;
}

void EnOssan_WaitForBlink(EnOssan* this) {
    s16 decr = this->blinkTimer - 1;

    if (decr != 0) {
        this->blinkTimer = decr;
    } else {
        this->blinkFunc = EnOssan_Blink;
    }
}

void EnOssan_Blink(EnOssan* this) {
    s16 decr;
    s16 eyeTextureIdxTemp;

    decr = this->blinkTimer - 1;
    if (decr != 0) {
        this->blinkTimer = decr;
        return;
    }
    eyeTextureIdxTemp = this->eyeTextureIdx + 1;
    if (eyeTextureIdxTemp > 2) {
        this->eyeTextureIdx = 0;
        this->blinkTimer = (s32)(Rand_ZeroOne() * 60.0f) + 20;
        this->blinkFunc = EnOssan_WaitForBlink;
    } else {
        this->eyeTextureIdx = eyeTextureIdxTemp;
        this->blinkTimer = 1;
    }
}

s32 EnOssan_AreShopkeeperObjectsLoaded(EnOssan* this, PlayState* play) {
    if (Object_IsLoaded(&play->objectCtx, this->objBankIndex1)) {
        if (this->objBankIndex2 >= 0 && !Object_IsLoaded(&play->objectCtx, this->objBankIndex2)) {
            return false;
        }
        if (this->objBankIndex3 >= 0 && !Object_IsLoaded(&play->objectCtx, this->objBankIndex3)) {
            return false;
        }
        return true;
    }
    return false;
}

void EnOssan_InitBazaarShopkeeper(EnOssan* this, PlayState* play) {
    SkelAnime_InitFlex(play, &this->skelAnime, &gObjectOssanSkel, &gObjectOssanAnim_000338, NULL, NULL, 0);
    this->actor.draw = EnOssan_DrawBazaarShopkeeper;
    this->obj3ToSeg6Func = NULL;
}

void EnOssan_InitKokiriShopkeeper(EnOssan* this, PlayState* play) {
    SkelAnime_InitFlex(play, &this->skelAnime, &gKm1Skel, NULL, NULL, NULL, 0);
    gSegments[6] = VIRTUAL_TO_PHYSICAL(play->objectCtx.status[this->objBankIndex3].segment);
    Animation_Change(&this->skelAnime, &object_masterkokiri_Anim_0004A8, 1.0f, 0.0f,
                     Animation_GetLastFrame(&object_masterkokiri_Anim_0004A8), 0, 0.0f);
    this->actor.draw = EnOssan_DrawKokiriShopkeeper;
    this->obj3ToSeg6Func = EnOssan_Obj3ToSeg6;
    Actor_SpawnAsChild(&play->actorCtx, &this->actor, play, ACTOR_EN_ELF, this->actor.world.pos.x,
                       this->actor.world.pos.y, this->actor.world.pos.z, 0, 0, 0, FAIRY_KOKIRI);
}

void EnOssan_InitGoronShopkeeper(EnOssan* this, PlayState* play) {
    SkelAnime_InitFlex(play, &this->skelAnime, &gGoronSkel, NULL, NULL, NULL, 0);
    gSegments[6] = VIRTUAL_TO_PHYSICAL(play->objectCtx.status[this->objBankIndex3].segment);
    Animation_Change(&this->skelAnime, &gGoronShopkeeperAnim, 1.0f, 0.0f, Animation_GetLastFrame(&gGoronShopkeeperAnim),
                     0, 0.0f);
    this->actor.draw = EnOssan_DrawGoronShopkeeper;
    this->obj3ToSeg6Func = EnOssan_Obj3ToSeg6;
}

void EnOssan_InitZoraShopkeeper(EnOssan* this, PlayState* play) {
    SkelAnime_InitFlex(play, &this->skelAnime, &gZoraSkel, NULL, NULL, NULL, 0);
    gSegments[6] = VIRTUAL_TO_PHYSICAL(play->objectCtx.status[this->objBankIndex3].segment);
    Animation_Change(&this->skelAnime, &gZoraShopkeeperAnim, 1.0f, 0.0f, Animation_GetLastFrame(&gZoraShopkeeperAnim),
                     0, 0.0f);
    this->actor.draw = EnOssan_DrawZoraShopkeeper;
    this->obj3ToSeg6Func = EnOssan_Obj3ToSeg6;
}

void EnOssan_InitPotionShopkeeper(EnOssan* this, PlayState* play) {
    SkelAnime_InitFlex(play, &this->skelAnime, &object_ds2_Skel_004258, &object_ds2_Anim_0002E4, 0, 0, 0);
    this->actor.draw = EnOssan_DrawPotionShopkeeper;
    this->obj3ToSeg6Func = NULL;
}

void EnOssan_InitHappyMaskShopkeeper(EnOssan* this, PlayState* play) {
    SkelAnime_InitFlex(play, &this->skelAnime, &object_os_Skel_004658, &object_os_Anim_0002E4, NULL, NULL, 0);
    this->actor.draw = EnOssan_DrawHappyMaskShopkeeper;
    this->obj3ToSeg6Func = NULL;
}

void EnOssan_InitBombchuShopkeeper(EnOssan* this, PlayState* play) {
    SkelAnime_InitFlex(play, &this->skelAnime, &object_rs_Skel_004868, &object_rs_Anim_00065C, 0, 0, 0);
    this->actor.draw = EnOssan_DrawBombchuShopkeeper;
    this->obj3ToSeg6Func = NULL;
}

u16 EnOssan_SetupHelloDialog(EnOssan* this) {
    this->happyMaskShopState = OSSAN_HAPPY_STATE_NONE;
    // mask shop messages
    if (this->actor.params == OSSAN_TYPE_MASK) {
        if (INV_CONTENT(ITEM_TRADE_CHILD) == ITEM_SOLD_OUT) {
            if (GET_ITEMGETINF(ITEMGETINF_3B)) {
                if (!GET_EVENTCHKINF(EVENTCHKINF_8F)) {
                    // Pay back Bunny Hood
                    this->happyMaskShopState = OSSAN_HAPPY_STATE_REQUEST_PAYMENT_BUNNY_HOOD;
                    return 0x70C6;
                } else {
                    return 0x70AC;
                }
            }
            if (GET_ITEMGETINF(ITEMGETINF_3A)) {
                if (!GET_EVENTCHKINF(EVENTCHKINF_8E)) {
                    // Pay back Spooky Mask
                    this->happyMaskShopState = OSSAN_HAPPY_STATE_REQUEST_PAYMENT_SPOOKY_MASK;
                    return 0x70C5;
                } else {
                    return 0x70AC;
                }
            }
            if (GET_ITEMGETINF(ITEMGETINF_39)) {
                if (!GET_EVENTCHKINF(EVENTCHKINF_8D)) {
                    // Pay back Skull Mask
                    this->happyMaskShopState = OSSAN_HAPPY_STATE_REQUEST_PAYMENT_SKULL_MASK;
                    return 0x70C4;
                } else {
                    return 0x70AC;
                }
            }
            if (GET_ITEMGETINF(ITEMGETINF_38)) {
                if (!GET_EVENTCHKINF(EVENTCHKINF_8C)) {
                    // Pay back Keaton Mask
                    this->happyMaskShopState = OSSAN_HAPPY_STATE_REQUEST_PAYMENT_KEATON_MASK;
                    return 0x70A5;
                } else {
                    return 0x70AC;
                }
            }
        } else {
            if (GET_ITEMGETINF(ITEMGETINF_3B)) {
                return 0x70AC;
            } else if (!GET_ITEMGETINF(ITEMGETINF_3A) && !GET_ITEMGETINF(ITEMGETINF_24) &&
                       !GET_ITEMGETINF(ITEMGETINF_38)) {
                // Haven't borrowed the Keaton Mask
                if (!GET_ITEMGETINF(ITEMGETINF_23)) {
                    return 0x70A1;
                } else {
                    // Haven't sold the Keaton Mask
                    this->happyMaskShopState = OSSAN_HAPPY_STATE_BORROWED_FIRST_MASK;
                    return 0x70A6;
                }
            } else {
                return 0x70C7;
            }
        }
    }

    return 0x9E;
}

void EnOssan_InitActionFunc(EnOssan* this, PlayState* play) {
    ShopItem* items;

    if (EnOssan_AreShopkeeperObjectsLoaded(this, play)) {
        this->actor.flags &= ~ACTOR_FLAG_4;
        this->actor.objBankIndex = this->objBankIndex1;
        Actor_SetObjectDependency(play, &this->actor);

        this->shelves = (EnTana*)Actor_Find(&play->actorCtx, ACTOR_EN_TANA, ACTORCAT_PROP);

        if (this->shelves == NULL) {
            osSyncPrintf(VT_COL(RED, WHITE));
            // "Warning!! There are no shelves!!"
            osSyncPrintf("★★★ 警告！！ 棚がないよ！！ ★★★\n");
            osSyncPrintf(VT_RST);
            return;
        }

        // "Shopkeeper (params) init"
        osSyncPrintf(VT_FGCOL(YELLOW) "◇◇◇ 店のおやじ( %d ) 初期設定 ◇◇◇" VT_RST "\n", this->actor.params);

        this->actor.world.pos.x += sShopkeeperPositionOffsets[this->actor.params].x;
        this->actor.world.pos.y += sShopkeeperPositionOffsets[this->actor.params].y;
        this->actor.world.pos.z += sShopkeeperPositionOffsets[this->actor.params].z;

        items = sShopkeeperStores[this->actor.params];

        ActorShape_Init(&this->actor.shape, 0.0f, ActorShadow_DrawCircle, 20.0f);
        sInitFuncs[this->actor.params](this, play);
        this->actor.textId = EnOssan_SetupHelloDialog(this);
        this->cursorY = this->cursorX = 100.0f;
        this->actor.colChkInfo.mass = MASS_IMMOVABLE;
        this->actor.colChkInfo.cylRadius = 50;
        this->stateFlag = OSSAN_STATE_IDLE;
        this->stickAccumX = this->stickAccumY = 0;

        this->cursorIndex = 0;
        this->cursorZ = 1.5f;
        this->cursorColorR = 0;
        this->cursorColorG = 255;
        this->cursorColorB = 80;
        this->cursorColorA = 255;
        this->cursorAnimTween = 0;

        this->cursorAnimState = 0;
        this->drawCursor = 0;
        this->happyMaskShopkeeperEyeIdx = 0;

        this->stickLeftPrompt.stickColorR = 200;
        this->stickLeftPrompt.stickColorG = 200;
        this->stickLeftPrompt.stickColorB = 200;
        this->stickLeftPrompt.stickColorA = 180;
        this->stickLeftPrompt.stickTexX = 49;
        this->stickLeftPrompt.stickTexY = 95;
        this->stickLeftPrompt.arrowColorR = 255;
        this->stickLeftPrompt.arrowColorG = 255;
        this->stickLeftPrompt.arrowColorB = 0;
        this->stickLeftPrompt.arrowColorA = 200;
        this->stickLeftPrompt.arrowTexX = 33;
        this->stickLeftPrompt.arrowTexY = 91;
        this->stickLeftPrompt.z = 1;
        this->stickLeftPrompt.isEnabled = false;

        this->stickRightPrompt.stickColorR = 200;
        this->stickRightPrompt.stickColorG = 200;
        this->stickRightPrompt.stickColorB = 200;
        this->stickRightPrompt.stickColorA = 180;
        this->stickRightPrompt.stickTexX = 274;
        this->stickRightPrompt.stickTexY = 95;
        this->stickRightPrompt.arrowColorR = 255;
        this->stickRightPrompt.arrowColorG = 255;
        this->stickRightPrompt.arrowColorB = 0;
        this->stickRightPrompt.arrowColorA = 200;
        this->stickRightPrompt.arrowTexX = 290;
        this->stickRightPrompt.arrowTexY = 91;
        this->stickRightPrompt.z = 1;
        this->stickRightPrompt.isEnabled = false;

        this->arrowAnimState = 0;
        this->stickAnimState = 0;
        this->arrowAnimTween = 0;
        this->stickAnimTween = 0;
        this->shopItemSelectedTween = 0;
        Actor_SetScale(&this->actor, sShopkeeperScale[this->actor.params]);
        EnOssan_SpawnItemsOnShelves(this, play, items);
        this->headRot = this->headTargetRot = 0;
        this->blinkTimer = 20;
        this->eyeTextureIdx = 0;
        this->blinkFunc = EnOssan_WaitForBlink;
        this->actor.flags &= ~ACTOR_FLAG_0;
        EnOssan_SetupAction(this, EnOssan_MainActionFunc);
    }
}

void EnOssan_Obj3ToSeg6(EnOssan* this, PlayState* play) {
    gSegments[6] = VIRTUAL_TO_PHYSICAL(play->objectCtx.status[this->objBankIndex3].segment);
}

void EnOssan_MainActionFunc(EnOssan* this, PlayState* play) {
    Player* player = GET_PLAYER(play);

    this->blinkFunc(this);
    EnOssan_UpdateJoystickInputState(play, this);
    EnOssan_UpdateItemSelectedProperty(this);
    EnOssan_UpdateStickDirectionPromptAnim(this);
    EnOssan_UpdateCursorAnim(this);
    Math_StepToS(&this->headRot, this->headTargetRot, 0x190);

    if (player != NULL) {
        sStateFunc[this->stateFlag](this, play, player);
    }

    Actor_MoveForward(&this->actor);
    Actor_UpdateBgCheckInfo(play, &this->actor, 26.0f, 10.0f, 0.0f, UPDBGCHECKINFO_FLAG_0 | UPDBGCHECKINFO_FLAG_2);
    Actor_SetFocus(&this->actor, 90.0f);
    Actor_SetScale(&this->actor, sShopkeeperScale[this->actor.params]);

    // use animation object if needed
    if (this->obj3ToSeg6Func != NULL) {
        this->obj3ToSeg6Func(this, play);
    }

    SkelAnime_Update(&this->skelAnime);
}

void EnOssan_Update(Actor* thisx, PlayState* play) {
    EnOssan* this = (EnOssan*)thisx;

    this->timer++;
    this->actionFunc(this, play);
}

s32 EnOssan_OverrideLimbDrawDefaultShopkeeper(PlayState* play, s32 limbIndex, Gfx** dList, Vec3f* pos, Vec3s* rot,
                                              void* thisx) {
    EnOssan* this = (EnOssan*)thisx;

    if (limbIndex == 8) {
        rot->x += this->headRot;
    }
    return 0;
}

void EnOssan_DrawCursor(PlayState* play, EnOssan* this, f32 x, f32 y, f32 z, u8 drawCursor) {
    s32 ulx, uly, lrx, lry;
    f32 w;
    s32 dsdx;

    OPEN_DISPS(play->state.gfxCtx, "../z_en_oB1.c", 4192);
    if (drawCursor != 0) {
        Gfx_SetupDL_39Overlay(play->state.gfxCtx);
        gDPSetPrimColor(OVERLAY_DISP++, 0, 0, this->cursorColorR, this->cursorColorG, this->cursorColorB,
                        this->cursorColorA);
        gDPLoadTextureBlock_4b(OVERLAY_DISP++, gSelectionCursorTex, G_IM_FMT_IA, 16, 16, 0, G_TX_MIRROR | G_TX_WRAP,
                               G_TX_MIRROR | G_TX_WRAP, 4, 4, G_TX_NOLOD, G_TX_NOLOD);
        w = 16.0f * z;
        ulx = (x - w) * 4.0f;
        uly = (y - w) * 4.0f;
        lrx = (x + w) * 4.0f;
        lry = (y + w) * 4.0f;
        dsdx = (1.0f / z) * 1024.0f;
        gSPTextureRectangle(OVERLAY_DISP++, ulx, uly, lrx, lry, G_TX_RENDERTILE, 0, 0, dsdx, dsdx);
    }
    CLOSE_DISPS(play->state.gfxCtx, "../z_en_oB1.c", 4215);
}

void EnOssan_DrawTextRec(PlayState* play, s32 r, s32 g, s32 b, s32 a, f32 x, f32 y, f32 z, s32 s, s32 t, f32 dx,
                         f32 dy) {
    f32 unk;
    s32 ulx, uly, lrx, lry;
    f32 w, h;
    s32 dsdx, dtdy;

    OPEN_DISPS(play->state.gfxCtx, "../z_en_oB1.c", 4228);
    gDPPipeSync(OVERLAY_DISP++);
    gDPSetPrimColor(OVERLAY_DISP++, 0, 0, r, g, b, a);

    w = 8.0f * z;
    h = 12.0f * z;
    unk = (1.0f / z) * 1024;
    dsdx = unk * dx;
    dtdy = dy * unk;

    ulx = (x - w) * 4.0f;
    uly = (y - h) * 4.0f;
    lrx = (x + w) * 4.0f;
    lry = (y + h) * 4.0f;
    gSPTextureRectangle(OVERLAY_DISP++, ulx, uly, lrx, lry, G_TX_RENDERTILE, s, t, dsdx, dtdy);
    CLOSE_DISPS(play->state.gfxCtx, "../z_en_oB1.c", 4242);
}

void EnOssan_DrawStickDirectionPrompts(PlayState* play, EnOssan* this) {
    s32 drawStickLeftPrompt = this->stickLeftPrompt.isEnabled;
    s32 drawStickRightPrompt = this->stickRightPrompt.isEnabled;

    OPEN_DISPS(play->state.gfxCtx, "../z_en_oB1.c", 4252);
    if (drawStickLeftPrompt || drawStickRightPrompt) {
        Gfx_SetupDL_39Overlay(play->state.gfxCtx);
        gDPSetCombineMode(OVERLAY_DISP++, G_CC_MODULATEIA_PRIM, G_CC_MODULATEIA_PRIM);
        gDPLoadTextureBlock(OVERLAY_DISP++, gArrowCursorTex, G_IM_FMT_IA, G_IM_SIZ_8b, 16, 24, 0,
                            G_TX_NOMIRROR | G_TX_WRAP, G_TX_NOMIRROR | G_TX_WRAP, 4, G_TX_NOMASK, G_TX_NOLOD,
                            G_TX_NOLOD);
        if (drawStickLeftPrompt) {
            EnOssan_DrawTextRec(play, this->stickLeftPrompt.arrowColorR, this->stickLeftPrompt.arrowColorG,
                                this->stickLeftPrompt.arrowColorB, this->stickLeftPrompt.arrowColorA,
                                this->stickLeftPrompt.arrowTexX, this->stickLeftPrompt.arrowTexY,
                                this->stickLeftPrompt.z, 0, 0, -1.0f, 1.0f);
        }
        if (drawStickRightPrompt) {
            EnOssan_DrawTextRec(play, this->stickRightPrompt.arrowColorR, this->stickRightPrompt.arrowColorG,
                                this->stickRightPrompt.arrowColorB, this->stickRightPrompt.arrowColorA,
                                this->stickRightPrompt.arrowTexX, this->stickRightPrompt.arrowTexY,
                                this->stickRightPrompt.z, 0, 0, 1.0f, 1.0f);
        }
        gDPLoadTextureBlock(OVERLAY_DISP++, gControlStickTex, G_IM_FMT_IA, G_IM_SIZ_8b, 16, 16, 0,
                            G_TX_NOMIRROR | G_TX_WRAP, G_TX_NOMIRROR | G_TX_WRAP, 4, G_TX_NOMASK, G_TX_NOLOD,
                            G_TX_NOLOD);
        if (drawStickLeftPrompt) {
            EnOssan_DrawTextRec(play, this->stickLeftPrompt.stickColorR, this->stickLeftPrompt.stickColorG,
                                this->stickLeftPrompt.stickColorB, this->stickLeftPrompt.stickColorA,
                                this->stickLeftPrompt.stickTexX, this->stickLeftPrompt.stickTexY,
                                this->stickLeftPrompt.z, 0, 0, -1.0f, 1.0f);
        }
        if (drawStickRightPrompt) {
            EnOssan_DrawTextRec(play, this->stickRightPrompt.stickColorR, this->stickRightPrompt.stickColorG,
                                this->stickRightPrompt.stickColorB, this->stickRightPrompt.stickColorA,
                                this->stickRightPrompt.stickTexX, this->stickRightPrompt.stickTexY,
                                this->stickRightPrompt.z, 0, 0, 1.0f, 1.0f);
        }
    }
    CLOSE_DISPS(play->state.gfxCtx, "../z_en_oB1.c", 4300);
}

void EnOssan_DrawBazaarShopkeeper(Actor* thisx, PlayState* play) {
    static void* sBazaarShopkeeperEyeTextures[] = { gOssanEyeOpenTex, gOssanEyeHalfTex, gOssanEyeClosedTex };
    EnOssan* this = (EnOssan*)thisx;
    s32 pad;

    OPEN_DISPS(play->state.gfxCtx, "../z_en_oB1.c", 4320);

    Gfx_SetupDL_25Opa(play->state.gfxCtx);
    gSPSegment(POLY_OPA_DISP++, 0x08, SEGMENTED_TO_VIRTUAL(sBazaarShopkeeperEyeTextures[this->eyeTextureIdx]));
    SkelAnime_DrawFlexOpa(play, this->skelAnime.skeleton, this->skelAnime.jointTable, this->skelAnime.dListCount,
                          EnOssan_OverrideLimbDrawDefaultShopkeeper, NULL, this);
    EnOssan_DrawCursor(play, this, this->cursorX, this->cursorY, this->cursorZ, this->drawCursor);
    EnOssan_DrawStickDirectionPrompts(play, this);

    CLOSE_DISPS(play->state.gfxCtx, "../z_en_oB1.c", 4340);
}

s32 EnOssan_OverrideLimbDrawKokiriShopkeeper(PlayState* play, s32 limbIndex, Gfx** dList, Vec3f* pos, Vec3s* rot,
                                             void* thisx) {
    static void* sKokiriShopkeeperEyeTextures[] = {
        gKokiriShopkeeperEyeDefaultTex,
        gKokiriShopkeeperEyeHalfTex,
        gKokiriShopkeeperEyeOpenTex,
    };
    EnOssan* this = (EnOssan*)thisx;
    s32 pad;

    OPEN_DISPS(play->state.gfxCtx, "../z_en_oB1.c", 4354);

    if (limbIndex == 15) {
        gSPSegment(POLY_OPA_DISP++, 0x06, play->objectCtx.status[this->objBankIndex2].segment);
        gSegments[6] = VIRTUAL_TO_PHYSICAL(play->objectCtx.status[this->objBankIndex2].segment);
        *dList = gKokiriShopkeeperHeadDL;
        gSPSegment(POLY_OPA_DISP++, 0x0A, SEGMENTED_TO_VIRTUAL(sKokiriShopkeeperEyeTextures[this->eyeTextureIdx]));
    }

    CLOSE_DISPS(play->state.gfxCtx, "../z_en_oB1.c", 4374);

    return 0;
}

Gfx* EnOssan_EmptyDList(GraphicsContext* gfxCtx) {
    Gfx* disp = Graph_Alloc(gfxCtx, sizeof(Gfx));

    gSPEndDisplayList(disp);
    return disp;
}

Gfx* EnOssan_SetEnvColor(GraphicsContext* gfxCtx, u8 r, u8 g, u8 b, u8 a) {
    Gfx* disp = Graph_Alloc(gfxCtx, sizeof(Gfx) * 2);

    gDPSetEnvColor(disp, r, g, b, a);
    gSPEndDisplayList(disp + 1);
    return disp;
}

void EnOssan_DrawKokiriShopkeeper(Actor* thisx, PlayState* play) {
    EnOssan* this = (EnOssan*)thisx;
    s32 pad;

    OPEN_DISPS(play->state.gfxCtx, "../z_en_oB1.c", 4409);

    Gfx_SetupDL_25Opa(play->state.gfxCtx);
    gDPSetEnvColor(POLY_OPA_DISP++, 0, 0, 0, 255);
    gSPSegment(POLY_OPA_DISP++, 0x08, EnOssan_SetEnvColor(play->state.gfxCtx, 0, 130, 70, 255));
    gSPSegment(POLY_OPA_DISP++, 0x09, EnOssan_SetEnvColor(play->state.gfxCtx, 110, 170, 20, 255));
    gSPSegment(POLY_OPA_DISP++, 0x0C, EnOssan_EmptyDList(play->state.gfxCtx));

    SkelAnime_DrawFlexOpa(play, this->skelAnime.skeleton, this->skelAnime.jointTable, this->skelAnime.dListCount,
                          EnOssan_OverrideLimbDrawKokiriShopkeeper, NULL, this);
    EnOssan_DrawCursor(play, this, this->cursorX, this->cursorY, this->cursorZ, this->drawCursor);
    EnOssan_DrawStickDirectionPrompts(play, this);

    CLOSE_DISPS(play->state.gfxCtx, "../z_en_oB1.c", 4434);
}

void EnOssan_DrawGoronShopkeeper(Actor* thisx, PlayState* play) {
    static void* sGoronShopkeeperEyeTextures[] = { gGoronCsEyeOpenTex, gGoronCsEyeHalfTex, gGoronCsEyeClosedTex };
    EnOssan* this = (EnOssan*)thisx;
    s32 pad;

    OPEN_DISPS(play->state.gfxCtx, "../z_en_oB1.c", 4455);

    Gfx_SetupDL_25Opa(play->state.gfxCtx);
    gSPSegment(POLY_OPA_DISP++, 0x08, SEGMENTED_TO_VIRTUAL(sGoronShopkeeperEyeTextures[this->eyeTextureIdx]));
    gSPSegment(POLY_OPA_DISP++, 0x09, SEGMENTED_TO_VIRTUAL(gGoronCsMouthNeutralTex));
    SkelAnime_DrawFlexOpa(play, this->skelAnime.skeleton, this->skelAnime.jointTable, this->skelAnime.dListCount, NULL,
                          NULL, this);
    EnOssan_DrawCursor(play, this, this->cursorX, this->cursorY, this->cursorZ, this->drawCursor);
    EnOssan_DrawStickDirectionPrompts(play, this);

    CLOSE_DISPS(play->state.gfxCtx, "../z_en_oB1.c", 4476);
}

s32 EnOssan_OverrideLimbDrawZoraShopkeeper(PlayState* play, s32 limbIndex, Gfx** dList, Vec3f* pos, Vec3s* rot,
                                           void* thisx) {
    EnOssan* this = (EnOssan*)thisx;

    if (limbIndex == 15) {
        rot->x += this->headRot;
    }
    return 0;
}

void EnOssan_DrawZoraShopkeeper(Actor* thisx, PlayState* play) {
    static void* sZoraShopkeeperEyeTextures[] = { gZoraEyeOpenTex, gZoraEyeHalfTex, gZoraEyeClosedTex };
    EnOssan* this = (EnOssan*)thisx;
    s32 pad;

    OPEN_DISPS(play->state.gfxCtx, "../z_en_oB1.c", 4506);

    Gfx_SetupDL_25Opa(play->state.gfxCtx);
    gDPSetEnvColor(POLY_OPA_DISP++, 0, 0, 0, 255);
    gSPSegment(POLY_OPA_DISP++, 0x0C, EnOssan_EmptyDList(play->state.gfxCtx));
    gSPSegment(POLY_OPA_DISP++, 0x08, SEGMENTED_TO_VIRTUAL(sZoraShopkeeperEyeTextures[this->eyeTextureIdx]));

    SkelAnime_DrawFlexOpa(play, this->skelAnime.skeleton, this->skelAnime.jointTable, this->skelAnime.dListCount,
                          EnOssan_OverrideLimbDrawZoraShopkeeper, NULL, this);
    EnOssan_DrawCursor(play, this, this->cursorX, this->cursorY, this->cursorZ, this->drawCursor);
    EnOssan_DrawStickDirectionPrompts(play, this);

    CLOSE_DISPS(play->state.gfxCtx, "../z_en_oB1.c", 4531);
}

void EnOssan_DrawPotionShopkeeper(Actor* thisx, PlayState* play) {
    static void* sPotionShopkeeperEyeTextures[] = { gPotionShopkeeperEyeOpenTex, gPotionShopkeeperEyeHalfTex,
                                                    gPotionShopkeeperEyeClosedTex };
    EnOssan* this = (EnOssan*)thisx;
    s32 pad;

    OPEN_DISPS(play->state.gfxCtx, "../z_en_oB1.c", 4544);

    Gfx_SetupDL_25Opa(play->state.gfxCtx);
    gSPSegment(POLY_OPA_DISP++, 0x08, SEGMENTED_TO_VIRTUAL(sPotionShopkeeperEyeTextures[this->eyeTextureIdx]));
    SkelAnime_DrawFlexOpa(play, this->skelAnime.skeleton, this->skelAnime.jointTable, this->skelAnime.dListCount, NULL,
                          NULL, this);
    EnOssan_DrawCursor(play, this, this->cursorX, this->cursorY, this->cursorZ, this->drawCursor);
    EnOssan_DrawStickDirectionPrompts(play, this);

    CLOSE_DISPS(play->state.gfxCtx, "../z_en_oB1.c", 4564);
}

void EnOssan_DrawHappyMaskShopkeeper(Actor* thisx, PlayState* play) {
    static void* sHappyMaskShopkeeperEyeTextures[] = { gOsEyeClosedTex, gOsEyeOpenTex };
    EnOssan* this = (EnOssan*)thisx;
    s32 pad;

    OPEN_DISPS(play->state.gfxCtx, "../z_en_oB1.c", 4578);

    Gfx_SetupDL_25Opa(play->state.gfxCtx);

    gSPSegment(POLY_OPA_DISP++, 0x08,
               SEGMENTED_TO_VIRTUAL(sHappyMaskShopkeeperEyeTextures[this->happyMaskShopkeeperEyeIdx]));
    SkelAnime_DrawFlexOpa(play, this->skelAnime.skeleton, this->skelAnime.jointTable, this->skelAnime.dListCount, NULL,
                          NULL, this);
    EnOssan_DrawCursor(play, this, this->cursorX, this->cursorY, this->cursorZ, this->drawCursor);
    EnOssan_DrawStickDirectionPrompts(play, this);

    CLOSE_DISPS(play->state.gfxCtx, "../z_en_oB1.c", 4598);
}

void EnOssan_DrawBombchuShopkeeper(Actor* thisx, PlayState* play) {
    static void* sBombchuShopkeeperEyeTextures[] = { gBombchuShopkeeperEyeOpenTex, gBombchuShopkeeperEyeHalfTex,
                                                     gBombchuShopkeeperEyeClosedTex };
    EnOssan* this = (EnOssan*)thisx;
    s32 pad;

    OPEN_DISPS(play->state.gfxCtx, "../z_en_oB1.c", 4611);

    Gfx_SetupDL_25Opa(play->state.gfxCtx);

    gSPSegment(POLY_OPA_DISP++, 0x08, SEGMENTED_TO_VIRTUAL(sBombchuShopkeeperEyeTextures[this->eyeTextureIdx]));
    SkelAnime_DrawFlexOpa(play, this->skelAnime.skeleton, this->skelAnime.jointTable, this->skelAnime.dListCount, NULL,
                          NULL, this);
    EnOssan_DrawCursor(play, this, this->cursorX, this->cursorY, this->cursorZ, this->drawCursor);
    EnOssan_DrawStickDirectionPrompts(play, this);

    CLOSE_DISPS(play->state.gfxCtx, "../z_en_oB1.c", 4631);
}<|MERGE_RESOLUTION|>--- conflicted
+++ resolved
@@ -653,13 +653,8 @@
     play->msgCtx.msgMode = MSGMODE_TEXT_CLOSING;
     play->msgCtx.stateTimer = 4;
     player->stateFlags2 &= ~PLAYER_STATE2_29;
-<<<<<<< HEAD
-    func_800BC490(play, 1);
+    Play_SetViewpoint(play, VIEWPOINT_LOCKED);
     Interface_ChangeHudMode(HUD_MODE_ALL);
-=======
-    Play_SetViewpoint(play, VIEWPOINT_LOCKED);
-    Interface_ChangeAlpha(50);
->>>>>>> 5dda2f9f
     this->drawCursor = 0;
     this->stickLeftPrompt.isEnabled = false;
     this->stickRightPrompt.isEnabled = false;
@@ -1327,13 +1322,8 @@
     play->msgCtx.msgMode = MSGMODE_TEXT_CLOSING;
     play->msgCtx.stateTimer = 4;
     player->stateFlags2 &= ~PLAYER_STATE2_29;
-<<<<<<< HEAD
-    func_800BC490(play, 1);
+    Play_SetViewpoint(play, VIEWPOINT_LOCKED);
     Interface_ChangeHudMode(HUD_MODE_ALL);
-=======
-    Play_SetViewpoint(play, VIEWPOINT_LOCKED);
-    Interface_ChangeAlpha(50);
->>>>>>> 5dda2f9f
     this->drawCursor = 0;
     EnOssan_UpdateCameraDirection(this, play, 0.0f);
     this->stateFlag = OSSAN_STATE_GIVE_ITEM_FANFARE;
