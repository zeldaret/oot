#include "z_en_ossan.h"
#include "vt.h"
#include "assets/objects/gameplay_keep/gameplay_keep.h"
#include "assets/objects/object_ossan/object_ossan.h"
#include "assets/objects/object_oF1d_map/object_oF1d_map.h"
#include "assets/objects/object_os/object_os.h"
#include "assets/objects/object_zo/object_zo.h"
#include "assets/objects/object_rs/object_rs.h"
#include "assets/objects/object_ds2/object_ds2.h"
#include "overlays/actors/ovl_En_Elf/z_en_elf.h"
#include "assets/objects/object_masterkokiri/object_masterkokiri.h"
#include "assets/objects/object_km1/object_km1.h"
#include "assets/objects/object_mastergolon/object_mastergolon.h"
#include "assets/objects/object_masterzoora/object_masterzoora.h"
#include "assets/objects/object_masterkokirihead/object_masterkokirihead.h"

#define FLAGS (ACTOR_FLAG_0 | ACTOR_FLAG_3 | ACTOR_FLAG_4)

void EnOssan_Init(Actor* thisx, PlayState* play);
void EnOssan_Destroy(Actor* thisx, PlayState* play);
void EnOssan_Update(Actor* thisx, PlayState* play);
void EnOssan_DrawKokiriShopkeeper(Actor* thisx, PlayState* play);
void EnOssan_DrawPotionShopkeeper(Actor* thisx, PlayState* play);
void EnOssan_DrawBombchuShopkeeper(Actor* thisx, PlayState* play);
void EnOssan_DrawBazaarShopkeeper(Actor* thisx, PlayState* play);
void EnOssan_DrawZoraShopkeeper(Actor* thisx, PlayState* play);
void EnOssan_DrawGoronShopkeeper(Actor* thisx, PlayState* play);
void EnOssan_DrawHappyMaskShopkeeper(Actor* thisx, PlayState* play);

void EnOssan_InitActionFunc(EnOssan* this, PlayState* play);
void EnOssan_MainActionFunc(EnOssan* this, PlayState* play);

void EnOssan_TalkDefaultShopkeeper(PlayState* play);
void EnOssan_TalkKokiriShopkeeper(PlayState* play);
void EnOssan_TalkKakarikoPotionShopkeeper(PlayState* play);
void EnOssan_TalkBombchuShopkeeper(PlayState* play);
void EnOssan_TalkMarketPotionShopkeeper(PlayState* play);
void EnOssan_TalkBazaarShopkeeper(PlayState* play);
void EnOssan_TalkZoraShopkeeper(PlayState* play);
void EnOssan_TalkGoronShopkeeper(PlayState* play);
void EnOssan_TalkHappyMaskShopkeeper(PlayState* play);

s16 ShopItemDisp_Default(s16 v);
s16 ShopItemDisp_SpookyMask(s16 v);
s16 ShopItemDisp_SkullMask(s16 v);
s16 ShopItemDisp_BunnyHood(s16 v);
s16 ShopItemDisp_ZoraMask(s16 v);
s16 ShopItemDisp_GoronMask(s16 v);
s16 ShopItemDisp_GerudoMask(s16 v);

void EnOssan_InitKokiriShopkeeper(EnOssan* this, PlayState* play);
void EnOssan_InitPotionShopkeeper(EnOssan* this, PlayState* play);
void EnOssan_InitBombchuShopkeeper(EnOssan* this, PlayState* play);
void EnOssan_InitBazaarShopkeeper(EnOssan* this, PlayState* play);
void EnOssan_InitZoraShopkeeper(EnOssan* this, PlayState* play);
void EnOssan_InitGoronShopkeeper(EnOssan* this, PlayState* play);
void EnOssan_InitHappyMaskShopkeeper(EnOssan* this, PlayState* play);

void EnOssan_State_Idle(EnOssan* this, PlayState* play, Player* player);
void EnOssan_State_StartConversation(EnOssan* this, PlayState* play, Player* player);
void EnOssan_State_FacingShopkeeper(EnOssan* this, PlayState* play, Player* player);
void EnOssan_State_TalkingToShopkeeper(EnOssan* this, PlayState* play, Player* player);
void EnOssan_State_LookToLeftShelf(EnOssan* this, PlayState* play, Player* player);
void EnOssan_State_LookToRightShelf(EnOssan* this, PlayState* play, Player* player);
void EnOssan_State_BrowseLeftShelf(EnOssan* this, PlayState* play, Player* player);
void EnOssan_State_BrowseRightShelf(EnOssan* this, PlayState* play, Player* player);
void EnOssan_State_LookFromShelfToShopkeeper(EnOssan* this, PlayState* play, Player* player);
void EnOssan_State_ItemSelected(EnOssan* this, PlayState* play, Player* player);
void EnOssan_State_SelectMilkBottle(EnOssan* this, PlayState* play, Player* player);
void EnOssan_State_SelectWeirdEgg(EnOssan* this, PlayState* play, Player* player);
void EnOssan_State_SelectUnimplementedItem(EnOssan* this, PlayState* play, Player* player);
void EnOssan_State_SelectBombs(EnOssan* this, PlayState* play, Player* player);
void EnOssan_State_CantGetItem(EnOssan* this, PlayState* play, Player* player);
void EnOssan_State_GiveItemWithFanfare(EnOssan* this, PlayState* play, Player* player);
void EnOssan_State_ItemPurchased(EnOssan* this, PlayState* play, Player* player);
void EnOssan_State_ContinueShoppingPrompt(EnOssan* this, PlayState* play, Player* player);
void EnOssan_State_GiveLonLonMilk(EnOssan* this, PlayState* play, Player* player);
void EnOssan_State_DisplayOnlyBombDialog(EnOssan* this, PlayState* play, Player* player);
void EnOssan_State_WaitForDisplayOnlyBombDialog(EnOssan* this, PlayState* play, Player* player);
void EnOssan_State_21(EnOssan* this, PlayState* play, Player* player);
void EnOssan_State_22(EnOssan* this, PlayState* play, Player* player);
void EnOssan_State_QuickBuyDialog(EnOssan* this, PlayState* play, Player* player);
void EnOssan_State_SelectMaskItem(EnOssan* this, PlayState* play, Player* player);
void EnOssan_State_LendMaskOfTruth(EnOssan* this, PlayState* play, Player* player);
void EnOssan_State_GiveDiscountDialog(EnOssan* this, PlayState* play, Player* player);

void EnOssan_Obj3ToSeg6(EnOssan* this, PlayState* play);

void EnOssan_StartShopping(PlayState* play, EnOssan* this);

void EnOssan_WaitForBlink(EnOssan* this);
void EnOssan_Blink(EnOssan* this);

u16 EnOssan_SetupHelloDialog(EnOssan* this);

s32 EnOssan_TakeItemOffShelf(EnOssan* this);
s32 EnOssan_ReturnItemToShelf(EnOssan* this);
void EnOssan_ResetItemPosition(EnOssan* this);
void EnOssan_SetStateGiveDiscountDialog(PlayState* play, EnOssan* this);

#define CURSOR_INVALID 0xFF

const ActorInit En_Ossan_InitVars = {
    ACTOR_EN_OSSAN,
    ACTORCAT_NPC,
    FLAGS,
    OBJECT_GAMEPLAY_KEEP,
    sizeof(EnOssan),
    (ActorFunc)EnOssan_Init,
    (ActorFunc)EnOssan_Destroy,
    (ActorFunc)EnOssan_Update,
    NULL,
};

// Unused collider
static ColliderCylinderInitType1 sCylinderInit = {
    {
        COLTYPE_NONE,
        AT_NONE,
        AC_NONE,
        OC1_ON | OC1_TYPE_ALL,
        COLSHAPE_CYLINDER,
    },
    {
        ELEMTYPE_UNK0,
        { 0x00000000, 0x00, 0x00 },
        { 0x00000000, 0x00, 0x00 },
        TOUCH_NONE | TOUCH_SFX_NORMAL,
        BUMP_NONE,
        OCELEM_ON,
    },
    { 30, 80, 0, { 0, 0, 0 } },
};

// Rupees to pay back to Happy Mask Shop
static s16 sMaskPaymentPrice[] = { 10, 30, 20, 50 };

// item yaw offsets
static s16 sItemShelfRot[] = { 0xEAAC, 0xEAAC, 0xEAAC, 0xEAAC, 0x1554, 0x1554, 0x1554, 0x1554 };

// unused values?
static s16 D_80AC8904[] = { 0x001E, 0x001F, 0x0020, 0x0021, 0x0022, 0x0023, 0x0024, 0x0025 };

static char* sShopkeeperPrintName[] = {
    "コキリの店  ", // "Kokiri Shop"
    "薬屋        ", // "Potion Shop"
    "夜の店      ", // "Night Shop"
    "路地裏の店  ", // "Back Alley Shop"
    "盾の店      ", // "Shield Shop"
    "大人の店    ", // "Adult Shop"
    "タロンの店  ", // "Talon Shop"
    "ゾーラの店  ", // "Zora Shop"
    "ゴロン夜の店", // "Goron Night Shop"
    "インゴーの店", // "Ingo Store"
    "お面屋      ", // "Mask Shop"
};

typedef struct {
    /* 0x00 */ s16 objId;
    /* 0x02 */ s16 unk_02;
    /* 0x04 */ s16 unk_04;
} ShopkeeperObjInfo;

static s16 sShopkeeperObjectIds[][3] = {
    { OBJECT_KM1, OBJECT_MASTERKOKIRIHEAD, OBJECT_MASTERKOKIRI },
    { OBJECT_DS2, OBJECT_ID_MAX, OBJECT_ID_MAX },
    { OBJECT_RS, OBJECT_ID_MAX, OBJECT_ID_MAX },
    { OBJECT_DS2, OBJECT_ID_MAX, OBJECT_ID_MAX },
    { OBJECT_OSSAN, OBJECT_ID_MAX, OBJECT_ID_MAX },
    { OBJECT_OSSAN, OBJECT_ID_MAX, OBJECT_ID_MAX },
    { OBJECT_OSSAN, OBJECT_ID_MAX, OBJECT_ID_MAX },
    { OBJECT_ZO, OBJECT_ID_MAX, OBJECT_MASTERZOORA },
    { OBJECT_OF1D_MAP, OBJECT_ID_MAX, OBJECT_MASTERGOLON },
    { OBJECT_OSSAN, OBJECT_ID_MAX, OBJECT_ID_MAX },
    { OBJECT_OS, OBJECT_ID_MAX, OBJECT_ID_MAX },
};

static EnOssanTalkOwnerFunc sShopkeeperTalkOwner[] = {
    EnOssan_TalkKokiriShopkeeper,       EnOssan_TalkKakarikoPotionShopkeeper, EnOssan_TalkBombchuShopkeeper,
    EnOssan_TalkMarketPotionShopkeeper, EnOssan_TalkBazaarShopkeeper,         EnOssan_TalkDefaultShopkeeper,
    EnOssan_TalkDefaultShopkeeper,      EnOssan_TalkZoraShopkeeper,           EnOssan_TalkGoronShopkeeper,
    EnOssan_TalkDefaultShopkeeper,      EnOssan_TalkHappyMaskShopkeeper,
};

static f32 sShopkeeperScale[] = {
    0.01f, 0.011f, 0.0105f, 0.011f, 0.01f, 0.01f, 0.01f, 0.01f, 0.01f, 0.01f, 0.01f,
};

typedef struct {
    /* 0x00 */ s16 shopItemIndex;
    /* 0x02 */ s16 xOffset;
    /* 0x04 */ s16 yOffset;
    /* 0x06 */ s16 zOffset;
} ShopItem; // size 0x08

static ShopItem sShopkeeperStores[][8] = {
    { { SI_DEKU_SHIELD, 50, 52, -20 },
      { SI_DEKU_NUTS_5, 50, 76, -20 },
      { SI_DEKU_NUTS_10, 80, 52, -3 },
      { SI_DEKU_STICK, 80, 76, -3 },
      { SI_DEKU_SEEDS_30, -50, 52, -20 },
      { SI_ARROWS_10, -50, 76, -20 },
      { SI_ARROWS_30, -80, 52, -3 },
      { SI_HEART, -80, 76, -3 } },

    { { SI_GREEN_POTION, 50, 52, -20 },
      { SI_BLUE_FIRE, 50, 76, -20 },
      { SI_RED_POTION_R30, 80, 52, -3 },
      { SI_FAIRY, 80, 76, -3 },
      { SI_DEKU_NUTS_5, -50, 52, -20 },
      { SI_BUGS, -50, 76, -20 },
      { SI_POE, -80, 52, -3 },
      { SI_FISH, -80, 76, -3 } },

    { { SI_BOMBCHU_10_2, 50, 52, -20 },
      { SI_BOMBCHU_10_4, 50, 76, -20 },
      { SI_BOMBCHU_10_3, 80, 52, -3 },
      { SI_BOMBCHU_10_1, 80, 76, -3 },
      { SI_BOMBCHU_20_3, -50, 52, -20 },
      { SI_BOMBCHU_20_1, -50, 76, -20 },
      { SI_BOMBCHU_20_4, -80, 52, -3 },
      { SI_BOMBCHU_20_2, -80, 76, -3 } },

    { { SI_GREEN_POTION, 50, 52, -20 },
      { SI_BLUE_FIRE, 50, 76, -20 },
      { SI_RED_POTION_R30, 80, 52, -3 },
      { SI_FAIRY, 80, 76, -3 },
      { SI_DEKU_NUTS_5, -50, 52, -20 },
      { SI_BUGS, -50, 76, -20 },
      { SI_POE, -80, 52, -3 },
      { SI_FISH, -80, 76, -3 } },

    { { SI_HYLIAN_SHIELD, 50, 52, -20 },
      { SI_BOMBS_5_R35, 50, 76, -20 },
      { SI_DEKU_NUTS_5, 80, 52, -3 },
      { SI_HEART, 80, 76, -3 },
      { SI_ARROWS_10, -50, 52, -20 },
      { SI_ARROWS_50, -50, 76, -20 },
      { SI_DEKU_STICK, -80, 52, -3 },
      { SI_ARROWS_30, -80, 76, -3 } },

    { { SI_HYLIAN_SHIELD, 50, 52, -20 },
      { SI_BOMBS_5_R25, 50, 76, -20 },
      { SI_DEKU_NUTS_5, 80, 52, -3 },
      { SI_HEART, 80, 76, -3 },
      { SI_ARROWS_10, -50, 52, -20 },
      { SI_ARROWS_50, -50, 76, -20 },
      { SI_DEKU_STICK, -80, 52, -3 },
      { SI_ARROWS_30, -80, 76, -3 } },

    { { SI_MILK_BOTTLE, 50, 52, -20 },
      { SI_DEKU_NUTS_5, 50, 76, -20 },
      { SI_DEKU_NUTS_10, 80, 52, -3 },
      { SI_HEART, 80, 76, -3 },
      { SI_WEIRD_EGG, -50, 52, -20 },
      { SI_DEKU_STICK, -50, 76, -20 },
      { SI_HEART, -80, 52, -3 },
      { SI_HEART, -80, 76, -3 } },

    { { SI_ZORA_TUNIC, 50, 52, -20 },
      { SI_ARROWS_10, 50, 76, -20 },
      { SI_HEART, 80, 52, -3 },
      { SI_ARROWS_30, 80, 76, -3 },
      { SI_DEKU_NUTS_5, -50, 52, -20 },
      { SI_ARROWS_50, -50, 76, -20 },
      { SI_FISH, -80, 52, -3 },
      { SI_RED_POTION_R50, -80, 76, -3 } },

    { { SI_BOMBS_5_R25, 50, 52, -20 },
      { SI_BOMBS_10, 50, 76, -20 },
      { SI_BOMBS_20, 80, 52, -3 },
      { SI_BOMBS_30, 80, 76, -3 },
      { SI_GORON_TUNIC, -50, 52, -20 },
      { SI_HEART, -50, 76, -20 },
      { SI_RED_POTION_R40, -80, 52, -3 },
      { SI_HEART, -80, 76, -3 } },

    { { SI_19, 50, 52, -20 },
      { SI_19, 50, 76, -20 },
      { SI_19, 80, 52, -3 },
      { SI_19, 80, 76, -3 },
      { SI_20, -50, 52, -20 },
      { SI_20, -50, 76, -20 },
      { SI_20, -80, 52, -3 },
      { SI_20, -80, 76, -3 } },

    { { SI_GERUDO_MASK, 50, 52, -20 },
      { SI_ZORA_MASK, 50, 76, -20 },
      { SI_MASK_OF_TRUTH, 80, 52, -3 },
      { SI_GORON_MASK, 80, 76, -3 },
      { SI_SKULL_MASK, -50, 52, -20 },
      { SI_KEATON_MASK, -50, 76, -20 },
      { SI_BUNNY_HOOD, -80, 52, -3 },
      { SI_SPOOKY_MASK, -80, 76, -3 } },
};
static EnOssanGetGirlAParamsFunc sShopItemReplaceFunc[] = {
    ShopItemDisp_Default,   ShopItemDisp_Default,    ShopItemDisp_Default, ShopItemDisp_Default,
    ShopItemDisp_Default,   ShopItemDisp_Default,    ShopItemDisp_Default, ShopItemDisp_Default,
    ShopItemDisp_Default,   ShopItemDisp_Default,    ShopItemDisp_Default, ShopItemDisp_Default,
    ShopItemDisp_Default,   ShopItemDisp_Default,    ShopItemDisp_Default, ShopItemDisp_Default,
    ShopItemDisp_Default,   ShopItemDisp_Default,    ShopItemDisp_Default, ShopItemDisp_Default,
    ShopItemDisp_Default,   ShopItemDisp_Default,    ShopItemDisp_Default, ShopItemDisp_Default,
    ShopItemDisp_Default,   ShopItemDisp_Default,    ShopItemDisp_Default, ShopItemDisp_Default,
    ShopItemDisp_Default,   ShopItemDisp_Default,    ShopItemDisp_Default, ShopItemDisp_SpookyMask,
    ShopItemDisp_SkullMask, ShopItemDisp_BunnyHood,  ShopItemDisp_Default, ShopItemDisp_ZoraMask,
    ShopItemDisp_GoronMask, ShopItemDisp_GerudoMask, ShopItemDisp_Default, ShopItemDisp_Default,
    ShopItemDisp_Default,   ShopItemDisp_Default,    ShopItemDisp_Default, ShopItemDisp_Default,
    ShopItemDisp_Default,   ShopItemDisp_Default,    ShopItemDisp_Default, ShopItemDisp_Default,
    ShopItemDisp_Default,   ShopItemDisp_Default,
};

static InitChainEntry sInitChain[] = {
    ICHAIN_U8(targetMode, 2, ICHAIN_CONTINUE),
    ICHAIN_F32(targetArrowOffset, 500, ICHAIN_STOP),
};

// When selecting an item to buy, this is the position the item moves to
static Vec3f sSelectedItemPosition[] = { { 17.0f, 58.0f, 30.0f }, { -17.0f, 58.0f, 30.0f } };

static EnOssanInitFunc sInitFuncs[] = {
    EnOssan_InitKokiriShopkeeper, EnOssan_InitPotionShopkeeper,    EnOssan_InitBombchuShopkeeper,
    EnOssan_InitPotionShopkeeper, EnOssan_InitBazaarShopkeeper,    EnOssan_InitBazaarShopkeeper,
    EnOssan_InitBazaarShopkeeper, EnOssan_InitZoraShopkeeper,      EnOssan_InitGoronShopkeeper,
    EnOssan_InitBazaarShopkeeper, EnOssan_InitHappyMaskShopkeeper,
};

static Vec3f sShopkeeperPositionOffsets[] = {
    { 0.0f, 0.0f, 33.0f }, { 0.0f, 0.0f, 31.0f }, { 0.0f, 0.0f, 31.0f }, { 0.0f, 0.0f, 31.0f },
    { 0.0f, 0.0f, 0.0f },  { 0.0f, 0.0f, 0.0f },  { 0.0f, 0.0f, 0.0f },  { 0.0f, 0.0f, 36.0f },
    { 0.0f, 0.0f, 15.0f }, { 0.0f, 0.0f, 0.0f },  { 0.0f, 0.0f, 26.0f },
};

static EnOssanStateFunc sStateFunc[] = {
    EnOssan_State_Idle,
    EnOssan_State_StartConversation,
    EnOssan_State_FacingShopkeeper,
    EnOssan_State_TalkingToShopkeeper,
    EnOssan_State_LookToLeftShelf,
    EnOssan_State_LookToRightShelf,
    EnOssan_State_BrowseLeftShelf,
    EnOssan_State_BrowseRightShelf,
    EnOssan_State_LookFromShelfToShopkeeper,
    EnOssan_State_ItemSelected,
    EnOssan_State_SelectMilkBottle,
    EnOssan_State_SelectWeirdEgg,
    EnOssan_State_SelectUnimplementedItem,
    EnOssan_State_SelectBombs,
    EnOssan_State_CantGetItem,
    EnOssan_State_GiveItemWithFanfare,
    EnOssan_State_ItemPurchased,
    EnOssan_State_ContinueShoppingPrompt,
    EnOssan_State_GiveLonLonMilk,
    EnOssan_State_DisplayOnlyBombDialog,
    EnOssan_State_WaitForDisplayOnlyBombDialog,
    EnOssan_State_21,
    EnOssan_State_22,
    EnOssan_State_QuickBuyDialog,
    EnOssan_State_SelectMaskItem,
    EnOssan_State_LendMaskOfTruth,
    EnOssan_State_GiveDiscountDialog,
};

void EnOssan_SetupAction(EnOssan* this, EnOssanActionFunc actionFunc) {
    this->actionFunc = actionFunc;
}

s16 ShopItemDisp_Default(s16 v) {
    return v;
}

s16 ShopItemDisp_SpookyMask(s16 v) {
    // Sold Skull Mask
    if (GET_ITEMGETINF(ITEMGETINF_39)) {
        return v;
    }
    return -1;
}

s16 ShopItemDisp_SkullMask(s16 v) {
    // Sold Keaton Mask
    if (GET_ITEMGETINF(ITEMGETINF_38)) {
        return v;
    }
    return -1;
}

s16 ShopItemDisp_BunnyHood(s16 v) {
    // Sold Spooky Mask
    if (GET_ITEMGETINF(ITEMGETINF_3A)) {
        return v;
    }
    return -1;
}

s16 ShopItemDisp_ZoraMask(s16 v) {
    // Obtained Mask of Truth
    if (GET_ITEMGETINF(ITEMGETINF_3F)) {
        return v;
    }
    return -1;
}

s16 ShopItemDisp_GoronMask(s16 v) {
    // Obtained Mask of Truth
    if (GET_ITEMGETINF(ITEMGETINF_3F)) {
        return v;
    }
    return -1;
}

s16 ShopItemDisp_GerudoMask(s16 v) {
    // Obtained Mask of Truth
    if (GET_ITEMGETINF(ITEMGETINF_3F)) {
        return v;
    }
    return -1;
}

void EnOssan_SpawnItemsOnShelves(EnOssan* this, PlayState* play, ShopItem* shopItems) {
    EnTana* shelves;
    s16 itemParams;
    s32 i;

    for (i = 0; i < 8; i++, shopItems++) {
        if (shopItems->shopItemIndex < 0) {
            this->shelfSlots[i] = NULL;
        } else {
            itemParams = sShopItemReplaceFunc[shopItems->shopItemIndex](shopItems->shopItemIndex);

            if (itemParams < 0) {
                this->shelfSlots[i] = NULL;
            } else {
                shelves = this->shelves;
                this->shelfSlots[i] = (EnGirlA*)Actor_Spawn(
                    &play->actorCtx, play, ACTOR_EN_GIRLA, shelves->actor.world.pos.x + shopItems->xOffset,
                    shelves->actor.world.pos.y + shopItems->yOffset, shelves->actor.world.pos.z + shopItems->zOffset,
                    shelves->actor.shape.rot.x, shelves->actor.shape.rot.y + sItemShelfRot[i],
                    shelves->actor.shape.rot.z, itemParams);
            }
        }
    }
}

void EnOssan_UpdateShopOfferings(EnOssan* this, PlayState* play) {
    s32 i;
    ShopItem* storeItems;
    ShopItem* shopItem;

    if (this->actor.params == OSSAN_TYPE_MASK) {
        storeItems = sShopkeeperStores[this->actor.params];
        if (1) {}
        for (i = 0; i < 8; i++) {
            shopItem = &storeItems[i];
            if (shopItem->shopItemIndex >= 0 && this->shelfSlots[i] == NULL) {
                s16 params = sShopItemReplaceFunc[shopItem->shopItemIndex](shopItem->shopItemIndex);

                if (params >= 0) {
                    this->shelfSlots[i] = (EnGirlA*)Actor_Spawn(
                        &play->actorCtx, play, ACTOR_EN_GIRLA, this->shelves->actor.world.pos.x + shopItem->xOffset,
                        this->shelves->actor.world.pos.y + shopItem->yOffset,
                        this->shelves->actor.world.pos.z + shopItem->zOffset, this->shelves->actor.shape.rot.x,
                        this->shelves->actor.shape.rot.y + sItemShelfRot[i], this->shelves->actor.shape.rot.z, params);
                }
            }
        }
    }
}

void EnOssan_TalkDefaultShopkeeper(PlayState* play) {
    Message_ContinueTextbox(play, 0x9E);
}

void EnOssan_TalkKakarikoPotionShopkeeper(PlayState* play) {
    if (play->curSpawn == 0) {
        Message_ContinueTextbox(play, 0x5046);
    } else {
        Message_ContinueTextbox(play, 0x504E);
    }
}

void EnOssan_TalkMarketPotionShopkeeper(PlayState* play) {
    Message_ContinueTextbox(play, 0x504E);
}

void EnOssan_TalkKokiriShopkeeper(PlayState* play) {
    Message_ContinueTextbox(play, 0x10BA);
}

void EnOssan_TalkBazaarShopkeeper(PlayState* play) {
    if (play->curSpawn == 0) {
        Message_ContinueTextbox(play, 0x9D);
    } else {
        Message_ContinueTextbox(play, 0x9C);
    }
}

void EnOssan_TalkBombchuShopkeeper(PlayState* play) {
    Message_ContinueTextbox(play, 0x7076);
}

void EnOssan_TalkZoraShopkeeper(PlayState* play) {
    if (LINK_AGE_IN_YEARS == YEARS_CHILD) {
        Message_ContinueTextbox(play, 0x403A);
    } else {
        Message_ContinueTextbox(play, 0x403B);
    }
}

// Goron City, Goron
void EnOssan_TalkGoronShopkeeper(PlayState* play) {
    if (LINK_AGE_IN_YEARS == YEARS_CHILD) {
        if (GET_EVENTCHKINF(EVENTCHKINF_25)) {
            Message_ContinueTextbox(play, 0x3028);
        } else if (CUR_UPG_VALUE(UPG_STRENGTH) != 0) {
            Message_ContinueTextbox(play, 0x302D);
        } else {
            Message_ContinueTextbox(play, 0x300F);
        }
    } else if (!CHECK_QUEST_ITEM(QUEST_MEDALLION_FIRE)) {
        Message_ContinueTextbox(play, 0x3057);
    } else {
        Message_ContinueTextbox(play, 0x305B);
    }
}

// Happy Mask Shop
void EnOssan_TalkHappyMaskShopkeeper(PlayState* play) {
    if (GET_ITEMGETINF(ITEMGETINF_38)       // Sold Keaton Mask
        && GET_ITEMGETINF(ITEMGETINF_39)    // Sold Skull Mask
        && GET_ITEMGETINF(ITEMGETINF_3A)    // Sold Spooky Mask
        && GET_ITEMGETINF(ITEMGETINF_3B)) { // Sold Bunny Hood
        Message_ContinueTextbox(play, 0x70AE);
    } else {
        switch (play->msgCtx.choiceIndex) {
            case 1:
                Message_ContinueTextbox(play, 0x70A4);
                break;
            case 0:
                Message_ContinueTextbox(play, 0x70A3);
                break;
        }
    }
}

void EnOssan_UpdateCameraDirection(EnOssan* this, PlayState* play, f32 cameraFaceAngle) {
    this->cameraFaceAngle = cameraFaceAngle;
    Camera_SetCameraData(GET_ACTIVE_CAM(play), 0xC, NULL, NULL, cameraFaceAngle, 0, 0);
}

s32 EnOssan_TryGetObjBankIndices(EnOssan* this, PlayState* play, s16* objectIds) {
    if (objectIds[1] != OBJECT_ID_MAX) {
        this->objectSlot2 = Object_GetSlot(&play->objectCtx, objectIds[1]);
        if (this->objectSlot2 < 0) {
            return false;
        }
    } else {
        this->objectSlot2 = -1;
    }
    if (objectIds[2] != OBJECT_ID_MAX) {
        this->objectSlot3 = Object_GetSlot(&play->objectCtx, objectIds[2]);
        if (this->objectSlot3 < 0) {
            return false;
        }
    } else {
        this->objectSlot3 = -1;
    }
    return true;
}

void EnOssan_Init(Actor* thisx, PlayState* play) {
    EnOssan* this = (EnOssan*)thisx;
    s32 pad;
    s16* objectIds;

    if (this->actor.params == OSSAN_TYPE_TALON && (LINK_AGE_IN_YEARS != YEARS_CHILD)) {
        this->actor.params = OSSAN_TYPE_INGO;
    }

    //! @bug This check will always evaluate to false, it should be || not &&
    if (this->actor.params > OSSAN_TYPE_MASK && this->actor.params < OSSAN_TYPE_KOKIRI) {
        Actor_Kill(&this->actor);
        osSyncPrintf(VT_COL(RED, WHITE));
        osSyncPrintf("引数がおかしいよ(arg_data=%d)！！\n", this->actor.params);
        osSyncPrintf(VT_RST);
        ASSERT(0, "0", "../z_en_oB1.c", 1246);
        return;
    }

    // If you've given Zelda's Letter to the Kakariko Guard
    if (this->actor.params == OSSAN_TYPE_MASK && !GET_INFTABLE(INFTABLE_76)) {
        Actor_Kill(&this->actor);
        return;
    }

    if (this->actor.params == OSSAN_TYPE_KAKARIKO_POTION && (LINK_AGE_IN_YEARS == YEARS_CHILD)) {
        Actor_Kill(&this->actor);
        return;
    }

    // Completed Dodongo's Cavern
    if (this->actor.params == OSSAN_TYPE_BOMBCHUS && !GET_EVENTCHKINF(EVENTCHKINF_25)) {
        Actor_Kill(&this->actor);
        return;
    }

    objectIds = sShopkeeperObjectIds[this->actor.params];
    this->objectSlot1 = Object_GetSlot(&play->objectCtx, objectIds[0]);

    if (this->objectSlot1 < 0) {
        Actor_Kill(&this->actor);
        osSyncPrintf(VT_COL(RED, WHITE));
        osSyncPrintf("バンクが無いよ！！(%s)\n", sShopkeeperPrintName[this->actor.params]);
        osSyncPrintf(VT_RST);
        ASSERT(0, "0", "../z_en_oB1.c", 1284);
        return;
    }

    if (EnOssan_TryGetObjBankIndices(this, play, objectIds) == 0) {
        Actor_Kill(&this->actor);
        osSyncPrintf(VT_COL(RED, WHITE));
        osSyncPrintf("予備バンクが無いよ！！(%s)\n", sShopkeeperPrintName[this->actor.params]);
        osSyncPrintf(VT_RST);
        ASSERT(0, "0", "../z_en_oB1.c", 1295);
        return;
    }

    Actor_ProcessInitChain(&this->actor, sInitChain);
    EnOssan_SetupAction(this, EnOssan_InitActionFunc);
}

void EnOssan_Destroy(Actor* thisx, PlayState* play) {
    EnOssan* this = (EnOssan*)thisx;
    SkelAnime_Free(&this->skelAnime, play);
    Collider_DestroyCylinder(play, &this->collider);
}

void EnOssan_UpdateCursorPos(PlayState* play, EnOssan* this) {
    s16 x;
    s16 y;

    Actor_GetScreenPos(play, &this->shelfSlots[this->cursorIndex]->actor, &x, &y);
    this->cursorX = x;
    this->cursorY = y;
}

void EnOssan_EndInteraction(PlayState* play, EnOssan* this) {
    Player* player = GET_PLAYER(play);

    // "End of conversation!"
    osSyncPrintf(VT_FGCOL(YELLOW) "%s[%d]:★★★ 会話終了！！ ★★★" VT_RST "\n", "../z_en_oB1.c", 1337);
    YREG(31) = 0;
    Actor_ProcessTalkRequest(&this->actor, play);
    play->msgCtx.msgMode = MSGMODE_TEXT_CLOSING;
    play->msgCtx.stateTimer = 4;
    player->stateFlags2 &= ~PLAYER_STATE2_29;
    func_800BC490(play, 1);
    Interface_ChangeAlpha(50);
    this->drawCursor = 0;
    this->stickLeftPrompt.isEnabled = false;
    this->stickRightPrompt.isEnabled = false;
    EnOssan_UpdateCameraDirection(this, play, 0.0f);
    this->actor.textId = EnOssan_SetupHelloDialog(this);
    this->stateFlag = OSSAN_STATE_IDLE;
}

s32 EnOssan_TestEndInteraction(EnOssan* this, PlayState* play, Input* input) {
    if (CHECK_BTN_ALL(input->press.button, BTN_B)) {
        EnOssan_EndInteraction(play, this);
        return true;
    } else {
        return false;
    }
}

s32 EnOssan_TestCancelOption(EnOssan* this, PlayState* play, Input* input) {
    if (CHECK_BTN_ALL(input->press.button, BTN_B)) {
        this->stateFlag = this->tempStateFlag;
        Message_ContinueTextbox(play, this->shelfSlots[this->cursorIndex]->actor.textId);
        return true;
    } else {
        return false;
    }
}

void EnOssan_SetStateStartShopping(PlayState* play, EnOssan* this, u8 skipHelloState) {
    YREG(31) = 1;
    this->headRot = this->headTargetRot = 0;
    Interface_SetDoAction(play, DO_ACTION_NEXT);
    EnOssan_UpdateCameraDirection(this, play, 0);

    if (!skipHelloState) {
        this->stateFlag = OSSAN_STATE_START_CONVERSATION;
    } else {
        EnOssan_StartShopping(play, this);
    }
}

void EnOssan_StartShopping(PlayState* play, EnOssan* this) {
    this->stateFlag = OSSAN_STATE_FACING_SHOPKEEPER;

    if (this->actor.params == OSSAN_TYPE_MASK) {
        // if all masks have been sold, give the option to ask about the mask of truth
        if (GET_ITEMGETINF(ITEMGETINF_38) && GET_ITEMGETINF(ITEMGETINF_39) && GET_ITEMGETINF(ITEMGETINF_3A) &&
            GET_ITEMGETINF(ITEMGETINF_3B)) {
            Message_ContinueTextbox(play, 0x70AD);
        } else {
            Message_ContinueTextbox(play, 0x70A2);
        }
    } else {
        Message_ContinueTextbox(play, 0x83);
    }

    Interface_SetDoAction(play, DO_ACTION_DECIDE);
    this->stickRightPrompt.isEnabled = true;
    this->stickLeftPrompt.isEnabled = true;
    EnOssan_UpdateCameraDirection(this, play, 0.0f);
}

void EnOssan_ChooseTalkToOwner(PlayState* play, EnOssan* this) {
    this->stateFlag = OSSAN_STATE_TALKING_TO_SHOPKEEPER;
    sShopkeeperTalkOwner[this->actor.params](play);
    Interface_SetDoAction(play, DO_ACTION_DECIDE);
    this->stickLeftPrompt.isEnabled = false;
    this->stickRightPrompt.isEnabled = false;
}

void EnOssan_SetLookToShopkeeperFromShelf(PlayState* play, EnOssan* this) {
    func_80078884(NA_SE_SY_CURSOR);
    this->drawCursor = 0;
    this->stateFlag = OSSAN_STATE_LOOK_SHOPKEEPER;
}

void EnOssan_State_Idle(EnOssan* this, PlayState* play, Player* player) {
    this->headTargetRot = this->actor.yawTowardsPlayer - this->actor.shape.rot.y;

    if (Actor_ProcessTalkRequest(&this->actor, play)) {
        // "Start conversation!!"
        osSyncPrintf(VT_FGCOL(YELLOW) "★★★ 会話開始！！ ★★★" VT_RST "\n");
        player->stateFlags2 |= PLAYER_STATE2_29;
        func_800BC590(play);
        EnOssan_SetStateStartShopping(play, this, false);
    } else if (this->actor.xzDistToPlayer < 100.0f) {
        func_8002F2CC(&this->actor, play, 100);
    }
}

void EnOssan_UpdateJoystickInputState(PlayState* play, EnOssan* this) {
    Input* input = &play->state.input[0];
    s8 stickX = input->rel.stick_x;
    s8 stickY = input->rel.stick_y;

    this->moveHorizontal = this->moveVertical = false;

    if (this->stickAccumX == 0) {
        if (stickX > 30 || stickX < -30) {
            this->stickAccumX = stickX;
            this->moveHorizontal = true;
        }
    } else if (stickX <= 30 && stickX >= -30) {
        this->stickAccumX = 0;
    } else if (this->stickAccumX * stickX < 0) { // Stick has swapped directions
        this->stickAccumX = stickX;
        this->moveHorizontal = true;
    } else {
        this->stickAccumX += stickX;

        if (this->stickAccumX > 2000) {
            this->stickAccumX = 2000;
        } else if (this->stickAccumX < -2000) {
            this->stickAccumX = -2000;
        }
    }

    if (this->stickAccumY == 0) {
        if (stickY > 30 || stickY < -30) {
            this->stickAccumY = stickY;
            this->moveVertical = true;
        }
    } else if (stickY <= 30 && stickY >= -30) {
        this->stickAccumY = 0;
    } else if (this->stickAccumY * stickY < 0) { // Stick has swapped directions
        this->stickAccumY = stickY;
        this->moveVertical = true;
    } else {
        this->stickAccumY += stickY;

        if (this->stickAccumY > 2000) {
            this->stickAccumY = 2000;
        } else if (this->stickAccumY < -2000) {
            this->stickAccumY = -2000;
        }
    }
}

u8 EnOssan_SetCursorIndexFromNeutral(EnOssan* this, u8 shelfOffset) {
    u8 i;

    // if cursor is on the top shelf
    if (this->cursorIndex & 1) {
        // scan top shelf for non-null item
        for (i = shelfOffset + 1; i < shelfOffset + 4; i += 2) {
            if (this->shelfSlots[i] != NULL) {
                return i;
            }
        }
        // scan bottom shelf for non-null item
        for (i = shelfOffset; i < shelfOffset + 4; i += 2) {
            if (this->shelfSlots[i] != NULL) {
                return i;
            }
        }
    } else {
        // scan bottom shelf for non-null item
        for (i = shelfOffset; i < shelfOffset + 4; i += 2) {
            if (this->shelfSlots[i] != NULL) {
                return i;
            }
        }
        // scan top shelf for non-null item
        for (i = shelfOffset + 1; i < shelfOffset + 4; i += 2) {
            if (this->shelfSlots[i] != NULL) {
                return i;
            }
        }
    }
    return CURSOR_INVALID;
}

u8 EnOssan_CursorRight(EnOssan* this, u8 cursorIndex, u8 shelfSlotMin) {
    u8 c = shelfSlotMin + 4;

    while (cursorIndex >= shelfSlotMin && cursorIndex < c) {
        cursorIndex -= 2;
        if (cursorIndex >= shelfSlotMin && cursorIndex < c) {
            if (this->shelfSlots[cursorIndex] != NULL) {
                return cursorIndex;
            }
        }
    }
    return CURSOR_INVALID;
}

u8 EnOssan_CursorLeft(EnOssan* this, u8 cursorIndex, u8 shelfSlotMax) {

    while (cursorIndex < shelfSlotMax) {
        cursorIndex += 2;
        if ((cursorIndex < shelfSlotMax) && this->shelfSlots[cursorIndex] != NULL) {
            return cursorIndex;
        }
    }
    return CURSOR_INVALID;
}

// pay salesman back
void EnOssan_TryPaybackMask(EnOssan* this, PlayState* play) {
    s16 price = sMaskPaymentPrice[this->happyMaskShopState];

    if (gSaveContext.rupees < price) {
        Message_ContinueTextbox(play, 0x70A8);
        this->happyMaskShopkeeperEyeIdx = 1;
        this->happyMaskShopState = OSSAN_HAPPY_STATE_ANGRY;
    } else {
        Rupees_ChangeBy(-price);

        if (this->happyMaskShopState == OSSAN_HAPPY_STATE_REQUEST_PAYMENT_BUNNY_HOOD) {
            SET_EVENTCHKINF(EVENTCHKINF_8F);
            Message_ContinueTextbox(play, 0x70A9);
            this->happyMaskShopState = OSSAN_HAPPY_STATE_ALL_MASKS_SOLD;
            return;
        }

        if (this->happyMaskShopState == OSSAN_HAPPY_STATE_REQUEST_PAYMENT_KEATON_MASK) {
            SET_EVENTCHKINF(EVENTCHKINF_8C);
        } else if (this->happyMaskShopState == OSSAN_HAPPY_STATE_REQUEST_PAYMENT_SPOOKY_MASK) {
            SET_EVENTCHKINF(EVENTCHKINF_8E);
        } else if (this->happyMaskShopState == OSSAN_HAPPY_STATE_REQUEST_PAYMENT_SKULL_MASK) {
            SET_EVENTCHKINF(EVENTCHKINF_8D);
        }

        Message_ContinueTextbox(play, 0x70A7);
        this->happyMaskShopState = OSSAN_HAPPY_STATE_NONE;
    }
    this->stateFlag = OSSAN_STATE_START_CONVERSATION;
}

void EnOssan_State_StartConversation(EnOssan* this, PlayState* play, Player* player) {
    u8 dialogState = Message_GetState(&play->msgCtx);

    if (this->actor.params == OSSAN_TYPE_MASK && dialogState == TEXT_STATE_CHOICE) {
        if (!EnOssan_TestEndInteraction(this, play, &play->state.input[0]) && Message_ShouldAdvance(play)) {
            switch (play->msgCtx.choiceIndex) {
                case 0:
                    EnOssan_StartShopping(play, this);
                    break;
                case 1:
                    EnOssan_EndInteraction(play, this);
                    break;
            }
        }
    } else if (dialogState == TEXT_STATE_EVENT && Message_ShouldAdvance(play)) {
        func_80078884(NA_SE_SY_MESSAGE_PASS);

        switch (this->happyMaskShopState) {
            case OSSAN_HAPPY_STATE_ALL_MASKS_SOLD:
                Message_ContinueTextbox(play, 0x70AA);
                this->stateFlag = OSSAN_STATE_LEND_MASK_OF_TRUTH;
                return;
            case OSSAN_HAPPY_STATE_BORROWED_FIRST_MASK:
                EnOssan_EndInteraction(play, this);
                return;
            case OSSAN_HAPPY_STATE_REQUEST_PAYMENT_KEATON_MASK:
            case OSSAN_HAPPY_STATE_REQUEST_PAYMENT_SPOOKY_MASK:
            case OSSAN_HAPPY_STATE_REQUEST_PAYMENT_SKULL_MASK:
            case OSSAN_HAPPY_STATE_REQUEST_PAYMENT_BUNNY_HOOD:
                EnOssan_TryPaybackMask(this, play);
                return;
            case OSSAN_HAPPY_STATE_ANGRY:
                play->nextEntranceIndex = ENTR_MARKET_DAY_9;
                play->transitionTrigger = TRANS_TRIGGER_START;
                play->transitionType = TRANS_TYPE_CIRCLE(TCA_STARBURST, TCC_WHITE, TCS_FAST);
                return;
        }

        if (!EnOssan_TestEndInteraction(this, play, &play->state.input[0])) {
            // "Shop around by moving the stick left and right"
            osSyncPrintf("「スティック左右で品物みてくれ！」\n");
            EnOssan_StartShopping(play, this);
        }
    }

    if (1) {}
}

s32 EnOssan_FacingShopkeeperDialogResult(EnOssan* this, PlayState* play) {
    switch (play->msgCtx.choiceIndex) {
        case 0:
            EnOssan_ChooseTalkToOwner(play, this);
            return true;
        case 1:
            EnOssan_EndInteraction(play, this);
            return true;
        default:
            return false;
    }
}

void EnOssan_State_FacingShopkeeper(EnOssan* this, PlayState* play, Player* player) {
    u8 nextIndex;

    if ((Message_GetState(&play->msgCtx) == TEXT_STATE_CHOICE) &&
        !EnOssan_TestEndInteraction(this, play, &play->state.input[0])) {
        if (Message_ShouldAdvance(play) && EnOssan_FacingShopkeeperDialogResult(this, play)) {
            func_80078884(NA_SE_SY_DECIDE);
            return;
        }
        // Stick Left
        if (this->stickAccumX < 0) {
            nextIndex = EnOssan_SetCursorIndexFromNeutral(this, 4);
            if (nextIndex != CURSOR_INVALID) {
                this->cursorIndex = nextIndex;
                this->stateFlag = OSSAN_STATE_LOOK_SHELF_LEFT;
                Interface_SetDoAction(play, DO_ACTION_DECIDE);
                this->stickLeftPrompt.isEnabled = false;
                func_80078884(NA_SE_SY_CURSOR);
            }
        } else if (this->stickAccumX > 0) {
            nextIndex = EnOssan_SetCursorIndexFromNeutral(this, 0);
            if (nextIndex != CURSOR_INVALID) {
                this->cursorIndex = nextIndex;
                this->stateFlag = OSSAN_STATE_LOOK_SHELF_RIGHT;
                Interface_SetDoAction(play, DO_ACTION_DECIDE);
                this->stickRightPrompt.isEnabled = false;
                func_80078884(NA_SE_SY_CURSOR);
            }
        }
    }
}

void EnOssan_State_TalkingToShopkeeper(EnOssan* this, PlayState* play, Player* player) {
    if ((Message_GetState(&play->msgCtx) == TEXT_STATE_EVENT) && Message_ShouldAdvance(play)) {
        EnOssan_StartShopping(play, this);
    }
}

void EnOssan_State_LookToLeftShelf(EnOssan* this, PlayState* play, Player* player) {
    Math_ApproachF(&this->cameraFaceAngle, 30.0f, 0.5f, 10.0f);

    if (this->cameraFaceAngle > 29.5f) {
        EnOssan_UpdateCameraDirection(this, play, 30.0f);
    }

    EnOssan_UpdateCameraDirection(this, play, this->cameraFaceAngle);

    if (this->cameraFaceAngle >= 30.0f) {
        EnOssan_UpdateCameraDirection(this, play, 30.0f);
        EnOssan_UpdateCursorPos(play, this);
        this->stateFlag = OSSAN_STATE_BROWSE_LEFT_SHELF;
        Message_ContinueTextbox(play, this->shelfSlots[this->cursorIndex]->actor.textId);
    } else {
        this->stickAccumX = 0;
    }
}

void EnOssan_State_LookToRightShelf(EnOssan* this, PlayState* play, Player* player) {
    Math_ApproachF(&this->cameraFaceAngle, -30.0f, 0.5f, 10.0f);

    if (this->cameraFaceAngle < -29.5f) {
        EnOssan_UpdateCameraDirection(this, play, -30.0f);
    }

    EnOssan_UpdateCameraDirection(this, play, this->cameraFaceAngle);

    if (this->cameraFaceAngle <= -30.0f) {
        EnOssan_UpdateCameraDirection(this, play, -30.0f);
        EnOssan_UpdateCursorPos(play, this);
        this->stateFlag = OSSAN_STATE_BROWSE_RIGHT_SHELF;
        Message_ContinueTextbox(play, this->shelfSlots[this->cursorIndex]->actor.textId);
    } else {
        this->stickAccumX = 0;
    }
}

void EnOssan_CursorUpDown(EnOssan* this) {
    u8 curTemp = this->cursorIndex;
    u8 curScanTemp;

    if (this->stickAccumY < 0) {
        curTemp &= 0xFE;
        if (this->shelfSlots[curTemp] != NULL) {
            this->cursorIndex = curTemp;
            return;
        }
        // cursorIndex on right shelf
        if (curTemp < 4) {
            curScanTemp = curTemp + 2;
            if (curScanTemp >= 4) {
                curScanTemp = 0;
            }
            while (curScanTemp != curTemp) {
                if (this->shelfSlots[curScanTemp] != NULL) {
                    this->cursorIndex = curScanTemp;
                    return;
                }
                curScanTemp += 2;
                if (curScanTemp >= 4) {
                    curScanTemp = 0;
                }
            }
        } else {
            // cursorIndex on left shelf
            curScanTemp = curTemp + 2;
            if (curScanTemp >= 8) {
                curScanTemp = 4;
            }
            while (curScanTemp != curTemp) {
                if (this->shelfSlots[curScanTemp] != NULL) {
                    this->cursorIndex = curScanTemp;
                    return;
                }
                curScanTemp += 2;
                if (curScanTemp >= 8) {
                    curScanTemp = 4;
                }
            }
        }
    } else if (this->stickAccumY > 0) {
        curTemp |= 1;
        if (this->shelfSlots[curTemp] != NULL) {
            this->cursorIndex = curTemp;
            return;
        }
        // cursorIndex on right shelf
        if (curTemp < 4) {
            curScanTemp = curTemp + 2;
            if (curScanTemp >= 4) {
                curScanTemp = 1;
            }
            while (curScanTemp != curTemp) {
                if (this->shelfSlots[curScanTemp] != NULL) {
                    this->cursorIndex = curScanTemp;
                    return;
                }
                curScanTemp += 2;
                if (curScanTemp >= 4) {
                    curScanTemp = 1;
                }
            }
        } else {
            // cursorIndex on left shelf
            curScanTemp = curTemp + 2;
            if (curScanTemp >= 8) {
                curScanTemp = 5;
            }
            while (curScanTemp != curTemp) {
                if (this->shelfSlots[curScanTemp] != NULL) {
                    this->cursorIndex = curScanTemp;
                    return;
                }
                curScanTemp += 2;
                if (curScanTemp >= 8) {
                    curScanTemp = 5;
                }
            }
        }
    }
}

s32 EnOssan_HasPlayerSelectedItem(PlayState* play, EnOssan* this, Input* input) {
    EnGirlA* selectedItem = this->shelfSlots[this->cursorIndex];

    if (EnOssan_TestEndInteraction(this, play, input)) {
        return true;
    }
    if (Message_ShouldAdvance(play)) {
        if (selectedItem->actor.params != SI_SOLD_OUT && selectedItem->isInvisible == 0) {
            this->tempStateFlag = this->stateFlag;
            Message_ContinueTextbox(play, this->shelfSlots[this->cursorIndex]->itemBuyPromptTextId);
            this->stickLeftPrompt.isEnabled = false;
            this->stickRightPrompt.isEnabled = false;
            switch (selectedItem->actor.params) {
                case SI_KEATON_MASK:
                case SI_SPOOKY_MASK:
                case SI_SKULL_MASK:
                case SI_BUNNY_HOOD:
                case SI_MASK_OF_TRUTH:
                case SI_ZORA_MASK:
                case SI_GORON_MASK:
                case SI_GERUDO_MASK:
                    func_80078884(NA_SE_SY_DECIDE);
                    this->drawCursor = 0;
                    this->stateFlag = OSSAN_STATE_SELECT_ITEM_MASK;
                    return true;
                case SI_MILK_BOTTLE:
                    func_80078884(NA_SE_SY_DECIDE);
                    this->drawCursor = 0;
                    this->stateFlag = OSSAN_STATE_SELECT_ITEM_MILK_BOTTLE;
                    return true;
                case SI_WEIRD_EGG:
                    func_80078884(NA_SE_SY_DECIDE);
                    this->drawCursor = 0;
                    this->stateFlag = OSSAN_STATE_SELECT_ITEM_WEIRD_EGG;
                    return true;
                case SI_19:
                case SI_20:
                    func_80078884(NA_SE_SY_ERROR);
                    this->drawCursor = 0;
                    this->stateFlag = OSSAN_STATE_SELECT_ITEM_UNIMPLEMENTED;
                    return true;
                case SI_BOMBS_5_R25:
                case SI_BOMBS_10:
                case SI_BOMBS_20:
                case SI_BOMBS_30:
                case SI_BOMBS_5_R35:
                    func_80078884(NA_SE_SY_DECIDE);
                    this->drawCursor = 0;
                    this->stateFlag = OSSAN_STATE_SELECT_ITEM_BOMBS;
                    return true;
                default:
                    func_80078884(NA_SE_SY_DECIDE);
                    this->drawCursor = 0;
                    this->stateFlag = OSSAN_STATE_SELECT_ITEM;
                    return true;
            }
        }
        func_80078884(NA_SE_SY_ERROR);
        return true;
    }
    return false;
}

void EnOssan_State_BrowseLeftShelf(EnOssan* this, PlayState* play, Player* player) {
    s32 a;
    s32 b;
    u8 prevIndex = this->cursorIndex;
    s32 c;
    s32 d;

    if (!EnOssan_ReturnItemToShelf(this)) {
        osSyncPrintf("%s[%d]:" VT_FGCOL(GREEN) "ズーム中！！" VT_RST "\n", "../z_en_oB1.c", 2152);
        this->delayTimer = 3;
        return;
    }
    if (this->delayTimer != 0) {
        this->delayTimer--;
        return;
    }
    this->drawCursor = 0xFF;
    this->stickRightPrompt.isEnabled = true;
    EnOssan_UpdateCursorPos(play, this);
    if ((Message_GetState(&play->msgCtx) == TEXT_STATE_EVENT) &&
        !EnOssan_HasPlayerSelectedItem(play, this, &play->state.input[0])) {
        if (this->moveHorizontal) {
            if (this->stickAccumX > 0) {
                a = EnOssan_CursorRight(this, this->cursorIndex, 4);
                if (a != CURSOR_INVALID) {
                    this->cursorIndex = a;
                } else {
                    EnOssan_SetLookToShopkeeperFromShelf(play, this);
                    return;
                }
            } else if (this->stickAccumX < 0) {
                b = EnOssan_CursorLeft(this, this->cursorIndex, 8);
                if (b != CURSOR_INVALID) {
                    this->cursorIndex = b;
                }
            }
        } else {
            if (this->stickAccumX > 0 && this->stickAccumX > 500) {
                c = EnOssan_CursorRight(this, this->cursorIndex, 4);
                if (c != CURSOR_INVALID) {
                    this->cursorIndex = c;
                } else {
                    EnOssan_SetLookToShopkeeperFromShelf(play, this);
                    return;
                }
            } else if (this->stickAccumX < 0 && this->stickAccumX < -500) {
                d = EnOssan_CursorLeft(this, this->cursorIndex, 8);
                if (d != CURSOR_INVALID) {
                    this->cursorIndex = d;
                }
            }
        }
        EnOssan_CursorUpDown(this);
        if (this->cursorIndex != prevIndex) {
            Message_ContinueTextbox(play, this->shelfSlots[this->cursorIndex]->actor.textId);
            func_80078884(NA_SE_SY_CURSOR);
        }
    }
}

void EnOssan_State_BrowseRightShelf(EnOssan* this, PlayState* play, Player* player) {
    s32 pad[2];
    u8 prevIndex;
    u8 nextIndex;

    prevIndex = this->cursorIndex;
    if (!EnOssan_ReturnItemToShelf(this)) {
        osSyncPrintf("%s[%d]:" VT_FGCOL(GREEN) "ズーム中！！" VT_RST "\n", "../z_en_oB1.c", 2244);
        this->delayTimer = 3;
        return;
    }
    if (this->delayTimer != 0) {
        this->delayTimer--;
        return;
    }
    this->drawCursor = 0xFF;
    this->stickLeftPrompt.isEnabled = true;
    EnOssan_UpdateCursorPos(play, this);
    if ((Message_GetState(&play->msgCtx) == TEXT_STATE_EVENT) &&
        !EnOssan_HasPlayerSelectedItem(play, this, &play->state.input[0])) {
        if (this->moveHorizontal) {
            if (this->stickAccumX < 0) {
                nextIndex = EnOssan_CursorRight(this, this->cursorIndex, 0);
                if (nextIndex != CURSOR_INVALID) {
                    this->cursorIndex = nextIndex;
                } else {
                    EnOssan_SetLookToShopkeeperFromShelf(play, this);
                    return;
                }
            } else if (this->stickAccumX > 0) {
                nextIndex = EnOssan_CursorLeft(this, this->cursorIndex, 4);
                if (nextIndex != CURSOR_INVALID) {
                    this->cursorIndex = nextIndex;
                }
            }
        } else {
            if (this->stickAccumX < 0 && this->stickAccumX < -500) {
                nextIndex = EnOssan_CursorRight(this, this->cursorIndex, 0);
                if (nextIndex != CURSOR_INVALID) {
                    this->cursorIndex = nextIndex;
                } else {
                    EnOssan_SetLookToShopkeeperFromShelf(play, this);
                    return;
                }
            } else if (this->stickAccumX > 0 && this->stickAccumX > 500) {
                nextIndex = EnOssan_CursorLeft(this, this->cursorIndex, 4);
                if (nextIndex != CURSOR_INVALID) {
                    this->cursorIndex = nextIndex;
                }
            }
        }
        EnOssan_CursorUpDown(this);
        if (this->cursorIndex != prevIndex) {
            Message_ContinueTextbox(play, this->shelfSlots[this->cursorIndex]->actor.textId);
            func_80078884(NA_SE_SY_CURSOR);
        }
    }
}

void EnOssan_State_LookFromShelfToShopkeeper(EnOssan* this, PlayState* play, Player* player) {
    Math_ApproachF(&this->cameraFaceAngle, 0.0f, 0.5f, 10.0f);
    if ((this->cameraFaceAngle < 0.5f) && (this->cameraFaceAngle > -0.5f)) {
        EnOssan_UpdateCameraDirection(this, play, 0.0f);
    }
    EnOssan_UpdateCameraDirection(this, play, this->cameraFaceAngle);
    if (this->cameraFaceAngle == 0.0f) {
        EnOssan_StartShopping(play, this);
    }
}

void EnOssan_State_DisplayOnlyBombDialog(EnOssan* this, PlayState* play, Player* player) {
    if (!EnOssan_ReturnItemToShelf(this)) {
        osSyncPrintf("%s[%d]:" VT_FGCOL(GREEN) "ズーム中！！" VT_RST "\n", "../z_en_oB1.c", 2355);
        return;
    }
    Math_ApproachF(&this->cameraFaceAngle, 0.0f, 0.5f, 10.0f);
    if (this->cameraFaceAngle < 0.5f && this->cameraFaceAngle > -0.5f) {
        EnOssan_UpdateCameraDirection(this, play, 0.0f);
    }
    EnOssan_UpdateCameraDirection(this, play, this->cameraFaceAngle);
    if (this->cameraFaceAngle == 0.0f) {
        Message_ContinueTextbox(play, 0x3010);
        this->stateFlag = OSSAN_STATE_WAIT_FOR_DISPLAY_ONLY_BOMB_DIALOG;
    }
}

void EnOssan_GiveItemWithFanfare(PlayState* play, EnOssan* this) {
    Player* player = GET_PLAYER(play);

    osSyncPrintf("\n" VT_FGCOL(YELLOW) "初めて手にいれた！！" VT_RST "\n\n");
    func_8002F434(&this->actor, play, this->shelfSlots[this->cursorIndex]->getItemId, 120.0f, 120.0f);
    play->msgCtx.msgMode = MSGMODE_TEXT_CLOSING;
    play->msgCtx.stateTimer = 4;
    player->stateFlags2 &= ~PLAYER_STATE2_29;
    func_800BC490(play, 1);
    Interface_ChangeAlpha(50);
    this->drawCursor = 0;
    EnOssan_UpdateCameraDirection(this, play, 0.0f);
    this->stateFlag = OSSAN_STATE_GIVE_ITEM_FANFARE;
    osSyncPrintf(VT_FGCOL(YELLOW) "持ち上げ開始！！" VT_RST "\n\n");
}

void EnOssan_SetStateCantGetItem(PlayState* play, EnOssan* this, u16 textId) {
    Message_ContinueTextbox(play, textId);
    this->stateFlag = OSSAN_STATE_CANT_GET_ITEM;
}

void EnOssan_SetStateQuickBuyDialog(PlayState* play, EnOssan* this, u16 textId) {
    Message_ContinueTextbox(play, textId);
    this->stateFlag = OSSAN_STATE_QUICK_BUY;
}

void EnOssan_HandleCanBuyItem(PlayState* play, EnOssan* this) {
    EnGirlA* selectedItem = this->shelfSlots[this->cursorIndex];

    switch (selectedItem->canBuyFunc(play, selectedItem)) {
        case CANBUY_RESULT_SUCCESS_FANFARE:
            if (selectedItem->actor.params == SI_HYLIAN_SHIELD && GET_INFTABLE(INFTABLE_76)) {
                EnOssan_SetStateGiveDiscountDialog(play, this);
            } else {
                EnOssan_GiveItemWithFanfare(play, this);
                this->drawCursor = 0;
                this->shopItemSelectedTween = 0.0f;
                selectedItem->setOutOfStockFunc(play, selectedItem);
            }
            break;
        case CANBUY_RESULT_SUCCESS:
            selectedItem->itemGiveFunc(play, selectedItem);
            EnOssan_SetStateQuickBuyDialog(play, this, 0x84);
            this->drawCursor = 0;
            this->shopItemSelectedTween = 0.0f;
            selectedItem->setOutOfStockFunc(play, selectedItem);
            break;
        case CANBUY_RESULT_CANT_GET_NOW:
            func_80078884(NA_SE_SY_ERROR);
            EnOssan_SetStateCantGetItem(play, this, 0x86);
            break;
        case CANBUY_RESULT_NEED_BOTTLE:
            func_80078884(NA_SE_SY_ERROR);
            EnOssan_SetStateCantGetItem(play, this, 0x96);
            break;
        case CANBUY_RESULT_NEED_RUPEES:
            func_80078884(NA_SE_SY_ERROR);
            EnOssan_SetStateCantGetItem(play, this, 0x85);
            break;
        case CANBUY_RESULT_CANT_GET_NOW_5:
            func_80078884(NA_SE_SY_ERROR);
            EnOssan_SetStateCantGetItem(play, this, 0x86);
            break;
    }
}

void EnOssan_HandleCanBuyLonLonMilk(PlayState* play, EnOssan* this) {
    EnGirlA* item = this->shelfSlots[this->cursorIndex];

    switch (item->canBuyFunc(play, item)) {
        case CANBUY_RESULT_SUCCESS_FANFARE:
            Message_ContinueTextbox(play, 0x9C);
            this->stateFlag = OSSAN_STATE_GIVE_LON_LON_MILK;
            this->drawCursor = 0;
            break;
        case CANBUY_RESULT_SUCCESS:
            item->itemGiveFunc(play, item);
            EnOssan_SetStateQuickBuyDialog(play, this, 0x98);
            this->drawCursor = 0;
            this->shopItemSelectedTween = 0.0f;
            item->setOutOfStockFunc(play, item);
            break;
        case CANBUY_RESULT_NEED_BOTTLE:
            EnOssan_SetStateCantGetItem(play, this, 0x96);
            break;
        case CANBUY_RESULT_NEED_RUPEES:
            EnOssan_SetStateCantGetItem(play, this, 0x85);
            break;
    }
}

void EnOssan_HandleCanBuyWeirdEgg(PlayState* play, EnOssan* this) {
    EnGirlA* item = this->shelfSlots[this->cursorIndex];

    switch (item->canBuyFunc(play, item)) {
        case CANBUY_RESULT_SUCCESS_FANFARE:
            EnOssan_GiveItemWithFanfare(play, this);
            this->drawCursor = 0;
            this->shopItemSelectedTween = 0.0f;
            item->setOutOfStockFunc(play, item);
            break;
        case CANBUY_RESULT_SUCCESS:
            item->itemGiveFunc(play, item);
            EnOssan_SetStateQuickBuyDialog(play, this, 0x9A);
            this->drawCursor = 0;
            this->shopItemSelectedTween = 0.0f;
            item->setOutOfStockFunc(play, item);
            break;
        case CANBUY_RESULT_CANT_GET_NOW:
            func_80078884(NA_SE_SY_ERROR);
            EnOssan_SetStateCantGetItem(play, this, 0x9D);
            break;
        case CANBUY_RESULT_NEED_RUPEES:
            func_80078884(NA_SE_SY_ERROR);
            EnOssan_SetStateCantGetItem(play, this, 0x85);
            break;
    }
}

void EnOssan_HandleCanBuyBombs(PlayState* play, EnOssan* this) {
    EnGirlA* item = this->shelfSlots[this->cursorIndex];

    switch (item->canBuyFunc(play, item)) {
        case CANBUY_RESULT_SUCCESS_FANFARE:
        case CANBUY_RESULT_SUCCESS:
            item->itemGiveFunc(play, item);
            EnOssan_SetStateQuickBuyDialog(play, this, 0x84);
            this->drawCursor = 0;
            this->shopItemSelectedTween = 0.0f;
            item->setOutOfStockFunc(play, item);
            break;
        case CANBUY_RESULT_CANT_GET_NOW:
            func_80078884(NA_SE_SY_ERROR);
            EnOssan_SetStateCantGetItem(play, this, 0x86);
            break;
        case CANBUY_RESULT_NEED_RUPEES:
            func_80078884(NA_SE_SY_ERROR);
            EnOssan_SetStateCantGetItem(play, this, 0x85);
            break;
    }
}

void EnOssan_BuyGoronCityBombs(PlayState* play, EnOssan* this) {
    if (LINK_AGE_IN_YEARS == YEARS_CHILD) {
        if (!GET_EVENTCHKINF(EVENTCHKINF_25)) {
            if (GET_INFTABLE(INFTABLE_FC)) {
                EnOssan_SetStateCantGetItem(play, this, 0x302E);
            } else {
                this->stickLeftPrompt.isEnabled = false;
                this->stickRightPrompt.isEnabled = false;
                this->drawCursor = 0;
                this->stateFlag = OSSAN_STATE_DISPLAY_ONLY_BOMB_DIALOG;
            }
        } else {
            EnOssan_HandleCanBuyBombs(play, this);
        }
    } else {
        EnOssan_HandleCanBuyBombs(play, this);
    }
}

void EnOssan_State_ItemSelected(EnOssan* this, PlayState* play2, Player* player) {
    PlayState* play = play2; // Necessary for OKs

    if (!EnOssan_TakeItemOffShelf(this)) {
        osSyncPrintf("%s[%d]:" VT_FGCOL(GREEN) "ズーム中！！" VT_RST "\n", "../z_en_oB1.c", 2654);
        return;
    }
    if (Message_GetState(&play->msgCtx) == TEXT_STATE_CHOICE &&
        !EnOssan_TestCancelOption(this, play, &play->state.input[0]) && Message_ShouldAdvance(play)) {
        switch (play->msgCtx.choiceIndex) {
            case 0:
                EnOssan_HandleCanBuyItem(play, this);
                break;
            case 1:
                this->stateFlag = this->tempStateFlag;
                Message_ContinueTextbox(play, this->shelfSlots[this->cursorIndex]->actor.textId);
                break;
        }
    }
}

void EnOssan_State_SelectMilkBottle(EnOssan* this, PlayState* play2, Player* player) {
    PlayState* play = play2; // Need for OK

    if (!EnOssan_TakeItemOffShelf(this)) {
        osSyncPrintf("%s[%d]:" VT_FGCOL(GREEN) "ズーム中！！" VT_RST "\n", "../z_en_oB1.c", 2693);
        return;
    }
    if (Message_GetState(&play->msgCtx) == TEXT_STATE_CHOICE &&
        !EnOssan_TestCancelOption(this, play, &play->state.input[0]) && Message_ShouldAdvance(play)) {
        switch (play->msgCtx.choiceIndex) {
            case 0:
                EnOssan_HandleCanBuyLonLonMilk(play, this);
                break;
            case 1:
                this->stateFlag = this->tempStateFlag;
                Message_ContinueTextbox(play, this->shelfSlots[this->cursorIndex]->actor.textId);
                break;
        }
    }
}

void EnOssan_State_SelectWeirdEgg(EnOssan* this, PlayState* play2, Player* player) {
    PlayState* play = play2; // Needed for OK

    if (!EnOssan_TakeItemOffShelf(this)) {
        osSyncPrintf("%s[%d]:" VT_FGCOL(GREEN) "ズーム中！！" VT_RST "\n", "../z_en_oB1.c", 2732);
        return;
    }
    if (Message_GetState(&play->msgCtx) == TEXT_STATE_CHOICE &&
        !EnOssan_TestCancelOption(this, play, &play->state.input[0]) && Message_ShouldAdvance(play)) {
        switch (play->msgCtx.choiceIndex) {
            case 0:
                EnOssan_HandleCanBuyWeirdEgg(play, this);
                break;
            case 1:
                this->stateFlag = this->tempStateFlag;
                Message_ContinueTextbox(play, this->shelfSlots[this->cursorIndex]->actor.textId);
                break;
        }
    }
}

void EnOssan_State_SelectUnimplementedItem(EnOssan* this, PlayState* play, Player* player) {
    if (!EnOssan_TakeItemOffShelf(this)) {
        osSyncPrintf("%s[%d]:" VT_FGCOL(GREEN) "ズーム中！！" VT_RST "\n", "../z_en_oB1.c", 2771);
        return;
    }
    if (Message_GetState(&play->msgCtx) == TEXT_STATE_EVENT && Message_ShouldAdvance(play)) {
        this->stateFlag = this->tempStateFlag;
        Message_ContinueTextbox(play, this->shelfSlots[this->cursorIndex]->actor.textId);
    }
}

void EnOssan_State_SelectBombs(EnOssan* this, PlayState* play, Player* player) {
    if (!EnOssan_TakeItemOffShelf(this)) {
        osSyncPrintf("%s[%d]:" VT_FGCOL(GREEN) "ズーム中！！" VT_RST "\n", "../z_en_oB1.c", 2798);
        return;
    }
    osSyncPrintf("店主の依頼 ( %d )\n", GET_INFTABLE(INFTABLE_FC));
    if (this->actor.params != OSSAN_TYPE_GORON) {
        EnOssan_State_ItemSelected(this, play, player);
        return;
    }
    if (Message_GetState(&play->msgCtx) == TEXT_STATE_CHOICE &&
        !EnOssan_TestCancelOption(this, play, &play->state.input[0]) && Message_ShouldAdvance(play)) {
        switch (play->msgCtx.choiceIndex) {
            case 0:
                EnOssan_BuyGoronCityBombs(play, this);
                break;
            case 1:
                this->stateFlag = this->tempStateFlag;
                Message_ContinueTextbox(play, this->shelfSlots[this->cursorIndex]->actor.textId);
                break;
        }
    }
}

void EnOssan_State_SelectMaskItem(EnOssan* this, PlayState* play, Player* player) {
    u8 talkState = Message_GetState(&play->msgCtx);
    EnGirlA* item = this->shelfSlots[this->cursorIndex];

    if (!EnOssan_TakeItemOffShelf(this)) {
        osSyncPrintf("%s[%d]:" VT_FGCOL(GREEN) "ズーム中！！" VT_RST "\n", "../z_en_oB1.c", 2845);
        return;
    }
    if (talkState == TEXT_STATE_EVENT) {
        if (Message_ShouldAdvance(play)) {
            this->stateFlag = this->tempStateFlag;
            Message_ContinueTextbox(play, this->shelfSlots[this->cursorIndex]->actor.textId);
        }
    } else if (talkState == TEXT_STATE_CHOICE && !EnOssan_TestCancelOption(this, play, &play->state.input[0]) &&
               Message_ShouldAdvance(play)) {
        switch (play->msgCtx.choiceIndex) {
            case 0:
                switch (item->actor.params) {
                    case SI_KEATON_MASK:
                        SET_ITEMGETINF(ITEMGETINF_23);
                        break;
                    case SI_SPOOKY_MASK:
                        SET_ITEMGETINF(ITEMGETINF_25);
                        break;
                    case SI_SKULL_MASK:
                        SET_ITEMGETINF(ITEMGETINF_24);
                        break;
                    case SI_BUNNY_HOOD:
                        SET_ITEMGETINF(ITEMGETINF_26);
                        break;
                    case SI_MASK_OF_TRUTH:
                    case SI_ZORA_MASK:
                    case SI_GORON_MASK:
                    case SI_GERUDO_MASK:
                        break;
                }
                EnOssan_GiveItemWithFanfare(play, this);
                this->drawCursor = 0;
                this->shopItemSelectedTween = 0.0f;
                item->setOutOfStockFunc(play, item);
                break;
            case 1:
                this->stateFlag = this->tempStateFlag;
                Message_ContinueTextbox(play, this->shelfSlots[this->cursorIndex]->actor.textId);
                break;
        }
    }
}

void EnOssan_State_CantGetItem(EnOssan* this, PlayState* play, Player* player) {
    if (Message_GetState(&play->msgCtx) == TEXT_STATE_EVENT && Message_ShouldAdvance(play)) {
        this->stateFlag = this->tempStateFlag;
        Message_ContinueTextbox(play, this->shelfSlots[this->cursorIndex]->actor.textId);
    }
}

void EnOssan_State_QuickBuyDialog(EnOssan* this, PlayState* play, Player* player) {
    EnGirlA* item;

    if (Message_GetState(&play->msgCtx) == TEXT_STATE_EVENT && Message_ShouldAdvance(play)) {
        this->shopItemSelectedTween = 0.0f;
        EnOssan_ResetItemPosition(this);
        item = this->shelfSlots[this->cursorIndex];
        item->updateStockedItemFunc(play, item);
        this->stateFlag = this->tempStateFlag;
        Message_ContinueTextbox(play, this->shelfSlots[this->cursorIndex]->actor.textId);
    }
}

void EnOssan_State_GiveItemWithFanfare(EnOssan* this, PlayState* play, Player* player) {
    // The player sets itself as the parent actor to signal that it has obtained the give item request
    if (Actor_HasParent(&this->actor, play)) {
        this->actor.parent = NULL;
        this->stateFlag = OSSAN_STATE_ITEM_PURCHASED;
        return;
    }
    func_8002F434(&this->actor, play, this->shelfSlots[this->cursorIndex]->getItemId, 120.0f, 120.0f);
}

void EnOssan_State_ItemPurchased(EnOssan* this, PlayState* play, Player* player) {
    EnGirlA* item;
    EnGirlA* itemTemp;

    if ((Message_GetState(&play->msgCtx) == TEXT_STATE_DONE) && Message_ShouldAdvance(play)) {
        if (this->actor.params == OSSAN_TYPE_MASK) {
            itemTemp = this->shelfSlots[this->cursorIndex];
            EnOssan_ResetItemPosition(this);
            item = this->shelfSlots[this->cursorIndex];
            item->updateStockedItemFunc(play, item);
            if (itemTemp->actor.params == SI_MASK_OF_TRUTH && !GET_ITEMGETINF(ITEMGETINF_3F)) {
                SET_ITEMGETINF(ITEMGETINF_3F);
                Message_ContinueTextbox(play, 0x70AB);
                this->happyMaskShopState = OSSAN_HAPPY_STATE_BORROWED_FIRST_MASK;
                EnOssan_UpdateShopOfferings(this, play);
                this->stateFlag = OSSAN_STATE_START_CONVERSATION;
                return;
            } else {
                EnOssan_EndInteraction(play, this);
                return;
            }
        }
        item = this->shelfSlots[this->cursorIndex];
        item->buyEventFunc(play, item);
        this->stateFlag = OSSAN_STATE_CONTINUE_SHOPPING_PROMPT;
        Message_ContinueTextbox(play, 0x6B);
    }
}

void EnOssan_State_ContinueShoppingPrompt(EnOssan* this, PlayState* play, Player* player) {
    EnGirlA* selectedItem;
    u8 talkState = Message_GetState(&play->msgCtx);

    if (talkState == TEXT_STATE_CHOICE) {
        if (Message_ShouldAdvance(play)) {
            EnOssan_ResetItemPosition(this);
            selectedItem = this->shelfSlots[this->cursorIndex];
            selectedItem->updateStockedItemFunc(play, selectedItem);
            if (!EnOssan_TestEndInteraction(this, play, &play->state.input[0])) {
                switch (play->msgCtx.choiceIndex) {
                    case 0:
                        osSyncPrintf(VT_FGCOL(YELLOW) "★★★ 続けるよ！！ ★★★" VT_RST "\n");
                        player->actor.shape.rot.y += 0x8000;
                        player->stateFlags2 |= PLAYER_STATE2_29;
                        func_800BC490(play, 2);
                        Message_StartTextbox(play, this->actor.textId, &this->actor);
                        EnOssan_SetStateStartShopping(play, this, true);
                        func_8002F298(&this->actor, play, 100.0f, -1);
                        break;
                    case 1:
                    default:
                        osSyncPrintf(VT_FGCOL(YELLOW) "★★★ やめるよ！！ ★★★" VT_RST "\n");
                        EnOssan_EndInteraction(play, this);
                        break;
                }
            }
        }
    } else if (talkState == TEXT_STATE_EVENT && Message_ShouldAdvance(play)) {
        EnOssan_ResetItemPosition(this);
        selectedItem = this->shelfSlots[this->cursorIndex];
        selectedItem->updateStockedItemFunc(play, selectedItem);
        player->actor.shape.rot.y += 0x8000;
        player->stateFlags2 |= PLAYER_STATE2_29;
        func_800BC490(play, 2);
        Message_StartTextbox(play, this->actor.textId, &this->actor);
        EnOssan_SetStateStartShopping(play, this, true);
        func_8002F298(&this->actor, play, 100.0f, -1);
    }
}

void EnOssan_State_WaitForDisplayOnlyBombDialog(EnOssan* this, PlayState* play, Player* player) {
    if (Message_GetState(&play->msgCtx) == TEXT_STATE_EVENT && Message_ShouldAdvance(play)) {
        SET_INFTABLE(INFTABLE_FC);
        EnOssan_StartShopping(play, this);
    }
}

// Unreachable
void EnOssan_State_21(EnOssan* this, PlayState* play, Player* player) {
    if (Message_GetState(&play->msgCtx) == TEXT_STATE_DONE_HAS_NEXT && Message_ShouldAdvance(play)) {
        this->stateFlag = OSSAN_STATE_22;
        Message_ContinueTextbox(play, 0x3012);
        SET_INFTABLE(INFTABLE_FC);
    }
}

// Unreachable
void EnOssan_State_22(EnOssan* this, PlayState* play, Player* player) {
    if (Message_GetState(&play->msgCtx) == TEXT_STATE_EVENT && Message_ShouldAdvance(play)) {
        EnOssan_StartShopping(play, this);
    }
}

void EnOssan_State_GiveLonLonMilk(EnOssan* this, PlayState* play, Player* player) {
    if (Message_GetState(&play->msgCtx) == TEXT_STATE_EVENT && Message_ShouldAdvance(play)) {
        EnOssan_GiveItemWithFanfare(play, this);
    }
}

// For giving Mask of Truth when you first sell all masks
void EnOssan_State_LendMaskOfTruth(EnOssan* this, PlayState* play, Player* player) {
    if (Message_GetState(&play->msgCtx) == TEXT_STATE_EVENT && Message_ShouldAdvance(play)) {
        SET_ITEMGETINF(ITEMGETINF_2A);
        this->cursorIndex = 2;
        EnOssan_GiveItemWithFanfare(play, this);
    }
}

// Hylian Shield discount dialog
void EnOssan_SetStateGiveDiscountDialog(PlayState* play, EnOssan* this) {
    Message_ContinueTextbox(play, 0x71B2);
    this->stateFlag = OSSAN_STATE_DISCOUNT_DIALOG;
}

void EnOssan_State_GiveDiscountDialog(EnOssan* this, PlayState* play, Player* player) {
    EnGirlA* selectedItem;

    if (Message_GetState(&play->msgCtx) == TEXT_STATE_DONE && Message_ShouldAdvance(play)) {
        selectedItem = this->shelfSlots[this->cursorIndex];
        EnOssan_GiveItemWithFanfare(play, this);
        this->drawCursor = 0;
        this->shopItemSelectedTween = 0.0f;
        selectedItem->setOutOfStockFunc(play, selectedItem);
    }
}

void EnOssan_PositionSelectedItem(EnOssan* this) {
    EnGirlA* item;
    u8 i;
    u8 i2;
    ShopItem* shopItem;
    f32 tx;
    f32 ty;
    f32 tz;

    i = this->cursorIndex;
    shopItem = &sShopkeeperStores[this->actor.params][i];
    item = this->shelfSlots[i];

    i2 = i >> 2;
    tx = (sSelectedItemPosition[i2].x - shopItem->xOffset) * this->shopItemSelectedTween + shopItem->xOffset;
    ty = (sSelectedItemPosition[i2].y - shopItem->yOffset) * this->shopItemSelectedTween + shopItem->yOffset;
    tz = (sSelectedItemPosition[i2].z - shopItem->zOffset) * this->shopItemSelectedTween + shopItem->zOffset;

    item->actor.world.pos.x = this->shelves->actor.world.pos.x + tx;
    item->actor.world.pos.y = this->shelves->actor.world.pos.y + ty;
    item->actor.world.pos.z = this->shelves->actor.world.pos.z + tz;
}

void EnOssan_ResetItemPosition(EnOssan* this) {
    this->shopItemSelectedTween = 0.0f;
    EnOssan_PositionSelectedItem(this);
}

// returns true if animation has completed
s32 EnOssan_TakeItemOffShelf(EnOssan* this) {
    Math_ApproachF(&this->shopItemSelectedTween, 1.0f, 1.0f, 0.15f);
    if (this->shopItemSelectedTween >= 0.85f) {
        this->shopItemSelectedTween = 1.0f;
    }
    EnOssan_PositionSelectedItem(this);
    if (this->shopItemSelectedTween == 1.0f) {
        return true;
    } else {
        return false;
    }
}

// returns true if animation has completed
s32 EnOssan_ReturnItemToShelf(EnOssan* this) {
    Math_ApproachF(&this->shopItemSelectedTween, 0.0f, 1.0f, 0.15f);
    if (this->shopItemSelectedTween <= 0.15f) {
        this->shopItemSelectedTween = 0.0f;
    }
    EnOssan_PositionSelectedItem(this);
    if (this->shopItemSelectedTween == 0.0f) {
        return true;
    } else {
        return false;
    }
}

void EnOssan_UpdateItemSelectedProperty(EnOssan* this) {
    EnGirlA** temp_a1 = this->shelfSlots;
    s32 i;

    for (i = 0; i < 8; i++) {
        if (temp_a1[0] != NULL) {
            if (this->stateFlag != OSSAN_STATE_SELECT_ITEM && this->stateFlag != OSSAN_STATE_SELECT_ITEM_MILK_BOTTLE &&
                this->stateFlag != OSSAN_STATE_SELECT_ITEM_WEIRD_EGG &&
                this->stateFlag != OSSAN_STATE_SELECT_ITEM_UNIMPLEMENTED &&
                this->stateFlag != OSSAN_STATE_SELECT_ITEM_BOMBS && this->stateFlag != OSSAN_STATE_SELECT_ITEM_MASK &&
                this->stateFlag != OSSAN_STATE_CANT_GET_ITEM && this->drawCursor == 0) {
                temp_a1[0]->isSelected = false;
            } else {
                if (this->cursorIndex == i) {
                    temp_a1[0]->isSelected = true;
                } else {
                    temp_a1[0]->isSelected = false;
                }
            }
        }
        temp_a1++;
    }
}

void EnOssan_UpdateCursorAnim(EnOssan* this) {
    f32 t;

    t = this->cursorAnimTween;
    if (this->cursorAnimState == 0) {
        t += 0.05f;
        if (t >= 1.0f) {
            t = 1.0f;
            this->cursorAnimState = 1;
        }
    } else {
        t -= 0.05f;
        if (t <= 0.0f) {
            t = 0.0f;
            this->cursorAnimState = 0;
        }
    }
    this->cursorColorR = ColChanMix(0, 0.0f, t);
    this->cursorColorG = ColChanMix(255, 80.0f, t);
    this->cursorColorB = ColChanMix(80, 0.0f, t);
    this->cursorColorA = ColChanMix(255, 0.0f, t);
    this->cursorAnimTween = t;
}

void EnOssan_UpdateStickDirectionPromptAnim(EnOssan* this) {
    f32 arrowAnimTween;
    f32 new_var3;       // likely fake temp
    s32 new_var2 = 255; // likely fake temp
    f32 stickAnimTween;

    arrowAnimTween = this->arrowAnimTween;
    stickAnimTween = this->stickAnimTween;
    if (this->arrowAnimState == 0) {
        arrowAnimTween += 0.05f;
        if (arrowAnimTween > 1.0f) {
            arrowAnimTween = 1.0f;
            this->arrowAnimState = 1;
        }

    } else {
        arrowAnimTween -= 0.05f;
        if (arrowAnimTween < 0.0f) {
            arrowAnimTween = 0.0f;
            this->arrowAnimState = 0;
        }
    }

    this->arrowAnimTween = arrowAnimTween;
    if (this->stickAnimState == 0) {
        stickAnimTween += 0.1f;
        if (stickAnimTween > 1.0f) {
            stickAnimTween = 1.0f;
            this->stickAnimState = 1;
        }

    } else {
        stickAnimTween = 0.0f;
        this->stickAnimState = 0;
    }

    this->stickAnimTween = stickAnimTween;
    this->stickLeftPrompt.arrowColorR = (u8)(255 - ((s32)(155.0f * arrowAnimTween)));
    this->stickLeftPrompt.arrowColorG = (u8)(new_var2 - (s32)(155.0f * arrowAnimTween));
    new_var3 = (155.0f * arrowAnimTween);
    this->stickLeftPrompt.arrowColorB = (u8)(0 - ((s32)((-100.0f) * arrowAnimTween)));
    this->stickLeftPrompt.arrowColorA = (u8)(200 - ((s32)(50.0f * arrowAnimTween)));
    this->stickRightPrompt.arrowColorR = (u8)(new_var2 - (s32)new_var3);
    this->stickRightPrompt.arrowColorG = (u8)(255 - (s32)new_var3);
    this->stickRightPrompt.arrowColorB = (u8)(0 - ((s32)((-100.0f) * arrowAnimTween)));
    this->stickRightPrompt.arrowColorA = (u8)(200 - ((s32)(50.0f * arrowAnimTween)));
    this->stickRightPrompt.arrowTexX = 290.0f;
    this->stickLeftPrompt.arrowTexX = 33.0f;
    this->stickRightPrompt.stickTexX = 274.0f;
    this->stickLeftPrompt.stickTexX = 49.0f;
    this->stickRightPrompt.stickTexX += (8.0f * stickAnimTween);
    this->stickLeftPrompt.stickTexX -= (8.0f * stickAnimTween);
    this->stickLeftPrompt.arrowTexY = this->stickRightPrompt.arrowTexY = 91.0f;
    this->stickLeftPrompt.stickTexY = this->stickRightPrompt.stickTexY = 95.0f;
}

void EnOssan_WaitForBlink(EnOssan* this) {
    s16 decr = this->blinkTimer - 1;

    if (decr != 0) {
        this->blinkTimer = decr;
    } else {
        this->blinkFunc = EnOssan_Blink;
    }
}

void EnOssan_Blink(EnOssan* this) {
    s16 decr;
    s16 eyeTextureIdxTemp;

    decr = this->blinkTimer - 1;
    if (decr != 0) {
        this->blinkTimer = decr;
        return;
    }
    eyeTextureIdxTemp = this->eyeTextureIdx + 1;
    if (eyeTextureIdxTemp > 2) {
        this->eyeTextureIdx = 0;
        this->blinkTimer = (s32)(Rand_ZeroOne() * 60.0f) + 20;
        this->blinkFunc = EnOssan_WaitForBlink;
    } else {
        this->eyeTextureIdx = eyeTextureIdxTemp;
        this->blinkTimer = 1;
    }
}

s32 EnOssan_AreShopkeeperObjectsLoaded(EnOssan* this, PlayState* play) {
    if (Object_IsLoaded(&play->objectCtx, this->objectSlot1)) {
        if (this->objectSlot2 >= 0 && !Object_IsLoaded(&play->objectCtx, this->objectSlot2)) {
            return false;
        }
        if (this->objectSlot3 >= 0 && !Object_IsLoaded(&play->objectCtx, this->objectSlot3)) {
            return false;
        }
        return true;
    }
    return false;
}

void EnOssan_InitBazaarShopkeeper(EnOssan* this, PlayState* play) {
    SkelAnime_InitFlex(play, &this->skelAnime, &gObjectOssanSkel, &gObjectOssanAnim_000338, NULL, NULL, 0);
    this->actor.draw = EnOssan_DrawBazaarShopkeeper;
    this->obj3ToSeg6Func = NULL;
}

void EnOssan_InitKokiriShopkeeper(EnOssan* this, PlayState* play) {
    SkelAnime_InitFlex(play, &this->skelAnime, &gKm1Skel, NULL, NULL, NULL, 0);
<<<<<<< HEAD
    gSegments[6] = PHYSICAL_TO_VIRTUAL(play->objectCtx.slots[this->objectSlot3].segment);
=======
    gSegments[6] = VIRTUAL_TO_PHYSICAL(play->objectCtx.status[this->objBankIndex3].segment);
>>>>>>> 08c8126b
    Animation_Change(&this->skelAnime, &object_masterkokiri_Anim_0004A8, 1.0f, 0.0f,
                     Animation_GetLastFrame(&object_masterkokiri_Anim_0004A8), 0, 0.0f);
    this->actor.draw = EnOssan_DrawKokiriShopkeeper;
    this->obj3ToSeg6Func = EnOssan_Obj3ToSeg6;
    Actor_SpawnAsChild(&play->actorCtx, &this->actor, play, ACTOR_EN_ELF, this->actor.world.pos.x,
                       this->actor.world.pos.y, this->actor.world.pos.z, 0, 0, 0, FAIRY_KOKIRI);
}

void EnOssan_InitGoronShopkeeper(EnOssan* this, PlayState* play) {
    SkelAnime_InitFlex(play, &this->skelAnime, &gGoronSkel, NULL, NULL, NULL, 0);
<<<<<<< HEAD
    gSegments[6] = PHYSICAL_TO_VIRTUAL(play->objectCtx.slots[this->objectSlot3].segment);
=======
    gSegments[6] = VIRTUAL_TO_PHYSICAL(play->objectCtx.status[this->objBankIndex3].segment);
>>>>>>> 08c8126b
    Animation_Change(&this->skelAnime, &gGoronShopkeeperAnim, 1.0f, 0.0f, Animation_GetLastFrame(&gGoronShopkeeperAnim),
                     0, 0.0f);
    this->actor.draw = EnOssan_DrawGoronShopkeeper;
    this->obj3ToSeg6Func = EnOssan_Obj3ToSeg6;
}

void EnOssan_InitZoraShopkeeper(EnOssan* this, PlayState* play) {
    SkelAnime_InitFlex(play, &this->skelAnime, &gZoraSkel, NULL, NULL, NULL, 0);
<<<<<<< HEAD
    gSegments[6] = PHYSICAL_TO_VIRTUAL(play->objectCtx.slots[this->objectSlot3].segment);
=======
    gSegments[6] = VIRTUAL_TO_PHYSICAL(play->objectCtx.status[this->objBankIndex3].segment);
>>>>>>> 08c8126b
    Animation_Change(&this->skelAnime, &gZoraShopkeeperAnim, 1.0f, 0.0f, Animation_GetLastFrame(&gZoraShopkeeperAnim),
                     0, 0.0f);
    this->actor.draw = EnOssan_DrawZoraShopkeeper;
    this->obj3ToSeg6Func = EnOssan_Obj3ToSeg6;
}

void EnOssan_InitPotionShopkeeper(EnOssan* this, PlayState* play) {
    SkelAnime_InitFlex(play, &this->skelAnime, &object_ds2_Skel_004258, &object_ds2_Anim_0002E4, 0, 0, 0);
    this->actor.draw = EnOssan_DrawPotionShopkeeper;
    this->obj3ToSeg6Func = NULL;
}

void EnOssan_InitHappyMaskShopkeeper(EnOssan* this, PlayState* play) {
    SkelAnime_InitFlex(play, &this->skelAnime, &object_os_Skel_004658, &object_os_Anim_0002E4, NULL, NULL, 0);
    this->actor.draw = EnOssan_DrawHappyMaskShopkeeper;
    this->obj3ToSeg6Func = NULL;
}

void EnOssan_InitBombchuShopkeeper(EnOssan* this, PlayState* play) {
    SkelAnime_InitFlex(play, &this->skelAnime, &object_rs_Skel_004868, &object_rs_Anim_00065C, 0, 0, 0);
    this->actor.draw = EnOssan_DrawBombchuShopkeeper;
    this->obj3ToSeg6Func = NULL;
}

u16 EnOssan_SetupHelloDialog(EnOssan* this) {
    this->happyMaskShopState = OSSAN_HAPPY_STATE_NONE;
    // mask shop messages
    if (this->actor.params == OSSAN_TYPE_MASK) {
        if (INV_CONTENT(ITEM_TRADE_CHILD) == ITEM_SOLD_OUT) {
            if (GET_ITEMGETINF(ITEMGETINF_3B)) {
                if (!GET_EVENTCHKINF(EVENTCHKINF_8F)) {
                    // Pay back Bunny Hood
                    this->happyMaskShopState = OSSAN_HAPPY_STATE_REQUEST_PAYMENT_BUNNY_HOOD;
                    return 0x70C6;
                } else {
                    return 0x70AC;
                }
            }
            if (GET_ITEMGETINF(ITEMGETINF_3A)) {
                if (!GET_EVENTCHKINF(EVENTCHKINF_8E)) {
                    // Pay back Spooky Mask
                    this->happyMaskShopState = OSSAN_HAPPY_STATE_REQUEST_PAYMENT_SPOOKY_MASK;
                    return 0x70C5;
                } else {
                    return 0x70AC;
                }
            }
            if (GET_ITEMGETINF(ITEMGETINF_39)) {
                if (!GET_EVENTCHKINF(EVENTCHKINF_8D)) {
                    // Pay back Skull Mask
                    this->happyMaskShopState = OSSAN_HAPPY_STATE_REQUEST_PAYMENT_SKULL_MASK;
                    return 0x70C4;
                } else {
                    return 0x70AC;
                }
            }
            if (GET_ITEMGETINF(ITEMGETINF_38)) {
                if (!GET_EVENTCHKINF(EVENTCHKINF_8C)) {
                    // Pay back Keaton Mask
                    this->happyMaskShopState = OSSAN_HAPPY_STATE_REQUEST_PAYMENT_KEATON_MASK;
                    return 0x70A5;
                } else {
                    return 0x70AC;
                }
            }
        } else {
            if (GET_ITEMGETINF(ITEMGETINF_3B)) {
                return 0x70AC;
            } else if (!GET_ITEMGETINF(ITEMGETINF_3A) && !GET_ITEMGETINF(ITEMGETINF_24) &&
                       !GET_ITEMGETINF(ITEMGETINF_38)) {
                // Haven't borrowed the Keaton Mask
                if (!GET_ITEMGETINF(ITEMGETINF_23)) {
                    return 0x70A1;
                } else {
                    // Haven't sold the Keaton Mask
                    this->happyMaskShopState = OSSAN_HAPPY_STATE_BORROWED_FIRST_MASK;
                    return 0x70A6;
                }
            } else {
                return 0x70C7;
            }
        }
    }

    return 0x9E;
}

void EnOssan_InitActionFunc(EnOssan* this, PlayState* play) {
    ShopItem* items;

    if (EnOssan_AreShopkeeperObjectsLoaded(this, play)) {
        this->actor.flags &= ~ACTOR_FLAG_4;
        this->actor.objectSlot = this->objectSlot1;
        Actor_SetObjectDependency(play, &this->actor);

        this->shelves = (EnTana*)Actor_Find(&play->actorCtx, ACTOR_EN_TANA, ACTORCAT_PROP);

        if (this->shelves == NULL) {
            osSyncPrintf(VT_COL(RED, WHITE));
            // "Warning!! There are no shelves!!"
            osSyncPrintf("★★★ 警告！！ 棚がないよ！！ ★★★\n");
            osSyncPrintf(VT_RST);
            return;
        }

        // "Shopkeeper (params) init"
        osSyncPrintf(VT_FGCOL(YELLOW) "◇◇◇ 店のおやじ( %d ) 初期設定 ◇◇◇" VT_RST "\n", this->actor.params);

        this->actor.world.pos.x += sShopkeeperPositionOffsets[this->actor.params].x;
        this->actor.world.pos.y += sShopkeeperPositionOffsets[this->actor.params].y;
        this->actor.world.pos.z += sShopkeeperPositionOffsets[this->actor.params].z;

        items = sShopkeeperStores[this->actor.params];

        ActorShape_Init(&this->actor.shape, 0.0f, ActorShadow_DrawCircle, 20.0f);
        sInitFuncs[this->actor.params](this, play);
        this->actor.textId = EnOssan_SetupHelloDialog(this);
        this->cursorY = this->cursorX = 100.0f;
        this->actor.colChkInfo.mass = MASS_IMMOVABLE;
        this->actor.colChkInfo.cylRadius = 50;
        this->stateFlag = OSSAN_STATE_IDLE;
        this->stickAccumX = this->stickAccumY = 0;

        this->cursorIndex = 0;
        this->cursorZ = 1.5f;
        this->cursorColorR = 0;
        this->cursorColorG = 255;
        this->cursorColorB = 80;
        this->cursorColorA = 255;
        this->cursorAnimTween = 0;

        this->cursorAnimState = 0;
        this->drawCursor = 0;
        this->happyMaskShopkeeperEyeIdx = 0;

        this->stickLeftPrompt.stickColorR = 200;
        this->stickLeftPrompt.stickColorG = 200;
        this->stickLeftPrompt.stickColorB = 200;
        this->stickLeftPrompt.stickColorA = 180;
        this->stickLeftPrompt.stickTexX = 49;
        this->stickLeftPrompt.stickTexY = 95;
        this->stickLeftPrompt.arrowColorR = 255;
        this->stickLeftPrompt.arrowColorG = 255;
        this->stickLeftPrompt.arrowColorB = 0;
        this->stickLeftPrompt.arrowColorA = 200;
        this->stickLeftPrompt.arrowTexX = 33;
        this->stickLeftPrompt.arrowTexY = 91;
        this->stickLeftPrompt.z = 1;
        this->stickLeftPrompt.isEnabled = false;

        this->stickRightPrompt.stickColorR = 200;
        this->stickRightPrompt.stickColorG = 200;
        this->stickRightPrompt.stickColorB = 200;
        this->stickRightPrompt.stickColorA = 180;
        this->stickRightPrompt.stickTexX = 274;
        this->stickRightPrompt.stickTexY = 95;
        this->stickRightPrompt.arrowColorR = 255;
        this->stickRightPrompt.arrowColorG = 255;
        this->stickRightPrompt.arrowColorB = 0;
        this->stickRightPrompt.arrowColorA = 200;
        this->stickRightPrompt.arrowTexX = 290;
        this->stickRightPrompt.arrowTexY = 91;
        this->stickRightPrompt.z = 1;
        this->stickRightPrompt.isEnabled = false;

        this->arrowAnimState = 0;
        this->stickAnimState = 0;
        this->arrowAnimTween = 0;
        this->stickAnimTween = 0;
        this->shopItemSelectedTween = 0;
        Actor_SetScale(&this->actor, sShopkeeperScale[this->actor.params]);
        EnOssan_SpawnItemsOnShelves(this, play, items);
        this->headRot = this->headTargetRot = 0;
        this->blinkTimer = 20;
        this->eyeTextureIdx = 0;
        this->blinkFunc = EnOssan_WaitForBlink;
        this->actor.flags &= ~ACTOR_FLAG_0;
        EnOssan_SetupAction(this, EnOssan_MainActionFunc);
    }
}

void EnOssan_Obj3ToSeg6(EnOssan* this, PlayState* play) {
    gSegments[6] = VIRTUAL_TO_PHYSICAL(play->objectCtx.slots[this->objectSlot3].segment);
}

void EnOssan_MainActionFunc(EnOssan* this, PlayState* play) {
    Player* player = GET_PLAYER(play);

    this->blinkFunc(this);
    EnOssan_UpdateJoystickInputState(play, this);
    EnOssan_UpdateItemSelectedProperty(this);
    EnOssan_UpdateStickDirectionPromptAnim(this);
    EnOssan_UpdateCursorAnim(this);
    Math_StepToS(&this->headRot, this->headTargetRot, 0x190);

    if (player != NULL) {
        sStateFunc[this->stateFlag](this, play, player);
    }

    Actor_MoveForward(&this->actor);
    Actor_UpdateBgCheckInfo(play, &this->actor, 26.0f, 10.0f, 0.0f, UPDBGCHECKINFO_FLAG_0 | UPDBGCHECKINFO_FLAG_2);
    Actor_SetFocus(&this->actor, 90.0f);
    Actor_SetScale(&this->actor, sShopkeeperScale[this->actor.params]);

    // use animation object if needed
    if (this->obj3ToSeg6Func != NULL) {
        this->obj3ToSeg6Func(this, play);
    }

    SkelAnime_Update(&this->skelAnime);
}

void EnOssan_Update(Actor* thisx, PlayState* play) {
    EnOssan* this = (EnOssan*)thisx;

    this->timer++;
    this->actionFunc(this, play);
}

s32 EnOssan_OverrideLimbDrawDefaultShopkeeper(PlayState* play, s32 limbIndex, Gfx** dList, Vec3f* pos, Vec3s* rot,
                                              void* thisx) {
    EnOssan* this = (EnOssan*)thisx;

    if (limbIndex == 8) {
        rot->x += this->headRot;
    }
    return 0;
}

void EnOssan_DrawCursor(PlayState* play, EnOssan* this, f32 x, f32 y, f32 z, u8 drawCursor) {
    s32 ulx, uly, lrx, lry;
    f32 w;
    s32 dsdx;

    OPEN_DISPS(play->state.gfxCtx, "../z_en_oB1.c", 4192);
    if (drawCursor != 0) {
        Gfx_SetupDL_39Overlay(play->state.gfxCtx);
        gDPSetPrimColor(OVERLAY_DISP++, 0, 0, this->cursorColorR, this->cursorColorG, this->cursorColorB,
                        this->cursorColorA);
        gDPLoadTextureBlock_4b(OVERLAY_DISP++, gSelectionCursorTex, G_IM_FMT_IA, 16, 16, 0, G_TX_MIRROR | G_TX_WRAP,
                               G_TX_MIRROR | G_TX_WRAP, 4, 4, G_TX_NOLOD, G_TX_NOLOD);
        w = 16.0f * z;
        ulx = (x - w) * 4.0f;
        uly = (y - w) * 4.0f;
        lrx = (x + w) * 4.0f;
        lry = (y + w) * 4.0f;
        dsdx = (1.0f / z) * 1024.0f;
        gSPTextureRectangle(OVERLAY_DISP++, ulx, uly, lrx, lry, G_TX_RENDERTILE, 0, 0, dsdx, dsdx);
    }
    CLOSE_DISPS(play->state.gfxCtx, "../z_en_oB1.c", 4215);
}

void EnOssan_DrawTextRec(PlayState* play, s32 r, s32 g, s32 b, s32 a, f32 x, f32 y, f32 z, s32 s, s32 t, f32 dx,
                         f32 dy) {
    f32 unk;
    s32 ulx, uly, lrx, lry;
    f32 w, h;
    s32 dsdx, dtdy;

    OPEN_DISPS(play->state.gfxCtx, "../z_en_oB1.c", 4228);
    gDPPipeSync(OVERLAY_DISP++);
    gDPSetPrimColor(OVERLAY_DISP++, 0, 0, r, g, b, a);

    w = 8.0f * z;
    h = 12.0f * z;
    unk = (1.0f / z) * 1024;
    dsdx = unk * dx;
    dtdy = dy * unk;

    ulx = (x - w) * 4.0f;
    uly = (y - h) * 4.0f;
    lrx = (x + w) * 4.0f;
    lry = (y + h) * 4.0f;
    gSPTextureRectangle(OVERLAY_DISP++, ulx, uly, lrx, lry, G_TX_RENDERTILE, s, t, dsdx, dtdy);
    CLOSE_DISPS(play->state.gfxCtx, "../z_en_oB1.c", 4242);
}

void EnOssan_DrawStickDirectionPrompts(PlayState* play, EnOssan* this) {
    s32 drawStickLeftPrompt = this->stickLeftPrompt.isEnabled;
    s32 drawStickRightPrompt = this->stickRightPrompt.isEnabled;

    OPEN_DISPS(play->state.gfxCtx, "../z_en_oB1.c", 4252);
    if (drawStickLeftPrompt || drawStickRightPrompt) {
        Gfx_SetupDL_39Overlay(play->state.gfxCtx);
        gDPSetCombineMode(OVERLAY_DISP++, G_CC_MODULATEIA_PRIM, G_CC_MODULATEIA_PRIM);
        gDPLoadTextureBlock(OVERLAY_DISP++, gArrowCursorTex, G_IM_FMT_IA, G_IM_SIZ_8b, 16, 24, 0,
                            G_TX_NOMIRROR | G_TX_WRAP, G_TX_NOMIRROR | G_TX_WRAP, 4, G_TX_NOMASK, G_TX_NOLOD,
                            G_TX_NOLOD);
        if (drawStickLeftPrompt) {
            EnOssan_DrawTextRec(play, this->stickLeftPrompt.arrowColorR, this->stickLeftPrompt.arrowColorG,
                                this->stickLeftPrompt.arrowColorB, this->stickLeftPrompt.arrowColorA,
                                this->stickLeftPrompt.arrowTexX, this->stickLeftPrompt.arrowTexY,
                                this->stickLeftPrompt.z, 0, 0, -1.0f, 1.0f);
        }
        if (drawStickRightPrompt) {
            EnOssan_DrawTextRec(play, this->stickRightPrompt.arrowColorR, this->stickRightPrompt.arrowColorG,
                                this->stickRightPrompt.arrowColorB, this->stickRightPrompt.arrowColorA,
                                this->stickRightPrompt.arrowTexX, this->stickRightPrompt.arrowTexY,
                                this->stickRightPrompt.z, 0, 0, 1.0f, 1.0f);
        }
        gDPLoadTextureBlock(OVERLAY_DISP++, gControlStickTex, G_IM_FMT_IA, G_IM_SIZ_8b, 16, 16, 0,
                            G_TX_NOMIRROR | G_TX_WRAP, G_TX_NOMIRROR | G_TX_WRAP, 4, G_TX_NOMASK, G_TX_NOLOD,
                            G_TX_NOLOD);
        if (drawStickLeftPrompt) {
            EnOssan_DrawTextRec(play, this->stickLeftPrompt.stickColorR, this->stickLeftPrompt.stickColorG,
                                this->stickLeftPrompt.stickColorB, this->stickLeftPrompt.stickColorA,
                                this->stickLeftPrompt.stickTexX, this->stickLeftPrompt.stickTexY,
                                this->stickLeftPrompt.z, 0, 0, -1.0f, 1.0f);
        }
        if (drawStickRightPrompt) {
            EnOssan_DrawTextRec(play, this->stickRightPrompt.stickColorR, this->stickRightPrompt.stickColorG,
                                this->stickRightPrompt.stickColorB, this->stickRightPrompt.stickColorA,
                                this->stickRightPrompt.stickTexX, this->stickRightPrompt.stickTexY,
                                this->stickRightPrompt.z, 0, 0, 1.0f, 1.0f);
        }
    }
    CLOSE_DISPS(play->state.gfxCtx, "../z_en_oB1.c", 4300);
}

void EnOssan_DrawBazaarShopkeeper(Actor* thisx, PlayState* play) {
    static void* sBazaarShopkeeperEyeTextures[] = { gOssanEyeOpenTex, gOssanEyeHalfTex, gOssanEyeClosedTex };
    EnOssan* this = (EnOssan*)thisx;
    s32 pad;

    OPEN_DISPS(play->state.gfxCtx, "../z_en_oB1.c", 4320);

    Gfx_SetupDL_25Opa(play->state.gfxCtx);
    gSPSegment(POLY_OPA_DISP++, 0x08, SEGMENTED_TO_VIRTUAL(sBazaarShopkeeperEyeTextures[this->eyeTextureIdx]));
    SkelAnime_DrawFlexOpa(play, this->skelAnime.skeleton, this->skelAnime.jointTable, this->skelAnime.dListCount,
                          EnOssan_OverrideLimbDrawDefaultShopkeeper, NULL, this);
    EnOssan_DrawCursor(play, this, this->cursorX, this->cursorY, this->cursorZ, this->drawCursor);
    EnOssan_DrawStickDirectionPrompts(play, this);

    CLOSE_DISPS(play->state.gfxCtx, "../z_en_oB1.c", 4340);
}

s32 EnOssan_OverrideLimbDrawKokiriShopkeeper(PlayState* play, s32 limbIndex, Gfx** dList, Vec3f* pos, Vec3s* rot,
                                             void* thisx) {
    static void* sKokiriShopkeeperEyeTextures[] = {
        gKokiriShopkeeperEyeDefaultTex,
        gKokiriShopkeeperEyeHalfTex,
        gKokiriShopkeeperEyeOpenTex,
    };
    EnOssan* this = (EnOssan*)thisx;
    s32 pad;

    OPEN_DISPS(play->state.gfxCtx, "../z_en_oB1.c", 4354);

    if (limbIndex == 15) {
        gSPSegment(POLY_OPA_DISP++, 0x06, play->objectCtx.slots[this->objectSlot2].segment);
        gSegments[6] = VIRTUAL_TO_PHYSICAL(play->objectCtx.slots[this->objectSlot2].segment);
        *dList = gKokiriShopkeeperHeadDL;
        gSPSegment(POLY_OPA_DISP++, 0x0A, SEGMENTED_TO_VIRTUAL(sKokiriShopkeeperEyeTextures[this->eyeTextureIdx]));
    }

    CLOSE_DISPS(play->state.gfxCtx, "../z_en_oB1.c", 4374);

    return 0;
}

Gfx* EnOssan_EmptyDList(GraphicsContext* gfxCtx) {
    Gfx* disp = Graph_Alloc(gfxCtx, sizeof(Gfx));

    gSPEndDisplayList(disp);
    return disp;
}

Gfx* EnOssan_SetEnvColor(GraphicsContext* gfxCtx, u8 r, u8 g, u8 b, u8 a) {
    Gfx* disp = Graph_Alloc(gfxCtx, sizeof(Gfx) * 2);

    gDPSetEnvColor(disp, r, g, b, a);
    gSPEndDisplayList(disp + 1);
    return disp;
}

void EnOssan_DrawKokiriShopkeeper(Actor* thisx, PlayState* play) {
    EnOssan* this = (EnOssan*)thisx;
    s32 pad;

    OPEN_DISPS(play->state.gfxCtx, "../z_en_oB1.c", 4409);

    Gfx_SetupDL_25Opa(play->state.gfxCtx);
    gDPSetEnvColor(POLY_OPA_DISP++, 0, 0, 0, 255);
    gSPSegment(POLY_OPA_DISP++, 0x08, EnOssan_SetEnvColor(play->state.gfxCtx, 0, 130, 70, 255));
    gSPSegment(POLY_OPA_DISP++, 0x09, EnOssan_SetEnvColor(play->state.gfxCtx, 110, 170, 20, 255));
    gSPSegment(POLY_OPA_DISP++, 0x0C, EnOssan_EmptyDList(play->state.gfxCtx));

    SkelAnime_DrawFlexOpa(play, this->skelAnime.skeleton, this->skelAnime.jointTable, this->skelAnime.dListCount,
                          EnOssan_OverrideLimbDrawKokiriShopkeeper, NULL, this);
    EnOssan_DrawCursor(play, this, this->cursorX, this->cursorY, this->cursorZ, this->drawCursor);
    EnOssan_DrawStickDirectionPrompts(play, this);

    CLOSE_DISPS(play->state.gfxCtx, "../z_en_oB1.c", 4434);
}

void EnOssan_DrawGoronShopkeeper(Actor* thisx, PlayState* play) {
    static void* sGoronShopkeeperEyeTextures[] = { gGoronCsEyeOpenTex, gGoronCsEyeHalfTex, gGoronCsEyeClosedTex };
    EnOssan* this = (EnOssan*)thisx;
    s32 pad;

    OPEN_DISPS(play->state.gfxCtx, "../z_en_oB1.c", 4455);

    Gfx_SetupDL_25Opa(play->state.gfxCtx);
    gSPSegment(POLY_OPA_DISP++, 0x08, SEGMENTED_TO_VIRTUAL(sGoronShopkeeperEyeTextures[this->eyeTextureIdx]));
    gSPSegment(POLY_OPA_DISP++, 0x09, SEGMENTED_TO_VIRTUAL(gGoronCsMouthNeutralTex));
    SkelAnime_DrawFlexOpa(play, this->skelAnime.skeleton, this->skelAnime.jointTable, this->skelAnime.dListCount, NULL,
                          NULL, this);
    EnOssan_DrawCursor(play, this, this->cursorX, this->cursorY, this->cursorZ, this->drawCursor);
    EnOssan_DrawStickDirectionPrompts(play, this);

    CLOSE_DISPS(play->state.gfxCtx, "../z_en_oB1.c", 4476);
}

s32 EnOssan_OverrideLimbDrawZoraShopkeeper(PlayState* play, s32 limbIndex, Gfx** dList, Vec3f* pos, Vec3s* rot,
                                           void* thisx) {
    EnOssan* this = (EnOssan*)thisx;

    if (limbIndex == 15) {
        rot->x += this->headRot;
    }
    return 0;
}

void EnOssan_DrawZoraShopkeeper(Actor* thisx, PlayState* play) {
    static void* sZoraShopkeeperEyeTextures[] = { gZoraEyeOpenTex, gZoraEyeHalfTex, gZoraEyeClosedTex };
    EnOssan* this = (EnOssan*)thisx;
    s32 pad;

    OPEN_DISPS(play->state.gfxCtx, "../z_en_oB1.c", 4506);

    Gfx_SetupDL_25Opa(play->state.gfxCtx);
    gDPSetEnvColor(POLY_OPA_DISP++, 0, 0, 0, 255);
    gSPSegment(POLY_OPA_DISP++, 0x0C, EnOssan_EmptyDList(play->state.gfxCtx));
    gSPSegment(POLY_OPA_DISP++, 0x08, SEGMENTED_TO_VIRTUAL(sZoraShopkeeperEyeTextures[this->eyeTextureIdx]));

    SkelAnime_DrawFlexOpa(play, this->skelAnime.skeleton, this->skelAnime.jointTable, this->skelAnime.dListCount,
                          EnOssan_OverrideLimbDrawZoraShopkeeper, NULL, this);
    EnOssan_DrawCursor(play, this, this->cursorX, this->cursorY, this->cursorZ, this->drawCursor);
    EnOssan_DrawStickDirectionPrompts(play, this);

    CLOSE_DISPS(play->state.gfxCtx, "../z_en_oB1.c", 4531);
}

void EnOssan_DrawPotionShopkeeper(Actor* thisx, PlayState* play) {
    static void* sPotionShopkeeperEyeTextures[] = { gPotionShopkeeperEyeOpenTex, gPotionShopkeeperEyeHalfTex,
                                                    gPotionShopkeeperEyeClosedTex };
    EnOssan* this = (EnOssan*)thisx;
    s32 pad;

    OPEN_DISPS(play->state.gfxCtx, "../z_en_oB1.c", 4544);

    Gfx_SetupDL_25Opa(play->state.gfxCtx);
    gSPSegment(POLY_OPA_DISP++, 0x08, SEGMENTED_TO_VIRTUAL(sPotionShopkeeperEyeTextures[this->eyeTextureIdx]));
    SkelAnime_DrawFlexOpa(play, this->skelAnime.skeleton, this->skelAnime.jointTable, this->skelAnime.dListCount, NULL,
                          NULL, this);
    EnOssan_DrawCursor(play, this, this->cursorX, this->cursorY, this->cursorZ, this->drawCursor);
    EnOssan_DrawStickDirectionPrompts(play, this);

    CLOSE_DISPS(play->state.gfxCtx, "../z_en_oB1.c", 4564);
}

void EnOssan_DrawHappyMaskShopkeeper(Actor* thisx, PlayState* play) {
    static void* sHappyMaskShopkeeperEyeTextures[] = { gOsEyeClosedTex, gOsEyeOpenTex };
    EnOssan* this = (EnOssan*)thisx;
    s32 pad;

    OPEN_DISPS(play->state.gfxCtx, "../z_en_oB1.c", 4578);

    Gfx_SetupDL_25Opa(play->state.gfxCtx);

    gSPSegment(POLY_OPA_DISP++, 0x08,
               SEGMENTED_TO_VIRTUAL(sHappyMaskShopkeeperEyeTextures[this->happyMaskShopkeeperEyeIdx]));
    SkelAnime_DrawFlexOpa(play, this->skelAnime.skeleton, this->skelAnime.jointTable, this->skelAnime.dListCount, NULL,
                          NULL, this);
    EnOssan_DrawCursor(play, this, this->cursorX, this->cursorY, this->cursorZ, this->drawCursor);
    EnOssan_DrawStickDirectionPrompts(play, this);

    CLOSE_DISPS(play->state.gfxCtx, "../z_en_oB1.c", 4598);
}

void EnOssan_DrawBombchuShopkeeper(Actor* thisx, PlayState* play) {
    static void* sBombchuShopkeeperEyeTextures[] = { gBombchuShopkeeperEyeOpenTex, gBombchuShopkeeperEyeHalfTex,
                                                     gBombchuShopkeeperEyeClosedTex };
    EnOssan* this = (EnOssan*)thisx;
    s32 pad;

    OPEN_DISPS(play->state.gfxCtx, "../z_en_oB1.c", 4611);

    Gfx_SetupDL_25Opa(play->state.gfxCtx);

    gSPSegment(POLY_OPA_DISP++, 0x08, SEGMENTED_TO_VIRTUAL(sBombchuShopkeeperEyeTextures[this->eyeTextureIdx]));
    SkelAnime_DrawFlexOpa(play, this->skelAnime.skeleton, this->skelAnime.jointTable, this->skelAnime.dListCount, NULL,
                          NULL, this);
    EnOssan_DrawCursor(play, this, this->cursorX, this->cursorY, this->cursorZ, this->drawCursor);
    EnOssan_DrawStickDirectionPrompts(play, this);

    CLOSE_DISPS(play->state.gfxCtx, "../z_en_oB1.c", 4631);
}<|MERGE_RESOLUTION|>--- conflicted
+++ resolved
@@ -1989,11 +1989,7 @@
 
 void EnOssan_InitKokiriShopkeeper(EnOssan* this, PlayState* play) {
     SkelAnime_InitFlex(play, &this->skelAnime, &gKm1Skel, NULL, NULL, NULL, 0);
-<<<<<<< HEAD
-    gSegments[6] = PHYSICAL_TO_VIRTUAL(play->objectCtx.slots[this->objectSlot3].segment);
-=======
-    gSegments[6] = VIRTUAL_TO_PHYSICAL(play->objectCtx.status[this->objBankIndex3].segment);
->>>>>>> 08c8126b
+    gSegments[6] = VIRTUAL_TO_PHYSICAL(play->objectCtx.slots[this->objectSlot3].segment);
     Animation_Change(&this->skelAnime, &object_masterkokiri_Anim_0004A8, 1.0f, 0.0f,
                      Animation_GetLastFrame(&object_masterkokiri_Anim_0004A8), 0, 0.0f);
     this->actor.draw = EnOssan_DrawKokiriShopkeeper;
@@ -2004,11 +2000,7 @@
 
 void EnOssan_InitGoronShopkeeper(EnOssan* this, PlayState* play) {
     SkelAnime_InitFlex(play, &this->skelAnime, &gGoronSkel, NULL, NULL, NULL, 0);
-<<<<<<< HEAD
-    gSegments[6] = PHYSICAL_TO_VIRTUAL(play->objectCtx.slots[this->objectSlot3].segment);
-=======
-    gSegments[6] = VIRTUAL_TO_PHYSICAL(play->objectCtx.status[this->objBankIndex3].segment);
->>>>>>> 08c8126b
+    gSegments[6] = VIRTUAL_TO_PHYSICAL(play->objectCtx.slots[this->objectSlot3].segment);
     Animation_Change(&this->skelAnime, &gGoronShopkeeperAnim, 1.0f, 0.0f, Animation_GetLastFrame(&gGoronShopkeeperAnim),
                      0, 0.0f);
     this->actor.draw = EnOssan_DrawGoronShopkeeper;
@@ -2017,11 +2009,7 @@
 
 void EnOssan_InitZoraShopkeeper(EnOssan* this, PlayState* play) {
     SkelAnime_InitFlex(play, &this->skelAnime, &gZoraSkel, NULL, NULL, NULL, 0);
-<<<<<<< HEAD
-    gSegments[6] = PHYSICAL_TO_VIRTUAL(play->objectCtx.slots[this->objectSlot3].segment);
-=======
-    gSegments[6] = VIRTUAL_TO_PHYSICAL(play->objectCtx.status[this->objBankIndex3].segment);
->>>>>>> 08c8126b
+    gSegments[6] = VIRTUAL_TO_PHYSICAL(play->objectCtx.slots[this->objectSlot3].segment);
     Animation_Change(&this->skelAnime, &gZoraShopkeeperAnim, 1.0f, 0.0f, Animation_GetLastFrame(&gZoraShopkeeperAnim),
                      0, 0.0f);
     this->actor.draw = EnOssan_DrawZoraShopkeeper;
