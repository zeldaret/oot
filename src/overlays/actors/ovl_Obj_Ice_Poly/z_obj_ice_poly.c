/*
 * File: z_obj_ice_poly.c
 * Overlay: ovl_Obj_Ice_Poly
 * Description: Ice / Frozen Actors
 */

#include "z_obj_ice_poly.h"

#define FLAGS 0x00000010

#define THIS ((ObjIcePoly*)thisx)

void ObjIcePoly_Init(Actor* thisx, GlobalContext* globalCtx);
void ObjIcePoly_Destroy(Actor* thisx, GlobalContext* globalCtx);
void ObjIcePoly_Update(Actor* thisx, GlobalContext* globalCtx);
void ObjIcePoly_Draw(Actor* thisx, GlobalContext* globalCtx);

void ObjIcePoly_Idle(ObjIcePoly* this, GlobalContext* globalCtx);
void ObjIcePoly_Melt(ObjIcePoly* this, GlobalContext* globalCtx);

extern Gfx* D_04033EE0[];

const ActorInit Obj_Ice_Poly_InitVars = {
    ACTOR_OBJ_ICE_POLY,
    ACTORTYPE_PROP,
    FLAGS,
    OBJECT_GAMEPLAY_KEEP,
    sizeof(ObjIcePoly),
    (ActorFunc)ObjIcePoly_Init,
    (ActorFunc)ObjIcePoly_Destroy,
    (ActorFunc)ObjIcePoly_Update,
    (ActorFunc)ObjIcePoly_Draw,
};
<<<<<<< HEAD

static ColliderCylinderInit D_80B94B30 = {
    { COLTYPE_NONE, AT_ON | AT_ENEMY, AC_ON | AC_PLAYER, OC_ON | OC_ALL, OT_TYPE2, COLSHAPE_CYLINDER },
    { ELEMTYPE_UNK0,
      { 0xFFCFFFFF, 0x02, 0x00 },
      { 0x00020800, 0x00, 0x00 },
      TOUCH_ON | TOUCH_SFX_NONE,
      BUMP_ON,
      OCELEM_ON },
    { 50, 120, 0, { 0, 0, 0 } },
};

static ColliderCylinderInit D_80B94B5C = {
    { COLTYPE_HARD, AT_OFF, AC_ON |  AC_HARD  | AC_PLAYER, OC_OFF, OT_TYPE2, COLSHAPE_CYLINDER },
    { ELEMTYPE_UNK0, { 0x00000000, 0x00, 0x00 }, { 0x4E01F7F6, 0x00, 0x00 }, TOUCH_OFF, BUMP_ON, OCELEM_OFF },
    { 50, 120, 0, { 0, 0, 0 } },
};
*/
#pragma GLOBAL_ASM("asm/non_matchings/overlays/actors/ovl_Obj_Ice_Poly/ObjIcePoly_Init.s")
=======
>>>>>>> 4876610c

static ColliderCylinderInit sCylinderInitIce = {
    { COLTYPE_UNK10, 0x11, 0x09, 0x39, 0x20, COLSHAPE_CYLINDER },
    { 0x00, { 0xFFCFFFFF, 0x02, 0x00 }, { 0x00020800, 0x00, 0x00 }, 0x19, 0x01, 0x01 },
    { 50, 120, 0, { 0, 0, 0 } },
};

static ColliderCylinderInit sCylinderInitHard = {
    { COLTYPE_UNK12, 0x00, 0x0D, 0x00, 0x20, COLSHAPE_CYLINDER },
    { 0x00, { 0x00000000, 0x00, 0x00 }, { 0x4E01F7F6, 0x00, 0x00 }, 0x00, 0x01, 0x00 },
    { 50, 120, 0, { 0, 0, 0 } },
};

static f32 sScale[] = { 0.5f, 1.0f, 1.5f };
static s16 sOffsetY[] = { -25, 0, -20 };
static Color_RGBA8 sColorWhite = { 250, 250, 250, 255 };
static Color_RGBA8 sColorGray = { 180, 180, 180, 255 };

void ObjIcePoly_Init(Actor* thisx, GlobalContext* globalCtx) {
    ObjIcePoly* this = THIS;

    this->unk_151 = (thisx->params >> 8) & 0xFF;
    thisx->params &= 0xFF;
    if (thisx->params < 0 || thisx->params >= 3) {
        Actor_Kill(thisx);
        return;
    }
    Actor_SetScale(thisx, sScale[thisx->params]);
    thisx->posRot.pos.y = sOffsetY[thisx->params] + thisx->initPosRot.pos.y;
    Collider_InitCylinder(globalCtx, &this->colliderIce);
    Collider_SetCylinder(globalCtx, &this->colliderIce, thisx, &sCylinderInitIce);
    Collider_InitCylinder(globalCtx, &this->colliderHard);
    Collider_SetCylinder(globalCtx, &this->colliderHard, thisx, &sCylinderInitHard);
    Collider_CylinderUpdate(thisx, &this->colliderIce);
    Collider_CylinderUpdate(thisx, &this->colliderHard);
    thisx->colChkInfo.mass = 0xFF;
    this->alpha = 255;
    this->colliderIce.dim.radius *= thisx->scale.x;
    this->colliderIce.dim.height *= thisx->scale.y;
    this->colliderHard.dim.radius *= thisx->scale.x;
    this->colliderHard.dim.height *= thisx->scale.y;
    Actor_SetHeight(thisx, thisx->scale.y * 30.0f);
    this->actionFunc = ObjIcePoly_Idle;
}

void ObjIcePoly_Destroy(Actor* thisx, GlobalContext* globalCtx) {
    s32 pad;
    ObjIcePoly* this = THIS;

    if ((this->actor.params >= 0) && (this->actor.params < 3)) {
        Collider_DestroyCylinder(globalCtx, &this->colliderIce);
        Collider_DestroyCylinder(globalCtx, &this->colliderHard);
    }
}

void ObjIcePoly_Idle(ObjIcePoly* this, GlobalContext* globalCtx) {
    static Vec3f zeroVec = { 0.0f, 0.0f, 0.0f };
    s32 pad;
    Vec3f pos;

    if (this->colliderIce.base.acFlags & 2) {
        this->meltTimer = -this->colliderIce.body.acHitItem->toucher.damage;
        this->actor.posRot2.rot.y = this->actor.yawTowardsLink;
        func_800800F8(globalCtx, 0x1400, 40, &this->actor, 0);
        this->actionFunc = ObjIcePoly_Melt;
    } else if (this->actor.parent != NULL) {
        this->actor.parent->freezeTimer = 40;
        CollisionCheck_SetAT(globalCtx, &globalCtx->colChkCtx, &this->colliderIce.base);
        CollisionCheck_SetAC(globalCtx, &globalCtx->colChkCtx, &this->colliderIce.base);
        CollisionCheck_SetOC(globalCtx, &globalCtx->colChkCtx, &this->colliderIce.base);
        CollisionCheck_SetAC(globalCtx, &globalCtx->colChkCtx, &this->colliderHard.base);
    } else {
        Actor_Kill(&this->actor);
    }
    pos.x = this->actor.posRot.pos.x +
            this->actor.scale.x * (Math_Rand_S16Offset(15, 15) * (Math_Rand_ZeroOne() < 0.5f ? -1 : 1));
    pos.y = this->actor.posRot.pos.y + this->actor.scale.y * Math_Rand_S16Offset(10, 90);
    pos.z = this->actor.posRot.pos.z +
            this->actor.scale.z * (Math_Rand_S16Offset(15, 15) * (Math_Rand_ZeroOne() < 0.5f ? -1 : 1));
    if ((globalCtx->gameplayFrames % 7) == 0) {
        EffectSsKiraKira_SpawnDispersed(globalCtx, &pos, &zeroVec, &zeroVec, &sColorWhite, &sColorGray, 2000, 5);
    }
}

void ObjIcePoly_Melt(ObjIcePoly* this, GlobalContext* globalCtx) {
    Vec3f accel;
    Vec3f vel;
    Vec3f pos;
    s32 i;

    accel.x = 0.0f;
    accel.y = this->actor.scale.y;
    accel.z = 0.0f;
    vel.x = 0.0f;
    vel.y = this->actor.scale.y;
    vel.z = 0.0f;

    for (i = 0; i < 2; i++) {
        pos.x = this->actor.posRot.pos.x +
                this->actor.scale.x * (Math_Rand_S16Offset(20, 20) * (Math_Rand_ZeroOne() < 0.5f ? -1 : 1));
        pos.y = this->actor.posRot.pos.y + this->actor.scale.y * Math_Rand_ZeroOne() * 50.0f;
        pos.z = this->actor.posRot.pos.z +
                this->actor.scale.x * (Math_Rand_S16Offset(20, 20) * (Math_Rand_ZeroOne() < 0.5f ? -1 : 1));
        func_8002829C(globalCtx, &pos, &vel, &accel, &sColorWhite, &sColorGray,
                      Math_Rand_S16Offset(0x15E, 0x64) * this->actor.scale.x, this->actor.scale.x * 20.0f);
    }
    if (this->meltTimer < 0) {
        if (this->actor.parent != NULL) {
            this->actor.parent->freezeTimer = 40;
        }
        this->meltTimer++;
        if (this->meltTimer == 0) {
            this->meltTimer = 40;
            Audio_PlayActorSound2(&this->actor, NA_SE_EV_ICE_MELT);
        }
    } else {
        if (this->meltTimer != 0) {
            this->meltTimer--;
        }
        this->actor.scale.y = sScale[this->actor.params] * (0.5f + (this->meltTimer * 0.0125f));
        this->alpha -= 6;
        if (this->meltTimer == 0) {
            Actor_Kill(&this->actor);
        }
    }
}

void ObjIcePoly_Update(Actor* thisx, GlobalContext* globalCtx) {
    s32 pad;
    ObjIcePoly* this = THIS;

    this->actionFunc(this, globalCtx);
}

void ObjIcePoly_Draw(Actor* thisx, GlobalContext* globalCtx) {
    s32 pad;
    ObjIcePoly* this = THIS;

    OPEN_DISPS(globalCtx->state.gfxCtx, "../z_obj_ice_poly.c", 421);
    func_80093D84(globalCtx->state.gfxCtx);
    func_8002ED80(&this->actor, globalCtx, 0);
    Matrix_RotateRPY(0x500, 0, -0x500, MTXMODE_APPLY);

    gSPMatrix(POLY_XLU_DISP++, Matrix_NewMtx(globalCtx->state.gfxCtx, "../z_obj_ice_poly.c", 428),
              G_MTX_NOPUSH | G_MTX_LOAD | G_MTX_MODELVIEW);
    gSPSegment(POLY_XLU_DISP++, 0x08,
               Gfx_TwoTexScroll(globalCtx->state.gfxCtx, 0, 0, globalCtx->gameplayFrames % 0x100, 0x20, 0x10, 1, 0,
                                (globalCtx->gameplayFrames * 2) % 0x100, 0x40, 0x20));
    gDPSetEnvColor(POLY_XLU_DISP++, 0, 50, 100, this->alpha);
    gSPDisplayList(POLY_XLU_DISP++, D_04033EE0);

    CLOSE_DISPS(globalCtx->state.gfxCtx, "../z_obj_ice_poly.c", 444);
}<|MERGE_RESOLUTION|>--- conflicted
+++ resolved
@@ -31,9 +31,8 @@
     (ActorFunc)ObjIcePoly_Update,
     (ActorFunc)ObjIcePoly_Draw,
 };
-<<<<<<< HEAD
 
-static ColliderCylinderInit D_80B94B30 = {
+static ColliderCylinderInit sCylinderInitIce = {
     { COLTYPE_NONE, AT_ON | AT_ENEMY, AC_ON | AC_PLAYER, OC_ON | OC_ALL, OT_TYPE2, COLSHAPE_CYLINDER },
     { ELEMTYPE_UNK0,
       { 0xFFCFFFFF, 0x02, 0x00 },
@@ -44,25 +43,9 @@
     { 50, 120, 0, { 0, 0, 0 } },
 };
 
-static ColliderCylinderInit D_80B94B5C = {
+static ColliderCylinderInit sCylinderInitHard = {
     { COLTYPE_HARD, AT_OFF, AC_ON |  AC_HARD  | AC_PLAYER, OC_OFF, OT_TYPE2, COLSHAPE_CYLINDER },
     { ELEMTYPE_UNK0, { 0x00000000, 0x00, 0x00 }, { 0x4E01F7F6, 0x00, 0x00 }, TOUCH_OFF, BUMP_ON, OCELEM_OFF },
-    { 50, 120, 0, { 0, 0, 0 } },
-};
-*/
-#pragma GLOBAL_ASM("asm/non_matchings/overlays/actors/ovl_Obj_Ice_Poly/ObjIcePoly_Init.s")
-=======
->>>>>>> 4876610c
-
-static ColliderCylinderInit sCylinderInitIce = {
-    { COLTYPE_UNK10, 0x11, 0x09, 0x39, 0x20, COLSHAPE_CYLINDER },
-    { 0x00, { 0xFFCFFFFF, 0x02, 0x00 }, { 0x00020800, 0x00, 0x00 }, 0x19, 0x01, 0x01 },
-    { 50, 120, 0, { 0, 0, 0 } },
-};
-
-static ColliderCylinderInit sCylinderInitHard = {
-    { COLTYPE_UNK12, 0x00, 0x0D, 0x00, 0x20, COLSHAPE_CYLINDER },
-    { 0x00, { 0x00000000, 0x00, 0x00 }, { 0x4E01F7F6, 0x00, 0x00 }, 0x00, 0x01, 0x00 },
     { 50, 120, 0, { 0, 0, 0 } },
 };
 
@@ -86,8 +69,8 @@
     Collider_SetCylinder(globalCtx, &this->colliderIce, thisx, &sCylinderInitIce);
     Collider_InitCylinder(globalCtx, &this->colliderHard);
     Collider_SetCylinder(globalCtx, &this->colliderHard, thisx, &sCylinderInitHard);
-    Collider_CylinderUpdate(thisx, &this->colliderIce);
-    Collider_CylinderUpdate(thisx, &this->colliderHard);
+    Collider_UpdateCylinder(thisx, &this->colliderIce);
+    Collider_UpdateCylinder(thisx, &this->colliderHard);
     thisx->colChkInfo.mass = 0xFF;
     this->alpha = 255;
     this->colliderIce.dim.radius *= thisx->scale.x;
@@ -113,8 +96,8 @@
     s32 pad;
     Vec3f pos;
 
-    if (this->colliderIce.base.acFlags & 2) {
-        this->meltTimer = -this->colliderIce.body.acHitItem->toucher.damage;
+    if (this->colliderIce.base.acFlags & AC_HIT) {
+        this->meltTimer = -this->colliderIce.info.acHitInfo->toucher.damage;
         this->actor.posRot2.rot.y = this->actor.yawTowardsLink;
         func_800800F8(globalCtx, 0x1400, 40, &this->actor, 0);
         this->actionFunc = ObjIcePoly_Melt;
