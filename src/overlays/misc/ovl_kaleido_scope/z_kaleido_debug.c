--- conflicted
+++ resolved
@@ -434,33 +434,18 @@
                     if (CHECK_BTN_ALL(input->press.button, BTN_CUP)) {
                         Inventory_DeleteItem(ITEM_OCARINA_FAIRY, SLOT(ITEM_OCARINA_FAIRY));
                     } else if (CHECK_BTN_ALL(input->press.button, BTN_CLEFT)) {
-<<<<<<< HEAD
                         if (gSaveContext.save.info.inventory.items[i] == ITEM_NONE) {
                             gSaveContext.save.info.inventory.items[i] = ITEM_OCARINA_FAIRY;
                         } else if ((gSaveContext.save.info.inventory.items[i] >= ITEM_OCARINA_FAIRY) &&
-                                   (gSaveContext.save.info.inventory.items[i] < ITEM_OCARINA_TIME)) {
+                                   (gSaveContext.save.info.inventory.items[i] < ITEM_OCARINA_OF_TIME)) {
                             gSaveContext.save.info.inventory.items[i]++;
                         }
                     } else if (CHECK_BTN_ALL(input->press.button, BTN_CRIGHT)) {
                         if (gSaveContext.save.info.inventory.items[i] == ITEM_NONE) {
-                            gSaveContext.save.info.inventory.items[i] = ITEM_OCARINA_TIME;
+                            gSaveContext.save.info.inventory.items[i] = ITEM_OCARINA_OF_TIME;
                         } else if ((gSaveContext.save.info.inventory.items[i] > ITEM_OCARINA_FAIRY) &&
-                                   (gSaveContext.save.info.inventory.items[i] <= ITEM_OCARINA_TIME)) {
+                                   (gSaveContext.save.info.inventory.items[i] <= ITEM_OCARINA_OF_TIME)) {
                             gSaveContext.save.info.inventory.items[i]--;
-=======
-                        if (gSaveContext.inventory.items[i] == ITEM_NONE) {
-                            gSaveContext.inventory.items[i] = ITEM_OCARINA_FAIRY;
-                        } else if ((gSaveContext.inventory.items[i] >= ITEM_OCARINA_FAIRY) &&
-                                   (gSaveContext.inventory.items[i] < ITEM_OCARINA_OF_TIME)) {
-                            gSaveContext.inventory.items[i]++;
-                        }
-                    } else if (CHECK_BTN_ALL(input->press.button, BTN_CRIGHT)) {
-                        if (gSaveContext.inventory.items[i] == ITEM_NONE) {
-                            gSaveContext.inventory.items[i] = ITEM_OCARINA_OF_TIME;
-                        } else if ((gSaveContext.inventory.items[i] > ITEM_OCARINA_FAIRY) &&
-                                   (gSaveContext.inventory.items[i] <= ITEM_OCARINA_OF_TIME)) {
-                            gSaveContext.inventory.items[i]--;
->>>>>>> cc240960
                         }
                     }
                 } else if (i == SLOT_HOOKSHOT) {
@@ -522,33 +507,18 @@
                         Inventory_DeleteItem(ITEM_BOTTLE_EMPTY + i - SLOT_BOTTLE_1,
                                              SLOT(ITEM_BOTTLE_EMPTY) + i - SLOT_BOTTLE_1);
                     } else if (CHECK_BTN_ALL(input->press.button, BTN_CLEFT)) {
-<<<<<<< HEAD
-                        if (gSaveContext.save.info.inventory.items[i] == ITEM_NONE) {
-                            gSaveContext.save.info.inventory.items[i] = ITEM_BOTTLE;
-                        } else if ((gSaveContext.save.info.inventory.items[i] >= ITEM_BOTTLE) &&
-                                   (gSaveContext.save.info.inventory.items[i] <= ITEM_MILK_HALF)) {
+                        if (gSaveContext.save.info.inventory.items[i] == ITEM_NONE) {
+                            gSaveContext.save.info.inventory.items[i] = ITEM_BOTTLE_EMPTY;
+                        } else if ((gSaveContext.save.info.inventory.items[i] >= ITEM_BOTTLE_EMPTY) &&
+                                   (gSaveContext.save.info.inventory.items[i] <= ITEM_BOTTLE_MILK_HALF)) {
                             gSaveContext.save.info.inventory.items[i]++;
                         }
                     } else if (CHECK_BTN_ALL(input->press.button, BTN_CRIGHT)) {
                         if (gSaveContext.save.info.inventory.items[i] == ITEM_NONE) {
-                            gSaveContext.save.info.inventory.items[i] = ITEM_POE;
-                        } else if ((gSaveContext.save.info.inventory.items[i] >= ITEM_POTION_RED) &&
-                                   (gSaveContext.save.info.inventory.items[i] <= ITEM_POE)) {
+                            gSaveContext.save.info.inventory.items[i] = ITEM_BOTTLE_POE;
+                        } else if ((gSaveContext.save.info.inventory.items[i] >= ITEM_BOTTLE_POTION_RED) &&
+                                   (gSaveContext.save.info.inventory.items[i] <= ITEM_BOTTLE_POE)) {
                             gSaveContext.save.info.inventory.items[i]--;
-=======
-                        if (gSaveContext.inventory.items[i] == ITEM_NONE) {
-                            gSaveContext.inventory.items[i] = ITEM_BOTTLE_EMPTY;
-                        } else if ((gSaveContext.inventory.items[i] >= ITEM_BOTTLE_EMPTY) &&
-                                   (gSaveContext.inventory.items[i] <= ITEM_BOTTLE_MILK_HALF)) {
-                            gSaveContext.inventory.items[i]++;
-                        }
-                    } else if (CHECK_BTN_ALL(input->press.button, BTN_CRIGHT)) {
-                        if (gSaveContext.inventory.items[i] == ITEM_NONE) {
-                            gSaveContext.inventory.items[i] = ITEM_BOTTLE_POE;
-                        } else if ((gSaveContext.inventory.items[i] >= ITEM_BOTTLE_POTION_RED) &&
-                                   (gSaveContext.inventory.items[i] <= ITEM_BOTTLE_POE)) {
-                            gSaveContext.inventory.items[i]--;
->>>>>>> cc240960
                         }
                     }
                 } else if (i < 0x1B) {
@@ -556,13 +526,8 @@
                         CHECK_BTN_ALL(input->press.button, BTN_CDOWN) ||
                         CHECK_BTN_ALL(input->press.button, BTN_CRIGHT)) {
                         if (i == SLOT_TRADE_ADULT) {
-<<<<<<< HEAD
                             if (gSaveContext.save.info.inventory.items[i] == ITEM_NONE) {
-                                gSaveContext.save.info.inventory.items[i] = ITEM_BEAN;
-=======
-                            if (gSaveContext.inventory.items[i] == ITEM_NONE) {
-                                gSaveContext.inventory.items[i] = ITEM_MAGIC_BEAN;
->>>>>>> cc240960
+                                gSaveContext.save.info.inventory.items[i] = ITEM_MAGIC_BEAN;
                             } else {
                                 Inventory_DeleteItem(ITEM_MAGIC_BEAN, SLOT(ITEM_MAGIC_BEAN));
                             }
