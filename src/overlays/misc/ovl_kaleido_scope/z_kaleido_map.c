--- conflicted
+++ resolved
@@ -589,11 +589,7 @@
             pauseCtx->cursorItem[PAUSE_MAP] = pauseCtx->cursorPoint[PAUSE_WORLD_MAP];
             pauseCtx->cursorSlot[PAUSE_MAP] =
                 PAGE_BG_QUADS + QUAD_MAP_WORLD_POINT_FIRST + pauseCtx->cursorPoint[PAUSE_WORLD_MAP];
-<<<<<<< HEAD
             KaleidoScope_SetCursorPos(pauseCtx, pauseCtx->cursorSlot[PAUSE_MAP] * 4, pauseCtx->mapPageVtx);
-=======
-            KaleidoScope_SetCursorVtx(pauseCtx, pauseCtx->cursorSlot[PAUSE_MAP] * 4, pauseCtx->mapPageVtx);
->>>>>>> 35cfc075
         } else {
 
             //! @bug This causes a weird DMA request in `KaleidoScope_UpdateNamePanel`, either for unintended data or
@@ -615,11 +611,7 @@
                     pauseCtx->cursorItem[PAUSE_MAP] = pauseCtx->cursorPoint[PAUSE_WORLD_MAP];
                     pauseCtx->cursorSlot[PAUSE_MAP] =
                         PAGE_BG_QUADS + QUAD_MAP_WORLD_POINT_FIRST + pauseCtx->cursorPoint[PAUSE_WORLD_MAP];
-<<<<<<< HEAD
                     KaleidoScope_SetCursorPos(pauseCtx, pauseCtx->cursorSlot[PAUSE_MAP] * 4, pauseCtx->mapPageVtx);
-=======
-                    KaleidoScope_SetCursorVtx(pauseCtx, pauseCtx->cursorSlot[PAUSE_MAP] * 4, pauseCtx->mapPageVtx);
->>>>>>> 35cfc075
                     Audio_PlaySfxGeneral(NA_SE_SY_CURSOR, &gSfxDefaultPos, 4, &gSfxDefaultFreqAndVolScale,
                                          &gSfxDefaultFreqAndVolScale, &gSfxDefaultReverb);
                     D_8082A6D4 = 0;
@@ -637,11 +629,7 @@
                     pauseCtx->cursorItem[PAUSE_MAP] = pauseCtx->cursorPoint[PAUSE_WORLD_MAP];
                     pauseCtx->cursorSlot[PAUSE_MAP] =
                         PAGE_BG_QUADS + QUAD_MAP_WORLD_POINT_FIRST + pauseCtx->cursorPoint[PAUSE_WORLD_MAP];
-<<<<<<< HEAD
                     KaleidoScope_SetCursorPos(pauseCtx, pauseCtx->cursorSlot[PAUSE_MAP] * 4, pauseCtx->mapPageVtx);
-=======
-                    KaleidoScope_SetCursorVtx(pauseCtx, pauseCtx->cursorSlot[PAUSE_MAP] * 4, pauseCtx->mapPageVtx);
->>>>>>> 35cfc075
                     Audio_PlaySfxGeneral(NA_SE_SY_CURSOR, &gSfxDefaultPos, 4, &gSfxDefaultFreqAndVolScale,
                                          &gSfxDefaultFreqAndVolScale, &gSfxDefaultReverb);
                     D_8082A6D4 = 0;
@@ -765,11 +753,7 @@
         gDPSetPrimColor(POLY_OPA_DISP++, 0, 0, 235, 235, 235, pauseCtx->alpha);
 
         for (k = 0; k < 15; k += 8) {
-<<<<<<< HEAD
-            gSPVertex(POLY_OPA_DISP++, &pauseCtx->mapPageVtx[15 * 4 + k * 4], 32, 0);
-=======
             gSPVertex(POLY_OPA_DISP++, &pauseCtx->mapPageVtx[(PAGE_BG_QUADS + k) * 4], 32, 0);
->>>>>>> 35cfc075
 
             for (j = i = 0; i < 8; i++, j += 4) {
                 if (!(gSaveContext.save.info.worldMapAreaData & gBitFlags[cloudFlagNums[k + i]])) {
@@ -790,11 +774,7 @@
 
         // Quad PAGE_BG_QUADS + QUAD_MAP_28
 
-<<<<<<< HEAD
         pauseCtx->mapPageVtx[43 * 4 + 0].v.ob[0] = pauseCtx->mapPageVtx[43 * 4 + 2].v.ob[0] =
-=======
-        pauseCtx->mapPageVtx[172].v.ob[0] = pauseCtx->mapPageVtx[174].v.ob[0] =
->>>>>>> 35cfc075
             areaBoxPosX[((void)0, gSaveContext.worldMapArea)];
 
         pauseCtx->mapPageVtx[43 * 4 + 1].v.ob[0] = pauseCtx->mapPageVtx[43 * 4 + 3].v.ob[0] =
