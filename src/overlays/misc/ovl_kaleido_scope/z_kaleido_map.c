--- conflicted
+++ resolved
@@ -150,11 +150,7 @@
                 pauseCtx->cursorSpecialPos = 0;
                 pauseCtx->cursorSlot[PAUSE_MAP] = pauseCtx->cursorPoint[PAUSE_MAP] = pauseCtx->dungeonMapSlot;
                 pauseCtx->cursorX[PAUSE_MAP] = 0;
-<<<<<<< HEAD
-                j = (PAGE_BG_QUADS + 3 + pauseCtx->cursorSlot[PAUSE_MAP]) * 4;
-=======
-                j = (pauseCtx->cursorSlot[PAUSE_MAP] + 18) * 4;
->>>>>>> e2ed5568
+                j = (pauseCtx->cursorSlot[PAUSE_MAP] + (PAGE_BG_QUADS + 3)) * 4;
                 KaleidoScope_SetCursorPos(pauseCtx, j, pauseCtx->mapPageVtx);
                 Audio_PlaySfxGeneral(NA_SE_SY_CURSOR, &gSfxDefaultPos, 4, &gSfxDefaultFreqAndVolScale,
                                      &gSfxDefaultFreqAndVolScale, &gSfxDefaultReverb);
@@ -185,11 +181,7 @@
                 }
 
                 PRINTF("kscope->cursor_point====%d\n", pauseCtx->cursorPoint[PAUSE_MAP]);
-<<<<<<< HEAD
-                j = (PAGE_BG_QUADS + 3 + pauseCtx->cursorSlot[PAUSE_MAP]) * 4;
-=======
-                j = (pauseCtx->cursorSlot[PAUSE_MAP] + 18) * 4;
->>>>>>> e2ed5568
+                j = (pauseCtx->cursorSlot[PAUSE_MAP] + (PAGE_BG_QUADS + 3)) * 4;
                 KaleidoScope_SetCursorPos(pauseCtx, j, pauseCtx->mapPageVtx);
                 Audio_PlaySfxGeneral(NA_SE_SY_CURSOR, &gSfxDefaultPos, 4, &gSfxDefaultFreqAndVolScale,
                                      &gSfxDefaultFreqAndVolScale, &gSfxDefaultReverb);
@@ -211,11 +203,7 @@
 
         pauseCtx->cursorSlot[PAUSE_MAP] = pauseCtx->cursorPoint[PAUSE_MAP];
 
-<<<<<<< HEAD
-        j = (PAGE_BG_QUADS + 3 + pauseCtx->cursorSlot[PAUSE_MAP]) * 4;
-=======
-        j = (pauseCtx->cursorSlot[PAUSE_MAP] + 18) * 4;
->>>>>>> e2ed5568
+        j = (pauseCtx->cursorSlot[PAUSE_MAP] + (PAGE_BG_QUADS + 3)) * 4;
         KaleidoScope_SetCursorPos(pauseCtx, j, pauseCtx->mapPageVtx);
 
         if (pauseCtx->cursorX[PAUSE_MAP] == 0) {
@@ -301,17 +289,11 @@
     gDPPipeSync(POLY_OPA_DISP++);
     gDPSetPrimColor(POLY_OPA_DISP++, 0, 0, 255, 255, 255, pauseCtx->alpha);
 
-<<<<<<< HEAD
     // Quad PAGE_BG_QUADS + 14
     pauseCtx->mapPageVtx[29 * 4 + 0].v.ob[1] = pauseCtx->mapPageVtx[29 * 4 + 1].v.ob[1] =
-        pauseCtx->pagesYOrigin1 - (VREG(30) * 14) + 49;
+        pauseCtx->pagesYOrigin1 + 50 - (VREG(30) * 14) - 1;
     pauseCtx->mapPageVtx[29 * 4 + 2].v.ob[1] = pauseCtx->mapPageVtx[29 * 4 + 3].v.ob[1] =
         pauseCtx->mapPageVtx[29 * 4 + 0].v.ob[1] - 16;
-=======
-    pauseCtx->mapPageVtx[116].v.ob[1] = pauseCtx->mapPageVtx[117].v.ob[1] =
-        pauseCtx->pagesYOrigin1 + 50 - (VREG(30) * 14) - 1;
-    pauseCtx->mapPageVtx[118].v.ob[1] = pauseCtx->mapPageVtx[119].v.ob[1] = pauseCtx->mapPageVtx[116].v.ob[1] - 16;
->>>>>>> e2ed5568
 
     gDPLoadTextureBlock(POLY_OPA_DISP++, gDungeonMapLinkHeadTex, G_IM_FMT_RGBA, G_IM_SIZ_16b, 16, 16, 0,
                         G_TX_WRAP | G_TX_NOMIRROR, G_TX_WRAP | G_TX_NOMIRROR, G_TX_NOMASK, G_TX_NOMASK, G_TX_NOLOD,
