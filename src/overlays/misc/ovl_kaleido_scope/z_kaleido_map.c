--- conflicted
+++ resolved
@@ -288,17 +288,11 @@
     gDPPipeSync(POLY_OPA_DISP++);
     gDPSetPrimColor(POLY_OPA_DISP++, 0, 0, 255, 255, 255, pauseCtx->alpha);
 
-<<<<<<< HEAD
     // Quad PAGE_BG_QUADS + 14
     pauseCtx->mapPageVtx[29 * 4 + 0].v.ob[1] = pauseCtx->mapPageVtx[29 * 4 + 1].v.ob[1] =
-        pauseCtx->offsetY - (VREG(30) * 14) + 49;
+        pauseCtx->pagesYOrigin1 - (VREG(30) * 14) + 49;
     pauseCtx->mapPageVtx[29 * 4 + 2].v.ob[1] = pauseCtx->mapPageVtx[29 * 4 + 3].v.ob[1] =
         pauseCtx->mapPageVtx[29 * 4 + 0].v.ob[1] - 16;
-=======
-    pauseCtx->mapPageVtx[116].v.ob[1] = pauseCtx->mapPageVtx[117].v.ob[1] =
-        pauseCtx->pagesYOrigin1 - (VREG(30) * 14) + 49;
-    pauseCtx->mapPageVtx[118].v.ob[1] = pauseCtx->mapPageVtx[119].v.ob[1] = pauseCtx->mapPageVtx[116].v.ob[1] - 16;
->>>>>>> ebd2b8dd
 
     gDPLoadTextureBlock(POLY_OPA_DISP++, gDungeonMapLinkHeadTex, G_IM_FMT_RGBA, G_IM_SIZ_16b, 16, 16, 0,
                         G_TX_WRAP | G_TX_NOMIRROR, G_TX_WRAP | G_TX_NOMIRROR, G_TX_NOMASK, G_TX_NOMASK, G_TX_NOLOD,
@@ -308,18 +302,12 @@
 
     if (CHECK_DUNGEON_ITEM(DUNGEON_COMPASS, gSaveContext.mapIndex) &&
         (gMapData->skullFloorIconY[gSaveContext.mapIndex] != -99)) {
-<<<<<<< HEAD
 
         // Quad PAGE_BG_QUADS + 15
         pauseCtx->mapPageVtx[30 * 4 + 0].v.ob[1] = pauseCtx->mapPageVtx[30 * 4 + 1].v.ob[1] =
-            gMapData->skullFloorIconY[gSaveContext.mapIndex] + pauseCtx->offsetY;
+            gMapData->skullFloorIconY[gSaveContext.mapIndex] + pauseCtx->pagesYOrigin1;
         pauseCtx->mapPageVtx[30 * 4 + 2].v.ob[1] = pauseCtx->mapPageVtx[30 * 4 + 3].v.ob[1] =
             pauseCtx->mapPageVtx[30 * 4 + 0].v.ob[1] - 16;
-=======
-        pauseCtx->mapPageVtx[120].v.ob[1] = pauseCtx->mapPageVtx[121].v.ob[1] =
-            gMapData->skullFloorIconY[gSaveContext.mapIndex] + pauseCtx->pagesYOrigin1;
-        pauseCtx->mapPageVtx[122].v.ob[1] = pauseCtx->mapPageVtx[123].v.ob[1] = pauseCtx->mapPageVtx[120].v.ob[1] - 16;
->>>>>>> ebd2b8dd
 
         gDPLoadTextureBlock(POLY_OPA_DISP++, gDungeonMapSkullTex, G_IM_FMT_RGBA, G_IM_SIZ_16b, 16, 16, 0,
                             G_TX_WRAP | G_TX_NOMIRROR, G_TX_WRAP | G_TX_NOMIRROR, G_TX_NOMASK, G_TX_NOMASK, G_TX_NOLOD,
@@ -792,13 +780,8 @@
         pauseCtx->mapPageVtx[43 * 4 + 1].v.ob[0] = pauseCtx->mapPageVtx[43 * 4 + 3].v.ob[0] =
             pauseCtx->mapPageVtx[43 * 4 + 0].v.ob[0] + areaBoxWidths[((void)0, gSaveContext.worldMapArea)];
 
-<<<<<<< HEAD
         pauseCtx->mapPageVtx[43 * 4 + 0].v.ob[1] = pauseCtx->mapPageVtx[43 * 4 + 1].v.ob[1] =
-            areaBoxPosY[((void)0, gSaveContext.worldMapArea)] + pauseCtx->offsetY;
-=======
-        pauseCtx->mapPageVtx[172].v.ob[1] = pauseCtx->mapPageVtx[173].v.ob[1] =
             areaBoxPosY[((void)0, gSaveContext.worldMapArea)] + pauseCtx->pagesYOrigin1;
->>>>>>> ebd2b8dd
 
         pauseCtx->mapPageVtx[43 * 4 + 2].v.ob[1] = pauseCtx->mapPageVtx[43 * 4 + 3].v.ob[1] =
             pauseCtx->mapPageVtx[43 * 4 + 0].v.ob[1] - areaBoxHeights[((void)0, gSaveContext.worldMapArea)];
