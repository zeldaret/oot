#include "z_kaleido_scope.h"

static s16 sKaleidoPromptCursorAlphaVals[] = { 100, 255 };

void KaleidoScope_UpdatePrompt(PlayState* play) {
    PauseContext* pauseCtx = &play->pauseCtx;
    Input* input = &play->state.input[0];
    s8 stickAdjX = input->rel.stick_x;
    s16 step;

<<<<<<< HEAD
    if (((pauseCtx->state == PAUSE_STATE_SAVE_PROMPT) &&
         (pauseCtx->savePromptSubState == PAUSE_SAVE_PROMPT_STATE_WAIT_CHOICE)) ||
        (pauseCtx->state == PAUSE_STATE_14) || (pauseCtx->state == PAUSE_STATE_16)) {

        if ((pauseCtx->promptChoice == 0) && (relStickX >= 30)) {
=======
    if (((pauseCtx->state == 7) && (pauseCtx->unk_1EC == 1)) || (pauseCtx->state == 0xE) || (pauseCtx->state == 0x10)) {
        if ((pauseCtx->promptChoice == 0) && (stickAdjX >= 30)) {
>>>>>>> 1ab4e6ee
            Audio_PlaySfxGeneral(NA_SE_SY_CURSOR, &gSfxDefaultPos, 4, &gSfxDefaultFreqAndVolScale,
                                 &gSfxDefaultFreqAndVolScale, &gSfxDefaultReverb);
            pauseCtx->promptChoice = 4;
        } else if ((pauseCtx->promptChoice != 0) && (stickAdjX <= -30)) {
            Audio_PlaySfxGeneral(NA_SE_SY_CURSOR, &gSfxDefaultPos, 4, &gSfxDefaultFreqAndVolScale,
                                 &gSfxDefaultFreqAndVolScale, &gSfxDefaultReverb);
            pauseCtx->promptChoice = 0;
        }

        step = ABS(R_KALEIDO_PROMPT_CURSOR_ALPHA - sKaleidoPromptCursorAlphaVals[R_KALEIDO_PROMPT_CURSOR_ALPHA_STATE]) /
               R_KALEIDO_PROMPT_CURSOR_ALPHA_TIMER;
        if (R_KALEIDO_PROMPT_CURSOR_ALPHA >= sKaleidoPromptCursorAlphaVals[R_KALEIDO_PROMPT_CURSOR_ALPHA_STATE]) {
            R_KALEIDO_PROMPT_CURSOR_ALPHA -= step;
        } else {
            R_KALEIDO_PROMPT_CURSOR_ALPHA += step;
        }

        R_KALEIDO_PROMPT_CURSOR_ALPHA_TIMER--;
        if (R_KALEIDO_PROMPT_CURSOR_ALPHA_TIMER == 0) {
            R_KALEIDO_PROMPT_CURSOR_ALPHA = sKaleidoPromptCursorAlphaVals[R_KALEIDO_PROMPT_CURSOR_ALPHA_STATE];
            R_KALEIDO_PROMPT_CURSOR_ALPHA_TIMER =
                R_KALEIDO_PROMPT_CURSOR_ALPHA_TIMER_BASE + R_KALEIDO_PROMPT_CURSOR_ALPHA_STATE;
            R_KALEIDO_PROMPT_CURSOR_ALPHA_STATE ^= 1;
        }
    }
}<|MERGE_RESOLUTION|>--- conflicted
+++ resolved
@@ -8,16 +8,11 @@
     s8 stickAdjX = input->rel.stick_x;
     s16 step;
 
-<<<<<<< HEAD
     if (((pauseCtx->state == PAUSE_STATE_SAVE_PROMPT) &&
          (pauseCtx->savePromptSubState == PAUSE_SAVE_PROMPT_STATE_WAIT_CHOICE)) ||
         (pauseCtx->state == PAUSE_STATE_14) || (pauseCtx->state == PAUSE_STATE_16)) {
 
-        if ((pauseCtx->promptChoice == 0) && (relStickX >= 30)) {
-=======
-    if (((pauseCtx->state == 7) && (pauseCtx->unk_1EC == 1)) || (pauseCtx->state == 0xE) || (pauseCtx->state == 0x10)) {
         if ((pauseCtx->promptChoice == 0) && (stickAdjX >= 30)) {
->>>>>>> 1ab4e6ee
             Audio_PlaySfxGeneral(NA_SE_SY_CURSOR, &gSfxDefaultPos, 4, &gSfxDefaultFreqAndVolScale,
                                  &gSfxDefaultFreqAndVolScale, &gSfxDefaultReverb);
             pauseCtx->promptChoice = 4;
