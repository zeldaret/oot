#include "z_kaleido_scope.h"

#include "array_count.h"
#include "controller.h"
#include "gfx.h"
#include "printf.h"
#include "regs.h"
#include "sfx.h"
#include "ocarina.h"
#include "play_state.h"
#include "save.h"

#include "assets/textures/parameter_static/parameter_static.h"
#include "assets/textures/icon_item_static/icon_item_static.h"

#define SONG_MAX_LENGTH 8

#if !PLATFORM_GC
#define QUEST_OCARINA_BTN_A_COLOR_R 80
#define QUEST_OCARINA_BTN_A_COLOR_G 150
#define QUEST_OCARINA_BTN_A_COLOR_B 255
#else
#define QUEST_OCARINA_BTN_A_COLOR_R 80
#define QUEST_OCARINA_BTN_A_COLOR_G 255
#define QUEST_OCARINA_BTN_A_COLOR_B 150
#endif

void KaleidoScope_DrawQuestStatus(PlayState* play, GraphicsContext* gfxCtx) {
    static s16 sHpPrimColors[][4] = {
        { 255, 0, 0, 255 },
        { 255, 70, 0, 150 },
        { 255, 70, 0, 150 },
        { 255, 0, 0, 255 },
    };

    // Shining medallions
    static s16 sMedallionsEnvColors[6 + 6][3] = {
        // Target env color when sMedallionsEnvShineState == 0
        { 0, 0, 0 }, // QUEST_MEDALLION_FOREST
        { 0, 0, 0 }, // QUEST_MEDALLION_FIRE
        { 0, 0, 0 }, // QUEST_MEDALLION_WATER
        { 0, 0, 0 }, // QUEST_MEDALLION_SPIRIT
        { 0, 0, 0 }, // QUEST_MEDALLION_SHADOW
        { 0, 0, 0 }, // QUEST_MEDALLION_LIGHT

        // Target env color when sMedallionsEnvShineState == 2
        { 0, 60, 0 },   // QUEST_MEDALLION_FOREST
        { 90, 0, 0 },   // QUEST_MEDALLION_FIRE
        { 0, 40, 110 }, // QUEST_MEDALLION_WATER
        { 80, 40, 0 },  // QUEST_MEDALLION_SPIRIT
        { 70, 0, 90 },  // QUEST_MEDALLION_SHADOW
        { 90, 90, 0 },  // QUEST_MEDALLION_LIGHT
    };
    // Current (animated) env color for each medallion
    static s16 sMedallionsEnvRed[6] = { 255, 255, 255, 255, 255, 255 };
    static s16 sMedallionsEnvGreen[6] = { 255, 255, 255, 255, 255, 255 };
    static s16 sMedallionsEnvBlue[6] = { 150, 150, 150, 150, 150, 150 };
    static s16 sMedallionsEnvTimer = 20;
    static s16 sMedallionsEnvShineState = 0;

    static s16 sHpPrimRed = 0;
    static s16 sHpPrimGreen = 0;
    static s16 sHpPrimBlue = 0;
    static s16 sHpPrimAlpha = 0;
    static s16 sHpPrimTimer = 20;
    static s16 sHpPrimState = 0;

    static s16 sPlayedSongBtnsNum = 0;
    static s16 sPlaybackSongStartDelayTimer = 0;
    static u8 sPlayedSongBtns[SONG_MAX_LENGTH + 1] = { 0 };
    static void* sOcarinaBtnTextures[] = {
        gOcarinaBtnIconATex,      // OCARINA_BTN_A
        gOcarinaBtnIconCDownTex,  // OCARINA_BTN_C_DOWN
        gOcarinaBtnIconCRightTex, // OCARINA_BTN_C_RIGHT
        gOcarinaBtnIconCLeftTex,  // OCARINA_BTN_C_LEFT
        gOcarinaBtnIconCUpTex,    // OCARINA_BTN_C_UP
    };
    UNUSED static u16 D_8082A144[] = {
        0xFFCC, 0xFFCC, 0xFFCC, 0xFFCC, 0xFFCC,
    };
    static s16 sPlayedSongBtnsAlpha[SONG_MAX_LENGTH] = { 0 };
    static s32 sUnused1 = 0;

    static s16 sSongsPrimRed[] = {
        150, // QUEST_SONG_MINUET
        255, // QUEST_SONG_BOLERO
        100, // QUEST_SONG_SERENADE
        255, // QUEST_SONG_REQUIEM
        255, // QUEST_SONG_NOCTURNE
        255, // QUEST_SONG_PRELUDE
        255, // QUEST_SONG_LULLABY
        255, // QUEST_SONG_EPONA
        255, // QUEST_SONG_SARIA
        255, // QUEST_SONG_SUN
        255, // QUEST_SONG_TIME
        255, // QUEST_SONG_STORMS
    };
    static s16 sSongsPrimGreen[] = {
        255, // QUEST_SONG_MINUET
        80,  // QUEST_SONG_BOLERO
        150, // QUEST_SONG_SERENADE
        160, // QUEST_SONG_REQUIEM
        100, // QUEST_SONG_NOCTURNE
        240, // QUEST_SONG_PRELUDE
        255, // QUEST_SONG_LULLABY
        255, // QUEST_SONG_EPONA
        255, // QUEST_SONG_SARIA
        255, // QUEST_SONG_SUN
        255, // QUEST_SONG_TIME
        255, // QUEST_SONG_STORMS
    };
    static s16 sSongsPrimBlue[] = {
        100, // QUEST_SONG_MINUET
        40,  // QUEST_SONG_BOLERO
        255, // QUEST_SONG_SERENADE
        0,   // QUEST_SONG_REQUIEM
        255, // QUEST_SONG_NOCTURNE
        100, // QUEST_SONG_PRELUDE
        255, // QUEST_SONG_LULLABY
        255, // QUEST_SONG_EPONA
        255, // QUEST_SONG_SARIA
        255, // QUEST_SONG_SUN
        255, // QUEST_SONG_TIME
        255, // QUEST_SONG_STORMS
    };

    enum {
        /* -3 */ CURSOR_TO_LEFT = -3, // Cursor on the "scroll to left page" position
        /* -2 */ CURSOR_TO_RIGHT,     // Cursor on the "scroll to right page" position
        /* -1 */ CURSOR_NONE          // No position in that direction, cursor stays where it is
    };
    // Each {up, down, left, right} entry defines where the cursor can move next
    static s8 sCursorPointLinks[][4] = {
        /* QUEST_MEDALLION_FOREST */
        { QUEST_MEDALLION_LIGHT, QUEST_MEDALLION_FIRE, QUEST_MEDALLION_LIGHT, CURSOR_TO_RIGHT },
        /* QUEST_MEDALLION_FIRE */
        { QUEST_MEDALLION_FOREST, QUEST_MEDALLION_WATER, QUEST_MEDALLION_WATER, CURSOR_TO_RIGHT },
        /* QUEST_MEDALLION_WATER */ { CURSOR_NONE, QUEST_GORON_RUBY, QUEST_MEDALLION_SPIRIT, QUEST_MEDALLION_FIRE },
        /* QUEST_MEDALLION_SPIRIT */
        { QUEST_MEDALLION_SHADOW, QUEST_MEDALLION_WATER, QUEST_SONG_STORMS, QUEST_MEDALLION_WATER },
        /* QUEST_MEDALLION_SHADOW */
        { QUEST_MEDALLION_LIGHT, QUEST_MEDALLION_SPIRIT, QUEST_HEART_PIECE, QUEST_MEDALLION_LIGHT },
        /* QUEST_MEDALLION_LIGHT */ { CURSOR_NONE, CURSOR_NONE, QUEST_MEDALLION_SHADOW, QUEST_MEDALLION_FOREST },
        /* QUEST_SONG_MINUET */ { QUEST_SONG_LULLABY, CURSOR_NONE, CURSOR_TO_LEFT, QUEST_SONG_BOLERO },
        /* QUEST_SONG_BOLERO */ { QUEST_SONG_EPONA, CURSOR_NONE, QUEST_SONG_MINUET, QUEST_SONG_SERENADE },
        /* QUEST_SONG_SERENADE */ { QUEST_SONG_SARIA, CURSOR_NONE, QUEST_SONG_BOLERO, QUEST_SONG_REQUIEM },
        /* QUEST_SONG_REQUIEM */ { QUEST_SONG_SUN, CURSOR_NONE, QUEST_SONG_SERENADE, QUEST_SONG_NOCTURNE },
        /* QUEST_SONG_NOCTURNE */ { QUEST_SONG_TIME, CURSOR_NONE, QUEST_SONG_REQUIEM, QUEST_SONG_PRELUDE },
        /* QUEST_SONG_PRELUDE */ { QUEST_SONG_STORMS, CURSOR_NONE, QUEST_SONG_NOCTURNE, QUEST_KOKIRI_EMERALD },
        /* QUEST_SONG_LULLABY */ { QUEST_SKULL_TOKEN, QUEST_SONG_MINUET, CURSOR_TO_LEFT, QUEST_SONG_EPONA },
        /* QUEST_SONG_EPONA */ { QUEST_SKULL_TOKEN, QUEST_SONG_BOLERO, QUEST_SONG_LULLABY, QUEST_SONG_SARIA },
        /* QUEST_SONG_SARIA */ { QUEST_SKULL_TOKEN, QUEST_SONG_SERENADE, QUEST_SONG_EPONA, QUEST_SONG_SUN },
        /* QUEST_SONG_SUN */ { QUEST_HEART_PIECE, QUEST_SONG_REQUIEM, QUEST_SONG_SARIA, QUEST_SONG_TIME },
        /* QUEST_SONG_TIME */ { QUEST_HEART_PIECE, QUEST_SONG_NOCTURNE, QUEST_SONG_SUN, QUEST_SONG_STORMS },
        /* QUEST_SONG_STORMS */ { QUEST_HEART_PIECE, QUEST_SONG_PRELUDE, QUEST_SONG_TIME, QUEST_MEDALLION_SPIRIT },
        /* QUEST_KOKIRI_EMERALD */ { QUEST_MEDALLION_WATER, CURSOR_NONE, QUEST_SONG_PRELUDE, QUEST_GORON_RUBY },
        /* QUEST_GORON_RUBY */ { QUEST_MEDALLION_WATER, CURSOR_NONE, QUEST_KOKIRI_EMERALD, QUEST_ZORA_SAPPHIRE },
        /* QUEST_ZORA_SAPPHIRE */ { QUEST_MEDALLION_WATER, CURSOR_NONE, QUEST_GORON_RUBY, CURSOR_TO_RIGHT },
        /* QUEST_STONE_OF_AGONY */ { CURSOR_NONE, QUEST_SKULL_TOKEN, CURSOR_TO_LEFT, QUEST_GERUDOS_CARD },
        /* QUEST_GERUDOS_CARD */ { CURSOR_NONE, QUEST_SKULL_TOKEN, QUEST_STONE_OF_AGONY, QUEST_HEART_PIECE },
        /* QUEST_SKULL_TOKEN */ { QUEST_STONE_OF_AGONY, QUEST_SONG_LULLABY, CURSOR_TO_LEFT, QUEST_HEART_PIECE },
        /* QUEST_HEART_PIECE */ { CURSOR_NONE, QUEST_SONG_TIME, QUEST_GERUDOS_CARD, QUEST_MEDALLION_SHADOW },
    };
    static s32 sUnused2 = 0;

    PauseContext* pauseCtx = &play->pauseCtx;
    Input* input = &play->state.input[0];
<<<<<<< HEAD
    s16 sp226;
    s16 sp224;
    s16 sp222;
    s16 sp220;
    s16 phi_s0;
    s16 phi_s3;
    s16 sp21A;
    s16 sp218;
    s16 sp216;
    STACK_PAD(s16);
    s16 phi_v1;
    STACK_PAD(s16);
=======
    s16 stepRed;
    s16 stepGreen;
    s16 stepBlue;
    s16 stepAlpha;
    s16 nextCursorPoint;
    s16 prevCursorPoint;
    s16 bufI;
    s16 j;
    s16 cursor;
    s16 i;
    s16 targetColorIndex;
    s16 pad2;
>>>>>>> ed02a9db
    s16 cursorItem;
    s16 gsTokenDigits[3];

    OPEN_DISPS(gfxCtx, "../z_kaleido_collect.c", 248);

    if ((((u32)pauseCtx->mainState == PAUSE_MAIN_STATE_IDLE) || (pauseCtx->mainState == PAUSE_MAIN_STATE_SONG_PROMPT) ||
         (pauseCtx->mainState == PAUSE_MAIN_STATE_IDLE_CURSOR_ON_SONG)) &&
        (pauseCtx->pageIndex == PAUSE_QUEST)) {

        pauseCtx->cursorColorSet = 0;

        if (pauseCtx->cursorSpecialPos == 0) {
            pauseCtx->nameColorSet = 0;

            if ((pauseCtx->state != PAUSE_STATE_MAIN) || ((pauseCtx->stickAdjX == 0) && (pauseCtx->stickAdjY == 0))) {
                // No cursor movement
                cursor = pauseCtx->cursorSlot[PAUSE_QUEST];
            } else {
                // Move cursor based on stick input

                prevCursorPoint = pauseCtx->cursorPoint[PAUSE_QUEST];

                if (pauseCtx->stickAdjX < -30) {
                    // Move cursor left
                    nextCursorPoint = sCursorPointLinks[prevCursorPoint][2];
                    if (nextCursorPoint == CURSOR_TO_LEFT) {
                        KaleidoScope_MoveCursorToSpecialPos(play, PAUSE_CURSOR_PAGE_LEFT);
                        pauseCtx->mainState = PAUSE_MAIN_STATE_IDLE;
                    } else {
                        while (nextCursorPoint >= 0) {
                            if ((s16)KaleidoScope_UpdateQuestStatusPoint(pauseCtx, nextCursorPoint)) {
                                break;
                            }
                            nextCursorPoint = sCursorPointLinks[nextCursorPoint][2];
                        }
                    }
                } else if (pauseCtx->stickAdjX > 30) {
                    // Move cursor right
                    nextCursorPoint = sCursorPointLinks[prevCursorPoint][3];
                    if (nextCursorPoint == CURSOR_TO_RIGHT) {
                        KaleidoScope_MoveCursorToSpecialPos(play, PAUSE_CURSOR_PAGE_RIGHT);
                        pauseCtx->mainState = PAUSE_MAIN_STATE_IDLE;
                    } else {
                        while (nextCursorPoint >= 0) {
                            if ((s16)KaleidoScope_UpdateQuestStatusPoint(pauseCtx, nextCursorPoint)) {
                                break;
                            }
                            nextCursorPoint = sCursorPointLinks[nextCursorPoint][3];
                        }
                    }
                }

                if (pauseCtx->stickAdjY < -30) {
                    // Move cursor down
                    nextCursorPoint = sCursorPointLinks[prevCursorPoint][1];
                    while (nextCursorPoint >= 0) {
                        if ((s16)KaleidoScope_UpdateQuestStatusPoint(pauseCtx, nextCursorPoint)) {
                            break;
                        }
                        nextCursorPoint = sCursorPointLinks[nextCursorPoint][1];
                    }
                } else if (pauseCtx->stickAdjY > 30) {
                    // Move cursor up
                    nextCursorPoint = sCursorPointLinks[prevCursorPoint][0];
                    while (nextCursorPoint >= 0) {
                        if ((s16)KaleidoScope_UpdateQuestStatusPoint(pauseCtx, nextCursorPoint)) {
                            break;
                        }
                        nextCursorPoint = sCursorPointLinks[nextCursorPoint][0];
                    }
                }

                // if the cursor point changed
                if (pauseCtx->cursorPoint[PAUSE_QUEST] != prevCursorPoint) {
                    pauseCtx->mainState = PAUSE_MAIN_STATE_IDLE;
                    Audio_PlaySfxGeneral(NA_SE_SY_CURSOR, &gSfxDefaultPos, 4, &gSfxDefaultFreqAndVolScale,
                                         &gSfxDefaultFreqAndVolScale, &gSfxDefaultReverb);
                }

                // Update cursor item and slot

                if (pauseCtx->cursorPoint[PAUSE_QUEST] != QUEST_HEART_PIECE) {
                    if (CHECK_QUEST_ITEM(pauseCtx->cursorPoint[PAUSE_QUEST])) {
                        if (pauseCtx->cursorPoint[PAUSE_QUEST] < QUEST_SONG_MINUET) {
                            cursorItem =
                                ITEM_MEDALLION_FOREST - QUEST_MEDALLION_FOREST + pauseCtx->cursorPoint[PAUSE_QUEST];
                            PRINTF("000 ccc=%d\n", cursorItem);
                        } else if (pauseCtx->cursorPoint[PAUSE_QUEST] < QUEST_KOKIRI_EMERALD) {
                            cursorItem = ITEM_SONG_MINUET - QUEST_SONG_MINUET + pauseCtx->cursorPoint[PAUSE_QUEST];
                            PRINTF("111 ccc=%d\n", cursorItem);
                        } else {
                            cursorItem =
                                ITEM_KOKIRI_EMERALD - QUEST_KOKIRI_EMERALD + pauseCtx->cursorPoint[PAUSE_QUEST];
                            PRINTF("222 ccc=%d (%d, %d, %d)\n", cursorItem, pauseCtx->cursorPoint[PAUSE_QUEST],
                                   QUEST_KOKIRI_EMERALD, ITEM_KOKIRI_EMERALD);
                        }
                    } else {
                        cursorItem = PAUSE_ITEM_NONE;
                        PRINTF("999 ccc=%d (%d,  %d)\n", PAUSE_ITEM_NONE, pauseCtx->cursorPoint[PAUSE_QUEST], 0x18);
                    }
                } else {
                    if ((gSaveContext.save.info.inventory.questItems & 0xF0000000) != 0) {
                        cursorItem = ITEM_HEART_CONTAINER;
                    } else {
                        cursorItem = PAUSE_ITEM_NONE;
                    }
                    PRINTF("888 ccc=%d (%d,  %d,  %x)\n", cursorItem, pauseCtx->cursorPoint[PAUSE_QUEST],
                           ITEM_HEART_CONTAINER, gSaveContext.save.info.inventory.questItems & 0xF0000000);
                }

                cursor = pauseCtx->cursorPoint[PAUSE_QUEST];
                pauseCtx->cursorItem[pauseCtx->pageIndex] = cursorItem;
                pauseCtx->cursorSlot[pauseCtx->pageIndex] = cursor;
            }

            KaleidoScope_SetCursorPos(pauseCtx, cursor * 4, pauseCtx->questVtx);

            if ((pauseCtx->state == PAUSE_STATE_MAIN) && (pauseCtx->mainState == PAUSE_MAIN_STATE_IDLE) &&
                (pauseCtx->cursorSpecialPos == 0)) {
                if ((cursor >= QUEST_SONG_MINUET) && (cursor < QUEST_KOKIRI_EMERALD)) {
                    if (CHECK_QUEST_ITEM(pauseCtx->cursorPoint[PAUSE_QUEST])) {
                        cursor = pauseCtx->cursorSlot[PAUSE_QUEST];
                        pauseCtx->ocarinaSongIdx = gOcarinaSongItemMap[cursor - QUEST_SONG_MINUET];
                        sPlaybackSongStartDelayTimer = 10;

                        for (i = 0; i < SONG_MAX_LENGTH; i++) {
                            sPlayedSongBtns[i] = OCARINA_BTN_INVALID;
                            sPlayedSongBtnsAlpha[i] = 0;
                        }
                        sPlayedSongBtnsNum = 0;

                        AudioOcarina_SetInstrument(OCARINA_INSTRUMENT_DEFAULT);
                        AudioOcarina_Start((1 << pauseCtx->ocarinaSongIdx) + 0x8000);
                        pauseCtx->ocarinaStaff = AudioOcarina_GetPlaybackStaff();
                        pauseCtx->ocarinaStaff->pos = 0;
                        pauseCtx->ocarinaStaff->state = 0xFF;

                        R_PAUSE_SONG_OCA_BTN_Y(OCARINA_BTN_A) = -62;
                        R_PAUSE_SONG_OCA_BTN_Y(OCARINA_BTN_C_DOWN) = -56;
                        R_PAUSE_SONG_OCA_BTN_Y(OCARINA_BTN_C_RIGHT) = -49;
                        R_PAUSE_SONG_OCA_BTN_Y(OCARINA_BTN_C_LEFT) = -46;
                        R_PAUSE_SONG_OCA_BTN_Y(OCARINA_BTN_C_UP) = -41;

                        pauseCtx->mainState = PAUSE_MAIN_STATE_IDLE_CURSOR_ON_SONG;

                        AudioOcarina_SetInstrument(OCARINA_INSTRUMENT_OFF);
                    }
                }
            } else if (pauseCtx->mainState == PAUSE_MAIN_STATE_SONG_PROMPT) {
                // Abort having the player play the song if the stick is moved
                if ((pauseCtx->stickAdjX != 0) || (pauseCtx->stickAdjY != 0)) {
                    pauseCtx->mainState = PAUSE_MAIN_STATE_IDLE;

                    AudioOcarina_SetInstrument(OCARINA_INSTRUMENT_OFF);
                }
            } else if (pauseCtx->mainState == PAUSE_MAIN_STATE_IDLE_CURSOR_ON_SONG) {
                if (CHECK_BTN_ALL(input->press.button, BTN_A) && (cursor >= QUEST_SONG_MINUET) &&
                    (cursor < QUEST_KOKIRI_EMERALD)) {

                    pauseCtx->mainState = PAUSE_MAIN_STATE_SONG_PLAYBACK_START;

                    sPlaybackSongStartDelayTimer = 10;
                }
            }
        } else if (pauseCtx->cursorSpecialPos == PAUSE_CURSOR_PAGE_LEFT) {
            if (pauseCtx->stickAdjX > 30) {
                // Move cursor right from the "scroll to left page" position

                pauseCtx->cursorPoint[PAUSE_QUEST] = QUEST_STONE_OF_AGONY;
                pauseCtx->nameDisplayTimer = 0;
                pauseCtx->cursorSpecialPos = 0;

                cursor = pauseCtx->cursorPoint[PAUSE_QUEST];
                KaleidoScope_SetCursorPos(pauseCtx, cursor * 4, pauseCtx->questVtx);
                Audio_PlaySfxGeneral(NA_SE_SY_CURSOR, &gSfxDefaultPos, 4, &gSfxDefaultFreqAndVolScale,
                                     &gSfxDefaultFreqAndVolScale, &gSfxDefaultReverb);

                if (CHECK_QUEST_ITEM(pauseCtx->cursorPoint[PAUSE_QUEST])) {
                    cursorItem = ITEM_STONE_OF_AGONY - QUEST_STONE_OF_AGONY + pauseCtx->cursorPoint[PAUSE_QUEST];
                } else {
                    cursorItem = PAUSE_ITEM_NONE;
                }
                cursor = pauseCtx->cursorPoint[PAUSE_QUEST];
                pauseCtx->cursorItem[pauseCtx->pageIndex] = cursorItem;
                pauseCtx->cursorSlot[pauseCtx->pageIndex] = cursor;
            }
        } else { // cursorSpecialPos == PAUSE_CURSOR_PAGE_RIGHT
            if (pauseCtx->stickAdjX < -30) {
                // Move cursor left from the "scroll to right page" position

                pauseCtx->cursorPoint[PAUSE_QUEST] = QUEST_MEDALLION_FOREST;
                pauseCtx->nameDisplayTimer = 0;
                pauseCtx->cursorSpecialPos = 0;

                cursor = pauseCtx->cursorPoint[PAUSE_QUEST];
                KaleidoScope_SetCursorPos(pauseCtx, cursor * 4, pauseCtx->questVtx);
                Audio_PlaySfxGeneral(NA_SE_SY_CURSOR, &gSfxDefaultPos, 4, &gSfxDefaultFreqAndVolScale,
                                     &gSfxDefaultFreqAndVolScale, &gSfxDefaultReverb);

                if (CHECK_QUEST_ITEM(pauseCtx->cursorPoint[PAUSE_QUEST])) {
                    // Only the first if may be reached, as QUEST_MEDALLION_FOREST is set above
                    if (pauseCtx->cursorPoint[PAUSE_QUEST] < QUEST_SONG_MINUET) {
                        cursorItem =
                            ITEM_MEDALLION_FOREST - QUEST_MEDALLION_FOREST + pauseCtx->cursorPoint[PAUSE_QUEST];
                    } else if (pauseCtx->cursorPoint[PAUSE_QUEST] < QUEST_SONG_LULLABY) {
                        // this would result in the wrong item
                        cursorItem = ITEM_SCALE_GOLDEN - QUEST_SONG_MINUET + pauseCtx->cursorPoint[PAUSE_QUEST];
                    } else {
                        // this would result in the wrong item
                        cursorItem = ITEM_DUNGEON_COMPASS - QUEST_SONG_LULLABY + pauseCtx->cursorPoint[PAUSE_QUEST];
                    }
                } else {
                    cursorItem = PAUSE_ITEM_NONE;
                }
                cursor = pauseCtx->cursorPoint[PAUSE_QUEST];
                pauseCtx->cursorItem[pauseCtx->pageIndex] = cursorItem;
                pauseCtx->cursorSlot[pauseCtx->pageIndex] = cursor;
            }
        }

    } else if (pauseCtx->mainState == PAUSE_MAIN_STATE_SONG_PLAYBACK_START) {
        // After a short delay, start playing the selected song back to the player

        pauseCtx->cursorColorSet = 8;

        if (--sPlaybackSongStartDelayTimer == 0) {
            for (i = 0; i < SONG_MAX_LENGTH; i++) {
                sPlayedSongBtns[i] = OCARINA_BTN_INVALID;
                sPlayedSongBtnsAlpha[i] = 0;
            }
            sPlayedSongBtnsNum = 0;

            R_PAUSE_SONG_OCA_BTN_Y(OCARINA_BTN_A) = -62;
            R_PAUSE_SONG_OCA_BTN_Y(OCARINA_BTN_C_DOWN) = -56;
            R_PAUSE_SONG_OCA_BTN_Y(OCARINA_BTN_C_RIGHT) = -49;
            R_PAUSE_SONG_OCA_BTN_Y(OCARINA_BTN_C_LEFT) = -46;
            R_PAUSE_SONG_OCA_BTN_Y(OCARINA_BTN_C_UP) = -41;

            cursor = pauseCtx->cursorSlot[PAUSE_QUEST];
            AudioOcarina_SetInstrument(OCARINA_INSTRUMENT_DEFAULT);
            AudioOcarina_SetInstrument(OCARINA_INSTRUMENT_DEFAULT);
            pauseCtx->ocarinaSongIdx = gOcarinaSongItemMap[cursor - QUEST_SONG_MINUET];
            AudioOcarina_SetPlaybackSong(pauseCtx->ocarinaSongIdx + 1, 1);

            pauseCtx->mainState = PAUSE_MAIN_STATE_SONG_PLAYBACK;

            pauseCtx->ocarinaStaff = AudioOcarina_GetPlaybackStaff();
            pauseCtx->ocarinaStaff->pos = 0;

            cursor = pauseCtx->cursorSlot[PAUSE_QUEST];
            KaleidoScope_SetCursorPos(pauseCtx, cursor * 4, pauseCtx->questVtx);
        }
    } else {
        cursor = pauseCtx->cursorSlot[PAUSE_QUEST];
        KaleidoScope_SetCursorPos(pauseCtx, cursor * 4, pauseCtx->questVtx);
    }

    // Draw medallions
    // QUEST_MEDALLION_FOREST to QUEST_MEDALLION_LIGHT

    gDPPipeSync(POLY_OPA_DISP++);
    gDPSetPrimColor(POLY_OPA_DISP++, 0, 0, 255, 255, 255, pauseCtx->alpha);
    gDPSetCombineLERP(POLY_OPA_DISP++, PRIMITIVE, ENVIRONMENT, TEXEL0, ENVIRONMENT, TEXEL0, 0, PRIMITIVE, 0, PRIMITIVE,
                      ENVIRONMENT, TEXEL0, ENVIRONMENT, TEXEL0, 0, PRIMITIVE, 0);

    sMedallionsEnvTimer--;

    for (j = 0, bufI = 0; j < QUEST_SONG_MINUET - QUEST_MEDALLION_FOREST; j++, bufI += 4) {
        if ((sMedallionsEnvShineState != 1) && (sMedallionsEnvShineState != 3)) {
            targetColorIndex = (sMedallionsEnvShineState != 0) ? j + 6 : j;

            if (sMedallionsEnvTimer != 0) {
                stepRed = ABS(sMedallionsEnvRed[j] - sMedallionsEnvColors[targetColorIndex][0]) / sMedallionsEnvTimer;
                stepGreen =
                    ABS(sMedallionsEnvGreen[j] - sMedallionsEnvColors[targetColorIndex][1]) / sMedallionsEnvTimer;
                stepBlue = ABS(sMedallionsEnvBlue[j] - sMedallionsEnvColors[targetColorIndex][2]) / sMedallionsEnvTimer;
                if (sMedallionsEnvRed[j] >= sMedallionsEnvColors[targetColorIndex][0]) {
                    sMedallionsEnvRed[j] -= stepRed;
                } else {
                    sMedallionsEnvRed[j] += stepRed;
                }
                if (sMedallionsEnvGreen[j] >= sMedallionsEnvColors[targetColorIndex][1]) {
                    sMedallionsEnvGreen[j] -= stepGreen;
                } else {
                    sMedallionsEnvGreen[j] += stepGreen;
                }
                if (sMedallionsEnvBlue[j] >= sMedallionsEnvColors[targetColorIndex][2]) {
                    sMedallionsEnvBlue[j] -= stepBlue;
                } else {
                    sMedallionsEnvBlue[j] += stepBlue;
                }
            } else {
                sMedallionsEnvRed[j] = sMedallionsEnvColors[targetColorIndex][0];
                sMedallionsEnvGreen[j] = sMedallionsEnvColors[targetColorIndex][1];
                sMedallionsEnvBlue[j] = sMedallionsEnvColors[targetColorIndex][2];
            }
        }

        if (CHECK_QUEST_ITEM(QUEST_MEDALLION_FOREST + j)) {
            gDPPipeSync(POLY_OPA_DISP++);
            gDPSetPrimColor(POLY_OPA_DISP++, 0, 0, 255, 255, 255, pauseCtx->alpha);
            gDPSetEnvColor(POLY_OPA_DISP++, sMedallionsEnvRed[j], sMedallionsEnvGreen[j], sMedallionsEnvBlue[j], 0);
            gSPVertex(POLY_OPA_DISP++, &pauseCtx->questVtx[bufI], 4, 0);

            KaleidoScope_DrawQuadTextureRGBA32(gfxCtx, gItemIcons[ITEM_MEDALLION_FOREST + j], QUEST_ICON_WIDTH,
                                               QUEST_ICON_HEIGHT, 0);
        }
    }

    if (sMedallionsEnvTimer == 0) {
        sMedallionsEnvTimer = R_PAUSE_QUEST_MEDALLION_SHINE_TIME(sMedallionsEnvShineState);
        if (++sMedallionsEnvShineState >= 4) {
            sMedallionsEnvShineState = 0;
        }
    }

    // Draw songs
    // QUEST_SONG_MINUET to QUEST_SONG_STORMS

    gDPPipeSync(POLY_OPA_DISP++);
    gDPSetPrimColor(POLY_OPA_DISP++, 0, 0, 255, 255, 255, pauseCtx->alpha);
    gDPSetEnvColor(POLY_OPA_DISP++, 0, 0, 0, 255);

    gDPLoadTextureBlock(POLY_OPA_DISP++, gSongNoteTex, G_IM_FMT_IA, G_IM_SIZ_8b, gSongNoteTex_WIDTH,
                        gSongNoteTex_HEIGHT, 0, G_TX_NOMIRROR | G_TX_WRAP, G_TX_NOMIRROR | G_TX_WRAP, G_TX_NOMASK,
                        G_TX_NOMASK, G_TX_NOLOD, G_TX_NOLOD);

    for (j = 0; j < QUEST_KOKIRI_EMERALD - QUEST_SONG_MINUET; j++, bufI += 4) {
        if (CHECK_QUEST_ITEM(QUEST_SONG_MINUET + j)) {
            if ((QUEST_SONG_MINUET + j) == cursor) {
                pauseCtx->questVtx[bufI + 0].v.ob[0] = pauseCtx->questVtx[bufI + 2].v.ob[0] =
                    pauseCtx->questVtx[bufI + 0].v.ob[0] - 2;

                pauseCtx->questVtx[bufI + 1].v.ob[0] = pauseCtx->questVtx[bufI + 3].v.ob[0] =
                    pauseCtx->questVtx[bufI + 1].v.ob[0] + 4;

                pauseCtx->questVtx[bufI + 0].v.ob[1] = pauseCtx->questVtx[bufI + 1].v.ob[1] =
                    pauseCtx->questVtx[bufI + 0].v.ob[1] + 2;

                pauseCtx->questVtx[bufI + 2].v.ob[1] = pauseCtx->questVtx[bufI + 3].v.ob[1] =
                    pauseCtx->questVtx[bufI + 2].v.ob[1] - 4;
            }

            gDPSetPrimColor(POLY_OPA_DISP++, 0, 0, sSongsPrimRed[j], sSongsPrimGreen[j], sSongsPrimBlue[j],
                            pauseCtx->alpha);
            gSPVertex(POLY_OPA_DISP++, &pauseCtx->questVtx[bufI], 4, 0);
            gSP1Quadrangle(POLY_OPA_DISP++, 0, 2, 3, 1, 0);
        }
    }

    // Draw spiritual stones
    // QUEST_KOKIRI_EMERALD, QUEST_GORON_RUBY, QUEST_ZORA_SAPPHIRE

    gDPPipeSync(POLY_OPA_DISP++);
    gDPSetPrimColor(POLY_OPA_DISP++, 0, 0, 255, 255, 255, pauseCtx->alpha);
    gDPSetEnvColor(POLY_OPA_DISP++, 0, 0, 0, 255);

    for (j = 0; j < QUEST_STONE_OF_AGONY - QUEST_KOKIRI_EMERALD; j++, bufI += 4) {
        if (CHECK_QUEST_ITEM(QUEST_KOKIRI_EMERALD + j)) {
            gSPVertex(POLY_OPA_DISP++, &pauseCtx->questVtx[bufI], 4, 0);
            KaleidoScope_DrawQuadTextureRGBA32(gfxCtx, gItemIcons[ITEM_KOKIRI_EMERALD + j], QUEST_ICON_WIDTH,
                                               QUEST_ICON_HEIGHT, 0);
        }
    }

    // Draw QUEST_STONE_OF_AGONY, QUEST_GERUDOS_CARD, QUEST_SKULL_TOKEN

    gDPPipeSync(POLY_OPA_DISP++);
    gDPSetPrimColor(POLY_OPA_DISP++, 0, 0, 255, 255, 255, pauseCtx->alpha);

    for (j = 0; j < QUEST_HEART_PIECE - QUEST_STONE_OF_AGONY; j++, bufI += 4) {
        if (CHECK_QUEST_ITEM(QUEST_STONE_OF_AGONY + j)) {
            gSPVertex(POLY_OPA_DISP++, &pauseCtx->questVtx[bufI], 4, 0);
            gDPSetPrimColor(POLY_OPA_DISP++, 0, 0, 255, 255, 255, pauseCtx->alpha);
            KaleidoScope_DrawQuadTextureRGBA32(gfxCtx, gItemIcons[ITEM_STONE_OF_AGONY + j], QUEST_ICON_WIDTH,
                                               QUEST_ICON_HEIGHT, 0);
        }
    }

    // Draw heart pieces
    // QUEST_HEART_PIECE

    stepRed = ABS(sHpPrimRed - sHpPrimColors[sHpPrimState][0]) / sHpPrimTimer;
    stepGreen = ABS(sHpPrimGreen - sHpPrimColors[sHpPrimState][1]) / sHpPrimTimer;
    stepBlue = ABS(sHpPrimBlue - sHpPrimColors[sHpPrimState][2]) / sHpPrimTimer;
    stepAlpha = ABS(sHpPrimAlpha - sHpPrimColors[sHpPrimState][3]) / sHpPrimTimer;
    if (sHpPrimRed >= sHpPrimColors[sHpPrimState][0]) {
        sHpPrimRed -= stepRed;
    } else {
        sHpPrimRed += stepRed;
    }
    if (sHpPrimGreen >= sHpPrimColors[sHpPrimState][1]) {
        sHpPrimGreen -= stepGreen;
    } else {
        sHpPrimGreen += stepGreen;
    }
    if (sHpPrimBlue >= sHpPrimColors[sHpPrimState][2]) {
        sHpPrimBlue -= stepBlue;
    } else {
        sHpPrimBlue += stepBlue;
    }
    if (sHpPrimAlpha >= sHpPrimColors[sHpPrimState][3]) {
        sHpPrimAlpha -= stepAlpha;
    } else {
        sHpPrimAlpha += stepAlpha;
    }

    if (--sHpPrimTimer == 0) {
        sHpPrimRed = sHpPrimColors[sHpPrimState][0];
        sHpPrimGreen = sHpPrimColors[sHpPrimState][1];
        sHpPrimBlue = sHpPrimColors[sHpPrimState][2];
        sHpPrimAlpha = sHpPrimColors[sHpPrimState][3];
        sHpPrimTimer = ZREG(24 + sHpPrimState);
        if (++sHpPrimState >= ARRAY_COUNT(sHpPrimColors)) {
            sHpPrimState = 0;
        }
    }

    if ((gSaveContext.save.info.inventory.questItems >> QUEST_HEART_PIECE_COUNT) != 0) {
        gDPPipeSync(POLY_OPA_DISP++);
        gDPSetCombineLERP(POLY_OPA_DISP++, PRIMITIVE, ENVIRONMENT, TEXEL0, ENVIRONMENT, TEXEL0, 0, PRIMITIVE, 0,
                          PRIMITIVE, ENVIRONMENT, TEXEL0, ENVIRONMENT, TEXEL0, 0, PRIMITIVE, 0);

        if ((pauseCtx->state == PAUSE_STATE_OPENING_1) || (pauseCtx->state == PAUSE_STATE_CLOSING)) {
            gDPSetPrimColor(POLY_OPA_DISP++, 0, 0, sHpPrimColors[0][0], sHpPrimColors[0][1], sHpPrimColors[0][2],
                            pauseCtx->alpha);
        } else {
            gDPSetPrimColor(POLY_OPA_DISP++, 0, 0, sHpPrimRed, sHpPrimGreen, sHpPrimBlue, sHpPrimAlpha);
        }

        gDPSetEnvColor(POLY_OPA_DISP++, 0, 0, 0, 255);
        gSPVertex(POLY_OPA_DISP++, &pauseCtx->questVtx[bufI], 4, 0);

        POLY_OPA_DISP = KaleidoScope_QuadTextureIA8(
            POLY_OPA_DISP,
            gItemIcons[ITEM_HEART_PIECE_2 - 1 +
                       (((gSaveContext.save.info.inventory.questItems & 0xF0000000) & 0xF0000000) >>
                        QUEST_HEART_PIECE_COUNT)],
            48, 48, 0);
    }

    //

    if (pauseCtx->state == PAUSE_STATE_MAIN) {
        bufI += (QUEST_QUAD_SONG_NOTE_A1 - QUEST_HEART_PIECE) * 4;

        gDPPipeSync(POLY_OPA_DISP++);
        gDPSetCombineMode(POLY_OPA_DISP++, G_CC_MODULATEIA_PRIM, G_CC_MODULATEIA_PRIM);

        // Update cursor color
        if ((pauseCtx->cursorSpecialPos == 0) && (cursor >= QUEST_SONG_MINUET) && (cursor < QUEST_KOKIRI_EMERALD)) {
            if ((pauseCtx->mainState < PAUSE_MAIN_STATE_3) || (pauseCtx->mainState == PAUSE_MAIN_STATE_SONG_PROMPT) ||
                (pauseCtx->mainState == PAUSE_MAIN_STATE_IDLE_CURSOR_ON_SONG)) {
                if (pauseCtx->cursorItem[pauseCtx->pageIndex] != PAUSE_ITEM_NONE) {
                    pauseCtx->cursorColorSet = 8;
                    if ((pauseCtx->mainState >= PAUSE_MAIN_STATE_SONG_PLAYBACK) &&
                        (pauseCtx->mainState <= PAUSE_MAIN_STATE_SONG_PROMPT_DONE)) {
                        pauseCtx->cursorColorSet = 0;
                    }
                }
            }
        }

        if (pauseCtx->mainState == PAUSE_MAIN_STATE_SONG_PLAYBACK) {
            // Draw ocarina buttons as the song playback progresses
            // QUEST_QUAD_SONG_NOTE_A1 to QUEST_QUAD_SONG_NOTE_A8

            pauseCtx->ocarinaStaff = AudioOcarina_GetPlaybackStaff();

            if (pauseCtx->ocarinaStaff->pos != 0) {
                if (sPlayedSongBtnsNum == (pauseCtx->ocarinaStaff->pos - 1)) {
                    sPlayedSongBtnsNum++;
                    sPlayedSongBtns[pauseCtx->ocarinaStaff->pos - 1] = pauseCtx->ocarinaStaff->buttonIndex;
                }

                for (j = 0, i = 0; j < SONG_MAX_LENGTH; j++, i += 4, bufI += 4) {
                    if (sPlayedSongBtns[j] == OCARINA_BTN_INVALID) {
                        break;
                    }

                    if (sPlayedSongBtnsAlpha[j] != 255) {
                        sPlayedSongBtnsAlpha[j] += R_OCARINA_BUTTONS_APPEAR_ALPHA_STEP;
                        if (sPlayedSongBtnsAlpha[j] >= 255) {
                            sPlayedSongBtnsAlpha[j] = 255;
                        }
                    }

                    pauseCtx->questVtx[bufI + 0].v.ob[1] = pauseCtx->questVtx[bufI + 1].v.ob[1] =
                        R_PAUSE_SONG_OCA_BTN_Y(sPlayedSongBtns[j]);

                    pauseCtx->questVtx[bufI + 2].v.ob[1] = pauseCtx->questVtx[bufI + 3].v.ob[1] =
                        pauseCtx->questVtx[bufI + 0].v.ob[1] - 12;

                    gDPPipeSync(POLY_OPA_DISP++);

                    if (sPlayedSongBtns[j] == OCARINA_BTN_A) {
                        gDPSetPrimColor(POLY_OPA_DISP++, 0, 0, QUEST_OCARINA_BTN_A_COLOR_R, QUEST_OCARINA_BTN_A_COLOR_G,
                                        QUEST_OCARINA_BTN_A_COLOR_B, sPlayedSongBtnsAlpha[j]);
                    } else {
                        gDPSetPrimColor(POLY_OPA_DISP++, 0, 0, 255, 255, 50, sPlayedSongBtnsAlpha[j]);
                    }

                    gDPSetEnvColor(POLY_OPA_DISP++, 10, 10, 10, 0);
                    gSPVertex(POLY_OPA_DISP++, &pauseCtx->questVtx[bufI], 4, 0);

                    gDPLoadTextureBlock(POLY_OPA_DISP++, sOcarinaBtnTextures[sPlayedSongBtns[j]], G_IM_FMT_IA,
                                        G_IM_SIZ_8b, 16, 16, 0, G_TX_NOMIRROR | G_TX_WRAP, G_TX_NOMIRROR | G_TX_WRAP,
                                        G_TX_NOMASK, G_TX_NOMASK, G_TX_NOLOD, G_TX_NOLOD);

                    gSP1Quadrangle(POLY_OPA_DISP++, 0, 2, 3, 1, 0);
                }
            }
        } else if (((pauseCtx->mainState >= PAUSE_MAIN_STATE_SONG_PROMPT_INIT) &&
                    (pauseCtx->mainState <= PAUSE_MAIN_STATE_SONG_PROMPT_DONE)) ||
                   (pauseCtx->mainState == PAUSE_MAIN_STATE_IDLE_CURSOR_ON_SONG)) {
            // Draw the buttons for playing a song
            // QUEST_QUAD_SONG_NOTE_A1 to QUEST_QUAD_SONG_NOTE_A8

            // temps reused, fake?
            stepGreen = pauseCtx->ocarinaSongIdx;
            stepRed = gOcarinaSongButtons[stepGreen].numButtons;

            j = bufI;

            for (i = 0; i < stepRed; i++, bufI += 4) {
                pauseCtx->questVtx[bufI + 0].v.ob[1] = pauseCtx->questVtx[bufI + 1].v.ob[1] =
                    R_PAUSE_SONG_OCA_BTN_Y(gOcarinaSongButtons[stepGreen].buttonsIndex[i]);

                pauseCtx->questVtx[bufI + 2].v.ob[1] = pauseCtx->questVtx[bufI + 3].v.ob[1] =
                    pauseCtx->questVtx[bufI + 0].v.ob[1] - 12;

                gDPPipeSync(POLY_OPA_DISP++);

                if (pauseCtx->mainState == PAUSE_MAIN_STATE_IDLE_CURSOR_ON_SONG) {
                    if (gOcarinaSongButtons[stepGreen].buttonsIndex[i] == OCARINA_BTN_A) {
                        gDPSetPrimColor(POLY_OPA_DISP++, 0, 0, QUEST_OCARINA_BTN_A_COLOR_R, QUEST_OCARINA_BTN_A_COLOR_G,
                                        QUEST_OCARINA_BTN_A_COLOR_B, 200);
                    } else {
                        gDPSetPrimColor(POLY_OPA_DISP++, 0, 0, 255, 255, 50, 200);
                    }
                } else {
                    // Gray out buttons during the player playing the song
                    gDPSetPrimColor(POLY_OPA_DISP++, 0, 0, 150, 150, 150, 150);
                }

                gDPSetEnvColor(POLY_OPA_DISP++, 10, 10, 10, 0);

                gSPVertex(POLY_OPA_DISP++, &pauseCtx->questVtx[bufI], 4, 0);

                gDPLoadTextureBlock(POLY_OPA_DISP++,
                                    sOcarinaBtnTextures[gOcarinaSongButtons[stepGreen].buttonsIndex[i]], G_IM_FMT_IA,
                                    G_IM_SIZ_8b, 16, 16, 0, G_TX_NOMIRROR | G_TX_WRAP, G_TX_NOMIRROR | G_TX_WRAP,
                                    G_TX_NOMASK, G_TX_NOMASK, G_TX_NOLOD, G_TX_NOLOD);

                gSP1Quadrangle(POLY_OPA_DISP++, 0, 2, 3, 1, 0);
            }

            if (pauseCtx->mainState != PAUSE_MAIN_STATE_IDLE_CURSOR_ON_SONG) {
                // Draw the buttons colored as the player plays the song
                // QUEST_QUAD_SONG_NOTE_B1 to QUEST_QUAD_SONG_NOTE_B8

                pauseCtx->ocarinaStaff = AudioOcarina_GetPlayingStaff();

                if (pauseCtx->ocarinaStaff->pos != 0) {
                    if (sPlayedSongBtnsNum == (pauseCtx->ocarinaStaff->pos - 1)) {
                        if ((pauseCtx->ocarinaStaff->buttonIndex >= OCARINA_BTN_A) &&
                            (pauseCtx->ocarinaStaff->buttonIndex <= OCARINA_BTN_C_UP)) {
                            sPlayedSongBtns[pauseCtx->ocarinaStaff->pos - 1] = pauseCtx->ocarinaStaff->buttonIndex;
                            sPlayedSongBtns[pauseCtx->ocarinaStaff->pos] = OCARINA_BTN_INVALID;
                            sPlayedSongBtnsNum++;
                        }
                    }
                }

                bufI = j + ((QUEST_QUAD_SONG_NOTE_B1 - QUEST_QUAD_SONG_NOTE_A1) * 4);

                for (i = 0; i < SONG_MAX_LENGTH; i++, bufI += 4) {
                    if (sPlayedSongBtns[i] == OCARINA_BTN_INVALID) {
                        continue;
                    }

                    if (sPlayedSongBtnsAlpha[i] != 255) {
                        sPlayedSongBtnsAlpha[i] += R_OCARINA_BUTTONS_APPEAR_ALPHA_STEP;
                        if (sPlayedSongBtnsAlpha[i] >= 255) {
                            sPlayedSongBtnsAlpha[i] = 255;
                        }
                    }

                    pauseCtx->questVtx[bufI + 0].v.ob[1] = pauseCtx->questVtx[bufI + 1].v.ob[1] =
                        R_PAUSE_SONG_OCA_BTN_Y(sPlayedSongBtns[i]);

                    pauseCtx->questVtx[bufI + 2].v.ob[1] = pauseCtx->questVtx[bufI + 3].v.ob[1] =
                        pauseCtx->questVtx[bufI + 0].v.ob[1] - 12;

                    gDPPipeSync(POLY_OPA_DISP++);

                    if (sPlayedSongBtns[i] == OCARINA_BTN_A) {
                        gDPSetPrimColor(POLY_OPA_DISP++, 0, 0, QUEST_OCARINA_BTN_A_COLOR_R, QUEST_OCARINA_BTN_A_COLOR_G,
                                        QUEST_OCARINA_BTN_A_COLOR_B, sPlayedSongBtnsAlpha[i]);
                    } else {
                        gDPSetPrimColor(POLY_OPA_DISP++, 0, 0, 255, 255, 50, sPlayedSongBtnsAlpha[i]);
                    }

                    gDPSetEnvColor(POLY_OPA_DISP++, 10, 10, 10, 0);

                    gSPVertex(POLY_OPA_DISP++, &pauseCtx->questVtx[bufI], 4, 0);

                    gDPLoadTextureBlock(POLY_OPA_DISP++, sOcarinaBtnTextures[sPlayedSongBtns[i]], G_IM_FMT_IA,
                                        G_IM_SIZ_8b, 16, 16, 0, G_TX_NOMIRROR | G_TX_WRAP, G_TX_NOMIRROR | G_TX_WRAP,
                                        G_TX_NOMASK, G_TX_NOMASK, G_TX_NOLOD, G_TX_NOLOD);

                    gSP1Quadrangle(POLY_OPA_DISP++, 0, 2, 3, 1, 0);
                }

                if (pauseCtx->mainState == PAUSE_MAIN_STATE_SONG_PROMPT_INIT) {
                    for (i = 0; i < SONG_MAX_LENGTH; i++) {
                        sPlayedSongBtns[i] = OCARINA_BTN_INVALID;
                        sPlayedSongBtnsAlpha[i] = 0;
                    }
                    sPlayedSongBtnsNum = 0;

                    AudioOcarina_SetInstrument(OCARINA_INSTRUMENT_DEFAULT);
                    AudioOcarina_Start((1 << pauseCtx->ocarinaSongIdx) + 0x8000);
                    pauseCtx->ocarinaStaff = AudioOcarina_GetPlaybackStaff();
                    pauseCtx->ocarinaStaff->pos = 0;
                    pauseCtx->ocarinaStaff->state = 0xFE;

                    pauseCtx->mainState = PAUSE_MAIN_STATE_SONG_PROMPT;
                }
            }
        }
    }

    // Draw amount of gold skulltula tokens
    // QUEST_QUAD_SKULL_TOKENS_DIGIT1_SHADOW to QUEST_QUAD_SKULL_TOKENS_DIGIT3

    if (CHECK_QUEST_ITEM(QUEST_SKULL_TOKEN)) {
        gDPPipeSync(POLY_OPA_DISP++);
        gDPSetCombineLERP(POLY_OPA_DISP++, PRIMITIVE, ENVIRONMENT, TEXEL0, ENVIRONMENT, TEXEL0, 0, PRIMITIVE, 0,
                          PRIMITIVE, ENVIRONMENT, TEXEL0, ENVIRONMENT, TEXEL0, 0, PRIMITIVE, 0);
        gDPSetEnvColor(POLY_OPA_DISP++, 0, 0, 0, 0);

        gsTokenDigits[0] = gsTokenDigits[1] = 0;
        gsTokenDigits[2] = gSaveContext.save.info.inventory.gsTokens;

        while (gsTokenDigits[2] >= 100) {
            gsTokenDigits[0]++;
            gsTokenDigits[2] -= 100;
        }

        while (gsTokenDigits[2] >= 10) {
            gsTokenDigits[1]++;
            gsTokenDigits[2] -= 10;
        }

        gSPVertex(POLY_OPA_DISP++, &pauseCtx->questVtx[QUEST_QUAD_SKULL_TOKENS_DIGIT1_SHADOW * 4], 6 * 4, 0);

        for (i = 0, j = 0; i < 2; i++) {
            if (i == 0) {
                // Text shadow
                gDPSetPrimColor(POLY_OPA_DISP++, 0, 0, 0, 0, 0, pauseCtx->alpha);
            } else {
                // Text color
                if (gSaveContext.save.info.inventory.gsTokens == 100) {
                    gDPSetPrimColor(POLY_OPA_DISP++, 0, 0, 200, 50, 50, pauseCtx->alpha);
                } else {
                    gDPSetPrimColor(POLY_OPA_DISP++, 0, 0, 255, 255, 255, pauseCtx->alpha);
                }
            }

            // Variable reused as a flag indicating all digits onwards should be displayed
            cursorItem = false;

            for (bufI = 0; bufI < 3; bufI++, j += 4) {
                if ((bufI >= 2) || (gsTokenDigits[bufI] != 0) || cursorItem) {
                    gDPLoadTextureBlock(POLY_OPA_DISP++, ((u8*)gCounterDigit0Tex + (8 * 16 * gsTokenDigits[bufI])),
                                        G_IM_FMT_I, G_IM_SIZ_8b, 8, 16, 0, G_TX_NOMIRROR | G_TX_WRAP,
                                        G_TX_NOMIRROR | G_TX_WRAP, G_TX_NOMASK, G_TX_NOMASK, G_TX_NOLOD, G_TX_NOLOD);

                    gSP1Quadrangle(POLY_OPA_DISP++, j, j + 2, j + 3, j + 1, 0);

                    cursorItem = true;
                }
            }
        }
    }

    CLOSE_DISPS(gfxCtx, "../z_kaleido_collect.c", 863);
}

s32 KaleidoScope_UpdateQuestStatusPoint(PauseContext* pauseCtx, s32 point) {
    pauseCtx->cursorPoint[PAUSE_QUEST] = point;

    return true;
}<|MERGE_RESOLUTION|>--- conflicted
+++ resolved
@@ -1,6 +1,7 @@
 #include "z_kaleido_scope.h"
 
 #include "array_count.h"
+#include "attributes.h"
 #include "controller.h"
 #include "gfx.h"
 #include "printf.h"
@@ -9,6 +10,7 @@
 #include "ocarina.h"
 #include "play_state.h"
 #include "save.h"
+#include "stack_pad.h"
 
 #include "assets/textures/parameter_static/parameter_static.h"
 #include "assets/textures/icon_item_static/icon_item_static.h"
@@ -79,7 +81,7 @@
         0xFFCC, 0xFFCC, 0xFFCC, 0xFFCC, 0xFFCC,
     };
     static s16 sPlayedSongBtnsAlpha[SONG_MAX_LENGTH] = { 0 };
-    static s32 sUnused1 = 0;
+    UNUSED static s32 sUnused1 = 0;
 
     static s16 sSongsPrimRed[] = {
         150, // QUEST_SONG_MINUET
@@ -161,24 +163,10 @@
         /* QUEST_SKULL_TOKEN */ { QUEST_STONE_OF_AGONY, QUEST_SONG_LULLABY, CURSOR_TO_LEFT, QUEST_HEART_PIECE },
         /* QUEST_HEART_PIECE */ { CURSOR_NONE, QUEST_SONG_TIME, QUEST_GERUDOS_CARD, QUEST_MEDALLION_SHADOW },
     };
-    static s32 sUnused2 = 0;
+    UNUSED static s32 sUnused2 = 0;
 
     PauseContext* pauseCtx = &play->pauseCtx;
     Input* input = &play->state.input[0];
-<<<<<<< HEAD
-    s16 sp226;
-    s16 sp224;
-    s16 sp222;
-    s16 sp220;
-    s16 phi_s0;
-    s16 phi_s3;
-    s16 sp21A;
-    s16 sp218;
-    s16 sp216;
-    STACK_PAD(s16);
-    s16 phi_v1;
-    STACK_PAD(s16);
-=======
     s16 stepRed;
     s16 stepGreen;
     s16 stepBlue;
@@ -190,8 +178,7 @@
     s16 cursor;
     s16 i;
     s16 targetColorIndex;
-    s16 pad2;
->>>>>>> ed02a9db
+    STACK_PAD(s16);
     s16 cursorItem;
     s16 gsTokenDigits[3];
 
