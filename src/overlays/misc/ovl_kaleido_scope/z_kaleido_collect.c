--- conflicted
+++ resolved
@@ -29,7 +29,6 @@
         { 70, 0, 90 },  // QUEST_MEDALLION_SHADOW
         { 90, 90, 0 },  // QUEST_MEDALLION_LIGHT
     };
-<<<<<<< HEAD
     // Current (animated) env color for each medallion
     static s16 sMedEnvRed[6] = { 255, 255, 255, 255, 255, 255 };
     static s16 sMedEnvGreen[6] = { 255, 255, 255, 255, 255, 255 };
@@ -49,19 +48,11 @@
     static u8 sPlayedSongBtns[SONG_MAX_LENGTH] = { 0 };
     static s32 sUnused1 = 0;
     static void* sOcarinaBtnTextures[] = {
-        gOcarinaATex,      // OCARINA_BTN_A
-        gOcarinaCDownTex,  // OCARINA_BTN_C_DOWN
-        gOcarinaCRightTex, // OCARINA_BTN_C_RIGHT
-        gOcarinaCLeftTex,  // OCARINA_BTN_C_LEFT
-        gOcarinaCUpTex,    // OCARINA_BTN_C_UP
-=======
-    static void* D_8082A130[] = {
         gOcarinaBtnIconATex,      // OCARINA_BTN_A
         gOcarinaBtnIconCDownTex,  // OCARINA_BTN_C_DOWN
         gOcarinaBtnIconCRightTex, // OCARINA_BTN_C_RIGHT
         gOcarinaBtnIconCLeftTex,  // OCARINA_BTN_C_LEFT
         gOcarinaBtnIconCUpTex,    // OCARINA_BTN_C_UP
->>>>>>> aa48c66e
     };
     static u16 D_8082A144[] = {
         0xFFCC, 0xFFCC, 0xFFCC, 0xFFCC, 0xFFCC,
@@ -481,12 +472,8 @@
             gDPSetEnvColor(POLY_OPA_DISP++, sMedEnvRed[j], sMedEnvGreen[j], sMedEnvBlue[j], 0);
             gSPVertex(POLY_OPA_DISP++, &pauseCtx->questVtx[bufI], 4, 0);
 
-<<<<<<< HEAD
-            KaleidoScope_DrawQuadTextureRGBA32(gfxCtx, gItemIcons[ITEM_MEDALLION_FOREST + j], 24, 24, 0);
-=======
-            KaleidoScope_DrawQuadTextureRGBA32(gfxCtx, gItemIcons[ITEM_MEDALLION_FOREST + sp218], QUEST_ICON_WIDTH,
+            KaleidoScope_DrawQuadTextureRGBA32(gfxCtx, gItemIcons[ITEM_MEDALLION_FOREST + j], QUEST_ICON_WIDTH,
                                                QUEST_ICON_HEIGHT, 0);
->>>>>>> aa48c66e
         }
     }
 
@@ -539,18 +526,11 @@
     gDPSetPrimColor(POLY_OPA_DISP++, 0, 0, 255, 255, 255, pauseCtx->alpha);
     gDPSetEnvColor(POLY_OPA_DISP++, 0, 0, 0, 255);
 
-<<<<<<< HEAD
     for (j = 0; j < QUEST_STONE_OF_AGONY - QUEST_KOKIRI_EMERALD; j++, bufI += 4) {
         if (CHECK_QUEST_ITEM(QUEST_KOKIRI_EMERALD + j)) {
             gSPVertex(POLY_OPA_DISP++, &pauseCtx->questVtx[bufI], 4, 0);
-            KaleidoScope_DrawQuadTextureRGBA32(gfxCtx, gItemIcons[ITEM_KOKIRI_EMERALD + j], 24, 24, 0);
-=======
-    for (sp218 = 0; sp218 < 3; sp218++, sp21A += 4) {
-        if (CHECK_QUEST_ITEM(QUEST_KOKIRI_EMERALD + sp218)) {
-            gSPVertex(POLY_OPA_DISP++, &pauseCtx->questVtx[sp21A], 4, 0);
-            KaleidoScope_DrawQuadTextureRGBA32(gfxCtx, gItemIcons[ITEM_KOKIRI_EMERALD + sp218], QUEST_ICON_WIDTH,
+            KaleidoScope_DrawQuadTextureRGBA32(gfxCtx, gItemIcons[ITEM_KOKIRI_EMERALD + j], QUEST_ICON_WIDTH,
                                                QUEST_ICON_HEIGHT, 0);
->>>>>>> aa48c66e
         }
     }
 
@@ -563,12 +543,8 @@
         if (CHECK_QUEST_ITEM(QUEST_STONE_OF_AGONY + j)) {
             gSPVertex(POLY_OPA_DISP++, &pauseCtx->questVtx[bufI], 4, 0);
             gDPSetPrimColor(POLY_OPA_DISP++, 0, 0, 255, 255, 255, pauseCtx->alpha);
-<<<<<<< HEAD
-            KaleidoScope_DrawQuadTextureRGBA32(gfxCtx, gItemIcons[ITEM_STONE_OF_AGONY + j], 24, 24, 0);
-=======
-            KaleidoScope_DrawQuadTextureRGBA32(gfxCtx, gItemIcons[ITEM_STONE_OF_AGONY + sp218], QUEST_ICON_WIDTH,
+            KaleidoScope_DrawQuadTextureRGBA32(gfxCtx, gItemIcons[ITEM_STONE_OF_AGONY + j], QUEST_ICON_WIDTH,
                                                QUEST_ICON_HEIGHT, 0);
->>>>>>> aa48c66e
         }
     }
 
