--- conflicted
+++ resolved
@@ -2,9 +2,8 @@
 #include "assets/textures/parameter_static/parameter_static.h"
 #include "assets/textures/icon_item_static/icon_item_static.h"
 
-<<<<<<< HEAD
 #define SONG_MAX_LENGTH 8
-=======
+
 #if PLATFORM_N64
 #define KALEIDO_COLOR_COLLECT_UNK_R 80
 #define KALEIDO_COLOR_COLLECT_UNK_G 150
@@ -14,7 +13,6 @@
 #define KALEIDO_COLOR_COLLECT_UNK_G 255
 #define KALEIDO_COLOR_COLLECT_UNK_B 150
 #endif
->>>>>>> 3fe7d041
 
 void KaleidoScope_DrawQuestStatus(PlayState* play, GraphicsContext* gfxCtx) {
     static s16 sHpPrimColors[][4] = {
@@ -156,7 +154,6 @@
 
     PauseContext* pauseCtx = &play->pauseCtx;
     Input* input = &play->state.input[0];
-<<<<<<< HEAD
     s16 stepRed;
     s16 stepGreen;
     s16 stepBlue;
@@ -168,19 +165,6 @@
     s16 cursor;
     s16 pad1;
     s16 targetColorIndex;
-=======
-    s16 sp226;
-    s16 sp224;
-    s16 sp222;
-    s16 sp220;
-    s16 phi_s0;
-    s16 phi_s3;
-    s16 sp21A;
-    s16 sp218;
-    s16 sp216;
-    s16 phi_s7;
-    s16 phi_v1;
->>>>>>> 3fe7d041
     s16 pad2;
     s16 cursorItem;
     s16 gsTokensDigits[3];
@@ -314,15 +298,9 @@
 
                         sPlaybackSongStartDelayTimer = 10;
 
-<<<<<<< HEAD
                         for (i = 0; i < SONG_MAX_LENGTH; i++) {
                             sPlayedSongBtns[i] = OCARINA_BTN_INVALID;
                             sPlayedSongBtnsAlpha[i] = 0;
-=======
-                        for (phi_s7 = 0; phi_s7 < 8; phi_s7++) {
-                            D_8082A124[phi_s7] = 0xFF;
-                            D_8082A150[phi_s7] = 0;
->>>>>>> 3fe7d041
                         }
                         sPlayedSongBtnsNum = 0;
 
@@ -422,15 +400,7 @@
     } else if (pauseCtx->mainState == PAUSE_MAIN_STATE_SONG_PLAYBACK_START) {
         // After a short delay, start playing the selected song back to the player
 
-<<<<<<< HEAD
         pauseCtx->cursorColorSet = 8;
-=======
-            if (--D_8082A120 == 0) {
-                for (phi_s7 = 0; phi_s7 < 8; phi_s7++) {
-                    D_8082A124[phi_s7] = 0xFF;
-                    D_8082A150[phi_s7] = 0;
-                }
->>>>>>> 3fe7d041
 
         if (--sPlaybackSongStartDelayTimer == 0) {
             for (i = 0; i < SONG_MAX_LENGTH; i++) {
@@ -686,13 +656,8 @@
                     sPlayedSongBtns[pauseCtx->ocarinaStaff->pos - 1] = pauseCtx->ocarinaStaff->buttonIndex;
                 }
 
-<<<<<<< HEAD
                 for (j = 0, i = 0; j < SONG_MAX_LENGTH; j++, i += 4, bufI += 4) {
                     if (sPlayedSongBtns[j] == OCARINA_BTN_INVALID) {
-=======
-                for (sp218 = 0, phi_s7 = 0; sp218 < 8; sp218++, phi_s7 += 4, sp21A += 4) {
-                    if (D_8082A124[sp218] == 0xFF) {
->>>>>>> 3fe7d041
                         break;
                     }
 
@@ -711,14 +676,9 @@
 
                     gDPPipeSync(POLY_OPA_DISP++);
 
-<<<<<<< HEAD
                     if (sPlayedSongBtns[j] == OCARINA_BTN_A) {
-                        gDPSetPrimColor(POLY_OPA_DISP++, 0, 0, 80, 255, 150, sPlayedSongBtnsAlpha[j]);
-=======
-                    if (D_8082A124[sp218] == 0) {
                         gDPSetPrimColor(POLY_OPA_DISP++, 0, 0, KALEIDO_COLOR_COLLECT_UNK_R, KALEIDO_COLOR_COLLECT_UNK_G,
-                                        KALEIDO_COLOR_COLLECT_UNK_B, D_8082A150[sp218]);
->>>>>>> 3fe7d041
+                                        KALEIDO_COLOR_COLLECT_UNK_B, sPlayedSongBtnsAlpha[j]);
                     } else {
                         gDPSetPrimColor(POLY_OPA_DISP++, 0, 0, 255, 255, 50, sPlayedSongBtnsAlpha[j]);
                     }
@@ -745,13 +705,7 @@
             stepGreen = pauseCtx->ocarinaSongIdx;
             stepRed = gOcarinaSongButtons[stepGreen].numButtons;
 
-<<<<<<< HEAD
             j = bufI;
-=======
-            for (sp218 = sp21A, phi_s7 = 0; phi_s7 < sp226; phi_s7++, sp21A += 4) {
-                pauseCtx->questVtx[sp21A + 0].v.ob[1] = pauseCtx->questVtx[sp21A + 1].v.ob[1] =
-                    VREG(21 + gOcarinaSongButtons[sp224].buttonsIndex[phi_s7]);
->>>>>>> 3fe7d041
 
             for (i = 0; i < stepRed; i++, bufI += 4) {
                 pauseCtx->questVtx[bufI + 0].v.ob[1] = pauseCtx->questVtx[bufI + 1].v.ob[1] =
@@ -762,16 +716,10 @@
 
                 gDPPipeSync(POLY_OPA_DISP++);
 
-<<<<<<< HEAD
                 if (pauseCtx->mainState == PAUSE_MAIN_STATE_IDLE_CURSOR_ON_SONG) {
                     if (gOcarinaSongButtons[stepGreen].buttonsIndex[i] == OCARINA_BTN_A) {
-                        gDPSetPrimColor(POLY_OPA_DISP++, 0, 0, 80, 255, 150, 200);
-=======
-                if (pauseCtx->mainState == PAUSE_MAIN_STATE_8) {
-                    if (gOcarinaSongButtons[sp224].buttonsIndex[phi_s7] == OCARINA_BTN_A) {
                         gDPSetPrimColor(POLY_OPA_DISP++, 0, 0, KALEIDO_COLOR_COLLECT_UNK_R, KALEIDO_COLOR_COLLECT_UNK_G,
                                         KALEIDO_COLOR_COLLECT_UNK_B, 200);
->>>>>>> 3fe7d041
                     } else {
                         gDPSetPrimColor(POLY_OPA_DISP++, 0, 0, 255, 255, 50, 200);
                     }
@@ -784,16 +732,10 @@
 
                 gSPVertex(POLY_OPA_DISP++, &pauseCtx->questVtx[bufI], 4, 0);
 
-<<<<<<< HEAD
                 gDPLoadTextureBlock(POLY_OPA_DISP++,
                                     sOcarinaBtnTextures[gOcarinaSongButtons[stepGreen].buttonsIndex[i]], G_IM_FMT_IA,
                                     G_IM_SIZ_8b, 16, 16, 0, G_TX_NOMIRROR | G_TX_WRAP, G_TX_NOMIRROR | G_TX_WRAP,
                                     G_TX_NOMASK, G_TX_NOMASK, G_TX_NOLOD, G_TX_NOLOD);
-=======
-                gDPLoadTextureBlock(POLY_OPA_DISP++, D_8082A130[gOcarinaSongButtons[sp224].buttonsIndex[phi_s7]],
-                                    G_IM_FMT_IA, G_IM_SIZ_8b, 16, 16, 0, G_TX_NOMIRROR | G_TX_WRAP,
-                                    G_TX_NOMIRROR | G_TX_WRAP, G_TX_NOMASK, G_TX_NOMASK, G_TX_NOLOD, G_TX_NOLOD);
->>>>>>> 3fe7d041
 
                 gSP1Quadrangle(POLY_OPA_DISP++, 0, 2, 3, 1, 0);
             }
@@ -815,7 +757,6 @@
                     }
                 }
 
-<<<<<<< HEAD
                 bufI = j + ((QUAD_QUEST_SONG_NOTE_B1 - QUAD_QUEST_SONG_NOTE_A1) * 4);
 
                 for (i = 0; i < SONG_MAX_LENGTH; i++, bufI += 4) {
@@ -829,23 +770,6 @@
                             sPlayedSongBtnsAlpha[i] = 255;
                         }
                     }
-=======
-                sp21A = sp218 + 32;
-                phi_s7 = 0;
-                for (; phi_s7 < 8; phi_s7++, sp21A += 4) {
-                    if (D_8082A124[phi_s7] == 0xFF) {
-                        continue;
-                    }
-
-                    if (D_8082A150[phi_s7] != 255) {
-                        D_8082A150[phi_s7] += VREG(50);
-                        if (D_8082A150[phi_s7] >= 255) {
-                            D_8082A150[phi_s7] = 255;
-                        }
-                    }
-                    pauseCtx->questVtx[sp21A + 0].v.ob[1] = pauseCtx->questVtx[sp21A + 1].v.ob[1] =
-                        VREG(21 + D_8082A124[phi_s7]);
->>>>>>> 3fe7d041
 
                     pauseCtx->questVtx[bufI + 0].v.ob[1] = pauseCtx->questVtx[bufI + 1].v.ob[1] =
                         R_PAUSE_SONG_OCA_BTN_Y(sPlayedSongBtns[i]);
@@ -855,48 +779,28 @@
 
                     gDPPipeSync(POLY_OPA_DISP++);
 
-<<<<<<< HEAD
                     if (sPlayedSongBtns[i] == OCARINA_BTN_A) {
-                        gDPSetPrimColor(POLY_OPA_DISP++, 0, 0, 80, 255, 150, sPlayedSongBtnsAlpha[i]);
+                        gDPSetPrimColor(POLY_OPA_DISP++, 0, 0, KALEIDO_COLOR_COLLECT_UNK_R, KALEIDO_COLOR_COLLECT_UNK_G,
+                                        KALEIDO_COLOR_COLLECT_UNK_B, sPlayedSongBtnsAlpha[i]);
                     } else {
                         gDPSetPrimColor(POLY_OPA_DISP++, 0, 0, 255, 255, 50, sPlayedSongBtnsAlpha[i]);
-=======
-                    if (D_8082A124[phi_s7] == 0) {
-                        gDPSetPrimColor(POLY_OPA_DISP++, 0, 0, KALEIDO_COLOR_COLLECT_UNK_R, KALEIDO_COLOR_COLLECT_UNK_G,
-                                        KALEIDO_COLOR_COLLECT_UNK_B, D_8082A150[phi_s7]);
-                    } else {
-                        gDPSetPrimColor(POLY_OPA_DISP++, 0, 0, 255, 255, 50, D_8082A150[phi_s7]);
->>>>>>> 3fe7d041
                     }
 
                     gDPSetEnvColor(POLY_OPA_DISP++, 10, 10, 10, 0);
 
                     gSPVertex(POLY_OPA_DISP++, &pauseCtx->questVtx[bufI], 4, 0);
 
-<<<<<<< HEAD
                     gDPLoadTextureBlock(POLY_OPA_DISP++, sOcarinaBtnTextures[sPlayedSongBtns[i]], G_IM_FMT_IA,
                                         G_IM_SIZ_8b, 16, 16, 0, G_TX_NOMIRROR | G_TX_WRAP, G_TX_NOMIRROR | G_TX_WRAP,
                                         G_TX_NOMASK, G_TX_NOMASK, G_TX_NOLOD, G_TX_NOLOD);
-=======
-                    gDPLoadTextureBlock(POLY_OPA_DISP++, D_8082A130[D_8082A124[phi_s7]], G_IM_FMT_IA, G_IM_SIZ_8b, 16,
-                                        16, 0, G_TX_NOMIRROR | G_TX_WRAP, G_TX_NOMIRROR | G_TX_WRAP, G_TX_NOMASK,
-                                        G_TX_NOMASK, G_TX_NOLOD, G_TX_NOLOD);
->>>>>>> 3fe7d041
 
                     gSP1Quadrangle(POLY_OPA_DISP++, 0, 2, 3, 1, 0);
                 }
 
-<<<<<<< HEAD
                 if (pauseCtx->mainState == PAUSE_MAIN_STATE_SONG_PROMPT_INIT) {
                     for (i = 0; i < SONG_MAX_LENGTH; i++) {
                         sPlayedSongBtns[i] = OCARINA_BTN_INVALID;
                         sPlayedSongBtnsAlpha[i] = 0;
-=======
-                if (pauseCtx->mainState == PAUSE_MAIN_STATE_4) {
-                    for (phi_s7 = 0; phi_s7 < 8; phi_s7++) {
-                        D_8082A124[phi_s7] = 0xFF;
-                        D_8082A150[phi_s7] = 0;
->>>>>>> 3fe7d041
                     }
                     sPlayedSongBtnsNum = 0;
 
@@ -936,14 +840,9 @@
 
         gSPVertex(POLY_OPA_DISP++, &pauseCtx->questVtx[QUAD_QUEST_SKULL_TOKENS_DIGIT1_SHADOW * 4], 6 * 4, 0);
 
-<<<<<<< HEAD
         for (i = 0, j = 0; i < 2; i++) {
             if (i == 0) {
                 // Text shadow
-=======
-        for (phi_s7 = 0, sp218 = 0, sp21A = 0; phi_s7 < 2; phi_s7++) {
-            if (phi_s7 == 0) {
->>>>>>> 3fe7d041
                 gDPSetPrimColor(POLY_OPA_DISP++, 0, 0, 0, 0, 0, pauseCtx->alpha);
             } else {
                 // Text color
