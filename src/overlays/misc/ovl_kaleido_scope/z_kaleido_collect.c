#include "z_kaleido_scope.h"
#include "assets/textures/parameter_static/parameter_static.h"
#include "assets/textures/icon_item_static/icon_item_static.h"

#define SONG_MAX_LENGTH 8

#if !PLATFORM_GC
#define KALEIDO_COLOR_COLLECT_UNK_R 80
#define KALEIDO_COLOR_COLLECT_UNK_G 150
#define KALEIDO_COLOR_COLLECT_UNK_B 255
#else
#define KALEIDO_COLOR_COLLECT_UNK_R 80
#define KALEIDO_COLOR_COLLECT_UNK_G 255
#define KALEIDO_COLOR_COLLECT_UNK_B 150
#endif

// FIXME this branch breaks this function matching on ntsc-1.2
void KaleidoScope_DrawQuestStatus(PlayState* play, GraphicsContext* gfxCtx) {
    static s16 sHpPrimColors[][4] = {
        { 255, 0, 0, 255 },
        { 255, 70, 0, 150 },
        { 255, 70, 0, 150 },
        { 255, 0, 0, 255 },
    };

    // Shining medallions
<<<<<<< HEAD
    static s16 sMedEnvColors[6 + 6][3] = {
        // Target env color when sMedEnvShineState == 0
        { 0, 0, 0 }, // QUEST_MEDALLION_FOREST
        { 0, 0, 0 }, // QUEST_MEDALLION_FIRE
        { 0, 0, 0 }, // QUEST_MEDALLION_WATER
        { 0, 0, 0 }, // QUEST_MEDALLION_SPIRIT
        { 0, 0, 0 }, // QUEST_MEDALLION_SHADOW
        { 0, 0, 0 }, // QUEST_MEDALLION_LIGHT
        // Target env color when sMedEnvShineState == 2
        { 0, 60, 0 },   // QUEST_MEDALLION_FOREST
        { 90, 0, 0 },   // QUEST_MEDALLION_FIRE
        { 0, 40, 110 }, // QUEST_MEDALLION_WATER
        { 80, 40, 0 },  // QUEST_MEDALLION_SPIRIT
        { 70, 0, 90 },  // QUEST_MEDALLION_SHADOW
        { 90, 90, 0 },  // QUEST_MEDALLION_LIGHT
=======
    static s16 sMedallionsEnvColors[6 + 6][3] = {
        // Target env color when sMedEnvShineState == 0
        { 0, 0, 0 },
        { 0, 0, 0 },
        { 0, 0, 0 },
        { 0, 0, 0 },
        { 0, 0, 0 },
        { 0, 0, 0 },
        // Target env color when sMedEnvShineState == 2
        { 0, 60, 0 },
        { 90, 0, 0 },
        { 0, 40, 110 },
        { 80, 40, 0 },
        { 70, 0, 90 },
        { 90, 90, 0 },
    };
    // Current (animated) env color for each medallion
    static s16 sMedallionsEnvRed[6] = { 255, 255, 255, 255, 255, 255 };
    static s16 sMedallionsEnvGreen[6] = { 255, 255, 255, 255, 255, 255 };
    static s16 sMedallionsEnvBlue[6] = { 150, 150, 150, 150, 150, 150 };
    static s16 sMedallionsEnvTimer = 20;
    static s16 sMedallionsEnvShineState = 0;

    static s16 sHpPrimRed = 0;
    static s16 sHpPrimGreen = 0;
    static s16 sHpPrimBlue = 0;
    static s16 sHpPrimAlpha = 0;
    static s16 sHpPrimTimer = 20;
    static s16 sHpPrimState = 0;

    static s16 D_8082A11C = 0;
    static s16 D_8082A120 = 0;
    static u8 D_8082A124[] = {
        0, 0, 0, 0, 0, 0, 0, 0, 0, 0,
>>>>>>> f9d892a2
    };
    // Current (animated) env color for each medallion
    static s16 sMedEnvRed[6] = { 255, 255, 255, 255, 255, 255 };
    static s16 sMedEnvGreen[6] = { 255, 255, 255, 255, 255, 255 };
    static s16 sMedEnvBlue[6] = { 150, 150, 150, 150, 150, 150 };
    static s16 sMedEnvTimer = 20;
    static s16 sMedEnvShineState = 0;

    static s16 sHpPrimRed = 0;
    static s16 sHpPrimGreen = 0;
    static s16 sHpPrimBlue = 0;
    static s16 sHpPrimAlpha = 0;
    static s16 sHpPrimTimer = 20;
    static s16 sHpPrimState = 0;

    static s16 sPlayedSongBtnsNum = 0;
    static s16 sPlaybackSongStartDelayTimer = 0;
    static u8 sPlayedSongBtns[SONG_MAX_LENGTH] = { 0 };
    static s32 sUnused1 = 0;
    static void* sOcarinaBtnTextures[] = {
        gOcarinaBtnIconATex,      // OCARINA_BTN_A
        gOcarinaBtnIconCDownTex,  // OCARINA_BTN_C_DOWN
        gOcarinaBtnIconCRightTex, // OCARINA_BTN_C_RIGHT
        gOcarinaBtnIconCLeftTex,  // OCARINA_BTN_C_LEFT
        gOcarinaBtnIconCUpTex,    // OCARINA_BTN_C_UP
    };
    static u16 D_8082A144[] = {
        0xFFCC, 0xFFCC, 0xFFCC, 0xFFCC, 0xFFCC,
    };
    static s16 sPlayedSongBtnsAlpha[SONG_MAX_LENGTH] = { 0 };
    static s32 sUnused2 = 0;

    static s16 sSongsPrimRed[] = {
        150, // QUEST_SONG_MINUET
        255, // QUEST_SONG_BOLERO
        100, // QUEST_SONG_SERENADE
        255, // QUEST_SONG_REQUIEM
        255, // QUEST_SONG_NOCTURNE
        255, // QUEST_SONG_PRELUDE
        255, // QUEST_SONG_LULLABY
        255, // QUEST_SONG_EPONA
        255, // QUEST_SONG_SARIA
        255, // QUEST_SONG_SUN
        255, // QUEST_SONG_TIME
        255, // QUEST_SONG_STORMS
    };
<<<<<<< HEAD
    static s16 sSongsPrimGreen[] = {
        255, // QUEST_SONG_MINUET
        80,  // QUEST_SONG_BOLERO
        150, // QUEST_SONG_SERENADE
        160, // QUEST_SONG_REQUIEM
        100, // QUEST_SONG_NOCTURNE
        240, // QUEST_SONG_PRELUDE
        255, // QUEST_SONG_LULLABY
        255, // QUEST_SONG_EPONA
        255, // QUEST_SONG_SARIA
        255, // QUEST_SONG_SUN
        255, // QUEST_SONG_TIME
        255, // QUEST_SONG_STORMS
    };
    static s16 sSongsPrimBlue[] = {
        100, // QUEST_SONG_MINUET
        40,  // QUEST_SONG_BOLERO
        255, // QUEST_SONG_SERENADE
        0,   // QUEST_SONG_REQUIEM
        255, // QUEST_SONG_NOCTURNE
        100, // QUEST_SONG_PRELUDE
        255, // QUEST_SONG_LULLABY
        255, // QUEST_SONG_EPONA
        255, // QUEST_SONG_SARIA
        255, // QUEST_SONG_SUN
        255, // QUEST_SONG_TIME
        255, // QUEST_SONG_STORMS
    };

    enum {
        /* -3 */ CURSOR_TO_LEFT = -3, // Cursor on the "scroll to left page" position
        /* -2 */ CURSOR_TO_RIGHT,     // Cursor on the "scroll to right page" position
        /* -1 */ CURSOR_NONE          // No position in that direction, cursor stays where it is
    };
    // Each {up, down, left, right} entry defines where the cursor can move next
    static s8 sCursorPointLinks[][4] = {
        /* QUEST_MEDALLION_FOREST */
        { QUEST_MEDALLION_LIGHT, QUEST_MEDALLION_FIRE, QUEST_MEDALLION_LIGHT, CURSOR_TO_RIGHT },
        /* QUEST_MEDALLION_FIRE */
        { QUEST_MEDALLION_FOREST, QUEST_MEDALLION_WATER, QUEST_MEDALLION_WATER, CURSOR_TO_RIGHT },
        /* QUEST_MEDALLION_WATER */ { CURSOR_NONE, QUEST_GORON_RUBY, QUEST_MEDALLION_SPIRIT, QUEST_MEDALLION_FIRE },
        /* QUEST_MEDALLION_SPIRIT */
        { QUEST_MEDALLION_SHADOW, QUEST_MEDALLION_WATER, QUEST_SONG_STORMS, QUEST_MEDALLION_WATER },
        /* QUEST_MEDALLION_SHADOW */
        { QUEST_MEDALLION_LIGHT, QUEST_MEDALLION_SPIRIT, QUEST_HEART_PIECE, QUEST_MEDALLION_LIGHT },
        /* QUEST_MEDALLION_LIGHT */ { CURSOR_NONE, CURSOR_NONE, QUEST_MEDALLION_SHADOW, QUEST_MEDALLION_FOREST },
        /* QUEST_SONG_MINUET */ { QUEST_SONG_LULLABY, CURSOR_NONE, CURSOR_TO_LEFT, QUEST_SONG_BOLERO },
        /* QUEST_SONG_BOLERO */ { QUEST_SONG_EPONA, CURSOR_NONE, QUEST_SONG_MINUET, QUEST_SONG_SERENADE },
        /* QUEST_SONG_SERENADE */ { QUEST_SONG_SARIA, CURSOR_NONE, QUEST_SONG_BOLERO, QUEST_SONG_REQUIEM },
        /* QUEST_SONG_REQUIEM */ { QUEST_SONG_SUN, CURSOR_NONE, QUEST_SONG_SERENADE, QUEST_SONG_NOCTURNE },
        /* QUEST_SONG_NOCTURNE */ { QUEST_SONG_TIME, CURSOR_NONE, QUEST_SONG_REQUIEM, QUEST_SONG_PRELUDE },
        /* QUEST_SONG_PRELUDE */ { QUEST_SONG_STORMS, CURSOR_NONE, QUEST_SONG_NOCTURNE, QUEST_KOKIRI_EMERALD },
        /* QUEST_SONG_LULLABY */ { QUEST_SKULL_TOKEN, QUEST_SONG_MINUET, CURSOR_TO_LEFT, QUEST_SONG_EPONA },
        /* QUEST_SONG_EPONA */ { QUEST_SKULL_TOKEN, QUEST_SONG_BOLERO, QUEST_SONG_LULLABY, QUEST_SONG_SARIA },
        /* QUEST_SONG_SARIA */ { QUEST_SKULL_TOKEN, QUEST_SONG_SERENADE, QUEST_SONG_EPONA, QUEST_SONG_SUN },
        /* QUEST_SONG_SUN */ { QUEST_HEART_PIECE, QUEST_SONG_REQUIEM, QUEST_SONG_SARIA, QUEST_SONG_TIME },
        /* QUEST_SONG_TIME */ { QUEST_HEART_PIECE, QUEST_SONG_NOCTURNE, QUEST_SONG_SUN, QUEST_SONG_STORMS },
        /* QUEST_SONG_STORMS */ { QUEST_HEART_PIECE, QUEST_SONG_PRELUDE, QUEST_SONG_TIME, QUEST_MEDALLION_SPIRIT },
        /* QUEST_KOKIRI_EMERALD */ { QUEST_MEDALLION_WATER, CURSOR_NONE, QUEST_SONG_PRELUDE, QUEST_GORON_RUBY },
        /* QUEST_GORON_RUBY */ { QUEST_MEDALLION_WATER, CURSOR_NONE, QUEST_KOKIRI_EMERALD, QUEST_ZORA_SAPPHIRE },
        /* QUEST_ZORA_SAPPHIRE */ { QUEST_MEDALLION_WATER, CURSOR_NONE, QUEST_GORON_RUBY, CURSOR_TO_RIGHT },
        /* QUEST_STONE_OF_AGONY */ { CURSOR_NONE, QUEST_SKULL_TOKEN, CURSOR_TO_LEFT, QUEST_GERUDOS_CARD },
        /* QUEST_GERUDOS_CARD */ { CURSOR_NONE, QUEST_SKULL_TOKEN, QUEST_STONE_OF_AGONY, QUEST_HEART_PIECE },
        /* QUEST_SKULL_TOKEN */ { QUEST_STONE_OF_AGONY, QUEST_SONG_LULLABY, CURSOR_TO_LEFT, QUEST_HEART_PIECE },
        /* QUEST_HEART_PIECE */ { CURSOR_NONE, QUEST_SONG_TIME, QUEST_GERUDOS_CARD, QUEST_MEDALLION_SHADOW },
    };
    static s32 sUnused3 = 0;
=======

    static s16 sSongsPrimRed[] = {
        150, 255, 100, 255, 255, 255, 255, 255, 255, 255, 255, 255,
    };
    static s16 sSongsPrimGreen[] = {
        255, 80, 150, 160, 100, 240, 255, 255, 255, 255, 255, 255,
    };
    static s16 sSongsPrimBlue[] = {
        100, 40, 255, 0, 255, 100, 255, 255, 255, 255, 255, 255,
    };

    static s8 D_8082A1AC[][4] = {
        { 0x05, 0x01, 0x05, 0xFE }, { 0x00, 0x02, 0x02, 0xFE }, { 0xFF, 0x13, 0x03, 0x01 }, { 0x04, 0x02, 0x11, 0x02 },
        { 0x05, 0x03, 0x18, 0x05 }, { 0xFF, 0xFF, 0x04, 0x00 }, { 0x0C, 0xFF, 0xFD, 0x07 }, { 0x0D, 0xFF, 0x06, 0x08 },
        { 0x0E, 0xFF, 0x07, 0x09 }, { 0x0F, 0xFF, 0x08, 0x0A }, { 0x10, 0xFF, 0x09, 0x0B }, { 0x11, 0xFF, 0x0A, 0x12 },
        { 0x17, 0x06, 0xFD, 0x0D }, { 0x17, 0x07, 0x0C, 0x0E }, { 0x17, 0x08, 0x0D, 0x0F }, { 0x18, 0x09, 0x0E, 0x10 },
        { 0x18, 0x0A, 0x0F, 0x11 }, { 0x18, 0x0B, 0x10, 0x03 }, { 0x02, 0xFF, 0x0B, 0x13 }, { 0x02, 0xFF, 0x12, 0x14 },
        { 0x02, 0xFF, 0x13, 0xFE }, { 0xFF, 0x17, 0xFD, 0x16 }, { 0xFF, 0x17, 0x15, 0x18 }, { 0x15, 0x0C, 0xFD, 0x18 },
        { 0xFF, 0x10, 0x16, 0x04 }, { 0x00, 0x00, 0x00, 0x00 },
    };
>>>>>>> f9d892a2

    PauseContext* pauseCtx = &play->pauseCtx;
    Input* input = &play->state.input[0];
    s16 stepRed;
    s16 stepGreen;
    s16 stepBlue;
    s16 stepAlpha;
<<<<<<< HEAD
    s16 nextCursorPoint;
    s16 i;
    s16 bufI;
    s16 j;
    s16 cursor;
    s16 pad1;
    s16 targetColorIndex;
    s16 pad2;
    s16 cursorItem;
    s16 gsTokensDigits[3];
=======
    s16 phi_s0;
    s16 phi_s3;
    s16 bufI;
    s16 j;
    s16 sp216;
    s16 i;
    s16 targetColorIndex;
    s16 pad2;
    s16 cursorItem;
    s16 gsTokenDigits[3];
>>>>>>> f9d892a2

    OPEN_DISPS(gfxCtx, "../z_kaleido_collect.c", 248);

    if ((((u32)pauseCtx->mainState == PAUSE_MAIN_STATE_IDLE) || (pauseCtx->mainState == PAUSE_MAIN_STATE_SONG_PROMPT) ||
         (pauseCtx->mainState == PAUSE_MAIN_STATE_IDLE_CURSOR_ON_SONG)) &&
        (pauseCtx->pageIndex == PAUSE_QUEST)) {

        pauseCtx->cursorColorSet = 0;

        if (pauseCtx->cursorSpecialPos == 0) {
            pauseCtx->nameColorSet = 0;

            if ((pauseCtx->state != PAUSE_STATE_MAIN) || ((pauseCtx->stickAdjX == 0) && (pauseCtx->stickAdjY == 0))) {
                // No cursor movement
                cursor = pauseCtx->cursorSlot[PAUSE_QUEST];
            } else {
                // Move cursor based on stick input

                i = pauseCtx->cursorPoint[PAUSE_QUEST];

                if (pauseCtx->stickAdjX < -30) {
                    // Move cursor left
                    nextCursorPoint = sCursorPointLinks[i][2];
                    if (nextCursorPoint == CURSOR_TO_LEFT) {
                        KaleidoScope_MoveCursorToSpecialPos(play, PAUSE_CURSOR_PAGE_LEFT);
                        pauseCtx->mainState = PAUSE_MAIN_STATE_IDLE;
                    } else {
                        while (nextCursorPoint >= 0) {
                            if ((s16)KaleidoScope_UpdateQuestStatusPoint(pauseCtx, nextCursorPoint)) {
                                break;
                            }
                            nextCursorPoint = sCursorPointLinks[nextCursorPoint][2];
                        }
                    }
                } else if (pauseCtx->stickAdjX > 30) {
                    // Move cursor right
                    nextCursorPoint = sCursorPointLinks[i][3];
                    if (nextCursorPoint == CURSOR_TO_RIGHT) {
                        KaleidoScope_MoveCursorToSpecialPos(play, PAUSE_CURSOR_PAGE_RIGHT);
                        pauseCtx->mainState = PAUSE_MAIN_STATE_IDLE;
                    } else {
                        while (nextCursorPoint >= 0) {
                            if ((s16)KaleidoScope_UpdateQuestStatusPoint(pauseCtx, nextCursorPoint)) {
                                break;
                            }
                            nextCursorPoint = sCursorPointLinks[nextCursorPoint][3];
                        }
                    }
                }

                if (pauseCtx->stickAdjY < -30) {
                    // Move cursor down
                    nextCursorPoint = sCursorPointLinks[i][1];
                    while (nextCursorPoint >= 0) {
                        if ((s16)KaleidoScope_UpdateQuestStatusPoint(pauseCtx, nextCursorPoint)) {
                            break;
                        }
                        nextCursorPoint = sCursorPointLinks[nextCursorPoint][1];
                    }
                } else if (pauseCtx->stickAdjY > 30) {
                    // Move cursor up
                    nextCursorPoint = sCursorPointLinks[i][0];
                    while (nextCursorPoint >= 0) {
                        if ((s16)KaleidoScope_UpdateQuestStatusPoint(pauseCtx, nextCursorPoint)) {
                            break;
                        }
                        nextCursorPoint = sCursorPointLinks[nextCursorPoint][0];
                    }
                }

                // if the cursor point changed
                if (pauseCtx->cursorPoint[PAUSE_QUEST] != i) {
                    pauseCtx->mainState = PAUSE_MAIN_STATE_IDLE;
                    Audio_PlaySfxGeneral(NA_SE_SY_CURSOR, &gSfxDefaultPos, 4, &gSfxDefaultFreqAndVolScale,
                                         &gSfxDefaultFreqAndVolScale, &gSfxDefaultReverb);
                }

                // Update cursor item and slot

                if (pauseCtx->cursorPoint[PAUSE_QUEST] != QUEST_HEART_PIECE) {
                    if (CHECK_QUEST_ITEM(pauseCtx->cursorPoint[PAUSE_QUEST])) {
                        if (pauseCtx->cursorPoint[PAUSE_QUEST] < QUEST_SONG_MINUET) {
                            cursorItem =
                                ITEM_MEDALLION_FOREST - QUEST_MEDALLION_FOREST + pauseCtx->cursorPoint[PAUSE_QUEST];
                            PRINTF("000 ccc=%d\n", cursorItem);
                        } else if (pauseCtx->cursorPoint[PAUSE_QUEST] < QUEST_KOKIRI_EMERALD) {
                            cursorItem = ITEM_SONG_MINUET - QUEST_SONG_MINUET + pauseCtx->cursorPoint[PAUSE_QUEST];
                            PRINTF("111 ccc=%d\n", cursorItem);
                        } else {
                            cursorItem =
                                ITEM_KOKIRI_EMERALD - QUEST_KOKIRI_EMERALD + pauseCtx->cursorPoint[PAUSE_QUEST];
                            PRINTF("222 ccc=%d (%d, %d, %d)\n", cursorItem, pauseCtx->cursorPoint[PAUSE_QUEST],
                                   QUEST_KOKIRI_EMERALD, ITEM_KOKIRI_EMERALD);
                        }
                    } else {
                        cursorItem = PAUSE_ITEM_NONE;
                        PRINTF("999 ccc=%d (%d,  %d)\n", PAUSE_ITEM_NONE, pauseCtx->cursorPoint[PAUSE_QUEST], 0x18);
                    }
                } else {
                    if ((gSaveContext.save.info.inventory.questItems & 0xF0000000) != 0) {
                        cursorItem = ITEM_HEART_CONTAINER;
                    } else {
                        cursorItem = PAUSE_ITEM_NONE;
                    }
                    PRINTF("888 ccc=%d (%d,  %d,  %x)\n", cursorItem, pauseCtx->cursorPoint[PAUSE_QUEST],
                           ITEM_HEART_CONTAINER, gSaveContext.save.info.inventory.questItems & 0xF0000000);
                }

                cursor = pauseCtx->cursorPoint[PAUSE_QUEST];
                pauseCtx->cursorItem[pauseCtx->pageIndex] = cursorItem;
                pauseCtx->cursorSlot[pauseCtx->pageIndex] = cursor;
            }

            // Use the appropriate QUEST_MEDALLION_FOREST-QUEST_HEART_PIECE quad (see `KaleidoScope_SetVertices`)
            KaleidoScope_SetCursorPos(pauseCtx, cursor * 4, pauseCtx->questVtx);

            // Handle part of the ocarina songs playback

            if ((pauseCtx->state == PAUSE_STATE_MAIN) && (pauseCtx->mainState == PAUSE_MAIN_STATE_IDLE) &&
                (pauseCtx->cursorSpecialPos == 0)) {
                if ((cursor >= QUEST_SONG_MINUET) && (cursor < QUEST_KOKIRI_EMERALD)) {
                    if (CHECK_QUEST_ITEM(pauseCtx->cursorPoint[PAUSE_QUEST])) {
                        // The cursor is on a learned song
                        // Set some things up for song playback

                        cursor = pauseCtx->cursorSlot[PAUSE_QUEST];
                        pauseCtx->ocarinaSongIdx = gOcarinaSongItemMap[cursor - QUEST_SONG_MINUET];

                        sPlaybackSongStartDelayTimer = 10;

<<<<<<< HEAD
                        for (i = 0; i < SONG_MAX_LENGTH; i++) {
                            sPlayedSongBtns[i] = OCARINA_BTN_INVALID;
                            sPlayedSongBtnsAlpha[i] = 0;
=======
                        for (i = 0; i < 8; i++) {
                            D_8082A124[i] = 0xFF;
                            D_8082A150[i] = 0;
>>>>>>> f9d892a2
                        }
                        sPlayedSongBtnsNum = 0;

                        // Have the player play a song, immediately cancelled below
                        // Also clear the playback staff
                        // This has no purpose (?)
                        AudioOcarina_SetInstrument(OCARINA_INSTRUMENT_DEFAULT);
                        AudioOcarina_Start((1 << pauseCtx->ocarinaSongIdx) + 0x8000);
                        pauseCtx->ocarinaStaff = AudioOcarina_GetPlaybackStaff();
                        pauseCtx->ocarinaStaff->pos = 0;
                        pauseCtx->ocarinaStaff->state = 0xFF;

                        R_PAUSE_SONG_OCA_BTN_Y(OCARINA_BTN_A) = -62;
                        R_PAUSE_SONG_OCA_BTN_Y(OCARINA_BTN_C_DOWN) = -56;
                        R_PAUSE_SONG_OCA_BTN_Y(OCARINA_BTN_C_RIGHT) = -49;
                        R_PAUSE_SONG_OCA_BTN_Y(OCARINA_BTN_C_LEFT) = -46;
                        R_PAUSE_SONG_OCA_BTN_Y(OCARINA_BTN_C_UP) = -41;

                        pauseCtx->mainState = PAUSE_MAIN_STATE_IDLE_CURSOR_ON_SONG;

                        // Stop having the player play a song as done above
                        AudioOcarina_SetInstrument(OCARINA_INSTRUMENT_OFF);
                    }
                }
            } else if (pauseCtx->mainState == PAUSE_MAIN_STATE_SONG_PROMPT) {
                // Abort having the player play the song if the stick is moved
                if ((pauseCtx->stickAdjX != 0) || (pauseCtx->stickAdjY != 0)) {
                    pauseCtx->mainState = PAUSE_MAIN_STATE_IDLE;

                    AudioOcarina_SetInstrument(OCARINA_INSTRUMENT_OFF);
                }
            } else if (pauseCtx->mainState == PAUSE_MAIN_STATE_IDLE_CURSOR_ON_SONG) {
                if (CHECK_BTN_ALL(input->press.button, BTN_A) && (cursor >= QUEST_SONG_MINUET) &&
                    (cursor < QUEST_KOKIRI_EMERALD)) {

                    pauseCtx->mainState = PAUSE_MAIN_STATE_SONG_PLAYBACK_START;

                    sPlaybackSongStartDelayTimer = 10;
                }
            }
        } else if (pauseCtx->cursorSpecialPos == PAUSE_CURSOR_PAGE_LEFT) {
            if (pauseCtx->stickAdjX > 30) {
                // Move cursor right from the "scroll to left page" position

                pauseCtx->cursorPoint[PAUSE_QUEST] = QUEST_STONE_OF_AGONY;
                pauseCtx->nameDisplayTimer = 0;
                pauseCtx->cursorSpecialPos = 0;

                cursor = pauseCtx->cursorPoint[PAUSE_QUEST];
                KaleidoScope_SetCursorPos(pauseCtx, cursor * 4, pauseCtx->questVtx);
                Audio_PlaySfxGeneral(NA_SE_SY_CURSOR, &gSfxDefaultPos, 4, &gSfxDefaultFreqAndVolScale,
                                     &gSfxDefaultFreqAndVolScale, &gSfxDefaultReverb);

                if (CHECK_QUEST_ITEM(pauseCtx->cursorPoint[PAUSE_QUEST])) {
                    cursorItem = ITEM_STONE_OF_AGONY - QUEST_STONE_OF_AGONY + pauseCtx->cursorPoint[PAUSE_QUEST];
                } else {
                    cursorItem = PAUSE_ITEM_NONE;
                }
                cursor = pauseCtx->cursorPoint[PAUSE_QUEST];
                pauseCtx->cursorItem[pauseCtx->pageIndex] = cursorItem;
                pauseCtx->cursorSlot[pauseCtx->pageIndex] = cursor;
            }
        } else { // cursorSpecialPos == PAUSE_CURSOR_PAGE_RIGHT
            if (pauseCtx->stickAdjX < -30) {
                // Move cursor left from the "scroll to right page" position

                pauseCtx->cursorPoint[PAUSE_QUEST] = QUEST_MEDALLION_FOREST;
                pauseCtx->nameDisplayTimer = 0;
                pauseCtx->cursorSpecialPos = 0;

                cursor = pauseCtx->cursorPoint[PAUSE_QUEST];
                KaleidoScope_SetCursorPos(pauseCtx, cursor * 4, pauseCtx->questVtx);
                Audio_PlaySfxGeneral(NA_SE_SY_CURSOR, &gSfxDefaultPos, 4, &gSfxDefaultFreqAndVolScale,
                                     &gSfxDefaultFreqAndVolScale, &gSfxDefaultReverb);

                if (CHECK_QUEST_ITEM(pauseCtx->cursorPoint[PAUSE_QUEST])) {
                    // Only the first if may be reached, as QUEST_MEDALLION_FOREST is set above
                    if (pauseCtx->cursorPoint[PAUSE_QUEST] < QUEST_SONG_MINUET) {
                        cursorItem =
                            ITEM_MEDALLION_FOREST - QUEST_MEDALLION_FOREST + pauseCtx->cursorPoint[PAUSE_QUEST];
                    } else if (pauseCtx->cursorPoint[PAUSE_QUEST] < QUEST_SONG_LULLABY) {
                        //! @bug this would result in the wrong item
                        cursorItem = ITEM_SCALE_GOLDEN - QUEST_SONG_MINUET + pauseCtx->cursorPoint[PAUSE_QUEST];
                    } else {
                        //! @bug this would result in the wrong item
                        cursorItem = ITEM_DUNGEON_COMPASS - QUEST_SONG_LULLABY + pauseCtx->cursorPoint[PAUSE_QUEST];
                    }
                } else {
                    cursorItem = PAUSE_ITEM_NONE;
                }
                cursor = pauseCtx->cursorPoint[PAUSE_QUEST];
                pauseCtx->cursorItem[pauseCtx->pageIndex] = cursorItem;
                pauseCtx->cursorSlot[pauseCtx->pageIndex] = cursor;
            }
        }

    } else if (pauseCtx->mainState == PAUSE_MAIN_STATE_SONG_PLAYBACK_START) {
        // After a short delay, start playing the selected song back to the player

<<<<<<< HEAD
        pauseCtx->cursorColorSet = 8;
=======
            if (--D_8082A120 == 0) {
                for (i = 0; i < 8; i++) {
                    D_8082A124[i] = 0xFF;
                    D_8082A150[i] = 0;
                }
>>>>>>> f9d892a2

        if (--sPlaybackSongStartDelayTimer == 0) {
            for (i = 0; i < SONG_MAX_LENGTH; i++) {
                sPlayedSongBtns[i] = OCARINA_BTN_INVALID;
                sPlayedSongBtnsAlpha[i] = 0;
            }
            sPlayedSongBtnsNum = 0;

            R_PAUSE_SONG_OCA_BTN_Y(OCARINA_BTN_A) = -62;
            R_PAUSE_SONG_OCA_BTN_Y(OCARINA_BTN_C_DOWN) = -56;
            R_PAUSE_SONG_OCA_BTN_Y(OCARINA_BTN_C_RIGHT) = -49;
            R_PAUSE_SONG_OCA_BTN_Y(OCARINA_BTN_C_LEFT) = -46;
            R_PAUSE_SONG_OCA_BTN_Y(OCARINA_BTN_C_UP) = -41;

            cursor = pauseCtx->cursorSlot[PAUSE_QUEST];
            AudioOcarina_SetInstrument(OCARINA_INSTRUMENT_DEFAULT);
            AudioOcarina_SetInstrument(OCARINA_INSTRUMENT_DEFAULT);
            pauseCtx->ocarinaSongIdx = gOcarinaSongItemMap[cursor - QUEST_SONG_MINUET];
            AudioOcarina_SetPlaybackSong(pauseCtx->ocarinaSongIdx + 1, 1);

            pauseCtx->mainState = PAUSE_MAIN_STATE_SONG_PLAYBACK;

            pauseCtx->ocarinaStaff = AudioOcarina_GetPlaybackStaff();
            pauseCtx->ocarinaStaff->pos = 0;

            cursor = pauseCtx->cursorSlot[PAUSE_QUEST];
            KaleidoScope_SetCursorPos(pauseCtx, cursor * 4, pauseCtx->questVtx);
        }
    } else {
        cursor = pauseCtx->cursorSlot[PAUSE_QUEST];
        KaleidoScope_SetCursorPos(pauseCtx, cursor * 4, pauseCtx->questVtx);
    }

    // Draw medallions
<<<<<<< HEAD
    // QUEST_MEDALLION_FOREST, QUEST_MEDALLION_FIRE, QUEST_MEDALLION_WATER, QUEST_MEDALLION_SPIRIT,
    // QUEST_MEDALLION_SHADOW, QUEST_MEDALLION_LIGHT
=======
    // QUEST_MEDALLION_FOREST to QUEST_MEDALLION_LIGHT
>>>>>>> f9d892a2

    gDPPipeSync(POLY_OPA_DISP++);
    gDPSetPrimColor(POLY_OPA_DISP++, 0, 0, 255, 255, 255, pauseCtx->alpha);
    gDPSetCombineLERP(POLY_OPA_DISP++, PRIMITIVE, ENVIRONMENT, TEXEL0, ENVIRONMENT, TEXEL0, 0, PRIMITIVE, 0, PRIMITIVE,
                      ENVIRONMENT, TEXEL0, ENVIRONMENT, TEXEL0, 0, PRIMITIVE, 0);

<<<<<<< HEAD
    sMedEnvTimer--;

    for (j = 0, bufI = QUEST_MEDALLION_FOREST * 4; j < QUEST_SONG_MINUET - QUEST_MEDALLION_FOREST; j++, bufI += 4) {
        if ((sMedEnvShineState != 1) && (sMedEnvShineState != 3)) {
            targetColorIndex = (sMedEnvShineState != 0) ? j + 6 : j;

            if (sMedEnvTimer != 0) {
                stepRed = ABS(sMedEnvRed[j] - sMedEnvColors[targetColorIndex][0]) / sMedEnvTimer;
                stepGreen = ABS(sMedEnvGreen[j] - sMedEnvColors[targetColorIndex][1]) / sMedEnvTimer;
                stepBlue = ABS(sMedEnvBlue[j] - sMedEnvColors[targetColorIndex][2]) / sMedEnvTimer;
                if (sMedEnvRed[j] >= sMedEnvColors[targetColorIndex][0]) {
                    sMedEnvRed[j] -= stepRed;
                } else {
                    sMedEnvRed[j] += stepRed;
                }
                if (sMedEnvGreen[j] >= sMedEnvColors[targetColorIndex][1]) {
                    sMedEnvGreen[j] -= stepGreen;
                } else {
                    sMedEnvGreen[j] += stepGreen;
                }
                if (sMedEnvBlue[j] >= sMedEnvColors[targetColorIndex][2]) {
                    sMedEnvBlue[j] -= stepBlue;
                } else {
                    sMedEnvBlue[j] += stepBlue;
                }
            } else {
                sMedEnvRed[j] = sMedEnvColors[targetColorIndex][0];
                sMedEnvGreen[j] = sMedEnvColors[targetColorIndex][1];
                sMedEnvBlue[j] = sMedEnvColors[targetColorIndex][2];
=======
    sMedallionsEnvTimer--;

    for (j = 0, bufI = 0; j < 6; j++, bufI += 4) {
        if ((sMedallionsEnvShineState != 1) && (sMedallionsEnvShineState != 3)) {
            targetColorIndex = (sMedallionsEnvShineState != 0) ? j + 6 : j;

            if (sMedallionsEnvTimer != 0) {
                stepRed = ABS(sMedallionsEnvRed[j] - sMedallionsEnvColors[targetColorIndex][0]) / sMedallionsEnvTimer;
                stepGreen =
                    ABS(sMedallionsEnvGreen[j] - sMedallionsEnvColors[targetColorIndex][1]) / sMedallionsEnvTimer;
                stepBlue = ABS(sMedallionsEnvBlue[j] - sMedallionsEnvColors[targetColorIndex][2]) / sMedallionsEnvTimer;
                if (sMedallionsEnvRed[j] >= sMedallionsEnvColors[targetColorIndex][0]) {
                    sMedallionsEnvRed[j] -= stepRed;
                } else {
                    sMedallionsEnvRed[j] += stepRed;
                }
                if (sMedallionsEnvGreen[j] >= sMedallionsEnvColors[targetColorIndex][1]) {
                    sMedallionsEnvGreen[j] -= stepGreen;
                } else {
                    sMedallionsEnvGreen[j] += stepGreen;
                }
                if (sMedallionsEnvBlue[j] >= sMedallionsEnvColors[targetColorIndex][2]) {
                    sMedallionsEnvBlue[j] -= stepBlue;
                } else {
                    sMedallionsEnvBlue[j] += stepBlue;
                }
            } else {
                sMedallionsEnvRed[j] = sMedallionsEnvColors[targetColorIndex][0];
                sMedallionsEnvGreen[j] = sMedallionsEnvColors[targetColorIndex][1];
                sMedallionsEnvBlue[j] = sMedallionsEnvColors[targetColorIndex][2];
>>>>>>> f9d892a2
            }
        }

        if (CHECK_QUEST_ITEM(QUEST_MEDALLION_FOREST + j)) {
            gDPPipeSync(POLY_OPA_DISP++);
            gDPSetPrimColor(POLY_OPA_DISP++, 0, 0, 255, 255, 255, pauseCtx->alpha);
<<<<<<< HEAD
            gDPSetEnvColor(POLY_OPA_DISP++, sMedEnvRed[j], sMedEnvGreen[j], sMedEnvBlue[j], 0);
=======
            gDPSetEnvColor(POLY_OPA_DISP++, sMedallionsEnvRed[j], sMedallionsEnvGreen[j], sMedallionsEnvBlue[j], 0);
>>>>>>> f9d892a2
            gSPVertex(POLY_OPA_DISP++, &pauseCtx->questVtx[bufI], 4, 0);

            KaleidoScope_DrawQuadTextureRGBA32(gfxCtx, gItemIcons[ITEM_MEDALLION_FOREST + j], QUEST_ICON_WIDTH,
                                               QUEST_ICON_HEIGHT, 0);
        }
    }

<<<<<<< HEAD
    if (sMedEnvTimer == 0) {
        sMedEnvTimer = R_PAUSE_QUEST_MEDALLION_SHINE_TIME(sMedEnvShineState);
        if (++sMedEnvShineState >= 4) {
            sMedEnvShineState = 0;
=======
    if (sMedallionsEnvTimer == 0) {
        sMedallionsEnvTimer = R_PAUSE_QUEST_MEDALLION_SHINE_TIME(sMedallionsEnvShineState);
        if (++sMedallionsEnvShineState >= 4) {
            sMedallionsEnvShineState = 0;
>>>>>>> f9d892a2
        }
    }

    // Draw songs
<<<<<<< HEAD
    // QUEST_SONG_MINUET, QUEST_SONG_BOLERO, QUEST_SONG_SERENADE, QUEST_SONG_REQUIEM, QUEST_SONG_NOCTURNE,
    // QUEST_SONG_PRELUDE, QUEST_SONG_LULLABY, QUEST_SONG_EPONA, QUEST_SONG_SARIA, QUEST_SONG_SUN, QUEST_SONG_TIME,
    // QUEST_SONG_STORMS
=======
    // QUEST_SONG_MINUET to QUEST_SONG_STORMS
>>>>>>> f9d892a2

    gDPPipeSync(POLY_OPA_DISP++);
    gDPSetPrimColor(POLY_OPA_DISP++, 0, 0, 255, 255, 255, pauseCtx->alpha);
    gDPSetEnvColor(POLY_OPA_DISP++, 0, 0, 0, 255);

    gDPLoadTextureBlock(POLY_OPA_DISP++, gSongNoteTex, G_IM_FMT_IA, G_IM_SIZ_8b, 16, 24, 0, G_TX_NOMIRROR | G_TX_WRAP,
                        G_TX_NOMIRROR | G_TX_WRAP, G_TX_NOMASK, G_TX_NOMASK, G_TX_NOLOD, G_TX_NOLOD);

    for (j = 0; j < QUEST_KOKIRI_EMERALD - QUEST_SONG_MINUET; j++, bufI += 4) {
        if (CHECK_QUEST_ITEM(QUEST_SONG_MINUET + j)) {
<<<<<<< HEAD
            if ((QUEST_SONG_MINUET + j) == cursor) {
=======
            if ((QUEST_SONG_MINUET + j) == sp216) {
>>>>>>> f9d892a2
                pauseCtx->questVtx[bufI + 0].v.ob[0] = pauseCtx->questVtx[bufI + 2].v.ob[0] =
                    pauseCtx->questVtx[bufI + 0].v.ob[0] - 2;

                pauseCtx->questVtx[bufI + 1].v.ob[0] = pauseCtx->questVtx[bufI + 3].v.ob[0] =
                    pauseCtx->questVtx[bufI + 1].v.ob[0] + 4;

                pauseCtx->questVtx[bufI + 0].v.ob[1] = pauseCtx->questVtx[bufI + 1].v.ob[1] =
                    pauseCtx->questVtx[bufI + 0].v.ob[1] + 2;

                pauseCtx->questVtx[bufI + 2].v.ob[1] = pauseCtx->questVtx[bufI + 3].v.ob[1] =
                    pauseCtx->questVtx[bufI + 2].v.ob[1] - 4;
            }

            gDPSetPrimColor(POLY_OPA_DISP++, 0, 0, sSongsPrimRed[j], sSongsPrimGreen[j], sSongsPrimBlue[j],
                            pauseCtx->alpha);
            gSPVertex(POLY_OPA_DISP++, &pauseCtx->questVtx[bufI], 4, 0);
            gSP1Quadrangle(POLY_OPA_DISP++, 0, 2, 3, 1, 0);
        }
    }

    // Draw spiritual stones
    // QUEST_KOKIRI_EMERALD, QUEST_GORON_RUBY, QUEST_ZORA_SAPPHIRE

    gDPPipeSync(POLY_OPA_DISP++);
    gDPSetPrimColor(POLY_OPA_DISP++, 0, 0, 255, 255, 255, pauseCtx->alpha);
    gDPSetEnvColor(POLY_OPA_DISP++, 0, 0, 0, 255);

<<<<<<< HEAD
    for (j = 0; j < QUEST_STONE_OF_AGONY - QUEST_KOKIRI_EMERALD; j++, bufI += 4) {
=======
    for (j = 0; j < 3; j++, bufI += 4) {
>>>>>>> f9d892a2
        if (CHECK_QUEST_ITEM(QUEST_KOKIRI_EMERALD + j)) {
            gSPVertex(POLY_OPA_DISP++, &pauseCtx->questVtx[bufI], 4, 0);
            KaleidoScope_DrawQuadTextureRGBA32(gfxCtx, gItemIcons[ITEM_KOKIRI_EMERALD + j], QUEST_ICON_WIDTH,
                                               QUEST_ICON_HEIGHT, 0);
        }
    }

    // Draw QUEST_STONE_OF_AGONY, QUEST_GERUDOS_CARD, QUEST_SKULL_TOKEN

    gDPPipeSync(POLY_OPA_DISP++);
    gDPSetPrimColor(POLY_OPA_DISP++, 0, 0, 255, 255, 255, pauseCtx->alpha);

<<<<<<< HEAD
    for (j = 0; j < QUEST_HEART_PIECE - QUEST_STONE_OF_AGONY; j++, bufI += 4) {
=======
    for (j = 0; j < 3; j++, bufI += 4) {
>>>>>>> f9d892a2
        if (CHECK_QUEST_ITEM(QUEST_STONE_OF_AGONY + j)) {
            gSPVertex(POLY_OPA_DISP++, &pauseCtx->questVtx[bufI], 4, 0);
            gDPSetPrimColor(POLY_OPA_DISP++, 0, 0, 255, 255, 255, pauseCtx->alpha);
            KaleidoScope_DrawQuadTextureRGBA32(gfxCtx, gItemIcons[ITEM_STONE_OF_AGONY + j], QUEST_ICON_WIDTH,
                                               QUEST_ICON_HEIGHT, 0);
        }
    }

    // Draw heart pieces
<<<<<<< HEAD
    // QUEST_HEART_PIECE
=======
>>>>>>> f9d892a2

    stepRed = ABS(sHpPrimRed - sHpPrimColors[sHpPrimState][0]) / sHpPrimTimer;
    stepGreen = ABS(sHpPrimGreen - sHpPrimColors[sHpPrimState][1]) / sHpPrimTimer;
    stepBlue = ABS(sHpPrimBlue - sHpPrimColors[sHpPrimState][2]) / sHpPrimTimer;
    stepAlpha = ABS(sHpPrimAlpha - sHpPrimColors[sHpPrimState][3]) / sHpPrimTimer;
    if (sHpPrimRed >= sHpPrimColors[sHpPrimState][0]) {
        sHpPrimRed -= stepRed;
    } else {
        sHpPrimRed += stepRed;
    }
    if (sHpPrimGreen >= sHpPrimColors[sHpPrimState][1]) {
        sHpPrimGreen -= stepGreen;
    } else {
        sHpPrimGreen += stepGreen;
    }
    if (sHpPrimBlue >= sHpPrimColors[sHpPrimState][2]) {
        sHpPrimBlue -= stepBlue;
    } else {
        sHpPrimBlue += stepBlue;
    }
    if (sHpPrimAlpha >= sHpPrimColors[sHpPrimState][3]) {
        sHpPrimAlpha -= stepAlpha;
    } else {
        sHpPrimAlpha += stepAlpha;
    }

    if (--sHpPrimTimer == 0) {
        sHpPrimRed = sHpPrimColors[sHpPrimState][0];
        sHpPrimGreen = sHpPrimColors[sHpPrimState][1];
        sHpPrimBlue = sHpPrimColors[sHpPrimState][2];
        sHpPrimAlpha = sHpPrimColors[sHpPrimState][3];
        sHpPrimTimer = ZREG(24 + sHpPrimState);
<<<<<<< HEAD
        if (++sHpPrimState >= ARRAY_COUNT(sHpPrimColors)) {
=======
        if (++sHpPrimState >= 4) {
>>>>>>> f9d892a2
            sHpPrimState = 0;
        }
    }

    if ((gSaveContext.save.info.inventory.questItems >> QUEST_HEART_PIECE_COUNT) != 0) {
        gDPPipeSync(POLY_OPA_DISP++);
        gDPSetCombineLERP(POLY_OPA_DISP++, PRIMITIVE, ENVIRONMENT, TEXEL0, ENVIRONMENT, TEXEL0, 0, PRIMITIVE, 0,
                          PRIMITIVE, ENVIRONMENT, TEXEL0, ENVIRONMENT, TEXEL0, 0, PRIMITIVE, 0);

        if ((pauseCtx->state == PAUSE_STATE_OPENING_1) || (pauseCtx->state == PAUSE_STATE_CLOSING)) {
            gDPSetPrimColor(POLY_OPA_DISP++, 0, 0, sHpPrimColors[0][0], sHpPrimColors[0][1], sHpPrimColors[0][2],
                            pauseCtx->alpha);
        } else {
            gDPSetPrimColor(POLY_OPA_DISP++, 0, 0, sHpPrimRed, sHpPrimGreen, sHpPrimBlue, sHpPrimAlpha);
        }

        gDPSetEnvColor(POLY_OPA_DISP++, 0, 0, 0, 255);
        gSPVertex(POLY_OPA_DISP++, &pauseCtx->questVtx[bufI], 4, 0);

        POLY_OPA_DISP = KaleidoScope_QuadTextureIA8(
            POLY_OPA_DISP,
            gItemIcons[ITEM_HEART_PIECE_2 - 1 +
                       (((gSaveContext.save.info.inventory.questItems & 0xF0000000) & 0xF0000000) >>
                        QUEST_HEART_PIECE_COUNT)],
            48, 48, 0);
    }

    //

    if (pauseCtx->state == PAUSE_STATE_MAIN) {
<<<<<<< HEAD
        bufI += (QUAD_QUEST_SONG_NOTE_A1 - QUEST_HEART_PIECE) * 4;
=======
        bufI += 4;
>>>>>>> f9d892a2

        gDPPipeSync(POLY_OPA_DISP++);
        gDPSetCombineMode(POLY_OPA_DISP++, G_CC_MODULATEIA_PRIM, G_CC_MODULATEIA_PRIM);

        // Update cursor color
        if ((pauseCtx->cursorSpecialPos == 0) && (cursor >= QUEST_SONG_MINUET) && (cursor < QUEST_KOKIRI_EMERALD)) {
            if ((pauseCtx->mainState < PAUSE_MAIN_STATE_3) /* PAUSE_MAIN_STATE_IDLE, PAUSE_MAIN_STATE_SWITCHING_PAGE,
                                                                 PAUSE_MAIN_STATE_SONG_PLAYBACK */
                || (pauseCtx->mainState == PAUSE_MAIN_STATE_SONG_PROMPT) ||
                (pauseCtx->mainState == PAUSE_MAIN_STATE_IDLE_CURSOR_ON_SONG)) {
                if (pauseCtx->cursorItem[pauseCtx->pageIndex] != PAUSE_ITEM_NONE) {
                    pauseCtx->cursorColorSet = 8;
                    // PAUSE_MAIN_STATE_SONG_PLAYBACK, PAUSE_MAIN_STATE_3,
                    // PAUSE_MAIN_STATE_SONG_PROMPT_INIT, PAUSE_MAIN_STATE_SONG_PROMPT,
                    // PAUSE_MAIN_STATE_SONG_PROMPT_DONE
                    if ((pauseCtx->mainState >= PAUSE_MAIN_STATE_SONG_PLAYBACK) &&
                        (pauseCtx->mainState <= PAUSE_MAIN_STATE_SONG_PROMPT_DONE)) {
                        pauseCtx->cursorColorSet = 0;
                    }
                }
            }
        }

        if (pauseCtx->mainState == PAUSE_MAIN_STATE_SONG_PLAYBACK) {
            // Draw ocarina buttons as the song playback progresses
            // QUAD_QUEST_SONG_NOTE_A1 up to QUAD_QUEST_SONG_NOTE_A8

            pauseCtx->ocarinaStaff = AudioOcarina_GetPlaybackStaff();

            if (pauseCtx->ocarinaStaff->pos != 0) {
                if (sPlayedSongBtnsNum == (pauseCtx->ocarinaStaff->pos - 1)) {
                    sPlayedSongBtnsNum++;
                    sPlayedSongBtns[pauseCtx->ocarinaStaff->pos - 1] = pauseCtx->ocarinaStaff->buttonIndex;
                }

<<<<<<< HEAD
                for (j = 0, i = 0; j < SONG_MAX_LENGTH; j++, i += 4, bufI += 4) {
                    if (sPlayedSongBtns[j] == OCARINA_BTN_INVALID) {
                        break;
                    }

                    if (sPlayedSongBtnsAlpha[j] != 255) {
                        sPlayedSongBtnsAlpha[j] += R_OCARINA_BUTTONS_APPEAR_ALPHA_STEP;
                        if (sPlayedSongBtnsAlpha[j] >= 255) {
                            sPlayedSongBtnsAlpha[j] = 255;
=======
                for (j = 0, i = 0; j < 8; j++, i += 4, bufI += 4) {
                    if (D_8082A124[j] == 0xFF) {
                        break;
                    }

                    if (D_8082A150[j] != 255) {
                        D_8082A150[j] += VREG(50);
                        if (D_8082A150[j] >= 255) {
                            D_8082A150[j] = 255;
>>>>>>> f9d892a2
                        }
                    }

                    pauseCtx->questVtx[bufI + 0].v.ob[1] = pauseCtx->questVtx[bufI + 1].v.ob[1] =
<<<<<<< HEAD
                        R_PAUSE_SONG_OCA_BTN_Y(sPlayedSongBtns[j]);
=======
                        VREG(21 + D_8082A124[j]);
>>>>>>> f9d892a2

                    pauseCtx->questVtx[bufI + 2].v.ob[1] = pauseCtx->questVtx[bufI + 3].v.ob[1] =
                        pauseCtx->questVtx[bufI + 0].v.ob[1] - 12;

                    gDPPipeSync(POLY_OPA_DISP++);

<<<<<<< HEAD
                    if (sPlayedSongBtns[j] == OCARINA_BTN_A) {
                        gDPSetPrimColor(POLY_OPA_DISP++, 0, 0, KALEIDO_COLOR_COLLECT_UNK_R, KALEIDO_COLOR_COLLECT_UNK_G,
                                        KALEIDO_COLOR_COLLECT_UNK_B, sPlayedSongBtnsAlpha[j]);
                    } else {
                        gDPSetPrimColor(POLY_OPA_DISP++, 0, 0, 255, 255, 50, sPlayedSongBtnsAlpha[j]);
=======
                    if (D_8082A124[j] == 0) {
                        gDPSetPrimColor(POLY_OPA_DISP++, 0, 0, KALEIDO_COLOR_COLLECT_UNK_R, KALEIDO_COLOR_COLLECT_UNK_G,
                                        KALEIDO_COLOR_COLLECT_UNK_B, D_8082A150[j]);
                    } else {
                        gDPSetPrimColor(POLY_OPA_DISP++, 0, 0, 255, 255, 50, D_8082A150[j]);
>>>>>>> f9d892a2
                    }

                    gDPSetEnvColor(POLY_OPA_DISP++, 10, 10, 10, 0);
                    gSPVertex(POLY_OPA_DISP++, &pauseCtx->questVtx[bufI], 4, 0);

<<<<<<< HEAD
                    gDPLoadTextureBlock(POLY_OPA_DISP++, sOcarinaBtnTextures[sPlayedSongBtns[j]], G_IM_FMT_IA,
                                        G_IM_SIZ_8b, 16, 16, 0, G_TX_NOMIRROR | G_TX_WRAP, G_TX_NOMIRROR | G_TX_WRAP,
                                        G_TX_NOMASK, G_TX_NOMASK, G_TX_NOLOD, G_TX_NOLOD);
=======
                    gDPLoadTextureBlock(POLY_OPA_DISP++, D_8082A130[D_8082A124[j]], G_IM_FMT_IA, G_IM_SIZ_8b, 16, 16, 0,
                                        G_TX_NOMIRROR | G_TX_WRAP, G_TX_NOMIRROR | G_TX_WRAP, G_TX_NOMASK, G_TX_NOMASK,
                                        G_TX_NOLOD, G_TX_NOLOD);
>>>>>>> f9d892a2

                    gSP1Quadrangle(POLY_OPA_DISP++, 0, 2, 3, 1, 0);
                }
            }
<<<<<<< HEAD
        } else if (((pauseCtx->mainState >= PAUSE_MAIN_STATE_SONG_PROMPT_INIT) &&
                    (pauseCtx->mainState <= PAUSE_MAIN_STATE_SONG_PROMPT_DONE)
                    /* PAUSE_MAIN_STATE_SONG_PROMPT_INIT, PAUSE_MAIN_STATE_SONG_PROMPT,
                       PAUSE_MAIN_STATE_SONG_PROMPT_DONE */
                    ) ||
                   (pauseCtx->mainState == PAUSE_MAIN_STATE_IDLE_CURSOR_ON_SONG)) {
            // Draw the buttons for playing a song
            // QUAD_QUEST_SONG_NOTE_A1 up to QUAD_QUEST_SONG_NOTE_A8

            stepGreen = pauseCtx->ocarinaSongIdx;
            stepRed = gOcarinaSongButtons[stepGreen].numButtons;

            j = bufI;

            for (i = 0; i < stepRed; i++, bufI += 4) {
                pauseCtx->questVtx[bufI + 0].v.ob[1] = pauseCtx->questVtx[bufI + 1].v.ob[1] =
                    R_PAUSE_SONG_OCA_BTN_Y(gOcarinaSongButtons[stepGreen].buttonsIndex[i]);

=======
        } else if (((pauseCtx->mainState >= PAUSE_MAIN_STATE_4) && (pauseCtx->mainState <= PAUSE_MAIN_STATE_6)) ||
                   (pauseCtx->mainState == PAUSE_MAIN_STATE_8)) {
            // temps reused, fake?
            stepGreen = pauseCtx->ocarinaSongIdx;
            stepRed = gOcarinaSongButtons[stepGreen].numButtons;

            for (j = bufI, i = 0; i < stepRed; i++, bufI += 4) {
                pauseCtx->questVtx[bufI + 0].v.ob[1] = pauseCtx->questVtx[bufI + 1].v.ob[1] =
                    VREG(21 + gOcarinaSongButtons[stepGreen].buttonsIndex[i]);

>>>>>>> f9d892a2
                pauseCtx->questVtx[bufI + 2].v.ob[1] = pauseCtx->questVtx[bufI + 3].v.ob[1] =
                    pauseCtx->questVtx[bufI + 0].v.ob[1] - 12;

                gDPPipeSync(POLY_OPA_DISP++);

<<<<<<< HEAD
                if (pauseCtx->mainState == PAUSE_MAIN_STATE_IDLE_CURSOR_ON_SONG) {
=======
                if (pauseCtx->mainState == PAUSE_MAIN_STATE_8) {
>>>>>>> f9d892a2
                    if (gOcarinaSongButtons[stepGreen].buttonsIndex[i] == OCARINA_BTN_A) {
                        gDPSetPrimColor(POLY_OPA_DISP++, 0, 0, KALEIDO_COLOR_COLLECT_UNK_R, KALEIDO_COLOR_COLLECT_UNK_G,
                                        KALEIDO_COLOR_COLLECT_UNK_B, 200);
                    } else {
                        gDPSetPrimColor(POLY_OPA_DISP++, 0, 0, 255, 255, 50, 200);
                    }
                } else {
                    // Gray out buttons during the player playing the song
                    gDPSetPrimColor(POLY_OPA_DISP++, 0, 0, 150, 150, 150, 150);
                }

                gDPSetEnvColor(POLY_OPA_DISP++, 10, 10, 10, 0);

                gSPVertex(POLY_OPA_DISP++, &pauseCtx->questVtx[bufI], 4, 0);

<<<<<<< HEAD
                gDPLoadTextureBlock(POLY_OPA_DISP++,
                                    sOcarinaBtnTextures[gOcarinaSongButtons[stepGreen].buttonsIndex[i]], G_IM_FMT_IA,
                                    G_IM_SIZ_8b, 16, 16, 0, G_TX_NOMIRROR | G_TX_WRAP, G_TX_NOMIRROR | G_TX_WRAP,
                                    G_TX_NOMASK, G_TX_NOMASK, G_TX_NOLOD, G_TX_NOLOD);
=======
                gDPLoadTextureBlock(POLY_OPA_DISP++, D_8082A130[gOcarinaSongButtons[stepGreen].buttonsIndex[i]],
                                    G_IM_FMT_IA, G_IM_SIZ_8b, 16, 16, 0, G_TX_NOMIRROR | G_TX_WRAP,
                                    G_TX_NOMIRROR | G_TX_WRAP, G_TX_NOMASK, G_TX_NOMASK, G_TX_NOLOD, G_TX_NOLOD);
>>>>>>> f9d892a2

                gSP1Quadrangle(POLY_OPA_DISP++, 0, 2, 3, 1, 0);
            }

            if (pauseCtx->mainState != PAUSE_MAIN_STATE_IDLE_CURSOR_ON_SONG) {
                // Draw the buttons colored as the player plays the song
                // QUAD_QUEST_SONG_NOTE_B1 up to QUAD_QUEST_SONG_NOTE_B8

                pauseCtx->ocarinaStaff = AudioOcarina_GetPlayingStaff();

                if (pauseCtx->ocarinaStaff->pos != 0) {
                    if (sPlayedSongBtnsNum == (pauseCtx->ocarinaStaff->pos - 1)) {
                        if ((pauseCtx->ocarinaStaff->buttonIndex >= OCARINA_BTN_A) &&
                            (pauseCtx->ocarinaStaff->buttonIndex <= OCARINA_BTN_C_UP)) {
                            sPlayedSongBtns[pauseCtx->ocarinaStaff->pos - 1] = pauseCtx->ocarinaStaff->buttonIndex;
                            sPlayedSongBtns[pauseCtx->ocarinaStaff->pos] = OCARINA_BTN_INVALID;
                            sPlayedSongBtnsNum++;
                        }
                    }
                }

<<<<<<< HEAD
                bufI = j + ((QUAD_QUEST_SONG_NOTE_B1 - QUAD_QUEST_SONG_NOTE_A1) * 4);

                for (i = 0; i < SONG_MAX_LENGTH; i++, bufI += 4) {
                    if (sPlayedSongBtns[i] == OCARINA_BTN_INVALID) {
                        continue;
                    }

                    if (sPlayedSongBtnsAlpha[i] != 255) {
                        sPlayedSongBtnsAlpha[i] += R_OCARINA_BUTTONS_APPEAR_ALPHA_STEP;
                        if (sPlayedSongBtnsAlpha[i] >= 255) {
                            sPlayedSongBtnsAlpha[i] = 255;
                        }
                    }

                    pauseCtx->questVtx[bufI + 0].v.ob[1] = pauseCtx->questVtx[bufI + 1].v.ob[1] =
                        R_PAUSE_SONG_OCA_BTN_Y(sPlayedSongBtns[i]);

=======
                bufI = j + 32;
                i = 0;
                for (; i < 8; i++, bufI += 4) {
                    if (D_8082A124[i] == 0xFF) {
                        continue;
                    }

                    if (D_8082A150[i] != 255) {
                        D_8082A150[i] += VREG(50);
                        if (D_8082A150[i] >= 255) {
                            D_8082A150[i] = 255;
                        }
                    }
                    pauseCtx->questVtx[bufI + 0].v.ob[1] = pauseCtx->questVtx[bufI + 1].v.ob[1] =
                        VREG(21 + D_8082A124[i]);

>>>>>>> f9d892a2
                    pauseCtx->questVtx[bufI + 2].v.ob[1] = pauseCtx->questVtx[bufI + 3].v.ob[1] =
                        pauseCtx->questVtx[bufI + 0].v.ob[1] - 12;

                    gDPPipeSync(POLY_OPA_DISP++);

<<<<<<< HEAD
                    if (sPlayedSongBtns[i] == OCARINA_BTN_A) {
                        gDPSetPrimColor(POLY_OPA_DISP++, 0, 0, KALEIDO_COLOR_COLLECT_UNK_R, KALEIDO_COLOR_COLLECT_UNK_G,
                                        KALEIDO_COLOR_COLLECT_UNK_B, sPlayedSongBtnsAlpha[i]);
                    } else {
                        gDPSetPrimColor(POLY_OPA_DISP++, 0, 0, 255, 255, 50, sPlayedSongBtnsAlpha[i]);
=======
                    if (D_8082A124[i] == 0) {
                        gDPSetPrimColor(POLY_OPA_DISP++, 0, 0, KALEIDO_COLOR_COLLECT_UNK_R, KALEIDO_COLOR_COLLECT_UNK_G,
                                        KALEIDO_COLOR_COLLECT_UNK_B, D_8082A150[i]);
                    } else {
                        gDPSetPrimColor(POLY_OPA_DISP++, 0, 0, 255, 255, 50, D_8082A150[i]);
>>>>>>> f9d892a2
                    }

                    gDPSetEnvColor(POLY_OPA_DISP++, 10, 10, 10, 0);

                    gSPVertex(POLY_OPA_DISP++, &pauseCtx->questVtx[bufI], 4, 0);

<<<<<<< HEAD
                    gDPLoadTextureBlock(POLY_OPA_DISP++, sOcarinaBtnTextures[sPlayedSongBtns[i]], G_IM_FMT_IA,
                                        G_IM_SIZ_8b, 16, 16, 0, G_TX_NOMIRROR | G_TX_WRAP, G_TX_NOMIRROR | G_TX_WRAP,
                                        G_TX_NOMASK, G_TX_NOMASK, G_TX_NOLOD, G_TX_NOLOD);
=======
                    gDPLoadTextureBlock(POLY_OPA_DISP++, D_8082A130[D_8082A124[i]], G_IM_FMT_IA, G_IM_SIZ_8b, 16, 16, 0,
                                        G_TX_NOMIRROR | G_TX_WRAP, G_TX_NOMIRROR | G_TX_WRAP, G_TX_NOMASK, G_TX_NOMASK,
                                        G_TX_NOLOD, G_TX_NOLOD);
>>>>>>> f9d892a2

                    gSP1Quadrangle(POLY_OPA_DISP++, 0, 2, 3, 1, 0);
                }

<<<<<<< HEAD
                if (pauseCtx->mainState == PAUSE_MAIN_STATE_SONG_PROMPT_INIT) {
                    for (i = 0; i < SONG_MAX_LENGTH; i++) {
                        sPlayedSongBtns[i] = OCARINA_BTN_INVALID;
                        sPlayedSongBtnsAlpha[i] = 0;
=======
                if (pauseCtx->mainState == PAUSE_MAIN_STATE_4) {
                    for (i = 0; i < 8; i++) {
                        D_8082A124[i] = 0xFF;
                        D_8082A150[i] = 0;
>>>>>>> f9d892a2
                    }
                    sPlayedSongBtnsNum = 0;

                    AudioOcarina_SetInstrument(OCARINA_INSTRUMENT_DEFAULT);
                    AudioOcarina_Start((1 << pauseCtx->ocarinaSongIdx) + 0x8000);
                    pauseCtx->ocarinaStaff = AudioOcarina_GetPlaybackStaff();
                    pauseCtx->ocarinaStaff->pos = 0;
                    pauseCtx->ocarinaStaff->state = 0xFE;

                    pauseCtx->mainState = PAUSE_MAIN_STATE_SONG_PROMPT;
                }
            }
        }
    }

    // Draw amount of gold skulltula tokens

    if (CHECK_QUEST_ITEM(QUEST_SKULL_TOKEN)) {
        // Draw amount of gold skulltula tokens
        // QUAD_QUEST_SKULL_TOKENS_DIGIT1_SHADOW to QUAD_QUEST_SKULL_TOKENS_DIGIT3

        gDPPipeSync(POLY_OPA_DISP++);
        gDPSetCombineLERP(POLY_OPA_DISP++, PRIMITIVE, ENVIRONMENT, TEXEL0, ENVIRONMENT, TEXEL0, 0, PRIMITIVE, 0,
                          PRIMITIVE, ENVIRONMENT, TEXEL0, ENVIRONMENT, TEXEL0, 0, PRIMITIVE, 0);
        gDPSetEnvColor(POLY_OPA_DISP++, 0, 0, 0, 0);

<<<<<<< HEAD
        gsTokensDigits[0] = gsTokensDigits[1] = 0;
        gsTokensDigits[2] = gSaveContext.save.info.inventory.gsTokens;

        while (gsTokensDigits[2] >= 100) {
            gsTokensDigits[0]++;
            gsTokensDigits[2] -= 100;
        }

        while (gsTokensDigits[2] >= 10) {
            gsTokensDigits[1]++;
            gsTokensDigits[2] -= 10;
=======
        gsTokenDigits[0] = gsTokenDigits[1] = 0;
        gsTokenDigits[2] = gSaveContext.save.info.inventory.gsTokens;

        while (gsTokenDigits[2] >= 100) {
            gsTokenDigits[0]++;
            gsTokenDigits[2] -= 100;
        }

        while (gsTokenDigits[2] >= 10) {
            gsTokenDigits[1]++;
            gsTokenDigits[2] -= 10;
>>>>>>> f9d892a2
        }

        gSPVertex(POLY_OPA_DISP++, &pauseCtx->questVtx[QUAD_QUEST_SKULL_TOKENS_DIGIT1_SHADOW * 4], 6 * 4, 0);

        for (i = 0, j = 0; i < 2; i++) {
            if (i == 0) {
<<<<<<< HEAD
                // Text shadow
=======
>>>>>>> f9d892a2
                gDPSetPrimColor(POLY_OPA_DISP++, 0, 0, 0, 0, 0, pauseCtx->alpha);
            } else {
                // Text color
                if (gSaveContext.save.info.inventory.gsTokens == 100) {
                    gDPSetPrimColor(POLY_OPA_DISP++, 0, 0, 200, 50, 50, pauseCtx->alpha);
                } else {
                    gDPSetPrimColor(POLY_OPA_DISP++, 0, 0, 255, 255, 255, pauseCtx->alpha);
                }
            }

<<<<<<< HEAD
            // Variable reused as a flag indicating all digits onwards should be displayed
            cursorItem = false;

            for (bufI = 0; bufI < ARRAY_COUNT(gsTokensDigits); bufI++, j += 4) {
                if ((bufI >= (ARRAY_COUNT(gsTokensDigits) - 1)) || (gsTokensDigits[bufI] != 0) || cursorItem) {
                    gDPLoadTextureBlock(POLY_OPA_DISP++,
                                        ((u8*)gCounterDigit0Tex + (G_IM_SIZ_8b_BYTES * 8 * 16 * gsTokensDigits[bufI])),
=======
            cursorItem = 0;
            for (bufI = 0; bufI < 3; bufI++, j += 4) {
                if ((bufI >= 2) || (gsTokenDigits[bufI] != 0) || (cursorItem != 0)) {
                    gDPLoadTextureBlock(POLY_OPA_DISP++, ((u8*)gCounterDigit0Tex + (8 * 16 * gsTokenDigits[bufI])),
>>>>>>> f9d892a2
                                        G_IM_FMT_I, G_IM_SIZ_8b, 8, 16, 0, G_TX_NOMIRROR | G_TX_WRAP,
                                        G_TX_NOMIRROR | G_TX_WRAP, G_TX_NOMASK, G_TX_NOMASK, G_TX_NOLOD, G_TX_NOLOD);

                    gSP1Quadrangle(POLY_OPA_DISP++, j, j + 2, j + 3, j + 1, 0);

                    cursorItem = true;
                }
            }
        }
    }

    CLOSE_DISPS(gfxCtx, "../z_kaleido_collect.c", 863);
}

s32 KaleidoScope_UpdateQuestStatusPoint(PauseContext* pauseCtx, s32 point) {
    pauseCtx->cursorPoint[PAUSE_QUEST] = point;

    return true;
}<|MERGE_RESOLUTION|>--- conflicted
+++ resolved
@@ -24,38 +24,21 @@
     };
 
     // Shining medallions
-<<<<<<< HEAD
-    static s16 sMedEnvColors[6 + 6][3] = {
-        // Target env color when sMedEnvShineState == 0
-        { 0, 0, 0 }, // QUEST_MEDALLION_FOREST
-        { 0, 0, 0 }, // QUEST_MEDALLION_FIRE
-        { 0, 0, 0 }, // QUEST_MEDALLION_WATER
-        { 0, 0, 0 }, // QUEST_MEDALLION_SPIRIT
-        { 0, 0, 0 }, // QUEST_MEDALLION_SHADOW
-        { 0, 0, 0 }, // QUEST_MEDALLION_LIGHT
-        // Target env color when sMedEnvShineState == 2
-        { 0, 60, 0 },   // QUEST_MEDALLION_FOREST
-        { 90, 0, 0 },   // QUEST_MEDALLION_FIRE
-        { 0, 40, 110 }, // QUEST_MEDALLION_WATER
-        { 80, 40, 0 },  // QUEST_MEDALLION_SPIRIT
-        { 70, 0, 90 },  // QUEST_MEDALLION_SHADOW
-        { 90, 90, 0 },  // QUEST_MEDALLION_LIGHT
-=======
     static s16 sMedallionsEnvColors[6 + 6][3] = {
-        // Target env color when sMedEnvShineState == 0
-        { 0, 0, 0 },
-        { 0, 0, 0 },
-        { 0, 0, 0 },
-        { 0, 0, 0 },
-        { 0, 0, 0 },
-        { 0, 0, 0 },
-        // Target env color when sMedEnvShineState == 2
-        { 0, 60, 0 },
-        { 90, 0, 0 },
-        { 0, 40, 110 },
-        { 80, 40, 0 },
-        { 70, 0, 90 },
-        { 90, 90, 0 },
+        // Target env color when sMedallionsEnvShineState == 0
+        { 0, 0, 0 },// QUEST_MEDALLION_FOREST
+        { 0, 0, 0 },// QUEST_MEDALLION_FIRE
+        { 0, 0, 0 },// QUEST_MEDALLION_WATER
+        { 0, 0, 0 },// QUEST_MEDALLION_SPIRIT
+        { 0, 0, 0 },// QUEST_MEDALLION_SHADOW
+        { 0, 0, 0 },// QUEST_MEDALLION_LIGHT
+        // Target env color when sMedallionsEnvShineState == 2
+        { 0, 60, 0 },// QUEST_MEDALLION_FOREST
+        { 90, 0, 0 },// QUEST_MEDALLION_FIRE
+        { 0, 40, 110 },// QUEST_MEDALLION_WATER
+        { 80, 40, 0 },// QUEST_MEDALLION_SPIRIT
+        { 70, 0, 90 },// QUEST_MEDALLION_SHADOW
+        { 90, 90, 0 },// QUEST_MEDALLION_LIGHT
     };
     // Current (animated) env color for each medallion
     static s16 sMedallionsEnvRed[6] = { 255, 255, 255, 255, 255, 255 };
@@ -63,26 +46,6 @@
     static s16 sMedallionsEnvBlue[6] = { 150, 150, 150, 150, 150, 150 };
     static s16 sMedallionsEnvTimer = 20;
     static s16 sMedallionsEnvShineState = 0;
-
-    static s16 sHpPrimRed = 0;
-    static s16 sHpPrimGreen = 0;
-    static s16 sHpPrimBlue = 0;
-    static s16 sHpPrimAlpha = 0;
-    static s16 sHpPrimTimer = 20;
-    static s16 sHpPrimState = 0;
-
-    static s16 D_8082A11C = 0;
-    static s16 D_8082A120 = 0;
-    static u8 D_8082A124[] = {
-        0, 0, 0, 0, 0, 0, 0, 0, 0, 0,
->>>>>>> f9d892a2
-    };
-    // Current (animated) env color for each medallion
-    static s16 sMedEnvRed[6] = { 255, 255, 255, 255, 255, 255 };
-    static s16 sMedEnvGreen[6] = { 255, 255, 255, 255, 255, 255 };
-    static s16 sMedEnvBlue[6] = { 150, 150, 150, 150, 150, 150 };
-    static s16 sMedEnvTimer = 20;
-    static s16 sMedEnvShineState = 0;
 
     static s16 sHpPrimRed = 0;
     static s16 sHpPrimGreen = 0;
@@ -122,7 +85,6 @@
         255, // QUEST_SONG_TIME
         255, // QUEST_SONG_STORMS
     };
-<<<<<<< HEAD
     static s16 sSongsPrimGreen[] = {
         255, // QUEST_SONG_MINUET
         80,  // QUEST_SONG_BOLERO
@@ -190,28 +152,6 @@
         /* QUEST_HEART_PIECE */ { CURSOR_NONE, QUEST_SONG_TIME, QUEST_GERUDOS_CARD, QUEST_MEDALLION_SHADOW },
     };
     static s32 sUnused3 = 0;
-=======
-
-    static s16 sSongsPrimRed[] = {
-        150, 255, 100, 255, 255, 255, 255, 255, 255, 255, 255, 255,
-    };
-    static s16 sSongsPrimGreen[] = {
-        255, 80, 150, 160, 100, 240, 255, 255, 255, 255, 255, 255,
-    };
-    static s16 sSongsPrimBlue[] = {
-        100, 40, 255, 0, 255, 100, 255, 255, 255, 255, 255, 255,
-    };
-
-    static s8 D_8082A1AC[][4] = {
-        { 0x05, 0x01, 0x05, 0xFE }, { 0x00, 0x02, 0x02, 0xFE }, { 0xFF, 0x13, 0x03, 0x01 }, { 0x04, 0x02, 0x11, 0x02 },
-        { 0x05, 0x03, 0x18, 0x05 }, { 0xFF, 0xFF, 0x04, 0x00 }, { 0x0C, 0xFF, 0xFD, 0x07 }, { 0x0D, 0xFF, 0x06, 0x08 },
-        { 0x0E, 0xFF, 0x07, 0x09 }, { 0x0F, 0xFF, 0x08, 0x0A }, { 0x10, 0xFF, 0x09, 0x0B }, { 0x11, 0xFF, 0x0A, 0x12 },
-        { 0x17, 0x06, 0xFD, 0x0D }, { 0x17, 0x07, 0x0C, 0x0E }, { 0x17, 0x08, 0x0D, 0x0F }, { 0x18, 0x09, 0x0E, 0x10 },
-        { 0x18, 0x0A, 0x0F, 0x11 }, { 0x18, 0x0B, 0x10, 0x03 }, { 0x02, 0xFF, 0x0B, 0x13 }, { 0x02, 0xFF, 0x12, 0x14 },
-        { 0x02, 0xFF, 0x13, 0xFE }, { 0xFF, 0x17, 0xFD, 0x16 }, { 0xFF, 0x17, 0x15, 0x18 }, { 0x15, 0x0C, 0xFD, 0x18 },
-        { 0xFF, 0x10, 0x16, 0x04 }, { 0x00, 0x00, 0x00, 0x00 },
-    };
->>>>>>> f9d892a2
 
     PauseContext* pauseCtx = &play->pauseCtx;
     Input* input = &play->state.input[0];
@@ -219,29 +159,16 @@
     s16 stepGreen;
     s16 stepBlue;
     s16 stepAlpha;
-<<<<<<< HEAD
-    s16 nextCursorPoint;
-    s16 i;
+    s16 phi_s0; // nextCursorPoint?
+    s16 phi_s3; // i?
     s16 bufI;
     s16 j;
-    s16 cursor;
-    s16 pad1;
-    s16 targetColorIndex;
-    s16 pad2;
-    s16 cursorItem;
-    s16 gsTokensDigits[3];
-=======
-    s16 phi_s0;
-    s16 phi_s3;
-    s16 bufI;
-    s16 j;
-    s16 sp216;
+    s16 sp216; // cursor?
     s16 i;
     s16 targetColorIndex;
     s16 pad2;
     s16 cursorItem;
     s16 gsTokenDigits[3];
->>>>>>> f9d892a2
 
     OPEN_DISPS(gfxCtx, "../z_kaleido_collect.c", 248);
 
@@ -256,59 +183,59 @@
 
             if ((pauseCtx->state != PAUSE_STATE_MAIN) || ((pauseCtx->stickAdjX == 0) && (pauseCtx->stickAdjY == 0))) {
                 // No cursor movement
-                cursor = pauseCtx->cursorSlot[PAUSE_QUEST];
+                sp216 = pauseCtx->cursorSlot[PAUSE_QUEST];
             } else {
                 // Move cursor based on stick input
 
-                i = pauseCtx->cursorPoint[PAUSE_QUEST];
+                phi_s3 = pauseCtx->cursorPoint[PAUSE_QUEST];
 
                 if (pauseCtx->stickAdjX < -30) {
                     // Move cursor left
-                    nextCursorPoint = sCursorPointLinks[i][2];
-                    if (nextCursorPoint == CURSOR_TO_LEFT) {
+                    phi_s0 = sCursorPointLinks[phi_s3][2];
+                    if (phi_s0 == CURSOR_TO_LEFT) {
                         KaleidoScope_MoveCursorToSpecialPos(play, PAUSE_CURSOR_PAGE_LEFT);
                         pauseCtx->mainState = PAUSE_MAIN_STATE_IDLE;
                     } else {
-                        while (nextCursorPoint >= 0) {
-                            if ((s16)KaleidoScope_UpdateQuestStatusPoint(pauseCtx, nextCursorPoint)) {
+                        while (phi_s0 >= 0) {
+                            if ((s16)KaleidoScope_UpdateQuestStatusPoint(pauseCtx, phi_s0)) {
                                 break;
                             }
-                            nextCursorPoint = sCursorPointLinks[nextCursorPoint][2];
+                            phi_s0 = sCursorPointLinks[phi_s0][2];
                         }
                     }
                 } else if (pauseCtx->stickAdjX > 30) {
                     // Move cursor right
-                    nextCursorPoint = sCursorPointLinks[i][3];
-                    if (nextCursorPoint == CURSOR_TO_RIGHT) {
+                    phi_s0 = sCursorPointLinks[phi_s3][3];
+                    if (phi_s0 == CURSOR_TO_RIGHT) {
                         KaleidoScope_MoveCursorToSpecialPos(play, PAUSE_CURSOR_PAGE_RIGHT);
                         pauseCtx->mainState = PAUSE_MAIN_STATE_IDLE;
                     } else {
-                        while (nextCursorPoint >= 0) {
-                            if ((s16)KaleidoScope_UpdateQuestStatusPoint(pauseCtx, nextCursorPoint)) {
+                        while (phi_s0 >= 0) {
+                            if ((s16)KaleidoScope_UpdateQuestStatusPoint(pauseCtx, phi_s0)) {
                                 break;
                             }
-                            nextCursorPoint = sCursorPointLinks[nextCursorPoint][3];
+                            phi_s0 = sCursorPointLinks[phi_s0][3];
                         }
                     }
                 }
 
                 if (pauseCtx->stickAdjY < -30) {
                     // Move cursor down
-                    nextCursorPoint = sCursorPointLinks[i][1];
-                    while (nextCursorPoint >= 0) {
-                        if ((s16)KaleidoScope_UpdateQuestStatusPoint(pauseCtx, nextCursorPoint)) {
+                    phi_s0 = sCursorPointLinks[phi_s3][1];
+                    while (phi_s0 >= 0) {
+                        if ((s16)KaleidoScope_UpdateQuestStatusPoint(pauseCtx, phi_s0)) {
                             break;
                         }
-                        nextCursorPoint = sCursorPointLinks[nextCursorPoint][1];
+                        phi_s0 = sCursorPointLinks[phi_s0][1];
                     }
                 } else if (pauseCtx->stickAdjY > 30) {
                     // Move cursor up
-                    nextCursorPoint = sCursorPointLinks[i][0];
-                    while (nextCursorPoint >= 0) {
-                        if ((s16)KaleidoScope_UpdateQuestStatusPoint(pauseCtx, nextCursorPoint)) {
+                    phi_s0 = sCursorPointLinks[phi_s3][0];
+                    while (phi_s0 >= 0) {
+                        if ((s16)KaleidoScope_UpdateQuestStatusPoint(pauseCtx, phi_s0)) {
                             break;
                         }
-                        nextCursorPoint = sCursorPointLinks[nextCursorPoint][0];
+                        phi_s0 = sCursorPointLinks[phi_s0][0];
                     }
                 }
 
@@ -350,37 +277,31 @@
                            ITEM_HEART_CONTAINER, gSaveContext.save.info.inventory.questItems & 0xF0000000);
                 }
 
-                cursor = pauseCtx->cursorPoint[PAUSE_QUEST];
+                sp216 = pauseCtx->cursorPoint[PAUSE_QUEST];
                 pauseCtx->cursorItem[pauseCtx->pageIndex] = cursorItem;
-                pauseCtx->cursorSlot[pauseCtx->pageIndex] = cursor;
+                pauseCtx->cursorSlot[pauseCtx->pageIndex] = sp216;
             }
 
             // Use the appropriate QUEST_MEDALLION_FOREST-QUEST_HEART_PIECE quad (see `KaleidoScope_SetVertices`)
-            KaleidoScope_SetCursorPos(pauseCtx, cursor * 4, pauseCtx->questVtx);
+            KaleidoScope_SetCursorPos(pauseCtx, sp216 * 4, pauseCtx->questVtx);
 
             // Handle part of the ocarina songs playback
 
             if ((pauseCtx->state == PAUSE_STATE_MAIN) && (pauseCtx->mainState == PAUSE_MAIN_STATE_IDLE) &&
                 (pauseCtx->cursorSpecialPos == 0)) {
-                if ((cursor >= QUEST_SONG_MINUET) && (cursor < QUEST_KOKIRI_EMERALD)) {
+                if ((sp216 >= QUEST_SONG_MINUET) && (sp216 < QUEST_KOKIRI_EMERALD)) {
                     if (CHECK_QUEST_ITEM(pauseCtx->cursorPoint[PAUSE_QUEST])) {
                         // The cursor is on a learned song
                         // Set some things up for song playback
 
-                        cursor = pauseCtx->cursorSlot[PAUSE_QUEST];
-                        pauseCtx->ocarinaSongIdx = gOcarinaSongItemMap[cursor - QUEST_SONG_MINUET];
+                        sp216 = pauseCtx->cursorSlot[PAUSE_QUEST];
+                        pauseCtx->ocarinaSongIdx = gOcarinaSongItemMap[sp216 - QUEST_SONG_MINUET];
 
                         sPlaybackSongStartDelayTimer = 10;
 
-<<<<<<< HEAD
                         for (i = 0; i < SONG_MAX_LENGTH; i++) {
                             sPlayedSongBtns[i] = OCARINA_BTN_INVALID;
                             sPlayedSongBtnsAlpha[i] = 0;
-=======
-                        for (i = 0; i < 8; i++) {
-                            D_8082A124[i] = 0xFF;
-                            D_8082A150[i] = 0;
->>>>>>> f9d892a2
                         }
                         sPlayedSongBtnsNum = 0;
 
@@ -413,8 +334,8 @@
                     AudioOcarina_SetInstrument(OCARINA_INSTRUMENT_OFF);
                 }
             } else if (pauseCtx->mainState == PAUSE_MAIN_STATE_IDLE_CURSOR_ON_SONG) {
-                if (CHECK_BTN_ALL(input->press.button, BTN_A) && (cursor >= QUEST_SONG_MINUET) &&
-                    (cursor < QUEST_KOKIRI_EMERALD)) {
+                if (CHECK_BTN_ALL(input->press.button, BTN_A) && (sp216 >= QUEST_SONG_MINUET) &&
+                    (sp216 < QUEST_KOKIRI_EMERALD)) {
 
                     pauseCtx->mainState = PAUSE_MAIN_STATE_SONG_PLAYBACK_START;
 
@@ -429,8 +350,8 @@
                 pauseCtx->nameDisplayTimer = 0;
                 pauseCtx->cursorSpecialPos = 0;
 
-                cursor = pauseCtx->cursorPoint[PAUSE_QUEST];
-                KaleidoScope_SetCursorPos(pauseCtx, cursor * 4, pauseCtx->questVtx);
+                sp216 = pauseCtx->cursorPoint[PAUSE_QUEST];
+                KaleidoScope_SetCursorPos(pauseCtx, sp216 * 4, pauseCtx->questVtx);
                 Audio_PlaySfxGeneral(NA_SE_SY_CURSOR, &gSfxDefaultPos, 4, &gSfxDefaultFreqAndVolScale,
                                      &gSfxDefaultFreqAndVolScale, &gSfxDefaultReverb);
 
@@ -439,9 +360,9 @@
                 } else {
                     cursorItem = PAUSE_ITEM_NONE;
                 }
-                cursor = pauseCtx->cursorPoint[PAUSE_QUEST];
+                sp216 = pauseCtx->cursorPoint[PAUSE_QUEST];
                 pauseCtx->cursorItem[pauseCtx->pageIndex] = cursorItem;
-                pauseCtx->cursorSlot[pauseCtx->pageIndex] = cursor;
+                pauseCtx->cursorSlot[pauseCtx->pageIndex] = sp216;
             }
         } else { // cursorSpecialPos == PAUSE_CURSOR_PAGE_RIGHT
             if (pauseCtx->stickAdjX < -30) {
@@ -451,8 +372,8 @@
                 pauseCtx->nameDisplayTimer = 0;
                 pauseCtx->cursorSpecialPos = 0;
 
-                cursor = pauseCtx->cursorPoint[PAUSE_QUEST];
-                KaleidoScope_SetCursorPos(pauseCtx, cursor * 4, pauseCtx->questVtx);
+                sp216 = pauseCtx->cursorPoint[PAUSE_QUEST];
+                KaleidoScope_SetCursorPos(pauseCtx, sp216 * 4, pauseCtx->questVtx);
                 Audio_PlaySfxGeneral(NA_SE_SY_CURSOR, &gSfxDefaultPos, 4, &gSfxDefaultFreqAndVolScale,
                                      &gSfxDefaultFreqAndVolScale, &gSfxDefaultReverb);
 
@@ -471,24 +392,16 @@
                 } else {
                     cursorItem = PAUSE_ITEM_NONE;
                 }
-                cursor = pauseCtx->cursorPoint[PAUSE_QUEST];
+                sp216 = pauseCtx->cursorPoint[PAUSE_QUEST];
                 pauseCtx->cursorItem[pauseCtx->pageIndex] = cursorItem;
-                pauseCtx->cursorSlot[pauseCtx->pageIndex] = cursor;
+                pauseCtx->cursorSlot[pauseCtx->pageIndex] = sp216;
             }
         }
 
     } else if (pauseCtx->mainState == PAUSE_MAIN_STATE_SONG_PLAYBACK_START) {
         // After a short delay, start playing the selected song back to the player
 
-<<<<<<< HEAD
         pauseCtx->cursorColorSet = 8;
-=======
-            if (--D_8082A120 == 0) {
-                for (i = 0; i < 8; i++) {
-                    D_8082A124[i] = 0xFF;
-                    D_8082A150[i] = 0;
-                }
->>>>>>> f9d892a2
 
         if (--sPlaybackSongStartDelayTimer == 0) {
             for (i = 0; i < SONG_MAX_LENGTH; i++) {
@@ -503,10 +416,10 @@
             R_PAUSE_SONG_OCA_BTN_Y(OCARINA_BTN_C_LEFT) = -46;
             R_PAUSE_SONG_OCA_BTN_Y(OCARINA_BTN_C_UP) = -41;
 
-            cursor = pauseCtx->cursorSlot[PAUSE_QUEST];
+            sp216 = pauseCtx->cursorSlot[PAUSE_QUEST];
             AudioOcarina_SetInstrument(OCARINA_INSTRUMENT_DEFAULT);
             AudioOcarina_SetInstrument(OCARINA_INSTRUMENT_DEFAULT);
-            pauseCtx->ocarinaSongIdx = gOcarinaSongItemMap[cursor - QUEST_SONG_MINUET];
+            pauseCtx->ocarinaSongIdx = gOcarinaSongItemMap[sp216 - QUEST_SONG_MINUET];
             AudioOcarina_SetPlaybackSong(pauseCtx->ocarinaSongIdx + 1, 1);
 
             pauseCtx->mainState = PAUSE_MAIN_STATE_SONG_PLAYBACK;
@@ -514,61 +427,25 @@
             pauseCtx->ocarinaStaff = AudioOcarina_GetPlaybackStaff();
             pauseCtx->ocarinaStaff->pos = 0;
 
-            cursor = pauseCtx->cursorSlot[PAUSE_QUEST];
-            KaleidoScope_SetCursorPos(pauseCtx, cursor * 4, pauseCtx->questVtx);
+            sp216 = pauseCtx->cursorSlot[PAUSE_QUEST];
+            KaleidoScope_SetCursorPos(pauseCtx, sp216 * 4, pauseCtx->questVtx);
         }
     } else {
-        cursor = pauseCtx->cursorSlot[PAUSE_QUEST];
-        KaleidoScope_SetCursorPos(pauseCtx, cursor * 4, pauseCtx->questVtx);
+        sp216 = pauseCtx->cursorSlot[PAUSE_QUEST];
+        KaleidoScope_SetCursorPos(pauseCtx, sp216 * 4, pauseCtx->questVtx);
     }
 
     // Draw medallions
-<<<<<<< HEAD
-    // QUEST_MEDALLION_FOREST, QUEST_MEDALLION_FIRE, QUEST_MEDALLION_WATER, QUEST_MEDALLION_SPIRIT,
-    // QUEST_MEDALLION_SHADOW, QUEST_MEDALLION_LIGHT
-=======
     // QUEST_MEDALLION_FOREST to QUEST_MEDALLION_LIGHT
->>>>>>> f9d892a2
 
     gDPPipeSync(POLY_OPA_DISP++);
     gDPSetPrimColor(POLY_OPA_DISP++, 0, 0, 255, 255, 255, pauseCtx->alpha);
     gDPSetCombineLERP(POLY_OPA_DISP++, PRIMITIVE, ENVIRONMENT, TEXEL0, ENVIRONMENT, TEXEL0, 0, PRIMITIVE, 0, PRIMITIVE,
                       ENVIRONMENT, TEXEL0, ENVIRONMENT, TEXEL0, 0, PRIMITIVE, 0);
 
-<<<<<<< HEAD
-    sMedEnvTimer--;
+    sMedallionsEnvTimer--;
 
     for (j = 0, bufI = QUEST_MEDALLION_FOREST * 4; j < QUEST_SONG_MINUET - QUEST_MEDALLION_FOREST; j++, bufI += 4) {
-        if ((sMedEnvShineState != 1) && (sMedEnvShineState != 3)) {
-            targetColorIndex = (sMedEnvShineState != 0) ? j + 6 : j;
-
-            if (sMedEnvTimer != 0) {
-                stepRed = ABS(sMedEnvRed[j] - sMedEnvColors[targetColorIndex][0]) / sMedEnvTimer;
-                stepGreen = ABS(sMedEnvGreen[j] - sMedEnvColors[targetColorIndex][1]) / sMedEnvTimer;
-                stepBlue = ABS(sMedEnvBlue[j] - sMedEnvColors[targetColorIndex][2]) / sMedEnvTimer;
-                if (sMedEnvRed[j] >= sMedEnvColors[targetColorIndex][0]) {
-                    sMedEnvRed[j] -= stepRed;
-                } else {
-                    sMedEnvRed[j] += stepRed;
-                }
-                if (sMedEnvGreen[j] >= sMedEnvColors[targetColorIndex][1]) {
-                    sMedEnvGreen[j] -= stepGreen;
-                } else {
-                    sMedEnvGreen[j] += stepGreen;
-                }
-                if (sMedEnvBlue[j] >= sMedEnvColors[targetColorIndex][2]) {
-                    sMedEnvBlue[j] -= stepBlue;
-                } else {
-                    sMedEnvBlue[j] += stepBlue;
-                }
-            } else {
-                sMedEnvRed[j] = sMedEnvColors[targetColorIndex][0];
-                sMedEnvGreen[j] = sMedEnvColors[targetColorIndex][1];
-                sMedEnvBlue[j] = sMedEnvColors[targetColorIndex][2];
-=======
-    sMedallionsEnvTimer--;
-
-    for (j = 0, bufI = 0; j < 6; j++, bufI += 4) {
         if ((sMedallionsEnvShineState != 1) && (sMedallionsEnvShineState != 3)) {
             targetColorIndex = (sMedallionsEnvShineState != 0) ? j + 6 : j;
 
@@ -596,18 +473,13 @@
                 sMedallionsEnvRed[j] = sMedallionsEnvColors[targetColorIndex][0];
                 sMedallionsEnvGreen[j] = sMedallionsEnvColors[targetColorIndex][1];
                 sMedallionsEnvBlue[j] = sMedallionsEnvColors[targetColorIndex][2];
->>>>>>> f9d892a2
             }
         }
 
         if (CHECK_QUEST_ITEM(QUEST_MEDALLION_FOREST + j)) {
             gDPPipeSync(POLY_OPA_DISP++);
             gDPSetPrimColor(POLY_OPA_DISP++, 0, 0, 255, 255, 255, pauseCtx->alpha);
-<<<<<<< HEAD
-            gDPSetEnvColor(POLY_OPA_DISP++, sMedEnvRed[j], sMedEnvGreen[j], sMedEnvBlue[j], 0);
-=======
             gDPSetEnvColor(POLY_OPA_DISP++, sMedallionsEnvRed[j], sMedallionsEnvGreen[j], sMedallionsEnvBlue[j], 0);
->>>>>>> f9d892a2
             gSPVertex(POLY_OPA_DISP++, &pauseCtx->questVtx[bufI], 4, 0);
 
             KaleidoScope_DrawQuadTextureRGBA32(gfxCtx, gItemIcons[ITEM_MEDALLION_FOREST + j], QUEST_ICON_WIDTH,
@@ -615,28 +487,15 @@
         }
     }
 
-<<<<<<< HEAD
-    if (sMedEnvTimer == 0) {
-        sMedEnvTimer = R_PAUSE_QUEST_MEDALLION_SHINE_TIME(sMedEnvShineState);
-        if (++sMedEnvShineState >= 4) {
-            sMedEnvShineState = 0;
-=======
     if (sMedallionsEnvTimer == 0) {
         sMedallionsEnvTimer = R_PAUSE_QUEST_MEDALLION_SHINE_TIME(sMedallionsEnvShineState);
         if (++sMedallionsEnvShineState >= 4) {
             sMedallionsEnvShineState = 0;
->>>>>>> f9d892a2
         }
     }
 
     // Draw songs
-<<<<<<< HEAD
-    // QUEST_SONG_MINUET, QUEST_SONG_BOLERO, QUEST_SONG_SERENADE, QUEST_SONG_REQUIEM, QUEST_SONG_NOCTURNE,
-    // QUEST_SONG_PRELUDE, QUEST_SONG_LULLABY, QUEST_SONG_EPONA, QUEST_SONG_SARIA, QUEST_SONG_SUN, QUEST_SONG_TIME,
-    // QUEST_SONG_STORMS
-=======
     // QUEST_SONG_MINUET to QUEST_SONG_STORMS
->>>>>>> f9d892a2
 
     gDPPipeSync(POLY_OPA_DISP++);
     gDPSetPrimColor(POLY_OPA_DISP++, 0, 0, 255, 255, 255, pauseCtx->alpha);
@@ -647,11 +506,7 @@
 
     for (j = 0; j < QUEST_KOKIRI_EMERALD - QUEST_SONG_MINUET; j++, bufI += 4) {
         if (CHECK_QUEST_ITEM(QUEST_SONG_MINUET + j)) {
-<<<<<<< HEAD
-            if ((QUEST_SONG_MINUET + j) == cursor) {
-=======
             if ((QUEST_SONG_MINUET + j) == sp216) {
->>>>>>> f9d892a2
                 pauseCtx->questVtx[bufI + 0].v.ob[0] = pauseCtx->questVtx[bufI + 2].v.ob[0] =
                     pauseCtx->questVtx[bufI + 0].v.ob[0] - 2;
 
@@ -679,11 +534,7 @@
     gDPSetPrimColor(POLY_OPA_DISP++, 0, 0, 255, 255, 255, pauseCtx->alpha);
     gDPSetEnvColor(POLY_OPA_DISP++, 0, 0, 0, 255);
 
-<<<<<<< HEAD
     for (j = 0; j < QUEST_STONE_OF_AGONY - QUEST_KOKIRI_EMERALD; j++, bufI += 4) {
-=======
-    for (j = 0; j < 3; j++, bufI += 4) {
->>>>>>> f9d892a2
         if (CHECK_QUEST_ITEM(QUEST_KOKIRI_EMERALD + j)) {
             gSPVertex(POLY_OPA_DISP++, &pauseCtx->questVtx[bufI], 4, 0);
             KaleidoScope_DrawQuadTextureRGBA32(gfxCtx, gItemIcons[ITEM_KOKIRI_EMERALD + j], QUEST_ICON_WIDTH,
@@ -696,11 +547,7 @@
     gDPPipeSync(POLY_OPA_DISP++);
     gDPSetPrimColor(POLY_OPA_DISP++, 0, 0, 255, 255, 255, pauseCtx->alpha);
 
-<<<<<<< HEAD
     for (j = 0; j < QUEST_HEART_PIECE - QUEST_STONE_OF_AGONY; j++, bufI += 4) {
-=======
-    for (j = 0; j < 3; j++, bufI += 4) {
->>>>>>> f9d892a2
         if (CHECK_QUEST_ITEM(QUEST_STONE_OF_AGONY + j)) {
             gSPVertex(POLY_OPA_DISP++, &pauseCtx->questVtx[bufI], 4, 0);
             gDPSetPrimColor(POLY_OPA_DISP++, 0, 0, 255, 255, 255, pauseCtx->alpha);
@@ -710,10 +557,7 @@
     }
 
     // Draw heart pieces
-<<<<<<< HEAD
     // QUEST_HEART_PIECE
-=======
->>>>>>> f9d892a2
 
     stepRed = ABS(sHpPrimRed - sHpPrimColors[sHpPrimState][0]) / sHpPrimTimer;
     stepGreen = ABS(sHpPrimGreen - sHpPrimColors[sHpPrimState][1]) / sHpPrimTimer;
@@ -746,11 +590,7 @@
         sHpPrimBlue = sHpPrimColors[sHpPrimState][2];
         sHpPrimAlpha = sHpPrimColors[sHpPrimState][3];
         sHpPrimTimer = ZREG(24 + sHpPrimState);
-<<<<<<< HEAD
         if (++sHpPrimState >= ARRAY_COUNT(sHpPrimColors)) {
-=======
-        if (++sHpPrimState >= 4) {
->>>>>>> f9d892a2
             sHpPrimState = 0;
         }
     }
@@ -781,17 +621,13 @@
     //
 
     if (pauseCtx->state == PAUSE_STATE_MAIN) {
-<<<<<<< HEAD
         bufI += (QUAD_QUEST_SONG_NOTE_A1 - QUEST_HEART_PIECE) * 4;
-=======
-        bufI += 4;
->>>>>>> f9d892a2
 
         gDPPipeSync(POLY_OPA_DISP++);
         gDPSetCombineMode(POLY_OPA_DISP++, G_CC_MODULATEIA_PRIM, G_CC_MODULATEIA_PRIM);
 
         // Update cursor color
-        if ((pauseCtx->cursorSpecialPos == 0) && (cursor >= QUEST_SONG_MINUET) && (cursor < QUEST_KOKIRI_EMERALD)) {
+        if ((pauseCtx->cursorSpecialPos == 0) && (sp216 >= QUEST_SONG_MINUET) && (sp216 < QUEST_KOKIRI_EMERALD)) {
             if ((pauseCtx->mainState < PAUSE_MAIN_STATE_3) /* PAUSE_MAIN_STATE_IDLE, PAUSE_MAIN_STATE_SWITCHING_PAGE,
                                                                  PAUSE_MAIN_STATE_SONG_PLAYBACK */
                 || (pauseCtx->mainState == PAUSE_MAIN_STATE_SONG_PROMPT) ||
@@ -821,7 +657,6 @@
                     sPlayedSongBtns[pauseCtx->ocarinaStaff->pos - 1] = pauseCtx->ocarinaStaff->buttonIndex;
                 }
 
-<<<<<<< HEAD
                 for (j = 0, i = 0; j < SONG_MAX_LENGTH; j++, i += 4, bufI += 4) {
                     if (sPlayedSongBtns[j] == OCARINA_BTN_INVALID) {
                         break;
@@ -831,64 +666,34 @@
                         sPlayedSongBtnsAlpha[j] += R_OCARINA_BUTTONS_APPEAR_ALPHA_STEP;
                         if (sPlayedSongBtnsAlpha[j] >= 255) {
                             sPlayedSongBtnsAlpha[j] = 255;
-=======
-                for (j = 0, i = 0; j < 8; j++, i += 4, bufI += 4) {
-                    if (D_8082A124[j] == 0xFF) {
-                        break;
-                    }
-
-                    if (D_8082A150[j] != 255) {
-                        D_8082A150[j] += VREG(50);
-                        if (D_8082A150[j] >= 255) {
-                            D_8082A150[j] = 255;
->>>>>>> f9d892a2
                         }
                     }
 
                     pauseCtx->questVtx[bufI + 0].v.ob[1] = pauseCtx->questVtx[bufI + 1].v.ob[1] =
-<<<<<<< HEAD
                         R_PAUSE_SONG_OCA_BTN_Y(sPlayedSongBtns[j]);
-=======
-                        VREG(21 + D_8082A124[j]);
->>>>>>> f9d892a2
 
                     pauseCtx->questVtx[bufI + 2].v.ob[1] = pauseCtx->questVtx[bufI + 3].v.ob[1] =
                         pauseCtx->questVtx[bufI + 0].v.ob[1] - 12;
 
                     gDPPipeSync(POLY_OPA_DISP++);
 
-<<<<<<< HEAD
                     if (sPlayedSongBtns[j] == OCARINA_BTN_A) {
                         gDPSetPrimColor(POLY_OPA_DISP++, 0, 0, KALEIDO_COLOR_COLLECT_UNK_R, KALEIDO_COLOR_COLLECT_UNK_G,
                                         KALEIDO_COLOR_COLLECT_UNK_B, sPlayedSongBtnsAlpha[j]);
                     } else {
                         gDPSetPrimColor(POLY_OPA_DISP++, 0, 0, 255, 255, 50, sPlayedSongBtnsAlpha[j]);
-=======
-                    if (D_8082A124[j] == 0) {
-                        gDPSetPrimColor(POLY_OPA_DISP++, 0, 0, KALEIDO_COLOR_COLLECT_UNK_R, KALEIDO_COLOR_COLLECT_UNK_G,
-                                        KALEIDO_COLOR_COLLECT_UNK_B, D_8082A150[j]);
-                    } else {
-                        gDPSetPrimColor(POLY_OPA_DISP++, 0, 0, 255, 255, 50, D_8082A150[j]);
->>>>>>> f9d892a2
                     }
 
                     gDPSetEnvColor(POLY_OPA_DISP++, 10, 10, 10, 0);
                     gSPVertex(POLY_OPA_DISP++, &pauseCtx->questVtx[bufI], 4, 0);
 
-<<<<<<< HEAD
                     gDPLoadTextureBlock(POLY_OPA_DISP++, sOcarinaBtnTextures[sPlayedSongBtns[j]], G_IM_FMT_IA,
                                         G_IM_SIZ_8b, 16, 16, 0, G_TX_NOMIRROR | G_TX_WRAP, G_TX_NOMIRROR | G_TX_WRAP,
                                         G_TX_NOMASK, G_TX_NOMASK, G_TX_NOLOD, G_TX_NOLOD);
-=======
-                    gDPLoadTextureBlock(POLY_OPA_DISP++, D_8082A130[D_8082A124[j]], G_IM_FMT_IA, G_IM_SIZ_8b, 16, 16, 0,
-                                        G_TX_NOMIRROR | G_TX_WRAP, G_TX_NOMIRROR | G_TX_WRAP, G_TX_NOMASK, G_TX_NOMASK,
-                                        G_TX_NOLOD, G_TX_NOLOD);
->>>>>>> f9d892a2
 
                     gSP1Quadrangle(POLY_OPA_DISP++, 0, 2, 3, 1, 0);
                 }
             }
-<<<<<<< HEAD
         } else if (((pauseCtx->mainState >= PAUSE_MAIN_STATE_SONG_PROMPT_INIT) &&
                     (pauseCtx->mainState <= PAUSE_MAIN_STATE_SONG_PROMPT_DONE)
                     /* PAUSE_MAIN_STATE_SONG_PROMPT_INIT, PAUSE_MAIN_STATE_SONG_PROMPT,
@@ -898,6 +703,7 @@
             // Draw the buttons for playing a song
             // QUAD_QUEST_SONG_NOTE_A1 up to QUAD_QUEST_SONG_NOTE_A8
 
+            // temps reused, fake?
             stepGreen = pauseCtx->ocarinaSongIdx;
             stepRed = gOcarinaSongButtons[stepGreen].numButtons;
 
@@ -907,28 +713,12 @@
                 pauseCtx->questVtx[bufI + 0].v.ob[1] = pauseCtx->questVtx[bufI + 1].v.ob[1] =
                     R_PAUSE_SONG_OCA_BTN_Y(gOcarinaSongButtons[stepGreen].buttonsIndex[i]);
 
-=======
-        } else if (((pauseCtx->mainState >= PAUSE_MAIN_STATE_4) && (pauseCtx->mainState <= PAUSE_MAIN_STATE_6)) ||
-                   (pauseCtx->mainState == PAUSE_MAIN_STATE_8)) {
-            // temps reused, fake?
-            stepGreen = pauseCtx->ocarinaSongIdx;
-            stepRed = gOcarinaSongButtons[stepGreen].numButtons;
-
-            for (j = bufI, i = 0; i < stepRed; i++, bufI += 4) {
-                pauseCtx->questVtx[bufI + 0].v.ob[1] = pauseCtx->questVtx[bufI + 1].v.ob[1] =
-                    VREG(21 + gOcarinaSongButtons[stepGreen].buttonsIndex[i]);
-
->>>>>>> f9d892a2
                 pauseCtx->questVtx[bufI + 2].v.ob[1] = pauseCtx->questVtx[bufI + 3].v.ob[1] =
                     pauseCtx->questVtx[bufI + 0].v.ob[1] - 12;
 
                 gDPPipeSync(POLY_OPA_DISP++);
 
-<<<<<<< HEAD
                 if (pauseCtx->mainState == PAUSE_MAIN_STATE_IDLE_CURSOR_ON_SONG) {
-=======
-                if (pauseCtx->mainState == PAUSE_MAIN_STATE_8) {
->>>>>>> f9d892a2
                     if (gOcarinaSongButtons[stepGreen].buttonsIndex[i] == OCARINA_BTN_A) {
                         gDPSetPrimColor(POLY_OPA_DISP++, 0, 0, KALEIDO_COLOR_COLLECT_UNK_R, KALEIDO_COLOR_COLLECT_UNK_G,
                                         KALEIDO_COLOR_COLLECT_UNK_B, 200);
@@ -944,16 +734,10 @@
 
                 gSPVertex(POLY_OPA_DISP++, &pauseCtx->questVtx[bufI], 4, 0);
 
-<<<<<<< HEAD
                 gDPLoadTextureBlock(POLY_OPA_DISP++,
                                     sOcarinaBtnTextures[gOcarinaSongButtons[stepGreen].buttonsIndex[i]], G_IM_FMT_IA,
                                     G_IM_SIZ_8b, 16, 16, 0, G_TX_NOMIRROR | G_TX_WRAP, G_TX_NOMIRROR | G_TX_WRAP,
                                     G_TX_NOMASK, G_TX_NOMASK, G_TX_NOLOD, G_TX_NOLOD);
-=======
-                gDPLoadTextureBlock(POLY_OPA_DISP++, D_8082A130[gOcarinaSongButtons[stepGreen].buttonsIndex[i]],
-                                    G_IM_FMT_IA, G_IM_SIZ_8b, 16, 16, 0, G_TX_NOMIRROR | G_TX_WRAP,
-                                    G_TX_NOMIRROR | G_TX_WRAP, G_TX_NOMASK, G_TX_NOMASK, G_TX_NOLOD, G_TX_NOLOD);
->>>>>>> f9d892a2
 
                 gSP1Quadrangle(POLY_OPA_DISP++, 0, 2, 3, 1, 0);
             }
@@ -975,7 +759,6 @@
                     }
                 }
 
-<<<<<<< HEAD
                 bufI = j + ((QUAD_QUEST_SONG_NOTE_B1 - QUAD_QUEST_SONG_NOTE_A1) * 4);
 
                 for (i = 0; i < SONG_MAX_LENGTH; i++, bufI += 4) {
@@ -993,72 +776,33 @@
                     pauseCtx->questVtx[bufI + 0].v.ob[1] = pauseCtx->questVtx[bufI + 1].v.ob[1] =
                         R_PAUSE_SONG_OCA_BTN_Y(sPlayedSongBtns[i]);
 
-=======
-                bufI = j + 32;
-                i = 0;
-                for (; i < 8; i++, bufI += 4) {
-                    if (D_8082A124[i] == 0xFF) {
-                        continue;
-                    }
-
-                    if (D_8082A150[i] != 255) {
-                        D_8082A150[i] += VREG(50);
-                        if (D_8082A150[i] >= 255) {
-                            D_8082A150[i] = 255;
-                        }
-                    }
-                    pauseCtx->questVtx[bufI + 0].v.ob[1] = pauseCtx->questVtx[bufI + 1].v.ob[1] =
-                        VREG(21 + D_8082A124[i]);
-
->>>>>>> f9d892a2
                     pauseCtx->questVtx[bufI + 2].v.ob[1] = pauseCtx->questVtx[bufI + 3].v.ob[1] =
                         pauseCtx->questVtx[bufI + 0].v.ob[1] - 12;
 
                     gDPPipeSync(POLY_OPA_DISP++);
 
-<<<<<<< HEAD
                     if (sPlayedSongBtns[i] == OCARINA_BTN_A) {
                         gDPSetPrimColor(POLY_OPA_DISP++, 0, 0, KALEIDO_COLOR_COLLECT_UNK_R, KALEIDO_COLOR_COLLECT_UNK_G,
                                         KALEIDO_COLOR_COLLECT_UNK_B, sPlayedSongBtnsAlpha[i]);
                     } else {
                         gDPSetPrimColor(POLY_OPA_DISP++, 0, 0, 255, 255, 50, sPlayedSongBtnsAlpha[i]);
-=======
-                    if (D_8082A124[i] == 0) {
-                        gDPSetPrimColor(POLY_OPA_DISP++, 0, 0, KALEIDO_COLOR_COLLECT_UNK_R, KALEIDO_COLOR_COLLECT_UNK_G,
-                                        KALEIDO_COLOR_COLLECT_UNK_B, D_8082A150[i]);
-                    } else {
-                        gDPSetPrimColor(POLY_OPA_DISP++, 0, 0, 255, 255, 50, D_8082A150[i]);
->>>>>>> f9d892a2
                     }
 
                     gDPSetEnvColor(POLY_OPA_DISP++, 10, 10, 10, 0);
 
                     gSPVertex(POLY_OPA_DISP++, &pauseCtx->questVtx[bufI], 4, 0);
 
-<<<<<<< HEAD
                     gDPLoadTextureBlock(POLY_OPA_DISP++, sOcarinaBtnTextures[sPlayedSongBtns[i]], G_IM_FMT_IA,
                                         G_IM_SIZ_8b, 16, 16, 0, G_TX_NOMIRROR | G_TX_WRAP, G_TX_NOMIRROR | G_TX_WRAP,
                                         G_TX_NOMASK, G_TX_NOMASK, G_TX_NOLOD, G_TX_NOLOD);
-=======
-                    gDPLoadTextureBlock(POLY_OPA_DISP++, D_8082A130[D_8082A124[i]], G_IM_FMT_IA, G_IM_SIZ_8b, 16, 16, 0,
-                                        G_TX_NOMIRROR | G_TX_WRAP, G_TX_NOMIRROR | G_TX_WRAP, G_TX_NOMASK, G_TX_NOMASK,
-                                        G_TX_NOLOD, G_TX_NOLOD);
->>>>>>> f9d892a2
 
                     gSP1Quadrangle(POLY_OPA_DISP++, 0, 2, 3, 1, 0);
                 }
 
-<<<<<<< HEAD
                 if (pauseCtx->mainState == PAUSE_MAIN_STATE_SONG_PROMPT_INIT) {
                     for (i = 0; i < SONG_MAX_LENGTH; i++) {
                         sPlayedSongBtns[i] = OCARINA_BTN_INVALID;
                         sPlayedSongBtnsAlpha[i] = 0;
-=======
-                if (pauseCtx->mainState == PAUSE_MAIN_STATE_4) {
-                    for (i = 0; i < 8; i++) {
-                        D_8082A124[i] = 0xFF;
-                        D_8082A150[i] = 0;
->>>>>>> f9d892a2
                     }
                     sPlayedSongBtnsNum = 0;
 
@@ -1085,19 +829,6 @@
                           PRIMITIVE, ENVIRONMENT, TEXEL0, ENVIRONMENT, TEXEL0, 0, PRIMITIVE, 0);
         gDPSetEnvColor(POLY_OPA_DISP++, 0, 0, 0, 0);
 
-<<<<<<< HEAD
-        gsTokensDigits[0] = gsTokensDigits[1] = 0;
-        gsTokensDigits[2] = gSaveContext.save.info.inventory.gsTokens;
-
-        while (gsTokensDigits[2] >= 100) {
-            gsTokensDigits[0]++;
-            gsTokensDigits[2] -= 100;
-        }
-
-        while (gsTokensDigits[2] >= 10) {
-            gsTokensDigits[1]++;
-            gsTokensDigits[2] -= 10;
-=======
         gsTokenDigits[0] = gsTokenDigits[1] = 0;
         gsTokenDigits[2] = gSaveContext.save.info.inventory.gsTokens;
 
@@ -1109,17 +840,13 @@
         while (gsTokenDigits[2] >= 10) {
             gsTokenDigits[1]++;
             gsTokenDigits[2] -= 10;
->>>>>>> f9d892a2
         }
 
         gSPVertex(POLY_OPA_DISP++, &pauseCtx->questVtx[QUAD_QUEST_SKULL_TOKENS_DIGIT1_SHADOW * 4], 6 * 4, 0);
 
         for (i = 0, j = 0; i < 2; i++) {
             if (i == 0) {
-<<<<<<< HEAD
                 // Text shadow
-=======
->>>>>>> f9d892a2
                 gDPSetPrimColor(POLY_OPA_DISP++, 0, 0, 0, 0, 0, pauseCtx->alpha);
             } else {
                 // Text color
@@ -1130,25 +857,19 @@
                 }
             }
 
-<<<<<<< HEAD
             // Variable reused as a flag indicating all digits onwards should be displayed
             cursorItem = false;
 
-            for (bufI = 0; bufI < ARRAY_COUNT(gsTokensDigits); bufI++, j += 4) {
-                if ((bufI >= (ARRAY_COUNT(gsTokensDigits) - 1)) || (gsTokensDigits[bufI] != 0) || cursorItem) {
-                    gDPLoadTextureBlock(POLY_OPA_DISP++,
-                                        ((u8*)gCounterDigit0Tex + (G_IM_SIZ_8b_BYTES * 8 * 16 * gsTokensDigits[bufI])),
-=======
-            cursorItem = 0;
             for (bufI = 0; bufI < 3; bufI++, j += 4) {
-                if ((bufI >= 2) || (gsTokenDigits[bufI] != 0) || (cursorItem != 0)) {
+                if ((bufI >= 2) || (gsTokenDigits[bufI] != 0) || cursorItem) {
                     gDPLoadTextureBlock(POLY_OPA_DISP++, ((u8*)gCounterDigit0Tex + (8 * 16 * gsTokenDigits[bufI])),
->>>>>>> f9d892a2
                                         G_IM_FMT_I, G_IM_SIZ_8b, 8, 16, 0, G_TX_NOMIRROR | G_TX_WRAP,
                                         G_TX_NOMIRROR | G_TX_WRAP, G_TX_NOMASK, G_TX_NOMASK, G_TX_NOLOD, G_TX_NOLOD);
 
                     gSP1Quadrangle(POLY_OPA_DISP++, j, j + 2, j + 3, j + 1, 0);
 
+                    gSP1Quadrangle(POLY_OPA_DISP++, j, j + 2, j + 3, j + 1, 0);
+
                     cursorItem = true;
                 }
             }
