--- conflicted
+++ resolved
@@ -239,31 +239,18 @@
 
                 if (pauseCtx->cursorPoint[PAUSE_QUEST] != QUEST_HEART_PIECE) {
                     if (CHECK_QUEST_ITEM(pauseCtx->cursorPoint[PAUSE_QUEST])) {
-<<<<<<< HEAD
                         if (pauseCtx->cursorPoint[PAUSE_QUEST] < QUEST_SONG_MINUET) {
                             cursorItem =
                                 ITEM_MEDALLION_FOREST - QUEST_MEDALLION_FOREST + pauseCtx->cursorPoint[PAUSE_QUEST];
-                            osSyncPrintf("000 ccc=%d\n", cursorItem);
+                            PRINTF("000 ccc=%d\n", cursorItem);
                         } else if (pauseCtx->cursorPoint[PAUSE_QUEST] < QUEST_KOKIRI_EMERALD) {
                             cursorItem = ITEM_SONG_MINUET - QUEST_SONG_MINUET + pauseCtx->cursorPoint[PAUSE_QUEST];
-                            osSyncPrintf("111 ccc=%d\n", cursorItem);
+                            PRINTF("111 ccc=%d\n", cursorItem);
                         } else {
                             cursorItem =
                                 ITEM_KOKIRI_EMERALD - QUEST_KOKIRI_EMERALD + pauseCtx->cursorPoint[PAUSE_QUEST];
-                            osSyncPrintf("222 ccc=%d (%d, %d, %d)\n", cursorItem, pauseCtx->cursorPoint[PAUSE_QUEST],
-                                         QUEST_KOKIRI_EMERALD, ITEM_KOKIRI_EMERALD);
-=======
-                        if (pauseCtx->cursorPoint[PAUSE_QUEST] < 6) {
-                            cursorItem = ITEM_MEDALLION_FOREST + pauseCtx->cursorPoint[PAUSE_QUEST];
-                            PRINTF("000 ccc=%d\n", cursorItem);
-                        } else if (pauseCtx->cursorPoint[PAUSE_QUEST] < 0x12) {
-                            cursorItem = ITEM_SCALE_GOLDEN + pauseCtx->cursorPoint[PAUSE_QUEST];
-                            PRINTF("111 ccc=%d\n", cursorItem);
-                        } else {
-                            cursorItem = ITEM_SONG_MINUET + pauseCtx->cursorPoint[PAUSE_QUEST];
-                            PRINTF("222 ccc=%d (%d, %d, %d)\n", cursorItem, pauseCtx->cursorPoint[PAUSE_QUEST], 0x12,
-                                   0x6C);
->>>>>>> 324db1d5
+                            PRINTF("222 ccc=%d (%d, %d, %d)\n", cursorItem, pauseCtx->cursorPoint[PAUSE_QUEST],
+                                   QUEST_KOKIRI_EMERALD, ITEM_KOKIRI_EMERALD);
                         }
                     } else {
                         cursorItem = PAUSE_ITEM_NONE;
