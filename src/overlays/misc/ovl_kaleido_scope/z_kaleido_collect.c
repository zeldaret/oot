#include "z_kaleido_scope.h"
#include "assets/textures/parameter_static/parameter_static.h"
#include "assets/textures/icon_item_static/icon_item_static.h"

#define SONG_MAX_LENGTH 8

void KaleidoScope_DrawQuestStatus(PlayState* play, GraphicsContext* gfxCtx) {
    static s16 sHpPrimColors[][4] = {
        { 255, 0, 0, 255 },
        { 255, 70, 0, 150 },
        { 255, 70, 0, 150 },
        { 255, 0, 0, 255 },
    };

    // Shining medallions
    static s16 sMedEnvColors[6 + 6][3] = {
        // Target env color when sMedEnvShineState == 0
        { 0, 0, 0 }, // QUEST_MEDALLION_FOREST
        { 0, 0, 0 }, // QUEST_MEDALLION_FIRE
        { 0, 0, 0 }, // QUEST_MEDALLION_WATER
        { 0, 0, 0 }, // QUEST_MEDALLION_SPIRIT
        { 0, 0, 0 }, // QUEST_MEDALLION_SHADOW
        { 0, 0, 0 }, // QUEST_MEDALLION_LIGHT
        // Target env color when sMedEnvShineState == 2
        { 0, 60, 0 },   // QUEST_MEDALLION_FOREST
        { 90, 0, 0 },   // QUEST_MEDALLION_FIRE
        { 0, 40, 110 }, // QUEST_MEDALLION_WATER
        { 80, 40, 0 },  // QUEST_MEDALLION_SPIRIT
        { 70, 0, 90 },  // QUEST_MEDALLION_SHADOW
        { 90, 90, 0 },  // QUEST_MEDALLION_LIGHT
    };
    // Current (animated) env color for each medallion
    static s16 sMedEnvRed[6] = { 255, 255, 255, 255, 255, 255 };
    static s16 sMedEnvGreen[6] = { 255, 255, 255, 255, 255, 255 };
    static s16 sMedEnvBlue[6] = { 150, 150, 150, 150, 150, 150 };
    static s16 sMedEnvTimer = 20;
    static s16 sMedEnvShineState = 0;

    static s16 sHpPrimRed = 0;
    static s16 sHpPrimGreen = 0;
    static s16 sHpPrimBlue = 0;
    static s16 sHpPrimAlpha = 0;
    static s16 sHpPrimTimer = 20;
    static s16 sHpPrimState = 0;

    static s16 sPlayedSongBtnsNum = 0;
    static s16 sPlaybackSongStartDelayTimer = 0;
    static u8 sPlayedSongBtns[SONG_MAX_LENGTH] = { 0 };
    static s32 sUnused1 = 0;
    static void* sOcarinaBtnTextures[] = {
        gOcarinaBtnIconATex,      // OCARINA_BTN_A
        gOcarinaBtnIconCDownTex,  // OCARINA_BTN_C_DOWN
        gOcarinaBtnIconCRightTex, // OCARINA_BTN_C_RIGHT
        gOcarinaBtnIconCLeftTex,  // OCARINA_BTN_C_LEFT
        gOcarinaBtnIconCUpTex,    // OCARINA_BTN_C_UP
    };
    static u16 D_8082A144[] = {
        0xFFCC, 0xFFCC, 0xFFCC, 0xFFCC, 0xFFCC,
    };
    static s16 sPlayedSongBtnsAlpha[SONG_MAX_LENGTH] = { 0 };
    static s32 sUnused2 = 0;

    static s16 sSongsPrimRed[] = {
        150, // QUEST_SONG_MINUET
        255, // QUEST_SONG_BOLERO
        100, // QUEST_SONG_SERENADE
        255, // QUEST_SONG_REQUIEM
        255, // QUEST_SONG_NOCTURNE
        255, // QUEST_SONG_PRELUDE
        255, // QUEST_SONG_LULLABY
        255, // QUEST_SONG_EPONA
        255, // QUEST_SONG_SARIA
        255, // QUEST_SONG_SUN
        255, // QUEST_SONG_TIME
        255, // QUEST_SONG_STORMS
    };
    static s16 sSongsPrimGreen[] = {
        255, // QUEST_SONG_MINUET
        80,  // QUEST_SONG_BOLERO
        150, // QUEST_SONG_SERENADE
        160, // QUEST_SONG_REQUIEM
        100, // QUEST_SONG_NOCTURNE
        240, // QUEST_SONG_PRELUDE
        255, // QUEST_SONG_LULLABY
        255, // QUEST_SONG_EPONA
        255, // QUEST_SONG_SARIA
        255, // QUEST_SONG_SUN
        255, // QUEST_SONG_TIME
        255, // QUEST_SONG_STORMS
    };
    static s16 sSongsPrimBlue[] = {
        100, // QUEST_SONG_MINUET
        40,  // QUEST_SONG_BOLERO
        255, // QUEST_SONG_SERENADE
        0,   // QUEST_SONG_REQUIEM
        255, // QUEST_SONG_NOCTURNE
        100, // QUEST_SONG_PRELUDE
        255, // QUEST_SONG_LULLABY
        255, // QUEST_SONG_EPONA
        255, // QUEST_SONG_SARIA
        255, // QUEST_SONG_SUN
        255, // QUEST_SONG_TIME
        255, // QUEST_SONG_STORMS
    };

    enum {
        /* -3 */ CURSOR_TO_LEFT = -3, // Cursor on the "scroll to left page" position
        /* -2 */ CURSOR_TO_RIGHT,     // Cursor on the "scroll to right page" position
        /* -1 */ CURSOR_NONE          // No position in that direction, cursor stays where it is
    };
    // Each {up, down, left, right} entry defines where the cursor can move next
    static s8 sCursorPointLinks[][4] = {
        /* QUEST_MEDALLION_FOREST */
        { QUEST_MEDALLION_LIGHT, QUEST_MEDALLION_FIRE, QUEST_MEDALLION_LIGHT, CURSOR_TO_RIGHT },
        /* QUEST_MEDALLION_FIRE */
        { QUEST_MEDALLION_FOREST, QUEST_MEDALLION_WATER, QUEST_MEDALLION_WATER, CURSOR_TO_RIGHT },
        /* QUEST_MEDALLION_WATER */ { CURSOR_NONE, QUEST_GORON_RUBY, QUEST_MEDALLION_SPIRIT, QUEST_MEDALLION_FIRE },
        /* QUEST_MEDALLION_SPIRIT */
        { QUEST_MEDALLION_SHADOW, QUEST_MEDALLION_WATER, QUEST_SONG_STORMS, QUEST_MEDALLION_WATER },
        /* QUEST_MEDALLION_SHADOW */
        { QUEST_MEDALLION_LIGHT, QUEST_MEDALLION_SPIRIT, QUEST_HEART_PIECE, QUEST_MEDALLION_LIGHT },
        /* QUEST_MEDALLION_LIGHT */ { CURSOR_NONE, CURSOR_NONE, QUEST_MEDALLION_SHADOW, QUEST_MEDALLION_FOREST },
        /* QUEST_SONG_MINUET */ { QUEST_SONG_LULLABY, CURSOR_NONE, CURSOR_TO_LEFT, QUEST_SONG_BOLERO },
        /* QUEST_SONG_BOLERO */ { QUEST_SONG_EPONA, CURSOR_NONE, QUEST_SONG_MINUET, QUEST_SONG_SERENADE },
        /* QUEST_SONG_SERENADE */ { QUEST_SONG_SARIA, CURSOR_NONE, QUEST_SONG_BOLERO, QUEST_SONG_REQUIEM },
        /* QUEST_SONG_REQUIEM */ { QUEST_SONG_SUN, CURSOR_NONE, QUEST_SONG_SERENADE, QUEST_SONG_NOCTURNE },
        /* QUEST_SONG_NOCTURNE */ { QUEST_SONG_TIME, CURSOR_NONE, QUEST_SONG_REQUIEM, QUEST_SONG_PRELUDE },
        /* QUEST_SONG_PRELUDE */ { QUEST_SONG_STORMS, CURSOR_NONE, QUEST_SONG_NOCTURNE, QUEST_KOKIRI_EMERALD },
        /* QUEST_SONG_LULLABY */ { QUEST_SKULL_TOKEN, QUEST_SONG_MINUET, CURSOR_TO_LEFT, QUEST_SONG_EPONA },
        /* QUEST_SONG_EPONA */ { QUEST_SKULL_TOKEN, QUEST_SONG_BOLERO, QUEST_SONG_LULLABY, QUEST_SONG_SARIA },
        /* QUEST_SONG_SARIA */ { QUEST_SKULL_TOKEN, QUEST_SONG_SERENADE, QUEST_SONG_EPONA, QUEST_SONG_SUN },
        /* QUEST_SONG_SUN */ { QUEST_HEART_PIECE, QUEST_SONG_REQUIEM, QUEST_SONG_SARIA, QUEST_SONG_TIME },
        /* QUEST_SONG_TIME */ { QUEST_HEART_PIECE, QUEST_SONG_NOCTURNE, QUEST_SONG_SUN, QUEST_SONG_STORMS },
        /* QUEST_SONG_STORMS */ { QUEST_HEART_PIECE, QUEST_SONG_PRELUDE, QUEST_SONG_TIME, QUEST_MEDALLION_SPIRIT },
        /* QUEST_KOKIRI_EMERALD */ { QUEST_MEDALLION_WATER, CURSOR_NONE, QUEST_SONG_PRELUDE, QUEST_GORON_RUBY },
        /* QUEST_GORON_RUBY */ { QUEST_MEDALLION_WATER, CURSOR_NONE, QUEST_KOKIRI_EMERALD, QUEST_ZORA_SAPPHIRE },
        /* QUEST_ZORA_SAPPHIRE */ { QUEST_MEDALLION_WATER, CURSOR_NONE, QUEST_GORON_RUBY, CURSOR_TO_RIGHT },
        /* QUEST_STONE_OF_AGONY */ { CURSOR_NONE, QUEST_SKULL_TOKEN, CURSOR_TO_LEFT, QUEST_GERUDOS_CARD },
        /* QUEST_GERUDOS_CARD */ { CURSOR_NONE, QUEST_SKULL_TOKEN, QUEST_STONE_OF_AGONY, QUEST_HEART_PIECE },
        /* QUEST_SKULL_TOKEN */ { QUEST_STONE_OF_AGONY, QUEST_SONG_LULLABY, CURSOR_TO_LEFT, QUEST_HEART_PIECE },
        /* QUEST_HEART_PIECE */ { CURSOR_NONE, QUEST_SONG_TIME, QUEST_GERUDOS_CARD, QUEST_MEDALLION_SHADOW },
    };
    static s32 sUnused3 = 0;

    PauseContext* pauseCtx = &play->pauseCtx;
    Input* input = &play->state.input[0];
    s16 stepRed;
    s16 stepGreen;
    s16 stepBlue;
    s16 stepAlpha;
    s16 nextCursorPoint;
    s16 i;
    s16 bufI;
    s16 j;
    s16 cursor;
    s16 pad1;
    s16 targetColorIndex;
    s16 pad2;
    s16 cursorItem;
    s16 gsTokensDigits[3];

    OPEN_DISPS(gfxCtx, "../z_kaleido_collect.c", 248);

<<<<<<< HEAD
    if ((!pauseCtx->mainState /* PAUSE_MAIN_STATE_IDLE */ || (pauseCtx->mainState == PAUSE_MAIN_STATE_SONG_PROMPT) ||
         (pauseCtx->mainState == PAUSE_MAIN_STATE_IDLE_CURSOR_ON_SONG)) &&
=======
    if ((((u32)pauseCtx->unk_1E4 == 0) || (pauseCtx->unk_1E4 == 5) || (pauseCtx->unk_1E4 == 8)) &&
>>>>>>> e11c7d8e
        (pauseCtx->pageIndex == PAUSE_QUEST)) {

        pauseCtx->cursorColorSet = 0;

        if (pauseCtx->cursorSpecialPos == 0) {
            pauseCtx->nameColorSet = 0;

            if ((pauseCtx->state != PAUSE_STATE_MAIN) || ((pauseCtx->stickAdjX == 0) && (pauseCtx->stickAdjY == 0))) {
                // No cursor movement
                cursor = pauseCtx->cursorSlot[PAUSE_QUEST];
            } else {
                // Move cursor based on stick input

                i = pauseCtx->cursorPoint[PAUSE_QUEST];

                if (pauseCtx->stickAdjX < -30) {
                    // Move cursor left
                    nextCursorPoint = sCursorPointLinks[i][2];
                    if (nextCursorPoint == CURSOR_TO_LEFT) {
                        KaleidoScope_MoveCursorToSpecialPos(play, PAUSE_CURSOR_PAGE_LEFT);
                        pauseCtx->mainState = PAUSE_MAIN_STATE_IDLE;
                    } else {
                        while (nextCursorPoint >= 0) {
                            if ((s16)KaleidoScope_UpdateQuestStatusPoint(pauseCtx, nextCursorPoint)) {
                                break;
                            }
                            nextCursorPoint = sCursorPointLinks[nextCursorPoint][2];
                        }
                    }
                } else if (pauseCtx->stickAdjX > 30) {
                    // Move cursor right
                    nextCursorPoint = sCursorPointLinks[i][3];
                    if (nextCursorPoint == CURSOR_TO_RIGHT) {
                        KaleidoScope_MoveCursorToSpecialPos(play, PAUSE_CURSOR_PAGE_RIGHT);
                        pauseCtx->mainState = PAUSE_MAIN_STATE_IDLE;
                    } else {
                        while (nextCursorPoint >= 0) {
                            if ((s16)KaleidoScope_UpdateQuestStatusPoint(pauseCtx, nextCursorPoint)) {
                                break;
                            }
                            nextCursorPoint = sCursorPointLinks[nextCursorPoint][3];
                        }
                    }
                }

                if (pauseCtx->stickAdjY < -30) {
                    // Move cursor down
                    nextCursorPoint = sCursorPointLinks[i][1];
                    while (nextCursorPoint >= 0) {
                        if ((s16)KaleidoScope_UpdateQuestStatusPoint(pauseCtx, nextCursorPoint)) {
                            break;
                        }
                        nextCursorPoint = sCursorPointLinks[nextCursorPoint][1];
                    }
                } else if (pauseCtx->stickAdjY > 30) {
                    // Move cursor up
                    nextCursorPoint = sCursorPointLinks[i][0];
                    while (nextCursorPoint >= 0) {
                        if ((s16)KaleidoScope_UpdateQuestStatusPoint(pauseCtx, nextCursorPoint)) {
                            break;
                        }
                        nextCursorPoint = sCursorPointLinks[nextCursorPoint][0];
                    }
                }

                // if the cursor point changed
                if (pauseCtx->cursorPoint[PAUSE_QUEST] != i) {
                    pauseCtx->mainState = PAUSE_MAIN_STATE_IDLE;
                    Audio_PlaySfxGeneral(NA_SE_SY_CURSOR, &gSfxDefaultPos, 4, &gSfxDefaultFreqAndVolScale,
                                         &gSfxDefaultFreqAndVolScale, &gSfxDefaultReverb);
                }

                // Update cursor item and slot

                if (pauseCtx->cursorPoint[PAUSE_QUEST] != QUEST_HEART_PIECE) {
                    if (CHECK_QUEST_ITEM(pauseCtx->cursorPoint[PAUSE_QUEST])) {
                        if (pauseCtx->cursorPoint[PAUSE_QUEST] < QUEST_SONG_MINUET) {
                            cursorItem =
                                ITEM_MEDALLION_FOREST - QUEST_MEDALLION_FOREST + pauseCtx->cursorPoint[PAUSE_QUEST];
                            osSyncPrintf("000 ccc=%d\n", cursorItem);
                        } else if (pauseCtx->cursorPoint[PAUSE_QUEST] < QUEST_KOKIRI_EMERALD) {
                            cursorItem = ITEM_SONG_MINUET - QUEST_SONG_MINUET + pauseCtx->cursorPoint[PAUSE_QUEST];
                            osSyncPrintf("111 ccc=%d\n", cursorItem);
                        } else {
                            cursorItem =
                                ITEM_KOKIRI_EMERALD - QUEST_KOKIRI_EMERALD + pauseCtx->cursorPoint[PAUSE_QUEST];
                            osSyncPrintf("222 ccc=%d (%d, %d, %d)\n", cursorItem, pauseCtx->cursorPoint[PAUSE_QUEST],
                                         QUEST_KOKIRI_EMERALD, ITEM_KOKIRI_EMERALD);
                        }
                    } else {
                        cursorItem = PAUSE_ITEM_NONE;
                        osSyncPrintf("999 ccc=%d (%d,  %d)\n", PAUSE_ITEM_NONE, pauseCtx->cursorPoint[PAUSE_QUEST],
                                     0x18);
                    }
                } else {
                    if ((gSaveContext.inventory.questItems & 0xF0000000) != 0) {
                        cursorItem = ITEM_HEART_CONTAINER;
                    } else {
                        cursorItem = PAUSE_ITEM_NONE;
                    }
                    osSyncPrintf("888 ccc=%d (%d,  %d,  %x)\n", cursorItem, pauseCtx->cursorPoint[PAUSE_QUEST],
                                 ITEM_HEART_CONTAINER, gSaveContext.inventory.questItems & 0xF0000000);
                }

                cursor = pauseCtx->cursorPoint[PAUSE_QUEST];
                pauseCtx->cursorItem[pauseCtx->pageIndex] = cursorItem;
                pauseCtx->cursorSlot[pauseCtx->pageIndex] = cursor;
            }

            // Use the appropriate QUEST_MEDALLION_FOREST-QUEST_HEART_PIECE quad (see `KaleidoScope_SetVertices`)
            KaleidoScope_SetCursorPos(pauseCtx, cursor * 4, pauseCtx->questVtx);

            // Handle part of the ocarina songs playback

            if ((pauseCtx->state == PAUSE_STATE_MAIN) && (pauseCtx->mainState == PAUSE_MAIN_STATE_IDLE) &&
                (pauseCtx->cursorSpecialPos == 0)) {
                if ((cursor >= QUEST_SONG_MINUET) && (cursor < QUEST_KOKIRI_EMERALD)) {
                    if (CHECK_QUEST_ITEM(pauseCtx->cursorPoint[PAUSE_QUEST])) {
                        // The cursor is on a learned song
                        // Set some things up for song playback

                        cursor = pauseCtx->cursorSlot[PAUSE_QUEST];
                        pauseCtx->ocarinaSongIdx = gOcarinaSongItemMap[cursor - QUEST_SONG_MINUET];

                        sPlaybackSongStartDelayTimer = 10;

                        for (i = 0; i < SONG_MAX_LENGTH; i++) {
                            sPlayedSongBtns[i] = OCARINA_BTN_INVALID;
                            sPlayedSongBtnsAlpha[i] = 0;
                        }
                        sPlayedSongBtnsNum = 0;

                        // Have the player play a song, immediately cancelled below
                        // Also clear the playback staff
                        // This has no purpose (?)
                        AudioOcarina_SetInstrument(OCARINA_INSTRUMENT_DEFAULT);
                        AudioOcarina_Start((1 << pauseCtx->ocarinaSongIdx) + 0x8000);
                        pauseCtx->ocarinaStaff = AudioOcarina_GetPlaybackStaff();
                        pauseCtx->ocarinaStaff->pos = 0;
                        pauseCtx->ocarinaStaff->state = 0xFF;

                        R_PAUSE_SONG_OCA_BTN_Y(OCARINA_BTN_A) = -62;
                        R_PAUSE_SONG_OCA_BTN_Y(OCARINA_BTN_C_DOWN) = -56;
                        R_PAUSE_SONG_OCA_BTN_Y(OCARINA_BTN_C_RIGHT) = -49;
                        R_PAUSE_SONG_OCA_BTN_Y(OCARINA_BTN_C_LEFT) = -46;
                        R_PAUSE_SONG_OCA_BTN_Y(OCARINA_BTN_C_UP) = -41;

                        pauseCtx->mainState = PAUSE_MAIN_STATE_IDLE_CURSOR_ON_SONG;

                        // Stop having the player play a song as done above
                        AudioOcarina_SetInstrument(OCARINA_INSTRUMENT_OFF);
                    }
                }
            } else if (pauseCtx->mainState == PAUSE_MAIN_STATE_SONG_PROMPT) {
                // Abort having the player play the song if the stick is moved
                if ((pauseCtx->stickAdjX != 0) || (pauseCtx->stickAdjY != 0)) {
                    pauseCtx->mainState = PAUSE_MAIN_STATE_IDLE;

                    AudioOcarina_SetInstrument(OCARINA_INSTRUMENT_OFF);
                }
            } else if (pauseCtx->mainState == PAUSE_MAIN_STATE_IDLE_CURSOR_ON_SONG) {
                if (CHECK_BTN_ALL(input->press.button, BTN_A) && (cursor >= QUEST_SONG_MINUET) &&
                    (cursor < QUEST_KOKIRI_EMERALD)) {

                    pauseCtx->mainState = PAUSE_MAIN_STATE_SONG_PLAYBACK_START;

                    sPlaybackSongStartDelayTimer = 10;
                }
            }
        } else if (pauseCtx->cursorSpecialPos == PAUSE_CURSOR_PAGE_LEFT) {
            if (pauseCtx->stickAdjX > 30) {
                // Move cursor right from the "scroll to left page" position

                pauseCtx->cursorPoint[PAUSE_QUEST] = QUEST_STONE_OF_AGONY;
                pauseCtx->nameDisplayTimer = 0;
                pauseCtx->cursorSpecialPos = 0;

                cursor = pauseCtx->cursorPoint[PAUSE_QUEST];
                KaleidoScope_SetCursorPos(pauseCtx, cursor * 4, pauseCtx->questVtx);
                Audio_PlaySfxGeneral(NA_SE_SY_CURSOR, &gSfxDefaultPos, 4, &gSfxDefaultFreqAndVolScale,
                                     &gSfxDefaultFreqAndVolScale, &gSfxDefaultReverb);

                if (CHECK_QUEST_ITEM(pauseCtx->cursorPoint[PAUSE_QUEST])) {
                    cursorItem = ITEM_STONE_OF_AGONY - QUEST_STONE_OF_AGONY + pauseCtx->cursorPoint[PAUSE_QUEST];
                } else {
                    cursorItem = PAUSE_ITEM_NONE;
                }
                cursor = pauseCtx->cursorPoint[PAUSE_QUEST];
                pauseCtx->cursorItem[pauseCtx->pageIndex] = cursorItem;
                pauseCtx->cursorSlot[pauseCtx->pageIndex] = cursor;
            }
        } else { // cursorSpecialPos == PAUSE_CURSOR_PAGE_RIGHT
            if (pauseCtx->stickAdjX < -30) {
                // Move cursor left from the "scroll to right page" position

                pauseCtx->cursorPoint[PAUSE_QUEST] = QUEST_MEDALLION_FOREST;
                pauseCtx->nameDisplayTimer = 0;
                pauseCtx->cursorSpecialPos = 0;

                cursor = pauseCtx->cursorPoint[PAUSE_QUEST];
                KaleidoScope_SetCursorPos(pauseCtx, cursor * 4, pauseCtx->questVtx);
                Audio_PlaySfxGeneral(NA_SE_SY_CURSOR, &gSfxDefaultPos, 4, &gSfxDefaultFreqAndVolScale,
                                     &gSfxDefaultFreqAndVolScale, &gSfxDefaultReverb);

                if (CHECK_QUEST_ITEM(pauseCtx->cursorPoint[PAUSE_QUEST])) {
                    // Only the first if may be reached, as QUEST_MEDALLION_FOREST is set above
                    if (pauseCtx->cursorPoint[PAUSE_QUEST] < QUEST_SONG_MINUET) {
                        cursorItem =
                            ITEM_MEDALLION_FOREST - QUEST_MEDALLION_FOREST + pauseCtx->cursorPoint[PAUSE_QUEST];
                    } else if (pauseCtx->cursorPoint[PAUSE_QUEST] < QUEST_SONG_LULLABY) {
                        //! @bug this would result in the wrong item
                        cursorItem = ITEM_SCALE_GOLDEN - QUEST_SONG_MINUET + pauseCtx->cursorPoint[PAUSE_QUEST];
                    } else {
                        //! @bug this would result in the wrong item
                        cursorItem = ITEM_DUNGEON_COMPASS - QUEST_SONG_LULLABY + pauseCtx->cursorPoint[PAUSE_QUEST];
                    }
                } else {
                    cursorItem = PAUSE_ITEM_NONE;
                }
                cursor = pauseCtx->cursorPoint[PAUSE_QUEST];
                pauseCtx->cursorItem[pauseCtx->pageIndex] = cursorItem;
                pauseCtx->cursorSlot[pauseCtx->pageIndex] = cursor;
            }
        }

    } else if (pauseCtx->mainState == PAUSE_MAIN_STATE_SONG_PLAYBACK_START) {
        // After a short delay, start playing the selected song back to the player

        pauseCtx->cursorColorSet = 8;

        if (--sPlaybackSongStartDelayTimer == 0) {
            for (i = 0; i < SONG_MAX_LENGTH; i++) {
                sPlayedSongBtns[i] = OCARINA_BTN_INVALID;
                sPlayedSongBtnsAlpha[i] = 0;
            }
            sPlayedSongBtnsNum = 0;

            R_PAUSE_SONG_OCA_BTN_Y(OCARINA_BTN_A) = -62;
            R_PAUSE_SONG_OCA_BTN_Y(OCARINA_BTN_C_DOWN) = -56;
            R_PAUSE_SONG_OCA_BTN_Y(OCARINA_BTN_C_RIGHT) = -49;
            R_PAUSE_SONG_OCA_BTN_Y(OCARINA_BTN_C_LEFT) = -46;
            R_PAUSE_SONG_OCA_BTN_Y(OCARINA_BTN_C_UP) = -41;

            cursor = pauseCtx->cursorSlot[PAUSE_QUEST];
            AudioOcarina_SetInstrument(OCARINA_INSTRUMENT_DEFAULT);
            AudioOcarina_SetInstrument(OCARINA_INSTRUMENT_DEFAULT);
            pauseCtx->ocarinaSongIdx = gOcarinaSongItemMap[cursor - QUEST_SONG_MINUET];
            AudioOcarina_SetPlaybackSong(pauseCtx->ocarinaSongIdx + 1, 1);

            pauseCtx->mainState = PAUSE_MAIN_STATE_SONG_PLAYBACK;

            pauseCtx->ocarinaStaff = AudioOcarina_GetPlaybackStaff();
            pauseCtx->ocarinaStaff->pos = 0;

            cursor = pauseCtx->cursorSlot[PAUSE_QUEST];
            KaleidoScope_SetCursorPos(pauseCtx, cursor * 4, pauseCtx->questVtx);
        }
    } else {
        cursor = pauseCtx->cursorSlot[PAUSE_QUEST];
        KaleidoScope_SetCursorPos(pauseCtx, cursor * 4, pauseCtx->questVtx);
    }

    // Draw medallions
    // QUEST_MEDALLION_FOREST, QUEST_MEDALLION_FIRE, QUEST_MEDALLION_WATER, QUEST_MEDALLION_SPIRIT,
    // QUEST_MEDALLION_SHADOW, QUEST_MEDALLION_LIGHT

    gDPPipeSync(POLY_OPA_DISP++);
    gDPSetPrimColor(POLY_OPA_DISP++, 0, 0, 255, 255, 255, pauseCtx->alpha);
    gDPSetCombineLERP(POLY_OPA_DISP++, PRIMITIVE, ENVIRONMENT, TEXEL0, ENVIRONMENT, TEXEL0, 0, PRIMITIVE, 0, PRIMITIVE,
                      ENVIRONMENT, TEXEL0, ENVIRONMENT, TEXEL0, 0, PRIMITIVE, 0);

    sMedEnvTimer--;

    for (j = 0, bufI = QUEST_MEDALLION_FOREST * 4; j < QUEST_SONG_MINUET - QUEST_MEDALLION_FOREST; j++, bufI += 4) {
        if ((sMedEnvShineState != 1) && (sMedEnvShineState != 3)) {
            targetColorIndex = (sMedEnvShineState != 0) ? j + 6 : j;

            if (sMedEnvTimer != 0) {
                stepRed = ABS(sMedEnvRed[j] - sMedEnvColors[targetColorIndex][0]) / sMedEnvTimer;
                stepGreen = ABS(sMedEnvGreen[j] - sMedEnvColors[targetColorIndex][1]) / sMedEnvTimer;
                stepBlue = ABS(sMedEnvBlue[j] - sMedEnvColors[targetColorIndex][2]) / sMedEnvTimer;
                if (sMedEnvRed[j] >= sMedEnvColors[targetColorIndex][0]) {
                    sMedEnvRed[j] -= stepRed;
                } else {
                    sMedEnvRed[j] += stepRed;
                }
                if (sMedEnvGreen[j] >= sMedEnvColors[targetColorIndex][1]) {
                    sMedEnvGreen[j] -= stepGreen;
                } else {
                    sMedEnvGreen[j] += stepGreen;
                }
                if (sMedEnvBlue[j] >= sMedEnvColors[targetColorIndex][2]) {
                    sMedEnvBlue[j] -= stepBlue;
                } else {
                    sMedEnvBlue[j] += stepBlue;
                }
            } else {
                sMedEnvRed[j] = sMedEnvColors[targetColorIndex][0];
                sMedEnvGreen[j] = sMedEnvColors[targetColorIndex][1];
                sMedEnvBlue[j] = sMedEnvColors[targetColorIndex][2];
            }
        }

        if (CHECK_QUEST_ITEM(QUEST_MEDALLION_FOREST + j)) {
            gDPPipeSync(POLY_OPA_DISP++);
            gDPSetPrimColor(POLY_OPA_DISP++, 0, 0, 255, 255, 255, pauseCtx->alpha);
            gDPSetEnvColor(POLY_OPA_DISP++, sMedEnvRed[j], sMedEnvGreen[j], sMedEnvBlue[j], 0);
            gSPVertex(POLY_OPA_DISP++, &pauseCtx->questVtx[bufI], 4, 0);

            KaleidoScope_DrawQuadTextureRGBA32(gfxCtx, gItemIcons[ITEM_MEDALLION_FOREST + j], QUEST_ICON_WIDTH,
                                               QUEST_ICON_HEIGHT, 0);
        }
    }

    if (sMedEnvTimer == 0) {
        sMedEnvTimer = R_PAUSE_QUEST_MEDALLION_SHINE_TIME(sMedEnvShineState);
        if (++sMedEnvShineState >= 4) {
            sMedEnvShineState = 0;
        }
    }

    // Draw songs
    // QUEST_SONG_MINUET, QUEST_SONG_BOLERO, QUEST_SONG_SERENADE, QUEST_SONG_REQUIEM, QUEST_SONG_NOCTURNE,
    // QUEST_SONG_PRELUDE, QUEST_SONG_LULLABY, QUEST_SONG_EPONA, QUEST_SONG_SARIA, QUEST_SONG_SUN, QUEST_SONG_TIME,
    // QUEST_SONG_STORMS

    gDPPipeSync(POLY_OPA_DISP++);
    gDPSetPrimColor(POLY_OPA_DISP++, 0, 0, 255, 255, 255, pauseCtx->alpha);
    gDPSetEnvColor(POLY_OPA_DISP++, 0, 0, 0, 255);

    gDPLoadTextureBlock(POLY_OPA_DISP++, gSongNoteTex, G_IM_FMT_IA, G_IM_SIZ_8b, 16, 24, 0, G_TX_NOMIRROR | G_TX_WRAP,
                        G_TX_NOMIRROR | G_TX_WRAP, G_TX_NOMASK, G_TX_NOMASK, G_TX_NOLOD, G_TX_NOLOD);

    for (j = 0; j < QUEST_KOKIRI_EMERALD - QUEST_SONG_MINUET; j++, bufI += 4) {
        if (CHECK_QUEST_ITEM(QUEST_SONG_MINUET + j)) {
            if ((QUEST_SONG_MINUET + j) == cursor) {
                pauseCtx->questVtx[bufI + 0].v.ob[0] = pauseCtx->questVtx[bufI + 2].v.ob[0] =
                    pauseCtx->questVtx[bufI + 0].v.ob[0] - 2;

                pauseCtx->questVtx[bufI + 1].v.ob[0] = pauseCtx->questVtx[bufI + 3].v.ob[0] =
                    pauseCtx->questVtx[bufI + 1].v.ob[0] + 4;

                pauseCtx->questVtx[bufI + 0].v.ob[1] = pauseCtx->questVtx[bufI + 1].v.ob[1] =
                    pauseCtx->questVtx[bufI + 0].v.ob[1] + 2;

                pauseCtx->questVtx[bufI + 2].v.ob[1] = pauseCtx->questVtx[bufI + 3].v.ob[1] =
                    pauseCtx->questVtx[bufI + 2].v.ob[1] - 4;
            }

            gDPSetPrimColor(POLY_OPA_DISP++, 0, 0, sSongsPrimRed[j], sSongsPrimGreen[j], sSongsPrimBlue[j],
                            pauseCtx->alpha);
            gSPVertex(POLY_OPA_DISP++, &pauseCtx->questVtx[bufI], 4, 0);
            gSP1Quadrangle(POLY_OPA_DISP++, 0, 2, 3, 1, 0);
        }
    }

    // Draw spiritual stones
    // QUEST_KOKIRI_EMERALD, QUEST_GORON_RUBY, QUEST_ZORA_SAPPHIRE

    gDPPipeSync(POLY_OPA_DISP++);
    gDPSetPrimColor(POLY_OPA_DISP++, 0, 0, 255, 255, 255, pauseCtx->alpha);
    gDPSetEnvColor(POLY_OPA_DISP++, 0, 0, 0, 255);

    for (j = 0; j < QUEST_STONE_OF_AGONY - QUEST_KOKIRI_EMERALD; j++, bufI += 4) {
        if (CHECK_QUEST_ITEM(QUEST_KOKIRI_EMERALD + j)) {
            gSPVertex(POLY_OPA_DISP++, &pauseCtx->questVtx[bufI], 4, 0);
            KaleidoScope_DrawQuadTextureRGBA32(gfxCtx, gItemIcons[ITEM_KOKIRI_EMERALD + j], QUEST_ICON_WIDTH,
                                               QUEST_ICON_HEIGHT, 0);
        }
    }

    // Draw QUEST_STONE_OF_AGONY, QUEST_GERUDOS_CARD, QUEST_SKULL_TOKEN

    gDPPipeSync(POLY_OPA_DISP++);
    gDPSetPrimColor(POLY_OPA_DISP++, 0, 0, 255, 255, 255, pauseCtx->alpha);

    for (j = 0; j < QUEST_HEART_PIECE - QUEST_STONE_OF_AGONY; j++, bufI += 4) {
        if (CHECK_QUEST_ITEM(QUEST_STONE_OF_AGONY + j)) {
            gSPVertex(POLY_OPA_DISP++, &pauseCtx->questVtx[bufI], 4, 0);
            gDPSetPrimColor(POLY_OPA_DISP++, 0, 0, 255, 255, 255, pauseCtx->alpha);
            KaleidoScope_DrawQuadTextureRGBA32(gfxCtx, gItemIcons[ITEM_STONE_OF_AGONY + j], QUEST_ICON_WIDTH,
                                               QUEST_ICON_HEIGHT, 0);
        }
    }

    // Draw heart pieces
    // QUEST_HEART_PIECE

    stepRed = ABS(sHpPrimRed - sHpPrimColors[sHpPrimState][0]) / sHpPrimTimer;
    stepGreen = ABS(sHpPrimGreen - sHpPrimColors[sHpPrimState][1]) / sHpPrimTimer;
    stepBlue = ABS(sHpPrimBlue - sHpPrimColors[sHpPrimState][2]) / sHpPrimTimer;
    stepAlpha = ABS(sHpPrimAlpha - sHpPrimColors[sHpPrimState][3]) / sHpPrimTimer;
    if (sHpPrimRed >= sHpPrimColors[sHpPrimState][0]) {
        sHpPrimRed -= stepRed;
    } else {
        sHpPrimRed += stepRed;
    }
    if (sHpPrimGreen >= sHpPrimColors[sHpPrimState][1]) {
        sHpPrimGreen -= stepGreen;
    } else {
        sHpPrimGreen += stepGreen;
    }
    if (sHpPrimBlue >= sHpPrimColors[sHpPrimState][2]) {
        sHpPrimBlue -= stepBlue;
    } else {
        sHpPrimBlue += stepBlue;
    }
    if (sHpPrimAlpha >= sHpPrimColors[sHpPrimState][3]) {
        sHpPrimAlpha -= stepAlpha;
    } else {
        sHpPrimAlpha += stepAlpha;
    }

    if (--sHpPrimTimer == 0) {
        sHpPrimRed = sHpPrimColors[sHpPrimState][0];
        sHpPrimGreen = sHpPrimColors[sHpPrimState][1];
        sHpPrimBlue = sHpPrimColors[sHpPrimState][2];
        sHpPrimAlpha = sHpPrimColors[sHpPrimState][3];
        sHpPrimTimer = ZREG(24 + sHpPrimState);
        if (++sHpPrimState >= ARRAY_COUNT(sHpPrimColors)) {
            sHpPrimState = 0;
        }
    }

    if ((gSaveContext.inventory.questItems >> QUEST_HEART_PIECE_COUNT) != 0) {
        gDPPipeSync(POLY_OPA_DISP++);
        gDPSetCombineLERP(POLY_OPA_DISP++, PRIMITIVE, ENVIRONMENT, TEXEL0, ENVIRONMENT, TEXEL0, 0, PRIMITIVE, 0,
                          PRIMITIVE, ENVIRONMENT, TEXEL0, ENVIRONMENT, TEXEL0, 0, PRIMITIVE, 0);

        if ((pauseCtx->state == PAUSE_STATE_OPENING_1) || (pauseCtx->state == PAUSE_STATE_CLOSING)) {
            gDPSetPrimColor(POLY_OPA_DISP++, 0, 0, sHpPrimColors[0][0], sHpPrimColors[0][1], sHpPrimColors[0][2],
                            pauseCtx->alpha);
        } else {
            gDPSetPrimColor(POLY_OPA_DISP++, 0, 0, sHpPrimRed, sHpPrimGreen, sHpPrimBlue, sHpPrimAlpha);
        }

        gDPSetEnvColor(POLY_OPA_DISP++, 0, 0, 0, 255);
        gSPVertex(POLY_OPA_DISP++, &pauseCtx->questVtx[bufI], 4, 0);

        POLY_OPA_DISP = KaleidoScope_QuadTextureIA8(
            POLY_OPA_DISP,
            gItemIcons[ITEM_HEART_PIECE_2 - 1 +
                       (((gSaveContext.inventory.questItems & 0xF0000000) & 0xF0000000) >> QUEST_HEART_PIECE_COUNT)],
            48, 48, 0);
    }

    if (pauseCtx->state == PAUSE_STATE_MAIN) {
        gDPPipeSync(POLY_OPA_DISP++);
        gDPSetCombineMode(POLY_OPA_DISP++, G_CC_MODULATEIA_PRIM, G_CC_MODULATEIA_PRIM);

        bufI += (QUAD_QUEST_SONG_NOTE_A1 - QUEST_HEART_PIECE) * 4;

        // Update cursor color
        if ((pauseCtx->cursorSpecialPos == 0) && (cursor >= QUEST_SONG_MINUET) && (cursor < QUEST_KOKIRI_EMERALD)) {
            if ((pauseCtx->mainState < PAUSE_MAIN_STATE_3) /* PAUSE_MAIN_STATE_IDLE, PAUSE_MAIN_STATE_SWITCHING_PAGE,
                                                                 PAUSE_MAIN_STATE_SONG_PLAYBACK */
                || (pauseCtx->mainState == PAUSE_MAIN_STATE_SONG_PROMPT) ||
                (pauseCtx->mainState == PAUSE_MAIN_STATE_IDLE_CURSOR_ON_SONG)) {
                if (pauseCtx->cursorItem[pauseCtx->pageIndex] != PAUSE_ITEM_NONE) {
                    pauseCtx->cursorColorSet = 8;
                    // PAUSE_MAIN_STATE_SONG_PLAYBACK, PAUSE_MAIN_STATE_3,
                    // PAUSE_MAIN_STATE_SONG_PROMPT_INIT, PAUSE_MAIN_STATE_SONG_PROMPT,
                    // PAUSE_MAIN_STATE_SONG_PROMPT_DONE
                    if ((pauseCtx->mainState >= PAUSE_MAIN_STATE_SONG_PLAYBACK) &&
                        (pauseCtx->mainState <= PAUSE_MAIN_STATE_SONG_PROMPT_DONE)) {
                        pauseCtx->cursorColorSet = 0;
                    }
                }
            }
        }

        if (pauseCtx->mainState == PAUSE_MAIN_STATE_SONG_PLAYBACK) {
            // Draw ocarina buttons as the song playback progresses
            // QUAD_QUEST_SONG_NOTE_A1 up to QUAD_QUEST_SONG_NOTE_A8

            pauseCtx->ocarinaStaff = AudioOcarina_GetPlaybackStaff();

            if (pauseCtx->ocarinaStaff->pos != 0) {
                if (sPlayedSongBtnsNum + 1 == pauseCtx->ocarinaStaff->pos) {
                    sPlayedSongBtnsNum++;
                    sPlayedSongBtns[pauseCtx->ocarinaStaff->pos - 1] = pauseCtx->ocarinaStaff->buttonIndex;
                }

                for (j = 0, i = 0; j < SONG_MAX_LENGTH; j++, i += 4, bufI += 4) {
                    if (sPlayedSongBtns[j] == OCARINA_BTN_INVALID) {
                        break;
                    }

                    if (sPlayedSongBtnsAlpha[j] != 255) {
                        sPlayedSongBtnsAlpha[j] += R_OCARINA_BUTTONS_APPEAR_ALPHA_STEP;
                        if (sPlayedSongBtnsAlpha[j] >= 255) {
                            sPlayedSongBtnsAlpha[j] = 255;
                        }
                    }

                    pauseCtx->questVtx[bufI + 0].v.ob[1] = pauseCtx->questVtx[bufI + 1].v.ob[1] =
                        R_PAUSE_SONG_OCA_BTN_Y(sPlayedSongBtns[j]);

                    pauseCtx->questVtx[bufI + 2].v.ob[1] = pauseCtx->questVtx[bufI + 3].v.ob[1] =
                        pauseCtx->questVtx[bufI + 0].v.ob[1] - 12;

                    gDPPipeSync(POLY_OPA_DISP++);

                    if (sPlayedSongBtns[j] == OCARINA_BTN_A) {
                        gDPSetPrimColor(POLY_OPA_DISP++, 0, 0, 80, 255, 150, sPlayedSongBtnsAlpha[j]);
                    } else {
                        gDPSetPrimColor(POLY_OPA_DISP++, 0, 0, 255, 255, 50, sPlayedSongBtnsAlpha[j]);
                    }

                    gDPSetEnvColor(POLY_OPA_DISP++, 10, 10, 10, 0);
                    gSPVertex(POLY_OPA_DISP++, &pauseCtx->questVtx[bufI], 4, 0);

                    gDPLoadTextureBlock(POLY_OPA_DISP++, sOcarinaBtnTextures[sPlayedSongBtns[j]], G_IM_FMT_IA,
                                        G_IM_SIZ_8b, 16, 16, 0, G_TX_NOMIRROR | G_TX_WRAP, G_TX_NOMIRROR | G_TX_WRAP,
                                        G_TX_NOMASK, G_TX_NOMASK, G_TX_NOLOD, G_TX_NOLOD);

                    gSP1Quadrangle(POLY_OPA_DISP++, 0, 2, 3, 1, 0);
                }
            }
        } else if (((pauseCtx->mainState >= PAUSE_MAIN_STATE_SONG_PROMPT_INIT) &&
                    (pauseCtx->mainState <= PAUSE_MAIN_STATE_SONG_PROMPT_DONE)
                    /* PAUSE_MAIN_STATE_SONG_PROMPT_INIT, PAUSE_MAIN_STATE_SONG_PROMPT,
                       PAUSE_MAIN_STATE_SONG_PROMPT_DONE */
                    ) ||
                   (pauseCtx->mainState == PAUSE_MAIN_STATE_IDLE_CURSOR_ON_SONG)) {
            // Draw the buttons for playing a song
            // QUAD_QUEST_SONG_NOTE_A1 up to QUAD_QUEST_SONG_NOTE_A8

            stepGreen = pauseCtx->ocarinaSongIdx;
            stepRed = gOcarinaSongButtons[stepGreen].numButtons;

            j = bufI;

            for (i = 0; i < stepRed; i++, bufI += 4) {
                pauseCtx->questVtx[bufI + 0].v.ob[1] = pauseCtx->questVtx[bufI + 1].v.ob[1] =
                    R_PAUSE_SONG_OCA_BTN_Y(gOcarinaSongButtons[stepGreen].buttonsIndex[i]);

                pauseCtx->questVtx[bufI + 2].v.ob[1] = pauseCtx->questVtx[bufI + 3].v.ob[1] =
                    pauseCtx->questVtx[bufI + 0].v.ob[1] - 12;

                gDPPipeSync(POLY_OPA_DISP++);

                if (pauseCtx->mainState == PAUSE_MAIN_STATE_IDLE_CURSOR_ON_SONG) {
                    if (gOcarinaSongButtons[stepGreen].buttonsIndex[i] == OCARINA_BTN_A) {
                        gDPSetPrimColor(POLY_OPA_DISP++, 0, 0, 80, 255, 150, 200);
                    } else {
                        gDPSetPrimColor(POLY_OPA_DISP++, 0, 0, 255, 255, 50, 200);
                    }
                } else {
                    // Gray out buttons during the player playing the song
                    gDPSetPrimColor(POLY_OPA_DISP++, 0, 0, 150, 150, 150, 150);
                }

                gDPSetEnvColor(POLY_OPA_DISP++, 10, 10, 10, 0);

                gSPVertex(POLY_OPA_DISP++, &pauseCtx->questVtx[bufI], 4, 0);

                gDPLoadTextureBlock(POLY_OPA_DISP++,
                                    sOcarinaBtnTextures[gOcarinaSongButtons[stepGreen].buttonsIndex[i]], G_IM_FMT_IA,
                                    G_IM_SIZ_8b, 16, 16, 0, G_TX_NOMIRROR | G_TX_WRAP, G_TX_NOMIRROR | G_TX_WRAP,
                                    G_TX_NOMASK, G_TX_NOMASK, G_TX_NOLOD, G_TX_NOLOD);

                gSP1Quadrangle(POLY_OPA_DISP++, 0, 2, 3, 1, 0);
            }

            if (pauseCtx->mainState != PAUSE_MAIN_STATE_IDLE_CURSOR_ON_SONG) {
                // Draw the buttons colored as the player plays the song
                // QUAD_QUEST_SONG_NOTE_B1 up to QUAD_QUEST_SONG_NOTE_B8

                pauseCtx->ocarinaStaff = AudioOcarina_GetPlayingStaff();

                if (pauseCtx->ocarinaStaff->pos != 0) {
                    if (sPlayedSongBtnsNum == (pauseCtx->ocarinaStaff->pos - 1)) {
                        if ((pauseCtx->ocarinaStaff->buttonIndex >= OCARINA_BTN_A) &&
                            (pauseCtx->ocarinaStaff->buttonIndex <= OCARINA_BTN_C_UP)) {
                            sPlayedSongBtns[pauseCtx->ocarinaStaff->pos - 1] = pauseCtx->ocarinaStaff->buttonIndex;
                            sPlayedSongBtns[pauseCtx->ocarinaStaff->pos] = OCARINA_BTN_INVALID;
                            sPlayedSongBtnsNum++;
                        }
                    }
                }

                bufI = j + ((QUAD_QUEST_SONG_NOTE_B1 - QUAD_QUEST_SONG_NOTE_A1) * 4);

                for (i = 0; i < SONG_MAX_LENGTH; i++, bufI += 4) {
                    if (sPlayedSongBtns[i] == OCARINA_BTN_INVALID) {
                        continue;
                    }

                    if (sPlayedSongBtnsAlpha[i] != 255) {
                        sPlayedSongBtnsAlpha[i] += R_OCARINA_BUTTONS_APPEAR_ALPHA_STEP;
                        if (sPlayedSongBtnsAlpha[i] >= 255) {
                            sPlayedSongBtnsAlpha[i] = 255;
                        }
                    }

                    pauseCtx->questVtx[bufI + 0].v.ob[1] = pauseCtx->questVtx[bufI + 1].v.ob[1] =
                        R_PAUSE_SONG_OCA_BTN_Y(sPlayedSongBtns[i]);

                    pauseCtx->questVtx[bufI + 2].v.ob[1] = pauseCtx->questVtx[bufI + 3].v.ob[1] =
                        pauseCtx->questVtx[bufI + 0].v.ob[1] - 12;

                    gDPPipeSync(POLY_OPA_DISP++);

                    if (sPlayedSongBtns[i] == OCARINA_BTN_A) {
                        gDPSetPrimColor(POLY_OPA_DISP++, 0, 0, 80, 255, 150, sPlayedSongBtnsAlpha[i]);
                    } else {
                        gDPSetPrimColor(POLY_OPA_DISP++, 0, 0, 255, 255, 50, sPlayedSongBtnsAlpha[i]);
                    }

                    gDPSetEnvColor(POLY_OPA_DISP++, 10, 10, 10, 0);

                    gSPVertex(POLY_OPA_DISP++, &pauseCtx->questVtx[bufI], 4, 0);

                    gDPLoadTextureBlock(POLY_OPA_DISP++, sOcarinaBtnTextures[sPlayedSongBtns[i]], G_IM_FMT_IA,
                                        G_IM_SIZ_8b, 16, 16, 0, G_TX_NOMIRROR | G_TX_WRAP, G_TX_NOMIRROR | G_TX_WRAP,
                                        G_TX_NOMASK, G_TX_NOMASK, G_TX_NOLOD, G_TX_NOLOD);

                    gSP1Quadrangle(POLY_OPA_DISP++, 0, 2, 3, 1, 0);
                }

                if (pauseCtx->mainState == PAUSE_MAIN_STATE_SONG_PROMPT_INIT) {
                    for (i = 0; i < SONG_MAX_LENGTH; i++) {
                        sPlayedSongBtns[i] = OCARINA_BTN_INVALID;
                        sPlayedSongBtnsAlpha[i] = 0;
                    }
                    sPlayedSongBtnsNum = 0;

                    AudioOcarina_SetInstrument(OCARINA_INSTRUMENT_DEFAULT);
                    AudioOcarina_Start((1 << pauseCtx->ocarinaSongIdx) + 0x8000);
                    pauseCtx->ocarinaStaff = AudioOcarina_GetPlaybackStaff();
                    pauseCtx->ocarinaStaff->pos = 0;
                    pauseCtx->ocarinaStaff->state = 0xFE;

                    pauseCtx->mainState = PAUSE_MAIN_STATE_SONG_PROMPT;
                }
            }
        }
    }

    if (CHECK_QUEST_ITEM(QUEST_SKULL_TOKEN)) {
        // Draw amount of gold skulltula tokens
        // QUAD_QUEST_SKULL_TOKENS_DIGIT1_SHADOW to QUAD_QUEST_SKULL_TOKENS_DIGIT3

        gDPPipeSync(POLY_OPA_DISP++);
        gDPSetCombineLERP(POLY_OPA_DISP++, PRIMITIVE, ENVIRONMENT, TEXEL0, ENVIRONMENT, TEXEL0, 0, PRIMITIVE, 0,
                          PRIMITIVE, ENVIRONMENT, TEXEL0, ENVIRONMENT, TEXEL0, 0, PRIMITIVE, 0);
        gDPSetEnvColor(POLY_OPA_DISP++, 0, 0, 0, 0);

        gsTokensDigits[0] = gsTokensDigits[1] = 0;
        gsTokensDigits[2] = gSaveContext.inventory.gsTokens;

        while (gsTokensDigits[2] >= 100) {
            gsTokensDigits[0]++;
            gsTokensDigits[2] -= 100;
        }

        while (gsTokensDigits[2] >= 10) {
            gsTokensDigits[1]++;
            gsTokensDigits[2] -= 10;
        }

        gSPVertex(POLY_OPA_DISP++, &pauseCtx->questVtx[QUAD_QUEST_SKULL_TOKENS_DIGIT1_SHADOW * 4], 6 * 4, 0);

        for (i = 0, j = 0; i < 2; i++) {
            if (i == 0) {
                // Text shadow
                gDPSetPrimColor(POLY_OPA_DISP++, 0, 0, 0, 0, 0, pauseCtx->alpha);
            } else {
                // Text color
                if (gSaveContext.inventory.gsTokens == 100) {
                    gDPSetPrimColor(POLY_OPA_DISP++, 0, 0, 200, 50, 50, pauseCtx->alpha);
                } else {
                    gDPSetPrimColor(POLY_OPA_DISP++, 0, 0, 255, 255, 255, pauseCtx->alpha);
                }
            }

            // Variable reused as a flag indicating all digits onwards should be displayed
            nextCursorPoint = false;

            for (bufI = 0; bufI < ARRAY_COUNT(gsTokensDigits); bufI++, j += 4) {
                if ((bufI >= (ARRAY_COUNT(gsTokensDigits) - 1)) || (gsTokensDigits[bufI] != 0) || nextCursorPoint) {
                    gDPLoadTextureBlock(POLY_OPA_DISP++,
                                        ((u8*)gCounterDigit0Tex + (G_IM_SIZ_8b_BYTES * 8 * 16 * gsTokensDigits[bufI])),
                                        G_IM_FMT_I, G_IM_SIZ_8b, 8, 16, 0, G_TX_NOMIRROR | G_TX_WRAP,
                                        G_TX_NOMIRROR | G_TX_WRAP, G_TX_NOMASK, G_TX_NOMASK, G_TX_NOLOD, G_TX_NOLOD);

                    gSP1Quadrangle(POLY_OPA_DISP++, j, j + 2, j + 3, j + 1, 0);

                    nextCursorPoint = true;
                }
            }
        }
    }

    CLOSE_DISPS(gfxCtx, "../z_kaleido_collect.c", 863);
}

s32 KaleidoScope_UpdateQuestStatusPoint(PauseContext* pauseCtx, s32 point) {
    pauseCtx->cursorPoint[PAUSE_QUEST] = point;

    return true;
}<|MERGE_RESOLUTION|>--- conflicted
+++ resolved
@@ -161,12 +161,8 @@
 
     OPEN_DISPS(gfxCtx, "../z_kaleido_collect.c", 248);
 
-<<<<<<< HEAD
-    if ((!pauseCtx->mainState /* PAUSE_MAIN_STATE_IDLE */ || (pauseCtx->mainState == PAUSE_MAIN_STATE_SONG_PROMPT) ||
+    if ((((u32)pauseCtx->mainState == PAUSE_MAIN_STATE_IDLE) || (pauseCtx->mainState == PAUSE_MAIN_STATE_SONG_PROMPT) ||
          (pauseCtx->mainState == PAUSE_MAIN_STATE_IDLE_CURSOR_ON_SONG)) &&
-=======
-    if ((((u32)pauseCtx->unk_1E4 == 0) || (pauseCtx->unk_1E4 == 5) || (pauseCtx->unk_1E4 == 8)) &&
->>>>>>> e11c7d8e
         (pauseCtx->pageIndex == PAUSE_QUEST)) {
 
         pauseCtx->cursorColorSet = 0;
