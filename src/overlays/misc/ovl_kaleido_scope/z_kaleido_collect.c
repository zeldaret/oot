#include "z_kaleido_scope.h"
#include "assets/textures/parameter_static/parameter_static.h"
#include "assets/textures/icon_item_static/icon_item_static.h"

#define SONG_MAX_LENGTH 8

void KaleidoScope_DrawQuestStatus(PlayState* play, GraphicsContext* gfxCtx) {
    static s16 sHpPrimColors[][4] = {
        { 255, 0, 0, 255 },
        { 255, 70, 0, 150 },
        { 255, 70, 0, 150 },
        { 255, 0, 0, 255 },
    };

    // Shining medallions
    static s16 sMedEnvColors[6 + 6][3] = {
        // Target env color when sMedEnvShineState == 0
        { 0, 0, 0 }, // QUEST_MEDALLION_FOREST
        { 0, 0, 0 }, // QUEST_MEDALLION_FIRE
        { 0, 0, 0 }, // QUEST_MEDALLION_WATER
        { 0, 0, 0 }, // QUEST_MEDALLION_SPIRIT
        { 0, 0, 0 }, // QUEST_MEDALLION_SHADOW
        { 0, 0, 0 }, // QUEST_MEDALLION_LIGHT
        // Target env color when sMedEnvShineState == 2
        { 0, 60, 0 },   // QUEST_MEDALLION_FOREST
        { 90, 0, 0 },   // QUEST_MEDALLION_FIRE
        { 0, 40, 110 }, // QUEST_MEDALLION_WATER
        { 80, 40, 0 },  // QUEST_MEDALLION_SPIRIT
        { 70, 0, 90 },  // QUEST_MEDALLION_SHADOW
        { 90, 90, 0 },  // QUEST_MEDALLION_LIGHT
    };
    // Current (animated) env color for each medallion
    static s16 sMedEnvRed[6] = { 255, 255, 255, 255, 255, 255 };
    static s16 sMedEnvGreen[6] = { 255, 255, 255, 255, 255, 255 };
    static s16 sMedEnvBlue[6] = { 150, 150, 150, 150, 150, 150 };
    static s16 sMedEnvTimer = 20;
    static s16 sMedEnvShineState = 0;

    static s16 sHpPrimRed = 0;
    static s16 sHpPrimGreen = 0;
    static s16 sHpPrimBlue = 0;
    static s16 sHpPrimAlpha = 0;
    static s16 sHpPrimTimer = 20;
    static s16 sHpPrimState = 0;

    static s16 sPlayedSongBtnsNum = 0;
    static s16 sPlaybackSongStartDelayTimer = 0;
    static u8 sPlayedSongBtns[SONG_MAX_LENGTH] = { 0 };
    static s32 sUnused1 = 0;
    static void* sOcarinaBtnTextures[] = {
        gOcarinaBtnIconATex,      // OCARINA_BTN_A
        gOcarinaBtnIconCDownTex,  // OCARINA_BTN_C_DOWN
        gOcarinaBtnIconCRightTex, // OCARINA_BTN_C_RIGHT
        gOcarinaBtnIconCLeftTex,  // OCARINA_BTN_C_LEFT
        gOcarinaBtnIconCUpTex,    // OCARINA_BTN_C_UP
    };
    static u16 D_8082A144[] = {
        0xFFCC, 0xFFCC, 0xFFCC, 0xFFCC, 0xFFCC,
    };
    static s16 sPlayedSongBtnsAlpha[SONG_MAX_LENGTH] = { 0 };
    static s32 sUnused2 = 0;

    static s16 sSongsPrimRed[] = {
        150, // QUEST_SONG_MINUET
        255, // QUEST_SONG_BOLERO
        100, // QUEST_SONG_SERENADE
        255, // QUEST_SONG_REQUIEM
        255, // QUEST_SONG_NOCTURNE
        255, // QUEST_SONG_PRELUDE
        255, // QUEST_SONG_LULLABY
        255, // QUEST_SONG_EPONA
        255, // QUEST_SONG_SARIA
        255, // QUEST_SONG_SUN
        255, // QUEST_SONG_TIME
        255, // QUEST_SONG_STORMS
    };
    static s16 sSongsPrimGreen[] = {
        255, // QUEST_SONG_MINUET
        80,  // QUEST_SONG_BOLERO
        150, // QUEST_SONG_SERENADE
        160, // QUEST_SONG_REQUIEM
        100, // QUEST_SONG_NOCTURNE
        240, // QUEST_SONG_PRELUDE
        255, // QUEST_SONG_LULLABY
        255, // QUEST_SONG_EPONA
        255, // QUEST_SONG_SARIA
        255, // QUEST_SONG_SUN
        255, // QUEST_SONG_TIME
        255, // QUEST_SONG_STORMS
    };
    static s16 sSongsPrimBlue[] = {
        100, // QUEST_SONG_MINUET
        40,  // QUEST_SONG_BOLERO
        255, // QUEST_SONG_SERENADE
        0,   // QUEST_SONG_REQUIEM
        255, // QUEST_SONG_NOCTURNE
        100, // QUEST_SONG_PRELUDE
        255, // QUEST_SONG_LULLABY
        255, // QUEST_SONG_EPONA
        255, // QUEST_SONG_SARIA
        255, // QUEST_SONG_SUN
        255, // QUEST_SONG_TIME
        255, // QUEST_SONG_STORMS
    };

    enum {
        /* -3 */ CURSOR_TO_LEFT = -3, // Cursor on the "scroll to left page" position
        /* -2 */ CURSOR_TO_RIGHT,     // Cursor on the "scroll to right page" position
        /* -1 */ CURSOR_NONE          // No position in that direction, cursor stays where it is
    };
    // Each {up, down, left, right} entry defines where the cursor can move next
    static s8 sCursorPointLinks[][4] = {
        /* QUEST_MEDALLION_FOREST */
        { QUEST_MEDALLION_LIGHT, QUEST_MEDALLION_FIRE, QUEST_MEDALLION_LIGHT, CURSOR_TO_RIGHT },
        /* QUEST_MEDALLION_FIRE */
        { QUEST_MEDALLION_FOREST, QUEST_MEDALLION_WATER, QUEST_MEDALLION_WATER, CURSOR_TO_RIGHT },
        /* QUEST_MEDALLION_WATER */ { CURSOR_NONE, QUEST_GORON_RUBY, QUEST_MEDALLION_SPIRIT, QUEST_MEDALLION_FIRE },
        /* QUEST_MEDALLION_SPIRIT */
        { QUEST_MEDALLION_SHADOW, QUEST_MEDALLION_WATER, QUEST_SONG_STORMS, QUEST_MEDALLION_WATER },
        /* QUEST_MEDALLION_SHADOW */
        { QUEST_MEDALLION_LIGHT, QUEST_MEDALLION_SPIRIT, QUEST_HEART_PIECE, QUEST_MEDALLION_LIGHT },
        /* QUEST_MEDALLION_LIGHT */ { CURSOR_NONE, CURSOR_NONE, QUEST_MEDALLION_SHADOW, QUEST_MEDALLION_FOREST },
        /* QUEST_SONG_MINUET */ { QUEST_SONG_LULLABY, CURSOR_NONE, CURSOR_TO_LEFT, QUEST_SONG_BOLERO },
        /* QUEST_SONG_BOLERO */ { QUEST_SONG_EPONA, CURSOR_NONE, QUEST_SONG_MINUET, QUEST_SONG_SERENADE },
        /* QUEST_SONG_SERENADE */ { QUEST_SONG_SARIA, CURSOR_NONE, QUEST_SONG_BOLERO, QUEST_SONG_REQUIEM },
        /* QUEST_SONG_REQUIEM */ { QUEST_SONG_SUN, CURSOR_NONE, QUEST_SONG_SERENADE, QUEST_SONG_NOCTURNE },
        /* QUEST_SONG_NOCTURNE */ { QUEST_SONG_TIME, CURSOR_NONE, QUEST_SONG_REQUIEM, QUEST_SONG_PRELUDE },
        /* QUEST_SONG_PRELUDE */ { QUEST_SONG_STORMS, CURSOR_NONE, QUEST_SONG_NOCTURNE, QUEST_KOKIRI_EMERALD },
        /* QUEST_SONG_LULLABY */ { QUEST_SKULL_TOKEN, QUEST_SONG_MINUET, CURSOR_TO_LEFT, QUEST_SONG_EPONA },
        /* QUEST_SONG_EPONA */ { QUEST_SKULL_TOKEN, QUEST_SONG_BOLERO, QUEST_SONG_LULLABY, QUEST_SONG_SARIA },
        /* QUEST_SONG_SARIA */ { QUEST_SKULL_TOKEN, QUEST_SONG_SERENADE, QUEST_SONG_EPONA, QUEST_SONG_SUN },
        /* QUEST_SONG_SUN */ { QUEST_HEART_PIECE, QUEST_SONG_REQUIEM, QUEST_SONG_SARIA, QUEST_SONG_TIME },
        /* QUEST_SONG_TIME */ { QUEST_HEART_PIECE, QUEST_SONG_NOCTURNE, QUEST_SONG_SUN, QUEST_SONG_STORMS },
        /* QUEST_SONG_STORMS */ { QUEST_HEART_PIECE, QUEST_SONG_PRELUDE, QUEST_SONG_TIME, QUEST_MEDALLION_SPIRIT },
        /* QUEST_KOKIRI_EMERALD */ { QUEST_MEDALLION_WATER, CURSOR_NONE, QUEST_SONG_PRELUDE, QUEST_GORON_RUBY },
        /* QUEST_GORON_RUBY */ { QUEST_MEDALLION_WATER, CURSOR_NONE, QUEST_KOKIRI_EMERALD, QUEST_ZORA_SAPPHIRE },
        /* QUEST_ZORA_SAPPHIRE */ { QUEST_MEDALLION_WATER, CURSOR_NONE, QUEST_GORON_RUBY, CURSOR_TO_RIGHT },
        /* QUEST_STONE_OF_AGONY */ { CURSOR_NONE, QUEST_SKULL_TOKEN, CURSOR_TO_LEFT, QUEST_GERUDOS_CARD },
        /* QUEST_GERUDOS_CARD */ { CURSOR_NONE, QUEST_SKULL_TOKEN, QUEST_STONE_OF_AGONY, QUEST_HEART_PIECE },
        /* QUEST_SKULL_TOKEN */ { QUEST_STONE_OF_AGONY, QUEST_SONG_LULLABY, CURSOR_TO_LEFT, QUEST_HEART_PIECE },
        /* QUEST_HEART_PIECE */ { CURSOR_NONE, QUEST_SONG_TIME, QUEST_GERUDOS_CARD, QUEST_MEDALLION_SHADOW },
    };
    static s32 sUnused3 = 0;

    PauseContext* pauseCtx = &play->pauseCtx;
    Input* input = &play->state.input[0];
    s16 stepRed;
    s16 stepGreen;
    s16 stepBlue;
    s16 stepAlpha;
    s16 nextCursorPoint;
    s16 i;
    s16 bufI;
    s16 j;
    s16 cursor;
    s16 pad1;
    s16 targetColorIndex;
    s16 pad2;
    s16 cursorItem;
    s16 gsTokensDigits[3];

    OPEN_DISPS(gfxCtx, "../z_kaleido_collect.c", 248);

    if ((((u32)pauseCtx->mainState == PAUSE_MAIN_STATE_IDLE) || (pauseCtx->mainState == PAUSE_MAIN_STATE_SONG_PROMPT) ||
         (pauseCtx->mainState == PAUSE_MAIN_STATE_IDLE_CURSOR_ON_SONG)) &&
        (pauseCtx->pageIndex == PAUSE_QUEST)) {

        pauseCtx->cursorColorSet = 0;

        if (pauseCtx->cursorSpecialPos == 0) {
            pauseCtx->nameColorSet = 0;

            if ((pauseCtx->state != PAUSE_STATE_MAIN) || ((pauseCtx->stickAdjX == 0) && (pauseCtx->stickAdjY == 0))) {
                // No cursor movement
                cursor = pauseCtx->cursorSlot[PAUSE_QUEST];
            } else {
                // Move cursor based on stick input

                i = pauseCtx->cursorPoint[PAUSE_QUEST];

                if (pauseCtx->stickAdjX < -30) {
                    // Move cursor left
                    nextCursorPoint = sCursorPointLinks[i][2];
                    if (nextCursorPoint == CURSOR_TO_LEFT) {
                        KaleidoScope_MoveCursorToSpecialPos(play, PAUSE_CURSOR_PAGE_LEFT);
                        pauseCtx->mainState = PAUSE_MAIN_STATE_IDLE;
                    } else {
                        while (nextCursorPoint >= 0) {
                            if ((s16)KaleidoScope_UpdateQuestStatusPoint(pauseCtx, nextCursorPoint)) {
                                break;
                            }
                            nextCursorPoint = sCursorPointLinks[nextCursorPoint][2];
                        }
                    }
                } else if (pauseCtx->stickAdjX > 30) {
                    // Move cursor right
                    nextCursorPoint = sCursorPointLinks[i][3];
                    if (nextCursorPoint == CURSOR_TO_RIGHT) {
                        KaleidoScope_MoveCursorToSpecialPos(play, PAUSE_CURSOR_PAGE_RIGHT);
                        pauseCtx->mainState = PAUSE_MAIN_STATE_IDLE;
                    } else {
                        while (nextCursorPoint >= 0) {
                            if ((s16)KaleidoScope_UpdateQuestStatusPoint(pauseCtx, nextCursorPoint)) {
                                break;
                            }
                            nextCursorPoint = sCursorPointLinks[nextCursorPoint][3];
                        }
                    }
                }

                if (pauseCtx->stickAdjY < -30) {
                    // Move cursor down
                    nextCursorPoint = sCursorPointLinks[i][1];
                    while (nextCursorPoint >= 0) {
                        if ((s16)KaleidoScope_UpdateQuestStatusPoint(pauseCtx, nextCursorPoint)) {
                            break;
                        }
                        nextCursorPoint = sCursorPointLinks[nextCursorPoint][1];
                    }
                } else if (pauseCtx->stickAdjY > 30) {
                    // Move cursor up
                    nextCursorPoint = sCursorPointLinks[i][0];
                    while (nextCursorPoint >= 0) {
                        if ((s16)KaleidoScope_UpdateQuestStatusPoint(pauseCtx, nextCursorPoint)) {
                            break;
                        }
                        nextCursorPoint = sCursorPointLinks[nextCursorPoint][0];
                    }
                }

                // if the cursor point changed
                if (pauseCtx->cursorPoint[PAUSE_QUEST] != i) {
                    pauseCtx->mainState = PAUSE_MAIN_STATE_IDLE;
                    Audio_PlaySfxGeneral(NA_SE_SY_CURSOR, &gSfxDefaultPos, 4, &gSfxDefaultFreqAndVolScale,
                                         &gSfxDefaultFreqAndVolScale, &gSfxDefaultReverb);
                }

                // Update cursor item and slot

                if (pauseCtx->cursorPoint[PAUSE_QUEST] != QUEST_HEART_PIECE) {
                    if (CHECK_QUEST_ITEM(pauseCtx->cursorPoint[PAUSE_QUEST])) {
                        if (pauseCtx->cursorPoint[PAUSE_QUEST] < QUEST_SONG_MINUET) {
                            cursorItem =
                                ITEM_MEDALLION_FOREST - QUEST_MEDALLION_FOREST + pauseCtx->cursorPoint[PAUSE_QUEST];
                            PRINTF("000 ccc=%d\n", cursorItem);
                        } else if (pauseCtx->cursorPoint[PAUSE_QUEST] < QUEST_KOKIRI_EMERALD) {
                            cursorItem = ITEM_SONG_MINUET - QUEST_SONG_MINUET + pauseCtx->cursorPoint[PAUSE_QUEST];
                            PRINTF("111 ccc=%d\n", cursorItem);
                        } else {
                            cursorItem =
                                ITEM_KOKIRI_EMERALD - QUEST_KOKIRI_EMERALD + pauseCtx->cursorPoint[PAUSE_QUEST];
                            PRINTF("222 ccc=%d (%d, %d, %d)\n", cursorItem, pauseCtx->cursorPoint[PAUSE_QUEST],
                                   QUEST_KOKIRI_EMERALD, ITEM_KOKIRI_EMERALD);
                        }
                    } else {
                        cursorItem = PAUSE_ITEM_NONE;
                        PRINTF("999 ccc=%d (%d,  %d)\n", PAUSE_ITEM_NONE, pauseCtx->cursorPoint[PAUSE_QUEST], 0x18);
                    }
                } else {
                    if ((gSaveContext.save.info.inventory.questItems & 0xF0000000) != 0) {
                        cursorItem = ITEM_HEART_CONTAINER;
                    } else {
                        cursorItem = PAUSE_ITEM_NONE;
                    }
                    PRINTF("888 ccc=%d (%d,  %d,  %x)\n", cursorItem, pauseCtx->cursorPoint[PAUSE_QUEST],
                           ITEM_HEART_CONTAINER, gSaveContext.save.info.inventory.questItems & 0xF0000000);
                }

                cursor = pauseCtx->cursorPoint[PAUSE_QUEST];
                pauseCtx->cursorItem[pauseCtx->pageIndex] = cursorItem;
                pauseCtx->cursorSlot[pauseCtx->pageIndex] = cursor;
            }

            // Use the appropriate QUEST_MEDALLION_FOREST-QUEST_HEART_PIECE quad (see `KaleidoScope_SetVertices`)
            KaleidoScope_SetCursorPos(pauseCtx, cursor * 4, pauseCtx->questVtx);

            // Handle part of the ocarina songs playback

            if ((pauseCtx->state == PAUSE_STATE_MAIN) && (pauseCtx->mainState == PAUSE_MAIN_STATE_IDLE) &&
                (pauseCtx->cursorSpecialPos == 0)) {
                if ((cursor >= QUEST_SONG_MINUET) && (cursor < QUEST_KOKIRI_EMERALD)) {
                    if (CHECK_QUEST_ITEM(pauseCtx->cursorPoint[PAUSE_QUEST])) {
                        // The cursor is on a learned song
                        // Set some things up for song playback

                        cursor = pauseCtx->cursorSlot[PAUSE_QUEST];
                        pauseCtx->ocarinaSongIdx = gOcarinaSongItemMap[cursor - QUEST_SONG_MINUET];

                        sPlaybackSongStartDelayTimer = 10;

                        for (i = 0; i < SONG_MAX_LENGTH; i++) {
                            sPlayedSongBtns[i] = OCARINA_BTN_INVALID;
                            sPlayedSongBtnsAlpha[i] = 0;
                        }
                        sPlayedSongBtnsNum = 0;

                        // Have the player play a song, immediately cancelled below
                        // Also clear the playback staff
                        // This has no purpose (?)
                        AudioOcarina_SetInstrument(OCARINA_INSTRUMENT_DEFAULT);
                        AudioOcarina_Start((1 << pauseCtx->ocarinaSongIdx) + 0x8000);
                        pauseCtx->ocarinaStaff = AudioOcarina_GetPlaybackStaff();
                        pauseCtx->ocarinaStaff->pos = 0;
                        pauseCtx->ocarinaStaff->state = 0xFF;

                        R_PAUSE_SONG_OCA_BTN_Y(OCARINA_BTN_A) = -62;
                        R_PAUSE_SONG_OCA_BTN_Y(OCARINA_BTN_C_DOWN) = -56;
                        R_PAUSE_SONG_OCA_BTN_Y(OCARINA_BTN_C_RIGHT) = -49;
                        R_PAUSE_SONG_OCA_BTN_Y(OCARINA_BTN_C_LEFT) = -46;
                        R_PAUSE_SONG_OCA_BTN_Y(OCARINA_BTN_C_UP) = -41;

                        pauseCtx->mainState = PAUSE_MAIN_STATE_IDLE_CURSOR_ON_SONG;

                        // Stop having the player play a song as done above
                        AudioOcarina_SetInstrument(OCARINA_INSTRUMENT_OFF);
                    }
                }
            } else if (pauseCtx->mainState == PAUSE_MAIN_STATE_SONG_PROMPT) {
                // Abort having the player play the song if the stick is moved
                if ((pauseCtx->stickAdjX != 0) || (pauseCtx->stickAdjY != 0)) {
                    pauseCtx->mainState = PAUSE_MAIN_STATE_IDLE;

                    AudioOcarina_SetInstrument(OCARINA_INSTRUMENT_OFF);
                }
            } else if (pauseCtx->mainState == PAUSE_MAIN_STATE_IDLE_CURSOR_ON_SONG) {
                if (CHECK_BTN_ALL(input->press.button, BTN_A) && (cursor >= QUEST_SONG_MINUET) &&
                    (cursor < QUEST_KOKIRI_EMERALD)) {

                    pauseCtx->mainState = PAUSE_MAIN_STATE_SONG_PLAYBACK_START;

                    sPlaybackSongStartDelayTimer = 10;
                }
            }
        } else if (pauseCtx->cursorSpecialPos == PAUSE_CURSOR_PAGE_LEFT) {
            if (pauseCtx->stickAdjX > 30) {
                // Move cursor right from the "scroll to left page" position

                pauseCtx->cursorPoint[PAUSE_QUEST] = QUEST_STONE_OF_AGONY;
                pauseCtx->nameDisplayTimer = 0;
                pauseCtx->cursorSpecialPos = 0;

                cursor = pauseCtx->cursorPoint[PAUSE_QUEST];
                KaleidoScope_SetCursorPos(pauseCtx, cursor * 4, pauseCtx->questVtx);
                Audio_PlaySfxGeneral(NA_SE_SY_CURSOR, &gSfxDefaultPos, 4, &gSfxDefaultFreqAndVolScale,
                                     &gSfxDefaultFreqAndVolScale, &gSfxDefaultReverb);

                if (CHECK_QUEST_ITEM(pauseCtx->cursorPoint[PAUSE_QUEST])) {
                    cursorItem = ITEM_STONE_OF_AGONY - QUEST_STONE_OF_AGONY + pauseCtx->cursorPoint[PAUSE_QUEST];
                } else {
                    cursorItem = PAUSE_ITEM_NONE;
                }
                cursor = pauseCtx->cursorPoint[PAUSE_QUEST];
                pauseCtx->cursorItem[pauseCtx->pageIndex] = cursorItem;
                pauseCtx->cursorSlot[pauseCtx->pageIndex] = cursor;
            }
        } else { // cursorSpecialPos == PAUSE_CURSOR_PAGE_RIGHT
            if (pauseCtx->stickAdjX < -30) {
                // Move cursor left from the "scroll to right page" position

                pauseCtx->cursorPoint[PAUSE_QUEST] = QUEST_MEDALLION_FOREST;
                pauseCtx->nameDisplayTimer = 0;
                pauseCtx->cursorSpecialPos = 0;

                cursor = pauseCtx->cursorPoint[PAUSE_QUEST];
                KaleidoScope_SetCursorPos(pauseCtx, cursor * 4, pauseCtx->questVtx);
                Audio_PlaySfxGeneral(NA_SE_SY_CURSOR, &gSfxDefaultPos, 4, &gSfxDefaultFreqAndVolScale,
                                     &gSfxDefaultFreqAndVolScale, &gSfxDefaultReverb);

                if (CHECK_QUEST_ITEM(pauseCtx->cursorPoint[PAUSE_QUEST])) {
                    // Only the first if may be reached, as QUEST_MEDALLION_FOREST is set above
                    if (pauseCtx->cursorPoint[PAUSE_QUEST] < QUEST_SONG_MINUET) {
                        cursorItem =
                            ITEM_MEDALLION_FOREST - QUEST_MEDALLION_FOREST + pauseCtx->cursorPoint[PAUSE_QUEST];
                    } else if (pauseCtx->cursorPoint[PAUSE_QUEST] < QUEST_SONG_LULLABY) {
                        //! @bug this would result in the wrong item
                        cursorItem = ITEM_SCALE_GOLDEN - QUEST_SONG_MINUET + pauseCtx->cursorPoint[PAUSE_QUEST];
                    } else {
                        //! @bug this would result in the wrong item
                        cursorItem = ITEM_DUNGEON_COMPASS - QUEST_SONG_LULLABY + pauseCtx->cursorPoint[PAUSE_QUEST];
                    }
                } else {
                    cursorItem = PAUSE_ITEM_NONE;
                }
                cursor = pauseCtx->cursorPoint[PAUSE_QUEST];
                pauseCtx->cursorItem[pauseCtx->pageIndex] = cursorItem;
                pauseCtx->cursorSlot[pauseCtx->pageIndex] = cursor;
            }
        }

    } else if (pauseCtx->mainState == PAUSE_MAIN_STATE_SONG_PLAYBACK_START) {
        // After a short delay, start playing the selected song back to the player

        pauseCtx->cursorColorSet = 8;

        if (--sPlaybackSongStartDelayTimer == 0) {
            for (i = 0; i < SONG_MAX_LENGTH; i++) {
                sPlayedSongBtns[i] = OCARINA_BTN_INVALID;
                sPlayedSongBtnsAlpha[i] = 0;
            }
            sPlayedSongBtnsNum = 0;

            R_PAUSE_SONG_OCA_BTN_Y(OCARINA_BTN_A) = -62;
            R_PAUSE_SONG_OCA_BTN_Y(OCARINA_BTN_C_DOWN) = -56;
            R_PAUSE_SONG_OCA_BTN_Y(OCARINA_BTN_C_RIGHT) = -49;
            R_PAUSE_SONG_OCA_BTN_Y(OCARINA_BTN_C_LEFT) = -46;
            R_PAUSE_SONG_OCA_BTN_Y(OCARINA_BTN_C_UP) = -41;

            cursor = pauseCtx->cursorSlot[PAUSE_QUEST];
            AudioOcarina_SetInstrument(OCARINA_INSTRUMENT_DEFAULT);
            AudioOcarina_SetInstrument(OCARINA_INSTRUMENT_DEFAULT);
            pauseCtx->ocarinaSongIdx = gOcarinaSongItemMap[cursor - QUEST_SONG_MINUET];
            AudioOcarina_SetPlaybackSong(pauseCtx->ocarinaSongIdx + 1, 1);

            pauseCtx->mainState = PAUSE_MAIN_STATE_SONG_PLAYBACK;

            pauseCtx->ocarinaStaff = AudioOcarina_GetPlaybackStaff();
            pauseCtx->ocarinaStaff->pos = 0;

            cursor = pauseCtx->cursorSlot[PAUSE_QUEST];
            KaleidoScope_SetCursorPos(pauseCtx, cursor * 4, pauseCtx->questVtx);
        }
    } else {
        cursor = pauseCtx->cursorSlot[PAUSE_QUEST];
        KaleidoScope_SetCursorPos(pauseCtx, cursor * 4, pauseCtx->questVtx);
    }

    // Draw medallions
    // QUEST_MEDALLION_FOREST, QUEST_MEDALLION_FIRE, QUEST_MEDALLION_WATER, QUEST_MEDALLION_SPIRIT,
    // QUEST_MEDALLION_SHADOW, QUEST_MEDALLION_LIGHT

    gDPPipeSync(POLY_OPA_DISP++);
    gDPSetPrimColor(POLY_OPA_DISP++, 0, 0, 255, 255, 255, pauseCtx->alpha);
    gDPSetCombineLERP(POLY_OPA_DISP++, PRIMITIVE, ENVIRONMENT, TEXEL0, ENVIRONMENT, TEXEL0, 0, PRIMITIVE, 0, PRIMITIVE,
                      ENVIRONMENT, TEXEL0, ENVIRONMENT, TEXEL0, 0, PRIMITIVE, 0);

    sMedEnvTimer--;

    for (j = 0, bufI = QUEST_MEDALLION_FOREST * 4; j < QUEST_SONG_MINUET - QUEST_MEDALLION_FOREST; j++, bufI += 4) {
        if ((sMedEnvShineState != 1) && (sMedEnvShineState != 3)) {
            targetColorIndex = (sMedEnvShineState != 0) ? j + 6 : j;

            if (sMedEnvTimer != 0) {
                stepRed = ABS(sMedEnvRed[j] - sMedEnvColors[targetColorIndex][0]) / sMedEnvTimer;
                stepGreen = ABS(sMedEnvGreen[j] - sMedEnvColors[targetColorIndex][1]) / sMedEnvTimer;
                stepBlue = ABS(sMedEnvBlue[j] - sMedEnvColors[targetColorIndex][2]) / sMedEnvTimer;
                if (sMedEnvRed[j] >= sMedEnvColors[targetColorIndex][0]) {
                    sMedEnvRed[j] -= stepRed;
                } else {
                    sMedEnvRed[j] += stepRed;
                }
                if (sMedEnvGreen[j] >= sMedEnvColors[targetColorIndex][1]) {
                    sMedEnvGreen[j] -= stepGreen;
                } else {
                    sMedEnvGreen[j] += stepGreen;
                }
                if (sMedEnvBlue[j] >= sMedEnvColors[targetColorIndex][2]) {
                    sMedEnvBlue[j] -= stepBlue;
                } else {
                    sMedEnvBlue[j] += stepBlue;
                }
            } else {
                sMedEnvRed[j] = sMedEnvColors[targetColorIndex][0];
                sMedEnvGreen[j] = sMedEnvColors[targetColorIndex][1];
                sMedEnvBlue[j] = sMedEnvColors[targetColorIndex][2];
            }
        }

        if (CHECK_QUEST_ITEM(QUEST_MEDALLION_FOREST + j)) {
            gDPPipeSync(POLY_OPA_DISP++);
            gDPSetPrimColor(POLY_OPA_DISP++, 0, 0, 255, 255, 255, pauseCtx->alpha);
            gDPSetEnvColor(POLY_OPA_DISP++, sMedEnvRed[j], sMedEnvGreen[j], sMedEnvBlue[j], 0);
            gSPVertex(POLY_OPA_DISP++, &pauseCtx->questVtx[bufI], 4, 0);

            KaleidoScope_DrawQuadTextureRGBA32(gfxCtx, gItemIcons[ITEM_MEDALLION_FOREST + j], QUEST_ICON_WIDTH,
                                               QUEST_ICON_HEIGHT, 0);
        }
    }

    if (sMedEnvTimer == 0) {
        sMedEnvTimer = R_PAUSE_QUEST_MEDALLION_SHINE_TIME(sMedEnvShineState);
        if (++sMedEnvShineState >= 4) {
            sMedEnvShineState = 0;
        }
    }

    // Draw songs
    // QUEST_SONG_MINUET, QUEST_SONG_BOLERO, QUEST_SONG_SERENADE, QUEST_SONG_REQUIEM, QUEST_SONG_NOCTURNE,
    // QUEST_SONG_PRELUDE, QUEST_SONG_LULLABY, QUEST_SONG_EPONA, QUEST_SONG_SARIA, QUEST_SONG_SUN, QUEST_SONG_TIME,
    // QUEST_SONG_STORMS

    gDPPipeSync(POLY_OPA_DISP++);
    gDPSetPrimColor(POLY_OPA_DISP++, 0, 0, 255, 255, 255, pauseCtx->alpha);
    gDPSetEnvColor(POLY_OPA_DISP++, 0, 0, 0, 255);

    gDPLoadTextureBlock(POLY_OPA_DISP++, gSongNoteTex, G_IM_FMT_IA, G_IM_SIZ_8b, 16, 24, 0, G_TX_NOMIRROR | G_TX_WRAP,
                        G_TX_NOMIRROR | G_TX_WRAP, G_TX_NOMASK, G_TX_NOMASK, G_TX_NOLOD, G_TX_NOLOD);

    for (j = 0; j < QUEST_KOKIRI_EMERALD - QUEST_SONG_MINUET; j++, bufI += 4) {
        if (CHECK_QUEST_ITEM(QUEST_SONG_MINUET + j)) {
            if ((QUEST_SONG_MINUET + j) == cursor) {
                pauseCtx->questVtx[bufI + 0].v.ob[0] = pauseCtx->questVtx[bufI + 2].v.ob[0] =
                    pauseCtx->questVtx[bufI + 0].v.ob[0] - 2;

                pauseCtx->questVtx[bufI + 1].v.ob[0] = pauseCtx->questVtx[bufI + 3].v.ob[0] =
                    pauseCtx->questVtx[bufI + 1].v.ob[0] + 4;

                pauseCtx->questVtx[bufI + 0].v.ob[1] = pauseCtx->questVtx[bufI + 1].v.ob[1] =
                    pauseCtx->questVtx[bufI + 0].v.ob[1] + 2;

                pauseCtx->questVtx[bufI + 2].v.ob[1] = pauseCtx->questVtx[bufI + 3].v.ob[1] =
                    pauseCtx->questVtx[bufI + 2].v.ob[1] - 4;
            }

            gDPSetPrimColor(POLY_OPA_DISP++, 0, 0, sSongsPrimRed[j], sSongsPrimGreen[j], sSongsPrimBlue[j],
                            pauseCtx->alpha);
            gSPVertex(POLY_OPA_DISP++, &pauseCtx->questVtx[bufI], 4, 0);
            gSP1Quadrangle(POLY_OPA_DISP++, 0, 2, 3, 1, 0);
        }
    }

    // Draw spiritual stones
    // QUEST_KOKIRI_EMERALD, QUEST_GORON_RUBY, QUEST_ZORA_SAPPHIRE

    gDPPipeSync(POLY_OPA_DISP++);
    gDPSetPrimColor(POLY_OPA_DISP++, 0, 0, 255, 255, 255, pauseCtx->alpha);
    gDPSetEnvColor(POLY_OPA_DISP++, 0, 0, 0, 255);

    for (j = 0; j < QUEST_STONE_OF_AGONY - QUEST_KOKIRI_EMERALD; j++, bufI += 4) {
        if (CHECK_QUEST_ITEM(QUEST_KOKIRI_EMERALD + j)) {
            gSPVertex(POLY_OPA_DISP++, &pauseCtx->questVtx[bufI], 4, 0);
            KaleidoScope_DrawQuadTextureRGBA32(gfxCtx, gItemIcons[ITEM_KOKIRI_EMERALD + j], QUEST_ICON_WIDTH,
                                               QUEST_ICON_HEIGHT, 0);
        }
    }

    // Draw QUEST_STONE_OF_AGONY, QUEST_GERUDOS_CARD, QUEST_SKULL_TOKEN

    gDPPipeSync(POLY_OPA_DISP++);
    gDPSetPrimColor(POLY_OPA_DISP++, 0, 0, 255, 255, 255, pauseCtx->alpha);

    for (j = 0; j < QUEST_HEART_PIECE - QUEST_STONE_OF_AGONY; j++, bufI += 4) {
        if (CHECK_QUEST_ITEM(QUEST_STONE_OF_AGONY + j)) {
            gSPVertex(POLY_OPA_DISP++, &pauseCtx->questVtx[bufI], 4, 0);
            gDPSetPrimColor(POLY_OPA_DISP++, 0, 0, 255, 255, 255, pauseCtx->alpha);
            KaleidoScope_DrawQuadTextureRGBA32(gfxCtx, gItemIcons[ITEM_STONE_OF_AGONY + j], QUEST_ICON_WIDTH,
                                               QUEST_ICON_HEIGHT, 0);
        }
    }

    // Draw heart pieces
    // QUEST_HEART_PIECE

    stepRed = ABS(sHpPrimRed - sHpPrimColors[sHpPrimState][0]) / sHpPrimTimer;
    stepGreen = ABS(sHpPrimGreen - sHpPrimColors[sHpPrimState][1]) / sHpPrimTimer;
    stepBlue = ABS(sHpPrimBlue - sHpPrimColors[sHpPrimState][2]) / sHpPrimTimer;
    stepAlpha = ABS(sHpPrimAlpha - sHpPrimColors[sHpPrimState][3]) / sHpPrimTimer;
    if (sHpPrimRed >= sHpPrimColors[sHpPrimState][0]) {
        sHpPrimRed -= stepRed;
    } else {
        sHpPrimRed += stepRed;
    }
    if (sHpPrimGreen >= sHpPrimColors[sHpPrimState][1]) {
        sHpPrimGreen -= stepGreen;
    } else {
        sHpPrimGreen += stepGreen;
    }
    if (sHpPrimBlue >= sHpPrimColors[sHpPrimState][2]) {
        sHpPrimBlue -= stepBlue;
    } else {
        sHpPrimBlue += stepBlue;
    }
    if (sHpPrimAlpha >= sHpPrimColors[sHpPrimState][3]) {
        sHpPrimAlpha -= stepAlpha;
    } else {
        sHpPrimAlpha += stepAlpha;
    }

    if (--sHpPrimTimer == 0) {
        sHpPrimRed = sHpPrimColors[sHpPrimState][0];
        sHpPrimGreen = sHpPrimColors[sHpPrimState][1];
        sHpPrimBlue = sHpPrimColors[sHpPrimState][2];
        sHpPrimAlpha = sHpPrimColors[sHpPrimState][3];
        sHpPrimTimer = ZREG(24 + sHpPrimState);
        if (++sHpPrimState >= ARRAY_COUNT(sHpPrimColors)) {
            sHpPrimState = 0;
        }
    }

    if ((gSaveContext.save.info.inventory.questItems >> QUEST_HEART_PIECE_COUNT) != 0) {
        gDPPipeSync(POLY_OPA_DISP++);
        gDPSetCombineLERP(POLY_OPA_DISP++, PRIMITIVE, ENVIRONMENT, TEXEL0, ENVIRONMENT, TEXEL0, 0, PRIMITIVE, 0,
                          PRIMITIVE, ENVIRONMENT, TEXEL0, ENVIRONMENT, TEXEL0, 0, PRIMITIVE, 0);

        if ((pauseCtx->state == PAUSE_STATE_OPENING_1) || (pauseCtx->state == PAUSE_STATE_CLOSING)) {
            gDPSetPrimColor(POLY_OPA_DISP++, 0, 0, sHpPrimColors[0][0], sHpPrimColors[0][1], sHpPrimColors[0][2],
                            pauseCtx->alpha);
        } else {
            gDPSetPrimColor(POLY_OPA_DISP++, 0, 0, sHpPrimRed, sHpPrimGreen, sHpPrimBlue, sHpPrimAlpha);
        }

        gDPSetEnvColor(POLY_OPA_DISP++, 0, 0, 0, 255);
        gSPVertex(POLY_OPA_DISP++, &pauseCtx->questVtx[bufI], 4, 0);

        POLY_OPA_DISP = KaleidoScope_QuadTextureIA8(
            POLY_OPA_DISP,
            gItemIcons[ITEM_HEART_PIECE_2 - 1 +
                       (((gSaveContext.save.info.inventory.questItems & 0xF0000000) & 0xF0000000) >>
                        QUEST_HEART_PIECE_COUNT)],
            48, 48, 0);
    }

    if (pauseCtx->state == PAUSE_STATE_MAIN) {
        sp21A += 4;

        gDPPipeSync(POLY_OPA_DISP++);
        gDPSetCombineMode(POLY_OPA_DISP++, G_CC_MODULATEIA_PRIM, G_CC_MODULATEIA_PRIM);

<<<<<<< HEAD
        bufI += (QUAD_QUEST_SONG_NOTE_A1 - QUEST_HEART_PIECE) * 4;

        // Update cursor color
        if ((pauseCtx->cursorSpecialPos == 0) && (cursor >= QUEST_SONG_MINUET) && (cursor < QUEST_KOKIRI_EMERALD)) {
            if ((pauseCtx->mainState < PAUSE_MAIN_STATE_3) /* PAUSE_MAIN_STATE_IDLE, PAUSE_MAIN_STATE_SWITCHING_PAGE,
                                                                 PAUSE_MAIN_STATE_SONG_PLAYBACK */
                || (pauseCtx->mainState == PAUSE_MAIN_STATE_SONG_PROMPT) ||
                (pauseCtx->mainState == PAUSE_MAIN_STATE_IDLE_CURSOR_ON_SONG)) {
=======
        if ((pauseCtx->cursorSpecialPos == 0) && (sp216 >= 6) && (sp216 < 0x12)) {
            if ((pauseCtx->mainState < PAUSE_MAIN_STATE_3) || (pauseCtx->mainState == PAUSE_MAIN_STATE_5) ||
                (pauseCtx->mainState == PAUSE_MAIN_STATE_8)) {
>>>>>>> 8456e4be
                if (pauseCtx->cursorItem[pauseCtx->pageIndex] != PAUSE_ITEM_NONE) {
                    pauseCtx->cursorColorSet = 8;
                    // PAUSE_MAIN_STATE_SONG_PLAYBACK, PAUSE_MAIN_STATE_3,
                    // PAUSE_MAIN_STATE_SONG_PROMPT_INIT, PAUSE_MAIN_STATE_SONG_PROMPT,
                    // PAUSE_MAIN_STATE_SONG_PROMPT_DONE
                    if ((pauseCtx->mainState >= PAUSE_MAIN_STATE_SONG_PLAYBACK) &&
                        (pauseCtx->mainState <= PAUSE_MAIN_STATE_SONG_PROMPT_DONE)) {
                        pauseCtx->cursorColorSet = 0;
                    }
                }
            }
        }

        if (pauseCtx->mainState == PAUSE_MAIN_STATE_SONG_PLAYBACK) {
            // Draw ocarina buttons as the song playback progresses
            // QUAD_QUEST_SONG_NOTE_A1 up to QUAD_QUEST_SONG_NOTE_A8

            pauseCtx->ocarinaStaff = AudioOcarina_GetPlaybackStaff();

            if (pauseCtx->ocarinaStaff->pos != 0) {
<<<<<<< HEAD
                if (sPlayedSongBtnsNum + 1 == pauseCtx->ocarinaStaff->pos) {
                    sPlayedSongBtnsNum++;
                    sPlayedSongBtns[pauseCtx->ocarinaStaff->pos - 1] = pauseCtx->ocarinaStaff->buttonIndex;
=======
                if (D_8082A11C == (pauseCtx->ocarinaStaff->pos - 1)) {
                    D_8082A11C++;
                    D_8082A124[pauseCtx->ocarinaStaff->pos - 1] = pauseCtx->ocarinaStaff->buttonIndex;
>>>>>>> 8456e4be
                }

                for (j = 0, i = 0; j < SONG_MAX_LENGTH; j++, i += 4, bufI += 4) {
                    if (sPlayedSongBtns[j] == OCARINA_BTN_INVALID) {
                        break;
                    }

                    if (sPlayedSongBtnsAlpha[j] != 255) {
                        sPlayedSongBtnsAlpha[j] += R_OCARINA_BUTTONS_APPEAR_ALPHA_STEP;
                        if (sPlayedSongBtnsAlpha[j] >= 255) {
                            sPlayedSongBtnsAlpha[j] = 255;
                        }
                    }

                    pauseCtx->questVtx[bufI + 0].v.ob[1] = pauseCtx->questVtx[bufI + 1].v.ob[1] =
                        R_PAUSE_SONG_OCA_BTN_Y(sPlayedSongBtns[j]);

                    pauseCtx->questVtx[bufI + 2].v.ob[1] = pauseCtx->questVtx[bufI + 3].v.ob[1] =
                        pauseCtx->questVtx[bufI + 0].v.ob[1] - 12;

                    gDPPipeSync(POLY_OPA_DISP++);

                    if (sPlayedSongBtns[j] == OCARINA_BTN_A) {
                        gDPSetPrimColor(POLY_OPA_DISP++, 0, 0, 80, 255, 150, sPlayedSongBtnsAlpha[j]);
                    } else {
                        gDPSetPrimColor(POLY_OPA_DISP++, 0, 0, 255, 255, 50, sPlayedSongBtnsAlpha[j]);
                    }

                    gDPSetEnvColor(POLY_OPA_DISP++, 10, 10, 10, 0);
                    gSPVertex(POLY_OPA_DISP++, &pauseCtx->questVtx[bufI], 4, 0);

                    gDPLoadTextureBlock(POLY_OPA_DISP++, sOcarinaBtnTextures[sPlayedSongBtns[j]], G_IM_FMT_IA,
                                        G_IM_SIZ_8b, 16, 16, 0, G_TX_NOMIRROR | G_TX_WRAP, G_TX_NOMIRROR | G_TX_WRAP,
                                        G_TX_NOMASK, G_TX_NOMASK, G_TX_NOLOD, G_TX_NOLOD);

                    gSP1Quadrangle(POLY_OPA_DISP++, 0, 2, 3, 1, 0);
                }
            }
        } else if (((pauseCtx->mainState >= PAUSE_MAIN_STATE_SONG_PROMPT_INIT) &&
                    (pauseCtx->mainState <= PAUSE_MAIN_STATE_SONG_PROMPT_DONE)
                    /* PAUSE_MAIN_STATE_SONG_PROMPT_INIT, PAUSE_MAIN_STATE_SONG_PROMPT,
                       PAUSE_MAIN_STATE_SONG_PROMPT_DONE */
                    ) ||
                   (pauseCtx->mainState == PAUSE_MAIN_STATE_IDLE_CURSOR_ON_SONG)) {
            // Draw the buttons for playing a song
            // QUAD_QUEST_SONG_NOTE_A1 up to QUAD_QUEST_SONG_NOTE_A8

            stepGreen = pauseCtx->ocarinaSongIdx;
            stepRed = gOcarinaSongButtons[stepGreen].numButtons;

            j = bufI;

            for (i = 0; i < stepRed; i++, bufI += 4) {
                pauseCtx->questVtx[bufI + 0].v.ob[1] = pauseCtx->questVtx[bufI + 1].v.ob[1] =
                    R_PAUSE_SONG_OCA_BTN_Y(gOcarinaSongButtons[stepGreen].buttonsIndex[i]);

                pauseCtx->questVtx[bufI + 2].v.ob[1] = pauseCtx->questVtx[bufI + 3].v.ob[1] =
                    pauseCtx->questVtx[bufI + 0].v.ob[1] - 12;

                gDPPipeSync(POLY_OPA_DISP++);

                if (pauseCtx->mainState == PAUSE_MAIN_STATE_IDLE_CURSOR_ON_SONG) {
                    if (gOcarinaSongButtons[stepGreen].buttonsIndex[i] == OCARINA_BTN_A) {
                        gDPSetPrimColor(POLY_OPA_DISP++, 0, 0, 80, 255, 150, 200);
                    } else {
                        gDPSetPrimColor(POLY_OPA_DISP++, 0, 0, 255, 255, 50, 200);
                    }
                } else {
                    // Gray out buttons during the player playing the song
                    gDPSetPrimColor(POLY_OPA_DISP++, 0, 0, 150, 150, 150, 150);
                }

                gDPSetEnvColor(POLY_OPA_DISP++, 10, 10, 10, 0);

                gSPVertex(POLY_OPA_DISP++, &pauseCtx->questVtx[bufI], 4, 0);

                gDPLoadTextureBlock(POLY_OPA_DISP++,
                                    sOcarinaBtnTextures[gOcarinaSongButtons[stepGreen].buttonsIndex[i]], G_IM_FMT_IA,
                                    G_IM_SIZ_8b, 16, 16, 0, G_TX_NOMIRROR | G_TX_WRAP, G_TX_NOMIRROR | G_TX_WRAP,
                                    G_TX_NOMASK, G_TX_NOMASK, G_TX_NOLOD, G_TX_NOLOD);

                gSP1Quadrangle(POLY_OPA_DISP++, 0, 2, 3, 1, 0);
            }

            if (pauseCtx->mainState != PAUSE_MAIN_STATE_IDLE_CURSOR_ON_SONG) {
                // Draw the buttons colored as the player plays the song
                // QUAD_QUEST_SONG_NOTE_B1 up to QUAD_QUEST_SONG_NOTE_B8

                pauseCtx->ocarinaStaff = AudioOcarina_GetPlayingStaff();

                if (pauseCtx->ocarinaStaff->pos != 0) {
                    if (sPlayedSongBtnsNum == (pauseCtx->ocarinaStaff->pos - 1)) {
                        if ((pauseCtx->ocarinaStaff->buttonIndex >= OCARINA_BTN_A) &&
                            (pauseCtx->ocarinaStaff->buttonIndex <= OCARINA_BTN_C_UP)) {
                            sPlayedSongBtns[pauseCtx->ocarinaStaff->pos - 1] = pauseCtx->ocarinaStaff->buttonIndex;
                            sPlayedSongBtns[pauseCtx->ocarinaStaff->pos] = OCARINA_BTN_INVALID;
                            sPlayedSongBtnsNum++;
                        }
                    }
                }

                bufI = j + ((QUAD_QUEST_SONG_NOTE_B1 - QUAD_QUEST_SONG_NOTE_A1) * 4);

                for (i = 0; i < SONG_MAX_LENGTH; i++, bufI += 4) {
                    if (sPlayedSongBtns[i] == OCARINA_BTN_INVALID) {
                        continue;
                    }

                    if (sPlayedSongBtnsAlpha[i] != 255) {
                        sPlayedSongBtnsAlpha[i] += R_OCARINA_BUTTONS_APPEAR_ALPHA_STEP;
                        if (sPlayedSongBtnsAlpha[i] >= 255) {
                            sPlayedSongBtnsAlpha[i] = 255;
                        }
                    }

                    pauseCtx->questVtx[bufI + 0].v.ob[1] = pauseCtx->questVtx[bufI + 1].v.ob[1] =
                        R_PAUSE_SONG_OCA_BTN_Y(sPlayedSongBtns[i]);

                    pauseCtx->questVtx[bufI + 2].v.ob[1] = pauseCtx->questVtx[bufI + 3].v.ob[1] =
                        pauseCtx->questVtx[bufI + 0].v.ob[1] - 12;

                    gDPPipeSync(POLY_OPA_DISP++);

                    if (sPlayedSongBtns[i] == OCARINA_BTN_A) {
                        gDPSetPrimColor(POLY_OPA_DISP++, 0, 0, 80, 255, 150, sPlayedSongBtnsAlpha[i]);
                    } else {
                        gDPSetPrimColor(POLY_OPA_DISP++, 0, 0, 255, 255, 50, sPlayedSongBtnsAlpha[i]);
                    }

                    gDPSetEnvColor(POLY_OPA_DISP++, 10, 10, 10, 0);

                    gSPVertex(POLY_OPA_DISP++, &pauseCtx->questVtx[bufI], 4, 0);

                    gDPLoadTextureBlock(POLY_OPA_DISP++, sOcarinaBtnTextures[sPlayedSongBtns[i]], G_IM_FMT_IA,
                                        G_IM_SIZ_8b, 16, 16, 0, G_TX_NOMIRROR | G_TX_WRAP, G_TX_NOMIRROR | G_TX_WRAP,
                                        G_TX_NOMASK, G_TX_NOMASK, G_TX_NOLOD, G_TX_NOLOD);

                    gSP1Quadrangle(POLY_OPA_DISP++, 0, 2, 3, 1, 0);
                }

                if (pauseCtx->mainState == PAUSE_MAIN_STATE_SONG_PROMPT_INIT) {
                    for (i = 0; i < SONG_MAX_LENGTH; i++) {
                        sPlayedSongBtns[i] = OCARINA_BTN_INVALID;
                        sPlayedSongBtnsAlpha[i] = 0;
                    }
                    sPlayedSongBtnsNum = 0;

                    AudioOcarina_SetInstrument(OCARINA_INSTRUMENT_DEFAULT);
                    AudioOcarina_Start((1 << pauseCtx->ocarinaSongIdx) + 0x8000);
                    pauseCtx->ocarinaStaff = AudioOcarina_GetPlaybackStaff();
                    pauseCtx->ocarinaStaff->pos = 0;
                    pauseCtx->ocarinaStaff->state = 0xFE;

                    pauseCtx->mainState = PAUSE_MAIN_STATE_SONG_PROMPT;
                }
            }
        }
    }

    if (CHECK_QUEST_ITEM(QUEST_SKULL_TOKEN)) {
        // Draw amount of gold skulltula tokens
        // QUAD_QUEST_SKULL_TOKENS_DIGIT1_SHADOW to QUAD_QUEST_SKULL_TOKENS_DIGIT3

        gDPPipeSync(POLY_OPA_DISP++);
        gDPSetCombineLERP(POLY_OPA_DISP++, PRIMITIVE, ENVIRONMENT, TEXEL0, ENVIRONMENT, TEXEL0, 0, PRIMITIVE, 0,
                          PRIMITIVE, ENVIRONMENT, TEXEL0, ENVIRONMENT, TEXEL0, 0, PRIMITIVE, 0);
        gDPSetEnvColor(POLY_OPA_DISP++, 0, 0, 0, 0);

        gsTokensDigits[0] = gsTokensDigits[1] = 0;
        gsTokensDigits[2] = gSaveContext.save.info.inventory.gsTokens;

        while (gsTokensDigits[2] >= 100) {
            gsTokensDigits[0]++;
            gsTokensDigits[2] -= 100;
        }

        while (gsTokensDigits[2] >= 10) {
            gsTokensDigits[1]++;
            gsTokensDigits[2] -= 10;
        }

        gSPVertex(POLY_OPA_DISP++, &pauseCtx->questVtx[QUAD_QUEST_SKULL_TOKENS_DIGIT1_SHADOW * 4], 6 * 4, 0);

        for (i = 0, j = 0; i < 2; i++) {
            if (i == 0) {
                // Text shadow
                gDPSetPrimColor(POLY_OPA_DISP++, 0, 0, 0, 0, 0, pauseCtx->alpha);
            } else {
                // Text color
                if (gSaveContext.save.info.inventory.gsTokens == 100) {
                    gDPSetPrimColor(POLY_OPA_DISP++, 0, 0, 200, 50, 50, pauseCtx->alpha);
                } else {
                    gDPSetPrimColor(POLY_OPA_DISP++, 0, 0, 255, 255, 255, pauseCtx->alpha);
                }
            }

<<<<<<< HEAD
            // Variable reused as a flag indicating all digits onwards should be displayed
            nextCursorPoint = false;

            for (bufI = 0; bufI < ARRAY_COUNT(gsTokensDigits); bufI++, j += 4) {
                if ((bufI >= (ARRAY_COUNT(gsTokensDigits) - 1)) || (gsTokensDigits[bufI] != 0) || nextCursorPoint) {
                    gDPLoadTextureBlock(POLY_OPA_DISP++,
                                        ((u8*)gCounterDigit0Tex + (G_IM_SIZ_8b_BYTES * 8 * 16 * gsTokensDigits[bufI])),
                                        G_IM_FMT_I, G_IM_SIZ_8b, 8, 16, 0, G_TX_NOMIRROR | G_TX_WRAP,
                                        G_TX_NOMIRROR | G_TX_WRAP, G_TX_NOMASK, G_TX_NOMASK, G_TX_NOLOD, G_TX_NOLOD);
=======
            cursorItem = 0;
            for (sp21A = 0; sp21A < 3; sp21A++, sp218 += 4) {
                if ((sp21A >= 2) || (sp208[sp21A] != 0) || (cursorItem != 0)) {
                    gDPLoadTextureBlock(POLY_OPA_DISP++, ((u8*)gCounterDigit0Tex + (8 * 16 * sp208[sp21A])), G_IM_FMT_I,
                                        G_IM_SIZ_8b, 8, 16, 0, G_TX_NOMIRROR | G_TX_WRAP, G_TX_NOMIRROR | G_TX_WRAP,
                                        G_TX_NOMASK, G_TX_NOMASK, G_TX_NOLOD, G_TX_NOLOD);
>>>>>>> 8456e4be

                    gSP1Quadrangle(POLY_OPA_DISP++, j, j + 2, j + 3, j + 1, 0);

<<<<<<< HEAD
                    nextCursorPoint = true;
=======
                    cursorItem = 1;
>>>>>>> 8456e4be
                }
            }
        }
    }

    CLOSE_DISPS(gfxCtx, "../z_kaleido_collect.c", 863);
}

s32 KaleidoScope_UpdateQuestStatusPoint(PauseContext* pauseCtx, s32 point) {
    pauseCtx->cursorPoint[PAUSE_QUEST] = point;

    return true;
}<|MERGE_RESOLUTION|>--- conflicted
+++ resolved
@@ -610,13 +610,10 @@
     }
 
     if (pauseCtx->state == PAUSE_STATE_MAIN) {
-        sp21A += 4;
+        bufI += (QUAD_QUEST_SONG_NOTE_A1 - QUEST_HEART_PIECE) * 4;
 
         gDPPipeSync(POLY_OPA_DISP++);
         gDPSetCombineMode(POLY_OPA_DISP++, G_CC_MODULATEIA_PRIM, G_CC_MODULATEIA_PRIM);
-
-<<<<<<< HEAD
-        bufI += (QUAD_QUEST_SONG_NOTE_A1 - QUEST_HEART_PIECE) * 4;
 
         // Update cursor color
         if ((pauseCtx->cursorSpecialPos == 0) && (cursor >= QUEST_SONG_MINUET) && (cursor < QUEST_KOKIRI_EMERALD)) {
@@ -624,11 +621,6 @@
                                                                  PAUSE_MAIN_STATE_SONG_PLAYBACK */
                 || (pauseCtx->mainState == PAUSE_MAIN_STATE_SONG_PROMPT) ||
                 (pauseCtx->mainState == PAUSE_MAIN_STATE_IDLE_CURSOR_ON_SONG)) {
-=======
-        if ((pauseCtx->cursorSpecialPos == 0) && (sp216 >= 6) && (sp216 < 0x12)) {
-            if ((pauseCtx->mainState < PAUSE_MAIN_STATE_3) || (pauseCtx->mainState == PAUSE_MAIN_STATE_5) ||
-                (pauseCtx->mainState == PAUSE_MAIN_STATE_8)) {
->>>>>>> 8456e4be
                 if (pauseCtx->cursorItem[pauseCtx->pageIndex] != PAUSE_ITEM_NONE) {
                     pauseCtx->cursorColorSet = 8;
                     // PAUSE_MAIN_STATE_SONG_PLAYBACK, PAUSE_MAIN_STATE_3,
@@ -649,15 +641,9 @@
             pauseCtx->ocarinaStaff = AudioOcarina_GetPlaybackStaff();
 
             if (pauseCtx->ocarinaStaff->pos != 0) {
-<<<<<<< HEAD
-                if (sPlayedSongBtnsNum + 1 == pauseCtx->ocarinaStaff->pos) {
+                if (sPlayedSongBtnsNum  == (pauseCtx->ocarinaStaff->pos-1)) {
                     sPlayedSongBtnsNum++;
                     sPlayedSongBtns[pauseCtx->ocarinaStaff->pos - 1] = pauseCtx->ocarinaStaff->buttonIndex;
-=======
-                if (D_8082A11C == (pauseCtx->ocarinaStaff->pos - 1)) {
-                    D_8082A11C++;
-                    D_8082A124[pauseCtx->ocarinaStaff->pos - 1] = pauseCtx->ocarinaStaff->buttonIndex;
->>>>>>> 8456e4be
                 }
 
                 for (j = 0, i = 0; j < SONG_MAX_LENGTH; j++, i += 4, bufI += 4) {
@@ -854,32 +840,19 @@
                 }
             }
 
-<<<<<<< HEAD
             // Variable reused as a flag indicating all digits onwards should be displayed
-            nextCursorPoint = false;
+            cursorItem = false;
 
             for (bufI = 0; bufI < ARRAY_COUNT(gsTokensDigits); bufI++, j += 4) {
-                if ((bufI >= (ARRAY_COUNT(gsTokensDigits) - 1)) || (gsTokensDigits[bufI] != 0) || nextCursorPoint) {
+                if ((bufI >= (ARRAY_COUNT(gsTokensDigits) - 1)) || (gsTokensDigits[bufI] != 0) || cursorItem) {
                     gDPLoadTextureBlock(POLY_OPA_DISP++,
                                         ((u8*)gCounterDigit0Tex + (G_IM_SIZ_8b_BYTES * 8 * 16 * gsTokensDigits[bufI])),
                                         G_IM_FMT_I, G_IM_SIZ_8b, 8, 16, 0, G_TX_NOMIRROR | G_TX_WRAP,
                                         G_TX_NOMIRROR | G_TX_WRAP, G_TX_NOMASK, G_TX_NOMASK, G_TX_NOLOD, G_TX_NOLOD);
-=======
-            cursorItem = 0;
-            for (sp21A = 0; sp21A < 3; sp21A++, sp218 += 4) {
-                if ((sp21A >= 2) || (sp208[sp21A] != 0) || (cursorItem != 0)) {
-                    gDPLoadTextureBlock(POLY_OPA_DISP++, ((u8*)gCounterDigit0Tex + (8 * 16 * sp208[sp21A])), G_IM_FMT_I,
-                                        G_IM_SIZ_8b, 8, 16, 0, G_TX_NOMIRROR | G_TX_WRAP, G_TX_NOMIRROR | G_TX_WRAP,
-                                        G_TX_NOMASK, G_TX_NOMASK, G_TX_NOLOD, G_TX_NOLOD);
->>>>>>> 8456e4be
 
                     gSP1Quadrangle(POLY_OPA_DISP++, j, j + 2, j + 3, j + 1, 0);
 
-<<<<<<< HEAD
-                    nextCursorPoint = true;
-=======
-                    cursorItem = 1;
->>>>>>> 8456e4be
+                    cursorItem = true;
                 }
             }
         }
