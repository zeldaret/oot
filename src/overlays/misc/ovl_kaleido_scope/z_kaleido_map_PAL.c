--- conflicted
+++ resolved
@@ -716,18 +716,11 @@
             gSPVertex(POLY_OPA_DISP++, &pauseCtx->mapPageVtx[15 * 4 + k * 4], 32, 0);
 
             for (j = i = 0; i < 8; i++, j += 4) {
-<<<<<<< HEAD
-                if (!(gSaveContext.worldMapAreaData & gBitFlags[cloudFlagNums[k + i]])) {
+                if (!(gSaveContext.save.info.worldMapAreaData & gBitFlags[cloudFlagNums[k + i]])) {
                     gDPLoadTextureBlock_4b(POLY_OPA_DISP++, cloudTexs[k + i], G_IM_FMT_I,
                                            gVtxPageMapWorldQuadsWidth[k + i], gVtxPageMapWorldQuadsHeight[k + i], 0,
                                            G_TX_WRAP | G_TX_NOMIRROR, G_TX_WRAP | G_TX_NOMIRROR, G_TX_NOMASK,
                                            G_TX_NOMASK, G_TX_NOLOD, G_TX_NOLOD);
-=======
-                if (!(gSaveContext.save.info.worldMapAreaData & gBitFlags[cloudFlagNums[k + i]])) {
-                    gDPLoadTextureBlock_4b(POLY_OPA_DISP++, cloudTexs[k + i], G_IM_FMT_I, D_8082AAEC[k + i],
-                                           D_8082AB2C[k + i], 0, G_TX_WRAP | G_TX_NOMIRROR, G_TX_WRAP | G_TX_NOMIRROR,
-                                           G_TX_NOMASK, G_TX_NOMASK, G_TX_NOLOD, G_TX_NOLOD);
->>>>>>> 6e7a6d41
 
                     gSP1Quadrangle(POLY_OPA_DISP++, j, j + 2, j + 3, j + 1, 0);
                 }
