#include "z_kaleido_scope.h"
#include "assets/textures/parameter_static/parameter_static.h"

u8 gAmmoItems[] = {
    ITEM_DEKU_STICK, ITEM_DEKU_NUT, ITEM_BOMB, ITEM_BOW,  ITEM_NONE, ITEM_NONE, ITEM_SLINGSHOT,  ITEM_NONE,
    ITEM_BOMBCHU,    ITEM_NONE,     ITEM_NONE, ITEM_NONE, ITEM_NONE, ITEM_NONE, ITEM_MAGIC_BEAN, ITEM_NONE,
};

static s16 sEquipState = 0;
static s16 sEquipAnimTimer = 0;
static s16 sEquipMoveTimer = 10;

static s16 sAmmoVtxOffset[] = {
    0, 2, 4, 6, 99, 99, 8, 99, 99, 10, 99, 99, 99, 99, 99, 99, 12,
};

void KaleidoScope_DrawAmmoCount(PauseContext* pauseCtx, GraphicsContext* gfxCtx, s16 item) {
    s16 ammo;
    s16 i;

    OPEN_DISPS(gfxCtx, "../z_kaleido_item.c", 69);

    ammo = AMMO(item);

    gDPPipeSync(POLY_OPA_DISP++);

    if (!CHECK_AGE_REQ_SLOT(SLOT(item))) {
        gDPSetPrimColor(POLY_OPA_DISP++, 0, 0, 100, 100, 100, pauseCtx->alpha);
    } else {
        gDPSetPrimColor(POLY_OPA_DISP++, 0, 0, 255, 255, 255, pauseCtx->alpha);

        if (ammo == 0) {
            gDPSetPrimColor(POLY_OPA_DISP++, 0, 0, 130, 130, 130, pauseCtx->alpha);
        } else if ((item == ITEM_BOMB && AMMO(item) == CUR_CAPACITY(UPG_BOMB_BAG)) ||
                   (item == ITEM_BOW && AMMO(item) == CUR_CAPACITY(UPG_QUIVER)) ||
                   (item == ITEM_SLINGSHOT && AMMO(item) == CUR_CAPACITY(UPG_BULLET_BAG)) ||
                   (item == ITEM_DEKU_STICK && AMMO(item) == CUR_CAPACITY(UPG_DEKU_STICKS)) ||
                   (item == ITEM_DEKU_NUT && AMMO(item) == CUR_CAPACITY(UPG_DEKU_NUTS)) ||
                   (item == ITEM_BOMBCHU && ammo == 50) || (item == ITEM_MAGIC_BEAN && ammo == 15)) {
            gDPSetPrimColor(POLY_OPA_DISP++, 0, 0, 120, 255, 0, pauseCtx->alpha);
        }
    }

    for (i = 0; ammo >= 10; i++) {
        ammo -= 10;
    }

    gDPPipeSync(POLY_OPA_DISP++);

    if (i != 0) {
        gSPVertex(POLY_OPA_DISP++, &pauseCtx->itemVtx[(sAmmoVtxOffset[item] + 27) * 4], 4, 0);

        gDPLoadTextureBlock(POLY_OPA_DISP++, ((u8*)gAmmoDigit0Tex + (8 * 8 * i)), G_IM_FMT_IA, G_IM_SIZ_8b, 8, 8, 0,
                            G_TX_NOMIRROR | G_TX_WRAP, G_TX_NOMIRROR | G_TX_WRAP, G_TX_NOMASK, G_TX_NOMASK, G_TX_NOLOD,
                            G_TX_NOLOD);

        gSP1Quadrangle(POLY_OPA_DISP++, 0, 2, 3, 1, 0);
    }

    gSPVertex(POLY_OPA_DISP++, &pauseCtx->itemVtx[(sAmmoVtxOffset[item] + 28) * 4], 4, 0);

    gDPLoadTextureBlock(POLY_OPA_DISP++, ((u8*)gAmmoDigit0Tex + (8 * 8 * ammo)), G_IM_FMT_IA, G_IM_SIZ_8b, 8, 8, 0,
                        G_TX_NOMIRROR | G_TX_WRAP, G_TX_NOMIRROR | G_TX_WRAP, G_TX_NOMASK, G_TX_NOMASK, G_TX_NOLOD,
                        G_TX_NOLOD);

    gSP1Quadrangle(POLY_OPA_DISP++, 0, 2, 3, 1, 0);

    CLOSE_DISPS(gfxCtx, "../z_kaleido_item.c", 116);
}

void KaleidoScope_SetCursorVtx(PauseContext* pauseCtx, u16 index, Vtx* vtx) {
    pauseCtx->cursorVtx[0].v.ob[0] = vtx[index].v.ob[0];
    pauseCtx->cursorVtx[0].v.ob[1] = vtx[index].v.ob[1];
}

void KaleidoScope_SetItemCursorVtx(PauseContext* pauseCtx) {
    KaleidoScope_SetCursorVtx(pauseCtx, pauseCtx->cursorSlot[PAUSE_ITEM] * 4, pauseCtx->itemVtx);
}

void KaleidoScope_DrawItemSelect(PlayState* play) {
    static s16 magicArrowEffectsR[] = { 255, 100, 255 };
    static s16 magicArrowEffectsG[] = { 0, 100, 255 };
    static s16 magicArrowEffectsB[] = { 0, 255, 100 };
    Input* input = &play->state.input[0];
    PauseContext* pauseCtx = &play->pauseCtx;
    u16 i;
    u16 j;
    u16 cursorItem;
    u16 cursorSlot;
    u16 index;
    s16 cursorPoint;
    s16 cursorX;
    s16 cursorY;
    s16 oldCursorPoint;
    s16 moveCursorResult;

    OPEN_DISPS(play->state.gfxCtx, "../z_kaleido_item.c", 234);

    Gfx_SetupDL_42Opa(play->state.gfxCtx);

    gDPSetCombineMode(POLY_OPA_DISP++, G_CC_MODULATEIA_PRIM, G_CC_MODULATEIA_PRIM);

    pauseCtx->cursorColorSet = 0;
    pauseCtx->nameColorSet = 0;

    if ((pauseCtx->state == PAUSE_STATE_MAIN) && (pauseCtx->mainState == PAUSE_MAIN_STATE_IDLE) &&
        (pauseCtx->pageIndex == PAUSE_ITEM)) {
        moveCursorResult = 0;
        oldCursorPoint = pauseCtx->cursorPoint[PAUSE_ITEM];

        cursorItem = pauseCtx->cursorItem[PAUSE_ITEM];
        cursorSlot = pauseCtx->cursorSlot[PAUSE_ITEM];

        if (pauseCtx->cursorSpecialPos == 0) {
            pauseCtx->cursorColorSet = 4;

            if (cursorItem == PAUSE_ITEM_NONE) {
                pauseCtx->stickAdjX = 40;
            }

            if (ABS(pauseCtx->stickAdjX) > 30) {
                cursorPoint = pauseCtx->cursorPoint[PAUSE_ITEM];
                cursorX = pauseCtx->cursorX[PAUSE_ITEM];
                cursorY = pauseCtx->cursorY[PAUSE_ITEM];

                PRINTF("now=%d  ccc=%d\n", cursorPoint, cursorItem);

                // Seems necessary to match
                if (pauseCtx->cursorX[PAUSE_ITEM]) {}
                if (gSaveContext.save.info.inventory.items[pauseCtx->cursorPoint[PAUSE_ITEM]]) {}

                while (moveCursorResult == 0) {
                    if (pauseCtx->stickAdjX < -30) {
                        if (pauseCtx->cursorX[PAUSE_ITEM] != 0) {
                            pauseCtx->cursorX[PAUSE_ITEM]--;
                            pauseCtx->cursorPoint[PAUSE_ITEM] -= 1;

                            if (gSaveContext.save.info.inventory.items[pauseCtx->cursorPoint[PAUSE_ITEM]] !=
                                ITEM_NONE) {
                                moveCursorResult = 1;
                            }
                        } else {
                            pauseCtx->cursorX[PAUSE_ITEM] = cursorX;
                            pauseCtx->cursorY[PAUSE_ITEM]++;

                            if (pauseCtx->cursorY[PAUSE_ITEM] >= 4) {
                                pauseCtx->cursorY[PAUSE_ITEM] = 0;
                            }

                            pauseCtx->cursorPoint[PAUSE_ITEM] =
                                pauseCtx->cursorX[PAUSE_ITEM] + (pauseCtx->cursorY[PAUSE_ITEM] * 6);

                            if (pauseCtx->cursorPoint[PAUSE_ITEM] >= 24) {
                                pauseCtx->cursorPoint[PAUSE_ITEM] = pauseCtx->cursorX[PAUSE_ITEM];
                            }

                            if (cursorY == pauseCtx->cursorY[PAUSE_ITEM]) {
                                pauseCtx->cursorX[PAUSE_ITEM] = cursorX;
                                pauseCtx->cursorPoint[PAUSE_ITEM] = cursorPoint;

                                KaleidoScope_MoveCursorToSpecialPos(play, PAUSE_CURSOR_PAGE_LEFT);

                                moveCursorResult = 2;
                            }
                        }
                    } else if (pauseCtx->stickAdjX > 30) {
                        if (pauseCtx->cursorX[PAUSE_ITEM] < 5) {
                            pauseCtx->cursorX[PAUSE_ITEM]++;
                            pauseCtx->cursorPoint[PAUSE_ITEM] += 1;

                            if (gSaveContext.save.info.inventory.items[pauseCtx->cursorPoint[PAUSE_ITEM]] !=
                                ITEM_NONE) {
                                moveCursorResult = 1;
                            }
                        } else {
                            pauseCtx->cursorX[PAUSE_ITEM] = cursorX;
                            pauseCtx->cursorY[PAUSE_ITEM]++;

                            if (pauseCtx->cursorY[PAUSE_ITEM] >= 4) {
                                pauseCtx->cursorY[PAUSE_ITEM] = 0;
                            }

                            pauseCtx->cursorPoint[PAUSE_ITEM] =
                                pauseCtx->cursorX[PAUSE_ITEM] + (pauseCtx->cursorY[PAUSE_ITEM] * 6);

                            if (pauseCtx->cursorPoint[PAUSE_ITEM] >= 24) {
                                pauseCtx->cursorPoint[PAUSE_ITEM] = pauseCtx->cursorX[PAUSE_ITEM];
                            }

                            if (cursorY == pauseCtx->cursorY[PAUSE_ITEM]) {
                                pauseCtx->cursorX[PAUSE_ITEM] = cursorX;
                                pauseCtx->cursorPoint[PAUSE_ITEM] = cursorPoint;

                                KaleidoScope_MoveCursorToSpecialPos(play, PAUSE_CURSOR_PAGE_RIGHT);

                                moveCursorResult = 2;
                            }
                        }
                    }
                }

                if (moveCursorResult == 1) {
                    cursorItem = gSaveContext.save.info.inventory.items[pauseCtx->cursorPoint[PAUSE_ITEM]];
                }

                PRINTF("【Ｘ cursor=%d(%) (cur_xpt=%d)(ok_fg=%d)(ccc=%d)(key_angle=%d)】  ",
                       pauseCtx->cursorPoint[PAUSE_ITEM], pauseCtx->cursorX[PAUSE_ITEM], moveCursorResult, cursorItem,
                       pauseCtx->cursorSpecialPos);
            }
        } else if (pauseCtx->cursorSpecialPos == PAUSE_CURSOR_PAGE_LEFT) {
            if (pauseCtx->stickAdjX > 30) {
                pauseCtx->nameDisplayTimer = 0;
                pauseCtx->cursorSpecialPos = 0;

                Audio_PlaySfxGeneral(NA_SE_SY_CURSOR, &gSfxDefaultPos, 4, &gSfxDefaultFreqAndVolScale,
                                     &gSfxDefaultFreqAndVolScale, &gSfxDefaultReverb);

                cursorPoint = cursorX = cursorY = 0;
                while (true) {
                    if (gSaveContext.save.info.inventory.items[cursorPoint] != ITEM_NONE) {
                        pauseCtx->cursorPoint[PAUSE_ITEM] = cursorPoint;
                        pauseCtx->cursorX[PAUSE_ITEM] = cursorX;
                        pauseCtx->cursorY[PAUSE_ITEM] = cursorY;
                        moveCursorResult = 1;
                        break;
                    }

                    cursorY = cursorY + 1;
                    cursorPoint = cursorPoint + 6;
                    if (cursorY < 4) {
                        continue;
                    }

                    cursorY = 0;
                    cursorPoint = cursorX + 1;
                    cursorX = cursorPoint;
                    if (cursorX < 6) {
                        continue;
                    }

                    KaleidoScope_MoveCursorToSpecialPos(play, PAUSE_CURSOR_PAGE_RIGHT);
                    break;
                }
            }
        } else {
            if (pauseCtx->stickAdjX < -30) {
                pauseCtx->nameDisplayTimer = 0;
                pauseCtx->cursorSpecialPos = 0;

                Audio_PlaySfxGeneral(NA_SE_SY_CURSOR, &gSfxDefaultPos, 4, &gSfxDefaultFreqAndVolScale,
                                     &gSfxDefaultFreqAndVolScale, &gSfxDefaultReverb);

                cursorPoint = cursorX = 5;
                cursorY = 0;
                while (true) {
                    if (gSaveContext.save.info.inventory.items[cursorPoint] != ITEM_NONE) {
                        pauseCtx->cursorPoint[PAUSE_ITEM] = cursorPoint;
                        pauseCtx->cursorX[PAUSE_ITEM] = cursorX;
                        pauseCtx->cursorY[PAUSE_ITEM] = cursorY;
                        moveCursorResult = 1;
                        break;
                    }

                    cursorY = cursorY + 1;
                    cursorPoint = cursorPoint + 6;
                    if (cursorY < 4) {
                        continue;
                    }

                    cursorY = 0;
                    cursorPoint = cursorX - 1;
                    cursorX = cursorPoint;
                    if (cursorX >= 0) {
                        continue;
                    }

                    KaleidoScope_MoveCursorToSpecialPos(play, PAUSE_CURSOR_PAGE_LEFT);
                    break;
                }
            }
        }

        if (pauseCtx->cursorSpecialPos == 0) {
            if (cursorItem != PAUSE_ITEM_NONE) {
                if (ABS(pauseCtx->stickAdjY) > 30) {
                    moveCursorResult = 0;

                    cursorPoint = pauseCtx->cursorPoint[PAUSE_ITEM];
                    cursorY = pauseCtx->cursorY[PAUSE_ITEM];
                    while (moveCursorResult == 0) {
                        if (pauseCtx->stickAdjY > 30) {
                            if (pauseCtx->cursorY[PAUSE_ITEM] != 0) {
                                pauseCtx->cursorY[PAUSE_ITEM]--;
                                pauseCtx->cursorPoint[PAUSE_ITEM] -= 6;

                                if (gSaveContext.save.info.inventory.items[pauseCtx->cursorPoint[PAUSE_ITEM]] !=
                                    ITEM_NONE) {
                                    moveCursorResult = 1;
                                }
                            } else {
                                pauseCtx->cursorY[PAUSE_ITEM] = cursorY;
                                pauseCtx->cursorPoint[PAUSE_ITEM] = cursorPoint;

                                moveCursorResult = 2;
                            }
                        } else if (pauseCtx->stickAdjY < -30) {
                            if (pauseCtx->cursorY[PAUSE_ITEM] < 3) {
                                pauseCtx->cursorY[PAUSE_ITEM]++;
                                pauseCtx->cursorPoint[PAUSE_ITEM] += 6;

                                if (gSaveContext.save.info.inventory.items[pauseCtx->cursorPoint[PAUSE_ITEM]] !=
                                    ITEM_NONE) {
                                    moveCursorResult = 1;
                                }
                            } else {
                                pauseCtx->cursorY[PAUSE_ITEM] = cursorY;
                                pauseCtx->cursorPoint[PAUSE_ITEM] = cursorPoint;

                                moveCursorResult = 2;
                            }
                        }
                    }

                    cursorPoint = PAUSE_ITEM;
                    PRINTF("【Ｙ cursor=%d(%) (cur_ypt=%d)(ok_fg=%d)(ccc=%d)】  ", pauseCtx->cursorPoint[cursorPoint],
                           pauseCtx->cursorY[PAUSE_ITEM], moveCursorResult, cursorItem);
                }
            }

            cursorSlot = pauseCtx->cursorPoint[PAUSE_ITEM];

            pauseCtx->cursorColorSet = 4;

            if (moveCursorResult == 1) {
                cursorItem = gSaveContext.save.info.inventory.items[pauseCtx->cursorPoint[PAUSE_ITEM]];
            } else if (moveCursorResult != 2) {
                cursorItem = gSaveContext.save.info.inventory.items[pauseCtx->cursorPoint[PAUSE_ITEM]];
            }

            pauseCtx->cursorItem[PAUSE_ITEM] = cursorItem;
            pauseCtx->cursorSlot[PAUSE_ITEM] = cursorSlot;

            if (!CHECK_AGE_REQ_SLOT(cursorSlot)) {
                pauseCtx->nameColorSet = 1;
            }

            if (cursorItem != PAUSE_ITEM_NONE) {
                index = cursorSlot * 4; // required to match?
                KaleidoScope_SetCursorVtx(pauseCtx, index, pauseCtx->itemVtx);

                if ((pauseCtx->debugState == 0) && (pauseCtx->state == PAUSE_STATE_MAIN) &&
                    (pauseCtx->mainState == PAUSE_MAIN_STATE_IDLE)) {
                    if (CHECK_BTN_ANY(input->press.button, BTN_CLEFT | BTN_CDOWN | BTN_CRIGHT)) {
                        if (CHECK_AGE_REQ_SLOT(cursorSlot) && (cursorItem != ITEM_SOLD_OUT)) {
                            if (CHECK_BTN_ALL(input->press.button, BTN_CLEFT)) {
                                pauseCtx->equipTargetCBtn = 0;
                            } else if (CHECK_BTN_ALL(input->press.button, BTN_CDOWN)) {
                                pauseCtx->equipTargetCBtn = 1;
                            } else if (CHECK_BTN_ALL(input->press.button, BTN_CRIGHT)) {
                                pauseCtx->equipTargetCBtn = 2;
                            }

                            pauseCtx->equipTargetItem = cursorItem;
                            pauseCtx->equipTargetSlot = cursorSlot;
                            pauseCtx->mainState = PAUSE_MAIN_STATE_3;
                            pauseCtx->equipAnimX = pauseCtx->itemVtx[index].v.ob[0] * 10;
                            pauseCtx->equipAnimY = pauseCtx->itemVtx[index].v.ob[1] * 10;
                            pauseCtx->equipAnimAlpha = 255;
                            sEquipAnimTimer = 0;
                            sEquipState = 3;
                            sEquipMoveTimer = 10;
                            if ((pauseCtx->equipTargetItem == ITEM_ARROW_FIRE) ||
                                (pauseCtx->equipTargetItem == ITEM_ARROW_ICE) ||
                                (pauseCtx->equipTargetItem == ITEM_ARROW_LIGHT)) {
                                index = 0;
                                if (pauseCtx->equipTargetItem == ITEM_ARROW_ICE) {
                                    index = 1;
                                }
                                if (pauseCtx->equipTargetItem == ITEM_ARROW_LIGHT) {
                                    index = 2;
                                }
                                Audio_PlaySfxGeneral(NA_SE_SY_SET_FIRE_ARROW + index, &gSfxDefaultPos, 4,
                                                     &gSfxDefaultFreqAndVolScale, &gSfxDefaultFreqAndVolScale,
                                                     &gSfxDefaultReverb);
                                pauseCtx->equipTargetItem = 0xBF + index;
                                sEquipState = 0;
                                pauseCtx->equipAnimAlpha = 0;
                                sEquipMoveTimer = 6;
                            } else {
                                Audio_PlaySfxGeneral(NA_SE_SY_DECIDE, &gSfxDefaultPos, 4, &gSfxDefaultFreqAndVolScale,
                                                     &gSfxDefaultFreqAndVolScale, &gSfxDefaultReverb);
                            }
                        } else {
                            Audio_PlaySfxGeneral(NA_SE_SY_ERROR, &gSfxDefaultPos, 4, &gSfxDefaultFreqAndVolScale,
                                                 &gSfxDefaultFreqAndVolScale, &gSfxDefaultReverb);
                        }
                    }
                }
            } else {
                pauseCtx->cursorVtx[0].v.ob[0] = pauseCtx->cursorVtx[2].v.ob[0] = pauseCtx->cursorVtx[1].v.ob[0] =
                    pauseCtx->cursorVtx[3].v.ob[0] = 0;

                pauseCtx->cursorVtx[0].v.ob[1] = pauseCtx->cursorVtx[1].v.ob[1] = pauseCtx->cursorVtx[2].v.ob[1] =
                    pauseCtx->cursorVtx[3].v.ob[1] = -200;
            }
        } else {
            pauseCtx->cursorItem[PAUSE_ITEM] = PAUSE_ITEM_NONE;
        }

        if (oldCursorPoint != pauseCtx->cursorPoint[PAUSE_ITEM]) {
            Audio_PlaySfxGeneral(NA_SE_SY_CURSOR, &gSfxDefaultPos, 4, &gSfxDefaultFreqAndVolScale,
                                 &gSfxDefaultFreqAndVolScale, &gSfxDefaultReverb);
        }
    } else if ((pauseCtx->mainState == PAUSE_MAIN_STATE_3) && (pauseCtx->pageIndex == PAUSE_ITEM)) {
        KaleidoScope_SetCursorVtx(pauseCtx, cursorSlot * 4, pauseCtx->itemVtx);
        pauseCtx->cursorColorSet = 4;
    }

    gDPSetCombineLERP(OVERLAY_DISP++, PRIMITIVE, ENVIRONMENT, TEXEL0, ENVIRONMENT, TEXEL0, 0, PRIMITIVE, 0, PRIMITIVE,
                      ENVIRONMENT, TEXEL0, ENVIRONMENT, TEXEL0, 0, PRIMITIVE, 0);
    gDPSetPrimColor(POLY_OPA_DISP++, 0, 0, 255, 255, 255, pauseCtx->alpha);
    gDPSetEnvColor(POLY_OPA_DISP++, 0, 0, 0, 0);

    for (i = 0, j = 24 * 4; i < INTERACT_C_BTN_MAX; i++, j += 4) {
        if (gSaveContext.save.info.equips.buttonItems[INTERACT_C_BTN_TO_BC_BTN(i)] != ITEM_NONE) {
            gSPVertex(POLY_OPA_DISP++, &pauseCtx->itemVtx[j], 4, 0);
            POLY_OPA_DISP = KaleidoScope_QuadTextureIA8(POLY_OPA_DISP, gEquippedItemOutlineTex, 32, 32, 0);
        }
    }

    gDPPipeSync(POLY_OPA_DISP++);
    gDPSetCombineMode(POLY_OPA_DISP++, G_CC_MODULATEIA_PRIM, G_CC_MODULATEIA_PRIM);

    for (i = j = 0; i < 24; i++, j += 4) {
        gDPSetPrimColor(POLY_OPA_DISP++, 0, 0, 255, 255, 255, pauseCtx->alpha);

        if (gSaveContext.save.info.inventory.items[i] != ITEM_NONE) {
            if ((pauseCtx->mainState == PAUSE_MAIN_STATE_IDLE) && (pauseCtx->pageIndex == PAUSE_ITEM) &&
                (pauseCtx->cursorSpecialPos == 0)) {
                if (CHECK_AGE_REQ_SLOT(i)) {
                    if ((sEquipState == 2) && (i == 3)) {
                        gDPSetPrimColor(POLY_OPA_DISP++, 0, 0, magicArrowEffectsR[pauseCtx->equipTargetItem - 0xBF],
                                        magicArrowEffectsG[pauseCtx->equipTargetItem - 0xBF],
                                        magicArrowEffectsB[pauseCtx->equipTargetItem - 0xBF], pauseCtx->alpha);

                        pauseCtx->itemVtx[j + 0].v.ob[0] = pauseCtx->itemVtx[j + 2].v.ob[0] =
                            pauseCtx->itemVtx[j + 0].v.ob[0] - 2;

                        pauseCtx->itemVtx[j + 1].v.ob[0] = pauseCtx->itemVtx[j + 3].v.ob[0] =
                            pauseCtx->itemVtx[j + 0].v.ob[0] + 32;

                        pauseCtx->itemVtx[j + 0].v.ob[1] = pauseCtx->itemVtx[j + 1].v.ob[1] =
                            pauseCtx->itemVtx[j + 0].v.ob[1] + 2;

                        pauseCtx->itemVtx[j + 2].v.ob[1] = pauseCtx->itemVtx[j + 3].v.ob[1] =
                            pauseCtx->itemVtx[j + 0].v.ob[1] - 32;
                    } else if (i == cursorSlot) {
                        pauseCtx->itemVtx[j + 0].v.ob[0] = pauseCtx->itemVtx[j + 2].v.ob[0] =
                            pauseCtx->itemVtx[j + 0].v.ob[0] - 2;

                        pauseCtx->itemVtx[j + 1].v.ob[0] = pauseCtx->itemVtx[j + 3].v.ob[0] =
                            pauseCtx->itemVtx[j + 0].v.ob[0] + 32;

                        pauseCtx->itemVtx[j + 0].v.ob[1] = pauseCtx->itemVtx[j + 1].v.ob[1] =
                            pauseCtx->itemVtx[j + 0].v.ob[1] + 2;

                        pauseCtx->itemVtx[j + 2].v.ob[1] = pauseCtx->itemVtx[j + 3].v.ob[1] =
                            pauseCtx->itemVtx[j + 0].v.ob[1] - 32;
                    }
                }
            }

            gSPVertex(POLY_OPA_DISP++, &pauseCtx->itemVtx[j + 0], 4, 0);
            KaleidoScope_DrawQuadTextureRGBA32(play->state.gfxCtx,
                                               gItemIcons[gSaveContext.save.info.inventory.items[i]], ITEM_ICON_WIDTH,
                                               ITEM_ICON_HEIGHT, 0);
        }
    }

    if (pauseCtx->cursorSpecialPos == 0) {
        KaleidoScope_DrawCursor(play, PAUSE_ITEM);
    }

    gDPPipeSync(POLY_OPA_DISP++);
    gDPSetCombineLERP(POLY_OPA_DISP++, PRIMITIVE, ENVIRONMENT, TEXEL0, ENVIRONMENT, TEXEL0, 0, PRIMITIVE, 0, PRIMITIVE,
                      ENVIRONMENT, TEXEL0, ENVIRONMENT, TEXEL0, 0, PRIMITIVE, 0);

    for (i = 0; i < 15; i++) {
        if ((gAmmoItems[i] != ITEM_NONE) && (gSaveContext.save.info.inventory.items[i] != ITEM_NONE)) {
            KaleidoScope_DrawAmmoCount(pauseCtx, play->state.gfxCtx, gSaveContext.save.info.inventory.items[i]);
        }
    }

    CLOSE_DISPS(play->state.gfxCtx, "../z_kaleido_item.c", 516);
}

static s16 sCButtonPosX[] = { 660, 900, 1140 };
static s16 sCButtonPosY[] = { 1100, 920, 1100 };

void KaleidoScope_UpdateItemEquip(PlayState* play) {
    static s16 D_8082A488 = 0;
    PauseContext* pauseCtx = &play->pauseCtx;
    Vtx* bowItemVtx;
    u16 offsetX;
    u16 offsetY;

    if (sEquipState == 0) {
        pauseCtx->equipAnimAlpha += 14;
        if (pauseCtx->equipAnimAlpha > 255) {
            pauseCtx->equipAnimAlpha = 254;
            sEquipState++;
        }
        sEquipAnimTimer = 5;
        return;
    }

    if (sEquipState == 2) {
        D_8082A488--;

        if (D_8082A488 == 0) {
            pauseCtx->equipTargetItem -= 0xBF - ITEM_BOW_FIRE;
            pauseCtx->equipTargetSlot = SLOT_BOW;
            sEquipMoveTimer = 6;
            WREG(90) = 320;
            WREG(87) = WREG(91);
            sEquipState++;
            Audio_PlaySfxGeneral(NA_SE_SY_SYNTH_MAGIC_ARROW, &gSfxDefaultPos, 4, &gSfxDefaultFreqAndVolScale,
                                 &gSfxDefaultFreqAndVolScale, &gSfxDefaultReverb);
        }
        return;
    }

    if (sEquipState == 1) {
        bowItemVtx = &pauseCtx->itemVtx[12];
        offsetX = ABS(pauseCtx->equipAnimX - bowItemVtx->v.ob[0] * 10) / sEquipMoveTimer;
        offsetY = ABS(pauseCtx->equipAnimY - bowItemVtx->v.ob[1] * 10) / sEquipMoveTimer;
    } else {
        offsetX = ABS(pauseCtx->equipAnimX - sCButtonPosX[pauseCtx->equipTargetCBtn]) / sEquipMoveTimer;
        offsetY = ABS(pauseCtx->equipAnimY - sCButtonPosY[pauseCtx->equipTargetCBtn]) / sEquipMoveTimer;
    }

    if ((pauseCtx->equipTargetItem >= 0xBF) && (pauseCtx->equipAnimAlpha < 254)) {
        pauseCtx->equipAnimAlpha += 14;
        if (pauseCtx->equipAnimAlpha > 255) {
            pauseCtx->equipAnimAlpha = 254;
        }
        sEquipAnimTimer = 5;
        return;
    }

    if (sEquipAnimTimer == 0) {
        WREG(90) -= WREG(87) / sEquipMoveTimer;
        WREG(87) -= WREG(87) / sEquipMoveTimer;

        if (sEquipState == 1) {
            if (pauseCtx->equipAnimX >= (pauseCtx->itemVtx[12].v.ob[0] * 10)) {
                pauseCtx->equipAnimX -= offsetX;
            } else {
                pauseCtx->equipAnimX += offsetX;
            }

            if (pauseCtx->equipAnimY >= (pauseCtx->itemVtx[12].v.ob[1] * 10)) {
                pauseCtx->equipAnimY -= offsetY;
            } else {
                pauseCtx->equipAnimY += offsetY;
            }
        } else {
            if (pauseCtx->equipAnimX >= sCButtonPosX[pauseCtx->equipTargetCBtn]) {
                pauseCtx->equipAnimX -= offsetX;
            } else {
                pauseCtx->equipAnimX += offsetX;
            }

            if (pauseCtx->equipAnimY >= sCButtonPosY[pauseCtx->equipTargetCBtn]) {
                pauseCtx->equipAnimY -= offsetY;
            } else {
                pauseCtx->equipAnimY += offsetY;
            }
        }

        sEquipMoveTimer--;

        if (sEquipMoveTimer == 0) {
            if (sEquipState == 1) {
                sEquipState++;
                D_8082A488 = 4;
                return;
            }

            PRINTF("\n＝＝＝＝＝＝＝＝＝＝＝＝＝＝＝＝＝＝＝＝＝＝＝＝＝＝＝＝＝＝＝＝\n");

            if (pauseCtx->equipTargetCBtn == 0) {

                if (pauseCtx->equipTargetSlot == gSaveContext.save.info.equips.cButtonSlots[INTERACT_C_BTN_C_DOWN]) {
                    if (gSaveContext.save.info.equips.buttonItems[INTERACT_BC_BTN_C_LEFT] != ITEM_NONE) {
                        if ((pauseCtx->equipTargetItem >= 0xBF) && (pauseCtx->equipTargetItem <= 0xC1) &&
                            ((gSaveContext.save.info.equips.buttonItems[INTERACT_BC_BTN_C_LEFT] == ITEM_BOW) ||
                             ((gSaveContext.save.info.equips.buttonItems[INTERACT_BC_BTN_C_LEFT] >= ITEM_BOW_FIRE) &&
                              (gSaveContext.save.info.equips.buttonItems[INTERACT_BC_BTN_C_LEFT] <= ITEM_BOW_LIGHT)))) {
                            pauseCtx->equipTargetItem -= 0xBF - ITEM_BOW_FIRE;
                            pauseCtx->equipTargetSlot = SLOT_BOW;
                        } else {
                            gSaveContext.save.info.equips.buttonItems[INTERACT_BC_BTN_C_DOWN] =
                                gSaveContext.save.info.equips.buttonItems[INTERACT_BC_BTN_C_LEFT];
                            gSaveContext.save.info.equips.cButtonSlots[INTERACT_C_BTN_C_DOWN] =
                                gSaveContext.save.info.equips.cButtonSlots[INTERACT_C_BTN_C_LEFT];
                            Interface_LoadItemIcon2(play, INTERACT_BC_BTN_C_DOWN);
                        }
                    } else {
                        gSaveContext.save.info.equips.buttonItems[INTERACT_BC_BTN_C_DOWN] = ITEM_NONE;
                        gSaveContext.save.info.equips.cButtonSlots[INTERACT_C_BTN_C_DOWN] = SLOT_NONE;
                    }
                } else if (pauseCtx->equipTargetSlot ==
                           gSaveContext.save.info.equips.cButtonSlots[INTERACT_C_BTN_C_RIGHT]) {
                    if (gSaveContext.save.info.equips.buttonItems[INTERACT_BC_BTN_C_LEFT] != ITEM_NONE) {
                        if ((pauseCtx->equipTargetItem >= 0xBF) && (pauseCtx->equipTargetItem <= 0xC1) &&
                            ((gSaveContext.save.info.equips.buttonItems[INTERACT_BC_BTN_C_LEFT] == ITEM_BOW) ||
                             ((gSaveContext.save.info.equips.buttonItems[INTERACT_BC_BTN_C_LEFT] >= ITEM_BOW_FIRE) &&
                              (gSaveContext.save.info.equips.buttonItems[INTERACT_BC_BTN_C_LEFT] <= ITEM_BOW_LIGHT)))) {
                            pauseCtx->equipTargetItem -= 0xBF - ITEM_BOW_FIRE;
                            pauseCtx->equipTargetSlot = SLOT_BOW;
                        } else {
                            gSaveContext.save.info.equips.buttonItems[INTERACT_BC_BTN_C_RIGHT] =
                                gSaveContext.save.info.equips.buttonItems[INTERACT_BC_BTN_C_LEFT];
                            gSaveContext.save.info.equips.cButtonSlots[INTERACT_C_BTN_C_RIGHT] =
                                gSaveContext.save.info.equips.cButtonSlots[INTERACT_C_BTN_C_LEFT];
                            Interface_LoadItemIcon2(play, INTERACT_BC_BTN_C_RIGHT);
                        }
                    } else {
                        gSaveContext.save.info.equips.buttonItems[INTERACT_BC_BTN_C_RIGHT] = ITEM_NONE;
                        gSaveContext.save.info.equips.cButtonSlots[INTERACT_C_BTN_C_RIGHT] = SLOT_NONE;
                    }
                }

                if ((pauseCtx->equipTargetItem >= 0xBF) && (pauseCtx->equipTargetItem <= 0xC1)) {
                    if ((gSaveContext.save.info.equips.buttonItems[INTERACT_BC_BTN_C_LEFT] == ITEM_BOW) ||
                        ((gSaveContext.save.info.equips.buttonItems[INTERACT_BC_BTN_C_LEFT] >= ITEM_BOW_FIRE) &&
                         (gSaveContext.save.info.equips.buttonItems[INTERACT_BC_BTN_C_LEFT] <= ITEM_BOW_LIGHT))) {
                        pauseCtx->equipTargetItem -= 0xBF - ITEM_BOW_FIRE;
                        pauseCtx->equipTargetSlot = SLOT_BOW;
                    }
                } else if (pauseCtx->equipTargetItem == ITEM_BOW) {
                    if ((gSaveContext.save.info.equips.buttonItems[INTERACT_BC_BTN_C_DOWN] >= ITEM_BOW_FIRE) &&
                        (gSaveContext.save.info.equips.buttonItems[INTERACT_BC_BTN_C_DOWN] <= ITEM_BOW_LIGHT)) {
                        gSaveContext.save.info.equips.buttonItems[INTERACT_BC_BTN_C_DOWN] =
                            gSaveContext.save.info.equips.buttonItems[INTERACT_BC_BTN_C_LEFT];
                        gSaveContext.save.info.equips.cButtonSlots[INTERACT_C_BTN_C_DOWN] =
                            gSaveContext.save.info.equips.cButtonSlots[INTERACT_C_BTN_C_LEFT];
                        Interface_LoadItemIcon2(play, INTERACT_BC_BTN_C_DOWN);
                    } else if ((gSaveContext.save.info.equips.buttonItems[INTERACT_BC_BTN_C_RIGHT] >= ITEM_BOW_FIRE) &&
                               (gSaveContext.save.info.equips.buttonItems[INTERACT_BC_BTN_C_RIGHT] <= ITEM_BOW_LIGHT)) {
                        gSaveContext.save.info.equips.buttonItems[INTERACT_BC_BTN_C_RIGHT] =
                            gSaveContext.save.info.equips.buttonItems[INTERACT_BC_BTN_C_LEFT];
                        gSaveContext.save.info.equips.cButtonSlots[INTERACT_C_BTN_C_RIGHT] =
                            gSaveContext.save.info.equips.cButtonSlots[INTERACT_C_BTN_C_LEFT];
                        Interface_LoadItemIcon2(play, INTERACT_BC_BTN_C_RIGHT);
                    }
                }

                gSaveContext.save.info.equips.buttonItems[INTERACT_BC_BTN_C_LEFT] = pauseCtx->equipTargetItem;
                gSaveContext.save.info.equips.cButtonSlots[INTERACT_C_BTN_C_LEFT] = pauseCtx->equipTargetSlot;
                Interface_LoadItemIcon1(play, INTERACT_BC_BTN_C_LEFT);

<<<<<<< HEAD
                osSyncPrintf("Ｃ左sl_item_no=%d (1)=%d (2)=%d (3)=%d\n", pauseCtx->equipTargetItem,
                             gSaveContext.save.info.equips.buttonItems[INTERACT_BC_BTN_C_LEFT],
                             gSaveContext.save.info.equips.buttonItems[INTERACT_BC_BTN_C_DOWN],
                             gSaveContext.save.info.equips.buttonItems[INTERACT_BC_BTN_C_RIGHT]);
                osSyncPrintf("Ｃ左sl_number=%d (1)=%d (2)=%d (3)=%d\n", pauseCtx->equipTargetSlot,
                             gSaveContext.save.info.equips.cButtonSlots[INTERACT_C_BTN_C_LEFT],
                             gSaveContext.save.info.equips.cButtonSlots[INTERACT_C_BTN_C_DOWN],
                             gSaveContext.save.info.equips.cButtonSlots[INTERACT_C_BTN_C_RIGHT]);
            } else if (pauseCtx->equipTargetCBtn == 1) {
                osSyncPrintf("Ｃ下sl_item_no=%d (1)=%d (2)=%d (3)=%d\n", pauseCtx->equipTargetItem,
                             gSaveContext.save.info.equips.buttonItems[INTERACT_BC_BTN_C_LEFT],
                             gSaveContext.save.info.equips.buttonItems[INTERACT_BC_BTN_C_DOWN],
                             gSaveContext.save.info.equips.buttonItems[INTERACT_BC_BTN_C_RIGHT]);
                osSyncPrintf("Ｃ下sl_number=%d (1)=%d (2)=%d (3)=%d\n", pauseCtx->equipTargetSlot,
                             gSaveContext.save.info.equips.cButtonSlots[INTERACT_C_BTN_C_LEFT],
                             gSaveContext.save.info.equips.cButtonSlots[INTERACT_C_BTN_C_DOWN],
                             gSaveContext.save.info.equips.cButtonSlots[INTERACT_C_BTN_C_RIGHT]);
=======
                PRINTF("Ｃ左sl_item_no=%d (1)=%d (2)=%d (3)=%d\n", pauseCtx->equipTargetItem,
                       gSaveContext.save.info.equips.buttonItems[1], gSaveContext.save.info.equips.buttonItems[2],
                       gSaveContext.save.info.equips.buttonItems[3]);
                PRINTF("Ｃ左sl_number=%d (1)=%d (2)=%d (3)=%d\n", pauseCtx->equipTargetSlot,
                       gSaveContext.save.info.equips.cButtonSlots[0], gSaveContext.save.info.equips.cButtonSlots[1],
                       gSaveContext.save.info.equips.cButtonSlots[2]);
            } else if (pauseCtx->equipTargetCBtn == 1) {
                PRINTF("Ｃ下sl_item_no=%d (1)=%d (2)=%d (3)=%d\n", pauseCtx->equipTargetItem,
                       gSaveContext.save.info.equips.buttonItems[1], gSaveContext.save.info.equips.buttonItems[2],
                       gSaveContext.save.info.equips.buttonItems[3]);
                PRINTF("Ｃ下sl_number=%d (1)=%d (2)=%d (3)=%d\n", pauseCtx->equipTargetSlot,
                       gSaveContext.save.info.equips.cButtonSlots[0], gSaveContext.save.info.equips.cButtonSlots[1],
                       gSaveContext.save.info.equips.cButtonSlots[2]);
>>>>>>> 5dd19e48

                if (pauseCtx->equipTargetSlot == gSaveContext.save.info.equips.cButtonSlots[INTERACT_C_BTN_C_LEFT]) {
                    if (gSaveContext.save.info.equips.buttonItems[INTERACT_BC_BTN_C_DOWN] != ITEM_NONE) {
                        if ((pauseCtx->equipTargetItem >= 0xBF) && (pauseCtx->equipTargetItem <= 0xC1) &&
                            ((gSaveContext.save.info.equips.buttonItems[INTERACT_BC_BTN_C_DOWN] == ITEM_BOW) ||
                             ((gSaveContext.save.info.equips.buttonItems[INTERACT_BC_BTN_C_DOWN] >= ITEM_BOW_FIRE) &&
                              (gSaveContext.save.info.equips.buttonItems[INTERACT_BC_BTN_C_DOWN] <= ITEM_BOW_LIGHT)))) {
                            pauseCtx->equipTargetItem -= 0xBF - ITEM_BOW_FIRE;
                            pauseCtx->equipTargetSlot = SLOT_BOW;
                        } else {
                            gSaveContext.save.info.equips.buttonItems[INTERACT_BC_BTN_C_LEFT] =
                                gSaveContext.save.info.equips.buttonItems[INTERACT_BC_BTN_C_DOWN];
                            gSaveContext.save.info.equips.cButtonSlots[INTERACT_C_BTN_C_LEFT] =
                                gSaveContext.save.info.equips.cButtonSlots[INTERACT_C_BTN_C_DOWN];
                            Interface_LoadItemIcon2(play, INTERACT_BC_BTN_C_LEFT);
                        }
                    } else {
                        gSaveContext.save.info.equips.buttonItems[INTERACT_BC_BTN_C_LEFT] = ITEM_NONE;
                        gSaveContext.save.info.equips.cButtonSlots[INTERACT_C_BTN_C_LEFT] = SLOT_NONE;
                    }
                } else if (pauseCtx->equipTargetSlot ==
                           gSaveContext.save.info.equips.cButtonSlots[INTERACT_C_BTN_C_RIGHT]) {
                    if (gSaveContext.save.info.equips.buttonItems[INTERACT_BC_BTN_C_DOWN] != ITEM_NONE) {
                        if ((pauseCtx->equipTargetItem >= 0xBF) && (pauseCtx->equipTargetItem <= 0xC1) &&
                            ((gSaveContext.save.info.equips.buttonItems[INTERACT_BC_BTN_C_DOWN] == ITEM_BOW) ||
                             ((gSaveContext.save.info.equips.buttonItems[INTERACT_BC_BTN_C_DOWN] >= ITEM_BOW_FIRE) &&
                              (gSaveContext.save.info.equips.buttonItems[INTERACT_BC_BTN_C_DOWN] <= ITEM_BOW_LIGHT)))) {
                            pauseCtx->equipTargetItem -= 0xBF - ITEM_BOW_FIRE;
                            pauseCtx->equipTargetSlot = SLOT_BOW;
                        } else {
                            gSaveContext.save.info.equips.buttonItems[INTERACT_BC_BTN_C_RIGHT] =
                                gSaveContext.save.info.equips.buttonItems[INTERACT_BC_BTN_C_DOWN];
                            gSaveContext.save.info.equips.cButtonSlots[INTERACT_C_BTN_C_RIGHT] =
                                gSaveContext.save.info.equips.cButtonSlots[INTERACT_C_BTN_C_DOWN];
                            Interface_LoadItemIcon2(play, INTERACT_BC_BTN_C_RIGHT);
                        }
                    } else {
                        gSaveContext.save.info.equips.buttonItems[INTERACT_BC_BTN_C_RIGHT] = ITEM_NONE;
                        gSaveContext.save.info.equips.cButtonSlots[INTERACT_C_BTN_C_RIGHT] = SLOT_NONE;
                    }
                }

                if ((pauseCtx->equipTargetItem >= 0xBF) && (pauseCtx->equipTargetItem <= 0xC1)) {
                    if ((gSaveContext.save.info.equips.buttonItems[INTERACT_BC_BTN_C_DOWN] == ITEM_BOW) ||
                        ((gSaveContext.save.info.equips.buttonItems[INTERACT_BC_BTN_C_DOWN] >= ITEM_BOW_FIRE) &&
                         (gSaveContext.save.info.equips.buttonItems[INTERACT_BC_BTN_C_DOWN] <= ITEM_BOW_LIGHT))) {
                        pauseCtx->equipTargetItem -= 0xBF - ITEM_BOW_FIRE;
                        pauseCtx->equipTargetSlot = SLOT_BOW;
                    }
                } else if (pauseCtx->equipTargetItem == ITEM_BOW) {
                    if ((gSaveContext.save.info.equips.buttonItems[INTERACT_BC_BTN_C_LEFT] >= ITEM_BOW_FIRE) &&
                        (gSaveContext.save.info.equips.buttonItems[INTERACT_BC_BTN_C_LEFT] <= ITEM_BOW_LIGHT)) {
                        gSaveContext.save.info.equips.buttonItems[INTERACT_BC_BTN_C_LEFT] =
                            gSaveContext.save.info.equips.buttonItems[INTERACT_BC_BTN_C_DOWN];
                        Interface_LoadItemIcon2(play, INTERACT_BC_BTN_C_LEFT);
                    } else if ((gSaveContext.save.info.equips.buttonItems[INTERACT_BC_BTN_C_RIGHT] >= ITEM_BOW_FIRE) &&
                               (gSaveContext.save.info.equips.buttonItems[INTERACT_BC_BTN_C_RIGHT] <= ITEM_BOW_LIGHT)) {
                        gSaveContext.save.info.equips.buttonItems[INTERACT_BC_BTN_C_RIGHT] =
                            gSaveContext.save.info.equips.buttonItems[INTERACT_BC_BTN_C_DOWN];
                        Interface_LoadItemIcon2(play, INTERACT_BC_BTN_C_RIGHT);
                    }
                }

                gSaveContext.save.info.equips.buttonItems[INTERACT_BC_BTN_C_DOWN] = pauseCtx->equipTargetItem;
                gSaveContext.save.info.equips.cButtonSlots[INTERACT_C_BTN_C_DOWN] = pauseCtx->equipTargetSlot;
                Interface_LoadItemIcon1(play, INTERACT_BC_BTN_C_DOWN);

<<<<<<< HEAD
                osSyncPrintf("Ｃ下sl_item_no=%d (1)=%d (2)=%d (3)=%d\n", pauseCtx->equipTargetItem,
                             gSaveContext.save.info.equips.buttonItems[INTERACT_BC_BTN_C_LEFT],
                             gSaveContext.save.info.equips.buttonItems[INTERACT_BC_BTN_C_DOWN],
                             gSaveContext.save.info.equips.buttonItems[INTERACT_BC_BTN_C_RIGHT]);
                osSyncPrintf("Ｃ下sl_number=%d (1)=%d (2)=%d (3)=%d\n", pauseCtx->equipTargetSlot,
                             gSaveContext.save.info.equips.cButtonSlots[INTERACT_C_BTN_C_LEFT],
                             gSaveContext.save.info.equips.cButtonSlots[INTERACT_C_BTN_C_DOWN],
                             gSaveContext.save.info.equips.cButtonSlots[INTERACT_C_BTN_C_RIGHT]);
            } else {
                osSyncPrintf("Ｃ右sl_item_no=%d (1)=%d (2)=%d (3)=%d\n", pauseCtx->equipTargetItem,
                             gSaveContext.save.info.equips.buttonItems[INTERACT_BC_BTN_C_LEFT],
                             gSaveContext.save.info.equips.buttonItems[INTERACT_BC_BTN_C_DOWN],
                             gSaveContext.save.info.equips.buttonItems[INTERACT_BC_BTN_C_RIGHT]);
                osSyncPrintf("Ｃ右sl_number=%d (1)=%d (2)=%d (3)=%d\n", pauseCtx->equipTargetSlot,
                             gSaveContext.save.info.equips.cButtonSlots[INTERACT_C_BTN_C_LEFT],
                             gSaveContext.save.info.equips.cButtonSlots[INTERACT_C_BTN_C_DOWN],
                             gSaveContext.save.info.equips.cButtonSlots[INTERACT_C_BTN_C_RIGHT]);
=======
                PRINTF("Ｃ下sl_item_no=%d (1)=%d (2)=%d (3)=%d\n", pauseCtx->equipTargetItem,
                       gSaveContext.save.info.equips.buttonItems[1], gSaveContext.save.info.equips.buttonItems[2],
                       gSaveContext.save.info.equips.buttonItems[3]);
                PRINTF("Ｃ下sl_number=%d (1)=%d (2)=%d (3)=%d\n", pauseCtx->equipTargetSlot,
                       gSaveContext.save.info.equips.cButtonSlots[0], gSaveContext.save.info.equips.cButtonSlots[1],
                       gSaveContext.save.info.equips.cButtonSlots[2]);
            } else {
                PRINTF("Ｃ右sl_item_no=%d (1)=%d (2)=%d (3)=%d\n", pauseCtx->equipTargetItem,
                       gSaveContext.save.info.equips.buttonItems[1], gSaveContext.save.info.equips.buttonItems[2],
                       gSaveContext.save.info.equips.buttonItems[3]);
                PRINTF("Ｃ右sl_number=%d (1)=%d (2)=%d (3)=%d\n", pauseCtx->equipTargetSlot,
                       gSaveContext.save.info.equips.cButtonSlots[0], gSaveContext.save.info.equips.cButtonSlots[1],
                       gSaveContext.save.info.equips.cButtonSlots[2]);
>>>>>>> 5dd19e48

                if (pauseCtx->equipTargetSlot == gSaveContext.save.info.equips.cButtonSlots[INTERACT_C_BTN_C_LEFT]) {
                    if (gSaveContext.save.info.equips.buttonItems[INTERACT_BC_BTN_C_RIGHT] != ITEM_NONE) {
                        if ((pauseCtx->equipTargetItem >= 0xBF) && (pauseCtx->equipTargetItem <= 0xC1) &&
                            ((gSaveContext.save.info.equips.buttonItems[INTERACT_BC_BTN_C_RIGHT] == ITEM_BOW) ||
                             ((gSaveContext.save.info.equips.buttonItems[INTERACT_BC_BTN_C_RIGHT] >= ITEM_BOW_FIRE) &&
                              (gSaveContext.save.info.equips.buttonItems[INTERACT_BC_BTN_C_RIGHT] <=
                               ITEM_BOW_LIGHT)))) {
                            pauseCtx->equipTargetItem -= 0xBF - ITEM_BOW_FIRE;
                            pauseCtx->equipTargetSlot = SLOT_BOW;
                        } else {
                            gSaveContext.save.info.equips.buttonItems[INTERACT_BC_BTN_C_LEFT] =
                                gSaveContext.save.info.equips.buttonItems[INTERACT_BC_BTN_C_RIGHT];
                            gSaveContext.save.info.equips.cButtonSlots[INTERACT_C_BTN_C_LEFT] =
                                gSaveContext.save.info.equips.cButtonSlots[INTERACT_C_BTN_C_RIGHT];
                            Interface_LoadItemIcon2(play, INTERACT_BC_BTN_C_LEFT);
                        }
                    } else {
                        gSaveContext.save.info.equips.buttonItems[INTERACT_BC_BTN_C_LEFT] = ITEM_NONE;
                        gSaveContext.save.info.equips.cButtonSlots[INTERACT_C_BTN_C_LEFT] = SLOT_NONE;
                    }
                } else if (pauseCtx->equipTargetSlot ==
                           gSaveContext.save.info.equips.cButtonSlots[INTERACT_C_BTN_C_DOWN]) {
                    if (gSaveContext.save.info.equips.buttonItems[INTERACT_BC_BTN_C_RIGHT] != ITEM_NONE) {
                        if ((pauseCtx->equipTargetItem >= 0xBF) && (pauseCtx->equipTargetItem <= 0xC1) &&
                            ((gSaveContext.save.info.equips.buttonItems[INTERACT_BC_BTN_C_RIGHT] == ITEM_BOW) ||
                             ((gSaveContext.save.info.equips.buttonItems[INTERACT_BC_BTN_C_RIGHT] >= ITEM_BOW_FIRE) &&
                              (gSaveContext.save.info.equips.buttonItems[INTERACT_BC_BTN_C_RIGHT] <=
                               ITEM_BOW_LIGHT)))) {
                            pauseCtx->equipTargetItem -= 0xBF - ITEM_BOW_FIRE;
                            pauseCtx->equipTargetSlot = SLOT_BOW;
                        } else {
                            gSaveContext.save.info.equips.buttonItems[INTERACT_BC_BTN_C_DOWN] =
                                gSaveContext.save.info.equips.buttonItems[INTERACT_BC_BTN_C_RIGHT];
                            gSaveContext.save.info.equips.cButtonSlots[INTERACT_C_BTN_C_DOWN] =
                                gSaveContext.save.info.equips.cButtonSlots[INTERACT_C_BTN_C_RIGHT];
                            Interface_LoadItemIcon2(play, INTERACT_BC_BTN_C_DOWN);
                        }
                    } else {
                        gSaveContext.save.info.equips.buttonItems[INTERACT_BC_BTN_C_DOWN] = ITEM_NONE;
                        gSaveContext.save.info.equips.cButtonSlots[INTERACT_C_BTN_C_DOWN] = SLOT_NONE;
                    }
                }

                if ((pauseCtx->equipTargetItem >= 0xBF) && (pauseCtx->equipTargetItem <= 0xC1)) {
                    if ((gSaveContext.save.info.equips.buttonItems[INTERACT_BC_BTN_C_RIGHT] == ITEM_BOW) ||
                        ((gSaveContext.save.info.equips.buttonItems[INTERACT_BC_BTN_C_RIGHT] >= ITEM_BOW_FIRE) &&
                         (gSaveContext.save.info.equips.buttonItems[INTERACT_BC_BTN_C_RIGHT] <= ITEM_BOW_LIGHT))) {
                        pauseCtx->equipTargetItem -= 0xBF - ITEM_BOW_FIRE;
                        pauseCtx->equipTargetSlot = SLOT_BOW;
                    }
                } else if (pauseCtx->equipTargetItem == ITEM_BOW) {
                    if ((gSaveContext.save.info.equips.buttonItems[INTERACT_BC_BTN_C_LEFT] >= ITEM_BOW_FIRE) &&
                        (gSaveContext.save.info.equips.buttonItems[INTERACT_BC_BTN_C_LEFT] <= ITEM_BOW_LIGHT)) {
                        gSaveContext.save.info.equips.buttonItems[INTERACT_BC_BTN_C_LEFT] =
                            gSaveContext.save.info.equips.buttonItems[INTERACT_BC_BTN_C_RIGHT];
                        Interface_LoadItemIcon2(play, INTERACT_BC_BTN_C_LEFT);
                    } else if ((gSaveContext.save.info.equips.buttonItems[INTERACT_BC_BTN_C_DOWN] >= ITEM_BOW_FIRE) &&
                               (gSaveContext.save.info.equips.buttonItems[INTERACT_BC_BTN_C_DOWN] <= ITEM_BOW_LIGHT)) {
                        gSaveContext.save.info.equips.buttonItems[INTERACT_BC_BTN_C_DOWN] =
                            gSaveContext.save.info.equips.buttonItems[INTERACT_BC_BTN_C_RIGHT];
                        Interface_LoadItemIcon2(play, INTERACT_BC_BTN_C_DOWN);
                    }
                }

                gSaveContext.save.info.equips.buttonItems[INTERACT_BC_BTN_C_RIGHT] = pauseCtx->equipTargetItem;
                gSaveContext.save.info.equips.cButtonSlots[INTERACT_C_BTN_C_RIGHT] = pauseCtx->equipTargetSlot;
                Interface_LoadItemIcon1(play, INTERACT_BC_BTN_C_RIGHT);

<<<<<<< HEAD
                osSyncPrintf("Ｃ右sl_item_no=%d (1)=%d (2)=%d (3)=%d\n", pauseCtx->equipTargetItem,
                             gSaveContext.save.info.equips.buttonItems[INTERACT_BC_BTN_C_LEFT],
                             gSaveContext.save.info.equips.buttonItems[INTERACT_BC_BTN_C_DOWN],
                             gSaveContext.save.info.equips.buttonItems[INTERACT_BC_BTN_C_RIGHT]);
                osSyncPrintf("Ｃ右sl_number=%d (1)=%d (2)=%d (3)=%d\n", pauseCtx->equipTargetSlot,
                             gSaveContext.save.info.equips.cButtonSlots[INTERACT_C_BTN_C_LEFT],
                             gSaveContext.save.info.equips.cButtonSlots[INTERACT_C_BTN_C_DOWN],
                             gSaveContext.save.info.equips.cButtonSlots[INTERACT_C_BTN_C_RIGHT]);
=======
                PRINTF("Ｃ右sl_item_no=%d (1)=%d (2)=%d (3)=%d\n", pauseCtx->equipTargetItem,
                       gSaveContext.save.info.equips.buttonItems[1], gSaveContext.save.info.equips.buttonItems[2],
                       gSaveContext.save.info.equips.buttonItems[3]);
                PRINTF("Ｃ右sl_number=%d (1)=%d (2)=%d (3)=%d\n", pauseCtx->equipTargetSlot,
                       gSaveContext.save.info.equips.cButtonSlots[0], gSaveContext.save.info.equips.cButtonSlots[1],
                       gSaveContext.save.info.equips.cButtonSlots[2]);
>>>>>>> 5dd19e48
            }

            pauseCtx->mainState = PAUSE_MAIN_STATE_IDLE;
            sEquipMoveTimer = 10;
            WREG(90) = 320;
            WREG(87) = WREG(91);
        }
    } else {
        sEquipAnimTimer--;
        if (sEquipAnimTimer == 0) {
            pauseCtx->equipAnimAlpha = 255;
        }
    }
}<|MERGE_RESOLUTION|>--- conflicted
+++ resolved
@@ -661,39 +661,23 @@
                 gSaveContext.save.info.equips.cButtonSlots[INTERACT_C_BTN_C_LEFT] = pauseCtx->equipTargetSlot;
                 Interface_LoadItemIcon1(play, INTERACT_BC_BTN_C_LEFT);
 
-<<<<<<< HEAD
-                osSyncPrintf("Ｃ左sl_item_no=%d (1)=%d (2)=%d (3)=%d\n", pauseCtx->equipTargetItem,
-                             gSaveContext.save.info.equips.buttonItems[INTERACT_BC_BTN_C_LEFT],
-                             gSaveContext.save.info.equips.buttonItems[INTERACT_BC_BTN_C_DOWN],
-                             gSaveContext.save.info.equips.buttonItems[INTERACT_BC_BTN_C_RIGHT]);
-                osSyncPrintf("Ｃ左sl_number=%d (1)=%d (2)=%d (3)=%d\n", pauseCtx->equipTargetSlot,
-                             gSaveContext.save.info.equips.cButtonSlots[INTERACT_C_BTN_C_LEFT],
-                             gSaveContext.save.info.equips.cButtonSlots[INTERACT_C_BTN_C_DOWN],
-                             gSaveContext.save.info.equips.cButtonSlots[INTERACT_C_BTN_C_RIGHT]);
-            } else if (pauseCtx->equipTargetCBtn == 1) {
-                osSyncPrintf("Ｃ下sl_item_no=%d (1)=%d (2)=%d (3)=%d\n", pauseCtx->equipTargetItem,
-                             gSaveContext.save.info.equips.buttonItems[INTERACT_BC_BTN_C_LEFT],
-                             gSaveContext.save.info.equips.buttonItems[INTERACT_BC_BTN_C_DOWN],
-                             gSaveContext.save.info.equips.buttonItems[INTERACT_BC_BTN_C_RIGHT]);
-                osSyncPrintf("Ｃ下sl_number=%d (1)=%d (2)=%d (3)=%d\n", pauseCtx->equipTargetSlot,
-                             gSaveContext.save.info.equips.cButtonSlots[INTERACT_C_BTN_C_LEFT],
-                             gSaveContext.save.info.equips.cButtonSlots[INTERACT_C_BTN_C_DOWN],
-                             gSaveContext.save.info.equips.cButtonSlots[INTERACT_C_BTN_C_RIGHT]);
-=======
                 PRINTF("Ｃ左sl_item_no=%d (1)=%d (2)=%d (3)=%d\n", pauseCtx->equipTargetItem,
-                       gSaveContext.save.info.equips.buttonItems[1], gSaveContext.save.info.equips.buttonItems[2],
-                       gSaveContext.save.info.equips.buttonItems[3]);
+                       gSaveContext.save.info.equips.buttonItems[INTERACT_BC_BTN_C_LEFT],
+                       gSaveContext.save.info.equips.buttonItems[INTERACT_BC_BTN_C_DOWN],
+                       gSaveContext.save.info.equips.buttonItems[INTERACT_BC_BTN_C_RIGHT]);
                 PRINTF("Ｃ左sl_number=%d (1)=%d (2)=%d (3)=%d\n", pauseCtx->equipTargetSlot,
-                       gSaveContext.save.info.equips.cButtonSlots[0], gSaveContext.save.info.equips.cButtonSlots[1],
-                       gSaveContext.save.info.equips.cButtonSlots[2]);
+                       gSaveContext.save.info.equips.cButtonSlots[INTERACT_C_BTN_C_LEFT],
+                       gSaveContext.save.info.equips.cButtonSlots[INTERACT_C_BTN_C_DOWN],
+                       gSaveContext.save.info.equips.cButtonSlots[INTERACT_C_BTN_C_RIGHT]);
             } else if (pauseCtx->equipTargetCBtn == 1) {
                 PRINTF("Ｃ下sl_item_no=%d (1)=%d (2)=%d (3)=%d\n", pauseCtx->equipTargetItem,
-                       gSaveContext.save.info.equips.buttonItems[1], gSaveContext.save.info.equips.buttonItems[2],
-                       gSaveContext.save.info.equips.buttonItems[3]);
+                       gSaveContext.save.info.equips.buttonItems[INTERACT_BC_BTN_C_LEFT],
+                       gSaveContext.save.info.equips.buttonItems[INTERACT_BC_BTN_C_DOWN],
+                       gSaveContext.save.info.equips.buttonItems[INTERACT_BC_BTN_C_RIGHT]);
                 PRINTF("Ｃ下sl_number=%d (1)=%d (2)=%d (3)=%d\n", pauseCtx->equipTargetSlot,
-                       gSaveContext.save.info.equips.cButtonSlots[0], gSaveContext.save.info.equips.cButtonSlots[1],
-                       gSaveContext.save.info.equips.cButtonSlots[2]);
->>>>>>> 5dd19e48
+                       gSaveContext.save.info.equips.cButtonSlots[INTERACT_C_BTN_C_LEFT],
+                       gSaveContext.save.info.equips.cButtonSlots[INTERACT_C_BTN_C_DOWN],
+                       gSaveContext.save.info.equips.cButtonSlots[INTERACT_C_BTN_C_RIGHT]);
 
                 if (pauseCtx->equipTargetSlot == gSaveContext.save.info.equips.cButtonSlots[INTERACT_C_BTN_C_LEFT]) {
                     if (gSaveContext.save.info.equips.buttonItems[INTERACT_BC_BTN_C_DOWN] != ITEM_NONE) {
@@ -761,39 +745,23 @@
                 gSaveContext.save.info.equips.cButtonSlots[INTERACT_C_BTN_C_DOWN] = pauseCtx->equipTargetSlot;
                 Interface_LoadItemIcon1(play, INTERACT_BC_BTN_C_DOWN);
 
-<<<<<<< HEAD
-                osSyncPrintf("Ｃ下sl_item_no=%d (1)=%d (2)=%d (3)=%d\n", pauseCtx->equipTargetItem,
-                             gSaveContext.save.info.equips.buttonItems[INTERACT_BC_BTN_C_LEFT],
-                             gSaveContext.save.info.equips.buttonItems[INTERACT_BC_BTN_C_DOWN],
-                             gSaveContext.save.info.equips.buttonItems[INTERACT_BC_BTN_C_RIGHT]);
-                osSyncPrintf("Ｃ下sl_number=%d (1)=%d (2)=%d (3)=%d\n", pauseCtx->equipTargetSlot,
-                             gSaveContext.save.info.equips.cButtonSlots[INTERACT_C_BTN_C_LEFT],
-                             gSaveContext.save.info.equips.cButtonSlots[INTERACT_C_BTN_C_DOWN],
-                             gSaveContext.save.info.equips.cButtonSlots[INTERACT_C_BTN_C_RIGHT]);
-            } else {
-                osSyncPrintf("Ｃ右sl_item_no=%d (1)=%d (2)=%d (3)=%d\n", pauseCtx->equipTargetItem,
-                             gSaveContext.save.info.equips.buttonItems[INTERACT_BC_BTN_C_LEFT],
-                             gSaveContext.save.info.equips.buttonItems[INTERACT_BC_BTN_C_DOWN],
-                             gSaveContext.save.info.equips.buttonItems[INTERACT_BC_BTN_C_RIGHT]);
-                osSyncPrintf("Ｃ右sl_number=%d (1)=%d (2)=%d (3)=%d\n", pauseCtx->equipTargetSlot,
-                             gSaveContext.save.info.equips.cButtonSlots[INTERACT_C_BTN_C_LEFT],
-                             gSaveContext.save.info.equips.cButtonSlots[INTERACT_C_BTN_C_DOWN],
-                             gSaveContext.save.info.equips.cButtonSlots[INTERACT_C_BTN_C_RIGHT]);
-=======
                 PRINTF("Ｃ下sl_item_no=%d (1)=%d (2)=%d (3)=%d\n", pauseCtx->equipTargetItem,
-                       gSaveContext.save.info.equips.buttonItems[1], gSaveContext.save.info.equips.buttonItems[2],
-                       gSaveContext.save.info.equips.buttonItems[3]);
+                       gSaveContext.save.info.equips.buttonItems[INTERACT_BC_BTN_C_LEFT],
+                       gSaveContext.save.info.equips.buttonItems[INTERACT_BC_BTN_C_DOWN],
+                       gSaveContext.save.info.equips.buttonItems[INTERACT_BC_BTN_C_RIGHT]);
                 PRINTF("Ｃ下sl_number=%d (1)=%d (2)=%d (3)=%d\n", pauseCtx->equipTargetSlot,
-                       gSaveContext.save.info.equips.cButtonSlots[0], gSaveContext.save.info.equips.cButtonSlots[1],
-                       gSaveContext.save.info.equips.cButtonSlots[2]);
+                       gSaveContext.save.info.equips.cButtonSlots[INTERACT_C_BTN_C_LEFT],
+                       gSaveContext.save.info.equips.cButtonSlots[INTERACT_C_BTN_C_DOWN],
+                       gSaveContext.save.info.equips.cButtonSlots[INTERACT_C_BTN_C_RIGHT]);
             } else {
                 PRINTF("Ｃ右sl_item_no=%d (1)=%d (2)=%d (3)=%d\n", pauseCtx->equipTargetItem,
-                       gSaveContext.save.info.equips.buttonItems[1], gSaveContext.save.info.equips.buttonItems[2],
-                       gSaveContext.save.info.equips.buttonItems[3]);
+                       gSaveContext.save.info.equips.buttonItems[INTERACT_BC_BTN_C_LEFT],
+                       gSaveContext.save.info.equips.buttonItems[INTERACT_BC_BTN_C_DOWN],
+                       gSaveContext.save.info.equips.buttonItems[INTERACT_BC_BTN_C_RIGHT]);
                 PRINTF("Ｃ右sl_number=%d (1)=%d (2)=%d (3)=%d\n", pauseCtx->equipTargetSlot,
-                       gSaveContext.save.info.equips.cButtonSlots[0], gSaveContext.save.info.equips.cButtonSlots[1],
-                       gSaveContext.save.info.equips.cButtonSlots[2]);
->>>>>>> 5dd19e48
+                       gSaveContext.save.info.equips.cButtonSlots[INTERACT_C_BTN_C_LEFT],
+                       gSaveContext.save.info.equips.cButtonSlots[INTERACT_C_BTN_C_DOWN],
+                       gSaveContext.save.info.equips.cButtonSlots[INTERACT_C_BTN_C_RIGHT]);
 
                 if (pauseCtx->equipTargetSlot == gSaveContext.save.info.equips.cButtonSlots[INTERACT_C_BTN_C_LEFT]) {
                     if (gSaveContext.save.info.equips.buttonItems[INTERACT_BC_BTN_C_RIGHT] != ITEM_NONE) {
@@ -863,23 +831,14 @@
                 gSaveContext.save.info.equips.cButtonSlots[INTERACT_C_BTN_C_RIGHT] = pauseCtx->equipTargetSlot;
                 Interface_LoadItemIcon1(play, INTERACT_BC_BTN_C_RIGHT);
 
-<<<<<<< HEAD
-                osSyncPrintf("Ｃ右sl_item_no=%d (1)=%d (2)=%d (3)=%d\n", pauseCtx->equipTargetItem,
-                             gSaveContext.save.info.equips.buttonItems[INTERACT_BC_BTN_C_LEFT],
-                             gSaveContext.save.info.equips.buttonItems[INTERACT_BC_BTN_C_DOWN],
-                             gSaveContext.save.info.equips.buttonItems[INTERACT_BC_BTN_C_RIGHT]);
-                osSyncPrintf("Ｃ右sl_number=%d (1)=%d (2)=%d (3)=%d\n", pauseCtx->equipTargetSlot,
-                             gSaveContext.save.info.equips.cButtonSlots[INTERACT_C_BTN_C_LEFT],
-                             gSaveContext.save.info.equips.cButtonSlots[INTERACT_C_BTN_C_DOWN],
-                             gSaveContext.save.info.equips.cButtonSlots[INTERACT_C_BTN_C_RIGHT]);
-=======
                 PRINTF("Ｃ右sl_item_no=%d (1)=%d (2)=%d (3)=%d\n", pauseCtx->equipTargetItem,
-                       gSaveContext.save.info.equips.buttonItems[1], gSaveContext.save.info.equips.buttonItems[2],
-                       gSaveContext.save.info.equips.buttonItems[3]);
+                       gSaveContext.save.info.equips.buttonItems[INTERACT_BC_BTN_C_LEFT],
+                       gSaveContext.save.info.equips.buttonItems[INTERACT_BC_BTN_C_DOWN],
+                       gSaveContext.save.info.equips.buttonItems[INTERACT_BC_BTN_C_RIGHT]);
                 PRINTF("Ｃ右sl_number=%d (1)=%d (2)=%d (3)=%d\n", pauseCtx->equipTargetSlot,
-                       gSaveContext.save.info.equips.cButtonSlots[0], gSaveContext.save.info.equips.cButtonSlots[1],
-                       gSaveContext.save.info.equips.cButtonSlots[2]);
->>>>>>> 5dd19e48
+                       gSaveContext.save.info.equips.cButtonSlots[INTERACT_C_BTN_C_LEFT],
+                       gSaveContext.save.info.equips.cButtonSlots[INTERACT_C_BTN_C_DOWN],
+                       gSaveContext.save.info.equips.cButtonSlots[INTERACT_C_BTN_C_RIGHT]);
             }
 
             pauseCtx->mainState = PAUSE_MAIN_STATE_IDLE;
