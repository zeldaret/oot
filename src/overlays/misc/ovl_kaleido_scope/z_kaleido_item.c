#include "z_kaleido_scope.h"
#include "assets/textures/parameter_static/parameter_static.h"

u8 gAmmoItems[] = {
    ITEM_DEKU_STICK, // SLOT_DEKU_STICK
    ITEM_DEKU_NUT,   // SLOT_DEKU_NUT
    ITEM_BOMB,       // SLOT_BOMB
    ITEM_BOW,        // SLOT_BOW
    ITEM_NONE,       // SLOT_ARROW_FIRE
    ITEM_NONE,       // SLOT_DINS_FIRE
    ITEM_SLINGSHOT,  // SLOT_SLINGSHOT
    ITEM_NONE,       // SLOT_OCARINA
    ITEM_BOMBCHU,    // SLOT_BOMBCHU
    ITEM_NONE,       // SLOT_HOOKSHOT
    ITEM_NONE,       // SLOT_ARROW_ICE
    ITEM_NONE,       // SLOT_FARORES_WIND
    ITEM_NONE,       // SLOT_BOOMERANG
    ITEM_NONE,       // SLOT_LENS_OF_TRUTH
    ITEM_MAGIC_BEAN, // SLOT_MAGIC_BEAN
    ITEM_NONE,
};

typedef enum {
    /* 0 */ ITEM_EQUIP_STATE_0,
    /* 1 */ ITEM_EQUIP_STATE_1,
    /* 2 */ ITEM_EQUIP_STATE_2,
    /* 3 */ ITEM_EQUIP_STATE_3
} ItemEquipState;

static s16 sEquipState = ITEM_EQUIP_STATE_0;
static s16 sEquipAnimTimer = 0;
static s16 sEquipMoveTimer = 10;

static s16 sAmmoVtxOffset[] = {
    ITEM_QUAD_AMMO_STICK_TENS - ITEM_QUAD_AMMO_FIRST,     // ITEM_DEKU_STICK
    ITEM_QUAD_AMMO_NUT_TENS - ITEM_QUAD_AMMO_FIRST,       // ITEM_DEKU_NUT
    ITEM_QUAD_AMMO_BOMB_TENS - ITEM_QUAD_AMMO_FIRST,      // ITEM_BOMB
    ITEM_QUAD_AMMO_BOW_TENS - ITEM_QUAD_AMMO_FIRST,       // ITEM_BOW
    99,                                                   // (ITEM_ARROW_FIRE)
    99,                                                   // (ITEM_DINS_FIRE)
    ITEM_QUAD_AMMO_SLINGSHOT_TENS - ITEM_QUAD_AMMO_FIRST, // ITEM_SLINGSHOT
    99,                                                   // (ITEM_OCARINA_FAIRY)
    99,                                                   // (ITEM_OCARINA_OF_TIME)
    ITEM_QUAD_AMMO_BOMBCHU_TENS - ITEM_QUAD_AMMO_FIRST,   // ITEM_BOMBCHU
    99,                                                   // (ITEM_HOOKSHOT)
    99,                                                   // (ITEM_LONGSHOT)
    99,                                                   // (ITEM_ARROW_ICE)
    99,                                                   // (ITEM_FARORES_WIND)
    99,                                                   // (ITEM_BOOMERANG)
    99,                                                   // (ITEM_LENS)
    ITEM_QUAD_AMMO_BEAN_TENS - ITEM_QUAD_AMMO_FIRST,      // ITEM_MAGIC_BEAN
};

void KaleidoScope_DrawAmmoCount(PauseContext* pauseCtx, GraphicsContext* gfxCtx, s16 item) {
    s16 ammo;
    s16 ammoTens;

    OPEN_DISPS(gfxCtx, "../z_kaleido_item.c", 69);

    ammo = AMMO(item);

    gDPPipeSync(POLY_OPA_DISP++);

    if (!CHECK_AGE_REQ_SLOT(SLOT(item))) {
        gDPSetPrimColor(POLY_OPA_DISP++, 0, 0, 100, 100, 100, pauseCtx->alpha);
    } else {
        gDPSetPrimColor(POLY_OPA_DISP++, 0, 0, 255, 255, 255, pauseCtx->alpha);

        if (ammo == 0) {
            gDPSetPrimColor(POLY_OPA_DISP++, 0, 0, 130, 130, 130, pauseCtx->alpha);
        } else if ((item == ITEM_BOMB && AMMO(item) == CUR_CAPACITY(UPG_BOMB_BAG)) ||
                   (item == ITEM_BOW && AMMO(item) == CUR_CAPACITY(UPG_QUIVER)) ||
                   (item == ITEM_SLINGSHOT && AMMO(item) == CUR_CAPACITY(UPG_BULLET_BAG)) ||
                   (item == ITEM_DEKU_STICK && AMMO(item) == CUR_CAPACITY(UPG_DEKU_STICKS)) ||
                   (item == ITEM_DEKU_NUT && AMMO(item) == CUR_CAPACITY(UPG_DEKU_NUTS)) ||
                   (item == ITEM_BOMBCHU && ammo == 50) || (item == ITEM_MAGIC_BEAN && ammo == 15)) {
            gDPSetPrimColor(POLY_OPA_DISP++, 0, 0, 120, 255, 0, pauseCtx->alpha);
        }
    }

    for (ammoTens = 0; ammo >= 10; ammoTens++) {
        ammo -= 10;
    }

    gDPPipeSync(POLY_OPA_DISP++);

    if (ammoTens != 0) {
        gSPVertex(POLY_OPA_DISP++, &pauseCtx->itemVtx[(ITEM_QUAD_AMMO_FIRST + sAmmoVtxOffset[item] + 0) * 4], 4, 0);

        gDPLoadTextureBlock(POLY_OPA_DISP++, ((u8*)gAmmoDigit0Tex + (8 * 8 * ammoTens)), G_IM_FMT_IA, G_IM_SIZ_8b, 8, 8,
                            0, G_TX_NOMIRROR | G_TX_WRAP, G_TX_NOMIRROR | G_TX_WRAP, G_TX_NOMASK, G_TX_NOMASK,
                            G_TX_NOLOD, G_TX_NOLOD);

        gSP1Quadrangle(POLY_OPA_DISP++, 0, 2, 3, 1, 0);
    }

    gSPVertex(POLY_OPA_DISP++, &pauseCtx->itemVtx[(ITEM_QUAD_AMMO_FIRST + sAmmoVtxOffset[item] + 1) * 4], 4, 0);

    gDPLoadTextureBlock(POLY_OPA_DISP++, ((u8*)gAmmoDigit0Tex + (8 * 8 * ammo)), G_IM_FMT_IA, G_IM_SIZ_8b, 8, 8, 0,
                        G_TX_NOMIRROR | G_TX_WRAP, G_TX_NOMIRROR | G_TX_WRAP, G_TX_NOMASK, G_TX_NOMASK, G_TX_NOLOD,
                        G_TX_NOLOD);

    gSP1Quadrangle(POLY_OPA_DISP++, 0, 2, 3, 1, 0);

    CLOSE_DISPS(gfxCtx, "../z_kaleido_item.c", 116);
}

/**
 * Set the cursor to the position of `vtx[index]`.
 * The position indicates the cursor's top-left.
 *
 * @see KaleidoScope_UpdateCursorVtx where this position is used to update all cursor quads.
 */
void KaleidoScope_SetCursorPos(PauseContext* pauseCtx, u16 index, Vtx* vtx) {
    // PAUSE_QUAD_CURSOR_TL
    pauseCtx->cursorVtx[0].v.ob[0] = vtx[index].v.ob[0];
    pauseCtx->cursorVtx[0].v.ob[1] = vtx[index].v.ob[1];
}

void KaleidoScope_SetItemCursorPos(PauseContext* pauseCtx) {
    KaleidoScope_SetCursorPos(pauseCtx, pauseCtx->cursorSlot[PAUSE_ITEM] * 4, pauseCtx->itemVtx);
}

void KaleidoScope_DrawItemSelect(PlayState* play) {
    static s16 magicArrowEffectsR[] = { 255, 100, 255 };
    static s16 magicArrowEffectsG[] = { 0, 100, 255 };
    static s16 magicArrowEffectsB[] = { 0, 255, 100 };
    Input* input = &play->state.input[0];
    PauseContext* pauseCtx = &play->pauseCtx;
    u16 i;
    u16 j;
    u16 cursorItem;
    u16 cursorSlot;
    u16 index;
    s16 cursorPoint;
    s16 cursorX;
    s16 cursorY;
    s16 oldCursorPoint;
    s16 cursorMoveResult;

    OPEN_DISPS(play->state.gfxCtx, "../z_kaleido_item.c", 234);

    Gfx_SetupDL_42Opa(play->state.gfxCtx);

    gDPSetCombineMode(POLY_OPA_DISP++, G_CC_MODULATEIA_PRIM, G_CC_MODULATEIA_PRIM);

    pauseCtx->cursorColorSet = 0;
    pauseCtx->nameColorSet = 0;

    if ((pauseCtx->state == PAUSE_STATE_MAIN) && (pauseCtx->mainState == PAUSE_MAIN_STATE_IDLE) &&
        (pauseCtx->pageIndex == PAUSE_ITEM)) {
        cursorMoveResult = 0;
        oldCursorPoint = pauseCtx->cursorPoint[PAUSE_ITEM];

        cursorItem = pauseCtx->cursorItem[PAUSE_ITEM];
        cursorSlot = pauseCtx->cursorSlot[PAUSE_ITEM];

        if (pauseCtx->cursorSpecialPos == 0) {
            pauseCtx->cursorColorSet = 4;

            if (cursorItem == PAUSE_ITEM_NONE) {
                pauseCtx->stickAdjX = 40;
            }

            if (ABS(pauseCtx->stickAdjX) > 30) {
                cursorPoint = pauseCtx->cursorPoint[PAUSE_ITEM];
                cursorX = pauseCtx->cursorX[PAUSE_ITEM];
                cursorY = pauseCtx->cursorY[PAUSE_ITEM];

                PRINTF("now=%d  ccc=%d\n", cursorPoint, cursorItem);

                do {
<<<<<<< HEAD
                    // input says move left
                    if (pauseCtx->stickAdjX < -30) {
                        // if not left-most
=======
                    if (pauseCtx->stickAdjX < -30) { // left
                        // if not on the left-most column
>>>>>>> 1d0e2438
                        if (pauseCtx->cursorX[PAUSE_ITEM] != 0) {
                            // move left
                            pauseCtx->cursorX[PAUSE_ITEM]--;
                            pauseCtx->cursorPoint[PAUSE_ITEM] -= 1;

                            // if there's an item there, stop there
                            if (gSaveContext.save.info.inventory.items[pauseCtx->cursorPoint[PAUSE_ITEM]] !=
                                ITEM_NONE) {
                                cursorMoveResult = 1;
                            }
                        } else {
                            // move the cursor to its initial horizontal position and try find an item on the next line

                            pauseCtx->cursorX[PAUSE_ITEM] = cursorX;

                            pauseCtx->cursorY[PAUSE_ITEM]++;
                            if (pauseCtx->cursorY[PAUSE_ITEM] >= ITEM_GRID_ROWS) {
                                pauseCtx->cursorY[PAUSE_ITEM] = 0;
                            }

                            pauseCtx->cursorPoint[PAUSE_ITEM] =
                                pauseCtx->cursorX[PAUSE_ITEM] + (pauseCtx->cursorY[PAUSE_ITEM] * ITEM_GRID_COLS);

                            if (pauseCtx->cursorPoint[PAUSE_ITEM] >= (ITEM_GRID_ROWS * ITEM_GRID_COLS)) {
                                pauseCtx->cursorPoint[PAUSE_ITEM] = pauseCtx->cursorX[PAUSE_ITEM];
                            }

                            // there is no item to the left of the initial position, on any line
                            if (cursorY == pauseCtx->cursorY[PAUSE_ITEM]) {
                                // there is no item to the left of the initial position, on any line

                                pauseCtx->cursorX[PAUSE_ITEM] = cursorX;
                                pauseCtx->cursorPoint[PAUSE_ITEM] = cursorPoint;

                                KaleidoScope_MoveCursorToSpecialPos(play, PAUSE_CURSOR_PAGE_LEFT);

                                cursorMoveResult = 2;
                            }
                        }
                    } else if (pauseCtx->stickAdjX > 30) {
                        if (pauseCtx->cursorX[PAUSE_ITEM] < (ITEM_GRID_COLS - 1)) {
                            pauseCtx->cursorX[PAUSE_ITEM]++;
                            pauseCtx->cursorPoint[PAUSE_ITEM] += 1;

                            if (gSaveContext.save.info.inventory.items[pauseCtx->cursorPoint[PAUSE_ITEM]] !=
                                ITEM_NONE) {
                                cursorMoveResult = 1;
                            }
                        } else {
                            pauseCtx->cursorX[PAUSE_ITEM] = cursorX;
                            pauseCtx->cursorY[PAUSE_ITEM]++;

                            if (pauseCtx->cursorY[PAUSE_ITEM] >= ITEM_GRID_ROWS) {
                                pauseCtx->cursorY[PAUSE_ITEM] = 0;
                            }

                            pauseCtx->cursorPoint[PAUSE_ITEM] =
                                pauseCtx->cursorX[PAUSE_ITEM] + (pauseCtx->cursorY[PAUSE_ITEM] * ITEM_GRID_COLS);

                            if (pauseCtx->cursorPoint[PAUSE_ITEM] >= (ITEM_GRID_ROWS * ITEM_GRID_COLS)) {
                                pauseCtx->cursorPoint[PAUSE_ITEM] = pauseCtx->cursorX[PAUSE_ITEM];
                            }

                            if (cursorY == pauseCtx->cursorY[PAUSE_ITEM]) {
                                pauseCtx->cursorX[PAUSE_ITEM] = cursorX;
                                pauseCtx->cursorPoint[PAUSE_ITEM] = cursorPoint;

                                KaleidoScope_MoveCursorToSpecialPos(play, PAUSE_CURSOR_PAGE_RIGHT);

                                cursorMoveResult = 2;
                            }
                        }
                    }
                } while (cursorMoveResult == 0);

                if (cursorMoveResult == 1) {
                    cursorItem = gSaveContext.save.info.inventory.items[pauseCtx->cursorPoint[PAUSE_ITEM]];
                }

                PRINTF("【Ｘ cursor=%d(%) (cur_xpt=%d)(ok_fg=%d)(ccc=%d)(key_angle=%d)】  ",
                       pauseCtx->cursorPoint[PAUSE_ITEM], pauseCtx->cursorX[PAUSE_ITEM], cursorMoveResult, cursorItem,
                       pauseCtx->cursorSpecialPos);
            }
        } else if (pauseCtx->cursorSpecialPos == PAUSE_CURSOR_PAGE_LEFT) {
            if (pauseCtx->stickAdjX > 30) {
                pauseCtx->nameDisplayTimer = 0;
                pauseCtx->cursorSpecialPos = 0;

                Audio_PlaySfxGeneral(NA_SE_SY_CURSOR, &gSfxDefaultPos, 4, &gSfxDefaultFreqAndVolScale,
                                     &gSfxDefaultFreqAndVolScale, &gSfxDefaultReverb);

                cursorPoint = cursorX = cursorY = 0;
                while (true) {
                    if (gSaveContext.save.info.inventory.items[cursorPoint] != ITEM_NONE) {
                        pauseCtx->cursorPoint[PAUSE_ITEM] = cursorPoint;
                        pauseCtx->cursorX[PAUSE_ITEM] = cursorX;
                        pauseCtx->cursorY[PAUSE_ITEM] = cursorY;
                        cursorMoveResult = 1;
                        break;
                    }

                    cursorY += 1;
                    cursorPoint += ITEM_GRID_COLS;
                    if (cursorY >= ITEM_GRID_ROWS) {
                        cursorY = 0;
                        cursorPoint = cursorX + 1;
                        cursorX = cursorPoint;
                        if (cursorX >= ITEM_GRID_COLS) {
                            KaleidoScope_MoveCursorToSpecialPos(play, PAUSE_CURSOR_PAGE_RIGHT);
                            break;
                        }
                    }
                }
            }
        } else { // cursorSpecialPos == PAUSE_CURSOR_PAGE_RIGHT
            if (pauseCtx->stickAdjX < -30) {
                pauseCtx->nameDisplayTimer = 0;
                pauseCtx->cursorSpecialPos = 0;

                Audio_PlaySfxGeneral(NA_SE_SY_CURSOR, &gSfxDefaultPos, 4, &gSfxDefaultFreqAndVolScale,
                                     &gSfxDefaultFreqAndVolScale, &gSfxDefaultReverb);

                cursorPoint = cursorX = ITEM_GRID_COLS - 1;
                cursorY = 0;
                while (true) {
                    if (gSaveContext.save.info.inventory.items[cursorPoint] != ITEM_NONE) {
                        pauseCtx->cursorPoint[PAUSE_ITEM] = cursorPoint;
                        pauseCtx->cursorX[PAUSE_ITEM] = cursorX;
                        pauseCtx->cursorY[PAUSE_ITEM] = cursorY;
                        cursorMoveResult = 1;
                        break;
                    }

                    cursorY += 1;
                    cursorPoint += ITEM_GRID_COLS;
                    if (cursorY >= ITEM_GRID_ROWS) {
                        cursorY = 0;
                        cursorPoint = cursorX - 1;
                        cursorX = cursorPoint;
                        if (cursorX < 0) {
                            KaleidoScope_MoveCursorToSpecialPos(play, PAUSE_CURSOR_PAGE_LEFT);
                            break;
                        }
                    }
                }
            }
        }

        if (pauseCtx->cursorSpecialPos == 0) {
            if (cursorItem != PAUSE_ITEM_NONE) {
                if (ABS(pauseCtx->stickAdjY) > 30) {
                    cursorMoveResult = 0;

                    cursorPoint = pauseCtx->cursorPoint[PAUSE_ITEM];
                    cursorY = pauseCtx->cursorY[PAUSE_ITEM];
                    do {
                        if (pauseCtx->stickAdjY > 30) {
                            if (pauseCtx->cursorY[PAUSE_ITEM] != 0) {
                                pauseCtx->cursorY[PAUSE_ITEM]--;
                                pauseCtx->cursorPoint[PAUSE_ITEM] -= ITEM_GRID_COLS;

                                if (gSaveContext.save.info.inventory.items[pauseCtx->cursorPoint[PAUSE_ITEM]] !=
                                    ITEM_NONE) {
                                    cursorMoveResult = 1;
                                }
                            } else {
                                pauseCtx->cursorY[PAUSE_ITEM] = cursorY;
                                pauseCtx->cursorPoint[PAUSE_ITEM] = cursorPoint;

                                cursorMoveResult = 2;
                            }
                        } else if (pauseCtx->stickAdjY < -30) {
                            if (pauseCtx->cursorY[PAUSE_ITEM] < (ITEM_GRID_ROWS - 1)) {
                                pauseCtx->cursorY[PAUSE_ITEM]++;
                                pauseCtx->cursorPoint[PAUSE_ITEM] += ITEM_GRID_COLS;

                                if (gSaveContext.save.info.inventory.items[pauseCtx->cursorPoint[PAUSE_ITEM]] !=
                                    ITEM_NONE) {
                                    cursorMoveResult = 1;
                                }
                            } else {
                                pauseCtx->cursorY[PAUSE_ITEM] = cursorY;
                                pauseCtx->cursorPoint[PAUSE_ITEM] = cursorPoint;

                                cursorMoveResult = 2;
                            }
                        }
                    } while (cursorMoveResult == 0);

                    cursorPoint = PAUSE_ITEM;
                    PRINTF("【Ｙ cursor=%d(%) (cur_ypt=%d)(ok_fg=%d)(ccc=%d)】  ", pauseCtx->cursorPoint[cursorPoint],
                           pauseCtx->cursorY[PAUSE_ITEM], cursorMoveResult, cursorItem);
                }
            }

            cursorSlot = pauseCtx->cursorPoint[PAUSE_ITEM];

            pauseCtx->cursorColorSet = 4;

            if (cursorMoveResult == 1) {
                cursorItem = gSaveContext.save.info.inventory.items[pauseCtx->cursorPoint[PAUSE_ITEM]];
            } else if (cursorMoveResult != 2) {
                cursorItem = gSaveContext.save.info.inventory.items[pauseCtx->cursorPoint[PAUSE_ITEM]];
            }

            pauseCtx->cursorItem[PAUSE_ITEM] = cursorItem;
            pauseCtx->cursorSlot[PAUSE_ITEM] = cursorSlot;

            if (!CHECK_AGE_REQ_SLOT(cursorSlot)) {
                pauseCtx->nameColorSet = 1;
            }

            if (cursorItem != PAUSE_ITEM_NONE) {
                index = cursorSlot * 4; // required to match?
                KaleidoScope_SetCursorPos(pauseCtx, index, pauseCtx->itemVtx);

                if ((pauseCtx->debugState == 0) && (pauseCtx->state == PAUSE_STATE_MAIN) &&
                    (pauseCtx->mainState == PAUSE_MAIN_STATE_IDLE)) {
                    if (CHECK_BTN_ANY(input->press.button, BTN_CLEFT | BTN_CDOWN | BTN_CRIGHT)) {
                        if (CHECK_AGE_REQ_SLOT(cursorSlot) && (cursorItem != ITEM_SOLD_OUT)) {
                            if (CHECK_BTN_ALL(input->press.button, BTN_CLEFT)) {
                                pauseCtx->equipTargetCBtn = 0;
                            } else if (CHECK_BTN_ALL(input->press.button, BTN_CDOWN)) {
                                pauseCtx->equipTargetCBtn = 1;
                            } else if (CHECK_BTN_ALL(input->press.button, BTN_CRIGHT)) {
                                pauseCtx->equipTargetCBtn = 2;
                            }

                            pauseCtx->equipTargetItem = cursorItem;
                            pauseCtx->equipTargetSlot = cursorSlot;
                            pauseCtx->mainState = PAUSE_MAIN_STATE_3;
                            pauseCtx->equipAnimX = pauseCtx->itemVtx[index].v.ob[0] * 10;
                            pauseCtx->equipAnimY = pauseCtx->itemVtx[index].v.ob[1] * 10;
                            pauseCtx->equipAnimAlpha = 255;
                            sEquipAnimTimer = 0;
                            sEquipState = ITEM_EQUIP_STATE_3;
                            sEquipMoveTimer = 10;

                            if ((pauseCtx->equipTargetItem == ITEM_ARROW_FIRE) ||
                                (pauseCtx->equipTargetItem == ITEM_ARROW_ICE) ||
                                (pauseCtx->equipTargetItem == ITEM_ARROW_LIGHT)) {

                                index = 0;
                                if (pauseCtx->equipTargetItem == ITEM_ARROW_ICE) {
                                    index = 1;
                                }
                                if (pauseCtx->equipTargetItem == ITEM_ARROW_LIGHT) {
                                    index = 2;
                                }
                                Audio_PlaySfxGeneral(NA_SE_SY_SET_FIRE_ARROW + index, &gSfxDefaultPos, 4,
                                                     &gSfxDefaultFreqAndVolScale, &gSfxDefaultFreqAndVolScale,
                                                     &gSfxDefaultReverb);
                                pauseCtx->equipTargetItem = 0xBF + index;
                                sEquipState = ITEM_EQUIP_STATE_0;
                                pauseCtx->equipAnimAlpha = 0;
                                sEquipMoveTimer = 6;
                            } else {
                                Audio_PlaySfxGeneral(NA_SE_SY_DECIDE, &gSfxDefaultPos, 4, &gSfxDefaultFreqAndVolScale,
                                                     &gSfxDefaultFreqAndVolScale, &gSfxDefaultReverb);
                            }
                        } else {
                            Audio_PlaySfxGeneral(NA_SE_SY_ERROR, &gSfxDefaultPos, 4, &gSfxDefaultFreqAndVolScale,
                                                 &gSfxDefaultFreqAndVolScale, &gSfxDefaultReverb);
                        }
                    }
                }
            } else {
                // PAUSE_QUAD_CURSOR_TL

                pauseCtx->cursorVtx[0].v.ob[0] = pauseCtx->cursorVtx[2].v.ob[0] = pauseCtx->cursorVtx[1].v.ob[0] =
                    pauseCtx->cursorVtx[3].v.ob[0] = 0;

                pauseCtx->cursorVtx[0].v.ob[1] = pauseCtx->cursorVtx[1].v.ob[1] = pauseCtx->cursorVtx[2].v.ob[1] =
                    pauseCtx->cursorVtx[3].v.ob[1] = -200;
            }
        } else {
            pauseCtx->cursorItem[PAUSE_ITEM] = PAUSE_ITEM_NONE;
        }

        if (oldCursorPoint != pauseCtx->cursorPoint[PAUSE_ITEM]) {
            Audio_PlaySfxGeneral(NA_SE_SY_CURSOR, &gSfxDefaultPos, 4, &gSfxDefaultFreqAndVolScale,
                                 &gSfxDefaultFreqAndVolScale, &gSfxDefaultReverb);
        }
    } else if ((pauseCtx->mainState == PAUSE_MAIN_STATE_3) && (pauseCtx->pageIndex == PAUSE_ITEM)) {
        //! @bug cursorSlot is used uninitialized
        // This leads to reading from the itemVtx array at some index, typically OOB, and setting the cursor to an
        // unexpected position. However the cursor is not drawn in this state so it ends up not being an issue.
        KaleidoScope_SetCursorPos(pauseCtx, cursorSlot * 4, pauseCtx->itemVtx);
        pauseCtx->cursorColorSet = 4;
    }

    gDPSetCombineLERP(OVERLAY_DISP++, PRIMITIVE, ENVIRONMENT, TEXEL0, ENVIRONMENT, TEXEL0, 0, PRIMITIVE, 0, PRIMITIVE,
                      ENVIRONMENT, TEXEL0, ENVIRONMENT, TEXEL0, 0, PRIMITIVE, 0);
    gDPSetPrimColor(POLY_OPA_DISP++, 0, 0, 255, 255, 255, pauseCtx->alpha);
    gDPSetEnvColor(POLY_OPA_DISP++, 0, 0, 0, 0);

    for (i = 0, j = ITEM_QUAD_GRID_SELECTED_C_LEFT * 4; i < 3; i++, j += 4) {
        if (gSaveContext.save.info.equips.buttonItems[i + 1] != ITEM_NONE) {
            gSPVertex(POLY_OPA_DISP++, &pauseCtx->itemVtx[j], 4, 0);
            POLY_OPA_DISP = KaleidoScope_QuadTextureIA8(POLY_OPA_DISP, gEquippedItemOutlineTex, 32, 32, 0);
        }
    }

    gDPPipeSync(POLY_OPA_DISP++);
    gDPSetCombineMode(POLY_OPA_DISP++, G_CC_MODULATEIA_PRIM, G_CC_MODULATEIA_PRIM);

    for (i = j = 0; i < (ITEM_GRID_ROWS * ITEM_GRID_COLS); i++, j += 4) {
        gDPSetPrimColor(POLY_OPA_DISP++, 0, 0, 255, 255, 255, pauseCtx->alpha);

        if (gSaveContext.save.info.inventory.items[i] != ITEM_NONE) {
            if ((pauseCtx->mainState == PAUSE_MAIN_STATE_IDLE) && (pauseCtx->pageIndex == PAUSE_ITEM) &&
                (pauseCtx->cursorSpecialPos == 0)) {
                if (CHECK_AGE_REQ_SLOT(i)) {
                    if ((sEquipState == ITEM_EQUIP_STATE_2) && (i == SLOT_BOW)) {
                        gDPSetPrimColor(POLY_OPA_DISP++, 0, 0, magicArrowEffectsR[pauseCtx->equipTargetItem - 0xBF],
                                        magicArrowEffectsG[pauseCtx->equipTargetItem - 0xBF],
                                        magicArrowEffectsB[pauseCtx->equipTargetItem - 0xBF], pauseCtx->alpha);

                        pauseCtx->itemVtx[j + 0].v.ob[0] = pauseCtx->itemVtx[j + 2].v.ob[0] =
                            pauseCtx->itemVtx[j + 0].v.ob[0] - ITEM_GRID_QUAD_ENLARGE_OFFSET;

                        pauseCtx->itemVtx[j + 1].v.ob[0] = pauseCtx->itemVtx[j + 3].v.ob[0] =
                            pauseCtx->itemVtx[j + 0].v.ob[0] +
                            (ITEM_GRID_QUAD_WIDTH + (ITEM_GRID_QUAD_ENLARGE_OFFSET * 2));

                        pauseCtx->itemVtx[j + 0].v.ob[1] = pauseCtx->itemVtx[j + 1].v.ob[1] =
                            pauseCtx->itemVtx[j + 0].v.ob[1] + ITEM_GRID_QUAD_ENLARGE_OFFSET;

                        pauseCtx->itemVtx[j + 2].v.ob[1] = pauseCtx->itemVtx[j + 3].v.ob[1] =
                            pauseCtx->itemVtx[j + 0].v.ob[1] -
                            (ITEM_GRID_QUAD_HEIGHT + (ITEM_GRID_QUAD_ENLARGE_OFFSET * 2));
                    } else if (i == cursorSlot) {
                        // enlarge item under the cursor

                        pauseCtx->itemVtx[j + 0].v.ob[0] = pauseCtx->itemVtx[j + 2].v.ob[0] =
                            pauseCtx->itemVtx[j + 0].v.ob[0] - ITEM_GRID_QUAD_ENLARGE_OFFSET;

                        pauseCtx->itemVtx[j + 1].v.ob[0] = pauseCtx->itemVtx[j + 3].v.ob[0] =
                            pauseCtx->itemVtx[j + 0].v.ob[0] +
                            (ITEM_GRID_QUAD_WIDTH + (ITEM_GRID_QUAD_ENLARGE_OFFSET * 2));

                        pauseCtx->itemVtx[j + 0].v.ob[1] = pauseCtx->itemVtx[j + 1].v.ob[1] =
                            pauseCtx->itemVtx[j + 0].v.ob[1] + ITEM_GRID_QUAD_ENLARGE_OFFSET;

                        pauseCtx->itemVtx[j + 2].v.ob[1] = pauseCtx->itemVtx[j + 3].v.ob[1] =
                            pauseCtx->itemVtx[j + 0].v.ob[1] -
                            (ITEM_GRID_QUAD_HEIGHT + (ITEM_GRID_QUAD_ENLARGE_OFFSET * 2));
                    }
                }
            }

            gSPVertex(POLY_OPA_DISP++, &pauseCtx->itemVtx[j + 0], 4, 0);
            KaleidoScope_DrawQuadTextureRGBA32(play->state.gfxCtx,
                                               gItemIcons[gSaveContext.save.info.inventory.items[i]], ITEM_ICON_WIDTH,
                                               ITEM_ICON_HEIGHT, 0);
        }
    }

    if (pauseCtx->cursorSpecialPos == 0) {
        KaleidoScope_DrawCursor(play, PAUSE_ITEM);
    }

    gDPPipeSync(POLY_OPA_DISP++);
    gDPSetCombineLERP(POLY_OPA_DISP++, PRIMITIVE, ENVIRONMENT, TEXEL0, ENVIRONMENT, TEXEL0, 0, PRIMITIVE, 0, PRIMITIVE,
                      ENVIRONMENT, TEXEL0, ENVIRONMENT, TEXEL0, 0, PRIMITIVE, 0);

    for (i = 0; i < 15; i++) {
        if ((gAmmoItems[i] != ITEM_NONE) && (gSaveContext.save.info.inventory.items[i] != ITEM_NONE)) {
            KaleidoScope_DrawAmmoCount(pauseCtx, play->state.gfxCtx, gSaveContext.save.info.inventory.items[i]);
        }
    }

    CLOSE_DISPS(play->state.gfxCtx, "../z_kaleido_item.c", 516);
}

// C-left, C-down, C-right
static s16 sCButtonPosX[] = { 660, 900, 1140 };
static s16 sCButtonPosY[] = { 1100, 920, 1100 };

void KaleidoScope_UpdateItemEquip(PlayState* play) {
    static s16 sItemEquipState2Timer_8082A488 = 0;
    PauseContext* pauseCtx = &play->pauseCtx;
    Vtx* bowItemVtx;
    u16 offsetX;
    u16 offsetY;

    if (sEquipState == ITEM_EQUIP_STATE_0) {
        pauseCtx->equipAnimAlpha += 255 / 18;
        if (pauseCtx->equipAnimAlpha > 255) {
            pauseCtx->equipAnimAlpha = 254;
            sEquipState++; // ITEM_EQUIP_STATE_1
        }
        sEquipAnimTimer = 5;
        return;
    }

    if (sEquipState == ITEM_EQUIP_STATE_2) {
        sItemEquipState2Timer_8082A488--;

        if (sItemEquipState2Timer_8082A488 == 0) {
            pauseCtx->equipTargetItem -= 0xBF - ITEM_BOW_FIRE;
            pauseCtx->equipTargetSlot = SLOT_BOW;
            sEquipMoveTimer = 6;
            WREG(90) = 320;
            WREG(87) = WREG(91);
            sEquipState++; // ITEM_EQUIP_STATE_3
            Audio_PlaySfxGeneral(NA_SE_SY_SYNTH_MAGIC_ARROW, &gSfxDefaultPos, 4, &gSfxDefaultFreqAndVolScale,
                                 &gSfxDefaultFreqAndVolScale, &gSfxDefaultReverb);
        }
        return;
    }

    if (sEquipState == ITEM_EQUIP_STATE_1) {
        bowItemVtx = &pauseCtx->itemVtx[SLOT_BOW * 4];
        offsetX = ABS(pauseCtx->equipAnimX - bowItemVtx->v.ob[0] * 10) / sEquipMoveTimer;
        offsetY = ABS(pauseCtx->equipAnimY - bowItemVtx->v.ob[1] * 10) / sEquipMoveTimer;
    } else {
        offsetX = ABS(pauseCtx->equipAnimX - sCButtonPosX[pauseCtx->equipTargetCBtn]) / sEquipMoveTimer;
        offsetY = ABS(pauseCtx->equipAnimY - sCButtonPosY[pauseCtx->equipTargetCBtn]) / sEquipMoveTimer;
    }

    if ((pauseCtx->equipTargetItem >= 0xBF) && (pauseCtx->equipAnimAlpha < 254)) {
        pauseCtx->equipAnimAlpha += 14;
        if (pauseCtx->equipAnimAlpha > 255) {
            pauseCtx->equipAnimAlpha = 254;
        }
        sEquipAnimTimer = 5;
        return;
    }

    if (sEquipAnimTimer == 0) {
        WREG(90) -= WREG(87) / sEquipMoveTimer;
        WREG(87) -= WREG(87) / sEquipMoveTimer;

        if (sEquipState == ITEM_EQUIP_STATE_1) {
            if (pauseCtx->equipAnimX >= (pauseCtx->itemVtx[SLOT_BOW * 4].v.ob[0] * 10)) {
                pauseCtx->equipAnimX -= offsetX;
            } else {
                pauseCtx->equipAnimX += offsetX;
            }

            if (pauseCtx->equipAnimY >= (pauseCtx->itemVtx[SLOT_BOW * 4].v.ob[1] * 10)) {
                pauseCtx->equipAnimY -= offsetY;
            } else {
                pauseCtx->equipAnimY += offsetY;
            }
        } else {
            if (pauseCtx->equipAnimX >= sCButtonPosX[pauseCtx->equipTargetCBtn]) {
                pauseCtx->equipAnimX -= offsetX;
            } else {
                pauseCtx->equipAnimX += offsetX;
            }

            if (pauseCtx->equipAnimY >= sCButtonPosY[pauseCtx->equipTargetCBtn]) {
                pauseCtx->equipAnimY -= offsetY;
            } else {
                pauseCtx->equipAnimY += offsetY;
            }
        }

        sEquipMoveTimer--;

        if (sEquipMoveTimer == 0) {
            if (sEquipState == ITEM_EQUIP_STATE_1) {
                sEquipState++; // ITEM_EQUIP_STATE_2
                sItemEquipState2Timer_8082A488 = 4;
                return;
            }

            PRINTF("\n＝＝＝＝＝＝＝＝＝＝＝＝＝＝＝＝＝＝＝＝＝＝＝＝＝＝＝＝＝＝＝＝\n");

            if (pauseCtx->equipTargetCBtn == 0) {

                if (pauseCtx->equipTargetSlot == gSaveContext.save.info.equips.cButtonSlots[1]) {
                    if (gSaveContext.save.info.equips.buttonItems[1] != ITEM_NONE) {
                        if ((pauseCtx->equipTargetItem >= 0xBF) && (pauseCtx->equipTargetItem <= 0xC1) &&
                            ((gSaveContext.save.info.equips.buttonItems[1] == ITEM_BOW) ||
                             ((gSaveContext.save.info.equips.buttonItems[1] >= ITEM_BOW_FIRE) &&
                              (gSaveContext.save.info.equips.buttonItems[1] <= ITEM_BOW_LIGHT)))) {
                            pauseCtx->equipTargetItem -= 0xBF - ITEM_BOW_FIRE;
                            pauseCtx->equipTargetSlot = SLOT_BOW;
                        } else {
                            gSaveContext.save.info.equips.buttonItems[2] = gSaveContext.save.info.equips.buttonItems[1];
                            gSaveContext.save.info.equips.cButtonSlots[1] =
                                gSaveContext.save.info.equips.cButtonSlots[0];
                            Interface_LoadItemIcon2(play, 2);
                        }
                    } else {
                        gSaveContext.save.info.equips.buttonItems[2] = ITEM_NONE;
                        gSaveContext.save.info.equips.cButtonSlots[1] = SLOT_NONE;
                    }
                } else if (pauseCtx->equipTargetSlot == gSaveContext.save.info.equips.cButtonSlots[2]) {
                    if (gSaveContext.save.info.equips.buttonItems[1] != ITEM_NONE) {
                        if ((pauseCtx->equipTargetItem >= 0xBF) && (pauseCtx->equipTargetItem <= 0xC1) &&
                            ((gSaveContext.save.info.equips.buttonItems[1] == ITEM_BOW) ||
                             ((gSaveContext.save.info.equips.buttonItems[1] >= ITEM_BOW_FIRE) &&
                              (gSaveContext.save.info.equips.buttonItems[1] <= ITEM_BOW_LIGHT)))) {
                            pauseCtx->equipTargetItem -= 0xBF - ITEM_BOW_FIRE;
                            pauseCtx->equipTargetSlot = SLOT_BOW;
                        } else {
                            gSaveContext.save.info.equips.buttonItems[3] = gSaveContext.save.info.equips.buttonItems[1];
                            gSaveContext.save.info.equips.cButtonSlots[2] =
                                gSaveContext.save.info.equips.cButtonSlots[0];
                            Interface_LoadItemIcon2(play, 3);
                        }
                    } else {
                        gSaveContext.save.info.equips.buttonItems[3] = ITEM_NONE;
                        gSaveContext.save.info.equips.cButtonSlots[2] = SLOT_NONE;
                    }
                }

                if ((pauseCtx->equipTargetItem >= 0xBF) && (pauseCtx->equipTargetItem <= 0xC1)) {
                    if ((gSaveContext.save.info.equips.buttonItems[1] == ITEM_BOW) ||
                        ((gSaveContext.save.info.equips.buttonItems[1] >= ITEM_BOW_FIRE) &&
                         (gSaveContext.save.info.equips.buttonItems[1] <= ITEM_BOW_LIGHT))) {
                        pauseCtx->equipTargetItem -= 0xBF - ITEM_BOW_FIRE;
                        pauseCtx->equipTargetSlot = SLOT_BOW;
                    }
                } else if (pauseCtx->equipTargetItem == ITEM_BOW) {
                    if ((gSaveContext.save.info.equips.buttonItems[2] >= ITEM_BOW_FIRE) &&
                        (gSaveContext.save.info.equips.buttonItems[2] <= ITEM_BOW_LIGHT)) {
                        gSaveContext.save.info.equips.buttonItems[2] = gSaveContext.save.info.equips.buttonItems[1];
                        gSaveContext.save.info.equips.cButtonSlots[1] = gSaveContext.save.info.equips.cButtonSlots[0];
                        Interface_LoadItemIcon2(play, 2);
                    } else if ((gSaveContext.save.info.equips.buttonItems[3] >= ITEM_BOW_FIRE) &&
                               (gSaveContext.save.info.equips.buttonItems[3] <= ITEM_BOW_LIGHT)) {
                        gSaveContext.save.info.equips.buttonItems[3] = gSaveContext.save.info.equips.buttonItems[1];
                        gSaveContext.save.info.equips.cButtonSlots[2] = gSaveContext.save.info.equips.cButtonSlots[0];
                        Interface_LoadItemIcon2(play, 3);
                    }
                }

                gSaveContext.save.info.equips.buttonItems[1] = pauseCtx->equipTargetItem;
                gSaveContext.save.info.equips.cButtonSlots[0] = pauseCtx->equipTargetSlot;
                Interface_LoadItemIcon1(play, 1);

                PRINTF("Ｃ左sl_item_no=%d (1)=%d (2)=%d (3)=%d\n", pauseCtx->equipTargetItem,
                       gSaveContext.save.info.equips.buttonItems[1], gSaveContext.save.info.equips.buttonItems[2],
                       gSaveContext.save.info.equips.buttonItems[3]);
                PRINTF("Ｃ左sl_number=%d (1)=%d (2)=%d (3)=%d\n", pauseCtx->equipTargetSlot,
                       gSaveContext.save.info.equips.cButtonSlots[0], gSaveContext.save.info.equips.cButtonSlots[1],
                       gSaveContext.save.info.equips.cButtonSlots[2]);
            } else if (pauseCtx->equipTargetCBtn == 1) {
                PRINTF("Ｃ下sl_item_no=%d (1)=%d (2)=%d (3)=%d\n", pauseCtx->equipTargetItem,
                       gSaveContext.save.info.equips.buttonItems[1], gSaveContext.save.info.equips.buttonItems[2],
                       gSaveContext.save.info.equips.buttonItems[3]);
                PRINTF("Ｃ下sl_number=%d (1)=%d (2)=%d (3)=%d\n", pauseCtx->equipTargetSlot,
                       gSaveContext.save.info.equips.cButtonSlots[0], gSaveContext.save.info.equips.cButtonSlots[1],
                       gSaveContext.save.info.equips.cButtonSlots[2]);

                if (pauseCtx->equipTargetSlot == gSaveContext.save.info.equips.cButtonSlots[0]) {
                    if (gSaveContext.save.info.equips.buttonItems[2] != ITEM_NONE) {
                        if ((pauseCtx->equipTargetItem >= 0xBF) && (pauseCtx->equipTargetItem <= 0xC1) &&
                            ((gSaveContext.save.info.equips.buttonItems[2] == ITEM_BOW) ||
                             ((gSaveContext.save.info.equips.buttonItems[2] >= ITEM_BOW_FIRE) &&
                              (gSaveContext.save.info.equips.buttonItems[2] <= ITEM_BOW_LIGHT)))) {
                            pauseCtx->equipTargetItem -= 0xBF - ITEM_BOW_FIRE;
                            pauseCtx->equipTargetSlot = SLOT_BOW;
                        } else {
                            gSaveContext.save.info.equips.buttonItems[1] = gSaveContext.save.info.equips.buttonItems[2];
                            gSaveContext.save.info.equips.cButtonSlots[0] =
                                gSaveContext.save.info.equips.cButtonSlots[1];
                            Interface_LoadItemIcon2(play, 1);
                        }
                    } else {
                        gSaveContext.save.info.equips.buttonItems[1] = ITEM_NONE;
                        gSaveContext.save.info.equips.cButtonSlots[0] = SLOT_NONE;
                    }
                } else if (pauseCtx->equipTargetSlot == gSaveContext.save.info.equips.cButtonSlots[2]) {
                    if (gSaveContext.save.info.equips.buttonItems[2] != ITEM_NONE) {
                        if ((pauseCtx->equipTargetItem >= 0xBF) && (pauseCtx->equipTargetItem <= 0xC1) &&
                            ((gSaveContext.save.info.equips.buttonItems[2] == ITEM_BOW) ||
                             ((gSaveContext.save.info.equips.buttonItems[2] >= ITEM_BOW_FIRE) &&
                              (gSaveContext.save.info.equips.buttonItems[2] <= ITEM_BOW_LIGHT)))) {
                            pauseCtx->equipTargetItem -= 0xBF - ITEM_BOW_FIRE;
                            pauseCtx->equipTargetSlot = SLOT_BOW;
                        } else {
                            gSaveContext.save.info.equips.buttonItems[3] = gSaveContext.save.info.equips.buttonItems[2];
                            gSaveContext.save.info.equips.cButtonSlots[2] =
                                gSaveContext.save.info.equips.cButtonSlots[1];
                            Interface_LoadItemIcon2(play, 3);
                        }
                    } else {
                        gSaveContext.save.info.equips.buttonItems[3] = ITEM_NONE;
                        gSaveContext.save.info.equips.cButtonSlots[2] = SLOT_NONE;
                    }
                }

                if ((pauseCtx->equipTargetItem >= 0xBF) && (pauseCtx->equipTargetItem <= 0xC1)) {
                    if ((gSaveContext.save.info.equips.buttonItems[2] == ITEM_BOW) ||
                        ((gSaveContext.save.info.equips.buttonItems[2] >= ITEM_BOW_FIRE) &&
                         (gSaveContext.save.info.equips.buttonItems[2] <= ITEM_BOW_LIGHT))) {
                        pauseCtx->equipTargetItem -= 0xBF - ITEM_BOW_FIRE;
                        pauseCtx->equipTargetSlot = SLOT_BOW;
                    }
                } else if (pauseCtx->equipTargetItem == ITEM_BOW) {
                    if ((gSaveContext.save.info.equips.buttonItems[1] >= ITEM_BOW_FIRE) &&
                        (gSaveContext.save.info.equips.buttonItems[1] <= ITEM_BOW_LIGHT)) {
                        gSaveContext.save.info.equips.buttonItems[1] = gSaveContext.save.info.equips.buttonItems[2];
                        Interface_LoadItemIcon2(play, 1);
                    } else if ((gSaveContext.save.info.equips.buttonItems[3] >= ITEM_BOW_FIRE) &&
                               (gSaveContext.save.info.equips.buttonItems[3] <= ITEM_BOW_LIGHT)) {
                        gSaveContext.save.info.equips.buttonItems[3] = gSaveContext.save.info.equips.buttonItems[2];
                        Interface_LoadItemIcon2(play, 3);
                    }
                }

                gSaveContext.save.info.equips.buttonItems[2] = pauseCtx->equipTargetItem;
                gSaveContext.save.info.equips.cButtonSlots[1] = pauseCtx->equipTargetSlot;
                Interface_LoadItemIcon1(play, 2);

                PRINTF("Ｃ下sl_item_no=%d (1)=%d (2)=%d (3)=%d\n", pauseCtx->equipTargetItem,
                       gSaveContext.save.info.equips.buttonItems[1], gSaveContext.save.info.equips.buttonItems[2],
                       gSaveContext.save.info.equips.buttonItems[3]);
                PRINTF("Ｃ下sl_number=%d (1)=%d (2)=%d (3)=%d\n", pauseCtx->equipTargetSlot,
                       gSaveContext.save.info.equips.cButtonSlots[0], gSaveContext.save.info.equips.cButtonSlots[1],
                       gSaveContext.save.info.equips.cButtonSlots[2]);
            } else {
                PRINTF("Ｃ右sl_item_no=%d (1)=%d (2)=%d (3)=%d\n", pauseCtx->equipTargetItem,
                       gSaveContext.save.info.equips.buttonItems[1], gSaveContext.save.info.equips.buttonItems[2],
                       gSaveContext.save.info.equips.buttonItems[3]);
                PRINTF("Ｃ右sl_number=%d (1)=%d (2)=%d (3)=%d\n", pauseCtx->equipTargetSlot,
                       gSaveContext.save.info.equips.cButtonSlots[0], gSaveContext.save.info.equips.cButtonSlots[1],
                       gSaveContext.save.info.equips.cButtonSlots[2]);

                if (pauseCtx->equipTargetSlot == gSaveContext.save.info.equips.cButtonSlots[0]) {
                    if (gSaveContext.save.info.equips.buttonItems[3] != ITEM_NONE) {
                        if ((pauseCtx->equipTargetItem >= 0xBF) && (pauseCtx->equipTargetItem <= 0xC1) &&
                            ((gSaveContext.save.info.equips.buttonItems[3] == ITEM_BOW) ||
                             ((gSaveContext.save.info.equips.buttonItems[3] >= ITEM_BOW_FIRE) &&
                              (gSaveContext.save.info.equips.buttonItems[3] <= ITEM_BOW_LIGHT)))) {
                            pauseCtx->equipTargetItem -= 0xBF - ITEM_BOW_FIRE;
                            pauseCtx->equipTargetSlot = SLOT_BOW;
                        } else {
                            gSaveContext.save.info.equips.buttonItems[1] = gSaveContext.save.info.equips.buttonItems[3];
                            gSaveContext.save.info.equips.cButtonSlots[0] =
                                gSaveContext.save.info.equips.cButtonSlots[2];
                            Interface_LoadItemIcon2(play, 1);
                        }
                    } else {
                        gSaveContext.save.info.equips.buttonItems[1] = ITEM_NONE;
                        gSaveContext.save.info.equips.cButtonSlots[0] = SLOT_NONE;
                    }
                } else if (pauseCtx->equipTargetSlot == gSaveContext.save.info.equips.cButtonSlots[1]) {
                    if (gSaveContext.save.info.equips.buttonItems[3] != ITEM_NONE) {
                        if ((pauseCtx->equipTargetItem >= 0xBF) && (pauseCtx->equipTargetItem <= 0xC1) &&
                            ((gSaveContext.save.info.equips.buttonItems[3] == ITEM_BOW) ||
                             ((gSaveContext.save.info.equips.buttonItems[3] >= ITEM_BOW_FIRE) &&
                              (gSaveContext.save.info.equips.buttonItems[3] <= ITEM_BOW_LIGHT)))) {
                            pauseCtx->equipTargetItem -= 0xBF - ITEM_BOW_FIRE;
                            pauseCtx->equipTargetSlot = SLOT_BOW;
                        } else {
                            gSaveContext.save.info.equips.buttonItems[2] = gSaveContext.save.info.equips.buttonItems[3];
                            gSaveContext.save.info.equips.cButtonSlots[1] =
                                gSaveContext.save.info.equips.cButtonSlots[2];
                            Interface_LoadItemIcon2(play, 2);
                        }
                    } else {
                        gSaveContext.save.info.equips.buttonItems[2] = ITEM_NONE;
                        gSaveContext.save.info.equips.cButtonSlots[1] = SLOT_NONE;
                    }
                }

                if ((pauseCtx->equipTargetItem >= 0xBF) && (pauseCtx->equipTargetItem <= 0xC1)) {
                    if ((gSaveContext.save.info.equips.buttonItems[3] == ITEM_BOW) ||
                        ((gSaveContext.save.info.equips.buttonItems[3] >= ITEM_BOW_FIRE) &&
                         (gSaveContext.save.info.equips.buttonItems[3] <= ITEM_BOW_LIGHT))) {
                        pauseCtx->equipTargetItem -= 0xBF - ITEM_BOW_FIRE;
                        pauseCtx->equipTargetSlot = SLOT_BOW;
                    }
                } else if (pauseCtx->equipTargetItem == ITEM_BOW) {
                    if ((gSaveContext.save.info.equips.buttonItems[1] >= ITEM_BOW_FIRE) &&
                        (gSaveContext.save.info.equips.buttonItems[1] <= ITEM_BOW_LIGHT)) {
                        gSaveContext.save.info.equips.buttonItems[1] = gSaveContext.save.info.equips.buttonItems[3];
                        Interface_LoadItemIcon2(play, 1);
                    } else if ((gSaveContext.save.info.equips.buttonItems[2] >= ITEM_BOW_FIRE) &&
                               (gSaveContext.save.info.equips.buttonItems[2] <= ITEM_BOW_LIGHT)) {
                        gSaveContext.save.info.equips.buttonItems[2] = gSaveContext.save.info.equips.buttonItems[3];
                        Interface_LoadItemIcon2(play, 2);
                    }
                }

                gSaveContext.save.info.equips.buttonItems[3] = pauseCtx->equipTargetItem;
                gSaveContext.save.info.equips.cButtonSlots[2] = pauseCtx->equipTargetSlot;
                Interface_LoadItemIcon1(play, 3);

                PRINTF("Ｃ右sl_item_no=%d (1)=%d (2)=%d (3)=%d\n", pauseCtx->equipTargetItem,
                       gSaveContext.save.info.equips.buttonItems[1], gSaveContext.save.info.equips.buttonItems[2],
                       gSaveContext.save.info.equips.buttonItems[3]);
                PRINTF("Ｃ右sl_number=%d (1)=%d (2)=%d (3)=%d\n", pauseCtx->equipTargetSlot,
                       gSaveContext.save.info.equips.cButtonSlots[0], gSaveContext.save.info.equips.cButtonSlots[1],
                       gSaveContext.save.info.equips.cButtonSlots[2]);
            }

            pauseCtx->mainState = PAUSE_MAIN_STATE_IDLE;
            sEquipMoveTimer = 10;
            WREG(90) = 320;
            WREG(87) = WREG(91);
        }
    } else {
        sEquipAnimTimer--;
        if (sEquipAnimTimer == 0) {
            pauseCtx->equipAnimAlpha = 255;
        }
    }
}<|MERGE_RESOLUTION|>--- conflicted
+++ resolved
@@ -170,14 +170,8 @@
                 PRINTF("now=%d  ccc=%d\n", cursorPoint, cursorItem);
 
                 do {
-<<<<<<< HEAD
-                    // input says move left
-                    if (pauseCtx->stickAdjX < -30) {
-                        // if not left-most
-=======
                     if (pauseCtx->stickAdjX < -30) { // left
                         // if not on the left-most column
->>>>>>> 1d0e2438
                         if (pauseCtx->cursorX[PAUSE_ITEM] != 0) {
                             // move left
                             pauseCtx->cursorX[PAUSE_ITEM]--;
