--- conflicted
+++ resolved
@@ -61,11 +61,7 @@
 
     gDPPipeSync(POLY_OPA_DISP++);
 
-<<<<<<< HEAD
     if (!CHECK_AGE_REQ_SLOT(SLOT(item))) {
-=======
-    if (!((gSlotAgeReqs[SLOT(item)] == 9) || gSlotAgeReqs[SLOT(item)] == ((void)0, gSaveContext.save.linkAge))) {
->>>>>>> 6e7a6d41
         gDPSetPrimColor(POLY_OPA_DISP++, 0, 0, 100, 100, 100, pauseCtx->alpha);
     } else {
         gDPSetPrimColor(POLY_OPA_DISP++, 0, 0, 255, 255, 255, pauseCtx->alpha);
@@ -186,13 +182,9 @@
                             pauseCtx->cursorX[PAUSE_ITEM]--;
                             pauseCtx->cursorPoint[PAUSE_ITEM] -= 1;
 
-<<<<<<< HEAD
                             // if there's an item there, stop there
-                            if (gSaveContext.inventory.items[pauseCtx->cursorPoint[PAUSE_ITEM]] != ITEM_NONE) {
-=======
                             if (gSaveContext.save.info.inventory.items[pauseCtx->cursorPoint[PAUSE_ITEM]] !=
                                 ITEM_NONE) {
->>>>>>> 6e7a6d41
                                 moveCursorResult = 1;
                             }
                         } else {
@@ -400,12 +392,7 @@
             pauseCtx->cursorItem[PAUSE_ITEM] = cursorItem;
             pauseCtx->cursorSlot[PAUSE_ITEM] = cursorSlot;
 
-<<<<<<< HEAD
             if (!CHECK_AGE_REQ_SLOT(cursorSlot)) {
-=======
-            if (!((gSlotAgeReqs[cursorSlot] == 9) ||
-                  (gSlotAgeReqs[cursorSlot] == ((void)0, gSaveContext.save.linkAge)))) {
->>>>>>> 6e7a6d41
                 pauseCtx->nameColorSet = 1;
             }
 
@@ -416,13 +403,7 @@
                 if ((pauseCtx->debugState == 0) && (pauseCtx->state == PAUSE_STATE_MAIN) &&
                     (pauseCtx->mainState == PAUSE_MAIN_STATE_IDLE)) {
                     if (CHECK_BTN_ANY(input->press.button, BTN_CLEFT | BTN_CDOWN | BTN_CRIGHT)) {
-<<<<<<< HEAD
                         if (CHECK_AGE_REQ_SLOT(cursorSlot) && (cursorItem != ITEM_SOLD_OUT)) {
-=======
-                        if (((gSlotAgeReqs[cursorSlot] == 9) ||
-                             (gSlotAgeReqs[cursorSlot] == ((void)0, gSaveContext.save.linkAge))) &&
-                            (cursorItem != ITEM_SOLD_OUT)) {
->>>>>>> 6e7a6d41
                             if (CHECK_BTN_ALL(input->press.button, BTN_CLEFT)) {
                                 pauseCtx->equipTargetCBtn = 0;
                             } else if (CHECK_BTN_ALL(input->press.button, BTN_CDOWN)) {
@@ -496,13 +477,8 @@
     gDPSetPrimColor(POLY_OPA_DISP++, 0, 0, 255, 255, 255, pauseCtx->alpha);
     gDPSetEnvColor(POLY_OPA_DISP++, 0, 0, 0, 0);
 
-<<<<<<< HEAD
     for (i = 0, j = QUAD_ITEM_GRID_SELECTED_C_LEFT * 4; i < 3; i++, j += 4) {
-        if (gSaveContext.equips.buttonItems[i + 1] != ITEM_NONE) {
-=======
-    for (i = 0, j = 24 * 4; i < 3; i++, j += 4) {
         if (gSaveContext.save.info.equips.buttonItems[i + 1] != ITEM_NONE) {
->>>>>>> 6e7a6d41
             gSPVertex(POLY_OPA_DISP++, &pauseCtx->itemVtx[j], 4, 0);
             POLY_OPA_DISP = KaleidoScope_QuadTextureIA8(POLY_OPA_DISP, gEquippedItemOutlineTex, 32, 32, 0);
         }
@@ -514,18 +490,11 @@
     for (i = j = 0; i < (ITEM_GRID_ROWS * ITEM_GRID_COLS); i++, j += 4) {
         gDPSetPrimColor(POLY_OPA_DISP++, 0, 0, 255, 255, 255, pauseCtx->alpha);
 
-<<<<<<< HEAD
-        if (gSaveContext.inventory.items[i] != ITEM_NONE) {
+        if (gSaveContext.save.info.inventory.items[i] != ITEM_NONE) {
             if ((pauseCtx->mainState == PAUSE_MAIN_STATE_IDLE) && (pauseCtx->pageIndex == PAUSE_ITEM) &&
                 (pauseCtx->cursorSpecialPos == 0)) {
                 if (CHECK_AGE_REQ_SLOT(i)) {
                     if ((sEquipState == ITEM_EQUIP_STATE_2) && (i == SLOT_BOW)) {
-=======
-        if (gSaveContext.save.info.inventory.items[i] != ITEM_NONE) {
-            if ((pauseCtx->unk_1E4 == 0) && (pauseCtx->pageIndex == PAUSE_ITEM) && (pauseCtx->cursorSpecialPos == 0)) {
-                if ((gSlotAgeReqs[i] == 9) || (gSlotAgeReqs[i] == ((void)0, gSaveContext.save.linkAge))) {
-                    if ((sEquipState == 2) && (i == 3)) {
->>>>>>> 6e7a6d41
                         gDPSetPrimColor(POLY_OPA_DISP++, 0, 0, magicArrowEffectsR[pauseCtx->equipTargetItem - 0xBF],
                                         magicArrowEffectsG[pauseCtx->equipTargetItem - 0xBF],
                                         magicArrowEffectsB[pauseCtx->equipTargetItem - 0xBF], pauseCtx->alpha);
