#include "z_kaleido_scope.h"
#include "assets/textures/parameter_static/parameter_static.h"

u8 gAmmoItems[] = {
    ITEM_DEKU_STICK, // SLOT_DEKU_STICK
    ITEM_DEKU_NUT,   // SLOT_DEKU_NUT
    ITEM_BOMB,       // SLOT_BOMB
    ITEM_BOW,        // SLOT_BOW
    ITEM_NONE,       // SLOT_ARROW_FIRE
    ITEM_NONE,       // SLOT_DINS_FIRE
    ITEM_SLINGSHOT,  // SLOT_SLINGSHOT
    ITEM_NONE,       // SLOT_OCARINA
    ITEM_BOMBCHU,    // SLOT_BOMBCHU
    ITEM_NONE,       // SLOT_HOOKSHOT
    ITEM_NONE,       // SLOT_ARROW_ICE
    ITEM_NONE,       // SLOT_FARORES_WIND
    ITEM_NONE,       // SLOT_BOOMERANG
    ITEM_NONE,       // SLOT_LENS_OF_TRUTH
    ITEM_MAGIC_BEAN, // SLOT_MAGIC_BEAN
    ITEM_NONE,
};

typedef enum {
    /* 0 */ ITEM_EQUIP_STATE_0,
    /* 1 */ ITEM_EQUIP_STATE_1,
    /* 2 */ ITEM_EQUIP_STATE_2,
    /* 3 */ ITEM_EQUIP_STATE_3
} ItemEquipState;

static s16 sEquipState = ITEM_EQUIP_STATE_0;
static s16 sEquipAnimTimer = 0;
static s16 sEquipMoveTimer = 10;

static s16 sAmmoVtxOffset[] = {
    QUAD_ITEM_AMMO_STICK_TENS - QUAD_ITEM_AMMO_FIRST,     // ITEM_DEKU_STICK
    QUAD_ITEM_AMMO_NUT_TENS - QUAD_ITEM_AMMO_FIRST,       // ITEM_DEKU_NUT
    QUAD_ITEM_AMMO_BOMB_TENS - QUAD_ITEM_AMMO_FIRST,      // ITEM_BOMB
    QUAD_ITEM_AMMO_BOW_TENS - QUAD_ITEM_AMMO_FIRST,       // ITEM_BOW
    99,                                                   // (ITEM_ARROW_FIRE)
    99,                                                   // (ITEM_DINS_FIRE)
    QUAD_ITEM_AMMO_SLINGSHOT_TENS - QUAD_ITEM_AMMO_FIRST, // ITEM_SLINGSHOT
    99,                                                   // (ITEM_OCARINA_FAIRY)
    99,                                                   // (ITEM_OCARINA_OF_TIME)
    QUAD_ITEM_AMMO_BOMBCHU_TENS - QUAD_ITEM_AMMO_FIRST,   // ITEM_BOMBCHU
    99,                                                   // (ITEM_HOOKSHOT)
    99,                                                   // (ITEM_LONGSHOT)
    99,                                                   // (ITEM_ARROW_ICE)
    99,                                                   // (ITEM_FARORES_WIND)
    99,                                                   // (ITEM_BOOMERANG)
    99,                                                   // (ITEM_LENS)
    QUAD_ITEM_AMMO_BEAN_TENS - QUAD_ITEM_AMMO_FIRST,      // ITEM_MAGIC_BEAN
};

void KaleidoScope_DrawAmmoCount(PauseContext* pauseCtx, GraphicsContext* gfxCtx, s16 item) {
    s16 ammo;
    s16 ammoTens;

    OPEN_DISPS(gfxCtx, "../z_kaleido_item.c", 69);

    ammo = AMMO(item);

    gDPPipeSync(POLY_OPA_DISP++);

    if (!CHECK_AGE_REQ_SLOT(SLOT(item))) {
        gDPSetPrimColor(POLY_OPA_DISP++, 0, 0, 100, 100, 100, pauseCtx->alpha);
    } else {
        gDPSetPrimColor(POLY_OPA_DISP++, 0, 0, 255, 255, 255, pauseCtx->alpha);

        if (ammo == 0) {
            gDPSetPrimColor(POLY_OPA_DISP++, 0, 0, 130, 130, 130, pauseCtx->alpha);
        } else if ((item == ITEM_BOMB && AMMO(item) == CUR_CAPACITY(UPG_BOMB_BAG)) ||
                   (item == ITEM_BOW && AMMO(item) == CUR_CAPACITY(UPG_QUIVER)) ||
                   (item == ITEM_SLINGSHOT && AMMO(item) == CUR_CAPACITY(UPG_BULLET_BAG)) ||
                   (item == ITEM_DEKU_STICK && AMMO(item) == CUR_CAPACITY(UPG_DEKU_STICKS)) ||
                   (item == ITEM_DEKU_NUT && AMMO(item) == CUR_CAPACITY(UPG_DEKU_NUTS)) ||
                   (item == ITEM_BOMBCHU && ammo == 50) || (item == ITEM_MAGIC_BEAN && ammo == 15)) {
            gDPSetPrimColor(POLY_OPA_DISP++, 0, 0, 120, 255, 0, pauseCtx->alpha);
        }
    }

    for (ammoTens = 0; ammo >= 10; ammoTens++) {
        ammo -= 10;
    }

    gDPPipeSync(POLY_OPA_DISP++);

    if (ammoTens != 0) {
        gSPVertex(POLY_OPA_DISP++, &pauseCtx->itemVtx[(QUAD_ITEM_AMMO_FIRST + sAmmoVtxOffset[item] + 0) * 4], 4, 0);

        gDPLoadTextureBlock(POLY_OPA_DISP++, ((u8*)gAmmoDigit0Tex + (8 * 8 * ammoTens)), G_IM_FMT_IA, G_IM_SIZ_8b, 8, 8,
                            0, G_TX_NOMIRROR | G_TX_WRAP, G_TX_NOMIRROR | G_TX_WRAP, G_TX_NOMASK, G_TX_NOMASK,
                            G_TX_NOLOD, G_TX_NOLOD);

        gSP1Quadrangle(POLY_OPA_DISP++, 0, 2, 3, 1, 0);
    }

    gSPVertex(POLY_OPA_DISP++, &pauseCtx->itemVtx[(QUAD_ITEM_AMMO_FIRST + sAmmoVtxOffset[item] + 1) * 4], 4, 0);

    gDPLoadTextureBlock(POLY_OPA_DISP++, ((u8*)gAmmoDigit0Tex + (8 * 8 * ammo)), G_IM_FMT_IA, G_IM_SIZ_8b, 8, 8, 0,
                        G_TX_NOMIRROR | G_TX_WRAP, G_TX_NOMIRROR | G_TX_WRAP, G_TX_NOMASK, G_TX_NOMASK, G_TX_NOLOD,
                        G_TX_NOLOD);

    gSP1Quadrangle(POLY_OPA_DISP++, 0, 2, 3, 1, 0);

    CLOSE_DISPS(gfxCtx, "../z_kaleido_item.c", 116);
}

/**
 * Set the cursor to the position of `vtx[index]`.
 * The position indicates the cursor's top-left.
 *
 * @see KaleidoScope_UpdateCursorVtx where this position is used to update all cursor quads.
 */
void KaleidoScope_SetCursorPos(PauseContext* pauseCtx, u16 index, Vtx* vtx) {
    // PAUSE_QUAD_CURSOR_TL
    pauseCtx->cursorVtx[0].v.ob[0] = vtx[index].v.ob[0];
    pauseCtx->cursorVtx[0].v.ob[1] = vtx[index].v.ob[1];
}

void KaleidoScope_SetItemCursorPos(PauseContext* pauseCtx) {
    KaleidoScope_SetCursorPos(pauseCtx, pauseCtx->cursorSlot[PAUSE_ITEM] * 4, pauseCtx->itemVtx);
}

void KaleidoScope_DrawItemSelect(PlayState* play) {
    static s16 magicArrowEffectsR[] = { 255, 100, 255 };
    static s16 magicArrowEffectsG[] = { 0, 100, 255 };
    static s16 magicArrowEffectsB[] = { 0, 255, 100 };
    Input* input = &play->state.input[0];
    PauseContext* pauseCtx = &play->pauseCtx;
    u16 i;
    u16 j;
    u16 cursorItem;
    u16 cursorSlot;
    u16 index;
    s16 cursorPoint;
    s16 cursorX;
    s16 cursorY;
    s16 oldCursorPoint;
    s16 cursorMoveResult;

    OPEN_DISPS(play->state.gfxCtx, "../z_kaleido_item.c", 234);

    Gfx_SetupDL_42Opa(play->state.gfxCtx);

    gDPSetCombineMode(POLY_OPA_DISP++, G_CC_MODULATEIA_PRIM, G_CC_MODULATEIA_PRIM);

    pauseCtx->cursorColorSet = 0;
    pauseCtx->nameColorSet = 0;

    if ((pauseCtx->state == PAUSE_STATE_MAIN) && (pauseCtx->mainState == PAUSE_MAIN_STATE_IDLE) &&
        (pauseCtx->pageIndex == PAUSE_ITEM)) {
        cursorMoveResult = 0;
        oldCursorPoint = pauseCtx->cursorPoint[PAUSE_ITEM];

        cursorItem = pauseCtx->cursorItem[PAUSE_ITEM];
        cursorSlot = pauseCtx->cursorSlot[PAUSE_ITEM];

        if (pauseCtx->cursorSpecialPos == 0) {
            pauseCtx->cursorColorSet = 4;

            if (cursorItem == PAUSE_ITEM_NONE) {
                pauseCtx->stickAdjX = 40;
            }

            if (ABS(pauseCtx->stickAdjX) > 30) {
                cursorPoint = pauseCtx->cursorPoint[PAUSE_ITEM];
                cursorX = pauseCtx->cursorX[PAUSE_ITEM];
                cursorY = pauseCtx->cursorY[PAUSE_ITEM];

                PRINTF("now=%d  ccc=%d\n", cursorPoint, cursorItem);

<<<<<<< HEAD
#if OOT_DEBUG
                // Seems necessary to match
                if (pauseCtx->cursorX[PAUSE_ITEM]) {}
                if (gSaveContext.save.info.inventory.items[pauseCtx->cursorPoint[PAUSE_ITEM]]) {}
#endif

                while (moveCursorResult == 0) {
                    // input says move left
=======
                do {
>>>>>>> 27ba9895
                    if (pauseCtx->stickAdjX < -30) {
                        // if not left-most
                        if (pauseCtx->cursorX[PAUSE_ITEM] != 0) {
                            // move left
                            pauseCtx->cursorX[PAUSE_ITEM]--;
                            pauseCtx->cursorPoint[PAUSE_ITEM] -= 1;

                            // if there's an item there, stop there
                            if (gSaveContext.save.info.inventory.items[pauseCtx->cursorPoint[PAUSE_ITEM]] !=
                                ITEM_NONE) {
                                cursorMoveResult = 1;
                            }
                        } else {
                            // move the cursor to its initial horizontal position and try find an item on the next line

                            pauseCtx->cursorX[PAUSE_ITEM] = cursorX;

                            pauseCtx->cursorY[PAUSE_ITEM]++;
                            if (pauseCtx->cursorY[PAUSE_ITEM] >= ITEM_GRID_ROWS) {
                                pauseCtx->cursorY[PAUSE_ITEM] = 0;
                            }

                            pauseCtx->cursorPoint[PAUSE_ITEM] =
                                pauseCtx->cursorX[PAUSE_ITEM] + (pauseCtx->cursorY[PAUSE_ITEM] * ITEM_GRID_COLS);

                            if (pauseCtx->cursorPoint[PAUSE_ITEM] >= (ITEM_GRID_ROWS * ITEM_GRID_COLS)) {
                                pauseCtx->cursorPoint[PAUSE_ITEM] = pauseCtx->cursorX[PAUSE_ITEM];
                            }

                            // there is no item to the left of the initial position, on any line
                            if (cursorY == pauseCtx->cursorY[PAUSE_ITEM]) {
                                pauseCtx->cursorX[PAUSE_ITEM] = cursorX;
                                pauseCtx->cursorPoint[PAUSE_ITEM] = cursorPoint;

                                KaleidoScope_MoveCursorToSpecialPos(play, PAUSE_CURSOR_PAGE_LEFT);

                                cursorMoveResult = 2;
                            }
                        }
                    } else if (pauseCtx->stickAdjX > 30) {
                        if (pauseCtx->cursorX[PAUSE_ITEM] < (ITEM_GRID_COLS - 1)) {
                            pauseCtx->cursorX[PAUSE_ITEM]++;
                            pauseCtx->cursorPoint[PAUSE_ITEM] += 1;

                            if (gSaveContext.save.info.inventory.items[pauseCtx->cursorPoint[PAUSE_ITEM]] !=
                                ITEM_NONE) {
                                cursorMoveResult = 1;
                            }
                        } else {
                            pauseCtx->cursorX[PAUSE_ITEM] = cursorX;
                            pauseCtx->cursorY[PAUSE_ITEM]++;

                            if (pauseCtx->cursorY[PAUSE_ITEM] >= ITEM_GRID_ROWS) {
                                pauseCtx->cursorY[PAUSE_ITEM] = 0;
                            }

                            pauseCtx->cursorPoint[PAUSE_ITEM] =
                                pauseCtx->cursorX[PAUSE_ITEM] + (pauseCtx->cursorY[PAUSE_ITEM] * ITEM_GRID_COLS);

                            if (pauseCtx->cursorPoint[PAUSE_ITEM] >= (ITEM_GRID_ROWS * ITEM_GRID_COLS)) {
                                pauseCtx->cursorPoint[PAUSE_ITEM] = pauseCtx->cursorX[PAUSE_ITEM];
                            }

                            if (cursorY == pauseCtx->cursorY[PAUSE_ITEM]) {
                                pauseCtx->cursorX[PAUSE_ITEM] = cursorX;
                                pauseCtx->cursorPoint[PAUSE_ITEM] = cursorPoint;

                                KaleidoScope_MoveCursorToSpecialPos(play, PAUSE_CURSOR_PAGE_RIGHT);

                                cursorMoveResult = 2;
                            }
                        }
                    }
                } while (cursorMoveResult == 0);

                if (cursorMoveResult == 1) {
                    cursorItem = gSaveContext.save.info.inventory.items[pauseCtx->cursorPoint[PAUSE_ITEM]];
                }

                PRINTF("【Ｘ cursor=%d(%) (cur_xpt=%d)(ok_fg=%d)(ccc=%d)(key_angle=%d)】  ",
                       pauseCtx->cursorPoint[PAUSE_ITEM], pauseCtx->cursorX[PAUSE_ITEM], cursorMoveResult, cursorItem,
                       pauseCtx->cursorSpecialPos);
            }
        } else if (pauseCtx->cursorSpecialPos == PAUSE_CURSOR_PAGE_LEFT) {
            if (pauseCtx->stickAdjX > 30) {
                pauseCtx->nameDisplayTimer = 0;
                pauseCtx->cursorSpecialPos = 0;

                Audio_PlaySfxGeneral(NA_SE_SY_CURSOR, &gSfxDefaultPos, 4, &gSfxDefaultFreqAndVolScale,
                                     &gSfxDefaultFreqAndVolScale, &gSfxDefaultReverb);

                cursorPoint = cursorX = cursorY = 0;
                while (true) {
                    if (gSaveContext.save.info.inventory.items[cursorPoint] != ITEM_NONE) {
                        pauseCtx->cursorPoint[PAUSE_ITEM] = cursorPoint;
                        pauseCtx->cursorX[PAUSE_ITEM] = cursorX;
                        pauseCtx->cursorY[PAUSE_ITEM] = cursorY;
                        cursorMoveResult = 1;
                        break;
                    }

<<<<<<< HEAD
                    cursorY += 1;
                    cursorPoint += ITEM_GRID_COLS;
                    if (cursorY < ITEM_GRID_ROWS) {
                        continue;
                    }

                    cursorY = 0;
                    cursorPoint = cursorX + 1;
                    cursorX = cursorPoint;
                    if (cursorX < ITEM_GRID_COLS) {
                        continue;
=======
                    cursorY = cursorY + 1;
                    cursorPoint = cursorPoint + 6;
                    if (cursorY >= 4) {
                        cursorY = 0;
                        cursorPoint = cursorX + 1;
                        cursorX = cursorPoint;
                        if (cursorX >= 6) {
                            KaleidoScope_MoveCursorToSpecialPos(play, PAUSE_CURSOR_PAGE_RIGHT);
                            break;
                        }
>>>>>>> 27ba9895
                    }
                }
            }
        } else {
            if (pauseCtx->stickAdjX < -30) {
                pauseCtx->nameDisplayTimer = 0;
                pauseCtx->cursorSpecialPos = 0;

                Audio_PlaySfxGeneral(NA_SE_SY_CURSOR, &gSfxDefaultPos, 4, &gSfxDefaultFreqAndVolScale,
                                     &gSfxDefaultFreqAndVolScale, &gSfxDefaultReverb);

                cursorPoint = cursorX = ITEM_GRID_COLS - 1;
                cursorY = 0;
                while (true) {
                    if (gSaveContext.save.info.inventory.items[cursorPoint] != ITEM_NONE) {
                        pauseCtx->cursorPoint[PAUSE_ITEM] = cursorPoint;
                        pauseCtx->cursorX[PAUSE_ITEM] = cursorX;
                        pauseCtx->cursorY[PAUSE_ITEM] = cursorY;
                        cursorMoveResult = 1;
                        break;
                    }

<<<<<<< HEAD
                    cursorY += 1;
                    cursorPoint += ITEM_GRID_COLS;
                    if (cursorY < ITEM_GRID_ROWS) {
                        continue;
                    }

                    cursorY = 0;
                    cursorPoint = cursorX - 1;
                    cursorX = cursorPoint;
                    if (cursorX >= 0) {
                        continue;
=======
                    cursorY = cursorY + 1;
                    cursorPoint = cursorPoint + 6;
                    if (cursorY >= 4) {
                        cursorY = 0;
                        cursorPoint = cursorX - 1;
                        cursorX = cursorPoint;
                        if (cursorX < 0) {
                            KaleidoScope_MoveCursorToSpecialPos(play, PAUSE_CURSOR_PAGE_LEFT);
                            break;
                        }
>>>>>>> 27ba9895
                    }
                }
            }
        }

        if (pauseCtx->cursorSpecialPos == 0) {
            if (cursorItem != PAUSE_ITEM_NONE) {
                if (ABS(pauseCtx->stickAdjY) > 30) {
                    cursorMoveResult = 0;

                    cursorPoint = pauseCtx->cursorPoint[PAUSE_ITEM];
                    cursorY = pauseCtx->cursorY[PAUSE_ITEM];
                    do {
                        if (pauseCtx->stickAdjY > 30) {
                            if (pauseCtx->cursorY[PAUSE_ITEM] != 0) {
                                pauseCtx->cursorY[PAUSE_ITEM]--;
                                pauseCtx->cursorPoint[PAUSE_ITEM] -= ITEM_GRID_COLS;

                                if (gSaveContext.save.info.inventory.items[pauseCtx->cursorPoint[PAUSE_ITEM]] !=
                                    ITEM_NONE) {
                                    cursorMoveResult = 1;
                                }
                            } else {
                                pauseCtx->cursorY[PAUSE_ITEM] = cursorY;
                                pauseCtx->cursorPoint[PAUSE_ITEM] = cursorPoint;

                                cursorMoveResult = 2;
                            }
                        } else if (pauseCtx->stickAdjY < -30) {
                            if (pauseCtx->cursorY[PAUSE_ITEM] < (ITEM_GRID_ROWS - 1)) {
                                pauseCtx->cursorY[PAUSE_ITEM]++;
                                pauseCtx->cursorPoint[PAUSE_ITEM] += ITEM_GRID_COLS;

                                if (gSaveContext.save.info.inventory.items[pauseCtx->cursorPoint[PAUSE_ITEM]] !=
                                    ITEM_NONE) {
                                    cursorMoveResult = 1;
                                }
                            } else {
                                pauseCtx->cursorY[PAUSE_ITEM] = cursorY;
                                pauseCtx->cursorPoint[PAUSE_ITEM] = cursorPoint;

                                cursorMoveResult = 2;
                            }
                        }
                    } while (cursorMoveResult == 0);

                    cursorPoint = PAUSE_ITEM;
                    PRINTF("【Ｙ cursor=%d(%) (cur_ypt=%d)(ok_fg=%d)(ccc=%d)】  ", pauseCtx->cursorPoint[cursorPoint],
                           pauseCtx->cursorY[PAUSE_ITEM], cursorMoveResult, cursorItem);
                }
            }

            cursorSlot = pauseCtx->cursorPoint[PAUSE_ITEM];

            pauseCtx->cursorColorSet = 4;

            if (cursorMoveResult == 1) {
                cursorItem = gSaveContext.save.info.inventory.items[pauseCtx->cursorPoint[PAUSE_ITEM]];
            } else if (cursorMoveResult != 2) {
                cursorItem = gSaveContext.save.info.inventory.items[pauseCtx->cursorPoint[PAUSE_ITEM]];
            }

            pauseCtx->cursorItem[PAUSE_ITEM] = cursorItem;
            pauseCtx->cursorSlot[PAUSE_ITEM] = cursorSlot;

            if (!CHECK_AGE_REQ_SLOT(cursorSlot)) {
                pauseCtx->nameColorSet = 1;
            }

            if (cursorItem != PAUSE_ITEM_NONE) {
                index = cursorSlot * 4; // required to match?
                KaleidoScope_SetCursorPos(pauseCtx, index, pauseCtx->itemVtx);

                if ((pauseCtx->debugState == 0) && (pauseCtx->state == PAUSE_STATE_MAIN) &&
                    (pauseCtx->mainState == PAUSE_MAIN_STATE_IDLE)) {
                    if (CHECK_BTN_ANY(input->press.button, BTN_CLEFT | BTN_CDOWN | BTN_CRIGHT)) {
                        if (CHECK_AGE_REQ_SLOT(cursorSlot) && (cursorItem != ITEM_SOLD_OUT)) {
                            if (CHECK_BTN_ALL(input->press.button, BTN_CLEFT)) {
                                pauseCtx->equipTargetCBtn = 0;
                            } else if (CHECK_BTN_ALL(input->press.button, BTN_CDOWN)) {
                                pauseCtx->equipTargetCBtn = 1;
                            } else if (CHECK_BTN_ALL(input->press.button, BTN_CRIGHT)) {
                                pauseCtx->equipTargetCBtn = 2;
                            }

                            pauseCtx->equipTargetItem = cursorItem;
                            pauseCtx->equipTargetSlot = cursorSlot;
                            pauseCtx->mainState = PAUSE_MAIN_STATE_3;
                            pauseCtx->equipAnimX = pauseCtx->itemVtx[index].v.ob[0] * 10;
                            pauseCtx->equipAnimY = pauseCtx->itemVtx[index].v.ob[1] * 10;
                            pauseCtx->equipAnimAlpha = 255;
                            sEquipAnimTimer = 0;
                            sEquipState = ITEM_EQUIP_STATE_3;
                            sEquipMoveTimer = 10;

                            if ((pauseCtx->equipTargetItem == ITEM_ARROW_FIRE) ||
                                (pauseCtx->equipTargetItem == ITEM_ARROW_ICE) ||
                                (pauseCtx->equipTargetItem == ITEM_ARROW_LIGHT)) {

                                index = 0;
                                if (pauseCtx->equipTargetItem == ITEM_ARROW_ICE) {
                                    index = 1;
                                }
                                if (pauseCtx->equipTargetItem == ITEM_ARROW_LIGHT) {
                                    index = 2;
                                }
                                Audio_PlaySfxGeneral(NA_SE_SY_SET_FIRE_ARROW + index, &gSfxDefaultPos, 4,
                                                     &gSfxDefaultFreqAndVolScale, &gSfxDefaultFreqAndVolScale,
                                                     &gSfxDefaultReverb);
                                pauseCtx->equipTargetItem = 0xBF + index;
                                sEquipState = ITEM_EQUIP_STATE_0;
                                pauseCtx->equipAnimAlpha = 0;
                                sEquipMoveTimer = 6;
                            } else {
                                Audio_PlaySfxGeneral(NA_SE_SY_DECIDE, &gSfxDefaultPos, 4, &gSfxDefaultFreqAndVolScale,
                                                     &gSfxDefaultFreqAndVolScale, &gSfxDefaultReverb);
                            }
                        } else {
                            Audio_PlaySfxGeneral(NA_SE_SY_ERROR, &gSfxDefaultPos, 4, &gSfxDefaultFreqAndVolScale,
                                                 &gSfxDefaultFreqAndVolScale, &gSfxDefaultReverb);
                        }
                    }
                }
            } else {
                // PAUSE_QUAD_CURSOR_TL

                pauseCtx->cursorVtx[0].v.ob[0] = pauseCtx->cursorVtx[2].v.ob[0] = pauseCtx->cursorVtx[1].v.ob[0] =
                    pauseCtx->cursorVtx[3].v.ob[0] = 0;

                pauseCtx->cursorVtx[0].v.ob[1] = pauseCtx->cursorVtx[1].v.ob[1] = pauseCtx->cursorVtx[2].v.ob[1] =
                    pauseCtx->cursorVtx[3].v.ob[1] = -200;
            }
        } else {
            pauseCtx->cursorItem[PAUSE_ITEM] = PAUSE_ITEM_NONE;
        }

        if (oldCursorPoint != pauseCtx->cursorPoint[PAUSE_ITEM]) {
            Audio_PlaySfxGeneral(NA_SE_SY_CURSOR, &gSfxDefaultPos, 4, &gSfxDefaultFreqAndVolScale,
                                 &gSfxDefaultFreqAndVolScale, &gSfxDefaultReverb);
        }
    } else if ((pauseCtx->mainState == PAUSE_MAIN_STATE_3) && (pauseCtx->pageIndex == PAUSE_ITEM)) {
<<<<<<< HEAD
        //! @bug cursorSlot is used uninitialized
        // This leads to reading from the itemVtx array at some index, typically OOB, and setting the cursor to an
        // unexpected position. However the cursor is not drawn in this state so it ends up not being an issue.
        KaleidoScope_SetCursorPos(pauseCtx, cursorSlot * 4, pauseCtx->itemVtx);
=======
        //! @bug cursorSlot is uninitialized
        KaleidoScope_SetCursorVtx(pauseCtx, cursorSlot * 4, pauseCtx->itemVtx);
>>>>>>> 27ba9895
        pauseCtx->cursorColorSet = 4;
    }

    gDPSetCombineLERP(OVERLAY_DISP++, PRIMITIVE, ENVIRONMENT, TEXEL0, ENVIRONMENT, TEXEL0, 0, PRIMITIVE, 0, PRIMITIVE,
                      ENVIRONMENT, TEXEL0, ENVIRONMENT, TEXEL0, 0, PRIMITIVE, 0);
    gDPSetPrimColor(POLY_OPA_DISP++, 0, 0, 255, 255, 255, pauseCtx->alpha);
    gDPSetEnvColor(POLY_OPA_DISP++, 0, 0, 0, 0);

    for (i = 0, j = QUAD_ITEM_GRID_SELECTED_C_LEFT * 4; i < 3; i++, j += 4) {
        if (gSaveContext.save.info.equips.buttonItems[i + 1] != ITEM_NONE) {
            gSPVertex(POLY_OPA_DISP++, &pauseCtx->itemVtx[j], 4, 0);
            POLY_OPA_DISP = KaleidoScope_QuadTextureIA8(POLY_OPA_DISP, gEquippedItemOutlineTex, 32, 32, 0);
        }
    }

    gDPPipeSync(POLY_OPA_DISP++);
    gDPSetCombineMode(POLY_OPA_DISP++, G_CC_MODULATEIA_PRIM, G_CC_MODULATEIA_PRIM);

    for (i = j = 0; i < (ITEM_GRID_ROWS * ITEM_GRID_COLS); i++, j += 4) {
        gDPSetPrimColor(POLY_OPA_DISP++, 0, 0, 255, 255, 255, pauseCtx->alpha);

        if (gSaveContext.save.info.inventory.items[i] != ITEM_NONE) {
            if ((pauseCtx->mainState == PAUSE_MAIN_STATE_IDLE) && (pauseCtx->pageIndex == PAUSE_ITEM) &&
                (pauseCtx->cursorSpecialPos == 0)) {
                if (CHECK_AGE_REQ_SLOT(i)) {
                    if ((sEquipState == ITEM_EQUIP_STATE_2) && (i == SLOT_BOW)) {
                        gDPSetPrimColor(POLY_OPA_DISP++, 0, 0, magicArrowEffectsR[pauseCtx->equipTargetItem - 0xBF],
                                        magicArrowEffectsG[pauseCtx->equipTargetItem - 0xBF],
                                        magicArrowEffectsB[pauseCtx->equipTargetItem - 0xBF], pauseCtx->alpha);

                        pauseCtx->itemVtx[j + 0].v.ob[0] = pauseCtx->itemVtx[j + 2].v.ob[0] =
                            pauseCtx->itemVtx[j + 0].v.ob[0] - ITEM_GRID_QUAD_ENLARGE_OFFSET;

                        pauseCtx->itemVtx[j + 1].v.ob[0] = pauseCtx->itemVtx[j + 3].v.ob[0] =
                            pauseCtx->itemVtx[j + 0].v.ob[0] +
                            (ITEM_GRID_QUAD_WIDTH + (ITEM_GRID_QUAD_ENLARGE_OFFSET * 2));

                        pauseCtx->itemVtx[j + 0].v.ob[1] = pauseCtx->itemVtx[j + 1].v.ob[1] =
                            pauseCtx->itemVtx[j + 0].v.ob[1] + ITEM_GRID_QUAD_ENLARGE_OFFSET;

                        pauseCtx->itemVtx[j + 2].v.ob[1] = pauseCtx->itemVtx[j + 3].v.ob[1] =
                            pauseCtx->itemVtx[j + 0].v.ob[1] -
                            (ITEM_GRID_QUAD_HEIGHT + (ITEM_GRID_QUAD_ENLARGE_OFFSET * 2));
                    } else if (i == cursorSlot) {
                        // enlarge item under the cursor

                        pauseCtx->itemVtx[j + 0].v.ob[0] = pauseCtx->itemVtx[j + 2].v.ob[0] =
                            pauseCtx->itemVtx[j + 0].v.ob[0] - ITEM_GRID_QUAD_ENLARGE_OFFSET;

                        pauseCtx->itemVtx[j + 1].v.ob[0] = pauseCtx->itemVtx[j + 3].v.ob[0] =
                            pauseCtx->itemVtx[j + 0].v.ob[0] +
                            (ITEM_GRID_QUAD_WIDTH + (ITEM_GRID_QUAD_ENLARGE_OFFSET * 2));

                        pauseCtx->itemVtx[j + 0].v.ob[1] = pauseCtx->itemVtx[j + 1].v.ob[1] =
                            pauseCtx->itemVtx[j + 0].v.ob[1] + ITEM_GRID_QUAD_ENLARGE_OFFSET;

                        pauseCtx->itemVtx[j + 2].v.ob[1] = pauseCtx->itemVtx[j + 3].v.ob[1] =
                            pauseCtx->itemVtx[j + 0].v.ob[1] -
                            (ITEM_GRID_QUAD_HEIGHT + (ITEM_GRID_QUAD_ENLARGE_OFFSET * 2));
                    }
                }
            }

            gSPVertex(POLY_OPA_DISP++, &pauseCtx->itemVtx[j + 0], 4, 0);
            KaleidoScope_DrawQuadTextureRGBA32(play->state.gfxCtx,
                                               gItemIcons[gSaveContext.save.info.inventory.items[i]], ITEM_ICON_WIDTH,
                                               ITEM_ICON_HEIGHT, 0);
        }
    }

    if (pauseCtx->cursorSpecialPos == 0) {
        KaleidoScope_DrawCursor(play, PAUSE_ITEM);
    }

    gDPPipeSync(POLY_OPA_DISP++);
    gDPSetCombineLERP(POLY_OPA_DISP++, PRIMITIVE, ENVIRONMENT, TEXEL0, ENVIRONMENT, TEXEL0, 0, PRIMITIVE, 0, PRIMITIVE,
                      ENVIRONMENT, TEXEL0, ENVIRONMENT, TEXEL0, 0, PRIMITIVE, 0);

    for (i = 0; i < 15; i++) {
        if ((gAmmoItems[i] != ITEM_NONE) && (gSaveContext.save.info.inventory.items[i] != ITEM_NONE)) {
            KaleidoScope_DrawAmmoCount(pauseCtx, play->state.gfxCtx, gSaveContext.save.info.inventory.items[i]);
        }
    }

    CLOSE_DISPS(play->state.gfxCtx, "../z_kaleido_item.c", 516);
}

// C-left, C-down, C-right
static s16 sCButtonPosX[] = { 660, 900, 1140 };
static s16 sCButtonPosY[] = { 1100, 920, 1100 };

void KaleidoScope_UpdateItemEquip(PlayState* play) {
    static s16 sItemEquipState2Timer_8082A488 = 0;
    PauseContext* pauseCtx = &play->pauseCtx;
    Vtx* bowItemVtx;
    u16 offsetX;
    u16 offsetY;

    if (sEquipState == ITEM_EQUIP_STATE_0) {
        pauseCtx->equipAnimAlpha += 255 / 18;
        if (pauseCtx->equipAnimAlpha > 255) {
            pauseCtx->equipAnimAlpha = 254;
            sEquipState++; // ITEM_EQUIP_STATE_1
        }
        sEquipAnimTimer = 5;
        return;
    }

    if (sEquipState == ITEM_EQUIP_STATE_2) {
        sItemEquipState2Timer_8082A488--;

        if (sItemEquipState2Timer_8082A488 == 0) {
            pauseCtx->equipTargetItem -= 0xBF - ITEM_BOW_FIRE;
            pauseCtx->equipTargetSlot = SLOT_BOW;
            sEquipMoveTimer = 6;
            WREG(90) = 320;
            WREG(87) = WREG(91);
            sEquipState++; // ITEM_EQUIP_STATE_3
            Audio_PlaySfxGeneral(NA_SE_SY_SYNTH_MAGIC_ARROW, &gSfxDefaultPos, 4, &gSfxDefaultFreqAndVolScale,
                                 &gSfxDefaultFreqAndVolScale, &gSfxDefaultReverb);
        }
        return;
    }

    if (sEquipState == ITEM_EQUIP_STATE_1) {
        bowItemVtx = &pauseCtx->itemVtx[SLOT_BOW * 4];
        offsetX = ABS(pauseCtx->equipAnimX - bowItemVtx->v.ob[0] * 10) / sEquipMoveTimer;
        offsetY = ABS(pauseCtx->equipAnimY - bowItemVtx->v.ob[1] * 10) / sEquipMoveTimer;
    } else {
        offsetX = ABS(pauseCtx->equipAnimX - sCButtonPosX[pauseCtx->equipTargetCBtn]) / sEquipMoveTimer;
        offsetY = ABS(pauseCtx->equipAnimY - sCButtonPosY[pauseCtx->equipTargetCBtn]) / sEquipMoveTimer;
    }

    if ((pauseCtx->equipTargetItem >= 0xBF) && (pauseCtx->equipAnimAlpha < 254)) {
        pauseCtx->equipAnimAlpha += 14;
        if (pauseCtx->equipAnimAlpha > 255) {
            pauseCtx->equipAnimAlpha = 254;
        }
        sEquipAnimTimer = 5;
        return;
    }

    if (sEquipAnimTimer == 0) {
        WREG(90) -= WREG(87) / sEquipMoveTimer;
        WREG(87) -= WREG(87) / sEquipMoveTimer;

        if (sEquipState == ITEM_EQUIP_STATE_1) {
            if (pauseCtx->equipAnimX >= (pauseCtx->itemVtx[SLOT_BOW * 4].v.ob[0] * 10)) {
                pauseCtx->equipAnimX -= offsetX;
            } else {
                pauseCtx->equipAnimX += offsetX;
            }

            if (pauseCtx->equipAnimY >= (pauseCtx->itemVtx[SLOT_BOW * 4].v.ob[1] * 10)) {
                pauseCtx->equipAnimY -= offsetY;
            } else {
                pauseCtx->equipAnimY += offsetY;
            }
        } else {
            if (pauseCtx->equipAnimX >= sCButtonPosX[pauseCtx->equipTargetCBtn]) {
                pauseCtx->equipAnimX -= offsetX;
            } else {
                pauseCtx->equipAnimX += offsetX;
            }

            if (pauseCtx->equipAnimY >= sCButtonPosY[pauseCtx->equipTargetCBtn]) {
                pauseCtx->equipAnimY -= offsetY;
            } else {
                pauseCtx->equipAnimY += offsetY;
            }
        }

        sEquipMoveTimer--;

        if (sEquipMoveTimer == 0) {
            if (sEquipState == ITEM_EQUIP_STATE_1) {
                sEquipState++; // ITEM_EQUIP_STATE_2
                sItemEquipState2Timer_8082A488 = 4;
                return;
            }

            PRINTF("\n＝＝＝＝＝＝＝＝＝＝＝＝＝＝＝＝＝＝＝＝＝＝＝＝＝＝＝＝＝＝＝＝\n");

            if (pauseCtx->equipTargetCBtn == 0) {

                if (pauseCtx->equipTargetSlot == gSaveContext.save.info.equips.cButtonSlots[1]) {
                    if (gSaveContext.save.info.equips.buttonItems[1] != ITEM_NONE) {
                        if ((pauseCtx->equipTargetItem >= 0xBF) && (pauseCtx->equipTargetItem <= 0xC1) &&
                            ((gSaveContext.save.info.equips.buttonItems[1] == ITEM_BOW) ||
                             ((gSaveContext.save.info.equips.buttonItems[1] >= ITEM_BOW_FIRE) &&
                              (gSaveContext.save.info.equips.buttonItems[1] <= ITEM_BOW_LIGHT)))) {
                            pauseCtx->equipTargetItem -= 0xBF - ITEM_BOW_FIRE;
                            pauseCtx->equipTargetSlot = SLOT_BOW;
                        } else {
                            gSaveContext.save.info.equips.buttonItems[2] = gSaveContext.save.info.equips.buttonItems[1];
                            gSaveContext.save.info.equips.cButtonSlots[1] =
                                gSaveContext.save.info.equips.cButtonSlots[0];
                            Interface_LoadItemIcon2(play, 2);
                        }
                    } else {
                        gSaveContext.save.info.equips.buttonItems[2] = ITEM_NONE;
                        gSaveContext.save.info.equips.cButtonSlots[1] = SLOT_NONE;
                    }
                } else if (pauseCtx->equipTargetSlot == gSaveContext.save.info.equips.cButtonSlots[2]) {
                    if (gSaveContext.save.info.equips.buttonItems[1] != ITEM_NONE) {
                        if ((pauseCtx->equipTargetItem >= 0xBF) && (pauseCtx->equipTargetItem <= 0xC1) &&
                            ((gSaveContext.save.info.equips.buttonItems[1] == ITEM_BOW) ||
                             ((gSaveContext.save.info.equips.buttonItems[1] >= ITEM_BOW_FIRE) &&
                              (gSaveContext.save.info.equips.buttonItems[1] <= ITEM_BOW_LIGHT)))) {
                            pauseCtx->equipTargetItem -= 0xBF - ITEM_BOW_FIRE;
                            pauseCtx->equipTargetSlot = SLOT_BOW;
                        } else {
                            gSaveContext.save.info.equips.buttonItems[3] = gSaveContext.save.info.equips.buttonItems[1];
                            gSaveContext.save.info.equips.cButtonSlots[2] =
                                gSaveContext.save.info.equips.cButtonSlots[0];
                            Interface_LoadItemIcon2(play, 3);
                        }
                    } else {
                        gSaveContext.save.info.equips.buttonItems[3] = ITEM_NONE;
                        gSaveContext.save.info.equips.cButtonSlots[2] = SLOT_NONE;
                    }
                }

                if ((pauseCtx->equipTargetItem >= 0xBF) && (pauseCtx->equipTargetItem <= 0xC1)) {
                    if ((gSaveContext.save.info.equips.buttonItems[1] == ITEM_BOW) ||
                        ((gSaveContext.save.info.equips.buttonItems[1] >= ITEM_BOW_FIRE) &&
                         (gSaveContext.save.info.equips.buttonItems[1] <= ITEM_BOW_LIGHT))) {
                        pauseCtx->equipTargetItem -= 0xBF - ITEM_BOW_FIRE;
                        pauseCtx->equipTargetSlot = SLOT_BOW;
                    }
                } else if (pauseCtx->equipTargetItem == ITEM_BOW) {
                    if ((gSaveContext.save.info.equips.buttonItems[2] >= ITEM_BOW_FIRE) &&
                        (gSaveContext.save.info.equips.buttonItems[2] <= ITEM_BOW_LIGHT)) {
                        gSaveContext.save.info.equips.buttonItems[2] = gSaveContext.save.info.equips.buttonItems[1];
                        gSaveContext.save.info.equips.cButtonSlots[1] = gSaveContext.save.info.equips.cButtonSlots[0];
                        Interface_LoadItemIcon2(play, 2);
                    } else if ((gSaveContext.save.info.equips.buttonItems[3] >= ITEM_BOW_FIRE) &&
                               (gSaveContext.save.info.equips.buttonItems[3] <= ITEM_BOW_LIGHT)) {
                        gSaveContext.save.info.equips.buttonItems[3] = gSaveContext.save.info.equips.buttonItems[1];
                        gSaveContext.save.info.equips.cButtonSlots[2] = gSaveContext.save.info.equips.cButtonSlots[0];
                        Interface_LoadItemIcon2(play, 3);
                    }
                }

                gSaveContext.save.info.equips.buttonItems[1] = pauseCtx->equipTargetItem;
                gSaveContext.save.info.equips.cButtonSlots[0] = pauseCtx->equipTargetSlot;
                Interface_LoadItemIcon1(play, 1);

                PRINTF("Ｃ左sl_item_no=%d (1)=%d (2)=%d (3)=%d\n", pauseCtx->equipTargetItem,
                       gSaveContext.save.info.equips.buttonItems[1], gSaveContext.save.info.equips.buttonItems[2],
                       gSaveContext.save.info.equips.buttonItems[3]);
                PRINTF("Ｃ左sl_number=%d (1)=%d (2)=%d (3)=%d\n", pauseCtx->equipTargetSlot,
                       gSaveContext.save.info.equips.cButtonSlots[0], gSaveContext.save.info.equips.cButtonSlots[1],
                       gSaveContext.save.info.equips.cButtonSlots[2]);
            } else if (pauseCtx->equipTargetCBtn == 1) {
                PRINTF("Ｃ下sl_item_no=%d (1)=%d (2)=%d (3)=%d\n", pauseCtx->equipTargetItem,
                       gSaveContext.save.info.equips.buttonItems[1], gSaveContext.save.info.equips.buttonItems[2],
                       gSaveContext.save.info.equips.buttonItems[3]);
                PRINTF("Ｃ下sl_number=%d (1)=%d (2)=%d (3)=%d\n", pauseCtx->equipTargetSlot,
                       gSaveContext.save.info.equips.cButtonSlots[0], gSaveContext.save.info.equips.cButtonSlots[1],
                       gSaveContext.save.info.equips.cButtonSlots[2]);

                if (pauseCtx->equipTargetSlot == gSaveContext.save.info.equips.cButtonSlots[0]) {
                    if (gSaveContext.save.info.equips.buttonItems[2] != ITEM_NONE) {
                        if ((pauseCtx->equipTargetItem >= 0xBF) && (pauseCtx->equipTargetItem <= 0xC1) &&
                            ((gSaveContext.save.info.equips.buttonItems[2] == ITEM_BOW) ||
                             ((gSaveContext.save.info.equips.buttonItems[2] >= ITEM_BOW_FIRE) &&
                              (gSaveContext.save.info.equips.buttonItems[2] <= ITEM_BOW_LIGHT)))) {
                            pauseCtx->equipTargetItem -= 0xBF - ITEM_BOW_FIRE;
                            pauseCtx->equipTargetSlot = SLOT_BOW;
                        } else {
                            gSaveContext.save.info.equips.buttonItems[1] = gSaveContext.save.info.equips.buttonItems[2];
                            gSaveContext.save.info.equips.cButtonSlots[0] =
                                gSaveContext.save.info.equips.cButtonSlots[1];
                            Interface_LoadItemIcon2(play, 1);
                        }
                    } else {
                        gSaveContext.save.info.equips.buttonItems[1] = ITEM_NONE;
                        gSaveContext.save.info.equips.cButtonSlots[0] = SLOT_NONE;
                    }
                } else if (pauseCtx->equipTargetSlot == gSaveContext.save.info.equips.cButtonSlots[2]) {
                    if (gSaveContext.save.info.equips.buttonItems[2] != ITEM_NONE) {
                        if ((pauseCtx->equipTargetItem >= 0xBF) && (pauseCtx->equipTargetItem <= 0xC1) &&
                            ((gSaveContext.save.info.equips.buttonItems[2] == ITEM_BOW) ||
                             ((gSaveContext.save.info.equips.buttonItems[2] >= ITEM_BOW_FIRE) &&
                              (gSaveContext.save.info.equips.buttonItems[2] <= ITEM_BOW_LIGHT)))) {
                            pauseCtx->equipTargetItem -= 0xBF - ITEM_BOW_FIRE;
                            pauseCtx->equipTargetSlot = SLOT_BOW;
                        } else {
                            gSaveContext.save.info.equips.buttonItems[3] = gSaveContext.save.info.equips.buttonItems[2];
                            gSaveContext.save.info.equips.cButtonSlots[2] =
                                gSaveContext.save.info.equips.cButtonSlots[1];
                            Interface_LoadItemIcon2(play, 3);
                        }
                    } else {
                        gSaveContext.save.info.equips.buttonItems[3] = ITEM_NONE;
                        gSaveContext.save.info.equips.cButtonSlots[2] = SLOT_NONE;
                    }
                }

                if ((pauseCtx->equipTargetItem >= 0xBF) && (pauseCtx->equipTargetItem <= 0xC1)) {
                    if ((gSaveContext.save.info.equips.buttonItems[2] == ITEM_BOW) ||
                        ((gSaveContext.save.info.equips.buttonItems[2] >= ITEM_BOW_FIRE) &&
                         (gSaveContext.save.info.equips.buttonItems[2] <= ITEM_BOW_LIGHT))) {
                        pauseCtx->equipTargetItem -= 0xBF - ITEM_BOW_FIRE;
                        pauseCtx->equipTargetSlot = SLOT_BOW;
                    }
                } else if (pauseCtx->equipTargetItem == ITEM_BOW) {
                    if ((gSaveContext.save.info.equips.buttonItems[1] >= ITEM_BOW_FIRE) &&
                        (gSaveContext.save.info.equips.buttonItems[1] <= ITEM_BOW_LIGHT)) {
                        gSaveContext.save.info.equips.buttonItems[1] = gSaveContext.save.info.equips.buttonItems[2];
                        Interface_LoadItemIcon2(play, 1);
                    } else if ((gSaveContext.save.info.equips.buttonItems[3] >= ITEM_BOW_FIRE) &&
                               (gSaveContext.save.info.equips.buttonItems[3] <= ITEM_BOW_LIGHT)) {
                        gSaveContext.save.info.equips.buttonItems[3] = gSaveContext.save.info.equips.buttonItems[2];
                        Interface_LoadItemIcon2(play, 3);
                    }
                }

                gSaveContext.save.info.equips.buttonItems[2] = pauseCtx->equipTargetItem;
                gSaveContext.save.info.equips.cButtonSlots[1] = pauseCtx->equipTargetSlot;
                Interface_LoadItemIcon1(play, 2);

                PRINTF("Ｃ下sl_item_no=%d (1)=%d (2)=%d (3)=%d\n", pauseCtx->equipTargetItem,
                       gSaveContext.save.info.equips.buttonItems[1], gSaveContext.save.info.equips.buttonItems[2],
                       gSaveContext.save.info.equips.buttonItems[3]);
                PRINTF("Ｃ下sl_number=%d (1)=%d (2)=%d (3)=%d\n", pauseCtx->equipTargetSlot,
                       gSaveContext.save.info.equips.cButtonSlots[0], gSaveContext.save.info.equips.cButtonSlots[1],
                       gSaveContext.save.info.equips.cButtonSlots[2]);
            } else {
                PRINTF("Ｃ右sl_item_no=%d (1)=%d (2)=%d (3)=%d\n", pauseCtx->equipTargetItem,
                       gSaveContext.save.info.equips.buttonItems[1], gSaveContext.save.info.equips.buttonItems[2],
                       gSaveContext.save.info.equips.buttonItems[3]);
                PRINTF("Ｃ右sl_number=%d (1)=%d (2)=%d (3)=%d\n", pauseCtx->equipTargetSlot,
                       gSaveContext.save.info.equips.cButtonSlots[0], gSaveContext.save.info.equips.cButtonSlots[1],
                       gSaveContext.save.info.equips.cButtonSlots[2]);

                if (pauseCtx->equipTargetSlot == gSaveContext.save.info.equips.cButtonSlots[0]) {
                    if (gSaveContext.save.info.equips.buttonItems[3] != ITEM_NONE) {
                        if ((pauseCtx->equipTargetItem >= 0xBF) && (pauseCtx->equipTargetItem <= 0xC1) &&
                            ((gSaveContext.save.info.equips.buttonItems[3] == ITEM_BOW) ||
                             ((gSaveContext.save.info.equips.buttonItems[3] >= ITEM_BOW_FIRE) &&
                              (gSaveContext.save.info.equips.buttonItems[3] <= ITEM_BOW_LIGHT)))) {
                            pauseCtx->equipTargetItem -= 0xBF - ITEM_BOW_FIRE;
                            pauseCtx->equipTargetSlot = SLOT_BOW;
                        } else {
                            gSaveContext.save.info.equips.buttonItems[1] = gSaveContext.save.info.equips.buttonItems[3];
                            gSaveContext.save.info.equips.cButtonSlots[0] =
                                gSaveContext.save.info.equips.cButtonSlots[2];
                            Interface_LoadItemIcon2(play, 1);
                        }
                    } else {
                        gSaveContext.save.info.equips.buttonItems[1] = ITEM_NONE;
                        gSaveContext.save.info.equips.cButtonSlots[0] = SLOT_NONE;
                    }
                } else if (pauseCtx->equipTargetSlot == gSaveContext.save.info.equips.cButtonSlots[1]) {
                    if (gSaveContext.save.info.equips.buttonItems[3] != ITEM_NONE) {
                        if ((pauseCtx->equipTargetItem >= 0xBF) && (pauseCtx->equipTargetItem <= 0xC1) &&
                            ((gSaveContext.save.info.equips.buttonItems[3] == ITEM_BOW) ||
                             ((gSaveContext.save.info.equips.buttonItems[3] >= ITEM_BOW_FIRE) &&
                              (gSaveContext.save.info.equips.buttonItems[3] <= ITEM_BOW_LIGHT)))) {
                            pauseCtx->equipTargetItem -= 0xBF - ITEM_BOW_FIRE;
                            pauseCtx->equipTargetSlot = SLOT_BOW;
                        } else {
                            gSaveContext.save.info.equips.buttonItems[2] = gSaveContext.save.info.equips.buttonItems[3];
                            gSaveContext.save.info.equips.cButtonSlots[1] =
                                gSaveContext.save.info.equips.cButtonSlots[2];
                            Interface_LoadItemIcon2(play, 2);
                        }
                    } else {
                        gSaveContext.save.info.equips.buttonItems[2] = ITEM_NONE;
                        gSaveContext.save.info.equips.cButtonSlots[1] = SLOT_NONE;
                    }
                }

                if ((pauseCtx->equipTargetItem >= 0xBF) && (pauseCtx->equipTargetItem <= 0xC1)) {
                    if ((gSaveContext.save.info.equips.buttonItems[3] == ITEM_BOW) ||
                        ((gSaveContext.save.info.equips.buttonItems[3] >= ITEM_BOW_FIRE) &&
                         (gSaveContext.save.info.equips.buttonItems[3] <= ITEM_BOW_LIGHT))) {
                        pauseCtx->equipTargetItem -= 0xBF - ITEM_BOW_FIRE;
                        pauseCtx->equipTargetSlot = SLOT_BOW;
                    }
                } else if (pauseCtx->equipTargetItem == ITEM_BOW) {
                    if ((gSaveContext.save.info.equips.buttonItems[1] >= ITEM_BOW_FIRE) &&
                        (gSaveContext.save.info.equips.buttonItems[1] <= ITEM_BOW_LIGHT)) {
                        gSaveContext.save.info.equips.buttonItems[1] = gSaveContext.save.info.equips.buttonItems[3];
                        Interface_LoadItemIcon2(play, 1);
                    } else if ((gSaveContext.save.info.equips.buttonItems[2] >= ITEM_BOW_FIRE) &&
                               (gSaveContext.save.info.equips.buttonItems[2] <= ITEM_BOW_LIGHT)) {
                        gSaveContext.save.info.equips.buttonItems[2] = gSaveContext.save.info.equips.buttonItems[3];
                        Interface_LoadItemIcon2(play, 2);
                    }
                }

                gSaveContext.save.info.equips.buttonItems[3] = pauseCtx->equipTargetItem;
                gSaveContext.save.info.equips.cButtonSlots[2] = pauseCtx->equipTargetSlot;
                Interface_LoadItemIcon1(play, 3);

                PRINTF("Ｃ右sl_item_no=%d (1)=%d (2)=%d (3)=%d\n", pauseCtx->equipTargetItem,
                       gSaveContext.save.info.equips.buttonItems[1], gSaveContext.save.info.equips.buttonItems[2],
                       gSaveContext.save.info.equips.buttonItems[3]);
                PRINTF("Ｃ右sl_number=%d (1)=%d (2)=%d (3)=%d\n", pauseCtx->equipTargetSlot,
                       gSaveContext.save.info.equips.cButtonSlots[0], gSaveContext.save.info.equips.cButtonSlots[1],
                       gSaveContext.save.info.equips.cButtonSlots[2]);
            }

            pauseCtx->mainState = PAUSE_MAIN_STATE_IDLE;
            sEquipMoveTimer = 10;
            WREG(90) = 320;
            WREG(87) = WREG(91);
        }
    } else {
        sEquipAnimTimer--;
        if (sEquipAnimTimer == 0) {
            pauseCtx->equipAnimAlpha = 255;
        }
    }
}<|MERGE_RESOLUTION|>--- conflicted
+++ resolved
@@ -169,18 +169,8 @@
 
                 PRINTF("now=%d  ccc=%d\n", cursorPoint, cursorItem);
 
-<<<<<<< HEAD
-#if OOT_DEBUG
-                // Seems necessary to match
-                if (pauseCtx->cursorX[PAUSE_ITEM]) {}
-                if (gSaveContext.save.info.inventory.items[pauseCtx->cursorPoint[PAUSE_ITEM]]) {}
-#endif
-
-                while (moveCursorResult == 0) {
+                do {
                     // input says move left
-=======
-                do {
->>>>>>> 27ba9895
                     if (pauseCtx->stickAdjX < -30) {
                         // if not left-most
                         if (pauseCtx->cursorX[PAUSE_ITEM] != 0) {
@@ -282,30 +272,16 @@
                         break;
                     }
 
-<<<<<<< HEAD
                     cursorY += 1;
                     cursorPoint += ITEM_GRID_COLS;
-                    if (cursorY < ITEM_GRID_ROWS) {
-                        continue;
-                    }
-
-                    cursorY = 0;
-                    cursorPoint = cursorX + 1;
-                    cursorX = cursorPoint;
-                    if (cursorX < ITEM_GRID_COLS) {
-                        continue;
-=======
-                    cursorY = cursorY + 1;
-                    cursorPoint = cursorPoint + 6;
-                    if (cursorY >= 4) {
+                    if (cursorY >= ITEM_GRID_ROWS) {
                         cursorY = 0;
                         cursorPoint = cursorX + 1;
                         cursorX = cursorPoint;
-                        if (cursorX >= 6) {
+                        if (cursorX >= ITEM_GRID_COLS) {
                             KaleidoScope_MoveCursorToSpecialPos(play, PAUSE_CURSOR_PAGE_RIGHT);
                             break;
                         }
->>>>>>> 27ba9895
                     }
                 }
             }
@@ -328,22 +304,9 @@
                         break;
                     }
 
-<<<<<<< HEAD
                     cursorY += 1;
                     cursorPoint += ITEM_GRID_COLS;
-                    if (cursorY < ITEM_GRID_ROWS) {
-                        continue;
-                    }
-
-                    cursorY = 0;
-                    cursorPoint = cursorX - 1;
-                    cursorX = cursorPoint;
-                    if (cursorX >= 0) {
-                        continue;
-=======
-                    cursorY = cursorY + 1;
-                    cursorPoint = cursorPoint + 6;
-                    if (cursorY >= 4) {
+                    if (cursorY >= ITEM_GRID_ROWS) {
                         cursorY = 0;
                         cursorPoint = cursorX - 1;
                         cursorX = cursorPoint;
@@ -351,7 +314,6 @@
                             KaleidoScope_MoveCursorToSpecialPos(play, PAUSE_CURSOR_PAGE_LEFT);
                             break;
                         }
->>>>>>> 27ba9895
                     }
                 }
             }
@@ -493,15 +455,10 @@
                                  &gSfxDefaultFreqAndVolScale, &gSfxDefaultReverb);
         }
     } else if ((pauseCtx->mainState == PAUSE_MAIN_STATE_3) && (pauseCtx->pageIndex == PAUSE_ITEM)) {
-<<<<<<< HEAD
         //! @bug cursorSlot is used uninitialized
         // This leads to reading from the itemVtx array at some index, typically OOB, and setting the cursor to an
         // unexpected position. However the cursor is not drawn in this state so it ends up not being an issue.
         KaleidoScope_SetCursorPos(pauseCtx, cursorSlot * 4, pauseCtx->itemVtx);
-=======
-        //! @bug cursorSlot is uninitialized
-        KaleidoScope_SetCursorVtx(pauseCtx, cursorSlot * 4, pauseCtx->itemVtx);
->>>>>>> 27ba9895
         pauseCtx->cursorColorSet = 4;
     }
 
